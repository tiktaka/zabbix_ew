/*
** Zabbix
** Copyright (C) 2001-2014 Zabbix SIA
**
** This program is free software; you can redistribute it and/or modify
** it under the terms of the GNU General Public License as published by
** the Free Software Foundation; either version 2 of the License, or
** (at your option) any later version.
**
** This program is distributed in the hope that it will be useful,
** but WITHOUT ANY WARRANTY; without even the implied warranty of
** MERCHANTABILITY or FITNESS FOR A PARTICULAR PURPOSE. See the
** GNU General Public License for more details.
**
** You should have received a copy of the GNU General Public License
** along with this program; if not, write to the Free Software
** Foundation, Inc., 51 Franklin Street, Fifth Floor, Boston, MA  02110-1301, USA.
**/

#ifndef ZABBIX_DB_H
#define ZABBIX_DB_H

#include "common.h"
#include "zbxalgo.h"
#include "zbxdb.h"
#include "dbschema.h"

extern char	*CONFIG_DBHOST;
extern char	*CONFIG_DBNAME;
extern char	*CONFIG_DBSCHEMA;
extern char	*CONFIG_DBUSER;
extern char	*CONFIG_DBPASSWORD;
extern char	*CONFIG_DBSOCKET;
extern int	CONFIG_DBPORT;
extern int	CONFIG_HISTSYNCER_FORKS;
extern int	CONFIG_UNAVAILABLE_DELAY;

typedef enum
{
	GRAPH_TYPE_NORMAL = 0,
	GRAPH_TYPE_STACKED = 1
}
zbx_graph_types;

typedef enum
{
	CALC_FNC_MIN = 1,
	CALC_FNC_AVG = 2,
	CALC_FNC_MAX = 4,
	CALC_FNC_ALL = 7
}
zbx_graph_item_calc_function;

typedef enum
{
	GRAPH_ITEM_SIMPLE = 0,
	GRAPH_ITEM_AGGREGATED = 1
}
zbx_graph_item_type;

#define ZBX_DB_CONNECT_NORMAL	0
#define ZBX_DB_CONNECT_EXIT	1
#define ZBX_DB_CONNECT_ONCE	2

#define TRIGGER_DESCRIPTION_LEN		255
#define TRIGGER_EXPRESSION_LEN		2048
#define TRIGGER_EXPRESSION_LEN_MAX	(TRIGGER_EXPRESSION_LEN + 1)
#define TRIGGER_ERROR_LEN		128
#if defined(HAVE_IBM_DB2) || defined(HAVE_ORACLE)
#	define TRIGGER_COMMENTS_LEN	2048
#else
#	define TRIGGER_COMMENTS_LEN	65535
#endif

#define GROUP_NAME_LEN			64

#define HOST_HOST_LEN			MAX_ZBX_HOSTNAME_LEN
#define HOST_HOST_LEN_MAX		(HOST_HOST_LEN + 1)
#define HOST_NAME_LEN			64
#define HOST_ERROR_LEN			128
#define HOST_ERROR_LEN_MAX		(HOST_ERROR_LEN + 1)
#define HOST_IPMI_USERNAME_LEN		16
#define HOST_IPMI_USERNAME_LEN_MAX	(HOST_IPMI_USERNAME_LEN + 1)
#define HOST_IPMI_PASSWORD_LEN		20
#define HOST_IPMI_PASSWORD_LEN_MAX	(HOST_IPMI_PASSWORD_LEN + 1)

#define INTERFACE_DNS_LEN		64
#define INTERFACE_DNS_LEN_MAX		(INTERFACE_DNS_LEN + 1)
#define INTERFACE_IP_LEN		64
#define INTERFACE_IP_LEN_MAX		(INTERFACE_IP_LEN + 1)
#define INTERFACE_ADDR_LEN		64	/* MAX(INTERFACE_DNS_LEN,INTERFACE_IP_LEN) */
#define INTERFACE_ADDR_LEN_MAX		(INTERFACE_ADDR_LEN + 1)
#define INTERFACE_PORT_LEN		64
#define INTERFACE_PORT_LEN_MAX		(INTERFACE_PORT_LEN + 1)

#define ITEM_NAME_LEN			255
#define ITEM_KEY_LEN			255
#define ITEM_SNMP_COMMUNITY_LEN		64
#define ITEM_SNMP_COMMUNITY_LEN_MAX	(ITEM_SNMP_COMMUNITY_LEN + 1)
#define ITEM_SNMP_OID_LEN		255
#define ITEM_SNMP_OID_LEN_MAX		(ITEM_SNMP_OID_LEN + 1)
<<<<<<< HEAD
#define ITEM_LASTVALUE_LEN		255
#define ITEM_ERROR_LEN			2048
=======
#define ITEM_ERROR_LEN			128
>>>>>>> 767b3796
#define ITEM_ERROR_LEN_MAX		(ITEM_ERROR_LEN + 1)
#define ITEM_TRAPPER_HOSTS_LEN		255
#define ITEM_TRAPPER_HOSTS_LEN_MAX	(ITEM_TRAPPER_HOSTS_LEN + 1)
#define ITEM_SNMPV3_SECURITYNAME_LEN		64
#define ITEM_SNMPV3_SECURITYNAME_LEN_MAX	(ITEM_SNMPV3_SECURITYNAME_LEN + 1)
#define ITEM_SNMPV3_AUTHPASSPHRASE_LEN		64
#define ITEM_SNMPV3_AUTHPASSPHRASE_LEN_MAX	(ITEM_SNMPV3_AUTHPASSPHRASE_LEN + 1)
#define ITEM_SNMPV3_PRIVPASSPHRASE_LEN		64
#define ITEM_SNMPV3_PRIVPASSPHRASE_LEN_MAX	(ITEM_SNMPV3_PRIVPASSPHRASE_LEN + 1)
#define ITEM_SNMPV3_CONTEXTNAME_LEN		255
#define ITEM_SNMPV3_CONTEXTNAME_LEN_MAX		(ITEM_SNMPV3_CONTEXTNAME_LEN + 1)
#define ITEM_LOGTIMEFMT_LEN		64
#define ITEM_LOGTIMEFMT_LEN_MAX		(ITEM_LOGTIMEFMT_LEN + 1)
#define ITEM_DELAY_FLEX_LEN		255
#define ITEM_DELAY_FLEX_LEN_MAX		(ITEM_DELAY_FLEX_LEN + 1)
#define ITEM_IPMI_SENSOR_LEN		128
#define ITEM_IPMI_SENSOR_LEN_MAX	(ITEM_IPMI_SENSOR_LEN + 1)
#define ITEM_USERNAME_LEN		64
#define ITEM_USERNAME_LEN_MAX		(ITEM_USERNAME_LEN + 1)
#define ITEM_PASSWORD_LEN		64
#define ITEM_PASSWORD_LEN_MAX		(ITEM_PASSWORD_LEN + 1)
#define ITEM_PUBLICKEY_LEN		64
#define ITEM_PUBLICKEY_LEN_MAX		(ITEM_PUBLICKEY_LEN + 1)
#define ITEM_PRIVATEKEY_LEN		64
#define ITEM_PRIVATEKEY_LEN_MAX		(ITEM_PRIVATEKEY_LEN + 1)
#if defined(HAVE_IBM_DB2) || defined(HAVE_ORACLE)
#	define ITEM_PARAM_LEN		2048
#	define ITEM_DESCRIPTION_LEN	2048
#else
#	define ITEM_PARAM_LEN		65535
#	define ITEM_DESCRIPTION_LEN	65535
#endif

#define HISTORY_STR_VALUE_LEN		255
#ifdef HAVE_IBM_DB2
#	define HISTORY_TEXT_VALUE_LEN	2048
#	define HISTORY_LOG_VALUE_LEN	2048
#else
#	define HISTORY_TEXT_VALUE_LEN	65535
#	define HISTORY_LOG_VALUE_LEN	65535
#endif

#define HISTORY_LOG_SOURCE_LEN		64
#define HISTORY_LOG_SOURCE_LEN_MAX	(HISTORY_LOG_SOURCE_LEN + 1)

#define ALERT_SENDTO_LEN		100
#define ALERT_SUBJECT_LEN		255
#ifdef HAVE_IBM_DB2
#	define ALERT_MESSAGE_LEN	2048
#else
#	define ALERT_MESSAGE_LEN	65535
#endif
#define ALERT_ERROR_LEN			128
#define ALERT_ERROR_LEN_MAX		(ALERT_ERROR_LEN + 1)

#define GRAPH_NAME_LEN			128

#define GRAPH_ITEM_COLOR_LEN		6
#define GRAPH_ITEM_COLOR_LEN_MAX	(GRAPH_ITEM_COLOR_LEN + 1)

#define DSERVICE_KEY_LEN		255
#define DSERVICE_VALUE_LEN		255

#define HTTPTEST_HTTP_USER_LEN		64
#define HTTPTEST_HTTP_PASSWORD_LEN	64

#define PROXY_DHISTORY_KEY_LEN		255
#define PROXY_DHISTORY_VALUE_LEN	255

#define ZBX_SQL_ITEM_FIELDS	"i.itemid,i.key_,h.host,i.type,i.history,i.hostid,i.value_type,i.delta,"	\
				"i.units,i.multiplier,i.formula,i.state,i.valuemapid,i.trends,i.data_type"
#define ZBX_SQL_ITEM_TABLES	"hosts h,items i"
#define ZBX_SQL_TIME_FUNCTIONS	"'nodata','date','dayofmonth','dayofweek','time','now'"
#define ZBX_SQL_ITEM_FIELDS_NUM	15
#define ZBX_SQL_ITEM_SELECT	ZBX_SQL_ITEM_FIELDS " from " ZBX_SQL_ITEM_TABLES

#ifdef HAVE_ORACLE
#define	DBbegin_multiple_update(sql, sql_alloc, sql_offset)	zbx_strcpy_alloc(sql, sql_alloc, sql_offset, "begin\n")
#define	DBend_multiple_update(sql, sql_alloc, sql_offset)	zbx_strcpy_alloc(sql, sql_alloc, sql_offset, "end;")

#define	ZBX_SQL_STRCMP		"%s%s%s"
#define	ZBX_SQL_STRVAL_EQ(str)	'\0' != *str ? "='"  : "",		\
				'\0' != *str ? str   : " is null",	\
				'\0' != *str ? "'"   : ""
#define	ZBX_SQL_STRVAL_NE(str)	'\0' != *str ? "<>'" : "",		\
				'\0' != *str ? str   : " is not null",	\
				'\0' != *str ? "'"   : ""
#else
#define	DBbegin_multiple_update(sql, sql_alloc, sql_offset)
#define	DBend_multiple_update(sql, sql_alloc, sql_offset)

#define	ZBX_SQL_STRCMP		"%s'%s'"
#define	ZBX_SQL_STRVAL_EQ(str)	"=", str
#define	ZBX_SQL_STRVAL_NE(str)	"<>", str
#endif

#define ZBX_SQL_NULLCMP(f1, f2)	"((" f1 " is null and " f2 " is null) or " f1 "=" f2 ")"

#define ZBX_DBROW2UINT64(uint, row)	if (SUCCEED == DBis_null(row))		\
						uint = 0;			\
					else					\
						is_uint64(row, &uint)

#define ZBX_MAX_SQL_LEN		65535

#define ZBX_DB_MAX_ID	(zbx_uint64_t)__UINT64_C(0x7fffffffffffffff)

typedef struct
{
	zbx_uint64_t	druleid;
	zbx_uint64_t	unique_dcheckid;
	char		*iprange;
	char		*name;
}
DB_DRULE;

typedef struct
{
	zbx_uint64_t	dcheckid;
	char		*ports;
	char		*key_;
	char		*snmp_community;
	char		*snmpv3_securityname;
	char		*snmpv3_authpassphrase;
	char		*snmpv3_privpassphrase;
	char		*snmpv3_contextname;
	int		type;
	unsigned char	snmpv3_securitylevel;
	unsigned char	snmpv3_authprotocol;
	unsigned char	snmpv3_privprotocol;
}
DB_DCHECK;

typedef struct
{
	zbx_uint64_t	dhostid;
	int		status;
	int		lastup;
	int		lastdown;
}
DB_DHOST;

typedef struct
{
	zbx_uint64_t	dserviceid;
	int		status;
	int		lastup;
	int		lastdown;
	char		*value;
}
DB_DSERVICE;

typedef struct
{
	zbx_uint64_t	triggerid;
	char		*description;
	char		*expression;
	char		*url;
	char		*comments;
	unsigned char	priority;
	unsigned char	type;
}
DB_TRIGGER;

typedef struct
{
	DB_TRIGGER	trigger;
	zbx_uint64_t	eventid;
	zbx_uint64_t	objectid;
	int		source;
	int		object;
	int		clock;
	int		value;
	int		acknowledged;
	int		ns;
}
DB_EVENT;

typedef struct
{
	zbx_uint64_t		itemid;
	zbx_uint64_t		hostid;
	zbx_item_type_t		type;
	zbx_item_data_type_t	data_type;
	char			*key;
	char			*host_name;
	int			history;
	int			trends;
	zbx_item_value_type_t	value_type;
	int			delta;
	int			multiplier;
	char			*units;
	char			*formula;
	zbx_uint64_t		valuemapid;
	char			*error;

	unsigned char		state;
	unsigned char		flags;
}
DB_ITEM;

typedef struct
{
	zbx_uint64_t		mediatypeid;
	zbx_media_type_t	type;
	char	*description;
	char	*smtp_server;
	char	*smtp_helo;
	char	*smtp_email;
	char	*exec_path;
	char	*gsm_modem;
	char	*username;
	char	*passwd;
}
DB_MEDIATYPE;

typedef struct
{
	zbx_uint64_t	actionid;
	char		*shortdata;
	char		*longdata;
	int		esc_period;
	unsigned char	eventsource;
	unsigned char	recovery_msg;
}
DB_ACTION;

typedef struct
{
	zbx_uint64_t	conditionid;
	zbx_uint64_t	actionid;
	char		*value;
	unsigned char	conditiontype;
	unsigned char	operator;
}
DB_CONDITION;

typedef struct
{
	zbx_uint64_t	alertid;
	zbx_uint64_t 	actionid;
	int		clock;
	zbx_uint64_t	mediatypeid;
	char		*sendto;
	char		*subject;
	char		*message;
	zbx_alert_status_t	status;
	int		retries;
}
DB_ALERT;

typedef struct
{
	zbx_uint64_t	housekeeperid;
	char		*tablename;
	char		*field;
	zbx_uint64_t	value;
}
DB_HOUSEKEEPER;

typedef struct
{
	zbx_uint64_t	httptestid;
	char		*name;
	char		*variables;
	char		*agent;
	char		*http_user;
	char		*http_password;
	char		*http_proxy;
	int		authentication;
	int		retries;
}
DB_HTTPTEST;

typedef struct
{
	zbx_uint64_t	httpstepid;
	zbx_uint64_t	httptestid;
	char		*name;
	char		*url;
	char		*posts;
	char		*required;
	char		*status_codes;
	int		no;
	int		timeout;
	char		*variables;
}
DB_HTTPSTEP;

typedef struct
{
	zbx_uint64_t		escalationid;
	zbx_uint64_t		actionid;
	zbx_uint64_t		triggerid;
	zbx_uint64_t		itemid;
	zbx_uint64_t		eventid;
	zbx_uint64_t		r_eventid;
	int			nextcheck;
	int			esc_step;
	zbx_escalation_status_t	status;
}
DB_ESCALATION;

int	DBconnect(int flag);
void	DBinit();

void	DBclose();

#ifdef HAVE_ORACLE
void	DBstatement_prepare(const char *sql);
void	DBbind_parameter(int position, void *buffer, unsigned char type);
int	DBstatement_execute();
#endif
#ifdef HAVE___VA_ARGS__
#	define DBexecute(fmt, ...) __zbx_DBexecute(ZBX_CONST_STRING(fmt), ##__VA_ARGS__)
#else
#	define DBexecute __zbx_DBexecute
#endif
int	__zbx_DBexecute(const char *fmt, ...);

#ifdef HAVE___VA_ARGS__
#	define DBselect_once(fmt, ...)	__zbx_DBselect_once(ZBX_CONST_STRING(fmt), ##__VA_ARGS__)
#	define DBselect(fmt, ...)	__zbx_DBselect(ZBX_CONST_STRING(fmt), ##__VA_ARGS__)
#else
#	define DBselect_once	__zbx_DBselect_once
#	define DBselect		__zbx_DBselect
#endif
DB_RESULT	__zbx_DBselect_once(const char *fmt, ...);
DB_RESULT	__zbx_DBselect(const char *fmt, ...);

DB_RESULT	DBselectN(const char *query, int n);
DB_ROW		DBfetch(DB_RESULT result);
int		DBis_null(const char *field);
void		DBbegin();
void		DBcommit();
void		DBrollback();
void		DBend(int ret);

const ZBX_TABLE	*DBget_table(const char *tablename);
const ZBX_FIELD	*DBget_field(const ZBX_TABLE *table, const char *fieldname);
#define DBget_maxid(table)	DBget_maxid_num(table, 1)
zbx_uint64_t	DBget_maxid_num(const char *tablename, int num);

/******************************************************************************
 *                                                                            *
 * Type: ZBX_GRAPH_ITEMS                                                      *
 *                                                                            *
 * Purpose: represent graph item data                                         *
 *                                                                            *
 * Author: Eugene Grigorjev                                                   *
 *                                                                            *
 ******************************************************************************/
typedef struct
{
	zbx_uint64_t	itemid;	/* itemid should come first for correct sorting */
	zbx_uint64_t	gitemid;
	char		key[ITEM_KEY_LEN * 4 + 1];
	int		drawtype;
	int		sortorder;
	char		color[GRAPH_ITEM_COLOR_LEN_MAX];
	int		yaxisside;
	int		calc_fnc;
	int		type;
	unsigned char	flags;
}
ZBX_GRAPH_ITEMS;

int	DBupdate_item_status_to_notsupported(DB_ITEM *item, int clock, const char *error);
void	process_triggers(zbx_vector_ptr_t *triggers);
int	DBget_row_count(const char *table_name);
int	DBget_proxy_lastaccess(const char *hostname, int *lastaccess, char **error);

char	*DBdyn_escape_string(const char *src);
char	*DBdyn_escape_string_len(const char *src, size_t max_src_len);
char	*DBdyn_escape_like_pattern(const char *src);

void    DBget_item_from_db(DB_ITEM *item, DB_ROW row);

zbx_uint64_t	DBadd_host(char *server, int port, int status, int useip, char *ip, int disable_until, int available);
int	DBhost_exists(char *server);
int	DBadd_templates_to_host(int hostid,int host_templateid);

int	DBadd_template_linkage(int hostid,int templateid,int items,int triggers,int graphs);

int	DBget_item_by_itemid(int itemid,DB_ITEM *item);

int	DBadd_trigger_to_linked_hosts(int triggerid,int hostid);
void	DBdelete_sysmaps_hosts_by_hostid(zbx_uint64_t hostid);

int	DBadd_graph_item_to_linked_hosts(int gitemid,int hostid);

int	DBcopy_template_elements(zbx_uint64_t hostid, zbx_vector_uint64_t *lnk_templateids);
int	DBdelete_template_elements(zbx_uint64_t hostid, zbx_vector_uint64_t *del_templateids);

void	DBdelete_items(zbx_vector_uint64_t *itemids);
void	DBdelete_triggers(zbx_vector_uint64_t *triggerids);
void	DBdelete_graphs(zbx_vector_uint64_t *graphids);
void	DBdelete_hosts(zbx_vector_uint64_t *hostids);

int	DBupdate_itservices(const DB_EVENT *events, size_t events_num);
int	DBremove_triggers_from_itservices(zbx_uint64_t *triggerids, int triggerids_num);

void	zbx_create_itservices_lock();
void	zbx_destroy_itservices_lock();

void	DBadd_trend(zbx_uint64_t itemid, double value, int clock);
void	DBadd_trend_uint(zbx_uint64_t itemid, zbx_uint64_t value, int clock);

void	DBadd_condition_alloc(char **sql, size_t *sql_alloc, size_t *sql_offset, const char *fieldname,
		const zbx_uint64_t *values, const int num);

const char	*zbx_host_string(zbx_uint64_t hostid);
const char	*zbx_host_key_string(zbx_uint64_t itemid);
const char	*zbx_user_string(zbx_uint64_t userid);

void	DBregister_host(zbx_uint64_t proxy_hostid, const char *host, const char *ip, const char *dns,
		unsigned short port, const char *host_metadata, int now);
void	DBproxy_register_host(const char *host, const char *ip, const char *dns, unsigned short port,
		const char *host_metadata);
int	DBexecute_overflowed_sql(char **sql, size_t *sql_alloc, size_t *sql_offset);
char	*DBget_unique_hostname_by_sample(const char *host_name_sample);

const char	*DBsql_id_ins(zbx_uint64_t id);
const char	*DBsql_id_cmp(zbx_uint64_t id);

zbx_uint64_t	DBadd_interface(zbx_uint64_t hostid, unsigned char type,
		unsigned char useip, const char *ip, const char *dns, unsigned short port);

const char	*DBget_inventory_field(unsigned char inventory_link);
unsigned short	DBget_inventory_field_len(unsigned char inventory_link);

int	DBtxn_status();
int	DBtxn_ongoing();

int	DBtable_exists(const char *table_name);
int	DBfield_exists(const char *table_name, const char *field_name);

void	DBexecute_multiple_query(const char *query, const char *field_name, zbx_vector_uint64_t *ids);

void	DBdelete_groups(zbx_vector_uint64_t *groupids);

void	DBselect_uint64(const char *sql, zbx_vector_uint64_t *ids);

#ifdef HAVE_POSTGRESQL
#	define DBbytea_escape	zbx_db_bytea_escape
size_t	zbx_db_bytea_escape(const u_char *input, size_t ilen, char **output, size_t *olen);
#endif

/* bulk insert support */

/* database field value */
typedef union
{
	int		i32;
	zbx_uint64_t	ui64;
	double		dbl;
	char		*str;
}
zbx_db_value_t;

/* database bulk insert data */
typedef struct
{
	/* the target table */
	const ZBX_TABLE		*table;
	/* the fields to insert (pointers to the ZBX_FIELD structures from database schema) */
	zbx_vector_ptr_t	fields;
	/* the values rows to insert (pointers to arrays of zbx_db_value_t structures) */
	zbx_vector_ptr_t	rows;
	/* index of autoincrement field */
	int			autoincrement;
}
zbx_db_insert_t;

void	zbx_db_insert_prepare_dyn(zbx_db_insert_t *self, const ZBX_TABLE *table, const ZBX_FIELD **fields,
		int fields_num);
void	zbx_db_insert_prepare(zbx_db_insert_t *self, const char *table, ...);
void	zbx_db_insert_add_values_dyn(zbx_db_insert_t *self, const zbx_db_value_t **values, int values_num);
void	zbx_db_insert_add_values(zbx_db_insert_t *self, ...);
int	zbx_db_insert_execute(zbx_db_insert_t *self);
void	zbx_db_insert_clean(zbx_db_insert_t *self);
void	zbx_db_insert_autoincrement(zbx_db_insert_t *self, const char *field_name);

#endif<|MERGE_RESOLUTION|>--- conflicted
+++ resolved
@@ -99,12 +99,7 @@
 #define ITEM_SNMP_COMMUNITY_LEN_MAX	(ITEM_SNMP_COMMUNITY_LEN + 1)
 #define ITEM_SNMP_OID_LEN		255
 #define ITEM_SNMP_OID_LEN_MAX		(ITEM_SNMP_OID_LEN + 1)
-<<<<<<< HEAD
-#define ITEM_LASTVALUE_LEN		255
 #define ITEM_ERROR_LEN			2048
-=======
-#define ITEM_ERROR_LEN			128
->>>>>>> 767b3796
 #define ITEM_ERROR_LEN_MAX		(ITEM_ERROR_LEN + 1)
 #define ITEM_TRAPPER_HOSTS_LEN		255
 #define ITEM_TRAPPER_HOSTS_LEN_MAX	(ITEM_TRAPPER_HOSTS_LEN + 1)
