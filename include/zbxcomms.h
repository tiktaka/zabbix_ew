--- conflicted
+++ resolved
@@ -309,20 +309,13 @@
 }
 zbx_tls_conn_attr_t;
 
-<<<<<<< HEAD
 int		zbx_tls_get_attr_cert(const zbx_socket_t *s, zbx_tls_conn_attr_t *attr);
 int		zbx_tls_get_attr_psk(const zbx_socket_t *s, zbx_tls_conn_attr_t *attr);
 int		zbx_tls_get_attr(const zbx_socket_t *sock, zbx_tls_conn_attr_t *attr, char **error);
 int		zbx_tls_validate_attr(const zbx_socket_t *sock, const zbx_tls_conn_attr_t *attr, const char *tls_issuer,
 				const char *tls_subject, const char *tls_psk_identity, const char **msg);
-int		zbx_check_server_issuer_subject(zbx_socket_t *sock, char **error);
-=======
-int	zbx_tls_get_attr_cert(const zbx_socket_t *s, zbx_tls_conn_attr_t *attr);
-int	zbx_tls_get_attr_psk(const zbx_socket_t *s, zbx_tls_conn_attr_t *attr);
-int	zbx_check_server_issuer_subject(const zbx_socket_t *sock, const char *allowed_issuer,
-		const char *allowed_subject, char **error);
-
->>>>>>> 67a770f2
+int		zbx_check_server_issuer_subject(const zbx_socket_t *sock, const char *allowed_issuer,
+				const char *allowed_subject, char **error);
 unsigned int	zbx_tls_get_psk_usage(void);
 
 /* TLS BLOCK END */
