/*
** Zabbix
** Copyright (C) 2001-2023 Zabbix SIA
**
** This program is free software; you can redistribute it and/or modify
** it under the terms of the GNU General Public License as published by
** the Free Software Foundation; either version 2 of the License, or
** (at your option) any later version.
**
** This program is distributed in the hope that it will be useful,
** but WITHOUT ANY WARRANTY; without even the implied warranty of
** MERCHANTABILITY or FITNESS FOR A PARTICULAR PURPOSE. See the
** GNU General Public License for more details.
**
** You should have received a copy of the GNU General Public License
** along with this program; if not, write to the Free Software
** Foundation, Inc., 51 Franklin Street, Fifth Floor, Boston, MA  02110-1301, USA.
**/

#ifndef ZABBIX_COMMON_H
#define ZABBIX_COMMON_H

#include "zbxsysinc.h"
#include "module.h"
#include "version.h"

#if defined(__MINGW32__)
#	define __try
#	define __except(x) if (0)
#endif

#ifndef va_copy
#	if defined(__va_copy)
#		define va_copy(d, s) __va_copy(d, s)
#	else
#		define va_copy(d, s) memcpy(&d, &s, sizeof(va_list))
#	endif
#endif

#ifdef snprintf
#	undef snprintf
#endif
#define snprintf	ERROR_DO_NOT_USE_SNPRINTF_FUNCTION_TRY_TO_USE_ZBX_SNPRINTF

#ifdef sprintf
#	undef sprintf
#endif
#define sprintf		ERROR_DO_NOT_USE_SPRINTF_FUNCTION_TRY_TO_USE_ZBX_SNPRINTF

#ifdef strncpy
#	undef strncpy
#endif
#define strncpy		ERROR_DO_NOT_USE_STRNCPY_FUNCTION_TRY_TO_USE_ZBX_STRLCPY

#ifdef strcpy
#	undef strcpy
#endif
#define strcpy		ERROR_DO_NOT_USE_STRCPY_FUNCTION_TRY_TO_USE_ZBX_STRLCPY

#ifdef vsprintf
#	undef vsprintf
#endif
#define vsprintf	ERROR_DO_NOT_USE_VSPRINTF_FUNCTION_TRY_TO_USE_ZBX_VSNPRINTF

#ifdef strncat
#	undef strncat
#endif
#define strncat		ERROR_DO_NOT_USE_STRNCAT_FUNCTION_TRY_TO_USE_ZBX_STRLCAT

#ifdef strncasecmp
#	undef strncasecmp
#endif
#define strncasecmp	ERROR_DO_NOT_USE_STRNCASECMP_FUNCTION_TRY_TO_USE_ZBX_STRNCASECMP

#define ON	1
#define OFF	0

#if defined(_WINDOWS)
#	define	ZBX_SERVICE_NAME_LEN	64
extern char ZABBIX_SERVICE_NAME[ZBX_SERVICE_NAME_LEN];
extern char ZABBIX_EVENT_SOURCE[ZBX_SERVICE_NAME_LEN];

#	pragma warning (disable: 4996)	/* warning C4996: <function> was declared deprecated */
#endif

#if defined(__GNUC__) && __GNUC__ >= 7
#	define ZBX_FALLTHROUGH	__attribute__ ((fallthrough))
#else
#	define ZBX_FALLTHROUGH
#endif

#define SUCCEED_OR_FAIL(result) (FAIL != (result) ? SUCCEED : FAIL)
const char	*zbx_sysinfo_ret_string(int ret);
const char	*zbx_result_string(int result);

#define MAX_ID_LEN			21
#define MAX_STRING_LEN			2048
#define MAX_BUFFER_LEN			65536
#define ZBX_MAX_HOSTNAME_LEN		128
#define ZBX_HOSTNAME_BUF_LEN	(ZBX_MAX_HOSTNAME_LEN + 1)
#define ZBX_MAX_DNSNAME_LEN		255	/* maximum host DNS name length from RFC 1035 */
						/*(without terminating '\0') */
#define MAX_EXECUTE_OUTPUT_LEN		(512 * ZBX_KIBIBYTE)

#define ZBX_MAX_UINT64		(~__UINT64_C(0))
#define ZBX_MAX_UINT64_LEN	21
#define ZBX_MAX_DOUBLE_LEN	24

#define ZBX_SIZE_T_MAX	(~(size_t)0)

/******************************************************************************
 *                                                                            *
 * Macro: ZBX_UNUSED                                                          *
 *                                                                            *
 * Purpose: silences compiler warning about unused function parameter         *
 *                                                                            *
 * Parameters:                                                                *
 *      var       - [IN] the unused parameter                                 *
 *                                                                            *
 * Comments: Use only on unused, non-volatile function parameters!            *
 *                                                                            *
 ******************************************************************************/
#define ZBX_UNUSED(var) (void)(var)

/* item types */
typedef enum
{
	ITEM_TYPE_ZABBIX = 0,
/*	ITEM_TYPE_SNMPv1,*/
	ITEM_TYPE_TRAPPER = 2,
	ITEM_TYPE_SIMPLE,
/*	ITEM_TYPE_SNMPv2c,*/
	ITEM_TYPE_INTERNAL = 5,
/*	ITEM_TYPE_SNMPv3,*/
	ITEM_TYPE_ZABBIX_ACTIVE = 7,
/*	ITEM_TYPE_AGGREGATE, */
	ITEM_TYPE_HTTPTEST = 9,
	ITEM_TYPE_EXTERNAL,
	ITEM_TYPE_DB_MONITOR,
	ITEM_TYPE_IPMI,
	ITEM_TYPE_SSH,
	ITEM_TYPE_TELNET,
	ITEM_TYPE_CALCULATED,
	ITEM_TYPE_JMX,
	ITEM_TYPE_SNMPTRAP,
	ITEM_TYPE_DEPENDENT,
	ITEM_TYPE_HTTPAGENT,
	ITEM_TYPE_SNMP,
	ITEM_TYPE_SCRIPT	/* 21 */
}
zbx_item_type_t;

typedef enum
{
	INTERFACE_TYPE_UNKNOWN = 0,
	INTERFACE_TYPE_AGENT,
	INTERFACE_TYPE_SNMP,
	INTERFACE_TYPE_IPMI,
	INTERFACE_TYPE_JMX,
	INTERFACE_TYPE_OPT = 254,
	INTERFACE_TYPE_ANY = 255
}
zbx_interface_type_t;
const char	*zbx_interface_type_string(zbx_interface_type_t type);

#define INTERFACE_TYPE_COUNT	4	/* number of interface types */
extern const int	INTERFACE_TYPE_PRIORITY[INTERFACE_TYPE_COUNT];

#define SNMP_BULK_DISABLED	0
#define SNMP_BULK_ENABLED	1

#define ZBX_IF_SNMP_VERSION_1	1
#define ZBX_IF_SNMP_VERSION_2	2
#define ZBX_IF_SNMP_VERSION_3	3

#define ZBX_FLAG_DISCOVERY_NORMAL	0x00
#define ZBX_FLAG_DISCOVERY_RULE		0x01
#define ZBX_FLAG_DISCOVERY_PROTOTYPE	0x02
#define ZBX_FLAG_DISCOVERY_CREATED	0x04

#define ZBX_HOST_PROT_INTERFACES_INHERIT	0
#define ZBX_HOST_PROT_INTERFACES_CUSTOM		1

typedef enum
{
	ITEM_AUTHTYPE_PASSWORD = 0,
	ITEM_AUTHTYPE_PUBLICKEY
}
zbx_item_authtype_t;

/* event status */
#define EVENT_STATUS_RESOLVED		0
#define EVENT_STATUS_PROBLEM		1

/* event sources */
#define EVENT_SOURCE_TRIGGERS		0
#define EVENT_SOURCE_DISCOVERY		1
#define EVENT_SOURCE_AUTOREGISTRATION	2
#define EVENT_SOURCE_INTERNAL		3
#define EVENT_SOURCE_SERVICE		4
#define EVENT_SOURCE_COUNT		5

/* event objects */
#define EVENT_OBJECT_TRIGGER		0
#define EVENT_OBJECT_DHOST		1
#define EVENT_OBJECT_DSERVICE		2
#define EVENT_OBJECT_ZABBIX_ACTIVE	3
#define EVENT_OBJECT_ITEM		4
#define EVENT_OBJECT_LLDRULE		5
#define EVENT_OBJECT_SERVICE		6

/* acknowledged flags */
#define EVENT_NOT_ACKNOWLEDGED		0
#define EVENT_ACKNOWLEDGED		1

typedef enum
{
	DOBJECT_STATUS_UP = 0,
	DOBJECT_STATUS_DOWN,
	DOBJECT_STATUS_DISCOVER,
	DOBJECT_STATUS_LOST
}
zbx_dstatus_t;

/* item value types */
typedef enum
{
	ITEM_VALUE_TYPE_FLOAT = 0,
	ITEM_VALUE_TYPE_STR,
	ITEM_VALUE_TYPE_LOG,
	ITEM_VALUE_TYPE_UINT64,
	ITEM_VALUE_TYPE_TEXT,
	/* the number of defined value types */
	ITEM_VALUE_TYPE_MAX,
	ITEM_VALUE_TYPE_NONE,
}
zbx_item_value_type_t;
const char	*zbx_item_value_type_string(zbx_item_value_type_t value_type);

typedef struct
{
	int	timestamp;
	int	logeventid;
	int	severity;
	char	*source;
	char	*value;
}
zbx_log_value_t;

/* value for not supported items */
#define ZBX_NOTSUPPORTED	"ZBX_NOTSUPPORTED"
/* the error message for not supported items when reason is unknown */
#define ZBX_NOTSUPPORTED_MSG	"Unknown error."

/* Zabbix Agent non-critical error (agents older than 2.0) */
#define ZBX_ERROR		"ZBX_ERROR"


/* program type */
#define ZBX_PROGRAM_TYPE_SERVER		0x01
#define ZBX_PROGRAM_TYPE_PROXY_ACTIVE	0x02
#define ZBX_PROGRAM_TYPE_PROXY_PASSIVE	0x04
#define ZBX_PROGRAM_TYPE_PROXY		0x06	/* ZBX_PROGRAM_TYPE_PROXY_ACTIVE | ZBX_PROGRAM_TYPE_PROXY_PASSIVE */
#define ZBX_PROGRAM_TYPE_AGENTD		0x08
#define ZBX_PROGRAM_TYPE_SENDER		0x10
#define ZBX_PROGRAM_TYPE_GET		0x20
const char	*get_program_type_string(unsigned char program_type);

/* process type */
#define ZBX_PROCESS_TYPE_POLLER			0
#define ZBX_PROCESS_TYPE_UNREACHABLE		1
#define ZBX_PROCESS_TYPE_IPMIPOLLER		2
#define ZBX_PROCESS_TYPE_PINGER			3
#define ZBX_PROCESS_TYPE_JAVAPOLLER		4
#define ZBX_PROCESS_TYPE_HTTPPOLLER		5
#define ZBX_PROCESS_TYPE_TRAPPER		6
#define ZBX_PROCESS_TYPE_SNMPTRAPPER		7
#define ZBX_PROCESS_TYPE_PROXYPOLLER		8
#define ZBX_PROCESS_TYPE_ESCALATOR		9
#define ZBX_PROCESS_TYPE_HISTSYNCER		10
#define ZBX_PROCESS_TYPE_DISCOVERER		11
#define ZBX_PROCESS_TYPE_ALERTER		12
#define ZBX_PROCESS_TYPE_TIMER			13
#define ZBX_PROCESS_TYPE_HOUSEKEEPER		14
#define ZBX_PROCESS_TYPE_DATASENDER		15
#define ZBX_PROCESS_TYPE_CONFSYNCER		16
#define ZBX_PROCESS_TYPE_SELFMON		17
#define ZBX_PROCESS_TYPE_VMWARE			18
#define ZBX_PROCESS_TYPE_COLLECTOR		19
#define ZBX_PROCESS_TYPE_LISTENER		20
#define ZBX_PROCESS_TYPE_ACTIVE_CHECKS		21
#define ZBX_PROCESS_TYPE_TASKMANAGER		22
#define ZBX_PROCESS_TYPE_IPMIMANAGER		23
#define ZBX_PROCESS_TYPE_ALERTMANAGER		24
#define ZBX_PROCESS_TYPE_PREPROCMAN		25
#define ZBX_PROCESS_TYPE_PREPROCESSOR		26
#define ZBX_PROCESS_TYPE_LLDMANAGER		27
#define ZBX_PROCESS_TYPE_LLDWORKER		28
#define ZBX_PROCESS_TYPE_ALERTSYNCER		29
#define ZBX_PROCESS_TYPE_HISTORYPOLLER		30
#define ZBX_PROCESS_TYPE_AVAILMAN		31
#define ZBX_PROCESS_TYPE_REPORTMANAGER		32
#define ZBX_PROCESS_TYPE_REPORTWRITER		33
#define ZBX_PROCESS_TYPE_SERVICEMAN		34
#define ZBX_PROCESS_TYPE_TRIGGERHOUSEKEEPER	35
#define ZBX_PROCESS_TYPE_ODBCPOLLER		36
#define ZBX_PROCESS_TYPE_CONNECTORMANAGER	37
#define ZBX_PROCESS_TYPE_CONNECTORWORKER	38
#define ZBX_PROCESS_TYPE_COUNT			39	/* number of process types */

/* special processes that are not present worker list */
#define ZBX_PROCESS_TYPE_EXT_FIRST		126
#define ZBX_PROCESS_TYPE_HA_MANAGER		126
#define ZBX_PROCESS_TYPE_MAIN			127
#define ZBX_PROCESS_TYPE_EXT_LAST		127

#define ZBX_PROCESS_TYPE_UNKNOWN		255

const char	*get_process_type_string(unsigned char proc_type);
int		get_process_type_by_name(const char *proc_type_str);

/* user permissions */
typedef enum
{
	USER_TYPE_ZABBIX_USER = 1,
	USER_TYPE_ZABBIX_ADMIN,
	USER_TYPE_SUPER_ADMIN
}
zbx_user_type_t;

typedef struct
{
	zbx_uint64_t	userid;
	zbx_user_type_t	type;
	zbx_uint64_t	roleid;
	char		*username;
}
zbx_user_t;

typedef enum
{
	PERM_DENY = 0,
	PERM_READ = 2,
	PERM_READ_WRITE
}
zbx_user_permission_t;

typedef struct
{
	unsigned char	type;
	unsigned char	execute_on;
	char		*port;
	unsigned char	authtype;
	char		*username;
	char		*password;
	char		*publickey;
	char		*privatekey;
	char		*command;
	char		*command_orig;
	zbx_uint64_t	scriptid;
	unsigned char	host_access;
	int		timeout;
}
zbx_script_t;

#define ZBX_SCRIPT_TYPE_CUSTOM_SCRIPT	0
#define ZBX_SCRIPT_TYPE_IPMI		1
#define ZBX_SCRIPT_TYPE_SSH		2
#define ZBX_SCRIPT_TYPE_TELNET		3
#define ZBX_SCRIPT_TYPE_WEBHOOK		5

#define ZBX_SCRIPT_SCOPE_ACTION	1
#define ZBX_SCRIPT_SCOPE_HOST	2
#define ZBX_SCRIPT_SCOPE_EVENT	4

#define ZBX_SCRIPT_EXECUTE_ON_AGENT	0
#define ZBX_SCRIPT_EXECUTE_ON_SERVER	1
#define ZBX_SCRIPT_EXECUTE_ON_PROXY	2	/* fall back to execution on server if target not monitored by proxy */

#define POLLER_DELAY		5
#define DISCOVERER_DELAY	60

#define HOUSEKEEPER_STARTUP_DELAY	30	/* in minutes */

#define ZBX_DEFAULT_INTERVAL	SEC_PER_MIN

#define	GET_SENDER_TIMEOUT	60

#ifndef MAX
#	define MAX(a, b) ((a) > (b) ? (a) : (b))
#endif

#ifndef MIN
#	define MIN(a, b) ((a) < (b) ? (a) : (b))
#endif

#define zbx_calloc(old, nmemb, size)	zbx_calloc2(__FILE__, __LINE__, old, nmemb, size)
#define zbx_malloc(old, size)		zbx_malloc2(__FILE__, __LINE__, old, size)
#define zbx_realloc(src, size)		zbx_realloc2(__FILE__, __LINE__, src, size)
#define zbx_strdup(old, str)		zbx_strdup2(__FILE__, __LINE__, old, str)

#define ZBX_STRDUP(var, str)	(var = zbx_strdup(var, str))

void	*zbx_calloc2(const char *filename, int line, void *old, size_t nmemb, size_t size);
void	*zbx_malloc2(const char *filename, int line, void *old, size_t size);
void	*zbx_realloc2(const char *filename, int line, void *old, size_t size);
char	*zbx_strdup2(const char *filename, int line, char *old, const char *str);

void	*zbx_guaranteed_memset(void *v, int c, size_t n);

#define zbx_free(ptr)		\
				\
do				\
{				\
	if (ptr)		\
	{			\
		free(ptr);	\
		ptr = NULL;	\
	}			\
}				\
while (0)

#define zbx_fclose(file)	\
				\
do				\
{				\
	if (file)		\
	{			\
		fclose(file);	\
		file = NULL;	\
	}			\
}				\
while (0)

#define THIS_SHOULD_NEVER_HAPPEN										\
														\
do														\
{														\
	zbx_error("ERROR [file and function: <%s,%s>, revision:%s, line:%d] Something impossible has just"	\
			" happened.", __FILE__, __func__, ZABBIX_REVISION, __LINE__);				\
	zbx_backtrace();											\
}														\
while (0)

/* to avoid dependency on libzbxnix.a */
#define	THIS_SHOULD_NEVER_HAPPEN_NO_BACKTRACE									\
	zbx_error("ERROR [file and function: <%s,%s>, revision:%s, line:%d] Something impossible has just"	\
			" happened.", __FILE__, __func__, ZABBIX_REVISION, __LINE__)

extern const char	*progname;
extern const char	title_message[];
extern const char	syslog_app_name[];
extern const char	*usage_message[];
extern const char	*help_message[];

#define ARRSIZE(a)	(sizeof(a) / sizeof(*a))

void	zbx_help(void);
void	zbx_usage(void);
void	zbx_version(void);

const char	*get_program_name(const char *path);
typedef unsigned char	(*zbx_get_program_type_f)(void);
typedef const char	*(*zbx_get_progname_f)(void);
typedef int		(*zbx_get_config_forks_f)(unsigned char process_type);
typedef const char	*(*zbx_get_config_str_f)(void);
typedef int		(*zbx_get_config_int_f)(void);

typedef enum
{
	ZBX_TASK_START = 0,
	ZBX_TASK_PRINT_SUPPORTED,
	ZBX_TASK_TEST_METRIC,
	ZBX_TASK_SHOW_USAGE,
	ZBX_TASK_SHOW_VERSION,
	ZBX_TASK_SHOW_HELP,
#ifdef _WINDOWS
	ZBX_TASK_INSTALL_SERVICE,
	ZBX_TASK_UNINSTALL_SERVICE,
	ZBX_TASK_START_SERVICE,
	ZBX_TASK_STOP_SERVICE
#else
	ZBX_TASK_RUNTIME_CONTROL
#endif
}
zbx_task_t;

typedef enum
{
	HTTPTEST_AUTH_NONE = 0,
	HTTPTEST_AUTH_BASIC,
	HTTPTEST_AUTH_NTLM,
	HTTPTEST_AUTH_NEGOTIATE,
	HTTPTEST_AUTH_DIGEST,
	HTTPTEST_AUTH_BEARER
}
zbx_httptest_auth_t;

#define ZBX_TASK_FLAG_MULTIPLE_AGENTS	0x01
#define ZBX_TASK_FLAG_FOREGROUND	0x02

typedef struct
{
	zbx_task_t	task;
	unsigned int	flags;
	int		data;
	char		*opts;
}
ZBX_TASK_EX;

#define NET_DELAY_MAX	(SEC_PER_MIN / 4)

typedef struct
{
	int	values_num;
	int	period_end;
#define ZBX_PROXY_SUPPRESS_DISABLE	0x00
#define ZBX_PROXY_SUPPRESS_ACTIVE	0x01
#define ZBX_PROXY_SUPPRESS_MORE		0x02
#define ZBX_PROXY_SUPPRESS_EMPTY	0x04
#define ZBX_PROXY_SUPPRESS_ENABLE	(	\
		ZBX_PROXY_SUPPRESS_ACTIVE |	\
		ZBX_PROXY_SUPPRESS_MORE |	\
		ZBX_PROXY_SUPPRESS_EMPTY)
	int	flags;
}
zbx_proxy_suppress_t;

#define ZBX_RTC_MSG_SHIFT	0
#define ZBX_RTC_SCOPE_SHIFT	8
#define ZBX_RTC_DATA_SHIFT	16

#define ZBX_RTC_MSG_MASK	0x000000ff
#define ZBX_RTC_SCOPE_MASK	0x0000ff00
#define ZBX_RTC_DATA_MASK	0xffff0000

#define ZBX_RTC_GET_MSG(task)	(int)(((unsigned int)task & ZBX_RTC_MSG_MASK) >> ZBX_RTC_MSG_SHIFT)
#define ZBX_RTC_GET_SCOPE(task)	(int)(((unsigned int)task & ZBX_RTC_SCOPE_MASK) >> ZBX_RTC_SCOPE_SHIFT)
#define ZBX_RTC_GET_DATA(task)	(int)(((unsigned int)task & ZBX_RTC_DATA_MASK) >> ZBX_RTC_DATA_SHIFT)

#define ZBX_RTC_MAKE_MESSAGE(msg, scope, data)	((msg << ZBX_RTC_MSG_SHIFT) | (scope << ZBX_RTC_SCOPE_SHIFT) | \
	(data << ZBX_RTC_DATA_SHIFT))

#define ZBX_KIBIBYTE		1024
#define ZBX_MEBIBYTE		1048576
#define ZBX_GIBIBYTE		1073741824
#define ZBX_TEBIBYTE		__UINT64_C(1099511627776)

#define SEC_PER_MIN		60
#define SEC_PER_HOUR		3600
#define SEC_PER_DAY		86400
#define SEC_PER_WEEK		(7 * SEC_PER_DAY)
#define SEC_PER_MONTH		(30 * SEC_PER_DAY)
#define SEC_PER_YEAR		(365 * SEC_PER_DAY)
#define ZBX_JAN_2038		2145916800
#define ZBX_JAN_1970_IN_SEC	2208988800.0	/* 1970 - 1900 in seconds */

#define ZBX_MAX_RECV_DATA_SIZE		(1 * ZBX_GIBIBYTE)
#if defined(_WINDOWS)
#define ZBX_MAX_RECV_LARGE_DATA_SIZE	(1 * ZBX_GIBIBYTE)
#else
#define ZBX_MAX_RECV_LARGE_DATA_SIZE	(__UINT64_C(16) * ZBX_GIBIBYTE)
#endif

/* max length of base64 data */
#define ZBX_MAX_B64_LEN		(16 * ZBX_KIBIBYTE)

/* string functions that could not be moved into libzbxstr.a because they */
/* are used by libzbxcommon.a */

/* used by log which will be part of common*/
#if defined(__GNUC__) || defined(__clang__)
#	define __zbx_attr_format_printf(idx1, idx2) __attribute__((__format__(__printf__, (idx1), (idx2))))
#else
#	define __zbx_attr_format_printf(idx1, idx2)
#endif

/* used by cuid and also by log */
size_t	zbx_snprintf(char *str, size_t count, const char *fmt, ...) __zbx_attr_format_printf(3, 4);

/* could be moved into libzbxstr.a but it seems to be logically grouped with surrounding functions */
void	zbx_snprintf_alloc(char **str, size_t *alloc_len, size_t *offset, const char *fmt, ...)
		__zbx_attr_format_printf(4, 5);

/* used by log */
size_t	zbx_vsnprintf(char *str, size_t count, const char *fmt, va_list args);

/* used by log */
char	*zbx_dsprintf(char *dest, const char *f, ...) __zbx_attr_format_printf(2, 3);

/* used by zbxcommon, setproctitle */
size_t	zbx_strlcpy(char *dst, const char *src, size_t siz);

/* used by dsprintf, which is used by log */
char	*zbx_dvsprintf(char *dest, const char *f, va_list args);

#define VALUE_ERRMSG_MAX	128
#define ZBX_LENGTH_UNLIMITED	0x7fffffff

#if defined(_WINDOWS) || defined(__MINGW32__)
wchar_t	*zbx_acp_to_unicode(const char *acp_string);
wchar_t	*zbx_utf8_to_unicode(const char *utf8_string);
wchar_t	*zbx_oemcp_to_unicode(const char *oemcp_string);
#endif
/* string functions that could not be moved into libzbxstr.a because they */
/* are used by libzbxcommon.a END */

char	**zbx_setproctitle_init(int argc, char **argv);
void	zbx_setproctitle(const char *fmt, ...) __zbx_attr_format_printf(1, 2);
void	zbx_setproctitle_deinit(void);

void	zbx_error(const char *fmt, ...) __zbx_attr_format_printf(1, 2);

/* misc functions */
int	zbx_validate_hostname(const char *hostname);

void	zbx_backtrace(void);

int	get_nearestindex(const void *p, size_t sz, int num, zbx_uint64_t id);
int	uint64_array_add(zbx_uint64_t **values, int *alloc, int *num, zbx_uint64_t value, int alloc_step);
void	uint64_array_remove(zbx_uint64_t *values, int *num, const zbx_uint64_t *rm_values, int rm_num);

#if defined(_WINDOWS) || defined(__MINGW32__)
const OSVERSIONINFOEX	*zbx_win_getversion(void);
void	zbx_wmi_get(const char *wmi_namespace, const char *wmi_query, double timeout, char **utf8_value);
#endif

#if defined(_WINDOWS) || defined(__MINGW32__)
typedef struct __stat64	zbx_stat_t;
int	__zbx_stat(const char *path, zbx_stat_t *buf);
int	__zbx_open(const char *pathname, int flags);
#else
typedef struct stat	zbx_stat_t;
#endif	/* _WINDOWS */

typedef struct
{
	zbx_fs_time_t	modification_time;	/* time of last modification */
	zbx_fs_time_t	access_time;		/* time of last access */
	zbx_fs_time_t	change_time;		/* time of last status change */
}
zbx_file_time_t;

int	zbx_get_file_time(const char *path, int sym, zbx_file_time_t *time);
void	find_cr_lf_szbyte(const char *encoding, const char **cr, const char **lf, size_t *szbyte);
int	zbx_read(int fd, char *buf, size_t count, const char *encoding);
int	zbx_is_regular_file(const char *path);
char	*zbx_fgets(char *buffer, int size, FILE *fp);
int	zbx_write_all(int fd, const char *buf, size_t n);

int	MAIN_ZABBIX_ENTRY(int flags);

unsigned char	get_interface_type_by_item_type(unsigned char type);

#define ZBX_SESSION_ACTIVE		0
#define ZBX_SESSION_PASSIVE		1
#define ZBX_AUTH_TOKEN_ENABLED		0
#define ZBX_AUTH_TOKEN_DISABLED		1
#define ZBX_AUTH_TOKEN_NEVER_EXPIRES	0

#define ZBX_DO_NOT_SEND_RESPONSE	0
#define ZBX_SEND_RESPONSE		1

/* Do not forget to synchronize HOST_TLS_* definitions with DB schema ! */
#define HOST_TLS_ISSUER_LEN		4096				/* for up to 1024 UTF-8 characters */
#define HOST_TLS_ISSUER_LEN_MAX		(HOST_TLS_ISSUER_LEN + 1)
#define HOST_TLS_SUBJECT_LEN		4096				/* for up to 1024 UTF-8 characters */
#define HOST_TLS_SUBJECT_LEN_MAX	(HOST_TLS_SUBJECT_LEN + 1)
#define HOST_TLS_PSK_IDENTITY_LEN	512				/* for up to 128 UTF-8 characters */
#define HOST_TLS_PSK_IDENTITY_LEN_MAX	(HOST_TLS_PSK_IDENTITY_LEN + 1)
#define HOST_TLS_PSK_LEN		512				/* for up to 256 hex-encoded bytes (ASCII) */
#define HOST_TLS_PSK_LEN_MAX		(HOST_TLS_PSK_LEN + 1)
#define HOST_TLS_PSK_LEN_MIN		32				/* for 16 hex-encoded bytes (128-bit PSK) */

#define ZBX_PSK_FOR_HOST		0x01				/* PSK can be used for a known host */
#define ZBX_PSK_FOR_AUTOREG		0x02				/* PSK can be used for host autoregistration */
#define ZBX_PSK_FOR_PROXY		0x04				/* PSK is configured on proxy */

void	zbx_alarm_flag_set(void);
void	zbx_alarm_flag_clear(void);

#ifndef _WINDOWS
unsigned int	zbx_alarm_on(unsigned int seconds);
unsigned int	zbx_alarm_off(void);
#endif

int	zbx_alarm_timed_out(void);

#define zbx_bsearch(key, base, nmemb, size, compar)	(0 == (nmemb) ? NULL : bsearch(key, base, nmemb, size, compar))

#define ZBX_PREPROC_NONE			0
#define ZBX_PREPROC_MULTIPLIER			1
#define ZBX_PREPROC_RTRIM			2
#define ZBX_PREPROC_LTRIM			3
#define ZBX_PREPROC_TRIM			4
#define ZBX_PREPROC_REGSUB			5
#define ZBX_PREPROC_BOOL2DEC			6
#define ZBX_PREPROC_OCT2DEC			7
#define ZBX_PREPROC_HEX2DEC			8
#define ZBX_PREPROC_DELTA_VALUE			9
#define ZBX_PREPROC_DELTA_SPEED			10
#define ZBX_PREPROC_XPATH			11
#define ZBX_PREPROC_JSONPATH			12
#define ZBX_PREPROC_VALIDATE_RANGE		13
#define ZBX_PREPROC_VALIDATE_REGEX		14
#define ZBX_PREPROC_VALIDATE_NOT_REGEX		15
#define ZBX_PREPROC_ERROR_FIELD_JSON		16
#define ZBX_PREPROC_ERROR_FIELD_XML		17
#define ZBX_PREPROC_ERROR_FIELD_REGEX		18
#define ZBX_PREPROC_THROTTLE_VALUE		19
#define ZBX_PREPROC_THROTTLE_TIMED_VALUE	20
#define ZBX_PREPROC_SCRIPT			21
#define ZBX_PREPROC_PROMETHEUS_PATTERN		22
#define ZBX_PREPROC_PROMETHEUS_TO_JSON		23
#define ZBX_PREPROC_CSV_TO_JSON			24
#define ZBX_PREPROC_STR_REPLACE			25
#define ZBX_PREPROC_VALIDATE_NOT_SUPPORTED	26
#define ZBX_PREPROC_XML_TO_JSON			27
#define ZBX_PREPROC_SNMP_WALK_TO_VALUE		28
#define ZBX_PREPROC_SNMP_WALK_TO_JSON		29

/* custom on fail actions */
#define ZBX_PREPROC_FAIL_DEFAULT	0
#define ZBX_PREPROC_FAIL_DISCARD_VALUE	1
#define ZBX_PREPROC_FAIL_SET_VALUE	2
#define ZBX_PREPROC_FAIL_SET_ERROR	3

#define ZBX_HTTPFIELD_HEADER		0
#define ZBX_HTTPFIELD_VARIABLE		1
#define ZBX_HTTPFIELD_POST_FIELD	2
#define ZBX_HTTPFIELD_QUERY_FIELD	3

#define ZBX_POSTTYPE_RAW		0
#define ZBX_POSTTYPE_FORM		1
#define ZBX_POSTTYPE_JSON		2
#define ZBX_POSTTYPE_XML		3
#define ZBX_POSTTYPE_NDJSON		4

#define ZBX_RETRIEVE_MODE_CONTENT	0
#define ZBX_RETRIEVE_MODE_HEADERS	1
#define ZBX_RETRIEVE_MODE_BOTH		2

#define ZBX_PROBLEM_SUPPRESSED_FALSE	0
#define ZBX_PROBLEM_SUPPRESSED_TRUE	1

/* includes terminating '\0' */
#define CUID_LEN	26
void	zbx_new_cuid(char *cuid);

typedef struct
{
	char	*tag;
	char	*value;
}
zbx_tag_t;

#define ZBX_STR2UCHAR(var, string) var = (unsigned char)atoi(string)

#define ZBX_CONST_STRING(str) "" str
#define ZBX_CONST_STRLEN(str) (sizeof(ZBX_CONST_STRING(str)) - 1)

/* time and memory size suffixes */
zbx_uint64_t	suffix2factor(char c);

/******************************************************************************
 *                                                                            *
 * CODE BELOW IS LIBC WRAPPERS WHICH COULD BE LATER MOVED TO SEPARATE LIBRARY *
 *                                                                            *
 ******************************************************************************/

#define ZBX_MESSAGE_BUF_SIZE	1024

char	*zbx_strerror(int errnum);

#if !defined(_WINDOWS)
#	if defined(HAVE_LIBPTHREAD)
#		define zbx_sigmask	pthread_sigmask
#	else
#		define zbx_sigmask	sigprocmask
#	endif
#endif

<<<<<<< HEAD
#define LOG_LEVEL_EMPTY		0	/* printing nothing (if not LOG_LEVEL_INFORMATION set) */
#define LOG_LEVEL_CRIT		1
#define LOG_LEVEL_ERR		2
#define LOG_LEVEL_WARNING	3
#define LOG_LEVEL_DEBUG		4
#define LOG_LEVEL_TRACE		5

#define LOG_LEVEL_INFORMATION	127	/* printing in any case no matter what level set */

#define ZBX_CHECK_LOG_LEVEL(level)			\
		((LOG_LEVEL_INFORMATION != (level) &&	\
		((level) > zbx_get_log_level() || LOG_LEVEL_EMPTY == (level))) ? FAIL : SUCCEED)

#ifdef HAVE___VA_ARGS__
#	define ZBX_ZABBIX_LOG_CHECK
#	define zabbix_log(level, ...)									\
													\
	do												\
	{												\
		if (SUCCEED == ZBX_CHECK_LOG_LEVEL(level))						\
			zbx_log_handle(level, __VA_ARGS__);						\
	}												\
	while (0)
#else
#	define zabbix_log zbx_log_handle
#endif

typedef void (*zbx_log_func_t)(int level, const char *fmt, va_list args);

void	zbx_init_library_common(zbx_log_func_t log_func);
void	zbx_log_handle(int level, const char *fmt, ...);
int	zbx_get_log_level(void);
void	zbx_set_log_level(int level);

#ifndef _WINDOWS
int		zabbix_increase_log_level(void);
int		zabbix_decrease_log_level(void);
const char	*zabbix_get_log_level_string(void);
#endif
=======
#define ZBX_PROPERTY_DECL(type, varname, defvalue) \
static type	varname = defvalue; \
static type	get_##varname(void) \
{ \
	return varname; \
}

#define ZBX_PROPERTY_DECL_CONST(type, varname, defvalue) \
static type	varname = defvalue; \
static const type	get_##varname(void) \
{ \
	return varname; \
}
>>>>>>> cd8f62df

#endif<|MERGE_RESOLUTION|>--- conflicted
+++ resolved
@@ -780,7 +780,20 @@
 #	endif
 #endif
 
-<<<<<<< HEAD
+#define ZBX_PROPERTY_DECL(type, varname, defvalue) \
+static type	varname = defvalue; \
+static type	get_##varname(void) \
+{ \
+	return varname; \
+}
+
+#define ZBX_PROPERTY_DECL_CONST(type, varname, defvalue) \
+static type	varname = defvalue; \
+static const type	get_##varname(void) \
+{ \
+	return varname; \
+}
+
 #define LOG_LEVEL_EMPTY		0	/* printing nothing (if not LOG_LEVEL_INFORMATION set) */
 #define LOG_LEVEL_CRIT		1
 #define LOG_LEVEL_ERR		2
@@ -820,20 +833,5 @@
 int		zabbix_decrease_log_level(void);
 const char	*zabbix_get_log_level_string(void);
 #endif
-=======
-#define ZBX_PROPERTY_DECL(type, varname, defvalue) \
-static type	varname = defvalue; \
-static type	get_##varname(void) \
-{ \
-	return varname; \
-}
-
-#define ZBX_PROPERTY_DECL_CONST(type, varname, defvalue) \
-static type	varname = defvalue; \
-static const type	get_##varname(void) \
-{ \
-	return varname; \
-}
->>>>>>> cd8f62df
 
 #endif