/*
** Zabbix
** Copyright (C) 2001-2023 Zabbix SIA
**
** This program is free software; you can redistribute it and/or modify
** it under the terms of the GNU General Public License as published by
** the Free Software Foundation; either version 2 of the License, or
** (at your option) any later version.
**
** This program is distributed in the hope that it will be useful,
** but WITHOUT ANY WARRANTY; without even the implied warranty of
** MERCHANTABILITY or FITNESS FOR A PARTICULAR PURPOSE. See the
** GNU General Public License for more details.
**
** You should have received a copy of the GNU General Public License
** along with this program; if not, write to the Free Software
** Foundation, Inc., 51 Franklin Street, Fifth Floor, Boston, MA  02110-1301, USA.
**/

#ifndef ZABBIX_COMMON_H
#define ZABBIX_COMMON_H

#include "zbxsysinc.h"
#include "module.h"
#include "version.h"

#if defined(__MINGW32__)
#	define __try
#	define __except(x) if (0)
#endif

#ifndef va_copy
#	if defined(__va_copy)
#		define va_copy(d, s) __va_copy(d, s)
#	else
#		define va_copy(d, s) memcpy(&d, &s, sizeof(va_list))
#	endif
#endif

#ifdef snprintf
#	undef snprintf
#endif
#define snprintf	ERROR_DO_NOT_USE_SNPRINTF_FUNCTION_TRY_TO_USE_ZBX_SNPRINTF

#ifdef sprintf
#	undef sprintf
#endif
#define sprintf		ERROR_DO_NOT_USE_SPRINTF_FUNCTION_TRY_TO_USE_ZBX_SNPRINTF

#ifdef strncpy
#	undef strncpy
#endif
#define strncpy		ERROR_DO_NOT_USE_STRNCPY_FUNCTION_TRY_TO_USE_ZBX_STRLCPY

#ifdef strcpy
#	undef strcpy
#endif
#define strcpy		ERROR_DO_NOT_USE_STRCPY_FUNCTION_TRY_TO_USE_ZBX_STRLCPY

#ifdef vsprintf
#	undef vsprintf
#endif
#define vsprintf	ERROR_DO_NOT_USE_VSPRINTF_FUNCTION_TRY_TO_USE_ZBX_VSNPRINTF

#ifdef strncat
#	undef strncat
#endif
#define strncat		ERROR_DO_NOT_USE_STRNCAT_FUNCTION_TRY_TO_USE_ZBX_STRLCAT

#ifdef strncasecmp
#	undef strncasecmp
#endif
#define strncasecmp	ERROR_DO_NOT_USE_STRNCASECMP_FUNCTION_TRY_TO_USE_ZBX_STRNCASECMP

#define ON	1
#define OFF	0

#if defined(_WINDOWS)
#	define	ZBX_SERVICE_NAME_LEN	64
extern char ZABBIX_SERVICE_NAME[ZBX_SERVICE_NAME_LEN];
extern char ZABBIX_EVENT_SOURCE[ZBX_SERVICE_NAME_LEN];

#	pragma warning (disable: 4996)	/* warning C4996: <function> was declared deprecated */
#endif

#if defined(__GNUC__) && __GNUC__ >= 7
#	define ZBX_FALLTHROUGH	__attribute__ ((fallthrough))
#else
#	define ZBX_FALLTHROUGH
#endif

#define SUCCEED_OR_FAIL(result) (FAIL != (result) ? SUCCEED : FAIL)
const char	*zbx_sysinfo_ret_string(int ret);
const char	*zbx_result_string(int result);

#define MAX_ID_LEN			21
#define MAX_STRING_LEN			2048
#define MAX_BUFFER_LEN			65536
#define ZBX_MAX_HOSTNAME_LEN		128
#define ZBX_HOSTNAME_BUF_LEN	(ZBX_MAX_HOSTNAME_LEN + 1)
#define ZBX_MAX_DNSNAME_LEN		255	/* maximum host DNS name length from RFC 1035 */
						/*(without terminating '\0') */
#define MAX_EXECUTE_OUTPUT_LEN		(16 * ZBX_MEBIBYTE)

#define ZBX_MAX_UINT64		(~__UINT64_C(0))
#define ZBX_MAX_UINT64_LEN	21
#define ZBX_MAX_DOUBLE_LEN	24

#define ZBX_SIZE_T_MAX	(~(size_t)0)

/******************************************************************************
 *                                                                            *
 * Macro: ZBX_UNUSED                                                          *
 *                                                                            *
 * Purpose: silences compiler warning about unused function parameter         *
 *                                                                            *
 * Parameters:                                                                *
 *      var       - [IN] the unused parameter                                 *
 *                                                                            *
 * Comments: Use only on unused, non-volatile function parameters!            *
 *                                                                            *
 ******************************************************************************/
#define ZBX_UNUSED(var) (void)(var)

/* item types */
typedef enum
{
	ITEM_TYPE_ZABBIX = 0,
/*	ITEM_TYPE_SNMPv1,*/
	ITEM_TYPE_TRAPPER = 2,
	ITEM_TYPE_SIMPLE,
/*	ITEM_TYPE_SNMPv2c,*/
	ITEM_TYPE_INTERNAL = 5,
/*	ITEM_TYPE_SNMPv3,*/
	ITEM_TYPE_ZABBIX_ACTIVE = 7,
/*	ITEM_TYPE_AGGREGATE, */
	ITEM_TYPE_HTTPTEST = 9,
	ITEM_TYPE_EXTERNAL,
	ITEM_TYPE_DB_MONITOR,
	ITEM_TYPE_IPMI,
	ITEM_TYPE_SSH,
	ITEM_TYPE_TELNET,
	ITEM_TYPE_CALCULATED,
	ITEM_TYPE_JMX,
	ITEM_TYPE_SNMPTRAP,
	ITEM_TYPE_DEPENDENT,
	ITEM_TYPE_HTTPAGENT,
	ITEM_TYPE_SNMP,
	ITEM_TYPE_SCRIPT	/* 21 */
}
zbx_item_type_t;

typedef enum
{
	INTERFACE_TYPE_UNKNOWN = 0,
	INTERFACE_TYPE_AGENT,
	INTERFACE_TYPE_SNMP,
	INTERFACE_TYPE_IPMI,
	INTERFACE_TYPE_JMX,
	INTERFACE_TYPE_OPT = 254,
	INTERFACE_TYPE_ANY = 255
}
zbx_interface_type_t;
const char	*zbx_interface_type_string(zbx_interface_type_t type);

#define INTERFACE_TYPE_COUNT	4	/* number of interface types */
extern const int	INTERFACE_TYPE_PRIORITY[INTERFACE_TYPE_COUNT];

#define SNMP_BULK_DISABLED	0
#define SNMP_BULK_ENABLED	1

#define ZBX_IF_SNMP_VERSION_1	1
#define ZBX_IF_SNMP_VERSION_2	2
#define ZBX_IF_SNMP_VERSION_3	3

#define ZBX_FLAG_DISCOVERY_NORMAL	0x00
#define ZBX_FLAG_DISCOVERY_RULE		0x01
#define ZBX_FLAG_DISCOVERY_PROTOTYPE	0x02
#define ZBX_FLAG_DISCOVERY_CREATED	0x04

#define ZBX_HOST_PROT_INTERFACES_INHERIT	0
#define ZBX_HOST_PROT_INTERFACES_CUSTOM		1

typedef enum
{
	ITEM_AUTHTYPE_PASSWORD = 0,
	ITEM_AUTHTYPE_PUBLICKEY
}
zbx_item_authtype_t;

/* event status */
#define EVENT_STATUS_RESOLVED		0
#define EVENT_STATUS_PROBLEM		1

/* event sources */
#define EVENT_SOURCE_TRIGGERS		0
#define EVENT_SOURCE_DISCOVERY		1
#define EVENT_SOURCE_AUTOREGISTRATION	2
#define EVENT_SOURCE_INTERNAL		3
#define EVENT_SOURCE_SERVICE		4
#define EVENT_SOURCE_COUNT		5

/* event objects */
#define EVENT_OBJECT_TRIGGER		0
#define EVENT_OBJECT_DHOST		1
#define EVENT_OBJECT_DSERVICE		2
#define EVENT_OBJECT_ZABBIX_ACTIVE	3
#define EVENT_OBJECT_ITEM		4
#define EVENT_OBJECT_LLDRULE		5
#define EVENT_OBJECT_SERVICE		6

/* acknowledged flags */
#define EVENT_NOT_ACKNOWLEDGED		0
#define EVENT_ACKNOWLEDGED		1

typedef enum
{
	DOBJECT_STATUS_UP = 0,
	DOBJECT_STATUS_DOWN,
	DOBJECT_STATUS_DISCOVER,
	DOBJECT_STATUS_LOST
}
zbx_dstatus_t;

/* item value types */
typedef enum
{
	ITEM_VALUE_TYPE_FLOAT = 0,
	ITEM_VALUE_TYPE_STR,
	ITEM_VALUE_TYPE_LOG,
	ITEM_VALUE_TYPE_UINT64,
	ITEM_VALUE_TYPE_TEXT,
	ITEM_VALUE_TYPE_BIN,	/* Last real value. In some places it is also used in size of array or */
				/* upper bound for iteration. Do not forget to update when adding new types. */
	ITEM_VALUE_TYPE_NONE	/* Artificial value, not written into DB, used internally in server. */
}
zbx_item_value_type_t;
const char	*zbx_item_value_type_string(zbx_item_value_type_t value_type);

typedef struct
{
	int	timestamp;
	int	logeventid;
	int	severity;
	char	*source;
	char	*value;
}
zbx_log_value_t;

/* value for not supported items */
#define ZBX_NOTSUPPORTED	"ZBX_NOTSUPPORTED"
/* the error message for not supported items when reason is unknown */
#define ZBX_NOTSUPPORTED_MSG	"Unknown error."

/* Zabbix Agent non-critical error (agents older than 2.0) */
#define ZBX_ERROR		"ZBX_ERROR"


/* program type */
#define ZBX_PROGRAM_TYPE_SERVER		0x01
#define ZBX_PROGRAM_TYPE_PROXY_ACTIVE	0x02
#define ZBX_PROGRAM_TYPE_PROXY_PASSIVE	0x04
#define ZBX_PROGRAM_TYPE_PROXY		0x06	/* ZBX_PROGRAM_TYPE_PROXY_ACTIVE | ZBX_PROGRAM_TYPE_PROXY_PASSIVE */
#define ZBX_PROGRAM_TYPE_AGENTD		0x08
#define ZBX_PROGRAM_TYPE_SENDER		0x10
#define ZBX_PROGRAM_TYPE_GET		0x20
const char	*get_program_type_string(unsigned char program_type);

/* process type */
#define ZBX_PROCESS_TYPE_POLLER			0
#define ZBX_PROCESS_TYPE_UNREACHABLE		1
#define ZBX_PROCESS_TYPE_IPMIPOLLER		2
#define ZBX_PROCESS_TYPE_PINGER			3
#define ZBX_PROCESS_TYPE_JAVAPOLLER		4
#define ZBX_PROCESS_TYPE_HTTPPOLLER		5
#define ZBX_PROCESS_TYPE_TRAPPER		6
#define ZBX_PROCESS_TYPE_SNMPTRAPPER		7
#define ZBX_PROCESS_TYPE_PROXYPOLLER		8
#define ZBX_PROCESS_TYPE_ESCALATOR		9
#define ZBX_PROCESS_TYPE_HISTSYNCER		10
#define ZBX_PROCESS_TYPE_DISCOVERER		11
#define ZBX_PROCESS_TYPE_ALERTER		12
#define ZBX_PROCESS_TYPE_TIMER			13
#define ZBX_PROCESS_TYPE_HOUSEKEEPER		14
#define ZBX_PROCESS_TYPE_DATASENDER		15
#define ZBX_PROCESS_TYPE_CONFSYNCER		16
#define ZBX_PROCESS_TYPE_SELFMON		17
#define ZBX_PROCESS_TYPE_VMWARE			18
#define ZBX_PROCESS_TYPE_COLLECTOR		19
#define ZBX_PROCESS_TYPE_LISTENER		20
#define ZBX_PROCESS_TYPE_ACTIVE_CHECKS		21
#define ZBX_PROCESS_TYPE_TASKMANAGER		22
#define ZBX_PROCESS_TYPE_IPMIMANAGER		23
#define ZBX_PROCESS_TYPE_ALERTMANAGER		24
#define ZBX_PROCESS_TYPE_PREPROCMAN		25
#define ZBX_PROCESS_TYPE_PREPROCESSOR		26
#define ZBX_PROCESS_TYPE_LLDMANAGER		27
#define ZBX_PROCESS_TYPE_LLDWORKER		28
#define ZBX_PROCESS_TYPE_ALERTSYNCER		29
#define ZBX_PROCESS_TYPE_HISTORYPOLLER		30
#define ZBX_PROCESS_TYPE_AVAILMAN		31
#define ZBX_PROCESS_TYPE_REPORTMANAGER		32
#define ZBX_PROCESS_TYPE_REPORTWRITER		33
#define ZBX_PROCESS_TYPE_SERVICEMAN		34
#define ZBX_PROCESS_TYPE_TRIGGERHOUSEKEEPER	35
#define ZBX_PROCESS_TYPE_ODBCPOLLER		36
#define ZBX_PROCESS_TYPE_CONNECTORMANAGER	37
#define ZBX_PROCESS_TYPE_CONNECTORWORKER	38
#define ZBX_PROCESS_TYPE_DISCOVERYMANAGER	39
#define ZBX_PROCESS_TYPE_HTTPAGENT_POLLER	40
#define ZBX_PROCESS_TYPE_AGENT_POLLER		41
#define ZBX_PROCESS_TYPE_SNMP_POLLER		42
<<<<<<< HEAD
#define ZBX_PROCESS_TYPE_DBCONFIGWORKER		43
=======
#define ZBX_PROCESS_TYPE_INTERNAL_POLLER	43
>>>>>>> e60a48d9
#define ZBX_PROCESS_TYPE_COUNT			44	/* number of process types */

/* special processes that are not present worker list */
#define ZBX_PROCESS_TYPE_EXT_FIRST		126
#define ZBX_PROCESS_TYPE_HA_MANAGER		126
#define ZBX_PROCESS_TYPE_MAIN			127
#define ZBX_PROCESS_TYPE_EXT_LAST		127

#define ZBX_PROCESS_TYPE_UNKNOWN		255

const char	*get_process_type_string(unsigned char proc_type);
int		get_process_type_by_name(const char *proc_type_str);

/* user permissions */
typedef enum
{
	USER_TYPE_ZABBIX_USER = 1,
	USER_TYPE_ZABBIX_ADMIN,
	USER_TYPE_SUPER_ADMIN
}
zbx_user_type_t;

typedef struct
{
	zbx_uint64_t	userid;
	zbx_user_type_t	type;
	zbx_uint64_t	roleid;
	char		*username;
}
zbx_user_t;

typedef enum
{
	PERM_DENY = 0,
	PERM_READ = 2,
	PERM_READ_WRITE
}
zbx_user_permission_t;

#define POLLER_DELAY		5
#define DISCOVERER_DELAY	5

#define HOUSEKEEPER_STARTUP_DELAY	30	/* in minutes */

#define ZBX_DEFAULT_INTERVAL	SEC_PER_MIN

#define	GET_SENDER_TIMEOUT	60

#ifndef MAX
#	define MAX(a, b) ((a) > (b) ? (a) : (b))
#endif

#ifndef MIN
#	define MIN(a, b) ((a) < (b) ? (a) : (b))
#endif

#define zbx_calloc(old, nmemb, size)	zbx_calloc2(__FILE__, __LINE__, old, nmemb, size)
#define zbx_malloc(old, size)		zbx_malloc2(__FILE__, __LINE__, old, size)
#define zbx_realloc(src, size)		zbx_realloc2(__FILE__, __LINE__, src, size)
#define zbx_strdup(old, str)		zbx_strdup2(__FILE__, __LINE__, old, str)

#define ZBX_STRDUP(var, str)	(var = zbx_strdup(var, str))

void	*zbx_calloc2(const char *filename, int line, void *old, size_t nmemb, size_t size);
void	*zbx_malloc2(const char *filename, int line, void *old, size_t size);
void	*zbx_realloc2(const char *filename, int line, void *old, size_t size);
char	*zbx_strdup2(const char *filename, int line, char *old, const char *str);

void	*zbx_guaranteed_memset(void *v, int c, size_t n);

#if defined(_WINDOWS) || defined(__MINGW32__)
#	define zbx_get_thread_id()	(long int)GetCurrentThreadId()
#else
#	define zbx_get_thread_id()	(long int)getpid()
#endif

#define zbx_free(ptr)		\
				\
do				\
{				\
	if (ptr)		\
	{			\
		free(ptr);	\
		ptr = NULL;	\
	}			\
}				\
while (0)

#define zbx_fclose(file)	\
				\
do				\
{				\
	if (file)		\
	{			\
		fclose(file);	\
		file = NULL;	\
	}			\
}				\
while (0)

#define THIS_SHOULD_NEVER_HAPPEN										\
														\
do														\
{														\
	zbx_error("ERROR [file and function: <%s,%s>, revision:%s, line:%d] Something impossible has just"	\
			" happened.", __FILE__, __func__, ZABBIX_REVISION, __LINE__);				\
	zbx_backtrace();											\
}														\
while (0)

/* to avoid dependency on libzbxnix.a */
#define	THIS_SHOULD_NEVER_HAPPEN_NO_BACKTRACE									\
	zbx_error("ERROR [file and function: <%s,%s>, revision:%s, line:%d] Something impossible has just"	\
			" happened.", __FILE__, __func__, ZABBIX_REVISION, __LINE__)

extern const char	*progname;
extern const char	title_message[];
extern const char	syslog_app_name[];
extern const char	*usage_message[];
extern const char	*help_message[];

#define ARRSIZE(a)	(sizeof(a) / sizeof(*a))

void	zbx_help(const char *param);
void	zbx_usage(void);
void	zbx_version(void);

const char	*get_program_name(const char *path);
typedef unsigned char	(*zbx_get_program_type_f)(void);
typedef const char	*(*zbx_get_progname_f)(void);
typedef int		(*zbx_get_config_forks_f)(unsigned char process_type);
typedef const char	*(*zbx_get_config_str_f)(void);
typedef int		(*zbx_get_config_int_f)(void);

typedef enum
{
	ZBX_TASK_START = 0,
	ZBX_TASK_PRINT_SUPPORTED,
	ZBX_TASK_TEST_METRIC,
	ZBX_TASK_SHOW_USAGE,
	ZBX_TASK_SHOW_VERSION,
	ZBX_TASK_SHOW_HELP,
#ifdef _WINDOWS
	ZBX_TASK_INSTALL_SERVICE,
	ZBX_TASK_UNINSTALL_SERVICE,
	ZBX_TASK_START_SERVICE,
	ZBX_TASK_STOP_SERVICE
#else
	ZBX_TASK_RUNTIME_CONTROL
#endif
}
zbx_task_t;

typedef enum
{
	HTTPTEST_AUTH_NONE = 0,
	HTTPTEST_AUTH_BASIC,
	HTTPTEST_AUTH_NTLM,
	HTTPTEST_AUTH_NEGOTIATE,
	HTTPTEST_AUTH_DIGEST,
	HTTPTEST_AUTH_BEARER
}
zbx_httptest_auth_t;

#define ZBX_TASK_FLAG_MULTIPLE_AGENTS	0x01
#define ZBX_TASK_FLAG_FOREGROUND	0x02

typedef struct
{
	zbx_task_t	task;
	unsigned int	flags;
	int		data;
	char		*opts;
}
ZBX_TASK_EX;

#define NET_DELAY_MAX	(SEC_PER_MIN / 4)

typedef struct
{
	int	values_num;
	int	period_end;
#define ZBX_PROXY_SUPPRESS_DISABLE	0x00
#define ZBX_PROXY_SUPPRESS_ACTIVE	0x01
#define ZBX_PROXY_SUPPRESS_MORE		0x02
#define ZBX_PROXY_SUPPRESS_EMPTY	0x04
#define ZBX_PROXY_SUPPRESS_ENABLE	(	\
		ZBX_PROXY_SUPPRESS_ACTIVE |	\
		ZBX_PROXY_SUPPRESS_MORE |	\
		ZBX_PROXY_SUPPRESS_EMPTY)
	int	flags;
}
zbx_proxy_suppress_t;

#define ZBX_RTC_MSG_SHIFT	0
#define ZBX_RTC_SCOPE_SHIFT	8
#define ZBX_RTC_DATA_SHIFT	16

#define ZBX_RTC_MSG_MASK	0x000000ff
#define ZBX_RTC_SCOPE_MASK	0x0000ff00
#define ZBX_RTC_DATA_MASK	0xffff0000

#define ZBX_RTC_GET_MSG(task)	(int)(((unsigned int)task & ZBX_RTC_MSG_MASK) >> ZBX_RTC_MSG_SHIFT)
#define ZBX_RTC_GET_SCOPE(task)	(int)(((unsigned int)task & ZBX_RTC_SCOPE_MASK) >> ZBX_RTC_SCOPE_SHIFT)
#define ZBX_RTC_GET_DATA(task)	(int)(((unsigned int)task & ZBX_RTC_DATA_MASK) >> ZBX_RTC_DATA_SHIFT)

#define ZBX_RTC_MAKE_MESSAGE(msg, scope, data)	(((zbx_uint32_t)msg << ZBX_RTC_MSG_SHIFT) | \
						((zbx_uint32_t)scope << ZBX_RTC_SCOPE_SHIFT) | \
						((zbx_uint32_t)data << ZBX_RTC_DATA_SHIFT))

#define ZBX_KIBIBYTE		1024
#define ZBX_MEBIBYTE		1048576
#define ZBX_GIBIBYTE		1073741824
#define ZBX_TEBIBYTE		__UINT64_C(1099511627776)

#define SEC_PER_MIN		60
#define SEC_PER_HOUR		3600
#define SEC_PER_DAY		86400
#define SEC_PER_WEEK		(7 * SEC_PER_DAY)
#define SEC_PER_MONTH		(30 * SEC_PER_DAY)
#define SEC_PER_YEAR		(365 * SEC_PER_DAY)
#define ZBX_JAN_2038		2145916800
#define ZBX_JAN_1970_IN_SEC	2208988800.0	/* 1970 - 1900 in seconds */

#define ZBX_MAX_RECV_DATA_SIZE		(1 * ZBX_GIBIBYTE)
#if defined(_WINDOWS)
#define ZBX_MAX_RECV_LARGE_DATA_SIZE	(1 * ZBX_GIBIBYTE)
#else
#define ZBX_MAX_RECV_LARGE_DATA_SIZE	(__UINT64_C(16) * ZBX_GIBIBYTE)
#endif

/* max length of base64 data */
#define ZBX_MAX_B64_LEN		(16 * ZBX_KIBIBYTE)

/* string functions that could not be moved into libzbxstr.a because they */
/* are used by libzbxcommon.a */

/* used by log which will be part of common*/
#if defined(__GNUC__) || defined(__clang__)
#	define __zbx_attr_format_printf(idx1, idx2) __attribute__((__format__(__printf__, (idx1), (idx2))))
#else
#	define __zbx_attr_format_printf(idx1, idx2)
#endif

/* used by cuid and also by log */
size_t	zbx_snprintf(char *str, size_t count, const char *fmt, ...) __zbx_attr_format_printf(3, 4);

/* could be moved into libzbxstr.a but it seems to be logically grouped with surrounding functions */
void	zbx_snprintf_alloc(char **str, size_t *alloc_len, size_t *offset, const char *fmt, ...)
		__zbx_attr_format_printf(4, 5);

#if defined(__hpux)
int	zbx_hpux_vsnprintf_is_c99(void);
#endif

/* used by log */
size_t	zbx_vsnprintf(char *str, size_t count, const char *fmt, va_list args);

int	zbx_vsnprintf_check_len(const char *fmt, va_list args);

/* used by log */
char	*zbx_dsprintf(char *dest, const char *f, ...) __zbx_attr_format_printf(2, 3);

/* used by zbxcommon, setproctitle */
size_t	zbx_strlcpy(char *dst, const char *src, size_t siz);

/* used by dsprintf, which is used by log */
char	*zbx_dvsprintf(char *dest, const char *f, va_list args);

#define VALUE_ERRMSG_MAX	128
#define ZBX_LENGTH_UNLIMITED	0x7fffffff

#if defined(_WINDOWS) || defined(__MINGW32__)
wchar_t	*zbx_acp_to_unicode(const char *acp_string);
wchar_t	*zbx_utf8_to_unicode(const char *utf8_string);
wchar_t	*zbx_oemcp_to_unicode(const char *oemcp_string);
#endif
/* string functions that could not be moved into libzbxstr.a because they */
/* are used by libzbxcommon.a END */

char	**zbx_setproctitle_init(int argc, char **argv);
void	zbx_setproctitle(const char *fmt, ...) __zbx_attr_format_printf(1, 2);
void	zbx_setproctitle_deinit(void);

void	zbx_error(const char *fmt, ...) __zbx_attr_format_printf(1, 2);

/* misc functions */
int	zbx_validate_hostname(const char *hostname);

void	zbx_backtrace(void);

int	get_nearestindex(const void *p, size_t sz, int num, zbx_uint64_t id);
int	uint64_array_add(zbx_uint64_t **values, int *alloc, int *num, zbx_uint64_t value, int alloc_step);
void	uint64_array_remove(zbx_uint64_t *values, int *num, const zbx_uint64_t *rm_values, int rm_num);

#if defined(_WINDOWS) || defined(__MINGW32__)
const OSVERSIONINFOEX	*zbx_win_getversion(void);
void	zbx_wmi_get(const char *wmi_namespace, const char *wmi_query, double timeout, char **utf8_value);
#endif

#if defined(_WINDOWS) || defined(__MINGW32__)
typedef struct __stat64	zbx_stat_t;
int	__zbx_stat(const char *path, zbx_stat_t *buf);
#else
typedef struct stat	zbx_stat_t;
#endif	/* _WINDOWS */

int	MAIN_ZABBIX_ENTRY(int flags);

unsigned char	get_interface_type_by_item_type(unsigned char type);

#define ZBX_SESSION_ACTIVE		0
#define ZBX_SESSION_PASSIVE		1
#define ZBX_AUTH_TOKEN_ENABLED		0
#define ZBX_AUTH_TOKEN_DISABLED		1
#define ZBX_AUTH_TOKEN_NEVER_EXPIRES	0

#define ZBX_DO_NOT_SEND_RESPONSE	0
#define ZBX_SEND_RESPONSE		1

/* Do not forget to synchronize HOST_TLS_* definitions with DB schema ! */
#define HOST_TLS_ISSUER_LEN		4096				/* for up to 1024 UTF-8 characters */
#define HOST_TLS_ISSUER_LEN_MAX		(HOST_TLS_ISSUER_LEN + 1)
#define HOST_TLS_SUBJECT_LEN		4096				/* for up to 1024 UTF-8 characters */
#define HOST_TLS_SUBJECT_LEN_MAX	(HOST_TLS_SUBJECT_LEN + 1)
#define HOST_TLS_PSK_IDENTITY_LEN	512				/* for up to 128 UTF-8 characters */
#define HOST_TLS_PSK_IDENTITY_LEN_MAX	(HOST_TLS_PSK_IDENTITY_LEN + 1)
#define HOST_TLS_PSK_LEN		512				/* for up to 256 hex-encoded bytes (ASCII) */
#define HOST_TLS_PSK_LEN_MAX		(HOST_TLS_PSK_LEN + 1)
#define HOST_TLS_PSK_LEN_MIN		32				/* for 16 hex-encoded bytes (128-bit PSK) */

#define ZBX_PSK_FOR_HOST		0x01				/* PSK can be used for a known host */
#define ZBX_PSK_FOR_AUTOREG		0x02				/* PSK can be used for host autoregistration */
#define ZBX_PSK_FOR_PROXY		0x04				/* PSK is configured on proxy */

void	zbx_alarm_flag_set(void);
void	zbx_alarm_flag_clear(void);

#ifndef _WINDOWS
unsigned int	zbx_alarm_on(unsigned int seconds);
unsigned int	zbx_alarm_off(void);
#endif

int	zbx_alarm_timed_out(void);

#define zbx_bsearch(key, base, nmemb, size, compar)	(0 == (nmemb) ? NULL : bsearch(key, base, nmemb, size, compar))

#define ZBX_PREPROC_NONE			0
#define ZBX_PREPROC_MULTIPLIER			1
#define ZBX_PREPROC_RTRIM			2
#define ZBX_PREPROC_LTRIM			3
#define ZBX_PREPROC_TRIM			4
#define ZBX_PREPROC_REGSUB			5
#define ZBX_PREPROC_BOOL2DEC			6
#define ZBX_PREPROC_OCT2DEC			7
#define ZBX_PREPROC_HEX2DEC			8
#define ZBX_PREPROC_DELTA_VALUE			9
#define ZBX_PREPROC_DELTA_SPEED			10
#define ZBX_PREPROC_XPATH			11
#define ZBX_PREPROC_JSONPATH			12
#define ZBX_PREPROC_VALIDATE_RANGE		13
#define ZBX_PREPROC_VALIDATE_REGEX		14
#define ZBX_PREPROC_VALIDATE_NOT_REGEX		15
#define ZBX_PREPROC_ERROR_FIELD_JSON		16
#define ZBX_PREPROC_ERROR_FIELD_XML		17
#define ZBX_PREPROC_ERROR_FIELD_REGEX		18
#define ZBX_PREPROC_THROTTLE_VALUE		19
#define ZBX_PREPROC_THROTTLE_TIMED_VALUE	20
#define ZBX_PREPROC_SCRIPT			21
#define ZBX_PREPROC_PROMETHEUS_PATTERN		22
#define ZBX_PREPROC_PROMETHEUS_TO_JSON		23
#define ZBX_PREPROC_CSV_TO_JSON			24
#define ZBX_PREPROC_STR_REPLACE			25
#define ZBX_PREPROC_VALIDATE_NOT_SUPPORTED	26
#define ZBX_PREPROC_XML_TO_JSON			27
#define ZBX_PREPROC_SNMP_WALK_VALUE		28
#define ZBX_PREPROC_SNMP_WALK_TO_JSON		29
#define ZBX_PREPROC_SNMP_GET_VALUE		30

/* custom on fail actions */
#define ZBX_PREPROC_FAIL_DEFAULT	0
#define ZBX_PREPROC_FAIL_DISCARD_VALUE	1
#define ZBX_PREPROC_FAIL_SET_VALUE	2
#define ZBX_PREPROC_FAIL_SET_ERROR	3



/* includes terminating '\0' */
#define CUID_LEN	26
void	zbx_new_cuid(char *cuid);

typedef struct
{
	char	*tag;
	char	*value;
}
zbx_tag_t;

#define ZBX_STR2UCHAR(var, string) var = (unsigned char)atoi(string)

#define ZBX_CONST_STRING(str) "" str
#define ZBX_CONST_STRLEN(str) (sizeof(ZBX_CONST_STRING(str)) - 1)

/* time and memory size suffixes */
zbx_uint64_t	suffix2factor(char c);

/******************************************************************************
 *                                                                            *
 * CODE BELOW IS LIBC WRAPPERS WHICH COULD BE LATER MOVED TO SEPARATE LIBRARY *
 *                                                                            *
 ******************************************************************************/

#define ZBX_MESSAGE_BUF_SIZE	1024

char	*zbx_strerror(int errnum);

#if !defined(_WINDOWS)
#	if defined(HAVE_LIBPTHREAD)
#		define zbx_sigmask	pthread_sigmask
#	else
#		define zbx_sigmask	sigprocmask
#	endif
#endif

#define ZBX_GET_CONFIG_VAR(type, varname, defvalue) \
static type	varname = defvalue; \
static type	get_##varname(void) \
{ \
	return varname; \
}

#define ZBX_GET_CONFIG_VAR2(type1, type2, varname, defvalue) \
static	type1	varname = defvalue; \
static	type2	get_##varname(void) \
{ \
	return varname; \
}

#define LOG_LEVEL_EMPTY		0	/* printing nothing (if not LOG_LEVEL_INFORMATION set) */
#define LOG_LEVEL_CRIT		1
#define LOG_LEVEL_ERR		2
#define LOG_LEVEL_WARNING	3
#define LOG_LEVEL_DEBUG		4
#define LOG_LEVEL_TRACE		5

#define LOG_LEVEL_INFORMATION	127	/* printing in any case no matter what level set */

#define ZBX_CHECK_LOG_LEVEL(level)			\
		((LOG_LEVEL_INFORMATION != (level) &&	\
		((level) > zbx_get_log_level() || LOG_LEVEL_EMPTY == (level))) ? FAIL : SUCCEED)

#ifdef HAVE___VA_ARGS__
#	define ZBX_ZABBIX_LOG_CHECK
#	define zabbix_log(level, ...)									\
													\
	do												\
	{												\
		if (SUCCEED == ZBX_CHECK_LOG_LEVEL(level))						\
			zbx_log_handle(level, __VA_ARGS__);						\
	}												\
	while (0)
#else
#	define zabbix_log zbx_log_handle
#endif

typedef void (*zbx_log_func_t)(int level, const char *fmt, va_list args);

void	zbx_init_library_common(zbx_log_func_t log_func);
void	zbx_log_handle(int level, const char *fmt, ...);
int	zbx_get_log_level(void);
void	zbx_set_log_level(int level);
const char	*zbx_get_log_component_name(void);

#ifndef _WINDOWS
void		zabbix_increase_log_level(void);
void		zabbix_decrease_log_level(void);
void		zabbix_report_log_level_change(void);
const char	*zabbix_get_log_level_string(void);

typedef struct
{
	int		level;
	const char	*name;
}
zbx_log_component_t;

void	zbx_set_log_component(const char *name, zbx_log_component_t *component);
void	zbx_change_component_log_level(zbx_log_component_t *component, int direction);
#endif

#endif<|MERGE_RESOLUTION|>--- conflicted
+++ resolved
@@ -310,12 +310,9 @@
 #define ZBX_PROCESS_TYPE_HTTPAGENT_POLLER	40
 #define ZBX_PROCESS_TYPE_AGENT_POLLER		41
 #define ZBX_PROCESS_TYPE_SNMP_POLLER		42
-<<<<<<< HEAD
-#define ZBX_PROCESS_TYPE_DBCONFIGWORKER		43
-=======
 #define ZBX_PROCESS_TYPE_INTERNAL_POLLER	43
->>>>>>> e60a48d9
-#define ZBX_PROCESS_TYPE_COUNT			44	/* number of process types */
+#define ZBX_PROCESS_TYPE_DBCONFIGWORKER		44
+#define ZBX_PROCESS_TYPE_COUNT			45	/* number of process types */
 
 /* special processes that are not present worker list */
 #define ZBX_PROCESS_TYPE_EXT_FIRST		126
