/*
** Zabbix
** Copyright (C) 2001-2020 Zabbix SIA
**
** This program is free software; you can redistribute it and/or modify
** it under the terms of the GNU General Public License as published by
** the Free Software Foundation; either version 2 of the License, or
** (at your option) any later version.
**
** This program is distributed in the hope that it will be useful,
** but WITHOUT ANY WARRANTY; without even the implied warranty of
** MERCHANTABILITY or FITNESS FOR A PARTICULAR PURPOSE. See the
** GNU General Public License for more details.
**
** You should have received a copy of the GNU General Public License
** along with this program; if not, write to the Free Software
** Foundation, Inc., 51 Franklin Street, Fifth Floor, Boston, MA  02110-1301, USA.
**/

#ifndef ZABBIX_COMMON_H
#define ZABBIX_COMMON_H

#include "sysinc.h"
#include "zbxtypes.h"
#include "module.h"
#include "version.h"
#include "md5.h"

#if defined(__MINGW32__)
#	define __try
#	define __except(x) if (0)
#endif

#ifndef va_copy
#	if defined(__va_copy)
#		define va_copy(d, s) __va_copy(d, s)
#	else
#		define va_copy(d, s) memcpy(&d, &s, sizeof(va_list))
#	endif
#endif

#ifdef snprintf
#	undef snprintf
#endif
#define snprintf	ERROR_DO_NOT_USE_SNPRINTF_FUNCTION_TRY_TO_USE_ZBX_SNPRINTF

#ifdef sprintf
#	undef sprintf
#endif
#define sprintf		ERROR_DO_NOT_USE_SPRINTF_FUNCTION_TRY_TO_USE_ZBX_SNPRINTF

#ifdef strncpy
#	undef strncpy
#endif
#define strncpy		ERROR_DO_NOT_USE_STRNCPY_FUNCTION_TRY_TO_USE_ZBX_STRLCPY

#ifdef strcpy
#	undef strcpy
#endif
#define strcpy		ERROR_DO_NOT_USE_STRCPY_FUNCTION_TRY_TO_USE_ZBX_STRLCPY

#ifdef vsprintf
#	undef vsprintf
#endif
#define vsprintf	ERROR_DO_NOT_USE_VSPRINTF_FUNCTION_TRY_TO_USE_ZBX_VSNPRINTF

#ifdef strncat
#	undef strncat
#endif
#define strncat		ERROR_DO_NOT_USE_STRNCAT_FUNCTION_TRY_TO_USE_ZBX_STRLCAT

#ifdef strncasecmp
#	undef strncasecmp
#endif
#define strncasecmp	ERROR_DO_NOT_USE_STRNCASECMP_FUNCTION_TRY_TO_USE_ZBX_STRNCASECMP

#define ON	1
#define OFF	0

#if defined(_WINDOWS)
#	define	ZBX_SERVICE_NAME_LEN	64
extern char ZABBIX_SERVICE_NAME[ZBX_SERVICE_NAME_LEN];
extern char ZABBIX_EVENT_SOURCE[ZBX_SERVICE_NAME_LEN];

#	pragma warning (disable: 4996)	/* warning C4996: <function> was declared deprecated */
#endif

#if defined(__GNUC__) && __GNUC__ >= 7
#	define ZBX_FALLTHROUGH	__attribute__ ((fallthrough))
#else
#	define ZBX_FALLTHROUGH
#endif

#define	SUCCEED		0
#define	FAIL		-1
#define	NOTSUPPORTED	-2
#define	NETWORK_ERROR	-3
#define	TIMEOUT_ERROR	-4
#define	AGENT_ERROR	-5
#define	GATEWAY_ERROR	-6
#define	CONFIG_ERROR	-7

#define SUCCEED_OR_FAIL(result) (FAIL != (result) ? SUCCEED : FAIL)
const char	*zbx_sysinfo_ret_string(int ret);
const char	*zbx_result_string(int result);

#define MAX_ID_LEN		21
#define MAX_STRING_LEN		2048
#define MAX_BUFFER_LEN		65536
#define MAX_ZBX_HOSTNAME_LEN	128
#define MAX_ZBX_DNSNAME_LEN	255	/* maximum host DNS name length from RFC 1035 (without terminating '\0') */
#define MAX_EXECUTE_OUTPUT_LEN	(512 * ZBX_KIBIBYTE)

#define ZBX_MAX_UINT64		(~__UINT64_C(0))
#define ZBX_MAX_UINT64_LEN	21
#define ZBX_MAX_DOUBLE_LEN	24

/******************************************************************************
 *                                                                            *
 * Macro: ZBX_UNUSED                                                          *
 *                                                                            *
 * Purpose: silences compiler warning about unused function parameter         *
 *                                                                            *
 * Parameters:                                                                *
 *      var       - [IN] the unused parameter                                 *
 *                                                                            *
 * Comments: Use only on unused, non-volatile function parameters!            *
 *                                                                            *
 ******************************************************************************/
#define ZBX_UNUSED(var) (void)(var)

typedef struct
{
	int	sec;	/* seconds */
	int	ns;	/* nanoseconds */
}
zbx_timespec_t;

/* time zone offset */
typedef struct
{
	char	tz_sign;	/* '+' or '-' */
	int	tz_hour;
	int	tz_min;
}
zbx_timezone_t;

#define zbx_timespec_compare(t1, t2)	\
	((t1)->sec == (t2)->sec ? (t1)->ns - (t2)->ns : (t1)->sec - (t2)->sec)

#define ZBX_DOUBLE_EPSILON	0.000001
int	zbx_double_compare(double a, double b);

/* item types */
typedef enum
{
	ITEM_TYPE_ZABBIX = 0,
/*	ITEM_TYPE_SNMPv1,*/
	ITEM_TYPE_TRAPPER = 2,
	ITEM_TYPE_SIMPLE,
/*	ITEM_TYPE_SNMPv2c,*/
	ITEM_TYPE_INTERNAL = 5,
/*	ITEM_TYPE_SNMPv3,*/
	ITEM_TYPE_ZABBIX_ACTIVE = 7,
	ITEM_TYPE_AGGREGATE,
	ITEM_TYPE_HTTPTEST,
	ITEM_TYPE_EXTERNAL,
	ITEM_TYPE_DB_MONITOR,
	ITEM_TYPE_IPMI,
	ITEM_TYPE_SSH,
	ITEM_TYPE_TELNET,
	ITEM_TYPE_CALCULATED,
	ITEM_TYPE_JMX,
	ITEM_TYPE_SNMPTRAP,
	ITEM_TYPE_DEPENDENT,
	ITEM_TYPE_HTTPAGENT,
	ITEM_TYPE_SNMP		/* 20 */
}
zbx_item_type_t;
const char	*zbx_agent_type_string(zbx_item_type_t item_type);

typedef enum
{
	INTERFACE_TYPE_UNKNOWN = 0,
	INTERFACE_TYPE_AGENT,
	INTERFACE_TYPE_SNMP,
	INTERFACE_TYPE_IPMI,
	INTERFACE_TYPE_JMX,
	INTERFACE_TYPE_ANY = 255
}
zbx_interface_type_t;
const char	*zbx_interface_type_string(zbx_interface_type_t type);

#define INTERFACE_TYPE_COUNT	4	/* number of interface types */
extern const int	INTERFACE_TYPE_PRIORITY[INTERFACE_TYPE_COUNT];

#define SNMP_BULK_DISABLED	0
#define SNMP_BULK_ENABLED	1

#define ZBX_IF_SNMP_VERSION_1	1
#define ZBX_IF_SNMP_VERSION_2	2
#define ZBX_IF_SNMP_VERSION_3	3

#define ZBX_FLAG_DISCOVERY_NORMAL	0x00
#define ZBX_FLAG_DISCOVERY_RULE		0x01
#define ZBX_FLAG_DISCOVERY_PROTOTYPE	0x02
#define ZBX_FLAG_DISCOVERY_CREATED	0x04

typedef enum
{
	ITEM_AUTHTYPE_PASSWORD = 0,
	ITEM_AUTHTYPE_PUBLICKEY
}
zbx_item_authtype_t;

/* event status */
#define EVENT_STATUS_RESOLVED		0
#define EVENT_STATUS_PROBLEM		1

/* event sources */
#define EVENT_SOURCE_TRIGGERS		0
#define EVENT_SOURCE_DISCOVERY		1
#define EVENT_SOURCE_AUTOREGISTRATION	2
#define EVENT_SOURCE_INTERNAL		3
#define EVENT_SOURCE_COUNT		4

/* event objects */
#define EVENT_OBJECT_TRIGGER		0
#define EVENT_OBJECT_DHOST		1
#define EVENT_OBJECT_DSERVICE		2
#define EVENT_OBJECT_ZABBIX_ACTIVE	3
#define EVENT_OBJECT_ITEM		4
#define EVENT_OBJECT_LLDRULE		5

/* acknowledged flags */
#define EVENT_NOT_ACKNOWLEDGED		0
#define EVENT_ACKNOWLEDGED		1

typedef enum
{
	DOBJECT_STATUS_UP = 0,
	DOBJECT_STATUS_DOWN,
	DOBJECT_STATUS_DISCOVER,
	DOBJECT_STATUS_LOST
}
zbx_dstatus_t;

/* item value types */
typedef enum
{
	ITEM_VALUE_TYPE_FLOAT = 0,
	ITEM_VALUE_TYPE_STR,
	ITEM_VALUE_TYPE_LOG,
	ITEM_VALUE_TYPE_UINT64,
	ITEM_VALUE_TYPE_TEXT,
	/* the number of defined value types */
	ITEM_VALUE_TYPE_MAX,
	ITEM_VALUE_TYPE_NONE,
}
zbx_item_value_type_t;
const char	*zbx_item_value_type_string(zbx_item_value_type_t value_type);

typedef struct
{
	int	timestamp;
	int	logeventid;
	int	severity;
	char	*source;
	char	*value;
}
zbx_log_value_t;

typedef union
{
	double		dbl;
	zbx_uint64_t	ui64;
	char		*str;
	char		*err;
	zbx_log_value_t	*log;
}
history_value_t;

/* item data types */
typedef enum
{
	ITEM_DATA_TYPE_DECIMAL = 0,
	ITEM_DATA_TYPE_OCTAL,
	ITEM_DATA_TYPE_HEXADECIMAL,
	ITEM_DATA_TYPE_BOOLEAN
}
zbx_item_data_type_t;

/* service supported by discoverer */
typedef enum
{
	SVC_SSH = 0,
	SVC_LDAP,
	SVC_SMTP,
	SVC_FTP,
	SVC_HTTP,
	SVC_POP,
	SVC_NNTP,
	SVC_IMAP,
	SVC_TCP,
	SVC_AGENT,
	SVC_SNMPv1,
	SVC_SNMPv2c,
	SVC_ICMPPING,
	SVC_SNMPv3,
	SVC_HTTPS,
	SVC_TELNET
}
zbx_dservice_type_t;
const char	*zbx_dservice_type_string(zbx_dservice_type_t service);

/* item snmpv3 security levels */
#define ITEM_SNMPV3_SECURITYLEVEL_NOAUTHNOPRIV	0
#define ITEM_SNMPV3_SECURITYLEVEL_AUTHNOPRIV	1
#define ITEM_SNMPV3_SECURITYLEVEL_AUTHPRIV	2

/* item snmpv3 authentication protocol */
#define ITEM_SNMPV3_AUTHPROTOCOL_MD5		0
#define ITEM_SNMPV3_AUTHPROTOCOL_SHA		1

/* item snmpv3 privacy protocol */
#define ITEM_SNMPV3_PRIVPROTOCOL_DES		0
#define ITEM_SNMPV3_PRIVPROTOCOL_AES		1

/* condition evaluation types */
#define CONDITION_EVAL_TYPE_AND_OR		0
#define CONDITION_EVAL_TYPE_AND			1
#define CONDITION_EVAL_TYPE_OR			2
#define CONDITION_EVAL_TYPE_EXPRESSION		3

/* condition types */
#define CONDITION_TYPE_HOST_GROUP		0
#define CONDITION_TYPE_HOST			1
#define CONDITION_TYPE_TRIGGER			2
#define CONDITION_TYPE_TRIGGER_NAME		3
#define CONDITION_TYPE_TRIGGER_SEVERITY		4
/* #define CONDITION_TYPE_TRIGGER_VALUE		5	deprecated */
#define CONDITION_TYPE_TIME_PERIOD		6
#define CONDITION_TYPE_DHOST_IP			7
#define CONDITION_TYPE_DSERVICE_TYPE		8
#define CONDITION_TYPE_DSERVICE_PORT		9
#define CONDITION_TYPE_DSTATUS			10
#define CONDITION_TYPE_DUPTIME			11
#define CONDITION_TYPE_DVALUE			12
#define CONDITION_TYPE_HOST_TEMPLATE		13
#define CONDITION_TYPE_EVENT_ACKNOWLEDGED	14
#define CONDITION_TYPE_APPLICATION		15
#define CONDITION_TYPE_SUPPRESSED		16
#define CONDITION_TYPE_DRULE			18
#define CONDITION_TYPE_DCHECK			19
#define CONDITION_TYPE_PROXY			20
#define CONDITION_TYPE_DOBJECT			21
#define CONDITION_TYPE_HOST_NAME		22
#define CONDITION_TYPE_EVENT_TYPE		23
#define CONDITION_TYPE_HOST_METADATA		24
#define CONDITION_TYPE_EVENT_TAG		25
#define CONDITION_TYPE_EVENT_TAG_VALUE		26

/* condition operators */
#define CONDITION_OPERATOR_EQUAL		0
#define CONDITION_OPERATOR_NOT_EQUAL		1
#define CONDITION_OPERATOR_LIKE			2
#define CONDITION_OPERATOR_NOT_LIKE		3
#define CONDITION_OPERATOR_IN			4
#define CONDITION_OPERATOR_MORE_EQUAL		5
#define CONDITION_OPERATOR_LESS_EQUAL		6
#define CONDITION_OPERATOR_NOT_IN		7
#define CONDITION_OPERATOR_REGEXP		8
#define CONDITION_OPERATOR_NOT_REGEXP		9
#define CONDITION_OPERATOR_YES			10
#define CONDITION_OPERATOR_NO			11

/* maintenance tag operators */
#define ZBX_MAINTENANCE_TAG_OPERATOR_EQUAL	0
#define ZBX_MAINTENANCE_TAG_OPERATOR_LIKE	2

/* maintenance tag evaluation types */
#define MAINTENANCE_TAG_EVAL_TYPE_AND_OR	0
#define MAINTENANCE_TAG_EVAL_TYPE_OR	2

/* event type action condition values */
#define EVENT_TYPE_ITEM_NOTSUPPORTED		0
/* #define EVENT_TYPE_ITEM_NORMAL		1	 deprecated */
#define EVENT_TYPE_LLDRULE_NOTSUPPORTED		2
/* #define EVENT_TYPE_LLDRULE_NORMAL		3	 deprecated */
#define EVENT_TYPE_TRIGGER_UNKNOWN		4
/* #define EVENT_TYPE_TRIGGER_NORMAL		5	 deprecated */

#define SCREEN_RESOURCE_GRAPH			0
#define SCREEN_RESOURCE_SIMPLE_GRAPH		1
#define SCREEN_RESOURCE_MAP			2
#define SCREEN_RESOURCE_PLAIN_TEXT		3
#define SCREEN_RESOURCE_HOST_INFO		4
#define SCREEN_RESOURCE_TRIGGER_INFO		5
#define SCREEN_RESOURCE_SERVER_INFO		6
#define SCREEN_RESOURCE_CLOCK			7
#define SCREEN_RESOURCE_SCREEN			8
#define SCREEN_RESOURCE_TRIGGER_OVERVIEW	9
#define SCREEN_RESOURCE_DATA_OVERVIEW		10
#define SCREEN_RESOURCE_URL			11
#define SCREEN_RESOURCE_ACTIONS			12
#define SCREEN_RESOURCE_EVENTS			13
#define SCREEN_RESOURCE_HOSTGROUP_TRIGGERS	14
#define SCREEN_RESOURCE_SYSTEM_STATUS		15
#define SCREEN_RESOURCE_HOST_TRIGGERS		16

typedef enum
{
	SYSMAP_ELEMENT_TYPE_HOST = 0,
	SYSMAP_ELEMENT_TYPE_MAP,
	SYSMAP_ELEMENT_TYPE_TRIGGER,
	SYSMAP_ELEMENT_TYPE_HOST_GROUP,
	SYSMAP_ELEMENT_TYPE_IMAGE
}
zbx_sysmap_element_types_t;

typedef enum
{
	GRAPH_YAXIS_TYPE_CALCULATED = 0,
	GRAPH_YAXIS_TYPE_FIXED,
	GRAPH_YAXIS_TYPE_ITEM_VALUE
}
zbx_graph_yaxis_types_t;

/* special item key used for ICMP pings */
#define SERVER_ICMPPING_KEY	"icmpping"
/* special item key used for ICMP ping latency */
#define SERVER_ICMPPINGSEC_KEY	"icmppingsec"
/* special item key used for ICMP ping loss packages */
#define SERVER_ICMPPINGLOSS_KEY	"icmppingloss"

/* runtime control options */
#define ZBX_CONFIG_CACHE_RELOAD	"config_cache_reload"
#define ZBX_SECRETS_RELOAD	"secrets_reload"
#define ZBX_HOUSEKEEPER_EXECUTE	"housekeeper_execute"
#define ZBX_LOG_LEVEL_INCREASE	"log_level_increase"
#define ZBX_LOG_LEVEL_DECREASE	"log_level_decrease"
#define ZBX_SNMP_CACHE_RELOAD	"snmp_cache_reload"
#define ZBX_DIAGINFO		"diaginfo"

/* value for not supported items */
#define ZBX_NOTSUPPORTED	"ZBX_NOTSUPPORTED"
/* the error message for not supported items when reason is unknown */
#define ZBX_NOTSUPPORTED_MSG	"Unknown error."

/* Zabbix Agent non-critical error (agents older than 2.0) */
#define ZBX_ERROR		"ZBX_ERROR"

/* media types */
typedef enum
{
	MEDIA_TYPE_EMAIL = 0,
	MEDIA_TYPE_EXEC,
	MEDIA_TYPE_SMS,
	MEDIA_TYPE_WEBHOOK = 4
}
zbx_media_type_t;

/* alert statuses */
typedef enum
{
	ALERT_STATUS_NOT_SENT = 0,
	ALERT_STATUS_SENT,
	ALERT_STATUS_FAILED,
	ALERT_STATUS_NEW
}
zbx_alert_status_t;
const char	*zbx_alert_status_string(unsigned char type, unsigned char status);

/* escalation statuses */
typedef enum
{
	ESCALATION_STATUS_ACTIVE = 0,
	ESCALATION_STATUS_RECOVERY,	/* only in server code, never in DB, deprecated */
	ESCALATION_STATUS_SLEEP,
	ESCALATION_STATUS_COMPLETED	/* only in server code, never in DB */
}
zbx_escalation_status_t;
const char	*zbx_escalation_status_string(unsigned char status);

/* alert types */
typedef enum
{
	ALERT_TYPE_MESSAGE = 0,
	ALERT_TYPE_COMMAND
}
zbx_alert_type_t;
const char	*zbx_alert_type_string(unsigned char type);

/* item statuses */
#define ITEM_STATUS_ACTIVE		0
#define ITEM_STATUS_DISABLED		1

/* item states */
#define ITEM_STATE_NORMAL		0
#define ITEM_STATE_NOTSUPPORTED		1
const char	*zbx_item_state_string(unsigned char state);

/* group statuses */
typedef enum
{
	GROUP_STATUS_ACTIVE = 0,
	GROUP_STATUS_DISABLED
}
zbx_group_status_type_t;

/* group internal flag */
#define ZBX_INTERNAL_GROUP		1

/* program type */
#define ZBX_PROGRAM_TYPE_SERVER		0x01
#define ZBX_PROGRAM_TYPE_PROXY_ACTIVE	0x02
#define ZBX_PROGRAM_TYPE_PROXY_PASSIVE	0x04
#define ZBX_PROGRAM_TYPE_PROXY		0x06	/* ZBX_PROGRAM_TYPE_PROXY_ACTIVE | ZBX_PROGRAM_TYPE_PROXY_PASSIVE */
#define ZBX_PROGRAM_TYPE_AGENTD		0x08
#define ZBX_PROGRAM_TYPE_SENDER		0x10
#define ZBX_PROGRAM_TYPE_GET		0x20
const char	*get_program_type_string(unsigned char program_type);

/* process type */
#define ZBX_PROCESS_TYPE_POLLER		0
#define ZBX_PROCESS_TYPE_UNREACHABLE	1
#define ZBX_PROCESS_TYPE_IPMIPOLLER	2
#define ZBX_PROCESS_TYPE_PINGER		3
#define ZBX_PROCESS_TYPE_JAVAPOLLER	4
#define ZBX_PROCESS_TYPE_HTTPPOLLER	5
#define ZBX_PROCESS_TYPE_TRAPPER	6
#define ZBX_PROCESS_TYPE_SNMPTRAPPER	7
#define ZBX_PROCESS_TYPE_PROXYPOLLER	8
#define ZBX_PROCESS_TYPE_ESCALATOR	9
#define ZBX_PROCESS_TYPE_HISTSYNCER	10
#define ZBX_PROCESS_TYPE_DISCOVERER	11
#define ZBX_PROCESS_TYPE_ALERTER	12
#define ZBX_PROCESS_TYPE_TIMER		13
#define ZBX_PROCESS_TYPE_HOUSEKEEPER	14
#define ZBX_PROCESS_TYPE_DATASENDER	15
#define ZBX_PROCESS_TYPE_CONFSYNCER	16
#define ZBX_PROCESS_TYPE_HEARTBEAT	17
#define ZBX_PROCESS_TYPE_SELFMON	18
#define ZBX_PROCESS_TYPE_VMWARE		19
#define ZBX_PROCESS_TYPE_COLLECTOR	20
#define ZBX_PROCESS_TYPE_LISTENER	21
#define ZBX_PROCESS_TYPE_ACTIVE_CHECKS	22
#define ZBX_PROCESS_TYPE_TASKMANAGER	23
#define ZBX_PROCESS_TYPE_IPMIMANAGER	24
#define ZBX_PROCESS_TYPE_ALERTMANAGER	25
#define ZBX_PROCESS_TYPE_PREPROCMAN	26
#define ZBX_PROCESS_TYPE_PREPROCESSOR	27
#define ZBX_PROCESS_TYPE_LLDMANAGER	28
#define ZBX_PROCESS_TYPE_LLDWORKER	29
#define ZBX_PROCESS_TYPE_ALERTSYNCER	30
#define ZBX_PROCESS_TYPE_COUNT		31	/* number of process types */
#define ZBX_PROCESS_TYPE_UNKNOWN	255
const char	*get_process_type_string(unsigned char proc_type);
int		get_process_type_by_name(const char *proc_type_str);

/* maintenance */
typedef enum
{
	TIMEPERIOD_TYPE_ONETIME = 0,
/*	TIMEPERIOD_TYPE_HOURLY,*/
	TIMEPERIOD_TYPE_DAILY = 2,
	TIMEPERIOD_TYPE_WEEKLY,
	TIMEPERIOD_TYPE_MONTHLY
}
zbx_timeperiod_type_t;

typedef enum
{
	MAINTENANCE_TYPE_NORMAL = 0,
	MAINTENANCE_TYPE_NODATA
}
zbx_maintenance_type_t;

typedef enum
{
	ZBX_PROTOTYPE_STATUS_ENABLED,
	ZBX_PROTOTYPE_STATUS_DISABLED,
	ZBX_PROTOTYPE_STATUS_COUNT
}
zbx_prototype_status_t;

typedef enum
{
	ZBX_PROTOTYPE_DISCOVER,
	ZBX_PROTOTYPE_NO_DISCOVER,
	ZBX_PROTOTYPE_DISCOVER_COUNT
}
zbx_prototype_discover_t;

/* regular expressions */
#define EXPRESSION_TYPE_INCLUDED	0
#define EXPRESSION_TYPE_ANY_INCLUDED	1
#define EXPRESSION_TYPE_NOT_INCLUDED	2
#define EXPRESSION_TYPE_TRUE		3
#define EXPRESSION_TYPE_FALSE		4

#define ZBX_IGNORE_CASE			0
#define ZBX_CASE_SENSITIVE		1

/* HTTP tests statuses */
#define HTTPTEST_STATUS_MONITORED	0
#define HTTPTEST_STATUS_NOT_MONITORED	1

/* discovery rule */
#define DRULE_STATUS_MONITORED		0
#define DRULE_STATUS_NOT_MONITORED	1

/* host statuses */
#define HOST_STATUS_MONITORED		0
#define HOST_STATUS_NOT_MONITORED	1
/*#define HOST_STATUS_UNREACHABLE	2*/
#define HOST_STATUS_TEMPLATE		3
/*#define HOST_STATUS_DELETED		4*/
#define HOST_STATUS_PROXY_ACTIVE	5
#define HOST_STATUS_PROXY_PASSIVE	6

/* host maintenance status */
#define HOST_MAINTENANCE_STATUS_OFF	0
#define HOST_MAINTENANCE_STATUS_ON	1

/* host inventory mode */
#define HOST_INVENTORY_DISABLED		-1	/* the host has no record in host_inventory */
						/* only in server code, never in DB */
#define HOST_INVENTORY_MANUAL		0
#define HOST_INVENTORY_AUTOMATIC	1
#define HOST_INVENTORY_COUNT		2

#define HOST_INVENTORY_FIELD_COUNT	70

/* host availability */
#define HOST_AVAILABLE_UNKNOWN		0
#define HOST_AVAILABLE_TRUE		1
#define HOST_AVAILABLE_FALSE		2

/* trigger statuses */
#define TRIGGER_STATUS_ENABLED		0
#define TRIGGER_STATUS_DISABLED		1

/* trigger types */
#define TRIGGER_TYPE_NORMAL		0
#define TRIGGER_TYPE_MULTIPLE_TRUE	1

/* trigger values */
#define TRIGGER_VALUE_OK		0
#define TRIGGER_VALUE_PROBLEM		1
#define TRIGGER_VALUE_UNKNOWN		2	/* only in server code, never in DB */
#define TRIGGER_VALUE_NONE		3	/* only in server code, never in DB */
const char	*zbx_trigger_value_string(unsigned char value);

/* trigger states */
#define TRIGGER_STATE_NORMAL		0
#define TRIGGER_STATE_UNKNOWN		1
const char	*zbx_trigger_state_string(unsigned char state);

/* trigger severity */
#define TRIGGER_SEVERITY_NOT_CLASSIFIED	0
#define TRIGGER_SEVERITY_INFORMATION	1
#define TRIGGER_SEVERITY_WARNING	2
#define TRIGGER_SEVERITY_AVERAGE	3
#define TRIGGER_SEVERITY_HIGH		4
#define TRIGGER_SEVERITY_DISASTER	5
#define TRIGGER_SEVERITY_COUNT		6	/* number of trigger severities */

/* trigger recovery mode */
#define TRIGGER_RECOVERY_MODE_EXPRESSION		0
#define TRIGGER_RECOVERY_MODE_RECOVERY_EXPRESSION	1
#define TRIGGER_RECOVERY_MODE_NONE			2

#define ITEM_LOGTYPE_INFORMATION	1
#define ITEM_LOGTYPE_WARNING		2
#define ITEM_LOGTYPE_ERROR		4
#define ITEM_LOGTYPE_FAILURE_AUDIT	7
#define ITEM_LOGTYPE_SUCCESS_AUDIT	8
#define ITEM_LOGTYPE_CRITICAL		9
#define ITEM_LOGTYPE_VERBOSE		10
const char	*zbx_item_logtype_string(unsigned char logtype);

/* media statuses */
#define MEDIA_STATUS_ACTIVE	0
#define MEDIA_STATUS_DISABLED	1

/* action statuses */
#define ACTION_STATUS_ACTIVE	0
#define ACTION_STATUS_DISABLED	1

/* action escalation processing mode */
#define ACTION_PAUSE_SUPPRESSED_FALSE	0	/* process escalation for suppressed events */
#define ACTION_PAUSE_SUPPRESSED_TRUE	1	/* pause escalation for suppressed events */

/* max number of retries for alerts */
#define ALERT_MAX_RETRIES	3

/* media type statuses */
#define MEDIA_TYPE_STATUS_ACTIVE	0
#define MEDIA_TYPE_STATUS_DISABLED	1

/* SMTP security options */
#define SMTP_SECURITY_NONE	0
#define SMTP_SECURITY_STARTTLS	1
#define SMTP_SECURITY_SSL	2

/* SMTP authentication options */
#define SMTP_AUTHENTICATION_NONE		0
#define SMTP_AUTHENTICATION_NORMAL_PASSWORD	1

/* operation types */
#define OPERATION_TYPE_MESSAGE		0
#define OPERATION_TYPE_COMMAND		1
#define OPERATION_TYPE_HOST_ADD		2
#define OPERATION_TYPE_HOST_REMOVE	3
#define OPERATION_TYPE_GROUP_ADD	4
#define OPERATION_TYPE_GROUP_REMOVE	5
#define OPERATION_TYPE_TEMPLATE_ADD	6
#define OPERATION_TYPE_TEMPLATE_REMOVE	7
#define OPERATION_TYPE_HOST_ENABLE	8
#define OPERATION_TYPE_HOST_DISABLE	9
#define OPERATION_TYPE_HOST_INVENTORY	10
#define OPERATION_TYPE_RECOVERY_MESSAGE	11
#define OPERATION_TYPE_ACK_MESSAGE	12

/* normal and recovery operations */
#define ZBX_OPERATION_MODE_NORMAL	0
#define ZBX_OPERATION_MODE_RECOVERY	1
#define ZBX_OPERATION_MODE_ACK		2

/* algorithms for service status calculation */
#define SERVICE_ALGORITHM_NONE	0
#define SERVICE_ALGORITHM_MAX	1
#define SERVICE_ALGORITHM_MIN	2

/* HTTP item types */
#define ZBX_HTTPITEM_TYPE_RSPCODE	0
#define ZBX_HTTPITEM_TYPE_TIME		1
#define ZBX_HTTPITEM_TYPE_SPEED		2
#define ZBX_HTTPITEM_TYPE_LASTSTEP	3
#define ZBX_HTTPITEM_TYPE_LASTERROR	4

/* proxy_history flags */
#define PROXY_HISTORY_FLAG_META		0x01
#define PROXY_HISTORY_FLAG_NOVALUE	0x02

#define PROXY_HISTORY_MASK_NOVALUE	(PROXY_HISTORY_FLAG_META | PROXY_HISTORY_FLAG_NOVALUE)

/* global correlation constants */
#define ZBX_CORRELATION_ENABLED				0
#define ZBX_CORRELATION_DISABLED			1

#define ZBX_CORR_CONDITION_OLD_EVENT_TAG		0
#define ZBX_CORR_CONDITION_NEW_EVENT_TAG		1
#define ZBX_CORR_CONDITION_NEW_EVENT_HOSTGROUP		2
#define ZBX_CORR_CONDITION_EVENT_TAG_PAIR		3
#define ZBX_CORR_CONDITION_OLD_EVENT_TAG_VALUE		4
#define ZBX_CORR_CONDITION_NEW_EVENT_TAG_VALUE		5

#define ZBX_CORR_OPERATION_CLOSE_OLD			0
#define ZBX_CORR_OPERATION_CLOSE_NEW			1

/* trigger correlation modes */
#define ZBX_TRIGGER_CORRELATION_NONE	0
#define ZBX_TRIGGER_CORRELATION_TAG	1

/* acknowledgement actions (flags) */
#define ZBX_PROBLEM_UPDATE_CLOSE		0x0001
#define ZBX_PROBLEM_UPDATE_ACKNOWLEDGE		0x0002
#define ZBX_PROBLEM_UPDATE_MESSAGE		0x0004
#define ZBX_PROBLEM_UPDATE_SEVERITY		0x0008
#define ZBX_PROBLEM_UPDATE_UNACKNOWLEDGE	0x0010

#define ZBX_PROBLEM_UPDATE_ACTION_COUNT	5

/* database double precision upgrade states */
#define ZBX_DB_DBL_PRECISION_DISABLED	0
#define ZBX_DB_DBL_PRECISION_ENABLED	1

#define ZBX_USER_ONLINE_TIME	600

/* user permissions */
typedef enum
{
	USER_TYPE_ZABBIX_USER = 1,
	USER_TYPE_ZABBIX_ADMIN,
	USER_TYPE_SUPER_ADMIN
}
zbx_user_type_t;

typedef struct
{
	zbx_uint64_t	userid;
	zbx_user_type_t	type;
}
zbx_user_t;

typedef enum
{
	PERM_DENY = 0,
	PERM_READ = 2,
	PERM_READ_WRITE
}
zbx_user_permission_t;

const char	*zbx_permission_string(int perm);

typedef struct
{
	unsigned char	type;
	unsigned char	execute_on;
	char		*port;
	unsigned char	authtype;
	char		*username;
	char		*password;
	char		*publickey;
	char		*privatekey;
	char		*command;
	char		*command_orig;
	zbx_uint64_t	scriptid;
	unsigned char	host_access;
}
zbx_script_t;

#define ZBX_SCRIPT_TYPE_CUSTOM_SCRIPT	0
#define ZBX_SCRIPT_TYPE_IPMI		1
#define ZBX_SCRIPT_TYPE_SSH		2
#define ZBX_SCRIPT_TYPE_TELNET		3
#define ZBX_SCRIPT_TYPE_GLOBAL_SCRIPT	4

#define ZBX_SCRIPT_EXECUTE_ON_AGENT	0
#define ZBX_SCRIPT_EXECUTE_ON_SERVER	1
#define ZBX_SCRIPT_EXECUTE_ON_PROXY	2	/* fall back to execution on server if target not monitored by proxy */

#define POLLER_DELAY		5
#define DISCOVERER_DELAY	60

#define HOUSEKEEPER_STARTUP_DELAY	30	/* in minutes */

#define	GET_SENDER_TIMEOUT	60

#ifndef MAX
#	define MAX(a, b) ((a) > (b) ? (a) : (b))
#endif

#ifndef MIN
#	define MIN(a, b) ((a) < (b) ? (a) : (b))
#endif

#define zbx_calloc(old, nmemb, size)	zbx_calloc2(__FILE__, __LINE__, old, nmemb, size)
#define zbx_malloc(old, size)		zbx_malloc2(__FILE__, __LINE__, old, size)
#define zbx_realloc(src, size)		zbx_realloc2(__FILE__, __LINE__, src, size)
#define zbx_strdup(old, str)		zbx_strdup2(__FILE__, __LINE__, old, str)

#define ZBX_STRDUP(var, str)	(var = zbx_strdup(var, str))

void	*zbx_calloc2(const char *filename, int line, void *old, size_t nmemb, size_t size);
void	*zbx_malloc2(const char *filename, int line, void *old, size_t size);
void	*zbx_realloc2(const char *filename, int line, void *old, size_t size);
char	*zbx_strdup2(const char *filename, int line, char *old, const char *str);

void	*zbx_guaranteed_memset(void *v, int c, size_t n);

#define zbx_free(ptr)		\
				\
do				\
{				\
	if (ptr)		\
	{			\
		free(ptr);	\
		ptr = NULL;	\
	}			\
}				\
while (0)

#define zbx_fclose(file)	\
				\
do				\
{				\
	if (file)		\
	{			\
		fclose(file);	\
		file = NULL;	\
	}			\
}				\
while (0)

#define THIS_SHOULD_NEVER_HAPPEN										\
														\
do														\
{														\
	zbx_error("ERROR [file:%s,line:%d] Something impossible has just happened.", __FILE__, __LINE__);	\
	zbx_backtrace();											\
}														\
while (0)

extern const char	*progname;
extern const char	title_message[];
extern const char	syslog_app_name[];
extern const char	*usage_message[];
extern const char	*help_message[];

#define ARRSIZE(a)	(sizeof(a) / sizeof(*a))

void	help(void);
void	usage(void);
void	version(void);

const char	*get_program_name(const char *path);

typedef enum
{
	ZBX_TASK_START = 0,
	ZBX_TASK_PRINT_SUPPORTED,
	ZBX_TASK_TEST_METRIC,
	ZBX_TASK_SHOW_USAGE,
	ZBX_TASK_SHOW_VERSION,
	ZBX_TASK_SHOW_HELP,
#ifdef _WINDOWS
	ZBX_TASK_INSTALL_SERVICE,
	ZBX_TASK_UNINSTALL_SERVICE,
	ZBX_TASK_START_SERVICE,
	ZBX_TASK_STOP_SERVICE
#else
	ZBX_TASK_RUNTIME_CONTROL
#endif
}
zbx_task_t;

#define ZBX_RTC_LOG_LEVEL_INCREASE	1
#define ZBX_RTC_LOG_LEVEL_DECREASE	2
#define ZBX_RTC_HOUSEKEEPER_EXECUTE	3
#define ZBX_RTC_CONFIG_CACHE_RELOAD	8
#define ZBX_RTC_SNMP_CACHE_RELOAD	9
<<<<<<< HEAD
#define ZBX_RTC_SECRETS_RELOAD		10
=======
#define ZBX_RTC_DIAGINFO		10
>>>>>>> 2f99d411

typedef enum
{
	HTTPTEST_AUTH_NONE = 0,
	HTTPTEST_AUTH_BASIC,
	HTTPTEST_AUTH_NTLM,
	HTTPTEST_AUTH_NEGOTIATE,
	HTTPTEST_AUTH_DIGEST
}
zbx_httptest_auth_t;

#define ZBX_TASK_FLAG_MULTIPLE_AGENTS	0x01
#define ZBX_TASK_FLAG_FOREGROUND	0x02

typedef struct
{
	zbx_task_t	task;
	int		flags;
	int		data;
}
ZBX_TASK_EX;

#define NET_DELAY_MAX	(SEC_PER_MIN / 4)

typedef struct
{
	int	values_num;
	int	period_end;
#define ZBX_PROXY_SUPPRESS_DISABLE	0x00
#define ZBX_PROXY_SUPPRESS_ACTIVE	0x01
#define ZBX_PROXY_SUPPRESS_MORE		0x02
#define ZBX_PROXY_SUPPRESS_EMPTY	0x04
#define ZBX_PROXY_SUPPRESS_ENABLE	(	\
		ZBX_PROXY_SUPPRESS_ACTIVE |	\
		ZBX_PROXY_SUPPRESS_MORE |	\
		ZBX_PROXY_SUPPRESS_EMPTY)
	int	flags;
}
zbx_proxy_suppress_t;

#define ZBX_RTC_MSG_SHIFT	0
#define ZBX_RTC_SCOPE_SHIFT	8
#define ZBX_RTC_DATA_SHIFT	16

#define ZBX_RTC_MSG_MASK	0x000000ff
#define ZBX_RTC_SCOPE_MASK	0x0000ff00
#define ZBX_RTC_DATA_MASK	0xffff0000

#define ZBX_RTC_GET_MSG(task)	(int)((task & ZBX_RTC_MSG_MASK) >> ZBX_RTC_MSG_SHIFT)
#define ZBX_RTC_GET_SCOPE(task)	(int)((task & ZBX_RTC_SCOPE_MASK) >> ZBX_RTC_SCOPE_SHIFT)
#define ZBX_RTC_GET_DATA(task)	(int)((task & ZBX_RTC_DATA_MASK) >> ZBX_RTC_DATA_SHIFT)

#define ZBX_RTC_MAKE_MESSAGE(msg, scope, data)	((msg << ZBX_RTC_MSG_SHIFT) | (scope << ZBX_RTC_SCOPE_SHIFT) | \
	(data << ZBX_RTC_DATA_SHIFT))

char	*string_replace(const char *str, const char *sub_str1, const char *sub_str2);

#define ZBX_FLAG_DOUBLE_PLAIN	0x00
#define ZBX_FLAG_DOUBLE_SUFFIX	0x01
int	is_double_suffix(const char *str, unsigned char flags);
int	is_double(const char *str, double *value);
#define ZBX_LENGTH_UNLIMITED	0x7fffffff
int	is_time_suffix(const char *str, int *value, int length);
int	is_uint_n_range(const char *str, size_t n, void *value, size_t size, zbx_uint64_t min, zbx_uint64_t max);
int	is_hex_n_range(const char *str, size_t n, void *value, size_t size, zbx_uint64_t min, zbx_uint64_t max);

#define ZBX_SIZE_T_MAX	(~(size_t)0)

#define is_ushort(str, value) \
	is_uint_n_range(str, ZBX_SIZE_T_MAX, value, sizeof(unsigned short), 0x0, 0xFFFF)

#define is_uint32(str, value) \
	is_uint_n_range(str, ZBX_SIZE_T_MAX, value, 4, 0x0, 0xFFFFFFFF)

#define is_uint64(str, value) \
	is_uint_n_range(str, ZBX_SIZE_T_MAX, value, 8, 0x0, __UINT64_C(0xFFFFFFFFFFFFFFFF))

#define is_uint64_n(str, n, value) \
	is_uint_n_range(str, n, value, 8, 0x0, __UINT64_C(0xFFFFFFFFFFFFFFFF))

#define is_uint31(str, value) \
	is_uint_n_range(str, ZBX_SIZE_T_MAX, value, 4, 0x0, 0x7FFFFFFF)

#define ZBX_MAX_UINT31_1	0x7FFFFFFE
#define is_uint31_1(str, value) \
	is_uint_n_range(str, ZBX_SIZE_T_MAX, value, 4, 0x0, ZBX_MAX_UINT31_1)

#define is_uint_range(str, value, min, max) \
	is_uint_n_range(str, ZBX_SIZE_T_MAX, value, sizeof(unsigned int), min, max)

int	is_boolean(const char *str, zbx_uint64_t *value);
int	is_uoct(const char *str);
int	is_uhex(const char *str);
int	is_hex_string(const char *str);
int	is_ascii_string(const char *str);
int	zbx_rtrim(char *str, const char *charlist);
void	zbx_ltrim(char *str, const char *charlist);
void	zbx_lrtrim(char *str, const char *charlist);
void	zbx_trim_integer(char *str);
void	zbx_trim_float(char *str);
void	zbx_remove_chars(char *str, const char *charlist);
char	*zbx_str_printable_dyn(const char *text);
#define ZBX_WHITESPACE			" \t\r\n"
#define zbx_remove_whitespace(str)	zbx_remove_chars(str, ZBX_WHITESPACE)
void	del_zeros(char *s);
int	get_param(const char *p, int num, char *buf, size_t max_len, zbx_request_parameter_type_t *type);
int	num_param(const char *p);
char	*get_param_dyn(const char *p, int num, zbx_request_parameter_type_t *type);

/******************************************************************************
 *                                                                            *
 * Purpose: replaces an item key, SNMP OID or their parameters                *
 *                                                                            *
 * Parameters:                                                                *
 *      data      - [IN] an item key, SNMP OID or their parameter             *
 *      key_type  - [IN] ZBX_KEY_TYPE_*                                       *
 *      level     - [IN] for item keys and OIDs the level will be 0;          *
 *                       for their parameters - 1 or higher (for arrays)      *
 *      num       - [IN] parameter number; for item keys and OIDs the level   *
 *                       will be 0; for their parameters - 1 or higher        *
 *      quoted    - [IN] 1 if parameter is quoted; 0 - otherwise              *
 *      cb_data   - [IN] callback function custom data                        *
 *      param     - [OUT] replaced item key string                            *
 *                                                                            *
 * Return value: SUCCEED - if parameter doesn't change or has been changed    *
 *                         successfully                                       *
 *               FAIL    - otherwise                                          *
 *                                                                            *
 * Comments: The new string should be quoted if it contains special           *
 *           characters                                                       *
 *                                                                            *
 ******************************************************************************/
typedef int	(*replace_key_param_f)(const char *data, int key_type, int level, int num, int quoted, void *cb_data,
		char **param);
#define ZBX_KEY_TYPE_ITEM	0
#define ZBX_KEY_TYPE_OID	1
int	replace_key_params_dyn(char **data, int key_type, replace_key_param_f cb, void *cb_data, char *error,
		size_t maxerrlen);

void	remove_param(char *param, int num);
int	get_key_param(char *param, int num, char *buf, size_t max_len);
int	num_key_param(char *param);
size_t	zbx_get_escape_string_len(const char *src, const char *charlist);
char	*zbx_dyn_escape_string(const char *src, const char *charlist);
int	zbx_escape_string(char *dst, size_t len, const char *src, const char *charlist);

typedef struct zbx_custom_interval	zbx_custom_interval_t;
int	zbx_interval_preproc(const char *interval_str, int *simple_interval, zbx_custom_interval_t **custom_intervals,
		char **error);
int	zbx_validate_interval(const char *str, char **error);
void	zbx_custom_interval_free(zbx_custom_interval_t *custom_intervals);
int	calculate_item_nextcheck(zbx_uint64_t seed, int item_type, int simple_interval,
		const zbx_custom_interval_t *custom_intervals, time_t now);
int	calculate_item_nextcheck_unreachable(int simple_interval, const zbx_custom_interval_t *custom_intervals,
		time_t disable_until);
time_t	calculate_proxy_nextcheck(zbx_uint64_t hostid, unsigned int delay, time_t now);
int	zbx_check_time_period(const char *period, time_t time, const char *tz, int *res);
void	zbx_hex2octal(const char *input, char **output, int *olen);
int	str_in_list(const char *list, const char *value, char delimiter);
char	*str_linefeed(const char *src, size_t maxline, const char *delim);
void	zbx_strarr_init(char ***arr);
void	zbx_strarr_add(char ***arr, const char *entry);
void	zbx_strarr_free(char **arr);

#if defined(__GNUC__) || defined(__clang__)
#	define __zbx_attr_format_printf(idx1, idx2) __attribute__((__format__(__printf__, (idx1), (idx2))))
#else
#	define __zbx_attr_format_printf(idx1, idx2)
#endif

void	zbx_setproctitle(const char *fmt, ...) __zbx_attr_format_printf(1, 2);

#define ZBX_KIBIBYTE		1024
#define ZBX_MEBIBYTE		1048576
#define ZBX_GIBIBYTE		1073741824
#define ZBX_TEBIBYTE		__UINT64_C(1099511627776)

#define SEC_PER_MIN		60
#define SEC_PER_HOUR		3600
#define SEC_PER_DAY		86400
#define SEC_PER_WEEK		(7 * SEC_PER_DAY)
#define SEC_PER_MONTH		(30 * SEC_PER_DAY)
#define SEC_PER_YEAR		(365 * SEC_PER_DAY)
#define ZBX_JAN_2038		2145916800
#define ZBX_JAN_1970_IN_SEC	2208988800.0	/* 1970 - 1900 in seconds */

#define ZBX_MAX_RECV_DATA_SIZE	(1 * ZBX_GIBIBYTE)

/* max length of base64 data */
#define ZBX_MAX_B64_LEN		(16 * ZBX_KIBIBYTE)

double		zbx_time(void);
void		zbx_timespec(zbx_timespec_t *ts);
double		zbx_current_time(void);
void		zbx_get_time(struct tm *tm, long *milliseconds, zbx_timezone_t *tz);
long		zbx_get_timezone_offset(time_t t, struct tm *tm);
struct tm	*zbx_localtime(const time_t *time, const char *tz);
int		zbx_utc_time(int year, int mon, int mday, int hour, int min, int sec, int *t);
int		zbx_day_in_month(int year, int mon);
zbx_uint64_t	zbx_get_duration_ms(const zbx_timespec_t *ts);

void	zbx_error(const char *fmt, ...) __zbx_attr_format_printf(1, 2);

size_t	zbx_snprintf(char *str, size_t count, const char *fmt, ...) __zbx_attr_format_printf(3, 4);

void	zbx_snprintf_alloc(char **str, size_t *alloc_len, size_t *offset, const char *fmt, ...)
		__zbx_attr_format_printf(4, 5);

size_t	zbx_vsnprintf(char *str, size_t count, const char *fmt, va_list args);

void	zbx_strncpy_alloc(char **str, size_t *alloc_len, size_t *offset, const char *src, size_t n);
void	zbx_strcpy_alloc(char **str, size_t *alloc_len, size_t *offset, const char *src);
void	zbx_chrcpy_alloc(char **str, size_t *alloc_len, size_t *offset, char c);
void	zbx_str_memcpy_alloc(char **str, size_t *alloc_len, size_t *offset, const char *src, size_t n);

void	zbx_strsplit(const char *src, char delimiter, char **left, char **right);

/* secure string copy */
#define strscpy(x, y)	zbx_strlcpy(x, y, sizeof(x))
#define strscat(x, y)	zbx_strlcat(x, y, sizeof(x))
size_t	zbx_strlcpy(char *dst, const char *src, size_t siz);
void	zbx_strlcat(char *dst, const char *src, size_t siz);
size_t	zbx_strlcpy_utf8(char *dst, const char *src, size_t size);

char	*zbx_dvsprintf(char *dest, const char *f, va_list args);

char	*zbx_dsprintf(char *dest, const char *f, ...) __zbx_attr_format_printf(2, 3);
char	*zbx_strdcat(char *dest, const char *src);
char	*zbx_strdcatf(char *dest, const char *f, ...) __zbx_attr_format_printf(2, 3);

int	xml_get_data_dyn(const char *xml, const char *tag, char **data);
void	xml_free_data_dyn(char **data);
char	*xml_escape_dyn(const char *data);
void	xml_escape_xpath(char **data);

int	comms_parse_response(char *xml, char *host, size_t host_len, char *key, size_t key_len,
		char *data, size_t data_len, char *lastlogsize, size_t lastlogsize_len,
		char *timestamp, size_t timestamp_len, char *source, size_t source_len,
		char *severity, size_t severity_len);

/* misc functions */
int	is_ip6(const char *ip);
int	is_ip4(const char *ip);
int	is_supported_ip(const char *ip);
int	is_ip(const char *ip);

int	zbx_validate_hostname(const char *hostname);

void	zbx_on_exit(int ret); /* calls exit() at the end! */
void	zbx_backtrace(void);

int	int_in_list(char *list, int value);
int	ip_in_list(const char *list, const char *ip);

#define VALUE_ERRMSG_MAX	128
const char	*zbx_truncate_itemkey(const char *key, const size_t char_max, char *buf, const size_t buf_len);
const char	*zbx_truncate_value(const char *val, const size_t char_max, char *buf, const size_t buf_len);

const char	*zbx_print_double(char *buffer, size_t size, double val);

/* IP range support */
#define ZBX_IPRANGE_V4	0
#define ZBX_IPRANGE_V6	1

#define ZBX_IPRANGE_GROUPS_V4	4
#define ZBX_IPRANGE_GROUPS_V6	8

typedef struct
{
	int	from;
	int	to;
}
zbx_range_t;

typedef struct
{
	/* contains groups of ranges for either ZBX_IPRANGE_V4 or ZBX_IPRANGE_V6 */
	/* ex. 127-127.0-0.0-0.2-254 (from-to.from-to.from-to.from-to)           */
	/*                                  0       1       2       3            */
	zbx_range_t	range[ZBX_IPRANGE_GROUPS_V6];

	/* range type - ZBX_IPRANGE_V4 or ZBX_IPRANGE_V6 */
	unsigned char	type;

	/* 1 if the range was defined with network mask, 0 otherwise */
	unsigned char   mask;
}
zbx_iprange_t;

int	iprange_parse(zbx_iprange_t *iprange, const char *address);
void	iprange_first(const zbx_iprange_t *iprange, int *address);
int	iprange_next(const zbx_iprange_t *iprange, int *address);
int	iprange_validate(const zbx_iprange_t *iprange, const int *address);
zbx_uint64_t	iprange_volume(const zbx_iprange_t *iprange);

/* time related functions */
char	*zbx_age2str(int age);
char	*zbx_date2str(time_t date, const char *tz);
char	*zbx_time2str(time_t time, const char *tz);

#define ZBX_NULL2STR(str)	(NULL != str ? str : "(null)")
#define ZBX_NULL2EMPTY_STR(str)	(NULL != (str) ? (str) : "")

char	*zbx_strcasestr(const char *haystack, const char *needle);
int	cmp_key_id(const char *key_1, const char *key_2);
int	zbx_strncasecmp(const char *s1, const char *s2, size_t n);

int	get_nearestindex(const void *p, size_t sz, int num, zbx_uint64_t id);
int	uint64_array_add(zbx_uint64_t **values, int *alloc, int *num, zbx_uint64_t value, int alloc_step);
int	uint64_array_exists(const zbx_uint64_t *values, int num, zbx_uint64_t value);
void	uint64_array_remove(zbx_uint64_t *values, int *num, const zbx_uint64_t *rm_values, int rm_num);

const char	*zbx_event_value_string(unsigned char source, unsigned char object, unsigned char value);

#if defined(_WINDOWS) || defined(__MINGW32__)
const OSVERSIONINFOEX	*zbx_win_getversion(void);
void	zbx_wmi_get(const char *wmi_namespace, const char *wmi_query, double timeout, char **utf8_value);
wchar_t	*zbx_acp_to_unicode(const char *acp_string);
wchar_t	*zbx_oemcp_to_unicode(const char *oemcp_string);
int	zbx_acp_to_unicode_static(const char *acp_string, wchar_t *wide_string, int wide_size);
wchar_t	*zbx_utf8_to_unicode(const char *utf8_string);
char	*zbx_unicode_to_utf8(const wchar_t *wide_string);
char	*zbx_unicode_to_utf8_static(const wchar_t *wide_string, char *utf8_string, int utf8_size);
int	_wis_uint(const wchar_t *wide_string);
#endif
void	zbx_strlower(char *str);
void	zbx_strupper(char *str);
#if defined(_WINDOWS) || defined(__MINGW32__) || defined(HAVE_ICONV)
char	*convert_to_utf8(char *in, size_t in_size, const char *encoding);
#endif	/* HAVE_ICONV */
#define ZBX_MAX_BYTES_IN_UTF8_CHAR	4
size_t	zbx_utf8_char_len(const char *text);
size_t	zbx_strlen_utf8(const char *text);
size_t	zbx_strlen_utf8_nchars(const char *text, size_t utf8_maxlen);
size_t	zbx_strlen_utf8_nbytes(const char *text, size_t maxlen);
size_t	zbx_charcount_utf8_nbytes(const char *text, size_t maxlen);

int	zbx_is_utf8(const char *text);
#define ZBX_UTF8_REPLACE_CHAR	'?'
void	zbx_replace_invalid_utf8(char *text);

int	zbx_cesu8_to_utf8(const char *cesu8, char **utf8);

void	dos2unix(char *str);
int	str2uint64(const char *str, const char *suffixes, zbx_uint64_t *value);
double	str2double(const char *str);

/* time and memory size suffixes */
#define ZBX_UNIT_SYMBOLS	"KMGTsmhdw"
zbx_uint64_t	suffix2factor(char c);

#if defined(_WINDOWS)
typedef struct __stat64	zbx_stat_t;
int	__zbx_stat(const char *path, zbx_stat_t *buf);
int	__zbx_open(const char *pathname, int flags);
#else
typedef struct stat	zbx_stat_t;
#endif	/* _WINDOWS */

typedef struct
{
	zbx_fs_time_t	modification_time;	/* time of last modification */
	zbx_fs_time_t	access_time;		/* time of last access */
	zbx_fs_time_t	change_time;		/* time of last status change */
}
zbx_file_time_t;

int	zbx_get_file_time(const char *path, zbx_file_time_t *time);
void	find_cr_lf_szbyte(const char *encoding, const char **cr, const char **lf, size_t *szbyte);
int	zbx_read(int fd, char *buf, size_t count, const char *encoding);
int	zbx_is_regular_file(const char *path);

int	MAIN_ZABBIX_ENTRY(int flags);

zbx_uint64_t	zbx_letoh_uint64(zbx_uint64_t data);
zbx_uint64_t	zbx_htole_uint64(zbx_uint64_t data);

zbx_uint32_t	zbx_letoh_uint32(zbx_uint32_t data);
zbx_uint32_t	zbx_htole_uint32(zbx_uint32_t data);

int	zbx_check_hostname(const char *hostname, char **error);

int	is_hostname_char(unsigned char c);
int	is_key_char(unsigned char c);
int	is_function_char(unsigned char c);
int	is_macro_char(unsigned char c);

int	is_discovery_macro(const char *name);

int	is_time_function(const char *func);
int	is_snmp_type(unsigned char type);

int	parse_key(const char **exp);

int	parse_host_key(char *exp, char **host, char **key);

void	make_hostname(char *host);

int	zbx_number_parse(const char *number, int *len);
int	zbx_suffixed_number_parse(const char *number, int *len);

unsigned char	get_interface_type_by_item_type(unsigned char type);

int	calculate_sleeptime(int nextcheck, int max_sleeptime);

void	zbx_replace_string(char **data, size_t l, size_t *r, const char *value);
int	zbx_replace_mem_dyn(char **data, size_t *data_alloc, size_t *data_len, size_t offset, size_t sz_to,
		const char *from, size_t sz_from);

void	zbx_trim_str_list(char *list, char delimiter);

int	parse_serveractive_element(char *str, char **host, unsigned short *port, unsigned short port_default);

int	zbx_strcmp_null(const char *s1, const char *s2);

#define ZBX_MACRO_REGEX_PREFIX		"regex:"

int	zbx_user_macro_parse(const char *macro, int *macro_r, int *context_l, int *context_r,
		unsigned char *context_op);
int	zbx_user_macro_parse_dyn(const char *macro, char **name, char **context, int *length,
		unsigned char *context_op);
char	*zbx_user_macro_unquote_context_dyn(const char *context, int len);
char	*zbx_user_macro_quote_context_dyn(const char *context, int force_quote);

#define ZBX_SESSION_ACTIVE	0
#define ZBX_SESSION_PASSIVE	1

char	*zbx_dyn_escape_shell_single_quote(const char *arg);

#define ZBX_DO_NOT_SEND_RESPONSE	0
#define ZBX_SEND_RESPONSE		1

/* Do not forget to synchronize HOST_TLS_* definitions with DB schema ! */
#define HOST_TLS_ISSUER_LEN		4096				/* for up to 1024 UTF-8 characters */
#define HOST_TLS_ISSUER_LEN_MAX		(HOST_TLS_ISSUER_LEN + 1)
#define HOST_TLS_SUBJECT_LEN		4096				/* for up to 1024 UTF-8 characters */
#define HOST_TLS_SUBJECT_LEN_MAX	(HOST_TLS_SUBJECT_LEN + 1)
#define HOST_TLS_PSK_IDENTITY_LEN	512				/* for up to 128 UTF-8 characters */
#define HOST_TLS_PSK_IDENTITY_LEN_MAX	(HOST_TLS_PSK_IDENTITY_LEN + 1)
#define HOST_TLS_PSK_LEN		512				/* for up to 256 hex-encoded bytes (ASCII) */
#define HOST_TLS_PSK_LEN_MAX		(HOST_TLS_PSK_LEN + 1)
#define HOST_TLS_PSK_LEN_MIN		32				/* for 16 hex-encoded bytes (128-bit PSK) */

#define ZBX_PSK_FOR_HOST		0x01				/* PSK can be used for a known host */
#define ZBX_PSK_FOR_AUTOREG		0x02				/* PSK can be used for host autoregistration */
#define ZBX_PSK_FOR_PROXY		0x04				/* PSK is configured on proxy */

void	zbx_function_param_parse(const char *expr, size_t *param_pos, size_t *length, size_t *sep_pos);
char	*zbx_function_param_unquote_dyn(const char *param, size_t len, int *quoted);
int	zbx_function_param_quote(char **param, int forced);
int	zbx_function_validate_parameters(const char *expr, size_t *length);
int	zbx_function_find(const char *expr, size_t *func_pos, size_t *par_l, size_t *par_r,
		char *error, int max_error_len);
char	*zbx_function_get_param_dyn(const char *params, int Nparam);

void	zbx_alarm_flag_set(void);
void	zbx_alarm_flag_clear(void);

#ifndef _WINDOWS
unsigned int	zbx_alarm_on(unsigned int seconds);
unsigned int	zbx_alarm_off(void);
#endif

int	zbx_alarm_timed_out(void);

#define zbx_bsearch(key, base, nmemb, size, compar)	(0 == (nmemb) ? NULL : bsearch(key, base, nmemb, size, compar))

int	zbx_strcmp_natural(const char *s1, const char *s2);

/* tokens used in expressions */
#define ZBX_TOKEN_OBJECTID		0x00001
#define ZBX_TOKEN_MACRO			0x00002
#define ZBX_TOKEN_LLD_MACRO		0x00004
#define ZBX_TOKEN_USER_MACRO		0x00008
#define ZBX_TOKEN_FUNC_MACRO		0x00010
#define ZBX_TOKEN_SIMPLE_MACRO		0x00020
#define ZBX_TOKEN_REFERENCE		0x00040
#define ZBX_TOKEN_LLD_FUNC_MACRO	0x00080

/* additional token flags */
#define ZBX_TOKEN_TRIGGER	0x004000
#define ZBX_TOKEN_NUMERIC	0x008000
#define ZBX_TOKEN_JSON		0x010000
#define ZBX_TOKEN_XML		0x020000
#define ZBX_TOKEN_REGEXP	0x040000
#define ZBX_TOKEN_XPATH		0x080000
#define ZBX_TOKEN_REGEXP_OUTPUT	0x100000
#define ZBX_TOKEN_PROMETHEUS	0x200000
#define ZBX_TOKEN_JSONPATH	0x400000
#define ZBX_TOKEN_STR_REPLACE	0x800000

/* location of a substring */
typedef struct
{
	/* left position */
	size_t	l;
	/* right position */
	size_t	r;
}
zbx_strloc_t;

/* data used by macros, ldd macros and objectid tokens */
typedef struct
{
	zbx_strloc_t	name;
}
zbx_token_macro_t;

/* data used by user macros */
typedef struct
{
	/* macro name */
	zbx_strloc_t	name;
	/* macro context, for macros without context the context.l and context.r fields are set to 0 */
	zbx_strloc_t	context;
}
zbx_token_user_macro_t;

/* data used by macro functions */
typedef struct
{
	/* the macro including the opening and closing brackets {}, for example: {ITEM.VALUE} */
	zbx_strloc_t	macro;
	/* function + parameters, for example: regsub("([0-9]+)", \1) */
	zbx_strloc_t	func;
	/* parameters, for example: ("([0-9]+)", \1) */
	zbx_strloc_t	func_param;
}
zbx_token_func_macro_t;

/* data used by simple (host:key) macros */
typedef struct
{
	/* host name, supporting simple macros as a host name, for example Zabbix server or {HOST.HOST} */
	zbx_strloc_t	host;
	/* key + parameters, supporting {ITEM.KEYn} macro, for example system.uname or {ITEM.KEY1}  */
	zbx_strloc_t	key;
	/* function + parameters, for example avg(5m) */
	zbx_strloc_t	func;
	/* parameters, for example (5m) */
	zbx_strloc_t	func_param;
}
zbx_token_simple_macro_t;

/* data used by references */
typedef struct
{
	/* index of constant being referenced (1 for $1, 2 for $2, ..., 9 for $9) */
	int	index;
}
zbx_token_reference_t;

/* the token type specific data */
typedef union
{
	zbx_token_macro_t		objectid;
	zbx_token_macro_t		macro;
	zbx_token_macro_t		lld_macro;
	zbx_token_user_macro_t		user_macro;
	zbx_token_func_macro_t		func_macro;
	zbx_token_func_macro_t		lld_func_macro;
	zbx_token_simple_macro_t	simple_macro;
	zbx_token_reference_t		reference;
}
zbx_token_data_t;

/* {} token data */
typedef struct
{
	/* token type, see ZBX_TOKEN_ defines */
	int			type;
	/* the token location in expression including opening and closing brackets {} */
	zbx_strloc_t		loc;
	/* the token type specific data */
	zbx_token_data_t	data;
}
zbx_token_t;

typedef enum
{
	ZBX_TOKEN_SEARCH_BASIC,
	ZBX_TOKEN_SEARCH_REFERENCES
}
zbx_token_search_t;

int	zbx_token_find(const char *expression, int pos, zbx_token_t *token, zbx_token_search_t token_search);
int	zbx_strmatch_condition(const char *value, const char *pattern, unsigned char op);

int	zbx_expression_next_constant(const char *str, size_t pos, zbx_strloc_t *loc);
char	*zbx_expression_extract_constant(const char *src, const zbx_strloc_t *loc);

#define ZBX_COMPONENT_VERSION(major, minor)	((major << 16) | minor)
#define ZBX_COMPONENT_VERSION_MAJOR(version)	(version >> 16)
#define ZBX_COMPONENT_VERSION_MINOR(version)	(version & 0xFFFF)

#define ZBX_PREPROC_MULTIPLIER			1
#define ZBX_PREPROC_RTRIM			2
#define ZBX_PREPROC_LTRIM			3
#define ZBX_PREPROC_TRIM			4
#define ZBX_PREPROC_REGSUB			5
#define ZBX_PREPROC_BOOL2DEC			6
#define ZBX_PREPROC_OCT2DEC			7
#define ZBX_PREPROC_HEX2DEC			8
#define ZBX_PREPROC_DELTA_VALUE			9
#define ZBX_PREPROC_DELTA_SPEED			10
#define ZBX_PREPROC_XPATH			11
#define ZBX_PREPROC_JSONPATH			12
#define ZBX_PREPROC_VALIDATE_RANGE		13
#define ZBX_PREPROC_VALIDATE_REGEX		14
#define ZBX_PREPROC_VALIDATE_NOT_REGEX		15
#define ZBX_PREPROC_ERROR_FIELD_JSON		16
#define ZBX_PREPROC_ERROR_FIELD_XML		17
#define ZBX_PREPROC_ERROR_FIELD_REGEX		18
#define ZBX_PREPROC_THROTTLE_VALUE		19
#define ZBX_PREPROC_THROTTLE_TIMED_VALUE	20
#define ZBX_PREPROC_SCRIPT			21
#define ZBX_PREPROC_PROMETHEUS_PATTERN		22
#define ZBX_PREPROC_PROMETHEUS_TO_JSON		23
#define ZBX_PREPROC_CSV_TO_JSON			24
#define ZBX_PREPROC_STR_REPLACE			25

/* custom on fail actions */
#define ZBX_PREPROC_FAIL_DEFAULT	0
#define ZBX_PREPROC_FAIL_DISCARD_VALUE	1
#define ZBX_PREPROC_FAIL_SET_VALUE	2
#define ZBX_PREPROC_FAIL_SET_ERROR	3

/* internal on fail actions */
#define ZBX_PREPROC_FAIL_FORCE_ERROR	4

#define ZBX_HTTPFIELD_HEADER		0
#define ZBX_HTTPFIELD_VARIABLE		1
#define ZBX_HTTPFIELD_POST_FIELD	2
#define ZBX_HTTPFIELD_QUERY_FIELD	3

#define ZBX_POSTTYPE_RAW		0
#define ZBX_POSTTYPE_FORM		1
#define ZBX_POSTTYPE_JSON		2
#define ZBX_POSTTYPE_XML		3

#define ZBX_RETRIEVE_MODE_CONTENT	0
#define ZBX_RETRIEVE_MODE_HEADERS	1
#define ZBX_RETRIEVE_MODE_BOTH		2

zbx_log_value_t	*zbx_log_value_dup(const zbx_log_value_t *src);

typedef union
{
	zbx_uint64_t	ui64;
	double		dbl;

	/* null terminated string */
	char		*str;

	/* length prefixed (4 bytes) binary data */
	void		*bin;
}
zbx_variant_data_t;

typedef struct
{
	unsigned char		type;
	zbx_variant_data_t	data;
}
zbx_variant_t;

#define ZBX_VARIANT_NONE	0
#define ZBX_VARIANT_STR		1
#define ZBX_VARIANT_DBL		2
#define ZBX_VARIANT_UI64	3
#define ZBX_VARIANT_BIN		4

void	zbx_variant_clear(zbx_variant_t *value);
void	zbx_variant_set_none(zbx_variant_t *value);
void	zbx_variant_set_str(zbx_variant_t *value, char *text);
void	zbx_variant_set_dbl(zbx_variant_t *value, double value_dbl);
void	zbx_variant_set_ui64(zbx_variant_t *value, zbx_uint64_t value_ui64);
void	zbx_variant_set_bin(zbx_variant_t *value, void *value_bin);
void	zbx_variant_copy(zbx_variant_t *value, const zbx_variant_t *source);
int	zbx_variant_set_numeric(zbx_variant_t *value, const char *text);

int	zbx_variant_convert(zbx_variant_t *value, int type);
const char	*zbx_get_variant_type_desc(unsigned char type);
const char	*zbx_variant_value_desc(const zbx_variant_t *value);
const char	*zbx_variant_type_desc(const zbx_variant_t *value);

int	zbx_variant_compare(const zbx_variant_t *value1, const zbx_variant_t *value2);

void	*zbx_variant_data_bin_copy(const void *bin);
void	*zbx_variant_data_bin_create(const void *data, zbx_uint32_t size);
zbx_uint32_t	zbx_variant_data_bin_get(const void *bin, void **data);

int	zbx_validate_value_dbl(double value, int dbl_precision);

void	zbx_update_env(double time_now);
int	zbx_get_agent_item_nextcheck(zbx_uint64_t itemid, const char *delay, unsigned char state, int now,
		int refresh_unsupported, int *nextcheck, char **error);

#define ZBX_DATA_SESSION_TOKEN_SIZE	(MD5_DIGEST_SIZE * 2)
char	*zbx_create_token(zbx_uint64_t seed);

#define ZBX_MAINTENANCE_IDLE		0
#define ZBX_MAINTENANCE_RUNNING		1

#define ZBX_PROBLEM_SUPPRESSED_FALSE	0
#define ZBX_PROBLEM_SUPPRESSED_TRUE	1

int	zbx_variant_to_value_type(zbx_variant_t *value, unsigned char value_type, int dbl_precision, char **errmsg);

#if defined(_WINDOWS) || defined(__MINGW32__)
#define ZBX_PCRE_RECURSION_LIMIT	2000	/* assume ~1 MB stack and ~500 bytes per recursion */
#endif

int	zbx_str_extract(const char *text, size_t len, char **value);

#define AUDIT_ACTION_EXECUTE	7
#define AUDIT_RESOURCE_SCRIPT	25

#endif<|MERGE_RESOLUTION|>--- conflicted
+++ resolved
@@ -932,11 +932,8 @@
 #define ZBX_RTC_HOUSEKEEPER_EXECUTE	3
 #define ZBX_RTC_CONFIG_CACHE_RELOAD	8
 #define ZBX_RTC_SNMP_CACHE_RELOAD	9
-<<<<<<< HEAD
-#define ZBX_RTC_SECRETS_RELOAD		10
-=======
 #define ZBX_RTC_DIAGINFO		10
->>>>>>> 2f99d411
+#define ZBX_RTC_SECRETS_RELOAD		11
 
 typedef enum
 {
