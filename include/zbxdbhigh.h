--- conflicted
+++ resolved
@@ -581,7 +581,6 @@
 const char	*zbx_host_string(zbx_uint64_t hostid);
 const char	*zbx_host_key_string(zbx_uint64_t itemid);
 const char	*zbx_user_string(zbx_uint64_t userid);
-<<<<<<< HEAD
 
 /* events callbacks */
 typedef ZBX_DB_EVENT	*(*zbx_add_event_func_t)(unsigned char source, unsigned char object, zbx_uint64_t objectid,
@@ -609,31 +608,20 @@
 
 /* events callbacks end */
 
-int	DBget_user_names(zbx_uint64_t userid, char **username, char **name, char **surname);
-=======
 int	zbx_db_get_user_names(zbx_uint64_t userid, char **username, char **name, char **surname);
->>>>>>> f2a6be54
 
 void	zbx_db_register_host(zbx_uint64_t proxy_hostid, const char *host, const char *ip, const char *dns,
 		unsigned short port, unsigned int connection_type, const char *host_metadata, unsigned short flag,
-<<<<<<< HEAD
 		int now, zbx_events_funcs_t *events_cbs);
 
-void	DBregister_host_prepare(zbx_vector_ptr_t *autoreg_hosts, const char *host, const char *ip, const char *dns,
-		unsigned short port, unsigned int connection_type, const char *host_metadata, unsigned short flag,
-		int now);
-
-void	DBregister_host_flush(zbx_vector_ptr_t *autoreg_hosts, zbx_uint64_t proxy_hostid,
-		zbx_events_funcs_t *events_cbs);
-void	DBregister_host_clean(zbx_vector_ptr_t *autoreg_hosts);
-=======
-		int now);
 void	zbx_db_register_host_prepare(zbx_vector_ptr_t *autoreg_hosts, const char *host, const char *ip, const char *dns,
 		unsigned short port, unsigned int connection_type, const char *host_metadata, unsigned short flag,
 		int now);
-void	zbx_db_register_host_flush(zbx_vector_ptr_t *autoreg_hosts, zbx_uint64_t proxy_hostid);
+
+void	zbx_db_register_host_flush(zbx_vector_ptr_t *autoreg_hosts, zbx_uint64_t proxy_hostid,
+		zbx_events_funcs_t *events_cbs);
+
 void	zbx_db_register_host_clean(zbx_vector_ptr_t *autoreg_hosts);
->>>>>>> f2a6be54
 
 void	zbx_db_proxy_register_host(const char *host, const char *ip, const char *dns, unsigned short port,
 		unsigned int connection_type, const char *host_metadata, unsigned short flag, int now);
