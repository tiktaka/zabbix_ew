--- conflicted
+++ resolved
@@ -54,11 +54,7 @@
 char	*zbx_xml_doc_read_value(xmlDoc *xdoc, const char *xpath);
 xmlNode	*zbx_xml_node_get(xmlDoc *xdoc, xmlNode *node, const char *xpath);
 xmlNode	*zbx_xml_doc_get(xmlDoc *xdoc, const char *xpath);
-<<<<<<< HEAD
 int	zbx_xml_node_remove(xmlDoc *xdoc, xmlNode *node, const char *xpath);
-=======
->>>>>>> 8044f81b
-
 #endif /* HAVE_LIBXML2 && HAVE_LIBCURL */
 
 #endif  /* ZABBIX_XML_H */