/*
** Zabbix
** Copyright (C) 2001-2023 Zabbix SIA
**
** This program is free software; you can redistribute it and/or modify
** it under the terms of the GNU General Public License as published by
** the Free Software Foundation; either version 2 of the License, or
** (at your option) any later version.
**
** This program is distributed in the hope that it will be useful,
** but WITHOUT ANY WARRANTY; without even the implied warranty of
** MERCHANTABILITY or FITNESS FOR A PARTICULAR PURPOSE. See the
** GNU General Public License for more details.
**
** You should have received a copy of the GNU General Public License
** along with this program; if not, write to the Free Software
** Foundation, Inc., 51 Franklin Street, Fifth Floor, Boston, MA  02110-1301, USA.
**/

#ifndef ZABBIX_ZBXSYSINFO_H
#define ZABBIX_ZBXSYSINFO_H

#include "zbxcommon.h"
#include "module.h"

<<<<<<< HEAD
=======
/* CHECK RESULT */

#define ZBX_ISSET_UI64(res)	((res)->type & AR_UINT64)
#define ZBX_ISSET_DBL(res)	((res)->type & AR_DOUBLE)
#define ZBX_ISSET_STR(res)	((res)->type & AR_STRING)
#define ZBX_ISSET_TEXT(res)	((res)->type & AR_TEXT)
#define ZBX_ISSET_BIN(res)	((res)->type & AR_BIN)
#define ZBX_ISSET_LOG(res)	((res)->type & AR_LOG)
#define ZBX_ISSET_MSG(res)	((res)->type & AR_MESSAGE)
#define ZBX_ISSET_META(res)	((res)->type & AR_META)

#define ZBX_ISSET_VALUE(res)	((res)->type & (AR_UINT64 | AR_DOUBLE | AR_STRING | AR_TEXT | AR_BIN | AR_LOG))

/* UNSET RESULT */

#define ZBX_UNSET_UI64_RESULT(res)					\
									\
do									\
{									\
	(res)->type &= ~AR_UINT64;					\
	(res)->ui64 = (zbx_uint64_t)0;					\
}									\
while (0)

#define ZBX_UNSET_DBL_RESULT(res)					\
									\
do									\
{									\
	(res)->type &= ~AR_DOUBLE;					\
	(res)->dbl = (double)0;						\
}									\
while (0)

#define ZBX_UNSET_STR_RESULT(res)					\
									\
do									\
{									\
	if ((res)->type & AR_STRING)					\
	{								\
		zbx_free((res)->str);					\
		(res)->type &= ~AR_STRING;				\
	}								\
}									\
while (0)

#define ZBX_UNSET_TEXT_RESULT(res)					\
									\
do									\
{									\
	if ((res)->type & AR_TEXT)					\
	{								\
		zbx_free((res)->text);					\
		(res)->type &= ~AR_TEXT;				\
	}								\
}									\
while (0)

#define ZBX_UNSET_BIN_RESULT(res)					\
									\
do									\
{									\
	if ((res)->type & AR_BIN)					\
	{								\
		zbx_free((res)->bin);					\
		(res)->type &= ~AR_BIN;					\
	}								\
}									\
while (0)

#define ZBX_UNSET_LOG_RESULT(res)					\
									\
do									\
{									\
	if ((res)->type & AR_LOG)					\
	{								\
		zbx_log_free((res)->log);				\
		(res)->log = NULL;					\
		(res)->type &= ~AR_LOG;					\
	}								\
}									\
while (0)

#define ZBX_UNSET_MSG_RESULT(res)					\
									\
do									\
{									\
	if ((res)->type & AR_MESSAGE)					\
	{								\
		zbx_free((res)->msg);					\
		(res)->type &= ~AR_MESSAGE;				\
	}								\
}									\
while (0)

/* AR_META is always excluded */
#define ZBX_UNSET_RESULT_EXCLUDING(res, exc_type) 				\
										\
do										\
{										\
	if (!(exc_type & AR_UINT64))	ZBX_UNSET_UI64_RESULT(res);		\
	if (!(exc_type & AR_DOUBLE))	ZBX_UNSET_DBL_RESULT(res);		\
	if (!(exc_type & AR_STRING))	ZBX_UNSET_STR_RESULT(res);		\
	if (!(exc_type & AR_TEXT))	ZBX_UNSET_TEXT_RESULT(res);		\
	if (!(exc_type & AR_BIN))	ZBX_UNSET_BIN_RESULT(res);		\
	if (!(exc_type & AR_LOG))	ZBX_UNSET_LOG_RESULT(res);		\
	if (!(exc_type & AR_MESSAGE))	ZBX_UNSET_MSG_RESULT(res);		\
}										\
while (0)

>>>>>>> 6c6176a1
/* RETRIEVE RESULT VALUE */

#define ZBX_GET_UI64_RESULT(res)	((zbx_uint64_t *)get_result_value_by_type(res, AR_UINT64))
#define ZBX_GET_DBL_RESULT(res)		((double *)get_result_value_by_type(res, AR_DOUBLE))
#define ZBX_GET_STR_RESULT(res)		((char **)get_result_value_by_type(res, AR_STRING))
#define ZBX_GET_TEXT_RESULT(res)	((char **)get_result_value_by_type(res, AR_TEXT))
#define ZBX_GET_BIN_RESULT(res)		((char **)get_result_value_by_type(res, AR_BIN))
#define ZBX_GET_LOG_RESULT(res)		((zbx_log_t *)get_result_value_by_type(res, AR_LOG))
#define ZBX_GET_MSG_RESULT(res)		((char **)get_result_value_by_type(res, AR_MESSAGE))

void	*get_result_value_by_type(AGENT_RESULT *result, int require_type);

/* collector */
#define ZBX_MAX_COLLECTOR_HISTORY	(15 * SEC_PER_MIN + 1)
#define ZBX_AVG1		0
#define ZBX_AVG5		1
#define ZBX_AVG15		2
#define ZBX_AVG_COUNT		3

#if defined(_WINDOWS)
#	define ZBX_MAX_COLLECTOR_PERIOD	(15 * SEC_PER_MIN)
#endif

#define ZBX_CPU_STATE_USER	0
#define ZBX_CPU_STATE_SYSTEM	1
#define ZBX_CPU_STATE_NICE	2
#define ZBX_CPU_STATE_IDLE	3
#define ZBX_CPU_STATE_INTERRUPT	4
#define ZBX_CPU_STATE_IOWAIT	5
#define ZBX_CPU_STATE_SOFTIRQ	6
#define ZBX_CPU_STATE_STEAL	7
#define ZBX_CPU_STATE_GCPU	8
#define ZBX_CPU_STATE_GNICE	9
#define ZBX_CPU_STATE_COUNT	10

#define ZBX_DSTAT_TYPE_SECT	0
#define ZBX_DSTAT_TYPE_OPER	1
#define ZBX_DSTAT_TYPE_BYTE	2
#define ZBX_DSTAT_TYPE_SPS	3
#define ZBX_DSTAT_TYPE_OPS	4
#define ZBX_DSTAT_TYPE_BPS	5

/* disk statistics */
#define ZBX_DSTAT_R_SECT	0
#define ZBX_DSTAT_R_OPER	1
#define ZBX_DSTAT_R_BYTE	2
#define ZBX_DSTAT_W_SECT	3
#define ZBX_DSTAT_W_OPER	4
#define ZBX_DSTAT_W_BYTE	5
#define ZBX_DSTAT_MAX		6
int	zbx_get_diskstat(const char *devname, zbx_uint64_t *dstat);

/* flags for process */
#define ZBX_PROCESS_LOCAL_COMMAND	0x1
#define ZBX_PROCESS_MODULE_COMMAND	0x2
#define ZBX_PROCESS_WITH_ALIAS		0x4

typedef enum
{
	ZBX_KEY_ACCESS_ALLOW,
	ZBX_KEY_ACCESS_DENY
}
zbx_key_access_rule_type_t;

void	zbx_init_library_sysinfo(zbx_get_config_int_f get_config_timeout_f, zbx_get_config_int_f
		get_config_enable_remote_commands_f, zbx_get_config_int_f get_config_log_remote_commands_f,
		zbx_get_config_int_f get_config_unsafe_user_parameters_cb);

void	zbx_init_metrics(void);
int	zbx_add_metric(ZBX_METRIC *metric, char *error, size_t max_error_len);
void	zbx_free_metrics_ext(ZBX_METRIC **metrics);
void	zbx_free_metrics(void);

void	zbx_init_key_access_rules(void);
void	zbx_finalize_key_access_rules_configuration(void);

int	zbx_add_key_access_rule(const char *parameter, char *pattern, zbx_key_access_rule_type_t type);
int	zbx_check_key_access_rules(const char *metric);
int	zbx_check_request_access_rules(AGENT_REQUEST *request);
void	zbx_free_key_access_rules(void);

int	zbx_execute_agent_check(const char *in_command, unsigned flags, AGENT_RESULT *result);

void	zbx_set_user_parameter_dir(const char *path);
int	zbx_add_user_parameter(const char *itemkey, char *command, char *error, size_t max_error_len);
void	zbx_remove_user_parameters(void);
void	zbx_get_metrics_copy(ZBX_METRIC **metrics);
void	zbx_set_metrics(ZBX_METRIC *metrics);
void	zbx_test_parameters(void);
void	zbx_test_parameter(const char *key);

void	zbx_init_agent_request(AGENT_REQUEST *request);
void	zbx_free_agent_request(AGENT_REQUEST *request);

int	zbx_parse_item_key(const char *itemkey, AGENT_REQUEST *request);

int	zbx_set_agent_result_type(AGENT_RESULT *result, int value_type, char *c);
void	zbx_set_agent_result_meta(AGENT_RESULT *result, zbx_uint64_t lastlogsize, int mtime);

int	zbx_check_service_default_addr(AGENT_REQUEST *request, const char *default_addr, AGENT_RESULT *result, int perf);

/* the fields used by proc queries */
#define ZBX_SYSINFO_PROC_NONE		0x0000
#define ZBX_SYSINFO_PROC_PID		0x0001
#define ZBX_SYSINFO_PROC_NAME		0x0002
#define ZBX_SYSINFO_PROC_CMDLINE	0x0004
#define ZBX_SYSINFO_PROC_USER		0x0008

#if defined(_WINDOWS) || defined(__MINGW32__)
#define ZBX_MUTEX_ALL_ALLOW		0
#define ZBX_MUTEX_THREAD_DENIED		1
#define ZBX_MUTEX_LOGGING_DENIED	2
zbx_uint32_t	zbx_get_thread_global_mutex_flag(void);
#endif

void		zbx_add_alias(const char *name, const char *value);
void		zbx_alias_list_free(void);
const char	*zbx_alias_get(const char *orig);

int		zbx_init_modbus(char **error);
void		zbx_deinit_modbus(void);

#endif /* ZABBIX_ZBXSYSINFO_H */<|MERGE_RESOLUTION|>--- conflicted
+++ resolved
@@ -23,118 +23,6 @@
 #include "zbxcommon.h"
 #include "module.h"
 
-<<<<<<< HEAD
-=======
-/* CHECK RESULT */
-
-#define ZBX_ISSET_UI64(res)	((res)->type & AR_UINT64)
-#define ZBX_ISSET_DBL(res)	((res)->type & AR_DOUBLE)
-#define ZBX_ISSET_STR(res)	((res)->type & AR_STRING)
-#define ZBX_ISSET_TEXT(res)	((res)->type & AR_TEXT)
-#define ZBX_ISSET_BIN(res)	((res)->type & AR_BIN)
-#define ZBX_ISSET_LOG(res)	((res)->type & AR_LOG)
-#define ZBX_ISSET_MSG(res)	((res)->type & AR_MESSAGE)
-#define ZBX_ISSET_META(res)	((res)->type & AR_META)
-
-#define ZBX_ISSET_VALUE(res)	((res)->type & (AR_UINT64 | AR_DOUBLE | AR_STRING | AR_TEXT | AR_BIN | AR_LOG))
-
-/* UNSET RESULT */
-
-#define ZBX_UNSET_UI64_RESULT(res)					\
-									\
-do									\
-{									\
-	(res)->type &= ~AR_UINT64;					\
-	(res)->ui64 = (zbx_uint64_t)0;					\
-}									\
-while (0)
-
-#define ZBX_UNSET_DBL_RESULT(res)					\
-									\
-do									\
-{									\
-	(res)->type &= ~AR_DOUBLE;					\
-	(res)->dbl = (double)0;						\
-}									\
-while (0)
-
-#define ZBX_UNSET_STR_RESULT(res)					\
-									\
-do									\
-{									\
-	if ((res)->type & AR_STRING)					\
-	{								\
-		zbx_free((res)->str);					\
-		(res)->type &= ~AR_STRING;				\
-	}								\
-}									\
-while (0)
-
-#define ZBX_UNSET_TEXT_RESULT(res)					\
-									\
-do									\
-{									\
-	if ((res)->type & AR_TEXT)					\
-	{								\
-		zbx_free((res)->text);					\
-		(res)->type &= ~AR_TEXT;				\
-	}								\
-}									\
-while (0)
-
-#define ZBX_UNSET_BIN_RESULT(res)					\
-									\
-do									\
-{									\
-	if ((res)->type & AR_BIN)					\
-	{								\
-		zbx_free((res)->bin);					\
-		(res)->type &= ~AR_BIN;					\
-	}								\
-}									\
-while (0)
-
-#define ZBX_UNSET_LOG_RESULT(res)					\
-									\
-do									\
-{									\
-	if ((res)->type & AR_LOG)					\
-	{								\
-		zbx_log_free((res)->log);				\
-		(res)->log = NULL;					\
-		(res)->type &= ~AR_LOG;					\
-	}								\
-}									\
-while (0)
-
-#define ZBX_UNSET_MSG_RESULT(res)					\
-									\
-do									\
-{									\
-	if ((res)->type & AR_MESSAGE)					\
-	{								\
-		zbx_free((res)->msg);					\
-		(res)->type &= ~AR_MESSAGE;				\
-	}								\
-}									\
-while (0)
-
-/* AR_META is always excluded */
-#define ZBX_UNSET_RESULT_EXCLUDING(res, exc_type) 				\
-										\
-do										\
-{										\
-	if (!(exc_type & AR_UINT64))	ZBX_UNSET_UI64_RESULT(res);		\
-	if (!(exc_type & AR_DOUBLE))	ZBX_UNSET_DBL_RESULT(res);		\
-	if (!(exc_type & AR_STRING))	ZBX_UNSET_STR_RESULT(res);		\
-	if (!(exc_type & AR_TEXT))	ZBX_UNSET_TEXT_RESULT(res);		\
-	if (!(exc_type & AR_BIN))	ZBX_UNSET_BIN_RESULT(res);		\
-	if (!(exc_type & AR_LOG))	ZBX_UNSET_LOG_RESULT(res);		\
-	if (!(exc_type & AR_MESSAGE))	ZBX_UNSET_MSG_RESULT(res);		\
-}										\
-while (0)
-
->>>>>>> 6c6176a1
 /* RETRIEVE RESULT VALUE */
 
 #define ZBX_GET_UI64_RESULT(res)	((zbx_uint64_t *)get_result_value_by_type(res, AR_UINT64))
