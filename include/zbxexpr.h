/*
** Zabbix
** Copyright (C) 2001-2023 Zabbix SIA
**
** This program is free software; you can redistribute it and/or modify
** it under the terms of the GNU General Public License as published by
** the Free Software Foundation; either version 2 of the License, or
** (at your option) any later version.
**
** This program is distributed in the hope that it will be useful,
** but WITHOUT ANY WARRANTY; without even the implied warranty of
** MERCHANTABILITY or FITNESS FOR A PARTICULAR PURPOSE. See the
** GNU General Public License for more details.
**
** You should have received a copy of the GNU General Public License
** along with this program; if not, write to the Free Software
** Foundation, Inc., 51 Franklin Street, Fifth Floor, Boston, MA  02110-1301, USA.
**/

#ifndef ZABBIX_EXPR_H
#define ZABBIX_EXPR_H

#include "zbxcommon.h"

int	zbx_is_hostname_char(unsigned char c);
int	zbx_is_key_char(unsigned char c);
int	zbx_is_function_char(unsigned char c);
int	zbx_is_macro_char(unsigned char c);
int	zbx_is_discovery_macro(const char *name);
int	zbx_parse_key(const char **exp);
int	zbx_parse_host_key(char *exp, char **host, char **key);
void	zbx_make_hostname(char *host);
int	zbx_check_hostname(const char *hostname, char **error);

int	zbx_function_validate(const char *expr, size_t *par_l, size_t *par_r, char *error, int max_error_len);
int	zbx_function_validate_parameters(const char *expr, size_t *length);
int	zbx_user_macro_parse(const char *macro, int *macro_r, int *context_l, int *context_r,
		unsigned char *context_op);
int	zbx_user_macro_parse_dyn(const char *macro, char **name, char **context, int *length,
		unsigned char *context_op);
char	*zbx_user_macro_unquote_context_dyn(const char *context, int len);
char	*zbx_user_macro_quote_context_dyn(const char *context, int force_quote, char **error);
int	zbx_function_find(const char *expr, size_t *func_pos, size_t *par_l, size_t *par_r, char *error,
		int max_error_len);
<<<<<<< HEAD
char	*zbx_function_param_unquote_dyn(const char *param, size_t len, int *quoted, int esc_bs);
int	zbx_function_param_quote(char **param, int forced, int esc_bs);
char	*zbx_function_get_param_dyn(const char *params, int Nparam);

/* This is temporary code fix taken from ZBX-23393 */
#define ZBX_BACKSLASH_ESC_OFF		0
#define ZBX_BACKSLASH_ESC_ON		1

void	zbx_function_param_parse(const char *expr, size_t *param_pos, size_t *length, size_t *sep_pos);
void	zbx_function_param_parse_ext(const char *expr, zbx_uint32_t allowed_macros, int esc_bs, size_t *param_pos,
		size_t *length, size_t *sep_pos);
void	zbx_trigger_function_param_parse(const char *expr, size_t *param_pos, size_t *length, size_t *sep_pos);
=======
char	*zbx_function_param_unquote_dyn(const char *param, size_t len, int *quoted);
int	zbx_function_param_quote(char **param, int forced);
char	*zbx_function_get_param_dyn(const char *params, int Nparam);

#define ZBX_BACKSLASH_ESC_OFF		0
#define ZBX_BACKSLASH_ESC_ON		1

void	zbx_function_param_parse_ext(const char *expr, zbx_uint32_t allowed_macros, int esc_bs, size_t *param_pos,
		size_t *length, size_t *sep_pos);
void	zbx_function_param_parse(const char *expr, size_t *param_pos, size_t *length, size_t *sep_pos);
void	zbx_trigger_function_param_parse(const char *expr, size_t *param_pos, size_t *length, size_t *sep_pos);
void	zbx_lld_trigger_function_param_parse(const char *expr, size_t *param_pos, size_t *length, size_t *sep_pos);
>>>>>>> 07e915ab

typedef enum
{
	ZBX_FUNCTION_TYPE_UNKNOWN,
	ZBX_FUNCTION_TYPE_HISTORY,
	ZBX_FUNCTION_TYPE_TIMER,
	ZBX_FUNCTION_TYPE_TRENDS
}
zbx_function_type_t;

zbx_function_type_t	zbx_get_function_type(const char *func);

int	zbx_is_double_suffix(const char *str, unsigned char flags);
double	zbx_str2double(const char *str);
int	zbx_suffixed_number_parse(const char *number, int *len);
int	zbx_strmatch_condition(const char *value, const char *pattern, unsigned char op);
int	zbx_uint64match_condition(zbx_uint64_t value, zbx_uint64_t pattern, unsigned char op);

/* token START */
/* tokens used in expressions */
#define ZBX_TOKEN_OBJECTID		0x00001
#define ZBX_TOKEN_MACRO			0x00002
#define ZBX_TOKEN_LLD_MACRO		0x00004
#define ZBX_TOKEN_USER_MACRO		0x00008
#define ZBX_TOKEN_FUNC_MACRO		0x00010
#define ZBX_TOKEN_SIMPLE_MACRO		0x00020
#define ZBX_TOKEN_REFERENCE		0x00040
#define ZBX_TOKEN_LLD_FUNC_MACRO	0x00080
#define ZBX_TOKEN_EXPRESSION_MACRO	0x00100

/* additional token flags */
#define ZBX_TOKEN_JSON		0x0010000
#define ZBX_TOKEN_REGEXP	0x0040000
#define ZBX_TOKEN_XPATH		0x0080000
#define ZBX_TOKEN_REGEXP_OUTPUT	0x0100000
#define ZBX_TOKEN_PROMETHEUS	0x0200000
#define ZBX_TOKEN_JSONPATH	0x0400000
#define ZBX_TOKEN_STR_REPLACE	0x0800000
#define ZBX_TOKEN_STRING	0x1000000

/* location of a substring */
typedef struct
{
	/* left position */
	size_t	l;
	/* right position */
	size_t	r;
}
zbx_strloc_t;

/* data used by macros, lld macros and objectid tokens */
typedef struct
{
	zbx_strloc_t	name;
}
zbx_token_macro_t;

/* data used by macros, lld macros and objectid tokens */
typedef struct
{
	zbx_strloc_t	expression;
}
zbx_token_expression_macro_t;

/* data used by user macros */
typedef struct
{
	/* macro name */
	zbx_strloc_t	name;
	/* macro context, for macros without context the context.l and context.r fields are set to 0 */
	zbx_strloc_t	context;
}
zbx_token_user_macro_t;

/* data used by macro functions */
typedef struct
{
	/* the macro including the opening and closing brackets {}, for example: {ITEM.VALUE} */
	zbx_strloc_t	macro;
	/* function + parameters, for example: regsub("([0-9]+)", \1) */
	zbx_strloc_t	func;
	/* parameters, for example: ("([0-9]+)", \1) */
	zbx_strloc_t	func_param;
}
zbx_token_func_macro_t;

/* data used by simple (host:key) macros */
typedef struct
{
	/* host name, supporting simple macros as a host name, for example Zabbix server or {HOST.HOST} */
	zbx_strloc_t	host;
	/* key + parameters, supporting {ITEM.KEYn} macro, for example system.uname or {ITEM.KEY1}  */
	zbx_strloc_t	key;
	/* function + parameters, for example avg(5m) */
	zbx_strloc_t	func;
	/* parameters, for example (5m) */
	zbx_strloc_t	func_param;
}
zbx_token_simple_macro_t;

/* data used by references */
typedef struct
{
	/* index of constant being referenced (1 for $1, 2 for $2, ..., 9 for $9) */
	int	index;
}
zbx_token_reference_t;

/* the token type specific data */
typedef union
{
	zbx_token_macro_t		objectid;
	zbx_token_macro_t		macro;
	zbx_token_macro_t		lld_macro;
	zbx_token_expression_macro_t	expression_macro;
	zbx_token_user_macro_t		user_macro;
	zbx_token_func_macro_t		func_macro;
	zbx_token_func_macro_t		lld_func_macro;
	zbx_token_simple_macro_t	simple_macro;
	zbx_token_reference_t		reference;
}
zbx_token_data_t;

/* {} token data */
typedef struct
{
	/* token type, see ZBX_TOKEN_ defines */
	int			type;
	/* the token location in expression including opening and closing brackets {} */
	zbx_strloc_t		loc;
	/* the token type specific data */
	zbx_token_data_t	data;
}
zbx_token_t;

#define ZBX_TOKEN_SEARCH_BASIC			0x00
#define ZBX_TOKEN_SEARCH_REFERENCES		0x01
#define ZBX_TOKEN_SEARCH_EXPRESSION_MACRO	0x02
#define ZBX_TOKEN_SEARCH_FUNCTIONID		0x04
#define ZBX_TOKEN_SEARCH_SIMPLE_MACRO		0x08	/* used by the upgrade patches only */

typedef int zbx_token_search_t;

int	zbx_token_find(const char *expression, int pos, zbx_token_t *token, zbx_token_search_t token_search);

int	zbx_token_parse_user_macro(const char *expression, const char *macro, zbx_token_t *token);
int	zbx_token_parse_macro(const char *expression, const char *macro, zbx_token_t *token);
int	zbx_token_parse_objectid(const char *expression, const char *macro, zbx_token_t *token);
int	zbx_token_parse_lld_macro(const char *expression, const char *macro, zbx_token_t *token);
int	zbx_token_parse_nested_macro(const char *expression, const char *macro, zbx_token_search_t token_search,
		zbx_token_t *token);
/* token END */

/* report scheduling */

#define ZBX_REPORT_CYCLE_DAILY		0
#define ZBX_REPORT_CYCLE_WEEKLY		1
#define ZBX_REPORT_CYCLE_MONTHLY	2
#define ZBX_REPORT_CYCLE_YEARLY		3

int	zbx_get_agent_item_nextcheck(zbx_uint64_t itemid, const char *delay, int now,
		int *nextcheck, int *scheduling, char **error);

/* interval START */
typedef struct zbx_custom_interval	zbx_custom_interval_t;
int	zbx_interval_preproc(const char *interval_str, int *simple_interval, zbx_custom_interval_t **custom_intervals,
		char **error);
int	zbx_validate_interval(const char *str, char **error);
int	zbx_custom_interval_is_scheduling(const zbx_custom_interval_t *custom_intervals);
void	zbx_custom_interval_free(zbx_custom_interval_t *custom_intervals);
int	zbx_calculate_item_nextcheck(zbx_uint64_t seed, int item_type, int simple_interval,
		const zbx_custom_interval_t *custom_intervals, time_t now);
int	zbx_calculate_item_nextcheck_unreachable(int simple_interval, const zbx_custom_interval_t *custom_intervals,
		time_t disable_until);

int	zbx_check_time_period(const char *period, time_t time, const char *tz, int *res);
int	zbx_get_report_nextcheck(int now, unsigned char cycle, unsigned char weekdays, int start_time,
		const char *tz);
/* interval END */

/* condition operators */
#define ZBX_CONDITION_OPERATOR_EQUAL		0
#define ZBX_CONDITION_OPERATOR_NOT_EQUAL		1
#define ZBX_CONDITION_OPERATOR_LIKE			2
#define ZBX_CONDITION_OPERATOR_NOT_LIKE		3
#define ZBX_CONDITION_OPERATOR_IN			4
#define ZBX_CONDITION_OPERATOR_MORE_EQUAL		5
#define ZBX_CONDITION_OPERATOR_LESS_EQUAL		6
#define ZBX_CONDITION_OPERATOR_NOT_IN		7
#define ZBX_CONDITION_OPERATOR_REGEXP		8
#define ZBX_CONDITION_OPERATOR_NOT_REGEXP		9
#define ZBX_CONDITION_OPERATOR_YES			10
#define ZBX_CONDITION_OPERATOR_NO			11
#define ZBX_CONDITION_OPERATOR_EXIST		12
#define ZBX_CONDITION_OPERATOR_NOT_EXIST		13

#endif /* ZABBIX_EXPR_H */<|MERGE_RESOLUTION|>--- conflicted
+++ resolved
@@ -42,20 +42,6 @@
 char	*zbx_user_macro_quote_context_dyn(const char *context, int force_quote, char **error);
 int	zbx_function_find(const char *expr, size_t *func_pos, size_t *par_l, size_t *par_r, char *error,
 		int max_error_len);
-<<<<<<< HEAD
-char	*zbx_function_param_unquote_dyn(const char *param, size_t len, int *quoted, int esc_bs);
-int	zbx_function_param_quote(char **param, int forced, int esc_bs);
-char	*zbx_function_get_param_dyn(const char *params, int Nparam);
-
-/* This is temporary code fix taken from ZBX-23393 */
-#define ZBX_BACKSLASH_ESC_OFF		0
-#define ZBX_BACKSLASH_ESC_ON		1
-
-void	zbx_function_param_parse(const char *expr, size_t *param_pos, size_t *length, size_t *sep_pos);
-void	zbx_function_param_parse_ext(const char *expr, zbx_uint32_t allowed_macros, int esc_bs, size_t *param_pos,
-		size_t *length, size_t *sep_pos);
-void	zbx_trigger_function_param_parse(const char *expr, size_t *param_pos, size_t *length, size_t *sep_pos);
-=======
 char	*zbx_function_param_unquote_dyn(const char *param, size_t len, int *quoted);
 int	zbx_function_param_quote(char **param, int forced);
 char	*zbx_function_get_param_dyn(const char *params, int Nparam);
@@ -68,7 +54,6 @@
 void	zbx_function_param_parse(const char *expr, size_t *param_pos, size_t *length, size_t *sep_pos);
 void	zbx_trigger_function_param_parse(const char *expr, size_t *param_pos, size_t *length, size_t *sep_pos);
 void	zbx_lld_trigger_function_param_parse(const char *expr, size_t *param_pos, size_t *length, size_t *sep_pos);
->>>>>>> 07e915ab
 
 typedef enum
 {
