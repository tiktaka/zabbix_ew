--- conflicted
+++ resolved
@@ -37,24 +37,12 @@
 
 #define zbx_serialize_char(buffer, value) (*buffer = (char)value, sizeof(char))
 
-<<<<<<< HEAD
-#define zbx_serialize_str(buffer, value, len)					\
-		(memcpy(buffer, (zbx_uint32_t *)&len, sizeof(zbx_uint32_t)),	\
-		memcpy(buffer + sizeof(zbx_uint32_t), value, len),		\
-		len + sizeof(zbx_uint32_t))
-
 #define zbx_serialize_str_null(buffer)				\
-=======
-#define zbx_serialize_str_null(buffer)	 			\
->>>>>>> 93c1abff
 	(							\
 		memset(buffer, 0, sizeof(zbx_uint32_t)),	\
 		sizeof(zbx_uint32_t)				\
 	)
 
-<<<<<<< HEAD
-#define zbx_serialize_value(buffer, value) (memcpy(buffer, &value, sizeof(value)), sizeof(value))
-=======
 #define zbx_serialize_str(buffer, value, len) 						\
 	(										\
 		0 == len ? zbx_serialize_str_null(buffer) :				\
@@ -64,7 +52,6 @@
 			len + sizeof(zbx_uint32_t)					\
 		)									\
 	)
->>>>>>> 93c1abff
 
 #define zbx_deserialize_uint64(buffer, value) \
 	(memcpy(value, buffer, sizeof(zbx_uint64_t)), sizeof(zbx_uint64_t))
