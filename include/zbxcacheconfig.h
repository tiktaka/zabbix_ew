--- conflicted
+++ resolved
@@ -28,11 +28,8 @@
 #include "zbxvault.h"
 #include "zbxregexp.h"
 #include "zbxtagfilter.h"
-<<<<<<< HEAD
+#include "zbxautoreg.h"
 #include "zbxpgservice.h"
-=======
-#include "zbxautoreg.h"
->>>>>>> 7d3cc0e3
 
 #define	ZBX_NO_POLLER			255
 #define	ZBX_POLLER_TYPE_NORMAL		0
