--- conflicted
+++ resolved
@@ -189,11 +189,7 @@
 	char			*script_params;
 	char			*error;
 	unsigned char		*formula_bin;
-<<<<<<< HEAD
-	char			*history_period, *trends_period;
 	int			snmp_max_repetitions;
-=======
->>>>>>> 8295cdc6
 }
 DC_ITEM;
 
