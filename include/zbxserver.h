--- conflicted
+++ resolved
@@ -46,12 +46,8 @@
 
 #define STR_CONTAINS_MACROS(str)	(NULL != strchr(str, '{'))
 
-<<<<<<< HEAD
-int	evaluate_function(char *value, DB_ITEM *item, const char *function, const char *parameters, time_t now,
+int	evaluate_function(char *value, DC_ITEM *item, const char *function, const char *parameters, time_t now,
 		char **error);
-=======
-int	evaluate_function(char *value, DC_ITEM *item, const char *function, const char *parameters, time_t now);
->>>>>>> bedbdea4
 
 int	substitute_simple_macros(zbx_uint64_t *actionid, const DB_EVENT *event, DB_EVENT *r_event, zbx_uint64_t *userid,
 		zbx_uint64_t *hostid, DC_HOST *dc_host, DC_ITEM *dc_item, char **data, int macro_type, char *error,
