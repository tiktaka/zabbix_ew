--- conflicted
+++ resolved
@@ -41,11 +41,7 @@
 #define ZBX_TYPE_CUID		9
 #define	ZBX_TYPE_SERIAL		10
 
-<<<<<<< HEAD
-#define ZBX_MAX_FIELDS		117 /* maximum number of fields in a table plus one for null terminator in dbschema.c */
-=======
-#define ZBX_MAX_FIELDS		118 /* maximum number of fields in a table plus one for null terminator in dbschema.c */
->>>>>>> e1d9f811
+#define ZBX_MAX_FIELDS		119 /* maximum number of fields in a table plus one for null terminator in dbschema.c */
 #define ZBX_TABLENAME_LEN	26
 #define ZBX_TABLENAME_LEN_MAX	(ZBX_TABLENAME_LEN + 1)
 #define ZBX_FIELDNAME_LEN	28
