--- conflicted
+++ resolved
@@ -215,7 +215,6 @@
 #define ZBX_PROTO_TAG_DEL_HOSTPROXYIDS		"del_hostproxyids"
 #define ZBX_PROTO_TAG_RESET			"reset"
 #define ZBX_PROTO_TAG_VARIANT			"variant"
-<<<<<<< HEAD
 #define ZBX_PROTO_TAG_ACKNOWLEDGE		"acknowledge"
 #define ZBX_PROTO_TAG_UNACKNOWLEDGE		"unacknowledge"
 #define ZBX_PROTO_TAG_UNSUPPRESS		"unsuppress"
@@ -225,10 +224,8 @@
 #define ZBX_PROTO_TAG_CLOSE			"close"
 #define ZBX_PROTO_TAG_CAUSE			"cause"
 #define ZBX_PROTO_TAG_SYMPTOM			"symptom"
-=======
 #define ZBX_PROTO_TAG_AUTH			"auth"
 #define ZBX_PROTO_TAG_LEASE_DURATION		"lease_duration"
->>>>>>> 19df46f6
 
 #define ZBX_PROTO_VALUE_FAILED		"failed"
 #define ZBX_PROTO_VALUE_SUCCESS		"success"
