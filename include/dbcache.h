/*
** Zabbix
** Copyright (C) 2001-2016 Zabbix SIA
**
** This program is free software; you can redistribute it and/or modify
** it under the terms of the GNU General Public License as published by
** the Free Software Foundation; either version 2 of the License, or
** (at your option) any later version.
**
** This program is distributed in the hope that it will be useful,
** but WITHOUT ANY WARRANTY; without even the implied warranty of
** MERCHANTABILITY or FITNESS FOR A PARTICULAR PURPOSE. See the
** GNU General Public License for more details.
**
** You should have received a copy of the GNU General Public License
** along with this program; if not, write to the Free Software
** Foundation, Inc., 51 Franklin Street, Fifth Floor, Boston, MA  02110-1301, USA.
**/

#ifndef ZABBIX_DBCACHE_H
#define ZABBIX_DBCACHE_H

#include "db.h"
#include "comms.h"
#include "sysinfo.h"
#include "zbxalgo.h"

#define ZBX_SYNC_PARTIAL	0
#define	ZBX_SYNC_FULL		1

#define	ZBX_NO_POLLER			255
#define	ZBX_POLLER_TYPE_NORMAL		0
#define	ZBX_POLLER_TYPE_UNREACHABLE	1
#define	ZBX_POLLER_TYPE_IPMI		2
#define	ZBX_POLLER_TYPE_PINGER		3
#define	ZBX_POLLER_TYPE_JAVA		4
#define	ZBX_POLLER_TYPE_COUNT		5	/* number of poller types */

#define MAX_JAVA_ITEMS		32
#define MAX_SNMP_ITEMS		128
#define MAX_POLLER_ITEMS	128	/* MAX(MAX_JAVA_ITEMS, MAX_SNMP_ITEMS) */
#define MAX_PINGER_ITEMS	128

#define ZBX_TRIGGER_DEPENDENCY_LEVELS_MAX	32

#define ZBX_SNMPTRAP_LOGGING_ENABLED	1

#define ZBX_EXPAND_MACROS		1

extern char	*CONFIG_FILE;
extern int	CONFIG_TIMEOUT;

extern zbx_uint64_t	CONFIG_CONF_CACHE_SIZE;
extern zbx_uint64_t	CONFIG_HISTORY_CACHE_SIZE;
extern zbx_uint64_t	CONFIG_HISTORY_INDEX_CACHE_SIZE;
extern zbx_uint64_t	CONFIG_TRENDS_CACHE_SIZE;

extern int	CONFIG_POLLER_FORKS;
extern int	CONFIG_UNREACHABLE_POLLER_FORKS;
extern int	CONFIG_IPMIPOLLER_FORKS;
extern int	CONFIG_JAVAPOLLER_FORKS;
extern int	CONFIG_PINGER_FORKS;
extern int	CONFIG_UNAVAILABLE_DELAY;
extern int	CONFIG_UNREACHABLE_PERIOD;
extern int	CONFIG_UNREACHABLE_DELAY;
extern int	CONFIG_HISTSYNCER_FORKS;
extern int	CONFIG_PROXYCONFIG_FREQUENCY;
extern int	CONFIG_PROXYDATA_FREQUENCY;

typedef struct
{
	zbx_uint64_t	interfaceid;
	char		ip_orig[INTERFACE_IP_LEN_MAX];
	char		dns_orig[INTERFACE_DNS_LEN_MAX];
	char		port_orig[INTERFACE_PORT_LEN_MAX];
	char		*addr;
	unsigned short	port;
	unsigned char	useip;
	unsigned char	type;
	unsigned char	main;
}
DC_INTERFACE;

typedef struct
{
	zbx_uint64_t	hostid;
	zbx_uint64_t	proxy_hostid;
	char		host[HOST_HOST_LEN_MAX];
	char		name[HOST_HOST_LEN_MAX];
	unsigned char	maintenance_status;
	unsigned char	maintenance_type;
	int		maintenance_from;
	int		errors_from;
	unsigned char	available;
	int		disable_until;
	int		snmp_errors_from;
	unsigned char	snmp_available;
	int		snmp_disable_until;
	int		ipmi_errors_from;
	unsigned char	ipmi_available;
	int		ipmi_disable_until;
	signed char	ipmi_authtype;
	unsigned char	ipmi_privilege;
	char		ipmi_username[HOST_IPMI_USERNAME_LEN_MAX];
	char		ipmi_password[HOST_IPMI_PASSWORD_LEN_MAX];
	int		jmx_errors_from;
	unsigned char	jmx_available;
	int		jmx_disable_until;
	char		inventory_mode;
	unsigned char	status;
	unsigned char	tls_connect;
	unsigned char	tls_accept;
#if defined(HAVE_POLARSSL) || defined(HAVE_GNUTLS) || defined(HAVE_OPENSSL)
	char		tls_issuer[HOST_TLS_ISSUER_LEN_MAX];
	char		tls_subject[HOST_TLS_SUBJECT_LEN_MAX];
	char		tls_psk_identity[HOST_TLS_PSK_IDENTITY_LEN_MAX];
	char		tls_psk[HOST_TLS_PSK_LEN_MAX];
#endif
	char		error[HOST_ERROR_LEN_MAX];
	char		snmp_error[HOST_ERROR_LEN_MAX];
	char		ipmi_error[HOST_ERROR_LEN_MAX];
	char		jmx_error[HOST_ERROR_LEN_MAX];
}
DC_HOST;

typedef struct
{
<<<<<<< HEAD
	DC_HOST		host;
	DC_INTERFACE	interface;
	zbx_uint64_t	itemid;
	zbx_uint64_t	lastlogsize;
	zbx_uint64_t	valuemapid;
	unsigned char 	type;
	unsigned char	data_type;
	unsigned char	value_type;
	unsigned char	delta;
	unsigned char	multiplier;
	unsigned char	state;
	unsigned char	db_state;
	unsigned char	snmpv3_securitylevel;
	unsigned char	authtype;
	unsigned char	flags;
	unsigned char	snmpv3_authprotocol;
	unsigned char	snmpv3_privprotocol;
	unsigned char	inventory_link;
	unsigned char	status;
	unsigned char	unreachable;
	char		key_orig[ITEM_KEY_LEN * 4 + 1], *key;
	char		*formula;
	char		*units;
	char		*delay;
	int		nextcheck;
	int		lastclock;
	int		mtime;
	int		history;
	int		trends;
	char		trapper_hosts[ITEM_TRAPPER_HOSTS_LEN_MAX];
	char		logtimefmt[ITEM_LOGTIMEFMT_LEN_MAX];
	char		snmp_community_orig[ITEM_SNMP_COMMUNITY_LEN_MAX], *snmp_community;
	char		snmp_oid_orig[ITEM_SNMP_OID_LEN_MAX], *snmp_oid;
	char		snmpv3_securityname_orig[ITEM_SNMPV3_SECURITYNAME_LEN_MAX], *snmpv3_securityname;
	char		snmpv3_authpassphrase_orig[ITEM_SNMPV3_AUTHPASSPHRASE_LEN_MAX], *snmpv3_authpassphrase;
	char		snmpv3_privpassphrase_orig[ITEM_SNMPV3_PRIVPASSPHRASE_LEN_MAX], *snmpv3_privpassphrase;
	char		ipmi_sensor[ITEM_IPMI_SENSOR_LEN_MAX];
	char		*params;
	char		username_orig[ITEM_USERNAME_LEN_MAX], *username;
	char		publickey_orig[ITEM_PUBLICKEY_LEN_MAX], *publickey;
	char		privatekey_orig[ITEM_PRIVATEKEY_LEN_MAX], *privatekey;
	char		password_orig[ITEM_PASSWORD_LEN_MAX], *password;
	char		snmpv3_contextname_orig[ITEM_SNMPV3_CONTEXTNAME_LEN_MAX], *snmpv3_contextname;
	char		*db_error;
=======
	unsigned char	type;
	char		params[ITEM_PREPROC_PARAMS_LEN * 4 + 1];
}
zbx_item_preproc_t;

typedef struct
{
	DC_HOST			host;
	DC_INTERFACE		interface;
	zbx_uint64_t		itemid;
	zbx_uint64_t		lastlogsize;
	zbx_uint64_t		valuemapid;
	unsigned char 		type;
	unsigned char		value_type;
	unsigned char		state;
	unsigned char		db_state;
	unsigned char		snmpv3_securitylevel;
	unsigned char		authtype;
	unsigned char		flags;
	unsigned char		snmpv3_authprotocol;
	unsigned char		snmpv3_privprotocol;
	unsigned char		inventory_link;
	unsigned char		status;
	unsigned char		unreachable;
	char			key_orig[ITEM_KEY_LEN * 4 + 1], *key;
	char			*units;
	int			delay;
	int			nextcheck;
	int			lastclock;
	int			mtime;
	int			history;
	int			trends;
	int			preproc_ops_num;
	char			trapper_hosts[ITEM_TRAPPER_HOSTS_LEN_MAX];
	char			logtimefmt[ITEM_LOGTIMEFMT_LEN_MAX];
	char			snmp_community_orig[ITEM_SNMP_COMMUNITY_LEN_MAX], *snmp_community;
	char			snmp_oid_orig[ITEM_SNMP_OID_LEN_MAX], *snmp_oid;
	char			snmpv3_securityname_orig[ITEM_SNMPV3_SECURITYNAME_LEN_MAX], *snmpv3_securityname;
	char			snmpv3_authpassphrase_orig[ITEM_SNMPV3_AUTHPASSPHRASE_LEN_MAX], *snmpv3_authpassphrase;
	char			snmpv3_privpassphrase_orig[ITEM_SNMPV3_PRIVPASSPHRASE_LEN_MAX], *snmpv3_privpassphrase;
	char			ipmi_sensor[ITEM_IPMI_SENSOR_LEN_MAX];
	char			*params;
	char			delay_flex[ITEM_DELAY_FLEX_LEN_MAX];
	char			username_orig[ITEM_USERNAME_LEN_MAX], *username;
	char			publickey_orig[ITEM_PUBLICKEY_LEN_MAX], *publickey;
	char			privatekey_orig[ITEM_PRIVATEKEY_LEN_MAX], *privatekey;
	char			password_orig[ITEM_PASSWORD_LEN_MAX], *password;
	char			snmpv3_contextname_orig[ITEM_SNMPV3_CONTEXTNAME_LEN_MAX], *snmpv3_contextname;
	char			*db_error;

	zbx_item_preproc_t	*preproc_ops;

>>>>>>> bfc8e349
}
DC_ITEM;

typedef struct
{
	zbx_uint64_t	functionid;
	zbx_uint64_t	triggerid;
	zbx_uint64_t	itemid;
	char		*function;
	char		*parameter;
}
DC_FUNCTION;

typedef struct
{
	char	*tag;
	char	*value;
}
zbx_tag_t;

typedef struct _DC_TRIGGER
{
	zbx_uint64_t		triggerid;
	char			*description;
	char			*expression_orig;
	char			*recovery_expression_orig;
	/* temporary values, allocated during processing and freed right after */
	char			*expression;
	char			*recovery_expression;

	char			*error;
	char			*new_error;
	char			*correlation_tag;
	zbx_timespec_t		timespec;
	int			lastchange;
	unsigned char		topoindex;
	unsigned char		priority;
	unsigned char		type;
	unsigned char		value;
	unsigned char		state;
	unsigned char		new_value;
	unsigned char		status;
	unsigned char		recovery_mode;
	unsigned char		correlation_mode;

	zbx_vector_ptr_t	tags;
}
DC_TRIGGER;

typedef struct
{
	zbx_uint64_t	hostid;
	char            host[HOST_HOST_LEN_MAX];
	int		proxy_config_nextcheck;
	int		proxy_data_nextcheck;
	int		version;
	char		addr_orig[INTERFACE_ADDR_LEN_MAX];
	char		port_orig[INTERFACE_PORT_LEN_MAX];
	char		*addr;
	unsigned short	port;

	unsigned char	tls_connect;
	unsigned char	tls_accept;

#if defined(HAVE_POLARSSL) || defined(HAVE_GNUTLS) || defined(HAVE_OPENSSL)
	char		tls_issuer[HOST_TLS_ISSUER_LEN_MAX];
	char		tls_subject[HOST_TLS_SUBJECT_LEN_MAX];
	char		tls_psk_identity[HOST_TLS_PSK_IDENTITY_LEN_MAX];
	char		tls_psk[HOST_TLS_PSK_LEN_MAX];
#endif
}
DC_PROXY;

typedef struct
{
	zbx_uint64_t		actionid;
	char			*formula;
	unsigned char		eventsource;
	unsigned char		evaltype;
	zbx_vector_ptr_t	conditions;
}
zbx_action_eval_t;

typedef struct
{
	char	*host;
	char	*key;
}
zbx_host_key_t;

/* housekeeping related configuration data */
typedef struct
{
	int		events_trigger;
	int		events_internal;
	int		events_discovery;
	int		events_autoreg;
	int		services;
	int		audit;
	int		sessions;
	int		trends;
	int		history;

	unsigned char	services_mode;
	unsigned char	audit_mode;
	unsigned char	sessions_mode;
	unsigned char	events_mode;
	unsigned char	trends_mode;
	unsigned char	trends_global;
	unsigned char	history_mode;
	unsigned char	history_global;
}
zbx_config_hk_t;

/* global configuration data (loaded from config table) */
typedef struct
{
	/* the fields set by zbx_config_get() function, see ZBX_CONFIG_FLAGS_ defines */
	zbx_uint64_t	flags;

	char		**severity_name;
	zbx_uint64_t	discovery_groupid;
	int		default_inventory_mode;
	int		refresh_unsupported;
	unsigned char	snmptrap_logging;

	/* housekeeping related configuration data */
	zbx_config_hk_t	hk;
}
zbx_config_t;

#define ZBX_CONFIG_FLAGS_SEVERITY_NAME			0x00000001
#define ZBX_CONFIG_FLAGS_DISCOVERY_GROUPID		0x00000002
#define ZBX_CONFIG_FLAGS_DEFAULT_INVENTORY_MODE		0x00000004
#define ZBX_CONFIG_FLAGS_REFRESH_UNSUPPORTED		0x00000008
#define ZBX_CONFIG_FLAGS_SNMPTRAP_LOGGING		0x00000010
#define ZBX_CONFIG_FLAGS_HOUSEKEEPER			0x00000020

typedef struct
{
	char	*tag;
}
zbx_corr_condition_tag_t;

typedef struct
{
	char		*tag;
	char		*value;
	unsigned char	op;
}
zbx_corr_condition_tag_value_t;

typedef struct
{
	zbx_uint64_t	groupid;
	unsigned char	op;
}
zbx_corr_condition_group_t;

typedef struct
{
	char	*oldtag;
	char	*newtag;
}
zbx_corr_condition_tag_pair_t;

typedef union
{
	zbx_corr_condition_tag_t	tag;
	zbx_corr_condition_tag_value_t	tag_value;
	zbx_corr_condition_group_t	group;
	zbx_corr_condition_tag_pair_t	tag_pair;
}
zbx_corr_condition_data_t;

typedef struct
{
	zbx_uint64_t			corr_conditionid;
	int				type;
	zbx_corr_condition_data_t	data;
}
zbx_corr_condition_t;

typedef struct
{
	unsigned char	type;
}
zbx_corr_operation_t;

typedef struct
{
	zbx_uint64_t		correlationid;
	char			*name;
	char			*formula;
	unsigned char		evaltype;

	zbx_vector_ptr_t	conditions;
	zbx_vector_ptr_t	operations;
}
zbx_correlation_t;

typedef struct
{
	zbx_vector_ptr_t	correlations;
	zbx_hashset_t		conditions;

	/* Configuration synchonization timestamp of the rules. */
	/* Update the cache if this timesamp is less than the   */
	/* current configuration synchonization timestamp.      */
	int			sync_ts;
}
zbx_correlation_rules_t;

typedef struct
{
	zbx_uint64_t		itemid;
	zbx_timespec_t		timestamp;
	zbx_variant_t		value;
}
zbx_item_history_value_t;

/* item queue data */
typedef struct
{
	zbx_uint64_t	itemid;
	zbx_uint64_t	proxy_hostid;
	int		type;
	int		nextcheck;
}
zbx_queue_item_t;

int	is_item_processed_by_server(unsigned char type, const char *key);
int	in_maintenance_without_data_collection(unsigned char maintenance_status, unsigned char maintenance_type,
		unsigned char type);
void	dc_add_history(zbx_uint64_t itemid, unsigned char value_type, unsigned char item_flags, AGENT_RESULT *result,
		const zbx_timespec_t *ts, unsigned char state, const char *error);
void	dc_flush_history(void);
int	DCsync_history(int sync_type, int *sync_num);
void	init_database_cache(void);
void	free_database_cache(void);

#define ZBX_STATS_HISTORY_COUNTER	0
#define ZBX_STATS_HISTORY_FLOAT_COUNTER	1
#define ZBX_STATS_HISTORY_UINT_COUNTER	2
#define ZBX_STATS_HISTORY_STR_COUNTER	3
#define ZBX_STATS_HISTORY_LOG_COUNTER	4
#define ZBX_STATS_HISTORY_TEXT_COUNTER	5
#define ZBX_STATS_NOTSUPPORTED_COUNTER	6
#define ZBX_STATS_HISTORY_TOTAL		7
#define ZBX_STATS_HISTORY_USED		8
#define ZBX_STATS_HISTORY_FREE		9
#define ZBX_STATS_HISTORY_PFREE		10
#define ZBX_STATS_TREND_TOTAL		11
#define ZBX_STATS_TREND_USED		12
#define ZBX_STATS_TREND_FREE		13
#define ZBX_STATS_TREND_PFREE		14
#define ZBX_STATS_HISTORY_INDEX_TOTAL	15
#define ZBX_STATS_HISTORY_INDEX_USED	16
#define ZBX_STATS_HISTORY_INDEX_FREE	17
#define ZBX_STATS_HISTORY_INDEX_PFREE	18
void	*DCget_stats(int request);

/* flags for DCconfig_get_items_by_itemids() function to specify the data needed */
#define ZBX_FLAG_ITEM_FIELDS_DEFAULT		__UINT64_C(0x0000)
#define ZBX_FLAG_ITEM_FIELDS_PREPROC		__UINT64_C(0x0001)

zbx_uint64_t	DCget_nextid(const char *table_name, int num);

void	DCsync_configuration(void);
void	init_configuration_cache(void);
void	free_configuration_cache(void);
void	DCload_config(void);

void	DCconfig_get_triggers_by_triggerids(DC_TRIGGER *triggers, const zbx_uint64_t *triggerids, int *errcode,
		size_t num);
void	DCconfig_clean_items(DC_ITEM *items, int *errcodes, size_t num);
int	DCget_host_by_hostid(DC_HOST *host, zbx_uint64_t hostid);
void	DCconfig_get_items_by_keys(DC_ITEM *items, zbx_host_key_t *keys, int *errcodes, size_t num);
void	DCconfig_get_items_by_itemids(DC_ITEM *items, const zbx_uint64_t *itemids, int *errcodes, size_t num,
		zbx_uint64_t flags);
void	DCconfig_set_item_db_state(zbx_uint64_t itemid, unsigned char state, const char *error);
void	DCconfig_get_functions_by_functionids(DC_FUNCTION *functions,
		zbx_uint64_t *functionids, int *errcodes, size_t num);
void	DCconfig_clean_functions(DC_FUNCTION *functions, int *errcodes, size_t num);
void	DCconfig_clean_triggers(DC_TRIGGER *triggers, int *errcodes, size_t num);
int	DCconfig_lock_triggers_by_history_items(zbx_vector_ptr_t *history_items, zbx_vector_uint64_t *triggerids);
void	DCconfig_lock_triggers_by_triggerids(zbx_vector_uint64_t *triggerids_in, zbx_vector_uint64_t *triggerids_out);
void	DCconfig_unlock_triggers(const zbx_vector_uint64_t *triggerids);
void	DCconfig_unlock_all_triggers(void);
void	DCconfig_get_triggers_by_itemids(zbx_hashset_t *trigger_info, zbx_vector_ptr_t *trigger_order,
		const zbx_uint64_t *itemids, const zbx_timespec_t *timespecs, char **errors, int itemids_num,
		unsigned char expand);
int	DCconfig_get_time_based_triggers(DC_TRIGGER *trigger_info, zbx_vector_ptr_t *trigger_order, int max_triggers,
		zbx_uint64_t start_triggerid, int process_num);
void	DCfree_triggers(zbx_vector_ptr_t *triggers);
void	DCconfig_update_interface_snmp_stats(zbx_uint64_t interfaceid, int max_snmp_succeed, int min_snmp_fail);
int	DCconfig_get_suggested_snmp_vars(zbx_uint64_t interfaceid, int *bulk);
int	DCconfig_get_interface_by_type(DC_INTERFACE *interface, zbx_uint64_t hostid, unsigned char type);
int	DCconfig_get_interface(DC_INTERFACE *interface, zbx_uint64_t hostid, zbx_uint64_t itemid);
int	DCconfig_get_poller_nextcheck(unsigned char poller_type);
int	DCconfig_get_poller_items(unsigned char poller_type, DC_ITEM *items);
int	DCconfig_get_snmp_interfaceids_by_addr(const char *addr, zbx_uint64_t **interfaceids);
size_t	DCconfig_get_snmp_items_by_interfaceid(zbx_uint64_t interfaceid, DC_ITEM **items);

#define ZBX_HK_OPTION_DISABLED		0
#define ZBX_HK_OPTION_ENABLED		1

#define ZBX_HK_HISTORY_MIN	SEC_PER_HOUR
#define ZBX_HK_TRENDS_MIN	SEC_PER_DAY

void	DCrequeue_items(zbx_uint64_t *itemids, unsigned char *states, int *lastclocks, zbx_uint64_t *lastlogsizes,
		int *mtimes, int *errcodes, size_t num);
void	DCpoller_requeue_items(zbx_uint64_t *itemids, unsigned char *states, int *lastclocks, zbx_uint64_t *lastlogsizes,
		int *mtimes, int *errcodes, size_t num, unsigned char poller_type, int *nextcheck);
int	DCconfig_activate_host(DC_ITEM *item);
int	DCconfig_deactivate_host(DC_ITEM *item, int now);

int	DCconfig_check_trigger_dependencies(zbx_uint64_t triggerid);

void	DCconfig_triggers_apply_changes(zbx_vector_ptr_t *trigger_diff);
void	DCconfig_set_maintenance(const zbx_uint64_t *hostids, int hostids_num, int maintenance_status,
		int maintenance_type, int maintenance_from);

#define ZBX_CONFSTATS_BUFFER_TOTAL	1
#define ZBX_CONFSTATS_BUFFER_USED	2
#define ZBX_CONFSTATS_BUFFER_FREE	3
#define ZBX_CONFSTATS_BUFFER_PFREE	4
void	*DCconfig_get_stats(int request);

int	DCconfig_get_proxypoller_hosts(DC_PROXY *proxies, int max_hosts);
int	DCconfig_get_proxypoller_nextcheck(void);

#define ZBX_PROXY_CONFIG_NEXTCHECK	0x01
#define ZBX_PROXY_DATA_NEXTCHECK	0x02
void	DCrequeue_proxy(zbx_uint64_t hostid, unsigned char update_nextcheck);
void	DCconfig_set_proxy_timediff(zbx_uint64_t hostid, const zbx_timespec_t *timediff);
int	DCcheck_proxy_permissions(const char *host, const zbx_socket_t *sock, zbx_uint64_t *hostid, char **error);

#if defined(HAVE_POLARSSL) || defined(HAVE_GNUTLS) || defined(HAVE_OPENSSL)
size_t	DCget_psk_by_identity(const unsigned char *psk_identity, unsigned char *psk_buf, size_t psk_buf_len);
#endif

void	DCget_user_macro(zbx_uint64_t *hostids, int host_num, const char *macro, char **replace_to);
char	*DCexpression_expand_user_macros(const char *expression, char **error);

int	DChost_activate(zbx_uint64_t hostid, unsigned char agent_type, const zbx_timespec_t *ts,
		zbx_agent_availability_t *in, zbx_agent_availability_t *out);

int	DChost_deactivate(zbx_uint64_t hostid, unsigned char agent, const zbx_timespec_t *ts,
		zbx_agent_availability_t *in, zbx_agent_availability_t *out, const char *error);

void	DCget_delta_items(zbx_hashset_t *items, const zbx_vector_uint64_t *ids);
void	DCset_delta_items(zbx_hashset_t *items);

#define ZBX_QUEUE_FROM_DEFAULT	6	/* default lower limit for delay (in seconds) */
#define ZBX_QUEUE_TO_INFINITY	-1	/* no upper limit for delay */
void	DCfree_item_queue(zbx_vector_ptr_t *queue);
int	DCget_item_queue(zbx_vector_ptr_t *queue, int from, int to);

int	DCget_item_count(zbx_uint64_t hostid);
int	DCget_item_unsupported_count(zbx_uint64_t hostid);
int	DCget_trigger_count(void);
double	DCget_required_performance(void);
int	DCget_host_count(void);

void	DCget_expressions_by_names(zbx_vector_ptr_t *expressions, const char * const *names, int names_num);
void	DCget_expressions_by_name(zbx_vector_ptr_t *expressions, const char *name);

int	DCget_data_expected_from(zbx_uint64_t itemid, int *seconds);

void	DCget_hostids_by_functionids(zbx_vector_uint64_t *functionids, zbx_vector_uint64_t *hostids);

/* global configuration support */
void	zbx_config_get(zbx_config_t *cfg, zbx_uint64_t flags);
void	zbx_config_clean(zbx_config_t *cfg);

/* flags to specify which host interfaces have enabled items */
#define ZBX_FLAG_INTERFACE_NONE		0x00
#define ZBX_FLAG_INTERFACE_ZABBIX	(0x01 << (INTERFACE_TYPE_AGENT - 1))
#define ZBX_FLAG_INTERFACE_SNMP		(0x01 << (INTERFACE_TYPE_SNMP - 1))
#define ZBX_FLAG_INTERFACE_IPMI		(0x01 << (INTERFACE_TYPE_IPMI - 1))
#define ZBX_FLAG_INTERFACE_JMX		(0x01 << (INTERFACE_TYPE_JMX - 1))
#define ZBX_FLAG_INTERFACE_UNKNOWN	0x80

int	DCset_hosts_availability(zbx_vector_ptr_t *availabilities);

int	DCreset_hosts_availability(zbx_vector_ptr_t *hosts);
void	DCupdate_hosts_availability(void);

void	zbx_dc_get_actions_eval(zbx_vector_ptr_t *actions, zbx_hashset_t *uniq_conditions);
void	zbx_action_eval_free(zbx_action_eval_t *action);
void	zbx_conditions_eval_clean(zbx_hashset_t *uniq_conditions);

int	DCget_hosts_availability(zbx_vector_ptr_t *hosts, int *ts);

void	zbx_host_availability_init(zbx_host_availability_t *availability, zbx_uint64_t hostid);
void	zbx_host_availability_clean(zbx_host_availability_t *availability);
void	zbx_host_availability_free(zbx_host_availability_t *availability);
int	zbx_host_availability_is_set(const zbx_host_availability_t *ha);

void	zbx_set_availability_diff_ts(int ts);

void	zbx_dc_correlation_rules_init(zbx_correlation_rules_t *rules);
void	zbx_dc_correlation_rules_clean(zbx_correlation_rules_t *rules);
void	zbx_dc_correlation_rules_free(zbx_correlation_rules_t *rules);
void	zbx_dc_correlation_rules_get(zbx_correlation_rules_t *rules);

void	zbx_dc_get_nested_hostgroupids(zbx_uint64_t *groupids, int groupids_num, zbx_vector_uint64_t *nested_groupids);
void	zbx_dc_get_nested_hostgroupids_by_names(char **names, int names_num,
		zbx_vector_uint64_t *nested_groupids);

#define ZBX_HC_ITEM_STATUS_NORMAL	0
#define ZBX_HC_ITEM_STATUS_BUSY		1

typedef struct zbx_hc_data	zbx_hc_data_t;

typedef struct
{
	zbx_uint64_t	itemid;
	unsigned char	status;

	zbx_hc_data_t	*tail;
	zbx_hc_data_t	*head;
}
zbx_hc_item_t;

void	zbx_free_tag(zbx_tag_t *tag);

int	zbx_dc_get_active_proxy_by_name(const char *name, DC_PROXY *proxy, char **error);
void	zbx_dc_update_proxy_version(zbx_uint64_t hostid, int version);

typedef struct
{
	zbx_timespec_t	ts;
	char		*value;	/* NULL in case of meta record (see "meta" field below) */
	char		*source;
	zbx_uint64_t	lastlogsize;
	int		mtime;
	int		timestamp;
	int		severity;
	int		logeventid;
	unsigned char	state;
	unsigned char	meta;	/* non-zero of contains meta information (lastlogsize and mtime) */
}
zbx_agent_value_t;

void	zbx_dc_items_update_runtime_data(DC_ITEM *items, zbx_agent_value_t *values, int *errcodes, size_t values_num);
#endif<|MERGE_RESOLUTION|>--- conflicted
+++ resolved
@@ -125,52 +125,6 @@
 
 typedef struct
 {
-<<<<<<< HEAD
-	DC_HOST		host;
-	DC_INTERFACE	interface;
-	zbx_uint64_t	itemid;
-	zbx_uint64_t	lastlogsize;
-	zbx_uint64_t	valuemapid;
-	unsigned char 	type;
-	unsigned char	data_type;
-	unsigned char	value_type;
-	unsigned char	delta;
-	unsigned char	multiplier;
-	unsigned char	state;
-	unsigned char	db_state;
-	unsigned char	snmpv3_securitylevel;
-	unsigned char	authtype;
-	unsigned char	flags;
-	unsigned char	snmpv3_authprotocol;
-	unsigned char	snmpv3_privprotocol;
-	unsigned char	inventory_link;
-	unsigned char	status;
-	unsigned char	unreachable;
-	char		key_orig[ITEM_KEY_LEN * 4 + 1], *key;
-	char		*formula;
-	char		*units;
-	char		*delay;
-	int		nextcheck;
-	int		lastclock;
-	int		mtime;
-	int		history;
-	int		trends;
-	char		trapper_hosts[ITEM_TRAPPER_HOSTS_LEN_MAX];
-	char		logtimefmt[ITEM_LOGTIMEFMT_LEN_MAX];
-	char		snmp_community_orig[ITEM_SNMP_COMMUNITY_LEN_MAX], *snmp_community;
-	char		snmp_oid_orig[ITEM_SNMP_OID_LEN_MAX], *snmp_oid;
-	char		snmpv3_securityname_orig[ITEM_SNMPV3_SECURITYNAME_LEN_MAX], *snmpv3_securityname;
-	char		snmpv3_authpassphrase_orig[ITEM_SNMPV3_AUTHPASSPHRASE_LEN_MAX], *snmpv3_authpassphrase;
-	char		snmpv3_privpassphrase_orig[ITEM_SNMPV3_PRIVPASSPHRASE_LEN_MAX], *snmpv3_privpassphrase;
-	char		ipmi_sensor[ITEM_IPMI_SENSOR_LEN_MAX];
-	char		*params;
-	char		username_orig[ITEM_USERNAME_LEN_MAX], *username;
-	char		publickey_orig[ITEM_PUBLICKEY_LEN_MAX], *publickey;
-	char		privatekey_orig[ITEM_PRIVATEKEY_LEN_MAX], *privatekey;
-	char		password_orig[ITEM_PASSWORD_LEN_MAX], *password;
-	char		snmpv3_contextname_orig[ITEM_SNMPV3_CONTEXTNAME_LEN_MAX], *snmpv3_contextname;
-	char		*db_error;
-=======
 	unsigned char	type;
 	char		params[ITEM_PREPROC_PARAMS_LEN * 4 + 1];
 }
@@ -183,7 +137,7 @@
 	zbx_uint64_t		itemid;
 	zbx_uint64_t		lastlogsize;
 	zbx_uint64_t		valuemapid;
-	unsigned char 		type;
+	unsigned char		type;
 	unsigned char		value_type;
 	unsigned char		state;
 	unsigned char		db_state;
@@ -197,7 +151,7 @@
 	unsigned char		unreachable;
 	char			key_orig[ITEM_KEY_LEN * 4 + 1], *key;
 	char			*units;
-	int			delay;
+	char			*delay;
 	int			nextcheck;
 	int			lastclock;
 	int			mtime;
@@ -213,7 +167,6 @@
 	char			snmpv3_privpassphrase_orig[ITEM_SNMPV3_PRIVPASSPHRASE_LEN_MAX], *snmpv3_privpassphrase;
 	char			ipmi_sensor[ITEM_IPMI_SENSOR_LEN_MAX];
 	char			*params;
-	char			delay_flex[ITEM_DELAY_FLEX_LEN_MAX];
 	char			username_orig[ITEM_USERNAME_LEN_MAX], *username;
 	char			publickey_orig[ITEM_PUBLICKEY_LEN_MAX], *publickey;
 	char			privatekey_orig[ITEM_PRIVATEKEY_LEN_MAX], *privatekey;
@@ -223,7 +176,6 @@
 
 	zbx_item_preproc_t	*preproc_ops;
 
->>>>>>> bfc8e349
 }
 DC_ITEM;
 
