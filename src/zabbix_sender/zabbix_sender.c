--- conflicted
+++ resolved
@@ -1473,15 +1473,12 @@
 	}
 #endif
 	zabbix_close_log();
-<<<<<<< HEAD
 #if defined(_WINDOWS)
 	while (0 == WSACleanup())
 		;
-=======
-
+#endif
 #if !defined(_WINDOWS) && defined(HAVE_PTHREAD_PROCESS_SHARED)
 	zbx_locks_disable();
->>>>>>> 9505879d
 #endif
 	if (FAIL == ret)
 		ret = EXIT_FAILURE;
