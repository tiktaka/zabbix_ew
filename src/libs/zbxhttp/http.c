/*
** Zabbix
** Copyright (C) 2001-2024 Zabbix SIA
**
** This program is free software; you can redistribute it and/or modify
** it under the terms of the GNU General Public License as published by
** the Free Software Foundation; either version 2 of the License, or
** (at your option) any later version.
**
** This program is distributed in the hope that it will be useful,
** but WITHOUT ANY WARRANTY; without even the implied warranty of
** MERCHANTABILITY or FITNESS FOR A PARTICULAR PURPOSE.  See the
** GNU General Public License for more details.
**
** You should have received a copy of the GNU General Public License
** along with this program; if not, write to the Free Software
** Foundation, Inc., 51 Franklin Street, Fifth Floor, Boston, MA  02110-1301, USA.
**/

#include "zbxhttp.h"
#include "zbxtypes.h"
#include <stddef.h>
#include "zbxalgo.h"

#include "zbxstr.h"
#include "zbxdbhigh.h"
#include "zbxtime.h"
<<<<<<< HEAD
#include "zbxcurl.h"
=======
#include "zbxthreads.h"
>>>>>>> 38c1caae

#ifdef HAVE_LIBCURL

size_t	zbx_curl_write_cb(void *ptr, size_t size, size_t nmemb, void *userdata)
{
	size_t			r_size = size * nmemb;
	zbx_http_response_t	*response;

	response = (zbx_http_response_t*)userdata;

	if (ZBX_MAX_RECV_DATA_SIZE < response->offset + r_size)
		return 0;

	zbx_str_memcpy_alloc(&response->data, &response->allocated, &response->offset, (const char *)ptr, r_size);

	return r_size;
}

size_t	zbx_curl_ignore_cb(void *ptr, size_t size, size_t nmemb, void *userdata)
{
	ZBX_UNUSED(ptr);
	ZBX_UNUSED(userdata);

	return size * nmemb;
}

int	zbx_http_prepare_callbacks(CURL *easyhandle, zbx_http_response_t *header, zbx_http_response_t *body,
		zbx_curl_cb_t header_cb, zbx_curl_cb_t body_cb, char *errbuf, char **error)
{
	CURLcode	err;

	if (CURLE_OK != (err = curl_easy_setopt(easyhandle, CURLOPT_HEADERFUNCTION, header_cb)))
	{
		*error = zbx_dsprintf(*error, "Cannot set header function: %s", curl_easy_strerror(err));
		return FAIL;
	}

	if (CURLE_OK != (err = curl_easy_setopt(easyhandle, CURLOPT_HEADERDATA, header)))
	{
		*error = zbx_dsprintf(*error, "Cannot set header callback: %s", curl_easy_strerror(err));
		return FAIL;
	}

	if (CURLE_OK != (err = curl_easy_setopt(easyhandle, CURLOPT_WRITEFUNCTION, body_cb)))
	{
		*error = zbx_dsprintf(*error, "Cannot set write function: %s", curl_easy_strerror(err));
		return FAIL;
	}

	if (CURLE_OK != (err = curl_easy_setopt(easyhandle, CURLOPT_WRITEDATA, body)))
	{
		*error = zbx_dsprintf(*error, "Cannot set write callback: %s", curl_easy_strerror(err));
		return FAIL;
	}

	if (CURLE_OK != (err = curl_easy_setopt(easyhandle, CURLOPT_ERRORBUFFER, errbuf)))
	{
		*error = zbx_dsprintf(*error, "Cannot set error buffer: %s", curl_easy_strerror(err));
		return FAIL;
	}

	return SUCCEED;
}

int	zbx_http_prepare_ssl(CURL *easyhandle, const char *ssl_cert_file, const char *ssl_key_file,
		const char *ssl_key_password, unsigned char verify_peer, unsigned char verify_host,
		const char *config_source_ip, const char *config_ssl_ca_location, const char *config_ssl_cert_location,
		const char *config_ssl_key_location, char **error)
{
	CURLcode	err;

	if (CURLE_OK != (err = curl_easy_setopt(easyhandle, CURLOPT_SSL_VERIFYPEER, 0 == verify_peer ? 0L : 1L)))
	{
		*error = zbx_dsprintf(*error, "Cannot set verify the peer's SSL certificate: %s",
				curl_easy_strerror(err));
		return FAIL;
	}

	if (CURLE_OK != (err = curl_easy_setopt(easyhandle, CURLOPT_SSL_VERIFYHOST, 0 == verify_host ? 0L : 2L)))
	{
		*error = zbx_dsprintf(*error, "Cannot set verify the certificate's name against host: %s",
				curl_easy_strerror(err));
		return FAIL;
	}

	if (NULL != config_source_ip)
	{
		if (CURLE_OK != (err = curl_easy_setopt(easyhandle, CURLOPT_INTERFACE, config_source_ip)))
		{
			*error = zbx_dsprintf(*error, "Cannot specify source interface for outgoing traffic: %s",
					curl_easy_strerror(err));
			return FAIL;
		}
	}

	if (0 != verify_peer && NULL != config_ssl_ca_location)
	{
		if (CURLE_OK != (err = curl_easy_setopt(easyhandle, CURLOPT_CAPATH, config_ssl_ca_location)))
		{
			*error = zbx_dsprintf(*error, "Cannot specify directory holding CA certificates: %s",
					curl_easy_strerror(err));
			return FAIL;
		}
	}

	if (NULL != ssl_cert_file && '\0' != *ssl_cert_file)
	{
		char	*file_name = zbx_dsprintf(NULL, "%s/%s", config_ssl_cert_location, ssl_cert_file);

		zabbix_log(LOG_LEVEL_DEBUG, "using SSL certificate file: '%s'", file_name);

		err = curl_easy_setopt(easyhandle, CURLOPT_SSLCERT, file_name);
		zbx_free(file_name);

		if (CURLE_OK != err)
		{
			*error = zbx_dsprintf(*error, "Cannot set SSL client certificate: %s", curl_easy_strerror(err));
			return FAIL;
		}

		if (CURLE_OK != (err = curl_easy_setopt(easyhandle, CURLOPT_SSLCERTTYPE, "PEM")))
		{
			*error = zbx_dsprintf(NULL, "Cannot specify type of the client SSL certificate: %s",
					curl_easy_strerror(err));
			return FAIL;
		}
	}

	if (NULL != ssl_key_file && '\0' != *ssl_key_file)
	{
		char	*file_name = zbx_dsprintf(NULL, "%s/%s", config_ssl_key_location, ssl_key_file);

		zabbix_log(LOG_LEVEL_DEBUG, "using SSL private key file: '%s'", file_name);

		err = curl_easy_setopt(easyhandle, CURLOPT_SSLKEY, file_name);
		zbx_free(file_name);

		if (CURLE_OK != err)
		{
			*error = zbx_dsprintf(NULL, "Cannot specify private keyfile for TLS and SSL client cert: %s",
					curl_easy_strerror(err));
			return FAIL;
		}

		if (CURLE_OK != (err = curl_easy_setopt(easyhandle, CURLOPT_SSLKEYTYPE, "PEM")))
		{
			*error = zbx_dsprintf(NULL, "Cannot set type of the private key file: %s",
					curl_easy_strerror(err));
			return FAIL;
		}
	}

	if ('\0' != *ssl_key_password)
	{
		if (CURLE_OK != (err = curl_easy_setopt(easyhandle, CURLOPT_KEYPASSWD, ssl_key_password)))
		{
			*error = zbx_dsprintf(NULL, "Cannot set passphrase to private key: %s",
					curl_easy_strerror(err));
			return FAIL;
		}
	}

	return SUCCEED;
}

int	zbx_http_prepare_auth(CURL *easyhandle, unsigned char authtype, const char *username, const char *password,
		const char *token, char **error)
{
	CURLcode	err;
	long		curlauth = 0;
	char		auth[MAX_STRING_LEN];

	if (HTTPTEST_AUTH_NONE == authtype)
		return SUCCEED;

	zabbix_log(LOG_LEVEL_DEBUG, "setting HTTPAUTH [%d]", authtype);

	switch (authtype)
	{
		case HTTPTEST_AUTH_BASIC:
			curlauth = CURLAUTH_BASIC;
			break;
		case HTTPTEST_AUTH_NTLM:
			curlauth = CURLAUTH_NTLM;
			break;
		case HTTPTEST_AUTH_NEGOTIATE:
			curlauth = CURLAUTH_NEGOTIATE;
			break;
		case HTTPTEST_AUTH_DIGEST:
			curlauth = CURLAUTH_DIGEST;
			break;
		case HTTPTEST_AUTH_BEARER:
			if (SUCCEED != zbx_curl_has_bearer(error))
				return FAIL;

			curlauth = CURLAUTH_BEARER;

			break;
		default:
			THIS_SHOULD_NEVER_HAPPEN;
			break;
	}

	if (CURLE_OK != (err = curl_easy_setopt(easyhandle, CURLOPT_HTTPAUTH, curlauth)))
	{
		*error = zbx_dsprintf(*error, "Cannot set HTTP server authentication method: %s",
				curl_easy_strerror(err));
		return FAIL;
	}

	switch (authtype)
	{
		case HTTPTEST_AUTH_BEARER:
			if (NULL == token || '\0' == *token)
			{
				*error = zbx_dsprintf(*error, "cannot set empty bearer token");
				return FAIL;
			}

			if (CURLE_OK != (err = curl_easy_setopt(easyhandle, CURLOPT_XOAUTH2_BEARER, token)))
			{
				*error = zbx_dsprintf(*error, "Cannot set bearer: %s", curl_easy_strerror(err));
				return FAIL;
			}
			break;
		default:
			zbx_snprintf(auth, sizeof(auth), "%s:%s", username, password);
			if (CURLE_OK != (err = curl_easy_setopt(easyhandle, CURLOPT_USERPWD, auth)))
			{
				*error = zbx_dsprintf(*error, "Cannot set user name and password: %s",
						curl_easy_strerror(err));
				return FAIL;
			}
			break;
	}

	return SUCCEED;
}

char	*zbx_http_parse_header(char **headers)
{
	while ('\0' != **headers)
	{
		char	c, *p_end, *line;

		while ('\r' == **headers || '\n' == **headers)
			(*headers)++;

		p_end = *headers;

		while ('\0' != *p_end && '\r' != *p_end && '\n' != *p_end)
			p_end++;

		if (*headers == p_end)
			return NULL;

		if ('\0' != (c = *p_end))
			*p_end = '\0';
		line = zbx_strdup(NULL, *headers);
		if ('\0' != c)
			*p_end = c;

		*headers = p_end;

		zbx_lrtrim(line, " \t");
		if ('\0' == *line)
			zbx_free(line);
		else
			return line;
	}

	return NULL;
}

int	zbx_http_get(const char *url, const char *header, long timeout, const char *ssl_cert_file,
		const char *ssl_key_file, const char *config_source_ip, const char *config_ssl_ca_location,
		const char *config_ssl_cert_location, const char *config_ssl_key_location, char **out,
		long *response_code, char **error)
{
	CURL			*easyhandle;
	CURLcode		err;
	char			errbuf[CURL_ERROR_SIZE];
	int			ret = FAIL;
	struct curl_slist	*headers_slist = NULL;
	zbx_http_response_t	body = {0}, response_header = {0};

	zabbix_log(LOG_LEVEL_DEBUG, "In %s() URL '%s'", __func__, url);

	*errbuf = '\0';

	if (NULL == (easyhandle = curl_easy_init()))
	{
		*error = zbx_strdup(NULL, "Cannot initialize cURL library");
		goto clean;
	}

	if (SUCCEED != zbx_http_prepare_callbacks(easyhandle, &response_header, &body, zbx_curl_ignore_cb,
			zbx_curl_write_cb, errbuf, error))
	{
		goto clean;
	}

	if (SUCCEED != zbx_http_prepare_ssl(easyhandle, ssl_cert_file, ssl_key_file, "", 1, 1, config_source_ip,
			config_ssl_ca_location, config_ssl_cert_location, config_ssl_key_location, error))
	{
		goto clean;
	}

	if (CURLE_OK != (err = curl_easy_setopt(easyhandle, CURLOPT_USERAGENT, "Zabbix " ZABBIX_VERSION)))
	{
		*error = zbx_dsprintf(NULL, "Cannot set user agent: %s", curl_easy_strerror(err));
		goto clean;
	}

	if (CURLE_OK != (err = curl_easy_setopt(easyhandle, CURLOPT_PROXY, "")))
	{
		*error = zbx_dsprintf(NULL, "Cannot set proxy: %s", curl_easy_strerror(err));
		goto clean;
	}

	if (CURLE_OK != (err = curl_easy_setopt(easyhandle, CURLOPT_TIMEOUT, timeout)))
	{
		*error = zbx_dsprintf(NULL, "Cannot specify timeout: %s", curl_easy_strerror(err));
		goto clean;
	}

	if (CURLE_OK != (err = curl_easy_setopt(easyhandle, CURLOPT_HTTPHEADER,
			(headers_slist = curl_slist_append(headers_slist, header)))))
	{
		*error = zbx_dsprintf(NULL, "Cannot specify headers: %s", curl_easy_strerror(err));
		goto clean;
	}

	if (SUCCEED != zbx_curl_setopt_https(easyhandle, error))
		goto clean;

	if (CURLE_OK != (err = curl_easy_setopt(easyhandle, CURLOPT_URL, url)))
	{
		*error = zbx_dsprintf(NULL, "Cannot specify URL: %s", curl_easy_strerror(err));
		goto clean;
	}

	if (CURLE_OK != (err = curl_easy_setopt(easyhandle, CURLOPT_ACCEPT_ENCODING, "")))
	{
		*error = zbx_dsprintf(NULL, "Cannot set cURL encoding option: %s", curl_easy_strerror(err));
		goto clean;
	}

	if (CURLE_OK != (err = curl_easy_perform(easyhandle)))
	{
		*error = zbx_dsprintf(NULL, "Cannot perform request: %s", '\0' == *errbuf ? curl_easy_strerror(err) :
				errbuf);
		goto clean;
	}

	if (CURLE_OK != (err = curl_easy_getinfo(easyhandle, CURLINFO_RESPONSE_CODE, response_code)))
	{
		*error = zbx_dsprintf(NULL, "Cannot get the response code: %s", curl_easy_strerror(err));
		goto clean;
	}

	if (NULL != body.data)
	{
		*out = body.data;
		body.data = NULL;
	}

	else
		*out = zbx_strdup(NULL, "");

	ret = SUCCEED;
clean:
	curl_slist_free_all(headers_slist);	/* must be called after curl_easy_perform() */
	curl_easy_cleanup(easyhandle);
	zbx_free(body.data);

	zabbix_log(LOG_LEVEL_DEBUG, "End of %s():%s", __func__, zbx_result_string(ret));

	return ret;
}

static const char	*zbx_request_string(int result)
{
	switch (result)
	{
		case HTTP_REQUEST_GET:
			return "GET";
		case HTTP_REQUEST_POST:
			return "POST";
		case HTTP_REQUEST_PUT:
			return "PUT";
		case HTTP_REQUEST_HEAD:
			return "HEAD";
		default:
			return "unknown";
	}
}

static int	http_prepare_request(CURL *easyhandle, const char *posts, unsigned char request_method, char **error)
{
	CURLcode	err;

	switch (request_method)
	{
		case HTTP_REQUEST_POST:
			if (CURLE_OK != (err = curl_easy_setopt(easyhandle, CURLOPT_POSTFIELDS, posts)))
			{
				*error = zbx_dsprintf(*error, "Cannot specify data to POST: %s",
						curl_easy_strerror(err));
				return FAIL;
			}
			break;
		case HTTP_REQUEST_GET:
			if ('\0' == *posts)
				return SUCCEED;

			if (CURLE_OK != (err = curl_easy_setopt(easyhandle, CURLOPT_POSTFIELDS, posts)))
			{
				*error = zbx_dsprintf(*error, "Cannot specify data to POST: %s",
						curl_easy_strerror(err));
				return FAIL;
			}

			if (CURLE_OK != (err = curl_easy_setopt(easyhandle, CURLOPT_CUSTOMREQUEST, "GET")))
			{
				*error = zbx_dsprintf(*error, "Cannot specify custom GET request: %s",
						curl_easy_strerror(err));
				return FAIL;
			}
			break;
		case HTTP_REQUEST_HEAD:
			if (CURLE_OK != (err = curl_easy_setopt(easyhandle, CURLOPT_NOBODY, 1L)))
			{
				*error = zbx_dsprintf(*error, "Cannot specify HEAD request: %s",
						curl_easy_strerror(err));
				return FAIL;
			}
			break;
		case HTTP_REQUEST_PUT:
			if (CURLE_OK != (err = curl_easy_setopt(easyhandle, CURLOPT_POSTFIELDS, posts)))
			{
				*error = zbx_dsprintf(*error, "Cannot specify data to POST: %s",
						curl_easy_strerror(err));
				return FAIL;
			}

			if (CURLE_OK != (err = curl_easy_setopt(easyhandle, CURLOPT_CUSTOMREQUEST, "PUT")))
			{
				*error = zbx_dsprintf(*error, "Cannot specify custom GET request: %s",
						curl_easy_strerror(err));
				return FAIL;
			}
			break;
		default:
			THIS_SHOULD_NEVER_HAPPEN;
			*error = zbx_strdup(*error, "Unsupported request method");
			return FAIL;
	}

	return SUCCEED;
}

static void	http_add_json_header(struct zbx_json *json, char *line)
{
	char	*colon;

	if (NULL != (colon = strchr(line, ':')))
	{
		zbx_ltrim(colon + 1, " \t");

		*colon = '\0';
		zbx_json_addstring(json, line, colon + 1, ZBX_JSON_TYPE_STRING);
		*colon = ':';
	}
	else
		zbx_json_addstring(json, line, "", ZBX_JSON_TYPE_STRING);
}

static void	http_output_json(unsigned char retrieve_mode, char **buffer, zbx_http_response_t *header,
		zbx_http_response_t *body)
{
	struct zbx_json		json;
	struct zbx_json_parse	jp;
	char			*headers, *line;
	unsigned char		json_content = 0;

	zbx_json_init(&json, ZBX_JSON_STAT_BUF_LEN);

	headers = header->data;

	if (retrieve_mode != ZBX_RETRIEVE_MODE_CONTENT)
		zbx_json_addobject(&json, "header");

	while (NULL != (line = zbx_http_parse_header(&headers)))
	{
		if (0 == json_content &&
				0 == zbx_strncasecmp(line, "Content-Type:", ZBX_CONST_STRLEN("Content-Type:")) &&
				NULL != strstr(line, "application/json"))
		{
			json_content = 1;
		}

		if (retrieve_mode != ZBX_RETRIEVE_MODE_CONTENT)
			http_add_json_header(&json, line);

		zbx_free(line);
	}

	if (retrieve_mode != ZBX_RETRIEVE_MODE_CONTENT)
		zbx_json_close(&json);

	if (NULL != body->data)
	{
		if (0 == json_content)
		{
			zbx_json_addstring(&json, "body", body->data, ZBX_JSON_TYPE_STRING);
		}
		else if (FAIL == zbx_json_open(body->data, &jp))
		{
			zbx_json_addstring(&json, "body", body->data, ZBX_JSON_TYPE_STRING);
			zabbix_log(LOG_LEVEL_DEBUG, "received invalid JSON object %s", zbx_json_strerror());
		}
		else
		{
			zbx_lrtrim(body->data, ZBX_WHITESPACE);
			zbx_json_addraw(&json, "body", body->data);
		}
	}

	*buffer = zbx_strdup(NULL, json.buffer);
	zbx_json_free(&json);
}

CURLcode	zbx_http_request_sync_perform(CURL *easyhandle, zbx_http_context_t *context, int attempt_interval,
		int check_response_code)
{
	CURLcode	err;
	char	status_codes[] = "200,201,400,401,403,404,405,415,422";
	long	response_code;

	/* try to retrieve page several times depending on number of retries */
	do
	{
		*context->errbuf = '\0';

		if (CURLE_OK == (err = curl_easy_perform(easyhandle)))
		{
			if (1 == check_response_code)
			{
				if (CURLE_OK != (err = curl_easy_getinfo(easyhandle, CURLINFO_RESPONSE_CODE,
						&response_code)))
				{
					zabbix_log(LOG_LEVEL_INFORMATION, "cannot get the response code: %s",
							curl_easy_strerror(err));

					goto next_attempt;
				}
				else if (FAIL == zbx_int_in_list(status_codes, (int)response_code))
					goto next_attempt;

				return err;
			}

			return err;
		}
		else
		{
			if (1 != context->max_attempts)
			{
				zabbix_log(LOG_LEVEL_INFORMATION, "cannot perform request: %s",
						'\0' == *context->errbuf ? curl_easy_strerror(err) : context->errbuf);
			}
		}

next_attempt:
		context->header.offset = 0;
		context->body.offset = 0;

		if (0 != attempt_interval && 1 < context->max_attempts)
			zbx_sleep((unsigned int)attempt_interval);
	}
	while (0 < --context->max_attempts);

	return err;
}

int	zbx_http_handle_response(CURL *easyhandle, zbx_http_context_t *context, CURLcode err, long *response_code,
		char **out, char **error)
{
	if (CURLE_OK != err)
	{
		if (CURLE_WRITE_ERROR == err)
		{
			*error = zbx_strdup(NULL, "The requested value is too large");
		}
		else
		{
			*error = zbx_dsprintf(NULL, "Cannot perform request: %s",
					'\0' == *context->errbuf ? curl_easy_strerror(err) : context->errbuf);
		}

		return FAIL;
	}

	if (CURLE_OK != (err = curl_easy_getinfo(easyhandle, CURLINFO_RESPONSE_CODE, response_code)))
	{
		*error = zbx_dsprintf(NULL, "Cannot get the response code: %s", curl_easy_strerror(err));
		return FAIL;
	}

	if (NULL == context->header.data)
	{
		*error = zbx_dsprintf(NULL, "Server returned empty header");
		return FAIL;
	}

	switch (context->retrieve_mode)
	{
		case ZBX_RETRIEVE_MODE_CONTENT:
			if (NULL == context->body.data)
			{
				*error = zbx_strdup(NULL, "Server returned empty content");
				return FAIL;
			}

			zbx_http_convert_to_utf8(easyhandle, &context->body.data, &context->body.offset,
					&context->body.allocated);

			if (HTTP_STORE_JSON == context->output_format)
			{
				http_output_json(context->retrieve_mode, out, &context->header, &context->body);
			}
			else
			{
				if (NULL != context->body.data)
				{
					*out = context->body.data;
					context->body.data = NULL;
				}
				else
					*out = zbx_strdup(NULL, "");
			}
			break;
		case ZBX_RETRIEVE_MODE_HEADERS:
			zbx_replace_invalid_utf8(context->header.data);

			if (HTTP_STORE_JSON == context->output_format)
			{
				char		*line;
				struct zbx_json	json;
				zbx_json_init(&json, ZBX_JSON_STAT_BUF_LEN);
				zbx_json_addobject(&json, "header");
				char	*headers_ptr = context->header.data;
				while (NULL != (line = zbx_http_parse_header(&headers_ptr)))
				{
					http_add_json_header(&json, line);
					zbx_free(line);
				}
				*out = zbx_strdup(NULL, json.buffer);
				zbx_json_free(&json);
			}
			else
			{
				*out = context->header.data;
				context->header.data = NULL;
			}
			break;
		case ZBX_RETRIEVE_MODE_BOTH:
			if (NULL == context->body.data)
			{
				*error = zbx_dsprintf(NULL, "Server returned empty content");
				return FAIL;
			}

			zbx_replace_invalid_utf8(context->header.data);

			zbx_http_convert_to_utf8(easyhandle, &context->body.data, &context->body.offset,
					&context->body.allocated);

			if (HTTP_STORE_JSON == context->output_format)
			{
				http_output_json(context->retrieve_mode, out, &context->header, &context->body);
			}
			else
			{
				if (NULL != context->body.data)
				{
					zbx_strncpy_alloc(&context->header.data, &context->header.allocated,
							&context->header.offset, context->body.data,
							context->body.offset);
				}

				*out = context->header.data;
				context->header.data = NULL;
			}
			break;
		default:
			*error = zbx_dsprintf(NULL, "invalid retrieve mode");
			return FAIL;
	}

	return SUCCEED;
}

int	zbx_handle_response_code(char *status_codes, long response_code, const char *out, char **error)
{
	if ('\0' != *status_codes && FAIL == zbx_int_in_list(status_codes, (int)response_code))
	{
		if (NULL != out)
		{
			*error = zbx_dsprintf(NULL, "Response code \"%ld\" did not match any of the required status"
					" codes \"%s\"\n%s", response_code, status_codes, out);
		}
		else
		{
			*error = zbx_dsprintf(NULL, "Response code \"%ld\" did not match any of the required status"
					" codes \"%s\"", response_code, status_codes);
		}

		return FAIL;
	}

	return SUCCEED;
}

void	zbx_http_context_create(zbx_http_context_t *context)
{
	memset(context, 0, sizeof(zbx_http_context_t));
}

void	zbx_http_context_destroy(zbx_http_context_t *context)
{
	curl_slist_free_all(context->headers_slist);	/* must be called after curl_easy_perform() */
	zbx_free(context->body.data);
	zbx_free(context->header.data);
	curl_easy_cleanup(context->easyhandle);
}

int	zbx_http_request_prepare(zbx_http_context_t *context, unsigned char request_method, const char *url,
		const char *query_fields, char *headers, const char *posts, unsigned char retrieve_mode,
		const char *http_proxy, unsigned char follow_redirects,
		int timeout, int max_attempts, const char *ssl_cert_file, const char *ssl_key_file,
		const char *ssl_key_password, unsigned char verify_peer, unsigned char verify_host,
		unsigned char authtype, const char *username, const char *password, const char *token,
		unsigned char post_type, unsigned char output_format, const char *config_source_ip,
		const char *config_ssl_ca_location, const char *config_ssl_cert_location,
		const char *config_ssl_key_location, char **error)
{
	CURLcode		err;
	char			url_buffer[ZBX_ITEM_URL_LEN_MAX], *headers_ptr, *line;
	int			ret = NOTSUPPORTED, found = FAIL;
	zbx_curl_cb_t		curl_body_cb;
	char			application_json[] = {"Content-Type: application/json"};
	char			application_ndjson[] = {"Content-Type: application/x-ndjson"};
	char			application_xml[] = {"Content-Type: application/xml"};

	zabbix_log(LOG_LEVEL_DEBUG, "In %s() request method '%s' URL '%s%s' headers '%s'",
			__func__, zbx_request_string(request_method), url, query_fields, headers);

	zabbix_log(LOG_LEVEL_TRACE, "message body '%s'", posts);

	context->max_attempts = max_attempts;
	context->output_format = output_format;
	context->retrieve_mode = retrieve_mode;

	if (NULL == (context->easyhandle = curl_easy_init()))
	{
		*error = zbx_strdup(NULL, "Cannot initialize cURL library");
		goto clean;
	}

	switch (retrieve_mode)
	{
		case ZBX_RETRIEVE_MODE_CONTENT:
		case ZBX_RETRIEVE_MODE_BOTH:
			curl_body_cb = zbx_curl_write_cb;
			break;
		case ZBX_RETRIEVE_MODE_HEADERS:
			curl_body_cb = zbx_curl_ignore_cb;
			break;
		default:
			THIS_SHOULD_NEVER_HAPPEN;
			*error = zbx_strdup(NULL, "Invalid retrieve mode");
			goto clean;
	}

	if (SUCCEED != zbx_http_prepare_callbacks(context->easyhandle, &context->header, &context->body,
			zbx_curl_write_cb, curl_body_cb, context->errbuf, error))
	{
		goto clean;
	}

	if (CURLE_OK != (err = curl_easy_setopt(context->easyhandle, CURLOPT_PROXY, http_proxy)))
	{
		*error = zbx_dsprintf(NULL, "Cannot set proxy: %s", curl_easy_strerror(err));
		goto clean;
	}

	if (CURLE_OK != (err = curl_easy_setopt(context->easyhandle, CURLOPT_FOLLOWLOCATION,
			0 == follow_redirects ? 0L : 1L)))
	{
		*error = zbx_dsprintf(NULL, "Cannot set follow redirects: %s", curl_easy_strerror(err));
		goto clean;
	}

	if (0 != follow_redirects &&
			CURLE_OK != (err = curl_easy_setopt(context->easyhandle, CURLOPT_MAXREDIRS,
			ZBX_CURLOPT_MAXREDIRS)))
	{
		*error = zbx_dsprintf(NULL, "Cannot set number of redirects allowed: %s", curl_easy_strerror(err));
		goto clean;
	}

	if (CURLE_OK != (err = curl_easy_setopt(context->easyhandle, CURLOPT_TIMEOUT, (long)timeout)))
	{
		*error = zbx_dsprintf(NULL, "Cannot specify timeout: %s", curl_easy_strerror(err));
		goto clean;
	}

	if (SUCCEED != zbx_http_prepare_ssl(context->easyhandle, ssl_cert_file, ssl_key_file, ssl_key_password,
			verify_peer, verify_host, config_source_ip, config_ssl_ca_location, config_ssl_cert_location,
			config_ssl_key_location, error))
	{
		goto clean;
	}

	if (SUCCEED != zbx_http_prepare_auth(context->easyhandle, authtype, username, password, token, error))
		goto clean;

	if (SUCCEED != http_prepare_request(context->easyhandle, posts, request_method, error))
	{
		goto clean;
	}

	headers_ptr = headers;
	while (NULL != (line = zbx_http_parse_header(&headers_ptr)))
	{
		context->headers_slist = curl_slist_append(context->headers_slist, line);

		if (FAIL == found && 0 == strncmp(line, "Content-Type:", ZBX_CONST_STRLEN("Content-Type:")))
			found = SUCCEED;

		zbx_free(line);
	}

	if (FAIL == found)
	{
		if (ZBX_POSTTYPE_JSON == post_type)
			context->headers_slist = curl_slist_append(context->headers_slist, application_json);
		else if (ZBX_POSTTYPE_XML == post_type)
			context->headers_slist = curl_slist_append(context->headers_slist, application_xml);
		else if (ZBX_POSTTYPE_NDJSON == post_type)
			context->headers_slist = curl_slist_append(context->headers_slist, application_ndjson);
	}

	if (CURLE_OK != (err = curl_easy_setopt(context->easyhandle, CURLOPT_HTTPHEADER, context->headers_slist)))
	{
		*error = zbx_dsprintf(NULL, "Cannot specify headers: %s", curl_easy_strerror(err));
		goto clean;
	}

	if (SUCCEED != zbx_curl_setopt_https(context->easyhandle, error))
		goto clean;

	zbx_snprintf(url_buffer, sizeof(url_buffer),"%s%s", url, query_fields);
	if (CURLE_OK != (err = curl_easy_setopt(context->easyhandle, CURLOPT_URL, url_buffer)))
	{
		*error = zbx_dsprintf(NULL, "Cannot specify URL: %s", curl_easy_strerror(err));
		goto clean;
	}

	if (CURLE_OK != (err = curl_easy_setopt(context->easyhandle, CURLOPT_ACCEPT_ENCODING, "")))
	{
		*error = zbx_dsprintf(NULL, "Cannot set cURL encoding option: %s", curl_easy_strerror(err));
		goto clean;
	}

	if (CURLE_OK != (err = curl_easy_setopt(context->easyhandle, CURLOPT_COOKIEFILE, "")))
	{
		*error =  zbx_dsprintf(NULL, "Cannot enable cURL cookie engine: %s", curl_easy_strerror(err));
		goto clean;
	}

	ret = SUCCEED;
clean:
	zabbix_log(LOG_LEVEL_DEBUG, "End of %s():%s", __func__, zbx_result_string(ret));

	return ret;
}

void	zbx_http_convert_to_utf8(CURL *easyhandle, char **body, size_t *size, size_t *allocated)
{
	char			*charset, *content_type = NULL;
#ifdef CURLH_HEADER
	struct curl_header	*type;
	CURLHcode		h;

	if (CURLHE_OK != (h = curl_easy_header(easyhandle, "Content-Type", 0,
			CURLH_HEADER|CURLH_TRAILER|CURLH_CONNECT|CURLH_1XX|CURLH_PSEUDO, -1, &type)))
	{
		zabbix_log(LOG_LEVEL_DEBUG, "cannot retrieve Content-Type header:%u", h);
	}
	else
	{
		zabbix_log(LOG_LEVEL_DEBUG, "name '%s' value '%s' amount:%lu index:%lu"
				" origin:%u", type->name, type->value, type->amount,
				type->index, type->origin);

		content_type = type->value;
	}
#else
	CURLcode	err = curl_easy_getinfo(easyhandle, CURLINFO_CONTENT_TYPE, &content_type);

	if (CURLE_OK != err || NULL == content_type)
		zabbix_log(LOG_LEVEL_DEBUG,  "cannot get content type: %s", curl_easy_strerror(err));
	else
		zabbix_log(LOG_LEVEL_DEBUG, "content_type '%s'", content_type);
#endif

	charset = zbx_determine_charset(content_type, *body, *size);

	if (0 != strcmp(charset, "UTF-8"))
	{
		char	*converted, *error = NULL;

		zabbix_log(LOG_LEVEL_DEBUG, "converting from charset '%s'", charset);

		if (NULL == (converted = zbx_convert_to_utf8(*body, *size, charset, &error)))
		{
			zabbix_log(LOG_LEVEL_DEBUG, "cannot convert from charset '%s': %s", charset, error);
			zbx_free(error);
		}
		else
		{
			zbx_free(*body);

			*body = converted;
			*size = strlen(converted);
			*allocated = *size;
		}
	}

	zbx_free(charset);

	zbx_replace_invalid_utf8(*body);
}

#endif<|MERGE_RESOLUTION|>--- conflicted
+++ resolved
@@ -25,11 +25,8 @@
 #include "zbxstr.h"
 #include "zbxdbhigh.h"
 #include "zbxtime.h"
-<<<<<<< HEAD
 #include "zbxcurl.h"
-=======
 #include "zbxthreads.h"
->>>>>>> 38c1caae
 
 #ifdef HAVE_LIBCURL
 
