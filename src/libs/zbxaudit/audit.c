--- conflicted
+++ resolved
@@ -262,12 +262,8 @@
 
 void	zbx_audit_flush(void)
 {
-<<<<<<< HEAD
-	char			audit_cuid[CUID_LEN], recsetid_cuid[CUID_LEN];
+	char			recsetid_cuid[CUID_LEN];
 	char			*details_esc;
-=======
-	char			recsetid_cuid[CUID_LEN];
->>>>>>> 9da4ba9a
 	zbx_hashset_iter_t	iter;
 	zbx_audit_entry_t	**audit_entry;
 	zbx_db_insert_t		db_insert_audit;
