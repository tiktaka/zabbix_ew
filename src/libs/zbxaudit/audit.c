/*
** Zabbix
** Copyright (C) 2001-2021 Zabbix SIA
**
** This program is free software; you can redistribute it and/or modify
** it under the terms of the GNU General Public License as published by
** the Free Software Foundation; either version 2 of the License, or
** (at your option) any later version.
**
** This program is distributed in the hope that it will be useful,
** but WITHOUT ANY WARRANTY; without even the implied warranty of
** MERCHANTABILITY or FITNESS FOR A PARTICULAR PURPOSE. See the
** GNU General Public License for more details.
**
** You should have received a copy of the GNU General Public License
** along with this program; if not, write to the Free Software
** Foundation, Inc., 51 Franklin Street, Fifth Floor, Boston, MA  02110-1301, USA.
**/

#include "log.h"
#include "zbxjson.h"
#include "dbcache.h"

#include "audit.h"

#define AUDIT_USERID	0
#define AUDIT_USERNAME	"System"
#define AUDIT_IP	""

static int		audit_mode;
static zbx_hashset_t	zbx_audit;

int	zbx_get_audit_mode(void)
{
	return audit_mode;
}

zbx_hashset_t	*zbx_get_audit_hashset(void)
{
	return &zbx_audit;
}

zbx_audit_entry_t	*zbx_audit_entry_init(zbx_uint64_t id, const int id_table, const char *name, int audit_action,
		int resource_type)
{
	zbx_audit_entry_t	*audit_entry;

	audit_entry = (zbx_audit_entry_t*)zbx_malloc(NULL, sizeof(zbx_audit_entry_t));
	audit_entry->id = id;
<<<<<<< HEAD
	audit_entry->cuid = NULL;
	audit_entry->name = zbx_strdup(NULL, name);
	audit_entry->audit_action = audit_action;
	audit_entry->resource_type = resource_type;
	zbx_json_init(&(audit_entry->details_json), ZBX_JSON_STAT_BUF_LEN);

	return audit_entry;
}

zbx_audit_entry_t	*zbx_audit_entry_init_cuid(const char *cuid, const char *name, int audit_action,
		int resource_type)
{
	zbx_audit_entry_t	*audit_entry;

	audit_entry = (zbx_audit_entry_t*)zbx_malloc(NULL, sizeof(zbx_audit_entry_t));
	audit_entry->id = 0;
	audit_entry->cuid = zbx_strdup(NULL, cuid);
=======
	audit_entry->id_table = id_table;
>>>>>>> c8fab6d8
	audit_entry->name = zbx_strdup(NULL, name);
	audit_entry->audit_action = audit_action;
	audit_entry->resource_type = resource_type;
	zbx_new_cuid(audit_entry->audit_cuid);
	zbx_json_init(&(audit_entry->details_json), ZBX_JSON_STAT_BUF_LEN);

	return audit_entry;
}

static void	append_str_json(struct zbx_json *json, const char *audit_op, const char *key, const char *val)
{
	zbx_json_addarray(json, key);
	zbx_json_addstring(json, NULL, audit_op, ZBX_JSON_TYPE_STRING);
	zbx_json_addstring(json, NULL, val, ZBX_JSON_TYPE_STRING);
	zbx_json_close(json);
}

static void	append_uint64_json(struct zbx_json *json, const char *audit_op, const char *key, const uint64_t val)
{
	zbx_json_addarray(json, key);
	zbx_json_addstring(json, NULL, audit_op, ZBX_JSON_TYPE_STRING);
	zbx_json_adduint64(json, NULL, val);
	zbx_json_close(json);
}

static void	append_int_json(struct zbx_json *json, const char *audit_op, const char *key, int val)
{
	zbx_json_addarray(json, key);
	zbx_json_addstring(json, NULL, audit_op, ZBX_JSON_TYPE_STRING);
	zbx_json_addint64(json, NULL, val);
	zbx_json_close(json);
}

static void	append_double_json(struct zbx_json *json, const char *audit_op, const char *key, double val)
{
	zbx_json_addarray(json, key);
	zbx_json_addstring(json, NULL, audit_op, ZBX_JSON_TYPE_STRING);
	zbx_json_addfloat(json, NULL, val);
	zbx_json_close(json);
}

static void	append_json_no_value(struct zbx_json *json, const char *audit_op, const char *key)
{
	zbx_json_addarray(json, key);
	zbx_json_addstring(json, NULL, audit_op, ZBX_JSON_TYPE_STRING);
	zbx_json_close(json);
}

static void	update_str_json(struct zbx_json *json, const char *key, const char *val_old, const char *val_new)
{
	zbx_json_addarray(json, key);
	zbx_json_addstring(json, NULL, "update", ZBX_JSON_TYPE_STRING);
	zbx_json_addstring(json, NULL, val_new, ZBX_JSON_TYPE_STRING);
	zbx_json_addstring(json, NULL, val_old, ZBX_JSON_TYPE_STRING);
	zbx_json_close(json);
}

static void	update_uint64_json(struct zbx_json *json, const char *key, uint64_t val_old, uint64_t val_new)
{
	zbx_json_addarray(json, key);
	zbx_json_addstring(json, NULL, "update", ZBX_JSON_TYPE_STRING);
	zbx_json_adduint64(json, NULL, val_new);
	zbx_json_adduint64(json, NULL, val_old);
	zbx_json_close(json);
}

static void	update_int_json(struct zbx_json *json, const char *key, int val_old, int val_new)
{
	zbx_json_addarray(json, key);
	zbx_json_addstring(json, NULL, "update", ZBX_JSON_TYPE_STRING);
	zbx_json_addint64(json, NULL, val_new);
	zbx_json_addint64(json, NULL, val_old);
	zbx_json_close(json);
}

static void	update_double_json(struct zbx_json *json, const char *key, double val_old, double val_new)
{
	zbx_json_addarray(json, key);
	zbx_json_addstring(json, NULL, "update", ZBX_JSON_TYPE_STRING);
	zbx_json_addfloat(json, NULL, val_new);
	zbx_json_addfloat(json, NULL, val_old);
	zbx_json_close(json);
}

static void	delete_json(struct zbx_json *json, const char *audit_op, const char *key)
{
	zbx_json_addarray(json, key);
	zbx_json_addstring(json, NULL, audit_op, ZBX_JSON_TYPE_STRING);
	zbx_json_close(json);
}

/******************************************************************************
 *                                                                            *
 * Function: zbx_auditlog_global_script                                       *
 *                                                                            *
 * Purpose: record global script execution results into audit log             *
 *                                                                            *
 * Comments: 'hostid' should be always > 0. 'eventid' is > 0 in case of       *
 *           "manual script on event"                                         *
 *                                                                            *
 ******************************************************************************/
int	zbx_auditlog_global_script(unsigned char script_type, unsigned char script_execute_on,
		const char *script_command_orig, zbx_uint64_t hostid, const char *hostname, zbx_uint64_t eventid,
		zbx_uint64_t proxy_hostid, zbx_uint64_t userid, const char *username, const char *clientip,
		const char *output, const char *error)
{
	int		ret = SUCCEED;
	char		auditid_cuid[CUID_LEN], execute_on_s[MAX_ID_LEN + 1], hostid_s[MAX_ID_LEN + 1],
			eventid_s[MAX_ID_LEN + 1], proxy_hostid_s[MAX_ID_LEN + 1];
	char		*details_esc;
	struct zbx_json	details_json;
	zbx_config_t	cfg;

	zabbix_log(LOG_LEVEL_TRACE, "In %s()", __func__);

	zbx_config_get(&cfg, ZBX_CONFIG_FLAGS_AUDITLOG_ENABLED);

	if (ZBX_AUDITLOG_ENABLED != cfg.auditlog_enabled)
		goto out;

	zbx_new_cuid(auditid_cuid);

	zbx_json_init(&details_json, ZBX_JSON_STAT_BUF_LEN);

	zbx_snprintf(execute_on_s, sizeof(execute_on_s), "%hhu", script_execute_on);

	append_str_json(&details_json, AUDIT_DETAILS_ACTION_ADD, "script.execute_on", execute_on_s);

	if (0 != eventid)
	{
		zbx_snprintf(eventid_s, sizeof(eventid_s), ZBX_FS_UI64, eventid);
		append_str_json(&details_json, AUDIT_DETAILS_ACTION_ADD, "script.eventid", eventid_s);
	}

	zbx_snprintf(hostid_s, sizeof(hostid_s), ZBX_FS_UI64, hostid);
	append_str_json(&details_json, AUDIT_DETAILS_ACTION_ADD, "script.hostid", hostid_s);

	if (0 != proxy_hostid)
	{
		zbx_snprintf(proxy_hostid_s, sizeof(proxy_hostid_s), ZBX_FS_UI64, proxy_hostid);
		append_str_json(&details_json, AUDIT_DETAILS_ACTION_ADD, "script.proxy_hostid", proxy_hostid_s);
	}

	if (ZBX_SCRIPT_TYPE_WEBHOOK != script_type)
		append_str_json(&details_json, AUDIT_DETAILS_ACTION_ADD, "script.command", script_command_orig);

	if (NULL != output)
		append_str_json(&details_json, AUDIT_DETAILS_ACTION_ADD, "script.output", output);

	if (NULL != error)
		append_str_json(&details_json, AUDIT_DETAILS_ACTION_ADD, "script.error", error);

	details_esc = DBdyn_escape_string(details_json.buffer);

	if (ZBX_DB_OK > DBexecute("insert into auditlog (auditid,userid,username,clock,action,ip,resourceid,"
			"resourcename,resourcetype,recordsetid,details) values ('%s'," ZBX_FS_UI64 ",'%s',%d,'%d','%s',"
			ZBX_FS_UI64 ",'%s',%d,'%s','%s')", auditid_cuid, userid, username, (int)time(NULL),
			AUDIT_ACTION_EXECUTE, clientip, hostid, hostname, AUDIT_RESOURCE_SCRIPT, auditid_cuid,
			details_esc))
	{
		ret = FAIL;
	}

	zbx_free(details_esc);

	zbx_json_free(&details_json);
out:
	zabbix_log(LOG_LEVEL_TRACE, "End of %s():%s", __func__, zbx_result_string(ret));

	return ret;
}

static unsigned	zbx_audit_hash_func(const void *data)
{
<<<<<<< HEAD
	const zbx_audit_entry_t	* const *audit_entry = (const zbx_audit_entry_t * const *)data;
	zbx_hash_t	hash;

	hash = ZBX_DEFAULT_UINT64_HASH_FUNC(&(*audit_entry)->id);

	if (NULL != (*audit_entry)->cuid)
		hash = ZBX_DEFAULT_STRING_HASH_ALGO((*audit_entry)->cuid, strlen((*audit_entry)->cuid), hash);

	return hash;
=======
	zbx_hash_t	hash;
	const zbx_audit_entry_t * const *audit_entry = (const zbx_audit_entry_t * const *)data;

	hash = ZBX_DEFAULT_UINT64_HASH_ALGO(&((*audit_entry)->id), sizeof((*audit_entry)->id), ZBX_DEFAULT_HASH_SEED);

	return ZBX_DEFAULT_UINT64_HASH_ALGO(&((*audit_entry)->id_table), sizeof((*audit_entry)->id_table), hash);
>>>>>>> c8fab6d8
}

static int	zbx_audit_compare_func(const void *d1, const void *d2)
{
	const zbx_audit_entry_t	* const *audit_entry_1 = (const zbx_audit_entry_t * const *)d1;
	const zbx_audit_entry_t	* const *audit_entry_2 = (const zbx_audit_entry_t * const *)d2;

	ZBX_RETURN_IF_NOT_EQUAL((*audit_entry_1)->id, (*audit_entry_2)->id);
	ZBX_RETURN_IF_NOT_EQUAL((*audit_entry_1)->id_table, (*audit_entry_2)->id_table);

	return zbx_strcmp_null((*audit_entry_1)->cuid, (*audit_entry_2)->cuid);
}

void	zbx_audit_clean(void)
{
	zbx_hashset_iter_t	iter;
	zbx_audit_entry_t	**audit_entry;

	RETURN_IF_AUDIT_OFF();

	zbx_hashset_iter_reset(&zbx_audit, &iter);

	while (NULL != (audit_entry = (zbx_audit_entry_t **)zbx_hashset_iter_next(&iter)))
	{
		zbx_json_free(&((*audit_entry)->details_json));
		zbx_free((*audit_entry)->name);
		zbx_free((*audit_entry)->cuid);
		zbx_free(*audit_entry);
	}

	zbx_hashset_destroy(&zbx_audit);
}

void	zbx_audit_init(int audit_mode_set)
{
	audit_mode = audit_mode_set;
	RETURN_IF_AUDIT_OFF();
#define AUDIT_HASHSET_DEF_SIZE	100
	zbx_hashset_create(&zbx_audit, AUDIT_HASHSET_DEF_SIZE, zbx_audit_hash_func, zbx_audit_compare_func);
#undef AUDIT_HASHSET_DEF_SIZE
}

int	zbx_audit_initialized(void)
{
	if (ZBX_AUDITLOG_ENABLED != zbx_get_audit_mode())
		return SUCCEED;

	return 0 == zbx_audit.num_slots ? SUCCEED : FAIL;
}

void	zbx_audit_flush(void)
{
	char			recsetid_cuid[CUID_LEN];
	zbx_hashset_iter_t	iter;
	zbx_audit_entry_t	**audit_entry;
	zbx_db_insert_t		db_insert_audit;

	RETURN_IF_AUDIT_OFF();

	zbx_new_cuid(recsetid_cuid);
	zbx_hashset_iter_reset(&zbx_audit, &iter);

	zbx_db_insert_prepare(&db_insert_audit, "auditlog", "auditid", "userid", "username", "clock", "action", "ip",
			"resourceid", "resourcename", "resourcetype", "recordsetid", "details", NULL);

	while (NULL != (audit_entry = (zbx_audit_entry_t **)zbx_hashset_iter_next(&iter)))
	{
		if (AUDIT_ACTION_DELETE == (*audit_entry)->audit_action ||
				0 != strcmp((*audit_entry)->details_json.buffer, "{}"))
		{
<<<<<<< HEAD
			zbx_db_insert_add_values(&db_insert_audit, audit_cuid, AUDIT_USERID, AUDIT_USERNAME,
					(int)time(NULL), (*audit_entry)->audit_action, AUDIT_IP, (*audit_entry)->id,
					(*audit_entry)->name, (*audit_entry)->resource_type,
					recsetid_cuid, 0 == strcmp((*audit_entry)->details_json.buffer, "{}") ? "" :
					(*audit_entry)->details_json.buffer);
=======
			char	*details_esc = DBdyn_escape_string((*audit_entry)->details_json.buffer);
#define AUDIT_USERID	0
#define AUDIT_USERNAME	"System"
#define AUDIT_IP	""
			zbx_db_insert_add_values(&db_insert_audit, (*audit_entry)->audit_cuid, AUDIT_USERID,
					AUDIT_USERNAME, (int)time(NULL), (*audit_entry)->audit_action, AUDIT_IP,
					(*audit_entry)->id, (*audit_entry)->name, (*audit_entry)->resource_type,
					recsetid_cuid, 0 == strcmp((*audit_entry)->details_json.buffer, "{}") ? "" :
					details_esc);
#undef AUDIT_USERID
#undef AUDIT_USERNAME
#undef AUDIT_IP
			zbx_free(details_esc);
>>>>>>> c8fab6d8
		}
	}

	zbx_db_insert_execute(&db_insert_audit);
	zbx_db_insert_clean(&db_insert_audit);

	zbx_audit_clean();
}

<<<<<<< HEAD
int	zbx_audit_flush_once(void)
{
	char			audit_cuid[CUID_LEN], recsetid_cuid[CUID_LEN];
	int			ret = ZBX_DB_OK;
	zbx_hashset_iter_t	iter;
	zbx_audit_entry_t	**audit_entry;

	if (ZBX_AUDITLOG_ENABLED != zbx_get_audit_mode())
		return ZBX_DB_OK;

	zbx_new_cuid(recsetid_cuid);
	zbx_hashset_iter_reset(&zbx_audit, &iter);

	while (NULL != (audit_entry = (zbx_audit_entry_t **)zbx_hashset_iter_next(&iter)))
	{
		char id[ZBX_MAX_UINT64_LEN + 1], *pfield, *pvalue, *name_esc;

		if (AUDIT_ACTION_DELETE != (*audit_entry)->audit_action &&
				0 == strcmp((*audit_entry)->details_json.buffer, "{}"))
		{
			continue;
		}

		zbx_new_cuid(audit_cuid);

		if (0 != (*audit_entry)->id)
		{
			zbx_snprintf(id, sizeof(id), ZBX_FS_UI64, (*audit_entry)->id);
			pfield = "resourceid";
			pvalue = id;
		}
		else
		{
			pfield = "resource_cuid";
			pvalue = (*audit_entry)->cuid;
		}

		name_esc = DBdyn_escape_string((*audit_entry)->name);

		ret = DBexecute_once("insert into auditlog (auditid,userid,username,"
				"clock,action,ip,%s,resourcename,resourcetype,recordsetid,details) values"
				" ('%s',%d,'%s','%d','%d','%s','%s','%s',%d,'%s','%s')",
				pfield, audit_cuid, AUDIT_USERID, AUDIT_USERNAME, (int)time(NULL),
				(*audit_entry)->audit_action, AUDIT_IP, pvalue, name_esc, (*audit_entry)->resource_type,
				recsetid_cuid, 0 == strcmp((*audit_entry)->details_json.buffer, "{}") ? "" :
						(*audit_entry)->details_json.buffer);

		zbx_free(name_esc);

		if (ZBX_DB_OK > ret)
			break;
	}

	zbx_audit_clean();

	return ret;
}

void	zbx_audit_update_json_append_string(const zbx_uint64_t id, const char *audit_op, const char *key,
		const char *value)
=======
static int	audit_field_default(const char *table_name, const char *field_name, const char *value, uint64_t id)
{
	static ZBX_THREAD_LOCAL char		cached_table_name[ZBX_TABLENAME_LEN_MAX];
	static ZBX_THREAD_LOCAL const ZBX_TABLE	*table = NULL;
	const ZBX_FIELD				*field;

	if (NULL == table_name)
		return FAIL;

	/* Often 'table_name' stays the same and only 'field_name' changes in successive calls of this function. */
	/* Here a simple caching of DBget_table() result is implemented. We rely on static array 'cached_table_name' */
	/* initialization with zero bytes, i.e. with empty string. */

	if ('\0' == cached_table_name[0] || 0 != strcmp(cached_table_name, table_name))
	{
		if (NULL == (table = DBget_table(table_name)))
		{
			zabbix_log(LOG_LEVEL_CRIT, "%s(): cannot find table '%s'", __func__, table_name);
			THIS_SHOULD_NEVER_HAPPEN;
			return FAIL;
		}

		zbx_strlcpy(cached_table_name, table_name, sizeof(cached_table_name));
	}

	if (NULL == (field = DBget_field(table, field_name)))
	{
		zabbix_log(LOG_LEVEL_CRIT, "%s(): table '%s', cannot find field '%s'", __func__, table_name,
				field_name);
		THIS_SHOULD_NEVER_HAPPEN;
		return FAIL;
	}

	if (NULL != field->default_value)
	{
		if (NULL != value && (0 == strcmp(value, field->default_value) ||
				(ZBX_TYPE_FLOAT == field->type && SUCCEED == zbx_double_compare(atof(value),
				atof(field->default_value)))))
		{
			return SUCCEED;
		}
	}
	else if (NULL == value || (ZBX_TYPE_ID == field->type && 0 == id))
		return SUCCEED;

	return FAIL;
}

void	zbx_audit_update_json_append_string(const zbx_uint64_t id, const int id_table, const char *audit_op,
		const char *key, const char *value, const char *table, const char *field)
>>>>>>> c8fab6d8
{
	zbx_audit_entry_t	local_audit_entry, **found_audit_entry;
	zbx_audit_entry_t	*local_audit_entry_x = &local_audit_entry;

<<<<<<< HEAD
	local_audit_entry.id = id;
	local_audit_entry.cuid = NULL;
=======
	if (SUCCEED == audit_field_default(table, field, value, 0))
		return;
>>>>>>> c8fab6d8

	local_audit_entry.id = id;
	local_audit_entry.id_table = id_table;
	found_audit_entry = (zbx_audit_entry_t**)zbx_hashset_search(&zbx_audit, &(local_audit_entry_x));

	if (NULL == found_audit_entry)
	{
		THIS_SHOULD_NEVER_HAPPEN;
		exit(EXIT_FAILURE);
	}

	append_str_json(&((*found_audit_entry)->details_json), audit_op, key, value);
}

void	zbx_audit_update_json_append_string_secret(const zbx_uint64_t id, const int id_table, const char *audit_op,
		const char *key, const char *value, const char *table, const char *field)
{
	zbx_audit_entry_t	local_audit_entry, **found_audit_entry;
	zbx_audit_entry_t	*local_audit_entry_x = &local_audit_entry;

	if (SUCCEED == audit_field_default(table, field, value, 0))
		return;

	local_audit_entry.id = id;
<<<<<<< HEAD
	local_audit_entry.cuid = NULL;
=======
	local_audit_entry.id_table = id_table;
	found_audit_entry = (zbx_audit_entry_t**)zbx_hashset_search(&zbx_audit, &(local_audit_entry_x));

	if (NULL == found_audit_entry)
	{
		THIS_SHOULD_NEVER_HAPPEN;
		exit(EXIT_FAILURE);
	}
>>>>>>> c8fab6d8

	append_str_json(&((*found_audit_entry)->details_json), audit_op, key, ZBX_MACRO_SECRET_MASK);
}

void	zbx_audit_update_json_append_uint64(const zbx_uint64_t id, const int id_table, const char *audit_op,
		const char *key, uint64_t value, const char *table, const char *field)
{
	char			buffer[MAX_ID_LEN];
	zbx_audit_entry_t	local_audit_entry, **found_audit_entry;
	zbx_audit_entry_t	*local_audit_entry_x = &local_audit_entry;

	zbx_snprintf(buffer, sizeof(buffer), ZBX_FS_UI64, value);
	if (SUCCEED == audit_field_default(table, field, buffer, value))
		return;

	local_audit_entry.id = id;
	local_audit_entry.id_table = id_table;
	found_audit_entry = (zbx_audit_entry_t**)zbx_hashset_search(&zbx_audit, &(local_audit_entry_x));

	if (NULL == found_audit_entry)
	{
		THIS_SHOULD_NEVER_HAPPEN;
		exit(EXIT_FAILURE);
	}

	append_uint64_json(&((*found_audit_entry)->details_json), audit_op, key, value);
}

#define PREPARE_UPDATE_JSON_APPEND_OP(...)					\
	zbx_audit_entry_t	local_audit_entry, **found_audit_entry;		\
	zbx_audit_entry_t	*local_audit_entry_x = &local_audit_entry;	\
										\
	local_audit_entry.id = id;						\
<<<<<<< HEAD
	local_audit_entry.cuid = NULL;						\
										\
=======
	local_audit_entry.id_table = id_table;					\
>>>>>>> c8fab6d8
	found_audit_entry = (zbx_audit_entry_t**)zbx_hashset_search(&zbx_audit,	\
			&(local_audit_entry_x));				\
	if (NULL == found_audit_entry)						\
	{									\
		THIS_SHOULD_NEVER_HAPPEN;					\
		exit(EXIT_FAILURE);						\
	}									\

void	zbx_audit_update_json_append_no_value(const zbx_uint64_t id, const int id_table, const char *audit_op,
		const char *key)
{
	PREPARE_UPDATE_JSON_APPEND_OP();
	append_json_no_value(&((*found_audit_entry)->details_json), audit_op, key);
}

void	zbx_audit_update_json_append_int(const zbx_uint64_t id, const int id_table, const char *audit_op,
		const char *key, int value, const char *table, const char *field)
{
	char	buffer[MAX_ID_LEN];

	zbx_snprintf(buffer, sizeof(buffer), "%d", value);

	if (SUCCEED == audit_field_default(table, field, buffer, 0))
	{
		return;
	}
	else
	{
		PREPARE_UPDATE_JSON_APPEND_OP();
		append_int_json(&((*found_audit_entry)->details_json), audit_op, key, value);
	}
}

void	zbx_audit_update_json_append_double(const zbx_uint64_t id, const int id_table, const char *audit_op,
		const char *key, double value, const char *table, const char *field)
{
	char	buffer[MAX_ID_LEN];

	zbx_snprintf(buffer, sizeof(buffer), ZBX_FS_DBL, value);

	if (SUCCEED == audit_field_default(table, field, buffer, 0))
	{
		return;
	}
	else
	{
		PREPARE_UPDATE_JSON_APPEND_OP();
		append_double_json(&((*found_audit_entry)->details_json), audit_op, key, value);
	}
}

void	zbx_audit_update_json_update_string(const zbx_uint64_t id, const int id_table, const char *key,
		const char *value_old, const char *value_new)
{
	PREPARE_UPDATE_JSON_APPEND_OP();
	update_str_json(&((*found_audit_entry)->details_json), key, value_old, value_new);
}

void	zbx_audit_update_json_update_uint64(const zbx_uint64_t id, const int id_table, const char *key,
		uint64_t value_old, uint64_t value_new)
{
	PREPARE_UPDATE_JSON_APPEND_OP();
	update_uint64_json(&((*found_audit_entry)->details_json), key, value_old, value_new);
}

void	zbx_audit_update_json_update_int(const zbx_uint64_t id, const int id_table, const char *key, int value_old,
		int value_new)
{
	PREPARE_UPDATE_JSON_APPEND_OP();
	update_int_json(&((*found_audit_entry)->details_json), key, value_old, value_new);
}

void	zbx_audit_update_json_update_double(const zbx_uint64_t id, const int id_table, const char *key,
		double value_old, double value_new)
{
	PREPARE_UPDATE_JSON_APPEND_OP();
	update_double_json(&((*found_audit_entry)->details_json), key, value_old, value_new);
}

void	zbx_audit_update_json_delete(const zbx_uint64_t id, const int id_table, const char *audit_op, const char *key)
{
	PREPARE_UPDATE_JSON_APPEND_OP();
	delete_json(&((*found_audit_entry)->details_json), audit_op, key);
}

zbx_audit_entry_t	*zbx_audit_get_entry(zbx_uint64_t id, const char *cuid)
{
	zbx_audit_entry_t	local_audit_entry, *plocal_audit_entry = &local_audit_entry, **paudit_entry;

	local_audit_entry.id = id;
	local_audit_entry.cuid = (char *)cuid;

	if (NULL == (paudit_entry = (zbx_audit_entry_t**)zbx_hashset_search(&zbx_audit, &plocal_audit_entry)))
	{
		THIS_SHOULD_NEVER_HAPPEN;
		exit(EXIT_FAILURE);
	}

	return *paudit_entry;
}

void	zbx_audit_entry_append_int(zbx_audit_entry_t *entry, int audit_op, const char *key, ...)
{
	va_list		args;
	int		value1, value2;

	va_start(args, key);
	value1 = va_arg(args, int);

	switch (audit_op)
	{
		case AUDIT_ACTION_ADD:
			append_int_json(&entry->details_json, AUDIT_DETAILS_ACTION_ADD, key, value1);
			break;
		case AUDIT_ACTION_UPDATE:
			value2 = va_arg(args, int);
			update_int_json(&entry->details_json, key, value1, value2);
			break;
	}

	va_end(args);
}

void	zbx_audit_entry_append_string(zbx_audit_entry_t *entry, int audit_op, const char *key, ...)
{
	va_list		args;
	const char	*value1, *value2;

	va_start(args, key);
	value1 = va_arg(args, const char *);

	switch (audit_op)
	{
		case AUDIT_ACTION_ADD:
			append_str_json(&entry->details_json, AUDIT_DETAILS_ACTION_ADD, key, value1);
			break;
		case AUDIT_ACTION_UPDATE:
			value2 = va_arg(args, const char *);
			update_str_json(&entry->details_json, key, value1, value2);
			break;
	}

	va_end(args);
}

<|MERGE_RESOLUTION|>--- conflicted
+++ resolved
@@ -47,17 +47,18 @@
 
 	audit_entry = (zbx_audit_entry_t*)zbx_malloc(NULL, sizeof(zbx_audit_entry_t));
 	audit_entry->id = id;
-<<<<<<< HEAD
 	audit_entry->cuid = NULL;
+	audit_entry->id_table = id_table;
 	audit_entry->name = zbx_strdup(NULL, name);
 	audit_entry->audit_action = audit_action;
 	audit_entry->resource_type = resource_type;
+	zbx_new_cuid(audit_entry->audit_cuid);
 	zbx_json_init(&(audit_entry->details_json), ZBX_JSON_STAT_BUF_LEN);
 
 	return audit_entry;
 }
 
-zbx_audit_entry_t	*zbx_audit_entry_init_cuid(const char *cuid, const char *name, int audit_action,
+zbx_audit_entry_t	*zbx_audit_entry_init_cuid(const char *cuid, const int id_table, const char *name, int audit_action,
 		int resource_type)
 {
 	zbx_audit_entry_t	*audit_entry;
@@ -65,9 +66,7 @@
 	audit_entry = (zbx_audit_entry_t*)zbx_malloc(NULL, sizeof(zbx_audit_entry_t));
 	audit_entry->id = 0;
 	audit_entry->cuid = zbx_strdup(NULL, cuid);
-=======
 	audit_entry->id_table = id_table;
->>>>>>> c8fab6d8
 	audit_entry->name = zbx_strdup(NULL, name);
 	audit_entry->audit_action = audit_action;
 	audit_entry->resource_type = resource_type;
@@ -242,24 +241,15 @@
 
 static unsigned	zbx_audit_hash_func(const void *data)
 {
-<<<<<<< HEAD
+	zbx_hash_t	hash;
 	const zbx_audit_entry_t	* const *audit_entry = (const zbx_audit_entry_t * const *)data;
-	zbx_hash_t	hash;
 
 	hash = ZBX_DEFAULT_UINT64_HASH_FUNC(&(*audit_entry)->id);
 
 	if (NULL != (*audit_entry)->cuid)
 		hash = ZBX_DEFAULT_STRING_HASH_ALGO((*audit_entry)->cuid, strlen((*audit_entry)->cuid), hash);
 
-	return hash;
-=======
-	zbx_hash_t	hash;
-	const zbx_audit_entry_t * const *audit_entry = (const zbx_audit_entry_t * const *)data;
-
-	hash = ZBX_DEFAULT_UINT64_HASH_ALGO(&((*audit_entry)->id), sizeof((*audit_entry)->id), ZBX_DEFAULT_HASH_SEED);
-
 	return ZBX_DEFAULT_UINT64_HASH_ALGO(&((*audit_entry)->id_table), sizeof((*audit_entry)->id_table), hash);
->>>>>>> c8fab6d8
 }
 
 static int	zbx_audit_compare_func(const void *d1, const void *d2)
@@ -330,27 +320,15 @@
 		if (AUDIT_ACTION_DELETE == (*audit_entry)->audit_action ||
 				0 != strcmp((*audit_entry)->details_json.buffer, "{}"))
 		{
-<<<<<<< HEAD
-			zbx_db_insert_add_values(&db_insert_audit, audit_cuid, AUDIT_USERID, AUDIT_USERNAME,
-					(int)time(NULL), (*audit_entry)->audit_action, AUDIT_IP, (*audit_entry)->id,
-					(*audit_entry)->name, (*audit_entry)->resource_type,
-					recsetid_cuid, 0 == strcmp((*audit_entry)->details_json.buffer, "{}") ? "" :
-					(*audit_entry)->details_json.buffer);
-=======
-			char	*details_esc = DBdyn_escape_string((*audit_entry)->details_json.buffer);
-#define AUDIT_USERID	0
-#define AUDIT_USERNAME	"System"
-#define AUDIT_IP	""
+			char	*details_esc;
+
+			details_esc = DBdyn_escape_string((*audit_entry)->details_json.buffer);
+
 			zbx_db_insert_add_values(&db_insert_audit, (*audit_entry)->audit_cuid, AUDIT_USERID,
 					AUDIT_USERNAME, (int)time(NULL), (*audit_entry)->audit_action, AUDIT_IP,
 					(*audit_entry)->id, (*audit_entry)->name, (*audit_entry)->resource_type,
-					recsetid_cuid, 0 == strcmp((*audit_entry)->details_json.buffer, "{}") ? "" :
-					details_esc);
-#undef AUDIT_USERID
-#undef AUDIT_USERNAME
-#undef AUDIT_IP
+					recsetid_cuid, 0 == strcmp(details_esc, "{}") ? "" : details_esc);
 			zbx_free(details_esc);
->>>>>>> c8fab6d8
 		}
 	}
 
@@ -360,10 +338,9 @@
 	zbx_audit_clean();
 }
 
-<<<<<<< HEAD
 int	zbx_audit_flush_once(void)
 {
-	char			audit_cuid[CUID_LEN], recsetid_cuid[CUID_LEN];
+	char			recsetid_cuid[CUID_LEN];
 	int			ret = ZBX_DB_OK;
 	zbx_hashset_iter_t	iter;
 	zbx_audit_entry_t	**audit_entry;
@@ -376,15 +353,13 @@
 
 	while (NULL != (audit_entry = (zbx_audit_entry_t **)zbx_hashset_iter_next(&iter)))
 	{
-		char id[ZBX_MAX_UINT64_LEN + 1], *pfield, *pvalue, *name_esc;
+		char id[ZBX_MAX_UINT64_LEN + 1], *pfield, *pvalue, *name_esc, *details_esc;
 
 		if (AUDIT_ACTION_DELETE != (*audit_entry)->audit_action &&
 				0 == strcmp((*audit_entry)->details_json.buffer, "{}"))
 		{
 			continue;
 		}
-
-		zbx_new_cuid(audit_cuid);
 
 		if (0 != (*audit_entry)->id)
 		{
@@ -399,15 +374,16 @@
 		}
 
 		name_esc = DBdyn_escape_string((*audit_entry)->name);
+		details_esc = DBdyn_escape_string((*audit_entry)->details_json.buffer);
 
 		ret = DBexecute_once("insert into auditlog (auditid,userid,username,"
 				"clock,action,ip,%s,resourcename,resourcetype,recordsetid,details) values"
 				" ('%s',%d,'%s','%d','%d','%s','%s','%s',%d,'%s','%s')",
-				pfield, audit_cuid, AUDIT_USERID, AUDIT_USERNAME, (int)time(NULL),
+				pfield, (*audit_entry)->audit_cuid, AUDIT_USERID, AUDIT_USERNAME, (int)time(NULL),
 				(*audit_entry)->audit_action, AUDIT_IP, pvalue, name_esc, (*audit_entry)->resource_type,
-				recsetid_cuid, 0 == strcmp((*audit_entry)->details_json.buffer, "{}") ? "" :
-						(*audit_entry)->details_json.buffer);
-
+				recsetid_cuid, 0 == strcmp(details_esc, "{}") ? "" : details_esc);
+
+		zbx_free(details_esc);
 		zbx_free(name_esc);
 
 		if (ZBX_DB_OK > ret)
@@ -419,9 +395,6 @@
 	return ret;
 }
 
-void	zbx_audit_update_json_append_string(const zbx_uint64_t id, const char *audit_op, const char *key,
-		const char *value)
-=======
 static int	audit_field_default(const char *table_name, const char *field_name, const char *value, uint64_t id)
 {
 	static ZBX_THREAD_LOCAL char		cached_table_name[ZBX_TABLENAME_LEN_MAX];
@@ -472,18 +445,12 @@
 
 void	zbx_audit_update_json_append_string(const zbx_uint64_t id, const int id_table, const char *audit_op,
 		const char *key, const char *value, const char *table, const char *field)
->>>>>>> c8fab6d8
 {
 	zbx_audit_entry_t	local_audit_entry, **found_audit_entry;
 	zbx_audit_entry_t	*local_audit_entry_x = &local_audit_entry;
 
-<<<<<<< HEAD
-	local_audit_entry.id = id;
-	local_audit_entry.cuid = NULL;
-=======
 	if (SUCCEED == audit_field_default(table, field, value, 0))
 		return;
->>>>>>> c8fab6d8
 
 	local_audit_entry.id = id;
 	local_audit_entry.id_table = id_table;
@@ -508,9 +475,6 @@
 		return;
 
 	local_audit_entry.id = id;
-<<<<<<< HEAD
-	local_audit_entry.cuid = NULL;
-=======
 	local_audit_entry.id_table = id_table;
 	found_audit_entry = (zbx_audit_entry_t**)zbx_hashset_search(&zbx_audit, &(local_audit_entry_x));
 
@@ -519,7 +483,6 @@
 		THIS_SHOULD_NEVER_HAPPEN;
 		exit(EXIT_FAILURE);
 	}
->>>>>>> c8fab6d8
 
 	append_str_json(&((*found_audit_entry)->details_json), audit_op, key, ZBX_MACRO_SECRET_MASK);
 }
@@ -553,12 +516,7 @@
 	zbx_audit_entry_t	*local_audit_entry_x = &local_audit_entry;	\
 										\
 	local_audit_entry.id = id;						\
-<<<<<<< HEAD
-	local_audit_entry.cuid = NULL;						\
-										\
-=======
 	local_audit_entry.id_table = id_table;					\
->>>>>>> c8fab6d8
 	found_audit_entry = (zbx_audit_entry_t**)zbx_hashset_search(&zbx_audit,	\
 			&(local_audit_entry_x));				\
 	if (NULL == found_audit_entry)						\
@@ -644,12 +602,13 @@
 	delete_json(&((*found_audit_entry)->details_json), audit_op, key);
 }
 
-zbx_audit_entry_t	*zbx_audit_get_entry(zbx_uint64_t id, const char *cuid)
+zbx_audit_entry_t	*zbx_audit_get_entry(zbx_uint64_t id, const char *cuid, int id_table)
 {
 	zbx_audit_entry_t	local_audit_entry, *plocal_audit_entry = &local_audit_entry, **paudit_entry;
 
 	local_audit_entry.id = id;
 	local_audit_entry.cuid = (char *)cuid;
+	local_audit_entry.id_table = id_table;
 
 	if (NULL == (paudit_entry = (zbx_audit_entry_t**)zbx_hashset_search(&zbx_audit, &plocal_audit_entry)))
 	{
