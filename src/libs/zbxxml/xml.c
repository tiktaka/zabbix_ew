/*
** Zabbix
** Copyright (C) 2001-2022 Zabbix SIA
**
** This program is free software; you can redistribute it and/or modify
** it under the terms of the GNU General Public License as published by
** the Free Software Foundation; either version 2 of the License, or
** (at your option) any later version.
**
** This program is distributed in the hope that it will be useful,
** but WITHOUT ANY WARRANTY; without even the implied warranty of
** MERCHANTABILITY or FITNESS FOR A PARTICULAR PURPOSE. See the
** GNU General Public License for more details.
**
** You should have received a copy of the GNU General Public License
** along with this program; if not, write to the Free Software
** Foundation, Inc., 51 Franklin Street, Fifth Floor, Boston, MA  02110-1301, USA.
**/

#include "zbxxml.h"

#include "zbxalgo.h"
#include "log.h"
#include "zbxjson.h"
#include "zbxvariant.h"

#ifdef HAVE_LIBXML2
#	include <libxml/xpath.h>
#endif

typedef struct _zbx_xml_node_t zbx_xml_node_t;

ZBX_PTR_VECTOR_DECL(xml_node_ptr, zbx_xml_node_t *)

struct _zbx_xml_node_t
{
	char				*name;
	char				*value;
	zbx_vector_str_t		attributes;
	zbx_vector_xml_node_ptr_t	chnodes;
	int				is_array;
};

ZBX_PTR_VECTOR_IMPL(xml_node_ptr, zbx_xml_node_t *)

static char	data_static[ZBX_MAX_B64_LEN];

/******************************************************************************
 *                                                                            *
 * Purpose: get DATA from <tag>DATA</tag>                                     *
 *                                                                            *
 * !!! Attention: static !!! Not thread-safe                                  *
 *                                                                            *
 ******************************************************************************/
int	zbx_xml_get_data_dyn(const char *xml, const char *tag, char **data)
{
	size_t		len, sz;
	const char	*start, *end;

	sz = sizeof(data_static);

	len = zbx_snprintf(data_static, sz, "<%s>", tag);
	if (NULL == (start = strstr(xml, data_static)))
		return FAIL;

	zbx_snprintf(data_static, sz, "</%s>", tag);
	if (NULL == (end = strstr(xml, data_static)))
		return FAIL;

	if (end < start)
		return FAIL;

	start += len;
	len = end - start;

	if (len > sz - 1)
		*data = (char *)zbx_malloc(*data, len + 1);
	else
		*data = data_static;

	zbx_strlcpy(*data, start, len + 1);

	return SUCCEED;
}

/******************************************************************************
 *                                                                            *
 * !!! Attention: static !!! Not thread-safe                                  *
 *                                                                            *
 ******************************************************************************/
void	zbx_xml_free_data_dyn(char **data)
{
	if (*data == data_static)
		*data = NULL;
	else
		zbx_free(*data);
}

/******************************************************************************
 *                                                                            *
 * Purpose: replace <> symbols in string with &lt;&gt; so the resulting       *
 *          string can be written into xml field                              *
 *                                                                            *
 * Parameters: data - [IN] the input string                                   *
 *                                                                            *
 * Return value: an allocated string containing escaped input string          *
 *                                                                            *
 * Comments: The caller must free the returned string after it has been used. *
 *                                                                            *
 ******************************************************************************/
char	*zbx_xml_escape_dyn(const char *data)
{
	char		*out, *ptr_out;
	const char	*ptr_in;
	int		size = 0;

	if (NULL == data)
		return zbx_strdup(NULL, "");

	for (ptr_in = data; '\0' != *ptr_in; ptr_in++)
	{
		switch (*ptr_in)
		{
			case '<':
			case '>':
				size += 4;
				break;
			case '&':
				size += 5;
				break;
			case '"':
			case '\'':
				size += 6;
				break;
			default:
				size++;
		}
	}
	size++;

	out = (char *)zbx_malloc(NULL, size);

	for (ptr_out = out, ptr_in = data; '\0' != *ptr_in; ptr_in++)
	{
		switch (*ptr_in)
		{
			case '<':
				*ptr_out++ = '&';
				*ptr_out++ = 'l';
				*ptr_out++ = 't';
				*ptr_out++ = ';';
				break;
			case '>':
				*ptr_out++ = '&';
				*ptr_out++ = 'g';
				*ptr_out++ = 't';
				*ptr_out++ = ';';
				break;
			case '&':
				*ptr_out++ = '&';
				*ptr_out++ = 'a';
				*ptr_out++ = 'm';
				*ptr_out++ = 'p';
				*ptr_out++ = ';';
				break;
			case '"':
				*ptr_out++ = '&';
				*ptr_out++ = 'q';
				*ptr_out++ = 'u';
				*ptr_out++ = 'o';
				*ptr_out++ = 't';
				*ptr_out++ = ';';
				break;
			case '\'':
				*ptr_out++ = '&';
				*ptr_out++ = 'a';
				*ptr_out++ = 'p';
				*ptr_out++ = 'o';
				*ptr_out++ = 's';
				*ptr_out++ = ';';
				break;
			default:
				*ptr_out++ = *ptr_in;
		}

	}
	*ptr_out = '\0';

	return out;
}

/**********************************************************************************
 *                                                                                *
 * Purpose: calculate a string size after symbols escaping                        *
 *                                                                                *
 * Parameters: string - [IN] the string to check                                  *
 *                                                                                *
 * Return value: new size of the string                                           *
 *                                                                                *
 **********************************************************************************/
static size_t	zbx_xml_escape_xpath_stringsize(const char *string)
{
	size_t		len = 0;
	const char	*sptr;

	if (NULL == string)
		return 0;

	for (sptr = string; '\0' != *sptr; sptr++)
		len += (('"' == *sptr) ? 2 : 1);

	return len;
}

/**********************************************************************************
 *                                                                                *
 * Purpose: replace " symbol in string with ""                                    *
 *                                                                                *
 * Parameters: string - [IN] the xpath string to escape                           *
 *             p      - [OUT] the result string                                   *
 *                                                                                *
 **********************************************************************************/
static void zbx_xml_escape_xpath_string(char *p, const char *string)
{
	const char	*sptr = string;

	while ('\0' != *sptr)
	{
		if ('"' == *sptr)
			*p++ = '"';

		*p++ = *sptr++;
	}
}

/**********************************************************************************
 *                                                                                *
 * Purpose: escaping of symbols for using in xpath expression                     *
 *                                                                                *
 * Parameters: data - [IN/OUT] the string to update                               *
 *                                                                                *
 **********************************************************************************/
void zbx_xml_escape_xpath(char **data)
{
	size_t	size;
	char	*buffer;

	if (0 == (size = zbx_xml_escape_xpath_stringsize(*data)))
		return;

	buffer = zbx_malloc(NULL, size + 1);
	buffer[size] = '\0';
	zbx_xml_escape_xpath_string(buffer, *data);
	zbx_free(*data);
	*data = buffer;
}

/******************************************************************************
 *                                                                            *
 * Purpose: execute xpath query                                               *
 *                                                                            *
 * Parameters: value  - [IN/OUT] the value to process                         *
 *             params - [IN] the operation parameters                         *
 *             errmsg - [OUT] error message                                   *
 *                                                                            *
 * Return value: SUCCEED - the value was processed successfully               *
 *               FAIL - otherwise                                             *
 *                                                                            *
 ******************************************************************************/
int	zbx_query_xpath(zbx_variant_t *value, const char *params, char **errmsg)
{
#ifndef HAVE_LIBXML2
	ZBX_UNUSED(value);
	ZBX_UNUSED(params);
	*errmsg = zbx_dsprintf(*errmsg, "Zabbix was compiled without libxml2 support");
	return FAIL;
#else
	int		i, ret = FAIL;
	char		buffer[32], *ptr;
	xmlDoc		*doc = NULL;
	xmlXPathContext	*xpathCtx;
	xmlXPathObject	*xpathObj;
	xmlNodeSetPtr	nodeset;
	xmlErrorPtr	pErr;
	xmlBufferPtr	xmlBufferLocal;

	if (NULL == (doc = xmlReadMemory(value->data.str, strlen(value->data.str), "noname.xml", NULL, 0)))
	{
		if (NULL != (pErr = xmlGetLastError()))
			*errmsg = zbx_dsprintf(*errmsg, "cannot parse xml value: %s", pErr->message);
		else
			*errmsg = zbx_strdup(*errmsg, "cannot parse xml value");
		return FAIL;
	}

	xpathCtx = xmlXPathNewContext(doc);

	if (NULL == (xpathObj = xmlXPathEvalExpression((xmlChar *)params, xpathCtx)))
	{
		if (NULL != (pErr = xmlGetLastError()))
			*errmsg = zbx_dsprintf(*errmsg, "cannot parse xpath: %s", pErr->message);
		else
			*errmsg = zbx_strdup(*errmsg, "cannot parse xpath");
		goto out;
	}

	switch (xpathObj->type)
	{
		case XPATH_NODESET:
			if (NULL == (xmlBufferLocal = xmlBufferCreate()))
				break;

			if (0 == xmlXPathNodeSetIsEmpty(xpathObj->nodesetval))
			{
				nodeset = xpathObj->nodesetval;

				for (i = 0; i < nodeset->nodeNr; i++)
					xmlNodeDump(xmlBufferLocal, doc, nodeset->nodeTab[i], 0, 0);
			}
			zbx_variant_clear(value);
			zbx_variant_set_str(value, zbx_strdup(NULL, (const char *)xmlBufferLocal->content));

			xmlBufferFree(xmlBufferLocal);
			ret = SUCCEED;
			break;
		case XPATH_STRING:
			zbx_variant_clear(value);
			zbx_variant_set_str(value, zbx_strdup(NULL, (const char *)xpathObj->stringval));
			ret = SUCCEED;
			break;
		case XPATH_BOOLEAN:
			zbx_variant_clear(value);
			zbx_variant_set_str(value, zbx_dsprintf(NULL, "%d", xpathObj->boolval));
			ret = SUCCEED;
			break;
		case XPATH_NUMBER:
			zbx_variant_clear(value);
			zbx_snprintf(buffer, sizeof(buffer), ZBX_FS_DBL, xpathObj->floatval);

			/* check for nan/inf values - isnan(), isinf() is not supported by c89/90 */
			/* so simply check the result starts with digit (accounting for -inf) */
			if ('-' == *(ptr = buffer))
				ptr++;
			if (0 != isdigit(*ptr))
			{
				del_zeros(buffer);
				zbx_variant_set_str(value, zbx_strdup(NULL, buffer));
				ret = SUCCEED;
			}
			else
				*errmsg = zbx_strdup(*errmsg, "Invalid numeric value");
			break;
		default:
			*errmsg = zbx_dsprintf(*errmsg, "Unknown XPath object type %d", (int)xpathObj->type);
			break;
	}
out:
	xmlXPathFreeObject(xpathObj);
	xmlXPathFreeContext(xpathCtx);
	xmlFreeDoc(doc);

	return ret;
#endif
}

#ifdef HAVE_LIBXML2

#define XML_TEXT_NAME	"text"
#define XML_CDATA_NAME	"cdata"
#define XML_TEXT_TAG	"#text"
#define XML_JSON_TRUE	1
#define XML_JSON_FALSE	0

/******************************************************************************
 *                                                                            *
 * Purpose: compare two xml nodes by name                                     *
 *                                                                            *
 * Comments: This function is used to sort xml nodes by name                  *
 *                                                                            *
 ******************************************************************************/
static int	compare_xml_nodes_by_name(const void *d1, const void *d2)
{
	zbx_xml_node_t	*p1 = *(zbx_xml_node_t **)d1;
	zbx_xml_node_t	*p2 = *(zbx_xml_node_t **)d2;

	return strcmp(p1->name, p2->name);
}

static void	zbx_xml_node_free(zbx_xml_node_t *node)
{
	zbx_vector_xml_node_ptr_clear_ext(&node->chnodes, zbx_xml_node_free);
	zbx_vector_xml_node_ptr_destroy(&node->chnodes);
	zbx_vector_str_clear_ext(&node->attributes, zbx_str_free);
	zbx_vector_str_destroy(&node->attributes);
	zbx_free(node->name);
	zbx_free(node->value);
	zbx_free(node);
}

/******************************************************************************
 *                                                                            *
 * Purpose: to collect content of XML document nodes into vector              *
 *                                                                            *
 * Parameters: xml_node  - [IN] parent XML node structure                     *
 *             nodes     - [OUT] vector of child XML nodes                    *
 *                                                                            *
 ******************************************************************************/
static void	xml_to_vector(xmlNode *xml_node, zbx_vector_xml_node_ptr_t *nodes)
{
	int				index;
	xmlChar				*value;
	xmlAttr				*attr;
	zbx_vector_xml_node_ptr_t	nodes_local;

	zbx_vector_xml_node_ptr_create(&nodes_local);

	for (; NULL != xml_node; xml_node = xml_node->next)
	{
		zbx_xml_node_t	*node;

		node = (zbx_xml_node_t *)zbx_malloc(NULL, sizeof(zbx_xml_node_t));

		if (NULL != xml_node->name)
			node->name = zbx_strdup(NULL, (const char *)xml_node->name);
		else
			node->name = NULL;

		node->value = NULL;
		node->is_array = XML_JSON_FALSE;

		zbx_vector_xml_node_ptr_create(&node->chnodes);
		zbx_vector_str_create(&node->attributes);

		switch (xml_node->type)
		{
			case XML_TEXT_NODE:
				if (NULL == (value = xmlNodeGetContent(xml_node)))
					break;

				node->value = zbx_strdup(NULL, (const char *)value);
				xmlFree(value);
				break;
			case XML_CDATA_SECTION_NODE:
				if (NULL == (value = xmlNodeGetContent(xml_node)))
					break;
				node->value = zbx_strdup(NULL, (const char *)value);
				node->name = zbx_strdup(node->name, XML_CDATA_NAME);
				xmlFree(value);
				break;
			case XML_ELEMENT_NODE:
				for (attr = xml_node->properties; NULL != attr; attr = attr->next)
				{
					char	*attr_name = NULL;
					size_t	attr_name_alloc = 0, attr_name_offset = 0;

					if (NULL == attr->name)
						continue;

					zbx_snprintf_alloc(&attr_name, &attr_name_alloc, &attr_name_offset, "@%s",
							attr->name);
					zbx_vector_str_append(&node->attributes, attr_name);
					if (NULL != (value = xmlGetProp(xml_node, attr->name)))
					{
						zbx_vector_str_append(&node->attributes, zbx_strdup(NULL,
								(const char *)value));
						xmlFree(value);
					}
					else
						zbx_vector_str_append(&node->attributes, (char *)NULL);
				}
				break;
			default:
				zabbix_log(LOG_LEVEL_DEBUG, "Unsupported XML node type %d, ignored",
						(int)xml_node->type);
				zbx_xml_node_free(node);
				node = NULL;
				break;
		}

		if (NULL != node)
		{
			xml_to_vector(xml_node->children, &node->chnodes);
			zbx_vector_xml_node_ptr_append(&nodes_local, node);
		}
	}

	zbx_vector_xml_node_ptr_reserve(nodes, (size_t)nodes_local.values_num);

	while (0 < nodes_local.values_num)
	{
		zbx_xml_node_t	*first_node, *next_node;

		first_node = nodes_local.values[0];
		zbx_vector_xml_node_ptr_remove(&nodes_local, 0);
		zbx_vector_xml_node_ptr_append(nodes, first_node);

		while (FAIL != (index = zbx_vector_xml_node_ptr_search(&nodes_local, first_node,
				compare_xml_nodes_by_name)))
		{
			first_node->is_array = XML_JSON_TRUE;
			next_node = nodes_local.values[index];
			next_node->is_array = XML_JSON_TRUE;
			zbx_vector_xml_node_ptr_remove(&nodes_local, index);
			zbx_vector_xml_node_ptr_append(nodes, next_node);
		}
	}

	zbx_vector_xml_node_ptr_clear_ext(&nodes_local, zbx_xml_node_free);
	zbx_vector_xml_node_ptr_destroy(&nodes_local);
}

/******************************************************************************
 *                                                                            *
 * Purpose: to check if node is leaf node with text content                   *
 *                                                                            *
 * Parameters: node       - [IN] node structure                               *
 *                                                                            *
 * Return value: SUCCEED - node has text content                              *
 *               FAIL    - node has no content                                *
 *                                                                            *
 ******************************************************************************/
static int	is_data(zbx_xml_node_t *node)
{
	if (0 == node->chnodes.values_num &&
			(0 == strcmp(XML_TEXT_NAME, node->name) || 0 == strcmp(XML_CDATA_NAME, node->name)))
	{
		return SUCCEED;
	}

	return FAIL;
}

/******************************************************************************
 *                                                                            *
 * Purpose: to write content of vector into JSON document                     *
 *                                                                            *
 * Parameters: nodes   - [IN] vector of nodes                                 *
 *             json    - [IN/OUT] JSON structure                              *
 *             text    - [OUT] text content for given node                    *
 *                                                                            *
 ******************************************************************************/
static void	vector_to_json(zbx_vector_xml_node_ptr_t *nodes, struct zbx_json *json, char **text)
{
	int		i, j, is_object, arr_cnt = 0;
	char		*tag, *out_text, *arr_name = NULL;
	zbx_xml_node_t	*node;

	*text = NULL;

	for (i = 0; i < nodes->values_num; i++)
	{
		node = nodes->values[i];

		if ((XML_JSON_FALSE == node->is_array && 0 != arr_cnt) || (XML_JSON_TRUE == node->is_array &&
				NULL != arr_name && 0 != strcmp(arr_name, node->name)))
		{
			if (FAIL == zbx_json_close(json))
				THIS_SHOULD_NEVER_HAPPEN;
			arr_name = NULL;
			arr_cnt = 0;
		}

		if (XML_JSON_TRUE == node->is_array)
		{
			if (0 == arr_cnt)
			{
				zbx_json_addarray(json, node->name);
				arr_name = node->name;
			}
			arr_cnt++;
		}

		is_object = XML_JSON_FALSE;

		if (0 != node->chnodes.values_num)
		{
			zbx_xml_node_t	*chnode;

			/* if first child node is not data node that is enough to recognize current node as object */
			chnode = node->chnodes.values[0];

			if (FAIL == is_data(chnode))
				is_object = XML_JSON_TRUE;
		}

		if (0 != node->attributes.values_num)
			is_object = XML_JSON_TRUE;

		if (XML_JSON_TRUE == is_object)
			zbx_json_addobject(json, 0 != arr_cnt ? NULL : node->name);

		for (j = 0; j < node->attributes.values_num; j += 2)
		{
			zbx_json_addstring(json, node->attributes.values[j], node->attributes.values[j + 1],
					ZBX_JSON_TYPE_STRING);
		}

		vector_to_json(&node->chnodes, json, &out_text);

		*text = node->value;

		if (NULL != out_text || (XML_JSON_FALSE == is_object && FAIL == is_data(node)))
		{
			if (0 != node->attributes.values_num)
				tag = XML_TEXT_TAG;
			else if (0 != arr_cnt)
				tag = NULL;
			else
				tag = node->name;
			zbx_json_addstring(json, tag, out_text, ZBX_JSON_TYPE_STRING);
		}

		if (XML_JSON_TRUE == is_object && FAIL == zbx_json_close(json))
			THIS_SHOULD_NEVER_HAPPEN;
	}

	if (0 != arr_cnt && FAIL == zbx_json_close(json))
		THIS_SHOULD_NEVER_HAPPEN;
}
#endif /* HAVE_LIBXML2 */

#ifdef HAVE_LIBXML2
/******************************************************************************
 *                                                                            *
 * Purpose: to create xmlDoc and it's root node for input data                *
 *                                                                            *
 * Parameters: data      - [IN] input data                                    *
 *             options   - [IN] XML options                                   *
 *             maxerrlen - [IN] the size of error buffer, -1 to ignore        *
 *             xml_doc   - [OUT] pointer to xmlDoc structure                  *
 *             root_node - [OUT] pointer to xmlNode structure                 *
 *             errmsg    - [OUTY] error message                               *
 *                                                                            *
 * Return value: SUCCEED - xmlDoc and root node structure created             *
 *               FAIL - otherwise                                             *
 *                                                                            *
 ******************************************************************************/
int	zbx_open_xml(char *data, int options, int maxerrlen, void **xml_doc, void **root_node, char **errmsg)
{
	xmlErrorPtr	pErr;

	if (NULL == (*xml_doc = xmlReadMemory(data, strlen(data), "noname.xml", NULL, options)))
	{
		if (NULL != (pErr = xmlGetLastError()))
		{
			const char	*pmessage;

			if (NULL != strstr(pErr->message, "use XML_PARSE_HUGE option"))
				pmessage = "Excessive depth in XML document";
			else
				pmessage = pErr->message;

			if (0 > maxerrlen)
				*errmsg = zbx_dsprintf(*errmsg, "cannot parse xml value: %s", pmessage);
			else
				zbx_snprintf(*errmsg, (size_t)maxerrlen, "Cannot parse XML value: %s", pmessage);
		}
		else
		{
			if (0 > maxerrlen)
				*errmsg = zbx_strdup(*errmsg, "cannot parse xml value");
			else
				zbx_snprintf(*errmsg, (size_t)maxerrlen, "Cannot parse XML value");
		}

		return FAIL;
	}

	if (NULL == (*root_node = xmlDocGetRootElement((xmlDoc *)*xml_doc)))
	{
		if (0 > maxerrlen)
			*errmsg = zbx_dsprintf(*errmsg, "Cannot parse XML root");
		else
			zbx_snprintf(*errmsg, (size_t)maxerrlen, "Cannot parse XML root");

		return FAIL;
	}

	return SUCCEED;
}

/******************************************************************************
 *                                                                            *
 * Purpose: to check xml memory to be valid                                   *
 *                                                                            *
 * Parameters: mem       - [IN] pointer to memory                             *
 *             maxerrlen - [IN] the size of error buffer, -1 to ignore        *
 *             errmsg    - [OUTY] error message                               *
 *                                                                            *
 * Return value: SUCCEED - xml memory is not NULL                             *
 *               FAIL - otherwise                                             *
 *                                                                            *
 ******************************************************************************/
int	zbx_check_xml_memory(char *mem, int maxerrlen, char **errmsg)
{
	xmlErrorPtr	pErr;

	if (NULL == mem)
	{
		if (NULL != (pErr = xmlGetLastError()))
			if (0 > maxerrlen)
				*errmsg = zbx_dsprintf(*errmsg, "cannot parse xml value: %s", pErr->message);
			else
				zbx_snprintf(*errmsg, (size_t)maxerrlen, "Cannot save XML: %s", pErr->message);
		else
			if (0 > maxerrlen)
				*errmsg = zbx_strdup(*errmsg, "cannot parse xml value");
			else
				zbx_snprintf(*errmsg, (size_t)maxerrlen, "Cannot save XML");

		return FAIL;
	}

	return SUCCEED;
}
#endif

/******************************************************************************
 *                                                                            *
 * Purpose: convert XML format value to JSON format                           *
 *                                                                            *
 * Parameters: xml_data - [IN] the XML data to process                        *
 *             jstr     - [OUT] the JSON output                               *
 *             errmsg   - [OUT] error message                                 *
 *                                                                            *
 * Return value: SUCCEED - the value was processed successfully               *
 *               FAIL - otherwise                                             *
 *                                                                            *
 ******************************************************************************/
int	zbx_xml_to_json(char *xml_data, char **jstr, char **errmsg)
{
#ifndef HAVE_LIBXML2
	ZBX_UNUSED(xml_data);
	ZBX_UNUSED(jstr);
	*errmsg = zbx_dsprintf(*errmsg, "Zabbix was compiled without libxml2 support");
	return FAIL;
#else
	xmlDoc				*doc = NULL;
	xmlNode				*node;
	int				ret = FAIL;

	if (FAIL == zbx_open_xml(xml_data, XML_PARSE_NOBLANKS, -1, (void **)&doc, (void **)&node, errmsg))
	{
		if (NULL == doc)
			goto exit;

		if (NULL == node)
			goto clean;
	}

	ret = zbx_xmlnode_to_json((void *)node, jstr);
clean:
	xmlFreeDoc(doc);
exit:
	return ret;
#endif /* HAVE_LIBXML2 */
}

/******************************************************************************
 *                                                                            *
 * Purpose: convert XML format value to JSON format                           *
 *                                                                            *
 * Parameters: xml_node - [IN] the XML data to process                        *
 *             jstr     - [OUT] the JSON output                               *
 *                                                                            *
 * Return value: SUCCEED - the value was processed successfully               *
 *               FAIL - otherwise                                             *
 *                                                                            *
 ******************************************************************************/
int	zbx_xmlnode_to_json(void *xml_node, char **jstr)
{
#ifndef HAVE_LIBXML2
	ZBX_UNUSED(xml_node);
	ZBX_UNUSED(jstr);
	return FAIL;
#else
	struct zbx_json			json;
	zbx_vector_xml_node_ptr_t	nodes;
	char				*out;
	xmlNode				*node = (xmlNode*)xml_node;

	zbx_json_init(&json, ZBX_JSON_STAT_BUF_LEN);

	zbx_vector_xml_node_ptr_create(&nodes);

	xml_to_vector(node, &nodes);
	vector_to_json(&nodes, &json, &out);
	*jstr = zbx_strdup(*jstr, json.buffer);

	zbx_vector_xml_node_ptr_clear_ext(&nodes, zbx_xml_node_free);
	zbx_vector_xml_node_ptr_destroy(&nodes);
	zbx_json_free(&json);
	return SUCCEED;
#endif /* HAVE_LIBXML2 */
}

#ifdef HAVE_LIBXML2
/******************************************************************************
 *                                                                            *
 * Purpose: to write content of JSON document into XML node                   *
 *                                                                            *
 * Parameters: jp             - [IN] JSON parse structure                     *
 *             arr_name       - [IN] name of parent array                     *
 *             deep           - [IN] node depth level                         *
 *             doc            - [IN/OUT] xml document structure               *
 *             parent_node    - [IN/OUT] parent XML node                      *
 *             attr           - [OUT] node attribute name                     *
 *             attr_val       - [OUT] node attribute value                    *
 *             text           - [OUT] node content                            *
 *                                                                            *
 ******************************************************************************/
static void	json_to_xmlnode(struct zbx_json_parse *jp, char *arr_name, int deep, xmlDoc *doc, xmlNode *parent_node,
		char **attr, char **attr_val, char **text)
{
	const char		*json_string_ptr = NULL, *json_string_ptr_old = NULL;
	char			*array_loc, *pname, name[MAX_STRING_LEN], value[MAX_STRING_LEN], *attr_loc = NULL,
			*attr_val_loc = NULL, *text_loc = NULL, *pvalue = NULL;
	int			set_attr, set_text, idx = 0;
	zbx_json_type_t		type;
	xmlNode			*node;
	struct zbx_json_parse	jp_data;

	do
	{
		set_attr = 0;
		set_text = 0;
		array_loc = NULL;
		pname = NULL;

		if (NULL != (json_string_ptr = zbx_json_pair_next(jp, json_string_ptr, name, sizeof(name))))
		{
			pname = name;

			if (NULL == zbx_json_decodevalue(json_string_ptr, value, sizeof(value), &type))
				type = zbx_json_valuetype(json_string_ptr);
			else
				pvalue = zbx_xml_escape_dyn(value);
			if ('@' == name[0])
				set_attr = 1;
			else if (0 == strcmp(name, XML_TEXT_TAG))
				set_text = 1;
		}
		else
		{
			json_string_ptr = json_string_ptr_old;
			if (NULL != (json_string_ptr = zbx_json_next_value(jp, json_string_ptr, value, sizeof(value),
					&type)))
			{
				pvalue = zbx_xml_escape_dyn(value);
			}
			else
			{
				json_string_ptr = json_string_ptr_old;
				if (NULL != (json_string_ptr = zbx_json_next(jp, json_string_ptr)))
					type = zbx_json_valuetype(json_string_ptr);
			}
		}
		json_string_ptr_old = json_string_ptr;

		if (0 != set_attr)
		{
			*attr = zbx_strdup(*attr, &name[1]);
			if (NULL != pvalue)
				*attr_val = zbx_strdup(*attr_val, pvalue);
		}
		else if (0 != set_text && NULL != pvalue)
		{
			*text = zbx_strdup(*text, pvalue);
		}
		else if (NULL != json_string_ptr)
		{
			pname = (NULL == arr_name) ? pname : arr_name;
			node = NULL;

			if (0 == deep && 0 < idx)
				break;

			if (ZBX_JSON_TYPE_ARRAY == type)
			{
				array_loc = name;
				node = parent_node;
			}
			else if (ZBX_JSON_TYPE_OBJECT == type || ZBX_JSON_TYPE_UNKNOWN == type)
			{
				node = xmlNewDocNode(doc, NULL, (xmlChar *)pname, NULL);
			}
			else
				node = xmlNewDocNode(doc, NULL, (xmlChar *)pname, (xmlChar *)pvalue);

			if (0 == deep)
			{
				if (NULL != node)
					xmlDocSetRootElement(doc, node);
				else
					break;
			}
			else
			{
				if (NULL != node && node != parent_node)
					node = xmlAddChild(parent_node, node);
			}

			if (SUCCEED == zbx_json_brackets_open(json_string_ptr, &jp_data))
			{
				json_to_xmlnode(&jp_data, array_loc, deep + 1, doc, node, &attr_loc, &attr_val_loc,
						&text_loc);
			}
		}

		if (NULL != attr_loc)
			xmlNewProp(node, (xmlChar *)attr_loc, (xmlChar *)attr_val_loc);
		if (NULL != text_loc)
			xmlNodeSetContent(node, (xmlChar *)text_loc);

		zbx_free(attr_loc);
		zbx_free(attr_val_loc);
		zbx_free(text_loc);
		zbx_free(pvalue);
		idx++;
	}
	while (NULL != json_string_ptr);

	zbx_free(pvalue);
}
#endif /* HAVE_LIBXML2 */

/******************************************************************************
 *                                                                            *
 * Purpose: convert JSON format value to XML format                           *
 *                                                                            *
 * Parameters: json_data   - [IN] the JSON data to process                    *
 *             xstr        - [OUT] the XML output                             *
 *             errmsg      - [OUT] error message                              *
 *                                                                            *
 * Return value: SUCCEED - the value was processed successfully               *
 *               FAIL - otherwise                                             *
 *                                                                            *
 ******************************************************************************/
int	zbx_json_to_xml(char *json_data, char **xstr, char **errmsg)
{
#ifndef HAVE_LIBXML2
	ZBX_UNUSED(json_data);
	ZBX_UNUSED(xstr);
	*errmsg = zbx_dsprintf(*errmsg, "Zabbix was compiled without libxml2 support");
	return FAIL;
#else
	char			*attr = NULL, *attr_val = NULL, *text = NULL;
	int			size, ret = FAIL;
	struct zbx_json_parse	jp;
	xmlDoc			*doc = NULL;
	xmlErrorPtr		pErr;
	xmlChar			*xmem;

	if (NULL == (doc = xmlNewDoc(BAD_CAST XML_DEFAULT_VERSION)))
	{
		if (NULL != (pErr = xmlGetLastError()))
			*errmsg = zbx_dsprintf(*errmsg, "cannot parse xml value: %s", pErr->message);
		else
			*errmsg = zbx_strdup(*errmsg, "cannot parse xml value");
		goto exit;
	}

	if (SUCCEED != zbx_json_open(json_data, &jp))
	{
		*errmsg = zbx_strdup(*errmsg, zbx_json_strerror());
		goto clean;
	}

	json_to_xmlnode(&jp, NULL, 0, doc, NULL, &attr, &attr_val, &text);

	xmlDocDumpMemory(doc, &xmem, &size);

	zbx_free(text);
	zbx_free(attr_val);
	zbx_free(attr);

	if (FAIL == zbx_check_xml_memory((char *)xmem, -1, errmsg))
		goto clean;

	*xstr = zbx_malloc(*xstr, (size_t)size + 1);
	memcpy(*xstr, (const char *)xmem, (size_t)size + 1);
	xmlFree(xmem);
	ret = SUCCEED;
clean:
	xmlFreeDoc(doc);
exit:
	return ret;
#endif /* HAVE_LIBXML2 */
}

#ifdef HAVE_LIBXML2
typedef struct
{
	char	*buf;
	size_t	len;
}
zbx_libxml_error_t;

/******************************************************************************
 *                                                                            *
 * Purpose: libxml2 callback function for error handle                        *
 *                                                                            *
 * Parameters: user_data - [IN/OUT] the user context                          *
 *             err       - [IN] the libxml2 error message                     *
 *                                                                            *
 ******************************************************************************/
static void	libxml_handle_error_xpath_check(void *user_data, xmlErrorPtr err)
{
	zbx_libxml_error_t	*err_ctx;

	if (NULL == user_data)
		return;

	err_ctx = (zbx_libxml_error_t *)user_data;
	zbx_strlcat(err_ctx->buf, err->message, err_ctx->len);

	if (NULL != err->str1)
		zbx_strlcat(err_ctx->buf, err->str1, err_ctx->len);

	if (NULL != err->str2)
		zbx_strlcat(err_ctx->buf, err->str2, err_ctx->len);

	if (NULL != err->str3)
		zbx_strlcat(err_ctx->buf, err->str3, err_ctx->len);
}
#endif

/******************************************************************************
 *                                                                            *
 * Purpose: validate xpath string                                             *
 *                                                                            *
 * Parameters: xpath  - [IN] the xpath value                                  *
 *             error  - [OUT] the error message buffer                        *
 *             errlen - [IN] the size of error message buffer                 *
 *                                                                            *
 * Return value: SUCCEED - the xpath component was parsed successfully        *
 *               FAIL    - xpath parsing error                                *
 *                                                                            *
 ******************************************************************************/
int	zbx_xml_xpath_check(const char *xpath, char *error, size_t errlen)
{
#ifndef HAVE_LIBXML2
	ZBX_UNUSED(xpath);
	ZBX_UNUSED(error);
	ZBX_UNUSED(errlen);
	return FAIL;
#else
	zbx_libxml_error_t	err;
	xmlXPathContextPtr	ctx;
	xmlXPathCompExprPtr	p;

	err.buf = error;
	err.len = errlen;

	ctx = xmlXPathNewContext(NULL);
	xmlSetStructuredErrorFunc(&err, &libxml_handle_error_xpath_check);

	p = xmlXPathCtxtCompile(ctx, (xmlChar *)xpath);
	xmlSetStructuredErrorFunc(NULL, NULL);

	if (NULL == p)
	{
		xmlXPathFreeContext(ctx);
		return FAIL;
	}

	xmlXPathFreeCompExpr(p);
	xmlXPathFreeContext(ctx);

	return SUCCEED;
#endif
}

#if defined(HAVE_LIBXML2) && defined(HAVE_LIBCURL)
/******************************************************************************
 *                                                                            *
 * Purpose: populate array of values from an xml data                         *
 *                                                                            *
 * Parameters: xdoc   - [IN] XML document                                     *
 *             xpath  - [IN] XML XPath                                        *
 *             values - [OUT] list of requested values                        *
 *                                                                            *
 * Return: Upon successful completion the function return SUCCEED.            *
 *         Otherwise, FAIL is returned.                                       *
 *                                                                            *
 ******************************************************************************/
int	zbx_xml_read_values(xmlDoc *xdoc, const char *xpath, zbx_vector_str_t *values)
{
	return zbx_xml_node_read_values(xdoc, NULL, xpath, values);
}

/******************************************************************************
 *                                                                            *
 * Purpose: populate array of values from an xml data                         *
 *                                                                            *
 * Parameters: xdoc   - [IN] XML document                                     *
 *             node   - [IN] the XML node                                     *
 *             xpath  - [IN] XML XPath                                        *
 *             values - [OUT] list of requested values                        *
 *                                                                            *
 * Return: Upon successful completion the function return SUCCEED.            *
 *         Otherwise, FAIL is returned.                                       *
 *                                                                            *
 ******************************************************************************/
int	zbx_xml_node_read_values(xmlDoc *xdoc, xmlNode *node, const char *xpath, zbx_vector_str_t *values)
{
	xmlXPathContext	*xpathCtx;
	xmlXPathObject	*xpathObj;
	xmlNodeSetPtr	nodeset;
	xmlChar		*val;
	int		i, ret = FAIL;

	if (NULL == xdoc)
		goto out;

	xpathCtx = xmlXPathNewContext(xdoc);

	if (NULL != node)
		xpathCtx->node = node;

	if (NULL == (xpathObj = xmlXPathEvalExpression((const xmlChar *)xpath, xpathCtx)))
		goto clean;

	if (0 != xmlXPathNodeSetIsEmpty(xpathObj->nodesetval))
		goto clean;

	nodeset = xpathObj->nodesetval;

	for (i = 0; i < nodeset->nodeNr; i++)
	{
		if (NULL != (val = xmlNodeListGetString(xdoc, nodeset->nodeTab[i]->xmlChildrenNode, 1)))
		{
			zbx_vector_str_append(values, zbx_strdup(NULL, (const char *)val));
			xmlFree(val);
		}
	}

	ret = SUCCEED;
clean:
	xmlXPathFreeObject(xpathObj);
	xmlXPathFreeContext(xpathCtx);
out:
	return ret;
}

/*
 * XML support
 */
/******************************************************************************
 *                                                                            *
 * Purpose: libxml2 callback function for error handle                        *
 *                                                                            *
 * Parameters: user_data - [IN/OUT] the user context                          *
 *             err       - [IN] the libxml2 error message                     *
 *                                                                            *
 ******************************************************************************/
static void	libxml_handle_error_try_read_value(void *user_data, xmlErrorPtr err)
{
	ZBX_UNUSED(user_data);
	ZBX_UNUSED(err);
}

/* according to libxml2 changelog XML_PARSE_HUGE option was introduced in version 2.7.0 */
#if 20700 <= LIBXML_VERSION	/* version 2.7.0 */
#	define ZBX_XML_PARSE_OPTS	XML_PARSE_HUGE
#else
#	define ZBX_XML_PARSE_OPTS	0
#endif

/******************************************************************************
 *                                                                            *
 * Purpose: retrieve a value from xml data and return status of operation     *
 *                                                                            *
 * Parameters: data   - [IN] XML data                                         *
 *             len    - [IN] XML data length (optional)                       *
 *             xpath  - [IN] XML XPath                                        *
 *             xdoc   - [OUT] parsed xml document                             *
 *             value  - [OUT] selected xml node value                         *
 *             error  - [OUT] error of xml or xpath formats                   *
 *                                                                            *
 * Return: SUCCEED - select xpath successfully, result stored in 'value'      *
 *         FAIL - failed select xpath expression                              *
 *                                                                            *
 ******************************************************************************/
int	zbx_xml_try_read_value(const char *data, size_t len, const char *xpath, xmlDoc **xdoc, char **value,
		char **error)
{
	xmlXPathContext	*xpathCtx;
	xmlXPathObject	*xpathObj;
	xmlNodeSetPtr	nodeset;
	xmlChar		*val;
	int		ret = FAIL;

	if (NULL == data)
		goto out;

	xmlSetStructuredErrorFunc(NULL, &libxml_handle_error_try_read_value);

#define ZBX_NONAME_XML	"noname.xml"
	if (NULL == (*xdoc = xmlReadMemory(data, (0 == len ? strlen(data) : len), ZBX_NONAME_XML, NULL,
			ZBX_XML_PARSE_OPTS)))
	{
		if (NULL != error)
			*error = zbx_dsprintf(*error, "Received response has no valid XML data.");

		xmlSetStructuredErrorFunc(NULL, NULL);
		goto out;
	}
#undef ZBX_NONAME_XML

	xpathCtx = xmlXPathNewContext(*xdoc);

	if (NULL == (xpathObj = xmlXPathEvalExpression((const xmlChar *)xpath, xpathCtx)))
	{
		if (NULL != error)
			*error = zbx_dsprintf(*error, "Invalid xpath expression: \"%s\".", xpath);

		goto clean;
	}

	ret = SUCCEED;

	if (0 != xmlXPathNodeSetIsEmpty(xpathObj->nodesetval))
		goto clean;

	nodeset = xpathObj->nodesetval;

	if (NULL != (val = xmlNodeListGetString(*xdoc, nodeset->nodeTab[0]->xmlChildrenNode, 1)))
	{
		*value = zbx_strdup(*value, (const char *)val);
		xmlFree(val);
	}
clean:
	xmlXPathFreeObject(xpathObj);
	xmlSetStructuredErrorFunc(NULL, NULL);
	xmlXPathFreeContext(xpathCtx);
	xmlResetLastError();
out:
	return ret;
}

/******************************************************************************
 *                                                                            *
 * Purpose: retrieves numeric xpath value                                     *
 *                                                                            *
 * Parameters: xdoc  - [IN] xml document                                      *
 *             xpath - [IN] xpath                                             *
 *             num   - [OUT] numeric value                                    *
 *                                                                            *
 * Return value: SUCCEED - the count was retrieved successfully               *
 *               FAIL    - otherwise                                          *
 *                                                                            *
 ******************************************************************************/
int	zbx_xml_doc_read_num(xmlDoc *xdoc, const char *xpath, int *num)
{
	int		ret = FAIL;
	xmlXPathContext	*xpathCtx;
	xmlXPathObject	*xpathObj;

	xpathCtx = xmlXPathNewContext(xdoc);

	if (NULL == (xpathObj = xmlXPathEvalExpression((const xmlChar *)xpath, xpathCtx)))
		goto out;

	if (XPATH_NUMBER == xpathObj->type)
	{
		*num = (int)xpathObj->floatval;
		ret = SUCCEED;
	}

	xmlXPathFreeObject(xpathObj);
out:
	xmlXPathFreeContext(xpathCtx);

	return ret;
}

/******************************************************************************
 *                                                                            *
 * Purpose: retrieve a value from xml data relative to the specified node     *
 *                                                                            *
 * Parameters: doc    - [IN] the XML document                                 *
 *             node   - [IN] the XML node                                     *
 *             xpath  - [IN] the XML XPath                                    *
 *                                                                            *
 * Return: The allocated value string or NULL if the xml data does not        *
 *         contain the value specified by xpath.                              *
 *                                                                            *
 ******************************************************************************/
char	*zbx_xml_node_read_value(xmlDoc *doc, xmlNode *node, const char *xpath)
{
	xmlXPathContext	*xpathCtx;
	xmlXPathObject	*xpathObj;
	xmlNodeSetPtr	nodeset;
	xmlChar		*val;
	char		*value = NULL;

	xpathCtx = xmlXPathNewContext(doc);

	xpathCtx->node = node;

	if (NULL == (xpathObj = xmlXPathEvalExpression((const xmlChar *)xpath, xpathCtx)))
		goto clean;

	if (XPATH_STRING == xpathObj->type)
	{
		value = zbx_strdup(NULL, (const char *)xpathObj->stringval);
		goto clean;
	}

	if (0 != xmlXPathNodeSetIsEmpty(xpathObj->nodesetval))
		goto clean;

	nodeset = xpathObj->nodesetval;

	if (NULL != (val = xmlNodeListGetString(doc, nodeset->nodeTab[0]->xmlChildrenNode, 1)))
	{
		value = zbx_strdup(NULL, (const char *)val);
		xmlFree(val);
	}
clean:
	xmlXPathFreeObject(xpathObj);
	xmlXPathFreeContext(xpathCtx);

	return value;
}

/******************************************************************************
 *                                                                            *
 * Purpose: retrieve a value from xml document relative to the root node      *
 *                                                                            *
 * Parameters: xdoc   - [IN] the XML document                                 *
 *             xpath  - [IN] the XML XPath                                    *
 *                                                                            *
 * Return: The allocated value string or NULL if the xml data does not        *
 *         contain the value specified by xpath.                              *
 *                                                                            *
 ******************************************************************************/
char	*zbx_xml_doc_read_value(xmlDoc *xdoc, const char *xpath)
{
	xmlNode	*root_element;

	root_element = xmlDocGetRootElement(xdoc);

	return zbx_xml_node_read_value(xdoc, root_element, xpath);
}

/******************************************************************************
 *                                                                            *
<<<<<<< HEAD
 * Purpose: retrieve a xmlNode from xml data relative to the specified node   *
=======
 * Purpose: retrieve an xmlNode from xml data relative to the specified node  *
>>>>>>> e6c0e256
 *                                                                            *
 * Parameters: xdoc    - [IN] the XML document                                *
 *             node   - [IN] the XML node                                     *
 *             xpath  - [IN] the XML XPath                                    *
 *                                                                            *
 * Return: The pointer to xmlNode or NULL if the xml data does not            *
 *         contain the value specified by xpath.                              *
 *                                                                            *
 ******************************************************************************/
xmlNode	*zbx_xml_node_get(xmlDoc *xdoc, xmlNode *node, const char *xpath)
{
	xmlXPathContext	*xpathCtx;
	xmlXPathObject	*xpathObj;
	xmlNode		*value = NULL;

	xpathCtx = xmlXPathNewContext(xdoc);

	if (NULL != node)
		xpathCtx->node = node;

	if (NULL == (xpathObj = xmlXPathEvalExpression((const xmlChar *)xpath, xpathCtx)))
		goto clean;

	if (XPATH_NODESET != xpathObj->type)
		goto clean;

	if (0 != xmlXPathNodeSetIsEmpty(xpathObj->nodesetval))
		goto clean;

	value = xpathObj->nodesetval->nodeTab[0];
clean:
	xmlXPathFreeObject(xpathObj);
	xmlXPathFreeContext(xpathCtx);

	return value;
}

/******************************************************************************
 *                                                                            *
<<<<<<< HEAD
 * Purpose: retrieve a xmlNode from xml document                              *
 *                                                                            *
 * Parameters: xdoc   - [IN] the XML document                                 *
 *             xpath  - [IN] the XML XPath                                    *
=======
 * Purpose: retrieve an xmlNode from xml document                             *
 *                                                                            *
 * Parameters: xdoc  - [IN] the XML document                                  *
 *             xpath - [IN] the XML XPath                                     *
>>>>>>> e6c0e256
 *                                                                            *
 * Return: The pointer to xmlNode or NULL if the xml data does not            *
 *         contain the value specified by xpath.                              *
 *                                                                            *
 ******************************************************************************/
xmlNode	*zbx_xml_doc_get(xmlDoc *xdoc, const char *xpath)
{
	return zbx_xml_node_get(xdoc, NULL, xpath);
}
<<<<<<< HEAD

=======
>>>>>>> e6c0e256
#endif // HAVE_LIBXML2 && HAVE_LIBCURL<|MERGE_RESOLUTION|>--- conflicted
+++ resolved
@@ -1347,11 +1347,7 @@
 
 /******************************************************************************
  *                                                                            *
-<<<<<<< HEAD
- * Purpose: retrieve a xmlNode from xml data relative to the specified node   *
-=======
  * Purpose: retrieve an xmlNode from xml data relative to the specified node  *
->>>>>>> e6c0e256
  *                                                                            *
  * Parameters: xdoc    - [IN] the XML document                                *
  *             node   - [IN] the XML node                                     *
@@ -1391,17 +1387,10 @@
 
 /******************************************************************************
  *                                                                            *
-<<<<<<< HEAD
- * Purpose: retrieve a xmlNode from xml document                              *
- *                                                                            *
- * Parameters: xdoc   - [IN] the XML document                                 *
- *             xpath  - [IN] the XML XPath                                    *
-=======
  * Purpose: retrieve an xmlNode from xml document                             *
  *                                                                            *
  * Parameters: xdoc  - [IN] the XML document                                  *
  *             xpath - [IN] the XML XPath                                     *
->>>>>>> e6c0e256
  *                                                                            *
  * Return: The pointer to xmlNode or NULL if the xml data does not            *
  *         contain the value specified by xpath.                              *
@@ -1411,8 +1400,5 @@
 {
 	return zbx_xml_node_get(xdoc, NULL, xpath);
 }
-<<<<<<< HEAD
-
-=======
->>>>>>> e6c0e256
+
 #endif // HAVE_LIBXML2 && HAVE_LIBCURL