--- conflicted
+++ resolved
@@ -1787,7 +1787,16 @@
 
 static int	DBpatch_6030192(void)
 {
-<<<<<<< HEAD
+	return DBdrop_index("scripts", "scripts_3");
+}
+
+static int	DBpatch_6030193(void)
+{
+	return DBcreate_index("scripts", "scripts_3", "name,menu_path", 1);
+}
+
+static int	DBpatch_6030194(void)
+{
 	const ZBX_TABLE	table =
 		{"history_bin", "itemid,clock,ns", 0,
 			{
@@ -1802,16 +1811,6 @@
 
 	return DBcreate_table(&table);
 }
-=======
-	return DBdrop_index("scripts", "scripts_3");
-}
-
-static int	DBpatch_6030193(void)
-{
-	return DBcreate_index("scripts", "scripts_3", "name,menu_path", 1);
-}
-
->>>>>>> f1197924
 #endif
 
 DBPATCH_START(6030)
@@ -1997,9 +1996,7 @@
 DBPATCH_ADD(6030190, 0, 1)
 DBPATCH_ADD(6030191, 0, 1)
 DBPATCH_ADD(6030192, 0, 1)
-<<<<<<< HEAD
-=======
 DBPATCH_ADD(6030193, 0, 1)
->>>>>>> f1197924
+DBPATCH_ADD(6030194, 0, 1)
 
 DBPATCH_END()