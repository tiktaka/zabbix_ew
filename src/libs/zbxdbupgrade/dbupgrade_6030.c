--- conflicted
+++ resolved
@@ -694,11 +694,89 @@
 	return zbx_dbupgrade_attach_trigger_with_function_on_update("items", "name", "name_upper", "upper", "itemid");
 }
 
-<<<<<<< HEAD
+static int	DBpatch_6030074(void)
+{
+	int		i;
+	const char	*values[] = {
+			"web.auditacts.filter.from", "web.actionlog.filter.from",
+			"web.auditacts.filter.to", "web.actionlog.filter.to",
+			"web.auditacts.filter.active", "web.actionlog.filter.active",
+			"web.auditacts.filter.userids", "web.actionlog.filter.userids"
+		};
+
+	if (0 == (program_type & ZBX_PROGRAM_TYPE_SERVER))
+		return SUCCEED;
+
+	for (i = 0; i < (int)ARRSIZE(values); i += 2)
+	{
+		if (ZBX_DB_OK > DBexecute("update profiles set idx='%s' where idx='%s'", values[i + 1], values[i]))
+			return FAIL;
+	}
+
+	return SUCCEED;
+}
+
+static int	DBpatch_6030075(void)
+{
+	const ZBX_FIELD	field = {"value_userid", NULL, NULL, NULL, 0, ZBX_TYPE_ID, 0, 0};
+
+	return DBadd_field("widget_field", &field);
+}
+
+static int	DBpatch_6030076(void)
+{
+	return DBcreate_index("widget_field", "widget_field_9", "value_userid", 0);
+}
+
+static int	DBpatch_6030077(void)
+{
+	const ZBX_FIELD	field = {"value_userid", NULL, "users", "userid", 0, ZBX_TYPE_ID, 0, ZBX_FK_CASCADE_DELETE};
+
+	return DBadd_foreign_key("widget_field", 9, &field);
+}
+
+static int	DBpatch_6030078(void)
+{
+	const ZBX_FIELD	field = {"value_actionid", NULL, NULL, NULL, 0, ZBX_TYPE_ID, 0, 0};
+
+	return DBadd_field("widget_field", &field);
+}
+
+static int	DBpatch_6030079(void)
+{
+	return DBcreate_index("widget_field", "widget_field_10", "value_actionid", 0);
+}
+
+static int	DBpatch_6030080(void)
+{
+	const ZBX_FIELD	field = {"value_actionid", NULL, "actions", "actionid", 0, ZBX_TYPE_ID, 0, ZBX_FK_CASCADE_DELETE};
+
+	return DBadd_foreign_key("widget_field", 10, &field);
+}
+
+static int	DBpatch_6030081(void)
+{
+	const ZBX_FIELD	field = {"value_mediatypeid", NULL, NULL, NULL, 0, ZBX_TYPE_ID, 0, 0};
+
+	return DBadd_field("widget_field", &field);
+}
+
+static int	DBpatch_6030082(void)
+{
+	return DBcreate_index("widget_field", "widget_field_11", "value_mediatypeid", 0);
+}
+
+static int	DBpatch_6030083(void)
+{
+	const ZBX_FIELD	field = {"value_mediatypeid", NULL, "media_type", "mediatypeid", 0, ZBX_TYPE_ID, 0, ZBX_FK_CASCADE_DELETE};
+
+	return DBadd_foreign_key("widget_field", 11, &field);
+}
+
 /* patches for ZBXNEXT-276 */
 /* create new tables */
 
-static int	DBpatch_6030074(void)
+static int	DBpatch_6030084(void)
 {
 	const ZBX_TABLE table =
 		{"scim_group", "scim_groupid", 0,
@@ -713,12 +791,12 @@
 	return DBcreate_table(&table);
 }
 
-static int	DBpatch_6030075(void)
+static int	DBpatch_6030085(void)
 {
 	return DBcreate_index("scim_group", "scim_group_1", "name", 1);
 }
 
-static int	DBpatch_6030076(void)
+static int	DBpatch_6030086(void)
 {
 	const ZBX_TABLE table =
 		{"user_scim_group", "user_scim_groupid", 0,
@@ -734,24 +812,24 @@
 	return DBcreate_table(&table);
 }
 
-static int	DBpatch_6030077(void)
+static int	DBpatch_6030087(void)
 {
 	return DBcreate_index("user_scim_group", "user_scim_group_1", "userid", 0);
 }
 
-static int	DBpatch_6030078(void)
+static int	DBpatch_6030088(void)
 {
 	return DBcreate_index("user_scim_group", "user_scim_group_2", "scim_groupid", 0);
 }
 
-static int	DBpatch_6030079(void)
+static int	DBpatch_6030089(void)
 {
 	const ZBX_FIELD field = {"userid", NULL, "users", "userid", 0, ZBX_TYPE_ID, ZBX_NOTNULL, ZBX_FK_CASCADE_DELETE};
 
 	return DBadd_foreign_key("user_scim_group", 1, &field);
 }
 
-static int	DBpatch_6030080(void)
+static int	DBpatch_6030090(void)
 {
 	const ZBX_FIELD field = {"scim_groupid", NULL, "scim_group", "scim_groupid", 0, ZBX_TYPE_ID, ZBX_NOTNULL,
 			ZBX_FK_CASCADE_DELETE};
@@ -759,7 +837,7 @@
 	return DBadd_foreign_key("user_scim_group", 2, &field);
 }
 
-static int	DBpatch_6030081(void)
+static int	DBpatch_6030091(void)
 {
 	const ZBX_TABLE	table =
 		{"userdirectory_saml", "userdirectoryid", 0,
@@ -790,7 +868,7 @@
 	return DBcreate_table(&table);
 }
 
-static int	DBpatch_6030082(void)
+static int	DBpatch_6030092(void)
 {
 	const ZBX_FIELD	field = {"userdirectoryid", NULL, "userdirectory", "userdirectoryid", 0, ZBX_TYPE_ID,
 			ZBX_NOTNULL, ZBX_FK_CASCADE_DELETE};
@@ -798,7 +876,7 @@
 	return DBadd_foreign_key("userdirectory_saml", 1, &field);
 }
 
-static int	DBpatch_6030083(void)
+static int	DBpatch_6030093(void)
 {
 	const ZBX_TABLE	table =
 		{"userdirectory_ldap", "userdirectoryid", 0,
@@ -828,7 +906,7 @@
 	return DBcreate_table(&table);
 }
 
-static int	DBpatch_6030084(void)
+static int	DBpatch_6030094(void)
 {
 	const ZBX_FIELD	field = {"userdirectoryid", NULL, "userdirectory", "userdirectoryid", 0, ZBX_TYPE_ID,
 			ZBX_NOTNULL, ZBX_FK_CASCADE_DELETE};
@@ -836,7 +914,7 @@
 	return DBadd_foreign_key("userdirectory_ldap", 1, &field);
 }
 
-static int	DBpatch_6030085(void)
+static int	DBpatch_6030095(void)
 {
 	const ZBX_TABLE	table =
 		{"userdirectory_media", "userdirectory_mediaid", 0,
@@ -854,17 +932,17 @@
 	return DBcreate_table(&table);
 }
 
-static int	DBpatch_6030086(void)
+static int	DBpatch_6030096(void)
 {
 	return DBcreate_index("userdirectory_media", "userdirectory_media_1", "userdirectoryid", 0);
 }
 
-static int	DBpatch_6030087(void)
+static int	DBpatch_6030097(void)
 {
 	return DBcreate_index("userdirectory_media", "userdirectory_media_2", "mediatypeid", 0);
 }
 
-static int	DBpatch_6030088(void)
+static int	DBpatch_6030098(void)
 {
 	const ZBX_FIELD	field = {"userdirectoryid", NULL, "userdirectory", "userdirectoryid", 0, ZBX_TYPE_ID,
 			ZBX_NOTNULL, ZBX_FK_CASCADE_DELETE};
@@ -872,7 +950,7 @@
 	return DBadd_foreign_key("userdirectory_media", 1, &field);
 }
 
-static int	DBpatch_6030089(void)
+static int	DBpatch_6030099(void)
 {
 	const ZBX_FIELD	field = {"mediatypeid", NULL, "media_type", "mediatypeid", 0, ZBX_TYPE_ID, ZBX_NOTNULL,
 			ZBX_FK_CASCADE_DELETE};
@@ -880,7 +958,7 @@
 	return DBadd_foreign_key("userdirectory_media", 2, &field);
 }
 
-static int	DBpatch_6030090(void)
+static int	DBpatch_6030100(void)
 {
 	const ZBX_TABLE	table =
 		{"userdirectory_idpgroup", "userdirectory_idpgroupid", 0,
@@ -897,17 +975,17 @@
 	return DBcreate_table(&table);
 }
 
-static int	DBpatch_6030091(void)
+static int	DBpatch_6030101(void)
 {
 	return DBcreate_index("userdirectory_idpgroup", "userdirectory_idpgroup_1", "userdirectoryid", 0);
 }
 
-static int	DBpatch_6030092(void)
+static int	DBpatch_6030102(void)
 {
 	return DBcreate_index("userdirectory_idpgroup", "userdirectory_idpgroup_2", "roleid", 0);
 }
 
-static int	DBpatch_6030093(void)
+static int	DBpatch_6030103(void)
 {
 	const ZBX_FIELD	field = {"userdirectoryid", NULL, "userdirectory", "userdirectoryid", 0, ZBX_TYPE_ID,
 			ZBX_NOTNULL, ZBX_FK_CASCADE_DELETE};
@@ -915,7 +993,7 @@
 	return DBadd_foreign_key("userdirectory_idpgroup", 1, &field);
 }
 
-static int	DBpatch_6030094(void)
+static int	DBpatch_6030104(void)
 {
 	const ZBX_FIELD	field = {"roleid", NULL, "role", "roleid", 0, ZBX_TYPE_ID, ZBX_NOTNULL,
 			ZBX_FK_CASCADE_DELETE};
@@ -923,7 +1001,7 @@
 	return DBadd_foreign_key("userdirectory_idpgroup", 2, &field);
 }
 
-static int	DBpatch_6030095(void)
+static int	DBpatch_6030105(void)
 {
 	const ZBX_TABLE	table =
 		{"userdirectory_usrgrp", "userdirectory_usrgrpid", 0,
@@ -939,22 +1017,22 @@
 	return DBcreate_table(&table);
 }
 
-static int	DBpatch_6030096(void)
+static int	DBpatch_6030106(void)
 {
 	return DBcreate_index("userdirectory_usrgrp", "userdirectory_usrgrp_1", "userdirectory_idpgroupid,usrgrpid", 1);
 }
 
-static int	DBpatch_6030097(void)
+static int	DBpatch_6030107(void)
 {
 	return DBcreate_index("userdirectory_usrgrp", "userdirectory_usrgrp_2", "usrgrpid", 0);
 }
 
-static int	DBpatch_6030098(void)
+static int	DBpatch_6030108(void)
 {
 	return DBcreate_index("userdirectory_usrgrp", "userdirectory_usrgrp_3", "userdirectory_idpgroupid", 0);
 }
 
-static int	DBpatch_6030099(void)
+static int	DBpatch_6030109(void)
 {
 	const ZBX_FIELD	field = {"userdirectory_idpgroupid", NULL, "userdirectory_idpgroup", "userdirectory_idpgroupid",
 			0, ZBX_TYPE_ID, ZBX_NOTNULL, ZBX_FK_CASCADE_DELETE};
@@ -962,7 +1040,7 @@
 	return DBadd_foreign_key("userdirectory_usrgrp", 1, &field);
 }
 
-static int	DBpatch_6030100(void)
+static int	DBpatch_6030110(void)
 {
 	const ZBX_FIELD	field = {"usrgrpid", NULL, "usrgrp", "usrgrpid", 0, ZBX_TYPE_ID, ZBX_NOTNULL,
 			ZBX_FK_CASCADE_DELETE};
@@ -972,85 +1050,85 @@
 
 /* add new fields to existing tables */
 
-static int	DBpatch_6030101(void)
+static int	DBpatch_6030111(void)
 {
 	const ZBX_FIELD	field = {"jit_provision_interval", "1h", NULL, NULL, 32, ZBX_TYPE_CHAR, ZBX_NOTNULL, 0};
 
 	return DBadd_field("config", &field);
 }
 
-static int	DBpatch_6030102(void)
+static int	DBpatch_6030112(void)
 {
 	const ZBX_FIELD	field = {"saml_jit_status", "0", NULL, NULL, 0, ZBX_TYPE_INT, ZBX_NOTNULL, 0};
 
 	return DBadd_field("config", &field);
 }
 
-static int	DBpatch_6030103(void)
+static int	DBpatch_6030113(void)
 {
 	const ZBX_FIELD field = {"ldap_jit_status", "0", NULL, NULL, 0, ZBX_TYPE_INT, ZBX_NOTNULL, 0};
 
 	return DBadd_field("config", &field);
 }
 
-static int	DBpatch_6030104(void)
+static int	DBpatch_6030114(void)
 {
 	const ZBX_FIELD	field = {"disabled_usrgrpid", NULL, NULL, NULL, 0, ZBX_TYPE_ID, 0, 0};
 
 	return DBadd_field("config", &field);
 }
 
-static int	DBpatch_6030105(void)
+static int	DBpatch_6030115(void)
 {
 	return DBcreate_index("config", "config_4", "disabled_usrgrpid", 0);
 }
 
-static int	DBpatch_6030106(void)
+static int	DBpatch_6030116(void)
 {
 	const ZBX_FIELD	field = {"disabled_usrgrpid", NULL, "usrgrp", "usrgrpid", 0, ZBX_TYPE_ID, 0, 0};
 
 	return DBadd_foreign_key("config", 4, &field);
 }
 
-static int	DBpatch_6030107(void)
+static int	DBpatch_6030117(void)
 {
 	const ZBX_FIELD field = {"idp_type", "1", NULL, NULL, 0, ZBX_TYPE_INT, ZBX_NOTNULL, 0};
 
 	return DBadd_field("userdirectory", &field);
 }
 
-static int	DBpatch_6030108(void)
+static int	DBpatch_6030118(void)
 {
 	const ZBX_FIELD field = {"provision_status", "0", NULL, NULL, 0, ZBX_TYPE_INT, ZBX_NOTNULL, 0};
 
 	return DBadd_field("userdirectory", &field);
 }
 
-static int	DBpatch_6030109(void)
+static int	DBpatch_6030119(void)
 {
 	return DBcreate_index("userdirectory", "userdirectory_1", "idp_type", 0);
 }
 
-static int	DBpatch_6030110(void)
+static int	DBpatch_6030120(void)
 {
 	const ZBX_FIELD field = {"userdirectoryid", NULL, NULL, NULL, 0, ZBX_TYPE_ID, 0, 0};
 
 	return DBadd_field("users", &field);
 }
 
-static int	DBpatch_6030111(void)
+static int	DBpatch_6030121(void)
 {
 	const ZBX_FIELD field = {"ts_provisioned", "0", NULL, NULL, 0, ZBX_TYPE_INT, ZBX_NOTNULL, 0};
 
 	return DBadd_field("users", &field);
 }
 
-static int	DBpatch_6030112(void)
+static int	DBpatch_6030122(void)
 {
 	return DBcreate_index("users", "users_2", "userdirectoryid", 0);
 }
 
-static int	DBpatch_6030113(void)
+static int	DBpatch_6030123(void)
 {
 	const ZBX_FIELD field = {"userdirectoryid", NULL, "userdirectory", "userdirectoryid", 0, ZBX_TYPE_ID, 0, 0};
 
@@ -1111,7 +1189,7 @@
 	return SUCCEED;
 }
 
-static int	DBpatch_6030114(void)
+static int	DBpatch_6030124(void)
 {
 	if (0 == (program_type & ZBX_PROGRAM_TYPE_SERVER))
 		return SUCCEED;
@@ -1186,7 +1264,7 @@
 	return SUCCEED;
 }
 
-static int	DBpatch_6030115(void)
+static int	DBpatch_6030125(void)
 {
 	if (0 == (program_type & ZBX_PROGRAM_TYPE_SERVER))
 		return SUCCEED;
@@ -1196,7 +1274,7 @@
 
 /* rename fields */
 
-static int	DBpatch_6030116(void)
+static int	DBpatch_6030126(void)
 {
 	const ZBX_FIELD	field = {"ldap_auth_enabled", "0", NULL, NULL, 0, ZBX_TYPE_INT, ZBX_NOTNULL, 0};
 
@@ -1205,7 +1283,7 @@
 
 /* modify fields in tables */
 
-static int	DBpatch_6030117(void)
+static int	DBpatch_6030127(void)
 {
 	const ZBX_FIELD field = {"roleid", NULL, NULL, NULL, 0, ZBX_TYPE_ID, 0, 0};
 
@@ -1214,192 +1292,111 @@
 
 /* drop fields */
 
-static int	DBpatch_6030118(void)
+static int	DBpatch_6030128(void)
 {
 	return DBdrop_field("config", "saml_idp_entityid");
 }
 
-static int	DBpatch_6030119(void)
+static int	DBpatch_6030129(void)
 {
 	return DBdrop_field("config", "saml_sso_url");
 }
 
-static int	DBpatch_6030120(void)
+static int	DBpatch_6030130(void)
 {
 	return DBdrop_field("config", "saml_slo_url");
 }
 
-static int	DBpatch_6030121(void)
+static int	DBpatch_6030131(void)
 {
 	return DBdrop_field("config", "saml_username_attribute");
 }
 
-static int	DBpatch_6030122(void)
+static int	DBpatch_6030132(void)
 {
 	return DBdrop_field("config", "saml_sp_entityid");
 }
 
-static int	DBpatch_6030123(void)
+static int	DBpatch_6030133(void)
 {
 	return DBdrop_field("config", "saml_nameid_format");
 }
 
-static int	DBpatch_6030124(void)
+static int	DBpatch_6030134(void)
 {
 	return DBdrop_field("config", "saml_sign_messages");
 }
 
-static int	DBpatch_6030125(void)
+static int	DBpatch_6030135(void)
 {
 	return DBdrop_field("config", "saml_sign_assertions");
 }
 
-static int	DBpatch_6030126(void)
+static int	DBpatch_6030136(void)
 {
 	return DBdrop_field("config", "saml_sign_authn_requests");
 }
 
-static int	DBpatch_6030127(void)
+static int	DBpatch_6030137(void)
 {
 	return DBdrop_field("config", "saml_sign_logout_requests");
 }
 
-static int	DBpatch_6030128(void)
+static int	DBpatch_6030138(void)
 {
 	return DBdrop_field("config", "saml_sign_logout_responses");
 }
 
-static int	DBpatch_6030129(void)
+static int	DBpatch_6030139(void)
 {
 	return DBdrop_field("config", "saml_encrypt_nameid");
 }
 
-static int	DBpatch_6030130(void)
+static int	DBpatch_6030140(void)
 {
 	return DBdrop_field("config", "saml_encrypt_assertions");
 }
 
-static int	DBpatch_6030131(void)
+static int	DBpatch_6030141(void)
 {
 	return DBdrop_field("userdirectory", "host");
 }
 
-static int	DBpatch_6030132(void)
+static int	DBpatch_6030142(void)
 {
 	return DBdrop_field("userdirectory", "port");
 }
 
-static int	DBpatch_6030133(void)
+static int	DBpatch_6030143(void)
 {
 	return DBdrop_field("userdirectory", "base_dn");
 }
 
-static int	DBpatch_6030134(void)
+static int	DBpatch_6030144(void)
 {
 	return DBdrop_field("userdirectory", "bind_dn");
 }
 
-static int	DBpatch_6030135(void)
+static int	DBpatch_6030145(void)
 {
 	return DBdrop_field("userdirectory", "bind_password");
 }
 
-static int	DBpatch_6030136(void)
+static int	DBpatch_6030146(void)
 {
 	return DBdrop_field("userdirectory", "search_attribute");
 }
 
-static int	DBpatch_6030137(void)
+static int	DBpatch_6030147(void)
 {
 	return DBdrop_field("userdirectory", "start_tls");
 }
 
-static int	DBpatch_6030138(void)
+static int	DBpatch_6030148(void)
 {
 	return DBdrop_field("userdirectory", "search_filter");
 }
 /* end of ZBXNEXT-276 patches */
-=======
-static int	DBpatch_6030074(void)
-{
-	int		i;
-	const char	*values[] = {
-			"web.auditacts.filter.from", "web.actionlog.filter.from",
-			"web.auditacts.filter.to", "web.actionlog.filter.to",
-			"web.auditacts.filter.active", "web.actionlog.filter.active",
-			"web.auditacts.filter.userids", "web.actionlog.filter.userids"
-		};
-
-	if (0 == (program_type & ZBX_PROGRAM_TYPE_SERVER))
-		return SUCCEED;
-
-	for (i = 0; i < (int)ARRSIZE(values); i += 2)
-	{
-		if (ZBX_DB_OK > DBexecute("update profiles set idx='%s' where idx='%s'", values[i + 1], values[i]))
-			return FAIL;
-	}
-
-	return SUCCEED;
-}
-
-static int	DBpatch_6030075(void)
-{
-	const ZBX_FIELD	field = {"value_userid", NULL, NULL, NULL, 0, ZBX_TYPE_ID, 0, 0};
-
-	return DBadd_field("widget_field", &field);
-}
-
-static int	DBpatch_6030076(void)
-{
-	return DBcreate_index("widget_field", "widget_field_9", "value_userid", 0);
-}
-
-static int	DBpatch_6030077(void)
-{
-	const ZBX_FIELD	field = {"value_userid", NULL, "users", "userid", 0, ZBX_TYPE_ID, 0, ZBX_FK_CASCADE_DELETE};
-
-	return DBadd_foreign_key("widget_field", 9, &field);
-}
-
-static int	DBpatch_6030078(void)
-{
-	const ZBX_FIELD	field = {"value_actionid", NULL, NULL, NULL, 0, ZBX_TYPE_ID, 0, 0};
-
-	return DBadd_field("widget_field", &field);
-}
-
-static int	DBpatch_6030079(void)
-{
-	return DBcreate_index("widget_field", "widget_field_10", "value_actionid", 0);
-}
-
-static int	DBpatch_6030080(void)
-{
-	const ZBX_FIELD	field = {"value_actionid", NULL, "actions", "actionid", 0, ZBX_TYPE_ID, 0, ZBX_FK_CASCADE_DELETE};
-
-	return DBadd_foreign_key("widget_field", 10, &field);
-}
-
-static int	DBpatch_6030081(void)
-{
-	const ZBX_FIELD	field = {"value_mediatypeid", NULL, NULL, NULL, 0, ZBX_TYPE_ID, 0, 0};
-
-	return DBadd_field("widget_field", &field);
-}
-
-static int	DBpatch_6030082(void)
-{
-	return DBcreate_index("widget_field", "widget_field_11", "value_mediatypeid", 0);
-}
-
-static int	DBpatch_6030083(void)
-{
-	const ZBX_FIELD	field = {"value_mediatypeid", NULL, "media_type", "mediatypeid", 0, ZBX_TYPE_ID, 0, ZBX_FK_CASCADE_DELETE};
-
-	return DBadd_foreign_key("widget_field", 11, &field);
-}
-
->>>>>>> d198a09f
 #endif
 
 DBPATCH_START(6030)
@@ -1490,7 +1487,6 @@
 DBPATCH_ADD(6030081, 0, 1)
 DBPATCH_ADD(6030082, 0, 1)
 DBPATCH_ADD(6030083, 0, 1)
-<<<<<<< HEAD
 DBPATCH_ADD(6030084, 0, 1)
 DBPATCH_ADD(6030085, 0, 1)
 DBPATCH_ADD(6030086, 0, 1)
@@ -1546,7 +1542,15 @@
 DBPATCH_ADD(6030136, 0, 1)
 DBPATCH_ADD(6030137, 0, 1)
 DBPATCH_ADD(6030138, 0, 1)
-
-=======
->>>>>>> d198a09f
+DBPATCH_ADD(6030139, 0, 1)
+DBPATCH_ADD(6030140, 0, 1)
+DBPATCH_ADD(6030141, 0, 1)
+DBPATCH_ADD(6030142, 0, 1)
+DBPATCH_ADD(6030143, 0, 1)
+DBPATCH_ADD(6030144, 0, 1)
+DBPATCH_ADD(6030145, 0, 1)
+DBPATCH_ADD(6030146, 0, 1)
+DBPATCH_ADD(6030147, 0, 1)
+DBPATCH_ADD(6030148, 0, 1)
+
 DBPATCH_END()