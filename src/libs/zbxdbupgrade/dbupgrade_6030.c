/*
** Zabbix
** Copyright (C) 2001-2022 Zabbix SIA
**
** This program is free software; you can redistribute it and/or modify
** it under the terms of the GNU General Public License as published by
** the Free Software Foundation; either version 2 of the License, or
** (at your option) any later version.
**
** This program is distributed in the hope that it will be useful,
** but WITHOUT ANY WARRANTY; without even the implied warranty of
** MERCHANTABILITY or FITNESS FOR A PARTICULAR PURPOSE. See the
** GNU General Public License for more details.
**
** You should have received a copy of the GNU General Public License
** along with this program; if not, write to the Free Software
** Foundation, Inc., 51 Franklin Street, Fifth Floor, Boston, MA  02110-1301, USA.
**/

#include "zbxcommon.h"
#include "zbxdbhigh.h"
#include "dbupgrade.h"
#include "zbxdbschema.h"

extern unsigned char	program_type;

/*
 * 6.4 development database patches
 */

#ifndef HAVE_SQLITE3

static int	DBpatch_6030000(void)
{
	DB_RESULT		result;
	DB_ROW			row;
	zbx_db_insert_t		db_insert;
	int			ret = SUCCEED;

	if (0 == (program_type & ZBX_PROGRAM_TYPE_SERVER))
		return SUCCEED;

	result = DBselect("select roleid,type,name,value_int from role_rule where name in ("
			"'ui.configuration.actions',"
			"'ui.services.actions',"
			"'ui.administration.general')");

	zbx_db_insert_prepare(&db_insert, "role_rule", "role_ruleid", "roleid", "type", "name", "value_int", NULL);

	while (NULL != (row = DBfetch(result)))
	{
		zbx_uint64_t	roleid;
		int		value_int, type;

		ZBX_STR2UINT64(roleid, row[0]);
		type = atoi(row[1]);
		value_int = atoi(row[3]);

		if (0 == strcmp(row[2], "ui.configuration.actions"))
		{
			zbx_db_insert_add_values(&db_insert, __UINT64_C(0), roleid, type,
					"ui.configuration.autoregistration_actions", value_int);

			zbx_db_insert_add_values(&db_insert, __UINT64_C(0), roleid, type,
					"ui.configuration.discovery_actions", value_int);

			zbx_db_insert_add_values(&db_insert, __UINT64_C(0), roleid, type,
					"ui.configuration.internal_actions", value_int);

			zbx_db_insert_add_values(&db_insert, __UINT64_C(0), roleid, type,
					"ui.configuration.trigger_actions", value_int);
		}
		else if (0 == strcmp(row[2], "ui.administration.general"))
		{
			zbx_db_insert_add_values(&db_insert, __UINT64_C(0), roleid, type,
					"ui.administration.housekeeping", value_int);

			zbx_db_insert_add_values(&db_insert, __UINT64_C(0), roleid, type,
					"ui.administration.macros", value_int);

			zbx_db_insert_add_values(&db_insert, __UINT64_C(0), roleid, type,
					"ui.administration.api_tokens", value_int);

			zbx_db_insert_add_values(&db_insert, __UINT64_C(0), roleid, type,
					"ui.administration.audit_log", value_int);
		}
		else
		{
			zbx_db_insert_add_values(&db_insert, __UINT64_C(0), roleid, type,
					"ui.configuration.service_actions", value_int);
		}
	}
	DBfree_result(result);

	zbx_db_insert_autoincrement(&db_insert, "role_ruleid");

	if (SUCCEED == (ret = zbx_db_insert_execute(&db_insert)))
	{
		if (ZBX_DB_OK > DBexecute("delete from role_rule where name in ("
			"'ui.configuration.actions',"
			"'ui.services.actions')"))
		{
			ret = FAIL;
		}
	}

	zbx_db_insert_clean(&db_insert);

	return ret;
}

static int	DBpatch_6030001(void)
{
	const ZBX_FIELD	field = {"name", "", NULL, NULL, 255, ZBX_TYPE_CHAR, ZBX_NOTNULL, 0};

	return DBmodify_field_type("group_discovery", &field, NULL);
}

static int	DBpatch_6030002(void)
{
	if (ZBX_DB_OK > DBexecute(
			"update group_discovery gd"
			" set name=("
				"select gp.name"
				" from group_prototype gp"
				" where gd.parent_group_prototypeid=gp.group_prototypeid"
			")"
			" where " ZBX_DB_CHAR_LENGTH(gd.name) "=64"))
	{
		return FAIL;
	}

	return SUCCEED;
}

static int	DBpatch_6030003(void)
{
	const ZBX_FIELD	field = {"url", "", NULL, NULL, 2048, ZBX_TYPE_CHAR, ZBX_NOTNULL, 0};

	return DBadd_field("scripts", &field);
}

static int	DBpatch_6030004(void)
{
	const ZBX_FIELD	field = {"new_window", "1", NULL, NULL, 0, ZBX_TYPE_INT, ZBX_NOTNULL, 0};

	return DBadd_field("scripts", &field);
}

static int	DBpatch_6030005(void)
{
	const ZBX_FIELD	old_field = {"host_metadata", "", NULL, NULL, 255, ZBX_TYPE_CHAR, ZBX_NOTNULL, 0};
	const ZBX_FIELD	field = {"host_metadata", "", NULL, NULL, 0, ZBX_TYPE_TEXT, ZBX_NOTNULL, 0};

	return DBmodify_field_type("autoreg_host", &field, &old_field);
}

static int	DBpatch_6030006(void)
{
	const ZBX_FIELD	old_field = {"host_metadata", "", NULL, NULL, 255, ZBX_TYPE_CHAR, ZBX_NOTNULL, 0};
	const ZBX_FIELD	field = {"host_metadata", "", NULL, NULL, 0, ZBX_TYPE_TEXT, ZBX_NOTNULL, 0};

	return DBmodify_field_type("proxy_autoreg_host", &field, &old_field);
}

static int	DBpatch_6030007(void)
{
	const ZBX_FIELD	field = {"server_status", "", NULL, NULL, 0, ZBX_TYPE_SHORTTEXT, ZBX_NOTNULL, 0};

	return DBadd_field("config", &field);
}

static int	DBpatch_6030008(void)
{
	const ZBX_FIELD	field = {"version", "0", NULL, NULL, 0, ZBX_TYPE_INT, ZBX_NOTNULL, 0};

	return DBadd_field("host_rtdata", &field);
}

static int	DBpatch_6030009(void)
{
	const ZBX_FIELD	field = {"compatibility", "0", NULL, NULL, 0, ZBX_TYPE_INT, ZBX_NOTNULL, 0};

	return DBadd_field("host_rtdata", &field);
}

static int	DBpatch_6030010(void)
{
<<<<<<< HEAD
	return DBcreate_changelog_insert_trigger("drules", "druleid");
}

static int	DBpatch_6030011(void)
{
	return DBcreate_changelog_update_trigger("drules", "druleid");
}

static int	DBpatch_6030012(void)
{
	return DBcreate_changelog_delete_trigger("drules", "druleid");
}

static int	DBpatch_6030013(void)
{
	return DBcreate_changelog_insert_trigger("dchecks", "dcheckid");
}

static int	DBpatch_6030014(void)
{
	return DBcreate_changelog_update_trigger("dchecks", "dcheckid");
}

static int	DBpatch_6030015(void)
{
	return DBcreate_changelog_delete_trigger("dchecks", "dcheckid");
}

static int	DBpatch_6030016(void)
{
	return DBcreate_changelog_insert_trigger("httptest", "httptestid");
}

static int	DBpatch_6030017(void)
{
	return DBcreate_changelog_update_trigger("httptest", "httptestid");
}

static int	DBpatch_6030018(void)
{
	return DBcreate_changelog_delete_trigger("httptest", "httptestid");
}

static int	DBpatch_6030019(void)
{
	return DBcreate_changelog_insert_trigger("httptest_field", "httptest_fieldid");
}

static int	DBpatch_6030020(void)
{
	return DBcreate_changelog_update_trigger("httptest_field", "httptest_fieldid");
}

static int	DBpatch_6030021(void)
{
	return DBcreate_changelog_delete_trigger("httptest_field", "httptest_fieldid");
}

static int	DBpatch_6030022(void)
{
	return DBcreate_changelog_insert_trigger("httptestitem", "httptestitemid");
}

static int	DBpatch_6030023(void)
{
	return DBcreate_changelog_update_trigger("httptestitem", "httptestitemid");
}

static int	DBpatch_6030024(void)
{
	return DBcreate_changelog_delete_trigger("httptestitem", "httptestitemid");
}

static int	DBpatch_6030025(void)
{
	return DBcreate_changelog_insert_trigger("httpstep", "httpstepid");
}

static int	DBpatch_6030026(void)
{
	return DBcreate_changelog_update_trigger("httpstep", "httpstepid");
}

static int	DBpatch_6030027(void)
{
	return DBcreate_changelog_delete_trigger("httpstep", "httpstepid");
}

static int	DBpatch_6030028(void)
{
	return DBcreate_changelog_insert_trigger("httpstep_field", "httpstep_fieldid");
}

static int	DBpatch_6030029(void)
{
	return DBcreate_changelog_update_trigger("httpstep_field", "httpstep_fieldid");
}

static int	DBpatch_6030030(void)
{
	return DBcreate_changelog_delete_trigger("httpstep_field", "httpstep_fieldid");
}

static int	DBpatch_6030031(void)
{
	return DBcreate_changelog_insert_trigger("httpstepitem", "httpstepitemid");
}

static int	DBpatch_6030032(void)
{
	return DBcreate_changelog_update_trigger("httpstepitem", "httpstepitemid");
}

static int	DBpatch_6030033(void)
{
	return DBcreate_changelog_delete_trigger("httpstepitem", "httpstepitemid");
}

static int	DBpatch_6030034(void)
{
	return DBdrop_field("drules", "nextcheck");
}

static int	DBpatch_6030035(void)
{
	return DBdrop_field("httptest", "nextcheck");
}

static int	DBpatch_6030036(void)
{
	const ZBX_FIELD field = {"discovery_groupid", NULL, NULL, NULL, 0, ZBX_TYPE_ID, 0, 0};

	return DBdrop_not_null("config", &field);
}

static int	DBpatch_6030037(void)
{
	return DBdrop_foreign_key("dchecks", 1);
}

static int	DBpatch_6030038(void)
{
	const ZBX_FIELD	field = {"druleid", NULL, "drules", "druleid", 0, ZBX_TYPE_ID, 0, 0};

	return DBadd_foreign_key("dchecks", 1, &field);
}

static int	DBpatch_6030039(void)
{
	return DBdrop_foreign_key("httptest", 2);
}

static int	DBpatch_6030040(void)
{
	const ZBX_FIELD	field = {"hostid", NULL, "hosts", "hostid", 0, ZBX_TYPE_ID, 0, 0};

	return DBadd_foreign_key("httptest", 2, &field);
}

static int	DBpatch_6030041(void)
{
	return DBdrop_foreign_key("httptest", 3);
}

static int	DBpatch_6030042(void)
{
	const ZBX_FIELD	field = {"templateid", NULL, "httptest", "httptestid", 0, ZBX_TYPE_ID, 0, 0};

	return DBadd_foreign_key("httptest", 3, &field);
}

static int	DBpatch_6030043(void)
{
	return DBdrop_foreign_key("httpstep", 1);
}

static int	DBpatch_6030044(void)
{
	const ZBX_FIELD	field = {"httptestid", NULL, "httptest", "httptestid", 0, ZBX_TYPE_ID, 0, 0};

	return DBadd_foreign_key("httpstep", 1, &field);
}

static int	DBpatch_6030045(void)
{
	return DBdrop_foreign_key("httptestitem", 1);
}

static int	DBpatch_6030046(void)
{
	const ZBX_FIELD	field = {"httptestid", NULL, "httptest", "httptestid", 0, ZBX_TYPE_ID, 0, 0};

	return DBadd_foreign_key("httptestitem", 1, &field);
}

static int	DBpatch_6030047(void)
{
	return DBdrop_foreign_key("httptestitem", 2);
}

static int	DBpatch_6030048(void)
{
	const ZBX_FIELD	field = {"itemid", NULL, "items", "itemid", 0, ZBX_TYPE_ID, 0, 0};

	return DBadd_foreign_key("httptestitem", 2, &field);
}

static int	DBpatch_6030049(void)
{
	return DBdrop_foreign_key("httpstepitem", 1);
}

static int	DBpatch_6030050(void)
{
	const ZBX_FIELD	field = {"httpstepid", NULL, "httpstep", "httpstepid", 0, ZBX_TYPE_ID, 0, 0};

	return DBadd_foreign_key("httpstepitem", 1, &field);
}

static int	DBpatch_6030051(void)
{
	return DBdrop_foreign_key("httpstepitem", 2);
}

static int	DBpatch_6030052(void)
{
	const ZBX_FIELD	field = {"itemid", NULL, "items", "itemid", 0, ZBX_TYPE_ID, 0, 0};

	return DBadd_foreign_key("httpstepitem", 2, &field);
}

static int	DBpatch_6030053(void)
{
	return DBdrop_foreign_key("httptest_field", 1);
}

static int	DBpatch_6030054(void)
{
	const ZBX_FIELD	field = {"httptestid", NULL, "httptest", "httptestid", 0, ZBX_TYPE_ID, 0, 0};

	return DBadd_foreign_key("httptest_field", 1, &field);
}

static int	DBpatch_6030055(void)
{
	return DBdrop_foreign_key("httpstep_field", 1);
}

static int	DBpatch_6030056(void)
{
	const ZBX_FIELD	field = {"httpstepid", NULL, "httpstep", "httpstepid", 0, ZBX_TYPE_ID, 0, 0};

	return DBadd_foreign_key("httpstep_field", 1, &field);
=======
	const ZBX_FIELD	field = {"url", "", NULL, NULL, 2048, ZBX_TYPE_CHAR, ZBX_NOTNULL, 0};

	return DBmodify_field_type("users", &field, NULL);
>>>>>>> 70126f9d
}

#endif

DBPATCH_START(6030)

/* version, duplicates flag, mandatory flag */

DBPATCH_ADD(6030000, 0, 1)
DBPATCH_ADD(6030001, 0, 1)
DBPATCH_ADD(6030002, 0, 1)
DBPATCH_ADD(6030003, 0, 1)
DBPATCH_ADD(6030004, 0, 1)
DBPATCH_ADD(6030005, 0, 1)
DBPATCH_ADD(6030006, 0, 1)
DBPATCH_ADD(6030007, 0, 1)
DBPATCH_ADD(6030008, 0, 1)
DBPATCH_ADD(6030009, 0, 1)
DBPATCH_ADD(6030010, 0, 1)
<<<<<<< HEAD
DBPATCH_ADD(6030011, 0, 1)
DBPATCH_ADD(6030012, 0, 1)
DBPATCH_ADD(6030013, 0, 1)
DBPATCH_ADD(6030014, 0, 1)
DBPATCH_ADD(6030015, 0, 1)
DBPATCH_ADD(6030016, 0, 1)
DBPATCH_ADD(6030017, 0, 1)
DBPATCH_ADD(6030018, 0, 1)
DBPATCH_ADD(6030019, 0, 1)
DBPATCH_ADD(6030020, 0, 1)
DBPATCH_ADD(6030021, 0, 1)
DBPATCH_ADD(6030022, 0, 1)
DBPATCH_ADD(6030023, 0, 1)
DBPATCH_ADD(6030024, 0, 1)
DBPATCH_ADD(6030025, 0, 1)
DBPATCH_ADD(6030026, 0, 1)
DBPATCH_ADD(6030027, 0, 1)
DBPATCH_ADD(6030028, 0, 1)
DBPATCH_ADD(6030029, 0, 1)
DBPATCH_ADD(6030030, 0, 1)
DBPATCH_ADD(6030031, 0, 1)
DBPATCH_ADD(6030032, 0, 1)
DBPATCH_ADD(6030033, 0, 1)
DBPATCH_ADD(6030034, 0, 1)
DBPATCH_ADD(6030035, 0, 1)
DBPATCH_ADD(6030036, 0, 1)
DBPATCH_ADD(6030037, 0, 1)
DBPATCH_ADD(6030038, 0, 1)
DBPATCH_ADD(6030039, 0, 1)
DBPATCH_ADD(6030040, 0, 1)
DBPATCH_ADD(6030041, 0, 1)
DBPATCH_ADD(6030042, 0, 1)
DBPATCH_ADD(6030043, 0, 1)
DBPATCH_ADD(6030044, 0, 1)
DBPATCH_ADD(6030045, 0, 1)
DBPATCH_ADD(6030046, 0, 1)
DBPATCH_ADD(6030047, 0, 1)
DBPATCH_ADD(6030048, 0, 1)
DBPATCH_ADD(6030049, 0, 1)
DBPATCH_ADD(6030050, 0, 1)
DBPATCH_ADD(6030051, 0, 1)
DBPATCH_ADD(6030052, 0, 1)
DBPATCH_ADD(6030053, 0, 1)
DBPATCH_ADD(6030054, 0, 1)
DBPATCH_ADD(6030055, 0, 1)
DBPATCH_ADD(6030056, 0, 1)
=======
>>>>>>> 70126f9d

DBPATCH_END()<|MERGE_RESOLUTION|>--- conflicted
+++ resolved
@@ -186,265 +186,266 @@
 
 static int	DBpatch_6030010(void)
 {
-<<<<<<< HEAD
+	const ZBX_FIELD	field = {"url", "", NULL, NULL, 2048, ZBX_TYPE_CHAR, ZBX_NOTNULL, 0};
+
+	return DBmodify_field_type("users", &field, NULL);
+}
+
+static int	DBpatch_6030011(void)
+{
 	return DBcreate_changelog_insert_trigger("drules", "druleid");
 }
 
-static int	DBpatch_6030011(void)
+static int	DBpatch_6030012(void)
 {
 	return DBcreate_changelog_update_trigger("drules", "druleid");
 }
 
-static int	DBpatch_6030012(void)
+static int	DBpatch_6030013(void)
 {
 	return DBcreate_changelog_delete_trigger("drules", "druleid");
 }
 
-static int	DBpatch_6030013(void)
+static int	DBpatch_6030014(void)
 {
 	return DBcreate_changelog_insert_trigger("dchecks", "dcheckid");
 }
 
-static int	DBpatch_6030014(void)
+static int	DBpatch_6030015(void)
 {
 	return DBcreate_changelog_update_trigger("dchecks", "dcheckid");
 }
 
-static int	DBpatch_6030015(void)
+static int	DBpatch_6030016(void)
 {
 	return DBcreate_changelog_delete_trigger("dchecks", "dcheckid");
 }
 
-static int	DBpatch_6030016(void)
+static int	DBpatch_6030017(void)
 {
 	return DBcreate_changelog_insert_trigger("httptest", "httptestid");
 }
 
-static int	DBpatch_6030017(void)
+static int	DBpatch_6030018(void)
 {
 	return DBcreate_changelog_update_trigger("httptest", "httptestid");
 }
 
-static int	DBpatch_6030018(void)
+static int	DBpatch_6030019(void)
 {
 	return DBcreate_changelog_delete_trigger("httptest", "httptestid");
 }
 
-static int	DBpatch_6030019(void)
+static int	DBpatch_6030020(void)
 {
 	return DBcreate_changelog_insert_trigger("httptest_field", "httptest_fieldid");
 }
 
-static int	DBpatch_6030020(void)
+static int	DBpatch_6030021(void)
 {
 	return DBcreate_changelog_update_trigger("httptest_field", "httptest_fieldid");
 }
 
-static int	DBpatch_6030021(void)
+static int	DBpatch_6030022(void)
 {
 	return DBcreate_changelog_delete_trigger("httptest_field", "httptest_fieldid");
 }
 
-static int	DBpatch_6030022(void)
+static int	DBpatch_6030023(void)
 {
 	return DBcreate_changelog_insert_trigger("httptestitem", "httptestitemid");
 }
 
-static int	DBpatch_6030023(void)
+static int	DBpatch_6030024(void)
 {
 	return DBcreate_changelog_update_trigger("httptestitem", "httptestitemid");
 }
 
-static int	DBpatch_6030024(void)
+static int	DBpatch_6030025(void)
 {
 	return DBcreate_changelog_delete_trigger("httptestitem", "httptestitemid");
 }
 
-static int	DBpatch_6030025(void)
+static int	DBpatch_6030026(void)
 {
 	return DBcreate_changelog_insert_trigger("httpstep", "httpstepid");
 }
 
-static int	DBpatch_6030026(void)
+static int	DBpatch_6030027(void)
 {
 	return DBcreate_changelog_update_trigger("httpstep", "httpstepid");
 }
 
-static int	DBpatch_6030027(void)
+static int	DBpatch_6030028(void)
 {
 	return DBcreate_changelog_delete_trigger("httpstep", "httpstepid");
 }
 
-static int	DBpatch_6030028(void)
+static int	DBpatch_6030029(void)
 {
 	return DBcreate_changelog_insert_trigger("httpstep_field", "httpstep_fieldid");
 }
 
-static int	DBpatch_6030029(void)
+static int	DBpatch_6030030(void)
 {
 	return DBcreate_changelog_update_trigger("httpstep_field", "httpstep_fieldid");
 }
 
-static int	DBpatch_6030030(void)
+static int	DBpatch_6030031(void)
 {
 	return DBcreate_changelog_delete_trigger("httpstep_field", "httpstep_fieldid");
 }
 
-static int	DBpatch_6030031(void)
+static int	DBpatch_6030032(void)
 {
 	return DBcreate_changelog_insert_trigger("httpstepitem", "httpstepitemid");
 }
 
-static int	DBpatch_6030032(void)
+static int	DBpatch_6030033(void)
 {
 	return DBcreate_changelog_update_trigger("httpstepitem", "httpstepitemid");
 }
 
-static int	DBpatch_6030033(void)
+static int	DBpatch_6030034(void)
 {
 	return DBcreate_changelog_delete_trigger("httpstepitem", "httpstepitemid");
 }
 
-static int	DBpatch_6030034(void)
+static int	DBpatch_6030035(void)
 {
 	return DBdrop_field("drules", "nextcheck");
 }
 
-static int	DBpatch_6030035(void)
+static int	DBpatch_6030036(void)
 {
 	return DBdrop_field("httptest", "nextcheck");
 }
 
-static int	DBpatch_6030036(void)
+static int	DBpatch_6030037(void)
 {
 	const ZBX_FIELD field = {"discovery_groupid", NULL, NULL, NULL, 0, ZBX_TYPE_ID, 0, 0};
 
 	return DBdrop_not_null("config", &field);
 }
 
-static int	DBpatch_6030037(void)
+static int	DBpatch_6030038(void)
 {
 	return DBdrop_foreign_key("dchecks", 1);
 }
 
-static int	DBpatch_6030038(void)
+static int	DBpatch_6030039(void)
 {
 	const ZBX_FIELD	field = {"druleid", NULL, "drules", "druleid", 0, ZBX_TYPE_ID, 0, 0};
 
 	return DBadd_foreign_key("dchecks", 1, &field);
 }
 
-static int	DBpatch_6030039(void)
+static int	DBpatch_6030040(void)
 {
 	return DBdrop_foreign_key("httptest", 2);
 }
 
-static int	DBpatch_6030040(void)
+static int	DBpatch_6030041(void)
 {
 	const ZBX_FIELD	field = {"hostid", NULL, "hosts", "hostid", 0, ZBX_TYPE_ID, 0, 0};
 
 	return DBadd_foreign_key("httptest", 2, &field);
 }
 
-static int	DBpatch_6030041(void)
+static int	DBpatch_6030042(void)
 {
 	return DBdrop_foreign_key("httptest", 3);
 }
 
-static int	DBpatch_6030042(void)
+static int	DBpatch_6030043(void)
 {
 	const ZBX_FIELD	field = {"templateid", NULL, "httptest", "httptestid", 0, ZBX_TYPE_ID, 0, 0};
 
 	return DBadd_foreign_key("httptest", 3, &field);
 }
 
-static int	DBpatch_6030043(void)
+static int	DBpatch_6030044(void)
 {
 	return DBdrop_foreign_key("httpstep", 1);
 }
 
-static int	DBpatch_6030044(void)
+static int	DBpatch_6030045(void)
 {
 	const ZBX_FIELD	field = {"httptestid", NULL, "httptest", "httptestid", 0, ZBX_TYPE_ID, 0, 0};
 
 	return DBadd_foreign_key("httpstep", 1, &field);
 }
 
-static int	DBpatch_6030045(void)
+static int	DBpatch_6030046(void)
 {
 	return DBdrop_foreign_key("httptestitem", 1);
 }
 
-static int	DBpatch_6030046(void)
+static int	DBpatch_6030047(void)
 {
 	const ZBX_FIELD	field = {"httptestid", NULL, "httptest", "httptestid", 0, ZBX_TYPE_ID, 0, 0};
 
 	return DBadd_foreign_key("httptestitem", 1, &field);
 }
 
-static int	DBpatch_6030047(void)
+static int	DBpatch_6030048(void)
 {
 	return DBdrop_foreign_key("httptestitem", 2);
 }
 
-static int	DBpatch_6030048(void)
+static int	DBpatch_6030049(void)
 {
 	const ZBX_FIELD	field = {"itemid", NULL, "items", "itemid", 0, ZBX_TYPE_ID, 0, 0};
 
 	return DBadd_foreign_key("httptestitem", 2, &field);
 }
 
-static int	DBpatch_6030049(void)
+static int	DBpatch_6030050(void)
 {
 	return DBdrop_foreign_key("httpstepitem", 1);
 }
 
-static int	DBpatch_6030050(void)
+static int	DBpatch_6030051(void)
 {
 	const ZBX_FIELD	field = {"httpstepid", NULL, "httpstep", "httpstepid", 0, ZBX_TYPE_ID, 0, 0};
 
 	return DBadd_foreign_key("httpstepitem", 1, &field);
 }
 
-static int	DBpatch_6030051(void)
+static int	DBpatch_6030052(void)
 {
 	return DBdrop_foreign_key("httpstepitem", 2);
 }
 
-static int	DBpatch_6030052(void)
+static int	DBpatch_6030053(void)
 {
 	const ZBX_FIELD	field = {"itemid", NULL, "items", "itemid", 0, ZBX_TYPE_ID, 0, 0};
 
 	return DBadd_foreign_key("httpstepitem", 2, &field);
 }
 
-static int	DBpatch_6030053(void)
+static int	DBpatch_6030054(void)
 {
 	return DBdrop_foreign_key("httptest_field", 1);
 }
 
-static int	DBpatch_6030054(void)
+static int	DBpatch_6030055(void)
 {
 	const ZBX_FIELD	field = {"httptestid", NULL, "httptest", "httptestid", 0, ZBX_TYPE_ID, 0, 0};
 
 	return DBadd_foreign_key("httptest_field", 1, &field);
 }
 
-static int	DBpatch_6030055(void)
+static int	DBpatch_6030056(void)
 {
 	return DBdrop_foreign_key("httpstep_field", 1);
 }
 
-static int	DBpatch_6030056(void)
+static int	DBpatch_6030057(void)
 {
 	const ZBX_FIELD	field = {"httpstepid", NULL, "httpstep", "httpstepid", 0, ZBX_TYPE_ID, 0, 0};
 
 	return DBadd_foreign_key("httpstep_field", 1, &field);
-=======
-	const ZBX_FIELD	field = {"url", "", NULL, NULL, 2048, ZBX_TYPE_CHAR, ZBX_NOTNULL, 0};
-
-	return DBmodify_field_type("users", &field, NULL);
->>>>>>> 70126f9d
 }
 
 #endif
@@ -464,7 +465,6 @@
 DBPATCH_ADD(6030008, 0, 1)
 DBPATCH_ADD(6030009, 0, 1)
 DBPATCH_ADD(6030010, 0, 1)
-<<<<<<< HEAD
 DBPATCH_ADD(6030011, 0, 1)
 DBPATCH_ADD(6030012, 0, 1)
 DBPATCH_ADD(6030013, 0, 1)
@@ -511,7 +511,6 @@
 DBPATCH_ADD(6030054, 0, 1)
 DBPATCH_ADD(6030055, 0, 1)
 DBPATCH_ADD(6030056, 0, 1)
-=======
->>>>>>> 70126f9d
+DBPATCH_ADD(6030057, 0, 1)
 
 DBPATCH_END()