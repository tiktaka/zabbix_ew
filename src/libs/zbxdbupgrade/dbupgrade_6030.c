--- conflicted
+++ resolved
@@ -1405,13 +1405,6 @@
 	return DBmodify_field_type("task_result", &field, &old_field);
 }
 
-<<<<<<< HEAD
-static int DBpatch_6030150(void)
-{
-	const ZBX_FIELD field = {"csrf_token_salt", "", NULL, NULL, 32, ZBX_TYPE_CHAR, ZBX_NOTNULL, 0};
-
-	return DBadd_field("sessions", &field);
-=======
 static int	DBpatch_6030150(void)
 {
 	const ZBX_FIELD	field = {"max_repetitions", "10", NULL, NULL, 0, ZBX_TYPE_INT, ZBX_NOTNULL, 0};
@@ -1479,7 +1472,13 @@
 static int	DBpatch_6030158(void)
 {
 	return DBcreate_index("event_symptom", "event_symptom_1", "cause_eventid", 0);
->>>>>>> 77a131b5
+}
+
+static int DBpatch_6030159(void)
+{
+	const ZBX_FIELD field = {"csrf_token_salt", "", NULL, NULL, 32, ZBX_TYPE_CHAR, ZBX_NOTNULL, 0};
+
+	return DBadd_field("sessions", &field);
 }
 #endif
 
@@ -1638,8 +1637,6 @@
 DBPATCH_ADD(6030148, 0, 1)
 DBPATCH_ADD(6030149, 0, 1)
 DBPATCH_ADD(6030150, 0, 1)
-<<<<<<< HEAD
-=======
 DBPATCH_ADD(6030151, 0, 1)
 DBPATCH_ADD(6030152, 0, 1)
 DBPATCH_ADD(6030153, 0, 1)
@@ -1648,6 +1645,6 @@
 DBPATCH_ADD(6030156, 0, 1)
 DBPATCH_ADD(6030157, 0, 1)
 DBPATCH_ADD(6030158, 0, 1)
->>>>>>> 77a131b5
+DBPATCH_ADD(6030159, 0, 1)
 
 DBPATCH_END()