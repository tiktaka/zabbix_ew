/*
** Zabbix
** Copyright (C) 2001-2022 Zabbix SIA
**
** This program is free software; you can redistribute it and/or modify
** it under the terms of the GNU General Public License as published by
** the Free Software Foundation; either version 2 of the License, or
** (at your option) any later version.
**
** This program is distributed in the hope that it will be useful,
** but WITHOUT ANY WARRANTY; without even the implied warranty of
** MERCHANTABILITY or FITNESS FOR A PARTICULAR PURPOSE. See the
** GNU General Public License for more details.
**
** You should have received a copy of the GNU General Public License
** along with this program; if not, write to the Free Software
** Foundation, Inc., 51 Franklin Street, Fifth Floor, Boston, MA  02110-1301, USA.
**/

#include "zbxcommon.h"
#include "zbxdbhigh.h"
#include "dbupgrade.h"
#include "zbxdbschema.h"

extern unsigned char	program_type;

/*
 * 6.4 development database patches
 */

#ifndef HAVE_SQLITE3

static int	DBpatch_6030000(void)
{
	DB_RESULT		result;
	DB_ROW			row;
	zbx_db_insert_t		db_insert;
	int			ret = SUCCEED;

	if (0 == (program_type & ZBX_PROGRAM_TYPE_SERVER))
		return SUCCEED;

	result = DBselect("select roleid,type,name,value_int from role_rule where name in ("
			"'ui.configuration.actions',"
			"'ui.services.actions',"
			"'ui.administration.general')");

	zbx_db_insert_prepare(&db_insert, "role_rule", "role_ruleid", "roleid", "type", "name", "value_int", NULL);

	while (NULL != (row = DBfetch(result)))
	{
		zbx_uint64_t	roleid;
		int		value_int, type;

		ZBX_STR2UINT64(roleid, row[0]);
		type = atoi(row[1]);
		value_int = atoi(row[3]);

		if (0 == strcmp(row[2], "ui.configuration.actions"))
		{
			zbx_db_insert_add_values(&db_insert, __UINT64_C(0), roleid, type,
					"ui.configuration.autoregistration_actions", value_int);

			zbx_db_insert_add_values(&db_insert, __UINT64_C(0), roleid, type,
					"ui.configuration.discovery_actions", value_int);

			zbx_db_insert_add_values(&db_insert, __UINT64_C(0), roleid, type,
					"ui.configuration.internal_actions", value_int);

			zbx_db_insert_add_values(&db_insert, __UINT64_C(0), roleid, type,
					"ui.configuration.trigger_actions", value_int);
		}
		else if (0 == strcmp(row[2], "ui.administration.general"))
		{
			zbx_db_insert_add_values(&db_insert, __UINT64_C(0), roleid, type,
					"ui.administration.housekeeping", value_int);

			zbx_db_insert_add_values(&db_insert, __UINT64_C(0), roleid, type,
					"ui.administration.macros", value_int);

			zbx_db_insert_add_values(&db_insert, __UINT64_C(0), roleid, type,
					"ui.administration.api_tokens", value_int);

			zbx_db_insert_add_values(&db_insert, __UINT64_C(0), roleid, type,
					"ui.administration.audit_log", value_int);
		}
		else
		{
			zbx_db_insert_add_values(&db_insert, __UINT64_C(0), roleid, type,
					"ui.configuration.service_actions", value_int);
		}
	}
	DBfree_result(result);

	zbx_db_insert_autoincrement(&db_insert, "role_ruleid");

	if (SUCCEED == (ret = zbx_db_insert_execute(&db_insert)))
	{
		if (ZBX_DB_OK > DBexecute("delete from role_rule where name in ("
			"'ui.configuration.actions',"
			"'ui.services.actions')"))
		{
			ret = FAIL;
		}
	}

	zbx_db_insert_clean(&db_insert);

	return ret;
}

static int	DBpatch_6030001(void)
{
	const ZBX_FIELD	field = {"name", "", NULL, NULL, 255, ZBX_TYPE_CHAR, ZBX_NOTNULL, 0};

	return DBmodify_field_type("group_discovery", &field, NULL);
}

static int	DBpatch_6030002(void)
{
	if (ZBX_DB_OK > DBexecute(
			"update group_discovery gd"
			" set name=("
				"select gp.name"
				" from group_prototype gp"
				" where gd.parent_group_prototypeid=gp.group_prototypeid"
			")"
			" where " ZBX_DB_CHAR_LENGTH(gd.name) "=64"))
	{
		return FAIL;
	}

	return SUCCEED;
}

static int	DBpatch_6030003(void)
{
	const ZBX_FIELD	field = {"url", "", NULL, NULL, 2048, ZBX_TYPE_CHAR, ZBX_NOTNULL, 0};

	return DBadd_field("scripts", &field);
}

static int	DBpatch_6030004(void)
{
	const ZBX_FIELD	field = {"new_window", "1", NULL, NULL, 0, ZBX_TYPE_INT, ZBX_NOTNULL, 0};

	return DBadd_field("scripts", &field);
}

static int	DBpatch_6030005(void)
{
	const ZBX_FIELD	old_field = {"host_metadata", "", NULL, NULL, 255, ZBX_TYPE_CHAR, ZBX_NOTNULL, 0};
	const ZBX_FIELD	field = {"host_metadata", "", NULL, NULL, 0, ZBX_TYPE_TEXT, ZBX_NOTNULL, 0};

	return DBmodify_field_type("autoreg_host", &field, &old_field);
}

static int	DBpatch_6030006(void)
{
	const ZBX_FIELD	old_field = {"host_metadata", "", NULL, NULL, 255, ZBX_TYPE_CHAR, ZBX_NOTNULL, 0};
	const ZBX_FIELD	field = {"host_metadata", "", NULL, NULL, 0, ZBX_TYPE_TEXT, ZBX_NOTNULL, 0};

	return DBmodify_field_type("proxy_autoreg_host", &field, &old_field);
}

static int	DBpatch_6030007(void)
{
	const ZBX_FIELD	field = {"server_status", "", NULL, NULL, 0, ZBX_TYPE_SHORTTEXT, ZBX_NOTNULL, 0};

	return DBadd_field("config", &field);
}

static int	DBpatch_6030008(void)
{
	const ZBX_FIELD	field = {"version", "0", NULL, NULL, 0, ZBX_TYPE_INT, ZBX_NOTNULL, 0};

	return DBadd_field("host_rtdata", &field);
}

static int	DBpatch_6030009(void)
{
	const ZBX_FIELD	field = {"compatibility", "0", NULL, NULL, 0, ZBX_TYPE_INT, ZBX_NOTNULL, 0};

	return DBadd_field("host_rtdata", &field);
}

static int	DBpatch_6030010(void)
{
	const ZBX_FIELD	field = {"url", "", NULL, NULL, 2048, ZBX_TYPE_CHAR, ZBX_NOTNULL, 0};

	return DBmodify_field_type("users", &field, NULL);
}

static int	DBpatch_6030011(void)
{
	return DBcreate_changelog_insert_trigger("drules", "druleid");
}

static int	DBpatch_6030012(void)
{
	return DBcreate_changelog_update_trigger("drules", "druleid");
}

static int	DBpatch_6030013(void)
{
	return DBcreate_changelog_delete_trigger("drules", "druleid");
}

static int	DBpatch_6030014(void)
{
	return DBcreate_changelog_insert_trigger("dchecks", "dcheckid");
}

static int	DBpatch_6030015(void)
{
	return DBcreate_changelog_update_trigger("dchecks", "dcheckid");
}

static int	DBpatch_6030016(void)
{
	return DBcreate_changelog_delete_trigger("dchecks", "dcheckid");
}

static int	DBpatch_6030017(void)
{
	return DBcreate_changelog_insert_trigger("httptest", "httptestid");
}

static int	DBpatch_6030018(void)
{
	return DBcreate_changelog_update_trigger("httptest", "httptestid");
}

static int	DBpatch_6030019(void)
{
	return DBcreate_changelog_delete_trigger("httptest", "httptestid");
}

static int	DBpatch_6030020(void)
{
	return DBcreate_changelog_insert_trigger("httptest_field", "httptest_fieldid");
}

static int	DBpatch_6030021(void)
{
	return DBcreate_changelog_update_trigger("httptest_field", "httptest_fieldid");
}

static int	DBpatch_6030022(void)
{
	return DBcreate_changelog_delete_trigger("httptest_field", "httptest_fieldid");
}

static int	DBpatch_6030023(void)
{
	return DBcreate_changelog_insert_trigger("httptestitem", "httptestitemid");
}

static int	DBpatch_6030024(void)
{
	return DBcreate_changelog_update_trigger("httptestitem", "httptestitemid");
}

static int	DBpatch_6030025(void)
{
	return DBcreate_changelog_delete_trigger("httptestitem", "httptestitemid");
}

static int	DBpatch_6030026(void)
{
	return DBcreate_changelog_insert_trigger("httpstep", "httpstepid");
}

static int	DBpatch_6030027(void)
{
	return DBcreate_changelog_update_trigger("httpstep", "httpstepid");
}

static int	DBpatch_6030028(void)
{
	return DBcreate_changelog_delete_trigger("httpstep", "httpstepid");
}

static int	DBpatch_6030029(void)
{
	return DBcreate_changelog_insert_trigger("httpstep_field", "httpstep_fieldid");
}

static int	DBpatch_6030030(void)
{
	return DBcreate_changelog_update_trigger("httpstep_field", "httpstep_fieldid");
}

static int	DBpatch_6030031(void)
{
	return DBcreate_changelog_delete_trigger("httpstep_field", "httpstep_fieldid");
}

static int	DBpatch_6030032(void)
{
	return DBcreate_changelog_insert_trigger("httpstepitem", "httpstepitemid");
}

static int	DBpatch_6030033(void)
{
	return DBcreate_changelog_update_trigger("httpstepitem", "httpstepitemid");
}

static int	DBpatch_6030034(void)
{
	return DBcreate_changelog_delete_trigger("httpstepitem", "httpstepitemid");
}

static int	DBpatch_6030035(void)
{
	return DBdrop_field("drules", "nextcheck");
}

static int	DBpatch_6030036(void)
{
	return DBdrop_field("httptest", "nextcheck");
}

static int	DBpatch_6030037(void)
{
	const ZBX_FIELD field = {"discovery_groupid", NULL, NULL, NULL, 0, ZBX_TYPE_ID, 0, 0};

	return DBdrop_not_null("config", &field);
}

static int	DBpatch_6030038(void)
{
	return DBdrop_foreign_key("dchecks", 1);
}

static int	DBpatch_6030039(void)
{
	const ZBX_FIELD	field = {"druleid", NULL, "drules", "druleid", 0, ZBX_TYPE_ID, 0, 0};

	return DBadd_foreign_key("dchecks", 1, &field);
}

static int	DBpatch_6030040(void)
{
	return DBdrop_foreign_key("httptest", 2);
}

static int	DBpatch_6030041(void)
{
	const ZBX_FIELD	field = {"hostid", NULL, "hosts", "hostid", 0, ZBX_TYPE_ID, 0, 0};

	return DBadd_foreign_key("httptest", 2, &field);
}

static int	DBpatch_6030042(void)
{
	return DBdrop_foreign_key("httptest", 3);
}

static int	DBpatch_6030043(void)
{
	const ZBX_FIELD	field = {"templateid", NULL, "httptest", "httptestid", 0, ZBX_TYPE_ID, 0, 0};

	return DBadd_foreign_key("httptest", 3, &field);
}

static int	DBpatch_6030044(void)
{
	return DBdrop_foreign_key("httpstep", 1);
}

static int	DBpatch_6030045(void)
{
	const ZBX_FIELD	field = {"httptestid", NULL, "httptest", "httptestid", 0, ZBX_TYPE_ID, 0, 0};

	return DBadd_foreign_key("httpstep", 1, &field);
}

static int	DBpatch_6030046(void)
{
	return DBdrop_foreign_key("httptestitem", 1);
}

static int	DBpatch_6030047(void)
{
	const ZBX_FIELD	field = {"httptestid", NULL, "httptest", "httptestid", 0, ZBX_TYPE_ID, 0, 0};

	return DBadd_foreign_key("httptestitem", 1, &field);
}

static int	DBpatch_6030048(void)
{
	return DBdrop_foreign_key("httptestitem", 2);
}

static int	DBpatch_6030049(void)
{
	const ZBX_FIELD	field = {"itemid", NULL, "items", "itemid", 0, ZBX_TYPE_ID, 0, 0};

	return DBadd_foreign_key("httptestitem", 2, &field);
}

static int	DBpatch_6030050(void)
{
	return DBdrop_foreign_key("httpstepitem", 1);
}

static int	DBpatch_6030051(void)
{
	const ZBX_FIELD	field = {"httpstepid", NULL, "httpstep", "httpstepid", 0, ZBX_TYPE_ID, 0, 0};

	return DBadd_foreign_key("httpstepitem", 1, &field);
}

static int	DBpatch_6030052(void)
{
	return DBdrop_foreign_key("httpstepitem", 2);
}

static int	DBpatch_6030053(void)
{
	const ZBX_FIELD	field = {"itemid", NULL, "items", "itemid", 0, ZBX_TYPE_ID, 0, 0};

	return DBadd_foreign_key("httpstepitem", 2, &field);
}

static int	DBpatch_6030054(void)
{
	return DBdrop_foreign_key("httptest_field", 1);
}

static int	DBpatch_6030055(void)
{
	const ZBX_FIELD	field = {"httptestid", NULL, "httptest", "httptestid", 0, ZBX_TYPE_ID, 0, 0};

	return DBadd_foreign_key("httptest_field", 1, &field);
}

static int	DBpatch_6030056(void)
{
	return DBdrop_foreign_key("httpstep_field", 1);
}

static int	DBpatch_6030057(void)
{
	const ZBX_FIELD	field = {"httpstepid", NULL, "httpstep", "httpstepid", 0, ZBX_TYPE_ID, 0, 0};

	return DBadd_foreign_key("httpstep_field", 1, &field);
}

static int	DBpatch_6030058(void)
{
	const ZBX_FIELD field = {"provider", "0", NULL, NULL, 0, ZBX_TYPE_INT, ZBX_NOTNULL, 0};

	return DBadd_field("media_type", &field);
}

static int	DBpatch_6030059(void)
{
	const ZBX_FIELD field = {"status", "1", NULL, NULL, 0, ZBX_TYPE_INT, ZBX_NOTNULL, 0};

	return DBset_default("media_type", &field);
}

<<<<<<< HEAD
static int	DBpatch_6030060(void)
{
	const ZBX_FIELD	field = {"name_upper", "", NULL, NULL, 128, ZBX_TYPE_CHAR, ZBX_NOTNULL, 0};

	if (SUCCEED == DBtrigger_exists("hosts", "hosts_name_upper_update"))
	{
		zabbix_log(LOG_LEVEL_WARNING, "hosts_name_upper_update trigger for table \"hosts\" already exists,"
				" skipping patch of adding \"name_upper\" column to \"hosts\" table");
		return SUCCEED;
	}

	return DBadd_field("hosts", &field);
}

static int	DBpatch_6030061(void)
{
	if (SUCCEED == DBtrigger_exists("hosts", "hosts_name_upper_update"))
	{
		zabbix_log(LOG_LEVEL_WARNING, "hosts_name_upper_update trigger for table \"hosts\" already exists,"
				" skipping patch of adding index to \"name_upper\" column");
		return SUCCEED;
	}

	return DBcreate_index("hosts", "hosts_6", "name_upper", 0);
}


static int	DBpatch_6030062(void)
{
	if (SUCCEED == DBtrigger_exists("hosts", "hosts_name_upper_update"))
	{
		zabbix_log(LOG_LEVEL_WARNING, "hosts_name_upper_update trigger for table \"hosts\" already exists,"
				" skipping patch of updating \"name_upper\" column");

		return SUCCEED;
	}

	if (ZBX_DB_OK > DBexecute("update hosts set name_upper=upper(name)"))
		return FAIL;

	return SUCCEED;
}

static int	DBpatch_6030063(void)
{
	if (SUCCEED == DBtrigger_exists("hosts", "hosts_name_upper_update"))
	{
		zabbix_log(LOG_LEVEL_WARNING, "hosts_name_upper_update trigger for table \"hosts\" already exists,"
				" skipping patch of adding it (and also insert trigger) to \"hosts\" table");
		return SUCCEED;
	}

	return zbx_dbupgrade_attach_trigger_with_function_on_insert_or_update("hosts", "name", "name_upper", "upper",
			"hostid");
}

static int	DBpatch_6030064(void)
{
	const ZBX_FIELD field = {"name_upper", "", NULL, NULL, 255, ZBX_TYPE_CHAR, ZBX_NOTNULL, 0};

	if (SUCCEED == DBtrigger_exists("items", "items_name_upper_update"))
	{
		zabbix_log(LOG_LEVEL_WARNING, "items_name_upper_update trigger for table \"items\" already exists,"
				" skipping patch of adding \"name_upper\" column to \"items\" table");
		return SUCCEED;
	}

	return DBadd_field("items", &field);
}

static int	DBpatch_6030065(void)
{
	if (SUCCEED == DBtrigger_exists("items", "items_name_upper_update"))
	{
		zabbix_log(LOG_LEVEL_WARNING, "items_name_upper_update trigger for table \"items\" already exists,"
				" skipping patch of adding index to \"name_upper\" column");

		return SUCCEED;
	}

	return DBcreate_index("items", "items_9", "hostid,name_upper", 0);
}

static int	DBpatch_6030066(void)
{
	if (SUCCEED == DBtrigger_exists("items", "items_name_upper_update"))
	{
		zabbix_log(LOG_LEVEL_WARNING, "items_name_upper_update trigger for table \"items\" already exists,"
				" skipping patch of updating \"name_upper\" column");
		return SUCCEED;
	}

	if (ZBX_DB_OK > DBexecute("update items set name_upper=upper(name)"))
		return FAIL;

	return SUCCEED;
}

static int	DBpatch_6030067(void)
{
	if (SUCCEED == DBtrigger_exists("items", "items_name_upper_update"))
	{
		zabbix_log(LOG_LEVEL_WARNING, "items_name_upper_update trigger for table \"items\" already exists,"
				" skipping patch of adding it (and also insert trigger) to \"items\" table");
		return SUCCEED;
	}

	return zbx_dbupgrade_attach_trigger_with_function_on_insert_or_update("items", "name", "name_upper", "upper",
			"itemid");
}
=======
static int DBpatch_6030060(void)
{
	const ZBX_FIELD	field = {"url_name", "", NULL, NULL, 64, ZBX_TYPE_CHAR, ZBX_NOTNULL, 0};

	return DBadd_field("triggers", &field);
}

static int DBpatch_6030061(void)
{
	const ZBX_FIELD	field = {"url", "", NULL, NULL, 2048, ZBX_TYPE_CHAR, ZBX_NOTNULL, 0};

	return DBmodify_field_type("triggers", &field, NULL);
}

static int	DBpatch_6030062(void)
{
	DB_RESULT		result;
	DB_ROW			row;
	char			*sql;
	size_t			sql_alloc = 4096, sql_offset = 0;
	int			ret = SUCCEED;

	if (0 == (program_type & ZBX_PROGRAM_TYPE_SERVER))
		return SUCCEED;

	sql = zbx_malloc(NULL, sql_alloc);

	zbx_DBbegin_multiple_update(&sql, &sql_alloc, &sql_offset);

	result = DBselect("select moduleid,relative_path from module");

	while (NULL != (row = DBfetch(result)))
	{
		const char	*rel_path = row[1];
		char		*updated_path, *updated_path_esc;

		if (NULL == rel_path || '\0' == *rel_path)
			continue;

		updated_path = zbx_dsprintf(NULL, "modules/%s", rel_path);

		updated_path_esc = DBdyn_escape_string(updated_path);

		zbx_snprintf_alloc(&sql, &sql_alloc, &sql_offset, "update module set relative_path='%s' "
				"where moduleid=%s;\n", updated_path_esc, row[0]);

		zbx_free(updated_path);
		zbx_free(updated_path_esc);

		ret = DBexecute_overflowed_sql(&sql, &sql_alloc, &sql_offset);
	}
	DBfree_result(result);

	zbx_DBend_multiple_update(&sql, &sql_alloc, &sql_offset);

	if (SUCCEED == ret && 16 < sql_offset)
	{
		if (ZBX_DB_OK > DBexecute("%s", sql))
			ret = FAIL;
	}

	zbx_free(sql);

	return ret;
}

static int	DBpatch_6030063(void)
{
	zbx_db_insert_t	db_insert;
	int		i, ret = FAIL;

	const char	*modules[] = {
			"actionlog", "clock", "dataover", "discovery", "favgraphs", "favmaps", "geomap", "graph",
			"graphprototype", "hostavail", "item", "map", "navtree", "plaintext", "problemhosts",
			"problems", "problemsbysv", "slareport", "svggraph", "systeminfo", "tophosts", "trigover",
			"url", "web"
		};

	if (0 == (program_type & ZBX_PROGRAM_TYPE_SERVER))
		return SUCCEED;

	zbx_db_insert_prepare(&db_insert, "module", "moduleid", "id", "relative_path", "status", "config", NULL);

	for (i = 0; i < (int)ARRSIZE(modules); i++)
	{
		char	*path;

		path = zbx_dsprintf(NULL, "widgets/%s", modules[i]);
		zbx_db_insert_add_values(&db_insert, __UINT64_C(0), modules[i], path, 1, "[]");
		zbx_free(path);
	}

	zbx_db_insert_autoincrement(&db_insert, "moduleid");
	ret = zbx_db_insert_execute(&db_insert);

	zbx_db_insert_clean(&db_insert);

	return ret;
}

>>>>>>> 4d9b9a2a
#endif

DBPATCH_START(6030)

/* version, duplicates flag, mandatory flag */

DBPATCH_ADD(6030000, 0, 1)
DBPATCH_ADD(6030001, 0, 1)
DBPATCH_ADD(6030002, 0, 1)
DBPATCH_ADD(6030003, 0, 1)
DBPATCH_ADD(6030004, 0, 1)
DBPATCH_ADD(6030005, 0, 1)
DBPATCH_ADD(6030006, 0, 1)
DBPATCH_ADD(6030007, 0, 1)
DBPATCH_ADD(6030008, 0, 1)
DBPATCH_ADD(6030009, 0, 1)
DBPATCH_ADD(6030010, 0, 1)
DBPATCH_ADD(6030011, 0, 1)
DBPATCH_ADD(6030012, 0, 1)
DBPATCH_ADD(6030013, 0, 1)
DBPATCH_ADD(6030014, 0, 1)
DBPATCH_ADD(6030015, 0, 1)
DBPATCH_ADD(6030016, 0, 1)
DBPATCH_ADD(6030017, 0, 1)
DBPATCH_ADD(6030018, 0, 1)
DBPATCH_ADD(6030019, 0, 1)
DBPATCH_ADD(6030020, 0, 1)
DBPATCH_ADD(6030021, 0, 1)
DBPATCH_ADD(6030022, 0, 1)
DBPATCH_ADD(6030023, 0, 1)
DBPATCH_ADD(6030024, 0, 1)
DBPATCH_ADD(6030025, 0, 1)
DBPATCH_ADD(6030026, 0, 1)
DBPATCH_ADD(6030027, 0, 1)
DBPATCH_ADD(6030028, 0, 1)
DBPATCH_ADD(6030029, 0, 1)
DBPATCH_ADD(6030030, 0, 1)
DBPATCH_ADD(6030031, 0, 1)
DBPATCH_ADD(6030032, 0, 1)
DBPATCH_ADD(6030033, 0, 1)
DBPATCH_ADD(6030034, 0, 1)
DBPATCH_ADD(6030035, 0, 1)
DBPATCH_ADD(6030036, 0, 1)
DBPATCH_ADD(6030037, 0, 1)
DBPATCH_ADD(6030038, 0, 1)
DBPATCH_ADD(6030039, 0, 1)
DBPATCH_ADD(6030040, 0, 1)
DBPATCH_ADD(6030041, 0, 1)
DBPATCH_ADD(6030042, 0, 1)
DBPATCH_ADD(6030043, 0, 1)
DBPATCH_ADD(6030044, 0, 1)
DBPATCH_ADD(6030045, 0, 1)
DBPATCH_ADD(6030046, 0, 1)
DBPATCH_ADD(6030047, 0, 1)
DBPATCH_ADD(6030048, 0, 1)
DBPATCH_ADD(6030049, 0, 1)
DBPATCH_ADD(6030050, 0, 1)
DBPATCH_ADD(6030051, 0, 1)
DBPATCH_ADD(6030052, 0, 1)
DBPATCH_ADD(6030053, 0, 1)
DBPATCH_ADD(6030054, 0, 1)
DBPATCH_ADD(6030055, 0, 1)
DBPATCH_ADD(6030056, 0, 1)
DBPATCH_ADD(6030057, 0, 1)
DBPATCH_ADD(6030058, 0, 1)
DBPATCH_ADD(6030059, 0, 1)
DBPATCH_ADD(6030060, 0, 1)
DBPATCH_ADD(6030061, 0, 1)
DBPATCH_ADD(6030062, 0, 1)
DBPATCH_ADD(6030063, 0, 1)
<<<<<<< HEAD
DBPATCH_ADD(6030064, 0, 1)
DBPATCH_ADD(6030065, 0, 1)
DBPATCH_ADD(6030066, 0, 1)
DBPATCH_ADD(6030067, 0, 1)
=======

>>>>>>> 4d9b9a2a
DBPATCH_END()<|MERGE_RESOLUTION|>--- conflicted
+++ resolved
@@ -462,118 +462,6 @@
 	return DBset_default("media_type", &field);
 }
 
-<<<<<<< HEAD
-static int	DBpatch_6030060(void)
-{
-	const ZBX_FIELD	field = {"name_upper", "", NULL, NULL, 128, ZBX_TYPE_CHAR, ZBX_NOTNULL, 0};
-
-	if (SUCCEED == DBtrigger_exists("hosts", "hosts_name_upper_update"))
-	{
-		zabbix_log(LOG_LEVEL_WARNING, "hosts_name_upper_update trigger for table \"hosts\" already exists,"
-				" skipping patch of adding \"name_upper\" column to \"hosts\" table");
-		return SUCCEED;
-	}
-
-	return DBadd_field("hosts", &field);
-}
-
-static int	DBpatch_6030061(void)
-{
-	if (SUCCEED == DBtrigger_exists("hosts", "hosts_name_upper_update"))
-	{
-		zabbix_log(LOG_LEVEL_WARNING, "hosts_name_upper_update trigger for table \"hosts\" already exists,"
-				" skipping patch of adding index to \"name_upper\" column");
-		return SUCCEED;
-	}
-
-	return DBcreate_index("hosts", "hosts_6", "name_upper", 0);
-}
-
-
-static int	DBpatch_6030062(void)
-{
-	if (SUCCEED == DBtrigger_exists("hosts", "hosts_name_upper_update"))
-	{
-		zabbix_log(LOG_LEVEL_WARNING, "hosts_name_upper_update trigger for table \"hosts\" already exists,"
-				" skipping patch of updating \"name_upper\" column");
-
-		return SUCCEED;
-	}
-
-	if (ZBX_DB_OK > DBexecute("update hosts set name_upper=upper(name)"))
-		return FAIL;
-
-	return SUCCEED;
-}
-
-static int	DBpatch_6030063(void)
-{
-	if (SUCCEED == DBtrigger_exists("hosts", "hosts_name_upper_update"))
-	{
-		zabbix_log(LOG_LEVEL_WARNING, "hosts_name_upper_update trigger for table \"hosts\" already exists,"
-				" skipping patch of adding it (and also insert trigger) to \"hosts\" table");
-		return SUCCEED;
-	}
-
-	return zbx_dbupgrade_attach_trigger_with_function_on_insert_or_update("hosts", "name", "name_upper", "upper",
-			"hostid");
-}
-
-static int	DBpatch_6030064(void)
-{
-	const ZBX_FIELD field = {"name_upper", "", NULL, NULL, 255, ZBX_TYPE_CHAR, ZBX_NOTNULL, 0};
-
-	if (SUCCEED == DBtrigger_exists("items", "items_name_upper_update"))
-	{
-		zabbix_log(LOG_LEVEL_WARNING, "items_name_upper_update trigger for table \"items\" already exists,"
-				" skipping patch of adding \"name_upper\" column to \"items\" table");
-		return SUCCEED;
-	}
-
-	return DBadd_field("items", &field);
-}
-
-static int	DBpatch_6030065(void)
-{
-	if (SUCCEED == DBtrigger_exists("items", "items_name_upper_update"))
-	{
-		zabbix_log(LOG_LEVEL_WARNING, "items_name_upper_update trigger for table \"items\" already exists,"
-				" skipping patch of adding index to \"name_upper\" column");
-
-		return SUCCEED;
-	}
-
-	return DBcreate_index("items", "items_9", "hostid,name_upper", 0);
-}
-
-static int	DBpatch_6030066(void)
-{
-	if (SUCCEED == DBtrigger_exists("items", "items_name_upper_update"))
-	{
-		zabbix_log(LOG_LEVEL_WARNING, "items_name_upper_update trigger for table \"items\" already exists,"
-				" skipping patch of updating \"name_upper\" column");
-		return SUCCEED;
-	}
-
-	if (ZBX_DB_OK > DBexecute("update items set name_upper=upper(name)"))
-		return FAIL;
-
-	return SUCCEED;
-}
-
-static int	DBpatch_6030067(void)
-{
-	if (SUCCEED == DBtrigger_exists("items", "items_name_upper_update"))
-	{
-		zabbix_log(LOG_LEVEL_WARNING, "items_name_upper_update trigger for table \"items\" already exists,"
-				" skipping patch of adding it (and also insert trigger) to \"items\" table");
-		return SUCCEED;
-	}
-
-	return zbx_dbupgrade_attach_trigger_with_function_on_insert_or_update("items", "name", "name_upper", "upper",
-			"itemid");
-}
-=======
 static int DBpatch_6030060(void)
 {
 	const ZBX_FIELD	field = {"url_name", "", NULL, NULL, 64, ZBX_TYPE_CHAR, ZBX_NOTNULL, 0};
@@ -674,7 +562,115 @@
 	return ret;
 }
 
->>>>>>> 4d9b9a2a
+static int	DBpatch_6030064(void)
+{
+	const ZBX_FIELD	field = {"name_upper", "", NULL, NULL, 128, ZBX_TYPE_CHAR, ZBX_NOTNULL, 0};
+
+	if (SUCCEED == DBtrigger_exists("hosts", "hosts_name_upper_update"))
+	{
+		zabbix_log(LOG_LEVEL_WARNING, "hosts_name_upper_update trigger for table \"hosts\" already exists,"
+				" skipping patch of adding \"name_upper\" column to \"hosts\" table");
+		return SUCCEED;
+	}
+
+	return DBadd_field("hosts", &field);
+}
+
+static int	DBpatch_6030065(void)
+{
+	if (SUCCEED == DBtrigger_exists("hosts", "hosts_name_upper_update"))
+	{
+		zabbix_log(LOG_LEVEL_WARNING, "hosts_name_upper_update trigger for table \"hosts\" already exists,"
+				" skipping patch of adding index to \"name_upper\" column");
+		return SUCCEED;
+	}
+
+	return DBcreate_index("hosts", "hosts_6", "name_upper", 0);
+}
+
+static int	DBpatch_6030066(void)
+{
+	if (SUCCEED == DBtrigger_exists("hosts", "hosts_name_upper_update"))
+	{
+		zabbix_log(LOG_LEVEL_WARNING, "hosts_name_upper_update trigger for table \"hosts\" already exists,"
+				" skipping patch of updating \"name_upper\" column");
+
+		return SUCCEED;
+	}
+
+	if (ZBX_DB_OK > DBexecute("update hosts set name_upper=upper(name)"))
+		return FAIL;
+
+	return SUCCEED;
+}
+
+static int	DBpatch_6030067(void)
+{
+	if (SUCCEED == DBtrigger_exists("hosts", "hosts_name_upper_update"))
+	{
+		zabbix_log(LOG_LEVEL_WARNING, "hosts_name_upper_update trigger for table \"hosts\" already exists,"
+				" skipping patch of adding it (and also insert trigger) to \"hosts\" table");
+		return SUCCEED;
+	}
+
+	return zbx_dbupgrade_attach_trigger_with_function_on_insert_or_update("hosts", "name", "name_upper", "upper",
+			"hostid");
+}
+
+static int	DBpatch_6030068(void)
+{
+	const ZBX_FIELD field = {"name_upper", "", NULL, NULL, 255, ZBX_TYPE_CHAR, ZBX_NOTNULL, 0};
+
+	if (SUCCEED == DBtrigger_exists("items", "items_name_upper_update"))
+	{
+		zabbix_log(LOG_LEVEL_WARNING, "items_name_upper_update trigger for table \"items\" already exists,"
+				" skipping patch of adding \"name_upper\" column to \"items\" table");
+		return SUCCEED;
+	}
+
+	return DBadd_field("items", &field);
+}
+
+static int	DBpatch_6030069(void)
+{
+	if (SUCCEED == DBtrigger_exists("items", "items_name_upper_update"))
+	{
+		zabbix_log(LOG_LEVEL_WARNING, "items_name_upper_update trigger for table \"items\" already exists,"
+				" skipping patch of adding index to \"name_upper\" column");
+
+		return SUCCEED;
+	}
+
+	return DBcreate_index("items", "items_9", "hostid,name_upper", 0);
+}
+
+static int	DBpatch_6030070(void)
+{
+	if (SUCCEED == DBtrigger_exists("items", "items_name_upper_update"))
+	{
+		zabbix_log(LOG_LEVEL_WARNING, "items_name_upper_update trigger for table \"items\" already exists,"
+				" skipping patch of updating \"name_upper\" column");
+		return SUCCEED;
+	}
+
+	if (ZBX_DB_OK > DBexecute("update items set name_upper=upper(name)"))
+		return FAIL;
+
+	return SUCCEED;
+}
+
+static int	DBpatch_6030071(void)
+{
+	if (SUCCEED == DBtrigger_exists("items", "items_name_upper_update"))
+	{
+		zabbix_log(LOG_LEVEL_WARNING, "items_name_upper_update trigger for table \"items\" already exists,"
+				" skipping patch of adding it (and also insert trigger) to \"items\" table");
+		return SUCCEED;
+	}
+
+	return zbx_dbupgrade_attach_trigger_with_function_on_insert_or_update("items", "name", "name_upper", "upper",
+			"itemid");
+}
 #endif
 
 DBPATCH_START(6030)
@@ -745,12 +741,12 @@
 DBPATCH_ADD(6030061, 0, 1)
 DBPATCH_ADD(6030062, 0, 1)
 DBPATCH_ADD(6030063, 0, 1)
-<<<<<<< HEAD
 DBPATCH_ADD(6030064, 0, 1)
 DBPATCH_ADD(6030065, 0, 1)
 DBPATCH_ADD(6030066, 0, 1)
 DBPATCH_ADD(6030067, 0, 1)
-=======
-
->>>>>>> 4d9b9a2a
+DBPATCH_ADD(6030068, 0, 1)
+DBPATCH_ADD(6030069, 0, 1)
+DBPATCH_ADD(6030070, 0, 1)
+DBPATCH_ADD(6030071, 0, 1)
 DBPATCH_END()