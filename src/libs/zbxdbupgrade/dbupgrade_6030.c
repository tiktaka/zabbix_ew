/*
** Zabbix
** Copyright (C) 2001-2022 Zabbix SIA
**
** This program is free software; you can redistribute it and/or modify
** it under the terms of the GNU General Public License as published by
** the Free Software Foundation; either version 2 of the License, or
** (at your option) any later version.
**
** This program is distributed in the hope that it will be useful,
** but WITHOUT ANY WARRANTY; without even the implied warranty of
** MERCHANTABILITY or FITNESS FOR A PARTICULAR PURPOSE. See the
** GNU General Public License for more details.
**
** You should have received a copy of the GNU General Public License
** along with this program; if not, write to the Free Software
** Foundation, Inc., 51 Franklin Street, Fifth Floor, Boston, MA  02110-1301, USA.
**/

#include "zbxcommon.h"
#include "zbxdbhigh.h"
#include "dbupgrade.h"
#include "zbxdbschema.h"

extern unsigned char	program_type;

/*
 * 6.4 development database patches
 */

#ifndef HAVE_SQLITE3

static int	DBpatch_6030000(void)
{
	DB_RESULT		result;
	DB_ROW			row;
	zbx_db_insert_t		db_insert;
	int			ret = SUCCEED;

	if (0 == (program_type & ZBX_PROGRAM_TYPE_SERVER))
		return SUCCEED;

	result = DBselect("select roleid,type,name,value_int from role_rule where name in ("
			"'ui.configuration.actions',"
			"'ui.services.actions',"
			"'ui.administration.general')");

	zbx_db_insert_prepare(&db_insert, "role_rule", "role_ruleid", "roleid", "type", "name", "value_int", NULL);

	while (NULL != (row = DBfetch(result)))
	{
		zbx_uint64_t	roleid;
		int		value_int, type;

		ZBX_STR2UINT64(roleid, row[0]);
		type = atoi(row[1]);
		value_int = atoi(row[3]);

		if (0 == strcmp(row[2], "ui.configuration.actions"))
		{
			zbx_db_insert_add_values(&db_insert, __UINT64_C(0), roleid, type,
					"ui.configuration.autoregistration_actions", value_int);

			zbx_db_insert_add_values(&db_insert, __UINT64_C(0), roleid, type,
					"ui.configuration.discovery_actions", value_int);

			zbx_db_insert_add_values(&db_insert, __UINT64_C(0), roleid, type,
					"ui.configuration.internal_actions", value_int);

			zbx_db_insert_add_values(&db_insert, __UINT64_C(0), roleid, type,
					"ui.configuration.trigger_actions", value_int);
		}
		else if (0 == strcmp(row[2], "ui.administration.general"))
		{
			zbx_db_insert_add_values(&db_insert, __UINT64_C(0), roleid, type,
					"ui.administration.housekeeping", value_int);

			zbx_db_insert_add_values(&db_insert, __UINT64_C(0), roleid, type,
					"ui.administration.macros", value_int);

			zbx_db_insert_add_values(&db_insert, __UINT64_C(0), roleid, type,
					"ui.administration.api_tokens", value_int);

			zbx_db_insert_add_values(&db_insert, __UINT64_C(0), roleid, type,
					"ui.administration.audit_log", value_int);
		}
		else
		{
			zbx_db_insert_add_values(&db_insert, __UINT64_C(0), roleid, type,
					"ui.configuration.service_actions", value_int);
		}
	}
	DBfree_result(result);

	zbx_db_insert_autoincrement(&db_insert, "role_ruleid");

	if (SUCCEED == (ret = zbx_db_insert_execute(&db_insert)))
	{
		if (ZBX_DB_OK > DBexecute("delete from role_rule where name in ("
			"'ui.configuration.actions',"
			"'ui.services.actions')"))
		{
			ret = FAIL;
		}
	}

	zbx_db_insert_clean(&db_insert);

	return ret;
}

static int	DBpatch_6030001(void)
{
	const ZBX_FIELD	field = {"name", "", NULL, NULL, 255, ZBX_TYPE_CHAR, ZBX_NOTNULL, 0};

	return DBmodify_field_type("group_discovery", &field, NULL);
}

static int	DBpatch_6030002(void)
{
	if (ZBX_DB_OK > DBexecute(
			"update group_discovery gd"
			" set name=("
				"select gp.name"
				" from group_prototype gp"
				" where gd.parent_group_prototypeid=gp.group_prototypeid"
			")"
			" where " ZBX_DB_CHAR_LENGTH(gd.name) "=64"))
	{
		return FAIL;
	}

	return SUCCEED;
}

static int	DBpatch_6030003(void)
{
	const ZBX_FIELD	field = {"url", "", NULL, NULL, 2048, ZBX_TYPE_CHAR, ZBX_NOTNULL, 0};

	return DBadd_field("scripts", &field);
}

static int	DBpatch_6030004(void)
{
	const ZBX_FIELD	field = {"new_window", "1", NULL, NULL, 0, ZBX_TYPE_INT, ZBX_NOTNULL, 0};

	return DBadd_field("scripts", &field);
}

static int	DBpatch_6030005(void)
{
	const ZBX_FIELD	old_field = {"host_metadata", "", NULL, NULL, 255, ZBX_TYPE_CHAR, ZBX_NOTNULL, 0};
	const ZBX_FIELD	field = {"host_metadata", "", NULL, NULL, 0, ZBX_TYPE_TEXT, ZBX_NOTNULL, 0};

	return DBmodify_field_type("autoreg_host", &field, &old_field);
}

static int	DBpatch_6030006(void)
{
	const ZBX_FIELD	old_field = {"host_metadata", "", NULL, NULL, 255, ZBX_TYPE_CHAR, ZBX_NOTNULL, 0};
	const ZBX_FIELD	field = {"host_metadata", "", NULL, NULL, 0, ZBX_TYPE_TEXT, ZBX_NOTNULL, 0};

	return DBmodify_field_type("proxy_autoreg_host", &field, &old_field);
}

static int	DBpatch_6030007(void)
{
	const ZBX_FIELD	field = {"server_status", "", NULL, NULL, 0, ZBX_TYPE_SHORTTEXT, ZBX_NOTNULL, 0};

	return DBadd_field("config", &field);
}

static int	DBpatch_6030008(void)
{
	const ZBX_FIELD	field = {"version", "0", NULL, NULL, 0, ZBX_TYPE_INT, ZBX_NOTNULL, 0};

	return DBadd_field("host_rtdata", &field);
}

static int	DBpatch_6030009(void)
{
	const ZBX_FIELD	field = {"compatibility", "0", NULL, NULL, 0, ZBX_TYPE_INT, ZBX_NOTNULL, 0};

	return DBadd_field("host_rtdata", &field);
}

static int	DBpatch_6030010(void)
{
	const ZBX_FIELD	field = {"url", "", NULL, NULL, 2048, ZBX_TYPE_CHAR, ZBX_NOTNULL, 0};

	return DBmodify_field_type("users", &field, NULL);
}

static int	DBpatch_6030011(void)
{
	return DBcreate_changelog_insert_trigger("drules", "druleid");
}

static int	DBpatch_6030012(void)
{
	return DBcreate_changelog_update_trigger("drules", "druleid");
}

static int	DBpatch_6030013(void)
{
	return DBcreate_changelog_delete_trigger("drules", "druleid");
}

static int	DBpatch_6030014(void)
{
	return DBcreate_changelog_insert_trigger("dchecks", "dcheckid");
}

static int	DBpatch_6030015(void)
{
	return DBcreate_changelog_update_trigger("dchecks", "dcheckid");
}

static int	DBpatch_6030016(void)
{
	return DBcreate_changelog_delete_trigger("dchecks", "dcheckid");
}

static int	DBpatch_6030017(void)
{
	return DBcreate_changelog_insert_trigger("httptest", "httptestid");
}

static int	DBpatch_6030018(void)
{
	return DBcreate_changelog_update_trigger("httptest", "httptestid");
}

static int	DBpatch_6030019(void)
{
	return DBcreate_changelog_delete_trigger("httptest", "httptestid");
}

static int	DBpatch_6030020(void)
{
	return DBcreate_changelog_insert_trigger("httptest_field", "httptest_fieldid");
}

static int	DBpatch_6030021(void)
{
	return DBcreate_changelog_update_trigger("httptest_field", "httptest_fieldid");
}

static int	DBpatch_6030022(void)
{
	return DBcreate_changelog_delete_trigger("httptest_field", "httptest_fieldid");
}

static int	DBpatch_6030023(void)
{
	return DBcreate_changelog_insert_trigger("httptestitem", "httptestitemid");
}

static int	DBpatch_6030024(void)
{
	return DBcreate_changelog_update_trigger("httptestitem", "httptestitemid");
}

static int	DBpatch_6030025(void)
{
	return DBcreate_changelog_delete_trigger("httptestitem", "httptestitemid");
}

static int	DBpatch_6030026(void)
{
	return DBcreate_changelog_insert_trigger("httpstep", "httpstepid");
}

static int	DBpatch_6030027(void)
{
	return DBcreate_changelog_update_trigger("httpstep", "httpstepid");
}

static int	DBpatch_6030028(void)
{
	return DBcreate_changelog_delete_trigger("httpstep", "httpstepid");
}

static int	DBpatch_6030029(void)
{
	return DBcreate_changelog_insert_trigger("httpstep_field", "httpstep_fieldid");
}

static int	DBpatch_6030030(void)
{
	return DBcreate_changelog_update_trigger("httpstep_field", "httpstep_fieldid");
}

static int	DBpatch_6030031(void)
{
	return DBcreate_changelog_delete_trigger("httpstep_field", "httpstep_fieldid");
}

static int	DBpatch_6030032(void)
{
	return DBcreate_changelog_insert_trigger("httpstepitem", "httpstepitemid");
}

static int	DBpatch_6030033(void)
{
	return DBcreate_changelog_update_trigger("httpstepitem", "httpstepitemid");
}

static int	DBpatch_6030034(void)
{
	return DBcreate_changelog_delete_trigger("httpstepitem", "httpstepitemid");
}

static int	DBpatch_6030035(void)
{
	return DBdrop_field("drules", "nextcheck");
}

static int	DBpatch_6030036(void)
{
	return DBdrop_field("httptest", "nextcheck");
}

static int	DBpatch_6030037(void)
{
	const ZBX_FIELD field = {"discovery_groupid", NULL, NULL, NULL, 0, ZBX_TYPE_ID, 0, 0};

	return DBdrop_not_null("config", &field);
}

static int	DBpatch_6030038(void)
{
	return DBdrop_foreign_key("dchecks", 1);
}

static int	DBpatch_6030039(void)
{
	const ZBX_FIELD	field = {"druleid", NULL, "drules", "druleid", 0, ZBX_TYPE_ID, 0, 0};

	return DBadd_foreign_key("dchecks", 1, &field);
}

static int	DBpatch_6030040(void)
{
	return DBdrop_foreign_key("httptest", 2);
}

static int	DBpatch_6030041(void)
{
	const ZBX_FIELD	field = {"hostid", NULL, "hosts", "hostid", 0, ZBX_TYPE_ID, 0, 0};

	return DBadd_foreign_key("httptest", 2, &field);
}

static int	DBpatch_6030042(void)
{
	return DBdrop_foreign_key("httptest", 3);
}

static int	DBpatch_6030043(void)
{
	const ZBX_FIELD	field = {"templateid", NULL, "httptest", "httptestid", 0, ZBX_TYPE_ID, 0, 0};

	return DBadd_foreign_key("httptest", 3, &field);
}

static int	DBpatch_6030044(void)
{
	return DBdrop_foreign_key("httpstep", 1);
}

static int	DBpatch_6030045(void)
{
	const ZBX_FIELD	field = {"httptestid", NULL, "httptest", "httptestid", 0, ZBX_TYPE_ID, 0, 0};

	return DBadd_foreign_key("httpstep", 1, &field);
}

static int	DBpatch_6030046(void)
{
	return DBdrop_foreign_key("httptestitem", 1);
}

static int	DBpatch_6030047(void)
{
	const ZBX_FIELD	field = {"httptestid", NULL, "httptest", "httptestid", 0, ZBX_TYPE_ID, 0, 0};

	return DBadd_foreign_key("httptestitem", 1, &field);
}

static int	DBpatch_6030048(void)
{
	return DBdrop_foreign_key("httptestitem", 2);
}

static int	DBpatch_6030049(void)
{
	const ZBX_FIELD	field = {"itemid", NULL, "items", "itemid", 0, ZBX_TYPE_ID, 0, 0};

	return DBadd_foreign_key("httptestitem", 2, &field);
}

static int	DBpatch_6030050(void)
{
	return DBdrop_foreign_key("httpstepitem", 1);
}

static int	DBpatch_6030051(void)
{
	const ZBX_FIELD	field = {"httpstepid", NULL, "httpstep", "httpstepid", 0, ZBX_TYPE_ID, 0, 0};

	return DBadd_foreign_key("httpstepitem", 1, &field);
}

static int	DBpatch_6030052(void)
{
	return DBdrop_foreign_key("httpstepitem", 2);
}

static int	DBpatch_6030053(void)
{
	const ZBX_FIELD	field = {"itemid", NULL, "items", "itemid", 0, ZBX_TYPE_ID, 0, 0};

	return DBadd_foreign_key("httpstepitem", 2, &field);
}

static int	DBpatch_6030054(void)
{
	return DBdrop_foreign_key("httptest_field", 1);
}

static int	DBpatch_6030055(void)
{
	const ZBX_FIELD	field = {"httptestid", NULL, "httptest", "httptestid", 0, ZBX_TYPE_ID, 0, 0};

	return DBadd_foreign_key("httptest_field", 1, &field);
}

static int	DBpatch_6030056(void)
{
	return DBdrop_foreign_key("httpstep_field", 1);
}

static int	DBpatch_6030057(void)
{
	const ZBX_FIELD	field = {"httpstepid", NULL, "httpstep", "httpstepid", 0, ZBX_TYPE_ID, 0, 0};

	return DBadd_foreign_key("httpstep_field", 1, &field);
}

static int	DBpatch_6030058(void)
{
	const ZBX_FIELD field = {"provider", "0", NULL, NULL, 0, ZBX_TYPE_INT, ZBX_NOTNULL, 0};

	return DBadd_field("media_type", &field);
}

static int	DBpatch_6030059(void)
{
	const ZBX_FIELD field = {"status", "1", NULL, NULL, 0, ZBX_TYPE_INT, ZBX_NOTNULL, 0};

	return DBset_default("media_type", &field);
}

static int	DBpatch_6030060(void)
{
	const ZBX_FIELD	field = {"url_name", "", NULL, NULL, 64, ZBX_TYPE_CHAR, ZBX_NOTNULL, 0};

	return DBadd_field("triggers", &field);
}

static int	DBpatch_6030061(void)
{
	const ZBX_FIELD	field = {"url", "", NULL, NULL, 2048, ZBX_TYPE_CHAR, ZBX_NOTNULL, 0};

	return DBmodify_field_type("triggers", &field, NULL);
}

static int	DBpatch_6030062(void)
{
<<<<<<< HEAD
	return DBdrop_index("scripts", "scripts_3");
=======
	DB_RESULT		result;
	DB_ROW			row;
	char			*sql;
	size_t			sql_alloc = 4096, sql_offset = 0;
	int			ret = SUCCEED;

	if (0 == (program_type & ZBX_PROGRAM_TYPE_SERVER))
		return SUCCEED;

	sql = zbx_malloc(NULL, sql_alloc);

	zbx_DBbegin_multiple_update(&sql, &sql_alloc, &sql_offset);

	result = DBselect("select moduleid,relative_path from module");

	while (NULL != (row = DBfetch(result)))
	{
		const char	*rel_path = row[1];
		char		*updated_path, *updated_path_esc;

		if (NULL == rel_path || '\0' == *rel_path)
			continue;

		updated_path = zbx_dsprintf(NULL, "modules/%s", rel_path);

		updated_path_esc = DBdyn_escape_string(updated_path);

		zbx_snprintf_alloc(&sql, &sql_alloc, &sql_offset, "update module set relative_path='%s' "
				"where moduleid=%s;\n", updated_path_esc, row[0]);

		zbx_free(updated_path);
		zbx_free(updated_path_esc);

		ret = DBexecute_overflowed_sql(&sql, &sql_alloc, &sql_offset);
	}
	DBfree_result(result);

	zbx_DBend_multiple_update(&sql, &sql_alloc, &sql_offset);

	if (SUCCEED == ret && 16 < sql_offset)
	{
		if (ZBX_DB_OK > DBexecute("%s", sql))
			ret = FAIL;
	}

	zbx_free(sql);

	return ret;
>>>>>>> 1f4fa9e8
}

static int	DBpatch_6030063(void)
{
<<<<<<< HEAD
	return DBcreate_index("scripts", "scripts_3", "name,menu_path", 1);
}

=======
	zbx_db_insert_t	db_insert;
	int		i, ret = FAIL;

	const char	*modules[] = {
			"actionlog", "clock", "dataover", "discovery", "favgraphs", "favmaps", "geomap", "graph",
			"graphprototype", "hostavail", "item", "map", "navtree", "plaintext", "problemhosts",
			"problems", "problemsbysv", "slareport", "svggraph", "systeminfo", "tophosts", "trigover",
			"url", "web"
		};

	if (0 == (program_type & ZBX_PROGRAM_TYPE_SERVER))
		return SUCCEED;

	zbx_db_insert_prepare(&db_insert, "module", "moduleid", "id", "relative_path", "status", "config", NULL);

	for (i = 0; i < (int)ARRSIZE(modules); i++)
	{
		char	*path;

		path = zbx_dsprintf(NULL, "widgets/%s", modules[i]);
		zbx_db_insert_add_values(&db_insert, __UINT64_C(0), modules[i], path, 1, "[]");
		zbx_free(path);
	}

	zbx_db_insert_autoincrement(&db_insert, "moduleid");
	ret = zbx_db_insert_execute(&db_insert);

	zbx_db_insert_clean(&db_insert);

	return ret;
}

static int	DBpatch_6030064(void)
{
	const ZBX_FIELD	field = {"name_upper", "", NULL, NULL, 128, ZBX_TYPE_CHAR, ZBX_NOTNULL, 0};

	if (SUCCEED == DBtrigger_exists("hosts", "hosts_name_upper_update"))
	{
		zabbix_log(LOG_LEVEL_WARNING, "hosts_name_upper_update trigger for table \"hosts\" already exists,"
				" skipping patch of adding \"name_upper\" column to \"hosts\" table");
		return SUCCEED;
	}

	return DBadd_field("hosts", &field);
}

static int	DBpatch_6030065(void)
{
	if (SUCCEED == DBtrigger_exists("hosts", "hosts_name_upper_update"))
	{
		zabbix_log(LOG_LEVEL_WARNING, "hosts_name_upper_update trigger for table \"hosts\" already exists,"
				" skipping patch of adding index to \"name_upper\" column");
		return SUCCEED;
	}

	return DBcreate_index("hosts", "hosts_6", "name_upper", 0);
}

static int	DBpatch_6030066(void)
{
	if (SUCCEED == DBtrigger_exists("hosts", "hosts_name_upper_update"))
	{
		zabbix_log(LOG_LEVEL_WARNING, "hosts_name_upper_update trigger for table \"hosts\" already exists,"
				" skipping patch of updating \"name_upper\" column");

		return SUCCEED;
	}

	if (ZBX_DB_OK > DBexecute("update hosts set name_upper=upper(name)"))
		return FAIL;

	return SUCCEED;
}

static int	DBpatch_6030067(void)
{
	if (SUCCEED == DBtrigger_exists("hosts", "hosts_name_upper_insert"))
	{
		zabbix_log(LOG_LEVEL_WARNING, "hosts_name_upper_insert trigger for table \"hosts\" already exists,"
				" skipping patch of adding it to \"hosts\" table");
		return SUCCEED;
	}

	return zbx_dbupgrade_attach_trigger_with_function_on_insert("hosts", "name", "name_upper", "upper", "hostid");
}

static int	DBpatch_6030068(void)
{
	if (SUCCEED == DBtrigger_exists("hosts", "hosts_name_upper_update"))
	{
		zabbix_log(LOG_LEVEL_WARNING, "hosts_name_upper_update trigger for table \"hosts\" already exists,"
				" skipping patch of adding it to \"hosts\" table");
		return SUCCEED;
	}

	return zbx_dbupgrade_attach_trigger_with_function_on_update("hosts", "name", "name_upper", "upper", "hostid");
}

static int	DBpatch_6030069(void)
{
	const ZBX_FIELD field = {"name_upper", "", NULL, NULL, 255, ZBX_TYPE_CHAR, ZBX_NOTNULL, 0};

	if (SUCCEED == DBtrigger_exists("items", "items_name_upper_update"))
	{
		zabbix_log(LOG_LEVEL_WARNING, "items_name_upper_update trigger for table \"items\" already exists,"
				" skipping patch of adding \"name_upper\" column to \"items\" table");
		return SUCCEED;
	}

	return DBadd_field("items", &field);
}

static int	DBpatch_6030070(void)
{
	if (SUCCEED == DBtrigger_exists("items", "items_name_upper_update"))
	{
		zabbix_log(LOG_LEVEL_WARNING, "items_name_upper_update trigger for table \"items\" already exists,"
				" skipping patch of adding index to \"name_upper\" column");

		return SUCCEED;
	}

	return DBcreate_index("items", "items_9", "hostid,name_upper", 0);
}

static int	DBpatch_6030071(void)
{
	if (SUCCEED == DBtrigger_exists("items", "items_name_upper_update"))
	{
		zabbix_log(LOG_LEVEL_WARNING, "items_name_upper_update trigger for table \"items\" already exists,"
				" skipping patch of updating \"name_upper\" column");
		return SUCCEED;
	}

	if (ZBX_DB_OK > DBexecute("update items set name_upper=upper(name)"))
		return FAIL;

	return SUCCEED;
}

static int	DBpatch_6030072(void)
{
	if (SUCCEED == DBtrigger_exists("items", "items_name_upper_insert"))
	{
		zabbix_log(LOG_LEVEL_WARNING, "items_name_upper_insert trigger for table \"items\" already exists,"
				" skipping patch of adding it to \"items\" table");
		return SUCCEED;
	}

	return zbx_dbupgrade_attach_trigger_with_function_on_insert("items", "name", "name_upper", "upper", "itemid");
}

static int	DBpatch_6030073(void)
{
	if (SUCCEED == DBtrigger_exists("items", "items_name_upper_update"))
	{
		zabbix_log(LOG_LEVEL_WARNING, "items_name_upper_update trigger for table \"items\" already exists,"
				" skipping patch of adding it to \"items\" table");
		return SUCCEED;
	}

	return zbx_dbupgrade_attach_trigger_with_function_on_update("items", "name", "name_upper", "upper", "itemid");
}

static int	DBpatch_6030074(void)
{
	int		i;
	const char	*values[] = {
			"web.auditacts.filter.from", "web.actionlog.filter.from",
			"web.auditacts.filter.to", "web.actionlog.filter.to",
			"web.auditacts.filter.active", "web.actionlog.filter.active",
			"web.auditacts.filter.userids", "web.actionlog.filter.userids"
		};

	if (0 == (program_type & ZBX_PROGRAM_TYPE_SERVER))
		return SUCCEED;

	for (i = 0; i < (int)ARRSIZE(values); i += 2)
	{
		if (ZBX_DB_OK > DBexecute("update profiles set idx='%s' where idx='%s'", values[i + 1], values[i]))
			return FAIL;
	}

	return SUCCEED;
}

static int	DBpatch_6030075(void)
{
	const ZBX_FIELD	field = {"value_userid", NULL, NULL, NULL, 0, ZBX_TYPE_ID, 0, 0};

	return DBadd_field("widget_field", &field);
}

static int	DBpatch_6030076(void)
{
	return DBcreate_index("widget_field", "widget_field_9", "value_userid", 0);
}

static int	DBpatch_6030077(void)
{
	const ZBX_FIELD	field = {"value_userid", NULL, "users", "userid", 0, ZBX_TYPE_ID, 0, ZBX_FK_CASCADE_DELETE};

	return DBadd_foreign_key("widget_field", 9, &field);
}

static int	DBpatch_6030078(void)
{
	const ZBX_FIELD	field = {"value_actionid", NULL, NULL, NULL, 0, ZBX_TYPE_ID, 0, 0};

	return DBadd_field("widget_field", &field);
}

static int	DBpatch_6030079(void)
{
	return DBcreate_index("widget_field", "widget_field_10", "value_actionid", 0);
}

static int	DBpatch_6030080(void)
{
	const ZBX_FIELD	field = {"value_actionid", NULL, "actions", "actionid", 0, ZBX_TYPE_ID, 0, ZBX_FK_CASCADE_DELETE};

	return DBadd_foreign_key("widget_field", 10, &field);
}

static int	DBpatch_6030081(void)
{
	const ZBX_FIELD	field = {"value_mediatypeid", NULL, NULL, NULL, 0, ZBX_TYPE_ID, 0, 0};

	return DBadd_field("widget_field", &field);
}

static int	DBpatch_6030082(void)
{
	return DBcreate_index("widget_field", "widget_field_11", "value_mediatypeid", 0);
}

static int	DBpatch_6030083(void)
{
	const ZBX_FIELD	field = {"value_mediatypeid", NULL, "media_type", "mediatypeid", 0, ZBX_TYPE_ID, 0,
			ZBX_FK_CASCADE_DELETE};

	return DBadd_foreign_key("widget_field", 11, &field);
}

/* patches for ZBXNEXT-276 */
/* create new tables */

static int	DBpatch_6030084(void)
{
	const ZBX_TABLE table =
		{"scim_group", "scim_groupid", 0,
			{
				{"scim_groupid", NULL, NULL, NULL, 0, ZBX_TYPE_ID, ZBX_NOTNULL, 0},
				{"name", "", NULL, NULL, 64, ZBX_TYPE_CHAR, ZBX_NOTNULL, 0},
				{0}
			},
			NULL
		};

	return DBcreate_table(&table);
}

static int	DBpatch_6030085(void)
{
	return DBcreate_index("scim_group", "scim_group_1", "name", 1);
}

static int	DBpatch_6030086(void)
{
	const ZBX_TABLE table =
		{"user_scim_group", "user_scim_groupid", 0,
			{
				{"user_scim_groupid", NULL, NULL, NULL, 0, ZBX_TYPE_ID, ZBX_NOTNULL, 0},
				{"userid", NULL, NULL, NULL, 0, ZBX_TYPE_ID, ZBX_NOTNULL, 0},
				{"scim_groupid", NULL, NULL, NULL, 0, ZBX_TYPE_ID, ZBX_NOTNULL, 0},
				{0}
			},
			NULL
		};

	return DBcreate_table(&table);
}

static int	DBpatch_6030087(void)
{
	return DBcreate_index("user_scim_group", "user_scim_group_1", "userid", 0);
}

static int	DBpatch_6030088(void)
{
	return DBcreate_index("user_scim_group", "user_scim_group_2", "scim_groupid", 0);
}

static int	DBpatch_6030089(void)
{
	const ZBX_FIELD field = {"userid", NULL, "users", "userid", 0, ZBX_TYPE_ID, ZBX_NOTNULL, ZBX_FK_CASCADE_DELETE};

	return DBadd_foreign_key("user_scim_group", 1, &field);
}

static int	DBpatch_6030090(void)
{
	const ZBX_FIELD field = {"scim_groupid", NULL, "scim_group", "scim_groupid", 0, ZBX_TYPE_ID, ZBX_NOTNULL,
			ZBX_FK_CASCADE_DELETE};

	return DBadd_foreign_key("user_scim_group", 2, &field);
}

static int	DBpatch_6030091(void)
{
	const ZBX_TABLE	table =
		{"userdirectory_saml", "userdirectoryid", 0,
			{
				{"userdirectoryid", NULL, NULL, NULL, 0, ZBX_TYPE_ID, ZBX_NOTNULL, 0},
				{"idp_entityid", "", NULL, NULL, 1024, ZBX_TYPE_CHAR, ZBX_NOTNULL, 0},
				{"sso_url", "", NULL, NULL, 2048, ZBX_TYPE_CHAR, ZBX_NOTNULL, 0},
				{"slo_url", "", NULL, NULL, 2048, ZBX_TYPE_CHAR, ZBX_NOTNULL, 0},
				{"username_attribute", "", NULL, NULL, 128, ZBX_TYPE_CHAR, ZBX_NOTNULL, 0},
				{"sp_entityid", "", NULL, NULL, 1024, ZBX_TYPE_CHAR, ZBX_NOTNULL, 0},
				{"nameid_format", "", NULL, NULL, 2048, ZBX_TYPE_CHAR, ZBX_NOTNULL, 0},
				{"sign_messages", "0", NULL, NULL, 0, ZBX_TYPE_INT, ZBX_NOTNULL, 0},
				{"sign_assertions", "0", NULL, NULL, 0, ZBX_TYPE_INT, ZBX_NOTNULL, 0},
				{"sign_authn_requests", "0", NULL, NULL, 0, ZBX_TYPE_INT, ZBX_NOTNULL, 0},
				{"sign_logout_requests", "0", NULL, NULL, 0, ZBX_TYPE_INT, ZBX_NOTNULL, 0},
				{"sign_logout_responses", "0", NULL, NULL, 0, ZBX_TYPE_INT, ZBX_NOTNULL, 0},
				{"encrypt_nameid", "0", NULL, NULL, 0, ZBX_TYPE_INT, ZBX_NOTNULL, 0},
				{"encrypt_assertions", "0", NULL, NULL, 0, ZBX_TYPE_INT, ZBX_NOTNULL, 0},
				{"group_name", "", NULL, NULL, 255, ZBX_TYPE_CHAR, ZBX_NOTNULL, 0},
				{"user_username", "", NULL, NULL, 255, ZBX_TYPE_CHAR, ZBX_NOTNULL, 0},
				{"user_lastname", "", NULL, NULL, 255, ZBX_TYPE_CHAR, ZBX_NOTNULL, 0},
				{"scim_status", "0", NULL, NULL, 0, ZBX_TYPE_INT, ZBX_NOTNULL, 0},
				{0}
			},
			NULL
		};

	return DBcreate_table(&table);
}

static int	DBpatch_6030092(void)
{
	const ZBX_FIELD	field = {"userdirectoryid", NULL, "userdirectory", "userdirectoryid", 0, ZBX_TYPE_ID,
			ZBX_NOTNULL, ZBX_FK_CASCADE_DELETE};

	return DBadd_foreign_key("userdirectory_saml", 1, &field);
}

static int	DBpatch_6030093(void)
{
	const ZBX_TABLE	table =
		{"userdirectory_ldap", "userdirectoryid", 0,
			{
				{"userdirectoryid", NULL, NULL, NULL, 0, ZBX_TYPE_ID, ZBX_NOTNULL, 0},
				{"host", "", NULL, NULL, 255, ZBX_TYPE_CHAR, ZBX_NOTNULL, 0},
				{"port", "389", NULL, NULL, 0, ZBX_TYPE_INT, ZBX_NOTNULL, 0},
				{"base_dn", "", NULL, NULL, 255, ZBX_TYPE_CHAR, ZBX_NOTNULL, 0},
				{"search_attribute", "", NULL, NULL, 128, ZBX_TYPE_CHAR, ZBX_NOTNULL, 0},
				{"bind_dn", "", NULL, NULL, 255, ZBX_TYPE_CHAR, ZBX_NOTNULL, 0},
				{"bind_password", "", NULL, NULL, 128, ZBX_TYPE_CHAR, ZBX_NOTNULL, 0},
				{"start_tls", "0", NULL, NULL, 0, ZBX_TYPE_INT, ZBX_NOTNULL, 0},
				{"search_filter", "", NULL, NULL, 255, ZBX_TYPE_CHAR, ZBX_NOTNULL, 0},
				{"group_basedn", "", NULL, NULL, 255, ZBX_TYPE_CHAR, ZBX_NOTNULL, 0},
				{"group_name", "", NULL, NULL, 255, ZBX_TYPE_CHAR, ZBX_NOTNULL, 0},
				{"group_member", "", NULL, NULL, 255, ZBX_TYPE_CHAR, ZBX_NOTNULL, 0},
				{"user_ref_attr", "", NULL, NULL, 255, ZBX_TYPE_CHAR, ZBX_NOTNULL, 0},
				{"group_filter", "", NULL, NULL, 255, ZBX_TYPE_CHAR, ZBX_NOTNULL, 0},
				{"group_membership", "", NULL, NULL, 255, ZBX_TYPE_CHAR, ZBX_NOTNULL, 0},
				{"user_username", "", NULL, NULL, 255, ZBX_TYPE_CHAR, ZBX_NOTNULL, 0},
				{"user_lastname", "", NULL, NULL, 255, ZBX_TYPE_CHAR, ZBX_NOTNULL, 0},
				{0}
			},
			NULL
		};

	return DBcreate_table(&table);
}

static int	DBpatch_6030094(void)
{
	const ZBX_FIELD	field = {"userdirectoryid", NULL, "userdirectory", "userdirectoryid", 0, ZBX_TYPE_ID,
			ZBX_NOTNULL, ZBX_FK_CASCADE_DELETE};

	return DBadd_foreign_key("userdirectory_ldap", 1, &field);
}

static int	DBpatch_6030095(void)
{
	const ZBX_TABLE	table =
		{"userdirectory_media", "userdirectory_mediaid", 0,
			{
				{"userdirectory_mediaid", NULL, NULL, NULL, 0, ZBX_TYPE_ID, ZBX_NOTNULL, 0},
				{"userdirectoryid", NULL, NULL, NULL, 0, ZBX_TYPE_ID, ZBX_NOTNULL, 0},
				{"mediatypeid", NULL, NULL, NULL, 0, ZBX_TYPE_ID, ZBX_NOTNULL, 0},
				{"name", "", NULL, NULL, 64, ZBX_TYPE_CHAR, ZBX_NOTNULL, 0},
				{"attribute", "", NULL, NULL, 255, ZBX_TYPE_CHAR, ZBX_NOTNULL, 0},
				{0}
			},
			NULL
		};

	return DBcreate_table(&table);
}

static int	DBpatch_6030096(void)
{
	return DBcreate_index("userdirectory_media", "userdirectory_media_1", "userdirectoryid", 0);
}

static int	DBpatch_6030097(void)
{
	return DBcreate_index("userdirectory_media", "userdirectory_media_2", "mediatypeid", 0);
}

static int	DBpatch_6030098(void)
{
	const ZBX_FIELD	field = {"userdirectoryid", NULL, "userdirectory", "userdirectoryid", 0, ZBX_TYPE_ID,
			ZBX_NOTNULL, ZBX_FK_CASCADE_DELETE};

	return DBadd_foreign_key("userdirectory_media", 1, &field);
}

static int	DBpatch_6030099(void)
{
	const ZBX_FIELD	field = {"mediatypeid", NULL, "media_type", "mediatypeid", 0, ZBX_TYPE_ID, ZBX_NOTNULL,
			ZBX_FK_CASCADE_DELETE};

	return DBadd_foreign_key("userdirectory_media", 2, &field);
}

static int	DBpatch_6030100(void)
{
	const ZBX_TABLE	table =
		{"userdirectory_idpgroup", "userdirectory_idpgroupid", 0,
			{
				{"userdirectory_idpgroupid", NULL, NULL, NULL, 0, ZBX_TYPE_ID, ZBX_NOTNULL, 0},
				{"userdirectoryid", NULL, NULL, NULL, 0, ZBX_TYPE_ID, ZBX_NOTNULL, 0},
				{"roleid", NULL, NULL, NULL, 0, ZBX_TYPE_ID, ZBX_NOTNULL, 0},
				{"name", "", NULL, NULL, 255, ZBX_TYPE_CHAR, ZBX_NOTNULL, 0},
				{0}
			},
			NULL
		};

	return DBcreate_table(&table);
}

static int	DBpatch_6030101(void)
{
	return DBcreate_index("userdirectory_idpgroup", "userdirectory_idpgroup_1", "userdirectoryid", 0);
}

static int	DBpatch_6030102(void)
{
	return DBcreate_index("userdirectory_idpgroup", "userdirectory_idpgroup_2", "roleid", 0);
}

static int	DBpatch_6030103(void)
{
	const ZBX_FIELD	field = {"userdirectoryid", NULL, "userdirectory", "userdirectoryid", 0, ZBX_TYPE_ID,
			ZBX_NOTNULL, ZBX_FK_CASCADE_DELETE};

	return DBadd_foreign_key("userdirectory_idpgroup", 1, &field);
}

static int	DBpatch_6030104(void)
{
	const ZBX_FIELD	field = {"roleid", NULL, "role", "roleid", 0, ZBX_TYPE_ID, ZBX_NOTNULL,
			ZBX_FK_CASCADE_DELETE};

	return DBadd_foreign_key("userdirectory_idpgroup", 2, &field);
}

static int	DBpatch_6030105(void)
{
	const ZBX_TABLE	table =
		{"userdirectory_usrgrp", "userdirectory_usrgrpid", 0,
			{
				{"userdirectory_usrgrpid", NULL, NULL, NULL, 0, ZBX_TYPE_ID, ZBX_NOTNULL, 0},
				{"userdirectory_idpgroupid", NULL, NULL, NULL, 0, ZBX_TYPE_ID, ZBX_NOTNULL, 0},
				{"usrgrpid", NULL, NULL, NULL, 0, ZBX_TYPE_ID, ZBX_NOTNULL, 0},
				{0}
			},
			NULL
		};

	return DBcreate_table(&table);
}

static int	DBpatch_6030106(void)
{
	return DBcreate_index("userdirectory_usrgrp", "userdirectory_usrgrp_1", "userdirectory_idpgroupid,usrgrpid", 1);
}

static int	DBpatch_6030107(void)
{
	return DBcreate_index("userdirectory_usrgrp", "userdirectory_usrgrp_2", "usrgrpid", 0);
}

static int	DBpatch_6030108(void)
{
	return DBcreate_index("userdirectory_usrgrp", "userdirectory_usrgrp_3", "userdirectory_idpgroupid", 0);
}

static int	DBpatch_6030109(void)
{
	const ZBX_FIELD	field = {"userdirectory_idpgroupid", NULL, "userdirectory_idpgroup", "userdirectory_idpgroupid",
			0, ZBX_TYPE_ID, ZBX_NOTNULL, ZBX_FK_CASCADE_DELETE};

	return DBadd_foreign_key("userdirectory_usrgrp", 1, &field);
}

static int	DBpatch_6030110(void)
{
	const ZBX_FIELD	field = {"usrgrpid", NULL, "usrgrp", "usrgrpid", 0, ZBX_TYPE_ID, ZBX_NOTNULL,
			ZBX_FK_CASCADE_DELETE};

	return DBadd_foreign_key("userdirectory_usrgrp", 2, &field);
}

/* add new fields to existing tables */

static int	DBpatch_6030111(void)
{
	const ZBX_FIELD	field = {"jit_provision_interval", "1h", NULL, NULL, 32, ZBX_TYPE_CHAR, ZBX_NOTNULL, 0};

	return DBadd_field("config", &field);
}

static int	DBpatch_6030112(void)
{
	const ZBX_FIELD	field = {"saml_jit_status", "0", NULL, NULL, 0, ZBX_TYPE_INT, ZBX_NOTNULL, 0};

	return DBadd_field("config", &field);
}

static int	DBpatch_6030113(void)
{
	const ZBX_FIELD field = {"ldap_jit_status", "0", NULL, NULL, 0, ZBX_TYPE_INT, ZBX_NOTNULL, 0};

	return DBadd_field("config", &field);
}

static int	DBpatch_6030114(void)
{
	const ZBX_FIELD	field = {"disabled_usrgrpid", NULL, NULL, NULL, 0, ZBX_TYPE_ID, 0, 0};

	return DBadd_field("config", &field);
}

static int	DBpatch_6030115(void)
{
	return DBcreate_index("config", "config_4", "disabled_usrgrpid", 0);
}

static int	DBpatch_6030116(void)
{
	const ZBX_FIELD	field = {"disabled_usrgrpid", NULL, "usrgrp", "usrgrpid", 0, ZBX_TYPE_ID, 0, 0};

	return DBadd_foreign_key("config", 4, &field);
}

static int	DBpatch_6030117(void)
{
	const ZBX_FIELD field = {"idp_type", "1", NULL, NULL, 0, ZBX_TYPE_INT, ZBX_NOTNULL, 0};

	return DBadd_field("userdirectory", &field);
}

static int	DBpatch_6030118(void)
{
	const ZBX_FIELD field = {"provision_status", "0", NULL, NULL, 0, ZBX_TYPE_INT, ZBX_NOTNULL, 0};

	return DBadd_field("userdirectory", &field);
}

static int	DBpatch_6030119(void)
{
	return DBcreate_index("userdirectory", "userdirectory_1", "idp_type", 0);
}

static int	DBpatch_6030120(void)
{
	const ZBX_FIELD field = {"userdirectoryid", NULL, NULL, NULL, 0, ZBX_TYPE_ID, 0, 0};

	return DBadd_field("users", &field);
}

static int	DBpatch_6030121(void)
{
	const ZBX_FIELD field = {"ts_provisioned", "0", NULL, NULL, 0, ZBX_TYPE_INT, ZBX_NOTNULL, 0};

	return DBadd_field("users", &field);
}

static int	DBpatch_6030122(void)
{
	return DBcreate_index("users", "users_2", "userdirectoryid", 0);
}

static int	DBpatch_6030123(void)
{
	const ZBX_FIELD field = {"userdirectoryid", NULL, "userdirectory", "userdirectoryid", 0, ZBX_TYPE_ID, 0, 0};

	return DBadd_foreign_key("users", 2, &field);
}

/* migrate data */

static int	migrate_ldap_data(void)
{
	DB_RESULT	result = DBselect("select userdirectoryid,host,port,base_dn,bind_dn,bind_password,"
					"search_attribute,start_tls,search_filter"
					" from userdirectory");
	if (NULL == result)
		return FAIL;

	DB_ROW	row;

	while (NULL != (row = DBfetch(result)))
	{
		char	*host = DBdyn_escape_string(row[1]);
		char	*base_dn = DBdyn_escape_string(row[3]);
		char	*bind_dn = DBdyn_escape_string(row[4]);
		char	*bind_password = DBdyn_escape_string(row[5]);
		char	*search_attribute = DBdyn_escape_string(row[6]);
		char	*search_filter = DBdyn_escape_string(row[8]);

		int	rc = DBexecute("insert into userdirectory_ldap (userdirectoryid,host,port,"
					"base_dn,search_attribute,bind_dn,bind_password,start_tls,search_filter)"
					" values (%s,'%s',%s,'%s','%s','%s','%s',%s,'%s')", row[0], host, row[2],
					base_dn, search_attribute, bind_dn, bind_password, row[7], search_filter);

		zbx_free(search_filter);
		zbx_free(search_attribute);
		zbx_free(bind_password);
		zbx_free(bind_dn);
		zbx_free(base_dn);
		zbx_free(host);

		if (ZBX_DB_OK > rc)
		{
			DBfree_result(result);
			return FAIL;
		}

#define IDP_TYPE_LDAP	1	/* user directory of type LDAP */
		if (ZBX_DB_OK > DBexecute("update userdirectory set idp_type=%d where userdirectoryid=%s",
				IDP_TYPE_LDAP, row[0]))
		{
			DBfree_result(result);
			return FAIL;
		}
#undef IDP_TYPE_LDAP
	}

	DBfree_result(result);

	return SUCCEED;
}

static int	DBpatch_6030124(void)
{
	if (0 == (program_type & ZBX_PROGRAM_TYPE_SERVER))
		return SUCCEED;

	return migrate_ldap_data();
}

static int	migrate_saml_data(void)
{
	DB_RESULT	result = DBselect("select saml_idp_entityid,saml_sso_url,saml_slo_url,saml_username_attribute,"
					"saml_sp_entityid,saml_nameid_format,saml_sign_messages,saml_sign_assertions,"
					"saml_sign_authn_requests,saml_sign_logout_requests,saml_sign_logout_responses,"
					"saml_encrypt_nameid,saml_encrypt_assertions"
					" from config");
	if (NULL == result)
		return FAIL;

	DB_ROW	row = DBfetch(result);

	if (NULL == row)
	{
		DBfree_result(result);
		return FAIL;
	}

	if ('\0' == *row[0] && '\0' == *row[1] && '\0' == *row[2] && '\0' == *row[3] && '\0' == *row[4] &&
			'\0' == *row[5] && 0 == atoi(row[6]) && 0 == atoi(row[7]) && 0 == atoi(row[8]) &&
			0 == atoi(row[9]) && 0 == atoi(row[10]) && 0 == atoi(row[11]) && 0 == atoi(row[12]))
	{
		DBfree_result(result);
		return SUCCEED;
	}

	zbx_uint64_t	userdirectoryid = DBget_maxid("userdirectory");

#define IDP_TYPE_SAML	2	/* user directory of type SAML */
	int	rc = DBexecute("insert into userdirectory (userdirectoryid,idp_type,description) values"
			" (" ZBX_FS_UI64 ",%d,'')", userdirectoryid, IDP_TYPE_SAML);
#undef IDP_TYPE_SAML
	if (ZBX_DB_OK > rc)
	{
		DBfree_result(result);
		return FAIL;
	}

	char	*idp_entityid = DBdyn_escape_string(row[0]);
	char	*sso_url = DBdyn_escape_string(row[1]);
	char	*slo_url = DBdyn_escape_string(row[2]);
	char	*username_attribute = DBdyn_escape_string(row[3]);
	char	*sp_entityid = DBdyn_escape_string(row[4]);
	char	*nameid_format = DBdyn_escape_string(row[5]);

	int	rc2 = DBexecute("insert into userdirectory_saml (userdirectoryid,idp_entityid,sso_url,slo_url,"
				"username_attribute,sp_entityid,nameid_format,sign_messages,sign_assertions,"
				"sign_authn_requests,sign_logout_requests,sign_logout_responses,encrypt_nameid,"
				"encrypt_assertions) values (" ZBX_FS_UI64 ",'%s','%s','%s','%s','%s','%s',%s,%s,%s,%s,"
				"%s,%s,%s)", userdirectoryid, idp_entityid, sso_url, slo_url, username_attribute,
				sp_entityid, nameid_format, row[6], row[7], row[8], row[9], row[10], row[11], row[12]);

	zbx_free(nameid_format);
	zbx_free(sp_entityid);
	zbx_free(username_attribute);
	zbx_free(slo_url);
	zbx_free(sso_url);
	zbx_free(idp_entityid);

	DBfree_result(result);

	if (ZBX_DB_OK > rc2)
	return FAIL;

	return SUCCEED;
}

static int	DBpatch_6030125(void)
{
	if (0 == (program_type & ZBX_PROGRAM_TYPE_SERVER))
		return SUCCEED;

	return migrate_saml_data();
}

/* rename fields */

static int	DBpatch_6030126(void)
{
	const ZBX_FIELD	field = {"ldap_auth_enabled", "0", NULL, NULL, 0, ZBX_TYPE_INT, ZBX_NOTNULL, 0};

	return DBrename_field("config", "ldap_configured", &field);
}

/* modify fields in tables */

static int	DBpatch_6030127(void)
{
	const ZBX_FIELD field = {"roleid", NULL, NULL, NULL, 0, ZBX_TYPE_ID, 0, 0};

	return DBdrop_not_null("users", &field);
}

/* drop fields */

static int	DBpatch_6030128(void)
{
	return DBdrop_field("config", "saml_idp_entityid");
}

static int	DBpatch_6030129(void)
{
	return DBdrop_field("config", "saml_sso_url");
}

static int	DBpatch_6030130(void)
{
	return DBdrop_field("config", "saml_slo_url");
}

static int	DBpatch_6030131(void)
{
	return DBdrop_field("config", "saml_username_attribute");
}

static int	DBpatch_6030132(void)
{
	return DBdrop_field("config", "saml_sp_entityid");
}

static int	DBpatch_6030133(void)
{
	return DBdrop_field("config", "saml_nameid_format");
}

static int	DBpatch_6030134(void)
{
	return DBdrop_field("config", "saml_sign_messages");
}

static int	DBpatch_6030135(void)
{
	return DBdrop_field("config", "saml_sign_assertions");
}

static int	DBpatch_6030136(void)
{
	return DBdrop_field("config", "saml_sign_authn_requests");
}

static int	DBpatch_6030137(void)
{
	return DBdrop_field("config", "saml_sign_logout_requests");
}

static int	DBpatch_6030138(void)
{
	return DBdrop_field("config", "saml_sign_logout_responses");
}

static int	DBpatch_6030139(void)
{
	return DBdrop_field("config", "saml_encrypt_nameid");
}

static int	DBpatch_6030140(void)
{
	return DBdrop_field("config", "saml_encrypt_assertions");
}

static int	DBpatch_6030141(void)
{
	return DBdrop_field("userdirectory", "host");
}

static int	DBpatch_6030142(void)
{
	return DBdrop_field("userdirectory", "port");
}

static int	DBpatch_6030143(void)
{
	return DBdrop_field("userdirectory", "base_dn");
}

static int	DBpatch_6030144(void)
{
	return DBdrop_field("userdirectory", "bind_dn");
}

static int	DBpatch_6030145(void)
{
	return DBdrop_field("userdirectory", "bind_password");
}

static int	DBpatch_6030146(void)
{
	return DBdrop_field("userdirectory", "search_attribute");
}

static int	DBpatch_6030147(void)
{
	return DBdrop_field("userdirectory", "start_tls");
}

static int	DBpatch_6030148(void)
{
	return DBdrop_field("userdirectory", "search_filter");
}
/* end of ZBXNEXT-276 patches */

static int	DBpatch_6030149(void)
{
	const ZBX_FIELD	old_field = {"info", "", NULL, NULL, 0, ZBX_TYPE_TEXT, ZBX_NOTNULL, 0};
	const ZBX_FIELD	field = {"info", "", NULL, NULL, 0, ZBX_TYPE_LONGTEXT, ZBX_NOTNULL, 0};

	return DBmodify_field_type("task_result", &field, &old_field);
}
>>>>>>> 1f4fa9e8
#endif

DBPATCH_START(6030)

/* version, duplicates flag, mandatory flag */

DBPATCH_ADD(6030000, 0, 1)
DBPATCH_ADD(6030001, 0, 1)
DBPATCH_ADD(6030002, 0, 1)
DBPATCH_ADD(6030003, 0, 1)
DBPATCH_ADD(6030004, 0, 1)
DBPATCH_ADD(6030005, 0, 1)
DBPATCH_ADD(6030006, 0, 1)
DBPATCH_ADD(6030007, 0, 1)
DBPATCH_ADD(6030008, 0, 1)
DBPATCH_ADD(6030009, 0, 1)
DBPATCH_ADD(6030010, 0, 1)
DBPATCH_ADD(6030011, 0, 1)
DBPATCH_ADD(6030012, 0, 1)
DBPATCH_ADD(6030013, 0, 1)
DBPATCH_ADD(6030014, 0, 1)
DBPATCH_ADD(6030015, 0, 1)
DBPATCH_ADD(6030016, 0, 1)
DBPATCH_ADD(6030017, 0, 1)
DBPATCH_ADD(6030018, 0, 1)
DBPATCH_ADD(6030019, 0, 1)
DBPATCH_ADD(6030020, 0, 1)
DBPATCH_ADD(6030021, 0, 1)
DBPATCH_ADD(6030022, 0, 1)
DBPATCH_ADD(6030023, 0, 1)
DBPATCH_ADD(6030024, 0, 1)
DBPATCH_ADD(6030025, 0, 1)
DBPATCH_ADD(6030026, 0, 1)
DBPATCH_ADD(6030027, 0, 1)
DBPATCH_ADD(6030028, 0, 1)
DBPATCH_ADD(6030029, 0, 1)
DBPATCH_ADD(6030030, 0, 1)
DBPATCH_ADD(6030031, 0, 1)
DBPATCH_ADD(6030032, 0, 1)
DBPATCH_ADD(6030033, 0, 1)
DBPATCH_ADD(6030034, 0, 1)
DBPATCH_ADD(6030035, 0, 1)
DBPATCH_ADD(6030036, 0, 1)
DBPATCH_ADD(6030037, 0, 1)
DBPATCH_ADD(6030038, 0, 1)
DBPATCH_ADD(6030039, 0, 1)
DBPATCH_ADD(6030040, 0, 1)
DBPATCH_ADD(6030041, 0, 1)
DBPATCH_ADD(6030042, 0, 1)
DBPATCH_ADD(6030043, 0, 1)
DBPATCH_ADD(6030044, 0, 1)
DBPATCH_ADD(6030045, 0, 1)
DBPATCH_ADD(6030046, 0, 1)
DBPATCH_ADD(6030047, 0, 1)
DBPATCH_ADD(6030048, 0, 1)
DBPATCH_ADD(6030049, 0, 1)
DBPATCH_ADD(6030050, 0, 1)
DBPATCH_ADD(6030051, 0, 1)
DBPATCH_ADD(6030052, 0, 1)
DBPATCH_ADD(6030053, 0, 1)
DBPATCH_ADD(6030054, 0, 1)
DBPATCH_ADD(6030055, 0, 1)
DBPATCH_ADD(6030056, 0, 1)
DBPATCH_ADD(6030057, 0, 1)
DBPATCH_ADD(6030058, 0, 1)
DBPATCH_ADD(6030059, 0, 1)
DBPATCH_ADD(6030060, 0, 1)
DBPATCH_ADD(6030061, 0, 1)
DBPATCH_ADD(6030062, 0, 1)
DBPATCH_ADD(6030063, 0, 1)
<<<<<<< HEAD
=======
DBPATCH_ADD(6030064, 0, 1)
DBPATCH_ADD(6030065, 0, 1)
DBPATCH_ADD(6030066, 0, 1)
DBPATCH_ADD(6030067, 0, 1)
DBPATCH_ADD(6030068, 0, 1)
DBPATCH_ADD(6030069, 0, 1)
DBPATCH_ADD(6030070, 0, 1)
DBPATCH_ADD(6030071, 0, 1)
DBPATCH_ADD(6030072, 0, 1)
DBPATCH_ADD(6030073, 0, 1)
DBPATCH_ADD(6030074, 0, 1)
DBPATCH_ADD(6030075, 0, 1)
DBPATCH_ADD(6030076, 0, 1)
DBPATCH_ADD(6030077, 0, 1)
DBPATCH_ADD(6030078, 0, 1)
DBPATCH_ADD(6030079, 0, 1)
DBPATCH_ADD(6030080, 0, 1)
DBPATCH_ADD(6030081, 0, 1)
DBPATCH_ADD(6030082, 0, 1)
DBPATCH_ADD(6030083, 0, 1)
DBPATCH_ADD(6030084, 0, 1)
DBPATCH_ADD(6030085, 0, 1)
DBPATCH_ADD(6030086, 0, 1)
DBPATCH_ADD(6030087, 0, 1)
DBPATCH_ADD(6030088, 0, 1)
DBPATCH_ADD(6030089, 0, 1)
DBPATCH_ADD(6030090, 0, 1)
DBPATCH_ADD(6030091, 0, 1)
DBPATCH_ADD(6030092, 0, 1)
DBPATCH_ADD(6030093, 0, 1)
DBPATCH_ADD(6030094, 0, 1)
DBPATCH_ADD(6030095, 0, 1)
DBPATCH_ADD(6030096, 0, 1)
DBPATCH_ADD(6030097, 0, 1)
DBPATCH_ADD(6030098, 0, 1)
DBPATCH_ADD(6030099, 0, 1)
DBPATCH_ADD(6030100, 0, 1)
DBPATCH_ADD(6030101, 0, 1)
DBPATCH_ADD(6030102, 0, 1)
DBPATCH_ADD(6030103, 0, 1)
DBPATCH_ADD(6030104, 0, 1)
DBPATCH_ADD(6030105, 0, 1)
DBPATCH_ADD(6030106, 0, 1)
DBPATCH_ADD(6030107, 0, 1)
DBPATCH_ADD(6030108, 0, 1)
DBPATCH_ADD(6030109, 0, 1)
DBPATCH_ADD(6030110, 0, 1)
DBPATCH_ADD(6030111, 0, 1)
DBPATCH_ADD(6030112, 0, 1)
DBPATCH_ADD(6030113, 0, 1)
DBPATCH_ADD(6030114, 0, 1)
DBPATCH_ADD(6030115, 0, 1)
DBPATCH_ADD(6030116, 0, 1)
DBPATCH_ADD(6030117, 0, 1)
DBPATCH_ADD(6030118, 0, 1)
DBPATCH_ADD(6030119, 0, 1)
DBPATCH_ADD(6030120, 0, 1)
DBPATCH_ADD(6030121, 0, 1)
DBPATCH_ADD(6030122, 0, 1)
DBPATCH_ADD(6030123, 0, 1)
DBPATCH_ADD(6030124, 0, 1)
DBPATCH_ADD(6030125, 0, 1)
DBPATCH_ADD(6030126, 0, 1)
DBPATCH_ADD(6030127, 0, 1)
DBPATCH_ADD(6030128, 0, 1)
DBPATCH_ADD(6030129, 0, 1)
DBPATCH_ADD(6030130, 0, 1)
DBPATCH_ADD(6030131, 0, 1)
DBPATCH_ADD(6030132, 0, 1)
DBPATCH_ADD(6030133, 0, 1)
DBPATCH_ADD(6030134, 0, 1)
DBPATCH_ADD(6030135, 0, 1)
DBPATCH_ADD(6030136, 0, 1)
DBPATCH_ADD(6030137, 0, 1)
DBPATCH_ADD(6030138, 0, 1)
DBPATCH_ADD(6030139, 0, 1)
DBPATCH_ADD(6030140, 0, 1)
DBPATCH_ADD(6030141, 0, 1)
DBPATCH_ADD(6030142, 0, 1)
DBPATCH_ADD(6030143, 0, 1)
DBPATCH_ADD(6030144, 0, 1)
DBPATCH_ADD(6030145, 0, 1)
DBPATCH_ADD(6030146, 0, 1)
DBPATCH_ADD(6030147, 0, 1)
DBPATCH_ADD(6030148, 0, 1)
DBPATCH_ADD(6030149, 0, 1)
>>>>>>> 1f4fa9e8

DBPATCH_END()<|MERGE_RESOLUTION|>--- conflicted
+++ resolved
@@ -478,9 +478,6 @@
 
 static int	DBpatch_6030062(void)
 {
-<<<<<<< HEAD
-	return DBdrop_index("scripts", "scripts_3");
-=======
 	DB_RESULT		result;
 	DB_ROW			row;
 	char			*sql;
@@ -529,16 +526,10 @@
 	zbx_free(sql);
 
 	return ret;
->>>>>>> 1f4fa9e8
 }
 
 static int	DBpatch_6030063(void)
 {
-<<<<<<< HEAD
-	return DBcreate_index("scripts", "scripts_3", "name,menu_path", 1);
-}
-
-=======
 	zbx_db_insert_t	db_insert;
 	int		i, ret = FAIL;
 
@@ -1415,7 +1406,16 @@
 
 	return DBmodify_field_type("task_result", &field, &old_field);
 }
->>>>>>> 1f4fa9e8
+
+static int	DBpatch_6030150(void)
+{
+	return DBdrop_index("scripts", "scripts_3");
+}
+
+static int	DBpatch_6030151(void)
+{
+	return DBcreate_index("scripts", "scripts_3", "name,menu_path", 1);
+}
 #endif
 
 DBPATCH_START(6030)
@@ -1486,8 +1486,6 @@
 DBPATCH_ADD(6030061, 0, 1)
 DBPATCH_ADD(6030062, 0, 1)
 DBPATCH_ADD(6030063, 0, 1)
-<<<<<<< HEAD
-=======
 DBPATCH_ADD(6030064, 0, 1)
 DBPATCH_ADD(6030065, 0, 1)
 DBPATCH_ADD(6030066, 0, 1)
@@ -1574,6 +1572,7 @@
 DBPATCH_ADD(6030147, 0, 1)
 DBPATCH_ADD(6030148, 0, 1)
 DBPATCH_ADD(6030149, 0, 1)
->>>>>>> 1f4fa9e8
+DBPATCH_ADD(6030150, 0, 1)
+DBPATCH_ADD(6030151, 0, 1)
 
 DBPATCH_END()