--- conflicted
+++ resolved
@@ -31,25 +31,6 @@
 
 static int	DBpatch_6030000(void)
 {
-<<<<<<< HEAD
-	const ZBX_FIELD	field = {"server_status", "", NULL, NULL, 0, ZBX_TYPE_SHORTTEXT, ZBX_NOTNULL, 0};
-
-	return DBadd_field("config", &field);
-}
-
-static int	DBpatch_6030001(void)
-{
-	const ZBX_FIELD	field = {"version", "0", NULL, NULL, 0, ZBX_TYPE_INT, ZBX_NOTNULL, 0};
-
-	return DBadd_field("host_rtdata", &field);
-}
-
-static int	DBpatch_6030002(void)
-{
-	const ZBX_FIELD	field = {"compatibility", "0", NULL, NULL, 0, ZBX_TYPE_INT, ZBX_NOTNULL, 0};
-
-	return DBadd_field("host_rtdata", &field);
-=======
 	DB_RESULT		result;
 	DB_ROW			row;
 	zbx_db_insert_t		db_insert;
@@ -125,7 +106,27 @@
 	zbx_db_insert_clean(&db_insert);
 
 	return ret;
->>>>>>> 3b4e62b4
+}
+
+static int	DBpatch_6030001(void)
+{
+	const ZBX_FIELD	field = {"server_status", "", NULL, NULL, 0, ZBX_TYPE_SHORTTEXT, ZBX_NOTNULL, 0};
+
+	return DBadd_field("config", &field);
+}
+
+static int	DBpatch_6030002(void)
+{
+	const ZBX_FIELD	field = {"version", "0", NULL, NULL, 0, ZBX_TYPE_INT, ZBX_NOTNULL, 0};
+
+	return DBadd_field("host_rtdata", &field);
+}
+
+static int	DBpatch_6030003(void)
+{
+	const ZBX_FIELD	field = {"compatibility", "0", NULL, NULL, 0, ZBX_TYPE_INT, ZBX_NOTNULL, 0};
+
+	return DBadd_field("host_rtdata", &field);
 }
 
 #endif
@@ -135,10 +136,8 @@
 /* version, duplicates flag, mandatory flag */
 
 DBPATCH_ADD(6030000, 0, 1)
-<<<<<<< HEAD
 DBPATCH_ADD(6030001, 0, 1)
 DBPATCH_ADD(6030002, 0, 1)
-=======
->>>>>>> 3b4e62b4
+DBPATCH_ADD(6030003, 0, 1)
 
 DBPATCH_END()