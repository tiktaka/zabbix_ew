--- conflicted
+++ resolved
@@ -696,13 +696,6 @@
 
 static int	DBpatch_6030074(void)
 {
-<<<<<<< HEAD
-	const ZBX_FIELD	field = {"max_repetitions", "10", NULL, NULL, 0, ZBX_TYPE_INT, ZBX_NOTNULL, 0};
-
-	return DBadd_field("interface_snmp", &field);
-}
-
-=======
 	int		i;
 	const char	*values[] = {
 			"web.auditacts.filter.from", "web.actionlog.filter.from",
@@ -1404,7 +1397,13 @@
 	return DBdrop_field("userdirectory", "search_filter");
 }
 /* end of ZBXNEXT-276 patches */
->>>>>>> 8295cdc6
+
+static int	DBpatch_6030149(void)
+{
+	const ZBX_FIELD	field = {"max_repetitions", "10", NULL, NULL, 0, ZBX_TYPE_INT, ZBX_NOTNULL, 0};
+
+	return DBadd_field("interface_snmp", &field);
+}
 #endif
 
 DBPATCH_START(6030)
@@ -1486,8 +1485,6 @@
 DBPATCH_ADD(6030072, 0, 1)
 DBPATCH_ADD(6030073, 0, 1)
 DBPATCH_ADD(6030074, 0, 1)
-<<<<<<< HEAD
-=======
 DBPATCH_ADD(6030075, 0, 1)
 DBPATCH_ADD(6030076, 0, 1)
 DBPATCH_ADD(6030077, 0, 1)
@@ -1562,6 +1559,6 @@
 DBPATCH_ADD(6030146, 0, 1)
 DBPATCH_ADD(6030147, 0, 1)
 DBPATCH_ADD(6030148, 0, 1)
-
->>>>>>> 8295cdc6
+DBPATCH_ADD(6030149, 0, 1)
+
 DBPATCH_END()