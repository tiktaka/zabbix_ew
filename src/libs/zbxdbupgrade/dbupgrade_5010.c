/*
** Zabbix
** Copyright (C) 2001-2020 Zabbix SIA
**
** This program is free software; you can redistribute it and/or modify
** it under the terms of the GNU General Public License as published by
** the Free Software Foundation; either version 2 of the License, or
** (at your option) any later version.
**
** This program is distributed in the hope that it will be useful,
** but WITHOUT ANY WARRANTY; without even the implied warranty of
** MERCHANTABILITY or FITNESS FOR A PARTICULAR PURPOSE. See the
** GNU General Public License for more details.
**
** You should have received a copy of the GNU General Public License
** along with this program; if not, write to the Free Software
** Foundation, Inc., 51 Franklin Street, Fifth Floor, Boston, MA  02110-1301, USA.
**/

#include "common.h"
#include "db.h"
#include "dbupgrade.h"

/*
 * 5.2 development database patches
 */

#ifndef HAVE_SQLITE3

extern unsigned char	program_type;

static int	DBpatch_5010000(void)
{
	const ZBX_FIELD	field = {"default_lang", "en_GB", NULL, NULL, 5, ZBX_TYPE_CHAR, ZBX_NOTNULL, 0};

	return DBadd_field("config", &field);
}

static int	DBpatch_5010001(void)
{
	const ZBX_FIELD	field = {"lang", "default", NULL, NULL, 7, ZBX_TYPE_CHAR, ZBX_NOTNULL, 0};

	return DBmodify_field_type("users", &field, NULL);
}

static int	DBpatch_5010002(void)
{
	if (ZBX_DB_OK > DBexecute("update users set lang='default',theme='default' where alias='guest'"))
		return FAIL;

	return SUCCEED;
}

static int	DBpatch_5010003(void)
{
<<<<<<< HEAD
	const ZBX_FIELD	field = {"default_timezone", "", NULL, NULL, 50, ZBX_TYPE_CHAR, ZBX_NOTNULL, 0};

	return DBadd_field("config", &field);
=======
	if (0 == (program_type & ZBX_PROGRAM_TYPE_SERVER))
		return SUCCEED;

	if (ZBX_DB_OK > DBexecute("delete from profiles where idx in ('web.latest.toggle','web.latest.toggle_other')"))
		return FAIL;

	return SUCCEED;
>>>>>>> b874a488
}

static int	DBpatch_5010004(void)
{
<<<<<<< HEAD
	const ZBX_FIELD	field = {"timezone", "default", NULL, NULL, 50, ZBX_TYPE_CHAR, ZBX_NOTNULL, 0};

	return DBadd_field("users", &field);
=======
	DB_ROW		row;
	DB_RESULT	result;
	int		ret = SUCCEED;

	if (0 == (program_type & ZBX_PROGRAM_TYPE_SERVER))
		return SUCCEED;

	result = DBselect("select userid from profiles where idx='web.latest.sort' and value_str='lastclock'");

	while (NULL != (row = DBfetch(result)))
	{
		if (ZBX_DB_OK > DBexecute(
			"delete from profiles"
			" where userid='%s'"
				" and idx in ('web.latest.sort','web.latest.sortorder')", row[0]))
		{
			ret = FAIL;
			break;
		}
	}
	DBfree_result(result);

	return ret;
>>>>>>> b874a488
}

#endif

DBPATCH_START(5010)

/* version, duplicates flag, mandatory flag */

DBPATCH_ADD(5010000, 0, 1)
DBPATCH_ADD(5010001, 0, 1)
DBPATCH_ADD(5010002, 0, 1)
DBPATCH_ADD(5010003, 0, 1)
DBPATCH_ADD(5010004, 0, 1)

DBPATCH_END()<|MERGE_RESOLUTION|>--- conflicted
+++ resolved
@@ -53,11 +53,6 @@
 
 static int	DBpatch_5010003(void)
 {
-<<<<<<< HEAD
-	const ZBX_FIELD	field = {"default_timezone", "", NULL, NULL, 50, ZBX_TYPE_CHAR, ZBX_NOTNULL, 0};
-
-	return DBadd_field("config", &field);
-=======
 	if (0 == (program_type & ZBX_PROGRAM_TYPE_SERVER))
 		return SUCCEED;
 
@@ -65,16 +60,10 @@
 		return FAIL;
 
 	return SUCCEED;
->>>>>>> b874a488
 }
 
 static int	DBpatch_5010004(void)
 {
-<<<<<<< HEAD
-	const ZBX_FIELD	field = {"timezone", "default", NULL, NULL, 50, ZBX_TYPE_CHAR, ZBX_NOTNULL, 0};
-
-	return DBadd_field("users", &field);
-=======
 	DB_ROW		row;
 	DB_RESULT	result;
 	int		ret = SUCCEED;
@@ -98,7 +87,20 @@
 	DBfree_result(result);
 
 	return ret;
->>>>>>> b874a488
+}
+
+static int	DBpatch_5010005(void)
+{
+	const ZBX_FIELD	field = {"default_timezone", "", NULL, NULL, 50, ZBX_TYPE_CHAR, ZBX_NOTNULL, 0};
+
+	return DBadd_field("config", &field);
+}
+
+static int	DBpatch_5010006(void)
+{
+	const ZBX_FIELD	field = {"timezone", "default", NULL, NULL, 50, ZBX_TYPE_CHAR, ZBX_NOTNULL, 0};
+
+	return DBadd_field("users", &field);
 }
 
 #endif
@@ -112,5 +114,7 @@
 DBPATCH_ADD(5010002, 0, 1)
 DBPATCH_ADD(5010003, 0, 1)
 DBPATCH_ADD(5010004, 0, 1)
+DBPATCH_ADD(5010005, 0, 1)
+DBPATCH_ADD(5010006, 0, 1)
 
 DBPATCH_END()