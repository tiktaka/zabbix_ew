--- conflicted
+++ resolved
@@ -32,12 +32,6 @@
 
 static int	DBpatch_5010000(void)
 {
-<<<<<<< HEAD
-	const ZBX_FIELD	field = {"session_key", "", NULL, NULL, 32, ZBX_TYPE_CHAR, ZBX_NOTNULL, 0};
-
-	return DBadd_field("config", &field);
-}
-=======
 	const ZBX_FIELD	field = {"default_lang", "en_GB", NULL, NULL, 5, ZBX_TYPE_CHAR, ZBX_NOTNULL, 0};
 
 	return DBadd_field("config", &field);
@@ -109,7 +103,13 @@
 
 	return DBadd_field("users", &field);
 }
->>>>>>> f47d9adc
+
+static int	DBpatch_5010007(void)
+{
+	const ZBX_FIELD	field = {"session_key", "", NULL, NULL, 32, ZBX_TYPE_CHAR, ZBX_NOTNULL, 0};
+
+	return DBadd_field("config", &field);
+}
 
 #endif
 
@@ -118,14 +118,12 @@
 /* version, duplicates flag, mandatory flag */
 
 DBPATCH_ADD(5010000, 0, 1)
-<<<<<<< HEAD
-=======
 DBPATCH_ADD(5010001, 0, 1)
 DBPATCH_ADD(5010002, 0, 1)
 DBPATCH_ADD(5010003, 0, 1)
 DBPATCH_ADD(5010004, 0, 1)
 DBPATCH_ADD(5010005, 0, 1)
 DBPATCH_ADD(5010006, 0, 1)
->>>>>>> f47d9adc
+DBPATCH_ADD(5010007, 0, 1)
 
 DBPATCH_END()