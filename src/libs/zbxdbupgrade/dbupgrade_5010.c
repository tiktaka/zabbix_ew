/*
** Zabbix
** Copyright (C) 2001-2020 Zabbix SIA
**
** This program is free software; you can redistribute it and/or modify
** it under the terms of the GNU General Public License as published by
** the Free Software Foundation; either version 2 of the License, or
** (at your option) any later version.
**
** This program is distributed in the hope that it will be useful,
** but WITHOUT ANY WARRANTY; without even the implied warranty of
** MERCHANTABILITY or FITNESS FOR A PARTICULAR PURPOSE. See the
** GNU General Public License for more details.
**
** You should have received a copy of the GNU General Public License
** along with this program; if not, write to the Free Software
** Foundation, Inc., 51 Franklin Street, Fifth Floor, Boston, MA  02110-1301, USA.
**/

#include "common.h"
#include "db.h"
#include "dbupgrade.h"

/*
 * 5.2 development database patches
 */

#ifndef HAVE_SQLITE3

extern unsigned char	program_type;

static int	DBpatch_5010000(void)
{
	const ZBX_FIELD	field = {"default_lang", "en_GB", NULL, NULL, 5, ZBX_TYPE_CHAR, ZBX_NOTNULL, 0};

	return DBadd_field("config", &field);
}

static int	DBpatch_5010001(void)
{
	const ZBX_FIELD	field = {"lang", "default", NULL, NULL, 7, ZBX_TYPE_CHAR, ZBX_NOTNULL, 0};

	return DBmodify_field_type("users", &field, NULL);
}

static int	DBpatch_5010002(void)
{
	if (ZBX_DB_OK > DBexecute("update users set lang='default',theme='default' where alias='guest'"))
		return FAIL;

	return SUCCEED;
}

static int	DBpatch_5010003(void)
{
	if (0 == (program_type & ZBX_PROGRAM_TYPE_SERVER))
		return SUCCEED;

	if (ZBX_DB_OK > DBexecute("delete from profiles where idx in ('web.latest.toggle','web.latest.toggle_other')"))
		return FAIL;

	return SUCCEED;
}

static int	DBpatch_5010004(void)
{
	DB_ROW		row;
	DB_RESULT	result;
	int		ret = SUCCEED;

	if (0 == (program_type & ZBX_PROGRAM_TYPE_SERVER))
		return SUCCEED;

	result = DBselect("select userid from profiles where idx='web.latest.sort' and value_str='lastclock'");

	while (NULL != (row = DBfetch(result)))
	{
		if (ZBX_DB_OK > DBexecute(
			"delete from profiles"
			" where userid='%s'"
				" and idx in ('web.latest.sort','web.latest.sortorder')", row[0]))
		{
			ret = FAIL;
			break;
		}
	}
	DBfree_result(result);

	return ret;
}

static int	DBpatch_5010005(void)
{
	const ZBX_FIELD	field = {"default_timezone", "system", NULL, NULL, 50, ZBX_TYPE_CHAR, ZBX_NOTNULL, 0};

	return DBadd_field("config", &field);
}

static int	DBpatch_5010006(void)
{
	const ZBX_FIELD	field = {"timezone", "default", NULL, NULL, 50, ZBX_TYPE_CHAR, ZBX_NOTNULL, 0};

	return DBadd_field("users", &field);
}

static int	DBpatch_5010007(void)
{
	const ZBX_FIELD	field = {"login_attempts", "5", NULL, NULL, 0, ZBX_TYPE_INT, ZBX_NOTNULL, 0};

	return DBadd_field("config", &field);
}

static int	DBpatch_5010008(void)
{
	const ZBX_FIELD	field = {"login_block", "30s", NULL, NULL, 32, ZBX_TYPE_CHAR, ZBX_NOTNULL, 0};

	return DBadd_field("config", &field);
}

static int	DBpatch_5010009(void)
{
	const ZBX_FIELD	field = {"show_technical_errors", "0", NULL, NULL, 0, ZBX_TYPE_INT, ZBX_NOTNULL, 0};

	return DBadd_field("config", &field);
}

static int	DBpatch_5010010(void)
{
	const ZBX_FIELD	field = {"validate_uri_schemes", "1", NULL, NULL, 0, ZBX_TYPE_INT, ZBX_NOTNULL, 0};

	return DBadd_field("config", &field);
}

static int	DBpatch_5010011(void)
{
	const ZBX_FIELD	field = {"uri_valid_schemes", "http,https,ftp,file,mailto,tel,ssh", NULL, NULL, 255, ZBX_TYPE_CHAR, ZBX_NOTNULL, 0};

	return DBadd_field("config", &field);
}

static int	DBpatch_5010012(void)
{
	const ZBX_FIELD	field = {"x_frame_options", "SAMEORIGIN", NULL, NULL, 255, ZBX_TYPE_CHAR, ZBX_NOTNULL, 0};

	return DBadd_field("config", &field);
}

static int	DBpatch_5010013(void)
{
	const ZBX_FIELD	field = {"iframe_sandboxing_enabled", "1", NULL, NULL, 0, ZBX_TYPE_INT, ZBX_NOTNULL, 0};

	return DBadd_field("config", &field);
}

static int	DBpatch_5010014(void)
{
	const ZBX_FIELD	field = {"iframe_sandboxing_exceptions", "", NULL, NULL, 255, ZBX_TYPE_CHAR, ZBX_NOTNULL, 0};

	return DBadd_field("config", &field);
}

static int	DBpatch_5010015(void)
{
	const ZBX_FIELD	field = {"max_overview_table_size", "50", NULL, NULL, 0, ZBX_TYPE_INT, ZBX_NOTNULL, 0};

	return DBadd_field("config", &field);
}

static int	DBpatch_5010016(void)
{
	const ZBX_FIELD	field = {"history_period", "24h", NULL, NULL, 32, ZBX_TYPE_CHAR, ZBX_NOTNULL, 0};

	return DBadd_field("config", &field);
}

static int	DBpatch_5010017(void)
{
	const ZBX_FIELD	field = {"period_default", "1h", NULL, NULL, 32, ZBX_TYPE_CHAR, ZBX_NOTNULL, 0};

	return DBadd_field("config", &field);
}

static int	DBpatch_5010018(void)
{
	const ZBX_FIELD	field = {"max_period", "2y", NULL, NULL, 32, ZBX_TYPE_CHAR, ZBX_NOTNULL, 0};

	return DBadd_field("config", &field);
}

static int	DBpatch_5010019(void)
{
	const ZBX_FIELD	field = {"socket_timeout", "3s", NULL, NULL, 32, ZBX_TYPE_CHAR, ZBX_NOTNULL, 0};

	return DBadd_field("config", &field);
}

static int	DBpatch_5010020(void)
{
	const ZBX_FIELD	field = {"connect_timeout", "3s", NULL, NULL, 32, ZBX_TYPE_CHAR, ZBX_NOTNULL, 0};

	return DBadd_field("config", &field);
}

static int	DBpatch_5010021(void)
{
	const ZBX_FIELD	field = {"media_type_test_timeout", "65s", NULL, NULL, 32, ZBX_TYPE_CHAR, ZBX_NOTNULL, 0};

	return DBadd_field("config", &field);
}

static int	DBpatch_5010022(void)
{
	const ZBX_FIELD	field = {"script_timeout", "60s", NULL, NULL, 32, ZBX_TYPE_CHAR, ZBX_NOTNULL, 0};

	return DBadd_field("config", &field);
}

static int	DBpatch_5010023(void)
{
	const ZBX_FIELD	field = {"item_test_timeout", "60s", NULL, NULL, 32, ZBX_TYPE_CHAR, ZBX_NOTNULL, 0};

	return DBadd_field("config", &field);
}

static int	DBpatch_5010024(void)
{
	const ZBX_FIELD	field = {"session_key", "", NULL, NULL, 32, ZBX_TYPE_CHAR, ZBX_NOTNULL, 0};

	return DBadd_field("config", &field);
}

static int	DBpatch_5010025(void)
{
	const ZBX_FIELD field = {"value", "", NULL, NULL, 2048, ZBX_TYPE_CHAR, ZBX_NOTNULL, 0};

	return DBmodify_field_type("hostmacro", &field, NULL);
}

static int	DBpatch_5010026(void)
{
	const ZBX_FIELD field = {"value", "", NULL, NULL, 2048, ZBX_TYPE_CHAR, ZBX_NOTNULL, 0};

	return DBmodify_field_type("globalmacro", &field, NULL);
}

static int	DBpatch_5010027(void)
{
<<<<<<< HEAD
	const ZBX_FIELD field = {"templateid", NULL, NULL, NULL, 0, ZBX_TYPE_ID, 0, 0};

	return DBadd_field("dashboard", &field);
=======
	const ZBX_FIELD	old_field = {"data", "", NULL, NULL, 0, ZBX_TYPE_SHORTTEXT, ZBX_NOTNULL, 0};
	const ZBX_FIELD	field = {"data", "", NULL, NULL, 0, ZBX_TYPE_TEXT, ZBX_NOTNULL, 0};

	return DBmodify_field_type("task_data", &field, &old_field);
>>>>>>> d4a7b780
}

static int	DBpatch_5010028(void)
{
<<<<<<< HEAD
	const ZBX_FIELD	field = {"templateid", 0, "hosts", "hostid", 0, 0, 0, ZBX_FK_CASCADE_DELETE};

	return DBadd_foreign_key("dashboard", 2, &field);
}

static int	DBpatch_5010029(void)
{
	return DBcreate_index("dashboard", "c_dashboard_2", "templateid", 0);
}

static int	DBpatch_5010030(void)
{
	const ZBX_FIELD field = {"userid", NULL, NULL, NULL, 0, ZBX_TYPE_ID, 0, 0};

	return DBmodify_field_type("dashboard", &field, NULL);
=======
	const ZBX_FIELD	old_field = {"info", "", NULL, NULL, 0, ZBX_TYPE_SHORTTEXT, ZBX_NOTNULL, 0};
	const ZBX_FIELD	field = {"info", "", NULL, NULL, 0, ZBX_TYPE_TEXT, ZBX_NOTNULL, 0};

	return DBmodify_field_type("task_result", &field, &old_field);
>>>>>>> d4a7b780
}

#endif

DBPATCH_START(5010)

/* version, duplicates flag, mandatory flag */

DBPATCH_ADD(5010000, 0, 1)
DBPATCH_ADD(5010001, 0, 1)
DBPATCH_ADD(5010002, 0, 1)
DBPATCH_ADD(5010003, 0, 1)
DBPATCH_ADD(5010004, 0, 1)
DBPATCH_ADD(5010005, 0, 1)
DBPATCH_ADD(5010006, 0, 1)
DBPATCH_ADD(5010007, 0, 1)
DBPATCH_ADD(5010008, 0, 1)
DBPATCH_ADD(5010009, 0, 1)
DBPATCH_ADD(5010010, 0, 1)
DBPATCH_ADD(5010011, 0, 1)
DBPATCH_ADD(5010012, 0, 1)
DBPATCH_ADD(5010013, 0, 1)
DBPATCH_ADD(5010014, 0, 1)
DBPATCH_ADD(5010015, 0, 1)
DBPATCH_ADD(5010016, 0, 1)
DBPATCH_ADD(5010017, 0, 1)
DBPATCH_ADD(5010018, 0, 1)
DBPATCH_ADD(5010019, 0, 1)
DBPATCH_ADD(5010020, 0, 1)
DBPATCH_ADD(5010021, 0, 1)
DBPATCH_ADD(5010022, 0, 1)
DBPATCH_ADD(5010023, 0, 1)
DBPATCH_ADD(5010024, 0, 1)
DBPATCH_ADD(5010025, 0, 1)
DBPATCH_ADD(5010026, 0, 1)
DBPATCH_ADD(5010027, 0, 1)
DBPATCH_ADD(5010028, 0, 1)
<<<<<<< HEAD
DBPATCH_ADD(5010029, 0, 1)
DBPATCH_ADD(5010030, 0, 1)
=======
>>>>>>> d4a7b780

DBPATCH_END()<|MERGE_RESOLUTION|>--- conflicted
+++ resolved
@@ -245,42 +245,44 @@
 
 static int	DBpatch_5010027(void)
 {
-<<<<<<< HEAD
-	const ZBX_FIELD field = {"templateid", NULL, NULL, NULL, 0, ZBX_TYPE_ID, 0, 0};
-
-	return DBadd_field("dashboard", &field);
-=======
 	const ZBX_FIELD	old_field = {"data", "", NULL, NULL, 0, ZBX_TYPE_SHORTTEXT, ZBX_NOTNULL, 0};
 	const ZBX_FIELD	field = {"data", "", NULL, NULL, 0, ZBX_TYPE_TEXT, ZBX_NOTNULL, 0};
 
 	return DBmodify_field_type("task_data", &field, &old_field);
->>>>>>> d4a7b780
 }
 
 static int	DBpatch_5010028(void)
 {
-<<<<<<< HEAD
-	const ZBX_FIELD	field = {"templateid", 0, "hosts", "hostid", 0, 0, 0, ZBX_FK_CASCADE_DELETE};
-
-	return DBadd_foreign_key("dashboard", 2, &field);
-}
-
-static int	DBpatch_5010029(void)
-{
-	return DBcreate_index("dashboard", "c_dashboard_2", "templateid", 0);
-}
-
-static int	DBpatch_5010030(void)
-{
-	const ZBX_FIELD field = {"userid", NULL, NULL, NULL, 0, ZBX_TYPE_ID, 0, 0};
-
-	return DBmodify_field_type("dashboard", &field, NULL);
-=======
 	const ZBX_FIELD	old_field = {"info", "", NULL, NULL, 0, ZBX_TYPE_SHORTTEXT, ZBX_NOTNULL, 0};
 	const ZBX_FIELD	field = {"info", "", NULL, NULL, 0, ZBX_TYPE_TEXT, ZBX_NOTNULL, 0};
 
 	return DBmodify_field_type("task_result", &field, &old_field);
->>>>>>> d4a7b780
+}
+
+static int	DBpatch_5010029(void)
+{
+	const ZBX_FIELD field = {"templateid", NULL, NULL, NULL, 0, ZBX_TYPE_ID, 0, 0};
+
+	return DBadd_field("dashboard", &field);
+}
+
+static int	DBpatch_5010030(void)
+{
+	const ZBX_FIELD	field = {"templateid", 0, "hosts", "hostid", 0, 0, 0, ZBX_FK_CASCADE_DELETE};
+
+	return DBadd_foreign_key("dashboard", 2, &field);
+}
+
+static int	DBpatch_5010031(void)
+{
+	return DBcreate_index("dashboard", "c_dashboard_2", "templateid", 0);
+}
+
+static int	DBpatch_5010032(void)
+{
+	const ZBX_FIELD field = {"userid", NULL, NULL, NULL, 0, ZBX_TYPE_ID, 0, 0};
+
+	return DBmodify_field_type("dashboard", &field, NULL);
 }
 
 #endif
@@ -318,10 +320,9 @@
 DBPATCH_ADD(5010026, 0, 1)
 DBPATCH_ADD(5010027, 0, 1)
 DBPATCH_ADD(5010028, 0, 1)
-<<<<<<< HEAD
 DBPATCH_ADD(5010029, 0, 1)
 DBPATCH_ADD(5010030, 0, 1)
-=======
->>>>>>> d4a7b780
+DBPATCH_ADD(5010031, 0, 1)
+DBPATCH_ADD(5010032, 0, 1)
 
 DBPATCH_END()