/*
** Zabbix
** Copyright (C) 2001-2020 Zabbix SIA
**
** This program is free software; you can redistribute it and/or modify
** it under the terms of the GNU General Public License as published by
** the Free Software Foundation; either version 2 of the License, or
** (at your option) any later version.
**
** This program is distributed in the hope that it will be useful,
** but WITHOUT ANY WARRANTY; without even the implied warranty of
** MERCHANTABILITY or FITNESS FOR A PARTICULAR PURPOSE. See the
** GNU General Public License for more details.
**
** You should have received a copy of the GNU General Public License
** along with this program; if not, write to the Free Software
** Foundation, Inc., 51 Franklin Street, Fifth Floor, Boston, MA  02110-1301, USA.
**/

#include "common.h"
#include "db.h"
#include "dbupgrade.h"

/*
 * 5.2 development database patches
 */

#ifndef HAVE_SQLITE3

extern unsigned char	program_type;

static int	DBpatch_5010000(void)
{
	const ZBX_FIELD	field = {"default_lang", "en_GB", NULL, NULL, 5, ZBX_TYPE_CHAR, ZBX_NOTNULL, 0};

	return DBadd_field("config", &field);
}

static int	DBpatch_5010001(void)
{
	const ZBX_FIELD	field = {"lang", "default", NULL, NULL, 7, ZBX_TYPE_CHAR, ZBX_NOTNULL, 0};

	return DBmodify_field_type("users", &field, NULL);
}

static int	DBpatch_5010002(void)
{
	if (ZBX_DB_OK > DBexecute("update users set lang='default',theme='default' where alias='guest'"))
		return FAIL;

	return SUCCEED;
}

static int	DBpatch_5010003(void)
{
	if (0 == (program_type & ZBX_PROGRAM_TYPE_SERVER))
		return SUCCEED;

	if (ZBX_DB_OK > DBexecute("delete from profiles where idx in ('web.latest.toggle','web.latest.toggle_other')"))
		return FAIL;

	return SUCCEED;
}

static int	DBpatch_5010004(void)
{
	DB_ROW		row;
	DB_RESULT	result;
	int		ret = SUCCEED;

	if (0 == (program_type & ZBX_PROGRAM_TYPE_SERVER))
		return SUCCEED;

	result = DBselect("select userid from profiles where idx='web.latest.sort' and value_str='lastclock'");

	while (NULL != (row = DBfetch(result)))
	{
		if (ZBX_DB_OK > DBexecute(
			"delete from profiles"
			" where userid='%s'"
				" and idx in ('web.latest.sort','web.latest.sortorder')", row[0]))
		{
			ret = FAIL;
			break;
		}
	}
	DBfree_result(result);

	return ret;
}

static int	DBpatch_5010005(void)
{
	const ZBX_FIELD	field = {"default_timezone", "system", NULL, NULL, 50, ZBX_TYPE_CHAR, ZBX_NOTNULL, 0};

	return DBadd_field("config", &field);
}

static int	DBpatch_5010006(void)
{
	const ZBX_FIELD	field = {"timezone", "default", NULL, NULL, 50, ZBX_TYPE_CHAR, ZBX_NOTNULL, 0};

	return DBadd_field("users", &field);
}

static int	DBpatch_5010007(void)
{
	const ZBX_FIELD	field = {"login_attempts", "5", NULL, NULL, 0, ZBX_TYPE_INT, ZBX_NOTNULL, 0};

	return DBadd_field("config", &field);
}

static int	DBpatch_5010008(void)
{
	const ZBX_FIELD	field = {"login_block", "30s", NULL, NULL, 32, ZBX_TYPE_CHAR, ZBX_NOTNULL, 0};

	return DBadd_field("config", &field);
}

static int	DBpatch_5010009(void)
{
	const ZBX_FIELD	field = {"show_technical_errors", "0", NULL, NULL, 0, ZBX_TYPE_INT, ZBX_NOTNULL, 0};

	return DBadd_field("config", &field);
}

static int	DBpatch_5010010(void)
{
	const ZBX_FIELD	field = {"validate_uri_schemes", "1", NULL, NULL, 0, ZBX_TYPE_INT, ZBX_NOTNULL, 0};

	return DBadd_field("config", &field);
}

static int	DBpatch_5010011(void)
{
	const ZBX_FIELD	field = {"uri_valid_schemes", "http,https,ftp,file,mailto,tel,ssh", NULL, NULL, 255, ZBX_TYPE_CHAR, ZBX_NOTNULL, 0};

	return DBadd_field("config", &field);
}

static int	DBpatch_5010012(void)
{
	const ZBX_FIELD	field = {"x_frame_options", "SAMEORIGIN", NULL, NULL, 255, ZBX_TYPE_CHAR, ZBX_NOTNULL, 0};

	return DBadd_field("config", &field);
}

static int	DBpatch_5010013(void)
{
	const ZBX_FIELD	field = {"iframe_sandboxing_enabled", "1", NULL, NULL, 0, ZBX_TYPE_INT, ZBX_NOTNULL, 0};

	return DBadd_field("config", &field);
}

static int	DBpatch_5010014(void)
{
	const ZBX_FIELD	field = {"iframe_sandboxing_exceptions", "", NULL, NULL, 255, ZBX_TYPE_CHAR, ZBX_NOTNULL, 0};

	return DBadd_field("config", &field);
}

static int	DBpatch_5010015(void)
{
	const ZBX_FIELD	field = {"max_overview_table_size", "50", NULL, NULL, 0, ZBX_TYPE_INT, ZBX_NOTNULL, 0};

	return DBadd_field("config", &field);
}

static int	DBpatch_5010016(void)
{
	const ZBX_FIELD	field = {"history_period", "24h", NULL, NULL, 32, ZBX_TYPE_CHAR, ZBX_NOTNULL, 0};

	return DBadd_field("config", &field);
}

static int	DBpatch_5010017(void)
{
	const ZBX_FIELD	field = {"period_default", "1h", NULL, NULL, 32, ZBX_TYPE_CHAR, ZBX_NOTNULL, 0};

	return DBadd_field("config", &field);
}

static int	DBpatch_5010018(void)
{
	const ZBX_FIELD	field = {"max_period", "2y", NULL, NULL, 32, ZBX_TYPE_CHAR, ZBX_NOTNULL, 0};

	return DBadd_field("config", &field);
}

static int	DBpatch_5010019(void)
{
	const ZBX_FIELD	field = {"socket_timeout", "3s", NULL, NULL, 32, ZBX_TYPE_CHAR, ZBX_NOTNULL, 0};

	return DBadd_field("config", &field);
}

static int	DBpatch_5010020(void)
{
	const ZBX_FIELD	field = {"connect_timeout", "3s", NULL, NULL, 32, ZBX_TYPE_CHAR, ZBX_NOTNULL, 0};

	return DBadd_field("config", &field);
}

static int	DBpatch_5010021(void)
{
	const ZBX_FIELD	field = {"media_type_test_timeout", "65s", NULL, NULL, 32, ZBX_TYPE_CHAR, ZBX_NOTNULL, 0};

	return DBadd_field("config", &field);
}

static int	DBpatch_5010022(void)
{
	const ZBX_FIELD	field = {"script_timeout", "60s", NULL, NULL, 32, ZBX_TYPE_CHAR, ZBX_NOTNULL, 0};

	return DBadd_field("config", &field);
}

static int	DBpatch_5010023(void)
{
	const ZBX_FIELD	field = {"item_test_timeout", "60s", NULL, NULL, 32, ZBX_TYPE_CHAR, ZBX_NOTNULL, 0};

	return DBadd_field("config", &field);
}

static int	DBpatch_5010024(void)
{
	const ZBX_FIELD	field = {"session_key", "", NULL, NULL, 32, ZBX_TYPE_CHAR, ZBX_NOTNULL, 0};

	return DBadd_field("config", &field);
}

static int	DBpatch_5010025(void)
{
	const ZBX_FIELD field = {"value", "", NULL, NULL, 2048, ZBX_TYPE_CHAR, ZBX_NOTNULL, 0};

	return DBmodify_field_type("hostmacro", &field, NULL);
}

static int	DBpatch_5010026(void)
{
	const ZBX_FIELD field = {"value", "", NULL, NULL, 2048, ZBX_TYPE_CHAR, ZBX_NOTNULL, 0};

	return DBmodify_field_type("globalmacro", &field, NULL);
}

static int	DBpatch_5010027(void)
{
	const ZBX_FIELD	old_field = {"data", "", NULL, NULL, 0, ZBX_TYPE_SHORTTEXT, ZBX_NOTNULL, 0};
	const ZBX_FIELD	field = {"data", "", NULL, NULL, 0, ZBX_TYPE_TEXT, ZBX_NOTNULL, 0};

	return DBmodify_field_type("task_data", &field, &old_field);
}

static int	DBpatch_5010028(void)
{
	const ZBX_FIELD	old_field = {"info", "", NULL, NULL, 0, ZBX_TYPE_SHORTTEXT, ZBX_NOTNULL, 0};
	const ZBX_FIELD	field = {"info", "", NULL, NULL, 0, ZBX_TYPE_TEXT, ZBX_NOTNULL, 0};

	return DBmodify_field_type("task_result", &field, &old_field);
}

static int	DBpatch_5010029(void)
{
<<<<<<< HEAD
	const ZBX_FIELD	field = {"custom_interfaces", "0", NULL, NULL, 0, ZBX_TYPE_INT, ZBX_NOTNULL, 0};

	return DBadd_field("hosts", &field);
=======
	const ZBX_FIELD	old_field = {"params", "", NULL, NULL, 0, ZBX_TYPE_SHORTTEXT, ZBX_NOTNULL, 0};
	const ZBX_FIELD	field = {"params", "", NULL, NULL, 0, ZBX_TYPE_TEXT, ZBX_NOTNULL, 0};

	return DBmodify_field_type("items", &field, &old_field);
}

static int	DBpatch_5010030(void)
{
	const ZBX_FIELD	old_field = {"description", "", NULL, NULL, 0, ZBX_TYPE_SHORTTEXT, ZBX_NOTNULL, 0};
	const ZBX_FIELD	field = {"description", "", NULL, NULL, 0, ZBX_TYPE_TEXT, ZBX_NOTNULL, 0};

	return DBmodify_field_type("items", &field, &old_field);
}

static int	DBpatch_5010031(void)
{
	const ZBX_FIELD	old_field = {"posts", "", NULL, NULL, 0, ZBX_TYPE_SHORTTEXT, ZBX_NOTNULL, 0};
	const ZBX_FIELD	field = {"posts", "", NULL, NULL, 0, ZBX_TYPE_TEXT, ZBX_NOTNULL, 0};

	return DBmodify_field_type("items", &field, &old_field);
}

static int	DBpatch_5010032(void)
{
	const ZBX_FIELD	old_field = {"headers", "", NULL, NULL, 0, ZBX_TYPE_SHORTTEXT, ZBX_NOTNULL, 0};
	const ZBX_FIELD	field = {"headers", "", NULL, NULL, 0, ZBX_TYPE_TEXT, ZBX_NOTNULL, 0};

	return DBmodify_field_type("items", &field, &old_field);
>>>>>>> 175b839d
}

#endif

DBPATCH_START(5010)

/* version, duplicates flag, mandatory flag */

DBPATCH_ADD(5010000, 0, 1)
DBPATCH_ADD(5010001, 0, 1)
DBPATCH_ADD(5010002, 0, 1)
DBPATCH_ADD(5010003, 0, 1)
DBPATCH_ADD(5010004, 0, 1)
DBPATCH_ADD(5010005, 0, 1)
DBPATCH_ADD(5010006, 0, 1)
DBPATCH_ADD(5010007, 0, 1)
DBPATCH_ADD(5010008, 0, 1)
DBPATCH_ADD(5010009, 0, 1)
DBPATCH_ADD(5010010, 0, 1)
DBPATCH_ADD(5010011, 0, 1)
DBPATCH_ADD(5010012, 0, 1)
DBPATCH_ADD(5010013, 0, 1)
DBPATCH_ADD(5010014, 0, 1)
DBPATCH_ADD(5010015, 0, 1)
DBPATCH_ADD(5010016, 0, 1)
DBPATCH_ADD(5010017, 0, 1)
DBPATCH_ADD(5010018, 0, 1)
DBPATCH_ADD(5010019, 0, 1)
DBPATCH_ADD(5010020, 0, 1)
DBPATCH_ADD(5010021, 0, 1)
DBPATCH_ADD(5010022, 0, 1)
DBPATCH_ADD(5010023, 0, 1)
DBPATCH_ADD(5010024, 0, 1)
DBPATCH_ADD(5010025, 0, 1)
DBPATCH_ADD(5010026, 0, 1)
DBPATCH_ADD(5010027, 0, 1)
DBPATCH_ADD(5010028, 0, 1)
DBPATCH_ADD(5010029, 0, 1)
<<<<<<< HEAD
=======
DBPATCH_ADD(5010030, 0, 1)
DBPATCH_ADD(5010031, 0, 1)
DBPATCH_ADD(5010032, 0, 1)
>>>>>>> 175b839d

DBPATCH_END()<|MERGE_RESOLUTION|>--- conflicted
+++ resolved
@@ -261,11 +261,6 @@
 
 static int	DBpatch_5010029(void)
 {
-<<<<<<< HEAD
-	const ZBX_FIELD	field = {"custom_interfaces", "0", NULL, NULL, 0, ZBX_TYPE_INT, ZBX_NOTNULL, 0};
-
-	return DBadd_field("hosts", &field);
-=======
 	const ZBX_FIELD	old_field = {"params", "", NULL, NULL, 0, ZBX_TYPE_SHORTTEXT, ZBX_NOTNULL, 0};
 	const ZBX_FIELD	field = {"params", "", NULL, NULL, 0, ZBX_TYPE_TEXT, ZBX_NOTNULL, 0};
 
@@ -294,7 +289,13 @@
 	const ZBX_FIELD	field = {"headers", "", NULL, NULL, 0, ZBX_TYPE_TEXT, ZBX_NOTNULL, 0};
 
 	return DBmodify_field_type("items", &field, &old_field);
->>>>>>> 175b839d
+}
+
+static int	DBpatch_5010033(void)
+{
+	const ZBX_FIELD	field = {"custom_interfaces", "0", NULL, NULL, 0, ZBX_TYPE_INT, ZBX_NOTNULL, 0};
+
+	return DBadd_field("hosts", &field);
 }
 
 #endif
@@ -333,11 +334,9 @@
 DBPATCH_ADD(5010027, 0, 1)
 DBPATCH_ADD(5010028, 0, 1)
 DBPATCH_ADD(5010029, 0, 1)
-<<<<<<< HEAD
-=======
 DBPATCH_ADD(5010030, 0, 1)
 DBPATCH_ADD(5010031, 0, 1)
 DBPATCH_ADD(5010032, 0, 1)
->>>>>>> 175b839d
+DBPATCH_ADD(5010033, 0, 1)
 
 DBPATCH_END()