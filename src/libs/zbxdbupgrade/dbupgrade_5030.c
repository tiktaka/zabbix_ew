--- conflicted
+++ resolved
@@ -360,11 +360,6 @@
 
 static int	DBpatch_5030025(void)
 {
-<<<<<<< HEAD
-	const ZBX_FIELD	field = {"timeout", "30s", NULL, NULL, 32, ZBX_TYPE_CHAR, ZBX_NOTNULL, 0};
-
-	return DBadd_field("scripts", &field);
-=======
 	if (0 == (program_type & ZBX_PROGRAM_TYPE_SERVER))
 		return SUCCEED;
 
@@ -372,17 +367,10 @@
 		return FAIL;
 
 	return SUCCEED;
->>>>>>> 9e4323b8
 }
 
 static int	DBpatch_5030026(void)
 {
-<<<<<<< HEAD
-	const ZBX_FIELD	old_field = {"command", "", NULL, NULL, 255, ZBX_TYPE_CHAR, ZBX_NOTNULL, 0};
-	const ZBX_FIELD	field = {"command", "", NULL, NULL, 0, ZBX_TYPE_TEXT, ZBX_NOTNULL, 0};
-
-	return DBmodify_field_type("scripts", &field, &old_field);
-=======
 	const ZBX_TABLE table =
 		{"token", "tokenid", 0,
 			{
@@ -402,12 +390,59 @@
 		};
 
 	return DBcreate_table(&table);
->>>>>>> 9e4323b8
 }
 
 static int	DBpatch_5030027(void)
 {
-<<<<<<< HEAD
+	return DBcreate_index("token", "token_1", "name", 0);
+}
+
+static int	DBpatch_5030028(void)
+{
+	return DBcreate_index("token", "token_2", "userid,name", 1);
+}
+
+static int	DBpatch_5030029(void)
+{
+	return DBcreate_index("token", "token_3", "token", 1);
+}
+
+static int	DBpatch_5030030(void)
+{
+	return DBcreate_index("token", "token_4", "creator_userid", 0);
+}
+
+static int	DBpatch_5030031(void)
+{
+	const ZBX_FIELD field = {"userid", NULL, "users", "userid", 0, 0, 0, ZBX_FK_CASCADE_DELETE};
+
+	return DBadd_foreign_key("token", 1, &field);
+}
+
+static int	DBpatch_5030032(void)
+{
+	const ZBX_FIELD field = {"creator_userid", NULL, "users", "userid", 0, 0, 0, 0};
+
+	return DBadd_foreign_key("token", 2, &field);
+}
+
+static int	DBpatch_5030033(void)
+{
+	const ZBX_FIELD	field = {"timeout", "30s", NULL, NULL, 32, ZBX_TYPE_CHAR, ZBX_NOTNULL, 0};
+
+	return DBadd_field("scripts", &field);
+}
+
+static int	DBpatch_5030034(void)
+{
+	const ZBX_FIELD	old_field = {"command", "", NULL, NULL, 255, ZBX_TYPE_CHAR, ZBX_NOTNULL, 0};
+	const ZBX_FIELD	field = {"command", "", NULL, NULL, 0, ZBX_TYPE_TEXT, ZBX_NOTNULL, 0};
+
+	return DBmodify_field_type("scripts", &field, &old_field);
+}
+
+static int	DBpatch_5030035(void)
+{
 	const ZBX_TABLE	table =
 			{"script_param", "script_paramid", 0,
 				{
@@ -421,57 +456,26 @@
 			};
 
 	return DBcreate_table(&table);
-=======
-	return DBcreate_index("token", "token_1", "name", 0);
->>>>>>> 9e4323b8
-}
-
-static int	DBpatch_5030028(void)
-{
-<<<<<<< HEAD
+}
+
+static int	DBpatch_5030036(void)
+{
 	const ZBX_FIELD	field = {"scriptid", NULL, "scripts", "scriptid", 0, 0, 0, ZBX_FK_CASCADE_DELETE};
 
 	return DBadd_foreign_key("script_param", 1, &field);
-=======
-	return DBcreate_index("token", "token_2", "userid,name", 1);
->>>>>>> 9e4323b8
-}
-
-static int	DBpatch_5030029(void)
-{
-<<<<<<< HEAD
+}
+
+static int	DBpatch_5030037(void)
+{
 	return DBcreate_index("script_param", "script_param_1", "scriptid,name", 1);
-=======
-	return DBcreate_index("token", "token_3", "token", 1);
->>>>>>> 9e4323b8
-}
-
-static int	DBpatch_5030030(void)
-{
-<<<<<<< HEAD
+}
+
+static int	DBpatch_5030038(void)
+{
 	const ZBX_FIELD field = {"type", "5", NULL, NULL, 0, ZBX_TYPE_INT, ZBX_NOTNULL, 0};
 
 	return DBset_default("scripts", &field);
 }
-
-=======
-	return DBcreate_index("token", "token_4", "creator_userid", 0);
-}
-
-static int	DBpatch_5030031(void)
-{
-	const ZBX_FIELD field = {"userid", NULL, "users", "userid", 0, 0, 0, ZBX_FK_CASCADE_DELETE};
-
-	return DBadd_foreign_key("token", 1, &field);
-}
-
-static int	DBpatch_5030032(void)
-{
-	const ZBX_FIELD field = {"creator_userid", NULL, "users", "userid", 0, 0, 0, 0};
-
-	return DBadd_foreign_key("token", 2, &field);
-}
->>>>>>> 9e4323b8
 #endif
 
 DBPATCH_START(5030)
@@ -509,10 +513,13 @@
 DBPATCH_ADD(5030028, 0, 1)
 DBPATCH_ADD(5030029, 0, 1)
 DBPATCH_ADD(5030030, 0, 1)
-<<<<<<< HEAD
-=======
 DBPATCH_ADD(5030031, 0, 1)
 DBPATCH_ADD(5030032, 0, 1)
->>>>>>> 9e4323b8
+DBPATCH_ADD(5030033, 0, 1)
+DBPATCH_ADD(5030034, 0, 1)
+DBPATCH_ADD(5030035, 0, 1)
+DBPATCH_ADD(5030036, 0, 1)
+DBPATCH_ADD(5030037, 0, 1)
+DBPATCH_ADD(5030038, 0, 1)
 
 DBPATCH_END()