--- conflicted
+++ resolved
@@ -4656,11 +4656,6 @@
 
 static int	DBpatch_5030164(void)
 {
-<<<<<<< HEAD
-	const ZBX_FIELD	field = {"type", "0", NULL, NULL, 0, ZBX_TYPE_INT, ZBX_NOTNULL, 0};
-
-	return DBadd_field("valuemap_mapping", &field);
-=======
 	const ZBX_FIELD	field = {"dbversion_status", "", NULL, NULL, 1024, ZBX_TYPE_CHAR, ZBX_NOTNULL, 0};
 
 	return DBadd_field("config", &field);
@@ -5642,14 +5637,10 @@
 	}
 
 	return SUCCEED;
->>>>>>> 17c7dcad
 }
 
 static int	DBpatch_5030165(void)
 {
-<<<<<<< HEAD
-	return DBdrop_foreign_key("valuemap_mapping", 1);
-=======
 	int			i, ret = SUCCEED;
 	DB_ROW			row;
 	DB_RESULT		result;
@@ -5790,85 +5781,10 @@
 	zbx_vector_ptr_destroy(&functions);
 
 	return ret;
->>>>>>> 17c7dcad
 }
 
 static int	DBpatch_5030166(void)
 {
-<<<<<<< HEAD
-	return DBdrop_index("valuemap_mapping", "valuemap_mapping_1");
-}
-
-static int	DBpatch_5030167(void)
-{
-	return DBcreate_index("valuemap_mapping", "valuemap_mapping_1", "valuemapid,value,type", 1);
-}
-
-static int	DBpatch_5030168(void)
-{
-	const ZBX_FIELD	field = {"valuemapid", NULL, "valuemap", "valuemapid", 0, 0, 0, ZBX_FK_CASCADE_DELETE};
-
-	return DBadd_foreign_key("valuemap_mapping", 1, &field);
-}
-
-static int	DBpatch_5030169(void)
-{
-	const ZBX_FIELD	field = {"sortorder", "0", NULL, NULL, 0, ZBX_TYPE_INT, ZBX_NOTNULL, 0};
-
-	return DBadd_field("valuemap_mapping", &field);
-}
-
-static int	DBpatch_5030170(void)
-{
-	int		ret = SUCCEED;
-	DB_ROW		row;
-	DB_RESULT	result;
-
-	if (0 == (program_type & ZBX_PROGRAM_TYPE_SERVER))
-		return ret;
-
-	result = DBselect("select valuemapid from valuemap order by valuemapid asc");
-
-	while (NULL != (row = DBfetch(result)))
-	{
-		int		i = 0;
-		char		*sql = NULL;
-		zbx_uint64_t	valuemapid;
-		size_t		sql_alloc = 0, sql_offset = 0;
-		DB_ROW		in_row;
-		DB_RESULT	in_result;
-
-		ZBX_DBROW2UINT64(valuemapid, row[0]);
-
-		DBbegin_multiple_update(&sql, &sql_alloc, &sql_offset);
-
-		in_result = DBselect("select valuemap_mappingid"
-				" from valuemap_mapping"
-				" where valuemapid=" ZBX_FS_UI64
-				" order by valuemap_mappingid asc", valuemapid);
-
-		while (NULL != (in_row = DBfetch(in_result)))
-		{
-			zbx_snprintf_alloc(&sql, &sql_alloc, &sql_offset,
-					"update valuemap_mapping set sortorder=%d where valuemap_mappingid=%s;\n",
-					i, in_row[0]);
-			i++;
-
-			if (SUCCEED != (ret = DBexecute_overflowed_sql(&sql, &sql_alloc, &sql_offset)))
-				goto out;
-		}
-
-		DBend_multiple_update(&sql, &sql_alloc, &sql_offset);
-
-		if (16 < sql_offset && ZBX_DB_OK > DBexecute("%s", sql))
-			ret = FAIL;
-out:
-		DBfree_result(in_result);
-		zbx_free(sql);
-
-		if (FAIL == ret)
-			break;
-=======
 	if (0 == (program_type & ZBX_PROGRAM_TYPE_SERVER))
 		return SUCCEED;
 
@@ -6502,15 +6418,10 @@
 		zbx_free(esc);
 
 		ret = DBexecute_overflowed_sql(&sql, &sql_alloc, &sql_offset);
->>>>>>> 17c7dcad
 	}
 
 	DBfree_result(result);
 
-<<<<<<< HEAD
-	return ret;
-}
-=======
 	DBend_multiple_update(&sql, &sql_alloc, &sql_offset);
 
 	if (SUCCEED == ret && 16 < sql_offset)
@@ -6534,7 +6445,99 @@
 #endif
 }
 
->>>>>>> 17c7dcad
+static int	DBpatch_5030171(void)
+{
+	const ZBX_FIELD	field = {"type", "0", NULL, NULL, 0, ZBX_TYPE_INT, ZBX_NOTNULL, 0};
+
+	return DBadd_field("valuemap_mapping", &field);
+}
+
+static int	DBpatch_5030172(void)
+{
+	return DBdrop_foreign_key("valuemap_mapping", 1);
+}
+
+static int	DBpatch_5030173(void)
+{
+	return DBdrop_index("valuemap_mapping", "valuemap_mapping_1");
+}
+
+static int	DBpatch_5030174(void)
+{
+	return DBcreate_index("valuemap_mapping", "valuemap_mapping_1", "valuemapid,value,type", 1);
+}
+
+static int	DBpatch_5030175(void)
+{
+	const ZBX_FIELD	field = {"valuemapid", NULL, "valuemap", "valuemapid", 0, 0, 0, ZBX_FK_CASCADE_DELETE};
+
+	return DBadd_foreign_key("valuemap_mapping", 1, &field);
+}
+
+static int	DBpatch_5030176(void)
+{
+	const ZBX_FIELD	field = {"sortorder", "0", NULL, NULL, 0, ZBX_TYPE_INT, ZBX_NOTNULL, 0};
+
+	return DBadd_field("valuemap_mapping", &field);
+}
+
+static int	DBpatch_5030177(void)
+{
+	int		ret = SUCCEED;
+	DB_ROW		row;
+	DB_RESULT	result;
+
+	if (0 == (program_type & ZBX_PROGRAM_TYPE_SERVER))
+		return ret;
+
+	result = DBselect("select valuemapid from valuemap order by valuemapid asc");
+
+	while (NULL != (row = DBfetch(result)))
+	{
+		int		i = 0;
+		char		*sql = NULL;
+		zbx_uint64_t	valuemapid;
+		size_t		sql_alloc = 0, sql_offset = 0;
+		DB_ROW		in_row;
+		DB_RESULT	in_result;
+
+		ZBX_DBROW2UINT64(valuemapid, row[0]);
+
+		DBbegin_multiple_update(&sql, &sql_alloc, &sql_offset);
+
+		in_result = DBselect("select valuemap_mappingid"
+				" from valuemap_mapping"
+				" where valuemapid=" ZBX_FS_UI64
+				" order by valuemap_mappingid asc", valuemapid);
+
+		while (NULL != (in_row = DBfetch(in_result)))
+		{
+			zbx_snprintf_alloc(&sql, &sql_alloc, &sql_offset,
+					"update valuemap_mapping set sortorder=%d where valuemap_mappingid=%s;\n",
+					i, in_row[0]);
+			i++;
+
+			if (SUCCEED != (ret = DBexecute_overflowed_sql(&sql, &sql_alloc, &sql_offset)))
+				goto out;
+		}
+
+		DBend_multiple_update(&sql, &sql_alloc, &sql_offset);
+
+		if (16 < sql_offset && ZBX_DB_OK > DBexecute("%s", sql))
+			ret = FAIL;
+out:
+		DBfree_result(in_result);
+		zbx_free(sql);
+
+		if (FAIL == ret)
+			break;
+	}
+
+	DBfree_result(result);
+
+	return ret;
+}
+
 #endif
 
 DBPATCH_START(5030)
@@ -6712,5 +6715,12 @@
 DBPATCH_ADD(5030168, 0, 1)
 DBPATCH_ADD(5030169, 0, 1)
 DBPATCH_ADD(5030170, 0, 1)
+DBPATCH_ADD(5030171, 0, 1)
+DBPATCH_ADD(5030172, 0, 1)
+DBPATCH_ADD(5030173, 0, 1)
+DBPATCH_ADD(5030174, 0, 1)
+DBPATCH_ADD(5030175, 0, 1)
+DBPATCH_ADD(5030176, 0, 1)
+DBPATCH_ADD(5030177, 0, 1)
 
 DBPATCH_END()