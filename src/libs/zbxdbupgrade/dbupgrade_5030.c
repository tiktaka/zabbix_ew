--- conflicted
+++ resolved
@@ -1852,7 +1852,7 @@
 
 static void	dbpatch_update_func_abschange(zbx_dbpatch_function_t *function, char **replace)
 {
-	dbpatch_update_function(function, "change", "", ZBX_DBPATCH_FUNCTION_UPDATE);
+	dbpatch_update_function(function, "change", NULL, ZBX_DBPATCH_FUNCTION_UPDATE_NAME);
 	*replace = zbx_dsprintf(NULL, "abs({" ZBX_FS_UI64 "})", function->functionid);
 }
 
@@ -2269,6 +2269,7 @@
 	else if (0 == strcmp(function->name, "count"))
 	{
 		int	arg_type = ZBX_DBPATCH_ARG_STR;
+
 		char	*op;
 
 		if (2 <= params.values_num)
@@ -2286,7 +2287,7 @@
 			/* set numeric pattern type for numeric items and numeric operators unless */
 			/* band operation pattern contains mask (separated by '/')                 */
 			if ((ITEM_VALUE_TYPE_FLOAT == function->value_type ||
-						ITEM_VALUE_TYPE_UINT64 == function->value_type) &&
+					ITEM_VALUE_TYPE_UINT64 == function->value_type) &&
 					SUCCEED == dbpatch_is_numeric_count_pattern(op, pattern))
 			{
 				arg_type = ZBX_DBPATCH_ARG_NUM;
@@ -2986,9 +2987,6 @@
 DBPATCH_ADD(5030080, 0, 1)
 DBPATCH_ADD(5030081, 0, 1)
 DBPATCH_ADD(5030082, 0, 1)
-<<<<<<< HEAD
 DBPATCH_ADD(5030083, 0, 1)
-=======
->>>>>>> 90c3d0a6
 
 DBPATCH_END()