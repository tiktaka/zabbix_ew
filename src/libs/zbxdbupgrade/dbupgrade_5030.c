--- conflicted
+++ resolved
@@ -31,7 +31,17 @@
 
 static int	DBpatch_5030000(void)
 {
-<<<<<<< HEAD
+	if (0 == (program_type & ZBX_PROGRAM_TYPE_SERVER))
+		return SUCCEED;
+
+	if (ZBX_DB_OK > DBexecute("delete from profiles where idx='web.queue.config'"))
+		return FAIL;
+
+	return SUCCEED;
+}
+
+static int	DBpatch_5030001(void)
+{
 	const ZBX_TABLE table =
 		{"token", "tokenid", 0,
 			{
@@ -53,47 +63,38 @@
 	return DBcreate_table(&table);
 }
 
-static int	DBpatch_5030001(void)
+static int	DBpatch_5030002(void)
 {
 	return DBcreate_index("token", "token_1", "name", 0);
 }
 
-static int	DBpatch_5030002(void)
+static int	DBpatch_5030003(void)
 {
 	return DBcreate_index("token", "token_2", "userid,name", 1);
 }
 
-static int	DBpatch_5030003(void)
+static int	DBpatch_5030004(void)
 {
 	return DBcreate_index("token", "token_3", "token", 1);
 }
 
-static int	DBpatch_5030004(void)
+static int	DBpatch_5030005(void)
 {
 	return DBcreate_index("token", "token_4", "creator_userid", 0);
 }
 
-static int	DBpatch_5030005(void)
+static int	DBpatch_5030006(void)
 {
 	const ZBX_FIELD field = {"userid", NULL, "users", "userid", 0, 0, 0, ZBX_FK_CASCADE_DELETE};
 
 	return DBadd_foreign_key("token", 1, &field);
 }
 
-static int	DBpatch_5030006(void)
+static int	DBpatch_5030007(void)
 {
 	const ZBX_FIELD field = {"creator_userid", NULL, "users", "userid", 0, 0, 0, 0};
 
 	return DBadd_foreign_key("token", 2, &field);
-=======
-	if (0 == (program_type & ZBX_PROGRAM_TYPE_SERVER))
-		return SUCCEED;
-
-	if (ZBX_DB_OK > DBexecute("delete from profiles where idx='web.queue.config'"))
-		return FAIL;
-
-	return SUCCEED;
->>>>>>> 21172907
 }
 
 #endif
@@ -103,14 +104,12 @@
 /* version, duplicates flag, mandatory flag */
 
 DBPATCH_ADD(5030000, 0, 1)
-<<<<<<< HEAD
 DBPATCH_ADD(5030001, 0, 1)
 DBPATCH_ADD(5030002, 0, 1)
 DBPATCH_ADD(5030003, 0, 1)
 DBPATCH_ADD(5030004, 0, 1)
 DBPATCH_ADD(5030005, 0, 1)
 DBPATCH_ADD(5030006, 0, 1)
-=======
->>>>>>> 21172907
+DBPATCH_ADD(5030007, 0, 1)
 
 DBPATCH_END()