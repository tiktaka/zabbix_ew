/*
** Zabbix
** Copyright (C) 2001-2021 Zabbix SIA
**
** This program is free software; you can redistribute it and/or modify
** it under the terms of the GNU General Public License as published by
** the Free Software Foundation; either version 2 of the License, or
** (at your option) any later version.
**
** This program is distributed in the hope that it will be useful,
** but WITHOUT ANY WARRANTY; without even the implied warranty of
** MERCHANTABILITY or FITNESS FOR A PARTICULAR PURPOSE. See the
** GNU General Public License for more details.
**
** You should have received a copy of the GNU General Public License
** along with this program; if not, write to the Free Software
** Foundation, Inc., 51 Franklin Street, Fifth Floor, Boston, MA  02110-1301, USA.
**/

#include "common.h"
#include "log.h"
#include "db.h"
#include "dbupgrade.h"
#include "dbupgrade_macros.h"
#include "zbxalgo.h"
#include "zbxjson.h"
#include "../zbxalgo/vectorimpl.h"
#include "sysinfo.h"

/*
 * 5.4 development database patches
 */

#ifndef HAVE_SQLITE3

extern unsigned char	program_type;

static int	DBpatch_5030000(void)
{
	if (0 == (program_type & ZBX_PROGRAM_TYPE_SERVER))
		return SUCCEED;

	if (ZBX_DB_OK > DBexecute("delete from profiles where idx='web.queue.config'"))
		return FAIL;

	return SUCCEED;
}

typedef struct
{
	zbx_uint64_t	id;
	zbx_uint64_t	userid;
	char		*idx;
	zbx_uint64_t	idx2;
	zbx_uint64_t	value_id;
	int		value_int;
	char		*value_str;
	char		*source;
	int		type;
}
zbx_dbpatch_profile_t;

static void	DBpatch_get_key_fields(DB_ROW row, zbx_dbpatch_profile_t *profile, char **subsect, char **field, char **key)
{
	int	tok_idx = 0;
	char	*token;

	ZBX_DBROW2UINT64(profile->id, row[0]);
	ZBX_DBROW2UINT64(profile->userid, row[1]);
	profile->idx = zbx_strdup(profile->idx, row[2]);
	ZBX_DBROW2UINT64(profile->idx2, row[3]);
	ZBX_DBROW2UINT64(profile->value_id, row[4]);
	profile->value_int = atoi(row[5]);
	profile->value_str = zbx_strdup(profile->value_str, row[6]);
	profile->source = zbx_strdup(profile->source, row[7]);
	profile->type = atoi(row[8]);

	token = strtok(profile->idx, ".");

	while (NULL != token)
	{
		token = strtok(NULL, ".");
		tok_idx++;

		if (1 == tok_idx)
		{
			*subsect = zbx_strdup(*subsect, token);
		}
		else if (2 == tok_idx)
		{
			*key = zbx_strdup(*key, token);
		}
		else if (3 == tok_idx)
		{
			*field = zbx_strdup(*field, token);
			break;
		}
	}
}

static int	DBpatch_5030001(void)
{
	int		i, ret = SUCCEED;
	const char	*keys[] =
	{
		"web.items.php.sort",
		"web.items.php.sortorder",
		"web.triggers.php.sort",
		"web.triggers.php.sortorder",
		"web.graphs.php.sort",
		"web.graphs.php.sortorder",
		"web.host_discovery.php.sort",
		"web.host_discovery.php.sortorder",
		"web.httpconf.php.sort",
		"web.httpconf.php.sortorder",
		"web.disc_prototypes.php.sort",
		"web.disc_prototypes.php.sortorder",
		"web.trigger_prototypes.php.sort",
		"web.trigger_prototypes.php.sortorder",
		"web.host_prototypes.php.sort",
		"web.host_prototypes.php.sortorder"
	};

	if (0 == (program_type & ZBX_PROGRAM_TYPE_SERVER))
		return SUCCEED;

	for (i = 0; SUCCEED == ret && i < (int)ARRSIZE(keys); i++)
	{
		char			*subsect = NULL, *field = NULL, *key = NULL;
		DB_ROW			row;
		DB_RESULT		result;
		zbx_dbpatch_profile_t	profile = {0};

		result = DBselect("select profileid,userid,idx,idx2,value_id,value_int,value_str,source,type"
				" from profiles where idx='%s'", keys[i]);

		if (NULL == (row = DBfetch(result)))
		{
			DBfree_result(result);
			continue;
		}

		DBpatch_get_key_fields(row, &profile, &subsect, &field, &key);

		DBfree_result(result);

		if (NULL == subsect || NULL == field || NULL == key)
		{
			zabbix_log(LOG_LEVEL_ERR, "failed to parse profile key fields for key '%s'", keys[i]);
			ret = FAIL;
		}

		if (SUCCEED == ret && ZBX_DB_OK > DBexecute("insert into profiles "
				"(profileid,userid,idx,idx2,value_id,value_int,value_str,source,type) values "
				"(" ZBX_FS_UI64 "," ZBX_FS_UI64 ",'web.hosts.%s.%s.%s'," ZBX_FS_UI64 ","
				ZBX_FS_UI64 ",%d,'%s','%s',%d)",
				DBget_maxid("profiles"), profile.userid, subsect, key, field, profile.idx2, profile.value_id,
				profile.value_int, profile.value_str, profile.source, profile.type))
		{
			ret = FAIL;
		}

		if (SUCCEED == ret && ZBX_DB_OK > DBexecute("insert into profiles "
				"(profileid,userid,idx,idx2,value_id,value_int,value_str,source,type) values "
				"(" ZBX_FS_UI64 "," ZBX_FS_UI64 ",'web.templates.%s.%s.%s'," ZBX_FS_UI64 ","
				ZBX_FS_UI64 ",%d,'%s','%s',%d)",
				DBget_maxid("profiles"), profile.userid, subsect, key, field, profile.idx2, profile.value_id,
				profile.value_int, profile.value_str, profile.source, profile.type))
		{
			ret = FAIL;
		}

		if (SUCCEED == ret &&
				ZBX_DB_OK > DBexecute("delete from profiles where profileid=" ZBX_FS_UI64, profile.id))
		{
			ret = FAIL;
		}

		zbx_free(profile.idx);
		zbx_free(profile.value_str);
		zbx_free(profile.source);
		zbx_free(subsect);
		zbx_free(field);
		zbx_free(key);
	}

	return ret;
}

static int	DBpatch_5030002(void)
{
	if (0 == (program_type & ZBX_PROGRAM_TYPE_SERVER))
		return SUCCEED;

	if (ZBX_DB_OK > DBexecute("delete from profiles where "
			"idx like 'web.items.%%filter%%' or "
			"idx like 'web.triggers.%%filter%%' or "
			"idx like 'web.graphs.%%filter%%' or "
			"idx like 'web.host_discovery.%%filter%%' or "
			"idx like 'web.httpconf.%%filter%%' or "
			"idx like 'web.disc_prototypes.%%filter%%' or "
			"idx like 'web.trigger_prototypes.%%filter%%' or "
			"idx like 'web.host_prototypes.%%filter%%'"))
	{
		return FAIL;
	}

	return SUCCEED;
}

static int	DBpatch_5030003(void)
{
	int			ret = SUCCEED;
	char			*subsect = NULL, *field = NULL, *key = NULL;
	DB_ROW			row;
	DB_RESULT		result;
	zbx_dbpatch_profile_t	profile = {0};

	if (0 == (program_type & ZBX_PROGRAM_TYPE_SERVER))
		return SUCCEED;

	result = DBselect("select profileid,userid,idx,idx2,value_id,value_int,value_str,source,type"
			" from profiles where idx in ('web.dashbrd.list.sort','web.dashbrd.list.sortorder')");

	while (NULL != (row = DBfetch(result)))
	{
		DBpatch_get_key_fields(row, &profile, &subsect, &field, &key);

		if (ZBX_DB_OK > DBexecute("insert into profiles "
				"(profileid,userid,idx,idx2,value_id,value_int,value_str,source,type) values "
				"(" ZBX_FS_UI64 "," ZBX_FS_UI64 ",'web.templates.%s.%s.%s'," ZBX_FS_UI64 ","
				ZBX_FS_UI64 ",%d,'%s','%s',%d)",
				DBget_maxid("profiles"), profile.userid, subsect, key, field, profile.idx2,
				profile.value_id, profile.value_int, profile.value_str, profile.source, profile.type))
		{
			ret = FAIL;
			break;
		}
	}

	DBfree_result(result);

	zbx_free(profile.idx);
	zbx_free(profile.value_str);
	zbx_free(profile.source);
	zbx_free(subsect);
	zbx_free(field);
	zbx_free(key);

	return ret;
}

static int	DBpatch_5030004(void)
{
	const ZBX_FIELD	field = {"available", "0", NULL, NULL, 0, ZBX_TYPE_INT, ZBX_NOTNULL, 0};

	return DBadd_field("interface", &field);
}

static int	DBpatch_5030005(void)
{
	const ZBX_FIELD	field = {"error", "", NULL, NULL, 2048, ZBX_TYPE_CHAR, ZBX_NOTNULL, 0};

	return DBadd_field("interface", &field);
}

static int	DBpatch_5030006(void)
{
	const ZBX_FIELD	field = {"errors_from", "0", NULL, NULL, 0, ZBX_TYPE_INT, ZBX_NOTNULL, 0};

	return DBadd_field("interface", &field);
}

static int	DBpatch_5030007(void)
{
	const ZBX_FIELD	field = {"disable_until", "0", NULL, NULL, 0, ZBX_TYPE_INT, ZBX_NOTNULL, 0};

	return DBadd_field("interface", &field);
}

static int	DBpatch_5030008(void)
{
	return DBdrop_field("hosts", "available");
}

static int	DBpatch_5030009(void)
{
	return DBdrop_field("hosts", "ipmi_available");
}

static int	DBpatch_5030010(void)
{
	return DBdrop_field("hosts", "snmp_available");
}

static int	DBpatch_5030011(void)
{
	return DBdrop_field("hosts", "jmx_available");
}

static int	DBpatch_5030012(void)
{
	return DBdrop_field("hosts", "disable_until");
}

static int	DBpatch_5030013(void)
{
	return DBdrop_field("hosts", "ipmi_disable_until");
}

static int	DBpatch_5030014(void)
{
	return DBdrop_field("hosts", "snmp_disable_until");
}

static int	DBpatch_5030015(void)
{
	return DBdrop_field("hosts", "jmx_disable_until");
}

static int	DBpatch_5030016(void)
{
	return DBdrop_field("hosts", "errors_from");
}

static int	DBpatch_5030017(void)
{
	return DBdrop_field("hosts", "ipmi_errors_from");
}

static int	DBpatch_5030018(void)
{
	return DBdrop_field("hosts", "snmp_errors_from");
}

static int	DBpatch_5030019(void)
{
	return DBdrop_field("hosts", "jmx_errors_from");
}

static int	DBpatch_5030020(void)
{
	return DBdrop_field("hosts", "error");
}

static int	DBpatch_5030021(void)
{
	return DBdrop_field("hosts", "ipmi_error");
}

static int	DBpatch_5030022(void)
{
	return DBdrop_field("hosts", "snmp_error");
}

static int	DBpatch_5030023(void)
{
	return DBdrop_field("hosts", "jmx_error");
}

static int	DBpatch_5030024(void)
{
	return DBcreate_index("interface", "interface_3", "available", 0);
}

static int	DBpatch_5030025(void)
{
	if (0 == (program_type & ZBX_PROGRAM_TYPE_SERVER))
		return SUCCEED;

	if (ZBX_DB_OK > DBexecute("delete from profiles where idx='web.overview.type' or idx='web.actionconf.eventsource'"))
		return FAIL;

	return SUCCEED;
}

static int	DBpatch_5030026(void)
{
	const ZBX_TABLE table =
		{"token", "tokenid", 0,
			{
				{"tokenid", NULL, NULL, NULL, 0, ZBX_TYPE_ID, ZBX_NOTNULL, 0},
				{"name", "", NULL, NULL, 64, ZBX_TYPE_CHAR, ZBX_NOTNULL, 0},
				{"description", "", NULL, NULL, 0, ZBX_TYPE_SHORTTEXT, ZBX_NOTNULL, 0},
				{"userid", NULL, NULL, NULL, 0, ZBX_TYPE_ID, ZBX_NOTNULL, 0},
				{"token", NULL, NULL, NULL, 128, ZBX_TYPE_CHAR, 0, 0},
				{"lastaccess", "0", NULL, NULL, 0, ZBX_TYPE_INT, ZBX_NOTNULL, 0},
				{"status", "0", NULL, NULL, 0, ZBX_TYPE_INT, ZBX_NOTNULL, 0},
				{"expires_at", "0", NULL, NULL, 0, ZBX_TYPE_INT, ZBX_NOTNULL, 0},
				{"created_at", "0", NULL, NULL, 0, ZBX_TYPE_INT, ZBX_NOTNULL, 0},
				{"creator_userid", NULL, NULL, NULL, 0, ZBX_TYPE_ID, 0, 0},
				{0}
			},
			NULL
		};

	return DBcreate_table(&table);
}

static int	DBpatch_5030027(void)
{
	return DBcreate_index("token", "token_1", "name", 0);
}

static int	DBpatch_5030028(void)
{
	return DBcreate_index("token", "token_2", "userid,name", 1);
}

static int	DBpatch_5030029(void)
{
	return DBcreate_index("token", "token_3", "token", 1);
}

static int	DBpatch_5030030(void)
{
	return DBcreate_index("token", "token_4", "creator_userid", 0);
}

static int	DBpatch_5030031(void)
{
	const ZBX_FIELD field = {"userid", NULL, "users", "userid", 0, 0, 0, ZBX_FK_CASCADE_DELETE};

	return DBadd_foreign_key("token", 1, &field);
}

static int	DBpatch_5030032(void)
{
	const ZBX_FIELD field = {"creator_userid", NULL, "users", "userid", 0, 0, 0, 0};

	return DBadd_foreign_key("token", 2, &field);
}

static int	DBpatch_5030033(void)
{
	const ZBX_FIELD	field = {"timeout", "30s", NULL, NULL, 32, ZBX_TYPE_CHAR, ZBX_NOTNULL, 0};

	return DBadd_field("scripts", &field);
}

static int	DBpatch_5030034(void)
{
	const ZBX_FIELD	old_field = {"command", "", NULL, NULL, 255, ZBX_TYPE_CHAR, ZBX_NOTNULL, 0};
	const ZBX_FIELD	field = {"command", "", NULL, NULL, 0, ZBX_TYPE_TEXT, ZBX_NOTNULL, 0};

	return DBmodify_field_type("scripts", &field, &old_field);
}

static int	DBpatch_5030035(void)
{
	const ZBX_TABLE	table =
			{"script_param", "script_paramid", 0,
				{
					{"script_paramid", NULL, NULL, NULL, 0, ZBX_TYPE_ID, ZBX_NOTNULL, 0},
					{"scriptid", NULL, NULL, NULL, 0, ZBX_TYPE_ID, ZBX_NOTNULL, 0},
					{"name", "", NULL, NULL, 255, ZBX_TYPE_CHAR, ZBX_NOTNULL, 0},
					{"value", "", NULL, NULL, 2048, ZBX_TYPE_CHAR, ZBX_NOTNULL, 0},
					{0}
				},
				NULL
			};

	return DBcreate_table(&table);
}

static int	DBpatch_5030036(void)
{
	const ZBX_FIELD	field = {"scriptid", NULL, "scripts", "scriptid", 0, 0, 0, ZBX_FK_CASCADE_DELETE};

	return DBadd_foreign_key("script_param", 1, &field);
}

static int	DBpatch_5030037(void)
{
	return DBcreate_index("script_param", "script_param_1", "scriptid,name", 1);
}

static int	DBpatch_5030038(void)
{
	const ZBX_FIELD field = {"type", "5", NULL, NULL, 0, ZBX_TYPE_INT, ZBX_NOTNULL, 0};

	return DBset_default("scripts", &field);
}

static int	DBpatch_5030039(void)
{
	const ZBX_TABLE table =
		{"valuemap", "valuemapid", 0,
			{
				{"valuemapid", NULL, NULL, NULL, 0, ZBX_TYPE_ID, ZBX_NOTNULL, 0},
				{"hostid", NULL, NULL, NULL, 0, ZBX_TYPE_ID, ZBX_NOTNULL, 0},
				{"name", "", NULL, NULL, 64, ZBX_TYPE_CHAR, ZBX_NOTNULL, 0},
				{0}
			},
			NULL
		};

	return DBcreate_table(&table);
}

static int	DBpatch_5030040(void)
{
	return DBcreate_index("valuemap", "valuemap_1", "hostid,name", 1);
}

static int	DBpatch_5030041(void)
{
	const ZBX_FIELD	field = {"hostid", NULL, "hosts", "hostid", 0, 0, 0, ZBX_FK_CASCADE_DELETE};

	return DBadd_foreign_key("valuemap", 1, &field);
}

static int	DBpatch_5030042(void)
{
	const ZBX_TABLE table =
		{"valuemap_mapping", "valuemap_mappingid", 0,
			{
				{"valuemap_mappingid", NULL, NULL, NULL, 0, ZBX_TYPE_ID, ZBX_NOTNULL, 0},
				{"valuemapid", NULL, NULL, NULL, 0, ZBX_TYPE_ID, ZBX_NOTNULL, 0},
				{"value", "", NULL, NULL, 64, ZBX_TYPE_CHAR, ZBX_NOTNULL, 0},
				{"newvalue", "", NULL, NULL, 64, ZBX_TYPE_CHAR, ZBX_NOTNULL, 0},
				{0}
			},
			NULL
		};

	return DBcreate_table(&table);
}

static int	DBpatch_5030043(void)
{
	return DBcreate_index("valuemap_mapping", "valuemap_mapping_1", "valuemapid,value", 1);
}

static int	DBpatch_5030044(void)
{
	const ZBX_FIELD	field = {"valuemapid", NULL, "valuemap", "valuemapid", 0, 0, 0, ZBX_FK_CASCADE_DELETE};

	return DBadd_foreign_key("valuemap_mapping", 1, &field);
}

static int	DBpatch_5030045(void)
{
	return DBdrop_foreign_key("items", 3);
}

typedef struct
{
	zbx_uint64_t		valuemapid;
	char			*name;
	zbx_vector_ptr_pair_t	mappings;
}
zbx_valuemap_t;

typedef struct
{
	zbx_uint64_t		hostid;
	zbx_uint64_t		valuemapid;
	zbx_vector_uint64_t	itemids;
}
zbx_host_t;

static int	host_compare_func(const void *d1, const void *d2)
{
	const zbx_host_t	*h1 = *(const zbx_host_t **)d1;
	const zbx_host_t	*h2 = *(const zbx_host_t **)d2;

	ZBX_RETURN_IF_NOT_EQUAL(h1->hostid, h2->hostid);
	ZBX_RETURN_IF_NOT_EQUAL(h1->valuemapid, h2->valuemapid);

	return 0;
}

static void	get_discovered_itemids(const zbx_vector_uint64_t *itemids, zbx_vector_uint64_t *discovered_itemids)
{
	char		*sql = NULL;
	size_t		sql_alloc = 0, sql_offset = 0;
	DB_RESULT	result;
	DB_ROW		row;

	zbx_strcpy_alloc(&sql, &sql_alloc, &sql_offset, "select itemid from item_discovery where");
	DBadd_condition_alloc(&sql, &sql_alloc, &sql_offset, "parent_itemid", itemids->values, itemids->values_num);

	result = DBselect("%s", sql);
	zbx_free(sql);

	while (NULL != (row = DBfetch(result)))
	{
		zbx_uint64_t	itemid;

		ZBX_STR2UINT64(itemid, row[0]);

		zbx_vector_uint64_append(discovered_itemids, itemid);
	}
	DBfree_result(result);
}

static void	get_template_itemids_by_templateids(zbx_vector_uint64_t *templateids, zbx_vector_uint64_t *itemids,
		zbx_vector_uint64_t *discovered_itemids)
{
	DB_RESULT		result;
	char			*sql = NULL;
	size_t			sql_alloc = 0, sql_offset = 0;
	DB_ROW			row;
	zbx_vector_uint64_t	templateids_tmp;

	zbx_vector_uint64_create(&templateids_tmp);
	zbx_vector_uint64_append_array(&templateids_tmp, templateids->values, templateids->values_num);

	zbx_vector_uint64_clear(templateids);

	zbx_strcpy_alloc(&sql, &sql_alloc, &sql_offset, "select i1.itemid"
			" from items i1"
				" where exists ("
					"select null"
					" from items i2"
					" where i2.templateid=i1.itemid"
				")"
				" and");
	DBadd_condition_alloc(&sql, &sql_alloc, &sql_offset, "i1.templateid", templateids_tmp.values,
			templateids_tmp.values_num);

	result = DBselect("%s", sql);
	zbx_free(sql);

	while (NULL != (row = DBfetch(result)))
	{
		zbx_uint64_t	itemid;

		ZBX_STR2UINT64(itemid, row[0]);

		zbx_vector_uint64_append(templateids, itemid);
	}
	DBfree_result(result);

	sql_offset = 0;
	zbx_strcpy_alloc(&sql, &sql_alloc, &sql_offset, "select i2.itemid"
			" from items i1,item_discovery i2"
			" where i2.parent_itemid=i1.itemid"
			" and");
	DBadd_condition_alloc(&sql, &sql_alloc, &sql_offset, "i1.templateid", templateids_tmp.values,
			templateids_tmp.values_num);

	result = DBselect("%s", sql);
	zbx_free(sql);

	while (NULL != (row = DBfetch(result)))
	{
		zbx_uint64_t	itemid;

		ZBX_STR2UINT64(itemid, row[0]);

		zbx_vector_uint64_append(discovered_itemids, itemid);
	}
	DBfree_result(result);

	zbx_vector_uint64_destroy(&templateids_tmp);

	if (0 == templateids->values_num)
		return;

	zbx_vector_uint64_append_array(itemids, templateids->values, templateids->values_num);

	get_template_itemids_by_templateids(templateids, itemids, discovered_itemids);
}

static void	host_free(zbx_host_t *host)
{
	zbx_vector_uint64_destroy(&host->itemids);
	zbx_free(host);
}

static int	DBpatch_5030046(void)
{
	DB_RESULT		result;
	DB_ROW			row;
	int			i, j;
	zbx_hashset_t		valuemaps;
	zbx_hashset_iter_t	iter;
	zbx_valuemap_t		valuemap_local, *valuemap;
	zbx_uint64_t		valuemapid;
	zbx_vector_ptr_t	hosts;
	char			*sql = NULL;
	size_t			sql_alloc = 0, sql_offset = 0;
	zbx_vector_uint64_t	templateids, discovered_itemids;
	zbx_db_insert_t		db_insert_valuemap, db_insert_valuemap_mapping;

	zbx_hashset_create(&valuemaps, 1000, ZBX_DEFAULT_UINT64_HASH_FUNC, ZBX_DEFAULT_UINT64_COMPARE_FUNC);

	zbx_vector_ptr_create(&hosts);
	zbx_vector_ptr_reserve(&hosts, 1000);

	zbx_vector_uint64_create(&templateids);
	zbx_vector_uint64_reserve(&templateids, 1000);

	zbx_vector_uint64_create(&discovered_itemids);
	zbx_vector_uint64_reserve(&discovered_itemids, 1000);

	result = DBselect(
			"select m.valuemapid,v.name,m.value,m.newvalue"
			" from valuemaps v"
			" left join mappings m on v.valuemapid=m.valuemapid");

	while (NULL != (row = DBfetch(result)))
	{
		zbx_ptr_pair_t	pair;

		if (SUCCEED == DBis_null(row[0]))
		{
			zabbix_log(LOG_LEVEL_WARNING, "empty valuemap '%s' was removed", row[1]);
			continue;
		}

		ZBX_STR2UINT64(valuemap_local.valuemapid, row[0]);

		if (NULL == (valuemap = (zbx_valuemap_t *)zbx_hashset_search(&valuemaps, &valuemap_local)))
		{
			valuemap = zbx_hashset_insert(&valuemaps, &valuemap_local, sizeof(valuemap_local));
			valuemap->name = zbx_strdup(NULL, row[1]);
			zbx_vector_ptr_pair_create(&valuemap->mappings);
		}

		pair.first = zbx_strdup(NULL, row[2]);
		pair.second = zbx_strdup(NULL, row[3]);

		zbx_vector_ptr_pair_append(&valuemap->mappings, pair);
	}
	DBfree_result(result);

	result = DBselect("select h.flags,i.hostid,i.valuemapid,i.itemid"
			" from items i,hosts h"
			" where i.templateid is null"
				" and i.valuemapid is not null"
				" and i.flags in (0,2)"
				" and h.hostid=i.hostid");

	while (NULL != (row = DBfetch(result)))
	{
		zbx_host_t	host_local, *host;
		zbx_uint64_t	itemid;
		unsigned char	flags;

		ZBX_STR2UCHAR(flags, row[0]);
		ZBX_STR2UINT64(host_local.hostid, row[1]);

		if (ZBX_FLAG_DISCOVERY_CREATED == flags)
			host_local.valuemapid = 0;
		else
			ZBX_STR2UINT64(host_local.valuemapid, row[2]);

		ZBX_STR2UINT64(itemid, row[3]);

		if (FAIL == (i = zbx_vector_ptr_search(&hosts, &host_local, host_compare_func)))
		{
			host = zbx_malloc(NULL, sizeof(zbx_host_t));
			host->hostid = host_local.hostid;
			host->valuemapid = host_local.valuemapid;
			zbx_vector_uint64_create(&host->itemids);

			zbx_vector_ptr_append(&hosts, host);
		}
		else
			host = (zbx_host_t *)hosts.values[i];

		zbx_vector_uint64_append(&host->itemids, itemid);
	}
	DBfree_result(result);

	zbx_db_insert_prepare(&db_insert_valuemap, "valuemap", "valuemapid", "hostid", "name", NULL);
	zbx_db_insert_prepare(&db_insert_valuemap_mapping, "valuemap_mapping", "valuemap_mappingid",
			"valuemapid", "value", "newvalue", NULL);

	for (i = 0, valuemapid = 0; i < hosts.values_num; i++)
	{
		zbx_host_t	*host;

		host = (zbx_host_t *)hosts.values[i];

		if (NULL != (valuemap = (zbx_valuemap_t *)zbx_hashset_search(&valuemaps, &host->valuemapid)))
		{
			zbx_db_insert_add_values(&db_insert_valuemap, ++valuemapid, host->hostid, valuemap->name);

			for (j = 0; j < valuemap->mappings.values_num; j++)
			{
				zbx_db_insert_add_values(&db_insert_valuemap_mapping, __UINT64_C(0), valuemapid,
						valuemap->mappings.values[j].first,
						valuemap->mappings.values[j].second);
			}
		}
	}

	zbx_db_insert_execute(&db_insert_valuemap);
	zbx_db_insert_clean(&db_insert_valuemap);

	zbx_db_insert_autoincrement(&db_insert_valuemap_mapping, "valuemap_mappingid");
	zbx_db_insert_execute(&db_insert_valuemap_mapping);
	zbx_db_insert_clean(&db_insert_valuemap_mapping);

	DBbegin_multiple_update(&sql, &sql_alloc, &sql_offset);

	for (i = 0, valuemapid = 0; i < hosts.values_num; i++)
	{
		zbx_host_t	*host;
		char		buffer[MAX_STRING_LEN];

		host = (zbx_host_t *)hosts.values[i];

		if (NULL != zbx_hashset_search(&valuemaps, &host->valuemapid))
		{
			zbx_snprintf(buffer, sizeof(buffer), "update items set valuemapid=" ZBX_FS_UI64 " where",
					++valuemapid);
		}
		else
			zbx_strlcpy(buffer, "update items set valuemapid=null where", sizeof(buffer));

		/* update valuemapid for top level items on a template/host */
		zbx_vector_uint64_sort(&host->itemids, ZBX_DEFAULT_UINT64_COMPARE_FUNC);
		zbx_strcpy_alloc(&sql, &sql_alloc, &sql_offset, buffer);
		DBadd_condition_alloc(&sql, &sql_alloc, &sql_offset, "itemid", host->itemids.values,
				host->itemids.values_num);
		zbx_strcpy_alloc(&sql, &sql_alloc, &sql_offset, ";\n");
		DBexecute_overflowed_sql(&sql, &sql_alloc, &sql_offset);

		/* get discovered itemids for not templated item prototypes on a host */
		get_discovered_itemids(&host->itemids, &discovered_itemids);

		zbx_vector_uint64_append_array(&templateids, host->itemids.values, host->itemids.values_num);
		get_template_itemids_by_templateids(&templateids, &host->itemids, &discovered_itemids);

		/* make sure if multiple hosts are linked to same not nested template then there is only */
		/* update by templateid from template and no selection by numerous itemids               */
		zbx_strcpy_alloc(&sql, &sql_alloc, &sql_offset, buffer);
		zbx_vector_uint64_sort(&host->itemids, ZBX_DEFAULT_UINT64_COMPARE_FUNC);
		DBadd_condition_alloc(&sql, &sql_alloc, &sql_offset, "templateid", host->itemids.values,
				host->itemids.values_num);
		zbx_strcpy_alloc(&sql, &sql_alloc, &sql_offset, ";\n");
		DBexecute_overflowed_sql(&sql, &sql_alloc, &sql_offset);

		if (0 != discovered_itemids.values_num)
		{
			zbx_strcpy_alloc(&sql, &sql_alloc, &sql_offset, buffer);
			zbx_vector_uint64_sort(&discovered_itemids, ZBX_DEFAULT_UINT64_COMPARE_FUNC);
			DBadd_condition_alloc(&sql, &sql_alloc, &sql_offset, "itemid", discovered_itemids.values,
					discovered_itemids.values_num);
			zbx_strcpy_alloc(&sql, &sql_alloc, &sql_offset, ";\n");
			DBexecute_overflowed_sql(&sql, &sql_alloc, &sql_offset);
			zbx_vector_uint64_clear(&discovered_itemids);
		}
	}

	DBend_multiple_update(&sql, &sql_alloc, &sql_offset);

	if (16 < sql_offset)	/* in ORACLE always present begin..end; */
		DBexecute("%s", sql);

	zbx_free(sql);

	zbx_hashset_iter_reset(&valuemaps, &iter);
	while (NULL != (valuemap = (zbx_valuemap_t *)zbx_hashset_iter_next(&iter)))
	{
		zbx_free(valuemap->name);

		for (i = 0; i < valuemap->mappings.values_num; i++)
		{
			zbx_free(valuemap->mappings.values[i].first);
			zbx_free(valuemap->mappings.values[i].second);
		}
		zbx_vector_ptr_pair_destroy(&valuemap->mappings);
	}

	zbx_vector_ptr_clear_ext(&hosts, (zbx_clean_func_t)host_free);
	zbx_vector_ptr_destroy(&hosts);
	zbx_hashset_destroy(&valuemaps);

	zbx_vector_uint64_destroy(&templateids);
	zbx_vector_uint64_destroy(&discovered_itemids);

	return SUCCEED;
}

static int	DBpatch_5030047(void)
{
	const ZBX_FIELD	field = {"valuemapid", NULL, "valuemap", "valuemapid", 0, ZBX_TYPE_ID, 0, 0};

	return DBadd_foreign_key("items", 3, &field);
}

static int	DBpatch_5030048(void)
{
	return DBdrop_table("mappings");
}

static int	DBpatch_5030049(void)
{
	return DBdrop_table("valuemaps");
}

static int	DBpatch_5030050(void)
{
	if (0 == (program_type & ZBX_PROGRAM_TYPE_SERVER))
		return SUCCEED;

	if (ZBX_DB_OK > DBexecute("delete from profiles where"
			" idx in ('web.valuemap.list.sort', 'web.valuemap.list.sortorder')"))
	{
		return FAIL;
	}

	return SUCCEED;
}

static int	DBpatch_5030051(void)
{
	return DBdrop_field("config", "compression_availability");
}

static int	DBpatch_5030052(void)
{
	return DBdrop_index("users", "users_1");
}

static int	DBpatch_5030053(void)
{
	const ZBX_FIELD	field = {"username", "", NULL, NULL, 100, ZBX_TYPE_CHAR, ZBX_NOTNULL, 0};

	return DBrename_field("users", "alias", &field);
}

static int	DBpatch_5030054(void)
{
	return DBcreate_index("users", "users_1", "username", 1);
}

static int	DBpatch_5030055(void)
{
	if (0 == (program_type & ZBX_PROGRAM_TYPE_SERVER))
		return SUCCEED;

	if (ZBX_DB_OK > DBexecute("update profiles set idx='web.user.filter_username' where idx='web.user.filter_alias'"))
		return FAIL;

	return SUCCEED;
}

static int	DBpatch_5030056(void)
{
	if (0 == (program_type & ZBX_PROGRAM_TYPE_SERVER))
		return SUCCEED;

	if (ZBX_DB_OK > DBexecute("update profiles set value_str='username' where idx='web.user.sort' and value_str like 'alias'"))
		return FAIL;

	return SUCCEED;
}

/* Patches and helper functions for ZBXNEXT-6368 */

static int	is_valid_opcommand_type(const char *type_str, const char *scriptid)
{
#define ZBX_SCRIPT_TYPE_GLOBAL_SCRIPT	4	/* not used after upgrade */
	unsigned int	type;

	if (SUCCEED != is_uint31(type_str, &type))
		return FAIL;

	switch (type)
	{
		case ZBX_SCRIPT_TYPE_CUSTOM_SCRIPT:
		case ZBX_SCRIPT_TYPE_IPMI:
		case ZBX_SCRIPT_TYPE_SSH:
		case ZBX_SCRIPT_TYPE_TELNET:
			if (SUCCEED == DBis_null(scriptid))
				return SUCCEED;
			else
				return FAIL;
		case ZBX_SCRIPT_TYPE_GLOBAL_SCRIPT:
			if (FAIL == DBis_null(scriptid))
				return SUCCEED;
			else
				return FAIL;
		default:
			return FAIL;
	}
#undef ZBX_SCRIPT_TYPE_GLOBAL_SCRIPT
}

static int	validate_types_in_opcommand(void)
{
	DB_RESULT	result;
	DB_ROW		row;
	int		ret = SUCCEED;

	if (0 == (program_type & ZBX_PROGRAM_TYPE_SERVER))
		return ret;

	if (NULL == (result = DBselect("select operationid,type,scriptid from opcommand")))
	{
		zabbix_log(LOG_LEVEL_CRIT, "%s(): cannot select from table 'opcommand'", __func__);
		return FAIL;
	}

	while (NULL != (row = DBfetch(result)))
	{
		if (SUCCEED != is_valid_opcommand_type(row[1], row[2]))
		{
			zabbix_log(LOG_LEVEL_CRIT, "%s(): invalid record in table \"opcommand\": operationid: %s"
					" type: %s scriptid: %s", __func__, row[0], row[1],
					(SUCCEED == DBis_null(row[2])) ? "value is NULL" : row[2]);
			ret = FAIL;
			break;
		}
	}

	DBfree_result(result);

	return ret;
}

static int	DBpatch_5030057(void)
{
	return validate_types_in_opcommand();
}

static int	DBpatch_5030058(void)
{
	const ZBX_FIELD	field = {"scope", "1", NULL, NULL, 0, ZBX_TYPE_INT, ZBX_NOTNULL, 0};

	return DBadd_field("scripts", &field);
}

static int	DBpatch_5030059(void)
{
	const ZBX_FIELD	field = {"port", "", NULL, NULL, 64, ZBX_TYPE_CHAR, ZBX_NOTNULL, 0};

	return DBadd_field("scripts", &field);
}

static int	DBpatch_5030060(void)
{
	const ZBX_FIELD	field = {"authtype", "0", NULL, NULL, 0, ZBX_TYPE_INT, ZBX_NOTNULL, 0};

	return DBadd_field("scripts", &field);
}

static int	DBpatch_5030061(void)
{
	const ZBX_FIELD	field = {"username", "", NULL, NULL, 64, ZBX_TYPE_CHAR, ZBX_NOTNULL, 0};

	return DBadd_field("scripts", &field);
}

static int	DBpatch_5030062(void)
{
	const ZBX_FIELD	field = {"password", "", NULL, NULL, 64, ZBX_TYPE_CHAR, ZBX_NOTNULL, 0};

	return DBadd_field("scripts", &field);
}

static int	DBpatch_5030063(void)
{
	const ZBX_FIELD	field = {"publickey", "", NULL, NULL, 64, ZBX_TYPE_CHAR, ZBX_NOTNULL, 0};

	return DBadd_field("scripts", &field);
}

static int	DBpatch_5030064(void)
{
	const ZBX_FIELD	field = {"privatekey", "", NULL, NULL, 64, ZBX_TYPE_CHAR, ZBX_NOTNULL, 0};

	return DBadd_field("scripts", &field);
}

static int	DBpatch_5030065(void)
{
	const ZBX_FIELD	field = {"menu_path", "", NULL, NULL, 255, ZBX_TYPE_CHAR, ZBX_NOTNULL, 0};

	return DBadd_field("scripts", &field);
}

/******************************************************************************
 *                                                                            *
 * Function: DBpatch_5030066 (part of ZBXNEXT-6368)                           *
 *                                                                            *
 * Purpose: set value for 'scripts' table column 'scope' for existing global  *
 *          scripts                                                           *
 *                                                                            *
 * Return value: SUCCEED or FAIL                                              *
 *                                                                            *
 * Comments: 'scope' is set only for scripts which are NOT used in any action *
 *           operation. Otherwise the 'scope' default value is used, no need  *
 *           to modify it.                                                    *
 *                                                                            *
 ******************************************************************************/
static int	DBpatch_5030066(void)
{
	if (0 == (program_type & ZBX_PROGRAM_TYPE_SERVER))
		return SUCCEED;

	if (ZBX_DB_OK > DBexecute("update scripts set scope=%d"
			" where scriptid not in ("
			"select distinct scriptid"
			" from opcommand"
			" where scriptid is not null)", ZBX_SCRIPT_SCOPE_HOST))
	{
		return FAIL;
	}

	return SUCCEED;
}

static char	*zbx_rename_host_macros(const char *command)
{
	char	*p1, *p2, *p3, *p4, *p5, *p6, *p7;

	p1 = string_replace(command, "{HOST.CONN}", "{HOST.TARGET.CONN}");
	p2 = string_replace(p1, "{HOST.DNS}", "{HOST.TARGET.DNS}");
	p3 = string_replace(p2, "{HOST.HOST}", "{HOST.TARGET.HOST}");
	p4 = string_replace(p3, "{HOST.IP}", "{HOST.TARGET.IP}");
	p5 = string_replace(p4, "{HOST.NAME}", "{HOST.TARGET.NAME}");
	p6 = string_replace(p5, "{HOSTNAME}", "{HOST.TARGET.NAME}");
	p7 = string_replace(p6, "{IPADDRESS}", "{HOST.TARGET.IP}");

	zbx_free(p1);
	zbx_free(p2);
	zbx_free(p3);
	zbx_free(p4);
	zbx_free(p5);
	zbx_free(p6);

	return p7;
}

/******************************************************************************
 *                                                                            *
 * Function: DBpatch_5030067 (part of ZBXNEXT-6368)                           *
 *                                                                            *
 * Purpose: rename some {HOST.*} macros to {HOST.TARGET.*} in existing global *
 *          scripts which are used in actions                                 *
 *                                                                            *
 * Return value: SUCCEED or FAIL                                              *
 *                                                                            *
 ******************************************************************************/
static int	DBpatch_5030067(void)
{
	DB_RESULT	result;
	DB_ROW		row;
	int		ret = SUCCEED;

	if (0 == (program_type & ZBX_PROGRAM_TYPE_SERVER))
		return ret;

	if (NULL == (result = DBselect("select scriptid,command"
			" from scripts"
			" where scriptid in (select distinct scriptid from opcommand where scriptid is not null)")))
	{
		zabbix_log(LOG_LEVEL_CRIT, "%s(): cannot select from table 'scripts'", __func__);
		return FAIL;
	}

	while (NULL != (row = DBfetch(result)))
	{
		char	*command, *command_esc;
		int	rc;

		command_esc = DBdyn_escape_field("scripts", "command", (command = zbx_rename_host_macros(row[1])));

		zbx_free(command);

		rc = DBexecute("update scripts set command='%s' where scriptid=%s", command_esc, row[0]);

		zbx_free(command_esc);

		if (ZBX_DB_OK > rc)
		{
			ret = FAIL;
			break;
		}
	}
	DBfree_result(result);

	return ret;
}

/******************************************************************************
 *                                                                            *
 * Function: zbx_split_name  (part of ZBXNEXT-6368)                           *
 *                                                                            *
 * Purpose: helper function to split script name into menu_path and name      *
 *                                                                            *
 * Parameters:                                                                *
 *                name - [IN] old name                                        *
 *           menu_path - [OUT] menu path part, must be deallocated by caller  *
 *   name_without_path - [OUT] name, DO NOT deallocate in caller              *
 *                                                                            *
 ******************************************************************************/
static void	zbx_split_name(const char *name, char **menu_path, const char **name_without_path)
{
	char	*p;

	if (NULL == (p = strrchr(name, '/')))
		return;

	/* do not split if '/' is found at the beginning or at the end */
	if (name == p || '\0' == *(p + 1))
		return;

	*menu_path = zbx_strdup(*menu_path, name);

	p = *menu_path + (p - name);
	*p = '\0';
	*name_without_path = p + 1;
}

/******************************************************************************
 *                                                                            *
 * Function: zbx_make_script_name_unique  (part of ZBXNEXT-6368)              *
 *                                                                            *
 * Purpose: helper function to assist in making unique script names           *
 *                                                                            *
 * Parameters:                                                                *
 *            name - [IN] proposed name, to be tried first                    *
 *          suffix - [IN/OUT] numeric suffix to start from                    *
 *     unique_name - [OUT] unique name, must be deallocated by caller         *
 *                                                                            *
 * Return value: SUCCEED - unique name found, FAIL - DB error                 *
 *                                                                            *
 * Comments: pass initial suffix=0 to get "script ABC", "script ABC 2",       *
 *           "script ABC 3", ... .                                            *
 *           Pass initial suffix=1 to get "script ABC 1", "script ABC 2",     *
 *           "script ABC 3", ... .                                            *
 *                                                                            *
 ******************************************************************************/
static int	zbx_make_script_name_unique(const char *name, int *suffix, char **unique_name)
{
	DB_RESULT	result;
	DB_ROW		row;
	char		*sql, *try_name = NULL, *try_name_esc = NULL;

	while (1)
	{
		if (0 == *suffix)
		{
			try_name = zbx_strdup(NULL, name);
			(*suffix)++;
		}
		else
			try_name = zbx_dsprintf(try_name, "%s %d", name, *suffix);

		(*suffix)++;

		try_name_esc = DBdyn_escape_string(try_name);

		sql = zbx_dsprintf(NULL, "select scriptid from scripts where name='%s'", try_name_esc);

		zbx_free(try_name_esc);

		if (NULL == (result = DBselectN(sql, 1)))
		{
			zbx_free(try_name);
			zbx_free(sql);
			zabbix_log(LOG_LEVEL_CRIT, "%s(): cannot select from table 'scripts'", __func__);
			return FAIL;
		}

		zbx_free(sql);

		if (NULL == (row = DBfetch(result)))
		{
			*unique_name = try_name;
			DBfree_result(result);
			return SUCCEED;
		}

		DBfree_result(result);
	}
}

/******************************************************************************
 *                                                                            *
 * Function: DBpatch_5030068 (part of ZBXNEXT-6368)                           *
 *                                                                            *
 * Purpose: split script name between 'menu_path' and 'name' columns for      *
 *          existing global scripts                                           *
 *                                                                            *
 * Return value: SUCCEED or FAIL                                              *
 *                                                                            *
 ******************************************************************************/
static int	DBpatch_5030068(void)
{
	DB_RESULT	result;
	DB_ROW		row;
	int		ret = SUCCEED;

	if (0 == (program_type & ZBX_PROGRAM_TYPE_SERVER))
		return ret;

	if (NULL == (result = DBselect("select scriptid,name"
			" from scripts")))
	{
		zabbix_log(LOG_LEVEL_CRIT, "%s(): cannot select from table 'scripts'", __func__);
		return FAIL;
	}

	while (NULL != (row = DBfetch(result)))
	{
		const char	*scriptid = row[0];
		const char	*name = row[1];
		const char	*name_without_path;
		char		*menu_path = NULL, *menu_path_esc = NULL;
		char		*name_without_path_unique = NULL, *name_esc = NULL;
		int		rc, suffix = 0;

		zbx_split_name(name, &menu_path, &name_without_path);

		if (NULL == menu_path)
			continue;

		if (SUCCEED != zbx_make_script_name_unique(name_without_path, &suffix, &name_without_path_unique))
		{
			zbx_free(menu_path);
			ret = FAIL;
			break;
		}

		menu_path_esc = DBdyn_escape_string(menu_path);
		name_esc = DBdyn_escape_string(name_without_path_unique);

		rc = DBexecute("update scripts set menu_path='%s',name='%s' where scriptid=%s",
				menu_path_esc, name_esc, scriptid);

		zbx_free(name_esc);
		zbx_free(menu_path_esc);
		zbx_free(name_without_path_unique);
		zbx_free(menu_path);

		if (ZBX_DB_OK > rc)
		{
			ret = FAIL;
			break;
		}
	}

	DBfree_result(result);

	return ret;
}

typedef struct
{
	char	*command;
	char	*username;
	char	*password;
	char	*publickey;
	char	*privatekey;
	char	*type;
	char	*execute_on;
	char	*port;
	char	*authtype;
}
zbx_opcommand_parts_t;

typedef struct
{
	size_t		size;
	char		*record;
	zbx_uint64_t	scriptid;
}
zbx_opcommand_rec_t;

ZBX_VECTOR_DECL(opcommands, zbx_opcommand_rec_t)
ZBX_VECTOR_IMPL(opcommands, zbx_opcommand_rec_t)

/******************************************************************************
 *                                                                            *
 * Function: zbx_pack_record (part of ZBXNEXT-6368)                           *
 *                                                                            *
 * Purpose: helper function, packs parts of remote command into one memory    *
 *          chunk for efficient storing and comparing                         *
 *                                                                            *
 * Parameters:                                                                *
 *           parts - [IN] structure with all remote command components        *
 *   packed_record - [OUT] memory chunk with packed data. Must be deallocated *
 *                   by caller.                                               *
 *                                                                            *
 * Return value: size of memory chunk with the packed remote command          *
 *                                                                            *
 ******************************************************************************/
static size_t	zbx_pack_record(const zbx_opcommand_parts_t *parts, char **packed_record)
{
	size_t	size;
	char	*p, *p_end;

	size = strlen(parts->command) + strlen(parts->username) + strlen(parts->password) + strlen(parts->publickey) +
			strlen(parts->privatekey) + strlen(parts->type) + strlen(parts->execute_on) +
			strlen(parts->port) + strlen(parts->authtype) + 9; /* 9 terminating '\0' bytes for 9 parts */

	*packed_record = (char *)zbx_malloc(*packed_record, size);
	p = *packed_record;
	p_end = *packed_record + size;

	p += zbx_strlcpy(p, parts->command, size) + 1;
	p += zbx_strlcpy(p, parts->username, (size_t)(p_end - p)) + 1;
	p += zbx_strlcpy(p, parts->password, (size_t)(p_end - p)) + 1;
	p += zbx_strlcpy(p, parts->publickey, (size_t)(p_end - p)) + 1;
	p += zbx_strlcpy(p, parts->privatekey, (size_t)(p_end - p)) + 1;
	p += zbx_strlcpy(p, parts->type, (size_t)(p_end - p)) + 1;
	p += zbx_strlcpy(p, parts->execute_on, (size_t)(p_end - p)) + 1;
	p += zbx_strlcpy(p, parts->port, (size_t)(p_end - p)) + 1;
	p += zbx_strlcpy(p, parts->authtype, (size_t)(p_end - p)) + 1;

	return size;
}

/******************************************************************************
 *                                                                            *
 * Function: zbx_check_duplicate (part of ZBXNEXT-6368)                       *
 *                                                                            *
 * Purpose: checking if this remote command is a new one or a duplicate one   *
 *          and storing the assigned new global script id                     *
 *                                                                            *
 * Parameters:                                                                *
 *      opcommands - [IN] vector used for checking duplicates                 *
 *           parts - [IN] structure with all remote command components        *
 *           index - [OUT] index of vector element used to store information  *
 *                   about the remote command (either a new one or            *
 *                   an existing one)                                         *
 *                                                                            *
 * Return value: IS_NEW for new elements, IS_DUPLICATE for elements already   *
 *               seen                                                         *
 *                                                                            *
 ******************************************************************************/
#define IS_NEW		0
#define IS_DUPLICATE	1

static int	zbx_check_duplicate(zbx_vector_opcommands_t *opcommands,
		const zbx_opcommand_parts_t *parts, int *index)
{
	char			*packed_record = NULL;
	size_t			size;
	zbx_opcommand_rec_t	elem;
	int			i;

	size = zbx_pack_record(parts, &packed_record);

	for (i = 0; i < opcommands->values_num; i++)
	{
		if (size == opcommands->values[i].size &&
				0 == memcmp(opcommands->values[i].record, packed_record, size))
		{
			zbx_free(packed_record);
			*index = i;
			return IS_DUPLICATE;
		}
	}

	elem.size = size;
	elem.record = packed_record;
	elem.scriptid = 0;
	zbx_vector_opcommands_append(opcommands, elem);
	*index = opcommands->values_num - 1;

	return IS_NEW;
}

/******************************************************************************
 *                                                                            *
 * Function: DBpatch_5030069   (part of ZBXNEXT-6368)                         *
 *                                                                            *
 * Purpose: migrate remote commands from table 'opcommand' to table 'scripts' *
 *          and convert them into global scripts                              *
 *                                                                            *
 ******************************************************************************/
static int	DBpatch_5030069(void)
{
	DB_RESULT		result;
	DB_ROW			row;
	int			ret = SUCCEED, i, suffix = 1;
	zbx_vector_opcommands_t	opcommands;

	if (0 == (program_type & ZBX_PROGRAM_TYPE_SERVER))
		return ret;

	zbx_vector_opcommands_create(&opcommands);

	if (NULL == (result = DBselect("select command,username,password,publickey,privatekey,type,execute_on,port,"
			"authtype,operationid"
			" from opcommand"
			" where scriptid is null"
			" order by command,username,password,publickey,privatekey,type,execute_on,port,authtype")))
	{
		zabbix_log(LOG_LEVEL_CRIT, "%s(): cannot select from table 'opcommand'", __func__);
		zbx_vector_opcommands_destroy(&opcommands);

		return FAIL;
	}

	while (NULL != (row = DBfetch(result)))
	{
		char			*operationid;
		int			index;
		zbx_opcommand_parts_t	parts;

		parts.command = row[0];
		parts.username = row[1];
		parts.password = row[2];
		parts.publickey = row[3];
		parts.privatekey = row[4];
		parts.type = row[5];
		parts.execute_on = row[6];
		parts.port = row[7];
		parts.authtype = row[8];
		operationid = row[9];

		if (IS_NEW == zbx_check_duplicate(&opcommands, &parts, &index))
		{
			char		*script_name = NULL, *script_name_esc;
			char		*command_esc, *port_esc, *username_esc;
			char		*password_esc, *publickey_esc, *privatekey_esc;
			zbx_uint64_t	scriptid, type, execute_on, authtype, operationid_num;
			int		rc;

			if (SUCCEED != zbx_make_script_name_unique("Script", &suffix, &script_name))
			{
				ret = FAIL;
				break;
			}

			scriptid = DBget_maxid("scripts");

			ZBX_DBROW2UINT64(type, parts.type);
			ZBX_DBROW2UINT64(execute_on, parts.execute_on);
			ZBX_DBROW2UINT64(authtype, parts.authtype);
			ZBX_DBROW2UINT64(operationid_num, operationid);

			script_name_esc = DBdyn_escape_string(script_name);
			command_esc = DBdyn_escape_string(parts.command);
			port_esc = DBdyn_escape_string(parts.port);
			username_esc = DBdyn_escape_string(parts.username);
			password_esc = DBdyn_escape_string(parts.password);
			publickey_esc = DBdyn_escape_string(parts.publickey);
			privatekey_esc = DBdyn_escape_string(parts.privatekey);

			zbx_free(script_name);

			rc = DBexecute("insert into scripts (scriptid,name,command,description,type,execute_on,scope,"
					"port,authtype,username,password,publickey,privatekey) values ("
					ZBX_FS_UI64 ",'%s','%s',''," ZBX_FS_UI64 "," ZBX_FS_UI64 ",%d,'%s',"
					ZBX_FS_UI64 ",'%s','%s','%s','%s')",
					scriptid, script_name_esc, command_esc, type, execute_on,
					ZBX_SCRIPT_SCOPE_ACTION, port_esc, authtype,
					username_esc, password_esc, publickey_esc, privatekey_esc);

			zbx_free(privatekey_esc);
			zbx_free(publickey_esc);
			zbx_free(password_esc);
			zbx_free(username_esc);
			zbx_free(port_esc);
			zbx_free(command_esc);
			zbx_free(script_name_esc);

			if (ZBX_DB_OK > rc || ZBX_DB_OK > DBexecute("update opcommand set scriptid=" ZBX_FS_UI64
						" where operationid=" ZBX_FS_UI64, scriptid, operationid_num))
			{
				ret = FAIL;
				break;
			}

			opcommands.values[index].scriptid = scriptid;
		}
		else	/* IS_DUPLICATE */
		{
			zbx_uint64_t	scriptid;

			/* link to a previously migrated script */
			scriptid = opcommands.values[index].scriptid;

			if (ZBX_DB_OK > DBexecute("update opcommand set scriptid=" ZBX_FS_UI64
					" where operationid=%s", scriptid, operationid))
			{
				ret = FAIL;
				break;
			}
		}
	}

	DBfree_result(result);

	for (i = 0; i < opcommands.values_num; i++)
		zbx_free(opcommands.values[i].record);

	zbx_vector_opcommands_destroy(&opcommands);

	return ret;
}
#undef IS_NEW
#undef IS_DUPLICATE

static int	DBpatch_5030070(void)
{
	const ZBX_FIELD field = {"scriptid", NULL, "scripts","scriptid", 0, ZBX_TYPE_ID, ZBX_NOTNULL, 0};

	return DBset_not_null("opcommand", &field);
}

static int	DBpatch_5030071(void)
{
	return DBdrop_field("opcommand", "execute_on");
}

static int	DBpatch_5030072(void)
{
	return DBdrop_field("opcommand", "port");
}

static int	DBpatch_5030073(void)
{
	return DBdrop_field("opcommand", "authtype");
}

static int	DBpatch_5030074(void)
{
	return DBdrop_field("opcommand", "username");
}

static int	DBpatch_5030075(void)
{
	return DBdrop_field("opcommand", "password");
}

static int	DBpatch_5030076(void)
{
	return DBdrop_field("opcommand", "publickey");
}

static int	DBpatch_5030077(void)
{
	return DBdrop_field("opcommand", "privatekey");
}

static int	DBpatch_5030078(void)
{
	return DBdrop_field("opcommand", "command");
}

static int	DBpatch_5030079(void)
{
	return DBdrop_field("opcommand", "type");
}

static int	DBpatch_5030080(void)
{
	const ZBX_FIELD	old_field = {"command", "", NULL, NULL, 0, ZBX_TYPE_SHORTTEXT, ZBX_NOTNULL, 0};
	const ZBX_FIELD	field = {"command", "", NULL, NULL, 0, ZBX_TYPE_TEXT, ZBX_NOTNULL, 0};

	return DBmodify_field_type("task_remote_command", &field, &old_field);
}
/*  end of ZBXNEXT-6368 patches */

static int	DBpatch_5030081(void)
{
	const ZBX_FIELD	field = {"display_period", "30", NULL, NULL, 0, ZBX_TYPE_INT, ZBX_NOTNULL, 0};

	return DBadd_field("dashboard", &field);
}

static int	DBpatch_5030082(void)
{
	const ZBX_FIELD	field = {"auto_start", "1", NULL, NULL, 0, ZBX_TYPE_INT, ZBX_NOTNULL, 0};

	return DBadd_field("dashboard", &field);
}

static int	DBpatch_5030083(void)
{
	const ZBX_TABLE	table =
			{"dashboard_page", "dashboard_pageid", 0,
				{
					{"dashboard_pageid", NULL, NULL, NULL, 0, ZBX_TYPE_ID, ZBX_NOTNULL, 0},
					{"dashboardid", NULL, NULL, NULL, 0, ZBX_TYPE_ID, ZBX_NOTNULL, 0},
					{"name", "", NULL, NULL, 255, ZBX_TYPE_CHAR, ZBX_NOTNULL, 0},
					{"display_period", "0", NULL, NULL, 0, ZBX_TYPE_INT, ZBX_NOTNULL, 0},
					{"sortorder", "0", NULL, NULL, 0, ZBX_TYPE_INT, ZBX_NOTNULL, 0},
					{0}
				},
				NULL
			};

	return DBcreate_table(&table);
}

static int	DBpatch_5030084(void)
{
	const ZBX_FIELD field = {"dashboardid", NULL, "dashboard", "dashboardid", 0, 0, 0, ZBX_FK_CASCADE_DELETE};

	return DBadd_foreign_key("dashboard_page", 1, &field);
}

static int	DBpatch_5030085(void)
{
	return DBcreate_index("dashboard_page", "dashboard_page_1", "dashboardid", 0);
}

static int	DBpatch_5030086(void)
{
	if (0 == (ZBX_PROGRAM_TYPE_SERVER & program_type))
		return SUCCEED;

	if (ZBX_DB_OK > DBexecute(
			"insert into dashboard_page (dashboard_pageid,dashboardid)"
			" select dashboardid,dashboardid from dashboard"))
	{
		return FAIL;
	}

	return SUCCEED;
}

static int	DBpatch_5030087(void)
{
	const ZBX_FIELD	field = {"dashboard_pageid", NULL, NULL, NULL, 0, ZBX_TYPE_ID, 0, 0};

	if (SUCCEED != DBadd_field("widget", &field))
		return FAIL;

	return SUCCEED;
}

static int	DBpatch_5030088(void)
{
	if (0 == (program_type & ZBX_PROGRAM_TYPE_SERVER))
		return SUCCEED;

	if (ZBX_DB_OK > DBexecute("update widget set dashboard_pageid=dashboardid"))
		return FAIL;

	return SUCCEED;
}

static int	DBpatch_5030089(void)
{
	const ZBX_FIELD	field = {"dashboard_pageid", NULL, NULL, NULL, 0, ZBX_TYPE_ID, ZBX_NOTNULL, 0};

	return DBset_not_null("widget", &field);
}

static int	DBpatch_5030090(void)
{
	return DBdrop_foreign_key("widget", 1);
}

static int	DBpatch_5030091(void)
{
	return DBdrop_field("widget", "dashboardid");
}

static int	DBpatch_5030092(void)
{
	return DBcreate_index("widget", "widget_1", "dashboard_pageid", 0);
}

static int	DBpatch_5030093(void)
{
	const ZBX_FIELD field = {"dashboard_pageid", NULL, "dashboard_page", "dashboard_pageid", 0, 0, 0,
			ZBX_FK_CASCADE_DELETE};

	return DBadd_foreign_key("widget", 1, &field);
}

typedef struct
{
	uint64_t	screenitemid;
	uint64_t	screenid;
	int		resourcetype;
	uint64_t	resourceid;
	int		width;
	int		height;
	int		x;
	int		y;
	int		colspan;
	int		rowspan;
	int		elements;
	int		style;
	char		*url;
	int		sort_triggers;
	char		*application;
	int		dynamic;
}
zbx_db_screen_item_t;

typedef struct
{
	uint64_t	widget_fieldid;
	int		type;
	char		*name;
	int		value_int;
	char		*value_str;
	uint64_t	value_itemid;
	uint64_t	value_graphid;
	uint64_t	value_groupid;
	uint64_t	value_hostid;
	uint64_t	value_sysmapid;
}
zbx_db_widget_field_t;

typedef struct
{
	int	position;
	int	span;
	int	size;
}
zbx_screen_item_dim_t;

typedef struct
{
	uint64_t	dashboardid;
	char		*name;
	uint64_t	userid;
	int		private;
	int		display_period;
}
zbx_db_dashboard_t;

typedef struct
{
	uint64_t	dashboard_pageid;
	uint64_t	dashboardid;
	char		*name;
}
zbx_db_dashboard_page_t;

typedef struct
{
	uint64_t	widgetid;
	uint64_t	dashboardid;
	char		*type;
	char		*name;
	int		x;
	int		y;
	int		width;
	int		height;
	int		view_mode;
}
zbx_db_widget_t;

#define DASHBOARD_MAX_COLS			(24)
#define DASHBOARD_MAX_ROWS			(64)
#define DASHBOARD_WIDGET_MIN_ROWS		(2)
#define DASHBOARD_WIDGET_MAX_ROWS		(32)
#define SCREEN_MAX_ROWS				(100)
#define SCREEN_MAX_COLS				(100)

#undef SCREEN_RESOURCE_CLOCK
#define SCREEN_RESOURCE_CLOCK			(7)
#undef SCREEN_RESOURCE_GRAPH
#define SCREEN_RESOURCE_GRAPH			(0)
#undef SCREEN_RESOURCE_SIMPLE_GRAPH
#define SCREEN_RESOURCE_SIMPLE_GRAPH		(1)
#undef SCREEN_RESOURCE_LLD_GRAPH
#define SCREEN_RESOURCE_LLD_GRAPH		(20)
#undef SCREEN_RESOURCE_LLD_SIMPLE_GRAPH
#define SCREEN_RESOURCE_LLD_SIMPLE_GRAPH	(19)
#undef SCREEN_RESOURCE_PLAIN_TEXT
#define SCREEN_RESOURCE_PLAIN_TEXT		(3)
#undef SCREEN_RESOURCE_URL
#define SCREEN_RESOURCE_URL			(11)

#undef SCREEN_RESOURCE_MAP
#define SCREEN_RESOURCE_MAP			(2)
#undef SCREEN_RESOURCE_HOST_INFO
#define SCREEN_RESOURCE_HOST_INFO		(4)
#undef SCREEN_RESOURCE_TRIGGER_INFO
#define SCREEN_RESOURCE_TRIGGER_INFO		(5)
#undef SCREEN_RESOURCE_SERVER_INFO
#define SCREEN_RESOURCE_SERVER_INFO		(6)
#undef SCREEN_RESOURCE_TRIGGER_OVERVIEW
#define SCREEN_RESOURCE_TRIGGER_OVERVIEW	(9)
#undef SCREEN_RESOURCE_DATA_OVERVIEW
#define SCREEN_RESOURCE_DATA_OVERVIEW		(10)
#undef SCREEN_RESOURCE_ACTIONS
#define SCREEN_RESOURCE_ACTIONS			(12)
#undef SCREEN_RESOURCE_EVENTS
#define SCREEN_RESOURCE_EVENTS			(13)
#undef SCREEN_RESOURCE_HOSTGROUP_TRIGGERS
#define SCREEN_RESOURCE_HOSTGROUP_TRIGGERS	(14)
#undef SCREEN_RESOURCE_SYSTEM_STATUS
#define SCREEN_RESOURCE_SYSTEM_STATUS		(15)
#undef SCREEN_RESOURCE_HOST_TRIGGERS
#define SCREEN_RESOURCE_HOST_TRIGGERS		(16)

#define ZBX_WIDGET_FIELD_TYPE_INT32		(0)
#define ZBX_WIDGET_FIELD_TYPE_STR		(1)
#define ZBX_WIDGET_FIELD_TYPE_GROUP		(2)
#define ZBX_WIDGET_FIELD_TYPE_HOST		(3)
#define ZBX_WIDGET_FIELD_TYPE_ITEM		(4)
#define ZBX_WIDGET_FIELD_TYPE_ITEM_PROTOTYPE	(5)
#define ZBX_WIDGET_FIELD_TYPE_GRAPH		(6)
#define ZBX_WIDGET_FIELD_TYPE_GRAPH_PROTOTYPE	(7)
#define ZBX_WIDGET_FIELD_TYPE_MAP		(8)

/* #define ZBX_WIDGET_FIELD_RESOURCE_GRAPH				(0) */
/* #define ZBX_WIDGET_FIELD_RESOURCE_SIMPLE_GRAPH			(1) */
/* #define ZBX_WIDGET_FIELD_RESOURCE_GRAPH_PROTOTYPE		(2) */
/* #define ZBX_WIDGET_FIELD_RESOURCE_SIMPLE_GRAPH_PROTOTYPE	(3) */

#define ZBX_WIDGET_TYPE_CLOCK			("clock")
#define ZBX_WIDGET_TYPE_GRAPH_CLASSIC		("graph")
#define ZBX_WIDGET_TYPE_GRAPH_PROTOTYPE		("graphprototype")
#define ZBX_WIDGET_TYPE_PLAIN_TEXT		("plaintext")
#define ZBX_WIDGET_TYPE_URL			("url")
#define ZBX_WIDGET_TYPE_ACTIONS			("actionlog")
#define ZBX_WIDGET_TYPE_DATA_OVERVIEW		("dataover")
#define ZBX_WIDGET_TYPE_PROBLEMS		("problems")
#define ZBX_WIDGET_TYPE_HOST_INFO		("hostavail")
#define ZBX_WIDGET_TYPE_MAP			("map")
#define ZBX_WIDGET_TYPE_SYSTEM_STATUS		("problemsbysv")
#define ZBX_WIDGET_TYPE_SERVER_INFO		("systeminfo")
#define ZBX_WIDGET_TYPE_TRIGGER_OVERVIEW	("trigover")

#define POS_EMPTY	(127)
#define POS_TAKEN	(1)

ZBX_VECTOR_DECL(scitem_dim2, zbx_screen_item_dim_t)
ZBX_VECTOR_IMPL(scitem_dim2, zbx_screen_item_dim_t)
ZBX_VECTOR_DECL(char2, char)
ZBX_VECTOR_IMPL(char2, char)

#define SKIP_EMPTY(vector,index)	if (POS_EMPTY == vector->values[index]) continue

#define COLLISIONS_MAX_NUMBER	(100)
#define REFERENCE_MAX_LEN	(5)
#define DASHBOARD_NAME_LEN	(255)

static int DBpatch_dashboard_name(char *name, char **new_name)
{
	int		affix = 0, ret = FAIL, trim;
	char		*affix_string = NULL;
	DB_RESULT	result = NULL;
	DB_ROW		row;

	*new_name = zbx_strdup(*new_name, name);

	do
	{
		DBfree_result(result);

		result = DBselect("select count(*)"
				" from dashboard"
				" where name='%s' and templateid is null",
				*new_name);

		if (NULL == result || NULL == (row = DBfetch(result)))
		{
			zbx_free(*new_name);
			break;
		}

		if (0 == strcmp("0", row[0]))
		{
			ret = SUCCEED;
			break;
		}

		affix_string = zbx_dsprintf(affix_string, " (%d)", affix + 1);
		trim = (int)strlen(name) + (int)strlen(affix_string) - DASHBOARD_NAME_LEN;
		if (0 < trim )
			name[(int)strlen(name) - trim] = '\0';

		*new_name = zbx_dsprintf(*new_name, "%s%s", name, affix_string);
	} while (COLLISIONS_MAX_NUMBER > affix++);

	DBfree_result(result);
	zbx_free(affix_string);

	return ret;
}

static int DBpatch_reference_name(char **ref_name)
{
	int		i = 0, j, ret = FAIL;
	char		name[REFERENCE_MAX_LEN + 1];
	const char	*pattern = "ABCDEFGHIJKLMNOPQRSTUVWXYZ";
	DB_RESULT	result = NULL;
	DB_ROW		row;

	name[REFERENCE_MAX_LEN] = '\0';

	do
	{
		for (j = 0; j < REFERENCE_MAX_LEN; j++)
			name[j] = pattern[rand() % (int)strlen(pattern)];

		DBfree_result(result);

		result = DBselect("select count(*)"
			" from widget_field"
			" where value_str='%s' and name='reference'",
			name);

		if (NULL == result || NULL == (row = DBfetch(result)))
			break;

		if (0 == strcmp("0", row[0]))
		{
			ret = SUCCEED;
			*ref_name = zbx_strdup(NULL, name);
			break;
		}

	} while (COLLISIONS_MAX_NUMBER > i++);

	DBfree_result(result);

	return ret;
}

static int	DBpatch_init_dashboard(zbx_db_dashboard_t *dashboard, char *name, uint64_t userid,
		int private)
{
	int	ret = SUCCEED;

	memset((void *)dashboard, 0, sizeof(zbx_db_dashboard_t));

	dashboard->userid = userid;
	dashboard->private = private;
	dashboard->display_period = 30;
	ret = DBpatch_dashboard_name(name, &dashboard->name);

	return ret;
}

static void	DBpatch_widget_field_free(zbx_db_widget_field_t *field)
{
	zbx_free(field->name);
	zbx_free(field->value_str);
	zbx_free(field);
}

static void	DBpatch_screen_item_free(zbx_db_screen_item_t *si)
{
	zbx_free(si->url);
	zbx_free(si->application);
	zbx_free(si);
}

static size_t	DBpatch_array_max_used_index(char *array, size_t arr_size)
{
	size_t	i, m = 0;

	for (i = 0; i < arr_size; i++)
	{
		if (0 != array[i])
			m = i;
	}

	return m;
}

static void DBpatch_normalize_screen_items_pos(zbx_vector_ptr_t *scr_items)
{
	char	used_x[SCREEN_MAX_COLS], used_y[SCREEN_MAX_ROWS];
	char	keep_x[SCREEN_MAX_COLS], keep_y[SCREEN_MAX_ROWS];
	int	i, n, x;

	memset((void *)used_x, 0, sizeof(used_x));
	memset((void *)used_y, 0, sizeof(used_y));
	memset((void *)keep_x, 0, sizeof(keep_x));
	memset((void *)keep_y, 0, sizeof(keep_y));

	for (i = 0; i < scr_items->values_num; i++)
	{
		zbx_db_screen_item_t	*c = (zbx_db_screen_item_t *)scr_items->values[i];

		for (n = c->x; n < c->x + c->colspan && n < SCREEN_MAX_COLS; n++)
			used_x[n] = 1;
		for (n = c->y; n < c->y + c->rowspan && n < SCREEN_MAX_ROWS; n++)
			used_y[n] = 1;

		keep_x[c->x] = 1;
		if (c->x + c->colspan < SCREEN_MAX_COLS)
			keep_x[c->x + c->colspan] = 1;
		keep_y[c->y] = 1;
		if (c->y + c->rowspan < SCREEN_MAX_ROWS)
			keep_y[c->y + c->rowspan] = 1;
	}

#define COMPRESS_SCREEN_ITEMS(axis, span, a_size)							\
													\
do {													\
	for (x = (int)DBpatch_array_max_used_index(keep_ ## axis, a_size); x >= 0; x--)			\
	{												\
		if (0 != keep_ ## axis[x] && 0 != used_ ## axis[x])					\
			continue;									\
													\
		for (i = 0; i < scr_items->values_num; i++)						\
		{											\
			zbx_db_screen_item_t	*c = (zbx_db_screen_item_t *)scr_items->values[i];	\
													\
			if (x < c->axis)								\
				c->axis--;								\
													\
			if (x > c->axis && x < c->axis + c->span)					\
				c->span--;								\
		}											\
	}												\
} while (0)

	COMPRESS_SCREEN_ITEMS(x, colspan, SCREEN_MAX_COLS);
	COMPRESS_SCREEN_ITEMS(y, rowspan, SCREEN_MAX_ROWS);

#undef COMPRESS_SCREEN_ITEMS
}

static void	DBpatch_get_preferred_widget_size(zbx_db_screen_item_t *item, int *w, int *h)
{
	*w = item->width;
	*h = item->height;

	if (SCREEN_RESOURCE_LLD_GRAPH == item->resourcetype || SCREEN_RESOURCE_LLD_SIMPLE_GRAPH == item->resourcetype ||
			SCREEN_RESOURCE_GRAPH == item->resourcetype ||
			SCREEN_RESOURCE_SIMPLE_GRAPH == item->resourcetype)
	{
		*h += 215;	/* SCREEN_LEGEND_HEIGHT */
	}

	if (SCREEN_RESOURCE_PLAIN_TEXT == item->resourcetype || SCREEN_RESOURCE_HOST_INFO == item->resourcetype ||
			SCREEN_RESOURCE_TRIGGER_INFO == item->resourcetype ||
			SCREEN_RESOURCE_SERVER_INFO == item->resourcetype ||
			SCREEN_RESOURCE_ACTIONS == item->resourcetype ||
			SCREEN_RESOURCE_EVENTS == item->resourcetype ||
			SCREEN_RESOURCE_HOSTGROUP_TRIGGERS == item->resourcetype ||
			SCREEN_RESOURCE_SYSTEM_STATUS == item->resourcetype ||
			SCREEN_RESOURCE_HOST_TRIGGERS== item->resourcetype)
	{
		*h = 2 + 2 * MIN(25, item->elements) / 5;
	}
	else
		*h = (int)round((double)*h / 70);				/* WIDGET_ROW_HEIGHT */

	*w = (int)round((double)*w / 1920 * DASHBOARD_MAX_COLS);	/* DISPLAY_WIDTH */

	*w = MIN(DASHBOARD_MAX_COLS, MAX(1, *w));
	*h = MIN(DASHBOARD_WIDGET_MAX_ROWS, MAX(DASHBOARD_WIDGET_MIN_ROWS, *h));
}

static void	DBpatch_get_min_widget_size(zbx_db_screen_item_t *item, int *w, int *h)
{
	switch (item->resourcetype)
	{
		case SCREEN_RESOURCE_CLOCK:
			*w = 1; *h = 2;
			break;
		case SCREEN_RESOURCE_GRAPH:
		case SCREEN_RESOURCE_SIMPLE_GRAPH:
		case SCREEN_RESOURCE_LLD_GRAPH:
		case SCREEN_RESOURCE_LLD_SIMPLE_GRAPH:
		case SCREEN_RESOURCE_MAP:
			*w = 4; *h = 4;
			break;
		case SCREEN_RESOURCE_PLAIN_TEXT:
		case SCREEN_RESOURCE_URL:
		case SCREEN_RESOURCE_TRIGGER_INFO:
		case SCREEN_RESOURCE_ACTIONS:
		case SCREEN_RESOURCE_EVENTS:
		case SCREEN_RESOURCE_HOSTGROUP_TRIGGERS:
		case SCREEN_RESOURCE_HOST_TRIGGERS:
			*w = 4; *h = 2;
			break;
		case SCREEN_RESOURCE_HOST_INFO:
			*w = 4; *h = 3;
			break;
		case SCREEN_RESOURCE_SERVER_INFO:
		case SCREEN_RESOURCE_SYSTEM_STATUS:
			*w = 4; *h = 4;
			break;
		case SCREEN_RESOURCE_TRIGGER_OVERVIEW:
			*w = 4; *h = 7;
			break;
		case SCREEN_RESOURCE_DATA_OVERVIEW:
			*w = 4; *h = 5;
			break;
		default:
			zabbix_log(LOG_LEVEL_WARNING, "%s: unknown resource type %d", __func__, item->resourcetype);
	}
}

static char	*lw_array_to_str(zbx_vector_char2_t *v)
{
	static char	str[MAX_STRING_LEN];
	char		*ptr;
	int		i, max = MAX_STRING_LEN, len;

	ptr = str;
	len = (int)zbx_snprintf(ptr, (size_t)max, "[ ");
	ptr += len;
	max -= len;

	for (i = 0; 0 < max && i < v->values_num; i++)
	{
		if (POS_EMPTY != v->values[i])
		{
			len = (int)zbx_snprintf(ptr, (size_t)max, "%d:%d ", i, (int)v->values[i]);
			ptr += len;
			max -= len;
		}
	}

	if (max > 1)
		strcat(ptr, "]");

	return str;
}

static void	lw_array_debug(char *pfx, zbx_vector_char2_t *v)
{
	zabbix_log(LOG_LEVEL_TRACE, "%s: %s", pfx, lw_array_to_str(v));
}

static void	int_array_debug(char *pfx, int *a, int alen, int emptyval)
{
	static char	str[MAX_STRING_LEN];
	char		*ptr;
	int		i, max = MAX_STRING_LEN, len;

	ptr = str;
	len = (int)zbx_snprintf(ptr, (size_t)max, "[ ");
	ptr += len;
	max -= len;

	for (i = 0; 0 < max && i < alen; i++)
	{
		if (emptyval != a[i])
		{
			len = (int)zbx_snprintf(ptr, (size_t)max, "%d:%d ", i, a[i]);
			ptr += len;
			max -= len;
		}
	}

	if (max > 1)
		strcat(ptr, "]");

	zabbix_log(LOG_LEVEL_TRACE, "%s: %s", pfx, str);
}

static zbx_vector_char2_t	*lw_array_create(void)
{
	zbx_vector_char2_t	*v;
	static char		fill[SCREEN_MAX_ROWS];

	if (0 == fill[0])
		memset(fill, POS_EMPTY, SCREEN_MAX_ROWS);

	v = (zbx_vector_char2_t *)malloc(sizeof(zbx_vector_char2_t));

	zbx_vector_char2_create(v);
	zbx_vector_char2_append_array(v, fill, SCREEN_MAX_ROWS);

	return v;
}

static void	lw_array_free(zbx_vector_char2_t *v)
{
	if (NULL != v)
	{
		zbx_vector_char2_destroy(v);
		zbx_free(v);
	}
}

static zbx_vector_char2_t	*lw_array_create_fill(int start, size_t num)
{
	size_t			i;
	zbx_vector_char2_t	*v;

	v = lw_array_create();

	for (i = (size_t)start; i < (size_t)start + num && i < (size_t)v->values_num; i++)
		v->values[i] = POS_TAKEN;

	return v;
}

static zbx_vector_char2_t	*lw_array_diff(zbx_vector_char2_t *a, zbx_vector_char2_t *b)
{
	int			i;
	zbx_vector_char2_t	*v;

	v = lw_array_create();

	for (i = 0; i < a->values_num; i++)
	{
		SKIP_EMPTY(a, i);
		if (POS_EMPTY == b->values[i])
			v->values[i] = a->values[i];
	}

	return v;
}

static zbx_vector_char2_t	*lw_array_intersect(zbx_vector_char2_t *a, zbx_vector_char2_t *b)
{
	int			i;
	zbx_vector_char2_t	*v;

	v = lw_array_create();

	for (i = 0; i < a->values_num; i++)
	{
		SKIP_EMPTY(a, i);
		if (POS_EMPTY != b->values[i])
			v->values[i] = a->values[i];
	}

	return v;
}

static int	lw_array_count(zbx_vector_char2_t *v)
{
	int	i, c = 0;

	for (i = 0; i < v->values_num; i++)
	{
		if (POS_EMPTY != v->values[i])
			c++;
	}

	return c;
}

static int	lw_array_sum(zbx_vector_char2_t *v)
{
	int	i, c = 0;

	for (i = 0; i < v->values_num; i++)
	{
		if (POS_EMPTY != v->values[i])
			c += v->values[i];
	}

	return c;
}

typedef struct
{
	int			index;	/* index for zbx_vector_scitem_dim2_t */
	zbx_vector_char2_t	*r_block;
}
sciitem_block_t;

static zbx_vector_char2_t	*sort_dimensions;

static int	DBpatch_block_compare_func(const void *d1, const void *d2)
{
	const sciitem_block_t	*i1 = *(const sciitem_block_t **)d1;
	const sciitem_block_t	*i2 = *(const sciitem_block_t **)d2;
	zbx_vector_char2_t	*diff1, *diff2;
	int			unsized_a, unsized_b;

	diff1 = lw_array_diff(i1->r_block, sort_dimensions);
	diff2 = lw_array_diff(i2->r_block, sort_dimensions);

	unsized_a = lw_array_count(diff1);
	unsized_b = lw_array_count(diff2);

	lw_array_free(diff1);
	lw_array_free(diff2);

	ZBX_RETURN_IF_NOT_EQUAL(unsized_a, unsized_b);

	return 0;
}

static zbx_vector_char2_t	*DBpatch_get_axis_dimensions(zbx_vector_scitem_dim2_t *scitems)
{
	int			i;
	zbx_vector_ptr_t	blocks;
	sciitem_block_t		*block;
	zbx_vector_char2_t	*dimensions;

	zabbix_log(LOG_LEVEL_TRACE, "In %s()", __func__);

	zbx_vector_ptr_create(&blocks);
	dimensions = lw_array_create();

	for (i = 0; i < scitems->values_num; i++)
	{
		block = (sciitem_block_t *)malloc(sizeof(sciitem_block_t));
		block->r_block = lw_array_create_fill(scitems->values[i].position, (size_t)scitems->values[i].span);
		block->index = i;
		zbx_vector_ptr_append(&blocks, (void *)block);
	}

	sort_dimensions = dimensions;

	while (0 < blocks.values_num)
	{
		zbx_vector_char2_t	*block_dimensions, *block_unsized, *r_block;
		int			block_dimensions_sum, block_unsized_count, size_overflow, n;

		zbx_vector_ptr_sort(&blocks, DBpatch_block_compare_func);
		block = blocks.values[0];
		r_block = block->r_block;

		block_dimensions = lw_array_intersect(dimensions, r_block);
		block_dimensions_sum = lw_array_sum(block_dimensions);
		lw_array_free(block_dimensions);

		block_unsized = lw_array_diff(r_block, dimensions);
		block_unsized_count = lw_array_count(block_unsized);
		size_overflow = scitems->values[block->index].size - block_dimensions_sum;

		if (0 < block_unsized_count)
		{
			for (n = 0; n < block_unsized->values_num; n++)
			{
				SKIP_EMPTY(block_unsized, n);
				dimensions->values[n] = (char)MAX(1, size_overflow / block_unsized_count);
				size_overflow -= dimensions->values[n];
				block_unsized_count--;
			}
		}
		else if (0 < size_overflow)
		{
			for (n = 0; n < r_block->values_num; n++)
			{
				double	factor;
				int	new_dimension;

				SKIP_EMPTY(r_block, n);
				factor = (double)(size_overflow + block_dimensions_sum) / block_dimensions_sum;
				new_dimension = (int)round(factor * dimensions->values[n]);
				block_dimensions_sum -= dimensions->values[n];
				size_overflow -= new_dimension - dimensions->values[n];
				dimensions->values[n] = (char)new_dimension;
			}
		}

		lw_array_free(block->r_block);
		zbx_free(block);
		lw_array_free(block_unsized);
		zbx_vector_ptr_remove(&blocks, 0);
	}

	zbx_vector_ptr_destroy(&blocks);

	zabbix_log(LOG_LEVEL_TRACE, "End of %s(): dim:%s", __func__, lw_array_to_str(dimensions));

	return dimensions;
}

/* modifies widget units in first argument */
static void	DBpatch_adjust_axis_dimensions(zbx_vector_char2_t *d, zbx_vector_char2_t *d_min, int target)
{
	int	dimensions_sum, i;

	zabbix_log(LOG_LEVEL_TRACE, "In %s(): d:%s", __func__, lw_array_to_str(d));
	zabbix_log(LOG_LEVEL_TRACE, "  d_min:%s", lw_array_to_str(d_min));

	dimensions_sum = lw_array_sum(d);

	while (dimensions_sum != target)
	{
		int	potential_index = -1;
		double	potential_value;

		for (i = 0; i < d->values_num; i++)
		{
			double	value;

			SKIP_EMPTY(d, i);
			value = (double)d->values[i] / d_min->values[i];

			if (0 > potential_index ||
					(dimensions_sum > target && value > potential_value) ||
					(dimensions_sum < target && value < potential_value))
			{
				potential_index = i;
				potential_value = value;
			}
		}

		if (0 <= potential_index)
		{
			zabbix_log(LOG_LEVEL_TRACE, "dim_sum:%d pot_idx/val:%d/%.2lf", dimensions_sum,
					potential_index, potential_value);
		}

		if (dimensions_sum > target && d->values[potential_index] == d_min->values[potential_index])
			break;

		if (dimensions_sum > target)
		{
			d->values[potential_index]--;
			dimensions_sum--;
		}
		else
		{
			d->values[potential_index]++;
			dimensions_sum++;
		}
	}

	zabbix_log(LOG_LEVEL_TRACE, "End of %s(): d:%s", __func__, lw_array_to_str(d));
}

static void	DBpatch_get_dashboard_dimensions(zbx_vector_ptr_t *scr_items, zbx_vector_char2_t **x,
		zbx_vector_char2_t **y)
{
	zbx_vector_char2_t		*dim_x_pref, *dim_x_min;
	zbx_vector_char2_t		*dim_y_pref, *dim_y_min;
	zbx_vector_scitem_dim2_t	items_x_pref, items_y_pref;
	zbx_vector_scitem_dim2_t	items_x_min, items_y_min;
	int				i;

	zabbix_log(LOG_LEVEL_TRACE, "In %s()", __func__);

	zbx_vector_scitem_dim2_create(&items_x_pref);
	zbx_vector_scitem_dim2_create(&items_y_pref);
	zbx_vector_scitem_dim2_create(&items_x_min);
	zbx_vector_scitem_dim2_create(&items_y_min);

	for (i = 0; i < scr_items->values_num; i++)
	{
		int			pref_size_w, pref_size_h;
		int			min_size_w, min_size_h;
		zbx_screen_item_dim_t	item;
		zbx_db_screen_item_t	*si;

		si = scr_items->values[i];
		DBpatch_get_preferred_widget_size(si, &pref_size_w, &pref_size_h);
		DBpatch_get_min_widget_size(si, &min_size_w, &min_size_h);

		item.position = si->x;
		item.span = si->colspan;
		item.size = MAX(pref_size_w, min_size_w);
		zbx_vector_scitem_dim2_append(&items_x_pref, item);

		item.position = si->y;
		item.span = si->rowspan;
		item.size = MAX(pref_size_h, min_size_h);
		zbx_vector_scitem_dim2_append(&items_y_pref, item);

		item.position = si->x;
		item.span = si->colspan;
		item.size = min_size_w;
		zbx_vector_scitem_dim2_append(&items_x_min, item);

		item.position = si->y;
		item.span = si->rowspan;
		item.size = min_size_h;
		zbx_vector_scitem_dim2_append(&items_y_min, item);
	}

	dim_x_pref = DBpatch_get_axis_dimensions(&items_x_pref);
	dim_x_min = DBpatch_get_axis_dimensions(&items_x_min);

	zabbix_log(LOG_LEVEL_TRACE, "%s: dim_x_pref:%s", __func__, lw_array_to_str(dim_x_pref));
	zabbix_log(LOG_LEVEL_TRACE, "  dim_x_min:%s", lw_array_to_str(dim_x_min));

	DBpatch_adjust_axis_dimensions(dim_x_pref, dim_x_min, DASHBOARD_MAX_COLS);

	dim_y_pref = DBpatch_get_axis_dimensions(&items_y_pref);
	dim_y_min = DBpatch_get_axis_dimensions(&items_y_min);

	if (DASHBOARD_MAX_ROWS < lw_array_sum(dim_y_pref))
		DBpatch_adjust_axis_dimensions(dim_y_pref, dim_y_min, DASHBOARD_MAX_ROWS);

	lw_array_free(dim_x_min);
	lw_array_free(dim_y_min);
	zbx_vector_scitem_dim2_destroy(&items_x_pref);
	zbx_vector_scitem_dim2_destroy(&items_y_pref);
	zbx_vector_scitem_dim2_destroy(&items_x_min);
	zbx_vector_scitem_dim2_destroy(&items_y_min);

	*x = dim_x_pref;
	*y = dim_y_pref;

	zabbix_log(LOG_LEVEL_TRACE, "End of %s(): x:%s y:%s", __func__, lw_array_to_str(*x), lw_array_to_str(*y));
}

static zbx_db_widget_field_t	*DBpatch_make_widget_field(int type, char *name, void *value)
{
	zbx_db_widget_field_t	*wf;

	wf = (zbx_db_widget_field_t *)zbx_calloc(NULL, 1, sizeof(zbx_db_widget_field_t));
	wf->name = zbx_strdup(NULL, name);
	wf->type = type;

	switch (type)
	{
		case ZBX_WIDGET_FIELD_TYPE_INT32:
			wf->value_int = *((int *)value);
			break;
		case ZBX_WIDGET_FIELD_TYPE_STR:
			wf->value_str = zbx_strdup(NULL, (char *)value);
			break;
		case ZBX_WIDGET_FIELD_TYPE_GROUP:
			wf->value_groupid = *((uint64_t *)value);
			break;
		case ZBX_WIDGET_FIELD_TYPE_HOST:
			wf->value_hostid = *((uint64_t *)value);
			break;
		case ZBX_WIDGET_FIELD_TYPE_ITEM:
		case ZBX_WIDGET_FIELD_TYPE_ITEM_PROTOTYPE:
			wf->value_itemid = *((uint64_t *)value);
			break;
		case ZBX_WIDGET_FIELD_TYPE_GRAPH:
		case ZBX_WIDGET_FIELD_TYPE_GRAPH_PROTOTYPE:
			wf->value_graphid = *((uint64_t *)value);
			break;
		case ZBX_WIDGET_FIELD_TYPE_MAP:
			wf->value_sysmapid = *((uint64_t *)value);
			break;
		default:
			zabbix_log(LOG_LEVEL_WARNING, "%s: unknown field type: %d", __func__, type);
	}

	if (NULL == wf->value_str)
		wf->value_str = zbx_strdup(NULL, "");

	return wf;
}

static void DBpatch_widget_from_screen_item(zbx_db_screen_item_t *si, zbx_db_widget_t *w, zbx_vector_ptr_t *fields)
{
	int			tmp;
	char			*reference = NULL;
	zbx_db_widget_field_t	*f;

	w->name = zbx_strdup(NULL, "");
	w->view_mode = 0;	/* ZBX_WIDGET_VIEW_MODE_NORMAL */

#define ADD_FIELD(a, b, c)				\
							\
do {							\
	f = DBpatch_make_widget_field(a, b, c);		\
	zbx_vector_ptr_append(fields, (void *)f);	\
} while (0)

	switch (si->resourcetype)
	{
		case SCREEN_RESOURCE_CLOCK:
			w->type = zbx_strdup(NULL, ZBX_WIDGET_TYPE_CLOCK);

			/* here are below in this switch we add only those fields that are not */
			/* considered default by frontend API */

			if (0 != si->style)	/* style 0 is default, don't add */
				ADD_FIELD(ZBX_WIDGET_FIELD_TYPE_INT32, "time_type", (void *)&si->style);
			if (2 == si->style)	/* TIME_TYPE_HOST */
				ADD_FIELD(ZBX_WIDGET_FIELD_TYPE_ITEM, "itemid", (void *)&si->resourceid);
			break;
		case SCREEN_RESOURCE_GRAPH:
			w->type = zbx_strdup(NULL, ZBX_WIDGET_TYPE_GRAPH_CLASSIC);
			/* source_type = ZBX_WIDGET_FIELD_RESOURCE_GRAPH (0); don't add because it's default */
			ADD_FIELD(ZBX_WIDGET_FIELD_TYPE_GRAPH, "graphid", (void *)&si->resourceid);
			tmp = 1;
			if (1 == si->dynamic)
				ADD_FIELD(ZBX_WIDGET_FIELD_TYPE_INT32, "dynamic", (void *)&tmp);
			break;
		case SCREEN_RESOURCE_SIMPLE_GRAPH:
			w->type = zbx_strdup(NULL, ZBX_WIDGET_TYPE_GRAPH_CLASSIC);
			tmp = 1;	/* source_type = ZBX_WIDGET_FIELD_RESOURCE_SIMPLE_GRAPH */
			ADD_FIELD(ZBX_WIDGET_FIELD_TYPE_INT32, "source_type", (void *)&tmp);
			ADD_FIELD(ZBX_WIDGET_FIELD_TYPE_ITEM, "itemid", (void *)&si->resourceid);
			tmp = 1;
			if (1 == si->dynamic)
				ADD_FIELD(ZBX_WIDGET_FIELD_TYPE_INT32, "dynamic", (void *)&tmp);
			break;
		case SCREEN_RESOURCE_LLD_GRAPH:
			w->type = zbx_strdup(NULL, ZBX_WIDGET_TYPE_GRAPH_PROTOTYPE);
			/* source_type = ZBX_WIDGET_FIELD_RESOURCE_GRAPH_PROTOTYPE (2); don't add because it's default */
			ADD_FIELD(ZBX_WIDGET_FIELD_TYPE_GRAPH_PROTOTYPE, "graphid", (void *)&si->resourceid);
			/* add field "columns" because the default value is 2 */
			tmp = 1;
			ADD_FIELD(ZBX_WIDGET_FIELD_TYPE_INT32, "columns", (void *)&tmp);
			tmp = 1;
			if (1 == si->dynamic)
				ADD_FIELD(ZBX_WIDGET_FIELD_TYPE_INT32, "dynamic", (void *)&tmp);
			/* don't add field "rows" because 1 is default */
			break;
		case SCREEN_RESOURCE_LLD_SIMPLE_GRAPH:
			w->type = zbx_strdup(NULL, ZBX_WIDGET_TYPE_GRAPH_PROTOTYPE);
			tmp = 3;	/* source_type = ZBX_WIDGET_FIELD_RESOURCE_SIMPLE_GRAPH_PROTOTYPE */
			ADD_FIELD(ZBX_WIDGET_FIELD_TYPE_INT32, "source_type", (void *)&tmp);
			ADD_FIELD(ZBX_WIDGET_FIELD_TYPE_ITEM_PROTOTYPE, "itemid", (void *)&si->resourceid);
			tmp = 1;
			ADD_FIELD(ZBX_WIDGET_FIELD_TYPE_INT32, "columns", (void *)&tmp);
			tmp = 1;
			if (1 == si->dynamic)
				ADD_FIELD(ZBX_WIDGET_FIELD_TYPE_INT32, "dynamic", (void *)&tmp);
			/* don't add field "rows" because 1 is default */
			break;
		case SCREEN_RESOURCE_PLAIN_TEXT:
			w->type = zbx_strdup(NULL, ZBX_WIDGET_TYPE_PLAIN_TEXT);
			ADD_FIELD(ZBX_WIDGET_FIELD_TYPE_ITEM, "itemids", (void *)&si->resourceid);
			if (0 != si->style)
				ADD_FIELD(ZBX_WIDGET_FIELD_TYPE_INT32, "show_as_html", (void *)&si->style);
			if (25 != si->elements)
				ADD_FIELD(ZBX_WIDGET_FIELD_TYPE_INT32, "show_lines", (void *)&si->elements);
			tmp = 1;
			if (1 == si->dynamic)
				ADD_FIELD(ZBX_WIDGET_FIELD_TYPE_INT32, "dynamic", (void *)&tmp);
			break;
		case SCREEN_RESOURCE_URL:
			w->type = zbx_strdup(NULL, ZBX_WIDGET_TYPE_URL);
			ADD_FIELD(ZBX_WIDGET_FIELD_TYPE_STR, "url", (void *)si->url);
			tmp = 1;
			if (1 == si->dynamic)
				ADD_FIELD(ZBX_WIDGET_FIELD_TYPE_INT32, "dynamic", (void *)&tmp);
			break;
		case SCREEN_RESOURCE_ACTIONS:
			w->type = zbx_strdup(NULL, ZBX_WIDGET_TYPE_ACTIONS);
			if (4 != si->sort_triggers)
				ADD_FIELD(ZBX_WIDGET_FIELD_TYPE_INT32, "sort_triggers", (void *)&si->sort_triggers);
			if (25 != si->elements)
				ADD_FIELD(ZBX_WIDGET_FIELD_TYPE_INT32, "show_lines", (void *)&si->elements);
			break;
		case SCREEN_RESOURCE_DATA_OVERVIEW:
			w->type = zbx_strdup(NULL, ZBX_WIDGET_TYPE_DATA_OVERVIEW);
			tmp = 1;
			if (1 == si->style)
				ADD_FIELD(ZBX_WIDGET_FIELD_TYPE_INT32, "style", (void *)&tmp);
			ADD_FIELD(ZBX_WIDGET_FIELD_TYPE_GROUP, "groupids", (void *)&si->resourceid);
			if ('\0' != *si->application)
				ADD_FIELD(ZBX_WIDGET_FIELD_TYPE_STR, "application", (void *)si->application);
			break;
		case SCREEN_RESOURCE_EVENTS:
			w->type = zbx_strdup(NULL, ZBX_WIDGET_TYPE_PROBLEMS);
			if (25 != si->elements)
				ADD_FIELD(ZBX_WIDGET_FIELD_TYPE_INT32, "show_lines", (void *)&si->elements);
			tmp = 2;
			ADD_FIELD(ZBX_WIDGET_FIELD_TYPE_INT32, "show", (void *)&tmp);
			break;
		case SCREEN_RESOURCE_HOSTGROUP_TRIGGERS:
			w->type = zbx_strdup(NULL, ZBX_WIDGET_TYPE_PROBLEMS);
			if (0 != si->sort_triggers)
				ADD_FIELD(ZBX_WIDGET_FIELD_TYPE_INT32, "sort_triggers", (void *)&si->sort_triggers);
			if (25 != si->elements)
				ADD_FIELD(ZBX_WIDGET_FIELD_TYPE_INT32, "show_lines", (void *)&si->elements);
			if (0 != si->resourceid)
				ADD_FIELD(ZBX_WIDGET_FIELD_TYPE_GROUP, "groupids", (void *)&si->resourceid);
			tmp = 3;
			ADD_FIELD(ZBX_WIDGET_FIELD_TYPE_INT32, "show", (void *)&tmp);
			tmp = 0;
			ADD_FIELD(ZBX_WIDGET_FIELD_TYPE_INT32, "show_timeline", (void *)&tmp);
			break;
		case SCREEN_RESOURCE_HOST_INFO:
			w->type = zbx_strdup(NULL, ZBX_WIDGET_TYPE_HOST_INFO);
			tmp = 1;
			if (1 == si->style)
				ADD_FIELD(ZBX_WIDGET_FIELD_TYPE_INT32, "layout", (void *)&tmp);
			if (0 != si->resourceid)
				ADD_FIELD(ZBX_WIDGET_FIELD_TYPE_GROUP, "groupids", (void *)&si->resourceid);
			break;
		case SCREEN_RESOURCE_HOST_TRIGGERS:
			w->type = zbx_strdup(NULL, ZBX_WIDGET_TYPE_PROBLEMS);
			if (0 != si->sort_triggers)
				ADD_FIELD(ZBX_WIDGET_FIELD_TYPE_INT32, "sort_triggers", (void *)&si->sort_triggers);
			if (25 != si->elements)
				ADD_FIELD(ZBX_WIDGET_FIELD_TYPE_INT32, "show_lines", (void *)&si->elements);
			if (0 != si->resourceid)
				ADD_FIELD(ZBX_WIDGET_FIELD_TYPE_HOST, "hostids", (void *)&si->resourceid);
			tmp = 3;
			ADD_FIELD(ZBX_WIDGET_FIELD_TYPE_INT32, "show", (void *)&tmp);
			tmp = 0;
			ADD_FIELD(ZBX_WIDGET_FIELD_TYPE_INT32, "show_timeline", (void *)&tmp);
			break;
		case SCREEN_RESOURCE_MAP:
			w->type = zbx_strdup(NULL, ZBX_WIDGET_TYPE_MAP);
			ADD_FIELD(ZBX_WIDGET_FIELD_TYPE_MAP, "sysmapid", (void *)&si->resourceid);
			if (SUCCEED == DBpatch_reference_name(&reference))
				ADD_FIELD(ZBX_WIDGET_FIELD_TYPE_STR, "reference", (void *)reference);
			zbx_free(reference);
			break;
		case SCREEN_RESOURCE_SYSTEM_STATUS:
			w->type = zbx_strdup(NULL, ZBX_WIDGET_TYPE_SYSTEM_STATUS);
			break;
		case SCREEN_RESOURCE_SERVER_INFO:
			w->type = zbx_strdup(NULL, ZBX_WIDGET_TYPE_SERVER_INFO);
			break;
		case SCREEN_RESOURCE_TRIGGER_OVERVIEW:
			w->type = zbx_strdup(NULL, ZBX_WIDGET_TYPE_TRIGGER_OVERVIEW);
			ADD_FIELD(ZBX_WIDGET_FIELD_TYPE_GROUP, "groupids", (void *)&si->resourceid);
			if ('\0' != *si->application)
				ADD_FIELD(ZBX_WIDGET_FIELD_TYPE_STR, "application", (void *)si->application);
			tmp = 1;
			if (1 == si->style)
				ADD_FIELD(ZBX_WIDGET_FIELD_TYPE_INT32, "style", (void *)&tmp);
			tmp = 2;
			ADD_FIELD(ZBX_WIDGET_FIELD_TYPE_INT32, "show", (void *)&tmp);
			break;
		case SCREEN_RESOURCE_TRIGGER_INFO:
			w->type = zbx_strdup(NULL, ZBX_WIDGET_TYPE_SYSTEM_STATUS);
			if (0 != si->resourceid)
				ADD_FIELD(ZBX_WIDGET_FIELD_TYPE_GROUP, "groupids", (void *)&si->resourceid);
			tmp = 1;
			if (1 == si->style)
				ADD_FIELD(ZBX_WIDGET_FIELD_TYPE_INT32, "layout", (void *)&tmp);
			tmp = 1;
			ADD_FIELD(ZBX_WIDGET_FIELD_TYPE_INT32, "show_type", (void *)&tmp);
			break;
		default:
			zabbix_log(LOG_LEVEL_WARNING, "%s: unknown screen resource type: %d", __func__,
					si->resourcetype);
	}
#undef ADD_FIELD
}

static char	*DBpatch_resourcetype_str(int rtype)
{
	switch (rtype)
	{
		case SCREEN_RESOURCE_CLOCK:
			return "clock";
		case SCREEN_RESOURCE_GRAPH:
			return "graph";
		case SCREEN_RESOURCE_SIMPLE_GRAPH:
			return "simplegraph";
		case SCREEN_RESOURCE_LLD_GRAPH:
			return "lldgraph";
		case SCREEN_RESOURCE_LLD_SIMPLE_GRAPH:
			return "lldsimplegraph";
		case SCREEN_RESOURCE_PLAIN_TEXT:
			return "plaintext";
		case SCREEN_RESOURCE_URL:
			return "url";
		/* additional types */
		case SCREEN_RESOURCE_MAP:
			return "map";
		case SCREEN_RESOURCE_HOST_INFO:
			return "host info";
		case SCREEN_RESOURCE_TRIGGER_INFO:
			return "trigger info";
		case SCREEN_RESOURCE_SERVER_INFO:
			return "server info";
		case SCREEN_RESOURCE_TRIGGER_OVERVIEW:
			return "trigger overview";
		case SCREEN_RESOURCE_DATA_OVERVIEW:
			return "data overview";
		case SCREEN_RESOURCE_ACTIONS:
			return "action";
		case SCREEN_RESOURCE_EVENTS:
			return "events";
		case SCREEN_RESOURCE_HOSTGROUP_TRIGGERS:
			return "hostgroup triggers";
		case SCREEN_RESOURCE_SYSTEM_STATUS:
			return "system status";
		case SCREEN_RESOURCE_HOST_TRIGGERS:
			return "host triggers";
	}

	return "*unknown*";
}

static void	DBpatch_trace_screen_item(zbx_db_screen_item_t *item)
{
	zabbix_log(LOG_LEVEL_TRACE, "    screenitemid:" ZBX_FS_UI64 " screenid:" ZBX_FS_UI64,
			item->screenitemid, item->screenid);
	zabbix_log(LOG_LEVEL_TRACE, "        resourcetype: %s resourceid:" ZBX_FS_UI64,
			DBpatch_resourcetype_str(item->resourcetype), item->resourceid);
	zabbix_log(LOG_LEVEL_TRACE, "        w/h: %dx%d (x,y): (%d,%d) (c,rspan): (%d,%d)",
			item->width, item->height, item->x, item->y, item->colspan, item->rowspan);
}

static void	DBpatch_trace_widget(zbx_db_widget_t *w)
{
	zabbix_log(LOG_LEVEL_TRACE, "    widgetid:" ZBX_FS_UI64 " dbid:" ZBX_FS_UI64 " type:%s",
			w->widgetid, w->dashboardid, w->type);
	zabbix_log(LOG_LEVEL_TRACE, "    widget type: %s w/h: %dx%d (x,y): (%d,%d)",
			w->type, w->width, w->height, w->x, w->y);
}

/* adds new dashboard to the DB, sets new dashboardid in the struct */
static int 	DBpatch_add_dashboard(zbx_db_dashboard_t *dashboard)
{
	char	*name_esc;
	int	res;

	dashboard->dashboardid = DBget_maxid("dashboard");
	name_esc = DBdyn_escape_string(dashboard->name);

	zabbix_log(LOG_LEVEL_TRACE, "adding dashboard id:" ZBX_FS_UI64, dashboard->dashboardid);

	res = DBexecute("insert into dashboard (dashboardid,name,userid,private,display_period) values "
			"("ZBX_FS_UI64 ",'%s',"ZBX_FS_UI64 ",%d,%d)",
			dashboard->dashboardid, name_esc, dashboard->userid, dashboard->private,
			dashboard->display_period);

	zbx_free(name_esc);

	return ZBX_DB_OK > res ? FAIL : SUCCEED;
}

/* adds new dashboard page to the DB, sets new dashboard_pageid in the struct */
static int 	DBpatch_add_dashboard_page(zbx_db_dashboard_page_t *dashboard_page, uint64_t dashboardid, char *name,
		int display_period, int sortorder)
{
	int	res;

	dashboard_page->dashboard_pageid = DBget_maxid("dashboard_page");
	dashboard_page->dashboardid = dashboardid;

	zabbix_log(LOG_LEVEL_TRACE, "adding dashboard_page id:" ZBX_FS_UI64, dashboard_page->dashboard_pageid);

	res = DBexecute("insert into dashboard_page (dashboard_pageid,dashboardid,name,display_period,sortorder)"
			" values ("ZBX_FS_UI64 ","ZBX_FS_UI64 ",'%s',%d,%d)",
			dashboard_page->dashboard_pageid, dashboardid, name, display_period, sortorder);

	return ZBX_DB_OK > res ? FAIL : SUCCEED;
}

/* adds new widget and widget fields to the DB */
static int	DBpatch_add_widget(uint64_t dashboardid, zbx_db_widget_t *widget, zbx_vector_ptr_t *fields)
{
	uint64_t	new_fieldid;
	int		i, ret = SUCCEED;
	char		*name_esc;

	widget->widgetid = DBget_maxid("widget");
	widget->dashboardid = dashboardid;
	name_esc = DBdyn_escape_string(widget->name);

	zabbix_log(LOG_LEVEL_TRACE, "adding widget id: " ZBX_FS_UI64 ", type: %s", widget->widgetid, widget->type);


	if (ZBX_DB_OK > DBexecute("insert into widget (widgetid,dashboard_pageid,type,name,x,y,width,height,view_mode) "
			"values (" ZBX_FS_UI64 "," ZBX_FS_UI64 ",'%s','%s',%d,%d,%d,%d,%d)",
			widget->widgetid, widget->dashboardid, widget->type, name_esc,
			widget->x, widget->y, widget->width, widget->height, widget->view_mode))
	{
		ret = FAIL;
	}

	zbx_free(name_esc);

	if (SUCCEED == ret && 0 < fields->values_num)
		new_fieldid = DBget_maxid_num("widget_field", fields->values_num);

	for (i = 0; SUCCEED == ret && i < fields->values_num; i++)
	{
		char			s1[ZBX_MAX_UINT64_LEN + 1], s2[ZBX_MAX_UINT64_LEN + 1],
					s3[ZBX_MAX_UINT64_LEN + 1], s4[ZBX_MAX_UINT64_LEN + 1],
					s5[ZBX_MAX_UINT64_LEN + 1], *url_esc;
		zbx_db_widget_field_t	*f;

		f = (zbx_db_widget_field_t *)fields->values[i];
		url_esc = DBdyn_escape_string(f->value_str);

		if (0 != f->value_itemid)
			zbx_snprintf(s1, ZBX_MAX_UINT64_LEN + 1, ZBX_FS_UI64, f->value_itemid);
		else
			zbx_snprintf(s1, ZBX_MAX_UINT64_LEN + 1, "null");

		if (0 != f->value_graphid)
			zbx_snprintf(s2, ZBX_MAX_UINT64_LEN + 1, ZBX_FS_UI64, f->value_graphid);
		else
			zbx_snprintf(s2, ZBX_MAX_UINT64_LEN + 1, "null");

		if (0 != f->value_groupid)
			zbx_snprintf(s3, ZBX_MAX_UINT64_LEN + 1, ZBX_FS_UI64, f->value_groupid);
		else
			zbx_snprintf(s3, ZBX_MAX_UINT64_LEN + 1, "null");

		if (0 != f->value_hostid)
			zbx_snprintf(s4, ZBX_MAX_UINT64_LEN + 1, ZBX_FS_UI64, f->value_hostid);
		else
			zbx_snprintf(s4, ZBX_MAX_UINT64_LEN + 1, "null");

		if (0 != f->value_sysmapid)
			zbx_snprintf(s5, ZBX_MAX_UINT64_LEN + 1, ZBX_FS_UI64, f->value_sysmapid);
		else
			zbx_snprintf(s5, ZBX_MAX_UINT64_LEN + 1, "null");

		if (ZBX_DB_OK > DBexecute("insert into widget_field (widget_fieldid,widgetid,type,name,value_int,"
				"value_str,value_itemid,value_graphid,value_groupid,value_hostid,value_sysmapid)"
				" values (" ZBX_FS_UI64 "," ZBX_FS_UI64 ",%d,'%s',%d,'%s',%s,%s,%s,%s,%s)",
				new_fieldid++, widget->widgetid, f->type, f->name, f->value_int, url_esc,
				s1, s2, s3, s4, s5))
		{
			ret = FAIL;
		}

		zbx_free(url_esc);
	}

	return ret;
}

static int DBpatch_set_permissions_screen(uint64_t dashboardid, uint64_t screenid)
{
	int		ret = SUCCEED, permission;
	uint64_t	userid, usrgrpid, dashboard_userid, dashboard_usrgrpid;
	DB_RESULT	result;
	DB_ROW		row;

	dashboard_userid = DBget_maxid("dashboard_user");

	result = DBselect("select userid, permission from screen_user where screenid=" ZBX_FS_UI64, screenid);

	while (NULL != (row = DBfetch(result)))
	{
		ZBX_STR2UINT64(userid, row[0]);
		permission = atoi(row[1]);

		if (ZBX_DB_OK > DBexecute("insert into dashboard_user (dashboard_userid,dashboardid,userid,permission)"
			" values ("ZBX_FS_UI64 ","ZBX_FS_UI64 ","ZBX_FS_UI64 ", %d)",
			dashboard_userid++, dashboardid, userid, permission))
		{
			ret = FAIL;
			goto out;
		}
	}

	DBfree_result(result);

	dashboard_usrgrpid = DBget_maxid("dashboard_usrgrp");

	result = DBselect("select usrgrpid,permission from screen_usrgrp where screenid=" ZBX_FS_UI64, screenid);

	while (NULL != (row = DBfetch(result)))
	{
		ZBX_STR2UINT64(usrgrpid, row[0]);
		permission = atoi(row[1]);

		if (ZBX_DB_OK > DBexecute("insert into dashboard_usrgrp (dashboard_usrgrpid,dashboardid,usrgrpid,permission)"
			" values ("ZBX_FS_UI64 ","ZBX_FS_UI64 ","ZBX_FS_UI64 ", %d)",
			dashboard_usrgrpid++, dashboardid, usrgrpid, permission))
		{
			ret = FAIL;
			goto out;
		}
	}
out:
	DBfree_result(result);

	return ret;
}

static int DBpatch_set_permissions_slideshow(uint64_t dashboardid, uint64_t slideshowid)
{
	int		ret = SUCCEED, permission;
	uint64_t	userid, usrgrpid, dashboard_userid, dashboard_usrgrpid;
	DB_RESULT	result;
	DB_ROW		row;

	dashboard_userid = DBget_maxid("dashboard_user");

	result = DBselect("select userid,permission from slideshow_user where slideshowid=" ZBX_FS_UI64, slideshowid);

	while (NULL != (row = DBfetch(result)))
	{
		ZBX_STR2UINT64(userid, row[0]);
		permission = atoi(row[1]);

		if (ZBX_DB_OK > DBexecute("insert into dashboard_user (dashboard_userid,dashboardid,userid,permission)"
			" values ("ZBX_FS_UI64 ","ZBX_FS_UI64 ","ZBX_FS_UI64 ", %d)",
			dashboard_userid++, dashboardid, userid, permission))
		{
			ret = FAIL;
			goto out;
		}
	}

	DBfree_result(result);

	dashboard_usrgrpid = DBget_maxid("dashboard_usrgrp");

	result = DBselect("select usrgrpid,permission from slideshow_usrgrp where slideshowid=" ZBX_FS_UI64,
			slideshowid);

	while (NULL != (row = DBfetch(result)))
	{
		ZBX_STR2UINT64(usrgrpid, row[0]);
		permission = atoi(row[1]);

		if (ZBX_DB_OK > DBexecute("insert into dashboard_usrgrp (dashboard_usrgrpid,dashboardid,usrgrpid,permission)"
			" values ("ZBX_FS_UI64 ","ZBX_FS_UI64 ","ZBX_FS_UI64 ", %d)",
			dashboard_usrgrpid++, dashboardid, usrgrpid, permission))
		{
			ret = FAIL;
			goto out;
		}
	}
out:
	DBfree_result(result);

	return ret;
}


static int	DBpatch_delete_screen(uint64_t screenid)
{
	if (ZBX_DB_OK > DBexecute("delete from screens_items where screenid=" ZBX_FS_UI64, screenid))
		return FAIL;

	if (ZBX_DB_OK > DBexecute("delete from screens where screenid=" ZBX_FS_UI64, screenid))
		return FAIL;

	return SUCCEED;
}

#define OFFSET_ARRAY_SIZE	(SCREEN_MAX_ROWS + 1)

static int	DBpatch_convert_screen_items(DB_RESULT result, uint64_t id)
{
	DB_ROW			row;
	int			i, ret = SUCCEED;
	zbx_db_screen_item_t	*scr_item;
	zbx_vector_ptr_t	screen_items;
	zbx_vector_char2_t	*dim_x, *dim_y;
	int			offsets_x[OFFSET_ARRAY_SIZE], offsets_y[OFFSET_ARRAY_SIZE];

	zbx_vector_ptr_create(&screen_items);

	while (NULL != (row = DBfetch(result)))
	{
		scr_item = (zbx_db_screen_item_t*)zbx_calloc(NULL, 1, sizeof(zbx_db_screen_item_t));

		ZBX_DBROW2UINT64(scr_item->screenitemid, row[0]);
		ZBX_DBROW2UINT64(scr_item->screenid, row[1]);
		scr_item->resourcetype = atoi(row[2]);
		ZBX_DBROW2UINT64(scr_item->resourceid, row[3]);
		scr_item->width = atoi(row[4]);
		scr_item->height = atoi(row[5]);
		scr_item->x = atoi(row[6]);
		scr_item->y = atoi(row[7]);
		scr_item->colspan = atoi(row[8]);
		scr_item->rowspan = atoi(row[9]);
		scr_item->elements = atoi(row[10]);
		scr_item->style = atoi(row[11]);
		scr_item->url = zbx_strdup(NULL, row[12]);
		scr_item->sort_triggers = atoi(row[13]);
		scr_item->application = zbx_strdup(NULL, row[14]);
		scr_item->dynamic = atoi(row[15]);

		DBpatch_trace_screen_item(scr_item);

		zbx_vector_ptr_append(&screen_items, (void *)scr_item);
	}

	if (screen_items.values_num > 0)
	{
		zabbix_log(LOG_LEVEL_TRACE, "total %d screen items", screen_items.values_num);

		DBpatch_normalize_screen_items_pos(&screen_items);
		DBpatch_get_dashboard_dimensions(&screen_items, &dim_x, &dim_y);

		lw_array_debug("dim_x", dim_x);
		lw_array_debug("dim_y", dim_y);

		offsets_x[0] = 0;
		offsets_y[0] = 0;
		for (i = 1; i < OFFSET_ARRAY_SIZE; i++)
		{
			offsets_x[i] = -1;
			offsets_y[i] = -1;
		}

		for (i = 0; i < dim_x->values_num; i++)
		{
			if (POS_EMPTY != dim_x->values[i])
				offsets_x[i + 1] = i == 0 ? dim_x->values[i] : offsets_x[i] + dim_x->values[i];
			if (POS_EMPTY != dim_y->values[i])
				offsets_y[i + 1] = i == 0 ? dim_y->values[i] : offsets_y[i] + dim_y->values[i];
		}

		int_array_debug("offsets_x", offsets_x, OFFSET_ARRAY_SIZE, -1);
		int_array_debug("offsets_y", offsets_y, OFFSET_ARRAY_SIZE, -1);
	}


	for (i = 0; SUCCEED == ret && i < screen_items.values_num; i++)
	{
		int			offset_idx_x, offset_idx_y;
		zbx_db_widget_t		w;
		zbx_vector_ptr_t	widget_fields;
		zbx_db_screen_item_t	*si;

		si = screen_items.values[i];

		offset_idx_x = si->x + si->colspan;
		if (offset_idx_x > OFFSET_ARRAY_SIZE - 1)
		{
			offset_idx_x = OFFSET_ARRAY_SIZE - 1;
			zabbix_log(LOG_LEVEL_WARNING, "config error, x screen size overflow for item " ZBX_FS_UI64,
					si->screenitemid);
		}

		offset_idx_y = si->y + si->rowspan;
		if (offset_idx_y > OFFSET_ARRAY_SIZE - 1)
		{
			offset_idx_y = OFFSET_ARRAY_SIZE - 1;
			zabbix_log(LOG_LEVEL_WARNING, "config error, y screen size overflow for item " ZBX_FS_UI64,
					si->screenitemid);
		}

		memset((void *)&w, 0, sizeof(zbx_db_widget_t));
		w.x = offsets_x[si->x];
		w.y = offsets_y[si->y];
		w.width = offsets_x[offset_idx_x] - offsets_x[si->x];
		w.height = offsets_y[offset_idx_y] - offsets_y[si->y];

		/* skip screen items not fitting on the dashboard */
		if (w.x + w.width > DASHBOARD_MAX_COLS || w.y + w.height > DASHBOARD_MAX_ROWS)
		{
			zabbix_log(LOG_LEVEL_WARNING, "skipping screenitemid " ZBX_FS_UI64
					" (too wide, tall or offscreen)", si->screenitemid);
			continue;
		}

		zbx_vector_ptr_create(&widget_fields);

		DBpatch_widget_from_screen_item(si, &w, &widget_fields);

		ret = DBpatch_add_widget(id, &w, &widget_fields);

		DBpatch_trace_widget(&w);

		zbx_vector_ptr_clear_ext(&widget_fields, (zbx_clean_func_t)DBpatch_widget_field_free);
		zbx_vector_ptr_destroy(&widget_fields);
		zbx_free(w.name);
		zbx_free(w.type);
	}

	if (screen_items.values_num > 0)
	{
		lw_array_free(dim_x);
		lw_array_free(dim_y);
	}

	zbx_vector_ptr_clear_ext(&screen_items, (zbx_clean_func_t)DBpatch_screen_item_free);
	zbx_vector_ptr_destroy(&screen_items);

	return ret;
}

static int	DBpatch_convert_screen(uint64_t screenid, char *name, uint64_t userid, int private)
{
	DB_RESULT		result;
	int			ret;
	zbx_db_dashboard_t	dashboard;
	zbx_db_dashboard_page_t	dashboard_page;

	result = DBselect(
			"select screenitemid,screenid,resourcetype,resourceid,width,height,x,y,colspan,rowspan"
			",elements,style,url,sort_triggers,application,dynamic from screens_items"
			" where screenid=" ZBX_FS_UI64, screenid);

	if (NULL == result)
		return FAIL;

	if (SUCCEED != DBpatch_init_dashboard(&dashboard, name, userid, private))
	{
		zabbix_log(LOG_LEVEL_ERR, "Cannot convert screen '%s'due to name collision.", name);
		ret = FAIL;
		goto out;
	}

	ret = DBpatch_add_dashboard(&dashboard);

	if (SUCCEED == ret)
		ret = DBpatch_add_dashboard_page(&dashboard_page, dashboard.dashboardid, "", 0, 0);

	if (SUCCEED == ret)
		ret = DBpatch_convert_screen_items(result, dashboard_page.dashboard_pageid);

	if (SUCCEED == ret)
		ret = DBpatch_set_permissions_screen(dashboard.dashboardid, screenid);

	zbx_free(dashboard.name);
out:
	DBfree_result(result);

	return ret;
}

static int	DBpatch_delay_routine(const char *screen_delay, int *dashboard_delay)
{
	int	delays[] = {10, 30, 60, 120, 600, 1800, 3600};
	int	i, imax, tmp;

	if (FAIL == is_time_suffix(screen_delay, &tmp, ZBX_LENGTH_UNLIMITED))
		return FAIL;

	imax = (int)ARRSIZE(delays);

	if (0 >= tmp)
	{
		tmp = 0;
	}
	else if (tmp <= delays[0])
	{
		tmp = delays[0];
	}
	else if (tmp >= delays[imax - 1])
	{
		tmp = delays[imax - 1];
	}
	else
	{
		for (i = 0; i < imax - 1; i++)
		{
			if (tmp >= delays[i] && tmp <= delays[i + 1])
				tmp = ((tmp - delays[i]) >= (delays[i + 1] - tmp)) ? delays[i + 1] : delays[i];
		}
	}

	*dashboard_delay = tmp;

	return SUCCEED;
}

static int	DBpatch_convert_slideshow(uint64_t slideshowid, char *name, int delay, uint64_t userid, int private)
{
	int			ret;
	char			*sql = NULL;
	size_t			sql_alloc = 0, sql_offset = 0;
	zbx_db_dashboard_t	dashboard;
	DB_RESULT		result;
	DB_ROW			row;

	zbx_snprintf_alloc(&sql, &sql_alloc, &sql_offset,
			"select slideid,screenid,step,delay"
			" from slides"
			" where slideshowid=" ZBX_FS_UI64
			" order by step asc", slideshowid);

	result = DBselectN(sql, 50);
	zbx_free(sql);

	if (NULL == result)
		return FAIL;

	if (SUCCEED != DBpatch_init_dashboard(&dashboard, name, userid, private))
	{
		zabbix_log(LOG_LEVEL_ERR, "Cannot convert screen '%s'due to name collision.", name);
		ret = FAIL;
		goto exit;
	}

	dashboard.display_period = delay;

	if (SUCCEED != (ret = DBpatch_add_dashboard(&dashboard)))
		goto out;

	while (SUCCEED == ret && NULL != (row = DBfetch(result)))
	{
		int			step, page_delay;
		zbx_db_dashboard_page_t	dashboard_page;
		DB_RESULT		result2, result3;
		DB_ROW			row2;
		uint64_t 		screenid;

		step = atoi(row[2]);
		page_delay = atoi(row[3]);
		ZBX_DBROW2UINT64(screenid, row[1]);

		result2 = DBselect("select name from screens where screenid=" ZBX_FS_UI64, screenid);

		if (NULL == result2 || NULL == (row2 = DBfetch(result2)))
		{
			zabbix_log(LOG_LEVEL_ERR, "Cannot convert screen " ZBX_FS_UI64, screenid);
			DBfree_result(result2);
			continue;
		}

		if (SUCCEED != (ret = DBpatch_add_dashboard_page(&dashboard_page, dashboard.dashboardid,
				row2[0], page_delay, step)))
		{
			zabbix_log(LOG_LEVEL_ERR, "Cannot convert screen " ZBX_FS_UI64, screenid);
			DBfree_result(result2);
			continue;
		}

		result3 = DBselect(
			"select screenitemid,screenid,resourcetype,resourceid,width,height,x,y,colspan,rowspan"
			",elements,style,url,sort_triggers,application,dynamic from screens_items"
			" where screenid=" ZBX_FS_UI64, screenid);

		if (NULL != result3)
			DBpatch_convert_screen_items(result3, dashboard_page.dashboard_pageid);

		DBfree_result(result2);
		DBfree_result(result3);
	}

out:
	ret = DBpatch_set_permissions_slideshow(dashboard.dashboardid, slideshowid);

	zbx_free(dashboard.name);
exit:
	DBfree_result(result);

	return ret;
}

#undef OFFSET_ARRAY_SIZE

static int	DBpatch_5030094(void)
{
	int		ret = SUCCEED;
	DB_RESULT	result;
	DB_ROW		row;

	if (0 == (program_type & ZBX_PROGRAM_TYPE_SERVER))
		return ret;

	result = DBselect("select slideshowid,name,delay,userid,private from slideshows");

	while (SUCCEED == ret && NULL != (row = DBfetch(result)))
	{
		uint64_t	slideshowid, userid;
		int		private, delay;

		ZBX_DBROW2UINT64(slideshowid, row[0]);
		ZBX_DBROW2UINT64(userid, row[3]);
		private = atoi(row[4]);

		if (FAIL == (ret = DBpatch_delay_routine(row[2], &delay)))
			break;

		ret = DBpatch_convert_slideshow(slideshowid, row[1], delay, userid, private);
	}

	DBfree_result(result);

	return ret;
}

static int	DBpatch_5030095(void)
{
	int		ret = SUCCEED;
	DB_RESULT	result;
	DB_ROW		row;

	if (0 == (program_type & ZBX_PROGRAM_TYPE_SERVER))
		return ret;

	result = DBselect("select screenid,name,userid,private from screens");

	while (SUCCEED == ret && NULL != (row = DBfetch(result)))
	{
		uint64_t	screenid, userid;
		int		private;

		ZBX_DBROW2UINT64(screenid, row[0]);
		ZBX_DBROW2UINT64(userid, row[2]);
		private = atoi(row[3]);

		if (SUCCEED == (ret = DBpatch_convert_screen(screenid, row[1], userid, private)))
			ret = DBpatch_delete_screen(screenid);
	}

	DBfree_result(result);

	return ret;
}

#undef DASHBOARD_MAX_COLS
#undef DASHBOARD_MAX_ROWS
#undef DASHBOARD_WIDGET_MIN_ROWS
#undef DASHBOARD_WIDGET_MAX_ROWS

#undef SCREEN_MAX_ROWS
#undef SCREEN_MAX_COLS
#undef SCREEN_RESOURCE_CLOCK
#undef SCREEN_RESOURCE_GRAPH
#undef SCREEN_RESOURCE_SIMPLE_GRAPH
#undef SCREEN_RESOURCE_LLD_GRAPH
#undef SCREEN_RESOURCE_LLD_SIMPLE_GRAPH
#undef SCREEN_RESOURCE_PLAIN_TEXT
#undef SCREEN_RESOURCE_URL

#undef SCREEN_RESOURCE_MAP
#undef SCREEN_RESOURCE_HOST_INFO
#undef SCREEN_RESOURCE_TRIGGER_INFO
#undef SCREEN_RESOURCE_SERVER_INFO
#undef SCREEN_RESOURCE_TRIGGER_OVERVIEW
#undef SCREEN_RESOURCE_DATA_OVERVIEW
#undef SCREEN_RESOURCE_ACTIONS
#undef SCREEN_RESOURCE_EVENTS
#undef SCREEN_RESOURCE_HOSTGROUP_TRIGGERS
#undef SCREEN_RESOURCE_SYSTEM_STATUS
#undef SCREEN_RESOURCE_HOST_TRIGGERS

#undef ZBX_WIDGET_FIELD_TYPE_INT32
#undef ZBX_WIDGET_FIELD_TYPE_STR
#undef ZBX_WIDGET_FIELD_TYPE_ITEM
#undef ZBX_WIDGET_FIELD_TYPE_ITEM_PROTOTYPE
#undef ZBX_WIDGET_FIELD_TYPE_GRAPH
#undef ZBX_WIDGET_FIELD_TYPE_GRAPH_PROTOTYPE

/* #undef ZBX_WIDGET_FIELD_RESOURCE_GRAPH */
/* #undef ZBX_WIDGET_FIELD_RESOURCE_SIMPLE_GRAPH */
/* #undef ZBX_WIDGET_FIELD_RESOURCE_GRAPH_PROTOTYPE */
/* #undef ZBX_WIDGET_FIELD_RESOURCE_SIMPLE_GRAPH_PROTOTYPE */

#undef ZBX_WIDGET_TYPE_CLOCK
#undef ZBX_WIDGET_TYPE_GRAPH_CLASSIC
#undef ZBX_WIDGET_TYPE_GRAPH_PROTOTYPE
#undef ZBX_WIDGET_TYPE_PLAIN_TEXT
#undef ZBX_WIDGET_TYPE_URL
#undef POS_EMPTY
#undef POS_TAKEN
#undef SKIP_EMPTY

static int	DBpatch_5030096(void)
{
	return DBdrop_table("slides");
}

static int	DBpatch_5030097(void)
{
	return DBdrop_table("slideshow_user");
}

static int	DBpatch_5030098(void)
{
	return DBdrop_table("slideshow_usrgrp");
}

static int	DBpatch_5030099(void)
{
	return DBdrop_table("slideshows");

}

static int	DBpatch_5030100(void)
{
	return DBdrop_table("screen_usrgrp");
}

static int	DBpatch_5030101(void)
{
	return DBdrop_table("screens_items");
}

static int	DBpatch_5030102(void)
{
	return DBdrop_table("screen_user");
}

static int	DBpatch_5030103(void)
{
	return DBdrop_table("screens");
}

static int	DBpatch_5030104(void)
{
	if (ZBX_DB_OK > DBexecute("delete from widget where type='favscreens'"))
		return FAIL;

	return SUCCEED;
}

static int	DBpatch_5030105(void)
{
	if (ZBX_DB_OK > DBexecute("delete from profiles where idx in ("
			"'web.favorite.screenids', "
			"'web.screenconf.filter.active', "
			"'web.screenconf.filter_name', "
			"'web.screenconf.php.sort', "
			"'web.screenconf.php.sortorder', "
			"'web.screens.elementid', "
			"'web.screens.filter.active', "
			"'web.screens.filter.from', "
			"'web.screens.filter.to', "
			"'web.screens.hostid', "
			"'web.screens.tr_groupid', "
			"'web.screens.tr_hostid', "
			"'web.slideconf.filter.active', "
			"'web.slideconf.filter_name', "
			"'web.slideconf.php.sort', "
			"'web.slideconf.php.sortorder', "
			"'web.slides.elementid', "
			"'web.slides.filter.active', "
			"'web.slides.filter.from', "
			"'web.slides.filter.to', "
			"'web.slides.hostid', "
			"'web.slides.rf_rate.hat_slides', "
			"'web.favorite.screenids')"))
	{
		return FAIL;
	}

	return SUCCEED;
}

static int	DBpatch_5030106(void)
{
	if (ZBX_DB_OK > DBexecute("delete from role_rule"
			" where name like 'api.method.%%'"
			" and (value_str like 'screen.%%' or value_str like 'screenitem.%%')"))
		return FAIL;

	return SUCCEED;
}

static int	DBpatch_5030107(void)
{
	if (ZBX_DB_OK > DBexecute("delete from role_rule where name='ui.monitoring.screens'"))
		return FAIL;

	return SUCCEED;
}

static int	DBpatch_5030108(void)
{
	int		i;
	const char	*values[] = {
			"web.dashbrd.dashboardid", "web.dashboard.dashboardid",
			"web.dashbrd.hostid", "web.dashboard.hostid",
			"web.dashbrd.list.sort", "web.dashboard.list.sort",
			"web.dashbrd.list.sortorder", "web.dashboard.list.sortorder",
			"web.dashbrd.list_was_opened", "web.dashboard.list_was_opened",
			"web.dashbrd.filter", "web.dashboard.filter",
			"web.dashbrd.filter.active", "web.dashboard.filter.active",
			"web.dashbrd.filter.from", "web.dashboard.filter.from",
			"web.dashbrd.filter.to", "web.dashboard.filter.to",
			"web.dashbrd.filter_name", "web.dashboard.filter_name",
			"web.dashbrd.filter_show", "web.dashboard.filter_show",
			"web.dashbrd.last_widget_type", "web.dashboard.last_widget_type",
			"web.dashbrd.navtree.item.selected", "web.dashboard.widget.navtree.item.selected",
			"web.dashbrd.widget.rf_rate", "web.dashboard.widget.rf_rate",
			"web.templates.dashbrd.list.sort", "web.templates.dashboard.list.sort",
			"web.templates.dashbrd.list.sortorder", "web.templates.dashboard.list.sortorder"
		};

	if (0 == (program_type & ZBX_PROGRAM_TYPE_SERVER))
		return SUCCEED;

	for (i = 0; i < (int)ARRSIZE(values); i += 2)
	{
		if (ZBX_DB_OK > DBexecute("update profiles set idx='%s' where idx='%s'", values[i + 1], values[i]))
			return FAIL;
	}

	return SUCCEED;
}

static int	DBpatch_5030109(void)
{
	if (0 == (program_type & ZBX_PROGRAM_TYPE_SERVER))
		return SUCCEED;

	if (ZBX_DB_OK > DBexecute("update profiles set idx=CONCAT('web.dashboard.widget.navtree.item-', SUBSTR(idx, 21))"
			" where idx like 'web.dashbrd.navtree-%%.toggle'"))
	{
		return FAIL;
	}

	return SUCCEED;
}

static int	DBpatch_5030110(void)
{
	const ZBX_TABLE table =
			{"item_tag", "itemtagid", 0,
				{
					{"itemtagid", NULL, NULL, NULL, 0, ZBX_TYPE_ID, ZBX_NOTNULL, 0},
					{"itemid", NULL, NULL, NULL, 0, ZBX_TYPE_ID, ZBX_NOTNULL, 0},
					{"tag", "", NULL, NULL, 255, ZBX_TYPE_CHAR, ZBX_NOTNULL, 0},
					{"value", "", NULL, NULL, 255, ZBX_TYPE_CHAR, ZBX_NOTNULL, 0},
					{0}
				},
				NULL
			};

	return DBcreate_table(&table);
}

static int	DBpatch_5030111(void)
{
	return DBcreate_index("item_tag", "item_tag_1", "itemid", 0);
}

static int	DBpatch_5030112(void)
{
	const ZBX_FIELD	field = {"itemid", NULL, "items", "itemid", 0, 0, 0, ZBX_FK_CASCADE_DELETE};

	return DBadd_foreign_key("item_tag", 1, &field);
}

static int	DBpatch_5030113(void)
{
	const ZBX_TABLE table =
			{"httptest_tag", "httptesttagid", 0,
				{
					{"httptesttagid", NULL, NULL, NULL, 0, ZBX_TYPE_ID, ZBX_NOTNULL, 0},
					{"httptestid", NULL, NULL, NULL, 0, ZBX_TYPE_ID, ZBX_NOTNULL, 0},
					{"tag", "", NULL, NULL, 255, ZBX_TYPE_CHAR, ZBX_NOTNULL, 0},
					{"value", "", NULL, NULL, 255, ZBX_TYPE_CHAR, ZBX_NOTNULL, 0},
					{0}
				},
				NULL
			};

	return DBcreate_table(&table);
}

static int	DBpatch_5030114(void)
{
	return DBcreate_index("httptest_tag", "httptest_tag_1", "httptestid", 0);
}

static int	DBpatch_5030115(void)
{
	const ZBX_FIELD	field = {"httptestid", NULL, "httptest", "httptestid", 0, 0, 0, ZBX_FK_CASCADE_DELETE};

	return DBadd_foreign_key("httptest_tag", 1, &field);
}

static int	DBpatch_5030116(void)
{
	const ZBX_TABLE table =
			{"sysmaps_element_tag", "selementtagid", 0,
				{
					{"selementtagid", NULL, NULL, NULL, 0, ZBX_TYPE_ID, ZBX_NOTNULL, 0},
					{"selementid", NULL, NULL, NULL, 0, ZBX_TYPE_ID, ZBX_NOTNULL, 0},
					{"tag", "", NULL, NULL, 255, ZBX_TYPE_CHAR, ZBX_NOTNULL, 0},
					{"value", "", NULL, NULL, 255, ZBX_TYPE_CHAR, ZBX_NOTNULL, 0},
					{"operator", "0", NULL, NULL, 0, ZBX_TYPE_INT, ZBX_NOTNULL, 0},
					{0}
				},
				NULL
			};

	return DBcreate_table(&table);
}

static int	DBpatch_5030117(void)
{
	return DBcreate_index("sysmaps_element_tag", "sysmaps_element_tag_1", "selementid", 0);
}

static int	DBpatch_5030118(void)
{
	const ZBX_FIELD	field = {"selementid", NULL, "sysmaps_elements", "selementid", 0, 0, 0, ZBX_FK_CASCADE_DELETE};

	return DBadd_foreign_key("sysmaps_element_tag", 1, &field);
}

static int	DBpatch_5030119(void)
{
	const ZBX_FIELD	field = {"evaltype", "0", NULL, NULL, 0, ZBX_TYPE_INT, ZBX_NOTNULL, 0};

	return DBadd_field("sysmaps_elements", &field);
}

static int	DBpatch_5030120(void)
{
	DB_ROW		row;
	DB_RESULT	result;
	zbx_uint64_t	itemid, itemtagid = 1;
	int		ret;
	char		*value;
	zbx_db_insert_t	db_insert;

	if (0 == (program_type & ZBX_PROGRAM_TYPE_SERVER))
		return SUCCEED;

	zbx_db_insert_prepare(&db_insert, "item_tag", "itemtagid", "itemid", "tag", "value", NULL);
	result = DBselect(
			"select i.itemid,a.name from items i"
			" join items_applications ip on i.itemid=ip.itemid"
			" join applications a on ip.applicationid=a.applicationid");

	while (NULL != (row = DBfetch(result)))
	{
		ZBX_DBROW2UINT64(itemid, row[0]);
		value = DBdyn_escape_string(row[1]);
		zbx_db_insert_add_values(&db_insert, itemtagid++, itemid, "Application", value);
		zbx_free(value);
	}
	DBfree_result(result);

	ret = zbx_db_insert_execute(&db_insert);
	zbx_db_insert_clean(&db_insert);

	return ret;
}

static int	DBpatch_5030121(void)
{
	DB_ROW		row;
	DB_RESULT	result;
	zbx_uint64_t	itemid;
	int		ret;
	char		*value;
	zbx_db_insert_t	db_insert;

	if (0 == (program_type & ZBX_PROGRAM_TYPE_SERVER))
		return SUCCEED;

	zbx_db_insert_prepare(&db_insert, "item_tag", "itemtagid", "itemid", "tag", "value", NULL);

	result = DBselect(
			"select i.itemid,ap.name from items i"
			" join item_application_prototype ip on i.itemid=ip.itemid"
			" join application_prototype ap on ip.application_prototypeid=ap.application_prototypeid");

	while (NULL != (row = DBfetch(result)))
	{
		ZBX_DBROW2UINT64(itemid, row[0]);
		value = DBdyn_escape_string(row[1]);
		zbx_db_insert_add_values(&db_insert, __UINT64_C(0), itemid, "Application", value);
		zbx_free(value);
	}
	DBfree_result(result);

	zbx_db_insert_autoincrement(&db_insert, "itemtagid");
	ret = zbx_db_insert_execute(&db_insert);
	zbx_db_insert_clean(&db_insert);

	return ret;
}

static int	DBpatch_5030122(void)
{
	DB_ROW		row;
	DB_RESULT	result;
	zbx_uint64_t	httptestid, httptesttagid = 1;
	int		ret;
	char		*value;
	zbx_db_insert_t	db_insert;

	if (0 == (program_type & ZBX_PROGRAM_TYPE_SERVER))
		return SUCCEED;

	zbx_db_insert_prepare(&db_insert, "httptest_tag", "httptesttagid", "httptestid", "tag", "value", NULL);
	result = DBselect(
			"select h.httptestid,a.name from httptest h"
			" join applications a on h.applicationid=a.applicationid");

	while (NULL != (row = DBfetch(result)))
	{
		ZBX_DBROW2UINT64(httptestid, row[0]);
		value = DBdyn_escape_string(row[1]);
		zbx_db_insert_add_values(&db_insert, httptesttagid++, httptestid, "Application", value);
		zbx_free(value);
	}
	DBfree_result(result);

	ret = zbx_db_insert_execute(&db_insert);
	zbx_db_insert_clean(&db_insert);

	return ret;
}

static int	DBpatch_5030123(void)
{
	DB_ROW		row;
	DB_RESULT	result;
	zbx_uint64_t	selementid, selementtagid = 1;
	int		ret;
	char		*value;
	zbx_db_insert_t	db_insert;

	if (0 == (program_type & ZBX_PROGRAM_TYPE_SERVER))
		return SUCCEED;

	zbx_db_insert_prepare(&db_insert, "sysmaps_element_tag", "selementtagid", "selementid", "tag", "value", NULL);
	result = DBselect(
			"select selementid,application from sysmaps_elements"
			" where elementtype in (0,3) and application<>''");

	while (NULL != (row = DBfetch(result)))
	{
		ZBX_DBROW2UINT64(selementid, row[0]);
		value = DBdyn_escape_string(row[1]);
		zbx_db_insert_add_values(&db_insert, selementtagid++, selementid, "Application", value);
		zbx_free(value);
	}
	DBfree_result(result);

	ret = zbx_db_insert_execute(&db_insert);
	zbx_db_insert_clean(&db_insert);

	return ret;
}

static int	DBpatch_5030124(void)
{
	DB_ROW		row;
	DB_RESULT	result;
	zbx_db_insert_t	db_insert;
	int		ret;

	if (0 == (program_type & ZBX_PROGRAM_TYPE_SERVER))
		return SUCCEED;

	zbx_db_insert_prepare(&db_insert, "event_tag", "eventtagid", "eventid", "tag", "value", NULL);

	result = DBselect(
			"select distinct e.eventid,it.tag,it.value from events e"
			" join triggers t on e.objectid=t.triggerid"
			" join functions f on t.triggerid=f.triggerid"
			" join items i on i.itemid=f.itemid"
			" join item_tag it on i.itemid=it.itemid"
			" where e.source in (%d,%d) and e.object=%d and t.flags in (%d,%d) order by e.eventid",
			EVENT_SOURCE_TRIGGERS, EVENT_SOURCE_INTERNAL, EVENT_OBJECT_TRIGGER, ZBX_FLAG_DISCOVERY_NORMAL,
			ZBX_FLAG_DISCOVERY_CREATED);

	while (NULL != (row = DBfetch(result)))
	{
		DB_ROW		rowN;
		DB_RESULT	resultN;
		zbx_uint64_t	eventid;
		char		*tag, *value, tmp[MAX_STRING_LEN];

		ZBX_DBROW2UINT64(eventid, row[0]);
		tag = DBdyn_escape_string(row[1]);
		value = DBdyn_escape_string(row[2]);
		zbx_snprintf(tmp, sizeof(tmp),
				"select null from event_tag where eventid=" ZBX_FS_UI64 " and tag='%s' and value='%s'",
				eventid, tag, value);

		resultN = DBselectN(tmp, 1);

		if (NULL == (rowN = DBfetch(resultN)))
			zbx_db_insert_add_values(&db_insert, __UINT64_C(0), eventid, tag, value);

		DBfree_result(resultN);
		zbx_free(tag);
		zbx_free(value);
	}
	DBfree_result(result);

	zbx_db_insert_autoincrement(&db_insert, "eventtagid");
	ret = zbx_db_insert_execute(&db_insert);
	zbx_db_insert_clean(&db_insert);

	return ret;
}

static int	DBpatch_5030125(void)
{
	DB_ROW		row;
	DB_RESULT	result;
	zbx_db_insert_t	db_insert;
	int		ret;

	if (0 == (program_type & ZBX_PROGRAM_TYPE_SERVER))
		return SUCCEED;

	zbx_db_insert_prepare(&db_insert, "event_tag", "eventtagid", "eventid", "tag", "value", NULL);

	result = DBselect(
			"select distinct e.eventid,it.tag,it.value from events e"
			" join items i on i.itemid=e.objectid"
			" join item_tag it on i.itemid=it.itemid"
			" where e.source=%d and e.object=%d and i.flags in (%d,%d)",
			EVENT_SOURCE_INTERNAL, EVENT_OBJECT_ITEM, ZBX_FLAG_DISCOVERY_NORMAL,
			ZBX_FLAG_DISCOVERY_CREATED);

	while (NULL != (row = DBfetch(result)))
	{
		DB_ROW		rowN;
		DB_RESULT	resultN;
		zbx_uint64_t	eventid;
		char		*tag, *value, tmp[MAX_STRING_LEN];

		ZBX_DBROW2UINT64(eventid, row[0]);
		tag = DBdyn_escape_string(row[1]);
		value = DBdyn_escape_string(row[2]);
		zbx_snprintf(tmp, sizeof(tmp),
				"select null from event_tag where eventid=" ZBX_FS_UI64 " and tag='%s' and value='%s'",
				eventid, tag, value);

		resultN = DBselectN(tmp, 1);

		if (NULL == (rowN = DBfetch(resultN)))
			zbx_db_insert_add_values(&db_insert, __UINT64_C(0), eventid, tag, value);

		DBfree_result(resultN);
		zbx_free(tag);
		zbx_free(value);
	}
	DBfree_result(result);

	zbx_db_insert_autoincrement(&db_insert, "eventtagid");
	ret = zbx_db_insert_execute(&db_insert);
	zbx_db_insert_clean(&db_insert);

	return ret;
}

static int	DBpatch_5030126(void)
{
	DB_ROW		row;
	DB_RESULT	result;
	zbx_db_insert_t	db_insert;
	int		ret;

	if (0 == (program_type & ZBX_PROGRAM_TYPE_SERVER))
		return SUCCEED;

	zbx_db_insert_prepare(&db_insert, "problem_tag", "problemtagid", "eventid", "tag", "value", NULL);

	result = DBselect(
			"select distinct e.eventid,e.tag,e.value from event_tag e"
			" join problem p on e.eventid=p.eventid");

	while (NULL != (row = DBfetch(result)))
	{
		DB_ROW		rowN;
		DB_RESULT	resultN;
		zbx_uint64_t	eventid;
		char		*tag, *value, tmp[MAX_STRING_LEN];

		ZBX_DBROW2UINT64(eventid, row[0]);
		tag = DBdyn_escape_string(row[1]);
		value = DBdyn_escape_string(row[2]);
		zbx_snprintf(tmp, sizeof(tmp),
				"select null from problem_tag where eventid=" ZBX_FS_UI64 " and tag='%s'"
				" and value='%s'", eventid, tag, value);

		resultN = DBselectN(tmp, 1);

		if (NULL == (rowN = DBfetch(resultN)))
			zbx_db_insert_add_values(&db_insert, __UINT64_C(0), eventid, tag, value);

		DBfree_result(resultN);
		zbx_free(tag);
		zbx_free(value);
	}
	DBfree_result(result);

	zbx_db_insert_autoincrement(&db_insert, "problemtagid");
	ret = zbx_db_insert_execute(&db_insert);
	zbx_db_insert_clean(&db_insert);

	return ret;
}

static int	DBpatch_5030127(void)
{
#define CONDITION_TYPE_APPLICATION	15
	if (0 == (program_type & ZBX_PROGRAM_TYPE_SERVER))
		return SUCCEED;

	if (ZBX_DB_OK > DBexecute("update conditions set conditiontype=%d,value2='Application' where conditiontype=%d",
			CONDITION_TYPE_EVENT_TAG_VALUE, CONDITION_TYPE_APPLICATION))
	{
		return FAIL;
	}

	return SUCCEED;
#undef CONDITION_TYPE_APPLICATION
}

static int	DBpatch_5030128(void)
{
#define AUDIT_RESOURCE_APPLICATION	12
	if (0 == (program_type & ZBX_PROGRAM_TYPE_SERVER))
		return SUCCEED;

	if (ZBX_DB_OK > DBexecute("delete from auditlog where resourcetype=%d", AUDIT_RESOURCE_APPLICATION))
		return FAIL;

	return SUCCEED;
#undef AUDIT_RESOURCE_APPLICATION
}

static int	DBpatch_5030129(void)
{
	if (0 == (program_type & ZBX_PROGRAM_TYPE_SERVER))
		return SUCCEED;

	if (ZBX_DB_OK > DBexecute("delete from profiles where idx in ("
			"'web.applications.filter','web.latest.filter.application',"
			"'web.overview.filter.application','web.applications.filter.active',"
			"'web.applications.filter_groups','web.applications.filter_hostids',"
			"'web.applications.php.sort','web.applications.php.sortorder',"
			"'web.hosts.items.subfilter_apps','web.templates.items.subfilter_apps',"
			"'web.latest.toggle','web.latest.toggle_other','web.items.filter_application')"))
		return FAIL;

	return SUCCEED;
}

typedef struct
{
	char	*tag;
	char	*op;
	char	*value;
}
patch_filtertag_t;

ZBX_PTR_VECTOR_DECL(patch_filtertag, patch_filtertag_t)
ZBX_PTR_VECTOR_IMPL(patch_filtertag, patch_filtertag_t)

static void	patch_filtertag_free(patch_filtertag_t tag)
{
	zbx_free(tag.tag);
	zbx_free(tag.op);
	zbx_free(tag.value);
}

static int	DBpatch_parse_tags_json(struct zbx_json_parse *jp, zbx_vector_patch_filtertag_t *tags)
{
	const char		*p = NULL;
	struct zbx_json_parse	jp_data;
	patch_filtertag_t	tag;
	size_t			tag_alloc, op_alloc, val_alloc;

	while (NULL != (p = zbx_json_next(jp, p)))
	{
		if (SUCCEED != zbx_json_brackets_open(p, &jp_data))
			return FAIL;

		tag.tag = NULL;
		tag.op = NULL;
		tag.value = NULL;

		tag_alloc = 0;
		op_alloc = 0;
		val_alloc = 0;

		if (SUCCEED != zbx_json_value_by_name_dyn(&jp_data, "tag", &tag.tag, &tag_alloc, NULL) ||
				SUCCEED != zbx_json_value_by_name_dyn(&jp_data, "operator", &tag.op, &op_alloc, NULL) ||
				SUCCEED != zbx_json_value_by_name_dyn(&jp_data, "value", &tag.value, &val_alloc, NULL))
		{
			patch_filtertag_free(tag);
			return FAIL;
		}

		zbx_vector_patch_filtertag_append(tags, tag);
	}

	return SUCCEED;
}

static int	DBpatch_parse_applications_json(struct zbx_json_parse *jp, struct zbx_json *json_dest,
		zbx_vector_patch_filtertag_t *tags, char **app, int depth)
{
	struct zbx_json_parse	jp_sub;
	const char		*p = NULL, *prev = NULL;
	char			name[MAX_STRING_LEN], value[MAX_STRING_LEN];
	zbx_json_type_t		type;

	do
	{
		if (NULL != (p = zbx_json_pair_next(jp, p, name, sizeof(name))))
		{
			if (NULL == zbx_json_decodevalue(p, value, sizeof(value), NULL))
			{
				type = zbx_json_valuetype(p);

				if (type == ZBX_JSON_TYPE_ARRAY)
				{
					if (0 == depth && 0 == strcmp(name, "tags"))
					{
						if (SUCCEED != zbx_json_brackets_open(p, &jp_sub) ||
								SUCCEED != DBpatch_parse_tags_json(&jp_sub, tags))
						{
							return FAIL;
						}

						continue;
					}

					zbx_json_addarray(json_dest, name);
				}
				else if (type == ZBX_JSON_TYPE_OBJECT)
				{
					zbx_json_addobject(json_dest, name);
				}
			}
			else
			{
				if (0 == depth && 0 == strcmp(name, "application"))
					*app = zbx_strdup(*app, value);
				else
					zbx_json_addstring(json_dest, name, value, ZBX_JSON_TYPE_STRING);
			}
		}
		else
		{
			p = prev;

			if (NULL == (p = zbx_json_next_value(jp, p, value, sizeof(value), NULL)))
			{
				p = prev;

				if (NULL != (p = zbx_json_next(jp, p)))
				{
					type = zbx_json_valuetype(p);

					if (type == ZBX_JSON_TYPE_OBJECT)
						zbx_json_addobject(json_dest, NULL);
					else if (type == ZBX_JSON_TYPE_ARRAY)
						zbx_json_addarray(json_dest, NULL);
				}
				else
				{
					if (0 == depth)
					{
						if (NULL != *app)
						{
							patch_filtertag_t	tag;

							tag.tag = zbx_strdup(NULL, "Application");
							tag.op = zbx_strdup(NULL, "0");
							tag.value = zbx_strdup(NULL, *app);

							zbx_vector_patch_filtertag_append(tags, tag);
						}

						if (0 < tags->values_num)
						{
							int	i;

							zbx_json_addarray(json_dest, "tags");

							for (i = 0; i < tags->values_num; i++)
							{
								zbx_json_addobject(json_dest, NULL);
								zbx_json_addstring(json_dest, "tag",
										tags->values[i].tag,
										ZBX_JSON_TYPE_STRING);
								zbx_json_addstring(json_dest, "operator",
										tags->values[i].op,
										ZBX_JSON_TYPE_STRING);
								zbx_json_addstring(json_dest, "value",
										tags->values[i].value,
										ZBX_JSON_TYPE_STRING);
								zbx_json_close(json_dest);
							}
						}

						zbx_json_close(json_dest);
					}

					zbx_json_close(json_dest);
				}
			}
			else
				zbx_json_addstring(json_dest, NULL, value, ZBX_JSON_TYPE_STRING);
		}

		if (NULL != p && SUCCEED == zbx_json_brackets_open(p, &jp_sub))
		{
			if (SUCCEED != DBpatch_parse_applications_json(&jp_sub, json_dest, tags, app, depth + 1))
				return FAIL;
		}

		prev = p;
	} while (NULL != p);

	return SUCCEED;
}

static int	DBpatch_5030130(void)
{
	DB_ROW		row;
	DB_RESULT	result;
	char		*sql = NULL;
	size_t		sql_alloc = 0, sql_offset = 0;
	int		ret = SUCCEED;

	if (0 == (program_type & ZBX_PROGRAM_TYPE_SERVER))
		return SUCCEED;

	DBbegin_multiple_update(&sql, &sql_alloc, &sql_offset);

	result = DBselect("select profileid,value_str from profiles"
			" where idx='web.monitoring.problem.properties'");

	while (NULL != (row = DBfetch(result)) && SUCCEED == ret)
	{
		struct zbx_json_parse		jp;
		struct zbx_json			json;
		zbx_vector_patch_filtertag_t	tags;
		char				*app, *value_str;
		zbx_uint64_t			profileid;

		app = NULL;
		zbx_vector_patch_filtertag_create(&tags);
		zbx_json_init(&json, ZBX_JSON_STAT_BUF_LEN);

		if (SUCCEED == (ret = zbx_json_open(row[1], &jp)) &&
				SUCCEED == (ret = DBpatch_parse_applications_json(&jp, &json, &tags, &app, 0)))
		{
			ZBX_DBROW2UINT64(profileid, row[0]);

			value_str = DBdyn_escape_string(json.buffer);
			zbx_snprintf_alloc(&sql, &sql_alloc, &sql_offset,
					"update profiles set value_str='%s' where profileid=" ZBX_FS_UI64 ";\n",
					value_str, profileid);
			zbx_free(value_str);

			ret = DBexecute_overflowed_sql(&sql, &sql_alloc, &sql_offset);
		}
		else
			zabbix_log(LOG_LEVEL_ERR, "failed to parse web.monitoring.problem.properties JSON");

		zbx_vector_patch_filtertag_clear_ext(&tags, patch_filtertag_free);
		zbx_vector_patch_filtertag_destroy(&tags);
		zbx_free(app);
		zbx_json_free(&json);
	}
	DBfree_result(result);

	DBend_multiple_update(&sql, &sql_alloc, &sql_offset);

	if (16 < sql_offset && ZBX_DB_OK > DBexecute("%s", sql))
		ret = FAIL;

	zbx_free(sql);

	return ret;
}

static int	DBpatch_5030131(void)
{
	DB_ROW			row;
	DB_RESULT		result;
	zbx_db_insert_t		db_insert;
	zbx_vector_uint64_t	widget_fieldids;
	int			ret;

	if (0 == (program_type & ZBX_PROGRAM_TYPE_SERVER))
		return SUCCEED;

	zbx_db_insert_prepare(&db_insert, "widget_field", "widget_fieldid", "widgetid", "type", "name", "value_int",
			"value_str", NULL);

	zbx_vector_uint64_create(&widget_fieldids);

	result = DBselect(
			"select w.widgetid,wf.value_str,wf.widget_fieldid from widget w"
			" join widget_field wf on wf.widgetid=w.widgetid"
			" where w.type in ('dataover','trigover') and wf.type=1 and wf.name='application'");

	while (NULL != (row = DBfetch(result)))
	{
		zbx_uint64_t	widgetid, widget_fieldid;
		char		*val;

		ZBX_DBROW2UINT64(widgetid, row[0]);
		val = DBdyn_escape_string(row[1]);
		ZBX_DBROW2UINT64(widget_fieldid, row[2]);

		zbx_db_insert_add_values(&db_insert, __UINT64_C(0), widgetid, 0, "tags.operator.0", 0, "");
		zbx_db_insert_add_values(&db_insert, __UINT64_C(0), widgetid, 1, "tags.tag.0", 0, "Application");
		zbx_db_insert_add_values(&db_insert, __UINT64_C(0), widgetid, 1, "tags.value.0", 0, val);

		zbx_vector_uint64_append(&widget_fieldids, widget_fieldid);

		zbx_free(val);
	}
	DBfree_result(result);

	zbx_db_insert_autoincrement(&db_insert, "widget_fieldid");

	if (SUCCEED != (ret = zbx_db_insert_execute(&db_insert)))
		goto out;

	if (0 < widget_fieldids.values_num)
	{
		char	*sql = NULL;
		size_t	sql_alloc = 0, sql_offset = 0;

		zbx_snprintf_alloc(&sql, &sql_alloc, &sql_offset, "delete from widget_field where");
		DBadd_condition_alloc(&sql, &sql_alloc, &sql_offset, "widget_fieldid", widget_fieldids.values,
				widget_fieldids.values_num);

		if (ZBX_DB_OK > DBexecute("%s", sql))
			ret = FAIL;

		zbx_free(sql);
	}
out:
	zbx_db_insert_clean(&db_insert);
	zbx_vector_uint64_destroy(&widget_fieldids);

	return ret;
}

static int	DBpatch_5030132(void)
{
	if (0 == (program_type & ZBX_PROGRAM_TYPE_SERVER))
		return SUCCEED;

	if (ZBX_DB_OK > DBexecute("delete from role_rule where name like 'api.method.%%'"
			" and value_str like 'application.%%'"))
		return FAIL;

	return SUCCEED;
}

static int	DBpatch_5030133(void)
{
	return DBdrop_foreign_key("httptest", 1);
}

static int	DBpatch_5030134(void)
{
	return DBdrop_index("httptest", "httptest_1");
}

static int	DBpatch_5030135(void)
{
	return DBdrop_field("httptest", "applicationid");
}

static int	DBpatch_5030136(void)
{
	return DBdrop_field("sysmaps_elements", "application");
}

static int	DBpatch_5030137(void)
{
	return DBdrop_table("application_discovery");
}

static int	DBpatch_5030138(void)
{
	return DBdrop_table("item_application_prototype");
}

static int	DBpatch_5030139(void)
{
	return DBdrop_table("application_prototype");
}

static int	DBpatch_5030140(void)
{
	return DBdrop_table("application_template");
}

static int	DBpatch_5030141(void)
{
	return DBdrop_table("items_applications");
}

static int	DBpatch_5030142(void)
{
	return DBdrop_table("applications");
}

static int	DBpatch_5030143(void)
{
	DB_RESULT	result;
	int		ret;
	const char	*fields[] = {"subject", "message"};

	result = DBselect("select om.operationid,om.subject,om.message"
			" from opmessage om,operations o,actions a"
			" where om.operationid=o.operationid"
				" and o.actionid=a.actionid"
				" and a.eventsource=0 and o.operationtype=11");

	ret = db_rename_macro(result, "opmessage", "operationid", fields, ARRSIZE(fields), "{EVENT.NAME}",
			"{EVENT.RECOVERY.NAME}");

	DBfree_result(result);

	return ret;
}

static int	DBpatch_5030144(void)
{
	DB_RESULT	result;
	int		ret;
	const char	*fields[] = {"subject", "message"};

	result = DBselect("select mediatype_messageid,subject,message from media_type_message where recovery=1");

	ret = db_rename_macro(result, "media_type_message", "mediatype_messageid", fields, ARRSIZE(fields),
			"{EVENT.NAME}", "{EVENT.RECOVERY.NAME}");

	DBfree_result(result);

	return ret;
}

static int	DBpatch_5030145(void)
{
	const ZBX_TABLE	table =
			{"report", "reportid", 0,
				{
					{"reportid", NULL, NULL, NULL, 0, ZBX_TYPE_ID, ZBX_NOTNULL, 0},
					{"userid", NULL, NULL, NULL, 0, ZBX_TYPE_ID, ZBX_NOTNULL, 0},
					{"name", "", NULL, NULL, 255, ZBX_TYPE_CHAR, ZBX_NOTNULL, 0},
					{"description", "", NULL, NULL, 2048, ZBX_TYPE_CHAR, ZBX_NOTNULL, 0},
					{"status", "0", NULL, NULL, 0, ZBX_TYPE_INT, ZBX_NOTNULL, 0},
					{"dashboardid", NULL, NULL, NULL, 0, ZBX_TYPE_ID, ZBX_NOTNULL, 0},
					{"period", "0", NULL, NULL, 0, ZBX_TYPE_INT, ZBX_NOTNULL, 0},
					{"cycle", "0", NULL, NULL, 0, ZBX_TYPE_INT, ZBX_NOTNULL, 0},
					{"weekdays", "0", NULL, NULL, 0, ZBX_TYPE_INT, ZBX_NOTNULL, 0},
					{"start_time", "0", NULL, NULL, 0, ZBX_TYPE_INT, ZBX_NOTNULL, 0},
					{"active_since", "0", NULL, NULL, 0, ZBX_TYPE_INT, ZBX_NOTNULL, 0},
					{"active_till", "0", NULL, NULL, 0, ZBX_TYPE_INT, ZBX_NOTNULL, 0},
					{"state", "0", NULL, NULL, 0, ZBX_TYPE_INT, ZBX_NOTNULL, 0},
					{"lastsent", "0", NULL, NULL, 0, ZBX_TYPE_INT, ZBX_NOTNULL, 0},
					{"info", "", NULL, NULL, 2048, ZBX_TYPE_CHAR, ZBX_NOTNULL, 0},
					{0}
				},
				NULL
			};

	return DBcreate_table(&table);
}

static int	DBpatch_5030146(void)
{
	return DBcreate_index("report", "report_1", "name", 1);
}

static int	DBpatch_5030147(void)
{
	const ZBX_FIELD field = {"userid", NULL, "users", "userid", 0, 0, 0, ZBX_FK_CASCADE_DELETE};

	return DBadd_foreign_key("report", 1, &field);
}

static int	DBpatch_5030148(void)
{
	const ZBX_FIELD field = {"dashboardid", NULL, "dashboard", "dashboardid", 0, 0, 0, ZBX_FK_CASCADE_DELETE};

	return DBadd_foreign_key("report", 2, &field);
}

static int	DBpatch_5030149(void)
{
	const ZBX_TABLE	table =
			{"report_param", "reportparamid", 0,
				{
					{"reportparamid", NULL, NULL, NULL, 0, ZBX_TYPE_ID, ZBX_NOTNULL, 0},
					{"reportid", NULL, NULL, NULL, 0, ZBX_TYPE_ID, ZBX_NOTNULL, 0},
					{"name", "", NULL, NULL, 255, ZBX_TYPE_CHAR, ZBX_NOTNULL, 0},
					{"value", "", NULL, NULL, 0, ZBX_TYPE_SHORTTEXT, ZBX_NOTNULL, 0},
					{0}
				},
				NULL
			};

	return DBcreate_table(&table);
}

static int	DBpatch_5030150(void)
{
	return DBcreate_index("report_param", "report_param_1", "reportid", 0);
}

static int	DBpatch_5030151(void)
{
	const ZBX_FIELD field = {"reportid", NULL, "report", "reportid", 0, 0, 0, ZBX_FK_CASCADE_DELETE};

	return DBadd_foreign_key("report_param", 1, &field);
}

static int	DBpatch_5030152(void)
{
	const ZBX_TABLE	table =
			{"report_user", "reportuserid", 0,
				{
					{"reportuserid", NULL, NULL, NULL, 0, ZBX_TYPE_ID, ZBX_NOTNULL, 0},
					{"reportid", NULL, NULL, NULL, 0, ZBX_TYPE_ID, ZBX_NOTNULL, 0},
					{"userid", NULL, NULL, NULL, 0, ZBX_TYPE_ID, ZBX_NOTNULL, 0},
					{"exclude", "0", NULL, NULL, 0, ZBX_TYPE_INT, ZBX_NOTNULL, 0},
					{"access_userid", NULL, NULL, NULL, 0, ZBX_TYPE_ID, 0, 0},
					{0}
				},
				NULL
			};

	return DBcreate_table(&table);
}

static int	DBpatch_5030153(void)
{
	return DBcreate_index("report_user", "report_user_1", "reportid", 0);
}

static int	DBpatch_5030154(void)
{
	const ZBX_FIELD field = {"reportid", NULL, "report", "reportid", 0, 0, 0, ZBX_FK_CASCADE_DELETE};

	return DBadd_foreign_key("report_user", 1, &field);
}

static int	DBpatch_5030155(void)
{
	const ZBX_FIELD field = {"userid", NULL, "users", "userid", 0, 0, 0, ZBX_FK_CASCADE_DELETE};

	return DBadd_foreign_key("report_user", 2, &field);
}

static int	DBpatch_5030156(void)
{
	const ZBX_FIELD field = {"access_userid", NULL, "users", "userid", 0, 0, 0, 0};

	return DBadd_foreign_key("report_user", 3, &field);
}

static int	DBpatch_5030157(void)
{
	const ZBX_TABLE	table =
			{"report_usrgrp", "reportusrgrpid", 0,
				{
					{"reportusrgrpid", NULL, NULL, NULL, 0, ZBX_TYPE_ID, ZBX_NOTNULL, 0},
					{"reportid", NULL, NULL, NULL, 0, ZBX_TYPE_ID, ZBX_NOTNULL, 0},
					{"usrgrpid", NULL, NULL, NULL, 0, ZBX_TYPE_ID, ZBX_NOTNULL, 0},
					{"access_userid", NULL, NULL, NULL, 0, ZBX_TYPE_ID, 0, 0},
					{0}
				},
				NULL
			};

	return DBcreate_table(&table);
}

static int	DBpatch_5030158(void)
{
	return DBcreate_index("report_usrgrp", "report_usrgrp_1", "reportid", 0);
}

static int	DBpatch_5030159(void)
{
	const ZBX_FIELD field = {"reportid", NULL, "report", "reportid", 0, 0, 0, ZBX_FK_CASCADE_DELETE};

	return DBadd_foreign_key("report_usrgrp", 1, &field);
}

static int	DBpatch_5030160(void)
{
	const ZBX_FIELD field = {"usrgrpid", NULL, "usrgrp", "usrgrpid", 0, 0, 0, ZBX_FK_CASCADE_DELETE};

	return DBadd_foreign_key("report_usrgrp", 2, &field);
}

static int	DBpatch_5030161(void)
{
	const ZBX_FIELD field = {"access_userid", NULL, "users", "userid", 0, 0, 0, 0};

	return DBadd_foreign_key("report_usrgrp", 3, &field);
}

static int	DBpatch_5030162(void)
{
	const ZBX_FIELD	field = {"url", "", NULL, NULL, 255, ZBX_TYPE_CHAR, ZBX_NOTNULL, 0};

	return DBadd_field("config", &field);
}

static int	DBpatch_5030163(void)
{
	const ZBX_FIELD	field = {"report_test_timeout", "60s", NULL, NULL, 32, ZBX_TYPE_CHAR, ZBX_NOTNULL, 0};

	return DBadd_field("config", &field);
}

<<<<<<< HEAD
/* trigger function conversion to new syntax */

#define ZBX_DBPATCH_FUNCTION_UPDATE_NAME		0x01
#define ZBX_DBPATCH_FUNCTION_UPDATE_PARAM		0x02
#define ZBX_DBPATCH_FUNCTION_UPDATE			(ZBX_DBPATCH_FUNCTION_UPDATE_NAME | \
							ZBX_DBPATCH_FUNCTION_UPDATE_PARAM)

#define ZBX_DBPATCH_FUNCTION_CREATE			0x40
#define ZBX_DBPATCH_FUNCTION_DELETE			0x80

#define ZBX_DBPATCH_TRIGGER_UPDATE_EXPRESSION		0x01
#define ZBX_DBPATCH_TRIGGER_UPDATE_RECOVERY_EXPRESSION	0x02

#define ZBX_DBPATCH_TRIGGER_UPDATE			(ZBX_DBPATCH_TRIGGER_UPDATE_EXPRESSION | \
							ZBX_DBPATCH_TRIGGER_UPDATE_RECOVERY_EXPRESSION)

/* Function argument descriptors.                                                */
/* Used in varargs list to describe following parameter mapping to old position. */
/* Terminated with ZBX_DBPATCH_ARG_NONE.                                         */
/* For example:                                                                  */
/* ..., ZBX_DBPATCH_ARG_NUM, 1, ZBX_DBPATCH_ARG_STR, 0, ZBX_DBPATCH_ARG_NONE)    */
/*  meaning first numeric parameter copied from second parameter                 */
/*          second string parameter copied from first parameter                  */
typedef enum
{
	ZBX_DBPATCH_ARG_NONE,		/* terminating descriptor, must be put at the end of the list */
	ZBX_DBPATCH_ARG_HIST,		/* history period followed by sec/num (int) and timeshift (int) indexes */
	ZBX_DBPATCH_ARG_TIME,		/* time value followed by argument index (int)  */
	ZBX_DBPATCH_ARG_NUM,		/* number value followed by argument index (int)  */
	ZBX_DBPATCH_ARG_STR,		/* string value  followed by argument index (int)  */
	ZBX_DBPATCH_ARG_TREND,		/* trend period, followed by period (int) and timeshift (int) indexes */
	ZBX_DBPATCH_ARG_CONST_STR,	/* constant,fffffff followed by string (char *) value */
}
zbx_dbpatch_arg_t;

ZBX_VECTOR_DECL(loc, zbx_strloc_t)
ZBX_VECTOR_IMPL(loc, zbx_strloc_t)

typedef struct
{
	zbx_uint64_t	functionid;
	zbx_uint64_t	itemid;

	/* hostid for time based functions to track associated            */
	/* hosts when replacing with history function with common function */
	zbx_uint64_t	hostid;

	/* function location - expression|recovery expression */
	unsigned char	location;

	char		*name;
	char		*parameter;

	/* the first parameter (host:key) for calculated item */
	/* formula functions, NULL for trigger functions      */
	char		*arg0;

	unsigned char	flags;
}
zbx_dbpatch_function_t;

typedef struct
{
	zbx_uint64_t	triggerid;
	unsigned char	recovery_mode;
	unsigned char	flags;
	char		*expression;
	char		*recovery_expression;
}
zbx_dbpatch_trigger_t;

static void	dbpatch_function_free(zbx_dbpatch_function_t *func)
{
	zbx_free(func->name);
	zbx_free(func->parameter);
	zbx_free(func->arg0);
	zbx_free(func);
}

static void	dbpatch_trigger_clear(zbx_dbpatch_trigger_t *trigger)
{
	zbx_free(trigger->expression);
	zbx_free(trigger->recovery_expression);
}

static zbx_dbpatch_function_t	*dbpatch_new_function(zbx_uint64_t functionid, zbx_uint64_t itemid, const char *name,
		const char *parameter, unsigned char flags)
{
	zbx_dbpatch_function_t	*func;

	func = (zbx_dbpatch_function_t *)zbx_malloc(NULL, sizeof(zbx_dbpatch_function_t));
	func->functionid = functionid;
	func->itemid = itemid;
	func->name = (NULL != name ? zbx_strdup(NULL, name) : NULL);
	func->parameter = (NULL != parameter ? zbx_strdup(NULL, parameter) : NULL);
	func->flags = flags;
	func->arg0 = NULL;

	return func;
}

static void	dbpatch_add_function(const zbx_dbpatch_function_t *template, zbx_uint64_t functionid, const char *name,
		const char *parameter, unsigned char flags, zbx_vector_ptr_t *functions)
{
	zbx_dbpatch_function_t	*func;

	func = dbpatch_new_function(functionid, template->itemid, name, parameter, flags);
	func->arg0 = (NULL != template->arg0 ? zbx_strdup(NULL, template->arg0) : NULL);

	zbx_vector_ptr_append(functions, func);
}

static void	dbpatch_update_function(zbx_dbpatch_function_t *func, const char *name,
		const char *parameter, unsigned char flags)
{
	if (0 != (flags & ZBX_DBPATCH_FUNCTION_UPDATE_NAME))
		func->name = zbx_strdup(func->name, name);

	if (0 != (flags & ZBX_DBPATCH_FUNCTION_UPDATE_PARAM))
		func->parameter = zbx_strdup(func->parameter, parameter);

	func->flags = flags;
}

/******************************************************************************
 *                                                                            *
 * Function: dbpatch_update_expression                                        *
 *                                                                            *
 * Purpose: replace {functionid} occurrences in expression with the specified *
 *          replacement string                                                *
 *                                                                            *
 * Return value: SUCCEED - expression was changed                             *
 *               FAIL - otherwise                                             *
 *                                                                            *
 ******************************************************************************/
static int	dbpatch_update_expression(char **expression, zbx_uint64_t functionid, const char *replace)
{
	int		pos = 0, last_pos = 0;
	zbx_token_t	token;
	char		*out = NULL;
	size_t		out_alloc = 0, out_offset = 0;
	zbx_uint64_t	id;

	for (; SUCCEED == zbx_token_find(*expression, pos, &token, ZBX_TOKEN_SEARCH_FUNCTIONID); pos++)
	{
		switch (token.type)
		{
			case ZBX_TOKEN_OBJECTID:
				if (SUCCEED == is_uint64_n(*expression + token.data.objectid.name.l,
						token.data.objectid.name.r - token.data.objectid.name.l + 1, &id) &&
						functionid == id)
				{
					zbx_strncpy_alloc(&out, &out_alloc, &out_offset,
							*expression + last_pos, token.loc.l - last_pos);
					zbx_strcpy_alloc(&out, &out_alloc, &out_offset, replace);
					last_pos = token.loc.r + 1;
				}
				pos = token.loc.r;
				break;
			case ZBX_TOKEN_MACRO:
			case ZBX_TOKEN_USER_MACRO:
			case ZBX_TOKEN_LLD_MACRO:
				pos = token.loc.r;
				break;
		}
	}

	if (NULL == out)
		return FAIL;

	zbx_strcpy_alloc(&out, &out_alloc, &out_offset, *expression + last_pos);

	zbx_free(*expression);
	*expression = out;

	return SUCCEED;
}

/******************************************************************************
 *                                                                            *
 * Function: dbpatch_update_trigger                                           *
 *                                                                            *
 * Purpose: replace {functionid} occurrences in trigger expression and        *
 *          recovery expression with the specified replacement string         *
 *                                                                            *
 ******************************************************************************/
static void	dbpatch_update_trigger(zbx_dbpatch_trigger_t *trigger, zbx_uint64_t functionid, const char *replace)
{
	if (SUCCEED == dbpatch_update_expression(&trigger->expression, functionid, replace))
		trigger->flags |= ZBX_DBPATCH_TRIGGER_UPDATE_EXPRESSION;

	if (TRIGGER_RECOVERY_MODE_RECOVERY_EXPRESSION == trigger->recovery_mode)
	{
		if (SUCCEED == dbpatch_update_expression(&trigger->recovery_expression, functionid, replace))
			trigger->flags |= ZBX_DBPATCH_TRIGGER_UPDATE_RECOVERY_EXPRESSION;
	}
}

static void	dbpatch_update_func_abschange(zbx_dbpatch_function_t *function, char **replace)
{
	dbpatch_update_function(function, "change", "", ZBX_DBPATCH_FUNCTION_UPDATE);
	*replace = zbx_dsprintf(NULL, "abs({" ZBX_FS_UI64 "})", function->functionid);
}

static void	dbpatch_update_func_delta(zbx_dbpatch_function_t *function, const char *parameter, char **replace,
		zbx_vector_ptr_t *functions)
{
	zbx_uint64_t	functionid2;

	dbpatch_update_function(function, "max", parameter, ZBX_DBPATCH_FUNCTION_UPDATE);

	functionid2 = (NULL == function->arg0 ? DBget_maxid("functions") : (zbx_uint64_t)functions->values_num);
	dbpatch_add_function(function, functionid2, "min", parameter, ZBX_DBPATCH_FUNCTION_CREATE, functions);

	*replace = zbx_dsprintf(NULL, "({" ZBX_FS_UI64 "}-{" ZBX_FS_UI64 "})", function->functionid, functionid2);
}

static void	dbpatch_update_func_diff(zbx_dbpatch_function_t *function, char **replace, zbx_vector_ptr_t *functions)
{
	zbx_uint64_t	functionid2;

	dbpatch_update_function(function, "last", "#1", ZBX_DBPATCH_FUNCTION_UPDATE);

	functionid2 = (NULL == function->arg0 ? DBget_maxid("functions") : (zbx_uint64_t)functions->values_num);
	dbpatch_add_function(function, functionid2, "last", "#2", ZBX_DBPATCH_FUNCTION_CREATE, functions);

	*replace = zbx_dsprintf(NULL, "({" ZBX_FS_UI64 "}<>{" ZBX_FS_UI64 "})", function->functionid, functionid2);
}

static void	dbpatch_update_func_trenddelta(zbx_dbpatch_function_t *function, const char *parameter, char **replace,
		zbx_vector_ptr_t *functions)
{
	zbx_uint64_t	functionid2;

	dbpatch_update_function(function, "trendmax", parameter, ZBX_DBPATCH_FUNCTION_UPDATE);

	functionid2 = (NULL == function->arg0 ? DBget_maxid("functions") : (zbx_uint64_t)functions->values_num);
	dbpatch_add_function(function, functionid2, "trendmin", parameter, ZBX_DBPATCH_FUNCTION_CREATE, functions);

	*replace = zbx_dsprintf(NULL, "({" ZBX_FS_UI64 "}-{" ZBX_FS_UI64 "})", function->functionid, functionid2);
}

static void	dbpatch_update_func_strlen(zbx_dbpatch_function_t *function, const char *parameter, char **replace)
{
	dbpatch_update_function(function, "last", parameter, ZBX_DBPATCH_FUNCTION_UPDATE);

	*replace = zbx_dsprintf(NULL, "length({" ZBX_FS_UI64 "})", function->functionid);
}

static void	dbpatch_update_hist2common(zbx_dbpatch_function_t *function, int extended, char **expression)
{
	char	*str  = NULL;
	size_t	str_alloc = 0, str_offset = 0;

	if (ZBX_DBPATCH_FUNCTION_DELETE == function->flags)
		dbpatch_update_function(function, "last", "$", ZBX_DBPATCH_FUNCTION_UPDATE);

	if (0 == extended)
		zbx_chrcpy_alloc(&str, &str_alloc, &str_offset, '(');
	zbx_strcpy_alloc(&str, &str_alloc, &str_offset, *expression);
	if (0 == extended)
		zbx_chrcpy_alloc(&str, &str_alloc, &str_offset, ')');

	zbx_snprintf_alloc(&str, &str_alloc, &str_offset, " or ({" ZBX_FS_UI64 "}<>{" ZBX_FS_UI64 "})",
			function->functionid, function->functionid);

	zbx_free(*expression);
	*expression = str;
}

/******************************************************************************
 *                                                                            *
 * Function: dbpatch_parse_function_params                                    *
 *                                                                            *
 * Purpose: parse function parameter string into parameter location vector    *
 *                                                                            *
 ******************************************************************************/
static void	dbpatch_parse_function_params(const char *parameter, zbx_vector_loc_t *params)
{
	const char	*ptr;
	size_t		len, pos, sep = 0, eol;
	zbx_strloc_t	loc;

	eol = strlen(parameter);

	for (ptr = parameter; ptr < parameter + eol; ptr += sep + 1)
	{
		zbx_function_param_parse(ptr, &pos, &len, &sep);

		if (0 < len)
		{
			loc.l = ptr - parameter + pos;
			loc.r = loc.l + len - 1;
		}
		else
		{
			loc.l = ptr - parameter + eol - (ptr - parameter);
			loc.r = loc.l;
		}

		zbx_vector_loc_append_ptr(params, &loc);
	}

	while (0 < params->values_num && '\0' == parameter[params->values[params->values_num - 1].l])
		--params->values_num;
}

/******************************************************************************
 *                                                                            *
 * Function: dbpatch_convert_params                                           *
 *                                                                            *
 * Purpose: convert function parameters into new syntax                       *
 *                                                                            *
 * Parameters: out       - [OUT] the converted parameter string               *
 *             parameter - [IN] the original parameter string                 *
 *             params    - [IN] the parameter locations in original parameter *
 *                              string                                        *
 *             ...       - list of parameter descriptors with parameter data  *
 *                         (see zbx_dbpatch_arg_t enum for parameter list     *
 *                         description)                                       *
 *                                                                            *
 ******************************************************************************/
static void	dbpatch_convert_params(char **out, const char *parameter, const zbx_vector_loc_t *params, ...)
{
	size_t			out_alloc = 0, out_offset = 0;
	va_list 		args;
	int			index, type, param_num = 0;
	const zbx_strloc_t	*loc;
	const char		*ptr;
	char			*arg;

	va_start(args, params);

	while (ZBX_DBPATCH_ARG_NONE != (type = va_arg(args, int)))
	{
		if (0 != param_num++)
			zbx_chrcpy_alloc(out, &out_alloc, &out_offset, ',');

		switch (type)
		{
			case ZBX_DBPATCH_ARG_HIST:
				if (-1 != (index = va_arg(args, int)) && index < params->values_num)
				{
					loc = &params->values[index];
					arg = zbx_substr_unquote(parameter, loc->l, loc->r);

					if ('\0' != *arg)
					{
						zbx_strcpy_alloc(out, &out_alloc, &out_offset, arg);

						if ('#' != *arg && 0 != isdigit(arg[strlen(arg) - 1]))
							zbx_chrcpy_alloc(out, &out_alloc, &out_offset, 's');
					}

					zbx_free(arg);
				}

				if (-1 != (index = va_arg(args, int)) && index < params->values_num)
				{
					loc = &params->values[index];
					arg = zbx_substr_unquote(parameter, loc->l, loc->r);

					if ('\0' != *arg)
					{
						if (0 == out_offset)
							zbx_strcpy_alloc(out, &out_alloc, &out_offset, "#1");

						zbx_strcpy_alloc(out, &out_alloc, &out_offset, ":now-");
						zbx_strcpy_alloc(out, &out_alloc, &out_offset, arg);
						if (0 != isdigit(arg[strlen(arg) - 1]))
							zbx_chrcpy_alloc(out, &out_alloc, &out_offset, 's');
					}

					zbx_free(arg);
				}

				break;
			case ZBX_DBPATCH_ARG_TIME:
				if (params->values_num > (index = va_arg(args, int)))
				{
					char	*str;

					loc = &params->values[index];
					str = zbx_substr_unquote(parameter, loc->l, loc->r);
					if ('\0' != *str)
					{
						zbx_strcpy_alloc(out, &out_alloc, &out_offset, str);
						if (0 != isdigit(str[strlen(str) - 1]))
							zbx_chrcpy_alloc(out, &out_alloc, &out_offset, 's');
					}
					zbx_free(str);
				}
				break;
			case ZBX_DBPATCH_ARG_NUM:
				if (params->values_num > (index = va_arg(args, int)))
				{
					char	*str;

					loc = &params->values[index];
					str = zbx_substr_unquote(parameter, loc->l, loc->r);
					zbx_strcpy_alloc(out, &out_alloc, &out_offset, str);
					zbx_free(str);
				}
				break;
			case ZBX_DBPATCH_ARG_STR:
				if (params->values_num > (index = va_arg(args, int)))
				{
					loc = &params->values[index];
					if ('"' == parameter[loc->l])
					{
						zbx_strncpy_alloc(out, &out_alloc, &out_offset, parameter + loc->l,
								loc->r - loc->l + 1);
					}
					else if ('\0' != parameter[loc->l])
					{
						char	raw[FUNCTION_PARAM_LEN * 4 + 1], quoted[sizeof(raw)];

						zbx_strlcpy(raw, parameter + loc->l, loc->r - loc->l + 2);
						zbx_escape_string(quoted, sizeof(quoted), raw, "\"\\");
						zbx_chrcpy_alloc(out, &out_alloc, &out_offset, '"');
						zbx_strcpy_alloc(out, &out_alloc, &out_offset, quoted);
						zbx_chrcpy_alloc(out, &out_alloc, &out_offset, '"');
					}
				}
				break;
			case ZBX_DBPATCH_ARG_TREND:
				if (params->values_num > (index = va_arg(args, int)))
				{
					char	*str;

					loc = &params->values[index];
					str = zbx_substr_unquote(parameter, loc->l, loc->r);
					zbx_strcpy_alloc(out, &out_alloc, &out_offset, str);
					zbx_free(str);
				}
				if (params->values_num > (index = va_arg(args, int)))
				{
					char	*str;

					loc = &params->values[index];
					str = zbx_substr_unquote(parameter, loc->l, loc->r);
					zbx_chrcpy_alloc(out, &out_alloc, &out_offset, ':');
					zbx_strcpy_alloc(out, &out_alloc, &out_offset, str);
					zbx_free(str);
				}
				break;
			case ZBX_DBPATCH_ARG_CONST_STR:
				if (NULL != (ptr = va_arg(args, char *)))
				{
					char	quoted[MAX_STRING_LEN];

					zbx_escape_string(quoted, sizeof(quoted), ptr, "\"\\");
					zbx_chrcpy_alloc(out, &out_alloc, &out_offset, '"');
					zbx_strcpy_alloc(out, &out_alloc, &out_offset, quoted);
					zbx_chrcpy_alloc(out, &out_alloc, &out_offset, '"');
				}
				break;
		}
	}

	va_end(args);

	if (0 != out_offset)
	{
		/* trim trailing empty parameters */
		while (0 < out_offset && ',' == (*out)[out_offset - 1])
			(*out)[--out_offset] = '\0';
	}
	else
		*out = zbx_strdup(*out, "");
}

static void	dbpatch_update_func_bitand(zbx_dbpatch_function_t *function, const zbx_vector_loc_t *params,
		char **replace)
{
	char	*parameter = NULL, *mask = NULL;
	int	secnum = 0;

	if (2 <= params->values_num && '\0' != function->parameter[params->values[1].l])
	{
		mask = zbx_substr_unquote(function->parameter, params->values[1].l, params->values[1].r);
		*replace = zbx_dsprintf(NULL, "bitand({" ZBX_FS_UI64 "},%s)", function->functionid, mask);
		zbx_free(mask);
	}
	else
		*replace = zbx_dsprintf(NULL, "bitand({" ZBX_FS_UI64 "})", function->functionid);

	if (0 < params->values_num)
	{
		char	*param;

		param = zbx_substr_unquote(function->parameter, params->values[0].l, params->values[0].r);

		if ('#' != *param && '{' != *param)
			secnum = -1;

		zbx_free(param);
	}

	dbpatch_convert_params(&parameter, function->parameter, params,
			ZBX_DBPATCH_ARG_HIST, secnum, 2,
			ZBX_DBPATCH_ARG_NONE);

	dbpatch_update_function(function, "last", parameter, ZBX_DBPATCH_FUNCTION_UPDATE);

	zbx_free(parameter);
}

/******************************************************************************
 *                                                                            *
 * Function: dbpatch_convert_function                                         *
 *                                                                            *
 * Purpose: convert function to new parameter syntax/order                    *
 *                                                                            *
 * Parameters: function   - [IN/OUT] the function to convert                  *
 *             replace    - [OUT] the replacement for {functionid} in the     *
 *                          expression                                        *
 *             functions  - [IN/OUT] the functions                            *
 *                                                                            *
 * Comments: The function conversion can result in another function being     *
 *           added.                                                           *
 *                                                                            *
 ******************************************************************************/
static void	dbpatch_convert_function(zbx_dbpatch_function_t *function, char **replace, zbx_vector_ptr_t *functions)
{
	zbx_vector_loc_t	params;
	char			*parameter = NULL;

	zbx_vector_loc_create(&params);

	dbpatch_parse_function_params(function->parameter, &params);

	if (0 == strcmp(function->name, "abschange"))
	{
		dbpatch_update_func_abschange(function, replace);
	}
	else if (0 == strcmp(function->name, "change"))
	{
		dbpatch_update_function(function, NULL, "", ZBX_DBPATCH_FUNCTION_UPDATE_PARAM);
	}
	else if (0 == strcmp(function->name, "avg") || 0 == strcmp(function->name, "max") ||
			0 == strcmp(function->name, "min") || 0 == strcmp(function->name, "sum"))
	{
		dbpatch_convert_params(&parameter, function->parameter, &params,
				ZBX_DBPATCH_ARG_HIST, 0, 1,
				ZBX_DBPATCH_ARG_NONE);
		dbpatch_update_function(function, NULL, parameter, ZBX_DBPATCH_FUNCTION_UPDATE_PARAM);
	}
	else if (0 == strcmp(function->name, "delta"))
	{
		dbpatch_convert_params(&parameter, function->parameter, &params,
				ZBX_DBPATCH_ARG_HIST, 0, 1,
				ZBX_DBPATCH_ARG_NONE);
		dbpatch_update_func_delta(function, parameter, replace, functions);
	}
	else if (0 == strcmp(function->name, "diff"))
	{
		dbpatch_update_func_diff(function, replace, functions);
	}
	else if (0 == strcmp(function->name, "fuzzytime"))
	{
		dbpatch_convert_params(&parameter, function->parameter, &params,
				ZBX_DBPATCH_ARG_TIME, 0,
				ZBX_DBPATCH_ARG_NONE);
		dbpatch_update_function(function, NULL, parameter, ZBX_DBPATCH_FUNCTION_UPDATE_PARAM);
	}
	else if (0 == strcmp(function->name, "nodata"))
	{
		dbpatch_convert_params(&parameter, function->parameter, &params,
				ZBX_DBPATCH_ARG_TIME, 0,
				ZBX_DBPATCH_ARG_STR, 1,
				ZBX_DBPATCH_ARG_NONE);
		dbpatch_update_function(function, NULL, parameter, ZBX_DBPATCH_FUNCTION_UPDATE_PARAM);
	}
	else if (0 == strcmp(function->name, "percentile"))
	{
		dbpatch_convert_params(&parameter, function->parameter, &params,
				ZBX_DBPATCH_ARG_HIST, 0, 1,
				ZBX_DBPATCH_ARG_NUM, 2,
				ZBX_DBPATCH_ARG_NONE);
		dbpatch_update_function(function, NULL, parameter, ZBX_DBPATCH_FUNCTION_UPDATE_PARAM);
	}
	else if (0 == strcmp(function->name, "trendavg") || 0 == strcmp(function->name, "trendmin") ||
			0 == strcmp(function->name, "trendmax") || 0 == strcmp(function->name, "trendsum") ||
			0 == strcmp(function->name, "trendcount"))
	{
		dbpatch_convert_params(&parameter, function->parameter, &params,
				ZBX_DBPATCH_ARG_TREND, 0, 1,
				ZBX_DBPATCH_ARG_NONE);
		dbpatch_update_function(function, NULL, parameter, ZBX_DBPATCH_FUNCTION_UPDATE_PARAM);
	}
	else if (0 == strcmp(function->name, "trenddelta"))
	{
		dbpatch_convert_params(&parameter, function->parameter, &params,
				ZBX_DBPATCH_ARG_TREND, 0, 1,
				ZBX_DBPATCH_ARG_NONE);
		dbpatch_update_func_trenddelta(function, parameter, replace, functions);
	}
	else if (0 == strcmp(function->name, "band"))
	{
		dbpatch_update_func_bitand(function, &params, replace);
	}
	else if (0 == strcmp(function->name, "forecast"))
	{
		dbpatch_convert_params(&parameter, function->parameter, &params,
				ZBX_DBPATCH_ARG_HIST, 0, 1,
				ZBX_DBPATCH_ARG_TIME, 2,
				ZBX_DBPATCH_ARG_STR, 3,
				ZBX_DBPATCH_ARG_STR, 4,
				ZBX_DBPATCH_ARG_NONE);
		dbpatch_update_function(function, NULL, parameter, ZBX_DBPATCH_FUNCTION_UPDATE_PARAM);
	}
	else if (0 == strcmp(function->name, "timeleft"))
	{
		dbpatch_convert_params(&parameter, function->parameter, &params,
				ZBX_DBPATCH_ARG_HIST, 0, 1,
				ZBX_DBPATCH_ARG_NUM, 2,
				ZBX_DBPATCH_ARG_STR, 3,
				ZBX_DBPATCH_ARG_NONE);
		dbpatch_update_function(function, NULL, parameter, ZBX_DBPATCH_FUNCTION_UPDATE_PARAM);
	}
	else if (0 == strcmp(function->name, "count"))
	{
		char	*op = NULL;

		if (2 <= params.values_num)
		{
			if (3 <= params.values_num && '\0' != function->parameter[params.values[2].l])
			{
				op = zbx_substr_unquote(function->parameter, params.values[2].l, params.values[2].r);

				if (0 == strcmp(op, "band"))
					op = zbx_strdup(op, "bitand");
				else if ('\0' == *op && '"' != function->parameter[params.values[2].l])
					zbx_free(op);
			}
		}

		dbpatch_convert_params(&parameter, function->parameter, &params,
				ZBX_DBPATCH_ARG_HIST, 0, 3,
				ZBX_DBPATCH_ARG_CONST_STR, op,
				ZBX_DBPATCH_ARG_STR, 1,
				ZBX_DBPATCH_ARG_NONE);
		dbpatch_update_function(function, NULL, parameter, ZBX_DBPATCH_FUNCTION_UPDATE_PARAM);

		zbx_free(op);
	}
	else if (0 == strcmp(function->name, "iregexp") || 0 == strcmp(function->name, "regexp"))
	{
		dbpatch_convert_params(&parameter, function->parameter, &params,
				ZBX_DBPATCH_ARG_HIST, 1, -1,
				ZBX_DBPATCH_ARG_CONST_STR, function->name,
				ZBX_DBPATCH_ARG_STR, 0,
				ZBX_DBPATCH_ARG_NONE);
		dbpatch_update_function(function, "find", parameter, ZBX_DBPATCH_FUNCTION_UPDATE);
	}
	else if (0 == strcmp(function->name, "str"))
	{
		dbpatch_convert_params(&parameter, function->parameter, &params,
				ZBX_DBPATCH_ARG_HIST, 1, -1,
				ZBX_DBPATCH_ARG_CONST_STR, "like",
				ZBX_DBPATCH_ARG_STR, 0,
				ZBX_DBPATCH_ARG_NONE);
		dbpatch_update_function(function, "find", parameter, ZBX_DBPATCH_FUNCTION_UPDATE);
	}
	else if (0 == strcmp(function->name, "last"))
	{
		int	secnum = 0;

		if (0 < params.values_num)
		{
			char	*param;

			param = zbx_substr_unquote(function->parameter, params.values[0].l, params.values[0].r);

			if ('#' != *param && '{' != *param)
				secnum = -1;

			zbx_free(param);
		}

		dbpatch_convert_params(&parameter, function->parameter, &params,
				ZBX_DBPATCH_ARG_HIST, secnum, 1,
				ZBX_DBPATCH_ARG_NONE);
		dbpatch_update_function(function, NULL, parameter, ZBX_DBPATCH_FUNCTION_UPDATE_PARAM);
	}
	else if (0 == strcmp(function->name, "prev"))
	{
		dbpatch_update_function(function, "last", "#2", ZBX_DBPATCH_FUNCTION_UPDATE);
	}
	else if (0 == strcmp(function->name, "strlen"))
	{
		int	secnum = 0;

		if (0 < params.values_num)
		{
			char	*param;

			param = zbx_substr_unquote(function->parameter, params.values[0].l, params.values[0].r);

			if ('#' != *param && '{' != *param)
				secnum = -1;

			zbx_free(param);
		}

		dbpatch_convert_params(&parameter, function->parameter, &params,
				ZBX_DBPATCH_ARG_HIST, secnum, 1,
				ZBX_DBPATCH_ARG_NONE);

		dbpatch_update_func_strlen(function, parameter, replace);
	}
	else if (0 == strcmp(function->name, "logeventid") || 0 == strcmp(function->name, "logsource"))
	{
		dbpatch_convert_params(&parameter, function->parameter, &params,
				ZBX_DBPATCH_ARG_HIST, -1, -1,
				ZBX_DBPATCH_ARG_STR, 0,
				ZBX_DBPATCH_ARG_NONE);
		dbpatch_update_function(function, NULL, parameter, ZBX_DBPATCH_FUNCTION_UPDATE_PARAM);
	}
	else if (0 == strcmp(function->name, "logseverity"))
	{
		dbpatch_convert_params(&parameter, function->parameter, &params,
				ZBX_DBPATCH_ARG_HIST, -1, -1,
				ZBX_DBPATCH_ARG_NONE);
		dbpatch_update_function(function, NULL, "", ZBX_DBPATCH_FUNCTION_UPDATE_PARAM);
	}

	zbx_free(parameter);
	zbx_vector_loc_destroy(&params);
}

static int	dbpatch_is_time_function(const char *name, size_t len)
{
	const char	*functions[] = {"date", "dayofmonth", "dayofweek", "now", "time", NULL}, **func;
	size_t		func_len;

	for (func = functions; NULL != *func; func++)
	{
		func_len = strlen(*func);
		if (func_len == len && 0 == memcmp(*func, name, len))
			return SUCCEED;
	}

	return FAIL;
}

#define ZBX_DBPATCH_EXPRESSION			0x01
#define ZBX_DBPATCH_RECOVERY_EXPRESSION		0x02

/******************************************************************************
 *                                                                            *
 * Function: dbpatch_find_function                                            *
 *                                                                            *
 * Purpose: check if the expression contains specified functionid             *
 *                                                                            *
 ******************************************************************************/
static int	dbpatch_find_function(const char *expression, zbx_uint64_t functionid)
{
	int		pos = 0;
	zbx_token_t	token;
	zbx_uint64_t	id;

	for (; SUCCEED == zbx_token_find(expression, pos, &token, ZBX_TOKEN_SEARCH_FUNCTIONID); pos++)
	{
		switch (token.type)
		{
			case ZBX_TOKEN_OBJECTID:
				if (SUCCEED == is_uint64_n(expression + token.data.objectid.name.l,
						token.data.objectid.name.r - token.data.objectid.name.l + 1, &id) &&
						functionid == id)
				{
					return SUCCEED;
				}
				pos = token.loc.r;
				break;
			case ZBX_TOKEN_MACRO:
			case ZBX_TOKEN_USER_MACRO:
			case ZBX_TOKEN_LLD_MACRO:
				pos = token.loc.r;
				break;
		}
	}

	return FAIL;
}

/******************************************************************************
 *                                                                            *
 * Function: dbpatch_get_function_location                                    *
 *                                                                            *
 * Purpose: return function location mask (expression | recovery expression)  *
 *                                                                            *
 ******************************************************************************/
static unsigned char	dbpatch_get_function_location(const zbx_dbpatch_trigger_t *trigger, zbx_uint64_t functionid)
{
	unsigned char	mask = 0;

	if (TRIGGER_RECOVERY_MODE_RECOVERY_EXPRESSION != trigger->recovery_mode)
		return ZBX_DBPATCH_EXPRESSION;

	if (SUCCEED == dbpatch_find_function(trigger->expression, functionid))
		mask |= ZBX_DBPATCH_EXPRESSION;

	if (SUCCEED == dbpatch_find_function(trigger->recovery_expression, functionid))
		mask |= ZBX_DBPATCH_RECOVERY_EXPRESSION;

	return mask;
}

/******************************************************************************
 *                                                                            *
 * Function: dbpatch_convert_trigger                                          *
 *                                                                            *
 * Purpose: convert trigger and its functions to use new expression syntax    *
 *                                                                            *
 * Parameters: trigger   - [IN/OUT] the trigger data/updates                  *
 *             functions - [OUT] the function updates                         *
 *                                                                            *
 ******************************************************************************/
static int	dbpatch_convert_trigger(zbx_dbpatch_trigger_t *trigger, zbx_vector_ptr_t *functions)
{
	DB_ROW				row;
	DB_RESULT			result;
	int				i, index;
	zbx_uint64_t			functionid, itemid, hostid;
	zbx_vector_loc_t		params;
	zbx_vector_ptr_t		common_functions, trigger_functions;
	zbx_vector_uint64_t		hostids, r_hostids;
	zbx_dbpatch_function_t		*func;

	index = functions->values_num;

	zbx_vector_loc_create(&params);
	zbx_vector_ptr_create(&common_functions);
	zbx_vector_ptr_create(&trigger_functions);
	zbx_vector_uint64_create(&hostids);
	zbx_vector_uint64_create(&r_hostids);

	result = DBselect("select f.functionid,f.itemid,f.name,f.parameter,h.hostid"
			" from functions f"
			" join items i"
				" on f.itemid=i.itemid"
			" join hosts h"
				" on i.hostid=h.hostid"
			" where triggerid=" ZBX_FS_UI64
			" order by functionid",
			trigger->triggerid);

	while (NULL != (row = DBfetch(result)))
	{
		char		*replace = NULL;
		unsigned char	location;

		ZBX_STR2UINT64(functionid, row[0]);
		ZBX_STR2UINT64(itemid, row[1]);
		ZBX_STR2UINT64(hostid, row[4]);

		if (SUCCEED == dbpatch_is_time_function(row[2], strlen(row[2])))
		{
			char	func_name[FUNCTION_NAME_LEN * 4 + 1];

			func = dbpatch_new_function(functionid, itemid, row[2], row[3], 0);
			func->hostid = hostid;
			func->location = dbpatch_get_function_location(trigger, functionid);
			zbx_vector_ptr_append(&common_functions, func);

			zbx_snprintf(func_name, sizeof(func_name), "%s()", row[2]);
			dbpatch_update_trigger(trigger, functionid, func_name);

			continue;
		}

		location = dbpatch_get_function_location(trigger, functionid);

		if (0 != (location & ZBX_DBPATCH_EXPRESSION))
			zbx_vector_uint64_append(&hostids, hostid);

		if (0 != (location & ZBX_DBPATCH_RECOVERY_EXPRESSION))
			zbx_vector_uint64_append(&r_hostids, hostid);

		func = dbpatch_new_function(functionid, itemid, row[2], row[3], 0);
		zbx_vector_ptr_append(functions, func);
		dbpatch_convert_function(func, &replace, functions);

		if (NULL != replace)
		{
			dbpatch_update_trigger(trigger, func->functionid, replace);
			zbx_free(replace);
		}
	}
	DBfree_result(result);

	for (i = index; i < functions->values_num; i++)
	{
		func = (zbx_dbpatch_function_t *)functions->values[i];

		if (0 == (func->flags & ZBX_DBPATCH_FUNCTION_DELETE) && NULL != func->parameter)
		{
			if ('\0' != *func->parameter)
				func->parameter = zbx_dsprintf(func->parameter, "$,%s", func->parameter);
			else
				func->parameter = zbx_strdup(func->parameter, "$");

			func->flags |= ZBX_DBPATCH_FUNCTION_UPDATE_PARAM;
		}
	}

	/* ensure that with history time functions converted to common time functions */
	/* the trigger is still linked to the same hosts                              */
	if (0 != common_functions.values_num)
	{
		int	extended = 0, r_extended = 0;

		zbx_vector_uint64_sort(&hostids, ZBX_DEFAULT_UINT64_COMPARE_FUNC);
		zbx_vector_uint64_uniq(&hostids, ZBX_DEFAULT_UINT64_COMPARE_FUNC);

		zbx_vector_uint64_sort(&r_hostids, ZBX_DEFAULT_UINT64_COMPARE_FUNC);
		zbx_vector_uint64_uniq(&r_hostids, ZBX_DEFAULT_UINT64_COMPARE_FUNC);

		for (i = 0; i < common_functions.values_num; i++)
		{
			func = (zbx_dbpatch_function_t *)common_functions.values[i];
			func->flags = ZBX_DBPATCH_FUNCTION_DELETE;

			if (0 != (func->location & ZBX_DBPATCH_EXPRESSION) &&
					(FAIL == zbx_vector_uint64_search(&hostids, func->hostid,
							ZBX_DEFAULT_UINT64_COMPARE_FUNC)))
			{
				dbpatch_update_hist2common(func, extended, &trigger->expression);
				extended = 1;
				zbx_vector_uint64_append(&hostids, func->hostid);
				trigger->flags |= ZBX_DBPATCH_TRIGGER_UPDATE_EXPRESSION;
			}

			if (0 != (func->location & ZBX_DBPATCH_RECOVERY_EXPRESSION) &&
					(FAIL == zbx_vector_uint64_search(&r_hostids, func->hostid,
							ZBX_DEFAULT_UINT64_COMPARE_FUNC)))
			{
				dbpatch_update_hist2common(func, r_extended, &trigger->recovery_expression);
				r_extended = 1;
				zbx_vector_uint64_append(&r_hostids, func->hostid);
				trigger->flags |= ZBX_DBPATCH_TRIGGER_UPDATE_RECOVERY_EXPRESSION;
			}

			zbx_vector_ptr_append(functions, func);
		}
	}

	zbx_vector_uint64_destroy(&hostids);
	zbx_vector_uint64_destroy(&r_hostids);
	zbx_vector_ptr_destroy(&trigger_functions);
	zbx_vector_ptr_destroy(&common_functions);
	zbx_vector_loc_destroy(&params);

	if (0 != (trigger->flags & ZBX_DBPATCH_TRIGGER_UPDATE_EXPRESSION))
	{
		if (zbx_strlen_utf8(trigger->expression) > TRIGGER_EXPRESSION_LEN)
		{
			zabbix_log(LOG_LEVEL_WARNING, "trigger \"" ZBX_FS_UI64 "\" expression is too long: %s",
					trigger->triggerid, trigger->expression);
			return FAIL;
		}
	}

	if (0 != (trigger->flags & ZBX_DBPATCH_TRIGGER_UPDATE_RECOVERY_EXPRESSION))
	{
		if (zbx_strlen_utf8(trigger->recovery_expression) > TRIGGER_EXPRESSION_LEN)
		{
			zabbix_log(LOG_LEVEL_WARNING, "trigger \"" ZBX_FS_UI64 "\" recovery expression is too long: %s",
					trigger->triggerid, trigger->recovery_expression);
			return FAIL;
		}
	}

	return SUCCEED;
}

static int	DBpatch_5030164(void)
{
	int			i, ret = SUCCEED;
	DB_ROW			row;
	DB_RESULT		result;
	char			*sql;
	size_t			sql_alloc = 4096, sql_offset = 0;
	zbx_db_insert_t		db_insert_functions;
	zbx_vector_ptr_t	functions;

	if (0 == (program_type & ZBX_PROGRAM_TYPE_SERVER))
		return SUCCEED;

	zbx_vector_ptr_create(&functions);

	sql = zbx_malloc(NULL, sql_alloc);

	zbx_db_insert_prepare(&db_insert_functions, "functions", "functionid", "itemid", "triggerid", "name",
			"parameter", NULL);
	DBbegin_multiple_update(&sql, &sql_alloc, &sql_offset);

	result = DBselect("select triggerid,recovery_mode,expression,recovery_expression from triggers"
			" order by triggerid");

	while (NULL != (row = DBfetch(result)))
	{
		char			delim, *esc;
		zbx_dbpatch_trigger_t	trigger;

		ZBX_STR2UINT64(trigger.triggerid, row[0]);
		ZBX_STR2UCHAR(trigger.recovery_mode, row[1]);
		trigger.expression = zbx_strdup(NULL, row[2]);
		trigger.recovery_expression = zbx_strdup(NULL, row[3]);
		trigger.flags = 0;

		if (SUCCEED == dbpatch_convert_trigger(&trigger, &functions))
		{
			for (i = 0; i < functions.values_num; i++)
			{
				zbx_dbpatch_function_t	*func = (zbx_dbpatch_function_t *)functions.values[i];

				if (0 != (func->flags & ZBX_DBPATCH_FUNCTION_CREATE))
				{
					zbx_db_insert_add_values(&db_insert_functions, func->functionid,
							func->itemid, trigger.triggerid, func->name, func->parameter);
					continue;
				}

				if (0 != (func->flags & ZBX_DBPATCH_FUNCTION_DELETE))
				{
					zbx_snprintf_alloc(&sql, &sql_alloc, &sql_offset,
							"delete from functions where functionid=" ZBX_FS_UI64 ";\n",
							func->functionid);

					if (FAIL == (ret = DBexecute_overflowed_sql(&sql, &sql_alloc, &sql_offset)))
						break;

					continue;
				}

				delim = ' ';

				zbx_strcpy_alloc(&sql, &sql_alloc, &sql_offset, "update functions set");
				if (0 != (func->flags & ZBX_DBPATCH_FUNCTION_UPDATE_NAME))
				{
					esc = DBdyn_escape_field("functions", "name", func->name);
					zbx_snprintf_alloc(&sql, &sql_alloc, &sql_offset,"%cname='%s'", delim, esc);
					zbx_free(esc);
					delim = ',';
				}

				if (0 != (func->flags & ZBX_DBPATCH_FUNCTION_UPDATE_PARAM))
				{
					esc = DBdyn_escape_field("functions", "parameter", func->parameter);
					zbx_snprintf_alloc(&sql, &sql_alloc, &sql_offset,"%cparameter='%s'", delim, esc);
					zbx_free(esc);
				}

				zbx_snprintf_alloc(&sql, &sql_alloc, &sql_offset, " where functionid=" ZBX_FS_UI64
						";\n", func->functionid);

				if (FAIL == (ret = DBexecute_overflowed_sql(&sql, &sql_alloc, &sql_offset)))
					break;
			}

			if (SUCCEED == ret && 0 != (trigger.flags & ZBX_DBPATCH_TRIGGER_UPDATE))
			{
				delim = ' ';
				zbx_strcpy_alloc(&sql, &sql_alloc, &sql_offset, "update triggers set");

				if (0 != (trigger.flags & ZBX_DBPATCH_TRIGGER_UPDATE_EXPRESSION))
				{
					esc = DBdyn_escape_field("triggers", "expression", trigger.expression);
					zbx_snprintf_alloc(&sql, &sql_alloc, &sql_offset,"%cexpression='%s'", delim,
							esc);
					zbx_free(esc);
					delim = ',';
				}

				if (0 != (trigger.flags & ZBX_DBPATCH_TRIGGER_UPDATE_RECOVERY_EXPRESSION))
				{
					esc = DBdyn_escape_field("triggers", "recovery_expression",
							trigger.recovery_expression);
					zbx_snprintf_alloc(&sql, &sql_alloc, &sql_offset,"%crecovery_expression='%s'",
							delim, esc);
					zbx_free(esc);
				}

				zbx_snprintf_alloc(&sql, &sql_alloc, &sql_offset, " where triggerid=" ZBX_FS_UI64
						";\n", trigger.triggerid);

				if (FAIL == (ret = DBexecute_overflowed_sql(&sql, &sql_alloc, &sql_offset)))
					break;
			}
		}

		zbx_vector_ptr_clear_ext(&functions, (zbx_clean_func_t)dbpatch_function_free);
		dbpatch_trigger_clear(&trigger);

		if (SUCCEED != ret)
			break;
	}

	DBfree_result(result);

	DBend_multiple_update(&sql, &sql_alloc, &sql_offset);

	if (SUCCEED == ret && 16 < sql_offset)
	{
		if (ZBX_DB_OK > DBexecute("%s", sql))
			ret = FAIL;
	}

	if (SUCCEED == ret)
		zbx_db_insert_execute(&db_insert_functions);

	zbx_db_insert_clean(&db_insert_functions);
	zbx_free(sql);

	zbx_vector_ptr_destroy(&functions);

	return ret;
}

static int	DBpatch_5030165(void)
{
	if (0 == (program_type & ZBX_PROGRAM_TYPE_SERVER))
		return SUCCEED;

	if (ZBX_DB_OK > DBexecute("update trigger_queue set type=4 where type=3"))
		return FAIL;

	return SUCCEED;
}

/******************************************************************************
 *                                                                            *
 * Function: dbpatch_replace_functionids                                      *
 *                                                                            *
 * Purpose: replace functionids {<index in functions vector>} in expression   *
 *          with their string format                                          *
 *                                                                            *
 * Parameters: expression - [IN/OUT] the expression                           *
 *             functions  - [IN] the functions                                *
 *                                                                            *
 ******************************************************************************/
static void	dbpatch_replace_functionids(char **expression, const zbx_vector_ptr_t *functions)
{
	zbx_uint64_t	index;
	int		pos = 0, last_pos = 0;
	zbx_token_t	token;
	char		*out = NULL;
	size_t		out_alloc = 0, out_offset = 0;

	for (; SUCCEED == zbx_token_find(*expression, pos, &token, ZBX_TOKEN_SEARCH_FUNCTIONID); pos++)
	{
		switch (token.type)
		{
			case ZBX_TOKEN_OBJECTID:
				if (SUCCEED == is_uint64_n(*expression + token.loc.l + 1,
						token.loc.r - token.loc.l - 1, &index) &&
						(int)index < functions->values_num)
				{
					zbx_dbpatch_function_t	*func = functions->values[index];

					zbx_strncpy_alloc(&out, &out_alloc, &out_offset,
							*expression + last_pos, token.loc.l - last_pos);

					zbx_snprintf_alloc(&out, &out_alloc, &out_offset, "%s(%s",
							func->name, func->arg0);
					if ('\0' != *func->parameter)
					{
						zbx_chrcpy_alloc(&out, &out_alloc, &out_offset, ',');
						zbx_strcpy_alloc(&out, &out_alloc, &out_offset, func->parameter);
					}
					zbx_chrcpy_alloc(&out, &out_alloc, &out_offset, ')');
					last_pos = token.loc.r + 1;
				}
				pos = token.loc.r;
				break;
			case ZBX_TOKEN_MACRO:
			case ZBX_TOKEN_USER_MACRO:
			case ZBX_TOKEN_LLD_MACRO:
				pos = token.loc.r;
				break;
		}
	}

	if (0 != out_alloc)
	{
		zbx_strcpy_alloc(&out, &out_alloc, &out_offset, *expression + last_pos);
		zbx_free(*expression);
		*expression = out;
	}
}

/******************************************************************************
 *                                                                            *
 * Function: dbpatch_convert_simple_macro                                     *
 *                                                                            *
 * Purpose: convert simple macro {host.key:func(params)} to the new syntax    *
 *          func(/host/key,params)                                            *
 *                                                                            *
 * Parameters: expression - [IN] the expression with simple macro             *
 *             data       - [IN] the simple macro token data                  *
 *             function   - [OUT] the simple macro replacement function       *
 *                                                                            *
 ******************************************************************************/
static void	dbpatch_convert_simple_macro(const char *expression, const zbx_token_simple_macro_t *data,
		char **function)
{
	zbx_dbpatch_function_t	*func;
	zbx_vector_ptr_t	functions;
	char			*name, *host, *key;

	name = zbx_substr(expression, data->func.l, data->func_param.l - 1);

	if (SUCCEED == dbpatch_is_time_function(name, strlen(name)))
	{
		*function = zbx_dsprintf(NULL, "%s()", name);
		zbx_free(name);
		return;
	}

	zbx_vector_ptr_create(&functions);

	func = (zbx_dbpatch_function_t *)zbx_malloc(NULL, sizeof(zbx_dbpatch_function_t));
	func->functionid = 0;
	func->itemid = 0;
	func->flags = 0;
	func->name = name;

	if (data->func_param.l + 1 == data->func_param.r)
		func->parameter = zbx_strdup(NULL, "");
	else
		func->parameter = zbx_substr(expression, data->func_param.l + 1, data->func_param.r - 1);

	host = zbx_substr(expression, data->host.l, data->host.r);
	key = zbx_substr(expression, data->key.l, data->key.r);

	if (0 == strcmp(host, "{HOST.HOST}"))
		func->arg0 = zbx_dsprintf(NULL, "//%s", key);
	else
		func->arg0 = zbx_dsprintf(NULL, "/%s/%s", host, key);

	zbx_vector_ptr_append(&functions, func);

	dbpatch_convert_function(func, function, &functions);
	if (NULL == *function)
		*function = zbx_strdup(NULL, "{0}");
	dbpatch_replace_functionids(function, &functions);

	zbx_free(key);
	zbx_free(host);
	zbx_vector_ptr_clear_ext(&functions, (zbx_clean_func_t)dbpatch_function_free);
	zbx_vector_ptr_destroy(&functions);
}

/******************************************************************************
 *                                                                            *
 * Function: dbpatch_convert_expression_macro                                 *
 *                                                                            *
 * Purpose: convert simple macros in expression macro {? } to function calls  *
 *          using new expression syntax                                       *
 *                                                                            *
 * Parameters: expression - [IN] the original expression                      *
 *             loc        - [IN] the macro location within expression         *
 *             replace    - [OUT] the expression macro replacement expression *
 *                                                                            *
 * Return value: SUCCEED - expression macro was converted                     *
 *               FAIL    - expression macro does not contain simple macros    *
 *                                                                            *
 ******************************************************************************/
static int	dbpatch_convert_expression_macro(const char *expression, const zbx_strloc_t *loc, char **replace)
{
	zbx_token_t	token;
	char		*out = NULL;
	size_t		out_alloc = 0, out_offset = 0, pos = loc->l + 2, last_pos = loc->l;

	for (; SUCCEED == zbx_token_find(expression, (int)pos, &token, ZBX_TOKEN_SEARCH_BASIC) && token.loc.r < loc->r;
			pos++)
	{
		char	*macro = NULL;

		switch (token.type)
		{
			case ZBX_TOKEN_SIMPLE_MACRO:
				dbpatch_convert_simple_macro(expression, &token.data.simple_macro, &macro);
				zbx_strncpy_alloc(&out, &out_alloc, &out_offset, expression + last_pos,
						token.loc.l - last_pos);
				zbx_strcpy_alloc(&out, &out_alloc, &out_offset, macro);
				zbx_free(macro);
				last_pos = token.loc.r + 1;
				pos = token.loc.r;
				break;
			case ZBX_TOKEN_MACRO:
			case ZBX_TOKEN_FUNC_MACRO:
			case ZBX_TOKEN_USER_MACRO:
			case ZBX_TOKEN_LLD_MACRO:
				pos = token.loc.r;
				break;
		}
	}

	if (0 == out_offset)
		return FAIL;

	if (last_pos <= loc->r)
		zbx_strncpy_alloc(&out, &out_alloc, &out_offset, expression + last_pos, loc->r - last_pos + 1);
	*replace = out;

	return SUCCEED;
}

static int	DBpatch_5030166(void)
{
	DB_ROW		row;
	DB_RESULT	result;
	char		*sql;
	size_t		sql_alloc = 4096, sql_offset = 0;
	int		ret = SUCCEED;

	if (0 == (program_type & ZBX_PROGRAM_TYPE_SERVER))
		return SUCCEED;

	sql = zbx_malloc(NULL, sql_alloc);

	DBbegin_multiple_update(&sql, &sql_alloc, &sql_offset);

	result = DBselect("select triggerid,event_name from triggers order by triggerid");

	while (NULL != (row = DBfetch(result)))
	{
		zbx_token_t	token;
		char		*out = NULL;
		size_t		out_alloc = 0, out_offset = 0, pos = 0, last_pos = 0;

		for (; SUCCEED == zbx_token_find(row[1], (int)pos, &token, ZBX_TOKEN_SEARCH_EXPRESSION_MACRO); pos++)
		{
			char		*replace = NULL;
			zbx_strloc_t	*loc = NULL;

			switch (token.type)
			{
				case ZBX_TOKEN_EXPRESSION_MACRO:
					loc = &token.loc;
					break;
				case ZBX_TOKEN_FUNC_MACRO:
					loc = &token.data.func_macro.macro;
					if ('?' != row[1][loc->l + 1])
					{
						pos = token.loc.r;
						continue;
					}
					break;
				case ZBX_TOKEN_MACRO:
				case ZBX_TOKEN_USER_MACRO:
				case ZBX_TOKEN_LLD_MACRO:
					pos = token.loc.r;
					continue;
				default:
					continue;
			}

			if (SUCCEED == dbpatch_convert_expression_macro(row[1], loc, &replace))
			{
				zbx_strncpy_alloc(&out, &out_alloc, &out_offset, row[1] + last_pos, loc->l - last_pos);
				zbx_strcpy_alloc(&out, &out_alloc, &out_offset, replace);
				zbx_free(replace);
				last_pos = loc->r + 1;
			}
			pos = token.loc.r;
		}

		if (0 == out_alloc)
			continue;

		zbx_strcpy_alloc(&out, &out_alloc, &out_offset, row[1] + last_pos);

		if (TRIGGER_EVENT_NAME_LEN < zbx_strlen_utf8(out))
		{
			zabbix_log(LOG_LEVEL_WARNING, "cannot convert trigger \"%s\" event name: too long expression",
					row[0]);
		}
		else
		{
			char	*esc;

			esc = DBdyn_escape_field("triggers", "event_name", out);
			zbx_snprintf_alloc(&sql, &sql_alloc, &sql_offset, "update triggers set event_name='%s'"
					" where triggerid=%s;\n", esc, row[0]);
			zbx_free(esc);

			ret = DBexecute_overflowed_sql(&sql, &sql_alloc, &sql_offset);
		}

		zbx_free(out);
	}
	DBfree_result(result);

	DBend_multiple_update(&sql, &sql_alloc, &sql_offset);

	if (SUCCEED == ret && 16 < sql_offset)
	{
		if (ZBX_DB_OK > DBexecute("%s", sql))
			ret = FAIL;
	}

	zbx_free(sql);

	return ret;
}

static int	dbpatch_validate_key_macro(const char *key)
{
	char	*params, *macro;

	if (NULL == (macro = strchr(key, '{')))
		return SUCCEED;

	if (NULL != (params = strchr(key, '[')) && params < macro)
		return SUCCEED;

	return FAIL;
}

static char	*dbpatch_formula_to_expression(zbx_uint64_t itemid, const char *formula, zbx_vector_ptr_t *functions)
{
	zbx_dbpatch_function_t	*func;
	const char		*ptr;
	char			*exp = NULL, error[128];
	size_t			exp_alloc = 0, exp_offset = 0, pos = 0, par_l, par_r;

	for (ptr = formula; SUCCEED == zbx_function_find(ptr, &pos, &par_l, &par_r, error, sizeof(error));
			ptr += par_r + 1)
	{
		size_t	param_pos, param_len, sep_pos;
		int	quoted;

		/* copy the part of the string preceding function */
		zbx_strncpy_alloc(&exp, &exp_alloc, &exp_offset, ptr, pos);

		if (SUCCEED != dbpatch_is_time_function(ptr + pos, par_l - pos))
		{
			char	*arg0, *host = NULL, *key = NULL;
			int	ret;
			size_t	arg0_len;

			zbx_function_param_parse(ptr + par_l + 1, &param_pos, &param_len, &sep_pos);

			arg0 = zbx_function_param_unquote_dyn(ptr + par_l + 1 + param_pos, param_len, &quoted);
			arg0_len = strlen(arg0);
			zbx_remove_chars(arg0, "\t\n\r");
			if (strlen(arg0) != arg0_len)
			{
				zabbix_log(LOG_LEVEL_WARNING, "control characters were removed from calculated item \""
						ZBX_FS_UI64 "\" formula host:key parameter at %s", itemid, ptr);
			}

			ret = parse_host_key(arg0, &host, &key);
			zbx_free(arg0);

			if (FAIL == ret)
			{
				zbx_vector_ptr_clear_ext(functions, (zbx_clean_func_t)dbpatch_function_free);
				zbx_free(exp);
				return NULL;
			}

			if (SUCCEED != dbpatch_validate_key_macro(key))
			{
				zabbix_log(LOG_LEVEL_WARNING, "invalid key parameter \"%s\" in calculated item \""
						ZBX_FS_UI64 "\" formula: using macro within item key is not supported"
								" anymore", key, itemid);
			}

			func = (zbx_dbpatch_function_t *)zbx_malloc(NULL, sizeof(zbx_dbpatch_function_t));
			func->itemid = itemid;
			func->name = zbx_substr(ptr, pos, par_l - 1);
			func->flags = 0;

			func->arg0 = zbx_dsprintf(NULL, "/%s/%s", ZBX_NULL2EMPTY_STR(host), key);
			zbx_free(host);
			zbx_free(key);

			if (')' != ptr[par_l + 1 + sep_pos])
				func->parameter = zbx_substr(ptr, par_l + sep_pos + 2, par_r - 1);
			else
				func->parameter = zbx_strdup(NULL, "");

			func->functionid = functions->values_num;
			zbx_vector_ptr_append(functions, func);

			zbx_snprintf_alloc(&exp, &exp_alloc, &exp_offset, "{" ZBX_FS_UI64 "}", func->functionid);
		}
		else
		{
			zbx_strncpy_alloc(&exp, &exp_alloc, &exp_offset, ptr + pos, par_l - pos);
			zbx_strcpy_alloc(&exp, &exp_alloc, &exp_offset, "()");
		}
	}

	if (par_l <= par_r)
		zbx_strcpy_alloc(&exp, &exp_alloc, &exp_offset, ptr);

	return exp;
}

static int	DBpatch_5030167(void)
{
	DB_ROW			row;
	DB_RESULT		result;
	zbx_vector_ptr_t	functions;
	int			i, ret = SUCCEED;
	char			*sql = NULL;
	size_t			sql_alloc = 0, sql_offset = 0;

	zbx_vector_ptr_create(&functions);

	DBbegin_multiple_update(&sql, &sql_alloc, &sql_offset);

	result = DBselect("select i.itemid,i.params"
			" from items i,hosts h"
			" where i.type=15"
				" and h.hostid=i.hostid"
			" order by i.itemid");

	while (SUCCEED == ret && NULL != (row = DBfetch(result)))
	{
		zbx_uint64_t	itemid, index;
		char		*expression, *out = NULL;
		int		pos = 0, last_pos = 0;
		zbx_token_t	token;
		size_t		out_alloc = 0, out_offset = 0;

		ZBX_STR2UINT64(itemid, row[0]);
		if (NULL == (expression = dbpatch_formula_to_expression(itemid, row[1], &functions)))
		{
			zabbix_log(LOG_LEVEL_WARNING, "cannot convert calculated item \"" ZBX_FS_UI64 "\"formula",
					itemid);
			continue;
		}

		for (i = 0; i < functions.values_num; i++)
		{
			char			*replace = NULL;
			zbx_dbpatch_function_t	*func = functions.values[i];

			dbpatch_convert_function(func, &replace, &functions);
			if (NULL != replace)
			{
				dbpatch_update_expression(&expression, func->functionid, replace);
				zbx_free(replace);
			}
		}

		for (; SUCCEED == zbx_token_find(expression, pos, &token, ZBX_TOKEN_SEARCH_FUNCTIONID); pos++)
		{
			switch (token.type)
			{
				case ZBX_TOKEN_OBJECTID:
					if (SUCCEED == is_uint64_n(expression + token.loc.l + 1,
							token.loc.r - token.loc.l - 1, &index) &&
							(int)index < functions.values_num)
					{
						zbx_dbpatch_function_t	*func = functions.values[index];

						zbx_strncpy_alloc(&out, &out_alloc, &out_offset,
								expression + last_pos, token.loc.l - last_pos);

						zbx_snprintf_alloc(&out, &out_alloc, &out_offset, "%s(%s",
								func->name, func->arg0);
						if ('\0' != *func->parameter)
						{
							zbx_chrcpy_alloc(&out, &out_alloc, &out_offset, ',');
							zbx_strcpy_alloc(&out, &out_alloc, &out_offset, func->parameter);
						}
						zbx_chrcpy_alloc(&out, &out_alloc, &out_offset, ')');
						last_pos = token.loc.r + 1;
					}
					pos = token.loc.r;
					break;
				case ZBX_TOKEN_MACRO:
				case ZBX_TOKEN_USER_MACRO:
				case ZBX_TOKEN_LLD_MACRO:
					pos = token.loc.r;
					break;
			}
		}

		zbx_strcpy_alloc(&out, &out_alloc, &out_offset, expression + last_pos);

		if (ITEM_PARAM_LEN < zbx_strlen_utf8(out))
		{
			zabbix_log(LOG_LEVEL_WARNING, "cannot convert calculated item \"" ZBX_FS_UI64 "\" formula:"
					" too long expression", itemid);
		}
		else
		{
			char	*esc;

			esc = DBdyn_escape_field("items", "params", out);
			zbx_snprintf_alloc(&sql, &sql_alloc, &sql_offset, "update items set params='%s' where itemid="
					ZBX_FS_UI64 ";\n", esc, itemid);
			zbx_free(esc);

			ret = DBexecute_overflowed_sql(&sql, &sql_alloc, &sql_offset);
		}

		zbx_vector_ptr_clear_ext(&functions, (zbx_clean_func_t)dbpatch_function_free);
		zbx_free(expression);
		zbx_free(out);
	}

	DBfree_result(result);
	zbx_vector_ptr_destroy(&functions);

	DBend_multiple_update(&sql, &sql_alloc, &sql_offset);

	if (SUCCEED == ret && 16 < sql_offset)
	{
		if (ZBX_DB_OK > DBexecute("%s", sql))
			ret = FAIL;
	}

	zbx_free(sql);

	return ret;
}

static int	dbpatch_aggregate2formula(const char *itemid, const AGENT_REQUEST *request, char **str,
		size_t *str_alloc, size_t *str_offset, char **error)
{
	char	*esc;

	if (3 > request->nparam)
	{
		*error = zbx_strdup(NULL, "invalid number of parameters");
		return FAIL;
	}

	if (0 == strcmp(request->key, "grpavg"))
	{
		zbx_strcpy_alloc(str, str_alloc, str_offset, "avg");
	}
	else if (0 == strcmp(request->key, "grpmax"))
	{
		zbx_strcpy_alloc(str, str_alloc, str_offset, "max");
	}
	else if (0 == strcmp(request->key, "grpmin"))
	{
		zbx_strcpy_alloc(str, str_alloc, str_offset, "min");
	}
	else if (0 == strcmp(request->key, "grpsum"))
	{
		zbx_strcpy_alloc(str, str_alloc, str_offset, "sum");
	}
	else
	{
		*error = zbx_dsprintf(NULL, "unknown group function \"%s\"", request->key);
		return FAIL;
	}

	if (SUCCEED != dbpatch_validate_key_macro(request->params[1]))
	{
		zabbix_log(LOG_LEVEL_WARNING, "invalid key parameter \"%s\" when converting aggregate check \"%s\""
				" to calculated item: using macro within item key is not supported anymore",
				request->params[1], itemid);
	}

	zbx_rtrim(request->params[1], " ");
	zbx_snprintf_alloc(str, str_alloc, str_offset, "(%s_foreach(/*/%s?[", request->params[2], request->params[1]);

	if (REQUEST_PARAMETER_TYPE_ARRAY == get_rparam_type(request, 0))
	{
		int				i, groups_num;
		char				*group;
		zbx_request_parameter_type_t	type;

		groups_num = num_param(request->params[0]);

		for (i = 1; i <= groups_num; i++)
		{
			if (NULL == (group = get_param_dyn(request->params[0], i, &type)))
				continue;

			if ('[' != (*str)[*str_offset - 1])
				zbx_strcpy_alloc(str, str_alloc, str_offset, " or ");

			esc = zbx_dyn_escape_string(group, "\\\"");
			zbx_snprintf_alloc(str, str_alloc, str_offset, "group=\"%s\"", esc);
			zbx_free(esc);
			zbx_free(group);
		}
	}
	else
	{
		esc = zbx_dyn_escape_string(request->params[0], "\\\"");
		zbx_snprintf_alloc(str, str_alloc, str_offset, "group=\"%s\"", esc);
		zbx_free(esc);
	}

	zbx_chrcpy_alloc(str, str_alloc, str_offset, ']');

	if (4 == request->nparam)
		zbx_snprintf_alloc(str, str_alloc, str_offset, ",%s", request->params[3]);

	zbx_strcpy_alloc(str, str_alloc, str_offset, "))");

	if (ITEM_PARAM_LEN < zbx_strlen_utf8(*str))
	{
		*error = zbx_strdup(NULL, "resulting formula is too long");
		return FAIL;
	}

	return SUCCEED;
}

static int	DBpatch_5030168(void)
{
	DB_ROW		row;
	DB_RESULT	result;
	int		ret = SUCCEED;
	char		*sql = NULL, *params = NULL;
	size_t		sql_alloc = 0, sql_offset = 0, params_alloc = 0, params_offset;

	DBbegin_multiple_update(&sql, &sql_alloc, &sql_offset);

	/* ITEM_TYPE_AGGREGATE = 8 */
	result = DBselect("select itemid,key_ from items where type=8");

	while (SUCCEED == ret && NULL != (row = DBfetch(result)))
	{
		AGENT_REQUEST	request;
		char		*error = NULL, *esc;
		int		ret_formula;

		params_offset = 0;

		init_request(&request);
		parse_item_key(row[1], &request);

		ret_formula = dbpatch_aggregate2formula(row[0], &request, &params, &params_alloc, &params_offset,
				&error);
		free_request(&request);

		if (FAIL == ret_formula)
		{
			zabbix_log(LOG_LEVEL_WARNING, "Cannot convert aggregate checks item \"%s\": %s", row[0], error);
			zbx_free(error);
			continue;
		}

		esc = DBdyn_escape_field("items", "params", params);
		zbx_snprintf_alloc(&sql, &sql_alloc, &sql_offset,
				"update items set type=15,params='%s' where itemid=%s;\n", esc, row[0]);
		zbx_free(esc);

		ret = DBexecute_overflowed_sql(&sql, &sql_alloc, &sql_offset);
	}

	DBfree_result(result);

	DBend_multiple_update(&sql, &sql_alloc, &sql_offset);

	if (SUCCEED == ret && 16 < sql_offset)
	{
		if (ZBX_DB_OK > DBexecute("%s", sql))
			ret = FAIL;
	}

	zbx_free(params);
	zbx_free(sql);

	return ret;
}

static int	DBpatch_5030169(void)
{
#ifdef HAVE_MYSQL
	return DBcreate_index("items", "items_8", "key_(1024)", 0);
#else
	return DBcreate_index("items", "items_8", "key_", 0);
#endif
=======
static int	DBpatch_5030164(void)
{
	const ZBX_FIELD	field = {"dbversion_status", "", NULL, NULL, 1024, ZBX_TYPE_CHAR, ZBX_NOTNULL, 0};

	return DBadd_field("config", &field);
>>>>>>> 6ef36762
}

#endif

DBPATCH_START(5030)

/* version, duplicates flag, mandatory flag */

DBPATCH_ADD(5030000, 0, 1)
DBPATCH_ADD(5030001, 0, 1)
DBPATCH_ADD(5030002, 0, 1)
DBPATCH_ADD(5030003, 0, 1)
DBPATCH_ADD(5030004, 0, 1)
DBPATCH_ADD(5030005, 0, 1)
DBPATCH_ADD(5030006, 0, 1)
DBPATCH_ADD(5030007, 0, 1)
DBPATCH_ADD(5030008, 0, 1)
DBPATCH_ADD(5030009, 0, 1)
DBPATCH_ADD(5030010, 0, 1)
DBPATCH_ADD(5030011, 0, 1)
DBPATCH_ADD(5030012, 0, 1)
DBPATCH_ADD(5030013, 0, 1)
DBPATCH_ADD(5030014, 0, 1)
DBPATCH_ADD(5030015, 0, 1)
DBPATCH_ADD(5030016, 0, 1)
DBPATCH_ADD(5030017, 0, 1)
DBPATCH_ADD(5030018, 0, 1)
DBPATCH_ADD(5030019, 0, 1)
DBPATCH_ADD(5030020, 0, 1)
DBPATCH_ADD(5030021, 0, 1)
DBPATCH_ADD(5030022, 0, 1)
DBPATCH_ADD(5030023, 0, 1)
DBPATCH_ADD(5030024, 0, 1)
DBPATCH_ADD(5030025, 0, 1)
DBPATCH_ADD(5030026, 0, 1)
DBPATCH_ADD(5030027, 0, 1)
DBPATCH_ADD(5030028, 0, 1)
DBPATCH_ADD(5030029, 0, 1)
DBPATCH_ADD(5030030, 0, 1)
DBPATCH_ADD(5030031, 0, 1)
DBPATCH_ADD(5030032, 0, 1)
DBPATCH_ADD(5030033, 0, 1)
DBPATCH_ADD(5030034, 0, 1)
DBPATCH_ADD(5030035, 0, 1)
DBPATCH_ADD(5030036, 0, 1)
DBPATCH_ADD(5030037, 0, 1)
DBPATCH_ADD(5030038, 0, 1)
DBPATCH_ADD(5030039, 0, 1)
DBPATCH_ADD(5030040, 0, 1)
DBPATCH_ADD(5030041, 0, 1)
DBPATCH_ADD(5030042, 0, 1)
DBPATCH_ADD(5030043, 0, 1)
DBPATCH_ADD(5030044, 0, 1)
DBPATCH_ADD(5030045, 0, 1)
DBPATCH_ADD(5030046, 0, 1)
DBPATCH_ADD(5030047, 0, 1)
DBPATCH_ADD(5030048, 0, 1)
DBPATCH_ADD(5030049, 0, 1)
DBPATCH_ADD(5030050, 0, 1)
DBPATCH_ADD(5030051, 0, 1)
DBPATCH_ADD(5030052, 0, 1)
DBPATCH_ADD(5030053, 0, 1)
DBPATCH_ADD(5030054, 0, 1)
DBPATCH_ADD(5030055, 0, 1)
DBPATCH_ADD(5030056, 0, 1)
DBPATCH_ADD(5030057, 0, 1)
DBPATCH_ADD(5030058, 0, 1)
DBPATCH_ADD(5030059, 0, 1)
DBPATCH_ADD(5030060, 0, 1)
DBPATCH_ADD(5030061, 0, 1)
DBPATCH_ADD(5030062, 0, 1)
DBPATCH_ADD(5030063, 0, 1)
DBPATCH_ADD(5030064, 0, 1)
DBPATCH_ADD(5030065, 0, 1)
DBPATCH_ADD(5030066, 0, 1)
DBPATCH_ADD(5030067, 0, 1)
DBPATCH_ADD(5030068, 0, 1)
DBPATCH_ADD(5030069, 0, 1)
DBPATCH_ADD(5030070, 0, 1)
DBPATCH_ADD(5030071, 0, 1)
DBPATCH_ADD(5030072, 0, 1)
DBPATCH_ADD(5030073, 0, 1)
DBPATCH_ADD(5030074, 0, 1)
DBPATCH_ADD(5030075, 0, 1)
DBPATCH_ADD(5030076, 0, 1)
DBPATCH_ADD(5030077, 0, 1)
DBPATCH_ADD(5030078, 0, 1)
DBPATCH_ADD(5030079, 0, 1)
DBPATCH_ADD(5030080, 0, 1)
DBPATCH_ADD(5030081, 0, 1)
DBPATCH_ADD(5030082, 0, 1)
DBPATCH_ADD(5030083, 0, 1)
DBPATCH_ADD(5030084, 0, 1)
DBPATCH_ADD(5030085, 0, 1)
DBPATCH_ADD(5030086, 0, 1)
DBPATCH_ADD(5030087, 0, 1)
DBPATCH_ADD(5030088, 0, 1)
DBPATCH_ADD(5030089, 0, 1)
DBPATCH_ADD(5030090, 0, 1)
DBPATCH_ADD(5030091, 0, 1)
DBPATCH_ADD(5030092, 0, 1)
DBPATCH_ADD(5030093, 0, 1)
DBPATCH_ADD(5030094, 0, 1)
DBPATCH_ADD(5030095, 0, 1)
DBPATCH_ADD(5030096, 0, 1)
DBPATCH_ADD(5030097, 0, 1)
DBPATCH_ADD(5030098, 0, 1)
DBPATCH_ADD(5030099, 0, 1)
DBPATCH_ADD(5030100, 0, 1)
DBPATCH_ADD(5030101, 0, 1)
DBPATCH_ADD(5030102, 0, 1)
DBPATCH_ADD(5030103, 0, 1)
DBPATCH_ADD(5030104, 0, 1)
DBPATCH_ADD(5030105, 0, 1)
DBPATCH_ADD(5030106, 0, 1)
DBPATCH_ADD(5030107, 0, 1)
DBPATCH_ADD(5030108, 0, 1)
DBPATCH_ADD(5030109, 0, 1)
DBPATCH_ADD(5030110, 0, 1)
DBPATCH_ADD(5030111, 0, 1)
DBPATCH_ADD(5030112, 0, 1)
DBPATCH_ADD(5030113, 0, 1)
DBPATCH_ADD(5030114, 0, 1)
DBPATCH_ADD(5030115, 0, 1)
DBPATCH_ADD(5030116, 0, 1)
DBPATCH_ADD(5030117, 0, 1)
DBPATCH_ADD(5030118, 0, 1)
DBPATCH_ADD(5030119, 0, 1)
DBPATCH_ADD(5030120, 0, 1)
DBPATCH_ADD(5030121, 0, 1)
DBPATCH_ADD(5030122, 0, 1)
DBPATCH_ADD(5030123, 0, 1)
DBPATCH_ADD(5030124, 0, 1)
DBPATCH_ADD(5030125, 0, 1)
DBPATCH_ADD(5030126, 0, 1)
DBPATCH_ADD(5030127, 0, 1)
DBPATCH_ADD(5030128, 0, 1)
DBPATCH_ADD(5030129, 0, 1)
DBPATCH_ADD(5030130, 0, 1)
DBPATCH_ADD(5030131, 0, 1)
DBPATCH_ADD(5030132, 0, 1)
DBPATCH_ADD(5030133, 0, 1)
DBPATCH_ADD(5030134, 0, 1)
DBPATCH_ADD(5030135, 0, 1)
DBPATCH_ADD(5030136, 0, 1)
DBPATCH_ADD(5030137, 0, 1)
DBPATCH_ADD(5030138, 0, 1)
DBPATCH_ADD(5030139, 0, 1)
DBPATCH_ADD(5030140, 0, 1)
DBPATCH_ADD(5030141, 0, 1)
DBPATCH_ADD(5030142, 0, 1)
DBPATCH_ADD(5030143, 0, 1)
DBPATCH_ADD(5030144, 0, 1)
DBPATCH_ADD(5030145, 0, 1)
DBPATCH_ADD(5030146, 0, 1)
DBPATCH_ADD(5030147, 0, 1)
DBPATCH_ADD(5030148, 0, 1)
DBPATCH_ADD(5030149, 0, 1)
DBPATCH_ADD(5030150, 0, 1)
DBPATCH_ADD(5030151, 0, 1)
DBPATCH_ADD(5030152, 0, 1)
DBPATCH_ADD(5030153, 0, 1)
DBPATCH_ADD(5030154, 0, 1)
DBPATCH_ADD(5030155, 0, 1)
DBPATCH_ADD(5030156, 0, 1)
DBPATCH_ADD(5030157, 0, 1)
DBPATCH_ADD(5030158, 0, 1)
DBPATCH_ADD(5030159, 0, 1)
DBPATCH_ADD(5030160, 0, 1)
DBPATCH_ADD(5030161, 0, 1)
DBPATCH_ADD(5030162, 0, 1)
DBPATCH_ADD(5030163, 0, 1)
DBPATCH_ADD(5030164, 0, 1)
<<<<<<< HEAD
DBPATCH_ADD(5030165, 0, 1)
DBPATCH_ADD(5030166, 0, 1)
DBPATCH_ADD(5030167, 0, 1)
DBPATCH_ADD(5030168, 0, 1)
DBPATCH_ADD(5030169, 0, 1)
=======
>>>>>>> 6ef36762

DBPATCH_END()<|MERGE_RESOLUTION|>--- conflicted
+++ resolved
@@ -4654,7 +4654,13 @@
 	return DBadd_field("config", &field);
 }
 
-<<<<<<< HEAD
+static int	DBpatch_5030164(void)
+{
+	const ZBX_FIELD	field = {"dbversion_status", "", NULL, NULL, 1024, ZBX_TYPE_CHAR, ZBX_NOTNULL, 0};
+
+	return DBadd_field("config", &field);
+}
+
 /* trigger function conversion to new syntax */
 
 #define ZBX_DBPATCH_FUNCTION_UPDATE_NAME		0x01
@@ -5633,7 +5639,7 @@
 	return SUCCEED;
 }
 
-static int	DBpatch_5030164(void)
+static int	DBpatch_5030165(void)
 {
 	int			i, ret = SUCCEED;
 	DB_ROW			row;
@@ -5777,7 +5783,7 @@
 	return ret;
 }
 
-static int	DBpatch_5030165(void)
+static int	DBpatch_5030166(void)
 {
 	if (0 == (program_type & ZBX_PROGRAM_TYPE_SERVER))
 		return SUCCEED;
@@ -5967,7 +5973,7 @@
 	return SUCCEED;
 }
 
-static int	DBpatch_5030166(void)
+static int	DBpatch_5030167(void)
 {
 	DB_ROW		row;
 	DB_RESULT	result;
@@ -6161,7 +6167,7 @@
 	return exp;
 }
 
-static int	DBpatch_5030167(void)
+static int	DBpatch_5030168(void)
 {
 	DB_ROW			row;
 	DB_RESULT		result;
@@ -6371,7 +6377,7 @@
 	return SUCCEED;
 }
 
-static int	DBpatch_5030168(void)
+static int	DBpatch_5030169(void)
 {
 	DB_ROW		row;
 	DB_RESULT	result;
@@ -6430,20 +6436,13 @@
 	return ret;
 }
 
-static int	DBpatch_5030169(void)
+static int	DBpatch_5030170(void)
 {
 #ifdef HAVE_MYSQL
 	return DBcreate_index("items", "items_8", "key_(1024)", 0);
 #else
 	return DBcreate_index("items", "items_8", "key_", 0);
 #endif
-=======
-static int	DBpatch_5030164(void)
-{
-	const ZBX_FIELD	field = {"dbversion_status", "", NULL, NULL, 1024, ZBX_TYPE_CHAR, ZBX_NOTNULL, 0};
-
-	return DBadd_field("config", &field);
->>>>>>> 6ef36762
 }
 
 #endif
@@ -6617,13 +6616,11 @@
 DBPATCH_ADD(5030162, 0, 1)
 DBPATCH_ADD(5030163, 0, 1)
 DBPATCH_ADD(5030164, 0, 1)
-<<<<<<< HEAD
 DBPATCH_ADD(5030165, 0, 1)
 DBPATCH_ADD(5030166, 0, 1)
 DBPATCH_ADD(5030167, 0, 1)
 DBPATCH_ADD(5030168, 0, 1)
 DBPATCH_ADD(5030169, 0, 1)
-=======
->>>>>>> 6ef36762
+DBPATCH_ADD(5030170, 0, 1)
 
 DBPATCH_END()