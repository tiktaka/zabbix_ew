--- conflicted
+++ resolved
@@ -247,7 +247,119 @@
 
 static int	DBpatch_5030004(void)
 {
-<<<<<<< HEAD
+	const ZBX_FIELD	field = {"available", "0", NULL, NULL, 0, ZBX_TYPE_INT, ZBX_NOTNULL, 0};
+
+	return DBadd_field("interface", &field);
+}
+
+static int	DBpatch_5030005(void)
+{
+	const ZBX_FIELD	field = {"error", "", NULL, NULL, 2048, ZBX_TYPE_CHAR, ZBX_NOTNULL, 0};
+
+	return DBadd_field("interface", &field);
+}
+
+static int	DBpatch_5030006(void)
+{
+	const ZBX_FIELD	field = {"errors_from", "0", NULL, NULL, 0, ZBX_TYPE_INT, ZBX_NOTNULL, 0};
+
+	return DBadd_field("interface", &field);
+}
+
+static int	DBpatch_5030007(void)
+{
+	const ZBX_FIELD	field = {"disable_until", "0", NULL, NULL, 0, ZBX_TYPE_INT, ZBX_NOTNULL, 0};
+
+	return DBadd_field("interface", &field);
+}
+
+static int	DBpatch_5030008(void)
+{
+	return DBdrop_field("hosts", "available");
+}
+
+static int	DBpatch_5030009(void)
+{
+	return DBdrop_field("hosts", "ipmi_available");
+}
+
+static int	DBpatch_5030010(void)
+{
+	return DBdrop_field("hosts", "snmp_available");
+}
+
+static int	DBpatch_5030011(void)
+{
+	return DBdrop_field("hosts", "jmx_available");
+}
+
+static int	DBpatch_5030012(void)
+{
+	return DBdrop_field("hosts", "disable_until");
+}
+
+static int	DBpatch_5030013(void)
+{
+	return DBdrop_field("hosts", "ipmi_disable_until");
+}
+
+static int	DBpatch_5030014(void)
+{
+	return DBdrop_field("hosts", "snmp_disable_until");
+}
+
+static int	DBpatch_5030015(void)
+{
+	return DBdrop_field("hosts", "jmx_disable_until");
+}
+
+static int	DBpatch_5030016(void)
+{
+	return DBdrop_field("hosts", "errors_from");
+}
+
+static int	DBpatch_5030017(void)
+{
+	return DBdrop_field("hosts", "ipmi_errors_from");
+}
+
+static int	DBpatch_5030018(void)
+{
+	return DBdrop_field("hosts", "snmp_errors_from");
+}
+
+static int	DBpatch_5030019(void)
+{
+	return DBdrop_field("hosts", "jmx_errors_from");
+}
+
+static int	DBpatch_5030020(void)
+{
+	return DBdrop_field("hosts", "error");
+}
+
+static int	DBpatch_5030021(void)
+{
+	return DBdrop_field("hosts", "ipmi_error");
+}
+
+static int	DBpatch_5030022(void)
+{
+	return DBdrop_field("hosts", "snmp_error");
+}
+
+static int	DBpatch_5030023(void)
+{
+	return DBdrop_field("hosts", "jmx_error");
+}
+
+static int	DBpatch_5030024(void)
+{
+	return DBcreate_index("interface", "interface_3", "available", 0);
+}
+
+static int	DBpatch_5030025(void)
+{
 	const ZBX_TABLE table =
 		{"token", "tokenid", 0,
 			{
@@ -267,147 +379,41 @@
 		};
 
 	return DBcreate_table(&table);
-=======
-	const ZBX_FIELD	field = {"available", "0", NULL, NULL, 0, ZBX_TYPE_INT, ZBX_NOTNULL, 0};
-
-	return DBadd_field("interface", &field);
->>>>>>> a3d4d337
-}
-
-static int	DBpatch_5030005(void)
-{
-<<<<<<< HEAD
+}
+
+static int	DBpatch_5030026(void)
+{
 	return DBcreate_index("token", "token_1", "name", 0);
-=======
-	const ZBX_FIELD	field = {"error", "", NULL, NULL, 2048, ZBX_TYPE_CHAR, ZBX_NOTNULL, 0};
-
-	return DBadd_field("interface", &field);
->>>>>>> a3d4d337
-}
-
-static int	DBpatch_5030006(void)
-{
-<<<<<<< HEAD
+}
+
+static int	DBpatch_5030027(void)
+{
 	return DBcreate_index("token", "token_2", "userid,name", 1);
-=======
-	const ZBX_FIELD	field = {"errors_from", "0", NULL, NULL, 0, ZBX_TYPE_INT, ZBX_NOTNULL, 0};
-
-	return DBadd_field("interface", &field);
->>>>>>> a3d4d337
-}
-
-static int	DBpatch_5030007(void)
-{
-<<<<<<< HEAD
+}
+
+static int	DBpatch_5030028(void)
+{
 	return DBcreate_index("token", "token_3", "token", 1);
-=======
-	const ZBX_FIELD	field = {"disable_until", "0", NULL, NULL, 0, ZBX_TYPE_INT, ZBX_NOTNULL, 0};
-
-	return DBadd_field("interface", &field);
->>>>>>> a3d4d337
-}
-
-static int	DBpatch_5030008(void)
-{
-<<<<<<< HEAD
+}
+
+static int	DBpatch_5030029(void)
+{
 	return DBcreate_index("token", "token_4", "creator_userid", 0);
-=======
-	return DBdrop_field("hosts", "available");
->>>>>>> a3d4d337
-}
-
-static int	DBpatch_5030009(void)
-{
-<<<<<<< HEAD
+}
+
+static int	DBpatch_5030030(void)
+{
 	const ZBX_FIELD field = {"userid", NULL, "users", "userid", 0, 0, 0, ZBX_FK_CASCADE_DELETE};
 
 	return DBadd_foreign_key("token", 1, &field);
-=======
-	return DBdrop_field("hosts", "ipmi_available");
->>>>>>> a3d4d337
-}
-
-static int	DBpatch_5030010(void)
-{
-<<<<<<< HEAD
+}
+
+static int	DBpatch_5030031(void)
+{
 	const ZBX_FIELD field = {"creator_userid", NULL, "users", "userid", 0, 0, 0, 0};
 
 	return DBadd_foreign_key("token", 2, &field);
-=======
-	return DBdrop_field("hosts", "snmp_available");
-}
-
-static int	DBpatch_5030011(void)
-{
-	return DBdrop_field("hosts", "jmx_available");
-}
-
-static int	DBpatch_5030012(void)
-{
-	return DBdrop_field("hosts", "disable_until");
-}
-
-static int	DBpatch_5030013(void)
-{
-	return DBdrop_field("hosts", "ipmi_disable_until");
-}
-
-static int	DBpatch_5030014(void)
-{
-	return DBdrop_field("hosts", "snmp_disable_until");
-}
-
-static int	DBpatch_5030015(void)
-{
-	return DBdrop_field("hosts", "jmx_disable_until");
-}
-
-static int	DBpatch_5030016(void)
-{
-	return DBdrop_field("hosts", "errors_from");
-}
-
-static int	DBpatch_5030017(void)
-{
-	return DBdrop_field("hosts", "ipmi_errors_from");
-}
-
-static int	DBpatch_5030018(void)
-{
-	return DBdrop_field("hosts", "snmp_errors_from");
-}
-
-static int	DBpatch_5030019(void)
-{
-	return DBdrop_field("hosts", "jmx_errors_from");
-}
-
-static int	DBpatch_5030020(void)
-{
-	return DBdrop_field("hosts", "error");
-}
-
-static int	DBpatch_5030021(void)
-{
-	return DBdrop_field("hosts", "ipmi_error");
-}
-
-static int	DBpatch_5030022(void)
-{
-	return DBdrop_field("hosts", "snmp_error");
-}
-
-static int	DBpatch_5030023(void)
-{
-	return DBdrop_field("hosts", "jmx_error");
-}
-
-static int	DBpatch_5030024(void)
-{
-	return DBcreate_index("interface", "interface_3", "available", 0);
->>>>>>> a3d4d337
-}
-
+}
 #endif
 
 DBPATCH_START(5030)
@@ -425,8 +431,6 @@
 DBPATCH_ADD(5030008, 0, 1)
 DBPATCH_ADD(5030009, 0, 1)
 DBPATCH_ADD(5030010, 0, 1)
-<<<<<<< HEAD
-=======
 DBPATCH_ADD(5030011, 0, 1)
 DBPATCH_ADD(5030012, 0, 1)
 DBPATCH_ADD(5030013, 0, 1)
@@ -441,6 +445,12 @@
 DBPATCH_ADD(5030022, 0, 1)
 DBPATCH_ADD(5030023, 0, 1)
 DBPATCH_ADD(5030024, 0, 1)
->>>>>>> a3d4d337
+DBPATCH_ADD(5030025, 0, 1)
+DBPATCH_ADD(5030026, 0, 1)
+DBPATCH_ADD(5030027, 0, 1)
+DBPATCH_ADD(5030028, 0, 1)
+DBPATCH_ADD(5030029, 0, 1)
+DBPATCH_ADD(5030030, 0, 1)
+DBPATCH_ADD(5030031, 0, 1)
 
 DBPATCH_END()