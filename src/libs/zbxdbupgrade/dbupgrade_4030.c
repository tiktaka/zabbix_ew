--- conflicted
+++ resolved
@@ -117,7 +117,18 @@
 	if (0 == (program_type & ZBX_PROGRAM_TYPE_SERVER))
 		return SUCCEED;
 
-<<<<<<< HEAD
+	/* 8 - SCREEN_RESOURCE_SCREEN */
+	if (ZBX_DB_OK > DBexecute("delete from screens_items where resourcetype=8"))
+		return FAIL;
+
+	return SUCCEED;
+}
+
+static int	DBpatch_4030011(void)
+{
+	if (0 == (program_type & ZBX_PROGRAM_TYPE_SERVER))
+		return SUCCEED;
+
 	if (ZBX_DB_OK > DBexecute("update profiles set idx='web.user.filter.usrgrpid'"
 				" where idx='web.users.filter.usrgrpid'"))
 		return FAIL;
@@ -128,18 +139,10 @@
 
 	if (ZBX_DB_OK > DBexecute("update profiles set idx='web.user.sortorder'"
 				" where idx='web.users.php.sortorder'"))
-=======
-	/* 8 - SCREEN_RESOURCE_SCREEN */
-	if (ZBX_DB_OK > DBexecute("delete from screens_items where resourcetype=8"))
->>>>>>> 184e9108
 		return FAIL;
 
 	return SUCCEED;
 }
-<<<<<<< HEAD
-
-=======
->>>>>>> 184e9108
 #endif
 
 DBPATCH_START(4030)
@@ -157,5 +160,6 @@
 DBPATCH_ADD(4030008, 0, 1)
 DBPATCH_ADD(4030009, 0, 1)
 DBPATCH_ADD(4030010, 0, 1)
+DBPATCH_ADD(4030011, 0, 1)
 
 DBPATCH_END()