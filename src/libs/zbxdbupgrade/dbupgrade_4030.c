--- conflicted
+++ resolved
@@ -175,38 +175,6 @@
 
 static int	DBpatch_4030016(void)
 {
-<<<<<<< HEAD
-	const ZBX_FIELD	field = {"opdata", "", NULL, NULL, 255, ZBX_TYPE_CHAR, ZBX_NOTNULL, 0};
-
-	return DBrename_field("triggers", "details", &field);
-}
-
-static int	DBpatch_4030017(void)
-{
-	if (0 == (program_type & ZBX_PROGRAM_TYPE_SERVER))
-		return SUCCEED;
-
-	if (ZBX_DB_OK > DBexecute("update profiles set idx='web.problem.filter.show_opdata'"
-				" where idx='web.problem.filter.show_latest_values'"))
-		return FAIL;
-
-	return SUCCEED;
-}
-
-static int	DBpatch_4030018(void)
-{
-	if (0 == (program_type & ZBX_PROGRAM_TYPE_SERVER))
-		return SUCCEED;
-
-	if (ZBX_DB_OK > DBexecute("update widget_field"
-				" set name='show_opdata'"
-				" where name='show_latest_values'"
-					" and exists (select null"
-						" from widget"
-						" where widget.widgetid=widget_field.widgetid"
-							" and widget.type in ('problems','problemsbysv'))"))
-		return FAIL;
-=======
 	int		i;
 	const char      *values[] = {
 			"alarm_ok",
@@ -232,7 +200,42 @@
 			return FAIL;
 		}
 	}
->>>>>>> 40fb4042
+
+	return SUCCEED;
+}
+
+static int	DBpatch_4030017(void)
+{
+	const ZBX_FIELD	field = {"opdata", "", NULL, NULL, 255, ZBX_TYPE_CHAR, ZBX_NOTNULL, 0};
+
+	return DBrename_field("triggers", "details", &field);
+}
+
+static int	DBpatch_4030018(void)
+{
+	if (0 == (program_type & ZBX_PROGRAM_TYPE_SERVER))
+		return SUCCEED;
+
+	if (ZBX_DB_OK > DBexecute("update profiles set idx='web.problem.filter.show_opdata'"
+				" where idx='web.problem.filter.show_latest_values'"))
+		return FAIL;
+
+	return SUCCEED;
+}
+
+static int	DBpatch_4030019(void)
+{
+	if (0 == (program_type & ZBX_PROGRAM_TYPE_SERVER))
+		return SUCCEED;
+
+	if (ZBX_DB_OK > DBexecute("update widget_field"
+				" set name='show_opdata'"
+				" where name='show_latest_values'"
+					" and exists (select null"
+						" from widget"
+						" where widget.widgetid=widget_field.widgetid"
+							" and widget.type in ('problems','problemsbysv'))"))
+		return FAIL;
 
 	return SUCCEED;
 }
@@ -260,10 +263,8 @@
 DBPATCH_ADD(4030014, 0, 1)
 DBPATCH_ADD(4030015, 0, 1)
 DBPATCH_ADD(4030016, 0, 1)
-<<<<<<< HEAD
 DBPATCH_ADD(4030017, 0, 1)
 DBPATCH_ADD(4030018, 0, 1)
-=======
->>>>>>> 40fb4042
+DBPATCH_ADD(4030019, 0, 1)
 
 DBPATCH_END()