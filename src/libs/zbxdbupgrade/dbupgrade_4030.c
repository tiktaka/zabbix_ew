/*
** Zabbix
** Copyright (C) 2001-2019 Zabbix SIA
**
** This program is free software; you can redistribute it and/or modify
** it under the terms of the GNU General Public License as published by
** the Free Software Foundation; either version 2 of the License, or
** (at your option) any later version.
**
** This program is distributed in the hope that it will be useful,
** but WITHOUT ANY WARRANTY; without even the implied warranty of
** MERCHANTABILITY or FITNESS FOR A PARTICULAR PURPOSE. See the
** GNU General Public License for more details.
**
** You should have received a copy of the GNU General Public License
** along with this program; if not, write to the Free Software
** Foundation, Inc., 51 Franklin Street, Fifth Floor, Boston, MA  02110-1301, USA.
**/

#include "common.h"
#include "db.h"
#include "dbupgrade.h"

/*
 * 4.4 development database patches
 */

#ifndef HAVE_SQLITE3

extern unsigned char	program_type;

static int	DBpatch_4030000(void)
{
	const ZBX_FIELD	field = {"host", "", NULL, NULL, 128, ZBX_TYPE_CHAR, ZBX_NOTNULL, 0};

	return DBmodify_field_type("autoreg_host", &field, NULL);
}

static int	DBpatch_4030001(void)
{
	const ZBX_FIELD	field = {"host", "", NULL, NULL, 128, ZBX_TYPE_CHAR, ZBX_NOTNULL, 0};

	return DBmodify_field_type("proxy_autoreg_host", &field, NULL);
}

static int	DBpatch_4030002(void)
{
	const ZBX_FIELD	field = {"host", "", NULL, NULL, 128, ZBX_TYPE_CHAR, ZBX_NOTNULL, 0};

	return DBmodify_field_type("host_discovery", &field, NULL);
}

static int	DBpatch_4030003(void)
{
	const ZBX_TABLE table =
		{"item_rtdata", "itemid", 0,
			{
				{"itemid", NULL, NULL, NULL, 0, ZBX_TYPE_ID, ZBX_NOTNULL, 0},
				{"lastlogsize", "0", NULL, NULL, 0, ZBX_TYPE_UINT, ZBX_NOTNULL, 0},
				{"state", "0", NULL, NULL, 0, ZBX_TYPE_INT, ZBX_NOTNULL, 0},
				{"mtime", "0", NULL, NULL, 0, ZBX_TYPE_INT, ZBX_NOTNULL, 0},
				{"error", "", NULL, NULL, 2048, ZBX_TYPE_CHAR, ZBX_NOTNULL, 0},
				{0}
			},
			NULL
		};

	return DBcreate_table(&table);
}

static int	DBpatch_4030004(void)
{
	const ZBX_FIELD	field = {"itemid", NULL, "items", "itemid", 0, 0, 0, ZBX_FK_CASCADE_DELETE};

	return DBadd_foreign_key("item_rtdata", 1, &field);
}

static int	DBpatch_4030005(void)
{
	if (ZBX_DB_OK <= DBexecute("insert into item_rtdata (itemid,lastlogsize,state,mtime,error)"
			" select i.itemid,i.lastlogsize,i.state,i.mtime,i.error"
			" from items i"
			" join hosts h on i.hostid=h.hostid"
			" where h.status in (%d,%d) and i.flags<>%d",
			HOST_STATUS_MONITORED, HOST_STATUS_NOT_MONITORED, ZBX_FLAG_DISCOVERY_PROTOTYPE))
	{
		return SUCCEED;
	}

	return FAIL;
}

static int	DBpatch_4030006(void)
{
	return DBdrop_field("items", "lastlogsize");
}

static int	DBpatch_4030007(void)
{
	return DBdrop_field("items", "state");
}

static int	DBpatch_4030008(void)
{
	return DBdrop_field("items", "mtime");
}

static int	DBpatch_4030009(void)
{
	return DBdrop_field("items", "error");
}

static int	DBpatch_4030010(void)
{
	if (0 == (program_type & ZBX_PROGRAM_TYPE_SERVER))
		return SUCCEED;

	/* 8 - SCREEN_RESOURCE_SCREEN */
	if (ZBX_DB_OK > DBexecute("delete from screens_items where resourcetype=8"))
		return FAIL;

	return SUCCEED;
}

static int	DBpatch_4030011(void)
{
	if (0 == (program_type & ZBX_PROGRAM_TYPE_SERVER))
		return SUCCEED;

	if (ZBX_DB_OK > DBexecute("update profiles set idx='web.user.filter.usrgrpid'"
				" where idx='web.users.filter.usrgrpid'"))
		return FAIL;

	if (ZBX_DB_OK > DBexecute("update profiles set idx='web.user.sort'"
				" where idx='web.users.php.sort'"))
		return FAIL;

	if (ZBX_DB_OK > DBexecute("update profiles set idx='web.user.sortorder'"
				" where idx='web.users.php.sortorder'"))
		return FAIL;

	return SUCCEED;
}

static int	DBpatch_4030012(void)
{
	const ZBX_FIELD	field = {"flags", "0", NULL, NULL, 0, ZBX_TYPE_INT, ZBX_NOTNULL, 0};

	return DBadd_field("autoreg_host", &field);
}

static int	DBpatch_4030013(void)
{
	const ZBX_FIELD	field = {"flags", "0", NULL, NULL, 0, ZBX_TYPE_INT, ZBX_NOTNULL, 0};

	return DBadd_field("proxy_autoreg_host", &field);
}

static int	DBpatch_4030014(void)
{
<<<<<<< HEAD
	const ZBX_FIELD	field = {"autoreg_tls_accept", "1", NULL, NULL, 0, ZBX_TYPE_INT, ZBX_NOTNULL, 0};

	return DBadd_field("config", &field);
=======
	const ZBX_FIELD	field = {"view_mode", "0", NULL, NULL, 0, ZBX_TYPE_INT, ZBX_NOTNULL, 0};

	return DBadd_field("widget", &field);
>>>>>>> 0f245dfb
}

static int	DBpatch_4030015(void)
{
<<<<<<< HEAD
	const ZBX_FIELD	field = {"tls_accepted", "1", NULL, NULL, 0, ZBX_TYPE_INT, ZBX_NOTNULL, 0};

	return DBadd_field("autoreg_host", &field);
}

static int	DBpatch_4030016(void)
{
	const ZBX_FIELD	field = {"tls_accepted", "1", NULL, NULL, 0, ZBX_TYPE_INT, ZBX_NOTNULL, 0};

	return DBadd_field("proxy_autoreg_host", &field);
}

static int	DBpatch_4030017(void)
{
	const ZBX_TABLE table =
		{"config_autoreg_tls", "autoreg_tlsid", 0,
			{
				{"autoreg_tlsid", NULL, NULL, NULL, 0, ZBX_TYPE_ID, ZBX_NOTNULL, 0},
				{"tls_psk_identity", "", NULL, NULL, 128, ZBX_TYPE_CHAR, ZBX_NOTNULL, 0},
				{"tls_psk", "", NULL, NULL, 512, ZBX_TYPE_CHAR, ZBX_NOTNULL, 0},
				{0}
			},
			NULL
		};

	return DBcreate_table(&table);
}

static int	DBpatch_4030018(void)
{
	return DBcreate_index("config_autoreg_tls", "config_autoreg_tls_1", "tls_psk_identity", 1);
}

=======
	if (ZBX_DB_OK > DBexecute("update widget set x=x*2, width=width*2"))
		return FAIL;

	return SUCCEED;
}
>>>>>>> 0f245dfb
#endif

DBPATCH_START(4030)

/* version, duplicates flag, mandatory flag */

DBPATCH_ADD(4030000, 0, 1)
DBPATCH_ADD(4030001, 0, 1)
DBPATCH_ADD(4030002, 0, 1)
DBPATCH_ADD(4030003, 0, 1)
DBPATCH_ADD(4030004, 0, 1)
DBPATCH_ADD(4030005, 0, 1)
DBPATCH_ADD(4030006, 0, 1)
DBPATCH_ADD(4030007, 0, 1)
DBPATCH_ADD(4030008, 0, 1)
DBPATCH_ADD(4030009, 0, 1)
DBPATCH_ADD(4030010, 0, 1)
DBPATCH_ADD(4030011, 0, 1)
DBPATCH_ADD(4030012, 0, 1)
DBPATCH_ADD(4030013, 0, 1)
DBPATCH_ADD(4030014, 0, 1)
DBPATCH_ADD(4030015, 0, 1)
<<<<<<< HEAD
DBPATCH_ADD(4030016, 0, 1)
DBPATCH_ADD(4030017, 0, 1)
DBPATCH_ADD(4030018, 0, 1)
=======
>>>>>>> 0f245dfb

DBPATCH_END()<|MERGE_RESOLUTION|>--- conflicted
+++ resolved
@@ -158,33 +158,41 @@
 
 static int	DBpatch_4030014(void)
 {
-<<<<<<< HEAD
+	const ZBX_FIELD	field = {"view_mode", "0", NULL, NULL, 0, ZBX_TYPE_INT, ZBX_NOTNULL, 0};
+
+	return DBadd_field("widget", &field);
+}
+
+static int	DBpatch_4030015(void)
+{
+	if (ZBX_DB_OK > DBexecute("update widget set x=x*2, width=width*2"))
+		return FAIL;
+
+	return SUCCEED;
+}
+
+static int	DBpatch_4030016(void)
+{
 	const ZBX_FIELD	field = {"autoreg_tls_accept", "1", NULL, NULL, 0, ZBX_TYPE_INT, ZBX_NOTNULL, 0};
 
 	return DBadd_field("config", &field);
-=======
-	const ZBX_FIELD	field = {"view_mode", "0", NULL, NULL, 0, ZBX_TYPE_INT, ZBX_NOTNULL, 0};
-
-	return DBadd_field("widget", &field);
->>>>>>> 0f245dfb
-}
-
-static int	DBpatch_4030015(void)
-{
-<<<<<<< HEAD
+}
+
+static int	DBpatch_4030017(void)
+{
 	const ZBX_FIELD	field = {"tls_accepted", "1", NULL, NULL, 0, ZBX_TYPE_INT, ZBX_NOTNULL, 0};
 
 	return DBadd_field("autoreg_host", &field);
 }
 
-static int	DBpatch_4030016(void)
+static int	DBpatch_4030018(void)
 {
 	const ZBX_FIELD	field = {"tls_accepted", "1", NULL, NULL, 0, ZBX_TYPE_INT, ZBX_NOTNULL, 0};
 
 	return DBadd_field("proxy_autoreg_host", &field);
 }
 
-static int	DBpatch_4030017(void)
+static int	DBpatch_4030019(void)
 {
 	const ZBX_TABLE table =
 		{"config_autoreg_tls", "autoreg_tlsid", 0,
@@ -200,18 +208,11 @@
 	return DBcreate_table(&table);
 }
 
-static int	DBpatch_4030018(void)
+static int	DBpatch_4030020(void)
 {
 	return DBcreate_index("config_autoreg_tls", "config_autoreg_tls_1", "tls_psk_identity", 1);
 }
 
-=======
-	if (ZBX_DB_OK > DBexecute("update widget set x=x*2, width=width*2"))
-		return FAIL;
-
-	return SUCCEED;
-}
->>>>>>> 0f245dfb
 #endif
 
 DBPATCH_START(4030)
@@ -234,11 +235,10 @@
 DBPATCH_ADD(4030013, 0, 1)
 DBPATCH_ADD(4030014, 0, 1)
 DBPATCH_ADD(4030015, 0, 1)
-<<<<<<< HEAD
 DBPATCH_ADD(4030016, 0, 1)
 DBPATCH_ADD(4030017, 0, 1)
 DBPATCH_ADD(4030018, 0, 1)
-=======
->>>>>>> 0f245dfb
+DBPATCH_ADD(4030019, 0, 1)
+DBPATCH_ADD(4030020, 0, 1)
 
 DBPATCH_END()