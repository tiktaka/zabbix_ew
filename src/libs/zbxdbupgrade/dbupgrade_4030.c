/*
** Zabbix
** Copyright (C) 2001-2019 Zabbix SIA
**
** This program is free software; you can redistribute it and/or modify
** it under the terms of the GNU General Public License as published by
** the Free Software Foundation; either version 2 of the License, or
** (at your option) any later version.
**
** This program is distributed in the hope that it will be useful,
** but WITHOUT ANY WARRANTY; without even the implied warranty of
** MERCHANTABILITY or FITNESS FOR A PARTICULAR PURPOSE. See the
** GNU General Public License for more details.
**
** You should have received a copy of the GNU General Public License
** along with this program; if not, write to the Free Software
** Foundation, Inc., 51 Franklin Street, Fifth Floor, Boston, MA  02110-1301, USA.
**/

#include "common.h"
#include "db.h"
#include "dbupgrade.h"

extern unsigned char	program_type;

/*
 * 4.4 development database patches
 */

#ifndef HAVE_SQLITE3

extern unsigned char	program_type;

static int	DBpatch_4030000(void)
{
	const ZBX_FIELD	field = {"host", "", NULL, NULL, 128, ZBX_TYPE_CHAR, ZBX_NOTNULL, 0};

	return DBmodify_field_type("autoreg_host", &field, NULL);
}

static int	DBpatch_4030001(void)
{
	const ZBX_FIELD	field = {"host", "", NULL, NULL, 128, ZBX_TYPE_CHAR, ZBX_NOTNULL, 0};

	return DBmodify_field_type("proxy_autoreg_host", &field, NULL);
}

static int	DBpatch_4030002(void)
{
	const ZBX_FIELD	field = {"host", "", NULL, NULL, 128, ZBX_TYPE_CHAR, ZBX_NOTNULL, 0};

	return DBmodify_field_type("host_discovery", &field, NULL);
}

static int	DBpatch_4030003(void)
{
	const ZBX_TABLE table =
		{"item_rtdata", "itemid", 0,
			{
				{"itemid", NULL, NULL, NULL, 0, ZBX_TYPE_ID, ZBX_NOTNULL, 0},
				{"lastlogsize", "0", NULL, NULL, 0, ZBX_TYPE_UINT, ZBX_NOTNULL, 0},
				{"state", "0", NULL, NULL, 0, ZBX_TYPE_INT, ZBX_NOTNULL, 0},
				{"mtime", "0", NULL, NULL, 0, ZBX_TYPE_INT, ZBX_NOTNULL, 0},
				{"error", "", NULL, NULL, 2048, ZBX_TYPE_CHAR, ZBX_NOTNULL, 0},
				{0}
			},
			NULL
		};

	return DBcreate_table(&table);
}

static int	DBpatch_4030004(void)
{
	const ZBX_FIELD	field = {"itemid", NULL, "items", "itemid", 0, 0, 0, ZBX_FK_CASCADE_DELETE};

	return DBadd_foreign_key("item_rtdata", 1, &field);
}

static int	DBpatch_4030005(void)
{
	if (ZBX_DB_OK <= DBexecute("insert into item_rtdata (itemid,lastlogsize,state,mtime,error)"
			" select i.itemid,i.lastlogsize,i.state,i.mtime,i.error"
			" from items i"
			" join hosts h on i.hostid=h.hostid"
			" where h.status in (%d,%d) and i.flags<>%d",
			HOST_STATUS_MONITORED, HOST_STATUS_NOT_MONITORED, ZBX_FLAG_DISCOVERY_PROTOTYPE))
	{
		return SUCCEED;
	}

	return FAIL;
}

static int	DBpatch_4030006(void)
{
	return DBdrop_field("items", "lastlogsize");
}

static int	DBpatch_4030007(void)
{
	return DBdrop_field("items", "state");
}

static int	DBpatch_4030008(void)
{
	return DBdrop_field("items", "mtime");
}

static int	DBpatch_4030009(void)
{
	return DBdrop_field("items", "error");
}

static int	DBpatch_4030010(void)
{
	if (0 == (program_type & ZBX_PROGRAM_TYPE_SERVER))
		return SUCCEED;

	/* 8 - SCREEN_RESOURCE_SCREEN */
	if (ZBX_DB_OK > DBexecute("delete from screens_items where resourcetype=8"))
		return FAIL;

	return SUCCEED;
}

static int	DBpatch_4030011(void)
{
<<<<<<< HEAD
	const ZBX_FIELD	field = {"opdata", "", NULL, NULL, 255, ZBX_TYPE_CHAR, ZBX_NOTNULL, 0};

	return DBrename_field("triggers", "details", &field);
}

static int	DBpatch_4030012(void)
{
	if (0 == (program_type & ZBX_PROGRAM_TYPE_SERVER))
		return SUCCEED;

	if (ZBX_DB_OK > DBexecute("update profiles set idx='web.problem.filter.show_opdata'"
				" where idx='web.problem.filter.show_latest_values'"))
=======
	if (0 == (program_type & ZBX_PROGRAM_TYPE_SERVER))
		return SUCCEED;

	if (ZBX_DB_OK > DBexecute("update profiles set idx='web.user.filter.usrgrpid'"
				" where idx='web.users.filter.usrgrpid'"))
		return FAIL;

	if (ZBX_DB_OK > DBexecute("update profiles set idx='web.user.sort'"
				" where idx='web.users.php.sort'"))
		return FAIL;

	if (ZBX_DB_OK > DBexecute("update profiles set idx='web.user.sortorder'"
				" where idx='web.users.php.sortorder'"))
>>>>>>> cb7c484f
		return FAIL;

	return SUCCEED;
}

<<<<<<< HEAD
static int	DBpatch_4030013(void)
{
	if (0 == (program_type & ZBX_PROGRAM_TYPE_SERVER))
		return SUCCEED;

	if (ZBX_DB_OK > DBexecute("update widget_field"
				" set name='show_opdata'"
				" where name='show_latest_values'"
					" and exists (select null"
						" from widget"
						" where widget.widgetid=widget_field.widgetid"
							" and widget.type in ('problems','problemsbysv'))"))
=======
static int	DBpatch_4030012(void)
{
	const ZBX_FIELD	field = {"flags", "0", NULL, NULL, 0, ZBX_TYPE_INT, ZBX_NOTNULL, 0};

	return DBadd_field("autoreg_host", &field);
}

static int	DBpatch_4030013(void)
{
	const ZBX_FIELD	field = {"flags", "0", NULL, NULL, 0, ZBX_TYPE_INT, ZBX_NOTNULL, 0};

	return DBadd_field("proxy_autoreg_host", &field);
}

static int	DBpatch_4030014(void)
{
	const ZBX_FIELD	field = {"view_mode", "0", NULL, NULL, 0, ZBX_TYPE_INT, ZBX_NOTNULL, 0};

	return DBadd_field("widget", &field);
}

static int	DBpatch_4030015(void)
{
	if (ZBX_DB_OK > DBexecute("update widget set x=x*2, width=width*2"))
>>>>>>> cb7c484f
		return FAIL;

	return SUCCEED;
}
<<<<<<< HEAD

=======
>>>>>>> cb7c484f
#endif

DBPATCH_START(4030)

/* version, duplicates flag, mandatory flag */

DBPATCH_ADD(4030000, 0, 1)
DBPATCH_ADD(4030001, 0, 1)
DBPATCH_ADD(4030002, 0, 1)
DBPATCH_ADD(4030003, 0, 1)
DBPATCH_ADD(4030004, 0, 1)
DBPATCH_ADD(4030005, 0, 1)
DBPATCH_ADD(4030006, 0, 1)
DBPATCH_ADD(4030007, 0, 1)
DBPATCH_ADD(4030008, 0, 1)
DBPATCH_ADD(4030009, 0, 1)
DBPATCH_ADD(4030010, 0, 1)
DBPATCH_ADD(4030011, 0, 1)
DBPATCH_ADD(4030012, 0, 1)
DBPATCH_ADD(4030013, 0, 1)
<<<<<<< HEAD
=======
DBPATCH_ADD(4030014, 0, 1)
DBPATCH_ADD(4030015, 0, 1)
>>>>>>> cb7c484f

DBPATCH_END()<|MERGE_RESOLUTION|>--- conflicted
+++ resolved
@@ -126,41 +126,73 @@
 
 static int	DBpatch_4030011(void)
 {
-<<<<<<< HEAD
+	if (0 == (program_type & ZBX_PROGRAM_TYPE_SERVER))
+		return SUCCEED;
+
+	if (ZBX_DB_OK > DBexecute("update profiles set idx='web.user.filter.usrgrpid'"
+				" where idx='web.users.filter.usrgrpid'"))
+		return FAIL;
+
+	if (ZBX_DB_OK > DBexecute("update profiles set idx='web.user.sort'"
+				" where idx='web.users.php.sort'"))
+		return FAIL;
+
+	if (ZBX_DB_OK > DBexecute("update profiles set idx='web.user.sortorder'"
+				" where idx='web.users.php.sortorder'"))
+		return FAIL;
+
+	return SUCCEED;
+}
+
+static int	DBpatch_4030012(void)
+{
+	const ZBX_FIELD	field = {"flags", "0", NULL, NULL, 0, ZBX_TYPE_INT, ZBX_NOTNULL, 0};
+
+	return DBadd_field("autoreg_host", &field);
+}
+
+static int	DBpatch_4030013(void)
+{
+	const ZBX_FIELD	field = {"flags", "0", NULL, NULL, 0, ZBX_TYPE_INT, ZBX_NOTNULL, 0};
+
+	return DBadd_field("proxy_autoreg_host", &field);
+}
+
+static int	DBpatch_4030014(void)
+{
+	const ZBX_FIELD	field = {"view_mode", "0", NULL, NULL, 0, ZBX_TYPE_INT, ZBX_NOTNULL, 0};
+
+	return DBadd_field("widget", &field);
+}
+
+static int	DBpatch_4030015(void)
+{
+	if (ZBX_DB_OK > DBexecute("update widget set x=x*2, width=width*2"))
+		return FAIL;
+
+	return SUCCEED;
+}
+
+static int	DBpatch_4030016(void)
+{
 	const ZBX_FIELD	field = {"opdata", "", NULL, NULL, 255, ZBX_TYPE_CHAR, ZBX_NOTNULL, 0};
 
 	return DBrename_field("triggers", "details", &field);
 }
 
-static int	DBpatch_4030012(void)
+static int	DBpatch_4030017(void)
 {
 	if (0 == (program_type & ZBX_PROGRAM_TYPE_SERVER))
 		return SUCCEED;
 
 	if (ZBX_DB_OK > DBexecute("update profiles set idx='web.problem.filter.show_opdata'"
 				" where idx='web.problem.filter.show_latest_values'"))
-=======
-	if (0 == (program_type & ZBX_PROGRAM_TYPE_SERVER))
-		return SUCCEED;
-
-	if (ZBX_DB_OK > DBexecute("update profiles set idx='web.user.filter.usrgrpid'"
-				" where idx='web.users.filter.usrgrpid'"))
-		return FAIL;
-
-	if (ZBX_DB_OK > DBexecute("update profiles set idx='web.user.sort'"
-				" where idx='web.users.php.sort'"))
-		return FAIL;
-
-	if (ZBX_DB_OK > DBexecute("update profiles set idx='web.user.sortorder'"
-				" where idx='web.users.php.sortorder'"))
->>>>>>> cb7c484f
-		return FAIL;
-
-	return SUCCEED;
-}
-
-<<<<<<< HEAD
-static int	DBpatch_4030013(void)
+		return FAIL;
+
+	return SUCCEED;
+}
+
+static int	DBpatch_4030018(void)
 {
 	if (0 == (program_type & ZBX_PROGRAM_TYPE_SERVER))
 		return SUCCEED;
@@ -172,40 +204,11 @@
 						" from widget"
 						" where widget.widgetid=widget_field.widgetid"
 							" and widget.type in ('problems','problemsbysv'))"))
-=======
-static int	DBpatch_4030012(void)
-{
-	const ZBX_FIELD	field = {"flags", "0", NULL, NULL, 0, ZBX_TYPE_INT, ZBX_NOTNULL, 0};
-
-	return DBadd_field("autoreg_host", &field);
-}
-
-static int	DBpatch_4030013(void)
-{
-	const ZBX_FIELD	field = {"flags", "0", NULL, NULL, 0, ZBX_TYPE_INT, ZBX_NOTNULL, 0};
-
-	return DBadd_field("proxy_autoreg_host", &field);
-}
-
-static int	DBpatch_4030014(void)
-{
-	const ZBX_FIELD	field = {"view_mode", "0", NULL, NULL, 0, ZBX_TYPE_INT, ZBX_NOTNULL, 0};
-
-	return DBadd_field("widget", &field);
-}
-
-static int	DBpatch_4030015(void)
-{
-	if (ZBX_DB_OK > DBexecute("update widget set x=x*2, width=width*2"))
->>>>>>> cb7c484f
-		return FAIL;
-
-	return SUCCEED;
-}
-<<<<<<< HEAD
-
-=======
->>>>>>> cb7c484f
+		return FAIL;
+
+	return SUCCEED;
+}
+
 #endif
 
 DBPATCH_START(4030)
@@ -226,10 +229,10 @@
 DBPATCH_ADD(4030011, 0, 1)
 DBPATCH_ADD(4030012, 0, 1)
 DBPATCH_ADD(4030013, 0, 1)
-<<<<<<< HEAD
-=======
 DBPATCH_ADD(4030014, 0, 1)
 DBPATCH_ADD(4030015, 0, 1)
->>>>>>> cb7c484f
+DBPATCH_ADD(4030016, 0, 1)
+DBPATCH_ADD(4030017, 0, 1)
+DBPATCH_ADD(4030018, 0, 1)
 
 DBPATCH_END()