--- conflicted
+++ resolved
@@ -579,37 +579,20 @@
 
 static int	DBpatch_4050036(void)
 {
-<<<<<<< HEAD
-	const ZBX_FIELD	field = {"compression_status", "0", NULL, NULL, 0, ZBX_TYPE_INT, ZBX_NOTNULL, 0};
-
-	return DBadd_field("config", &field);
-=======
 	const ZBX_FIELD	field = {"note", "0", NULL, NULL, 128, ZBX_TYPE_CHAR, ZBX_NOTNULL, 0};
 
 	return DBrename_field("auditlog", "details", &field);
->>>>>>> 1d9398ed
 }
 
 static int	DBpatch_4050037(void)
 {
-<<<<<<< HEAD
-	const ZBX_FIELD	field = {"compression_availability", "0", NULL, NULL, 0, ZBX_TYPE_INT, ZBX_NOTNULL, 0};
-
-	return DBadd_field("config", &field);
-=======
 	const ZBX_FIELD	field = {"note", "", NULL, NULL, 128, ZBX_TYPE_CHAR, ZBX_NOTNULL, 0};
 
 	return DBset_default("auditlog", &field);
->>>>>>> 1d9398ed
 }
 
 static int	DBpatch_4050038(void)
 {
-<<<<<<< HEAD
-	const ZBX_FIELD	field = {"compress_older", "7d", NULL, NULL, 32, ZBX_TYPE_CHAR, ZBX_NOTNULL, 0};
-
-	return DBadd_field("config", &field);
-=======
 	return DBcreate_index("auditlog", "auditlog_3", "resourcetype,resourceid", 0);
 }
 
@@ -680,7 +663,27 @@
 		return FAIL;
 
 	return SUCCEED;
->>>>>>> 1d9398ed
+}
+
+static int	DBpatch_4050044(void)
+{
+	const ZBX_FIELD	field = {"compression_status", "0", NULL, NULL, 0, ZBX_TYPE_INT, ZBX_NOTNULL, 0};
+
+	return DBadd_field("config", &field);
+}
+
+static int	DBpatch_4050045(void)
+{
+	const ZBX_FIELD	field = {"compression_availability", "0", NULL, NULL, 0, ZBX_TYPE_INT, ZBX_NOTNULL, 0};
+
+	return DBadd_field("config", &field);
+}
+
+static int	DBpatch_4050046(void)
+{
+	const ZBX_FIELD	field = {"compress_older", "7d", NULL, NULL, 32, ZBX_TYPE_CHAR, ZBX_NOTNULL, 0};
+
+	return DBadd_field("config", &field);
 }
 
 #endif
@@ -722,13 +725,13 @@
 DBPATCH_ADD(4050036, 0, 1)
 DBPATCH_ADD(4050037, 0, 1)
 DBPATCH_ADD(4050038, 0, 1)
-<<<<<<< HEAD
-=======
 DBPATCH_ADD(4050039, 0, 1)
 DBPATCH_ADD(4050040, 0, 1)
 DBPATCH_ADD(4050041, 0, 1)
 DBPATCH_ADD(4050042, 0, 1)
 DBPATCH_ADD(4050043, 0, 0)
->>>>>>> 1d9398ed
+DBPATCH_ADD(4050044, 0, 1)
+DBPATCH_ADD(4050045, 0, 1)
+DBPATCH_ADD(4050046, 0, 1)
 
 DBPATCH_END()