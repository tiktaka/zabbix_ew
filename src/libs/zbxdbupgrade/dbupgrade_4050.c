/*
** Zabbix
** Copyright (C) 2001-2020 Zabbix SIA
**
** This program is free software; you can redistribute it and/or modify
** it under the terms of the GNU General Public License as published by
** the Free Software Foundation; either version 2 of the License, or
** (at your option) any later version.
**
** This program is distributed in the hope that it will be useful,
** but WITHOUT ANY WARRANTY; without even the implied warranty of
** MERCHANTABILITY or FITNESS FOR A PARTICULAR PURPOSE. See the
** GNU General Public License for more details.
**
** You should have received a copy of the GNU General Public License
** along with this program; if not, write to the Free Software
** Foundation, Inc., 51 Franklin Street, Fifth Floor, Boston, MA  02110-1301, USA.
**/

#include "common.h"
#include "db.h"
#include "dbupgrade.h"
#include "log.h"
#include "zbxalgo.h"
#include "../zbxalgo/vectorimpl.h"

/*
 * 5.0 development database patches
 */

#ifndef HAVE_SQLITE3

extern unsigned char	program_type;

static int	DBpatch_4050001(void)
{
	return DBdrop_foreign_key("items", 1);
}

static int	DBpatch_4050002(void)
{
	return DBdrop_index("items", "items_1");
}

static int	DBpatch_4050003(void)
{
	const ZBX_FIELD	field = {"key_", "", NULL, NULL, 2048, ZBX_TYPE_CHAR, ZBX_NOTNULL, 0};

	return DBmodify_field_type("items", &field, NULL);
}

static int	DBpatch_4050004(void)
{
#ifdef HAVE_MYSQL
	return DBcreate_index("items", "items_1", "hostid,key_(1021)", 0);
#else
	return DBcreate_index("items", "items_1", "hostid,key_", 0);
#endif
}

static int	DBpatch_4050005(void)
{
	const ZBX_FIELD	field = {"hostid", NULL, "hosts", "hostid", 0, 0, 0, ZBX_FK_CASCADE_DELETE};

	return DBadd_foreign_key("items", 1, &field);
}

static int	DBpatch_4050006(void)
{
	const ZBX_FIELD	field = {"key_", "", NULL, NULL, 2048, ZBX_TYPE_CHAR, ZBX_NOTNULL, 0};

	return DBmodify_field_type("item_discovery", &field, NULL);
}

static int	DBpatch_4050007(void)
{
	const ZBX_FIELD	field = {"key_", "", NULL, NULL, 2048, ZBX_TYPE_CHAR, ZBX_NOTNULL, 0};

	return DBmodify_field_type("dchecks", &field, NULL);
}

static int	DBpatch_4050011(void)
{
#if defined(HAVE_IBM_DB2) || defined(HAVE_POSTGRESQL)
	const char *cast_value_str = "bigint";
#elif defined(HAVE_MYSQL)
	const char *cast_value_str = "unsigned";
#elif defined(HAVE_ORACLE)
	const char *cast_value_str = "number(20)";
#endif

	if (ZBX_DB_OK > DBexecute(
			"update profiles"
			" set value_id=CAST(value_str as %s),"
				" value_str='',"
				" type=1"	/* PROFILE_TYPE_ID */
			" where type=3"	/* PROFILE_TYPE_STR */
				" and (idx='web.latest.filter.groupids' or idx='web.latest.filter.hostids')", cast_value_str))
	{
		return FAIL;
	}

	return SUCCEED;
}

static int	DBpatch_4050012(void)
{
	const ZBX_FIELD	field = {"passwd", "", NULL, NULL, 60, ZBX_TYPE_CHAR, ZBX_NOTNULL, 0};

	return DBmodify_field_type("users", &field, NULL);
}

static int	DBpatch_4050013(void)
{
	int		i;
	const char	*values[] = {
			"web.usergroup.filter_users_status", "web.usergroup.filter_user_status",
			"web.usergrps.php.sort", "web.usergroup.sort",
			"web.usergrps.php.sortorder", "web.usergroup.sortorder",
			"web.adm.valuemapping.php.sortorder", "web.valuemap.list.sortorder",
			"web.adm.valuemapping.php.sort", "web.valuemap.list.sort",
			"web.latest.php.sort", "web.latest.sort",
			"web.latest.php.sortorder", "web.latest.sortorder",
			"web.paging.lastpage", "web.pager.entity",
			"web.paging.page", "web.pager.page"
		};

	if (0 == (program_type & ZBX_PROGRAM_TYPE_SERVER))
		return SUCCEED;

	for (i = 0; i < (int)ARRSIZE(values); i += 2)
	{
		if (ZBX_DB_OK > DBexecute("update profiles set idx='%s' where idx='%s'", values[i + 1], values[i]))
			return FAIL;
	}

	return SUCCEED;
}

static int	DBpatch_4050014(void)
{
	DB_ROW		row;
	DB_RESULT	result;
	int		ret = SUCCEED;
	char		*sql = NULL, *name = NULL, *name_esc;
	size_t		sql_alloc = 0, sql_offset = 0;

	if (0 == (program_type & ZBX_PROGRAM_TYPE_SERVER))
		return SUCCEED;

	DBbegin_multiple_update(&sql, &sql_alloc, &sql_offset);

	result = DBselect(
			"select wf.widget_fieldid,wf.name"
			" from widget_field wf,widget w"
			" where wf.widgetid=w.widgetid"
				" and w.type='navtree'"
				" and wf.name like 'map.%%' or wf.name like 'mapid.%%'"
			);

	while (NULL != (row = DBfetch(result)))
	{
		if (0 == strncmp(row[1], "map.", 4))
		{
			name = zbx_dsprintf(name, "navtree.%s", row[1] + 4);
		}
		else
		{
			name = zbx_dsprintf(name, "navtree.sys%s", row[1]);
		}

		name_esc = DBdyn_escape_string_len(name, 255);

		zbx_snprintf_alloc(&sql, &sql_alloc, &sql_offset,
			"update widget_field set name='%s' where widget_fieldid=%s;\n", name_esc, row[0]);

		zbx_free(name_esc);

		if (SUCCEED != (ret = DBexecute_overflowed_sql(&sql, &sql_alloc, &sql_offset)))
			goto out;
	}

	DBend_multiple_update(&sql, &sql_alloc, &sql_offset);

	if (16 < sql_offset && ZBX_DB_OK > DBexecute("%s", sql))
		ret = FAIL;
out:
	DBfree_result(result);
	zbx_free(sql);
	zbx_free(name);

	return ret;
}

static int	DBpatch_4050015(void)
{
	DB_RESULT		result;
	DB_ROW			row;
	zbx_uint64_t		time_period_id, every;
	int			invalidate = 0;
	const ZBX_TABLE		*timeperiods;
	const ZBX_FIELD		*field;

	if (NULL != (timeperiods = DBget_table("timeperiods")) &&
			NULL != (field = DBget_field(timeperiods, "every")))
	{
		ZBX_STR2UINT64(every, field->default_value);
	}
	else
	{
		THIS_SHOULD_NEVER_HAPPEN;
		return FAIL;
	}

	result = DBselect("select timeperiodid from timeperiods where every=0");

	while (NULL != (row = DBfetch(result)))
	{
		ZBX_STR2UINT64(time_period_id, row[0]);

		zabbix_log(LOG_LEVEL_WARNING, "Invalid maintenance time period found: "ZBX_FS_UI64
				", changing \"every\" to "ZBX_FS_UI64, time_period_id, every);
		invalidate = 1;
	}

	DBfree_result(result);

	if (0 != invalidate &&
			ZBX_DB_OK > DBexecute("update timeperiods set every=1 where timeperiodid!=0 and every=0"))
		return FAIL;

	return SUCCEED;
}

static int	DBpatch_4050016(void)
{
	const ZBX_TABLE	table =
			{"media_type_message", "mediatype_messageid", 0,
				{
					{"mediatype_messageid", NULL, NULL, NULL, 0, ZBX_TYPE_ID, ZBX_NOTNULL, 0},
					{"mediatypeid", NULL, NULL, NULL, 0, ZBX_TYPE_ID, ZBX_NOTNULL, 0},
					{"eventsource", NULL, NULL, NULL, 0, ZBX_TYPE_INT, ZBX_NOTNULL, 0},
					{"recovery", NULL, NULL, NULL, 0, ZBX_TYPE_INT, ZBX_NOTNULL, 0},
					{"subject", "", NULL, NULL, 255, ZBX_TYPE_CHAR, ZBX_NOTNULL, 0},
					{"message", "", NULL, NULL, 0, ZBX_TYPE_SHORTTEXT, ZBX_NOTNULL, 0},
					{0}
				},
				NULL
			};

	return DBcreate_table(&table);
}

static int	DBpatch_4050017(void)
{
	const ZBX_FIELD	field = {"mediatypeid", NULL, "media_type", "mediatypeid", 0, 0, 0, ZBX_FK_CASCADE_DELETE};

	return DBadd_foreign_key("media_type_message", 1, &field);
}

static int	DBpatch_4050018(void)
{
	return DBcreate_index("media_type_message", "media_type_message_1", "mediatypeid,eventsource,recovery", 1);
}

static int	DBpatch_4050019(void)
{
	const ZBX_FIELD	field = {"default_msg", "1", NULL, NULL, 0, ZBX_TYPE_INT, ZBX_NOTNULL, 0};

	return DBset_default("opmessage", &field);
}

static int	DBpatch_4050020(void)
{
	DB_ROW		row;
	DB_RESULT	result;
	zbx_uint64_t	operationid;
	int		ret = SUCCEED, res, col;
	char		*subject, *message;

	if (0 == (program_type & ZBX_PROGRAM_TYPE_SERVER))
		return SUCCEED;

	result = DBselect(
			"select m.operationid,o.recovery,a.def_shortdata,a.def_longdata,a.r_shortdata,a.r_longdata,"
			"a.ack_shortdata,a.ack_longdata from opmessage m"
			" join operations o on m.operationid=o.operationid"
			" left join actions a on o.actionid=a.actionid"
			" where m.default_msg='1' and o.recovery in (0,1,2)");

	while (NULL != (row = DBfetch(result)))
	{
		col = 2 + (atoi(row[1]) * 2);
		subject = DBdyn_escape_string(row[col]);
		message = DBdyn_escape_string(row[col + 1]);
		ZBX_DBROW2UINT64(operationid, row[0]);

		res = DBexecute("update opmessage set subject='%s',message='%s',default_msg='0'"
				" where operationid=" ZBX_FS_UI64, subject, message, operationid);

		zbx_free(subject);
		zbx_free(message);

		if (ZBX_DB_OK > res)
		{
			ret = FAIL;
			break;
		}
	}
	DBfree_result(result);

	return ret;
}

static int	DBpatch_4050021(void)
{
	char	*messages[3][3][4] =
			{
				{
					{
						"Problem started at {EVENT.TIME} on {EVENT.DATE}\n"
						"Problem name: {EVENT.NAME}\n"
						"Host: {HOST.NAME}\n"
						"Severity: {EVENT.SEVERITY}\n"
						"Operational data: {EVENT.OPDATA}\n"
						"Original problem ID: {EVENT.ID}\n"
						"{TRIGGER.URL}"
						,
						"<b>Problem started</b> at {EVENT.TIME} on {EVENT.DATE}<br>"
						"<b>Problem name:</b> {EVENT.NAME}<br>"
						"<b>Host:</b> {HOST.NAME}<br>"
						"<b>Severity:</b> {EVENT.SEVERITY}<br>"
						"<b>Operational data:</b> {EVENT.OPDATA}<br>"
						"<b>Original problem ID:</b> {EVENT.ID}<br>"
						"{TRIGGER.URL}"
						,
						"{EVENT.SEVERITY}: {EVENT.NAME}\n"
						"Host: {HOST.NAME}\n"
						"{EVENT.DATE} {EVENT.TIME}"
						,
						"Problem: {EVENT.NAME}"
					},
					{
						"Problem has been resolved at "
						"{EVENT.RECOVERY.TIME} on {EVENT.RECOVERY.DATE}\n"
						"Problem name: {EVENT.NAME}\n"
						"Host: {HOST.NAME}\n"
						"Severity: {EVENT.SEVERITY}\n"
						"Original problem ID: {EVENT.ID}\n"
						"{TRIGGER.URL}"
						,
						"<b>Problem has been resolved</b> at {EVENT.RECOVERY.TIME} on "
						"{EVENT.RECOVERY.DATE}<br>"
						"<b>Problem name:</b> {EVENT.NAME}<br>"
						"<b>Host:</b> {HOST.NAME}<br>"
						"<b>Severity:</b> {EVENT.SEVERITY}<br>"
						"<b>Original problem ID:</b> {EVENT.ID}<br>"
						"{TRIGGER.URL}"
						,
						"RESOLVED: {EVENT.NAME}\n"
						"Host: {HOST.NAME}\n"
						"{EVENT.DATE} {EVENT.TIME}"
						,
						"Resolved: {EVENT.NAME}"
					},
					{
						"{USER.FULLNAME} {EVENT.UPDATE.ACTION} problem at "
						"{EVENT.UPDATE.DATE} {EVENT.UPDATE.TIME}.\n"
						"{EVENT.UPDATE.MESSAGE}\n"
						"\n"
						"Current problem status is {EVENT.STATUS}, acknowledged: "
						"{EVENT.ACK.STATUS}."
						,
						"<b>{USER.FULLNAME} {EVENT.UPDATE.ACTION} problem</b> at "
						"{EVENT.UPDATE.DATE} {EVENT.UPDATE.TIME}.<br>"
						"{EVENT.UPDATE.MESSAGE}<br>"
						"<br>"
						"<b>Current problem status:</b> {EVENT.STATUS}<br>"
						"<b>Acknowledged:</b> {EVENT.ACK.STATUS}."
						,
						"{USER.FULLNAME} {EVENT.UPDATE.ACTION} problem at "
						"{EVENT.UPDATE.DATE} {EVENT.UPDATE.TIME}"
						,
						"Updated problem: {EVENT.NAME}"
					}
				},
				{
					{
						"Discovery rule: {DISCOVERY.RULE.NAME}\n"
						"\n"
						"Device IP: {DISCOVERY.DEVICE.IPADDRESS}\n"
						"Device DNS: {DISCOVERY.DEVICE.DNS}\n"
						"Device status: {DISCOVERY.DEVICE.STATUS}\n"
						"Device uptime: {DISCOVERY.DEVICE.UPTIME}\n"
						"\n"
						"Device service name: {DISCOVERY.SERVICE.NAME}\n"
						"Device service port: {DISCOVERY.SERVICE.PORT}\n"
						"Device service status: {DISCOVERY.SERVICE.STATUS}\n"
						"Device service uptime: {DISCOVERY.SERVICE.UPTIME}"
						,
						"<b>Discovery rule:</b> {DISCOVERY.RULE.NAME}<br>"
						"<br>"
						"<b>Device IP:</b> {DISCOVERY.DEVICE.IPADDRESS}<br>"
						"<b>Device DNS:</b> {DISCOVERY.DEVICE.DNS}<br>"
						"<b>Device status:</b> {DISCOVERY.DEVICE.STATUS}<br>"
						"<b>Device uptime:</b> {DISCOVERY.DEVICE.UPTIME}<br>"
						"<br>"
						"<b>Device service name:</b> {DISCOVERY.SERVICE.NAME}<br>"
						"<b>Device service port:</b> {DISCOVERY.SERVICE.PORT}<br>"
						"<b>Device service status:</b> {DISCOVERY.SERVICE.STATUS}<br>"
						"<b>Device service uptime:</b> {DISCOVERY.SERVICE.UPTIME}"
						,
						"Discovery: {DISCOVERY.DEVICE.STATUS} {DISCOVERY.DEVICE.IPADDRESS}"
						,
						"Discovery: {DISCOVERY.DEVICE.STATUS} {DISCOVERY.DEVICE.IPADDRESS}"
					},
					{NULL, NULL, NULL, NULL},
					{NULL, NULL, NULL, NULL}
				},
				{
					{
						"Host name: {HOST.HOST}\n"
						"Host IP: {HOST.IP}\n"
						"Agent port: {HOST.PORT}"
						,
						"<b>Host name:</b> {HOST.HOST}<br>"
						"<b>Host IP:</b> {HOST.IP}<br>"
						"<b>Agent port:</b> {HOST.PORT}"
						,
						"Autoregistration: {HOST.HOST}\n"
						"Host IP: {HOST.IP}\n"
						"Agent port: {HOST.PORT}"
						,
						"Autoregistration: {HOST.HOST}"
					},
					{NULL, NULL, NULL, NULL},
					{NULL, NULL, NULL, NULL}
				}
			};
	int		ret = SUCCEED, res;
	DB_ROW		row;
	DB_RESULT	result;
	zbx_uint64_t	mediatypeid, mediatypemessageid = 1;
	int		content_type, i, k;
	char		*msg_esc = NULL, *subj_esc = NULL;

	if (0 == (program_type & ZBX_PROGRAM_TYPE_SERVER))
		return SUCCEED;

	result = DBselect("select mediatypeid,type,content_type from media_type");

	while (NULL != (row = DBfetch(result)))
	{
		ZBX_DBROW2UINT64(mediatypeid, row[0]);

		switch (atoi(row[1]))
		{
			case MEDIA_TYPE_SMS:
				content_type = 2;
				break;
			case MEDIA_TYPE_EMAIL:
				content_type = atoi(row[2]);
				break;
			default:
				content_type = 0;
		}

		for (i = 0; 2 >= i; i++)
		{
			for (k = 0; 2 >= k; k++)
			{
				if (NULL != messages[i][k][0])
				{
					msg_esc = DBdyn_escape_string(messages[i][k][content_type]);
					subj_esc = content_type == 2 ? NULL : DBdyn_escape_string(messages[i][k][3]);

					res = DBexecute(
							"insert into media_type_message"
							" (mediatype_messageid,mediatypeid,eventsource,recovery,"
							"subject,message)"
							" values (" ZBX_FS_UI64 "," ZBX_FS_UI64 ",%i,%i,'%s','%s')",
							mediatypemessageid++, mediatypeid, i, k,
							ZBX_NULL2EMPTY_STR(subj_esc), msg_esc);

					zbx_free(msg_esc);
					zbx_free(subj_esc);

					if (ZBX_DB_OK > res)
					{
						ret = FAIL;
						goto out;
					}
				}
			}
		}
	}
out:
	DBfree_result(result);

	return ret;
}

static int	DBpatch_4050022(void)
{
	return DBdrop_field("actions", "def_shortdata");
}

static int	DBpatch_4050023(void)
{
	return DBdrop_field("actions", "def_longdata");
}

static int	DBpatch_4050024(void)
{
	return DBdrop_field("actions", "r_shortdata");
}

static int	DBpatch_4050025(void)
{
	return DBdrop_field("actions", "r_longdata");
}

static int	DBpatch_4050026(void)
{
	return DBdrop_field("actions", "ack_shortdata");
}

static int	DBpatch_4050027(void)
{
	return DBdrop_field("actions", "ack_longdata");
}

static int	DBpatch_4050028(void)
{
	const ZBX_TABLE table =
<<<<<<< HEAD
		{"interface_snmp", "interfaceid", 0,
			{
				{"interfaceid", NULL, NULL, NULL, 0, ZBX_TYPE_ID, ZBX_NOTNULL, 0},
				{"version", "2", NULL, NULL, 0, ZBX_TYPE_INT, ZBX_NOTNULL, 0},
				{"bulk", "1", NULL, NULL, 0, ZBX_TYPE_INT, ZBX_NOTNULL, 0},
				{"community", "", NULL, NULL, 64, ZBX_TYPE_CHAR, ZBX_NOTNULL, 0},
				{"securityname", "", NULL, NULL, 64, ZBX_TYPE_CHAR, ZBX_NOTNULL, 0},
				{"securitylevel", "0", NULL, NULL, 0, ZBX_TYPE_INT, ZBX_NOTNULL, 0},
				{"authpassphrase", "", NULL, NULL, 64, ZBX_TYPE_CHAR, ZBX_NOTNULL, 0},
				{"privpassphrase", "", NULL, NULL, 64, ZBX_TYPE_CHAR, ZBX_NOTNULL, 0},
				{"authprotocol", "0", NULL, NULL, 0, ZBX_TYPE_INT, ZBX_NOTNULL, 0},
				{"privprotocol", "0", NULL, NULL, 0, ZBX_TYPE_INT, ZBX_NOTNULL, 0},
				{"contextname", "", NULL, NULL, 255, ZBX_TYPE_CHAR, ZBX_NOTNULL, 0},
=======
		{"module", "moduleid", 0,
			{
				{"moduleid", NULL, NULL, NULL, 0, ZBX_TYPE_ID, ZBX_NOTNULL, 0},
				{"id", "", NULL, NULL, 255, ZBX_TYPE_CHAR, ZBX_NOTNULL, 0},
				{"relative_path", "", NULL, NULL, 255, ZBX_TYPE_CHAR, ZBX_NOTNULL, 0},
				{"status", "0", NULL, NULL, 0, ZBX_TYPE_INT, ZBX_NOTNULL, 0},
				{"config", "", NULL, NULL, 2048, ZBX_TYPE_SHORTTEXT, ZBX_NOTNULL, 0},
>>>>>>> 76d65c9a
				{0}
			},
			NULL
		};

	return DBcreate_table(&table);
}

<<<<<<< HEAD
static int	DBpatch_4050029(void)
{
	const ZBX_FIELD	field = {"interfaceid", NULL, "interface", "interfaceid", 0, 0, 0, ZBX_FK_CASCADE_DELETE};

	return DBadd_foreign_key("interface_snmp", 1, &field);
}

typedef struct
{
	zbx_uint64_t	interfaceid;
	char		*community;
	char		*securityname;
	char		*authpassphrase;
	char		*privpassphrase;
	char		*contextname;
	unsigned char	securitylevel;
	unsigned char	authprotocol;
	unsigned char	privprotocol;
	unsigned char	version;
	unsigned char	bulk;
	zbx_uint64_t	item_interfaceid;
	char		*item_port;
	unsigned char	skip;
}
dbu_snmp_if_t;

typedef struct
{
	zbx_uint64_t	interfaceid;
	zbx_uint64_t	hostid;
	char		*ip;
	char		*dns;
	char		*port;
	unsigned char	type;
	unsigned char	main;
	unsigned char	useip;
}
dbu_interface_t;

ZBX_PTR_VECTOR_DECL(dbu_interface, dbu_interface_t);
ZBX_PTR_VECTOR_IMPL(dbu_interface, dbu_interface_t);
ZBX_PTR_VECTOR_DECL(dbu_snmp_if, dbu_snmp_if_t);
ZBX_PTR_VECTOR_IMPL(dbu_snmp_if, dbu_snmp_if_t);

static void	db_interface_free(dbu_interface_t interface)
{
	zbx_free(interface.ip);
	zbx_free(interface.dns);
	zbx_free(interface.port);
}

static void	db_snmpinterface_free(dbu_snmp_if_t snmp)
{
	zbx_free(snmp.community);
	zbx_free(snmp.securityname);
	zbx_free(snmp.authpassphrase);
	zbx_free(snmp.privpassphrase);
	zbx_free(snmp.contextname);
	zbx_free(snmp.item_port);
}

static int	db_snmp_if_cmp(const dbu_snmp_if_t *snmp1, const dbu_snmp_if_t *snmp2)
{
#define ZBX_RETURN_IF_NOT_EQUAL_STR(s1, s2)	\
	if (0 != (ret = strcmp(s1, s2)))	\
		return ret;

	int ret;

	ZBX_RETURN_IF_NOT_EQUAL(snmp1->securitylevel, snmp2->securitylevel);
	ZBX_RETURN_IF_NOT_EQUAL(snmp1->authprotocol, snmp2->authprotocol);
	ZBX_RETURN_IF_NOT_EQUAL(snmp1->privprotocol, snmp2->privprotocol);
	ZBX_RETURN_IF_NOT_EQUAL(snmp1->version, snmp1->version);
	ZBX_RETURN_IF_NOT_EQUAL(snmp1->bulk, snmp1->bulk);
	ZBX_RETURN_IF_NOT_EQUAL_STR(snmp1->community,snmp2->community);
	ZBX_RETURN_IF_NOT_EQUAL_STR(snmp1->securityname,snmp2->securityname);
	ZBX_RETURN_IF_NOT_EQUAL_STR(snmp1->authpassphrase,snmp2->authpassphrase);
	ZBX_RETURN_IF_NOT_EQUAL_STR(snmp1->privpassphrase,snmp2->privpassphrase);
	ZBX_RETURN_IF_NOT_EQUAL_STR(snmp1->contextname,snmp2->contextname);

	return 0;
}

static int	db_snmp_if_newid_cmp(const dbu_snmp_if_t *snmp1, const dbu_snmp_if_t *snmp2)
{
	ZBX_RETURN_IF_NOT_EQUAL(snmp1->interfaceid, snmp2->interfaceid);

	return db_snmp_if_cmp(snmp1,snmp2);
}

static int	db_snmp_new_if_find(const dbu_snmp_if_t *snmp, const zbx_vector_dbu_snmp_if_t *snmp_new_ifs,
		const zbx_vector_dbu_interface_t *interfaces, const char *if_port)
{
	int		i, index;
	dbu_interface_t	id, *interface;

	for (i = snmp_new_ifs->values_num - 1; i >= 0 &&
			snmp->item_interfaceid == snmp_new_ifs->values[i].item_interfaceid; i--)
	{
		if (0 != db_snmp_if_cmp(snmp, &snmp_new_ifs->values[i]))
			continue;

		if ('\0' != *snmp->item_port && 0 != strcmp(snmp->item_port, snmp_new_ifs->values[i].item_port))
			continue;

		id.interfaceid = snmp_new_ifs->values[i].interfaceid;
		index = zbx_vector_dbu_interface_bsearch(interfaces, id, ZBX_DEFAULT_UINT64_COMPARE_FUNC);
		interface = &interfaces->values[index];

		if ('\0' == *snmp->item_port && 0 != strcmp(if_port, interface->port))
			continue;

		return i;
	}

	return FAIL;
}

static void	DBpatch_load_data(zbx_vector_dbu_interface_t *interfaces, zbx_vector_dbu_snmp_if_t *snmp_ifs,
		zbx_vector_dbu_snmp_if_t *snmp_new_ifs)
{
	DB_RESULT		result;
	DB_ROW			row;
	int			index;

	result = DBselect(
			"SELECT s.interfaceid,"
				"s.type,"
				"s.bulk,"
				"s.snmp_community,"
				"s.snmpv3_securityname,"
				"s.snmpv3_securitylevel,"
				"s.snmpv3_authpassphrase,"
				"s.snmpv3_privpassphrase,"
				"s.snmpv3_authprotocol,"
				"s.snmpv3_privprotocol,"
				"s.snmpv3_contextname,"
				"s.port,"
				"s.hostid,"
				"n.type,"
				"n.useip,"
				"n.ip,"
				"n.dns,"
				"n.port"
			" FROM (SELECT i.interfaceid,"
					"i.type,"
					"f.bulk,"
					"i.snmp_community,"
					"i.snmpv3_securityname,"
					"i.snmpv3_securitylevel,"
					"i.snmpv3_authpassphrase,"
					"i.snmpv3_privpassphrase,"
					"i.snmpv3_authprotocol,"
					"i.snmpv3_privprotocol,"
					"i.snmpv3_contextname,"
					"i.port,"
					"i.hostid"
				" FROM items i"
					" LEFT JOIN hosts h ON i.hostid=h.hostid"
					" LEFT JOIN interface f ON i.interfaceid=f.interfaceid"
				" WHERE  i.type IN (1,4,6)"
					" AND h.status <> 3"
				" GROUP BY i.interfaceid,"
					"i.type,"
					"f.bulk,"
					"i.snmp_community,"
					"i.snmpv3_securityname,"
					"i.snmpv3_securitylevel,"
					"i.snmpv3_authpassphrase,"
					"i.snmpv3_privpassphrase,"
					"i.snmpv3_authprotocol,"
					"i.snmpv3_privprotocol,"
					"i.snmpv3_contextname,"
					"i.port,"
					"i.hostid) s"
				" LEFT JOIN interface n ON s.interfaceid=n.interfaceid"
				" ORDER BY s.interfaceid ASC");

	while (NULL != (row = DBfetch(result)))
	{
		dbu_interface_t		interface;
		dbu_snmp_if_t		snmp;
		int			item_type;
		const char 		*if_port;

		ZBX_DBROW2UINT64(snmp.item_interfaceid, row[0]);
		ZBX_STR2UCHAR(item_type, row[1]);
		ZBX_STR2UCHAR(snmp.bulk, row[2]);
		snmp.community = zbx_strdup(NULL, row[3]);
		snmp.securityname = zbx_strdup(NULL, row[4]);
		ZBX_STR2UCHAR(snmp.securitylevel, row[5]);
		snmp.authpassphrase = zbx_strdup(NULL, row[6]);
		snmp.privpassphrase = zbx_strdup(NULL, row[7]);
		ZBX_STR2UCHAR(snmp.authprotocol, row[8]);
		ZBX_STR2UCHAR(snmp.privprotocol, row[9]);
		snmp.contextname = zbx_strdup(NULL, row[10]);
		snmp.item_port = zbx_strdup(NULL, row[11]);
		snmp.skip = 0;
		if_port = row[17];

		if (ITEM_TYPE_SNMPv1 == item_type)
			snmp.version = ZBX_IF_SNMP_VERSION_1;
		else if (ITEM_TYPE_SNMPv2c == item_type)
			snmp.version = ZBX_IF_SNMP_VERSION_2;
		else
			snmp.version = ZBX_IF_SNMP_VERSION_3;

		snmp.interfaceid = snmp.item_interfaceid;
		index = FAIL;

		if (('\0' == *snmp.item_port || 0 == strcmp(snmp.item_port, if_port)) &&
				FAIL == (index = zbx_vector_dbu_snmp_if_bsearch(snmp_ifs, snmp,
						ZBX_DEFAULT_UINT64_COMPARE_FUNC)))
		{
			zbx_vector_dbu_snmp_if_append(snmp_ifs, snmp);
			continue;
		}
		else if (FAIL != index && 0 == db_snmp_if_newid_cmp(&snmp_ifs->values[index], &snmp))
		{
			db_snmpinterface_free(snmp);
			continue;
		}
		else if (0 < snmp_new_ifs->values_num &&
				FAIL != (index = db_snmp_new_if_find(&snmp, snmp_new_ifs, interfaces, if_port)))
		{
			snmp.skip = 1;
			snmp.interfaceid = snmp_new_ifs->values[index].interfaceid;
			zbx_vector_dbu_snmp_if_append(snmp_new_ifs, snmp);
			continue;
		}

		snmp.interfaceid = DBget_maxid("interface");

		zbx_vector_dbu_snmp_if_append(snmp_new_ifs, snmp);

		interface.interfaceid = snmp.interfaceid;
		ZBX_DBROW2UINT64(interface.hostid, row[12]);
		interface.main = 0;
		ZBX_STR2UCHAR(interface.type, row[13]);
		ZBX_STR2UCHAR(interface.useip, row[14]);
		interface.ip = zbx_strdup(NULL, row[15]);
		interface.dns = zbx_strdup(NULL, row[16]);

		if ('\0' != *snmp.item_port)
			interface.port = zbx_strdup(NULL, snmp.item_port);
		else
			interface.port = zbx_strdup(NULL, if_port);

		zbx_vector_dbu_interface_append(interfaces, interface);
	}
	DBfree_result(result);
}

static void	DBpatch_load_empty_if(zbx_vector_dbu_snmp_if_t *snmp_def_ifs)
{
	DB_RESULT		result;
	DB_ROW			row;

	result = DBselect(
			"select h.interfaceid,h.bulk"
			" from interface h"
			" where h.type=2 and h.interfaceid not in ("
				"select interfaceid"
				" from interface_snmp)");

	while (NULL != (row = DBfetch(result)))
	{
		dbu_snmp_if_t		snmp;

		ZBX_DBROW2UINT64(snmp.interfaceid, row[0]);
		ZBX_STR2UCHAR(snmp.bulk, row[1]);
		snmp.version = ZBX_IF_SNMP_VERSION_2;
		snmp.community = zbx_strdup(NULL, "{$SNMP_COMMUNITY}");
		snmp.securityname = zbx_strdup(NULL, "");
		snmp.securitylevel = 0;
		snmp.authpassphrase = zbx_strdup(NULL, "");
		snmp.privpassphrase = zbx_strdup(NULL, "");
		snmp.authprotocol = 0;
		snmp.privprotocol = 0;
		snmp.contextname = zbx_strdup(NULL, "");
		snmp.item_port = zbx_strdup(NULL, "");
		snmp.skip = 0;

		zbx_vector_dbu_snmp_if_append(snmp_def_ifs, snmp);
	}
	DBfree_result(result);
}

static int	DBpatch_snmp_if_save(zbx_vector_dbu_snmp_if_t *snmp_ifs)
{
	zbx_db_insert_t	db_insert_snmp_if;
	int		i, ret;

	zbx_db_insert_prepare(&db_insert_snmp_if, "interface_snmp", "interfaceid", "version", "bulk", "community",
			"securityname", "securitylevel", "authpassphrase", "privpassphrase", "authprotocol",
			"privprotocol", "contextname", NULL);

	for (i = 0; i < snmp_ifs->values_num; i++)
	{
		dbu_snmp_if_t *s = &snmp_ifs->values[i];

		if (0 != s->skip)
			continue;

		zbx_db_insert_add_values(&db_insert_snmp_if, s->interfaceid, s->version, s->bulk, s->community,
				s->securityname, s->securitylevel, s->authpassphrase, s->privpassphrase, s->authprotocol,
				s->privprotocol, s->contextname);
	}

	ret = zbx_db_insert_execute(&db_insert_snmp_if);
	zbx_db_insert_clean(&db_insert_snmp_if);

	return ret;
}

static int	DBpatch_interface_create(zbx_vector_dbu_interface_t *interfaces)
{
	zbx_db_insert_t		db_insert_interfaces;
	int			i, ret;

	zbx_db_insert_prepare(&db_insert_interfaces, "interface", "interfaceid", "hostid", "main", "type", "useip",
			"ip", "dns", "port", NULL);

	for (i = 0; i < interfaces->values_num; i++)
	{
		dbu_interface_t	*interface = &interfaces->values[i];

		zbx_db_insert_add_values(&db_insert_interfaces, interface->interfaceid,
				interface->hostid, interface->main, interface->type, interface->useip, interface->ip,
				interface->dns, interface->port);
	}

	ret = zbx_db_insert_execute(&db_insert_interfaces);
	zbx_db_insert_clean(&db_insert_interfaces);

	return ret;
}

static int	DBpatch_items_update(zbx_vector_dbu_snmp_if_t *snmp_ifs)
{
	int	i, ret = SUCCEED;
	char	*sql;
	size_t	sql_alloc = snmp_ifs->values_num * ZBX_KIBIBYTE / 3 , sql_offset = 0;

	sql = (char *)zbx_malloc(NULL, sql_alloc);
	DBbegin_multiple_update(&sql, &sql_alloc, &sql_offset);

	for (i = 0; i < snmp_ifs->values_num && SUCCEED == ret; i++)
	{
		dbu_snmp_if_t *s = &snmp_ifs->values[i];

		zbx_snprintf_alloc(&sql, &sql_alloc, &sql_offset,
				"UPDATE items i, hosts h SET i.type=%d, i.interfaceid=" ZBX_FS_UI64
				" WHERE i.hostid=h.hostid AND"
					" type IN (1,4,6) AND h.status <> 3 AND"
					" interfaceid=" ZBX_FS_UI64 " AND "
					" snmp_community='%s' AND"
					" snmpv3_securityname='%s' AND"
					" snmpv3_securitylevel=%d AND"
					" snmpv3_authpassphrase='%s' AND"
					" snmpv3_privpassphrase='%s' AND"
					" snmpv3_authprotocol=%d AND"
					" snmpv3_privprotocol=%d AND"
					" snmpv3_contextname='%s' AND"
					" port='%s';\n",
				ITEM_TYPE_SNMP, s->interfaceid,
				s->item_interfaceid, s->community, s->securityname, (int)s->securitylevel,
				s->authpassphrase, s->privpassphrase, (int)s->authprotocol, (int)s->privprotocol,
				s->contextname, s->item_port);

		ret = DBexecute_overflowed_sql(&sql, &sql_alloc, &sql_offset);
	}

	if (SUCCEED == ret)
	{
		DBend_multiple_update(&sql, &sql_alloc, &sql_offset);

		if (16 < sql_offset && ZBX_DB_OK > DBexecute("%s", sql))
			ret = FAIL;
	}

	zbx_free(sql);

	return ret;
}

static int	DBpatch_items_type_update(void)
{
	if (ZBX_DB_OK > DBexecute("update items set type=%d where type IN (1,4,6)", ITEM_TYPE_SNMP))
		return FAIL;

	return SUCCEED;
}

static int	DBpatch_4050030(void)
{
	zbx_vector_dbu_interface_t	interfaces;
	zbx_vector_dbu_snmp_if_t	snmp_ifs, snmp_new_ifs, snmp_def_ifs;
	int				ret = FAIL;

	zbx_vector_dbu_snmp_if_create(&snmp_ifs);
	zbx_vector_dbu_snmp_if_create(&snmp_new_ifs);
	zbx_vector_dbu_snmp_if_create(&snmp_def_ifs);
	zbx_vector_dbu_interface_create(&interfaces);

	DBpatch_load_data(&interfaces, &snmp_ifs, &snmp_new_ifs);

	while(1)
	{
		if (0 < snmp_ifs.values_num && SUCCEED != DBpatch_snmp_if_save(&snmp_ifs))
			break;

		if (0 < interfaces.values_num && SUCCEED != DBpatch_interface_create(&interfaces))
			break;

		if (0 < snmp_new_ifs.values_num && SUCCEED != DBpatch_snmp_if_save(&snmp_new_ifs))
			break;

		DBpatch_load_empty_if(&snmp_def_ifs);

		if (0 < snmp_def_ifs.values_num && SUCCEED != DBpatch_snmp_if_save(&snmp_def_ifs))
			break;

		if (0 < snmp_new_ifs.values_num && SUCCEED != DBpatch_items_update(&snmp_new_ifs))
			break;

		if (SUCCEED != DBpatch_items_type_update())
			break;

		ret = SUCCEED;
		break;
	}

	zbx_vector_dbu_interface_clear_ext(&interfaces, db_interface_free);
	zbx_vector_dbu_interface_destroy(&interfaces);
	zbx_vector_dbu_snmp_if_clear_ext(&snmp_ifs, db_snmpinterface_free);
	zbx_vector_dbu_snmp_if_destroy(&snmp_ifs);
	zbx_vector_dbu_snmp_if_clear_ext(&snmp_new_ifs, db_snmpinterface_free);
	zbx_vector_dbu_snmp_if_destroy(&snmp_new_ifs);
	zbx_vector_dbu_snmp_if_clear_ext(&snmp_def_ifs, db_snmpinterface_free);
	zbx_vector_dbu_snmp_if_destroy(&snmp_def_ifs);

	return ret;
}

static int	DBpatch_4050031(void)
{
	return DBdrop_field("interface", "bulk");
}

static int	DBpatch_4050032(void)
{
	return DBdrop_field("items", "snmp_community");
}

static int	DBpatch_4050033(void)
{
	return DBdrop_field("items", "snmpv3_securityname");
}

static int	DBpatch_4050034(void)
{
	return DBdrop_field("items", "snmpv3_securitylevel");
}

static int	DBpatch_4050035(void)
{
	return DBdrop_field("items", "snmpv3_authpassphrase");
}

static int	DBpatch_4050036(void)
{
	return DBdrop_field("items", "snmpv3_privpassphrase");
}

static int	DBpatch_4050037(void)
{
	return DBdrop_field("items", "snmpv3_authprotocol");
}

static int	DBpatch_4050038(void)
{
	return DBdrop_field("items", "snmpv3_privprotocol");
}

static int	DBpatch_4050039(void)
{
	return DBdrop_field("items", "snmpv3_contextname");
}

static int	DBpatch_4050040(void)
{
	return DBdrop_field("items", "port");
}

=======
>>>>>>> 76d65c9a
#endif

DBPATCH_START(4050)

/* version, duplicates flag, mandatory flag */

DBPATCH_ADD(4050001, 0, 1)
DBPATCH_ADD(4050002, 0, 1)
DBPATCH_ADD(4050003, 0, 1)
DBPATCH_ADD(4050004, 0, 1)
DBPATCH_ADD(4050005, 0, 1)
DBPATCH_ADD(4050006, 0, 1)
DBPATCH_ADD(4050007, 0, 1)
DBPATCH_ADD(4050011, 0, 1)
DBPATCH_ADD(4050012, 0, 1)
DBPATCH_ADD(4050013, 0, 1)
DBPATCH_ADD(4050014, 0, 1)
DBPATCH_ADD(4050015, 0, 1)
DBPATCH_ADD(4050016, 0, 1)
DBPATCH_ADD(4050017, 0, 1)
DBPATCH_ADD(4050018, 0, 1)
DBPATCH_ADD(4050019, 0, 1)
DBPATCH_ADD(4050020, 0, 1)
DBPATCH_ADD(4050021, 0, 1)
DBPATCH_ADD(4050022, 0, 1)
DBPATCH_ADD(4050023, 0, 1)
DBPATCH_ADD(4050024, 0, 1)
DBPATCH_ADD(4050025, 0, 1)
DBPATCH_ADD(4050026, 0, 1)
DBPATCH_ADD(4050027, 0, 1)
DBPATCH_ADD(4050028, 0, 1)
<<<<<<< HEAD
DBPATCH_ADD(4050029, 0, 1)
DBPATCH_ADD(4050030, 0, 1)
DBPATCH_ADD(4050031, 0, 1)
DBPATCH_ADD(4050032, 0, 1)
DBPATCH_ADD(4050033, 0, 1)
DBPATCH_ADD(4050034, 0, 1)
DBPATCH_ADD(4050035, 0, 1)
DBPATCH_ADD(4050036, 0, 1)
DBPATCH_ADD(4050037, 0, 1)
DBPATCH_ADD(4050038, 0, 1)
DBPATCH_ADD(4050039, 0, 1)
DBPATCH_ADD(4050040, 0, 1)
=======
>>>>>>> 76d65c9a

DBPATCH_END()<|MERGE_RESOLUTION|>--- conflicted
+++ resolved
@@ -533,7 +533,24 @@
 static int	DBpatch_4050028(void)
 {
 	const ZBX_TABLE table =
-<<<<<<< HEAD
+		{"module", "moduleid", 0,
+			{
+				{"moduleid", NULL, NULL, NULL, 0, ZBX_TYPE_ID, ZBX_NOTNULL, 0},
+				{"id", "", NULL, NULL, 255, ZBX_TYPE_CHAR, ZBX_NOTNULL, 0},
+				{"relative_path", "", NULL, NULL, 255, ZBX_TYPE_CHAR, ZBX_NOTNULL, 0},
+				{"status", "0", NULL, NULL, 0, ZBX_TYPE_INT, ZBX_NOTNULL, 0},
+				{"config", "", NULL, NULL, 2048, ZBX_TYPE_SHORTTEXT, ZBX_NOTNULL, 0},
+				{0}
+			},
+			NULL
+		};
+
+	return DBcreate_table(&table);
+}
+
+static int	DBpatch_4050029(void)
+{
+	const ZBX_TABLE table =
 		{"interface_snmp", "interfaceid", 0,
 			{
 				{"interfaceid", NULL, NULL, NULL, 0, ZBX_TYPE_ID, ZBX_NOTNULL, 0},
@@ -547,15 +564,6 @@
 				{"authprotocol", "0", NULL, NULL, 0, ZBX_TYPE_INT, ZBX_NOTNULL, 0},
 				{"privprotocol", "0", NULL, NULL, 0, ZBX_TYPE_INT, ZBX_NOTNULL, 0},
 				{"contextname", "", NULL, NULL, 255, ZBX_TYPE_CHAR, ZBX_NOTNULL, 0},
-=======
-		{"module", "moduleid", 0,
-			{
-				{"moduleid", NULL, NULL, NULL, 0, ZBX_TYPE_ID, ZBX_NOTNULL, 0},
-				{"id", "", NULL, NULL, 255, ZBX_TYPE_CHAR, ZBX_NOTNULL, 0},
-				{"relative_path", "", NULL, NULL, 255, ZBX_TYPE_CHAR, ZBX_NOTNULL, 0},
-				{"status", "0", NULL, NULL, 0, ZBX_TYPE_INT, ZBX_NOTNULL, 0},
-				{"config", "", NULL, NULL, 2048, ZBX_TYPE_SHORTTEXT, ZBX_NOTNULL, 0},
->>>>>>> 76d65c9a
 				{0}
 			},
 			NULL
@@ -564,8 +572,7 @@
 	return DBcreate_table(&table);
 }
 
-<<<<<<< HEAD
-static int	DBpatch_4050029(void)
+static int	DBpatch_4050030(void)
 {
 	const ZBX_FIELD	field = {"interfaceid", NULL, "interface", "interfaceid", 0, 0, 0, ZBX_FK_CASCADE_DELETE};
 
@@ -959,7 +966,7 @@
 	return SUCCEED;
 }
 
-static int	DBpatch_4050030(void)
+static int	DBpatch_4050031(void)
 {
 	zbx_vector_dbu_interface_t	interfaces;
 	zbx_vector_dbu_snmp_if_t	snmp_ifs, snmp_new_ifs, snmp_def_ifs;
@@ -1010,58 +1017,56 @@
 	return ret;
 }
 
-static int	DBpatch_4050031(void)
+static int	DBpatch_4050032(void)
 {
 	return DBdrop_field("interface", "bulk");
 }
 
-static int	DBpatch_4050032(void)
+static int	DBpatch_4050033(void)
 {
 	return DBdrop_field("items", "snmp_community");
 }
 
-static int	DBpatch_4050033(void)
+static int	DBpatch_4050034(void)
 {
 	return DBdrop_field("items", "snmpv3_securityname");
 }
 
-static int	DBpatch_4050034(void)
+static int	DBpatch_4050035(void)
 {
 	return DBdrop_field("items", "snmpv3_securitylevel");
 }
 
-static int	DBpatch_4050035(void)
+static int	DBpatch_4050036(void)
 {
 	return DBdrop_field("items", "snmpv3_authpassphrase");
 }
 
-static int	DBpatch_4050036(void)
+static int	DBpatch_4050037(void)
 {
 	return DBdrop_field("items", "snmpv3_privpassphrase");
 }
 
-static int	DBpatch_4050037(void)
+static int	DBpatch_4050038(void)
 {
 	return DBdrop_field("items", "snmpv3_authprotocol");
 }
 
-static int	DBpatch_4050038(void)
+static int	DBpatch_4050039(void)
 {
 	return DBdrop_field("items", "snmpv3_privprotocol");
 }
 
-static int	DBpatch_4050039(void)
+static int	DBpatch_4050040(void)
 {
 	return DBdrop_field("items", "snmpv3_contextname");
 }
 
-static int	DBpatch_4050040(void)
+static int	DBpatch_4050041(void)
 {
 	return DBdrop_field("items", "port");
 }
 
-=======
->>>>>>> 76d65c9a
 #endif
 
 DBPATCH_START(4050)
@@ -1093,7 +1098,6 @@
 DBPATCH_ADD(4050026, 0, 1)
 DBPATCH_ADD(4050027, 0, 1)
 DBPATCH_ADD(4050028, 0, 1)
-<<<<<<< HEAD
 DBPATCH_ADD(4050029, 0, 1)
 DBPATCH_ADD(4050030, 0, 1)
 DBPATCH_ADD(4050031, 0, 1)
@@ -1106,7 +1110,6 @@
 DBPATCH_ADD(4050038, 0, 1)
 DBPATCH_ADD(4050039, 0, 1)
 DBPATCH_ADD(4050040, 0, 1)
-=======
->>>>>>> 76d65c9a
+DBPATCH_ADD(4050041, 0, 1)
 
 DBPATCH_END()