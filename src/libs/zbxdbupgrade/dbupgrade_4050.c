/*
** Zabbix
** Copyright (C) 2001-2020 Zabbix SIA
**
** This program is free software; you can redistribute it and/or modify
** it under the terms of the GNU General Public License as published by
** the Free Software Foundation; either version 2 of the License, or
** (at your option) any later version.
**
** This program is distributed in the hope that it will be useful,
** but WITHOUT ANY WARRANTY; without even the implied warranty of
** MERCHANTABILITY or FITNESS FOR A PARTICULAR PURPOSE. See the
** GNU General Public License for more details.
**
** You should have received a copy of the GNU General Public License
** along with this program; if not, write to the Free Software
** Foundation, Inc., 51 Franklin Street, Fifth Floor, Boston, MA  02110-1301, USA.
**/

#include "common.h"
#include "db.h"
#include "dbupgrade.h"
#include "log.h"
#include "zbxalgo.h"
#include "../zbxalgo/vectorimpl.h"

/*
 * 5.0 development database patches
 */

#ifndef HAVE_SQLITE3

extern unsigned char	program_type;

static int	DBpatch_4050001(void)
{
	return DBdrop_foreign_key("items", 1);
}

static int	DBpatch_4050002(void)
{
	return DBdrop_index("items", "items_1");
}

static int	DBpatch_4050003(void)
{
	const ZBX_FIELD	field = {"key_", "", NULL, NULL, 2048, ZBX_TYPE_CHAR, ZBX_NOTNULL, 0};

	return DBmodify_field_type("items", &field, NULL);
}

static int	DBpatch_4050004(void)
{
#ifdef HAVE_MYSQL
	return DBcreate_index("items", "items_1", "hostid,key_(1021)", 0);
#else
	return DBcreate_index("items", "items_1", "hostid,key_", 0);
#endif
}

static int	DBpatch_4050005(void)
{
	const ZBX_FIELD	field = {"hostid", NULL, "hosts", "hostid", 0, 0, 0, ZBX_FK_CASCADE_DELETE};

	return DBadd_foreign_key("items", 1, &field);
}

static int	DBpatch_4050006(void)
{
	const ZBX_FIELD	field = {"key_", "", NULL, NULL, 2048, ZBX_TYPE_CHAR, ZBX_NOTNULL, 0};

	return DBmodify_field_type("item_discovery", &field, NULL);
}

static int	DBpatch_4050007(void)
{
	const ZBX_FIELD	field = {"key_", "", NULL, NULL, 2048, ZBX_TYPE_CHAR, ZBX_NOTNULL, 0};

	return DBmodify_field_type("dchecks", &field, NULL);
}

static int	DBpatch_4050011(void)
{
#if defined(HAVE_IBM_DB2) || defined(HAVE_POSTGRESQL)
	const char *cast_value_str = "bigint";
#elif defined(HAVE_MYSQL)
	const char *cast_value_str = "unsigned";
#elif defined(HAVE_ORACLE)
	const char *cast_value_str = "number(20)";
#endif

	if (ZBX_DB_OK > DBexecute(
			"update profiles"
			" set value_id=CAST(value_str as %s),"
				" value_str='',"
				" type=1"	/* PROFILE_TYPE_ID */
			" where type=3"	/* PROFILE_TYPE_STR */
				" and (idx='web.latest.filter.groupids' or idx='web.latest.filter.hostids')", cast_value_str))
	{
		return FAIL;
	}

	return SUCCEED;
}

static int	DBpatch_4050012(void)
{
	const ZBX_FIELD	field = {"passwd", "", NULL, NULL, 60, ZBX_TYPE_CHAR, ZBX_NOTNULL, 0};

	return DBmodify_field_type("users", &field, NULL);
}

static int	DBpatch_4050014(void)
{
	DB_ROW		row;
	DB_RESULT	result;
	int		ret = SUCCEED;
	char		*sql = NULL, *name = NULL, *name_esc;
	size_t		sql_alloc = 0, sql_offset = 0;

	if (0 == (program_type & ZBX_PROGRAM_TYPE_SERVER))
		return SUCCEED;

	DBbegin_multiple_update(&sql, &sql_alloc, &sql_offset);

	result = DBselect(
			"select wf.widget_fieldid,wf.name"
			" from widget_field wf,widget w"
			" where wf.widgetid=w.widgetid"
				" and w.type='navtree'"
				" and wf.name like 'map.%%' or wf.name like 'mapid.%%'"
			);

	while (NULL != (row = DBfetch(result)))
	{
		if (0 == strncmp(row[1], "map.", 4))
		{
			name = zbx_dsprintf(name, "navtree.%s", row[1] + 4);
		}
		else
		{
			name = zbx_dsprintf(name, "navtree.sys%s", row[1]);
		}

		name_esc = DBdyn_escape_string_len(name, 255);

		zbx_snprintf_alloc(&sql, &sql_alloc, &sql_offset,
			"update widget_field set name='%s' where widget_fieldid=%s;\n", name_esc, row[0]);

		zbx_free(name_esc);

		if (SUCCEED != (ret = DBexecute_overflowed_sql(&sql, &sql_alloc, &sql_offset)))
			goto out;
	}

	DBend_multiple_update(&sql, &sql_alloc, &sql_offset);

	if (16 < sql_offset && ZBX_DB_OK > DBexecute("%s", sql))
		ret = FAIL;
out:
	DBfree_result(result);
	zbx_free(sql);
	zbx_free(name);

	return ret;
}

static int	DBpatch_4050015(void)
{
	DB_RESULT		result;
	DB_ROW			row;
	zbx_uint64_t		time_period_id, every;
	int			invalidate = 0;
	const ZBX_TABLE		*timeperiods;
	const ZBX_FIELD		*field;

	if (NULL != (timeperiods = DBget_table("timeperiods")) &&
			NULL != (field = DBget_field(timeperiods, "every")))
	{
		ZBX_STR2UINT64(every, field->default_value);
	}
	else
	{
		THIS_SHOULD_NEVER_HAPPEN;
		return FAIL;
	}

	result = DBselect("select timeperiodid from timeperiods where every=0");

	while (NULL != (row = DBfetch(result)))
	{
		ZBX_STR2UINT64(time_period_id, row[0]);

		zabbix_log(LOG_LEVEL_WARNING, "Invalid maintenance time period found: "ZBX_FS_UI64
				", changing \"every\" to "ZBX_FS_UI64, time_period_id, every);
		invalidate = 1;
	}

	DBfree_result(result);

	if (0 != invalidate &&
			ZBX_DB_OK > DBexecute("update timeperiods set every=1 where timeperiodid!=0 and every=0"))
		return FAIL;

	return SUCCEED;
}

static int	DBpatch_4050016(void)
{
	const ZBX_TABLE	table =
			{"media_type_message", "mediatype_messageid", 0,
				{
					{"mediatype_messageid", NULL, NULL, NULL, 0, ZBX_TYPE_ID, ZBX_NOTNULL, 0},
					{"mediatypeid", NULL, NULL, NULL, 0, ZBX_TYPE_ID, ZBX_NOTNULL, 0},
					{"eventsource", NULL, NULL, NULL, 0, ZBX_TYPE_INT, ZBX_NOTNULL, 0},
					{"recovery", NULL, NULL, NULL, 0, ZBX_TYPE_INT, ZBX_NOTNULL, 0},
					{"subject", "", NULL, NULL, 255, ZBX_TYPE_CHAR, ZBX_NOTNULL, 0},
					{"message", "", NULL, NULL, 0, ZBX_TYPE_SHORTTEXT, ZBX_NOTNULL, 0},
					{0}
				},
				NULL
			};

	return DBcreate_table(&table);
}

static int	DBpatch_4050017(void)
{
	const ZBX_FIELD	field = {"mediatypeid", NULL, "media_type", "mediatypeid", 0, 0, 0, ZBX_FK_CASCADE_DELETE};

	return DBadd_foreign_key("media_type_message", 1, &field);
}

static int	DBpatch_4050018(void)
{
	return DBcreate_index("media_type_message", "media_type_message_1", "mediatypeid,eventsource,recovery", 1);
}

static int	DBpatch_4050019(void)
{
	const ZBX_FIELD	field = {"default_msg", "1", NULL, NULL, 0, ZBX_TYPE_INT, ZBX_NOTNULL, 0};

	return DBset_default("opmessage", &field);
}

static int	DBpatch_4050020(void)
{
	DB_ROW		row;
	DB_RESULT	result;
	zbx_uint64_t	operationid;
	int		ret = SUCCEED, res, col;
	char		*subject, *message;

	if (0 == (program_type & ZBX_PROGRAM_TYPE_SERVER))
		return SUCCEED;

	result = DBselect(
			"select m.operationid,o.recovery,a.def_shortdata,a.def_longdata,a.r_shortdata,a.r_longdata,"
			"a.ack_shortdata,a.ack_longdata from opmessage m"
			" join operations o on m.operationid=o.operationid"
			" left join actions a on o.actionid=a.actionid"
			" where m.default_msg='1' and o.recovery in (0,1,2)");

	while (NULL != (row = DBfetch(result)))
	{
		col = 2 + (atoi(row[1]) * 2);
		subject = DBdyn_escape_string(row[col]);
		message = DBdyn_escape_string(row[col + 1]);
		ZBX_DBROW2UINT64(operationid, row[0]);

		res = DBexecute("update opmessage set subject='%s',message='%s',default_msg='0'"
				" where operationid=" ZBX_FS_UI64, subject, message, operationid);

		zbx_free(subject);
		zbx_free(message);

		if (ZBX_DB_OK > res)
		{
			ret = FAIL;
			break;
		}
	}
	DBfree_result(result);

	return ret;
}

static int	DBpatch_4050021(void)
{
	char	*messages[3][3][4] =
			{
				{
					{
						"Problem started at {EVENT.TIME} on {EVENT.DATE}\n"
						"Problem name: {EVENT.NAME}\n"
						"Host: {HOST.NAME}\n"
						"Severity: {EVENT.SEVERITY}\n"
						"Operational data: {EVENT.OPDATA}\n"
						"Original problem ID: {EVENT.ID}\n"
						"{TRIGGER.URL}"
						,
						"<b>Problem started</b> at {EVENT.TIME} on {EVENT.DATE}<br>"
						"<b>Problem name:</b> {EVENT.NAME}<br>"
						"<b>Host:</b> {HOST.NAME}<br>"
						"<b>Severity:</b> {EVENT.SEVERITY}<br>"
						"<b>Operational data:</b> {EVENT.OPDATA}<br>"
						"<b>Original problem ID:</b> {EVENT.ID}<br>"
						"{TRIGGER.URL}"
						,
						"{EVENT.SEVERITY}: {EVENT.NAME}\n"
						"Host: {HOST.NAME}\n"
						"{EVENT.DATE} {EVENT.TIME}"
						,
						"Problem: {EVENT.NAME}"
					},
					{
						"Problem has been resolved at "
						"{EVENT.RECOVERY.TIME} on {EVENT.RECOVERY.DATE}\n"
						"Problem name: {EVENT.NAME}\n"
						"Host: {HOST.NAME}\n"
						"Severity: {EVENT.SEVERITY}\n"
						"Original problem ID: {EVENT.ID}\n"
						"{TRIGGER.URL}"
						,
						"<b>Problem has been resolved</b> at {EVENT.RECOVERY.TIME} on "
						"{EVENT.RECOVERY.DATE}<br>"
						"<b>Problem name:</b> {EVENT.NAME}<br>"
						"<b>Host:</b> {HOST.NAME}<br>"
						"<b>Severity:</b> {EVENT.SEVERITY}<br>"
						"<b>Original problem ID:</b> {EVENT.ID}<br>"
						"{TRIGGER.URL}"
						,
						"RESOLVED: {EVENT.NAME}\n"
						"Host: {HOST.NAME}\n"
						"{EVENT.DATE} {EVENT.TIME}"
						,
						"Resolved: {EVENT.NAME}"
					},
					{
						"{USER.FULLNAME} {EVENT.UPDATE.ACTION} problem at "
						"{EVENT.UPDATE.DATE} {EVENT.UPDATE.TIME}.\n"
						"{EVENT.UPDATE.MESSAGE}\n"
						"\n"
						"Current problem status is {EVENT.STATUS}, acknowledged: "
						"{EVENT.ACK.STATUS}."
						,
						"<b>{USER.FULLNAME} {EVENT.UPDATE.ACTION} problem</b> at "
						"{EVENT.UPDATE.DATE} {EVENT.UPDATE.TIME}.<br>"
						"{EVENT.UPDATE.MESSAGE}<br>"
						"<br>"
						"<b>Current problem status:</b> {EVENT.STATUS}<br>"
						"<b>Acknowledged:</b> {EVENT.ACK.STATUS}."
						,
						"{USER.FULLNAME} {EVENT.UPDATE.ACTION} problem at "
						"{EVENT.UPDATE.DATE} {EVENT.UPDATE.TIME}"
						,
						"Updated problem: {EVENT.NAME}"
					}
				},
				{
					{
						"Discovery rule: {DISCOVERY.RULE.NAME}\n"
						"\n"
						"Device IP: {DISCOVERY.DEVICE.IPADDRESS}\n"
						"Device DNS: {DISCOVERY.DEVICE.DNS}\n"
						"Device status: {DISCOVERY.DEVICE.STATUS}\n"
						"Device uptime: {DISCOVERY.DEVICE.UPTIME}\n"
						"\n"
						"Device service name: {DISCOVERY.SERVICE.NAME}\n"
						"Device service port: {DISCOVERY.SERVICE.PORT}\n"
						"Device service status: {DISCOVERY.SERVICE.STATUS}\n"
						"Device service uptime: {DISCOVERY.SERVICE.UPTIME}"
						,
						"<b>Discovery rule:</b> {DISCOVERY.RULE.NAME}<br>"
						"<br>"
						"<b>Device IP:</b> {DISCOVERY.DEVICE.IPADDRESS}<br>"
						"<b>Device DNS:</b> {DISCOVERY.DEVICE.DNS}<br>"
						"<b>Device status:</b> {DISCOVERY.DEVICE.STATUS}<br>"
						"<b>Device uptime:</b> {DISCOVERY.DEVICE.UPTIME}<br>"
						"<br>"
						"<b>Device service name:</b> {DISCOVERY.SERVICE.NAME}<br>"
						"<b>Device service port:</b> {DISCOVERY.SERVICE.PORT}<br>"
						"<b>Device service status:</b> {DISCOVERY.SERVICE.STATUS}<br>"
						"<b>Device service uptime:</b> {DISCOVERY.SERVICE.UPTIME}"
						,
						"Discovery: {DISCOVERY.DEVICE.STATUS} {DISCOVERY.DEVICE.IPADDRESS}"
						,
						"Discovery: {DISCOVERY.DEVICE.STATUS} {DISCOVERY.DEVICE.IPADDRESS}"
					},
					{NULL, NULL, NULL, NULL},
					{NULL, NULL, NULL, NULL}
				},
				{
					{
						"Host name: {HOST.HOST}\n"
						"Host IP: {HOST.IP}\n"
						"Agent port: {HOST.PORT}"
						,
						"<b>Host name:</b> {HOST.HOST}<br>"
						"<b>Host IP:</b> {HOST.IP}<br>"
						"<b>Agent port:</b> {HOST.PORT}"
						,
						"Autoregistration: {HOST.HOST}\n"
						"Host IP: {HOST.IP}\n"
						"Agent port: {HOST.PORT}"
						,
						"Autoregistration: {HOST.HOST}"
					},
					{NULL, NULL, NULL, NULL},
					{NULL, NULL, NULL, NULL}
				}
			};
	int		ret = SUCCEED, res;
	DB_ROW		row;
	DB_RESULT	result;
	zbx_uint64_t	mediatypeid, mediatypemessageid = 1;
	int		content_type, i, k;
	char		*msg_esc = NULL, *subj_esc = NULL;

	if (0 == (program_type & ZBX_PROGRAM_TYPE_SERVER))
		return SUCCEED;

	result = DBselect("select mediatypeid,type,content_type from media_type");

	while (NULL != (row = DBfetch(result)))
	{
		ZBX_DBROW2UINT64(mediatypeid, row[0]);

		switch (atoi(row[1]))
		{
			case MEDIA_TYPE_SMS:
				content_type = 2;
				break;
			case MEDIA_TYPE_EMAIL:
				content_type = atoi(row[2]);
				break;
			default:
				content_type = 0;
		}

		for (i = 0; 2 >= i; i++)
		{
			for (k = 0; 2 >= k; k++)
			{
				if (NULL != messages[i][k][0])
				{
					msg_esc = DBdyn_escape_string(messages[i][k][content_type]);
					subj_esc = content_type == 2 ? NULL : DBdyn_escape_string(messages[i][k][3]);

					res = DBexecute(
							"insert into media_type_message"
							" (mediatype_messageid,mediatypeid,eventsource,recovery,"
							"subject,message)"
							" values (" ZBX_FS_UI64 "," ZBX_FS_UI64 ",%i,%i,'%s','%s')",
							mediatypemessageid++, mediatypeid, i, k,
							ZBX_NULL2EMPTY_STR(subj_esc), msg_esc);

					zbx_free(msg_esc);
					zbx_free(subj_esc);

					if (ZBX_DB_OK > res)
					{
						ret = FAIL;
						goto out;
					}
				}
			}
		}
	}
out:
	DBfree_result(result);

	return ret;
}

static int	DBpatch_4050022(void)
{
	return DBdrop_field("actions", "def_shortdata");
}

static int	DBpatch_4050023(void)
{
	return DBdrop_field("actions", "def_longdata");
}

static int	DBpatch_4050024(void)
{
	return DBdrop_field("actions", "r_shortdata");
}

static int	DBpatch_4050025(void)
{
	return DBdrop_field("actions", "r_longdata");
}

static int	DBpatch_4050026(void)
{
	return DBdrop_field("actions", "ack_shortdata");
}

static int	DBpatch_4050027(void)
{
	return DBdrop_field("actions", "ack_longdata");
}

static int	DBpatch_4050028(void)
{
	const ZBX_TABLE table =
		{"module", "moduleid", 0,
			{
				{"moduleid", NULL, NULL, NULL, 0, ZBX_TYPE_ID, ZBX_NOTNULL, 0},
				{"id", "", NULL, NULL, 255, ZBX_TYPE_CHAR, ZBX_NOTNULL, 0},
				{"relative_path", "", NULL, NULL, 255, ZBX_TYPE_CHAR, ZBX_NOTNULL, 0},
				{"status", "0", NULL, NULL, 0, ZBX_TYPE_INT, ZBX_NOTNULL, 0},
				{"config", "", NULL, NULL, 0, ZBX_TYPE_SHORTTEXT, ZBX_NOTNULL, 0},
				{0}
			},
			NULL
		};

	return DBcreate_table(&table);
}

static int	DBpatch_4050030(void)
{
	return SUCCEED;
}

static int	DBpatch_4050031(void)
{
	const ZBX_TABLE table =
			{"task_data", "taskid", 0,
				{
					{"taskid", NULL, NULL, NULL, 0, ZBX_TYPE_ID, ZBX_NOTNULL, 0},
					{"type", "0", NULL, NULL, 0, ZBX_TYPE_INT, ZBX_NOTNULL, 0},
					{"data", "", NULL, NULL, 0, ZBX_TYPE_SHORTTEXT, ZBX_NOTNULL, 0},
					{"parent_taskid", NULL, NULL, NULL, 0, ZBX_TYPE_ID, ZBX_NOTNULL, 0},
					{0}
				},
				NULL
			};

	return DBcreate_table(&table);
}

static int	DBpatch_4050032(void)
{
	const ZBX_FIELD	field = {"taskid", NULL, "task", "taskid", 0, 0, 0, ZBX_FK_CASCADE_DELETE};

	return DBadd_foreign_key("task_data", 1, &field);
}

static int	DBpatch_4050033(void)
{
	const ZBX_TABLE	table =
			{"task_result", "taskid", 0,
				{
					{"taskid", NULL, NULL, NULL, 0, ZBX_TYPE_ID, ZBX_NOTNULL, 0},
					{"status", "0", NULL, NULL, 0, ZBX_TYPE_INT, ZBX_NOTNULL, 0},
					{"parent_taskid", NULL, NULL, NULL, 0, ZBX_TYPE_ID, ZBX_NOTNULL, 0},
					{"info", "", NULL, NULL, 0, ZBX_TYPE_SHORTTEXT, ZBX_NOTNULL, 0},
					{0}
				},
				NULL
			};

	return DBcreate_table(&table);
}

static int	DBpatch_4050034(void)
{
	return DBcreate_index("task_result", "task_result_1", "parent_taskid", 0);
}

static int	DBpatch_4050035(void)
{
	const ZBX_FIELD	field = {"taskid", NULL, "task", "taskid", 0, 0, 0, ZBX_FK_CASCADE_DELETE};

	return DBadd_foreign_key("task_result", 1, &field);
}

static int	DBpatch_4050036(void)
{
	const ZBX_FIELD	field = {"note", "0", NULL, NULL, 128, ZBX_TYPE_CHAR, ZBX_NOTNULL, 0};

	return DBrename_field("auditlog", "details", &field);
}

static int	DBpatch_4050037(void)
{
	const ZBX_FIELD	field = {"note", "", NULL, NULL, 128, ZBX_TYPE_CHAR, ZBX_NOTNULL, 0};

	return DBset_default("auditlog", &field);
}

static int	DBpatch_4050038(void)
{
	return DBcreate_index("auditlog", "auditlog_3", "resourcetype,resourceid", 0);
}

static int	DBpatch_4050039(void)
{
	int		i;
	const char	*values[] = {
			"web.usergroup.filter_users_status", "web.usergroup.filter_user_status",
			"web.usergrps.php.sort", "web.usergroup.sort",
			"web.usergrps.php.sortorder", "web.usergroup.sortorder",
			"web.adm.valuemapping.php.sortorder", "web.valuemap.list.sortorder",
			"web.adm.valuemapping.php.sort", "web.valuemap.list.sort",
			"web.latest.php.sort", "web.latest.sort",
			"web.latest.php.sortorder", "web.latest.sortorder",
			"web.paging.lastpage", "web.pager.entity",
			"web.paging.page", "web.pager.page",
			"web.auditlogs.filter.active", "web.auditlog.filter.active",
			"web.auditlogs.filter.action", "web.auditlog.filter.action",
			"web.auditlogs.filter.alias", "web.auditlog.filter.alias",
			"web.auditlogs.filter.resourcetype", "web.auditlog.filter.resourcetype",
			"web.auditlogs.filter.from", "web.auditlog.filter.from",
			"web.auditlogs.filter.to", "web.auditlog.filter.to"
		};

	if (0 == (program_type & ZBX_PROGRAM_TYPE_SERVER))
		return SUCCEED;

	for (i = 0; i < (int)ARRSIZE(values); i += 2)
	{
		if (ZBX_DB_OK > DBexecute("update profiles set idx='%s' where idx='%s'", values[i + 1], values[i]))
			return FAIL;
	}

	return SUCCEED;
}

static int	DBpatch_4050040(void)
{
	const ZBX_FIELD	field = {"resourceid", NULL, NULL, NULL, 0, ZBX_TYPE_ID, 0, 0};

	return DBdrop_default("auditlog", &field);
}

static int	DBpatch_4050041(void)
{
	const ZBX_FIELD	field = {"resourceid", NULL, NULL, NULL, 0, ZBX_TYPE_ID, 0, 0};

	return DBdrop_not_null("auditlog", &field);
}

static int	DBpatch_4050042(void)
{
	if (0 == (program_type & ZBX_PROGRAM_TYPE_SERVER))
		return SUCCEED;

	if (ZBX_DB_OK > DBexecute("update auditlog set resourceid=null where resourceid=0"))
		return FAIL;

	return SUCCEED;
}

static int	DBpatch_4050043(void)
{
	if (0 == (program_type & ZBX_PROGRAM_TYPE_SERVER))
		return SUCCEED;

	if (ZBX_DB_OK > DBexecute("delete from profiles where idx='web.screens.graphid'"))
		return FAIL;

	return SUCCEED;
}

static int	DBpatch_4050044(void)
{
	const ZBX_TABLE table =
		{"interface_snmp", "interfaceid", 0,
			{
				{"interfaceid", NULL, NULL, NULL, 0, ZBX_TYPE_ID, ZBX_NOTNULL, 0},
				{"version", "2", NULL, NULL, 0, ZBX_TYPE_INT, ZBX_NOTNULL, 0},
				{"bulk", "1", NULL, NULL, 0, ZBX_TYPE_INT, ZBX_NOTNULL, 0},
				{"community", "", NULL, NULL, 64, ZBX_TYPE_CHAR, ZBX_NOTNULL, 0},
				{"securityname", "", NULL, NULL, 64, ZBX_TYPE_CHAR, ZBX_NOTNULL, 0},
				{"securitylevel", "0", NULL, NULL, 0, ZBX_TYPE_INT, ZBX_NOTNULL, 0},
				{"authpassphrase", "", NULL, NULL, 64, ZBX_TYPE_CHAR, ZBX_NOTNULL, 0},
				{"privpassphrase", "", NULL, NULL, 64, ZBX_TYPE_CHAR, ZBX_NOTNULL, 0},
				{"authprotocol", "0", NULL, NULL, 0, ZBX_TYPE_INT, ZBX_NOTNULL, 0},
				{"privprotocol", "0", NULL, NULL, 0, ZBX_TYPE_INT, ZBX_NOTNULL, 0},
				{"contextname", "", NULL, NULL, 255, ZBX_TYPE_CHAR, ZBX_NOTNULL, 0},
				{0}
			},
			NULL
		};

	return DBcreate_table(&table);
}

static int	DBpatch_4050045(void)
{
	const ZBX_FIELD	field = {"interfaceid", NULL, "interface", "interfaceid", 0, 0, 0, ZBX_FK_CASCADE_DELETE};

	return DBadd_foreign_key("interface_snmp", 1, &field);
}

typedef struct
{
	zbx_uint64_t	interfaceid;
	char		*community;
	char		*securityname;
	char		*authpassphrase;
	char		*privpassphrase;
	char		*contextname;
	unsigned char	securitylevel;
	unsigned char	authprotocol;
	unsigned char	privprotocol;
	unsigned char	version;
	unsigned char	bulk;
	zbx_uint64_t	item_interfaceid;
	char		*item_port;
	unsigned char	skip;
}
dbu_snmp_if_t;

typedef struct
{
	zbx_uint64_t	interfaceid;
	zbx_uint64_t	hostid;
	char		*ip;
	char		*dns;
	char		*port;
	unsigned char	type;
	unsigned char	main;
	unsigned char	useip;
}
dbu_interface_t;

ZBX_PTR_VECTOR_DECL(dbu_interface, dbu_interface_t);
ZBX_PTR_VECTOR_IMPL(dbu_interface, dbu_interface_t);
ZBX_PTR_VECTOR_DECL(dbu_snmp_if, dbu_snmp_if_t);
ZBX_PTR_VECTOR_IMPL(dbu_snmp_if, dbu_snmp_if_t);

static void	db_interface_free(dbu_interface_t interface)
{
	zbx_free(interface.ip);
	zbx_free(interface.dns);
	zbx_free(interface.port);
}

static void	db_snmpinterface_free(dbu_snmp_if_t snmp)
{
	zbx_free(snmp.community);
	zbx_free(snmp.securityname);
	zbx_free(snmp.authpassphrase);
	zbx_free(snmp.privpassphrase);
	zbx_free(snmp.contextname);
	zbx_free(snmp.item_port);
}

static int	db_snmp_if_cmp(const dbu_snmp_if_t *snmp1, const dbu_snmp_if_t *snmp2)
{
#define ZBX_RETURN_IF_NOT_EQUAL_STR(s1, s2)	\
	if (0 != (ret = strcmp(s1, s2)))	\
		return ret;

	int	ret;

	ZBX_RETURN_IF_NOT_EQUAL(snmp1->securitylevel, snmp2->securitylevel);
	ZBX_RETURN_IF_NOT_EQUAL(snmp1->authprotocol, snmp2->authprotocol);
	ZBX_RETURN_IF_NOT_EQUAL(snmp1->privprotocol, snmp2->privprotocol);
	ZBX_RETURN_IF_NOT_EQUAL(snmp1->version, snmp2->version);
	ZBX_RETURN_IF_NOT_EQUAL(snmp1->bulk, snmp2->bulk);
	ZBX_RETURN_IF_NOT_EQUAL_STR(snmp1->community, snmp2->community);
	ZBX_RETURN_IF_NOT_EQUAL_STR(snmp1->securityname, snmp2->securityname);
	ZBX_RETURN_IF_NOT_EQUAL_STR(snmp1->authpassphrase, snmp2->authpassphrase);
	ZBX_RETURN_IF_NOT_EQUAL_STR(snmp1->privpassphrase, snmp2->privpassphrase);
	ZBX_RETURN_IF_NOT_EQUAL_STR(snmp1->contextname, snmp2->contextname);

	return 0;

#undef ZBX_RETURN_IF_NOT_EQUAL_STR
}

static int	db_snmp_if_newid_cmp(const dbu_snmp_if_t *snmp1, const dbu_snmp_if_t *snmp2)
{
	ZBX_RETURN_IF_NOT_EQUAL(snmp1->interfaceid, snmp2->interfaceid);

	return db_snmp_if_cmp(snmp1,snmp2);
}

static int	db_snmp_new_if_find(const dbu_snmp_if_t *snmp, const zbx_vector_dbu_snmp_if_t *snmp_new_ifs,
		const zbx_vector_dbu_interface_t *interfaces, const char *if_port)
{
	int		i, index;
	dbu_interface_t	id, *interface;

	for (i = snmp_new_ifs->values_num - 1; i >= 0 &&
			snmp->item_interfaceid == snmp_new_ifs->values[i].item_interfaceid; i--)
	{
		if (0 != db_snmp_if_cmp(snmp, &snmp_new_ifs->values[i]))
			continue;

		if ('\0' != *snmp->item_port && 0 != strcmp(snmp->item_port, snmp_new_ifs->values[i].item_port))
			continue;

		id.interfaceid = snmp_new_ifs->values[i].interfaceid;
		index = zbx_vector_dbu_interface_bsearch(interfaces, id, ZBX_DEFAULT_UINT64_COMPARE_FUNC);
		interface = &interfaces->values[index];

		if ('\0' == *snmp->item_port && 0 != strcmp(if_port, interface->port))
			continue;

		return i;
	}

	return FAIL;
}

/******************************************************************************
 *                                                                            *
 * Function: DBpatch_load_data                                                *
 *                                                                            *
 * Purpose: loading a set of unique combination of snmp data within a single  *
 *          interface and associated interface data                           *
 *                                                                            *
 * Parameters: snmp_ifs     - [OUT] snmp data linked with existing interfaces *
 *             new_ifs      - [OUT] new interfaces for snmp data              *
 *             snmp_new_ifs - [OUT] snmp data associated with new interfaces  *
 *                                                                            *
 ******************************************************************************/
static void	DBpatch_load_data(zbx_vector_dbu_snmp_if_t *snmp_ifs, zbx_vector_dbu_interface_t *new_ifs,
		zbx_vector_dbu_snmp_if_t *snmp_new_ifs)
{
#define ITEM_TYPE_SNMPv1	1
#define ITEM_TYPE_SNMPv2c	4
#define ITEM_TYPE_SNMPv3	6

	DB_RESULT	result;
	DB_ROW		row;
	int		index;

	result = DBselect(
			"select distinct "
				"i.interfaceid,"
				"i.type,"
				"f.bulk,"
				"i.snmp_community,"
				"i.snmpv3_securityname,"
				"i.snmpv3_securitylevel,"
				"i.snmpv3_authpassphrase,"
				"i.snmpv3_privpassphrase,"
				"i.snmpv3_authprotocol,"
				"i.snmpv3_privprotocol,"
				"i.snmpv3_contextname,"
				"i.port,"
				"i.hostid,"
				"f.type,"
				"f.useip,"
				"f.ip,"
				"f.dns,"
				"f.port"
			" from items i"
				" join hosts h on i.hostid=h.hostid"
				" join interface f on i.interfaceid=f.interfaceid"
			" where i.type in (%d,%d,%d)"
				" and h.status in (0,1)"
			" order by i.interfaceid asc,i.type asc,i.port asc,i.snmp_community asc",
			ITEM_TYPE_SNMPv1, ITEM_TYPE_SNMPv2c, ITEM_TYPE_SNMPv3);

	while (NULL != (row = DBfetch(result)))
	{
		dbu_interface_t	interface;
		dbu_snmp_if_t	snmp;
		unsigned char	item_type;
		const char 	*if_port;

		ZBX_DBROW2UINT64(snmp.item_interfaceid, row[0]);
		ZBX_STR2UCHAR(item_type, row[1]);
		ZBX_STR2UCHAR(snmp.bulk, row[2]);
		snmp.community = zbx_strdup(NULL, row[3]);
		snmp.securityname = zbx_strdup(NULL, row[4]);
		ZBX_STR2UCHAR(snmp.securitylevel, row[5]);
		snmp.authpassphrase = zbx_strdup(NULL, row[6]);
		snmp.privpassphrase = zbx_strdup(NULL, row[7]);
		ZBX_STR2UCHAR(snmp.authprotocol, row[8]);
		ZBX_STR2UCHAR(snmp.privprotocol, row[9]);
		snmp.contextname = zbx_strdup(NULL, row[10]);
		snmp.item_port = zbx_strdup(NULL, row[11]);
		snmp.skip = 0;
		if_port = row[17];

		if (ITEM_TYPE_SNMPv1 == item_type)
			snmp.version = ZBX_IF_SNMP_VERSION_1;
		else if (ITEM_TYPE_SNMPv2c == item_type)
			snmp.version = ZBX_IF_SNMP_VERSION_2;
		else
			snmp.version = ZBX_IF_SNMP_VERSION_3;

		snmp.interfaceid = snmp.item_interfaceid;
		index = FAIL;

		if (('\0' == *snmp.item_port || 0 == strcmp(snmp.item_port, if_port)) &&
				FAIL == (index = zbx_vector_dbu_snmp_if_bsearch(snmp_ifs, snmp,
						ZBX_DEFAULT_UINT64_COMPARE_FUNC)))
		{
			zbx_vector_dbu_snmp_if_append(snmp_ifs, snmp);
			continue;
		}
		else if (FAIL != index && 0 == db_snmp_if_newid_cmp(&snmp_ifs->values[index], &snmp))
		{
			db_snmpinterface_free(snmp);
			continue;
		}
		else if (0 < snmp_new_ifs->values_num &&
				FAIL != (index = db_snmp_new_if_find(&snmp, snmp_new_ifs, new_ifs, if_port)))
		{
			snmp.skip = 1;
			snmp.interfaceid = snmp_new_ifs->values[index].interfaceid;
			zbx_vector_dbu_snmp_if_append(snmp_new_ifs, snmp);
			continue;
		}

		snmp.interfaceid = DBget_maxid("interface");

		zbx_vector_dbu_snmp_if_append(snmp_new_ifs, snmp);

		interface.interfaceid = snmp.interfaceid;
		ZBX_DBROW2UINT64(interface.hostid, row[12]);
		interface.main = 0;
		ZBX_STR2UCHAR(interface.type, row[13]);
		ZBX_STR2UCHAR(interface.useip, row[14]);
		interface.ip = zbx_strdup(NULL, row[15]);
		interface.dns = zbx_strdup(NULL, row[16]);

		if ('\0' != *snmp.item_port)
			interface.port = zbx_strdup(NULL, snmp.item_port);
		else
			interface.port = zbx_strdup(NULL, if_port);

		zbx_vector_dbu_interface_append(new_ifs, interface);
	}
	DBfree_result(result);

#undef ITEM_TYPE_SNMPv1
#undef ITEM_TYPE_SNMPv2c
#undef ITEM_TYPE_SNMPv3
}

static void	DBpatch_load_empty_if(zbx_vector_dbu_snmp_if_t *snmp_def_ifs)
{
	DB_RESULT	result;
	DB_ROW		row;

	result = DBselect(
			"select h.interfaceid,h.bulk"
			" from interface h"
			" where h.type=2 and h.interfaceid not in ("
				"select interfaceid"
				" from interface_snmp)");

	while (NULL != (row = DBfetch(result)))
	{
		dbu_snmp_if_t	snmp;

		ZBX_DBROW2UINT64(snmp.interfaceid, row[0]);
		ZBX_STR2UCHAR(snmp.bulk, row[1]);
		snmp.version = ZBX_IF_SNMP_VERSION_2;
		snmp.community = zbx_strdup(NULL, "{$SNMP_COMMUNITY}");
		snmp.securityname = zbx_strdup(NULL, "");
		snmp.securitylevel = 0;
		snmp.authpassphrase = zbx_strdup(NULL, "");
		snmp.privpassphrase = zbx_strdup(NULL, "");
		snmp.authprotocol = 0;
		snmp.privprotocol = 0;
		snmp.contextname = zbx_strdup(NULL, "");
		snmp.item_port = zbx_strdup(NULL, "");
		snmp.skip = 0;
		snmp.item_interfaceid = 0;

		zbx_vector_dbu_snmp_if_append(snmp_def_ifs, snmp);
	}
	DBfree_result(result);
}

static int	DBpatch_snmp_if_save(zbx_vector_dbu_snmp_if_t *snmp_ifs)
{
	zbx_db_insert_t	db_insert_snmp_if;
	int		i, ret;

	zbx_db_insert_prepare(&db_insert_snmp_if, "interface_snmp", "interfaceid", "version", "bulk", "community",
			"securityname", "securitylevel", "authpassphrase", "privpassphrase", "authprotocol",
			"privprotocol", "contextname", NULL);

	for (i = 0; i < snmp_ifs->values_num; i++)
	{
		dbu_snmp_if_t	*s = &snmp_ifs->values[i];

		if (0 != s->skip)
			continue;

		zbx_db_insert_add_values(&db_insert_snmp_if, s->interfaceid, s->version, s->bulk, s->community,
				s->securityname, s->securitylevel, s->authpassphrase, s->privpassphrase, s->authprotocol,
				s->privprotocol, s->contextname);
	}

	ret = zbx_db_insert_execute(&db_insert_snmp_if);
	zbx_db_insert_clean(&db_insert_snmp_if);

	return ret;
}

static int	DBpatch_interface_create(zbx_vector_dbu_interface_t *interfaces)
{
	zbx_db_insert_t	db_insert_interfaces;
	int		i, ret;

	zbx_db_insert_prepare(&db_insert_interfaces, "interface", "interfaceid", "hostid", "main", "type", "useip",
			"ip", "dns", "port", NULL);

	for (i = 0; i < interfaces->values_num; i++)
	{
		dbu_interface_t	*interface = &interfaces->values[i];

		zbx_db_insert_add_values(&db_insert_interfaces, interface->interfaceid,
				interface->hostid, interface->main, interface->type, interface->useip, interface->ip,
				interface->dns, interface->port);
	}

	ret = zbx_db_insert_execute(&db_insert_interfaces);
	zbx_db_insert_clean(&db_insert_interfaces);

	return ret;
}

static int	DBpatch_items_update(zbx_vector_dbu_snmp_if_t *snmp_ifs)
{
#define ITEM_TYPE_SNMPv1	1
#define ITEM_TYPE_SNMPv2c	4
#define ITEM_TYPE_SNMPv3	6
#define ITEM_TYPE_SNMP		20

	int	i, ret = SUCCEED;
	char	*sql;
	size_t	sql_alloc = snmp_ifs->values_num * ZBX_KIBIBYTE / 3 , sql_offset = 0;

	sql = (char *)zbx_malloc(NULL, sql_alloc);
	DBbegin_multiple_update(&sql, &sql_alloc, &sql_offset);

	for (i = 0; i < snmp_ifs->values_num && SUCCEED == ret; i++)
	{
		dbu_snmp_if_t	*s = &snmp_ifs->values[i];

		zbx_snprintf_alloc(&sql, &sql_alloc, &sql_offset,
#ifdef HAVE_ORACLE
				"update items i set type=%d, interfaceid=" ZBX_FS_UI64
				" where exists (select 1 from hosts h"
					" where i.hostid=h.hostid and"
					" i.type in (%d,%d,%d) and h.status <> 3 and"
					" i.interfaceid=" ZBX_FS_UI64 " and"
					" (('%s' is null and i.snmp_community is null) or"
						" i.snmp_community='%s') and"
					" (('%s' is null and i.snmpv3_securityname is null) or"
						" i.snmpv3_securityname='%s') and"
					" i.snmpv3_securitylevel=%d and"
					" (('%s' is null and i.snmpv3_authpassphrase is null) or"
						" i.snmpv3_authpassphrase='%s') and"
					" (('%s' is null and i.snmpv3_privpassphrase is null) or"
						" i.snmpv3_privpassphrase='%s') and"
					" i.snmpv3_authprotocol=%d and"
					" i.snmpv3_privprotocol=%d and"
					" (('%s' is null and i.snmpv3_contextname is null) or"
						" i.snmpv3_contextname='%s') and"
					" (('%s' is null and i.port is null) or"
						" i.port='%s'));\n",
				ITEM_TYPE_SNMP, s->interfaceid, ITEM_TYPE_SNMPv1, ITEM_TYPE_SNMPv2c, ITEM_TYPE_SNMPv3,
				s->item_interfaceid, s->community, s->community, s->securityname, s->securityname,
				(int)s->securitylevel, s->authpassphrase, s->authpassphrase, s->privpassphrase,
				s->privpassphrase, (int)s->authprotocol, (int)s->privprotocol, s->contextname,
				s->contextname, s->item_port, s->item_port);

#else
#	ifdef HAVE_MYSQL
				"update items i, hosts h set i.type=%d, i.interfaceid=" ZBX_FS_UI64
#	else
				"update items i set type=%d, interfaceid=" ZBX_FS_UI64 " from hosts h"
#	endif
				" where i.hostid=h.hostid and"
					" type in (%d,%d,%d) and h.status <> 3 and"
					" interfaceid=" ZBX_FS_UI64 " and"
					" snmp_community='%s' and"
					" snmpv3_securityname='%s' and"
					" snmpv3_securitylevel=%d and"
					" snmpv3_authpassphrase='%s' and"
					" snmpv3_privpassphrase='%s' and"
					" snmpv3_authprotocol=%d and"
					" snmpv3_privprotocol=%d and"
					" snmpv3_contextname='%s' and"
					" port='%s';\n",
				ITEM_TYPE_SNMP, s->interfaceid,
				ITEM_TYPE_SNMPv1, ITEM_TYPE_SNMPv2c, ITEM_TYPE_SNMPv3,
				s->item_interfaceid, s->community, s->securityname, (int)s->securitylevel,
				s->authpassphrase, s->privpassphrase, (int)s->authprotocol, (int)s->privprotocol,
				s->contextname, s->item_port);
#endif
		ret = DBexecute_overflowed_sql(&sql, &sql_alloc, &sql_offset);
	}

	if (SUCCEED == ret)
	{
		DBend_multiple_update(&sql, &sql_alloc, &sql_offset);

		if (16 < sql_offset && ZBX_DB_OK > DBexecute("%s", sql))
			ret = FAIL;
	}

	zbx_free(sql);

	return ret;

#undef ITEM_TYPE_SNMPv1
#undef ITEM_TYPE_SNMPv2c
#undef ITEM_TYPE_SNMPv3
#undef ITEM_TYPE_SNMP
}

static int	DBpatch_items_type_update(void)
{
#define ITEM_TYPE_SNMPv1	1
#define ITEM_TYPE_SNMPv2c	4
#define ITEM_TYPE_SNMPv3	6
#define ITEM_TYPE_SNMP		20

	if (ZBX_DB_OK > DBexecute("update items set type=%d where type in (%d,%d,%d)", ITEM_TYPE_SNMP,
			ITEM_TYPE_SNMPv1, ITEM_TYPE_SNMPv2c, ITEM_TYPE_SNMPv3))
	{
		return FAIL;
	}

	return SUCCEED;

#undef ITEM_TYPE_SNMPv1
#undef ITEM_TYPE_SNMPv2c
#undef ITEM_TYPE_SNMPv3
#undef ITEM_TYPE_SNMP
}

/******************************************************************************
 *                                                                            *
 * Function: DBpatch_4050046                                                  *
 *                                                                            *
 * Purpose: migration snmp data from 'items' table to 'interface_snmp' new    *
 *          table linked with 'interface' table, except interface links for   *
 *          discovered hosts and parent host interface                        *
 *                                                                            *
 * Return value: SUCCEED - the operation has completed successfully           *
 *               FAIL    - the operation has failed                           *
 *                                                                            *
 ******************************************************************************/
static int	DBpatch_4050046(void)
{
	zbx_vector_dbu_interface_t	new_ifs;
	zbx_vector_dbu_snmp_if_t	snmp_ifs, snmp_new_ifs, snmp_def_ifs;
	int				ret = FAIL;

	zbx_vector_dbu_snmp_if_create(&snmp_ifs);
	zbx_vector_dbu_snmp_if_create(&snmp_new_ifs);
	zbx_vector_dbu_snmp_if_create(&snmp_def_ifs);
	zbx_vector_dbu_interface_create(&new_ifs);

	DBpatch_load_data(&snmp_ifs, &new_ifs, &snmp_new_ifs);

	while (1)
	{
		if (0 < snmp_ifs.values_num && SUCCEED != DBpatch_snmp_if_save(&snmp_ifs))
			break;

		if (0 < new_ifs.values_num && SUCCEED != DBpatch_interface_create(&new_ifs))
			break;

		if (0 < snmp_new_ifs.values_num && SUCCEED != DBpatch_snmp_if_save(&snmp_new_ifs))
			break;

		DBpatch_load_empty_if(&snmp_def_ifs);

		if (0 < snmp_def_ifs.values_num && SUCCEED != DBpatch_snmp_if_save(&snmp_def_ifs))
			break;

		if (0 < snmp_new_ifs.values_num && SUCCEED != DBpatch_items_update(&snmp_new_ifs))
			break;

		if (SUCCEED != DBpatch_items_type_update())
			break;

		ret = SUCCEED;
		break;
	}

	zbx_vector_dbu_interface_clear_ext(&new_ifs, db_interface_free);
	zbx_vector_dbu_interface_destroy(&new_ifs);
	zbx_vector_dbu_snmp_if_clear_ext(&snmp_ifs, db_snmpinterface_free);
	zbx_vector_dbu_snmp_if_destroy(&snmp_ifs);
	zbx_vector_dbu_snmp_if_clear_ext(&snmp_new_ifs, db_snmpinterface_free);
	zbx_vector_dbu_snmp_if_destroy(&snmp_new_ifs);
	zbx_vector_dbu_snmp_if_clear_ext(&snmp_def_ifs, db_snmpinterface_free);
	zbx_vector_dbu_snmp_if_destroy(&snmp_def_ifs);

	return ret;
}

static int	db_if_cmp(const dbu_interface_t *if1, const dbu_interface_t *if2)
{
#define ZBX_RETURN_IF_NOT_EQUAL_STR(s1, s2)	\
	if (0 != (ret = strcmp(s1, s2)))	\
		return ret;

	int	ret;

	ZBX_RETURN_IF_NOT_EQUAL(if1->hostid, if2->hostid);
	ZBX_RETURN_IF_NOT_EQUAL(if1->type, if2->type);
	ZBX_RETURN_IF_NOT_EQUAL(if1->main, if2->main);
	ZBX_RETURN_IF_NOT_EQUAL(if1->useip, if2->useip);
	ZBX_RETURN_IF_NOT_EQUAL_STR(if1->ip, if2->ip);
	ZBX_RETURN_IF_NOT_EQUAL_STR(if1->dns, if2->dns);
	ZBX_RETURN_IF_NOT_EQUAL_STR(if1->port, if2->port);

	return 0;

#undef ZBX_RETURN_IF_NOT_EQUAL_STR
}

static zbx_uint64_t	db_if_find(const dbu_interface_t *interface, dbu_snmp_if_t *snmp,
		zbx_vector_dbu_interface_t *interfaces, zbx_vector_dbu_snmp_if_t *snmp_ifs)
{
	int	i;

	for (i = interfaces->values_num - 1; i >= 0 &&
			interface->hostid == interfaces->values[i].hostid; i--)
	{
		if (0 != db_if_cmp(interface, &interfaces->values[i]))
			continue;

		if (0 != db_snmp_if_cmp(snmp, &snmp_ifs->values[i]))
			continue;

		return interfaces->values[i].interfaceid;
	}

	return 0;
}

static void	db_if_link(zbx_uint64_t if_slave, zbx_uint64_t if_master, zbx_vector_uint64_pair_t *if_links)
{
	zbx_uint64_pair_t	pair = {if_slave, if_master};

	zbx_vector_uint64_pair_append(if_links, pair);
}

/******************************************************************************
 *                                                                            *
 * Function: DBpatch_if_load_data                                             *
 *                                                                            *
 * Purpose: loading all unlinked interfaces, snmp data and hostid of host     *
 *          prototype for discovered hosts                                    *
 *                                                                            *
 * Parameters: new_ifs      - [OUT] new interfaces to be created on master    *
 *                                  hosts                                     *
 *             snmp_new_ifs - [OUT] snmp data associated with new interfaces  *
 *             if_links     - [OUT] set of pairs for discovered host          *
 *                                  interfaceid and parent interfaceid of     *
 *                                  parent host                               *
 *                                                                            *
 * Comments: When host is created by lld the parent host interfaces are       *
 *           copied over to the discovered hosts. Previous patch could have   *
 *           created new SNMP interfaces on discovered hosts, which must be   *
 *           linked to the corresponding interfaces (created if necessary) to *
 *           the parent host.                                                 *
 *                                                                            *
 ******************************************************************************/
static void	DBpatch_if_load_data(zbx_vector_dbu_interface_t *new_ifs, zbx_vector_dbu_snmp_if_t *snmp_new_ifs,
		zbx_vector_uint64_pair_t *if_links)
{
	DB_RESULT	result;
	DB_ROW		row;

	result = DBselect(
			"select hreal.hostid,"
				"i.interfaceid,"
				"i.main,"
				"i.type,"
				"i.useip,"
				"i.ip,"
				"i.dns,"
				"i.port,"
				"s.version,"
				"s.bulk,"
				"s.community,"
				"s.securityname,"
				"s.securitylevel,"
				"s.authpassphrase,"
				"s.privpassphrase,"
				"s.authprotocol,"
				"s.privprotocol,"
				"s.contextname"
			" from interface i"
			" left join interface_discovery d on i.interfaceid=d.interfaceid"
			" join interface_snmp s on i.interfaceid=s.interfaceid"
			" join hosts hdisc on i.hostid=hdisc.hostid"
			" join host_discovery hd on hdisc.hostid=hd.hostid"
			" join hosts hproto on hd.parent_hostid=hproto.hostid"
			" join host_discovery hdd on hd.parent_hostid=hdd.hostid"
			" join items drule on drule.itemid=hdd.parent_itemid"
			" join hosts hreal on drule.hostid=hreal.hostid"
			" where"
				" i.type=2 and"
				" hdisc.flags=4 and"
				" drule.flags=1 and"
				" hproto.flags=2 and"
				" hreal.status in (1,0) and"
				" d.interfaceid is null"
			" order by drule.hostid asc, i.interfaceid asc");

	while (NULL != (row = DBfetch(result)))
	{
		dbu_interface_t		interface;
		dbu_snmp_if_t		snmp;
		zbx_uint64_t		if_parentid;

		ZBX_DBROW2UINT64(interface.hostid, row[0]);
		ZBX_DBROW2UINT64(interface.interfaceid , row[1]);
		ZBX_STR2UCHAR(interface.main, row[2]);
		ZBX_STR2UCHAR(interface.type, row[3]);
		ZBX_STR2UCHAR(interface.useip, row[4]);
		interface.ip = zbx_strdup(NULL, row[5]);
		interface.dns = zbx_strdup(NULL, row[6]);
		interface.port = zbx_strdup(NULL, row[7]);

		ZBX_STR2UCHAR(snmp.version, row[8]);
		ZBX_STR2UCHAR(snmp.bulk, row[9]);
		snmp.community = zbx_strdup(NULL, row[10]);
		snmp.securityname = zbx_strdup(NULL, row[11]);
		ZBX_STR2UCHAR(snmp.securitylevel, row[12]);
		snmp.authpassphrase = zbx_strdup(NULL, row[13]);
		snmp.privpassphrase = zbx_strdup(NULL, row[14]);
		ZBX_STR2UCHAR(snmp.authprotocol, row[15]);
		ZBX_STR2UCHAR(snmp.privprotocol, row[16]);
		snmp.contextname = zbx_strdup(NULL, row[17]);
		snmp.item_port = NULL;
		snmp.skip = 0;
		snmp.item_interfaceid = 0;

		if (0 < new_ifs->values_num &&
				0 != (if_parentid = db_if_find(&interface, &snmp, new_ifs, snmp_new_ifs)))
		{
			db_if_link(interface.interfaceid, if_parentid, if_links);
			db_snmpinterface_free(snmp);
			db_interface_free(interface);
			continue;
		}

		if_parentid = DBget_maxid("interface");
		db_if_link(interface.interfaceid, if_parentid, if_links);
		interface.interfaceid = if_parentid;
		snmp.interfaceid = if_parentid;
		zbx_vector_dbu_interface_append(new_ifs, interface);
		zbx_vector_dbu_snmp_if_append(snmp_new_ifs, snmp);
	}
	DBfree_result(result);
}

static int	DBpatch_interface_discovery_save(zbx_vector_uint64_pair_t *if_links)
{
	zbx_db_insert_t	db_insert_if_links;
	int		i, ret;

	zbx_db_insert_prepare(&db_insert_if_links, "interface_discovery", "interfaceid", "parent_interfaceid", NULL);

	for (i = 0; i < if_links->values_num; i++)
	{
		zbx_uint64_pair_t	*l = &if_links->values[i];

		zbx_db_insert_add_values(&db_insert_if_links, l->first, l->second);
	}

	ret = zbx_db_insert_execute(&db_insert_if_links);
	zbx_db_insert_clean(&db_insert_if_links);

	return ret;
}

/******************************************************************************
 *                                                                            *
 * Function: DBpatch_4050047                                                  *
 *                                                                            *
 * Purpose: recovery links between the interfaceid of discovered host and     *
 *          parent interfaceid from parent host                               *
 *                                                                            *
 * Return value: SUCCEED - the operation has completed successfully           *
 *               FAIL    - the operation has failed                           *
 *                                                                            *
 ******************************************************************************/
static int	DBpatch_4050047(void)
{
	zbx_vector_dbu_interface_t	new_ifs;
	zbx_vector_dbu_snmp_if_t	snmp_new_ifs;
	zbx_vector_uint64_pair_t	if_links;
	int				ret = FAIL;

	zbx_vector_dbu_snmp_if_create(&snmp_new_ifs);
	zbx_vector_dbu_interface_create(&new_ifs);
	zbx_vector_uint64_pair_create(&if_links);

	DBpatch_if_load_data(&new_ifs, &snmp_new_ifs, &if_links);

	while (1)
	{
		if (0 < new_ifs.values_num && SUCCEED != DBpatch_interface_create(&new_ifs))
			break;

		if (0 < snmp_new_ifs.values_num && SUCCEED != DBpatch_snmp_if_save(&snmp_new_ifs))
			break;

		if (0 < if_links.values_num && SUCCEED != DBpatch_interface_discovery_save(&if_links))
			break;

		ret = SUCCEED;
		break;
	}

	zbx_vector_uint64_pair_destroy(&if_links);
	zbx_vector_dbu_interface_clear_ext(&new_ifs, db_interface_free);
	zbx_vector_dbu_interface_destroy(&new_ifs);
	zbx_vector_dbu_snmp_if_clear_ext(&snmp_new_ifs, db_snmpinterface_free);
	zbx_vector_dbu_snmp_if_destroy(&snmp_new_ifs);

	return ret;
}

static int	DBpatch_4050048(void)
{
	return DBdrop_field("interface", "bulk");
}

static int	DBpatch_4050049(void)
{
	return DBdrop_field("items", "snmp_community");
}

static int	DBpatch_4050050(void)
{
	return DBdrop_field("items", "snmpv3_securityname");
}

static int	DBpatch_4050051(void)
{
	return DBdrop_field("items", "snmpv3_securitylevel");
}

static int	DBpatch_4050052(void)
{
	return DBdrop_field("items", "snmpv3_authpassphrase");
}

static int	DBpatch_4050053(void)
{
	return DBdrop_field("items", "snmpv3_privpassphrase");
}

static int	DBpatch_4050054(void)
{
	return DBdrop_field("items", "snmpv3_authprotocol");
}

static int	DBpatch_4050055(void)
{
	return DBdrop_field("items", "snmpv3_privprotocol");
}

static int	DBpatch_4050056(void)
{
	return DBdrop_field("items", "snmpv3_contextname");
}

static int	DBpatch_4050057(void)
{
	return DBdrop_field("items", "port");
}

static int	DBpatch_4050058(void)
{
	const ZBX_FIELD	field = {"type", "0", NULL, NULL, 0, ZBX_TYPE_INT, ZBX_NOTNULL, 0};

	return DBadd_field("globalmacro", &field);
}

static int	DBpatch_4050059(void)
{
	const ZBX_FIELD	field = {"type", "0", NULL, NULL, 0, ZBX_TYPE_INT, ZBX_NOTNULL, 0};

	return DBadd_field("hostmacro", &field);
}

static int	DBpatch_4050060(void)
{
	const ZBX_FIELD	field = {"compression_status", "0", NULL, NULL, 0, ZBX_TYPE_INT, ZBX_NOTNULL, 0};

	return DBadd_field("config", &field);
}

static int	DBpatch_4050061(void)
{
	const ZBX_FIELD	field = {"compression_availability", "0", NULL, NULL, 0, ZBX_TYPE_INT, ZBX_NOTNULL, 0};

	return DBadd_field("config", &field);
}

static int	DBpatch_4050062(void)
{
	const ZBX_FIELD	field = {"compress_older", "7d", NULL, NULL, 32, ZBX_TYPE_CHAR, ZBX_NOTNULL, 0};

	return DBadd_field("config", &field);
}

static int	DBpatch_4050063(void)
{
	DB_ROW		row;
	DB_RESULT	result;
	zbx_uint64_t	profileid, userid, idx2;
	int		ret = SUCCEED, value_int, i;
	const char	*profile = "web.problem.filter.severities";

	if (0 == (program_type & ZBX_PROGRAM_TYPE_SERVER))
		return SUCCEED;

	result = DBselect(
			"select profileid,userid,value_int"
			" from profiles"
			" where idx='web.problem.filter.severity'");

	while (NULL != (row = DBfetch(result)))
	{
		ZBX_DBROW2UINT64(profileid, row[0]);

		if (0 == (value_int = atoi(row[2])))
		{
			if (ZBX_DB_OK > DBexecute("delete from profiles where profileid=" ZBX_FS_UI64, profileid))
			{
				ret = FAIL;
				break;
			}

			continue;
		}

		if (ZBX_DB_OK > DBexecute("update profiles set idx='%s'"
				" where profileid=" ZBX_FS_UI64, profile, profileid))
		{
			ret = FAIL;
			break;
		}

		ZBX_DBROW2UINT64(userid, row[1]);
		idx2 = 0;

		for (i = value_int + 1; i < 6; i++)
		{
			if (ZBX_DB_OK > DBexecute("insert into profiles (profileid,userid,idx,idx2,value_id,value_int,"
					"type) values (" ZBX_FS_UI64 "," ZBX_FS_UI64 ",'%s'," ZBX_FS_UI64 ",0,%d,2)",
					DBget_maxid("profiles"), userid, profile, ++idx2, i))
			{
				ret = FAIL;
				break;
			}
		}
	}
	DBfree_result(result);

	return ret;
}

static int	DBpatch_4050064(void)
{
	if (ZBX_DB_OK > DBexecute("update profiles set value_int=1 where idx='web.layout.mode' and value_int=2"))
		return FAIL;

	return SUCCEED;
}

static int	DBpatch_4050065(void)
{
	const ZBX_FIELD	field = {"value", "0.0000", NULL, NULL, 0, ZBX_TYPE_FLOAT, ZBX_NOTNULL, 0};

	if (0 != (program_type & ZBX_PROGRAM_TYPE_SERVER))
		return SUCCEED;

	return DBmodify_field_type("history", &field, &field);
}

static int	DBpatch_4050066(void)
{
	const ZBX_FIELD	field = {"value_min", "0.0000", NULL, NULL, 0, ZBX_TYPE_FLOAT, ZBX_NOTNULL, 0};

	if (0 != (program_type & ZBX_PROGRAM_TYPE_SERVER))
		return SUCCEED;

	return DBmodify_field_type("trends", &field, &field);
}

static int	DBpatch_4050067(void)
{
	const ZBX_FIELD	field = {"value_avg", "0.0000", NULL, NULL, 0, ZBX_TYPE_FLOAT, ZBX_NOTNULL, 0};

	if (0 != (program_type & ZBX_PROGRAM_TYPE_SERVER))
		return SUCCEED;

	return DBmodify_field_type("trends", &field, &field);
}

static int	DBpatch_4050068(void)
{
	const ZBX_FIELD	field = {"value_max", "0.0000", NULL, NULL, 0, ZBX_TYPE_FLOAT, ZBX_NOTNULL, 0};

	if (0 != (program_type & ZBX_PROGRAM_TYPE_SERVER))
		return SUCCEED;

	return DBmodify_field_type("trends", &field, &field);
}

static int	DBpatch_4050069(void)
{
	const ZBX_FIELD	field = {"yaxismin", "0", NULL, NULL, 0, ZBX_TYPE_FLOAT, ZBX_NOTNULL, 0};

	return DBmodify_field_type("graphs", &field, &field);
}

static int	DBpatch_4050070(void)
{
	const ZBX_FIELD	field = {"yaxismax", "100", NULL, NULL, 0, ZBX_TYPE_FLOAT, ZBX_NOTNULL, 0};

	return DBmodify_field_type("graphs", &field, &field);
}

static int	DBpatch_4050071(void)
{
	const ZBX_FIELD	field = {"percent_left", "0", NULL, NULL, 0, ZBX_TYPE_FLOAT, ZBX_NOTNULL, 0};

	return DBmodify_field_type("graphs", &field, &field);
}

static int	DBpatch_4050072(void)
{
	const ZBX_FIELD	field = {"percent_right", "0", NULL, NULL, 0, ZBX_TYPE_FLOAT, ZBX_NOTNULL, 0};

	return DBmodify_field_type("graphs", &field, &field);
}

static int	DBpatch_4050073(void)
{
	const ZBX_FIELD	field = {"goodsla", "99.9", NULL, NULL, 0, ZBX_TYPE_FLOAT, ZBX_NOTNULL, 0};

	return DBmodify_field_type("services", &field, &field);
}

static int	DBpatch_4050074(void)
{
	int		i;
	const char	*values[] = {
			"web.latest.groupid", "web.latest.hostid", "web.latest.graphid", "web..groupid",
			"web..hostid", "web.view.groupid", "web.view.hostid", "web.view.graphid",
			"web.config.groupid", "web.config.hostid", "web.templates.php.groupid", "web.cm.groupid",
			"web.httpmon.php.sort", "web.httpmon.php.sortorder", "web.avail_report.0.hostid",
			"web.avail_report.0.groupid", "web.graphs.filter.to", "web.graphs.filter.from", "web.graphs.filter.active"
		};

	if (0 == (program_type & ZBX_PROGRAM_TYPE_SERVER))
		return SUCCEED;

	for (i = 0; i < (int)ARRSIZE(values); i++)
	{
		if (ZBX_DB_OK > DBexecute("delete from profiles where idx='%s'", values[i]))
			return FAIL;
	}

	return SUCCEED;
}

static int	DBpatch_4050075(void)
{
	return DBdrop_field("config", "dropdown_first_entry");
}

static int	DBpatch_4050076(void)
{
	return DBdrop_field("config", "dropdown_first_remember");
}

static int	DBpatch_4050077(void)
{
	const ZBX_FIELD	field = {"message", "", NULL, NULL, 2048, ZBX_TYPE_CHAR, ZBX_NOTNULL, 0};

	return DBmodify_field_type("acknowledges", &field, NULL);
}

static int	DBpatch_4050078(void)
{
	const ZBX_FIELD	field = {"write_clock", "0", NULL, NULL, 0, ZBX_TYPE_INT, ZBX_NOTNULL, 0};

	return DBadd_field("proxy_history", &field);
}

static int	DBpatch_4050079(void)
{
	const ZBX_FIELD	field = {"instanceid", "", NULL, NULL, 32, ZBX_TYPE_CHAR, ZBX_NOTNULL, 0};

	return DBadd_field("config", &field);
}

static int	DBpatch_4050080(void)
{
	const ZBX_FIELD	old_field = {"script", "", NULL, NULL, 0, ZBX_TYPE_SHORTTEXT, ZBX_NOTNULL, 0};
	const ZBX_FIELD	field = {"script", "", NULL, NULL, 0, ZBX_TYPE_TEXT, ZBX_NOTNULL, 0};

	return DBmodify_field_type("media_type", &field, &old_field);
}

static int	DBpatch_4050081(void)
{
	const ZBX_FIELD	old_field = {"oldvalue", "", NULL, NULL, 0, ZBX_TYPE_SHORTTEXT, ZBX_NOTNULL, 0};
	const ZBX_FIELD	field = {"oldvalue", "", NULL, NULL, 0, ZBX_TYPE_TEXT, ZBX_NOTNULL, 0};

	return DBmodify_field_type("auditlog_details", &field, &old_field);
}

static int	DBpatch_4050082(void)
{
	const ZBX_FIELD	old_field = {"newvalue", "", NULL, NULL, 0, ZBX_TYPE_SHORTTEXT, ZBX_NOTNULL, 0};
	const ZBX_FIELD	field = {"newvalue", "", NULL, NULL, 0, ZBX_TYPE_TEXT, ZBX_NOTNULL, 0};

	return DBmodify_field_type("auditlog_details", &field, &old_field);
}

static int	DBpatch_4050083(void)
{
<<<<<<< HEAD
	const ZBX_TABLE	table =
		{"lld_override", "lld_overrideid", 0,
			{
				{"lld_overrideid", NULL, NULL, NULL, 0, ZBX_TYPE_ID, ZBX_NOTNULL, 0},
				{"itemid", NULL, NULL, NULL, 0, ZBX_TYPE_ID, ZBX_NOTNULL, 0},
				{"name", "", NULL, NULL, 255, ZBX_TYPE_CHAR, ZBX_NOTNULL, 0},
				{"step", "0", NULL, NULL, 0, ZBX_TYPE_INT, ZBX_NOTNULL, 0},
				{"evaltype", "0", NULL, NULL, 0, ZBX_TYPE_INT, ZBX_NOTNULL, 0},
				{"formula", "", NULL, NULL, 255, ZBX_TYPE_CHAR, ZBX_NOTNULL, 0},
				{"stop", "0", NULL, NULL, 0, ZBX_TYPE_INT, ZBX_NOTNULL, 0},
				{0}
			},
			NULL
		};

	return DBcreate_table(&table);
=======
	const ZBX_FIELD	field = {"saml_auth_enabled", "0", NULL, NULL, 0, ZBX_TYPE_INT, ZBX_NOTNULL, 0};

	return DBadd_field("config", &field);
>>>>>>> 7ef65ec6
}

static int	DBpatch_4050084(void)
{
<<<<<<< HEAD
	const ZBX_FIELD	field = {"itemid", NULL, "items", "itemid", 0, 0, 0, ZBX_FK_CASCADE_DELETE};

	return DBadd_foreign_key("lld_override", 1, &field);
=======
	const ZBX_FIELD	field = {"saml_idp_entityid", "", NULL, NULL, 1024, ZBX_TYPE_CHAR, ZBX_NOTNULL, 0};

	return DBadd_field("config", &field);
>>>>>>> 7ef65ec6
}

static int	DBpatch_4050085(void)
{
<<<<<<< HEAD
	return DBcreate_index("lld_override", "lld_override_1", "itemid,name", 1);
=======
	const ZBX_FIELD	field = {"saml_sso_url", "", NULL, NULL, 2048, ZBX_TYPE_CHAR, ZBX_NOTNULL, 0};

	return DBadd_field("config", &field);
>>>>>>> 7ef65ec6
}

static int	DBpatch_4050086(void)
{
<<<<<<< HEAD
	const ZBX_TABLE	table =
		{"lld_override_condition", "lld_override_conditionid", 0,
			{
				{"lld_override_conditionid", NULL, NULL, NULL, 0, ZBX_TYPE_ID, ZBX_NOTNULL, 0},
				{"lld_overrideid", NULL, NULL, NULL, 0, ZBX_TYPE_ID, ZBX_NOTNULL, 0},
				{"operator", "8", NULL, NULL, 0, ZBX_TYPE_INT, ZBX_NOTNULL, 0},
				{"macro", "", NULL, NULL, 64, ZBX_TYPE_CHAR, ZBX_NOTNULL, 0},
				{"value", "", NULL, NULL, 255, ZBX_TYPE_CHAR, ZBX_NOTNULL, 0},
				{0}
			},
			NULL
		};

	return DBcreate_table(&table);
=======
	const ZBX_FIELD	field = {"saml_slo_url", "", NULL, NULL, 2048, ZBX_TYPE_CHAR, ZBX_NOTNULL, 0};

	return DBadd_field("config", &field);
>>>>>>> 7ef65ec6
}

static int	DBpatch_4050087(void)
{
<<<<<<< HEAD
	const ZBX_FIELD	field = {"lld_overrideid", NULL, "lld_override", "lld_overrideid", 0, 0, 0,
			ZBX_FK_CASCADE_DELETE};

	return DBadd_foreign_key("lld_override_condition", 1, &field);
=======
	const ZBX_FIELD	field = {"saml_username_attribute", "", NULL, NULL, 128, ZBX_TYPE_CHAR, ZBX_NOTNULL, 0};

	return DBadd_field("config", &field);
>>>>>>> 7ef65ec6
}

static int	DBpatch_4050088(void)
{
<<<<<<< HEAD
	return DBcreate_index("lld_override_condition", "lld_override_condition_1", "lld_overrideid", 0);
=======
	const ZBX_FIELD	field = {"saml_sp_entityid", "", NULL, NULL, 1024, ZBX_TYPE_CHAR, ZBX_NOTNULL, 0};

	return DBadd_field("config", &field);
>>>>>>> 7ef65ec6
}

static int	DBpatch_4050089(void)
{
<<<<<<< HEAD
	const ZBX_TABLE	table =
		{"lld_override_operation", "lld_override_operationid", 0,
			{
				{"lld_override_operationid", NULL, NULL, NULL, 0, ZBX_TYPE_ID, ZBX_NOTNULL, 0},
				{"lld_overrideid", NULL, NULL, NULL, 0, ZBX_TYPE_ID, ZBX_NOTNULL, 0},
				{"operationobject", "0", NULL, NULL, 0, ZBX_TYPE_INT, ZBX_NOTNULL, 0},
				{"operator", "0", NULL, NULL, 0, ZBX_TYPE_INT, ZBX_NOTNULL, 0},
				{"value", "", NULL, NULL, 255, ZBX_TYPE_CHAR, ZBX_NOTNULL, 0},
				{0}
			},
			NULL
		};

	return DBcreate_table(&table);
=======
	const ZBX_FIELD	field = {"saml_nameid_format", "", NULL, NULL, 2048, ZBX_TYPE_CHAR, ZBX_NOTNULL, 0};

	return DBadd_field("config", &field);
>>>>>>> 7ef65ec6
}

static int	DBpatch_4050090(void)
{
<<<<<<< HEAD
	const ZBX_FIELD	field = {"lld_overrideid", NULL, "lld_override", "lld_overrideid", 0, 0, 0,
			ZBX_FK_CASCADE_DELETE};

	return DBadd_foreign_key("lld_override_operation", 1, &field);
=======
	const ZBX_FIELD	field = {"saml_sign_messages", "0", NULL, NULL, 0, ZBX_TYPE_INT, ZBX_NOTNULL, 0};

	return DBadd_field("config", &field);
>>>>>>> 7ef65ec6
}

static int	DBpatch_4050091(void)
{
<<<<<<< HEAD
	return DBcreate_index("lld_override_operation", "lld_override_operation_1", "lld_overrideid", 0);
=======
	const ZBX_FIELD	field = {"saml_sign_assertions", "0", NULL, NULL, 0, ZBX_TYPE_INT, ZBX_NOTNULL, 0};

	return DBadd_field("config", &field);
>>>>>>> 7ef65ec6
}

static int	DBpatch_4050092(void)
{
<<<<<<< HEAD
	const ZBX_TABLE	table =
		{"lld_override_opstatus", "lld_override_operationid", 0,
			{
				{"lld_override_operationid", NULL, NULL, NULL, 0, ZBX_TYPE_ID, ZBX_NOTNULL, 0},
				{"status", "0", NULL, NULL, 0, ZBX_TYPE_INT, ZBX_NOTNULL, 0},
				{0}
			},
			NULL
		};

	return DBcreate_table(&table);
=======
	const ZBX_FIELD	field = {"saml_sign_authn_requests", "0", NULL, NULL, 0, ZBX_TYPE_INT, ZBX_NOTNULL, 0};

	return DBadd_field("config", &field);
>>>>>>> 7ef65ec6
}

static int	DBpatch_4050093(void)
{
<<<<<<< HEAD
	const ZBX_FIELD	field = {"lld_override_operationid", NULL, "lld_override_operation", "lld_override_operationid",
			0, 0, 0, ZBX_FK_CASCADE_DELETE};

	return DBadd_foreign_key("lld_override_opstatus", 1, &field);
=======
	const ZBX_FIELD	field = {"saml_sign_logout_requests", "0", NULL, NULL, 0, ZBX_TYPE_INT, ZBX_NOTNULL, 0};

	return DBadd_field("config", &field);
>>>>>>> 7ef65ec6
}

static int	DBpatch_4050094(void)
{
<<<<<<< HEAD
	const ZBX_TABLE	table =
		{"lld_override_opdiscover", "lld_override_operationid", 0,
			{
				{"lld_override_operationid", NULL, NULL, NULL, 0, ZBX_TYPE_ID, ZBX_NOTNULL, 0},
				{"discover", "0", NULL, NULL, 0, ZBX_TYPE_INT, ZBX_NOTNULL, 0},
				{0}
			},
			NULL
		};

	return DBcreate_table(&table);
=======
	const ZBX_FIELD	field = {"saml_sign_logout_responses", "0", NULL, NULL, 0, ZBX_TYPE_INT, ZBX_NOTNULL, 0};

	return DBadd_field("config", &field);
>>>>>>> 7ef65ec6
}

static int	DBpatch_4050095(void)
{
<<<<<<< HEAD
	const ZBX_FIELD	field = {"lld_override_operationid", NULL, "lld_override_operation", "lld_override_operationid",
			0, 0, 0, ZBX_FK_CASCADE_DELETE};

	return DBadd_foreign_key("lld_override_opdiscover", 1, &field);
=======
	const ZBX_FIELD	field = {"saml_encrypt_nameid", "0", NULL, NULL, 0, ZBX_TYPE_INT, ZBX_NOTNULL, 0};

	return DBadd_field("config", &field);
>>>>>>> 7ef65ec6
}

static int	DBpatch_4050096(void)
{
<<<<<<< HEAD
	const ZBX_TABLE	table =
		{"lld_override_opperiod", "lld_override_operationid", 0,
			{
				{"lld_override_operationid", NULL, "lld_override_operation", "lld_override_operationid",
						0, ZBX_TYPE_ID, ZBX_NOTNULL, 0},
				{"delay", "0", NULL, NULL, 1024, ZBX_TYPE_CHAR, ZBX_NOTNULL, 0},
				{0}
			},
			NULL
		};

	return DBcreate_table(&table);
=======
	const ZBX_FIELD	field = {"saml_encrypt_assertions", "0", NULL, NULL, 0, ZBX_TYPE_INT, ZBX_NOTNULL, 0};

	return DBadd_field("config", &field);
>>>>>>> 7ef65ec6
}

static int	DBpatch_4050097(void)
{
<<<<<<< HEAD
	const ZBX_FIELD	field = {"lld_override_operationid", NULL, "lld_override_operation", "lld_override_operationid",
			0, 0, 0, ZBX_FK_CASCADE_DELETE};

	return DBadd_foreign_key("lld_override_opperiod", 1, &field);
}

static int	DBpatch_4050098(void)
{
	const ZBX_TABLE	table =
		{"lld_override_ophistory", "lld_override_operationid", 0,
			{
				{"lld_override_operationid", NULL, "lld_override_operation", "lld_override_operationid",
						0, ZBX_TYPE_ID, ZBX_NOTNULL, 0},
				{"history", "90d", NULL, NULL, 255, ZBX_TYPE_CHAR, ZBX_NOTNULL, 0},
				{0}
			},
			NULL
		};

	return DBcreate_table(&table);
}

static int	DBpatch_4050099(void)
{
	const ZBX_FIELD	field = {"lld_override_operationid", NULL, "lld_override_operation", "lld_override_operationid",
			0, 0, 0, ZBX_FK_CASCADE_DELETE};

	return DBadd_foreign_key("lld_override_ophistory", 1, &field);
}

static int	DBpatch_4050100(void)
{
	const ZBX_TABLE	table =
		{"lld_override_optrends", "lld_override_operationid", 0,
			{
				{"lld_override_operationid", NULL, "lld_override_operation", "lld_override_operationid",
						0, ZBX_TYPE_ID, ZBX_NOTNULL, 0},
				{"trends", "365d", NULL, NULL, 255, ZBX_TYPE_CHAR, ZBX_NOTNULL, 0},
				{0}
			},
			NULL
		};

	return DBcreate_table(&table);
}

static int	DBpatch_4050101(void)
{
	const ZBX_FIELD	field = {"lld_override_operationid", NULL, "lld_override_operation", "lld_override_operationid",
			0, 0, 0, ZBX_FK_CASCADE_DELETE};

	return DBadd_foreign_key("lld_override_optrends", 1, &field);
}

static int	DBpatch_4050102(void)
{
	const ZBX_TABLE	table =
		{"lld_override_opseverity", "lld_override_operationid", 0,
			{
				{"lld_override_operationid", NULL, "lld_override_operation", "lld_override_operationid",
						0, ZBX_TYPE_ID, ZBX_NOTNULL, 0},
				{"severity", "0", NULL, NULL, 0, ZBX_TYPE_INT, ZBX_NOTNULL, 0},
				{0}
			},
			NULL
		};

	return DBcreate_table(&table);
}

static int	DBpatch_4050103(void)
{
	const ZBX_FIELD	field = {"lld_override_operationid", NULL, "lld_override_operation", "lld_override_operationid",
			0, 0, 0, ZBX_FK_CASCADE_DELETE};

	return DBadd_foreign_key("lld_override_opseverity", 1, &field);
}

static int	DBpatch_4050104(void)
{
	const ZBX_TABLE	table =
		{"lld_override_optag", "lld_override_optagid", 0,
			{
				{"lld_override_optagid", NULL, NULL, NULL, 0, ZBX_TYPE_ID, ZBX_NOTNULL, 0},
				{"lld_override_operationid", NULL, "lld_override_operation", "lld_override_operationid",
						0, ZBX_TYPE_ID, ZBX_NOTNULL, 0},
				{"tag", "", NULL, NULL, 255, ZBX_TYPE_CHAR, ZBX_NOTNULL, 0},
				{"value", "", NULL, NULL, 255, ZBX_TYPE_CHAR, ZBX_NOTNULL, 0},
				{0}
			},
			NULL
		};

	return DBcreate_table(&table);
}

static int	DBpatch_4050105(void)
{
	const ZBX_FIELD	field = {"lld_override_operationid", NULL, "lld_override_operation", "lld_override_operationid",
			0, 0, 0, ZBX_FK_CASCADE_DELETE};

	return DBadd_foreign_key("lld_override_optag", 1, &field);
}

static int	DBpatch_4050106(void)
{
	return DBcreate_index("lld_override_optag", "lld_override_optag_1", "lld_override_operationid", 0);
}

static int	DBpatch_4050107(void)
{
	const ZBX_TABLE table =
		{"lld_override_optemplate", "lld_override_optemplateid", 0,
			{
				{"lld_override_optemplateid", NULL, NULL, NULL, 0, ZBX_TYPE_ID, ZBX_NOTNULL, 0},
				{"lld_override_operationid", NULL, NULL, NULL, 0, ZBX_TYPE_ID, ZBX_NOTNULL, 0},
				{"templateid", NULL, NULL, NULL, 0, ZBX_TYPE_ID, ZBX_NOTNULL, 0},
				{0}
			},
			NULL
		};

	return DBcreate_table(&table);
}

static int	DBpatch_4050108(void)
{
	const ZBX_FIELD	field = {"lld_override_operationid", NULL, "lld_override_operation", "lld_override_operationid",
			0, 0, 0, ZBX_FK_CASCADE_DELETE};

	return DBadd_foreign_key("lld_override_optemplate", 1, &field);
}

static int	DBpatch_4050109(void)
{
	return DBcreate_index("lld_override_optemplate", "lld_override_optemplate_1",
			"lld_override_operationid,templateid", 1);
}

static int	DBpatch_4050110(void)
{
	const ZBX_FIELD	field = {"templateid", NULL, "hosts", "hostid", 0, 0, 0, 0};

	return DBadd_foreign_key("lld_override_optemplate", 2, &field);
}

static int	DBpatch_4050111(void)
{
	return DBcreate_index("lld_override_optemplate", "lld_override_optemplate_2", "templateid", 0);
}

static int	DBpatch_4050112(void)
{
	const ZBX_TABLE	table =
		{"lld_override_opinventory", "lld_override_operationid", 0,
			{
				{"lld_override_operationid", NULL, NULL, NULL, 0, ZBX_TYPE_ID, ZBX_NOTNULL, 0},
				{"inventory_mode", "0", NULL, NULL, 0, ZBX_TYPE_INT, ZBX_NOTNULL, 0},
				{0}
			},
			NULL
		};

	return DBcreate_table(&table);
}

static int	DBpatch_4050113(void)
{
	const ZBX_FIELD	field = {"lld_override_operationid", NULL, "lld_override_operation", "lld_override_operationid",
			0, 0, 0, ZBX_FK_CASCADE_DELETE};

	return DBadd_foreign_key("lld_override_opinventory", 1, &field);
}

static int	DBpatch_4050114(void)
{
	const ZBX_FIELD field = {"discover", "0", NULL, NULL, 0, ZBX_TYPE_INT, ZBX_NOTNULL, 0};

	return DBadd_field("items", &field);
}

static int	DBpatch_4050115(void)
{
	const ZBX_FIELD field = {"discover", "0", NULL, NULL, 0, ZBX_TYPE_INT, ZBX_NOTNULL, 0};

	return DBadd_field("triggers", &field);
}

static int	DBpatch_4050116(void)
{
	const ZBX_FIELD field = {"discover", "0", NULL, NULL, 0, ZBX_TYPE_INT, ZBX_NOTNULL, 0};

	return DBadd_field("hosts", &field);
}

static int	DBpatch_4050117(void)
{
	const ZBX_FIELD field = {"discover", "0", NULL, NULL, 0, ZBX_TYPE_INT, ZBX_NOTNULL, 0};

	return DBadd_field("graphs", &field);
}

static int	DBpatch_4050118(void)
{
	const ZBX_FIELD field = {"lastcheck", "0", NULL, NULL, 0, ZBX_TYPE_INT, ZBX_NOTNULL, 0};

	return DBadd_field("trigger_discovery", &field);
}

static int	DBpatch_4050119(void)
{
	const ZBX_FIELD field = {"ts_delete", "0", NULL, NULL, 0, ZBX_TYPE_INT, ZBX_NOTNULL, 0};

	return DBadd_field("trigger_discovery", &field);
}

static int	DBpatch_4050120(void)
{
	const ZBX_FIELD field = {"lastcheck", "0", NULL, NULL, 0, ZBX_TYPE_INT, ZBX_NOTNULL, 0};

	return DBadd_field("graph_discovery", &field);
}

static int	DBpatch_4050121(void)
{
	const ZBX_FIELD field = {"ts_delete", "0", NULL, NULL, 0, ZBX_TYPE_INT, ZBX_NOTNULL, 0};

	return DBadd_field("graph_discovery", &field);
=======
	const ZBX_FIELD	field = {"saml_case_sensitive", "0", NULL, NULL, 0, ZBX_TYPE_INT, ZBX_NOTNULL, 0};

	return DBadd_field("config", &field);
>>>>>>> 7ef65ec6
}

#endif

DBPATCH_START(4050)

/* version, duplicates flag, mandatory flag */

DBPATCH_ADD(4050001, 0, 1)
DBPATCH_ADD(4050002, 0, 1)
DBPATCH_ADD(4050003, 0, 1)
DBPATCH_ADD(4050004, 0, 1)
DBPATCH_ADD(4050005, 0, 1)
DBPATCH_ADD(4050006, 0, 1)
DBPATCH_ADD(4050007, 0, 1)
DBPATCH_ADD(4050011, 0, 1)
DBPATCH_ADD(4050012, 0, 1)
DBPATCH_ADD(4050014, 0, 1)
DBPATCH_ADD(4050015, 0, 1)
DBPATCH_ADD(4050016, 0, 1)
DBPATCH_ADD(4050017, 0, 1)
DBPATCH_ADD(4050018, 0, 1)
DBPATCH_ADD(4050019, 0, 1)
DBPATCH_ADD(4050020, 0, 1)
DBPATCH_ADD(4050021, 0, 1)
DBPATCH_ADD(4050022, 0, 1)
DBPATCH_ADD(4050023, 0, 1)
DBPATCH_ADD(4050024, 0, 1)
DBPATCH_ADD(4050025, 0, 1)
DBPATCH_ADD(4050026, 0, 1)
DBPATCH_ADD(4050027, 0, 1)
DBPATCH_ADD(4050028, 0, 1)
DBPATCH_ADD(4050030, 0, 1)
DBPATCH_ADD(4050031, 0, 1)
DBPATCH_ADD(4050032, 0, 1)
DBPATCH_ADD(4050033, 0, 1)
DBPATCH_ADD(4050034, 0, 1)
DBPATCH_ADD(4050035, 0, 1)
DBPATCH_ADD(4050036, 0, 1)
DBPATCH_ADD(4050037, 0, 1)
DBPATCH_ADD(4050038, 0, 1)
DBPATCH_ADD(4050039, 0, 1)
DBPATCH_ADD(4050040, 0, 1)
DBPATCH_ADD(4050041, 0, 1)
DBPATCH_ADD(4050042, 0, 1)
DBPATCH_ADD(4050043, 0, 0)
DBPATCH_ADD(4050044, 0, 1)
DBPATCH_ADD(4050045, 0, 1)
DBPATCH_ADD(4050046, 0, 1)
DBPATCH_ADD(4050047, 0, 1)
DBPATCH_ADD(4050048, 0, 1)
DBPATCH_ADD(4050049, 0, 1)
DBPATCH_ADD(4050050, 0, 1)
DBPATCH_ADD(4050051, 0, 1)
DBPATCH_ADD(4050052, 0, 1)
DBPATCH_ADD(4050053, 0, 1)
DBPATCH_ADD(4050054, 0, 1)
DBPATCH_ADD(4050055, 0, 1)
DBPATCH_ADD(4050056, 0, 1)
DBPATCH_ADD(4050057, 0, 1)
DBPATCH_ADD(4050058, 0, 1)
DBPATCH_ADD(4050059, 0, 1)
DBPATCH_ADD(4050060, 0, 1)
DBPATCH_ADD(4050061, 0, 1)
DBPATCH_ADD(4050062, 0, 1)
DBPATCH_ADD(4050063, 0, 1)
DBPATCH_ADD(4050064, 0, 1)
DBPATCH_ADD(4050065, 0, 1)
DBPATCH_ADD(4050066, 0, 1)
DBPATCH_ADD(4050067, 0, 1)
DBPATCH_ADD(4050068, 0, 1)
DBPATCH_ADD(4050069, 0, 1)
DBPATCH_ADD(4050070, 0, 1)
DBPATCH_ADD(4050071, 0, 1)
DBPATCH_ADD(4050072, 0, 1)
DBPATCH_ADD(4050073, 0, 1)
DBPATCH_ADD(4050074, 0, 1)
DBPATCH_ADD(4050075, 0, 1)
DBPATCH_ADD(4050076, 0, 1)
DBPATCH_ADD(4050077, 0, 1)
DBPATCH_ADD(4050078, 0, 1)
DBPATCH_ADD(4050079, 0, 1)
DBPATCH_ADD(4050080, 0, 1)
DBPATCH_ADD(4050081, 0, 1)
DBPATCH_ADD(4050082, 0, 1)
DBPATCH_ADD(4050083, 0, 1)
DBPATCH_ADD(4050084, 0, 1)
DBPATCH_ADD(4050085, 0, 1)
DBPATCH_ADD(4050086, 0, 1)
DBPATCH_ADD(4050087, 0, 1)
DBPATCH_ADD(4050088, 0, 1)
DBPATCH_ADD(4050089, 0, 1)
DBPATCH_ADD(4050090, 0, 1)
DBPATCH_ADD(4050091, 0, 1)
DBPATCH_ADD(4050092, 0, 1)
DBPATCH_ADD(4050093, 0, 1)
DBPATCH_ADD(4050094, 0, 1)
DBPATCH_ADD(4050095, 0, 1)
DBPATCH_ADD(4050096, 0, 1)
DBPATCH_ADD(4050097, 0, 1)
<<<<<<< HEAD
DBPATCH_ADD(4050098, 0, 1)
DBPATCH_ADD(4050099, 0, 1)
DBPATCH_ADD(4050100, 0, 1)
DBPATCH_ADD(4050101, 0, 1)
DBPATCH_ADD(4050102, 0, 1)
DBPATCH_ADD(4050103, 0, 1)
DBPATCH_ADD(4050104, 0, 1)
DBPATCH_ADD(4050105, 0, 1)
DBPATCH_ADD(4050106, 0, 1)
DBPATCH_ADD(4050107, 0, 1)
DBPATCH_ADD(4050108, 0, 1)
DBPATCH_ADD(4050109, 0, 1)
DBPATCH_ADD(4050110, 0, 1)
DBPATCH_ADD(4050111, 0, 1)
DBPATCH_ADD(4050112, 0, 1)
DBPATCH_ADD(4050113, 0, 1)
DBPATCH_ADD(4050114, 0, 1)
DBPATCH_ADD(4050115, 0, 1)
DBPATCH_ADD(4050116, 0, 1)
DBPATCH_ADD(4050117, 0, 1)
DBPATCH_ADD(4050118, 0, 1)
DBPATCH_ADD(4050119, 0, 1)
DBPATCH_ADD(4050120, 0, 1)
DBPATCH_ADD(4050121, 0, 1)
=======
>>>>>>> 7ef65ec6

DBPATCH_END()<|MERGE_RESOLUTION|>--- conflicted
+++ resolved
@@ -1735,7 +1735,111 @@
 
 static int	DBpatch_4050083(void)
 {
-<<<<<<< HEAD
+	const ZBX_FIELD	field = {"saml_auth_enabled", "0", NULL, NULL, 0, ZBX_TYPE_INT, ZBX_NOTNULL, 0};
+
+	return DBadd_field("config", &field);
+}
+
+static int	DBpatch_4050084(void)
+{
+	const ZBX_FIELD	field = {"saml_idp_entityid", "", NULL, NULL, 1024, ZBX_TYPE_CHAR, ZBX_NOTNULL, 0};
+
+	return DBadd_field("config", &field);
+}
+
+static int	DBpatch_4050085(void)
+{
+	const ZBX_FIELD	field = {"saml_sso_url", "", NULL, NULL, 2048, ZBX_TYPE_CHAR, ZBX_NOTNULL, 0};
+
+	return DBadd_field("config", &field);
+}
+
+static int	DBpatch_4050086(void)
+{
+	const ZBX_FIELD	field = {"saml_slo_url", "", NULL, NULL, 2048, ZBX_TYPE_CHAR, ZBX_NOTNULL, 0};
+
+	return DBadd_field("config", &field);
+}
+
+static int	DBpatch_4050087(void)
+{
+	const ZBX_FIELD	field = {"saml_username_attribute", "", NULL, NULL, 128, ZBX_TYPE_CHAR, ZBX_NOTNULL, 0};
+
+	return DBadd_field("config", &field);
+}
+
+static int	DBpatch_4050088(void)
+{
+	const ZBX_FIELD	field = {"saml_sp_entityid", "", NULL, NULL, 1024, ZBX_TYPE_CHAR, ZBX_NOTNULL, 0};
+
+	return DBadd_field("config", &field);
+}
+
+static int	DBpatch_4050089(void)
+{
+	const ZBX_FIELD	field = {"saml_nameid_format", "", NULL, NULL, 2048, ZBX_TYPE_CHAR, ZBX_NOTNULL, 0};
+
+	return DBadd_field("config", &field);
+}
+
+static int	DBpatch_4050090(void)
+{
+	const ZBX_FIELD	field = {"saml_sign_messages", "0", NULL, NULL, 0, ZBX_TYPE_INT, ZBX_NOTNULL, 0};
+
+	return DBadd_field("config", &field);
+}
+
+static int	DBpatch_4050091(void)
+{
+	const ZBX_FIELD	field = {"saml_sign_assertions", "0", NULL, NULL, 0, ZBX_TYPE_INT, ZBX_NOTNULL, 0};
+
+	return DBadd_field("config", &field);
+}
+
+static int	DBpatch_4050092(void)
+{
+	const ZBX_FIELD	field = {"saml_sign_authn_requests", "0", NULL, NULL, 0, ZBX_TYPE_INT, ZBX_NOTNULL, 0};
+
+	return DBadd_field("config", &field);
+}
+
+static int	DBpatch_4050093(void)
+{
+	const ZBX_FIELD	field = {"saml_sign_logout_requests", "0", NULL, NULL, 0, ZBX_TYPE_INT, ZBX_NOTNULL, 0};
+
+	return DBadd_field("config", &field);
+}
+
+static int	DBpatch_4050094(void)
+{
+	const ZBX_FIELD	field = {"saml_sign_logout_responses", "0", NULL, NULL, 0, ZBX_TYPE_INT, ZBX_NOTNULL, 0};
+
+	return DBadd_field("config", &field);
+}
+
+static int	DBpatch_4050095(void)
+{
+	const ZBX_FIELD	field = {"saml_encrypt_nameid", "0", NULL, NULL, 0, ZBX_TYPE_INT, ZBX_NOTNULL, 0};
+
+	return DBadd_field("config", &field);
+}
+
+static int	DBpatch_4050096(void)
+{
+	const ZBX_FIELD	field = {"saml_encrypt_assertions", "0", NULL, NULL, 0, ZBX_TYPE_INT, ZBX_NOTNULL, 0};
+
+	return DBadd_field("config", &field);
+}
+
+static int	DBpatch_4050097(void)
+{
+	const ZBX_FIELD	field = {"saml_case_sensitive", "0", NULL, NULL, 0, ZBX_TYPE_INT, ZBX_NOTNULL, 0};
+
+	return DBadd_field("config", &field);
+}
+
+static int	DBpatch_4050098(void)
+{
 	const ZBX_TABLE	table =
 		{"lld_override", "lld_overrideid", 0,
 			{
@@ -1752,40 +1856,22 @@
 		};
 
 	return DBcreate_table(&table);
-=======
-	const ZBX_FIELD	field = {"saml_auth_enabled", "0", NULL, NULL, 0, ZBX_TYPE_INT, ZBX_NOTNULL, 0};
-
-	return DBadd_field("config", &field);
->>>>>>> 7ef65ec6
-}
-
-static int	DBpatch_4050084(void)
-{
-<<<<<<< HEAD
+}
+
+static int	DBpatch_4050099(void)
+{
 	const ZBX_FIELD	field = {"itemid", NULL, "items", "itemid", 0, 0, 0, ZBX_FK_CASCADE_DELETE};
 
 	return DBadd_foreign_key("lld_override", 1, &field);
-=======
-	const ZBX_FIELD	field = {"saml_idp_entityid", "", NULL, NULL, 1024, ZBX_TYPE_CHAR, ZBX_NOTNULL, 0};
-
-	return DBadd_field("config", &field);
->>>>>>> 7ef65ec6
-}
-
-static int	DBpatch_4050085(void)
-{
-<<<<<<< HEAD
+}
+
+static int	DBpatch_4050100(void)
+{
 	return DBcreate_index("lld_override", "lld_override_1", "itemid,name", 1);
-=======
-	const ZBX_FIELD	field = {"saml_sso_url", "", NULL, NULL, 2048, ZBX_TYPE_CHAR, ZBX_NOTNULL, 0};
-
-	return DBadd_field("config", &field);
->>>>>>> 7ef65ec6
-}
-
-static int	DBpatch_4050086(void)
-{
-<<<<<<< HEAD
+}
+
+static int	DBpatch_4050101(void)
+{
 	const ZBX_TABLE	table =
 		{"lld_override_condition", "lld_override_conditionid", 0,
 			{
@@ -1800,41 +1886,23 @@
 		};
 
 	return DBcreate_table(&table);
-=======
-	const ZBX_FIELD	field = {"saml_slo_url", "", NULL, NULL, 2048, ZBX_TYPE_CHAR, ZBX_NOTNULL, 0};
-
-	return DBadd_field("config", &field);
->>>>>>> 7ef65ec6
-}
-
-static int	DBpatch_4050087(void)
-{
-<<<<<<< HEAD
+}
+
+static int	DBpatch_4050102(void)
+{
 	const ZBX_FIELD	field = {"lld_overrideid", NULL, "lld_override", "lld_overrideid", 0, 0, 0,
 			ZBX_FK_CASCADE_DELETE};
 
 	return DBadd_foreign_key("lld_override_condition", 1, &field);
-=======
-	const ZBX_FIELD	field = {"saml_username_attribute", "", NULL, NULL, 128, ZBX_TYPE_CHAR, ZBX_NOTNULL, 0};
-
-	return DBadd_field("config", &field);
->>>>>>> 7ef65ec6
-}
-
-static int	DBpatch_4050088(void)
-{
-<<<<<<< HEAD
+}
+
+static int	DBpatch_4050103(void)
+{
 	return DBcreate_index("lld_override_condition", "lld_override_condition_1", "lld_overrideid", 0);
-=======
-	const ZBX_FIELD	field = {"saml_sp_entityid", "", NULL, NULL, 1024, ZBX_TYPE_CHAR, ZBX_NOTNULL, 0};
-
-	return DBadd_field("config", &field);
->>>>>>> 7ef65ec6
-}
-
-static int	DBpatch_4050089(void)
-{
-<<<<<<< HEAD
+}
+
+static int	DBpatch_4050104(void)
+{
 	const ZBX_TABLE	table =
 		{"lld_override_operation", "lld_override_operationid", 0,
 			{
@@ -1849,41 +1917,23 @@
 		};
 
 	return DBcreate_table(&table);
-=======
-	const ZBX_FIELD	field = {"saml_nameid_format", "", NULL, NULL, 2048, ZBX_TYPE_CHAR, ZBX_NOTNULL, 0};
-
-	return DBadd_field("config", &field);
->>>>>>> 7ef65ec6
-}
-
-static int	DBpatch_4050090(void)
-{
-<<<<<<< HEAD
+}
+
+static int	DBpatch_4050105(void)
+{
 	const ZBX_FIELD	field = {"lld_overrideid", NULL, "lld_override", "lld_overrideid", 0, 0, 0,
 			ZBX_FK_CASCADE_DELETE};
 
 	return DBadd_foreign_key("lld_override_operation", 1, &field);
-=======
-	const ZBX_FIELD	field = {"saml_sign_messages", "0", NULL, NULL, 0, ZBX_TYPE_INT, ZBX_NOTNULL, 0};
-
-	return DBadd_field("config", &field);
->>>>>>> 7ef65ec6
-}
-
-static int	DBpatch_4050091(void)
-{
-<<<<<<< HEAD
+}
+
+static int	DBpatch_4050106(void)
+{
 	return DBcreate_index("lld_override_operation", "lld_override_operation_1", "lld_overrideid", 0);
-=======
-	const ZBX_FIELD	field = {"saml_sign_assertions", "0", NULL, NULL, 0, ZBX_TYPE_INT, ZBX_NOTNULL, 0};
-
-	return DBadd_field("config", &field);
->>>>>>> 7ef65ec6
-}
-
-static int	DBpatch_4050092(void)
-{
-<<<<<<< HEAD
+}
+
+static int	DBpatch_4050107(void)
+{
 	const ZBX_TABLE	table =
 		{"lld_override_opstatus", "lld_override_operationid", 0,
 			{
@@ -1895,30 +1945,18 @@
 		};
 
 	return DBcreate_table(&table);
-=======
-	const ZBX_FIELD	field = {"saml_sign_authn_requests", "0", NULL, NULL, 0, ZBX_TYPE_INT, ZBX_NOTNULL, 0};
-
-	return DBadd_field("config", &field);
->>>>>>> 7ef65ec6
-}
-
-static int	DBpatch_4050093(void)
-{
-<<<<<<< HEAD
+}
+
+static int	DBpatch_4050108(void)
+{
 	const ZBX_FIELD	field = {"lld_override_operationid", NULL, "lld_override_operation", "lld_override_operationid",
 			0, 0, 0, ZBX_FK_CASCADE_DELETE};
 
 	return DBadd_foreign_key("lld_override_opstatus", 1, &field);
-=======
-	const ZBX_FIELD	field = {"saml_sign_logout_requests", "0", NULL, NULL, 0, ZBX_TYPE_INT, ZBX_NOTNULL, 0};
-
-	return DBadd_field("config", &field);
->>>>>>> 7ef65ec6
-}
-
-static int	DBpatch_4050094(void)
-{
-<<<<<<< HEAD
+}
+
+static int	DBpatch_4050109(void)
+{
 	const ZBX_TABLE	table =
 		{"lld_override_opdiscover", "lld_override_operationid", 0,
 			{
@@ -1930,30 +1968,18 @@
 		};
 
 	return DBcreate_table(&table);
-=======
-	const ZBX_FIELD	field = {"saml_sign_logout_responses", "0", NULL, NULL, 0, ZBX_TYPE_INT, ZBX_NOTNULL, 0};
-
-	return DBadd_field("config", &field);
->>>>>>> 7ef65ec6
-}
-
-static int	DBpatch_4050095(void)
-{
-<<<<<<< HEAD
+}
+
+static int	DBpatch_4050110(void)
+{
 	const ZBX_FIELD	field = {"lld_override_operationid", NULL, "lld_override_operation", "lld_override_operationid",
 			0, 0, 0, ZBX_FK_CASCADE_DELETE};
 
 	return DBadd_foreign_key("lld_override_opdiscover", 1, &field);
-=======
-	const ZBX_FIELD	field = {"saml_encrypt_nameid", "0", NULL, NULL, 0, ZBX_TYPE_INT, ZBX_NOTNULL, 0};
-
-	return DBadd_field("config", &field);
->>>>>>> 7ef65ec6
-}
-
-static int	DBpatch_4050096(void)
-{
-<<<<<<< HEAD
+}
+
+static int	DBpatch_4050111(void)
+{
 	const ZBX_TABLE	table =
 		{"lld_override_opperiod", "lld_override_operationid", 0,
 			{
@@ -1966,23 +1992,17 @@
 		};
 
 	return DBcreate_table(&table);
-=======
-	const ZBX_FIELD	field = {"saml_encrypt_assertions", "0", NULL, NULL, 0, ZBX_TYPE_INT, ZBX_NOTNULL, 0};
-
-	return DBadd_field("config", &field);
->>>>>>> 7ef65ec6
-}
-
-static int	DBpatch_4050097(void)
-{
-<<<<<<< HEAD
+}
+
+static int	DBpatch_4050112(void)
+{
 	const ZBX_FIELD	field = {"lld_override_operationid", NULL, "lld_override_operation", "lld_override_operationid",
 			0, 0, 0, ZBX_FK_CASCADE_DELETE};
 
 	return DBadd_foreign_key("lld_override_opperiod", 1, &field);
 }
 
-static int	DBpatch_4050098(void)
+static int	DBpatch_4050113(void)
 {
 	const ZBX_TABLE	table =
 		{"lld_override_ophistory", "lld_override_operationid", 0,
@@ -1998,7 +2018,7 @@
 	return DBcreate_table(&table);
 }
 
-static int	DBpatch_4050099(void)
+static int	DBpatch_4050114(void)
 {
 	const ZBX_FIELD	field = {"lld_override_operationid", NULL, "lld_override_operation", "lld_override_operationid",
 			0, 0, 0, ZBX_FK_CASCADE_DELETE};
@@ -2006,7 +2026,7 @@
 	return DBadd_foreign_key("lld_override_ophistory", 1, &field);
 }
 
-static int	DBpatch_4050100(void)
+static int	DBpatch_4050115(void)
 {
 	const ZBX_TABLE	table =
 		{"lld_override_optrends", "lld_override_operationid", 0,
@@ -2022,7 +2042,7 @@
 	return DBcreate_table(&table);
 }
 
-static int	DBpatch_4050101(void)
+static int	DBpatch_4050116(void)
 {
 	const ZBX_FIELD	field = {"lld_override_operationid", NULL, "lld_override_operation", "lld_override_operationid",
 			0, 0, 0, ZBX_FK_CASCADE_DELETE};
@@ -2030,7 +2050,7 @@
 	return DBadd_foreign_key("lld_override_optrends", 1, &field);
 }
 
-static int	DBpatch_4050102(void)
+static int	DBpatch_4050117(void)
 {
 	const ZBX_TABLE	table =
 		{"lld_override_opseverity", "lld_override_operationid", 0,
@@ -2046,7 +2066,7 @@
 	return DBcreate_table(&table);
 }
 
-static int	DBpatch_4050103(void)
+static int	DBpatch_4050118(void)
 {
 	const ZBX_FIELD	field = {"lld_override_operationid", NULL, "lld_override_operation", "lld_override_operationid",
 			0, 0, 0, ZBX_FK_CASCADE_DELETE};
@@ -2054,7 +2074,7 @@
 	return DBadd_foreign_key("lld_override_opseverity", 1, &field);
 }
 
-static int	DBpatch_4050104(void)
+static int	DBpatch_4050119(void)
 {
 	const ZBX_TABLE	table =
 		{"lld_override_optag", "lld_override_optagid", 0,
@@ -2072,7 +2092,7 @@
 	return DBcreate_table(&table);
 }
 
-static int	DBpatch_4050105(void)
+static int	DBpatch_4050120(void)
 {
 	const ZBX_FIELD	field = {"lld_override_operationid", NULL, "lld_override_operation", "lld_override_operationid",
 			0, 0, 0, ZBX_FK_CASCADE_DELETE};
@@ -2080,12 +2100,12 @@
 	return DBadd_foreign_key("lld_override_optag", 1, &field);
 }
 
-static int	DBpatch_4050106(void)
+static int	DBpatch_4050121(void)
 {
 	return DBcreate_index("lld_override_optag", "lld_override_optag_1", "lld_override_operationid", 0);
 }
 
-static int	DBpatch_4050107(void)
+static int	DBpatch_4050122(void)
 {
 	const ZBX_TABLE table =
 		{"lld_override_optemplate", "lld_override_optemplateid", 0,
@@ -2101,7 +2121,7 @@
 	return DBcreate_table(&table);
 }
 
-static int	DBpatch_4050108(void)
+static int	DBpatch_4050123(void)
 {
 	const ZBX_FIELD	field = {"lld_override_operationid", NULL, "lld_override_operation", "lld_override_operationid",
 			0, 0, 0, ZBX_FK_CASCADE_DELETE};
@@ -2109,25 +2129,25 @@
 	return DBadd_foreign_key("lld_override_optemplate", 1, &field);
 }
 
-static int	DBpatch_4050109(void)
+static int	DBpatch_4050124(void)
 {
 	return DBcreate_index("lld_override_optemplate", "lld_override_optemplate_1",
 			"lld_override_operationid,templateid", 1);
 }
 
-static int	DBpatch_4050110(void)
+static int	DBpatch_4050125(void)
 {
 	const ZBX_FIELD	field = {"templateid", NULL, "hosts", "hostid", 0, 0, 0, 0};
 
 	return DBadd_foreign_key("lld_override_optemplate", 2, &field);
 }
 
-static int	DBpatch_4050111(void)
+static int	DBpatch_4050126(void)
 {
 	return DBcreate_index("lld_override_optemplate", "lld_override_optemplate_2", "templateid", 0);
 }
 
-static int	DBpatch_4050112(void)
+static int	DBpatch_4050127(void)
 {
 	const ZBX_TABLE	table =
 		{"lld_override_opinventory", "lld_override_operationid", 0,
@@ -2142,7 +2162,7 @@
 	return DBcreate_table(&table);
 }
 
-static int	DBpatch_4050113(void)
+static int	DBpatch_4050128(void)
 {
 	const ZBX_FIELD	field = {"lld_override_operationid", NULL, "lld_override_operation", "lld_override_operationid",
 			0, 0, 0, ZBX_FK_CASCADE_DELETE};
@@ -2150,65 +2170,60 @@
 	return DBadd_foreign_key("lld_override_opinventory", 1, &field);
 }
 
-static int	DBpatch_4050114(void)
+static int	DBpatch_4050129(void)
 {
 	const ZBX_FIELD field = {"discover", "0", NULL, NULL, 0, ZBX_TYPE_INT, ZBX_NOTNULL, 0};
 
 	return DBadd_field("items", &field);
 }
 
-static int	DBpatch_4050115(void)
+static int	DBpatch_4050130(void)
 {
 	const ZBX_FIELD field = {"discover", "0", NULL, NULL, 0, ZBX_TYPE_INT, ZBX_NOTNULL, 0};
 
 	return DBadd_field("triggers", &field);
 }
 
-static int	DBpatch_4050116(void)
+static int	DBpatch_4050131(void)
 {
 	const ZBX_FIELD field = {"discover", "0", NULL, NULL, 0, ZBX_TYPE_INT, ZBX_NOTNULL, 0};
 
 	return DBadd_field("hosts", &field);
 }
 
-static int	DBpatch_4050117(void)
+static int	DBpatch_4050132(void)
 {
 	const ZBX_FIELD field = {"discover", "0", NULL, NULL, 0, ZBX_TYPE_INT, ZBX_NOTNULL, 0};
 
 	return DBadd_field("graphs", &field);
 }
 
-static int	DBpatch_4050118(void)
+static int	DBpatch_4050133(void)
 {
 	const ZBX_FIELD field = {"lastcheck", "0", NULL, NULL, 0, ZBX_TYPE_INT, ZBX_NOTNULL, 0};
 
 	return DBadd_field("trigger_discovery", &field);
 }
 
-static int	DBpatch_4050119(void)
+static int	DBpatch_4050134(void)
 {
 	const ZBX_FIELD field = {"ts_delete", "0", NULL, NULL, 0, ZBX_TYPE_INT, ZBX_NOTNULL, 0};
 
 	return DBadd_field("trigger_discovery", &field);
 }
 
-static int	DBpatch_4050120(void)
+static int	DBpatch_4050135(void)
 {
 	const ZBX_FIELD field = {"lastcheck", "0", NULL, NULL, 0, ZBX_TYPE_INT, ZBX_NOTNULL, 0};
 
 	return DBadd_field("graph_discovery", &field);
 }
 
-static int	DBpatch_4050121(void)
+static int	DBpatch_4050136(void)
 {
 	const ZBX_FIELD field = {"ts_delete", "0", NULL, NULL, 0, ZBX_TYPE_INT, ZBX_NOTNULL, 0};
 
 	return DBadd_field("graph_discovery", &field);
-=======
-	const ZBX_FIELD	field = {"saml_case_sensitive", "0", NULL, NULL, 0, ZBX_TYPE_INT, ZBX_NOTNULL, 0};
-
-	return DBadd_field("config", &field);
->>>>>>> 7ef65ec6
 }
 
 #endif
@@ -2309,7 +2324,6 @@
 DBPATCH_ADD(4050095, 0, 1)
 DBPATCH_ADD(4050096, 0, 1)
 DBPATCH_ADD(4050097, 0, 1)
-<<<<<<< HEAD
 DBPATCH_ADD(4050098, 0, 1)
 DBPATCH_ADD(4050099, 0, 1)
 DBPATCH_ADD(4050100, 0, 1)
@@ -2334,7 +2348,20 @@
 DBPATCH_ADD(4050119, 0, 1)
 DBPATCH_ADD(4050120, 0, 1)
 DBPATCH_ADD(4050121, 0, 1)
-=======
->>>>>>> 7ef65ec6
+DBPATCH_ADD(4050122, 0, 1)
+DBPATCH_ADD(4050123, 0, 1)
+DBPATCH_ADD(4050124, 0, 1)
+DBPATCH_ADD(4050125, 0, 1)
+DBPATCH_ADD(4050126, 0, 1)
+DBPATCH_ADD(4050127, 0, 1)
+DBPATCH_ADD(4050128, 0, 1)
+DBPATCH_ADD(4050129, 0, 1)
+DBPATCH_ADD(4050130, 0, 1)
+DBPATCH_ADD(4050131, 0, 1)
+DBPATCH_ADD(4050132, 0, 1)
+DBPATCH_ADD(4050133, 0, 1)
+DBPATCH_ADD(4050134, 0, 1)
+DBPATCH_ADD(4050135, 0, 1)
+DBPATCH_ADD(4050136, 0, 1)
 
 DBPATCH_END()