/*
** Zabbix
** Copyright (C) 2001-2020 Zabbix SIA
**
** This program is free software; you can redistribute it and/or modify
** it under the terms of the GNU General Public License as published by
** the Free Software Foundation; either version 2 of the License, or
** (at your option) any later version.
**
** This program is distributed in the hope that it will be useful,
** but WITHOUT ANY WARRANTY; without even the implied warranty of
** MERCHANTABILITY or FITNESS FOR A PARTICULAR PURPOSE. See the
** GNU General Public License for more details.
**
** You should have received a copy of the GNU General Public License
** along with this program; if not, write to the Free Software
** Foundation, Inc., 51 Franklin Street, Fifth Floor, Boston, MA  02110-1301, USA.
**/

#include "common.h"
#include "db.h"
#include "dbupgrade.h"
#include "log.h"
#include "zbxalgo.h"
#include "../zbxalgo/vectorimpl.h"

/*
 * 5.0 development database patches
 */

#ifndef HAVE_SQLITE3

extern unsigned char	program_type;

static int	DBpatch_4050001(void)
{
	return DBdrop_foreign_key("items", 1);
}

static int	DBpatch_4050002(void)
{
	return DBdrop_index("items", "items_1");
}

static int	DBpatch_4050003(void)
{
	const ZBX_FIELD	field = {"key_", "", NULL, NULL, 2048, ZBX_TYPE_CHAR, ZBX_NOTNULL, 0};

	return DBmodify_field_type("items", &field, NULL);
}

static int	DBpatch_4050004(void)
{
#ifdef HAVE_MYSQL
	return DBcreate_index("items", "items_1", "hostid,key_(1021)", 0);
#else
	return DBcreate_index("items", "items_1", "hostid,key_", 0);
#endif
}

static int	DBpatch_4050005(void)
{
	const ZBX_FIELD	field = {"hostid", NULL, "hosts", "hostid", 0, 0, 0, ZBX_FK_CASCADE_DELETE};

	return DBadd_foreign_key("items", 1, &field);
}

static int	DBpatch_4050006(void)
{
	const ZBX_FIELD	field = {"key_", "", NULL, NULL, 2048, ZBX_TYPE_CHAR, ZBX_NOTNULL, 0};

	return DBmodify_field_type("item_discovery", &field, NULL);
}

static int	DBpatch_4050007(void)
{
	const ZBX_FIELD	field = {"key_", "", NULL, NULL, 2048, ZBX_TYPE_CHAR, ZBX_NOTNULL, 0};

	return DBmodify_field_type("dchecks", &field, NULL);
}

static int	DBpatch_4050011(void)
{
#if defined(HAVE_IBM_DB2) || defined(HAVE_POSTGRESQL)
	const char *cast_value_str = "bigint";
#elif defined(HAVE_MYSQL)
	const char *cast_value_str = "unsigned";
#elif defined(HAVE_ORACLE)
	const char *cast_value_str = "number(20)";
#endif

	if (ZBX_DB_OK > DBexecute(
			"update profiles"
			" set value_id=CAST(value_str as %s),"
				" value_str='',"
				" type=1"	/* PROFILE_TYPE_ID */
			" where type=3"	/* PROFILE_TYPE_STR */
				" and (idx='web.latest.filter.groupids' or idx='web.latest.filter.hostids')", cast_value_str))
	{
		return FAIL;
	}

	return SUCCEED;
}

static int	DBpatch_4050012(void)
{
	const ZBX_FIELD	field = {"passwd", "", NULL, NULL, 60, ZBX_TYPE_CHAR, ZBX_NOTNULL, 0};

	return DBmodify_field_type("users", &field, NULL);
}

static int	DBpatch_4050013(void)
{
	int		i;
	const char	*values[] = {
			"web.usergroup.filter_users_status", "web.usergroup.filter_user_status",
			"web.usergrps.php.sort", "web.usergroup.sort",
			"web.usergrps.php.sortorder", "web.usergroup.sortorder",
			"web.adm.valuemapping.php.sortorder", "web.valuemap.list.sortorder",
			"web.adm.valuemapping.php.sort", "web.valuemap.list.sort",
			"web.latest.php.sort", "web.latest.sort",
			"web.latest.php.sortorder", "web.latest.sortorder",
			"web.paging.lastpage", "web.pager.entity",
			"web.paging.page", "web.pager.page"
		};

	if (0 == (program_type & ZBX_PROGRAM_TYPE_SERVER))
		return SUCCEED;

	for (i = 0; i < (int)ARRSIZE(values); i += 2)
	{
		if (ZBX_DB_OK > DBexecute("update profiles set idx='%s' where idx='%s'", values[i + 1], values[i]))
			return FAIL;
	}

	return SUCCEED;
}

static int	DBpatch_4050014(void)
{
	DB_ROW		row;
	DB_RESULT	result;
	int		ret = SUCCEED;
	char		*sql = NULL, *name = NULL, *name_esc;
	size_t		sql_alloc = 0, sql_offset = 0;

	if (0 == (program_type & ZBX_PROGRAM_TYPE_SERVER))
		return SUCCEED;

	DBbegin_multiple_update(&sql, &sql_alloc, &sql_offset);

	result = DBselect(
			"select wf.widget_fieldid,wf.name"
			" from widget_field wf,widget w"
			" where wf.widgetid=w.widgetid"
				" and w.type='navtree'"
				" and wf.name like 'map.%%' or wf.name like 'mapid.%%'"
			);

	while (NULL != (row = DBfetch(result)))
	{
		if (0 == strncmp(row[1], "map.", 4))
		{
			name = zbx_dsprintf(name, "navtree.%s", row[1] + 4);
		}
		else
		{
			name = zbx_dsprintf(name, "navtree.sys%s", row[1]);
		}

		name_esc = DBdyn_escape_string_len(name, 255);

		zbx_snprintf_alloc(&sql, &sql_alloc, &sql_offset,
			"update widget_field set name='%s' where widget_fieldid=%s;\n", name_esc, row[0]);

		zbx_free(name_esc);

		if (SUCCEED != (ret = DBexecute_overflowed_sql(&sql, &sql_alloc, &sql_offset)))
			goto out;
	}

	DBend_multiple_update(&sql, &sql_alloc, &sql_offset);

	if (16 < sql_offset && ZBX_DB_OK > DBexecute("%s", sql))
		ret = FAIL;
out:
	DBfree_result(result);
	zbx_free(sql);
	zbx_free(name);

	return ret;
}

static int	DBpatch_4050015(void)
{
	DB_RESULT		result;
	DB_ROW			row;
	zbx_uint64_t		time_period_id, every;
	int			invalidate = 0;
	const ZBX_TABLE		*timeperiods;
	const ZBX_FIELD		*field;

	if (NULL != (timeperiods = DBget_table("timeperiods")) &&
			NULL != (field = DBget_field(timeperiods, "every")))
	{
		ZBX_STR2UINT64(every, field->default_value);
	}
	else
	{
		THIS_SHOULD_NEVER_HAPPEN;
		return FAIL;
	}

	result = DBselect("select timeperiodid from timeperiods where every=0");

	while (NULL != (row = DBfetch(result)))
	{
		ZBX_STR2UINT64(time_period_id, row[0]);

		zabbix_log(LOG_LEVEL_WARNING, "Invalid maintenance time period found: "ZBX_FS_UI64
				", changing \"every\" to "ZBX_FS_UI64, time_period_id, every);
		invalidate = 1;
	}

	DBfree_result(result);

	if (0 != invalidate &&
			ZBX_DB_OK > DBexecute("update timeperiods set every=1 where timeperiodid!=0 and every=0"))
		return FAIL;

	return SUCCEED;
}

static int	DBpatch_4050016(void)
{
	const ZBX_TABLE	table =
			{"media_type_message", "mediatype_messageid", 0,
				{
					{"mediatype_messageid", NULL, NULL, NULL, 0, ZBX_TYPE_ID, ZBX_NOTNULL, 0},
					{"mediatypeid", NULL, NULL, NULL, 0, ZBX_TYPE_ID, ZBX_NOTNULL, 0},
					{"eventsource", NULL, NULL, NULL, 0, ZBX_TYPE_INT, ZBX_NOTNULL, 0},
					{"recovery", NULL, NULL, NULL, 0, ZBX_TYPE_INT, ZBX_NOTNULL, 0},
					{"subject", "", NULL, NULL, 255, ZBX_TYPE_CHAR, ZBX_NOTNULL, 0},
					{"message", "", NULL, NULL, 0, ZBX_TYPE_SHORTTEXT, ZBX_NOTNULL, 0},
					{0}
				},
				NULL
			};

	return DBcreate_table(&table);
}

static int	DBpatch_4050017(void)
{
	const ZBX_FIELD	field = {"mediatypeid", NULL, "media_type", "mediatypeid", 0, 0, 0, ZBX_FK_CASCADE_DELETE};

	return DBadd_foreign_key("media_type_message", 1, &field);
}

static int	DBpatch_4050018(void)
{
	return DBcreate_index("media_type_message", "media_type_message_1", "mediatypeid,eventsource,recovery", 1);
}

static int	DBpatch_4050019(void)
{
	const ZBX_FIELD	field = {"default_msg", "1", NULL, NULL, 0, ZBX_TYPE_INT, ZBX_NOTNULL, 0};

	return DBset_default("opmessage", &field);
}

static int	DBpatch_4050020(void)
{
	DB_ROW		row;
	DB_RESULT	result;
	zbx_uint64_t	operationid;
	int		ret = SUCCEED, res, col;
	char		*subject, *message;

	if (0 == (program_type & ZBX_PROGRAM_TYPE_SERVER))
		return SUCCEED;

	result = DBselect(
			"select m.operationid,o.recovery,a.def_shortdata,a.def_longdata,a.r_shortdata,a.r_longdata,"
			"a.ack_shortdata,a.ack_longdata from opmessage m"
			" join operations o on m.operationid=o.operationid"
			" left join actions a on o.actionid=a.actionid"
			" where m.default_msg='1' and o.recovery in (0,1,2)");

	while (NULL != (row = DBfetch(result)))
	{
		col = 2 + (atoi(row[1]) * 2);
		subject = DBdyn_escape_string(row[col]);
		message = DBdyn_escape_string(row[col + 1]);
		ZBX_DBROW2UINT64(operationid, row[0]);

		res = DBexecute("update opmessage set subject='%s',message='%s',default_msg='0'"
				" where operationid=" ZBX_FS_UI64, subject, message, operationid);

		zbx_free(subject);
		zbx_free(message);

		if (ZBX_DB_OK > res)
		{
			ret = FAIL;
			break;
		}
	}
	DBfree_result(result);

	return ret;
}

static int	DBpatch_4050021(void)
{
	char	*messages[3][3][4] =
			{
				{
					{
						"Problem started at {EVENT.TIME} on {EVENT.DATE}\n"
						"Problem name: {EVENT.NAME}\n"
						"Host: {HOST.NAME}\n"
						"Severity: {EVENT.SEVERITY}\n"
						"Operational data: {EVENT.OPDATA}\n"
						"Original problem ID: {EVENT.ID}\n"
						"{TRIGGER.URL}"
						,
						"<b>Problem started</b> at {EVENT.TIME} on {EVENT.DATE}<br>"
						"<b>Problem name:</b> {EVENT.NAME}<br>"
						"<b>Host:</b> {HOST.NAME}<br>"
						"<b>Severity:</b> {EVENT.SEVERITY}<br>"
						"<b>Operational data:</b> {EVENT.OPDATA}<br>"
						"<b>Original problem ID:</b> {EVENT.ID}<br>"
						"{TRIGGER.URL}"
						,
						"{EVENT.SEVERITY}: {EVENT.NAME}\n"
						"Host: {HOST.NAME}\n"
						"{EVENT.DATE} {EVENT.TIME}"
						,
						"Problem: {EVENT.NAME}"
					},
					{
						"Problem has been resolved at "
						"{EVENT.RECOVERY.TIME} on {EVENT.RECOVERY.DATE}\n"
						"Problem name: {EVENT.NAME}\n"
						"Host: {HOST.NAME}\n"
						"Severity: {EVENT.SEVERITY}\n"
						"Original problem ID: {EVENT.ID}\n"
						"{TRIGGER.URL}"
						,
						"<b>Problem has been resolved</b> at {EVENT.RECOVERY.TIME} on "
						"{EVENT.RECOVERY.DATE}<br>"
						"<b>Problem name:</b> {EVENT.NAME}<br>"
						"<b>Host:</b> {HOST.NAME}<br>"
						"<b>Severity:</b> {EVENT.SEVERITY}<br>"
						"<b>Original problem ID:</b> {EVENT.ID}<br>"
						"{TRIGGER.URL}"
						,
						"RESOLVED: {EVENT.NAME}\n"
						"Host: {HOST.NAME}\n"
						"{EVENT.DATE} {EVENT.TIME}"
						,
						"Resolved: {EVENT.NAME}"
					},
					{
						"{USER.FULLNAME} {EVENT.UPDATE.ACTION} problem at "
						"{EVENT.UPDATE.DATE} {EVENT.UPDATE.TIME}.\n"
						"{EVENT.UPDATE.MESSAGE}\n"
						"\n"
						"Current problem status is {EVENT.STATUS}, acknowledged: "
						"{EVENT.ACK.STATUS}."
						,
						"<b>{USER.FULLNAME} {EVENT.UPDATE.ACTION} problem</b> at "
						"{EVENT.UPDATE.DATE} {EVENT.UPDATE.TIME}.<br>"
						"{EVENT.UPDATE.MESSAGE}<br>"
						"<br>"
						"<b>Current problem status:</b> {EVENT.STATUS}<br>"
						"<b>Acknowledged:</b> {EVENT.ACK.STATUS}."
						,
						"{USER.FULLNAME} {EVENT.UPDATE.ACTION} problem at "
						"{EVENT.UPDATE.DATE} {EVENT.UPDATE.TIME}"
						,
						"Updated problem: {EVENT.NAME}"
					}
				},
				{
					{
						"Discovery rule: {DISCOVERY.RULE.NAME}\n"
						"\n"
						"Device IP: {DISCOVERY.DEVICE.IPADDRESS}\n"
						"Device DNS: {DISCOVERY.DEVICE.DNS}\n"
						"Device status: {DISCOVERY.DEVICE.STATUS}\n"
						"Device uptime: {DISCOVERY.DEVICE.UPTIME}\n"
						"\n"
						"Device service name: {DISCOVERY.SERVICE.NAME}\n"
						"Device service port: {DISCOVERY.SERVICE.PORT}\n"
						"Device service status: {DISCOVERY.SERVICE.STATUS}\n"
						"Device service uptime: {DISCOVERY.SERVICE.UPTIME}"
						,
						"<b>Discovery rule:</b> {DISCOVERY.RULE.NAME}<br>"
						"<br>"
						"<b>Device IP:</b> {DISCOVERY.DEVICE.IPADDRESS}<br>"
						"<b>Device DNS:</b> {DISCOVERY.DEVICE.DNS}<br>"
						"<b>Device status:</b> {DISCOVERY.DEVICE.STATUS}<br>"
						"<b>Device uptime:</b> {DISCOVERY.DEVICE.UPTIME}<br>"
						"<br>"
						"<b>Device service name:</b> {DISCOVERY.SERVICE.NAME}<br>"
						"<b>Device service port:</b> {DISCOVERY.SERVICE.PORT}<br>"
						"<b>Device service status:</b> {DISCOVERY.SERVICE.STATUS}<br>"
						"<b>Device service uptime:</b> {DISCOVERY.SERVICE.UPTIME}"
						,
						"Discovery: {DISCOVERY.DEVICE.STATUS} {DISCOVERY.DEVICE.IPADDRESS}"
						,
						"Discovery: {DISCOVERY.DEVICE.STATUS} {DISCOVERY.DEVICE.IPADDRESS}"
					},
					{NULL, NULL, NULL, NULL},
					{NULL, NULL, NULL, NULL}
				},
				{
					{
						"Host name: {HOST.HOST}\n"
						"Host IP: {HOST.IP}\n"
						"Agent port: {HOST.PORT}"
						,
						"<b>Host name:</b> {HOST.HOST}<br>"
						"<b>Host IP:</b> {HOST.IP}<br>"
						"<b>Agent port:</b> {HOST.PORT}"
						,
						"Autoregistration: {HOST.HOST}\n"
						"Host IP: {HOST.IP}\n"
						"Agent port: {HOST.PORT}"
						,
						"Autoregistration: {HOST.HOST}"
					},
					{NULL, NULL, NULL, NULL},
					{NULL, NULL, NULL, NULL}
				}
			};
	int		ret = SUCCEED, res;
	DB_ROW		row;
	DB_RESULT	result;
	zbx_uint64_t	mediatypeid, mediatypemessageid = 1;
	int		content_type, i, k;
	char		*msg_esc = NULL, *subj_esc = NULL;

	if (0 == (program_type & ZBX_PROGRAM_TYPE_SERVER))
		return SUCCEED;

	result = DBselect("select mediatypeid,type,content_type from media_type");

	while (NULL != (row = DBfetch(result)))
	{
		ZBX_DBROW2UINT64(mediatypeid, row[0]);

		switch (atoi(row[1]))
		{
			case MEDIA_TYPE_SMS:
				content_type = 2;
				break;
			case MEDIA_TYPE_EMAIL:
				content_type = atoi(row[2]);
				break;
			default:
				content_type = 0;
		}

		for (i = 0; 2 >= i; i++)
		{
			for (k = 0; 2 >= k; k++)
			{
				if (NULL != messages[i][k][0])
				{
					msg_esc = DBdyn_escape_string(messages[i][k][content_type]);
					subj_esc = content_type == 2 ? NULL : DBdyn_escape_string(messages[i][k][3]);

					res = DBexecute(
							"insert into media_type_message"
							" (mediatype_messageid,mediatypeid,eventsource,recovery,"
							"subject,message)"
							" values (" ZBX_FS_UI64 "," ZBX_FS_UI64 ",%i,%i,'%s','%s')",
							mediatypemessageid++, mediatypeid, i, k,
							ZBX_NULL2EMPTY_STR(subj_esc), msg_esc);

					zbx_free(msg_esc);
					zbx_free(subj_esc);

					if (ZBX_DB_OK > res)
					{
						ret = FAIL;
						goto out;
					}
				}
			}
		}
	}
out:
	DBfree_result(result);

	return ret;
}

static int	DBpatch_4050022(void)
{
	return DBdrop_field("actions", "def_shortdata");
}

static int	DBpatch_4050023(void)
{
	return DBdrop_field("actions", "def_longdata");
}

static int	DBpatch_4050024(void)
{
	return DBdrop_field("actions", "r_shortdata");
}

static int	DBpatch_4050025(void)
{
	return DBdrop_field("actions", "r_longdata");
}

static int	DBpatch_4050026(void)
{
	return DBdrop_field("actions", "ack_shortdata");
}

static int	DBpatch_4050027(void)
{
	return DBdrop_field("actions", "ack_longdata");
}

static int	DBpatch_4050028(void)
{
	const ZBX_TABLE table =
		{"module", "moduleid", 0,
			{
				{"moduleid", NULL, NULL, NULL, 0, ZBX_TYPE_ID, ZBX_NOTNULL, 0},
				{"id", "", NULL, NULL, 255, ZBX_TYPE_CHAR, ZBX_NOTNULL, 0},
				{"relative_path", "", NULL, NULL, 255, ZBX_TYPE_CHAR, ZBX_NOTNULL, 0},
				{"status", "0", NULL, NULL, 0, ZBX_TYPE_INT, ZBX_NOTNULL, 0},
				{"config", "", NULL, NULL, 0, ZBX_TYPE_SHORTTEXT, ZBX_NOTNULL, 0},
				{0}
			},
			NULL
		};

	return DBcreate_table(&table);
}

<<<<<<< HEAD
static int	DBpatch_4050029(void)
{
	const ZBX_TABLE table =
		{"interface_snmp", "interfaceid", 0,
			{
				{"interfaceid", NULL, NULL, NULL, 0, ZBX_TYPE_ID, ZBX_NOTNULL, 0},
				{"version", "2", NULL, NULL, 0, ZBX_TYPE_INT, ZBX_NOTNULL, 0},
				{"bulk", "1", NULL, NULL, 0, ZBX_TYPE_INT, ZBX_NOTNULL, 0},
				{"community", "", NULL, NULL, 64, ZBX_TYPE_CHAR, ZBX_NOTNULL, 0},
				{"securityname", "", NULL, NULL, 64, ZBX_TYPE_CHAR, ZBX_NOTNULL, 0},
				{"securitylevel", "0", NULL, NULL, 0, ZBX_TYPE_INT, ZBX_NOTNULL, 0},
				{"authpassphrase", "", NULL, NULL, 64, ZBX_TYPE_CHAR, ZBX_NOTNULL, 0},
				{"privpassphrase", "", NULL, NULL, 64, ZBX_TYPE_CHAR, ZBX_NOTNULL, 0},
				{"authprotocol", "0", NULL, NULL, 0, ZBX_TYPE_INT, ZBX_NOTNULL, 0},
				{"privprotocol", "0", NULL, NULL, 0, ZBX_TYPE_INT, ZBX_NOTNULL, 0},
				{"contextname", "", NULL, NULL, 255, ZBX_TYPE_CHAR, ZBX_NOTNULL, 0},
				{0}
			},
			NULL
		};

	return DBcreate_table(&table);
}

static int	DBpatch_4050030(void)
{
	const ZBX_FIELD	field = {"interfaceid", NULL, "interface", "interfaceid", 0, 0, 0, ZBX_FK_CASCADE_DELETE};

	return DBadd_foreign_key("interface_snmp", 1, &field);
}

typedef struct
{
	zbx_uint64_t	interfaceid;
	char		*community;
	char		*securityname;
	char		*authpassphrase;
	char		*privpassphrase;
	char		*contextname;
	unsigned char	securitylevel;
	unsigned char	authprotocol;
	unsigned char	privprotocol;
	unsigned char	version;
	unsigned char	bulk;
	zbx_uint64_t	item_interfaceid;
	char		*item_port;
	unsigned char	skip;
}
dbu_snmp_if_t;

typedef struct
{
	zbx_uint64_t	interfaceid;
	zbx_uint64_t	hostid;
	char		*ip;
	char		*dns;
	char		*port;
	unsigned char	type;
	unsigned char	main;
	unsigned char	useip;
}
dbu_interface_t;

ZBX_PTR_VECTOR_DECL(dbu_interface, dbu_interface_t);
ZBX_PTR_VECTOR_IMPL(dbu_interface, dbu_interface_t);
ZBX_PTR_VECTOR_DECL(dbu_snmp_if, dbu_snmp_if_t);
ZBX_PTR_VECTOR_IMPL(dbu_snmp_if, dbu_snmp_if_t);

static void	db_interface_free(dbu_interface_t interface)
{
	zbx_free(interface.ip);
	zbx_free(interface.dns);
	zbx_free(interface.port);
}

static void	db_snmpinterface_free(dbu_snmp_if_t snmp)
{
	zbx_free(snmp.community);
	zbx_free(snmp.securityname);
	zbx_free(snmp.authpassphrase);
	zbx_free(snmp.privpassphrase);
	zbx_free(snmp.contextname);
	zbx_free(snmp.item_port);
}

static int	db_snmp_if_cmp(const dbu_snmp_if_t *snmp1, const dbu_snmp_if_t *snmp2)
{
#define ZBX_RETURN_IF_NOT_EQUAL_STR(s1, s2)	\
	if (0 != (ret = strcmp(s1, s2)))	\
		return ret;

	int	ret;

	ZBX_RETURN_IF_NOT_EQUAL(snmp1->securitylevel, snmp2->securitylevel);
	ZBX_RETURN_IF_NOT_EQUAL(snmp1->authprotocol, snmp2->authprotocol);
	ZBX_RETURN_IF_NOT_EQUAL(snmp1->privprotocol, snmp2->privprotocol);
	ZBX_RETURN_IF_NOT_EQUAL(snmp1->version, snmp1->version);
	ZBX_RETURN_IF_NOT_EQUAL(snmp1->bulk, snmp1->bulk);
	ZBX_RETURN_IF_NOT_EQUAL_STR(snmp1->community, snmp2->community);
	ZBX_RETURN_IF_NOT_EQUAL_STR(snmp1->securityname, snmp2->securityname);
	ZBX_RETURN_IF_NOT_EQUAL_STR(snmp1->authpassphrase, snmp2->authpassphrase);
	ZBX_RETURN_IF_NOT_EQUAL_STR(snmp1->privpassphrase, snmp2->privpassphrase);
	ZBX_RETURN_IF_NOT_EQUAL_STR(snmp1->contextname, snmp2->contextname);

	return 0;
}

static int	db_snmp_if_newid_cmp(const dbu_snmp_if_t *snmp1, const dbu_snmp_if_t *snmp2)
{
	ZBX_RETURN_IF_NOT_EQUAL(snmp1->interfaceid, snmp2->interfaceid);

	return db_snmp_if_cmp(snmp1,snmp2);
}

static int	db_snmp_new_if_find(const dbu_snmp_if_t *snmp, const zbx_vector_dbu_snmp_if_t *snmp_new_ifs,
		const zbx_vector_dbu_interface_t *interfaces, const char *if_port)
{
	int		i, index;
	dbu_interface_t	id, *interface;

	for (i = snmp_new_ifs->values_num - 1; i >= 0 &&
			snmp->item_interfaceid == snmp_new_ifs->values[i].item_interfaceid; i--)
	{
		if (0 != db_snmp_if_cmp(snmp, &snmp_new_ifs->values[i]))
			continue;

		if ('\0' != *snmp->item_port && 0 != strcmp(snmp->item_port, snmp_new_ifs->values[i].item_port))
			continue;

		id.interfaceid = snmp_new_ifs->values[i].interfaceid;
		index = zbx_vector_dbu_interface_bsearch(interfaces, id, ZBX_DEFAULT_UINT64_COMPARE_FUNC);
		interface = &interfaces->values[index];

		if ('\0' == *snmp->item_port && 0 != strcmp(if_port, interface->port))
			continue;

		return i;
	}

	return FAIL;
}

static void	DBpatch_load_data(zbx_vector_dbu_interface_t *interfaces, zbx_vector_dbu_snmp_if_t *snmp_ifs,
		zbx_vector_dbu_snmp_if_t *snmp_new_ifs)
{
#define ITEM_TYPE_SNMPv1	1
#define ITEM_TYPE_SNMPv2c	4
#define ITEM_TYPE_SNMPv3	6

	DB_RESULT		result;
	DB_ROW			row;
	int			index;

	result = DBselect(
			"select s.interfaceid,"
				"s.type,"
				"s.bulk,"
				"s.snmp_community,"
				"s.snmpv3_securityname,"
				"s.snmpv3_securitylevel,"
				"s.snmpv3_authpassphrase,"
				"s.snmpv3_privpassphrase,"
				"s.snmpv3_authprotocol,"
				"s.snmpv3_privprotocol,"
				"s.snmpv3_contextname,"
				"s.port,"
				"s.hostid,"
				"n.type,"
				"n.useip,"
				"n.ip,"
				"n.dns,"
				"n.port"
			" from (select i.interfaceid,"
					"i.type,"
					"f.bulk,"
					"i.snmp_community,"
					"i.snmpv3_securityname,"
					"i.snmpv3_securitylevel,"
					"i.snmpv3_authpassphrase,"
					"i.snmpv3_privpassphrase,"
					"i.snmpv3_authprotocol,"
					"i.snmpv3_privprotocol,"
					"i.snmpv3_contextname,"
					"i.port,"
					"i.hostid"
				" from items i"
					" left join hosts h on i.hostid=h.hostid"
					" left join interface f on i.interfaceid=f.interfaceid"
				" where i.type in (1,4,6)"
					" and h.status <> 3"
				" group by i.interfaceid,"
					"i.type,"
					"f.bulk,"
					"i.snmp_community,"
					"i.snmpv3_securityname,"
					"i.snmpv3_securitylevel,"
					"i.snmpv3_authpassphrase,"
					"i.snmpv3_privpassphrase,"
					"i.snmpv3_authprotocol,"
					"i.snmpv3_privprotocol,"
					"i.snmpv3_contextname,"
					"i.port,"
					"i.hostid) s"
				" left join interface n on s.interfaceid=n.interfaceid"
				" order by s.interfaceid asc");

	while (NULL != (row = DBfetch(result)))
	{
		dbu_interface_t		interface;
		dbu_snmp_if_t		snmp;
		unsigned char		item_type;
		const char 		*if_port;

		ZBX_DBROW2UINT64(snmp.item_interfaceid, row[0]);
		ZBX_STR2UCHAR(item_type, row[1]);
		ZBX_STR2UCHAR(snmp.bulk, row[2]);
		snmp.community = zbx_strdup(NULL, row[3]);
		snmp.securityname = zbx_strdup(NULL, row[4]);
		ZBX_STR2UCHAR(snmp.securitylevel, row[5]);
		snmp.authpassphrase = zbx_strdup(NULL, row[6]);
		snmp.privpassphrase = zbx_strdup(NULL, row[7]);
		ZBX_STR2UCHAR(snmp.authprotocol, row[8]);
		ZBX_STR2UCHAR(snmp.privprotocol, row[9]);
		snmp.contextname = zbx_strdup(NULL, row[10]);
		snmp.item_port = zbx_strdup(NULL, row[11]);
		snmp.skip = 0;
		if_port = row[17];

		if (ITEM_TYPE_SNMPv1 == item_type)
			snmp.version = ZBX_IF_SNMP_VERSION_1;
		else if (ITEM_TYPE_SNMPv2c == item_type)
			snmp.version = ZBX_IF_SNMP_VERSION_2;
		else
			snmp.version = ZBX_IF_SNMP_VERSION_3;

		snmp.interfaceid = snmp.item_interfaceid;
		index = FAIL;

		if (('\0' == *snmp.item_port || 0 == strcmp(snmp.item_port, if_port)) &&
				FAIL == (index = zbx_vector_dbu_snmp_if_bsearch(snmp_ifs, snmp,
						ZBX_DEFAULT_UINT64_COMPARE_FUNC)))
		{
			zbx_vector_dbu_snmp_if_append(snmp_ifs, snmp);
			continue;
		}
		else if (FAIL != index && 0 == db_snmp_if_newid_cmp(&snmp_ifs->values[index], &snmp))
		{
			db_snmpinterface_free(snmp);
			continue;
		}
		else if (0 < snmp_new_ifs->values_num &&
				FAIL != (index = db_snmp_new_if_find(&snmp, snmp_new_ifs, interfaces, if_port)))
		{
			snmp.skip = 1;
			snmp.interfaceid = snmp_new_ifs->values[index].interfaceid;
			zbx_vector_dbu_snmp_if_append(snmp_new_ifs, snmp);
			continue;
		}

		snmp.interfaceid = DBget_maxid("interface");

		zbx_vector_dbu_snmp_if_append(snmp_new_ifs, snmp);

		interface.interfaceid = snmp.interfaceid;
		ZBX_DBROW2UINT64(interface.hostid, row[12]);
		interface.main = 0;
		ZBX_STR2UCHAR(interface.type, row[13]);
		ZBX_STR2UCHAR(interface.useip, row[14]);
		interface.ip = zbx_strdup(NULL, row[15]);
		interface.dns = zbx_strdup(NULL, row[16]);

		if ('\0' != *snmp.item_port)
			interface.port = zbx_strdup(NULL, snmp.item_port);
		else
			interface.port = zbx_strdup(NULL, if_port);

		zbx_vector_dbu_interface_append(interfaces, interface);
	}
	DBfree_result(result);

#undef ITEM_TYPE_SNMPv1
#undef ITEM_TYPE_SNMPv2c
#undef ITEM_TYPE_SNMPv3

}

static void	DBpatch_load_empty_if(zbx_vector_dbu_snmp_if_t *snmp_def_ifs)
{
	DB_RESULT		result;
	DB_ROW			row;

	result = DBselect(
			"select h.interfaceid,h.bulk"
			" from interface h"
			" where h.type=2 and h.interfaceid not in ("
				"select interfaceid"
				" from interface_snmp)");

	while (NULL != (row = DBfetch(result)))
	{
		dbu_snmp_if_t		snmp;

		ZBX_DBROW2UINT64(snmp.interfaceid, row[0]);
		ZBX_STR2UCHAR(snmp.bulk, row[1]);
		snmp.version = ZBX_IF_SNMP_VERSION_2;
		snmp.community = zbx_strdup(NULL, "{$SNMP_COMMUNITY}");
		snmp.securityname = zbx_strdup(NULL, "");
		snmp.securitylevel = 0;
		snmp.authpassphrase = zbx_strdup(NULL, "");
		snmp.privpassphrase = zbx_strdup(NULL, "");
		snmp.authprotocol = 0;
		snmp.privprotocol = 0;
		snmp.contextname = zbx_strdup(NULL, "");
		snmp.item_port = zbx_strdup(NULL, "");
		snmp.skip = 0;

		zbx_vector_dbu_snmp_if_append(snmp_def_ifs, snmp);
	}
	DBfree_result(result);
}

static int	DBpatch_snmp_if_save(zbx_vector_dbu_snmp_if_t *snmp_ifs)
{
	zbx_db_insert_t	db_insert_snmp_if;
	int		i, ret;

	zbx_db_insert_prepare(&db_insert_snmp_if, "interface_snmp", "interfaceid", "version", "bulk", "community",
			"securityname", "securitylevel", "authpassphrase", "privpassphrase", "authprotocol",
			"privprotocol", "contextname", NULL);

	for (i = 0; i < snmp_ifs->values_num; i++)
	{
		dbu_snmp_if_t *s = &snmp_ifs->values[i];

		if (0 != s->skip)
			continue;

		zbx_db_insert_add_values(&db_insert_snmp_if, s->interfaceid, s->version, s->bulk, s->community,
				s->securityname, s->securitylevel, s->authpassphrase, s->privpassphrase, s->authprotocol,
				s->privprotocol, s->contextname);
	}

	ret = zbx_db_insert_execute(&db_insert_snmp_if);
	zbx_db_insert_clean(&db_insert_snmp_if);

	return ret;
}

static int	DBpatch_interface_create(zbx_vector_dbu_interface_t *interfaces)
{
	zbx_db_insert_t		db_insert_interfaces;
	int			i, ret;

	zbx_db_insert_prepare(&db_insert_interfaces, "interface", "interfaceid", "hostid", "main", "type", "useip",
			"ip", "dns", "port", NULL);

	for (i = 0; i < interfaces->values_num; i++)
	{
		dbu_interface_t	*interface = &interfaces->values[i];

		zbx_db_insert_add_values(&db_insert_interfaces, interface->interfaceid,
				interface->hostid, interface->main, interface->type, interface->useip, interface->ip,
				interface->dns, interface->port);
	}

	ret = zbx_db_insert_execute(&db_insert_interfaces);
	zbx_db_insert_clean(&db_insert_interfaces);

	return ret;
}

static int	DBpatch_items_update(zbx_vector_dbu_snmp_if_t *snmp_ifs)
{
	int	i, ret = SUCCEED;
	char	*sql;
	size_t	sql_alloc = snmp_ifs->values_num * ZBX_KIBIBYTE / 3 , sql_offset = 0;

	sql = (char *)zbx_malloc(NULL, sql_alloc);
	DBbegin_multiple_update(&sql, &sql_alloc, &sql_offset);

	for (i = 0; i < snmp_ifs->values_num && SUCCEED == ret; i++)
	{
		dbu_snmp_if_t *s = &snmp_ifs->values[i];

		zbx_snprintf_alloc(&sql, &sql_alloc, &sql_offset,
				"UPDATE items i, hosts h SET i.type=%d, i.interfaceid=" ZBX_FS_UI64
				" WHERE i.hostid=h.hostid AND"
					" type IN (1,4,6) AND h.status <> 3 AND"
					" interfaceid=" ZBX_FS_UI64 " AND "
					" snmp_community='%s' AND"
					" snmpv3_securityname='%s' AND"
					" snmpv3_securitylevel=%d AND"
					" snmpv3_authpassphrase='%s' AND"
					" snmpv3_privpassphrase='%s' AND"
					" snmpv3_authprotocol=%d AND"
					" snmpv3_privprotocol=%d AND"
					" snmpv3_contextname='%s' AND"
					" port='%s';\n",
				ITEM_TYPE_SNMP, s->interfaceid,
				s->item_interfaceid, s->community, s->securityname, (int)s->securitylevel,
				s->authpassphrase, s->privpassphrase, (int)s->authprotocol, (int)s->privprotocol,
				s->contextname, s->item_port);

		ret = DBexecute_overflowed_sql(&sql, &sql_alloc, &sql_offset);
	}

	if (SUCCEED == ret)
	{
		DBend_multiple_update(&sql, &sql_alloc, &sql_offset);

		if (16 < sql_offset && ZBX_DB_OK > DBexecute("%s", sql))
			ret = FAIL;
	}

	zbx_free(sql);

	return ret;
}

static int	DBpatch_items_type_update(void)
{
	if (ZBX_DB_OK > DBexecute("update items set type=%d where type IN (1,4,6)", ITEM_TYPE_SNMP))
		return FAIL;

	return SUCCEED;
}

static int	DBpatch_4050031(void)
{
	zbx_vector_dbu_interface_t	interfaces;
	zbx_vector_dbu_snmp_if_t	snmp_ifs, snmp_new_ifs, snmp_def_ifs;
	int				ret = FAIL;

	zbx_vector_dbu_snmp_if_create(&snmp_ifs);
	zbx_vector_dbu_snmp_if_create(&snmp_new_ifs);
	zbx_vector_dbu_snmp_if_create(&snmp_def_ifs);
	zbx_vector_dbu_interface_create(&interfaces);

	DBpatch_load_data(&interfaces, &snmp_ifs, &snmp_new_ifs);

	while(1)
	{
		if (0 < snmp_ifs.values_num && SUCCEED != DBpatch_snmp_if_save(&snmp_ifs))
			break;

		if (0 < interfaces.values_num && SUCCEED != DBpatch_interface_create(&interfaces))
			break;

		if (0 < snmp_new_ifs.values_num && SUCCEED != DBpatch_snmp_if_save(&snmp_new_ifs))
			break;

		DBpatch_load_empty_if(&snmp_def_ifs);

		if (0 < snmp_def_ifs.values_num && SUCCEED != DBpatch_snmp_if_save(&snmp_def_ifs))
			break;

		if (0 < snmp_new_ifs.values_num && SUCCEED != DBpatch_items_update(&snmp_new_ifs))
			break;

		if (SUCCEED != DBpatch_items_type_update())
			break;

		ret = SUCCEED;
		break;
	}

	zbx_vector_dbu_interface_clear_ext(&interfaces, db_interface_free);
	zbx_vector_dbu_interface_destroy(&interfaces);
	zbx_vector_dbu_snmp_if_clear_ext(&snmp_ifs, db_snmpinterface_free);
	zbx_vector_dbu_snmp_if_destroy(&snmp_ifs);
	zbx_vector_dbu_snmp_if_clear_ext(&snmp_new_ifs, db_snmpinterface_free);
	zbx_vector_dbu_snmp_if_destroy(&snmp_new_ifs);
	zbx_vector_dbu_snmp_if_clear_ext(&snmp_def_ifs, db_snmpinterface_free);
	zbx_vector_dbu_snmp_if_destroy(&snmp_def_ifs);

	return ret;
}

static int	DBpatch_4050032(void)
{
	return DBdrop_field("interface", "bulk");
}

static int	DBpatch_4050033(void)
{
	return DBdrop_field("items", "snmp_community");
}

static int	DBpatch_4050034(void)
{
	return DBdrop_field("items", "snmpv3_securityname");
}

static int	DBpatch_4050035(void)
{
	return DBdrop_field("items", "snmpv3_securitylevel");
}

static int	DBpatch_4050036(void)
{
	return DBdrop_field("items", "snmpv3_authpassphrase");
}

static int	DBpatch_4050037(void)
{
	return DBdrop_field("items", "snmpv3_privpassphrase");
}

static int	DBpatch_4050038(void)
{
	return DBdrop_field("items", "snmpv3_authprotocol");
}

static int	DBpatch_4050039(void)
{
	return DBdrop_field("items", "snmpv3_privprotocol");
}

static int	DBpatch_4050040(void)
{
	return DBdrop_field("items", "snmpv3_contextname");
}

static int	DBpatch_4050041(void)
{
	return DBdrop_field("items", "port");
}

=======
static int	DBpatch_4050030(void)
{
	return SUCCEED;
}

>>>>>>> 5a8b2587
#endif

DBPATCH_START(4050)

/* version, duplicates flag, mandatory flag */

DBPATCH_ADD(4050001, 0, 1)
DBPATCH_ADD(4050002, 0, 1)
DBPATCH_ADD(4050003, 0, 1)
DBPATCH_ADD(4050004, 0, 1)
DBPATCH_ADD(4050005, 0, 1)
DBPATCH_ADD(4050006, 0, 1)
DBPATCH_ADD(4050007, 0, 1)
DBPATCH_ADD(4050011, 0, 1)
DBPATCH_ADD(4050012, 0, 1)
DBPATCH_ADD(4050013, 0, 1)
DBPATCH_ADD(4050014, 0, 1)
DBPATCH_ADD(4050015, 0, 1)
DBPATCH_ADD(4050016, 0, 1)
DBPATCH_ADD(4050017, 0, 1)
DBPATCH_ADD(4050018, 0, 1)
DBPATCH_ADD(4050019, 0, 1)
DBPATCH_ADD(4050020, 0, 1)
DBPATCH_ADD(4050021, 0, 1)
DBPATCH_ADD(4050022, 0, 1)
DBPATCH_ADD(4050023, 0, 1)
DBPATCH_ADD(4050024, 0, 1)
DBPATCH_ADD(4050025, 0, 1)
DBPATCH_ADD(4050026, 0, 1)
DBPATCH_ADD(4050027, 0, 1)
DBPATCH_ADD(4050028, 0, 1)
<<<<<<< HEAD
DBPATCH_ADD(4050029, 0, 1)
DBPATCH_ADD(4050030, 0, 1)
DBPATCH_ADD(4050031, 0, 1)
DBPATCH_ADD(4050032, 0, 1)
DBPATCH_ADD(4050033, 0, 1)
DBPATCH_ADD(4050034, 0, 1)
DBPATCH_ADD(4050035, 0, 1)
DBPATCH_ADD(4050036, 0, 1)
DBPATCH_ADD(4050037, 0, 1)
DBPATCH_ADD(4050038, 0, 1)
DBPATCH_ADD(4050039, 0, 1)
DBPATCH_ADD(4050040, 0, 1)
DBPATCH_ADD(4050041, 0, 1)
=======
DBPATCH_ADD(4050030, 0, 1)
>>>>>>> 5a8b2587

DBPATCH_END()<|MERGE_RESOLUTION|>--- conflicted
+++ resolved
@@ -548,8 +548,12 @@
 	return DBcreate_table(&table);
 }
 
-<<<<<<< HEAD
-static int	DBpatch_4050029(void)
+static int	DBpatch_4050030(void)
+{
+	return SUCCEED;
+}
+
+static int	DBpatch_4050031(void)
 {
 	const ZBX_TABLE table =
 		{"interface_snmp", "interfaceid", 0,
@@ -573,7 +577,7 @@
 	return DBcreate_table(&table);
 }
 
-static int	DBpatch_4050030(void)
+static int	DBpatch_4050032(void)
 {
 	const ZBX_FIELD	field = {"interfaceid", NULL, "interface", "interfaceid", 0, 0, 0, ZBX_FK_CASCADE_DELETE};
 
@@ -976,7 +980,7 @@
 	return SUCCEED;
 }
 
-static int	DBpatch_4050031(void)
+static int	DBpatch_4050033(void)
 {
 	zbx_vector_dbu_interface_t	interfaces;
 	zbx_vector_dbu_snmp_if_t	snmp_ifs, snmp_new_ifs, snmp_def_ifs;
@@ -1027,63 +1031,56 @@
 	return ret;
 }
 
-static int	DBpatch_4050032(void)
+static int	DBpatch_4050034(void)
 {
 	return DBdrop_field("interface", "bulk");
 }
 
-static int	DBpatch_4050033(void)
+static int	DBpatch_4050035(void)
 {
 	return DBdrop_field("items", "snmp_community");
 }
 
-static int	DBpatch_4050034(void)
+static int	DBpatch_4050036(void)
 {
 	return DBdrop_field("items", "snmpv3_securityname");
 }
 
-static int	DBpatch_4050035(void)
+static int	DBpatch_4050037(void)
 {
 	return DBdrop_field("items", "snmpv3_securitylevel");
 }
 
-static int	DBpatch_4050036(void)
+static int	DBpatch_4050038(void)
 {
 	return DBdrop_field("items", "snmpv3_authpassphrase");
 }
 
-static int	DBpatch_4050037(void)
+static int	DBpatch_4050039(void)
 {
 	return DBdrop_field("items", "snmpv3_privpassphrase");
 }
 
-static int	DBpatch_4050038(void)
+static int	DBpatch_4050040(void)
 {
 	return DBdrop_field("items", "snmpv3_authprotocol");
 }
 
-static int	DBpatch_4050039(void)
+static int	DBpatch_4050041(void)
 {
 	return DBdrop_field("items", "snmpv3_privprotocol");
 }
 
-static int	DBpatch_4050040(void)
+static int	DBpatch_4050042(void)
 {
 	return DBdrop_field("items", "snmpv3_contextname");
 }
 
-static int	DBpatch_4050041(void)
+static int	DBpatch_4050043(void)
 {
 	return DBdrop_field("items", "port");
 }
 
-=======
-static int	DBpatch_4050030(void)
-{
-	return SUCCEED;
-}
-
->>>>>>> 5a8b2587
 #endif
 
 DBPATCH_START(4050)
@@ -1115,8 +1112,6 @@
 DBPATCH_ADD(4050026, 0, 1)
 DBPATCH_ADD(4050027, 0, 1)
 DBPATCH_ADD(4050028, 0, 1)
-<<<<<<< HEAD
-DBPATCH_ADD(4050029, 0, 1)
 DBPATCH_ADD(4050030, 0, 1)
 DBPATCH_ADD(4050031, 0, 1)
 DBPATCH_ADD(4050032, 0, 1)
@@ -1129,8 +1124,7 @@
 DBPATCH_ADD(4050039, 0, 1)
 DBPATCH_ADD(4050040, 0, 1)
 DBPATCH_ADD(4050041, 0, 1)
-=======
-DBPATCH_ADD(4050030, 0, 1)
->>>>>>> 5a8b2587
+DBPATCH_ADD(4050042, 0, 1)
+DBPATCH_ADD(4050043, 0, 1)
 
 DBPATCH_END()