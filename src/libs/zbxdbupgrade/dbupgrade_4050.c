--- conflicted
+++ resolved
@@ -27,53 +27,6 @@
 
 #ifndef HAVE_SQLITE3
 
-<<<<<<< HEAD
-static int	DBpatch_4050000(void)
-{
-	return DBdrop_foreign_key("items", 1);
-}
-
-static int	DBpatch_4050001(void)
-{
-	return DBdrop_index("items", "items_1");
-}
-
-static int	DBpatch_4050002(void)
-{
-	const ZBX_FIELD	field = {"key_", "", NULL, NULL, 2048, ZBX_TYPE_CHAR, ZBX_NOTNULL, 0};
-
-	return DBmodify_field_type("items", &field, NULL);
-}
-
-static int	DBpatch_4050003(void)
-{
-#ifdef HAVE_MYSQL
-	return DBcreate_index("items", "items_1", "hostid,key_(1021)", 0);
-#else
-	return DBcreate_index("items", "items_1", "hostid,key_", 0);
-#endif
-}
-
-static int	DBpatch_4050004(void)
-{
-	const ZBX_FIELD	field = {"hostid", NULL, "hosts", "hostid", 0, 0, 0, ZBX_FK_CASCADE_DELETE};
-
-	return DBadd_foreign_key("items", 1, &field);
-}
-
-static int	DBpatch_4050005(void)
-{
-	const ZBX_FIELD	field = {"key_", "", NULL, NULL, 2048, ZBX_TYPE_CHAR, ZBX_NOTNULL, 0};
-
-	return DBmodify_field_type("item_discovery", &field, NULL);
-}
-
-static int	DBpatch_4050006(void)
-{
-	const ZBX_FIELD	field = {"key_", "", NULL, NULL, 2048, ZBX_TYPE_CHAR, ZBX_NOTNULL, 0};
-
-	return DBmodify_field_type("dchecks", &field, NULL);
-=======
 extern unsigned char	program_type;
 
 static int	DBpatch_4050000(void)
@@ -95,7 +48,52 @@
 	}
 
 	return SUCCEED;
->>>>>>> ec7a2be0
+
+static int	DBpatch_4050001(void)
+{
+	return DBdrop_foreign_key("items", 1);
+}
+
+static int	DBpatch_4050002(void)
+{
+	return DBdrop_index("items", "items_1");
+}
+
+static int	DBpatch_4050003(void)
+{
+	const ZBX_FIELD	field = {"key_", "", NULL, NULL, 2048, ZBX_TYPE_CHAR, ZBX_NOTNULL, 0};
+
+	return DBmodify_field_type("items", &field, NULL);
+}
+
+static int	DBpatch_4050004(void)
+{
+#ifdef HAVE_MYSQL
+	return DBcreate_index("items", "items_1", "hostid,key_(1021)", 0);
+#else
+	return DBcreate_index("items", "items_1", "hostid,key_", 0);
+#endif
+}
+
+static int	DBpatch_4050005(void)
+{
+	const ZBX_FIELD	field = {"hostid", NULL, "hosts", "hostid", 0, 0, 0, ZBX_FK_CASCADE_DELETE};
+
+	return DBadd_foreign_key("items", 1, &field);
+}
+
+static int	DBpatch_4050006(void)
+{
+	const ZBX_FIELD	field = {"key_", "", NULL, NULL, 2048, ZBX_TYPE_CHAR, ZBX_NOTNULL, 0};
+
+	return DBmodify_field_type("item_discovery", &field, NULL);
+}
+
+static int	DBpatch_4050007(void)
+{
+	const ZBX_FIELD	field = {"key_", "", NULL, NULL, 2048, ZBX_TYPE_CHAR, ZBX_NOTNULL, 0};
+
+	return DBmodify_field_type("dchecks", &field, NULL);
 }
 
 #endif
@@ -105,14 +103,12 @@
 /* version, duplicates flag, mandatory flag */
 
 DBPATCH_ADD(4050000, 0, 1)
-<<<<<<< HEAD
 DBPATCH_ADD(4050001, 0, 1)
 DBPATCH_ADD(4050002, 0, 1)
 DBPATCH_ADD(4050003, 0, 1)
 DBPATCH_ADD(4050004, 0, 1)
 DBPATCH_ADD(4050005, 0, 1)
 DBPATCH_ADD(4050006, 0, 1)
-=======
->>>>>>> ec7a2be0
+DBPATCH_ADD(4050007, 0, 1)
 
 DBPATCH_END()