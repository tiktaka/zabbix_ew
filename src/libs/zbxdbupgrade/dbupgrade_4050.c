--- conflicted
+++ resolved
@@ -658,12 +658,6 @@
 
 static int	DBpatch_4050043(void)
 {
-<<<<<<< HEAD
-	if (ZBX_DB_OK > DBexecute("update profiles set value_int=1 where idx='web.layout.mode' and value_int=2"))
-		return FAIL;
-
-	return SUCCEED;
-=======
 	if (0 == (program_type & ZBX_PROGRAM_TYPE_SERVER))
 		return SUCCEED;
 
@@ -1498,7 +1492,14 @@
 	const ZBX_FIELD	field = {"type", "0", NULL, NULL, 0, ZBX_TYPE_INT, ZBX_NOTNULL, 0};
 
 	return DBadd_field("hostmacro", &field);
->>>>>>> bdec8154
+}
+
+static int	DBpatch_4050060(void)
+{
+	if (ZBX_DB_OK > DBexecute("update profiles set value_int=1 where idx='web.layout.mode' and value_int=2"))
+		return FAIL;
+
+	return SUCCEED;
 }
 
 #endif
@@ -1544,9 +1545,6 @@
 DBPATCH_ADD(4050040, 0, 1)
 DBPATCH_ADD(4050041, 0, 1)
 DBPATCH_ADD(4050042, 0, 1)
-<<<<<<< HEAD
-DBPATCH_ADD(4050043, 0, 1)
-=======
 DBPATCH_ADD(4050043, 0, 0)
 DBPATCH_ADD(4050044, 0, 1)
 DBPATCH_ADD(4050045, 0, 1)
@@ -1564,6 +1562,6 @@
 DBPATCH_ADD(4050057, 0, 1)
 DBPATCH_ADD(4050058, 0, 1)
 DBPATCH_ADD(4050059, 0, 1)
->>>>>>> bdec8154
+DBPATCH_ADD(4050060, 0, 1)
 
 DBPATCH_END()