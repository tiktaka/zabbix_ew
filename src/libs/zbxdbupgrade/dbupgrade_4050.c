--- conflicted
+++ resolved
@@ -581,7 +581,94 @@
 
 static int	DBpatch_4050036(void)
 {
-<<<<<<< HEAD
+	const ZBX_FIELD	field = {"note", "0", NULL, NULL, 128, ZBX_TYPE_CHAR, ZBX_NOTNULL, 0};
+
+	return DBrename_field("auditlog", "details", &field);
+}
+
+static int	DBpatch_4050037(void)
+{
+	const ZBX_FIELD	field = {"note", "", NULL, NULL, 128, ZBX_TYPE_CHAR, ZBX_NOTNULL, 0};
+
+	return DBset_default("auditlog", &field);
+}
+
+static int	DBpatch_4050038(void)
+{
+	return DBcreate_index("auditlog", "auditlog_3", "resourcetype,resourceid", 0);
+}
+
+static int	DBpatch_4050039(void)
+{
+	int		i;
+	const char	*values[] = {
+			"web.usergroup.filter_users_status", "web.usergroup.filter_user_status",
+			"web.usergrps.php.sort", "web.usergroup.sort",
+			"web.usergrps.php.sortorder", "web.usergroup.sortorder",
+			"web.adm.valuemapping.php.sortorder", "web.valuemap.list.sortorder",
+			"web.adm.valuemapping.php.sort", "web.valuemap.list.sort",
+			"web.latest.php.sort", "web.latest.sort",
+			"web.latest.php.sortorder", "web.latest.sortorder",
+			"web.paging.lastpage", "web.pager.entity",
+			"web.paging.page", "web.pager.page",
+			"web.auditlogs.filter.active", "web.auditlog.filter.active",
+			"web.auditlogs.filter.action", "web.auditlog.filter.action",
+			"web.auditlogs.filter.alias", "web.auditlog.filter.alias",
+			"web.auditlogs.filter.resourcetype", "web.auditlog.filter.resourcetype",
+			"web.auditlogs.filter.from", "web.auditlog.filter.from",
+			"web.auditlogs.filter.to", "web.auditlog.filter.to"
+		};
+
+	if (0 == (program_type & ZBX_PROGRAM_TYPE_SERVER))
+		return SUCCEED;
+
+	for (i = 0; i < (int)ARRSIZE(values); i += 2)
+	{
+		if (ZBX_DB_OK > DBexecute("update profiles set idx='%s' where idx='%s'", values[i + 1], values[i]))
+			return FAIL;
+	}
+
+	return SUCCEED;
+}
+
+static int	DBpatch_4050040(void)
+{
+	const ZBX_FIELD	field = {"resourceid", NULL, NULL, NULL, 0, ZBX_TYPE_ID, 0, 0};
+
+	return DBdrop_default("auditlog", &field);
+}
+
+static int	DBpatch_4050041(void)
+{
+	const ZBX_FIELD	field = {"resourceid", NULL, NULL, NULL, 0, ZBX_TYPE_ID, 0, 0};
+
+	return DBdrop_not_null("auditlog", &field);
+}
+
+static int	DBpatch_4050042(void)
+{
+	if (0 == (program_type & ZBX_PROGRAM_TYPE_SERVER))
+		return SUCCEED;
+
+	if (ZBX_DB_OK > DBexecute("update auditlog set resourceid=null where resourceid=0"))
+		return FAIL;
+
+	return SUCCEED;
+}
+
+static int	DBpatch_4050043(void)
+{
+	if (0 == (program_type & ZBX_PROGRAM_TYPE_SERVER))
+		return SUCCEED;
+
+	if (ZBX_DB_OK > DBexecute("delete from profiles where idx='web.screens.graphid'"))
+		return FAIL;
+
+	return SUCCEED;
+}
+
+static int	DBpatch_4050044(void)
+{
 	const ZBX_TABLE table =
 		{"interface_snmp", "interfaceid", 0,
 			{
@@ -602,16 +689,10 @@
 		};
 
 	return DBcreate_table(&table);
-=======
-	const ZBX_FIELD	field = {"note", "0", NULL, NULL, 128, ZBX_TYPE_CHAR, ZBX_NOTNULL, 0};
-
-	return DBrename_field("auditlog", "details", &field);
->>>>>>> d0bc204b
-}
-
-static int	DBpatch_4050037(void)
-{
-<<<<<<< HEAD
+}
+
+static int	DBpatch_4050045(void)
+{
 	const ZBX_FIELD	field = {"interfaceid", NULL, "interface", "interfaceid", 0, 0, 0, ZBX_FK_CASCADE_DELETE};
 
 	return DBadd_foreign_key("interface_snmp", 1, &field);
@@ -1059,7 +1140,7 @@
 
 /******************************************************************************
  *                                                                            *
- * Function: DBpatch_4050038                                                  *
+ * Function: DBpatch_4050046                                                  *
  *                                                                            *
  * Purpose: migration snmp data from 'items' table to 'interface_snmp' new    *
  *          table linked with 'interface' table, except interface links for   *
@@ -1069,7 +1150,7 @@
  *               FAIL    - the operation has failed                           *
  *                                                                            *
  ******************************************************************************/
-static int	DBpatch_4050038(void)
+static int	DBpatch_4050046(void)
 {
 	zbx_vector_dbu_interface_t	new_ifs;
 	zbx_vector_dbu_snmp_if_t	snmp_ifs, snmp_new_ifs, snmp_def_ifs;
@@ -1302,7 +1383,7 @@
 
 /******************************************************************************
  *                                                                            *
- * Function: DBpatch_4050039                                                  *
+ * Function: DBpatch_4050047                                                  *
  *                                                                            *
  * Purpose: recovery links between the interfaceid of discovered host and     *
  *          parent interfaceid from parent host                               *
@@ -1311,7 +1392,7 @@
  *               FAIL    - the operation has failed                           *
  *                                                                            *
  ******************************************************************************/
-static int	DBpatch_4050039(void)
+static int	DBpatch_4050047(void)
 {
 	zbx_vector_dbu_interface_t	new_ifs;
 	zbx_vector_dbu_snmp_if_t	snmp_new_ifs;
@@ -1346,134 +1427,56 @@
 	zbx_vector_dbu_snmp_if_destroy(&snmp_new_ifs);
 
 	return ret;
-=======
-	const ZBX_FIELD	field = {"note", "", NULL, NULL, 128, ZBX_TYPE_CHAR, ZBX_NOTNULL, 0};
-
-	return DBset_default("auditlog", &field);
-}
-
-static int	DBpatch_4050038(void)
-{
-	return DBcreate_index("auditlog", "auditlog_3", "resourcetype,resourceid", 0);
-}
-
-static int	DBpatch_4050039(void)
-{
-	int		i;
-	const char	*values[] = {
-			"web.usergroup.filter_users_status", "web.usergroup.filter_user_status",
-			"web.usergrps.php.sort", "web.usergroup.sort",
-			"web.usergrps.php.sortorder", "web.usergroup.sortorder",
-			"web.adm.valuemapping.php.sortorder", "web.valuemap.list.sortorder",
-			"web.adm.valuemapping.php.sort", "web.valuemap.list.sort",
-			"web.latest.php.sort", "web.latest.sort",
-			"web.latest.php.sortorder", "web.latest.sortorder",
-			"web.paging.lastpage", "web.pager.entity",
-			"web.paging.page", "web.pager.page",
-			"web.auditlogs.filter.active", "web.auditlog.filter.active",
-			"web.auditlogs.filter.action", "web.auditlog.filter.action",
-			"web.auditlogs.filter.alias", "web.auditlog.filter.alias",
-			"web.auditlogs.filter.resourcetype", "web.auditlog.filter.resourcetype",
-			"web.auditlogs.filter.from", "web.auditlog.filter.from",
-			"web.auditlogs.filter.to", "web.auditlog.filter.to"
-		};
-
-	if (0 == (program_type & ZBX_PROGRAM_TYPE_SERVER))
-		return SUCCEED;
-
-	for (i = 0; i < (int)ARRSIZE(values); i += 2)
-	{
-		if (ZBX_DB_OK > DBexecute("update profiles set idx='%s' where idx='%s'", values[i + 1], values[i]))
-			return FAIL;
-	}
-
-	return SUCCEED;
->>>>>>> d0bc204b
-}
-
-static int	DBpatch_4050040(void)
-{
-<<<<<<< HEAD
+}
+
+static int	DBpatch_4050048(void)
+{
 	return DBdrop_field("interface", "bulk");
 }
 
-static int	DBpatch_4050041(void)
+static int	DBpatch_4050049(void)
 {
 	return DBdrop_field("items", "snmp_community");
 }
 
-static int	DBpatch_4050042(void)
+static int	DBpatch_4050050(void)
 {
 	return DBdrop_field("items", "snmpv3_securityname");
 }
 
-static int	DBpatch_4050043(void)
+static int	DBpatch_4050051(void)
 {
 	return DBdrop_field("items", "snmpv3_securitylevel");
 }
 
-static int	DBpatch_4050044(void)
+static int	DBpatch_4050052(void)
 {
 	return DBdrop_field("items", "snmpv3_authpassphrase");
 }
 
-static int	DBpatch_4050045(void)
+static int	DBpatch_4050053(void)
 {
 	return DBdrop_field("items", "snmpv3_privpassphrase");
 }
 
-static int	DBpatch_4050046(void)
+static int	DBpatch_4050054(void)
 {
 	return DBdrop_field("items", "snmpv3_authprotocol");
 }
 
-static int	DBpatch_4050047(void)
+static int	DBpatch_4050055(void)
 {
 	return DBdrop_field("items", "snmpv3_privprotocol");
 }
 
-static int	DBpatch_4050048(void)
+static int	DBpatch_4050056(void)
 {
 	return DBdrop_field("items", "snmpv3_contextname");
 }
 
-static int	DBpatch_4050049(void)
+static int	DBpatch_4050057(void)
 {
 	return DBdrop_field("items", "port");
-=======
-	const ZBX_FIELD	field = {"resourceid", NULL, NULL, NULL, 0, ZBX_TYPE_ID, 0, 0};
-
-	return DBdrop_default("auditlog", &field);
-}
-
-static int	DBpatch_4050041(void)
-{
-	const ZBX_FIELD	field = {"resourceid", NULL, NULL, NULL, 0, ZBX_TYPE_ID, 0, 0};
-
-	return DBdrop_not_null("auditlog", &field);
-}
-
-static int	DBpatch_4050042(void)
-{
-	if (0 == (program_type & ZBX_PROGRAM_TYPE_SERVER))
-		return SUCCEED;
-
-	if (ZBX_DB_OK > DBexecute("update auditlog set resourceid=null where resourceid=0"))
-		return FAIL;
-
-	return SUCCEED;
-}
-
-static int	DBpatch_4050043(void)
-{
-	if (0 == (program_type & ZBX_PROGRAM_TYPE_SERVER))
-		return SUCCEED;
-
-	if (ZBX_DB_OK > DBexecute("delete from profiles where idx='web.screens.graphid'"))
-		return FAIL;
-
-	return SUCCEED;
->>>>>>> d0bc204b
 }
 
 #endif
@@ -1519,7 +1522,6 @@
 DBPATCH_ADD(4050040, 0, 1)
 DBPATCH_ADD(4050041, 0, 1)
 DBPATCH_ADD(4050042, 0, 1)
-<<<<<<< HEAD
 DBPATCH_ADD(4050043, 0, 1)
 DBPATCH_ADD(4050044, 0, 1)
 DBPATCH_ADD(4050045, 0, 1)
@@ -1527,8 +1529,13 @@
 DBPATCH_ADD(4050047, 0, 1)
 DBPATCH_ADD(4050048, 0, 1)
 DBPATCH_ADD(4050049, 0, 1)
-=======
-DBPATCH_ADD(4050043, 0, 0)
->>>>>>> d0bc204b
+DBPATCH_ADD(4050050, 0, 0)
+DBPATCH_ADD(4050051, 0, 0)
+DBPATCH_ADD(4050052, 0, 0)
+DBPATCH_ADD(4050053, 0, 0)
+DBPATCH_ADD(4050054, 0, 0)
+DBPATCH_ADD(4050055, 0, 0)
+DBPATCH_ADD(4050056, 0, 0)
+DBPATCH_ADD(4050057, 0, 0)
 
 DBPATCH_END()