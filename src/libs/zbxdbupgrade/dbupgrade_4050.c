--- conflicted
+++ resolved
@@ -192,9 +192,6 @@
 
 static int	DBpatch_4050015(void)
 {
-<<<<<<< HEAD
-	if (ZBX_DB_OK > DBexecute("update profiles set value_int=1 where idx='web.layout.mode' and value_int=2"))
-=======
 	DB_RESULT		result;
 	DB_ROW			row;
 	zbx_uint64_t		time_period_id, every;
@@ -228,14 +225,11 @@
 
 	if (0 != invalidate &&
 			ZBX_DB_OK > DBexecute("update timeperiods set every=1 where timeperiodid!=0 and every=0"))
->>>>>>> c3a44d01
 		return FAIL;
 
 	return SUCCEED;
 }
 
-<<<<<<< HEAD
-=======
 static int	DBpatch_4050016(void)
 {
 	const ZBX_TABLE	table =
@@ -552,7 +546,14 @@
 	return DBcreate_table(&table);
 }
 
->>>>>>> c3a44d01
+static int	DBpatch_4050029(void)
+{
+	if (ZBX_DB_OK > DBexecute("update profiles set value_int=1 where idx='web.layout.mode' and value_int=2"))
+		return FAIL;
+
+	return SUCCEED;
+}
+
 #endif
 
 DBPATCH_START(4050)
@@ -571,8 +572,6 @@
 DBPATCH_ADD(4050013, 0, 1)
 DBPATCH_ADD(4050014, 0, 1)
 DBPATCH_ADD(4050015, 0, 1)
-<<<<<<< HEAD
-=======
 DBPATCH_ADD(4050016, 0, 1)
 DBPATCH_ADD(4050017, 0, 1)
 DBPATCH_ADD(4050018, 0, 1)
@@ -586,6 +585,6 @@
 DBPATCH_ADD(4050026, 0, 1)
 DBPATCH_ADD(4050027, 0, 1)
 DBPATCH_ADD(4050028, 0, 1)
->>>>>>> c3a44d01
+DBPATCH_ADD(4050029, 0, 1)
 
 DBPATCH_END()