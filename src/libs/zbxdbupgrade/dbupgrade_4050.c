/*
** Zabbix
** Copyright (C) 2001-2019 Zabbix SIA
**
** This program is free software; you can redistribute it and/or modify
** it under the terms of the GNU General Public License as published by
** the Free Software Foundation; either version 2 of the License, or
** (at your option) any later version.
**
** This program is distributed in the hope that it will be useful,
** but WITHOUT ANY WARRANTY; without even the implied warranty of
** MERCHANTABILITY or FITNESS FOR A PARTICULAR PURPOSE. See the
** GNU General Public License for more details.
**
** You should have received a copy of the GNU General Public License
** along with this program; if not, write to the Free Software
** Foundation, Inc., 51 Franklin Street, Fifth Floor, Boston, MA  02110-1301, USA.
**/

#include "common.h"
#include "db.h"
#include "dbupgrade.h"

/*
 * 5.0 development database patches
 */

#ifndef HAVE_SQLITE3

extern unsigned char	program_type;

static int	DBpatch_4050001(void)
{
	return DBdrop_foreign_key("items", 1);
}

static int	DBpatch_4050002(void)
{
	return DBdrop_index("items", "items_1");
}

static int	DBpatch_4050003(void)
{
	const ZBX_FIELD	field = {"key_", "", NULL, NULL, 2048, ZBX_TYPE_CHAR, ZBX_NOTNULL, 0};

	return DBmodify_field_type("items", &field, NULL);
}

static int	DBpatch_4050004(void)
{
#ifdef HAVE_MYSQL
	return DBcreate_index("items", "items_1", "hostid,key_(1021)", 0);
#else
	return DBcreate_index("items", "items_1", "hostid,key_", 0);
#endif
}

static int	DBpatch_4050005(void)
{
	const ZBX_FIELD	field = {"hostid", NULL, "hosts", "hostid", 0, 0, 0, ZBX_FK_CASCADE_DELETE};

	return DBadd_foreign_key("items", 1, &field);
}

static int	DBpatch_4050006(void)
{
	const ZBX_FIELD	field = {"key_", "", NULL, NULL, 2048, ZBX_TYPE_CHAR, ZBX_NOTNULL, 0};

	return DBmodify_field_type("item_discovery", &field, NULL);
}

static int	DBpatch_4050007(void)
{
	const ZBX_FIELD	field = {"key_", "", NULL, NULL, 2048, ZBX_TYPE_CHAR, ZBX_NOTNULL, 0};

	return DBmodify_field_type("dchecks", &field, NULL);
}

static int	DBpatch_4050010(void)
{
	int		i;
	const char	*values[] = {
			"web.usergroup.filter_users_status", "web.usergroup.filter_user_status",
			"web.usergrps.php.sort", "web.usergroup.sort",
			"web.usergrps.php.sortorder", "web.usergroup.sortorder",
			"web.adm.valuemapping.php.sortorder", "web.valuemap.list.sortorder",
			"web.adm.valuemapping.php.sort", "web.valuemap.list.sort",
			"web.latest.php.sort", "web.latest.sort",
			"web.latest.php.sortorder", "web.latest.sortorder"
		};

	if (0 == (program_type & ZBX_PROGRAM_TYPE_SERVER))
		return SUCCEED;

	for (i = 0; i < (int)ARRSIZE(values); i += 2)
	{
		if (ZBX_DB_OK > DBexecute("update profiles set idx='%s' where idx='%s'", values[i + 1], values[i]))
			return FAIL;
	}

	return SUCCEED;
}

<<<<<<< HEAD
static int	DBpatch_4050010(void)
{
	const ZBX_FIELD	field = {"passwd", "", NULL, NULL, 60, ZBX_TYPE_CHAR, ZBX_NOTNULL, 0};

	return DBmodify_field_type("users", &field, NULL);
=======
static int	DBpatch_4050011(void)
{
#if defined(HAVE_IBM_DB2) || defined(HAVE_POSTGRESQL)
	const char *cast_value_str = "bigint";
#elif defined(HAVE_MYSQL)
	const char *cast_value_str = "unsigned";
#elif defined(HAVE_ORACLE)
	const char *cast_value_str = "number(20)";
#endif

	if (ZBX_DB_OK > DBexecute(
			"update profiles"
			" set value_id=CAST(value_str as %s),"
				" value_str='',"
				" type=1"	/* PROFILE_TYPE_ID */
			" where type=3"	/* PROFILE_TYPE_STR */
				" and (idx='web.latest.filter.groupids' or idx='web.latest.filter.hostids')", cast_value_str))
	{
		return FAIL;
	}

	return SUCCEED;
>>>>>>> f985dc60
}

#endif

DBPATCH_START(4050)

/* version, duplicates flag, mandatory flag */

DBPATCH_ADD(4050001, 0, 1)
DBPATCH_ADD(4050002, 0, 1)
DBPATCH_ADD(4050003, 0, 1)
DBPATCH_ADD(4050004, 0, 1)
DBPATCH_ADD(4050005, 0, 1)
DBPATCH_ADD(4050006, 0, 1)
DBPATCH_ADD(4050007, 0, 1)
<<<<<<< HEAD
DBPATCH_ADD(4050009, 0, 1)
DBPATCH_ADD(4050010, 0, 1)
=======
DBPATCH_ADD(4050010, 0, 1)
DBPATCH_ADD(4050011, 0, 1)
>>>>>>> f985dc60

DBPATCH_END()<|MERGE_RESOLUTION|>--- conflicted
+++ resolved
@@ -101,13 +101,6 @@
 	return SUCCEED;
 }
 
-<<<<<<< HEAD
-static int	DBpatch_4050010(void)
-{
-	const ZBX_FIELD	field = {"passwd", "", NULL, NULL, 60, ZBX_TYPE_CHAR, ZBX_NOTNULL, 0};
-
-	return DBmodify_field_type("users", &field, NULL);
-=======
 static int	DBpatch_4050011(void)
 {
 #if defined(HAVE_IBM_DB2) || defined(HAVE_POSTGRESQL)
@@ -130,7 +123,13 @@
 	}
 
 	return SUCCEED;
->>>>>>> f985dc60
+}
+
+static int	DBpatch_4050012(void)
+{
+	const ZBX_FIELD	field = {"passwd", "", NULL, NULL, 60, ZBX_TYPE_CHAR, ZBX_NOTNULL, 0};
+
+	return DBmodify_field_type("users", &field, NULL);
 }
 
 #endif
@@ -146,12 +145,9 @@
 DBPATCH_ADD(4050005, 0, 1)
 DBPATCH_ADD(4050006, 0, 1)
 DBPATCH_ADD(4050007, 0, 1)
-<<<<<<< HEAD
 DBPATCH_ADD(4050009, 0, 1)
 DBPATCH_ADD(4050010, 0, 1)
-=======
-DBPATCH_ADD(4050010, 0, 1)
 DBPATCH_ADD(4050011, 0, 1)
->>>>>>> f985dc60
+DBPATCH_ADD(4050012, 0, 1)
 
 DBPATCH_END()