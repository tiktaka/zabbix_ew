--- conflicted
+++ resolved
@@ -100,7 +100,32 @@
 
 	return SUCCEED;
 }
-static int	DBpatch_4050010(void)
+
+static int	DBpatch_4050011(void)
+{
+#if defined(HAVE_IBM_DB2) || defined(HAVE_POSTGRESQL)
+	const char *cast_value_str = "bigint";
+#elif defined(HAVE_MYSQL)
+	const char *cast_value_str = "unsigned";
+#elif defined(HAVE_ORACLE)
+	const char *cast_value_str = "number(20)";
+#endif
+
+	if (ZBX_DB_OK > DBexecute(
+			"update profiles"
+			" set value_id=CAST(value_str as %s),"
+				" value_str='',"
+				" type=1"	/* PROFILE_TYPE_ID */
+			" where type=3"	/* PROFILE_TYPE_STR */
+				" and (idx='web.latest.filter.groupids' or idx='web.latest.filter.hostids')", cast_value_str))
+	{
+		return FAIL;
+	}
+
+	return SUCCEED;
+}
+
+static int	DBpatch_4050012(void)
 {
 	const ZBX_TABLE table =
 			{"task_data", "taskid", 0,
@@ -116,15 +141,14 @@
 	return DBcreate_table(&table);
 }
 
-static int	DBpatch_4050011(void)
+static int	DBpatch_4050013(void)
 {
 	const ZBX_FIELD	field = {"taskid", NULL, "task", "taskid", 0, 0, 0, ZBX_FK_CASCADE_DELETE};
 
 	return DBadd_foreign_key("task_data", 1, &field);
 }
 
-
-static int	DBpatch_4050012(void)
+static int	DBpatch_4050014(void)
 {
 	const ZBX_TABLE	table =
 			{"task_result", "taskid", 0,
@@ -141,40 +165,16 @@
 	return DBcreate_table(&table);
 }
 
-static int	DBpatch_4050013(void)
+static int	DBpatch_4050015(void)
 {
 	return DBcreate_index("task_result", "task_result_1", "parent_taskid", 0);
 }
 
-static int	DBpatch_4050014(void)
+static int	DBpatch_4050016(void)
 {
 	const ZBX_FIELD	field = {"taskid", NULL, "task", "taskid", 0, 0, 0, ZBX_FK_CASCADE_DELETE};
 
 	return DBadd_foreign_key("task_result", 1, &field);
-}
-
-static int	DBpatch_4050011(void)
-{
-#if defined(HAVE_IBM_DB2) || defined(HAVE_POSTGRESQL)
-	const char *cast_value_str = "bigint";
-#elif defined(HAVE_MYSQL)
-	const char *cast_value_str = "unsigned";
-#elif defined(HAVE_ORACLE)
-	const char *cast_value_str = "number(20)";
-#endif
-
-	if (ZBX_DB_OK > DBexecute(
-			"update profiles"
-			" set value_id=CAST(value_str as %s),"
-				" value_str='',"
-				" type=1"	/* PROFILE_TYPE_ID */
-			" where type=3"	/* PROFILE_TYPE_STR */
-				" and (idx='web.latest.filter.groupids' or idx='web.latest.filter.hostids')", cast_value_str))
-	{
-		return FAIL;
-	}
-
-	return SUCCEED;
 }
 
 #endif
@@ -190,16 +190,12 @@
 DBPATCH_ADD(4050005, 0, 1)
 DBPATCH_ADD(4050006, 0, 1)
 DBPATCH_ADD(4050007, 0, 1)
-<<<<<<< HEAD
-DBPATCH_ADD(4050009, 0, 1)
 DBPATCH_ADD(4050010, 0, 1)
 DBPATCH_ADD(4050011, 0, 1)
 DBPATCH_ADD(4050012, 0, 1)
 DBPATCH_ADD(4050013, 0, 1)
 DBPATCH_ADD(4050014, 0, 1)
-=======
-DBPATCH_ADD(4050010, 0, 1)
-DBPATCH_ADD(4050011, 0, 1)
->>>>>>> aec04e40
+DBPATCH_ADD(4050015, 0, 1)
+DBPATCH_ADD(4050016, 0, 1)
 
 DBPATCH_END()