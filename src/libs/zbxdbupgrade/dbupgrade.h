--- conflicted
+++ resolved
@@ -87,16 +87,12 @@
 int	zbx_dbupgrade_attach_trigger_with_function_on_update(const char *table_name,
 		const char *original_column_name, const char *indexed_column_name, const char *function,
 		const char *idname);
-<<<<<<< HEAD
 
 char	*zbx_update_template_name(char *old);
 char	*zbx_dbpatch_make_trigger_function(const char *name, const char *tpl, const char *key, const char *param);
 
-#endif
-=======
 #endif /* !HAVE_SQLITE3 */
 
 unsigned char	DBget_program_type(void);
 
->>>>>>> 6b82fe21
 #endif