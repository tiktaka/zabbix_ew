/*
** Zabbix
** Copyright (C) 2001-2015 Zabbix SIA
**
** This program is free software; you can redistribute it and/or modify
** it under the terms of the GNU General Public License as published by
** the Free Software Foundation; either version 2 of the License, or
** (at your option) any later version.
**
** This program is distributed in the hope that it will be useful,
** but WITHOUT ANY WARRANTY; without even the implied warranty of
** MERCHANTABILITY or FITNESS FOR A PARTICULAR PURPOSE. See the
** GNU General Public License for more details.
**
** You should have received a copy of the GNU General Public License
** along with this program; if not, write to the Free Software
** Foundation, Inc., 51 Franklin Street, Fifth Floor, Boston, MA  02110-1301, USA.
**/

#include "common.h"
#include "db.h"
#include "zbxdbupgrade.h"
#include "dbupgrade.h"
#include "sysinfo.h"
#include "log.h"

/*
 * 3.0 development database patches
 */

#ifndef HAVE_SQLITE3

static int	DBpatch_2050000(void)
{
	const ZBX_FIELD	field = {"agent", "Zabbix", NULL, NULL, 255, ZBX_TYPE_CHAR, ZBX_NOTNULL, 0};

	return DBset_default("httptest", &field);
}

static int	DBpatch_2050001(void)
{
	DB_RESULT	result;
	DB_ROW		row;
	char		*oid = NULL;
	size_t		oid_alloc = 0;
	int		ret = FAIL, rc;

	/* flags - ZBX_FLAG_DISCOVERY_RULE                               */
	/* type  - ITEM_TYPE_SNMPv1, ITEM_TYPE_SNMPv2c, ITEM_TYPE_SNMPv3 */
	if (NULL == (result = DBselect("select itemid,snmp_oid from items where flags=1 and type in (1,4,6)")))
		return FAIL;

	while (NULL != (row = DBfetch(result)))
	{
		char	*param, *oid_esc;
		size_t	oid_offset = 0;

		param = zbx_strdup(NULL, row[1]);
		quote_key_param(&param, 0);

		zbx_snprintf_alloc(&oid, &oid_alloc, &oid_offset, "discovery[{#SNMPVALUE},%s]", param);

		/* 255 - ITEM_SNMP_OID_LEN */
		if (255 < oid_offset && 255 < zbx_strlen_utf8(oid))
		{
			zabbix_log(LOG_LEVEL_WARNING, "cannot convert SNMP discovery OID \"%s\":"
					" resulting OID is too long", row[1]);
			rc = ZBX_DB_OK;
		}
		else
		{
			oid_esc = DBdyn_escape_string(oid);

			rc = DBexecute("update items set snmp_oid='%s' where itemid=%s", oid_esc, row[0]);

			zbx_free(oid_esc);
		}

		zbx_free(param);

		if (ZBX_DB_OK > rc)
			goto out;
	}

	ret = SUCCEED;
out:
	DBfree_result(result);
	zbx_free(oid);

	return ret;
}

static int	DBpatch_2050002(void)
{
<<<<<<< HEAD
	const ZBX_FIELD field = {"tls_connect", "1", NULL, NULL, 0, ZBX_TYPE_INT, ZBX_NOTNULL, 0};

	return DBadd_field("hosts", &field);
=======
	const ZBX_FIELD	field = {"lastlogsize", "0", NULL, NULL, 0, ZBX_TYPE_UINT, ZBX_NOTNULL, 0};

	return DBadd_field("proxy_history", &field);
>>>>>>> 53928465
}

static int	DBpatch_2050003(void)
{
<<<<<<< HEAD
	const ZBX_FIELD field = {"tls_accept", "1", NULL, NULL, 0, ZBX_TYPE_INT, ZBX_NOTNULL, 0};

	return DBadd_field("hosts", &field);
=======
	const ZBX_FIELD	field = {"mtime", "0", NULL, NULL, 0, ZBX_TYPE_INT, ZBX_NOTNULL, 0};

	return DBadd_field("proxy_history", &field);
>>>>>>> 53928465
}

static int	DBpatch_2050004(void)
{
<<<<<<< HEAD
	const ZBX_FIELD field = {"tls_issuer", "", NULL, NULL, 1024, ZBX_TYPE_CHAR, ZBX_NOTNULL, 0};

	return DBadd_field("hosts", &field);
}

static int	DBpatch_2050005(void)
{
	const ZBX_FIELD field = {"tls_subject", "", NULL, NULL, 1024, ZBX_TYPE_CHAR, ZBX_NOTNULL, 0};

	return DBadd_field("hosts", &field);
}
static int	DBpatch_2050006(void)
{
	const ZBX_FIELD field = {"tls_psk_identity", "", NULL, NULL, 128, ZBX_TYPE_CHAR, ZBX_NOTNULL, 0};

	return DBadd_field("hosts", &field);
}

static int	DBpatch_2050007(void)
{
	const ZBX_FIELD field = {"tls_psk", "", NULL, NULL, 512, ZBX_TYPE_CHAR, ZBX_NOTNULL, 0};

	return DBadd_field("hosts", &field);
=======
	const ZBX_FIELD	field = {"meta", "0", NULL, NULL, 0, ZBX_TYPE_INT, ZBX_NOTNULL, 0};

	return DBadd_field("proxy_history", &field);
>>>>>>> 53928465
}

#endif

DBPATCH_START(2050)

/* version, duplicates flag, mandatory flag */

DBPATCH_ADD(2050000, 0, 1)
DBPATCH_ADD(2050001, 0, 1)
DBPATCH_ADD(2050002, 0, 1)
DBPATCH_ADD(2050003, 0, 1)
DBPATCH_ADD(2050004, 0, 1)
<<<<<<< HEAD
DBPATCH_ADD(2050005, 0, 1)
DBPATCH_ADD(2050006, 0, 1)
DBPATCH_ADD(2050007, 0, 1)
=======
>>>>>>> 53928465

DBPATCH_END()<|MERGE_RESOLUTION|>--- conflicted
+++ resolved
@@ -92,61 +92,64 @@
 
 static int	DBpatch_2050002(void)
 {
-<<<<<<< HEAD
-	const ZBX_FIELD field = {"tls_connect", "1", NULL, NULL, 0, ZBX_TYPE_INT, ZBX_NOTNULL, 0};
-
-	return DBadd_field("hosts", &field);
-=======
 	const ZBX_FIELD	field = {"lastlogsize", "0", NULL, NULL, 0, ZBX_TYPE_UINT, ZBX_NOTNULL, 0};
 
 	return DBadd_field("proxy_history", &field);
->>>>>>> 53928465
 }
 
 static int	DBpatch_2050003(void)
 {
-<<<<<<< HEAD
-	const ZBX_FIELD field = {"tls_accept", "1", NULL, NULL, 0, ZBX_TYPE_INT, ZBX_NOTNULL, 0};
-
-	return DBadd_field("hosts", &field);
-=======
 	const ZBX_FIELD	field = {"mtime", "0", NULL, NULL, 0, ZBX_TYPE_INT, ZBX_NOTNULL, 0};
 
 	return DBadd_field("proxy_history", &field);
->>>>>>> 53928465
 }
 
 static int	DBpatch_2050004(void)
 {
-<<<<<<< HEAD
+	const ZBX_FIELD	field = {"meta", "0", NULL, NULL, 0, ZBX_TYPE_INT, ZBX_NOTNULL, 0};
+
+	return DBadd_field("proxy_history", &field);
+}
+
+static int	DBpatch_2050005(void)
+{
+	const ZBX_FIELD field = {"tls_connect", "1", NULL, NULL, 0, ZBX_TYPE_INT, ZBX_NOTNULL, 0};
+
+	return DBadd_field("hosts", &field);
+}
+
+static int	DBpatch_2050006(void)
+{
+	const ZBX_FIELD field = {"tls_accept", "1", NULL, NULL, 0, ZBX_TYPE_INT, ZBX_NOTNULL, 0};
+
+	return DBadd_field("hosts", &field);
+}
+
+static int	DBpatch_2050007(void)
+{
 	const ZBX_FIELD field = {"tls_issuer", "", NULL, NULL, 1024, ZBX_TYPE_CHAR, ZBX_NOTNULL, 0};
 
 	return DBadd_field("hosts", &field);
 }
 
-static int	DBpatch_2050005(void)
+static int	DBpatch_2050008(void)
 {
 	const ZBX_FIELD field = {"tls_subject", "", NULL, NULL, 1024, ZBX_TYPE_CHAR, ZBX_NOTNULL, 0};
 
 	return DBadd_field("hosts", &field);
 }
-static int	DBpatch_2050006(void)
+static int	DBpatch_2050009(void)
 {
 	const ZBX_FIELD field = {"tls_psk_identity", "", NULL, NULL, 128, ZBX_TYPE_CHAR, ZBX_NOTNULL, 0};
 
 	return DBadd_field("hosts", &field);
 }
 
-static int	DBpatch_2050007(void)
+static int	DBpatch_2050010(void)
 {
 	const ZBX_FIELD field = {"tls_psk", "", NULL, NULL, 512, ZBX_TYPE_CHAR, ZBX_NOTNULL, 0};
 
 	return DBadd_field("hosts", &field);
-=======
-	const ZBX_FIELD	field = {"meta", "0", NULL, NULL, 0, ZBX_TYPE_INT, ZBX_NOTNULL, 0};
-
-	return DBadd_field("proxy_history", &field);
->>>>>>> 53928465
 }
 
 #endif
@@ -160,11 +163,11 @@
 DBPATCH_ADD(2050002, 0, 1)
 DBPATCH_ADD(2050003, 0, 1)
 DBPATCH_ADD(2050004, 0, 1)
-<<<<<<< HEAD
 DBPATCH_ADD(2050005, 0, 1)
 DBPATCH_ADD(2050006, 0, 1)
 DBPATCH_ADD(2050007, 0, 1)
-=======
->>>>>>> 53928465
+DBPATCH_ADD(2050008, 0, 1)
+DBPATCH_ADD(2050009, 0, 1)
+DBPATCH_ADD(2050010, 0, 1)
 
 DBPATCH_END()