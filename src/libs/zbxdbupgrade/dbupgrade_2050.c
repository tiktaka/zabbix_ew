--- conflicted
+++ resolved
@@ -123,7 +123,34 @@
 
 static int	DBpatch_2050007(void)
 {
-<<<<<<< HEAD
+	const ZBX_FIELD	field = {"error", "", NULL, NULL, 2048, ZBX_TYPE_CHAR, ZBX_NOTNULL, 0};
+
+	return DBmodify_field_type("hosts", &field);
+}
+
+static int	DBpatch_2050008(void)
+{
+	const ZBX_FIELD	field = {"ipmi_error", "", NULL, NULL, 2048, ZBX_TYPE_CHAR, ZBX_NOTNULL, 0};
+
+	return DBmodify_field_type("hosts", &field);
+}
+
+static int	DBpatch_2050009(void)
+{
+	const ZBX_FIELD	field = {"snmp_error", "", NULL, NULL, 2048, ZBX_TYPE_CHAR, ZBX_NOTNULL, 0};
+
+	return DBmodify_field_type("hosts", &field);
+}
+
+static int	DBpatch_2050010(void)
+{
+	const ZBX_FIELD	field = {"jmx_error", "", NULL, NULL, 2048, ZBX_TYPE_CHAR, ZBX_NOTNULL, 0};
+
+	return DBmodify_field_type("hosts", &field);
+}
+
+static int	DBpatch_2050011(void)
+{
 	DB_RESULT	result;
 	DB_ROW		row;
 	char		*key = NULL, *key_esc, *param;
@@ -192,32 +219,6 @@
 	zbx_free(key);
 
 	return ret;
-=======
-	const ZBX_FIELD	field = {"error", "", NULL, NULL, 2048, ZBX_TYPE_CHAR, ZBX_NOTNULL, 0};
-
-	return DBmodify_field_type("hosts", &field);
-}
-
-static int	DBpatch_2050008(void)
-{
-	const ZBX_FIELD	field = {"ipmi_error", "", NULL, NULL, 2048, ZBX_TYPE_CHAR, ZBX_NOTNULL, 0};
-
-	return DBmodify_field_type("hosts", &field);
-}
-
-static int	DBpatch_2050009(void)
-{
-	const ZBX_FIELD	field = {"snmp_error", "", NULL, NULL, 2048, ZBX_TYPE_CHAR, ZBX_NOTNULL, 0};
-
-	return DBmodify_field_type("hosts", &field);
-}
-
-static int	DBpatch_2050010(void)
-{
-	const ZBX_FIELD	field = {"jmx_error", "", NULL, NULL, 2048, ZBX_TYPE_CHAR, ZBX_NOTNULL, 0};
-
-	return DBmodify_field_type("hosts", &field);
->>>>>>> 0afe6a89
 }
 
 #endif
@@ -234,11 +235,9 @@
 DBPATCH_ADD(2050005, 0, 0)
 DBPATCH_ADD(2050006, 0, 0)
 DBPATCH_ADD(2050007, 0, 1)
-<<<<<<< HEAD
-=======
 DBPATCH_ADD(2050008, 0, 1)
 DBPATCH_ADD(2050009, 0, 1)
 DBPATCH_ADD(2050010, 0, 1)
->>>>>>> 0afe6a89
+DBPATCH_ADD(2050011, 0, 1)
 
 DBPATCH_END()