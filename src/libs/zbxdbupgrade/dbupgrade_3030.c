/*
** Zabbix
** Copyright (C) 2001-2017 Zabbix SIA
**
** This program is free software; you can redistribute it and/or modify
** it under the terms of the GNU General Public License as published by
** the Free Software Foundation; either version 2 of the License, or
** (at your option) any later version.
**
** This program is distributed in the hope that it will be useful,
** but WITHOUT ANY WARRANTY; without even the implied warranty of
** MERCHANTABILITY or FITNESS FOR A PARTICULAR PURPOSE. See the
** GNU General Public License for more details.
**
** You should have received a copy of the GNU General Public License
** along with this program; if not, write to the Free Software
** Foundation, Inc., 51 Franklin Street, Fifth Floor, Boston, MA  02110-1301, USA.
**/

#include "common.h"
#include "db.h"
#include "dbupgrade.h"

/*
 * 3.4 development database patches
 */

#ifndef HAVE_SQLITE3

static int	DBpatch_3030000(void)
{
	const ZBX_FIELD	field = {"ipmi_authtype", "-1", NULL, NULL, 0, ZBX_TYPE_INT, ZBX_NOTNULL, 0};

	return DBset_default("hosts", &field);
}

static int	DBpatch_3030001(void)
{
	const ZBX_FIELD field = {"snmp_oid", "", NULL, NULL, 512, ZBX_TYPE_CHAR, ZBX_NOTNULL, 0};

	return DBmodify_field_type("items", &field);
}

static int	DBpatch_3030002(void)
{
	const ZBX_FIELD field = {"key_", "", NULL, NULL, 512, ZBX_TYPE_CHAR, ZBX_NOTNULL, 0};

	return DBmodify_field_type("dchecks", &field);
}

static int	DBpatch_3030003(void)
{
	return DBdrop_field("proxy_dhistory", "type");
}

static int	DBpatch_3030004(void)
{
	return DBdrop_field("proxy_dhistory", "key_");
}

static int	DBpatch_3030005(void)
{
	return DBdrop_foreign_key("dservices", 2);
}

static int	DBpatch_3030006(void)
{
	return DBdrop_index("dservices", "dservices_1");
}

static int	DBpatch_3030007(void)
{
	DB_ROW			row;
	DB_RESULT		result;
	zbx_vector_uint64_t	dserviceids;
	zbx_uint64_t		dserviceid;
	int			ret = SUCCEED;

	zbx_vector_uint64_create(&dserviceids);

	/* After dropping fields type and key_ from table dservices there is no guarantee that a unique
	index with fields dcheckid, ip and port can be created. To create a unique index for the same
	fields later this will delete rows where all three of them are identical only leaving the latest. */
	result = DBselect(
			"select ds.dserviceid"
			" from dservices ds"
			" where not exists ("
				"select null"
				" from dchecks dc"
				" where ds.dcheckid = dc.dcheckid"
					" and ds.type = dc.type"
					" and ds.key_ = dc.key_"
			")");

	while (NULL != (row = DBfetch(result)))
	{
		ZBX_STR2UINT64(dserviceid, row[0]);

		zbx_vector_uint64_append(&dserviceids, dserviceid);
	}
	DBfree_result(result);

	zbx_vector_uint64_sort(&dserviceids, ZBX_DEFAULT_UINT64_COMPARE_FUNC);

	if (0 != dserviceids.values_num)
		ret = DBexecute_multiple_query("delete from dservices where", "dserviceid", &dserviceids);

	zbx_vector_uint64_destroy(&dserviceids);

	return ret;
}

static int	DBpatch_3030008(void)
{
	return DBdrop_field("dservices", "type");
}

static int	DBpatch_3030009(void)
{
	return DBdrop_field("dservices", "key_");
}

static int	DBpatch_3030010(void)
{
	return DBcreate_index("dservices", "dservices_1", "dcheckid,ip,port", 1);
}

static int	DBpatch_3030011(void)
{
	const ZBX_FIELD	field = {"dcheckid", NULL, "dchecks", "dcheckid", 0, 0, 0, ZBX_FK_CASCADE_DELETE};

	return DBadd_foreign_key("dservices", 2, &field);
}

static int	DBpatch_3030012(void)
{
	const ZBX_FIELD field = {"snmp_lastsize", "0", NULL, NULL, 0, ZBX_TYPE_UINT, ZBX_NOTNULL, 0};

	return DBmodify_field_type("globalvars", &field);
}

static int	DBpatch_3030013(void)
{
	const ZBX_FIELD field = {"period", "1-7,00:00-24:00", NULL, NULL, 1024, ZBX_TYPE_CHAR, ZBX_NOTNULL, 0};

	return DBmodify_field_type("media", &field);
}

static int	DBpatch_3030014(void)
{
	const ZBX_FIELD field = {"delay_flex", "", NULL, NULL, 1024, ZBX_TYPE_CHAR, ZBX_NOTNULL, 0};

	return DBmodify_field_type("items", &field);
}

static int	DBpatch_3030015(void)
{
	const ZBX_TABLE table =
			{"item_preproc", "item_preprocid", 0,
				{
					{"item_preprocid", NULL, NULL, NULL, 0, ZBX_TYPE_ID, ZBX_NOTNULL, 0},
					{"itemid", NULL, NULL, NULL, 0, ZBX_TYPE_ID, ZBX_NOTNULL, 0},
					{"step", "0", NULL, NULL, 0, ZBX_TYPE_INT, ZBX_NOTNULL, 0},
					{"type", "0", NULL, NULL, 0, ZBX_TYPE_INT, ZBX_NOTNULL, 0},
					{"params", "", NULL, NULL, 255, ZBX_TYPE_CHAR, ZBX_NOTNULL, 0},
					{0}
				},
				NULL
			};

	return DBcreate_table(&table);
}

static int	DBpatch_3030016(void)
{
	return DBcreate_index("item_preproc", "item_preproc_1", "itemid, step", 0);
}

static int	DBpatch_3030017(void)
{
	const ZBX_FIELD	field = {"itemid", NULL, "items", "itemid", 0, 0, 0, ZBX_FK_CASCADE_DELETE};

	return DBadd_foreign_key("item_preproc", 1, &field);
}

static void	DBpatch_3030018_add_numeric_preproc_steps(zbx_db_insert_t *db_insert, zbx_uint64_t itemid,
		unsigned char data_type, const char *formula, unsigned char delta)
{
	int	step = 1;

	switch (data_type)
	{
		case ITEM_DATA_TYPE_BOOLEAN:
			zbx_db_insert_add_values(db_insert, __UINT64_C(0), itemid, step++, ZBX_PREPROC_BOOL2DEC, "");
			break;
		case ITEM_DATA_TYPE_OCTAL:
			zbx_db_insert_add_values(db_insert, __UINT64_C(0), itemid, step++, ZBX_PREPROC_OCT2DEC, "");
			break;
		case ITEM_DATA_TYPE_HEXADECIMAL:
			zbx_db_insert_add_values(db_insert, __UINT64_C(0), itemid, step++, ZBX_PREPROC_HEX2DEC, "");
			break;
	}

	switch (delta)
	{
		case ITEM_STORE_SPEED_PER_SECOND:
			zbx_db_insert_add_values(db_insert, __UINT64_C(0), itemid, step++, ZBX_PREPROC_DELTA_SPEED, "");
			break;
		case ITEM_STORE_SIMPLE_CHANGE:
			zbx_db_insert_add_values(db_insert, __UINT64_C(0), itemid, step++, ZBX_PREPROC_DELTA_VALUE, "");
			break;
	}

	if (NULL != formula)
		zbx_db_insert_add_values(db_insert, __UINT64_C(0), itemid, step++, ZBX_PREPROC_MULTIPLIER, formula);

}

static int	DBpatch_3030018(void)
{
	DB_ROW		row;
	DB_RESULT	result;
	unsigned char	value_type, data_type, delta;
	zbx_db_insert_t	db_insert;
	zbx_uint64_t	itemid;
	const char	*formula;
	int		ret;

	zbx_db_insert_prepare(&db_insert, "item_preproc", "item_preprocid", "itemid", "step", "type", "params", NULL);

	result = DBselect("select itemid,value_type,data_type,multiplier,formula,delta from items");

	while (NULL != (row = DBfetch(result)))
	{
		ZBX_STR2UINT64(itemid, row[0]);
		ZBX_STR2UCHAR(value_type, row[1]);

		switch (value_type)
		{
			case ITEM_VALUE_TYPE_FLOAT:
			case ITEM_VALUE_TYPE_UINT64:
				ZBX_STR2UCHAR(data_type, row[2]);
				formula = (1 == atoi(row[3]) ? row[4] : NULL);
				ZBX_STR2UCHAR(delta, row[5]);
				DBpatch_3030018_add_numeric_preproc_steps(&db_insert, itemid, data_type, formula,
						delta);
				break;
		}
	}

	DBfree_result(result);

	zbx_db_insert_autoincrement(&db_insert, "item_preprocid");
	ret = zbx_db_insert_execute(&db_insert);
	zbx_db_insert_clean(&db_insert);

	return ret;
}

static int	DBpatch_3030019(void)
{
	return DBdrop_field("items", "multiplier");
}

static int	DBpatch_3030020(void)
{
	return DBdrop_field("items", "data_type");
}

static int	DBpatch_3030021(void)
{
	return DBdrop_field("items", "delta");
}

static int	DBpatch_3030022(void)
{
	if (ZBX_DB_OK > DBexecute("update items set formula='' where flags<>1 or evaltype<>3"))
		return FAIL;

	return SUCCEED;
}

static int	DBpatch_3030023(void)
{
	if (ZBX_DB_OK > DBexecute("delete from profiles where idx like 'web.dashboard.widget.%%'"))
		return FAIL;

	return SUCCEED;
}

static int	DBpatch_3030024(void)
{
<<<<<<< HEAD
	const ZBX_TABLE table =
			{"httptest_field", "httptest_fieldid", 0,
				{
					{"httptest_fieldid", NULL, NULL, NULL, 0, ZBX_TYPE_ID, ZBX_NOTNULL, 0},
					{"httptestid", NULL, NULL, NULL, 0, ZBX_TYPE_ID, ZBX_NOTNULL, 0},
					{"type", "0", NULL, NULL, 0, ZBX_TYPE_INT, ZBX_NOTNULL, 0},
					{"name", "", NULL, NULL, 255, ZBX_TYPE_CHAR, ZBX_NOTNULL, 0},
					{"value", "", NULL, NULL, 0, ZBX_TYPE_SHORTTEXT, ZBX_NOTNULL, 0},
					{0}
				},
				NULL
			};

	return DBcreate_table(&table);
=======
	const ZBX_FIELD	field = {"hk_events_internal", "1", NULL, NULL, 0, ZBX_TYPE_INT, ZBX_NOTNULL, 0};

	return DBset_default("config", &field);
>>>>>>> 3900f7b7
}

static int	DBpatch_3030025(void)
{
<<<<<<< HEAD
	return DBcreate_index("httptest_field", "httptest_field_1", "httptestid", 0);
=======
	const ZBX_FIELD	field = {"hk_events_discovery", "1", NULL, NULL, 0, ZBX_TYPE_INT, ZBX_NOTNULL, 0};

	return DBset_default("config", &field);
>>>>>>> 3900f7b7
}

static int	DBpatch_3030026(void)
{
<<<<<<< HEAD
	const ZBX_FIELD	field = {"httptestid", NULL, "httptest", "httptestid", 0, 0, 0, ZBX_FK_CASCADE_DELETE};

	return DBadd_foreign_key("httptest_field", 1, &field);
=======
	const ZBX_FIELD	field = {"hk_events_autoreg", "1", NULL, NULL, 0, ZBX_TYPE_INT, ZBX_NOTNULL, 0};

	return DBset_default("config", &field);
>>>>>>> 3900f7b7
}

static int	DBpatch_3030027(void)
{
<<<<<<< HEAD
	const ZBX_TABLE table =
			{"httpstep_field", "httpstep_fieldid", 0,
				{
					{"httpstep_fieldid", NULL, NULL, NULL, 0, ZBX_TYPE_ID, ZBX_NOTNULL, 0},
					{"httpstepid", NULL, NULL, NULL, 0, ZBX_TYPE_ID, ZBX_NOTNULL, 0},
					{"type", "0", NULL, NULL, 0, ZBX_TYPE_INT, ZBX_NOTNULL, 0},
					{"name", "", NULL, NULL, 255, ZBX_TYPE_CHAR, ZBX_NOTNULL, 0},
					{"value", "", NULL, NULL, 0, ZBX_TYPE_SHORTTEXT, ZBX_NOTNULL, 0},
=======
	const ZBX_FIELD	field = {"p_eventid", NULL, NULL, NULL, 0, ZBX_TYPE_ID, 0, 0};

	return DBadd_field("alerts", &field);
}

static int	DBpatch_3030028(void)
{
	const ZBX_FIELD	field = {"p_eventid", NULL, "events", "eventid", 0, ZBX_TYPE_ID, 0, ZBX_FK_CASCADE_DELETE};

	return DBadd_foreign_key("alerts", 5, &field);
}

static int	DBpatch_3030029(void)
{
	return DBcreate_index("alerts", "alerts_7", "p_eventid", 0);
}

/******************************************************************************
 *                                                                            *
 * Comments: This procedure fills in field 'p_eventid' for all recovery       *
 *           actions. 'p_eventid' value is defined as per last problematic    *
 *           event, that was closed by correct recovery event.                *
 *           This is done because the relation beetwen ecovery alerts and     *
 *           this method is most successful for updating zabbix 3.0 to latest *
 *           versions.                                                        *
 *                                                                            *
 ******************************************************************************/
static int	DBpatch_3030030(void)
{
	int			ret = FAIL;
	DB_ROW			row;
	DB_RESULT		result;
	char			*sql = NULL;
	size_t			sql_alloc = 0, sql_offset = 0;
	zbx_uint64_t		prev_eventid = 0, curr_eventid;

	DBbegin_multiple_update(&sql, &sql_alloc, &sql_offset);

	result = DBselect("select eventid, r_eventid"
			" from event_recovery"
			" order by r_eventid, eventid desc");

	while (NULL != (row = DBfetch(result)))
	{
		ZBX_STR2UINT64(curr_eventid, row[1]);
		if (prev_eventid == curr_eventid)
			continue;

		zbx_snprintf_alloc(&sql, &sql_alloc, &sql_offset,
				"update alerts set p_eventid=%s where eventid=%s;\n",
				row[0], row[1]);

		if (SUCCEED != DBexecute_overflowed_sql(&sql, &sql_alloc, &sql_offset))
			goto out;

		prev_eventid = curr_eventid;
	}

	DBend_multiple_update(&sql, &sql_alloc, &sql_offset);

	if (16 < sql_offset)
	{
		if (ZBX_DB_OK > DBexecute("%s", sql))
			goto out;
	}

	ret = SUCCEED;
out:
	DBfree_result(result);
	zbx_free(sql);

	return ret;
}

static int	DBpatch_3030031(void)
{
	const ZBX_FIELD	field = {"status", "0", NULL, NULL, 0, ZBX_TYPE_INT, ZBX_NOTNULL, 0};

	return DBadd_field("task", &field);
}

static int	DBpatch_3030032(void)
{
	const ZBX_FIELD	field = {"clock", "0", NULL, NULL, 0, ZBX_TYPE_INT, ZBX_NOTNULL, 0};

	return DBadd_field("task", &field);
}

static int	DBpatch_3030033(void)
{
	const ZBX_FIELD	field = {"ttl", "0", NULL, NULL, 0, ZBX_TYPE_INT, ZBX_NOTNULL, 0};

	return DBadd_field("task", &field);
}

static int	DBpatch_3030034(void)
{
	const ZBX_FIELD	field = {"proxy_hostid", NULL, NULL, NULL, 0, ZBX_TYPE_ID, 0, 0};

	return DBadd_field("task", &field);
}

static int	DBpatch_3030035(void)
{
	return DBcreate_index("task", "task_1", "status,proxy_hostid", 0);
}

static int	DBpatch_3030036(void)
{
	const ZBX_FIELD	field = {"proxy_hostid", NULL, "hosts", "hostid", 0, 0, 0, ZBX_FK_CASCADE_DELETE};

	return DBadd_foreign_key("task", 1, &field);
}

static int	DBpatch_3030037(void)
{
	const ZBX_TABLE table =
			{"task_remote_command", "taskid", 0,
				{
					{"taskid", NULL, NULL, NULL, 0, ZBX_TYPE_ID, ZBX_NOTNULL, 0},
					{"command_type", "0", NULL, NULL, 0, ZBX_TYPE_INT, ZBX_NOTNULL, 0},
					{"execute_on", "0", NULL, NULL, 0, ZBX_TYPE_INT, ZBX_NOTNULL, 0},
					{"port", "0", NULL, NULL, 0, ZBX_TYPE_INT, ZBX_NOTNULL, 0},
					{"authtype", "0", NULL, NULL, 0, ZBX_TYPE_INT, ZBX_NOTNULL, 0},
					{"username", "", NULL, NULL, 64, ZBX_TYPE_CHAR, ZBX_NOTNULL, 0},
					{"password", "", NULL, NULL, 64, ZBX_TYPE_CHAR, ZBX_NOTNULL, 0},
					{"publickey", "", NULL, NULL, 64, ZBX_TYPE_CHAR, ZBX_NOTNULL, 0},
					{"privatekey", "", NULL, NULL, 64, ZBX_TYPE_CHAR, ZBX_NOTNULL, 0},
					{"command", "", NULL, NULL, 0, ZBX_TYPE_SHORTTEXT, ZBX_NOTNULL, 0},
					{"alertid", NULL, NULL, NULL, 0, ZBX_TYPE_ID, 0, 0},
					{"parent_taskid", NULL, NULL, NULL, 0, ZBX_TYPE_ID, ZBX_NOTNULL, 0},
					{"hostid", NULL, NULL, NULL, 0, ZBX_TYPE_ID, ZBX_NOTNULL, 0},
>>>>>>> 3900f7b7
					{0}
				},
				NULL
			};

	return DBcreate_table(&table);
}

<<<<<<< HEAD
static int	DBpatch_3030028(void)
{
	return DBcreate_index("httpstep_field", "httpstep_field_1", "httpstepid", 0);
}

static int	DBpatch_3030029(void)
{
	const ZBX_FIELD	field = {"httpstepid", NULL, "httpstep", "httpstepid", 0, 0, 0, ZBX_FK_CASCADE_DELETE};

	return DBadd_foreign_key("httpstep_field", 1, &field);
}

static int 	DBpatch_3030030_pair_cmp_func(const void *d1, const void *d2)
{
	const zbx_ptr_pair_t	*pair1 = (const zbx_ptr_pair_t *)d1;
	const zbx_ptr_pair_t	*pair2 = (const zbx_ptr_pair_t *)d2;

	return strcmp((char *)pair1->first, (char *)pair2->first);
}

#define TRIM_LEADING_WHITESPACE(ptr)	while (' ' == *ptr || '\t' == *ptr) ptr++;
#define TRIM_TRAILING_WHITESPACE(ptr)	do { ptr--; } while (' ' == *ptr || '\t' == *ptr);

static void	DBpatch_3030030_append_pairs(zbx_db_insert_t *db_insert, zbx_uint64_t parentid, int type,
		const char *source, const char separator, int unique, int allow_empty)
{
	char			*buffer, *key, *value, replace;
	zbx_vector_ptr_pair_t	pairs;
	zbx_ptr_pair_t		pair;
	int			index;

	buffer = zbx_strdup(NULL, source);
	key = buffer;
	zbx_vector_ptr_pair_create(&pairs);

	while ('\0' != *key)
	{
		char	*ptr = key;

		/* find end of the line */
		while ('\0' != *ptr && '\n' != *ptr && '\r' != *ptr)
			ptr++;

		replace = *ptr;
		*ptr = '\0';

		/* parse line */
		value = strchr(key, separator);

		/* if separator is absent and empty values are allowed, consider that value is empty */
		if (0 != allow_empty && NULL == value)
			value = ptr;

		if (NULL != value)
		{
			char	*tail = value;

			if (ptr != value)
				value++;

			TRIM_LEADING_WHITESPACE(key);
			if (key != tail)
			{
				TRIM_TRAILING_WHITESPACE(tail);
				tail[1] = '\0';
			}
			else
				goto skip;	/* no key */

			tail = ptr;
			TRIM_LEADING_WHITESPACE(value);
			if (value != tail)
			{
				TRIM_TRAILING_WHITESPACE(tail);
				tail[1] = '\0';
			}
			else
			{
				if (0 == allow_empty)
					goto skip;	/* no value */
			}

			pair.first = key;

			if (0 == unique || FAIL == (index = zbx_vector_ptr_pair_search(&pairs, pair,
					DBpatch_3030030_pair_cmp_func)))
			{
				pair.second = value;
				zbx_vector_ptr_pair_append(&pairs, pair);
			}
			else
				pairs.values[index].second = value;
		}
skip:
		if ('\0' != replace)
			ptr++;

		/* skip LF/CR symbols until the next nonempty line */
		while ('\n' == *ptr || '\r' == *ptr)
			ptr++;

		key = ptr;
	}

	for (index = 0; index < pairs.values_num; index++)
	{
		pair = pairs.values[index];
		zbx_db_insert_add_values(db_insert, __UINT64_C(0), parentid, type, pair.first, pair.second);
	}

	zbx_vector_ptr_pair_destroy(&pairs);
	zbx_free(buffer);
}

static int	DBpatch_3030030_migrate_pairs(const char *table, const char *field, int type, char separator,
		int unique, int allow_empty)
=======
static int	DBpatch_3030038(void)
{
	const ZBX_FIELD	field = {"taskid", NULL, "task", "taskid", 0, 0, 0, ZBX_FK_CASCADE_DELETE};

	return DBadd_foreign_key("task_remote_command", 1, &field);
}

static int	DBpatch_3030039(void)
{
	const ZBX_TABLE table =
			{"task_remote_command_result", "taskid", 0,
				{
					{"taskid", NULL, NULL, NULL, 0, ZBX_TYPE_ID, ZBX_NOTNULL, 0},
					{"status", "0", NULL, NULL, 0, ZBX_TYPE_INT, ZBX_NOTNULL, 0},
					{"parent_taskid", NULL, NULL, NULL, 0, ZBX_TYPE_ID, ZBX_NOTNULL, 0},
					{"info", "", NULL, NULL, 0, ZBX_TYPE_SHORTTEXT, ZBX_NOTNULL, 0},
					{0}
				},
				NULL
			};

	return DBcreate_table(&table);
}

static int	DBpatch_3030040(void)
{
	const ZBX_FIELD	field = {"taskid", NULL, "task", "taskid", 0, 0, 0, ZBX_FK_CASCADE_DELETE};

	return DBadd_foreign_key("task_remote_command_result", 1, &field);
}

static int	DBpatch_3030041(void)
{
	/* 1 - ZBX_TM_STATUS_NEW */
	if (ZBX_DB_OK > DBexecute("update task set status=1"))
		return FAIL;

	return SUCCEED;
}

static int	DBpatch_3030042(void)
{
	/* 2 - ZBX_SCRIPT_EXECUTE_ON_PROXY */
	const ZBX_FIELD field = {"execute_on", "2", NULL, NULL, 0, ZBX_TYPE_INT, ZBX_NOTNULL, 0};

	return DBset_default("scripts", &field);
}

static int	DBpatch_3030043(void)
{
	const ZBX_TABLE table =
			{"sysmap_shape", "shapeid", 0,
				{
					{"shapeid", NULL, NULL, NULL, 0, ZBX_TYPE_ID, ZBX_NOTNULL, 0},
					{"sysmapid", NULL, NULL, NULL, 0, ZBX_TYPE_ID, ZBX_NOTNULL, 0},
					{"type", "0", NULL, NULL, 0, ZBX_TYPE_INT, ZBX_NOTNULL, 0},
					{"x", "0", NULL, NULL, 0, ZBX_TYPE_INT, ZBX_NOTNULL, 0},
					{"y", "0", NULL, NULL, 0, ZBX_TYPE_INT, ZBX_NOTNULL, 0},
					{"width", "200", NULL, NULL, 0, ZBX_TYPE_INT, ZBX_NOTNULL, 0},
					{"height", "200", NULL, NULL, 0, ZBX_TYPE_INT, ZBX_NOTNULL, 0},
					{"text", "", NULL, NULL, 0, ZBX_TYPE_SHORTTEXT, ZBX_NOTNULL, 0},
					{"font", "9", NULL, NULL, 0, ZBX_TYPE_INT, ZBX_NOTNULL, 0},
					{"font_size", "11", NULL, NULL, 0, ZBX_TYPE_INT, ZBX_NOTNULL, 0},
					{"font_color", "000000", NULL, NULL, 6, ZBX_TYPE_CHAR, ZBX_NOTNULL, 0},
					{"text_halign", "-1", NULL, NULL, 0, ZBX_TYPE_INT, ZBX_NOTNULL, 0},
					{"text_valign", "-1", NULL, NULL, 0, ZBX_TYPE_INT, ZBX_NOTNULL, 0},
					{"border_type", "-1", NULL, NULL, 0, ZBX_TYPE_INT, ZBX_NOTNULL, 0},
					{"border_width", "1", NULL, NULL, 0, ZBX_TYPE_INT, ZBX_NOTNULL, 0},
					{"border_color", "000000", NULL, NULL, 6, ZBX_TYPE_CHAR, ZBX_NOTNULL,0},
					{"background_color", "", NULL, NULL, 6, ZBX_TYPE_CHAR, ZBX_NOTNULL, 0},
					{"zindex", "-1", NULL, NULL, 0, ZBX_TYPE_INT, ZBX_NOTNULL, 0},
					{0}
				},
				NULL
			};

	return DBcreate_table(&table);
}

static int	DBpatch_3030044(void)
{
	return DBcreate_index("sysmap_shape", "sysmap_shape_1", "sysmapid", 0);
}

static int	DBpatch_3030045(void)
{
	const ZBX_FIELD	field = {"sysmapid", NULL, "sysmaps", "sysmapid", 0, 0, 0, ZBX_FK_CASCADE_DELETE};

	return DBadd_foreign_key("sysmap_shape", 1, &field);
}

static int	DBpatch_3030046(void)
>>>>>>> 3900f7b7
{
	DB_ROW		row;
	DB_RESULT	result;
	zbx_db_insert_t	db_insert;
<<<<<<< HEAD
	zbx_uint64_t	parentid;
	char		*target, *target_id, *source_id;
	int		len, ret;

	len = strlen(table) + 1;
	target = zbx_malloc(NULL, len + ZBX_CONST_STRLEN("_field"));
	zbx_strlcpy(target, table, len);
	zbx_strlcat(target, "_field", ZBX_CONST_STRLEN("_field"));

	target_id = zbx_malloc(NULL, len + ZBX_CONST_STRLEN("_fieldid"));
	zbx_strlcpy(target_id, table, len);
	zbx_strlcat(target_id, "_fieldid", ZBX_CONST_STRLEN("_field"));

	source_id = zbx_malloc(NULL, len + ZBX_CONST_STRLEN("id"));
	zbx_strlcpy(source_id, table, len);
	zbx_strlcat(source_id, "id", ZBX_CONST_STRLEN("id"));

	zbx_db_insert_prepare(&db_insert, target, target_id, source_id, "type", "name", "value", NULL);

	result = DBselect("select %s, %s from %s", source_id, field, table);

	while (NULL != (row = DBfetch(result)))
	{
		ZBX_STR2UINT64(parentid, row[0]);

		if (0 != strlen(row[1]))
		{
			DBpatch_3030030_append_pairs(&db_insert, parentid, type, row[1], separator, unique,
					allow_empty);
		}
	}
	DBfree_result(result);

	zbx_db_insert_autoincrement(&db_insert, target_id);
	ret = zbx_db_insert_execute(&db_insert);
	zbx_db_insert_clean(&db_insert);

	zbx_free(target);
	zbx_free(target_id);
	zbx_free(source_id);

	return ret;
}

static int	DBpatch_3030030(void)
{
	return DBpatch_3030030_migrate_pairs("httptest", "variables", ZBX_HTTPFIELD_VARIABLE, '=', 1, 1);
}

static int	DBpatch_3030031(void)
{
	return DBdrop_field("httptest", "variables");
}

static int	DBpatch_3030032(void)
{
	/* headers without value are not allowed by rfc7230 */
	return DBpatch_3030030_migrate_pairs("httptest", "headers", ZBX_HTTPFIELD_HEADER, ':', 0, 0);
}

static int	DBpatch_3030033(void)
{
	return DBdrop_field("httptest", "headers");
}

static int	DBpatch_3030034(void)
{
	return DBpatch_3030030_migrate_pairs("httpstep", "variables", ZBX_HTTPFIELD_VARIABLE, '=', 1, 1);
}

static int	DBpatch_3030035(void)
{
	return DBdrop_field("httpstep", "variables");
}

static int	DBpatch_3030036(void)
{
	return DBpatch_3030030_migrate_pairs("httpstep", "headers", ZBX_HTTPFIELD_HEADER, ':', 0, 0);
}

static int	DBpatch_3030037(void)
{
	return DBdrop_field("httpstep", "headers");
}

static int	DBpatch_3030038(void)
{
	const ZBX_FIELD	field = {"post_type", "0", NULL, NULL, 0, ZBX_TYPE_INT, ZBX_NOTNULL, 0};

	return DBadd_field("httpstep", &field);
=======
	zbx_uint64_t	mapid;
	int		width, ret;

	zbx_db_insert_prepare(&db_insert, "sysmap_shape", "shapeid", "sysmapid", "width", "height", "text",
			"border_width", NULL);

	result = DBselect("select sysmapid,width from sysmaps");

	while (NULL != (row = DBfetch(result)))
	{
		ZBX_STR2UINT64(mapid, row[0]);
		width = atoi(row[1]);

		zbx_db_insert_add_values(&db_insert, __UINT64_C(0), mapid, width, 15, "{MAP.NAME}", 0);
	}

	DBfree_result(result);

	zbx_db_insert_autoincrement(&db_insert, "shapeid");
	ret = zbx_db_insert_execute(&db_insert);
	zbx_db_insert_clean(&db_insert);

	return ret;
}

static int	DBpatch_3030047(void)
{
	const ZBX_FIELD	field = {"error", "", NULL, NULL, 2048, ZBX_TYPE_CHAR, ZBX_NOTNULL, 0};

	return DBmodify_field_type("triggers", &field);
}

static int	DBpatch_3030048(void)
{
	const ZBX_FIELD	field = {"error", "", NULL, NULL, 2048, ZBX_TYPE_CHAR, ZBX_NOTNULL, 0};

	return DBmodify_field_type("alerts", &field);
}

static int	DBpatch_3030049(void)
{
	const ZBX_TABLE table =
			{"sysmap_element_trigger", "selement_triggerid", 0,
				{
					{"selement_triggerid", NULL, NULL, NULL, 0, ZBX_TYPE_ID, ZBX_NOTNULL, 0},
					{"selementid", NULL, NULL, NULL, 0, ZBX_TYPE_ID, ZBX_NOTNULL, 0},
					{"triggerid", NULL, NULL, NULL, 0, ZBX_TYPE_ID, ZBX_NOTNULL, 0},
					{0}
				},
				NULL
			};

	return DBcreate_table(&table);
}

static int	DBpatch_3030050(void)
{
	return DBcreate_index("sysmap_element_trigger", "sysmap_element_trigger_1", "selementid", 0);
}

static int	DBpatch_3030051(void)
{
	const ZBX_FIELD	field = {"selementid", NULL, "sysmaps_elements", "selementid", 0, 0, 0, ZBX_FK_CASCADE_DELETE};

	return DBadd_foreign_key("sysmap_element_trigger", 1, &field);
}

static int	DBpatch_3030052(void)
{
	const ZBX_FIELD	field = {"triggerid", NULL, "triggers", "triggerid", 0, 0, 0, ZBX_FK_CASCADE_DELETE};

	return DBadd_foreign_key("sysmap_element_trigger", 2, &field);
}

static int	DBpatch_3030053(void)
{
	DB_ROW		row;
	DB_RESULT	result;
	unsigned char	value_type, data_type, delta;
	zbx_db_insert_t	db_insert;
	zbx_uint64_t	selementid, triggerid;
	const char	*formula;
	int		width, ret;

	zbx_db_insert_prepare(&db_insert, "sysmap_element_trigger", "selement_triggerid", "selementid", "triggerid",
			NULL);

	/* sysmaps_elements.elementid for trigger map elements (2) should be migrated to table sysmap_element_trigger */
	result = DBselect("select selementid, elementid from sysmaps_elements where elementtype=2");

	while (NULL != (row = DBfetch(result)))
	{
		ZBX_STR2UINT64(selementid, row[0]);
		ZBX_STR2UINT64(triggerid, row[1]);

		zbx_db_insert_add_values(&db_insert, __UINT64_C(0), selementid, triggerid);
	}

	DBfree_result(result);

	zbx_db_insert_autoincrement(&db_insert, "selement_triggerid");
	ret = zbx_db_insert_execute(&db_insert);
	zbx_db_insert_clean(&db_insert);

	return ret;
>>>>>>> 3900f7b7
}

#endif

DBPATCH_START(3030)

/* version, duplicates flag, mandatory flag */

DBPATCH_ADD(3030000, 0, 1)
DBPATCH_ADD(3030001, 0, 1)
DBPATCH_ADD(3030002, 0, 1)
DBPATCH_ADD(3030003, 0, 1)
DBPATCH_ADD(3030004, 0, 1)
DBPATCH_ADD(3030005, 0, 1)
DBPATCH_ADD(3030006, 0, 1)
DBPATCH_ADD(3030007, 0, 1)
DBPATCH_ADD(3030008, 0, 1)
DBPATCH_ADD(3030009, 0, 1)
DBPATCH_ADD(3030010, 0, 1)
DBPATCH_ADD(3030011, 0, 1)
DBPATCH_ADD(3030012, 0, 1)
DBPATCH_ADD(3030013, 0, 1)
DBPATCH_ADD(3030014, 0, 1)
DBPATCH_ADD(3030015, 0, 1)
DBPATCH_ADD(3030016, 0, 1)
DBPATCH_ADD(3030017, 0, 1)
DBPATCH_ADD(3030018, 0, 1)
DBPATCH_ADD(3030019, 0, 1)
DBPATCH_ADD(3030020, 0, 1)
DBPATCH_ADD(3030021, 0, 1)
DBPATCH_ADD(3030022, 0, 1)
DBPATCH_ADD(3030023, 0, 0)
DBPATCH_ADD(3030024, 0, 1)
DBPATCH_ADD(3030025, 0, 1)
DBPATCH_ADD(3030026, 0, 1)
DBPATCH_ADD(3030027, 0, 1)
DBPATCH_ADD(3030028, 0, 1)
DBPATCH_ADD(3030029, 0, 1)
DBPATCH_ADD(3030030, 0, 1)
DBPATCH_ADD(3030031, 0, 1)
DBPATCH_ADD(3030032, 0, 1)
DBPATCH_ADD(3030033, 0, 1)
DBPATCH_ADD(3030034, 0, 1)
DBPATCH_ADD(3030035, 0, 1)
DBPATCH_ADD(3030036, 0, 1)
DBPATCH_ADD(3030037, 0, 1)
DBPATCH_ADD(3030038, 0, 1)
<<<<<<< HEAD
=======
DBPATCH_ADD(3030039, 0, 1)
DBPATCH_ADD(3030040, 0, 1)
DBPATCH_ADD(3030041, 0, 1)
DBPATCH_ADD(3030042, 0, 1)
DBPATCH_ADD(3030043, 0, 1)
DBPATCH_ADD(3030044, 0, 1)
DBPATCH_ADD(3030045, 0, 1)
DBPATCH_ADD(3030046, 0, 1)
DBPATCH_ADD(3030047, 0, 1)
DBPATCH_ADD(3030048, 0, 1)
DBPATCH_ADD(3030049, 0, 1)
DBPATCH_ADD(3030050, 0, 1)
DBPATCH_ADD(3030051, 0, 1)
DBPATCH_ADD(3030052, 0, 1)
DBPATCH_ADD(3030053, 0, 1)
>>>>>>> 3900f7b7

DBPATCH_END()<|MERGE_RESOLUTION|>--- conflicted
+++ resolved
@@ -290,64 +290,27 @@
 
 static int	DBpatch_3030024(void)
 {
-<<<<<<< HEAD
-	const ZBX_TABLE table =
-			{"httptest_field", "httptest_fieldid", 0,
-				{
-					{"httptest_fieldid", NULL, NULL, NULL, 0, ZBX_TYPE_ID, ZBX_NOTNULL, 0},
-					{"httptestid", NULL, NULL, NULL, 0, ZBX_TYPE_ID, ZBX_NOTNULL, 0},
-					{"type", "0", NULL, NULL, 0, ZBX_TYPE_INT, ZBX_NOTNULL, 0},
-					{"name", "", NULL, NULL, 255, ZBX_TYPE_CHAR, ZBX_NOTNULL, 0},
-					{"value", "", NULL, NULL, 0, ZBX_TYPE_SHORTTEXT, ZBX_NOTNULL, 0},
-					{0}
-				},
-				NULL
-			};
-
-	return DBcreate_table(&table);
-=======
 	const ZBX_FIELD	field = {"hk_events_internal", "1", NULL, NULL, 0, ZBX_TYPE_INT, ZBX_NOTNULL, 0};
 
 	return DBset_default("config", &field);
->>>>>>> 3900f7b7
 }
 
 static int	DBpatch_3030025(void)
 {
-<<<<<<< HEAD
-	return DBcreate_index("httptest_field", "httptest_field_1", "httptestid", 0);
-=======
 	const ZBX_FIELD	field = {"hk_events_discovery", "1", NULL, NULL, 0, ZBX_TYPE_INT, ZBX_NOTNULL, 0};
 
 	return DBset_default("config", &field);
->>>>>>> 3900f7b7
 }
 
 static int	DBpatch_3030026(void)
 {
-<<<<<<< HEAD
-	const ZBX_FIELD	field = {"httptestid", NULL, "httptest", "httptestid", 0, 0, 0, ZBX_FK_CASCADE_DELETE};
-
-	return DBadd_foreign_key("httptest_field", 1, &field);
-=======
 	const ZBX_FIELD	field = {"hk_events_autoreg", "1", NULL, NULL, 0, ZBX_TYPE_INT, ZBX_NOTNULL, 0};
 
 	return DBset_default("config", &field);
->>>>>>> 3900f7b7
 }
 
 static int	DBpatch_3030027(void)
 {
-<<<<<<< HEAD
-	const ZBX_TABLE table =
-			{"httpstep_field", "httpstep_fieldid", 0,
-				{
-					{"httpstep_fieldid", NULL, NULL, NULL, 0, ZBX_TYPE_ID, ZBX_NOTNULL, 0},
-					{"httpstepid", NULL, NULL, NULL, 0, ZBX_TYPE_ID, ZBX_NOTNULL, 0},
-					{"type", "0", NULL, NULL, 0, ZBX_TYPE_INT, ZBX_NOTNULL, 0},
-					{"name", "", NULL, NULL, 255, ZBX_TYPE_CHAR, ZBX_NOTNULL, 0},
-					{"value", "", NULL, NULL, 0, ZBX_TYPE_SHORTTEXT, ZBX_NOTNULL, 0},
-=======
 	const ZBX_FIELD	field = {"p_eventid", NULL, NULL, NULL, 0, ZBX_TYPE_ID, 0, 0};
 
 	return DBadd_field("alerts", &field);
@@ -480,7 +443,6 @@
 					{"alertid", NULL, NULL, NULL, 0, ZBX_TYPE_ID, 0, 0},
 					{"parent_taskid", NULL, NULL, NULL, 0, ZBX_TYPE_ID, ZBX_NOTNULL, 0},
 					{"hostid", NULL, NULL, NULL, 0, ZBX_TYPE_ID, ZBX_NOTNULL, 0},
->>>>>>> 3900f7b7
 					{0}
 				},
 				NULL
@@ -489,124 +451,6 @@
 	return DBcreate_table(&table);
 }
 
-<<<<<<< HEAD
-static int	DBpatch_3030028(void)
-{
-	return DBcreate_index("httpstep_field", "httpstep_field_1", "httpstepid", 0);
-}
-
-static int	DBpatch_3030029(void)
-{
-	const ZBX_FIELD	field = {"httpstepid", NULL, "httpstep", "httpstepid", 0, 0, 0, ZBX_FK_CASCADE_DELETE};
-
-	return DBadd_foreign_key("httpstep_field", 1, &field);
-}
-
-static int 	DBpatch_3030030_pair_cmp_func(const void *d1, const void *d2)
-{
-	const zbx_ptr_pair_t	*pair1 = (const zbx_ptr_pair_t *)d1;
-	const zbx_ptr_pair_t	*pair2 = (const zbx_ptr_pair_t *)d2;
-
-	return strcmp((char *)pair1->first, (char *)pair2->first);
-}
-
-#define TRIM_LEADING_WHITESPACE(ptr)	while (' ' == *ptr || '\t' == *ptr) ptr++;
-#define TRIM_TRAILING_WHITESPACE(ptr)	do { ptr--; } while (' ' == *ptr || '\t' == *ptr);
-
-static void	DBpatch_3030030_append_pairs(zbx_db_insert_t *db_insert, zbx_uint64_t parentid, int type,
-		const char *source, const char separator, int unique, int allow_empty)
-{
-	char			*buffer, *key, *value, replace;
-	zbx_vector_ptr_pair_t	pairs;
-	zbx_ptr_pair_t		pair;
-	int			index;
-
-	buffer = zbx_strdup(NULL, source);
-	key = buffer;
-	zbx_vector_ptr_pair_create(&pairs);
-
-	while ('\0' != *key)
-	{
-		char	*ptr = key;
-
-		/* find end of the line */
-		while ('\0' != *ptr && '\n' != *ptr && '\r' != *ptr)
-			ptr++;
-
-		replace = *ptr;
-		*ptr = '\0';
-
-		/* parse line */
-		value = strchr(key, separator);
-
-		/* if separator is absent and empty values are allowed, consider that value is empty */
-		if (0 != allow_empty && NULL == value)
-			value = ptr;
-
-		if (NULL != value)
-		{
-			char	*tail = value;
-
-			if (ptr != value)
-				value++;
-
-			TRIM_LEADING_WHITESPACE(key);
-			if (key != tail)
-			{
-				TRIM_TRAILING_WHITESPACE(tail);
-				tail[1] = '\0';
-			}
-			else
-				goto skip;	/* no key */
-
-			tail = ptr;
-			TRIM_LEADING_WHITESPACE(value);
-			if (value != tail)
-			{
-				TRIM_TRAILING_WHITESPACE(tail);
-				tail[1] = '\0';
-			}
-			else
-			{
-				if (0 == allow_empty)
-					goto skip;	/* no value */
-			}
-
-			pair.first = key;
-
-			if (0 == unique || FAIL == (index = zbx_vector_ptr_pair_search(&pairs, pair,
-					DBpatch_3030030_pair_cmp_func)))
-			{
-				pair.second = value;
-				zbx_vector_ptr_pair_append(&pairs, pair);
-			}
-			else
-				pairs.values[index].second = value;
-		}
-skip:
-		if ('\0' != replace)
-			ptr++;
-
-		/* skip LF/CR symbols until the next nonempty line */
-		while ('\n' == *ptr || '\r' == *ptr)
-			ptr++;
-
-		key = ptr;
-	}
-
-	for (index = 0; index < pairs.values_num; index++)
-	{
-		pair = pairs.values[index];
-		zbx_db_insert_add_values(db_insert, __UINT64_C(0), parentid, type, pair.first, pair.second);
-	}
-
-	zbx_vector_ptr_pair_destroy(&pairs);
-	zbx_free(buffer);
-}
-
-static int	DBpatch_3030030_migrate_pairs(const char *table, const char *field, int type, char separator,
-		int unique, int allow_empty)
-=======
 static int	DBpatch_3030038(void)
 {
 	const ZBX_FIELD	field = {"taskid", NULL, "task", "taskid", 0, 0, 0, ZBX_FK_CASCADE_DELETE};
@@ -699,103 +543,10 @@
 }
 
 static int	DBpatch_3030046(void)
->>>>>>> 3900f7b7
 {
 	DB_ROW		row;
 	DB_RESULT	result;
 	zbx_db_insert_t	db_insert;
-<<<<<<< HEAD
-	zbx_uint64_t	parentid;
-	char		*target, *target_id, *source_id;
-	int		len, ret;
-
-	len = strlen(table) + 1;
-	target = zbx_malloc(NULL, len + ZBX_CONST_STRLEN("_field"));
-	zbx_strlcpy(target, table, len);
-	zbx_strlcat(target, "_field", ZBX_CONST_STRLEN("_field"));
-
-	target_id = zbx_malloc(NULL, len + ZBX_CONST_STRLEN("_fieldid"));
-	zbx_strlcpy(target_id, table, len);
-	zbx_strlcat(target_id, "_fieldid", ZBX_CONST_STRLEN("_field"));
-
-	source_id = zbx_malloc(NULL, len + ZBX_CONST_STRLEN("id"));
-	zbx_strlcpy(source_id, table, len);
-	zbx_strlcat(source_id, "id", ZBX_CONST_STRLEN("id"));
-
-	zbx_db_insert_prepare(&db_insert, target, target_id, source_id, "type", "name", "value", NULL);
-
-	result = DBselect("select %s, %s from %s", source_id, field, table);
-
-	while (NULL != (row = DBfetch(result)))
-	{
-		ZBX_STR2UINT64(parentid, row[0]);
-
-		if (0 != strlen(row[1]))
-		{
-			DBpatch_3030030_append_pairs(&db_insert, parentid, type, row[1], separator, unique,
-					allow_empty);
-		}
-	}
-	DBfree_result(result);
-
-	zbx_db_insert_autoincrement(&db_insert, target_id);
-	ret = zbx_db_insert_execute(&db_insert);
-	zbx_db_insert_clean(&db_insert);
-
-	zbx_free(target);
-	zbx_free(target_id);
-	zbx_free(source_id);
-
-	return ret;
-}
-
-static int	DBpatch_3030030(void)
-{
-	return DBpatch_3030030_migrate_pairs("httptest", "variables", ZBX_HTTPFIELD_VARIABLE, '=', 1, 1);
-}
-
-static int	DBpatch_3030031(void)
-{
-	return DBdrop_field("httptest", "variables");
-}
-
-static int	DBpatch_3030032(void)
-{
-	/* headers without value are not allowed by rfc7230 */
-	return DBpatch_3030030_migrate_pairs("httptest", "headers", ZBX_HTTPFIELD_HEADER, ':', 0, 0);
-}
-
-static int	DBpatch_3030033(void)
-{
-	return DBdrop_field("httptest", "headers");
-}
-
-static int	DBpatch_3030034(void)
-{
-	return DBpatch_3030030_migrate_pairs("httpstep", "variables", ZBX_HTTPFIELD_VARIABLE, '=', 1, 1);
-}
-
-static int	DBpatch_3030035(void)
-{
-	return DBdrop_field("httpstep", "variables");
-}
-
-static int	DBpatch_3030036(void)
-{
-	return DBpatch_3030030_migrate_pairs("httpstep", "headers", ZBX_HTTPFIELD_HEADER, ':', 0, 0);
-}
-
-static int	DBpatch_3030037(void)
-{
-	return DBdrop_field("httpstep", "headers");
-}
-
-static int	DBpatch_3030038(void)
-{
-	const ZBX_FIELD	field = {"post_type", "0", NULL, NULL, 0, ZBX_TYPE_INT, ZBX_NOTNULL, 0};
-
-	return DBadd_field("httpstep", &field);
-=======
 	zbx_uint64_t	mapid;
 	int		width, ret;
 
@@ -901,7 +652,266 @@
 	zbx_db_insert_clean(&db_insert);
 
 	return ret;
->>>>>>> 3900f7b7
+}
+
+static int	DBpatch_3030054(void)
+{
+	const ZBX_TABLE table =
+			{"httptest_field", "httptest_fieldid", 0,
+				{
+					{"httptest_fieldid", NULL, NULL, NULL, 0, ZBX_TYPE_ID, ZBX_NOTNULL, 0},
+					{"httptestid", NULL, NULL, NULL, 0, ZBX_TYPE_ID, ZBX_NOTNULL, 0},
+					{"type", "0", NULL, NULL, 0, ZBX_TYPE_INT, ZBX_NOTNULL, 0},
+					{"name", "", NULL, NULL, 255, ZBX_TYPE_CHAR, ZBX_NOTNULL, 0},
+					{"value", "", NULL, NULL, 0, ZBX_TYPE_SHORTTEXT, ZBX_NOTNULL, 0},
+					{0}
+				},
+				NULL
+			};
+
+	return DBcreate_table(&table);
+}
+
+static int	DBpatch_3030055(void)
+{
+	return DBcreate_index("httptest_field", "httptest_field_1", "httptestid", 0);
+}
+
+static int	DBpatch_3030056(void)
+{
+	const ZBX_FIELD	field = {"httptestid", NULL, "httptest", "httptestid", 0, 0, 0, ZBX_FK_CASCADE_DELETE};
+
+	return DBadd_foreign_key("httptest_field", 1, &field);
+}
+
+static int	DBpatch_3030057(void)
+{
+	const ZBX_TABLE table =
+			{"httpstep_field", "httpstep_fieldid", 0,
+				{
+					{"httpstep_fieldid", NULL, NULL, NULL, 0, ZBX_TYPE_ID, ZBX_NOTNULL, 0},
+					{"httpstepid", NULL, NULL, NULL, 0, ZBX_TYPE_ID, ZBX_NOTNULL, 0},
+					{"type", "0", NULL, NULL, 0, ZBX_TYPE_INT, ZBX_NOTNULL, 0},
+					{"name", "", NULL, NULL, 255, ZBX_TYPE_CHAR, ZBX_NOTNULL, 0},
+					{"value", "", NULL, NULL, 0, ZBX_TYPE_SHORTTEXT, ZBX_NOTNULL, 0},
+					{0}
+				},
+				NULL
+			};
+
+	return DBcreate_table(&table);
+}
+
+static int	DBpatch_3030058(void)
+{
+	return DBcreate_index("httpstep_field", "httpstep_field_1", "httpstepid", 0);
+}
+
+static int	DBpatch_3030059(void)
+{
+	const ZBX_FIELD	field = {"httpstepid", NULL, "httpstep", "httpstepid", 0, 0, 0, ZBX_FK_CASCADE_DELETE};
+
+	return DBadd_foreign_key("httpstep_field", 1, &field);
+}
+
+static int 	DBpatch_3030060_pair_cmp_func(const void *d1, const void *d2)
+{
+	const zbx_ptr_pair_t	*pair1 = (const zbx_ptr_pair_t *)d1;
+	const zbx_ptr_pair_t	*pair2 = (const zbx_ptr_pair_t *)d2;
+
+	return strcmp((char *)pair1->first, (char *)pair2->first);
+}
+
+#define TRIM_LEADING_WHITESPACE(ptr)	while (' ' == *ptr || '\t' == *ptr) ptr++;
+#define TRIM_TRAILING_WHITESPACE(ptr)	do { ptr--; } while (' ' == *ptr || '\t' == *ptr);
+
+static void	DBpatch_3030060_append_pairs(zbx_db_insert_t *db_insert, zbx_uint64_t parentid, int type,
+		const char *source, const char separator, int unique, int allow_empty)
+{
+	char			*buffer, *key, *value, replace;
+	zbx_vector_ptr_pair_t	pairs;
+	zbx_ptr_pair_t		pair;
+	int			index;
+
+	buffer = zbx_strdup(NULL, source);
+	key = buffer;
+	zbx_vector_ptr_pair_create(&pairs);
+
+	while ('\0' != *key)
+	{
+		char	*ptr = key;
+
+		/* find end of the line */
+		while ('\0' != *ptr && '\n' != *ptr && '\r' != *ptr)
+			ptr++;
+
+		replace = *ptr;
+		*ptr = '\0';
+
+		/* parse line */
+		value = strchr(key, separator);
+
+		/* if separator is absent and empty values are allowed, consider that value is empty */
+		if (0 != allow_empty && NULL == value)
+			value = ptr;
+
+		if (NULL != value)
+		{
+			char	*tail = value;
+
+			if (ptr != value)
+				value++;
+
+			TRIM_LEADING_WHITESPACE(key);
+			if (key != tail)
+			{
+				TRIM_TRAILING_WHITESPACE(tail);
+				tail[1] = '\0';
+			}
+			else
+				goto skip;	/* no key */
+
+			tail = ptr;
+			TRIM_LEADING_WHITESPACE(value);
+			if (value != tail)
+			{
+				TRIM_TRAILING_WHITESPACE(tail);
+				tail[1] = '\0';
+			}
+			else
+			{
+				if (0 == allow_empty)
+					goto skip;	/* no value */
+			}
+
+			pair.first = key;
+
+			if (0 == unique || FAIL == (index = zbx_vector_ptr_pair_search(&pairs, pair,
+					DBpatch_3030060_pair_cmp_func)))
+			{
+				pair.second = value;
+				zbx_vector_ptr_pair_append(&pairs, pair);
+			}
+			else
+				pairs.values[index].second = value;
+		}
+skip:
+		if ('\0' != replace)
+			ptr++;
+
+		/* skip LF/CR symbols until the next nonempty line */
+		while ('\n' == *ptr || '\r' == *ptr)
+			ptr++;
+
+		key = ptr;
+	}
+
+	for (index = 0; index < pairs.values_num; index++)
+	{
+		pair = pairs.values[index];
+		zbx_db_insert_add_values(db_insert, __UINT64_C(0), parentid, type, pair.first, pair.second);
+	}
+
+	zbx_vector_ptr_pair_destroy(&pairs);
+	zbx_free(buffer);
+}
+
+static int	DBpatch_3030060_migrate_pairs(const char *table, const char *field, int type, char separator,
+		int unique, int allow_empty)
+{
+	DB_ROW		row;
+	DB_RESULT	result;
+	zbx_db_insert_t	db_insert;
+	zbx_uint64_t	parentid;
+	char		*target, *target_id, *source_id;
+	int		len, ret;
+
+	len = strlen(table) + 1;
+	target = zbx_malloc(NULL, len + ZBX_CONST_STRLEN("_field"));
+	zbx_strlcpy(target, table, len);
+	zbx_strlcat(target, "_field", ZBX_CONST_STRLEN("_field"));
+
+	target_id = zbx_malloc(NULL, len + ZBX_CONST_STRLEN("_fieldid"));
+	zbx_strlcpy(target_id, table, len);
+	zbx_strlcat(target_id, "_fieldid", ZBX_CONST_STRLEN("_field"));
+
+	source_id = zbx_malloc(NULL, len + ZBX_CONST_STRLEN("id"));
+	zbx_strlcpy(source_id, table, len);
+	zbx_strlcat(source_id, "id", ZBX_CONST_STRLEN("id"));
+
+	zbx_db_insert_prepare(&db_insert, target, target_id, source_id, "type", "name", "value", NULL);
+
+	result = DBselect("select %s, %s from %s", source_id, field, table);
+
+	while (NULL != (row = DBfetch(result)))
+	{
+		ZBX_STR2UINT64(parentid, row[0]);
+
+		if (0 != strlen(row[1]))
+		{
+			DBpatch_3030060_append_pairs(&db_insert, parentid, type, row[1], separator, unique,
+					allow_empty);
+		}
+	}
+	DBfree_result(result);
+
+	zbx_db_insert_autoincrement(&db_insert, target_id);
+	ret = zbx_db_insert_execute(&db_insert);
+	zbx_db_insert_clean(&db_insert);
+
+	zbx_free(target);
+	zbx_free(target_id);
+	zbx_free(source_id);
+
+	return ret;
+}
+
+static int	DBpatch_3030060(void)
+{
+	return DBpatch_3030060_migrate_pairs("httptest", "variables", ZBX_HTTPFIELD_VARIABLE, '=', 1, 1);
+}
+
+static int	DBpatch_3030061(void)
+{
+	return DBdrop_field("httptest", "variables");
+}
+
+static int	DBpatch_3030062(void)
+{
+	/* headers without value are not allowed by rfc7230 */
+	return DBpatch_3030060_migrate_pairs("httptest", "headers", ZBX_HTTPFIELD_HEADER, ':', 0, 0);
+}
+
+static int	DBpatch_3030063(void)
+{
+	return DBdrop_field("httptest", "headers");
+}
+
+static int	DBpatch_3030064(void)
+{
+	return DBpatch_3030060_migrate_pairs("httpstep", "variables", ZBX_HTTPFIELD_VARIABLE, '=', 1, 1);
+}
+
+static int	DBpatch_3030065(void)
+{
+	return DBdrop_field("httpstep", "variables");
+}
+
+static int	DBpatch_3030066(void)
+{
+	return DBpatch_3030060_migrate_pairs("httpstep", "headers", ZBX_HTTPFIELD_HEADER, ':', 0, 0);
+}
+
+static int	DBpatch_3030067(void)
+{
+	return DBdrop_field("httpstep", "headers");
+}
+
+static int	DBpatch_3030068(void)
+{
+	const ZBX_FIELD	field = {"post_type", "0", NULL, NULL, 0, ZBX_TYPE_INT, ZBX_NOTNULL, 0};
+
+	return DBadd_field("httpstep", &field);
 }
 
 #endif
@@ -949,8 +959,6 @@
 DBPATCH_ADD(3030036, 0, 1)
 DBPATCH_ADD(3030037, 0, 1)
 DBPATCH_ADD(3030038, 0, 1)
-<<<<<<< HEAD
-=======
 DBPATCH_ADD(3030039, 0, 1)
 DBPATCH_ADD(3030040, 0, 1)
 DBPATCH_ADD(3030041, 0, 1)
@@ -966,6 +974,20 @@
 DBPATCH_ADD(3030051, 0, 1)
 DBPATCH_ADD(3030052, 0, 1)
 DBPATCH_ADD(3030053, 0, 1)
->>>>>>> 3900f7b7
+DBPATCH_ADD(3030054, 0, 1)
+DBPATCH_ADD(3030055, 0, 1)
+DBPATCH_ADD(3030056, 0, 1)
+DBPATCH_ADD(3030057, 0, 1)
+DBPATCH_ADD(3030058, 0, 1)
+DBPATCH_ADD(3030059, 0, 1)
+DBPATCH_ADD(3030060, 0, 1)
+DBPATCH_ADD(3030061, 0, 1)
+DBPATCH_ADD(3030062, 0, 1)
+DBPATCH_ADD(3030063, 0, 1)
+DBPATCH_ADD(3030064, 0, 1)
+DBPATCH_ADD(3030065, 0, 1)
+DBPATCH_ADD(3030066, 0, 1)
+DBPATCH_ADD(3030067, 0, 1)
+DBPATCH_ADD(3030068, 0, 1)
 
 DBPATCH_END()