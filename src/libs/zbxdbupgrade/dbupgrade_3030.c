/*
** Zabbix
** Copyright (C) 2001-2017 Zabbix SIA
**
** This program is free software; you can redistribute it and/or modify
** it under the terms of the GNU General Public License as published by
** the Free Software Foundation; either version 2 of the License, or
** (at your option) any later version.
**
** This program is distributed in the hope that it will be useful,
** but WITHOUT ANY WARRANTY; without even the implied warranty of
** MERCHANTABILITY or FITNESS FOR A PARTICULAR PURPOSE. See the
** GNU General Public License for more details.
**
** You should have received a copy of the GNU General Public License
** along with this program; if not, write to the Free Software
** Foundation, Inc., 51 Franklin Street, Fifth Floor, Boston, MA  02110-1301, USA.
**/

#include "common.h"
#include "db.h"
#include "dbupgrade.h"
#include "log.h"

/*
 * 3.4 development database patches
 */

#ifndef HAVE_SQLITE3

static int	DBpatch_3030000(void)
{
	const ZBX_FIELD	field = {"ipmi_authtype", "-1", NULL, NULL, 0, ZBX_TYPE_INT, ZBX_NOTNULL, 0};

	return DBset_default("hosts", &field);
}

static int	DBpatch_3030001(void)
{
	const ZBX_FIELD field = {"snmp_oid", "", NULL, NULL, 512, ZBX_TYPE_CHAR, ZBX_NOTNULL, 0};

	return DBmodify_field_type("items", &field);
}

static int	DBpatch_3030002(void)
{
	const ZBX_FIELD field = {"key_", "", NULL, NULL, 512, ZBX_TYPE_CHAR, ZBX_NOTNULL, 0};

	return DBmodify_field_type("dchecks", &field);
}

static int	DBpatch_3030003(void)
{
	return DBdrop_field("proxy_dhistory", "type");
}

static int	DBpatch_3030004(void)
{
	return DBdrop_field("proxy_dhistory", "key_");
}

static int	DBpatch_3030005(void)
{
	return DBdrop_foreign_key("dservices", 2);
}

static int	DBpatch_3030006(void)
{
	return DBdrop_index("dservices", "dservices_1");
}

static int	DBpatch_3030007(void)
{
	DB_ROW			row;
	DB_RESULT		result;
	zbx_vector_uint64_t	dserviceids;
	zbx_uint64_t		dserviceid;
	int			ret = SUCCEED;

	zbx_vector_uint64_create(&dserviceids);

	/* After dropping fields type and key_ from table dservices there is no guarantee that a unique
	index with fields dcheckid, ip and port can be created. To create a unique index for the same
	fields later this will delete rows where all three of them are identical only leaving the latest. */
	result = DBselect(
			"select ds.dserviceid"
			" from dservices ds"
			" where not exists ("
				"select null"
				" from dchecks dc"
				" where ds.dcheckid = dc.dcheckid"
					" and ds.type = dc.type"
					" and ds.key_ = dc.key_"
			")");

	while (NULL != (row = DBfetch(result)))
	{
		ZBX_STR2UINT64(dserviceid, row[0]);

		zbx_vector_uint64_append(&dserviceids, dserviceid);
	}
	DBfree_result(result);

	zbx_vector_uint64_sort(&dserviceids, ZBX_DEFAULT_UINT64_COMPARE_FUNC);

	if (0 != dserviceids.values_num)
		ret = DBexecute_multiple_query("delete from dservices where", "dserviceid", &dserviceids);

	zbx_vector_uint64_destroy(&dserviceids);

	return ret;
}

static int	DBpatch_3030008(void)
{
	return DBdrop_field("dservices", "type");
}

static int	DBpatch_3030009(void)
{
	return DBdrop_field("dservices", "key_");
}

static int	DBpatch_3030010(void)
{
	return DBcreate_index("dservices", "dservices_1", "dcheckid,ip,port", 1);
}

static int	DBpatch_3030011(void)
{
	const ZBX_FIELD	field = {"dcheckid", NULL, "dchecks", "dcheckid", 0, 0, 0, ZBX_FK_CASCADE_DELETE};

	return DBadd_foreign_key("dservices", 2, &field);
}

static int	DBpatch_3030012(void)
{
	const ZBX_FIELD field = {"snmp_lastsize", "0", NULL, NULL, 0, ZBX_TYPE_UINT, ZBX_NOTNULL, 0};

	return DBmodify_field_type("globalvars", &field);
}

static int	DBpatch_3030013(void)
{
	const ZBX_FIELD field = {"period", "1-7,00:00-24:00", NULL, NULL, 1024, ZBX_TYPE_CHAR, ZBX_NOTNULL, 0};

	return DBmodify_field_type("media", &field);
}

static int	DBpatch_3030014(void)
{
	const ZBX_FIELD field = {"delay_flex", "", NULL, NULL, 1024, ZBX_TYPE_CHAR, ZBX_NOTNULL, 0};

	return DBmodify_field_type("items", &field);
}

static int	DBpatch_3030015(void)
{
	const ZBX_TABLE table =
			{"item_preproc", "item_preprocid", 0,
				{
					{"item_preprocid", NULL, NULL, NULL, 0, ZBX_TYPE_ID, ZBX_NOTNULL, 0},
					{"itemid", NULL, NULL, NULL, 0, ZBX_TYPE_ID, ZBX_NOTNULL, 0},
					{"step", "0", NULL, NULL, 0, ZBX_TYPE_INT, ZBX_NOTNULL, 0},
					{"type", "0", NULL, NULL, 0, ZBX_TYPE_INT, ZBX_NOTNULL, 0},
					{"params", "", NULL, NULL, 255, ZBX_TYPE_CHAR, ZBX_NOTNULL, 0},
					{0}
				},
				NULL
			};

	return DBcreate_table(&table);
}

static int	DBpatch_3030016(void)
{
	return DBcreate_index("item_preproc", "item_preproc_1", "itemid, step", 0);
}

static int	DBpatch_3030017(void)
{
	const ZBX_FIELD	field = {"itemid", NULL, "items", "itemid", 0, 0, 0, ZBX_FK_CASCADE_DELETE};

	return DBadd_foreign_key("item_preproc", 1, &field);
}

static void	DBpatch_3030018_add_numeric_preproc_steps(zbx_db_insert_t *db_insert, zbx_uint64_t itemid,
		unsigned char data_type, const char *formula, unsigned char delta)
{
	int	step = 1;

	switch (data_type)
	{
		case ITEM_DATA_TYPE_BOOLEAN:
			zbx_db_insert_add_values(db_insert, __UINT64_C(0), itemid, step++, ZBX_PREPROC_BOOL2DEC, "");
			break;
		case ITEM_DATA_TYPE_OCTAL:
			zbx_db_insert_add_values(db_insert, __UINT64_C(0), itemid, step++, ZBX_PREPROC_OCT2DEC, "");
			break;
		case ITEM_DATA_TYPE_HEXADECIMAL:
			zbx_db_insert_add_values(db_insert, __UINT64_C(0), itemid, step++, ZBX_PREPROC_HEX2DEC, "");
			break;
	}

	switch (delta)
	{
		case ITEM_STORE_SPEED_PER_SECOND:
			zbx_db_insert_add_values(db_insert, __UINT64_C(0), itemid, step++, ZBX_PREPROC_DELTA_SPEED, "");
			break;
		case ITEM_STORE_SIMPLE_CHANGE:
			zbx_db_insert_add_values(db_insert, __UINT64_C(0), itemid, step++, ZBX_PREPROC_DELTA_VALUE, "");
			break;
	}

	if (NULL != formula)
		zbx_db_insert_add_values(db_insert, __UINT64_C(0), itemid, step++, ZBX_PREPROC_MULTIPLIER, formula);

}

static int	DBpatch_3030018(void)
{
	DB_ROW		row;
	DB_RESULT	result;
	unsigned char	value_type, data_type, delta;
	zbx_db_insert_t	db_insert;
	zbx_uint64_t	itemid;
	const char	*formula;
	int		ret;

	zbx_db_insert_prepare(&db_insert, "item_preproc", "item_preprocid", "itemid", "step", "type", "params", NULL);

	result = DBselect("select itemid,value_type,data_type,multiplier,formula,delta from items");

	while (NULL != (row = DBfetch(result)))
	{
		ZBX_STR2UINT64(itemid, row[0]);
		ZBX_STR2UCHAR(value_type, row[1]);

		switch (value_type)
		{
			case ITEM_VALUE_TYPE_FLOAT:
			case ITEM_VALUE_TYPE_UINT64:
				ZBX_STR2UCHAR(data_type, row[2]);
				formula = (1 == atoi(row[3]) ? row[4] : NULL);
				ZBX_STR2UCHAR(delta, row[5]);
				DBpatch_3030018_add_numeric_preproc_steps(&db_insert, itemid, data_type, formula,
						delta);
				break;
		}
	}

	DBfree_result(result);

	zbx_db_insert_autoincrement(&db_insert, "item_preprocid");
	ret = zbx_db_insert_execute(&db_insert);
	zbx_db_insert_clean(&db_insert);

	return ret;
}

static int	DBpatch_3030019(void)
{
	return DBdrop_field("items", "multiplier");
}

static int	DBpatch_3030020(void)
{
	return DBdrop_field("items", "data_type");
}

static int	DBpatch_3030021(void)
{
	return DBdrop_field("items", "delta");
}

static int	DBpatch_3030022(void)
{
	if (ZBX_DB_OK > DBexecute("update items set formula='' where flags<>1 or evaltype<>3"))
		return FAIL;

	return SUCCEED;
}

static int	DBpatch_3030023(void)
{
	if (ZBX_DB_OK > DBexecute("delete from profiles where idx like 'web.dashboard.widget.%%'"))
		return FAIL;

	return SUCCEED;
}

static int	DBpatch_3030024(void)
{
	const ZBX_FIELD	field = {"hk_events_internal", "1", NULL, NULL, 0, ZBX_TYPE_INT, ZBX_NOTNULL, 0};

	return DBset_default("config", &field);
}

static int	DBpatch_3030025(void)
{
	const ZBX_FIELD	field = {"hk_events_discovery", "1", NULL, NULL, 0, ZBX_TYPE_INT, ZBX_NOTNULL, 0};

	return DBset_default("config", &field);
}

static int	DBpatch_3030026(void)
{
	const ZBX_FIELD	field = {"hk_events_autoreg", "1", NULL, NULL, 0, ZBX_TYPE_INT, ZBX_NOTNULL, 0};

	return DBset_default("config", &field);
}

static int	DBpatch_3030027(void)
{
	const ZBX_FIELD	field = {"p_eventid", NULL, NULL, NULL, 0, ZBX_TYPE_ID, 0, 0};

	return DBadd_field("alerts", &field);
}

static int	DBpatch_3030028(void)
{
	const ZBX_FIELD	field = {"p_eventid", NULL, "events", "eventid", 0, ZBX_TYPE_ID, 0, ZBX_FK_CASCADE_DELETE};

	return DBadd_foreign_key("alerts", 5, &field);
}

static int	DBpatch_3030029(void)
{
	return DBcreate_index("alerts", "alerts_7", "p_eventid", 0);
}

/******************************************************************************
 *                                                                            *
 * Comments: This procedure fills in field 'p_eventid' for all recovery       *
 *           actions. 'p_eventid' value is defined as per last problematic    *
 *           event, that was closed by correct recovery event.                *
 *           This is done because the relation beetwen ecovery alerts and     *
 *           this method is most successful for updating zabbix 3.0 to latest *
 *           versions.                                                        *
 *                                                                            *
 ******************************************************************************/
static int	DBpatch_3030030(void)
{
	int			ret = FAIL;
	DB_ROW			row;
	DB_RESULT		result;
	char			*sql = NULL;
	size_t			sql_alloc = 0, sql_offset = 0;
	zbx_uint64_t		prev_eventid = 0, curr_eventid;

	DBbegin_multiple_update(&sql, &sql_alloc, &sql_offset);

	result = DBselect("select eventid, r_eventid"
			" from event_recovery"
			" order by r_eventid, eventid desc");

	while (NULL != (row = DBfetch(result)))
	{
		ZBX_STR2UINT64(curr_eventid, row[1]);
		if (prev_eventid == curr_eventid)
			continue;

		zbx_snprintf_alloc(&sql, &sql_alloc, &sql_offset,
				"update alerts set p_eventid=%s where eventid=%s;\n",
				row[0], row[1]);

		if (SUCCEED != DBexecute_overflowed_sql(&sql, &sql_alloc, &sql_offset))
			goto out;

		prev_eventid = curr_eventid;
	}

	DBend_multiple_update(&sql, &sql_alloc, &sql_offset);

	if (16 < sql_offset)
	{
		if (ZBX_DB_OK > DBexecute("%s", sql))
			goto out;
	}

	ret = SUCCEED;
out:
	DBfree_result(result);
	zbx_free(sql);

	return ret;
}

static int	DBpatch_3030031(void)
{
	const ZBX_FIELD	field = {"status", "0", NULL, NULL, 0, ZBX_TYPE_INT, ZBX_NOTNULL, 0};

	return DBadd_field("task", &field);
}

static int	DBpatch_3030032(void)
{
	const ZBX_FIELD	field = {"clock", "0", NULL, NULL, 0, ZBX_TYPE_INT, ZBX_NOTNULL, 0};

	return DBadd_field("task", &field);
}

static int	DBpatch_3030033(void)
{
	const ZBX_FIELD	field = {"ttl", "0", NULL, NULL, 0, ZBX_TYPE_INT, ZBX_NOTNULL, 0};

	return DBadd_field("task", &field);
}

static int	DBpatch_3030034(void)
{
	const ZBX_FIELD	field = {"proxy_hostid", NULL, NULL, NULL, 0, ZBX_TYPE_ID, 0, 0};

	return DBadd_field("task", &field);
}

static int	DBpatch_3030035(void)
{
	return DBcreate_index("task", "task_1", "status,proxy_hostid", 0);
}

static int	DBpatch_3030036(void)
{
	const ZBX_FIELD	field = {"proxy_hostid", NULL, "hosts", "hostid", 0, 0, 0, ZBX_FK_CASCADE_DELETE};

	return DBadd_foreign_key("task", 1, &field);
}

static int	DBpatch_3030037(void)
{
	const ZBX_TABLE table =
			{"task_remote_command", "taskid", 0,
				{
					{"taskid", NULL, NULL, NULL, 0, ZBX_TYPE_ID, ZBX_NOTNULL, 0},
					{"command_type", "0", NULL, NULL, 0, ZBX_TYPE_INT, ZBX_NOTNULL, 0},
					{"execute_on", "0", NULL, NULL, 0, ZBX_TYPE_INT, ZBX_NOTNULL, 0},
					{"port", "0", NULL, NULL, 0, ZBX_TYPE_INT, ZBX_NOTNULL, 0},
					{"authtype", "0", NULL, NULL, 0, ZBX_TYPE_INT, ZBX_NOTNULL, 0},
					{"username", "", NULL, NULL, 64, ZBX_TYPE_CHAR, ZBX_NOTNULL, 0},
					{"password", "", NULL, NULL, 64, ZBX_TYPE_CHAR, ZBX_NOTNULL, 0},
					{"publickey", "", NULL, NULL, 64, ZBX_TYPE_CHAR, ZBX_NOTNULL, 0},
					{"privatekey", "", NULL, NULL, 64, ZBX_TYPE_CHAR, ZBX_NOTNULL, 0},
					{"command", "", NULL, NULL, 0, ZBX_TYPE_SHORTTEXT, ZBX_NOTNULL, 0},
					{"alertid", NULL, NULL, NULL, 0, ZBX_TYPE_ID, 0, 0},
					{"parent_taskid", NULL, NULL, NULL, 0, ZBX_TYPE_ID, ZBX_NOTNULL, 0},
					{"hostid", NULL, NULL, NULL, 0, ZBX_TYPE_ID, ZBX_NOTNULL, 0},
					{0}
				},
				NULL
			};

	return DBcreate_table(&table);
}

static int	DBpatch_3030038(void)
{
	const ZBX_FIELD	field = {"taskid", NULL, "task", "taskid", 0, 0, 0, ZBX_FK_CASCADE_DELETE};

	return DBadd_foreign_key("task_remote_command", 1, &field);
}

static int	DBpatch_3030039(void)
{
	const ZBX_TABLE table =
			{"task_remote_command_result", "taskid", 0,
				{
					{"taskid", NULL, NULL, NULL, 0, ZBX_TYPE_ID, ZBX_NOTNULL, 0},
					{"status", "0", NULL, NULL, 0, ZBX_TYPE_INT, ZBX_NOTNULL, 0},
					{"parent_taskid", NULL, NULL, NULL, 0, ZBX_TYPE_ID, ZBX_NOTNULL, 0},
					{"info", "", NULL, NULL, 0, ZBX_TYPE_SHORTTEXT, ZBX_NOTNULL, 0},
					{0}
				},
				NULL
			};

	return DBcreate_table(&table);
}

static int	DBpatch_3030040(void)
{
	const ZBX_FIELD	field = {"taskid", NULL, "task", "taskid", 0, 0, 0, ZBX_FK_CASCADE_DELETE};

	return DBadd_foreign_key("task_remote_command_result", 1, &field);
}

static int	DBpatch_3030041(void)
{
	/* 1 - ZBX_TM_STATUS_NEW */
	if (ZBX_DB_OK > DBexecute("update task set status=1"))
		return FAIL;

	return SUCCEED;
}

static int	DBpatch_3030042(void)
{
	/* 2 - ZBX_SCRIPT_EXECUTE_ON_PROXY */
	const ZBX_FIELD field = {"execute_on", "2", NULL, NULL, 0, ZBX_TYPE_INT, ZBX_NOTNULL, 0};

	return DBset_default("scripts", &field);
}

static int	DBpatch_3030043(void)
{
	const ZBX_TABLE table =
			{"sysmap_shape", "shapeid", 0,
				{
					{"shapeid", NULL, NULL, NULL, 0, ZBX_TYPE_ID, ZBX_NOTNULL, 0},
					{"sysmapid", NULL, NULL, NULL, 0, ZBX_TYPE_ID, ZBX_NOTNULL, 0},
					{"type", "0", NULL, NULL, 0, ZBX_TYPE_INT, ZBX_NOTNULL, 0},
					{"x", "0", NULL, NULL, 0, ZBX_TYPE_INT, ZBX_NOTNULL, 0},
					{"y", "0", NULL, NULL, 0, ZBX_TYPE_INT, ZBX_NOTNULL, 0},
					{"width", "200", NULL, NULL, 0, ZBX_TYPE_INT, ZBX_NOTNULL, 0},
					{"height", "200", NULL, NULL, 0, ZBX_TYPE_INT, ZBX_NOTNULL, 0},
					{"text", "", NULL, NULL, 0, ZBX_TYPE_SHORTTEXT, ZBX_NOTNULL, 0},
					{"font", "9", NULL, NULL, 0, ZBX_TYPE_INT, ZBX_NOTNULL, 0},
					{"font_size", "11", NULL, NULL, 0, ZBX_TYPE_INT, ZBX_NOTNULL, 0},
					{"font_color", "000000", NULL, NULL, 6, ZBX_TYPE_CHAR, ZBX_NOTNULL, 0},
					{"text_halign", "-1", NULL, NULL, 0, ZBX_TYPE_INT, ZBX_NOTNULL, 0},
					{"text_valign", "-1", NULL, NULL, 0, ZBX_TYPE_INT, ZBX_NOTNULL, 0},
					{"border_type", "-1", NULL, NULL, 0, ZBX_TYPE_INT, ZBX_NOTNULL, 0},
					{"border_width", "1", NULL, NULL, 0, ZBX_TYPE_INT, ZBX_NOTNULL, 0},
					{"border_color", "000000", NULL, NULL, 6, ZBX_TYPE_CHAR, ZBX_NOTNULL,0},
					{"background_color", "", NULL, NULL, 6, ZBX_TYPE_CHAR, ZBX_NOTNULL, 0},
					{"zindex", "-1", NULL, NULL, 0, ZBX_TYPE_INT, ZBX_NOTNULL, 0},
					{0}
				},
				NULL
			};

	return DBcreate_table(&table);
}

static int	DBpatch_3030044(void)
{
	return DBcreate_index("sysmap_shape", "sysmap_shape_1", "sysmapid", 0);
}

static int	DBpatch_3030045(void)
{
	const ZBX_FIELD	field = {"sysmapid", NULL, "sysmaps", "sysmapid", 0, 0, 0, ZBX_FK_CASCADE_DELETE};

	return DBadd_foreign_key("sysmap_shape", 1, &field);
}

static int	DBpatch_3030046(void)
{
	DB_ROW		row;
	DB_RESULT	result;
	zbx_db_insert_t	db_insert;
	zbx_uint64_t	mapid;
	int		width, ret;

	zbx_db_insert_prepare(&db_insert, "sysmap_shape", "shapeid", "sysmapid", "width", "height", "text",
			"border_width", NULL);

	result = DBselect("select sysmapid,width from sysmaps");

	while (NULL != (row = DBfetch(result)))
	{
		ZBX_STR2UINT64(mapid, row[0]);
		width = atoi(row[1]);

		zbx_db_insert_add_values(&db_insert, __UINT64_C(0), mapid, width, 15, "{MAP.NAME}", 0);
	}

	DBfree_result(result);

	zbx_db_insert_autoincrement(&db_insert, "shapeid");
	ret = zbx_db_insert_execute(&db_insert);
	zbx_db_insert_clean(&db_insert);

	return ret;
}

static int	DBpatch_3030047(void)
{
	const ZBX_FIELD	field = {"error", "", NULL, NULL, 2048, ZBX_TYPE_CHAR, ZBX_NOTNULL, 0};

	return DBmodify_field_type("triggers", &field);
}

static int	DBpatch_3030048(void)
{
	const ZBX_FIELD	field = {"error", "", NULL, NULL, 2048, ZBX_TYPE_CHAR, ZBX_NOTNULL, 0};

	return DBmodify_field_type("alerts", &field);
}

static int	DBpatch_3030049(void)
{
	const ZBX_TABLE table =
			{"sysmap_element_trigger", "selement_triggerid", 0,
				{
					{"selement_triggerid", NULL, NULL, NULL, 0, ZBX_TYPE_ID, ZBX_NOTNULL, 0},
					{"selementid", NULL, NULL, NULL, 0, ZBX_TYPE_ID, ZBX_NOTNULL, 0},
					{"triggerid", NULL, NULL, NULL, 0, ZBX_TYPE_ID, ZBX_NOTNULL, 0},
					{0}
				},
				NULL
			};

	return DBcreate_table(&table);
}

static int	DBpatch_3030050(void)
{
	return DBcreate_index("sysmap_element_trigger", "sysmap_element_trigger_1", "selementid", 0);
}

static int	DBpatch_3030051(void)
{
	const ZBX_FIELD	field = {"selementid", NULL, "sysmaps_elements", "selementid", 0, 0, 0, ZBX_FK_CASCADE_DELETE};

	return DBadd_foreign_key("sysmap_element_trigger", 1, &field);
}

static int	DBpatch_3030052(void)
{
	const ZBX_FIELD	field = {"triggerid", NULL, "triggers", "triggerid", 0, 0, 0, ZBX_FK_CASCADE_DELETE};

	return DBadd_foreign_key("sysmap_element_trigger", 2, &field);
}

static int	DBpatch_3030053(void)
{
	DB_ROW		row;
	DB_RESULT	result;
	zbx_db_insert_t	db_insert;
	zbx_uint64_t	selementid, triggerid;
<<<<<<< HEAD
	int		ret = FAIL;
=======
	int		ret;
>>>>>>> 2668c4e8

	zbx_db_insert_prepare(&db_insert, "sysmap_element_trigger", "selement_triggerid", "selementid", "triggerid",
			NULL);

	/* sysmaps_elements.elementid for trigger map elements (2) should be migrated to table sysmap_element_trigger */
	result = DBselect("select e.selementid,e.label,t.triggerid"
			" from sysmaps_elements e"
			" left join triggers t on"
			" e.elementid=t.triggerid"
			" where e.elementtype=2");

	while (NULL != (row = DBfetch(result)))
	{
		ZBX_STR2UINT64(selementid, row[0]);
		if (NULL != row[2])
		{
			ZBX_STR2UINT64(triggerid, row[2]);

			zbx_db_insert_add_values(&db_insert, __UINT64_C(0), selementid, triggerid);
		}
		else
		{
			if (ZBX_DB_OK > DBexecute("delete from sysmaps_elements where selementid=" ZBX_FS_UI64,
					selementid))
			{
				goto out;
			}

			zabbix_log(LOG_LEVEL_WARNING, "Map trigger element \"%s\" (selementid: " ZBX_FS_UI64 ") will be"
					" removed during database upgrade: no trigger found", row[1], selementid);
		}
	}

	zbx_db_insert_autoincrement(&db_insert, "selement_triggerid");
	ret = zbx_db_insert_execute(&db_insert);
out:
	DBfree_result(result);
	zbx_db_insert_clean(&db_insert);

	return ret;
}

static int	DBpatch_3030054(void)
{
	const ZBX_TABLE table =
			{"httptest_field", "httptest_fieldid", 0,
				{
					{"httptest_fieldid", NULL, NULL, NULL, 0, ZBX_TYPE_ID, ZBX_NOTNULL, 0},
					{"httptestid", NULL, NULL, NULL, 0, ZBX_TYPE_ID, ZBX_NOTNULL, 0},
					{"type", "0", NULL, NULL, 0, ZBX_TYPE_INT, ZBX_NOTNULL, 0},
					{"name", "", NULL, NULL, 255, ZBX_TYPE_CHAR, ZBX_NOTNULL, 0},
					{"value", "", NULL, NULL, 0, ZBX_TYPE_SHORTTEXT, ZBX_NOTNULL, 0},
					{0}
				},
				NULL
			};

	return DBcreate_table(&table);
}

static int	DBpatch_3030055(void)
{
	return DBcreate_index("httptest_field", "httptest_field_1", "httptestid", 0);
}

static int	DBpatch_3030056(void)
{
	const ZBX_FIELD	field = {"httptestid", NULL, "httptest", "httptestid", 0, 0, 0, ZBX_FK_CASCADE_DELETE};

	return DBadd_foreign_key("httptest_field", 1, &field);
}

static int	DBpatch_3030057(void)
{
	const ZBX_TABLE table =
			{"httpstep_field", "httpstep_fieldid", 0,
				{
					{"httpstep_fieldid", NULL, NULL, NULL, 0, ZBX_TYPE_ID, ZBX_NOTNULL, 0},
					{"httpstepid", NULL, NULL, NULL, 0, ZBX_TYPE_ID, ZBX_NOTNULL, 0},
					{"type", "0", NULL, NULL, 0, ZBX_TYPE_INT, ZBX_NOTNULL, 0},
					{"name", "", NULL, NULL, 255, ZBX_TYPE_CHAR, ZBX_NOTNULL, 0},
					{"value", "", NULL, NULL, 0, ZBX_TYPE_SHORTTEXT, ZBX_NOTNULL, 0},
					{0}
				},
				NULL
			};

	return DBcreate_table(&table);
}

static int	DBpatch_3030058(void)
{
	return DBcreate_index("httpstep_field", "httpstep_field_1", "httpstepid", 0);
}

static int	DBpatch_3030059(void)
{
	const ZBX_FIELD	field = {"httpstepid", NULL, "httpstep", "httpstepid", 0, 0, 0, ZBX_FK_CASCADE_DELETE};

	return DBadd_foreign_key("httpstep_field", 1, &field);
}

static int 	DBpatch_3030060_pair_cmp_func(const void *d1, const void *d2)
{
	const zbx_ptr_pair_t	*pair1 = (const zbx_ptr_pair_t *)d1;
	const zbx_ptr_pair_t	*pair2 = (const zbx_ptr_pair_t *)d2;

	return strcmp((char *)pair1->first, (char *)pair2->first);
}

#define TRIM_LEADING_WHITESPACE(ptr)	while (' ' == *ptr || '\t' == *ptr) ptr++;
#define TRIM_TRAILING_WHITESPACE(ptr)	do { ptr--; } while (' ' == *ptr || '\t' == *ptr);

static void	DBpatch_3030060_append_pairs(zbx_db_insert_t *db_insert, zbx_uint64_t parentid, int type,
		const char *source, const char separator, int unique, int allow_empty)
{
	char			*buffer, *key, *value, replace;
	zbx_vector_ptr_pair_t	pairs;
	zbx_ptr_pair_t		pair;
	int			index;

	buffer = zbx_strdup(NULL, source);
	key = buffer;
	zbx_vector_ptr_pair_create(&pairs);

	while ('\0' != *key)
	{
		char	*ptr = key;

		/* find end of the line */
		while ('\0' != *ptr && '\n' != *ptr && '\r' != *ptr)
			ptr++;

		replace = *ptr;
		*ptr = '\0';

		/* parse line */
		value = strchr(key, separator);

		/* if separator is absent and empty values are allowed, consider that value is empty */
		if (0 != allow_empty && NULL == value)
			value = ptr;

		if (NULL != value)
		{
			char	*tail = value;

			if (ptr != value)
				value++;

			TRIM_LEADING_WHITESPACE(key);
			if (key != tail)
			{
				TRIM_TRAILING_WHITESPACE(tail);
				tail[1] = '\0';
			}
			else
				goto skip;	/* no key */

			tail = ptr;
			TRIM_LEADING_WHITESPACE(value);
			if (value != tail)
			{
				TRIM_TRAILING_WHITESPACE(tail);
				tail[1] = '\0';
			}
			else
			{
				if (0 == allow_empty)
					goto skip;	/* no value */
			}

			pair.first = key;

			if (0 == unique || FAIL == (index = zbx_vector_ptr_pair_search(&pairs, pair,
					DBpatch_3030060_pair_cmp_func)))
			{
				pair.second = value;
				zbx_vector_ptr_pair_append(&pairs, pair);
			}
			else
				pairs.values[index].second = value;
		}
skip:
		if ('\0' != replace)
			ptr++;

		/* skip LF/CR symbols until the next nonempty line */
		while ('\n' == *ptr || '\r' == *ptr)
			ptr++;

		key = ptr;
	}

	for (index = 0; index < pairs.values_num; index++)
	{
		pair = pairs.values[index];
		zbx_db_insert_add_values(db_insert, __UINT64_C(0), parentid, type, pair.first, pair.second);
	}

	zbx_vector_ptr_pair_destroy(&pairs);
	zbx_free(buffer);
}

static int	DBpatch_3030060_migrate_pairs(const char *table, const char *field, int type, char separator,
		int unique, int allow_empty)
{
	DB_ROW		row;
	DB_RESULT	result;
	zbx_db_insert_t	db_insert;
	zbx_uint64_t	parentid;
	char		*target, *target_id, *source_id;
	int		len, ret;

	len = strlen(table) + 1;
	target = zbx_malloc(NULL, len + ZBX_CONST_STRLEN("_field"));
	zbx_strlcpy(target, table, len);
	zbx_strlcat(target, "_field", ZBX_CONST_STRLEN("_field"));

	target_id = zbx_malloc(NULL, len + ZBX_CONST_STRLEN("_fieldid"));
	zbx_strlcpy(target_id, table, len);
	zbx_strlcat(target_id, "_fieldid", ZBX_CONST_STRLEN("_field"));

	source_id = zbx_malloc(NULL, len + ZBX_CONST_STRLEN("id"));
	zbx_strlcpy(source_id, table, len);
	zbx_strlcat(source_id, "id", ZBX_CONST_STRLEN("id"));

	zbx_db_insert_prepare(&db_insert, target, target_id, source_id, "type", "name", "value", NULL);

	result = DBselect("select %s, %s from %s", source_id, field, table);

	while (NULL != (row = DBfetch(result)))
	{
		ZBX_STR2UINT64(parentid, row[0]);

		if (0 != strlen(row[1]))
		{
			DBpatch_3030060_append_pairs(&db_insert, parentid, type, row[1], separator, unique,
					allow_empty);
		}
	}
	DBfree_result(result);

	zbx_db_insert_autoincrement(&db_insert, target_id);
	ret = zbx_db_insert_execute(&db_insert);
	zbx_db_insert_clean(&db_insert);

	zbx_free(target);
	zbx_free(target_id);
	zbx_free(source_id);

	return ret;
}

static int	DBpatch_3030060(void)
{
	return DBpatch_3030060_migrate_pairs("httptest", "variables", ZBX_HTTPFIELD_VARIABLE, '=', 1, 1);
}

static int	DBpatch_3030061(void)
{
	return DBdrop_field("httptest", "variables");
}

static int	DBpatch_3030062(void)
{
	/* headers without value are not allowed by rfc7230 */
	return DBpatch_3030060_migrate_pairs("httptest", "headers", ZBX_HTTPFIELD_HEADER, ':', 0, 0);
}

static int	DBpatch_3030063(void)
{
	return DBdrop_field("httptest", "headers");
}

static int	DBpatch_3030064(void)
{
	return DBpatch_3030060_migrate_pairs("httpstep", "variables", ZBX_HTTPFIELD_VARIABLE, '=', 1, 1);
}

static int	DBpatch_3030065(void)
{
	return DBdrop_field("httpstep", "variables");
}

static int	DBpatch_3030066(void)
{
	return DBpatch_3030060_migrate_pairs("httpstep", "headers", ZBX_HTTPFIELD_HEADER, ':', 0, 0);
}

static int	DBpatch_3030067(void)
{
	return DBdrop_field("httpstep", "headers");
}

static int	DBpatch_3030068(void)
{
	const ZBX_FIELD	field = {"post_type", "0", NULL, NULL, 0, ZBX_TYPE_INT, ZBX_NOTNULL, 0};

	return DBadd_field("httpstep", &field);
}

static int	DBpatch_3030069(void)
{
	const ZBX_FIELD	field = {"sysmap_shapeid", NULL, NULL, NULL, 0, ZBX_TYPE_ID, ZBX_NOTNULL, 0};

	return DBrename_field("sysmap_shape", "shapeid", &field);
}

static int	DBpatch_3030070(void)
{
	const ZBX_FIELD	field = {"text_halign", "0", NULL, NULL, 0, ZBX_TYPE_INT, ZBX_NOTNULL, 0};

	return DBset_default("sysmap_shape", &field);
}

static int	DBpatch_3030071(void)
{
	const ZBX_FIELD	field = {"text_valign", "0", NULL, NULL, 0, ZBX_TYPE_INT, ZBX_NOTNULL, 0};

	return DBset_default("sysmap_shape", &field);
}

static int	DBpatch_3030072(void)
{
	const ZBX_FIELD	field = {"border_type", "0", NULL, NULL, 0, ZBX_TYPE_INT, ZBX_NOTNULL, 0};

	return DBset_default("sysmap_shape", &field);
}

static int	DBpatch_3030073(void)
{
	const ZBX_FIELD	field = {"zindex", "0", NULL, NULL, 0, ZBX_TYPE_INT, ZBX_NOTNULL, 0};

	return DBset_default("sysmap_shape", &field);
}

static int	DBpatch_3030074(void)
{
	if (ZBX_DB_OK > DBexecute("update sysmap_shape set text_halign=text_halign+1,text_valign=text_valign+1,"
			"border_type=border_type+1"))
		return FAIL;

	return SUCCEED;
}

#endif

DBPATCH_START(3030)

/* version, duplicates flag, mandatory flag */

DBPATCH_ADD(3030000, 0, 1)
DBPATCH_ADD(3030001, 0, 1)
DBPATCH_ADD(3030002, 0, 1)
DBPATCH_ADD(3030003, 0, 1)
DBPATCH_ADD(3030004, 0, 1)
DBPATCH_ADD(3030005, 0, 1)
DBPATCH_ADD(3030006, 0, 1)
DBPATCH_ADD(3030007, 0, 1)
DBPATCH_ADD(3030008, 0, 1)
DBPATCH_ADD(3030009, 0, 1)
DBPATCH_ADD(3030010, 0, 1)
DBPATCH_ADD(3030011, 0, 1)
DBPATCH_ADD(3030012, 0, 1)
DBPATCH_ADD(3030013, 0, 1)
DBPATCH_ADD(3030014, 0, 1)
DBPATCH_ADD(3030015, 0, 1)
DBPATCH_ADD(3030016, 0, 1)
DBPATCH_ADD(3030017, 0, 1)
DBPATCH_ADD(3030018, 0, 1)
DBPATCH_ADD(3030019, 0, 1)
DBPATCH_ADD(3030020, 0, 1)
DBPATCH_ADD(3030021, 0, 1)
DBPATCH_ADD(3030022, 0, 1)
DBPATCH_ADD(3030023, 0, 0)
DBPATCH_ADD(3030024, 0, 1)
DBPATCH_ADD(3030025, 0, 1)
DBPATCH_ADD(3030026, 0, 1)
DBPATCH_ADD(3030027, 0, 1)
DBPATCH_ADD(3030028, 0, 1)
DBPATCH_ADD(3030029, 0, 1)
DBPATCH_ADD(3030030, 0, 1)
DBPATCH_ADD(3030031, 0, 1)
DBPATCH_ADD(3030032, 0, 1)
DBPATCH_ADD(3030033, 0, 1)
DBPATCH_ADD(3030034, 0, 1)
DBPATCH_ADD(3030035, 0, 1)
DBPATCH_ADD(3030036, 0, 1)
DBPATCH_ADD(3030037, 0, 1)
DBPATCH_ADD(3030038, 0, 1)
DBPATCH_ADD(3030039, 0, 1)
DBPATCH_ADD(3030040, 0, 1)
DBPATCH_ADD(3030041, 0, 1)
DBPATCH_ADD(3030042, 0, 1)
DBPATCH_ADD(3030043, 0, 1)
DBPATCH_ADD(3030044, 0, 1)
DBPATCH_ADD(3030045, 0, 1)
DBPATCH_ADD(3030046, 0, 1)
DBPATCH_ADD(3030047, 0, 1)
DBPATCH_ADD(3030048, 0, 1)
DBPATCH_ADD(3030049, 0, 1)
DBPATCH_ADD(3030050, 0, 1)
DBPATCH_ADD(3030051, 0, 1)
DBPATCH_ADD(3030052, 0, 1)
DBPATCH_ADD(3030053, 0, 1)
DBPATCH_ADD(3030054, 0, 1)
DBPATCH_ADD(3030055, 0, 1)
DBPATCH_ADD(3030056, 0, 1)
DBPATCH_ADD(3030057, 0, 1)
DBPATCH_ADD(3030058, 0, 1)
DBPATCH_ADD(3030059, 0, 1)
DBPATCH_ADD(3030060, 0, 1)
DBPATCH_ADD(3030061, 0, 1)
DBPATCH_ADD(3030062, 0, 1)
DBPATCH_ADD(3030063, 0, 1)
DBPATCH_ADD(3030064, 0, 1)
DBPATCH_ADD(3030065, 0, 1)
DBPATCH_ADD(3030066, 0, 1)
DBPATCH_ADD(3030067, 0, 1)
DBPATCH_ADD(3030068, 0, 1)
DBPATCH_ADD(3030069, 0, 1)
DBPATCH_ADD(3030070, 0, 1)
DBPATCH_ADD(3030071, 0, 1)
DBPATCH_ADD(3030072, 0, 1)
DBPATCH_ADD(3030073, 0, 1)
DBPATCH_ADD(3030074, 0, 1)

DBPATCH_END()<|MERGE_RESOLUTION|>--- conflicted
+++ resolved
@@ -628,11 +628,7 @@
 	DB_RESULT	result;
 	zbx_db_insert_t	db_insert;
 	zbx_uint64_t	selementid, triggerid;
-<<<<<<< HEAD
 	int		ret = FAIL;
-=======
-	int		ret;
->>>>>>> 2668c4e8
 
 	zbx_db_insert_prepare(&db_insert, "sysmap_element_trigger", "selement_triggerid", "selementid", "triggerid",
 			NULL);
