--- conflicted
+++ resolved
@@ -387,14 +387,6 @@
 
 static int	DBpatch_3030031(void)
 {
-<<<<<<< HEAD
-	const ZBX_TABLE table =
-			{"sysmap_element_trigger", "selement_triggerid", 0,
-				{
-					{"selement_triggerid", NULL, NULL, NULL, 0, ZBX_TYPE_ID, ZBX_NOTNULL, 0},
-					{"selementid", NULL, NULL, NULL, 0, ZBX_TYPE_ID, ZBX_NOTNULL, 0},
-					{"triggerid", NULL, NULL, NULL, 0, ZBX_TYPE_ID, ZBX_NOTNULL, 0},
-=======
 	const ZBX_FIELD	field = {"status", "0", NULL, NULL, 0, ZBX_TYPE_INT, ZBX_NOTNULL, 0};
 
 	return DBadd_field("task", &field);
@@ -451,7 +443,6 @@
 					{"alertid", NULL, NULL, NULL, 0, ZBX_TYPE_ID, 0, 0},
 					{"parent_taskid", NULL, NULL, NULL, 0, ZBX_TYPE_ID, ZBX_NOTNULL, 0},
 					{"hostid", NULL, NULL, NULL, 0, ZBX_TYPE_ID, ZBX_NOTNULL, 0},
->>>>>>> 9222260c
 					{0}
 				},
 				NULL
@@ -460,49 +451,6 @@
 	return DBcreate_table(&table);
 }
 
-<<<<<<< HEAD
-static int	DBpatch_3030032(void)
-{
-	return DBcreate_index("sysmap_element_trigger", "sysmap_element_trigger_1", "selementid", 0);
-}
-
-static int	DBpatch_3030033(void)
-{
-	const ZBX_FIELD	field = {"selementid", NULL, "sysmaps_elements", "selementid", 0, 0, 0, ZBX_FK_CASCADE_DELETE};
-
-	return DBadd_foreign_key("sysmap_element_trigger", 1, &field);
-}
-
-static int	DBpatch_3030034(void)
-{
-	const ZBX_FIELD	field = {"triggerid", NULL, "triggers", "triggerid", 0, 0, 0, ZBX_FK_CASCADE_DELETE};
-
-	return DBadd_foreign_key("sysmap_element_trigger", 2, &field);
-}
-
-static int	DBpatch_3030035(void)
-{
-	DB_ROW		row;
-	DB_RESULT	result;
-	unsigned char	value_type, data_type, delta;
-	zbx_db_insert_t	db_insert;
-	zbx_uint64_t	selementid, triggerid;
-	const char	*formula;
-	int		width, ret;
-
-	zbx_db_insert_prepare(&db_insert, "sysmap_element_trigger", "selement_triggerid", "selementid", "triggerid",
-			NULL);
-
-	/* sysmaps_elements.elementid for trigger map elements (2) should be migrated to table sysmap_element_trigger */
-	result = DBselect("select selementid, elementid from sysmaps_elements where elementtype=2");
-
-	while (NULL != (row = DBfetch(result)))
-	{
-		ZBX_STR2UINT64(selementid, row[0]);
-		ZBX_STR2UINT64(triggerid, row[1]);
-
-		zbx_db_insert_add_values(&db_insert, __UINT64_C(0), selementid, triggerid);
-=======
 static int	DBpatch_3030038(void)
 {
 	const ZBX_FIELD	field = {"taskid", NULL, "task", "taskid", 0, 0, 0, ZBX_FK_CASCADE_DELETE};
@@ -613,16 +561,79 @@
 		width = atoi(row[1]);
 
 		zbx_db_insert_add_values(&db_insert, __UINT64_C(0), mapid, width, 15, "{MAP.NAME}", 0);
->>>>>>> 9222260c
 	}
 
 	DBfree_result(result);
 
-<<<<<<< HEAD
+	zbx_db_insert_autoincrement(&db_insert, "shapeid");
+	ret = zbx_db_insert_execute(&db_insert);
+	zbx_db_insert_clean(&db_insert);
+
+	return ret;
+}
+
+static int	DBpatch_3030047(void)
+{
+	const ZBX_TABLE table =
+			{"sysmap_element_trigger", "selement_triggerid", 0,
+				{
+					{"selement_triggerid", NULL, NULL, NULL, 0, ZBX_TYPE_ID, ZBX_NOTNULL, 0},
+					{"selementid", NULL, NULL, NULL, 0, ZBX_TYPE_ID, ZBX_NOTNULL, 0},
+					{"triggerid", NULL, NULL, NULL, 0, ZBX_TYPE_ID, ZBX_NOTNULL, 0},
+					{0}
+				},
+				NULL
+			};
+
+	return DBcreate_table(&table);
+}
+
+static int	DBpatch_3030048(void)
+{
+	return DBcreate_index("sysmap_element_trigger", "sysmap_element_trigger_1", "selementid", 0);
+}
+
+static int	DBpatch_3030049(void)
+{
+	const ZBX_FIELD	field = {"selementid", NULL, "sysmaps_elements", "selementid", 0, 0, 0, ZBX_FK_CASCADE_DELETE};
+
+	return DBadd_foreign_key("sysmap_element_trigger", 1, &field);
+}
+
+static int	DBpatch_3030050(void)
+{
+	const ZBX_FIELD	field = {"triggerid", NULL, "triggers", "triggerid", 0, 0, 0, ZBX_FK_CASCADE_DELETE};
+
+	return DBadd_foreign_key("sysmap_element_trigger", 2, &field);
+}
+
+static int	DBpatch_3030051(void)
+{
+	DB_ROW		row;
+	DB_RESULT	result;
+	unsigned char	value_type, data_type, delta;
+	zbx_db_insert_t	db_insert;
+	zbx_uint64_t	selementid, triggerid;
+	const char	*formula;
+	int		width, ret;
+
+	zbx_db_insert_prepare(&db_insert, "sysmap_element_trigger", "selement_triggerid", "selementid", "triggerid",
+			NULL);
+
+	/* sysmaps_elements.elementid for trigger map elements (2) should be migrated to table sysmap_element_trigger */
+	result = DBselect("select selementid, elementid from sysmaps_elements where elementtype=2");
+
+	while (NULL != (row = DBfetch(result)))
+	{
+		ZBX_STR2UINT64(selementid, row[0]);
+		ZBX_STR2UINT64(triggerid, row[1]);
+
+		zbx_db_insert_add_values(&db_insert, __UINT64_C(0), selementid, triggerid);
+	}
+
+	DBfree_result(result);
+
 	zbx_db_insert_autoincrement(&db_insert, "selement_triggerid");
-=======
-	zbx_db_insert_autoincrement(&db_insert, "shapeid");
->>>>>>> 9222260c
 	ret = zbx_db_insert_execute(&db_insert);
 	zbx_db_insert_clean(&db_insert);
 
@@ -671,8 +682,6 @@
 DBPATCH_ADD(3030033, 0, 1)
 DBPATCH_ADD(3030034, 0, 1)
 DBPATCH_ADD(3030035, 0, 1)
-<<<<<<< HEAD
-=======
 DBPATCH_ADD(3030036, 0, 1)
 DBPATCH_ADD(3030037, 0, 1)
 DBPATCH_ADD(3030038, 0, 1)
@@ -684,6 +693,10 @@
 DBPATCH_ADD(3030044, 0, 1)
 DBPATCH_ADD(3030045, 0, 1)
 DBPATCH_ADD(3030046, 0, 1)
->>>>>>> 9222260c
+DBPATCH_ADD(3030047, 0, 1)
+DBPATCH_ADD(3030048, 0, 1)
+DBPATCH_ADD(3030049, 0, 1)
+DBPATCH_ADD(3030050, 0, 1)
+DBPATCH_ADD(3030051, 0, 1)
 
 DBPATCH_END()