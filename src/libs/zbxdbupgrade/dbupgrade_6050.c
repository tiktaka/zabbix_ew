/*
** Zabbix
** Copyright (C) 2001-2023 Zabbix SIA
**
** This program is free software; you can redistribute it and/or modify
** it under the terms of the GNU General Public License as published by
** the Free Software Foundation; either version 2 of the License, or
** (at your option) any later version.
**
** This program is distributed in the hope that it will be useful,
** but WITHOUT ANY WARRANTY; without even the implied warranty of
** MERCHANTABILITY or FITNESS FOR A PARTICULAR PURPOSE. See the
** GNU General Public License for more details.
**
** You should have received a copy of the GNU General Public License
** along with this program; if not, write to the Free Software
** Foundation, Inc., 51 Franklin Street, Fifth Floor, Boston, MA  02110-1301, USA.
**/

#include "dbupgrade.h"

#include "zbxdbschema.h"
#include "zbxdbhigh.h"
#include "zbxtypes.h"
#include "zbxregexp.h"

/*
 * 7.0 development database patches
 */

#ifndef HAVE_SQLITE3

static int	DBpatch_6050000(void)
{
	const zbx_db_field_t	field = {"url", "", NULL, NULL, 2048, ZBX_TYPE_CHAR, ZBX_NOTNULL, 0};

	return DBmodify_field_type("config", &field, NULL);
}

static int	DBpatch_6050001(void)
{
	const zbx_db_field_t	field = {"geomaps_tile_url", "", NULL, NULL, 2048, ZBX_TYPE_CHAR, ZBX_NOTNULL, 0};

	return DBmodify_field_type("config", &field, NULL);
}

static int	DBpatch_6050002(void)
{
	const zbx_db_field_t	field = {"url", "", NULL, NULL, 2048, ZBX_TYPE_CHAR, ZBX_NOTNULL, 0};

	return DBmodify_field_type("sysmap_url", &field, NULL);
}

static int	DBpatch_6050003(void)
{
	const zbx_db_field_t	field = {"url", "", NULL, NULL, 2048, ZBX_TYPE_CHAR, ZBX_NOTNULL, 0};

	return DBmodify_field_type("sysmap_element_url", &field, NULL);
}

static int	DBpatch_6050004(void)
{
	const zbx_db_field_t	field = {"url_a", "", NULL, NULL, 2048, ZBX_TYPE_CHAR, ZBX_NOTNULL, 0};

	return DBmodify_field_type("host_inventory", &field, NULL);
}

static int	DBpatch_6050005(void)
{
	const zbx_db_field_t	field = {"url_b", "", NULL, NULL, 2048, ZBX_TYPE_CHAR, ZBX_NOTNULL, 0};

	return DBmodify_field_type("host_inventory", &field, NULL);
}

static int	DBpatch_6050006(void)
{
	const zbx_db_field_t	field = {"url_c", "", NULL, NULL, 2048, ZBX_TYPE_CHAR, ZBX_NOTNULL, 0};

	return DBmodify_field_type("host_inventory", &field, NULL);
}

static int	DBpatch_6050007(void)
{
	const zbx_db_field_t	field = {"value_str", "", NULL, NULL, 2048, ZBX_TYPE_CHAR, ZBX_NOTNULL, 0};

	return DBmodify_field_type("widget_field", &field, NULL);
}

static int	DBpatch_6050008(void)
{
	const zbx_db_field_t	field = {"value", "0.0000", NULL, NULL, 0, ZBX_TYPE_FLOAT, ZBX_NOTNULL, 0};

	if (0 == (DBget_program_type() & ZBX_PROGRAM_TYPE_SERVER))
		return SUCCEED;

#if defined(HAVE_ORACLE)
	if (SUCCEED == zbx_db_check_oracle_colum_type("history", "value", ZBX_TYPE_FLOAT))
		return SUCCEED;
#endif /* defined(HAVE_ORACLE) */

	return DBmodify_field_type("history", &field, &field);
}

static int	DBpatch_6050009(void)
{
	const zbx_db_field_t	field = {"value_min", "0.0000", NULL, NULL, 0, ZBX_TYPE_FLOAT, ZBX_NOTNULL, 0};

	if (0 == (DBget_program_type() & ZBX_PROGRAM_TYPE_SERVER))
		return SUCCEED;

#if defined(HAVE_ORACLE)
	if (SUCCEED == zbx_db_check_oracle_colum_type("trends", "value_min", ZBX_TYPE_FLOAT))
		return SUCCEED;
#endif /* defined(HAVE_ORACLE) */

	return DBmodify_field_type("trends", &field, &field);
}

static int	DBpatch_6050010(void)
{
	const zbx_db_field_t	field = {"value_avg", "0.0000", NULL, NULL, 0, ZBX_TYPE_FLOAT, ZBX_NOTNULL, 0};

	if (0 == (DBget_program_type() & ZBX_PROGRAM_TYPE_SERVER))
		return SUCCEED;

#if defined(HAVE_ORACLE)
	if (SUCCEED == zbx_db_check_oracle_colum_type("trends", "value_avg", ZBX_TYPE_FLOAT))
		return SUCCEED;
#endif /* defined(HAVE_ORACLE) */

	return DBmodify_field_type("trends", &field, &field);
}

static int	DBpatch_6050011(void)
{
	const zbx_db_field_t	field = {"value_max", "0.0000", NULL, NULL, 0, ZBX_TYPE_FLOAT, ZBX_NOTNULL, 0};

#if defined(HAVE_ORACLE)
	if (SUCCEED == zbx_db_check_oracle_colum_type("trends", "value_max", ZBX_TYPE_FLOAT))
		return SUCCEED;
#endif /* defined(HAVE_ORACLE) */

	if (0 == (DBget_program_type() & ZBX_PROGRAM_TYPE_SERVER))
		return SUCCEED;

	return DBmodify_field_type("trends", &field, &field);
}

static int	DBpatch_6050012(void)
{
	const zbx_db_field_t	field = {"allow_redirect", "0", NULL, NULL, 0, ZBX_TYPE_INT, ZBX_NOTNULL, 0};

	return DBadd_field("dchecks", &field);
}

static int	DBpatch_6050013(void)
{
	const zbx_db_table_t	table =
			{"history_bin", "itemid,clock,ns", 0,
				{
					{"itemid", NULL, NULL, NULL, 0, ZBX_TYPE_ID, ZBX_NOTNULL, 0},
					{"clock", "0", NULL, NULL, 0, ZBX_TYPE_INT, ZBX_NOTNULL, 0},
					{"ns", "0", NULL, NULL, 0, ZBX_TYPE_INT, ZBX_NOTNULL, 0},
					{"value", "", NULL, NULL, 0, ZBX_TYPE_BLOB, ZBX_NOTNULL, 0},
					{NULL}
				},
				NULL
			};

	return DBcreate_table(&table);
}

static int	DBpatch_6050014(void)
{
	if (0 == (DBget_program_type() & ZBX_PROGRAM_TYPE_SERVER))
		return SUCCEED;

	if (ZBX_DB_OK > zbx_db_execute(
			"delete from widget_field"
			" where name='adv_conf' and widgetid in ("
				"select widgetid"
				" from widget"
				" where type in ('clock', 'item')"
			")"))
	{
		return FAIL;
	}

	return SUCCEED;
}

static int	DBpatch_6050015(void)
{
	const zbx_db_field_t	field = {"http_user", "", NULL, NULL, 255, ZBX_TYPE_CHAR, ZBX_NOTNULL | ZBX_PROXY, 0};

	return DBmodify_field_type("httptest", &field, NULL);
}

static int	DBpatch_6050016(void)
{
	const zbx_db_field_t	field = {"http_password", "", NULL, NULL, 255, ZBX_TYPE_CHAR,
			ZBX_NOTNULL | ZBX_PROXY, 0};

	return DBmodify_field_type("httptest", &field, NULL);
}

static int	DBpatch_6050017(void)
{
	const zbx_db_field_t	field = {"username", "", NULL, NULL, 255, ZBX_TYPE_CHAR, ZBX_NOTNULL | ZBX_PROXY, 0};

	return DBmodify_field_type("items", &field, NULL);
}

static int	DBpatch_6050018(void)
{
	const zbx_db_field_t	field = {"password", "", NULL, NULL, 255, ZBX_TYPE_CHAR, ZBX_NOTNULL | ZBX_PROXY, 0};

	return DBmodify_field_type("items", &field, NULL);
}

static int	DBpatch_6050019(void)
{
	const zbx_db_field_t	field = {"username", "", NULL, NULL, 255, ZBX_TYPE_CHAR, ZBX_NOTNULL, 0};

	return DBmodify_field_type("connector", &field, NULL);
}

static int	DBpatch_6050020(void)
{
	const zbx_db_field_t	field = {"password", "", NULL, NULL, 255, ZBX_TYPE_CHAR, ZBX_NOTNULL, 0};

	return DBmodify_field_type("connector", &field, NULL);
}

static int	DBpatch_6050021(void)
{
	const zbx_db_field_t	field = {"concurrency_max", "0", NULL, NULL, 0, ZBX_TYPE_INT, ZBX_NOTNULL, 0};

	return DBadd_field("drules", &field);
}

static int	DBpatch_6050022(void)
{
	if (ZBX_DB_OK > zbx_db_execute("update drules set concurrency_max=1"))
		return FAIL;

	return SUCCEED;
}

static int	DBpatch_6050023(void)
{
	const char	*sql =
			"update widget_field"
			" set name='acknowledgement_status'"
			" where name='unacknowledged'"
				" and exists ("
					"select null"
					" from widget w"
					" where widget_field.widgetid=w.widgetid"
						" and w.type='problems'"
				")";

	if (0 == (DBget_program_type() & ZBX_PROGRAM_TYPE_SERVER))
		return SUCCEED;

	if (ZBX_DB_OK <= zbx_db_execute("%s", sql))
		return SUCCEED;

	return FAIL;
}

static int	DBpatch_6050024(void)
{
	const char	*sql =
			"update widget_field"
			" set name='show_lines'"
			" where name='count'"
				" and exists ("
					"select null"
					" from widget w"
					" where widget_field.widgetid=w.widgetid"
						" and w.type='tophosts'"
				")";

	if (0 == (DBget_program_type() & ZBX_PROGRAM_TYPE_SERVER))
		return SUCCEED;

	if (ZBX_DB_OK <= zbx_db_execute("%s", sql))
		return SUCCEED;

	return FAIL;
}

static int	DBpatch_6050025(void)
{
	if (FAIL == zbx_db_index_exists("problem", "problem_4"))
		return DBcreate_index("problem", "problem_4", "cause_eventid", 0);

	return SUCCEED;
}

static int	DBpatch_6050026(void)
{
	const zbx_db_field_t	field = {"id", NULL, NULL, NULL, 0, ZBX_TYPE_ID, ZBX_NOTNULL, 0};

	return DBdrop_field_autoincrement("proxy_history", &field);

	return SUCCEED;
}

static int	DBpatch_6050027(void)
{
	const zbx_db_field_t	field = {"id", NULL, NULL, NULL, 0, ZBX_TYPE_ID, ZBX_NOTNULL, 0};

	return DBdrop_field_autoincrement("proxy_dhistory", &field);

	return SUCCEED;
}

static int	DBpatch_6050028(void)
{
	const zbx_db_field_t	field = {"id", NULL, NULL, NULL, 0, ZBX_TYPE_ID, ZBX_NOTNULL, 0};

	return DBdrop_field_autoincrement("proxy_autoreg_host", &field);

	return SUCCEED;
}

static int	DBpatch_6050029(void)
{
	if (0 == (DBget_program_type() & ZBX_PROGRAM_TYPE_SERVER))
		return SUCCEED;

	if (ZBX_DB_OK > zbx_db_execute("insert into module (moduleid,id,relative_path,status,config) values"
			" (" ZBX_FS_UI64 ",'gauge','widgets/gauge',%d,'[]')", zbx_db_get_maxid("module"), 1))
	{
		return FAIL;
	}

	return SUCCEED;
}

static int	DBpatch_6050030(void)
{
	const zbx_db_table_t table =
			{"optag", "optagid", 0,
				{
					{"optagid", NULL, NULL, NULL, 0, ZBX_TYPE_ID, ZBX_NOTNULL, 0},
					{"operationid", NULL, NULL, NULL, 0, ZBX_TYPE_ID, ZBX_NOTNULL, 0},
					{"tag", "", NULL, NULL, 255, ZBX_TYPE_CHAR, ZBX_NOTNULL, 0},
					{"value", "", NULL, NULL, 255, ZBX_TYPE_CHAR, ZBX_NOTNULL, 0},
					{0}
				},
				NULL
			};

	return DBcreate_table(&table);
}

static int  DBpatch_6050031(void)
{
	return DBcreate_index("optag", "optag_1", "operationid", 0);
}

static int	DBpatch_6050032(void)
{
	const zbx_db_field_t	field = {"operationid", NULL, "operations", "operationid", 0, 0, 0,
			ZBX_FK_CASCADE_DELETE};

	return DBadd_foreign_key("optag", 1, &field);
}

static int	DBpatch_6050033(void)
{
	if (0 == (DBget_program_type() & ZBX_PROGRAM_TYPE_SERVER))
		return SUCCEED;

	if (ZBX_DB_OK > zbx_db_execute("insert into module (moduleid,id,relative_path,status,config) values"
			" (" ZBX_FS_UI64 ",'toptriggers','widgets/toptriggers',%d,'[]')", zbx_db_get_maxid("module"), 1))
	{
		return FAIL;
	}

	return SUCCEED;
}

static int	DBpatch_6050034(void)
{
	const zbx_db_table_t	table = {"proxy", "proxyid", 0,
			{
				{"proxyid", NULL, NULL, NULL, 0, ZBX_TYPE_ID, ZBX_NOTNULL, 0},
				{"name", "", NULL, NULL, 128, ZBX_TYPE_CHAR, ZBX_NOTNULL, 0},
				{"operating_mode", "0", NULL, NULL, 0, ZBX_TYPE_INT, ZBX_NOTNULL, 0},
				{"description", "", NULL, NULL, 0, ZBX_TYPE_SHORTTEXT, ZBX_NOTNULL, 0},
				{"tls_connect", "1", NULL, NULL, 0, ZBX_TYPE_INT, ZBX_NOTNULL, 0},
				{"tls_accept", "1", NULL, NULL, 0, ZBX_TYPE_INT, ZBX_NOTNULL, 0},
				{"tls_issuer", "", NULL, NULL, 1024, ZBX_TYPE_CHAR, ZBX_NOTNULL, 0},
				{"tls_subject", "", NULL, NULL, 1024, ZBX_TYPE_CHAR, ZBX_NOTNULL, 0},
				{"tls_psk_identity", "", NULL, NULL, 128, ZBX_TYPE_CHAR, ZBX_NOTNULL, 0},
				{"tls_psk", "", NULL, NULL, 512, ZBX_TYPE_CHAR, ZBX_NOTNULL, 0},
				{"allowed_addresses", "", NULL, NULL, 255, ZBX_TYPE_CHAR, ZBX_NOTNULL, 0},
				{"address", "127.0.0.1", NULL, NULL, 255, ZBX_TYPE_CHAR, ZBX_NOTNULL, 0},
				{"port", "10051", NULL, NULL, 64, ZBX_TYPE_CHAR, ZBX_NOTNULL, 0},
				{0}
			},
			NULL
		};

	return DBcreate_table(&table);
}

static int	DBpatch_6050035(void)
{
	return DBcreate_index("proxy", "proxy_1", "name", 1);
}

static int	DBpatch_6050036(void)
{
	return DBcreate_changelog_insert_trigger("proxy", "proxyid");
}

static int	DBpatch_6050037(void)
{
	return DBcreate_changelog_update_trigger("proxy", "proxyid");
}

static int	DBpatch_6050038(void)
{
	return DBcreate_changelog_delete_trigger("proxy", "proxyid");
}

#define DEPRECATED_STATUS_PROXY_ACTIVE	5
#define DEPRECATED_STATUS_PROXY_PASSIVE	6

static int	DBpatch_6050039(void)
{
	zbx_db_row_t		row;
	zbx_db_result_t		result;
	zbx_db_insert_t		db_insert_proxies;
	int			ret;

	if (0 == (DBget_program_type() & ZBX_PROGRAM_TYPE_SERVER))
		return SUCCEED;

	result = zbx_db_select(
			"select h.hostid,h.host,h.status,h.description,h.tls_connect,h.tls_accept,h.tls_issuer,"
				"h.tls_subject,h.tls_psk_identity,h.tls_psk,h.proxy_address,i.useip,i.ip,i.dns,i.port"
			" from hosts h"
			" left join interface i"
				" on h.hostid=i.hostid"
			" where h.status in (%i,%i)",
			DEPRECATED_STATUS_PROXY_PASSIVE, DEPRECATED_STATUS_PROXY_ACTIVE);

	zbx_db_insert_prepare(&db_insert_proxies, "proxy", "proxyid", "name", "operating_mode", "description", "tls_connect",
			"tls_accept", "tls_issuer", "tls_subject", "tls_psk_identity", "tls_psk", "allowed_addresses",
			"address", "port", (char *)NULL);

	while (NULL != (row = zbx_db_fetch(result)))
	{
		zbx_uint64_t	proxyid;
		int		status, tls_connect, tls_accept;

		ZBX_STR2UINT64(proxyid, row[0]);
		status = atoi(row[2]);
		tls_connect = atoi(row[4]);
		tls_accept = atoi(row[5]);

		if (DEPRECATED_STATUS_PROXY_ACTIVE == status)
		{
			zbx_db_insert_add_values(&db_insert_proxies, proxyid, row[1], PROXY_OPERATING_MODE_ACTIVE, row[3],
					tls_connect, tls_accept, row[6], row[7], row[8], row[9], row[10],
					"127.0.0.1", "10051");
		}
		else if (DEPRECATED_STATUS_PROXY_PASSIVE == status)
		{
			const char	*address;
			const char	*port;

			if (SUCCEED != zbx_db_is_null(row[11]))
			{
				address = (1 == atoi(row[11]) ? row[12] : row[13]);
				port = row[14];
			}
			else
			{
				address = "127.0.0.1";
				port = "10051";
				zabbix_log(LOG_LEVEL_WARNING, "cannot select interface for proxy '%s'",  row[1]);
			}

			zbx_db_insert_add_values(&db_insert_proxies, proxyid, row[1], PROXY_OPERATING_MODE_PASSIVE, row[3],
					tls_connect, tls_accept, row[6], row[7], row[8], row[9], "", address, port);
		}
	}
	zbx_db_free_result(result);

	ret = zbx_db_insert_execute(&db_insert_proxies);
	zbx_db_insert_clean(&db_insert_proxies);

	return ret;
}

static int	DBpatch_6050040(void)
{
	return DBdrop_foreign_key("hosts", 1);
}

static int	DBpatch_6050041(void)
{
	const zbx_db_field_t	field = {"proxyid", NULL, "hosts", "hostid", 0, ZBX_TYPE_ID, 0, 0};

	return DBrename_field("hosts", "proxy_hostid", &field);
}

static int	DBpatch_6050042(void)
{
	const zbx_db_field_t	field = {"proxyid", NULL, "proxy", "proxyid", 0, 0, 0, 0};

	return DBadd_foreign_key("hosts", 1, &field);
}

static int	DBpatch_6050043(void)
{
	return DBdrop_foreign_key("drules", 1);
}

static int	DBpatch_6050044(void)
{
	const zbx_db_field_t	field = {"proxyid", NULL, "hosts", "hostid", 0, ZBX_TYPE_ID, 0, 0};

	return DBrename_field("drules", "proxy_hostid", &field);
}

static int	DBpatch_6050045(void)
{
	const zbx_db_field_t	field = {"proxyid", NULL, "proxy", "proxyid", 0, 0, 0, 0};

	return DBadd_foreign_key("drules", 1, &field);
}

static int	DBpatch_6050046(void)
{
	return DBdrop_foreign_key("autoreg_host", 1);
}

static int	DBpatch_6050047(void)
{
	const zbx_db_field_t	field = {"proxyid", NULL, "hosts", "hostid", 0, ZBX_TYPE_ID, 0, ZBX_FK_CASCADE_DELETE};

	return DBrename_field("autoreg_host", "proxy_hostid", &field);
}

static int	DBpatch_6050048(void)
{
	const zbx_db_field_t	field = {"proxyid", NULL, "proxy", "proxyid", 0, 0, 0, ZBX_FK_CASCADE_DELETE};

	return DBadd_foreign_key("autoreg_host", 1, &field);
}

static int	DBpatch_6050049(void)
{
	return DBdrop_foreign_key("task", 1);
}

static int	DBpatch_6050050(void)
{
	const zbx_db_field_t	field = {"proxyid", NULL, "hosts", "hostid", 0, ZBX_TYPE_ID, 0, 0};

	return DBrename_field("task", "proxy_hostid", &field);
}

static int	DBpatch_6050051(void)
{
	const zbx_db_field_t	field = {"proxyid", NULL, "proxy", "proxyid", 0, 0, 0, ZBX_FK_CASCADE_DELETE};

	return DBadd_foreign_key("task", 1, &field);
}

static int	DBpatch_6050052(void)
{
	const zbx_db_table_t	table = {"proxy_rtdata", "proxyid", 0,
			{
				{"proxyid", NULL, "proxy", "proxyid", 0, ZBX_TYPE_ID, ZBX_NOTNULL, 0},
				{"lastaccess", "0", NULL, NULL, 0, ZBX_TYPE_INT, ZBX_NOTNULL, 0},
				{"version", "0", NULL, NULL, 0, ZBX_TYPE_INT, ZBX_NOTNULL, 0},
				{"compatibility", "0", NULL, NULL, 0, ZBX_TYPE_INT, ZBX_NOTNULL, 0},
				{0}
			},
			NULL
		};

	return DBcreate_table(&table);
}

static int	DBpatch_6050053(void)
{
	const zbx_db_field_t	field = {"proxyid", NULL, "proxy", "proxyid", 0, 0, 0, ZBX_FK_CASCADE_DELETE};

	return DBadd_foreign_key("proxy_rtdata", 1, &field);
}

static int	DBpatch_6050054(void)
{
	zbx_db_row_t		row;
	zbx_db_result_t		result;
	zbx_db_insert_t		db_insert_rtdata;
	int			ret;

	if (0 == (DBget_program_type() & ZBX_PROGRAM_TYPE_SERVER))
		return SUCCEED;

	result = zbx_db_select(
		"select hr.hostid,hr.lastaccess,hr.version,hr.compatibility"
		" from host_rtdata hr"
		" join hosts h"
			" on hr.hostid=h.hostid"
		" where h.status in (%i,%i)",
		DEPRECATED_STATUS_PROXY_ACTIVE, DEPRECATED_STATUS_PROXY_PASSIVE);

	zbx_db_insert_prepare(&db_insert_rtdata, "proxy_rtdata", "proxyid", "lastaccess", "version", "compatibility",
			(char *)NULL);

	while (NULL != (row = zbx_db_fetch(result)))
	{
		int		lastaccess, version, compatibility;
		zbx_uint64_t	hostid;

		ZBX_STR2UINT64(hostid, row[0]);
		lastaccess = atoi(row[1]);
		version = atoi(row[2]);
		compatibility = atoi(row[3]);

		zbx_db_insert_add_values(&db_insert_rtdata, hostid, lastaccess, version, compatibility);
	}
	zbx_db_free_result(result);

	ret = zbx_db_insert_execute(&db_insert_rtdata);
	zbx_db_insert_clean(&db_insert_rtdata);

	return ret;
}

#undef DEPRECATED_STATUS_PROXY_ACTIVE
#undef DEPRECATED_STATUS_PROXY_PASSIVE

static int	DBpatch_6050055(void)
{
	if (0 == (DBget_program_type() & ZBX_PROGRAM_TYPE_SERVER))
		return SUCCEED;

	if (ZBX_DB_OK > zbx_db_execute("delete from hosts where status in (5,6)"))
		return FAIL;

	return SUCCEED;
}

static int	DBpatch_6050056(void)
{
	return DBdrop_field("host_rtdata", "lastaccess");
}

static int	DBpatch_6050057(void)
{
	return DBdrop_field("host_rtdata", "version");
}

static int	DBpatch_6050058(void)
{
	return DBdrop_field("host_rtdata", "compatibility");
}

static int	DBpatch_6050059(void)
{
	return DBdrop_field("hosts", "proxy_address");
}

static int	DBpatch_6050060(void)
{
	return DBdrop_field("hosts", "auto_compress");
}

static int	DBpatch_6050061(void)
{
	if (0 == (DBget_program_type() & ZBX_PROGRAM_TYPE_SERVER))
		return SUCCEED;

	if (ZBX_DB_OK > zbx_db_execute("delete from profiles where idx='web.proxies.filter_status'"))
		return FAIL;

	return SUCCEED;
}

static int	DBpatch_6050062(void)
{
	if (0 == (DBget_program_type() & ZBX_PROGRAM_TYPE_SERVER))
		return SUCCEED;

	if (ZBX_DB_OK > zbx_db_execute(
			"update profiles"
			" set value_str='name'"
			" where value_str like 'host'"
				" and idx='web.proxies.php.sort'"))
	{
		return FAIL;
	}

	return SUCCEED;
}

static int	DBpatch_6050063(void)
{
#define TM_DATA_TYPE_TEST_ITEM	0
#define TM_DATA_TYPE_PROXYIDS	2

	if (0 == (DBget_program_type() & ZBX_PROGRAM_TYPE_SERVER))
		return SUCCEED;

	if (ZBX_DB_OK > zbx_db_execute("delete"
			" from task"
			" where exists ("
				"select null"
				" from task_data td"
				" where td.taskid=task.taskid and td.type in (%i,%i)"
			")",
			TM_DATA_TYPE_TEST_ITEM, TM_DATA_TYPE_PROXYIDS))
	{
		return FAIL;
	}
#undef TM_DATA_TYPE_TEST_ITEM
#undef TM_DATA_TYPE_PROXYIDS

	return SUCCEED;
}

static int	DBpatch_6050064(void)
{
	if (FAIL == zbx_db_index_exists("dashboard_user", "dashboard_user_2"))
		return DBcreate_index("dashboard_user", "dashboard_user_2", "userid", 0);

	return SUCCEED;
}

static int	DBpatch_6050065(void)
{
	if (FAIL == zbx_db_index_exists("dashboard_usrgrp", "dashboard_usrgrp_2"))
		return DBcreate_index("dashboard_usrgrp", "dashboard_usrgrp_2", "usrgrpid", 0);

	return SUCCEED;
}

static int	DBpatch_6050066(void)
{
	if (FAIL == zbx_db_index_exists("event_suppress", "event_suppress_4"))
		return DBcreate_index("event_suppress", "event_suppress_4", "userid", 0);

	return SUCCEED;
}

static int	DBpatch_6050067(void)
{
	if (FAIL == zbx_db_index_exists("group_discovery", "group_discovery_1"))
		return DBcreate_index("group_discovery", "group_discovery_1", "parent_group_prototypeid", 0);

	return SUCCEED;
}

static int	DBpatch_6050068(void)
{
	if (FAIL == zbx_db_index_exists("group_prototype", "group_prototype_2"))
		return DBcreate_index("group_prototype", "group_prototype_2", "groupid", 0);

	return SUCCEED;
}

static int	DBpatch_6050069(void)
{
	if (FAIL == zbx_db_index_exists("group_prototype", "group_prototype_3"))
		return DBcreate_index("group_prototype", "group_prototype_3", "templateid", 0);

	return SUCCEED;
}

static int	DBpatch_6050070(void)
{
	if (FAIL == zbx_db_index_exists("host_discovery", "host_discovery_1"))
		return DBcreate_index("host_discovery", "host_discovery_1", "parent_hostid", 0);

	return SUCCEED;
}

static int	DBpatch_6050071(void)
{
	if (FAIL == zbx_db_index_exists("host_discovery", "host_discovery_2"))
		return DBcreate_index("host_discovery", "host_discovery_2", "parent_itemid", 0);

	return SUCCEED;
}

static int	DBpatch_6050072(void)
{
	if (FAIL == zbx_db_index_exists("hosts", "hosts_7"))
		return DBcreate_index("hosts", "hosts_7", "templateid", 0);

	return SUCCEED;
}

static int	DBpatch_6050073(void)
{
	if (FAIL == zbx_db_index_exists("interface_discovery", "interface_discovery_1"))
		return DBcreate_index("interface_discovery", "interface_discovery_1", "parent_interfaceid", 0);

	return SUCCEED;
}

static int	DBpatch_6050074(void)
{
	if (FAIL == zbx_db_index_exists("report", "report_2"))
		return DBcreate_index("report", "report_2", "userid", 0);

	return SUCCEED;
}

static int	DBpatch_6050075(void)
{
	if (FAIL == zbx_db_index_exists("report", "report_3"))
		return DBcreate_index("report", "report_3", "dashboardid", 0);

	return SUCCEED;
}

static int	DBpatch_6050076(void)
{
	if (FAIL == zbx_db_index_exists("report_user", "report_user_2"))
		return DBcreate_index("report_user", "report_user_2", "userid", 0);

	return SUCCEED;
}

static int	DBpatch_6050077(void)
{
	if (FAIL == zbx_db_index_exists("report_user", "report_user_3"))
		return DBcreate_index("report_user", "report_user_3", "access_userid", 0);

	return SUCCEED;
}

static int	DBpatch_6050078(void)
{
	if (FAIL == zbx_db_index_exists("report_usrgrp", "report_usrgrp_2"))
		return DBcreate_index("report_usrgrp", "report_usrgrp_2", "usrgrpid", 0);

	return SUCCEED;
}

static int	DBpatch_6050079(void)
{
	if (FAIL == zbx_db_index_exists("report_usrgrp", "report_usrgrp_3"))
		return DBcreate_index("report_usrgrp", "report_usrgrp_3", "access_userid", 0);

	return SUCCEED;
}

static int	DBpatch_6050080(void)
{
	if (FAIL == zbx_db_index_exists("sysmaps", "sysmaps_4"))
		return DBcreate_index("sysmaps", "sysmaps_4", "userid", 0);

	return SUCCEED;
}

static int	DBpatch_6050081(void)
{
	if (FAIL == zbx_db_index_exists("sysmap_element_trigger", "sysmap_element_trigger_2"))
		return DBcreate_index("sysmap_element_trigger", "sysmap_element_trigger_2", "triggerid", 0);

	return SUCCEED;
}

static int	DBpatch_6050082(void)
{
	if (FAIL == zbx_db_index_exists("sysmap_user", "sysmap_user_2"))
		return DBcreate_index("sysmap_user", "sysmap_user_2", "userid", 0);

	return SUCCEED;
}

static int	DBpatch_6050083(void)
{
	if (FAIL == zbx_db_index_exists("sysmap_usrgrp", "sysmap_usrgrp_2"))
		return DBcreate_index("sysmap_usrgrp", "sysmap_usrgrp_2", "usrgrpid", 0);

	return SUCCEED;
}

static int	DBpatch_6050084(void)
{
	if (FAIL == zbx_db_index_exists("tag_filter", "tag_filter_1"))
		return DBcreate_index("tag_filter", "tag_filter_1", "usrgrpid", 0);

	return SUCCEED;
}

static int	DBpatch_6050085(void)
{
	if (FAIL == zbx_db_index_exists("tag_filter", "tag_filter_2"))
		return DBcreate_index("tag_filter", "tag_filter_2", "groupid", 0);

	return SUCCEED;
}

static int	DBpatch_6050086(void)
{
	if (FAIL == zbx_db_index_exists("task", "task_2"))
		return DBcreate_index("task", "task_2", "proxyid", 0);

	return SUCCEED;
}

static int	DBpatch_6050087(void)
{
	if (FAIL == zbx_db_index_exists("users", "users_3"))
		return DBcreate_index("users", "users_3", "roleid", 0);

	return SUCCEED;
}

static int	DBpatch_6050090(void)
{
	const zbx_db_field_t	old_field = {"info", "", NULL, NULL, 0, ZBX_TYPE_SHORTTEXT, ZBX_NOTNULL, 0};
	const zbx_db_field_t	field = {"info", "", NULL, NULL, 0, ZBX_TYPE_LONGTEXT, ZBX_NOTNULL, 0};

	return DBmodify_field_type("task_remote_command_result", &field, &old_field);
}

static int	DBpatch_6050091(void)
{
	if (0 == (DBget_program_type() & ZBX_PROGRAM_TYPE_SERVER))
		return SUCCEED;

	if (ZBX_DB_OK > zbx_db_execute(
			"update widget_field"
			" set value_str=' '"
			" where name like 'columns.name.%%'"
			" and value_str like ''"
			" and widgetid in ("
				"select widgetid"
				" from widget"
				" where type='tophosts'"
			")"))
	{
		return FAIL;
	}

	return SUCCEED;
}

static int	DBpatch_6050092(void)
{
	return DBrename_table("group_discovery", "group_discovery_tmp");
}

static int	DBpatch_6050093(void)
{
	const zbx_db_table_t	table =
			{"group_discovery", "groupdiscoveryid", 0,
				{
					{"groupdiscoveryid", NULL, NULL, NULL, 0, ZBX_TYPE_ID, ZBX_NOTNULL, 0},
					{"groupid", NULL, NULL, NULL, 0, ZBX_TYPE_ID, ZBX_NOTNULL, 0},
					{"parent_group_prototypeid", NULL, NULL, NULL, 0, ZBX_TYPE_ID, ZBX_NOTNULL, 0},
					{"name", "", NULL, NULL, 255, ZBX_TYPE_CHAR, ZBX_NOTNULL, 0},
					{"lastcheck", "0", NULL, NULL, 0, ZBX_TYPE_INT, ZBX_NOTNULL, 0},
					{"ts_delete", "0", NULL, NULL, 0, ZBX_TYPE_INT, ZBX_NOTNULL, 0},
					{0}
				},
				NULL
			};

	return DBcreate_table(&table);
}

static int	DBpatch_6050094(void)
{
	if (0 == (DBget_program_type() & ZBX_PROGRAM_TYPE_SERVER))
		return SUCCEED;

	if (ZBX_DB_OK > zbx_db_execute("insert into group_discovery "
				"(groupdiscoveryid,groupid,parent_group_prototypeid,name,lastcheck,ts_delete)"
			" select groupid,groupid,parent_group_prototypeid,name,lastcheck,ts_delete"
				" from group_discovery_tmp"))
	{
		return FAIL;
	}

	return SUCCEED;
}

static int	DBpatch_6050095(void)
{
	return DBdrop_table("group_discovery_tmp");
}

static int	DBpatch_6050096(void)
{
	return DBcreate_index("group_discovery", "group_discovery_1", "groupid,parent_group_prototypeid", 1);
}

static int	DBpatch_6050097(void)
{
	return DBcreate_index("group_discovery", "group_discovery_2", "parent_group_prototypeid", 0);
}

static int	DBpatch_6050098(void)
{
	const zbx_db_field_t	field = {"groupid", NULL, "hstgrp", "groupid", 0, 0, 0, ZBX_FK_CASCADE_DELETE};

	return DBadd_foreign_key("group_discovery", 1, &field);
}

static int	DBpatch_6050099(void)
{
	const zbx_db_field_t	field = {"parent_group_prototypeid", NULL, "group_prototype", "group_prototypeid", 0, 0,
			0, 0};

	return DBadd_foreign_key("group_discovery", 2, &field);
}

static int	DBpatch_6050100(void)
{
	if (0 == (DBget_program_type() & ZBX_PROGRAM_TYPE_SERVER))
		return SUCCEED;

	if (ZBX_DB_OK > zbx_db_execute("insert into module (moduleid,id,relative_path,status,config) values"
			" (" ZBX_FS_UI64 ",'piechart','widgets/piechart',%d,'[]')", zbx_db_get_maxid("module"), 1))
	{
		return FAIL;
	}

	return SUCCEED;
}

static int	DBpatch_6050101(void)
{
	const zbx_db_field_t	field = {"timeout_zabbix_agent", "3s", NULL, NULL, 255, ZBX_TYPE_CHAR,
			ZBX_NOTNULL | ZBX_PROXY, 0};

	return DBadd_field("config", &field);
}

static int	DBpatch_6050102(void)
{
	const zbx_db_field_t	field = {"timeout_simple_check", "3s", NULL, NULL, 255, ZBX_TYPE_CHAR,
			ZBX_NOTNULL | ZBX_PROXY, 0};

	return DBadd_field("config", &field);
}

static int	DBpatch_6050103(void)
{
	const zbx_db_field_t	field = {"timeout_snmp_agent", "3s", NULL, NULL, 255, ZBX_TYPE_CHAR,
			ZBX_NOTNULL | ZBX_PROXY, 0};

	return DBadd_field("config", &field);
}

static int	DBpatch_6050104(void)
{
	const zbx_db_field_t	field = {"timeout_external_check", "3s", NULL, NULL, 255, ZBX_TYPE_CHAR,
			ZBX_NOTNULL | ZBX_PROXY, 0};

	return DBadd_field("config", &field);
}

static int	DBpatch_6050105(void)
{
	const zbx_db_field_t	field = {"timeout_db_monitor", "3s", NULL, NULL, 255, ZBX_TYPE_CHAR,
			ZBX_NOTNULL | ZBX_PROXY, 0};

	return DBadd_field("config", &field);
}

static int	DBpatch_6050106(void)
{
	const zbx_db_field_t	field = {"timeout_http_agent", "3s", NULL, NULL, 255, ZBX_TYPE_CHAR,
			ZBX_NOTNULL | ZBX_PROXY, 0};

	return DBadd_field("config", &field);
}

static int	DBpatch_6050107(void)
{
	const zbx_db_field_t	field = {"timeout_ssh_agent", "3s", NULL, NULL, 255, ZBX_TYPE_CHAR,
			ZBX_NOTNULL | ZBX_PROXY, 0};

	return DBadd_field("config", &field);
}

static int	DBpatch_6050108(void)
{
	const zbx_db_field_t	field = {"timeout_telnet_agent", "3s", NULL, NULL, 255, ZBX_TYPE_CHAR,
			ZBX_NOTNULL | ZBX_PROXY, 0};

	return DBadd_field("config", &field);
}

static int	DBpatch_6050109(void)
{
	const zbx_db_field_t	field = {"timeout_script", "3s", NULL, NULL, 255, ZBX_TYPE_CHAR,
			ZBX_NOTNULL | ZBX_PROXY, 0};

	return DBadd_field("config", &field);
}

static int	DBpatch_6050110(void)
{
	int	timeout;

	timeout = DBget_config_timeout();

	if (ZBX_DB_OK > zbx_db_execute("update config"
			" set timeout_zabbix_agent='%ds',"
				"timeout_simple_check='%ds',"
				"timeout_snmp_agent='%ds',"
				"timeout_external_check='%ds',"
				"timeout_db_monitor='%ds',"
				"timeout_http_agent='%ds',"
				"timeout_ssh_agent='%ds',"
				"timeout_telnet_agent='%ds',"
				"timeout_script='%ds'",
			timeout, timeout, timeout, timeout, timeout, timeout, timeout, timeout, timeout))
	{
		return FAIL;
	}

	return SUCCEED;
}

static int	DBpatch_6050111(void)
{
	if (ZBX_DB_OK > zbx_db_execute("update items set timeout='' where type not in (%d,%d)", ITEM_TYPE_HTTPAGENT,
			ITEM_TYPE_SCRIPT))
	{
		return FAIL;
	}

	return SUCCEED;
}

static int	DBpatch_6050112(void)
{
	const zbx_db_field_t	field = {"timeout", "", NULL, NULL, 255, ZBX_TYPE_CHAR, ZBX_NOTNULL | ZBX_PROXY, 0};

	return DBset_default("items", &field);
}

static int	DBpatch_6050113(void)
{
	const zbx_db_field_t	field = {"custom_timeouts", "0", NULL, NULL, 0, ZBX_TYPE_INT, ZBX_NOTNULL, 0};

	return DBadd_field("proxy", &field);
}

static int	DBpatch_6050114(void)
{
	const zbx_db_field_t	field = {"timeout_zabbix_agent", "", NULL, NULL, 255, ZBX_TYPE_CHAR, ZBX_NOTNULL, 0};

	return DBadd_field("proxy", &field);
}

static int	DBpatch_6050115(void)
{
	const zbx_db_field_t	field = {"timeout_simple_check", "", NULL, NULL, 255, ZBX_TYPE_CHAR, ZBX_NOTNULL, 0};

	return DBadd_field("proxy", &field);
}

static int	DBpatch_6050116(void)
{
	const zbx_db_field_t	field = {"timeout_snmp_agent", "", NULL, NULL, 255, ZBX_TYPE_CHAR, ZBX_NOTNULL, 0};

	return DBadd_field("proxy", &field);
}

static int	DBpatch_6050117(void)
{
	const zbx_db_field_t	field = {"timeout_external_check", "", NULL, NULL, 255, ZBX_TYPE_CHAR, ZBX_NOTNULL, 0};

	return DBadd_field("proxy", &field);
}

static int	DBpatch_6050118(void)
{
	const zbx_db_field_t	field = {"timeout_db_monitor", "", NULL, NULL, 255, ZBX_TYPE_CHAR, ZBX_NOTNULL, 0};

	return DBadd_field("proxy", &field);
}

static int	DBpatch_6050119(void)
{
	const zbx_db_field_t	field = {"timeout_http_agent", "", NULL, NULL, 255, ZBX_TYPE_CHAR, ZBX_NOTNULL, 0};

	return DBadd_field("proxy", &field);
}

static int	DBpatch_6050120(void)
{
	const zbx_db_field_t	field = {"timeout_ssh_agent", "", NULL, NULL, 255, ZBX_TYPE_CHAR, ZBX_NOTNULL, 0};

	return DBadd_field("proxy", &field);
}

static int	DBpatch_6050121(void)
{
	const zbx_db_field_t	field = {"timeout_telnet_agent", "", NULL, NULL, 255, ZBX_TYPE_CHAR, ZBX_NOTNULL, 0};

	return DBadd_field("proxy", &field);
}

static int	DBpatch_6050122(void)
{
	const zbx_db_field_t	field = {"timeout_script", "", NULL, NULL, 255, ZBX_TYPE_CHAR, ZBX_NOTNULL, 0};

	return DBadd_field("proxy", &field);
}

static int	DBpatch_6050123(void)
{
<<<<<<< HEAD
	if (0 == (DBget_program_type() & ZBX_PROGRAM_TYPE_SERVER))
		return SUCCEED;

	if (ZBX_DB_OK > zbx_db_execute("delete from profiles where idx like 'web.templates.items.%%'"))
=======
	if (ZBX_DB_OK > zbx_db_execute("update item_preproc set params='-1' where type=26"))
>>>>>>> ed41bf12
		return FAIL;

	return SUCCEED;
}

static int	DBpatch_6050124(void)
{
	if (0 == (DBget_program_type() & ZBX_PROGRAM_TYPE_SERVER))
		return SUCCEED;

<<<<<<< HEAD
	if (ZBX_DB_OK > zbx_db_execute("delete from profiles where idx like 'web.templates.disc_prototypes.php.%%'"))
		return FAIL;
=======
	if (ZBX_DB_OK > zbx_db_execute(
			"delete from widget_field"
			" where name in ('source_type','reference')"
				" and widgetid in (select widgetid from widget where type='map')"))
	{
		return FAIL;
	}
>>>>>>> ed41bf12

	return SUCCEED;
}

static int	DBpatch_6050125(void)
{
	if (0 == (DBget_program_type() & ZBX_PROGRAM_TYPE_SERVER))
		return SUCCEED;

<<<<<<< HEAD
	if (ZBX_DB_OK > zbx_db_execute("delete from profiles where idx like 'web.hosts.items.%%'"))
		return FAIL;
=======
	if (ZBX_DB_OK > zbx_db_execute(
			"update widget_field"
			" set name='sysmapid._reference',value_str=CONCAT(value_str,'._mapid')"
			" where name='filter_widget_reference'"
				" and widgetid in (select widgetid from widget where type='map')"))
	{
		return FAIL;
	}
>>>>>>> ed41bf12

	return SUCCEED;
}

static int	DBpatch_6050126(void)
{
	if (0 == (DBget_program_type() & ZBX_PROGRAM_TYPE_SERVER))
		return SUCCEED;

<<<<<<< HEAD
	if (ZBX_DB_OK > zbx_db_execute("delete from profiles where idx like 'web.hosts.disc_prototypes.php.%%'"))
=======
	if (ZBX_DB_OK > zbx_db_execute(
			"update widget_field"
			" set type='1',name='override_hostid._reference',value_int=0,value_str='DASHBOARD._hostid'"
			" where type=0"
				" and name='dynamic'"
				" and value_int=1"))
	{
		return FAIL;
	}

	return SUCCEED;
}

static int	DBpatch_6050127(void)
{
	zbx_db_row_t	row;
	zbx_db_result_t	result;
	zbx_db_insert_t	db_insert;
	int		ret;

	if (0 == (DBget_program_type() & ZBX_PROGRAM_TYPE_SERVER))
		return SUCCEED;

	result = zbx_db_select(
			"select w.widgetid,wf_from.value_str,wf_to.value_str"
			" from widget w"
			" left join widget_field wf_from"
				" on w.widgetid=wf_from.widgetid"
					" and (wf_from.name='time_from' or wf_from.name is null)"
			" left join widget_field wf_to"
				" on w.widgetid=wf_to.widgetid"
					" and (wf_to.name='time_to' or wf_to.name is null)"
			" where w.type='svggraph' and exists ("
				"select null"
				" from widget_field wf2"
				" where wf2.widgetid=w.widgetid"
					" and wf2.name='graph_time'"
			")");

	zbx_db_insert_prepare(&db_insert, "widget_field", "widget_fieldid", "widgetid", "type", "name", "value_str",
			NULL);

	while (NULL != (row = zbx_db_fetch(result)))
	{
		zbx_uint64_t	widgetid;

		ZBX_STR2UINT64(widgetid, row[0]);

		if (SUCCEED == zbx_db_is_null(row[1]))
			zbx_db_insert_add_values(&db_insert, __UINT64_C(0), widgetid, 1, "time_period.from", "now-1h");

		if (SUCCEED == zbx_db_is_null(row[2]))
			zbx_db_insert_add_values(&db_insert, __UINT64_C(0), widgetid, 1, "time_period.to", "now");
	}
	zbx_db_free_result(result);

	zbx_db_insert_autoincrement(&db_insert, "widget_fieldid");

	ret = zbx_db_insert_execute(&db_insert);
	zbx_db_insert_clean(&db_insert);

	return ret;
}

static int	DBpatch_6050128(void)
{
	if (0 == (DBget_program_type() & ZBX_PROGRAM_TYPE_SERVER))
		return SUCCEED;

	if (ZBX_DB_OK > zbx_db_execute(
			"update widget_field"
			" set name='time_period.from'"
			" where name='time_from'"
				" and widgetid in (select widgetid from widget where type='svggraph')"))
	{
		return FAIL;
	}

	return SUCCEED;
}

static int	DBpatch_6050129(void)
{
	if (0 == (DBget_program_type() & ZBX_PROGRAM_TYPE_SERVER))
		return SUCCEED;

	if (ZBX_DB_OK > zbx_db_execute(
			"update widget_field"
			" set name='time_period.to'"
			" where name='time_to'"
				" and widgetid in (select widgetid from widget where type='svggraph')"))
	{
		return FAIL;
	}

	return SUCCEED;
}

static int	DBpatch_6050130(void)
{
	if (0 == (DBget_program_type() & ZBX_PROGRAM_TYPE_SERVER))
		return SUCCEED;

	if (ZBX_DB_OK > zbx_db_execute(
			"delete from widget_field"
			" where name='graph_time'"
				" and widgetid in (select widgetid from widget where type='svggraph')"))
	{
		return FAIL;
	}

	return SUCCEED;
}

static int	DBpatch_6050131(void)
{
	if (0 == (DBget_program_type() & ZBX_PROGRAM_TYPE_SERVER))
		return SUCCEED;

	if (ZBX_DB_OK > zbx_db_execute(
			"update widget_field"
			" set name='date_period.from'"
			" where name='date_from'"
				" and widgetid in (select widgetid from widget where type='slareport')"))
	{
		return FAIL;
	}

	return SUCCEED;
}

static int	DBpatch_6050132(void)
{
	if (0 == (DBget_program_type() & ZBX_PROGRAM_TYPE_SERVER))
		return SUCCEED;

	if (ZBX_DB_OK > zbx_db_execute(
			"update widget_field"
			" set name='date_period.to'"
			" where name='date_to'"
				" and widgetid in (select widgetid from widget where type='slareport')"))
	{
		return FAIL;
	}

	return SUCCEED;
}

static int	DBpatch_6050133(void)
{
	zbx_db_row_t	row;
	zbx_db_result_t	result;
	zbx_regexp_t	*regex1 = NULL, *regex2 = NULL;
	char		*error = NULL, *replace_to = NULL, *sql = NULL;
	size_t		sql_alloc = 0, sql_offset = 0;
	int		ret = FAIL;

	if (0 == (DBget_program_type() & ZBX_PROGRAM_TYPE_SERVER))
		return SUCCEED;

	if (FAIL == zbx_regexp_compile_ext("^([a-z]+)\\.([a-z_]+)\\.(\\d+)\\.(\\d+)$", &regex1, 0, &error))
	{
		zabbix_log(LOG_LEVEL_CRIT, "internal error, invalid regular expression: %s", error);
		goto out;
	}

	if (FAIL == zbx_regexp_compile_ext("^([a-z]+)\\.([a-z_]+)\\.(\\d+)$", &regex2, 0, &error))
	{
		zabbix_log(LOG_LEVEL_CRIT, "internal error, invalid regular expression: %s", error);
		goto out;
	}

	zbx_db_begin_multiple_update(&sql, &sql_alloc, &sql_offset);

	result = zbx_db_select("select widget_fieldid,name from widget_field where name like '%%.%%.%%'");

	while (NULL != (row = zbx_db_fetch(result)))
	{
		zbx_uint64_t	widget_fieldid;
		char		*replace_from;

		ZBX_STR2UINT64(widget_fieldid, row[0]);
		replace_from = row[1];

		if (SUCCEED != zbx_mregexp_sub_precompiled(
						replace_from,
						regex1,
						"\\1.\\3.\\2.\\4",
						0,	/* no output limit */
						&replace_to)
				&& SUCCEED != zbx_mregexp_sub_precompiled(
						replace_from,
						regex2,
						"\\1.\\3.\\2",
						0,	/* no output limit */
						&replace_to))
		{
			continue;
		}

		zbx_snprintf_alloc(&sql, &sql_alloc, &sql_offset,
				"update widget_field"
				" set name='%s'"
				" where widget_fieldid=" ZBX_FS_UI64 ";\n",
				replace_to, widget_fieldid);

		zbx_free(replace_to);

		if (SUCCEED != zbx_db_execute_overflowed_sql(&sql, &sql_alloc, &sql_offset))
		{
			zabbix_log(LOG_LEVEL_CRIT, "internal error, cannot execute multiple SQL \"update\" operations");
			zbx_db_free_result(result);

			goto out;
		}
	}
	zbx_db_free_result(result);

	zbx_db_end_multiple_update(&sql, &sql_alloc, &sql_offset);

	if (16 < sql_offset)	/* in ORACLE always present begin..end; */
		zbx_db_execute("%s", sql);

	ret = SUCCEED;
out:
	if (NULL != regex1)
		zbx_regexp_free(regex1);
	if (NULL != regex2)
		zbx_regexp_free(regex2);

	zbx_free(sql);
	zbx_free(error);
	zbx_free(replace_to);

	return ret;
}

#define REFERENCE_LEN	5
#define FIRST_LETTER	'A'
#define TOTAL_LETTERS	26

static char	*create_widget_reference(const zbx_vector_str_t *references)
{
	static char	buf[REFERENCE_LEN + 1];
	static int	next_index;

	while (1)
	{
		int	i, index = next_index++;

		for (i = REFERENCE_LEN - 1; i >= 0; i--)
		{
			buf[i] = FIRST_LETTER + index % TOTAL_LETTERS;
			index /= TOTAL_LETTERS;
		}

		if (FAIL == zbx_vector_str_search(references, buf, ZBX_DEFAULT_STR_COMPARE_FUNC))
			return buf;
	}
}

#undef TOTAL_LETTERS
#undef FIRST_LETTER
#undef REFERENCE_LEN

static int	DBpatch_6050134(void)
{
	zbx_db_row_t		row;
	zbx_db_result_t		result;
	zbx_db_insert_t		db_insert;
	zbx_vector_str_t	references;
	int			ret;

	if (0 == (DBget_program_type() & ZBX_PROGRAM_TYPE_SERVER))
		return SUCCEED;

	zbx_vector_str_create(&references);

	result = zbx_db_select("select distinct value_str from widget_field where name='reference' order by value_str");

	while (NULL != (row = zbx_db_fetch(result)))
	{
		zbx_vector_str_append(&references, zbx_strdup(NULL, row[0]));
	}
	zbx_db_free_result(result);

	zbx_vector_str_sort(&references, ZBX_DEFAULT_STR_COMPARE_FUNC);

	zbx_db_insert_prepare(&db_insert, "widget_field", "widget_fieldid", "widgetid", "type", "name", "value_str",
			NULL);

	result = zbx_db_select("select widgetid from widget where type in ('graph','svggraph','graphprototype')");

	while (NULL != (row = zbx_db_fetch(result)))
	{
		zbx_uint64_t	widgetid;

		ZBX_STR2UINT64(widgetid, row[0]);

		zbx_db_insert_add_values(&db_insert, __UINT64_C(0), widgetid, 1, "reference",
				create_widget_reference(&references));
	}
	zbx_db_free_result(result);

	zbx_vector_str_clear_ext(&references, zbx_str_free);
	zbx_vector_str_destroy(&references);

	zbx_db_insert_autoincrement(&db_insert, "widget_fieldid");

	ret = zbx_db_insert_execute(&db_insert);
	zbx_db_insert_clean(&db_insert);

	return ret;
}

static int	DBpatch_6050135(void)
{
	if (0 == (DBget_program_type() & ZBX_PROGRAM_TYPE_SERVER))
		return SUCCEED;

	if (ZBX_DB_OK > zbx_db_execute("delete from profiles where idx like 'web.templates.triggers.%%'"))
		return FAIL;

	return SUCCEED;
}

static int	DBpatch_6050136(void)
{
	if (0 == (DBget_program_type() & ZBX_PROGRAM_TYPE_SERVER))
		return SUCCEED;

	if (ZBX_DB_OK > zbx_db_execute("delete from profiles where idx like 'web.templates.trigger_prototypes.php.%%'"))
		return FAIL;

	return SUCCEED;
}

static int	DBpatch_6050137(void)
{
	if (0 == (DBget_program_type() & ZBX_PROGRAM_TYPE_SERVER))
		return SUCCEED;

	if (ZBX_DB_OK > zbx_db_execute("delete from profiles where idx like 'web.hosts.triggers.%%'"))
		return FAIL;

	return SUCCEED;
}

static int	DBpatch_6050138(void)
{
	if (0 == (DBget_program_type() & ZBX_PROGRAM_TYPE_SERVER))
		return SUCCEED;

	if (ZBX_DB_OK > zbx_db_execute("delete from profiles where idx like 'web.hosts.trigger_prototypes.php.%%'"))
>>>>>>> ed41bf12
		return FAIL;

	return SUCCEED;
}

#endif

DBPATCH_START(6050)

/* version, duplicates flag, mandatory flag */

DBPATCH_ADD(6050000, 0, 1)
DBPATCH_ADD(6050001, 0, 1)
DBPATCH_ADD(6050002, 0, 1)
DBPATCH_ADD(6050003, 0, 1)
DBPATCH_ADD(6050004, 0, 1)
DBPATCH_ADD(6050005, 0, 1)
DBPATCH_ADD(6050006, 0, 1)
DBPATCH_ADD(6050007, 0, 1)
DBPATCH_ADD(6050008, 0, 1)
DBPATCH_ADD(6050009, 0, 1)
DBPATCH_ADD(6050010, 0, 1)
DBPATCH_ADD(6050011, 0, 1)
DBPATCH_ADD(6050012, 0, 1)
DBPATCH_ADD(6050013, 0, 1)
DBPATCH_ADD(6050014, 0, 1)
DBPATCH_ADD(6050015, 0, 1)
DBPATCH_ADD(6050016, 0, 1)
DBPATCH_ADD(6050017, 0, 1)
DBPATCH_ADD(6050018, 0, 1)
DBPATCH_ADD(6050019, 0, 1)
DBPATCH_ADD(6050020, 0, 1)
DBPATCH_ADD(6050021, 0, 1)
DBPATCH_ADD(6050022, 0, 1)
DBPATCH_ADD(6050023, 0, 1)
DBPATCH_ADD(6050024, 0, 1)
DBPATCH_ADD(6050025, 0, 1)
DBPATCH_ADD(6050026, 0, 1)
DBPATCH_ADD(6050027, 0, 1)
DBPATCH_ADD(6050028, 0, 1)
DBPATCH_ADD(6050029, 0, 1)
DBPATCH_ADD(6050030, 0, 1)
DBPATCH_ADD(6050031, 0, 1)
DBPATCH_ADD(6050032, 0, 1)
DBPATCH_ADD(6050033, 0, 1)
DBPATCH_ADD(6050034, 0, 1)
DBPATCH_ADD(6050035, 0, 1)
DBPATCH_ADD(6050036, 0, 1)
DBPATCH_ADD(6050037, 0, 1)
DBPATCH_ADD(6050038, 0, 1)
DBPATCH_ADD(6050039, 0, 1)
DBPATCH_ADD(6050040, 0, 1)
DBPATCH_ADD(6050041, 0, 1)
DBPATCH_ADD(6050042, 0, 1)
DBPATCH_ADD(6050043, 0, 1)
DBPATCH_ADD(6050044, 0, 1)
DBPATCH_ADD(6050045, 0, 1)
DBPATCH_ADD(6050046, 0, 1)
DBPATCH_ADD(6050047, 0, 1)
DBPATCH_ADD(6050048, 0, 1)
DBPATCH_ADD(6050049, 0, 1)
DBPATCH_ADD(6050050, 0, 1)
DBPATCH_ADD(6050051, 0, 1)
DBPATCH_ADD(6050052, 0, 1)
DBPATCH_ADD(6050053, 0, 1)
DBPATCH_ADD(6050054, 0, 1)
DBPATCH_ADD(6050055, 0, 1)
DBPATCH_ADD(6050056, 0, 1)
DBPATCH_ADD(6050057, 0, 1)
DBPATCH_ADD(6050058, 0, 1)
DBPATCH_ADD(6050059, 0, 1)
DBPATCH_ADD(6050060, 0, 1)
DBPATCH_ADD(6050061, 0, 1)
DBPATCH_ADD(6050062, 0, 1)
DBPATCH_ADD(6050063, 0, 1)
DBPATCH_ADD(6050064, 0, 1)
DBPATCH_ADD(6050065, 0, 1)
DBPATCH_ADD(6050066, 0, 1)
DBPATCH_ADD(6050067, 0, 1)
DBPATCH_ADD(6050068, 0, 1)
DBPATCH_ADD(6050069, 0, 1)
DBPATCH_ADD(6050070, 0, 1)
DBPATCH_ADD(6050071, 0, 1)
DBPATCH_ADD(6050072, 0, 1)
DBPATCH_ADD(6050073, 0, 1)
DBPATCH_ADD(6050074, 0, 1)
DBPATCH_ADD(6050075, 0, 1)
DBPATCH_ADD(6050076, 0, 1)
DBPATCH_ADD(6050077, 0, 1)
DBPATCH_ADD(6050078, 0, 1)
DBPATCH_ADD(6050079, 0, 1)
DBPATCH_ADD(6050080, 0, 1)
DBPATCH_ADD(6050081, 0, 1)
DBPATCH_ADD(6050082, 0, 1)
DBPATCH_ADD(6050083, 0, 1)
DBPATCH_ADD(6050084, 0, 1)
DBPATCH_ADD(6050085, 0, 1)
DBPATCH_ADD(6050086, 0, 1)
DBPATCH_ADD(6050087, 0, 1)
DBPATCH_ADD(6050090, 0, 1)
DBPATCH_ADD(6050091, 0, 1)
DBPATCH_ADD(6050092, 0, 1)
DBPATCH_ADD(6050093, 0, 1)
DBPATCH_ADD(6050094, 0, 1)
DBPATCH_ADD(6050095, 0, 1)
DBPATCH_ADD(6050096, 0, 1)
DBPATCH_ADD(6050097, 0, 1)
DBPATCH_ADD(6050098, 0, 1)
DBPATCH_ADD(6050099, 0, 1)
DBPATCH_ADD(6050100, 0, 1)
DBPATCH_ADD(6050101, 0, 1)
DBPATCH_ADD(6050102, 0, 1)
DBPATCH_ADD(6050103, 0, 1)
DBPATCH_ADD(6050104, 0, 1)
DBPATCH_ADD(6050105, 0, 1)
DBPATCH_ADD(6050106, 0, 1)
DBPATCH_ADD(6050107, 0, 1)
DBPATCH_ADD(6050108, 0, 1)
DBPATCH_ADD(6050109, 0, 1)
DBPATCH_ADD(6050110, 0, 1)
DBPATCH_ADD(6050111, 0, 1)
DBPATCH_ADD(6050112, 0, 1)
DBPATCH_ADD(6050113, 0, 1)
DBPATCH_ADD(6050114, 0, 1)
DBPATCH_ADD(6050115, 0, 1)
DBPATCH_ADD(6050116, 0, 1)
DBPATCH_ADD(6050117, 0, 1)
DBPATCH_ADD(6050118, 0, 1)
DBPATCH_ADD(6050119, 0, 1)
DBPATCH_ADD(6050120, 0, 1)
DBPATCH_ADD(6050121, 0, 1)
DBPATCH_ADD(6050122, 0, 1)
DBPATCH_ADD(6050123, 0, 1)
DBPATCH_ADD(6050124, 0, 1)
DBPATCH_ADD(6050125, 0, 1)
DBPATCH_ADD(6050126, 0, 1)
<<<<<<< HEAD
=======
DBPATCH_ADD(6050127, 0, 1)
DBPATCH_ADD(6050128, 0, 1)
DBPATCH_ADD(6050129, 0, 1)
DBPATCH_ADD(6050130, 0, 1)
DBPATCH_ADD(6050131, 0, 1)
DBPATCH_ADD(6050132, 0, 1)
DBPATCH_ADD(6050133, 0, 1)
DBPATCH_ADD(6050134, 0, 1)
DBPATCH_ADD(6050135, 0, 1)
DBPATCH_ADD(6050136, 0, 1)
DBPATCH_ADD(6050137, 0, 1)
DBPATCH_ADD(6050138, 0, 1)
>>>>>>> ed41bf12

DBPATCH_END()<|MERGE_RESOLUTION|>--- conflicted
+++ resolved
@@ -1224,14 +1224,7 @@
 
 static int	DBpatch_6050123(void)
 {
-<<<<<<< HEAD
-	if (0 == (DBget_program_type() & ZBX_PROGRAM_TYPE_SERVER))
-		return SUCCEED;
-
-	if (ZBX_DB_OK > zbx_db_execute("delete from profiles where idx like 'web.templates.items.%%'"))
-=======
 	if (ZBX_DB_OK > zbx_db_execute("update item_preproc set params='-1' where type=26"))
->>>>>>> ed41bf12
 		return FAIL;
 
 	return SUCCEED;
@@ -1242,10 +1235,6 @@
 	if (0 == (DBget_program_type() & ZBX_PROGRAM_TYPE_SERVER))
 		return SUCCEED;
 
-<<<<<<< HEAD
-	if (ZBX_DB_OK > zbx_db_execute("delete from profiles where idx like 'web.templates.disc_prototypes.php.%%'"))
-		return FAIL;
-=======
 	if (ZBX_DB_OK > zbx_db_execute(
 			"delete from widget_field"
 			" where name in ('source_type','reference')"
@@ -1253,7 +1242,6 @@
 	{
 		return FAIL;
 	}
->>>>>>> ed41bf12
 
 	return SUCCEED;
 }
@@ -1263,10 +1251,6 @@
 	if (0 == (DBget_program_type() & ZBX_PROGRAM_TYPE_SERVER))
 		return SUCCEED;
 
-<<<<<<< HEAD
-	if (ZBX_DB_OK > zbx_db_execute("delete from profiles where idx like 'web.hosts.items.%%'"))
-		return FAIL;
-=======
 	if (ZBX_DB_OK > zbx_db_execute(
 			"update widget_field"
 			" set name='sysmapid._reference',value_str=CONCAT(value_str,'._mapid')"
@@ -1275,7 +1259,6 @@
 	{
 		return FAIL;
 	}
->>>>>>> ed41bf12
 
 	return SUCCEED;
 }
@@ -1285,9 +1268,6 @@
 	if (0 == (DBget_program_type() & ZBX_PROGRAM_TYPE_SERVER))
 		return SUCCEED;
 
-<<<<<<< HEAD
-	if (ZBX_DB_OK > zbx_db_execute("delete from profiles where idx like 'web.hosts.disc_prototypes.php.%%'"))
-=======
 	if (ZBX_DB_OK > zbx_db_execute(
 			"update widget_field"
 			" set type='1',name='override_hostid._reference',value_int=0,value_str='DASHBOARD._hostid'"
@@ -1642,7 +1622,50 @@
 		return SUCCEED;
 
 	if (ZBX_DB_OK > zbx_db_execute("delete from profiles where idx like 'web.hosts.trigger_prototypes.php.%%'"))
->>>>>>> ed41bf12
+		return FAIL;
+
+	return SUCCEED;
+}
+
+static int	DBpatch_6050139(void)
+{
+	if (0 == (DBget_program_type() & ZBX_PROGRAM_TYPE_SERVER))
+		return SUCCEED;
+
+	if (ZBX_DB_OK > zbx_db_execute("delete from profiles where idx like 'web.templates.items.%%'"))
+		return FAIL;
+
+	return SUCCEED;
+}
+
+static int	DBpatch_6050140(void)
+{
+	if (0 == (DBget_program_type() & ZBX_PROGRAM_TYPE_SERVER))
+		return SUCCEED;
+
+	if (ZBX_DB_OK > zbx_db_execute("delete from profiles where idx like 'web.templates.disc_prototypes.php.%%'"))
+		return FAIL;
+
+	return SUCCEED;
+}
+
+static int	DBpatch_6050141(void)
+{
+	if (0 == (DBget_program_type() & ZBX_PROGRAM_TYPE_SERVER))
+		return SUCCEED;
+
+	if (ZBX_DB_OK > zbx_db_execute("delete from profiles where idx like 'web.hosts.items.%%'"))
+		return FAIL;
+
+	return SUCCEED;
+}
+
+static int	DBpatch_6050142(void)
+{
+	if (0 == (DBget_program_type() & ZBX_PROGRAM_TYPE_SERVER))
+		return SUCCEED;
+
+	if (ZBX_DB_OK > zbx_db_execute("delete from profiles where idx like 'web.hosts.disc_prototypes.php.%%'"))
 		return FAIL;
 
 	return SUCCEED;
@@ -1779,8 +1802,6 @@
 DBPATCH_ADD(6050124, 0, 1)
 DBPATCH_ADD(6050125, 0, 1)
 DBPATCH_ADD(6050126, 0, 1)
-<<<<<<< HEAD
-=======
 DBPATCH_ADD(6050127, 0, 1)
 DBPATCH_ADD(6050128, 0, 1)
 DBPATCH_ADD(6050129, 0, 1)
@@ -1793,6 +1814,9 @@
 DBPATCH_ADD(6050136, 0, 1)
 DBPATCH_ADD(6050137, 0, 1)
 DBPATCH_ADD(6050138, 0, 1)
->>>>>>> ed41bf12
+DBPATCH_ADD(6050139, 0, 1)
+DBPATCH_ADD(6050140, 0, 1)
+DBPATCH_ADD(6050141, 0, 1)
+DBPATCH_ADD(6050142, 0, 1)
 
 DBPATCH_END()