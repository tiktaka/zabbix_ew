--- conflicted
+++ resolved
@@ -955,13 +955,6 @@
 
 static int	DBpatch_6050092(void)
 {
-<<<<<<< HEAD
-	if (0 == (DBget_program_type() & ZBX_PROGRAM_TYPE_SERVER))
-		return SUCCEED;
-
-	if (ZBX_DB_OK > zbx_db_execute("delete from profiles where idx like 'web.templates.triggers.%%'"))
-		return FAIL;
-=======
 	return DBrename_table("group_discovery", "group_discovery_tmp");
 }
 
@@ -996,14 +989,10 @@
 	{
 		return FAIL;
 	}
->>>>>>> 18b430a9
-
-	return SUCCEED;
-}
-
-<<<<<<< HEAD
-static int	DBpatch_6050093(void)
-=======
+
+	return SUCCEED;
+}
+
 static int	DBpatch_6050095(void)
 {
 	return DBdrop_table("group_discovery_tmp");
@@ -1035,34 +1024,19 @@
 }
 
 static int	DBpatch_6050100(void)
->>>>>>> 18b430a9
-{
-	if (0 == (DBget_program_type() & ZBX_PROGRAM_TYPE_SERVER))
-		return SUCCEED;
-
-<<<<<<< HEAD
-	if (ZBX_DB_OK > zbx_db_execute("delete from profiles where idx like 'web.templates.trigger_prototypes.php.%%'"))
-		return FAIL;
-=======
+{
+	if (0 == (DBget_program_type() & ZBX_PROGRAM_TYPE_SERVER))
+		return SUCCEED;
+
 	if (ZBX_DB_OK > zbx_db_execute("insert into module (moduleid,id,relative_path,status,config) values"
 			" (" ZBX_FS_UI64 ",'piechart','widgets/piechart',%d,'[]')", zbx_db_get_maxid("module"), 1))
 	{
 		return FAIL;
 	}
->>>>>>> 18b430a9
-
-	return SUCCEED;
-}
-
-<<<<<<< HEAD
-static int	DBpatch_6050094(void)
-{
-	if (0 == (DBget_program_type() & ZBX_PROGRAM_TYPE_SERVER))
-		return SUCCEED;
-
-	if (ZBX_DB_OK > zbx_db_execute("delete from profiles where idx like 'web.hosts.triggers.%%'"))
-		return FAIL;
-=======
+
+	return SUCCEED;
+}
+
 static int	DBpatch_6050101(void)
 {
 	const zbx_db_field_t	field = {"timeout_zabbix_agent", "3s", NULL, NULL, 255, ZBX_TYPE_CHAR,
@@ -1155,20 +1129,10 @@
 	{
 		return FAIL;
 	}
->>>>>>> 18b430a9
-
-	return SUCCEED;
-}
-
-<<<<<<< HEAD
-static int	DBpatch_6050095(void)
-{
-	if (0 == (DBget_program_type() & ZBX_PROGRAM_TYPE_SERVER))
-		return SUCCEED;
-
-	if (ZBX_DB_OK > zbx_db_execute("delete from profiles where idx like 'web.hosts.trigger_prototypes.php.%%'"))
-		return FAIL;
-=======
+
+	return SUCCEED;
+}
+
 static int	DBpatch_6050111(void)
 {
 	if (ZBX_DB_OK > zbx_db_execute("update items set timeout='' where type not in (%d,%d)", ITEM_TYPE_HTTPAGENT,
@@ -1176,13 +1140,10 @@
 	{
 		return FAIL;
 	}
->>>>>>> 18b430a9
-
-	return SUCCEED;
-}
-
-<<<<<<< HEAD
-=======
+
+	return SUCCEED;
+}
+
 static int	DBpatch_6050112(void)
 {
 	const zbx_db_field_t	field = {"timeout", "", NULL, NULL, 255, ZBX_TYPE_CHAR, ZBX_NOTNULL | ZBX_PROXY, 0};
@@ -1260,7 +1221,50 @@
 	return DBadd_field("proxy", &field);
 }
 
->>>>>>> 18b430a9
+static int	DBpatch_6050123(void)
+{
+	if (0 == (DBget_program_type() & ZBX_PROGRAM_TYPE_SERVER))
+		return SUCCEED;
+
+	if (ZBX_DB_OK > zbx_db_execute("delete from profiles where idx like 'web.templates.triggers.%%'"))
+		return FAIL;
+
+	return SUCCEED;
+}
+
+static int	DBpatch_6050124(void)
+{
+	if (0 == (DBget_program_type() & ZBX_PROGRAM_TYPE_SERVER))
+		return SUCCEED;
+
+	if (ZBX_DB_OK > zbx_db_execute("delete from profiles where idx like 'web.templates.trigger_prototypes.php.%%'"))
+		return FAIL;
+
+	return SUCCEED;
+}
+
+static int	DBpatch_6050125(void)
+{
+	if (0 == (DBget_program_type() & ZBX_PROGRAM_TYPE_SERVER))
+		return SUCCEED;
+
+	if (ZBX_DB_OK > zbx_db_execute("delete from profiles where idx like 'web.hosts.triggers.%%'"))
+		return FAIL;
+
+	return SUCCEED;
+}
+
+static int	DBpatch_6050126(void)
+{
+	if (0 == (DBget_program_type() & ZBX_PROGRAM_TYPE_SERVER))
+		return SUCCEED;
+
+	if (ZBX_DB_OK > zbx_db_execute("delete from profiles where idx like 'web.hosts.trigger_prototypes.php.%%'"))
+		return FAIL;
+
+	return SUCCEED;
+}
+
 #endif
 
 DBPATCH_START(6050)
@@ -1361,8 +1365,6 @@
 DBPATCH_ADD(6050093, 0, 1)
 DBPATCH_ADD(6050094, 0, 1)
 DBPATCH_ADD(6050095, 0, 1)
-<<<<<<< HEAD
-=======
 DBPATCH_ADD(6050096, 0, 1)
 DBPATCH_ADD(6050097, 0, 1)
 DBPATCH_ADD(6050098, 0, 1)
@@ -1390,6 +1392,9 @@
 DBPATCH_ADD(6050120, 0, 1)
 DBPATCH_ADD(6050121, 0, 1)
 DBPATCH_ADD(6050122, 0, 1)
->>>>>>> 18b430a9
+DBPATCH_ADD(6050123, 0, 1)
+DBPATCH_ADD(6050124, 0, 1)
+DBPATCH_ADD(6050125, 0, 1)
+DBPATCH_ADD(6050126, 0, 1)
 
 DBPATCH_END()