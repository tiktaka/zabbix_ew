--- conflicted
+++ resolved
@@ -3386,7 +3386,20 @@
 
 static int	DBpatch_6050228(void)
 {
-<<<<<<< HEAD
+	const zbx_db_field_t	field = {"error", "", NULL, NULL, 2048, ZBX_TYPE_CHAR, ZBX_NOTNULL, 0};
+
+	return DBadd_field("drules", &field);
+}
+
+static int	DBpatch_6050229(void)
+{
+	const zbx_db_field_t	field = {"error", "", NULL, NULL, 2048, ZBX_TYPE_CHAR, ZBX_NOTNULL, 0};
+
+	return DBadd_field("proxy_dhistory", &field);
+}
+
+static int	DBpatch_6050230(void)
+{
 	if (0 == (DBget_program_type() & ZBX_PROGRAM_TYPE_SERVER))
 		return SUCCEED;
 
@@ -3397,18 +3410,6 @@
 	}
 
 	return SUCCEED;
-=======
-	const zbx_db_field_t	field = {"error", "", NULL, NULL, 2048, ZBX_TYPE_CHAR, ZBX_NOTNULL, 0};
-
-	return DBadd_field("drules", &field);
-}
-
-static int	DBpatch_6050229(void)
-{
-	const zbx_db_field_t	field = {"error", "", NULL, NULL, 2048, ZBX_TYPE_CHAR, ZBX_NOTNULL, 0};
-
-	return DBadd_field("proxy_dhistory", &field);
->>>>>>> 4abf5ef5
 }
 #endif
 
@@ -3643,9 +3644,7 @@
 DBPATCH_ADD(6050226, 0, 1)
 DBPATCH_ADD(6050227, 0, 1)
 DBPATCH_ADD(6050228, 0, 1)
-<<<<<<< HEAD
-=======
 DBPATCH_ADD(6050229, 0, 1)
->>>>>>> 4abf5ef5
+DBPATCH_ADD(6050230, 0, 1)
 
 DBPATCH_END()