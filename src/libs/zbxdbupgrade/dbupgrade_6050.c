/*
** Zabbix
** Copyright (C) 2001-2024 Zabbix SIA
**
** This program is free software; you can redistribute it and/or modify
** it under the terms of the GNU General Public License as published by
** the Free Software Foundation; either version 2 of the License, or
** (at your option) any later version.
**
** This program is distributed in the hope that it will be useful,
** but WITHOUT ANY WARRANTY; without even the implied warranty of
** MERCHANTABILITY or FITNESS FOR A PARTICULAR PURPOSE. See the
** GNU General Public License for more details.
**
** You should have received a copy of the GNU General Public License
** along with this program; if not, write to the Free Software
** Foundation, Inc., 51 Franklin Street, Fifth Floor, Boston, MA  02110-1301, USA.
**/

#include "dbupgrade.h"

#include "zbxdbschema.h"
#include "zbxvariant.h"
#include "zbxexpr.h"
#include "zbxeval.h"
#include "zbxalgo.h"
#include "zbxdbhigh.h"
#include "zbxtypes.h"
#include "zbxregexp.h"
#include "zbx_host_constants.h"
#include "zbxstr.h"
#include "zbxhash.h"
#include "zbxcrypto.h"

/*
 * 7.0 development database patches
 */

#ifndef HAVE_SQLITE3

static int	DBpatch_6050000(void)
{
	const zbx_db_field_t	field = {"url", "", NULL, NULL, 2048, ZBX_TYPE_CHAR, ZBX_NOTNULL, 0};

	return DBmodify_field_type("config", &field, NULL);
}

static int	DBpatch_6050001(void)
{
	const zbx_db_field_t	field = {"geomaps_tile_url", "", NULL, NULL, 2048, ZBX_TYPE_CHAR, ZBX_NOTNULL, 0};

	return DBmodify_field_type("config", &field, NULL);
}

static int	DBpatch_6050002(void)
{
	const zbx_db_field_t	field = {"url", "", NULL, NULL, 2048, ZBX_TYPE_CHAR, ZBX_NOTNULL, 0};

	return DBmodify_field_type("sysmap_url", &field, NULL);
}

static int	DBpatch_6050003(void)
{
	const zbx_db_field_t	field = {"url", "", NULL, NULL, 2048, ZBX_TYPE_CHAR, ZBX_NOTNULL, 0};

	return DBmodify_field_type("sysmap_element_url", &field, NULL);
}

static int	DBpatch_6050004(void)
{
	const zbx_db_field_t	field = {"url_a", "", NULL, NULL, 2048, ZBX_TYPE_CHAR, ZBX_NOTNULL, 0};

	return DBmodify_field_type("host_inventory", &field, NULL);
}

static int	DBpatch_6050005(void)
{
	const zbx_db_field_t	field = {"url_b", "", NULL, NULL, 2048, ZBX_TYPE_CHAR, ZBX_NOTNULL, 0};

	return DBmodify_field_type("host_inventory", &field, NULL);
}

static int	DBpatch_6050006(void)
{
	const zbx_db_field_t	field = {"url_c", "", NULL, NULL, 2048, ZBX_TYPE_CHAR, ZBX_NOTNULL, 0};

	return DBmodify_field_type("host_inventory", &field, NULL);
}

static int	DBpatch_6050007(void)
{
	const zbx_db_field_t	field = {"value_str", "", NULL, NULL, 2048, ZBX_TYPE_CHAR, ZBX_NOTNULL, 0};

	return DBmodify_field_type("widget_field", &field, NULL);
}

static int	DBpatch_6050008(void)
{
	const zbx_db_field_t	field = {"value", "0.0000", NULL, NULL, 0, ZBX_TYPE_FLOAT, ZBX_NOTNULL, 0};
	int	ret;

	if (0 == (DBget_program_type() & ZBX_PROGRAM_TYPE_SERVER))
		return SUCCEED;

#if defined(HAVE_ORACLE)
	if (SUCCEED == zbx_db_check_oracle_colum_type("history", "value", ZBX_TYPE_FLOAT))
		return SUCCEED;
#elif defined(HAVE_POSTGRESQL)
	if (SUCCEED == DBcheck_field_type("history", &field))
		return SUCCEED;
#endif
	if (SUCCEED != (ret = DBmodify_field_type("history", &field, &field)))
	{
		zabbix_log(LOG_LEVEL_WARNING, "cannot perform database upgrade of history table, please check upgrade"
				" notes");
	}

	return ret;
}

static int	DBpatch_6050009(void)
{
	const zbx_db_field_t	field = {"value_min", "0.0000", NULL, NULL, 0, ZBX_TYPE_FLOAT, ZBX_NOTNULL, 0};

	if (0 == (DBget_program_type() & ZBX_PROGRAM_TYPE_SERVER))
		return SUCCEED;

#if defined(HAVE_ORACLE)
	if (SUCCEED == zbx_db_check_oracle_colum_type("trends", "value_min", ZBX_TYPE_FLOAT))
		return SUCCEED;
#elif defined(HAVE_POSTGRESQL)
	if (SUCCEED == DBcheck_field_type("trends", &field))
		return SUCCEED;
#endif
	return DBmodify_field_type("trends", &field, &field);
}

static int	DBpatch_6050010(void)
{
	const zbx_db_field_t	field = {"value_avg", "0.0000", NULL, NULL, 0, ZBX_TYPE_FLOAT, ZBX_NOTNULL, 0};
	int			ret;

	if (0 == (DBget_program_type() & ZBX_PROGRAM_TYPE_SERVER))
		return SUCCEED;

#if defined(HAVE_ORACLE)
	if (SUCCEED == zbx_db_check_oracle_colum_type("trends", "value_avg", ZBX_TYPE_FLOAT))
		return SUCCEED;
#elif defined(HAVE_POSTGRESQL)
	if (SUCCEED == DBcheck_field_type("trends", &field))
		return SUCCEED;
#endif

	if (SUCCEED != (ret = DBmodify_field_type("trends", &field, &field)))
	{
		zabbix_log(LOG_LEVEL_WARNING, "cannot perform database upgrade of trends table, please check upgrade"
				" notes");
	}

	return ret;
}

static int	DBpatch_6050011(void)
{
	const zbx_db_field_t	field = {"value_max", "0.0000", NULL, NULL, 0, ZBX_TYPE_FLOAT, ZBX_NOTNULL, 0};
	int			ret;

#if defined(HAVE_ORACLE)
	if (SUCCEED == zbx_db_check_oracle_colum_type("trends", "value_max", ZBX_TYPE_FLOAT))
		return SUCCEED;
#elif defined(HAVE_POSTGRESQL)
	if (SUCCEED == DBcheck_field_type("trends", &field))
		return SUCCEED;
#endif /* defined(HAVE_ORACLE) */

	if (0 == (DBget_program_type() & ZBX_PROGRAM_TYPE_SERVER))
		return SUCCEED;

	if (SUCCEED != (ret = DBmodify_field_type("trends", &field, &field)))
	{
		zabbix_log(LOG_LEVEL_WARNING, "cannot perform database upgrade of trends table, please check upgrade"
				" notes");
	}

	return ret;
}

static int	DBpatch_6050012(void)
{
	const zbx_db_field_t	field = {"allow_redirect", "0", NULL, NULL, 0, ZBX_TYPE_INT, ZBX_NOTNULL, 0};

	return DBadd_field("dchecks", &field);
}

static int	DBpatch_6050013(void)
{
	const zbx_db_table_t	table =
			{"history_bin", "itemid,clock,ns", 0,
				{
					{"itemid", NULL, NULL, NULL, 0, ZBX_TYPE_ID, ZBX_NOTNULL, 0},
					{"clock", "0", NULL, NULL, 0, ZBX_TYPE_INT, ZBX_NOTNULL, 0},
					{"ns", "0", NULL, NULL, 0, ZBX_TYPE_INT, ZBX_NOTNULL, 0},
					{"value", "", NULL, NULL, 0, ZBX_TYPE_BLOB, ZBX_NOTNULL, 0},
					{NULL}
				},
				NULL
			};

	return DBcreate_table(&table);
}

static int	DBpatch_6050014(void)
{
	if (0 == (DBget_program_type() & ZBX_PROGRAM_TYPE_SERVER))
		return SUCCEED;

	if (ZBX_DB_OK > zbx_db_execute(
			"delete from widget_field"
			" where name='adv_conf' and widgetid in ("
				"select widgetid"
				" from widget"
				" where type in ('clock', 'item')"
			")"))
	{
		return FAIL;
	}

	return SUCCEED;
}

static int	DBpatch_6050015(void)
{
	const zbx_db_field_t	field = {"http_user", "", NULL, NULL, 255, ZBX_TYPE_CHAR, ZBX_NOTNULL, 0};

	return DBmodify_field_type("httptest", &field, NULL);
}

static int	DBpatch_6050016(void)
{
	const zbx_db_field_t	field = {"http_password", "", NULL, NULL, 255, ZBX_TYPE_CHAR, ZBX_NOTNULL, 0};

	return DBmodify_field_type("httptest", &field, NULL);
}

static int	DBpatch_6050017(void)
{
	const zbx_db_field_t	field = {"username", "", NULL, NULL, 255, ZBX_TYPE_CHAR, ZBX_NOTNULL, 0};

	return DBmodify_field_type("items", &field, NULL);
}

static int	DBpatch_6050018(void)
{
	const zbx_db_field_t	field = {"password", "", NULL, NULL, 255, ZBX_TYPE_CHAR, ZBX_NOTNULL, 0};

	return DBmodify_field_type("items", &field, NULL);
}

static int	DBpatch_6050019(void)
{
	const zbx_db_field_t	field = {"username", "", NULL, NULL, 255, ZBX_TYPE_CHAR, ZBX_NOTNULL, 0};

	return DBmodify_field_type("connector", &field, NULL);
}

static int	DBpatch_6050020(void)
{
	const zbx_db_field_t	field = {"password", "", NULL, NULL, 255, ZBX_TYPE_CHAR, ZBX_NOTNULL, 0};

	return DBmodify_field_type("connector", &field, NULL);
}

static int	DBpatch_6050021(void)
{
	const zbx_db_field_t	field = {"concurrency_max", "0", NULL, NULL, 0, ZBX_TYPE_INT, ZBX_NOTNULL, 0};

	return DBadd_field("drules", &field);
}

static int	DBpatch_6050022(void)
{
	if (ZBX_DB_OK > zbx_db_execute("update drules set concurrency_max=1"))
		return FAIL;

	return SUCCEED;
}

static int	DBpatch_6050023(void)
{
	const char	*sql =
			"update widget_field"
			" set name='acknowledgement_status'"
			" where name='unacknowledged'"
				" and exists ("
					"select null"
					" from widget w"
					" where widget_field.widgetid=w.widgetid"
						" and w.type='problems'"
				")";

	if (0 == (DBget_program_type() & ZBX_PROGRAM_TYPE_SERVER))
		return SUCCEED;

	if (ZBX_DB_OK <= zbx_db_execute("%s", sql))
		return SUCCEED;

	return FAIL;
}

static int	DBpatch_6050024(void)
{
	const char	*sql =
			"update widget_field"
			" set name='show_lines'"
			" where name='count'"
				" and exists ("
					"select null"
					" from widget w"
					" where widget_field.widgetid=w.widgetid"
						" and w.type='tophosts'"
				")";

	if (0 == (DBget_program_type() & ZBX_PROGRAM_TYPE_SERVER))
		return SUCCEED;

	if (ZBX_DB_OK <= zbx_db_execute("%s", sql))
		return SUCCEED;

	return FAIL;
}

static int	DBpatch_6050025(void)
{
	if (FAIL == zbx_db_index_exists("problem", "problem_4"))
		return DBcreate_index("problem", "problem_4", "cause_eventid", 0);

	return SUCCEED;
}

static int	DBpatch_6050026(void)
{
	const zbx_db_field_t	field = {"id", NULL, NULL, NULL, 0, ZBX_TYPE_ID, ZBX_NOTNULL, 0};

	return DBdrop_field_autoincrement("proxy_history", &field);
}

static int	DBpatch_6050027(void)
{
	const zbx_db_field_t	field = {"id", NULL, NULL, NULL, 0, ZBX_TYPE_ID, ZBX_NOTNULL, 0};

	return DBdrop_field_autoincrement("proxy_dhistory", &field);
}

static int	DBpatch_6050028(void)
{
	const zbx_db_field_t	field = {"id", NULL, NULL, NULL, 0, ZBX_TYPE_ID, ZBX_NOTNULL, 0};

	return DBdrop_field_autoincrement("proxy_autoreg_host", &field);
}

static int	DBpatch_6050029(void)
{
	if (0 == (DBget_program_type() & ZBX_PROGRAM_TYPE_SERVER))
		return SUCCEED;

	if (ZBX_DB_OK > zbx_db_execute("insert into module (moduleid,id,relative_path,status,config) values"
			" (" ZBX_FS_UI64 ",'gauge','widgets/gauge',%d,'[]')", zbx_db_get_maxid("module"), 1))
	{
		return FAIL;
	}

	return SUCCEED;
}

static int	DBpatch_6050030(void)
{
	const zbx_db_table_t table =
			{"optag", "optagid", 0,
				{
					{"optagid", NULL, NULL, NULL, 0, ZBX_TYPE_ID, ZBX_NOTNULL, 0},
					{"operationid", NULL, NULL, NULL, 0, ZBX_TYPE_ID, ZBX_NOTNULL, 0},
					{"tag", "", NULL, NULL, 255, ZBX_TYPE_CHAR, ZBX_NOTNULL, 0},
					{"value", "", NULL, NULL, 255, ZBX_TYPE_CHAR, ZBX_NOTNULL, 0},
					{0}
				},
				NULL
			};

	return DBcreate_table(&table);
}

static int  DBpatch_6050031(void)
{
	return DBcreate_index("optag", "optag_1", "operationid", 0);
}

static int	DBpatch_6050032(void)
{
	const zbx_db_field_t	field = {"operationid", NULL, "operations", "operationid", 0, 0, 0,
			ZBX_FK_CASCADE_DELETE};

	return DBadd_foreign_key("optag", 1, &field);
}

static int	DBpatch_6050033(void)
{
	if (0 == (DBget_program_type() & ZBX_PROGRAM_TYPE_SERVER))
		return SUCCEED;

	if (ZBX_DB_OK > zbx_db_execute("insert into module (moduleid,id,relative_path,status,config) values"
			" (" ZBX_FS_UI64 ",'toptriggers','widgets/toptriggers',%d,'[]')", zbx_db_get_maxid("module"), 1))
	{
		return FAIL;
	}

	return SUCCEED;
}

static int	DBpatch_6050034(void)
{
	const zbx_db_table_t	table = {"proxy", "proxyid", 0,
			{
				{"proxyid", NULL, NULL, NULL, 0, ZBX_TYPE_ID, ZBX_NOTNULL, 0},
				{"name", "", NULL, NULL, 128, ZBX_TYPE_CHAR, ZBX_NOTNULL, 0},
				{"operating_mode", "0", NULL, NULL, 0, ZBX_TYPE_INT, ZBX_NOTNULL, 0},
				{"description", "", NULL, NULL, 0, ZBX_TYPE_SHORTTEXT, ZBX_NOTNULL, 0},
				{"tls_connect", "1", NULL, NULL, 0, ZBX_TYPE_INT, ZBX_NOTNULL, 0},
				{"tls_accept", "1", NULL, NULL, 0, ZBX_TYPE_INT, ZBX_NOTNULL, 0},
				{"tls_issuer", "", NULL, NULL, 1024, ZBX_TYPE_CHAR, ZBX_NOTNULL, 0},
				{"tls_subject", "", NULL, NULL, 1024, ZBX_TYPE_CHAR, ZBX_NOTNULL, 0},
				{"tls_psk_identity", "", NULL, NULL, 128, ZBX_TYPE_CHAR, ZBX_NOTNULL, 0},
				{"tls_psk", "", NULL, NULL, 512, ZBX_TYPE_CHAR, ZBX_NOTNULL, 0},
				{"allowed_addresses", "", NULL, NULL, 255, ZBX_TYPE_CHAR, ZBX_NOTNULL, 0},
				{"address", "127.0.0.1", NULL, NULL, 255, ZBX_TYPE_CHAR, ZBX_NOTNULL, 0},
				{"port", "10051", NULL, NULL, 64, ZBX_TYPE_CHAR, ZBX_NOTNULL, 0},
				{0}
			},
			NULL
		};

	return DBcreate_table(&table);
}

static int	DBpatch_6050035(void)
{
	return DBcreate_index("proxy", "proxy_1", "name", 1);
}

static int	DBpatch_6050036(void)
{
	return DBcreate_changelog_insert_trigger("proxy", "proxyid");
}

static int	DBpatch_6050037(void)
{
	return DBcreate_changelog_update_trigger("proxy", "proxyid");
}

static int	DBpatch_6050038(void)
{
	return DBcreate_changelog_delete_trigger("proxy", "proxyid");
}

#define DEPRECATED_STATUS_PROXY_ACTIVE	5
#define DEPRECATED_STATUS_PROXY_PASSIVE	6

static int	DBpatch_6050039(void)
{
	zbx_db_row_t		row;
	zbx_db_result_t		result;
	zbx_db_insert_t		db_insert_proxies;
	int			ret;

	if (0 == (DBget_program_type() & ZBX_PROGRAM_TYPE_SERVER))
		return SUCCEED;

	result = zbx_db_select(
			"select h.hostid,h.host,h.status,h.description,h.tls_connect,h.tls_accept,h.tls_issuer,"
				"h.tls_subject,h.tls_psk_identity,h.tls_psk,h.proxy_address,i.useip,i.ip,i.dns,i.port"
			" from hosts h"
			" left join interface i"
				" on h.hostid=i.hostid"
			" where h.status in (%i,%i)",
			DEPRECATED_STATUS_PROXY_PASSIVE, DEPRECATED_STATUS_PROXY_ACTIVE);

	zbx_db_insert_prepare(&db_insert_proxies, "proxy", "proxyid", "name", "operating_mode", "description", "tls_connect",
			"tls_accept", "tls_issuer", "tls_subject", "tls_psk_identity", "tls_psk", "allowed_addresses",
			"address", "port", (char *)NULL);

	while (NULL != (row = zbx_db_fetch(result)))
	{
		zbx_uint64_t	proxyid;
		int		status, tls_connect, tls_accept;

		ZBX_STR2UINT64(proxyid, row[0]);
		status = atoi(row[2]);
		tls_connect = atoi(row[4]);
		tls_accept = atoi(row[5]);

		if (DEPRECATED_STATUS_PROXY_ACTIVE == status)
		{
			zbx_db_insert_add_values(&db_insert_proxies, proxyid, row[1], PROXY_OPERATING_MODE_ACTIVE, row[3],
					tls_connect, tls_accept, row[6], row[7], row[8], row[9], row[10],
					"127.0.0.1", "10051");
		}
		else if (DEPRECATED_STATUS_PROXY_PASSIVE == status)
		{
			const char	*address;
			const char	*port;

			if (SUCCEED != zbx_db_is_null(row[11]))
			{
				address = (1 == atoi(row[11]) ? row[12] : row[13]);
				port = row[14];
			}
			else
			{
				address = "127.0.0.1";
				port = "10051";
				zabbix_log(LOG_LEVEL_WARNING, "cannot select interface for proxy '%s'",  row[1]);
			}

			zbx_db_insert_add_values(&db_insert_proxies, proxyid, row[1], PROXY_OPERATING_MODE_PASSIVE, row[3],
					tls_connect, tls_accept, row[6], row[7], row[8], row[9], "", address, port);
		}
	}
	zbx_db_free_result(result);

	ret = zbx_db_insert_execute(&db_insert_proxies);
	zbx_db_insert_clean(&db_insert_proxies);

	return ret;
}

static int	DBpatch_6050040(void)
{
	return DBdrop_foreign_key("hosts", 1);
}

static int	DBpatch_6050041(void)
{
	const zbx_db_field_t	field = {"proxyid", NULL, "hosts", "hostid", 0, ZBX_TYPE_ID, 0, 0};

	return DBrename_field("hosts", "proxy_hostid", &field);
}

static int	DBpatch_6050042(void)
{
	const zbx_db_field_t	field = {"proxyid", NULL, "proxy", "proxyid", 0, 0, 0, 0};

	return DBadd_foreign_key("hosts", 1, &field);
}

static int	DBpatch_6050043(void)
{
	return DBdrop_foreign_key("drules", 1);
}

static int	DBpatch_6050044(void)
{
	const zbx_db_field_t	field = {"proxyid", NULL, "hosts", "hostid", 0, ZBX_TYPE_ID, 0, 0};

	return DBrename_field("drules", "proxy_hostid", &field);
}

static int	DBpatch_6050045(void)
{
	const zbx_db_field_t	field = {"proxyid", NULL, "proxy", "proxyid", 0, 0, 0, 0};

	return DBadd_foreign_key("drules", 1, &field);
}

static int	DBpatch_6050046(void)
{
	return DBdrop_foreign_key("autoreg_host", 1);
}

static int	DBpatch_6050047(void)
{
	const zbx_db_field_t	field = {"proxyid", NULL, "hosts", "hostid", 0, ZBX_TYPE_ID, 0, ZBX_FK_CASCADE_DELETE};

	return DBrename_field("autoreg_host", "proxy_hostid", &field);
}

static int	DBpatch_6050048(void)
{
	const zbx_db_field_t	field = {"proxyid", NULL, "proxy", "proxyid", 0, 0, 0, ZBX_FK_CASCADE_DELETE};

	return DBadd_foreign_key("autoreg_host", 1, &field);
}

static int	DBpatch_6050049(void)
{
	return DBdrop_foreign_key("task", 1);
}

static int	DBpatch_6050050(void)
{
	const zbx_db_field_t	field = {"proxyid", NULL, "hosts", "hostid", 0, ZBX_TYPE_ID, 0, 0};

	return DBrename_field("task", "proxy_hostid", &field);
}

static int	DBpatch_6050051(void)
{
	const zbx_db_field_t	field = {"proxyid", NULL, "proxy", "proxyid", 0, 0, 0, ZBX_FK_CASCADE_DELETE};

	return DBadd_foreign_key("task", 1, &field);
}

static int	DBpatch_6050052(void)
{
	const zbx_db_table_t	table = {"proxy_rtdata", "proxyid", 0,
			{
				{"proxyid", NULL, "proxy", "proxyid", 0, ZBX_TYPE_ID, ZBX_NOTNULL, 0},
				{"lastaccess", "0", NULL, NULL, 0, ZBX_TYPE_INT, ZBX_NOTNULL, 0},
				{"version", "0", NULL, NULL, 0, ZBX_TYPE_INT, ZBX_NOTNULL, 0},
				{"compatibility", "0", NULL, NULL, 0, ZBX_TYPE_INT, ZBX_NOTNULL, 0},
				{0}
			},
			NULL
		};

	return DBcreate_table(&table);
}

static int	DBpatch_6050053(void)
{
	const zbx_db_field_t	field = {"proxyid", NULL, "proxy", "proxyid", 0, 0, 0, ZBX_FK_CASCADE_DELETE};

	return DBadd_foreign_key("proxy_rtdata", 1, &field);
}

static int	DBpatch_6050054(void)
{
	zbx_db_row_t		row;
	zbx_db_result_t		result;
	zbx_db_insert_t		db_insert_rtdata;
	int			ret;

	if (0 == (DBget_program_type() & ZBX_PROGRAM_TYPE_SERVER))
		return SUCCEED;

	result = zbx_db_select(
		"select hr.hostid,hr.lastaccess,hr.version,hr.compatibility"
		" from host_rtdata hr"
		" join hosts h"
			" on hr.hostid=h.hostid"
		" where h.status in (%i,%i)",
		DEPRECATED_STATUS_PROXY_ACTIVE, DEPRECATED_STATUS_PROXY_PASSIVE);

	zbx_db_insert_prepare(&db_insert_rtdata, "proxy_rtdata", "proxyid", "lastaccess", "version", "compatibility",
			(char *)NULL);

	while (NULL != (row = zbx_db_fetch(result)))
	{
		int		lastaccess, version, compatibility;
		zbx_uint64_t	hostid;

		ZBX_STR2UINT64(hostid, row[0]);
		lastaccess = atoi(row[1]);
		version = atoi(row[2]);
		compatibility = atoi(row[3]);

		zbx_db_insert_add_values(&db_insert_rtdata, hostid, lastaccess, version, compatibility);
	}
	zbx_db_free_result(result);

	ret = zbx_db_insert_execute(&db_insert_rtdata);
	zbx_db_insert_clean(&db_insert_rtdata);

	return ret;
}

#undef DEPRECATED_STATUS_PROXY_ACTIVE
#undef DEPRECATED_STATUS_PROXY_PASSIVE

static int	DBpatch_6050055(void)
{
	if (0 == (DBget_program_type() & ZBX_PROGRAM_TYPE_SERVER))
		return SUCCEED;

	if (ZBX_DB_OK > zbx_db_execute("delete from hosts where status in (5,6)"))
		return FAIL;

	return SUCCEED;
}

static int	DBpatch_6050056(void)
{
	return DBdrop_field("host_rtdata", "lastaccess");
}

static int	DBpatch_6050057(void)
{
	return DBdrop_field("host_rtdata", "version");
}

static int	DBpatch_6050058(void)
{
	return DBdrop_field("host_rtdata", "compatibility");
}

static int	DBpatch_6050059(void)
{
	return DBdrop_field("hosts", "proxy_address");
}

static int	DBpatch_6050060(void)
{
	return DBdrop_field("hosts", "auto_compress");
}

static int	DBpatch_6050061(void)
{
	if (0 == (DBget_program_type() & ZBX_PROGRAM_TYPE_SERVER))
		return SUCCEED;

	if (ZBX_DB_OK > zbx_db_execute("delete from profiles where idx='web.proxies.filter_status'"))
		return FAIL;

	return SUCCEED;
}

static int	DBpatch_6050062(void)
{
	if (0 == (DBget_program_type() & ZBX_PROGRAM_TYPE_SERVER))
		return SUCCEED;

	if (ZBX_DB_OK > zbx_db_execute(
			"update profiles"
			" set value_str='name'"
			" where value_str like 'host'"
				" and idx='web.proxies.php.sort'"))
	{
		return FAIL;
	}

	return SUCCEED;
}

static int	DBpatch_6050063(void)
{
#define TM_DATA_TYPE_TEST_ITEM	0
#define TM_DATA_TYPE_PROXYIDS	2

	if (0 == (DBget_program_type() & ZBX_PROGRAM_TYPE_SERVER))
		return SUCCEED;

	if (ZBX_DB_OK > zbx_db_execute("delete"
			" from task"
			" where exists ("
				"select null"
				" from task_data td"
				" where td.taskid=task.taskid and td.type in (%i,%i)"
			")",
			TM_DATA_TYPE_TEST_ITEM, TM_DATA_TYPE_PROXYIDS))
	{
		return FAIL;
	}
#undef TM_DATA_TYPE_TEST_ITEM
#undef TM_DATA_TYPE_PROXYIDS

	return SUCCEED;
}

static int	DBpatch_6050064(void)
{
	if (FAIL == zbx_db_index_exists("dashboard_user", "dashboard_user_2"))
		return DBcreate_index("dashboard_user", "dashboard_user_2", "userid", 0);

	return SUCCEED;
}

static int	DBpatch_6050065(void)
{
	if (FAIL == zbx_db_index_exists("dashboard_usrgrp", "dashboard_usrgrp_2"))
		return DBcreate_index("dashboard_usrgrp", "dashboard_usrgrp_2", "usrgrpid", 0);

	return SUCCEED;
}

static int	DBpatch_6050066(void)
{
	if (FAIL == zbx_db_index_exists("event_suppress", "event_suppress_4"))
		return DBcreate_index("event_suppress", "event_suppress_4", "userid", 0);

	return SUCCEED;
}

static int	DBpatch_6050067(void)
{
	if (FAIL == zbx_db_index_exists("group_discovery", "group_discovery_1"))
		return DBcreate_index("group_discovery", "group_discovery_1", "parent_group_prototypeid", 0);

	return SUCCEED;
}

static int	DBpatch_6050068(void)
{
	if (FAIL == zbx_db_index_exists("group_prototype", "group_prototype_2"))
		return DBcreate_index("group_prototype", "group_prototype_2", "groupid", 0);

	return SUCCEED;
}

static int	DBpatch_6050069(void)
{
	if (FAIL == zbx_db_index_exists("group_prototype", "group_prototype_3"))
		return DBcreate_index("group_prototype", "group_prototype_3", "templateid", 0);

	return SUCCEED;
}

static int	DBpatch_6050070(void)
{
	if (FAIL == zbx_db_index_exists("host_discovery", "host_discovery_1"))
		return DBcreate_index("host_discovery", "host_discovery_1", "parent_hostid", 0);

	return SUCCEED;
}

static int	DBpatch_6050071(void)
{
	if (FAIL == zbx_db_index_exists("host_discovery", "host_discovery_2"))
		return DBcreate_index("host_discovery", "host_discovery_2", "parent_itemid", 0);

	return SUCCEED;
}

static int	DBpatch_6050072(void)
{
	if (FAIL == zbx_db_index_exists("hosts", "hosts_7"))
		return DBcreate_index("hosts", "hosts_7", "templateid", 0);

	return SUCCEED;
}

static int	DBpatch_6050073(void)
{
	if (FAIL == zbx_db_index_exists("interface_discovery", "interface_discovery_1"))
		return DBcreate_index("interface_discovery", "interface_discovery_1", "parent_interfaceid", 0);

	return SUCCEED;
}

static int	DBpatch_6050074(void)
{
	if (FAIL == zbx_db_index_exists("report", "report_2"))
		return DBcreate_index("report", "report_2", "userid", 0);

	return SUCCEED;
}

static int	DBpatch_6050075(void)
{
	if (FAIL == zbx_db_index_exists("report", "report_3"))
		return DBcreate_index("report", "report_3", "dashboardid", 0);

	return SUCCEED;
}

static int	DBpatch_6050076(void)
{
	if (FAIL == zbx_db_index_exists("report_user", "report_user_2"))
		return DBcreate_index("report_user", "report_user_2", "userid", 0);

	return SUCCEED;
}

static int	DBpatch_6050077(void)
{
	if (FAIL == zbx_db_index_exists("report_user", "report_user_3"))
		return DBcreate_index("report_user", "report_user_3", "access_userid", 0);

	return SUCCEED;
}

static int	DBpatch_6050078(void)
{
	if (FAIL == zbx_db_index_exists("report_usrgrp", "report_usrgrp_2"))
		return DBcreate_index("report_usrgrp", "report_usrgrp_2", "usrgrpid", 0);

	return SUCCEED;
}

static int	DBpatch_6050079(void)
{
	if (FAIL == zbx_db_index_exists("report_usrgrp", "report_usrgrp_3"))
		return DBcreate_index("report_usrgrp", "report_usrgrp_3", "access_userid", 0);

	return SUCCEED;
}

static int	DBpatch_6050080(void)
{
	if (FAIL == zbx_db_index_exists("sysmaps", "sysmaps_4"))
		return DBcreate_index("sysmaps", "sysmaps_4", "userid", 0);

	return SUCCEED;
}

static int	DBpatch_6050081(void)
{
	if (FAIL == zbx_db_index_exists("sysmap_element_trigger", "sysmap_element_trigger_2"))
		return DBcreate_index("sysmap_element_trigger", "sysmap_element_trigger_2", "triggerid", 0);

	return SUCCEED;
}

static int	DBpatch_6050082(void)
{
	if (FAIL == zbx_db_index_exists("sysmap_user", "sysmap_user_2"))
		return DBcreate_index("sysmap_user", "sysmap_user_2", "userid", 0);

	return SUCCEED;
}

static int	DBpatch_6050083(void)
{
	if (FAIL == zbx_db_index_exists("sysmap_usrgrp", "sysmap_usrgrp_2"))
		return DBcreate_index("sysmap_usrgrp", "sysmap_usrgrp_2", "usrgrpid", 0);

	return SUCCEED;
}

static int	DBpatch_6050084(void)
{
	if (FAIL == zbx_db_index_exists("tag_filter", "tag_filter_1"))
		return DBcreate_index("tag_filter", "tag_filter_1", "usrgrpid", 0);

	return SUCCEED;
}

static int	DBpatch_6050085(void)
{
	if (FAIL == zbx_db_index_exists("tag_filter", "tag_filter_2"))
		return DBcreate_index("tag_filter", "tag_filter_2", "groupid", 0);

	return SUCCEED;
}

static int	DBpatch_6050086(void)
{
	if (FAIL == zbx_db_index_exists("task", "task_2"))
		return DBcreate_index("task", "task_2", "proxyid", 0);

	return SUCCEED;
}

static int	DBpatch_6050087(void)
{
	if (FAIL == zbx_db_index_exists("users", "users_3"))
		return DBcreate_index("users", "users_3", "roleid", 0);

	return SUCCEED;
}

static int	DBpatch_6050090(void)
{
	const zbx_db_field_t	old_field = {"info", "", NULL, NULL, 0, ZBX_TYPE_SHORTTEXT, ZBX_NOTNULL, 0};
	const zbx_db_field_t	field = {"info", "", NULL, NULL, 0, ZBX_TYPE_LONGTEXT, ZBX_NOTNULL, 0};

	return DBmodify_field_type("task_remote_command_result", &field, &old_field);
}

static int	DBpatch_6050091(void)
{
	if (0 == (DBget_program_type() & ZBX_PROGRAM_TYPE_SERVER))
		return SUCCEED;

	if (ZBX_DB_OK > zbx_db_execute(
			"update widget_field"
			" set value_str=' '"
			" where name like 'columns.name.%%'"
			" and value_str like ''"
			" and widgetid in ("
				"select widgetid"
				" from widget"
				" where type='tophosts'"
			")"))
	{
		return FAIL;
	}

	return SUCCEED;
}

static int	DBpatch_6050092(void)
{
	return DBrename_table("group_discovery", "group_discovery_tmp");
}

static int	DBpatch_6050093(void)
{
	const zbx_db_table_t	table =
			{"group_discovery", "groupdiscoveryid", 0,
				{
					{"groupdiscoveryid", NULL, NULL, NULL, 0, ZBX_TYPE_ID, ZBX_NOTNULL, 0},
					{"groupid", NULL, NULL, NULL, 0, ZBX_TYPE_ID, ZBX_NOTNULL, 0},
					{"parent_group_prototypeid", NULL, NULL, NULL, 0, ZBX_TYPE_ID, ZBX_NOTNULL, 0},
					{"name", "", NULL, NULL, 255, ZBX_TYPE_CHAR, ZBX_NOTNULL, 0},
					{"lastcheck", "0", NULL, NULL, 0, ZBX_TYPE_INT, ZBX_NOTNULL, 0},
					{"ts_delete", "0", NULL, NULL, 0, ZBX_TYPE_INT, ZBX_NOTNULL, 0},
					{0}
				},
				NULL
			};

	return DBcreate_table(&table);
}

static int	DBpatch_6050094(void)
{
	if (0 == (DBget_program_type() & ZBX_PROGRAM_TYPE_SERVER))
		return SUCCEED;

	if (ZBX_DB_OK > zbx_db_execute("insert into group_discovery "
				"(groupdiscoveryid,groupid,parent_group_prototypeid,name,lastcheck,ts_delete)"
			" select groupid,groupid,parent_group_prototypeid,name,lastcheck,ts_delete"
				" from group_discovery_tmp"))
	{
		return FAIL;
	}

	return SUCCEED;
}

static int	DBpatch_6050095(void)
{
	return DBdrop_table("group_discovery_tmp");
}

static int	DBpatch_6050096(void)
{
	return DBcreate_index("group_discovery", "group_discovery_1", "groupid,parent_group_prototypeid", 1);
}

static int	DBpatch_6050097(void)
{
	return DBcreate_index("group_discovery", "group_discovery_2", "parent_group_prototypeid", 0);
}

static int	DBpatch_6050098(void)
{
	const zbx_db_field_t	field = {"groupid", NULL, "hstgrp", "groupid", 0, 0, 0, ZBX_FK_CASCADE_DELETE};

	return DBadd_foreign_key("group_discovery", 1, &field);
}

static int	DBpatch_6050099(void)
{
	const zbx_db_field_t	field = {"parent_group_prototypeid", NULL, "group_prototype", "group_prototypeid", 0, 0,
			0, 0};

	return DBadd_foreign_key("group_discovery", 2, &field);
}

static int	DBpatch_6050100(void)
{
	if (0 == (DBget_program_type() & ZBX_PROGRAM_TYPE_SERVER))
		return SUCCEED;

	if (ZBX_DB_OK > zbx_db_execute("insert into module (moduleid,id,relative_path,status,config) values"
			" (" ZBX_FS_UI64 ",'piechart','widgets/piechart',%d,'[]')", zbx_db_get_maxid("module"), 1))
	{
		return FAIL;
	}

	return SUCCEED;
}

static int	DBpatch_6050101(void)
{
	const zbx_db_field_t	field = {"timeout_zabbix_agent", "3s", NULL, NULL, 255, ZBX_TYPE_CHAR, ZBX_NOTNULL, 0};

	return DBadd_field("config", &field);
}

static int	DBpatch_6050102(void)
{
	const zbx_db_field_t	field = {"timeout_simple_check", "3s", NULL, NULL, 255, ZBX_TYPE_CHAR, ZBX_NOTNULL, 0};

	return DBadd_field("config", &field);
}

static int	DBpatch_6050103(void)
{
	const zbx_db_field_t	field = {"timeout_snmp_agent", "3s", NULL, NULL, 255, ZBX_TYPE_CHAR, ZBX_NOTNULL, 0};

	return DBadd_field("config", &field);
}

static int	DBpatch_6050104(void)
{
	const zbx_db_field_t	field = {"timeout_external_check", "3s", NULL, NULL, 255, ZBX_TYPE_CHAR,
			ZBX_NOTNULL, 0};

	return DBadd_field("config", &field);
}

static int	DBpatch_6050105(void)
{
	const zbx_db_field_t	field = {"timeout_db_monitor", "3s", NULL, NULL, 255, ZBX_TYPE_CHAR, ZBX_NOTNULL, 0};

	return DBadd_field("config", &field);
}

static int	DBpatch_6050106(void)
{
	const zbx_db_field_t	field = {"timeout_http_agent", "3s", NULL, NULL, 255, ZBX_TYPE_CHAR, ZBX_NOTNULL, 0};

	return DBadd_field("config", &field);
}

static int	DBpatch_6050107(void)
{
	const zbx_db_field_t	field = {"timeout_ssh_agent", "3s", NULL, NULL, 255, ZBX_TYPE_CHAR, ZBX_NOTNULL, 0};

	return DBadd_field("config", &field);
}

static int	DBpatch_6050108(void)
{
	const zbx_db_field_t	field = {"timeout_telnet_agent", "3s", NULL, NULL, 255, ZBX_TYPE_CHAR, ZBX_NOTNULL, 0};

	return DBadd_field("config", &field);
}

static int	DBpatch_6050109(void)
{
	const zbx_db_field_t	field = {"timeout_script", "3s", NULL, NULL, 255, ZBX_TYPE_CHAR, ZBX_NOTNULL, 0};

	return DBadd_field("config", &field);
}

static int	DBpatch_6050110(void)
{
	int	timeout;

	timeout = DBget_config_timeout();

	if (ZBX_DB_OK > zbx_db_execute("update config"
			" set timeout_zabbix_agent='%ds',"
				"timeout_simple_check='%ds',"
				"timeout_snmp_agent='%ds',"
				"timeout_external_check='%ds',"
				"timeout_db_monitor='%ds',"
				"timeout_http_agent='%ds',"
				"timeout_ssh_agent='%ds',"
				"timeout_telnet_agent='%ds',"
				"timeout_script='%ds'",
			timeout, timeout, timeout, timeout, timeout, timeout, timeout, timeout, timeout))
	{
		return FAIL;
	}

	return SUCCEED;
}

static int	DBpatch_6050111(void)
{
	if (ZBX_DB_OK > zbx_db_execute("update items set timeout='' where type not in (%d,%d)", ITEM_TYPE_HTTPAGENT,
			ITEM_TYPE_SCRIPT))
	{
		return FAIL;
	}

	return SUCCEED;
}

static int	DBpatch_6050112(void)
{
	const zbx_db_field_t	field = {"timeout", "", NULL, NULL, 255, ZBX_TYPE_CHAR, ZBX_NOTNULL, 0};

	return DBset_default("items", &field);
}

static int	DBpatch_6050113(void)
{
	const zbx_db_field_t	field = {"custom_timeouts", "0", NULL, NULL, 0, ZBX_TYPE_INT, ZBX_NOTNULL, 0};

	return DBadd_field("proxy", &field);
}

static int	DBpatch_6050114(void)
{
	const zbx_db_field_t	field = {"timeout_zabbix_agent", "", NULL, NULL, 255, ZBX_TYPE_CHAR, ZBX_NOTNULL, 0};

	return DBadd_field("proxy", &field);
}

static int	DBpatch_6050115(void)
{
	const zbx_db_field_t	field = {"timeout_simple_check", "", NULL, NULL, 255, ZBX_TYPE_CHAR, ZBX_NOTNULL, 0};

	return DBadd_field("proxy", &field);
}

static int	DBpatch_6050116(void)
{
	const zbx_db_field_t	field = {"timeout_snmp_agent", "", NULL, NULL, 255, ZBX_TYPE_CHAR, ZBX_NOTNULL, 0};

	return DBadd_field("proxy", &field);
}

static int	DBpatch_6050117(void)
{
	const zbx_db_field_t	field = {"timeout_external_check", "", NULL, NULL, 255, ZBX_TYPE_CHAR, ZBX_NOTNULL, 0};

	return DBadd_field("proxy", &field);
}

static int	DBpatch_6050118(void)
{
	const zbx_db_field_t	field = {"timeout_db_monitor", "", NULL, NULL, 255, ZBX_TYPE_CHAR, ZBX_NOTNULL, 0};

	return DBadd_field("proxy", &field);
}

static int	DBpatch_6050119(void)
{
	const zbx_db_field_t	field = {"timeout_http_agent", "", NULL, NULL, 255, ZBX_TYPE_CHAR, ZBX_NOTNULL, 0};

	return DBadd_field("proxy", &field);
}

static int	DBpatch_6050120(void)
{
	const zbx_db_field_t	field = {"timeout_ssh_agent", "", NULL, NULL, 255, ZBX_TYPE_CHAR, ZBX_NOTNULL, 0};

	return DBadd_field("proxy", &field);
}

static int	DBpatch_6050121(void)
{
	const zbx_db_field_t	field = {"timeout_telnet_agent", "", NULL, NULL, 255, ZBX_TYPE_CHAR, ZBX_NOTNULL, 0};

	return DBadd_field("proxy", &field);
}

static int	DBpatch_6050122(void)
{
	const zbx_db_field_t	field = {"timeout_script", "", NULL, NULL, 255, ZBX_TYPE_CHAR, ZBX_NOTNULL, 0};

	return DBadd_field("proxy", &field);
}

static int	DBpatch_6050123(void)
{
	if (ZBX_DB_OK > zbx_db_execute("update item_preproc set params='-1' where type=26"))
		return FAIL;

	return SUCCEED;
}

static int	DBpatch_6050124(void)
{
	if (0 == (DBget_program_type() & ZBX_PROGRAM_TYPE_SERVER))
		return SUCCEED;

	if (ZBX_DB_OK > zbx_db_execute(
			"delete from widget_field"
			" where name in ('source_type','reference')"
				" and widgetid in (select widgetid from widget where type='map')"))
	{
		return FAIL;
	}

	return SUCCEED;
}

static int	DBpatch_6050125(void)
{
	if (0 == (DBget_program_type() & ZBX_PROGRAM_TYPE_SERVER))
		return SUCCEED;

	if (ZBX_DB_OK > zbx_db_execute(
			"update widget_field"
			" set name='sysmapid._reference',value_str=CONCAT(value_str,'._mapid')"
			" where name='filter_widget_reference'"
				" and widgetid in (select widgetid from widget where type='map')"))
	{
		return FAIL;
	}

	return SUCCEED;
}

static int	DBpatch_6050126(void)
{
	if (0 == (DBget_program_type() & ZBX_PROGRAM_TYPE_SERVER))
		return SUCCEED;

	if (ZBX_DB_OK > zbx_db_execute(
			"update widget_field"
			" set type='1',name='override_hostid._reference',value_int=0,value_str='DASHBOARD._hostid'"
			" where type=0"
				" and name='dynamic'"
				" and value_int=1"))
	{
		return FAIL;
	}

	return SUCCEED;
}

static int	DBpatch_6050127(void)
{
	zbx_db_row_t	row;
	zbx_db_result_t	result;
	zbx_db_insert_t	db_insert;
	int		ret;

	if (0 == (DBget_program_type() & ZBX_PROGRAM_TYPE_SERVER))
		return SUCCEED;

	result = zbx_db_select(
			"select w.widgetid,wf_from.value_str,wf_to.value_str"
			" from widget w"
			" left join widget_field wf_from"
				" on w.widgetid=wf_from.widgetid"
					" and (wf_from.name='time_from' or wf_from.name is null)"
			" left join widget_field wf_to"
				" on w.widgetid=wf_to.widgetid"
					" and (wf_to.name='time_to' or wf_to.name is null)"
			" where w.type='svggraph' and exists ("
				"select null"
				" from widget_field wf2"
				" where wf2.widgetid=w.widgetid"
					" and wf2.name='graph_time'"
			")");

	zbx_db_insert_prepare(&db_insert, "widget_field", "widget_fieldid", "widgetid", "type", "name", "value_str",
			NULL);

	while (NULL != (row = zbx_db_fetch(result)))
	{
		zbx_uint64_t	widgetid;

		ZBX_STR2UINT64(widgetid, row[0]);

		if (SUCCEED == zbx_db_is_null(row[1]))
			zbx_db_insert_add_values(&db_insert, __UINT64_C(0), widgetid, 1, "time_period.from", "now-1h");

		if (SUCCEED == zbx_db_is_null(row[2]))
			zbx_db_insert_add_values(&db_insert, __UINT64_C(0), widgetid, 1, "time_period.to", "now");
	}
	zbx_db_free_result(result);

	zbx_db_insert_autoincrement(&db_insert, "widget_fieldid");

	ret = zbx_db_insert_execute(&db_insert);
	zbx_db_insert_clean(&db_insert);

	return ret;
}

static int	DBpatch_6050128(void)
{
	if (0 == (DBget_program_type() & ZBX_PROGRAM_TYPE_SERVER))
		return SUCCEED;

	if (ZBX_DB_OK > zbx_db_execute(
			"update widget_field"
			" set name='time_period.from'"
			" where name='time_from'"
				" and widgetid in (select widgetid from widget where type='svggraph')"))
	{
		return FAIL;
	}

	return SUCCEED;
}

static int	DBpatch_6050129(void)
{
	if (0 == (DBget_program_type() & ZBX_PROGRAM_TYPE_SERVER))
		return SUCCEED;

	if (ZBX_DB_OK > zbx_db_execute(
			"update widget_field"
			" set name='time_period.to'"
			" where name='time_to'"
				" and widgetid in (select widgetid from widget where type='svggraph')"))
	{
		return FAIL;
	}

	return SUCCEED;
}

static int	DBpatch_6050130(void)
{
	if (0 == (DBget_program_type() & ZBX_PROGRAM_TYPE_SERVER))
		return SUCCEED;

	if (ZBX_DB_OK > zbx_db_execute(
			"delete from widget_field"
			" where name='graph_time'"
				" and widgetid in (select widgetid from widget where type='svggraph')"))
	{
		return FAIL;
	}

	return SUCCEED;
}

static int	DBpatch_6050131(void)
{
	if (0 == (DBget_program_type() & ZBX_PROGRAM_TYPE_SERVER))
		return SUCCEED;

	if (ZBX_DB_OK > zbx_db_execute(
			"update widget_field"
			" set name='date_period.from'"
			" where name='date_from'"
				" and widgetid in (select widgetid from widget where type='slareport')"))
	{
		return FAIL;
	}

	return SUCCEED;
}

static int	DBpatch_6050132(void)
{
	if (0 == (DBget_program_type() & ZBX_PROGRAM_TYPE_SERVER))
		return SUCCEED;

	if (ZBX_DB_OK > zbx_db_execute(
			"update widget_field"
			" set name='date_period.to'"
			" where name='date_to'"
				" and widgetid in (select widgetid from widget where type='slareport')"))
	{
		return FAIL;
	}

	return SUCCEED;
}

static int	DBpatch_6050133(void)
{
	zbx_db_row_t	row;
	zbx_db_result_t	result;
	zbx_regexp_t	*regex1 = NULL, *regex2 = NULL;
	char		*error = NULL, *replace_to = NULL, *sql = NULL;
	size_t		sql_alloc = 0, sql_offset = 0;
	int		ret = FAIL;

	if (0 == (DBget_program_type() & ZBX_PROGRAM_TYPE_SERVER))
		return SUCCEED;

	if (FAIL == zbx_regexp_compile_ext("^([a-z]+)\\.([a-z_]+)\\.(\\d+)\\.(\\d+)$", &regex1, 0, &error))
	{
		zabbix_log(LOG_LEVEL_CRIT, "internal error, invalid regular expression: %s", error);
		goto out;
	}

	if (FAIL == zbx_regexp_compile_ext("^([a-z]+)\\.([a-z_]+)\\.(\\d+)$", &regex2, 0, &error))
	{
		zabbix_log(LOG_LEVEL_CRIT, "internal error, invalid regular expression: %s", error);
		goto out;
	}

	zbx_db_begin_multiple_update(&sql, &sql_alloc, &sql_offset);

	result = zbx_db_select("select widget_fieldid,name from widget_field where name like '%%.%%.%%'");

	while (NULL != (row = zbx_db_fetch(result)))
	{
		zbx_uint64_t	widget_fieldid;
		char		*replace_from;

		ZBX_STR2UINT64(widget_fieldid, row[0]);
		replace_from = row[1];

		if (SUCCEED != zbx_mregexp_sub_precompiled(
						replace_from,
						regex1,
						"\\1.\\3.\\2.\\4",
						0,	/* no output limit */
						&replace_to)
				&& SUCCEED != zbx_mregexp_sub_precompiled(
						replace_from,
						regex2,
						"\\1.\\3.\\2",
						0,	/* no output limit */
						&replace_to))
		{
			continue;
		}

		zbx_snprintf_alloc(&sql, &sql_alloc, &sql_offset,
				"update widget_field"
				" set name='%s'"
				" where widget_fieldid=" ZBX_FS_UI64 ";\n",
				replace_to, widget_fieldid);

		zbx_free(replace_to);

		if (SUCCEED != zbx_db_execute_overflowed_sql(&sql, &sql_alloc, &sql_offset))
		{
			zabbix_log(LOG_LEVEL_CRIT, "internal error, cannot execute multiple SQL \"update\" operations");
			zbx_db_free_result(result);

			goto out;
		}
	}
	zbx_db_free_result(result);

	zbx_db_end_multiple_update(&sql, &sql_alloc, &sql_offset);

	if (16 < sql_offset)	/* in ORACLE always present begin..end; */
		zbx_db_execute("%s", sql);

	ret = SUCCEED;
out:
	if (NULL != regex1)
		zbx_regexp_free(regex1);
	if (NULL != regex2)
		zbx_regexp_free(regex2);

	zbx_free(sql);
	zbx_free(error);
	zbx_free(replace_to);

	return ret;
}

#define REFERENCE_LEN	5
#define FIRST_LETTER	'A'
#define TOTAL_LETTERS	26

static char	*create_widget_reference(const zbx_vector_str_t *references)
{
	static char	buf[REFERENCE_LEN + 1];
	static int	next_index;

	while (1)
	{
		int	i, index = next_index++;

		for (i = REFERENCE_LEN - 1; i >= 0; i--)
		{
			buf[i] = FIRST_LETTER + index % TOTAL_LETTERS;
			index /= TOTAL_LETTERS;
		}

		if (FAIL == zbx_vector_str_search(references, buf, ZBX_DEFAULT_STR_COMPARE_FUNC))
			return buf;
	}
}

#undef TOTAL_LETTERS
#undef FIRST_LETTER
#undef REFERENCE_LEN

static int	DBpatch_6050134(void)
{
	zbx_db_row_t		row;
	zbx_db_result_t		result;
	zbx_db_insert_t		db_insert;
	zbx_vector_str_t	references;
	int			ret;

	if (0 == (DBget_program_type() & ZBX_PROGRAM_TYPE_SERVER))
		return SUCCEED;

	zbx_vector_str_create(&references);

	result = zbx_db_select("select distinct value_str from widget_field where name='reference' order by value_str");

	while (NULL != (row = zbx_db_fetch(result)))
	{
		zbx_vector_str_append(&references, zbx_strdup(NULL, row[0]));
	}
	zbx_db_free_result(result);

	zbx_vector_str_sort(&references, ZBX_DEFAULT_STR_COMPARE_FUNC);

	zbx_db_insert_prepare(&db_insert, "widget_field", "widget_fieldid", "widgetid", "type", "name", "value_str",
			NULL);

	result = zbx_db_select("select widgetid from widget where type in ('graph','svggraph','graphprototype')");

	while (NULL != (row = zbx_db_fetch(result)))
	{
		zbx_uint64_t	widgetid;

		ZBX_STR2UINT64(widgetid, row[0]);

		zbx_db_insert_add_values(&db_insert, __UINT64_C(0), widgetid, 1, "reference",
				create_widget_reference(&references));
	}
	zbx_db_free_result(result);

	zbx_vector_str_clear_ext(&references, zbx_str_free);
	zbx_vector_str_destroy(&references);

	zbx_db_insert_autoincrement(&db_insert, "widget_fieldid");

	ret = zbx_db_insert_execute(&db_insert);
	zbx_db_insert_clean(&db_insert);

	return ret;
}

static int	DBpatch_6050135(void)
{
	if (0 == (DBget_program_type() & ZBX_PROGRAM_TYPE_SERVER))
		return SUCCEED;

	if (ZBX_DB_OK > zbx_db_execute("delete from profiles where idx like 'web.templates.triggers.%%'"))
		return FAIL;

	return SUCCEED;
}

static int	DBpatch_6050136(void)
{
	if (0 == (DBget_program_type() & ZBX_PROGRAM_TYPE_SERVER))
		return SUCCEED;

	if (ZBX_DB_OK > zbx_db_execute("delete from profiles where idx like 'web.templates.trigger_prototypes.php.%%'"))
		return FAIL;

	return SUCCEED;
}

static int	DBpatch_6050137(void)
{
	if (0 == (DBget_program_type() & ZBX_PROGRAM_TYPE_SERVER))
		return SUCCEED;

	if (ZBX_DB_OK > zbx_db_execute("delete from profiles where idx like 'web.hosts.triggers.%%'"))
		return FAIL;

	return SUCCEED;
}

static int	DBpatch_6050138(void)
{
	if (0 == (DBget_program_type() & ZBX_PROGRAM_TYPE_SERVER))
		return SUCCEED;

	if (ZBX_DB_OK > zbx_db_execute("delete from profiles where idx like 'web.hosts.trigger_prototypes.php.%%'"))
		return FAIL;

	return SUCCEED;
}

static int	DBpatch_6050139(void)
{
	zbx_db_result_t	result;
	zbx_db_row_t	row;
	zbx_db_insert_t	db_insert;
	int		ret = SUCCEED;

	if (0 == (DBget_program_type() & ZBX_PROGRAM_TYPE_SERVER))
		return SUCCEED;

	result = zbx_db_select("select wf.widgetid from widget_field wf,widget w"
			" where wf.name='interface_type' and w.type='hostavail' and w.widgetid=wf.widgetid"
			" group by wf.widgetid having count(wf.name)=1");

	zbx_db_insert_prepare(&db_insert, "widget_field", "widget_fieldid", "widgetid", "name", "type", "value_int",
			NULL);

	while (NULL != (row = zbx_db_fetch(result)))
	{
		zbx_uint64_t	widgetid;

		ZBX_STR2UINT64(widgetid, row[0]);

		zbx_db_insert_add_values(&db_insert, __UINT64_C(0), widgetid, "only_totals", 0, 1);
	}
	zbx_db_free_result(result);

	zbx_db_insert_autoincrement(&db_insert, "widget_fieldid");

	ret = zbx_db_insert_execute(&db_insert);

	zbx_db_insert_clean(&db_insert);

	return ret;
}

static int	DBpatch_6050140(void)
{
	if (0 == (DBget_program_type() & ZBX_PROGRAM_TYPE_SERVER))
		return SUCCEED;

	if (ZBX_DB_OK > zbx_db_execute("delete from profiles where idx like 'web.templates.items.%%'"))
		return FAIL;

	return SUCCEED;
}

static int	DBpatch_6050141(void)
{
	if (0 == (DBget_program_type() & ZBX_PROGRAM_TYPE_SERVER))
		return SUCCEED;

	if (ZBX_DB_OK > zbx_db_execute("delete from profiles where idx like 'web.templates.disc_prototypes.php.%%'"))
		return FAIL;

	return SUCCEED;
}

static int	DBpatch_6050142(void)
{
	if (0 == (DBget_program_type() & ZBX_PROGRAM_TYPE_SERVER))
		return SUCCEED;

	if (ZBX_DB_OK > zbx_db_execute("delete from profiles where idx like 'web.hosts.items.%%'"))
		return FAIL;

	return SUCCEED;
}

static int	DBpatch_6050143(void)
{
	if (0 == (DBget_program_type() & ZBX_PROGRAM_TYPE_SERVER))
		return SUCCEED;

	if (ZBX_DB_OK > zbx_db_execute("delete from profiles where idx like 'web.hosts.disc_prototypes.php.%%'"))
		return FAIL;

	return SUCCEED;
}

static int	DBpatch_6050144(void)
{
	const zbx_db_field_t	field = {"hk_audit", "31d", NULL, NULL, 32, ZBX_TYPE_CHAR, ZBX_NOTNULL, 0};

	return DBset_default("config", &field);
}

static int	DBpatch_6050145(void)
{
	const zbx_db_field_t	field = {"hk_history", "31d", NULL, NULL, 32, ZBX_TYPE_CHAR, ZBX_NOTNULL, 0};

	return DBset_default("config", &field);
}

static int	DBpatch_6050146(void)
{
	const zbx_db_field_t	old_field = {"query_fields", "", NULL, NULL, 2048, ZBX_TYPE_CHAR,
			ZBX_NOTNULL | ZBX_PROXY, 0};
	const zbx_db_field_t	field = {"query_fields", "", NULL, NULL, 0, ZBX_TYPE_TEXT, ZBX_NOTNULL | ZBX_PROXY, 0};

	return DBmodify_field_type("items", &field, &old_field);
}

static int	DBpatch_6050147(void)
{
	const zbx_db_field_t	field = {"item_value_type", "31", NULL, NULL, 0, ZBX_TYPE_INT, ZBX_NOTNULL, 0};

	return DBadd_field("connector", &field);
}

static int	DBpatch_6050148(void)
{
	const zbx_db_field_t	field = {"attempt_interval", "5s", NULL, NULL, 32, ZBX_TYPE_CHAR, ZBX_NOTNULL, 0};

	return DBadd_field("connector", &field);
}

static int	DBpatch_6050149(void)
{
/* -------------------------------------------------------*/
/* Formula:                                               */
/* aggregate_function(last_foreach(filter))               */
/* aggregate_function(last_foreach(filter,time))          */
/*--------------------------------------------------------*/
/* Relative positioning of tokens on a stack              */
/*----------------------------+---------------------------*/
/* Time is present in formula | Time is absent in formula */
/*----------------------------+---------------------------*/
/* [i-2] filter               |                           */
/* [i-1] time                 | [i-1] filter              */
/*   [i] last_foreach         |   [i] last_foreach        */
/* [i+2] aggregate function   | [i+2]                     */
/*----------------------------+---------------------------*/

/* Offset in stack of tokens is relative to last_foreach() history function token, */
/* assuming that time is present in formula. */
#define OFFSET_TIME	(-1)
#define TOKEN_LEN(loc)	(loc->r - loc->l + 1)
#define LAST_FOREACH	"last_foreach"
	zbx_db_row_t		row;
	zbx_db_result_t		result;
	int			ret = SUCCEED;
	size_t			sql_alloc = 0, sql_offset = 0;
	char			*sql = NULL, *params = NULL;
	zbx_eval_context_t	ctx;
	zbx_vector_uint32_t	del_idx;

	zbx_eval_init(&ctx);
	zbx_vector_uint32_create(&del_idx);

	zbx_db_begin_multiple_update(&sql, &sql_alloc, &sql_offset);

	/* ITEM_TYPE_CALCULATED = 15 */
	result = zbx_db_select("select itemid,params from items where type=15 and params like '%%%s%%'", LAST_FOREACH);

	while (SUCCEED == ret && NULL != (row = zbx_db_fetch(result)))
	{
		int	i;
		char	*esc, *error = NULL;

		zbx_eval_clear(&ctx);

		if (FAIL == zbx_eval_parse_expression(&ctx, row[1], ZBX_EVAL_PARSE_CALC_EXPRESSION, &error))
		{
			zabbix_log(LOG_LEVEL_WARNING, "%s: error parsing calculated item formula '%s' for itemid %s",
					__func__, row[1], row[0]);
			zbx_free(error);
			continue;
		}

		zbx_vector_uint32_clear(&del_idx);

		for (i = 0; i < ctx.stack.values_num; i++)
		{
			zbx_strloc_t	*loc;

			if (ZBX_EVAL_TOKEN_HIST_FUNCTION != ctx.stack.values[i].type)
				continue;

			loc = &ctx.stack.values[i].loc;

			if (0 != strncmp(LAST_FOREACH, &ctx.expression[loc->l], TOKEN_LEN(loc)))
				continue;

			/* if time is absent in formula */
			if (ZBX_EVAL_TOKEN_ARG_QUERY == ctx.stack.values[i + OFFSET_TIME].type)
				continue;

			if (ZBX_EVAL_TOKEN_ARG_NULL == ctx.stack.values[i + OFFSET_TIME].type)
				continue;

			zbx_vector_uint32_append(&del_idx, (zbx_uint32_t)(i + OFFSET_TIME));
		}

		if (0 == del_idx.values_num)
			continue;

		params = zbx_strdup(params, ctx.expression);

		for (i = del_idx.values_num - 1; i >= 0; i--)
		{
			size_t		l, r;
			zbx_strloc_t	*loc = &ctx.stack.values[(int)del_idx.values[i]].loc;

			for (l = loc->l - 1; ',' != params[l]; l--) {}
			for (r = loc->r + 1; ')' != params[r]; r++) {}

			memmove(&params[l], &params[r], strlen(params) - r + 1);
		}

		esc = zbx_db_dyn_escape_string(params);
		zbx_snprintf_alloc(&sql, &sql_alloc, &sql_offset,
				"update items set params='%s' where itemid=%s;\n", esc, row[0]);
		zbx_free(esc);

		ret = zbx_db_execute_overflowed_sql(&sql, &sql_alloc, &sql_offset);
	}
	zbx_db_free_result(result);

	zbx_db_end_multiple_update(&sql, &sql_alloc, &sql_offset);

	if (SUCCEED == ret && 16 < sql_offset)
	{
		if (ZBX_DB_OK > zbx_db_execute("%s", sql))
			ret = FAIL;
	}

	zbx_eval_clear(&ctx);
	zbx_vector_uint32_destroy(&del_idx);

	zbx_free(sql);
	zbx_free(params);

	return ret;
#undef OFFSET_TIME
#undef TOKEN_LEN
#undef LAST_FOREACH
}

static int	DBpatch_6050150(void)
{
	const zbx_db_table_t	table =
			{"item_rtname", "itemid", 0,
				{
					{"itemid", NULL, NULL, NULL, 0, ZBX_TYPE_ID, ZBX_NOTNULL, 0},
					{"name_resolved", "", NULL, NULL, 2048, ZBX_TYPE_CHAR, ZBX_NOTNULL, 0},
					{"name_resolved_upper", "", NULL, NULL, 2048, ZBX_TYPE_CHAR, ZBX_NOTNULL, 0},
					{0}
				},
				NULL
			};

	return DBcreate_table(&table);
}

static int	DBpatch_6050151(void)
{
	const zbx_db_field_t	field = {"itemid", NULL, "items", "itemid", 0, 0, 0, ZBX_FK_CASCADE_DELETE};

	return DBadd_foreign_key("item_rtname", 1, &field);
}

static int	DBpatch_6050152(void)
{
	if (ZBX_DB_OK <= zbx_db_execute("insert into item_rtname (itemid,name_resolved,name_resolved_upper)"
			" select i.itemid,i.name,i.name_upper from"
			" items i,hosts h"
			" where i.hostid=h.hostid and (h.status=%d or h.status=%d) and (i.flags=%d or i.flags=%d)",
			HOST_STATUS_MONITORED, HOST_STATUS_NOT_MONITORED, ZBX_FLAG_DISCOVERY_NORMAL,
			ZBX_FLAG_DISCOVERY_CREATED))
	{
		return SUCCEED;
	}

	return FAIL;
}

static int	DBpatch_6050153(void)
{
	return DBdrop_index("items", "items_9");
}

static int	DBpatch_6050154(void)
{
	return DBdrop_field("items", "name_upper");
}

static int	DBpatch_6050155(void)
{
	return zbx_dbupgrade_drop_trigger_on_insert("items", "name_upper");
}

static int	DBpatch_6050156(void)
{
	return zbx_dbupgrade_drop_trigger_on_update("items", "name_upper");
}

static int	DBpatch_6050157(void)
{
	return zbx_dbupgrade_drop_trigger_function_on_insert("items", "name_upper", "upper");
}

static int	DBpatch_6050158(void)
{
	return zbx_dbupgrade_drop_trigger_function_on_update("items", "name_upper", "upper");
}

static int	DBpatch_6050159(void)
{
#ifdef HAVE_POSTGRESQL
	if (FAIL == zbx_db_index_exists("group_discovery", "group_discovery_pkey1"))
		return SUCCEED;

	return DBrename_index("group_discovery", "group_discovery_pkey1", "group_discovery_pkey",
			"groupdiscoveryid", 1);
#else
	return SUCCEED;
#endif
}

static int	DBpatch_6050160(void)
{
	const zbx_db_field_t	field = {"manualinput", "0", NULL, NULL, 0, ZBX_TYPE_INT, ZBX_NOTNULL, 0};

	return DBadd_field("scripts", &field);
}

static int	DBpatch_6050161(void)
{
	const zbx_db_field_t	field = {"manualinput_prompt", "", NULL, NULL, 255, ZBX_TYPE_CHAR, ZBX_NOTNULL, 0};

	return DBadd_field("scripts", &field);
}

static int	DBpatch_6050162(void)
{
	const zbx_db_field_t	field = {"manualinput_validator", "", NULL, NULL, 2048, ZBX_TYPE_CHAR, ZBX_NOTNULL, 0};

	return DBadd_field("scripts", &field);
}

static int	DBpatch_6050163(void)
{
	const zbx_db_field_t	field = {"manualinput_validator_type", "0", NULL, NULL, 0, ZBX_TYPE_INT, ZBX_NOTNULL,
			0};

	return DBadd_field("scripts", &field);
}

static int	DBpatch_6050164(void)
{
	const zbx_db_field_t	field = {"manualinput_default_value", "", NULL, NULL, 255, ZBX_TYPE_CHAR, ZBX_NOTNULL,
			0};

	return DBadd_field("scripts", &field);
}

#define BACKSLASH_MATCH_PATTERN	"\\\\"

static int	DBpatch_6050165(void)
{
	zbx_db_result_t	result;
	zbx_db_row_t	row;
	int		ret = SUCCEED;
	char		*sql = NULL, *buf = NULL, *like_condition;
	size_t		sql_alloc = 0, sql_offset = 0, buf_alloc;

	zbx_db_begin_multiple_update(&sql, &sql_alloc, &sql_offset);

	/* functions table contains history functions used in trigger expressions */
	like_condition = zbx_db_dyn_escape_like_pattern(BACKSLASH_MATCH_PATTERN);
	if (NULL == (result = zbx_db_select("select functionid,parameter,triggerid"
			" from functions"
			" where " ZBX_DB_CHAR_LENGTH(parameter) ">1 and"
				" parameter like '%%%s%%'", like_condition)))
	{
		goto clean;
	}

	while (NULL != (row = zbx_db_fetch(result)))
	{
		const char	*ptr;
		char		*tmp, *param = NULL;
		int		func_params_changed = 0;
		size_t		param_pos, param_len, sep_pos, buf_offset = 0, params_len;

		params_len = strlen(row[1]);

		for (ptr = row[1]; ptr < row[1] + params_len; ptr += sep_pos + 1)
		{
			zbx_function_param_parse_ext(ptr, ZBX_TOKEN_USER_MACRO, ZBX_BACKSLASH_ESC_OFF,
					&param_pos, &param_len, &sep_pos);

			if (param_pos < sep_pos)
			{
				int	quoted, changed = 0;

				if ('"' == ptr[param_pos])
				{
					param = zbx_function_param_unquote_dyn_compat(ptr + param_pos,
							sep_pos - param_pos, &quoted);

					/* zbx_function_param_quote() should always succeed with esc_bs set to 1 */
					zbx_function_param_quote(&param, quoted, ZBX_BACKSLASH_ESC_ON);

					if (0 != strncmp(param, ptr + param_pos, strlen(param))) {
						zbx_strncpy_alloc(&buf, &buf_alloc, &buf_offset, ptr, param_pos);
						zbx_strcpy_alloc(&buf, &buf_alloc, &buf_offset, param);
						func_params_changed = changed = 1;
					}
				}

				if (0 == changed)
					zbx_strncpy_alloc(&buf, &buf_alloc, &buf_offset, ptr, sep_pos);
			}

			if (',' == ptr[sep_pos])
				zbx_chrcpy_alloc(&buf, &buf_alloc, &buf_offset, ',');
			zbx_free(param);
		}

		if (0 == buf_offset)
			continue;

		if (0 != func_params_changed) {
			tmp = zbx_db_dyn_escape_string(buf);
			zbx_snprintf_alloc(&sql, &sql_alloc, &sql_offset,
					"update functions set parameter='%s' where functionid=%s;\n", tmp, row[0]);
			zbx_free(tmp);
		}

		if (SUCCEED != (ret = zbx_db_execute_overflowed_sql(&sql, &sql_alloc, &sql_offset)))
			break;
	}

	zbx_db_free_result(result);
	zbx_db_end_multiple_update(&sql, &sql_alloc, &sql_offset);

	if (SUCCEED == ret && 16 < sql_offset)
	{
		if (ZBX_DB_OK > zbx_db_execute("%s", sql))
			ret = FAIL;
	}
clean:
	zbx_free(like_condition);
	zbx_free(buf);
	zbx_free(sql);

	return ret;
}

ZBX_PTR_VECTOR_DECL(eval_token_ptr, zbx_eval_token_t *)
ZBX_PTR_VECTOR_IMPL(eval_token_ptr, zbx_eval_token_t *)

static int	update_escaping_in_expression(const char *expression, char **substitute, char **error)
{
	zbx_eval_context_t		ctx;
	int				ret = SUCCEED;
	int				token_num;
	zbx_eval_token_t		*token;
	zbx_vector_eval_token_ptr_t	hist_param_tokens;

	ret = zbx_eval_parse_expression(&ctx, expression, ZBX_EVAL_PARSE_CALC_EXPRESSION |
			ZBX_EVAL_PARSE_STR_V64_COMPAT | ZBX_EVAL_PARSE_LLDMACRO, error);

	if (FAIL == ret)
		return FAIL;

	zbx_vector_eval_token_ptr_create(&hist_param_tokens);

	/* finding string parameters of history functions */
	for (token_num = ctx.stack.values_num - 1; token_num >= 0; token_num--)
	{
		token = &ctx.stack.values[token_num];

		if (token->type  == ZBX_EVAL_TOKEN_HIST_FUNCTION)
		{
			for (zbx_uint32_t i = 0; i < token->opt; i++)
			{
				if (0 == token_num--)
					break;

				if (ZBX_EVAL_TOKEN_VAR_STR == ctx.stack.values[token_num].type)
				{
					zbx_vector_eval_token_ptr_append(&hist_param_tokens,
							&ctx.stack.values[token_num]);
				}
			}
		}
	}

	for (token_num = hist_param_tokens.values_num - 1; token_num >= 0; token_num--)
	{
		char	*str = NULL, *subst;
		int	quoted;
		size_t	str_alloc = 0, str_offset = 0, str_len;

		token = hist_param_tokens.values[token_num];

		str_len = token->loc.r - token->loc.l + 1;
		zbx_strncpy_alloc(&str, &str_alloc, &str_offset, ctx.expression + token->loc.l, str_len);

		subst = zbx_function_param_unquote_dyn_compat(str, str_len, &quoted);
		zbx_variant_set_str(&(token->value), subst);

		zbx_free(str);
	}

	ctx.rules ^= ZBX_EVAL_PARSE_STR_V64_COMPAT;
	zbx_eval_compose_expression(&ctx, substitute);

	zbx_vector_eval_token_ptr_destroy(&hist_param_tokens);
	zbx_eval_clear(&ctx);

	return SUCCEED;
}

static int	DBpatch_6050166(void)
{
int			ret = SUCCEED;
	zbx_db_result_t		result;
	zbx_db_row_t		row;
	char			*sql = NULL, *error = NULL, *like_condition;
	size_t			sql_alloc = 0, sql_offset = 0;

	zbx_db_begin_multiple_update(&sql, &sql_alloc, &sql_offset);

	like_condition = zbx_db_dyn_escape_like_pattern(BACKSLASH_MATCH_PATTERN);

	if (NULL == (result = zbx_db_select("select itemid,params from items "
			"where type=15 and params like '%%%s%%'", like_condition)))
	{
		goto clean;
	}

	while (NULL != (row = zbx_db_fetch(result)))
	{
		char	*substitute = NULL, *tmp = NULL;

		if (SUCCEED == update_escaping_in_expression(row[1], &substitute, &error))
		{
			tmp = zbx_db_dyn_escape_string(substitute);
			zbx_free(substitute);
			zbx_snprintf_alloc(&sql, &sql_alloc, &sql_offset,
					"update items set params='%s' where itemid=%s;\n", tmp, row[0]);
			zbx_free(tmp);
		}
		else
		{
			zabbix_log(LOG_LEVEL_WARNING, "Failed to parse calculated item expression \"%s\" for"
				" item with id %s, error: %s", row[1], row[0], error);
			zbx_free(error);
		}

		if (SUCCEED != (ret = zbx_db_execute_overflowed_sql(&sql, &sql_alloc, &sql_offset)))
			break;
	}

	zbx_db_free_result(result);
	zbx_db_end_multiple_update(&sql, &sql_alloc, &sql_offset);

	if (SUCCEED == ret && 16 < sql_offset)
	{
		if (ZBX_DB_OK > zbx_db_execute("%s", sql))
			ret = FAIL;
	}
clean:
	zbx_free(like_condition);
	zbx_free(error);
	zbx_free(sql);

	return ret;
}

static int	find_expression_macro(const char *macro_start, const char **macro_end, char **substitute,
		char **error)
{
	int		ret = FAIL;

	*macro_end = macro_start + 2;

	while (ret == FAIL && NULL != (*macro_end = strstr(*macro_end, "}")))
	{
		char	*expression = NULL;
		size_t	expr_alloc = 0, expr_offset = 0;

		zbx_free(*error);
		zbx_strncpy_alloc(&expression, &expr_alloc, &expr_offset,
				macro_start + 2, (size_t)(*macro_end - macro_start) - 2);
		ret = update_escaping_in_expression(expression, substitute, error);
		zbx_free(expression);
		(*macro_end)++;
	}

	return ret;
}

static void	get_next_expr_macro_start(const char **expr_start, const char *str, size_t str_len)
{
	const char	*search_pos = *expr_start + 2;

	if (NULL != *expr_start && NULL != str && (size_t)(search_pos - str) < str_len)
		*expr_start = strstr(search_pos, "{?");
	else
		*expr_start = NULL;
}

static int	replace_expression_macro(char **buf, size_t *alloc, size_t *offset, const char *command, size_t cmd_len,
		size_t *pos, const char **expr_macro_start)
{
	const char	*macro_end;
	char		*error = NULL, *substitute = NULL;
	int		ret = FAIL;

	if (NULL != *expr_macro_start &&
			SUCCEED == find_expression_macro(*expr_macro_start, &macro_end, &substitute, &error))
	{
		zbx_strncpy_alloc(buf, alloc, offset, command + *pos, (size_t)(*expr_macro_start - command) - *pos);
		zbx_strcpy_alloc(buf, alloc, offset, "{?");
		zbx_strcpy_alloc(buf, alloc, offset, substitute);
		zbx_strcpy_alloc(buf, alloc, offset, "}");
		zbx_free(substitute);

		*expr_macro_start = strstr(macro_end, "{?");
		*pos = (size_t)(macro_end - command);
		ret = SUCCEED;
	}
	else
	{
		get_next_expr_macro_start(expr_macro_start, command, cmd_len);
		zbx_free(error);
	}

	return ret;
}

static int	fix_expression_macro_escaping(const char *table, const char *id_col, const char *data_col)
{
	int			ret = SUCCEED;
	zbx_db_result_t		result;
	zbx_db_row_t		row;
	char			*sql = NULL, *like_condition;
	size_t			sql_alloc = 0, sql_offset = 0;

	zbx_db_begin_multiple_update(&sql, &sql_alloc, &sql_offset);

	like_condition = zbx_db_dyn_escape_like_pattern(BACKSLASH_MATCH_PATTERN);

	if (NULL == (result = zbx_db_select("select %s,%s from %s where %s like '%%%s%%'",
			id_col, data_col, table, data_col, like_condition)))
	{
		goto clean;
	}

	while (NULL != (row = zbx_db_fetch(result)))
	{
		const char	*command = row[1];
		char		*buf = NULL, *tmp = NULL;
		size_t		buf_alloc = 0, buf_offset = 0;
		size_t		pos = 0, cmd_len;
		int		replaced = 0;
		zbx_token_t	token;
		const char	*expr_macro_start;

		cmd_len = strlen(command);
		expr_macro_start = strstr(command, "{?");

		while (SUCCEED == zbx_token_find(command, (int)pos, &token, ZBX_TOKEN_SEARCH_BASIC) &&
				cmd_len >= pos && NULL != expr_macro_start)
		{
			int	replace_success = 0;

			while (NULL != expr_macro_start && token.loc.l >= (size_t)(expr_macro_start - command))
			{
				if (SUCCEED == replace_expression_macro(&buf, &buf_alloc, &buf_offset, command,
							cmd_len, &pos, &expr_macro_start))
				{
					replaced = replace_success = 1;
				}
			}

			if (0 == replace_success)
			{
				expr_macro_start = command + token.loc.r - 2;
				get_next_expr_macro_start(&expr_macro_start, command, cmd_len);
				zbx_strncpy_alloc(&buf, &buf_alloc, &buf_offset, command + pos, token.loc.r - pos + 1);
				pos = token.loc.r + 1;
			}
		}

		while (NULL != expr_macro_start)	/* expression macros after the end of tokens */
		{
			if (SUCCEED == replace_expression_macro(&buf, &buf_alloc, &buf_offset, command,
							cmd_len, &pos, &expr_macro_start))
			{
				replaced = 1;
			}
		}

		if (0 != replaced)
		{
			if (cmd_len >= pos)
				zbx_strncpy_alloc(&buf, &buf_alloc, &buf_offset, command + pos, cmd_len - pos);

			tmp = zbx_db_dyn_escape_string(buf);
			zbx_free(buf);
			zbx_snprintf_alloc(&sql, &sql_alloc, &sql_offset, "update %s set %s='%s' where %s=%s;\n",
					table, data_col, tmp, id_col, row[0]);
			zbx_free(tmp);

			if (SUCCEED != (ret = zbx_db_execute_overflowed_sql(&sql, &sql_alloc, &sql_offset)))
				break;
		}
		else
			zbx_free(buf);
	}

	zbx_db_free_result(result);
	zbx_db_end_multiple_update(&sql, &sql_alloc, &sql_offset);

	if (SUCCEED == ret && 16 < sql_offset)
	{
		if (ZBX_DB_OK > zbx_db_execute("%s", sql))
			ret = FAIL;
	}
clean:
	zbx_free(like_condition);
	zbx_free(sql);

	return ret;
}

#undef BACKSLASH_MATCH_PATTERN

static int	DBpatch_6050167(void)
{
	return fix_expression_macro_escaping("scripts", "scriptid", "command");
}

static int	DBpatch_6050168(void)
{
	return fix_expression_macro_escaping("script_param", "script_paramid", "value");
}

static int	DBpatch_6050169(void)
{
	return fix_expression_macro_escaping("media_type_message", "mediatype_messageid", "message");
}

static int	DBpatch_6050170(void)
{
	return fix_expression_macro_escaping("media_type_message", "mediatype_messageid", "subject");
}

static int	DBpatch_6050171(void)
{
	return fix_expression_macro_escaping("opmessage", "operationid", "message");
}

static int	DBpatch_6050172(void)
{
	return fix_expression_macro_escaping("opmessage", "operationid", "subject");
}

static int	DBpatch_6050173(void)
{
	return fix_expression_macro_escaping("triggers", "triggerid", "event_name");
}

static int	DBpatch_6050174(void)
{
	return fix_expression_macro_escaping("media_type_param", "mediatype_paramid", "value");
}

static int	DBpatch_6050175(void)
{
	return fix_expression_macro_escaping("media_type_param", "mediatype_paramid", "name");
}

typedef struct
{
	char		*name;
	zbx_uint64_t	wid;
	zbx_uint64_t	wfid;
	char		*value_str;
	int		value_int;
}
zbx_wiget_field_t;

ZBX_PTR_VECTOR_DECL(wiget_field, zbx_wiget_field_t *)
ZBX_PTR_VECTOR_IMPL(wiget_field, zbx_wiget_field_t *)

static void	zbx_wiget_field_free(zbx_wiget_field_t *wf)
{
	zbx_free(wf->name);
	zbx_free(wf->value_str);
	zbx_free(wf);
}

static int	zbx_wiget_field_compare(const void *d1, const void *d2)
{
	const zbx_wiget_field_t	*f1 = *(const zbx_wiget_field_t * const *)d1;
	const zbx_wiget_field_t	*f2 = *(const zbx_wiget_field_t * const *)d2;

	ZBX_RETURN_IF_NOT_EQUAL(f1->wid, f2->wid);

	return strcmp(f1->name, f2->name);
}

static void	DBpatch_6050176_transform(zbx_vector_wiget_field_t *timeshift, zbx_vector_wiget_field_t *interval,
		zbx_vector_wiget_field_t *aggr_func, zbx_vector_wiget_field_t *time_from,
		zbx_vector_wiget_field_t *time_to, zbx_vector_uint64_t *nofunc_ids)
{
	int	i;

	zbx_vector_wiget_field_sort(interval, zbx_wiget_field_compare);
	zbx_vector_wiget_field_sort(timeshift, zbx_wiget_field_compare);

	for (i = 0; i < aggr_func->values_num; i++)	/* remove fields if aggregate_function = 0 */
	{
		int			n;
		zbx_wiget_field_t	*val = aggr_func->values[i];

		if (0 != val->value_int)
			continue;

		if (FAIL != (n = zbx_vector_wiget_field_bsearch(interval, val, zbx_wiget_field_compare)))
		{
			zbx_vector_uint64_append(nofunc_ids, interval->values[n]->wfid);
			zbx_wiget_field_free(interval->values[n]);
			zbx_vector_wiget_field_remove_noorder(interval, n);
		}

		if (FAIL != (n = zbx_vector_wiget_field_bsearch(timeshift, val, zbx_wiget_field_compare)))
		{
			zbx_vector_uint64_append(nofunc_ids, timeshift->values[n]->wfid);
			zbx_wiget_field_free(timeshift->values[n]);
			zbx_vector_wiget_field_remove(timeshift, n);
		}
	}

	while (0 < interval->values_num)	/* columns.N.time_period.from */
	{
		int			n;
		const char		*shift, *sign_shift = "+", *sign_interv = "-";
		zbx_wiget_field_t	*val = interval->values[interval->values_num - 1];

		if (FAIL == (n = zbx_vector_wiget_field_bsearch(timeshift, val, zbx_wiget_field_compare)))
			shift = "";
		else
			shift = timeshift->values[n]->value_str;

		if ('\0' == *shift || '-' == *shift)
			sign_shift = "";

		if ('\0' == *val->value_str)
			sign_interv = "";

		val->value_str = zbx_dsprintf(val->value_str, "now%s%s%s%s", sign_shift, shift, sign_interv,
				val->value_str);
		zbx_vector_wiget_field_append(time_from, val);
		zbx_vector_wiget_field_remove_noorder(interval, interval->values_num - 1);
	}

	while (0 < timeshift->values_num)	/* columns.N.time_period.to */
	{
		const char		*sign_shift = "+";
		zbx_wiget_field_t	*val = timeshift->values[timeshift->values_num - 1];

		if ('\0' == *val->value_str || '-' == *val->value_str)
			sign_shift = "";

		val->value_str = zbx_dsprintf(val->value_str, "now%s%s", sign_shift, val->value_str);
		zbx_vector_wiget_field_append(time_to, val);
		zbx_vector_wiget_field_remove_noorder(timeshift, timeshift->values_num - 1);
	}
}

static int	DBpatch_6050176_load(zbx_vector_wiget_field_t *time_from, zbx_vector_wiget_field_t *time_to,
		zbx_vector_uint64_t *nofunc_ids)
{
	zbx_db_result_t			result;
	zbx_db_row_t			row;
	zbx_vector_wiget_field_t	timeshift, interval, aggr_func;

	if (NULL == (result = zbx_db_select("select widget_fieldid,widgetid,name,value_str,value_int from widget_field"
				" where name like 'columns.%%.timeshift'"
					" or name like 'columns.%%.aggregate_interval'"
					" or name like 'columns.%%.aggregate_function'"
					" and widgetid in (select widgetid from widget where type='tophosts')")))
	{
		return FAIL;
	}

	zbx_vector_wiget_field_create(&timeshift);
	zbx_vector_wiget_field_create(&interval);
	zbx_vector_wiget_field_create(&aggr_func);

	while (NULL != (row = zbx_db_fetch(result)))
	{
		zbx_wiget_field_t	*val;
		const char		*name;
		size_t			l;

		val = (zbx_wiget_field_t *) zbx_malloc(NULL, sizeof(zbx_wiget_field_t));

		ZBX_STR2UINT64(val->wfid, row[0]);
		ZBX_STR2UINT64(val->wid, row[1]);
		name = row[2];
		l = strlen(name);
		val->value_str = zbx_strdup(NULL, row[3]);
		val->value_int = atoi(row[4]);

		if ('t' == name[l - 1])
		{
			val->name = zbx_dsprintf(NULL, "%.*s", (int)(l - ZBX_CONST_STRLEN("columns" "timeshift")),
					&name[ZBX_CONST_STRLEN("columns")]);
			zbx_vector_wiget_field_append(&timeshift, val);
		}
		else if  ('l' == name[l - 1])
		{
			val->name = zbx_dsprintf(NULL, "%.*s",
					(int)(l - ZBX_CONST_STRLEN("columns" "aggregate_interval")),
					&name[ZBX_CONST_STRLEN("columns")]);
			zbx_vector_wiget_field_append(&interval, val);
		}
		else
		{
			val->name = zbx_dsprintf(NULL, "%.*s",
					(int)(l - ZBX_CONST_STRLEN("columns" "aggregate_function")),
					&name[ZBX_CONST_STRLEN("columns")]);
			zbx_vector_wiget_field_append(&aggr_func, val);
		}
	}
	zbx_db_free_result(result);

	DBpatch_6050176_transform(&timeshift, &interval, &aggr_func, time_from, time_to, nofunc_ids);

	zbx_vector_wiget_field_clear_ext(&timeshift, zbx_wiget_field_free);
	zbx_vector_wiget_field_clear_ext(&interval, zbx_wiget_field_free);
	zbx_vector_wiget_field_clear_ext(&aggr_func, zbx_wiget_field_free);
	zbx_vector_wiget_field_destroy(&timeshift);
	zbx_vector_wiget_field_destroy(&interval);
	zbx_vector_wiget_field_destroy(&aggr_func);

	return SUCCEED;
}

static int	DBpatch_6050176_remove(zbx_vector_uint64_t *nofuncs)
{
	if (0 == nofuncs->values_num)
		return SUCCEED;

	zbx_vector_uint64_sort(nofuncs,ZBX_DEFAULT_UINT64_COMPARE_FUNC);

	return zbx_db_execute_multiple_query("delete from widget_field where", "widget_fieldid", nofuncs);
}

static int	DBpatch_6050176_update(zbx_vector_wiget_field_t *time_from, zbx_vector_wiget_field_t *time_to)
{
	char	*sql = NULL;
	size_t	sql_alloc = 0, sql_offset = 0;
	int	i, ret = SUCCEED;

	zbx_db_begin_multiple_update(&sql, &sql_alloc, &sql_offset);

	for (i = 0; i < time_from->values_num; i++)
	{
		zbx_wiget_field_t	*val = time_from->values[i];
		char			name[255 * ZBX_MAX_BYTES_IN_UTF8_CHAR + 1];

		zbx_snprintf(name, sizeof(name), "columns%stime_period.from", val->name);
		zbx_snprintf_alloc(&sql, &sql_alloc, &sql_offset,
				"update widget_field"
				" set value_str='%s',name='%s'"
				" where widget_fieldid=" ZBX_FS_UI64 ";\n",
				val->value_str, name, val->wfid);
		zbx_db_execute_overflowed_sql(&sql, &sql_alloc, &sql_offset);
	}

	for (i = 0; i < time_to->values_num; i++)
	{
		zbx_wiget_field_t	*val = time_to->values[i];
		char			name[255 * ZBX_MAX_BYTES_IN_UTF8_CHAR + 1];

		zbx_snprintf(name, sizeof(name), "columns%stime_period.to", val->name);
		zbx_snprintf_alloc(&sql, &sql_alloc, &sql_offset,
				"update widget_field"
				" set value_str='%s',name='%s'"
				" where widget_fieldid=" ZBX_FS_UI64 ";\n",
				val->value_str, name, val->wfid);
		zbx_db_execute_overflowed_sql(&sql, &sql_alloc, &sql_offset);
	}

	if (16 < sql_offset)	/* in ORACLE always present begin..end; */
	{
		zbx_db_end_multiple_update(&sql, &sql_alloc, &sql_offset);

		if (ZBX_DB_OK > zbx_db_execute("%s", sql))
			ret = FAIL;
	}

	zbx_free(sql);

	return ret;
}

static int	DBpatch_6050176(void)
{
	zbx_vector_wiget_field_t	time_from, time_to;
	zbx_vector_uint64_t		nofuncs_ids;
	int				ret = FAIL;

	if (0 == (DBget_program_type() & ZBX_PROGRAM_TYPE_SERVER))
		return SUCCEED;

	zbx_vector_wiget_field_create(&time_from);
	zbx_vector_wiget_field_create(&time_to);
	zbx_vector_uint64_create(&nofuncs_ids);

	if (SUCCEED == DBpatch_6050176_load(&time_from, &time_to, &nofuncs_ids)
			&& SUCCEED == DBpatch_6050176_remove(&nofuncs_ids)
			&& SUCCEED == DBpatch_6050176_update(&time_from, &time_to))
	{
		ret = SUCCEED;
	}

	zbx_vector_wiget_field_clear_ext(&time_from, zbx_wiget_field_free);
	zbx_vector_wiget_field_clear_ext(&time_to, zbx_wiget_field_free);
	zbx_vector_wiget_field_destroy(&time_from);
	zbx_vector_wiget_field_destroy(&time_to);
	zbx_vector_uint64_destroy(&nofuncs_ids);

	return ret;
}

static int	DBpatch_6050177(void)
{
	const zbx_db_table_t	table =
			{"ugset", "ugsetid", 0,
				{
					{"ugsetid", NULL, NULL, NULL, 0, ZBX_TYPE_ID, ZBX_NOTNULL, 0},
					{"hash", "", NULL, NULL, 64, ZBX_TYPE_CHAR, ZBX_NOTNULL, 0},
					{0}
				},
				NULL
			};

	return DBcreate_table(&table);
}

static int	DBpatch_6050178(void)
{
	return DBcreate_index("ugset", "ugset_1", "hash", 0);
}

static int	DBpatch_6050179(void)
{
	const zbx_db_table_t	table =
			{"ugset_group", "ugsetid,usrgrpid", 0,
				{
					{"ugsetid", NULL, NULL, NULL, 0, ZBX_TYPE_ID, ZBX_NOTNULL, 0},
					{"usrgrpid", NULL, NULL, NULL, 0, ZBX_TYPE_ID, ZBX_NOTNULL, 0},
					{0}
				},
				NULL
			};

	return DBcreate_table(&table);
}

static int	DBpatch_6050180(void)
{
	return DBcreate_index("ugset_group", "ugset_group_1", "usrgrpid", 0);
}

static int	DBpatch_6050181(void)
{
	const zbx_db_field_t	field = {"ugsetid", NULL, "ugset", "ugsetid", 0, 0, 0,
			ZBX_FK_CASCADE_DELETE};

	return DBadd_foreign_key("ugset_group", 1, &field);
}

static int	DBpatch_6050182(void)
{
	const zbx_db_field_t	field = {"usrgrpid", NULL, "usrgrp", "usrgrpid", 0, 0, 0, 0};

	return DBadd_foreign_key("ugset_group", 2, &field);
}

static int	DBpatch_6050183(void)
{
	const zbx_db_table_t	table =
			{"user_ugset", "userid", 0,
				{
					{"userid", NULL, NULL, NULL, 0, ZBX_TYPE_ID, ZBX_NOTNULL, 0},
					{"ugsetid", NULL, NULL, NULL, 0, ZBX_TYPE_ID, ZBX_NOTNULL, 0},
					{0}
				},
				NULL
			};

	return DBcreate_table(&table);
}

static int	DBpatch_6050184(void)
{
	return DBcreate_index("user_ugset", "user_ugset_1", "ugsetid", 0);
}

static int	DBpatch_6050185(void)
{
	const zbx_db_field_t	field = {"userid", NULL, "users", "userid", 0, 0, 0,
			ZBX_FK_CASCADE_DELETE};

	return DBadd_foreign_key("user_ugset", 1, &field);
}

static int	DBpatch_6050186(void)
{
	const zbx_db_field_t	field = {"ugsetid", NULL, "ugset", "ugsetid", 0, 0, 0, 0};

	return DBadd_foreign_key("user_ugset", 2, &field);
}

static int	DBpatch_6050187(void)
{
	const zbx_db_table_t	table =
			{"hgset", "hgsetid", 0,
				{
					{"hgsetid", NULL, NULL, NULL, 0, ZBX_TYPE_ID, ZBX_NOTNULL, 0},
					{"hash", "", NULL, NULL, 64, ZBX_TYPE_CHAR, ZBX_NOTNULL, 0},
					{0}
				},
				NULL
			};

	return DBcreate_table(&table);
}

static int	DBpatch_6050188(void)
{
	return DBcreate_index("hgset", "hgset_1", "hash", 0);
}

static int	DBpatch_6050189(void)
{
	const zbx_db_table_t	table =
			{"hgset_group", "hgsetid,groupid", 0,
				{
					{"hgsetid", NULL, NULL, NULL, 0, ZBX_TYPE_ID, ZBX_NOTNULL, 0},
					{"groupid", NULL, NULL, NULL, 0, ZBX_TYPE_ID, ZBX_NOTNULL, 0},
					{0}
				},
				NULL
			};

	return DBcreate_table(&table);
}

static int	DBpatch_6050190(void)
{
	return DBcreate_index("hgset_group", "hgset_group_1", "groupid", 0);
}

static int	DBpatch_6050191(void)
{
	const zbx_db_field_t	field = {"hgsetid", NULL, "hgset", "hgsetid", 0, 0, 0,
			ZBX_FK_CASCADE_DELETE};

	return DBadd_foreign_key("hgset_group", 1, &field);
}

static int	DBpatch_6050192(void)
{
	const zbx_db_field_t	field = {"groupid", NULL, "hstgrp", "groupid", 0, 0, 0, 0};

	return DBadd_foreign_key("hgset_group", 2, &field);
}

static int	DBpatch_6050193(void)
{
	const zbx_db_table_t	table =
			{"host_hgset", "hostid", 0,
				{
					{"hostid", NULL, NULL, NULL, 0, ZBX_TYPE_ID, ZBX_NOTNULL, 0},
					{"hgsetid", NULL, NULL, NULL, 0, ZBX_TYPE_ID, ZBX_NOTNULL, 0},
					{0}
				},
				NULL
			};

	return DBcreate_table(&table);
}

static int	DBpatch_6050194(void)
{
	return DBcreate_index("host_hgset", "host_hgset_1", "hgsetid", 0);
}

static int	DBpatch_6050195(void)
{
	const zbx_db_field_t	field = {"hostid", NULL, "hosts", "hostid", 0, 0, 0,
			ZBX_FK_CASCADE_DELETE};

	return DBadd_foreign_key("host_hgset", 1, &field);
}

static int	DBpatch_6050196(void)
{
	const zbx_db_field_t	field = {"hgsetid", NULL, "hgset", "hgsetid", 0, 0, 0, 0};

	return DBadd_foreign_key("host_hgset", 2, &field);
}

static int	DBpatch_6050197(void)
{
	const zbx_db_table_t	table =
			{"permission", "ugsetid,hgsetid", 0,
				{
					{"ugsetid", NULL, NULL, NULL, 0, ZBX_TYPE_ID, ZBX_NOTNULL, 0},
					{"hgsetid", NULL, NULL, NULL, 0, ZBX_TYPE_ID, ZBX_NOTNULL, 0},
					{"permission", "2", NULL, NULL, 0, ZBX_TYPE_INT, ZBX_NOTNULL, 0},
					{0}
				},
				NULL
			};

	return DBcreate_table(&table);
}

static int	DBpatch_6050198(void)
{
	return DBcreate_index("permission", "permission_1", "hgsetid", 0);
}

static int	DBpatch_6050199(void)
{
	const zbx_db_field_t	field = {"ugsetid", NULL, "ugset", "ugsetid", 0, 0, 0,
			ZBX_FK_CASCADE_DELETE};

	return DBadd_foreign_key("permission", 1, &field);
}

static int	DBpatch_6050200(void)
{
	const zbx_db_field_t	field = {"hgsetid", NULL, "hgset", "hgsetid", 0, 0, 0,
			ZBX_FK_CASCADE_DELETE};

	return DBadd_foreign_key("permission", 2, &field);
}

typedef struct
{
	char			hash_str[ZBX_SHA256_DIGEST_SIZE * 2 + 1];
	zbx_vector_uint64_t	groupids;
	zbx_vector_uint64_t	ids;
} zbx_dbu_group_set_t;

static zbx_hash_t	dbupgrade_group_set_hash(const void *data)
{
	const zbx_dbu_group_set_t	*group_set = (const zbx_dbu_group_set_t *)data;

	return ZBX_DEFAULT_STRING_HASH_FUNC(group_set->hash_str);
}

static int	dbupgrade_group_set_compare(const void *d1, const void *d2)
{
	const zbx_dbu_group_set_t	*group_set1 = (const zbx_dbu_group_set_t *)d1;
	const zbx_dbu_group_set_t	*group_set2 = (const zbx_dbu_group_set_t *)d2;

	return strcmp(group_set1->hash_str, group_set2->hash_str);
}

static int	dbupgrade_groupsets_make(zbx_vector_uint64_t *ids, const char *fld_name_id,
		const char *fld_name_groupid, const char *tbl_name_groups, zbx_hashset_t *group_sets,
		int allow_empty_groups)
{
	int			ret = SUCCEED;
	char			id_str[MAX_ID_LEN + 2];
	zbx_db_result_t		result;
	zbx_db_row_t		row;
	zbx_vector_uint64_t	groupids;
	zbx_dbu_group_set_t	*gset_ptr;

	id_str[0] = '|';
	zbx_vector_uint64_create(&groupids);

	for (int i = 0; i < ids->values_num; i++)
	{
		unsigned char		hash[ZBX_SHA256_DIGEST_SIZE];
		char			*id_str_p = id_str + 1;
		sha256_ctx		ctx;
		zbx_dbu_group_set_t	gset;

		zbx_sha256_init(&ctx);

		result = zbx_db_select("select %s from %s where %s=" ZBX_FS_UI64 " order by %s",
				fld_name_groupid, tbl_name_groups, fld_name_id, ids->values[i], fld_name_groupid);

		while (NULL != (row = zbx_db_fetch(result)))
		{
			zbx_uint64_t	groupid;

			ZBX_STR2UINT64(groupid, row[0]);

			if (1 == groupids.values_num)
				id_str_p = id_str;

			zbx_snprintf(id_str + 1, MAX_ID_LEN + 1, "%s", row[0]);
			zbx_sha256_process_bytes(id_str_p, strlen(id_str_p), &ctx);
			zbx_vector_uint64_append(&groupids, groupid);
		}
		zbx_db_free_result(result);

		if (0 == groupids.values_num)
		{
			if (0 == allow_empty_groups)
			{
				zabbix_log(LOG_LEVEL_WARNING, "host or template [hostid=" ZBX_FS_UI64 "] is not"
						" assigned to any group, permissions not granted", ids->values[i]);
			}

			continue;
		}

		zbx_sha256_finish(&ctx, hash);
		(void)zbx_bin2hex(hash, ZBX_SHA256_DIGEST_SIZE, gset.hash_str,
				ZBX_SHA256_DIGEST_SIZE * 2 + 1);

		if (NULL == (gset_ptr = zbx_hashset_search(group_sets, &gset)))
		{
			zbx_vector_uint64_create(&gset.ids);
			zbx_vector_uint64_create(&gset.groupids);
			zbx_vector_uint64_append_array(&gset.groupids, groupids.values, groupids.values_num);

			if (NULL == (gset_ptr = zbx_hashset_insert(group_sets, &gset, sizeof(zbx_dbu_group_set_t))))
			{
				ret = FAIL;
				break;
			}
		}

		zbx_vector_uint64_append(&gset_ptr->ids, ids->values[i]);
		zbx_vector_uint64_clear(&groupids);
	}

	zbx_vector_uint64_destroy(&groupids);

	return ret;
}

static int	dbupgrade_groupsets_insert(const char *tbl_name, zbx_hashset_t *group_sets,
		zbx_db_insert_t *db_gset, zbx_db_insert_t *db_gset_groups, zbx_db_insert_t *db_gset_parents)
{
	zbx_uint64_t		gsetid;
	zbx_hashset_iter_t	iter;
	zbx_dbu_group_set_t	*gset_ptr;

	if (0 == group_sets->num_data)
		return SUCCEED;

	gsetid = zbx_db_get_maxid_num(tbl_name, group_sets->num_data);

	zbx_hashset_iter_reset(group_sets, &iter);

	while (NULL != (gset_ptr = (zbx_dbu_group_set_t *)zbx_hashset_iter_next(&iter)))
	{
		int	i;

		zbx_db_insert_add_values(db_gset, gsetid, gset_ptr->hash_str);

		for (i = 0; i < gset_ptr->groupids.values_num; i++)
			zbx_db_insert_add_values(db_gset_groups, gsetid, gset_ptr->groupids.values[i]);

		for (i = 0; i < gset_ptr->ids.values_num; i++)
			zbx_db_insert_add_values(db_gset_parents, gset_ptr->ids.values[i], gsetid);

		gsetid++;
	}

	if (FAIL == zbx_db_insert_execute(db_gset) ||
			FAIL == zbx_db_insert_execute(db_gset_groups) ||
			FAIL == zbx_db_insert_execute(db_gset_parents))
	{
		return FAIL;
	}

	return SUCCEED;
}

static void	dbupgrade_groupsets_destroy(zbx_hashset_t *group_sets)
{
	zbx_hashset_iter_t	iter;
	zbx_dbu_group_set_t	*gset_ptr;

	zbx_hashset_iter_reset(group_sets, &iter);

	while (NULL != (gset_ptr = (zbx_dbu_group_set_t *)zbx_hashset_iter_next(&iter)))
	{
		zbx_vector_uint64_destroy(&gset_ptr->groupids);
		zbx_vector_uint64_destroy(&gset_ptr->ids);
	}

	zbx_hashset_destroy(group_sets);
}

static int	DBpatch_6050201(void)
{
	int			ret;
	zbx_vector_uint64_t	ids;
	zbx_hashset_t		group_sets;
	zbx_db_insert_t		db_insert, db_insert_groups, db_insert_hosts;

	if (0 == (DBget_program_type() & ZBX_PROGRAM_TYPE_SERVER))
		return SUCCEED;

	zbx_hashset_create(&group_sets, 1, dbupgrade_group_set_hash, dbupgrade_group_set_compare);
	zbx_db_insert_prepare(&db_insert, "hgset", "hgsetid", "hash", (char*)NULL);
	zbx_db_insert_prepare(&db_insert_groups, "hgset_group", "hgsetid", "groupid", (char*)NULL);
	zbx_db_insert_prepare(&db_insert_hosts, "host_hgset", "hostid", "hgsetid", (char*)NULL);

	zbx_vector_uint64_create(&ids);
	zbx_db_select_uint64("select hostid from hosts where flags<>2", &ids);

	if (SUCCEED == (ret = dbupgrade_groupsets_make(&ids, "hostid", "groupid", "hosts_groups", &group_sets, 0)))
		ret = dbupgrade_groupsets_insert("hgset", &group_sets, &db_insert, &db_insert_groups, &db_insert_hosts);

	zbx_db_insert_clean(&db_insert);
	zbx_db_insert_clean(&db_insert_groups);
	zbx_db_insert_clean(&db_insert_hosts);

	zbx_vector_uint64_destroy(&ids);
	dbupgrade_groupsets_destroy(&group_sets);

	return ret;
}

static int	DBpatch_6050202(void)
{
	int			ret;
	zbx_vector_uint64_t	ids;
	zbx_hashset_t		group_sets;
	zbx_db_insert_t		db_insert, db_insert_groups, db_insert_users;

	if (0 == (DBget_program_type() & ZBX_PROGRAM_TYPE_SERVER))
		return SUCCEED;

	zbx_hashset_create(&group_sets, 1, dbupgrade_group_set_hash, dbupgrade_group_set_compare);
	zbx_db_insert_prepare(&db_insert, "ugset", "ugsetid", "hash", (char*)NULL);
	zbx_db_insert_prepare(&db_insert_groups, "ugset_group", "ugsetid", "usrgrpid", (char*)NULL);
	zbx_db_insert_prepare(&db_insert_users, "user_ugset", "userid", "ugsetid", (char*)NULL);

	zbx_vector_uint64_create(&ids);
	zbx_db_select_uint64("select u.userid from users u join role r on u.roleid=r.roleid where r.type<>3", &ids);

	if (SUCCEED == (ret = dbupgrade_groupsets_make(&ids, "userid", "usrgrpid", "users_groups", &group_sets, 1)))
		ret = dbupgrade_groupsets_insert("ugset", &group_sets, &db_insert, &db_insert_groups, &db_insert_users);

	zbx_db_insert_clean(&db_insert);
	zbx_db_insert_clean(&db_insert_groups);
	zbx_db_insert_clean(&db_insert_users);

	zbx_vector_uint64_destroy(&ids);
	dbupgrade_groupsets_destroy(&group_sets);

	return ret;
}

static int	DBpatch_6050203(void)
{
	int		ret;
	zbx_db_result_t	result;
	zbx_db_row_t	row;
	zbx_db_insert_t	db_insert;

	if (0 == (DBget_program_type() & ZBX_PROGRAM_TYPE_SERVER))
		return SUCCEED;

	zbx_db_insert_prepare(&db_insert, "permission", "ugsetid", "hgsetid", "permission", (char*)NULL);

	result = zbx_db_select("select u.ugsetid,h.hgsetid,max(r.permission)"
			" from hgset h"
			" join hgset_group hg"
				" on h.hgsetid=hg.hgsetid"
			" join rights r on hg.groupid=r.id"
			" join ugset_group ug"
				" on r.groupid=ug.usrgrpid"
			" join ugset u"
				" on ug.ugsetid=u.ugsetid"
			" group by u.ugsetid,h.hgsetid"
			" having min(r.permission)>0"
			" order by u.ugsetid,h.hgsetid");

	while (NULL != (row = zbx_db_fetch(result)))
	{
		zbx_uint64_t	hgsetid, ugsetid;
		int		permission;

		ZBX_STR2UINT64(ugsetid, row[0]);
		ZBX_STR2UINT64(hgsetid, row[1]);
		permission = atoi(row[2]);

		zbx_db_insert_add_values(&db_insert, ugsetid, hgsetid, permission);
	}
	zbx_db_free_result(result);

	ret = zbx_db_insert_execute(&db_insert);
	zbx_db_insert_clean(&db_insert);

	return ret;
}

static int	DBpatch_6050204(void)
{
	return DBrename_table("globalvars", "globalvars_tmp");
}

static int	DBpatch_6050205(void)
{
	const zbx_db_table_t	table =
			{"globalvars", "name", 0,
				{
					{"name", "", NULL, NULL, 64, ZBX_TYPE_CHAR, ZBX_NOTNULL, 0},
					{"value", "", NULL, NULL, 2048, ZBX_TYPE_CHAR, ZBX_NOTNULL, 0},
					{0}
				},
				NULL
			};

	return DBcreate_table(&table);
}

static int	DBpatch_6050206(void)
{
	if (ZBX_DB_OK > zbx_db_execute("insert into globalvars (name,value)"
			" select 'snmp_lastsize',snmp_lastsize from globalvars_tmp"))
	{
		return FAIL;
	}

	return SUCCEED;
}

static int	DBpatch_6050207(void)
{
	return DBdrop_table("globalvars_tmp");
}

static int	DBpatch_6050208(void)
{
#ifdef HAVE_POSTGRESQL
	if (FAIL == zbx_db_index_exists("globalvars", "globalvars_pkey1"))
		return SUCCEED;

	return DBrename_index("globalvars", "globalvars_pkey1", "globalvars_pkey",
			"name", 1);
#else
	return SUCCEED;
#endif
}

static int	DBpatch_6050209(void)
{
	const zbx_db_field_t	field = {"auditlog_mode", "1", NULL, NULL, 0, ZBX_TYPE_INT, ZBX_NOTNULL, 0};

	return DBadd_field("config", &field);
}

static int	DBpatch_6050210(void)
{
	int		ret = SUCCEED;
	zbx_uint64_t	ugsetid;
	zbx_db_result_t	result;
	zbx_db_row_t	row;

	if (0 == (DBget_program_type() & ZBX_PROGRAM_TYPE_SERVER))
		return SUCCEED;

	result = zbx_db_select_n("select ugsetid from ugset where ugsetid not in (select ugsetid from ugset_group)", 1);

	if (NULL == (row = zbx_db_fetch(result)))
		goto out;

	ZBX_STR2UINT64(ugsetid, row[0]);

	if (ZBX_DB_OK > zbx_db_execute("delete from user_ugset where ugsetid=" ZBX_FS_UI64, ugsetid) ||
			ZBX_DB_OK > zbx_db_execute("delete from ugset where ugsetid=" ZBX_FS_UI64, ugsetid))
	{
		ret = FAIL;
		goto out;
	}
out:
	zbx_db_free_result(result);

	return ret;
}

static int	DBpatch_6050211(void)
{
<<<<<<< HEAD
	if (0 == (DBget_program_type() & ZBX_PROGRAM_TYPE_SERVER))
		return SUCCEED;

	if (ZBX_DB_OK > zbx_db_execute("insert into module (moduleid,id,relative_path,status,config) values"
			" (" ZBX_FS_UI64 ",'honeycomb','widgets/honeycomb',%d,'[]')", zbx_db_get_maxid("module"), 1))
	{
		return FAIL;
	}

	return SUCCEED;
}

=======
	const zbx_db_field_t	field = {"history", "31d", NULL, NULL, 255, ZBX_TYPE_CHAR, ZBX_NOTNULL, 0};

	return DBset_default("items", &field);
}

static int	DBpatch_6050212(void)
{
	const zbx_db_field_t	field = {"history", "31d", NULL, NULL, 255, ZBX_TYPE_CHAR, ZBX_NOTNULL, 0};

	return DBset_default("lld_override_ophistory", &field);
}
>>>>>>> 6cb5cf2c
#endif

DBPATCH_START(6050)

/* version, duplicates flag, mandatory flag */

DBPATCH_ADD(6050000, 0, 1)
DBPATCH_ADD(6050001, 0, 1)
DBPATCH_ADD(6050002, 0, 1)
DBPATCH_ADD(6050003, 0, 1)
DBPATCH_ADD(6050004, 0, 1)
DBPATCH_ADD(6050005, 0, 1)
DBPATCH_ADD(6050006, 0, 1)
DBPATCH_ADD(6050007, 0, 1)
DBPATCH_ADD(6050008, 0, 1)
DBPATCH_ADD(6050009, 0, 1)
DBPATCH_ADD(6050010, 0, 1)
DBPATCH_ADD(6050011, 0, 1)
DBPATCH_ADD(6050012, 0, 1)
DBPATCH_ADD(6050013, 0, 1)
DBPATCH_ADD(6050014, 0, 1)
DBPATCH_ADD(6050015, 0, 1)
DBPATCH_ADD(6050016, 0, 1)
DBPATCH_ADD(6050017, 0, 1)
DBPATCH_ADD(6050018, 0, 1)
DBPATCH_ADD(6050019, 0, 1)
DBPATCH_ADD(6050020, 0, 1)
DBPATCH_ADD(6050021, 0, 1)
DBPATCH_ADD(6050022, 0, 1)
DBPATCH_ADD(6050023, 0, 1)
DBPATCH_ADD(6050024, 0, 1)
DBPATCH_ADD(6050025, 0, 1)
DBPATCH_ADD(6050026, 0, 1)
DBPATCH_ADD(6050027, 0, 1)
DBPATCH_ADD(6050028, 0, 1)
DBPATCH_ADD(6050029, 0, 1)
DBPATCH_ADD(6050030, 0, 1)
DBPATCH_ADD(6050031, 0, 1)
DBPATCH_ADD(6050032, 0, 1)
DBPATCH_ADD(6050033, 0, 1)
DBPATCH_ADD(6050034, 0, 1)
DBPATCH_ADD(6050035, 0, 1)
DBPATCH_ADD(6050036, 0, 1)
DBPATCH_ADD(6050037, 0, 1)
DBPATCH_ADD(6050038, 0, 1)
DBPATCH_ADD(6050039, 0, 1)
DBPATCH_ADD(6050040, 0, 1)
DBPATCH_ADD(6050041, 0, 1)
DBPATCH_ADD(6050042, 0, 1)
DBPATCH_ADD(6050043, 0, 1)
DBPATCH_ADD(6050044, 0, 1)
DBPATCH_ADD(6050045, 0, 1)
DBPATCH_ADD(6050046, 0, 1)
DBPATCH_ADD(6050047, 0, 1)
DBPATCH_ADD(6050048, 0, 1)
DBPATCH_ADD(6050049, 0, 1)
DBPATCH_ADD(6050050, 0, 1)
DBPATCH_ADD(6050051, 0, 1)
DBPATCH_ADD(6050052, 0, 1)
DBPATCH_ADD(6050053, 0, 1)
DBPATCH_ADD(6050054, 0, 1)
DBPATCH_ADD(6050055, 0, 1)
DBPATCH_ADD(6050056, 0, 1)
DBPATCH_ADD(6050057, 0, 1)
DBPATCH_ADD(6050058, 0, 1)
DBPATCH_ADD(6050059, 0, 1)
DBPATCH_ADD(6050060, 0, 1)
DBPATCH_ADD(6050061, 0, 1)
DBPATCH_ADD(6050062, 0, 1)
DBPATCH_ADD(6050063, 0, 1)
DBPATCH_ADD(6050064, 0, 1)
DBPATCH_ADD(6050065, 0, 1)
DBPATCH_ADD(6050066, 0, 1)
DBPATCH_ADD(6050067, 0, 1)
DBPATCH_ADD(6050068, 0, 1)
DBPATCH_ADD(6050069, 0, 1)
DBPATCH_ADD(6050070, 0, 1)
DBPATCH_ADD(6050071, 0, 1)
DBPATCH_ADD(6050072, 0, 1)
DBPATCH_ADD(6050073, 0, 1)
DBPATCH_ADD(6050074, 0, 1)
DBPATCH_ADD(6050075, 0, 1)
DBPATCH_ADD(6050076, 0, 1)
DBPATCH_ADD(6050077, 0, 1)
DBPATCH_ADD(6050078, 0, 1)
DBPATCH_ADD(6050079, 0, 1)
DBPATCH_ADD(6050080, 0, 1)
DBPATCH_ADD(6050081, 0, 1)
DBPATCH_ADD(6050082, 0, 1)
DBPATCH_ADD(6050083, 0, 1)
DBPATCH_ADD(6050084, 0, 1)
DBPATCH_ADD(6050085, 0, 1)
DBPATCH_ADD(6050086, 0, 1)
DBPATCH_ADD(6050087, 0, 1)
DBPATCH_ADD(6050090, 0, 1)
DBPATCH_ADD(6050091, 0, 1)
DBPATCH_ADD(6050092, 0, 1)
DBPATCH_ADD(6050093, 0, 1)
DBPATCH_ADD(6050094, 0, 1)
DBPATCH_ADD(6050095, 0, 1)
DBPATCH_ADD(6050096, 0, 1)
DBPATCH_ADD(6050097, 0, 1)
DBPATCH_ADD(6050098, 0, 1)
DBPATCH_ADD(6050099, 0, 1)
DBPATCH_ADD(6050100, 0, 1)
DBPATCH_ADD(6050101, 0, 1)
DBPATCH_ADD(6050102, 0, 1)
DBPATCH_ADD(6050103, 0, 1)
DBPATCH_ADD(6050104, 0, 1)
DBPATCH_ADD(6050105, 0, 1)
DBPATCH_ADD(6050106, 0, 1)
DBPATCH_ADD(6050107, 0, 1)
DBPATCH_ADD(6050108, 0, 1)
DBPATCH_ADD(6050109, 0, 1)
DBPATCH_ADD(6050110, 0, 1)
DBPATCH_ADD(6050111, 0, 1)
DBPATCH_ADD(6050112, 0, 1)
DBPATCH_ADD(6050113, 0, 1)
DBPATCH_ADD(6050114, 0, 1)
DBPATCH_ADD(6050115, 0, 1)
DBPATCH_ADD(6050116, 0, 1)
DBPATCH_ADD(6050117, 0, 1)
DBPATCH_ADD(6050118, 0, 1)
DBPATCH_ADD(6050119, 0, 1)
DBPATCH_ADD(6050120, 0, 1)
DBPATCH_ADD(6050121, 0, 1)
DBPATCH_ADD(6050122, 0, 1)
DBPATCH_ADD(6050123, 0, 1)
DBPATCH_ADD(6050124, 0, 1)
DBPATCH_ADD(6050125, 0, 1)
DBPATCH_ADD(6050126, 0, 1)
DBPATCH_ADD(6050127, 0, 1)
DBPATCH_ADD(6050128, 0, 1)
DBPATCH_ADD(6050129, 0, 1)
DBPATCH_ADD(6050130, 0, 1)
DBPATCH_ADD(6050131, 0, 1)
DBPATCH_ADD(6050132, 0, 1)
DBPATCH_ADD(6050133, 0, 1)
DBPATCH_ADD(6050134, 0, 1)
DBPATCH_ADD(6050135, 0, 1)
DBPATCH_ADD(6050136, 0, 1)
DBPATCH_ADD(6050137, 0, 1)
DBPATCH_ADD(6050138, 0, 1)
DBPATCH_ADD(6050139, 0, 1)
DBPATCH_ADD(6050140, 0, 1)
DBPATCH_ADD(6050141, 0, 1)
DBPATCH_ADD(6050142, 0, 1)
DBPATCH_ADD(6050143, 0, 1)
DBPATCH_ADD(6050144, 0, 1)
DBPATCH_ADD(6050145, 0, 1)
DBPATCH_ADD(6050146, 0, 1)
DBPATCH_ADD(6050147, 0, 1)
DBPATCH_ADD(6050148, 0, 1)
DBPATCH_ADD(6050149, 0, 1)
DBPATCH_ADD(6050150, 0, 1)
DBPATCH_ADD(6050151, 0, 1)
DBPATCH_ADD(6050152, 0, 1)
DBPATCH_ADD(6050153, 0, 1)
DBPATCH_ADD(6050154, 0, 1)
DBPATCH_ADD(6050155, 0, 1)
DBPATCH_ADD(6050156, 0, 1)
DBPATCH_ADD(6050157, 0, 1)
DBPATCH_ADD(6050158, 0, 1)
DBPATCH_ADD(6050159, 0, 1)
DBPATCH_ADD(6050160, 0, 1)
DBPATCH_ADD(6050161, 0, 1)
DBPATCH_ADD(6050162, 0, 1)
DBPATCH_ADD(6050163, 0, 1)
DBPATCH_ADD(6050164, 0, 1)
DBPATCH_ADD(6050165, 0, 1)
DBPATCH_ADD(6050166, 0, 1)
DBPATCH_ADD(6050167, 0, 1)
DBPATCH_ADD(6050168, 0, 1)
DBPATCH_ADD(6050169, 0, 1)
DBPATCH_ADD(6050170, 0, 1)
DBPATCH_ADD(6050171, 0, 1)
DBPATCH_ADD(6050172, 0, 1)
DBPATCH_ADD(6050173, 0, 1)
DBPATCH_ADD(6050174, 0, 1)
DBPATCH_ADD(6050175, 0, 1)
DBPATCH_ADD(6050176, 0, 1)
DBPATCH_ADD(6050177, 0, 1)
DBPATCH_ADD(6050178, 0, 1)
DBPATCH_ADD(6050179, 0, 1)
DBPATCH_ADD(6050180, 0, 1)
DBPATCH_ADD(6050181, 0, 1)
DBPATCH_ADD(6050182, 0, 1)
DBPATCH_ADD(6050183, 0, 1)
DBPATCH_ADD(6050184, 0, 1)
DBPATCH_ADD(6050185, 0, 1)
DBPATCH_ADD(6050186, 0, 1)
DBPATCH_ADD(6050187, 0, 1)
DBPATCH_ADD(6050188, 0, 1)
DBPATCH_ADD(6050189, 0, 1)
DBPATCH_ADD(6050190, 0, 1)
DBPATCH_ADD(6050191, 0, 1)
DBPATCH_ADD(6050192, 0, 1)
DBPATCH_ADD(6050193, 0, 1)
DBPATCH_ADD(6050194, 0, 1)
DBPATCH_ADD(6050195, 0, 1)
DBPATCH_ADD(6050196, 0, 1)
DBPATCH_ADD(6050197, 0, 1)
DBPATCH_ADD(6050198, 0, 1)
DBPATCH_ADD(6050199, 0, 1)
DBPATCH_ADD(6050200, 0, 1)
DBPATCH_ADD(6050201, 0, 1)
DBPATCH_ADD(6050202, 0, 1)
DBPATCH_ADD(6050203, 0, 1)
DBPATCH_ADD(6050204, 0, 1)
DBPATCH_ADD(6050205, 0, 1)
DBPATCH_ADD(6050206, 0, 1)
DBPATCH_ADD(6050207, 0, 1)
DBPATCH_ADD(6050208, 0, 1)
DBPATCH_ADD(6050209, 0, 1)
DBPATCH_ADD(6050210, 0, 1)
DBPATCH_ADD(6050211, 0, 1)
<<<<<<< HEAD
=======
DBPATCH_ADD(6050212, 0, 1)
>>>>>>> 6cb5cf2c

DBPATCH_END()<|MERGE_RESOLUTION|>--- conflicted
+++ resolved
@@ -3252,7 +3252,20 @@
 
 static int	DBpatch_6050211(void)
 {
-<<<<<<< HEAD
+	const zbx_db_field_t	field = {"history", "31d", NULL, NULL, 255, ZBX_TYPE_CHAR, ZBX_NOTNULL, 0};
+
+	return DBset_default("items", &field);
+}
+
+static int	DBpatch_6050212(void)
+{
+	const zbx_db_field_t	field = {"history", "31d", NULL, NULL, 255, ZBX_TYPE_CHAR, ZBX_NOTNULL, 0};
+
+	return DBset_default("lld_override_ophistory", &field);
+}
+
+static int	DBpatch_60502113.void)
+{
 	if (0 == (DBget_program_type() & ZBX_PROGRAM_TYPE_SERVER))
 		return SUCCEED;
 
@@ -3264,20 +3277,6 @@
 
 	return SUCCEED;
 }
-
-=======
-	const zbx_db_field_t	field = {"history", "31d", NULL, NULL, 255, ZBX_TYPE_CHAR, ZBX_NOTNULL, 0};
-
-	return DBset_default("items", &field);
-}
-
-static int	DBpatch_6050212(void)
-{
-	const zbx_db_field_t	field = {"history", "31d", NULL, NULL, 255, ZBX_TYPE_CHAR, ZBX_NOTNULL, 0};
-
-	return DBset_default("lld_override_ophistory", &field);
-}
->>>>>>> 6cb5cf2c
 #endif
 
 DBPATCH_START(6050)
@@ -3494,9 +3493,7 @@
 DBPATCH_ADD(6050209, 0, 1)
 DBPATCH_ADD(6050210, 0, 1)
 DBPATCH_ADD(6050211, 0, 1)
-<<<<<<< HEAD
-=======
 DBPATCH_ADD(6050212, 0, 1)
->>>>>>> 6cb5cf2c
+DBPATCH_ADD(6050213, 0, 1)
 
 DBPATCH_END()