--- conflicted
+++ resolved
@@ -23,11 +23,8 @@
 #include "zbxdbhigh.h"
 #include "zbxtypes.h"
 #include "zbxregexp.h"
-<<<<<<< HEAD
+#include "zbxeval.h"
 #include "zbx_host_constants.h"
-=======
-#include "zbxeval.h"
->>>>>>> cef55f99
 
 /*
  * 7.0 development database patches
@@ -1750,92 +1747,29 @@
 
 static int	DBpatch_6050146(void)
 {
-<<<<<<< HEAD
-	const zbx_db_table_t	table =
-			{"item_rtname", "itemid", 0,
-				{
-					{"itemid", NULL, NULL, NULL, 0, ZBX_TYPE_ID, ZBX_NOTNULL, 0},
-					{"name_resolved", "", NULL, NULL, 2048, ZBX_TYPE_CHAR, ZBX_NOTNULL, 0},
-					{"name_resolved_upper", "", NULL, NULL, 2048, ZBX_TYPE_CHAR, ZBX_NOTNULL, 0},
-					{0}
-				},
-				NULL
-			};
-
-	return DBcreate_table(&table);
-=======
 	const zbx_db_field_t	old_field = {"query_fields", "", NULL, NULL, 2048, ZBX_TYPE_CHAR,
 			ZBX_NOTNULL | ZBX_PROXY, 0};
 	const zbx_db_field_t	field = {"query_fields", "", NULL, NULL, 0, ZBX_TYPE_TEXT, ZBX_NOTNULL | ZBX_PROXY, 0};
 
 	return DBmodify_field_type("items", &field, &old_field);
->>>>>>> cef55f99
 }
 
 static int	DBpatch_6050147(void)
 {
-<<<<<<< HEAD
-	const zbx_db_field_t	field = {"itemid", NULL, "items", "itemid", 0, 0, 0, ZBX_FK_CASCADE_DELETE};
-
-	return DBadd_foreign_key("item_rtname", 1, &field);
-=======
 	const zbx_db_field_t	field = {"item_value_type", "31", NULL, NULL, 0, ZBX_TYPE_INT, ZBX_NOTNULL, 0};
 
 	return DBadd_field("connector", &field);
->>>>>>> cef55f99
 }
 
 static int	DBpatch_6050148(void)
 {
-<<<<<<< HEAD
-	if (ZBX_DB_OK <= zbx_db_execute("insert into item_rtname (itemid,name_resolved,name_resolved_upper)"
-			" select i.itemid,i.name,i.name_upper from"
-			" items i,hosts h"
-			" where i.hostid=h.hostid and (h.status=%d or h.status=%d) and (i.flags=%d or i.flags=%d)",
-			HOST_STATUS_MONITORED, HOST_STATUS_NOT_MONITORED, ZBX_FLAG_DISCOVERY_NORMAL,
-			ZBX_FLAG_DISCOVERY_CREATED))
-	{
-		return SUCCEED;
-	}
-
-	return FAIL;
-=======
 	const zbx_db_field_t	field = {"attempt_interval", "5s", NULL, NULL, 32, ZBX_TYPE_CHAR, ZBX_NOTNULL, 0};
 
 	return DBadd_field("connector", &field);
->>>>>>> cef55f99
 }
 
 static int	DBpatch_6050149(void)
 {
-<<<<<<< HEAD
-	return DBdrop_index("items", "items_9");
-}
-
-static int	DBpatch_6050150(void)
-{
-	return DBdrop_field("items", "name_upper");
-}
-
-static int	DBpatch_6050151(void)
-{
-	return zbx_dbupgrade_drop_trigger_on_insert("items", "name_upper");
-}
-
-static int	DBpatch_6050152(void)
-{
-	return zbx_dbupgrade_drop_trigger_on_update("items", "name_upper");
-}
-
-static int	DBpatch_6050153(void)
-{
-	return zbx_dbupgrade_drop_trigger_function_on_insert("items", "name_upper", "upper");
-}
-
-static int	DBpatch_6050154(void)
-{
-	return zbx_dbupgrade_drop_trigger_function_on_update("items", "name_upper", "upper");
-=======
 /* -------------------------------------------------------*/
 /* Formula:                                               */
 /* aggregate_function(last_foreach(filter))               */
@@ -1954,7 +1888,74 @@
 #undef OFFSET_TIME
 #undef TOKEN_LEN
 #undef LAST_FOREACH
->>>>>>> cef55f99
+}
+
+static int	DBpatch_6050150(void)
+{
+	const zbx_db_table_t	table =
+			{"item_rtname", "itemid", 0,
+				{
+					{"itemid", NULL, NULL, NULL, 0, ZBX_TYPE_ID, ZBX_NOTNULL, 0},
+					{"name_resolved", "", NULL, NULL, 2048, ZBX_TYPE_CHAR, ZBX_NOTNULL, 0},
+					{"name_resolved_upper", "", NULL, NULL, 2048, ZBX_TYPE_CHAR, ZBX_NOTNULL, 0},
+					{0}
+				},
+				NULL
+			};
+
+	return DBcreate_table(&table);
+}
+
+static int	DBpatch_6050151(void)
+{
+	const zbx_db_field_t	field = {"itemid", NULL, "items", "itemid", 0, 0, 0, ZBX_FK_CASCADE_DELETE};
+
+	return DBadd_foreign_key("item_rtname", 1, &field);
+}
+
+static int	DBpatch_6050152(void)
+{
+	if (ZBX_DB_OK <= zbx_db_execute("insert into item_rtname (itemid,name_resolved,name_resolved_upper)"
+			" select i.itemid,i.name,i.name_upper from"
+			" items i,hosts h"
+			" where i.hostid=h.hostid and (h.status=%d or h.status=%d) and (i.flags=%d or i.flags=%d)",
+			HOST_STATUS_MONITORED, HOST_STATUS_NOT_MONITORED, ZBX_FLAG_DISCOVERY_NORMAL,
+			ZBX_FLAG_DISCOVERY_CREATED))
+	{
+		return SUCCEED;
+	}
+
+	return FAIL;
+}
+
+static int	DBpatch_6050153(void)
+{
+	return DBdrop_index("items", "items_9");
+}
+
+static int	DBpatch_6050154(void)
+{
+	return DBdrop_field("items", "name_upper");
+}
+
+static int	DBpatch_6050155(void)
+{
+	return zbx_dbupgrade_drop_trigger_on_insert("items", "name_upper");
+}
+
+static int	DBpatch_6050156(void)
+{
+	return zbx_dbupgrade_drop_trigger_on_update("items", "name_upper");
+}
+
+static int	DBpatch_6050157(void)
+{
+	return zbx_dbupgrade_drop_trigger_function_on_insert("items", "name_upper", "upper");
+}
+
+static int	DBpatch_6050158(void)
+{
+	return zbx_dbupgrade_drop_trigger_function_on_update("items", "name_upper", "upper");
 }
 
 #endif
@@ -2111,13 +2112,14 @@
 DBPATCH_ADD(6050147, 0, 1)
 DBPATCH_ADD(6050148, 0, 1)
 DBPATCH_ADD(6050149, 0, 1)
-<<<<<<< HEAD
 DBPATCH_ADD(6050150, 0, 1)
 DBPATCH_ADD(6050151, 0, 1)
 DBPATCH_ADD(6050152, 0, 1)
 DBPATCH_ADD(6050153, 0, 1)
 DBPATCH_ADD(6050154, 0, 1)
-=======
->>>>>>> cef55f99
+DBPATCH_ADD(6050155, 0, 1)
+DBPATCH_ADD(6050156, 0, 1)
+DBPATCH_ADD(6050157, 0, 1)
+DBPATCH_ADD(6050158, 0, 1)
 
 DBPATCH_END()