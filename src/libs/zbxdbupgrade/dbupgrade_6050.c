/*
** Zabbix
** Copyright (C) 2001-2023 Zabbix SIA
**
** This program is free software; you can redistribute it and/or modify
** it under the terms of the GNU General Public License as published by
** the Free Software Foundation; either version 2 of the License, or
** (at your option) any later version.
**
** This program is distributed in the hope that it will be useful,
** but WITHOUT ANY WARRANTY; without even the implied warranty of
** MERCHANTABILITY or FITNESS FOR A PARTICULAR PURPOSE. See the
** GNU General Public License for more details.
**
** You should have received a copy of the GNU General Public License
** along with this program; if not, write to the Free Software
** Foundation, Inc., 51 Franklin Street, Fifth Floor, Boston, MA  02110-1301, USA.
**/

#include "dbupgrade.h"

#include "zbxdbschema.h"
#include "zbxdbhigh.h"
#include "zbx_host_constants.h"
#include "zbxtypes.h"

/*
 * 7.0 development database patches
 */

#ifndef HAVE_SQLITE3

static int	DBpatch_6050000(void)
{
	const zbx_db_field_t	field = {"url", "", NULL, NULL, 2048, ZBX_TYPE_CHAR, ZBX_NOTNULL, 0};

	return DBmodify_field_type("config", &field, NULL);
}

static int	DBpatch_6050001(void)
{
	const zbx_db_field_t	field = {"geomaps_tile_url", "", NULL, NULL, 2048, ZBX_TYPE_CHAR, ZBX_NOTNULL, 0};

	return DBmodify_field_type("config", &field, NULL);
}

static int	DBpatch_6050002(void)
{
	const zbx_db_field_t	field = {"url", "", NULL, NULL, 2048, ZBX_TYPE_CHAR, ZBX_NOTNULL, 0};

	return DBmodify_field_type("sysmap_url", &field, NULL);
}

static int	DBpatch_6050003(void)
{
	const zbx_db_field_t	field = {"url", "", NULL, NULL, 2048, ZBX_TYPE_CHAR, ZBX_NOTNULL, 0};

	return DBmodify_field_type("sysmap_element_url", &field, NULL);
}

static int	DBpatch_6050004(void)
{
	const zbx_db_field_t	field = {"url_a", "", NULL, NULL, 2048, ZBX_TYPE_CHAR, ZBX_NOTNULL, 0};

	return DBmodify_field_type("host_inventory", &field, NULL);
}

static int	DBpatch_6050005(void)
{
	const zbx_db_field_t	field = {"url_b", "", NULL, NULL, 2048, ZBX_TYPE_CHAR, ZBX_NOTNULL, 0};

	return DBmodify_field_type("host_inventory", &field, NULL);
}

static int	DBpatch_6050006(void)
{
	const zbx_db_field_t	field = {"url_c", "", NULL, NULL, 2048, ZBX_TYPE_CHAR, ZBX_NOTNULL, 0};

	return DBmodify_field_type("host_inventory", &field, NULL);
}

static int	DBpatch_6050007(void)
{
	const zbx_db_field_t	field = {"value_str", "", NULL, NULL, 2048, ZBX_TYPE_CHAR, ZBX_NOTNULL, 0};

	return DBmodify_field_type("widget_field", &field, NULL);
}

static int	DBpatch_6050008(void)
{
	const zbx_db_field_t	field = {"value", "0.0000", NULL, NULL, 0, ZBX_TYPE_FLOAT, ZBX_NOTNULL, 0};

	if (0 == (DBget_program_type() & ZBX_PROGRAM_TYPE_SERVER))
		return SUCCEED;

#if defined(HAVE_ORACLE)
	if (SUCCEED == zbx_db_check_oracle_colum_type("history", "value", ZBX_TYPE_FLOAT))
		return SUCCEED;
#endif /* defined(HAVE_ORACLE) */

	return DBmodify_field_type("history", &field, &field);
}

static int	DBpatch_6050009(void)
{
	const zbx_db_field_t	field = {"value_min", "0.0000", NULL, NULL, 0, ZBX_TYPE_FLOAT, ZBX_NOTNULL, 0};

	if (0 == (DBget_program_type() & ZBX_PROGRAM_TYPE_SERVER))
		return SUCCEED;

#if defined(HAVE_ORACLE)
	if (SUCCEED == zbx_db_check_oracle_colum_type("trends", "value_min", ZBX_TYPE_FLOAT))
		return SUCCEED;
#endif /* defined(HAVE_ORACLE) */

	return DBmodify_field_type("trends", &field, &field);
}

static int	DBpatch_6050010(void)
{
	const zbx_db_field_t	field = {"value_avg", "0.0000", NULL, NULL, 0, ZBX_TYPE_FLOAT, ZBX_NOTNULL, 0};

	if (0 == (DBget_program_type() & ZBX_PROGRAM_TYPE_SERVER))
		return SUCCEED;

#if defined(HAVE_ORACLE)
	if (SUCCEED == zbx_db_check_oracle_colum_type("trends", "value_avg", ZBX_TYPE_FLOAT))
		return SUCCEED;
#endif /* defined(HAVE_ORACLE) */

	return DBmodify_field_type("trends", &field, &field);
}

static int	DBpatch_6050011(void)
{
	const zbx_db_field_t	field = {"value_max", "0.0000", NULL, NULL, 0, ZBX_TYPE_FLOAT, ZBX_NOTNULL, 0};

#if defined(HAVE_ORACLE)
	if (SUCCEED == zbx_db_check_oracle_colum_type("trends", "value_max", ZBX_TYPE_FLOAT))
		return SUCCEED;
#endif /* defined(HAVE_ORACLE) */

	if (0 == (DBget_program_type() & ZBX_PROGRAM_TYPE_SERVER))
		return SUCCEED;

	return DBmodify_field_type("trends", &field, &field);
}

static int	DBpatch_6050012(void)
{
	const zbx_db_field_t	field = {"allow_redirect", "0", NULL, NULL, 0, ZBX_TYPE_INT, ZBX_NOTNULL, 0};

	return DBadd_field("dchecks", &field);
}

static int	DBpatch_6050013(void)
{
	const zbx_db_table_t	table =
			{"history_bin", "itemid,clock,ns", 0,
				{
					{"itemid", NULL, NULL, NULL, 0, ZBX_TYPE_ID, ZBX_NOTNULL, 0},
					{"clock", "0", NULL, NULL, 0, ZBX_TYPE_INT, ZBX_NOTNULL, 0},
					{"ns", "0", NULL, NULL, 0, ZBX_TYPE_INT, ZBX_NOTNULL, 0},
					{"value", "", NULL, NULL, 0, ZBX_TYPE_BLOB, ZBX_NOTNULL, 0},
					{NULL}
				},
				NULL
			};

	return DBcreate_table(&table);
}

static int	DBpatch_6050014(void)
{
	if (0 == (DBget_program_type() & ZBX_PROGRAM_TYPE_SERVER))
		return SUCCEED;

	if (ZBX_DB_OK > zbx_db_execute(
			"delete from widget_field"
			" where name='adv_conf' and widgetid in ("
				"select widgetid"
				" from widget"
				" where type in ('clock', 'item')"
			")"))
	{
		return FAIL;
	}

	return SUCCEED;
}

static int	DBpatch_6050015(void)
{
	const zbx_db_field_t	field = {"http_user", "", NULL, NULL, 255, ZBX_TYPE_CHAR, ZBX_NOTNULL | ZBX_PROXY, 0};

	return DBmodify_field_type("httptest", &field, NULL);
}

static int	DBpatch_6050016(void)
{
	const zbx_db_field_t	field = {"http_password", "", NULL, NULL, 255, ZBX_TYPE_CHAR,
			ZBX_NOTNULL | ZBX_PROXY, 0};

	return DBmodify_field_type("httptest", &field, NULL);
}

static int	DBpatch_6050017(void)
{
	const zbx_db_field_t	field = {"username", "", NULL, NULL, 255, ZBX_TYPE_CHAR, ZBX_NOTNULL | ZBX_PROXY, 0};

	return DBmodify_field_type("items", &field, NULL);
}

static int	DBpatch_6050018(void)
{
	const zbx_db_field_t	field = {"password", "", NULL, NULL, 255, ZBX_TYPE_CHAR, ZBX_NOTNULL | ZBX_PROXY, 0};

	return DBmodify_field_type("items", &field, NULL);
}

static int	DBpatch_6050019(void)
{
	const zbx_db_field_t	field = {"username", "", NULL, NULL, 255, ZBX_TYPE_CHAR, ZBX_NOTNULL, 0};

	return DBmodify_field_type("connector", &field, NULL);
}

static int	DBpatch_6050020(void)
{
	const zbx_db_field_t	field = {"password", "", NULL, NULL, 255, ZBX_TYPE_CHAR, ZBX_NOTNULL, 0};

	return DBmodify_field_type("connector", &field, NULL);
}

static int	DBpatch_6050021(void)
{
	const zbx_db_field_t	field = {"concurrency_max", "0", NULL, NULL, 0, ZBX_TYPE_INT, ZBX_NOTNULL, 0};

	return DBadd_field("drules", &field);
}

static int	DBpatch_6050022(void)
{
	if (ZBX_DB_OK > zbx_db_execute("update drules set concurrency_max=1"))
		return FAIL;

	return SUCCEED;
}

static int	DBpatch_6050023(void)
{
	const char	*sql =
			"update widget_field"
			" set name='acknowledgement_status'"
			" where name='unacknowledged'"
				" and exists ("
					"select null"
					" from widget w"
					" where widget_field.widgetid=w.widgetid"
						" and w.type='problems'"
				")";

	if (0 == (DBget_program_type() & ZBX_PROGRAM_TYPE_SERVER))
		return SUCCEED;

	if (ZBX_DB_OK <= zbx_db_execute("%s", sql))
		return SUCCEED;

	return FAIL;
}

static int	DBpatch_6050024(void)
{
	const char	*sql =
			"update widget_field"
			" set name='show_lines'"
			" where name='count'"
				" and exists ("
					"select null"
					" from widget w"
					" where widget_field.widgetid=w.widgetid"
						" and w.type='tophosts'"
				")";

	if (0 == (DBget_program_type() & ZBX_PROGRAM_TYPE_SERVER))
		return SUCCEED;

	if (ZBX_DB_OK <= zbx_db_execute("%s", sql))
		return SUCCEED;

	return FAIL;
}

static int	DBpatch_6050025(void)
{
	if (FAIL == zbx_db_index_exists("problem", "problem_4"))
		return DBcreate_index("problem", "problem_4", "cause_eventid", 0);

	return SUCCEED;
}

static int	DBpatch_6050026(void)
{
<<<<<<< HEAD
	const zbx_db_table_t	table = {"proxy", "proxyid", 0,
			{
				{"proxyid", NULL, NULL, NULL, 0, ZBX_TYPE_ID, ZBX_NOTNULL, 0},
				{"name", "", NULL, NULL, 128, ZBX_TYPE_CHAR, ZBX_NOTNULL, 0},
				{"mode", "0", NULL, NULL, 0, ZBX_TYPE_INT, ZBX_NOTNULL, 0},
				{"description", "", NULL, NULL, 0, ZBX_TYPE_SHORTTEXT, ZBX_NOTNULL, 0},
				{"tls_connect", "1", NULL, NULL, 0, ZBX_TYPE_INT, ZBX_NOTNULL, 0},
				{"tls_accept", "1", NULL, NULL, 0, ZBX_TYPE_INT, ZBX_NOTNULL, 0},
				{"tls_issuer", "", NULL, NULL, 1024, ZBX_TYPE_CHAR, ZBX_NOTNULL, 0},
				{"tls_subject", "", NULL, NULL, 1024, ZBX_TYPE_CHAR, ZBX_NOTNULL, 0},
				{"tls_psk_identity", "", NULL, NULL, 128, ZBX_TYPE_CHAR, ZBX_NOTNULL, 0},
				{"tls_psk", "", NULL, NULL, 512, ZBX_TYPE_CHAR, ZBX_NOTNULL, 0},
				{"allowed_addresses", "", NULL, NULL, 255, ZBX_TYPE_CHAR, ZBX_NOTNULL, 0},
				{"address", "127.0.0.1", NULL, NULL, 255, ZBX_TYPE_CHAR, ZBX_NOTNULL, 0},
				{"port", "10051", NULL, NULL, 64, ZBX_TYPE_CHAR, ZBX_NOTNULL, 0},
				{0}
			},
			NULL
		};

	return DBcreate_table(&table);
}

static int	DBpatch_6050027(void)
{
	return DBcreate_index("proxy", "proxy_1", "name", 1);
}

static int	DBpatch_6050028(void)
{
	return DBcreate_changelog_insert_trigger("proxy", "proxyid");
}

static int	DBpatch_6050029(void)
{
	return DBcreate_changelog_update_trigger("proxy", "proxyid");
}

static int	DBpatch_6050030(void)
{
	return DBcreate_changelog_delete_trigger("proxy", "proxyid");
}

#define DEPRECATED_STATUS_PROXY_ACTIVE	5
#define DEPRECATED_STATUS_PROXY_PASSIVE	6

static int	DBpatch_6050031(void)
{
	zbx_db_row_t		row;
	zbx_db_result_t		result;
	zbx_db_insert_t		db_insert_proxies;
	int			ret;

	if (0 == (DBget_program_type() & ZBX_PROGRAM_TYPE_SERVER))
		return SUCCEED;

	result = zbx_db_select(
			"select h.hostid,h.host,h.status,h.description,h.tls_connect,h.tls_accept,h.tls_issuer,"
				"h.tls_subject,h.tls_psk_identity,h.tls_psk,h.proxy_address,i.useip,i.ip,i.dns,i.port"
			" from hosts h"
			" left join interface i"
				" on h.hostid=i.hostid"
			" where h.status in (%i,%i)",
			DEPRECATED_STATUS_PROXY_PASSIVE, DEPRECATED_STATUS_PROXY_ACTIVE);

	zbx_db_insert_prepare(&db_insert_proxies, "proxy", "proxyid", "name", "mode", "description", "tls_connect",
			"tls_accept", "tls_issuer", "tls_subject", "tls_psk_identity", "tls_psk", "allowed_addresses",
			"address", "port", NULL);

	while (NULL != (row = zbx_db_fetch(result)))
	{
		zbx_uint64_t	proxyid;
		int		status, tls_connect, tls_accept;

		ZBX_STR2UINT64(proxyid, row[0]);
		status = atoi(row[2]);
		tls_connect = atoi(row[4]);
		tls_accept = atoi(row[5]);

		if (DEPRECATED_STATUS_PROXY_ACTIVE == status)
		{
			status = PROXY_MODE_ACTIVE;

			zbx_db_insert_add_values(&db_insert_proxies,
				proxyid, row[1], status, row[3], tls_connect, tls_accept, row[6], row[7], row[8], row[9],
				row[10], NULL, NULL);
		}
		else if (DEPRECATED_STATUS_PROXY_PASSIVE == status)
		{
			int	useip;

			status = PROXY_MODE_PASSIVE;
			useip = atoi(row[11]);

			zbx_db_insert_add_values(&db_insert_proxies,
				proxyid, row[1], status, row[3], tls_connect, tls_accept, row[6], row[7], row[8], row[9],
				row[10], (1 == useip ? row[12] : row[13]), row[14]
			);
		}

	}
	zbx_db_free_result(result);

	ret = zbx_db_insert_execute(&db_insert_proxies);
	zbx_db_insert_clean(&db_insert_proxies);

	return ret;
}

static int	DBpatch_6050032(void)
{
	return DBdrop_foreign_key("hosts", 1);
}

static int	DBpatch_6050033(void)
{
	const zbx_db_field_t	field = {"proxyid", NULL, "hosts", "hostid", 0, ZBX_TYPE_ID, 0, 0};

	return DBrename_field("hosts", "proxy_hostid", &field);
}

static int	DBpatch_6050034(void)
{
	const zbx_db_field_t	field = {"proxyid", NULL, "proxy", "proxyid", 0, 0, 0, 0};

	return DBadd_foreign_key("hosts", 1, &field);
}

static int	DBpatch_6050035(void)
{
	return DBdrop_foreign_key("drules", 1);
}

static int	DBpatch_6050036(void)
{
	const zbx_db_field_t	field = {"proxyid", NULL, "hosts", "hostid", 0, ZBX_TYPE_ID, 0, 0};

	return DBrename_field("drules", "proxy_hostid", &field);
}

static int	DBpatch_6050037(void)
{
	const zbx_db_field_t	field = {"proxyid", NULL, "proxy", "proxyid", 0, 0, 0, 0};

	return DBadd_foreign_key("drules", 1, &field);
}

static int	DBpatch_6050038(void)
{
	return DBdrop_foreign_key("autoreg_host", 1);
}

static int	DBpatch_6050039(void)
{
	const zbx_db_field_t	field = {"proxyid", NULL, "hosts", "hostid", 0, ZBX_TYPE_ID, 0, ZBX_FK_CASCADE_DELETE};

	return DBrename_field("autoreg_host", "proxy_hostid", &field);
}

static int	DBpatch_6050040(void)
{
	const zbx_db_field_t	field = {"proxyid", NULL, "proxy", "proxyid", 0, 0, 0, ZBX_FK_CASCADE_DELETE};

	return DBadd_foreign_key("autoreg_host", 1, &field);
}

static int	DBpatch_6050041(void)
{
	return DBdrop_foreign_key("task", 1);
}

static int	DBpatch_6050042(void)
{
	const zbx_db_field_t	field = {"proxyid", NULL, "hosts", "hostid", 0, ZBX_TYPE_ID, 0, 0};

	return DBrename_field("task", "proxy_hostid", &field);
}

static int	DBpatch_6050043(void)
{
	const zbx_db_field_t	field = {"proxyid", NULL, "proxy", "proxyid", 0, 0, 0, ZBX_FK_CASCADE_DELETE};

	return DBadd_foreign_key("task", 1, &field);
}

static int	DBpatch_6050044(void)
{
	const zbx_db_table_t	table = {"proxy_rtdata", "proxyid", 0,
			{
				{"proxyid", NULL, "proxy", "proxyid", 0, ZBX_TYPE_ID, ZBX_NOTNULL, 0},
				{"lastaccess", "0", NULL, NULL, 0, ZBX_TYPE_INT, ZBX_NOTNULL, 0},
				{"version", "0", NULL, NULL, 0, ZBX_TYPE_INT, ZBX_NOTNULL, 0},
				{"compatibility", "0", NULL, NULL, 0, ZBX_TYPE_INT, ZBX_NOTNULL, 0},
				{0}
			},
			NULL
		};

	return DBcreate_table(&table);
}

static int	DBpatch_6050045(void)
{
	const zbx_db_field_t	field = {"proxyid", NULL, "proxy", "proxyid", 0, 0, 0, ZBX_FK_CASCADE_DELETE};

	return DBadd_foreign_key("proxy_rtdata", 1, &field);
}

static int	DBpatch_6050046(void)
{
	zbx_db_row_t		row;
	zbx_db_result_t		result;
	zbx_db_insert_t		db_insert_rtdata;
	int			ret;

	if (0 == (DBget_program_type() & ZBX_PROGRAM_TYPE_SERVER))
		return SUCCEED;

	result = zbx_db_select(
		"select hr.hostid,hr.lastaccess,hr.version,hr.compatibility"
		" from host_rtdata hr"
		" join hosts h"
			" on hr.hostid=h.hostid"
		" where h.status in (%i,%i)",
		DEPRECATED_STATUS_PROXY_ACTIVE, DEPRECATED_STATUS_PROXY_PASSIVE);

	zbx_db_insert_prepare(&db_insert_rtdata, "proxy_rtdata", "proxyid", "lastaccess", "version", "compatibility",
			NULL);

	while (NULL != (row = zbx_db_fetch(result)))
	{
		int		lastaccess, version, compatibility;
		zbx_uint64_t	hostid;

		ZBX_STR2UINT64(hostid, row[0]);
		lastaccess = atoi(row[1]);
		version = atoi(row[2]);
		compatibility = atoi(row[3]);

		zbx_db_insert_add_values(&db_insert_rtdata, hostid, lastaccess, version, compatibility);
	}
	zbx_db_free_result(result);

	ret = zbx_db_insert_execute(&db_insert_rtdata);
	zbx_db_insert_clean(&db_insert_rtdata);

	return ret;
}

#undef DEPRECATED_STATUS_PROXY_ACTIVE
#undef DEPRECATED_STATUS_PROXY_PASSIVE

static int	DBpatch_6050047(void)
{
	if (0 == (DBget_program_type() & ZBX_PROGRAM_TYPE_SERVER))
		return SUCCEED;

	if (ZBX_DB_OK > zbx_db_execute("delete from hosts where status in (5,6)"))
		return FAIL;
=======
	const zbx_db_field_t	field = {"id", NULL, NULL, NULL, 0, ZBX_TYPE_ID, ZBX_NOTNULL, 0};

	return DBdrop_field_autoincrement("proxy_history", &field);

	return SUCCEED;
}

static int	DBpatch_6050027(void)
{
	const zbx_db_field_t	field = {"id", NULL, NULL, NULL, 0, ZBX_TYPE_ID, ZBX_NOTNULL, 0};

	return DBdrop_field_autoincrement("proxy_dhistory", &field);
>>>>>>> 8fe01499

	return SUCCEED;
}

<<<<<<< HEAD
static int	DBpatch_6050048(void)
{
	return DBdrop_field("host_rtdata", "lastaccess");
}

static int	DBpatch_6050049(void)
{
	return DBdrop_field("host_rtdata", "version");
}

static int	DBpatch_6050050(void)
{
	return DBdrop_field("host_rtdata", "compatibility");
}

static int	DBpatch_6050051(void)
{
	return DBdrop_field("hosts", "proxy_address");
}

static int	DBpatch_6050052(void)
{
	return DBdrop_field("hosts", "auto_compress");
}

static int	DBpatch_6050053(void)
=======
static int	DBpatch_6050028(void)
{
	const zbx_db_field_t	field = {"id", NULL, NULL, NULL, 0, ZBX_TYPE_ID, ZBX_NOTNULL, 0};

	return DBdrop_field_autoincrement("proxy_autoreg_host", &field);

	return SUCCEED;
}

static int	DBpatch_6050029(void)
>>>>>>> 8fe01499
{
	if (0 == (DBget_program_type() & ZBX_PROGRAM_TYPE_SERVER))
		return SUCCEED;

<<<<<<< HEAD
	if (ZBX_DB_OK > zbx_db_execute("delete from profiles where idx='web.proxies.filter_status'"))
		return FAIL;
=======
	if (ZBX_DB_OK > zbx_db_execute("insert into module (moduleid,id,relative_path,status,config) values"
			" (" ZBX_FS_UI64 ",'gauge','widgets/gauge',%d,'[]')", zbx_db_get_maxid("module"), 1))
	{
		return FAIL;
	}
>>>>>>> 8fe01499

	return SUCCEED;
}

#endif

DBPATCH_START(6050)

/* version, duplicates flag, mandatory flag */

DBPATCH_ADD(6050000, 0, 1)

DBPATCH_ADD(6050001, 0, 1)
DBPATCH_ADD(6050002, 0, 1)
DBPATCH_ADD(6050003, 0, 1)
DBPATCH_ADD(6050004, 0, 1)
DBPATCH_ADD(6050005, 0, 1)
DBPATCH_ADD(6050006, 0, 1)
DBPATCH_ADD(6050007, 0, 1)
DBPATCH_ADD(6050008, 0, 1)
DBPATCH_ADD(6050009, 0, 1)
DBPATCH_ADD(6050010, 0, 1)
DBPATCH_ADD(6050011, 0, 1)
DBPATCH_ADD(6050012, 0, 1)
DBPATCH_ADD(6050013, 0, 1)
DBPATCH_ADD(6050014, 0, 1)
DBPATCH_ADD(6050015, 0, 1)
DBPATCH_ADD(6050016, 0, 1)
DBPATCH_ADD(6050017, 0, 1)
DBPATCH_ADD(6050018, 0, 1)
DBPATCH_ADD(6050019, 0, 1)
DBPATCH_ADD(6050020, 0, 1)
DBPATCH_ADD(6050021, 0, 1)
DBPATCH_ADD(6050022, 0, 1)
DBPATCH_ADD(6050023, 0, 1)
DBPATCH_ADD(6050024, 0, 1)
DBPATCH_ADD(6050025, 0, 1)
DBPATCH_ADD(6050026, 0, 1)
DBPATCH_ADD(6050027, 0, 1)
DBPATCH_ADD(6050028, 0, 1)
DBPATCH_ADD(6050029, 0, 1)
<<<<<<< HEAD
DBPATCH_ADD(6050030, 0, 1)
DBPATCH_ADD(6050031, 0, 1)
DBPATCH_ADD(6050032, 0, 1)
DBPATCH_ADD(6050033, 0, 1)
DBPATCH_ADD(6050034, 0, 1)
DBPATCH_ADD(6050035, 0, 1)
DBPATCH_ADD(6050036, 0, 1)
DBPATCH_ADD(6050037, 0, 1)
DBPATCH_ADD(6050038, 0, 1)
DBPATCH_ADD(6050039, 0, 1)
DBPATCH_ADD(6050040, 0, 1)
DBPATCH_ADD(6050041, 0, 1)
DBPATCH_ADD(6050042, 0, 1)
DBPATCH_ADD(6050043, 0, 1)
DBPATCH_ADD(6050044, 0, 1)
DBPATCH_ADD(6050045, 0, 1)
DBPATCH_ADD(6050046, 0, 1)
DBPATCH_ADD(6050047, 0, 1)
DBPATCH_ADD(6050048, 0, 1)
DBPATCH_ADD(6050049, 0, 1)
DBPATCH_ADD(6050050, 0, 1)
DBPATCH_ADD(6050051, 0, 1)
DBPATCH_ADD(6050052, 0, 1)
DBPATCH_ADD(6050053, 0, 1)
=======
>>>>>>> 8fe01499

DBPATCH_END()<|MERGE_RESOLUTION|>--- conflicted
+++ resolved
@@ -301,7 +301,47 @@
 
 static int	DBpatch_6050026(void)
 {
-<<<<<<< HEAD
+	const zbx_db_field_t	field = {"id", NULL, NULL, NULL, 0, ZBX_TYPE_ID, ZBX_NOTNULL, 0};
+
+	return DBdrop_field_autoincrement("proxy_history", &field);
+
+	return SUCCEED;
+}
+
+static int	DBpatch_6050027(void)
+{
+	const zbx_db_field_t	field = {"id", NULL, NULL, NULL, 0, ZBX_TYPE_ID, ZBX_NOTNULL, 0};
+
+	return DBdrop_field_autoincrement("proxy_dhistory", &field);
+
+	return SUCCEED;
+}
+
+static int	DBpatch_6050028(void)
+{
+	const zbx_db_field_t	field = {"id", NULL, NULL, NULL, 0, ZBX_TYPE_ID, ZBX_NOTNULL, 0};
+
+	return DBdrop_field_autoincrement("proxy_autoreg_host", &field);
+
+	return SUCCEED;
+}
+
+static int	DBpatch_6050029(void)
+{
+	if (0 == (DBget_program_type() & ZBX_PROGRAM_TYPE_SERVER))
+		return SUCCEED;
+
+	if (ZBX_DB_OK > zbx_db_execute("insert into module (moduleid,id,relative_path,status,config) values"
+			" (" ZBX_FS_UI64 ",'gauge','widgets/gauge',%d,'[]')", zbx_db_get_maxid("module"), 1))
+	{
+		return FAIL;
+	}
+
+	return SUCCEED;
+}
+
+static int	DBpatch_6050030(void)
+{
 	const zbx_db_table_t	table = {"proxy", "proxyid", 0,
 			{
 				{"proxyid", NULL, NULL, NULL, 0, ZBX_TYPE_ID, ZBX_NOTNULL, 0},
@@ -325,22 +365,22 @@
 	return DBcreate_table(&table);
 }
 
-static int	DBpatch_6050027(void)
+static int	DBpatch_6050031(void)
 {
 	return DBcreate_index("proxy", "proxy_1", "name", 1);
 }
 
-static int	DBpatch_6050028(void)
+static int	DBpatch_6050032(void)
 {
 	return DBcreate_changelog_insert_trigger("proxy", "proxyid");
 }
 
-static int	DBpatch_6050029(void)
+static int	DBpatch_6050033(void)
 {
 	return DBcreate_changelog_update_trigger("proxy", "proxyid");
 }
 
-static int	DBpatch_6050030(void)
+static int	DBpatch_6050034(void)
 {
 	return DBcreate_changelog_delete_trigger("proxy", "proxyid");
 }
@@ -348,7 +388,7 @@
 #define DEPRECATED_STATUS_PROXY_ACTIVE	5
 #define DEPRECATED_STATUS_PROXY_PASSIVE	6
 
-static int	DBpatch_6050031(void)
+static int	DBpatch_6050035(void)
 {
 	zbx_db_row_t		row;
 	zbx_db_result_t		result;
@@ -411,83 +451,83 @@
 	return ret;
 }
 
-static int	DBpatch_6050032(void)
+static int	DBpatch_6050036(void)
 {
 	return DBdrop_foreign_key("hosts", 1);
 }
 
-static int	DBpatch_6050033(void)
+static int	DBpatch_6050037(void)
 {
 	const zbx_db_field_t	field = {"proxyid", NULL, "hosts", "hostid", 0, ZBX_TYPE_ID, 0, 0};
 
 	return DBrename_field("hosts", "proxy_hostid", &field);
 }
 
-static int	DBpatch_6050034(void)
+static int	DBpatch_6050038(void)
 {
 	const zbx_db_field_t	field = {"proxyid", NULL, "proxy", "proxyid", 0, 0, 0, 0};
 
 	return DBadd_foreign_key("hosts", 1, &field);
 }
 
-static int	DBpatch_6050035(void)
+static int	DBpatch_6050039(void)
 {
 	return DBdrop_foreign_key("drules", 1);
 }
 
-static int	DBpatch_6050036(void)
+static int	DBpatch_6050040(void)
 {
 	const zbx_db_field_t	field = {"proxyid", NULL, "hosts", "hostid", 0, ZBX_TYPE_ID, 0, 0};
 
 	return DBrename_field("drules", "proxy_hostid", &field);
 }
 
-static int	DBpatch_6050037(void)
+static int	DBpatch_6050041(void)
 {
 	const zbx_db_field_t	field = {"proxyid", NULL, "proxy", "proxyid", 0, 0, 0, 0};
 
 	return DBadd_foreign_key("drules", 1, &field);
 }
 
-static int	DBpatch_6050038(void)
+static int	DBpatch_6050042(void)
 {
 	return DBdrop_foreign_key("autoreg_host", 1);
 }
 
-static int	DBpatch_6050039(void)
+static int	DBpatch_6050043(void)
 {
 	const zbx_db_field_t	field = {"proxyid", NULL, "hosts", "hostid", 0, ZBX_TYPE_ID, 0, ZBX_FK_CASCADE_DELETE};
 
 	return DBrename_field("autoreg_host", "proxy_hostid", &field);
 }
 
-static int	DBpatch_6050040(void)
+static int	DBpatch_6050044(void)
 {
 	const zbx_db_field_t	field = {"proxyid", NULL, "proxy", "proxyid", 0, 0, 0, ZBX_FK_CASCADE_DELETE};
 
 	return DBadd_foreign_key("autoreg_host", 1, &field);
 }
 
-static int	DBpatch_6050041(void)
+static int	DBpatch_6050045(void)
 {
 	return DBdrop_foreign_key("task", 1);
 }
 
-static int	DBpatch_6050042(void)
+static int	DBpatch_6050046(void)
 {
 	const zbx_db_field_t	field = {"proxyid", NULL, "hosts", "hostid", 0, ZBX_TYPE_ID, 0, 0};
 
 	return DBrename_field("task", "proxy_hostid", &field);
 }
 
-static int	DBpatch_6050043(void)
+static int	DBpatch_6050047(void)
 {
 	const zbx_db_field_t	field = {"proxyid", NULL, "proxy", "proxyid", 0, 0, 0, ZBX_FK_CASCADE_DELETE};
 
 	return DBadd_foreign_key("task", 1, &field);
 }
 
-static int	DBpatch_6050044(void)
+static int	DBpatch_6050048(void)
 {
 	const zbx_db_table_t	table = {"proxy_rtdata", "proxyid", 0,
 			{
@@ -503,14 +543,14 @@
 	return DBcreate_table(&table);
 }
 
-static int	DBpatch_6050045(void)
+static int	DBpatch_6050049(void)
 {
 	const zbx_db_field_t	field = {"proxyid", NULL, "proxy", "proxyid", 0, 0, 0, ZBX_FK_CASCADE_DELETE};
 
 	return DBadd_foreign_key("proxy_rtdata", 1, &field);
 }
 
-static int	DBpatch_6050046(void)
+static int	DBpatch_6050050(void)
 {
 	zbx_db_row_t		row;
 	zbx_db_result_t		result;
@@ -554,84 +594,49 @@
 #undef DEPRECATED_STATUS_PROXY_ACTIVE
 #undef DEPRECATED_STATUS_PROXY_PASSIVE
 
-static int	DBpatch_6050047(void)
+static int	DBpatch_6050051(void)
 {
 	if (0 == (DBget_program_type() & ZBX_PROGRAM_TYPE_SERVER))
 		return SUCCEED;
 
 	if (ZBX_DB_OK > zbx_db_execute("delete from hosts where status in (5,6)"))
 		return FAIL;
-=======
-	const zbx_db_field_t	field = {"id", NULL, NULL, NULL, 0, ZBX_TYPE_ID, ZBX_NOTNULL, 0};
-
-	return DBdrop_field_autoincrement("proxy_history", &field);
-
-	return SUCCEED;
-}
-
-static int	DBpatch_6050027(void)
-{
-	const zbx_db_field_t	field = {"id", NULL, NULL, NULL, 0, ZBX_TYPE_ID, ZBX_NOTNULL, 0};
-
-	return DBdrop_field_autoincrement("proxy_dhistory", &field);
->>>>>>> 8fe01499
-
-	return SUCCEED;
-}
-
-<<<<<<< HEAD
-static int	DBpatch_6050048(void)
+
+	return SUCCEED;
+}
+
+static int	DBpatch_6050052(void)
 {
 	return DBdrop_field("host_rtdata", "lastaccess");
 }
 
-static int	DBpatch_6050049(void)
+static int	DBpatch_6050053(void)
 {
 	return DBdrop_field("host_rtdata", "version");
 }
 
-static int	DBpatch_6050050(void)
+static int	DBpatch_6050054(void)
 {
 	return DBdrop_field("host_rtdata", "compatibility");
 }
 
-static int	DBpatch_6050051(void)
+static int	DBpatch_6050055(void)
 {
 	return DBdrop_field("hosts", "proxy_address");
 }
 
-static int	DBpatch_6050052(void)
+static int	DBpatch_6050056(void)
 {
 	return DBdrop_field("hosts", "auto_compress");
 }
 
-static int	DBpatch_6050053(void)
-=======
-static int	DBpatch_6050028(void)
-{
-	const zbx_db_field_t	field = {"id", NULL, NULL, NULL, 0, ZBX_TYPE_ID, ZBX_NOTNULL, 0};
-
-	return DBdrop_field_autoincrement("proxy_autoreg_host", &field);
-
-	return SUCCEED;
-}
-
-static int	DBpatch_6050029(void)
->>>>>>> 8fe01499
-{
-	if (0 == (DBget_program_type() & ZBX_PROGRAM_TYPE_SERVER))
-		return SUCCEED;
-
-<<<<<<< HEAD
+static int	DBpatch_6050057(void)
+{
+	if (0 == (DBget_program_type() & ZBX_PROGRAM_TYPE_SERVER))
+		return SUCCEED;
+
 	if (ZBX_DB_OK > zbx_db_execute("delete from profiles where idx='web.proxies.filter_status'"))
 		return FAIL;
-=======
-	if (ZBX_DB_OK > zbx_db_execute("insert into module (moduleid,id,relative_path,status,config) values"
-			" (" ZBX_FS_UI64 ",'gauge','widgets/gauge',%d,'[]')", zbx_db_get_maxid("module"), 1))
-	{
-		return FAIL;
-	}
->>>>>>> 8fe01499
 
 	return SUCCEED;
 }
@@ -673,7 +678,6 @@
 DBPATCH_ADD(6050027, 0, 1)
 DBPATCH_ADD(6050028, 0, 1)
 DBPATCH_ADD(6050029, 0, 1)
-<<<<<<< HEAD
 DBPATCH_ADD(6050030, 0, 1)
 DBPATCH_ADD(6050031, 0, 1)
 DBPATCH_ADD(6050032, 0, 1)
@@ -698,7 +702,9 @@
 DBPATCH_ADD(6050051, 0, 1)
 DBPATCH_ADD(6050052, 0, 1)
 DBPATCH_ADD(6050053, 0, 1)
-=======
->>>>>>> 8fe01499
+DBPATCH_ADD(6050054, 0, 1)
+DBPATCH_ADD(6050055, 0, 1)
+DBPATCH_ADD(6050056, 0, 1)
+DBPATCH_ADD(6050057, 0, 1)
 
 DBPATCH_END()