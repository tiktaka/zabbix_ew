/*
** Zabbix
** Copyright (C) 2001-2024 Zabbix SIA
**
** This program is free software; you can redistribute it and/or modify
** it under the terms of the GNU General Public License as published by
** the Free Software Foundation; either version 2 of the License, or
** (at your option) any later version.
**
** This program is distributed in the hope that it will be useful,
** but WITHOUT ANY WARRANTY; without even the implied warranty of
** MERCHANTABILITY or FITNESS FOR A PARTICULAR PURPOSE. See the
** GNU General Public License for more details.
**
** You should have received a copy of the GNU General Public License
** along with this program; if not, write to the Free Software
** Foundation, Inc., 51 Franklin Street, Fifth Floor, Boston, MA  02110-1301, USA.
**/

#include "dbupgrade.h"

#include "zbxdbschema.h"
#include "zbxvariant.h"
#include "zbxexpr.h"
#include "zbxeval.h"
#include "zbxalgo.h"
#include "zbxdbhigh.h"
#include "zbxtypes.h"
#include "zbxregexp.h"
#include "zbx_host_constants.h"
#include "zbxstr.h"
#include "zbxhash.h"
#include "zbxcrypto.h"

/*
 * 7.0 development database patches
 */

#ifndef HAVE_SQLITE3

static int	DBpatch_6050000(void)
{
	const zbx_db_field_t	field = {"url", "", NULL, NULL, 2048, ZBX_TYPE_CHAR, ZBX_NOTNULL, 0};

	return DBmodify_field_type("config", &field, NULL);
}

static int	DBpatch_6050001(void)
{
	const zbx_db_field_t	field = {"geomaps_tile_url", "", NULL, NULL, 2048, ZBX_TYPE_CHAR, ZBX_NOTNULL, 0};

	return DBmodify_field_type("config", &field, NULL);
}

static int	DBpatch_6050002(void)
{
	const zbx_db_field_t	field = {"url", "", NULL, NULL, 2048, ZBX_TYPE_CHAR, ZBX_NOTNULL, 0};

	return DBmodify_field_type("sysmap_url", &field, NULL);
}

static int	DBpatch_6050003(void)
{
	const zbx_db_field_t	field = {"url", "", NULL, NULL, 2048, ZBX_TYPE_CHAR, ZBX_NOTNULL, 0};

	return DBmodify_field_type("sysmap_element_url", &field, NULL);
}

static int	DBpatch_6050004(void)
{
	const zbx_db_field_t	field = {"url_a", "", NULL, NULL, 2048, ZBX_TYPE_CHAR, ZBX_NOTNULL, 0};

	return DBmodify_field_type("host_inventory", &field, NULL);
}

static int	DBpatch_6050005(void)
{
	const zbx_db_field_t	field = {"url_b", "", NULL, NULL, 2048, ZBX_TYPE_CHAR, ZBX_NOTNULL, 0};

	return DBmodify_field_type("host_inventory", &field, NULL);
}

static int	DBpatch_6050006(void)
{
	const zbx_db_field_t	field = {"url_c", "", NULL, NULL, 2048, ZBX_TYPE_CHAR, ZBX_NOTNULL, 0};

	return DBmodify_field_type("host_inventory", &field, NULL);
}

static int	DBpatch_6050007(void)
{
	const zbx_db_field_t	field = {"value_str", "", NULL, NULL, 2048, ZBX_TYPE_CHAR, ZBX_NOTNULL, 0};

	return DBmodify_field_type("widget_field", &field, NULL);
}

static int	DBpatch_6050008(void)
{
	const zbx_db_field_t	field = {"value", "0.0000", NULL, NULL, 0, ZBX_TYPE_FLOAT, ZBX_NOTNULL, 0};
	int	ret;

	if (0 == (DBget_program_type() & ZBX_PROGRAM_TYPE_SERVER))
		return SUCCEED;

#if defined(HAVE_ORACLE)
	if (SUCCEED == zbx_db_check_oracle_colum_type("history", "value", ZBX_TYPE_FLOAT))
		return SUCCEED;
#elif defined(HAVE_POSTGRESQL)
	if (SUCCEED == DBcheck_field_type("history", &field))
		return SUCCEED;
#endif
	if (SUCCEED != (ret = DBmodify_field_type("history", &field, &field)))
	{
		zabbix_log(LOG_LEVEL_WARNING, "cannot perform database upgrade of history table, please check upgrade"
				" notes");
	}

	return ret;
}

static int	DBpatch_6050009(void)
{
	const zbx_db_field_t	field = {"value_min", "0.0000", NULL, NULL, 0, ZBX_TYPE_FLOAT, ZBX_NOTNULL, 0};

	if (0 == (DBget_program_type() & ZBX_PROGRAM_TYPE_SERVER))
		return SUCCEED;

#if defined(HAVE_ORACLE)
	if (SUCCEED == zbx_db_check_oracle_colum_type("trends", "value_min", ZBX_TYPE_FLOAT))
		return SUCCEED;
#elif defined(HAVE_POSTGRESQL)
	if (SUCCEED == DBcheck_field_type("trends", &field))
		return SUCCEED;
#endif
	return DBmodify_field_type("trends", &field, &field);
}

static int	DBpatch_6050010(void)
{
	const zbx_db_field_t	field = {"value_avg", "0.0000", NULL, NULL, 0, ZBX_TYPE_FLOAT, ZBX_NOTNULL, 0};
	int			ret;

	if (0 == (DBget_program_type() & ZBX_PROGRAM_TYPE_SERVER))
		return SUCCEED;

#if defined(HAVE_ORACLE)
	if (SUCCEED == zbx_db_check_oracle_colum_type("trends", "value_avg", ZBX_TYPE_FLOAT))
		return SUCCEED;
#elif defined(HAVE_POSTGRESQL)
	if (SUCCEED == DBcheck_field_type("trends", &field))
		return SUCCEED;
#endif

	if (SUCCEED != (ret = DBmodify_field_type("trends", &field, &field)))
	{
		zabbix_log(LOG_LEVEL_WARNING, "cannot perform database upgrade of trends table, please check upgrade"
				" notes");
	}

	return ret;
}

static int	DBpatch_6050011(void)
{
	const zbx_db_field_t	field = {"value_max", "0.0000", NULL, NULL, 0, ZBX_TYPE_FLOAT, ZBX_NOTNULL, 0};
	int			ret;

#if defined(HAVE_ORACLE)
	if (SUCCEED == zbx_db_check_oracle_colum_type("trends", "value_max", ZBX_TYPE_FLOAT))
		return SUCCEED;
#elif defined(HAVE_POSTGRESQL)
	if (SUCCEED == DBcheck_field_type("trends", &field))
		return SUCCEED;
#endif /* defined(HAVE_ORACLE) */

	if (0 == (DBget_program_type() & ZBX_PROGRAM_TYPE_SERVER))
		return SUCCEED;

	if (SUCCEED != (ret = DBmodify_field_type("trends", &field, &field)))
	{
		zabbix_log(LOG_LEVEL_WARNING, "cannot perform database upgrade of trends table, please check upgrade"
				" notes");
	}

	return ret;
}

static int	DBpatch_6050012(void)
{
	const zbx_db_field_t	field = {"allow_redirect", "0", NULL, NULL, 0, ZBX_TYPE_INT, ZBX_NOTNULL, 0};

	return DBadd_field("dchecks", &field);
}

static int	DBpatch_6050013(void)
{
	const zbx_db_table_t	table =
			{"history_bin", "itemid,clock,ns", 0,
				{
					{"itemid", NULL, NULL, NULL, 0, ZBX_TYPE_ID, ZBX_NOTNULL, 0},
					{"clock", "0", NULL, NULL, 0, ZBX_TYPE_INT, ZBX_NOTNULL, 0},
					{"ns", "0", NULL, NULL, 0, ZBX_TYPE_INT, ZBX_NOTNULL, 0},
					{"value", "", NULL, NULL, 0, ZBX_TYPE_BLOB, ZBX_NOTNULL, 0},
					{0}
				},
				NULL
			};

	return DBcreate_table(&table);
}

static int	DBpatch_6050014(void)
{
	if (0 == (DBget_program_type() & ZBX_PROGRAM_TYPE_SERVER))
		return SUCCEED;

	if (ZBX_DB_OK > zbx_db_execute(
			"delete from widget_field"
			" where name='adv_conf' and widgetid in ("
				"select widgetid"
				" from widget"
				" where type in ('clock', 'item')"
			")"))
	{
		return FAIL;
	}

	return SUCCEED;
}

static int	DBpatch_6050015(void)
{
	const zbx_db_field_t	field = {"http_user", "", NULL, NULL, 255, ZBX_TYPE_CHAR, ZBX_NOTNULL, 0};

	return DBmodify_field_type("httptest", &field, NULL);
}

static int	DBpatch_6050016(void)
{
	const zbx_db_field_t	field = {"http_password", "", NULL, NULL, 255, ZBX_TYPE_CHAR, ZBX_NOTNULL, 0};

	return DBmodify_field_type("httptest", &field, NULL);
}

static int	DBpatch_6050017(void)
{
	const zbx_db_field_t	field = {"username", "", NULL, NULL, 255, ZBX_TYPE_CHAR, ZBX_NOTNULL, 0};

	return DBmodify_field_type("items", &field, NULL);
}

static int	DBpatch_6050018(void)
{
	const zbx_db_field_t	field = {"password", "", NULL, NULL, 255, ZBX_TYPE_CHAR, ZBX_NOTNULL, 0};

	return DBmodify_field_type("items", &field, NULL);
}

static int	DBpatch_6050019(void)
{
	const zbx_db_field_t	field = {"username", "", NULL, NULL, 255, ZBX_TYPE_CHAR, ZBX_NOTNULL, 0};

	return DBmodify_field_type("connector", &field, NULL);
}

static int	DBpatch_6050020(void)
{
	const zbx_db_field_t	field = {"password", "", NULL, NULL, 255, ZBX_TYPE_CHAR, ZBX_NOTNULL, 0};

	return DBmodify_field_type("connector", &field, NULL);
}

static int	DBpatch_6050021(void)
{
	const zbx_db_field_t	field = {"concurrency_max", "0", NULL, NULL, 0, ZBX_TYPE_INT, ZBX_NOTNULL, 0};

	return DBadd_field("drules", &field);
}

static int	DBpatch_6050022(void)
{
	if (ZBX_DB_OK > zbx_db_execute("update drules set concurrency_max=1"))
		return FAIL;

	return SUCCEED;
}

static int	DBpatch_6050023(void)
{
	const char	*sql =
			"update widget_field"
			" set name='acknowledgement_status'"
			" where name='unacknowledged'"
				" and exists ("
					"select null"
					" from widget w"
					" where widget_field.widgetid=w.widgetid"
						" and w.type='problems'"
				")";

	if (0 == (DBget_program_type() & ZBX_PROGRAM_TYPE_SERVER))
		return SUCCEED;

	if (ZBX_DB_OK <= zbx_db_execute("%s", sql))
		return SUCCEED;

	return FAIL;
}

static int	DBpatch_6050024(void)
{
	const char	*sql =
			"update widget_field"
			" set name='show_lines'"
			" where name='count'"
				" and exists ("
					"select null"
					" from widget w"
					" where widget_field.widgetid=w.widgetid"
						" and w.type='tophosts'"
				")";

	if (0 == (DBget_program_type() & ZBX_PROGRAM_TYPE_SERVER))
		return SUCCEED;

	if (ZBX_DB_OK <= zbx_db_execute("%s", sql))
		return SUCCEED;

	return FAIL;
}

static int	DBpatch_6050025(void)
{
	if (FAIL == zbx_db_index_exists("problem", "problem_4"))
		return DBcreate_index("problem", "problem_4", "cause_eventid", 0);

	return SUCCEED;
}

static int	DBpatch_6050026(void)
{
	const zbx_db_field_t	field = {"id", NULL, NULL, NULL, 0, ZBX_TYPE_ID, ZBX_NOTNULL, 0};

	return DBdrop_field_autoincrement("proxy_history", &field);
}

static int	DBpatch_6050027(void)
{
	const zbx_db_field_t	field = {"id", NULL, NULL, NULL, 0, ZBX_TYPE_ID, ZBX_NOTNULL, 0};

	return DBdrop_field_autoincrement("proxy_dhistory", &field);
}

static int	DBpatch_6050028(void)
{
	const zbx_db_field_t	field = {"id", NULL, NULL, NULL, 0, ZBX_TYPE_ID, ZBX_NOTNULL, 0};

	return DBdrop_field_autoincrement("proxy_autoreg_host", &field);
}

static int	DBpatch_6050029(void)
{
	if (0 == (DBget_program_type() & ZBX_PROGRAM_TYPE_SERVER))
		return SUCCEED;

	if (ZBX_DB_OK > zbx_db_execute("insert into module (moduleid,id,relative_path,status,config) values"
			" (" ZBX_FS_UI64 ",'gauge','widgets/gauge',%d,'[]')", zbx_db_get_maxid("module"), 1))
	{
		return FAIL;
	}

	return SUCCEED;
}

static int	DBpatch_6050030(void)
{
	const zbx_db_table_t table =
			{"optag", "optagid", 0,
				{
					{"optagid", NULL, NULL, NULL, 0, ZBX_TYPE_ID, ZBX_NOTNULL, 0},
					{"operationid", NULL, NULL, NULL, 0, ZBX_TYPE_ID, ZBX_NOTNULL, 0},
					{"tag", "", NULL, NULL, 255, ZBX_TYPE_CHAR, ZBX_NOTNULL, 0},
					{"value", "", NULL, NULL, 255, ZBX_TYPE_CHAR, ZBX_NOTNULL, 0},
					{0}
				},
				NULL
			};

	return DBcreate_table(&table);
}

static int  DBpatch_6050031(void)
{
	return DBcreate_index("optag", "optag_1", "operationid", 0);
}

static int	DBpatch_6050032(void)
{
	const zbx_db_field_t	field = {"operationid", NULL, "operations", "operationid", 0, 0, 0,
			ZBX_FK_CASCADE_DELETE};

	return DBadd_foreign_key("optag", 1, &field);
}

static int	DBpatch_6050033(void)
{
	if (0 == (DBget_program_type() & ZBX_PROGRAM_TYPE_SERVER))
		return SUCCEED;

	if (ZBX_DB_OK > zbx_db_execute("insert into module (moduleid,id,relative_path,status,config) values"
			" (" ZBX_FS_UI64 ",'toptriggers','widgets/toptriggers',%d,'[]')", zbx_db_get_maxid("module"), 1))
	{
		return FAIL;
	}

	return SUCCEED;
}

static int	DBpatch_6050034(void)
{
	const zbx_db_table_t	table = {"proxy", "proxyid", 0,
			{
				{"proxyid", NULL, NULL, NULL, 0, ZBX_TYPE_ID, ZBX_NOTNULL, 0},
				{"name", "", NULL, NULL, 128, ZBX_TYPE_CHAR, ZBX_NOTNULL, 0},
				{"operating_mode", "0", NULL, NULL, 0, ZBX_TYPE_INT, ZBX_NOTNULL, 0},
				{"description", "", NULL, NULL, 0, ZBX_TYPE_SHORTTEXT, ZBX_NOTNULL, 0},
				{"tls_connect", "1", NULL, NULL, 0, ZBX_TYPE_INT, ZBX_NOTNULL, 0},
				{"tls_accept", "1", NULL, NULL, 0, ZBX_TYPE_INT, ZBX_NOTNULL, 0},
				{"tls_issuer", "", NULL, NULL, 1024, ZBX_TYPE_CHAR, ZBX_NOTNULL, 0},
				{"tls_subject", "", NULL, NULL, 1024, ZBX_TYPE_CHAR, ZBX_NOTNULL, 0},
				{"tls_psk_identity", "", NULL, NULL, 128, ZBX_TYPE_CHAR, ZBX_NOTNULL, 0},
				{"tls_psk", "", NULL, NULL, 512, ZBX_TYPE_CHAR, ZBX_NOTNULL, 0},
				{"allowed_addresses", "", NULL, NULL, 255, ZBX_TYPE_CHAR, ZBX_NOTNULL, 0},
				{"address", "127.0.0.1", NULL, NULL, 255, ZBX_TYPE_CHAR, ZBX_NOTNULL, 0},
				{"port", "10051", NULL, NULL, 64, ZBX_TYPE_CHAR, ZBX_NOTNULL, 0},
				{0}
			},
			NULL
		};

	return DBcreate_table(&table);
}

static int	DBpatch_6050035(void)
{
	return DBcreate_index("proxy", "proxy_1", "name", 1);
}

static int	DBpatch_6050036(void)
{
	return DBcreate_changelog_insert_trigger("proxy", "proxyid");
}

static int	DBpatch_6050037(void)
{
	return DBcreate_changelog_update_trigger("proxy", "proxyid");
}

static int	DBpatch_6050038(void)
{
	return DBcreate_changelog_delete_trigger("proxy", "proxyid");
}

#define DEPRECATED_STATUS_PROXY_ACTIVE	5
#define DEPRECATED_STATUS_PROXY_PASSIVE	6

static int	DBpatch_6050039(void)
{
	zbx_db_row_t		row;
	zbx_db_result_t		result;
	zbx_db_insert_t		db_insert_proxies;
	int			ret;

	if (0 == (DBget_program_type() & ZBX_PROGRAM_TYPE_SERVER))
		return SUCCEED;

	result = zbx_db_select(
			"select h.hostid,h.host,h.status,h.description,h.tls_connect,h.tls_accept,h.tls_issuer,"
				"h.tls_subject,h.tls_psk_identity,h.tls_psk,h.proxy_address,i.useip,i.ip,i.dns,i.port"
			" from hosts h"
			" left join interface i"
				" on h.hostid=i.hostid"
			" where h.status in (%i,%i)",
			DEPRECATED_STATUS_PROXY_PASSIVE, DEPRECATED_STATUS_PROXY_ACTIVE);

	zbx_db_insert_prepare(&db_insert_proxies, "proxy", "proxyid", "name", "operating_mode", "description", "tls_connect",
			"tls_accept", "tls_issuer", "tls_subject", "tls_psk_identity", "tls_psk", "allowed_addresses",
			"address", "port", (char *)NULL);

	while (NULL != (row = zbx_db_fetch(result)))
	{
		zbx_uint64_t	proxyid;
		int		status, tls_connect, tls_accept;

		ZBX_STR2UINT64(proxyid, row[0]);
		status = atoi(row[2]);
		tls_connect = atoi(row[4]);
		tls_accept = atoi(row[5]);

		if (DEPRECATED_STATUS_PROXY_ACTIVE == status)
		{
			zbx_db_insert_add_values(&db_insert_proxies, proxyid, row[1], PROXY_OPERATING_MODE_ACTIVE, row[3],
					tls_connect, tls_accept, row[6], row[7], row[8], row[9], row[10],
					"127.0.0.1", "10051");
		}
		else if (DEPRECATED_STATUS_PROXY_PASSIVE == status)
		{
			const char	*address;
			const char	*port;

			if (SUCCEED != zbx_db_is_null(row[11]))
			{
				address = (1 == atoi(row[11]) ? row[12] : row[13]);
				port = row[14];
			}
			else
			{
				address = "127.0.0.1";
				port = "10051";
				zabbix_log(LOG_LEVEL_WARNING, "cannot select interface for proxy '%s'",  row[1]);
			}

			zbx_db_insert_add_values(&db_insert_proxies, proxyid, row[1], PROXY_OPERATING_MODE_PASSIVE, row[3],
					tls_connect, tls_accept, row[6], row[7], row[8], row[9], "", address, port);
		}
	}
	zbx_db_free_result(result);

	ret = zbx_db_insert_execute(&db_insert_proxies);
	zbx_db_insert_clean(&db_insert_proxies);

	return ret;
}

static int	DBpatch_6050040(void)
{
	return DBdrop_foreign_key("hosts", 1);
}

static int	DBpatch_6050041(void)
{
	const zbx_db_field_t	field = {"proxyid", NULL, "hosts", "hostid", 0, ZBX_TYPE_ID, 0, 0};

	return DBrename_field("hosts", "proxy_hostid", &field);
}

static int	DBpatch_6050042(void)
{
	const zbx_db_field_t	field = {"proxyid", NULL, "proxy", "proxyid", 0, 0, 0, 0};

	return DBadd_foreign_key("hosts", 1, &field);
}

static int	DBpatch_6050043(void)
{
	return DBdrop_foreign_key("drules", 1);
}

static int	DBpatch_6050044(void)
{
	const zbx_db_field_t	field = {"proxyid", NULL, "hosts", "hostid", 0, ZBX_TYPE_ID, 0, 0};

	return DBrename_field("drules", "proxy_hostid", &field);
}

static int	DBpatch_6050045(void)
{
	const zbx_db_field_t	field = {"proxyid", NULL, "proxy", "proxyid", 0, 0, 0, 0};

	return DBadd_foreign_key("drules", 1, &field);
}

static int	DBpatch_6050046(void)
{
	return DBdrop_foreign_key("autoreg_host", 1);
}

static int	DBpatch_6050047(void)
{
	const zbx_db_field_t	field = {"proxyid", NULL, "hosts", "hostid", 0, ZBX_TYPE_ID, 0, ZBX_FK_CASCADE_DELETE};

	return DBrename_field("autoreg_host", "proxy_hostid", &field);
}

static int	DBpatch_6050048(void)
{
	const zbx_db_field_t	field = {"proxyid", NULL, "proxy", "proxyid", 0, 0, 0, ZBX_FK_CASCADE_DELETE};

	return DBadd_foreign_key("autoreg_host", 1, &field);
}

static int	DBpatch_6050049(void)
{
	return DBdrop_foreign_key("task", 1);
}

static int	DBpatch_6050050(void)
{
	const zbx_db_field_t	field = {"proxyid", NULL, "hosts", "hostid", 0, ZBX_TYPE_ID, 0, 0};

	return DBrename_field("task", "proxy_hostid", &field);
}

static int	DBpatch_6050051(void)
{
	const zbx_db_field_t	field = {"proxyid", NULL, "proxy", "proxyid", 0, 0, 0, ZBX_FK_CASCADE_DELETE};

	return DBadd_foreign_key("task", 1, &field);
}

static int	DBpatch_6050052(void)
{
	const zbx_db_table_t	table = {"proxy_rtdata", "proxyid", 0,
			{
				{"proxyid", NULL, "proxy", "proxyid", 0, ZBX_TYPE_ID, ZBX_NOTNULL, 0},
				{"lastaccess", "0", NULL, NULL, 0, ZBX_TYPE_INT, ZBX_NOTNULL, 0},
				{"version", "0", NULL, NULL, 0, ZBX_TYPE_INT, ZBX_NOTNULL, 0},
				{"compatibility", "0", NULL, NULL, 0, ZBX_TYPE_INT, ZBX_NOTNULL, 0},
				{0}
			},
			NULL
		};

	return DBcreate_table(&table);
}

static int	DBpatch_6050053(void)
{
	const zbx_db_field_t	field = {"proxyid", NULL, "proxy", "proxyid", 0, 0, 0, ZBX_FK_CASCADE_DELETE};

	return DBadd_foreign_key("proxy_rtdata", 1, &field);
}

static int	DBpatch_6050054(void)
{
	zbx_db_row_t		row;
	zbx_db_result_t		result;
	zbx_db_insert_t		db_insert_rtdata;
	int			ret;

	if (0 == (DBget_program_type() & ZBX_PROGRAM_TYPE_SERVER))
		return SUCCEED;

	result = zbx_db_select(
		"select hr.hostid,hr.lastaccess,hr.version,hr.compatibility"
		" from host_rtdata hr"
		" join hosts h"
			" on hr.hostid=h.hostid"
		" where h.status in (%i,%i)",
		DEPRECATED_STATUS_PROXY_ACTIVE, DEPRECATED_STATUS_PROXY_PASSIVE);

	zbx_db_insert_prepare(&db_insert_rtdata, "proxy_rtdata", "proxyid", "lastaccess", "version", "compatibility",
			(char *)NULL);

	while (NULL != (row = zbx_db_fetch(result)))
	{
		int		lastaccess, version, compatibility;
		zbx_uint64_t	hostid;

		ZBX_STR2UINT64(hostid, row[0]);
		lastaccess = atoi(row[1]);
		version = atoi(row[2]);
		compatibility = atoi(row[3]);

		zbx_db_insert_add_values(&db_insert_rtdata, hostid, lastaccess, version, compatibility);
	}
	zbx_db_free_result(result);

	ret = zbx_db_insert_execute(&db_insert_rtdata);
	zbx_db_insert_clean(&db_insert_rtdata);

	return ret;
}

#undef DEPRECATED_STATUS_PROXY_ACTIVE
#undef DEPRECATED_STATUS_PROXY_PASSIVE

static int	DBpatch_6050055(void)
{
	if (0 == (DBget_program_type() & ZBX_PROGRAM_TYPE_SERVER))
		return SUCCEED;

	if (ZBX_DB_OK > zbx_db_execute("delete from hosts where status in (5,6)"))
		return FAIL;

	return SUCCEED;
}

static int	DBpatch_6050056(void)
{
	return DBdrop_field("host_rtdata", "lastaccess");
}

static int	DBpatch_6050057(void)
{
	return DBdrop_field("host_rtdata", "version");
}

static int	DBpatch_6050058(void)
{
	return DBdrop_field("host_rtdata", "compatibility");
}

static int	DBpatch_6050059(void)
{
	return DBdrop_field("hosts", "proxy_address");
}

static int	DBpatch_6050060(void)
{
	return DBdrop_field("hosts", "auto_compress");
}

static int	DBpatch_6050061(void)
{
	if (0 == (DBget_program_type() & ZBX_PROGRAM_TYPE_SERVER))
		return SUCCEED;

	if (ZBX_DB_OK > zbx_db_execute("delete from profiles where idx='web.proxies.filter_status'"))
		return FAIL;

	return SUCCEED;
}

static int	DBpatch_6050062(void)
{
	if (0 == (DBget_program_type() & ZBX_PROGRAM_TYPE_SERVER))
		return SUCCEED;

	if (ZBX_DB_OK > zbx_db_execute(
			"update profiles"
			" set value_str='name'"
			" where value_str like 'host'"
				" and idx='web.proxies.php.sort'"))
	{
		return FAIL;
	}

	return SUCCEED;
}

static int	DBpatch_6050063(void)
{
#define TM_DATA_TYPE_TEST_ITEM	0
#define TM_DATA_TYPE_PROXYIDS	2

	if (0 == (DBget_program_type() & ZBX_PROGRAM_TYPE_SERVER))
		return SUCCEED;

	if (ZBX_DB_OK > zbx_db_execute("delete"
			" from task"
			" where exists ("
				"select null"
				" from task_data td"
				" where td.taskid=task.taskid and td.type in (%i,%i)"
			")",
			TM_DATA_TYPE_TEST_ITEM, TM_DATA_TYPE_PROXYIDS))
	{
		return FAIL;
	}
#undef TM_DATA_TYPE_TEST_ITEM
#undef TM_DATA_TYPE_PROXYIDS

	return SUCCEED;
}

static int	DBpatch_6050064(void)
{
	if (FAIL == zbx_db_index_exists("dashboard_user", "dashboard_user_2"))
		return DBcreate_index("dashboard_user", "dashboard_user_2", "userid", 0);

	return SUCCEED;
}

static int	DBpatch_6050065(void)
{
	if (FAIL == zbx_db_index_exists("dashboard_usrgrp", "dashboard_usrgrp_2"))
		return DBcreate_index("dashboard_usrgrp", "dashboard_usrgrp_2", "usrgrpid", 0);

	return SUCCEED;
}

static int	DBpatch_6050066(void)
{
	if (FAIL == zbx_db_index_exists("event_suppress", "event_suppress_4"))
		return DBcreate_index("event_suppress", "event_suppress_4", "userid", 0);

	return SUCCEED;
}

static int	DBpatch_6050067(void)
{
	if (FAIL == zbx_db_index_exists("group_discovery", "group_discovery_1"))
		return DBcreate_index("group_discovery", "group_discovery_1", "parent_group_prototypeid", 0);

	return SUCCEED;
}

static int	DBpatch_6050068(void)
{
	if (FAIL == zbx_db_index_exists("group_prototype", "group_prototype_2"))
		return DBcreate_index("group_prototype", "group_prototype_2", "groupid", 0);

	return SUCCEED;
}

static int	DBpatch_6050069(void)
{
	if (FAIL == zbx_db_index_exists("group_prototype", "group_prototype_3"))
		return DBcreate_index("group_prototype", "group_prototype_3", "templateid", 0);

	return SUCCEED;
}

static int	DBpatch_6050070(void)
{
	if (FAIL == zbx_db_index_exists("host_discovery", "host_discovery_1"))
		return DBcreate_index("host_discovery", "host_discovery_1", "parent_hostid", 0);

	return SUCCEED;
}

static int	DBpatch_6050071(void)
{
	if (FAIL == zbx_db_index_exists("host_discovery", "host_discovery_2"))
		return DBcreate_index("host_discovery", "host_discovery_2", "parent_itemid", 0);

	return SUCCEED;
}

static int	DBpatch_6050072(void)
{
	if (FAIL == zbx_db_index_exists("hosts", "hosts_7"))
		return DBcreate_index("hosts", "hosts_7", "templateid", 0);

	return SUCCEED;
}

static int	DBpatch_6050073(void)
{
	if (FAIL == zbx_db_index_exists("interface_discovery", "interface_discovery_1"))
		return DBcreate_index("interface_discovery", "interface_discovery_1", "parent_interfaceid", 0);

	return SUCCEED;
}

static int	DBpatch_6050074(void)
{
	if (FAIL == zbx_db_index_exists("report", "report_2"))
		return DBcreate_index("report", "report_2", "userid", 0);

	return SUCCEED;
}

static int	DBpatch_6050075(void)
{
	if (FAIL == zbx_db_index_exists("report", "report_3"))
		return DBcreate_index("report", "report_3", "dashboardid", 0);

	return SUCCEED;
}

static int	DBpatch_6050076(void)
{
	if (FAIL == zbx_db_index_exists("report_user", "report_user_2"))
		return DBcreate_index("report_user", "report_user_2", "userid", 0);

	return SUCCEED;
}

static int	DBpatch_6050077(void)
{
	if (FAIL == zbx_db_index_exists("report_user", "report_user_3"))
		return DBcreate_index("report_user", "report_user_3", "access_userid", 0);

	return SUCCEED;
}

static int	DBpatch_6050078(void)
{
	if (FAIL == zbx_db_index_exists("report_usrgrp", "report_usrgrp_2"))
		return DBcreate_index("report_usrgrp", "report_usrgrp_2", "usrgrpid", 0);

	return SUCCEED;
}

static int	DBpatch_6050079(void)
{
	if (FAIL == zbx_db_index_exists("report_usrgrp", "report_usrgrp_3"))
		return DBcreate_index("report_usrgrp", "report_usrgrp_3", "access_userid", 0);

	return SUCCEED;
}

static int	DBpatch_6050080(void)
{
	if (FAIL == zbx_db_index_exists("sysmaps", "sysmaps_4"))
		return DBcreate_index("sysmaps", "sysmaps_4", "userid", 0);

	return SUCCEED;
}

static int	DBpatch_6050081(void)
{
	if (FAIL == zbx_db_index_exists("sysmap_element_trigger", "sysmap_element_trigger_2"))
		return DBcreate_index("sysmap_element_trigger", "sysmap_element_trigger_2", "triggerid", 0);

	return SUCCEED;
}

static int	DBpatch_6050082(void)
{
	if (FAIL == zbx_db_index_exists("sysmap_user", "sysmap_user_2"))
		return DBcreate_index("sysmap_user", "sysmap_user_2", "userid", 0);

	return SUCCEED;
}

static int	DBpatch_6050083(void)
{
	if (FAIL == zbx_db_index_exists("sysmap_usrgrp", "sysmap_usrgrp_2"))
		return DBcreate_index("sysmap_usrgrp", "sysmap_usrgrp_2", "usrgrpid", 0);

	return SUCCEED;
}

static int	DBpatch_6050084(void)
{
	if (FAIL == zbx_db_index_exists("tag_filter", "tag_filter_1"))
		return DBcreate_index("tag_filter", "tag_filter_1", "usrgrpid", 0);

	return SUCCEED;
}

static int	DBpatch_6050085(void)
{
	if (FAIL == zbx_db_index_exists("tag_filter", "tag_filter_2"))
		return DBcreate_index("tag_filter", "tag_filter_2", "groupid", 0);

	return SUCCEED;
}

static int	DBpatch_6050086(void)
{
	if (FAIL == zbx_db_index_exists("task", "task_2"))
		return DBcreate_index("task", "task_2", "proxyid", 0);

	return SUCCEED;
}

static int	DBpatch_6050087(void)
{
	if (FAIL == zbx_db_index_exists("users", "users_3"))
		return DBcreate_index("users", "users_3", "roleid", 0);

	return SUCCEED;
}

static int	DBpatch_6050090(void)
{
	const zbx_db_field_t	old_field = {"info", "", NULL, NULL, 0, ZBX_TYPE_SHORTTEXT, ZBX_NOTNULL, 0};
	const zbx_db_field_t	field = {"info", "", NULL, NULL, 0, ZBX_TYPE_LONGTEXT, ZBX_NOTNULL, 0};

	return DBmodify_field_type("task_remote_command_result", &field, &old_field);
}

static int	DBpatch_6050091(void)
{
	if (0 == (DBget_program_type() & ZBX_PROGRAM_TYPE_SERVER))
		return SUCCEED;

	if (ZBX_DB_OK > zbx_db_execute(
			"update widget_field"
			" set value_str=' '"
			" where name like 'columns.name.%%'"
			" and value_str like ''"
			" and widgetid in ("
				"select widgetid"
				" from widget"
				" where type='tophosts'"
			")"))
	{
		return FAIL;
	}

	return SUCCEED;
}

static int	DBpatch_6050092(void)
{
	return DBrename_table("group_discovery", "group_discovery_tmp");
}

static int	DBpatch_6050093(void)
{
	const zbx_db_table_t	table =
			{"group_discovery", "groupdiscoveryid", 0,
				{
					{"groupdiscoveryid", NULL, NULL, NULL, 0, ZBX_TYPE_ID, ZBX_NOTNULL, 0},
					{"groupid", NULL, NULL, NULL, 0, ZBX_TYPE_ID, ZBX_NOTNULL, 0},
					{"parent_group_prototypeid", NULL, NULL, NULL, 0, ZBX_TYPE_ID, ZBX_NOTNULL, 0},
					{"name", "", NULL, NULL, 255, ZBX_TYPE_CHAR, ZBX_NOTNULL, 0},
					{"lastcheck", "0", NULL, NULL, 0, ZBX_TYPE_INT, ZBX_NOTNULL, 0},
					{"ts_delete", "0", NULL, NULL, 0, ZBX_TYPE_INT, ZBX_NOTNULL, 0},
					{0}
				},
				NULL
			};

	return DBcreate_table(&table);
}

static int	DBpatch_6050094(void)
{
	if (0 == (DBget_program_type() & ZBX_PROGRAM_TYPE_SERVER))
		return SUCCEED;

	if (ZBX_DB_OK > zbx_db_execute("insert into group_discovery "
				"(groupdiscoveryid,groupid,parent_group_prototypeid,name,lastcheck,ts_delete)"
			" select groupid,groupid,parent_group_prototypeid,name,lastcheck,ts_delete"
				" from group_discovery_tmp"))
	{
		return FAIL;
	}

	return SUCCEED;
}

static int	DBpatch_6050095(void)
{
	return DBdrop_table("group_discovery_tmp");
}

static int	DBpatch_6050096(void)
{
	return DBcreate_index("group_discovery", "group_discovery_1", "groupid,parent_group_prototypeid", 1);
}

static int	DBpatch_6050097(void)
{
	return DBcreate_index("group_discovery", "group_discovery_2", "parent_group_prototypeid", 0);
}

static int	DBpatch_6050098(void)
{
	const zbx_db_field_t	field = {"groupid", NULL, "hstgrp", "groupid", 0, 0, 0, ZBX_FK_CASCADE_DELETE};

	return DBadd_foreign_key("group_discovery", 1, &field);
}

static int	DBpatch_6050099(void)
{
	const zbx_db_field_t	field = {"parent_group_prototypeid", NULL, "group_prototype", "group_prototypeid", 0, 0,
			0, 0};

	return DBadd_foreign_key("group_discovery", 2, &field);
}

static int	DBpatch_6050100(void)
{
	if (0 == (DBget_program_type() & ZBX_PROGRAM_TYPE_SERVER))
		return SUCCEED;

	if (ZBX_DB_OK > zbx_db_execute("insert into module (moduleid,id,relative_path,status,config) values"
			" (" ZBX_FS_UI64 ",'piechart','widgets/piechart',%d,'[]')", zbx_db_get_maxid("module"), 1))
	{
		return FAIL;
	}

	return SUCCEED;
}

static int	DBpatch_6050101(void)
{
	const zbx_db_field_t	field = {"timeout_zabbix_agent", "3s", NULL, NULL, 255, ZBX_TYPE_CHAR, ZBX_NOTNULL, 0};

	return DBadd_field("config", &field);
}

static int	DBpatch_6050102(void)
{
	const zbx_db_field_t	field = {"timeout_simple_check", "3s", NULL, NULL, 255, ZBX_TYPE_CHAR, ZBX_NOTNULL, 0};

	return DBadd_field("config", &field);
}

static int	DBpatch_6050103(void)
{
	const zbx_db_field_t	field = {"timeout_snmp_agent", "3s", NULL, NULL, 255, ZBX_TYPE_CHAR, ZBX_NOTNULL, 0};

	return DBadd_field("config", &field);
}

static int	DBpatch_6050104(void)
{
	const zbx_db_field_t	field = {"timeout_external_check", "3s", NULL, NULL, 255, ZBX_TYPE_CHAR,
			ZBX_NOTNULL, 0};

	return DBadd_field("config", &field);
}

static int	DBpatch_6050105(void)
{
	const zbx_db_field_t	field = {"timeout_db_monitor", "3s", NULL, NULL, 255, ZBX_TYPE_CHAR, ZBX_NOTNULL, 0};

	return DBadd_field("config", &field);
}

static int	DBpatch_6050106(void)
{
	const zbx_db_field_t	field = {"timeout_http_agent", "3s", NULL, NULL, 255, ZBX_TYPE_CHAR, ZBX_NOTNULL, 0};

	return DBadd_field("config", &field);
}

static int	DBpatch_6050107(void)
{
	const zbx_db_field_t	field = {"timeout_ssh_agent", "3s", NULL, NULL, 255, ZBX_TYPE_CHAR, ZBX_NOTNULL, 0};

	return DBadd_field("config", &field);
}

static int	DBpatch_6050108(void)
{
	const zbx_db_field_t	field = {"timeout_telnet_agent", "3s", NULL, NULL, 255, ZBX_TYPE_CHAR, ZBX_NOTNULL, 0};

	return DBadd_field("config", &field);
}

static int	DBpatch_6050109(void)
{
	const zbx_db_field_t	field = {"timeout_script", "3s", NULL, NULL, 255, ZBX_TYPE_CHAR, ZBX_NOTNULL, 0};

	return DBadd_field("config", &field);
}

static int	DBpatch_6050110(void)
{
	int	timeout;

	timeout = DBget_config_timeout();

	if (ZBX_DB_OK > zbx_db_execute("update config"
			" set timeout_zabbix_agent='%ds',"
				"timeout_simple_check='%ds',"
				"timeout_snmp_agent='%ds',"
				"timeout_external_check='%ds',"
				"timeout_db_monitor='%ds',"
				"timeout_http_agent='%ds',"
				"timeout_ssh_agent='%ds',"
				"timeout_telnet_agent='%ds',"
				"timeout_script='%ds'",
			timeout, timeout, timeout, timeout, timeout, timeout, timeout, timeout, timeout))
	{
		return FAIL;
	}

	return SUCCEED;
}

static int	DBpatch_6050111(void)
{
	if (ZBX_DB_OK > zbx_db_execute("update items set timeout='' where type not in (%d,%d)", ITEM_TYPE_HTTPAGENT,
			ITEM_TYPE_SCRIPT))
	{
		return FAIL;
	}

	return SUCCEED;
}

static int	DBpatch_6050112(void)
{
	const zbx_db_field_t	field = {"timeout", "", NULL, NULL, 255, ZBX_TYPE_CHAR, ZBX_NOTNULL, 0};

	return DBset_default("items", &field);
}

static int	DBpatch_6050113(void)
{
	const zbx_db_field_t	field = {"custom_timeouts", "0", NULL, NULL, 0, ZBX_TYPE_INT, ZBX_NOTNULL, 0};

	return DBadd_field("proxy", &field);
}

static int	DBpatch_6050114(void)
{
	const zbx_db_field_t	field = {"timeout_zabbix_agent", "", NULL, NULL, 255, ZBX_TYPE_CHAR, ZBX_NOTNULL, 0};

	return DBadd_field("proxy", &field);
}

static int	DBpatch_6050115(void)
{
	const zbx_db_field_t	field = {"timeout_simple_check", "", NULL, NULL, 255, ZBX_TYPE_CHAR, ZBX_NOTNULL, 0};

	return DBadd_field("proxy", &field);
}

static int	DBpatch_6050116(void)
{
	const zbx_db_field_t	field = {"timeout_snmp_agent", "", NULL, NULL, 255, ZBX_TYPE_CHAR, ZBX_NOTNULL, 0};

	return DBadd_field("proxy", &field);
}

static int	DBpatch_6050117(void)
{
	const zbx_db_field_t	field = {"timeout_external_check", "", NULL, NULL, 255, ZBX_TYPE_CHAR, ZBX_NOTNULL, 0};

	return DBadd_field("proxy", &field);
}

static int	DBpatch_6050118(void)
{
	const zbx_db_field_t	field = {"timeout_db_monitor", "", NULL, NULL, 255, ZBX_TYPE_CHAR, ZBX_NOTNULL, 0};

	return DBadd_field("proxy", &field);
}

static int	DBpatch_6050119(void)
{
	const zbx_db_field_t	field = {"timeout_http_agent", "", NULL, NULL, 255, ZBX_TYPE_CHAR, ZBX_NOTNULL, 0};

	return DBadd_field("proxy", &field);
}

static int	DBpatch_6050120(void)
{
	const zbx_db_field_t	field = {"timeout_ssh_agent", "", NULL, NULL, 255, ZBX_TYPE_CHAR, ZBX_NOTNULL, 0};

	return DBadd_field("proxy", &field);
}

static int	DBpatch_6050121(void)
{
	const zbx_db_field_t	field = {"timeout_telnet_agent", "", NULL, NULL, 255, ZBX_TYPE_CHAR, ZBX_NOTNULL, 0};

	return DBadd_field("proxy", &field);
}

static int	DBpatch_6050122(void)
{
	const zbx_db_field_t	field = {"timeout_script", "", NULL, NULL, 255, ZBX_TYPE_CHAR, ZBX_NOTNULL, 0};

	return DBadd_field("proxy", &field);
}

static int	DBpatch_6050123(void)
{
	if (ZBX_DB_OK > zbx_db_execute("update item_preproc set params='-1' where type=26"))
		return FAIL;

	return SUCCEED;
}

static int	DBpatch_6050124(void)
{
	if (0 == (DBget_program_type() & ZBX_PROGRAM_TYPE_SERVER))
		return SUCCEED;

	if (ZBX_DB_OK > zbx_db_execute(
			"delete from widget_field"
			" where name in ('source_type','reference')"
				" and widgetid in (select widgetid from widget where type='map')"))
	{
		return FAIL;
	}

	return SUCCEED;
}

static int	DBpatch_6050125(void)
{
	if (0 == (DBget_program_type() & ZBX_PROGRAM_TYPE_SERVER))
		return SUCCEED;

	if (ZBX_DB_OK > zbx_db_execute(
			"update widget_field"
			" set name='sysmapid._reference',value_str=CONCAT(value_str,'._mapid')"
			" where name='filter_widget_reference'"
				" and widgetid in (select widgetid from widget where type='map')"))
	{
		return FAIL;
	}

	return SUCCEED;
}

static int	DBpatch_6050126(void)
{
	if (0 == (DBget_program_type() & ZBX_PROGRAM_TYPE_SERVER))
		return SUCCEED;

	if (ZBX_DB_OK > zbx_db_execute(
			"update widget_field"
			" set type='1',name='override_hostid._reference',value_int=0,value_str='DASHBOARD._hostid'"
			" where type=0"
				" and name='dynamic'"
				" and value_int=1"))
	{
		return FAIL;
	}

	return SUCCEED;
}

static int	DBpatch_6050127(void)
{
	zbx_db_row_t	row;
	zbx_db_result_t	result;
	zbx_db_insert_t	db_insert;
	int		ret;

	if (0 == (DBget_program_type() & ZBX_PROGRAM_TYPE_SERVER))
		return SUCCEED;

	result = zbx_db_select(
			"select w.widgetid,wf_from.value_str,wf_to.value_str"
			" from widget w"
			" left join widget_field wf_from"
				" on w.widgetid=wf_from.widgetid"
					" and (wf_from.name='time_from' or wf_from.name is null)"
			" left join widget_field wf_to"
				" on w.widgetid=wf_to.widgetid"
					" and (wf_to.name='time_to' or wf_to.name is null)"
			" where w.type='svggraph' and exists ("
				"select null"
				" from widget_field wf2"
				" where wf2.widgetid=w.widgetid"
					" and wf2.name='graph_time'"
			")");

	zbx_db_insert_prepare(&db_insert, "widget_field", "widget_fieldid", "widgetid", "type", "name", "value_str",
			NULL);

	while (NULL != (row = zbx_db_fetch(result)))
	{
		zbx_uint64_t	widgetid;

		ZBX_STR2UINT64(widgetid, row[0]);

		if (SUCCEED == zbx_db_is_null(row[1]))
			zbx_db_insert_add_values(&db_insert, __UINT64_C(0), widgetid, 1, "time_period.from", "now-1h");

		if (SUCCEED == zbx_db_is_null(row[2]))
			zbx_db_insert_add_values(&db_insert, __UINT64_C(0), widgetid, 1, "time_period.to", "now");
	}
	zbx_db_free_result(result);

	zbx_db_insert_autoincrement(&db_insert, "widget_fieldid");

	ret = zbx_db_insert_execute(&db_insert);
	zbx_db_insert_clean(&db_insert);

	return ret;
}

static int	DBpatch_6050128(void)
{
	if (0 == (DBget_program_type() & ZBX_PROGRAM_TYPE_SERVER))
		return SUCCEED;

	if (ZBX_DB_OK > zbx_db_execute(
			"update widget_field"
			" set name='time_period.from'"
			" where name='time_from'"
				" and widgetid in (select widgetid from widget where type='svggraph')"))
	{
		return FAIL;
	}

	return SUCCEED;
}

static int	DBpatch_6050129(void)
{
	if (0 == (DBget_program_type() & ZBX_PROGRAM_TYPE_SERVER))
		return SUCCEED;

	if (ZBX_DB_OK > zbx_db_execute(
			"update widget_field"
			" set name='time_period.to'"
			" where name='time_to'"
				" and widgetid in (select widgetid from widget where type='svggraph')"))
	{
		return FAIL;
	}

	return SUCCEED;
}

static int	DBpatch_6050130(void)
{
	if (0 == (DBget_program_type() & ZBX_PROGRAM_TYPE_SERVER))
		return SUCCEED;

	if (ZBX_DB_OK > zbx_db_execute(
			"delete from widget_field"
			" where name='graph_time'"
				" and widgetid in (select widgetid from widget where type='svggraph')"))
	{
		return FAIL;
	}

	return SUCCEED;
}

static int	DBpatch_6050131(void)
{
	if (0 == (DBget_program_type() & ZBX_PROGRAM_TYPE_SERVER))
		return SUCCEED;

	if (ZBX_DB_OK > zbx_db_execute(
			"update widget_field"
			" set name='date_period.from'"
			" where name='date_from'"
				" and widgetid in (select widgetid from widget where type='slareport')"))
	{
		return FAIL;
	}

	return SUCCEED;
}

static int	DBpatch_6050132(void)
{
	if (0 == (DBget_program_type() & ZBX_PROGRAM_TYPE_SERVER))
		return SUCCEED;

	if (ZBX_DB_OK > zbx_db_execute(
			"update widget_field"
			" set name='date_period.to'"
			" where name='date_to'"
				" and widgetid in (select widgetid from widget where type='slareport')"))
	{
		return FAIL;
	}

	return SUCCEED;
}

static int	DBpatch_6050133(void)
{
	zbx_db_row_t	row;
	zbx_db_result_t	result;
	zbx_regexp_t	*regex1 = NULL, *regex2 = NULL;
	char		*error = NULL, *replace_to = NULL, *sql = NULL;
	size_t		sql_alloc = 0, sql_offset = 0;
	int		ret = FAIL;

	if (0 == (DBget_program_type() & ZBX_PROGRAM_TYPE_SERVER))
		return SUCCEED;

	if (FAIL == zbx_regexp_compile_ext("^([a-z]+)\\.([a-z_]+)\\.(\\d+)\\.(\\d+)$", &regex1, 0, &error))
	{
		zabbix_log(LOG_LEVEL_CRIT, "internal error, invalid regular expression: %s", error);
		goto out;
	}

	if (FAIL == zbx_regexp_compile_ext("^([a-z]+)\\.([a-z_]+)\\.(\\d+)$", &regex2, 0, &error))
	{
		zabbix_log(LOG_LEVEL_CRIT, "internal error, invalid regular expression: %s", error);
		goto out;
	}

	zbx_db_begin_multiple_update(&sql, &sql_alloc, &sql_offset);

	result = zbx_db_select("select widget_fieldid,name from widget_field where name like '%%.%%.%%'");

	while (NULL != (row = zbx_db_fetch(result)))
	{
		zbx_uint64_t	widget_fieldid;
		char		*replace_from;

		ZBX_STR2UINT64(widget_fieldid, row[0]);
		replace_from = row[1];

		if (SUCCEED != zbx_mregexp_sub_precompiled(
						replace_from,
						regex1,
						"\\1.\\3.\\2.\\4",
						0,	/* no output limit */
						&replace_to)
				&& SUCCEED != zbx_mregexp_sub_precompiled(
						replace_from,
						regex2,
						"\\1.\\3.\\2",
						0,	/* no output limit */
						&replace_to))
		{
			continue;
		}

		zbx_snprintf_alloc(&sql, &sql_alloc, &sql_offset,
				"update widget_field"
				" set name='%s'"
				" where widget_fieldid=" ZBX_FS_UI64 ";\n",
				replace_to, widget_fieldid);

		zbx_free(replace_to);

		if (SUCCEED != zbx_db_execute_overflowed_sql(&sql, &sql_alloc, &sql_offset))
		{
			zabbix_log(LOG_LEVEL_CRIT, "internal error, cannot execute multiple SQL \"update\" operations");
			zbx_db_free_result(result);

			goto out;
		}
	}
	zbx_db_free_result(result);

	zbx_db_end_multiple_update(&sql, &sql_alloc, &sql_offset);

	if (16 < sql_offset)	/* in ORACLE always present begin..end; */
		zbx_db_execute("%s", sql);

	ret = SUCCEED;
out:
	if (NULL != regex1)
		zbx_regexp_free(regex1);
	if (NULL != regex2)
		zbx_regexp_free(regex2);

	zbx_free(sql);
	zbx_free(error);
	zbx_free(replace_to);

	return ret;
}

#define REFERENCE_LEN	5
#define FIRST_LETTER	'A'
#define TOTAL_LETTERS	26

static char	*create_widget_reference(const zbx_vector_str_t *references)
{
	static char	buf[REFERENCE_LEN + 1];
	static int	next_index;

	while (1)
	{
		int	i, index = next_index++;

		for (i = REFERENCE_LEN - 1; i >= 0; i--)
		{
			buf[i] = FIRST_LETTER + index % TOTAL_LETTERS;
			index /= TOTAL_LETTERS;
		}

		if (FAIL == zbx_vector_str_search(references, buf, ZBX_DEFAULT_STR_COMPARE_FUNC))
			return buf;
	}
}

#undef TOTAL_LETTERS
#undef FIRST_LETTER
#undef REFERENCE_LEN

static int	add_widget_references(const char *widget_type_list)
{
	zbx_db_row_t		row;
	zbx_db_result_t		result;
	zbx_db_insert_t		db_insert;
	zbx_vector_str_t	references;
	int			ret;

	if (0 == (DBget_program_type() & ZBX_PROGRAM_TYPE_SERVER))
		return SUCCEED;

	zbx_vector_str_create(&references);

	result = zbx_db_select("select distinct value_str from widget_field where name='reference' order by value_str");

	while (NULL != (row = zbx_db_fetch(result)))
	{
		zbx_vector_str_append(&references, zbx_strdup(NULL, row[0]));
	}
	zbx_db_free_result(result);

	zbx_vector_str_sort(&references, ZBX_DEFAULT_STR_COMPARE_FUNC);

	zbx_db_insert_prepare(&db_insert, "widget_field", "widget_fieldid", "widgetid", "type", "name", "value_str",
			NULL);

	result = zbx_db_select("select widgetid from widget where type in (%s)", widget_type_list);

	while (NULL != (row = zbx_db_fetch(result)))
	{
		zbx_uint64_t	widgetid;

		ZBX_STR2UINT64(widgetid, row[0]);

		zbx_db_insert_add_values(&db_insert, __UINT64_C(0), widgetid, 1, "reference",
				create_widget_reference(&references));
	}
	zbx_db_free_result(result);

	zbx_vector_str_clear_ext(&references, zbx_str_free);
	zbx_vector_str_destroy(&references);

	zbx_db_insert_autoincrement(&db_insert, "widget_fieldid");

	ret = zbx_db_insert_execute(&db_insert);
	zbx_db_insert_clean(&db_insert);

	return ret;
}

static int	DBpatch_6050134(void)
{
	return add_widget_references("'graph','svggraph','graphprototype'");
}

static int	DBpatch_6050135(void)
{
	if (0 == (DBget_program_type() & ZBX_PROGRAM_TYPE_SERVER))
		return SUCCEED;

	if (ZBX_DB_OK > zbx_db_execute("delete from profiles where idx like 'web.templates.triggers.%%'"))
		return FAIL;

	return SUCCEED;
}

static int	DBpatch_6050136(void)
{
	if (0 == (DBget_program_type() & ZBX_PROGRAM_TYPE_SERVER))
		return SUCCEED;

	if (ZBX_DB_OK > zbx_db_execute("delete from profiles where idx like 'web.templates.trigger_prototypes.php.%%'"))
		return FAIL;

	return SUCCEED;
}

static int	DBpatch_6050137(void)
{
	if (0 == (DBget_program_type() & ZBX_PROGRAM_TYPE_SERVER))
		return SUCCEED;

	if (ZBX_DB_OK > zbx_db_execute("delete from profiles where idx like 'web.hosts.triggers.%%'"))
		return FAIL;

	return SUCCEED;
}

static int	DBpatch_6050138(void)
{
	if (0 == (DBget_program_type() & ZBX_PROGRAM_TYPE_SERVER))
		return SUCCEED;

	if (ZBX_DB_OK > zbx_db_execute("delete from profiles where idx like 'web.hosts.trigger_prototypes.php.%%'"))
		return FAIL;

	return SUCCEED;
}

static int	DBpatch_6050139(void)
{
	zbx_db_result_t	result;
	zbx_db_row_t	row;
	zbx_db_insert_t	db_insert;
	int		ret = SUCCEED;

	if (0 == (DBget_program_type() & ZBX_PROGRAM_TYPE_SERVER))
		return SUCCEED;

	result = zbx_db_select("select wf.widgetid from widget_field wf,widget w"
			" where wf.name='interface_type' and w.type='hostavail' and w.widgetid=wf.widgetid"
			" group by wf.widgetid having count(wf.name)=1");

	zbx_db_insert_prepare(&db_insert, "widget_field", "widget_fieldid", "widgetid", "name", "type", "value_int",
			NULL);

	while (NULL != (row = zbx_db_fetch(result)))
	{
		zbx_uint64_t	widgetid;

		ZBX_STR2UINT64(widgetid, row[0]);

		zbx_db_insert_add_values(&db_insert, __UINT64_C(0), widgetid, "only_totals", 0, 1);
	}
	zbx_db_free_result(result);

	zbx_db_insert_autoincrement(&db_insert, "widget_fieldid");

	ret = zbx_db_insert_execute(&db_insert);

	zbx_db_insert_clean(&db_insert);

	return ret;
}

static int	DBpatch_6050140(void)
{
	if (0 == (DBget_program_type() & ZBX_PROGRAM_TYPE_SERVER))
		return SUCCEED;

	if (ZBX_DB_OK > zbx_db_execute("delete from profiles where idx like 'web.templates.items.%%'"))
		return FAIL;

	return SUCCEED;
}

static int	DBpatch_6050141(void)
{
	if (0 == (DBget_program_type() & ZBX_PROGRAM_TYPE_SERVER))
		return SUCCEED;

	if (ZBX_DB_OK > zbx_db_execute("delete from profiles where idx like 'web.templates.disc_prototypes.php.%%'"))
		return FAIL;

	return SUCCEED;
}

static int	DBpatch_6050142(void)
{
	if (0 == (DBget_program_type() & ZBX_PROGRAM_TYPE_SERVER))
		return SUCCEED;

	if (ZBX_DB_OK > zbx_db_execute("delete from profiles where idx like 'web.hosts.items.%%'"))
		return FAIL;

	return SUCCEED;
}

static int	DBpatch_6050143(void)
{
	if (0 == (DBget_program_type() & ZBX_PROGRAM_TYPE_SERVER))
		return SUCCEED;

	if (ZBX_DB_OK > zbx_db_execute("delete from profiles where idx like 'web.hosts.disc_prototypes.php.%%'"))
		return FAIL;

	return SUCCEED;
}

static int	DBpatch_6050144(void)
{
	const zbx_db_field_t	field = {"hk_audit", "31d", NULL, NULL, 32, ZBX_TYPE_CHAR, ZBX_NOTNULL, 0};

	return DBset_default("config", &field);
}

static int	DBpatch_6050145(void)
{
	const zbx_db_field_t	field = {"hk_history", "31d", NULL, NULL, 32, ZBX_TYPE_CHAR, ZBX_NOTNULL, 0};

	return DBset_default("config", &field);
}

static int	DBpatch_6050146(void)
{
	const zbx_db_field_t	old_field = {"query_fields", "", NULL, NULL, 2048, ZBX_TYPE_CHAR,
			ZBX_NOTNULL | ZBX_PROXY, 0};
	const zbx_db_field_t	field = {"query_fields", "", NULL, NULL, 0, ZBX_TYPE_TEXT, ZBX_NOTNULL | ZBX_PROXY, 0};

	return DBmodify_field_type("items", &field, &old_field);
}

static int	DBpatch_6050147(void)
{
	const zbx_db_field_t	field = {"item_value_type", "31", NULL, NULL, 0, ZBX_TYPE_INT, ZBX_NOTNULL, 0};

	return DBadd_field("connector", &field);
}

static int	DBpatch_6050148(void)
{
	const zbx_db_field_t	field = {"attempt_interval", "5s", NULL, NULL, 32, ZBX_TYPE_CHAR, ZBX_NOTNULL, 0};

	return DBadd_field("connector", &field);
}

static int	DBpatch_6050149(void)
{
/* -------------------------------------------------------*/
/* Formula:                                               */
/* aggregate_function(last_foreach(filter))               */
/* aggregate_function(last_foreach(filter,time))          */
/*--------------------------------------------------------*/
/* Relative positioning of tokens on a stack              */
/*----------------------------+---------------------------*/
/* Time is present in formula | Time is absent in formula */
/*----------------------------+---------------------------*/
/* [i-2] filter               |                           */
/* [i-1] time                 | [i-1] filter              */
/*   [i] last_foreach         |   [i] last_foreach        */
/* [i+2] aggregate function   | [i+2]                     */
/*----------------------------+---------------------------*/

/* Offset in stack of tokens is relative to last_foreach() history function token, */
/* assuming that time is present in formula. */
#define OFFSET_TIME	(-1)
#define TOKEN_LEN(loc)	(loc->r - loc->l + 1)
#define LAST_FOREACH	"last_foreach"
	zbx_db_row_t		row;
	zbx_db_result_t		result;
	int			ret = SUCCEED;
	size_t			sql_alloc = 0, sql_offset = 0;
	char			*sql = NULL, *params = NULL;
	zbx_eval_context_t	ctx;
	zbx_vector_uint32_t	del_idx;

	zbx_eval_init(&ctx);
	zbx_vector_uint32_create(&del_idx);

	zbx_db_begin_multiple_update(&sql, &sql_alloc, &sql_offset);

	/* ITEM_TYPE_CALCULATED = 15 */
	result = zbx_db_select("select itemid,params from items where type=15 and params like '%%%s%%'", LAST_FOREACH);

	while (SUCCEED == ret && NULL != (row = zbx_db_fetch(result)))
	{
		int	i;
		char	*esc, *error = NULL;

		zbx_eval_clear(&ctx);

		if (FAIL == zbx_eval_parse_expression(&ctx, row[1], ZBX_EVAL_PARSE_CALC_EXPRESSION, &error))
		{
			zabbix_log(LOG_LEVEL_WARNING, "%s: error parsing calculated item formula '%s' for itemid %s",
					__func__, row[1], row[0]);
			zbx_free(error);
			continue;
		}

		zbx_vector_uint32_clear(&del_idx);

		for (i = 0; i < ctx.stack.values_num; i++)
		{
			zbx_strloc_t	*loc;

			if (ZBX_EVAL_TOKEN_HIST_FUNCTION != ctx.stack.values[i].type)
				continue;

			loc = &ctx.stack.values[i].loc;

			if (0 != strncmp(LAST_FOREACH, &ctx.expression[loc->l], TOKEN_LEN(loc)))
				continue;

			/* if time is absent in formula */
			if (ZBX_EVAL_TOKEN_ARG_QUERY == ctx.stack.values[i + OFFSET_TIME].type)
				continue;

			if (ZBX_EVAL_TOKEN_ARG_NULL == ctx.stack.values[i + OFFSET_TIME].type)
				continue;

			zbx_vector_uint32_append(&del_idx, (zbx_uint32_t)(i + OFFSET_TIME));
		}

		if (0 == del_idx.values_num)
			continue;

		params = zbx_strdup(params, ctx.expression);

		for (i = del_idx.values_num - 1; i >= 0; i--)
		{
			size_t		l, r;
			zbx_strloc_t	*loc = &ctx.stack.values[(int)del_idx.values[i]].loc;

			for (l = loc->l - 1; ',' != params[l]; l--) {}
			for (r = loc->r + 1; ')' != params[r]; r++) {}

			memmove(&params[l], &params[r], strlen(params) - r + 1);
		}

		esc = zbx_db_dyn_escape_string(params);
		zbx_snprintf_alloc(&sql, &sql_alloc, &sql_offset,
				"update items set params='%s' where itemid=%s;\n", esc, row[0]);
		zbx_free(esc);

		ret = zbx_db_execute_overflowed_sql(&sql, &sql_alloc, &sql_offset);
	}
	zbx_db_free_result(result);

	zbx_db_end_multiple_update(&sql, &sql_alloc, &sql_offset);

	if (SUCCEED == ret && 16 < sql_offset)
	{
		if (ZBX_DB_OK > zbx_db_execute("%s", sql))
			ret = FAIL;
	}

	zbx_eval_clear(&ctx);
	zbx_vector_uint32_destroy(&del_idx);

	zbx_free(sql);
	zbx_free(params);

	return ret;
#undef OFFSET_TIME
#undef TOKEN_LEN
#undef LAST_FOREACH
}

static int	DBpatch_6050150(void)
{
	const zbx_db_table_t	table =
			{"item_rtname", "itemid", 0,
				{
					{"itemid", NULL, NULL, NULL, 0, ZBX_TYPE_ID, ZBX_NOTNULL, 0},
					{"name_resolved", "", NULL, NULL, 2048, ZBX_TYPE_CHAR, ZBX_NOTNULL, 0},
					{"name_resolved_upper", "", NULL, NULL, 2048, ZBX_TYPE_CHAR, ZBX_NOTNULL, 0},
					{0}
				},
				NULL
			};

	return DBcreate_table(&table);
}

static int	DBpatch_6050151(void)
{
	const zbx_db_field_t	field = {"itemid", NULL, "items", "itemid", 0, 0, 0, ZBX_FK_CASCADE_DELETE};

	return DBadd_foreign_key("item_rtname", 1, &field);
}

static int	DBpatch_6050152(void)
{
	if (ZBX_DB_OK <= zbx_db_execute("insert into item_rtname (itemid,name_resolved,name_resolved_upper)"
			" select i.itemid,i.name,i.name_upper from"
			" items i,hosts h"
			" where i.hostid=h.hostid and (h.status=%d or h.status=%d) and (i.flags=%d or i.flags=%d)",
			HOST_STATUS_MONITORED, HOST_STATUS_NOT_MONITORED, ZBX_FLAG_DISCOVERY_NORMAL,
			ZBX_FLAG_DISCOVERY_CREATED))
	{
		return SUCCEED;
	}

	return FAIL;
}

static int	DBpatch_6050153(void)
{
	return DBdrop_index("items", "items_9");
}

static int	DBpatch_6050154(void)
{
	return DBdrop_field("items", "name_upper");
}

static int	DBpatch_6050155(void)
{
	return zbx_dbupgrade_drop_trigger_on_insert("items", "name_upper");
}

static int	DBpatch_6050156(void)
{
	return zbx_dbupgrade_drop_trigger_on_update("items", "name_upper");
}

static int	DBpatch_6050157(void)
{
	return zbx_dbupgrade_drop_trigger_function_on_insert("items", "name_upper", "upper");
}

static int	DBpatch_6050158(void)
{
	return zbx_dbupgrade_drop_trigger_function_on_update("items", "name_upper", "upper");
}

static int	DBpatch_6050159(void)
{
#ifdef HAVE_POSTGRESQL
	if (FAIL == zbx_db_index_exists("group_discovery", "group_discovery_pkey1"))
		return SUCCEED;

	return DBrename_index("group_discovery", "group_discovery_pkey1", "group_discovery_pkey",
			"groupdiscoveryid", 1);
#else
	return SUCCEED;
#endif
}

static int	DBpatch_6050160(void)
{
	const zbx_db_field_t	field = {"manualinput", "0", NULL, NULL, 0, ZBX_TYPE_INT, ZBX_NOTNULL, 0};

	return DBadd_field("scripts", &field);
}

static int	DBpatch_6050161(void)
{
	const zbx_db_field_t	field = {"manualinput_prompt", "", NULL, NULL, 255, ZBX_TYPE_CHAR, ZBX_NOTNULL, 0};

	return DBadd_field("scripts", &field);
}

static int	DBpatch_6050162(void)
{
	const zbx_db_field_t	field = {"manualinput_validator", "", NULL, NULL, 2048, ZBX_TYPE_CHAR, ZBX_NOTNULL, 0};

	return DBadd_field("scripts", &field);
}

static int	DBpatch_6050163(void)
{
	const zbx_db_field_t	field = {"manualinput_validator_type", "0", NULL, NULL, 0, ZBX_TYPE_INT, ZBX_NOTNULL,
			0};

	return DBadd_field("scripts", &field);
}

static int	DBpatch_6050164(void)
{
	const zbx_db_field_t	field = {"manualinput_default_value", "", NULL, NULL, 255, ZBX_TYPE_CHAR, ZBX_NOTNULL,
			0};

	return DBadd_field("scripts", &field);
}

#define BACKSLASH_MATCH_PATTERN	"\\\\"

static int	DBpatch_6050165(void)
{
	zbx_db_result_t	result;
	zbx_db_row_t	row;
	int		ret = SUCCEED;
	char		*sql = NULL, *buf = NULL, *like_condition;
	size_t		sql_alloc = 0, sql_offset = 0, buf_alloc;

	zbx_db_begin_multiple_update(&sql, &sql_alloc, &sql_offset);

	/* functions table contains history functions used in trigger expressions */
	like_condition = zbx_db_dyn_escape_like_pattern(BACKSLASH_MATCH_PATTERN);
	if (NULL == (result = zbx_db_select("select functionid,parameter,triggerid"
			" from functions"
			" where " ZBX_DB_CHAR_LENGTH(parameter) ">1 and"
				" parameter like '%%%s%%'", like_condition)))
	{
		goto clean;
	}

	while (NULL != (row = zbx_db_fetch(result)))
	{
		const char	*ptr;
		char		*tmp, *param = NULL;
		int		func_params_changed = 0;
		size_t		param_pos, param_len, sep_pos, buf_offset = 0, params_len;

		params_len = strlen(row[1]);

		for (ptr = row[1]; ptr < row[1] + params_len; ptr += sep_pos + 1)
		{
			zbx_function_param_parse_ext(ptr, ZBX_TOKEN_USER_MACRO, ZBX_BACKSLASH_ESC_OFF,
					&param_pos, &param_len, &sep_pos);

			if (param_pos < sep_pos)
			{
				int	quoted, changed = 0;

				if ('"' == ptr[param_pos])
				{
					param = zbx_function_param_unquote_dyn_compat(ptr + param_pos,
							sep_pos - param_pos, &quoted);

					/* zbx_function_param_quote() should always succeed with esc_bs set to 1 */
					zbx_function_param_quote(&param, quoted, ZBX_BACKSLASH_ESC_ON);

					if (0 != strncmp(param, ptr + param_pos, strlen(param))) {
						zbx_strncpy_alloc(&buf, &buf_alloc, &buf_offset, ptr, param_pos);
						zbx_strcpy_alloc(&buf, &buf_alloc, &buf_offset, param);
						func_params_changed = changed = 1;
					}
				}

				if (0 == changed)
					zbx_strncpy_alloc(&buf, &buf_alloc, &buf_offset, ptr, sep_pos);
			}

			if (',' == ptr[sep_pos])
				zbx_chrcpy_alloc(&buf, &buf_alloc, &buf_offset, ',');
			zbx_free(param);
		}

		if (0 == buf_offset)
			continue;

		if (0 != func_params_changed) {
			tmp = zbx_db_dyn_escape_string(buf);
			zbx_snprintf_alloc(&sql, &sql_alloc, &sql_offset,
					"update functions set parameter='%s' where functionid=%s;\n", tmp, row[0]);
			zbx_free(tmp);
		}

		if (SUCCEED != (ret = zbx_db_execute_overflowed_sql(&sql, &sql_alloc, &sql_offset)))
			break;
	}

	zbx_db_free_result(result);
	zbx_db_end_multiple_update(&sql, &sql_alloc, &sql_offset);

	if (SUCCEED == ret && 16 < sql_offset)
	{
		if (ZBX_DB_OK > zbx_db_execute("%s", sql))
			ret = FAIL;
	}
clean:
	zbx_free(like_condition);
	zbx_free(buf);
	zbx_free(sql);

	return ret;
}

ZBX_PTR_VECTOR_DECL(eval_token_ptr, zbx_eval_token_t *)
ZBX_PTR_VECTOR_IMPL(eval_token_ptr, zbx_eval_token_t *)

static int	update_escaping_in_expression(const char *expression, char **substitute, char **error)
{
	zbx_eval_context_t		ctx;
	int				ret = SUCCEED;
	int				token_num;
	zbx_eval_token_t		*token;
	zbx_vector_eval_token_ptr_t	hist_param_tokens;

	ret = zbx_eval_parse_expression(&ctx, expression, ZBX_EVAL_PARSE_CALC_EXPRESSION |
			ZBX_EVAL_PARSE_STR_V64_COMPAT | ZBX_EVAL_PARSE_LLDMACRO, error);

	if (FAIL == ret)
		return FAIL;

	zbx_vector_eval_token_ptr_create(&hist_param_tokens);

	/* finding string parameters of history functions */
	for (token_num = ctx.stack.values_num - 1; token_num >= 0; token_num--)
	{
		token = &ctx.stack.values[token_num];

		if (token->type  == ZBX_EVAL_TOKEN_HIST_FUNCTION)
		{
			for (zbx_uint32_t i = 0; i < token->opt; i++)
			{
				if (0 == token_num--)
					break;

				if (ZBX_EVAL_TOKEN_VAR_STR == ctx.stack.values[token_num].type)
				{
					zbx_vector_eval_token_ptr_append(&hist_param_tokens,
							&ctx.stack.values[token_num]);
				}
			}
		}
	}

	for (token_num = hist_param_tokens.values_num - 1; token_num >= 0; token_num--)
	{
		char	*str = NULL, *subst;
		int	quoted;
		size_t	str_alloc = 0, str_offset = 0, str_len;

		token = hist_param_tokens.values[token_num];

		str_len = token->loc.r - token->loc.l + 1;
		zbx_strncpy_alloc(&str, &str_alloc, &str_offset, ctx.expression + token->loc.l, str_len);

		subst = zbx_function_param_unquote_dyn_compat(str, str_len, &quoted);
		zbx_variant_set_str(&(token->value), subst);

		zbx_free(str);
	}

	ctx.rules ^= ZBX_EVAL_PARSE_STR_V64_COMPAT;
	zbx_eval_compose_expression(&ctx, substitute);

	zbx_vector_eval_token_ptr_destroy(&hist_param_tokens);
	zbx_eval_clear(&ctx);

	return SUCCEED;
}

static int	DBpatch_6050166(void)
{
int			ret = SUCCEED;
	zbx_db_result_t		result;
	zbx_db_row_t		row;
	char			*sql = NULL, *error = NULL, *like_condition;
	size_t			sql_alloc = 0, sql_offset = 0;

	zbx_db_begin_multiple_update(&sql, &sql_alloc, &sql_offset);

	like_condition = zbx_db_dyn_escape_like_pattern(BACKSLASH_MATCH_PATTERN);

	if (NULL == (result = zbx_db_select("select itemid,params from items "
			"where type=15 and params like '%%%s%%'", like_condition)))
	{
		goto clean;
	}

	while (NULL != (row = zbx_db_fetch(result)))
	{
		char	*substitute = NULL, *tmp = NULL;

		if (SUCCEED == update_escaping_in_expression(row[1], &substitute, &error))
		{
			tmp = zbx_db_dyn_escape_string(substitute);
			zbx_free(substitute);
			zbx_snprintf_alloc(&sql, &sql_alloc, &sql_offset,
					"update items set params='%s' where itemid=%s;\n", tmp, row[0]);
			zbx_free(tmp);
		}
		else
		{
			zabbix_log(LOG_LEVEL_WARNING, "Failed to parse calculated item expression \"%s\" for"
				" item with id %s, error: %s", row[1], row[0], error);
			zbx_free(error);
		}

		if (SUCCEED != (ret = zbx_db_execute_overflowed_sql(&sql, &sql_alloc, &sql_offset)))
			break;
	}

	zbx_db_free_result(result);
	zbx_db_end_multiple_update(&sql, &sql_alloc, &sql_offset);

	if (SUCCEED == ret && 16 < sql_offset)
	{
		if (ZBX_DB_OK > zbx_db_execute("%s", sql))
			ret = FAIL;
	}
clean:
	zbx_free(like_condition);
	zbx_free(error);
	zbx_free(sql);

	return ret;
}

static int	find_expression_macro(const char *macro_start, const char **macro_end, char **substitute,
		char **error)
{
	int		ret = FAIL;

	*macro_end = macro_start + 2;

	while (ret == FAIL && NULL != (*macro_end = strstr(*macro_end, "}")))
	{
		char	*expression = NULL;
		size_t	expr_alloc = 0, expr_offset = 0;

		zbx_free(*error);
		zbx_strncpy_alloc(&expression, &expr_alloc, &expr_offset,
				macro_start + 2, (size_t)(*macro_end - macro_start) - 2);
		ret = update_escaping_in_expression(expression, substitute, error);
		zbx_free(expression);
		(*macro_end)++;
	}

	return ret;
}

static void	get_next_expr_macro_start(const char **expr_start, const char *str, size_t str_len)
{
	const char	*search_pos = *expr_start + 2;

	if (NULL != *expr_start && NULL != str && (size_t)(search_pos - str) < str_len)
		*expr_start = strstr(search_pos, "{?");
	else
		*expr_start = NULL;
}

static int	replace_expression_macro(char **buf, size_t *alloc, size_t *offset, const char *command, size_t cmd_len,
		size_t *pos, const char **expr_macro_start)
{
	const char	*macro_end;
	char		*error = NULL, *substitute = NULL;
	int		ret = FAIL;

	if (NULL != *expr_macro_start &&
			SUCCEED == find_expression_macro(*expr_macro_start, &macro_end, &substitute, &error))
	{
		zbx_strncpy_alloc(buf, alloc, offset, command + *pos, (size_t)(*expr_macro_start - command) - *pos);
		zbx_strcpy_alloc(buf, alloc, offset, "{?");
		zbx_strcpy_alloc(buf, alloc, offset, substitute);
		zbx_strcpy_alloc(buf, alloc, offset, "}");
		zbx_free(substitute);

		*expr_macro_start = strstr(macro_end, "{?");
		*pos = (size_t)(macro_end - command);
		ret = SUCCEED;
	}
	else
	{
		get_next_expr_macro_start(expr_macro_start, command, cmd_len);
		zbx_free(error);
	}

	return ret;
}

static int	fix_expression_macro_escaping(const char *table, const char *id_col, const char *data_col)
{
	int			ret = SUCCEED;
	zbx_db_result_t		result;
	zbx_db_row_t		row;
	char			*sql = NULL, *like_condition;
	size_t			sql_alloc = 0, sql_offset = 0;

	zbx_db_begin_multiple_update(&sql, &sql_alloc, &sql_offset);

	like_condition = zbx_db_dyn_escape_like_pattern(BACKSLASH_MATCH_PATTERN);

	if (NULL == (result = zbx_db_select("select %s,%s from %s where %s like '%%%s%%'",
			id_col, data_col, table, data_col, like_condition)))
	{
		goto clean;
	}

	while (NULL != (row = zbx_db_fetch(result)))
	{
		const char	*command = row[1];
		char		*buf = NULL, *tmp = NULL;
		size_t		buf_alloc = 0, buf_offset = 0;
		size_t		pos = 0, cmd_len;
		int		replaced = 0;
		zbx_token_t	token;
		const char	*expr_macro_start;

		cmd_len = strlen(command);
		expr_macro_start = strstr(command, "{?");

		while (SUCCEED == zbx_token_find(command, (int)pos, &token, ZBX_TOKEN_SEARCH_BASIC) &&
				cmd_len >= pos && NULL != expr_macro_start)
		{
			int	replace_success = 0;

			while (NULL != expr_macro_start && token.loc.l >= (size_t)(expr_macro_start - command))
			{
				if (SUCCEED == replace_expression_macro(&buf, &buf_alloc, &buf_offset, command,
							cmd_len, &pos, &expr_macro_start))
				{
					replaced = replace_success = 1;
				}
			}

			if (0 == replace_success)
			{
				expr_macro_start = command + token.loc.r - 2;
				get_next_expr_macro_start(&expr_macro_start, command, cmd_len);
				zbx_strncpy_alloc(&buf, &buf_alloc, &buf_offset, command + pos, token.loc.r - pos + 1);
				pos = token.loc.r + 1;
			}
		}

		while (NULL != expr_macro_start)	/* expression macros after the end of tokens */
		{
			if (SUCCEED == replace_expression_macro(&buf, &buf_alloc, &buf_offset, command,
							cmd_len, &pos, &expr_macro_start))
			{
				replaced = 1;
			}
		}

		if (0 != replaced)
		{
			if (cmd_len >= pos)
				zbx_strncpy_alloc(&buf, &buf_alloc, &buf_offset, command + pos, cmd_len - pos);

			tmp = zbx_db_dyn_escape_string(buf);
			zbx_free(buf);
			zbx_snprintf_alloc(&sql, &sql_alloc, &sql_offset, "update %s set %s='%s' where %s=%s;\n",
					table, data_col, tmp, id_col, row[0]);
			zbx_free(tmp);

			if (SUCCEED != (ret = zbx_db_execute_overflowed_sql(&sql, &sql_alloc, &sql_offset)))
				break;
		}
		else
			zbx_free(buf);
	}

	zbx_db_free_result(result);
	zbx_db_end_multiple_update(&sql, &sql_alloc, &sql_offset);

	if (SUCCEED == ret && 16 < sql_offset)
	{
		if (ZBX_DB_OK > zbx_db_execute("%s", sql))
			ret = FAIL;
	}
clean:
	zbx_free(like_condition);
	zbx_free(sql);

	return ret;
}

#undef BACKSLASH_MATCH_PATTERN

static int	DBpatch_6050167(void)
{
	return fix_expression_macro_escaping("scripts", "scriptid", "command");
}

static int	DBpatch_6050168(void)
{
	return fix_expression_macro_escaping("script_param", "script_paramid", "value");
}

static int	DBpatch_6050169(void)
{
	return fix_expression_macro_escaping("media_type_message", "mediatype_messageid", "message");
}

static int	DBpatch_6050170(void)
{
	return fix_expression_macro_escaping("media_type_message", "mediatype_messageid", "subject");
}

static int	DBpatch_6050171(void)
{
	return fix_expression_macro_escaping("opmessage", "operationid", "message");
}

static int	DBpatch_6050172(void)
{
	return fix_expression_macro_escaping("opmessage", "operationid", "subject");
}

static int	DBpatch_6050173(void)
{
	return fix_expression_macro_escaping("triggers", "triggerid", "event_name");
}

static int	DBpatch_6050174(void)
{
	return fix_expression_macro_escaping("media_type_param", "mediatype_paramid", "value");
}

static int	DBpatch_6050175(void)
{
	return fix_expression_macro_escaping("media_type_param", "mediatype_paramid", "name");
}

typedef struct
{
	char		*name;
	zbx_uint64_t	wid;
	zbx_uint64_t	wfid;
	char		*value_str;
	int		value_int;
}
zbx_wiget_field_t;

ZBX_PTR_VECTOR_DECL(wiget_field, zbx_wiget_field_t *)
ZBX_PTR_VECTOR_IMPL(wiget_field, zbx_wiget_field_t *)

static void	zbx_wiget_field_free(zbx_wiget_field_t *wf)
{
	zbx_free(wf->name);
	zbx_free(wf->value_str);
	zbx_free(wf);
}

static int	zbx_wiget_field_compare(const void *d1, const void *d2)
{
	const zbx_wiget_field_t	*f1 = *(const zbx_wiget_field_t * const *)d1;
	const zbx_wiget_field_t	*f2 = *(const zbx_wiget_field_t * const *)d2;

	ZBX_RETURN_IF_NOT_EQUAL(f1->wid, f2->wid);

	return strcmp(f1->name, f2->name);
}

static void	DBpatch_6050176_transform(zbx_vector_wiget_field_t *timeshift, zbx_vector_wiget_field_t *interval,
		zbx_vector_wiget_field_t *aggr_func, zbx_vector_wiget_field_t *time_from,
		zbx_vector_wiget_field_t *time_to, zbx_vector_uint64_t *nofunc_ids)
{
	int	i;

	zbx_vector_wiget_field_sort(interval, zbx_wiget_field_compare);
	zbx_vector_wiget_field_sort(timeshift, zbx_wiget_field_compare);

	for (i = 0; i < aggr_func->values_num; i++)	/* remove fields if aggregate_function = 0 */
	{
		int			n;
		zbx_wiget_field_t	*val = aggr_func->values[i];

		if (0 != val->value_int)
			continue;

		if (FAIL != (n = zbx_vector_wiget_field_bsearch(interval, val, zbx_wiget_field_compare)))
		{
			zbx_vector_uint64_append(nofunc_ids, interval->values[n]->wfid);
			zbx_wiget_field_free(interval->values[n]);
			zbx_vector_wiget_field_remove_noorder(interval, n);
		}

		if (FAIL != (n = zbx_vector_wiget_field_bsearch(timeshift, val, zbx_wiget_field_compare)))
		{
			zbx_vector_uint64_append(nofunc_ids, timeshift->values[n]->wfid);
			zbx_wiget_field_free(timeshift->values[n]);
			zbx_vector_wiget_field_remove(timeshift, n);
		}
	}

	while (0 < interval->values_num)	/* columns.N.time_period.from */
	{
		int			n;
		const char		*shift, *sign_shift = "+", *sign_interv = "-";
		zbx_wiget_field_t	*val = interval->values[interval->values_num - 1];

		if (FAIL == (n = zbx_vector_wiget_field_bsearch(timeshift, val, zbx_wiget_field_compare)))
			shift = "";
		else
			shift = timeshift->values[n]->value_str;

		if ('\0' == *shift || '-' == *shift)
			sign_shift = "";

		if ('\0' == *val->value_str)
			sign_interv = "";

		val->value_str = zbx_dsprintf(val->value_str, "now%s%s%s%s", sign_shift, shift, sign_interv,
				val->value_str);
		zbx_vector_wiget_field_append(time_from, val);
		zbx_vector_wiget_field_remove_noorder(interval, interval->values_num - 1);
	}

	while (0 < timeshift->values_num)	/* columns.N.time_period.to */
	{
		const char		*sign_shift = "+";
		zbx_wiget_field_t	*val = timeshift->values[timeshift->values_num - 1];

		if ('\0' == *val->value_str || '-' == *val->value_str)
			sign_shift = "";

		val->value_str = zbx_dsprintf(val->value_str, "now%s%s", sign_shift, val->value_str);
		zbx_vector_wiget_field_append(time_to, val);
		zbx_vector_wiget_field_remove_noorder(timeshift, timeshift->values_num - 1);
	}
}

static int	DBpatch_6050176_load(zbx_vector_wiget_field_t *time_from, zbx_vector_wiget_field_t *time_to,
		zbx_vector_uint64_t *nofunc_ids)
{
	zbx_db_result_t			result;
	zbx_db_row_t			row;
	zbx_vector_wiget_field_t	timeshift, interval, aggr_func;

	if (NULL == (result = zbx_db_select("select widget_fieldid,widgetid,name,value_str,value_int from widget_field"
				" where name like 'columns.%%.timeshift'"
					" or name like 'columns.%%.aggregate_interval'"
					" or name like 'columns.%%.aggregate_function'"
					" and widgetid in (select widgetid from widget where type='tophosts')")))
	{
		return FAIL;
	}

	zbx_vector_wiget_field_create(&timeshift);
	zbx_vector_wiget_field_create(&interval);
	zbx_vector_wiget_field_create(&aggr_func);

	while (NULL != (row = zbx_db_fetch(result)))
	{
		zbx_wiget_field_t	*val;
		const char		*name;
		size_t			l;

		val = (zbx_wiget_field_t *) zbx_malloc(NULL, sizeof(zbx_wiget_field_t));

		ZBX_STR2UINT64(val->wfid, row[0]);
		ZBX_STR2UINT64(val->wid, row[1]);
		name = row[2];
		l = strlen(name);
		val->value_str = zbx_strdup(NULL, row[3]);
		val->value_int = atoi(row[4]);

		if ('t' == name[l - 1])
		{
			val->name = zbx_dsprintf(NULL, "%.*s", (int)(l - ZBX_CONST_STRLEN("columns" "timeshift")),
					&name[ZBX_CONST_STRLEN("columns")]);
			zbx_vector_wiget_field_append(&timeshift, val);
		}
		else if  ('l' == name[l - 1])
		{
			val->name = zbx_dsprintf(NULL, "%.*s",
					(int)(l - ZBX_CONST_STRLEN("columns" "aggregate_interval")),
					&name[ZBX_CONST_STRLEN("columns")]);
			zbx_vector_wiget_field_append(&interval, val);
		}
		else
		{
			val->name = zbx_dsprintf(NULL, "%.*s",
					(int)(l - ZBX_CONST_STRLEN("columns" "aggregate_function")),
					&name[ZBX_CONST_STRLEN("columns")]);
			zbx_vector_wiget_field_append(&aggr_func, val);
		}
	}
	zbx_db_free_result(result);

	DBpatch_6050176_transform(&timeshift, &interval, &aggr_func, time_from, time_to, nofunc_ids);

	zbx_vector_wiget_field_clear_ext(&timeshift, zbx_wiget_field_free);
	zbx_vector_wiget_field_clear_ext(&interval, zbx_wiget_field_free);
	zbx_vector_wiget_field_clear_ext(&aggr_func, zbx_wiget_field_free);
	zbx_vector_wiget_field_destroy(&timeshift);
	zbx_vector_wiget_field_destroy(&interval);
	zbx_vector_wiget_field_destroy(&aggr_func);

	return SUCCEED;
}

static int	DBpatch_6050176_remove(zbx_vector_uint64_t *nofuncs)
{
	if (0 == nofuncs->values_num)
		return SUCCEED;

	zbx_vector_uint64_sort(nofuncs,ZBX_DEFAULT_UINT64_COMPARE_FUNC);

	return zbx_db_execute_multiple_query("delete from widget_field where", "widget_fieldid", nofuncs);
}

static int	DBpatch_6050176_update(zbx_vector_wiget_field_t *time_from, zbx_vector_wiget_field_t *time_to)
{
	char	*sql = NULL;
	size_t	sql_alloc = 0, sql_offset = 0;
	int	i, ret = SUCCEED;

	zbx_db_begin_multiple_update(&sql, &sql_alloc, &sql_offset);

	for (i = 0; i < time_from->values_num; i++)
	{
		zbx_wiget_field_t	*val = time_from->values[i];
		char			name[255 * ZBX_MAX_BYTES_IN_UTF8_CHAR + 1];

		zbx_snprintf(name, sizeof(name), "columns%stime_period.from", val->name);
		zbx_snprintf_alloc(&sql, &sql_alloc, &sql_offset,
				"update widget_field"
				" set value_str='%s',name='%s'"
				" where widget_fieldid=" ZBX_FS_UI64 ";\n",
				val->value_str, name, val->wfid);
		zbx_db_execute_overflowed_sql(&sql, &sql_alloc, &sql_offset);
	}

	for (i = 0; i < time_to->values_num; i++)
	{
		zbx_wiget_field_t	*val = time_to->values[i];
		char			name[255 * ZBX_MAX_BYTES_IN_UTF8_CHAR + 1];

		zbx_snprintf(name, sizeof(name), "columns%stime_period.to", val->name);
		zbx_snprintf_alloc(&sql, &sql_alloc, &sql_offset,
				"update widget_field"
				" set value_str='%s',name='%s'"
				" where widget_fieldid=" ZBX_FS_UI64 ";\n",
				val->value_str, name, val->wfid);
		zbx_db_execute_overflowed_sql(&sql, &sql_alloc, &sql_offset);
	}

	if (16 < sql_offset)	/* in ORACLE always present begin..end; */
	{
		zbx_db_end_multiple_update(&sql, &sql_alloc, &sql_offset);

		if (ZBX_DB_OK > zbx_db_execute("%s", sql))
			ret = FAIL;
	}

	zbx_free(sql);

	return ret;
}

static int	DBpatch_6050176(void)
{
	zbx_vector_wiget_field_t	time_from, time_to;
	zbx_vector_uint64_t		nofuncs_ids;
	int				ret = FAIL;

	if (0 == (DBget_program_type() & ZBX_PROGRAM_TYPE_SERVER))
		return SUCCEED;

	zbx_vector_wiget_field_create(&time_from);
	zbx_vector_wiget_field_create(&time_to);
	zbx_vector_uint64_create(&nofuncs_ids);

	if (SUCCEED == DBpatch_6050176_load(&time_from, &time_to, &nofuncs_ids)
			&& SUCCEED == DBpatch_6050176_remove(&nofuncs_ids)
			&& SUCCEED == DBpatch_6050176_update(&time_from, &time_to))
	{
		ret = SUCCEED;
	}

	zbx_vector_wiget_field_clear_ext(&time_from, zbx_wiget_field_free);
	zbx_vector_wiget_field_clear_ext(&time_to, zbx_wiget_field_free);
	zbx_vector_wiget_field_destroy(&time_from);
	zbx_vector_wiget_field_destroy(&time_to);
	zbx_vector_uint64_destroy(&nofuncs_ids);

	return ret;
}

static int	DBpatch_6050177(void)
{
	const zbx_db_table_t	table =
			{"ugset", "ugsetid", 0,
				{
					{"ugsetid", NULL, NULL, NULL, 0, ZBX_TYPE_ID, ZBX_NOTNULL, 0},
					{"hash", "", NULL, NULL, 64, ZBX_TYPE_CHAR, ZBX_NOTNULL, 0},
					{0}
				},
				NULL
			};

	return DBcreate_table(&table);
}

static int	DBpatch_6050178(void)
{
	return DBcreate_index("ugset", "ugset_1", "hash", 0);
}

static int	DBpatch_6050179(void)
{
	const zbx_db_table_t	table =
			{"ugset_group", "ugsetid,usrgrpid", 0,
				{
					{"ugsetid", NULL, NULL, NULL, 0, ZBX_TYPE_ID, ZBX_NOTNULL, 0},
					{"usrgrpid", NULL, NULL, NULL, 0, ZBX_TYPE_ID, ZBX_NOTNULL, 0},
					{0}
				},
				NULL
			};

	return DBcreate_table(&table);
}

static int	DBpatch_6050180(void)
{
	return DBcreate_index("ugset_group", "ugset_group_1", "usrgrpid", 0);
}

static int	DBpatch_6050181(void)
{
	const zbx_db_field_t	field = {"ugsetid", NULL, "ugset", "ugsetid", 0, 0, 0,
			ZBX_FK_CASCADE_DELETE};

	return DBadd_foreign_key("ugset_group", 1, &field);
}

static int	DBpatch_6050182(void)
{
	const zbx_db_field_t	field = {"usrgrpid", NULL, "usrgrp", "usrgrpid", 0, 0, 0, 0};

	return DBadd_foreign_key("ugset_group", 2, &field);
}

static int	DBpatch_6050183(void)
{
	const zbx_db_table_t	table =
			{"user_ugset", "userid", 0,
				{
					{"userid", NULL, NULL, NULL, 0, ZBX_TYPE_ID, ZBX_NOTNULL, 0},
					{"ugsetid", NULL, NULL, NULL, 0, ZBX_TYPE_ID, ZBX_NOTNULL, 0},
					{0}
				},
				NULL
			};

	return DBcreate_table(&table);
}

static int	DBpatch_6050184(void)
{
	return DBcreate_index("user_ugset", "user_ugset_1", "ugsetid", 0);
}

static int	DBpatch_6050185(void)
{
	const zbx_db_field_t	field = {"userid", NULL, "users", "userid", 0, 0, 0,
			ZBX_FK_CASCADE_DELETE};

	return DBadd_foreign_key("user_ugset", 1, &field);
}

static int	DBpatch_6050186(void)
{
	const zbx_db_field_t	field = {"ugsetid", NULL, "ugset", "ugsetid", 0, 0, 0, 0};

	return DBadd_foreign_key("user_ugset", 2, &field);
}

static int	DBpatch_6050187(void)
{
	const zbx_db_table_t	table =
			{"hgset", "hgsetid", 0,
				{
					{"hgsetid", NULL, NULL, NULL, 0, ZBX_TYPE_ID, ZBX_NOTNULL, 0},
					{"hash", "", NULL, NULL, 64, ZBX_TYPE_CHAR, ZBX_NOTNULL, 0},
					{0}
				},
				NULL
			};

	return DBcreate_table(&table);
}

static int	DBpatch_6050188(void)
{
	return DBcreate_index("hgset", "hgset_1", "hash", 0);
}

static int	DBpatch_6050189(void)
{
	const zbx_db_table_t	table =
			{"hgset_group", "hgsetid,groupid", 0,
				{
					{"hgsetid", NULL, NULL, NULL, 0, ZBX_TYPE_ID, ZBX_NOTNULL, 0},
					{"groupid", NULL, NULL, NULL, 0, ZBX_TYPE_ID, ZBX_NOTNULL, 0},
					{0}
				},
				NULL
			};

	return DBcreate_table(&table);
}

static int	DBpatch_6050190(void)
{
	return DBcreate_index("hgset_group", "hgset_group_1", "groupid", 0);
}

static int	DBpatch_6050191(void)
{
	const zbx_db_field_t	field = {"hgsetid", NULL, "hgset", "hgsetid", 0, 0, 0,
			ZBX_FK_CASCADE_DELETE};

	return DBadd_foreign_key("hgset_group", 1, &field);
}

static int	DBpatch_6050192(void)
{
	const zbx_db_field_t	field = {"groupid", NULL, "hstgrp", "groupid", 0, 0, 0, 0};

	return DBadd_foreign_key("hgset_group", 2, &field);
}

static int	DBpatch_6050193(void)
{
	const zbx_db_table_t	table =
			{"host_hgset", "hostid", 0,
				{
					{"hostid", NULL, NULL, NULL, 0, ZBX_TYPE_ID, ZBX_NOTNULL, 0},
					{"hgsetid", NULL, NULL, NULL, 0, ZBX_TYPE_ID, ZBX_NOTNULL, 0},
					{0}
				},
				NULL
			};

	return DBcreate_table(&table);
}

static int	DBpatch_6050194(void)
{
	return DBcreate_index("host_hgset", "host_hgset_1", "hgsetid", 0);
}

static int	DBpatch_6050195(void)
{
	const zbx_db_field_t	field = {"hostid", NULL, "hosts", "hostid", 0, 0, 0,
			ZBX_FK_CASCADE_DELETE};

	return DBadd_foreign_key("host_hgset", 1, &field);
}

static int	DBpatch_6050196(void)
{
	const zbx_db_field_t	field = {"hgsetid", NULL, "hgset", "hgsetid", 0, 0, 0, 0};

	return DBadd_foreign_key("host_hgset", 2, &field);
}

static int	DBpatch_6050197(void)
{
	const zbx_db_table_t	table =
			{"permission", "ugsetid,hgsetid", 0,
				{
					{"ugsetid", NULL, NULL, NULL, 0, ZBX_TYPE_ID, ZBX_NOTNULL, 0},
					{"hgsetid", NULL, NULL, NULL, 0, ZBX_TYPE_ID, ZBX_NOTNULL, 0},
					{"permission", "2", NULL, NULL, 0, ZBX_TYPE_INT, ZBX_NOTNULL, 0},
					{0}
				},
				NULL
			};

	return DBcreate_table(&table);
}

static int	DBpatch_6050198(void)
{
	return DBcreate_index("permission", "permission_1", "hgsetid", 0);
}

static int	DBpatch_6050199(void)
{
	const zbx_db_field_t	field = {"ugsetid", NULL, "ugset", "ugsetid", 0, 0, 0,
			ZBX_FK_CASCADE_DELETE};

	return DBadd_foreign_key("permission", 1, &field);
}

static int	DBpatch_6050200(void)
{
	const zbx_db_field_t	field = {"hgsetid", NULL, "hgset", "hgsetid", 0, 0, 0,
			ZBX_FK_CASCADE_DELETE};

	return DBadd_foreign_key("permission", 2, &field);
}

typedef struct
{
	char			hash_str[ZBX_SHA256_DIGEST_SIZE * 2 + 1];
	zbx_vector_uint64_t	groupids;
	zbx_vector_uint64_t	ids;
} zbx_dbu_group_set_t;

static zbx_hash_t	dbupgrade_group_set_hash(const void *data)
{
	const zbx_dbu_group_set_t	*group_set = (const zbx_dbu_group_set_t *)data;

	return ZBX_DEFAULT_STRING_HASH_FUNC(group_set->hash_str);
}

static int	dbupgrade_group_set_compare(const void *d1, const void *d2)
{
	const zbx_dbu_group_set_t	*group_set1 = (const zbx_dbu_group_set_t *)d1;
	const zbx_dbu_group_set_t	*group_set2 = (const zbx_dbu_group_set_t *)d2;

	return strcmp(group_set1->hash_str, group_set2->hash_str);
}

static int	dbupgrade_groupsets_make(zbx_vector_uint64_t *ids, const char *fld_name_id,
		const char *fld_name_groupid, const char *tbl_name_groups, zbx_hashset_t *group_sets,
		int allow_empty_groups)
{
	int			ret = SUCCEED;
	char			id_str[MAX_ID_LEN + 2];
	zbx_db_result_t		result;
	zbx_db_row_t		row;
	zbx_vector_uint64_t	groupids;
	zbx_dbu_group_set_t	*gset_ptr;

	id_str[0] = '|';
	zbx_vector_uint64_create(&groupids);

	for (int i = 0; i < ids->values_num; i++)
	{
		unsigned char		hash[ZBX_SHA256_DIGEST_SIZE];
		char			*id_str_p = id_str + 1;
		sha256_ctx		ctx;
		zbx_dbu_group_set_t	gset;

		zbx_sha256_init(&ctx);

		result = zbx_db_select("select %s from %s where %s=" ZBX_FS_UI64 " order by %s",
				fld_name_groupid, tbl_name_groups, fld_name_id, ids->values[i], fld_name_groupid);

		while (NULL != (row = zbx_db_fetch(result)))
		{
			zbx_uint64_t	groupid;

			ZBX_STR2UINT64(groupid, row[0]);

			if (1 == groupids.values_num)
				id_str_p = id_str;

			zbx_snprintf(id_str + 1, MAX_ID_LEN + 1, "%s", row[0]);
			zbx_sha256_process_bytes(id_str_p, strlen(id_str_p), &ctx);
			zbx_vector_uint64_append(&groupids, groupid);
		}
		zbx_db_free_result(result);

		if (0 == groupids.values_num)
		{
			if (0 == allow_empty_groups)
			{
				zabbix_log(LOG_LEVEL_WARNING, "host or template [hostid=" ZBX_FS_UI64 "] is not"
						" assigned to any group, permissions not granted", ids->values[i]);
			}

			continue;
		}

		zbx_sha256_finish(&ctx, hash);
		(void)zbx_bin2hex(hash, ZBX_SHA256_DIGEST_SIZE, gset.hash_str,
				ZBX_SHA256_DIGEST_SIZE * 2 + 1);

		if (NULL == (gset_ptr = zbx_hashset_search(group_sets, &gset)))
		{
			zbx_vector_uint64_create(&gset.ids);
			zbx_vector_uint64_create(&gset.groupids);
			zbx_vector_uint64_append_array(&gset.groupids, groupids.values, groupids.values_num);

			if (NULL == (gset_ptr = zbx_hashset_insert(group_sets, &gset, sizeof(zbx_dbu_group_set_t))))
			{
				ret = FAIL;
				break;
			}
		}

		zbx_vector_uint64_append(&gset_ptr->ids, ids->values[i]);
		zbx_vector_uint64_clear(&groupids);
	}

	zbx_vector_uint64_destroy(&groupids);

	return ret;
}

static int	dbupgrade_groupsets_insert(const char *tbl_name, zbx_hashset_t *group_sets,
		zbx_db_insert_t *db_gset, zbx_db_insert_t *db_gset_groups, zbx_db_insert_t *db_gset_parents)
{
	zbx_uint64_t		gsetid;
	zbx_hashset_iter_t	iter;
	zbx_dbu_group_set_t	*gset_ptr;

	if (0 == group_sets->num_data)
		return SUCCEED;

	gsetid = zbx_db_get_maxid_num(tbl_name, group_sets->num_data);

	zbx_hashset_iter_reset(group_sets, &iter);

	while (NULL != (gset_ptr = (zbx_dbu_group_set_t *)zbx_hashset_iter_next(&iter)))
	{
		int	i;

		zbx_db_insert_add_values(db_gset, gsetid, gset_ptr->hash_str);

		for (i = 0; i < gset_ptr->groupids.values_num; i++)
			zbx_db_insert_add_values(db_gset_groups, gsetid, gset_ptr->groupids.values[i]);

		for (i = 0; i < gset_ptr->ids.values_num; i++)
			zbx_db_insert_add_values(db_gset_parents, gset_ptr->ids.values[i], gsetid);

		gsetid++;
	}

	if (FAIL == zbx_db_insert_execute(db_gset) ||
			FAIL == zbx_db_insert_execute(db_gset_groups) ||
			FAIL == zbx_db_insert_execute(db_gset_parents))
	{
		return FAIL;
	}

	return SUCCEED;
}

static void	dbupgrade_groupsets_destroy(zbx_hashset_t *group_sets)
{
	zbx_hashset_iter_t	iter;
	zbx_dbu_group_set_t	*gset_ptr;

	zbx_hashset_iter_reset(group_sets, &iter);

	while (NULL != (gset_ptr = (zbx_dbu_group_set_t *)zbx_hashset_iter_next(&iter)))
	{
		zbx_vector_uint64_destroy(&gset_ptr->groupids);
		zbx_vector_uint64_destroy(&gset_ptr->ids);
	}

	zbx_hashset_destroy(group_sets);
}

static int	DBpatch_6050201(void)
{
	int			ret;
	zbx_vector_uint64_t	ids;
	zbx_hashset_t		group_sets;
	zbx_db_insert_t		db_insert, db_insert_groups, db_insert_hosts;

	if (0 == (DBget_program_type() & ZBX_PROGRAM_TYPE_SERVER))
		return SUCCEED;

	zbx_hashset_create(&group_sets, 1, dbupgrade_group_set_hash, dbupgrade_group_set_compare);
	zbx_db_insert_prepare(&db_insert, "hgset", "hgsetid", "hash", (char*)NULL);
	zbx_db_insert_prepare(&db_insert_groups, "hgset_group", "hgsetid", "groupid", (char*)NULL);
	zbx_db_insert_prepare(&db_insert_hosts, "host_hgset", "hostid", "hgsetid", (char*)NULL);

	zbx_vector_uint64_create(&ids);
	zbx_db_select_uint64("select hostid from hosts where flags<>2", &ids);

	if (SUCCEED == (ret = dbupgrade_groupsets_make(&ids, "hostid", "groupid", "hosts_groups", &group_sets, 0)))
		ret = dbupgrade_groupsets_insert("hgset", &group_sets, &db_insert, &db_insert_groups, &db_insert_hosts);

	zbx_db_insert_clean(&db_insert);
	zbx_db_insert_clean(&db_insert_groups);
	zbx_db_insert_clean(&db_insert_hosts);

	zbx_vector_uint64_destroy(&ids);
	dbupgrade_groupsets_destroy(&group_sets);

	return ret;
}

static int	DBpatch_6050202(void)
{
	int			ret;
	zbx_vector_uint64_t	ids;
	zbx_hashset_t		group_sets;
	zbx_db_insert_t		db_insert, db_insert_groups, db_insert_users;

	if (0 == (DBget_program_type() & ZBX_PROGRAM_TYPE_SERVER))
		return SUCCEED;

	zbx_hashset_create(&group_sets, 1, dbupgrade_group_set_hash, dbupgrade_group_set_compare);
	zbx_db_insert_prepare(&db_insert, "ugset", "ugsetid", "hash", (char*)NULL);
	zbx_db_insert_prepare(&db_insert_groups, "ugset_group", "ugsetid", "usrgrpid", (char*)NULL);
	zbx_db_insert_prepare(&db_insert_users, "user_ugset", "userid", "ugsetid", (char*)NULL);

	zbx_vector_uint64_create(&ids);
	zbx_db_select_uint64("select u.userid from users u join role r on u.roleid=r.roleid where r.type<>3", &ids);

	if (SUCCEED == (ret = dbupgrade_groupsets_make(&ids, "userid", "usrgrpid", "users_groups", &group_sets, 1)))
		ret = dbupgrade_groupsets_insert("ugset", &group_sets, &db_insert, &db_insert_groups, &db_insert_users);

	zbx_db_insert_clean(&db_insert);
	zbx_db_insert_clean(&db_insert_groups);
	zbx_db_insert_clean(&db_insert_users);

	zbx_vector_uint64_destroy(&ids);
	dbupgrade_groupsets_destroy(&group_sets);

	return ret;
}

static int	DBpatch_6050203(void)
{
	int		ret;
	zbx_db_result_t	result;
	zbx_db_row_t	row;
	zbx_db_insert_t	db_insert;

	if (0 == (DBget_program_type() & ZBX_PROGRAM_TYPE_SERVER))
		return SUCCEED;

	zbx_db_insert_prepare(&db_insert, "permission", "ugsetid", "hgsetid", "permission", (char*)NULL);

	result = zbx_db_select("select u.ugsetid,h.hgsetid,max(r.permission)"
			" from hgset h"
			" join hgset_group hg"
				" on h.hgsetid=hg.hgsetid"
			" join rights r on hg.groupid=r.id"
			" join ugset_group ug"
				" on r.groupid=ug.usrgrpid"
			" join ugset u"
				" on ug.ugsetid=u.ugsetid"
			" group by u.ugsetid,h.hgsetid"
			" having min(r.permission)>0"
			" order by u.ugsetid,h.hgsetid");

	while (NULL != (row = zbx_db_fetch(result)))
	{
		zbx_uint64_t	hgsetid, ugsetid;
		int		permission;

		ZBX_STR2UINT64(ugsetid, row[0]);
		ZBX_STR2UINT64(hgsetid, row[1]);
		permission = atoi(row[2]);

		zbx_db_insert_add_values(&db_insert, ugsetid, hgsetid, permission);
	}
	zbx_db_free_result(result);

	ret = zbx_db_insert_execute(&db_insert);
	zbx_db_insert_clean(&db_insert);

	return ret;
}

static int	DBpatch_6050204(void)
{
	return DBrename_table("globalvars", "globalvars_tmp");
}

static int	DBpatch_6050205(void)
{
	const zbx_db_table_t	table =
			{"globalvars", "name", 0,
				{
					{"name", "", NULL, NULL, 64, ZBX_TYPE_CHAR, ZBX_NOTNULL, 0},
					{"value", "", NULL, NULL, 2048, ZBX_TYPE_CHAR, ZBX_NOTNULL, 0},
					{0}
				},
				NULL
			};

	return DBcreate_table(&table);
}

static int	DBpatch_6050206(void)
{
	if (ZBX_DB_OK > zbx_db_execute("insert into globalvars (name,value)"
			" select 'snmp_lastsize',snmp_lastsize from globalvars_tmp"))
	{
		return FAIL;
	}

	return SUCCEED;
}

static int	DBpatch_6050207(void)
{
	return DBdrop_table("globalvars_tmp");
}

static int	DBpatch_6050208(void)
{
#ifdef HAVE_POSTGRESQL
	if (FAIL == zbx_db_index_exists("globalvars", "globalvars_pkey1"))
		return SUCCEED;

	return DBrename_index("globalvars", "globalvars_pkey1", "globalvars_pkey",
			"name", 1);
#else
	return SUCCEED;
#endif
}

static int	DBpatch_6050209(void)
{
	const zbx_db_field_t	field = {"auditlog_mode", "1", NULL, NULL, 0, ZBX_TYPE_INT, ZBX_NOTNULL, 0};

	return DBadd_field("config", &field);
}

static int	DBpatch_6050210(void)
{
	int		ret = SUCCEED;
	zbx_uint64_t	ugsetid;
	zbx_db_result_t	result;
	zbx_db_row_t	row;

	if (0 == (DBget_program_type() & ZBX_PROGRAM_TYPE_SERVER))
		return SUCCEED;

	result = zbx_db_select_n("select ugsetid from ugset where ugsetid not in (select ugsetid from ugset_group)", 1);

	if (NULL == (row = zbx_db_fetch(result)))
		goto out;

	ZBX_STR2UINT64(ugsetid, row[0]);

	if (ZBX_DB_OK > zbx_db_execute("delete from user_ugset where ugsetid=" ZBX_FS_UI64, ugsetid) ||
			ZBX_DB_OK > zbx_db_execute("delete from ugset where ugsetid=" ZBX_FS_UI64, ugsetid))
	{
		ret = FAIL;
		goto out;
	}
out:
	zbx_db_free_result(result);

	return ret;
}

static int	DBpatch_6050211(void)
{
	const zbx_db_field_t	field = {"history", "31d", NULL, NULL, 255, ZBX_TYPE_CHAR, ZBX_NOTNULL, 0};

	return DBset_default("items", &field);
}

static int	DBpatch_6050212(void)
{
	const zbx_db_field_t	field = {"history", "31d", NULL, NULL, 255, ZBX_TYPE_CHAR, ZBX_NOTNULL, 0};

	return DBset_default("lld_override_ophistory", &field);
}

static int	DBpatch_6050213(void)
{
	const zbx_db_field_t	field = {"mfa_status", "0", NULL, NULL, 0, ZBX_TYPE_INT, ZBX_NOTNULL, 0};

	return DBadd_field("usrgrp", &field);
}

static int	DBpatch_6050214(void)
{
	const zbx_db_field_t	field = {"mfaid", NULL, NULL, NULL, 0, ZBX_TYPE_ID, 0, 0};

	return DBadd_field("usrgrp", &field);
}

static int	DBpatch_6050215(void)
{
	return DBcreate_index("usrgrp", "usrgrp_3", "mfaid", 0);
}

static int	DBpatch_6050216(void)
{
	const zbx_db_field_t	field = {"mfa_status", "0", NULL, NULL, 0, ZBX_TYPE_INT, ZBX_NOTNULL, 0};

	return DBadd_field("config", &field);
}

static int	DBpatch_6050217(void)
{
	const zbx_db_field_t	field = {"mfaid", NULL, NULL, NULL, 0, ZBX_TYPE_ID, 0, 0};

	return DBadd_field("config", &field);
}

static int	DBpatch_6050218(void)
{
	return DBcreate_index("config", "config_5", "mfaid", 0);
}

static int	DBpatch_6050219(void)
{
	const zbx_db_table_t	table =
			{"mfa", "mfaid", 0,
				{
					{"mfaid", NULL, NULL, NULL, 0, ZBX_TYPE_ID, ZBX_NOTNULL, 0},
					{"type", "0", NULL, NULL, 0, ZBX_TYPE_INT, ZBX_NOTNULL, 0},
					{"name", "", NULL, NULL, 128, ZBX_TYPE_CHAR, ZBX_NOTNULL, 0},
					{"hash_function", "1", NULL, NULL, 0, ZBX_TYPE_INT, 0, 0},
					{"code_length", "6", NULL, NULL, 0, ZBX_TYPE_INT, 0, 0},
					{"api_hostname", "", NULL, NULL, 1024, ZBX_TYPE_CHAR, 0, 0},
					{"clientid", "", NULL, NULL, 32, ZBX_TYPE_CHAR, 0, 0},
					{"client_secret", "", NULL, NULL, 64, ZBX_TYPE_CHAR, 0, 0},
					{0}
				},
				NULL
			};

	return DBcreate_table(&table);
}

static int	DBpatch_6050220(void)
{
	return DBcreate_index("mfa", "mfa_1", "name", 1);
}

static int	DBpatch_6050221(void)
{
	const zbx_db_field_t	field = {"mfaid", NULL, "mfa", "mfaid", 0, 0, 0, 0};

	return DBadd_foreign_key("usrgrp", 3, &field);
}

static int	DBpatch_6050222(void)
{
	const zbx_db_field_t	field = {"mfaid", NULL, "mfa", "mfaid", 0, 0, 0, 0};

	return DBadd_foreign_key("config", 5, &field);
}

static int	DBpatch_6050223(void)
{
	const zbx_db_table_t	table =
			{"mfa_totp_secret", "mfa_totp_secretid", 0,
				{
					{"mfa_totp_secretid", NULL, NULL, NULL, 0, ZBX_TYPE_ID, ZBX_NOTNULL, 0},
					{"mfaid", NULL, NULL, NULL, 0, ZBX_TYPE_ID, ZBX_NOTNULL, 0},
					{"userid", NULL, NULL, NULL, 0, ZBX_TYPE_ID, ZBX_NOTNULL, 0},
					{"totp_secret", "", NULL, NULL, 32, ZBX_TYPE_CHAR, 0, 0},
					{0}
				},
				NULL
			};

	return DBcreate_table(&table);
}

static int	DBpatch_6050224(void)
{
	return DBcreate_index("mfa_totp_secret", "mfa_totp_secret_1", "mfaid", 0);
}

static int	DBpatch_6050225(void)
{
	const zbx_db_field_t	field = {"mfaid", NULL, "mfa", "mfaid", 0, 0, 0, ZBX_FK_CASCADE_DELETE};

	return DBadd_foreign_key("mfa_totp_secret", 1, &field);
}

static int	DBpatch_6050226(void)
{
	return DBcreate_index("mfa_totp_secret", "mfa_totp_secret_2", "userid", 0);
}

static int	DBpatch_6050227(void)
{
	const zbx_db_field_t	field = {"userid", NULL, "users", "userid", 0, 0, 0,
			ZBX_FK_CASCADE_DELETE};

	return DBadd_foreign_key("mfa_totp_secret", 2, &field);
}

static int	DBpatch_6050228(void)
{
	const zbx_db_field_t	field = {"error", "", NULL, NULL, 2048, ZBX_TYPE_CHAR, ZBX_NOTNULL, 0};

	return DBadd_field("drules", &field);
}

static int	DBpatch_6050229(void)
{
	const zbx_db_field_t	field = {"error", "", NULL, NULL, 2048, ZBX_TYPE_CHAR, ZBX_NOTNULL, 0};

	return DBadd_field("proxy_dhistory", &field);
}

static int	DBpatch_6050230(void)
{
	if (0 == (DBget_program_type() & ZBX_PROGRAM_TYPE_SERVER))
		return SUCCEED;

	if (ZBX_DB_OK > zbx_db_execute("insert into module (moduleid,id,relative_path,status,config) values"
			" (" ZBX_FS_UI64 ",'honeycomb','widgets/honeycomb',%d,'[]')", zbx_db_get_maxid("module"), 1))
	{
		return FAIL;
	}

	return SUCCEED;
}

static int	DBpatch_6050231(void)
{
	const zbx_db_field_t	field = {"lifetime_type", "0", NULL, NULL, 0, ZBX_TYPE_INT, ZBX_NOTNULL, 0};

	return DBadd_field("items", &field);
}

static int	DBpatch_6050232(void)
{
	const zbx_db_field_t	field = {"enabled_lifetime_type", "2", NULL, NULL, 0, ZBX_TYPE_INT, ZBX_NOTNULL, 0};

	return DBadd_field("items", &field);
}

static int	DBpatch_6050233(void)
{
	const zbx_db_field_t	field = {"enabled_lifetime", "0", NULL, NULL, 255, ZBX_TYPE_CHAR, ZBX_NOTNULL, 0};

	return DBadd_field("items", &field);
}

static int	DBpatch_6050234(void)
{
	const zbx_db_field_t	field = {"status", "0", NULL, NULL, 0, ZBX_TYPE_INT, ZBX_NOTNULL, 0};

	return DBadd_field("host_discovery", &field);
}

static int	DBpatch_6050235(void)
{
	const zbx_db_field_t	field = {"disable_source", "0", NULL, NULL, 0, ZBX_TYPE_INT, ZBX_NOTNULL, 0};

	return DBadd_field("host_discovery", &field);
}

static int	DBpatch_6050236(void)
{
	const zbx_db_field_t	field = {"ts_disable", "0", NULL, NULL, 0, ZBX_TYPE_INT, ZBX_NOTNULL, 0};

	return DBadd_field("host_discovery", &field);
}

static int	DBpatch_6050237(void)
{
	const zbx_db_field_t	field = {"status", "0", NULL, NULL, 0, ZBX_TYPE_INT, ZBX_NOTNULL, 0};

	return DBadd_field("item_discovery", &field);
}

static int	DBpatch_6050238(void)
{
	const zbx_db_field_t	field = {"disable_source", "0", NULL, NULL, 0, ZBX_TYPE_INT, ZBX_NOTNULL, 0};

	return DBadd_field("item_discovery", &field);
}

static int	DBpatch_6050239(void)
{
	const zbx_db_field_t	field = {"ts_disable", "0", NULL, NULL, 0, ZBX_TYPE_INT, ZBX_NOTNULL, 0};

	return DBadd_field("item_discovery", &field);
}

static int	DBpatch_6050240(void)
{
	const zbx_db_field_t	field = {"status", "0", NULL, NULL, 0, ZBX_TYPE_INT, ZBX_NOTNULL, 0};

	return DBadd_field("trigger_discovery", &field);
}

static int	DBpatch_6050241(void)
{
	const zbx_db_field_t	field = {"disable_source", "0", NULL, NULL, 0, ZBX_TYPE_INT, ZBX_NOTNULL, 0};

	return DBadd_field("trigger_discovery", &field);
}

static int	DBpatch_6050242(void)
{
	const zbx_db_field_t	field = {"ts_disable", "0", NULL, NULL, 0, ZBX_TYPE_INT, ZBX_NOTNULL, 0};

	return DBadd_field("trigger_discovery", &field);
}

static int	DBpatch_6050243(void)
{
	const zbx_db_field_t	field = {"status", "0", NULL, NULL, 0, ZBX_TYPE_INT, ZBX_NOTNULL, 0};

	return DBadd_field("graph_discovery", &field);
}

static int	DBpatch_6050244(void)
{
	const zbx_db_field_t	field = {"status", "0", NULL, NULL, 0, ZBX_TYPE_INT, ZBX_NOTNULL, 0};

	return DBadd_field("group_discovery", &field);
}

static int	DBpatch_6050245(void)
{
	const zbx_db_field_t	field = {"lifetime", "7d", NULL, NULL, 255, ZBX_TYPE_CHAR, ZBX_NOTNULL, 0};

	return DBset_default("items", &field);
}

static int	DBpatch_6050246(void)
{
	if (0 == (DBget_program_type() & ZBX_PROGRAM_TYPE_SERVER))
		return SUCCEED;

	/* update default value for items and item prototypes */
	if (ZBX_DB_OK > zbx_db_execute("update items set lifetime='7d' where flags in (0,2,4)"))
		return FAIL;

	return SUCCEED;
}

static int	DBpatch_6050247(void)
{
	if (0 == (DBget_program_type() & ZBX_PROGRAM_TYPE_SERVER))
		return SUCCEED;

	/* set LIFETIME_TYPE_IMMEDIATELY for LLD rules with 0 lifetime */
	if (ZBX_DB_OK > zbx_db_execute("update items set lifetime_type=2 where flags=1 and lifetime like '0%%'"))
		return FAIL;

	return SUCCEED;
}

static int	DBpatch_6050248(void)
{
	if (0 == (DBget_program_type() & ZBX_PROGRAM_TYPE_SERVER))
		return SUCCEED;

	/* set LIFETIME_TYPE_NEVER for existing LLD rules */
	if (ZBX_DB_OK > zbx_db_execute("update items set enabled_lifetime_type=1 where flags=1"))
		return FAIL;

	return SUCCEED;
}

static int	DBpatch_6050249(void)
{
	if (0 == (DBget_program_type() & ZBX_PROGRAM_TYPE_SERVER))
		return SUCCEED;

	/* set DISCOVERY_STATUS_LOST */
	if (ZBX_DB_OK > zbx_db_execute("update host_discovery set status=1 where ts_delete<>0"))
		return FAIL;

	return SUCCEED;
}

static int	DBpatch_6050250(void)
{
	if (0 == (DBget_program_type() & ZBX_PROGRAM_TYPE_SERVER))
		return SUCCEED;

	/* set DISCOVERY_STATUS_LOST */
	if (ZBX_DB_OK > zbx_db_execute("update item_discovery set status=1 where ts_delete<>0"))
		return FAIL;

	return SUCCEED;
}

static int	DBpatch_6050251(void)
{
	if (0 == (DBget_program_type() & ZBX_PROGRAM_TYPE_SERVER))
		return SUCCEED;

	/* set DISCOVERY_STATUS_LOST */
	if (ZBX_DB_OK > zbx_db_execute("update trigger_discovery set status=1 where ts_delete<>0"))
		return FAIL;

	return SUCCEED;
}

static int	DBpatch_6050252(void)
{
	if (0 == (DBget_program_type() & ZBX_PROGRAM_TYPE_SERVER))
		return SUCCEED;

	/* set DISCOVERY_STATUS_LOST */
	if (ZBX_DB_OK > zbx_db_execute("update graph_discovery set status=1 where ts_delete<>0"))
		return FAIL;

	return SUCCEED;
}

static int	DBpatch_6050253(void)
{
	if (0 == (DBget_program_type() & ZBX_PROGRAM_TYPE_SERVER))
		return SUCCEED;

	/* set DISCOVERY_STATUS_LOST */
	if (ZBX_DB_OK > zbx_db_execute("update group_discovery set status=1 where ts_delete<>0"))
		return FAIL;

	return SUCCEED;
}

static int	DBpatch_6050254(void)
{
	const zbx_db_field_t	field = {"status", "0", NULL, NULL, 0, ZBX_TYPE_INT, ZBX_NOTNULL, 0};

	return DBadd_field("mfa_totp_secret", &field);
}

static int	DBpatch_6050255(void)
{
	const zbx_db_field_t	field = {"used_codes", "", NULL, NULL, 32, ZBX_TYPE_CHAR, ZBX_NOTNULL, 0};

	return DBadd_field("mfa_totp_secret", &field);
}

static int	DBpatch_6050256(void)
{
	if (0 == (DBget_program_type() & ZBX_PROGRAM_TYPE_SERVER))
		return SUCCEED;

	if (ZBX_DB_OK > zbx_db_execute("insert into module (moduleid,id,relative_path,status,config) values"
			" (" ZBX_FS_UI64 ",'hostnavigator','widgets/hostnavigator',%d,'[]')", zbx_db_get_maxid("module"), 1))
	{
		return FAIL;
	}

	return SUCCEED;
}

static int	DBpatch_6050257(void)
{
	const zbx_db_table_t	table = {"proxy_group", "proxy_groupid", 0,
			{
				{"proxy_groupid", NULL, NULL, NULL, 0, ZBX_TYPE_ID, ZBX_NOTNULL, 0},
				{"name", "", NULL, NULL, 255, ZBX_TYPE_CHAR, ZBX_NOTNULL, 0},
				{"description", "", NULL, NULL, 0, ZBX_TYPE_SHORTTEXT, ZBX_NOTNULL, 0},
				{"failover_delay", "1m", NULL, NULL, 255, ZBX_TYPE_CHAR, ZBX_NOTNULL, 0},
				{"min_online", "1", NULL, NULL, 255, ZBX_TYPE_CHAR, ZBX_NOTNULL, 0},
				{0}
			},
			NULL
		};

	return DBcreate_table(&table);
}

static int	DBpatch_6050258(void)
{
	return DBcreate_changelog_insert_trigger("proxy_group", "proxy_groupid");
}

static int	DBpatch_6050259(void)
{
	return DBcreate_changelog_update_trigger("proxy_group", "proxy_groupid");
}

static int	DBpatch_6050260(void)
{
	return DBcreate_changelog_delete_trigger("proxy_group", "proxy_groupid");
}

static int	DBpatch_6050261(void)
{
	const zbx_db_table_t	table = {"host_proxy", "hostproxyid", 0,
			{
				{"hostproxyid", NULL, NULL, NULL, 0, ZBX_TYPE_ID, ZBX_NOTNULL, 0},
				{"hostid", NULL, NULL, NULL, 0, ZBX_TYPE_ID, 0, 0},
				{"host", "", NULL, NULL, 128, ZBX_TYPE_CHAR, ZBX_NOTNULL, 0},
				{"proxyid", NULL, NULL, NULL, 0, ZBX_TYPE_ID, 0, 0},
				{"revision", "0", NULL, NULL, 0, ZBX_TYPE_UINT, ZBX_NOTNULL, 0},
				{"tls_accept", "1", NULL, NULL, 0, ZBX_TYPE_INT, ZBX_NOTNULL, 0},
				{"tls_issuer", "", NULL, NULL, 1024, ZBX_TYPE_CHAR, ZBX_NOTNULL, 0},
				{"tls_subject", "", NULL, NULL, 1024, ZBX_TYPE_CHAR, ZBX_NOTNULL, 0},
				{"tls_psk_identity", "", NULL, NULL, 128, ZBX_TYPE_CHAR, ZBX_NOTNULL, 0},
				{"tls_psk", "", NULL, NULL, 512, ZBX_TYPE_CHAR, ZBX_NOTNULL, 0},
				{0}
			},
			NULL
		};

	return DBcreate_table(&table);
}

static int	DBpatch_6050262(void)
{
	return DBcreate_index("host_proxy", "host_proxy_1", "hostid", 1);
}

static int	DBpatch_6050263(void)
{
	return DBcreate_index("host_proxy", "host_proxy_2", "proxyid", 0);
}

static int	DBpatch_6050264(void)
{
	return DBcreate_index("host_proxy", "host_proxy_3", "revision", 0);
}

static int	DBpatch_6050265(void)
{
	const zbx_db_field_t	field = {"hostid", NULL, "hosts", "hostid", 0, 0, 0, 0};

	return DBadd_foreign_key("host_proxy", 1, &field);
}

static int	DBpatch_6050266(void)
{
	const zbx_db_field_t	field = {"proxyid", NULL, "proxy", "proxyid", 0, 0, 0, 0};

	return DBadd_foreign_key("host_proxy", 2, &field);
}

static int	DBpatch_6050267(void)
{
	return DBcreate_changelog_insert_trigger("host_proxy", "hostproxyid");
}

static int	DBpatch_6050268(void)
{
	return DBcreate_changelog_update_trigger("host_proxy", "hostproxyid");
}

static int	DBpatch_6050269(void)
{
	return DBcreate_changelog_delete_trigger("host_proxy", "hostproxyid");
}

static int	DBpatch_6050270(void)
{
	const zbx_db_field_t	field = {"local_address", "", NULL, NULL, 255, ZBX_TYPE_CHAR, ZBX_NOTNULL, 0};

	return DBadd_field("proxy", &field);
}

static int	DBpatch_6050271(void)
{
	const zbx_db_field_t	field = {"local_port", "10051", NULL, NULL, 64, ZBX_TYPE_CHAR, ZBX_NOTNULL, 0};

	return DBadd_field("proxy", &field);
}

static int	DBpatch_6050272(void)
{
	const zbx_db_field_t	field = {"proxy_groupid", NULL, NULL, NULL, 0, ZBX_TYPE_ID, 0, 0};

	return DBadd_field("proxy", &field);
}

static int	DBpatch_6050273(void)
{
	return DBcreate_index("proxy", "proxy_2", "proxy_groupid", 0);
}

static int	DBpatch_6050274(void)
{
	const zbx_db_field_t	field = {"proxy_groupid", NULL, "proxy_group", "proxy_groupid", 0, 0, 0, 0};

	return DBadd_foreign_key("proxy", 1, &field);
}

static int	DBpatch_6050275(void)
{
	const zbx_db_field_t	field = {"proxy_groupid", NULL, NULL, NULL, 0, ZBX_TYPE_ID, 0, 0};

	return DBadd_field("hosts", &field);
}

static int	DBpatch_6050276(void)
{
	return DBcreate_index("hosts", "hosts_8", "proxy_groupid", 0);
}

static int	DBpatch_6050277(void)
{
	const zbx_db_field_t	field = {"proxy_groupid", NULL, "proxy_group", "proxy_groupid", 0, 0, 0, 0};

	return DBadd_foreign_key("hosts", 4, &field);
}

static int	DBpatch_6050278(void)
{
	const zbx_db_field_t	field = {"monitored_by", "0", NULL, NULL, 0, ZBX_TYPE_INT, ZBX_NOTNULL, 0};

	return DBadd_field("hosts", &field);
}

static int	DBpatch_6050279(void)
{
	const zbx_db_field_t	field = {"state", "0", NULL, NULL, 0, ZBX_TYPE_INT, ZBX_NOTNULL, 0};

	return DBadd_field("proxy_rtdata", &field);
}

static int	DBpatch_6050280(void)
{
	if (ZBX_DB_OK > zbx_db_execute("update hosts set monitored_by=1 where proxyid is not null"))
		return FAIL;

	return SUCCEED;
}

static int	DBpatch_6050281(void)
{
	if (ZBX_DB_OK > zbx_db_execute("delete from profiles where idx='web.hosts.filter_monitored_by'"))
		return FAIL;

	return SUCCEED;
}

static int	DBpatch_6050282(void)
{
	const zbx_db_table_t	table = {"proxy_group_rtdata", "proxy_groupid", 0,
			{
				{"proxy_groupid", NULL, NULL, NULL, 0, ZBX_TYPE_ID, ZBX_NOTNULL, 0},
				{"state", "0", NULL, NULL, 0, ZBX_TYPE_INT, ZBX_NOTNULL, 0},
				{0}
			},
			NULL
		};

	return DBcreate_table(&table);
}

static int	DBpatch_6050283(void)
{
	const zbx_db_field_t	field = {"proxy_groupid", NULL, "proxy_group", "proxy_groupid", 0, 0, 0,
			ZBX_FK_CASCADE_DELETE};

	return DBadd_foreign_key("proxy_group_rtdata", 1, &field);
}

static int	DBpatch_6050284(void)
{
	const zbx_db_field_t	field = {"software_update_checkid", "", NULL, NULL, 32, ZBX_TYPE_CHAR, ZBX_NOTNULL, 0};

	return DBadd_field("config", &field);
}

static int	DBpatch_6050285(void)
{
	const zbx_db_field_t	field = {"software_update_check_data", "", NULL, NULL, 0, ZBX_TYPE_SHORTTEXT,
			ZBX_NOTNULL, 0};

	return DBadd_field("config", &field);
}

static int	DBpatch_6050286(void)
{
	const zbx_db_field_t	field = {"timeout_browser", "1m", NULL, NULL, 255, ZBX_TYPE_CHAR, ZBX_NOTNULL, 0};

	return DBadd_field("config", &field);
}

static int	DBpatch_6050287(void)
{
	const zbx_db_field_t	field = {"timeout_browser", "", NULL, NULL, 255, ZBX_TYPE_CHAR, ZBX_NOTNULL, 0};

	return DBadd_field("proxy", &field);
}

static int	DBpatch_6050288(void)
{
	const zbx_db_field_t	field = {"userdirectory_mediaid", NULL, NULL, NULL, 0, ZBX_TYPE_ID, 0, 0};

	return DBadd_field("media", &field);
}

static int	DBpatch_6050289(void)
{
	return DBcreate_index("media", "media_3", "userdirectory_mediaid", 0);
}

static int	DBpatch_6050290(void)
{
	const zbx_db_field_t	field = {"userdirectory_mediaid", NULL, "userdirectory_media", "userdirectory_mediaid",
			0, 0, 0, ZBX_FK_CASCADE_DELETE};

	return DBadd_foreign_key("media", 3, &field);
}

static int	DBpatch_6050291(void)
{
	const zbx_db_field_t	field = {"active", "0", NULL, NULL, 0, ZBX_TYPE_INT, ZBX_NOTNULL, 0};

	return DBadd_field("userdirectory_media", &field);
}

static int	DBpatch_6050292(void)
{
	const zbx_db_field_t	field = {"severity", "63", NULL, NULL, 0, ZBX_TYPE_INT, ZBX_NOTNULL, 0};

	return DBadd_field("userdirectory_media", &field);
}

static int	DBpatch_6050293(void)
{
	const zbx_db_field_t	field = {"period", "1-7,00:00-24:00", NULL, NULL, 1024, ZBX_TYPE_CHAR, ZBX_NOTNULL, 0};

	return DBadd_field("userdirectory_media", &field);
}

static int	DBpatch_6050294(void)
{
	zbx_db_row_t	row;
	zbx_db_result_t	result = NULL;
	int		ret = SUCCEED;

	if (NULL == (result = zbx_db_select("select userdirectory_mediaid,userdirectoryid,mediatypeid"
			" from userdirectory_media")))
	{
		ret = FAIL;
		goto out;
	}

	while (NULL != (row = zbx_db_fetch(result)))
	{
		zbx_db_row_t	row2;
		zbx_db_result_t	result2;
		zbx_uint64_t	userdirectoryid, userdirectory_medeiaid, mediatypeid;

		ZBX_STR2UINT64(userdirectory_medeiaid, row[0]);
		ZBX_STR2UINT64(userdirectoryid, row[1]);
		ZBX_STR2UINT64(mediatypeid, row[2]);

		if (NULL == (result2 = zbx_db_select("select u.userid"
				" from userdirectory ud,users u"
				" where ud.userdirectoryid=" ZBX_FS_UI64 " and"
					" u.userdirectoryid=ud.userdirectoryid and"
					" ud.provision_status=1",
					userdirectoryid)))
		{
			ret = FAIL;
			goto out;
		}

		while (NULL != (row2 = zbx_db_fetch(result2)))
		{
			zbx_db_row_t	row3;
			zbx_db_result_t	result3;
			zbx_uint64_t	userid;
			char		*select_sql;

			ZBX_STR2UINT64(userid, row2[0]);
			select_sql = zbx_dsprintf(NULL, "select mediaid"
					" from media"
					" where userid=" ZBX_FS_UI64 " and"
						" mediatypeid=" ZBX_FS_UI64 " and"
						" userdirectory_mediaid is null"
					" order by mediaid", userid, mediatypeid);

			if (NULL == (result3 = zbx_db_select_n(select_sql, 1)))
			{
				ret = FAIL;
				zbx_free(select_sql);
				zbx_db_free_result(result2);
				goto out;
			}
			zbx_free(select_sql);

			while (NULL != (row3 = zbx_db_fetch(result3)))
			{
				zbx_uint64_t	mediaid;
				char		*update_sql;

				ZBX_STR2UINT64(mediaid, row3[0]);
				update_sql = zbx_dsprintf(NULL,
						"update media"
						" set userdirectory_mediaid=" ZBX_FS_UI64
						" where mediaid=" ZBX_FS_UI64 ";\n",
						userdirectory_medeiaid, mediaid);

				if (ZBX_DB_OK > zbx_db_execute("%s", update_sql))
				{
					ret = FAIL;
					zbx_free(update_sql);
					zbx_db_free_result(result3);
					zbx_db_free_result(result2);
					goto out;
				}
				zbx_free(update_sql);
			}

			zbx_db_free_result(result3);
		}

		zbx_db_free_result(result2);
	}
out:
	zbx_db_free_result(result);

	return ret;
}

static int	DBpatch_6050295(void)
{
	if (0 == (DBget_program_type() & ZBX_PROGRAM_TYPE_SERVER))
		return SUCCEED;

	if (ZBX_DB_OK > zbx_db_execute("insert into module (moduleid,id,relative_path,status,config) values"
			" (" ZBX_FS_UI64 ",'itemnavigator','widgets/itemnavigator',%d,'[]')", zbx_db_get_maxid("module"), 1))
	{
		return FAIL;
	}

	return SUCCEED;
}

static int	DBpatch_6050296(void)
{
	const zbx_db_field_t	field = {"message_format", "1", NULL, NULL, 0, ZBX_TYPE_INT, ZBX_NOTNULL, 0};

	return DBrename_field("media_type", "content_type", &field);
}

static int	DBpatch_6050297(void)
{
<<<<<<< HEAD
	zbx_db_result_t		result;
	zbx_db_row_t		row;

	if (0 == (DBget_program_type() & ZBX_PROGRAM_TYPE_SERVER))
		return SUCCEED;

	result = zbx_db_select(
			"select wf.widget_fieldid"
			" from widget w,widget_field wf"
			" where wf.widgetid=w.widgetid"
				" and w.type='plaintext'"
				" and wf.name='style'");

	while (NULL != (row = zbx_db_fetch(result)))
	{
		zbx_uint64_t	widget_fieldid;

		ZBX_STR2UINT64(widget_fieldid, row[0]);

		if (ZBX_DB_OK > zbx_db_execute(
				"update widget_field"
				" set name='layout'"
				" where widget_fieldid=" ZBX_FS_UI64, widget_fieldid))
		{
			return FAIL;
		}
	}
	zbx_db_free_result(result);

	return SUCCEED;
}

static int	DBpatch_6050298(void)
{
	zbx_db_result_t	result;
	zbx_db_row_t	row;
	zbx_db_insert_t	db_insert;
	int		ret;

	if (0 == (DBget_program_type() & ZBX_PROGRAM_TYPE_SERVER))
		return SUCCEED;

	zbx_db_insert_prepare(&db_insert, "widget_field", "widget_fieldid", "widgetid", "type", "name",
			"value_int", NULL);

	result = zbx_db_select(
			"select distinct w.widgetid"
			" from widget w,widget_field wf"
			" where wf.widgetid=w.widgetid"
				" and w.type='plaintext'");

	while (NULL != (row = zbx_db_fetch(result)))
	{
		zbx_uint64_t	widgetid;

		ZBX_STR2UINT64(widgetid, row[0]);

		zbx_db_insert_add_values(&db_insert, __UINT64_C(0), widgetid, 0, "show_timestamp", 1);
	}
	zbx_db_free_result(result);

	zbx_db_insert_autoincrement(&db_insert, "widget_fieldid");
	ret = zbx_db_insert_execute(&db_insert);
	zbx_db_insert_clean(&db_insert);

	return ret;
}

static int	DBpatch_6050299(void)
{
	zbx_db_result_t		result;
	zbx_db_row_t		row;
	zbx_db_insert_t		db_insert_int, db_insert_str, db_insert_itemid;
	zbx_uint64_t		last_widgetid = 0;
	size_t			index;
	int			ret;

	if (0 == (DBget_program_type() & ZBX_PROGRAM_TYPE_SERVER))
		return SUCCEED;

	zbx_db_insert_prepare(&db_insert_int, "widget_field", "widget_fieldid", "widgetid", "type", "name",
			"value_int", NULL);
	zbx_db_insert_prepare(&db_insert_str, "widget_field", "widget_fieldid", "widgetid", "type", "name",
			"value_str", NULL);
	zbx_db_insert_prepare(&db_insert_itemid, "widget_field", "widget_fieldid", "widgetid", "type", "name",
			"value_itemid", NULL);

	result = zbx_db_select(
			"select w.widgetid,i.value_type,i.itemid,iname.name_resolved,wfs.value_int"
			" from widget w"
				" join dashboard_page dp on w.dashboard_pageid=dp.dashboard_pageid"
				" join dashboard d on dp.dashboardid=d.dashboardid"
				" join widget_field wf on w.widgetid=wf.widgetid and wf.type=4"
				" join items i on wf.value_itemid=i.itemid"
				" join item_rtname iname on wf.value_itemid=iname.itemid"
				" left join widget_field wfs on w.widgetid=wfs.widgetid and wfs.name='show_as_html'"
			" where w.type='plaintext'"
				" and d.templateid is null"
			" union"
			" select w.widgetid,i.value_type,i.itemid,i.name,wfs.value_int"
			" from widget w"
				" join dashboard_page dp on w.dashboard_pageid=dp.dashboard_pageid"
				" join dashboard d on dp.dashboardid=d.dashboardid"
				" join widget_field wf on w.widgetid=wf.widgetid and wf.type=4"
				" join items i on wf.value_itemid=i.itemid"
				" left join widget_field wfs on w.widgetid=wfs.widgetid and wfs.name='show_as_html'"
			" where w.type='plaintext'"
				" and d.templateid is not null"
			" order by widgetid");

	while (NULL != (row = zbx_db_fetch(result)))
	{
		zbx_uint64_t	widgetid, itemid;
		int		value_type, show_as_html;
		const char	*item_name;
		char		buf[64];

		ZBX_STR2UINT64(widgetid, row[0]);
		value_type = atoi(row[1]);
		ZBX_STR2UINT64(itemid, row[2]);
		item_name = row[3];
		show_as_html = atoi(ZBX_NULL2EMPTY_STR(row[4]));

		if (widgetid != last_widgetid)
			index = 0;
		else
			index++;

		zbx_snprintf(buf, sizeof(buf), "columns.%lu.name", index);
		zbx_db_insert_add_values(&db_insert_str, __UINT64_C(0), widgetid, 1, buf, item_name);

		zbx_snprintf(buf, sizeof(buf), "columns.%lu.itemid", index);
		zbx_db_insert_add_values(&db_insert_itemid, __UINT64_C(0), widgetid, 4, buf, itemid);

		if (1 == value_type || 2 == value_type || 4 == value_type)
		{
			zbx_snprintf(buf, sizeof(buf), "columns.%lu.monospace_font", index);
			zbx_db_insert_add_values(&db_insert_int, __UINT64_C(0), widgetid, 0, buf, 1);

			if (1 == show_as_html)
			{
				zbx_snprintf(buf, sizeof(buf), "columns.%lu.display", index);
				zbx_db_insert_add_values(&db_insert_int, __UINT64_C(0), widgetid, 0, buf, 4);
			}
		}

		last_widgetid = widgetid;
	}
	zbx_db_free_result(result);

	zbx_db_insert_autoincrement(&db_insert_int, "widget_fieldid");
	ret = zbx_db_insert_execute(&db_insert_int);
	zbx_db_insert_clean(&db_insert_int);

	if (SUCCEED != ret)
		return FAIL;

	zbx_db_insert_autoincrement(&db_insert_str, "widget_fieldid");
	ret = zbx_db_insert_execute(&db_insert_str);
	zbx_db_insert_clean(&db_insert_str);

	if (SUCCEED != ret)
		return FAIL;

	zbx_db_insert_autoincrement(&db_insert_itemid, "widget_fieldid");
	ret = zbx_db_insert_execute(&db_insert_itemid);
	zbx_db_insert_clean(&db_insert_itemid);

	return ret;
}


static int	DBpatch_6050300(void)
{
	zbx_db_result_t		result;
	zbx_db_row_t		row;
	zbx_vector_uint64_t	ids;
	char			*sql = NULL;
	size_t			sql_alloc = 0, sql_offset = 0;
	int			ret = SUCCEED;

	if (0 == (DBget_program_type() & ZBX_PROGRAM_TYPE_SERVER))
		return SUCCEED;

	zbx_vector_uint64_create(&ids);

	result = zbx_db_select(
			"select wf.widget_fieldid"
			" from widget w,widget_field wf"
			" where wf.widgetid=w.widgetid"
				" and w.type='plaintext'"
				" and (wf.name='show_as_html' or wf.name like 'itemids.%%')");

	while (NULL != (row = zbx_db_fetch(result)))
	{
		zbx_uint64_t	widget_fieldid;

		ZBX_STR2UINT64(widget_fieldid, row[0]);

		zbx_vector_uint64_append(&ids, widget_fieldid);
	}
	zbx_db_free_result(result);

	if (0 != ids.values_num)
	{
		zbx_snprintf_alloc(&sql, &sql_alloc, &sql_offset, "delete from widget_field where");

		zbx_db_add_condition_alloc(&sql, &sql_alloc, &sql_offset, "widget_fieldid", ids.values, ids.values_num);

		if (zbx_db_execute("%s", sql) < ZBX_DB_OK)
			ret = FAIL;
		else
			ret = SUCCEED;

		zbx_free(sql);
	}

	zbx_vector_uint64_destroy(&ids);

	return ret;
}

static int	DBpatch_6050301(void)
{
	const char	*sql =
			"update module"
			" set id='itemhistory',relative_path='widgets/itemhistory'"
			" where id='plaintext'"
				" and relative_path='widgets/plaintext'";

	if (0 == (DBget_program_type() & ZBX_PROGRAM_TYPE_SERVER))
		return SUCCEED;

	if (zbx_db_execute("%s", sql) < ZBX_DB_OK)
		return FAIL;


	return SUCCEED;
}

static int	DBpatch_6050302(void)
{
	if (0 == (DBget_program_type() & ZBX_PROGRAM_TYPE_SERVER))
		return SUCCEED;

	if (zbx_db_execute("update widget set type='itemhistory' where type='plaintext'") < ZBX_DB_OK)
		return FAIL;


	return SUCCEED;
=======
	if (0 == (DBget_program_type() & ZBX_PROGRAM_TYPE_SERVER))
		return SUCCEED;

	if (ZBX_DB_OK > zbx_db_execute("update widget set x=x*3,width=width*3"))
		return FAIL;

	return SUCCEED;
}

static int	DBpatch_6050298(void)
{
	return add_widget_references("'geomap','map','plaintext','problemhosts','problems','problemsbysv','tophosts'"
			",'web'");
>>>>>>> fc70a113
}

#endif

DBPATCH_START(6050)

/* version, duplicates flag, mandatory flag */

DBPATCH_ADD(6050000, 0, 1)
DBPATCH_ADD(6050001, 0, 1)
DBPATCH_ADD(6050002, 0, 1)
DBPATCH_ADD(6050003, 0, 1)
DBPATCH_ADD(6050004, 0, 1)
DBPATCH_ADD(6050005, 0, 1)
DBPATCH_ADD(6050006, 0, 1)
DBPATCH_ADD(6050007, 0, 1)
DBPATCH_ADD(6050008, 0, 1)
DBPATCH_ADD(6050009, 0, 1)
DBPATCH_ADD(6050010, 0, 1)
DBPATCH_ADD(6050011, 0, 1)
DBPATCH_ADD(6050012, 0, 1)
DBPATCH_ADD(6050013, 0, 1)
DBPATCH_ADD(6050014, 0, 1)
DBPATCH_ADD(6050015, 0, 1)
DBPATCH_ADD(6050016, 0, 1)
DBPATCH_ADD(6050017, 0, 1)
DBPATCH_ADD(6050018, 0, 1)
DBPATCH_ADD(6050019, 0, 1)
DBPATCH_ADD(6050020, 0, 1)
DBPATCH_ADD(6050021, 0, 1)
DBPATCH_ADD(6050022, 0, 1)
DBPATCH_ADD(6050023, 0, 1)
DBPATCH_ADD(6050024, 0, 1)
DBPATCH_ADD(6050025, 0, 1)
DBPATCH_ADD(6050026, 0, 1)
DBPATCH_ADD(6050027, 0, 1)
DBPATCH_ADD(6050028, 0, 1)
DBPATCH_ADD(6050029, 0, 1)
DBPATCH_ADD(6050030, 0, 1)
DBPATCH_ADD(6050031, 0, 1)
DBPATCH_ADD(6050032, 0, 1)
DBPATCH_ADD(6050033, 0, 1)
DBPATCH_ADD(6050034, 0, 1)
DBPATCH_ADD(6050035, 0, 1)
DBPATCH_ADD(6050036, 0, 1)
DBPATCH_ADD(6050037, 0, 1)
DBPATCH_ADD(6050038, 0, 1)
DBPATCH_ADD(6050039, 0, 1)
DBPATCH_ADD(6050040, 0, 1)
DBPATCH_ADD(6050041, 0, 1)
DBPATCH_ADD(6050042, 0, 1)
DBPATCH_ADD(6050043, 0, 1)
DBPATCH_ADD(6050044, 0, 1)
DBPATCH_ADD(6050045, 0, 1)
DBPATCH_ADD(6050046, 0, 1)
DBPATCH_ADD(6050047, 0, 1)
DBPATCH_ADD(6050048, 0, 1)
DBPATCH_ADD(6050049, 0, 1)
DBPATCH_ADD(6050050, 0, 1)
DBPATCH_ADD(6050051, 0, 1)
DBPATCH_ADD(6050052, 0, 1)
DBPATCH_ADD(6050053, 0, 1)
DBPATCH_ADD(6050054, 0, 1)
DBPATCH_ADD(6050055, 0, 1)
DBPATCH_ADD(6050056, 0, 1)
DBPATCH_ADD(6050057, 0, 1)
DBPATCH_ADD(6050058, 0, 1)
DBPATCH_ADD(6050059, 0, 1)
DBPATCH_ADD(6050060, 0, 1)
DBPATCH_ADD(6050061, 0, 1)
DBPATCH_ADD(6050062, 0, 1)
DBPATCH_ADD(6050063, 0, 1)
DBPATCH_ADD(6050064, 0, 1)
DBPATCH_ADD(6050065, 0, 1)
DBPATCH_ADD(6050066, 0, 1)
DBPATCH_ADD(6050067, 0, 1)
DBPATCH_ADD(6050068, 0, 1)
DBPATCH_ADD(6050069, 0, 1)
DBPATCH_ADD(6050070, 0, 1)
DBPATCH_ADD(6050071, 0, 1)
DBPATCH_ADD(6050072, 0, 1)
DBPATCH_ADD(6050073, 0, 1)
DBPATCH_ADD(6050074, 0, 1)
DBPATCH_ADD(6050075, 0, 1)
DBPATCH_ADD(6050076, 0, 1)
DBPATCH_ADD(6050077, 0, 1)
DBPATCH_ADD(6050078, 0, 1)
DBPATCH_ADD(6050079, 0, 1)
DBPATCH_ADD(6050080, 0, 1)
DBPATCH_ADD(6050081, 0, 1)
DBPATCH_ADD(6050082, 0, 1)
DBPATCH_ADD(6050083, 0, 1)
DBPATCH_ADD(6050084, 0, 1)
DBPATCH_ADD(6050085, 0, 1)
DBPATCH_ADD(6050086, 0, 1)
DBPATCH_ADD(6050087, 0, 1)
DBPATCH_ADD(6050090, 0, 1)
DBPATCH_ADD(6050091, 0, 1)
DBPATCH_ADD(6050092, 0, 1)
DBPATCH_ADD(6050093, 0, 1)
DBPATCH_ADD(6050094, 0, 1)
DBPATCH_ADD(6050095, 0, 1)
DBPATCH_ADD(6050096, 0, 1)
DBPATCH_ADD(6050097, 0, 1)
DBPATCH_ADD(6050098, 0, 1)
DBPATCH_ADD(6050099, 0, 1)
DBPATCH_ADD(6050100, 0, 1)
DBPATCH_ADD(6050101, 0, 1)
DBPATCH_ADD(6050102, 0, 1)
DBPATCH_ADD(6050103, 0, 1)
DBPATCH_ADD(6050104, 0, 1)
DBPATCH_ADD(6050105, 0, 1)
DBPATCH_ADD(6050106, 0, 1)
DBPATCH_ADD(6050107, 0, 1)
DBPATCH_ADD(6050108, 0, 1)
DBPATCH_ADD(6050109, 0, 1)
DBPATCH_ADD(6050110, 0, 1)
DBPATCH_ADD(6050111, 0, 1)
DBPATCH_ADD(6050112, 0, 1)
DBPATCH_ADD(6050113, 0, 1)
DBPATCH_ADD(6050114, 0, 1)
DBPATCH_ADD(6050115, 0, 1)
DBPATCH_ADD(6050116, 0, 1)
DBPATCH_ADD(6050117, 0, 1)
DBPATCH_ADD(6050118, 0, 1)
DBPATCH_ADD(6050119, 0, 1)
DBPATCH_ADD(6050120, 0, 1)
DBPATCH_ADD(6050121, 0, 1)
DBPATCH_ADD(6050122, 0, 1)
DBPATCH_ADD(6050123, 0, 1)
DBPATCH_ADD(6050124, 0, 1)
DBPATCH_ADD(6050125, 0, 1)
DBPATCH_ADD(6050126, 0, 1)
DBPATCH_ADD(6050127, 0, 1)
DBPATCH_ADD(6050128, 0, 1)
DBPATCH_ADD(6050129, 0, 1)
DBPATCH_ADD(6050130, 0, 1)
DBPATCH_ADD(6050131, 0, 1)
DBPATCH_ADD(6050132, 0, 1)
DBPATCH_ADD(6050133, 0, 1)
DBPATCH_ADD(6050134, 0, 1)
DBPATCH_ADD(6050135, 0, 1)
DBPATCH_ADD(6050136, 0, 1)
DBPATCH_ADD(6050137, 0, 1)
DBPATCH_ADD(6050138, 0, 1)
DBPATCH_ADD(6050139, 0, 1)
DBPATCH_ADD(6050140, 0, 1)
DBPATCH_ADD(6050141, 0, 1)
DBPATCH_ADD(6050142, 0, 1)
DBPATCH_ADD(6050143, 0, 1)
DBPATCH_ADD(6050144, 0, 1)
DBPATCH_ADD(6050145, 0, 1)
DBPATCH_ADD(6050146, 0, 1)
DBPATCH_ADD(6050147, 0, 1)
DBPATCH_ADD(6050148, 0, 1)
DBPATCH_ADD(6050149, 0, 1)
DBPATCH_ADD(6050150, 0, 1)
DBPATCH_ADD(6050151, 0, 1)
DBPATCH_ADD(6050152, 0, 1)
DBPATCH_ADD(6050153, 0, 1)
DBPATCH_ADD(6050154, 0, 1)
DBPATCH_ADD(6050155, 0, 1)
DBPATCH_ADD(6050156, 0, 1)
DBPATCH_ADD(6050157, 0, 1)
DBPATCH_ADD(6050158, 0, 1)
DBPATCH_ADD(6050159, 0, 1)
DBPATCH_ADD(6050160, 0, 1)
DBPATCH_ADD(6050161, 0, 1)
DBPATCH_ADD(6050162, 0, 1)
DBPATCH_ADD(6050163, 0, 1)
DBPATCH_ADD(6050164, 0, 1)
DBPATCH_ADD(6050165, 0, 1)
DBPATCH_ADD(6050166, 0, 1)
DBPATCH_ADD(6050167, 0, 1)
DBPATCH_ADD(6050168, 0, 1)
DBPATCH_ADD(6050169, 0, 1)
DBPATCH_ADD(6050170, 0, 1)
DBPATCH_ADD(6050171, 0, 1)
DBPATCH_ADD(6050172, 0, 1)
DBPATCH_ADD(6050173, 0, 1)
DBPATCH_ADD(6050174, 0, 1)
DBPATCH_ADD(6050175, 0, 1)
DBPATCH_ADD(6050176, 0, 1)
DBPATCH_ADD(6050177, 0, 1)
DBPATCH_ADD(6050178, 0, 1)
DBPATCH_ADD(6050179, 0, 1)
DBPATCH_ADD(6050180, 0, 1)
DBPATCH_ADD(6050181, 0, 1)
DBPATCH_ADD(6050182, 0, 1)
DBPATCH_ADD(6050183, 0, 1)
DBPATCH_ADD(6050184, 0, 1)
DBPATCH_ADD(6050185, 0, 1)
DBPATCH_ADD(6050186, 0, 1)
DBPATCH_ADD(6050187, 0, 1)
DBPATCH_ADD(6050188, 0, 1)
DBPATCH_ADD(6050189, 0, 1)
DBPATCH_ADD(6050190, 0, 1)
DBPATCH_ADD(6050191, 0, 1)
DBPATCH_ADD(6050192, 0, 1)
DBPATCH_ADD(6050193, 0, 1)
DBPATCH_ADD(6050194, 0, 1)
DBPATCH_ADD(6050195, 0, 1)
DBPATCH_ADD(6050196, 0, 1)
DBPATCH_ADD(6050197, 0, 1)
DBPATCH_ADD(6050198, 0, 1)
DBPATCH_ADD(6050199, 0, 1)
DBPATCH_ADD(6050200, 0, 1)
DBPATCH_ADD(6050201, 0, 1)
DBPATCH_ADD(6050202, 0, 1)
DBPATCH_ADD(6050203, 0, 1)
DBPATCH_ADD(6050204, 0, 1)
DBPATCH_ADD(6050205, 0, 1)
DBPATCH_ADD(6050206, 0, 1)
DBPATCH_ADD(6050207, 0, 1)
DBPATCH_ADD(6050208, 0, 1)
DBPATCH_ADD(6050209, 0, 1)
DBPATCH_ADD(6050210, 0, 1)
DBPATCH_ADD(6050211, 0, 1)
DBPATCH_ADD(6050212, 0, 1)
DBPATCH_ADD(6050213, 0, 1)
DBPATCH_ADD(6050214, 0, 1)
DBPATCH_ADD(6050215, 0, 1)
DBPATCH_ADD(6050216, 0, 1)
DBPATCH_ADD(6050217, 0, 1)
DBPATCH_ADD(6050218, 0, 1)
DBPATCH_ADD(6050219, 0, 1)
DBPATCH_ADD(6050220, 0, 1)
DBPATCH_ADD(6050221, 0, 1)
DBPATCH_ADD(6050222, 0, 1)
DBPATCH_ADD(6050223, 0, 1)
DBPATCH_ADD(6050224, 0, 1)
DBPATCH_ADD(6050225, 0, 1)
DBPATCH_ADD(6050226, 0, 1)
DBPATCH_ADD(6050227, 0, 1)
DBPATCH_ADD(6050228, 0, 1)
DBPATCH_ADD(6050229, 0, 1)
DBPATCH_ADD(6050230, 0, 1)
DBPATCH_ADD(6050231, 0, 1)
DBPATCH_ADD(6050232, 0, 1)
DBPATCH_ADD(6050233, 0, 1)
DBPATCH_ADD(6050234, 0, 1)
DBPATCH_ADD(6050235, 0, 1)
DBPATCH_ADD(6050236, 0, 1)
DBPATCH_ADD(6050237, 0, 1)
DBPATCH_ADD(6050238, 0, 1)
DBPATCH_ADD(6050239, 0, 1)
DBPATCH_ADD(6050240, 0, 1)
DBPATCH_ADD(6050241, 0, 1)
DBPATCH_ADD(6050242, 0, 1)
DBPATCH_ADD(6050243, 0, 1)
DBPATCH_ADD(6050244, 0, 1)
DBPATCH_ADD(6050245, 0, 1)
DBPATCH_ADD(6050246, 0, 1)
DBPATCH_ADD(6050247, 0, 1)
DBPATCH_ADD(6050248, 0, 1)
DBPATCH_ADD(6050249, 0, 1)
DBPATCH_ADD(6050250, 0, 1)
DBPATCH_ADD(6050251, 0, 1)
DBPATCH_ADD(6050252, 0, 1)
DBPATCH_ADD(6050253, 0, 1)
DBPATCH_ADD(6050254, 0, 1)
DBPATCH_ADD(6050255, 0, 1)
DBPATCH_ADD(6050256, 0, 1)
DBPATCH_ADD(6050257, 0, 1)
DBPATCH_ADD(6050258, 0, 1)
DBPATCH_ADD(6050259, 0, 1)
DBPATCH_ADD(6050260, 0, 1)
DBPATCH_ADD(6050261, 0, 1)
DBPATCH_ADD(6050262, 0, 1)
DBPATCH_ADD(6050263, 0, 1)
DBPATCH_ADD(6050264, 0, 1)
DBPATCH_ADD(6050265, 0, 1)
DBPATCH_ADD(6050266, 0, 1)
DBPATCH_ADD(6050267, 0, 1)
DBPATCH_ADD(6050268, 0, 1)
DBPATCH_ADD(6050269, 0, 1)
DBPATCH_ADD(6050270, 0, 1)
DBPATCH_ADD(6050271, 0, 1)
DBPATCH_ADD(6050272, 0, 1)
DBPATCH_ADD(6050273, 0, 1)
DBPATCH_ADD(6050274, 0, 1)
DBPATCH_ADD(6050275, 0, 1)
DBPATCH_ADD(6050276, 0, 1)
DBPATCH_ADD(6050277, 0, 1)
DBPATCH_ADD(6050278, 0, 1)
DBPATCH_ADD(6050279, 0, 1)
DBPATCH_ADD(6050280, 0, 1)
DBPATCH_ADD(6050281, 0, 1)
DBPATCH_ADD(6050282, 0, 1)
DBPATCH_ADD(6050283, 0, 1)
DBPATCH_ADD(6050284, 0, 1)
DBPATCH_ADD(6050285, 0, 1)
DBPATCH_ADD(6050286, 0, 1)
DBPATCH_ADD(6050287, 0, 1)
DBPATCH_ADD(6050288, 0, 1)
DBPATCH_ADD(6050289, 0, 1)
DBPATCH_ADD(6050290, 0, 1)
DBPATCH_ADD(6050291, 0, 1)
DBPATCH_ADD(6050292, 0, 1)
DBPATCH_ADD(6050293, 0, 1)
DBPATCH_ADD(6050294, 0, 1)
DBPATCH_ADD(6050295, 0, 1)
DBPATCH_ADD(6050296, 0, 1)
DBPATCH_ADD(6050297, 0, 1)
DBPATCH_ADD(6050298, 0, 1)
<<<<<<< HEAD
DBPATCH_ADD(6050299, 0, 1)
DBPATCH_ADD(6050300, 0, 1)
DBPATCH_ADD(6050301, 0, 1)
DBPATCH_ADD(6050302, 0, 1)
=======
>>>>>>> fc70a113

DBPATCH_END()<|MERGE_RESOLUTION|>--- conflicted
+++ resolved
@@ -4033,7 +4033,23 @@
 
 static int	DBpatch_6050297(void)
 {
-<<<<<<< HEAD
+	if (0 == (DBget_program_type() & ZBX_PROGRAM_TYPE_SERVER))
+		return SUCCEED;
+
+	if (ZBX_DB_OK > zbx_db_execute("update widget set x=x*3,width=width*3"))
+		return FAIL;
+
+	return SUCCEED;
+}
+
+static int	DBpatch_6050298(void)
+{
+	return add_widget_references("'geomap','map','plaintext','problemhosts','problems','problemsbysv','tophosts'"
+			",'web'");
+}
+
+static int	DBpatch_6050299(void)
+{
 	zbx_db_result_t		result;
 	zbx_db_row_t		row;
 
@@ -4066,7 +4082,7 @@
 	return SUCCEED;
 }
 
-static int	DBpatch_6050298(void)
+static int	DBpatch_6050300(void)
 {
 	zbx_db_result_t	result;
 	zbx_db_row_t	row;
@@ -4102,7 +4118,7 @@
 	return ret;
 }
 
-static int	DBpatch_6050299(void)
+static int	DBpatch_6050301(void)
 {
 	zbx_db_result_t		result;
 	zbx_db_row_t		row;
@@ -4206,7 +4222,7 @@
 }
 
 
-static int	DBpatch_6050300(void)
+static int	DBpatch_6050302(void)
 {
 	zbx_db_result_t		result;
 	zbx_db_row_t		row;
@@ -4256,7 +4272,7 @@
 	return ret;
 }
 
-static int	DBpatch_6050301(void)
+static int	DBpatch_6050303(void)
 {
 	const char	*sql =
 			"update module"
@@ -4274,7 +4290,7 @@
 	return SUCCEED;
 }
 
-static int	DBpatch_6050302(void)
+static int	DBpatch_6050304(void)
 {
 	if (0 == (DBget_program_type() & ZBX_PROGRAM_TYPE_SERVER))
 		return SUCCEED;
@@ -4284,21 +4300,6 @@
 
 
 	return SUCCEED;
-=======
-	if (0 == (DBget_program_type() & ZBX_PROGRAM_TYPE_SERVER))
-		return SUCCEED;
-
-	if (ZBX_DB_OK > zbx_db_execute("update widget set x=x*3,width=width*3"))
-		return FAIL;
-
-	return SUCCEED;
-}
-
-static int	DBpatch_6050298(void)
-{
-	return add_widget_references("'geomap','map','plaintext','problemhosts','problems','problemsbysv','tophosts'"
-			",'web'");
->>>>>>> fc70a113
 }
 
 #endif
@@ -4604,12 +4605,11 @@
 DBPATCH_ADD(6050296, 0, 1)
 DBPATCH_ADD(6050297, 0, 1)
 DBPATCH_ADD(6050298, 0, 1)
-<<<<<<< HEAD
 DBPATCH_ADD(6050299, 0, 1)
 DBPATCH_ADD(6050300, 0, 1)
 DBPATCH_ADD(6050301, 0, 1)
 DBPATCH_ADD(6050302, 0, 1)
-=======
->>>>>>> fc70a113
+DBPATCH_ADD(6050303, 0, 1)
+DBPATCH_ADD(6050304, 0, 1)
 
 DBPATCH_END()