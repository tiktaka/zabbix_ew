/*
** Zabbix
** Copyright (C) 2001-2023 Zabbix SIA
**
** This program is free software; you can redistribute it and/or modify
** it under the terms of the GNU General Public License as published by
** the Free Software Foundation; either version 2 of the License, or
** (at your option) any later version.
**
** This program is distributed in the hope that it will be useful,
** but WITHOUT ANY WARRANTY; without even the implied warranty of
** MERCHANTABILITY or FITNESS FOR A PARTICULAR PURPOSE. See the
** GNU General Public License for more details.
**
** You should have received a copy of the GNU General Public License
** along with this program; if not, write to the Free Software
** Foundation, Inc., 51 Franklin Street, Fifth Floor, Boston, MA  02110-1301, USA.
**/

#include "dbupgrade.h"

#include "zbxdbschema.h"
#include "zbxvariant.h"
#include "zbxexpr.h"
#include "zbxeval.h"
#include "zbxalgo.h"
#include "zbxdbhigh.h"
#include "zbxtypes.h"
#include "zbxregexp.h"
#include "zbx_host_constants.h"
#include "zbxstr.h"

/*
 * 7.0 development database patches
 */

#ifndef HAVE_SQLITE3

static int	DBpatch_6050000(void)
{
	const zbx_db_field_t	field = {"url", "", NULL, NULL, 2048, ZBX_TYPE_CHAR, ZBX_NOTNULL, 0};

	return DBmodify_field_type("config", &field, NULL);
}

static int	DBpatch_6050001(void)
{
	const zbx_db_field_t	field = {"geomaps_tile_url", "", NULL, NULL, 2048, ZBX_TYPE_CHAR, ZBX_NOTNULL, 0};

	return DBmodify_field_type("config", &field, NULL);
}

static int	DBpatch_6050002(void)
{
	const zbx_db_field_t	field = {"url", "", NULL, NULL, 2048, ZBX_TYPE_CHAR, ZBX_NOTNULL, 0};

	return DBmodify_field_type("sysmap_url", &field, NULL);
}

static int	DBpatch_6050003(void)
{
	const zbx_db_field_t	field = {"url", "", NULL, NULL, 2048, ZBX_TYPE_CHAR, ZBX_NOTNULL, 0};

	return DBmodify_field_type("sysmap_element_url", &field, NULL);
}

static int	DBpatch_6050004(void)
{
	const zbx_db_field_t	field = {"url_a", "", NULL, NULL, 2048, ZBX_TYPE_CHAR, ZBX_NOTNULL, 0};

	return DBmodify_field_type("host_inventory", &field, NULL);
}

static int	DBpatch_6050005(void)
{
	const zbx_db_field_t	field = {"url_b", "", NULL, NULL, 2048, ZBX_TYPE_CHAR, ZBX_NOTNULL, 0};

	return DBmodify_field_type("host_inventory", &field, NULL);
}

static int	DBpatch_6050006(void)
{
	const zbx_db_field_t	field = {"url_c", "", NULL, NULL, 2048, ZBX_TYPE_CHAR, ZBX_NOTNULL, 0};

	return DBmodify_field_type("host_inventory", &field, NULL);
}

static int	DBpatch_6050007(void)
{
	const zbx_db_field_t	field = {"value_str", "", NULL, NULL, 2048, ZBX_TYPE_CHAR, ZBX_NOTNULL, 0};

	return DBmodify_field_type("widget_field", &field, NULL);
}

static int	DBpatch_6050008(void)
{
	const zbx_db_field_t	field = {"value", "0.0000", NULL, NULL, 0, ZBX_TYPE_FLOAT, ZBX_NOTNULL, 0};
	int	ret;

	if (0 == (DBget_program_type() & ZBX_PROGRAM_TYPE_SERVER))
		return SUCCEED;

#if defined(HAVE_ORACLE)
	if (SUCCEED == zbx_db_check_oracle_colum_type("history", "value", ZBX_TYPE_FLOAT))
		return SUCCEED;
#elif defined(HAVE_POSTGRESQL)
	if (SUCCEED == DBcheck_field_type("history", &field))
		return SUCCEED;
#endif
	if (SUCCEED != (ret = DBmodify_field_type("history", &field, &field)))
	{
		zabbix_log(LOG_LEVEL_WARNING, "cannot perform database upgrade of history table, please check upgrade"
				" notes");
	}

	return ret;
}

static int	DBpatch_6050009(void)
{
	const zbx_db_field_t	field = {"value_min", "0.0000", NULL, NULL, 0, ZBX_TYPE_FLOAT, ZBX_NOTNULL, 0};

	if (0 == (DBget_program_type() & ZBX_PROGRAM_TYPE_SERVER))
		return SUCCEED;

#if defined(HAVE_ORACLE)
	if (SUCCEED == zbx_db_check_oracle_colum_type("trends", "value_min", ZBX_TYPE_FLOAT))
		return SUCCEED;
#elif defined(HAVE_POSTGRESQL)
	if (SUCCEED == DBcheck_field_type("trends", &field))
		return SUCCEED;
#endif
	return DBmodify_field_type("trends", &field, &field);
}

static int	DBpatch_6050010(void)
{
	const zbx_db_field_t	field = {"value_avg", "0.0000", NULL, NULL, 0, ZBX_TYPE_FLOAT, ZBX_NOTNULL, 0};
	int			ret;

	if (0 == (DBget_program_type() & ZBX_PROGRAM_TYPE_SERVER))
		return SUCCEED;

#if defined(HAVE_ORACLE)
	if (SUCCEED == zbx_db_check_oracle_colum_type("trends", "value_avg", ZBX_TYPE_FLOAT))
		return SUCCEED;
#elif defined(HAVE_POSTGRESQL)
	if (SUCCEED == DBcheck_field_type("trends", &field))
		return SUCCEED;
#endif

	if (SUCCEED != (ret = DBmodify_field_type("trends", &field, &field)))
	{
		zabbix_log(LOG_LEVEL_WARNING, "cannot perform database upgrade of trends table, please check upgrade"
				" notes");
	}

	return ret;
}

static int	DBpatch_6050011(void)
{
	const zbx_db_field_t	field = {"value_max", "0.0000", NULL, NULL, 0, ZBX_TYPE_FLOAT, ZBX_NOTNULL, 0};
	int			ret;

#if defined(HAVE_ORACLE)
	if (SUCCEED == zbx_db_check_oracle_colum_type("trends", "value_max", ZBX_TYPE_FLOAT))
		return SUCCEED;
#elif defined(HAVE_POSTGRESQL)
	if (SUCCEED == DBcheck_field_type("trends", &field))
		return SUCCEED;
#endif /* defined(HAVE_ORACLE) */

	if (0 == (DBget_program_type() & ZBX_PROGRAM_TYPE_SERVER))
		return SUCCEED;

	if (SUCCEED != (ret = DBmodify_field_type("trends", &field, &field)))
	{
		zabbix_log(LOG_LEVEL_WARNING, "cannot perform database upgrade of trends table, please check upgrade"
				" notes");
	}

	return ret;
}

static int	DBpatch_6050012(void)
{
	const zbx_db_field_t	field = {"allow_redirect", "0", NULL, NULL, 0, ZBX_TYPE_INT, ZBX_NOTNULL, 0};

	return DBadd_field("dchecks", &field);
}

static int	DBpatch_6050013(void)
{
	const zbx_db_table_t	table =
			{"history_bin", "itemid,clock,ns", 0,
				{
					{"itemid", NULL, NULL, NULL, 0, ZBX_TYPE_ID, ZBX_NOTNULL, 0},
					{"clock", "0", NULL, NULL, 0, ZBX_TYPE_INT, ZBX_NOTNULL, 0},
					{"ns", "0", NULL, NULL, 0, ZBX_TYPE_INT, ZBX_NOTNULL, 0},
					{"value", "", NULL, NULL, 0, ZBX_TYPE_BLOB, ZBX_NOTNULL, 0},
					{NULL}
				},
				NULL
			};

	return DBcreate_table(&table);
}

static int	DBpatch_6050014(void)
{
	if (0 == (DBget_program_type() & ZBX_PROGRAM_TYPE_SERVER))
		return SUCCEED;

	if (ZBX_DB_OK > zbx_db_execute(
			"delete from widget_field"
			" where name='adv_conf' and widgetid in ("
				"select widgetid"
				" from widget"
				" where type in ('clock', 'item')"
			")"))
	{
		return FAIL;
	}

	return SUCCEED;
}

static int	DBpatch_6050015(void)
{
	const zbx_db_field_t	field = {"http_user", "", NULL, NULL, 255, ZBX_TYPE_CHAR, ZBX_NOTNULL, 0};

	return DBmodify_field_type("httptest", &field, NULL);
}

static int	DBpatch_6050016(void)
{
	const zbx_db_field_t	field = {"http_password", "", NULL, NULL, 255, ZBX_TYPE_CHAR, ZBX_NOTNULL, 0};

	return DBmodify_field_type("httptest", &field, NULL);
}

static int	DBpatch_6050017(void)
{
	const zbx_db_field_t	field = {"username", "", NULL, NULL, 255, ZBX_TYPE_CHAR, ZBX_NOTNULL, 0};

	return DBmodify_field_type("items", &field, NULL);
}

static int	DBpatch_6050018(void)
{
	const zbx_db_field_t	field = {"password", "", NULL, NULL, 255, ZBX_TYPE_CHAR, ZBX_NOTNULL, 0};

	return DBmodify_field_type("items", &field, NULL);
}

static int	DBpatch_6050019(void)
{
	const zbx_db_field_t	field = {"username", "", NULL, NULL, 255, ZBX_TYPE_CHAR, ZBX_NOTNULL, 0};

	return DBmodify_field_type("connector", &field, NULL);
}

static int	DBpatch_6050020(void)
{
	const zbx_db_field_t	field = {"password", "", NULL, NULL, 255, ZBX_TYPE_CHAR, ZBX_NOTNULL, 0};

	return DBmodify_field_type("connector", &field, NULL);
}

static int	DBpatch_6050021(void)
{
	const zbx_db_field_t	field = {"concurrency_max", "0", NULL, NULL, 0, ZBX_TYPE_INT, ZBX_NOTNULL, 0};

	return DBadd_field("drules", &field);
}

static int	DBpatch_6050022(void)
{
	if (ZBX_DB_OK > zbx_db_execute("update drules set concurrency_max=1"))
		return FAIL;

	return SUCCEED;
}

static int	DBpatch_6050023(void)
{
	const char	*sql =
			"update widget_field"
			" set name='acknowledgement_status'"
			" where name='unacknowledged'"
				" and exists ("
					"select null"
					" from widget w"
					" where widget_field.widgetid=w.widgetid"
						" and w.type='problems'"
				")";

	if (0 == (DBget_program_type() & ZBX_PROGRAM_TYPE_SERVER))
		return SUCCEED;

	if (ZBX_DB_OK <= zbx_db_execute("%s", sql))
		return SUCCEED;

	return FAIL;
}

static int	DBpatch_6050024(void)
{
	const char	*sql =
			"update widget_field"
			" set name='show_lines'"
			" where name='count'"
				" and exists ("
					"select null"
					" from widget w"
					" where widget_field.widgetid=w.widgetid"
						" and w.type='tophosts'"
				")";

	if (0 == (DBget_program_type() & ZBX_PROGRAM_TYPE_SERVER))
		return SUCCEED;

	if (ZBX_DB_OK <= zbx_db_execute("%s", sql))
		return SUCCEED;

	return FAIL;
}

static int	DBpatch_6050025(void)
{
	if (FAIL == zbx_db_index_exists("problem", "problem_4"))
		return DBcreate_index("problem", "problem_4", "cause_eventid", 0);

	return SUCCEED;
}

static int	DBpatch_6050026(void)
{
	const zbx_db_field_t	field = {"id", NULL, NULL, NULL, 0, ZBX_TYPE_ID, ZBX_NOTNULL, 0};

	return DBdrop_field_autoincrement("proxy_history", &field);

	return SUCCEED;
}

static int	DBpatch_6050027(void)
{
	const zbx_db_field_t	field = {"id", NULL, NULL, NULL, 0, ZBX_TYPE_ID, ZBX_NOTNULL, 0};

	return DBdrop_field_autoincrement("proxy_dhistory", &field);

	return SUCCEED;
}

static int	DBpatch_6050028(void)
{
	const zbx_db_field_t	field = {"id", NULL, NULL, NULL, 0, ZBX_TYPE_ID, ZBX_NOTNULL, 0};

	return DBdrop_field_autoincrement("proxy_autoreg_host", &field);

	return SUCCEED;
}

static int	DBpatch_6050029(void)
{
	if (0 == (DBget_program_type() & ZBX_PROGRAM_TYPE_SERVER))
		return SUCCEED;

	if (ZBX_DB_OK > zbx_db_execute("insert into module (moduleid,id,relative_path,status,config) values"
			" (" ZBX_FS_UI64 ",'gauge','widgets/gauge',%d,'[]')", zbx_db_get_maxid("module"), 1))
	{
		return FAIL;
	}

	return SUCCEED;
}

static int	DBpatch_6050030(void)
{
	const zbx_db_table_t table =
			{"optag", "optagid", 0,
				{
					{"optagid", NULL, NULL, NULL, 0, ZBX_TYPE_ID, ZBX_NOTNULL, 0},
					{"operationid", NULL, NULL, NULL, 0, ZBX_TYPE_ID, ZBX_NOTNULL, 0},
					{"tag", "", NULL, NULL, 255, ZBX_TYPE_CHAR, ZBX_NOTNULL, 0},
					{"value", "", NULL, NULL, 255, ZBX_TYPE_CHAR, ZBX_NOTNULL, 0},
					{0}
				},
				NULL
			};

	return DBcreate_table(&table);
}

static int  DBpatch_6050031(void)
{
	return DBcreate_index("optag", "optag_1", "operationid", 0);
}

static int	DBpatch_6050032(void)
{
	const zbx_db_field_t	field = {"operationid", NULL, "operations", "operationid", 0, 0, 0,
			ZBX_FK_CASCADE_DELETE};

	return DBadd_foreign_key("optag", 1, &field);
}

static int	DBpatch_6050033(void)
{
	if (0 == (DBget_program_type() & ZBX_PROGRAM_TYPE_SERVER))
		return SUCCEED;

	if (ZBX_DB_OK > zbx_db_execute("insert into module (moduleid,id,relative_path,status,config) values"
			" (" ZBX_FS_UI64 ",'toptriggers','widgets/toptriggers',%d,'[]')", zbx_db_get_maxid("module"), 1))
	{
		return FAIL;
	}

	return SUCCEED;
}

static int	DBpatch_6050034(void)
{
	const zbx_db_table_t	table = {"proxy", "proxyid", 0,
			{
				{"proxyid", NULL, NULL, NULL, 0, ZBX_TYPE_ID, ZBX_NOTNULL, 0},
				{"name", "", NULL, NULL, 128, ZBX_TYPE_CHAR, ZBX_NOTNULL, 0},
				{"operating_mode", "0", NULL, NULL, 0, ZBX_TYPE_INT, ZBX_NOTNULL, 0},
				{"description", "", NULL, NULL, 0, ZBX_TYPE_SHORTTEXT, ZBX_NOTNULL, 0},
				{"tls_connect", "1", NULL, NULL, 0, ZBX_TYPE_INT, ZBX_NOTNULL, 0},
				{"tls_accept", "1", NULL, NULL, 0, ZBX_TYPE_INT, ZBX_NOTNULL, 0},
				{"tls_issuer", "", NULL, NULL, 1024, ZBX_TYPE_CHAR, ZBX_NOTNULL, 0},
				{"tls_subject", "", NULL, NULL, 1024, ZBX_TYPE_CHAR, ZBX_NOTNULL, 0},
				{"tls_psk_identity", "", NULL, NULL, 128, ZBX_TYPE_CHAR, ZBX_NOTNULL, 0},
				{"tls_psk", "", NULL, NULL, 512, ZBX_TYPE_CHAR, ZBX_NOTNULL, 0},
				{"allowed_addresses", "", NULL, NULL, 255, ZBX_TYPE_CHAR, ZBX_NOTNULL, 0},
				{"address", "127.0.0.1", NULL, NULL, 255, ZBX_TYPE_CHAR, ZBX_NOTNULL, 0},
				{"port", "10051", NULL, NULL, 64, ZBX_TYPE_CHAR, ZBX_NOTNULL, 0},
				{0}
			},
			NULL
		};

	return DBcreate_table(&table);
}

static int	DBpatch_6050035(void)
{
	return DBcreate_index("proxy", "proxy_1", "name", 1);
}

static int	DBpatch_6050036(void)
{
	return DBcreate_changelog_insert_trigger("proxy", "proxyid");
}

static int	DBpatch_6050037(void)
{
	return DBcreate_changelog_update_trigger("proxy", "proxyid");
}

static int	DBpatch_6050038(void)
{
	return DBcreate_changelog_delete_trigger("proxy", "proxyid");
}

#define DEPRECATED_STATUS_PROXY_ACTIVE	5
#define DEPRECATED_STATUS_PROXY_PASSIVE	6

static int	DBpatch_6050039(void)
{
	zbx_db_row_t		row;
	zbx_db_result_t		result;
	zbx_db_insert_t		db_insert_proxies;
	int			ret;

	if (0 == (DBget_program_type() & ZBX_PROGRAM_TYPE_SERVER))
		return SUCCEED;

	result = zbx_db_select(
			"select h.hostid,h.host,h.status,h.description,h.tls_connect,h.tls_accept,h.tls_issuer,"
				"h.tls_subject,h.tls_psk_identity,h.tls_psk,h.proxy_address,i.useip,i.ip,i.dns,i.port"
			" from hosts h"
			" left join interface i"
				" on h.hostid=i.hostid"
			" where h.status in (%i,%i)",
			DEPRECATED_STATUS_PROXY_PASSIVE, DEPRECATED_STATUS_PROXY_ACTIVE);

	zbx_db_insert_prepare(&db_insert_proxies, "proxy", "proxyid", "name", "operating_mode", "description", "tls_connect",
			"tls_accept", "tls_issuer", "tls_subject", "tls_psk_identity", "tls_psk", "allowed_addresses",
			"address", "port", (char *)NULL);

	while (NULL != (row = zbx_db_fetch(result)))
	{
		zbx_uint64_t	proxyid;
		int		status, tls_connect, tls_accept;

		ZBX_STR2UINT64(proxyid, row[0]);
		status = atoi(row[2]);
		tls_connect = atoi(row[4]);
		tls_accept = atoi(row[5]);

		if (DEPRECATED_STATUS_PROXY_ACTIVE == status)
		{
			zbx_db_insert_add_values(&db_insert_proxies, proxyid, row[1], PROXY_OPERATING_MODE_ACTIVE, row[3],
					tls_connect, tls_accept, row[6], row[7], row[8], row[9], row[10],
					"127.0.0.1", "10051");
		}
		else if (DEPRECATED_STATUS_PROXY_PASSIVE == status)
		{
			const char	*address;
			const char	*port;

			if (SUCCEED != zbx_db_is_null(row[11]))
			{
				address = (1 == atoi(row[11]) ? row[12] : row[13]);
				port = row[14];
			}
			else
			{
				address = "127.0.0.1";
				port = "10051";
				zabbix_log(LOG_LEVEL_WARNING, "cannot select interface for proxy '%s'",  row[1]);
			}

			zbx_db_insert_add_values(&db_insert_proxies, proxyid, row[1], PROXY_OPERATING_MODE_PASSIVE, row[3],
					tls_connect, tls_accept, row[6], row[7], row[8], row[9], "", address, port);
		}
	}
	zbx_db_free_result(result);

	ret = zbx_db_insert_execute(&db_insert_proxies);
	zbx_db_insert_clean(&db_insert_proxies);

	return ret;
}

static int	DBpatch_6050040(void)
{
	return DBdrop_foreign_key("hosts", 1);
}

static int	DBpatch_6050041(void)
{
	const zbx_db_field_t	field = {"proxyid", NULL, "hosts", "hostid", 0, ZBX_TYPE_ID, 0, 0};

	return DBrename_field("hosts", "proxy_hostid", &field);
}

static int	DBpatch_6050042(void)
{
	const zbx_db_field_t	field = {"proxyid", NULL, "proxy", "proxyid", 0, 0, 0, 0};

	return DBadd_foreign_key("hosts", 1, &field);
}

static int	DBpatch_6050043(void)
{
	return DBdrop_foreign_key("drules", 1);
}

static int	DBpatch_6050044(void)
{
	const zbx_db_field_t	field = {"proxyid", NULL, "hosts", "hostid", 0, ZBX_TYPE_ID, 0, 0};

	return DBrename_field("drules", "proxy_hostid", &field);
}

static int	DBpatch_6050045(void)
{
	const zbx_db_field_t	field = {"proxyid", NULL, "proxy", "proxyid", 0, 0, 0, 0};

	return DBadd_foreign_key("drules", 1, &field);
}

static int	DBpatch_6050046(void)
{
	return DBdrop_foreign_key("autoreg_host", 1);
}

static int	DBpatch_6050047(void)
{
	const zbx_db_field_t	field = {"proxyid", NULL, "hosts", "hostid", 0, ZBX_TYPE_ID, 0, ZBX_FK_CASCADE_DELETE};

	return DBrename_field("autoreg_host", "proxy_hostid", &field);
}

static int	DBpatch_6050048(void)
{
	const zbx_db_field_t	field = {"proxyid", NULL, "proxy", "proxyid", 0, 0, 0, ZBX_FK_CASCADE_DELETE};

	return DBadd_foreign_key("autoreg_host", 1, &field);
}

static int	DBpatch_6050049(void)
{
	return DBdrop_foreign_key("task", 1);
}

static int	DBpatch_6050050(void)
{
	const zbx_db_field_t	field = {"proxyid", NULL, "hosts", "hostid", 0, ZBX_TYPE_ID, 0, 0};

	return DBrename_field("task", "proxy_hostid", &field);
}

static int	DBpatch_6050051(void)
{
	const zbx_db_field_t	field = {"proxyid", NULL, "proxy", "proxyid", 0, 0, 0, ZBX_FK_CASCADE_DELETE};

	return DBadd_foreign_key("task", 1, &field);
}

static int	DBpatch_6050052(void)
{
	const zbx_db_table_t	table = {"proxy_rtdata", "proxyid", 0,
			{
				{"proxyid", NULL, "proxy", "proxyid", 0, ZBX_TYPE_ID, ZBX_NOTNULL, 0},
				{"lastaccess", "0", NULL, NULL, 0, ZBX_TYPE_INT, ZBX_NOTNULL, 0},
				{"version", "0", NULL, NULL, 0, ZBX_TYPE_INT, ZBX_NOTNULL, 0},
				{"compatibility", "0", NULL, NULL, 0, ZBX_TYPE_INT, ZBX_NOTNULL, 0},
				{0}
			},
			NULL
		};

	return DBcreate_table(&table);
}

static int	DBpatch_6050053(void)
{
	const zbx_db_field_t	field = {"proxyid", NULL, "proxy", "proxyid", 0, 0, 0, ZBX_FK_CASCADE_DELETE};

	return DBadd_foreign_key("proxy_rtdata", 1, &field);
}

static int	DBpatch_6050054(void)
{
	zbx_db_row_t		row;
	zbx_db_result_t		result;
	zbx_db_insert_t		db_insert_rtdata;
	int			ret;

	if (0 == (DBget_program_type() & ZBX_PROGRAM_TYPE_SERVER))
		return SUCCEED;

	result = zbx_db_select(
		"select hr.hostid,hr.lastaccess,hr.version,hr.compatibility"
		" from host_rtdata hr"
		" join hosts h"
			" on hr.hostid=h.hostid"
		" where h.status in (%i,%i)",
		DEPRECATED_STATUS_PROXY_ACTIVE, DEPRECATED_STATUS_PROXY_PASSIVE);

	zbx_db_insert_prepare(&db_insert_rtdata, "proxy_rtdata", "proxyid", "lastaccess", "version", "compatibility",
			(char *)NULL);

	while (NULL != (row = zbx_db_fetch(result)))
	{
		int		lastaccess, version, compatibility;
		zbx_uint64_t	hostid;

		ZBX_STR2UINT64(hostid, row[0]);
		lastaccess = atoi(row[1]);
		version = atoi(row[2]);
		compatibility = atoi(row[3]);

		zbx_db_insert_add_values(&db_insert_rtdata, hostid, lastaccess, version, compatibility);
	}
	zbx_db_free_result(result);

	ret = zbx_db_insert_execute(&db_insert_rtdata);
	zbx_db_insert_clean(&db_insert_rtdata);

	return ret;
}

#undef DEPRECATED_STATUS_PROXY_ACTIVE
#undef DEPRECATED_STATUS_PROXY_PASSIVE

static int	DBpatch_6050055(void)
{
	if (0 == (DBget_program_type() & ZBX_PROGRAM_TYPE_SERVER))
		return SUCCEED;

	if (ZBX_DB_OK > zbx_db_execute("delete from hosts where status in (5,6)"))
		return FAIL;

	return SUCCEED;
}

static int	DBpatch_6050056(void)
{
	return DBdrop_field("host_rtdata", "lastaccess");
}

static int	DBpatch_6050057(void)
{
	return DBdrop_field("host_rtdata", "version");
}

static int	DBpatch_6050058(void)
{
	return DBdrop_field("host_rtdata", "compatibility");
}

static int	DBpatch_6050059(void)
{
	return DBdrop_field("hosts", "proxy_address");
}

static int	DBpatch_6050060(void)
{
	return DBdrop_field("hosts", "auto_compress");
}

static int	DBpatch_6050061(void)
{
	if (0 == (DBget_program_type() & ZBX_PROGRAM_TYPE_SERVER))
		return SUCCEED;

	if (ZBX_DB_OK > zbx_db_execute("delete from profiles where idx='web.proxies.filter_status'"))
		return FAIL;

	return SUCCEED;
}

static int	DBpatch_6050062(void)
{
	if (0 == (DBget_program_type() & ZBX_PROGRAM_TYPE_SERVER))
		return SUCCEED;

	if (ZBX_DB_OK > zbx_db_execute(
			"update profiles"
			" set value_str='name'"
			" where value_str like 'host'"
				" and idx='web.proxies.php.sort'"))
	{
		return FAIL;
	}

	return SUCCEED;
}

static int	DBpatch_6050063(void)
{
#define TM_DATA_TYPE_TEST_ITEM	0
#define TM_DATA_TYPE_PROXYIDS	2

	if (0 == (DBget_program_type() & ZBX_PROGRAM_TYPE_SERVER))
		return SUCCEED;

	if (ZBX_DB_OK > zbx_db_execute("delete"
			" from task"
			" where exists ("
				"select null"
				" from task_data td"
				" where td.taskid=task.taskid and td.type in (%i,%i)"
			")",
			TM_DATA_TYPE_TEST_ITEM, TM_DATA_TYPE_PROXYIDS))
	{
		return FAIL;
	}
#undef TM_DATA_TYPE_TEST_ITEM
#undef TM_DATA_TYPE_PROXYIDS

	return SUCCEED;
}

static int	DBpatch_6050064(void)
{
	if (FAIL == zbx_db_index_exists("dashboard_user", "dashboard_user_2"))
		return DBcreate_index("dashboard_user", "dashboard_user_2", "userid", 0);

	return SUCCEED;
}

static int	DBpatch_6050065(void)
{
	if (FAIL == zbx_db_index_exists("dashboard_usrgrp", "dashboard_usrgrp_2"))
		return DBcreate_index("dashboard_usrgrp", "dashboard_usrgrp_2", "usrgrpid", 0);

	return SUCCEED;
}

static int	DBpatch_6050066(void)
{
	if (FAIL == zbx_db_index_exists("event_suppress", "event_suppress_4"))
		return DBcreate_index("event_suppress", "event_suppress_4", "userid", 0);

	return SUCCEED;
}

static int	DBpatch_6050067(void)
{
	if (FAIL == zbx_db_index_exists("group_discovery", "group_discovery_1"))
		return DBcreate_index("group_discovery", "group_discovery_1", "parent_group_prototypeid", 0);

	return SUCCEED;
}

static int	DBpatch_6050068(void)
{
	if (FAIL == zbx_db_index_exists("group_prototype", "group_prototype_2"))
		return DBcreate_index("group_prototype", "group_prototype_2", "groupid", 0);

	return SUCCEED;
}

static int	DBpatch_6050069(void)
{
	if (FAIL == zbx_db_index_exists("group_prototype", "group_prototype_3"))
		return DBcreate_index("group_prototype", "group_prototype_3", "templateid", 0);

	return SUCCEED;
}

static int	DBpatch_6050070(void)
{
	if (FAIL == zbx_db_index_exists("host_discovery", "host_discovery_1"))
		return DBcreate_index("host_discovery", "host_discovery_1", "parent_hostid", 0);

	return SUCCEED;
}

static int	DBpatch_6050071(void)
{
	if (FAIL == zbx_db_index_exists("host_discovery", "host_discovery_2"))
		return DBcreate_index("host_discovery", "host_discovery_2", "parent_itemid", 0);

	return SUCCEED;
}

static int	DBpatch_6050072(void)
{
	if (FAIL == zbx_db_index_exists("hosts", "hosts_7"))
		return DBcreate_index("hosts", "hosts_7", "templateid", 0);

	return SUCCEED;
}

static int	DBpatch_6050073(void)
{
	if (FAIL == zbx_db_index_exists("interface_discovery", "interface_discovery_1"))
		return DBcreate_index("interface_discovery", "interface_discovery_1", "parent_interfaceid", 0);

	return SUCCEED;
}

static int	DBpatch_6050074(void)
{
	if (FAIL == zbx_db_index_exists("report", "report_2"))
		return DBcreate_index("report", "report_2", "userid", 0);

	return SUCCEED;
}

static int	DBpatch_6050075(void)
{
	if (FAIL == zbx_db_index_exists("report", "report_3"))
		return DBcreate_index("report", "report_3", "dashboardid", 0);

	return SUCCEED;
}

static int	DBpatch_6050076(void)
{
	if (FAIL == zbx_db_index_exists("report_user", "report_user_2"))
		return DBcreate_index("report_user", "report_user_2", "userid", 0);

	return SUCCEED;
}

static int	DBpatch_6050077(void)
{
	if (FAIL == zbx_db_index_exists("report_user", "report_user_3"))
		return DBcreate_index("report_user", "report_user_3", "access_userid", 0);

	return SUCCEED;
}

static int	DBpatch_6050078(void)
{
	if (FAIL == zbx_db_index_exists("report_usrgrp", "report_usrgrp_2"))
		return DBcreate_index("report_usrgrp", "report_usrgrp_2", "usrgrpid", 0);

	return SUCCEED;
}

static int	DBpatch_6050079(void)
{
	if (FAIL == zbx_db_index_exists("report_usrgrp", "report_usrgrp_3"))
		return DBcreate_index("report_usrgrp", "report_usrgrp_3", "access_userid", 0);

	return SUCCEED;
}

static int	DBpatch_6050080(void)
{
	if (FAIL == zbx_db_index_exists("sysmaps", "sysmaps_4"))
		return DBcreate_index("sysmaps", "sysmaps_4", "userid", 0);

	return SUCCEED;
}

static int	DBpatch_6050081(void)
{
	if (FAIL == zbx_db_index_exists("sysmap_element_trigger", "sysmap_element_trigger_2"))
		return DBcreate_index("sysmap_element_trigger", "sysmap_element_trigger_2", "triggerid", 0);

	return SUCCEED;
}

static int	DBpatch_6050082(void)
{
	if (FAIL == zbx_db_index_exists("sysmap_user", "sysmap_user_2"))
		return DBcreate_index("sysmap_user", "sysmap_user_2", "userid", 0);

	return SUCCEED;
}

static int	DBpatch_6050083(void)
{
	if (FAIL == zbx_db_index_exists("sysmap_usrgrp", "sysmap_usrgrp_2"))
		return DBcreate_index("sysmap_usrgrp", "sysmap_usrgrp_2", "usrgrpid", 0);

	return SUCCEED;
}

static int	DBpatch_6050084(void)
{
	if (FAIL == zbx_db_index_exists("tag_filter", "tag_filter_1"))
		return DBcreate_index("tag_filter", "tag_filter_1", "usrgrpid", 0);

	return SUCCEED;
}

static int	DBpatch_6050085(void)
{
	if (FAIL == zbx_db_index_exists("tag_filter", "tag_filter_2"))
		return DBcreate_index("tag_filter", "tag_filter_2", "groupid", 0);

	return SUCCEED;
}

static int	DBpatch_6050086(void)
{
	if (FAIL == zbx_db_index_exists("task", "task_2"))
		return DBcreate_index("task", "task_2", "proxyid", 0);

	return SUCCEED;
}

static int	DBpatch_6050087(void)
{
	if (FAIL == zbx_db_index_exists("users", "users_3"))
		return DBcreate_index("users", "users_3", "roleid", 0);

	return SUCCEED;
}

static int	DBpatch_6050090(void)
{
	const zbx_db_field_t	old_field = {"info", "", NULL, NULL, 0, ZBX_TYPE_SHORTTEXT, ZBX_NOTNULL, 0};
	const zbx_db_field_t	field = {"info", "", NULL, NULL, 0, ZBX_TYPE_LONGTEXT, ZBX_NOTNULL, 0};

	return DBmodify_field_type("task_remote_command_result", &field, &old_field);
}

static int	DBpatch_6050091(void)
{
	if (0 == (DBget_program_type() & ZBX_PROGRAM_TYPE_SERVER))
		return SUCCEED;

	if (ZBX_DB_OK > zbx_db_execute(
			"update widget_field"
			" set value_str=' '"
			" where name like 'columns.name.%%'"
			" and value_str like ''"
			" and widgetid in ("
				"select widgetid"
				" from widget"
				" where type='tophosts'"
			")"))
	{
		return FAIL;
	}

	return SUCCEED;
}

static int	DBpatch_6050092(void)
{
	return DBrename_table("group_discovery", "group_discovery_tmp");
}

static int	DBpatch_6050093(void)
{
	const zbx_db_table_t	table =
			{"group_discovery", "groupdiscoveryid", 0,
				{
					{"groupdiscoveryid", NULL, NULL, NULL, 0, ZBX_TYPE_ID, ZBX_NOTNULL, 0},
					{"groupid", NULL, NULL, NULL, 0, ZBX_TYPE_ID, ZBX_NOTNULL, 0},
					{"parent_group_prototypeid", NULL, NULL, NULL, 0, ZBX_TYPE_ID, ZBX_NOTNULL, 0},
					{"name", "", NULL, NULL, 255, ZBX_TYPE_CHAR, ZBX_NOTNULL, 0},
					{"lastcheck", "0", NULL, NULL, 0, ZBX_TYPE_INT, ZBX_NOTNULL, 0},
					{"ts_delete", "0", NULL, NULL, 0, ZBX_TYPE_INT, ZBX_NOTNULL, 0},
					{0}
				},
				NULL
			};

	return DBcreate_table(&table);
}

static int	DBpatch_6050094(void)
{
	if (0 == (DBget_program_type() & ZBX_PROGRAM_TYPE_SERVER))
		return SUCCEED;

	if (ZBX_DB_OK > zbx_db_execute("insert into group_discovery "
				"(groupdiscoveryid,groupid,parent_group_prototypeid,name,lastcheck,ts_delete)"
			" select groupid,groupid,parent_group_prototypeid,name,lastcheck,ts_delete"
				" from group_discovery_tmp"))
	{
		return FAIL;
	}

	return SUCCEED;
}

static int	DBpatch_6050095(void)
{
	return DBdrop_table("group_discovery_tmp");
}

static int	DBpatch_6050096(void)
{
	return DBcreate_index("group_discovery", "group_discovery_1", "groupid,parent_group_prototypeid", 1);
}

static int	DBpatch_6050097(void)
{
	return DBcreate_index("group_discovery", "group_discovery_2", "parent_group_prototypeid", 0);
}

static int	DBpatch_6050098(void)
{
	const zbx_db_field_t	field = {"groupid", NULL, "hstgrp", "groupid", 0, 0, 0, ZBX_FK_CASCADE_DELETE};

	return DBadd_foreign_key("group_discovery", 1, &field);
}

static int	DBpatch_6050099(void)
{
	const zbx_db_field_t	field = {"parent_group_prototypeid", NULL, "group_prototype", "group_prototypeid", 0, 0,
			0, 0};

	return DBadd_foreign_key("group_discovery", 2, &field);
}

static int	DBpatch_6050100(void)
{
	if (0 == (DBget_program_type() & ZBX_PROGRAM_TYPE_SERVER))
		return SUCCEED;

	if (ZBX_DB_OK > zbx_db_execute("insert into module (moduleid,id,relative_path,status,config) values"
			" (" ZBX_FS_UI64 ",'piechart','widgets/piechart',%d,'[]')", zbx_db_get_maxid("module"), 1))
	{
		return FAIL;
	}

	return SUCCEED;
}

static int	DBpatch_6050101(void)
{
	const zbx_db_field_t	field = {"timeout_zabbix_agent", "3s", NULL, NULL, 255, ZBX_TYPE_CHAR, ZBX_NOTNULL, 0};

	return DBadd_field("config", &field);
}

static int	DBpatch_6050102(void)
{
	const zbx_db_field_t	field = {"timeout_simple_check", "3s", NULL, NULL, 255, ZBX_TYPE_CHAR, ZBX_NOTNULL, 0};

	return DBadd_field("config", &field);
}

static int	DBpatch_6050103(void)
{
	const zbx_db_field_t	field = {"timeout_snmp_agent", "3s", NULL, NULL, 255, ZBX_TYPE_CHAR, ZBX_NOTNULL, 0};

	return DBadd_field("config", &field);
}

static int	DBpatch_6050104(void)
{
	const zbx_db_field_t	field = {"timeout_external_check", "3s", NULL, NULL, 255, ZBX_TYPE_CHAR,
			ZBX_NOTNULL, 0};

	return DBadd_field("config", &field);
}

static int	DBpatch_6050105(void)
{
	const zbx_db_field_t	field = {"timeout_db_monitor", "3s", NULL, NULL, 255, ZBX_TYPE_CHAR, ZBX_NOTNULL, 0};

	return DBadd_field("config", &field);
}

static int	DBpatch_6050106(void)
{
	const zbx_db_field_t	field = {"timeout_http_agent", "3s", NULL, NULL, 255, ZBX_TYPE_CHAR, ZBX_NOTNULL, 0};

	return DBadd_field("config", &field);
}

static int	DBpatch_6050107(void)
{
	const zbx_db_field_t	field = {"timeout_ssh_agent", "3s", NULL, NULL, 255, ZBX_TYPE_CHAR, ZBX_NOTNULL, 0};

	return DBadd_field("config", &field);
}

static int	DBpatch_6050108(void)
{
	const zbx_db_field_t	field = {"timeout_telnet_agent", "3s", NULL, NULL, 255, ZBX_TYPE_CHAR, ZBX_NOTNULL, 0};

	return DBadd_field("config", &field);
}

static int	DBpatch_6050109(void)
{
	const zbx_db_field_t	field = {"timeout_script", "3s", NULL, NULL, 255, ZBX_TYPE_CHAR, ZBX_NOTNULL, 0};

	return DBadd_field("config", &field);
}

static int	DBpatch_6050110(void)
{
	int	timeout;

	timeout = DBget_config_timeout();

	if (ZBX_DB_OK > zbx_db_execute("update config"
			" set timeout_zabbix_agent='%ds',"
				"timeout_simple_check='%ds',"
				"timeout_snmp_agent='%ds',"
				"timeout_external_check='%ds',"
				"timeout_db_monitor='%ds',"
				"timeout_http_agent='%ds',"
				"timeout_ssh_agent='%ds',"
				"timeout_telnet_agent='%ds',"
				"timeout_script='%ds'",
			timeout, timeout, timeout, timeout, timeout, timeout, timeout, timeout, timeout))
	{
		return FAIL;
	}

	return SUCCEED;
}

static int	DBpatch_6050111(void)
{
	if (ZBX_DB_OK > zbx_db_execute("update items set timeout='' where type not in (%d,%d)", ITEM_TYPE_HTTPAGENT,
			ITEM_TYPE_SCRIPT))
	{
		return FAIL;
	}

	return SUCCEED;
}

static int	DBpatch_6050112(void)
{
	const zbx_db_field_t	field = {"timeout", "", NULL, NULL, 255, ZBX_TYPE_CHAR, ZBX_NOTNULL, 0};

	return DBset_default("items", &field);
}

static int	DBpatch_6050113(void)
{
	const zbx_db_field_t	field = {"custom_timeouts", "0", NULL, NULL, 0, ZBX_TYPE_INT, ZBX_NOTNULL, 0};

	return DBadd_field("proxy", &field);
}

static int	DBpatch_6050114(void)
{
	const zbx_db_field_t	field = {"timeout_zabbix_agent", "", NULL, NULL, 255, ZBX_TYPE_CHAR, ZBX_NOTNULL, 0};

	return DBadd_field("proxy", &field);
}

static int	DBpatch_6050115(void)
{
	const zbx_db_field_t	field = {"timeout_simple_check", "", NULL, NULL, 255, ZBX_TYPE_CHAR, ZBX_NOTNULL, 0};

	return DBadd_field("proxy", &field);
}

static int	DBpatch_6050116(void)
{
	const zbx_db_field_t	field = {"timeout_snmp_agent", "", NULL, NULL, 255, ZBX_TYPE_CHAR, ZBX_NOTNULL, 0};

	return DBadd_field("proxy", &field);
}

static int	DBpatch_6050117(void)
{
	const zbx_db_field_t	field = {"timeout_external_check", "", NULL, NULL, 255, ZBX_TYPE_CHAR, ZBX_NOTNULL, 0};

	return DBadd_field("proxy", &field);
}

static int	DBpatch_6050118(void)
{
	const zbx_db_field_t	field = {"timeout_db_monitor", "", NULL, NULL, 255, ZBX_TYPE_CHAR, ZBX_NOTNULL, 0};

	return DBadd_field("proxy", &field);
}

static int	DBpatch_6050119(void)
{
	const zbx_db_field_t	field = {"timeout_http_agent", "", NULL, NULL, 255, ZBX_TYPE_CHAR, ZBX_NOTNULL, 0};

	return DBadd_field("proxy", &field);
}

static int	DBpatch_6050120(void)
{
	const zbx_db_field_t	field = {"timeout_ssh_agent", "", NULL, NULL, 255, ZBX_TYPE_CHAR, ZBX_NOTNULL, 0};

	return DBadd_field("proxy", &field);
}

static int	DBpatch_6050121(void)
{
	const zbx_db_field_t	field = {"timeout_telnet_agent", "", NULL, NULL, 255, ZBX_TYPE_CHAR, ZBX_NOTNULL, 0};

	return DBadd_field("proxy", &field);
}

static int	DBpatch_6050122(void)
{
	const zbx_db_field_t	field = {"timeout_script", "", NULL, NULL, 255, ZBX_TYPE_CHAR, ZBX_NOTNULL, 0};

	return DBadd_field("proxy", &field);
}

static int	DBpatch_6050123(void)
{
	if (ZBX_DB_OK > zbx_db_execute("update item_preproc set params='-1' where type=26"))
		return FAIL;

	return SUCCEED;
}

static int	DBpatch_6050124(void)
{
	if (0 == (DBget_program_type() & ZBX_PROGRAM_TYPE_SERVER))
		return SUCCEED;

	if (ZBX_DB_OK > zbx_db_execute(
			"delete from widget_field"
			" where name in ('source_type','reference')"
				" and widgetid in (select widgetid from widget where type='map')"))
	{
		return FAIL;
	}

	return SUCCEED;
}

static int	DBpatch_6050125(void)
{
	if (0 == (DBget_program_type() & ZBX_PROGRAM_TYPE_SERVER))
		return SUCCEED;

	if (ZBX_DB_OK > zbx_db_execute(
			"update widget_field"
			" set name='sysmapid._reference',value_str=CONCAT(value_str,'._mapid')"
			" where name='filter_widget_reference'"
				" and widgetid in (select widgetid from widget where type='map')"))
	{
		return FAIL;
	}

	return SUCCEED;
}

static int	DBpatch_6050126(void)
{
	if (0 == (DBget_program_type() & ZBX_PROGRAM_TYPE_SERVER))
		return SUCCEED;

	if (ZBX_DB_OK > zbx_db_execute(
			"update widget_field"
			" set type='1',name='override_hostid._reference',value_int=0,value_str='DASHBOARD._hostid'"
			" where type=0"
				" and name='dynamic'"
				" and value_int=1"))
	{
		return FAIL;
	}

	return SUCCEED;
}

static int	DBpatch_6050127(void)
{
	zbx_db_row_t	row;
	zbx_db_result_t	result;
	zbx_db_insert_t	db_insert;
	int		ret;

	if (0 == (DBget_program_type() & ZBX_PROGRAM_TYPE_SERVER))
		return SUCCEED;

	result = zbx_db_select(
			"select w.widgetid,wf_from.value_str,wf_to.value_str"
			" from widget w"
			" left join widget_field wf_from"
				" on w.widgetid=wf_from.widgetid"
					" and (wf_from.name='time_from' or wf_from.name is null)"
			" left join widget_field wf_to"
				" on w.widgetid=wf_to.widgetid"
					" and (wf_to.name='time_to' or wf_to.name is null)"
			" where w.type='svggraph' and exists ("
				"select null"
				" from widget_field wf2"
				" where wf2.widgetid=w.widgetid"
					" and wf2.name='graph_time'"
			")");

	zbx_db_insert_prepare(&db_insert, "widget_field", "widget_fieldid", "widgetid", "type", "name", "value_str",
			NULL);

	while (NULL != (row = zbx_db_fetch(result)))
	{
		zbx_uint64_t	widgetid;

		ZBX_STR2UINT64(widgetid, row[0]);

		if (SUCCEED == zbx_db_is_null(row[1]))
			zbx_db_insert_add_values(&db_insert, __UINT64_C(0), widgetid, 1, "time_period.from", "now-1h");

		if (SUCCEED == zbx_db_is_null(row[2]))
			zbx_db_insert_add_values(&db_insert, __UINT64_C(0), widgetid, 1, "time_period.to", "now");
	}
	zbx_db_free_result(result);

	zbx_db_insert_autoincrement(&db_insert, "widget_fieldid");

	ret = zbx_db_insert_execute(&db_insert);
	zbx_db_insert_clean(&db_insert);

	return ret;
}

static int	DBpatch_6050128(void)
{
	if (0 == (DBget_program_type() & ZBX_PROGRAM_TYPE_SERVER))
		return SUCCEED;

	if (ZBX_DB_OK > zbx_db_execute(
			"update widget_field"
			" set name='time_period.from'"
			" where name='time_from'"
				" and widgetid in (select widgetid from widget where type='svggraph')"))
	{
		return FAIL;
	}

	return SUCCEED;
}

static int	DBpatch_6050129(void)
{
	if (0 == (DBget_program_type() & ZBX_PROGRAM_TYPE_SERVER))
		return SUCCEED;

	if (ZBX_DB_OK > zbx_db_execute(
			"update widget_field"
			" set name='time_period.to'"
			" where name='time_to'"
				" and widgetid in (select widgetid from widget where type='svggraph')"))
	{
		return FAIL;
	}

	return SUCCEED;
}

static int	DBpatch_6050130(void)
{
	if (0 == (DBget_program_type() & ZBX_PROGRAM_TYPE_SERVER))
		return SUCCEED;

	if (ZBX_DB_OK > zbx_db_execute(
			"delete from widget_field"
			" where name='graph_time'"
				" and widgetid in (select widgetid from widget where type='svggraph')"))
	{
		return FAIL;
	}

	return SUCCEED;
}

static int	DBpatch_6050131(void)
{
	if (0 == (DBget_program_type() & ZBX_PROGRAM_TYPE_SERVER))
		return SUCCEED;

	if (ZBX_DB_OK > zbx_db_execute(
			"update widget_field"
			" set name='date_period.from'"
			" where name='date_from'"
				" and widgetid in (select widgetid from widget where type='slareport')"))
	{
		return FAIL;
	}

	return SUCCEED;
}

static int	DBpatch_6050132(void)
{
	if (0 == (DBget_program_type() & ZBX_PROGRAM_TYPE_SERVER))
		return SUCCEED;

	if (ZBX_DB_OK > zbx_db_execute(
			"update widget_field"
			" set name='date_period.to'"
			" where name='date_to'"
				" and widgetid in (select widgetid from widget where type='slareport')"))
	{
		return FAIL;
	}

	return SUCCEED;
}

static int	DBpatch_6050133(void)
{
	zbx_db_row_t	row;
	zbx_db_result_t	result;
	zbx_regexp_t	*regex1 = NULL, *regex2 = NULL;
	char		*error = NULL, *replace_to = NULL, *sql = NULL;
	size_t		sql_alloc = 0, sql_offset = 0;
	int		ret = FAIL;

	if (0 == (DBget_program_type() & ZBX_PROGRAM_TYPE_SERVER))
		return SUCCEED;

	if (FAIL == zbx_regexp_compile_ext("^([a-z]+)\\.([a-z_]+)\\.(\\d+)\\.(\\d+)$", &regex1, 0, &error))
	{
		zabbix_log(LOG_LEVEL_CRIT, "internal error, invalid regular expression: %s", error);
		goto out;
	}

	if (FAIL == zbx_regexp_compile_ext("^([a-z]+)\\.([a-z_]+)\\.(\\d+)$", &regex2, 0, &error))
	{
		zabbix_log(LOG_LEVEL_CRIT, "internal error, invalid regular expression: %s", error);
		goto out;
	}

	zbx_db_begin_multiple_update(&sql, &sql_alloc, &sql_offset);

	result = zbx_db_select("select widget_fieldid,name from widget_field where name like '%%.%%.%%'");

	while (NULL != (row = zbx_db_fetch(result)))
	{
		zbx_uint64_t	widget_fieldid;
		char		*replace_from;

		ZBX_STR2UINT64(widget_fieldid, row[0]);
		replace_from = row[1];

		if (SUCCEED != zbx_mregexp_sub_precompiled(
						replace_from,
						regex1,
						"\\1.\\3.\\2.\\4",
						0,	/* no output limit */
						&replace_to)
				&& SUCCEED != zbx_mregexp_sub_precompiled(
						replace_from,
						regex2,
						"\\1.\\3.\\2",
						0,	/* no output limit */
						&replace_to))
		{
			continue;
		}

		zbx_snprintf_alloc(&sql, &sql_alloc, &sql_offset,
				"update widget_field"
				" set name='%s'"
				" where widget_fieldid=" ZBX_FS_UI64 ";\n",
				replace_to, widget_fieldid);

		zbx_free(replace_to);

		if (SUCCEED != zbx_db_execute_overflowed_sql(&sql, &sql_alloc, &sql_offset))
		{
			zabbix_log(LOG_LEVEL_CRIT, "internal error, cannot execute multiple SQL \"update\" operations");
			zbx_db_free_result(result);

			goto out;
		}
	}
	zbx_db_free_result(result);

	zbx_db_end_multiple_update(&sql, &sql_alloc, &sql_offset);

	if (16 < sql_offset)	/* in ORACLE always present begin..end; */
		zbx_db_execute("%s", sql);

	ret = SUCCEED;
out:
	if (NULL != regex1)
		zbx_regexp_free(regex1);
	if (NULL != regex2)
		zbx_regexp_free(regex2);

	zbx_free(sql);
	zbx_free(error);
	zbx_free(replace_to);

	return ret;
}

#define REFERENCE_LEN	5
#define FIRST_LETTER	'A'
#define TOTAL_LETTERS	26

static char	*create_widget_reference(const zbx_vector_str_t *references)
{
	static char	buf[REFERENCE_LEN + 1];
	static int	next_index;

	while (1)
	{
		int	i, index = next_index++;

		for (i = REFERENCE_LEN - 1; i >= 0; i--)
		{
			buf[i] = FIRST_LETTER + index % TOTAL_LETTERS;
			index /= TOTAL_LETTERS;
		}

		if (FAIL == zbx_vector_str_search(references, buf, ZBX_DEFAULT_STR_COMPARE_FUNC))
			return buf;
	}
}

#undef TOTAL_LETTERS
#undef FIRST_LETTER
#undef REFERENCE_LEN

static int	DBpatch_6050134(void)
{
	zbx_db_row_t		row;
	zbx_db_result_t		result;
	zbx_db_insert_t		db_insert;
	zbx_vector_str_t	references;
	int			ret;

	if (0 == (DBget_program_type() & ZBX_PROGRAM_TYPE_SERVER))
		return SUCCEED;

	zbx_vector_str_create(&references);

	result = zbx_db_select("select distinct value_str from widget_field where name='reference' order by value_str");

	while (NULL != (row = zbx_db_fetch(result)))
	{
		zbx_vector_str_append(&references, zbx_strdup(NULL, row[0]));
	}
	zbx_db_free_result(result);

	zbx_vector_str_sort(&references, ZBX_DEFAULT_STR_COMPARE_FUNC);

	zbx_db_insert_prepare(&db_insert, "widget_field", "widget_fieldid", "widgetid", "type", "name", "value_str",
			NULL);

	result = zbx_db_select("select widgetid from widget where type in ('graph','svggraph','graphprototype')");

	while (NULL != (row = zbx_db_fetch(result)))
	{
		zbx_uint64_t	widgetid;

		ZBX_STR2UINT64(widgetid, row[0]);

		zbx_db_insert_add_values(&db_insert, __UINT64_C(0), widgetid, 1, "reference",
				create_widget_reference(&references));
	}
	zbx_db_free_result(result);

	zbx_vector_str_clear_ext(&references, zbx_str_free);
	zbx_vector_str_destroy(&references);

	zbx_db_insert_autoincrement(&db_insert, "widget_fieldid");

	ret = zbx_db_insert_execute(&db_insert);
	zbx_db_insert_clean(&db_insert);

	return ret;
}

static int	DBpatch_6050135(void)
{
	if (0 == (DBget_program_type() & ZBX_PROGRAM_TYPE_SERVER))
		return SUCCEED;

	if (ZBX_DB_OK > zbx_db_execute("delete from profiles where idx like 'web.templates.triggers.%%'"))
		return FAIL;

	return SUCCEED;
}

static int	DBpatch_6050136(void)
{
	if (0 == (DBget_program_type() & ZBX_PROGRAM_TYPE_SERVER))
		return SUCCEED;

	if (ZBX_DB_OK > zbx_db_execute("delete from profiles where idx like 'web.templates.trigger_prototypes.php.%%'"))
		return FAIL;

	return SUCCEED;
}

static int	DBpatch_6050137(void)
{
	if (0 == (DBget_program_type() & ZBX_PROGRAM_TYPE_SERVER))
		return SUCCEED;

	if (ZBX_DB_OK > zbx_db_execute("delete from profiles where idx like 'web.hosts.triggers.%%'"))
		return FAIL;

	return SUCCEED;
}

static int	DBpatch_6050138(void)
{
	if (0 == (DBget_program_type() & ZBX_PROGRAM_TYPE_SERVER))
		return SUCCEED;

	if (ZBX_DB_OK > zbx_db_execute("delete from profiles where idx like 'web.hosts.trigger_prototypes.php.%%'"))
		return FAIL;

	return SUCCEED;
}

static int	DBpatch_6050139(void)
{
	zbx_db_result_t	result;
	zbx_db_row_t	row;
	zbx_db_insert_t	db_insert;
	int		ret = SUCCEED;

	if (0 == (DBget_program_type() & ZBX_PROGRAM_TYPE_SERVER))
		return SUCCEED;

	result = zbx_db_select("select wf.widgetid from widget_field wf,widget w"
			" where wf.name='interface_type' and w.type='hostavail' and w.widgetid=wf.widgetid"
			" group by wf.widgetid having count(wf.name)=1");

	zbx_db_insert_prepare(&db_insert, "widget_field", "widget_fieldid", "widgetid", "name", "type", "value_int",
			NULL);

	while (NULL != (row = zbx_db_fetch(result)))
	{
		zbx_uint64_t	widgetid;

		ZBX_STR2UINT64(widgetid, row[0]);

		zbx_db_insert_add_values(&db_insert, __UINT64_C(0), widgetid, "only_totals", 0, 1);
	}
	zbx_db_free_result(result);

	zbx_db_insert_autoincrement(&db_insert, "widget_fieldid");

	ret = zbx_db_insert_execute(&db_insert);

	zbx_db_insert_clean(&db_insert);

	return ret;
}

static int	DBpatch_6050140(void)
{
	if (0 == (DBget_program_type() & ZBX_PROGRAM_TYPE_SERVER))
		return SUCCEED;

	if (ZBX_DB_OK > zbx_db_execute("delete from profiles where idx like 'web.templates.items.%%'"))
		return FAIL;

	return SUCCEED;
}

static int	DBpatch_6050141(void)
{
	if (0 == (DBget_program_type() & ZBX_PROGRAM_TYPE_SERVER))
		return SUCCEED;

	if (ZBX_DB_OK > zbx_db_execute("delete from profiles where idx like 'web.templates.disc_prototypes.php.%%'"))
		return FAIL;

	return SUCCEED;
}

static int	DBpatch_6050142(void)
{
	if (0 == (DBget_program_type() & ZBX_PROGRAM_TYPE_SERVER))
		return SUCCEED;

	if (ZBX_DB_OK > zbx_db_execute("delete from profiles where idx like 'web.hosts.items.%%'"))
		return FAIL;

	return SUCCEED;
}

static int	DBpatch_6050143(void)
{
	if (0 == (DBget_program_type() & ZBX_PROGRAM_TYPE_SERVER))
		return SUCCEED;

	if (ZBX_DB_OK > zbx_db_execute("delete from profiles where idx like 'web.hosts.disc_prototypes.php.%%'"))
		return FAIL;

	return SUCCEED;
}

static int	DBpatch_6050144(void)
{
	const zbx_db_field_t	field = {"hk_audit", "31d", NULL, NULL, 32, ZBX_TYPE_CHAR, ZBX_NOTNULL, 0};

	return DBset_default("config", &field);
}

static int	DBpatch_6050145(void)
{
	const zbx_db_field_t	field = {"hk_history", "31d", NULL, NULL, 32, ZBX_TYPE_CHAR, ZBX_NOTNULL, 0};

	return DBset_default("config", &field);
}

static int	DBpatch_6050146(void)
{
	const zbx_db_field_t	old_field = {"query_fields", "", NULL, NULL, 2048, ZBX_TYPE_CHAR,
			ZBX_NOTNULL | ZBX_PROXY, 0};
	const zbx_db_field_t	field = {"query_fields", "", NULL, NULL, 0, ZBX_TYPE_TEXT, ZBX_NOTNULL | ZBX_PROXY, 0};

	return DBmodify_field_type("items", &field, &old_field);
}

static int	DBpatch_6050147(void)
{
	const zbx_db_field_t	field = {"item_value_type", "31", NULL, NULL, 0, ZBX_TYPE_INT, ZBX_NOTNULL, 0};

	return DBadd_field("connector", &field);
}

static int	DBpatch_6050148(void)
{
	const zbx_db_field_t	field = {"attempt_interval", "5s", NULL, NULL, 32, ZBX_TYPE_CHAR, ZBX_NOTNULL, 0};

	return DBadd_field("connector", &field);
}

static int	DBpatch_6050149(void)
{
/* -------------------------------------------------------*/
/* Formula:                                               */
/* aggregate_function(last_foreach(filter))               */
/* aggregate_function(last_foreach(filter,time))          */
/*--------------------------------------------------------*/
/* Relative positioning of tokens on a stack              */
/*----------------------------+---------------------------*/
/* Time is present in formula | Time is absent in formula */
/*----------------------------+---------------------------*/
/* [i-2] filter               |                           */
/* [i-1] time                 | [i-1] filter              */
/*   [i] last_foreach         |   [i] last_foreach        */
/* [i+2] aggregate function   | [i+2]                     */
/*----------------------------+---------------------------*/

/* Offset in stack of tokens is relative to last_foreach() history function token, */
/* assuming that time is present in formula. */
#define OFFSET_TIME	(-1)
#define TOKEN_LEN(loc)	(loc->r - loc->l + 1)
#define LAST_FOREACH	"last_foreach"
	zbx_db_row_t		row;
	zbx_db_result_t		result;
	int			ret = SUCCEED;
	size_t			sql_alloc = 0, sql_offset = 0;
	char			*sql = NULL, *params = NULL;
	zbx_eval_context_t	ctx;
	zbx_vector_uint32_t	del_idx;

	zbx_eval_init(&ctx);
	zbx_vector_uint32_create(&del_idx);

	zbx_db_begin_multiple_update(&sql, &sql_alloc, &sql_offset);

	/* ITEM_TYPE_CALCULATED = 15 */
	result = zbx_db_select("select itemid,params from items where type=15 and params like '%%%s%%'", LAST_FOREACH);

	while (SUCCEED == ret && NULL != (row = zbx_db_fetch(result)))
	{
		int	i;
		char	*esc, *error = NULL;

		zbx_eval_clear(&ctx);

		if (FAIL == zbx_eval_parse_expression(&ctx, row[1], ZBX_EVAL_PARSE_CALC_EXPRESSION, &error))
		{
			zabbix_log(LOG_LEVEL_WARNING, "%s: error parsing calculated item formula '%s' for itemid %s",
					__func__, row[1], row[0]);
			zbx_free(error);
			continue;
		}

		zbx_vector_uint32_clear(&del_idx);

		for (i = 0; i < ctx.stack.values_num; i++)
		{
			zbx_strloc_t	*loc;

			if (ZBX_EVAL_TOKEN_HIST_FUNCTION != ctx.stack.values[i].type)
				continue;

			loc = &ctx.stack.values[i].loc;

			if (0 != strncmp(LAST_FOREACH, &ctx.expression[loc->l], TOKEN_LEN(loc)))
				continue;

			/* if time is absent in formula */
			if (ZBX_EVAL_TOKEN_ARG_QUERY == ctx.stack.values[i + OFFSET_TIME].type)
				continue;

			if (ZBX_EVAL_TOKEN_ARG_NULL == ctx.stack.values[i + OFFSET_TIME].type)
				continue;

			zbx_vector_uint32_append(&del_idx, (zbx_uint32_t)(i + OFFSET_TIME));
		}

		if (0 == del_idx.values_num)
			continue;

		params = zbx_strdup(params, ctx.expression);

		for (i = del_idx.values_num - 1; i >= 0; i--)
		{
			size_t		l, r;
			zbx_strloc_t	*loc = &ctx.stack.values[(int)del_idx.values[i]].loc;

			for (l = loc->l - 1; ',' != params[l]; l--) {}
			for (r = loc->r + 1; ')' != params[r]; r++) {}

			memmove(&params[l], &params[r], strlen(params) - r + 1);
		}

		esc = zbx_db_dyn_escape_string(params);
		zbx_snprintf_alloc(&sql, &sql_alloc, &sql_offset,
				"update items set params='%s' where itemid=%s;\n", esc, row[0]);
		zbx_free(esc);

		ret = zbx_db_execute_overflowed_sql(&sql, &sql_alloc, &sql_offset);
	}
	zbx_db_free_result(result);

	zbx_db_end_multiple_update(&sql, &sql_alloc, &sql_offset);

	if (SUCCEED == ret && 16 < sql_offset)
	{
		if (ZBX_DB_OK > zbx_db_execute("%s", sql))
			ret = FAIL;
	}

	zbx_eval_clear(&ctx);
	zbx_vector_uint32_destroy(&del_idx);

	zbx_free(sql);
	zbx_free(params);

	return ret;
#undef OFFSET_TIME
#undef TOKEN_LEN
#undef LAST_FOREACH
}

static int	DBpatch_6050150(void)
{
	const zbx_db_table_t	table =
			{"item_rtname", "itemid", 0,
				{
					{"itemid", NULL, NULL, NULL, 0, ZBX_TYPE_ID, ZBX_NOTNULL, 0},
					{"name_resolved", "", NULL, NULL, 2048, ZBX_TYPE_CHAR, ZBX_NOTNULL, 0},
					{"name_resolved_upper", "", NULL, NULL, 2048, ZBX_TYPE_CHAR, ZBX_NOTNULL, 0},
					{0}
				},
				NULL
			};

	return DBcreate_table(&table);
}

static int	DBpatch_6050151(void)
{
	const zbx_db_field_t	field = {"itemid", NULL, "items", "itemid", 0, 0, 0, ZBX_FK_CASCADE_DELETE};

	return DBadd_foreign_key("item_rtname", 1, &field);
}

static int	DBpatch_6050152(void)
{
	if (ZBX_DB_OK <= zbx_db_execute("insert into item_rtname (itemid,name_resolved,name_resolved_upper)"
			" select i.itemid,i.name,i.name_upper from"
			" items i,hosts h"
			" where i.hostid=h.hostid and (h.status=%d or h.status=%d) and (i.flags=%d or i.flags=%d)",
			HOST_STATUS_MONITORED, HOST_STATUS_NOT_MONITORED, ZBX_FLAG_DISCOVERY_NORMAL,
			ZBX_FLAG_DISCOVERY_CREATED))
	{
		return SUCCEED;
	}

	return FAIL;
}

static int	DBpatch_6050153(void)
{
	return DBdrop_index("items", "items_9");
}

static int	DBpatch_6050154(void)
{
	return DBdrop_field("items", "name_upper");
}

static int	DBpatch_6050155(void)
{
	return zbx_dbupgrade_drop_trigger_on_insert("items", "name_upper");
}

static int	DBpatch_6050156(void)
{
	return zbx_dbupgrade_drop_trigger_on_update("items", "name_upper");
}

static int	DBpatch_6050157(void)
{
	return zbx_dbupgrade_drop_trigger_function_on_insert("items", "name_upper", "upper");
}

static int	DBpatch_6050158(void)
{
	return zbx_dbupgrade_drop_trigger_function_on_update("items", "name_upper", "upper");
}

static int	DBpatch_6050159(void)
{
#ifdef HAVE_POSTGRESQL
	if (FAIL == zbx_db_index_exists("group_discovery", "group_discovery_pkey1"))
		return SUCCEED;

	return DBrename_index("group_discovery", "group_discovery_pkey1", "group_discovery_pkey",
			"groupdiscoveryid", 1);
#else
	return SUCCEED;
#endif
}

static int	DBpatch_6050160(void)
{
<<<<<<< HEAD
	const zbx_db_field_t	field = {"auditlog_mode", "1", NULL, NULL, 0, ZBX_TYPE_INT, ZBX_NOTNULL, 0};

	return DBadd_field("config", &field);
}
=======
	const zbx_db_field_t	field = {"manualinput", "0", NULL, NULL, 0, ZBX_TYPE_INT, ZBX_NOTNULL, 0};

	return DBadd_field("scripts", &field);
}

static int	DBpatch_6050161(void)
{
	const zbx_db_field_t	field = {"manualinput_prompt", "", NULL, NULL, 255, ZBX_TYPE_CHAR, ZBX_NOTNULL, 0};

	return DBadd_field("scripts", &field);
}

static int	DBpatch_6050162(void)
{
	const zbx_db_field_t	field = {"manualinput_validator", "", NULL, NULL, 2048, ZBX_TYPE_CHAR, ZBX_NOTNULL, 0};

	return DBadd_field("scripts", &field);
}

static int	DBpatch_6050163(void)
{
	const zbx_db_field_t	field = {"manualinput_validator_type", "0", NULL, NULL, 0, ZBX_TYPE_INT, ZBX_NOTNULL, 0};

	return DBadd_field("scripts", &field);
}

static int	DBpatch_6050164(void)
{
	const zbx_db_field_t	field = {"manualinput_default_value", "", NULL, NULL, 255, ZBX_TYPE_CHAR, ZBX_NOTNULL, 0};

	return DBadd_field("scripts", &field);
}

#define BACKSLASH_MATCH_PATTERN	"\\\\"

static int	DBpatch_6050165(void)
{
	zbx_db_result_t	result;
	zbx_db_row_t	row;
	int		ret = SUCCEED;
	char		*sql = NULL, *buf = NULL, *like_condition;
	size_t		sql_alloc = 0, sql_offset = 0, buf_alloc;

	zbx_db_begin_multiple_update(&sql, &sql_alloc, &sql_offset);

	/* functions table contains history functions used in trigger expressions */
	like_condition = zbx_db_dyn_escape_like_pattern(BACKSLASH_MATCH_PATTERN);
	if (NULL == (result = zbx_db_select("select functionid,parameter,triggerid"
			" from functions"
			" where " ZBX_DB_CHAR_LENGTH(parameter) ">1 and"
				" parameter like '%%%s%%'", like_condition)))
	{
		goto clean;
	}

	while (NULL != (row = zbx_db_fetch(result)))
	{
		const char	*ptr;
		char		*tmp, *param = NULL;
		int		func_params_changed = 0;
		size_t		param_pos, param_len, sep_pos, buf_offset = 0, params_len;

		params_len = strlen(row[1]);

		for (ptr = row[1]; ptr < row[1] + params_len; ptr += sep_pos + 1)
		{
			zbx_function_param_parse_ext(ptr, ZBX_TOKEN_USER_MACRO, ZBX_BACKSLASH_ESC_OFF,
					&param_pos, &param_len, &sep_pos);

			if (param_pos < sep_pos)
			{
				int	quoted, changed = 0;

				if ('"' == ptr[param_pos])
				{
					param = zbx_function_param_unquote_dyn_compat(ptr + param_pos,
							sep_pos - param_pos, &quoted);

					/* zbx_function_param_quote() should always succeed with esc_bs set to 1 */
					zbx_function_param_quote(&param, quoted, ZBX_BACKSLASH_ESC_ON);

					if (0 != strncmp(param, ptr + param_pos, strlen(param))) {
						zbx_strncpy_alloc(&buf, &buf_alloc, &buf_offset, ptr, param_pos);
						zbx_strcpy_alloc(&buf, &buf_alloc, &buf_offset, param);
						func_params_changed = changed = 1;
					}
				}

				if (0 == changed)
					zbx_strncpy_alloc(&buf, &buf_alloc, &buf_offset, ptr, sep_pos);
			}

			if (',' == ptr[sep_pos])
				zbx_chrcpy_alloc(&buf, &buf_alloc, &buf_offset, ',');
			zbx_free(param);
		}

		if (0 == buf_offset)
			continue;

		if (0 != func_params_changed) {
			tmp = zbx_db_dyn_escape_string(buf);
			zbx_snprintf_alloc(&sql, &sql_alloc, &sql_offset,
					"update functions set parameter='%s' where functionid=%s;\n", tmp, row[0]);
			zbx_free(tmp);
		}

		if (SUCCEED != (ret = zbx_db_execute_overflowed_sql(&sql, &sql_alloc, &sql_offset)))
			break;
	}

	zbx_db_free_result(result);
	zbx_db_end_multiple_update(&sql, &sql_alloc, &sql_offset);

	if (SUCCEED == ret && 16 < sql_offset)
	{
		if (ZBX_DB_OK > zbx_db_execute("%s", sql))
			ret = FAIL;
	}
clean:
	zbx_free(like_condition);
	zbx_free(buf);
	zbx_free(sql);

	return ret;
}

ZBX_PTR_VECTOR_DECL(eval_token_ptr, zbx_eval_token_t *)
ZBX_PTR_VECTOR_IMPL(eval_token_ptr, zbx_eval_token_t *)

static int	update_escaping_in_expression(const char *expression, char **substitute, char **error)
{
	zbx_eval_context_t		ctx;
	int				ret = SUCCEED;
	int				token_num;
	zbx_eval_token_t		*token;
	zbx_vector_eval_token_ptr_t	hist_param_tokens;

	ret = zbx_eval_parse_expression(&ctx, expression, ZBX_EVAL_PARSE_CALC_EXPRESSION |
			ZBX_EVAL_PARSE_STR_V64_COMPAT | ZBX_EVAL_PARSE_LLDMACRO, error);

	if (FAIL == ret)
		return FAIL;

	zbx_vector_eval_token_ptr_create(&hist_param_tokens);

	/* finding string parameters of history functions */
	for (token_num = ctx.stack.values_num - 1; token_num >= 0; token_num--)
	{
		token = &ctx.stack.values[token_num];

		if (token->type  == ZBX_EVAL_TOKEN_HIST_FUNCTION)
		{
			for (zbx_uint32_t i = 0; i < token->opt; i++)
			{
				if (0 == token_num--)
					break;

				if (ZBX_EVAL_TOKEN_VAR_STR == ctx.stack.values[token_num].type)
				{
					zbx_vector_eval_token_ptr_append(&hist_param_tokens,
							&ctx.stack.values[token_num]);
				}
			}
		}
	}

	for (token_num = hist_param_tokens.values_num - 1; token_num >= 0; token_num--)
	{
		char	*str = NULL, *subst;
		int	quoted;
		size_t	str_alloc = 0, str_offset = 0, str_len;

		token = hist_param_tokens.values[token_num];

		str_len = token->loc.r - token->loc.l + 1;
		zbx_strncpy_alloc(&str, &str_alloc, &str_offset, ctx.expression + token->loc.l, str_len);

		subst = zbx_function_param_unquote_dyn_compat(str, str_len, &quoted);
		zbx_variant_set_str(&(token->value), subst);

		zbx_free(str);
	}

	ctx.rules ^= ZBX_EVAL_PARSE_STR_V64_COMPAT;
	zbx_eval_compose_expression(&ctx, substitute);

	zbx_vector_eval_token_ptr_destroy(&hist_param_tokens);
	zbx_eval_clear(&ctx);

	return SUCCEED;
}

static int	DBpatch_6050166(void)
{
int			ret = SUCCEED;
	zbx_db_result_t		result;
	zbx_db_row_t		row;
	char			*sql = NULL, *error = NULL, *like_condition;
	size_t			sql_alloc = 0, sql_offset = 0;

	zbx_db_begin_multiple_update(&sql, &sql_alloc, &sql_offset);

	like_condition = zbx_db_dyn_escape_like_pattern(BACKSLASH_MATCH_PATTERN);

	if (NULL == (result = zbx_db_select("select itemid,params from items "
			"where type=15 and params like '%%%s%%'", like_condition)))
	{
		goto clean;
	}

	while (NULL != (row = zbx_db_fetch(result)))
	{
		char	*substitute = NULL, *tmp = NULL;

		if (SUCCEED == update_escaping_in_expression(row[1], &substitute, &error))
		{
			tmp = zbx_db_dyn_escape_string(substitute);
			zbx_free(substitute);
			zbx_snprintf_alloc(&sql, &sql_alloc, &sql_offset,
					"update items set params='%s' where itemid=%s;\n", tmp, row[0]);
			zbx_free(tmp);
		}
		else
		{
			zabbix_log(LOG_LEVEL_WARNING, "Failed to parse calculated item expression \"%s\" for"
				" item with id %s, error: %s", row[1], row[0], error);
			zbx_free(error);
		}

		if (SUCCEED != (ret = zbx_db_execute_overflowed_sql(&sql, &sql_alloc, &sql_offset)))
			break;
	}

	zbx_db_free_result(result);
	zbx_db_end_multiple_update(&sql, &sql_alloc, &sql_offset);

	if (SUCCEED == ret && 16 < sql_offset)
	{
		if (ZBX_DB_OK > zbx_db_execute("%s", sql))
			ret = FAIL;
	}
clean:
	zbx_free(like_condition);
	zbx_free(error);
	zbx_free(sql);

	return ret;
}

static int	find_expression_macro(const char *macro_start, const char **macro_end, char **substitute,
		char **error)
{
	int		ret = FAIL;

	*macro_end = macro_start + 2;

	while (ret == FAIL && NULL != (*macro_end = strstr(*macro_end, "}")))
	{
		char	*expression = NULL;
		size_t	expr_alloc = 0, expr_offset = 0;

		zbx_free(*error);
		zbx_strncpy_alloc(&expression, &expr_alloc, &expr_offset,
				macro_start + 2, (size_t)(*macro_end - macro_start) - 2);
		ret = update_escaping_in_expression(expression, substitute, error);
		zbx_free(expression);
		(*macro_end)++;
	}

	return ret;
}

static void	get_next_expr_macro_start(const char **expr_start, const char *str, size_t str_len)
{
	const char	*search_pos = *expr_start + 2;

	if (NULL != *expr_start && NULL != str && (size_t)(search_pos - str) < str_len)
		*expr_start = strstr(search_pos, "{?");
	else
		*expr_start = NULL;
}

static int	replace_expression_macro(char **buf, size_t *alloc, size_t *offset, const char *command, size_t cmd_len,
		size_t *pos, const char **expr_macro_start)
{
	const char	*macro_end;
	char		*error = NULL, *substitute = NULL;
	int		ret = FAIL;

	if (NULL != *expr_macro_start &&
			SUCCEED == find_expression_macro(*expr_macro_start, &macro_end, &substitute, &error))
	{
		zbx_strncpy_alloc(buf, alloc, offset, command + *pos, (size_t)(*expr_macro_start - command) - *pos);
		zbx_strcpy_alloc(buf, alloc, offset, "{?");
		zbx_strcpy_alloc(buf, alloc, offset, substitute);
		zbx_strcpy_alloc(buf, alloc, offset, "}");
		zbx_free(substitute);

		*expr_macro_start = strstr(macro_end, "{?");
		*pos = (size_t)(macro_end - command);
		ret = SUCCEED;
	}
	else
	{
		get_next_expr_macro_start(expr_macro_start, command, cmd_len);
		zbx_free(error);
	}

	return ret;
}

static int	fix_expression_macro_escaping(const char *table, const char *id_col, const char *data_col)
{
	int			ret = SUCCEED;
	zbx_db_result_t		result;
	zbx_db_row_t		row;
	char			*sql = NULL, *like_condition;
	size_t			sql_alloc = 0, sql_offset = 0;

	zbx_db_begin_multiple_update(&sql, &sql_alloc, &sql_offset);

	like_condition = zbx_db_dyn_escape_like_pattern(BACKSLASH_MATCH_PATTERN);

	if (NULL == (result = zbx_db_select("select %s,%s from %s where %s like '%%%s%%'",
			id_col, data_col, table, data_col, like_condition)))
	{
		goto clean;
	}

	while (NULL != (row = zbx_db_fetch(result)))
	{
		const char	*command = row[1];
		char		*buf = NULL, *tmp = NULL;
		size_t		buf_alloc = 0, buf_offset = 0;
		size_t		pos = 0, cmd_len;
		int		replaced = 0;
		zbx_token_t	token;
		const char	*expr_macro_start;

		cmd_len = strlen(command);
		expr_macro_start = strstr(command, "{?");

		while (SUCCEED == zbx_token_find(command, (int)pos, &token, ZBX_TOKEN_SEARCH_BASIC) &&
				cmd_len >= pos && NULL != expr_macro_start)
		{
			int	replace_success = 0;

			while (NULL != expr_macro_start && token.loc.l >= (size_t)(expr_macro_start - command))
			{
				if (SUCCEED == replace_expression_macro(&buf, &buf_alloc, &buf_offset, command,
							cmd_len, &pos, &expr_macro_start))
				{
					replaced = replace_success = 1;
				}
			}

			if (0 == replace_success)
			{
				expr_macro_start = command + token.loc.r - 2;
				get_next_expr_macro_start(&expr_macro_start, command, cmd_len);
				zbx_strncpy_alloc(&buf, &buf_alloc, &buf_offset, command + pos, token.loc.r - pos + 1);
				pos = token.loc.r + 1;
			}
		}

		while (NULL != expr_macro_start)	/* expression macros after the end of tokens */
		{
			if (SUCCEED == replace_expression_macro(&buf, &buf_alloc, &buf_offset, command,
							cmd_len, &pos, &expr_macro_start))
			{
				replaced = 1;
			}
		}

		if (0 != replaced)
		{
			if (cmd_len >= pos)
				zbx_strncpy_alloc(&buf, &buf_alloc, &buf_offset, command + pos, cmd_len - pos);

			tmp = zbx_db_dyn_escape_string(buf);
			zbx_free(buf);
			zbx_snprintf_alloc(&sql, &sql_alloc, &sql_offset, "update %s set %s='%s' where %s=%s;\n",
					table, data_col, tmp, id_col, row[0]);
			zbx_free(tmp);

			if (SUCCEED != (ret = zbx_db_execute_overflowed_sql(&sql, &sql_alloc, &sql_offset)))
				break;
		}
		else
			zbx_free(buf);
	}

	zbx_db_free_result(result);
	zbx_db_end_multiple_update(&sql, &sql_alloc, &sql_offset);

	if (SUCCEED == ret && 16 < sql_offset)
	{
		if (ZBX_DB_OK > zbx_db_execute("%s", sql))
			ret = FAIL;
	}
clean:
	zbx_free(like_condition);
	zbx_free(sql);

	return ret;
}

#undef BACKSLASH_MATCH_PATTERN

static int	DBpatch_6050167(void)
{
	return fix_expression_macro_escaping("scripts", "scriptid", "command");
}

static int	DBpatch_6050168(void)
{
	return fix_expression_macro_escaping("script_param", "script_paramid", "value");
}

static int	DBpatch_6050169(void)
{
	return fix_expression_macro_escaping("media_type_message", "mediatype_messageid", "message");
}

static int	DBpatch_6050170(void)
{
	return fix_expression_macro_escaping("media_type_message", "mediatype_messageid", "subject");
}

static int	DBpatch_6050171(void)
{
	return fix_expression_macro_escaping("opmessage", "operationid", "message");
}

static int	DBpatch_6050172(void)
{
	return fix_expression_macro_escaping("opmessage", "operationid", "subject");
}

static int	DBpatch_6050173(void)
{
	return fix_expression_macro_escaping("triggers", "triggerid", "event_name");
}

static int	DBpatch_6050174(void)
{
	return fix_expression_macro_escaping("media_type_param", "mediatype_paramid", "value");
}

static int	DBpatch_6050175(void)
{
	return fix_expression_macro_escaping("media_type_param", "mediatype_paramid", "name");
}

>>>>>>> 6c4616ad
#endif

DBPATCH_START(6050)

/* version, duplicates flag, mandatory flag */

DBPATCH_ADD(6050000, 0, 1)
DBPATCH_ADD(6050001, 0, 1)
DBPATCH_ADD(6050002, 0, 1)
DBPATCH_ADD(6050003, 0, 1)
DBPATCH_ADD(6050004, 0, 1)
DBPATCH_ADD(6050005, 0, 1)
DBPATCH_ADD(6050006, 0, 1)
DBPATCH_ADD(6050007, 0, 1)
DBPATCH_ADD(6050008, 0, 1)
DBPATCH_ADD(6050009, 0, 1)
DBPATCH_ADD(6050010, 0, 1)
DBPATCH_ADD(6050011, 0, 1)
DBPATCH_ADD(6050012, 0, 1)
DBPATCH_ADD(6050013, 0, 1)
DBPATCH_ADD(6050014, 0, 1)
DBPATCH_ADD(6050015, 0, 1)
DBPATCH_ADD(6050016, 0, 1)
DBPATCH_ADD(6050017, 0, 1)
DBPATCH_ADD(6050018, 0, 1)
DBPATCH_ADD(6050019, 0, 1)
DBPATCH_ADD(6050020, 0, 1)
DBPATCH_ADD(6050021, 0, 1)
DBPATCH_ADD(6050022, 0, 1)
DBPATCH_ADD(6050023, 0, 1)
DBPATCH_ADD(6050024, 0, 1)
DBPATCH_ADD(6050025, 0, 1)
DBPATCH_ADD(6050026, 0, 1)
DBPATCH_ADD(6050027, 0, 1)
DBPATCH_ADD(6050028, 0, 1)
DBPATCH_ADD(6050029, 0, 1)
DBPATCH_ADD(6050030, 0, 1)
DBPATCH_ADD(6050031, 0, 1)
DBPATCH_ADD(6050032, 0, 1)
DBPATCH_ADD(6050033, 0, 1)
DBPATCH_ADD(6050034, 0, 1)
DBPATCH_ADD(6050035, 0, 1)
DBPATCH_ADD(6050036, 0, 1)
DBPATCH_ADD(6050037, 0, 1)
DBPATCH_ADD(6050038, 0, 1)
DBPATCH_ADD(6050039, 0, 1)
DBPATCH_ADD(6050040, 0, 1)
DBPATCH_ADD(6050041, 0, 1)
DBPATCH_ADD(6050042, 0, 1)
DBPATCH_ADD(6050043, 0, 1)
DBPATCH_ADD(6050044, 0, 1)
DBPATCH_ADD(6050045, 0, 1)
DBPATCH_ADD(6050046, 0, 1)
DBPATCH_ADD(6050047, 0, 1)
DBPATCH_ADD(6050048, 0, 1)
DBPATCH_ADD(6050049, 0, 1)
DBPATCH_ADD(6050050, 0, 1)
DBPATCH_ADD(6050051, 0, 1)
DBPATCH_ADD(6050052, 0, 1)
DBPATCH_ADD(6050053, 0, 1)
DBPATCH_ADD(6050054, 0, 1)
DBPATCH_ADD(6050055, 0, 1)
DBPATCH_ADD(6050056, 0, 1)
DBPATCH_ADD(6050057, 0, 1)
DBPATCH_ADD(6050058, 0, 1)
DBPATCH_ADD(6050059, 0, 1)
DBPATCH_ADD(6050060, 0, 1)
DBPATCH_ADD(6050061, 0, 1)
DBPATCH_ADD(6050062, 0, 1)
DBPATCH_ADD(6050063, 0, 1)
DBPATCH_ADD(6050064, 0, 1)
DBPATCH_ADD(6050065, 0, 1)
DBPATCH_ADD(6050066, 0, 1)
DBPATCH_ADD(6050067, 0, 1)
DBPATCH_ADD(6050068, 0, 1)
DBPATCH_ADD(6050069, 0, 1)
DBPATCH_ADD(6050070, 0, 1)
DBPATCH_ADD(6050071, 0, 1)
DBPATCH_ADD(6050072, 0, 1)
DBPATCH_ADD(6050073, 0, 1)
DBPATCH_ADD(6050074, 0, 1)
DBPATCH_ADD(6050075, 0, 1)
DBPATCH_ADD(6050076, 0, 1)
DBPATCH_ADD(6050077, 0, 1)
DBPATCH_ADD(6050078, 0, 1)
DBPATCH_ADD(6050079, 0, 1)
DBPATCH_ADD(6050080, 0, 1)
DBPATCH_ADD(6050081, 0, 1)
DBPATCH_ADD(6050082, 0, 1)
DBPATCH_ADD(6050083, 0, 1)
DBPATCH_ADD(6050084, 0, 1)
DBPATCH_ADD(6050085, 0, 1)
DBPATCH_ADD(6050086, 0, 1)
DBPATCH_ADD(6050087, 0, 1)
DBPATCH_ADD(6050090, 0, 1)
DBPATCH_ADD(6050091, 0, 1)
DBPATCH_ADD(6050092, 0, 1)
DBPATCH_ADD(6050093, 0, 1)
DBPATCH_ADD(6050094, 0, 1)
DBPATCH_ADD(6050095, 0, 1)
DBPATCH_ADD(6050096, 0, 1)
DBPATCH_ADD(6050097, 0, 1)
DBPATCH_ADD(6050098, 0, 1)
DBPATCH_ADD(6050099, 0, 1)
DBPATCH_ADD(6050100, 0, 1)
DBPATCH_ADD(6050101, 0, 1)
DBPATCH_ADD(6050102, 0, 1)
DBPATCH_ADD(6050103, 0, 1)
DBPATCH_ADD(6050104, 0, 1)
DBPATCH_ADD(6050105, 0, 1)
DBPATCH_ADD(6050106, 0, 1)
DBPATCH_ADD(6050107, 0, 1)
DBPATCH_ADD(6050108, 0, 1)
DBPATCH_ADD(6050109, 0, 1)
DBPATCH_ADD(6050110, 0, 1)
DBPATCH_ADD(6050111, 0, 1)
DBPATCH_ADD(6050112, 0, 1)
DBPATCH_ADD(6050113, 0, 1)
DBPATCH_ADD(6050114, 0, 1)
DBPATCH_ADD(6050115, 0, 1)
DBPATCH_ADD(6050116, 0, 1)
DBPATCH_ADD(6050117, 0, 1)
DBPATCH_ADD(6050118, 0, 1)
DBPATCH_ADD(6050119, 0, 1)
DBPATCH_ADD(6050120, 0, 1)
DBPATCH_ADD(6050121, 0, 1)
DBPATCH_ADD(6050122, 0, 1)
DBPATCH_ADD(6050123, 0, 1)
DBPATCH_ADD(6050124, 0, 1)
DBPATCH_ADD(6050125, 0, 1)
DBPATCH_ADD(6050126, 0, 1)
DBPATCH_ADD(6050127, 0, 1)
DBPATCH_ADD(6050128, 0, 1)
DBPATCH_ADD(6050129, 0, 1)
DBPATCH_ADD(6050130, 0, 1)
DBPATCH_ADD(6050131, 0, 1)
DBPATCH_ADD(6050132, 0, 1)
DBPATCH_ADD(6050133, 0, 1)
DBPATCH_ADD(6050134, 0, 1)
DBPATCH_ADD(6050135, 0, 1)
DBPATCH_ADD(6050136, 0, 1)
DBPATCH_ADD(6050137, 0, 1)
DBPATCH_ADD(6050138, 0, 1)
DBPATCH_ADD(6050139, 0, 1)
DBPATCH_ADD(6050140, 0, 1)
DBPATCH_ADD(6050141, 0, 1)
DBPATCH_ADD(6050142, 0, 1)
DBPATCH_ADD(6050143, 0, 1)
DBPATCH_ADD(6050144, 0, 1)
DBPATCH_ADD(6050145, 0, 1)
DBPATCH_ADD(6050146, 0, 1)
DBPATCH_ADD(6050147, 0, 1)
DBPATCH_ADD(6050148, 0, 1)
DBPATCH_ADD(6050149, 0, 1)
DBPATCH_ADD(6050150, 0, 1)
DBPATCH_ADD(6050151, 0, 1)
DBPATCH_ADD(6050152, 0, 1)
DBPATCH_ADD(6050153, 0, 1)
DBPATCH_ADD(6050154, 0, 1)
DBPATCH_ADD(6050155, 0, 1)
DBPATCH_ADD(6050156, 0, 1)
DBPATCH_ADD(6050157, 0, 1)
DBPATCH_ADD(6050158, 0, 1)
DBPATCH_ADD(6050159, 0, 1)
DBPATCH_ADD(6050160, 0, 1)
<<<<<<< HEAD
=======
DBPATCH_ADD(6050161, 0, 1)
DBPATCH_ADD(6050162, 0, 1)
DBPATCH_ADD(6050163, 0, 1)
DBPATCH_ADD(6050164, 0, 1)
DBPATCH_ADD(6050165, 0, 1)
DBPATCH_ADD(6050166, 0, 1)
DBPATCH_ADD(6050167, 0, 1)
DBPATCH_ADD(6050168, 0, 1)
DBPATCH_ADD(6050169, 0, 1)
DBPATCH_ADD(6050170, 0, 1)
DBPATCH_ADD(6050171, 0, 1)
DBPATCH_ADD(6050172, 0, 1)
DBPATCH_ADD(6050173, 0, 1)
DBPATCH_ADD(6050174, 0, 1)
DBPATCH_ADD(6050175, 0, 1)
>>>>>>> 6c4616ad

DBPATCH_END()<|MERGE_RESOLUTION|>--- conflicted
+++ resolved
@@ -1977,12 +1977,6 @@
 
 static int	DBpatch_6050160(void)
 {
-<<<<<<< HEAD
-	const zbx_db_field_t	field = {"auditlog_mode", "1", NULL, NULL, 0, ZBX_TYPE_INT, ZBX_NOTNULL, 0};
-
-	return DBadd_field("config", &field);
-}
-=======
 	const zbx_db_field_t	field = {"manualinput", "0", NULL, NULL, 0, ZBX_TYPE_INT, ZBX_NOTNULL, 0};
 
 	return DBadd_field("scripts", &field);
@@ -2004,14 +1998,16 @@
 
 static int	DBpatch_6050163(void)
 {
-	const zbx_db_field_t	field = {"manualinput_validator_type", "0", NULL, NULL, 0, ZBX_TYPE_INT, ZBX_NOTNULL, 0};
+	const zbx_db_field_t	field = {"manualinput_validator_type", "0", NULL, NULL, 0, ZBX_TYPE_INT, ZBX_NOTNULL,
+			0};
 
 	return DBadd_field("scripts", &field);
 }
 
 static int	DBpatch_6050164(void)
 {
-	const zbx_db_field_t	field = {"manualinput_default_value", "", NULL, NULL, 255, ZBX_TYPE_CHAR, ZBX_NOTNULL, 0};
+	const zbx_db_field_t	field = {"manualinput_default_value", "", NULL, NULL, 255, ZBX_TYPE_CHAR, ZBX_NOTNULL,
+			0};
 
 	return DBadd_field("scripts", &field);
 }
@@ -2438,7 +2434,12 @@
 	return fix_expression_macro_escaping("media_type_param", "mediatype_paramid", "name");
 }
 
->>>>>>> 6c4616ad
+static int	DBpatch_6050176(void)
+{
+	const zbx_db_field_t	field = {"auditlog_mode", "1", NULL, NULL, 0, ZBX_TYPE_INT, ZBX_NOTNULL, 0};
+
+	return DBadd_field("config", &field);
+}
 #endif
 
 DBPATCH_START(6050)
@@ -2604,8 +2605,6 @@
 DBPATCH_ADD(6050158, 0, 1)
 DBPATCH_ADD(6050159, 0, 1)
 DBPATCH_ADD(6050160, 0, 1)
-<<<<<<< HEAD
-=======
 DBPATCH_ADD(6050161, 0, 1)
 DBPATCH_ADD(6050162, 0, 1)
 DBPATCH_ADD(6050163, 0, 1)
@@ -2621,6 +2620,6 @@
 DBPATCH_ADD(6050173, 0, 1)
 DBPATCH_ADD(6050174, 0, 1)
 DBPATCH_ADD(6050175, 0, 1)
->>>>>>> 6c4616ad
+DBPATCH_ADD(6050176, 0, 1)
 
 DBPATCH_END()