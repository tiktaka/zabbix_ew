--- conflicted
+++ resolved
@@ -2434,14 +2434,6 @@
 	return fix_expression_macro_escaping("media_type_param", "mediatype_paramid", "name");
 }
 
-<<<<<<< HEAD
-static int	DBpatch_6050176(void)
-{
-	const zbx_db_field_t	field = {"auditlog_mode", "1", NULL, NULL, 0, ZBX_TYPE_INT, ZBX_NOTNULL, 0};
-
-	return DBadd_field("config", &field);
-}
-=======
 typedef struct
 {
 	char		*name;
@@ -2699,7 +2691,12 @@
 	return ret;
 }
 
->>>>>>> abfcdc52
+static int	DBpatch_6050177(void)
+{
+	const zbx_db_field_t	field = {"auditlog_mode", "1", NULL, NULL, 0, ZBX_TYPE_INT, ZBX_NOTNULL, 0};
+
+	return DBadd_field("config", &field);
+}
 #endif
 
 DBPATCH_START(6050)
@@ -2881,5 +2878,6 @@
 DBPATCH_ADD(6050174, 0, 1)
 DBPATCH_ADD(6050175, 0, 1)
 DBPATCH_ADD(6050176, 0, 1)
+DBPATCH_ADD(6050177, 0, 1)
 
 DBPATCH_END()