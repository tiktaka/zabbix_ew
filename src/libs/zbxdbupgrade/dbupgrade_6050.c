--- conflicted
+++ resolved
@@ -956,12 +956,6 @@
 
 static int	DBpatch_6050092(void)
 {
-<<<<<<< HEAD
-	zbx_db_result_t	result;
-	zbx_db_row_t	row;
-	zbx_db_insert_t	db_insert;
-	int		ret = SUCCEED;
-=======
 	return DBrename_table("group_discovery", "group_discovery_tmp");
 }
 
@@ -1293,18 +1287,10 @@
 	zbx_db_result_t	result;
 	zbx_db_insert_t	db_insert;
 	int		ret;
->>>>>>> af4828fb
-
-	if (0 == (DBget_program_type() & ZBX_PROGRAM_TYPE_SERVER))
-		return SUCCEED;
-
-<<<<<<< HEAD
-	result = zbx_db_select("select wf.widgetid from widget_field wf,widget w"
-			" where wf.name='interface_type' and w.type='hostavail' and w.widgetid=wf.widgetid"
-			" group by wf.widgetid having count(wf.name)=1");
-
-	zbx_db_insert_prepare(&db_insert, "widget_field", "widget_fieldid", "widgetid", "name", "type", "value_int",
-=======
+
+	if (0 == (DBget_program_type() & ZBX_PROGRAM_TYPE_SERVER))
+		return SUCCEED;
+
 	result = zbx_db_select(
 			"select w.widgetid,wf_from.value_str,wf_to.value_str"
 			" from widget w"
@@ -1322,7 +1308,6 @@
 			")");
 
 	zbx_db_insert_prepare(&db_insert, "widget_field", "widget_fieldid", "widgetid", "type", "name", "value_str",
->>>>>>> af4828fb
 			NULL);
 
 	while (NULL != (row = zbx_db_fetch(result)))
@@ -1331,24 +1316,17 @@
 
 		ZBX_STR2UINT64(widgetid, row[0]);
 
-<<<<<<< HEAD
-		zbx_db_insert_add_values(&db_insert, __UINT64_C(0), widgetid, "only_totals", 0, 1);
-=======
 		if (SUCCEED == zbx_db_is_null(row[1]))
 			zbx_db_insert_add_values(&db_insert, __UINT64_C(0), widgetid, 1, "time_period.from", "now-1h");
 
 		if (SUCCEED == zbx_db_is_null(row[2]))
 			zbx_db_insert_add_values(&db_insert, __UINT64_C(0), widgetid, 1, "time_period.to", "now");
->>>>>>> af4828fb
 	}
 	zbx_db_free_result(result);
 
 	zbx_db_insert_autoincrement(&db_insert, "widget_fieldid");
 
 	ret = zbx_db_insert_execute(&db_insert);
-<<<<<<< HEAD
-
-=======
 	zbx_db_insert_clean(&db_insert);
 
 	return ret;
@@ -1600,7 +1578,42 @@
 	zbx_db_insert_autoincrement(&db_insert, "widget_fieldid");
 
 	ret = zbx_db_insert_execute(&db_insert);
->>>>>>> af4828fb
+	zbx_db_insert_clean(&db_insert);
+
+	return ret;
+}
+
+static int	DBpatch_6050135(void)
+{
+	zbx_db_result_t	result;
+	zbx_db_row_t	row;
+	zbx_db_insert_t	db_insert;
+	int		ret = SUCCEED;
+
+	if (0 == (DBget_program_type() & ZBX_PROGRAM_TYPE_SERVER))
+		return SUCCEED;
+
+	result = zbx_db_select("select wf.widgetid from widget_field wf,widget w"
+			" where wf.name='interface_type' and w.type='hostavail' and w.widgetid=wf.widgetid"
+			" group by wf.widgetid having count(wf.name)=1");
+
+	zbx_db_insert_prepare(&db_insert, "widget_field", "widget_fieldid", "widgetid", "name", "type", "value_int",
+			NULL);
+
+	while (NULL != (row = zbx_db_fetch(result)))
+	{
+		zbx_uint64_t	widgetid;
+
+		ZBX_STR2UINT64(widgetid, row[0]);
+
+		zbx_db_insert_add_values(&db_insert, __UINT64_C(0), widgetid, "only_totals", 0, 1);
+	}
+	zbx_db_free_result(result);
+
+	zbx_db_insert_autoincrement(&db_insert, "widget_fieldid");
+
+	ret = zbx_db_insert_execute(&db_insert);
+
 	zbx_db_insert_clean(&db_insert);
 
 	return ret;
@@ -1703,8 +1716,6 @@
 DBPATCH_ADD(6050090, 0, 1)
 DBPATCH_ADD(6050091, 0, 1)
 DBPATCH_ADD(6050092, 0, 1)
-<<<<<<< HEAD
-=======
 DBPATCH_ADD(6050093, 0, 1)
 DBPATCH_ADD(6050094, 0, 1)
 DBPATCH_ADD(6050095, 0, 1)
@@ -1747,6 +1758,6 @@
 DBPATCH_ADD(6050132, 0, 1)
 DBPATCH_ADD(6050133, 0, 1)
 DBPATCH_ADD(6050134, 0, 1)
->>>>>>> af4828fb
+DBPATCH_ADD(6050135, 0, 1)
 
 DBPATCH_END()