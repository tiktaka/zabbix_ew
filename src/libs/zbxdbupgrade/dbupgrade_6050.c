--- conflicted
+++ resolved
@@ -3860,11 +3860,6 @@
 
 static int	DBpatch_6050286(void)
 {
-<<<<<<< HEAD
-	const zbx_db_field_t	field = {"message_format", "1", NULL, NULL, 0, ZBX_TYPE_INT, ZBX_NOTNULL, 0};
-
-	return DBrename_field("media_type", "content_type", &field);
-=======
 	const zbx_db_field_t	field = {"timeout_browser", "1m", NULL, NULL, 255, ZBX_TYPE_CHAR, ZBX_NOTNULL, 0};
 
 	return DBadd_field("config", &field);
@@ -4019,7 +4014,13 @@
 	}
 
 	return SUCCEED;
->>>>>>> 4440d7b9
+}
+
+static int	DBpatch_6050296(void)
+{
+	const zbx_db_field_t	field = {"message_format", "1", NULL, NULL, 0, ZBX_TYPE_INT, ZBX_NOTNULL, 0};
+
+	return DBrename_field("media_type", "content_type", &field);
 }
 
 #endif
@@ -4313,8 +4314,6 @@
 DBPATCH_ADD(6050284, 0, 1)
 DBPATCH_ADD(6050285, 0, 1)
 DBPATCH_ADD(6050286, 0, 1)
-<<<<<<< HEAD
-=======
 DBPATCH_ADD(6050287, 0, 1)
 DBPATCH_ADD(6050288, 0, 1)
 DBPATCH_ADD(6050289, 0, 1)
@@ -4324,6 +4323,6 @@
 DBPATCH_ADD(6050293, 0, 1)
 DBPATCH_ADD(6050294, 0, 1)
 DBPATCH_ADD(6050295, 0, 1)
->>>>>>> 4440d7b9
+DBPATCH_ADD(6050296, 0, 1)
 
 DBPATCH_END()