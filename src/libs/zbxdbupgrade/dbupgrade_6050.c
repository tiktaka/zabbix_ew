--- conflicted
+++ resolved
@@ -1629,48 +1629,6 @@
 
 static int	DBpatch_6050139(void)
 {
-<<<<<<< HEAD
-	if (0 == (DBget_program_type() & ZBX_PROGRAM_TYPE_SERVER))
-		return SUCCEED;
-
-	if (ZBX_DB_OK > zbx_db_execute("delete from profiles where idx like 'web.templates.items.%%'"))
-		return FAIL;
-
-	return SUCCEED;
-}
-
-static int	DBpatch_6050140(void)
-{
-	if (0 == (DBget_program_type() & ZBX_PROGRAM_TYPE_SERVER))
-		return SUCCEED;
-
-	if (ZBX_DB_OK > zbx_db_execute("delete from profiles where idx like 'web.templates.disc_prototypes.php.%%'"))
-		return FAIL;
-
-	return SUCCEED;
-}
-
-static int	DBpatch_6050141(void)
-{
-	if (0 == (DBget_program_type() & ZBX_PROGRAM_TYPE_SERVER))
-		return SUCCEED;
-
-	if (ZBX_DB_OK > zbx_db_execute("delete from profiles where idx like 'web.hosts.items.%%'"))
-		return FAIL;
-
-	return SUCCEED;
-}
-
-static int	DBpatch_6050142(void)
-{
-	if (0 == (DBget_program_type() & ZBX_PROGRAM_TYPE_SERVER))
-		return SUCCEED;
-
-	if (ZBX_DB_OK > zbx_db_execute("delete from profiles where idx like 'web.hosts.disc_prototypes.php.%%'"))
-		return FAIL;
-
-	return SUCCEED;
-=======
 	zbx_db_result_t	result;
 	zbx_db_row_t	row;
 	zbx_db_insert_t	db_insert;
@@ -1703,7 +1661,50 @@
 	zbx_db_insert_clean(&db_insert);
 
 	return ret;
->>>>>>> f4075e21
+}
+
+static int	DBpatch_6050140(void)
+{
+	if (0 == (DBget_program_type() & ZBX_PROGRAM_TYPE_SERVER))
+		return SUCCEED;
+
+	if (ZBX_DB_OK > zbx_db_execute("delete from profiles where idx like 'web.templates.items.%%'"))
+		return FAIL;
+
+	return SUCCEED;
+}
+
+static int	DBpatch_6050141(void)
+{
+	if (0 == (DBget_program_type() & ZBX_PROGRAM_TYPE_SERVER))
+		return SUCCEED;
+
+	if (ZBX_DB_OK > zbx_db_execute("delete from profiles where idx like 'web.templates.disc_prototypes.php.%%'"))
+		return FAIL;
+
+	return SUCCEED;
+}
+
+static int	DBpatch_6050142(void)
+{
+	if (0 == (DBget_program_type() & ZBX_PROGRAM_TYPE_SERVER))
+		return SUCCEED;
+
+	if (ZBX_DB_OK > zbx_db_execute("delete from profiles where idx like 'web.hosts.items.%%'"))
+		return FAIL;
+
+	return SUCCEED;
+}
+
+static int	DBpatch_6050143(void)
+{
+	if (0 == (DBget_program_type() & ZBX_PROGRAM_TYPE_SERVER))
+		return SUCCEED;
+
+	if (ZBX_DB_OK > zbx_db_execute("delete from profiles where idx like 'web.hosts.disc_prototypes.php.%%'"))
+		return FAIL;
+
+	return SUCCEED;
 }
 
 #endif
@@ -1850,11 +1851,9 @@
 DBPATCH_ADD(6050137, 0, 1)
 DBPATCH_ADD(6050138, 0, 1)
 DBPATCH_ADD(6050139, 0, 1)
-<<<<<<< HEAD
 DBPATCH_ADD(6050140, 0, 1)
 DBPATCH_ADD(6050141, 0, 1)
 DBPATCH_ADD(6050142, 0, 1)
-=======
->>>>>>> f4075e21
+DBPATCH_ADD(6050143, 0, 1)
 
 DBPATCH_END()