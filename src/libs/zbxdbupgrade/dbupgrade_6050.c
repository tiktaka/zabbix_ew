/*
** Zabbix
** Copyright (C) 2001-2024 Zabbix SIA
**
** This program is free software; you can redistribute it and/or modify
** it under the terms of the GNU General Public License as published by
** the Free Software Foundation; either version 2 of the License, or
** (at your option) any later version.
**
** This program is distributed in the hope that it will be useful,
** but WITHOUT ANY WARRANTY; without even the implied warranty of
** MERCHANTABILITY or FITNESS FOR A PARTICULAR PURPOSE. See the
** GNU General Public License for more details.
**
** You should have received a copy of the GNU General Public License
** along with this program; if not, write to the Free Software
** Foundation, Inc., 51 Franklin Street, Fifth Floor, Boston, MA  02110-1301, USA.
**/

#include "dbupgrade.h"

#include "zbxdbschema.h"
#include "zbxvariant.h"
#include "zbxexpr.h"
#include "zbxeval.h"
#include "zbxalgo.h"
#include "zbxdbhigh.h"
#include "zbxtypes.h"
#include "zbxregexp.h"
#include "zbx_host_constants.h"
#include "zbxstr.h"
#include "zbxhash.h"
#include "zbxcrypto.h"

/*
 * 7.0 development database patches
 */

#ifndef HAVE_SQLITE3

static int	DBpatch_6050000(void)
{
	const zbx_db_field_t	field = {"url", "", NULL, NULL, 2048, ZBX_TYPE_CHAR, ZBX_NOTNULL, 0};

	return DBmodify_field_type("config", &field, NULL);
}

static int	DBpatch_6050001(void)
{
	const zbx_db_field_t	field = {"geomaps_tile_url", "", NULL, NULL, 2048, ZBX_TYPE_CHAR, ZBX_NOTNULL, 0};

	return DBmodify_field_type("config", &field, NULL);
}

static int	DBpatch_6050002(void)
{
	const zbx_db_field_t	field = {"url", "", NULL, NULL, 2048, ZBX_TYPE_CHAR, ZBX_NOTNULL, 0};

	return DBmodify_field_type("sysmap_url", &field, NULL);
}

static int	DBpatch_6050003(void)
{
	const zbx_db_field_t	field = {"url", "", NULL, NULL, 2048, ZBX_TYPE_CHAR, ZBX_NOTNULL, 0};

	return DBmodify_field_type("sysmap_element_url", &field, NULL);
}

static int	DBpatch_6050004(void)
{
	const zbx_db_field_t	field = {"url_a", "", NULL, NULL, 2048, ZBX_TYPE_CHAR, ZBX_NOTNULL, 0};

	return DBmodify_field_type("host_inventory", &field, NULL);
}

static int	DBpatch_6050005(void)
{
	const zbx_db_field_t	field = {"url_b", "", NULL, NULL, 2048, ZBX_TYPE_CHAR, ZBX_NOTNULL, 0};

	return DBmodify_field_type("host_inventory", &field, NULL);
}

static int	DBpatch_6050006(void)
{
	const zbx_db_field_t	field = {"url_c", "", NULL, NULL, 2048, ZBX_TYPE_CHAR, ZBX_NOTNULL, 0};

	return DBmodify_field_type("host_inventory", &field, NULL);
}

static int	DBpatch_6050007(void)
{
	const zbx_db_field_t	field = {"value_str", "", NULL, NULL, 2048, ZBX_TYPE_CHAR, ZBX_NOTNULL, 0};

	return DBmodify_field_type("widget_field", &field, NULL);
}

static int	DBpatch_6050008(void)
{
	const zbx_db_field_t	field = {"value", "0.0000", NULL, NULL, 0, ZBX_TYPE_FLOAT, ZBX_NOTNULL, 0};
	int	ret;

	if (0 == (DBget_program_type() & ZBX_PROGRAM_TYPE_SERVER))
		return SUCCEED;

#if defined(HAVE_ORACLE)
	if (SUCCEED == zbx_db_check_oracle_colum_type("history", "value", ZBX_TYPE_FLOAT))
		return SUCCEED;
#elif defined(HAVE_POSTGRESQL)
	if (SUCCEED == DBcheck_field_type("history", &field))
		return SUCCEED;
#endif
	if (SUCCEED != (ret = DBmodify_field_type("history", &field, &field)))
	{
		zabbix_log(LOG_LEVEL_WARNING, "cannot perform database upgrade of history table, please check upgrade"
				" notes");
	}

	return ret;
}

static int	DBpatch_6050009(void)
{
	const zbx_db_field_t	field = {"value_min", "0.0000", NULL, NULL, 0, ZBX_TYPE_FLOAT, ZBX_NOTNULL, 0};

	if (0 == (DBget_program_type() & ZBX_PROGRAM_TYPE_SERVER))
		return SUCCEED;

#if defined(HAVE_ORACLE)
	if (SUCCEED == zbx_db_check_oracle_colum_type("trends", "value_min", ZBX_TYPE_FLOAT))
		return SUCCEED;
#elif defined(HAVE_POSTGRESQL)
	if (SUCCEED == DBcheck_field_type("trends", &field))
		return SUCCEED;
#endif
	return DBmodify_field_type("trends", &field, &field);
}

static int	DBpatch_6050010(void)
{
	const zbx_db_field_t	field = {"value_avg", "0.0000", NULL, NULL, 0, ZBX_TYPE_FLOAT, ZBX_NOTNULL, 0};
	int			ret;

	if (0 == (DBget_program_type() & ZBX_PROGRAM_TYPE_SERVER))
		return SUCCEED;

#if defined(HAVE_ORACLE)
	if (SUCCEED == zbx_db_check_oracle_colum_type("trends", "value_avg", ZBX_TYPE_FLOAT))
		return SUCCEED;
#elif defined(HAVE_POSTGRESQL)
	if (SUCCEED == DBcheck_field_type("trends", &field))
		return SUCCEED;
#endif

	if (SUCCEED != (ret = DBmodify_field_type("trends", &field, &field)))
	{
		zabbix_log(LOG_LEVEL_WARNING, "cannot perform database upgrade of trends table, please check upgrade"
				" notes");
	}

	return ret;
}

static int	DBpatch_6050011(void)
{
	const zbx_db_field_t	field = {"value_max", "0.0000", NULL, NULL, 0, ZBX_TYPE_FLOAT, ZBX_NOTNULL, 0};
	int			ret;

#if defined(HAVE_ORACLE)
	if (SUCCEED == zbx_db_check_oracle_colum_type("trends", "value_max", ZBX_TYPE_FLOAT))
		return SUCCEED;
#elif defined(HAVE_POSTGRESQL)
	if (SUCCEED == DBcheck_field_type("trends", &field))
		return SUCCEED;
#endif /* defined(HAVE_ORACLE) */

	if (0 == (DBget_program_type() & ZBX_PROGRAM_TYPE_SERVER))
		return SUCCEED;

	if (SUCCEED != (ret = DBmodify_field_type("trends", &field, &field)))
	{
		zabbix_log(LOG_LEVEL_WARNING, "cannot perform database upgrade of trends table, please check upgrade"
				" notes");
	}

	return ret;
}

static int	DBpatch_6050012(void)
{
	const zbx_db_field_t	field = {"allow_redirect", "0", NULL, NULL, 0, ZBX_TYPE_INT, ZBX_NOTNULL, 0};

	return DBadd_field("dchecks", &field);
}

static int	DBpatch_6050013(void)
{
	const zbx_db_table_t	table =
			{"history_bin", "itemid,clock,ns", 0,
				{
					{"itemid", NULL, NULL, NULL, 0, ZBX_TYPE_ID, ZBX_NOTNULL, 0},
					{"clock", "0", NULL, NULL, 0, ZBX_TYPE_INT, ZBX_NOTNULL, 0},
					{"ns", "0", NULL, NULL, 0, ZBX_TYPE_INT, ZBX_NOTNULL, 0},
					{"value", "", NULL, NULL, 0, ZBX_TYPE_BLOB, ZBX_NOTNULL, 0},
					{NULL}
				},
				NULL
			};

	return DBcreate_table(&table);
}

static int	DBpatch_6050014(void)
{
	if (0 == (DBget_program_type() & ZBX_PROGRAM_TYPE_SERVER))
		return SUCCEED;

	if (ZBX_DB_OK > zbx_db_execute(
			"delete from widget_field"
			" where name='adv_conf' and widgetid in ("
				"select widgetid"
				" from widget"
				" where type in ('clock', 'item')"
			")"))
	{
		return FAIL;
	}

	return SUCCEED;
}

static int	DBpatch_6050015(void)
{
	const zbx_db_field_t	field = {"http_user", "", NULL, NULL, 255, ZBX_TYPE_CHAR, ZBX_NOTNULL, 0};

	return DBmodify_field_type("httptest", &field, NULL);
}

static int	DBpatch_6050016(void)
{
	const zbx_db_field_t	field = {"http_password", "", NULL, NULL, 255, ZBX_TYPE_CHAR, ZBX_NOTNULL, 0};

	return DBmodify_field_type("httptest", &field, NULL);
}

static int	DBpatch_6050017(void)
{
	const zbx_db_field_t	field = {"username", "", NULL, NULL, 255, ZBX_TYPE_CHAR, ZBX_NOTNULL, 0};

	return DBmodify_field_type("items", &field, NULL);
}

static int	DBpatch_6050018(void)
{
	const zbx_db_field_t	field = {"password", "", NULL, NULL, 255, ZBX_TYPE_CHAR, ZBX_NOTNULL, 0};

	return DBmodify_field_type("items", &field, NULL);
}

static int	DBpatch_6050019(void)
{
	const zbx_db_field_t	field = {"username", "", NULL, NULL, 255, ZBX_TYPE_CHAR, ZBX_NOTNULL, 0};

	return DBmodify_field_type("connector", &field, NULL);
}

static int	DBpatch_6050020(void)
{
	const zbx_db_field_t	field = {"password", "", NULL, NULL, 255, ZBX_TYPE_CHAR, ZBX_NOTNULL, 0};

	return DBmodify_field_type("connector", &field, NULL);
}

static int	DBpatch_6050021(void)
{
	const zbx_db_field_t	field = {"concurrency_max", "0", NULL, NULL, 0, ZBX_TYPE_INT, ZBX_NOTNULL, 0};

	return DBadd_field("drules", &field);
}

static int	DBpatch_6050022(void)
{
	if (ZBX_DB_OK > zbx_db_execute("update drules set concurrency_max=1"))
		return FAIL;

	return SUCCEED;
}

static int	DBpatch_6050023(void)
{
	const char	*sql =
			"update widget_field"
			" set name='acknowledgement_status'"
			" where name='unacknowledged'"
				" and exists ("
					"select null"
					" from widget w"
					" where widget_field.widgetid=w.widgetid"
						" and w.type='problems'"
				")";

	if (0 == (DBget_program_type() & ZBX_PROGRAM_TYPE_SERVER))
		return SUCCEED;

	if (ZBX_DB_OK <= zbx_db_execute("%s", sql))
		return SUCCEED;

	return FAIL;
}

static int	DBpatch_6050024(void)
{
	const char	*sql =
			"update widget_field"
			" set name='show_lines'"
			" where name='count'"
				" and exists ("
					"select null"
					" from widget w"
					" where widget_field.widgetid=w.widgetid"
						" and w.type='tophosts'"
				")";

	if (0 == (DBget_program_type() & ZBX_PROGRAM_TYPE_SERVER))
		return SUCCEED;

	if (ZBX_DB_OK <= zbx_db_execute("%s", sql))
		return SUCCEED;

	return FAIL;
}

static int	DBpatch_6050025(void)
{
	if (FAIL == zbx_db_index_exists("problem", "problem_4"))
		return DBcreate_index("problem", "problem_4", "cause_eventid", 0);

	return SUCCEED;
}

static int	DBpatch_6050026(void)
{
	const zbx_db_field_t	field = {"id", NULL, NULL, NULL, 0, ZBX_TYPE_ID, ZBX_NOTNULL, 0};

	return DBdrop_field_autoincrement("proxy_history", &field);
}

static int	DBpatch_6050027(void)
{
	const zbx_db_field_t	field = {"id", NULL, NULL, NULL, 0, ZBX_TYPE_ID, ZBX_NOTNULL, 0};

	return DBdrop_field_autoincrement("proxy_dhistory", &field);
}

static int	DBpatch_6050028(void)
{
	const zbx_db_field_t	field = {"id", NULL, NULL, NULL, 0, ZBX_TYPE_ID, ZBX_NOTNULL, 0};

	return DBdrop_field_autoincrement("proxy_autoreg_host", &field);
}

static int	DBpatch_6050029(void)
{
	if (0 == (DBget_program_type() & ZBX_PROGRAM_TYPE_SERVER))
		return SUCCEED;

	if (ZBX_DB_OK > zbx_db_execute("insert into module (moduleid,id,relative_path,status,config) values"
			" (" ZBX_FS_UI64 ",'gauge','widgets/gauge',%d,'[]')", zbx_db_get_maxid("module"), 1))
	{
		return FAIL;
	}

	return SUCCEED;
}

static int	DBpatch_6050030(void)
{
	const zbx_db_table_t table =
			{"optag", "optagid", 0,
				{
					{"optagid", NULL, NULL, NULL, 0, ZBX_TYPE_ID, ZBX_NOTNULL, 0},
					{"operationid", NULL, NULL, NULL, 0, ZBX_TYPE_ID, ZBX_NOTNULL, 0},
					{"tag", "", NULL, NULL, 255, ZBX_TYPE_CHAR, ZBX_NOTNULL, 0},
					{"value", "", NULL, NULL, 255, ZBX_TYPE_CHAR, ZBX_NOTNULL, 0},
					{0}
				},
				NULL
			};

	return DBcreate_table(&table);
}

static int  DBpatch_6050031(void)
{
	return DBcreate_index("optag", "optag_1", "operationid", 0);
}

static int	DBpatch_6050032(void)
{
	const zbx_db_field_t	field = {"operationid", NULL, "operations", "operationid", 0, 0, 0,
			ZBX_FK_CASCADE_DELETE};

	return DBadd_foreign_key("optag", 1, &field);
}

static int	DBpatch_6050033(void)
{
	if (0 == (DBget_program_type() & ZBX_PROGRAM_TYPE_SERVER))
		return SUCCEED;

	if (ZBX_DB_OK > zbx_db_execute("insert into module (moduleid,id,relative_path,status,config) values"
			" (" ZBX_FS_UI64 ",'toptriggers','widgets/toptriggers',%d,'[]')", zbx_db_get_maxid("module"), 1))
	{
		return FAIL;
	}

	return SUCCEED;
}

static int	DBpatch_6050034(void)
{
	const zbx_db_table_t	table = {"proxy", "proxyid", 0,
			{
				{"proxyid", NULL, NULL, NULL, 0, ZBX_TYPE_ID, ZBX_NOTNULL, 0},
				{"name", "", NULL, NULL, 128, ZBX_TYPE_CHAR, ZBX_NOTNULL, 0},
				{"operating_mode", "0", NULL, NULL, 0, ZBX_TYPE_INT, ZBX_NOTNULL, 0},
				{"description", "", NULL, NULL, 0, ZBX_TYPE_SHORTTEXT, ZBX_NOTNULL, 0},
				{"tls_connect", "1", NULL, NULL, 0, ZBX_TYPE_INT, ZBX_NOTNULL, 0},
				{"tls_accept", "1", NULL, NULL, 0, ZBX_TYPE_INT, ZBX_NOTNULL, 0},
				{"tls_issuer", "", NULL, NULL, 1024, ZBX_TYPE_CHAR, ZBX_NOTNULL, 0},
				{"tls_subject", "", NULL, NULL, 1024, ZBX_TYPE_CHAR, ZBX_NOTNULL, 0},
				{"tls_psk_identity", "", NULL, NULL, 128, ZBX_TYPE_CHAR, ZBX_NOTNULL, 0},
				{"tls_psk", "", NULL, NULL, 512, ZBX_TYPE_CHAR, ZBX_NOTNULL, 0},
				{"allowed_addresses", "", NULL, NULL, 255, ZBX_TYPE_CHAR, ZBX_NOTNULL, 0},
				{"address", "127.0.0.1", NULL, NULL, 255, ZBX_TYPE_CHAR, ZBX_NOTNULL, 0},
				{"port", "10051", NULL, NULL, 64, ZBX_TYPE_CHAR, ZBX_NOTNULL, 0},
				{0}
			},
			NULL
		};

	return DBcreate_table(&table);
}

static int	DBpatch_6050035(void)
{
	return DBcreate_index("proxy", "proxy_1", "name", 1);
}

static int	DBpatch_6050036(void)
{
	return DBcreate_changelog_insert_trigger("proxy", "proxyid");
}

static int	DBpatch_6050037(void)
{
	return DBcreate_changelog_update_trigger("proxy", "proxyid");
}

static int	DBpatch_6050038(void)
{
	return DBcreate_changelog_delete_trigger("proxy", "proxyid");
}

#define DEPRECATED_STATUS_PROXY_ACTIVE	5
#define DEPRECATED_STATUS_PROXY_PASSIVE	6

static int	DBpatch_6050039(void)
{
	zbx_db_row_t		row;
	zbx_db_result_t		result;
	zbx_db_insert_t		db_insert_proxies;
	int			ret;

	if (0 == (DBget_program_type() & ZBX_PROGRAM_TYPE_SERVER))
		return SUCCEED;

	result = zbx_db_select(
			"select h.hostid,h.host,h.status,h.description,h.tls_connect,h.tls_accept,h.tls_issuer,"
				"h.tls_subject,h.tls_psk_identity,h.tls_psk,h.proxy_address,i.useip,i.ip,i.dns,i.port"
			" from hosts h"
			" left join interface i"
				" on h.hostid=i.hostid"
			" where h.status in (%i,%i)",
			DEPRECATED_STATUS_PROXY_PASSIVE, DEPRECATED_STATUS_PROXY_ACTIVE);

	zbx_db_insert_prepare(&db_insert_proxies, "proxy", "proxyid", "name", "operating_mode", "description", "tls_connect",
			"tls_accept", "tls_issuer", "tls_subject", "tls_psk_identity", "tls_psk", "allowed_addresses",
			"address", "port", (char *)NULL);

	while (NULL != (row = zbx_db_fetch(result)))
	{
		zbx_uint64_t	proxyid;
		int		status, tls_connect, tls_accept;

		ZBX_STR2UINT64(proxyid, row[0]);
		status = atoi(row[2]);
		tls_connect = atoi(row[4]);
		tls_accept = atoi(row[5]);

		if (DEPRECATED_STATUS_PROXY_ACTIVE == status)
		{
			zbx_db_insert_add_values(&db_insert_proxies, proxyid, row[1], PROXY_OPERATING_MODE_ACTIVE, row[3],
					tls_connect, tls_accept, row[6], row[7], row[8], row[9], row[10],
					"127.0.0.1", "10051");
		}
		else if (DEPRECATED_STATUS_PROXY_PASSIVE == status)
		{
			const char	*address;
			const char	*port;

			if (SUCCEED != zbx_db_is_null(row[11]))
			{
				address = (1 == atoi(row[11]) ? row[12] : row[13]);
				port = row[14];
			}
			else
			{
				address = "127.0.0.1";
				port = "10051";
				zabbix_log(LOG_LEVEL_WARNING, "cannot select interface for proxy '%s'",  row[1]);
			}

			zbx_db_insert_add_values(&db_insert_proxies, proxyid, row[1], PROXY_OPERATING_MODE_PASSIVE, row[3],
					tls_connect, tls_accept, row[6], row[7], row[8], row[9], "", address, port);
		}
	}
	zbx_db_free_result(result);

	ret = zbx_db_insert_execute(&db_insert_proxies);
	zbx_db_insert_clean(&db_insert_proxies);

	return ret;
}

static int	DBpatch_6050040(void)
{
	return DBdrop_foreign_key("hosts", 1);
}

static int	DBpatch_6050041(void)
{
	const zbx_db_field_t	field = {"proxyid", NULL, "hosts", "hostid", 0, ZBX_TYPE_ID, 0, 0};

	return DBrename_field("hosts", "proxy_hostid", &field);
}

static int	DBpatch_6050042(void)
{
	const zbx_db_field_t	field = {"proxyid", NULL, "proxy", "proxyid", 0, 0, 0, 0};

	return DBadd_foreign_key("hosts", 1, &field);
}

static int	DBpatch_6050043(void)
{
	return DBdrop_foreign_key("drules", 1);
}

static int	DBpatch_6050044(void)
{
	const zbx_db_field_t	field = {"proxyid", NULL, "hosts", "hostid", 0, ZBX_TYPE_ID, 0, 0};

	return DBrename_field("drules", "proxy_hostid", &field);
}

static int	DBpatch_6050045(void)
{
	const zbx_db_field_t	field = {"proxyid", NULL, "proxy", "proxyid", 0, 0, 0, 0};

	return DBadd_foreign_key("drules", 1, &field);
}

static int	DBpatch_6050046(void)
{
	return DBdrop_foreign_key("autoreg_host", 1);
}

static int	DBpatch_6050047(void)
{
	const zbx_db_field_t	field = {"proxyid", NULL, "hosts", "hostid", 0, ZBX_TYPE_ID, 0, ZBX_FK_CASCADE_DELETE};

	return DBrename_field("autoreg_host", "proxy_hostid", &field);
}

static int	DBpatch_6050048(void)
{
	const zbx_db_field_t	field = {"proxyid", NULL, "proxy", "proxyid", 0, 0, 0, ZBX_FK_CASCADE_DELETE};

	return DBadd_foreign_key("autoreg_host", 1, &field);
}

static int	DBpatch_6050049(void)
{
	return DBdrop_foreign_key("task", 1);
}

static int	DBpatch_6050050(void)
{
	const zbx_db_field_t	field = {"proxyid", NULL, "hosts", "hostid", 0, ZBX_TYPE_ID, 0, 0};

	return DBrename_field("task", "proxy_hostid", &field);
}

static int	DBpatch_6050051(void)
{
	const zbx_db_field_t	field = {"proxyid", NULL, "proxy", "proxyid", 0, 0, 0, ZBX_FK_CASCADE_DELETE};

	return DBadd_foreign_key("task", 1, &field);
}

static int	DBpatch_6050052(void)
{
	const zbx_db_table_t	table = {"proxy_rtdata", "proxyid", 0,
			{
				{"proxyid", NULL, "proxy", "proxyid", 0, ZBX_TYPE_ID, ZBX_NOTNULL, 0},
				{"lastaccess", "0", NULL, NULL, 0, ZBX_TYPE_INT, ZBX_NOTNULL, 0},
				{"version", "0", NULL, NULL, 0, ZBX_TYPE_INT, ZBX_NOTNULL, 0},
				{"compatibility", "0", NULL, NULL, 0, ZBX_TYPE_INT, ZBX_NOTNULL, 0},
				{0}
			},
			NULL
		};

	return DBcreate_table(&table);
}

static int	DBpatch_6050053(void)
{
	const zbx_db_field_t	field = {"proxyid", NULL, "proxy", "proxyid", 0, 0, 0, ZBX_FK_CASCADE_DELETE};

	return DBadd_foreign_key("proxy_rtdata", 1, &field);
}

static int	DBpatch_6050054(void)
{
	zbx_db_row_t		row;
	zbx_db_result_t		result;
	zbx_db_insert_t		db_insert_rtdata;
	int			ret;

	if (0 == (DBget_program_type() & ZBX_PROGRAM_TYPE_SERVER))
		return SUCCEED;

	result = zbx_db_select(
		"select hr.hostid,hr.lastaccess,hr.version,hr.compatibility"
		" from host_rtdata hr"
		" join hosts h"
			" on hr.hostid=h.hostid"
		" where h.status in (%i,%i)",
		DEPRECATED_STATUS_PROXY_ACTIVE, DEPRECATED_STATUS_PROXY_PASSIVE);

	zbx_db_insert_prepare(&db_insert_rtdata, "proxy_rtdata", "proxyid", "lastaccess", "version", "compatibility",
			(char *)NULL);

	while (NULL != (row = zbx_db_fetch(result)))
	{
		int		lastaccess, version, compatibility;
		zbx_uint64_t	hostid;

		ZBX_STR2UINT64(hostid, row[0]);
		lastaccess = atoi(row[1]);
		version = atoi(row[2]);
		compatibility = atoi(row[3]);

		zbx_db_insert_add_values(&db_insert_rtdata, hostid, lastaccess, version, compatibility);
	}
	zbx_db_free_result(result);

	ret = zbx_db_insert_execute(&db_insert_rtdata);
	zbx_db_insert_clean(&db_insert_rtdata);

	return ret;
}

#undef DEPRECATED_STATUS_PROXY_ACTIVE
#undef DEPRECATED_STATUS_PROXY_PASSIVE

static int	DBpatch_6050055(void)
{
	if (0 == (DBget_program_type() & ZBX_PROGRAM_TYPE_SERVER))
		return SUCCEED;

	if (ZBX_DB_OK > zbx_db_execute("delete from hosts where status in (5,6)"))
		return FAIL;

	return SUCCEED;
}

static int	DBpatch_6050056(void)
{
	return DBdrop_field("host_rtdata", "lastaccess");
}

static int	DBpatch_6050057(void)
{
	return DBdrop_field("host_rtdata", "version");
}

static int	DBpatch_6050058(void)
{
	return DBdrop_field("host_rtdata", "compatibility");
}

static int	DBpatch_6050059(void)
{
	return DBdrop_field("hosts", "proxy_address");
}

static int	DBpatch_6050060(void)
{
	return DBdrop_field("hosts", "auto_compress");
}

static int	DBpatch_6050061(void)
{
	if (0 == (DBget_program_type() & ZBX_PROGRAM_TYPE_SERVER))
		return SUCCEED;

	if (ZBX_DB_OK > zbx_db_execute("delete from profiles where idx='web.proxies.filter_status'"))
		return FAIL;

	return SUCCEED;
}

static int	DBpatch_6050062(void)
{
	if (0 == (DBget_program_type() & ZBX_PROGRAM_TYPE_SERVER))
		return SUCCEED;

	if (ZBX_DB_OK > zbx_db_execute(
			"update profiles"
			" set value_str='name'"
			" where value_str like 'host'"
				" and idx='web.proxies.php.sort'"))
	{
		return FAIL;
	}

	return SUCCEED;
}

static int	DBpatch_6050063(void)
{
#define TM_DATA_TYPE_TEST_ITEM	0
#define TM_DATA_TYPE_PROXYIDS	2

	if (0 == (DBget_program_type() & ZBX_PROGRAM_TYPE_SERVER))
		return SUCCEED;

	if (ZBX_DB_OK > zbx_db_execute("delete"
			" from task"
			" where exists ("
				"select null"
				" from task_data td"
				" where td.taskid=task.taskid and td.type in (%i,%i)"
			")",
			TM_DATA_TYPE_TEST_ITEM, TM_DATA_TYPE_PROXYIDS))
	{
		return FAIL;
	}
#undef TM_DATA_TYPE_TEST_ITEM
#undef TM_DATA_TYPE_PROXYIDS

	return SUCCEED;
}

static int	DBpatch_6050064(void)
{
	if (FAIL == zbx_db_index_exists("dashboard_user", "dashboard_user_2"))
		return DBcreate_index("dashboard_user", "dashboard_user_2", "userid", 0);

	return SUCCEED;
}

static int	DBpatch_6050065(void)
{
	if (FAIL == zbx_db_index_exists("dashboard_usrgrp", "dashboard_usrgrp_2"))
		return DBcreate_index("dashboard_usrgrp", "dashboard_usrgrp_2", "usrgrpid", 0);

	return SUCCEED;
}

static int	DBpatch_6050066(void)
{
	if (FAIL == zbx_db_index_exists("event_suppress", "event_suppress_4"))
		return DBcreate_index("event_suppress", "event_suppress_4", "userid", 0);

	return SUCCEED;
}

static int	DBpatch_6050067(void)
{
	if (FAIL == zbx_db_index_exists("group_discovery", "group_discovery_1"))
		return DBcreate_index("group_discovery", "group_discovery_1", "parent_group_prototypeid", 0);

	return SUCCEED;
}

static int	DBpatch_6050068(void)
{
	if (FAIL == zbx_db_index_exists("group_prototype", "group_prototype_2"))
		return DBcreate_index("group_prototype", "group_prototype_2", "groupid", 0);

	return SUCCEED;
}

static int	DBpatch_6050069(void)
{
	if (FAIL == zbx_db_index_exists("group_prototype", "group_prototype_3"))
		return DBcreate_index("group_prototype", "group_prototype_3", "templateid", 0);

	return SUCCEED;
}

static int	DBpatch_6050070(void)
{
	if (FAIL == zbx_db_index_exists("host_discovery", "host_discovery_1"))
		return DBcreate_index("host_discovery", "host_discovery_1", "parent_hostid", 0);

	return SUCCEED;
}

static int	DBpatch_6050071(void)
{
	if (FAIL == zbx_db_index_exists("host_discovery", "host_discovery_2"))
		return DBcreate_index("host_discovery", "host_discovery_2", "parent_itemid", 0);

	return SUCCEED;
}

static int	DBpatch_6050072(void)
{
	if (FAIL == zbx_db_index_exists("hosts", "hosts_7"))
		return DBcreate_index("hosts", "hosts_7", "templateid", 0);

	return SUCCEED;
}

static int	DBpatch_6050073(void)
{
	if (FAIL == zbx_db_index_exists("interface_discovery", "interface_discovery_1"))
		return DBcreate_index("interface_discovery", "interface_discovery_1", "parent_interfaceid", 0);

	return SUCCEED;
}

static int	DBpatch_6050074(void)
{
	if (FAIL == zbx_db_index_exists("report", "report_2"))
		return DBcreate_index("report", "report_2", "userid", 0);

	return SUCCEED;
}

static int	DBpatch_6050075(void)
{
	if (FAIL == zbx_db_index_exists("report", "report_3"))
		return DBcreate_index("report", "report_3", "dashboardid", 0);

	return SUCCEED;
}

static int	DBpatch_6050076(void)
{
	if (FAIL == zbx_db_index_exists("report_user", "report_user_2"))
		return DBcreate_index("report_user", "report_user_2", "userid", 0);

	return SUCCEED;
}

static int	DBpatch_6050077(void)
{
	if (FAIL == zbx_db_index_exists("report_user", "report_user_3"))
		return DBcreate_index("report_user", "report_user_3", "access_userid", 0);

	return SUCCEED;
}

static int	DBpatch_6050078(void)
{
	if (FAIL == zbx_db_index_exists("report_usrgrp", "report_usrgrp_2"))
		return DBcreate_index("report_usrgrp", "report_usrgrp_2", "usrgrpid", 0);

	return SUCCEED;
}

static int	DBpatch_6050079(void)
{
	if (FAIL == zbx_db_index_exists("report_usrgrp", "report_usrgrp_3"))
		return DBcreate_index("report_usrgrp", "report_usrgrp_3", "access_userid", 0);

	return SUCCEED;
}

static int	DBpatch_6050080(void)
{
	if (FAIL == zbx_db_index_exists("sysmaps", "sysmaps_4"))
		return DBcreate_index("sysmaps", "sysmaps_4", "userid", 0);

	return SUCCEED;
}

static int	DBpatch_6050081(void)
{
	if (FAIL == zbx_db_index_exists("sysmap_element_trigger", "sysmap_element_trigger_2"))
		return DBcreate_index("sysmap_element_trigger", "sysmap_element_trigger_2", "triggerid", 0);

	return SUCCEED;
}

static int	DBpatch_6050082(void)
{
	if (FAIL == zbx_db_index_exists("sysmap_user", "sysmap_user_2"))
		return DBcreate_index("sysmap_user", "sysmap_user_2", "userid", 0);

	return SUCCEED;
}

static int	DBpatch_6050083(void)
{
	if (FAIL == zbx_db_index_exists("sysmap_usrgrp", "sysmap_usrgrp_2"))
		return DBcreate_index("sysmap_usrgrp", "sysmap_usrgrp_2", "usrgrpid", 0);

	return SUCCEED;
}

static int	DBpatch_6050084(void)
{
	if (FAIL == zbx_db_index_exists("tag_filter", "tag_filter_1"))
		return DBcreate_index("tag_filter", "tag_filter_1", "usrgrpid", 0);

	return SUCCEED;
}

static int	DBpatch_6050085(void)
{
	if (FAIL == zbx_db_index_exists("tag_filter", "tag_filter_2"))
		return DBcreate_index("tag_filter", "tag_filter_2", "groupid", 0);

	return SUCCEED;
}

static int	DBpatch_6050086(void)
{
	if (FAIL == zbx_db_index_exists("task", "task_2"))
		return DBcreate_index("task", "task_2", "proxyid", 0);

	return SUCCEED;
}

static int	DBpatch_6050087(void)
{
	if (FAIL == zbx_db_index_exists("users", "users_3"))
		return DBcreate_index("users", "users_3", "roleid", 0);

	return SUCCEED;
}

static int	DBpatch_6050090(void)
{
	const zbx_db_field_t	old_field = {"info", "", NULL, NULL, 0, ZBX_TYPE_SHORTTEXT, ZBX_NOTNULL, 0};
	const zbx_db_field_t	field = {"info", "", NULL, NULL, 0, ZBX_TYPE_LONGTEXT, ZBX_NOTNULL, 0};

	return DBmodify_field_type("task_remote_command_result", &field, &old_field);
}

static int	DBpatch_6050091(void)
{
	if (0 == (DBget_program_type() & ZBX_PROGRAM_TYPE_SERVER))
		return SUCCEED;

	if (ZBX_DB_OK > zbx_db_execute(
			"update widget_field"
			" set value_str=' '"
			" where name like 'columns.name.%%'"
			" and value_str like ''"
			" and widgetid in ("
				"select widgetid"
				" from widget"
				" where type='tophosts'"
			")"))
	{
		return FAIL;
	}

	return SUCCEED;
}

static int	DBpatch_6050092(void)
{
	return DBrename_table("group_discovery", "group_discovery_tmp");
}

static int	DBpatch_6050093(void)
{
	const zbx_db_table_t	table =
			{"group_discovery", "groupdiscoveryid", 0,
				{
					{"groupdiscoveryid", NULL, NULL, NULL, 0, ZBX_TYPE_ID, ZBX_NOTNULL, 0},
					{"groupid", NULL, NULL, NULL, 0, ZBX_TYPE_ID, ZBX_NOTNULL, 0},
					{"parent_group_prototypeid", NULL, NULL, NULL, 0, ZBX_TYPE_ID, ZBX_NOTNULL, 0},
					{"name", "", NULL, NULL, 255, ZBX_TYPE_CHAR, ZBX_NOTNULL, 0},
					{"lastcheck", "0", NULL, NULL, 0, ZBX_TYPE_INT, ZBX_NOTNULL, 0},
					{"ts_delete", "0", NULL, NULL, 0, ZBX_TYPE_INT, ZBX_NOTNULL, 0},
					{0}
				},
				NULL
			};

	return DBcreate_table(&table);
}

static int	DBpatch_6050094(void)
{
	if (0 == (DBget_program_type() & ZBX_PROGRAM_TYPE_SERVER))
		return SUCCEED;

	if (ZBX_DB_OK > zbx_db_execute("insert into group_discovery "
				"(groupdiscoveryid,groupid,parent_group_prototypeid,name,lastcheck,ts_delete)"
			" select groupid,groupid,parent_group_prototypeid,name,lastcheck,ts_delete"
				" from group_discovery_tmp"))
	{
		return FAIL;
	}

	return SUCCEED;
}

static int	DBpatch_6050095(void)
{
	return DBdrop_table("group_discovery_tmp");
}

static int	DBpatch_6050096(void)
{
	return DBcreate_index("group_discovery", "group_discovery_1", "groupid,parent_group_prototypeid", 1);
}

static int	DBpatch_6050097(void)
{
	return DBcreate_index("group_discovery", "group_discovery_2", "parent_group_prototypeid", 0);
}

static int	DBpatch_6050098(void)
{
	const zbx_db_field_t	field = {"groupid", NULL, "hstgrp", "groupid", 0, 0, 0, ZBX_FK_CASCADE_DELETE};

	return DBadd_foreign_key("group_discovery", 1, &field);
}

static int	DBpatch_6050099(void)
{
	const zbx_db_field_t	field = {"parent_group_prototypeid", NULL, "group_prototype", "group_prototypeid", 0, 0,
			0, 0};

	return DBadd_foreign_key("group_discovery", 2, &field);
}

static int	DBpatch_6050100(void)
{
	if (0 == (DBget_program_type() & ZBX_PROGRAM_TYPE_SERVER))
		return SUCCEED;

	if (ZBX_DB_OK > zbx_db_execute("insert into module (moduleid,id,relative_path,status,config) values"
			" (" ZBX_FS_UI64 ",'piechart','widgets/piechart',%d,'[]')", zbx_db_get_maxid("module"), 1))
	{
		return FAIL;
	}

	return SUCCEED;
}

static int	DBpatch_6050101(void)
{
	const zbx_db_field_t	field = {"timeout_zabbix_agent", "3s", NULL, NULL, 255, ZBX_TYPE_CHAR, ZBX_NOTNULL, 0};

	return DBadd_field("config", &field);
}

static int	DBpatch_6050102(void)
{
	const zbx_db_field_t	field = {"timeout_simple_check", "3s", NULL, NULL, 255, ZBX_TYPE_CHAR, ZBX_NOTNULL, 0};

	return DBadd_field("config", &field);
}

static int	DBpatch_6050103(void)
{
	const zbx_db_field_t	field = {"timeout_snmp_agent", "3s", NULL, NULL, 255, ZBX_TYPE_CHAR, ZBX_NOTNULL, 0};

	return DBadd_field("config", &field);
}

static int	DBpatch_6050104(void)
{
	const zbx_db_field_t	field = {"timeout_external_check", "3s", NULL, NULL, 255, ZBX_TYPE_CHAR,
			ZBX_NOTNULL, 0};

	return DBadd_field("config", &field);
}

static int	DBpatch_6050105(void)
{
	const zbx_db_field_t	field = {"timeout_db_monitor", "3s", NULL, NULL, 255, ZBX_TYPE_CHAR, ZBX_NOTNULL, 0};

	return DBadd_field("config", &field);
}

static int	DBpatch_6050106(void)
{
	const zbx_db_field_t	field = {"timeout_http_agent", "3s", NULL, NULL, 255, ZBX_TYPE_CHAR, ZBX_NOTNULL, 0};

	return DBadd_field("config", &field);
}

static int	DBpatch_6050107(void)
{
	const zbx_db_field_t	field = {"timeout_ssh_agent", "3s", NULL, NULL, 255, ZBX_TYPE_CHAR, ZBX_NOTNULL, 0};

	return DBadd_field("config", &field);
}

static int	DBpatch_6050108(void)
{
	const zbx_db_field_t	field = {"timeout_telnet_agent", "3s", NULL, NULL, 255, ZBX_TYPE_CHAR, ZBX_NOTNULL, 0};

	return DBadd_field("config", &field);
}

static int	DBpatch_6050109(void)
{
	const zbx_db_field_t	field = {"timeout_script", "3s", NULL, NULL, 255, ZBX_TYPE_CHAR, ZBX_NOTNULL, 0};

	return DBadd_field("config", &field);
}

static int	DBpatch_6050110(void)
{
	int	timeout;

	timeout = DBget_config_timeout();

	if (ZBX_DB_OK > zbx_db_execute("update config"
			" set timeout_zabbix_agent='%ds',"
				"timeout_simple_check='%ds',"
				"timeout_snmp_agent='%ds',"
				"timeout_external_check='%ds',"
				"timeout_db_monitor='%ds',"
				"timeout_http_agent='%ds',"
				"timeout_ssh_agent='%ds',"
				"timeout_telnet_agent='%ds',"
				"timeout_script='%ds'",
			timeout, timeout, timeout, timeout, timeout, timeout, timeout, timeout, timeout))
	{
		return FAIL;
	}

	return SUCCEED;
}

static int	DBpatch_6050111(void)
{
	if (ZBX_DB_OK > zbx_db_execute("update items set timeout='' where type not in (%d,%d)", ITEM_TYPE_HTTPAGENT,
			ITEM_TYPE_SCRIPT))
	{
		return FAIL;
	}

	return SUCCEED;
}

static int	DBpatch_6050112(void)
{
	const zbx_db_field_t	field = {"timeout", "", NULL, NULL, 255, ZBX_TYPE_CHAR, ZBX_NOTNULL, 0};

	return DBset_default("items", &field);
}

static int	DBpatch_6050113(void)
{
	const zbx_db_field_t	field = {"custom_timeouts", "0", NULL, NULL, 0, ZBX_TYPE_INT, ZBX_NOTNULL, 0};

	return DBadd_field("proxy", &field);
}

static int	DBpatch_6050114(void)
{
	const zbx_db_field_t	field = {"timeout_zabbix_agent", "", NULL, NULL, 255, ZBX_TYPE_CHAR, ZBX_NOTNULL, 0};

	return DBadd_field("proxy", &field);
}

static int	DBpatch_6050115(void)
{
	const zbx_db_field_t	field = {"timeout_simple_check", "", NULL, NULL, 255, ZBX_TYPE_CHAR, ZBX_NOTNULL, 0};

	return DBadd_field("proxy", &field);
}

static int	DBpatch_6050116(void)
{
	const zbx_db_field_t	field = {"timeout_snmp_agent", "", NULL, NULL, 255, ZBX_TYPE_CHAR, ZBX_NOTNULL, 0};

	return DBadd_field("proxy", &field);
}

static int	DBpatch_6050117(void)
{
	const zbx_db_field_t	field = {"timeout_external_check", "", NULL, NULL, 255, ZBX_TYPE_CHAR, ZBX_NOTNULL, 0};

	return DBadd_field("proxy", &field);
}

static int	DBpatch_6050118(void)
{
	const zbx_db_field_t	field = {"timeout_db_monitor", "", NULL, NULL, 255, ZBX_TYPE_CHAR, ZBX_NOTNULL, 0};

	return DBadd_field("proxy", &field);
}

static int	DBpatch_6050119(void)
{
	const zbx_db_field_t	field = {"timeout_http_agent", "", NULL, NULL, 255, ZBX_TYPE_CHAR, ZBX_NOTNULL, 0};

	return DBadd_field("proxy", &field);
}

static int	DBpatch_6050120(void)
{
	const zbx_db_field_t	field = {"timeout_ssh_agent", "", NULL, NULL, 255, ZBX_TYPE_CHAR, ZBX_NOTNULL, 0};

	return DBadd_field("proxy", &field);
}

static int	DBpatch_6050121(void)
{
	const zbx_db_field_t	field = {"timeout_telnet_agent", "", NULL, NULL, 255, ZBX_TYPE_CHAR, ZBX_NOTNULL, 0};

	return DBadd_field("proxy", &field);
}

static int	DBpatch_6050122(void)
{
	const zbx_db_field_t	field = {"timeout_script", "", NULL, NULL, 255, ZBX_TYPE_CHAR, ZBX_NOTNULL, 0};

	return DBadd_field("proxy", &field);
}

static int	DBpatch_6050123(void)
{
	if (ZBX_DB_OK > zbx_db_execute("update item_preproc set params='-1' where type=26"))
		return FAIL;

	return SUCCEED;
}

static int	DBpatch_6050124(void)
{
	if (0 == (DBget_program_type() & ZBX_PROGRAM_TYPE_SERVER))
		return SUCCEED;

	if (ZBX_DB_OK > zbx_db_execute(
			"delete from widget_field"
			" where name in ('source_type','reference')"
				" and widgetid in (select widgetid from widget where type='map')"))
	{
		return FAIL;
	}

	return SUCCEED;
}

static int	DBpatch_6050125(void)
{
	if (0 == (DBget_program_type() & ZBX_PROGRAM_TYPE_SERVER))
		return SUCCEED;

	if (ZBX_DB_OK > zbx_db_execute(
			"update widget_field"
			" set name='sysmapid._reference',value_str=CONCAT(value_str,'._mapid')"
			" where name='filter_widget_reference'"
				" and widgetid in (select widgetid from widget where type='map')"))
	{
		return FAIL;
	}

	return SUCCEED;
}

static int	DBpatch_6050126(void)
{
	if (0 == (DBget_program_type() & ZBX_PROGRAM_TYPE_SERVER))
		return SUCCEED;

	if (ZBX_DB_OK > zbx_db_execute(
			"update widget_field"
			" set type='1',name='override_hostid._reference',value_int=0,value_str='DASHBOARD._hostid'"
			" where type=0"
				" and name='dynamic'"
				" and value_int=1"))
	{
		return FAIL;
	}

	return SUCCEED;
}

static int	DBpatch_6050127(void)
{
	zbx_db_row_t	row;
	zbx_db_result_t	result;
	zbx_db_insert_t	db_insert;
	int		ret;

	if (0 == (DBget_program_type() & ZBX_PROGRAM_TYPE_SERVER))
		return SUCCEED;

	result = zbx_db_select(
			"select w.widgetid,wf_from.value_str,wf_to.value_str"
			" from widget w"
			" left join widget_field wf_from"
				" on w.widgetid=wf_from.widgetid"
					" and (wf_from.name='time_from' or wf_from.name is null)"
			" left join widget_field wf_to"
				" on w.widgetid=wf_to.widgetid"
					" and (wf_to.name='time_to' or wf_to.name is null)"
			" where w.type='svggraph' and exists ("
				"select null"
				" from widget_field wf2"
				" where wf2.widgetid=w.widgetid"
					" and wf2.name='graph_time'"
			")");

	zbx_db_insert_prepare(&db_insert, "widget_field", "widget_fieldid", "widgetid", "type", "name", "value_str",
			NULL);

	while (NULL != (row = zbx_db_fetch(result)))
	{
		zbx_uint64_t	widgetid;

		ZBX_STR2UINT64(widgetid, row[0]);

		if (SUCCEED == zbx_db_is_null(row[1]))
			zbx_db_insert_add_values(&db_insert, __UINT64_C(0), widgetid, 1, "time_period.from", "now-1h");

		if (SUCCEED == zbx_db_is_null(row[2]))
			zbx_db_insert_add_values(&db_insert, __UINT64_C(0), widgetid, 1, "time_period.to", "now");
	}
	zbx_db_free_result(result);

	zbx_db_insert_autoincrement(&db_insert, "widget_fieldid");

	ret = zbx_db_insert_execute(&db_insert);
	zbx_db_insert_clean(&db_insert);

	return ret;
}

static int	DBpatch_6050128(void)
{
	if (0 == (DBget_program_type() & ZBX_PROGRAM_TYPE_SERVER))
		return SUCCEED;

	if (ZBX_DB_OK > zbx_db_execute(
			"update widget_field"
			" set name='time_period.from'"
			" where name='time_from'"
				" and widgetid in (select widgetid from widget where type='svggraph')"))
	{
		return FAIL;
	}

	return SUCCEED;
}

static int	DBpatch_6050129(void)
{
	if (0 == (DBget_program_type() & ZBX_PROGRAM_TYPE_SERVER))
		return SUCCEED;

	if (ZBX_DB_OK > zbx_db_execute(
			"update widget_field"
			" set name='time_period.to'"
			" where name='time_to'"
				" and widgetid in (select widgetid from widget where type='svggraph')"))
	{
		return FAIL;
	}

	return SUCCEED;
}

static int	DBpatch_6050130(void)
{
	if (0 == (DBget_program_type() & ZBX_PROGRAM_TYPE_SERVER))
		return SUCCEED;

	if (ZBX_DB_OK > zbx_db_execute(
			"delete from widget_field"
			" where name='graph_time'"
				" and widgetid in (select widgetid from widget where type='svggraph')"))
	{
		return FAIL;
	}

	return SUCCEED;
}

static int	DBpatch_6050131(void)
{
	if (0 == (DBget_program_type() & ZBX_PROGRAM_TYPE_SERVER))
		return SUCCEED;

	if (ZBX_DB_OK > zbx_db_execute(
			"update widget_field"
			" set name='date_period.from'"
			" where name='date_from'"
				" and widgetid in (select widgetid from widget where type='slareport')"))
	{
		return FAIL;
	}

	return SUCCEED;
}

static int	DBpatch_6050132(void)
{
	if (0 == (DBget_program_type() & ZBX_PROGRAM_TYPE_SERVER))
		return SUCCEED;

	if (ZBX_DB_OK > zbx_db_execute(
			"update widget_field"
			" set name='date_period.to'"
			" where name='date_to'"
				" and widgetid in (select widgetid from widget where type='slareport')"))
	{
		return FAIL;
	}

	return SUCCEED;
}

static int	DBpatch_6050133(void)
{
	zbx_db_row_t	row;
	zbx_db_result_t	result;
	zbx_regexp_t	*regex1 = NULL, *regex2 = NULL;
	char		*error = NULL, *replace_to = NULL, *sql = NULL;
	size_t		sql_alloc = 0, sql_offset = 0;
	int		ret = FAIL;

	if (0 == (DBget_program_type() & ZBX_PROGRAM_TYPE_SERVER))
		return SUCCEED;

	if (FAIL == zbx_regexp_compile_ext("^([a-z]+)\\.([a-z_]+)\\.(\\d+)\\.(\\d+)$", &regex1, 0, &error))
	{
		zabbix_log(LOG_LEVEL_CRIT, "internal error, invalid regular expression: %s", error);
		goto out;
	}

	if (FAIL == zbx_regexp_compile_ext("^([a-z]+)\\.([a-z_]+)\\.(\\d+)$", &regex2, 0, &error))
	{
		zabbix_log(LOG_LEVEL_CRIT, "internal error, invalid regular expression: %s", error);
		goto out;
	}

	zbx_db_begin_multiple_update(&sql, &sql_alloc, &sql_offset);

	result = zbx_db_select("select widget_fieldid,name from widget_field where name like '%%.%%.%%'");

	while (NULL != (row = zbx_db_fetch(result)))
	{
		zbx_uint64_t	widget_fieldid;
		char		*replace_from;

		ZBX_STR2UINT64(widget_fieldid, row[0]);
		replace_from = row[1];

		if (SUCCEED != zbx_mregexp_sub_precompiled(
						replace_from,
						regex1,
						"\\1.\\3.\\2.\\4",
						0,	/* no output limit */
						&replace_to)
				&& SUCCEED != zbx_mregexp_sub_precompiled(
						replace_from,
						regex2,
						"\\1.\\3.\\2",
						0,	/* no output limit */
						&replace_to))
		{
			continue;
		}

		zbx_snprintf_alloc(&sql, &sql_alloc, &sql_offset,
				"update widget_field"
				" set name='%s'"
				" where widget_fieldid=" ZBX_FS_UI64 ";\n",
				replace_to, widget_fieldid);

		zbx_free(replace_to);

		if (SUCCEED != zbx_db_execute_overflowed_sql(&sql, &sql_alloc, &sql_offset))
		{
			zabbix_log(LOG_LEVEL_CRIT, "internal error, cannot execute multiple SQL \"update\" operations");
			zbx_db_free_result(result);

			goto out;
		}
	}
	zbx_db_free_result(result);

	zbx_db_end_multiple_update(&sql, &sql_alloc, &sql_offset);

	if (16 < sql_offset)	/* in ORACLE always present begin..end; */
		zbx_db_execute("%s", sql);

	ret = SUCCEED;
out:
	if (NULL != regex1)
		zbx_regexp_free(regex1);
	if (NULL != regex2)
		zbx_regexp_free(regex2);

	zbx_free(sql);
	zbx_free(error);
	zbx_free(replace_to);

	return ret;
}

#define REFERENCE_LEN	5
#define FIRST_LETTER	'A'
#define TOTAL_LETTERS	26

static char	*create_widget_reference(const zbx_vector_str_t *references)
{
	static char	buf[REFERENCE_LEN + 1];
	static int	next_index;

	while (1)
	{
		int	i, index = next_index++;

		for (i = REFERENCE_LEN - 1; i >= 0; i--)
		{
			buf[i] = FIRST_LETTER + index % TOTAL_LETTERS;
			index /= TOTAL_LETTERS;
		}

		if (FAIL == zbx_vector_str_search(references, buf, ZBX_DEFAULT_STR_COMPARE_FUNC))
			return buf;
	}
}

#undef TOTAL_LETTERS
#undef FIRST_LETTER
#undef REFERENCE_LEN

static int	DBpatch_6050134(void)
{
	zbx_db_row_t		row;
	zbx_db_result_t		result;
	zbx_db_insert_t		db_insert;
	zbx_vector_str_t	references;
	int			ret;

	if (0 == (DBget_program_type() & ZBX_PROGRAM_TYPE_SERVER))
		return SUCCEED;

	zbx_vector_str_create(&references);

	result = zbx_db_select("select distinct value_str from widget_field where name='reference' order by value_str");

	while (NULL != (row = zbx_db_fetch(result)))
	{
		zbx_vector_str_append(&references, zbx_strdup(NULL, row[0]));
	}
	zbx_db_free_result(result);

	zbx_vector_str_sort(&references, ZBX_DEFAULT_STR_COMPARE_FUNC);

	zbx_db_insert_prepare(&db_insert, "widget_field", "widget_fieldid", "widgetid", "type", "name", "value_str",
			NULL);

	result = zbx_db_select("select widgetid from widget where type in ('graph','svggraph','graphprototype')");

	while (NULL != (row = zbx_db_fetch(result)))
	{
		zbx_uint64_t	widgetid;

		ZBX_STR2UINT64(widgetid, row[0]);

		zbx_db_insert_add_values(&db_insert, __UINT64_C(0), widgetid, 1, "reference",
				create_widget_reference(&references));
	}
	zbx_db_free_result(result);

	zbx_vector_str_clear_ext(&references, zbx_str_free);
	zbx_vector_str_destroy(&references);

	zbx_db_insert_autoincrement(&db_insert, "widget_fieldid");

	ret = zbx_db_insert_execute(&db_insert);
	zbx_db_insert_clean(&db_insert);

	return ret;
}

static int	DBpatch_6050135(void)
{
	if (0 == (DBget_program_type() & ZBX_PROGRAM_TYPE_SERVER))
		return SUCCEED;

	if (ZBX_DB_OK > zbx_db_execute("delete from profiles where idx like 'web.templates.triggers.%%'"))
		return FAIL;

	return SUCCEED;
}

static int	DBpatch_6050136(void)
{
	if (0 == (DBget_program_type() & ZBX_PROGRAM_TYPE_SERVER))
		return SUCCEED;

	if (ZBX_DB_OK > zbx_db_execute("delete from profiles where idx like 'web.templates.trigger_prototypes.php.%%'"))
		return FAIL;

	return SUCCEED;
}

static int	DBpatch_6050137(void)
{
	if (0 == (DBget_program_type() & ZBX_PROGRAM_TYPE_SERVER))
		return SUCCEED;

	if (ZBX_DB_OK > zbx_db_execute("delete from profiles where idx like 'web.hosts.triggers.%%'"))
		return FAIL;

	return SUCCEED;
}

static int	DBpatch_6050138(void)
{
	if (0 == (DBget_program_type() & ZBX_PROGRAM_TYPE_SERVER))
		return SUCCEED;

	if (ZBX_DB_OK > zbx_db_execute("delete from profiles where idx like 'web.hosts.trigger_prototypes.php.%%'"))
		return FAIL;

	return SUCCEED;
}

static int	DBpatch_6050139(void)
{
	zbx_db_result_t	result;
	zbx_db_row_t	row;
	zbx_db_insert_t	db_insert;
	int		ret = SUCCEED;

	if (0 == (DBget_program_type() & ZBX_PROGRAM_TYPE_SERVER))
		return SUCCEED;

	result = zbx_db_select("select wf.widgetid from widget_field wf,widget w"
			" where wf.name='interface_type' and w.type='hostavail' and w.widgetid=wf.widgetid"
			" group by wf.widgetid having count(wf.name)=1");

	zbx_db_insert_prepare(&db_insert, "widget_field", "widget_fieldid", "widgetid", "name", "type", "value_int",
			NULL);

	while (NULL != (row = zbx_db_fetch(result)))
	{
		zbx_uint64_t	widgetid;

		ZBX_STR2UINT64(widgetid, row[0]);

		zbx_db_insert_add_values(&db_insert, __UINT64_C(0), widgetid, "only_totals", 0, 1);
	}
	zbx_db_free_result(result);

	zbx_db_insert_autoincrement(&db_insert, "widget_fieldid");

	ret = zbx_db_insert_execute(&db_insert);

	zbx_db_insert_clean(&db_insert);

	return ret;
}

static int	DBpatch_6050140(void)
{
	if (0 == (DBget_program_type() & ZBX_PROGRAM_TYPE_SERVER))
		return SUCCEED;

	if (ZBX_DB_OK > zbx_db_execute("delete from profiles where idx like 'web.templates.items.%%'"))
		return FAIL;

	return SUCCEED;
}

static int	DBpatch_6050141(void)
{
	if (0 == (DBget_program_type() & ZBX_PROGRAM_TYPE_SERVER))
		return SUCCEED;

	if (ZBX_DB_OK > zbx_db_execute("delete from profiles where idx like 'web.templates.disc_prototypes.php.%%'"))
		return FAIL;

	return SUCCEED;
}

static int	DBpatch_6050142(void)
{
	if (0 == (DBget_program_type() & ZBX_PROGRAM_TYPE_SERVER))
		return SUCCEED;

	if (ZBX_DB_OK > zbx_db_execute("delete from profiles where idx like 'web.hosts.items.%%'"))
		return FAIL;

	return SUCCEED;
}

static int	DBpatch_6050143(void)
{
	if (0 == (DBget_program_type() & ZBX_PROGRAM_TYPE_SERVER))
		return SUCCEED;

	if (ZBX_DB_OK > zbx_db_execute("delete from profiles where idx like 'web.hosts.disc_prototypes.php.%%'"))
		return FAIL;

	return SUCCEED;
}

static int	DBpatch_6050144(void)
{
	const zbx_db_field_t	field = {"hk_audit", "31d", NULL, NULL, 32, ZBX_TYPE_CHAR, ZBX_NOTNULL, 0};

	return DBset_default("config", &field);
}

static int	DBpatch_6050145(void)
{
	const zbx_db_field_t	field = {"hk_history", "31d", NULL, NULL, 32, ZBX_TYPE_CHAR, ZBX_NOTNULL, 0};

	return DBset_default("config", &field);
}

static int	DBpatch_6050146(void)
{
	const zbx_db_field_t	old_field = {"query_fields", "", NULL, NULL, 2048, ZBX_TYPE_CHAR,
			ZBX_NOTNULL | ZBX_PROXY, 0};
	const zbx_db_field_t	field = {"query_fields", "", NULL, NULL, 0, ZBX_TYPE_TEXT, ZBX_NOTNULL | ZBX_PROXY, 0};

	return DBmodify_field_type("items", &field, &old_field);
}

static int	DBpatch_6050147(void)
{
	const zbx_db_field_t	field = {"item_value_type", "31", NULL, NULL, 0, ZBX_TYPE_INT, ZBX_NOTNULL, 0};

	return DBadd_field("connector", &field);
}

static int	DBpatch_6050148(void)
{
	const zbx_db_field_t	field = {"attempt_interval", "5s", NULL, NULL, 32, ZBX_TYPE_CHAR, ZBX_NOTNULL, 0};

	return DBadd_field("connector", &field);
}

static int	DBpatch_6050149(void)
{
/* -------------------------------------------------------*/
/* Formula:                                               */
/* aggregate_function(last_foreach(filter))               */
/* aggregate_function(last_foreach(filter,time))          */
/*--------------------------------------------------------*/
/* Relative positioning of tokens on a stack              */
/*----------------------------+---------------------------*/
/* Time is present in formula | Time is absent in formula */
/*----------------------------+---------------------------*/
/* [i-2] filter               |                           */
/* [i-1] time                 | [i-1] filter              */
/*   [i] last_foreach         |   [i] last_foreach        */
/* [i+2] aggregate function   | [i+2]                     */
/*----------------------------+---------------------------*/

/* Offset in stack of tokens is relative to last_foreach() history function token, */
/* assuming that time is present in formula. */
#define OFFSET_TIME	(-1)
#define TOKEN_LEN(loc)	(loc->r - loc->l + 1)
#define LAST_FOREACH	"last_foreach"
	zbx_db_row_t		row;
	zbx_db_result_t		result;
	int			ret = SUCCEED;
	size_t			sql_alloc = 0, sql_offset = 0;
	char			*sql = NULL, *params = NULL;
	zbx_eval_context_t	ctx;
	zbx_vector_uint32_t	del_idx;

	zbx_eval_init(&ctx);
	zbx_vector_uint32_create(&del_idx);

	zbx_db_begin_multiple_update(&sql, &sql_alloc, &sql_offset);

	/* ITEM_TYPE_CALCULATED = 15 */
	result = zbx_db_select("select itemid,params from items where type=15 and params like '%%%s%%'", LAST_FOREACH);

	while (SUCCEED == ret && NULL != (row = zbx_db_fetch(result)))
	{
		int	i;
		char	*esc, *error = NULL;

		zbx_eval_clear(&ctx);

		if (FAIL == zbx_eval_parse_expression(&ctx, row[1], ZBX_EVAL_PARSE_CALC_EXPRESSION, &error))
		{
			zabbix_log(LOG_LEVEL_WARNING, "%s: error parsing calculated item formula '%s' for itemid %s",
					__func__, row[1], row[0]);
			zbx_free(error);
			continue;
		}

		zbx_vector_uint32_clear(&del_idx);

		for (i = 0; i < ctx.stack.values_num; i++)
		{
			zbx_strloc_t	*loc;

			if (ZBX_EVAL_TOKEN_HIST_FUNCTION != ctx.stack.values[i].type)
				continue;

			loc = &ctx.stack.values[i].loc;

			if (0 != strncmp(LAST_FOREACH, &ctx.expression[loc->l], TOKEN_LEN(loc)))
				continue;

			/* if time is absent in formula */
			if (ZBX_EVAL_TOKEN_ARG_QUERY == ctx.stack.values[i + OFFSET_TIME].type)
				continue;

			if (ZBX_EVAL_TOKEN_ARG_NULL == ctx.stack.values[i + OFFSET_TIME].type)
				continue;

			zbx_vector_uint32_append(&del_idx, (zbx_uint32_t)(i + OFFSET_TIME));
		}

		if (0 == del_idx.values_num)
			continue;

		params = zbx_strdup(params, ctx.expression);

		for (i = del_idx.values_num - 1; i >= 0; i--)
		{
			size_t		l, r;
			zbx_strloc_t	*loc = &ctx.stack.values[(int)del_idx.values[i]].loc;

			for (l = loc->l - 1; ',' != params[l]; l--) {}
			for (r = loc->r + 1; ')' != params[r]; r++) {}

			memmove(&params[l], &params[r], strlen(params) - r + 1);
		}

		esc = zbx_db_dyn_escape_string(params);
		zbx_snprintf_alloc(&sql, &sql_alloc, &sql_offset,
				"update items set params='%s' where itemid=%s;\n", esc, row[0]);
		zbx_free(esc);

		ret = zbx_db_execute_overflowed_sql(&sql, &sql_alloc, &sql_offset);
	}
	zbx_db_free_result(result);

	zbx_db_end_multiple_update(&sql, &sql_alloc, &sql_offset);

	if (SUCCEED == ret && 16 < sql_offset)
	{
		if (ZBX_DB_OK > zbx_db_execute("%s", sql))
			ret = FAIL;
	}

	zbx_eval_clear(&ctx);
	zbx_vector_uint32_destroy(&del_idx);

	zbx_free(sql);
	zbx_free(params);

	return ret;
#undef OFFSET_TIME
#undef TOKEN_LEN
#undef LAST_FOREACH
}

static int	DBpatch_6050150(void)
{
	const zbx_db_table_t	table =
			{"item_rtname", "itemid", 0,
				{
					{"itemid", NULL, NULL, NULL, 0, ZBX_TYPE_ID, ZBX_NOTNULL, 0},
					{"name_resolved", "", NULL, NULL, 2048, ZBX_TYPE_CHAR, ZBX_NOTNULL, 0},
					{"name_resolved_upper", "", NULL, NULL, 2048, ZBX_TYPE_CHAR, ZBX_NOTNULL, 0},
					{0}
				},
				NULL
			};

	return DBcreate_table(&table);
}

static int	DBpatch_6050151(void)
{
	const zbx_db_field_t	field = {"itemid", NULL, "items", "itemid", 0, 0, 0, ZBX_FK_CASCADE_DELETE};

	return DBadd_foreign_key("item_rtname", 1, &field);
}

static int	DBpatch_6050152(void)
{
	if (ZBX_DB_OK <= zbx_db_execute("insert into item_rtname (itemid,name_resolved,name_resolved_upper)"
			" select i.itemid,i.name,i.name_upper from"
			" items i,hosts h"
			" where i.hostid=h.hostid and (h.status=%d or h.status=%d) and (i.flags=%d or i.flags=%d)",
			HOST_STATUS_MONITORED, HOST_STATUS_NOT_MONITORED, ZBX_FLAG_DISCOVERY_NORMAL,
			ZBX_FLAG_DISCOVERY_CREATED))
	{
		return SUCCEED;
	}

	return FAIL;
}

static int	DBpatch_6050153(void)
{
	return DBdrop_index("items", "items_9");
}

static int	DBpatch_6050154(void)
{
	return DBdrop_field("items", "name_upper");
}

static int	DBpatch_6050155(void)
{
	return zbx_dbupgrade_drop_trigger_on_insert("items", "name_upper");
}

static int	DBpatch_6050156(void)
{
	return zbx_dbupgrade_drop_trigger_on_update("items", "name_upper");
}

static int	DBpatch_6050157(void)
{
	return zbx_dbupgrade_drop_trigger_function_on_insert("items", "name_upper", "upper");
}

static int	DBpatch_6050158(void)
{
	return zbx_dbupgrade_drop_trigger_function_on_update("items", "name_upper", "upper");
}

static int	DBpatch_6050159(void)
{
#ifdef HAVE_POSTGRESQL
	if (FAIL == zbx_db_index_exists("group_discovery", "group_discovery_pkey1"))
		return SUCCEED;

	return DBrename_index("group_discovery", "group_discovery_pkey1", "group_discovery_pkey",
			"groupdiscoveryid", 1);
#else
	return SUCCEED;
#endif
}

static int	DBpatch_6050160(void)
{
	const zbx_db_field_t	field = {"manualinput", "0", NULL, NULL, 0, ZBX_TYPE_INT, ZBX_NOTNULL, 0};

	return DBadd_field("scripts", &field);
}

static int	DBpatch_6050161(void)
{
	const zbx_db_field_t	field = {"manualinput_prompt", "", NULL, NULL, 255, ZBX_TYPE_CHAR, ZBX_NOTNULL, 0};

	return DBadd_field("scripts", &field);
}

static int	DBpatch_6050162(void)
{
	const zbx_db_field_t	field = {"manualinput_validator", "", NULL, NULL, 2048, ZBX_TYPE_CHAR, ZBX_NOTNULL, 0};

	return DBadd_field("scripts", &field);
}

static int	DBpatch_6050163(void)
{
	const zbx_db_field_t	field = {"manualinput_validator_type", "0", NULL, NULL, 0, ZBX_TYPE_INT, ZBX_NOTNULL,
			0};

	return DBadd_field("scripts", &field);
}

static int	DBpatch_6050164(void)
{
	const zbx_db_field_t	field = {"manualinput_default_value", "", NULL, NULL, 255, ZBX_TYPE_CHAR, ZBX_NOTNULL,
			0};

	return DBadd_field("scripts", &field);
}

#define BACKSLASH_MATCH_PATTERN	"\\\\"

static int	DBpatch_6050165(void)
{
	zbx_db_result_t	result;
	zbx_db_row_t	row;
	int		ret = SUCCEED;
	char		*sql = NULL, *buf = NULL, *like_condition;
	size_t		sql_alloc = 0, sql_offset = 0, buf_alloc;

	zbx_db_begin_multiple_update(&sql, &sql_alloc, &sql_offset);

	/* functions table contains history functions used in trigger expressions */
	like_condition = zbx_db_dyn_escape_like_pattern(BACKSLASH_MATCH_PATTERN);
	if (NULL == (result = zbx_db_select("select functionid,parameter,triggerid"
			" from functions"
			" where " ZBX_DB_CHAR_LENGTH(parameter) ">1 and"
				" parameter like '%%%s%%'", like_condition)))
	{
		goto clean;
	}

	while (NULL != (row = zbx_db_fetch(result)))
	{
		const char	*ptr;
		char		*tmp, *param = NULL;
		int		func_params_changed = 0;
		size_t		param_pos, param_len, sep_pos, buf_offset = 0, params_len;

		params_len = strlen(row[1]);

		for (ptr = row[1]; ptr < row[1] + params_len; ptr += sep_pos + 1)
		{
			zbx_function_param_parse_ext(ptr, ZBX_TOKEN_USER_MACRO, ZBX_BACKSLASH_ESC_OFF,
					&param_pos, &param_len, &sep_pos);

			if (param_pos < sep_pos)
			{
				int	quoted, changed = 0;

				if ('"' == ptr[param_pos])
				{
					param = zbx_function_param_unquote_dyn_compat(ptr + param_pos,
							sep_pos - param_pos, &quoted);

					/* zbx_function_param_quote() should always succeed with esc_bs set to 1 */
					zbx_function_param_quote(&param, quoted, ZBX_BACKSLASH_ESC_ON);

					if (0 != strncmp(param, ptr + param_pos, strlen(param))) {
						zbx_strncpy_alloc(&buf, &buf_alloc, &buf_offset, ptr, param_pos);
						zbx_strcpy_alloc(&buf, &buf_alloc, &buf_offset, param);
						func_params_changed = changed = 1;
					}
				}

				if (0 == changed)
					zbx_strncpy_alloc(&buf, &buf_alloc, &buf_offset, ptr, sep_pos);
			}

			if (',' == ptr[sep_pos])
				zbx_chrcpy_alloc(&buf, &buf_alloc, &buf_offset, ',');
			zbx_free(param);
		}

		if (0 == buf_offset)
			continue;

		if (0 != func_params_changed) {
			tmp = zbx_db_dyn_escape_string(buf);
			zbx_snprintf_alloc(&sql, &sql_alloc, &sql_offset,
					"update functions set parameter='%s' where functionid=%s;\n", tmp, row[0]);
			zbx_free(tmp);
		}

		if (SUCCEED != (ret = zbx_db_execute_overflowed_sql(&sql, &sql_alloc, &sql_offset)))
			break;
	}

	zbx_db_free_result(result);
	zbx_db_end_multiple_update(&sql, &sql_alloc, &sql_offset);

	if (SUCCEED == ret && 16 < sql_offset)
	{
		if (ZBX_DB_OK > zbx_db_execute("%s", sql))
			ret = FAIL;
	}
clean:
	zbx_free(like_condition);
	zbx_free(buf);
	zbx_free(sql);

	return ret;
}

ZBX_PTR_VECTOR_DECL(eval_token_ptr, zbx_eval_token_t *)
ZBX_PTR_VECTOR_IMPL(eval_token_ptr, zbx_eval_token_t *)

static int	update_escaping_in_expression(const char *expression, char **substitute, char **error)
{
	zbx_eval_context_t		ctx;
	int				ret = SUCCEED;
	int				token_num;
	zbx_eval_token_t		*token;
	zbx_vector_eval_token_ptr_t	hist_param_tokens;

	ret = zbx_eval_parse_expression(&ctx, expression, ZBX_EVAL_PARSE_CALC_EXPRESSION |
			ZBX_EVAL_PARSE_STR_V64_COMPAT | ZBX_EVAL_PARSE_LLDMACRO, error);

	if (FAIL == ret)
		return FAIL;

	zbx_vector_eval_token_ptr_create(&hist_param_tokens);

	/* finding string parameters of history functions */
	for (token_num = ctx.stack.values_num - 1; token_num >= 0; token_num--)
	{
		token = &ctx.stack.values[token_num];

		if (token->type  == ZBX_EVAL_TOKEN_HIST_FUNCTION)
		{
			for (zbx_uint32_t i = 0; i < token->opt; i++)
			{
				if (0 == token_num--)
					break;

				if (ZBX_EVAL_TOKEN_VAR_STR == ctx.stack.values[token_num].type)
				{
					zbx_vector_eval_token_ptr_append(&hist_param_tokens,
							&ctx.stack.values[token_num]);
				}
			}
		}
	}

	for (token_num = hist_param_tokens.values_num - 1; token_num >= 0; token_num--)
	{
		char	*str = NULL, *subst;
		int	quoted;
		size_t	str_alloc = 0, str_offset = 0, str_len;

		token = hist_param_tokens.values[token_num];

		str_len = token->loc.r - token->loc.l + 1;
		zbx_strncpy_alloc(&str, &str_alloc, &str_offset, ctx.expression + token->loc.l, str_len);

		subst = zbx_function_param_unquote_dyn_compat(str, str_len, &quoted);
		zbx_variant_set_str(&(token->value), subst);

		zbx_free(str);
	}

	ctx.rules ^= ZBX_EVAL_PARSE_STR_V64_COMPAT;
	zbx_eval_compose_expression(&ctx, substitute);

	zbx_vector_eval_token_ptr_destroy(&hist_param_tokens);
	zbx_eval_clear(&ctx);

	return SUCCEED;
}

static int	DBpatch_6050166(void)
{
int			ret = SUCCEED;
	zbx_db_result_t		result;
	zbx_db_row_t		row;
	char			*sql = NULL, *error = NULL, *like_condition;
	size_t			sql_alloc = 0, sql_offset = 0;

	zbx_db_begin_multiple_update(&sql, &sql_alloc, &sql_offset);

	like_condition = zbx_db_dyn_escape_like_pattern(BACKSLASH_MATCH_PATTERN);

	if (NULL == (result = zbx_db_select("select itemid,params from items "
			"where type=15 and params like '%%%s%%'", like_condition)))
	{
		goto clean;
	}

	while (NULL != (row = zbx_db_fetch(result)))
	{
		char	*substitute = NULL, *tmp = NULL;

		if (SUCCEED == update_escaping_in_expression(row[1], &substitute, &error))
		{
			tmp = zbx_db_dyn_escape_string(substitute);
			zbx_free(substitute);
			zbx_snprintf_alloc(&sql, &sql_alloc, &sql_offset,
					"update items set params='%s' where itemid=%s;\n", tmp, row[0]);
			zbx_free(tmp);
		}
		else
		{
			zabbix_log(LOG_LEVEL_WARNING, "Failed to parse calculated item expression \"%s\" for"
				" item with id %s, error: %s", row[1], row[0], error);
			zbx_free(error);
		}

		if (SUCCEED != (ret = zbx_db_execute_overflowed_sql(&sql, &sql_alloc, &sql_offset)))
			break;
	}

	zbx_db_free_result(result);
	zbx_db_end_multiple_update(&sql, &sql_alloc, &sql_offset);

	if (SUCCEED == ret && 16 < sql_offset)
	{
		if (ZBX_DB_OK > zbx_db_execute("%s", sql))
			ret = FAIL;
	}
clean:
	zbx_free(like_condition);
	zbx_free(error);
	zbx_free(sql);

	return ret;
}

static int	find_expression_macro(const char *macro_start, const char **macro_end, char **substitute,
		char **error)
{
	int		ret = FAIL;

	*macro_end = macro_start + 2;

	while (ret == FAIL && NULL != (*macro_end = strstr(*macro_end, "}")))
	{
		char	*expression = NULL;
		size_t	expr_alloc = 0, expr_offset = 0;

		zbx_free(*error);
		zbx_strncpy_alloc(&expression, &expr_alloc, &expr_offset,
				macro_start + 2, (size_t)(*macro_end - macro_start) - 2);
		ret = update_escaping_in_expression(expression, substitute, error);
		zbx_free(expression);
		(*macro_end)++;
	}

	return ret;
}

static void	get_next_expr_macro_start(const char **expr_start, const char *str, size_t str_len)
{
	const char	*search_pos = *expr_start + 2;

	if (NULL != *expr_start && NULL != str && (size_t)(search_pos - str) < str_len)
		*expr_start = strstr(search_pos, "{?");
	else
		*expr_start = NULL;
}

static int	replace_expression_macro(char **buf, size_t *alloc, size_t *offset, const char *command, size_t cmd_len,
		size_t *pos, const char **expr_macro_start)
{
	const char	*macro_end;
	char		*error = NULL, *substitute = NULL;
	int		ret = FAIL;

	if (NULL != *expr_macro_start &&
			SUCCEED == find_expression_macro(*expr_macro_start, &macro_end, &substitute, &error))
	{
		zbx_strncpy_alloc(buf, alloc, offset, command + *pos, (size_t)(*expr_macro_start - command) - *pos);
		zbx_strcpy_alloc(buf, alloc, offset, "{?");
		zbx_strcpy_alloc(buf, alloc, offset, substitute);
		zbx_strcpy_alloc(buf, alloc, offset, "}");
		zbx_free(substitute);

		*expr_macro_start = strstr(macro_end, "{?");
		*pos = (size_t)(macro_end - command);
		ret = SUCCEED;
	}
	else
	{
		get_next_expr_macro_start(expr_macro_start, command, cmd_len);
		zbx_free(error);
	}

	return ret;
}

static int	fix_expression_macro_escaping(const char *table, const char *id_col, const char *data_col)
{
	int			ret = SUCCEED;
	zbx_db_result_t		result;
	zbx_db_row_t		row;
	char			*sql = NULL, *like_condition;
	size_t			sql_alloc = 0, sql_offset = 0;

	zbx_db_begin_multiple_update(&sql, &sql_alloc, &sql_offset);

	like_condition = zbx_db_dyn_escape_like_pattern(BACKSLASH_MATCH_PATTERN);

	if (NULL == (result = zbx_db_select("select %s,%s from %s where %s like '%%%s%%'",
			id_col, data_col, table, data_col, like_condition)))
	{
		goto clean;
	}

	while (NULL != (row = zbx_db_fetch(result)))
	{
		const char	*command = row[1];
		char		*buf = NULL, *tmp = NULL;
		size_t		buf_alloc = 0, buf_offset = 0;
		size_t		pos = 0, cmd_len;
		int		replaced = 0;
		zbx_token_t	token;
		const char	*expr_macro_start;

		cmd_len = strlen(command);
		expr_macro_start = strstr(command, "{?");

		while (SUCCEED == zbx_token_find(command, (int)pos, &token, ZBX_TOKEN_SEARCH_BASIC) &&
				cmd_len >= pos && NULL != expr_macro_start)
		{
			int	replace_success = 0;

			while (NULL != expr_macro_start && token.loc.l >= (size_t)(expr_macro_start - command))
			{
				if (SUCCEED == replace_expression_macro(&buf, &buf_alloc, &buf_offset, command,
							cmd_len, &pos, &expr_macro_start))
				{
					replaced = replace_success = 1;
				}
			}

			if (0 == replace_success)
			{
				expr_macro_start = command + token.loc.r - 2;
				get_next_expr_macro_start(&expr_macro_start, command, cmd_len);
				zbx_strncpy_alloc(&buf, &buf_alloc, &buf_offset, command + pos, token.loc.r - pos + 1);
				pos = token.loc.r + 1;
			}
		}

		while (NULL != expr_macro_start)	/* expression macros after the end of tokens */
		{
			if (SUCCEED == replace_expression_macro(&buf, &buf_alloc, &buf_offset, command,
							cmd_len, &pos, &expr_macro_start))
			{
				replaced = 1;
			}
		}

		if (0 != replaced)
		{
			if (cmd_len >= pos)
				zbx_strncpy_alloc(&buf, &buf_alloc, &buf_offset, command + pos, cmd_len - pos);

			tmp = zbx_db_dyn_escape_string(buf);
			zbx_free(buf);
			zbx_snprintf_alloc(&sql, &sql_alloc, &sql_offset, "update %s set %s='%s' where %s=%s;\n",
					table, data_col, tmp, id_col, row[0]);
			zbx_free(tmp);

			if (SUCCEED != (ret = zbx_db_execute_overflowed_sql(&sql, &sql_alloc, &sql_offset)))
				break;
		}
		else
			zbx_free(buf);
	}

	zbx_db_free_result(result);
	zbx_db_end_multiple_update(&sql, &sql_alloc, &sql_offset);

	if (SUCCEED == ret && 16 < sql_offset)
	{
		if (ZBX_DB_OK > zbx_db_execute("%s", sql))
			ret = FAIL;
	}
clean:
	zbx_free(like_condition);
	zbx_free(sql);

	return ret;
}

#undef BACKSLASH_MATCH_PATTERN

static int	DBpatch_6050167(void)
{
	return fix_expression_macro_escaping("scripts", "scriptid", "command");
}

static int	DBpatch_6050168(void)
{
	return fix_expression_macro_escaping("script_param", "script_paramid", "value");
}

static int	DBpatch_6050169(void)
{
	return fix_expression_macro_escaping("media_type_message", "mediatype_messageid", "message");
}

static int	DBpatch_6050170(void)
{
	return fix_expression_macro_escaping("media_type_message", "mediatype_messageid", "subject");
}

static int	DBpatch_6050171(void)
{
	return fix_expression_macro_escaping("opmessage", "operationid", "message");
}

static int	DBpatch_6050172(void)
{
	return fix_expression_macro_escaping("opmessage", "operationid", "subject");
}

static int	DBpatch_6050173(void)
{
	return fix_expression_macro_escaping("triggers", "triggerid", "event_name");
}

static int	DBpatch_6050174(void)
{
	return fix_expression_macro_escaping("media_type_param", "mediatype_paramid", "value");
}

static int	DBpatch_6050175(void)
{
	return fix_expression_macro_escaping("media_type_param", "mediatype_paramid", "name");
}

typedef struct
{
	char		*name;
	zbx_uint64_t	wid;
	zbx_uint64_t	wfid;
	char		*value_str;
	int		value_int;
}
zbx_wiget_field_t;

ZBX_PTR_VECTOR_DECL(wiget_field, zbx_wiget_field_t *)
ZBX_PTR_VECTOR_IMPL(wiget_field, zbx_wiget_field_t *)

static void	zbx_wiget_field_free(zbx_wiget_field_t *wf)
{
	zbx_free(wf->name);
	zbx_free(wf->value_str);
	zbx_free(wf);
}

static int	zbx_wiget_field_compare(const void *d1, const void *d2)
{
	const zbx_wiget_field_t	*f1 = *(const zbx_wiget_field_t * const *)d1;
	const zbx_wiget_field_t	*f2 = *(const zbx_wiget_field_t * const *)d2;

	ZBX_RETURN_IF_NOT_EQUAL(f1->wid, f2->wid);

	return strcmp(f1->name, f2->name);
}

static void	DBpatch_6050176_transform(zbx_vector_wiget_field_t *timeshift, zbx_vector_wiget_field_t *interval,
		zbx_vector_wiget_field_t *aggr_func, zbx_vector_wiget_field_t *time_from,
		zbx_vector_wiget_field_t *time_to, zbx_vector_uint64_t *nofunc_ids)
{
	int	i;

	zbx_vector_wiget_field_sort(interval, zbx_wiget_field_compare);
	zbx_vector_wiget_field_sort(timeshift, zbx_wiget_field_compare);

	for (i = 0; i < aggr_func->values_num; i++)	/* remove fields if aggregate_function = 0 */
	{
		int			n;
		zbx_wiget_field_t	*val = aggr_func->values[i];

		if (0 != val->value_int)
			continue;

		if (FAIL != (n = zbx_vector_wiget_field_bsearch(interval, val, zbx_wiget_field_compare)))
		{
			zbx_vector_uint64_append(nofunc_ids, interval->values[n]->wfid);
			zbx_wiget_field_free(interval->values[n]);
			zbx_vector_wiget_field_remove_noorder(interval, n);
		}

		if (FAIL != (n = zbx_vector_wiget_field_bsearch(timeshift, val, zbx_wiget_field_compare)))
		{
			zbx_vector_uint64_append(nofunc_ids, timeshift->values[n]->wfid);
			zbx_wiget_field_free(timeshift->values[n]);
			zbx_vector_wiget_field_remove(timeshift, n);
		}
	}

	while (0 < interval->values_num)	/* columns.N.time_period.from */
	{
		int			n;
		const char		*shift, *sign_shift = "+", *sign_interv = "-";
		zbx_wiget_field_t	*val = interval->values[interval->values_num - 1];

		if (FAIL == (n = zbx_vector_wiget_field_bsearch(timeshift, val, zbx_wiget_field_compare)))
			shift = "";
		else
			shift = timeshift->values[n]->value_str;

		if ('\0' == *shift || '-' == *shift)
			sign_shift = "";

		if ('\0' == *val->value_str)
			sign_interv = "";

		val->value_str = zbx_dsprintf(val->value_str, "now%s%s%s%s", sign_shift, shift, sign_interv,
				val->value_str);
		zbx_vector_wiget_field_append(time_from, val);
		zbx_vector_wiget_field_remove_noorder(interval, interval->values_num - 1);
	}

	while (0 < timeshift->values_num)	/* columns.N.time_period.to */
	{
		const char		*sign_shift = "+";
		zbx_wiget_field_t	*val = timeshift->values[timeshift->values_num - 1];

		if ('\0' == *val->value_str || '-' == *val->value_str)
			sign_shift = "";

		val->value_str = zbx_dsprintf(val->value_str, "now%s%s", sign_shift, val->value_str);
		zbx_vector_wiget_field_append(time_to, val);
		zbx_vector_wiget_field_remove_noorder(timeshift, timeshift->values_num - 1);
	}
}

static int	DBpatch_6050176_load(zbx_vector_wiget_field_t *time_from, zbx_vector_wiget_field_t *time_to,
		zbx_vector_uint64_t *nofunc_ids)
{
	zbx_db_result_t			result;
	zbx_db_row_t			row;
	zbx_vector_wiget_field_t	timeshift, interval, aggr_func;

	if (NULL == (result = zbx_db_select("select widget_fieldid,widgetid,name,value_str,value_int from widget_field"
				" where name like 'columns.%%.timeshift'"
					" or name like 'columns.%%.aggregate_interval'"
					" or name like 'columns.%%.aggregate_function'"
					" and widgetid in (select widgetid from widget where type='tophosts')")))
	{
		return FAIL;
	}

	zbx_vector_wiget_field_create(&timeshift);
	zbx_vector_wiget_field_create(&interval);
	zbx_vector_wiget_field_create(&aggr_func);

	while (NULL != (row = zbx_db_fetch(result)))
	{
		zbx_wiget_field_t	*val;
		const char		*name;
		size_t			l;

		val = (zbx_wiget_field_t *) zbx_malloc(NULL, sizeof(zbx_wiget_field_t));

		ZBX_STR2UINT64(val->wfid, row[0]);
		ZBX_STR2UINT64(val->wid, row[1]);
		name = row[2];
		l = strlen(name);
		val->value_str = zbx_strdup(NULL, row[3]);
		val->value_int = atoi(row[4]);

		if ('t' == name[l - 1])
		{
			val->name = zbx_dsprintf(NULL, "%.*s", (int)(l - ZBX_CONST_STRLEN("columns" "timeshift")),
					&name[ZBX_CONST_STRLEN("columns")]);
			zbx_vector_wiget_field_append(&timeshift, val);
		}
		else if  ('l' == name[l - 1])
		{
			val->name = zbx_dsprintf(NULL, "%.*s",
					(int)(l - ZBX_CONST_STRLEN("columns" "aggregate_interval")),
					&name[ZBX_CONST_STRLEN("columns")]);
			zbx_vector_wiget_field_append(&interval, val);
		}
		else
		{
			val->name = zbx_dsprintf(NULL, "%.*s",
					(int)(l - ZBX_CONST_STRLEN("columns" "aggregate_function")),
					&name[ZBX_CONST_STRLEN("columns")]);
			zbx_vector_wiget_field_append(&aggr_func, val);
		}
	}
	zbx_db_free_result(result);

	DBpatch_6050176_transform(&timeshift, &interval, &aggr_func, time_from, time_to, nofunc_ids);

	zbx_vector_wiget_field_clear_ext(&timeshift, zbx_wiget_field_free);
	zbx_vector_wiget_field_clear_ext(&interval, zbx_wiget_field_free);
	zbx_vector_wiget_field_clear_ext(&aggr_func, zbx_wiget_field_free);
	zbx_vector_wiget_field_destroy(&timeshift);
	zbx_vector_wiget_field_destroy(&interval);
	zbx_vector_wiget_field_destroy(&aggr_func);

	return SUCCEED;
}

static int	DBpatch_6050176_remove(zbx_vector_uint64_t *nofuncs)
{
	if (0 == nofuncs->values_num)
		return SUCCEED;

	zbx_vector_uint64_sort(nofuncs,ZBX_DEFAULT_UINT64_COMPARE_FUNC);

	return zbx_db_execute_multiple_query("delete from widget_field where", "widget_fieldid", nofuncs);
}

static int	DBpatch_6050176_update(zbx_vector_wiget_field_t *time_from, zbx_vector_wiget_field_t *time_to)
{
	char	*sql = NULL;
	size_t	sql_alloc = 0, sql_offset = 0;
	int	i, ret = SUCCEED;

	zbx_db_begin_multiple_update(&sql, &sql_alloc, &sql_offset);

	for (i = 0; i < time_from->values_num; i++)
	{
		zbx_wiget_field_t	*val = time_from->values[i];
		char			name[255 * ZBX_MAX_BYTES_IN_UTF8_CHAR + 1];

		zbx_snprintf(name, sizeof(name), "columns%stime_period.from", val->name);
		zbx_snprintf_alloc(&sql, &sql_alloc, &sql_offset,
				"update widget_field"
				" set value_str='%s',name='%s'"
				" where widget_fieldid=" ZBX_FS_UI64 ";\n",
				val->value_str, name, val->wfid);
		zbx_db_execute_overflowed_sql(&sql, &sql_alloc, &sql_offset);
	}

	for (i = 0; i < time_to->values_num; i++)
	{
		zbx_wiget_field_t	*val = time_to->values[i];
		char			name[255 * ZBX_MAX_BYTES_IN_UTF8_CHAR + 1];

		zbx_snprintf(name, sizeof(name), "columns%stime_period.to", val->name);
		zbx_snprintf_alloc(&sql, &sql_alloc, &sql_offset,
				"update widget_field"
				" set value_str='%s',name='%s'"
				" where widget_fieldid=" ZBX_FS_UI64 ";\n",
				val->value_str, name, val->wfid);
		zbx_db_execute_overflowed_sql(&sql, &sql_alloc, &sql_offset);
	}

	if (16 < sql_offset)	/* in ORACLE always present begin..end; */
	{
		zbx_db_end_multiple_update(&sql, &sql_alloc, &sql_offset);

		if (ZBX_DB_OK > zbx_db_execute("%s", sql))
			ret = FAIL;
	}

	zbx_free(sql);

	return ret;
}

static int	DBpatch_6050176(void)
{
	zbx_vector_wiget_field_t	time_from, time_to;
	zbx_vector_uint64_t		nofuncs_ids;
	int				ret = FAIL;

	if (0 == (DBget_program_type() & ZBX_PROGRAM_TYPE_SERVER))
		return SUCCEED;

	zbx_vector_wiget_field_create(&time_from);
	zbx_vector_wiget_field_create(&time_to);
	zbx_vector_uint64_create(&nofuncs_ids);

	if (SUCCEED == DBpatch_6050176_load(&time_from, &time_to, &nofuncs_ids)
			&& SUCCEED == DBpatch_6050176_remove(&nofuncs_ids)
			&& SUCCEED == DBpatch_6050176_update(&time_from, &time_to))
	{
		ret = SUCCEED;
	}

	zbx_vector_wiget_field_clear_ext(&time_from, zbx_wiget_field_free);
	zbx_vector_wiget_field_clear_ext(&time_to, zbx_wiget_field_free);
	zbx_vector_wiget_field_destroy(&time_from);
	zbx_vector_wiget_field_destroy(&time_to);
	zbx_vector_uint64_destroy(&nofuncs_ids);

	return ret;
}

static int	DBpatch_6050177(void)
{
	const zbx_db_table_t	table =
			{"ugset", "ugsetid", 0,
				{
					{"ugsetid", NULL, NULL, NULL, 0, ZBX_TYPE_ID, ZBX_NOTNULL, 0},
					{"hash", "", NULL, NULL, 64, ZBX_TYPE_CHAR, ZBX_NOTNULL, 0},
					{0}
				},
				NULL
			};

	return DBcreate_table(&table);
}

static int	DBpatch_6050178(void)
{
	return DBcreate_index("ugset", "ugset_1", "hash", 0);
}

static int	DBpatch_6050179(void)
{
	const zbx_db_table_t	table =
			{"ugset_group", "ugsetid,usrgrpid", 0,
				{
					{"ugsetid", NULL, NULL, NULL, 0, ZBX_TYPE_ID, ZBX_NOTNULL, 0},
					{"usrgrpid", NULL, NULL, NULL, 0, ZBX_TYPE_ID, ZBX_NOTNULL, 0},
					{0}
				},
				NULL
			};

	return DBcreate_table(&table);
}

static int	DBpatch_6050180(void)
{
	return DBcreate_index("ugset_group", "ugset_group_1", "usrgrpid", 0);
}

static int	DBpatch_6050181(void)
{
	const zbx_db_field_t	field = {"ugsetid", NULL, "ugset", "ugsetid", 0, 0, 0,
			ZBX_FK_CASCADE_DELETE};

	return DBadd_foreign_key("ugset_group", 1, &field);
}

static int	DBpatch_6050182(void)
{
	const zbx_db_field_t	field = {"usrgrpid", NULL, "usrgrp", "usrgrpid", 0, 0, 0, 0};

	return DBadd_foreign_key("ugset_group", 2, &field);
}

static int	DBpatch_6050183(void)
{
	const zbx_db_table_t	table =
			{"user_ugset", "userid", 0,
				{
					{"userid", NULL, NULL, NULL, 0, ZBX_TYPE_ID, ZBX_NOTNULL, 0},
					{"ugsetid", NULL, NULL, NULL, 0, ZBX_TYPE_ID, ZBX_NOTNULL, 0},
					{0}
				},
				NULL
			};

	return DBcreate_table(&table);
}

static int	DBpatch_6050184(void)
{
	return DBcreate_index("user_ugset", "user_ugset_1", "ugsetid", 0);
}

static int	DBpatch_6050185(void)
{
	const zbx_db_field_t	field = {"userid", NULL, "users", "userid", 0, 0, 0,
			ZBX_FK_CASCADE_DELETE};

	return DBadd_foreign_key("user_ugset", 1, &field);
}

static int	DBpatch_6050186(void)
{
	const zbx_db_field_t	field = {"ugsetid", NULL, "ugset", "ugsetid", 0, 0, 0, 0};

	return DBadd_foreign_key("user_ugset", 2, &field);
}

static int	DBpatch_6050187(void)
{
	const zbx_db_table_t	table =
			{"hgset", "hgsetid", 0,
				{
					{"hgsetid", NULL, NULL, NULL, 0, ZBX_TYPE_ID, ZBX_NOTNULL, 0},
					{"hash", "", NULL, NULL, 64, ZBX_TYPE_CHAR, ZBX_NOTNULL, 0},
					{0}
				},
				NULL
			};

	return DBcreate_table(&table);
}

static int	DBpatch_6050188(void)
{
	return DBcreate_index("hgset", "hgset_1", "hash", 0);
}

static int	DBpatch_6050189(void)
{
	const zbx_db_table_t	table =
			{"hgset_group", "hgsetid,groupid", 0,
				{
					{"hgsetid", NULL, NULL, NULL, 0, ZBX_TYPE_ID, ZBX_NOTNULL, 0},
					{"groupid", NULL, NULL, NULL, 0, ZBX_TYPE_ID, ZBX_NOTNULL, 0},
					{0}
				},
				NULL
			};

	return DBcreate_table(&table);
}

static int	DBpatch_6050190(void)
{
	return DBcreate_index("hgset_group", "hgset_group_1", "groupid", 0);
}

static int	DBpatch_6050191(void)
{
	const zbx_db_field_t	field = {"hgsetid", NULL, "hgset", "hgsetid", 0, 0, 0,
			ZBX_FK_CASCADE_DELETE};

	return DBadd_foreign_key("hgset_group", 1, &field);
}

static int	DBpatch_6050192(void)
{
	const zbx_db_field_t	field = {"groupid", NULL, "hstgrp", "groupid", 0, 0, 0, 0};

	return DBadd_foreign_key("hgset_group", 2, &field);
}

static int	DBpatch_6050193(void)
{
	const zbx_db_table_t	table =
			{"host_hgset", "hostid", 0,
				{
					{"hostid", NULL, NULL, NULL, 0, ZBX_TYPE_ID, ZBX_NOTNULL, 0},
					{"hgsetid", NULL, NULL, NULL, 0, ZBX_TYPE_ID, ZBX_NOTNULL, 0},
					{0}
				},
				NULL
			};

	return DBcreate_table(&table);
}

static int	DBpatch_6050194(void)
{
	return DBcreate_index("host_hgset", "host_hgset_1", "hgsetid", 0);
}

static int	DBpatch_6050195(void)
{
	const zbx_db_field_t	field = {"hostid", NULL, "hosts", "hostid", 0, 0, 0,
			ZBX_FK_CASCADE_DELETE};

	return DBadd_foreign_key("host_hgset", 1, &field);
}

static int	DBpatch_6050196(void)
{
	const zbx_db_field_t	field = {"hgsetid", NULL, "hgset", "hgsetid", 0, 0, 0, 0};

	return DBadd_foreign_key("host_hgset", 2, &field);
}

static int	DBpatch_6050197(void)
{
	const zbx_db_table_t	table =
			{"permission", "ugsetid,hgsetid", 0,
				{
					{"ugsetid", NULL, NULL, NULL, 0, ZBX_TYPE_ID, ZBX_NOTNULL, 0},
					{"hgsetid", NULL, NULL, NULL, 0, ZBX_TYPE_ID, ZBX_NOTNULL, 0},
					{"permission", "2", NULL, NULL, 0, ZBX_TYPE_INT, ZBX_NOTNULL, 0},
					{0}
				},
				NULL
			};

	return DBcreate_table(&table);
}

static int	DBpatch_6050198(void)
{
	return DBcreate_index("permission", "permission_1", "hgsetid", 0);
}

static int	DBpatch_6050199(void)
{
	const zbx_db_field_t	field = {"ugsetid", NULL, "ugset", "ugsetid", 0, 0, 0,
			ZBX_FK_CASCADE_DELETE};

	return DBadd_foreign_key("permission", 1, &field);
}

static int	DBpatch_6050200(void)
{
	const zbx_db_field_t	field = {"hgsetid", NULL, "hgset", "hgsetid", 0, 0, 0,
			ZBX_FK_CASCADE_DELETE};

	return DBadd_foreign_key("permission", 2, &field);
}

typedef struct
{
	char			hash_str[ZBX_SHA256_DIGEST_SIZE * 2 + 1];
	zbx_vector_uint64_t	groupids;
	zbx_vector_uint64_t	ids;
} zbx_dbu_group_set_t;

static zbx_hash_t	dbupgrade_group_set_hash(const void *data)
{
	const zbx_dbu_group_set_t	*group_set = (const zbx_dbu_group_set_t *)data;

	return ZBX_DEFAULT_STRING_HASH_FUNC(group_set->hash_str);
}

static int	dbupgrade_group_set_compare(const void *d1, const void *d2)
{
	const zbx_dbu_group_set_t	*group_set1 = (const zbx_dbu_group_set_t *)d1;
	const zbx_dbu_group_set_t	*group_set2 = (const zbx_dbu_group_set_t *)d2;

	return strcmp(group_set1->hash_str, group_set2->hash_str);
}

static int	dbupgrade_groupsets_make(zbx_vector_uint64_t *ids, const char *fld_name_id,
		const char *fld_name_groupid, const char *tbl_name_groups, zbx_hashset_t *group_sets,
		int allow_empty_groups)
{
	int			ret = SUCCEED;
	char			id_str[MAX_ID_LEN + 2];
	zbx_db_result_t		result;
	zbx_db_row_t		row;
	zbx_vector_uint64_t	groupids;
	zbx_dbu_group_set_t	*gset_ptr;

	id_str[0] = '|';
	zbx_vector_uint64_create(&groupids);

	for (int i = 0; i < ids->values_num; i++)
	{
		unsigned char		hash[ZBX_SHA256_DIGEST_SIZE];
		char			*id_str_p = id_str + 1;
		sha256_ctx		ctx;
		zbx_dbu_group_set_t	gset;

		zbx_sha256_init(&ctx);

		result = zbx_db_select("select %s from %s where %s=" ZBX_FS_UI64 " order by %s",
				fld_name_groupid, tbl_name_groups, fld_name_id, ids->values[i], fld_name_groupid);

		while (NULL != (row = zbx_db_fetch(result)))
		{
			zbx_uint64_t	groupid;

			ZBX_STR2UINT64(groupid, row[0]);

			if (1 == groupids.values_num)
				id_str_p = id_str;

			zbx_snprintf(id_str + 1, MAX_ID_LEN + 1, "%s", row[0]);
			zbx_sha256_process_bytes(id_str_p, strlen(id_str_p), &ctx);
			zbx_vector_uint64_append(&groupids, groupid);
		}
		zbx_db_free_result(result);

		if (0 == groupids.values_num)
		{
			if (0 == allow_empty_groups)
			{
				zabbix_log(LOG_LEVEL_WARNING, "host or template [hostid=" ZBX_FS_UI64 "] is not"
						" assigned to any group, permissions not granted", ids->values[i]);
			}

			continue;
		}

		zbx_sha256_finish(&ctx, hash);
		(void)zbx_bin2hex(hash, ZBX_SHA256_DIGEST_SIZE, gset.hash_str,
				ZBX_SHA256_DIGEST_SIZE * 2 + 1);

		if (NULL == (gset_ptr = zbx_hashset_search(group_sets, &gset)))
		{
			zbx_vector_uint64_create(&gset.ids);
			zbx_vector_uint64_create(&gset.groupids);
			zbx_vector_uint64_append_array(&gset.groupids, groupids.values, groupids.values_num);

			if (NULL == (gset_ptr = zbx_hashset_insert(group_sets, &gset, sizeof(zbx_dbu_group_set_t))))
			{
				ret = FAIL;
				break;
			}
		}

		zbx_vector_uint64_append(&gset_ptr->ids, ids->values[i]);
		zbx_vector_uint64_clear(&groupids);
	}

	zbx_vector_uint64_destroy(&groupids);

	return ret;
}

static int	dbupgrade_groupsets_insert(const char *tbl_name, zbx_hashset_t *group_sets,
		zbx_db_insert_t *db_gset, zbx_db_insert_t *db_gset_groups, zbx_db_insert_t *db_gset_parents)
{
	zbx_uint64_t		gsetid;
	zbx_hashset_iter_t	iter;
	zbx_dbu_group_set_t	*gset_ptr;

	if (0 == group_sets->num_data)
		return SUCCEED;

	gsetid = zbx_db_get_maxid_num(tbl_name, group_sets->num_data);

	zbx_hashset_iter_reset(group_sets, &iter);

	while (NULL != (gset_ptr = (zbx_dbu_group_set_t *)zbx_hashset_iter_next(&iter)))
	{
		int	i;

		zbx_db_insert_add_values(db_gset, gsetid, gset_ptr->hash_str);

		for (i = 0; i < gset_ptr->groupids.values_num; i++)
			zbx_db_insert_add_values(db_gset_groups, gsetid, gset_ptr->groupids.values[i]);

		for (i = 0; i < gset_ptr->ids.values_num; i++)
			zbx_db_insert_add_values(db_gset_parents, gset_ptr->ids.values[i], gsetid);

		gsetid++;
	}

	if (FAIL == zbx_db_insert_execute(db_gset) ||
			FAIL == zbx_db_insert_execute(db_gset_groups) ||
			FAIL == zbx_db_insert_execute(db_gset_parents))
	{
		return FAIL;
	}

	return SUCCEED;
}

static void	dbupgrade_groupsets_destroy(zbx_hashset_t *group_sets)
{
	zbx_hashset_iter_t	iter;
	zbx_dbu_group_set_t	*gset_ptr;

	zbx_hashset_iter_reset(group_sets, &iter);

	while (NULL != (gset_ptr = (zbx_dbu_group_set_t *)zbx_hashset_iter_next(&iter)))
	{
		zbx_vector_uint64_destroy(&gset_ptr->groupids);
		zbx_vector_uint64_destroy(&gset_ptr->ids);
	}

	zbx_hashset_destroy(group_sets);
}

static int	DBpatch_6050201(void)
{
	int			ret;
	zbx_vector_uint64_t	ids;
	zbx_hashset_t		group_sets;
	zbx_db_insert_t		db_insert, db_insert_groups, db_insert_hosts;

	if (0 == (DBget_program_type() & ZBX_PROGRAM_TYPE_SERVER))
		return SUCCEED;

	zbx_hashset_create(&group_sets, 1, dbupgrade_group_set_hash, dbupgrade_group_set_compare);
	zbx_db_insert_prepare(&db_insert, "hgset", "hgsetid", "hash", (char*)NULL);
	zbx_db_insert_prepare(&db_insert_groups, "hgset_group", "hgsetid", "groupid", (char*)NULL);
	zbx_db_insert_prepare(&db_insert_hosts, "host_hgset", "hostid", "hgsetid", (char*)NULL);

	zbx_vector_uint64_create(&ids);
	zbx_db_select_uint64("select hostid from hosts where flags<>2", &ids);

	if (SUCCEED == (ret = dbupgrade_groupsets_make(&ids, "hostid", "groupid", "hosts_groups", &group_sets, 0)))
		ret = dbupgrade_groupsets_insert("hgset", &group_sets, &db_insert, &db_insert_groups, &db_insert_hosts);

	zbx_db_insert_clean(&db_insert);
	zbx_db_insert_clean(&db_insert_groups);
	zbx_db_insert_clean(&db_insert_hosts);

	zbx_vector_uint64_destroy(&ids);
	dbupgrade_groupsets_destroy(&group_sets);

	return ret;
}

static int	DBpatch_6050202(void)
{
	int			ret;
	zbx_vector_uint64_t	ids;
	zbx_hashset_t		group_sets;
	zbx_db_insert_t		db_insert, db_insert_groups, db_insert_users;

	if (0 == (DBget_program_type() & ZBX_PROGRAM_TYPE_SERVER))
		return SUCCEED;

	zbx_hashset_create(&group_sets, 1, dbupgrade_group_set_hash, dbupgrade_group_set_compare);
	zbx_db_insert_prepare(&db_insert, "ugset", "ugsetid", "hash", (char*)NULL);
	zbx_db_insert_prepare(&db_insert_groups, "ugset_group", "ugsetid", "usrgrpid", (char*)NULL);
	zbx_db_insert_prepare(&db_insert_users, "user_ugset", "userid", "ugsetid", (char*)NULL);

	zbx_vector_uint64_create(&ids);
	zbx_db_select_uint64("select u.userid from users u join role r on u.roleid=r.roleid where r.type<>3", &ids);

	if (SUCCEED == (ret = dbupgrade_groupsets_make(&ids, "userid", "usrgrpid", "users_groups", &group_sets, 1)))
		ret = dbupgrade_groupsets_insert("ugset", &group_sets, &db_insert, &db_insert_groups, &db_insert_users);

	zbx_db_insert_clean(&db_insert);
	zbx_db_insert_clean(&db_insert_groups);
	zbx_db_insert_clean(&db_insert_users);

	zbx_vector_uint64_destroy(&ids);
	dbupgrade_groupsets_destroy(&group_sets);

	return ret;
}

static int	DBpatch_6050203(void)
{
	int		ret;
	zbx_db_result_t	result;
	zbx_db_row_t	row;
	zbx_db_insert_t	db_insert;

	if (0 == (DBget_program_type() & ZBX_PROGRAM_TYPE_SERVER))
		return SUCCEED;

	zbx_db_insert_prepare(&db_insert, "permission", "ugsetid", "hgsetid", "permission", (char*)NULL);

	result = zbx_db_select("select u.ugsetid,h.hgsetid,max(r.permission)"
			" from hgset h"
			" join hgset_group hg"
				" on h.hgsetid=hg.hgsetid"
			" join rights r on hg.groupid=r.id"
			" join ugset_group ug"
				" on r.groupid=ug.usrgrpid"
			" join ugset u"
				" on ug.ugsetid=u.ugsetid"
			" group by u.ugsetid,h.hgsetid"
			" having min(r.permission)>0"
			" order by u.ugsetid,h.hgsetid");

	while (NULL != (row = zbx_db_fetch(result)))
	{
		zbx_uint64_t	hgsetid, ugsetid;
		int		permission;

		ZBX_STR2UINT64(ugsetid, row[0]);
		ZBX_STR2UINT64(hgsetid, row[1]);
		permission = atoi(row[2]);

		zbx_db_insert_add_values(&db_insert, ugsetid, hgsetid, permission);
	}
	zbx_db_free_result(result);

	ret = zbx_db_insert_execute(&db_insert);
	zbx_db_insert_clean(&db_insert);

	return ret;
}

static int	DBpatch_6050204(void)
{
	return DBrename_table("globalvars", "globalvars_tmp");
}

static int	DBpatch_6050205(void)
{
	const zbx_db_table_t	table =
			{"globalvars", "name", 0,
				{
					{"name", "", NULL, NULL, 64, ZBX_TYPE_CHAR, ZBX_NOTNULL, 0},
					{"value", "", NULL, NULL, 2048, ZBX_TYPE_CHAR, ZBX_NOTNULL, 0},
					{0}
				},
				NULL
			};

	return DBcreate_table(&table);
}

static int	DBpatch_6050206(void)
{
	if (ZBX_DB_OK > zbx_db_execute("insert into globalvars (name,value)"
			" select 'snmp_lastsize',snmp_lastsize from globalvars_tmp"))
	{
		return FAIL;
	}

	return SUCCEED;
}

static int	DBpatch_6050207(void)
{
	return DBdrop_table("globalvars_tmp");
}

static int	DBpatch_6050208(void)
{
#ifdef HAVE_POSTGRESQL
	if (FAIL == zbx_db_index_exists("globalvars", "globalvars_pkey1"))
		return SUCCEED;

	return DBrename_index("globalvars", "globalvars_pkey1", "globalvars_pkey",
			"name", 1);
#else
	return SUCCEED;
#endif
}

static int	DBpatch_6050209(void)
{
	const zbx_db_field_t	field = {"auditlog_mode", "1", NULL, NULL, 0, ZBX_TYPE_INT, ZBX_NOTNULL, 0};

	return DBadd_field("config", &field);
}

static int	DBpatch_6050210(void)
{
	int		ret = SUCCEED;
	zbx_uint64_t	ugsetid;
	zbx_db_result_t	result;
	zbx_db_row_t	row;

	if (0 == (DBget_program_type() & ZBX_PROGRAM_TYPE_SERVER))
		return SUCCEED;

	result = zbx_db_select_n("select ugsetid from ugset where ugsetid not in (select ugsetid from ugset_group)", 1);

	if (NULL == (row = zbx_db_fetch(result)))
		goto out;

	ZBX_STR2UINT64(ugsetid, row[0]);

	if (ZBX_DB_OK > zbx_db_execute("delete from user_ugset where ugsetid=" ZBX_FS_UI64, ugsetid) ||
			ZBX_DB_OK > zbx_db_execute("delete from ugset where ugsetid=" ZBX_FS_UI64, ugsetid))
	{
		ret = FAIL;
		goto out;
	}
out:
	zbx_db_free_result(result);

	return ret;
}

static int	DBpatch_6050211(void)
{
	const zbx_db_field_t	field = {"history", "31d", NULL, NULL, 255, ZBX_TYPE_CHAR, ZBX_NOTNULL, 0};

	return DBset_default("items", &field);
}

static int	DBpatch_6050212(void)
{
	const zbx_db_field_t	field = {"history", "31d", NULL, NULL, 255, ZBX_TYPE_CHAR, ZBX_NOTNULL, 0};

	return DBset_default("lld_override_ophistory", &field);
}

static int	DBpatch_6050213(void)
{
<<<<<<< HEAD
	if (0 == (DBget_program_type() & ZBX_PROGRAM_TYPE_SERVER))
		return SUCCEED;

	if (ZBX_DB_OK > zbx_db_execute("insert into module (moduleid,id,relative_path,status,config) values"
			" (" ZBX_FS_UI64 ",'honeycomb','widgets/honeycomb',%d,'[]')", zbx_db_get_maxid("module"), 1))
	{
		return FAIL;
	}

	return SUCCEED;
=======
	const zbx_db_field_t	field = {"mfa_status", "0", NULL, NULL, 0, ZBX_TYPE_INT, ZBX_NOTNULL, 0};

	return DBadd_field("usrgrp", &field);
}

static int	DBpatch_6050214(void)
{
	const zbx_db_field_t	field = {"mfaid", NULL, NULL, NULL, 0, ZBX_TYPE_ID, 0, 0};

	return DBadd_field("usrgrp", &field);
}

static int	DBpatch_6050215(void)
{
	return DBcreate_index("usrgrp", "usrgrp_3", "mfaid", 0);
}

static int	DBpatch_6050216(void)
{
	const zbx_db_field_t	field = {"mfa_status", "0", NULL, NULL, 0, ZBX_TYPE_INT, ZBX_NOTNULL, 0};

	return DBadd_field("config", &field);
}

static int	DBpatch_6050217(void)
{
	const zbx_db_field_t	field = {"mfaid", NULL, NULL, NULL, 0, ZBX_TYPE_ID, 0, 0};

	return DBadd_field("config", &field);
}

static int	DBpatch_6050218(void)
{
	return DBcreate_index("config", "config_5", "mfaid", 0);
}

static int	DBpatch_6050219(void)
{
	const zbx_db_table_t	table =
			{"mfa", "mfaid", 0,
				{
					{"mfaid", NULL, NULL, NULL, 0, ZBX_TYPE_ID, ZBX_NOTNULL, 0},
					{"type", "0", NULL, NULL, 0, ZBX_TYPE_INT, ZBX_NOTNULL, 0},
					{"name", "", NULL, NULL, 128, ZBX_TYPE_CHAR, ZBX_NOTNULL, 0},
					{"hash_function", "1", NULL, NULL, 0, ZBX_TYPE_INT, 0, 0},
					{"code_length", "6", NULL, NULL, 0, ZBX_TYPE_INT, 0, 0},
					{"api_hostname", "", NULL, NULL, 1024, ZBX_TYPE_CHAR, 0, 0},
					{"clientid", "", NULL, NULL, 32, ZBX_TYPE_CHAR, 0, 0},
					{"client_secret", "", NULL, NULL, 64, ZBX_TYPE_CHAR, 0, 0},
					{NULL}
				},
				NULL
			};

	return DBcreate_table(&table);
}

static int	DBpatch_6050220(void)
{
	return DBcreate_index("mfa", "mfa_1", "name", 1);
}

static int	DBpatch_6050221(void)
{
	const zbx_db_field_t	field = {"mfaid", NULL, "mfa", "mfaid", 0, 0, 0, 0};

	return DBadd_foreign_key("usrgrp", 3, &field);
}

static int	DBpatch_6050222(void)
{
	const zbx_db_field_t	field = {"mfaid", NULL, "mfa", "mfaid", 0, 0, 0, 0};

	return DBadd_foreign_key("config", 5, &field);
}

static int	DBpatch_6050223(void)
{
	const zbx_db_table_t	table =
			{"mfa_totp_secret", "mfa_totp_secretid", 0,
				{
					{"mfa_totp_secretid", NULL, NULL, NULL, 0, ZBX_TYPE_ID, ZBX_NOTNULL, 0},
					{"mfaid", NULL, NULL, NULL, 0, ZBX_TYPE_ID, ZBX_NOTNULL, 0},
					{"userid", NULL, NULL, NULL, 0, ZBX_TYPE_ID, ZBX_NOTNULL, 0},
					{"totp_secret", "", NULL, NULL, 32, ZBX_TYPE_CHAR, 0, 0},
					{NULL}
				},
				NULL
			};

	return DBcreate_table(&table);
}

static int	DBpatch_6050224(void)
{
	return DBcreate_index("mfa_totp_secret", "mfa_totp_secret_1", "mfaid", 0);
}

static int	DBpatch_6050225(void)
{
	const zbx_db_field_t	field = {"mfaid", NULL, "mfa", "mfaid", 0, 0, 0, ZBX_FK_CASCADE_DELETE};

	return DBadd_foreign_key("mfa_totp_secret", 1, &field);
}

static int	DBpatch_6050226(void)
{
	return DBcreate_index("mfa_totp_secret", "mfa_totp_secret_2", "userid", 0);
}

static int	DBpatch_6050227(void)
{
	const zbx_db_field_t	field = {"userid", NULL, "users", "userid", 0, 0, 0,
			ZBX_FK_CASCADE_DELETE};

	return DBadd_foreign_key("mfa_totp_secret", 2, &field);
>>>>>>> 0139a5fb
}
#endif

DBPATCH_START(6050)

/* version, duplicates flag, mandatory flag */

DBPATCH_ADD(6050000, 0, 1)
DBPATCH_ADD(6050001, 0, 1)
DBPATCH_ADD(6050002, 0, 1)
DBPATCH_ADD(6050003, 0, 1)
DBPATCH_ADD(6050004, 0, 1)
DBPATCH_ADD(6050005, 0, 1)
DBPATCH_ADD(6050006, 0, 1)
DBPATCH_ADD(6050007, 0, 1)
DBPATCH_ADD(6050008, 0, 1)
DBPATCH_ADD(6050009, 0, 1)
DBPATCH_ADD(6050010, 0, 1)
DBPATCH_ADD(6050011, 0, 1)
DBPATCH_ADD(6050012, 0, 1)
DBPATCH_ADD(6050013, 0, 1)
DBPATCH_ADD(6050014, 0, 1)
DBPATCH_ADD(6050015, 0, 1)
DBPATCH_ADD(6050016, 0, 1)
DBPATCH_ADD(6050017, 0, 1)
DBPATCH_ADD(6050018, 0, 1)
DBPATCH_ADD(6050019, 0, 1)
DBPATCH_ADD(6050020, 0, 1)
DBPATCH_ADD(6050021, 0, 1)
DBPATCH_ADD(6050022, 0, 1)
DBPATCH_ADD(6050023, 0, 1)
DBPATCH_ADD(6050024, 0, 1)
DBPATCH_ADD(6050025, 0, 1)
DBPATCH_ADD(6050026, 0, 1)
DBPATCH_ADD(6050027, 0, 1)
DBPATCH_ADD(6050028, 0, 1)
DBPATCH_ADD(6050029, 0, 1)
DBPATCH_ADD(6050030, 0, 1)
DBPATCH_ADD(6050031, 0, 1)
DBPATCH_ADD(6050032, 0, 1)
DBPATCH_ADD(6050033, 0, 1)
DBPATCH_ADD(6050034, 0, 1)
DBPATCH_ADD(6050035, 0, 1)
DBPATCH_ADD(6050036, 0, 1)
DBPATCH_ADD(6050037, 0, 1)
DBPATCH_ADD(6050038, 0, 1)
DBPATCH_ADD(6050039, 0, 1)
DBPATCH_ADD(6050040, 0, 1)
DBPATCH_ADD(6050041, 0, 1)
DBPATCH_ADD(6050042, 0, 1)
DBPATCH_ADD(6050043, 0, 1)
DBPATCH_ADD(6050044, 0, 1)
DBPATCH_ADD(6050045, 0, 1)
DBPATCH_ADD(6050046, 0, 1)
DBPATCH_ADD(6050047, 0, 1)
DBPATCH_ADD(6050048, 0, 1)
DBPATCH_ADD(6050049, 0, 1)
DBPATCH_ADD(6050050, 0, 1)
DBPATCH_ADD(6050051, 0, 1)
DBPATCH_ADD(6050052, 0, 1)
DBPATCH_ADD(6050053, 0, 1)
DBPATCH_ADD(6050054, 0, 1)
DBPATCH_ADD(6050055, 0, 1)
DBPATCH_ADD(6050056, 0, 1)
DBPATCH_ADD(6050057, 0, 1)
DBPATCH_ADD(6050058, 0, 1)
DBPATCH_ADD(6050059, 0, 1)
DBPATCH_ADD(6050060, 0, 1)
DBPATCH_ADD(6050061, 0, 1)
DBPATCH_ADD(6050062, 0, 1)
DBPATCH_ADD(6050063, 0, 1)
DBPATCH_ADD(6050064, 0, 1)
DBPATCH_ADD(6050065, 0, 1)
DBPATCH_ADD(6050066, 0, 1)
DBPATCH_ADD(6050067, 0, 1)
DBPATCH_ADD(6050068, 0, 1)
DBPATCH_ADD(6050069, 0, 1)
DBPATCH_ADD(6050070, 0, 1)
DBPATCH_ADD(6050071, 0, 1)
DBPATCH_ADD(6050072, 0, 1)
DBPATCH_ADD(6050073, 0, 1)
DBPATCH_ADD(6050074, 0, 1)
DBPATCH_ADD(6050075, 0, 1)
DBPATCH_ADD(6050076, 0, 1)
DBPATCH_ADD(6050077, 0, 1)
DBPATCH_ADD(6050078, 0, 1)
DBPATCH_ADD(6050079, 0, 1)
DBPATCH_ADD(6050080, 0, 1)
DBPATCH_ADD(6050081, 0, 1)
DBPATCH_ADD(6050082, 0, 1)
DBPATCH_ADD(6050083, 0, 1)
DBPATCH_ADD(6050084, 0, 1)
DBPATCH_ADD(6050085, 0, 1)
DBPATCH_ADD(6050086, 0, 1)
DBPATCH_ADD(6050087, 0, 1)
DBPATCH_ADD(6050090, 0, 1)
DBPATCH_ADD(6050091, 0, 1)
DBPATCH_ADD(6050092, 0, 1)
DBPATCH_ADD(6050093, 0, 1)
DBPATCH_ADD(6050094, 0, 1)
DBPATCH_ADD(6050095, 0, 1)
DBPATCH_ADD(6050096, 0, 1)
DBPATCH_ADD(6050097, 0, 1)
DBPATCH_ADD(6050098, 0, 1)
DBPATCH_ADD(6050099, 0, 1)
DBPATCH_ADD(6050100, 0, 1)
DBPATCH_ADD(6050101, 0, 1)
DBPATCH_ADD(6050102, 0, 1)
DBPATCH_ADD(6050103, 0, 1)
DBPATCH_ADD(6050104, 0, 1)
DBPATCH_ADD(6050105, 0, 1)
DBPATCH_ADD(6050106, 0, 1)
DBPATCH_ADD(6050107, 0, 1)
DBPATCH_ADD(6050108, 0, 1)
DBPATCH_ADD(6050109, 0, 1)
DBPATCH_ADD(6050110, 0, 1)
DBPATCH_ADD(6050111, 0, 1)
DBPATCH_ADD(6050112, 0, 1)
DBPATCH_ADD(6050113, 0, 1)
DBPATCH_ADD(6050114, 0, 1)
DBPATCH_ADD(6050115, 0, 1)
DBPATCH_ADD(6050116, 0, 1)
DBPATCH_ADD(6050117, 0, 1)
DBPATCH_ADD(6050118, 0, 1)
DBPATCH_ADD(6050119, 0, 1)
DBPATCH_ADD(6050120, 0, 1)
DBPATCH_ADD(6050121, 0, 1)
DBPATCH_ADD(6050122, 0, 1)
DBPATCH_ADD(6050123, 0, 1)
DBPATCH_ADD(6050124, 0, 1)
DBPATCH_ADD(6050125, 0, 1)
DBPATCH_ADD(6050126, 0, 1)
DBPATCH_ADD(6050127, 0, 1)
DBPATCH_ADD(6050128, 0, 1)
DBPATCH_ADD(6050129, 0, 1)
DBPATCH_ADD(6050130, 0, 1)
DBPATCH_ADD(6050131, 0, 1)
DBPATCH_ADD(6050132, 0, 1)
DBPATCH_ADD(6050133, 0, 1)
DBPATCH_ADD(6050134, 0, 1)
DBPATCH_ADD(6050135, 0, 1)
DBPATCH_ADD(6050136, 0, 1)
DBPATCH_ADD(6050137, 0, 1)
DBPATCH_ADD(6050138, 0, 1)
DBPATCH_ADD(6050139, 0, 1)
DBPATCH_ADD(6050140, 0, 1)
DBPATCH_ADD(6050141, 0, 1)
DBPATCH_ADD(6050142, 0, 1)
DBPATCH_ADD(6050143, 0, 1)
DBPATCH_ADD(6050144, 0, 1)
DBPATCH_ADD(6050145, 0, 1)
DBPATCH_ADD(6050146, 0, 1)
DBPATCH_ADD(6050147, 0, 1)
DBPATCH_ADD(6050148, 0, 1)
DBPATCH_ADD(6050149, 0, 1)
DBPATCH_ADD(6050150, 0, 1)
DBPATCH_ADD(6050151, 0, 1)
DBPATCH_ADD(6050152, 0, 1)
DBPATCH_ADD(6050153, 0, 1)
DBPATCH_ADD(6050154, 0, 1)
DBPATCH_ADD(6050155, 0, 1)
DBPATCH_ADD(6050156, 0, 1)
DBPATCH_ADD(6050157, 0, 1)
DBPATCH_ADD(6050158, 0, 1)
DBPATCH_ADD(6050159, 0, 1)
DBPATCH_ADD(6050160, 0, 1)
DBPATCH_ADD(6050161, 0, 1)
DBPATCH_ADD(6050162, 0, 1)
DBPATCH_ADD(6050163, 0, 1)
DBPATCH_ADD(6050164, 0, 1)
DBPATCH_ADD(6050165, 0, 1)
DBPATCH_ADD(6050166, 0, 1)
DBPATCH_ADD(6050167, 0, 1)
DBPATCH_ADD(6050168, 0, 1)
DBPATCH_ADD(6050169, 0, 1)
DBPATCH_ADD(6050170, 0, 1)
DBPATCH_ADD(6050171, 0, 1)
DBPATCH_ADD(6050172, 0, 1)
DBPATCH_ADD(6050173, 0, 1)
DBPATCH_ADD(6050174, 0, 1)
DBPATCH_ADD(6050175, 0, 1)
DBPATCH_ADD(6050176, 0, 1)
DBPATCH_ADD(6050177, 0, 1)
DBPATCH_ADD(6050178, 0, 1)
DBPATCH_ADD(6050179, 0, 1)
DBPATCH_ADD(6050180, 0, 1)
DBPATCH_ADD(6050181, 0, 1)
DBPATCH_ADD(6050182, 0, 1)
DBPATCH_ADD(6050183, 0, 1)
DBPATCH_ADD(6050184, 0, 1)
DBPATCH_ADD(6050185, 0, 1)
DBPATCH_ADD(6050186, 0, 1)
DBPATCH_ADD(6050187, 0, 1)
DBPATCH_ADD(6050188, 0, 1)
DBPATCH_ADD(6050189, 0, 1)
DBPATCH_ADD(6050190, 0, 1)
DBPATCH_ADD(6050191, 0, 1)
DBPATCH_ADD(6050192, 0, 1)
DBPATCH_ADD(6050193, 0, 1)
DBPATCH_ADD(6050194, 0, 1)
DBPATCH_ADD(6050195, 0, 1)
DBPATCH_ADD(6050196, 0, 1)
DBPATCH_ADD(6050197, 0, 1)
DBPATCH_ADD(6050198, 0, 1)
DBPATCH_ADD(6050199, 0, 1)
DBPATCH_ADD(6050200, 0, 1)
DBPATCH_ADD(6050201, 0, 1)
DBPATCH_ADD(6050202, 0, 1)
DBPATCH_ADD(6050203, 0, 1)
DBPATCH_ADD(6050204, 0, 1)
DBPATCH_ADD(6050205, 0, 1)
DBPATCH_ADD(6050206, 0, 1)
DBPATCH_ADD(6050207, 0, 1)
DBPATCH_ADD(6050208, 0, 1)
DBPATCH_ADD(6050209, 0, 1)
DBPATCH_ADD(6050210, 0, 1)
DBPATCH_ADD(6050211, 0, 1)
DBPATCH_ADD(6050212, 0, 1)
DBPATCH_ADD(6050213, 0, 1)
<<<<<<< HEAD
=======
DBPATCH_ADD(6050214, 0, 1)
DBPATCH_ADD(6050215, 0, 1)
DBPATCH_ADD(6050216, 0, 1)
DBPATCH_ADD(6050217, 0, 1)
DBPATCH_ADD(6050218, 0, 1)
DBPATCH_ADD(6050219, 0, 1)
DBPATCH_ADD(6050220, 0, 1)
DBPATCH_ADD(6050221, 0, 1)
DBPATCH_ADD(6050222, 0, 1)
DBPATCH_ADD(6050223, 0, 1)
DBPATCH_ADD(6050224, 0, 1)
DBPATCH_ADD(6050225, 0, 1)
DBPATCH_ADD(6050226, 0, 1)
DBPATCH_ADD(6050227, 0, 1)
>>>>>>> 0139a5fb

DBPATCH_END()<|MERGE_RESOLUTION|>--- conflicted
+++ resolved
@@ -3266,18 +3266,6 @@
 
 static int	DBpatch_6050213(void)
 {
-<<<<<<< HEAD
-	if (0 == (DBget_program_type() & ZBX_PROGRAM_TYPE_SERVER))
-		return SUCCEED;
-
-	if (ZBX_DB_OK > zbx_db_execute("insert into module (moduleid,id,relative_path,status,config) values"
-			" (" ZBX_FS_UI64 ",'honeycomb','widgets/honeycomb',%d,'[]')", zbx_db_get_maxid("module"), 1))
-	{
-		return FAIL;
-	}
-
-	return SUCCEED;
-=======
 	const zbx_db_field_t	field = {"mfa_status", "0", NULL, NULL, 0, ZBX_TYPE_INT, ZBX_NOTNULL, 0};
 
 	return DBadd_field("usrgrp", &field);
@@ -3394,7 +3382,20 @@
 			ZBX_FK_CASCADE_DELETE};
 
 	return DBadd_foreign_key("mfa_totp_secret", 2, &field);
->>>>>>> 0139a5fb
+}
+
+static int	DBpatch_6050228(void)
+{
+	if (0 == (DBget_program_type() & ZBX_PROGRAM_TYPE_SERVER))
+		return SUCCEED;
+
+	if (ZBX_DB_OK > zbx_db_execute("insert into module (moduleid,id,relative_path,status,config) values"
+			" (" ZBX_FS_UI64 ",'honeycomb','widgets/honeycomb',%d,'[]')", zbx_db_get_maxid("module"), 1))
+	{
+		return FAIL;
+	}
+
+	return SUCCEED;
 }
 #endif
 
@@ -3614,8 +3615,6 @@
 DBPATCH_ADD(6050211, 0, 1)
 DBPATCH_ADD(6050212, 0, 1)
 DBPATCH_ADD(6050213, 0, 1)
-<<<<<<< HEAD
-=======
 DBPATCH_ADD(6050214, 0, 1)
 DBPATCH_ADD(6050215, 0, 1)
 DBPATCH_ADD(6050216, 0, 1)
@@ -3630,6 +3629,6 @@
 DBPATCH_ADD(6050225, 0, 1)
 DBPATCH_ADD(6050226, 0, 1)
 DBPATCH_ADD(6050227, 0, 1)
->>>>>>> 0139a5fb
+DBPATCH_ADD(6050228, 0, 1)
 
 DBPATCH_END()