/*
** Zabbix
** Copyright (C) 2001-2023 Zabbix SIA
**
** This program is free software; you can redistribute it and/or modify
** it under the terms of the GNU General Public License as published by
** the Free Software Foundation; either version 2 of the License, or
** (at your option) any later version.
**
** This program is distributed in the hope that it will be useful,
** but WITHOUT ANY WARRANTY; without even the implied warranty of
** MERCHANTABILITY or FITNESS FOR A PARTICULAR PURPOSE. See the
** GNU General Public License for more details.
**
** You should have received a copy of the GNU General Public License
** along with this program; if not, write to the Free Software
** Foundation, Inc., 51 Franklin Street, Fifth Floor, Boston, MA  02110-1301, USA.
**/

#include "dbupgrade.h"

#include "zbxdbschema.h"
#include "zbxexpr.h"
#include "zbxeval.h"
#include "zbxalgo.h"
#include "zbxdbhigh.h"
#include "zbxtypes.h"
#include "zbxregexp.h"
#include "zbxstr.h"

/*
 * 7.0 development database patches
 */

#ifndef HAVE_SQLITE3

static int	DBpatch_6050000(void)
{
	const zbx_db_field_t	field = {"url", "", NULL, NULL, 2048, ZBX_TYPE_CHAR, ZBX_NOTNULL, 0};

	return DBmodify_field_type("config", &field, NULL);
}

static int	DBpatch_6050001(void)
{
	const zbx_db_field_t	field = {"geomaps_tile_url", "", NULL, NULL, 2048, ZBX_TYPE_CHAR, ZBX_NOTNULL, 0};

	return DBmodify_field_type("config", &field, NULL);
}

static int	DBpatch_6050002(void)
{
	const zbx_db_field_t	field = {"url", "", NULL, NULL, 2048, ZBX_TYPE_CHAR, ZBX_NOTNULL, 0};

	return DBmodify_field_type("sysmap_url", &field, NULL);
}

static int	DBpatch_6050003(void)
{
	const zbx_db_field_t	field = {"url", "", NULL, NULL, 2048, ZBX_TYPE_CHAR, ZBX_NOTNULL, 0};

	return DBmodify_field_type("sysmap_element_url", &field, NULL);
}

static int	DBpatch_6050004(void)
{
	const zbx_db_field_t	field = {"url_a", "", NULL, NULL, 2048, ZBX_TYPE_CHAR, ZBX_NOTNULL, 0};

	return DBmodify_field_type("host_inventory", &field, NULL);
}

static int	DBpatch_6050005(void)
{
	const zbx_db_field_t	field = {"url_b", "", NULL, NULL, 2048, ZBX_TYPE_CHAR, ZBX_NOTNULL, 0};

	return DBmodify_field_type("host_inventory", &field, NULL);
}

static int	DBpatch_6050006(void)
{
	const zbx_db_field_t	field = {"url_c", "", NULL, NULL, 2048, ZBX_TYPE_CHAR, ZBX_NOTNULL, 0};

	return DBmodify_field_type("host_inventory", &field, NULL);
}

static int	DBpatch_6050007(void)
{
	const zbx_db_field_t	field = {"value_str", "", NULL, NULL, 2048, ZBX_TYPE_CHAR, ZBX_NOTNULL, 0};

	return DBmodify_field_type("widget_field", &field, NULL);
}

static int	DBpatch_6050008(void)
{
	const zbx_db_field_t	field = {"value", "0.0000", NULL, NULL, 0, ZBX_TYPE_FLOAT, ZBX_NOTNULL, 0};

	if (0 == (DBget_program_type() & ZBX_PROGRAM_TYPE_SERVER))
		return SUCCEED;

#if defined(HAVE_ORACLE)
	if (SUCCEED == zbx_db_check_oracle_colum_type("history", "value", ZBX_TYPE_FLOAT))
		return SUCCEED;
#endif /* defined(HAVE_ORACLE) */

	return DBmodify_field_type("history", &field, &field);
}

static int	DBpatch_6050009(void)
{
	const zbx_db_field_t	field = {"value_min", "0.0000", NULL, NULL, 0, ZBX_TYPE_FLOAT, ZBX_NOTNULL, 0};

	if (0 == (DBget_program_type() & ZBX_PROGRAM_TYPE_SERVER))
		return SUCCEED;

#if defined(HAVE_ORACLE)
	if (SUCCEED == zbx_db_check_oracle_colum_type("trends", "value_min", ZBX_TYPE_FLOAT))
		return SUCCEED;
#endif /* defined(HAVE_ORACLE) */

	return DBmodify_field_type("trends", &field, &field);
}

static int	DBpatch_6050010(void)
{
	const zbx_db_field_t	field = {"value_avg", "0.0000", NULL, NULL, 0, ZBX_TYPE_FLOAT, ZBX_NOTNULL, 0};

	if (0 == (DBget_program_type() & ZBX_PROGRAM_TYPE_SERVER))
		return SUCCEED;

#if defined(HAVE_ORACLE)
	if (SUCCEED == zbx_db_check_oracle_colum_type("trends", "value_avg", ZBX_TYPE_FLOAT))
		return SUCCEED;
#endif /* defined(HAVE_ORACLE) */

	return DBmodify_field_type("trends", &field, &field);
}

static int	DBpatch_6050011(void)
{
	const zbx_db_field_t	field = {"value_max", "0.0000", NULL, NULL, 0, ZBX_TYPE_FLOAT, ZBX_NOTNULL, 0};

#if defined(HAVE_ORACLE)
	if (SUCCEED == zbx_db_check_oracle_colum_type("trends", "value_max", ZBX_TYPE_FLOAT))
		return SUCCEED;
#endif /* defined(HAVE_ORACLE) */

	if (0 == (DBget_program_type() & ZBX_PROGRAM_TYPE_SERVER))
		return SUCCEED;

	return DBmodify_field_type("trends", &field, &field);
}

static int	DBpatch_6050012(void)
{
	const zbx_db_field_t	field = {"allow_redirect", "0", NULL, NULL, 0, ZBX_TYPE_INT, ZBX_NOTNULL, 0};

	return DBadd_field("dchecks", &field);
}

static int	DBpatch_6050013(void)
{
	const zbx_db_table_t	table =
			{"history_bin", "itemid,clock,ns", 0,
				{
					{"itemid", NULL, NULL, NULL, 0, ZBX_TYPE_ID, ZBX_NOTNULL, 0},
					{"clock", "0", NULL, NULL, 0, ZBX_TYPE_INT, ZBX_NOTNULL, 0},
					{"ns", "0", NULL, NULL, 0, ZBX_TYPE_INT, ZBX_NOTNULL, 0},
					{"value", "", NULL, NULL, 0, ZBX_TYPE_BLOB, ZBX_NOTNULL, 0},
					{NULL}
				},
				NULL
			};

	return DBcreate_table(&table);
}

static int	DBpatch_6050014(void)
{
	if (0 == (DBget_program_type() & ZBX_PROGRAM_TYPE_SERVER))
		return SUCCEED;

	if (ZBX_DB_OK > zbx_db_execute(
			"delete from widget_field"
			" where name='adv_conf' and widgetid in ("
				"select widgetid"
				" from widget"
				" where type in ('clock', 'item')"
			")"))
	{
		return FAIL;
	}

	return SUCCEED;
}

static int	DBpatch_6050015(void)
{
	const zbx_db_field_t	field = {"http_user", "", NULL, NULL, 255, ZBX_TYPE_CHAR, ZBX_NOTNULL | ZBX_PROXY, 0};

	return DBmodify_field_type("httptest", &field, NULL);
}

static int	DBpatch_6050016(void)
{
	const zbx_db_field_t	field = {"http_password", "", NULL, NULL, 255, ZBX_TYPE_CHAR,
			ZBX_NOTNULL | ZBX_PROXY, 0};

	return DBmodify_field_type("httptest", &field, NULL);
}

static int	DBpatch_6050017(void)
{
	const zbx_db_field_t	field = {"username", "", NULL, NULL, 255, ZBX_TYPE_CHAR, ZBX_NOTNULL | ZBX_PROXY, 0};

	return DBmodify_field_type("items", &field, NULL);
}

static int	DBpatch_6050018(void)
{
	const zbx_db_field_t	field = {"password", "", NULL, NULL, 255, ZBX_TYPE_CHAR, ZBX_NOTNULL | ZBX_PROXY, 0};

	return DBmodify_field_type("items", &field, NULL);
}

static int	DBpatch_6050019(void)
{
	const zbx_db_field_t	field = {"username", "", NULL, NULL, 255, ZBX_TYPE_CHAR, ZBX_NOTNULL, 0};

	return DBmodify_field_type("connector", &field, NULL);
}

static int	DBpatch_6050020(void)
{
	const zbx_db_field_t	field = {"password", "", NULL, NULL, 255, ZBX_TYPE_CHAR, ZBX_NOTNULL, 0};

	return DBmodify_field_type("connector", &field, NULL);
}

static int	DBpatch_6050021(void)
{
	const zbx_db_field_t	field = {"concurrency_max", "0", NULL, NULL, 0, ZBX_TYPE_INT, ZBX_NOTNULL, 0};

	return DBadd_field("drules", &field);
}

static int	DBpatch_6050022(void)
{
	if (ZBX_DB_OK > zbx_db_execute("update drules set concurrency_max=1"))
		return FAIL;

	return SUCCEED;
}

static int	DBpatch_6050023(void)
{
	const char	*sql =
			"update widget_field"
			" set name='acknowledgement_status'"
			" where name='unacknowledged'"
				" and exists ("
					"select null"
					" from widget w"
					" where widget_field.widgetid=w.widgetid"
						" and w.type='problems'"
				")";

	if (0 == (DBget_program_type() & ZBX_PROGRAM_TYPE_SERVER))
		return SUCCEED;

	if (ZBX_DB_OK <= zbx_db_execute("%s", sql))
		return SUCCEED;

	return FAIL;
}

static int	DBpatch_6050024(void)
{
	const char	*sql =
			"update widget_field"
			" set name='show_lines'"
			" where name='count'"
				" and exists ("
					"select null"
					" from widget w"
					" where widget_field.widgetid=w.widgetid"
						" and w.type='tophosts'"
				")";

	if (0 == (DBget_program_type() & ZBX_PROGRAM_TYPE_SERVER))
		return SUCCEED;

	if (ZBX_DB_OK <= zbx_db_execute("%s", sql))
		return SUCCEED;

	return FAIL;
}

static int	DBpatch_6050025(void)
{
	if (FAIL == zbx_db_index_exists("problem", "problem_4"))
		return DBcreate_index("problem", "problem_4", "cause_eventid", 0);

	return SUCCEED;
}

static int	DBpatch_6050026(void)
{
	const zbx_db_field_t	field = {"id", NULL, NULL, NULL, 0, ZBX_TYPE_ID, ZBX_NOTNULL, 0};

	return DBdrop_field_autoincrement("proxy_history", &field);

	return SUCCEED;
}

static int	DBpatch_6050027(void)
{
	const zbx_db_field_t	field = {"id", NULL, NULL, NULL, 0, ZBX_TYPE_ID, ZBX_NOTNULL, 0};

	return DBdrop_field_autoincrement("proxy_dhistory", &field);

	return SUCCEED;
}

static int	DBpatch_6050028(void)
{
	const zbx_db_field_t	field = {"id", NULL, NULL, NULL, 0, ZBX_TYPE_ID, ZBX_NOTNULL, 0};

	return DBdrop_field_autoincrement("proxy_autoreg_host", &field);

	return SUCCEED;
}

static int	DBpatch_6050029(void)
{
	if (0 == (DBget_program_type() & ZBX_PROGRAM_TYPE_SERVER))
		return SUCCEED;

	if (ZBX_DB_OK > zbx_db_execute("insert into module (moduleid,id,relative_path,status,config) values"
			" (" ZBX_FS_UI64 ",'gauge','widgets/gauge',%d,'[]')", zbx_db_get_maxid("module"), 1))
	{
		return FAIL;
	}

	return SUCCEED;
}

static int	DBpatch_6050030(void)
{
	const zbx_db_table_t table =
			{"optag", "optagid", 0,
				{
					{"optagid", NULL, NULL, NULL, 0, ZBX_TYPE_ID, ZBX_NOTNULL, 0},
					{"operationid", NULL, NULL, NULL, 0, ZBX_TYPE_ID, ZBX_NOTNULL, 0},
					{"tag", "", NULL, NULL, 255, ZBX_TYPE_CHAR, ZBX_NOTNULL, 0},
					{"value", "", NULL, NULL, 255, ZBX_TYPE_CHAR, ZBX_NOTNULL, 0},
					{0}
				},
				NULL
			};

	return DBcreate_table(&table);
}

static int  DBpatch_6050031(void)
{
	return DBcreate_index("optag", "optag_1", "operationid", 0);
}

static int	DBpatch_6050032(void)
{
	const zbx_db_field_t	field = {"operationid", NULL, "operations", "operationid", 0, 0, 0,
			ZBX_FK_CASCADE_DELETE};

	return DBadd_foreign_key("optag", 1, &field);
}

static int	DBpatch_6050033(void)
{
	if (0 == (DBget_program_type() & ZBX_PROGRAM_TYPE_SERVER))
		return SUCCEED;

	if (ZBX_DB_OK > zbx_db_execute("insert into module (moduleid,id,relative_path,status,config) values"
			" (" ZBX_FS_UI64 ",'toptriggers','widgets/toptriggers',%d,'[]')", zbx_db_get_maxid("module"), 1))
	{
		return FAIL;
	}

	return SUCCEED;
}

static int	DBpatch_6050034(void)
{
	const zbx_db_table_t	table = {"proxy", "proxyid", 0,
			{
				{"proxyid", NULL, NULL, NULL, 0, ZBX_TYPE_ID, ZBX_NOTNULL, 0},
				{"name", "", NULL, NULL, 128, ZBX_TYPE_CHAR, ZBX_NOTNULL, 0},
				{"operating_mode", "0", NULL, NULL, 0, ZBX_TYPE_INT, ZBX_NOTNULL, 0},
				{"description", "", NULL, NULL, 0, ZBX_TYPE_SHORTTEXT, ZBX_NOTNULL, 0},
				{"tls_connect", "1", NULL, NULL, 0, ZBX_TYPE_INT, ZBX_NOTNULL, 0},
				{"tls_accept", "1", NULL, NULL, 0, ZBX_TYPE_INT, ZBX_NOTNULL, 0},
				{"tls_issuer", "", NULL, NULL, 1024, ZBX_TYPE_CHAR, ZBX_NOTNULL, 0},
				{"tls_subject", "", NULL, NULL, 1024, ZBX_TYPE_CHAR, ZBX_NOTNULL, 0},
				{"tls_psk_identity", "", NULL, NULL, 128, ZBX_TYPE_CHAR, ZBX_NOTNULL, 0},
				{"tls_psk", "", NULL, NULL, 512, ZBX_TYPE_CHAR, ZBX_NOTNULL, 0},
				{"allowed_addresses", "", NULL, NULL, 255, ZBX_TYPE_CHAR, ZBX_NOTNULL, 0},
				{"address", "127.0.0.1", NULL, NULL, 255, ZBX_TYPE_CHAR, ZBX_NOTNULL, 0},
				{"port", "10051", NULL, NULL, 64, ZBX_TYPE_CHAR, ZBX_NOTNULL, 0},
				{0}
			},
			NULL
		};

	return DBcreate_table(&table);
}

static int	DBpatch_6050035(void)
{
	return DBcreate_index("proxy", "proxy_1", "name", 1);
}

static int	DBpatch_6050036(void)
{
	return DBcreate_changelog_insert_trigger("proxy", "proxyid");
}

static int	DBpatch_6050037(void)
{
	return DBcreate_changelog_update_trigger("proxy", "proxyid");
}

static int	DBpatch_6050038(void)
{
	return DBcreate_changelog_delete_trigger("proxy", "proxyid");
}

#define DEPRECATED_STATUS_PROXY_ACTIVE	5
#define DEPRECATED_STATUS_PROXY_PASSIVE	6

static int	DBpatch_6050039(void)
{
	zbx_db_row_t		row;
	zbx_db_result_t		result;
	zbx_db_insert_t		db_insert_proxies;
	int			ret;

	if (0 == (DBget_program_type() & ZBX_PROGRAM_TYPE_SERVER))
		return SUCCEED;

	result = zbx_db_select(
			"select h.hostid,h.host,h.status,h.description,h.tls_connect,h.tls_accept,h.tls_issuer,"
				"h.tls_subject,h.tls_psk_identity,h.tls_psk,h.proxy_address,i.useip,i.ip,i.dns,i.port"
			" from hosts h"
			" left join interface i"
				" on h.hostid=i.hostid"
			" where h.status in (%i,%i)",
			DEPRECATED_STATUS_PROXY_PASSIVE, DEPRECATED_STATUS_PROXY_ACTIVE);

	zbx_db_insert_prepare(&db_insert_proxies, "proxy", "proxyid", "name", "operating_mode", "description", "tls_connect",
			"tls_accept", "tls_issuer", "tls_subject", "tls_psk_identity", "tls_psk", "allowed_addresses",
			"address", "port", (char *)NULL);

	while (NULL != (row = zbx_db_fetch(result)))
	{
		zbx_uint64_t	proxyid;
		int		status, tls_connect, tls_accept;

		ZBX_STR2UINT64(proxyid, row[0]);
		status = atoi(row[2]);
		tls_connect = atoi(row[4]);
		tls_accept = atoi(row[5]);

		if (DEPRECATED_STATUS_PROXY_ACTIVE == status)
		{
			zbx_db_insert_add_values(&db_insert_proxies, proxyid, row[1], PROXY_OPERATING_MODE_ACTIVE, row[3],
					tls_connect, tls_accept, row[6], row[7], row[8], row[9], row[10],
					"127.0.0.1", "10051");
		}
		else if (DEPRECATED_STATUS_PROXY_PASSIVE == status)
		{
			const char	*address;
			const char	*port;

			if (SUCCEED != zbx_db_is_null(row[11]))
			{
				address = (1 == atoi(row[11]) ? row[12] : row[13]);
				port = row[14];
			}
			else
			{
				address = "127.0.0.1";
				port = "10051";
				zabbix_log(LOG_LEVEL_WARNING, "cannot select interface for proxy '%s'",  row[1]);
			}

			zbx_db_insert_add_values(&db_insert_proxies, proxyid, row[1], PROXY_OPERATING_MODE_PASSIVE, row[3],
					tls_connect, tls_accept, row[6], row[7], row[8], row[9], "", address, port);
		}
	}
	zbx_db_free_result(result);

	ret = zbx_db_insert_execute(&db_insert_proxies);
	zbx_db_insert_clean(&db_insert_proxies);

	return ret;
}

static int	DBpatch_6050040(void)
{
	return DBdrop_foreign_key("hosts", 1);
}

static int	DBpatch_6050041(void)
{
	const zbx_db_field_t	field = {"proxyid", NULL, "hosts", "hostid", 0, ZBX_TYPE_ID, 0, 0};

	return DBrename_field("hosts", "proxy_hostid", &field);
}

static int	DBpatch_6050042(void)
{
	const zbx_db_field_t	field = {"proxyid", NULL, "proxy", "proxyid", 0, 0, 0, 0};

	return DBadd_foreign_key("hosts", 1, &field);
}

static int	DBpatch_6050043(void)
{
	return DBdrop_foreign_key("drules", 1);
}

static int	DBpatch_6050044(void)
{
	const zbx_db_field_t	field = {"proxyid", NULL, "hosts", "hostid", 0, ZBX_TYPE_ID, 0, 0};

	return DBrename_field("drules", "proxy_hostid", &field);
}

static int	DBpatch_6050045(void)
{
	const zbx_db_field_t	field = {"proxyid", NULL, "proxy", "proxyid", 0, 0, 0, 0};

	return DBadd_foreign_key("drules", 1, &field);
}

static int	DBpatch_6050046(void)
{
	return DBdrop_foreign_key("autoreg_host", 1);
}

static int	DBpatch_6050047(void)
{
	const zbx_db_field_t	field = {"proxyid", NULL, "hosts", "hostid", 0, ZBX_TYPE_ID, 0, ZBX_FK_CASCADE_DELETE};

	return DBrename_field("autoreg_host", "proxy_hostid", &field);
}

static int	DBpatch_6050048(void)
{
	const zbx_db_field_t	field = {"proxyid", NULL, "proxy", "proxyid", 0, 0, 0, ZBX_FK_CASCADE_DELETE};

	return DBadd_foreign_key("autoreg_host", 1, &field);
}

static int	DBpatch_6050049(void)
{
	return DBdrop_foreign_key("task", 1);
}

static int	DBpatch_6050050(void)
{
	const zbx_db_field_t	field = {"proxyid", NULL, "hosts", "hostid", 0, ZBX_TYPE_ID, 0, 0};

	return DBrename_field("task", "proxy_hostid", &field);
}

static int	DBpatch_6050051(void)
{
	const zbx_db_field_t	field = {"proxyid", NULL, "proxy", "proxyid", 0, 0, 0, ZBX_FK_CASCADE_DELETE};

	return DBadd_foreign_key("task", 1, &field);
}

static int	DBpatch_6050052(void)
{
	const zbx_db_table_t	table = {"proxy_rtdata", "proxyid", 0,
			{
				{"proxyid", NULL, "proxy", "proxyid", 0, ZBX_TYPE_ID, ZBX_NOTNULL, 0},
				{"lastaccess", "0", NULL, NULL, 0, ZBX_TYPE_INT, ZBX_NOTNULL, 0},
				{"version", "0", NULL, NULL, 0, ZBX_TYPE_INT, ZBX_NOTNULL, 0},
				{"compatibility", "0", NULL, NULL, 0, ZBX_TYPE_INT, ZBX_NOTNULL, 0},
				{0}
			},
			NULL
		};

	return DBcreate_table(&table);
}

static int	DBpatch_6050053(void)
{
	const zbx_db_field_t	field = {"proxyid", NULL, "proxy", "proxyid", 0, 0, 0, ZBX_FK_CASCADE_DELETE};

	return DBadd_foreign_key("proxy_rtdata", 1, &field);
}

static int	DBpatch_6050054(void)
{
	zbx_db_row_t		row;
	zbx_db_result_t		result;
	zbx_db_insert_t		db_insert_rtdata;
	int			ret;

	if (0 == (DBget_program_type() & ZBX_PROGRAM_TYPE_SERVER))
		return SUCCEED;

	result = zbx_db_select(
		"select hr.hostid,hr.lastaccess,hr.version,hr.compatibility"
		" from host_rtdata hr"
		" join hosts h"
			" on hr.hostid=h.hostid"
		" where h.status in (%i,%i)",
		DEPRECATED_STATUS_PROXY_ACTIVE, DEPRECATED_STATUS_PROXY_PASSIVE);

	zbx_db_insert_prepare(&db_insert_rtdata, "proxy_rtdata", "proxyid", "lastaccess", "version", "compatibility",
			(char *)NULL);

	while (NULL != (row = zbx_db_fetch(result)))
	{
		int		lastaccess, version, compatibility;
		zbx_uint64_t	hostid;

		ZBX_STR2UINT64(hostid, row[0]);
		lastaccess = atoi(row[1]);
		version = atoi(row[2]);
		compatibility = atoi(row[3]);

		zbx_db_insert_add_values(&db_insert_rtdata, hostid, lastaccess, version, compatibility);
	}
	zbx_db_free_result(result);

	ret = zbx_db_insert_execute(&db_insert_rtdata);
	zbx_db_insert_clean(&db_insert_rtdata);

	return ret;
}

#undef DEPRECATED_STATUS_PROXY_ACTIVE
#undef DEPRECATED_STATUS_PROXY_PASSIVE

static int	DBpatch_6050055(void)
{
	if (0 == (DBget_program_type() & ZBX_PROGRAM_TYPE_SERVER))
		return SUCCEED;

	if (ZBX_DB_OK > zbx_db_execute("delete from hosts where status in (5,6)"))
		return FAIL;

	return SUCCEED;
}

static int	DBpatch_6050056(void)
{
	return DBdrop_field("host_rtdata", "lastaccess");
}

static int	DBpatch_6050057(void)
{
	return DBdrop_field("host_rtdata", "version");
}

static int	DBpatch_6050058(void)
{
	return DBdrop_field("host_rtdata", "compatibility");
}

static int	DBpatch_6050059(void)
{
	return DBdrop_field("hosts", "proxy_address");
}

static int	DBpatch_6050060(void)
{
	return DBdrop_field("hosts", "auto_compress");
}

static int	DBpatch_6050061(void)
{
	if (0 == (DBget_program_type() & ZBX_PROGRAM_TYPE_SERVER))
		return SUCCEED;

	if (ZBX_DB_OK > zbx_db_execute("delete from profiles where idx='web.proxies.filter_status'"))
		return FAIL;

	return SUCCEED;
}

static int	DBpatch_6050062(void)
{
	if (0 == (DBget_program_type() & ZBX_PROGRAM_TYPE_SERVER))
		return SUCCEED;

	if (ZBX_DB_OK > zbx_db_execute(
			"update profiles"
			" set value_str='name'"
			" where value_str like 'host'"
				" and idx='web.proxies.php.sort'"))
	{
		return FAIL;
	}

	return SUCCEED;
}

static int	DBpatch_6050063(void)
{
#define TM_DATA_TYPE_TEST_ITEM	0
#define TM_DATA_TYPE_PROXYIDS	2

	if (0 == (DBget_program_type() & ZBX_PROGRAM_TYPE_SERVER))
		return SUCCEED;

	if (ZBX_DB_OK > zbx_db_execute("delete"
			" from task"
			" where exists ("
				"select null"
				" from task_data td"
				" where td.taskid=task.taskid and td.type in (%i,%i)"
			")",
			TM_DATA_TYPE_TEST_ITEM, TM_DATA_TYPE_PROXYIDS))
	{
		return FAIL;
	}
#undef TM_DATA_TYPE_TEST_ITEM
#undef TM_DATA_TYPE_PROXYIDS

	return SUCCEED;
}

static int	DBpatch_6050064(void)
{
	if (FAIL == zbx_db_index_exists("dashboard_user", "dashboard_user_2"))
		return DBcreate_index("dashboard_user", "dashboard_user_2", "userid", 0);

	return SUCCEED;
}

static int	DBpatch_6050065(void)
{
	if (FAIL == zbx_db_index_exists("dashboard_usrgrp", "dashboard_usrgrp_2"))
		return DBcreate_index("dashboard_usrgrp", "dashboard_usrgrp_2", "usrgrpid", 0);

	return SUCCEED;
}

static int	DBpatch_6050066(void)
{
	if (FAIL == zbx_db_index_exists("event_suppress", "event_suppress_4"))
		return DBcreate_index("event_suppress", "event_suppress_4", "userid", 0);

	return SUCCEED;
}

static int	DBpatch_6050067(void)
{
	if (FAIL == zbx_db_index_exists("group_discovery", "group_discovery_1"))
		return DBcreate_index("group_discovery", "group_discovery_1", "parent_group_prototypeid", 0);

	return SUCCEED;
}

static int	DBpatch_6050068(void)
{
	if (FAIL == zbx_db_index_exists("group_prototype", "group_prototype_2"))
		return DBcreate_index("group_prototype", "group_prototype_2", "groupid", 0);

	return SUCCEED;
}

static int	DBpatch_6050069(void)
{
	if (FAIL == zbx_db_index_exists("group_prototype", "group_prototype_3"))
		return DBcreate_index("group_prototype", "group_prototype_3", "templateid", 0);

	return SUCCEED;
}

static int	DBpatch_6050070(void)
{
	if (FAIL == zbx_db_index_exists("host_discovery", "host_discovery_1"))
		return DBcreate_index("host_discovery", "host_discovery_1", "parent_hostid", 0);

	return SUCCEED;
}

static int	DBpatch_6050071(void)
{
	if (FAIL == zbx_db_index_exists("host_discovery", "host_discovery_2"))
		return DBcreate_index("host_discovery", "host_discovery_2", "parent_itemid", 0);

	return SUCCEED;
}

static int	DBpatch_6050072(void)
{
	if (FAIL == zbx_db_index_exists("hosts", "hosts_7"))
		return DBcreate_index("hosts", "hosts_7", "templateid", 0);

	return SUCCEED;
}

static int	DBpatch_6050073(void)
{
	if (FAIL == zbx_db_index_exists("interface_discovery", "interface_discovery_1"))
		return DBcreate_index("interface_discovery", "interface_discovery_1", "parent_interfaceid", 0);

	return SUCCEED;
}

static int	DBpatch_6050074(void)
{
	if (FAIL == zbx_db_index_exists("report", "report_2"))
		return DBcreate_index("report", "report_2", "userid", 0);

	return SUCCEED;
}

static int	DBpatch_6050075(void)
{
	if (FAIL == zbx_db_index_exists("report", "report_3"))
		return DBcreate_index("report", "report_3", "dashboardid", 0);

	return SUCCEED;
}

static int	DBpatch_6050076(void)
{
	if (FAIL == zbx_db_index_exists("report_user", "report_user_2"))
		return DBcreate_index("report_user", "report_user_2", "userid", 0);

	return SUCCEED;
}

static int	DBpatch_6050077(void)
{
	if (FAIL == zbx_db_index_exists("report_user", "report_user_3"))
		return DBcreate_index("report_user", "report_user_3", "access_userid", 0);

	return SUCCEED;
}

static int	DBpatch_6050078(void)
{
	if (FAIL == zbx_db_index_exists("report_usrgrp", "report_usrgrp_2"))
		return DBcreate_index("report_usrgrp", "report_usrgrp_2", "usrgrpid", 0);

	return SUCCEED;
}

static int	DBpatch_6050079(void)
{
	if (FAIL == zbx_db_index_exists("report_usrgrp", "report_usrgrp_3"))
		return DBcreate_index("report_usrgrp", "report_usrgrp_3", "access_userid", 0);

	return SUCCEED;
}

static int	DBpatch_6050080(void)
{
	if (FAIL == zbx_db_index_exists("sysmaps", "sysmaps_4"))
		return DBcreate_index("sysmaps", "sysmaps_4", "userid", 0);

	return SUCCEED;
}

static int	DBpatch_6050081(void)
{
	if (FAIL == zbx_db_index_exists("sysmap_element_trigger", "sysmap_element_trigger_2"))
		return DBcreate_index("sysmap_element_trigger", "sysmap_element_trigger_2", "triggerid", 0);

	return SUCCEED;
}

static int	DBpatch_6050082(void)
{
	if (FAIL == zbx_db_index_exists("sysmap_user", "sysmap_user_2"))
		return DBcreate_index("sysmap_user", "sysmap_user_2", "userid", 0);

	return SUCCEED;
}

static int	DBpatch_6050083(void)
{
	if (FAIL == zbx_db_index_exists("sysmap_usrgrp", "sysmap_usrgrp_2"))
		return DBcreate_index("sysmap_usrgrp", "sysmap_usrgrp_2", "usrgrpid", 0);

	return SUCCEED;
}

static int	DBpatch_6050084(void)
{
	if (FAIL == zbx_db_index_exists("tag_filter", "tag_filter_1"))
		return DBcreate_index("tag_filter", "tag_filter_1", "usrgrpid", 0);

	return SUCCEED;
}

static int	DBpatch_6050085(void)
{
	if (FAIL == zbx_db_index_exists("tag_filter", "tag_filter_2"))
		return DBcreate_index("tag_filter", "tag_filter_2", "groupid", 0);

	return SUCCEED;
}

static int	DBpatch_6050086(void)
{
	if (FAIL == zbx_db_index_exists("task", "task_2"))
		return DBcreate_index("task", "task_2", "proxyid", 0);

	return SUCCEED;
}

static int	DBpatch_6050087(void)
{
	if (FAIL == zbx_db_index_exists("users", "users_3"))
		return DBcreate_index("users", "users_3", "roleid", 0);

	return SUCCEED;
}

static int	DBpatch_6050090(void)
{
	const zbx_db_field_t	old_field = {"info", "", NULL, NULL, 0, ZBX_TYPE_SHORTTEXT, ZBX_NOTNULL, 0};
	const zbx_db_field_t	field = {"info", "", NULL, NULL, 0, ZBX_TYPE_LONGTEXT, ZBX_NOTNULL, 0};

	return DBmodify_field_type("task_remote_command_result", &field, &old_field);
}

static int	DBpatch_6050091(void)
{
	if (0 == (DBget_program_type() & ZBX_PROGRAM_TYPE_SERVER))
		return SUCCEED;

	if (ZBX_DB_OK > zbx_db_execute(
			"update widget_field"
			" set value_str=' '"
			" where name like 'columns.name.%%'"
			" and value_str like ''"
			" and widgetid in ("
				"select widgetid"
				" from widget"
				" where type='tophosts'"
			")"))
	{
		return FAIL;
	}

	return SUCCEED;
}

static int	DBpatch_6050092(void)
{
	return DBrename_table("group_discovery", "group_discovery_tmp");
}

static int	DBpatch_6050093(void)
{
	const zbx_db_table_t	table =
			{"group_discovery", "groupdiscoveryid", 0,
				{
					{"groupdiscoveryid", NULL, NULL, NULL, 0, ZBX_TYPE_ID, ZBX_NOTNULL, 0},
					{"groupid", NULL, NULL, NULL, 0, ZBX_TYPE_ID, ZBX_NOTNULL, 0},
					{"parent_group_prototypeid", NULL, NULL, NULL, 0, ZBX_TYPE_ID, ZBX_NOTNULL, 0},
					{"name", "", NULL, NULL, 255, ZBX_TYPE_CHAR, ZBX_NOTNULL, 0},
					{"lastcheck", "0", NULL, NULL, 0, ZBX_TYPE_INT, ZBX_NOTNULL, 0},
					{"ts_delete", "0", NULL, NULL, 0, ZBX_TYPE_INT, ZBX_NOTNULL, 0},
					{0}
				},
				NULL
			};

	return DBcreate_table(&table);
}

static int	DBpatch_6050094(void)
{
	if (0 == (DBget_program_type() & ZBX_PROGRAM_TYPE_SERVER))
		return SUCCEED;

	if (ZBX_DB_OK > zbx_db_execute("insert into group_discovery "
				"(groupdiscoveryid,groupid,parent_group_prototypeid,name,lastcheck,ts_delete)"
			" select groupid,groupid,parent_group_prototypeid,name,lastcheck,ts_delete"
				" from group_discovery_tmp"))
	{
		return FAIL;
	}

	return SUCCEED;
}

static int	DBpatch_6050095(void)
{
	return DBdrop_table("group_discovery_tmp");
}

static int	DBpatch_6050096(void)
{
	return DBcreate_index("group_discovery", "group_discovery_1", "groupid,parent_group_prototypeid", 1);
}

static int	DBpatch_6050097(void)
{
	return DBcreate_index("group_discovery", "group_discovery_2", "parent_group_prototypeid", 0);
}

static int	DBpatch_6050098(void)
{
	const zbx_db_field_t	field = {"groupid", NULL, "hstgrp", "groupid", 0, 0, 0, ZBX_FK_CASCADE_DELETE};

	return DBadd_foreign_key("group_discovery", 1, &field);
}

static int	DBpatch_6050099(void)
{
	const zbx_db_field_t	field = {"parent_group_prototypeid", NULL, "group_prototype", "group_prototypeid", 0, 0,
			0, 0};

	return DBadd_foreign_key("group_discovery", 2, &field);
}

static int	DBpatch_6050100(void)
{
	if (0 == (DBget_program_type() & ZBX_PROGRAM_TYPE_SERVER))
		return SUCCEED;

	if (ZBX_DB_OK > zbx_db_execute("insert into module (moduleid,id,relative_path,status,config) values"
			" (" ZBX_FS_UI64 ",'piechart','widgets/piechart',%d,'[]')", zbx_db_get_maxid("module"), 1))
	{
		return FAIL;
	}

	return SUCCEED;
}

static int	DBpatch_6050101(void)
{
	const zbx_db_field_t	field = {"timeout_zabbix_agent", "3s", NULL, NULL, 255, ZBX_TYPE_CHAR,
			ZBX_NOTNULL | ZBX_PROXY, 0};

	return DBadd_field("config", &field);
}

static int	DBpatch_6050102(void)
{
	const zbx_db_field_t	field = {"timeout_simple_check", "3s", NULL, NULL, 255, ZBX_TYPE_CHAR,
			ZBX_NOTNULL | ZBX_PROXY, 0};

	return DBadd_field("config", &field);
}

static int	DBpatch_6050103(void)
{
	const zbx_db_field_t	field = {"timeout_snmp_agent", "3s", NULL, NULL, 255, ZBX_TYPE_CHAR,
			ZBX_NOTNULL | ZBX_PROXY, 0};

	return DBadd_field("config", &field);
}

static int	DBpatch_6050104(void)
{
	const zbx_db_field_t	field = {"timeout_external_check", "3s", NULL, NULL, 255, ZBX_TYPE_CHAR,
			ZBX_NOTNULL | ZBX_PROXY, 0};

	return DBadd_field("config", &field);
}

static int	DBpatch_6050105(void)
{
	const zbx_db_field_t	field = {"timeout_db_monitor", "3s", NULL, NULL, 255, ZBX_TYPE_CHAR,
			ZBX_NOTNULL | ZBX_PROXY, 0};

	return DBadd_field("config", &field);
}

static int	DBpatch_6050106(void)
{
	const zbx_db_field_t	field = {"timeout_http_agent", "3s", NULL, NULL, 255, ZBX_TYPE_CHAR,
			ZBX_NOTNULL | ZBX_PROXY, 0};

	return DBadd_field("config", &field);
}

static int	DBpatch_6050107(void)
{
	const zbx_db_field_t	field = {"timeout_ssh_agent", "3s", NULL, NULL, 255, ZBX_TYPE_CHAR,
			ZBX_NOTNULL | ZBX_PROXY, 0};

	return DBadd_field("config", &field);
}

static int	DBpatch_6050108(void)
{
	const zbx_db_field_t	field = {"timeout_telnet_agent", "3s", NULL, NULL, 255, ZBX_TYPE_CHAR,
			ZBX_NOTNULL | ZBX_PROXY, 0};

	return DBadd_field("config", &field);
}

static int	DBpatch_6050109(void)
{
	const zbx_db_field_t	field = {"timeout_script", "3s", NULL, NULL, 255, ZBX_TYPE_CHAR,
			ZBX_NOTNULL | ZBX_PROXY, 0};

	return DBadd_field("config", &field);
}

static int	DBpatch_6050110(void)
{
	int	timeout;

	timeout = DBget_config_timeout();

	if (ZBX_DB_OK > zbx_db_execute("update config"
			" set timeout_zabbix_agent='%ds',"
				"timeout_simple_check='%ds',"
				"timeout_snmp_agent='%ds',"
				"timeout_external_check='%ds',"
				"timeout_db_monitor='%ds',"
				"timeout_http_agent='%ds',"
				"timeout_ssh_agent='%ds',"
				"timeout_telnet_agent='%ds',"
				"timeout_script='%ds'",
			timeout, timeout, timeout, timeout, timeout, timeout, timeout, timeout, timeout))
	{
		return FAIL;
	}

	return SUCCEED;
}

static int	DBpatch_6050111(void)
{
	if (ZBX_DB_OK > zbx_db_execute("update items set timeout='' where type not in (%d,%d)", ITEM_TYPE_HTTPAGENT,
			ITEM_TYPE_SCRIPT))
	{
		return FAIL;
	}

	return SUCCEED;
}

static int	DBpatch_6050112(void)
{
	const zbx_db_field_t	field = {"timeout", "", NULL, NULL, 255, ZBX_TYPE_CHAR, ZBX_NOTNULL | ZBX_PROXY, 0};

	return DBset_default("items", &field);
}

static int	DBpatch_6050113(void)
{
	const zbx_db_field_t	field = {"custom_timeouts", "0", NULL, NULL, 0, ZBX_TYPE_INT, ZBX_NOTNULL, 0};

	return DBadd_field("proxy", &field);
}

static int	DBpatch_6050114(void)
{
	const zbx_db_field_t	field = {"timeout_zabbix_agent", "", NULL, NULL, 255, ZBX_TYPE_CHAR, ZBX_NOTNULL, 0};

	return DBadd_field("proxy", &field);
}

static int	DBpatch_6050115(void)
{
	const zbx_db_field_t	field = {"timeout_simple_check", "", NULL, NULL, 255, ZBX_TYPE_CHAR, ZBX_NOTNULL, 0};

	return DBadd_field("proxy", &field);
}

static int	DBpatch_6050116(void)
{
	const zbx_db_field_t	field = {"timeout_snmp_agent", "", NULL, NULL, 255, ZBX_TYPE_CHAR, ZBX_NOTNULL, 0};

	return DBadd_field("proxy", &field);
}

static int	DBpatch_6050117(void)
{
	const zbx_db_field_t	field = {"timeout_external_check", "", NULL, NULL, 255, ZBX_TYPE_CHAR, ZBX_NOTNULL, 0};

	return DBadd_field("proxy", &field);
}

static int	DBpatch_6050118(void)
{
	const zbx_db_field_t	field = {"timeout_db_monitor", "", NULL, NULL, 255, ZBX_TYPE_CHAR, ZBX_NOTNULL, 0};

	return DBadd_field("proxy", &field);
}

static int	DBpatch_6050119(void)
{
	const zbx_db_field_t	field = {"timeout_http_agent", "", NULL, NULL, 255, ZBX_TYPE_CHAR, ZBX_NOTNULL, 0};

	return DBadd_field("proxy", &field);
}

static int	DBpatch_6050120(void)
{
	const zbx_db_field_t	field = {"timeout_ssh_agent", "", NULL, NULL, 255, ZBX_TYPE_CHAR, ZBX_NOTNULL, 0};

	return DBadd_field("proxy", &field);
}

static int	DBpatch_6050121(void)
{
	const zbx_db_field_t	field = {"timeout_telnet_agent", "", NULL, NULL, 255, ZBX_TYPE_CHAR, ZBX_NOTNULL, 0};

	return DBadd_field("proxy", &field);
}

static int	DBpatch_6050122(void)
{
	const zbx_db_field_t	field = {"timeout_script", "", NULL, NULL, 255, ZBX_TYPE_CHAR, ZBX_NOTNULL, 0};

	return DBadd_field("proxy", &field);
}

static int	DBpatch_6050123(void)
{
	if (ZBX_DB_OK > zbx_db_execute("update item_preproc set params='-1' where type=26"))
		return FAIL;

	return SUCCEED;
}

static int	DBpatch_6050124(void)
{
	if (0 == (DBget_program_type() & ZBX_PROGRAM_TYPE_SERVER))
		return SUCCEED;

	if (ZBX_DB_OK > zbx_db_execute(
			"delete from widget_field"
			" where name in ('source_type','reference')"
				" and widgetid in (select widgetid from widget where type='map')"))
	{
		return FAIL;
	}

	return SUCCEED;
}

static int	DBpatch_6050125(void)
{
	if (0 == (DBget_program_type() & ZBX_PROGRAM_TYPE_SERVER))
		return SUCCEED;

	if (ZBX_DB_OK > zbx_db_execute(
			"update widget_field"
			" set name='sysmapid._reference',value_str=CONCAT(value_str,'._mapid')"
			" where name='filter_widget_reference'"
				" and widgetid in (select widgetid from widget where type='map')"))
	{
		return FAIL;
	}

	return SUCCEED;
}

static int	DBpatch_6050126(void)
{
	if (0 == (DBget_program_type() & ZBX_PROGRAM_TYPE_SERVER))
		return SUCCEED;

	if (ZBX_DB_OK > zbx_db_execute(
			"update widget_field"
			" set type='1',name='override_hostid._reference',value_int=0,value_str='DASHBOARD._hostid'"
			" where type=0"
				" and name='dynamic'"
				" and value_int=1"))
	{
		return FAIL;
	}

	return SUCCEED;
}

static int	DBpatch_6050127(void)
{
	zbx_db_row_t	row;
	zbx_db_result_t	result;
	zbx_db_insert_t	db_insert;
	int		ret;

	if (0 == (DBget_program_type() & ZBX_PROGRAM_TYPE_SERVER))
		return SUCCEED;

	result = zbx_db_select(
			"select w.widgetid,wf_from.value_str,wf_to.value_str"
			" from widget w"
			" left join widget_field wf_from"
				" on w.widgetid=wf_from.widgetid"
					" and (wf_from.name='time_from' or wf_from.name is null)"
			" left join widget_field wf_to"
				" on w.widgetid=wf_to.widgetid"
					" and (wf_to.name='time_to' or wf_to.name is null)"
			" where w.type='svggraph' and exists ("
				"select null"
				" from widget_field wf2"
				" where wf2.widgetid=w.widgetid"
					" and wf2.name='graph_time'"
			")");

	zbx_db_insert_prepare(&db_insert, "widget_field", "widget_fieldid", "widgetid", "type", "name", "value_str",
			NULL);

	while (NULL != (row = zbx_db_fetch(result)))
	{
		zbx_uint64_t	widgetid;

		ZBX_STR2UINT64(widgetid, row[0]);

		if (SUCCEED == zbx_db_is_null(row[1]))
			zbx_db_insert_add_values(&db_insert, __UINT64_C(0), widgetid, 1, "time_period.from", "now-1h");

		if (SUCCEED == zbx_db_is_null(row[2]))
			zbx_db_insert_add_values(&db_insert, __UINT64_C(0), widgetid, 1, "time_period.to", "now");
	}
	zbx_db_free_result(result);

	zbx_db_insert_autoincrement(&db_insert, "widget_fieldid");

	ret = zbx_db_insert_execute(&db_insert);
	zbx_db_insert_clean(&db_insert);

	return ret;
}

static int	DBpatch_6050128(void)
{
	if (0 == (DBget_program_type() & ZBX_PROGRAM_TYPE_SERVER))
		return SUCCEED;

	if (ZBX_DB_OK > zbx_db_execute(
			"update widget_field"
			" set name='time_period.from'"
			" where name='time_from'"
				" and widgetid in (select widgetid from widget where type='svggraph')"))
	{
		return FAIL;
	}

	return SUCCEED;
}

static int	DBpatch_6050129(void)
{
	if (0 == (DBget_program_type() & ZBX_PROGRAM_TYPE_SERVER))
		return SUCCEED;

	if (ZBX_DB_OK > zbx_db_execute(
			"update widget_field"
			" set name='time_period.to'"
			" where name='time_to'"
				" and widgetid in (select widgetid from widget where type='svggraph')"))
	{
		return FAIL;
	}

	return SUCCEED;
}

static int	DBpatch_6050130(void)
{
	if (0 == (DBget_program_type() & ZBX_PROGRAM_TYPE_SERVER))
		return SUCCEED;

	if (ZBX_DB_OK > zbx_db_execute(
			"delete from widget_field"
			" where name='graph_time'"
				" and widgetid in (select widgetid from widget where type='svggraph')"))
	{
		return FAIL;
	}

	return SUCCEED;
}

static int	DBpatch_6050131(void)
{
	if (0 == (DBget_program_type() & ZBX_PROGRAM_TYPE_SERVER))
		return SUCCEED;

	if (ZBX_DB_OK > zbx_db_execute(
			"update widget_field"
			" set name='date_period.from'"
			" where name='date_from'"
				" and widgetid in (select widgetid from widget where type='slareport')"))
	{
		return FAIL;
	}

	return SUCCEED;
}

static int	DBpatch_6050132(void)
{
	if (0 == (DBget_program_type() & ZBX_PROGRAM_TYPE_SERVER))
		return SUCCEED;

	if (ZBX_DB_OK > zbx_db_execute(
			"update widget_field"
			" set name='date_period.to'"
			" where name='date_to'"
				" and widgetid in (select widgetid from widget where type='slareport')"))
	{
		return FAIL;
	}

	return SUCCEED;
}

static int	DBpatch_6050133(void)
{
	zbx_db_row_t	row;
	zbx_db_result_t	result;
	zbx_regexp_t	*regex1 = NULL, *regex2 = NULL;
	char		*error = NULL, *replace_to = NULL, *sql = NULL;
	size_t		sql_alloc = 0, sql_offset = 0;
	int		ret = FAIL;

	if (0 == (DBget_program_type() & ZBX_PROGRAM_TYPE_SERVER))
		return SUCCEED;

	if (FAIL == zbx_regexp_compile_ext("^([a-z]+)\\.([a-z_]+)\\.(\\d+)\\.(\\d+)$", &regex1, 0, &error))
	{
		zabbix_log(LOG_LEVEL_CRIT, "internal error, invalid regular expression: %s", error);
		goto out;
	}

	if (FAIL == zbx_regexp_compile_ext("^([a-z]+)\\.([a-z_]+)\\.(\\d+)$", &regex2, 0, &error))
	{
		zabbix_log(LOG_LEVEL_CRIT, "internal error, invalid regular expression: %s", error);
		goto out;
	}

	zbx_db_begin_multiple_update(&sql, &sql_alloc, &sql_offset);

	result = zbx_db_select("select widget_fieldid,name from widget_field where name like '%%.%%.%%'");

	while (NULL != (row = zbx_db_fetch(result)))
	{
		zbx_uint64_t	widget_fieldid;
		char		*replace_from;

		ZBX_STR2UINT64(widget_fieldid, row[0]);
		replace_from = row[1];

		if (SUCCEED != zbx_mregexp_sub_precompiled(
						replace_from,
						regex1,
						"\\1.\\3.\\2.\\4",
						0,	/* no output limit */
						&replace_to)
				&& SUCCEED != zbx_mregexp_sub_precompiled(
						replace_from,
						regex2,
						"\\1.\\3.\\2",
						0,	/* no output limit */
						&replace_to))
		{
			continue;
		}

		zbx_snprintf_alloc(&sql, &sql_alloc, &sql_offset,
				"update widget_field"
				" set name='%s'"
				" where widget_fieldid=" ZBX_FS_UI64 ";\n",
				replace_to, widget_fieldid);

		zbx_free(replace_to);

		if (SUCCEED != zbx_db_execute_overflowed_sql(&sql, &sql_alloc, &sql_offset))
		{
			zabbix_log(LOG_LEVEL_CRIT, "internal error, cannot execute multiple SQL \"update\" operations");
			zbx_db_free_result(result);

			goto out;
		}
	}
	zbx_db_free_result(result);

	zbx_db_end_multiple_update(&sql, &sql_alloc, &sql_offset);

	if (16 < sql_offset)	/* in ORACLE always present begin..end; */
		zbx_db_execute("%s", sql);

	ret = SUCCEED;
out:
	if (NULL != regex1)
		zbx_regexp_free(regex1);
	if (NULL != regex2)
		zbx_regexp_free(regex2);

	zbx_free(sql);
	zbx_free(error);
	zbx_free(replace_to);

	return ret;
}

#define REFERENCE_LEN	5
#define FIRST_LETTER	'A'
#define TOTAL_LETTERS	26

static char	*create_widget_reference(const zbx_vector_str_t *references)
{
	static char	buf[REFERENCE_LEN + 1];
	static int	next_index;

	while (1)
	{
		int	i, index = next_index++;

		for (i = REFERENCE_LEN - 1; i >= 0; i--)
		{
			buf[i] = FIRST_LETTER + index % TOTAL_LETTERS;
			index /= TOTAL_LETTERS;
		}

		if (FAIL == zbx_vector_str_search(references, buf, ZBX_DEFAULT_STR_COMPARE_FUNC))
			return buf;
	}
}

#undef TOTAL_LETTERS
#undef FIRST_LETTER
#undef REFERENCE_LEN

static int	DBpatch_6050134(void)
{
	zbx_db_row_t		row;
	zbx_db_result_t		result;
	zbx_db_insert_t		db_insert;
	zbx_vector_str_t	references;
	int			ret;

	if (0 == (DBget_program_type() & ZBX_PROGRAM_TYPE_SERVER))
		return SUCCEED;

	zbx_vector_str_create(&references);

	result = zbx_db_select("select distinct value_str from widget_field where name='reference' order by value_str");

	while (NULL != (row = zbx_db_fetch(result)))
	{
		zbx_vector_str_append(&references, zbx_strdup(NULL, row[0]));
	}
	zbx_db_free_result(result);

	zbx_vector_str_sort(&references, ZBX_DEFAULT_STR_COMPARE_FUNC);

	zbx_db_insert_prepare(&db_insert, "widget_field", "widget_fieldid", "widgetid", "type", "name", "value_str",
			NULL);

	result = zbx_db_select("select widgetid from widget where type in ('graph','svggraph','graphprototype')");

	while (NULL != (row = zbx_db_fetch(result)))
	{
		zbx_uint64_t	widgetid;

		ZBX_STR2UINT64(widgetid, row[0]);

		zbx_db_insert_add_values(&db_insert, __UINT64_C(0), widgetid, 1, "reference",
				create_widget_reference(&references));
	}
	zbx_db_free_result(result);

	zbx_vector_str_clear_ext(&references, zbx_str_free);
	zbx_vector_str_destroy(&references);

	zbx_db_insert_autoincrement(&db_insert, "widget_fieldid");

	ret = zbx_db_insert_execute(&db_insert);
	zbx_db_insert_clean(&db_insert);

	return ret;
}

static int	DBpatch_6050135(void)
{
	if (0 == (DBget_program_type() & ZBX_PROGRAM_TYPE_SERVER))
		return SUCCEED;

	if (ZBX_DB_OK > zbx_db_execute("delete from profiles where idx like 'web.templates.triggers.%%'"))
		return FAIL;

	return SUCCEED;
}

static int	DBpatch_6050136(void)
{
	if (0 == (DBget_program_type() & ZBX_PROGRAM_TYPE_SERVER))
		return SUCCEED;

	if (ZBX_DB_OK > zbx_db_execute("delete from profiles where idx like 'web.templates.trigger_prototypes.php.%%'"))
		return FAIL;

	return SUCCEED;
}

static int	DBpatch_6050137(void)
{
	if (0 == (DBget_program_type() & ZBX_PROGRAM_TYPE_SERVER))
		return SUCCEED;

	if (ZBX_DB_OK > zbx_db_execute("delete from profiles where idx like 'web.hosts.triggers.%%'"))
		return FAIL;

	return SUCCEED;
}

static int	DBpatch_6050138(void)
{
	if (0 == (DBget_program_type() & ZBX_PROGRAM_TYPE_SERVER))
		return SUCCEED;

	if (ZBX_DB_OK > zbx_db_execute("delete from profiles where idx like 'web.hosts.trigger_prototypes.php.%%'"))
		return FAIL;

	return SUCCEED;
}

<<<<<<< HEAD
#define BACKSLASH_MATCH_PATTERN	"\\\\"

=======
>>>>>>> 07e915ab
static int	DBpatch_6050139(void)
{
	zbx_db_result_t	result;
	zbx_db_row_t	row;
<<<<<<< HEAD
	int		ret = SUCCEED;
	char		*sql = NULL, *buf = NULL, *like_condition;
	size_t		sql_alloc = 0, sql_offset = 0, buf_alloc;

	zbx_db_begin_multiple_update(&sql, &sql_alloc, &sql_offset);

	/* functions table contains history functions used in trigger expressions */
	like_condition = zbx_db_dyn_escape_like_pattern(BACKSLASH_MATCH_PATTERN);
	if (NULL == (result = zbx_db_select("select functionid,parameter,triggerid"
			" from functions"
			" where " ZBX_DB_CHAR_LENGTH(parameter) ">1 and"
				" parameter like '%%%s%%'", like_condition)))
	{
		goto clean;
	}

	while (NULL != (row = zbx_db_fetch(result)))
	{
		const char	*ptr;
		char		*tmp, *param = NULL;
		int		quoted;
		size_t		param_pos, param_len, sep_pos, buf_offset = 0;

		zbx_error("\n\nKDEBUG :: upgrading trigger params [%s]\n", row[1]);
		for (ptr = row[1]; ptr < row[1] + strlen(row[1]); ptr += sep_pos + 1)
		{
			zbx_trigger_function_param_parse(ptr, &param_pos, &param_len, &sep_pos);

			if (param_pos < sep_pos)
			{
				{
				char *str = NULL;
				size_t str_alloc, str_offset = 0;
				zbx_strncpy_alloc(&str, &str_alloc, &str_offset, ptr + param_pos, sep_pos - param_pos + 1);
				zbx_error("  KDEBUG :: found param [%s]", str);
				}
				if ('"' != ptr[param_pos])
				{
					zbx_strncpy_alloc(&buf, &buf_alloc, &buf_offset, ptr + param_pos,
							sep_pos - param_pos);
				}
				else
				{
					param = zbx_function_param_unquote_dyn(
							ptr + param_pos, sep_pos - param_pos, &quoted, 0);

					/* zbx_function_param_quote() should always succeed with esc_bs set to 1 */
					zbx_function_param_quote(&param, quoted, 1);
					zbx_strcpy_alloc(&buf, &buf_alloc, &buf_offset, param);
				}
			}

			if (',' == ptr[sep_pos])
				zbx_chrcpy_alloc(&buf, &buf_alloc, &buf_offset, ',');
			zbx_free(param);
		}

		if (0 == buf_offset)
			continue;

		zbx_error("KDEBUG :: result is [%s]\n", buf);
		tmp = zbx_db_dyn_escape_string(buf);
		zbx_snprintf_alloc(&sql, &sql_alloc, &sql_offset,
				"update functions set parameter='%s' where functionid=%s;\n", tmp, row[0]);
		zbx_free(tmp);

		if (SUCCEED != (ret = zbx_db_execute_overflowed_sql(&sql, &sql_alloc, &sql_offset)))
			break;
	}

	zbx_db_free_result(result);
	zbx_db_end_multiple_update(&sql, &sql_alloc, &sql_offset);

	if (SUCCEED == ret && 16 < sql_offset)
	{
		if (ZBX_DB_OK > zbx_db_execute("%s", sql))
			ret = FAIL;
	}
clean:
	zbx_free(like_condition);
	zbx_free(buf);
	zbx_free(sql);

	return FAIL;
}

static int	update_escaping_in_expression(const char *expression, char **substitute, char **error)
{
	zbx_eval_context_t	ctx;
	int			ret = SUCCEED;
	int			token_num;
	const zbx_eval_token_t	*token;
	zbx_vector_ptr_t	hist_param_tokens;

	ret = zbx_eval_parse_expression(&ctx, expression, ZBX_EVAL_PARSE_CALC_EXPRESSION |
			ZBX_EVAL_PARSE_STR_V64_COMPAT | ZBX_EVAL_PARSE_LLDMACRO, error);

	if (FAIL == ret)
		return FAIL;

	zbx_vector_ptr_create(&hist_param_tokens);

	/* finding string parameters of history functions */
	for (token_num = ctx.stack.values_num - 1; token_num >= 0; token_num--)
	{
		token = &ctx.stack.values[token_num];

		if (token->type  == ZBX_EVAL_TOKEN_HIST_FUNCTION)
		{
			for (int i = 0; i < token->opt; i++)
				zbx_vector_ptr_append(&hist_param_tokens, &ctx.stack.values[--token_num]);
		}
	}

	for (token_num = hist_param_tokens.values_num - 1; token_num >= 0; token_num--)
	{
		char			*str = NULL, *substitute;
		int			quoted, str_len;
		size_t			str_alloc = 0, str_offset = 0;
		zbx_eval_token_t	*token;

		token = (zbx_eval_token_t *)hist_param_tokens.values[token_num];

		if (ctx.expression[token->loc.l] != '\"')
			continue;

		str_len = (int)(token->loc.r - token->loc.l) + 1;
		zbx_strncpy_alloc(&str, &str_alloc, &str_offset, ctx.expression + token->loc.l, str_len);

		substitute = zbx_function_param_unquote_dyn(str, str_len, &quoted, 0);
		zbx_variant_set_str(&(token->value), substitute);

		zbx_free(str);
	}

	ctx.rules ^= ZBX_EVAL_PARSE_STR_V64_COMPAT;
	zbx_eval_compose_expression(&ctx, substitute);

	zbx_vector_ptr_destroy(&hist_param_tokens);
	zbx_eval_clear(&ctx);

	return SUCCEED;
}

static int	DBpatch_6050140(void)
{
	int			ret = SUCCEED;
	zbx_db_result_t		result;
	zbx_db_row_t		row;
	char			*sql = NULL, *error = NULL, *like_condition;
	size_t			sql_alloc = 0, sql_offset = 0;

	zbx_db_begin_multiple_update(&sql, &sql_alloc, &sql_offset);

	like_condition = zbx_db_dyn_escape_like_pattern(BACKSLASH_MATCH_PATTERN);

	if (NULL == (result = zbx_db_select("select itemid,params from items "
			"where type=15 and params like '%%%s%%'", like_condition)))
	{
		goto clean;
	}

	while (NULL != (row = zbx_db_fetch(result)))
	{
		char	*substitute = NULL, *tmp = NULL;

		if (SUCCEED == update_escaping_in_expression(row[1], &substitute, &error))
		{
			tmp = zbx_db_dyn_escape_string(substitute);
			zbx_free(substitute);
			zbx_snprintf_alloc(&sql, &sql_alloc, &sql_offset,
					"update items set params='%s' where itemid=%s;\n", tmp, row[0]);
			zbx_free(tmp);
		}
		else
		{
			zabbix_log(LOG_LEVEL_WARNING, "Failed to parse calculated item expression \"%s\" for"
				" item with id %s, error: %s", row[1], row[0], error);
			zbx_free(error);
		}

		if (SUCCEED != (ret = zbx_db_execute_overflowed_sql(&sql, &sql_alloc, &sql_offset)))
			break;
	}

	zbx_db_free_result(result);
	zbx_db_end_multiple_update(&sql, &sql_alloc, &sql_offset);

	if (SUCCEED == ret && 16 < sql_offset)
	{
		if (ZBX_DB_OK > zbx_db_execute("%s", sql))
			ret = FAIL;
	}
clean:
	zbx_free(like_condition);
	zbx_free(error);
	zbx_free(sql);

	return ret;
}

static int	fix_expression_macro_escaping(const char *select, const char *update, const char *error_msg)
{
	int			ret = SUCCEED;
	zbx_db_result_t		result;
	zbx_db_row_t		row;
	char			*sql = NULL, *like_condition;
	size_t			sql_alloc = 0, sql_offset = 0;

	zbx_db_begin_multiple_update(&sql, &sql_alloc, &sql_offset);

	like_condition = zbx_db_dyn_escape_like_pattern(BACKSLASH_MATCH_PATTERN);

	if (NULL == (result = zbx_db_select("%s like '%%%s%%'", select, like_condition)))
		goto clean;

	while (NULL != (row = zbx_db_fetch(result)))
	{
		const char	*command = row[1];
		char		*buf = NULL, *error = NULL, *tmp = NULL;;
		size_t		buf_alloc = 0, buf_offset = 0;
		size_t		pos = 0, cmd_len;
		int		replaced = 0;
		zbx_token_t	token;

		cmd_len = strlen(command);

		while (SUCCEED == zbx_token_find(command, (int)pos, &token, ZBX_TOKEN_SEARCH_EXPRESSION_MACRO) &&
				cmd_len >= pos)
		{
			if (ZBX_TOKEN_EXPRESSION_MACRO == token.type)
			{
				char	*substitute = NULL, *expression = NULL;
				size_t	expr_alloc = 0, expr_offset = 0;

				zbx_strncpy_alloc(&expression, &expr_alloc, &expr_offset,
						command + token.loc.l + 2, token.loc.r - token.loc.l - 2);

				if (SUCCEED == update_escaping_in_expression(expression, &substitute, &error))
				{
					replaced = 1;
					zbx_strncpy_alloc(&buf, &buf_alloc, &buf_offset,
						command + pos, token.loc.l + 2);
					zbx_strncpy_alloc(&buf, &buf_alloc, &buf_offset,
						substitute, strlen(substitute));
					zbx_strncpy_alloc(&buf, &buf_alloc, &buf_offset, "}", 1);
					zbx_free(substitute);
				}
				else {
					zabbix_log(LOG_LEVEL_WARNING, error_msg, expression, row[0], error);
					zbx_free(error);
					zbx_strncpy_alloc(&buf, &buf_alloc, &buf_offset,
						command + pos, token.loc.r + 1);
				}

				zbx_free(expression);
			}
			else
				zbx_strncpy_alloc(&buf, &buf_alloc, &buf_offset, command + pos, token.loc.r + 1);

			pos = token.loc.r + 1;
		}

		if (0 != replaced)
		{
			if (cmd_len >= pos)
				zbx_strncpy_alloc(&buf, &buf_alloc, &buf_offset, command + pos, cmd_len - pos);

			tmp = zbx_db_dyn_escape_string(buf);
			zbx_free(buf);
			zbx_snprintf_alloc(&sql, &sql_alloc, &sql_offset, update, tmp, row[0]);
			zbx_free(tmp);

			if (SUCCEED != (ret = zbx_db_execute_overflowed_sql(&sql, &sql_alloc, &sql_offset)))
				break;
		}
		else
			zbx_free(buf);
	}

	zbx_db_free_result(result);
	zbx_db_end_multiple_update(&sql, &sql_alloc, &sql_offset);

	if (SUCCEED == ret && 16 < sql_offset)
	{
		if (ZBX_DB_OK > zbx_db_execute("%s", sql))
			ret = FAIL;
	}
clean:
	zbx_free(like_condition);
	zbx_free(sql);
=======
	zbx_db_insert_t	db_insert;
	int		ret = SUCCEED;

	if (0 == (DBget_program_type() & ZBX_PROGRAM_TYPE_SERVER))
		return SUCCEED;

	result = zbx_db_select("select wf.widgetid from widget_field wf,widget w"
			" where wf.name='interface_type' and w.type='hostavail' and w.widgetid=wf.widgetid"
			" group by wf.widgetid having count(wf.name)=1");

	zbx_db_insert_prepare(&db_insert, "widget_field", "widget_fieldid", "widgetid", "name", "type", "value_int",
			NULL);

	while (NULL != (row = zbx_db_fetch(result)))
	{
		zbx_uint64_t	widgetid;

		ZBX_STR2UINT64(widgetid, row[0]);

		zbx_db_insert_add_values(&db_insert, __UINT64_C(0), widgetid, "only_totals", 0, 1);
	}
	zbx_db_free_result(result);

	zbx_db_insert_autoincrement(&db_insert, "widget_fieldid");

	ret = zbx_db_insert_execute(&db_insert);

	zbx_db_insert_clean(&db_insert);
>>>>>>> 07e915ab

	return ret;
}

<<<<<<< HEAD
static int	DBpatch_6050141(void)
{
	return fix_expression_macro_escaping("select scriptid,command from scripts where command",
			"update scripts set command='%s' where scriptid=%s;\n",
			"Failed to parse expression macro \"%s\" in script with id %s, error: %s");
}

static int	DBpatch_6050142(void)
{
	return fix_expression_macro_escaping("select mediatype_messageid,message from media_type_message where message",
			"update media_type_message set message='%s' where mediatype_messageid=%s;\n",
			"Failed to parse expression macro \"%s\" in media type message with id %s, error: %s");
}

static int	DBpatch_6050143(void)
{
	return fix_expression_macro_escaping("select mediatype_messageid,subject from media_type_message where subject",
			"update media_type_message set subject='%s' where mediatype_messageid=%s;\n",
			"Failed to parse expression macro \"%s\" in media type subject with id %s, error: %s");
}

static int	DBpatch_6050144(void)
{
	return fix_expression_macro_escaping("select operationid,message from opmessage where message",
			"update opmessage set message='%s' where operationid=%s;\n",
			"Failed to parse expression macro \"%s\" in action operation message with id %s, error: %s");
}

static int	DBpatch_6050145(void)
{
	return fix_expression_macro_escaping("select operationid,subject from opmessage where subject",
			"update opmessage set subject='%s' where operationid=%s;\n",
			"Failed to parse expression macro \"%s\" in action operation subject with id %s, error: %s");
}

static int	DBpatch_6050146(void)
{
	return fix_expression_macro_escaping("select triggerid,event_name from triggers where event_name",
			"update triggers set event_name='%s' where triggerid=%s;\n",
			"Failed to parse expression macro \"%s\" in event name of the trigger with id %s, error: %s");
}

#undef BACKSLASH_MATCH_PATTERN

=======
>>>>>>> 07e915ab
#endif

DBPATCH_START(6050)

/* version, duplicates flag, mandatory flag */

DBPATCH_ADD(6050000, 0, 1)
DBPATCH_ADD(6050001, 0, 1)
DBPATCH_ADD(6050002, 0, 1)
DBPATCH_ADD(6050003, 0, 1)
DBPATCH_ADD(6050004, 0, 1)
DBPATCH_ADD(6050005, 0, 1)
DBPATCH_ADD(6050006, 0, 1)
DBPATCH_ADD(6050007, 0, 1)
DBPATCH_ADD(6050008, 0, 1)
DBPATCH_ADD(6050009, 0, 1)
DBPATCH_ADD(6050010, 0, 1)
DBPATCH_ADD(6050011, 0, 1)
DBPATCH_ADD(6050012, 0, 1)
DBPATCH_ADD(6050013, 0, 1)
DBPATCH_ADD(6050014, 0, 1)
DBPATCH_ADD(6050015, 0, 1)
DBPATCH_ADD(6050016, 0, 1)
DBPATCH_ADD(6050017, 0, 1)
DBPATCH_ADD(6050018, 0, 1)
DBPATCH_ADD(6050019, 0, 1)
DBPATCH_ADD(6050020, 0, 1)
DBPATCH_ADD(6050021, 0, 1)
DBPATCH_ADD(6050022, 0, 1)
DBPATCH_ADD(6050023, 0, 1)
DBPATCH_ADD(6050024, 0, 1)
DBPATCH_ADD(6050025, 0, 1)
DBPATCH_ADD(6050026, 0, 1)
DBPATCH_ADD(6050027, 0, 1)
DBPATCH_ADD(6050028, 0, 1)
DBPATCH_ADD(6050029, 0, 1)
DBPATCH_ADD(6050030, 0, 1)
DBPATCH_ADD(6050031, 0, 1)
DBPATCH_ADD(6050032, 0, 1)
DBPATCH_ADD(6050033, 0, 1)
DBPATCH_ADD(6050034, 0, 1)
DBPATCH_ADD(6050035, 0, 1)
DBPATCH_ADD(6050036, 0, 1)
DBPATCH_ADD(6050037, 0, 1)
DBPATCH_ADD(6050038, 0, 1)
DBPATCH_ADD(6050039, 0, 1)
DBPATCH_ADD(6050040, 0, 1)
DBPATCH_ADD(6050041, 0, 1)
DBPATCH_ADD(6050042, 0, 1)
DBPATCH_ADD(6050043, 0, 1)
DBPATCH_ADD(6050044, 0, 1)
DBPATCH_ADD(6050045, 0, 1)
DBPATCH_ADD(6050046, 0, 1)
DBPATCH_ADD(6050047, 0, 1)
DBPATCH_ADD(6050048, 0, 1)
DBPATCH_ADD(6050049, 0, 1)
DBPATCH_ADD(6050050, 0, 1)
DBPATCH_ADD(6050051, 0, 1)
DBPATCH_ADD(6050052, 0, 1)
DBPATCH_ADD(6050053, 0, 1)
DBPATCH_ADD(6050054, 0, 1)
DBPATCH_ADD(6050055, 0, 1)
DBPATCH_ADD(6050056, 0, 1)
DBPATCH_ADD(6050057, 0, 1)
DBPATCH_ADD(6050058, 0, 1)
DBPATCH_ADD(6050059, 0, 1)
DBPATCH_ADD(6050060, 0, 1)
DBPATCH_ADD(6050061, 0, 1)
DBPATCH_ADD(6050062, 0, 1)
DBPATCH_ADD(6050063, 0, 1)
DBPATCH_ADD(6050064, 0, 1)
DBPATCH_ADD(6050065, 0, 1)
DBPATCH_ADD(6050066, 0, 1)
DBPATCH_ADD(6050067, 0, 1)
DBPATCH_ADD(6050068, 0, 1)
DBPATCH_ADD(6050069, 0, 1)
DBPATCH_ADD(6050070, 0, 1)
DBPATCH_ADD(6050071, 0, 1)
DBPATCH_ADD(6050072, 0, 1)
DBPATCH_ADD(6050073, 0, 1)
DBPATCH_ADD(6050074, 0, 1)
DBPATCH_ADD(6050075, 0, 1)
DBPATCH_ADD(6050076, 0, 1)
DBPATCH_ADD(6050077, 0, 1)
DBPATCH_ADD(6050078, 0, 1)
DBPATCH_ADD(6050079, 0, 1)
DBPATCH_ADD(6050080, 0, 1)
DBPATCH_ADD(6050081, 0, 1)
DBPATCH_ADD(6050082, 0, 1)
DBPATCH_ADD(6050083, 0, 1)
DBPATCH_ADD(6050084, 0, 1)
DBPATCH_ADD(6050085, 0, 1)
DBPATCH_ADD(6050086, 0, 1)
DBPATCH_ADD(6050087, 0, 1)
DBPATCH_ADD(6050090, 0, 1)
DBPATCH_ADD(6050091, 0, 1)
DBPATCH_ADD(6050092, 0, 1)
DBPATCH_ADD(6050093, 0, 1)
DBPATCH_ADD(6050094, 0, 1)
DBPATCH_ADD(6050095, 0, 1)
DBPATCH_ADD(6050096, 0, 1)
DBPATCH_ADD(6050097, 0, 1)
DBPATCH_ADD(6050098, 0, 1)
DBPATCH_ADD(6050099, 0, 1)
DBPATCH_ADD(6050100, 0, 1)
DBPATCH_ADD(6050101, 0, 1)
DBPATCH_ADD(6050102, 0, 1)
DBPATCH_ADD(6050103, 0, 1)
DBPATCH_ADD(6050104, 0, 1)
DBPATCH_ADD(6050105, 0, 1)
DBPATCH_ADD(6050106, 0, 1)
DBPATCH_ADD(6050107, 0, 1)
DBPATCH_ADD(6050108, 0, 1)
DBPATCH_ADD(6050109, 0, 1)
DBPATCH_ADD(6050110, 0, 1)
DBPATCH_ADD(6050111, 0, 1)
DBPATCH_ADD(6050112, 0, 1)
DBPATCH_ADD(6050113, 0, 1)
DBPATCH_ADD(6050114, 0, 1)
DBPATCH_ADD(6050115, 0, 1)
DBPATCH_ADD(6050116, 0, 1)
DBPATCH_ADD(6050117, 0, 1)
DBPATCH_ADD(6050118, 0, 1)
DBPATCH_ADD(6050119, 0, 1)
DBPATCH_ADD(6050120, 0, 1)
DBPATCH_ADD(6050121, 0, 1)
DBPATCH_ADD(6050122, 0, 1)
DBPATCH_ADD(6050123, 0, 1)
DBPATCH_ADD(6050124, 0, 1)
DBPATCH_ADD(6050125, 0, 1)
DBPATCH_ADD(6050126, 0, 1)
DBPATCH_ADD(6050127, 0, 1)
DBPATCH_ADD(6050128, 0, 1)
DBPATCH_ADD(6050129, 0, 1)
DBPATCH_ADD(6050130, 0, 1)
DBPATCH_ADD(6050131, 0, 1)
DBPATCH_ADD(6050132, 0, 1)
DBPATCH_ADD(6050133, 0, 1)
DBPATCH_ADD(6050134, 0, 1)
DBPATCH_ADD(6050135, 0, 1)
DBPATCH_ADD(6050136, 0, 1)
DBPATCH_ADD(6050137, 0, 1)
DBPATCH_ADD(6050138, 0, 1)
DBPATCH_ADD(6050139, 0, 1)
<<<<<<< HEAD
DBPATCH_ADD(6050140, 0, 1)
DBPATCH_ADD(6050141, 0, 1)
DBPATCH_ADD(6050142, 0, 1)
DBPATCH_ADD(6050143, 0, 1)
DBPATCH_ADD(6050144, 0, 1)
=======
>>>>>>> 07e915ab

DBPATCH_END()<|MERGE_RESOLUTION|>--- conflicted
+++ resolved
@@ -1631,16 +1631,48 @@
 	return SUCCEED;
 }
 
-<<<<<<< HEAD
-#define BACKSLASH_MATCH_PATTERN	"\\\\"
-
-=======
->>>>>>> 07e915ab
 static int	DBpatch_6050139(void)
 {
 	zbx_db_result_t	result;
 	zbx_db_row_t	row;
-<<<<<<< HEAD
+	zbx_db_insert_t	db_insert;
+	int		ret = SUCCEED;
+
+	if (0 == (DBget_program_type() & ZBX_PROGRAM_TYPE_SERVER))
+		return SUCCEED;
+
+	result = zbx_db_select("select wf.widgetid from widget_field wf,widget w"
+			" where wf.name='interface_type' and w.type='hostavail' and w.widgetid=wf.widgetid"
+			" group by wf.widgetid having count(wf.name)=1");
+
+	zbx_db_insert_prepare(&db_insert, "widget_field", "widget_fieldid", "widgetid", "name", "type", "value_int",
+			NULL);
+
+	while (NULL != (row = zbx_db_fetch(result)))
+	{
+		zbx_uint64_t	widgetid;
+
+		ZBX_STR2UINT64(widgetid, row[0]);
+
+		zbx_db_insert_add_values(&db_insert, __UINT64_C(0), widgetid, "only_totals", 0, 1);
+	}
+	zbx_db_free_result(result);
+
+	zbx_db_insert_autoincrement(&db_insert, "widget_fieldid");
+
+	ret = zbx_db_insert_execute(&db_insert);
+
+	zbx_db_insert_clean(&db_insert);
+
+	return ret;
+}
+
+#define BACKSLASH_MATCH_PATTERN	"\\\\"
+
+static int	DBpatch_6050140(void)
+{
+	zbx_db_result_t	result;
+	zbx_db_row_t	row;
 	int		ret = SUCCEED;
 	char		*sql = NULL, *buf = NULL, *like_condition;
 	size_t		sql_alloc = 0, sql_offset = 0, buf_alloc;
@@ -1785,7 +1817,7 @@
 	return SUCCEED;
 }
 
-static int	DBpatch_6050140(void)
+static int	DBpatch_6050141(void)
 {
 	int			ret = SUCCEED;
 	zbx_db_result_t		result;
@@ -1932,87 +1964,54 @@
 clean:
 	zbx_free(like_condition);
 	zbx_free(sql);
-=======
-	zbx_db_insert_t	db_insert;
-	int		ret = SUCCEED;
-
-	if (0 == (DBget_program_type() & ZBX_PROGRAM_TYPE_SERVER))
-		return SUCCEED;
-
-	result = zbx_db_select("select wf.widgetid from widget_field wf,widget w"
-			" where wf.name='interface_type' and w.type='hostavail' and w.widgetid=wf.widgetid"
-			" group by wf.widgetid having count(wf.name)=1");
-
-	zbx_db_insert_prepare(&db_insert, "widget_field", "widget_fieldid", "widgetid", "name", "type", "value_int",
-			NULL);
-
-	while (NULL != (row = zbx_db_fetch(result)))
-	{
-		zbx_uint64_t	widgetid;
-
-		ZBX_STR2UINT64(widgetid, row[0]);
-
-		zbx_db_insert_add_values(&db_insert, __UINT64_C(0), widgetid, "only_totals", 0, 1);
-	}
-	zbx_db_free_result(result);
-
-	zbx_db_insert_autoincrement(&db_insert, "widget_fieldid");
-
-	ret = zbx_db_insert_execute(&db_insert);
-
-	zbx_db_insert_clean(&db_insert);
->>>>>>> 07e915ab
 
 	return ret;
 }
 
-<<<<<<< HEAD
-static int	DBpatch_6050141(void)
+#undef BACKSLASH_MATCH_PATTERN
+
+static int	DBpatch_6050142(void)
 {
 	return fix_expression_macro_escaping("select scriptid,command from scripts where command",
 			"update scripts set command='%s' where scriptid=%s;\n",
 			"Failed to parse expression macro \"%s\" in script with id %s, error: %s");
 }
 
-static int	DBpatch_6050142(void)
+static int	DBpatch_6050143(void)
 {
 	return fix_expression_macro_escaping("select mediatype_messageid,message from media_type_message where message",
 			"update media_type_message set message='%s' where mediatype_messageid=%s;\n",
 			"Failed to parse expression macro \"%s\" in media type message with id %s, error: %s");
 }
 
-static int	DBpatch_6050143(void)
+static int	DBpatch_6050144(void)
 {
 	return fix_expression_macro_escaping("select mediatype_messageid,subject from media_type_message where subject",
 			"update media_type_message set subject='%s' where mediatype_messageid=%s;\n",
 			"Failed to parse expression macro \"%s\" in media type subject with id %s, error: %s");
 }
 
-static int	DBpatch_6050144(void)
+static int	DBpatch_6050145(void)
 {
 	return fix_expression_macro_escaping("select operationid,message from opmessage where message",
 			"update opmessage set message='%s' where operationid=%s;\n",
 			"Failed to parse expression macro \"%s\" in action operation message with id %s, error: %s");
 }
 
-static int	DBpatch_6050145(void)
+static int	DBpatch_6050146(void)
 {
 	return fix_expression_macro_escaping("select operationid,subject from opmessage where subject",
 			"update opmessage set subject='%s' where operationid=%s;\n",
 			"Failed to parse expression macro \"%s\" in action operation subject with id %s, error: %s");
 }
 
-static int	DBpatch_6050146(void)
+static int	DBpatch_6050147(void)
 {
 	return fix_expression_macro_escaping("select triggerid,event_name from triggers where event_name",
 			"update triggers set event_name='%s' where triggerid=%s;\n",
 			"Failed to parse expression macro \"%s\" in event name of the trigger with id %s, error: %s");
 }
 
-#undef BACKSLASH_MATCH_PATTERN
-
-=======
->>>>>>> 07e915ab
 #endif
 
 DBPATCH_START(6050)
@@ -2157,13 +2156,13 @@
 DBPATCH_ADD(6050137, 0, 1)
 DBPATCH_ADD(6050138, 0, 1)
 DBPATCH_ADD(6050139, 0, 1)
-<<<<<<< HEAD
 DBPATCH_ADD(6050140, 0, 1)
 DBPATCH_ADD(6050141, 0, 1)
 DBPATCH_ADD(6050142, 0, 1)
 DBPATCH_ADD(6050143, 0, 1)
 DBPATCH_ADD(6050144, 0, 1)
-=======
->>>>>>> 07e915ab
+DBPATCH_ADD(6050145, 0, 1)
+DBPATCH_ADD(6050146, 0, 1)
+DBPATCH_ADD(6050147, 0, 1)
 
 DBPATCH_END()