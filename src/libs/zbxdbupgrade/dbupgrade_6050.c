--- conflicted
+++ resolved
@@ -17,9 +17,9 @@
 ** Foundation, Inc., 51 Franklin Street, Fifth Floor, Boston, MA  02110-1301, USA.
 **/
 
+#include "dbupgrade.h"
+
 #include "zbxdbhigh.h"
-#include "dbupgrade.h"
-
 #include "zbxdbschema.h"
 #include "zbxdbhigh.h"
 
@@ -298,7 +298,7 @@
 	return SUCCEED;
 }
 
-static int	DBpatch_6050024(void)
+static int	DBpatch_6050026(void)
 {
 	zbx_db_insert_t	db_insert;
 
@@ -345,9 +345,7 @@
 DBPATCH_ADD(6050022, 0, 1)
 DBPATCH_ADD(6050023, 0, 1)
 DBPATCH_ADD(6050024, 0, 1)
-<<<<<<< HEAD
-=======
 DBPATCH_ADD(6050025, 0, 1)
->>>>>>> 04d9499d
+DBPATCH_ADD(6050026, 0, 1)
 
 DBPATCH_END()