/*
** Zabbix
** Copyright (C) 2001-2023 Zabbix SIA
**
** This program is free software; you can redistribute it and/or modify
** it under the terms of the GNU General Public License as published by
** the Free Software Foundation; either version 2 of the License, or
** (at your option) any later version.
**
** This program is distributed in the hope that it will be useful,
** but WITHOUT ANY WARRANTY; without even the implied warranty of
** MERCHANTABILITY or FITNESS FOR A PARTICULAR PURPOSE. See the
** GNU General Public License for more details.
**
** You should have received a copy of the GNU General Public License
** along with this program; if not, write to the Free Software
** Foundation, Inc., 51 Franklin Street, Fifth Floor, Boston, MA  02110-1301, USA.
**/

#include "zbxdbhigh.h"
#include "dbupgrade.h"
#include "zbxdbschema.h"

#include "zbxdbschema.h"

/*
 * 7.0 development database patches
 */

#ifndef HAVE_SQLITE3

static int	DBpatch_6050000(void)
{
<<<<<<< HEAD
	const zbx_db_table_t	table =
		{"history_bin", "itemid,clock,ns", 0,
			{
				{"itemid", NULL, NULL, NULL, 0, ZBX_TYPE_ID, ZBX_NOTNULL, 0},
				{"clock", "0", NULL, NULL, 0, ZBX_TYPE_INT, ZBX_NOTNULL, 0},
				{"value", "", NULL, NULL, 0, ZBX_TYPE_BLOB, ZBX_NOTNULL, 0},
				{"ns", "0", NULL, NULL, 0, ZBX_TYPE_INT, ZBX_NOTNULL, 0},
				{NULL}
			},
			NULL
		};

	return DBcreate_table(&table);
}
=======
	const zbx_db_field_t	field = {"url", "", NULL, NULL, 2048, ZBX_TYPE_CHAR, ZBX_NOTNULL, 0};

	return DBmodify_field_type("config", &field, NULL);
}

static int	DBpatch_6050001(void)
{
	const zbx_db_field_t	field = {"geomaps_tile_url", "", NULL, NULL, 2048, ZBX_TYPE_CHAR, ZBX_NOTNULL, 0};

	return DBmodify_field_type("config", &field, NULL);
}

static int	DBpatch_6050002(void)
{
	const zbx_db_field_t	field = {"url", "", NULL, NULL, 2048, ZBX_TYPE_CHAR, ZBX_NOTNULL, 0};

	return DBmodify_field_type("sysmap_url", &field, NULL);
}

static int	DBpatch_6050003(void)
{
	const zbx_db_field_t	field = {"url", "", NULL, NULL, 2048, ZBX_TYPE_CHAR, ZBX_NOTNULL, 0};

	return DBmodify_field_type("sysmap_element_url", &field, NULL);
}

static int	DBpatch_6050004(void)
{
	const zbx_db_field_t	field = {"url_a", "", NULL, NULL, 2048, ZBX_TYPE_CHAR, ZBX_NOTNULL, 0};

	return DBmodify_field_type("host_inventory", &field, NULL);
}

static int	DBpatch_6050005(void)
{
	const zbx_db_field_t	field = {"url_b", "", NULL, NULL, 2048, ZBX_TYPE_CHAR, ZBX_NOTNULL, 0};

	return DBmodify_field_type("host_inventory", &field, NULL);
}

static int	DBpatch_6050006(void)
{
	const zbx_db_field_t	field = {"url_c", "", NULL, NULL, 2048, ZBX_TYPE_CHAR, ZBX_NOTNULL, 0};

	return DBmodify_field_type("host_inventory", &field, NULL);
}

static int	DBpatch_6050007(void)
{
	const zbx_db_field_t	field = {"value_str", "", NULL, NULL, 2048, ZBX_TYPE_CHAR, ZBX_NOTNULL, 0};

	return DBmodify_field_type("widget_field", &field, NULL);
}

>>>>>>> 3dee16f6
#endif

DBPATCH_START(6050)

/* version, duplicates flag, mandatory flag */

DBPATCH_ADD(6050000, 0, 1)
<<<<<<< HEAD
=======
DBPATCH_ADD(6050001, 0, 1)
DBPATCH_ADD(6050002, 0, 1)
DBPATCH_ADD(6050003, 0, 1)
DBPATCH_ADD(6050004, 0, 1)
DBPATCH_ADD(6050005, 0, 1)
DBPATCH_ADD(6050006, 0, 1)
DBPATCH_ADD(6050007, 0, 1)
>>>>>>> 3dee16f6

DBPATCH_END()<|MERGE_RESOLUTION|>--- conflicted
+++ resolved
@@ -31,22 +31,6 @@
 
 static int	DBpatch_6050000(void)
 {
-<<<<<<< HEAD
-	const zbx_db_table_t	table =
-		{"history_bin", "itemid,clock,ns", 0,
-			{
-				{"itemid", NULL, NULL, NULL, 0, ZBX_TYPE_ID, ZBX_NOTNULL, 0},
-				{"clock", "0", NULL, NULL, 0, ZBX_TYPE_INT, ZBX_NOTNULL, 0},
-				{"value", "", NULL, NULL, 0, ZBX_TYPE_BLOB, ZBX_NOTNULL, 0},
-				{"ns", "0", NULL, NULL, 0, ZBX_TYPE_INT, ZBX_NOTNULL, 0},
-				{NULL}
-			},
-			NULL
-		};
-
-	return DBcreate_table(&table);
-}
-=======
 	const zbx_db_field_t	field = {"url", "", NULL, NULL, 2048, ZBX_TYPE_CHAR, ZBX_NOTNULL, 0};
 
 	return DBmodify_field_type("config", &field, NULL);
@@ -101,7 +85,22 @@
 	return DBmodify_field_type("widget_field", &field, NULL);
 }
 
->>>>>>> 3dee16f6
+static int	DBpatch_6050008(void)
+{
+	const zbx_db_table_t	table =
+			{"history_bin", "itemid,clock,ns", 0,
+				{
+					{"itemid", NULL, NULL, NULL, 0, ZBX_TYPE_ID, ZBX_NOTNULL, 0},
+					{"clock", "0", NULL, NULL, 0, ZBX_TYPE_INT, ZBX_NOTNULL, 0},
+					{"value", "", NULL, NULL, 0, ZBX_TYPE_BLOB, ZBX_NOTNULL, 0},
+					{"ns", "0", NULL, NULL, 0, ZBX_TYPE_INT, ZBX_NOTNULL, 0},
+					{NULL}
+				},
+				NULL
+			};
+
+	return DBcreate_table(&table);
+}
 #endif
 
 DBPATCH_START(6050)
@@ -109,8 +108,6 @@
 /* version, duplicates flag, mandatory flag */
 
 DBPATCH_ADD(6050000, 0, 1)
-<<<<<<< HEAD
-=======
 DBPATCH_ADD(6050001, 0, 1)
 DBPATCH_ADD(6050002, 0, 1)
 DBPATCH_ADD(6050003, 0, 1)
@@ -118,6 +115,6 @@
 DBPATCH_ADD(6050005, 0, 1)
 DBPATCH_ADD(6050006, 0, 1)
 DBPATCH_ADD(6050007, 0, 1)
->>>>>>> 3dee16f6
+DBPATCH_ADD(6050008, 0, 1)
 
 DBPATCH_END()