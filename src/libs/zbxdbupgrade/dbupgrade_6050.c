--- conflicted
+++ resolved
@@ -733,7 +733,198 @@
 
 static int	DBpatch_6050064(void)
 {
-<<<<<<< HEAD
+	if (FAIL == zbx_db_index_exists("dashboard_user", "dashboard_user_2"))
+		return DBcreate_index("dashboard_user", "dashboard_user_2", "userid", 0);
+
+	return SUCCEED;
+}
+
+static int	DBpatch_6050065(void)
+{
+	if (FAIL == zbx_db_index_exists("dashboard_usrgrp", "dashboard_usrgrp_2"))
+		return DBcreate_index("dashboard_usrgrp", "dashboard_usrgrp_2", "usrgrpid", 0);
+
+	return SUCCEED;
+}
+
+static int	DBpatch_6050066(void)
+{
+	if (FAIL == zbx_db_index_exists("event_suppress", "event_suppress_4"))
+		return DBcreate_index("event_suppress", "event_suppress_4", "userid", 0);
+
+	return SUCCEED;
+}
+
+static int	DBpatch_6050067(void)
+{
+	if (FAIL == zbx_db_index_exists("group_discovery", "group_discovery_1"))
+		return DBcreate_index("group_discovery", "group_discovery_1", "parent_group_prototypeid", 0);
+
+	return SUCCEED;
+}
+
+static int	DBpatch_6050068(void)
+{
+	if (FAIL == zbx_db_index_exists("group_prototype", "group_prototype_2"))
+		return DBcreate_index("group_prototype", "group_prototype_2", "groupid", 0);
+
+	return SUCCEED;
+}
+
+static int	DBpatch_6050069(void)
+{
+	if (FAIL == zbx_db_index_exists("group_prototype", "group_prototype_3"))
+		return DBcreate_index("group_prototype", "group_prototype_3", "templateid", 0);
+
+	return SUCCEED;
+}
+
+static int	DBpatch_6050070(void)
+{
+	if (FAIL == zbx_db_index_exists("host_discovery", "host_discovery_1"))
+		return DBcreate_index("host_discovery", "host_discovery_1", "parent_hostid", 0);
+
+	return SUCCEED;
+}
+
+static int	DBpatch_6050071(void)
+{
+	if (FAIL == zbx_db_index_exists("host_discovery", "host_discovery_2"))
+		return DBcreate_index("host_discovery", "host_discovery_2", "parent_itemid", 0);
+
+	return SUCCEED;
+}
+
+static int	DBpatch_6050072(void)
+{
+	if (FAIL == zbx_db_index_exists("hosts", "hosts_7"))
+		return DBcreate_index("hosts", "hosts_7", "templateid", 0);
+
+	return SUCCEED;
+}
+
+static int	DBpatch_6050073(void)
+{
+	if (FAIL == zbx_db_index_exists("interface_discovery", "interface_discovery_1"))
+		return DBcreate_index("interface_discovery", "interface_discovery_1", "parent_interfaceid", 0);
+
+	return SUCCEED;
+}
+
+static int	DBpatch_6050074(void)
+{
+	if (FAIL == zbx_db_index_exists("report", "report_2"))
+		return DBcreate_index("report", "report_2", "userid", 0);
+
+	return SUCCEED;
+}
+
+static int	DBpatch_6050075(void)
+{
+	if (FAIL == zbx_db_index_exists("report", "report_3"))
+		return DBcreate_index("report", "report_3", "dashboardid", 0);
+
+	return SUCCEED;
+}
+
+static int	DBpatch_6050076(void)
+{
+	if (FAIL == zbx_db_index_exists("report_user", "report_user_2"))
+		return DBcreate_index("report_user", "report_user_2", "userid", 0);
+
+	return SUCCEED;
+}
+
+static int	DBpatch_6050077(void)
+{
+	if (FAIL == zbx_db_index_exists("report_user", "report_user_3"))
+		return DBcreate_index("report_user", "report_user_3", "access_userid", 0);
+
+	return SUCCEED;
+}
+
+static int	DBpatch_6050078(void)
+{
+	if (FAIL == zbx_db_index_exists("report_usrgrp", "report_usrgrp_2"))
+		return DBcreate_index("report_usrgrp", "report_usrgrp_2", "usrgrpid", 0);
+
+	return SUCCEED;
+}
+
+static int	DBpatch_6050079(void)
+{
+	if (FAIL == zbx_db_index_exists("report_usrgrp", "report_usrgrp_3"))
+		return DBcreate_index("report_usrgrp", "report_usrgrp_3", "access_userid", 0);
+
+	return SUCCEED;
+}
+
+static int	DBpatch_6050080(void)
+{
+	if (FAIL == zbx_db_index_exists("sysmaps", "sysmaps_4"))
+		return DBcreate_index("sysmaps", "sysmaps_4", "userid", 0);
+
+	return SUCCEED;
+}
+
+static int	DBpatch_6050081(void)
+{
+	if (FAIL == zbx_db_index_exists("sysmap_element_trigger", "sysmap_element_trigger_2"))
+		return DBcreate_index("sysmap_element_trigger", "sysmap_element_trigger_2", "triggerid", 0);
+
+	return SUCCEED;
+}
+
+static int	DBpatch_6050082(void)
+{
+	if (FAIL == zbx_db_index_exists("sysmap_user", "sysmap_user_2"))
+		return DBcreate_index("sysmap_user", "sysmap_user_2", "userid", 0);
+
+	return SUCCEED;
+}
+
+static int	DBpatch_6050083(void)
+{
+	if (FAIL == zbx_db_index_exists("sysmap_usrgrp", "sysmap_usrgrp_2"))
+		return DBcreate_index("sysmap_usrgrp", "sysmap_usrgrp_2", "usrgrpid", 0);
+
+	return SUCCEED;
+}
+
+static int	DBpatch_6050084(void)
+{
+	if (FAIL == zbx_db_index_exists("tag_filter", "tag_filter_1"))
+		return DBcreate_index("tag_filter", "tag_filter_1", "usrgrpid", 0);
+
+	return SUCCEED;
+}
+
+static int	DBpatch_6050085(void)
+{
+	if (FAIL == zbx_db_index_exists("tag_filter", "tag_filter_2"))
+		return DBcreate_index("tag_filter", "tag_filter_2", "groupid", 0);
+
+	return SUCCEED;
+}
+
+static int	DBpatch_6050086(void)
+{
+	if (FAIL == zbx_db_index_exists("task", "task_2"))
+		return DBcreate_index("task", "task_2", "proxyid", 0);
+
+	return SUCCEED;
+}
+
+static int	DBpatch_6050087(void)
+{
+	if (FAIL == zbx_db_index_exists("users", "users_3"))
+		return DBcreate_index("users", "users_3", "roleid", 0);
+
+	return SUCCEED;
+}
+
+static int	DBpatch_6050088(void)
+{
 	if (0 == (DBget_program_type() & ZBX_PROGRAM_TYPE_SERVER))
 		return SUCCEED;
 
@@ -750,194 +941,6 @@
 	{
 		return FAIL;
 	}
-=======
-	if (FAIL == zbx_db_index_exists("dashboard_user", "dashboard_user_2"))
-		return DBcreate_index("dashboard_user", "dashboard_user_2", "userid", 0);
-
-	return SUCCEED;
-}
-
-static int	DBpatch_6050065(void)
-{
-	if (FAIL == zbx_db_index_exists("dashboard_usrgrp", "dashboard_usrgrp_2"))
-		return DBcreate_index("dashboard_usrgrp", "dashboard_usrgrp_2", "usrgrpid", 0);
-
-	return SUCCEED;
-}
-
-static int	DBpatch_6050066(void)
-{
-	if (FAIL == zbx_db_index_exists("event_suppress", "event_suppress_4"))
-		return DBcreate_index("event_suppress", "event_suppress_4", "userid", 0);
-
-	return SUCCEED;
-}
-
-static int	DBpatch_6050067(void)
-{
-	if (FAIL == zbx_db_index_exists("group_discovery", "group_discovery_1"))
-		return DBcreate_index("group_discovery", "group_discovery_1", "parent_group_prototypeid", 0);
-
-	return SUCCEED;
-}
-
-static int	DBpatch_6050068(void)
-{
-	if (FAIL == zbx_db_index_exists("group_prototype", "group_prototype_2"))
-		return DBcreate_index("group_prototype", "group_prototype_2", "groupid", 0);
-
-	return SUCCEED;
-}
-
-static int	DBpatch_6050069(void)
-{
-	if (FAIL == zbx_db_index_exists("group_prototype", "group_prototype_3"))
-		return DBcreate_index("group_prototype", "group_prototype_3", "templateid", 0);
-
-	return SUCCEED;
-}
-
-static int	DBpatch_6050070(void)
-{
-	if (FAIL == zbx_db_index_exists("host_discovery", "host_discovery_1"))
-		return DBcreate_index("host_discovery", "host_discovery_1", "parent_hostid", 0);
-
-	return SUCCEED;
-}
-
-static int	DBpatch_6050071(void)
-{
-	if (FAIL == zbx_db_index_exists("host_discovery", "host_discovery_2"))
-		return DBcreate_index("host_discovery", "host_discovery_2", "parent_itemid", 0);
-
-	return SUCCEED;
-}
-
-static int	DBpatch_6050072(void)
-{
-	if (FAIL == zbx_db_index_exists("hosts", "hosts_7"))
-		return DBcreate_index("hosts", "hosts_7", "templateid", 0);
-
-	return SUCCEED;
-}
-
-static int	DBpatch_6050073(void)
-{
-	if (FAIL == zbx_db_index_exists("interface_discovery", "interface_discovery_1"))
-		return DBcreate_index("interface_discovery", "interface_discovery_1", "parent_interfaceid", 0);
-
-	return SUCCEED;
-}
-
-static int	DBpatch_6050074(void)
-{
-	if (FAIL == zbx_db_index_exists("report", "report_2"))
-		return DBcreate_index("report", "report_2", "userid", 0);
-
-	return SUCCEED;
-}
-
-static int	DBpatch_6050075(void)
-{
-	if (FAIL == zbx_db_index_exists("report", "report_3"))
-		return DBcreate_index("report", "report_3", "dashboardid", 0);
-
-	return SUCCEED;
-}
-
-static int	DBpatch_6050076(void)
-{
-	if (FAIL == zbx_db_index_exists("report_user", "report_user_2"))
-		return DBcreate_index("report_user", "report_user_2", "userid", 0);
-
-	return SUCCEED;
-}
-
-static int	DBpatch_6050077(void)
-{
-	if (FAIL == zbx_db_index_exists("report_user", "report_user_3"))
-		return DBcreate_index("report_user", "report_user_3", "access_userid", 0);
-
-	return SUCCEED;
-}
-
-static int	DBpatch_6050078(void)
-{
-	if (FAIL == zbx_db_index_exists("report_usrgrp", "report_usrgrp_2"))
-		return DBcreate_index("report_usrgrp", "report_usrgrp_2", "usrgrpid", 0);
-
-	return SUCCEED;
-}
-
-static int	DBpatch_6050079(void)
-{
-	if (FAIL == zbx_db_index_exists("report_usrgrp", "report_usrgrp_3"))
-		return DBcreate_index("report_usrgrp", "report_usrgrp_3", "access_userid", 0);
-
-	return SUCCEED;
-}
-
-static int	DBpatch_6050080(void)
-{
-	if (FAIL == zbx_db_index_exists("sysmaps", "sysmaps_4"))
-		return DBcreate_index("sysmaps", "sysmaps_4", "userid", 0);
-
-	return SUCCEED;
-}
-
-static int	DBpatch_6050081(void)
-{
-	if (FAIL == zbx_db_index_exists("sysmap_element_trigger", "sysmap_element_trigger_2"))
-		return DBcreate_index("sysmap_element_trigger", "sysmap_element_trigger_2", "triggerid", 0);
-
-	return SUCCEED;
-}
-
-static int	DBpatch_6050082(void)
-{
-	if (FAIL == zbx_db_index_exists("sysmap_user", "sysmap_user_2"))
-		return DBcreate_index("sysmap_user", "sysmap_user_2", "userid", 0);
-
-	return SUCCEED;
-}
-
-static int	DBpatch_6050083(void)
-{
-	if (FAIL == zbx_db_index_exists("sysmap_usrgrp", "sysmap_usrgrp_2"))
-		return DBcreate_index("sysmap_usrgrp", "sysmap_usrgrp_2", "usrgrpid", 0);
-
-	return SUCCEED;
-}
-
-static int	DBpatch_6050084(void)
-{
-	if (FAIL == zbx_db_index_exists("tag_filter", "tag_filter_1"))
-		return DBcreate_index("tag_filter", "tag_filter_1", "usrgrpid", 0);
-
-	return SUCCEED;
-}
-
-static int	DBpatch_6050085(void)
-{
-	if (FAIL == zbx_db_index_exists("tag_filter", "tag_filter_2"))
-		return DBcreate_index("tag_filter", "tag_filter_2", "groupid", 0);
-
-	return SUCCEED;
-}
-
-static int	DBpatch_6050086(void)
-{
-	if (FAIL == zbx_db_index_exists("task", "task_2"))
-		return DBcreate_index("task", "task_2", "proxyid", 0);
-
-	return SUCCEED;
-}
-
-static int	DBpatch_6050087(void)
-{
-	if (FAIL == zbx_db_index_exists("users", "users_3"))
-		return DBcreate_index("users", "users_3", "roleid", 0);
->>>>>>> fa8114a0
 
 	return SUCCEED;
 }
@@ -1013,8 +1016,6 @@
 DBPATCH_ADD(6050062, 0, 1)
 DBPATCH_ADD(6050063, 0, 1)
 DBPATCH_ADD(6050064, 0, 1)
-<<<<<<< HEAD
-=======
 DBPATCH_ADD(6050065, 0, 1)
 DBPATCH_ADD(6050066, 0, 1)
 DBPATCH_ADD(6050067, 0, 1)
@@ -1038,6 +1039,6 @@
 DBPATCH_ADD(6050085, 0, 1)
 DBPATCH_ADD(6050086, 0, 1)
 DBPATCH_ADD(6050087, 0, 1)
->>>>>>> fa8114a0
+DBPATCH_ADD(6050088, 0, 1)
 
 DBPATCH_END()