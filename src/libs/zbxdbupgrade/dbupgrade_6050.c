--- conflicted
+++ resolved
@@ -3643,11 +3643,6 @@
 
 static int	DBpatch_6050257(void)
 {
-<<<<<<< HEAD
-	const zbx_db_field_t	field = {"message_format", "1", NULL, NULL, 0, ZBX_TYPE_INT, ZBX_NOTNULL, 0};
-
-	return DBrename_field("media_type", "content_type", &field);
-=======
 	const zbx_db_table_t	table = {"proxy_group", "proxy_groupid", 0,
 			{
 				{"proxy_groupid", NULL, NULL, NULL, 0, ZBX_TYPE_ID, ZBX_NOTNULL, 0},
@@ -3847,7 +3842,13 @@
 			ZBX_FK_CASCADE_DELETE};
 
 	return DBadd_foreign_key("proxy_group_rtdata", 1, &field);
->>>>>>> 8d0d1570
+}
+
+static int	DBpatch_6050284(void)
+{
+	const zbx_db_field_t	field = {"message_format", "1", NULL, NULL, 0, ZBX_TYPE_INT, ZBX_NOTNULL, 0};
+
+	return DBrename_field("media_type", "content_type", &field);
 }
 
 #endif
@@ -4111,35 +4112,6 @@
 DBPATCH_ADD(6050254, 0, 1)
 DBPATCH_ADD(6050255, 0, 1)
 DBPATCH_ADD(6050256, 0, 1)
-DBPATCH_ADD(6050257, 0, 1)
-<<<<<<< HEAD
-=======
-DBPATCH_ADD(6050258, 0, 1)
-DBPATCH_ADD(6050259, 0, 1)
-DBPATCH_ADD(6050260, 0, 1)
-DBPATCH_ADD(6050261, 0, 1)
-DBPATCH_ADD(6050262, 0, 1)
-DBPATCH_ADD(6050263, 0, 1)
-DBPATCH_ADD(6050264, 0, 1)
-DBPATCH_ADD(6050265, 0, 1)
-DBPATCH_ADD(6050266, 0, 1)
-DBPATCH_ADD(6050267, 0, 1)
-DBPATCH_ADD(6050268, 0, 1)
-DBPATCH_ADD(6050269, 0, 1)
-DBPATCH_ADD(6050270, 0, 1)
-DBPATCH_ADD(6050271, 0, 1)
-DBPATCH_ADD(6050272, 0, 1)
-DBPATCH_ADD(6050273, 0, 1)
-DBPATCH_ADD(6050274, 0, 1)
-DBPATCH_ADD(6050275, 0, 1)
-DBPATCH_ADD(6050276, 0, 1)
-DBPATCH_ADD(6050277, 0, 1)
-DBPATCH_ADD(6050278, 0, 1)
-DBPATCH_ADD(6050279, 0, 1)
-DBPATCH_ADD(6050280, 0, 1)
-DBPATCH_ADD(6050281, 0, 1)
-DBPATCH_ADD(6050282, 0, 1)
-DBPATCH_ADD(6050283, 0, 1)
->>>>>>> 8d0d1570
+DBPATCH_ADD(6050284, 0, 1)
 
 DBPATCH_END()