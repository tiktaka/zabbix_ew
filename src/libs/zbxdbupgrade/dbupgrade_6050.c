--- conflicted
+++ resolved
@@ -3874,18 +3874,6 @@
 
 static int	DBpatch_6050288(void)
 {
-<<<<<<< HEAD
-	if (0 == (DBget_program_type() & ZBX_PROGRAM_TYPE_SERVER))
-		return SUCCEED;
-
-	if (ZBX_DB_OK > zbx_db_execute("insert into module (moduleid,id,relative_path,status,config) values"
-			" (" ZBX_FS_UI64 ",'itemnavigator','widgets/itemnavigator',%d,'[]')", zbx_db_get_maxid("module"), 1))
-	{
-		return FAIL;
-	}
-
-	return SUCCEED;
-=======
 	const zbx_db_field_t	field = {"userdirectory_mediaid", NULL, NULL, NULL, 0, ZBX_TYPE_ID, 0, 0};
 
 	return DBadd_field("media", &field);
@@ -4012,7 +4000,20 @@
 	zbx_db_free_result(result);
 out:
 	return ret;
->>>>>>> 75dda31d
+}
+
+static int	DBpatch_6050295(void)
+{
+	if (0 == (DBget_program_type() & ZBX_PROGRAM_TYPE_SERVER))
+		return SUCCEED;
+
+	if (ZBX_DB_OK > zbx_db_execute("insert into module (moduleid,id,relative_path,status,config) values"
+			" (" ZBX_FS_UI64 ",'itemnavigator','widgets/itemnavigator',%d,'[]')", zbx_db_get_maxid("module"), 1))
+	{
+		return FAIL;
+	}
+
+	return SUCCEED;
 }
 
 #endif
@@ -4308,14 +4309,12 @@
 DBPATCH_ADD(6050286, 0, 1)
 DBPATCH_ADD(6050287, 0, 1)
 DBPATCH_ADD(6050288, 0, 1)
-<<<<<<< HEAD
-=======
 DBPATCH_ADD(6050289, 0, 1)
 DBPATCH_ADD(6050290, 0, 1)
 DBPATCH_ADD(6050291, 0, 1)
 DBPATCH_ADD(6050292, 0, 1)
 DBPATCH_ADD(6050293, 0, 1)
 DBPATCH_ADD(6050294, 0, 1)
->>>>>>> 75dda31d
+DBPATCH_ADD(6050295, 0, 1)
 
 DBPATCH_END()