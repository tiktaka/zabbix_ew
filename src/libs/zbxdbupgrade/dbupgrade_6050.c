--- conflicted
+++ resolved
@@ -1668,10 +1668,53 @@
 	return ret;
 }
 
-<<<<<<< HEAD
+static int	DBpatch_6050140(void)
+{
+	if (0 == (DBget_program_type() & ZBX_PROGRAM_TYPE_SERVER))
+		return SUCCEED;
+
+	if (ZBX_DB_OK > zbx_db_execute("delete from profiles where idx like 'web.templates.items.%%'"))
+		return FAIL;
+
+	return SUCCEED;
+}
+
+static int	DBpatch_6050141(void)
+{
+	if (0 == (DBget_program_type() & ZBX_PROGRAM_TYPE_SERVER))
+		return SUCCEED;
+
+	if (ZBX_DB_OK > zbx_db_execute("delete from profiles where idx like 'web.templates.disc_prototypes.php.%%'"))
+		return FAIL;
+
+	return SUCCEED;
+}
+
+static int	DBpatch_6050142(void)
+{
+	if (0 == (DBget_program_type() & ZBX_PROGRAM_TYPE_SERVER))
+		return SUCCEED;
+
+	if (ZBX_DB_OK > zbx_db_execute("delete from profiles where idx like 'web.hosts.items.%%'"))
+		return FAIL;
+
+	return SUCCEED;
+}
+
+static int	DBpatch_6050143(void)
+{
+	if (0 == (DBget_program_type() & ZBX_PROGRAM_TYPE_SERVER))
+		return SUCCEED;
+
+	if (ZBX_DB_OK > zbx_db_execute("delete from profiles where idx like 'web.hosts.disc_prototypes.php.%%'"))
+		return FAIL;
+
+	return SUCCEED;
+}
+
 #define BACKSLASH_MATCH_PATTERN	"\\\\"
 
-static int	DBpatch_6050140(void)
+static int	DBpatch_6050144(void)
 {
 	zbx_db_result_t	result;
 	zbx_db_row_t	row;
@@ -1818,22 +1861,11 @@
 	zbx_vector_eval_token_ptr_destroy(&hist_param_tokens);
 	zbx_eval_clear(&ctx);
 
-=======
-static int	DBpatch_6050140(void)
-{
-	if (0 == (DBget_program_type() & ZBX_PROGRAM_TYPE_SERVER))
-		return SUCCEED;
-
-	if (ZBX_DB_OK > zbx_db_execute("delete from profiles where idx like 'web.templates.items.%%'"))
-		return FAIL;
-
->>>>>>> 014108e7
-	return SUCCEED;
-}
-
-static int	DBpatch_6050141(void)
-{
-<<<<<<< HEAD
+	return SUCCEED;
+}
+
+static int	DBpatch_6050145(void)
+{
 	int			ret = SUCCEED;
 	zbx_db_result_t		result;
 	zbx_db_row_t		row;
@@ -1992,77 +2024,46 @@
 
 #undef BACKSLASH_MATCH_PATTERN
 
-static int	DBpatch_6050142(void)
+static int	DBpatch_6050146(void)
 {
 	return fix_expression_macro_escaping("scripts", "scriptid", "command", "script");
 }
 
-static int	DBpatch_6050143(void)
+static int	DBpatch_6050147(void)
 {
 	return fix_expression_macro_escaping("script_param", "script_paramid", "value", "script parameter");
 }
 
-static int	DBpatch_6050144(void)
+static int	DBpatch_6050148(void)
 {
 	return fix_expression_macro_escaping("media_type_message", "mediatype_messageid", "message",
 			"media type message");
 }
 
-static int	DBpatch_6050145(void)
+static int	DBpatch_6050149(void)
 {
 	return fix_expression_macro_escaping("media_type_message", "mediatype_messageid", "subject",
 			"media type subject");
 }
 
-static int	DBpatch_6050146(void)
+static int	DBpatch_6050150(void)
 {
 	return fix_expression_macro_escaping("opmessage", "operationid", "message", "action operation message");
 }
 
-static int	DBpatch_6050147(void)
+static int	DBpatch_6050151(void)
 {
 	return fix_expression_macro_escaping("opmessage", "operationid", "subject", "action operation subject");
 }
 
-static int	DBpatch_6050148(void)
+static int	DBpatch_6050152(void)
 {
 	return fix_expression_macro_escaping("triggers", "triggerid", "event_name", "event name of the trigger");
 }
 
-static int	DBpatch_6050149(void)
+static int	DBpatch_6050153(void)
 {
 	return fix_expression_macro_escaping("triggers", "triggerid", "description", "name of the trigger");
-=======
-	if (0 == (DBget_program_type() & ZBX_PROGRAM_TYPE_SERVER))
-		return SUCCEED;
-
-	if (ZBX_DB_OK > zbx_db_execute("delete from profiles where idx like 'web.templates.disc_prototypes.php.%%'"))
-		return FAIL;
-
-	return SUCCEED;
-}
-
-static int	DBpatch_6050142(void)
-{
-	if (0 == (DBget_program_type() & ZBX_PROGRAM_TYPE_SERVER))
-		return SUCCEED;
-
-	if (ZBX_DB_OK > zbx_db_execute("delete from profiles where idx like 'web.hosts.items.%%'"))
-		return FAIL;
-
-	return SUCCEED;
-}
-
-static int	DBpatch_6050143(void)
-{
-	if (0 == (DBget_program_type() & ZBX_PROGRAM_TYPE_SERVER))
-		return SUCCEED;
-
-	if (ZBX_DB_OK > zbx_db_execute("delete from profiles where idx like 'web.hosts.disc_prototypes.php.%%'"))
-		return FAIL;
-
-	return SUCCEED;
->>>>>>> 014108e7
 }
 
 #endif
@@ -2213,14 +2214,15 @@
 DBPATCH_ADD(6050141, 0, 1)
 DBPATCH_ADD(6050142, 0, 1)
 DBPATCH_ADD(6050143, 0, 1)
-<<<<<<< HEAD
 DBPATCH_ADD(6050144, 0, 1)
 DBPATCH_ADD(6050145, 0, 1)
 DBPATCH_ADD(6050146, 0, 1)
 DBPATCH_ADD(6050147, 0, 1)
 DBPATCH_ADD(6050148, 0, 1)
 DBPATCH_ADD(6050149, 0, 1)
-=======
->>>>>>> 014108e7
+DBPATCH_ADD(6050150, 0, 1)
+DBPATCH_ADD(6050151, 0, 1)
+DBPATCH_ADD(6050152, 0, 1)
+DBPATCH_ADD(6050153, 0, 1)
 
 DBPATCH_END()