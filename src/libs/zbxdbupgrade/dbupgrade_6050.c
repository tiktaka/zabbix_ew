/*
** Zabbix
** Copyright (C) 2001-2024 Zabbix SIA
**
** This program is free software; you can redistribute it and/or modify
** it under the terms of the GNU General Public License as published by
** the Free Software Foundation; either version 2 of the License, or
** (at your option) any later version.
**
** This program is distributed in the hope that it will be useful,
** but WITHOUT ANY WARRANTY; without even the implied warranty of
** MERCHANTABILITY or FITNESS FOR A PARTICULAR PURPOSE. See the
** GNU General Public License for more details.
**
** You should have received a copy of the GNU General Public License
** along with this program; if not, write to the Free Software
** Foundation, Inc., 51 Franklin Street, Fifth Floor, Boston, MA  02110-1301, USA.
**/

#include "dbupgrade.h"

#include "zbxdbschema.h"
#include "zbxvariant.h"
#include "zbxexpr.h"
#include "zbxeval.h"
#include "zbxalgo.h"
#include "zbxdbhigh.h"
#include "zbxtypes.h"
#include "zbxregexp.h"
#include "zbx_host_constants.h"
#include "zbxstr.h"
#include "zbxhash.h"
#include "zbxcrypto.h"

/*
 * 7.0 development database patches
 */

#ifndef HAVE_SQLITE3

static int	DBpatch_6050000(void)
{
	const zbx_db_field_t	field = {"url", "", NULL, NULL, 2048, ZBX_TYPE_CHAR, ZBX_NOTNULL, 0};

	return DBmodify_field_type("config", &field, NULL);
}

static int	DBpatch_6050001(void)
{
	const zbx_db_field_t	field = {"geomaps_tile_url", "", NULL, NULL, 2048, ZBX_TYPE_CHAR, ZBX_NOTNULL, 0};

	return DBmodify_field_type("config", &field, NULL);
}

static int	DBpatch_6050002(void)
{
	const zbx_db_field_t	field = {"url", "", NULL, NULL, 2048, ZBX_TYPE_CHAR, ZBX_NOTNULL, 0};

	return DBmodify_field_type("sysmap_url", &field, NULL);
}

static int	DBpatch_6050003(void)
{
	const zbx_db_field_t	field = {"url", "", NULL, NULL, 2048, ZBX_TYPE_CHAR, ZBX_NOTNULL, 0};

	return DBmodify_field_type("sysmap_element_url", &field, NULL);
}

static int	DBpatch_6050004(void)
{
	const zbx_db_field_t	field = {"url_a", "", NULL, NULL, 2048, ZBX_TYPE_CHAR, ZBX_NOTNULL, 0};

	return DBmodify_field_type("host_inventory", &field, NULL);
}

static int	DBpatch_6050005(void)
{
	const zbx_db_field_t	field = {"url_b", "", NULL, NULL, 2048, ZBX_TYPE_CHAR, ZBX_NOTNULL, 0};

	return DBmodify_field_type("host_inventory", &field, NULL);
}

static int	DBpatch_6050006(void)
{
	const zbx_db_field_t	field = {"url_c", "", NULL, NULL, 2048, ZBX_TYPE_CHAR, ZBX_NOTNULL, 0};

	return DBmodify_field_type("host_inventory", &field, NULL);
}

static int	DBpatch_6050007(void)
{
	const zbx_db_field_t	field = {"value_str", "", NULL, NULL, 2048, ZBX_TYPE_CHAR, ZBX_NOTNULL, 0};

	return DBmodify_field_type("widget_field", &field, NULL);
}

static int	DBpatch_6050008(void)
{
	const zbx_db_field_t	field = {"value", "0.0000", NULL, NULL, 0, ZBX_TYPE_FLOAT, ZBX_NOTNULL, 0};
	int	ret;

	if (0 == (DBget_program_type() & ZBX_PROGRAM_TYPE_SERVER))
		return SUCCEED;

#if defined(HAVE_ORACLE)
	if (SUCCEED == zbx_db_check_oracle_colum_type("history", "value", ZBX_TYPE_FLOAT))
		return SUCCEED;
#elif defined(HAVE_POSTGRESQL)
	if (SUCCEED == DBcheck_field_type("history", &field))
		return SUCCEED;
#endif
	if (SUCCEED != (ret = DBmodify_field_type("history", &field, &field)))
	{
		zabbix_log(LOG_LEVEL_WARNING, "cannot perform database upgrade of history table, please check upgrade"
				" notes");
	}

	return ret;
}

static int	DBpatch_6050009(void)
{
	const zbx_db_field_t	field = {"value_min", "0.0000", NULL, NULL, 0, ZBX_TYPE_FLOAT, ZBX_NOTNULL, 0};

	if (0 == (DBget_program_type() & ZBX_PROGRAM_TYPE_SERVER))
		return SUCCEED;

#if defined(HAVE_ORACLE)
	if (SUCCEED == zbx_db_check_oracle_colum_type("trends", "value_min", ZBX_TYPE_FLOAT))
		return SUCCEED;
#elif defined(HAVE_POSTGRESQL)
	if (SUCCEED == DBcheck_field_type("trends", &field))
		return SUCCEED;
#endif
	return DBmodify_field_type("trends", &field, &field);
}

static int	DBpatch_6050010(void)
{
	const zbx_db_field_t	field = {"value_avg", "0.0000", NULL, NULL, 0, ZBX_TYPE_FLOAT, ZBX_NOTNULL, 0};
	int			ret;

	if (0 == (DBget_program_type() & ZBX_PROGRAM_TYPE_SERVER))
		return SUCCEED;

#if defined(HAVE_ORACLE)
	if (SUCCEED == zbx_db_check_oracle_colum_type("trends", "value_avg", ZBX_TYPE_FLOAT))
		return SUCCEED;
#elif defined(HAVE_POSTGRESQL)
	if (SUCCEED == DBcheck_field_type("trends", &field))
		return SUCCEED;
#endif

	if (SUCCEED != (ret = DBmodify_field_type("trends", &field, &field)))
	{
		zabbix_log(LOG_LEVEL_WARNING, "cannot perform database upgrade of trends table, please check upgrade"
				" notes");
	}

	return ret;
}

static int	DBpatch_6050011(void)
{
	const zbx_db_field_t	field = {"value_max", "0.0000", NULL, NULL, 0, ZBX_TYPE_FLOAT, ZBX_NOTNULL, 0};
	int			ret;

#if defined(HAVE_ORACLE)
	if (SUCCEED == zbx_db_check_oracle_colum_type("trends", "value_max", ZBX_TYPE_FLOAT))
		return SUCCEED;
#elif defined(HAVE_POSTGRESQL)
	if (SUCCEED == DBcheck_field_type("trends", &field))
		return SUCCEED;
#endif /* defined(HAVE_ORACLE) */

	if (0 == (DBget_program_type() & ZBX_PROGRAM_TYPE_SERVER))
		return SUCCEED;

	if (SUCCEED != (ret = DBmodify_field_type("trends", &field, &field)))
	{
		zabbix_log(LOG_LEVEL_WARNING, "cannot perform database upgrade of trends table, please check upgrade"
				" notes");
	}

	return ret;
}

static int	DBpatch_6050012(void)
{
	const zbx_db_field_t	field = {"allow_redirect", "0", NULL, NULL, 0, ZBX_TYPE_INT, ZBX_NOTNULL, 0};

	return DBadd_field("dchecks", &field);
}

static int	DBpatch_6050013(void)
{
	const zbx_db_table_t	table =
			{"history_bin", "itemid,clock,ns", 0,
				{
					{"itemid", NULL, NULL, NULL, 0, ZBX_TYPE_ID, ZBX_NOTNULL, 0},
					{"clock", "0", NULL, NULL, 0, ZBX_TYPE_INT, ZBX_NOTNULL, 0},
					{"ns", "0", NULL, NULL, 0, ZBX_TYPE_INT, ZBX_NOTNULL, 0},
					{"value", "", NULL, NULL, 0, ZBX_TYPE_BLOB, ZBX_NOTNULL, 0},
					{NULL}
				},
				NULL
			};

	return DBcreate_table(&table);
}

static int	DBpatch_6050014(void)
{
	if (0 == (DBget_program_type() & ZBX_PROGRAM_TYPE_SERVER))
		return SUCCEED;

	if (ZBX_DB_OK > zbx_db_execute(
			"delete from widget_field"
			" where name='adv_conf' and widgetid in ("
				"select widgetid"
				" from widget"
				" where type in ('clock', 'item')"
			")"))
	{
		return FAIL;
	}

	return SUCCEED;
}

static int	DBpatch_6050015(void)
{
	const zbx_db_field_t	field = {"http_user", "", NULL, NULL, 255, ZBX_TYPE_CHAR, ZBX_NOTNULL, 0};

	return DBmodify_field_type("httptest", &field, NULL);
}

static int	DBpatch_6050016(void)
{
	const zbx_db_field_t	field = {"http_password", "", NULL, NULL, 255, ZBX_TYPE_CHAR, ZBX_NOTNULL, 0};

	return DBmodify_field_type("httptest", &field, NULL);
}

static int	DBpatch_6050017(void)
{
	const zbx_db_field_t	field = {"username", "", NULL, NULL, 255, ZBX_TYPE_CHAR, ZBX_NOTNULL, 0};

	return DBmodify_field_type("items", &field, NULL);
}

static int	DBpatch_6050018(void)
{
	const zbx_db_field_t	field = {"password", "", NULL, NULL, 255, ZBX_TYPE_CHAR, ZBX_NOTNULL, 0};

	return DBmodify_field_type("items", &field, NULL);
}

static int	DBpatch_6050019(void)
{
	const zbx_db_field_t	field = {"username", "", NULL, NULL, 255, ZBX_TYPE_CHAR, ZBX_NOTNULL, 0};

	return DBmodify_field_type("connector", &field, NULL);
}

static int	DBpatch_6050020(void)
{
	const zbx_db_field_t	field = {"password", "", NULL, NULL, 255, ZBX_TYPE_CHAR, ZBX_NOTNULL, 0};

	return DBmodify_field_type("connector", &field, NULL);
}

static int	DBpatch_6050021(void)
{
	const zbx_db_field_t	field = {"concurrency_max", "0", NULL, NULL, 0, ZBX_TYPE_INT, ZBX_NOTNULL, 0};

	return DBadd_field("drules", &field);
}

static int	DBpatch_6050022(void)
{
	if (ZBX_DB_OK > zbx_db_execute("update drules set concurrency_max=1"))
		return FAIL;

	return SUCCEED;
}

static int	DBpatch_6050023(void)
{
	const char	*sql =
			"update widget_field"
			" set name='acknowledgement_status'"
			" where name='unacknowledged'"
				" and exists ("
					"select null"
					" from widget w"
					" where widget_field.widgetid=w.widgetid"
						" and w.type='problems'"
				")";

	if (0 == (DBget_program_type() & ZBX_PROGRAM_TYPE_SERVER))
		return SUCCEED;

	if (ZBX_DB_OK <= zbx_db_execute("%s", sql))
		return SUCCEED;

	return FAIL;
}

static int	DBpatch_6050024(void)
{
	const char	*sql =
			"update widget_field"
			" set name='show_lines'"
			" where name='count'"
				" and exists ("
					"select null"
					" from widget w"
					" where widget_field.widgetid=w.widgetid"
						" and w.type='tophosts'"
				")";

	if (0 == (DBget_program_type() & ZBX_PROGRAM_TYPE_SERVER))
		return SUCCEED;

	if (ZBX_DB_OK <= zbx_db_execute("%s", sql))
		return SUCCEED;

	return FAIL;
}

static int	DBpatch_6050025(void)
{
	if (FAIL == zbx_db_index_exists("problem", "problem_4"))
		return DBcreate_index("problem", "problem_4", "cause_eventid", 0);

	return SUCCEED;
}

static int	DBpatch_6050026(void)
{
	const zbx_db_field_t	field = {"id", NULL, NULL, NULL, 0, ZBX_TYPE_ID, ZBX_NOTNULL, 0};

	return DBdrop_field_autoincrement("proxy_history", &field);

	return SUCCEED;
}

static int	DBpatch_6050027(void)
{
	const zbx_db_field_t	field = {"id", NULL, NULL, NULL, 0, ZBX_TYPE_ID, ZBX_NOTNULL, 0};

	return DBdrop_field_autoincrement("proxy_dhistory", &field);

	return SUCCEED;
}

static int	DBpatch_6050028(void)
{
	const zbx_db_field_t	field = {"id", NULL, NULL, NULL, 0, ZBX_TYPE_ID, ZBX_NOTNULL, 0};

	return DBdrop_field_autoincrement("proxy_autoreg_host", &field);

	return SUCCEED;
}

static int	DBpatch_6050029(void)
{
	if (0 == (DBget_program_type() & ZBX_PROGRAM_TYPE_SERVER))
		return SUCCEED;

	if (ZBX_DB_OK > zbx_db_execute("insert into module (moduleid,id,relative_path,status,config) values"
			" (" ZBX_FS_UI64 ",'gauge','widgets/gauge',%d,'[]')", zbx_db_get_maxid("module"), 1))
	{
		return FAIL;
	}

	return SUCCEED;
}

static int	DBpatch_6050030(void)
{
	const zbx_db_table_t table =
			{"optag", "optagid", 0,
				{
					{"optagid", NULL, NULL, NULL, 0, ZBX_TYPE_ID, ZBX_NOTNULL, 0},
					{"operationid", NULL, NULL, NULL, 0, ZBX_TYPE_ID, ZBX_NOTNULL, 0},
					{"tag", "", NULL, NULL, 255, ZBX_TYPE_CHAR, ZBX_NOTNULL, 0},
					{"value", "", NULL, NULL, 255, ZBX_TYPE_CHAR, ZBX_NOTNULL, 0},
					{0}
				},
				NULL
			};

	return DBcreate_table(&table);
}

static int  DBpatch_6050031(void)
{
	return DBcreate_index("optag", "optag_1", "operationid", 0);
}

static int	DBpatch_6050032(void)
{
	const zbx_db_field_t	field = {"operationid", NULL, "operations", "operationid", 0, 0, 0,
			ZBX_FK_CASCADE_DELETE};

	return DBadd_foreign_key("optag", 1, &field);
}

static int	DBpatch_6050033(void)
{
	if (0 == (DBget_program_type() & ZBX_PROGRAM_TYPE_SERVER))
		return SUCCEED;

	if (ZBX_DB_OK > zbx_db_execute("insert into module (moduleid,id,relative_path,status,config) values"
			" (" ZBX_FS_UI64 ",'toptriggers','widgets/toptriggers',%d,'[]')", zbx_db_get_maxid("module"), 1))
	{
		return FAIL;
	}

	return SUCCEED;
}

static int	DBpatch_6050034(void)
{
	const zbx_db_table_t	table = {"proxy", "proxyid", 0,
			{
				{"proxyid", NULL, NULL, NULL, 0, ZBX_TYPE_ID, ZBX_NOTNULL, 0},
				{"name", "", NULL, NULL, 128, ZBX_TYPE_CHAR, ZBX_NOTNULL, 0},
				{"operating_mode", "0", NULL, NULL, 0, ZBX_TYPE_INT, ZBX_NOTNULL, 0},
				{"description", "", NULL, NULL, 0, ZBX_TYPE_SHORTTEXT, ZBX_NOTNULL, 0},
				{"tls_connect", "1", NULL, NULL, 0, ZBX_TYPE_INT, ZBX_NOTNULL, 0},
				{"tls_accept", "1", NULL, NULL, 0, ZBX_TYPE_INT, ZBX_NOTNULL, 0},
				{"tls_issuer", "", NULL, NULL, 1024, ZBX_TYPE_CHAR, ZBX_NOTNULL, 0},
				{"tls_subject", "", NULL, NULL, 1024, ZBX_TYPE_CHAR, ZBX_NOTNULL, 0},
				{"tls_psk_identity", "", NULL, NULL, 128, ZBX_TYPE_CHAR, ZBX_NOTNULL, 0},
				{"tls_psk", "", NULL, NULL, 512, ZBX_TYPE_CHAR, ZBX_NOTNULL, 0},
				{"allowed_addresses", "", NULL, NULL, 255, ZBX_TYPE_CHAR, ZBX_NOTNULL, 0},
				{"address", "127.0.0.1", NULL, NULL, 255, ZBX_TYPE_CHAR, ZBX_NOTNULL, 0},
				{"port", "10051", NULL, NULL, 64, ZBX_TYPE_CHAR, ZBX_NOTNULL, 0},
				{0}
			},
			NULL
		};

	return DBcreate_table(&table);
}

static int	DBpatch_6050035(void)
{
	return DBcreate_index("proxy", "proxy_1", "name", 1);
}

static int	DBpatch_6050036(void)
{
	return DBcreate_changelog_insert_trigger("proxy", "proxyid");
}

static int	DBpatch_6050037(void)
{
	return DBcreate_changelog_update_trigger("proxy", "proxyid");
}

static int	DBpatch_6050038(void)
{
	return DBcreate_changelog_delete_trigger("proxy", "proxyid");
}

#define DEPRECATED_STATUS_PROXY_ACTIVE	5
#define DEPRECATED_STATUS_PROXY_PASSIVE	6

static int	DBpatch_6050039(void)
{
	zbx_db_row_t		row;
	zbx_db_result_t		result;
	zbx_db_insert_t		db_insert_proxies;
	int			ret;

	if (0 == (DBget_program_type() & ZBX_PROGRAM_TYPE_SERVER))
		return SUCCEED;

	result = zbx_db_select(
			"select h.hostid,h.host,h.status,h.description,h.tls_connect,h.tls_accept,h.tls_issuer,"
				"h.tls_subject,h.tls_psk_identity,h.tls_psk,h.proxy_address,i.useip,i.ip,i.dns,i.port"
			" from hosts h"
			" left join interface i"
				" on h.hostid=i.hostid"
			" where h.status in (%i,%i)",
			DEPRECATED_STATUS_PROXY_PASSIVE, DEPRECATED_STATUS_PROXY_ACTIVE);

	zbx_db_insert_prepare(&db_insert_proxies, "proxy", "proxyid", "name", "operating_mode", "description", "tls_connect",
			"tls_accept", "tls_issuer", "tls_subject", "tls_psk_identity", "tls_psk", "allowed_addresses",
			"address", "port", (char *)NULL);

	while (NULL != (row = zbx_db_fetch(result)))
	{
		zbx_uint64_t	proxyid;
		int		status, tls_connect, tls_accept;

		ZBX_STR2UINT64(proxyid, row[0]);
		status = atoi(row[2]);
		tls_connect = atoi(row[4]);
		tls_accept = atoi(row[5]);

		if (DEPRECATED_STATUS_PROXY_ACTIVE == status)
		{
			zbx_db_insert_add_values(&db_insert_proxies, proxyid, row[1], PROXY_OPERATING_MODE_ACTIVE, row[3],
					tls_connect, tls_accept, row[6], row[7], row[8], row[9], row[10],
					"127.0.0.1", "10051");
		}
		else if (DEPRECATED_STATUS_PROXY_PASSIVE == status)
		{
			const char	*address;
			const char	*port;

			if (SUCCEED != zbx_db_is_null(row[11]))
			{
				address = (1 == atoi(row[11]) ? row[12] : row[13]);
				port = row[14];
			}
			else
			{
				address = "127.0.0.1";
				port = "10051";
				zabbix_log(LOG_LEVEL_WARNING, "cannot select interface for proxy '%s'",  row[1]);
			}

			zbx_db_insert_add_values(&db_insert_proxies, proxyid, row[1], PROXY_OPERATING_MODE_PASSIVE, row[3],
					tls_connect, tls_accept, row[6], row[7], row[8], row[9], "", address, port);
		}
	}
	zbx_db_free_result(result);

	ret = zbx_db_insert_execute(&db_insert_proxies);
	zbx_db_insert_clean(&db_insert_proxies);

	return ret;
}

static int	DBpatch_6050040(void)
{
	return DBdrop_foreign_key("hosts", 1);
}

static int	DBpatch_6050041(void)
{
	const zbx_db_field_t	field = {"proxyid", NULL, "hosts", "hostid", 0, ZBX_TYPE_ID, 0, 0};

	return DBrename_field("hosts", "proxy_hostid", &field);
}

static int	DBpatch_6050042(void)
{
	const zbx_db_field_t	field = {"proxyid", NULL, "proxy", "proxyid", 0, 0, 0, 0};

	return DBadd_foreign_key("hosts", 1, &field);
}

static int	DBpatch_6050043(void)
{
	return DBdrop_foreign_key("drules", 1);
}

static int	DBpatch_6050044(void)
{
	const zbx_db_field_t	field = {"proxyid", NULL, "hosts", "hostid", 0, ZBX_TYPE_ID, 0, 0};

	return DBrename_field("drules", "proxy_hostid", &field);
}

static int	DBpatch_6050045(void)
{
	const zbx_db_field_t	field = {"proxyid", NULL, "proxy", "proxyid", 0, 0, 0, 0};

	return DBadd_foreign_key("drules", 1, &field);
}

static int	DBpatch_6050046(void)
{
	return DBdrop_foreign_key("autoreg_host", 1);
}

static int	DBpatch_6050047(void)
{
	const zbx_db_field_t	field = {"proxyid", NULL, "hosts", "hostid", 0, ZBX_TYPE_ID, 0, ZBX_FK_CASCADE_DELETE};

	return DBrename_field("autoreg_host", "proxy_hostid", &field);
}

static int	DBpatch_6050048(void)
{
	const zbx_db_field_t	field = {"proxyid", NULL, "proxy", "proxyid", 0, 0, 0, ZBX_FK_CASCADE_DELETE};

	return DBadd_foreign_key("autoreg_host", 1, &field);
}

static int	DBpatch_6050049(void)
{
	return DBdrop_foreign_key("task", 1);
}

static int	DBpatch_6050050(void)
{
	const zbx_db_field_t	field = {"proxyid", NULL, "hosts", "hostid", 0, ZBX_TYPE_ID, 0, 0};

	return DBrename_field("task", "proxy_hostid", &field);
}

static int	DBpatch_6050051(void)
{
	const zbx_db_field_t	field = {"proxyid", NULL, "proxy", "proxyid", 0, 0, 0, ZBX_FK_CASCADE_DELETE};

	return DBadd_foreign_key("task", 1, &field);
}

static int	DBpatch_6050052(void)
{
	const zbx_db_table_t	table = {"proxy_rtdata", "proxyid", 0,
			{
				{"proxyid", NULL, "proxy", "proxyid", 0, ZBX_TYPE_ID, ZBX_NOTNULL, 0},
				{"lastaccess", "0", NULL, NULL, 0, ZBX_TYPE_INT, ZBX_NOTNULL, 0},
				{"version", "0", NULL, NULL, 0, ZBX_TYPE_INT, ZBX_NOTNULL, 0},
				{"compatibility", "0", NULL, NULL, 0, ZBX_TYPE_INT, ZBX_NOTNULL, 0},
				{0}
			},
			NULL
		};

	return DBcreate_table(&table);
}

static int	DBpatch_6050053(void)
{
	const zbx_db_field_t	field = {"proxyid", NULL, "proxy", "proxyid", 0, 0, 0, ZBX_FK_CASCADE_DELETE};

	return DBadd_foreign_key("proxy_rtdata", 1, &field);
}

static int	DBpatch_6050054(void)
{
	zbx_db_row_t		row;
	zbx_db_result_t		result;
	zbx_db_insert_t		db_insert_rtdata;
	int			ret;

	if (0 == (DBget_program_type() & ZBX_PROGRAM_TYPE_SERVER))
		return SUCCEED;

	result = zbx_db_select(
		"select hr.hostid,hr.lastaccess,hr.version,hr.compatibility"
		" from host_rtdata hr"
		" join hosts h"
			" on hr.hostid=h.hostid"
		" where h.status in (%i,%i)",
		DEPRECATED_STATUS_PROXY_ACTIVE, DEPRECATED_STATUS_PROXY_PASSIVE);

	zbx_db_insert_prepare(&db_insert_rtdata, "proxy_rtdata", "proxyid", "lastaccess", "version", "compatibility",
			(char *)NULL);

	while (NULL != (row = zbx_db_fetch(result)))
	{
		int		lastaccess, version, compatibility;
		zbx_uint64_t	hostid;

		ZBX_STR2UINT64(hostid, row[0]);
		lastaccess = atoi(row[1]);
		version = atoi(row[2]);
		compatibility = atoi(row[3]);

		zbx_db_insert_add_values(&db_insert_rtdata, hostid, lastaccess, version, compatibility);
	}
	zbx_db_free_result(result);

	ret = zbx_db_insert_execute(&db_insert_rtdata);
	zbx_db_insert_clean(&db_insert_rtdata);

	return ret;
}

#undef DEPRECATED_STATUS_PROXY_ACTIVE
#undef DEPRECATED_STATUS_PROXY_PASSIVE

static int	DBpatch_6050055(void)
{
	if (0 == (DBget_program_type() & ZBX_PROGRAM_TYPE_SERVER))
		return SUCCEED;

	if (ZBX_DB_OK > zbx_db_execute("delete from hosts where status in (5,6)"))
		return FAIL;

	return SUCCEED;
}

static int	DBpatch_6050056(void)
{
	return DBdrop_field("host_rtdata", "lastaccess");
}

static int	DBpatch_6050057(void)
{
	return DBdrop_field("host_rtdata", "version");
}

static int	DBpatch_6050058(void)
{
	return DBdrop_field("host_rtdata", "compatibility");
}

static int	DBpatch_6050059(void)
{
	return DBdrop_field("hosts", "proxy_address");
}

static int	DBpatch_6050060(void)
{
	return DBdrop_field("hosts", "auto_compress");
}

static int	DBpatch_6050061(void)
{
	if (0 == (DBget_program_type() & ZBX_PROGRAM_TYPE_SERVER))
		return SUCCEED;

	if (ZBX_DB_OK > zbx_db_execute("delete from profiles where idx='web.proxies.filter_status'"))
		return FAIL;

	return SUCCEED;
}

static int	DBpatch_6050062(void)
{
	if (0 == (DBget_program_type() & ZBX_PROGRAM_TYPE_SERVER))
		return SUCCEED;

	if (ZBX_DB_OK > zbx_db_execute(
			"update profiles"
			" set value_str='name'"
			" where value_str like 'host'"
				" and idx='web.proxies.php.sort'"))
	{
		return FAIL;
	}

	return SUCCEED;
}

static int	DBpatch_6050063(void)
{
#define TM_DATA_TYPE_TEST_ITEM	0
#define TM_DATA_TYPE_PROXYIDS	2

	if (0 == (DBget_program_type() & ZBX_PROGRAM_TYPE_SERVER))
		return SUCCEED;

	if (ZBX_DB_OK > zbx_db_execute("delete"
			" from task"
			" where exists ("
				"select null"
				" from task_data td"
				" where td.taskid=task.taskid and td.type in (%i,%i)"
			")",
			TM_DATA_TYPE_TEST_ITEM, TM_DATA_TYPE_PROXYIDS))
	{
		return FAIL;
	}
#undef TM_DATA_TYPE_TEST_ITEM
#undef TM_DATA_TYPE_PROXYIDS

	return SUCCEED;
}

static int	DBpatch_6050064(void)
{
	if (FAIL == zbx_db_index_exists("dashboard_user", "dashboard_user_2"))
		return DBcreate_index("dashboard_user", "dashboard_user_2", "userid", 0);

	return SUCCEED;
}

static int	DBpatch_6050065(void)
{
	if (FAIL == zbx_db_index_exists("dashboard_usrgrp", "dashboard_usrgrp_2"))
		return DBcreate_index("dashboard_usrgrp", "dashboard_usrgrp_2", "usrgrpid", 0);

	return SUCCEED;
}

static int	DBpatch_6050066(void)
{
	if (FAIL == zbx_db_index_exists("event_suppress", "event_suppress_4"))
		return DBcreate_index("event_suppress", "event_suppress_4", "userid", 0);

	return SUCCEED;
}

static int	DBpatch_6050067(void)
{
	if (FAIL == zbx_db_index_exists("group_discovery", "group_discovery_1"))
		return DBcreate_index("group_discovery", "group_discovery_1", "parent_group_prototypeid", 0);

	return SUCCEED;
}

static int	DBpatch_6050068(void)
{
	if (FAIL == zbx_db_index_exists("group_prototype", "group_prototype_2"))
		return DBcreate_index("group_prototype", "group_prototype_2", "groupid", 0);

	return SUCCEED;
}

static int	DBpatch_6050069(void)
{
	if (FAIL == zbx_db_index_exists("group_prototype", "group_prototype_3"))
		return DBcreate_index("group_prototype", "group_prototype_3", "templateid", 0);

	return SUCCEED;
}

static int	DBpatch_6050070(void)
{
	if (FAIL == zbx_db_index_exists("host_discovery", "host_discovery_1"))
		return DBcreate_index("host_discovery", "host_discovery_1", "parent_hostid", 0);

	return SUCCEED;
}

static int	DBpatch_6050071(void)
{
	if (FAIL == zbx_db_index_exists("host_discovery", "host_discovery_2"))
		return DBcreate_index("host_discovery", "host_discovery_2", "parent_itemid", 0);

	return SUCCEED;
}

static int	DBpatch_6050072(void)
{
	if (FAIL == zbx_db_index_exists("hosts", "hosts_7"))
		return DBcreate_index("hosts", "hosts_7", "templateid", 0);

	return SUCCEED;
}

static int	DBpatch_6050073(void)
{
	if (FAIL == zbx_db_index_exists("interface_discovery", "interface_discovery_1"))
		return DBcreate_index("interface_discovery", "interface_discovery_1", "parent_interfaceid", 0);

	return SUCCEED;
}

static int	DBpatch_6050074(void)
{
	if (FAIL == zbx_db_index_exists("report", "report_2"))
		return DBcreate_index("report", "report_2", "userid", 0);

	return SUCCEED;
}

static int	DBpatch_6050075(void)
{
	if (FAIL == zbx_db_index_exists("report", "report_3"))
		return DBcreate_index("report", "report_3", "dashboardid", 0);

	return SUCCEED;
}

static int	DBpatch_6050076(void)
{
	if (FAIL == zbx_db_index_exists("report_user", "report_user_2"))
		return DBcreate_index("report_user", "report_user_2", "userid", 0);

	return SUCCEED;
}

static int	DBpatch_6050077(void)
{
	if (FAIL == zbx_db_index_exists("report_user", "report_user_3"))
		return DBcreate_index("report_user", "report_user_3", "access_userid", 0);

	return SUCCEED;
}

static int	DBpatch_6050078(void)
{
	if (FAIL == zbx_db_index_exists("report_usrgrp", "report_usrgrp_2"))
		return DBcreate_index("report_usrgrp", "report_usrgrp_2", "usrgrpid", 0);

	return SUCCEED;
}

static int	DBpatch_6050079(void)
{
	if (FAIL == zbx_db_index_exists("report_usrgrp", "report_usrgrp_3"))
		return DBcreate_index("report_usrgrp", "report_usrgrp_3", "access_userid", 0);

	return SUCCEED;
}

static int	DBpatch_6050080(void)
{
	if (FAIL == zbx_db_index_exists("sysmaps", "sysmaps_4"))
		return DBcreate_index("sysmaps", "sysmaps_4", "userid", 0);

	return SUCCEED;
}

static int	DBpatch_6050081(void)
{
	if (FAIL == zbx_db_index_exists("sysmap_element_trigger", "sysmap_element_trigger_2"))
		return DBcreate_index("sysmap_element_trigger", "sysmap_element_trigger_2", "triggerid", 0);

	return SUCCEED;
}

static int	DBpatch_6050082(void)
{
	if (FAIL == zbx_db_index_exists("sysmap_user", "sysmap_user_2"))
		return DBcreate_index("sysmap_user", "sysmap_user_2", "userid", 0);

	return SUCCEED;
}

static int	DBpatch_6050083(void)
{
	if (FAIL == zbx_db_index_exists("sysmap_usrgrp", "sysmap_usrgrp_2"))
		return DBcreate_index("sysmap_usrgrp", "sysmap_usrgrp_2", "usrgrpid", 0);

	return SUCCEED;
}

static int	DBpatch_6050084(void)
{
	if (FAIL == zbx_db_index_exists("tag_filter", "tag_filter_1"))
		return DBcreate_index("tag_filter", "tag_filter_1", "usrgrpid", 0);

	return SUCCEED;
}

static int	DBpatch_6050085(void)
{
	if (FAIL == zbx_db_index_exists("tag_filter", "tag_filter_2"))
		return DBcreate_index("tag_filter", "tag_filter_2", "groupid", 0);

	return SUCCEED;
}

static int	DBpatch_6050086(void)
{
	if (FAIL == zbx_db_index_exists("task", "task_2"))
		return DBcreate_index("task", "task_2", "proxyid", 0);

	return SUCCEED;
}

static int	DBpatch_6050087(void)
{
	if (FAIL == zbx_db_index_exists("users", "users_3"))
		return DBcreate_index("users", "users_3", "roleid", 0);

	return SUCCEED;
}

static int	DBpatch_6050090(void)
{
	const zbx_db_field_t	old_field = {"info", "", NULL, NULL, 0, ZBX_TYPE_SHORTTEXT, ZBX_NOTNULL, 0};
	const zbx_db_field_t	field = {"info", "", NULL, NULL, 0, ZBX_TYPE_LONGTEXT, ZBX_NOTNULL, 0};

	return DBmodify_field_type("task_remote_command_result", &field, &old_field);
}

static int	DBpatch_6050091(void)
{
	if (0 == (DBget_program_type() & ZBX_PROGRAM_TYPE_SERVER))
		return SUCCEED;

	if (ZBX_DB_OK > zbx_db_execute(
			"update widget_field"
			" set value_str=' '"
			" where name like 'columns.name.%%'"
			" and value_str like ''"
			" and widgetid in ("
				"select widgetid"
				" from widget"
				" where type='tophosts'"
			")"))
	{
		return FAIL;
	}

	return SUCCEED;
}

static int	DBpatch_6050092(void)
{
	return DBrename_table("group_discovery", "group_discovery_tmp");
}

static int	DBpatch_6050093(void)
{
	const zbx_db_table_t	table =
			{"group_discovery", "groupdiscoveryid", 0,
				{
					{"groupdiscoveryid", NULL, NULL, NULL, 0, ZBX_TYPE_ID, ZBX_NOTNULL, 0},
					{"groupid", NULL, NULL, NULL, 0, ZBX_TYPE_ID, ZBX_NOTNULL, 0},
					{"parent_group_prototypeid", NULL, NULL, NULL, 0, ZBX_TYPE_ID, ZBX_NOTNULL, 0},
					{"name", "", NULL, NULL, 255, ZBX_TYPE_CHAR, ZBX_NOTNULL, 0},
					{"lastcheck", "0", NULL, NULL, 0, ZBX_TYPE_INT, ZBX_NOTNULL, 0},
					{"ts_delete", "0", NULL, NULL, 0, ZBX_TYPE_INT, ZBX_NOTNULL, 0},
					{0}
				},
				NULL
			};

	return DBcreate_table(&table);
}

static int	DBpatch_6050094(void)
{
	if (0 == (DBget_program_type() & ZBX_PROGRAM_TYPE_SERVER))
		return SUCCEED;

	if (ZBX_DB_OK > zbx_db_execute("insert into group_discovery "
				"(groupdiscoveryid,groupid,parent_group_prototypeid,name,lastcheck,ts_delete)"
			" select groupid,groupid,parent_group_prototypeid,name,lastcheck,ts_delete"
				" from group_discovery_tmp"))
	{
		return FAIL;
	}

	return SUCCEED;
}

static int	DBpatch_6050095(void)
{
	return DBdrop_table("group_discovery_tmp");
}

static int	DBpatch_6050096(void)
{
	return DBcreate_index("group_discovery", "group_discovery_1", "groupid,parent_group_prototypeid", 1);
}

static int	DBpatch_6050097(void)
{
	return DBcreate_index("group_discovery", "group_discovery_2", "parent_group_prototypeid", 0);
}

static int	DBpatch_6050098(void)
{
	const zbx_db_field_t	field = {"groupid", NULL, "hstgrp", "groupid", 0, 0, 0, ZBX_FK_CASCADE_DELETE};

	return DBadd_foreign_key("group_discovery", 1, &field);
}

static int	DBpatch_6050099(void)
{
	const zbx_db_field_t	field = {"parent_group_prototypeid", NULL, "group_prototype", "group_prototypeid", 0, 0,
			0, 0};

	return DBadd_foreign_key("group_discovery", 2, &field);
}

static int	DBpatch_6050100(void)
{
	if (0 == (DBget_program_type() & ZBX_PROGRAM_TYPE_SERVER))
		return SUCCEED;

	if (ZBX_DB_OK > zbx_db_execute("insert into module (moduleid,id,relative_path,status,config) values"
			" (" ZBX_FS_UI64 ",'piechart','widgets/piechart',%d,'[]')", zbx_db_get_maxid("module"), 1))
	{
		return FAIL;
	}

	return SUCCEED;
}

static int	DBpatch_6050101(void)
{
	const zbx_db_field_t	field = {"timeout_zabbix_agent", "3s", NULL, NULL, 255, ZBX_TYPE_CHAR, ZBX_NOTNULL, 0};

	return DBadd_field("config", &field);
}

static int	DBpatch_6050102(void)
{
	const zbx_db_field_t	field = {"timeout_simple_check", "3s", NULL, NULL, 255, ZBX_TYPE_CHAR, ZBX_NOTNULL, 0};

	return DBadd_field("config", &field);
}

static int	DBpatch_6050103(void)
{
	const zbx_db_field_t	field = {"timeout_snmp_agent", "3s", NULL, NULL, 255, ZBX_TYPE_CHAR, ZBX_NOTNULL, 0};

	return DBadd_field("config", &field);
}

static int	DBpatch_6050104(void)
{
	const zbx_db_field_t	field = {"timeout_external_check", "3s", NULL, NULL, 255, ZBX_TYPE_CHAR,
			ZBX_NOTNULL, 0};

	return DBadd_field("config", &field);
}

static int	DBpatch_6050105(void)
{
	const zbx_db_field_t	field = {"timeout_db_monitor", "3s", NULL, NULL, 255, ZBX_TYPE_CHAR, ZBX_NOTNULL, 0};

	return DBadd_field("config", &field);
}

static int	DBpatch_6050106(void)
{
	const zbx_db_field_t	field = {"timeout_http_agent", "3s", NULL, NULL, 255, ZBX_TYPE_CHAR, ZBX_NOTNULL, 0};

	return DBadd_field("config", &field);
}

static int	DBpatch_6050107(void)
{
	const zbx_db_field_t	field = {"timeout_ssh_agent", "3s", NULL, NULL, 255, ZBX_TYPE_CHAR, ZBX_NOTNULL, 0};

	return DBadd_field("config", &field);
}

static int	DBpatch_6050108(void)
{
	const zbx_db_field_t	field = {"timeout_telnet_agent", "3s", NULL, NULL, 255, ZBX_TYPE_CHAR, ZBX_NOTNULL, 0};

	return DBadd_field("config", &field);
}

static int	DBpatch_6050109(void)
{
	const zbx_db_field_t	field = {"timeout_script", "3s", NULL, NULL, 255, ZBX_TYPE_CHAR, ZBX_NOTNULL, 0};

	return DBadd_field("config", &field);
}

static int	DBpatch_6050110(void)
{
	int	timeout;

	timeout = DBget_config_timeout();

	if (ZBX_DB_OK > zbx_db_execute("update config"
			" set timeout_zabbix_agent='%ds',"
				"timeout_simple_check='%ds',"
				"timeout_snmp_agent='%ds',"
				"timeout_external_check='%ds',"
				"timeout_db_monitor='%ds',"
				"timeout_http_agent='%ds',"
				"timeout_ssh_agent='%ds',"
				"timeout_telnet_agent='%ds',"
				"timeout_script='%ds'",
			timeout, timeout, timeout, timeout, timeout, timeout, timeout, timeout, timeout))
	{
		return FAIL;
	}

	return SUCCEED;
}

static int	DBpatch_6050111(void)
{
	if (ZBX_DB_OK > zbx_db_execute("update items set timeout='' where type not in (%d,%d)", ITEM_TYPE_HTTPAGENT,
			ITEM_TYPE_SCRIPT))
	{
		return FAIL;
	}

	return SUCCEED;
}

static int	DBpatch_6050112(void)
{
	const zbx_db_field_t	field = {"timeout", "", NULL, NULL, 255, ZBX_TYPE_CHAR, ZBX_NOTNULL, 0};

	return DBset_default("items", &field);
}

static int	DBpatch_6050113(void)
{
	const zbx_db_field_t	field = {"custom_timeouts", "0", NULL, NULL, 0, ZBX_TYPE_INT, ZBX_NOTNULL, 0};

	return DBadd_field("proxy", &field);
}

static int	DBpatch_6050114(void)
{
	const zbx_db_field_t	field = {"timeout_zabbix_agent", "", NULL, NULL, 255, ZBX_TYPE_CHAR, ZBX_NOTNULL, 0};

	return DBadd_field("proxy", &field);
}

static int	DBpatch_6050115(void)
{
	const zbx_db_field_t	field = {"timeout_simple_check", "", NULL, NULL, 255, ZBX_TYPE_CHAR, ZBX_NOTNULL, 0};

	return DBadd_field("proxy", &field);
}

static int	DBpatch_6050116(void)
{
	const zbx_db_field_t	field = {"timeout_snmp_agent", "", NULL, NULL, 255, ZBX_TYPE_CHAR, ZBX_NOTNULL, 0};

	return DBadd_field("proxy", &field);
}

static int	DBpatch_6050117(void)
{
	const zbx_db_field_t	field = {"timeout_external_check", "", NULL, NULL, 255, ZBX_TYPE_CHAR, ZBX_NOTNULL, 0};

	return DBadd_field("proxy", &field);
}

static int	DBpatch_6050118(void)
{
	const zbx_db_field_t	field = {"timeout_db_monitor", "", NULL, NULL, 255, ZBX_TYPE_CHAR, ZBX_NOTNULL, 0};

	return DBadd_field("proxy", &field);
}

static int	DBpatch_6050119(void)
{
	const zbx_db_field_t	field = {"timeout_http_agent", "", NULL, NULL, 255, ZBX_TYPE_CHAR, ZBX_NOTNULL, 0};

	return DBadd_field("proxy", &field);
}

static int	DBpatch_6050120(void)
{
	const zbx_db_field_t	field = {"timeout_ssh_agent", "", NULL, NULL, 255, ZBX_TYPE_CHAR, ZBX_NOTNULL, 0};

	return DBadd_field("proxy", &field);
}

static int	DBpatch_6050121(void)
{
	const zbx_db_field_t	field = {"timeout_telnet_agent", "", NULL, NULL, 255, ZBX_TYPE_CHAR, ZBX_NOTNULL, 0};

	return DBadd_field("proxy", &field);
}

static int	DBpatch_6050122(void)
{
	const zbx_db_field_t	field = {"timeout_script", "", NULL, NULL, 255, ZBX_TYPE_CHAR, ZBX_NOTNULL, 0};

	return DBadd_field("proxy", &field);
}

static int	DBpatch_6050123(void)
{
	if (ZBX_DB_OK > zbx_db_execute("update item_preproc set params='-1' where type=26"))
		return FAIL;

	return SUCCEED;
}

static int	DBpatch_6050124(void)
{
	if (0 == (DBget_program_type() & ZBX_PROGRAM_TYPE_SERVER))
		return SUCCEED;

	if (ZBX_DB_OK > zbx_db_execute(
			"delete from widget_field"
			" where name in ('source_type','reference')"
				" and widgetid in (select widgetid from widget where type='map')"))
	{
		return FAIL;
	}

	return SUCCEED;
}

static int	DBpatch_6050125(void)
{
	if (0 == (DBget_program_type() & ZBX_PROGRAM_TYPE_SERVER))
		return SUCCEED;

	if (ZBX_DB_OK > zbx_db_execute(
			"update widget_field"
			" set name='sysmapid._reference',value_str=CONCAT(value_str,'._mapid')"
			" where name='filter_widget_reference'"
				" and widgetid in (select widgetid from widget where type='map')"))
	{
		return FAIL;
	}

	return SUCCEED;
}

static int	DBpatch_6050126(void)
{
	if (0 == (DBget_program_type() & ZBX_PROGRAM_TYPE_SERVER))
		return SUCCEED;

	if (ZBX_DB_OK > zbx_db_execute(
			"update widget_field"
			" set type='1',name='override_hostid._reference',value_int=0,value_str='DASHBOARD._hostid'"
			" where type=0"
				" and name='dynamic'"
				" and value_int=1"))
	{
		return FAIL;
	}

	return SUCCEED;
}

static int	DBpatch_6050127(void)
{
	zbx_db_row_t	row;
	zbx_db_result_t	result;
	zbx_db_insert_t	db_insert;
	int		ret;

	if (0 == (DBget_program_type() & ZBX_PROGRAM_TYPE_SERVER))
		return SUCCEED;

	result = zbx_db_select(
			"select w.widgetid,wf_from.value_str,wf_to.value_str"
			" from widget w"
			" left join widget_field wf_from"
				" on w.widgetid=wf_from.widgetid"
					" and (wf_from.name='time_from' or wf_from.name is null)"
			" left join widget_field wf_to"
				" on w.widgetid=wf_to.widgetid"
					" and (wf_to.name='time_to' or wf_to.name is null)"
			" where w.type='svggraph' and exists ("
				"select null"
				" from widget_field wf2"
				" where wf2.widgetid=w.widgetid"
					" and wf2.name='graph_time'"
			")");

	zbx_db_insert_prepare(&db_insert, "widget_field", "widget_fieldid", "widgetid", "type", "name", "value_str",
			NULL);

	while (NULL != (row = zbx_db_fetch(result)))
	{
		zbx_uint64_t	widgetid;

		ZBX_STR2UINT64(widgetid, row[0]);

		if (SUCCEED == zbx_db_is_null(row[1]))
			zbx_db_insert_add_values(&db_insert, __UINT64_C(0), widgetid, 1, "time_period.from", "now-1h");

		if (SUCCEED == zbx_db_is_null(row[2]))
			zbx_db_insert_add_values(&db_insert, __UINT64_C(0), widgetid, 1, "time_period.to", "now");
	}
	zbx_db_free_result(result);

	zbx_db_insert_autoincrement(&db_insert, "widget_fieldid");

	ret = zbx_db_insert_execute(&db_insert);
	zbx_db_insert_clean(&db_insert);

	return ret;
}

static int	DBpatch_6050128(void)
{
	if (0 == (DBget_program_type() & ZBX_PROGRAM_TYPE_SERVER))
		return SUCCEED;

	if (ZBX_DB_OK > zbx_db_execute(
			"update widget_field"
			" set name='time_period.from'"
			" where name='time_from'"
				" and widgetid in (select widgetid from widget where type='svggraph')"))
	{
		return FAIL;
	}

	return SUCCEED;
}

static int	DBpatch_6050129(void)
{
	if (0 == (DBget_program_type() & ZBX_PROGRAM_TYPE_SERVER))
		return SUCCEED;

	if (ZBX_DB_OK > zbx_db_execute(
			"update widget_field"
			" set name='time_period.to'"
			" where name='time_to'"
				" and widgetid in (select widgetid from widget where type='svggraph')"))
	{
		return FAIL;
	}

	return SUCCEED;
}

static int	DBpatch_6050130(void)
{
	if (0 == (DBget_program_type() & ZBX_PROGRAM_TYPE_SERVER))
		return SUCCEED;

	if (ZBX_DB_OK > zbx_db_execute(
			"delete from widget_field"
			" where name='graph_time'"
				" and widgetid in (select widgetid from widget where type='svggraph')"))
	{
		return FAIL;
	}

	return SUCCEED;
}

static int	DBpatch_6050131(void)
{
	if (0 == (DBget_program_type() & ZBX_PROGRAM_TYPE_SERVER))
		return SUCCEED;

	if (ZBX_DB_OK > zbx_db_execute(
			"update widget_field"
			" set name='date_period.from'"
			" where name='date_from'"
				" and widgetid in (select widgetid from widget where type='slareport')"))
	{
		return FAIL;
	}

	return SUCCEED;
}

static int	DBpatch_6050132(void)
{
	if (0 == (DBget_program_type() & ZBX_PROGRAM_TYPE_SERVER))
		return SUCCEED;

	if (ZBX_DB_OK > zbx_db_execute(
			"update widget_field"
			" set name='date_period.to'"
			" where name='date_to'"
				" and widgetid in (select widgetid from widget where type='slareport')"))
	{
		return FAIL;
	}

	return SUCCEED;
}

static int	DBpatch_6050133(void)
{
	zbx_db_row_t	row;
	zbx_db_result_t	result;
	zbx_regexp_t	*regex1 = NULL, *regex2 = NULL;
	char		*error = NULL, *replace_to = NULL, *sql = NULL;
	size_t		sql_alloc = 0, sql_offset = 0;
	int		ret = FAIL;

	if (0 == (DBget_program_type() & ZBX_PROGRAM_TYPE_SERVER))
		return SUCCEED;

	if (FAIL == zbx_regexp_compile_ext("^([a-z]+)\\.([a-z_]+)\\.(\\d+)\\.(\\d+)$", &regex1, 0, &error))
	{
		zabbix_log(LOG_LEVEL_CRIT, "internal error, invalid regular expression: %s", error);
		goto out;
	}

	if (FAIL == zbx_regexp_compile_ext("^([a-z]+)\\.([a-z_]+)\\.(\\d+)$", &regex2, 0, &error))
	{
		zabbix_log(LOG_LEVEL_CRIT, "internal error, invalid regular expression: %s", error);
		goto out;
	}

	zbx_db_begin_multiple_update(&sql, &sql_alloc, &sql_offset);

	result = zbx_db_select("select widget_fieldid,name from widget_field where name like '%%.%%.%%'");

	while (NULL != (row = zbx_db_fetch(result)))
	{
		zbx_uint64_t	widget_fieldid;
		char		*replace_from;

		ZBX_STR2UINT64(widget_fieldid, row[0]);
		replace_from = row[1];

		if (SUCCEED != zbx_mregexp_sub_precompiled(
						replace_from,
						regex1,
						"\\1.\\3.\\2.\\4",
						0,	/* no output limit */
						&replace_to)
				&& SUCCEED != zbx_mregexp_sub_precompiled(
						replace_from,
						regex2,
						"\\1.\\3.\\2",
						0,	/* no output limit */
						&replace_to))
		{
			continue;
		}

		zbx_snprintf_alloc(&sql, &sql_alloc, &sql_offset,
				"update widget_field"
				" set name='%s'"
				" where widget_fieldid=" ZBX_FS_UI64 ";\n",
				replace_to, widget_fieldid);

		zbx_free(replace_to);

		if (SUCCEED != zbx_db_execute_overflowed_sql(&sql, &sql_alloc, &sql_offset))
		{
			zabbix_log(LOG_LEVEL_CRIT, "internal error, cannot execute multiple SQL \"update\" operations");
			zbx_db_free_result(result);

			goto out;
		}
	}
	zbx_db_free_result(result);

	zbx_db_end_multiple_update(&sql, &sql_alloc, &sql_offset);

	if (16 < sql_offset)	/* in ORACLE always present begin..end; */
		zbx_db_execute("%s", sql);

	ret = SUCCEED;
out:
	if (NULL != regex1)
		zbx_regexp_free(regex1);
	if (NULL != regex2)
		zbx_regexp_free(regex2);

	zbx_free(sql);
	zbx_free(error);
	zbx_free(replace_to);

	return ret;
}

#define REFERENCE_LEN	5
#define FIRST_LETTER	'A'
#define TOTAL_LETTERS	26

static char	*create_widget_reference(const zbx_vector_str_t *references)
{
	static char	buf[REFERENCE_LEN + 1];
	static int	next_index;

	while (1)
	{
		int	i, index = next_index++;

		for (i = REFERENCE_LEN - 1; i >= 0; i--)
		{
			buf[i] = FIRST_LETTER + index % TOTAL_LETTERS;
			index /= TOTAL_LETTERS;
		}

		if (FAIL == zbx_vector_str_search(references, buf, ZBX_DEFAULT_STR_COMPARE_FUNC))
			return buf;
	}
}

#undef TOTAL_LETTERS
#undef FIRST_LETTER
#undef REFERENCE_LEN

static int	DBpatch_6050134(void)
{
	zbx_db_row_t		row;
	zbx_db_result_t		result;
	zbx_db_insert_t		db_insert;
	zbx_vector_str_t	references;
	int			ret;

	if (0 == (DBget_program_type() & ZBX_PROGRAM_TYPE_SERVER))
		return SUCCEED;

	zbx_vector_str_create(&references);

	result = zbx_db_select("select distinct value_str from widget_field where name='reference' order by value_str");

	while (NULL != (row = zbx_db_fetch(result)))
	{
		zbx_vector_str_append(&references, zbx_strdup(NULL, row[0]));
	}
	zbx_db_free_result(result);

	zbx_vector_str_sort(&references, ZBX_DEFAULT_STR_COMPARE_FUNC);

	zbx_db_insert_prepare(&db_insert, "widget_field", "widget_fieldid", "widgetid", "type", "name", "value_str",
			NULL);

	result = zbx_db_select("select widgetid from widget where type in ('graph','svggraph','graphprototype')");

	while (NULL != (row = zbx_db_fetch(result)))
	{
		zbx_uint64_t	widgetid;

		ZBX_STR2UINT64(widgetid, row[0]);

		zbx_db_insert_add_values(&db_insert, __UINT64_C(0), widgetid, 1, "reference",
				create_widget_reference(&references));
	}
	zbx_db_free_result(result);

	zbx_vector_str_clear_ext(&references, zbx_str_free);
	zbx_vector_str_destroy(&references);

	zbx_db_insert_autoincrement(&db_insert, "widget_fieldid");

	ret = zbx_db_insert_execute(&db_insert);
	zbx_db_insert_clean(&db_insert);

	return ret;
}

static int	DBpatch_6050135(void)
{
	if (0 == (DBget_program_type() & ZBX_PROGRAM_TYPE_SERVER))
		return SUCCEED;

	if (ZBX_DB_OK > zbx_db_execute("delete from profiles where idx like 'web.templates.triggers.%%'"))
		return FAIL;

	return SUCCEED;
}

static int	DBpatch_6050136(void)
{
	if (0 == (DBget_program_type() & ZBX_PROGRAM_TYPE_SERVER))
		return SUCCEED;

	if (ZBX_DB_OK > zbx_db_execute("delete from profiles where idx like 'web.templates.trigger_prototypes.php.%%'"))
		return FAIL;

	return SUCCEED;
}

static int	DBpatch_6050137(void)
{
	if (0 == (DBget_program_type() & ZBX_PROGRAM_TYPE_SERVER))
		return SUCCEED;

	if (ZBX_DB_OK > zbx_db_execute("delete from profiles where idx like 'web.hosts.triggers.%%'"))
		return FAIL;

	return SUCCEED;
}

static int	DBpatch_6050138(void)
{
	if (0 == (DBget_program_type() & ZBX_PROGRAM_TYPE_SERVER))
		return SUCCEED;

	if (ZBX_DB_OK > zbx_db_execute("delete from profiles where idx like 'web.hosts.trigger_prototypes.php.%%'"))
		return FAIL;

	return SUCCEED;
}

static int	DBpatch_6050139(void)
{
	zbx_db_result_t	result;
	zbx_db_row_t	row;
	zbx_db_insert_t	db_insert;
	int		ret = SUCCEED;

	if (0 == (DBget_program_type() & ZBX_PROGRAM_TYPE_SERVER))
		return SUCCEED;

	result = zbx_db_select("select wf.widgetid from widget_field wf,widget w"
			" where wf.name='interface_type' and w.type='hostavail' and w.widgetid=wf.widgetid"
			" group by wf.widgetid having count(wf.name)=1");

	zbx_db_insert_prepare(&db_insert, "widget_field", "widget_fieldid", "widgetid", "name", "type", "value_int",
			NULL);

	while (NULL != (row = zbx_db_fetch(result)))
	{
		zbx_uint64_t	widgetid;

		ZBX_STR2UINT64(widgetid, row[0]);

		zbx_db_insert_add_values(&db_insert, __UINT64_C(0), widgetid, "only_totals", 0, 1);
	}
	zbx_db_free_result(result);

	zbx_db_insert_autoincrement(&db_insert, "widget_fieldid");

	ret = zbx_db_insert_execute(&db_insert);

	zbx_db_insert_clean(&db_insert);

	return ret;
}

static int	DBpatch_6050140(void)
{
	if (0 == (DBget_program_type() & ZBX_PROGRAM_TYPE_SERVER))
		return SUCCEED;

	if (ZBX_DB_OK > zbx_db_execute("delete from profiles where idx like 'web.templates.items.%%'"))
		return FAIL;

	return SUCCEED;
}

static int	DBpatch_6050141(void)
{
	if (0 == (DBget_program_type() & ZBX_PROGRAM_TYPE_SERVER))
		return SUCCEED;

	if (ZBX_DB_OK > zbx_db_execute("delete from profiles where idx like 'web.templates.disc_prototypes.php.%%'"))
		return FAIL;

	return SUCCEED;
}

static int	DBpatch_6050142(void)
{
	if (0 == (DBget_program_type() & ZBX_PROGRAM_TYPE_SERVER))
		return SUCCEED;

	if (ZBX_DB_OK > zbx_db_execute("delete from profiles where idx like 'web.hosts.items.%%'"))
		return FAIL;

	return SUCCEED;
}

static int	DBpatch_6050143(void)
{
	if (0 == (DBget_program_type() & ZBX_PROGRAM_TYPE_SERVER))
		return SUCCEED;

	if (ZBX_DB_OK > zbx_db_execute("delete from profiles where idx like 'web.hosts.disc_prototypes.php.%%'"))
		return FAIL;

	return SUCCEED;
}

static int	DBpatch_6050144(void)
{
	const zbx_db_field_t	field = {"hk_audit", "31d", NULL, NULL, 32, ZBX_TYPE_CHAR, ZBX_NOTNULL, 0};

	return DBset_default("config", &field);
}

static int	DBpatch_6050145(void)
{
	const zbx_db_field_t	field = {"hk_history", "31d", NULL, NULL, 32, ZBX_TYPE_CHAR, ZBX_NOTNULL, 0};

	return DBset_default("config", &field);
}

static int	DBpatch_6050146(void)
{
	const zbx_db_field_t	old_field = {"query_fields", "", NULL, NULL, 2048, ZBX_TYPE_CHAR,
			ZBX_NOTNULL | ZBX_PROXY, 0};
	const zbx_db_field_t	field = {"query_fields", "", NULL, NULL, 0, ZBX_TYPE_TEXT, ZBX_NOTNULL | ZBX_PROXY, 0};

	return DBmodify_field_type("items", &field, &old_field);
}

static int	DBpatch_6050147(void)
{
	const zbx_db_field_t	field = {"item_value_type", "31", NULL, NULL, 0, ZBX_TYPE_INT, ZBX_NOTNULL, 0};

	return DBadd_field("connector", &field);
}

static int	DBpatch_6050148(void)
{
	const zbx_db_field_t	field = {"attempt_interval", "5s", NULL, NULL, 32, ZBX_TYPE_CHAR, ZBX_NOTNULL, 0};

	return DBadd_field("connector", &field);
}

static int	DBpatch_6050149(void)
{
/* -------------------------------------------------------*/
/* Formula:                                               */
/* aggregate_function(last_foreach(filter))               */
/* aggregate_function(last_foreach(filter,time))          */
/*--------------------------------------------------------*/
/* Relative positioning of tokens on a stack              */
/*----------------------------+---------------------------*/
/* Time is present in formula | Time is absent in formula */
/*----------------------------+---------------------------*/
/* [i-2] filter               |                           */
/* [i-1] time                 | [i-1] filter              */
/*   [i] last_foreach         |   [i] last_foreach        */
/* [i+2] aggregate function   | [i+2]                     */
/*----------------------------+---------------------------*/

/* Offset in stack of tokens is relative to last_foreach() history function token, */
/* assuming that time is present in formula. */
#define OFFSET_TIME	(-1)
#define TOKEN_LEN(loc)	(loc->r - loc->l + 1)
#define LAST_FOREACH	"last_foreach"
	zbx_db_row_t		row;
	zbx_db_result_t		result;
	int			ret = SUCCEED;
	size_t			sql_alloc = 0, sql_offset = 0;
	char			*sql = NULL, *params = NULL;
	zbx_eval_context_t	ctx;
	zbx_vector_uint32_t	del_idx;

	zbx_eval_init(&ctx);
	zbx_vector_uint32_create(&del_idx);

	zbx_db_begin_multiple_update(&sql, &sql_alloc, &sql_offset);

	/* ITEM_TYPE_CALCULATED = 15 */
	result = zbx_db_select("select itemid,params from items where type=15 and params like '%%%s%%'", LAST_FOREACH);

	while (SUCCEED == ret && NULL != (row = zbx_db_fetch(result)))
	{
		int	i;
		char	*esc, *error = NULL;

		zbx_eval_clear(&ctx);

		if (FAIL == zbx_eval_parse_expression(&ctx, row[1], ZBX_EVAL_PARSE_CALC_EXPRESSION, &error))
		{
			zabbix_log(LOG_LEVEL_WARNING, "%s: error parsing calculated item formula '%s' for itemid %s",
					__func__, row[1], row[0]);
			zbx_free(error);
			continue;
		}

		zbx_vector_uint32_clear(&del_idx);

		for (i = 0; i < ctx.stack.values_num; i++)
		{
			zbx_strloc_t	*loc;

			if (ZBX_EVAL_TOKEN_HIST_FUNCTION != ctx.stack.values[i].type)
				continue;

			loc = &ctx.stack.values[i].loc;

			if (0 != strncmp(LAST_FOREACH, &ctx.expression[loc->l], TOKEN_LEN(loc)))
				continue;

			/* if time is absent in formula */
			if (ZBX_EVAL_TOKEN_ARG_QUERY == ctx.stack.values[i + OFFSET_TIME].type)
				continue;

			if (ZBX_EVAL_TOKEN_ARG_NULL == ctx.stack.values[i + OFFSET_TIME].type)
				continue;

			zbx_vector_uint32_append(&del_idx, (zbx_uint32_t)(i + OFFSET_TIME));
		}

		if (0 == del_idx.values_num)
			continue;

		params = zbx_strdup(params, ctx.expression);

		for (i = del_idx.values_num - 1; i >= 0; i--)
		{
			size_t		l, r;
			zbx_strloc_t	*loc = &ctx.stack.values[(int)del_idx.values[i]].loc;

			for (l = loc->l - 1; ',' != params[l]; l--) {}
			for (r = loc->r + 1; ')' != params[r]; r++) {}

			memmove(&params[l], &params[r], strlen(params) - r + 1);
		}

		esc = zbx_db_dyn_escape_string(params);
		zbx_snprintf_alloc(&sql, &sql_alloc, &sql_offset,
				"update items set params='%s' where itemid=%s;\n", esc, row[0]);
		zbx_free(esc);

		ret = zbx_db_execute_overflowed_sql(&sql, &sql_alloc, &sql_offset);
	}
	zbx_db_free_result(result);

	zbx_db_end_multiple_update(&sql, &sql_alloc, &sql_offset);

	if (SUCCEED == ret && 16 < sql_offset)
	{
		if (ZBX_DB_OK > zbx_db_execute("%s", sql))
			ret = FAIL;
	}

	zbx_eval_clear(&ctx);
	zbx_vector_uint32_destroy(&del_idx);

	zbx_free(sql);
	zbx_free(params);

	return ret;
#undef OFFSET_TIME
#undef TOKEN_LEN
#undef LAST_FOREACH
}

static int	DBpatch_6050150(void)
{
	const zbx_db_table_t	table =
			{"item_rtname", "itemid", 0,
				{
					{"itemid", NULL, NULL, NULL, 0, ZBX_TYPE_ID, ZBX_NOTNULL, 0},
					{"name_resolved", "", NULL, NULL, 2048, ZBX_TYPE_CHAR, ZBX_NOTNULL, 0},
					{"name_resolved_upper", "", NULL, NULL, 2048, ZBX_TYPE_CHAR, ZBX_NOTNULL, 0},
					{0}
				},
				NULL
			};

	return DBcreate_table(&table);
}

static int	DBpatch_6050151(void)
{
	const zbx_db_field_t	field = {"itemid", NULL, "items", "itemid", 0, 0, 0, ZBX_FK_CASCADE_DELETE};

	return DBadd_foreign_key("item_rtname", 1, &field);
}

static int	DBpatch_6050152(void)
{
	if (ZBX_DB_OK <= zbx_db_execute("insert into item_rtname (itemid,name_resolved,name_resolved_upper)"
			" select i.itemid,i.name,i.name_upper from"
			" items i,hosts h"
			" where i.hostid=h.hostid and (h.status=%d or h.status=%d) and (i.flags=%d or i.flags=%d)",
			HOST_STATUS_MONITORED, HOST_STATUS_NOT_MONITORED, ZBX_FLAG_DISCOVERY_NORMAL,
			ZBX_FLAG_DISCOVERY_CREATED))
	{
		return SUCCEED;
	}

	return FAIL;
}

static int	DBpatch_6050153(void)
{
	return DBdrop_index("items", "items_9");
}

static int	DBpatch_6050154(void)
{
	return DBdrop_field("items", "name_upper");
}

static int	DBpatch_6050155(void)
{
	return zbx_dbupgrade_drop_trigger_on_insert("items", "name_upper");
}

static int	DBpatch_6050156(void)
{
	return zbx_dbupgrade_drop_trigger_on_update("items", "name_upper");
}

static int	DBpatch_6050157(void)
{
	return zbx_dbupgrade_drop_trigger_function_on_insert("items", "name_upper", "upper");
}

static int	DBpatch_6050158(void)
{
	return zbx_dbupgrade_drop_trigger_function_on_update("items", "name_upper", "upper");
}

static int	DBpatch_6050159(void)
{
#ifdef HAVE_POSTGRESQL
	if (FAIL == zbx_db_index_exists("group_discovery", "group_discovery_pkey1"))
		return SUCCEED;

	return DBrename_index("group_discovery", "group_discovery_pkey1", "group_discovery_pkey",
			"groupdiscoveryid", 1);
#else
	return SUCCEED;
#endif
}

static int	DBpatch_6050160(void)
{
	const zbx_db_field_t	field = {"manualinput", "0", NULL, NULL, 0, ZBX_TYPE_INT, ZBX_NOTNULL, 0};

	return DBadd_field("scripts", &field);
}

static int	DBpatch_6050161(void)
{
	const zbx_db_field_t	field = {"manualinput_prompt", "", NULL, NULL, 255, ZBX_TYPE_CHAR, ZBX_NOTNULL, 0};

	return DBadd_field("scripts", &field);
}

static int	DBpatch_6050162(void)
{
	const zbx_db_field_t	field = {"manualinput_validator", "", NULL, NULL, 2048, ZBX_TYPE_CHAR, ZBX_NOTNULL, 0};

	return DBadd_field("scripts", &field);
}

static int	DBpatch_6050163(void)
{
	const zbx_db_field_t	field = {"manualinput_validator_type", "0", NULL, NULL, 0, ZBX_TYPE_INT, ZBX_NOTNULL,
			0};

	return DBadd_field("scripts", &field);
}

static int	DBpatch_6050164(void)
{
	const zbx_db_field_t	field = {"manualinput_default_value", "", NULL, NULL, 255, ZBX_TYPE_CHAR, ZBX_NOTNULL,
			0};

	return DBadd_field("scripts", &field);
}

#define BACKSLASH_MATCH_PATTERN	"\\\\"

static int	DBpatch_6050165(void)
{
	zbx_db_result_t	result;
	zbx_db_row_t	row;
	int		ret = SUCCEED;
	char		*sql = NULL, *buf = NULL, *like_condition;
	size_t		sql_alloc = 0, sql_offset = 0, buf_alloc;

	zbx_db_begin_multiple_update(&sql, &sql_alloc, &sql_offset);

	/* functions table contains history functions used in trigger expressions */
	like_condition = zbx_db_dyn_escape_like_pattern(BACKSLASH_MATCH_PATTERN);
	if (NULL == (result = zbx_db_select("select functionid,parameter,triggerid"
			" from functions"
			" where " ZBX_DB_CHAR_LENGTH(parameter) ">1 and"
				" parameter like '%%%s%%'", like_condition)))
	{
		goto clean;
	}

	while (NULL != (row = zbx_db_fetch(result)))
	{
		const char	*ptr;
		char		*tmp, *param = NULL;
		int		func_params_changed = 0;
		size_t		param_pos, param_len, sep_pos, buf_offset = 0, params_len;

		params_len = strlen(row[1]);

		for (ptr = row[1]; ptr < row[1] + params_len; ptr += sep_pos + 1)
		{
			zbx_function_param_parse_ext(ptr, ZBX_TOKEN_USER_MACRO, ZBX_BACKSLASH_ESC_OFF,
					&param_pos, &param_len, &sep_pos);

			if (param_pos < sep_pos)
			{
				int	quoted, changed = 0;

				if ('"' == ptr[param_pos])
				{
					param = zbx_function_param_unquote_dyn_compat(ptr + param_pos,
							sep_pos - param_pos, &quoted);

					/* zbx_function_param_quote() should always succeed with esc_bs set to 1 */
					zbx_function_param_quote(&param, quoted, ZBX_BACKSLASH_ESC_ON);

					if (0 != strncmp(param, ptr + param_pos, strlen(param))) {
						zbx_strncpy_alloc(&buf, &buf_alloc, &buf_offset, ptr, param_pos);
						zbx_strcpy_alloc(&buf, &buf_alloc, &buf_offset, param);
						func_params_changed = changed = 1;
					}
				}

				if (0 == changed)
					zbx_strncpy_alloc(&buf, &buf_alloc, &buf_offset, ptr, sep_pos);
			}

			if (',' == ptr[sep_pos])
				zbx_chrcpy_alloc(&buf, &buf_alloc, &buf_offset, ',');
			zbx_free(param);
		}

		if (0 == buf_offset)
			continue;

		if (0 != func_params_changed) {
			tmp = zbx_db_dyn_escape_string(buf);
			zbx_snprintf_alloc(&sql, &sql_alloc, &sql_offset,
					"update functions set parameter='%s' where functionid=%s;\n", tmp, row[0]);
			zbx_free(tmp);
		}

		if (SUCCEED != (ret = zbx_db_execute_overflowed_sql(&sql, &sql_alloc, &sql_offset)))
			break;
	}

	zbx_db_free_result(result);
	zbx_db_end_multiple_update(&sql, &sql_alloc, &sql_offset);

	if (SUCCEED == ret && 16 < sql_offset)
	{
		if (ZBX_DB_OK > zbx_db_execute("%s", sql))
			ret = FAIL;
	}
clean:
	zbx_free(like_condition);
	zbx_free(buf);
	zbx_free(sql);

	return ret;
}

ZBX_PTR_VECTOR_DECL(eval_token_ptr, zbx_eval_token_t *)
ZBX_PTR_VECTOR_IMPL(eval_token_ptr, zbx_eval_token_t *)

static int	update_escaping_in_expression(const char *expression, char **substitute, char **error)
{
	zbx_eval_context_t		ctx;
	int				ret = SUCCEED;
	int				token_num;
	zbx_eval_token_t		*token;
	zbx_vector_eval_token_ptr_t	hist_param_tokens;

	ret = zbx_eval_parse_expression(&ctx, expression, ZBX_EVAL_PARSE_CALC_EXPRESSION |
			ZBX_EVAL_PARSE_STR_V64_COMPAT | ZBX_EVAL_PARSE_LLDMACRO, error);

	if (FAIL == ret)
		return FAIL;

	zbx_vector_eval_token_ptr_create(&hist_param_tokens);

	/* finding string parameters of history functions */
	for (token_num = ctx.stack.values_num - 1; token_num >= 0; token_num--)
	{
		token = &ctx.stack.values[token_num];

		if (token->type  == ZBX_EVAL_TOKEN_HIST_FUNCTION)
		{
			for (zbx_uint32_t i = 0; i < token->opt; i++)
			{
				if (0 == token_num--)
					break;

				if (ZBX_EVAL_TOKEN_VAR_STR == ctx.stack.values[token_num].type)
				{
					zbx_vector_eval_token_ptr_append(&hist_param_tokens,
							&ctx.stack.values[token_num]);
				}
			}
		}
	}

	for (token_num = hist_param_tokens.values_num - 1; token_num >= 0; token_num--)
	{
		char	*str = NULL, *subst;
		int	quoted;
		size_t	str_alloc = 0, str_offset = 0, str_len;

		token = hist_param_tokens.values[token_num];

		str_len = token->loc.r - token->loc.l + 1;
		zbx_strncpy_alloc(&str, &str_alloc, &str_offset, ctx.expression + token->loc.l, str_len);

		subst = zbx_function_param_unquote_dyn_compat(str, str_len, &quoted);
		zbx_variant_set_str(&(token->value), subst);

		zbx_free(str);
	}

	ctx.rules ^= ZBX_EVAL_PARSE_STR_V64_COMPAT;
	zbx_eval_compose_expression(&ctx, substitute);

	zbx_vector_eval_token_ptr_destroy(&hist_param_tokens);
	zbx_eval_clear(&ctx);

	return SUCCEED;
}

static int	DBpatch_6050166(void)
{
int			ret = SUCCEED;
	zbx_db_result_t		result;
	zbx_db_row_t		row;
	char			*sql = NULL, *error = NULL, *like_condition;
	size_t			sql_alloc = 0, sql_offset = 0;

	zbx_db_begin_multiple_update(&sql, &sql_alloc, &sql_offset);

	like_condition = zbx_db_dyn_escape_like_pattern(BACKSLASH_MATCH_PATTERN);

	if (NULL == (result = zbx_db_select("select itemid,params from items "
			"where type=15 and params like '%%%s%%'", like_condition)))
	{
		goto clean;
	}

	while (NULL != (row = zbx_db_fetch(result)))
	{
		char	*substitute = NULL, *tmp = NULL;

		if (SUCCEED == update_escaping_in_expression(row[1], &substitute, &error))
		{
			tmp = zbx_db_dyn_escape_string(substitute);
			zbx_free(substitute);
			zbx_snprintf_alloc(&sql, &sql_alloc, &sql_offset,
					"update items set params='%s' where itemid=%s;\n", tmp, row[0]);
			zbx_free(tmp);
		}
		else
		{
			zabbix_log(LOG_LEVEL_WARNING, "Failed to parse calculated item expression \"%s\" for"
				" item with id %s, error: %s", row[1], row[0], error);
			zbx_free(error);
		}

		if (SUCCEED != (ret = zbx_db_execute_overflowed_sql(&sql, &sql_alloc, &sql_offset)))
			break;
	}

	zbx_db_free_result(result);
	zbx_db_end_multiple_update(&sql, &sql_alloc, &sql_offset);

	if (SUCCEED == ret && 16 < sql_offset)
	{
		if (ZBX_DB_OK > zbx_db_execute("%s", sql))
			ret = FAIL;
	}
clean:
	zbx_free(like_condition);
	zbx_free(error);
	zbx_free(sql);

	return ret;
}

static int	find_expression_macro(const char *macro_start, const char **macro_end, char **substitute,
		char **error)
{
	int		ret = FAIL;

	*macro_end = macro_start + 2;

	while (ret == FAIL && NULL != (*macro_end = strstr(*macro_end, "}")))
	{
		char	*expression = NULL;
		size_t	expr_alloc = 0, expr_offset = 0;

		zbx_free(*error);
		zbx_strncpy_alloc(&expression, &expr_alloc, &expr_offset,
				macro_start + 2, (size_t)(*macro_end - macro_start) - 2);
		ret = update_escaping_in_expression(expression, substitute, error);
		zbx_free(expression);
		(*macro_end)++;
	}

	return ret;
}

static void	get_next_expr_macro_start(const char **expr_start, const char *str, size_t str_len)
{
	const char	*search_pos = *expr_start + 2;

	if (NULL != *expr_start && NULL != str && (size_t)(search_pos - str) < str_len)
		*expr_start = strstr(search_pos, "{?");
	else
		*expr_start = NULL;
}

static int	replace_expression_macro(char **buf, size_t *alloc, size_t *offset, const char *command, size_t cmd_len,
		size_t *pos, const char **expr_macro_start)
{
	const char	*macro_end;
	char		*error = NULL, *substitute = NULL;
	int		ret = FAIL;

	if (NULL != *expr_macro_start &&
			SUCCEED == find_expression_macro(*expr_macro_start, &macro_end, &substitute, &error))
	{
		zbx_strncpy_alloc(buf, alloc, offset, command + *pos, (size_t)(*expr_macro_start - command) - *pos);
		zbx_strcpy_alloc(buf, alloc, offset, "{?");
		zbx_strcpy_alloc(buf, alloc, offset, substitute);
		zbx_strcpy_alloc(buf, alloc, offset, "}");
		zbx_free(substitute);

		*expr_macro_start = strstr(macro_end, "{?");
		*pos = (size_t)(macro_end - command);
		ret = SUCCEED;
	}
	else
	{
		get_next_expr_macro_start(expr_macro_start, command, cmd_len);
		zbx_free(error);
	}

	return ret;
}

static int	fix_expression_macro_escaping(const char *table, const char *id_col, const char *data_col)
{
	int			ret = SUCCEED;
	zbx_db_result_t		result;
	zbx_db_row_t		row;
	char			*sql = NULL, *like_condition;
	size_t			sql_alloc = 0, sql_offset = 0;

	zbx_db_begin_multiple_update(&sql, &sql_alloc, &sql_offset);

	like_condition = zbx_db_dyn_escape_like_pattern(BACKSLASH_MATCH_PATTERN);

	if (NULL == (result = zbx_db_select("select %s,%s from %s where %s like '%%%s%%'",
			id_col, data_col, table, data_col, like_condition)))
	{
		goto clean;
	}

	while (NULL != (row = zbx_db_fetch(result)))
	{
		const char	*command = row[1];
		char		*buf = NULL, *tmp = NULL;
		size_t		buf_alloc = 0, buf_offset = 0;
		size_t		pos = 0, cmd_len;
		int		replaced = 0;
		zbx_token_t	token;
		const char	*expr_macro_start;

		cmd_len = strlen(command);
		expr_macro_start = strstr(command, "{?");

		while (SUCCEED == zbx_token_find(command, (int)pos, &token, ZBX_TOKEN_SEARCH_BASIC) &&
				cmd_len >= pos && NULL != expr_macro_start)
		{
			int	replace_success = 0;

			while (NULL != expr_macro_start && token.loc.l >= (size_t)(expr_macro_start - command))
			{
				if (SUCCEED == replace_expression_macro(&buf, &buf_alloc, &buf_offset, command,
							cmd_len, &pos, &expr_macro_start))
				{
					replaced = replace_success = 1;
				}
			}

			if (0 == replace_success)
			{
				expr_macro_start = command + token.loc.r - 2;
				get_next_expr_macro_start(&expr_macro_start, command, cmd_len);
				zbx_strncpy_alloc(&buf, &buf_alloc, &buf_offset, command + pos, token.loc.r - pos + 1);
				pos = token.loc.r + 1;
			}
		}

		while (NULL != expr_macro_start)	/* expression macros after the end of tokens */
		{
			if (SUCCEED == replace_expression_macro(&buf, &buf_alloc, &buf_offset, command,
							cmd_len, &pos, &expr_macro_start))
			{
				replaced = 1;
			}
		}

		if (0 != replaced)
		{
			if (cmd_len >= pos)
				zbx_strncpy_alloc(&buf, &buf_alloc, &buf_offset, command + pos, cmd_len - pos);

			tmp = zbx_db_dyn_escape_string(buf);
			zbx_free(buf);
			zbx_snprintf_alloc(&sql, &sql_alloc, &sql_offset, "update %s set %s='%s' where %s=%s;\n",
					table, data_col, tmp, id_col, row[0]);
			zbx_free(tmp);

			if (SUCCEED != (ret = zbx_db_execute_overflowed_sql(&sql, &sql_alloc, &sql_offset)))
				break;
		}
		else
			zbx_free(buf);
	}

	zbx_db_free_result(result);
	zbx_db_end_multiple_update(&sql, &sql_alloc, &sql_offset);

	if (SUCCEED == ret && 16 < sql_offset)
	{
		if (ZBX_DB_OK > zbx_db_execute("%s", sql))
			ret = FAIL;
	}
clean:
	zbx_free(like_condition);
	zbx_free(sql);

	return ret;
}

#undef BACKSLASH_MATCH_PATTERN

static int	DBpatch_6050167(void)
{
	return fix_expression_macro_escaping("scripts", "scriptid", "command");
}

static int	DBpatch_6050168(void)
{
	return fix_expression_macro_escaping("script_param", "script_paramid", "value");
}

static int	DBpatch_6050169(void)
{
	return fix_expression_macro_escaping("media_type_message", "mediatype_messageid", "message");
}

static int	DBpatch_6050170(void)
{
	return fix_expression_macro_escaping("media_type_message", "mediatype_messageid", "subject");
}

static int	DBpatch_6050171(void)
{
	return fix_expression_macro_escaping("opmessage", "operationid", "message");
}

static int	DBpatch_6050172(void)
{
	return fix_expression_macro_escaping("opmessage", "operationid", "subject");
}

static int	DBpatch_6050173(void)
{
	return fix_expression_macro_escaping("triggers", "triggerid", "event_name");
}

static int	DBpatch_6050174(void)
{
	return fix_expression_macro_escaping("media_type_param", "mediatype_paramid", "value");
}

static int	DBpatch_6050175(void)
{
	return fix_expression_macro_escaping("media_type_param", "mediatype_paramid", "name");
}

typedef struct
{
	char		*name;
	zbx_uint64_t	wid;
	zbx_uint64_t	wfid;
	char		*value_str;
	int		value_int;
}
zbx_wiget_field_t;

ZBX_PTR_VECTOR_DECL(wiget_field, zbx_wiget_field_t *)
ZBX_PTR_VECTOR_IMPL(wiget_field, zbx_wiget_field_t *)

static void	zbx_wiget_field_free(zbx_wiget_field_t *wf)
{
	zbx_free(wf->name);
	zbx_free(wf->value_str);
	zbx_free(wf);
}

static int	zbx_wiget_field_compare(const void *d1, const void *d2)
{
	const zbx_wiget_field_t	*f1 = *(const zbx_wiget_field_t * const *)d1;
	const zbx_wiget_field_t	*f2 = *(const zbx_wiget_field_t * const *)d2;

	ZBX_RETURN_IF_NOT_EQUAL(f1->wid, f2->wid);

	return strcmp(f1->name, f2->name);
}

static void	DBpatch_6050176_transform(zbx_vector_wiget_field_t *timeshift, zbx_vector_wiget_field_t *interval,
		zbx_vector_wiget_field_t *aggr_func, zbx_vector_wiget_field_t *time_from,
		zbx_vector_wiget_field_t *time_to, zbx_vector_uint64_t *nofunc_ids)
{
	int	i;

	zbx_vector_wiget_field_sort(interval, zbx_wiget_field_compare);
	zbx_vector_wiget_field_sort(timeshift, zbx_wiget_field_compare);

	for (i = 0; i < aggr_func->values_num; i++)	/* remove fields if aggregate_function = 0 */
	{
		int			n;
		zbx_wiget_field_t	*val = aggr_func->values[i];

		if (0 != val->value_int)
			continue;

		if (FAIL != (n = zbx_vector_wiget_field_bsearch(interval, val, zbx_wiget_field_compare)))
		{
			zbx_vector_uint64_append(nofunc_ids, interval->values[n]->wfid);
			zbx_wiget_field_free(interval->values[n]);
			zbx_vector_wiget_field_remove_noorder(interval, n);
		}

		if (FAIL != (n = zbx_vector_wiget_field_bsearch(timeshift, val, zbx_wiget_field_compare)))
		{
			zbx_vector_uint64_append(nofunc_ids, timeshift->values[n]->wfid);
			zbx_wiget_field_free(timeshift->values[n]);
			zbx_vector_wiget_field_remove(timeshift, n);
		}
	}

	while (0 < interval->values_num)	/* columns.N.time_period.from */
	{
		int			n;
		const char		*shift, *sign_shift = "+", *sign_interv = "-";
		zbx_wiget_field_t	*val = interval->values[interval->values_num - 1];

		if (FAIL == (n = zbx_vector_wiget_field_bsearch(timeshift, val, zbx_wiget_field_compare)))
			shift = "";
		else
			shift = timeshift->values[n]->value_str;

		if ('\0' == *shift || '-' == *shift)
			sign_shift = "";

		if ('\0' == *val->value_str)
			sign_interv = "";

		val->value_str = zbx_dsprintf(val->value_str, "now%s%s%s%s", sign_shift, shift, sign_interv,
				val->value_str);
		zbx_vector_wiget_field_append(time_from, val);
		zbx_vector_wiget_field_remove_noorder(interval, interval->values_num - 1);
	}

	while (0 < timeshift->values_num)	/* columns.N.time_period.to */
	{
		const char		*sign_shift = "+";
		zbx_wiget_field_t	*val = timeshift->values[timeshift->values_num - 1];

		if ('\0' == *val->value_str || '-' == *val->value_str)
			sign_shift = "";

		val->value_str = zbx_dsprintf(val->value_str, "now%s%s", sign_shift, val->value_str);
		zbx_vector_wiget_field_append(time_to, val);
		zbx_vector_wiget_field_remove_noorder(timeshift, timeshift->values_num - 1);
	}
}

static int	DBpatch_6050176_load(zbx_vector_wiget_field_t *time_from, zbx_vector_wiget_field_t *time_to,
		zbx_vector_uint64_t *nofunc_ids)
{
	zbx_db_result_t			result;
	zbx_db_row_t			row;
	zbx_vector_wiget_field_t	timeshift, interval, aggr_func;

	if (NULL == (result = zbx_db_select("select widget_fieldid,widgetid,name,value_str,value_int from widget_field"
				" where name like 'columns.%%.timeshift'"
					" or name like 'columns.%%.aggregate_interval'"
					" or name like 'columns.%%.aggregate_function'"
					" and widgetid in (select widgetid from widget where type='tophosts')")))
	{
		return FAIL;
	}

	zbx_vector_wiget_field_create(&timeshift);
	zbx_vector_wiget_field_create(&interval);
	zbx_vector_wiget_field_create(&aggr_func);

	while (NULL != (row = zbx_db_fetch(result)))
	{
		zbx_wiget_field_t	*val;
		const char		*name;
		size_t			l;

		val = (zbx_wiget_field_t *) zbx_malloc(NULL, sizeof(zbx_wiget_field_t));

		ZBX_STR2UINT64(val->wfid, row[0]);
		ZBX_STR2UINT64(val->wid, row[1]);
		name = row[2];
		l = strlen(name);
		val->value_str = zbx_strdup(NULL, row[3]);
		val->value_int = atoi(row[4]);

		if ('t' == name[l - 1])
		{
			val->name = zbx_dsprintf(NULL, "%.*s", (int)(l - ZBX_CONST_STRLEN("columns" "timeshift")),
					&name[ZBX_CONST_STRLEN("columns")]);
			zbx_vector_wiget_field_append(&timeshift, val);
		}
		else if  ('l' == name[l - 1])
		{
			val->name = zbx_dsprintf(NULL, "%.*s",
					(int)(l - ZBX_CONST_STRLEN("columns" "aggregate_interval")),
					&name[ZBX_CONST_STRLEN("columns")]);
			zbx_vector_wiget_field_append(&interval, val);
		}
		else
		{
			val->name = zbx_dsprintf(NULL, "%.*s",
					(int)(l - ZBX_CONST_STRLEN("columns" "aggregate_function")),
					&name[ZBX_CONST_STRLEN("columns")]);
			zbx_vector_wiget_field_append(&aggr_func, val);
		}
	}
	zbx_db_free_result(result);

	DBpatch_6050176_transform(&timeshift, &interval, &aggr_func, time_from, time_to, nofunc_ids);

	zbx_vector_wiget_field_clear_ext(&timeshift, zbx_wiget_field_free);
	zbx_vector_wiget_field_clear_ext(&interval, zbx_wiget_field_free);
	zbx_vector_wiget_field_clear_ext(&aggr_func, zbx_wiget_field_free);
	zbx_vector_wiget_field_destroy(&timeshift);
	zbx_vector_wiget_field_destroy(&interval);
	zbx_vector_wiget_field_destroy(&aggr_func);

	return SUCCEED;
}

static int	DBpatch_6050176_remove(zbx_vector_uint64_t *nofuncs)
{
	if (0 == nofuncs->values_num)
		return SUCCEED;

	zbx_vector_uint64_sort(nofuncs,ZBX_DEFAULT_UINT64_COMPARE_FUNC);

	return zbx_db_execute_multiple_query("delete from widget_field where", "widget_fieldid", nofuncs);
}

static int	DBpatch_6050176_update(zbx_vector_wiget_field_t *time_from, zbx_vector_wiget_field_t *time_to)
{
	char	*sql = NULL;
	size_t	sql_alloc = 0, sql_offset = 0;
	int	i, ret = SUCCEED;

	zbx_db_begin_multiple_update(&sql, &sql_alloc, &sql_offset);

	for (i = 0; i < time_from->values_num; i++)
	{
		zbx_wiget_field_t	*val = time_from->values[i];
		char			name[255 * ZBX_MAX_BYTES_IN_UTF8_CHAR + 1];

		zbx_snprintf(name, sizeof(name), "columns%stime_period.from", val->name);
		zbx_snprintf_alloc(&sql, &sql_alloc, &sql_offset,
				"update widget_field"
				" set value_str='%s',name='%s'"
				" where widget_fieldid=" ZBX_FS_UI64 ";\n",
				val->value_str, name, val->wfid);
		zbx_db_execute_overflowed_sql(&sql, &sql_alloc, &sql_offset);
	}

	for (i = 0; i < time_to->values_num; i++)
	{
		zbx_wiget_field_t	*val = time_to->values[i];
		char			name[255 * ZBX_MAX_BYTES_IN_UTF8_CHAR + 1];

		zbx_snprintf(name, sizeof(name), "columns%stime_period.to", val->name);
		zbx_snprintf_alloc(&sql, &sql_alloc, &sql_offset,
				"update widget_field"
				" set value_str='%s',name='%s'"
				" where widget_fieldid=" ZBX_FS_UI64 ";\n",
				val->value_str, name, val->wfid);
		zbx_db_execute_overflowed_sql(&sql, &sql_alloc, &sql_offset);
	}

	if (16 < sql_offset)	/* in ORACLE always present begin..end; */
	{
		zbx_db_end_multiple_update(&sql, &sql_alloc, &sql_offset);

		if (ZBX_DB_OK > zbx_db_execute("%s", sql))
			ret = FAIL;
	}

	zbx_free(sql);

	return ret;
}

static int	DBpatch_6050176(void)
{
	zbx_vector_wiget_field_t	time_from, time_to;
	zbx_vector_uint64_t		nofuncs_ids;
	int				ret = FAIL;

	if (0 == (DBget_program_type() & ZBX_PROGRAM_TYPE_SERVER))
		return SUCCEED;

	zbx_vector_wiget_field_create(&time_from);
	zbx_vector_wiget_field_create(&time_to);
	zbx_vector_uint64_create(&nofuncs_ids);

	if (SUCCEED == DBpatch_6050176_load(&time_from, &time_to, &nofuncs_ids)
			&& SUCCEED == DBpatch_6050176_remove(&nofuncs_ids)
			&& SUCCEED == DBpatch_6050176_update(&time_from, &time_to))
	{
		ret = SUCCEED;
	}

	zbx_vector_wiget_field_clear_ext(&time_from, zbx_wiget_field_free);
	zbx_vector_wiget_field_clear_ext(&time_to, zbx_wiget_field_free);
	zbx_vector_wiget_field_destroy(&time_from);
	zbx_vector_wiget_field_destroy(&time_to);
	zbx_vector_uint64_destroy(&nofuncs_ids);

	return ret;
}

static int	DBpatch_6050177(void)
{
<<<<<<< HEAD
	const zbx_db_field_t	field = {"error", "", NULL, NULL, 2048, ZBX_TYPE_CHAR, ZBX_NOTNULL, 0};

	return DBadd_field("drules", &field);
=======
	const zbx_db_table_t	table =
			{"ugset", "ugsetid", 0,
				{
					{"ugsetid", NULL, NULL, NULL, 0, ZBX_TYPE_ID, ZBX_NOTNULL, 0},
					{"hash", "", NULL, NULL, 64, ZBX_TYPE_CHAR, ZBX_NOTNULL, 0},
					{0}
				},
				NULL
			};

	return DBcreate_table(&table);
>>>>>>> 5d6a2159
}

static int	DBpatch_6050178(void)
{
<<<<<<< HEAD
	const zbx_db_field_t	field = {"error", "", NULL, NULL, 2048, ZBX_TYPE_CHAR, ZBX_NOTNULL, 0};

	return DBadd_field("proxy_dhistory", &field);
}

=======
	return DBcreate_index("ugset", "ugset_1", "hash", 0);
}

static int	DBpatch_6050179(void)
{
	const zbx_db_table_t	table =
			{"ugset_group", "ugsetid,usrgrpid", 0,
				{
					{"ugsetid", NULL, NULL, NULL, 0, ZBX_TYPE_ID, ZBX_NOTNULL, 0},
					{"usrgrpid", NULL, NULL, NULL, 0, ZBX_TYPE_ID, ZBX_NOTNULL, 0},
					{0}
				},
				NULL
			};

	return DBcreate_table(&table);
}

static int	DBpatch_6050180(void)
{
	return DBcreate_index("ugset_group", "ugset_group_1", "usrgrpid", 0);
}

static int	DBpatch_6050181(void)
{
	const zbx_db_field_t	field = {"ugsetid", NULL, "ugset", "ugsetid", 0, 0, 0,
			ZBX_FK_CASCADE_DELETE};

	return DBadd_foreign_key("ugset_group", 1, &field);
}

static int	DBpatch_6050182(void)
{
	const zbx_db_field_t	field = {"usrgrpid", NULL, "usrgrp", "usrgrpid", 0, 0, 0, 0};

	return DBadd_foreign_key("ugset_group", 2, &field);
}

static int	DBpatch_6050183(void)
{
	const zbx_db_table_t	table =
			{"user_ugset", "userid", 0,
				{
					{"userid", NULL, NULL, NULL, 0, ZBX_TYPE_ID, ZBX_NOTNULL, 0},
					{"ugsetid", NULL, NULL, NULL, 0, ZBX_TYPE_ID, ZBX_NOTNULL, 0},
					{0}
				},
				NULL
			};

	return DBcreate_table(&table);
}

static int	DBpatch_6050184(void)
{
	return DBcreate_index("user_ugset", "user_ugset_1", "ugsetid", 0);
}

static int	DBpatch_6050185(void)
{
	const zbx_db_field_t	field = {"userid", NULL, "users", "userid", 0, 0, 0,
			ZBX_FK_CASCADE_DELETE};

	return DBadd_foreign_key("user_ugset", 1, &field);
}

static int	DBpatch_6050186(void)
{
	const zbx_db_field_t	field = {"ugsetid", NULL, "ugset", "ugsetid", 0, 0, 0, 0};

	return DBadd_foreign_key("user_ugset", 2, &field);
}

static int	DBpatch_6050187(void)
{
	const zbx_db_table_t	table =
			{"hgset", "hgsetid", 0,
				{
					{"hgsetid", NULL, NULL, NULL, 0, ZBX_TYPE_ID, ZBX_NOTNULL, 0},
					{"hash", "", NULL, NULL, 64, ZBX_TYPE_CHAR, ZBX_NOTNULL, 0},
					{0}
				},
				NULL
			};

	return DBcreate_table(&table);
}

static int	DBpatch_6050188(void)
{
	return DBcreate_index("hgset", "hgset_1", "hash", 0);
}

static int	DBpatch_6050189(void)
{
	const zbx_db_table_t	table =
			{"hgset_group", "hgsetid,groupid", 0,
				{
					{"hgsetid", NULL, NULL, NULL, 0, ZBX_TYPE_ID, ZBX_NOTNULL, 0},
					{"groupid", NULL, NULL, NULL, 0, ZBX_TYPE_ID, ZBX_NOTNULL, 0},
					{0}
				},
				NULL
			};

	return DBcreate_table(&table);
}

static int	DBpatch_6050190(void)
{
	return DBcreate_index("hgset_group", "hgset_group_1", "groupid", 0);
}

static int	DBpatch_6050191(void)
{
	const zbx_db_field_t	field = {"hgsetid", NULL, "hgset", "hgsetid", 0, 0, 0,
			ZBX_FK_CASCADE_DELETE};

	return DBadd_foreign_key("hgset_group", 1, &field);
}

static int	DBpatch_6050192(void)
{
	const zbx_db_field_t	field = {"groupid", NULL, "hstgrp", "groupid", 0, 0, 0, 0};

	return DBadd_foreign_key("hgset_group", 2, &field);
}

static int	DBpatch_6050193(void)
{
	const zbx_db_table_t	table =
			{"host_hgset", "hostid", 0,
				{
					{"hostid", NULL, NULL, NULL, 0, ZBX_TYPE_ID, ZBX_NOTNULL, 0},
					{"hgsetid", NULL, NULL, NULL, 0, ZBX_TYPE_ID, ZBX_NOTNULL, 0},
					{0}
				},
				NULL
			};

	return DBcreate_table(&table);
}

static int	DBpatch_6050194(void)
{
	return DBcreate_index("host_hgset", "host_hgset_1", "hgsetid", 0);
}

static int	DBpatch_6050195(void)
{
	const zbx_db_field_t	field = {"hostid", NULL, "hosts", "hostid", 0, 0, 0,
			ZBX_FK_CASCADE_DELETE};

	return DBadd_foreign_key("host_hgset", 1, &field);
}

static int	DBpatch_6050196(void)
{
	const zbx_db_field_t	field = {"hgsetid", NULL, "hgset", "hgsetid", 0, 0, 0, 0};

	return DBadd_foreign_key("host_hgset", 2, &field);
}

static int	DBpatch_6050197(void)
{
	const zbx_db_table_t	table =
			{"permission", "ugsetid,hgsetid", 0,
				{
					{"ugsetid", NULL, NULL, NULL, 0, ZBX_TYPE_ID, ZBX_NOTNULL, 0},
					{"hgsetid", NULL, NULL, NULL, 0, ZBX_TYPE_ID, ZBX_NOTNULL, 0},
					{"permission", "2", NULL, NULL, 0, ZBX_TYPE_INT, ZBX_NOTNULL, 0},
					{0}
				},
				NULL
			};

	return DBcreate_table(&table);
}

static int	DBpatch_6050198(void)
{
	return DBcreate_index("permission", "permission_1", "hgsetid", 0);
}

static int	DBpatch_6050199(void)
{
	const zbx_db_field_t	field = {"ugsetid", NULL, "ugset", "ugsetid", 0, 0, 0,
			ZBX_FK_CASCADE_DELETE};

	return DBadd_foreign_key("permission", 1, &field);
}

static int	DBpatch_6050200(void)
{
	const zbx_db_field_t	field = {"hgsetid", NULL, "hgset", "hgsetid", 0, 0, 0,
			ZBX_FK_CASCADE_DELETE};

	return DBadd_foreign_key("permission", 2, &field);
}

typedef struct
{
	char			hash_str[ZBX_SHA256_DIGEST_SIZE * 2 + 1];
	zbx_vector_uint64_t	groupids;
	zbx_vector_uint64_t	ids;
} zbx_dbu_group_set_t;

static zbx_hash_t	dbupgrade_group_set_hash(const void *data)
{
	const zbx_dbu_group_set_t	*group_set = (const zbx_dbu_group_set_t *)data;

	return ZBX_DEFAULT_STRING_HASH_FUNC(group_set->hash_str);
}

static int	dbupgrade_group_set_compare(const void *d1, const void *d2)
{
	const zbx_dbu_group_set_t	*group_set1 = (const zbx_dbu_group_set_t *)d1;
	const zbx_dbu_group_set_t	*group_set2 = (const zbx_dbu_group_set_t *)d2;

	return strcmp(group_set1->hash_str, group_set2->hash_str);
}

static int	dbupgrade_groupsets_make(zbx_vector_uint64_t *ids, const char *fld_name_id,
		const char *fld_name_groupid, const char *tbl_name_groups, zbx_hashset_t *group_sets,
		int allow_empty_groups)
{
	int			ret = SUCCEED;
	char			id_str[MAX_ID_LEN + 2];
	zbx_db_result_t		result;
	zbx_db_row_t		row;
	zbx_vector_uint64_t	groupids;
	zbx_dbu_group_set_t	*gset_ptr;

	id_str[0] = '|';
	zbx_vector_uint64_create(&groupids);

	for (int i = 0; i < ids->values_num; i++)
	{
		unsigned char		hash[ZBX_SHA256_DIGEST_SIZE];
		char			*id_str_p = id_str + 1;
		sha256_ctx		ctx;
		zbx_dbu_group_set_t	gset;

		zbx_sha256_init(&ctx);

		result = zbx_db_select("select %s from %s where %s=" ZBX_FS_UI64 " order by %s",
				fld_name_groupid, tbl_name_groups, fld_name_id, ids->values[i], fld_name_groupid);

		while (NULL != (row = zbx_db_fetch(result)))
		{
			zbx_uint64_t	groupid;

			ZBX_STR2UINT64(groupid, row[0]);

			if (1 == groupids.values_num)
				id_str_p = id_str;

			zbx_snprintf(id_str + 1, MAX_ID_LEN + 1, "%s", row[0]);
			zbx_sha256_process_bytes(id_str_p, strlen(id_str_p), &ctx);
			zbx_vector_uint64_append(&groupids, groupid);
		}
		zbx_db_free_result(result);

		if (0 == allow_empty_groups && 0 == groupids.values_num)
		{
			ret = FAIL;
			break;
		}

		zbx_sha256_finish(&ctx, hash);
		(void)zbx_bin2hex(hash, ZBX_SHA256_DIGEST_SIZE, gset.hash_str,
				ZBX_SHA256_DIGEST_SIZE * 2 + 1);

		if (NULL == (gset_ptr = zbx_hashset_search(group_sets, &gset)))
		{
			zbx_vector_uint64_create(&gset.ids);
			zbx_vector_uint64_create(&gset.groupids);
			zbx_vector_uint64_append_array(&gset.groupids, groupids.values, groupids.values_num);

			if (NULL == (gset_ptr = zbx_hashset_insert(group_sets, &gset, sizeof(zbx_dbu_group_set_t))))
			{
				ret = FAIL;
				break;
			}
		}

		zbx_vector_uint64_append(&gset_ptr->ids, ids->values[i]);
		zbx_vector_uint64_clear(&groupids);
	}

	zbx_vector_uint64_destroy(&groupids);

	return ret;
}

static int	dbupgrade_groupsets_insert(const char *tbl_name, zbx_hashset_t *group_sets,
		zbx_db_insert_t *db_gset, zbx_db_insert_t *db_gset_groups, zbx_db_insert_t *db_gset_parents)
{
	zbx_uint64_t		gsetid;
	zbx_hashset_iter_t	iter;
	zbx_dbu_group_set_t	*gset_ptr;

	gsetid = zbx_db_get_maxid_num(tbl_name, group_sets->num_data);

	zbx_hashset_iter_reset(group_sets, &iter);

	while (NULL != (gset_ptr = (zbx_dbu_group_set_t *)zbx_hashset_iter_next(&iter)))
	{
		int	i;

		zbx_db_insert_add_values(db_gset, gsetid, gset_ptr->hash_str);

		for (i = 0; i < gset_ptr->groupids.values_num; i++)
			zbx_db_insert_add_values(db_gset_groups, gsetid, gset_ptr->groupids.values[i]);

		for (i = 0; i < gset_ptr->ids.values_num; i++)
			zbx_db_insert_add_values(db_gset_parents, gset_ptr->ids.values[i], gsetid);

		gsetid++;
	}

	if (FAIL == zbx_db_insert_execute(db_gset) ||
			FAIL == zbx_db_insert_execute(db_gset_groups) ||
			FAIL == zbx_db_insert_execute(db_gset_parents))
	{
		return FAIL;
	}

	return SUCCEED;
}

static void	dbupgrade_groupsets_destroy(zbx_hashset_t *group_sets)
{
	zbx_hashset_iter_t	iter;
	zbx_dbu_group_set_t	*gset_ptr;

	zbx_hashset_iter_reset(group_sets, &iter);

	while (NULL != (gset_ptr = (zbx_dbu_group_set_t *)zbx_hashset_iter_next(&iter)))
	{
		zbx_vector_uint64_destroy(&gset_ptr->groupids);
		zbx_vector_uint64_destroy(&gset_ptr->ids);
	}

	zbx_hashset_destroy(group_sets);
}

static int	DBpatch_6050201(void)
{
	int			ret;
	zbx_vector_uint64_t	ids;
	zbx_hashset_t		group_sets;
	zbx_db_insert_t		db_insert, db_insert_groups, db_insert_hosts;

	if (0 == (DBget_program_type() & ZBX_PROGRAM_TYPE_SERVER))
		return SUCCEED;

	zbx_hashset_create(&group_sets, 1, dbupgrade_group_set_hash, dbupgrade_group_set_compare);
	zbx_db_insert_prepare(&db_insert, "hgset", "hgsetid", "hash", (char*)NULL);
	zbx_db_insert_prepare(&db_insert_groups, "hgset_group", "hgsetid", "groupid", (char*)NULL);
	zbx_db_insert_prepare(&db_insert_hosts, "host_hgset", "hostid", "hgsetid", (char*)NULL);

	zbx_vector_uint64_create(&ids);
	zbx_db_select_uint64("select hostid from hosts where flags<>2", &ids);

	if (SUCCEED == (ret = dbupgrade_groupsets_make(&ids, "hostid", "groupid", "hosts_groups", &group_sets, 0)))
		ret = dbupgrade_groupsets_insert("hgset", &group_sets, &db_insert, &db_insert_groups, &db_insert_hosts);

	zbx_db_insert_clean(&db_insert);
	zbx_db_insert_clean(&db_insert_groups);
	zbx_db_insert_clean(&db_insert_hosts);

	zbx_vector_uint64_destroy(&ids);
	dbupgrade_groupsets_destroy(&group_sets);

	return ret;
}

static int	DBpatch_6050202(void)
{
	int			ret;
	zbx_vector_uint64_t	ids;
	zbx_hashset_t		group_sets;
	zbx_db_insert_t		db_insert, db_insert_groups, db_insert_users;

	if (0 == (DBget_program_type() & ZBX_PROGRAM_TYPE_SERVER))
		return SUCCEED;

	zbx_hashset_create(&group_sets, 1, dbupgrade_group_set_hash, dbupgrade_group_set_compare);
	zbx_db_insert_prepare(&db_insert, "ugset", "ugsetid", "hash", (char*)NULL);
	zbx_db_insert_prepare(&db_insert_groups, "ugset_group", "ugsetid", "usrgrpid", (char*)NULL);
	zbx_db_insert_prepare(&db_insert_users, "user_ugset", "userid", "ugsetid", (char*)NULL);

	zbx_vector_uint64_create(&ids);
	zbx_db_select_uint64("select u.userid from users u join role r on u.roleid=r.roleid where r.type<>3", &ids);

	if (SUCCEED == (ret = dbupgrade_groupsets_make(&ids, "userid", "usrgrpid", "users_groups", &group_sets, 1)))
		ret = dbupgrade_groupsets_insert("ugset", &group_sets, &db_insert, &db_insert_groups, &db_insert_users);

	zbx_db_insert_clean(&db_insert);
	zbx_db_insert_clean(&db_insert_groups);
	zbx_db_insert_clean(&db_insert_users);

	zbx_vector_uint64_destroy(&ids);
	dbupgrade_groupsets_destroy(&group_sets);

	return ret;
}

static int	DBpatch_6050203(void)
{
	int		ret;
	zbx_db_result_t	result;
	zbx_db_row_t	row;
	zbx_db_insert_t	db_insert;

	if (0 == (DBget_program_type() & ZBX_PROGRAM_TYPE_SERVER))
		return SUCCEED;

	zbx_db_insert_prepare(&db_insert, "permission", "ugsetid", "hgsetid", "permission", (char*)NULL);

	result = zbx_db_select("select u.ugsetid,h.hgsetid,max(r.permission)"
			" from hgset h"
			" join hgset_group hg"
				" on h.hgsetid=hg.hgsetid"
			" join rights r on hg.groupid=r.id"
			" join ugset_group ug"
				" on r.groupid=ug.usrgrpid"
			" join ugset u"
				" on ug.ugsetid=u.ugsetid"
			" group by u.ugsetid,h.hgsetid"
			" having min(r.permission)>0"
			" order by u.ugsetid,h.hgsetid");

	while (NULL != (row = zbx_db_fetch(result)))
	{
		zbx_uint64_t	hgsetid, ugsetid;
		int		permission;

		ZBX_STR2UINT64(ugsetid, row[0]);
		ZBX_STR2UINT64(hgsetid, row[1]);
		permission = atoi(row[2]);

		zbx_db_insert_add_values(&db_insert, ugsetid, hgsetid, permission);
	}
	zbx_db_free_result(result);

	ret = zbx_db_insert_execute(&db_insert);
	zbx_db_insert_clean(&db_insert);

	return ret;
}

static int	DBpatch_6050204(void)
{
	return DBrename_table("globalvars", "globalvars_tmp");
}

static int	DBpatch_6050205(void)
{
	const zbx_db_table_t	table =
			{"globalvars", "name", 0,
				{
					{"name", "", NULL, NULL, 64, ZBX_TYPE_CHAR, ZBX_NOTNULL, 0},
					{"value", "", NULL, NULL, 2048, ZBX_TYPE_CHAR, ZBX_NOTNULL, 0},
					{0}
				},
				NULL
			};

	return DBcreate_table(&table);
}

static int	DBpatch_6050206(void)
{
	if (ZBX_DB_OK > zbx_db_execute("insert into globalvars (name,value)"
			" select 'snmp_lastsize',snmp_lastsize from globalvars_tmp"))
	{
		return FAIL;
	}

	return SUCCEED;
}

static int	DBpatch_6050207(void)
{
	return DBdrop_table("globalvars_tmp");
}

static int	DBpatch_6050208(void)
{
#ifdef HAVE_POSTGRESQL
	if (FAIL == zbx_db_index_exists("globalvars", "globalvars_pkey1"))
		return SUCCEED;

	return DBrename_index("globalvars", "globalvars_pkey1", "globalvars_pkey",
			"name", 1);
#else
	return SUCCEED;
#endif
}

static int	DBpatch_6050209(void)
{
	const zbx_db_field_t	field = {"auditlog_mode", "1", NULL, NULL, 0, ZBX_TYPE_INT, ZBX_NOTNULL, 0};

	return DBadd_field("config", &field);
}
>>>>>>> 5d6a2159
#endif

DBPATCH_START(6050)

/* version, duplicates flag, mandatory flag */

DBPATCH_ADD(6050000, 0, 1)
DBPATCH_ADD(6050001, 0, 1)
DBPATCH_ADD(6050002, 0, 1)
DBPATCH_ADD(6050003, 0, 1)
DBPATCH_ADD(6050004, 0, 1)
DBPATCH_ADD(6050005, 0, 1)
DBPATCH_ADD(6050006, 0, 1)
DBPATCH_ADD(6050007, 0, 1)
DBPATCH_ADD(6050008, 0, 1)
DBPATCH_ADD(6050009, 0, 1)
DBPATCH_ADD(6050010, 0, 1)
DBPATCH_ADD(6050011, 0, 1)
DBPATCH_ADD(6050012, 0, 1)
DBPATCH_ADD(6050013, 0, 1)
DBPATCH_ADD(6050014, 0, 1)
DBPATCH_ADD(6050015, 0, 1)
DBPATCH_ADD(6050016, 0, 1)
DBPATCH_ADD(6050017, 0, 1)
DBPATCH_ADD(6050018, 0, 1)
DBPATCH_ADD(6050019, 0, 1)
DBPATCH_ADD(6050020, 0, 1)
DBPATCH_ADD(6050021, 0, 1)
DBPATCH_ADD(6050022, 0, 1)
DBPATCH_ADD(6050023, 0, 1)
DBPATCH_ADD(6050024, 0, 1)
DBPATCH_ADD(6050025, 0, 1)
DBPATCH_ADD(6050026, 0, 1)
DBPATCH_ADD(6050027, 0, 1)
DBPATCH_ADD(6050028, 0, 1)
DBPATCH_ADD(6050029, 0, 1)
DBPATCH_ADD(6050030, 0, 1)
DBPATCH_ADD(6050031, 0, 1)
DBPATCH_ADD(6050032, 0, 1)
DBPATCH_ADD(6050033, 0, 1)
DBPATCH_ADD(6050034, 0, 1)
DBPATCH_ADD(6050035, 0, 1)
DBPATCH_ADD(6050036, 0, 1)
DBPATCH_ADD(6050037, 0, 1)
DBPATCH_ADD(6050038, 0, 1)
DBPATCH_ADD(6050039, 0, 1)
DBPATCH_ADD(6050040, 0, 1)
DBPATCH_ADD(6050041, 0, 1)
DBPATCH_ADD(6050042, 0, 1)
DBPATCH_ADD(6050043, 0, 1)
DBPATCH_ADD(6050044, 0, 1)
DBPATCH_ADD(6050045, 0, 1)
DBPATCH_ADD(6050046, 0, 1)
DBPATCH_ADD(6050047, 0, 1)
DBPATCH_ADD(6050048, 0, 1)
DBPATCH_ADD(6050049, 0, 1)
DBPATCH_ADD(6050050, 0, 1)
DBPATCH_ADD(6050051, 0, 1)
DBPATCH_ADD(6050052, 0, 1)
DBPATCH_ADD(6050053, 0, 1)
DBPATCH_ADD(6050054, 0, 1)
DBPATCH_ADD(6050055, 0, 1)
DBPATCH_ADD(6050056, 0, 1)
DBPATCH_ADD(6050057, 0, 1)
DBPATCH_ADD(6050058, 0, 1)
DBPATCH_ADD(6050059, 0, 1)
DBPATCH_ADD(6050060, 0, 1)
DBPATCH_ADD(6050061, 0, 1)
DBPATCH_ADD(6050062, 0, 1)
DBPATCH_ADD(6050063, 0, 1)
DBPATCH_ADD(6050064, 0, 1)
DBPATCH_ADD(6050065, 0, 1)
DBPATCH_ADD(6050066, 0, 1)
DBPATCH_ADD(6050067, 0, 1)
DBPATCH_ADD(6050068, 0, 1)
DBPATCH_ADD(6050069, 0, 1)
DBPATCH_ADD(6050070, 0, 1)
DBPATCH_ADD(6050071, 0, 1)
DBPATCH_ADD(6050072, 0, 1)
DBPATCH_ADD(6050073, 0, 1)
DBPATCH_ADD(6050074, 0, 1)
DBPATCH_ADD(6050075, 0, 1)
DBPATCH_ADD(6050076, 0, 1)
DBPATCH_ADD(6050077, 0, 1)
DBPATCH_ADD(6050078, 0, 1)
DBPATCH_ADD(6050079, 0, 1)
DBPATCH_ADD(6050080, 0, 1)
DBPATCH_ADD(6050081, 0, 1)
DBPATCH_ADD(6050082, 0, 1)
DBPATCH_ADD(6050083, 0, 1)
DBPATCH_ADD(6050084, 0, 1)
DBPATCH_ADD(6050085, 0, 1)
DBPATCH_ADD(6050086, 0, 1)
DBPATCH_ADD(6050087, 0, 1)
DBPATCH_ADD(6050090, 0, 1)
DBPATCH_ADD(6050091, 0, 1)
DBPATCH_ADD(6050092, 0, 1)
DBPATCH_ADD(6050093, 0, 1)
DBPATCH_ADD(6050094, 0, 1)
DBPATCH_ADD(6050095, 0, 1)
DBPATCH_ADD(6050096, 0, 1)
DBPATCH_ADD(6050097, 0, 1)
DBPATCH_ADD(6050098, 0, 1)
DBPATCH_ADD(6050099, 0, 1)
DBPATCH_ADD(6050100, 0, 1)
DBPATCH_ADD(6050101, 0, 1)
DBPATCH_ADD(6050102, 0, 1)
DBPATCH_ADD(6050103, 0, 1)
DBPATCH_ADD(6050104, 0, 1)
DBPATCH_ADD(6050105, 0, 1)
DBPATCH_ADD(6050106, 0, 1)
DBPATCH_ADD(6050107, 0, 1)
DBPATCH_ADD(6050108, 0, 1)
DBPATCH_ADD(6050109, 0, 1)
DBPATCH_ADD(6050110, 0, 1)
DBPATCH_ADD(6050111, 0, 1)
DBPATCH_ADD(6050112, 0, 1)
DBPATCH_ADD(6050113, 0, 1)
DBPATCH_ADD(6050114, 0, 1)
DBPATCH_ADD(6050115, 0, 1)
DBPATCH_ADD(6050116, 0, 1)
DBPATCH_ADD(6050117, 0, 1)
DBPATCH_ADD(6050118, 0, 1)
DBPATCH_ADD(6050119, 0, 1)
DBPATCH_ADD(6050120, 0, 1)
DBPATCH_ADD(6050121, 0, 1)
DBPATCH_ADD(6050122, 0, 1)
DBPATCH_ADD(6050123, 0, 1)
DBPATCH_ADD(6050124, 0, 1)
DBPATCH_ADD(6050125, 0, 1)
DBPATCH_ADD(6050126, 0, 1)
DBPATCH_ADD(6050127, 0, 1)
DBPATCH_ADD(6050128, 0, 1)
DBPATCH_ADD(6050129, 0, 1)
DBPATCH_ADD(6050130, 0, 1)
DBPATCH_ADD(6050131, 0, 1)
DBPATCH_ADD(6050132, 0, 1)
DBPATCH_ADD(6050133, 0, 1)
DBPATCH_ADD(6050134, 0, 1)
DBPATCH_ADD(6050135, 0, 1)
DBPATCH_ADD(6050136, 0, 1)
DBPATCH_ADD(6050137, 0, 1)
DBPATCH_ADD(6050138, 0, 1)
DBPATCH_ADD(6050139, 0, 1)
DBPATCH_ADD(6050140, 0, 1)
DBPATCH_ADD(6050141, 0, 1)
DBPATCH_ADD(6050142, 0, 1)
DBPATCH_ADD(6050143, 0, 1)
DBPATCH_ADD(6050144, 0, 1)
DBPATCH_ADD(6050145, 0, 1)
DBPATCH_ADD(6050146, 0, 1)
DBPATCH_ADD(6050147, 0, 1)
DBPATCH_ADD(6050148, 0, 1)
DBPATCH_ADD(6050149, 0, 1)
DBPATCH_ADD(6050150, 0, 1)
DBPATCH_ADD(6050151, 0, 1)
DBPATCH_ADD(6050152, 0, 1)
DBPATCH_ADD(6050153, 0, 1)
DBPATCH_ADD(6050154, 0, 1)
DBPATCH_ADD(6050155, 0, 1)
DBPATCH_ADD(6050156, 0, 1)
DBPATCH_ADD(6050157, 0, 1)
DBPATCH_ADD(6050158, 0, 1)
DBPATCH_ADD(6050159, 0, 1)
DBPATCH_ADD(6050160, 0, 1)
DBPATCH_ADD(6050161, 0, 1)
DBPATCH_ADD(6050162, 0, 1)
DBPATCH_ADD(6050163, 0, 1)
DBPATCH_ADD(6050164, 0, 1)
DBPATCH_ADD(6050165, 0, 1)
DBPATCH_ADD(6050166, 0, 1)
DBPATCH_ADD(6050167, 0, 1)
DBPATCH_ADD(6050168, 0, 1)
DBPATCH_ADD(6050169, 0, 1)
DBPATCH_ADD(6050170, 0, 1)
DBPATCH_ADD(6050171, 0, 1)
DBPATCH_ADD(6050172, 0, 1)
DBPATCH_ADD(6050173, 0, 1)
DBPATCH_ADD(6050174, 0, 1)
DBPATCH_ADD(6050175, 0, 1)
DBPATCH_ADD(6050176, 0, 1)
DBPATCH_ADD(6050177, 0, 1)
DBPATCH_ADD(6050178, 0, 1)
<<<<<<< HEAD
=======
DBPATCH_ADD(6050179, 0, 1)
DBPATCH_ADD(6050180, 0, 1)
DBPATCH_ADD(6050181, 0, 1)
DBPATCH_ADD(6050182, 0, 1)
DBPATCH_ADD(6050183, 0, 1)
DBPATCH_ADD(6050184, 0, 1)
DBPATCH_ADD(6050185, 0, 1)
DBPATCH_ADD(6050186, 0, 1)
DBPATCH_ADD(6050187, 0, 1)
DBPATCH_ADD(6050188, 0, 1)
DBPATCH_ADD(6050189, 0, 1)
DBPATCH_ADD(6050190, 0, 1)
DBPATCH_ADD(6050191, 0, 1)
DBPATCH_ADD(6050192, 0, 1)
DBPATCH_ADD(6050193, 0, 1)
DBPATCH_ADD(6050194, 0, 1)
DBPATCH_ADD(6050195, 0, 1)
DBPATCH_ADD(6050196, 0, 1)
DBPATCH_ADD(6050197, 0, 1)
DBPATCH_ADD(6050198, 0, 1)
DBPATCH_ADD(6050199, 0, 1)
DBPATCH_ADD(6050200, 0, 1)
DBPATCH_ADD(6050201, 0, 1)
DBPATCH_ADD(6050202, 0, 1)
DBPATCH_ADD(6050203, 0, 1)
DBPATCH_ADD(6050204, 0, 1)
DBPATCH_ADD(6050205, 0, 1)
DBPATCH_ADD(6050206, 0, 1)
DBPATCH_ADD(6050207, 0, 1)
DBPATCH_ADD(6050208, 0, 1)
DBPATCH_ADD(6050209, 0, 1)
>>>>>>> 5d6a2159

DBPATCH_END()<|MERGE_RESOLUTION|>--- conflicted
+++ resolved
@@ -2695,11 +2695,6 @@
 
 static int	DBpatch_6050177(void)
 {
-<<<<<<< HEAD
-	const zbx_db_field_t	field = {"error", "", NULL, NULL, 2048, ZBX_TYPE_CHAR, ZBX_NOTNULL, 0};
-
-	return DBadd_field("drules", &field);
-=======
 	const zbx_db_table_t	table =
 			{"ugset", "ugsetid", 0,
 				{
@@ -2711,18 +2706,10 @@
 			};
 
 	return DBcreate_table(&table);
->>>>>>> 5d6a2159
 }
 
 static int	DBpatch_6050178(void)
 {
-<<<<<<< HEAD
-	const zbx_db_field_t	field = {"error", "", NULL, NULL, 2048, ZBX_TYPE_CHAR, ZBX_NOTNULL, 0};
-
-	return DBadd_field("proxy_dhistory", &field);
-}
-
-=======
 	return DBcreate_index("ugset", "ugset_1", "hash", 0);
 }
 
@@ -3231,7 +3218,20 @@
 
 	return DBadd_field("config", &field);
 }
->>>>>>> 5d6a2159
+
+static int	DBpatch_6050210(void)
+{
+	const zbx_db_field_t	field = {"error", "", NULL, NULL, 2048, ZBX_TYPE_CHAR, ZBX_NOTNULL, 0};
+
+	return DBadd_field("drules", &field);
+}
+
+static int	DBpatch_6050211(void)
+{
+	const zbx_db_field_t	field = {"error", "", NULL, NULL, 2048, ZBX_TYPE_CHAR, ZBX_NOTNULL, 0};
+
+	return DBadd_field("proxy_dhistory", &field);
+}
 #endif
 
 DBPATCH_START(6050)
@@ -3415,8 +3415,6 @@
 DBPATCH_ADD(6050176, 0, 1)
 DBPATCH_ADD(6050177, 0, 1)
 DBPATCH_ADD(6050178, 0, 1)
-<<<<<<< HEAD
-=======
 DBPATCH_ADD(6050179, 0, 1)
 DBPATCH_ADD(6050180, 0, 1)
 DBPATCH_ADD(6050181, 0, 1)
@@ -3448,6 +3446,7 @@
 DBPATCH_ADD(6050207, 0, 1)
 DBPATCH_ADD(6050208, 0, 1)
 DBPATCH_ADD(6050209, 0, 1)
->>>>>>> 5d6a2159
+DBPATCH_ADD(6050210, 0, 1)
+DBPATCH_ADD(6050211, 0, 1)
 
 DBPATCH_END()