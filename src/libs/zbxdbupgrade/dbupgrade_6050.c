/*
** Zabbix
** Copyright (C) 2001-2023 Zabbix SIA
**
** This program is free software; you can redistribute it and/or modify
** it under the terms of the GNU General Public License as published by
** the Free Software Foundation; either version 2 of the License, or
** (at your option) any later version.
**
** This program is distributed in the hope that it will be useful,
** but WITHOUT ANY WARRANTY; without even the implied warranty of
** MERCHANTABILITY or FITNESS FOR A PARTICULAR PURPOSE. See the
** GNU General Public License for more details.
**
** You should have received a copy of the GNU General Public License
** along with this program; if not, write to the Free Software
** Foundation, Inc., 51 Franklin Street, Fifth Floor, Boston, MA  02110-1301, USA.
**/

#include "dbupgrade.h"
#include "zbxdbschema.h"
#include "log.h"

/*
 * 7.0 development database patches
 */

#ifndef HAVE_SQLITE3

static int	DBpatch_6050000(void)
{
	const zbx_db_field_t	field = {"url", "", NULL, NULL, 2048, ZBX_TYPE_CHAR, ZBX_NOTNULL, 0};

	return DBmodify_field_type("config", &field, NULL);
}

static int	DBpatch_6050001(void)
{
	const zbx_db_field_t	field = {"geomaps_tile_url", "", NULL, NULL, 2048, ZBX_TYPE_CHAR, ZBX_NOTNULL, 0};

	return DBmodify_field_type("config", &field, NULL);
}

static int	DBpatch_6050002(void)
{
	const zbx_db_field_t	field = {"url", "", NULL, NULL, 2048, ZBX_TYPE_CHAR, ZBX_NOTNULL, 0};

	return DBmodify_field_type("sysmap_url", &field, NULL);
}

static int	DBpatch_6050003(void)
{
	const zbx_db_field_t	field = {"url", "", NULL, NULL, 2048, ZBX_TYPE_CHAR, ZBX_NOTNULL, 0};

	return DBmodify_field_type("sysmap_element_url", &field, NULL);
}

static int	DBpatch_6050004(void)
{
	const zbx_db_field_t	field = {"url_a", "", NULL, NULL, 2048, ZBX_TYPE_CHAR, ZBX_NOTNULL, 0};

	return DBmodify_field_type("host_inventory", &field, NULL);
}

static int	DBpatch_6050005(void)
{
	const zbx_db_field_t	field = {"url_b", "", NULL, NULL, 2048, ZBX_TYPE_CHAR, ZBX_NOTNULL, 0};

	return DBmodify_field_type("host_inventory", &field, NULL);
}

static int	DBpatch_6050006(void)
{
	const zbx_db_field_t	field = {"url_c", "", NULL, NULL, 2048, ZBX_TYPE_CHAR, ZBX_NOTNULL, 0};

	return DBmodify_field_type("host_inventory", &field, NULL);
}

static int	DBpatch_6050007(void)
{
	const zbx_db_field_t	field = {"value_str", "", NULL, NULL, 2048, ZBX_TYPE_CHAR, ZBX_NOTNULL, 0};

	return DBmodify_field_type("widget_field", &field, NULL);
}

static int	DBpatch_6050008(void)
{
<<<<<<< HEAD
	const zbx_db_field_t	field = {"allow_redirect", "0", NULL, NULL, 0, ZBX_TYPE_INT, ZBX_NOTNULL, 0};

	return DBadd_field("dchecks", &field);
=======
	const zbx_db_field_t	field = {"value", "0.0000", NULL, NULL, 0, ZBX_TYPE_FLOAT, ZBX_NOTNULL, 0};

	if (0 == (DBget_program_type() & ZBX_PROGRAM_TYPE_SERVER))
		return SUCCEED;

	return DBmodify_field_type("history", &field, &field);
}

static int	DBpatch_6050009(void)
{
	const zbx_db_field_t	field = {"value_min", "0.0000", NULL, NULL, 0, ZBX_TYPE_FLOAT, ZBX_NOTNULL, 0};

	if (0 == (DBget_program_type() & ZBX_PROGRAM_TYPE_SERVER))
		return SUCCEED;

	return DBmodify_field_type("trends", &field, &field);
}

static int	DBpatch_6050010(void)
{
	const zbx_db_field_t	field = {"value_avg", "0.0000", NULL, NULL, 0, ZBX_TYPE_FLOAT, ZBX_NOTNULL, 0};

	if (0 == (DBget_program_type() & ZBX_PROGRAM_TYPE_SERVER))
		return SUCCEED;

	return DBmodify_field_type("trends", &field, &field);
}

static int	DBpatch_6050011(void)
{
	const zbx_db_field_t	field = {"value_max", "0.0000", NULL, NULL, 0, ZBX_TYPE_FLOAT, ZBX_NOTNULL, 0};

	if (0 == (DBget_program_type() & ZBX_PROGRAM_TYPE_SERVER))
		return SUCCEED;

	return DBmodify_field_type("trends", &field, &field);
>>>>>>> e01b4cee
}

#endif

DBPATCH_START(6050)

/* version, duplicates flag, mandatory flag */

DBPATCH_ADD(6050000, 0, 1)
DBPATCH_ADD(6050001, 0, 1)
DBPATCH_ADD(6050002, 0, 1)
DBPATCH_ADD(6050003, 0, 1)
DBPATCH_ADD(6050004, 0, 1)
DBPATCH_ADD(6050005, 0, 1)
DBPATCH_ADD(6050006, 0, 1)
DBPATCH_ADD(6050007, 0, 1)
DBPATCH_ADD(6050008, 0, 1)
<<<<<<< HEAD
=======
DBPATCH_ADD(6050009, 0, 1)
DBPATCH_ADD(6050010, 0, 1)
DBPATCH_ADD(6050011, 0, 1)
>>>>>>> e01b4cee

DBPATCH_END()<|MERGE_RESOLUTION|>--- conflicted
+++ resolved
@@ -85,11 +85,6 @@
 
 static int	DBpatch_6050008(void)
 {
-<<<<<<< HEAD
-	const zbx_db_field_t	field = {"allow_redirect", "0", NULL, NULL, 0, ZBX_TYPE_INT, ZBX_NOTNULL, 0};
-
-	return DBadd_field("dchecks", &field);
-=======
 	const zbx_db_field_t	field = {"value", "0.0000", NULL, NULL, 0, ZBX_TYPE_FLOAT, ZBX_NOTNULL, 0};
 
 	if (0 == (DBget_program_type() & ZBX_PROGRAM_TYPE_SERVER))
@@ -126,7 +121,13 @@
 		return SUCCEED;
 
 	return DBmodify_field_type("trends", &field, &field);
->>>>>>> e01b4cee
+}
+
+static int	DBpatch_6050012(void)
+{
+	const zbx_db_field_t	field = {"allow_redirect", "0", NULL, NULL, 0, ZBX_TYPE_INT, ZBX_NOTNULL, 0};
+
+	return DBadd_field("dchecks", &field);
 }
 
 #endif
@@ -144,11 +145,9 @@
 DBPATCH_ADD(6050006, 0, 1)
 DBPATCH_ADD(6050007, 0, 1)
 DBPATCH_ADD(6050008, 0, 1)
-<<<<<<< HEAD
-=======
 DBPATCH_ADD(6050009, 0, 1)
 DBPATCH_ADD(6050010, 0, 1)
 DBPATCH_ADD(6050011, 0, 1)
->>>>>>> e01b4cee
+DBPATCH_ADD(6050012, 0, 1)
 
 DBPATCH_END()