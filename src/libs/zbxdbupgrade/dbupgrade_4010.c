--- conflicted
+++ resolved
@@ -50,11 +50,6 @@
 
 static int	DBpatch_4010003(void)
 {
-<<<<<<< HEAD
-	const ZBX_FIELD	field = {"db_extension", "", NULL, NULL, 32, ZBX_TYPE_CHAR, ZBX_NOTNULL, 0};
-
-	return DBadd_field("config", &field);
-=======
 	const ZBX_FIELD	field = {"error_handler", "0", NULL, NULL, 0, ZBX_TYPE_INT, ZBX_NOTNULL, 0};
 
 	return DBadd_field("item_preproc", &field);
@@ -94,7 +89,13 @@
 	const ZBX_FIELD	field = {"itemid", NULL, "items", "itemid", 0, 0, 0, ZBX_FK_CASCADE_DELETE};
 
 	return DBadd_foreign_key("lld_macro_path", 1, &field);
->>>>>>> bf340138
+}
+
+static int	DBpatch_4010008(void)
+{
+	const ZBX_FIELD	field = {"db_extension", "", NULL, NULL, 32, ZBX_TYPE_CHAR, ZBX_NOTNULL, 0};
+
+	return DBadd_field("config", &field);
 }
 
 #endif
@@ -106,12 +107,10 @@
 DBPATCH_ADD(4010001, 0, 1)
 DBPATCH_ADD(4010002, 0, 1)
 DBPATCH_ADD(4010003, 0, 1)
-<<<<<<< HEAD
-=======
 DBPATCH_ADD(4010004, 0, 1)
 DBPATCH_ADD(4010005, 0, 1)
 DBPATCH_ADD(4010006, 0, 1)
 DBPATCH_ADD(4010007, 0, 1)
->>>>>>> bf340138
+DBPATCH_ADD(4010008, 0, 1)
 
 DBPATCH_END()