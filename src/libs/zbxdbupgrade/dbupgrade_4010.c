--- conflicted
+++ resolved
@@ -93,7 +93,13 @@
 
 static int	DBpatch_4010008(void)
 {
-<<<<<<< HEAD
+	const ZBX_FIELD	field = {"db_extension", "", NULL, NULL, 32, ZBX_TYPE_CHAR, ZBX_NOTNULL, 0};
+
+	return DBadd_field("config", &field);
+}
+
+static int	DBpatch_4010009(void)
+{
 	const ZBX_TABLE table =
 		{"host_tag", "hosttagid", 0,
 			{
@@ -109,21 +115,16 @@
 	return DBcreate_table(&table);
 }
 
-static int	DBpatch_4010009(void)
+static int	DBpatch_4010010(void)
 {
 	return DBcreate_index("host_tag", "host_tag_1", "hostid", 0);
 }
 
-static int	DBpatch_4010010(void)
+static int	DBpatch_4010011(void)
 {
 	const ZBX_FIELD	field = {"hostid", NULL, "hosts", "hostid", 0, 0, 0, ZBX_FK_CASCADE_DELETE};
 
 	return DBadd_foreign_key("host_tag", 1, &field);
-=======
-	const ZBX_FIELD	field = {"db_extension", "", NULL, NULL, 32, ZBX_TYPE_CHAR, ZBX_NOTNULL, 0};
-
-	return DBadd_field("config", &field);
->>>>>>> e58441ec
 }
 
 #endif
@@ -140,10 +141,8 @@
 DBPATCH_ADD(4010006, 0, 1)
 DBPATCH_ADD(4010007, 0, 1)
 DBPATCH_ADD(4010008, 0, 1)
-<<<<<<< HEAD
 DBPATCH_ADD(4010009, 0, 1)
 DBPATCH_ADD(4010010, 0, 1)
-=======
->>>>>>> e58441ec
+DBPATCH_ADD(4010011, 0, 1)
 
 DBPATCH_END()