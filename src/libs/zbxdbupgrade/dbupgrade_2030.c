/*
** Zabbix
** Copyright (C) 2001-2014 Zabbix SIA
**
** This program is free software; you can redistribute it and/or modify
** it under the terms of the GNU General Public License as published by
** the Free Software Foundation; either version 2 of the License, or
** (at your option) any later version.
**
** This program is distributed in the hope that it will be useful,
** but WITHOUT ANY WARRANTY; without even the implied warranty of
** MERCHANTABILITY or FITNESS FOR A PARTICULAR PURPOSE. See the
** GNU General Public License for more details.
**
** You should have received a copy of the GNU General Public License
** along with this program; if not, write to the Free Software
** Foundation, Inc., 51 Franklin Street, Fifth Floor, Boston, MA  02110-1301, USA.
**/

#include "common.h"
#include "db.h"
#include "log.h"
#include "sysinfo.h"
#include "zbxdbupgrade.h"
#include "dbupgrade.h"

/*
 * 2.4 development database patches
 */

#ifndef HAVE_SQLITE3

extern unsigned char daemon_type;

static int	DBpatch_2030000(void)
{
	return SUCCEED;
}

static int	DBpatch_2030001(void)
{
	const ZBX_FIELD	field = {"every", "1", NULL, NULL, 0, ZBX_TYPE_INT, ZBX_NOTNULL, 0};

	return DBset_default("timeperiods", &field);
}

static int	DBpatch_2030002(void)
{
	const ZBX_TABLE table =
			{"trigger_discovery_tmp", "", 0,
				{
					{"triggerid", NULL, NULL, NULL, 0, ZBX_TYPE_ID, ZBX_NOTNULL, 0},
					{"parent_triggerid", NULL, NULL, NULL, 0, ZBX_TYPE_ID, ZBX_NOTNULL, 0},
					{0}
				},
				NULL
			};

	return DBcreate_table(&table);
}

static int	DBpatch_2030003(void)
{
	if (ZBX_DB_OK <= DBexecute(
			"insert into trigger_discovery_tmp (select triggerid,parent_triggerid from trigger_discovery)"))
	{
		return SUCCEED;
	}

	return FAIL;
}

static int	DBpatch_2030004(void)
{
	return DBdrop_table("trigger_discovery");
}

static int	DBpatch_2030005(void)
{
	const ZBX_TABLE table =
			{"trigger_discovery", "triggerid", 0,
				{
					{"triggerid", NULL, NULL, NULL, 0, ZBX_TYPE_ID, ZBX_NOTNULL, 0},
					{"parent_triggerid", NULL, NULL, NULL, 0, ZBX_TYPE_ID, ZBX_NOTNULL, 0},
					{0}
				},
				NULL
			};

	return DBcreate_table(&table);
}

static int	DBpatch_2030006(void)
{
	return DBcreate_index("trigger_discovery", "trigger_discovery_1", "parent_triggerid", 0);
}

static int	DBpatch_2030007(void)
{
	const ZBX_FIELD	field = {"triggerid", NULL, "triggers", "triggerid", 0, 0, 0, ZBX_FK_CASCADE_DELETE};

	return DBadd_foreign_key("trigger_discovery", 1, &field);
}

static int	DBpatch_2030008(void)
{
	const ZBX_FIELD	field = {"parent_triggerid", NULL, "triggers", "triggerid", 0, 0, 0, 0};

	return DBadd_foreign_key("trigger_discovery", 2, &field);
}

static int	DBpatch_2030009(void)
{
	if (ZBX_DB_OK <= DBexecute(
			"insert into trigger_discovery (select triggerid,parent_triggerid from trigger_discovery_tmp)"))
	{
		return SUCCEED;
	}

	return FAIL;
}

static int	DBpatch_2030010(void)
{
	return DBdrop_table("trigger_discovery_tmp");
}

static int	DBpatch_2030011(void)
{
	const ZBX_FIELD	field = {"application", "", NULL, NULL, 255, ZBX_TYPE_CHAR, ZBX_NOTNULL, 0};

	return DBadd_field("sysmaps_elements", &field);
}

static int	DBpatch_2030012(void)
{
	const ZBX_TABLE table =
			{"graph_discovery_tmp", "", 0,
				{
					{"graphid", NULL, NULL, NULL, 0, ZBX_TYPE_ID, ZBX_NOTNULL, 0},
					{"parent_graphid", NULL, NULL, NULL, 0, ZBX_TYPE_ID, ZBX_NOTNULL, 0},
					{0}
				},
				NULL
			};

	return DBcreate_table(&table);
}

static int	DBpatch_2030013(void)
{
	if (ZBX_DB_OK <= DBexecute(
			"insert into graph_discovery_tmp (select graphid,parent_graphid from graph_discovery)"))
	{
		return SUCCEED;
	}

	return FAIL;
}

static int	DBpatch_2030014(void)
{
	return DBdrop_table("graph_discovery");
}

static int	DBpatch_2030015(void)
{
	const ZBX_TABLE table =
			{"graph_discovery", "graphid", 0,
				{
					{"graphid", NULL, NULL, NULL, 0, ZBX_TYPE_ID, ZBX_NOTNULL, 0},
					{"parent_graphid", NULL, NULL, NULL, 0, ZBX_TYPE_ID, ZBX_NOTNULL, 0},
					{0}
				},
				NULL
			};

	return DBcreate_table(&table);
}

static int	DBpatch_2030016(void)
{
	return DBcreate_index("graph_discovery", "graph_discovery_1", "parent_graphid", 0);
}

static int	DBpatch_2030017(void)
{
	const ZBX_FIELD	field = {"graphid", NULL, "graphs", "graphid", 0, 0, 0, ZBX_FK_CASCADE_DELETE};

	return DBadd_foreign_key("graph_discovery", 1, &field);
}

static int	DBpatch_2030018(void)
{
	const ZBX_FIELD	field = {"parent_graphid", NULL, "graphs", "graphid", 0, 0, 0, 0};

	return DBadd_foreign_key("graph_discovery", 2, &field);
}

static int	DBpatch_2030019(void)
{
	if (ZBX_DB_OK <= DBexecute(
			"insert into graph_discovery (select graphid,parent_graphid from graph_discovery_tmp)"))
	{
		return SUCCEED;
	}

	return FAIL;
}

static int	DBpatch_2030020(void)
{
	return DBdrop_table("graph_discovery_tmp");
}

static int	DBpatch_2030021(void)
{
	const ZBX_TABLE	table =
			{"item_condition", "item_conditionid", 0,
				{
					{"item_conditionid", NULL, NULL, NULL, 0, ZBX_TYPE_ID, ZBX_NOTNULL, 0},
					{"itemid", NULL, NULL, NULL, 0, ZBX_TYPE_ID, ZBX_NOTNULL, 0},
					{"operator", "8", NULL, NULL, 0, ZBX_TYPE_INT, ZBX_NOTNULL, 0},
					{"macro", "", NULL, NULL, 64, ZBX_TYPE_CHAR, ZBX_NOTNULL, 0},
					{"value", "", NULL, NULL, 255, ZBX_TYPE_CHAR, ZBX_NOTNULL, 0},
					{NULL}
				}
			};

	return DBcreate_table(&table);
}

static int	DBpatch_2030022(void)
{
	return DBcreate_index("item_condition", "item_condition_1", "itemid", 0);
}

static int	DBpatch_2030023(void)
{
	const ZBX_FIELD	field = {"itemid", NULL, "items", "itemid", 0, 0, 0, ZBX_FK_CASCADE_DELETE};

	return DBadd_foreign_key("item_condition", 1, &field);
}

static int	DBpatch_2030024(void)
{
	DB_RESULT	result;
	DB_ROW		row;
	char		*value, *macro_esc, *value_esc;
	int		ret = FAIL, rc;

	/* 1 - ZBX_FLAG_DISCOVERY_RULE*/
	if (NULL == (result = DBselect("select itemid,filter from items where filter<>'' and flags=1")))
		return FAIL;

	while (NULL != (row = DBfetch(result)))
	{
		if (NULL == (value = strchr(row[1], ':')) || 0 == strcmp(row[1], ":"))
			continue;

		*value++ = '\0';

		macro_esc = DBdyn_escape_string(row[1]);
		value_esc = DBdyn_escape_string(value);

		rc = DBexecute("insert into item_condition"
				" (item_conditionid,itemid,macro,value)"
				" values (%s,%s,'%s','%s')",
				row[0], row[0],  macro_esc, value_esc);

		zbx_free(value_esc);
		zbx_free(macro_esc);

		if (ZBX_DB_OK > rc)
			goto out;
	}

	ret = SUCCEED;
out:
	DBfree_result(result);

	return ret;
}

static int	DBpatch_2030025(void)
{
	const ZBX_FIELD field = {"evaltype", "0", NULL, NULL, 0, ZBX_TYPE_INT, ZBX_NOTNULL, 0};

	return DBadd_field("items", &field);
}

static int	DBpatch_2030026(void)
{
	return DBdrop_field("items", "filter");
}

static int	DBpatch_2030027(void)
{
	const ZBX_FIELD	field = {"formula", "", NULL, NULL, 255, ZBX_TYPE_CHAR, ZBX_NOTNULL, 0};

	return DBset_default("items", &field);
}

static int	DBpatch_2030028(void)
{
	if (ZBX_DB_OK > DBexecute("update items set formula='' where flags=%d", ZBX_FLAG_DISCOVERY_RULE))
		return FAIL;

	return SUCCEED;
}

static int	DBpatch_2030029(void)
{
	/* 7 - SCREEN_SORT_TRIGGERS_STATUS_ASC */
	/* 9 - SCREEN_SORT_TRIGGERS_RETRIES_LEFT_ASC (no more supported) */
	if (ZBX_DB_OK > DBexecute("update screens_items set sort_triggers=7 where sort_triggers=9"))
		return FAIL;

	return SUCCEED;
}

static int	DBpatch_2030030(void)
{
	/* 8 - SCREEN_SORT_TRIGGERS_STATUS_DESC */
	/* 10 - SCREEN_SORT_TRIGGERS_RETRIES_LEFT_DESC (no more supported) */
	if (ZBX_DB_OK > DBexecute("update screens_items set sort_triggers=8 where sort_triggers=10"))
		return FAIL;

	return SUCCEED;
}

static int	DBpatch_2030031(void)
{
	/* 16 - CONDITION_TYPE_MAINTENANCE */
	if (ZBX_DB_OK > DBexecute("update conditions set value='' where conditiontype=16"))
		return FAIL;

	return SUCCEED;
}

static int	DBpatch_2030032(void)
{
	const ZBX_FIELD	field = {"description", "", NULL, NULL, 0, ZBX_TYPE_SHORTTEXT, ZBX_NOTNULL, 0};

	return DBadd_field("hosts", &field);
}

static int	DBpatch_2030033(void)
{
	return DBdrop_table("history_sync");
}

static int	DBpatch_2030034(void)
{
	return DBdrop_table("history_uint_sync");
}

static int	DBpatch_2030035(void)
{
	return DBdrop_table("history_str_sync");
}

static int	DBpatch_2030036(void)
{
	return DBdrop_table("node_cksum");
}

static int	DBpatch_2030037(void)
{
	const ZBX_TABLE table =
			{"ids_tmp", "", 0,
				{
					{"table_name", "", NULL, NULL, 64, ZBX_TYPE_CHAR, ZBX_NOTNULL, 0},
					{"field_name", "", NULL, NULL, 64, ZBX_TYPE_CHAR, ZBX_NOTNULL, 0},
					{"nextid", NULL, NULL, NULL, 0, ZBX_TYPE_ID, ZBX_NOTNULL, 0},
					{0}
				},
				NULL
			};

	if (ZBX_DAEMON_TYPE_SERVER == daemon_type)
		return SUCCEED;

	return DBcreate_table(&table);
}

static int	DBpatch_2030038(void)
{
	if (ZBX_DAEMON_TYPE_SERVER == daemon_type)
		return SUCCEED;

	if (ZBX_DB_OK <= DBexecute(
			"insert into ids_tmp ("
				"select table_name,field_name,nextid"
				" from ids"
				" where nodeid=0"
				" and ("
					"(table_name='proxy_history' and field_name='history_lastid')"
					" or (table_name='proxy_dhistory' and field_name='dhistory_lastid')"
					" or (table_name='proxy_autoreg_host' and field_name='autoreg_host_lastid')"
				")"
			")"))
	{
		return SUCCEED;
	}

	return FAIL;
}

static int	DBpatch_2030039(void)
{
	return DBdrop_table("ids");
}

static int	DBpatch_2030040(void)
{
	const ZBX_TABLE table =
			{"ids", "table_name,field_name", 0,
				{
					{"table_name", "", NULL, NULL, 64, ZBX_TYPE_CHAR, ZBX_NOTNULL, 0},
					{"field_name", "", NULL, NULL, 64, ZBX_TYPE_CHAR, ZBX_NOTNULL, 0},
					{"nextid", NULL, NULL, NULL, 0, ZBX_TYPE_ID, ZBX_NOTNULL, 0},
					{0}
				},
				NULL
			};

	return DBcreate_table(&table);
}

static int	DBpatch_2030041(void)
{
	if (ZBX_DAEMON_TYPE_SERVER == daemon_type)
		return SUCCEED;

	if (ZBX_DB_OK <= DBexecute(
			"insert into ids (select table_name,field_name,nextid from ids_tmp)"))
	{
		return SUCCEED;
	}

	return FAIL;
}

static int	DBpatch_2030042(void)
{
	if (ZBX_DAEMON_TYPE_SERVER == daemon_type)
		return SUCCEED;

	return DBdrop_table("ids_tmp");
}

static int	DBpatch_2030043(void)
{
	const char	*sql =
			"delete from profiles"
			" where idx in ("
				"'web.nodes.php.sort','web.nodes.php.sortorder','web.nodes.switch_node',"
				"'web.nodes.selected','web.popup_right.nodeid.last'"
			")";

	if (ZBX_DB_OK <= DBexecute("%s", sql))
		return SUCCEED;

	return FAIL;
}

static int	DBpatch_2030044(void)
{
	/* 21 - AUDIT_RESOURCE_NODE */
	const char	*sql = "delete from auditlog where resourcetype=21";

	if (ZBX_DB_OK <= DBexecute("%s", sql))
		return SUCCEED;

	return FAIL;
}

static int	DBpatch_2030045(void)
{
	/* 17 - CONDITION_TYPE_NODE */
	const char	*sql = "delete from conditions where conditiontype=17";

	if (ZBX_DB_OK <= DBexecute("%s", sql))
		return SUCCEED;

	return FAIL;
}

static int	dm_rename_slave_data(const char *table_name, const char *key_name, const char *field_name,
		int field_length)
{
	DB_RESULT	result;
	DB_ROW		row;
	int		local_nodeid = 0, nodeid, globalmacro;
	zbx_uint64_t	id, min, max;
	char		*name = NULL, *name_esc;
	size_t		name_alloc = 0, name_offset;

	/* 1 - ZBX_NODE_LOCAL */
	if (NULL == (result = DBselect("select nodeid from nodes where nodetype=1")))
		return FAIL;

	if (NULL != (row = DBfetch(result)))
		local_nodeid = atoi(row[0]);
	DBfree_result(result);

	if (0 == local_nodeid)
		return SUCCEED;

	globalmacro = (0 == strcmp(table_name, "globalmacro"));

	min = local_nodeid * __UINT64_C(100000000000000);
	max = min + __UINT64_C(100000000000000) - 1;

	if (NULL == (result = DBselect(
			"select %s,%s"
			" from %s"
			" where not %s between " ZBX_FS_UI64 " and " ZBX_FS_UI64
			" order by %s",
			key_name, field_name, table_name, key_name, min, max, key_name)))
	{
		return FAIL;
	}

	while (NULL != (row = DBfetch(result)))
	{
		ZBX_STR2UINT64(id, row[0]);
		nodeid = (int)(id / __UINT64_C(100000000000000));

		name_offset = 0;

		if (0 == globalmacro)
			zbx_snprintf_alloc(&name, &name_alloc, &name_offset, "N%d_%s", nodeid, row[1]);
		else
			zbx_snprintf_alloc(&name, &name_alloc, &name_offset, "{$N%d_%s", nodeid, row[1] + 2);

		name_esc = DBdyn_escape_string_len(name, field_length);

		if (ZBX_DB_OK > DBexecute("update %s set %s='%s' where %s=" ZBX_FS_UI64,
				table_name, field_name, name_esc, key_name, id))
		{
			zbx_free(name_esc);
			break;
		}

		zbx_free(name_esc);
	}
	DBfree_result(result);

	zbx_free(name);

	return SUCCEED;
}

static int	check_data_uniqueness(const char *table_name, const char *field_name)
{
	DB_RESULT	result;
	DB_ROW		row;
	int		ret = SUCCEED;

	if (NULL == (result = DBselect("select %s from %s group by %s having count(*)>1",
			field_name, table_name, field_name)))
	{
		return FAIL;
	}

	while (NULL != (row = DBfetch(result)))
	{
		zabbix_log(LOG_LEVEL_CRIT, "Duplicate data \"%s\" for field \"%s\" is found in table \"%s\"."
				" Remove it manually and restart the process.", row[0], field_name, table_name);
		ret = FAIL;
	}
	DBfree_result(result);

	return ret;
}

static int	DBpatch_2030046(void)
{
	return dm_rename_slave_data("actions", "actionid", "name", 255);
}

static int	DBpatch_2030047(void)
{
	return dm_rename_slave_data("drules", "druleid", "name", 255);
}

static int	DBpatch_2030048(void)
{
	return dm_rename_slave_data("globalmacro", "globalmacroid", "macro", 64);
}

static int	DBpatch_2030049(void)
{
	return dm_rename_slave_data("groups", "groupid", "name", 64);
}

static int	DBpatch_2030050(void)
{
	return dm_rename_slave_data("hosts", "hostid", "host", 64);
}

static int	DBpatch_2030051(void)
{
	return dm_rename_slave_data("hosts", "hostid", "name", 64);
}

static int	DBpatch_2030052(void)
{
	return dm_rename_slave_data("icon_map", "iconmapid", "name", 64);
}

static int	DBpatch_2030053(void)
{
	return dm_rename_slave_data("images", "imageid", "name", 64);
}

static int	DBpatch_2030054(void)
{
	return dm_rename_slave_data("maintenances", "maintenanceid", "name", 128);
}

static int	DBpatch_2030055(void)
{
	return dm_rename_slave_data("media_type", "mediatypeid", "description", 100);
}

static int	DBpatch_2030056(void)
{
	return dm_rename_slave_data("regexps", "regexpid", "name", 128);
}

static int	DBpatch_2030057(void)
{
	return dm_rename_slave_data("screens", "screenid", "name", 255);
}

static int	DBpatch_2030058(void)
{
	return dm_rename_slave_data("scripts", "scriptid", "name", 255);
}

static int	DBpatch_2030059(void)
{
	return dm_rename_slave_data("services", "serviceid", "name", 128);
}

static int	DBpatch_2030060(void)
{
	return dm_rename_slave_data("slideshows", "slideshowid", "name", 255);
}

static int	DBpatch_2030061(void)
{
	return dm_rename_slave_data("sysmaps", "sysmapid", "name", 128);
}

static int	DBpatch_2030062(void)
{
	return dm_rename_slave_data("usrgrp", "usrgrpid", "name", 64);
}

static int	DBpatch_2030063(void)
{
	return dm_rename_slave_data("users", "userid", "alias", 100);
}

static int	DBpatch_2030064(void)
{
	return dm_rename_slave_data("valuemaps", "valuemapid", "name", 64);
}

static int	DBpatch_2030065(void)
{
	DB_RESULT	result;
	DB_ROW		row;
	int		local_nodeid = 0;
	zbx_uint64_t	min, max;

	/* 1 - ZBX_NODE_LOCAL */
	if (NULL == (result = DBselect("select nodeid from nodes where nodetype=1")))
		return FAIL;

	if (NULL != (row = DBfetch(result)))
		local_nodeid = atoi(row[0]);
	DBfree_result(result);

	if (0 == local_nodeid)
		return SUCCEED;

	min = local_nodeid * __UINT64_C(100000000000000);
	max = min + __UINT64_C(100000000000000) - 1;

	if (ZBX_DB_OK <= DBexecute(
			"delete from config where not configid between " ZBX_FS_UI64 " and " ZBX_FS_UI64, min, max))
	{
		return SUCCEED;
	}

	return FAIL;
}

static int	DBpatch_2030066(void)
{
	return DBdrop_table("nodes");
}

static int	DBpatch_2030067(void)
{
	if (SUCCEED != check_data_uniqueness("actions", "name"))
		return FAIL;

	return DBcreate_index("actions", "actions_2", "name", 1);
}

static int	DBpatch_2030068(void)
{
	if (SUCCEED != check_data_uniqueness("drules", "name"))
		return FAIL;

	return DBcreate_index("drules", "drules_2", "name", 1);
}

static int	DBpatch_2030069(void)
{
	return DBdrop_index("globalmacro", "globalmacro_1");
}

static int	DBpatch_2030070(void)
{
	if (SUCCEED != check_data_uniqueness("globalmacro", "macro"))
		return FAIL;

	return DBcreate_index("globalmacro", "globalmacro_1", "macro", 1);
}

static int	DBpatch_2030071(void)
{
	return DBdrop_index("graph_theme", "graph_theme_1");
}

static int	DBpatch_2030072(void)
{
	if (SUCCEED != check_data_uniqueness("graph_theme", "description"))
		return FAIL;

	return DBcreate_index("graph_theme", "graph_theme_1", "description", 1);
}

static int	DBpatch_2030073(void)
{
	return DBdrop_index("icon_map", "icon_map_1");
}

static int	DBpatch_2030074(void)
{
	if (SUCCEED != check_data_uniqueness("icon_map", "name"))
		return FAIL;

	return DBcreate_index("icon_map", "icon_map_1", "name", 1);
}

static int	DBpatch_2030075(void)
{
	return DBdrop_index("images", "images_1");
}

static int	DBpatch_2030076(void)
{
	if (SUCCEED != check_data_uniqueness("images", "name"))
		return FAIL;

	return DBcreate_index("images", "images_1", "name", 1);
}

static int	DBpatch_2030077(void)
{
	if (SUCCEED != check_data_uniqueness("maintenances", "name"))
		return FAIL;

	return DBcreate_index("maintenances", "maintenances_2", "name", 1);
}

static int	DBpatch_2030078(void)
{
	if (SUCCEED != check_data_uniqueness("media_type", "description"))
		return FAIL;

	return DBcreate_index("media_type", "media_type_1", "description", 1);
}

static int	DBpatch_2030079(void)
{
	return DBdrop_index("regexps", "regexps_1");
}

static int	DBpatch_2030080(void)
{
	if (SUCCEED != check_data_uniqueness("regexps", "name"))
		return FAIL;

	return DBcreate_index("regexps", "regexps_1", "name", 1);
}

static int	DBpatch_2030081(void)
{
	if (SUCCEED != check_data_uniqueness("scripts", "name"))
		return FAIL;

	return DBcreate_index("scripts", "scripts_3", "name", 1);
}

static int	DBpatch_2030083(void)
{
	if (SUCCEED != check_data_uniqueness("slideshows", "name"))
		return FAIL;

	return DBcreate_index("slideshows", "slideshows_1", "name", 1);
}

static int	DBpatch_2030084(void)
{
	return DBdrop_index("sysmaps", "sysmaps_1");
}

static int	DBpatch_2030085(void)
{
	if (SUCCEED != check_data_uniqueness("sysmaps", "name"))
		return FAIL;

	return DBcreate_index("sysmaps", "sysmaps_1", "name", 1);
}

static int	DBpatch_2030086(void)
{
	return DBdrop_index("usrgrp", "usrgrp_1");
}

static int	DBpatch_2030087(void)
{
	if (SUCCEED != check_data_uniqueness("usrgrp", "name"))
		return FAIL;

	return DBcreate_index("usrgrp", "usrgrp_1", "name", 1);
}

static int	DBpatch_2030088(void)
{
	return DBdrop_index("users", "users_1");
}

static int	DBpatch_2030089(void)
{
	if (SUCCEED != check_data_uniqueness("users", "alias"))
		return FAIL;

	return DBcreate_index("users", "users_1", "alias", 1);
}

static int	DBpatch_2030090(void)
{
	return DBdrop_index("valuemaps", "valuemaps_1");
}

static int	DBpatch_2030091(void)
{
	if (SUCCEED != check_data_uniqueness("valuemaps", "name"))
		return FAIL;

	return DBcreate_index("valuemaps", "valuemaps_1", "name", 1);
}

<<<<<<< HEAD
static int	DBpatch_2030092(void)
{
	DB_RESULT	result;
	DB_ROW		row;
	int		ret = SUCCEED;
	char		*p, *expr = NULL, *expr_esc;
	size_t		expr_alloc = 0, expr_offset;

	result = DBselect("select triggerid,expression from triggers");

	while (SUCCEED == ret && NULL != (row = DBfetch(result)))
	{
		expr_offset = 0;

		for (p = row[1]; '\0' != *p; p++)
		{
			if (NULL == strchr("#&|", *p))
			{
				if (' ' != *p || (0 != expr_offset && ' ' != expr[expr_offset - 1]))
					zbx_chrcpy_alloc(&expr, &expr_alloc, &expr_offset, *p);

				continue;
			}

			if (('&' == *p || '|' == *p) && 0 != expr_offset && ' ' != expr[expr_offset - 1])
				zbx_chrcpy_alloc(&expr, &expr_alloc, &expr_offset, ' ');

			switch (*p)
			{
				case '#':
					zbx_strcpy_alloc(&expr, &expr_alloc, &expr_offset, "<>");
					break;
				case '&':
					zbx_strcpy_alloc(&expr, &expr_alloc, &expr_offset, "and");
					break;
				case '|':
					zbx_strcpy_alloc(&expr, &expr_alloc, &expr_offset, "or");
					break;
			}

			if (('&' == *p || '|' == *p) && ' ' != *(p + 1))
				zbx_chrcpy_alloc(&expr, &expr_alloc, &expr_offset, ' ');
		}

		if (2048 < expr_offset && 2048 /* TRIGGER_EXPRESSION_LEN */ < zbx_strlen_utf8(expr))
		{
			zabbix_log(LOG_LEVEL_WARNING, "cannot convert trigger expression \"%s\":"
					" resulting expression is too long", row[1]);
		}
		else if (0 != strcmp(row[1], expr))
		{
			expr_esc = DBdyn_escape_string(expr);

			if (ZBX_DB_OK > DBexecute("update triggers set expression='%s' where triggerid=%s",
					expr_esc, row[0]))
			{
				ret = FAIL;
			}

			zbx_free(expr_esc);
		}
	}
	DBfree_result(result);

	zbx_free(expr);

	return ret;
=======
static int      DBpatch_2030092(void)
{
	const ZBX_FIELD field = {"timeout", "15", NULL, NULL, 0, ZBX_TYPE_INT, ZBX_NOTNULL, 0};

	return DBset_default("httpstep", &field);
>>>>>>> 50b974f3
}

static int	DBpatch_2030093(void)
{
<<<<<<< HEAD
	DB_RESULT	result;
	DB_ROW		row;
	int		ret = SUCCEED;
	char		*p, *q, *params = NULL, *params_esc;
	size_t		params_alloc = 0, params_offset;

	result = DBselect("select itemid,params from items where type=%d", 15 /* ITEM_TYPE_CALCULATED */);

	while (SUCCEED == ret && NULL != (row = DBfetch(result)))
	{
		params_offset = 0;

		for (p = row[1]; '\0' != *p; p++)
		{
			if (NULL != strchr(ZBX_WHITESPACE, *p))
			{
				if (' ' != *p || (0 != params_offset &&
						NULL == strchr(ZBX_WHITESPACE, params[params_offset - 1])))
				{
					zbx_chrcpy_alloc(&params, &params_alloc, &params_offset, *p);
				}

				continue;
			}

			if (NULL != strchr("#&|", *p))
			{
				if (('&' == *p || '|' == *p) && 0 != params_offset &&
						NULL == strchr(ZBX_WHITESPACE, params[params_offset - 1]))
				{
					zbx_chrcpy_alloc(&params, &params_alloc, &params_offset, ' ');
				}

				switch (*p)
				{
					case '#':
						zbx_strcpy_alloc(&params, &params_alloc, &params_offset, "<>");
						break;
					case '&':
						zbx_strcpy_alloc(&params, &params_alloc, &params_offset, "and");
						break;
					case '|':
						zbx_strcpy_alloc(&params, &params_alloc, &params_offset, "or");
						break;
				}

				if (('&' == *p || '|' == *p) && NULL == strchr(ZBX_WHITESPACE, *(p + 1)))
					zbx_chrcpy_alloc(&params, &params_alloc, &params_offset, ' ');

				continue;
			}

			q = p;

			if (SUCCEED == parse_function(&q, NULL, NULL))
			{
				zbx_strncpy_alloc(&params, &params_alloc, &params_offset, p, q - p);
				p = q - 1;
				continue;
			}

			zbx_chrcpy_alloc(&params, &params_alloc, &params_offset, *p);
		}

#if defined(HAVE_IBM_DB2) || defined(HAVE_ORACLE)
		if (2048 < params_offset && 2048 /* ITEM_PARAM_LEN */ < zbx_strlen_utf8(params))
#else
		if (65535 < params_offset && 65535 /* ITEM_PARAM_LEN */ < zbx_strlen_utf8(params))
#endif
		{
			zabbix_log(LOG_LEVEL_WARNING, "cannot convert calculated item expression \"%s\":"
					" resulting expression is too long", row[1]);
		}
		else if (0 != strcmp(row[1], params))
		{
			params_esc = DBdyn_escape_string(params);

			if (ZBX_DB_OK > DBexecute("update items set params='%s' where itemid=%s", params_esc, row[0]))
				ret = FAIL;

			zbx_free(params_esc);
		}
	}
	DBfree_result(result);

	zbx_free(params);

	return ret;
}

=======
	const ZBX_FIELD	field = {"error", "", NULL, NULL, 2048, ZBX_TYPE_CHAR, ZBX_NOTNULL, 0};

	return DBmodify_field_type("items", &field);
}
>>>>>>> 50b974f3
#endif

DBPATCH_START(2030)

/* version, duplicates flag, mandatory flag */

DBPATCH_ADD(2030000, 0, 1)
DBPATCH_ADD(2030001, 0, 1)
DBPATCH_ADD(2030002, 0, 1)
DBPATCH_ADD(2030003, 0, 1)
DBPATCH_ADD(2030004, 0, 1)
DBPATCH_ADD(2030005, 0, 1)
DBPATCH_ADD(2030006, 0, 1)
DBPATCH_ADD(2030007, 0, 1)
DBPATCH_ADD(2030008, 0, 1)
DBPATCH_ADD(2030009, 0, 1)
DBPATCH_ADD(2030010, 0, 1)
DBPATCH_ADD(2030011, 0, 1)
DBPATCH_ADD(2030012, 0, 1)
DBPATCH_ADD(2030013, 0, 1)
DBPATCH_ADD(2030014, 0, 1)
DBPATCH_ADD(2030015, 0, 1)
DBPATCH_ADD(2030016, 0, 1)
DBPATCH_ADD(2030017, 0, 1)
DBPATCH_ADD(2030018, 0, 1)
DBPATCH_ADD(2030019, 0, 1)
DBPATCH_ADD(2030020, 0, 1)
DBPATCH_ADD(2030021, 0, 1)
DBPATCH_ADD(2030022, 0, 1)
DBPATCH_ADD(2030023, 0, 1)
DBPATCH_ADD(2030024, 0, 1)
DBPATCH_ADD(2030025, 0, 1)
DBPATCH_ADD(2030026, 0, 1)
DBPATCH_ADD(2030027, 0, 1)
DBPATCH_ADD(2030028, 0, 1)
DBPATCH_ADD(2030029, 0, 1)
DBPATCH_ADD(2030030, 0, 1)
DBPATCH_ADD(2030031, 0, 0)
DBPATCH_ADD(2030032, 0, 1)
DBPATCH_ADD(2030033, 0, 1)
DBPATCH_ADD(2030034, 0, 1)
DBPATCH_ADD(2030035, 0, 1)
DBPATCH_ADD(2030036, 0, 1)
DBPATCH_ADD(2030037, 0, 1)
DBPATCH_ADD(2030038, 0, 1)
DBPATCH_ADD(2030039, 0, 1)
DBPATCH_ADD(2030040, 0, 1)
DBPATCH_ADD(2030041, 0, 1)
DBPATCH_ADD(2030042, 0, 1)
DBPATCH_ADD(2030043, 0, 1)
DBPATCH_ADD(2030044, 0, 1)
DBPATCH_ADD(2030045, 0, 1)
DBPATCH_ADD(2030046, 0, 1)
DBPATCH_ADD(2030047, 0, 1)
DBPATCH_ADD(2030048, 0, 1)
DBPATCH_ADD(2030049, 0, 1)
DBPATCH_ADD(2030050, 0, 1)
DBPATCH_ADD(2030051, 0, 1)
DBPATCH_ADD(2030052, 0, 1)
DBPATCH_ADD(2030053, 0, 1)
DBPATCH_ADD(2030054, 0, 1)
DBPATCH_ADD(2030055, 0, 1)
DBPATCH_ADD(2030056, 0, 1)
DBPATCH_ADD(2030057, 0, 1)
DBPATCH_ADD(2030058, 0, 1)
DBPATCH_ADD(2030059, 0, 1)
DBPATCH_ADD(2030060, 0, 1)
DBPATCH_ADD(2030061, 0, 1)
DBPATCH_ADD(2030062, 0, 1)
DBPATCH_ADD(2030063, 0, 1)
DBPATCH_ADD(2030064, 0, 1)
DBPATCH_ADD(2030065, 0, 1)
DBPATCH_ADD(2030066, 0, 1)
DBPATCH_ADD(2030067, 0, 1)
DBPATCH_ADD(2030068, 0, 1)
DBPATCH_ADD(2030069, 0, 1)
DBPATCH_ADD(2030070, 0, 1)
DBPATCH_ADD(2030071, 0, 1)
DBPATCH_ADD(2030072, 0, 1)
DBPATCH_ADD(2030073, 0, 1)
DBPATCH_ADD(2030074, 0, 1)
DBPATCH_ADD(2030075, 0, 1)
DBPATCH_ADD(2030076, 0, 1)
DBPATCH_ADD(2030077, 0, 1)
DBPATCH_ADD(2030078, 0, 1)
DBPATCH_ADD(2030079, 0, 1)
DBPATCH_ADD(2030080, 0, 1)
DBPATCH_ADD(2030081, 0, 1)
DBPATCH_ADD(2030083, 0, 1)
DBPATCH_ADD(2030084, 0, 1)
DBPATCH_ADD(2030085, 0, 1)
DBPATCH_ADD(2030086, 0, 1)
DBPATCH_ADD(2030087, 0, 1)
DBPATCH_ADD(2030088, 0, 1)
DBPATCH_ADD(2030089, 0, 1)
DBPATCH_ADD(2030090, 0, 1)
DBPATCH_ADD(2030091, 0, 1)
DBPATCH_ADD(2030092, 0, 1)
DBPATCH_ADD(2030093, 0, 1)

DBPATCH_END()<|MERGE_RESOLUTION|>--- conflicted
+++ resolved
@@ -871,8 +871,21 @@
 	return DBcreate_index("valuemaps", "valuemaps_1", "name", 1);
 }
 
-<<<<<<< HEAD
 static int	DBpatch_2030092(void)
+{
+	const ZBX_FIELD field = {"timeout", "15", NULL, NULL, 0, ZBX_TYPE_INT, ZBX_NOTNULL, 0};
+
+	return DBset_default("httpstep", &field);
+}
+
+static int	DBpatch_2030093(void)
+{
+	const ZBX_FIELD	field = {"error", "", NULL, NULL, 2048, ZBX_TYPE_CHAR, ZBX_NOTNULL, 0};
+
+	return DBmodify_field_type("items", &field);
+}
+
+static int	DBpatch_2030094(void)
 {
 	DB_RESULT	result;
 	DB_ROW		row;
@@ -939,18 +952,10 @@
 	zbx_free(expr);
 
 	return ret;
-=======
-static int      DBpatch_2030092(void)
-{
-	const ZBX_FIELD field = {"timeout", "15", NULL, NULL, 0, ZBX_TYPE_INT, ZBX_NOTNULL, 0};
-
-	return DBset_default("httpstep", &field);
->>>>>>> 50b974f3
-}
-
-static int	DBpatch_2030093(void)
-{
-<<<<<<< HEAD
+}
+
+static int	DBpatch_2030095(void)
+{
 	DB_RESULT	result;
 	DB_ROW		row;
 	int		ret = SUCCEED;
@@ -1040,13 +1045,6 @@
 
 	return ret;
 }
-
-=======
-	const ZBX_FIELD	field = {"error", "", NULL, NULL, 2048, ZBX_TYPE_CHAR, ZBX_NOTNULL, 0};
-
-	return DBmodify_field_type("items", &field);
-}
->>>>>>> 50b974f3
 #endif
 
 DBPATCH_START(2030)
@@ -1146,5 +1144,7 @@
 DBPATCH_ADD(2030091, 0, 1)
 DBPATCH_ADD(2030092, 0, 1)
 DBPATCH_ADD(2030093, 0, 1)
+DBPATCH_ADD(2030094, 0, 1)
+DBPATCH_ADD(2030095, 0, 1)
 
 DBPATCH_END()