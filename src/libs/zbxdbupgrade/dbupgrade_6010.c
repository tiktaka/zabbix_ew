--- conflicted
+++ resolved
@@ -98,7 +98,49 @@
 
 static int	DBpatch_6010004(void)
 {
-<<<<<<< HEAD
+	const ZBX_FIELD	field = {"link_type", "0", NULL, NULL, 0, ZBX_TYPE_INT, ZBX_NOTNULL, 0};
+
+	return DBadd_field("hosts_templates", &field);
+}
+
+static int	DBpatch_6010005(void)
+{
+	DB_RESULT	result;
+	DB_ROW		row;
+	int		ret = SUCCEED;
+	char		*sql = NULL;
+	size_t		sql_alloc = 0, sql_offset = 0;
+
+	result = DBselect(
+		"select ht.hosttemplateid"
+		" from hosts_templates ht, hosts h"
+		" where ht.hostid=h.hostid and h.flags=4"); /* ZBX_FLAG_DISCOVERY_CREATED */
+
+	DBbegin_multiple_update(&sql, &sql_alloc, &sql_offset);
+
+	while (NULL != (row = DBfetch(result)))
+	{
+		/* set TEMPLATE_LINK_LLD as link_type */
+		zbx_snprintf_alloc(&sql, &sql_alloc, &sql_offset,
+				"update hosts_templates set link_type=1 where hosttemplateid=%s;\n", row[0]);
+
+		if (SUCCEED != (ret = DBexecute_overflowed_sql(&sql, &sql_alloc, &sql_offset)))
+			goto out;
+	}
+
+	DBend_multiple_update(&sql, &sql_alloc, &sql_offset);
+
+	if (16 < sql_offset && ZBX_DB_OK > DBexecute("%s", sql))
+		ret = FAIL;
+out:
+	DBfree_result(result);
+	zbx_free(sql);
+
+	return ret;
+}
+
+static int	DBpatch_6010006(void)
+{
 	const ZBX_TABLE	table =
 		{"userdirectory", "userdirectoryid", 0,
 			{
@@ -119,36 +161,30 @@
 		};
 
 	return DBcreate_table(&table);
-=======
-	const ZBX_FIELD	field = {"link_type", "0", NULL, NULL, 0, ZBX_TYPE_INT, ZBX_NOTNULL, 0};
-
-	return DBadd_field("hosts_templates", &field);
->>>>>>> dc706b57
-}
-
-static int	DBpatch_6010005(void)
-{
-<<<<<<< HEAD
+}
+
+static int	DBpatch_6010007(void)
+{
 	const ZBX_FIELD	field = {"ldap_userdirectoryid", NULL, NULL, NULL, 0, ZBX_TYPE_ID, 0, 0};
 
 	return DBadd_field("config", &field);
 }
 
-static int	DBpatch_6010006(void)
+static int	DBpatch_6010008(void)
 {
 	const ZBX_FIELD	field = {"ldap_userdirectoryid", NULL, "userdirectory", "userdirectoryid", 0, ZBX_TYPE_ID, 0, 0};
 
 	return DBadd_foreign_key("config", 3, &field);
 }
 
-static int	DBpatch_6010007(void)
+static int	DBpatch_6010009(void)
 {
 	const ZBX_FIELD	field = {"userdirectoryid", NULL, NULL, NULL, 0, ZBX_TYPE_ID, 0, 0};
 
 	return DBadd_field("usrgrp", &field);
 }
 
-static int	DBpatch_6010008(void)
+static int	DBpatch_6010010(void)
 {
 	int		rc = ZBX_DB_OK;
 	DB_RESULT	result;
@@ -189,7 +225,7 @@
 	return SUCCEED;
 }
 
-static int	DBpatch_6010009(void)
+static int	DBpatch_6010011(void)
 {
 	if (ZBX_DB_OK > DBexecute("update config set ldap_userdirectoryid=1 where ldap_configured=1"))
 		return FAIL;
@@ -197,71 +233,35 @@
 	return SUCCEED;
 }
 
-static int	DBpatch_6010010(void)
+static int	DBpatch_6010012(void)
 {
 	return DBdrop_field("config", "ldap_host");
 }
 
-static int	DBpatch_6010011(void)
+static int	DBpatch_6010013(void)
 {
 	return DBdrop_field("config", "ldap_port");
 }
 
-static int	DBpatch_6010012(void)
+static int	DBpatch_6010014(void)
 {
 	return DBdrop_field("config", "ldap_base_dn");
 }
 
-static int	DBpatch_6010013(void)
+static int	DBpatch_6010015(void)
 {
 	return DBdrop_field("config", "ldap_bind_dn");
 }
 
-static int	DBpatch_6010014(void)
+static int	DBpatch_6010016(void)
 {
 	return DBdrop_field("config", "ldap_bind_password");
 }
 
-static int	DBpatch_6010015(void)
+static int	DBpatch_6010017(void)
 {
 	return DBdrop_field("config", "ldap_search_attribute");
 }
-
-=======
-	DB_RESULT	result;
-	DB_ROW		row;
-	int		ret = SUCCEED;
-	char		*sql = NULL;
-	size_t		sql_alloc = 0, sql_offset = 0;
-
-	result = DBselect(
-		"select ht.hosttemplateid"
-		" from hosts_templates ht, hosts h"
-		" where ht.hostid=h.hostid and h.flags=4"); /* ZBX_FLAG_DISCOVERY_CREATED */
-
-	DBbegin_multiple_update(&sql, &sql_alloc, &sql_offset);
-
-	while (NULL != (row = DBfetch(result)))
-	{
-		/* set TEMPLATE_LINK_LLD as link_type */
-		zbx_snprintf_alloc(&sql, &sql_alloc, &sql_offset,
-				"update hosts_templates set link_type=1 where hosttemplateid=%s;\n", row[0]);
-
-		if (SUCCEED != (ret = DBexecute_overflowed_sql(&sql, &sql_alloc, &sql_offset)))
-			goto out;
-	}
-
-	DBend_multiple_update(&sql, &sql_alloc, &sql_offset);
-
-	if (16 < sql_offset && ZBX_DB_OK > DBexecute("%s", sql))
-		ret = FAIL;
-out:
-	DBfree_result(result);
-	zbx_free(sql);
-
-	return ret;
-}
->>>>>>> dc706b57
 #endif
 
 DBPATCH_START(6010)
@@ -274,7 +274,6 @@
 DBPATCH_ADD(6010003, 0, 1)
 DBPATCH_ADD(6010004, 0, 1)
 DBPATCH_ADD(6010005, 0, 1)
-<<<<<<< HEAD
 DBPATCH_ADD(6010006, 0, 1)
 DBPATCH_ADD(6010007, 0, 1)
 DBPATCH_ADD(6010008, 0, 1)
@@ -285,7 +284,7 @@
 DBPATCH_ADD(6010013, 0, 1)
 DBPATCH_ADD(6010014, 0, 1)
 DBPATCH_ADD(6010015, 0, 1)
-=======
->>>>>>> dc706b57
+DBPATCH_ADD(6010016, 0, 1)
+DBPATCH_ADD(6010017, 0, 1)
 
 DBPATCH_END()