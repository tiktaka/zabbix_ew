/*
** Zabbix
** Copyright (C) 2001-2022 Zabbix SIA
**
** This program is free software; you can redistribute it and/or modify
** it under the terms of the GNU General Public License as published by
** the Free Software Foundation; either version 2 of the License, or
** (at your option) any later version.
**
** This program is distributed in the hope that it will be useful,
** but WITHOUT ANY WARRANTY; without even the implied warranty of
** MERCHANTABILITY or FITNESS FOR A PARTICULAR PURPOSE. See the
** GNU General Public License for more details.
**
** You should have received a copy of the GNU General Public License
** along with this program; if not, write to the Free Software
** Foundation, Inc., 51 Franklin Street, Fifth Floor, Boston, MA  02110-1301, USA.
**/

#include "common.h"
#include "db.h"
#include "dbupgrade.h"
#include "zbxalgo.h"

extern unsigned char	program_type;

/*
 * 6.2 development database patches
 */

#ifndef HAVE_SQLITE3

static int	DBpatch_6010000(void)
{
#define ZBX_MD5_SIZE	32
	if (0 == (program_type & ZBX_PROGRAM_TYPE_SERVER))
		return SUCCEED;

	if (ZBX_DB_OK > DBexecute("update users set passwd='' where length(passwd)=%d", ZBX_MD5_SIZE))
		return FAIL;

	return SUCCEED;
#undef ZBX_MD5_SIZE
}

static int	DBpatch_6010001(void)
{
	const ZBX_FIELD	field = {"vault_provider", "0", NULL, NULL, 0, ZBX_TYPE_INT, ZBX_NOTNULL, 0};

	return DBadd_field("config", &field);
}

static int	DBpatch_6010002(void)
{
	DB_RESULT	result;
	DB_ROW		row;
	int		ret = SUCCEED;
	char		*sql = NULL, *descripton_esc;
	size_t		sql_alloc = 0, sql_offset = 0;

	result = DBselect(
		"select triggerid,description"
		" from triggers"
		" where " ZBX_DB_CHAR_LENGTH(description) ">%d", 255);

	DBbegin_multiple_update(&sql, &sql_alloc, &sql_offset);

	while (NULL != (row = DBfetch(result)))
	{
		row[1][zbx_strlen_utf8_nchars(row[1], 255)] = '\0';

		descripton_esc = DBdyn_escape_field("triggers", "description", row[1]);
		zbx_snprintf_alloc(&sql, &sql_alloc, &sql_offset,
			"update triggers set description='%s' where triggerid=%s;\n", descripton_esc, row[0]);
		zbx_free(descripton_esc);

		if (SUCCEED != (ret = DBexecute_overflowed_sql(&sql, &sql_alloc, &sql_offset)))
			goto out;
	}

	DBend_multiple_update(&sql, &sql_alloc, &sql_offset);

	if (16 < sql_offset && ZBX_DB_OK > DBexecute("%s", sql))
		ret = FAIL;
out:
	DBfree_result(result);
	zbx_free(sql);

	return ret;
}

static int	DBpatch_6010003(void)
{
	const ZBX_FIELD	old_field = {"description", "", NULL, NULL, 0, ZBX_TYPE_SHORTTEXT, ZBX_NOTNULL, 0};
	const ZBX_FIELD	field = {"description", "", NULL, NULL, 255, ZBX_TYPE_CHAR, ZBX_NOTNULL, 0};

	return DBmodify_field_type("triggers", &field, &old_field);
}

<<<<<<< HEAD
#define DBPATCH_TPLGRP_TYPE		1
#define DBPATCH_HOST_STATUS_TEMPLATE	"3"
#define DBPATCH_GROUPIDS(cmp)									\
		"select distinct g.groupid"							\
		" from hosts h,hosts_groups hg,hstgrp g"					\
		" where g.groupid=hg.groupid and"						\
			" hg.hostid=h.hostid and"						\
			" h.status" cmp DBPATCH_HOST_STATUS_TEMPLATE " and length(g.name)>0"
#define DBPATCH_TPLGRP_GROUPIDS	DBPATCH_GROUPIDS("=")
#define DBPATCH_HSTGRP_GROUPIDS	DBPATCH_GROUPIDS("<>")

typedef struct
{
	zbx_uint64_t	groupid;
	zbx_uint64_t	newgroupid;
	char		*name;
	char		*uuid;
}
hstgrp_t;

ZBX_PTR_VECTOR_DECL(hstgrp, hstgrp_t *)
ZBX_PTR_VECTOR_IMPL(hstgrp, hstgrp_t *)

static int	DBpatch_6010004(void)
{
	if (SUCCEED == DBfield_exists("hstgrp", "internal"))
		return DBdrop_field("hstgrp", "internal");
	else
		return SUCCEED;
}

static int	DBpatch_6010005(void)
{
	const ZBX_FIELD	field = {"type", "0", NULL, NULL, 0, ZBX_TYPE_INT, ZBX_NOTNULL, 0};

	if (SUCCEED != DBfield_exists("hstgrp", "type"))
		return DBadd_field("hstgrp", &field);
	else
		return SUCCEED;
}

static int	DBpatch_6010006(void)
{
	return DBdrop_index("hstgrp", "hstgrp_1");
}

static int	DBpatch_6010007(void)
{
	return DBcreate_index("hstgrp", "hstgrp_1", "name,type", 1);
}

static void	DBpatch_6010008_hstgrp_free(hstgrp_t *hstgrp)
{
	zbx_free(hstgrp->name);
	zbx_free(hstgrp->uuid);
}

static int	DBpatch_6010008_split_groups(void)
{
	DB_RESULT		result;
	DB_ROW			row;
	int			i, permission, ret = SUCCEED;
	zbx_uint64_t		nextid, groupid, id;
	char			*sql = NULL;
	size_t			sql_alloc = 0, sql_offset = 0;
	zbx_vector_hstgrp_t	hstgrps;
	zbx_db_insert_t		db_insert;

	zbx_vector_hstgrp_create(&hstgrps);

	result = DBselect(
			"select o.groupid,o.name,o.uuid from hstgrp o"
			" where o.groupid in (" DBPATCH_TPLGRP_GROUPIDS
			") and o.groupid in (" DBPATCH_HSTGRP_GROUPIDS
			") order by o.groupid asc");

	while (NULL != (row = DBfetch(result)))
	{
		hstgrp_t	*hstgrp;

		hstgrp = (hstgrp_t *)zbx_malloc(NULL, sizeof(hstgrp_t));
		ZBX_STR2UINT64(hstgrp->groupid, row[0]);
		hstgrp->name = zbx_strdup(NULL, row[1]);
		hstgrp->uuid = zbx_strdup(NULL, row[2]);

		zbx_vector_hstgrp_append(&hstgrps, hstgrp);
	}

	if (0 == hstgrps.values_num)
		goto out;

	zbx_vector_hstgrp_sort(&hstgrps, ZBX_DEFAULT_UINT64_PTR_COMPARE_FUNC);
	zbx_db_insert_prepare(&db_insert, "hstgrp", "groupid", "name", "type", "uuid", NULL);
	nextid = DBget_maxid_num("hstgrp", hstgrps.values_num);

	for (i = 0; i < hstgrps.values_num; i++)
	{
		hstgrps.values[i]->newgroupid = ++nextid;
		zbx_db_insert_add_values(&db_insert, hstgrps.values[i]->newgroupid, hstgrps.values[i]->name,
				DBPATCH_TPLGRP_TYPE, hstgrps.values[i]->uuid);
	}

	ret = zbx_db_insert_execute(&db_insert);
	zbx_db_insert_clean(&db_insert);

	zbx_db_insert_prepare(&db_insert, "rights", "rightid", "groupid", "permission", "id", NULL);
	DBbegin_multiple_update(&sql, &sql_alloc, &sql_offset);
	for (i = 0; i < hstgrps.values_num; i++)
	{
		result = DBselect(
				"select r.groupid,r.permission,r.id"
				" from rights r"
				" where r.id =" ZBX_FS_UI64,
				hstgrps.values[i]->groupid);

		while (NULL != (row = DBfetch(result)))
		{
			ZBX_STR2UINT64(groupid, row[0]);
			permission = atoi(row[1]);
			ZBX_STR2UINT64(id, row[2]);

			zbx_db_insert_add_values(&db_insert, __UINT64_C(0), groupid,
					permission, hstgrps.values[i]->newgroupid);
		}

		zbx_snprintf_alloc(&sql, &sql_alloc, &sql_offset,
				"update hosts_groups hg"
				" set hg.groupid ="  ZBX_FS_UI64
				" where groupid=" ZBX_FS_UI64
				" and hostid in ("
				"  select h.hostid"
				"   from hosts h"
				"    where status=" DBPATCH_HOST_STATUS_TEMPLATE
				");\n",
				hstgrps.values[i]->newgroupid,
				hstgrps.values[i]->groupid);
=======
static int	DBpatch_6010004(void)
{
	const ZBX_FIELD	field = {"link_type", "0", NULL, NULL, 0, ZBX_TYPE_INT, ZBX_NOTNULL, 0};

	return DBadd_field("hosts_templates", &field);
}

static int	DBpatch_6010005(void)
{
	DB_RESULT	result;
	DB_ROW		row;
	int		ret = SUCCEED;
	char		*sql = NULL;
	size_t		sql_alloc = 0, sql_offset = 0;

	result = DBselect(
		"select ht.hosttemplateid"
		" from hosts_templates ht, hosts h"
		" where ht.hostid=h.hostid and h.flags=4"); /* ZBX_FLAG_DISCOVERY_CREATED */

	DBbegin_multiple_update(&sql, &sql_alloc, &sql_offset);

	while (NULL != (row = DBfetch(result)))
	{
		/* set TEMPLATE_LINK_LLD as link_type */
		zbx_snprintf_alloc(&sql, &sql_alloc, &sql_offset,
				"update hosts_templates set link_type=1 where hosttemplateid=%s;\n", row[0]);
>>>>>>> d6a482de

		if (SUCCEED != (ret = DBexecute_overflowed_sql(&sql, &sql_alloc, &sql_offset)))
			goto out;
	}
<<<<<<< HEAD
	zbx_db_insert_autoincrement(&db_insert, "rightid");

	ret = zbx_db_insert_execute(&db_insert);

	DBend_multiple_update(&sql, &sql_alloc, &sql_offset);
	if (0 == hstgrps.values_num)
		goto out;

	if (ZBX_DB_OK > DBexecute("%s", sql))
		ret = FAIL;
out:
	zbx_db_insert_clean(&db_insert);
	DBfree_result(result);
	zbx_free(sql);

	zbx_vector_hstgrp_clear_ext(&hstgrps, DBpatch_6010008_hstgrp_free);
	zbx_vector_hstgrp_destroy(&hstgrps);

	return ret;
}

static int	DBpatch_6010008(void)
{
	if (0 == (program_type & ZBX_PROGRAM_TYPE_SERVER))
		return SUCCEED;

	return DBpatch_6010008_split_groups();
}
=======

	DBend_multiple_update(&sql, &sql_alloc, &sql_offset);

	if (16 < sql_offset && ZBX_DB_OK > DBexecute("%s", sql))
		ret = FAIL;
out:
	DBfree_result(result);
	zbx_free(sql);

	return ret;
}
>>>>>>> d6a482de
#endif

DBPATCH_START(6010)

/* version, duplicates flag, mandatory flag */

DBPATCH_ADD(6010000, 0, 1)
DBPATCH_ADD(6010001, 0, 1)
DBPATCH_ADD(6010002, 0, 1)
DBPATCH_ADD(6010003, 0, 1)
DBPATCH_ADD(6010004, 0, 1)
DBPATCH_ADD(6010005, 0, 1)
<<<<<<< HEAD
DBPATCH_ADD(6010006, 0, 1)
DBPATCH_ADD(6010007, 0, 1)
DBPATCH_ADD(6010008, 0, 1)
=======
>>>>>>> d6a482de

DBPATCH_END()<|MERGE_RESOLUTION|>--- conflicted
+++ resolved
@@ -97,144 +97,6 @@
 	return DBmodify_field_type("triggers", &field, &old_field);
 }
 
-<<<<<<< HEAD
-#define DBPATCH_TPLGRP_TYPE		1
-#define DBPATCH_HOST_STATUS_TEMPLATE	"3"
-#define DBPATCH_GROUPIDS(cmp)									\
-		"select distinct g.groupid"							\
-		" from hosts h,hosts_groups hg,hstgrp g"					\
-		" where g.groupid=hg.groupid and"						\
-			" hg.hostid=h.hostid and"						\
-			" h.status" cmp DBPATCH_HOST_STATUS_TEMPLATE " and length(g.name)>0"
-#define DBPATCH_TPLGRP_GROUPIDS	DBPATCH_GROUPIDS("=")
-#define DBPATCH_HSTGRP_GROUPIDS	DBPATCH_GROUPIDS("<>")
-
-typedef struct
-{
-	zbx_uint64_t	groupid;
-	zbx_uint64_t	newgroupid;
-	char		*name;
-	char		*uuid;
-}
-hstgrp_t;
-
-ZBX_PTR_VECTOR_DECL(hstgrp, hstgrp_t *)
-ZBX_PTR_VECTOR_IMPL(hstgrp, hstgrp_t *)
-
-static int	DBpatch_6010004(void)
-{
-	if (SUCCEED == DBfield_exists("hstgrp", "internal"))
-		return DBdrop_field("hstgrp", "internal");
-	else
-		return SUCCEED;
-}
-
-static int	DBpatch_6010005(void)
-{
-	const ZBX_FIELD	field = {"type", "0", NULL, NULL, 0, ZBX_TYPE_INT, ZBX_NOTNULL, 0};
-
-	if (SUCCEED != DBfield_exists("hstgrp", "type"))
-		return DBadd_field("hstgrp", &field);
-	else
-		return SUCCEED;
-}
-
-static int	DBpatch_6010006(void)
-{
-	return DBdrop_index("hstgrp", "hstgrp_1");
-}
-
-static int	DBpatch_6010007(void)
-{
-	return DBcreate_index("hstgrp", "hstgrp_1", "name,type", 1);
-}
-
-static void	DBpatch_6010008_hstgrp_free(hstgrp_t *hstgrp)
-{
-	zbx_free(hstgrp->name);
-	zbx_free(hstgrp->uuid);
-}
-
-static int	DBpatch_6010008_split_groups(void)
-{
-	DB_RESULT		result;
-	DB_ROW			row;
-	int			i, permission, ret = SUCCEED;
-	zbx_uint64_t		nextid, groupid, id;
-	char			*sql = NULL;
-	size_t			sql_alloc = 0, sql_offset = 0;
-	zbx_vector_hstgrp_t	hstgrps;
-	zbx_db_insert_t		db_insert;
-
-	zbx_vector_hstgrp_create(&hstgrps);
-
-	result = DBselect(
-			"select o.groupid,o.name,o.uuid from hstgrp o"
-			" where o.groupid in (" DBPATCH_TPLGRP_GROUPIDS
-			") and o.groupid in (" DBPATCH_HSTGRP_GROUPIDS
-			") order by o.groupid asc");
-
-	while (NULL != (row = DBfetch(result)))
-	{
-		hstgrp_t	*hstgrp;
-
-		hstgrp = (hstgrp_t *)zbx_malloc(NULL, sizeof(hstgrp_t));
-		ZBX_STR2UINT64(hstgrp->groupid, row[0]);
-		hstgrp->name = zbx_strdup(NULL, row[1]);
-		hstgrp->uuid = zbx_strdup(NULL, row[2]);
-
-		zbx_vector_hstgrp_append(&hstgrps, hstgrp);
-	}
-
-	if (0 == hstgrps.values_num)
-		goto out;
-
-	zbx_vector_hstgrp_sort(&hstgrps, ZBX_DEFAULT_UINT64_PTR_COMPARE_FUNC);
-	zbx_db_insert_prepare(&db_insert, "hstgrp", "groupid", "name", "type", "uuid", NULL);
-	nextid = DBget_maxid_num("hstgrp", hstgrps.values_num);
-
-	for (i = 0; i < hstgrps.values_num; i++)
-	{
-		hstgrps.values[i]->newgroupid = ++nextid;
-		zbx_db_insert_add_values(&db_insert, hstgrps.values[i]->newgroupid, hstgrps.values[i]->name,
-				DBPATCH_TPLGRP_TYPE, hstgrps.values[i]->uuid);
-	}
-
-	ret = zbx_db_insert_execute(&db_insert);
-	zbx_db_insert_clean(&db_insert);
-
-	zbx_db_insert_prepare(&db_insert, "rights", "rightid", "groupid", "permission", "id", NULL);
-	DBbegin_multiple_update(&sql, &sql_alloc, &sql_offset);
-	for (i = 0; i < hstgrps.values_num; i++)
-	{
-		result = DBselect(
-				"select r.groupid,r.permission,r.id"
-				" from rights r"
-				" where r.id =" ZBX_FS_UI64,
-				hstgrps.values[i]->groupid);
-
-		while (NULL != (row = DBfetch(result)))
-		{
-			ZBX_STR2UINT64(groupid, row[0]);
-			permission = atoi(row[1]);
-			ZBX_STR2UINT64(id, row[2]);
-
-			zbx_db_insert_add_values(&db_insert, __UINT64_C(0), groupid,
-					permission, hstgrps.values[i]->newgroupid);
-		}
-
-		zbx_snprintf_alloc(&sql, &sql_alloc, &sql_offset,
-				"update hosts_groups hg"
-				" set hg.groupid ="  ZBX_FS_UI64
-				" where groupid=" ZBX_FS_UI64
-				" and hostid in ("
-				"  select h.hostid"
-				"   from hosts h"
-				"    where status=" DBPATCH_HOST_STATUS_TEMPLATE
-				");\n",
-				hstgrps.values[i]->newgroupid,
-				hstgrps.values[i]->groupid);
-=======
 static int	DBpatch_6010004(void)
 {
 	const ZBX_FIELD	field = {"link_type", "0", NULL, NULL, 0, ZBX_TYPE_INT, ZBX_NOTNULL, 0};
@@ -262,41 +124,10 @@
 		/* set TEMPLATE_LINK_LLD as link_type */
 		zbx_snprintf_alloc(&sql, &sql_alloc, &sql_offset,
 				"update hosts_templates set link_type=1 where hosttemplateid=%s;\n", row[0]);
->>>>>>> d6a482de
 
 		if (SUCCEED != (ret = DBexecute_overflowed_sql(&sql, &sql_alloc, &sql_offset)))
 			goto out;
 	}
-<<<<<<< HEAD
-	zbx_db_insert_autoincrement(&db_insert, "rightid");
-
-	ret = zbx_db_insert_execute(&db_insert);
-
-	DBend_multiple_update(&sql, &sql_alloc, &sql_offset);
-	if (0 == hstgrps.values_num)
-		goto out;
-
-	if (ZBX_DB_OK > DBexecute("%s", sql))
-		ret = FAIL;
-out:
-	zbx_db_insert_clean(&db_insert);
-	DBfree_result(result);
-	zbx_free(sql);
-
-	zbx_vector_hstgrp_clear_ext(&hstgrps, DBpatch_6010008_hstgrp_free);
-	zbx_vector_hstgrp_destroy(&hstgrps);
-
-	return ret;
-}
-
-static int	DBpatch_6010008(void)
-{
-	if (0 == (program_type & ZBX_PROGRAM_TYPE_SERVER))
-		return SUCCEED;
-
-	return DBpatch_6010008_split_groups();
-}
-=======
 
 	DBend_multiple_update(&sql, &sql_alloc, &sql_offset);
 
@@ -308,7 +139,6 @@
 
 	return ret;
 }
->>>>>>> d6a482de
 #endif
 
 DBPATCH_START(6010)
@@ -321,11 +151,5 @@
 DBPATCH_ADD(6010003, 0, 1)
 DBPATCH_ADD(6010004, 0, 1)
 DBPATCH_ADD(6010005, 0, 1)
-<<<<<<< HEAD
-DBPATCH_ADD(6010006, 0, 1)
-DBPATCH_ADD(6010007, 0, 1)
-DBPATCH_ADD(6010008, 0, 1)
-=======
->>>>>>> d6a482de
 
 DBPATCH_END()