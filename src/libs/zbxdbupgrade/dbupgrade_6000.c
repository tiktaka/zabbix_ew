/*
** Zabbix
** Copyright (C) 2001-2022 Zabbix SIA
**
** This program is free software; you can redistribute it and/or modify
** it under the terms of the GNU General Public License as published by
** the Free Software Foundation; either version 2 of the License, or
** (at your option) any later version.
**
** This program is distributed in the hope that it will be useful,
** but WITHOUT ANY WARRANTY; without even the implied warranty of
** MERCHANTABILITY or FITNESS FOR A PARTICULAR PURPOSE. See the
** GNU General Public License for more details.
**
** You should have received a copy of the GNU General Public License
** along with this program; if not, write to the Free Software
** Foundation, Inc., 51 Franklin Street, Fifth Floor, Boston, MA  02110-1301, USA.
**/

#include "common.h"
#include "db.h"
#include "dbupgrade.h"
#include "log.h"

extern unsigned char	program_type;

/*
 * 6.0 maintenance database patches
 */

#ifndef HAVE_SQLITE3

static int	DBpatch_6000000(void)
{
	return SUCCEED;
}

static int	DBpatch_6000001(void)
{
	if (0 == (program_type & ZBX_PROGRAM_TYPE_SERVER))
		return SUCCEED;

	if (ZBX_DB_OK > DBexecute("delete from profiles where idx='web.auditlog.filter.action' and value_int=-1"))
		return FAIL;

	return SUCCEED;
}

static int	DBpatch_6000002(void)
{
	if (0 == (program_type & ZBX_PROGRAM_TYPE_SERVER))
		return SUCCEED;

	if (ZBX_DB_OK > DBexecute("update profiles set idx='web.auditlog.filter.actions' where"
			" idx='web.auditlog.filter.action'"))
	{
		return FAIL;
	}

	return SUCCEED;
}

#define HTTPSTEP_ITEM_TYPE_RSPCODE	0
#define HTTPSTEP_ITEM_TYPE_TIME		1
#define HTTPSTEP_ITEM_TYPE_IN		2
#define HTTPSTEP_ITEM_TYPE_LASTSTEP	3
#define HTTPSTEP_ITEM_TYPE_LASTERROR	4

static int	DBpatch_6000003(void)
{
	DB_ROW		row;
	DB_RESULT	result;
	int		ret = SUCCEED;
	char		*sql = NULL;
	size_t		sql_alloc = 0, sql_offset = 0, out_alloc = 0;
	char		*out = NULL;

	if (ZBX_PROGRAM_TYPE_SERVER != program_type)
		return SUCCEED;

	DBbegin_multiple_update(&sql, &sql_alloc, &sql_offset);

	result = DBselect(
			"select hi.itemid,hi.type,ht.name"
			" from httptestitem hi,httptest ht"
			" where hi.httptestid=ht.httptestid");

	while (SUCCEED == ret && NULL != (row = DBfetch(result)))
	{
		zbx_uint64_t	itemid;
		char		*esc;
		size_t		out_offset = 0;
		unsigned char	type;

		ZBX_STR2UINT64(itemid, row[0]);
		ZBX_STR2UCHAR(type, row[1]);

		switch (type)
		{
			case HTTPSTEP_ITEM_TYPE_IN:
				zbx_snprintf_alloc(&out, &out_alloc, &out_offset,
						"Download speed for scenario \"%s\".", row[2]);
				break;
			case HTTPSTEP_ITEM_TYPE_LASTSTEP:
				zbx_snprintf_alloc(&out, &out_alloc, &out_offset,
						"Failed step of scenario \"%s\".", row[2]);
				break;
			case HTTPSTEP_ITEM_TYPE_LASTERROR:
				zbx_snprintf_alloc(&out, &out_alloc, &out_offset,
						"Last error message of scenario \"%s\".", row[2]);
				break;
		}
		esc = DBdyn_escape_field("items", "name", out);
		zbx_snprintf_alloc(&sql, &sql_alloc, &sql_offset, "update items set name='%s' where itemid="
				ZBX_FS_UI64 ";\n", esc, itemid);
		zbx_free(esc);

		ret = DBexecute_overflowed_sql(&sql, &sql_alloc, &sql_offset);
	}
	DBfree_result(result);

	DBend_multiple_update(&sql, &sql_alloc, &sql_offset);

	if (SUCCEED == ret && 16 < sql_offset)
	{
		if (ZBX_DB_OK > DBexecute("%s", sql))
			ret = FAIL;
	}

	zbx_free(sql);
	zbx_free(out);

	return ret;
}

static int	DBpatch_6000004(void)
{
	DB_ROW		row;
	DB_RESULT	result;
	int		ret = SUCCEED;
	char		*sql = NULL;
	size_t		sql_alloc = 0, sql_offset = 0, out_alloc = 0;
	char		*out = NULL;

	if (ZBX_PROGRAM_TYPE_SERVER != program_type)
		return SUCCEED;

	DBbegin_multiple_update(&sql, &sql_alloc, &sql_offset);

	result = DBselect(
			"select hi.itemid,hi.type,hs.name,ht.name"
			" from httpstepitem hi,httpstep hs,httptest ht"
			" where hi.httpstepid=hs.httpstepid"
				" and hs.httptestid=ht.httptestid");

	while (SUCCEED == ret && NULL != (row = DBfetch(result)))
	{
		zbx_uint64_t	itemid;
		char		*esc;
		size_t		out_offset = 0;
		unsigned char	type;

		ZBX_STR2UINT64(itemid, row[0]);
		ZBX_STR2UCHAR(type, row[1]);

		switch (type)
		{
			case HTTPSTEP_ITEM_TYPE_IN:
				zbx_snprintf_alloc(&out, &out_alloc, &out_offset,
						"Download speed for step \"%s\" of scenario \"%s\".", row[2], row[3]);
				break;
			case HTTPSTEP_ITEM_TYPE_TIME:
				zbx_snprintf_alloc(&out, &out_alloc, &out_offset,
						"Response time for step \"%s\" of scenario \"%s\".", row[2], row[3]);
				break;
			case HTTPSTEP_ITEM_TYPE_RSPCODE:
				zbx_snprintf_alloc(&out, &out_alloc, &out_offset,
						"Response code for step \"%s\" of scenario \"%s\".", row[2], row[3]);
				break;
		}

		esc = DBdyn_escape_field("items", "name", out);
		zbx_snprintf_alloc(&sql, &sql_alloc, &sql_offset, "update items set name='%s' where itemid="
				ZBX_FS_UI64 ";\n", esc, itemid);
		zbx_free(esc);

		ret = DBexecute_overflowed_sql(&sql, &sql_alloc, &sql_offset);
	}
	DBfree_result(result);

	DBend_multiple_update(&sql, &sql_alloc, &sql_offset);

	if (SUCCEED == ret && 16 < sql_offset)
	{
		if (ZBX_DB_OK > DBexecute("%s", sql))
			ret = FAIL;
	}

	zbx_free(sql);
	zbx_free(out);

	return ret;
}

static int	DBpatch_6000005(void)
{
	const ZBX_FIELD	field = {"name", "", NULL, NULL, 255, ZBX_TYPE_CHAR, ZBX_NOTNULL, 0};

	return DBmodify_field_type("group_discovery", &field, NULL);
}

static int	DBpatch_6000006(void)
{
#if defined(HAVE_MYSQL) || defined(HAVE_POSTGRESQL)
#	define ZBX_DB_CHAR_LENGTH(str)	"char_length(" #str ")"
#else /* HAVE_ORACLE */
#	define ZBX_DB_CHAR_LENGTH(str)	"length(" #str ")"
#endif
	if (ZBX_DB_OK > DBexecute(
			"update group_discovery gd"
			" set name=("
				"select gp.name"
				" from group_prototype gp"
				" where gd.parent_group_prototypeid=gp.group_prototypeid"
			")"
			" where " ZBX_DB_CHAR_LENGTH(gd.name) "=64"))
	{
		return FAIL;
	}

	return SUCCEED;
#undef ZBX_DB_CHAR_LENGTH
}

#undef HTTPSTEP_ITEM_TYPE_RSPCODE
#undef HTTPSTEP_ITEM_TYPE_TIME
#undef HTTPSTEP_ITEM_TYPE_IN
#undef HTTPSTEP_ITEM_TYPE_LASTSTEP
#undef HTTPSTEP_ITEM_TYPE_LASTERROR

static int	DBpatch_6000007(void)
{
	const ZBX_FIELD	field = {"url", "", NULL, NULL, 2048, ZBX_TYPE_CHAR, ZBX_NOTNULL, 0};

	return DBmodify_field_type("users", &field, NULL);
}

static int	DBpatch_6000008(void)
{
	const ZBX_FIELD	field = {"name_upper", "", NULL, NULL, 128, ZBX_TYPE_CHAR, ZBX_NOTNULL, 0};

	if (SUCCEED == DBtrigger_exists("hosts", "hosts_name_upper_update"))
	{
		zabbix_log(LOG_LEVEL_WARNING, "hosts_name_upper_update trigger for table \"hosts\" already exists,"
				" skipping patch of adding \"name_upper\" column to \"hosts\" table");
		return SUCCEED;
	}

	return DBadd_field("hosts", &field);
}

static int	DBpatch_6000009(void)
{
	if (SUCCEED == DBtrigger_exists("hosts", "hosts_name_upper_update"))
	{
		zabbix_log(LOG_LEVEL_WARNING, "hosts_name_upper_update trigger for table \"hosts\" already exists,"
				" skipping patch of adding index to \"name_upper\" column");
		return SUCCEED;
	}

	return DBcreate_index("hosts", "hosts_6", "name_upper", 0);
}

static int	DBpatch_6000010(void)
{
	if (SUCCEED == DBtrigger_exists("hosts", "hosts_name_upper_update"))
	{
		zabbix_log(LOG_LEVEL_WARNING, "hosts_name_upper_update trigger for table \"hosts\" already exists,"
				" skipping patch of updating \"name_upper\" column");

		return SUCCEED;
	}

	if (ZBX_DB_OK > DBexecute("update hosts set name_upper=upper(name)"))
		return FAIL;

	return SUCCEED;
}

static int	DBpatch_6000011(void)
{
	if (SUCCEED == DBtrigger_exists("hosts", "hosts_name_upper_insert"))
	{
		zabbix_log(LOG_LEVEL_WARNING, "hosts_name_upper_insert trigger for table \"hosts\" already exists,"
				" skipping patch of adding it to \"hosts\" table");
		return SUCCEED;
	}

	return zbx_dbupgrade_attach_trigger_with_function_on_insert("hosts", "name", "name_upper", "upper", "hostid");
}

static int	DBpatch_6000012(void)
{
	if (SUCCEED == DBtrigger_exists("hosts", "hosts_name_upper_update"))
	{
		zabbix_log(LOG_LEVEL_WARNING, "hosts_name_upper_update trigger for table \"hosts\" already exists,"
				" skipping patch of adding it to \"hosts\" table");
		return SUCCEED;
	}

	return zbx_dbupgrade_attach_trigger_with_function_on_update("hosts", "name", "name_upper", "upper", "hostid");
}

static int	DBpatch_6000013(void)
{
	const ZBX_FIELD field = {"name_upper", "", NULL, NULL, 255, ZBX_TYPE_CHAR, ZBX_NOTNULL, 0};

	if (SUCCEED == DBtrigger_exists("items", "items_name_upper_update"))
	{
		zabbix_log(LOG_LEVEL_WARNING, "items_name_upper_update trigger for table \"items\" already exists,"
				" skipping patch of adding \"name_upper\" column to \"items\" table");
		return SUCCEED;
	}

	return DBadd_field("items", &field);
}

static int	DBpatch_6000014(void)
{
	if (SUCCEED == DBtrigger_exists("items", "items_name_upper_update"))
	{
		zabbix_log(LOG_LEVEL_WARNING, "items_name_upper_update trigger for table \"items\" already exists,"
				" skipping patch of adding index to \"name_upper\" column");

		return SUCCEED;
	}

	return DBcreate_index("items", "items_9", "hostid,name_upper", 0);
}

static int	DBpatch_6000015(void)
{
	if (SUCCEED == DBtrigger_exists("items", "items_name_upper_update"))
	{
		zabbix_log(LOG_LEVEL_WARNING, "items_name_upper_update trigger for table \"items\" already exists,"
				" skipping patch of updating \"name_upper\" column");
		return SUCCEED;
	}

	if (ZBX_DB_OK > DBexecute("update items set name_upper=upper(name)"))
		return FAIL;

	return SUCCEED;
}

static int	DBpatch_6000016(void)
{
	if (SUCCEED == DBtrigger_exists("items", "items_name_upper_insert"))
	{
		zabbix_log(LOG_LEVEL_WARNING, "items_name_upper_insert trigger for table \"items\" already exists,"
				" skipping patch of adding it to \"items\" table");
		return SUCCEED;
	}

	return zbx_dbupgrade_attach_trigger_with_function_on_insert("items", "name", "name_upper", "upper", "itemid");
}

static int	DBpatch_6000017(void)
{
	if (SUCCEED == DBtrigger_exists("items", "items_name_upper_update"))
	{
		zabbix_log(LOG_LEVEL_WARNING, "items_name_upper_update trigger for table \"items\" already exists,"
				" skipping patch of adding it to \"items\" table");
		return SUCCEED;
	}

	return zbx_dbupgrade_attach_trigger_with_function_on_update("items", "name", "name_upper", "upper", "itemid");
}

static int	DBpatch_6000018(void)
{
<<<<<<< HEAD
	return DBdrop_index("scripts", "scripts_3");
}

static int	DBpatch_6000019(void)
{
	return DBcreate_index("scripts", "scripts_3", "name,menu_path", 1);
}

=======
	const ZBX_FIELD	old_field = {"info", "", NULL, NULL, 0, ZBX_TYPE_TEXT, ZBX_NOTNULL, 0};
	const ZBX_FIELD	field = {"info", "", NULL, NULL, 0, ZBX_TYPE_LONGTEXT, ZBX_NOTNULL, 0};

	return DBmodify_field_type("task_result", &field, &old_field);
}
>>>>>>> a420f299
#endif

DBPATCH_START(6000)

/* version, duplicates flag, mandatory flag */

DBPATCH_ADD(6000000, 0, 1)
DBPATCH_ADD(6000001, 0, 0)
DBPATCH_ADD(6000002, 0, 0)
DBPATCH_ADD(6000003, 0, 0)
DBPATCH_ADD(6000004, 0, 0)
DBPATCH_ADD(6000005, 0, 0)
DBPATCH_ADD(6000006, 0, 0)
DBPATCH_ADD(6000007, 0, 0)
DBPATCH_ADD(6000008, 0, 0)
DBPATCH_ADD(6000009, 0, 0)
DBPATCH_ADD(6000010, 0, 0)
DBPATCH_ADD(6000011, 0, 0)
DBPATCH_ADD(6000012, 0, 0)
DBPATCH_ADD(6000013, 0, 0)
DBPATCH_ADD(6000014, 0, 0)
DBPATCH_ADD(6000015, 0, 0)
DBPATCH_ADD(6000016, 0, 0)
DBPATCH_ADD(6000017, 0, 0)
DBPATCH_ADD(6000018, 0, 0)
<<<<<<< HEAD
DBPATCH_ADD(6000019, 0, 0)
=======
>>>>>>> a420f299

DBPATCH_END()<|MERGE_RESOLUTION|>--- conflicted
+++ resolved
@@ -379,22 +379,21 @@
 
 static int	DBpatch_6000018(void)
 {
-<<<<<<< HEAD
-	return DBdrop_index("scripts", "scripts_3");
-}
-
-static int	DBpatch_6000019(void)
-{
-	return DBcreate_index("scripts", "scripts_3", "name,menu_path", 1);
-}
-
-=======
 	const ZBX_FIELD	old_field = {"info", "", NULL, NULL, 0, ZBX_TYPE_TEXT, ZBX_NOTNULL, 0};
 	const ZBX_FIELD	field = {"info", "", NULL, NULL, 0, ZBX_TYPE_LONGTEXT, ZBX_NOTNULL, 0};
 
 	return DBmodify_field_type("task_result", &field, &old_field);
 }
->>>>>>> a420f299
+
+static int	DBpatch_6000019(void)
+{
+	return DBdrop_index("scripts", "scripts_3");
+}
+
+static int	DBpatch_6000020(void)
+{
+	return DBcreate_index("scripts", "scripts_3", "name,menu_path", 1);
+}
 #endif
 
 DBPATCH_START(6000)
@@ -420,9 +419,7 @@
 DBPATCH_ADD(6000016, 0, 0)
 DBPATCH_ADD(6000017, 0, 0)
 DBPATCH_ADD(6000018, 0, 0)
-<<<<<<< HEAD
 DBPATCH_ADD(6000019, 0, 0)
-=======
->>>>>>> a420f299
+DBPATCH_ADD(6000020, 0, 0)
 
 DBPATCH_END()