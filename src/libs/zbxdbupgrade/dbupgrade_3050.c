/*
** Zabbix
** Copyright (C) 2001-2018 Zabbix SIA
**
** This program is free software; you can redistribute it and/or modify
** it under the terms of the GNU General Public License as published by
** the Free Software Foundation; either version 2 of the License, or
** (at your option) any later version.
**
** This program is distributed in the hope that it will be useful,
** but WITHOUT ANY WARRANTY; without even the implied warranty of
** MERCHANTABILITY or FITNESS FOR A PARTICULAR PURPOSE. See the
** GNU General Public License for more details.
**
** You should have received a copy of the GNU General Public License
** along with this program; if not, write to the Free Software
** Foundation, Inc., 51 Franklin Street, Fifth Floor, Boston, MA  02110-1301, USA.
**/

#include "common.h"
#include "db.h"
#include "dbupgrade.h"
#include "zbxtasks.h"
#include "zbxregexp.h"
#include "log.h"

extern unsigned char	program_type;

/*
 * 4.0 development database patches
 */

#ifndef HAVE_SQLITE3

static int	DBpatch_3050000(void)
{
	const ZBX_FIELD	field = {"proxy_address", "", NULL, NULL, 255, ZBX_TYPE_CHAR, ZBX_NOTNULL, 0};

	return DBadd_field("hosts", &field);
}

static int	DBpatch_3050001(void)
{
	DB_RESULT	result;
	DB_ROW		row;
	int		ret = FAIL;

	/* type : 'problem' - WIDGET_PROBLEMS */
	result = DBselect(
			"select wf.widgetid,wf.name"
			" from widget w,widget_field wf"
			" where w.widgetid=wf.widgetid"
				" and w.type='problems'"
				" and wf.name like 'tags.tag.%%'");

	while (NULL != (row = DBfetch(result)))
	{
		const char	*p;
		int		index;
		zbx_uint64_t	widget_fieldid;

		if (NULL == (p = strrchr(row[1], '.')) || SUCCEED != is_uint31(p + 1, &index))
			continue;

		widget_fieldid = DBget_maxid_num("widget_field", 1);

		/* type      : 0 - ZBX_WIDGET_FIELD_TYPE_INT32 */
		/* value_int : 0 - TAG_OPERATOR_LIKE */
		if (ZBX_DB_OK > DBexecute(
				"insert into widget_field (widget_fieldid,widgetid,type,name,value_int)"
				"values (" ZBX_FS_UI64 ",%s,0,'tags.operator.%d',0)", widget_fieldid, row[0], index)) {
			goto clean;
		}
	}

	ret = SUCCEED;
clean:
	DBfree_result(result);

	return ret;
}

static int	DBpatch_3050004(void)
{
	const ZBX_FIELD	field = {"name", "", NULL, NULL, 2048, ZBX_TYPE_CHAR, ZBX_NOTNULL, 0};

	if (SUCCEED != DBadd_field("events", &field))
		return FAIL;

	return SUCCEED;
}

static int	DBpatch_3050005(void)
{
	const ZBX_FIELD	field = {"name", "", NULL, NULL, 2048, ZBX_TYPE_CHAR, ZBX_NOTNULL, 0};

	if (SUCCEED != DBadd_field("problem", &field))
		return FAIL;

	return SUCCEED;
}

#define	ZBX_DEFAULT_INTERNAL_TRIGGER_EVENT_NAME	"Cannot calculate trigger expression."
#define	ZBX_DEFAULT_INTERNAL_ITEM_EVENT_NAME	"Cannot obtain item value."

static int	DBpatch_3050008(void)
{
	int		res;
	char		*trdefault = (char *)ZBX_DEFAULT_INTERNAL_TRIGGER_EVENT_NAME;

	if (0 == (program_type & ZBX_PROGRAM_TYPE_SERVER))
		return SUCCEED;

	res = DBexecute("update events set name='%s' where source=%d and object=%d and value=%d", trdefault,
			EVENT_SOURCE_INTERNAL, EVENT_OBJECT_TRIGGER, EVENT_STATUS_PROBLEM);

	if (ZBX_DB_OK > res)
		return FAIL;

	return SUCCEED;
}

static int	DBpatch_3050009(void)
{
	int		res;
	char		*trdefault = (char *)ZBX_DEFAULT_INTERNAL_TRIGGER_EVENT_NAME;

	if (0 == (program_type & ZBX_PROGRAM_TYPE_SERVER))
		return SUCCEED;

	res = DBexecute("update problem set name='%s' where source=%d and object=%d ", trdefault,
			EVENT_SOURCE_INTERNAL, EVENT_OBJECT_TRIGGER);

	if (ZBX_DB_OK > res)
		return FAIL;

	return SUCCEED;
}

static int	DBpatch_3050010(void)
{
	int		res;
	char		*itdefault = (char *)ZBX_DEFAULT_INTERNAL_ITEM_EVENT_NAME;

	if (0 == (program_type & ZBX_PROGRAM_TYPE_SERVER))
		return SUCCEED;

	res = DBexecute("update events set name='%s' where source=%d and object=%d and value=%d", itdefault,
			EVENT_SOURCE_INTERNAL, EVENT_OBJECT_ITEM, EVENT_STATUS_PROBLEM);

	if (ZBX_DB_OK > res)
		return FAIL;

	return SUCCEED;
}

static int	DBpatch_3050011(void)
{
	int		res;
	char		*itdefault = (char *)ZBX_DEFAULT_INTERNAL_ITEM_EVENT_NAME;

	if (0 == (program_type & ZBX_PROGRAM_TYPE_SERVER))
		return SUCCEED;

	res = DBexecute("update problem set name='%s' where source=%d and object=%d", itdefault,
			EVENT_SOURCE_INTERNAL, EVENT_OBJECT_ITEM);

	if (ZBX_DB_OK > res)
		return FAIL;

	return SUCCEED;
}

static int	DBpatch_3050012(void)
{
	int		res;

	if (0 == (program_type & ZBX_PROGRAM_TYPE_SERVER))
		return SUCCEED;

	res = DBexecute("update profiles set idx='web.problem.filter.name' where idx='web.problem.filter.problem'");

	if (ZBX_DB_OK > res)
		return FAIL;

	return SUCCEED;
}

static int	DBpatch_3050013(void)
{
	const ZBX_FIELD	field = {"dns", "", NULL, NULL, 255, ZBX_TYPE_CHAR, ZBX_NOTNULL, 0};

	return DBmodify_field_type("interface", &field, NULL);
}

static int	DBpatch_3050014(void)
{
	const ZBX_FIELD	field = {"dns", "", NULL, NULL, 255, ZBX_TYPE_CHAR, ZBX_NOTNULL, 0};

	return DBmodify_field_type("proxy_dhistory", &field, NULL);
}

static int	DBpatch_3050015(void)
{
	const ZBX_FIELD	field = {"listen_dns", "", NULL, NULL, 255, ZBX_TYPE_CHAR, ZBX_NOTNULL, 0};

	return DBmodify_field_type("autoreg_host", &field, NULL);
}

static int	DBpatch_3050016(void)
{
	const ZBX_FIELD	field = {"listen_dns", "", NULL, NULL, 255, ZBX_TYPE_CHAR, ZBX_NOTNULL, 0};

	return DBmodify_field_type("proxy_autoreg_host", &field, NULL);
}

static int	DBpatch_3050017(void)
{
	const ZBX_FIELD	field = {"dns", "", NULL, NULL, 255, ZBX_TYPE_CHAR, ZBX_NOTNULL, 0};

	return DBmodify_field_type("dservices", &field, NULL);
}

static int	DBpatch_3050018(void)
{
	return DBdrop_table("graph_theme");
}

static int	DBpatch_3050019(void)
{
	const ZBX_TABLE table =
		{"graph_theme",	"graphthemeid",	0,
			{
				{"graphthemeid", NULL, NULL, NULL, 0, ZBX_TYPE_ID, ZBX_NOTNULL, 0},
				{"theme", "", NULL, NULL, 64, ZBX_TYPE_CHAR, ZBX_NOTNULL, 0},
				{"backgroundcolor", "", NULL, NULL, 6, ZBX_TYPE_CHAR, ZBX_NOTNULL, 0},
				{"graphcolor", "", NULL, NULL, 6, ZBX_TYPE_CHAR, ZBX_NOTNULL, 0},
				{"gridcolor", "", NULL, NULL, 6, ZBX_TYPE_CHAR, ZBX_NOTNULL, 0},
				{"maingridcolor", "", NULL, NULL, 6, ZBX_TYPE_CHAR, ZBX_NOTNULL, 0},
				{"gridbordercolor", "", NULL, NULL, 6, ZBX_TYPE_CHAR, ZBX_NOTNULL, 0},
				{"textcolor", "", NULL, NULL, 6, ZBX_TYPE_CHAR, ZBX_NOTNULL, 0},
				{"highlightcolor", "", NULL, NULL, 6, ZBX_TYPE_CHAR, ZBX_NOTNULL, 0},
				{"leftpercentilecolor", "", NULL, NULL, 6, ZBX_TYPE_CHAR, ZBX_NOTNULL, 0},
				{"rightpercentilecolor", "", NULL, NULL, 6, ZBX_TYPE_CHAR, ZBX_NOTNULL, 0},
				{"nonworktimecolor", "", NULL, NULL, 6, ZBX_TYPE_CHAR, ZBX_NOTNULL, 0},
				{"colorpalette", "", NULL, NULL, 255, ZBX_TYPE_CHAR, ZBX_NOTNULL, 0},
				{0}
			},
			NULL
		};

	return DBcreate_table(&table);
}

static int	DBpatch_3050020(void)
{
	return DBcreate_index("graph_theme", "graph_theme_1", "theme", 1);
}

#define ZBX_COLORPALETTE_LIGHT	"1A7C11,F63100,2774A4,A54F10,FC6EA3,6C59DC,AC8C14,611F27,F230E0,5CCD18,BB2A02,"	\
				"5A2B57,89ABF8,7EC25C,274482,2B5429,8048B4,FD5434,790E1F,87AC4D,E89DF4"
#define ZBX_COLORPALETTE_DARK	"199C0D,F63100,2774A4,F7941D,FC6EA3,6C59DC,C7A72D,BA2A5D,F230E0,5CCD18,BB2A02,"	\
				"AC41A5,89ABF8,7EC25C,3165D5,79A277,AA73DE,FD5434,F21C3E,87AC4D,E89DF4"

static int	DBpatch_3050021(void)
{
	if (0 == (ZBX_PROGRAM_TYPE_SERVER & program_type))
		return SUCCEED;

	if (ZBX_DB_OK <= DBexecute(
			"insert into graph_theme"
			" values (1,'blue-theme','FFFFFF','FFFFFF','CCD5D9','ACBBC2','ACBBC2','1F2C33','E33734',"
				"'429E47','E33734','EBEBEB','" ZBX_COLORPALETTE_LIGHT "')"))
	{
		return SUCCEED;
	}

	return FAIL;
}

static int	DBpatch_3050022(void)
{
	if (0 == (ZBX_PROGRAM_TYPE_SERVER & program_type))
		return SUCCEED;

	if (ZBX_DB_OK <= DBexecute(
			"insert into graph_theme"
			" values (2,'dark-theme','2B2B2B','2B2B2B','454545','4F4F4F','4F4F4F','F2F2F2','E45959',"
				"'59DB8F','E45959','333333','" ZBX_COLORPALETTE_DARK "')"))
	{
		return SUCCEED;
	}

	return FAIL;
}

static int	DBpatch_3050023(void)
{
	if (0 == (ZBX_PROGRAM_TYPE_SERVER & program_type))
		return SUCCEED;

	if (ZBX_DB_OK <= DBexecute(
			"insert into graph_theme"
			" values (3,'hc-light','FFFFFF','FFFFFF','555555','000000','333333','000000','333333',"
				"'000000','000000','EBEBEB','" ZBX_COLORPALETTE_LIGHT "')"))
	{
		return SUCCEED;
	}

	return FAIL;
}

static int	DBpatch_3050024(void)
{
	if (0 == (ZBX_PROGRAM_TYPE_SERVER & program_type))
		return SUCCEED;

	if (ZBX_DB_OK <= DBexecute(
			"insert into graph_theme"
			" values (4,'hc-dark','000000','000000','666666','888888','4F4F4F','FFFFFF','FFFFFF',"
				"'FFFFFF','FFFFFF','333333','" ZBX_COLORPALETTE_DARK "')"))
	{
		return SUCCEED;
	}

	return FAIL;
}

#undef ZBX_COLORPALETTE_LIGHT
#undef ZBX_COLORPALETTE_DARK

static int	DBpatch_3050025(void)
{
	zbx_db_insert_t	db_insert;
	int		ret;

	if (0 == (program_type & ZBX_PROGRAM_TYPE_SERVER))
		return SUCCEED;

	zbx_db_insert_prepare(&db_insert, "task", "taskid", "type", "status", "clock", NULL);
	zbx_db_insert_add_values(&db_insert, __UINT64_C(0), ZBX_TM_TASK_UPDATE_EVENTNAMES, ZBX_TM_STATUS_NEW,
			time(NULL));
	zbx_db_insert_autoincrement(&db_insert, "taskid");
	ret = zbx_db_insert_execute(&db_insert);
	zbx_db_insert_clean(&db_insert);

	return ret;
}

static int	DBpatch_3050026(void)
{
	int	res;

	if (0 == (program_type & ZBX_PROGRAM_TYPE_SERVER))
		return SUCCEED;

	res = DBexecute("update profiles set value_str='name' where idx='web.problem.sort' and value_str='problem'");

	if (ZBX_DB_OK > res)
		return FAIL;

	return SUCCEED;
}

static int	DBpatch_3050027(void)
{
	const ZBX_FIELD	field = {"sendto", "", NULL, NULL, 1024, ZBX_TYPE_CHAR, ZBX_NOTNULL, 0};

	return DBmodify_field_type("media", &field, NULL);
}

static int	DBpatch_3050028(void)
{
	const ZBX_FIELD	field = {"sendto", "", NULL, NULL, 1024, ZBX_TYPE_CHAR, ZBX_NOTNULL, 0};

	return DBmodify_field_type("alerts", &field, NULL);
}

extern int	DBpatch_3040006(void);

static int	DBpatch_3050029(void)
{
	return DBpatch_3040006();
}

static int	DBpatch_3050030(void)
{
	const ZBX_FIELD	field = {"custom_color", "0", NULL, NULL, 0, ZBX_TYPE_INT, ZBX_NOTNULL, 0};

	return DBadd_field("config", &field);
}

static int	DBpatch_3050031(void)
{
	const ZBX_FIELD	field = {"problem_unack_color", "CC0000", NULL, NULL, 6, ZBX_TYPE_CHAR, ZBX_NOTNULL, 0};

	return DBset_default("config", &field);
}

static int	DBpatch_3050032(void)
{
	const ZBX_FIELD	field = {"problem_ack_color", "CC0000", NULL, NULL, 6, ZBX_TYPE_CHAR, ZBX_NOTNULL, 0};

	return DBset_default("config", &field);
}

static int	DBpatch_3050033(void)
{
	const ZBX_FIELD	field = {"ok_unack_color", "009900", NULL, NULL, 6, ZBX_TYPE_CHAR, ZBX_NOTNULL, 0};

	return DBset_default("config", &field);
}

static int	DBpatch_3050034(void)
{
	const ZBX_FIELD	field = {"ok_ack_color", "009900", NULL, NULL, 6, ZBX_TYPE_CHAR, ZBX_NOTNULL, 0};

	return DBset_default("config", &field);
}

static int	DBpatch_3050035(void)
{
	int	res;

	res = DBexecute(
		"update config"
		" set custom_color=1"
		" where problem_unack_color<>'DC0000'"
			" or problem_ack_color<>'DC0000'"
			" or ok_unack_color<>'00AA00'"
			" or ok_ack_color<>'00AA00'");

	if (ZBX_DB_OK > res)
		return FAIL;

	return SUCCEED;
}

static int	DBpatch_3050036(void)
{
	int	res;

	res = DBexecute(
		"update config"
		" set problem_unack_color='CC0000',"
			"problem_ack_color='CC0000',"
			"ok_unack_color='009900',"
			"ok_ack_color='009900'"
		" where problem_unack_color='DC0000'"
			" and problem_ack_color='DC0000'"
			" and ok_unack_color='00AA00'"
			" and ok_ack_color='00AA00'");

	if (ZBX_DB_OK > res)
		return FAIL;

	return SUCCEED;
}

extern int	DBpatch_3040007(void);

static int	DBpatch_3050037(void)
{
	return DBpatch_3040007();
}

static int	DBpatch_3050038(void)
{
	const ZBX_TABLE table =
			{"tag_filter", "tag_filterid", 0,
				{
					{"tag_filterid", NULL, NULL, NULL, 0, ZBX_TYPE_ID, ZBX_NOTNULL, 0},
					{"usrgrpid", NULL, NULL, NULL, 0, ZBX_TYPE_ID, ZBX_NOTNULL, 0},
					{"groupid", NULL, NULL, NULL, 0, ZBX_TYPE_ID, ZBX_NOTNULL, 0},
					{"tag", "", NULL, NULL, 255, ZBX_TYPE_CHAR, ZBX_NOTNULL, 0},
					{"value", "", NULL, NULL, 255, ZBX_TYPE_CHAR, ZBX_NOTNULL, 0},
					{0}
				},
				NULL
			};

	return DBcreate_table(&table);
}

static int	DBpatch_3050039(void)
{
	const ZBX_FIELD	field = {"usrgrpid", NULL, "usrgrp", "usrgrpid", 0, 0, 0, ZBX_FK_CASCADE_DELETE};

	return DBadd_foreign_key("tag_filter", 1, &field);
}

static int	DBpatch_3050040(void)
{
	const ZBX_FIELD	field = {"groupid", NULL, "groups", "groupid", 0, 0, 0, ZBX_FK_CASCADE_DELETE};

	return DBadd_foreign_key("tag_filter", 2, &field);
}

static int	DBpatch_3050041(void)
{
	const ZBX_TABLE table =
			{"task_check_now", "taskid", 0,
				{
					{"taskid", NULL, NULL, NULL, 0, ZBX_TYPE_ID, ZBX_NOTNULL, 0},
					{"itemid", NULL, NULL, NULL, 0, ZBX_TYPE_ID, ZBX_NOTNULL, 0},
					{0}
				},
				NULL
			};

	return DBcreate_table(&table);
}

static int	DBpatch_3050042(void)
{
	const ZBX_FIELD	field = {"taskid", NULL, "task", "taskid", 0, 0, 0, ZBX_FK_CASCADE_DELETE};

	return DBadd_foreign_key("task_check_now", 1, &field);
}

static int	DBpatch_3050043(void)
{
	const char	*sql =
		"update widget_field"
		" set value_int=3"
		" where name='show_tags'"
			" and exists ("
				"select null"
				" from widget w"
				" where widget_field.widgetid=w.widgetid"
					" and w.type='problems'"
			")";

	if (0 == (program_type & ZBX_PROGRAM_TYPE_SERVER))
		return SUCCEED;

	if (ZBX_DB_OK <= DBexecute("%s", sql))
		return SUCCEED;

	return FAIL;
}

static int	DBpatch_3050044(void)
{
	const char	*sql =
		"delete from profiles"
		" where idx in ('web.paging.lastpage','web.menu.view.last') and value_str='tr_status.php'"
			" or idx like 'web.tr_status%'";

	if (0 == (program_type & ZBX_PROGRAM_TYPE_SERVER))
		return SUCCEED;

	if (ZBX_DB_OK <= DBexecute("%s", sql))
		return SUCCEED;

	return FAIL;
}

static int	DBpatch_3050045(void)
{
	const char	*sql = "update users set url='zabbix.php?action=problem.view' where url like '%tr_status.php%'";

	if (0 == (program_type & ZBX_PROGRAM_TYPE_SERVER))
		return SUCCEED;

	if (ZBX_DB_OK <= DBexecute("%s", sql))
		return SUCCEED;

	return FAIL;
}

static int	DBpatch_3050046(void)
{
	const ZBX_FIELD field = {"timeout", "3s", NULL, NULL, 255, ZBX_TYPE_CHAR, ZBX_NOTNULL | ZBX_PROXY, 0};

	return DBadd_field("items", &field);
}

static int	DBpatch_3050047(void)
{
	const ZBX_FIELD field = {"url", "", NULL, NULL, 2048, ZBX_TYPE_CHAR, ZBX_NOTNULL | ZBX_PROXY, 0};

	return DBadd_field("items", &field);
}

static int	DBpatch_3050048(void)
{
	const ZBX_FIELD field = {"query_fields", "", NULL, NULL, 2048, ZBX_TYPE_CHAR, ZBX_NOTNULL | ZBX_PROXY, 0};

	return DBadd_field("items", &field);
}

static int	DBpatch_3050049(void)
{
	const ZBX_FIELD	field = {"posts", "", NULL, NULL, 0, ZBX_TYPE_SHORTTEXT, ZBX_NOTNULL | ZBX_PROXY, 0};

	return DBadd_field("items", &field);
}

static int	DBpatch_3050050(void)
{
	const ZBX_FIELD field = {"status_codes", "200", NULL, NULL, 255, ZBX_TYPE_CHAR, ZBX_NOTNULL | ZBX_PROXY, 0};

	return DBadd_field("items", &field);
}

static int	DBpatch_3050051(void)
{
	const ZBX_FIELD field = {"follow_redirects", "1", NULL, NULL, 0, ZBX_TYPE_INT, ZBX_NOTNULL | ZBX_PROXY, 0};

	return DBadd_field("items", &field);
}

static int	DBpatch_3050052(void)
{
	const ZBX_FIELD field = {"post_type", "0", NULL, NULL, 0, ZBX_TYPE_INT, ZBX_NOTNULL | ZBX_PROXY, 0};

	return DBadd_field("items", &field);
}

static int	DBpatch_3050053(void)
{
	const ZBX_FIELD field = {"http_proxy", "", NULL, NULL, 255, ZBX_TYPE_CHAR, ZBX_NOTNULL | ZBX_PROXY, 0};

	return DBadd_field("items", &field);
}

static int	DBpatch_3050054(void)
{
	const ZBX_FIELD	field = {"headers", "", NULL, NULL, 0, ZBX_TYPE_SHORTTEXT, ZBX_NOTNULL | ZBX_PROXY, 0};

	return DBadd_field("items", &field);
}

static int	DBpatch_3050055(void)
{
	const ZBX_FIELD field = {"retrieve_mode", "0", NULL, NULL, 0, ZBX_TYPE_INT, ZBX_NOTNULL | ZBX_PROXY, 0};

	return DBadd_field("items", &field);
}

static int	DBpatch_3050056(void)
{
	const ZBX_FIELD field = {"request_method", "1", NULL, NULL, 0, ZBX_TYPE_INT, ZBX_NOTNULL | ZBX_PROXY, 0};

	return DBadd_field("items", &field);
}

static int	DBpatch_3050057(void)
{
	const ZBX_FIELD field = {"output_format", "0", NULL, NULL, 0, ZBX_TYPE_INT, ZBX_NOTNULL | ZBX_PROXY, 0};

	return DBadd_field("items", &field);
}

static int	DBpatch_3050058(void)
{
	const ZBX_FIELD field = {"ssl_cert_file", "", NULL, NULL, 255, ZBX_TYPE_CHAR, ZBX_NOTNULL | ZBX_PROXY, 0};

	return DBadd_field("items", &field);
}

static int	DBpatch_3050059(void)
{
	const ZBX_FIELD field = {"ssl_key_file", "", NULL, NULL, 255, ZBX_TYPE_CHAR, ZBX_NOTNULL | ZBX_PROXY, 0};

	return DBadd_field("items", &field);
}

static int	DBpatch_3050060(void)
{
	const ZBX_FIELD field = {"ssl_key_password", "", NULL, NULL, 64, ZBX_TYPE_CHAR, ZBX_NOTNULL | ZBX_PROXY, 0};

	return DBadd_field("items", &field);
}

static int	DBpatch_3050061(void)
{
	const ZBX_FIELD field = {"verify_peer", "0", NULL, NULL, 0, ZBX_TYPE_INT, ZBX_NOTNULL | ZBX_PROXY, 0};

	return DBadd_field("items", &field);
}

static int	DBpatch_3050062(void)
{
	const ZBX_FIELD field = {"verify_host", "0", NULL, NULL, 0, ZBX_TYPE_INT, ZBX_NOTNULL | ZBX_PROXY, 0};

	return DBadd_field("items", &field);
}

static int	DBpatch_3050063(void)
{
	const ZBX_FIELD field = {"allow_traps", "0", NULL, NULL, 0, ZBX_TYPE_INT, ZBX_NOTNULL | ZBX_PROXY, 0};

	return DBadd_field("items", &field);
}

static int	DBpatch_3050064(void)
{
	const ZBX_FIELD	field = {"auto_compress", "1", NULL, NULL, 0, ZBX_TYPE_INT, ZBX_NOTNULL, 0};

	return DBadd_field("hosts", &field);
}

static int	DBpatch_3050065(void)
{
	int	ret;

	if (0 == (program_type & ZBX_PROGRAM_TYPE_SERVER))
		return SUCCEED;

	/* 5 - HOST_STATUS_PROXY_ACTIVE, 6 - HOST_STATUS_PROXY_PASSIVE */
	ret = DBexecute("update hosts set auto_compress=0 where status=5 or status=6");

	if (ZBX_DB_OK > ret)
		return FAIL;

	return SUCCEED;
}

static int	DBpatch_3050066(void)
{
	int		i;
	const char      *types[] = {
			"actlog", "actionlog",
			"dscvry", "discovery",
			"favgrph", "favgraphs",
			"favmap", "favmaps",
			"favscr", "favscreens",
			"hoststat", "problemhosts",
			"navigationtree", "navtree",
			"stszbx", "systeminfo",
			"sysmap", "map",
			"syssum", "problemsbysv",
			"webovr", "web",
			NULL
		};

	if (0 == (program_type & ZBX_PROGRAM_TYPE_SERVER))
		return SUCCEED;

	for (i = 0; NULL != types[i]; i += 2)
	{
		if (ZBX_DB_OK > DBexecute("update widget set type='%s' where type='%s'", types[i + 1], types[i]))
			return FAIL;
	}

	return SUCCEED;
}

static int	DBpatch_3050067(void)
{
	return DBdrop_field("config", "event_expire");
}

static int	DBpatch_3050068(void)
{
	return DBdrop_field("config", "event_show_max");
}

static int	DBpatch_3050069(void)
{
	int	res;

	res = DBexecute(
		"update widget_field"
		" set name='itemids'"
		" where name='itemid'"
			" and exists ("
				"select null"
				" from widget w"
				" where widget_field.widgetid=w.widgetid"
					" and w.type='plaintext'"
			")");

	if (ZBX_DB_OK > res)
		return FAIL;

	return SUCCEED;
}
/* remove references to table that is about to be renamed, this is required on IBM DB2 */

static int	DBpatch_3050070(void)
{
#ifdef HAVE_IBM_DB2
	return DBdrop_foreign_key("group_prototype", 2);
#else
	return SUCCEED;
#endif
}

static int	DBpatch_3050071(void)
{
#ifdef HAVE_IBM_DB2
	return DBdrop_foreign_key("group_discovery", 1);
#else
	return SUCCEED;
#endif
}

static int	DBpatch_3050072(void)
{
#ifdef HAVE_IBM_DB2
	return DBdrop_foreign_key("scripts", 2);
#else
	return SUCCEED;
#endif
}

static int	DBpatch_3050073(void)
{
#ifdef HAVE_IBM_DB2
	return DBdrop_foreign_key("opcommand_grp", 2);
#else
	return SUCCEED;
#endif
}

static int	DBpatch_3050074(void)
{
#ifdef HAVE_IBM_DB2
	return DBdrop_foreign_key("opgroup", 2);
#else
	return SUCCEED;
#endif
}

static int	DBpatch_3050075(void)
{
#ifdef HAVE_IBM_DB2
	return DBdrop_foreign_key("config", 2);
#else
	return SUCCEED;
#endif
}

static int	DBpatch_3050076(void)
{
#ifdef HAVE_IBM_DB2
	return DBdrop_foreign_key("hosts_groups", 2);
#else
	return SUCCEED;
#endif
}

static int	DBpatch_3050077(void)
{
#ifdef HAVE_IBM_DB2
	return DBdrop_foreign_key("rights", 2);
#else
	return SUCCEED;
#endif
}

static int	DBpatch_3050078(void)
{
#ifdef HAVE_IBM_DB2
	return DBdrop_foreign_key("maintenances_groups", 2);
#else
	return SUCCEED;
#endif
}

static int	DBpatch_3050079(void)
{
#ifdef HAVE_IBM_DB2
	return DBdrop_foreign_key("tag_filter", 2);
#else
	return SUCCEED;
#endif
}

static int	DBpatch_3050080(void)
{
#ifdef HAVE_IBM_DB2
	return DBdrop_foreign_key("corr_condition_group", 2);
#else
	return SUCCEED;
#endif
}

static int	DBpatch_3050081(void)
{
#ifdef HAVE_IBM_DB2
	return DBdrop_foreign_key("widget_field", 2);
#else
	return SUCCEED;
#endif
}

/* groups is reserved keyword since MySQL 8.0 */

static int	DBpatch_3050082(void)
{
	return DBrename_table("groups", "hstgrp");
}

static int	DBpatch_3050083(void)
{
	return DBrename_index("hstgrp", "groups_1", "hstgrp_1", "name", 0);
}

/* restore references after renaming table on IBM DB2 */

static int	DBpatch_3050084(void)
{
#ifdef HAVE_IBM_DB2
	const ZBX_FIELD	field = {"groupid", NULL, "hstgrp", "groupid", 0, 0, 0, 0};

	return DBadd_foreign_key("group_prototype", 2, &field);
#else
	return SUCCEED;
#endif
}

static int	DBpatch_3050085(void)
{
#ifdef HAVE_IBM_DB2
	const ZBX_FIELD	field = {"groupid", NULL, "hstgrp", "groupid", 0, 0, 0, ZBX_FK_CASCADE_DELETE};

	return DBadd_foreign_key("group_discovery", 1, &field);
#else
	return SUCCEED;
#endif
}

static int	DBpatch_3050086(void)
{
#ifdef HAVE_IBM_DB2
	const ZBX_FIELD	field = {"groupid", NULL, "hstgrp", "groupid", 0, 0, 0, 0};

	return DBadd_foreign_key("scripts", 2, &field);
#else
	return SUCCEED;
#endif
}

static int	DBpatch_3050087(void)
{
#ifdef HAVE_IBM_DB2
	const ZBX_FIELD	field = {"groupid", NULL, "hstgrp", "groupid", 0, 0, 0, 0};

	return DBadd_foreign_key("opcommand_grp", 2, &field);
#else
	return SUCCEED;
#endif
}

static int	DBpatch_3050088(void)
{
#ifdef HAVE_IBM_DB2
	const ZBX_FIELD	field = {"groupid", NULL, "hstgrp", "groupid", 0, 0, 0, 0};

	return DBadd_foreign_key("opgroup", 2, &field);
#else
	return SUCCEED;
#endif
}

static int	DBpatch_3050089(void)
{
#ifdef HAVE_IBM_DB2
	const ZBX_FIELD	field = {"discovery_groupid", NULL, "hstgrp", "groupid", 0, 0, 0, 0};

	return DBadd_foreign_key("config", 2, &field);
#else
	return SUCCEED;
#endif
}

static int	DBpatch_3050090(void)
{
#ifdef HAVE_IBM_DB2
	const ZBX_FIELD	field = {"groupid", NULL, "hstgrp", "groupid", 0, 0, 0, ZBX_FK_CASCADE_DELETE};

	return DBadd_foreign_key("hosts_groups", 2, &field);
#else
	return SUCCEED;
#endif
}

static int	DBpatch_3050091(void)
{
#ifdef HAVE_IBM_DB2
	const ZBX_FIELD	field = {"id",	NULL, "hstgrp", "groupid", 0, 0, 0, ZBX_FK_CASCADE_DELETE};

	return DBadd_foreign_key("rights", 2, &field);
#else
	return SUCCEED;
#endif
}

static int	DBpatch_3050092(void)
{
#ifdef HAVE_IBM_DB2
	const ZBX_FIELD	field = {"groupid", NULL, "hstgrp", "groupid", 0, 0, 0, ZBX_FK_CASCADE_DELETE};

	return DBadd_foreign_key("maintenances_groups", 2, &field);
#else
	return SUCCEED;
#endif
}

static int	DBpatch_3050093(void)
{
#ifdef HAVE_IBM_DB2
	const ZBX_FIELD	field = {"groupid", NULL, "hstgrp", "groupid", 0, 0, 0, ZBX_FK_CASCADE_DELETE};

	return DBadd_foreign_key("tag_filter", 2, &field);
#else
	return SUCCEED;
#endif
}

static int	DBpatch_3050094(void)
{
#ifdef HAVE_IBM_DB2
	const ZBX_FIELD	field = {"groupid", NULL, "hstgrp", "groupid", 0, ZBX_TYPE_ID, ZBX_NOTNULL, 0};

	return DBadd_foreign_key("corr_condition_group", 2, &field);
#else
	return SUCCEED;
#endif
}

static int	DBpatch_3050095(void)
{
#ifdef HAVE_IBM_DB2
	const ZBX_FIELD	field = {"value_groupid", NULL, "hstgrp", "groupid", 0, 0, 0, ZBX_FK_CASCADE_DELETE};

	return DBadd_foreign_key("widget_field", 2, &field);
#else
	return SUCCEED;
#endif
}

/* function is reserved keyword since MySQL 8.0 */

static int	DBpatch_3050096(void)
{
#ifdef HAVE_IBM_DB2
	return DBdrop_foreign_key("functions", 1);
#else
	return SUCCEED;
#endif
}

static int	DBpatch_3050097(void)
{
#ifdef HAVE_IBM_DB2
	return DBdrop_index("functions", "functions_2");
#else
	return SUCCEED;
#endif
}

static int	DBpatch_3050098(void)
{
	const ZBX_FIELD	field = {"name", "", NULL, NULL, 12, ZBX_TYPE_CHAR, ZBX_NOTNULL, 0};

	return DBrename_field("functions", "function", &field);
}

static int	DBpatch_3050099(void)
{
#ifdef HAVE_IBM_DB2
	return DBcreate_index("functions", "functions_2", "itemid,name,parameter", 0);
#else
	return SUCCEED;
#endif
}

static int	DBpatch_3050100(void)
{
#ifdef HAVE_IBM_DB2
	const ZBX_FIELD	field = {"itemid", NULL, "items", "itemid", 0, 0, 0, ZBX_FK_CASCADE_DELETE};

	return DBadd_foreign_key("functions", 1, &field);
#else
	return SUCCEED;
#endif
}

static int	DBpatch_3050101(void)
{
#ifdef HAVE_POSTGRESQL
	if (FAIL == DBindex_exists("hstgrp", "groups_pkey"))
		return SUCCEED;
	return DBrename_index("hstgrp", "groups_pkey", "hstgrp_pkey", "groupid", 0);
#else
	return SUCCEED;
#endif
}

static int	DBpatch_3050102(void)
{
	DB_RESULT		result;
	DB_ROW			row;
	int			ret = SUCCEED;
	zbx_vector_uint64_t	ids;

	zbx_vector_uint64_create(&ids);

	result = DBselect(
			"select a.autoreg_hostid,a.proxy_hostid,h.proxy_hostid"
			" from autoreg_host a"
			" left join hosts h"
				" on h.host=a.host");

	while (NULL != (row = DBfetch(result)))
	{
		zbx_uint64_t	autoreg_proxy_hostid, host_proxy_hostid;

		ZBX_DBROW2UINT64(autoreg_proxy_hostid, row[1]);
		ZBX_DBROW2UINT64(host_proxy_hostid, row[2]);

		if (autoreg_proxy_hostid != host_proxy_hostid)
		{
			zbx_uint64_t	id;

			ZBX_STR2UINT64(id, row[0]);
			zbx_vector_uint64_append(&ids, id);
		}
	}
	DBfree_result(result);

	if (0 != ids.values_num)
	{
		char	*sql = NULL;
		size_t	sql_alloc = 0, sql_offset = 0;

		zbx_snprintf_alloc(&sql, &sql_alloc, &sql_offset, "delete from autoreg_host where");
		DBadd_condition_alloc(&sql, &sql_alloc, &sql_offset, "autoreg_hostid", ids.values, ids.values_num);

		if (ZBX_DB_OK > DBexecute("%s", sql))
			ret = FAIL;

		zbx_free(sql);
	}

	zbx_vector_uint64_destroy(&ids);

	return ret;
}

static int	DBpatch_3050103(void)
{
	return DBcreate_index("autoreg_host", "autoreg_host_2", "proxy_hostid", 0);
}

static int	DBpatch_3050104(void)
{
	return DBdrop_index("autoreg_host", "autoreg_host_1");
}

static int	DBpatch_3050105(void)
{
	return DBcreate_index("autoreg_host", "autoreg_host_1", "host", 0);
}

static int	DBpatch_3050106(void)
{
	int	res;

	if (0 == (program_type & ZBX_PROGRAM_TYPE_SERVER))
		return SUCCEED;

	res = DBexecute("update profiles set value_int=2 where idx='web.problem.filter.evaltype' and value_int=1");

	if (ZBX_DB_OK > res)
		return FAIL;

	return SUCCEED;
}

static int	DBpatch_3050107(void)
{
	int	res;

	if (0 == (program_type & ZBX_PROGRAM_TYPE_SERVER))
		return SUCCEED;

	res = DBexecute(
		"update widget_field"
		" set value_int=2"
		" where name='evaltype'"
			" and value_int=1"
			" and exists ("
				"select null"
				" from widget w"
				" where widget_field.widgetid=w.widgetid"
					" and w.type='problems'"
			")");

	if (ZBX_DB_OK > res)
		return FAIL;

	return SUCCEED;
}

static int	DBpatch_3050108(void)
{
	int	res;

	if (0 == (program_type & ZBX_PROGRAM_TYPE_SERVER))
		return SUCCEED;

	res = DBexecute(
		"delete from profiles"
		" where idx like '%%.filter.state'"
			" or idx like '%%.timelinefixed'"
			" or idx like '%%.period'"
			" or idx like '%%.stime'"
			" or idx like '%%.isnow'"
	);

	if (ZBX_DB_OK > res)
		return FAIL;

	return SUCCEED;
}

static int	DBpatch_3050109(void)
{
	const ZBX_FIELD	field = {"ok_period", "5m", NULL, NULL, 32, ZBX_TYPE_CHAR, ZBX_NOTNULL, 0};

	return DBset_default("config", &field);
}

static int	DBpatch_3050110(void)
{
	const ZBX_FIELD	field = {"blink_period", "2m", NULL, NULL, 32, ZBX_TYPE_CHAR, ZBX_NOTNULL, 0};

	return DBset_default("config", &field);
}

static int	DBpatch_3050111(void)
{
	const ZBX_FIELD	field = {"severity", "0", NULL, NULL, 0, ZBX_TYPE_INT, ZBX_NOTNULL, 0};

	return DBadd_field("events", &field);
}

static int	DBpatch_3050112(void)
{
	const ZBX_FIELD	field = {"acknowledged", "0", NULL, NULL, 0, ZBX_TYPE_INT, ZBX_NOTNULL, 0};

	return DBadd_field("problem", &field);
}

static int	DBpatch_3050113(void)
{
	const ZBX_FIELD	field = {"severity", "0", NULL, NULL, 0, ZBX_TYPE_INT, ZBX_NOTNULL, 0};

	return DBadd_field("problem", &field);
}

static int	DBpatch_3050114(void)
{
	const ZBX_FIELD	field = {"old_severity", "0", NULL, NULL, 0, ZBX_TYPE_INT, ZBX_NOTNULL, 0};

	return DBadd_field("acknowledges", &field);
}

static int	DBpatch_3050115(void)
{
	const ZBX_FIELD	field = {"new_severity", "0", NULL, NULL, 0, ZBX_TYPE_INT, ZBX_NOTNULL, 0};

	return DBadd_field("acknowledges", &field);
}

static int	DBpatch_3050116(void)
{
	return DBdrop_field("config", "event_ack_enable");
}

static int	DBpatch_3050117(void)
{
	int	ret;

	if (0 == (program_type & ZBX_PROGRAM_TYPE_SERVER))
		return SUCCEED;

	ret = DBexecute("update problem set acknowledged="
			"(select acknowledged from events where events.eventid=problem.eventid)");

	if (ZBX_DB_OK > ret)
		return FAIL;

	return SUCCEED;
}

static int	DBpatch_3050118(void)
{
	DB_ROW		row;
	DB_RESULT	result;
	int		ret = SUCCEED;
	char		*sql = NULL;
	size_t		sql_alloc = 0, sql_offset = 0;

	if (0 == (program_type & ZBX_PROGRAM_TYPE_SERVER))
		return SUCCEED;

	DBbegin_multiple_update(&sql, &sql_alloc, &sql_offset);

	result = DBselect(
			"select e.eventid,t.priority"
			" from events e"
			" inner join triggers t"
				" on e.objectid=t.triggerid"
			" where e.source=0"
				" and e.object=0"
				" and e.value=1"
			);

	while (NULL != (row = DBfetch(result)))
	{
		zbx_snprintf_alloc(&sql, &sql_alloc, &sql_offset, "update events set severity=%s where eventid=%s;\n",
				row[1], row[0]);

		if (SUCCEED != (ret = DBexecute_overflowed_sql(&sql, &sql_alloc, &sql_offset)))
			goto out;
	}
	DBend_multiple_update(&sql, &sql_alloc, &sql_offset);

	if (16 < sql_offset && ZBX_DB_OK > DBexecute("%s", sql))
		ret = FAIL;
out:
	DBfree_result(result);
	zbx_free(sql);

	return ret;
}

static int	DBpatch_3050119(void)
{
	DB_ROW		row;
	DB_RESULT	result;
	int		ret = SUCCEED;
	char		*sql = NULL;
	size_t		sql_alloc = 0, sql_offset = 0;

	if (0 == (program_type & ZBX_PROGRAM_TYPE_SERVER))
		return SUCCEED;

	DBbegin_multiple_update(&sql, &sql_alloc, &sql_offset);

	result = DBselect(
			"select p.eventid,t.priority"
			" from problem p"
			" inner join triggers t"
				" on p.objectid=t.triggerid"
			" where p.source=0"
				" and p.object=0"
			);

	while (NULL != (row = DBfetch(result)))
	{
		zbx_snprintf_alloc(&sql, &sql_alloc, &sql_offset, "update problem set severity=%s where eventid=%s;\n",
				row[1], row[0]);

		if (SUCCEED != (ret = DBexecute_overflowed_sql(&sql, &sql_alloc, &sql_offset)))
			goto out;
	}

	DBend_multiple_update(&sql, &sql_alloc, &sql_offset);

	if (16 < sql_offset && ZBX_DB_OK > DBexecute("%s", sql))
		ret = FAIL;
out:
	DBfree_result(result);
	zbx_free(sql);

	return ret;
}

static int	DBpatch_3050120(void)
{
	int		ret = SUCCEED, action;
	zbx_uint64_t	ackid, eventid;
	zbx_hashset_t	eventids;
	DB_RESULT	result;
	DB_ROW		row;
	char		*sql;
	size_t		sql_alloc = 4096, sql_offset = 0;

	if (0 == (program_type & ZBX_PROGRAM_TYPE_SERVER))
		return SUCCEED;

	sql = zbx_malloc(NULL, sql_alloc);
	zbx_hashset_create(&eventids, 1000, ZBX_DEFAULT_UINT64_HASH_FUNC, ZBX_DEFAULT_UINT64_COMPARE_FUNC);

	DBbegin_multiple_update(&sql, &sql_alloc, &sql_offset);

	result = DBselect("select acknowledgeid,eventid,action from acknowledges order by clock");
	while (NULL != (row = DBfetch(result)))
	{
		ZBX_STR2UINT64(ackid, row[0]);
		ZBX_STR2UINT64(eventid, row[1]);
		action = atoi(row[2]);

		/* 0x04 - ZBX_ACKNOWLEDGE_ACTION_COMMENT */
		action |= 0x04;

		if (NULL == zbx_hashset_search(&eventids, &eventid))
		{
			zbx_hashset_insert(&eventids, &eventid, sizeof(eventid));
			/* 0x02 - ZBX_ACKNOWLEDGE_ACTION_ACKNOWLEDGE */
			action |= 0x02;
		}

		zbx_snprintf_alloc(&sql, &sql_alloc, &sql_offset,
				"update acknowledges set action=%d where acknowledgeid=" ZBX_FS_UI64 ";\n",
				action, ackid);

		if (SUCCEED != (ret = DBexecute_overflowed_sql(&sql, &sql_alloc, &sql_offset)))
			goto out;
	}

	DBend_multiple_update(&sql, &sql_alloc, &sql_offset);

	if (16 < sql_offset && ZBX_DB_OK > DBexecute("%s", sql))
		ret = FAIL;
out:
	zbx_hashset_destroy(&eventids);
	DBfree_result(result);
	zbx_free(sql);

	return ret;
}

static int	DBpatch_3050121(void)
{
	int	res;

	if (0 == (program_type & ZBX_PROGRAM_TYPE_SERVER))
		return SUCCEED;

	res = DBexecute(
		"update profiles set value_str='severity' where idx='web.problem.sort' and value_str='priority'");

	if (ZBX_DB_OK > res)
		return FAIL;

	return SUCCEED;
}

static void	DBpatch_3050122_add_anchors(const char *src, char *dst, size_t src_len)
{
	*dst++ = '^';				/* start anchor */

	if (0 != src_len)
	{
		memcpy(dst, src, src_len);	/* parameter body */
		dst += src_len;
	}

	*dst++ = '$';				/* end anchor */
	*dst = '\0';
}

static int	DBpatch_3050122(void)
{
	DB_ROW		row;
	DB_RESULT	result;
	int		ret = FAIL;
	char		*sql = NULL;
	size_t		sql_alloc = 0, sql_offset = 0;

	DBbegin_multiple_update(&sql, &sql_alloc, &sql_offset);

	result = DBselect("select functionid,parameter from functions where name='logsource'");

	while (NULL != (row = DBfetch(result)))
	{
		const char	*orig_param = row[1];
		char		*processed_parameter = NULL, *unquoted_parameter, *parameter_anchored = NULL,
				*db_parameter_esc;
		size_t		param_pos, param_len, sep_pos, param_alloc = 0, param_offset = 0, current_len;
		int		was_quoted;

		zbx_function_param_parse(orig_param, &param_pos, &param_len, &sep_pos);

		/* copy leading whitespace (if any) or empty string */
		zbx_strncpy_alloc(&processed_parameter, &param_alloc, &param_offset, orig_param, param_pos);

		unquoted_parameter = zbx_function_param_unquote_dyn(orig_param + param_pos, param_len, &was_quoted);

		zbx_regexp_escape(&unquoted_parameter);

		current_len = strlen(unquoted_parameter);

		/* increasing length by 3 for ^, $, '\0' */
		parameter_anchored = (char *)zbx_malloc(NULL, current_len + 3);
		DBpatch_3050122_add_anchors(unquoted_parameter, parameter_anchored, current_len);
		zbx_free(unquoted_parameter);

		if (SUCCEED != zbx_function_param_quote(&parameter_anchored, was_quoted))
		{
			zabbix_log(LOG_LEVEL_WARNING, "Cannot convert parameter \"%s\" of trigger function"
					" logsource (functionid: %s) to regexp during database upgrade. The"
					" parameter needs to but cannot be quoted after conversion.",
					row[1], row[0]);

			zbx_free(parameter_anchored);
			zbx_free(processed_parameter);
			continue;
		}

		/* copy the parameter */
		zbx_strcpy_alloc(&processed_parameter, &param_alloc, &param_offset, parameter_anchored);
		zbx_free(parameter_anchored);

		/* copy trailing whitespace (if any) or empty string */
		zbx_strncpy_alloc(&processed_parameter, &param_alloc, &param_offset, orig_param + param_pos + param_len,
				sep_pos - param_pos - param_len + 1);

		if (FUNCTION_PARAM_LEN < (current_len = zbx_strlen_utf8(processed_parameter)))
		{
			zabbix_log(LOG_LEVEL_WARNING, "Cannot convert parameter \"%s\" of trigger function logsource"
					" (functionid: %s) to regexp during database upgrade. The converted"
					" value is too long for field \"parameter\" - " ZBX_FS_SIZE_T " characters."
					" Allowed length is %d characters.",
					row[1], row[0], current_len, FUNCTION_PARAM_LEN);

			zbx_free(processed_parameter);
			continue;
		}

		db_parameter_esc = DBdyn_escape_string_len(processed_parameter, FUNCTION_PARAM_LEN);
		zbx_free(processed_parameter);

		zbx_snprintf_alloc(&sql, &sql_alloc, &sql_offset,
				"update functions set parameter='%s' where functionid=%s;\n",
				db_parameter_esc, row[0]);

		zbx_free(db_parameter_esc);

		if (SUCCEED != DBexecute_overflowed_sql(&sql, &sql_alloc, &sql_offset))
			goto out;
	}

	DBend_multiple_update(&sql, &sql_alloc, &sql_offset);

	if (16 < sql_offset)
	{
		if (ZBX_DB_OK > DBexecute("%s", sql))
			goto out;
	}

	ret = SUCCEED;
out:
	DBfree_result(result);
	zbx_free(sql);

	return ret;
}

static int	DBpatch_3050123(void)
{
<<<<<<< HEAD
	if (0 == (program_type & ZBX_PROGRAM_TYPE_SERVER))
		return SUCCEED;

	const ZBX_FIELD	field = {"request_method", "0", NULL, NULL, 0, ZBX_TYPE_INT, ZBX_NOTNULL, 0};

	return DBset_default("items", &field);
=======
	int	res;

	if (0 == (program_type & ZBX_PROGRAM_TYPE_SERVER))
		return SUCCEED;

	res = DBexecute(
		"delete from profiles where idx in ("
			"'web.toptriggers.filter.from','web.toptriggers.filter.till','web.avail_report.0.timesince',"
			"'web.avail_report.0.timetill','web.avail_report.1.timesince','web.avail_report.1.timetill'"
		")");

	if (ZBX_DB_OK > res)
		return FAIL;

	return SUCCEED;
>>>>>>> fc8b841f
}

#endif

DBPATCH_START(3050)

/* version, duplicates flag, mandatory flag */

DBPATCH_ADD(3050000, 0, 1)
DBPATCH_ADD(3050001, 0, 1)
DBPATCH_ADD(3050004, 0, 1)
DBPATCH_ADD(3050005, 0, 1)
DBPATCH_ADD(3050008, 0, 1)
DBPATCH_ADD(3050009, 0, 1)
DBPATCH_ADD(3050010, 0, 1)
DBPATCH_ADD(3050011, 0, 1)
DBPATCH_ADD(3050012, 0, 1)
DBPATCH_ADD(3050013, 0, 1)
DBPATCH_ADD(3050014, 0, 1)
DBPATCH_ADD(3050015, 0, 1)
DBPATCH_ADD(3050016, 0, 1)
DBPATCH_ADD(3050017, 0, 1)
DBPATCH_ADD(3050018, 0, 1)
DBPATCH_ADD(3050019, 0, 1)
DBPATCH_ADD(3050020, 0, 1)
DBPATCH_ADD(3050021, 0, 1)
DBPATCH_ADD(3050022, 0, 1)
DBPATCH_ADD(3050023, 0, 1)
DBPATCH_ADD(3050024, 0, 1)
DBPATCH_ADD(3050025, 0, 1)
DBPATCH_ADD(3050026, 0, 1)
DBPATCH_ADD(3050027, 0, 1)
DBPATCH_ADD(3050028, 0, 1)
DBPATCH_ADD(3050029, 0, 0)
DBPATCH_ADD(3050030, 0, 1)
DBPATCH_ADD(3050031, 0, 1)
DBPATCH_ADD(3050032, 0, 1)
DBPATCH_ADD(3050033, 0, 1)
DBPATCH_ADD(3050034, 0, 1)
DBPATCH_ADD(3050035, 0, 1)
DBPATCH_ADD(3050036, 0, 1)
DBPATCH_ADD(3050037, 0, 1)
DBPATCH_ADD(3050038, 0, 1)
DBPATCH_ADD(3050039, 0, 1)
DBPATCH_ADD(3050040, 0, 1)
DBPATCH_ADD(3050041, 0, 1)
DBPATCH_ADD(3050042, 0, 1)
DBPATCH_ADD(3050043, 0, 1)
DBPATCH_ADD(3050044, 0, 1)
DBPATCH_ADD(3050045, 0, 1)
DBPATCH_ADD(3050046, 0, 1)
DBPATCH_ADD(3050047, 0, 1)
DBPATCH_ADD(3050048, 0, 1)
DBPATCH_ADD(3050049, 0, 1)
DBPATCH_ADD(3050050, 0, 1)
DBPATCH_ADD(3050051, 0, 1)
DBPATCH_ADD(3050052, 0, 1)
DBPATCH_ADD(3050053, 0, 1)
DBPATCH_ADD(3050054, 0, 1)
DBPATCH_ADD(3050055, 0, 1)
DBPATCH_ADD(3050056, 0, 1)
DBPATCH_ADD(3050057, 0, 1)
DBPATCH_ADD(3050058, 0, 1)
DBPATCH_ADD(3050059, 0, 1)
DBPATCH_ADD(3050060, 0, 1)
DBPATCH_ADD(3050061, 0, 1)
DBPATCH_ADD(3050062, 0, 1)
DBPATCH_ADD(3050063, 0, 1)
DBPATCH_ADD(3050064, 0, 1)
DBPATCH_ADD(3050065, 0, 1)
DBPATCH_ADD(3050066, 0, 1)
DBPATCH_ADD(3050067, 0, 1)
DBPATCH_ADD(3050068, 0, 1)
DBPATCH_ADD(3050069, 0, 1)
DBPATCH_ADD(3050070, 0, 1)
DBPATCH_ADD(3050071, 0, 1)
DBPATCH_ADD(3050072, 0, 1)
DBPATCH_ADD(3050073, 0, 1)
DBPATCH_ADD(3050074, 0, 1)
DBPATCH_ADD(3050075, 0, 1)
DBPATCH_ADD(3050076, 0, 1)
DBPATCH_ADD(3050077, 0, 1)
DBPATCH_ADD(3050078, 0, 1)
DBPATCH_ADD(3050079, 0, 1)
DBPATCH_ADD(3050080, 0, 1)
DBPATCH_ADD(3050081, 0, 1)
DBPATCH_ADD(3050082, 0, 1)
DBPATCH_ADD(3050083, 0, 1)
DBPATCH_ADD(3050084, 0, 1)
DBPATCH_ADD(3050085, 0, 1)
DBPATCH_ADD(3050086, 0, 1)
DBPATCH_ADD(3050087, 0, 1)
DBPATCH_ADD(3050088, 0, 1)
DBPATCH_ADD(3050089, 0, 1)
DBPATCH_ADD(3050090, 0, 1)
DBPATCH_ADD(3050091, 0, 1)
DBPATCH_ADD(3050092, 0, 1)
DBPATCH_ADD(3050093, 0, 1)
DBPATCH_ADD(3050094, 0, 1)
DBPATCH_ADD(3050095, 0, 1)
DBPATCH_ADD(3050096, 0, 1)
DBPATCH_ADD(3050097, 0, 1)
DBPATCH_ADD(3050098, 0, 1)
DBPATCH_ADD(3050099, 0, 1)
DBPATCH_ADD(3050100, 0, 1)
DBPATCH_ADD(3050101, 0, 1)
DBPATCH_ADD(3050102, 0, 1)
DBPATCH_ADD(3050103, 0, 1)
DBPATCH_ADD(3050104, 0, 1)
DBPATCH_ADD(3050105, 0, 1)
DBPATCH_ADD(3050106, 0, 1)
DBPATCH_ADD(3050107, 0, 1)
DBPATCH_ADD(3050108, 0, 1)
DBPATCH_ADD(3050109, 0, 1)
DBPATCH_ADD(3050110, 0, 1)
DBPATCH_ADD(3050111, 0, 1)
DBPATCH_ADD(3050112, 0, 1)
DBPATCH_ADD(3050113, 0, 1)
DBPATCH_ADD(3050114, 0, 1)
DBPATCH_ADD(3050115, 0, 1)
DBPATCH_ADD(3050116, 0, 1)
DBPATCH_ADD(3050117, 0, 1)
DBPATCH_ADD(3050118, 0, 1)
DBPATCH_ADD(3050119, 0, 1)
DBPATCH_ADD(3050120, 0, 1)
DBPATCH_ADD(3050121, 0, 1)
DBPATCH_ADD(3050122, 0, 1)
DBPATCH_ADD(3050123, 0, 1)

DBPATCH_END()<|MERGE_RESOLUTION|>--- conflicted
+++ resolved
@@ -1558,14 +1558,6 @@
 
 static int	DBpatch_3050123(void)
 {
-<<<<<<< HEAD
-	if (0 == (program_type & ZBX_PROGRAM_TYPE_SERVER))
-		return SUCCEED;
-
-	const ZBX_FIELD	field = {"request_method", "0", NULL, NULL, 0, ZBX_TYPE_INT, ZBX_NOTNULL, 0};
-
-	return DBset_default("items", &field);
-=======
 	int	res;
 
 	if (0 == (program_type & ZBX_PROGRAM_TYPE_SERVER))
@@ -1581,7 +1573,16 @@
 		return FAIL;
 
 	return SUCCEED;
->>>>>>> fc8b841f
+}
+
+static int	DBpatch_3050124(void)
+{
+	if (0 == (program_type & ZBX_PROGRAM_TYPE_SERVER))
+		return SUCCEED;
+
+	const ZBX_FIELD	field = {"request_method", "0", NULL, NULL, 0, ZBX_TYPE_INT, ZBX_NOTNULL, 0};
+
+	return DBset_default("items", &field);
 }
 
 #endif
@@ -1710,5 +1711,6 @@
 DBPATCH_ADD(3050121, 0, 1)
 DBPATCH_ADD(3050122, 0, 1)
 DBPATCH_ADD(3050123, 0, 1)
+DBPATCH_ADD(3050124, 0, 1)
 
 DBPATCH_END()