/*
** Zabbix
** Copyright (C) 2001-2018 Zabbix SIA
**
** This program is free software; you can redistribute it and/or modify
** it under the terms of the GNU General Public License as published by
** the Free Software Foundation; either version 2 of the License, or
** (at your option) any later version.
**
** This program is distributed in the hope that it will be useful,
** but WITHOUT ANY WARRANTY; without even the implied warranty of
** MERCHANTABILITY or FITNESS FOR A PARTICULAR PURPOSE. See the
** GNU General Public License for more details.
**
** You should have received a copy of the GNU General Public License
** along with this program; if not, write to the Free Software
** Foundation, Inc., 51 Franklin Street, Fifth Floor, Boston, MA  02110-1301, USA.
**/

#include "common.h"
#include "db.h"
#include "dbupgrade.h"
#include "zbxtasks.h"

extern unsigned char	program_type;

/*
 * 4.0 development database patches
 */

#ifndef HAVE_SQLITE3

extern unsigned char program_type;

static int	DBpatch_3050000(void)
{
	const ZBX_FIELD	field = {"proxy_address", "", NULL, NULL, 255, ZBX_TYPE_CHAR, ZBX_NOTNULL, 0};

	return DBadd_field("hosts", &field);
}

static int	DBpatch_3050001(void)
{
	DB_RESULT	result;
	DB_ROW		row;
	int		ret = FAIL;

	/* type : 'problem' - WIDGET_PROBLEMS */
	result = DBselect(
			"select wf.widgetid,wf.name"
			" from widget w,widget_field wf"
			" where w.widgetid=wf.widgetid"
				" and w.type='problems'"
				" and wf.name like 'tags.tag.%%'");

	while (NULL != (row = DBfetch(result)))
	{
		const char	*p;
		int		index;
		zbx_uint64_t	widget_fieldid;

		if (NULL == (p = strrchr(row[1], '.')) || SUCCEED != is_uint31(p + 1, &index))
			continue;

		widget_fieldid = DBget_maxid_num("widget_field", 1);

		/* type      : 0 - ZBX_WIDGET_FIELD_TYPE_INT32 */
		/* value_int : 0 - TAG_OPERATOR_LIKE */
		if (ZBX_DB_OK > DBexecute(
				"insert into widget_field (widget_fieldid,widgetid,type,name,value_int)"
				"values (" ZBX_FS_UI64 ",%s,0,'tags.operator.%d',0)", widget_fieldid, row[0], index)) {
			goto clean;
		}
	}

	ret = SUCCEED;
clean:
	DBfree_result(result);

	return ret;
}

static int	DBpatch_3050004(void)
{
	const ZBX_FIELD	field = {"name", "", NULL, NULL, 2048, ZBX_TYPE_CHAR, ZBX_NOTNULL, 0};

	if (SUCCEED != DBadd_field("events", &field))
		return FAIL;

	return SUCCEED;
}

static int	DBpatch_3050005(void)
{
	const ZBX_FIELD	field = {"name", "", NULL, NULL, 2048, ZBX_TYPE_CHAR, ZBX_NOTNULL, 0};

	if (SUCCEED != DBadd_field("problem", &field))
		return FAIL;

	return SUCCEED;
}

#define	ZBX_DEFAULT_INTERNAL_TRIGGER_EVENT_NAME	"Cannot calculate trigger expression."
#define	ZBX_DEFAULT_INTERNAL_ITEM_EVENT_NAME	"Cannot obtain item value."

static int	DBpatch_3050008(void)
{
	int		res;
	char		*trdefault = (char *)ZBX_DEFAULT_INTERNAL_TRIGGER_EVENT_NAME;

	if (0 == (program_type & ZBX_PROGRAM_TYPE_SERVER))
		return SUCCEED;

	res = DBexecute("update events set name='%s' where source=%d and object=%d and value=%d", trdefault,
			EVENT_SOURCE_INTERNAL, EVENT_OBJECT_TRIGGER, EVENT_STATUS_PROBLEM);

	if (ZBX_DB_OK > res)
		return FAIL;

	return SUCCEED;
}

static int	DBpatch_3050009(void)
{
	int		res;
	char		*trdefault = (char *)ZBX_DEFAULT_INTERNAL_TRIGGER_EVENT_NAME;

	if (0 == (program_type & ZBX_PROGRAM_TYPE_SERVER))
		return SUCCEED;

	res = DBexecute("update problem set name='%s' where source=%d and object=%d ", trdefault,
			EVENT_SOURCE_INTERNAL, EVENT_OBJECT_TRIGGER);

	if (ZBX_DB_OK > res)
		return FAIL;

	return SUCCEED;
}

static int	DBpatch_3050010(void)
{
	int		res;
	char		*itdefault = (char *)ZBX_DEFAULT_INTERNAL_ITEM_EVENT_NAME;

	if (0 == (program_type & ZBX_PROGRAM_TYPE_SERVER))
		return SUCCEED;

	res = DBexecute("update events set name='%s' where source=%d and object=%d and value=%d", itdefault,
			EVENT_SOURCE_INTERNAL, EVENT_OBJECT_ITEM, EVENT_STATUS_PROBLEM);

	if (ZBX_DB_OK > res)
		return FAIL;

	return SUCCEED;
}

static int	DBpatch_3050011(void)
{
	int		res;
	char		*itdefault = (char *)ZBX_DEFAULT_INTERNAL_ITEM_EVENT_NAME;

	if (0 == (program_type & ZBX_PROGRAM_TYPE_SERVER))
		return SUCCEED;

	res = DBexecute("update problem set name='%s' where source=%d and object=%d", itdefault,
			EVENT_SOURCE_INTERNAL, EVENT_OBJECT_ITEM);

	if (ZBX_DB_OK > res)
		return FAIL;

	return SUCCEED;
}

static int	DBpatch_3050012(void)
{
	int		res;

	if (0 == (program_type & ZBX_PROGRAM_TYPE_SERVER))
		return SUCCEED;

	res = DBexecute("update profiles set idx='web.problem.filter.name' where idx='web.problem.filter.problem'");

	if (ZBX_DB_OK > res)
		return FAIL;

	return SUCCEED;
}

static int	DBpatch_3050013(void)
{
	const ZBX_FIELD	field = {"dns", "", NULL, NULL, 255, ZBX_TYPE_CHAR, ZBX_NOTNULL, 0};

	return DBmodify_field_type("interface", &field, NULL);
}

static int	DBpatch_3050014(void)
{
	const ZBX_FIELD	field = {"dns", "", NULL, NULL, 255, ZBX_TYPE_CHAR, ZBX_NOTNULL, 0};

	return DBmodify_field_type("proxy_dhistory", &field, NULL);
}

static int	DBpatch_3050015(void)
{
	const ZBX_FIELD	field = {"listen_dns", "", NULL, NULL, 255, ZBX_TYPE_CHAR, ZBX_NOTNULL, 0};

	return DBmodify_field_type("autoreg_host", &field, NULL);
}

static int	DBpatch_3050016(void)
{
	const ZBX_FIELD	field = {"listen_dns", "", NULL, NULL, 255, ZBX_TYPE_CHAR, ZBX_NOTNULL, 0};

	return DBmodify_field_type("proxy_autoreg_host", &field, NULL);
}

static int	DBpatch_3050017(void)
{
	const ZBX_FIELD	field = {"dns", "", NULL, NULL, 255, ZBX_TYPE_CHAR, ZBX_NOTNULL, 0};

	return DBmodify_field_type("dservices", &field, NULL);
}

static int	DBpatch_3050018(void)
{
	return DBdrop_table("graph_theme");
}

static int	DBpatch_3050019(void)
{
	const ZBX_TABLE table =
		{"graph_theme",	"graphthemeid",	0,
			{
				{"graphthemeid", NULL, NULL, NULL, 0, ZBX_TYPE_ID, ZBX_NOTNULL, 0},
				{"theme", "", NULL, NULL, 64, ZBX_TYPE_CHAR, ZBX_NOTNULL, 0},
				{"backgroundcolor", "", NULL, NULL, 6, ZBX_TYPE_CHAR, ZBX_NOTNULL, 0},
				{"graphcolor", "", NULL, NULL, 6, ZBX_TYPE_CHAR, ZBX_NOTNULL, 0},
				{"gridcolor", "", NULL, NULL, 6, ZBX_TYPE_CHAR, ZBX_NOTNULL, 0},
				{"maingridcolor", "", NULL, NULL, 6, ZBX_TYPE_CHAR, ZBX_NOTNULL, 0},
				{"gridbordercolor", "", NULL, NULL, 6, ZBX_TYPE_CHAR, ZBX_NOTNULL, 0},
				{"textcolor", "", NULL, NULL, 6, ZBX_TYPE_CHAR, ZBX_NOTNULL, 0},
				{"highlightcolor", "", NULL, NULL, 6, ZBX_TYPE_CHAR, ZBX_NOTNULL, 0},
				{"leftpercentilecolor", "", NULL, NULL, 6, ZBX_TYPE_CHAR, ZBX_NOTNULL, 0},
				{"rightpercentilecolor", "", NULL, NULL, 6, ZBX_TYPE_CHAR, ZBX_NOTNULL, 0},
				{"nonworktimecolor", "", NULL, NULL, 6, ZBX_TYPE_CHAR, ZBX_NOTNULL, 0},
				{"colorpalette", "", NULL, NULL, 255, ZBX_TYPE_CHAR, ZBX_NOTNULL, 0},
				{0}
			},
			NULL
		};

	return DBcreate_table(&table);
}

static int	DBpatch_3050020(void)
{
	return DBcreate_index("graph_theme", "graph_theme_1", "theme", 1);
}

#define ZBX_COLORPALETTE_LIGHT	"1A7C11,F63100,2774A4,A54F10,FC6EA3,6C59DC,AC8C14,611F27,F230E0,5CCD18,BB2A02,"	\
				"5A2B57,89ABF8,7EC25C,274482,2B5429,8048B4,FD5434,790E1F,87AC4D,E89DF4"
#define ZBX_COLORPALETTE_DARK	"199C0D,F63100,2774A4,F7941D,FC6EA3,6C59DC,C7A72D,BA2A5D,F230E0,5CCD18,BB2A02,"	\
				"AC41A5,89ABF8,7EC25C,3165D5,79A277,AA73DE,FD5434,F21C3E,87AC4D,E89DF4"

static int	DBpatch_3050021(void)
{
	if (0 == (ZBX_PROGRAM_TYPE_SERVER & program_type))
		return SUCCEED;

	if (ZBX_DB_OK <= DBexecute(
			"insert into graph_theme"
			" values (1,'blue-theme','FFFFFF','FFFFFF','CCD5D9','ACBBC2','ACBBC2','1F2C33','E33734',"
				"'429E47','E33734','EBEBEB','" ZBX_COLORPALETTE_LIGHT "')"))
	{
		return SUCCEED;
	}

	return FAIL;
}

static int	DBpatch_3050022(void)
{
	if (0 == (ZBX_PROGRAM_TYPE_SERVER & program_type))
		return SUCCEED;

	if (ZBX_DB_OK <= DBexecute(
			"insert into graph_theme"
			" values (2,'dark-theme','2B2B2B','2B2B2B','454545','4F4F4F','4F4F4F','F2F2F2','E45959',"
				"'59DB8F','E45959','333333','" ZBX_COLORPALETTE_DARK "')"))
	{
		return SUCCEED;
	}

	return FAIL;
}

static int	DBpatch_3050023(void)
{
	if (0 == (ZBX_PROGRAM_TYPE_SERVER & program_type))
		return SUCCEED;

	if (ZBX_DB_OK <= DBexecute(
			"insert into graph_theme"
			" values (3,'hc-light','FFFFFF','FFFFFF','555555','000000','333333','000000','333333',"
				"'000000','000000','EBEBEB','" ZBX_COLORPALETTE_LIGHT "')"))
	{
		return SUCCEED;
	}

	return FAIL;
}

static int	DBpatch_3050024(void)
{
	if (0 == (ZBX_PROGRAM_TYPE_SERVER & program_type))
		return SUCCEED;

	if (ZBX_DB_OK <= DBexecute(
			"insert into graph_theme"
			" values (4,'hc-dark','000000','000000','666666','888888','4F4F4F','FFFFFF','FFFFFF',"
				"'FFFFFF','FFFFFF','333333','" ZBX_COLORPALETTE_DARK "')"))
	{
		return SUCCEED;
	}

	return FAIL;
}

#undef ZBX_COLORPALETTE_LIGHT
#undef ZBX_COLORPALETTE_DARK

static int	DBpatch_3050025(void)
{
	zbx_db_insert_t	db_insert;
	int		ret;

	if (0 == (program_type & ZBX_PROGRAM_TYPE_SERVER))
		return SUCCEED;

	zbx_db_insert_prepare(&db_insert, "task", "taskid", "type", "status", "clock", NULL);
	zbx_db_insert_add_values(&db_insert, __UINT64_C(0), ZBX_TM_TASK_UPDATE_EVENTNAMES, ZBX_TM_STATUS_NEW,
			time(NULL));
	zbx_db_insert_autoincrement(&db_insert, "taskid");
	ret = zbx_db_insert_execute(&db_insert);
	zbx_db_insert_clean(&db_insert);

	return ret;
}

static int	DBpatch_3050026(void)
{
	int	res;

	if (0 == (program_type & ZBX_PROGRAM_TYPE_SERVER))
		return SUCCEED;

	res = DBexecute("update profiles set value_str='name' where idx='web.problem.sort' and value_str='problem'");

	if (ZBX_DB_OK > res)
		return FAIL;

	return SUCCEED;
}

static int	DBpatch_3050027(void)
{
	const ZBX_FIELD	field = {"sendto", "", NULL, NULL, 1024, ZBX_TYPE_CHAR, ZBX_NOTNULL, 0};

	return DBmodify_field_type("media", &field, NULL);
}

static int	DBpatch_3050028(void)
{
	const ZBX_FIELD	field = {"sendto", "", NULL, NULL, 1024, ZBX_TYPE_CHAR, ZBX_NOTNULL, 0};

	return DBmodify_field_type("alerts", &field, NULL);
}

extern int	DBpatch_3040006(void);

static int	DBpatch_3050029(void)
{
	return DBpatch_3040006();
}

static int	DBpatch_3050030(void)
{
	const ZBX_FIELD	field = {"custom_color", "0", NULL, NULL, 0, ZBX_TYPE_INT, ZBX_NOTNULL, 0};

	return DBadd_field("config", &field);
}

static int	DBpatch_3050031(void)
{
	const ZBX_FIELD	field = {"problem_unack_color", "CC0000", NULL, NULL, 6, ZBX_TYPE_CHAR, ZBX_NOTNULL, 0};

	return DBset_default("config", &field);
}

static int	DBpatch_3050032(void)
{
	const ZBX_FIELD	field = {"problem_ack_color", "CC0000", NULL, NULL, 6, ZBX_TYPE_CHAR, ZBX_NOTNULL, 0};

	return DBset_default("config", &field);
}

static int	DBpatch_3050033(void)
{
	const ZBX_FIELD	field = {"ok_unack_color", "009900", NULL, NULL, 6, ZBX_TYPE_CHAR, ZBX_NOTNULL, 0};

	return DBset_default("config", &field);
}

static int	DBpatch_3050034(void)
{
	const ZBX_FIELD	field = {"ok_ack_color", "009900", NULL, NULL, 6, ZBX_TYPE_CHAR, ZBX_NOTNULL, 0};

	return DBset_default("config", &field);
}

static int	DBpatch_3050035(void)
{
	int	res;

	res = DBexecute(
		"update config"
		" set custom_color=1"
		" where problem_unack_color<>'DC0000'"
			" or problem_ack_color<>'DC0000'"
			" or ok_unack_color<>'00AA00'"
			" or ok_ack_color<>'00AA00'");

	if (ZBX_DB_OK > res)
		return FAIL;

	return SUCCEED;
}

static int	DBpatch_3050036(void)
{
	int	res;

	res = DBexecute(
		"update config"
		" set problem_unack_color='CC0000',"
			"problem_ack_color='CC0000',"
			"ok_unack_color='009900',"
			"ok_ack_color='009900'"
		" where problem_unack_color='DC0000'"
			" and problem_ack_color='DC0000'"
			" and ok_unack_color='00AA00'"
			" and ok_ack_color='00AA00'");

	if (ZBX_DB_OK > res)
		return FAIL;

	return SUCCEED;
}

extern int	DBpatch_3040007(void);

static int	DBpatch_3050037(void)
{
	return DBpatch_3040007();
}

static int	DBpatch_3050038(void)
{
	const ZBX_TABLE table =
			{"tag_filter", "tag_filterid", 0,
				{
					{"tag_filterid", NULL, NULL, NULL, 0, ZBX_TYPE_ID, ZBX_NOTNULL, 0},
					{"usrgrpid", NULL, NULL, NULL, 0, ZBX_TYPE_ID, ZBX_NOTNULL, 0},
					{"groupid", NULL, NULL, NULL, 0, ZBX_TYPE_ID, ZBX_NOTNULL, 0},
					{"tag", "", NULL, NULL, 255, ZBX_TYPE_CHAR, ZBX_NOTNULL, 0},
					{"value", "", NULL, NULL, 255, ZBX_TYPE_CHAR, ZBX_NOTNULL, 0},
					{0}
				},
				NULL
			};

	return DBcreate_table(&table);
}

static int	DBpatch_3050039(void)
{
	const ZBX_FIELD	field = {"usrgrpid", NULL, "usrgrp", "usrgrpid", 0, 0, 0, ZBX_FK_CASCADE_DELETE};

	return DBadd_foreign_key("tag_filter", 1, &field);
}

static int	DBpatch_3050040(void)
{
	const ZBX_FIELD	field = {"groupid", NULL, "groups", "groupid", 0, 0, 0, ZBX_FK_CASCADE_DELETE};

	return DBadd_foreign_key("tag_filter", 2, &field);
}

static int	DBpatch_3050041(void)
{
	const ZBX_TABLE table =
			{"task_check_now", "taskid", 0,
				{
					{"taskid", NULL, NULL, NULL, 0, ZBX_TYPE_ID, ZBX_NOTNULL, 0},
					{"itemid", NULL, NULL, NULL, 0, ZBX_TYPE_ID, ZBX_NOTNULL, 0},
					{0}
				},
				NULL
			};

	return DBcreate_table(&table);
}

static int	DBpatch_3050042(void)
{
	const ZBX_FIELD	field = {"taskid", NULL, "task", "taskid", 0, 0, 0, ZBX_FK_CASCADE_DELETE};

	return DBadd_foreign_key("task_check_now", 1, &field);
}

static int	DBpatch_3050043(void)
{
	const char	*sql =
		"update widget_field"
		" set value_int=3"
		" where name='show_tags'"
			" and exists ("
				"select null"
				" from widget w"
				" where widget_field.widgetid=w.widgetid"
					" and w.type='problems'"
			")";

	if (0 == (program_type & ZBX_PROGRAM_TYPE_SERVER))
		return SUCCEED;

	if (ZBX_DB_OK <= DBexecute("%s", sql))
		return SUCCEED;

	return FAIL;
}

static int	DBpatch_3050044(void)
{
	const char	*sql =
		"delete from profiles"
		" where idx in ('web.paging.lastpage','web.menu.view.last') and value_str='tr_status.php'"
			" or idx like 'web.tr_status%'";

	if (0 == (program_type & ZBX_PROGRAM_TYPE_SERVER))
		return SUCCEED;

	if (ZBX_DB_OK <= DBexecute("%s", sql))
		return SUCCEED;

	return FAIL;
}

static int	DBpatch_3050045(void)
{
	const char	*sql = "update users set url='zabbix.php?action=problem.view' where url like '%tr_status.php%'";

	if (0 == (program_type & ZBX_PROGRAM_TYPE_SERVER))
		return SUCCEED;

	if (ZBX_DB_OK <= DBexecute("%s", sql))
		return SUCCEED;

	return FAIL;
}

static int	DBpatch_3050046(void)
{
	const ZBX_FIELD field = {"timeout", "3s", NULL, NULL, 255, ZBX_TYPE_CHAR, ZBX_NOTNULL | ZBX_PROXY, 0};

	return DBadd_field("items", &field);
}

static int	DBpatch_3050047(void)
{
	const ZBX_FIELD field = {"url", "", NULL, NULL, 2048, ZBX_TYPE_CHAR, ZBX_NOTNULL | ZBX_PROXY, 0};

	return DBadd_field("items", &field);
}

static int	DBpatch_3050048(void)
{
	const ZBX_FIELD field = {"query_fields", "", NULL, NULL, 2048, ZBX_TYPE_CHAR, ZBX_NOTNULL | ZBX_PROXY, 0};

	return DBadd_field("items", &field);
}

static int	DBpatch_3050049(void)
{
	const ZBX_FIELD	field = {"posts", "", NULL, NULL, 0, ZBX_TYPE_SHORTTEXT, ZBX_NOTNULL | ZBX_PROXY, 0};

	return DBadd_field("items", &field);
}

static int	DBpatch_3050050(void)
{
	const ZBX_FIELD field = {"status_codes", "200", NULL, NULL, 255, ZBX_TYPE_CHAR, ZBX_NOTNULL | ZBX_PROXY, 0};

	return DBadd_field("items", &field);
}

static int	DBpatch_3050051(void)
{
	const ZBX_FIELD field = {"follow_redirects", "1", NULL, NULL, 0, ZBX_TYPE_INT, ZBX_NOTNULL | ZBX_PROXY, 0};

	return DBadd_field("items", &field);
}

static int	DBpatch_3050052(void)
{
	const ZBX_FIELD field = {"post_type", "0", NULL, NULL, 0, ZBX_TYPE_INT, ZBX_NOTNULL | ZBX_PROXY, 0};

	return DBadd_field("items", &field);
}

static int	DBpatch_3050053(void)
{
	const ZBX_FIELD field = {"http_proxy", "", NULL, NULL, 255, ZBX_TYPE_CHAR, ZBX_NOTNULL | ZBX_PROXY, 0};

	return DBadd_field("items", &field);
}

static int	DBpatch_3050054(void)
{
	const ZBX_FIELD	field = {"headers", "", NULL, NULL, 0, ZBX_TYPE_SHORTTEXT, ZBX_NOTNULL | ZBX_PROXY, 0};

	return DBadd_field("items", &field);
}

static int	DBpatch_3050055(void)
{
	const ZBX_FIELD field = {"retrieve_mode", "0", NULL, NULL, 0, ZBX_TYPE_INT, ZBX_NOTNULL | ZBX_PROXY, 0};

	return DBadd_field("items", &field);
}

static int	DBpatch_3050056(void)
{
	const ZBX_FIELD field = {"request_method", "1", NULL, NULL, 0, ZBX_TYPE_INT, ZBX_NOTNULL | ZBX_PROXY, 0};

	return DBadd_field("items", &field);
}

static int	DBpatch_3050057(void)
{
	const ZBX_FIELD field = {"output_format", "0", NULL, NULL, 0, ZBX_TYPE_INT, ZBX_NOTNULL | ZBX_PROXY, 0};

	return DBadd_field("items", &field);
}

static int	DBpatch_3050058(void)
{
	const ZBX_FIELD field = {"ssl_cert_file", "", NULL, NULL, 255, ZBX_TYPE_CHAR, ZBX_NOTNULL | ZBX_PROXY, 0};

	return DBadd_field("items", &field);
}

static int	DBpatch_3050059(void)
{
	const ZBX_FIELD field = {"ssl_key_file", "", NULL, NULL, 255, ZBX_TYPE_CHAR, ZBX_NOTNULL | ZBX_PROXY, 0};

	return DBadd_field("items", &field);
}

static int	DBpatch_3050060(void)
{
	const ZBX_FIELD field = {"ssl_key_password", "", NULL, NULL, 64, ZBX_TYPE_CHAR, ZBX_NOTNULL | ZBX_PROXY, 0};

	return DBadd_field("items", &field);
}

static int	DBpatch_3050061(void)
{
	const ZBX_FIELD field = {"verify_peer", "0", NULL, NULL, 0, ZBX_TYPE_INT, ZBX_NOTNULL | ZBX_PROXY, 0};

	return DBadd_field("items", &field);
}

static int	DBpatch_3050062(void)
{
	const ZBX_FIELD field = {"verify_host", "0", NULL, NULL, 0, ZBX_TYPE_INT, ZBX_NOTNULL | ZBX_PROXY, 0};

	return DBadd_field("items", &field);
}

static int	DBpatch_3050063(void)
{
	const ZBX_FIELD field = {"allow_traps", "0", NULL, NULL, 0, ZBX_TYPE_INT, ZBX_NOTNULL | ZBX_PROXY, 0};

	return DBadd_field("items", &field);
}

static int	DBpatch_3050064(void)
{
	const ZBX_FIELD	field = {"auto_compress", "1", NULL, NULL, 0, ZBX_TYPE_INT, ZBX_NOTNULL, 0};

	return DBadd_field("hosts", &field);
}

static int	DBpatch_3050065(void)
{
	int	ret;

	if (0 == (program_type & ZBX_PROGRAM_TYPE_SERVER))
		return SUCCEED;

	/* 5 - HOST_STATUS_PROXY_ACTIVE, 6 - HOST_STATUS_PROXY_PASSIVE */
	ret = DBexecute("update hosts set auto_compress=0 where status=5 or status=6");

	if (ZBX_DB_OK > ret)
		return FAIL;

	return SUCCEED;
}

static int	DBpatch_3050066(void)
{
	int		i;
	const char      *types[] = {
			"actlog", "actionlog",
			"dscvry", "discovery",
			"favgrph", "favgraphs",
			"favmap", "favmaps",
			"favscr", "favscreens",
			"hoststat", "problemhosts",
			"navigationtree", "navtree",
			"stszbx", "systeminfo",
			"sysmap", "map",
			"syssum", "problemsbysv",
			"webovr", "web",
			NULL
		};

	if (0 == (program_type & ZBX_PROGRAM_TYPE_SERVER))
		return SUCCEED;

	for (i = 0; NULL != types[i]; i += 2)
	{
		if (ZBX_DB_OK > DBexecute("update widget set type='%s' where type='%s'", types[i + 1], types[i]))
			return FAIL;
	}

	return SUCCEED;
}

static int	DBpatch_3050067(void)
{
	return DBdrop_field("config", "event_expire");
}

static int	DBpatch_3050068(void)
{
	return DBdrop_field("config", "event_show_max");
}

static int	DBpatch_3050069(void)
{
	int	res;

	res = DBexecute(
		"update widget_field"
		" set name='itemids'"
		" where name='itemid'"
			" and exists ("
				"select null"
				" from widget w"
				" where widget_field.widgetid=w.widgetid"
					" and w.type='plaintext'"
			")");

	if (ZBX_DB_OK > res)
		return FAIL;

	return SUCCEED;
}
/* remove references to table that is about to be renamed, this is required on IBM DB2 */

static int	DBpatch_3050070(void)
{
#ifdef HAVE_IBM_DB2
	return DBdrop_foreign_key("group_prototype", 2);
#else
	return SUCCEED;
#endif
}

static int	DBpatch_3050071(void)
{
#ifdef HAVE_IBM_DB2
	return DBdrop_foreign_key("group_discovery", 1);
#else
	return SUCCEED;
#endif
}

static int	DBpatch_3050072(void)
{
#ifdef HAVE_IBM_DB2
	return DBdrop_foreign_key("scripts", 2);
#else
	return SUCCEED;
#endif
}

static int	DBpatch_3050073(void)
{
#ifdef HAVE_IBM_DB2
	return DBdrop_foreign_key("opcommand_grp", 2);
#else
	return SUCCEED;
#endif
}

static int	DBpatch_3050074(void)
{
#ifdef HAVE_IBM_DB2
	return DBdrop_foreign_key("opgroup", 2);
#else
	return SUCCEED;
#endif
}

static int	DBpatch_3050075(void)
{
#ifdef HAVE_IBM_DB2
	return DBdrop_foreign_key("config", 2);
#else
	return SUCCEED;
#endif
}

static int	DBpatch_3050076(void)
{
#ifdef HAVE_IBM_DB2
	return DBdrop_foreign_key("hosts_groups", 2);
#else
	return SUCCEED;
#endif
}

static int	DBpatch_3050077(void)
{
#ifdef HAVE_IBM_DB2
	return DBdrop_foreign_key("rights", 2);
#else
	return SUCCEED;
#endif
}

static int	DBpatch_3050078(void)
{
#ifdef HAVE_IBM_DB2
	return DBdrop_foreign_key("maintenances_groups", 2);
#else
	return SUCCEED;
#endif
}

static int	DBpatch_3050079(void)
{
#ifdef HAVE_IBM_DB2
	return DBdrop_foreign_key("tag_filter", 2);
#else
	return SUCCEED;
#endif
}

static int	DBpatch_3050080(void)
{
#ifdef HAVE_IBM_DB2
	return DBdrop_foreign_key("corr_condition_group", 2);
#else
	return SUCCEED;
#endif
}

static int	DBpatch_3050081(void)
{
#ifdef HAVE_IBM_DB2
	return DBdrop_foreign_key("widget_field", 2);
#else
	return SUCCEED;
#endif
}

/* groups is reserved keyword since MySQL 8.0 */

static int	DBpatch_3050082(void)
{
	return DBrename_table("groups", "hstgrp");
}

static int	DBpatch_3050083(void)
{
	return DBrename_index("hstgrp", "groups_1", "hstgrp_1", "name", 0);
}

/* restore references after renaming table on IBM DB2 */

static int	DBpatch_3050084(void)
{
#ifdef HAVE_IBM_DB2
	const ZBX_FIELD	field = {"groupid", NULL, "hstgrp", "groupid", 0, 0, 0, 0};

	return DBadd_foreign_key("group_prototype", 2, &field);
#else
	return SUCCEED;
#endif
}

static int	DBpatch_3050085(void)
{
#ifdef HAVE_IBM_DB2
	const ZBX_FIELD	field = {"groupid", NULL, "hstgrp", "groupid", 0, 0, 0, ZBX_FK_CASCADE_DELETE};

	return DBadd_foreign_key("group_discovery", 1, &field);
#else
	return SUCCEED;
#endif
}

static int	DBpatch_3050086(void)
{
#ifdef HAVE_IBM_DB2
	const ZBX_FIELD	field = {"groupid", NULL, "hstgrp", "groupid", 0, 0, 0, 0};

	return DBadd_foreign_key("scripts", 2, &field);
#else
	return SUCCEED;
#endif
}

static int	DBpatch_3050087(void)
{
#ifdef HAVE_IBM_DB2
	const ZBX_FIELD	field = {"groupid", NULL, "hstgrp", "groupid", 0, 0, 0, 0};

	return DBadd_foreign_key("opcommand_grp", 2, &field);
#else
	return SUCCEED;
#endif
}

static int	DBpatch_3050088(void)
{
#ifdef HAVE_IBM_DB2
	const ZBX_FIELD	field = {"groupid", NULL, "hstgrp", "groupid", 0, 0, 0, 0};

	return DBadd_foreign_key("opgroup", 2, &field);
#else
	return SUCCEED;
#endif
}

static int	DBpatch_3050089(void)
{
#ifdef HAVE_IBM_DB2
	const ZBX_FIELD	field = {"discovery_groupid", NULL, "hstgrp", "groupid", 0, 0, 0, 0};

	return DBadd_foreign_key("config", 2, &field);
#else
	return SUCCEED;
#endif
}

static int	DBpatch_3050090(void)
{
#ifdef HAVE_IBM_DB2
	const ZBX_FIELD	field = {"groupid", NULL, "hstgrp", "groupid", 0, 0, 0, ZBX_FK_CASCADE_DELETE};

	return DBadd_foreign_key("hosts_groups", 2, &field);
#else
	return SUCCEED;
#endif
}

static int	DBpatch_3050091(void)
{
#ifdef HAVE_IBM_DB2
	const ZBX_FIELD	field = {"id",	NULL, "hstgrp", "groupid", 0, 0, 0, ZBX_FK_CASCADE_DELETE};

	return DBadd_foreign_key("rights", 2, &field);
#else
	return SUCCEED;
#endif
}

static int	DBpatch_3050092(void)
{
#ifdef HAVE_IBM_DB2
	const ZBX_FIELD	field = {"groupid", NULL, "hstgrp", "groupid", 0, 0, 0, ZBX_FK_CASCADE_DELETE};

	return DBadd_foreign_key("maintenances_groups", 2, &field);
#else
	return SUCCEED;
#endif
}

static int	DBpatch_3050093(void)
{
#ifdef HAVE_IBM_DB2
	const ZBX_FIELD	field = {"groupid", NULL, "hstgrp", "groupid", 0, 0, 0, ZBX_FK_CASCADE_DELETE};

	return DBadd_foreign_key("tag_filter", 2, &field);
#else
	return SUCCEED;
#endif
}

static int	DBpatch_3050094(void)
{
#ifdef HAVE_IBM_DB2
	const ZBX_FIELD	field = {"groupid", NULL, "hstgrp", "groupid", 0, ZBX_TYPE_ID, ZBX_NOTNULL, 0};

	return DBadd_foreign_key("corr_condition_group", 2, &field);
#else
	return SUCCEED;
#endif
}

static int	DBpatch_3050095(void)
{
#ifdef HAVE_IBM_DB2
	const ZBX_FIELD	field = {"value_groupid", NULL, "hstgrp", "groupid", 0, 0, 0, ZBX_FK_CASCADE_DELETE};

	return DBadd_foreign_key("widget_field", 2, &field);
#else
	return SUCCEED;
#endif
}

/* function is reserved keyword since MySQL 8.0 */

static int	DBpatch_3050096(void)
{
#ifdef HAVE_IBM_DB2
	return DBdrop_foreign_key("functions", 1);
#else
	return SUCCEED;
#endif
}

static int	DBpatch_3050097(void)
{
#ifdef HAVE_IBM_DB2
	return DBdrop_index("functions", "functions_2");
#else
	return SUCCEED;
#endif
}

static int	DBpatch_3050098(void)
{
	const ZBX_FIELD	field = {"name", "", NULL, NULL, 12, ZBX_TYPE_CHAR, ZBX_NOTNULL, 0};

	return DBrename_field("functions", "function", &field);
}

static int	DBpatch_3050099(void)
{
#ifdef HAVE_IBM_DB2
	return DBcreate_index("functions", "functions_2", "itemid,name,parameter", 0);
#else
	return SUCCEED;
#endif
}

static int	DBpatch_3050100(void)
{
#ifdef HAVE_IBM_DB2
	const ZBX_FIELD	field = {"itemid", NULL, "items", "itemid", 0, 0, 0, ZBX_FK_CASCADE_DELETE};

	return DBadd_foreign_key("functions", 1, &field);
#else
	return SUCCEED;
#endif
}

static int	DBpatch_3050101(void)
{
#ifdef HAVE_POSTGRESQL
	if (FAIL == DBindex_exists("hstgrp", "groups_pkey"))
		return SUCCEED;
	return DBrename_index("hstgrp", "groups_pkey", "hstgrp_pkey", "groupid", 0);
#else
	return SUCCEED;
#endif
}

static int	DBpatch_3050102(void)
{
	DB_RESULT		result;
	DB_ROW			row;
	int			ret = SUCCEED;
	zbx_vector_uint64_t	ids;

	zbx_vector_uint64_create(&ids);

	result = DBselect(
			"select a.autoreg_hostid,a.proxy_hostid,h.proxy_hostid"
			" from autoreg_host a"
			" left join hosts h"
				" on h.host=a.host");

	while (NULL != (row = DBfetch(result)))
	{
		zbx_uint64_t	autoreg_proxy_hostid, host_proxy_hostid;

		ZBX_DBROW2UINT64(autoreg_proxy_hostid, row[1]);
		ZBX_DBROW2UINT64(host_proxy_hostid, row[2]);

		if (autoreg_proxy_hostid != host_proxy_hostid)
		{
			zbx_uint64_t	id;

			ZBX_STR2UINT64(id, row[0]);
			zbx_vector_uint64_append(&ids, id);
		}
	}
	DBfree_result(result);

	if (0 != ids.values_num)
	{
		char	*sql = NULL;
		size_t	sql_alloc = 0, sql_offset = 0;

		zbx_snprintf_alloc(&sql, &sql_alloc, &sql_offset, "delete from autoreg_host where");
		DBadd_condition_alloc(&sql, &sql_alloc, &sql_offset, "autoreg_hostid", ids.values, ids.values_num);

		if (ZBX_DB_OK > DBexecute("%s", sql))
			ret = FAIL;

		zbx_free(sql);
	}

	zbx_vector_uint64_destroy(&ids);

	return ret;
}

static int	DBpatch_3050103(void)
{
	return DBcreate_index("autoreg_host", "autoreg_host_2", "proxy_hostid", 0);
}

static int	DBpatch_3050104(void)
{
	return DBdrop_index("autoreg_host", "autoreg_host_1");
}

static int	DBpatch_3050105(void)
{
	return DBcreate_index("autoreg_host", "autoreg_host_1", "host", 0);
}

static int	DBpatch_3050106(void)
{
	int	res;

	if (0 == (program_type & ZBX_PROGRAM_TYPE_SERVER))
		return SUCCEED;

	res = DBexecute("update profiles set value_int=2 where idx='web.problem.filter.evaltype' and value_int=1");

	if (ZBX_DB_OK > res)
		return FAIL;

	return SUCCEED;
}

static int	DBpatch_3050107(void)
{
	int	res;

	if (0 == (program_type & ZBX_PROGRAM_TYPE_SERVER))
		return SUCCEED;

	res = DBexecute(
		"update widget_field"
		" set value_int=2"
		" where name='evaltype'"
			" and value_int=1"
			" and exists ("
				"select null"
				" from widget w"
				" where widget_field.widgetid=w.widgetid"
					" and w.type='problems'"
			")");

	if (ZBX_DB_OK > res)
		return FAIL;

	return SUCCEED;
}

static int	DBpatch_3050108(void)
{
	int	res;

	if (0 == (program_type & ZBX_PROGRAM_TYPE_SERVER))
		return SUCCEED;

	res = DBexecute(
		"delete from profiles"
		" where idx like '%%.filter.state'"
			" or idx like '%%.timelinefixed'"
			" or idx like '%%.period'"
			" or idx like '%%.stime'"
			" or idx like '%%.isnow'"
	);

	if (ZBX_DB_OK > res)
		return FAIL;

	return SUCCEED;
}

static int	DBpatch_3050070(void)
{
	const ZBX_FIELD	field = {"severity", "0", NULL, NULL, 0, ZBX_TYPE_INT, ZBX_NOTNULL, 0};

	return DBadd_field("events", &field);
}

static int	DBpatch_3050071(void)
{
	const ZBX_FIELD	field = {"acknowledged", "0", NULL, NULL, 0, ZBX_TYPE_INT, ZBX_NOTNULL, 0};

	return DBadd_field("problem", &field);
}

static int	DBpatch_3050072(void)
{
	const ZBX_FIELD	field = {"severity", "0", NULL, NULL, 0, ZBX_TYPE_INT, ZBX_NOTNULL, 0};

	return DBadd_field("problem", &field);
}

static int	DBpatch_3050073(void)
{
	const ZBX_FIELD	field = {"old_severity", "0", NULL, NULL, 0, ZBX_TYPE_INT, ZBX_NOTNULL, 0};

	return DBadd_field("acknowledges", &field);
}

static int	DBpatch_3050074(void)
{
	const ZBX_FIELD	field = {"new_severity", "0", NULL, NULL, 0, ZBX_TYPE_INT, ZBX_NOTNULL, 0};

	return DBadd_field("acknowledges", &field);
}

static int	DBpatch_3050075(void)
{
	return DBdrop_field("config", "event_ack_enable");
}

static int	DBpatch_3050076(void)
{
	int	ret;

	if (0 == (program_type & ZBX_PROGRAM_TYPE_SERVER))
		return SUCCEED;

	ret = DBexecute("update problem set acknowledged="
			"(select acknowledged from events where events.eventid=problem.eventid)");

	if (ZBX_DB_OK > ret)
		return FAIL;

	return SUCCEED;
}

static int	DBpatch_3050077(void)
{
	int	ret;

	if (0 == (program_type & ZBX_PROGRAM_TYPE_SERVER))
		return SUCCEED;

	ret = DBexecute("update events set severity="
			"(select priority from triggers where triggerid=objectid) "
				"where source=0 and object=0 and value=1");

	if (ZBX_DB_OK > ret)
		return FAIL;

	return SUCCEED;
}

static int	DBpatch_3050078(void)
{
	int	ret;

	if (0 == (program_type & ZBX_PROGRAM_TYPE_SERVER))
		return SUCCEED;

	ret = DBexecute("update problem set severity="
			"(select priority from triggers where triggerid=objectid) where source=0 and object=0");

	if (ZBX_DB_OK > ret)
		return FAIL;

	return SUCCEED;
}

static int	DBpatch_3050079(void)
{
	int		ret = SUCCEED, action;
	zbx_uint64_t	ackid, eventid;
	zbx_hashset_t	eventids;
	DB_RESULT	result;
	DB_ROW		row;
	char		*sql;
	size_t		sql_alloc = 4096, sql_offset = 0;

	if (0 == (program_type & ZBX_PROGRAM_TYPE_SERVER))
		return SUCCEED;

	sql = zbx_malloc(NULL, sql_alloc);
	zbx_hashset_create(&eventids, 1000, ZBX_DEFAULT_UINT64_HASH_FUNC, ZBX_DEFAULT_UINT64_COMPARE_FUNC);

	DBbegin_multiple_update(&sql, &sql_alloc, &sql_offset);

	result = DBselect("select acknowledgeid,eventid,action from acknowledges order by clock");
	while (NULL != (row = DBfetch(result)))
	{
		ZBX_STR2UINT64(ackid, row[0]);
		ZBX_STR2UINT64(eventid, row[1]);
		action = atoi(row[2]);

		/* 0x04 - ZBX_ACKNOWLEDGE_ACTION_COMMENT */
		action |= 0x04;

		if (NULL == zbx_hashset_search(&eventids, &eventid))
		{
			zbx_hashset_insert(&eventids, &eventid, sizeof(eventid));
			/* 0x02 - ZBX_ACKNOWLEDGE_ACTION_ACKNOWLEDGE */
			action |= 0x02;
		}

		zbx_snprintf_alloc(&sql, &sql_alloc, &sql_offset,
				"update acknowledges set action=%d where acknowledgeid=" ZBX_FS_UI64 ";\n",
				action, ackid);

		if (SUCCEED != (ret = DBexecute_overflowed_sql(&sql, &sql_alloc, &sql_offset)))
			goto out;
	}
	DBfree_result(result);

	DBend_multiple_update(&sql, &sql_alloc, &sql_offset);

	if (16 < sql_offset && ZBX_DB_OK > DBexecute("%s", sql))
		ret = FAIL;
out:
	zbx_hashset_destroy(&eventids);
	zbx_free(sql);

	return ret;
}
#endif

DBPATCH_START(3050)

/* version, duplicates flag, mandatory flag */

DBPATCH_ADD(3050000, 0, 1)
DBPATCH_ADD(3050001, 0, 1)
DBPATCH_ADD(3050004, 0, 1)
DBPATCH_ADD(3050005, 0, 1)
DBPATCH_ADD(3050008, 0, 1)
DBPATCH_ADD(3050009, 0, 1)
DBPATCH_ADD(3050010, 0, 1)
DBPATCH_ADD(3050011, 0, 1)
DBPATCH_ADD(3050012, 0, 1)
DBPATCH_ADD(3050013, 0, 1)
DBPATCH_ADD(3050014, 0, 1)
DBPATCH_ADD(3050015, 0, 1)
DBPATCH_ADD(3050016, 0, 1)
DBPATCH_ADD(3050017, 0, 1)
DBPATCH_ADD(3050018, 0, 1)
DBPATCH_ADD(3050019, 0, 1)
DBPATCH_ADD(3050020, 0, 1)
DBPATCH_ADD(3050021, 0, 1)
DBPATCH_ADD(3050022, 0, 1)
DBPATCH_ADD(3050023, 0, 1)
DBPATCH_ADD(3050024, 0, 1)
DBPATCH_ADD(3050025, 0, 1)
DBPATCH_ADD(3050026, 0, 1)
DBPATCH_ADD(3050027, 0, 1)
DBPATCH_ADD(3050028, 0, 1)
DBPATCH_ADD(3050029, 0, 0)
DBPATCH_ADD(3050030, 0, 1)
DBPATCH_ADD(3050031, 0, 1)
DBPATCH_ADD(3050032, 0, 1)
DBPATCH_ADD(3050033, 0, 1)
DBPATCH_ADD(3050034, 0, 1)
DBPATCH_ADD(3050035, 0, 1)
DBPATCH_ADD(3050036, 0, 1)
DBPATCH_ADD(3050037, 0, 1)
DBPATCH_ADD(3050038, 0, 1)
DBPATCH_ADD(3050039, 0, 1)
DBPATCH_ADD(3050040, 0, 1)
DBPATCH_ADD(3050041, 0, 1)
DBPATCH_ADD(3050042, 0, 1)
DBPATCH_ADD(3050043, 0, 1)
DBPATCH_ADD(3050044, 0, 1)
DBPATCH_ADD(3050045, 0, 1)
DBPATCH_ADD(3050046, 0, 1)
DBPATCH_ADD(3050047, 0, 1)
DBPATCH_ADD(3050048, 0, 1)
DBPATCH_ADD(3050049, 0, 1)
DBPATCH_ADD(3050050, 0, 1)
DBPATCH_ADD(3050051, 0, 1)
DBPATCH_ADD(3050052, 0, 1)
DBPATCH_ADD(3050053, 0, 1)
DBPATCH_ADD(3050054, 0, 1)
DBPATCH_ADD(3050055, 0, 1)
DBPATCH_ADD(3050056, 0, 1)
DBPATCH_ADD(3050057, 0, 1)
DBPATCH_ADD(3050058, 0, 1)
DBPATCH_ADD(3050059, 0, 1)
DBPATCH_ADD(3050060, 0, 1)
DBPATCH_ADD(3050061, 0, 1)
DBPATCH_ADD(3050062, 0, 1)
DBPATCH_ADD(3050063, 0, 1)
DBPATCH_ADD(3050064, 0, 1)
DBPATCH_ADD(3050065, 0, 1)
DBPATCH_ADD(3050066, 0, 1)
DBPATCH_ADD(3050067, 0, 1)
DBPATCH_ADD(3050068, 0, 1)
DBPATCH_ADD(3050069, 0, 1)
DBPATCH_ADD(3050070, 0, 1)
DBPATCH_ADD(3050071, 0, 1)
DBPATCH_ADD(3050072, 0, 1)
DBPATCH_ADD(3050073, 0, 1)
DBPATCH_ADD(3050074, 0, 1)
DBPATCH_ADD(3050075, 0, 1)
DBPATCH_ADD(3050076, 0, 1)
DBPATCH_ADD(3050077, 0, 1)
DBPATCH_ADD(3050078, 0, 1)
DBPATCH_ADD(3050079, 0, 1)
<<<<<<< HEAD
=======
DBPATCH_ADD(3050080, 0, 1)
DBPATCH_ADD(3050081, 0, 1)
DBPATCH_ADD(3050082, 0, 1)
DBPATCH_ADD(3050083, 0, 1)
DBPATCH_ADD(3050084, 0, 1)
DBPATCH_ADD(3050085, 0, 1)
DBPATCH_ADD(3050086, 0, 1)
DBPATCH_ADD(3050087, 0, 1)
DBPATCH_ADD(3050088, 0, 1)
DBPATCH_ADD(3050089, 0, 1)
DBPATCH_ADD(3050090, 0, 1)
DBPATCH_ADD(3050091, 0, 1)
DBPATCH_ADD(3050092, 0, 1)
DBPATCH_ADD(3050093, 0, 1)
DBPATCH_ADD(3050094, 0, 1)
DBPATCH_ADD(3050095, 0, 1)
DBPATCH_ADD(3050096, 0, 1)
DBPATCH_ADD(3050097, 0, 1)
DBPATCH_ADD(3050098, 0, 1)
DBPATCH_ADD(3050099, 0, 1)
DBPATCH_ADD(3050100, 0, 1)
DBPATCH_ADD(3050101, 0, 1)
DBPATCH_ADD(3050102, 0, 1)
DBPATCH_ADD(3050103, 0, 1)
DBPATCH_ADD(3050104, 0, 1)
DBPATCH_ADD(3050105, 0, 1)
DBPATCH_ADD(3050106, 0, 1)
DBPATCH_ADD(3050107, 0, 1)
DBPATCH_ADD(3050108, 0, 1)
>>>>>>> 868bff57

DBPATCH_END()<|MERGE_RESOLUTION|>--- conflicted
+++ resolved
@@ -1220,47 +1220,47 @@
 	return SUCCEED;
 }
 
-static int	DBpatch_3050070(void)
+static int	DBpatch_3050109(void)
 {
 	const ZBX_FIELD	field = {"severity", "0", NULL, NULL, 0, ZBX_TYPE_INT, ZBX_NOTNULL, 0};
 
 	return DBadd_field("events", &field);
 }
 
-static int	DBpatch_3050071(void)
+static int	DBpatch_3050110(void)
 {
 	const ZBX_FIELD	field = {"acknowledged", "0", NULL, NULL, 0, ZBX_TYPE_INT, ZBX_NOTNULL, 0};
 
 	return DBadd_field("problem", &field);
 }
 
-static int	DBpatch_3050072(void)
+static int	DBpatch_3050111(void)
 {
 	const ZBX_FIELD	field = {"severity", "0", NULL, NULL, 0, ZBX_TYPE_INT, ZBX_NOTNULL, 0};
 
 	return DBadd_field("problem", &field);
 }
 
-static int	DBpatch_3050073(void)
+static int	DBpatch_3050112(void)
 {
 	const ZBX_FIELD	field = {"old_severity", "0", NULL, NULL, 0, ZBX_TYPE_INT, ZBX_NOTNULL, 0};
 
 	return DBadd_field("acknowledges", &field);
 }
 
-static int	DBpatch_3050074(void)
+static int	DBpatch_3050113(void)
 {
 	const ZBX_FIELD	field = {"new_severity", "0", NULL, NULL, 0, ZBX_TYPE_INT, ZBX_NOTNULL, 0};
 
 	return DBadd_field("acknowledges", &field);
 }
 
-static int	DBpatch_3050075(void)
+static int	DBpatch_3050114(void)
 {
 	return DBdrop_field("config", "event_ack_enable");
 }
 
-static int	DBpatch_3050076(void)
+static int	DBpatch_3050115(void)
 {
 	int	ret;
 
@@ -1276,7 +1276,7 @@
 	return SUCCEED;
 }
 
-static int	DBpatch_3050077(void)
+static int	DBpatch_3050116(void)
 {
 	int	ret;
 
@@ -1293,7 +1293,7 @@
 	return SUCCEED;
 }
 
-static int	DBpatch_3050078(void)
+static int	DBpatch_3050117(void)
 {
 	int	ret;
 
@@ -1309,7 +1309,7 @@
 	return SUCCEED;
 }
 
-static int	DBpatch_3050079(void)
+static int	DBpatch_3050118(void)
 {
 	int		ret = SUCCEED, action;
 	zbx_uint64_t	ackid, eventid;
@@ -1363,6 +1363,7 @@
 
 	return ret;
 }
+
 #endif
 
 DBPATCH_START(3050)
@@ -1445,8 +1446,6 @@
 DBPATCH_ADD(3050077, 0, 1)
 DBPATCH_ADD(3050078, 0, 1)
 DBPATCH_ADD(3050079, 0, 1)
-<<<<<<< HEAD
-=======
 DBPATCH_ADD(3050080, 0, 1)
 DBPATCH_ADD(3050081, 0, 1)
 DBPATCH_ADD(3050082, 0, 1)
@@ -1476,6 +1475,15 @@
 DBPATCH_ADD(3050106, 0, 1)
 DBPATCH_ADD(3050107, 0, 1)
 DBPATCH_ADD(3050108, 0, 1)
->>>>>>> 868bff57
+DBPATCH_ADD(3050109, 0, 1)
+DBPATCH_ADD(3050110, 0, 1)
+DBPATCH_ADD(3050111, 0, 1)
+DBPATCH_ADD(3050112, 0, 1)
+DBPATCH_ADD(3050113, 0, 1)
+DBPATCH_ADD(3050114, 0, 1)
+DBPATCH_ADD(3050115, 0, 1)
+DBPATCH_ADD(3050116, 0, 1)
+DBPATCH_ADD(3050117, 0, 1)
+DBPATCH_ADD(3050118, 0, 1)
 
 DBPATCH_END()