--- conflicted
+++ resolved
@@ -1604,69 +1604,6 @@
 
 static int	DBpatch_3050129(void)
 {
-<<<<<<< HEAD
-	if (0 == (program_type & ZBX_PROGRAM_TYPE_SERVER))
-		return SUCCEED;
-
-	const ZBX_FIELD	field = {"http_auth_enabled", "0", NULL, NULL, 0, ZBX_TYPE_INT, ZBX_NOTNULL, 0};
-
-	return DBadd_field("config", &field);
-}
-
-static int	DBpatch_3050130(void)
-{
-	if (0 == (program_type & ZBX_PROGRAM_TYPE_SERVER))
-		return SUCCEED;
-
-	const ZBX_FIELD	field = {"http_login_form", "0", NULL, NULL, 0, ZBX_TYPE_INT, ZBX_NOTNULL, 0};
-
-	return DBadd_field("config", &field);
-}
-
-static int	DBpatch_3050131(void)
-{
-	if (0 == (program_type & ZBX_PROGRAM_TYPE_SERVER))
-		return SUCCEED;
-
-	const ZBX_FIELD	field = {"http_strip_domains", "", NULL, NULL, 2048, ZBX_TYPE_CHAR, ZBX_NOTNULL, 0};
-
-	return DBadd_field("config", &field);
-}
-
-static int	DBpatch_3050132(void)
-{
-	if (0 == (program_type & ZBX_PROGRAM_TYPE_SERVER))
-		return SUCCEED;
-
-	const ZBX_FIELD	field = {"http_case_sensitive", "1", NULL, NULL, 0, ZBX_TYPE_INT, ZBX_NOTNULL, 0};
-
-	return DBadd_field("config", &field);
-}
-
-static int	DBpatch_3050133(void)
-{
-	if (0 == (program_type & ZBX_PROGRAM_TYPE_SERVER))
-		return SUCCEED;
-
-	const ZBX_FIELD	field = {"ldap_configured", "0", NULL, NULL, 0, ZBX_TYPE_INT, ZBX_NOTNULL, 0};
-
-	return DBadd_field("config", &field);
-}
-
-static int	DBpatch_3050134(void)
-{
-	if (0 == (program_type & ZBX_PROGRAM_TYPE_SERVER))
-		return SUCCEED;
-
-	const ZBX_FIELD	field = {"ldap_case_sensitive", "1", NULL, NULL, 0, ZBX_TYPE_INT, ZBX_NOTNULL, 0};
-
-	return DBadd_field("config", &field);
-}
-
-static int	DBpatch_3050135(void)
-{
-	int	res;
-=======
 	const ZBX_TABLE table =
 		{"event_suppress", "event_suppressid",	0,
 			{
@@ -1799,21 +1736,10 @@
 static int	DBpatch_3050143(void)
 {
 	int	ret;
->>>>>>> a657f726
-
-	if (0 == (program_type & ZBX_PROGRAM_TYPE_SERVER))
-		return SUCCEED;
-
-<<<<<<< HEAD
-	/* Change ZBX_AUTH_HTTP to ZBX_AUTH_INTERNAL and enable HTTP_AUTH option. */
-	res = DBexecute(
-		"update config"
-		" set authentication_type=0,"
-		"  http_auth_enabled=1"
-		" where authentication_type=2");
-
-	if (ZBX_DB_OK > res)
-=======
+
+	if (0 == (program_type & ZBX_PROGRAM_TYPE_SERVER))
+		return SUCCEED;
+
 	ret = DBexecute("update widget_field"
 			" set name='show_suppressed'"
 			" where name='maintenance'"
@@ -1823,17 +1749,11 @@
 						" and widget.type in ('problems','problemhosts','problemsbysv'))");
 
 	if (ZBX_DB_OK > ret)
->>>>>>> a657f726
-		return FAIL;
-
-	return SUCCEED;
-}
-
-<<<<<<< HEAD
-static int	DBpatch_3050136(void)
-{
-	int	res;
-=======
+		return FAIL;
+
+	return SUCCEED;
+}
+
 static int	DBpatch_3050144(void)
 {
 	DB_RESULT	result;
@@ -1875,19 +1795,10 @@
 static int	DBpatch_3050145(void)
 {
 	int	ret;
->>>>>>> a657f726
-
-	if (0 == (program_type & ZBX_PROGRAM_TYPE_SERVER))
-		return SUCCEED;
-
-<<<<<<< HEAD
-	/* New GUI access type is added GROUP_GUI_ACCESS_LDAP, update value of GROUP_GUI_ACCESS_DISABLED. */
-	/* 2 - old value of GROUP_GUI_ACCESS_DISABLED */
-	/* 3 - new value of GROUP_GUI_ACCESS_DISABLED */
-	res = DBexecute("update usrgrp set gui_access=3 where gui_access=2");
-
-	if (ZBX_DB_OK > res)
-=======
+
+	if (0 == (program_type & ZBX_PROGRAM_TYPE_SERVER))
+		return SUCCEED;
+
 	/* CONDITION_OPERATOR_IN (4) -> CONDITION_OPERATOR_YES (10) */
 	/* for conditiontype CONDITION_TYPE_SUPPRESSED (16)         */
 	ret = DBexecute("update conditions"
@@ -1896,26 +1807,136 @@
 				" and operator=4");
 
 	if (ZBX_DB_OK > ret)
->>>>>>> a657f726
-		return FAIL;
-
-	return SUCCEED;
-}
-
-<<<<<<< HEAD
-static int	DBpatch_3050137(void)
+		return FAIL;
+
+	return SUCCEED;
+}
+
+static int	DBpatch_3050146(void)
+{
+	int	ret;
+
+	if (0 == (program_type & ZBX_PROGRAM_TYPE_SERVER))
+		return SUCCEED;
+
+	/* CONDITION_OPERATOR_NOT_IN (7) -> CONDITION_OPERATOR_NO (11) */
+	/* for conditiontype CONDITION_TYPE_SUPPRESSED (16)            */
+	ret = DBexecute("update conditions"
+			" set operator=11"
+			" where conditiontype=16"
+				" and operator=7");
+
+	if (ZBX_DB_OK > ret)
+		return FAIL;
+
+	return SUCCEED;
+}
+
+static int	DBpatch_3050147(void)
+{
+	if (0 == (program_type & ZBX_PROGRAM_TYPE_SERVER))
+		return SUCCEED;
+
+	const ZBX_FIELD	field = {"http_auth_enabled", "0", NULL, NULL, 0, ZBX_TYPE_INT, ZBX_NOTNULL, 0};
+
+	return DBadd_field("config", &field);
+}
+
+static int	DBpatch_3050148(void)
+{
+	if (0 == (program_type & ZBX_PROGRAM_TYPE_SERVER))
+		return SUCCEED;
+
+	const ZBX_FIELD	field = {"http_login_form", "0", NULL, NULL, 0, ZBX_TYPE_INT, ZBX_NOTNULL, 0};
+
+	return DBadd_field("config", &field);
+}
+
+static int	DBpatch_3050149(void)
+{
+	if (0 == (program_type & ZBX_PROGRAM_TYPE_SERVER))
+		return SUCCEED;
+
+	const ZBX_FIELD	field = {"http_strip_domains", "", NULL, NULL, 2048, ZBX_TYPE_CHAR, ZBX_NOTNULL, 0};
+
+	return DBadd_field("config", &field);
+}
+
+static int	DBpatch_3050150(void)
+{
+	if (0 == (program_type & ZBX_PROGRAM_TYPE_SERVER))
+		return SUCCEED;
+
+	const ZBX_FIELD	field = {"http_case_sensitive", "1", NULL, NULL, 0, ZBX_TYPE_INT, ZBX_NOTNULL, 0};
+
+	return DBadd_field("config", &field);
+}
+
+static int	DBpatch_3050151(void)
+{
+	if (0 == (program_type & ZBX_PROGRAM_TYPE_SERVER))
+		return SUCCEED;
+
+	const ZBX_FIELD	field = {"ldap_configured", "0", NULL, NULL, 0, ZBX_TYPE_INT, ZBX_NOTNULL, 0};
+
+	return DBadd_field("config", &field);
+}
+
+static int	DBpatch_3050152(void)
+{
+	if (0 == (program_type & ZBX_PROGRAM_TYPE_SERVER))
+		return SUCCEED;
+
+	const ZBX_FIELD	field = {"ldap_case_sensitive", "1", NULL, NULL, 0, ZBX_TYPE_INT, ZBX_NOTNULL, 0};
+
+	return DBadd_field("config", &field);
+}
+
+static int	DBpatch_3050153(void)
 {
 	int	res;
-=======
-static int	DBpatch_3050146(void)
-{
-	int	ret;
->>>>>>> a657f726
-
-	if (0 == (program_type & ZBX_PROGRAM_TYPE_SERVER))
-		return SUCCEED;
-
-<<<<<<< HEAD
+
+	if (0 == (program_type & ZBX_PROGRAM_TYPE_SERVER))
+		return SUCCEED;
+
+	/* Change ZBX_AUTH_HTTP to ZBX_AUTH_INTERNAL and enable HTTP_AUTH option. */
+	res = DBexecute(
+		"update config"
+		" set authentication_type=0,"
+		"  http_auth_enabled=1"
+		" where authentication_type=2");
+
+	if (ZBX_DB_OK > res)
+		return FAIL;
+
+	return SUCCEED;
+}
+
+static int	DBpatch_3050154(void)
+{
+	int	res;
+
+	if (0 == (program_type & ZBX_PROGRAM_TYPE_SERVER))
+		return SUCCEED;
+
+	/* New GUI access type is added GROUP_GUI_ACCESS_LDAP, update value of GROUP_GUI_ACCESS_DISABLED. */
+	/* 2 - old value of GROUP_GUI_ACCESS_DISABLED */
+	/* 3 - new value of GROUP_GUI_ACCESS_DISABLED */
+	res = DBexecute("update usrgrp set gui_access=3 where gui_access=2");
+
+	if (ZBX_DB_OK > res)
+		return FAIL;
+
+	return SUCCEED;
+}
+
+static int	DBpatch_3050155(void)
+{
+	int	res;
+
+	if (0 == (program_type & ZBX_PROGRAM_TYPE_SERVER))
+		return SUCCEED;
+
 	/* Update ldap_configured to ZBX_AUTH_LDAP_ENABLED for config with default authentication type ZBX_AUTH_LDAP. */
 	/* Update ldap_case_sensitive to ZBX_AUTH_CASE_SENSITIVE. */
 	res = DBexecute(
@@ -1924,16 +1945,6 @@
 		" where authentication_type=1");
 
 	if (ZBX_DB_OK > res)
-=======
-	/* CONDITION_OPERATOR_NOT_IN (7) -> CONDITION_OPERATOR_NO (11) */
-	/* for conditiontype CONDITION_TYPE_SUPPRESSED (16)            */
-	ret = DBexecute("update conditions"
-			" set operator=11"
-			" where conditiontype=16"
-				" and operator=7");
-
-	if (ZBX_DB_OK > ret)
->>>>>>> a657f726
 		return FAIL;
 
 	return SUCCEED;
@@ -2079,10 +2090,6 @@
 DBPATCH_ADD(3050135, 0, 1)
 DBPATCH_ADD(3050136, 0, 1)
 DBPATCH_ADD(3050137, 0, 1)
-<<<<<<< HEAD
-
-DBPATCH_END()
-=======
 DBPATCH_ADD(3050138, 0, 1)
 DBPATCH_ADD(3050139, 0, 1)
 DBPATCH_ADD(3050140, 0, 1)
@@ -2092,6 +2099,14 @@
 DBPATCH_ADD(3050144, 0, 1)
 DBPATCH_ADD(3050145, 0, 1)
 DBPATCH_ADD(3050146, 0, 1)
+DBPATCH_ADD(3050147, 0, 1)
+DBPATCH_ADD(3050148, 0, 1)
+DBPATCH_ADD(3050149, 0, 1)
+DBPATCH_ADD(3050150, 0, 1)
+DBPATCH_ADD(3050151, 0, 1)
+DBPATCH_ADD(3050152, 0, 1)
+DBPATCH_ADD(3050153, 0, 1)
+DBPATCH_ADD(3050154, 0, 1)
+DBPATCH_ADD(3050155, 0, 1)
 
 DBPATCH_END()
->>>>>>> a657f726
