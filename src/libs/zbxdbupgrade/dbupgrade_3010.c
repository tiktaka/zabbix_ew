/*
** Zabbix
** Copyright (C) 2001-2016 Zabbix SIA
**
** This program is free software; you can redistribute it and/or modify
** it under the terms of the GNU General Public License as published by
** the Free Software Foundation; either version 2 of the License, or
** (at your option) any later version.
**
** This program is distributed in the hope that it will be useful,
** but WITHOUT ANY WARRANTY; without even the implied warranty of
** MERCHANTABILITY or FITNESS FOR A PARTICULAR PURPOSE. See the
** GNU General Public License for more details.
**
** You should have received a copy of the GNU General Public License
** along with this program; if not, write to the Free Software
** Foundation, Inc., 51 Franklin Street, Fifth Floor, Boston, MA  02110-1301, USA.
**/

#include "common.h"
#include "db.h"
#include "dbupgrade.h"
#include "log.h"

/*
 * 3.2 development database patches
 */

#ifndef HAVE_SQLITE3

static int	DBpatch_3010000(void)
{
	return DBdrop_index("history_log", "history_log_2");
}

static int	DBpatch_3010001(void)
{
	return DBdrop_field("history_log", "id");
}

static int	DBpatch_3010002(void)
{
	return DBdrop_index("history_text", "history_text_2");
}

static int	DBpatch_3010003(void)
{
	return DBdrop_field("history_text", "id");
}

static int	DBpatch_3010004(void)
{
	const ZBX_FIELD	field = {"recovery_mode", "0", NULL, NULL, 0, ZBX_TYPE_INT, ZBX_NOTNULL, 0};

	return DBadd_field("triggers", &field);
}

static int	DBpatch_3010005(void)
{
	const ZBX_FIELD	field = {"recovery_expression", "", NULL, NULL, 2048, ZBX_TYPE_CHAR, ZBX_NOTNULL, 0};

	return DBadd_field("triggers", &field);
}

static int	DBpatch_3010006(void)
{
	const ZBX_TABLE table =
			{"trigger_tag", "triggertagid", 0,
				{
					{"triggertagid", NULL, NULL, NULL, 0, ZBX_TYPE_ID, ZBX_NOTNULL, 0},
					{"triggerid", NULL, NULL, NULL, 0, ZBX_TYPE_ID, ZBX_NOTNULL, 0},
					{"tag", "", NULL, NULL, 255, ZBX_TYPE_CHAR, ZBX_NOTNULL, 0},
					{"value", "", NULL, NULL, 255, ZBX_TYPE_CHAR, ZBX_NOTNULL, 0},
					{0}
				},
				NULL
			};

	return DBcreate_table(&table);
}

static int	DBpatch_3010007(void)
{
	return DBcreate_index("trigger_tag", "trigger_tag_1", "triggerid", 0);
}

static int	DBpatch_3010008(void)
{
	const ZBX_FIELD	field = {"triggerid", NULL, "triggers", "triggerid", 0, 0, 0, ZBX_FK_CASCADE_DELETE};

	return DBadd_foreign_key("trigger_tag", 1, &field);
}

static int	DBpatch_3010009(void)
{
	const ZBX_TABLE table =
			{"event_tag", "eventtagid", 0,
				{
					{"eventtagid", NULL, NULL, NULL, 0, ZBX_TYPE_ID, ZBX_NOTNULL, 0},
					{"eventid", NULL, NULL, NULL, 0, ZBX_TYPE_ID, ZBX_NOTNULL, 0},
					{"tag", "", NULL, NULL, 255, ZBX_TYPE_CHAR, ZBX_NOTNULL, 0},
					{"value", "", NULL, NULL, 255, ZBX_TYPE_CHAR, ZBX_NOTNULL, 0},
					{0}
				},
				NULL
			};

	return DBcreate_table(&table);
}

static int	DBpatch_3010010(void)
{
	return DBcreate_index("event_tag", "event_tag_1", "eventid", 0);
}

static int	DBpatch_3010011(void)
{
	const ZBX_FIELD	field = {"eventid", NULL, "events", "eventid", 0, 0, 0, ZBX_FK_CASCADE_DELETE};

	return DBadd_foreign_key("event_tag", 1, &field);
}

static int	DBpatch_3010012(void)
{
	const ZBX_FIELD	field = {"value2", "", NULL, NULL, 255, ZBX_TYPE_CHAR, ZBX_NOTNULL, 0};

	return DBadd_field("conditions", &field);
}

static int	DBpatch_3010013(void)
{
	const ZBX_FIELD	field = {"maintenance_mode", "1", NULL, NULL, 0, ZBX_TYPE_INT, ZBX_NOTNULL, 0};

	return DBadd_field("actions", &field);
}

static int	DBpatch_3010014(void)
{
<<<<<<< HEAD
	const ZBX_FIELD	field = {"recovery", "0", NULL, NULL, 0, ZBX_TYPE_INT, ZBX_NOTNULL, 0};

	return DBadd_field("operations", &field);
=======
	const ZBX_TABLE table =
			{"problem", "eventid", 0,
				{
					{"eventid", NULL, NULL, NULL, 0, ZBX_TYPE_ID, ZBX_NOTNULL, 0},
					{"source", "0", NULL, NULL, 0, ZBX_TYPE_INT, ZBX_NOTNULL, 0},
					{"object", "0", NULL, NULL, 0, ZBX_TYPE_INT, ZBX_NOTNULL, 0},
					{"objectid", "0", NULL, NULL, 0, ZBX_TYPE_ID, ZBX_NOTNULL, 0},
					{0}
				},
				NULL
			};

	return DBcreate_table(&table);
>>>>>>> 50d955e4
}

static int	DBpatch_3010015(void)
{
<<<<<<< HEAD
	zbx_db_insert_t	db_insert;
	DB_ROW		row;
	DB_RESULT	result;
	int		ret;
	zbx_uint64_t	actionid;

	zbx_db_insert_prepare(&db_insert, "operations", "operationid", "actionid", "operationtype", "recovery", 0);

	result = DBselect("select actionid from actions where recovery_msg=1");

	while (NULL != (row = DBfetch(result)))
	{
		ZBX_STR2UINT64(actionid, row[0]);
		/* operationtype: 11 - OPERATION_TYPE_RECOVERY_MESSAGE */
		zbx_db_insert_add_values(&db_insert, __UINT64_C(0), actionid, 11, 1);
	}
	DBfree_result(result);

	zbx_db_insert_autoincrement(&db_insert, "operationid");
	ret = zbx_db_insert_execute(&db_insert);
	zbx_db_insert_clean(&db_insert);

	return ret;
=======
	return DBcreate_index("problem", "problem_1", "source,object,objectid", 0);
>>>>>>> 50d955e4
}

static int	DBpatch_3010016(void)
{
<<<<<<< HEAD
	return DBdrop_field("actions", "recovery_msg");
}

/******************************************************************************
 *                                                                            *
 * Function: DBpatch_3010017_validate_action                                  *
 *                                                                            *
 * Purpose: checks if the action might match success event                    *
 *                                                                            *
 * Return value: SUCCEED - action can't match success event                   *
 *               FAIL    - otherwise                                          *
 *                                                                            *
 * Comments: This function does not analyze expressions so it might fail also *
 *           actions that can't match success event. However correct analysis *
 *           is not easy to do, so to be safe failure is returned.            *
 *                                                                            *
 ******************************************************************************/
static int	DBpatch_3010017_validate_action(zbx_uint64_t actionid, int eventsource, int evaltype)
{
	DB_ROW		row;
	DB_RESULT	result;
	int		conditiontype, ret = FAIL, value;

	/* evaltype: 0 - CONDITION_EVAL_TYPE_AND_OR, 1 - CONDITION_EVAL_TYPE_AND */
	if (evaltype != 0 && evaltype != 1)
		return FAIL;

	result = DBselect("select conditiontype,value from conditions where actionid=" ZBX_FS_UI64, actionid);

	while (NULL != (row = DBfetch(result)))
	{
		conditiontype = atoi(row[0]);

		/* eventsource: 0 - EVENT_SOURCE_TRIGGERS, 3 - EVENT_SOURCE_INTERNAL  */
		if (0 == eventsource)
		{
			/* conditiontype: 5 - CONDITION_TYPE_TRIGGER_VALUE */
			if (5 != conditiontype)
				continue;

			value = atoi(row[1]);

			/* condition 'Trigger value = OK' found, fail validation */
			if (0 == value)
				goto out;

			/* condition 'Trigger value = PROBLEM' */
			if (1 == value)
				ret = SUCCEED;
		}
		else if (3 == eventsource)
		{
			/* conditiontype: 23 -  CONDITION_TYPE_EVENT_TYPE */
			if (23 != conditiontype)
				continue;

			value = atoi(row[1]);

			/* event types:                                                          */
			/*            1 - Event type:  Item in "normal" state                    */
			/*            3 - Low-level discovery rule in "normal" state             */
			/*            5 - Trigger in "normal" state                              */
			if (1 == value || 3 == value || 5 == value)
				goto out;

			/* event types:                                                          */
			/*            0 - Event type:  Item in "not supported" state             */
			/*            2 - Low-level discovery rule in "not supported" state      */
			/*            4 - Trigger in "unknown" state                             */
			if (0 == value || 2 == value || 4 == value)
				ret = SUCCEED;
		}
	}
out:
	DBfree_result(result);

	return ret;
=======
	const ZBX_FIELD field = {"eventid", NULL, "events", "eventid", 0, ZBX_TYPE_ID, ZBX_NOTNULL,
			ZBX_FK_CASCADE_DELETE};

	return DBadd_foreign_key("problem", 1, &field);
>>>>>>> 50d955e4
}

static int	DBpatch_3010017(void)
{
<<<<<<< HEAD
	DB_ROW			row;
	DB_RESULT		result;
	zbx_vector_uint64_t	actionids;
	int			ret = SUCCEED, evaltype, eventsource;
	zbx_uint64_t		actionid;

	zbx_vector_uint64_create(&actionids);

	/* status: 0 - ACTION_STATUS_ACTIVE */
	result = DBselect("select actionid,name,eventsource,evaltype from actions where status=0");

	while (NULL != (row = DBfetch(result)))
	{
		ZBX_STR2UINT64(actionid, row[0]);
		eventsource = atoi(row[2]);
		evaltype = atoi(row[3]);

		if (FAIL == DBpatch_3010017_validate_action(actionid, eventsource, evaltype))
		{
			zbx_vector_uint64_append(&actionids, actionid);
			zabbix_log(LOG_LEVEL_WARNING, "Action \"%s\" was disabled during database upgrade:"
					" conditions might have matched success event which is not supported anymore.",
					row[1]);
		}
	}

	if (0 != actionids.values_num)
	{
		char	*sql = NULL;
		size_t	sql_alloc = 0, sql_offset = 0;
		/* status: 1 - ACTION_STATUS_DISABLED */

		zbx_strcpy_alloc(&sql, &sql_alloc, &sql_offset, "update actions set status=1 where");
		DBadd_condition_alloc(&sql, &sql_alloc, &sql_offset, "actionid", actionids.values,
				actionids.values_num);

		if (ZBX_DB_OK > DBexecute("%s", sql))
			ret = FAIL;

		zbx_free(sql);
	}

	DBfree_result(result);
	zbx_vector_uint64_destroy(&actionids);

	return ret;
}

static void	DBpatch_3010018_get_conditionids(zbx_uint64_t actionid, int eventsource,
		zbx_vector_uint64_t *conditionids)
{
	DB_ROW		row;
	DB_RESULT	result;
	zbx_uint64_t	conditionid;

	/* eventsource: 0 - EVENT_SOURCE_TRIGGERS, 3 - EVENT_SOURCE_INTERNAL  */
	if (0 == eventsource)
	{
		/* conditiontype: 5 - CONDITION_TYPE_TRIGGER_VALUE */
		result = DBselect("select conditionid from conditions"
				" where actionid=" ZBX_FS_UI64
					" and conditiontype=5",
				actionid);
	}
	else if (3 == eventsource)
	{
		/* conditiontype: 23 -  CONDITION_TYPE_EVENT_TYPE */
		result = DBselect("select conditionid from conditions"
				" where actionid=" ZBX_FS_UI64
					" and conditiontype=23"
					" and value in ('1', '3', '5')",
				actionid);
	}
	else
		return;

	while (NULL != (row = DBfetch(result)))
	{
		ZBX_STR2UINT64(conditionid, row[0]);
		zbx_vector_uint64_append(conditionids, conditionid);
	}

	DBfree_result(result);
}

/* patch 3010018 */

#define	ZBX_3010018_TOKEN_UNKNOWN	0
#define	ZBX_3010018_TOKEN_OPEN		1
#define	ZBX_3010018_TOKEN_CLOSE		2
#define	ZBX_3010018_TOKEN_AND		3
#define	ZBX_3010018_TOKEN_OR		4
#define	ZBX_3010018_TOKEN_VALUE		5
#define	ZBX_3010018_TOKEN_END		6

#define ZBX_3010018_PARSE_VALUE		0
#define ZBX_3010018_PARSE_OP		1

/******************************************************************************
 *                                                                            *
 * Function: DBpatch_3010018_expression_skip_whitespace                       *
 *                                                                            *
 * Purpose: skips whitespace characters                                       *
 *                                                                            *
 * Parameters: expression - [IN] the expression to process                    *
 *             offset     - [IN] the starting offset in expression            *
 *                                                                            *
 * Return value: the position of first non-whitespace character after offset  *
 *                                                                            *
 ******************************************************************************/
static size_t	DBpatch_3010018_expression_skip_whitespace(const char *expression, size_t offset)
{
	while (' ' == expression[offset])
		offset++;

	return offset;
}

/******************************************************************************
 *                                                                            *
 * Function: DBpatch_3010018_expression_get_token                             *
 *                                                                            *
 * Purpose: gets the next expression token starting with offset               *
 *                                                                            *
 * Parameters: expression - [IN] the expression to process                    *
 *             offset     - [IN] the starting offset in expression            *
 *             token      - [OUT] the token location in expression            *
 *                                                                            *
 * Return value: the token type (see ZBX_3010018_TOKEN_* defines)             *
 *                                                                            *
 * Comments: The recognized tokens are '(', ')', 'and', 'or' and '{<id>}'.    *                                                                           *
 *                                                                            *
 ******************************************************************************/
static int	DBpatch_3010018_expression_get_token(const char *expression, int offset, zbx_strloc_t *token)
{
	int	ret = ZBX_3010018_TOKEN_UNKNOWN;

	offset = DBpatch_3010018_expression_skip_whitespace(expression, offset);
	token->l = offset;

	switch (expression[offset])
	{
		case '\0':
			token->r = offset;
			ret = ZBX_3010018_TOKEN_END;
			break;
		case '(':
			token->r = offset;
			ret = ZBX_3010018_TOKEN_OPEN;
			break;
		case ')':
			token->r = offset;
			ret = ZBX_3010018_TOKEN_CLOSE;
			break;
		case 'o':
			if ('r' == expression[offset + 1])
			{
				token->r = offset + 1;
				ret = ZBX_3010018_TOKEN_OR;
			}
			break;
		case 'a':
			if ('n' == expression[offset + 1] && 'd' == expression[offset + 2])
			{
				token->r = offset + 2;
				ret = ZBX_3010018_TOKEN_AND;
			}
			break;
		case '{':
			while (0 != isdigit(expression[++offset]))
				;
			if ('}' == expression[offset])
			{
				token->r = offset;
				ret = ZBX_3010018_TOKEN_VALUE;
			}
			break;
	}

	return ret;
}

/******************************************************************************
 *                                                                            *
 * Function: DBpatch_3010018_expression_validate_value                        *
 *                                                                            *
 * Purpose: checks if the value does not match any filter value               *
 *                                                                            *
 * Parameters: expression - [IN] the expression to process                    *
 *             value      - [IN] the location of value in expression          *
 *             filter     - [IN] a list of values to compare                  *
 *                                                                            *
 * Return value: SUCCEED - the value does not match any filter values         *
 *               FAIL    - otherwise                                          *
 *                                                                            *
 ******************************************************************************/
static int	DBpatch_3010018_expression_validate_value(const char *expression, zbx_strloc_t *value,
		const zbx_vector_str_t *filter)
{
	int	i;

	for (i = 0; i < filter->values_num; i++)
	{
		if (0 == strncmp(expression + value->l, filter->values[i], value->r - value->l + 1))
			return SUCCEED;
	}

	return FAIL;
}

/******************************************************************************
 *                                                                            *
 * Function: DBpatch_3010018_expression_cut_substring                         *
 *                                                                            *
 * Purpose: cuts substring from the expression                                *
 *                                                                            *
 * Parameters: expression - [IN] the expression to process                    *
 *             cu         - [IN] the substring location                       *
 *                                                                            *
 ******************************************************************************/
static void	DBpatch_3010018_expression_cut_substring(char *expression, zbx_strloc_t *cut)
{
	if (cut->l <= cut->r)
		memmove(expression + cut->l, expression + cut->r + 1, strlen(expression + cut->r + 1) + 1);
}

/******************************************************************************
 *                                                                            *
 * Function: DBpatch_3010018_expression_move_location                         *
 *                                                                            *
 * Purpose: location by the specified offset                                  *
 *                                                                            *
 * Parameters: location  - [IN] the location to adjust                        *
 *             offset    - [IN] the offset                                    *
 *                                                                            *
 ******************************************************************************/
static void	DBpatch_3010018_expression_move_location(zbx_strloc_t *location, int offset)
{
	location->l += offset;
	location->r += offset;
}

/******************************************************************************
 *                                                                            *
 * Function: DBpatch_3010018_expression_remove_values_impl                    *
 *                                                                            *
 * Purpose: removes values specified in filter from the location              *
 *                                                                            *
 * Parameters: expression - [IN] the expression to process                    *
 *             exp_token  - [IN] the current location in expression           *
 *             filter     - [IN] a list of values                             *
 *                                                                            *
 * Return value: SUCCEED - the expression was processed successfully          *
 *               FAIL    - failed to parse expression                         *
 *                                                                            *
 ******************************************************************************/
static int	DBpatch_3010018_expression_remove_values_impl(char *expression, zbx_strloc_t *exp_token,
		const zbx_vector_str_t *filter)
{
	zbx_strloc_t	token, cut_loc, op_token, value_token;
	int		token_type, cut_value = 0, state = ZBX_3010018_PARSE_VALUE,
			prevop_type = ZBX_3010018_TOKEN_UNKNOWN;

	exp_token->r = exp_token->l;

	while (ZBX_3010018_TOKEN_UNKNOWN != (token_type =
			DBpatch_3010018_expression_get_token(expression, exp_token->r, &token)))
	{
		/* parse value */
		if (ZBX_3010018_PARSE_VALUE == state)
		{
			state = ZBX_3010018_PARSE_OP;

			if (ZBX_3010018_TOKEN_OPEN == token_type)
			{
				token.l = token.r + 1;

				if (FAIL == DBpatch_3010018_expression_remove_values_impl(expression, &token, filter))
					return FAIL;

				if (')' != expression[token.r])
					return FAIL;

				if (token.r == DBpatch_3010018_expression_skip_whitespace(expression, token.l))
					cut_value = 1;

				/* include opening '(' into token */
				token.l--;

				value_token = token;
				exp_token->r = token.r + 1;

				continue;
			}
			else if (ZBX_3010018_TOKEN_VALUE != token_type)
				return FAIL;

			if (SUCCEED == DBpatch_3010018_expression_validate_value(expression, &token, filter))
				cut_value = 1;

			value_token = token;
			exp_token->r = token.r + 1;

			continue;
		}

		/* parse operator */
		state = ZBX_3010018_PARSE_VALUE;

		if (1 == cut_value)
		{
			if (ZBX_3010018_TOKEN_AND == prevop_type || (ZBX_3010018_TOKEN_OR == prevop_type &&
					(ZBX_3010018_TOKEN_CLOSE == token_type || ZBX_3010018_TOKEN_END == token_type)))
			{
				cut_loc.l = op_token.l;
				cut_loc.r = value_token.r;
				DBpatch_3010018_expression_move_location(&token, -(cut_loc.r - cut_loc.l + 1));
				prevop_type = token_type;
				op_token = token;
			}
			else
			{
				cut_loc.l = value_token.l;

				if (ZBX_3010018_TOKEN_CLOSE == token_type || ZBX_3010018_TOKEN_END == token_type)
					cut_loc.r = token.l - 1;
				else
					cut_loc.r = token.r;

				DBpatch_3010018_expression_move_location(&token, -(cut_loc.r - cut_loc.l + 1));
			}
			DBpatch_3010018_expression_cut_substring(expression, &cut_loc);
			cut_value = 0;
		}
		else
		{
			prevop_type = token_type;
			op_token = token;
		}

		if (ZBX_3010018_TOKEN_CLOSE == token_type || ZBX_3010018_TOKEN_END == token_type)
		{
			exp_token->r = token.r;
			return SUCCEED;
		}

		if (ZBX_3010018_TOKEN_AND != token_type && ZBX_3010018_TOKEN_OR != token_type)
			return FAIL;

		exp_token->r = token.r + 1;
	}

	return FAIL;
}

/******************************************************************************
 *                                                                            *
 * Function: DBpatch_3010018_expression_remove_values                         *
 *                                                                            *
 * Purpose: removes values specified in filter from the location              *
 *                                                                            *
 * Parameters: expression - [IN] the expression to process                    *
 *             filter     - [IN] a list of values                             *
 *                                                                            *
 * Return value: SUCCEED - the expression was processed successfully          *
 *               FAIL    - failed to parse expression                         *
 *                                                                            *
 ******************************************************************************/
static int	DBpatch_3010018_expression_remove_values(char *expression, const zbx_vector_str_t *filter)
{
	int		ret;
	zbx_strloc_t	token = {0};

	if (SUCCEED == (ret = DBpatch_3010018_expression_remove_values_impl(expression, &token, filter)))
		zbx_lrtrim(expression, " ");
=======
	const ZBX_TABLE table =
			{"event_recovery", "eventid", 0,
				{
					{"eventid", NULL, NULL, NULL, 0, ZBX_TYPE_ID, ZBX_NOTNULL, 0},
					{"r_eventid", NULL, NULL, NULL, 0, ZBX_TYPE_ID, ZBX_NOTNULL, 0},
					{0}
				},
				NULL
			};

	return DBcreate_table(&table);
}

static int	DBpatch_3010018(void)
{
	return DBcreate_index("event_recovery", "event_recovery_1", "r_eventid", 0);
}

static int	DBpatch_3010019(void)
{
	const ZBX_FIELD field = {"eventid", NULL, "events", "eventid", 0, ZBX_TYPE_ID, ZBX_NOTNULL,
			ZBX_FK_CASCADE_DELETE};

	return DBadd_foreign_key("event_recovery", 1, &field);
}

static int	DBpatch_3010020(void)
{
	const ZBX_FIELD field = {"r_eventid", NULL, "events", "eventid", 0, ZBX_TYPE_ID, ZBX_NOTNULL,
			ZBX_FK_CASCADE_DELETE};

	return DBadd_foreign_key("event_recovery", 2, &field);
}

/* DBpatch_301002 () */

#define ZBX_OPEN_EVENT_WARNING_NUM	10000000

/* problem eventids by triggerid */
typedef struct
{
	int			source;
	int			object;
	zbx_uint64_t		objectid;
	zbx_vector_uint64_t	eventids;
}
zbx_object_events_t;


/* source events hashset support */
static zbx_hash_t	DBpatch_3010021_trigger_events_hash_func(const void *data)
{
	const zbx_object_events_t	*oe = (const zbx_object_events_t *)data;

	zbx_hash_t		hash;

	hash = ZBX_DEFAULT_UINT64_HASH_FUNC(&oe->objectid);
	hash = ZBX_DEFAULT_UINT64_HASH_ALGO(&oe->source, sizeof(oe->source), hash);
	hash = ZBX_DEFAULT_UINT64_HASH_ALGO(&oe->object, sizeof(oe->object), hash);

	return hash;
}

static int	DBpatch_3010021_trigger_events_compare_func(const void *d1, const void *d2)
{
	const zbx_object_events_t	*oe1 = (const zbx_object_events_t *)d1;
	const zbx_object_events_t	*oe2 = (const zbx_object_events_t *)d2;

	ZBX_RETURN_IF_NOT_EQUAL(oe1->source, oe2->source);
	ZBX_RETURN_IF_NOT_EQUAL(oe1->object, oe2->object);
	ZBX_RETURN_IF_NOT_EQUAL(oe1->objectid, oe2->objectid);

	return 0;
}


/******************************************************************************
 *                                                                            *
 * Function: DBpatch_3010021_update_event_recovery                            *
 *                                                                            *
 * Purpose: set events.r_eventid field with corresponding recovery event id   *
 *                                                                            *
 * Parameters: events   - [IN/OUT] unrecovered events indexed by triggerid    *
 *             eventid  - [IN/OUT] the last processed event id                *
 *                                                                            *
 * Return value: SUCCEED - the operation was completed successfully           *
 *               FAIL    - otherwise                                          *
 *                                                                            *
 ******************************************************************************/
static int	DBpatch_3010021_update_event_recovery(zbx_hashset_t *events, zbx_uint64_t *eventid)
{
	DB_ROW			row;
	DB_RESULT		result;
	char			*sql = NULL;
	size_t			sql_alloc = 4096, sql_offset = 0;
	int			i, value, ret = FAIL;
	zbx_object_events_t	*object_events, object_events_local;
	zbx_db_insert_t		db_insert;

	sql = zbx_malloc(NULL, sql_alloc);

	zbx_snprintf_alloc(&sql, &sql_alloc, &sql_offset,
			"select source,object,objectid,eventid,value"
			" from events"
			" where eventid>" ZBX_FS_UI64
			" order by eventid",
			*eventid);

	/* process events by 10k large batches */
	if (NULL == (result = DBselectN(sql, 10000)))
		goto out;

	zbx_db_insert_prepare(&db_insert, "event_recovery", "eventid", "r_eventid", NULL);

	while (NULL != (row = DBfetch(result)))
	{
		object_events_local.source = atoi(row[0]);
		object_events_local.object = atoi(row[1]);

		/* source: 0 - EVENT_SOURCE_TRIGGERS, 3 - EVENT_SOURCE_INTERNAL */
		if (0 != atoi(row[0]) && 3 != atoi(row[0]))
			continue;

		ZBX_STR2UINT64(object_events_local.objectid, row[2]);
		ZBX_STR2UINT64(*eventid, row[3]);
		value = atoi(row[4]);

		if (NULL == (object_events = (zbx_object_events_t *)zbx_hashset_search(events, &object_events_local)))
		{
			object_events = (zbx_object_events_t *)zbx_hashset_insert(events, &object_events_local,
					sizeof(object_events_local));

			zbx_vector_uint64_create(&object_events->eventids);
		}

		if (1 == value)
		{
			/* 1 - TRIGGER_VALUE_TRUE (PROBLEM state) */

			zbx_vector_uint64_append(&object_events->eventids, *eventid);

			if (ZBX_OPEN_EVENT_WARNING_NUM == object_events->eventids.values_num)
			{
				zabbix_log(LOG_LEVEL_WARNING, "too many open problem events by event source:%d,"
						" object:%d and objectid:" ZBX_FS_UI64, object_events->source,
						object_events->object, object_events->objectid);
			}
		}
		else
		{
			/* 0 - TRIGGER_VALUE_FALSE (OK state) */

			for (i = 0; i < object_events->eventids.values_num; i++)
				zbx_db_insert_add_values(&db_insert, object_events->eventids.values[i], *eventid);

			zbx_vector_uint64_clear(&object_events->eventids);
		}
	}
	DBfree_result(result);

	ret = zbx_db_insert_execute(&db_insert);
	zbx_db_insert_clean(&db_insert);
out:
	zbx_free(sql);
>>>>>>> 50d955e4

	return ret;
}

<<<<<<< HEAD
static int	DBpatch_3010018(void)
{
	DB_ROW			row;
	DB_RESULT		result;
	zbx_vector_uint64_t	conditionids;
	int			ret = FAIL, evaltype, index, i, eventsource;
	zbx_uint64_t		actionid;
	char			*sql = NULL, *formula;
	size_t			sql_alloc = 0, sql_offset = 0;
	zbx_vector_str_t	filter;

	zbx_vector_uint64_create(&conditionids);
	zbx_vector_str_create(&filter);
	DBbegin_multiple_update(&sql, &sql_alloc, &sql_offset);

	/* status: 0 - ACTION_STATUS_ACTIVE */
	result = DBselect("select actionid,eventsource,evaltype,formula from actions");

	while (NULL != (row = DBfetch(result)))
	{
		ZBX_STR2UINT64(actionid, row[0]);
		eventsource = atoi(row[1]);
		evaltype = atoi(row[2]);

		index = conditionids.values_num;
		DBpatch_3010018_get_conditionids(actionid, eventsource, &conditionids);

		/* evaltype: 3 - CONDITION_EVAL_TYPE_EXPRESSION */
		if (3 != evaltype)
			continue;

		/* no new conditions to remove, process next action */
		if (index == conditionids.values_num)
			continue;

		formula = zbx_strdup(NULL, row[3]);

		for (i = index; i < conditionids.values_num; i++)
			zbx_vector_str_append(&filter, zbx_dsprintf(NULL, "{" ZBX_FS_UI64 "}", conditionids.values[i]));

		if (SUCCEED == DBpatch_3010018_expression_remove_values(formula, &filter))
		{
			zbx_snprintf_alloc(&sql, &sql_alloc, &sql_offset, "update actions set formula='%s'", formula);
			if ('\0' == *formula)
			{
				/* evaltype: 0 = CONDITION_EVAL_TYPE_AND_OR */
				zbx_snprintf_alloc(&sql, &sql_alloc, &sql_offset, ",evaltype=0");
			}
			zbx_snprintf_alloc(&sql, &sql_alloc, &sql_offset, " where actionid=" ZBX_FS_UI64 ";\n",
					actionid);
		}

		zbx_free(formula);
		zbx_vector_str_clear_ext(&filter, zbx_ptr_free);

		if (SUCCEED != DBexecute_overflowed_sql(&sql, &sql_alloc, &sql_offset))
			goto out;
	}

	DBend_multiple_update(&sql, &sql_alloc, &sql_offset);

	if (16 < sql_offset)	/* in ORACLE always present begin..end; */
	{
		if (ZBX_DB_OK > DBexecute("%s", sql))
			goto out;
	}

	if (0 != conditionids.values_num)
	{
		sql_offset = 0;
		zbx_strcpy_alloc(&sql, &sql_alloc, &sql_offset, "delete from conditions where");
		DBadd_condition_alloc(&sql, &sql_alloc, &sql_offset, "conditionid", conditionids.values,
				conditionids.values_num);

		if (ZBX_DB_OK > DBexecute("%s", sql))
			goto out;
	}

	ret = SUCCEED;

out:
	DBfree_result(result);
	zbx_free(sql);
	zbx_vector_str_destroy(&filter);
	zbx_vector_uint64_destroy(&conditionids);
=======
static int	DBpatch_3010021(void)
{
	int			i, ret = FAIL;
	zbx_uint64_t		eventid = 0, old_eventid;
	zbx_db_insert_t		db_insert;
	zbx_hashset_t		events;
	zbx_hashset_iter_t	iter;
	zbx_object_events_t	*object_events;

	zbx_hashset_create(&events, 1024, DBpatch_3010021_trigger_events_hash_func,
			DBpatch_3010021_trigger_events_compare_func);
	zbx_db_insert_prepare(&db_insert, "problem", "eventid", "source", "object", "objectid", NULL);

	do
	{
		old_eventid = eventid;

		if (SUCCEED != DBpatch_3010021_update_event_recovery(&events, &eventid))
			goto out;
	}
	while (eventid != old_eventid);

	/* generate problems from unrecovered events */

	zbx_hashset_iter_reset(&events, &iter);
	while (NULL != (object_events = (zbx_object_events_t *)zbx_hashset_iter_next(&iter)))
	{
		for (i = 0; i < object_events->eventids.values_num; i++)
		{
			zbx_db_insert_add_values(&db_insert, object_events->eventids.values[i], object_events->source,
					object_events->object, object_events->objectid);
		}

		if (1000 < db_insert.rows.values_num)
		{
			if (SUCCEED != zbx_db_insert_execute(&db_insert))
				goto out;

			zbx_db_insert_clean(&db_insert);
			zbx_db_insert_prepare(&db_insert, "problem", "eventid", "source", "object", "objectid", NULL);
		}

		zbx_vector_uint64_destroy(&object_events->eventids);
	}

	if (SUCCEED != zbx_db_insert_execute(&db_insert))
		goto out;

	ret = SUCCEED;
out:
	zbx_db_insert_clean(&db_insert);
	zbx_hashset_destroy(&events);
>>>>>>> 50d955e4

	return ret;
}

#endif

DBPATCH_START(3010)

/* version, duplicates flag, mandatory flag */

DBPATCH_ADD(3010000, 0, 1)
DBPATCH_ADD(3010001, 0, 1)
DBPATCH_ADD(3010002, 0, 1)
DBPATCH_ADD(3010003, 0, 1)
DBPATCH_ADD(3010004, 0, 1)
DBPATCH_ADD(3010005, 0, 1)
DBPATCH_ADD(3010006, 0, 1)
DBPATCH_ADD(3010007, 0, 1)
DBPATCH_ADD(3010008, 0, 1)
DBPATCH_ADD(3010009, 0, 1)
DBPATCH_ADD(3010010, 0, 1)
DBPATCH_ADD(3010011, 0, 1)
DBPATCH_ADD(3010012, 0, 1)
DBPATCH_ADD(3010013, 0, 1)
DBPATCH_ADD(3010014, 0, 1)
DBPATCH_ADD(3010015, 0, 1)
DBPATCH_ADD(3010016, 0, 1)
DBPATCH_ADD(3010017, 0, 1)
DBPATCH_ADD(3010018, 0, 1)
<<<<<<< HEAD
=======
DBPATCH_ADD(3010019, 0, 1)
DBPATCH_ADD(3010020, 0, 1)
DBPATCH_ADD(3010021, 0, 1)
>>>>>>> 50d955e4

DBPATCH_END()<|MERGE_RESOLUTION|>--- conflicted
+++ resolved
@@ -136,11 +136,6 @@
 
 static int	DBpatch_3010014(void)
 {
-<<<<<<< HEAD
-	const ZBX_FIELD	field = {"recovery", "0", NULL, NULL, 0, ZBX_TYPE_INT, ZBX_NOTNULL, 0};
-
-	return DBadd_field("operations", &field);
-=======
 	const ZBX_TABLE table =
 			{"problem", "eventid", 0,
 				{
@@ -154,507 +149,23 @@
 			};
 
 	return DBcreate_table(&table);
->>>>>>> 50d955e4
 }
 
 static int	DBpatch_3010015(void)
 {
-<<<<<<< HEAD
-	zbx_db_insert_t	db_insert;
-	DB_ROW		row;
-	DB_RESULT	result;
-	int		ret;
-	zbx_uint64_t	actionid;
-
-	zbx_db_insert_prepare(&db_insert, "operations", "operationid", "actionid", "operationtype", "recovery", 0);
-
-	result = DBselect("select actionid from actions where recovery_msg=1");
-
-	while (NULL != (row = DBfetch(result)))
-	{
-		ZBX_STR2UINT64(actionid, row[0]);
-		/* operationtype: 11 - OPERATION_TYPE_RECOVERY_MESSAGE */
-		zbx_db_insert_add_values(&db_insert, __UINT64_C(0), actionid, 11, 1);
-	}
-	DBfree_result(result);
-
-	zbx_db_insert_autoincrement(&db_insert, "operationid");
-	ret = zbx_db_insert_execute(&db_insert);
-	zbx_db_insert_clean(&db_insert);
-
-	return ret;
-=======
 	return DBcreate_index("problem", "problem_1", "source,object,objectid", 0);
->>>>>>> 50d955e4
 }
 
 static int	DBpatch_3010016(void)
 {
-<<<<<<< HEAD
-	return DBdrop_field("actions", "recovery_msg");
-}
-
-/******************************************************************************
- *                                                                            *
- * Function: DBpatch_3010017_validate_action                                  *
- *                                                                            *
- * Purpose: checks if the action might match success event                    *
- *                                                                            *
- * Return value: SUCCEED - action can't match success event                   *
- *               FAIL    - otherwise                                          *
- *                                                                            *
- * Comments: This function does not analyze expressions so it might fail also *
- *           actions that can't match success event. However correct analysis *
- *           is not easy to do, so to be safe failure is returned.            *
- *                                                                            *
- ******************************************************************************/
-static int	DBpatch_3010017_validate_action(zbx_uint64_t actionid, int eventsource, int evaltype)
-{
-	DB_ROW		row;
-	DB_RESULT	result;
-	int		conditiontype, ret = FAIL, value;
-
-	/* evaltype: 0 - CONDITION_EVAL_TYPE_AND_OR, 1 - CONDITION_EVAL_TYPE_AND */
-	if (evaltype != 0 && evaltype != 1)
-		return FAIL;
-
-	result = DBselect("select conditiontype,value from conditions where actionid=" ZBX_FS_UI64, actionid);
-
-	while (NULL != (row = DBfetch(result)))
-	{
-		conditiontype = atoi(row[0]);
-
-		/* eventsource: 0 - EVENT_SOURCE_TRIGGERS, 3 - EVENT_SOURCE_INTERNAL  */
-		if (0 == eventsource)
-		{
-			/* conditiontype: 5 - CONDITION_TYPE_TRIGGER_VALUE */
-			if (5 != conditiontype)
-				continue;
-
-			value = atoi(row[1]);
-
-			/* condition 'Trigger value = OK' found, fail validation */
-			if (0 == value)
-				goto out;
-
-			/* condition 'Trigger value = PROBLEM' */
-			if (1 == value)
-				ret = SUCCEED;
-		}
-		else if (3 == eventsource)
-		{
-			/* conditiontype: 23 -  CONDITION_TYPE_EVENT_TYPE */
-			if (23 != conditiontype)
-				continue;
-
-			value = atoi(row[1]);
-
-			/* event types:                                                          */
-			/*            1 - Event type:  Item in "normal" state                    */
-			/*            3 - Low-level discovery rule in "normal" state             */
-			/*            5 - Trigger in "normal" state                              */
-			if (1 == value || 3 == value || 5 == value)
-				goto out;
-
-			/* event types:                                                          */
-			/*            0 - Event type:  Item in "not supported" state             */
-			/*            2 - Low-level discovery rule in "not supported" state      */
-			/*            4 - Trigger in "unknown" state                             */
-			if (0 == value || 2 == value || 4 == value)
-				ret = SUCCEED;
-		}
-	}
-out:
-	DBfree_result(result);
-
-	return ret;
-=======
 	const ZBX_FIELD field = {"eventid", NULL, "events", "eventid", 0, ZBX_TYPE_ID, ZBX_NOTNULL,
 			ZBX_FK_CASCADE_DELETE};
 
 	return DBadd_foreign_key("problem", 1, &field);
->>>>>>> 50d955e4
 }
 
 static int	DBpatch_3010017(void)
 {
-<<<<<<< HEAD
-	DB_ROW			row;
-	DB_RESULT		result;
-	zbx_vector_uint64_t	actionids;
-	int			ret = SUCCEED, evaltype, eventsource;
-	zbx_uint64_t		actionid;
-
-	zbx_vector_uint64_create(&actionids);
-
-	/* status: 0 - ACTION_STATUS_ACTIVE */
-	result = DBselect("select actionid,name,eventsource,evaltype from actions where status=0");
-
-	while (NULL != (row = DBfetch(result)))
-	{
-		ZBX_STR2UINT64(actionid, row[0]);
-		eventsource = atoi(row[2]);
-		evaltype = atoi(row[3]);
-
-		if (FAIL == DBpatch_3010017_validate_action(actionid, eventsource, evaltype))
-		{
-			zbx_vector_uint64_append(&actionids, actionid);
-			zabbix_log(LOG_LEVEL_WARNING, "Action \"%s\" was disabled during database upgrade:"
-					" conditions might have matched success event which is not supported anymore.",
-					row[1]);
-		}
-	}
-
-	if (0 != actionids.values_num)
-	{
-		char	*sql = NULL;
-		size_t	sql_alloc = 0, sql_offset = 0;
-		/* status: 1 - ACTION_STATUS_DISABLED */
-
-		zbx_strcpy_alloc(&sql, &sql_alloc, &sql_offset, "update actions set status=1 where");
-		DBadd_condition_alloc(&sql, &sql_alloc, &sql_offset, "actionid", actionids.values,
-				actionids.values_num);
-
-		if (ZBX_DB_OK > DBexecute("%s", sql))
-			ret = FAIL;
-
-		zbx_free(sql);
-	}
-
-	DBfree_result(result);
-	zbx_vector_uint64_destroy(&actionids);
-
-	return ret;
-}
-
-static void	DBpatch_3010018_get_conditionids(zbx_uint64_t actionid, int eventsource,
-		zbx_vector_uint64_t *conditionids)
-{
-	DB_ROW		row;
-	DB_RESULT	result;
-	zbx_uint64_t	conditionid;
-
-	/* eventsource: 0 - EVENT_SOURCE_TRIGGERS, 3 - EVENT_SOURCE_INTERNAL  */
-	if (0 == eventsource)
-	{
-		/* conditiontype: 5 - CONDITION_TYPE_TRIGGER_VALUE */
-		result = DBselect("select conditionid from conditions"
-				" where actionid=" ZBX_FS_UI64
-					" and conditiontype=5",
-				actionid);
-	}
-	else if (3 == eventsource)
-	{
-		/* conditiontype: 23 -  CONDITION_TYPE_EVENT_TYPE */
-		result = DBselect("select conditionid from conditions"
-				" where actionid=" ZBX_FS_UI64
-					" and conditiontype=23"
-					" and value in ('1', '3', '5')",
-				actionid);
-	}
-	else
-		return;
-
-	while (NULL != (row = DBfetch(result)))
-	{
-		ZBX_STR2UINT64(conditionid, row[0]);
-		zbx_vector_uint64_append(conditionids, conditionid);
-	}
-
-	DBfree_result(result);
-}
-
-/* patch 3010018 */
-
-#define	ZBX_3010018_TOKEN_UNKNOWN	0
-#define	ZBX_3010018_TOKEN_OPEN		1
-#define	ZBX_3010018_TOKEN_CLOSE		2
-#define	ZBX_3010018_TOKEN_AND		3
-#define	ZBX_3010018_TOKEN_OR		4
-#define	ZBX_3010018_TOKEN_VALUE		5
-#define	ZBX_3010018_TOKEN_END		6
-
-#define ZBX_3010018_PARSE_VALUE		0
-#define ZBX_3010018_PARSE_OP		1
-
-/******************************************************************************
- *                                                                            *
- * Function: DBpatch_3010018_expression_skip_whitespace                       *
- *                                                                            *
- * Purpose: skips whitespace characters                                       *
- *                                                                            *
- * Parameters: expression - [IN] the expression to process                    *
- *             offset     - [IN] the starting offset in expression            *
- *                                                                            *
- * Return value: the position of first non-whitespace character after offset  *
- *                                                                            *
- ******************************************************************************/
-static size_t	DBpatch_3010018_expression_skip_whitespace(const char *expression, size_t offset)
-{
-	while (' ' == expression[offset])
-		offset++;
-
-	return offset;
-}
-
-/******************************************************************************
- *                                                                            *
- * Function: DBpatch_3010018_expression_get_token                             *
- *                                                                            *
- * Purpose: gets the next expression token starting with offset               *
- *                                                                            *
- * Parameters: expression - [IN] the expression to process                    *
- *             offset     - [IN] the starting offset in expression            *
- *             token      - [OUT] the token location in expression            *
- *                                                                            *
- * Return value: the token type (see ZBX_3010018_TOKEN_* defines)             *
- *                                                                            *
- * Comments: The recognized tokens are '(', ')', 'and', 'or' and '{<id>}'.    *                                                                           *
- *                                                                            *
- ******************************************************************************/
-static int	DBpatch_3010018_expression_get_token(const char *expression, int offset, zbx_strloc_t *token)
-{
-	int	ret = ZBX_3010018_TOKEN_UNKNOWN;
-
-	offset = DBpatch_3010018_expression_skip_whitespace(expression, offset);
-	token->l = offset;
-
-	switch (expression[offset])
-	{
-		case '\0':
-			token->r = offset;
-			ret = ZBX_3010018_TOKEN_END;
-			break;
-		case '(':
-			token->r = offset;
-			ret = ZBX_3010018_TOKEN_OPEN;
-			break;
-		case ')':
-			token->r = offset;
-			ret = ZBX_3010018_TOKEN_CLOSE;
-			break;
-		case 'o':
-			if ('r' == expression[offset + 1])
-			{
-				token->r = offset + 1;
-				ret = ZBX_3010018_TOKEN_OR;
-			}
-			break;
-		case 'a':
-			if ('n' == expression[offset + 1] && 'd' == expression[offset + 2])
-			{
-				token->r = offset + 2;
-				ret = ZBX_3010018_TOKEN_AND;
-			}
-			break;
-		case '{':
-			while (0 != isdigit(expression[++offset]))
-				;
-			if ('}' == expression[offset])
-			{
-				token->r = offset;
-				ret = ZBX_3010018_TOKEN_VALUE;
-			}
-			break;
-	}
-
-	return ret;
-}
-
-/******************************************************************************
- *                                                                            *
- * Function: DBpatch_3010018_expression_validate_value                        *
- *                                                                            *
- * Purpose: checks if the value does not match any filter value               *
- *                                                                            *
- * Parameters: expression - [IN] the expression to process                    *
- *             value      - [IN] the location of value in expression          *
- *             filter     - [IN] a list of values to compare                  *
- *                                                                            *
- * Return value: SUCCEED - the value does not match any filter values         *
- *               FAIL    - otherwise                                          *
- *                                                                            *
- ******************************************************************************/
-static int	DBpatch_3010018_expression_validate_value(const char *expression, zbx_strloc_t *value,
-		const zbx_vector_str_t *filter)
-{
-	int	i;
-
-	for (i = 0; i < filter->values_num; i++)
-	{
-		if (0 == strncmp(expression + value->l, filter->values[i], value->r - value->l + 1))
-			return SUCCEED;
-	}
-
-	return FAIL;
-}
-
-/******************************************************************************
- *                                                                            *
- * Function: DBpatch_3010018_expression_cut_substring                         *
- *                                                                            *
- * Purpose: cuts substring from the expression                                *
- *                                                                            *
- * Parameters: expression - [IN] the expression to process                    *
- *             cu         - [IN] the substring location                       *
- *                                                                            *
- ******************************************************************************/
-static void	DBpatch_3010018_expression_cut_substring(char *expression, zbx_strloc_t *cut)
-{
-	if (cut->l <= cut->r)
-		memmove(expression + cut->l, expression + cut->r + 1, strlen(expression + cut->r + 1) + 1);
-}
-
-/******************************************************************************
- *                                                                            *
- * Function: DBpatch_3010018_expression_move_location                         *
- *                                                                            *
- * Purpose: location by the specified offset                                  *
- *                                                                            *
- * Parameters: location  - [IN] the location to adjust                        *
- *             offset    - [IN] the offset                                    *
- *                                                                            *
- ******************************************************************************/
-static void	DBpatch_3010018_expression_move_location(zbx_strloc_t *location, int offset)
-{
-	location->l += offset;
-	location->r += offset;
-}
-
-/******************************************************************************
- *                                                                            *
- * Function: DBpatch_3010018_expression_remove_values_impl                    *
- *                                                                            *
- * Purpose: removes values specified in filter from the location              *
- *                                                                            *
- * Parameters: expression - [IN] the expression to process                    *
- *             exp_token  - [IN] the current location in expression           *
- *             filter     - [IN] a list of values                             *
- *                                                                            *
- * Return value: SUCCEED - the expression was processed successfully          *
- *               FAIL    - failed to parse expression                         *
- *                                                                            *
- ******************************************************************************/
-static int	DBpatch_3010018_expression_remove_values_impl(char *expression, zbx_strloc_t *exp_token,
-		const zbx_vector_str_t *filter)
-{
-	zbx_strloc_t	token, cut_loc, op_token, value_token;
-	int		token_type, cut_value = 0, state = ZBX_3010018_PARSE_VALUE,
-			prevop_type = ZBX_3010018_TOKEN_UNKNOWN;
-
-	exp_token->r = exp_token->l;
-
-	while (ZBX_3010018_TOKEN_UNKNOWN != (token_type =
-			DBpatch_3010018_expression_get_token(expression, exp_token->r, &token)))
-	{
-		/* parse value */
-		if (ZBX_3010018_PARSE_VALUE == state)
-		{
-			state = ZBX_3010018_PARSE_OP;
-
-			if (ZBX_3010018_TOKEN_OPEN == token_type)
-			{
-				token.l = token.r + 1;
-
-				if (FAIL == DBpatch_3010018_expression_remove_values_impl(expression, &token, filter))
-					return FAIL;
-
-				if (')' != expression[token.r])
-					return FAIL;
-
-				if (token.r == DBpatch_3010018_expression_skip_whitespace(expression, token.l))
-					cut_value = 1;
-
-				/* include opening '(' into token */
-				token.l--;
-
-				value_token = token;
-				exp_token->r = token.r + 1;
-
-				continue;
-			}
-			else if (ZBX_3010018_TOKEN_VALUE != token_type)
-				return FAIL;
-
-			if (SUCCEED == DBpatch_3010018_expression_validate_value(expression, &token, filter))
-				cut_value = 1;
-
-			value_token = token;
-			exp_token->r = token.r + 1;
-
-			continue;
-		}
-
-		/* parse operator */
-		state = ZBX_3010018_PARSE_VALUE;
-
-		if (1 == cut_value)
-		{
-			if (ZBX_3010018_TOKEN_AND == prevop_type || (ZBX_3010018_TOKEN_OR == prevop_type &&
-					(ZBX_3010018_TOKEN_CLOSE == token_type || ZBX_3010018_TOKEN_END == token_type)))
-			{
-				cut_loc.l = op_token.l;
-				cut_loc.r = value_token.r;
-				DBpatch_3010018_expression_move_location(&token, -(cut_loc.r - cut_loc.l + 1));
-				prevop_type = token_type;
-				op_token = token;
-			}
-			else
-			{
-				cut_loc.l = value_token.l;
-
-				if (ZBX_3010018_TOKEN_CLOSE == token_type || ZBX_3010018_TOKEN_END == token_type)
-					cut_loc.r = token.l - 1;
-				else
-					cut_loc.r = token.r;
-
-				DBpatch_3010018_expression_move_location(&token, -(cut_loc.r - cut_loc.l + 1));
-			}
-			DBpatch_3010018_expression_cut_substring(expression, &cut_loc);
-			cut_value = 0;
-		}
-		else
-		{
-			prevop_type = token_type;
-			op_token = token;
-		}
-
-		if (ZBX_3010018_TOKEN_CLOSE == token_type || ZBX_3010018_TOKEN_END == token_type)
-		{
-			exp_token->r = token.r;
-			return SUCCEED;
-		}
-
-		if (ZBX_3010018_TOKEN_AND != token_type && ZBX_3010018_TOKEN_OR != token_type)
-			return FAIL;
-
-		exp_token->r = token.r + 1;
-	}
-
-	return FAIL;
-}
-
-/******************************************************************************
- *                                                                            *
- * Function: DBpatch_3010018_expression_remove_values                         *
- *                                                                            *
- * Purpose: removes values specified in filter from the location              *
- *                                                                            *
- * Parameters: expression - [IN] the expression to process                    *
- *             filter     - [IN] a list of values                             *
- *                                                                            *
- * Return value: SUCCEED - the expression was processed successfully          *
- *               FAIL    - failed to parse expression                         *
- *                                                                            *
- ******************************************************************************/
-static int	DBpatch_3010018_expression_remove_values(char *expression, const zbx_vector_str_t *filter)
-{
-	int		ret;
-	zbx_strloc_t	token = {0};
-
-	if (SUCCEED == (ret = DBpatch_3010018_expression_remove_values_impl(expression, &token, filter)))
-		zbx_lrtrim(expression, " ");
-=======
 	const ZBX_TABLE table =
 			{"event_recovery", "eventid", 0,
 				{
@@ -819,13 +330,563 @@
 	zbx_db_insert_clean(&db_insert);
 out:
 	zbx_free(sql);
->>>>>>> 50d955e4
 
 	return ret;
 }
 
-<<<<<<< HEAD
-static int	DBpatch_3010018(void)
+static int	DBpatch_3010021(void)
+{
+	int			i, ret = FAIL;
+	zbx_uint64_t		eventid = 0, old_eventid;
+	zbx_db_insert_t		db_insert;
+	zbx_hashset_t		events;
+	zbx_hashset_iter_t	iter;
+	zbx_object_events_t	*object_events;
+
+	zbx_hashset_create(&events, 1024, DBpatch_3010021_trigger_events_hash_func,
+			DBpatch_3010021_trigger_events_compare_func);
+	zbx_db_insert_prepare(&db_insert, "problem", "eventid", "source", "object", "objectid", NULL);
+
+	do
+	{
+		old_eventid = eventid;
+
+		if (SUCCEED != DBpatch_3010021_update_event_recovery(&events, &eventid))
+			goto out;
+	}
+	while (eventid != old_eventid);
+
+	/* generate problems from unrecovered events */
+
+	zbx_hashset_iter_reset(&events, &iter);
+	while (NULL != (object_events = (zbx_object_events_t *)zbx_hashset_iter_next(&iter)))
+	{
+		for (i = 0; i < object_events->eventids.values_num; i++)
+		{
+			zbx_db_insert_add_values(&db_insert, object_events->eventids.values[i], object_events->source,
+					object_events->object, object_events->objectid);
+		}
+
+		if (1000 < db_insert.rows.values_num)
+		{
+			if (SUCCEED != zbx_db_insert_execute(&db_insert))
+				goto out;
+
+			zbx_db_insert_clean(&db_insert);
+			zbx_db_insert_prepare(&db_insert, "problem", "eventid", "source", "object", "objectid", NULL);
+		}
+
+		zbx_vector_uint64_destroy(&object_events->eventids);
+	}
+
+	if (SUCCEED != zbx_db_insert_execute(&db_insert))
+		goto out;
+
+	ret = SUCCEED;
+out:
+	zbx_db_insert_clean(&db_insert);
+	zbx_hashset_destroy(&events);
+
+	return ret;
+}
+
+static int	DBpatch_3010022(void)
+{
+	const ZBX_FIELD	field = {"recovery", "0", NULL, NULL, 0, ZBX_TYPE_INT, ZBX_NOTNULL, 0};
+
+	return DBadd_field("operations", &field);
+}
+
+static int	DBpatch_3010023(void)
+{
+	zbx_db_insert_t	db_insert;
+	DB_ROW		row;
+	DB_RESULT	result;
+	int		ret;
+	zbx_uint64_t	actionid;
+
+	zbx_db_insert_prepare(&db_insert, "operations", "operationid", "actionid", "operationtype", "recovery", 0);
+
+	result = DBselect("select actionid from actions where recovery_msg=1");
+
+	while (NULL != (row = DBfetch(result)))
+	{
+		ZBX_STR2UINT64(actionid, row[0]);
+		/* operationtype: 11 - OPERATION_TYPE_RECOVERY_MESSAGE */
+		zbx_db_insert_add_values(&db_insert, __UINT64_C(0), actionid, 11, 1);
+	}
+	DBfree_result(result);
+
+	zbx_db_insert_autoincrement(&db_insert, "operationid");
+	ret = zbx_db_insert_execute(&db_insert);
+	zbx_db_insert_clean(&db_insert);
+
+	return ret;
+}
+
+static int	DBpatch_3010024(void)
+{
+	return DBdrop_field("actions", "recovery_msg");
+}
+
+/******************************************************************************
+ *                                                                            *
+ * Function: DBpatch_3010025_validate_action                                  *
+ *                                                                            *
+ * Purpose: checks if the action might match success event                    *
+ *                                                                            *
+ * Return value: SUCCEED - action can't match success event                   *
+ *               FAIL    - otherwise                                          *
+ *                                                                            *
+ * Comments: This function does not analyze expressions so it might fail also *
+ *           actions that can't match success event. However correct analysis *
+ *           is not easy to do, so to be safe failure is returned.            *
+ *                                                                            *
+ ******************************************************************************/
+static int	DBpatch_3010025_validate_action(zbx_uint64_t actionid, int eventsource, int evaltype)
+{
+	DB_ROW		row;
+	DB_RESULT	result;
+	int		conditiontype, ret = FAIL, value;
+
+	/* evaltype: 0 - CONDITION_EVAL_TYPE_AND_OR, 1 - CONDITION_EVAL_TYPE_AND */
+	if (evaltype != 0 && evaltype != 1)
+		return FAIL;
+
+	result = DBselect("select conditiontype,value from conditions where actionid=" ZBX_FS_UI64, actionid);
+
+	while (NULL != (row = DBfetch(result)))
+	{
+		conditiontype = atoi(row[0]);
+
+		/* eventsource: 0 - EVENT_SOURCE_TRIGGERS, 3 - EVENT_SOURCE_INTERNAL  */
+		if (0 == eventsource)
+		{
+			/* conditiontype: 5 - CONDITION_TYPE_TRIGGER_VALUE */
+			if (5 != conditiontype)
+				continue;
+
+			value = atoi(row[1]);
+
+			/* condition 'Trigger value = OK' found, fail validation */
+			if (0 == value)
+				goto out;
+
+			/* condition 'Trigger value = PROBLEM' */
+			if (1 == value)
+				ret = SUCCEED;
+		}
+		else if (3 == eventsource)
+		{
+			/* conditiontype: 23 -  CONDITION_TYPE_EVENT_TYPE */
+			if (23 != conditiontype)
+				continue;
+
+			value = atoi(row[1]);
+
+			/* event types:                                                          */
+			/*            1 - Event type:  Item in "normal" state                    */
+			/*            3 - Low-level discovery rule in "normal" state             */
+			/*            5 - Trigger in "normal" state                              */
+			if (1 == value || 3 == value || 5 == value)
+				goto out;
+
+			/* event types:                                                          */
+			/*            0 - Event type:  Item in "not supported" state             */
+			/*            2 - Low-level discovery rule in "not supported" state      */
+			/*            4 - Trigger in "unknown" state                             */
+			if (0 == value || 2 == value || 4 == value)
+				ret = SUCCEED;
+		}
+	}
+out:
+	DBfree_result(result);
+
+	return ret;
+}
+
+static int	DBpatch_3010025(void)
+{
+	DB_ROW			row;
+	DB_RESULT		result;
+	zbx_vector_uint64_t	actionids;
+	int			ret = SUCCEED, evaltype, eventsource;
+	zbx_uint64_t		actionid;
+
+	zbx_vector_uint64_create(&actionids);
+
+	/* status: 0 - ACTION_STATUS_ACTIVE */
+	result = DBselect("select actionid,name,eventsource,evaltype from actions where status=0");
+
+	while (NULL != (row = DBfetch(result)))
+	{
+		ZBX_STR2UINT64(actionid, row[0]);
+		eventsource = atoi(row[2]);
+		evaltype = atoi(row[3]);
+
+		if (FAIL == DBpatch_3010025_validate_action(actionid, eventsource, evaltype))
+		{
+			zbx_vector_uint64_append(&actionids, actionid);
+			zabbix_log(LOG_LEVEL_WARNING, "Action \"%s\" was disabled during database upgrade:"
+					" conditions might have matched success event which is not supported anymore.",
+					row[1]);
+		}
+	}
+
+	if (0 != actionids.values_num)
+	{
+		char	*sql = NULL;
+		size_t	sql_alloc = 0, sql_offset = 0;
+		/* status: 1 - ACTION_STATUS_DISABLED */
+
+		zbx_strcpy_alloc(&sql, &sql_alloc, &sql_offset, "update actions set status=1 where");
+		DBadd_condition_alloc(&sql, &sql_alloc, &sql_offset, "actionid", actionids.values,
+				actionids.values_num);
+
+		if (ZBX_DB_OK > DBexecute("%s", sql))
+			ret = FAIL;
+
+		zbx_free(sql);
+	}
+
+	DBfree_result(result);
+	zbx_vector_uint64_destroy(&actionids);
+
+	return ret;
+}
+
+/* patch 3010026 */
+
+#define	ZBX_3010026_TOKEN_UNKNOWN	0
+#define	ZBX_3010026_TOKEN_OPEN		1
+#define	ZBX_3010026_TOKEN_CLOSE		2
+#define	ZBX_3010026_TOKEN_AND		3
+#define	ZBX_3010026_TOKEN_OR		4
+#define	ZBX_3010026_TOKEN_VALUE		5
+#define	ZBX_3010026_TOKEN_END		6
+
+#define ZBX_3010026_PARSE_VALUE		0
+#define ZBX_3010026_PARSE_OP		1
+
+static void	DBpatch_3010026_get_conditionids(zbx_uint64_t actionid, int eventsource,
+		zbx_vector_uint64_t *conditionids)
+{
+	DB_ROW		row;
+	DB_RESULT	result;
+	zbx_uint64_t	conditionid;
+
+	/* eventsource: 0 - EVENT_SOURCE_TRIGGERS, 3 - EVENT_SOURCE_INTERNAL  */
+	if (0 == eventsource)
+	{
+		/* conditiontype: 5 - CONDITION_TYPE_TRIGGER_VALUE */
+		result = DBselect("select conditionid from conditions"
+				" where actionid=" ZBX_FS_UI64
+					" and conditiontype=5",
+				actionid);
+	}
+	else if (3 == eventsource)
+	{
+		/* conditiontype: 23 -  CONDITION_TYPE_EVENT_TYPE */
+		result = DBselect("select conditionid from conditions"
+				" where actionid=" ZBX_FS_UI64
+					" and conditiontype=23"
+					" and value in ('1', '3', '5')",
+				actionid);
+	}
+	else
+		return;
+
+	while (NULL != (row = DBfetch(result)))
+	{
+		ZBX_STR2UINT64(conditionid, row[0]);
+		zbx_vector_uint64_append(conditionids, conditionid);
+	}
+
+	DBfree_result(result);
+}
+
+/******************************************************************************
+ *                                                                            *
+ * Function: DBpatch_3010026_expression_skip_whitespace                       *
+ *                                                                            *
+ * Purpose: skips whitespace characters                                       *
+ *                                                                            *
+ * Parameters: expression - [IN] the expression to process                    *
+ *             offset     - [IN] the starting offset in expression            *
+ *                                                                            *
+ * Return value: the position of first non-whitespace character after offset  *
+ *                                                                            *
+ ******************************************************************************/
+static size_t	DBpatch_3010026_expression_skip_whitespace(const char *expression, size_t offset)
+{
+	while (' ' == expression[offset])
+		offset++;
+
+	return offset;
+}
+
+/******************************************************************************
+ *                                                                            *
+ * Function: DBpatch_3010026_expression_get_token                             *
+ *                                                                            *
+ * Purpose: gets the next expression token starting with offset               *
+ *                                                                            *
+ * Parameters: expression - [IN] the expression to process                    *
+ *             offset     - [IN] the starting offset in expression            *
+ *             token      - [OUT] the token location in expression            *
+ *                                                                            *
+ * Return value: the token type (see ZBX_3010026_TOKEN_* defines)             *
+ *                                                                            *
+ * Comments: The recognized tokens are '(', ')', 'and', 'or' and '{<id>}'.    *                                                                           *
+ *                                                                            *
+ ******************************************************************************/
+static int	DBpatch_3010026_expression_get_token(const char *expression, int offset, zbx_strloc_t *token)
+{
+	int	ret = ZBX_3010026_TOKEN_UNKNOWN;
+
+	offset = DBpatch_3010026_expression_skip_whitespace(expression, offset);
+	token->l = offset;
+
+	switch (expression[offset])
+	{
+		case '\0':
+			token->r = offset;
+			ret = ZBX_3010026_TOKEN_END;
+			break;
+		case '(':
+			token->r = offset;
+			ret = ZBX_3010026_TOKEN_OPEN;
+			break;
+		case ')':
+			token->r = offset;
+			ret = ZBX_3010026_TOKEN_CLOSE;
+			break;
+		case 'o':
+			if ('r' == expression[offset + 1])
+			{
+				token->r = offset + 1;
+				ret = ZBX_3010026_TOKEN_OR;
+			}
+			break;
+		case 'a':
+			if ('n' == expression[offset + 1] && 'd' == expression[offset + 2])
+			{
+				token->r = offset + 2;
+				ret = ZBX_3010026_TOKEN_AND;
+			}
+			break;
+		case '{':
+			while (0 != isdigit(expression[++offset]))
+				;
+			if ('}' == expression[offset])
+			{
+				token->r = offset;
+				ret = ZBX_3010026_TOKEN_VALUE;
+			}
+			break;
+	}
+
+	return ret;
+}
+
+/******************************************************************************
+ *                                                                            *
+ * Function: DBpatch_3010026_expression_validate_value                        *
+ *                                                                            *
+ * Purpose: checks if the value does not match any filter value               *
+ *                                                                            *
+ * Parameters: expression - [IN] the expression to process                    *
+ *             value      - [IN] the location of value in expression          *
+ *             filter     - [IN] a list of values to compare                  *
+ *                                                                            *
+ * Return value: SUCCEED - the value does not match any filter values         *
+ *               FAIL    - otherwise                                          *
+ *                                                                            *
+ ******************************************************************************/
+static int	DBpatch_3010026_expression_validate_value(const char *expression, zbx_strloc_t *value,
+		const zbx_vector_str_t *filter)
+{
+	int	i;
+
+	for (i = 0; i < filter->values_num; i++)
+	{
+		if (0 == strncmp(expression + value->l, filter->values[i], value->r - value->l + 1))
+			return SUCCEED;
+	}
+
+	return FAIL;
+}
+
+/******************************************************************************
+ *                                                                            *
+ * Function: DBpatch_3010026_expression_cut_substring                         *
+ *                                                                            *
+ * Purpose: cuts substring from the expression                                *
+ *                                                                            *
+ * Parameters: expression - [IN] the expression to process                    *
+ *             cu         - [IN] the substring location                       *
+ *                                                                            *
+ ******************************************************************************/
+static void	DBpatch_3010026_expression_cut_substring(char *expression, zbx_strloc_t *cut)
+{
+	if (cut->l <= cut->r)
+		memmove(expression + cut->l, expression + cut->r + 1, strlen(expression + cut->r + 1) + 1);
+}
+
+/******************************************************************************
+ *                                                                            *
+ * Function: DBpatch_3010026_expression_move_location                         *
+ *                                                                            *
+ * Purpose: location by the specified offset                                  *
+ *                                                                            *
+ * Parameters: location  - [IN] the location to adjust                        *
+ *             offset    - [IN] the offset                                    *
+ *                                                                            *
+ ******************************************************************************/
+static void	DBpatch_3010026_expression_move_location(zbx_strloc_t *location, int offset)
+{
+	location->l += offset;
+	location->r += offset;
+}
+
+/******************************************************************************
+ *                                                                            *
+ * Function: DBpatch_3010026_expression_remove_values_impl                    *
+ *                                                                            *
+ * Purpose: removes values specified in filter from the location              *
+ *                                                                            *
+ * Parameters: expression - [IN] the expression to process                    *
+ *             exp_token  - [IN] the current location in expression           *
+ *             filter     - [IN] a list of values                             *
+ *                                                                            *
+ * Return value: SUCCEED - the expression was processed successfully          *
+ *               FAIL    - failed to parse expression                         *
+ *                                                                            *
+ ******************************************************************************/
+static int	DBpatch_3010026_expression_remove_values_impl(char *expression, zbx_strloc_t *exp_token,
+		const zbx_vector_str_t *filter)
+{
+	zbx_strloc_t	token, cut_loc, op_token, value_token;
+	int		token_type, cut_value = 0, state = ZBX_3010026_PARSE_VALUE,
+			prevop_type = ZBX_3010026_TOKEN_UNKNOWN;
+
+	exp_token->r = exp_token->l;
+
+	while (ZBX_3010026_TOKEN_UNKNOWN != (token_type =
+			DBpatch_3010026_expression_get_token(expression, exp_token->r, &token)))
+	{
+		/* parse value */
+		if (ZBX_3010026_PARSE_VALUE == state)
+		{
+			state = ZBX_3010026_PARSE_OP;
+
+			if (ZBX_3010026_TOKEN_OPEN == token_type)
+			{
+				token.l = token.r + 1;
+
+				if (FAIL == DBpatch_3010026_expression_remove_values_impl(expression, &token, filter))
+					return FAIL;
+
+				if (')' != expression[token.r])
+					return FAIL;
+
+				if (token.r == DBpatch_3010026_expression_skip_whitespace(expression, token.l))
+					cut_value = 1;
+
+				/* include opening '(' into token */
+				token.l--;
+
+				value_token = token;
+				exp_token->r = token.r + 1;
+
+				continue;
+			}
+			else if (ZBX_3010026_TOKEN_VALUE != token_type)
+				return FAIL;
+
+			if (SUCCEED == DBpatch_3010026_expression_validate_value(expression, &token, filter))
+				cut_value = 1;
+
+			value_token = token;
+			exp_token->r = token.r + 1;
+
+			continue;
+		}
+
+		/* parse operator */
+		state = ZBX_3010026_PARSE_VALUE;
+
+		if (1 == cut_value)
+		{
+			if (ZBX_3010026_TOKEN_AND == prevop_type || (ZBX_3010026_TOKEN_OR == prevop_type &&
+					(ZBX_3010026_TOKEN_CLOSE == token_type || ZBX_3010026_TOKEN_END == token_type)))
+			{
+				cut_loc.l = op_token.l;
+				cut_loc.r = value_token.r;
+				DBpatch_3010026_expression_move_location(&token, -(cut_loc.r - cut_loc.l + 1));
+				prevop_type = token_type;
+				op_token = token;
+			}
+			else
+			{
+				cut_loc.l = value_token.l;
+
+				if (ZBX_3010026_TOKEN_CLOSE == token_type || ZBX_3010026_TOKEN_END == token_type)
+					cut_loc.r = token.l - 1;
+				else
+					cut_loc.r = token.r;
+
+				DBpatch_3010026_expression_move_location(&token, -(cut_loc.r - cut_loc.l + 1));
+			}
+			DBpatch_3010026_expression_cut_substring(expression, &cut_loc);
+			cut_value = 0;
+		}
+		else
+		{
+			prevop_type = token_type;
+			op_token = token;
+		}
+
+		if (ZBX_3010026_TOKEN_CLOSE == token_type || ZBX_3010026_TOKEN_END == token_type)
+		{
+			exp_token->r = token.r;
+			return SUCCEED;
+		}
+
+		if (ZBX_3010026_TOKEN_AND != token_type && ZBX_3010026_TOKEN_OR != token_type)
+			return FAIL;
+
+		exp_token->r = token.r + 1;
+	}
+
+	return FAIL;
+}
+
+/******************************************************************************
+ *                                                                            *
+ * Function: DBpatch_3010026_expression_remove_values                         *
+ *                                                                            *
+ * Purpose: removes values specified in filter from the location              *
+ *                                                                            *
+ * Parameters: expression - [IN] the expression to process                    *
+ *             filter     - [IN] a list of values                             *
+ *                                                                            *
+ * Return value: SUCCEED - the expression was processed successfully          *
+ *               FAIL    - failed to parse expression                         *
+ *                                                                            *
+ ******************************************************************************/
+static int	DBpatch_3010026_expression_remove_values(char *expression, const zbx_vector_str_t *filter)
+{
+	int		ret;
+	zbx_strloc_t	token = {0};
+
+	if (SUCCEED == (ret = DBpatch_3010026_expression_remove_values_impl(expression, &token, filter)))
+		zbx_lrtrim(expression, " ");
+
+	return ret;
+}
+
+static int	DBpatch_3010026(void)
 {
 	DB_ROW			row;
 	DB_RESULT		result;
@@ -850,7 +911,7 @@
 		evaltype = atoi(row[2]);
 
 		index = conditionids.values_num;
-		DBpatch_3010018_get_conditionids(actionid, eventsource, &conditionids);
+		DBpatch_3010026_get_conditionids(actionid, eventsource, &conditionids);
 
 		/* evaltype: 3 - CONDITION_EVAL_TYPE_EXPRESSION */
 		if (3 != evaltype)
@@ -865,7 +926,7 @@
 		for (i = index; i < conditionids.values_num; i++)
 			zbx_vector_str_append(&filter, zbx_dsprintf(NULL, "{" ZBX_FS_UI64 "}", conditionids.values[i]));
 
-		if (SUCCEED == DBpatch_3010018_expression_remove_values(formula, &filter))
+		if (SUCCEED == DBpatch_3010026_expression_remove_values(formula, &filter))
 		{
 			zbx_snprintf_alloc(&sql, &sql_alloc, &sql_offset, "update actions set formula='%s'", formula);
 			if ('\0' == *formula)
@@ -910,60 +971,6 @@
 	zbx_free(sql);
 	zbx_vector_str_destroy(&filter);
 	zbx_vector_uint64_destroy(&conditionids);
-=======
-static int	DBpatch_3010021(void)
-{
-	int			i, ret = FAIL;
-	zbx_uint64_t		eventid = 0, old_eventid;
-	zbx_db_insert_t		db_insert;
-	zbx_hashset_t		events;
-	zbx_hashset_iter_t	iter;
-	zbx_object_events_t	*object_events;
-
-	zbx_hashset_create(&events, 1024, DBpatch_3010021_trigger_events_hash_func,
-			DBpatch_3010021_trigger_events_compare_func);
-	zbx_db_insert_prepare(&db_insert, "problem", "eventid", "source", "object", "objectid", NULL);
-
-	do
-	{
-		old_eventid = eventid;
-
-		if (SUCCEED != DBpatch_3010021_update_event_recovery(&events, &eventid))
-			goto out;
-	}
-	while (eventid != old_eventid);
-
-	/* generate problems from unrecovered events */
-
-	zbx_hashset_iter_reset(&events, &iter);
-	while (NULL != (object_events = (zbx_object_events_t *)zbx_hashset_iter_next(&iter)))
-	{
-		for (i = 0; i < object_events->eventids.values_num; i++)
-		{
-			zbx_db_insert_add_values(&db_insert, object_events->eventids.values[i], object_events->source,
-					object_events->object, object_events->objectid);
-		}
-
-		if (1000 < db_insert.rows.values_num)
-		{
-			if (SUCCEED != zbx_db_insert_execute(&db_insert))
-				goto out;
-
-			zbx_db_insert_clean(&db_insert);
-			zbx_db_insert_prepare(&db_insert, "problem", "eventid", "source", "object", "objectid", NULL);
-		}
-
-		zbx_vector_uint64_destroy(&object_events->eventids);
-	}
-
-	if (SUCCEED != zbx_db_insert_execute(&db_insert))
-		goto out;
-
-	ret = SUCCEED;
-out:
-	zbx_db_insert_clean(&db_insert);
-	zbx_hashset_destroy(&events);
->>>>>>> 50d955e4
 
 	return ret;
 }
@@ -993,11 +1000,13 @@
 DBPATCH_ADD(3010016, 0, 1)
 DBPATCH_ADD(3010017, 0, 1)
 DBPATCH_ADD(3010018, 0, 1)
-<<<<<<< HEAD
-=======
 DBPATCH_ADD(3010019, 0, 1)
 DBPATCH_ADD(3010020, 0, 1)
 DBPATCH_ADD(3010021, 0, 1)
->>>>>>> 50d955e4
+DBPATCH_ADD(3010022, 0, 1)
+DBPATCH_ADD(3010023, 0, 1)
+DBPATCH_ADD(3010024, 0, 1)
+DBPATCH_ADD(3010025, 0, 1)
+DBPATCH_ADD(3010026, 0, 1)
 
 DBPATCH_END()