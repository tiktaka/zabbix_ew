--- conflicted
+++ resolved
@@ -180,7 +180,19 @@
 
 static int	DBpatch_7010015(void)
 {
-<<<<<<< HEAD
+	return DBdrop_index("proxy_history", "proxy_history_1");
+}
+
+static int	DBpatch_7010016(void)
+{
+	if (FAIL == zbx_db_index_exists("proxy_history", "proxy_history_2"))
+		return DBcreate_index("proxy_history", "proxy_history_2", "write_clock", 0);
+
+	return SUCCEED;
+}
+
+static int	DBpatch_7010017(void)
+{
 	if (0 == (DBget_program_type() & ZBX_PROGRAM_TYPE_SERVER))
 		return SUCCEED;
 
@@ -194,15 +206,6 @@
 	{
 		return FAIL;
 	}
-=======
-	return DBdrop_index("proxy_history", "proxy_history_1");
-}
-
-static int	DBpatch_7010016(void)
-{
-	if (FAIL == zbx_db_index_exists("proxy_history", "proxy_history_2"))
-		return DBcreate_index("proxy_history", "proxy_history_2", "write_clock", 0);
->>>>>>> 883c704c
 
 	return SUCCEED;
 }
@@ -229,9 +232,7 @@
 DBPATCH_ADD(7010013, 0, 1)
 DBPATCH_ADD(7010014, 0, 1)
 DBPATCH_ADD(7010015, 0, 1)
-<<<<<<< HEAD
-=======
 DBPATCH_ADD(7010016, 0, 1)
->>>>>>> 883c704c
+DBPATCH_ADD(7010017, 0, 1)
 
 DBPATCH_END()