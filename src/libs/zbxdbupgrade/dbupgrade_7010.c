/*
** Copyright (C) 2001-2024 Zabbix SIA
**
** This program is free software: you can redistribute it and/or modify it under the terms of
** the GNU Affero General Public License as published by the Free Software Foundation, version 3.
**
** This program is distributed in the hope that it will be useful, but WITHOUT ANY WARRANTY;
** without even the implied warranty of MERCHANTABILITY or FITNESS FOR A PARTICULAR PURPOSE.
** See the GNU Affero General Public License for more details.
**
** You should have received a copy of the GNU Affero General Public License along with this program.
** If not, see <https://www.gnu.org/licenses/>.
**/

#include "dbupgrade.h"
#include "zbxdbhigh.h"

/*
 * 7.2 development database patches
 */

#ifndef HAVE_SQLITE3

static int	DBpatch_7010000(void)
{
<<<<<<< HEAD
	int		i;
	const char	*values[] = {
			"web.avail_report.filter.active", "web.availabilityreport.filter.active",
			"web.avail_report.filter.from", "web.availabilityreport.filter.from",
			"web.avail_report.filter.to", "web.availabilityreport.filter.to",
			"web.avail_report.mode", "web.availabilityreport.filter.mode",
			"web.avail_report.0.groupids", "web.availabilityreport.filter.0.host_groups",
			"web.avail_report.0.hostids", "web.availabilityreport.filter.0.hosts",
			"web.avail_report.1.groupid", "web.availabilityreport.filter.1.template_groups",
			"web.avail_report.1.hostid", "web.availabilityreport.filter.1.templates",
			"web.avail_report.1.tpl_triggerid", "web.availabilityreport.filter.1.triggers",
			"web.avail_report.1.hostgroupid", "web.availabilityreport.filter.1.host_groups"
		};

	if (0 == (DBget_program_type() & ZBX_PROGRAM_TYPE_SERVER))
		return SUCCEED;

	for (i = 0; i < (int)ARRSIZE(values); i += 2)
	{
		if (ZBX_DB_OK > zbx_db_execute("update profiles set idx='%s' where idx='%s'", values[i + 1], values[i]))
			return FAIL;
=======
	if (0 == (DBget_program_type() & ZBX_PROGRAM_TYPE_SERVER))
		return SUCCEED;

	if (ZBX_DB_OK > zbx_db_execute(
			"update profiles"
				" set value_str='operating_mode'"
				" where idx='web.proxies.php.sort'"
				" and value_str like 'status'"))
	{
		return FAIL;
>>>>>>> f557bba5
	}

	return SUCCEED;
}

#endif

DBPATCH_START(7010)

/* version, duplicates flag, mandatory flag */

DBPATCH_ADD(7010000, 0, 1)

DBPATCH_END()<|MERGE_RESOLUTION|>--- conflicted
+++ resolved
@@ -23,7 +23,23 @@
 
 static int	DBpatch_7010000(void)
 {
-<<<<<<< HEAD
+	if (0 == (DBget_program_type() & ZBX_PROGRAM_TYPE_SERVER))
+		return SUCCEED;
+
+	if (ZBX_DB_OK > zbx_db_execute(
+			"update profiles"
+				" set value_str='operating_mode'"
+				" where idx='web.proxies.php.sort'"
+				" and value_str like 'status'"))
+	{
+		return FAIL;
+	}
+
+	return SUCCEED;
+}
+
+static int	DBpatch_7010001(void)
+{
 	int		i;
 	const char	*values[] = {
 			"web.avail_report.filter.active", "web.availabilityreport.filter.active",
@@ -45,18 +61,6 @@
 	{
 		if (ZBX_DB_OK > zbx_db_execute("update profiles set idx='%s' where idx='%s'", values[i + 1], values[i]))
 			return FAIL;
-=======
-	if (0 == (DBget_program_type() & ZBX_PROGRAM_TYPE_SERVER))
-		return SUCCEED;
-
-	if (ZBX_DB_OK > zbx_db_execute(
-			"update profiles"
-				" set value_str='operating_mode'"
-				" where idx='web.proxies.php.sort'"
-				" and value_str like 'status'"))
-	{
-		return FAIL;
->>>>>>> f557bba5
 	}
 
 	return SUCCEED;
@@ -69,5 +73,6 @@
 /* version, duplicates flag, mandatory flag */
 
 DBPATCH_ADD(7010000, 0, 1)
+DBPATCH_ADD(7010001, 0, 1)
 
 DBPATCH_END()