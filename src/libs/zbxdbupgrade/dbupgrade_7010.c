--- conflicted
+++ resolved
@@ -172,7 +172,14 @@
 
 static int	DBpatch_7010014(void)
 {
-<<<<<<< HEAD
+	if (FAIL == zbx_db_index_exists("auditlog", "auditlog_5"))
+		return DBcreate_index("auditlog", "auditlog_5", "ip", 0);
+
+	return SUCCEED;
+}
+
+static int	DBpatch_7010015(void)
+{
 	if (0 == (DBget_program_type() & ZBX_PROGRAM_TYPE_SERVER))
 		return SUCCEED;
 
@@ -186,10 +193,6 @@
 	{
 		return FAIL;
 	}
-=======
-	if (FAIL == zbx_db_index_exists("auditlog", "auditlog_5"))
-		return DBcreate_index("auditlog", "auditlog_5", "ip", 0);
->>>>>>> 3fde67ce
 
 	return SUCCEED;
 }
@@ -215,5 +218,6 @@
 DBPATCH_ADD(7010012, 0, 1)
 DBPATCH_ADD(7010013, 0, 1)
 DBPATCH_ADD(7010014, 0, 1)
+DBPATCH_ADD(7010015, 0, 1)
 
 DBPATCH_END()