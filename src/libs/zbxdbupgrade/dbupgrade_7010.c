/*
** Copyright (C) 2001-2024 Zabbix SIA
**
** This program is free software: you can redistribute it and/or modify it under the terms of
** the GNU Affero General Public License as published by the Free Software Foundation, version 3.
**
** This program is distributed in the hope that it will be useful, but WITHOUT ANY WARRANTY;
** without even the implied warranty of MERCHANTABILITY or FITNESS FOR A PARTICULAR PURPOSE.
** See the GNU Affero General Public License for more details.
**
** You should have received a copy of the GNU Affero General Public License along with this program.
** If not, see <https://www.gnu.org/licenses/>.
**/

#include "dbupgrade.h"
#include "zbxdbhigh.h"
#include "zbxdb.h"

/*
 * 7.2 development database patches
 */

#ifndef HAVE_SQLITE3

static int	DBpatch_7010000(void)
{
	if (0 == (DBget_program_type() & ZBX_PROGRAM_TYPE_SERVER))
		return SUCCEED;

	if (ZBX_DB_OK > zbx_db_execute(
			"update profiles"
				" set value_str='operating_mode'"
				" where idx='web.proxies.php.sort'"
				" and value_str like 'status'"))
	{
		return FAIL;
	}

	return SUCCEED;
}

static int	DBpatch_7010001(void)
{
	if (FAIL == zbx_db_index_exists("auditlog", "auditlog_4"))
		return DBcreate_index("auditlog", "auditlog_4", "recordsetid", 0);

	return SUCCEED;
}

static int	DBpatch_7010002(void)
{
	int		i;
	const char	*values[] = {
			"web.avail_report.filter.active", "web.availabilityreport.filter.active",
			"web.avail_report.filter.from", "web.availabilityreport.filter.from",
			"web.avail_report.filter.to", "web.availabilityreport.filter.to",
			"web.avail_report.mode", "web.availabilityreport.filter.mode",
			"web.avail_report.0.groupids", "web.availabilityreport.filter.0.host_groups",
			"web.avail_report.0.hostids", "web.availabilityreport.filter.0.hosts",
			"web.avail_report.1.groupid", "web.availabilityreport.filter.1.template_groups",
			"web.avail_report.1.hostid", "web.availabilityreport.filter.1.templates",
			"web.avail_report.1.tpl_triggerid", "web.availabilityreport.filter.1.triggers",
			"web.avail_report.1.hostgroupid", "web.availabilityreport.filter.1.host_groups"
		};

	if (0 == (DBget_program_type() & ZBX_PROGRAM_TYPE_SERVER))
		return SUCCEED;

	for (i = 0; i < (int)ARRSIZE(values); i += 2)
	{
		if (ZBX_DB_OK > zbx_db_execute("update profiles set idx='%s' where idx='%s'", values[i + 1], values[i]))
			return FAIL;
	}

	return SUCCEED;
}

static int	DBpatch_7010003(void)
{
<<<<<<< HEAD
	if (FAIL == zbx_db_index_exists("items", "items_10"))
		return DBcreate_index("items", "items_10", "uuid", 0);

	return SUCCEED;
}

static int	DBpatch_7010004(void)
{
	if (FAIL == zbx_db_index_exists("hosts", "hosts_9"))
		return DBcreate_index("hosts", "hosts_9", "uuid", 0);

	return SUCCEED;
}

static int	DBpatch_7010005(void)
{
	if (FAIL == zbx_db_index_exists("hstgrp", "hstgrp_2"))
		return DBcreate_index("hstgrp", "hstgrp_2", "uuid", 0);

	return SUCCEED;
}

static int	DBpatch_7010006(void)
{
	if (FAIL == zbx_db_index_exists("httptest", "httptest_5"))
		return DBcreate_index("httptest", "httptest_5", "uuid", 0);

	return SUCCEED;
}

static int	DBpatch_7010007(void)
{
	if (FAIL == zbx_db_index_exists("valuemap", "valuemap_2"))
		return DBcreate_index("valuemap", "valuemap_2", "uuid", 0);

	return SUCCEED;
}

static int	DBpatch_7010008(void)
{
	if (FAIL == zbx_db_index_exists("triggers", "triggers_4"))
		return DBcreate_index("triggers", "triggers_4", "uuid", 0);

	return SUCCEED;
}

static int	DBpatch_7010009(void)
{
	if (FAIL == zbx_db_index_exists("graphs", "graphs_5"))
		return DBcreate_index("graphs", "graphs_5", "uuid", 0);

	return SUCCEED;
}

static int	DBpatch_7010010(void)
{
	if (FAIL == zbx_db_index_exists("services", "services_1"))
		return DBcreate_index("services", "services_1", "uuid", 0);

	return SUCCEED;
}

static int	DBpatch_7010011(void)
{
	if (FAIL == zbx_db_index_exists("dashboard", "dashboard_3"))
		return DBcreate_index("dashboard", "dashboard_3", "uuid", 0);
=======
	if (SUCCEED == zbx_db_index_exists("userdirectory_usrgrp", "userdirectory_usrgrp_3"))
		return DBdrop_index("userdirectory_usrgrp", "userdirectory_usrgrp_3");
>>>>>>> 107e4d11

	return SUCCEED;
}

#endif

DBPATCH_START(7010)

/* version, duplicates flag, mandatory flag */

DBPATCH_ADD(7010000, 0, 1)
DBPATCH_ADD(7010001, 0, 1)
DBPATCH_ADD(7010002, 0, 1)
DBPATCH_ADD(7010003, 0, 1)
<<<<<<< HEAD
DBPATCH_ADD(7010004, 0, 1)
DBPATCH_ADD(7010005, 0, 1)
DBPATCH_ADD(7010006, 0, 1)
DBPATCH_ADD(7010007, 0, 1)
DBPATCH_ADD(7010008, 0, 1)
DBPATCH_ADD(7010009, 0, 1)
DBPATCH_ADD(7010010, 0, 1)
DBPATCH_ADD(7010011, 0, 1)
=======
>>>>>>> 107e4d11

DBPATCH_END()<|MERGE_RESOLUTION|>--- conflicted
+++ resolved
@@ -77,14 +77,21 @@
 
 static int	DBpatch_7010003(void)
 {
-<<<<<<< HEAD
+	if (SUCCEED == zbx_db_index_exists("userdirectory_usrgrp", "userdirectory_usrgrp_3"))
+		return DBdrop_index("userdirectory_usrgrp", "userdirectory_usrgrp_3");
+
+	return SUCCEED;
+}
+
+static int	DBpatch_7010004(void)
+{
 	if (FAIL == zbx_db_index_exists("items", "items_10"))
 		return DBcreate_index("items", "items_10", "uuid", 0);
 
 	return SUCCEED;
 }
 
-static int	DBpatch_7010004(void)
+static int	DBpatch_7010005(void)
 {
 	if (FAIL == zbx_db_index_exists("hosts", "hosts_9"))
 		return DBcreate_index("hosts", "hosts_9", "uuid", 0);
@@ -92,7 +99,7 @@
 	return SUCCEED;
 }
 
-static int	DBpatch_7010005(void)
+static int	DBpatch_7010006(void)
 {
 	if (FAIL == zbx_db_index_exists("hstgrp", "hstgrp_2"))
 		return DBcreate_index("hstgrp", "hstgrp_2", "uuid", 0);
@@ -100,7 +107,7 @@
 	return SUCCEED;
 }
 
-static int	DBpatch_7010006(void)
+static int	DBpatch_7010007(void)
 {
 	if (FAIL == zbx_db_index_exists("httptest", "httptest_5"))
 		return DBcreate_index("httptest", "httptest_5", "uuid", 0);
@@ -108,7 +115,7 @@
 	return SUCCEED;
 }
 
-static int	DBpatch_7010007(void)
+static int	DBpatch_7010008(void)
 {
 	if (FAIL == zbx_db_index_exists("valuemap", "valuemap_2"))
 		return DBcreate_index("valuemap", "valuemap_2", "uuid", 0);
@@ -116,7 +123,7 @@
 	return SUCCEED;
 }
 
-static int	DBpatch_7010008(void)
+static int	DBpatch_7010009(void)
 {
 	if (FAIL == zbx_db_index_exists("triggers", "triggers_4"))
 		return DBcreate_index("triggers", "triggers_4", "uuid", 0);
@@ -124,7 +131,7 @@
 	return SUCCEED;
 }
 
-static int	DBpatch_7010009(void)
+static int	DBpatch_7010010(void)
 {
 	if (FAIL == zbx_db_index_exists("graphs", "graphs_5"))
 		return DBcreate_index("graphs", "graphs_5", "uuid", 0);
@@ -132,7 +139,7 @@
 	return SUCCEED;
 }
 
-static int	DBpatch_7010010(void)
+static int	DBpatch_7010011(void)
 {
 	if (FAIL == zbx_db_index_exists("services", "services_1"))
 		return DBcreate_index("services", "services_1", "uuid", 0);
@@ -140,14 +147,10 @@
 	return SUCCEED;
 }
 
-static int	DBpatch_7010011(void)
+static int	DBpatch_7010012(void)
 {
 	if (FAIL == zbx_db_index_exists("dashboard", "dashboard_3"))
 		return DBcreate_index("dashboard", "dashboard_3", "uuid", 0);
-=======
-	if (SUCCEED == zbx_db_index_exists("userdirectory_usrgrp", "userdirectory_usrgrp_3"))
-		return DBdrop_index("userdirectory_usrgrp", "userdirectory_usrgrp_3");
->>>>>>> 107e4d11
 
 	return SUCCEED;
 }
@@ -162,7 +165,6 @@
 DBPATCH_ADD(7010001, 0, 1)
 DBPATCH_ADD(7010002, 0, 1)
 DBPATCH_ADD(7010003, 0, 1)
-<<<<<<< HEAD
 DBPATCH_ADD(7010004, 0, 1)
 DBPATCH_ADD(7010005, 0, 1)
 DBPATCH_ADD(7010006, 0, 1)
@@ -171,7 +173,6 @@
 DBPATCH_ADD(7010009, 0, 1)
 DBPATCH_ADD(7010010, 0, 1)
 DBPATCH_ADD(7010011, 0, 1)
-=======
->>>>>>> 107e4d11
+DBPATCH_ADD(7010012, 0, 1)
 
 DBPATCH_END()