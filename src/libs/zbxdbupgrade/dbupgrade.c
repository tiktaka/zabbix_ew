--- conflicted
+++ resolved
@@ -860,30 +860,14 @@
 
 	return DBset_default("config", &field);
 }
-<<<<<<< HEAD
+
 static int	DBpatch_02010039()
 {
-	const ZBX_FIELD	field = {"variables", "", NULL, NULL, 0, ZBX_TYPE_SHORTTEXT, ZBX_NOTNULL, 0};
-
-	return DBrename_field("httptest", "macros", &field);
-=======
-
-static int	DBpatch_02010039()
-{
 	return DBdrop_field("alerts", "nextcheck");
->>>>>>> ab997bd7
 }
 
 static int	DBpatch_02010040()
 {
-<<<<<<< HEAD
-	const ZBX_FIELD	field = {"variables", "", NULL, NULL, 0, ZBX_TYPE_SHORTTEXT, ZBX_NOTNULL, 0};
-
-	return DBadd_field("httpstep", &field);
-}
-
-
-=======
 	const ZBX_FIELD	field = {"state", "0", NULL, NULL, 0, ZBX_TYPE_INT, ZBX_NOTNULL, 0};
 
 	return DBrename_field("triggers", "value_flags", &field);
@@ -954,7 +938,21 @@
 {
 	return DBcreate_index("escalations", "escalations_1", "actionid,triggerid,itemid,escalationid", 1);
 }
->>>>>>> ab997bd7
+static int	DBpatch_02010050()
+{
+	const ZBX_FIELD	field = {"variables", "", NULL, NULL, 0, ZBX_TYPE_SHORTTEXT, ZBX_NOTNULL, 0};
+
+	return DBrename_field("httptest", "macros", &field);
+}
+
+static int	DBpatch_02010051()
+{
+	const ZBX_FIELD	field = {"variables", "", NULL, NULL, 0, ZBX_TYPE_SHORTTEXT, ZBX_NOTNULL, 0};
+
+	return DBadd_field("httpstep", &field);
+}
+
+
 #endif	/* not HAVE_SQLITE3 */
 
 static void	DBget_version(int *mandatory, int *optional)
@@ -1031,10 +1029,6 @@
 		{DBpatch_02010036, 2010036, 0, 0},
 		{DBpatch_02010037, 2010037, 0, 0},
 		{DBpatch_02010038, 2010038, 0, 0},
-<<<<<<< HEAD
-		{DBpatch_02010039, 2010039, 0, 1},
-		{DBpatch_02010040, 2010040, 0, 1},
-=======
 		{DBpatch_02010039, 2010039, 0, 0},
 		{DBpatch_02010040, 2010040, 0, 1},
 		{DBpatch_02010041, 2010041, 0, 0},
@@ -1046,16 +1040,13 @@
 		{DBpatch_02010047, 2010047, 0, 1},
 		{DBpatch_02010048, 2010048, 0, 0},
 		{DBpatch_02010049, 2010049, 0, 0},
->>>>>>> ab997bd7
+		{DBpatch_02010050, 2010050, 0, 1},
+		{DBpatch_02010041, 2010051, 0, 1},
 		/* IMPORTANT! When adding a new mandatory DBPatch don't forget to update it for SQLite, too. */
 		{NULL}
 	};
 #else
-<<<<<<< HEAD
-	required = 2010040;	/* <---- Update mandatory DBpatch for SQLite here. */
-=======
-	required = 2010047;	/* <---- Update mandatory DBpatch for SQLite here. */
->>>>>>> ab997bd7
+	required = 2010051;	/* <---- Update mandatory DBpatch for SQLite here. */
 #endif
 
 	zabbix_log(LOG_LEVEL_DEBUG, "In %s()", __function_name);
