/*
** Zabbix
** Copyright (C) 2001-2013 Zabbix SIA
**
** This program is free software; you can redistribute it and/or modify
** it under the terms of the GNU General Public License as published by
** the Free Software Foundation; either version 2 of the License, or
** (at your option) any later version.
**
** This program is distributed in the hope that it will be useful,
** but WITHOUT ANY WARRANTY; without even the implied warranty of
** MERCHANTABILITY or FITNESS FOR A PARTICULAR PURPOSE. See the
** GNU General Public License for more details.
**
** You should have received a copy of the GNU General Public License
** along with this program; if not, write to the Free Software
** Foundation, Inc., 51 Franklin Street, Fifth Floor, Boston, MA  02110-1301, USA.
**/

#include "common.h"

#include "db.h"
#include "log.h"

#ifdef HAVE_MYSQL
#	define ZBX_DB_TABLE_OPTIONS	" engine=innodb"
#	define ZBX_DROP_FK		" drop foreign key"
#else
#	define ZBX_DB_TABLE_OPTIONS	""
#	define ZBX_DROP_FK		" drop constraint"
#endif

#ifdef HAVE_POSTGRESQL
#	define ZBX_DB_ONLY		" only"
#else
#	define ZBX_DB_ONLY		""
#endif

#if defined(HAVE_IBM_DB2)
#	define ZBX_DB_ALTER_COLUMN	" alter column"
#elif defined(HAVE_POSTGRESQL)
#	define ZBX_DB_ALTER_COLUMN	" alter"
#else
#	define ZBX_DB_ALTER_COLUMN	" modify"
#endif

#if defined(HAVE_IBM_DB2)
#	define ZBX_DB_SET_TYPE		" set data type"
#elif defined(HAVE_POSTGRESQL)
#	define ZBX_DB_SET_TYPE		" type"
#else
#	define ZBX_DB_SET_TYPE		""
#endif

#if defined(HAVE_IBM_DB2) || defined(HAVE_POSTGRESQL)
#	define ZBX_TYPE_ID_STR		"bigint"
#elif defined(HAVE_MYSQL)
#	define ZBX_TYPE_ID_STR		"bigint unsigned"
#elif defined(HAVE_ORACLE)
#	define ZBX_TYPE_ID_STR		"number(20)"
#endif

#ifdef HAVE_ORACLE
#	define ZBX_TYPE_INT_STR		"number(10)"
#	define ZBX_TYPE_CHAR_STR	"nvarchar2"
#else
#	define ZBX_TYPE_INT_STR		"integer"
#	define ZBX_TYPE_CHAR_STR	"varchar"
#endif

#if defined(HAVE_IBM_DB2)
#	define ZBX_TYPE_UINT_STR	"bigint"
#elif defined(HAVE_MYSQL)
#	define ZBX_TYPE_UINT_STR	"bigint unsigned"
#elif defined(HAVE_ORACLE)
#	define ZBX_TYPE_UINT_STR	"number(20)"
#elif defined(HAVE_POSTGRESQL)
#	define ZBX_TYPE_UINT_STR	"numeric(20)"
#endif

#if defined(HAVE_IBM_DB2)
#	define ZBX_TYPE_SHORTTEXT_STR	"varchar(2048)"
#elif defined(HAVE_ORACLE)
#	define ZBX_TYPE_SHORTTEXT_STR	"nvarchar2(2048)"
#else
#	define ZBX_TYPE_SHORTTEXT_STR	"text"
#endif

#define ZBX_FIRST_DB_VERSION		2010000

typedef struct
{
	int		(*function)();
	int		version;
	int		duplicates;
	unsigned char	mandatory;
}
zbx_dbpatch_t;

extern unsigned char	daemon_type;

#ifndef HAVE_SQLITE3
static void	DBfield_type_string(char **sql, size_t *sql_alloc, size_t *sql_offset, const ZBX_FIELD *field)
{
	switch (field->type)
	{
		case ZBX_TYPE_ID:
			zbx_strcpy_alloc(sql, sql_alloc, sql_offset, ZBX_TYPE_ID_STR);
			break;
		case ZBX_TYPE_INT:
			zbx_strcpy_alloc(sql, sql_alloc, sql_offset, ZBX_TYPE_INT_STR);
			break;
		case ZBX_TYPE_CHAR:
			zbx_snprintf_alloc(sql, sql_alloc, sql_offset, "%s(%hu)", ZBX_TYPE_CHAR_STR, field->length);
			break;
		case ZBX_TYPE_UINT:
			zbx_strcpy_alloc(sql, sql_alloc, sql_offset, ZBX_TYPE_UINT_STR);
			break;
		case ZBX_TYPE_SHORTTEXT:
			zbx_strcpy_alloc(sql, sql_alloc, sql_offset, ZBX_TYPE_SHORTTEXT_STR);
			break;
		default:
			assert(0);
	}
}

static void	DBfield_definition_string(char **sql, size_t *sql_alloc, size_t *sql_offset, const ZBX_FIELD *field)
{
	zbx_snprintf_alloc(sql, sql_alloc, sql_offset, "%s ", field->name);
	DBfield_type_string(sql, sql_alloc, sql_offset, field);
	if (NULL != field->default_value)
	{
		char	*default_value_esc;

#if defined(HAVE_MYSQL)
		switch (field->type)
		{
			case ZBX_TYPE_BLOB:
			case ZBX_TYPE_TEXT:
			case ZBX_TYPE_SHORTTEXT:
			case ZBX_TYPE_LONGTEXT:
				/* MySQL: BLOB and TEXT columns cannot be assigned a default value */
				break;
			default:
#endif
				default_value_esc = DBdyn_escape_string(field->default_value);
				zbx_snprintf_alloc(sql, sql_alloc, sql_offset, " default '%s'", default_value_esc);
				zbx_free(default_value_esc);
#if defined(HAVE_MYSQL)
		}
#endif
	}
	if (0 != (field->flags & ZBX_NOTNULL))
		zbx_strcpy_alloc(sql, sql_alloc, sql_offset, " not null");
}

static void	DBcreate_table_sql(char **sql, size_t *sql_alloc, size_t *sql_offset, const ZBX_TABLE *table)
{
	int	i;

	zbx_snprintf_alloc(sql, sql_alloc, sql_offset, "create table %s (\n", table->table);

	for (i = 0; NULL != table->fields[i].name; i++)
	{
		if (0 != i)
			zbx_strcpy_alloc(sql, sql_alloc, sql_offset, ",\n");
		DBfield_definition_string(sql, sql_alloc, sql_offset, &table->fields[i]);
	}
	if ('\0' != *table->recid)
		zbx_snprintf_alloc(sql, sql_alloc, sql_offset, ",\nprimary key (%s)", table->recid);

	zbx_strcpy_alloc(sql, sql_alloc, sql_offset, "\n)" ZBX_DB_TABLE_OPTIONS);
}

static void	DBmodify_field_type_sql(char **sql, size_t *sql_alloc, size_t *sql_offset,
		const char *table_name, const ZBX_FIELD *field)
{
	zbx_snprintf_alloc(sql, sql_alloc, sql_offset, "alter table" ZBX_DB_ONLY " %s" ZBX_DB_ALTER_COLUMN " ",
			table_name);

#ifdef HAVE_MYSQL
	DBfield_definition_string(sql, sql_alloc, sql_offset, field);
#else
	zbx_snprintf_alloc(sql, sql_alloc, sql_offset, "%s" ZBX_DB_SET_TYPE " ", field->name);
	DBfield_type_string(sql, sql_alloc, sql_offset, field);
#endif
}

static void	DBdrop_not_null_sql(char **sql, size_t *sql_alloc, size_t *sql_offset,
		const char *table_name, const ZBX_FIELD *field)
{
	zbx_snprintf_alloc(sql, sql_alloc, sql_offset, "alter table" ZBX_DB_ONLY " %s" ZBX_DB_ALTER_COLUMN " ",
			table_name);

#if defined(HAVE_MYSQL)
	DBfield_definition_string(sql, sql_alloc, sql_offset, field);
#elif defined(HAVE_ORACLE)
	zbx_snprintf_alloc(sql, sql_alloc, sql_offset, "%s null", field->name);
#else
	zbx_snprintf_alloc(sql, sql_alloc, sql_offset, "%s drop not null", field->name);
#endif
}

static void	DBset_not_null_sql(char **sql, size_t *sql_alloc, size_t *sql_offset,
		const char *table_name, const ZBX_FIELD *field)
{
	zbx_snprintf_alloc(sql, sql_alloc, sql_offset, "alter table" ZBX_DB_ONLY " %s" ZBX_DB_ALTER_COLUMN " ",
			table_name);

#if defined(HAVE_MYSQL)
	DBfield_definition_string(sql, sql_alloc, sql_offset, field);
#elif defined(HAVE_ORACLE)
	zbx_snprintf_alloc(sql, sql_alloc, sql_offset, "%s not null", field->name);
#else
	zbx_snprintf_alloc(sql, sql_alloc, sql_offset, "%s set not null", field->name);
#endif
}

static void	DBset_default_sql(char **sql, size_t *sql_alloc, size_t *sql_offset,
		const char *table_name, const ZBX_FIELD *field)
{
	zbx_snprintf_alloc(sql, sql_alloc, sql_offset, "alter table" ZBX_DB_ONLY " %s" ZBX_DB_ALTER_COLUMN " ",
			table_name);

#if defined(HAVE_MYSQL)
	DBfield_definition_string(sql, sql_alloc, sql_offset, field);
#elif defined(HAVE_ORACLE)
	zbx_snprintf_alloc(sql, sql_alloc, sql_offset, "%s default '%s'", field->name, field->default_value);
#else
	zbx_snprintf_alloc(sql, sql_alloc, sql_offset, "%s set default '%s'", field->name, field->default_value);
#endif
}

static void	DBadd_field_sql(char **sql, size_t *sql_alloc, size_t *sql_offset,
		const char *table_name, const ZBX_FIELD *field)
{
	zbx_snprintf_alloc(sql, sql_alloc, sql_offset, "alter table" ZBX_DB_ONLY " %s add ", table_name);
	DBfield_definition_string(sql, sql_alloc, sql_offset, field);
}

static void	DBrename_field_sql(char **sql, size_t *sql_alloc, size_t *sql_offset,
		const char *table_name, const char *field_name, const ZBX_FIELD *field)
{
	zbx_snprintf_alloc(sql, sql_alloc, sql_offset, "alter table" ZBX_DB_ONLY " %s ", table_name);

#ifdef HAVE_MYSQL
	zbx_snprintf_alloc(sql, sql_alloc, sql_offset, "change column %s ", field_name);
	DBfield_definition_string(sql, sql_alloc, sql_offset, field);
#else
	zbx_snprintf_alloc(sql, sql_alloc, sql_offset, "rename column %s to %s", field_name, field->name);
#endif
}

static void	DBdrop_field_sql(char **sql, size_t *sql_alloc, size_t *sql_offset,
		const char *table_name, const char *field_name)
{
	zbx_snprintf_alloc(sql, sql_alloc, sql_offset, "alter table" ZBX_DB_ONLY " %s drop column %s",
			table_name, field_name);
}

static void	DBcreate_index_sql(char **sql, size_t *sql_alloc, size_t *sql_offset,
		const char *table_name, const char *index_name, const char *fields, int unique)
{
	zbx_strcpy_alloc(sql, sql_alloc, sql_offset, "create");
	if (0 != unique)
		zbx_strcpy_alloc(sql, sql_alloc, sql_offset, " unique");
	zbx_snprintf_alloc(sql, sql_alloc, sql_offset, " index %s on %s (%s)", index_name, table_name, fields);
}

static void	DBdrop_index_sql(char **sql, size_t *sql_alloc, size_t *sql_offset,
		const char *table_name, const char *index_name)
{
	zbx_snprintf_alloc(sql, sql_alloc, sql_offset, "drop index %s", index_name);
#ifdef HAVE_MYSQL
	zbx_snprintf_alloc(sql, sql_alloc, sql_offset, " on %s", table_name);
#endif
}

static void	DBadd_foreign_key_sql(char **sql, size_t *sql_alloc, size_t *sql_offset,
		const char *table_name, int id, const ZBX_FIELD *field)
{
	zbx_snprintf_alloc(sql, sql_alloc, sql_offset, "alter table" ZBX_DB_ONLY " %s"
			" add constraint c_%s_%d foreign key (%s) references %s (%s)",
			table_name, table_name, id, field->name, field->fk_table, field->fk_field);
	if (0 != (field->fk_flags & ZBX_FK_CASCADE_DELETE))
		zbx_strcpy_alloc(sql, sql_alloc, sql_offset, " on delete cascade");
}

static void	DBdrop_foreign_key_sql(char **sql, size_t *sql_alloc, size_t *sql_offset,
		const char *table_name, int id)
{
	zbx_snprintf_alloc(sql, sql_alloc, sql_offset, "alter table" ZBX_DB_ONLY " %s" ZBX_DROP_FK " c_%s_%d",
			table_name, table_name, id);
}

static int	DBreorg_table(const char *table_name)
{
#ifdef HAVE_IBM_DB2
	if (ZBX_DB_OK <= DBexecute("call sysproc.admin_cmd ('reorg table %s')", table_name))
		return SUCCEED;

	return FAIL;
#else
	return SUCCEED;
#endif
}

static int	DBcreate_table(const ZBX_TABLE *table)
{
	char	*sql = NULL;
	size_t	sql_alloc = 64, sql_offset = 0;
	int	ret = FAIL;

	sql = zbx_malloc(sql, sql_alloc);

	DBcreate_table_sql(&sql, &sql_alloc, &sql_offset, table);

	if (ZBX_DB_OK <= DBexecute("%s", sql))
		ret = SUCCEED;

	zbx_free(sql);

	return ret;
}

static int	DBadd_field(const char *table_name, const ZBX_FIELD *field)
{
	char	*sql = NULL;
	size_t	sql_alloc = 64, sql_offset = 0;
	int	ret = FAIL;

	sql = zbx_malloc(sql, sql_alloc);

	DBadd_field_sql(&sql, &sql_alloc, &sql_offset, table_name, field);

	if (ZBX_DB_OK <= DBexecute("%s", sql))
		ret = DBreorg_table(table_name);

	zbx_free(sql);

	return ret;
}

static int	DBrename_field(const char *table_name, const char *field_name, const ZBX_FIELD *field)
{
	char	*sql = NULL;
	size_t	sql_alloc = 64, sql_offset = 0;
	int	ret = FAIL;

	sql = zbx_malloc(sql, sql_alloc);

	DBrename_field_sql(&sql, &sql_alloc, &sql_offset, table_name, field_name, field);

	if (ZBX_DB_OK <= DBexecute("%s", sql))
		ret = DBreorg_table(table_name);

	zbx_free(sql);

	return ret;
}

static int	DBmodify_field_type(const char *table_name, const ZBX_FIELD *field)
{
	char	*sql = NULL;
	size_t	sql_alloc = 64, sql_offset = 0;
	int	ret = FAIL;

	sql = zbx_malloc(sql, sql_alloc);

	DBmodify_field_type_sql(&sql, &sql_alloc, &sql_offset, table_name, field);

	if (ZBX_DB_OK <= DBexecute("%s", sql))
		ret = DBreorg_table(table_name);

	zbx_free(sql);

	return ret;
}

static int	DBset_not_null(const char *table_name, const ZBX_FIELD *field)
{
	char	*sql = NULL;
	size_t	sql_alloc = 64, sql_offset = 0;
	int	ret = FAIL;

	sql = zbx_malloc(sql, sql_alloc);

	DBset_not_null_sql(&sql, &sql_alloc, &sql_offset, table_name, field);

	if (ZBX_DB_OK <= DBexecute("%s", sql))
		ret = DBreorg_table(table_name);

	zbx_free(sql);

	return ret;
}

static int	DBset_default(const char *table_name, const ZBX_FIELD *field)
{
	char	*sql = NULL;
	size_t	sql_alloc = 64, sql_offset = 0;
	int	ret = FAIL;

	sql = zbx_malloc(sql, sql_alloc);

	DBset_default_sql(&sql, &sql_alloc, &sql_offset, table_name, field);

	if (ZBX_DB_OK <= DBexecute("%s", sql))
		ret = DBreorg_table(table_name);

	zbx_free(sql);

	return ret;
}

static int	DBdrop_not_null(const char *table_name, const ZBX_FIELD *field)
{
	char	*sql = NULL;
	size_t	sql_alloc = 64, sql_offset = 0;
	int	ret = FAIL;

	sql = zbx_malloc(sql, sql_alloc);

	DBdrop_not_null_sql(&sql, &sql_alloc, &sql_offset, table_name, field);

	if (ZBX_DB_OK <= DBexecute("%s", sql))
		ret = DBreorg_table(table_name);

	zbx_free(sql);

	return ret;
}

static int	DBdrop_field(const char *table_name, const char *field_name)
{
	char	*sql = NULL;
	size_t	sql_alloc = 64, sql_offset = 0;
	int	ret = FAIL;

	sql = zbx_malloc(sql, sql_alloc);

	DBdrop_field_sql(&sql, &sql_alloc, &sql_offset, table_name, field_name);

	if (ZBX_DB_OK <= DBexecute("%s", sql))
		ret = DBreorg_table(table_name);

	zbx_free(sql);

	return ret;
}

static int	DBcreate_index(const char *table_name, const char *index_name, const char *fields, int unique)
{
	char	*sql = NULL;
	size_t	sql_alloc = 64, sql_offset = 0;
	int	ret = FAIL;

	sql = zbx_malloc(sql, sql_alloc);

	DBcreate_index_sql(&sql, &sql_alloc, &sql_offset, table_name, index_name, fields, unique);

	if (ZBX_DB_OK <= DBexecute("%s", sql))
		ret = SUCCEED;

	zbx_free(sql);

	return ret;
}

static int	DBdrop_index(const char *table_name, const char *index_name)
{
	char	*sql = NULL;
	size_t	sql_alloc = 64, sql_offset = 0;
	int	ret = FAIL;

	sql = zbx_malloc(sql, sql_alloc);

	DBdrop_index_sql(&sql, &sql_alloc, &sql_offset, table_name, index_name);

	if (ZBX_DB_OK <= DBexecute("%s", sql))
		ret = SUCCEED;

	zbx_free(sql);

	return ret;
}

static int	DBadd_foreign_key(const char *table_name, int id, const ZBX_FIELD *field)
{
	char	*sql = NULL;
	size_t	sql_alloc = 64, sql_offset = 0;
	int	ret = FAIL;

	sql = zbx_malloc(sql, sql_alloc);

	DBadd_foreign_key_sql(&sql, &sql_alloc, &sql_offset, table_name, id, field);

	if (ZBX_DB_OK <= DBexecute("%s", sql))
		ret = SUCCEED;

	zbx_free(sql);

	return ret;
}

static int	DBdrop_foreign_key(const char *table_name, int id)
{
	char	*sql = NULL;
	size_t	sql_alloc = 64, sql_offset = 0;
	int	ret = FAIL;

	sql = zbx_malloc(sql, sql_alloc);

	DBdrop_foreign_key_sql(&sql, &sql_alloc, &sql_offset, table_name, id);

	if (ZBX_DB_OK <= DBexecute("%s", sql))
		ret = SUCCEED;

	zbx_free(sql);

	return ret;
}

static int	DBcreate_dbversion_table(void)
{
	const ZBX_TABLE	table =
			{"dbversion", "", 0,
				{
					{"mandatory", "0", NULL, NULL, 0, ZBX_TYPE_INT, ZBX_NOTNULL, 0},
					{"optional", "0", NULL, NULL, 0, ZBX_TYPE_INT, ZBX_NOTNULL, 0},
					{NULL}
				}
			};
	int		ret;

	DBbegin();
	if (SUCCEED == (ret = DBcreate_table(&table)))
	{
		if (ZBX_DB_OK > DBexecute("insert into dbversion (mandatory,optional) values (%d,%d)",
				ZBX_FIRST_DB_VERSION, ZBX_FIRST_DB_VERSION))
		{
			ret = FAIL;
		}
	}
	DBend(ret);

	return ret;
}

static int	DBset_version(int version, unsigned char mandatory)
{
	char	sql[64];
	size_t	offset;

	offset = zbx_snprintf(sql, sizeof(sql),  "update dbversion set ");
	if (0 != mandatory)
		offset += zbx_snprintf(sql + offset, sizeof(sql) - offset, "mandatory=%d,", version);
	zbx_snprintf(sql + offset, sizeof(sql) - offset, "optional=%d", version);

	if (ZBX_DB_OK <= DBexecute("%s", sql))
		return SUCCEED;

	return FAIL;
}

static int	DBmodify_proxy_table_id_field(const char *table_name)
{
#ifdef HAVE_POSTGRESQL
	const ZBX_FIELD	field = {"id", NULL, NULL, NULL, 0, ZBX_TYPE_ID, ZBX_NOTNULL, 0};

	return DBmodify_field_type(table_name, &field);
#else
	return SUCCEED;
#endif
}

static int	DBpatch_2010001(void)
{
	return DBmodify_proxy_table_id_field("proxy_autoreg_host");
}

static int	DBpatch_2010002(void)
{
	return DBmodify_proxy_table_id_field("proxy_dhistory");
}

static int	DBpatch_2010003(void)
{
	return DBmodify_proxy_table_id_field("proxy_history");
}

static int	DBpatch_2010004(void)
{
	return DBmodify_proxy_table_id_field("history_str_sync");
}

static int	DBpatch_2010005(void)
{
	return DBmodify_proxy_table_id_field("history_sync");
}

static int	DBpatch_2010006(void)
{
	return DBmodify_proxy_table_id_field("history_uint_sync");
}

static int	DBpatch_2010007(void)
{
	const char	*strings[] = {"period", "stime", "timelinefixed", NULL};
	int		i;

	for (i = 0; NULL != strings[i]; i++)
	{
		if (ZBX_DB_OK > DBexecute("update profiles set idx='web.screens.%s' where idx='web.charts.%s'",
				strings[i], strings[i]))
		{
			return FAIL;
		}
	}

	return SUCCEED;
}

static int	DBpatch_2010008(void)
{
	const ZBX_FIELD	field = {"expression", "", NULL, NULL, 2048, ZBX_TYPE_CHAR, ZBX_NOTNULL, 0};

	return DBmodify_field_type("triggers", &field);
}

static int	DBpatch_2010009(void)
{
	const ZBX_FIELD	field = {"applicationid", NULL, NULL, NULL, 0, ZBX_TYPE_ID, 0, 0};

	return DBdrop_not_null("httptest", &field);
}

static int	DBpatch_2010010(void)
{
	const ZBX_FIELD	field = {"hostid", NULL, NULL, NULL, 0, ZBX_TYPE_ID, 0, 0};

	return DBadd_field("httptest", &field);
}

static int	DBpatch_2010011(void)
{
	const char	*sql =
			"update httptest set hostid=("
				"select a.hostid"
				" from applications a"
				" where a.applicationid = httptest.applicationid"
			")";

	if (ZBX_DB_OK <= DBexecute("%s", sql))
		return SUCCEED;

	return FAIL;
}

static int	DBpatch_2010012(void)
{
	const ZBX_FIELD	field = {"hostid", NULL, NULL, NULL, 0, ZBX_TYPE_ID, ZBX_NOTNULL, 0};

	return DBset_not_null("httptest", &field);
}

static int	DBpatch_2010013(void)
{
	const ZBX_FIELD	field = {"templateid", NULL, NULL, NULL, 0, ZBX_TYPE_ID, 0, 0};

	return DBadd_field("httptest", &field);
}

static int	DBpatch_2010014(void)
{
	return DBdrop_index("httptest", "httptest_2");
}

static int	DBpatch_2010015(void)
{
	return DBcreate_index("httptest", "httptest_2", "hostid,name", 1);
}

static int	DBpatch_2010016(void)
{
	return DBcreate_index("httptest", "httptest_4", "templateid", 0);
}

static int	DBpatch_2010017(void)
{
	return DBdrop_foreign_key("httptest", 1);
}

static int	DBpatch_2010018(void)
{
	const ZBX_FIELD	field = {"applicationid", NULL, "applications", "applicationid", 0, 0, 0, 0};

	return DBadd_foreign_key("httptest", 1, &field);
}

static int	DBpatch_2010019(void)
{
	const ZBX_FIELD	field = {"hostid", NULL, "hosts", "hostid", 0, 0, 0, ZBX_FK_CASCADE_DELETE};

	return DBadd_foreign_key("httptest", 2, &field);
}

static int	DBpatch_2010020(void)
{
	const ZBX_FIELD	field = {"templateid", NULL, "httptest", "httptestid", 0, 0, 0, ZBX_FK_CASCADE_DELETE};

	return DBadd_foreign_key("httptest", 3, &field);
}

static int	DBpatch_2010021(void)
{
	const ZBX_FIELD	field = {"http_proxy", "", NULL, NULL, 255, ZBX_TYPE_CHAR, ZBX_NOTNULL, 0};

	return DBadd_field("httptest", &field);
}

static int	DBpatch_2010022(void)
{
	const ZBX_FIELD field = {"snmpv3_authprotocol", "0", NULL, NULL, 0, ZBX_TYPE_INT, ZBX_NOTNULL, 0};

	return DBadd_field("items", &field);
}

static int	DBpatch_2010023(void)
{
	const ZBX_FIELD field = {"snmpv3_privprotocol", "0", NULL, NULL, 0, ZBX_TYPE_INT, ZBX_NOTNULL, 0};

	return DBadd_field("items", &field);
}

static int	DBpatch_2010024(void)
{
	const ZBX_FIELD field = {"snmpv3_authprotocol", "0", NULL, NULL, 0, ZBX_TYPE_INT, ZBX_NOTNULL, 0};

	return DBadd_field("dchecks", &field);
}

static int	DBpatch_2010025(void)
{
	const ZBX_FIELD field = {"snmpv3_privprotocol", "0", NULL, NULL, 0, ZBX_TYPE_INT, ZBX_NOTNULL, 0};

	return DBadd_field("dchecks", &field);
}

static int	DBpatch_2010026(void)
{
	const ZBX_FIELD field = {"retries", "1", NULL, NULL, 0, ZBX_TYPE_INT, ZBX_NOTNULL, 0};

	return DBadd_field("httptest", &field);
}

static int	DBpatch_2010027(void)
{
	const ZBX_FIELD field = {"application", "", NULL, NULL, 255, ZBX_TYPE_CHAR, ZBX_NOTNULL, 0};

	return DBadd_field("screens_items", &field);
}

static int	DBpatch_2010028(void)
{
	const char	*sql =
			"update profiles"
			" set value_int=case when value_str='0' then 0 else 1 end,"
				"value_str='',"
				"type=2"	/* PROFILE_TYPE_INT */
			" where idx='web.httpconf.showdisabled'";

	if (ZBX_DB_OK <= DBexecute("%s", sql))
		return SUCCEED;

	return FAIL;
}

static int	DBpatch_2010029(void)
{
	const char	*sql =
			"delete from profiles where idx in ('web.httpconf.applications','web.httpmon.applications')";

	if (ZBX_DB_OK <= DBexecute("%s", sql))
		return SUCCEED;

	return FAIL;
}

static int	DBpatch_2010030(void)
{
	const char	*sql = "delete from profiles where idx='web.items.filter_groupid'";

	if (ZBX_DB_OK <= DBexecute("%s", sql))
		return SUCCEED;

	return FAIL;
}

static int	DBpatch_2010031(void)
{
	const char	*sql =
			"update profiles"
			" set value_id=value_int,"
				"value_int=0"
			" where idx like 'web.avail_report.%.groupid'"
				" or idx like 'web.avail_report.%.hostid'";

	if (ZBX_DB_OK <= DBexecute("%s", sql))
		return SUCCEED;

	return FAIL;
}

static int	DBpatch_2010032(void)
{
	const ZBX_FIELD	field = {"type", "1", NULL, NULL, 0, ZBX_TYPE_INT, ZBX_NOTNULL, 0};

	return DBset_default("users", &field);
}

static int	DBpatch_2010033(void)
{
	if (ZBX_DB_OK <= DBexecute(
			"delete from events"
			" where source=%d"
				" and object=%d"
				" and (value=%d or value_changed=%d)",
			EVENT_SOURCE_TRIGGERS,
			EVENT_OBJECT_TRIGGER,
			TRIGGER_VALUE_UNKNOWN,
			0))	/*TRIGGER_VALUE_CHANGED_NO*/
	{
		return SUCCEED;
	}

	return FAIL;
}

static int	DBpatch_2010034(void)
{
	return DBdrop_field("events", "value_changed");
}

static int	DBpatch_2010035(void)
{
	const char	*sql = "delete from profiles where idx='web.events.filter.showUnknown'";

	if (ZBX_DB_OK <= DBexecute("%s", sql))
		return SUCCEED;

	return FAIL;
}

static int	DBpatch_2010036(void)
{
	const char	*sql =
			"update profiles"
			" set value_int=case when value_str='1' then 1 else 0 end,"
				"value_str='',"
				"type=2"	/* PROFILE_TYPE_INT */
			" where idx like '%isnow'";

	if (ZBX_DB_OK <= DBexecute("%s", sql))
		return SUCCEED;

	return FAIL;
}

static int	DBpatch_2010037(void)
{
	if (ZBX_DB_OK <= DBexecute("update config set server_check_interval=10"))
		return SUCCEED;

	return FAIL;
}

static int	DBpatch_2010038(void)
{
	const ZBX_FIELD	field = {"server_check_interval", "10", NULL, NULL, 0, ZBX_TYPE_INT, ZBX_NOTNULL, 0};

	return DBset_default("config", &field);
}

static int	DBpatch_2010039(void)
{
	return DBdrop_field("alerts", "nextcheck");
}

static int	DBpatch_2010040(void)
{
	const ZBX_FIELD	field = {"state", "0", NULL, NULL, 0, ZBX_TYPE_INT, ZBX_NOTNULL, 0};

	return DBrename_field("triggers", "value_flags", &field);
}

static int	DBpatch_2010041(void)
{
	return DBdrop_index("events", "events_1");
}

static int	DBpatch_2010042(void)
{
	return DBcreate_index("events", "events_1", "source,object,objectid,eventid", 1);
}

static int	DBpatch_2010043(void)
{
	const ZBX_FIELD field = {"state", "0", NULL, NULL, 0, ZBX_TYPE_INT, ZBX_NOTNULL, 0};

	return DBadd_field("items", &field);
}

static int	DBpatch_2010044(void)
{
	if (ZBX_DB_OK <= DBexecute(
			"update items"
			" set state=%d,"
				"status=%d"
			" where status=%d",
			ITEM_STATE_NOTSUPPORTED, ITEM_STATUS_ACTIVE, 3 /*ITEM_STATUS_NOTSUPPORTED*/))
		return SUCCEED;

	return FAIL;
}

static int	DBpatch_2010045(void)
{
	const ZBX_FIELD	field = {"state", "0", NULL, NULL, 0, ZBX_TYPE_INT, ZBX_NOTNULL, 0};

	return DBrename_field("proxy_history", "status", &field);
}

static int	DBpatch_2010046(void)
{
	if (ZBX_DB_OK <= DBexecute(
			"update proxy_history"
			" set state=%d"
			" where state=%d",
			ITEM_STATE_NOTSUPPORTED, 3 /*ITEM_STATUS_NOTSUPPORTED*/))
		return SUCCEED;

	return FAIL;
}

static int	DBpatch_2010047(void)
{
	const ZBX_FIELD	field = {"itemid", NULL, NULL, NULL, 0, ZBX_TYPE_ID, 0, 0};

	return DBadd_field("escalations", &field);
}

static int	DBpatch_2010048(void)
{
	return DBdrop_index("escalations", "escalations_1");
}

static int	DBpatch_2010049(void)
{
	return DBcreate_index("escalations", "escalations_1", "actionid,triggerid,itemid,escalationid", 1);
}

static int	DBpatch_2010050(void)
{
	char		*fields[] = {"ts_from", "ts_to", NULL};
	DB_RESULT	result;
	DB_ROW		row;
	int		i;
	time_t		ts;
	struct tm	*tm;

	for (i = 0; NULL != fields[i]; i++)
	{
		result = DBselect(
				"select timeid,%s"
				" from services_times"
				" where type in (%d,%d)"
					" and %s>%d",
				fields[i], 0 /* SERVICE_TIME_TYPE_UPTIME */, 1 /* SERVICE_TIME_TYPE_DOWNTIME */,
				fields[i], SEC_PER_WEEK);

		while (NULL != (row = DBfetch(result)))
		{
			if (SEC_PER_WEEK < (ts = (time_t)atoi(row[1])))
			{
				tm = localtime(&ts);
				ts = tm->tm_wday * SEC_PER_DAY + tm->tm_hour * SEC_PER_HOUR + tm->tm_min * SEC_PER_MIN;
				DBexecute("update services_times set %s=%d where timeid=%s",
						fields[i], (int)ts, row[0]);
			}
		}
		DBfree_result(result);
	}

	return SUCCEED;
}

static int	DBpatch_2010051(void)
{
	const ZBX_FIELD field = {"hk_events_mode", "1", NULL, NULL, 0, ZBX_TYPE_INT, ZBX_NOTNULL, 0};

	return DBadd_field("config", &field);
}

static int	DBpatch_2010052(void)
{
	const ZBX_FIELD field = {"hk_events_trigger", "365", NULL, NULL, 0, ZBX_TYPE_INT, ZBX_NOTNULL, 0};

	return DBadd_field("config", &field);
}

static int	DBpatch_2010053(void)
{
	const ZBX_FIELD field = {"hk_events_internal", "365", NULL, NULL, 0, ZBX_TYPE_INT, ZBX_NOTNULL, 0};

	return DBadd_field("config", &field);
}

static int	DBpatch_2010054(void)
{
	const ZBX_FIELD field = {"hk_events_discovery", "365", NULL, NULL, 0, ZBX_TYPE_INT, ZBX_NOTNULL, 0};

	return DBadd_field("config", &field);
}

static int	DBpatch_2010055(void)
{
	const ZBX_FIELD field = {"hk_events_autoreg", "365", NULL, NULL, 0, ZBX_TYPE_INT, ZBX_NOTNULL, 0};

	return DBadd_field("config", &field);
}

static int	DBpatch_2010056(void)
{
	const ZBX_FIELD field = {"hk_services_mode", "1", NULL, NULL, 0, ZBX_TYPE_INT, ZBX_NOTNULL, 0};

	return DBadd_field("config", &field);
}

static int	DBpatch_2010057(void)
{
	const ZBX_FIELD field = {"hk_services", "365", NULL, NULL, 0, ZBX_TYPE_INT, ZBX_NOTNULL, 0};

	return DBadd_field("config", &field);
}

static int	DBpatch_2010058(void)
{
	const ZBX_FIELD field = {"hk_audit_mode", "1", NULL, NULL, 0, ZBX_TYPE_INT, ZBX_NOTNULL, 0};

	return DBadd_field("config", &field);
}

static int	DBpatch_2010059(void)
{
	const ZBX_FIELD field = {"hk_audit", "365", NULL, NULL, 0, ZBX_TYPE_INT, ZBX_NOTNULL, 0};

	return DBadd_field("config", &field);
}

static int	DBpatch_2010060(void)
{
	const ZBX_FIELD field = {"hk_sessions_mode", "1", NULL, NULL, 0, ZBX_TYPE_INT, ZBX_NOTNULL, 0};

	return DBadd_field("config", &field);
}

static int	DBpatch_2010061(void)
{
	const ZBX_FIELD field = {"hk_sessions", "365", NULL, NULL, 0, ZBX_TYPE_INT, ZBX_NOTNULL, 0};

	return DBadd_field("config", &field);
}

static int	DBpatch_2010062(void)
{
	const ZBX_FIELD field = {"hk_history_mode", "1", NULL, NULL, 0, ZBX_TYPE_INT, ZBX_NOTNULL, 0};

	return DBadd_field("config", &field);
}

static int	DBpatch_2010063(void)
{
	const ZBX_FIELD field = {"hk_history_global", "0", NULL, NULL, 0, ZBX_TYPE_INT, ZBX_NOTNULL, 0};

	return DBadd_field("config", &field);
}

static int	DBpatch_2010064(void)
{
	const ZBX_FIELD field = {"hk_history", "90", NULL, NULL, 0, ZBX_TYPE_INT, ZBX_NOTNULL, 0};

	return DBadd_field("config", &field);
}

static int	DBpatch_2010065(void)
{
	const ZBX_FIELD field = {"hk_trends_mode", "1 ", NULL, NULL, 0, ZBX_TYPE_INT, ZBX_NOTNULL, 0};

	return DBadd_field("config", &field);
}

static int	DBpatch_2010066(void)
{
	const ZBX_FIELD field = {"hk_trends_global", "0", NULL, NULL, 0, ZBX_TYPE_INT, ZBX_NOTNULL, 0};

	return DBadd_field("config", &field);
}

static int	DBpatch_2010067(void)
{
	const ZBX_FIELD field = {"hk_trends", "365", NULL, NULL, 0, ZBX_TYPE_INT, ZBX_NOTNULL, 0};

	return DBadd_field("config", &field);
}

static int	DBpatch_2010068(void)
{
	if (ZBX_DB_OK <= DBexecute(
			"update config"
			" set hk_events_mode=0,"
				"hk_services_mode=0,"
				"hk_audit_mode=0,"
				"hk_sessions_mode=0,"
				"hk_history_mode=0,"
				"hk_trends_mode=0,"
				"hk_events_trigger="
					"case when event_history>alert_history"
					" then event_history else alert_history end,"
				"hk_events_discovery="
					"case when event_history>alert_history"
					" then event_history else alert_history end,"
				"hk_events_autoreg="
					"case when event_history>alert_history"
					" then event_history else alert_history end,"
				"hk_events_internal="
					"case when event_history>alert_history"
					" then event_history else alert_history end"))
	{
		return SUCCEED;
	}

	return FAIL;
}

static int	DBpatch_2010069(void)
{
	return DBdrop_field("config", "event_history");
}

static int	DBpatch_2010070(void)
{
	return DBdrop_field("config", "alert_history");
}

static int	DBpatch_2010071(void)
{
	const ZBX_FIELD	field = {"snmpv3_contextname", "", NULL, NULL, 255, ZBX_TYPE_CHAR, ZBX_NOTNULL, 0};

	return DBadd_field("items", &field);
}

static int	DBpatch_2010072(void)
{
	const ZBX_FIELD	field = {"snmpv3_contextname", "", NULL, NULL, 255, ZBX_TYPE_CHAR, ZBX_NOTNULL, 0};

	return DBadd_field("dchecks", &field);
}

static int	DBpatch_2010073(void)
{
	const char	*sql = "delete from ids where table_name='events'";

	if (ZBX_DB_OK <= DBexecute("%s", sql))
		return SUCCEED;

	return FAIL;
}

static int	DBpatch_2010074(void)
{
	const ZBX_FIELD	field = {"variables", "", NULL, NULL, 0, ZBX_TYPE_SHORTTEXT, ZBX_NOTNULL, 0};

	return DBrename_field("httptest", "macros", &field);
}

static int	DBpatch_2010075(void)
{
	const ZBX_FIELD	field = {"variables", "", NULL, NULL, 0, ZBX_TYPE_SHORTTEXT, ZBX_NOTNULL, 0};

	return DBadd_field("httpstep", &field);
}

static int	DBpatch_2010076(void)
{
	const ZBX_TABLE	table =
			{"application_template", "application_templateid", 0,
				{
					{"application_templateid", NULL, NULL, NULL, 0, ZBX_TYPE_ID, ZBX_NOTNULL, 0},
					{"applicationid", NULL, NULL, NULL, 0, ZBX_TYPE_ID, ZBX_NOTNULL, 0},
					{"templateid", NULL, NULL, NULL, 0, ZBX_TYPE_ID, ZBX_NOTNULL, 0},
					{NULL}
				}
			};

	return DBcreate_table(&table);
}

static int	DBpatch_2010077(void)
{
	return DBcreate_index("application_template", "application_template_1", "applicationid,templateid", 1);
}

static int	DBpatch_2010078(void)
{
	const ZBX_FIELD	field = {"applicationid", NULL, "applications", "applicationid", 0, 0, 0, ZBX_FK_CASCADE_DELETE};

	return DBadd_foreign_key("application_template", 1, &field);
}

static int	DBpatch_2010079(void)
{
	const ZBX_FIELD	field = {"templateid", NULL, "applications", "applicationid", 0, 0, 0, ZBX_FK_CASCADE_DELETE};

	return DBadd_foreign_key("application_template", 2, &field);
}

static int	DBpatch_2010080(void)
{
	DB_RESULT	result;
	DB_ROW		row;
	zbx_uint64_t	id = 1, applicationid, templateid, application_templateid;
	int		ret = FAIL;

	result = DBselect("select applicationid,templateid from applications where templateid is not null");

	while (NULL != (row = DBfetch(result)))
	{
		ZBX_STR2UINT64(applicationid, row[0]);
		ZBX_STR2UINT64(templateid, row[1]);
		application_templateid = get_nodeid_by_id(applicationid) * ZBX_DM_MAX_HISTORY_IDS + id++;

		if (ZBX_DB_OK > DBexecute(
				"insert into application_template"
					" (application_templateid,applicationid,templateid)"
					" values (" ZBX_FS_UI64 "," ZBX_FS_UI64 "," ZBX_FS_UI64 ")",
				application_templateid, applicationid, templateid))
		{
			goto out;
		}
	}

	ret = SUCCEED;
out:
	DBfree_result(result);

	return ret;
}

static int	DBpatch_2010081(void)
{
	return DBdrop_foreign_key("applications", 2);
}

static int	DBpatch_2010082(void)
{
	return DBdrop_index("applications", "applications_1");
}

static int	DBpatch_2010083(void)
{
	return DBdrop_field("applications", "templateid");
}

static int	DBpatch_2010084(void)
{
	const ZBX_FIELD field = {"severity_min", "0", NULL, NULL, 0, ZBX_TYPE_INT, ZBX_NOTNULL, 0};

	return DBadd_field("sysmaps", &field);
}

static int	DBpatch_2010085(void)
{
	const ZBX_FIELD	field = {"host_metadata", "", NULL, NULL, 255, ZBX_TYPE_CHAR, ZBX_NOTNULL, 0};

	return DBadd_field("autoreg_host", &field);
}

static int	DBpatch_2010086(void)
{
	const ZBX_FIELD	field = {"host_metadata", "", NULL, NULL, 255, ZBX_TYPE_CHAR, ZBX_NOTNULL, 0};

	return DBadd_field("proxy_autoreg_host", &field);
}

static int	DBpatch_2010087(void)
{
	return DBdrop_field("items", "lastclock");
}

static int	DBpatch_2010088(void)
{
	return DBdrop_field("items", "lastns");
}

static int	DBpatch_2010089(void)
{
	return DBdrop_field("items", "lastvalue");
}

static int	DBpatch_2010090(void)
{
	return DBdrop_field("items", "prevvalue");
}

static int	DBpatch_2010091(void)
{
	return DBdrop_field("items", "prevorgvalue");
}

static int	DBpatch_2010092(void)
{
<<<<<<< HEAD
	const ZBX_FIELD field = {"flags", "0", NULL, NULL, 0, ZBX_TYPE_INT, ZBX_NOTNULL, 0};

	return DBadd_field("hosts", &field);
=======
	const ZBX_FIELD	field = {"width", "900", NULL, NULL, 0, ZBX_TYPE_INT, ZBX_NOTNULL, 0};

	return DBset_default("graphs", &field);
>>>>>>> 0045cb5b
}

static int	DBpatch_2010093(void)
{
<<<<<<< HEAD
	const ZBX_TABLE	table =
			{"host_discovery", "hostid", 0,
				{
					{"hostid", NULL, NULL, NULL, 0, ZBX_TYPE_ID, ZBX_NOTNULL, 0},
					{"parent_hostid", NULL, NULL, NULL, 0, ZBX_TYPE_ID, 0, 0},
					{"parent_itemid", NULL, NULL, NULL, 0, ZBX_TYPE_ID, 0, 0},
					{"host", "", NULL, NULL, 64, ZBX_TYPE_CHAR, ZBX_NOTNULL, 0},
					{"lastcheck", "0", NULL, NULL, 0, ZBX_TYPE_INT, ZBX_NOTNULL, 0},
					{"ts_delete", "0", NULL, NULL, 0, ZBX_TYPE_INT, ZBX_NOTNULL, 0},
					{NULL}
				}
			};

	return DBcreate_table(&table);
}

static int	DBpatch_2010094(void)
{
	const ZBX_FIELD	field = {"hostid", NULL, "hosts", "hostid", 0, 0, 0, ZBX_FK_CASCADE_DELETE};

	return DBadd_foreign_key("host_discovery", 1, &field);
}

static int	DBpatch_2010095(void)
{
	const ZBX_FIELD	field = {"parent_hostid", NULL, "hosts", "hostid", 0, 0, 0, 0};

	return DBadd_foreign_key("host_discovery", 2, &field);
}

static int	DBpatch_2010096(void)
{
	const ZBX_FIELD	field = {"parent_itemid", NULL, "items", "itemid", 0, 0, 0, 0};

	return DBadd_foreign_key("host_discovery", 3, &field);
}

static int	DBpatch_2010097(void)
{
	const ZBX_FIELD field = {"templateid", NULL, NULL, NULL, 0, ZBX_TYPE_ID, 0, 0};

	return DBadd_field("hosts", &field);
}

static int	DBpatch_2010098(void)
{
	const ZBX_FIELD	field = {"templateid", NULL, "hosts", "hostid", 0, 0, 0, ZBX_FK_CASCADE_DELETE};

	return DBadd_foreign_key("hosts", 3, &field);
}

static int	DBpatch_2010099(void)
{
	const ZBX_TABLE	table =
			{"interface_discovery", "interfaceid", 0,
				{
					{"interfaceid", NULL, NULL, NULL, 0, ZBX_TYPE_ID, ZBX_NOTNULL, 0},
					{"parent_interfaceid", NULL, NULL, NULL, 0, ZBX_TYPE_ID, ZBX_NOTNULL, 0},
					{NULL}
				}
			};

	return DBcreate_table(&table);
}

static int	DBpatch_2010100(void)
{
	const ZBX_FIELD	field = {"interfaceid", NULL, "interface", "interfaceid", 0, 0, 0, ZBX_FK_CASCADE_DELETE};

	return DBadd_foreign_key("interface_discovery", 1, &field);
}

static int	DBpatch_2010101(void)
{
	const ZBX_FIELD	field =
			{"parent_interfaceid", NULL, "interface", "interfaceid", 0, 0, 0, ZBX_FK_CASCADE_DELETE};

	return DBadd_foreign_key("interface_discovery", 2, &field);
}

static int	DBpatch_2010102(void)
{
	const ZBX_TABLE	table =
			{"group_prototype", "group_prototypeid", 0,
				{
					{"group_prototypeid", NULL, NULL, NULL, 0, ZBX_TYPE_ID, ZBX_NOTNULL, 0},
					{"hostid", NULL, NULL, NULL, 0, ZBX_TYPE_ID, ZBX_NOTNULL, 0},
					{"name", "", NULL, NULL, 64, ZBX_TYPE_CHAR, ZBX_NOTNULL, 0},
					{"groupid", NULL, NULL, NULL, 0, ZBX_TYPE_ID, 0, 0},
					{"templateid", NULL, NULL, NULL, 0, ZBX_TYPE_ID, 0, 0},
					{NULL}
				}
			};

	return DBcreate_table(&table);
}

static int	DBpatch_2010103(void)
{
	const ZBX_FIELD	field = {"hostid", NULL, "hosts", "hostid", 0, 0, 0, ZBX_FK_CASCADE_DELETE};

	return DBadd_foreign_key("group_prototype", 1, &field);
}

static int	DBpatch_2010104(void)
{
	const ZBX_FIELD	field = {"groupid", NULL, "groups", "groupid", 0, 0, 0, 0};

	return DBadd_foreign_key("group_prototype", 2, &field);
}

static int	DBpatch_2010105(void)
{
	const ZBX_FIELD	field = {"templateid", NULL, "group_prototype", "group_prototypeid", 0, 0, 0, ZBX_FK_CASCADE_DELETE};

	return DBadd_foreign_key("group_prototype", 3, &field);
}

static int	DBpatch_2010106(void)
{
	return DBcreate_index("group_prototype", "group_prototype_1", "hostid", 0);
}

static int	DBpatch_2010107(void)
{
	const ZBX_TABLE	table =
			{"group_discovery", "groupid", 0,
				{
					{"groupid", NULL, NULL, NULL, 0, ZBX_TYPE_ID, ZBX_NOTNULL, 0},
					{"parent_group_prototypeid", NULL, NULL, NULL, 0, ZBX_TYPE_ID, ZBX_NOTNULL, 0},
					{"name", "", NULL, NULL, 64, ZBX_TYPE_CHAR, ZBX_NOTNULL, 0},
					{"lastcheck", "0", NULL, NULL, 0, ZBX_TYPE_INT, ZBX_NOTNULL, 0},
					{"ts_delete", "0", NULL, NULL, 0, ZBX_TYPE_INT, ZBX_NOTNULL, 0},
					{NULL}
				}
			};

	return DBcreate_table(&table);
}

static int	DBpatch_2010108(void)
{
	const ZBX_FIELD	field = {"groupid", NULL, "groups", "groupid", 0, 0, 0, ZBX_FK_CASCADE_DELETE};

	return DBadd_foreign_key("group_discovery", 1, &field);
}

static int	DBpatch_2010109(void)
{
	const ZBX_FIELD	field = {"parent_group_prototypeid", NULL, "group_prototype", "group_prototypeid", 0, 0, 0, 0};

	return DBadd_foreign_key("group_discovery", 2, &field);
}

static int	DBpatch_2010110(void)
{
	const ZBX_FIELD field = {"flags", "0", NULL, NULL, 0, ZBX_TYPE_INT, ZBX_NOTNULL, 0};

	return DBadd_field("groups", &field);
=======
	const ZBX_FIELD	field = {"height", "200", NULL, NULL, 0, ZBX_TYPE_INT, ZBX_NOTNULL, 0};

	return DBset_default("graphs", &field);
>>>>>>> 0045cb5b
}

#define DBPATCH_START()					zbx_dbpatch_t	patches[] = {
#define DBPATCH_ADD(version, duplicates, mandatory)	{DBpatch_##version, version, duplicates, mandatory},
#define DBPATCH_END()					{NULL}};

#else

#define DBPATCH_START()
#define DBPATCH_ADD(version, duplicates, mandatory)	if (1 == mandatory) required = version;
#define DBPATCH_END()

#endif	/* not HAVE_SQLITE3 */

static void	DBget_version(int *mandatory, int *optional)
{
	DB_RESULT	result;
	DB_ROW		row;

	*mandatory = -1;
	*optional = -1;

	result = DBselect("select mandatory,optional from dbversion");

	if (NULL != (row = DBfetch(result)))
	{
		*mandatory = atoi(row[0]);
		*optional = atoi(row[1]);
	}
	DBfree_result(result);

	if (-1 == *mandatory)
	{
		zabbix_log(LOG_LEVEL_CRIT, "Cannot get the database version. Exiting ...");
		exit(EXIT_FAILURE);
	}
}

int	DBcheck_version(void)
{
	const char	*__function_name = "DBcheck_version";
	const char	*dbversion_table_name = "dbversion";
	int		db_mandatory, db_optional, required, ret = FAIL;

#ifndef HAVE_SQLITE3
	int		i, total = 0, current = 0, completed, last_completed = -1;
#endif

	DBPATCH_START()

	/* version, duplicates flag, mandatory flag */
	DBPATCH_ADD(2010001, 0, 1)
	DBPATCH_ADD(2010002, 0, 1)
	DBPATCH_ADD(2010003, 0, 1)
	DBPATCH_ADD(2010004, 0, 1)
	DBPATCH_ADD(2010005, 0, 1)
	DBPATCH_ADD(2010006, 0, 1)
	DBPATCH_ADD(2010007, 0, 0)
	DBPATCH_ADD(2010008, 0, 1)
	DBPATCH_ADD(2010009, 0, 1)
	DBPATCH_ADD(2010010, 0, 1)
	DBPATCH_ADD(2010011, 0, 1)
	DBPATCH_ADD(2010012, 0, 1)
	DBPATCH_ADD(2010013, 0, 1)
	DBPATCH_ADD(2010014, 0, 1)
	DBPATCH_ADD(2010015, 0, 1)
	DBPATCH_ADD(2010016, 0, 1)
	DBPATCH_ADD(2010017, 0, 1)
	DBPATCH_ADD(2010018, 0, 1)
	DBPATCH_ADD(2010019, 0, 1)
	DBPATCH_ADD(2010020, 0, 1)
	DBPATCH_ADD(2010021, 0, 1)
	DBPATCH_ADD(2010022, 0, 1)
	DBPATCH_ADD(2010023, 0, 1)
	DBPATCH_ADD(2010024, 0, 1)
	DBPATCH_ADD(2010025, 0, 1)
	DBPATCH_ADD(2010026, 0, 1)
	DBPATCH_ADD(2010027, 0, 1)
	DBPATCH_ADD(2010028, 0, 0)
	DBPATCH_ADD(2010029, 0, 0)
	DBPATCH_ADD(2010030, 0, 0)
	DBPATCH_ADD(2010031, 0, 0)
	DBPATCH_ADD(2010032, 0, 1)
	DBPATCH_ADD(2010033, 0, 1)
	DBPATCH_ADD(2010034, 0, 1)
	DBPATCH_ADD(2010035, 0, 0)
	DBPATCH_ADD(2010036, 0, 0)
	DBPATCH_ADD(2010037, 0, 0)
	DBPATCH_ADD(2010038, 0, 0)
	DBPATCH_ADD(2010039, 0, 0)
	DBPATCH_ADD(2010040, 0, 1)
	DBPATCH_ADD(2010041, 0, 0)
	DBPATCH_ADD(2010042, 0, 0)
	DBPATCH_ADD(2010043, 0, 1)
	DBPATCH_ADD(2010044, 0, 1)
	DBPATCH_ADD(2010045, 0, 1)
	DBPATCH_ADD(2010046, 0, 1)
	DBPATCH_ADD(2010047, 0, 1)
	DBPATCH_ADD(2010048, 0, 0)
	DBPATCH_ADD(2010049, 0, 0)
	DBPATCH_ADD(2010050, 0, 1)
	DBPATCH_ADD(2010051, 0, 1)
	DBPATCH_ADD(2010052, 0, 1)
	DBPATCH_ADD(2010053, 0, 1)
	DBPATCH_ADD(2010054, 0, 1)
	DBPATCH_ADD(2010055, 0, 1)
	DBPATCH_ADD(2010056, 0, 1)
	DBPATCH_ADD(2010057, 0, 1)
	DBPATCH_ADD(2010058, 0, 1)
	DBPATCH_ADD(2010059, 0, 1)
	DBPATCH_ADD(2010060, 0, 1)
	DBPATCH_ADD(2010061, 0, 1)
	DBPATCH_ADD(2010062, 0, 1)
	DBPATCH_ADD(2010063, 0, 1)
	DBPATCH_ADD(2010064, 0, 1)
	DBPATCH_ADD(2010065, 0, 1)
	DBPATCH_ADD(2010066, 0, 1)
	DBPATCH_ADD(2010067, 0, 1)
	DBPATCH_ADD(2010068, 0, 1)
	DBPATCH_ADD(2010069, 0, 0)
	DBPATCH_ADD(2010070, 0, 0)
	DBPATCH_ADD(2010071, 0, 1)
	DBPATCH_ADD(2010072, 0, 1)
	DBPATCH_ADD(2010073, 0, 0)
	DBPATCH_ADD(2010074, 0, 1)
	DBPATCH_ADD(2010075, 0, 1)
	DBPATCH_ADD(2010076, 0, 1)
	DBPATCH_ADD(2010077, 0, 1)
	DBPATCH_ADD(2010078, 0, 1)
	DBPATCH_ADD(2010079, 0, 1)
	DBPATCH_ADD(2010080, 0, 1)
	DBPATCH_ADD(2010081, 0, 1)
	DBPATCH_ADD(2010082, 0, 1)
	DBPATCH_ADD(2010083, 0, 1)
	DBPATCH_ADD(2010084, 0, 1)
	DBPATCH_ADD(2010085, 0, 1)
	DBPATCH_ADD(2010086, 0, 1)
	DBPATCH_ADD(2010087, 0, 1)
	DBPATCH_ADD(2010088, 0, 1)
	DBPATCH_ADD(2010089, 0, 1)
	DBPATCH_ADD(2010090, 0, 1)
	DBPATCH_ADD(2010091, 0, 1)
	DBPATCH_ADD(2010092, 0, 1)
	DBPATCH_ADD(2010093, 0, 1)
<<<<<<< HEAD
	DBPATCH_ADD(2010094, 0, 1)
	DBPATCH_ADD(2010095, 0, 1)
	DBPATCH_ADD(2010096, 0, 1)
	DBPATCH_ADD(2010097, 0, 1)
	DBPATCH_ADD(2010098, 0, 1)
	DBPATCH_ADD(2010099, 0, 1)
	DBPATCH_ADD(2010100, 0, 1)
	DBPATCH_ADD(2010101, 0, 1)
	DBPATCH_ADD(2010102, 0, 1)
	DBPATCH_ADD(2010103, 0, 1)
	DBPATCH_ADD(2010104, 0, 1)
	DBPATCH_ADD(2010105, 0, 1)
	DBPATCH_ADD(2010106, 0, 1)
	DBPATCH_ADD(2010107, 0, 1)
	DBPATCH_ADD(2010108, 0, 1)
	DBPATCH_ADD(2010109, 0, 1)
	DBPATCH_ADD(2010110, 0, 1)
=======
>>>>>>> 0045cb5b

	DBPATCH_END()

	zabbix_log(LOG_LEVEL_DEBUG, "In %s()", __function_name);

	DBconnect(ZBX_DB_CONNECT_NORMAL);

	if (SUCCEED != DBtable_exists(dbversion_table_name))
	{
#ifndef HAVE_SQLITE3
		zabbix_log(LOG_LEVEL_DEBUG, "%s() \"%s\" does not exist",
				__function_name, dbversion_table_name);

		if (SUCCEED != DBfield_exists("config", "server_check_interval"))
		{
			zabbix_log(LOG_LEVEL_CRIT, "Cannot upgrade database: the database must"
					" correspond to version 2.0 or later. Exiting ...");
			goto out;
		}

		if (SUCCEED != DBcreate_dbversion_table())
			goto out;
#else
		zabbix_log(LOG_LEVEL_CRIT, "The %s does not match Zabbix database."
				" Current database version (mandatory/optional): UNKNOWN."
				" Required mandatory version: %08d.",
				ZBX_DAEMON_TYPE_SERVER == daemon_type ? "server" : "proxy", required);
		goto out;
#endif
	}

	DBget_version(&db_mandatory, &db_optional);

#ifndef HAVE_SQLITE3
	required = ZBX_FIRST_DB_VERSION;

	for (i = 0; NULL != patches[i].function; i++)
	{
		if (0 != patches[i].mandatory)
			required = patches[i].version;

		if (db_optional < patches[i].version)
			total++;
	}

	if (required < db_mandatory)
#else
	if (required != db_mandatory)
#endif
	{
		zabbix_log(LOG_LEVEL_CRIT, "The %s does not match Zabbix database."
				" Current database version (mandatory/optional): %08d/%08d."
				" Required mandatory version: %08d.",
				ZBX_DAEMON_TYPE_SERVER == daemon_type ? "server" : "proxy",
				db_mandatory, db_optional, required);
		goto out;
	}

	zabbix_log(LOG_LEVEL_INFORMATION, "current database version (mandatory/optional): %08d/%08d",
			db_mandatory, db_optional);
	zabbix_log(LOG_LEVEL_INFORMATION, "required mandatory version: %08d", required);

	ret = SUCCEED;

#ifndef HAVE_SQLITE3
	if (0 == total)
		goto out;

	zabbix_log(LOG_LEVEL_WARNING, "starting automatic database upgrade");

	for (i = 0; NULL != patches[i].function; i++)
	{
		if (db_optional >= patches[i].version)
			continue;

		DBbegin();

		/* skipping the duplicated patches */
		if ((0 != patches[i].duplicates && patches[i].duplicates <= db_optional) ||
				SUCCEED == (ret = patches[i].function()))
		{
			ret = DBset_version(patches[i].version, patches[i].mandatory);
		}

		DBend(ret);

		if (SUCCEED != ret)
			break;

		current++;
		completed = (int)(100.0 * current / total);
		if (last_completed != completed)
		{
			zabbix_log(LOG_LEVEL_WARNING, "completed %d%% of database upgrade", completed);
			last_completed = completed;
		}
	}

	if (SUCCEED == ret)
		zabbix_log(LOG_LEVEL_WARNING, "database upgrade fully completed");
	else
		zabbix_log(LOG_LEVEL_CRIT, "database upgrade failed");
#endif	/* not HAVE_SQLITE3 */

out:
	DBclose();

	zabbix_log(LOG_LEVEL_DEBUG, "End of %s():%s", __function_name, zbx_result_string(ret));

	return ret;
}<|MERGE_RESOLUTION|>--- conflicted
+++ resolved
@@ -1320,20 +1320,27 @@
 
 static int	DBpatch_2010092(void)
 {
-<<<<<<< HEAD
+	const ZBX_FIELD	field = {"width", "900", NULL, NULL, 0, ZBX_TYPE_INT, ZBX_NOTNULL, 0};
+
+	return DBset_default("graphs", &field);
+}
+
+static int	DBpatch_2010093(void)
+{
+	const ZBX_FIELD	field = {"height", "200", NULL, NULL, 0, ZBX_TYPE_INT, ZBX_NOTNULL, 0};
+
+	return DBset_default("graphs", &field);
+}
+
+static int	DBpatch_2010094(void)
+{
 	const ZBX_FIELD field = {"flags", "0", NULL, NULL, 0, ZBX_TYPE_INT, ZBX_NOTNULL, 0};
 
 	return DBadd_field("hosts", &field);
-=======
-	const ZBX_FIELD	field = {"width", "900", NULL, NULL, 0, ZBX_TYPE_INT, ZBX_NOTNULL, 0};
-
-	return DBset_default("graphs", &field);
->>>>>>> 0045cb5b
-}
-
-static int	DBpatch_2010093(void)
-{
-<<<<<<< HEAD
+}
+
+static int	DBpatch_2010095(void)
+{
 	const ZBX_TABLE	table =
 			{"host_discovery", "hostid", 0,
 				{
@@ -1350,42 +1357,42 @@
 	return DBcreate_table(&table);
 }
 
-static int	DBpatch_2010094(void)
+static int	DBpatch_2010096(void)
 {
 	const ZBX_FIELD	field = {"hostid", NULL, "hosts", "hostid", 0, 0, 0, ZBX_FK_CASCADE_DELETE};
 
 	return DBadd_foreign_key("host_discovery", 1, &field);
 }
 
-static int	DBpatch_2010095(void)
+static int	DBpatch_2010097(void)
 {
 	const ZBX_FIELD	field = {"parent_hostid", NULL, "hosts", "hostid", 0, 0, 0, 0};
 
 	return DBadd_foreign_key("host_discovery", 2, &field);
 }
 
-static int	DBpatch_2010096(void)
+static int	DBpatch_2010098(void)
 {
 	const ZBX_FIELD	field = {"parent_itemid", NULL, "items", "itemid", 0, 0, 0, 0};
 
 	return DBadd_foreign_key("host_discovery", 3, &field);
 }
 
-static int	DBpatch_2010097(void)
+static int	DBpatch_2010099(void)
 {
 	const ZBX_FIELD field = {"templateid", NULL, NULL, NULL, 0, ZBX_TYPE_ID, 0, 0};
 
 	return DBadd_field("hosts", &field);
 }
 
-static int	DBpatch_2010098(void)
+static int	DBpatch_2010100(void)
 {
 	const ZBX_FIELD	field = {"templateid", NULL, "hosts", "hostid", 0, 0, 0, ZBX_FK_CASCADE_DELETE};
 
 	return DBadd_foreign_key("hosts", 3, &field);
 }
 
-static int	DBpatch_2010099(void)
+static int	DBpatch_2010101(void)
 {
 	const ZBX_TABLE	table =
 			{"interface_discovery", "interfaceid", 0,
@@ -1399,14 +1406,14 @@
 	return DBcreate_table(&table);
 }
 
-static int	DBpatch_2010100(void)
+static int	DBpatch_2010102(void)
 {
 	const ZBX_FIELD	field = {"interfaceid", NULL, "interface", "interfaceid", 0, 0, 0, ZBX_FK_CASCADE_DELETE};
 
 	return DBadd_foreign_key("interface_discovery", 1, &field);
 }
 
-static int	DBpatch_2010101(void)
+static int	DBpatch_2010103(void)
 {
 	const ZBX_FIELD	field =
 			{"parent_interfaceid", NULL, "interface", "interfaceid", 0, 0, 0, ZBX_FK_CASCADE_DELETE};
@@ -1414,7 +1421,7 @@
 	return DBadd_foreign_key("interface_discovery", 2, &field);
 }
 
-static int	DBpatch_2010102(void)
+static int	DBpatch_2010104(void)
 {
 	const ZBX_TABLE	table =
 			{"group_prototype", "group_prototypeid", 0,
@@ -1431,33 +1438,33 @@
 	return DBcreate_table(&table);
 }
 
-static int	DBpatch_2010103(void)
+static int	DBpatch_2010105(void)
 {
 	const ZBX_FIELD	field = {"hostid", NULL, "hosts", "hostid", 0, 0, 0, ZBX_FK_CASCADE_DELETE};
 
 	return DBadd_foreign_key("group_prototype", 1, &field);
 }
 
-static int	DBpatch_2010104(void)
+static int	DBpatch_2010106(void)
 {
 	const ZBX_FIELD	field = {"groupid", NULL, "groups", "groupid", 0, 0, 0, 0};
 
 	return DBadd_foreign_key("group_prototype", 2, &field);
 }
 
-static int	DBpatch_2010105(void)
+static int	DBpatch_2010107(void)
 {
 	const ZBX_FIELD	field = {"templateid", NULL, "group_prototype", "group_prototypeid", 0, 0, 0, ZBX_FK_CASCADE_DELETE};
 
 	return DBadd_foreign_key("group_prototype", 3, &field);
 }
 
-static int	DBpatch_2010106(void)
+static int	DBpatch_2010108(void)
 {
 	return DBcreate_index("group_prototype", "group_prototype_1", "hostid", 0);
 }
 
-static int	DBpatch_2010107(void)
+static int	DBpatch_2010109(void)
 {
 	const ZBX_TABLE	table =
 			{"group_discovery", "groupid", 0,
@@ -1474,30 +1481,25 @@
 	return DBcreate_table(&table);
 }
 
-static int	DBpatch_2010108(void)
+static int	DBpatch_2010110(void)
 {
 	const ZBX_FIELD	field = {"groupid", NULL, "groups", "groupid", 0, 0, 0, ZBX_FK_CASCADE_DELETE};
 
 	return DBadd_foreign_key("group_discovery", 1, &field);
 }
 
-static int	DBpatch_2010109(void)
+static int	DBpatch_2010111(void)
 {
 	const ZBX_FIELD	field = {"parent_group_prototypeid", NULL, "group_prototype", "group_prototypeid", 0, 0, 0, 0};
 
 	return DBadd_foreign_key("group_discovery", 2, &field);
 }
 
-static int	DBpatch_2010110(void)
+static int	DBpatch_2010112(void)
 {
 	const ZBX_FIELD field = {"flags", "0", NULL, NULL, 0, ZBX_TYPE_INT, ZBX_NOTNULL, 0};
 
 	return DBadd_field("groups", &field);
-=======
-	const ZBX_FIELD	field = {"height", "200", NULL, NULL, 0, ZBX_TYPE_INT, ZBX_NOTNULL, 0};
-
-	return DBset_default("graphs", &field);
->>>>>>> 0045cb5b
 }
 
 #define DBPATCH_START()					zbx_dbpatch_t	patches[] = {
@@ -1642,7 +1644,6 @@
 	DBPATCH_ADD(2010091, 0, 1)
 	DBPATCH_ADD(2010092, 0, 1)
 	DBPATCH_ADD(2010093, 0, 1)
-<<<<<<< HEAD
 	DBPATCH_ADD(2010094, 0, 1)
 	DBPATCH_ADD(2010095, 0, 1)
 	DBPATCH_ADD(2010096, 0, 1)
@@ -1660,8 +1661,8 @@
 	DBPATCH_ADD(2010108, 0, 1)
 	DBPATCH_ADD(2010109, 0, 1)
 	DBPATCH_ADD(2010110, 0, 1)
-=======
->>>>>>> 0045cb5b
+	DBPATCH_ADD(2010111, 0, 1)
+	DBPATCH_ADD(2010112, 0, 1)
 
 	DBPATCH_END()
 
