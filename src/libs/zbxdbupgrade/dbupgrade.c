/*
** Zabbix
** Copyright (C) 2000-2011 Zabbix SIA
**
** This program is free software; you can redistribute it and/or modify
** it under the terms of the GNU General Public License as published by
** the Free Software Foundation; either version 2 of the License, or
** (at your option) any later version.
**
** This program is distributed in the hope that it will be useful,
** but WITHOUT ANY WARRANTY; without even the implied warranty of
** MERCHANTABILITY or FITNESS FOR A PARTICULAR PURPOSE.  See the
** GNU General Public License for more details.
**
** You should have received a copy of the GNU General Public License
** along with this program; if not, write to the Free Software
** Foundation, Inc., 51 Franklin Street, Fifth Floor, Boston, MA  02110-1301, USA.
**/

#include "common.h"

#include "db.h"
#include "log.h"

#if defined(HAVE_MYSQL)
#	define ZBX_DB_TABLE_OPTIONS	" engine=innodb"
#	define ZBX_DROP_FK		" drop foreign key"
#else
#	define ZBX_DB_TABLE_OPTIONS	""
#	define ZBX_DROP_FK		" drop constraint"
#endif

#if defined(HAVE_POSTGRESQL)
#	define ZBX_DB_ONLY		" only"
#else
#	define ZBX_DB_ONLY		""
#endif

#if defined(HAVE_IBM_DB2)
#	define ZBX_DB_ALTER_COLUMN	" alter column"
#elif defined(HAVE_POSTGRESQL)
#	define ZBX_DB_ALTER_COLUMN	" alter"
#else
#	define ZBX_DB_ALTER_COLUMN	" modify"
#endif

#if defined(HAVE_IBM_DB2)
#	define ZBX_DB_SET_TYPE		" set data type"
#elif defined(HAVE_POSTGRESQL)
#	define ZBX_DB_SET_TYPE		" type"
#else
#	define ZBX_DB_SET_TYPE		""
#endif

#if defined(HAVE_IBM_DB2) || defined(HAVE_POSTGRESQL)
#	define ZBX_TYPE_ID_STR		"bigint"
#elif defined(HAVE_MYSQL)
#	define ZBX_TYPE_ID_STR		"bigint unsigned"
#elif defined(HAVE_ORACLE)
#	define ZBX_TYPE_ID_STR		"number(20)"
#endif

#if defined(HAVE_ORACLE)
#	define ZBX_TYPE_INT_STR		"number(10)"
#	define ZBX_TYPE_CHAR_STR	"nvarchar2"
#else
#	define ZBX_TYPE_INT_STR		"integer"
#	define ZBX_TYPE_CHAR_STR	"varchar"
#endif

#if defined(HAVE_IBM_DB2)
#	define ZBX_TYPE_UINT_STR	"bigint"
#elif defined(HAVE_MYSQL)
#	define ZBX_TYPE_UINT_STR	"bigint unsigned"
#elif defined(HAVE_ORACLE)
#	define ZBX_TYPE_UINT_STR	"number(20)"
#elif defined(HAVE_POSTGRESQL)
#	define ZBX_TYPE_UINT_STR	"numeric(20)"
#endif

#define ZBX_FIRST_DB_VERSION		2010000

typedef struct
{
	int		(*function)();
	int		version;
	int		duplicates;
	unsigned char	mandatory;
}
zbx_dbpatch_t;

extern unsigned char	daemon_type;

#if !defined(HAVE_SQLITE3)
static void	DBfield_type_string(char **sql, size_t *sql_alloc, size_t *sql_offset, const ZBX_FIELD *field)
{
	switch (field->type)
	{
		case ZBX_TYPE_ID:
			zbx_strcpy_alloc(sql, sql_alloc, sql_offset, ZBX_TYPE_ID_STR);
			break;
		case ZBX_TYPE_INT:
			zbx_strcpy_alloc(sql, sql_alloc, sql_offset, ZBX_TYPE_INT_STR);
			break;
		case ZBX_TYPE_CHAR:
			zbx_snprintf_alloc(sql, sql_alloc, sql_offset, "%s(%hu)", ZBX_TYPE_CHAR_STR, field->length);
			break;
		case ZBX_TYPE_UINT:
			zbx_strcpy_alloc(sql, sql_alloc, sql_offset, ZBX_TYPE_UINT_STR);
			break;
		default:
			assert(0);
	}
}

static void	DBfield_definition_string(char **sql, size_t *sql_alloc, size_t *sql_offset, const ZBX_FIELD *field)
{
	zbx_snprintf_alloc(sql, sql_alloc, sql_offset, "%s ", field->name);
	DBfield_type_string(sql, sql_alloc, sql_offset, field);
	if (NULL != field->default_value)
	{
		char	*default_value_esc;

		default_value_esc = DBdyn_escape_string(field->default_value);
		zbx_snprintf_alloc(sql, sql_alloc, sql_offset, " default '%s'", default_value_esc);
		zbx_free(default_value_esc);
	}
	if (0 != (field->flags & ZBX_NOTNULL))
		zbx_strcpy_alloc(sql, sql_alloc, sql_offset, " not null");
}

static void	DBcreate_table_sql(char **sql, size_t *sql_alloc, size_t *sql_offset, const ZBX_TABLE *table)
{
	int	i;

	zbx_snprintf_alloc(sql, sql_alloc, sql_offset, "create table %s (\n", table->table);

	for (i = 0; NULL != table->fields[i].name; i++)
	{
		if (0 != i)
			zbx_strcpy_alloc(sql, sql_alloc, sql_offset, ",\n");
		DBfield_definition_string(sql, sql_alloc, sql_offset, &table->fields[i]);
	}
	zbx_strcpy_alloc(sql, sql_alloc, sql_offset, "\n)" ZBX_DB_TABLE_OPTIONS);
}

static void	DBmodify_field_type_sql(char **sql, size_t *sql_alloc, size_t *sql_offset,
		const char *table_name, const ZBX_FIELD *field)
{
	zbx_snprintf_alloc(sql, sql_alloc, sql_offset, "alter table" ZBX_DB_ONLY " %s" ZBX_DB_ALTER_COLUMN " ",
			table_name);

#if defined(HAVE_MYSQL)
	DBfield_definition_string(sql, sql_alloc, sql_offset, field);
#else
	zbx_snprintf_alloc(sql, sql_alloc, sql_offset, "%s" ZBX_DB_SET_TYPE " ", field->name);
	DBfield_type_string(sql, sql_alloc, sql_offset, field);
#endif
}

static void	DBdrop_not_null_sql(char **sql, size_t *sql_alloc, size_t *sql_offset,
		const char *table_name, const ZBX_FIELD *field)
{
	zbx_snprintf_alloc(sql, sql_alloc, sql_offset, "alter table" ZBX_DB_ONLY " %s" ZBX_DB_ALTER_COLUMN " ",
			table_name);

#if defined(HAVE_MYSQL)
	DBfield_definition_string(sql, sql_alloc, sql_offset, field);
#elif defined(HAVE_ORACLE)
	zbx_snprintf_alloc(sql, sql_alloc, sql_offset, "%s null", field->name);
#else
	zbx_snprintf_alloc(sql, sql_alloc, sql_offset, "%s drop not null", field->name);
#endif
}

static void	DBset_not_null_sql(char **sql, size_t *sql_alloc, size_t *sql_offset,
		const char *table_name, const ZBX_FIELD *field)
{
	zbx_snprintf_alloc(sql, sql_alloc, sql_offset, "alter table" ZBX_DB_ONLY " %s" ZBX_DB_ALTER_COLUMN " ",
			table_name);

#if defined(HAVE_MYSQL)
	DBfield_definition_string(sql, sql_alloc, sql_offset, field);
#elif defined(HAVE_ORACLE)
	zbx_snprintf_alloc(sql, sql_alloc, sql_offset, "%s not null", field->name);
#else
	zbx_snprintf_alloc(sql, sql_alloc, sql_offset, "%s set not null", field->name);
#endif
}

static void	DBadd_field_sql(char **sql, size_t *sql_alloc, size_t *sql_offset,
		const char *table_name, const ZBX_FIELD *field)
{
	zbx_snprintf_alloc(sql, sql_alloc, sql_offset, "alter table" ZBX_DB_ONLY " %s add ", table_name);
	DBfield_definition_string(sql, sql_alloc, sql_offset, field);
}

static void	DBdrop_field_sql(char **sql, size_t *sql_alloc, size_t *sql_offset,
		const char *table_name, const char *field_name)
{
	zbx_snprintf_alloc(sql, sql_alloc, sql_offset, "alter table" ZBX_DB_ONLY " %s drop column %s",
			table_name, field_name);
}

static void	DBcreate_index_sql(char **sql, size_t *sql_alloc, size_t *sql_offset,
		const char *table_name, const char *index_name, const char *fields, int unique)
{
	zbx_strcpy_alloc(sql, sql_alloc, sql_offset, "create");
	if (0 != unique)
		zbx_strcpy_alloc(sql, sql_alloc, sql_offset, " unique");
	zbx_snprintf_alloc(sql, sql_alloc, sql_offset, " index %s on %s (%s)", index_name, table_name, fields);
}

static void	DBdrop_index_sql(char **sql, size_t *sql_alloc, size_t *sql_offset,
		const char *table_name, const char *index_name)
{
	zbx_snprintf_alloc(sql, sql_alloc, sql_offset, "drop index %s", index_name);
#if defined(HAVE_MYSQL)
	zbx_snprintf_alloc(sql, sql_alloc, sql_offset, " on %s", table_name);
#endif
}

static void	DBadd_foreign_key_sql(char **sql, size_t *sql_alloc, size_t *sql_offset,
		const char *table_name, int id, const ZBX_FIELD *field)
{
	zbx_snprintf_alloc(sql, sql_alloc, sql_offset, "alter table" ZBX_DB_ONLY " %s"
			" add constraint c_%s_%d foreign key (%s) references %s (%s)",
			table_name, table_name, id, field->name, field->fk_table, field->fk_field);
	if (0 != (field->fk_flags & ZBX_FK_CASCADE_DELETE))
		zbx_strcpy_alloc(sql, sql_alloc, sql_offset, " on delete cascade");
}

static void	DBdrop_foreign_key_sql(char **sql, size_t *sql_alloc, size_t *sql_offset,
		const char *table_name, int id)
{
	zbx_snprintf_alloc(sql, sql_alloc, sql_offset, "alter table" ZBX_DB_ONLY " %s" ZBX_DROP_FK " c_%s_%d",
			table_name, table_name, id);
}

static int	DBreorg_table(const char *table_name)
{
#if defined(HAVE_IBM_DB2)
	if (ZBX_DB_OK <= DBexecute("call sysproc.admin_cmd ('reorg table %s')", table_name))
		return SUCCEED;

	return FAIL;
#else
	return SUCCEED;
#endif
}

static int	DBcreate_table(const ZBX_TABLE *table)
{
	char	*sql = NULL;
	size_t	sql_alloc = 64, sql_offset = 0;
	int	ret = FAIL;

	sql = zbx_malloc(sql, sql_alloc);

	DBcreate_table_sql(&sql, &sql_alloc, &sql_offset, table);

	if (ZBX_DB_OK <= DBexecute("%s", sql))
		ret = SUCCEED;

	zbx_free(sql);

	return ret;
}

static int	DBadd_field(const char *table_name, const ZBX_FIELD *field)
{
	char	*sql = NULL;
	size_t	sql_alloc = 64, sql_offset = 0;
	int	ret = FAIL;

	sql = zbx_malloc(sql, sql_alloc);

	DBadd_field_sql(&sql, &sql_alloc, &sql_offset, table_name, field);

	if (ZBX_DB_OK <= DBexecute("%s", sql))
		ret = DBreorg_table(table_name);

	zbx_free(sql);

	return ret;
}

static int	DBmodify_field_type(const char *table_name, const ZBX_FIELD *field)
{
	char	*sql = NULL;
	size_t	sql_alloc = 64, sql_offset = 0;
	int	ret = FAIL;

	sql = zbx_malloc(sql, sql_alloc);

	DBmodify_field_type_sql(&sql, &sql_alloc, &sql_offset, table_name, field);

	if (ZBX_DB_OK <= DBexecute("%s", sql))
		ret = DBreorg_table(table_name);

	zbx_free(sql);

	return ret;
}

static int	DBset_not_null(const char *table_name, const ZBX_FIELD *field)
{
	char	*sql = NULL;
	size_t	sql_alloc = 64, sql_offset = 0;
	int	ret = FAIL;

	sql = zbx_malloc(sql, sql_alloc);

	DBset_not_null_sql(&sql, &sql_alloc, &sql_offset, table_name, field);

	if (ZBX_DB_OK <= DBexecute("%s", sql))
		ret = DBreorg_table(table_name);

	zbx_free(sql);

	return ret;
}

static int	DBdrop_not_null(const char *table_name, const ZBX_FIELD *field)
{
	char	*sql = NULL;
	size_t	sql_alloc = 64, sql_offset = 0;
	int	ret = FAIL;

	sql = zbx_malloc(sql, sql_alloc);

	DBdrop_not_null_sql(&sql, &sql_alloc, &sql_offset, table_name, field);

	if (ZBX_DB_OK <= DBexecute("%s", sql))
		ret = DBreorg_table(table_name);

	zbx_free(sql);

	return ret;
}

static int	DBdrop_field(const char *table_name, const char *field_name)
{
	char	*sql = NULL;
	size_t	sql_alloc = 64, sql_offset = 0;
	int	ret = FAIL;

	sql = zbx_malloc(sql, sql_alloc);

	DBdrop_field_sql(&sql, &sql_alloc, &sql_offset, table_name, field_name);

	if (ZBX_DB_OK <= DBexecute("%s", sql))
		ret = SUCCEED;

	zbx_free(sql);

	return ret;
}

static int	DBcreate_index(const char *table_name, const char *index_name, const char *fields, int unique)
{
	char	*sql = NULL;
	size_t	sql_alloc = 64, sql_offset = 0;
	int	ret = FAIL;

	sql = zbx_malloc(sql, sql_alloc);

	DBcreate_index_sql(&sql, &sql_alloc, &sql_offset, table_name, index_name, fields, unique);

	if (ZBX_DB_OK <= DBexecute("%s", sql))
		ret = SUCCEED;

	zbx_free(sql);

	return ret;
}

static int	DBdrop_index(const char *table_name, const char *index_name)
{
	char	*sql = NULL;
	size_t	sql_alloc = 64, sql_offset = 0;
	int	ret = FAIL;

	sql = zbx_malloc(sql, sql_alloc);

	DBdrop_index_sql(&sql, &sql_alloc, &sql_offset, table_name, index_name);

	if (ZBX_DB_OK <= DBexecute("%s", sql))
		ret = SUCCEED;

	zbx_free(sql);

	return ret;
}

static int	DBadd_foreign_key(const char *table_name, int id, const ZBX_FIELD *field)
{
	char	*sql = NULL;
	size_t	sql_alloc = 64, sql_offset = 0;
	int	ret = FAIL;

	sql = zbx_malloc(sql, sql_alloc);

	DBadd_foreign_key_sql(&sql, &sql_alloc, &sql_offset, table_name, id, field);

	if (ZBX_DB_OK <= DBexecute("%s", sql))
		ret = SUCCEED;

	zbx_free(sql);

	return ret;
}

static int	DBdrop_foreign_key(const char *table_name, int id)
{
	char	*sql = NULL;
	size_t	sql_alloc = 64, sql_offset = 0;
	int	ret = FAIL;

	sql = zbx_malloc(sql, sql_alloc);

	DBdrop_foreign_key_sql(&sql, &sql_alloc, &sql_offset, table_name, id);

	if (ZBX_DB_OK <= DBexecute("%s", sql))
		ret = SUCCEED;

	zbx_free(sql);

	return ret;
}

static int	DBcreate_dbversion_table()
{
	const ZBX_TABLE	*table;
	int		ret;

	if (NULL == (table = DBget_table("dbversion")))
		assert(0);

	DBbegin();
	if (SUCCEED == (ret = DBcreate_table(table)))
	{
		if (ZBX_DB_OK > DBexecute("insert into dbversion (mandatory,optional) values (%d,%d)",
				ZBX_FIRST_DB_VERSION, ZBX_FIRST_DB_VERSION))
		{
			ret = FAIL;
		}
	}
	DBend(ret);

	return ret;
}

static int	DBset_version(int version, unsigned char mandatory)
{
	char	sql[64];
	size_t	offset;

	offset = zbx_snprintf(sql, sizeof(sql),  "update dbversion set ");
	if (0 != mandatory)
		offset += zbx_snprintf(sql + offset, sizeof(sql) - offset, "mandatory=%d,", version);
	zbx_snprintf(sql + offset, sizeof(sql) - offset, "optional=%d", version);

	if (ZBX_DB_OK <= DBexecute("%s", sql))
		return SUCCEED;

	return FAIL;
}

static int	DBmodify_proxy_table_id_field(const char *table_name)
{
#if defined(HAVE_POSTGRESQL)
	const ZBX_FIELD	field = {"id", NULL, NULL, NULL, 0, ZBX_TYPE_ID, ZBX_NOTNULL, 0};

	return DBmodify_field_type(table_name, &field);
#else
	return SUCCEED;
#endif
}

static int	DBpatch_02010001()
{
	return DBmodify_proxy_table_id_field("proxy_autoreg_host");
}

static int	DBpatch_02010002()
{
	return DBmodify_proxy_table_id_field("proxy_dhistory");
}

static int	DBpatch_02010003()
{
	return DBmodify_proxy_table_id_field("proxy_history");
}

static int	DBpatch_02010004()
{
	return DBmodify_proxy_table_id_field("history_str_sync");
}

static int	DBpatch_02010005()
{
	return DBmodify_proxy_table_id_field("history_sync");
}

static int	DBpatch_02010006()
{
	return DBmodify_proxy_table_id_field("history_uint_sync");
}

static int	DBpatch_02010007()
{
	const char	*strings[] = {"period", "stime", "timelinefixed", NULL};
	int		i;

	for (i = 0; NULL != strings[i]; i++)
	{
		if (ZBX_DB_OK > DBexecute("update profiles set idx='web.screens.%s' where idx='web.charts.%s'",
				strings[i], strings[i]))
		{
			return FAIL;
		}
	}

	return SUCCEED;
}

static int	DBpatch_02010008()
{
	const ZBX_FIELD	field = {"expression", "", NULL, NULL, 2048, ZBX_TYPE_CHAR, ZBX_NOTNULL, 0};

	return DBmodify_field_type("triggers", &field);
}

static int	DBpatch_02010009()
{
	const ZBX_FIELD	field = {"applicationid", NULL, NULL, NULL, 0, ZBX_TYPE_ID, 0, 0};

	return DBdrop_not_null("httptest", &field);
}

static int	DBpatch_02010010()
{
	const ZBX_FIELD	field = {"hostid", NULL, NULL, NULL, 0, ZBX_TYPE_ID, 0, 0};

	return DBadd_field("httptest", &field);
}

static int	DBpatch_02010011()
{
	const char	*sql =
			"update httptest set hostid=("
				"select a.hostid"
				" from applications a"
				" where a.applicationid = httptest.applicationid"
			")";

	if (ZBX_DB_OK <= DBexecute("%s", sql))
		return SUCCEED;

	return FAIL;
}

static int	DBpatch_02010012()
{
	const ZBX_FIELD	field = {"hostid", NULL, NULL, NULL, 0, ZBX_TYPE_ID, ZBX_NOTNULL, 0};

	return DBset_not_null("httptest", &field);
}

static int	DBpatch_02010013()
{
	const ZBX_FIELD	field = {"templateid", NULL, NULL, NULL, 0, ZBX_TYPE_ID, 0, 0};

	return DBadd_field("httptest", &field);
}

static int	DBpatch_02010014()
{
	return DBdrop_index("httptest", "httptest_2");
}

static int	DBpatch_02010015()
{
	return DBcreate_index("httptest", "httptest_2", "hostid,name", 1);
}

static int	DBpatch_02010016()
{
	return DBcreate_index("httptest", "httptest_4", "templateid", 0);
}

static int	DBpatch_02010017()
{
	return DBdrop_foreign_key("httptest", 1);
}

static int	DBpatch_02010018()
{
	const ZBX_FIELD	field = {"applicationid", NULL, "applications", "applicationid", 0, 0, 0, 0};

	return DBadd_foreign_key("httptest", 1, &field);
}

static int	DBpatch_02010019()
{
	const ZBX_FIELD	field = {"hostid", NULL, "hosts", "hostid", 0, 0, 0, ZBX_FK_CASCADE_DELETE};

	return DBadd_foreign_key("httptest", 2, &field);
}

static int	DBpatch_02010020()
{
	const ZBX_FIELD	field = {"templateid", NULL, "httptest", "httptestid", 0, 0, 0, ZBX_FK_CASCADE_DELETE};

	return DBadd_foreign_key("httptest", 3, &field);
}

static int	DBpatch_02010021()
{
	const ZBX_FIELD	field = {"http_proxy", "", NULL, NULL, 255, ZBX_TYPE_CHAR, ZBX_NOTNULL, 0};

	return DBadd_field("httptest", &field);
}

static int	DBpatch_02010022()
{
	const ZBX_FIELD field = {"snmpv3_authprotocol", "0", NULL, NULL, 0, ZBX_TYPE_INT, ZBX_NOTNULL, 0};

	return DBadd_field("items", &field);
}

static int	DBpatch_02010023()
{
	const ZBX_FIELD field = {"snmpv3_privprotocol", "0", NULL, NULL, 0, ZBX_TYPE_INT, ZBX_NOTNULL, 0};

	return DBadd_field("items", &field);
}

static int	DBpatch_02010024()
{
	const ZBX_FIELD field = {"snmpv3_authprotocol", "0", NULL, NULL, 0, ZBX_TYPE_INT, ZBX_NOTNULL, 0};

	return DBadd_field("dchecks", &field);
}

static int	DBpatch_02010025()
{
	const ZBX_FIELD field = {"snmpv3_privprotocol", "0", NULL, NULL, 0, ZBX_TYPE_INT, ZBX_NOTNULL, 0};

	return DBadd_field("dchecks", &field);
}

static int	DBpatch_02010026()
{
	const ZBX_FIELD field = {"retries", "1", NULL, NULL, 0, ZBX_TYPE_INT, ZBX_NOTNULL, 0};

	return DBadd_field("httptest", &field);
}

static int	DBpatch_02010027()
{
	const ZBX_FIELD field = {"application", "", NULL, NULL, 255, ZBX_TYPE_CHAR, ZBX_NOTNULL, 0};

	return DBadd_field("screens_items", &field);
}

static int	DBpatch_02010028()
{
	const char	*sql =
			"update profiles"
			" set value_int=case when value_str='0' then 0 else 1 end,"
				"value_str='',"
				"type=2"	/* PROFILE_TYPE_INT */
			" where idx='web.httpconf.showdisabled'";

	if (ZBX_DB_OK <= DBexecute("%s", sql))
		return SUCCEED;

	return FAIL;
}

static int	DBpatch_02010029()
{
	const char	*sql =
			"delete from profiles where idx in ('web.httpconf.applications','web.httpmon.applications')";

	if (ZBX_DB_OK <= DBexecute("%s", sql))
		return SUCCEED;

	return FAIL;
}

static int	DBpatch_02010029()
{
	if (ZBX_DB_OK <= DBexecute(
			"delete from events"
			" where source=%d"
				" and object=%d"
				" and (value=%d or value_changed=%d)",
			EVENT_SOURCE_TRIGGERS, EVENT_OBJECT_TRIGGER, TRIGGER_VALUE_UNKNOWN, TRIGGER_VALUE_CHANGED_NO))
	{
		return SUCCEED;
	}

	return FAIL;
}

static int	DBpatch_02010030()
{
	return DBdrop_field("events", "value_changed");
}
#endif	/* not HAVE_SQLITE3 */

static void	DBget_version(int *mandatory, int *optional)
{
	DB_RESULT	result;
	DB_ROW		row;

	*mandatory = -1;
	*optional = -1;

	result = DBselect("select mandatory,optional from dbversion");

	if (NULL != (row = DBfetch(result)))
	{
		*mandatory = atoi(row[0]);
		*optional = atoi(row[1]);
	}
	DBfree_result(result);

	if (-1 == *mandatory)
	{
		zabbix_log(LOG_LEVEL_CRIT, "Cannot get the database version. Exiting ...");
		exit(EXIT_FAILURE);
	}
}

int	DBcheck_version()
{
	const char	*__function_name = "DBcheck_version";
	const char	*dbversion_table_name = "dbversion";
	int		db_mandatory, db_optional, required, ret = FAIL;

#if !defined(HAVE_SQLITE3)
	int		i, total = 0, current = 0, completed, last_completed = -1;

	zbx_dbpatch_t	patches[] =
	{
		/* function, version, duplicates flag, mandatory flag */
		{DBpatch_02010001, 2010001, 0, 1},
		{DBpatch_02010002, 2010002, 0, 1},
		{DBpatch_02010003, 2010003, 0, 1},
		{DBpatch_02010004, 2010004, 0, 1},
		{DBpatch_02010005, 2010005, 0, 1},
		{DBpatch_02010006, 2010006, 0, 1},
		{DBpatch_02010007, 2010007, 0, 0},
		{DBpatch_02010008, 2010008, 0, 1},
		{DBpatch_02010009, 2010009, 0, 1},
		{DBpatch_02010010, 2010010, 0, 1},
		{DBpatch_02010011, 2010011, 0, 1},
		{DBpatch_02010012, 2010012, 0, 1},
		{DBpatch_02010013, 2010013, 0, 1},
		{DBpatch_02010014, 2010014, 0, 1},
		{DBpatch_02010015, 2010015, 0, 1},
		{DBpatch_02010016, 2010016, 0, 1},
		{DBpatch_02010017, 2010017, 0, 1},
		{DBpatch_02010018, 2010018, 0, 1},
		{DBpatch_02010019, 2010019, 0, 1},
		{DBpatch_02010020, 2010020, 0, 1},
		{DBpatch_02010021, 2010021, 0, 1},
		{DBpatch_02010022, 2010022, 0, 1},
		{DBpatch_02010023, 2010023, 0, 1},
		{DBpatch_02010024, 2010024, 0, 1},
		{DBpatch_02010025, 2010025, 0, 1},
		{DBpatch_02010026, 2010026, 0, 1},
		{DBpatch_02010027, 2010027, 0, 1},
		{DBpatch_02010028, 2010028, 0, 0},
<<<<<<< HEAD
		{DBpatch_02010029, 2010029, 0, 1},
		{DBpatch_02010030, 2010030, 0, 1},
=======
		{DBpatch_02010029, 2010029, 0, 0},
>>>>>>> 19a45a3e
		/* IMPORTANT! When adding a new mandatory DBPatch don't forget to update it for SQLite, too. */
		{NULL}
	};
#else
	required = 2010030;	/* <---- Update mandatory DBpatch for SQLite here. */
#endif

	zabbix_log(LOG_LEVEL_DEBUG, "In %s()", __function_name);

	DBconnect(ZBX_DB_CONNECT_NORMAL);

	if (SUCCEED != DBtable_exists(dbversion_table_name))
	{
#if !defined(HAVE_SQLITE3)
		zabbix_log(LOG_LEVEL_DEBUG, "%s() \"%s\" doesn't exist",
				__function_name, dbversion_table_name);

		if (SUCCEED != DBfield_exists("config", "server_check_interval"))
		{
			zabbix_log(LOG_LEVEL_CRIT, "Cannot upgrade database: the database must"
					" correspond to version 2.0 or later. Exiting ...");
			goto out;
		}

		if (SUCCEED != DBcreate_dbversion_table())
			goto out;
#else
		zabbix_log(LOG_LEVEL_CRIT, "The %s does not match Zabbix database."
				" Current database version (mandatory/optional): UNKNOWN."
				" Required mandatory version: %08d.",
				ZBX_DAEMON_TYPE_SERVER == daemon_type ? "server" : "proxy", required);
		goto out;
#endif
	}

	DBget_version(&db_mandatory, &db_optional);

#if !defined(HAVE_SQLITE3)
	required = ZBX_FIRST_DB_VERSION;

	for (i = 0; NULL != patches[i].function; i++)
	{
		if (0 != patches[i].mandatory)
			required = patches[i].version;

		if (db_optional < patches[i].version)
			total++;
	}

	if (required < db_mandatory)
#else
	if (required != db_mandatory)
#endif
	{
		zabbix_log(LOG_LEVEL_CRIT, "The %s does not match Zabbix database."
				" Current database version (mandatory/optional): %08d/%08d."
				" Required mandatory version: %08d.",
				ZBX_DAEMON_TYPE_SERVER == daemon_type ? "server" : "proxy",
				db_mandatory, db_optional, required);
		goto out;
	}

	zabbix_log(LOG_LEVEL_INFORMATION, "current database version (mandatory/optional): %08d/%08d",
			db_mandatory, db_optional);
	zabbix_log(LOG_LEVEL_INFORMATION, "required mandatory version: %08d", required);

	ret = SUCCEED;

#if !defined(HAVE_SQLITE3)
	if (0 == total)
		goto out;

	zabbix_log(LOG_LEVEL_WARNING, "starting automatic database upgrade");

	for (i = 0; NULL != patches[i].function; i++)
	{
		if (db_optional >= patches[i].version)
			continue;

		DBbegin();

		/* skipping the duplicated patches */
		if ((0 != patches[i].duplicates && patches[i].duplicates <= db_optional) ||
				SUCCEED == (ret = patches[i].function()))
		{
			ret = DBset_version(patches[i].version, patches[i].mandatory);
		}

		DBend(ret);

		if (SUCCEED != ret)
			break;

		current++;
		completed = (int)(100.0 * current / total);
		if (last_completed != completed)
		{
			zabbix_log(LOG_LEVEL_WARNING, "completed %d%% of database upgrade", completed);
			last_completed = completed;
		}
	}

	if (SUCCEED == ret)
		zabbix_log(LOG_LEVEL_WARNING, "database upgrade fully completed");
	else
		zabbix_log(LOG_LEVEL_CRIT, "database upgrade failed");
#endif	/* not HAVE_SQLITE3 */

out:
	DBclose();

	zabbix_log(LOG_LEVEL_DEBUG, "End of %s():%s", __function_name, zbx_result_string(ret));

	return ret;
}<|MERGE_RESOLUTION|>--- conflicted
+++ resolved
@@ -691,7 +691,7 @@
 	return FAIL;
 }
 
-static int	DBpatch_02010029()
+static int	DBpatch_02010030()
 {
 	if (ZBX_DB_OK <= DBexecute(
 			"delete from events"
@@ -706,7 +706,7 @@
 	return FAIL;
 }
 
-static int	DBpatch_02010030()
+static int	DBpatch_02010031()
 {
 	return DBdrop_field("events", "value_changed");
 }
@@ -776,17 +776,14 @@
 		{DBpatch_02010026, 2010026, 0, 1},
 		{DBpatch_02010027, 2010027, 0, 1},
 		{DBpatch_02010028, 2010028, 0, 0},
-<<<<<<< HEAD
-		{DBpatch_02010029, 2010029, 0, 1},
+		{DBpatch_02010029, 2010029, 0, 0},
 		{DBpatch_02010030, 2010030, 0, 1},
-=======
-		{DBpatch_02010029, 2010029, 0, 0},
->>>>>>> 19a45a3e
+		{DBpatch_02010031, 2010031, 0, 1},
 		/* IMPORTANT! When adding a new mandatory DBPatch don't forget to update it for SQLite, too. */
 		{NULL}
 	};
 #else
-	required = 2010030;	/* <---- Update mandatory DBpatch for SQLite here. */
+	required = 2010031;	/* <---- Update mandatory DBpatch for SQLite here. */
 #endif
 
 	zabbix_log(LOG_LEVEL_DEBUG, "In %s()", __function_name);
