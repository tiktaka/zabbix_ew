--- conflicted
+++ resolved
@@ -1432,129 +1432,4 @@
 	return ret;
 }
 
-<<<<<<< HEAD
-char	*zbx_update_template_name(char *old)
-{
-	char	*ptr, new[MAX_STRING_LEN + 1], *ptr_snmp;
-
-#define MIN_TEMPLATE_NAME_LEN	3
-
-	ptr = old;
-
-	if (NULL != zbx_regexp_match(old, "Template (APP|App|DB|Module|Net|OS|SAN|Server|Tel|VM) ", NULL) &&
-			1 == sscanf(old, "Template %*[^ ] %" ZBX_STR(MAX_STRING_LEN) "[^\n]s", new) &&
-			MIN_TEMPLATE_NAME_LEN <= strlen(new))
-	{
-		ptr = zbx_strdup(ptr, new);
-	}
-
-	ptr_snmp = zbx_string_replace(ptr, "SNMPv2", "SNMP");
-	zbx_free(ptr);
-
-	return ptr_snmp;
-#undef MIN_TEMPLATE_NAME_LEN
-}
-
-char	*zbx_dbpatch_make_trigger_function(const char *name, const char *tpl, const char *key, const char *param)
-{
-	char	*template_name, *func = NULL;
-	size_t	func_alloc = 0, func_offset = 0;
-
-	template_name = zbx_strdup(NULL, tpl);
-	template_name = zbx_update_template_name(template_name);
-
-	zbx_snprintf_alloc(&func, &func_alloc, &func_offset, "%s(/%s/%s", name, template_name, key);
-
-	if ('$' == *param && ',' == *++param)
-		param++;
-
-	if ('\0' != *param)
-		zbx_snprintf_alloc(&func, &func_alloc, &func_offset, ",%s", param);
-
-	zbx_chrcpy_alloc(&func, &func_alloc, &func_offset, ')');
-
-	zbx_free(template_name);
-
-	return func;
-}
-
-int	zbx_compose_trigger_expression(zbx_db_row_t row, zbx_uint64_t rules, char **composed_expr)
-{
-	char		*trigger_expr;
-	int		i;
-	zbx_db_row_t	row2;
-	zbx_db_result_t	result2;
-
-	for (i = 0; i < 2; i++)
-	{
-		int			j;
-		char			*error = NULL;
-		zbx_eval_context_t	ctx;
-
-		trigger_expr = row[i + 2];
-
-		if ('\0' == *trigger_expr)
-		{
-			if (0 == i)
-			{
-				zabbix_log(LOG_LEVEL_WARNING, "%s: empty expression for trigger %s",
-						__func__, row[0]);
-			}
-			continue;
-		}
-
-		if (FAIL == zbx_eval_parse_expression(&ctx, trigger_expr, rules, &error))
-		{
-			zabbix_log(LOG_LEVEL_CRIT, "%s: error parsing trigger expression for %s: %s",
-					__func__, row[0], error);
-			zbx_free(error);
-			return FAIL;
-		}
-
-		for (j = 0; j < ctx.stack.values_num; j++)
-		{
-			zbx_eval_token_t	*token = &ctx.stack.values[j];
-			zbx_uint64_t		functionid;
-
-			if (ZBX_EVAL_TOKEN_FUNCTIONID != token->type)
-				continue;
-
-			if (SUCCEED != zbx_is_uint64_n(ctx.expression + token->loc.l + 1,
-					token->loc.r - token->loc.l - 1, &functionid))
-			{
-				zabbix_log(LOG_LEVEL_CRIT, "%s: error parsing trigger expression %s,"
-						" zbx_is_uint64_n error", __func__, row[0]);
-				return FAIL;
-			}
-
-			result2 = zbx_db_select(
-					"select h.host,i.key_,f.name,f.parameter"
-					" from functions f"
-					" join items i on i.itemid=f.itemid"
-					" join hosts h on h.hostid=i.hostid"
-					" where f.functionid=" ZBX_FS_UI64,
-					functionid);
-
-			if (NULL != (row2 = zbx_db_fetch(result2)))
-			{
-				char	*func;
-
-				func = zbx_dbpatch_make_trigger_function(row2[2], row2[0], row2[1], row2[3]);
-				zbx_variant_clear(&token->value);
-				zbx_variant_set_str(&token->value, func);
-			}
-
-			zbx_db_free_result(result2);
-		}
-
-		zbx_eval_compose_expression(&ctx, &composed_expr[i]);
-		zbx_eval_clear(&ctx);
-	}
-
-	return SUCCEED;
-}
-
-#endif /*HAVE_SQLITE3*/
-=======
-#endif
->>>>>>> d51fc17e
+#endif