--- conflicted
+++ resolved
@@ -1137,7 +1137,45 @@
 
 static int	DBpatch_02010071()
 {
-<<<<<<< HEAD
+	const ZBX_FIELD	field = {"snmpv3_contextname", "", NULL, NULL, 255, ZBX_TYPE_CHAR, ZBX_NOTNULL, 0};
+
+	return DBadd_field("items", &field);
+}
+
+static int	DBpatch_02010072()
+{
+	const ZBX_FIELD	field = {"snmpv3_contextname", "", NULL, NULL, 255, ZBX_TYPE_CHAR, ZBX_NOTNULL, 0};
+
+	return DBadd_field("dchecks", &field);
+}
+
+static int	DBpatch_02010073()
+{
+	const char	*sql = "delete from ids where table_name='events'";
+
+	if (ZBX_DB_OK <= DBexecute("%s", sql))
+		return SUCCEED;
+
+	return FAIL;
+}
+
+static int	DBpatch_02010074(void)
+{
+	const ZBX_FIELD	field = {"variables", "", NULL, NULL, 0, ZBX_TYPE_SHORTTEXT, ZBX_NOTNULL, 0};
+
+	return DBrename_field("httptest", "macros", &field);
+}
+
+static int	DBpatch_02010075(void)
+{
+	const ZBX_FIELD	field = {"variables", "", NULL, NULL, 0, ZBX_TYPE_SHORTTEXT, ZBX_NOTNULL, 0};
+
+	return DBadd_field("httpstep", &field);
+}
+
+
+static int	DBpatch_02010076()
+{
 	const ZBX_TABLE	table =
 			{"application_template", "application_templateid", 0,
 				{
@@ -1149,40 +1187,28 @@
 			};
 
 	return DBcreate_table(&table);
-=======
-	const ZBX_FIELD	field = {"snmpv3_contextname", "", NULL, NULL, 255, ZBX_TYPE_CHAR, ZBX_NOTNULL, 0};
-
-	return DBadd_field("items", &field);
->>>>>>> bf42af25
-}
-
-static int	DBpatch_02010072()
-{
-<<<<<<< HEAD
+}
+
+static int	DBpatch_02010077()
+{
 	return DBcreate_index("application_template", "application_template_1", "applicationid,templateid", 1);
-=======
-	const ZBX_FIELD	field = {"snmpv3_contextname", "", NULL, NULL, 255, ZBX_TYPE_CHAR, ZBX_NOTNULL, 0};
-
-	return DBadd_field("dchecks", &field);
->>>>>>> bf42af25
-}
-
-static int	DBpatch_02010073()
-{
-<<<<<<< HEAD
+}
+
+static int	DBpatch_02010078()
+{
 	const ZBX_FIELD	field = {"applicationid", NULL, "applications", "applicationid", 0, 0, 0, ZBX_FK_CASCADE_DELETE};
 
 	return DBadd_foreign_key("application_template", 1, &field);
 }
 
-static int	DBpatch_02010074()
+static int	DBpatch_02010079()
 {
 	const ZBX_FIELD	field = {"templateid", NULL, "applications", "applicationid", 0, 0, 0, ZBX_FK_CASCADE_DELETE};
 
 	return DBadd_foreign_key("application_template", 2, &field);
 }
 
-static int	DBpatch_02010075()
+static int	DBpatch_02010080()
 {
 	DB_RESULT	result;
 	DB_ROW		row;
@@ -1214,41 +1240,19 @@
 	return ret;
 }
 
-static int	DBpatch_02010076()
+static int	DBpatch_02010081()
 {
 	return DBdrop_foreign_key("applications", 2);
 }
 
-static int	DBpatch_02010077()
+static int	DBpatch_02010082()
 {
 	return DBdrop_index("applications", "applications_1");
 }
 
-static int	DBpatch_02010078()
+static int	DBpatch_02010083()
 {
 	return DBdrop_field("applications", "templateid");
-=======
-	const char	*sql = "delete from ids where table_name='events'";
-
-	if (ZBX_DB_OK <= DBexecute("%s", sql))
-		return SUCCEED;
-
-	return FAIL;
-}
-
-static int	DBpatch_02010074(void)
-{
-	const ZBX_FIELD	field = {"variables", "", NULL, NULL, 0, ZBX_TYPE_SHORTTEXT, ZBX_NOTNULL, 0};
-
-	return DBrename_field("httptest", "macros", &field);
-}
-
-static int	DBpatch_02010075(void)
-{
-	const ZBX_FIELD	field = {"variables", "", NULL, NULL, 0, ZBX_TYPE_SHORTTEXT, ZBX_NOTNULL, 0};
-
-	return DBadd_field("httpstep", &field);
->>>>>>> bf42af25
 }
 
 #endif	/* not HAVE_SQLITE3 */
@@ -1361,27 +1365,22 @@
 		{DBpatch_02010070, 2010070, 0, 0},
 		{DBpatch_02010071, 2010071, 0, 1},
 		{DBpatch_02010072, 2010072, 0, 1},
-<<<<<<< HEAD
-		{DBpatch_02010073, 2010073, 0, 1},
+		{DBpatch_02010073, 2010073, 0, 0},
 		{DBpatch_02010074, 2010074, 0, 1},
 		{DBpatch_02010075, 2010075, 0, 1},
 		{DBpatch_02010076, 2010076, 0, 1},
 		{DBpatch_02010077, 2010077, 0, 1},
 		{DBpatch_02010078, 2010078, 0, 1},
-=======
-		{DBpatch_02010073, 2010073, 0, 0},
-		{DBpatch_02010074, 2010074, 0, 1},
-		{DBpatch_02010075, 2010075, 0, 1},
->>>>>>> bf42af25
+		{DBpatch_02010079, 2010079, 0, 1},
+		{DBpatch_02010080, 2010080, 0, 1},
+		{DBpatch_02010081, 2010081, 0, 1},
+		{DBpatch_02010082, 2010082, 0, 1},
+		{DBpatch_02010083, 2010083, 0, 1},
 		/* IMPORTANT! When adding a new mandatory DBPatch don't forget to update it for SQLite, too. */
 		{NULL}
 	};
 #else
-<<<<<<< HEAD
-	required = 2010078;	/* <---- Update mandatory DBpatch for SQLite here. */
-=======
-	required = 2010075;	/* <---- Update mandatory DBpatch for SQLite here. */
->>>>>>> bf42af25
+	required = 2010083;	/* <---- Update mandatory DBpatch for SQLite here. */
 #endif
 
 	zabbix_log(LOG_LEVEL_DEBUG, "In %s()", __function_name);
