/*
** Zabbix
** Copyright (C) 2000-2011 Zabbix SIA
**
** This program is free software; you can redistribute it and/or modify
** it under the terms of the GNU General Public License as published by
** the Free Software Foundation; either version 2 of the License, or
** (at your option) any later version.
**
** This program is distributed in the hope that it will be useful,
** but WITHOUT ANY WARRANTY; without even the implied warranty of
** MERCHANTABILITY or FITNESS FOR A PARTICULAR PURPOSE.  See the
** GNU General Public License for more details.
**
** You should have received a copy of the GNU General Public License
** along with this program; if not, write to the Free Software
** Foundation, Inc., 51 Franklin Street, Fifth Floor, Boston, MA  02110-1301, USA.
**/

#include "common.h"

#include "db.h"
#include "log.h"

#if defined(HAVE_MYSQL)
#	define ZBX_DB_TABLE_OPTIONS	" engine=innodb"
#	define ZBX_DROP_FK		" drop foreign key"
#else
#	define ZBX_DB_TABLE_OPTIONS	""
#	define ZBX_DROP_FK		" drop constraint"
#endif

#if defined(HAVE_POSTGRESQL)
#	define ZBX_DB_ONLY		" only"
#else
#	define ZBX_DB_ONLY		""
#endif

#if defined(HAVE_IBM_DB2)
#	define ZBX_DB_ALTER_COLUMN	" alter column"
#elif defined(HAVE_POSTGRESQL)
#	define ZBX_DB_ALTER_COLUMN	" alter"
#else
#	define ZBX_DB_ALTER_COLUMN	" modify"
#endif

#if defined(HAVE_IBM_DB2)
#	define ZBX_DB_SET_TYPE		" set data type"
#elif defined(HAVE_POSTGRESQL)
#	define ZBX_DB_SET_TYPE		" type"
#else
#	define ZBX_DB_SET_TYPE		""
#endif

#if defined(HAVE_IBM_DB2) || defined(HAVE_POSTGRESQL)
#	define ZBX_TYPE_ID_STR		"bigint"
#elif defined(HAVE_MYSQL)
#	define ZBX_TYPE_ID_STR		"bigint unsigned"
#elif defined(HAVE_ORACLE)
#	define ZBX_TYPE_ID_STR		"number(20)"
#endif

#if defined(HAVE_ORACLE)
#	define ZBX_TYPE_INT_STR		"number(10)"
#	define ZBX_TYPE_CHAR_STR	"nvarchar2"
#else
#	define ZBX_TYPE_INT_STR		"integer"
#	define ZBX_TYPE_CHAR_STR	"varchar"
#endif

#if defined(HAVE_IBM_DB2)
#	define ZBX_TYPE_UINT_STR	"bigint"
#elif defined(HAVE_MYSQL)
#	define ZBX_TYPE_UINT_STR	"bigint unsigned"
#elif defined(HAVE_ORACLE)
#	define ZBX_TYPE_UINT_STR	"number(20)"
#elif defined(HAVE_POSTGRESQL)
#	define ZBX_TYPE_UINT_STR	"numeric(20)"
#endif

#define ZBX_FIRST_DB_VERSION		2010000

typedef struct
{
	int		(*function)();
	int		version;
	int		duplicates;
	unsigned char	mandatory;
}
zbx_dbpatch_t;

extern unsigned char	daemon_type;

#if !defined(HAVE_SQLITE3)
static void	DBfield_type_string(char **sql, size_t *sql_alloc, size_t *sql_offset, const ZBX_FIELD *field)
{
	switch (field->type)
	{
		case ZBX_TYPE_ID:
			zbx_strcpy_alloc(sql, sql_alloc, sql_offset, ZBX_TYPE_ID_STR);
			break;
		case ZBX_TYPE_INT:
			zbx_strcpy_alloc(sql, sql_alloc, sql_offset, ZBX_TYPE_INT_STR);
			break;
		case ZBX_TYPE_CHAR:
			zbx_snprintf_alloc(sql, sql_alloc, sql_offset, "%s(%hu)", ZBX_TYPE_CHAR_STR, field->length);
			break;
		case ZBX_TYPE_UINT:
			zbx_strcpy_alloc(sql, sql_alloc, sql_offset, ZBX_TYPE_UINT_STR);
			break;
		default:
			assert(0);
	}
}

static void	DBfield_definition_string(char **sql, size_t *sql_alloc, size_t *sql_offset, const ZBX_FIELD *field)
{
	zbx_snprintf_alloc(sql, sql_alloc, sql_offset, "%s ", field->name);
	DBfield_type_string(sql, sql_alloc, sql_offset, field);
	if (NULL != field->default_value)
	{
		char	*default_value_esc;

		default_value_esc = DBdyn_escape_string(field->default_value);
		zbx_snprintf_alloc(sql, sql_alloc, sql_offset, " default '%s'", default_value_esc);
		zbx_free(default_value_esc);
	}
	if (0 != (field->flags & ZBX_NOTNULL))
		zbx_strcpy_alloc(sql, sql_alloc, sql_offset, " not null");
}

static void	DBcreate_table_sql(char **sql, size_t *sql_alloc, size_t *sql_offset, const ZBX_TABLE *table)
{
	int	i;

	zbx_snprintf_alloc(sql, sql_alloc, sql_offset, "create table %s (\n", table->table);

	for (i = 0; NULL != table->fields[i].name; i++)
	{
		if (0 != i)
			zbx_strcpy_alloc(sql, sql_alloc, sql_offset, ",\n");
		DBfield_definition_string(sql, sql_alloc, sql_offset, &table->fields[i]);
	}
	zbx_strcpy_alloc(sql, sql_alloc, sql_offset, "\n)" ZBX_DB_TABLE_OPTIONS);
}

static void	DBmodify_field_type_sql(char **sql, size_t *sql_alloc, size_t *sql_offset,
		const char *table_name, const ZBX_FIELD *field)
{
	zbx_snprintf_alloc(sql, sql_alloc, sql_offset, "alter table" ZBX_DB_ONLY " %s" ZBX_DB_ALTER_COLUMN " ",
			table_name);

#if defined(HAVE_MYSQL)
	DBfield_definition_string(sql, sql_alloc, sql_offset, field);
#else
	zbx_snprintf_alloc(sql, sql_alloc, sql_offset, "%s" ZBX_DB_SET_TYPE " ", field->name);
	DBfield_type_string(sql, sql_alloc, sql_offset, field);
#endif
}

static void	DBdrop_not_null_sql(char **sql, size_t *sql_alloc, size_t *sql_offset,
		const char *table_name, const ZBX_FIELD *field)
{
	zbx_snprintf_alloc(sql, sql_alloc, sql_offset, "alter table" ZBX_DB_ONLY " %s" ZBX_DB_ALTER_COLUMN " ",
			table_name);

#if defined(HAVE_MYSQL)
	DBfield_definition_string(sql, sql_alloc, sql_offset, field);
#elif defined(HAVE_ORACLE)
	zbx_snprintf_alloc(sql, sql_alloc, sql_offset, "%s null", field->name);
#else
	zbx_snprintf_alloc(sql, sql_alloc, sql_offset, "%s drop not null", field->name);
#endif
}

static void	DBset_not_null_sql(char **sql, size_t *sql_alloc, size_t *sql_offset,
		const char *table_name, const ZBX_FIELD *field)
{
	zbx_snprintf_alloc(sql, sql_alloc, sql_offset, "alter table" ZBX_DB_ONLY " %s" ZBX_DB_ALTER_COLUMN " ",
			table_name);

#if defined(HAVE_MYSQL)
	DBfield_definition_string(sql, sql_alloc, sql_offset, field);
#elif defined(HAVE_ORACLE)
	zbx_snprintf_alloc(sql, sql_alloc, sql_offset, "%s not null", field->name);
#else
	zbx_snprintf_alloc(sql, sql_alloc, sql_offset, "%s set not null", field->name);
#endif
}

static void	DBset_default_sql(char **sql, size_t *sql_alloc, size_t *sql_offset,
		const char *table_name, const ZBX_FIELD *field)
{
	zbx_snprintf_alloc(sql, sql_alloc, sql_offset, "alter table" ZBX_DB_ONLY " %s" ZBX_DB_ALTER_COLUMN " ",
			table_name);

#if defined(HAVE_MYSQL)
	DBfield_definition_string(sql, sql_alloc, sql_offset, field);
#elif defined(HAVE_ORACLE)
	zbx_snprintf_alloc(sql, sql_alloc, sql_offset, "%s default '%s'", field->name, field->default_value);
#else
	zbx_snprintf_alloc(sql, sql_alloc, sql_offset, "%s set default '%s'", field->name, field->default_value);
#endif
}

static void	DBadd_field_sql(char **sql, size_t *sql_alloc, size_t *sql_offset,
		const char *table_name, const ZBX_FIELD *field)
{
	zbx_snprintf_alloc(sql, sql_alloc, sql_offset, "alter table" ZBX_DB_ONLY " %s add ", table_name);
	DBfield_definition_string(sql, sql_alloc, sql_offset, field);
}

static void	DBrename_field_sql(char **sql, size_t *sql_alloc, size_t *sql_offset,
		const char *table_name, const char *field_name, const ZBX_FIELD *field)
{
	zbx_snprintf_alloc(sql, sql_alloc, sql_offset, "alter table" ZBX_DB_ONLY " %s ", table_name);

#if defined(HAVE_MYSQL)
	zbx_snprintf_alloc(sql, sql_alloc, sql_offset, "change column %s ", field_name);
	DBfield_definition_string(sql, sql_alloc, sql_offset, field);
#else
	zbx_snprintf_alloc(sql, sql_alloc, sql_offset, "rename column %s to %s", field_name, field->name);
#endif
}

static void	DBdrop_field_sql(char **sql, size_t *sql_alloc, size_t *sql_offset,
		const char *table_name, const char *field_name)
{
	zbx_snprintf_alloc(sql, sql_alloc, sql_offset, "alter table" ZBX_DB_ONLY " %s drop column %s",
			table_name, field_name);
}

static void	DBcreate_index_sql(char **sql, size_t *sql_alloc, size_t *sql_offset,
		const char *table_name, const char *index_name, const char *fields, int unique)
{
	zbx_strcpy_alloc(sql, sql_alloc, sql_offset, "create");
	if (0 != unique)
		zbx_strcpy_alloc(sql, sql_alloc, sql_offset, " unique");
	zbx_snprintf_alloc(sql, sql_alloc, sql_offset, " index %s on %s (%s)", index_name, table_name, fields);
}

static void	DBdrop_index_sql(char **sql, size_t *sql_alloc, size_t *sql_offset,
		const char *table_name, const char *index_name)
{
	zbx_snprintf_alloc(sql, sql_alloc, sql_offset, "drop index %s", index_name);
#if defined(HAVE_MYSQL)
	zbx_snprintf_alloc(sql, sql_alloc, sql_offset, " on %s", table_name);
#endif
}

static void	DBadd_foreign_key_sql(char **sql, size_t *sql_alloc, size_t *sql_offset,
		const char *table_name, int id, const ZBX_FIELD *field)
{
	zbx_snprintf_alloc(sql, sql_alloc, sql_offset, "alter table" ZBX_DB_ONLY " %s"
			" add constraint c_%s_%d foreign key (%s) references %s (%s)",
			table_name, table_name, id, field->name, field->fk_table, field->fk_field);
	if (0 != (field->fk_flags & ZBX_FK_CASCADE_DELETE))
		zbx_strcpy_alloc(sql, sql_alloc, sql_offset, " on delete cascade");
}

static void	DBdrop_foreign_key_sql(char **sql, size_t *sql_alloc, size_t *sql_offset,
		const char *table_name, int id)
{
	zbx_snprintf_alloc(sql, sql_alloc, sql_offset, "alter table" ZBX_DB_ONLY " %s" ZBX_DROP_FK " c_%s_%d",
			table_name, table_name, id);
}

static int	DBreorg_table(const char *table_name)
{
#if defined(HAVE_IBM_DB2)
	if (ZBX_DB_OK <= DBexecute("call sysproc.admin_cmd ('reorg table %s')", table_name))
		return SUCCEED;

	return FAIL;
#else
	return SUCCEED;
#endif
}

static int	DBcreate_table(const ZBX_TABLE *table)
{
	char	*sql = NULL;
	size_t	sql_alloc = 64, sql_offset = 0;
	int	ret = FAIL;

	sql = zbx_malloc(sql, sql_alloc);

	DBcreate_table_sql(&sql, &sql_alloc, &sql_offset, table);

	if (ZBX_DB_OK <= DBexecute("%s", sql))
		ret = SUCCEED;

	zbx_free(sql);

	return ret;
}

static int	DBadd_field(const char *table_name, const ZBX_FIELD *field)
{
	char	*sql = NULL;
	size_t	sql_alloc = 64, sql_offset = 0;
	int	ret = FAIL;

	sql = zbx_malloc(sql, sql_alloc);

	DBadd_field_sql(&sql, &sql_alloc, &sql_offset, table_name, field);

	if (ZBX_DB_OK <= DBexecute("%s", sql))
		ret = DBreorg_table(table_name);

	zbx_free(sql);

	return ret;
}

static int	DBrename_field(const char *table_name, const char *field_name, const ZBX_FIELD *field)
{
	char	*sql = NULL;
	size_t	sql_alloc = 64, sql_offset = 0;
	int	ret = FAIL;

	sql = zbx_malloc(sql, sql_alloc);

	DBrename_field_sql(&sql, &sql_alloc, &sql_offset, table_name, field_name, field);

	if (ZBX_DB_OK <= DBexecute("%s", sql))
		ret = DBreorg_table(table_name);

	zbx_free(sql);

	return ret;
}

static int	DBmodify_field_type(const char *table_name, const ZBX_FIELD *field)
{
	char	*sql = NULL;
	size_t	sql_alloc = 64, sql_offset = 0;
	int	ret = FAIL;

	sql = zbx_malloc(sql, sql_alloc);

	DBmodify_field_type_sql(&sql, &sql_alloc, &sql_offset, table_name, field);

	if (ZBX_DB_OK <= DBexecute("%s", sql))
		ret = DBreorg_table(table_name);

	zbx_free(sql);

	return ret;
}

static int	DBset_not_null(const char *table_name, const ZBX_FIELD *field)
{
	char	*sql = NULL;
	size_t	sql_alloc = 64, sql_offset = 0;
	int	ret = FAIL;

	sql = zbx_malloc(sql, sql_alloc);

	DBset_not_null_sql(&sql, &sql_alloc, &sql_offset, table_name, field);

	if (ZBX_DB_OK <= DBexecute("%s", sql))
		ret = DBreorg_table(table_name);

	zbx_free(sql);

	return ret;
}

static int	DBset_default(const char *table_name, const ZBX_FIELD *field)
{
	char	*sql = NULL;
	size_t	sql_alloc = 64, sql_offset = 0;
	int	ret = FAIL;

	sql = zbx_malloc(sql, sql_alloc);

	DBset_default_sql(&sql, &sql_alloc, &sql_offset, table_name, field);

	if (ZBX_DB_OK <= DBexecute("%s", sql))
		ret = DBreorg_table(table_name);

	zbx_free(sql);

	return ret;
}

static int	DBdrop_not_null(const char *table_name, const ZBX_FIELD *field)
{
	char	*sql = NULL;
	size_t	sql_alloc = 64, sql_offset = 0;
	int	ret = FAIL;

	sql = zbx_malloc(sql, sql_alloc);

	DBdrop_not_null_sql(&sql, &sql_alloc, &sql_offset, table_name, field);

	if (ZBX_DB_OK <= DBexecute("%s", sql))
		ret = DBreorg_table(table_name);

	zbx_free(sql);

	return ret;
}

static int	DBdrop_field(const char *table_name, const char *field_name)
{
	char	*sql = NULL;
	size_t	sql_alloc = 64, sql_offset = 0;
	int	ret = FAIL;

	sql = zbx_malloc(sql, sql_alloc);

	DBdrop_field_sql(&sql, &sql_alloc, &sql_offset, table_name, field_name);

	if (ZBX_DB_OK <= DBexecute("%s", sql))
		ret = SUCCEED;

	zbx_free(sql);

	return ret;
}

static int	DBcreate_index(const char *table_name, const char *index_name, const char *fields, int unique)
{
	char	*sql = NULL;
	size_t	sql_alloc = 64, sql_offset = 0;
	int	ret = FAIL;

	sql = zbx_malloc(sql, sql_alloc);

	DBcreate_index_sql(&sql, &sql_alloc, &sql_offset, table_name, index_name, fields, unique);

	if (ZBX_DB_OK <= DBexecute("%s", sql))
		ret = SUCCEED;

	zbx_free(sql);

	return ret;
}

static int	DBdrop_index(const char *table_name, const char *index_name)
{
	char	*sql = NULL;
	size_t	sql_alloc = 64, sql_offset = 0;
	int	ret = FAIL;

	sql = zbx_malloc(sql, sql_alloc);

	DBdrop_index_sql(&sql, &sql_alloc, &sql_offset, table_name, index_name);

	if (ZBX_DB_OK <= DBexecute("%s", sql))
		ret = SUCCEED;

	zbx_free(sql);

	return ret;
}

static int	DBadd_foreign_key(const char *table_name, int id, const ZBX_FIELD *field)
{
	char	*sql = NULL;
	size_t	sql_alloc = 64, sql_offset = 0;
	int	ret = FAIL;

	sql = zbx_malloc(sql, sql_alloc);

	DBadd_foreign_key_sql(&sql, &sql_alloc, &sql_offset, table_name, id, field);

	if (ZBX_DB_OK <= DBexecute("%s", sql))
		ret = SUCCEED;

	zbx_free(sql);

	return ret;
}

static int	DBdrop_foreign_key(const char *table_name, int id)
{
	char	*sql = NULL;
	size_t	sql_alloc = 64, sql_offset = 0;
	int	ret = FAIL;

	sql = zbx_malloc(sql, sql_alloc);

	DBdrop_foreign_key_sql(&sql, &sql_alloc, &sql_offset, table_name, id);

	if (ZBX_DB_OK <= DBexecute("%s", sql))
		ret = SUCCEED;

	zbx_free(sql);

	return ret;
}

static int	DBcreate_dbversion_table()
{
	const ZBX_TABLE	*table;
	int		ret;

	if (NULL == (table = DBget_table("dbversion")))
		assert(0);

	DBbegin();
	if (SUCCEED == (ret = DBcreate_table(table)))
	{
		if (ZBX_DB_OK > DBexecute("insert into dbversion (mandatory,optional) values (%d,%d)",
				ZBX_FIRST_DB_VERSION, ZBX_FIRST_DB_VERSION))
		{
			ret = FAIL;
		}
	}
	DBend(ret);

	return ret;
}

static int	DBset_version(int version, unsigned char mandatory)
{
	char	sql[64];
	size_t	offset;

	offset = zbx_snprintf(sql, sizeof(sql),  "update dbversion set ");
	if (0 != mandatory)
		offset += zbx_snprintf(sql + offset, sizeof(sql) - offset, "mandatory=%d,", version);
	zbx_snprintf(sql + offset, sizeof(sql) - offset, "optional=%d", version);

	if (ZBX_DB_OK <= DBexecute("%s", sql))
		return SUCCEED;

	return FAIL;
}

static int	DBmodify_proxy_table_id_field(const char *table_name)
{
#if defined(HAVE_POSTGRESQL)
	const ZBX_FIELD	field = {"id", NULL, NULL, NULL, 0, ZBX_TYPE_ID, ZBX_NOTNULL, 0};

	return DBmodify_field_type(table_name, &field);
#else
	return SUCCEED;
#endif
}

static int	DBpatch_02010001()
{
	return DBmodify_proxy_table_id_field("proxy_autoreg_host");
}

static int	DBpatch_02010002()
{
	return DBmodify_proxy_table_id_field("proxy_dhistory");
}

static int	DBpatch_02010003()
{
	return DBmodify_proxy_table_id_field("proxy_history");
}

static int	DBpatch_02010004()
{
	return DBmodify_proxy_table_id_field("history_str_sync");
}

static int	DBpatch_02010005()
{
	return DBmodify_proxy_table_id_field("history_sync");
}

static int	DBpatch_02010006()
{
	return DBmodify_proxy_table_id_field("history_uint_sync");
}

static int	DBpatch_02010007()
{
	const char	*strings[] = {"period", "stime", "timelinefixed", NULL};
	int		i;

	for (i = 0; NULL != strings[i]; i++)
	{
		if (ZBX_DB_OK > DBexecute("update profiles set idx='web.screens.%s' where idx='web.charts.%s'",
				strings[i], strings[i]))
		{
			return FAIL;
		}
	}

	return SUCCEED;
}

static int	DBpatch_02010008()
{
	const ZBX_FIELD	field = {"expression", "", NULL, NULL, 2048, ZBX_TYPE_CHAR, ZBX_NOTNULL, 0};

	return DBmodify_field_type("triggers", &field);
}

static int	DBpatch_02010009()
{
	const ZBX_FIELD	field = {"applicationid", NULL, NULL, NULL, 0, ZBX_TYPE_ID, 0, 0};

	return DBdrop_not_null("httptest", &field);
}

static int	DBpatch_02010010()
{
	const ZBX_FIELD	field = {"hostid", NULL, NULL, NULL, 0, ZBX_TYPE_ID, 0, 0};

	return DBadd_field("httptest", &field);
}

static int	DBpatch_02010011()
{
	const char	*sql =
			"update httptest set hostid=("
				"select a.hostid"
				" from applications a"
				" where a.applicationid = httptest.applicationid"
			")";

	if (ZBX_DB_OK <= DBexecute("%s", sql))
		return SUCCEED;

	return FAIL;
}

static int	DBpatch_02010012()
{
	const ZBX_FIELD	field = {"hostid", NULL, NULL, NULL, 0, ZBX_TYPE_ID, ZBX_NOTNULL, 0};

	return DBset_not_null("httptest", &field);
}

static int	DBpatch_02010013()
{
	const ZBX_FIELD	field = {"templateid", NULL, NULL, NULL, 0, ZBX_TYPE_ID, 0, 0};

	return DBadd_field("httptest", &field);
}

static int	DBpatch_02010014()
{
	return DBdrop_index("httptest", "httptest_2");
}

static int	DBpatch_02010015()
{
	return DBcreate_index("httptest", "httptest_2", "hostid,name", 1);
}

static int	DBpatch_02010016()
{
	return DBcreate_index("httptest", "httptest_4", "templateid", 0);
}

static int	DBpatch_02010017()
{
	return DBdrop_foreign_key("httptest", 1);
}

static int	DBpatch_02010018()
{
	const ZBX_FIELD	field = {"applicationid", NULL, "applications", "applicationid", 0, 0, 0, 0};

	return DBadd_foreign_key("httptest", 1, &field);
}

static int	DBpatch_02010019()
{
	const ZBX_FIELD	field = {"hostid", NULL, "hosts", "hostid", 0, 0, 0, ZBX_FK_CASCADE_DELETE};

	return DBadd_foreign_key("httptest", 2, &field);
}

static int	DBpatch_02010020()
{
	const ZBX_FIELD	field = {"templateid", NULL, "httptest", "httptestid", 0, 0, 0, ZBX_FK_CASCADE_DELETE};

	return DBadd_foreign_key("httptest", 3, &field);
}

static int	DBpatch_02010021()
{
	const ZBX_FIELD	field = {"http_proxy", "", NULL, NULL, 255, ZBX_TYPE_CHAR, ZBX_NOTNULL, 0};

	return DBadd_field("httptest", &field);
}

static int	DBpatch_02010022()
{
	const ZBX_FIELD field = {"snmpv3_authprotocol", "0", NULL, NULL, 0, ZBX_TYPE_INT, ZBX_NOTNULL, 0};

	return DBadd_field("items", &field);
}

static int	DBpatch_02010023()
{
	const ZBX_FIELD field = {"snmpv3_privprotocol", "0", NULL, NULL, 0, ZBX_TYPE_INT, ZBX_NOTNULL, 0};

	return DBadd_field("items", &field);
}

static int	DBpatch_02010024()
{
	const ZBX_FIELD field = {"snmpv3_authprotocol", "0", NULL, NULL, 0, ZBX_TYPE_INT, ZBX_NOTNULL, 0};

	return DBadd_field("dchecks", &field);
}

static int	DBpatch_02010025()
{
	const ZBX_FIELD field = {"snmpv3_privprotocol", "0", NULL, NULL, 0, ZBX_TYPE_INT, ZBX_NOTNULL, 0};

	return DBadd_field("dchecks", &field);
}

static int	DBpatch_02010026()
{
	const ZBX_FIELD field = {"retries", "1", NULL, NULL, 0, ZBX_TYPE_INT, ZBX_NOTNULL, 0};

	return DBadd_field("httptest", &field);
}

static int	DBpatch_02010027()
{
	const ZBX_FIELD field = {"application", "", NULL, NULL, 255, ZBX_TYPE_CHAR, ZBX_NOTNULL, 0};

	return DBadd_field("screens_items", &field);
}

static int	DBpatch_02010028()
{
	const char	*sql =
			"update profiles"
			" set value_int=case when value_str='0' then 0 else 1 end,"
				"value_str='',"
				"type=2"	/* PROFILE_TYPE_INT */
			" where idx='web.httpconf.showdisabled'";

	if (ZBX_DB_OK <= DBexecute("%s", sql))
		return SUCCEED;

	return FAIL;
}

static int	DBpatch_02010029()
{
	const char	*sql =
			"delete from profiles where idx in ('web.httpconf.applications','web.httpmon.applications')";

	if (ZBX_DB_OK <= DBexecute("%s", sql))
		return SUCCEED;

	return FAIL;
}

static int	DBpatch_02010030()
{
	const char	*sql = "delete from profiles where idx='web.items.filter_groupid'";

	if (ZBX_DB_OK <= DBexecute("%s", sql))
		return SUCCEED;

	return FAIL;
}

static int	DBpatch_02010031()
{
	const char	*sql =
			"update profiles"
			" set value_id=value_int,"
				"value_int=0"
			" where idx like 'web.avail_report.%.groupid'"
				" or idx like 'web.avail_report.%.hostid'";

	if (ZBX_DB_OK <= DBexecute("%s", sql))
		return SUCCEED;

	return FAIL;
}

static int	DBpatch_02010032()
{
	const ZBX_FIELD	field = {"type", "1", NULL, NULL, 0, ZBX_TYPE_INT, ZBX_NOTNULL, 0};

	return DBset_default("users", &field);
}

static int	DBpatch_02010033()
{
	if (ZBX_DB_OK <= DBexecute(
			"delete from events"
			" where source=%d"
				" and object=%d"
				" and (value=%d or value_changed=%d)",
			EVENT_SOURCE_TRIGGERS,
			EVENT_OBJECT_TRIGGER,
			TRIGGER_VALUE_UNKNOWN,
			0))	/*TRIGGER_VALUE_CHANGED_NO*/
	{
		return SUCCEED;
	}

	return FAIL;
}

static int	DBpatch_02010034()
{
	return DBdrop_field("events", "value_changed");
}

static int	DBpatch_02010035()
{
	const char	*sql = "delete from profiles where idx='web.events.filter.showUnknown'";

	if (ZBX_DB_OK <= DBexecute("%s", sql))
		return SUCCEED;

	return FAIL;
}

static int	DBpatch_02010036()
{
<<<<<<< HEAD
	const ZBX_FIELD	field = {"state", "0", NULL, NULL, 0, ZBX_TYPE_INT, ZBX_NOTNULL, 0};

	return DBrename_field("triggers", "value_flags", &field);
}

static int	DBpatch_02010037()
{
	return DBdrop_index("events", "events_1");
}

static int	DBpatch_02010038()
{
	return DBcreate_index("events", "events_1", "source,object,objectid,eventid", 1);
}

static int	DBpatch_02010039()
{
	const ZBX_FIELD field = {"state", "0", NULL, NULL, 0, ZBX_TYPE_INT, ZBX_NOTNULL, 0};

	return DBadd_field("items", &field);
}

static int	DBpatch_02010040()
{
	if (ZBX_DB_OK <= DBexecute(
			"update items"
			" set state=%d,"
				"status=%d"
			" where status=%d",
			ITEM_STATE_NOTSUPPORTED, ITEM_STATUS_ACTIVE, 3 /*ITEM_STATUS_NOTSUPPORTED*/))
		return SUCCEED;

	return FAIL;
}

static int	DBpatch_02010041()
{
	const ZBX_FIELD	field = {"state", "0", NULL, NULL, 0, ZBX_TYPE_INT, ZBX_NOTNULL, 0};

	return DBrename_field("proxy_history", "status", &field);
}

static int	DBpatch_02010042()
{
	if (ZBX_DB_OK <= DBexecute(
			"update proxy_history"
			" set state=%d"
			" where state=%d",
			ITEM_STATE_NOTSUPPORTED, 3 /*ITEM_STATUS_NOTSUPPORTED*/))
=======
	const char	*sql =
			"update profiles"
			" set value_int=case when value_str='1' then 1 else 0 end,"
				"value_str='',"
				"type=2"	/* PROFILE_TYPE_INT */
			" where idx like '%isnow'";

	if (ZBX_DB_OK <= DBexecute("%s", sql))
>>>>>>> 7f38b432
		return SUCCEED;

	return FAIL;
}
#endif	/* not HAVE_SQLITE3 */

static void	DBget_version(int *mandatory, int *optional)
{
	DB_RESULT	result;
	DB_ROW		row;

	*mandatory = -1;
	*optional = -1;

	result = DBselect("select mandatory,optional from dbversion");

	if (NULL != (row = DBfetch(result)))
	{
		*mandatory = atoi(row[0]);
		*optional = atoi(row[1]);
	}
	DBfree_result(result);

	if (-1 == *mandatory)
	{
		zabbix_log(LOG_LEVEL_CRIT, "Cannot get the database version. Exiting ...");
		exit(EXIT_FAILURE);
	}
}

int	DBcheck_version()
{
	const char	*__function_name = "DBcheck_version";
	const char	*dbversion_table_name = "dbversion";
	int		db_mandatory, db_optional, required, ret = FAIL;

#if !defined(HAVE_SQLITE3)
	int		i, total = 0, current = 0, completed, last_completed = -1;

	zbx_dbpatch_t	patches[] =
	{
		/* function, version, duplicates flag, mandatory flag */
		{DBpatch_02010001, 2010001, 0, 1},
		{DBpatch_02010002, 2010002, 0, 1},
		{DBpatch_02010003, 2010003, 0, 1},
		{DBpatch_02010004, 2010004, 0, 1},
		{DBpatch_02010005, 2010005, 0, 1},
		{DBpatch_02010006, 2010006, 0, 1},
		{DBpatch_02010007, 2010007, 0, 0},
		{DBpatch_02010008, 2010008, 0, 1},
		{DBpatch_02010009, 2010009, 0, 1},
		{DBpatch_02010010, 2010010, 0, 1},
		{DBpatch_02010011, 2010011, 0, 1},
		{DBpatch_02010012, 2010012, 0, 1},
		{DBpatch_02010013, 2010013, 0, 1},
		{DBpatch_02010014, 2010014, 0, 1},
		{DBpatch_02010015, 2010015, 0, 1},
		{DBpatch_02010016, 2010016, 0, 1},
		{DBpatch_02010017, 2010017, 0, 1},
		{DBpatch_02010018, 2010018, 0, 1},
		{DBpatch_02010019, 2010019, 0, 1},
		{DBpatch_02010020, 2010020, 0, 1},
		{DBpatch_02010021, 2010021, 0, 1},
		{DBpatch_02010022, 2010022, 0, 1},
		{DBpatch_02010023, 2010023, 0, 1},
		{DBpatch_02010024, 2010024, 0, 1},
		{DBpatch_02010025, 2010025, 0, 1},
		{DBpatch_02010026, 2010026, 0, 1},
		{DBpatch_02010027, 2010027, 0, 1},
		{DBpatch_02010028, 2010028, 0, 0},
		{DBpatch_02010029, 2010029, 0, 0},
		{DBpatch_02010030, 2010030, 0, 0},
		{DBpatch_02010031, 2010031, 0, 0},
		{DBpatch_02010032, 2010032, 0, 1},
		{DBpatch_02010033, 2010033, 0, 1},
		{DBpatch_02010034, 2010034, 0, 1},
		{DBpatch_02010035, 2010035, 0, 0},
<<<<<<< HEAD
		{DBpatch_02010036, 2010036, 0, 1},
		{DBpatch_02010037, 2010037, 0, 0},
		{DBpatch_02010038, 2010038, 0, 0},
		{DBpatch_02010039, 2010039, 0, 1},
		{DBpatch_02010040, 2010040, 0, 1},
		{DBpatch_02010041, 2010041, 0, 1},
		{DBpatch_02010042, 2010042, 0, 1},
=======
		{DBpatch_02010036, 2010036, 0, 0},
>>>>>>> 7f38b432
		/* IMPORTANT! When adding a new mandatory DBPatch don't forget to update it for SQLite, too. */
		{NULL}
	};
#else
	required = 2010042;	/* <---- Update mandatory DBpatch for SQLite here. */
#endif

	zabbix_log(LOG_LEVEL_DEBUG, "In %s()", __function_name);

	DBconnect(ZBX_DB_CONNECT_NORMAL);

	if (SUCCEED != DBtable_exists(dbversion_table_name))
	{
#if !defined(HAVE_SQLITE3)
		zabbix_log(LOG_LEVEL_DEBUG, "%s() \"%s\" doesn't exist",
				__function_name, dbversion_table_name);

		if (SUCCEED != DBfield_exists("config", "server_check_interval"))
		{
			zabbix_log(LOG_LEVEL_CRIT, "Cannot upgrade database: the database must"
					" correspond to version 2.0 or later. Exiting ...");
			goto out;
		}

		if (SUCCEED != DBcreate_dbversion_table())
			goto out;
#else
		zabbix_log(LOG_LEVEL_CRIT, "The %s does not match Zabbix database."
				" Current database version (mandatory/optional): UNKNOWN."
				" Required mandatory version: %08d.",
				ZBX_DAEMON_TYPE_SERVER == daemon_type ? "server" : "proxy", required);
		goto out;
#endif
	}

	DBget_version(&db_mandatory, &db_optional);

#if !defined(HAVE_SQLITE3)
	required = ZBX_FIRST_DB_VERSION;

	for (i = 0; NULL != patches[i].function; i++)
	{
		if (0 != patches[i].mandatory)
			required = patches[i].version;

		if (db_optional < patches[i].version)
			total++;
	}

	if (required < db_mandatory)
#else
	if (required != db_mandatory)
#endif
	{
		zabbix_log(LOG_LEVEL_CRIT, "The %s does not match Zabbix database."
				" Current database version (mandatory/optional): %08d/%08d."
				" Required mandatory version: %08d.",
				ZBX_DAEMON_TYPE_SERVER == daemon_type ? "server" : "proxy",
				db_mandatory, db_optional, required);
		goto out;
	}

	zabbix_log(LOG_LEVEL_INFORMATION, "current database version (mandatory/optional): %08d/%08d",
			db_mandatory, db_optional);
	zabbix_log(LOG_LEVEL_INFORMATION, "required mandatory version: %08d", required);

	ret = SUCCEED;

#if !defined(HAVE_SQLITE3)
	if (0 == total)
		goto out;

	zabbix_log(LOG_LEVEL_WARNING, "starting automatic database upgrade");

	for (i = 0; NULL != patches[i].function; i++)
	{
		if (db_optional >= patches[i].version)
			continue;

		DBbegin();

		/* skipping the duplicated patches */
		if ((0 != patches[i].duplicates && patches[i].duplicates <= db_optional) ||
				SUCCEED == (ret = patches[i].function()))
		{
			ret = DBset_version(patches[i].version, patches[i].mandatory);
		}

		DBend(ret);

		if (SUCCEED != ret)
			break;

		current++;
		completed = (int)(100.0 * current / total);
		if (last_completed != completed)
		{
			zabbix_log(LOG_LEVEL_WARNING, "completed %d%% of database upgrade", completed);
			last_completed = completed;
		}
	}

	if (SUCCEED == ret)
		zabbix_log(LOG_LEVEL_WARNING, "database upgrade fully completed");
	else
		zabbix_log(LOG_LEVEL_CRIT, "database upgrade failed");
#endif	/* not HAVE_SQLITE3 */

out:
	DBclose();

	zabbix_log(LOG_LEVEL_DEBUG, "End of %s():%s", __function_name, zbx_result_string(ret));

	return ret;
}<|MERGE_RESOLUTION|>--- conflicted
+++ resolved
@@ -822,30 +822,44 @@
 
 static int	DBpatch_02010036()
 {
-<<<<<<< HEAD
+	const char	*sql =
+			"update profiles"
+			" set value_int=case when value_str='1' then 1 else 0 end,"
+				"value_str='',"
+				"type=2"	/* PROFILE_TYPE_INT */
+			" where idx like '%isnow'";
+
+	if (ZBX_DB_OK <= DBexecute("%s", sql))
+		return SUCCEED;
+
+	return FAIL;
+}
+
+static int	DBpatch_02010037()
+{
 	const ZBX_FIELD	field = {"state", "0", NULL, NULL, 0, ZBX_TYPE_INT, ZBX_NOTNULL, 0};
 
 	return DBrename_field("triggers", "value_flags", &field);
 }
 
-static int	DBpatch_02010037()
+static int	DBpatch_02010038()
 {
 	return DBdrop_index("events", "events_1");
 }
 
-static int	DBpatch_02010038()
+static int	DBpatch_02010039()
 {
 	return DBcreate_index("events", "events_1", "source,object,objectid,eventid", 1);
 }
 
-static int	DBpatch_02010039()
+static int	DBpatch_02010040()
 {
 	const ZBX_FIELD field = {"state", "0", NULL, NULL, 0, ZBX_TYPE_INT, ZBX_NOTNULL, 0};
 
 	return DBadd_field("items", &field);
 }
 
-static int	DBpatch_02010040()
+static int	DBpatch_02010041()
 {
 	if (ZBX_DB_OK <= DBexecute(
 			"update items"
@@ -858,30 +872,20 @@
 	return FAIL;
 }
 
-static int	DBpatch_02010041()
+static int	DBpatch_02010042()
 {
 	const ZBX_FIELD	field = {"state", "0", NULL, NULL, 0, ZBX_TYPE_INT, ZBX_NOTNULL, 0};
 
 	return DBrename_field("proxy_history", "status", &field);
 }
 
-static int	DBpatch_02010042()
+static int	DBpatch_02010043()
 {
 	if (ZBX_DB_OK <= DBexecute(
 			"update proxy_history"
 			" set state=%d"
 			" where state=%d",
 			ITEM_STATE_NOTSUPPORTED, 3 /*ITEM_STATUS_NOTSUPPORTED*/))
-=======
-	const char	*sql =
-			"update profiles"
-			" set value_int=case when value_str='1' then 1 else 0 end,"
-				"value_str='',"
-				"type=2"	/* PROFILE_TYPE_INT */
-			" where idx like '%isnow'";
-
-	if (ZBX_DB_OK <= DBexecute("%s", sql))
->>>>>>> 7f38b432
 		return SUCCEED;
 
 	return FAIL;
@@ -959,22 +963,19 @@
 		{DBpatch_02010033, 2010033, 0, 1},
 		{DBpatch_02010034, 2010034, 0, 1},
 		{DBpatch_02010035, 2010035, 0, 0},
-<<<<<<< HEAD
-		{DBpatch_02010036, 2010036, 0, 1},
-		{DBpatch_02010037, 2010037, 0, 0},
+		{DBpatch_02010036, 2010036, 0, 0},
+		{DBpatch_02010037, 2010037, 0, 1},
 		{DBpatch_02010038, 2010038, 0, 0},
-		{DBpatch_02010039, 2010039, 0, 1},
-		{DBpatch_02010040, 2010040, 0, 1},
+		{DBpatch_02010039, 2010039, 0, 0},
+		{DBpatch_02010030, 2010040, 0, 1},
 		{DBpatch_02010041, 2010041, 0, 1},
 		{DBpatch_02010042, 2010042, 0, 1},
-=======
-		{DBpatch_02010036, 2010036, 0, 0},
->>>>>>> 7f38b432
+		{DBpatch_02010043, 2010043, 0, 1},
 		/* IMPORTANT! When adding a new mandatory DBPatch don't forget to update it for SQLite, too. */
 		{NULL}
 	};
 #else
-	required = 2010042;	/* <---- Update mandatory DBpatch for SQLite here. */
+	required = 2010043;	/* <---- Update mandatory DBpatch for SQLite here. */
 #endif
 
 	zabbix_log(LOG_LEVEL_DEBUG, "In %s()", __function_name);
