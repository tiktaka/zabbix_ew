/*
** Zabbix
** Copyright (C) 2001-2022 Zabbix SIA
**
** This program is free software; you can redistribute it and/or modify
** it under the terms of the GNU General Public License as published by
** the Free Software Foundation; either version 2 of the License, or
** (at your option) any later version.
**
** This program is distributed in the hope that it will be useful,
** but WITHOUT ANY WARRANTY; without even the implied warranty of
** MERCHANTABILITY or FITNESS FOR A PARTICULAR PURPOSE. See the
** GNU General Public License for more details.
**
** You should have received a copy of the GNU General Public License
** along with this program; if not, write to the Free Software
** Foundation, Inc., 51 Franklin Street, Fifth Floor, Boston, MA  02110-1301, USA.
**/

#include "common.h"
#include "db.h"
#include "dbupgrade.h"
#include "dbupgrade_macros.h"
#include "log.h"
#include "../zbxalgo/vectorimpl.h"

extern unsigned char	program_type;

/*
 * 6.0 development database patches
 */

#ifndef HAVE_SQLITE3

static int	DBpatch_5050001(void)
{
	const ZBX_TABLE	table =
			{"service_problem_tag", "service_problem_tagid", 0,
				{
					{"service_problem_tagid", NULL, NULL, NULL, 0, ZBX_TYPE_ID, ZBX_NOTNULL, 0},
					{"serviceid", NULL, NULL, NULL, 0, ZBX_TYPE_ID, ZBX_NOTNULL, 0},
					{"tag", "", NULL, NULL, 255, ZBX_TYPE_CHAR, ZBX_NOTNULL, 0},
					{"operator", "0", NULL, NULL, 0, ZBX_TYPE_INT, ZBX_NOTNULL, 0},
					{"value", "", NULL, NULL, 255, ZBX_TYPE_CHAR, ZBX_NOTNULL, 0},
					{0}
				},
				NULL
			};

	return DBcreate_table(&table);
}

static int	DBpatch_5050002(void)
{
	const ZBX_FIELD	field = {"serviceid", NULL, "services", "serviceid", 0, 0, 0, ZBX_FK_CASCADE_DELETE};

	return DBadd_foreign_key("service_problem_tag", 1, &field);
}

static int	DBpatch_5050003(void)
{
	return DBcreate_index("service_problem_tag", "service_problem_tag_1", "serviceid", 0);
}

static int	DBpatch_5050004(void)
{
	const ZBX_TABLE	table =
			{"service_problem", "service_problemid", 0,
				{
					{"service_problemid", NULL, NULL, NULL, 0, ZBX_TYPE_ID, ZBX_NOTNULL, 0},
					{"eventid", NULL, NULL, NULL, 0, ZBX_TYPE_ID, ZBX_NOTNULL, 0},
					{"serviceid", NULL, NULL, NULL, 0, ZBX_TYPE_ID, ZBX_NOTNULL, 0},
					{"severity", "0", NULL, NULL, 0, ZBX_TYPE_INT, ZBX_NOTNULL, 0},
					{0}
				},
				NULL
			};

	return DBcreate_table(&table);
}

static int	DBpatch_5050005(void)
{
	return DBcreate_index("service_problem", "service_problem_1", "eventid", 0);
}

static int	DBpatch_5050006(void)
{
	return DBcreate_index("service_problem", "service_problem_2", "serviceid", 0);
}

static int	DBpatch_5050007(void)
{
	const ZBX_FIELD	field = {"eventid", NULL, "problem", "eventid", 0, 0, 0, ZBX_FK_CASCADE_DELETE};

	return DBadd_foreign_key("service_problem", 1, &field);
}

static int	DBpatch_5050008(void)
{
	const ZBX_FIELD	field = {"serviceid", NULL, "services", "serviceid", 0, 0, 0, ZBX_FK_CASCADE_DELETE};

	return DBadd_foreign_key("service_problem", 2, &field);
}

#define ZBX_TAGVALUE_MAX_LEN	32

static void	DBpatch_trim_tag_value(char *value)
{
	size_t	len;

	len = zbx_strlen_utf8_nchars(value, ZBX_TAGVALUE_MAX_LEN - ZBX_CONST_STRLEN("..."));

	memcpy(value + len, "...", ZBX_CONST_STRLEN("...") + 1);
}

static void	DBpatch_get_problems_by_triggerid(zbx_uint64_t triggerid, zbx_vector_uint64_t *eventids)
{
	DB_RESULT	result;
	DB_ROW		row;

	result = DBselect("select eventid from problem where source=0 and object=0 and objectid="
			ZBX_FS_UI64, triggerid);

	while (NULL != (row = DBfetch(result)))
	{
		zbx_uint64_t	eventid;

		ZBX_STR2UINT64(eventid, row[0]);
		zbx_vector_uint64_append(eventids, eventid);
	}

	DBfree_result(result);
}

static int	DBpatch_5050009(void)
{
	DB_RESULT	result;
	DB_ROW		row;
	zbx_db_insert_t	ins_service_problem_tag, ins_trigger_tag, ins_problem_tag;
	zbx_uint64_t	old_triggerid = 0, triggerid, serviceid;
	int		ret = SUCCEED;

	result = DBselect("select t.triggerid,t.description,s.serviceid from triggers t join services s "
			"on t.triggerid=s.triggerid order by t.triggerid");

	zbx_db_insert_prepare(&ins_service_problem_tag, "service_problem_tag", "service_problem_tagid", "serviceid",
			"tag", "operator", "value", NULL);
	zbx_db_insert_prepare(&ins_trigger_tag, "trigger_tag", "triggertagid", "triggerid", "tag", "value", NULL);
	zbx_db_insert_prepare(&ins_problem_tag, "problem_tag", "problemtagid", "eventid", "tag", "value", NULL);

	while (NULL != (row = DBfetch(result)))
	{
		int	i;
		char	*desc, *tag_value = NULL;

		ZBX_STR2UINT64(triggerid, row[0]);
		desc = row[1];
		ZBX_STR2UINT64(serviceid, row[2]);

		tag_value = zbx_dsprintf(NULL, "%s:%s", row[0], desc);

		if (ZBX_TAGVALUE_MAX_LEN < zbx_strlen_utf8(tag_value))
			DBpatch_trim_tag_value(tag_value);

		zbx_db_insert_add_values(&ins_service_problem_tag, __UINT64_C(0), serviceid, "ServiceLink", 0,
				tag_value);

		if (old_triggerid != triggerid)
		{
			zbx_vector_uint64_t	problemtag_eventids;

			zbx_db_insert_add_values(&ins_trigger_tag, __UINT64_C(0), triggerid, "ServiceLink", tag_value);

			zbx_vector_uint64_create(&problemtag_eventids);

			DBpatch_get_problems_by_triggerid(triggerid, &problemtag_eventids);

			for (i = 0; i < problemtag_eventids.values_num; i++)
			{
				zbx_db_insert_add_values(&ins_problem_tag, __UINT64_C(0), problemtag_eventids.values[i],
						"ServiceLink", tag_value);
			}

			zbx_vector_uint64_destroy(&problemtag_eventids);
		}

		old_triggerid = triggerid;

		zbx_free(tag_value);
	}

	zbx_db_insert_autoincrement(&ins_service_problem_tag, "service_problem_tagid");
	ret = zbx_db_insert_execute(&ins_service_problem_tag);

	if (FAIL == ret)
		goto out;

	zbx_db_insert_autoincrement(&ins_trigger_tag, "triggertagid");
	ret = zbx_db_insert_execute(&ins_trigger_tag);

	if (FAIL == ret)
		goto out;

	zbx_db_insert_autoincrement(&ins_problem_tag, "problemtagid");
	ret = zbx_db_insert_execute(&ins_problem_tag);
out:
	zbx_db_insert_clean(&ins_service_problem_tag);
	zbx_db_insert_clean(&ins_trigger_tag);
	zbx_db_insert_clean(&ins_problem_tag);
	DBfree_result(result);

	return ret;
}

static int	DBpatch_5050010(void)
{
	return DBdrop_foreign_key("services", 1);
}

static int	DBpatch_5050011(void)
{
	return DBdrop_field("services", "triggerid");
}

static int	DBpatch_5050012(void)
{
	const ZBX_TABLE table =
		{"service_tag", "servicetagid", 0,
			{
				{"servicetagid", NULL, NULL, NULL, 0, ZBX_TYPE_ID, ZBX_NOTNULL, 0},
				{"serviceid", NULL, NULL, NULL, 0, ZBX_TYPE_ID, ZBX_NOTNULL, 0},
				{"tag", "", NULL, NULL, 255, ZBX_TYPE_CHAR, ZBX_NOTNULL, 0},
				{"value", "", NULL, NULL, 255, ZBX_TYPE_CHAR, ZBX_NOTNULL, 0},
				{0}
			},
			NULL
		};

	return DBcreate_table(&table);
}

static int	DBpatch_5050013(void)
{
	const ZBX_FIELD	field = {"serviceid", NULL, "services", "serviceid", 0, 0, 0, ZBX_FK_CASCADE_DELETE};

	return DBadd_foreign_key("service_tag", 1, &field);
}

static int	DBpatch_5050014(void)
{
	return DBdrop_field("services_links", "soft");
}

static int	DBpatch_5050015(void)
{
	return DBcreate_index("service_tag", "service_tag_1", "serviceid", 0);
}

static int	DBpatch_5050016(void)
{
	if (ZBX_DB_OK > DBexecute("update role_rule set name='actions.manage_services'"
			" where name='ui.configuration.services'"))
	{
		return FAIL;
	}

	return SUCCEED;
}

static int	DBpatch_5050017(void)
{
	const ZBX_FIELD	field = {"servicealarmid", NULL, NULL, NULL, 0, ZBX_TYPE_ID, 0, 0};

	return DBadd_field("escalations", &field);
}

static int	DBpatch_5050018(void)
{
	const ZBX_FIELD	field = {"serviceid", NULL, NULL, NULL, 0, ZBX_TYPE_ID, 0, 0};

	return DBadd_field("escalations", &field);
}

static int	DBpatch_5050019(void)
{
	return DBdrop_index("escalations", "escalations_1");
}

static int	DBpatch_5050020(void)
{
	return DBcreate_index("escalations", "escalations_1", "triggerid,itemid,serviceid,escalationid", 1);
}

static int	DBpatch_5050021(void)
{
	const ZBX_FIELD	field = {"hk_events_service", "1d", NULL, NULL, 32, ZBX_TYPE_CHAR, ZBX_NOTNULL, 0};

	return DBadd_field("config", &field);
}

static int	DBpatch_5050022(void)
{
	const ZBX_FIELD	field = {"passwd_min_length", "8", NULL, NULL, 0, ZBX_TYPE_INT, ZBX_NOTNULL, 0};

	return DBadd_field("config", &field);
}

static int	DBpatch_5050023(void)
{
	const ZBX_FIELD	field = {"passwd_check_rules", "8", NULL, NULL, 0, ZBX_TYPE_INT, ZBX_NOTNULL, 0};

	return DBadd_field("config", &field);
}

static int	DBpatch_5050024(void)
{
	return DBdrop_table("auditlog_details");
}

static int	DBpatch_5050030(void)
{
	if (0 == (ZBX_PROGRAM_TYPE_SERVER & program_type))
		return SUCCEED;

	if (ZBX_DB_OK > DBexecute("delete from ids where table_name='auditlog_details' and field_name='auditdetailid'"))
		return FAIL;

	return SUCCEED;
}

static int	DBpatch_5050031(void)
{
	const ZBX_FIELD	field = {"auditlog_enabled", "1", NULL, NULL, 0, ZBX_TYPE_INT, ZBX_NOTNULL, 0};

	return DBadd_field("config", &field);
}

static int	DBpatch_5050032(void)
{
	if (0 == (program_type & ZBX_PROGRAM_TYPE_SERVER))
		return SUCCEED;

	if (ZBX_DB_OK > DBexecute("update config set default_lang='en_US' where default_lang='en_GB'"))
		return FAIL;

	return SUCCEED;
}

static int	DBpatch_5050033(void)
{
	if (0 == (program_type & ZBX_PROGRAM_TYPE_SERVER))
		return SUCCEED;

	if (ZBX_DB_OK > DBexecute("update users set lang='en_US' where lang='en_GB'"))
		return FAIL;

	return SUCCEED;
}

static int	DBpatch_5050034(void)
{
	const ZBX_FIELD	field = {"default_lang", "en_US", NULL, NULL, 5, ZBX_TYPE_CHAR, ZBX_NOTNULL, 0};

	return DBset_default("config", &field);
}

static int	DBpatch_5050040(void)
{
	if (0 == (ZBX_PROGRAM_TYPE_SERVER & program_type))
		return SUCCEED;

	if (ZBX_DB_OK > DBexecute("delete from ids where table_name='auditlog' and field_name='auditid'"))
		return FAIL;

	return SUCCEED;
}

static int	DBpatch_5050041(void)
{
	const ZBX_FIELD	field = {"weight", "0", NULL, NULL, 0, ZBX_TYPE_INT, ZBX_NOTNULL, 0};

	return DBadd_field("services", &field);
}

static int	DBpatch_5050042(void)
{
	const ZBX_FIELD	field = {"propagation_rule", "0", NULL, NULL, 0, ZBX_TYPE_INT, ZBX_NOTNULL, 0};

	return DBadd_field("services", &field);
}

static int	DBpatch_5050043(void)
{
	const ZBX_FIELD	field = {"propagation_value", "0", NULL, NULL, 0, ZBX_TYPE_INT, ZBX_NOTNULL, 0};

	return DBadd_field("services", &field);
}

static int	DBpatch_5050044(void)
{
	const ZBX_TABLE table =
		{"service_status_rule", "service_status_ruleid", 0,
			{
				{"service_status_ruleid", NULL, NULL, NULL, 0, ZBX_TYPE_ID, ZBX_NOTNULL, 0},
				{"serviceid", NULL, NULL, NULL, 0, ZBX_TYPE_ID, ZBX_NOTNULL, 0},
				{"type", "0", NULL, NULL, 0, ZBX_TYPE_INT, ZBX_NOTNULL, 0},
				{"limit_value", "0", NULL, NULL, 0, ZBX_TYPE_INT, ZBX_NOTNULL, 0},
				{"limit_status", "0", NULL, NULL, 0, ZBX_TYPE_INT, ZBX_NOTNULL, 0},
				{"new_status", "0", NULL, NULL, 0, ZBX_TYPE_INT, ZBX_NOTNULL, 0},
				{0}
			},
			NULL
		};

	return DBcreate_table(&table);
}

static int	DBpatch_5050045(void)
{
	return DBcreate_index("service_status_rule", "service_status_rule_1", "serviceid", 0);
}

static int	DBpatch_5050046(void)
{
	const ZBX_FIELD	field = {"serviceid", NULL, "services", "serviceid", 0, 0, 0, ZBX_FK_CASCADE_DELETE};

	return DBadd_foreign_key("service_status_rule", 1, &field);
}

static int	DBpatch_5050047(void)
{
	const ZBX_FIELD	field = {"status", "-1", NULL, NULL, 0, ZBX_TYPE_INT, ZBX_NOTNULL, 0};

	return DBset_default("services", &field);
}

static int	DBpatch_5050048(void)
{
	const ZBX_FIELD	field = {"value", "-1", NULL, NULL, 0, ZBX_TYPE_INT, ZBX_NOTNULL, 0};

	return DBset_default("service_alarms", &field);
}

static int	DBpatch_5050049(void)
{
	if (ZBX_DB_OK > DBexecute("update services set status=-1 where status=0"))
		return FAIL;

	return SUCCEED;
}

static int	DBpatch_5050050(void)
{
	if (ZBX_DB_OK > DBexecute("update service_alarms set value=-1 where value=0"))
		return FAIL;

	return SUCCEED;
}

#define DBPATCH_MESSAGE_SUBJECT_LEN		255
#define DBPATCH_GRAPH_NAME_LEN			128
#define DBPATCH_SYSMAPS_LABEL_LEN		255
#define DBPATCH_SYSMAPS_ELEMENTS_LABEL_LEN	2048
#define DBPATCH_SYSMAPS_LINKS_LABEL_LEN		2048

#if defined(HAVE_ORACLE)
#	define DBPATCH_SHORTTEXT_LEN		2048
#else
#	define DBPATCH_SHORTTEXT_LEN		65535
#endif

static int	dbpatch_update_simple_macro(const char *table, const char *field, const char *id, size_t field_len,
		const char *descr)
{
	DB_ROW		row;
	DB_RESULT	result;
	char		*sql;
	size_t		sql_alloc = 4096, sql_offset = 0;
	int		ret = SUCCEED;

	if (0 == (program_type & ZBX_PROGRAM_TYPE_SERVER))
		return SUCCEED;

	sql = zbx_malloc(NULL, sql_alloc);

	DBbegin_multiple_update(&sql, &sql_alloc, &sql_offset);

	result = DBselect("select %s,%s from %s", id, field, table);

	while (NULL != (row = DBfetch(result)))
	{
		zbx_token_t	token;
		char		*out = NULL;
		size_t		out_alloc = 0, out_offset = 0, pos = 0, last_pos = 0;

		for (; SUCCEED == zbx_token_find(row[1], (int)pos, &token, ZBX_TOKEN_SEARCH_BASIC |
				ZBX_TOKEN_SEARCH_SIMPLE_MACRO); pos++)
		{
			char	*replace;

			pos = token.loc.r;

			if (ZBX_TOKEN_SIMPLE_MACRO != token.type)
				continue;

			replace = NULL;
			dbpatch_convert_simple_macro(row[1], &token.data.simple_macro, 1, &replace);
			zbx_strncpy_alloc(&out, &out_alloc, &out_offset, row[1] + last_pos, token.loc.l - last_pos);
			replace = zbx_dsprintf(replace, "{?%s}", replace);
			zbx_strcpy_alloc(&out, &out_alloc, &out_offset, replace);
			zbx_free(replace);
			last_pos = token.loc.r + 1;

			pos = token.loc.r;
		}

		if (0 == out_alloc)
			continue;

		zbx_strcpy_alloc(&out, &out_alloc, &out_offset, row[1] + last_pos);

		if (field_len >= zbx_strlen_utf8(out))
		{
			char	*esc;

			esc = DBdyn_escape_field(table, field, out);
			zbx_snprintf_alloc(&sql, &sql_alloc, &sql_offset, "update %s set %s='%s'"
					" where %s=%s;\n", table, field, esc, id, row[0]);
			zbx_free(esc);

			ret = DBexecute_overflowed_sql(&sql, &sql_alloc, &sql_offset);
		}
		else
			zabbix_log(LOG_LEVEL_WARNING, "cannot convert %s, too long expression: \"%s\"", descr, row[0]);

		zbx_free(out);
	}
	DBfree_result(result);

	DBend_multiple_update(&sql, &sql_alloc, &sql_offset);

	if (SUCCEED == ret && 16 < sql_offset)
	{
		if (ZBX_DB_OK > DBexecute("%s", sql))
			ret = FAIL;
	}

	zbx_free(sql);

	return ret;
}

static int	DBpatch_5050051(void)
{
	return dbpatch_update_simple_macro("opmessage", "subject", "operationid", DBPATCH_MESSAGE_SUBJECT_LEN,
			"operation message subject");
}

static int	DBpatch_5050052(void)
{
	return dbpatch_update_simple_macro("opmessage", "message", "operationid", DBPATCH_SHORTTEXT_LEN,
			"operation message body");
}

static int	DBpatch_5050053(void)
{
	return dbpatch_update_simple_macro("media_type_message", "subject", "mediatype_messageid",
			DBPATCH_MESSAGE_SUBJECT_LEN, "media message subject");
}

static int	DBpatch_5050054(void)
{
	return dbpatch_update_simple_macro("media_type_message", "message", "mediatype_messageid",
			DBPATCH_SHORTTEXT_LEN, "media message body");
}

static int	DBpatch_5050055(void)
{
	return dbpatch_update_simple_macro("graphs", "name", "graphid", DBPATCH_GRAPH_NAME_LEN, "graph name");
}

static int	DBpatch_5050056(void)
{
	return dbpatch_update_simple_macro("sysmaps", "label_string_host", "sysmapid", DBPATCH_SYSMAPS_LABEL_LEN,
			"maps label host");
}

static int	DBpatch_5050057(void)
{
	return dbpatch_update_simple_macro("sysmaps", "label_string_hostgroup", "sysmapid", DBPATCH_SYSMAPS_LABEL_LEN,
			"maps label hostgroup");
}

static int	DBpatch_5050058(void)
{
	return dbpatch_update_simple_macro("sysmaps", "label_string_trigger", "sysmapid", DBPATCH_SYSMAPS_LABEL_LEN,
			"maps label trigger");
}

static int	DBpatch_5050059(void)
{
	return dbpatch_update_simple_macro("sysmaps", "label_string_map", "sysmapid", DBPATCH_SYSMAPS_LABEL_LEN,
			"maps label map");
}

static int	DBpatch_5050060(void)
{
	return dbpatch_update_simple_macro("sysmaps", "label_string_image", "sysmapid", DBPATCH_SYSMAPS_LABEL_LEN,
			"maps label image");
}

static int	DBpatch_5050061(void)
{
	return dbpatch_update_simple_macro("sysmaps_elements", "label", "selementid",
			DBPATCH_SYSMAPS_ELEMENTS_LABEL_LEN, "maps element label");
}

static int	DBpatch_5050062(void)
{
	return dbpatch_update_simple_macro("sysmaps_links", "label", "linkid", DBPATCH_SYSMAPS_LINKS_LABEL_LEN,
			"maps link label");
}

static int	DBpatch_5050063(void)
{
	return dbpatch_update_simple_macro("sysmap_shape", "text", "sysmap_shapeid", DBPATCH_SHORTTEXT_LEN,
			"maps shape text");
}

static int	DBpatch_5050064(void)
{
	const ZBX_FIELD	field = {"value_serviceid", NULL, "services", "serviceid", 0, ZBX_TYPE_ID, 0, ZBX_FK_CASCADE_DELETE};

	return DBadd_field("role_rule", &field);
}

static int	DBpatch_5050065(void)
{
	const ZBX_FIELD	field = {"value_serviceid", NULL, "services", "serviceid", 0, ZBX_TYPE_ID, 0, ZBX_FK_CASCADE_DELETE};

	return DBadd_foreign_key("role_rule", 3, &field);
}

static int	DBpatch_5050066(void)
{
	return DBcreate_index("role_rule", "role_rule_3", "value_serviceid", 0);
}

static int	DBpatch_5050067(void)
{
	if (ZBX_DB_OK > DBexecute("update role_rule set name='services.write'"
			" where name='actions.manage_services'"))
	{
		return FAIL;
	}

	return SUCCEED;
}

/******************************************************************************
 *                                                                            *
 * Function: DBpatch_5050068_calc_services_write_value                        *
 *                                                                            *
 * Purpose: calculate services.write value for the specified role             *
 *                                                                            *
 * Parameters: roleid - [IN] the role identifier                              *
 *             value  - [OUT] the services.write value                        *
 *                                                                            *
 * Return value: SUCCEED - the services.write value is calculated             *
 *               FAIL    - the services.write rule already exists             *
 *                                                                            *
 ******************************************************************************/
static int	DBpatch_5050068_calc_services_write_value(zbx_uint64_t roleid, int *value)
{
	DB_RESULT	result;
	DB_ROW		row;
	int		default_access = 1, ret = FAIL;

	result = DBselect("select name,value_int from role_rule where roleid=" ZBX_FS_UI64, roleid);

	while (NULL != (row = DBfetch(result)))
	{
		/* write rule already exists, skip */
		if (0 == strcmp("services.write", row[0]))
			goto out;

		if (0 == strcmp("actions.default_access", row[0]))
			default_access = atoi(row[1]);
	}

	*value = default_access;
	ret = SUCCEED;
out:
	DBfree_result(result);

	return ret;
}

static int	DBpatch_5050068(void)
{
	DB_RESULT	result;
	DB_ROW		row;
	zbx_db_insert_t	db_insert;
	int		ret = FAIL;

	if (0 == (program_type & ZBX_PROGRAM_TYPE_SERVER))
		return SUCCEED;

	zbx_db_insert_prepare(&db_insert, "role_rule", "role_ruleid", "roleid", "type", "name", "value_int", NULL);

	result = DBselect("select roleid,type from role");

	while (NULL != (row = DBfetch(result)))
	{
		zbx_uint64_t	roleid;
		int		services_write;

		ZBX_STR2UINT64(roleid, row[0]);

		zbx_db_insert_add_values(&db_insert, __UINT64_C(0), roleid, 0, "service.read", 1);

		if (SUCCEED == DBpatch_5050068_calc_services_write_value(roleid, &services_write))
		{
			int	role_type;

			role_type = atoi(row[1]);

			if (USER_TYPE_ZABBIX_ADMIN != role_type && USER_TYPE_SUPER_ADMIN != role_type)
				services_write = 0;

			zbx_db_insert_add_values(&db_insert, __UINT64_C(0), roleid, 0, "services.write", services_write);
		}

	}
	DBfree_result(result);

	zbx_db_insert_autoincrement(&db_insert, "role_ruleid");
	ret = zbx_db_insert_execute(&db_insert);
	zbx_db_insert_clean(&db_insert);

	return ret;
}

static int	DBpatch_5050070(void)
{
	const ZBX_FIELD	old_field = {"params", "", NULL, NULL, 0, ZBX_TYPE_SHORTTEXT, ZBX_NOTNULL, 0};
	const ZBX_FIELD	field = {"params", "", NULL, NULL, 0, ZBX_TYPE_TEXT, ZBX_NOTNULL, 0};

	return DBmodify_field_type("item_preproc", &field, &old_field);
}

static int	DBpatch_5050071(void)
{
	const ZBX_FIELD	old_field = {"description", "", NULL, NULL, 255, ZBX_TYPE_CHAR, ZBX_NOTNULL, 0};
	const ZBX_FIELD	field = {"description", "", NULL, NULL, 0, ZBX_TYPE_SHORTTEXT, ZBX_NOTNULL, 0};

	return DBmodify_field_type("triggers", &field, &old_field);
}

static int	DBpatch_5050072(void)
{
	const ZBX_FIELD	old_field = {"message", "", NULL, NULL, 0, ZBX_TYPE_SHORTTEXT, ZBX_NOTNULL, 0};
	const ZBX_FIELD	field = {"message", "", NULL, NULL, 0, ZBX_TYPE_TEXT, ZBX_NOTNULL, 0};

	return DBmodify_field_type("media_type_message", &field, &old_field);
}

static int	DBpatch_5050073(void)
{
	if (0 == (program_type & ZBX_PROGRAM_TYPE_SERVER))
		return SUCCEED;

	if (ZBX_DB_OK > DBexecute("delete from profiles where idx like 'web.overview.%%'"))
		return FAIL;

	return SUCCEED;
}

static int	DBpatch_5050074(void)
{
	if (0 == (program_type & ZBX_PROGRAM_TYPE_SERVER))
		return SUCCEED;

	if (ZBX_DB_OK > DBexecute("delete from role_rule where name='ui.monitoring.overview'"))
		return FAIL;

	return SUCCEED;
}

static int	DBpatch_5050075(void)
{
	if (0 == (program_type & ZBX_PROGRAM_TYPE_SERVER))
		return SUCCEED;

	if (ZBX_DB_OK > DBexecute("update profiles set idx='web.hosts.sort' where idx='web.hosts.php.sort'"))
		return FAIL;

	return SUCCEED;
}

static int	DBpatch_5050076(void)
{
	if (0 == (program_type & ZBX_PROGRAM_TYPE_SERVER))
		return SUCCEED;

	if (ZBX_DB_OK > DBexecute("update profiles set idx='web.hosts.sortorder' where idx='web.hosts.php.sortorder'"))
		return FAIL;

	return SUCCEED;
}

static int	DBpatch_5050077(void)
{
	if (0 == (program_type & ZBX_PROGRAM_TYPE_SERVER))
		return SUCCEED;

	if (ZBX_DB_OK > DBexecute("update profiles set value_str='host.list'"
				" where idx='web.pager.entity' and value_str like 'hosts.php'"))
	{
		return FAIL;
	}

	return SUCCEED;
}

static int	DBpatch_5050078(void)
{
	const ZBX_FIELD	field = {"ha_failover_delay", "1m", NULL, NULL, 32, ZBX_TYPE_CHAR, ZBX_NOTNULL, 0};

	return DBadd_field("config", &field);
}

static int	DBpatch_5050079(void)
{
	const ZBX_TABLE	table =
			{"ha_node", "ha_nodeid", 0,
				{
					{"ha_nodeid", NULL, NULL, NULL, 0, ZBX_TYPE_CUID, ZBX_NOTNULL, 0},
					{"name", "", NULL, NULL, 255, ZBX_TYPE_CHAR, ZBX_NOTNULL, 0},
					{"address", "", NULL, NULL, 255, ZBX_TYPE_CHAR, ZBX_NOTNULL, 0},
					{"port", "10051", NULL, NULL, 0, ZBX_TYPE_INT, ZBX_NOTNULL, 0},
					{"lastaccess", "0", NULL, NULL, 0, ZBX_TYPE_INT, ZBX_NOTNULL, 0},
					{"status", "0", NULL, NULL, 0, ZBX_TYPE_INT, ZBX_NOTNULL, 0},
					{"ha_sessionid", "", NULL, NULL, 0, ZBX_TYPE_CUID, ZBX_NOTNULL, 0},
					{0}
				},
				NULL
			};

	return DBcreate_table(&table);
}

static int	DBpatch_5050080(void)
{
	return DBcreate_index("ha_node", "ha_node_1", "name", 1);
}

static int	DBpatch_5050081(void)
{
	return DBcreate_index("ha_node", "ha_node_2", "status,lastaccess", 0);
}

static int	DBpatch_5050082(void)
{
	return DBdrop_table("auditlog");
}

static int	DBpatch_5050083(void)
{
	const ZBX_TABLE table =
		{"auditlog", "auditid", 0,
			{
				{"auditid", NULL, NULL, NULL, 0, ZBX_TYPE_CUID, ZBX_NOTNULL, 0},
				{"userid", NULL, NULL, NULL, 0, ZBX_TYPE_ID, 0, 0},
				{"username", "", NULL, NULL, 100, ZBX_TYPE_CHAR, ZBX_NOTNULL, 0},
				{"clock", "0", NULL, NULL, 0, ZBX_TYPE_INT, ZBX_NOTNULL, 0},
				{"ip", "", NULL, NULL, 39, ZBX_TYPE_CHAR, ZBX_NOTNULL, 0},
				{"action", "0", NULL, NULL, 0, ZBX_TYPE_INT, ZBX_NOTNULL, 0},
				{"resourcetype", "0", NULL, NULL, 0, ZBX_TYPE_INT, ZBX_NOTNULL, 0},
				{"resourceid", NULL, NULL, NULL, 0, ZBX_TYPE_ID, 0, 0},
				{"resource_cuid", NULL, NULL, NULL, 0, ZBX_TYPE_CUID, 0, 0},
				{"resourcename", "", NULL, NULL, 255, ZBX_TYPE_CHAR, ZBX_NOTNULL, 0},
				{"recordsetid", NULL, NULL, NULL, 0, ZBX_TYPE_CUID, ZBX_NOTNULL, 0},
				{"details", "", NULL, NULL, 0, ZBX_TYPE_LONGTEXT, ZBX_NOTNULL, 0},
				{0}
			},
			NULL
		};

	return DBcreate_table(&table);
}

static int	DBpatch_5050084(void)
{
	return DBcreate_index("auditlog", "auditlog_1", "userid,clock", 0);
}

static int	DBpatch_5050085(void)
{
	return DBcreate_index("auditlog", "auditlog_2", "clock", 0);
}

static int	DBpatch_5050086(void)
{
	return DBcreate_index("auditlog", "auditlog_3", "resourcetype,resourceid", 0);
}

static int	DBpatch_5050088(void)
{
	const ZBX_FIELD	field = {"geomaps_tile_provider", "", NULL, NULL, 255, ZBX_TYPE_CHAR, ZBX_NOTNULL, 0};

	return DBadd_field("config", &field);
}

static int	DBpatch_5050089(void)
{
	const ZBX_FIELD	field = {"geomaps_tile_url", "", NULL, NULL, 1024, ZBX_TYPE_CHAR, ZBX_NOTNULL, 0};

	return DBadd_field("config", &field);
}

static int	DBpatch_5050090(void)
{
	const ZBX_FIELD	field = {"geomaps_max_zoom", "0", NULL, NULL, 0, ZBX_TYPE_INT, ZBX_NOTNULL, 0};

	return DBadd_field("config", &field);
}

static int	DBpatch_5050091(void)
{
	const ZBX_FIELD	field = {"geomaps_attribution", "", NULL, NULL, 1024, ZBX_TYPE_CHAR, ZBX_NOTNULL, 0};

	return DBadd_field("config", &field);
}

static int	DBpatch_5050092(void)
{
	if (0 == (program_type & ZBX_PROGRAM_TYPE_SERVER))
		return SUCCEED;

	if (ZBX_DB_OK > DBexecute("update config set geomaps_tile_provider='OpenStreetMap.Mapnik'"))
		return FAIL;

	return SUCCEED;
}

static int	DBpatch_5050093(void)
{
	const ZBX_TABLE	table =
			{"dbversion", "dbversionid", 0,
				{
					{"dbversionid", NULL, NULL, NULL, 0, ZBX_TYPE_ID, ZBX_NOTNULL, 0},
					{"mandatory", "0", NULL, NULL, 0, ZBX_TYPE_INT, ZBX_NOTNULL, 0},
					{"optional", "0", NULL, NULL, 0, ZBX_TYPE_INT, ZBX_NOTNULL, 0},
					{NULL}
				},
				NULL
			};

	if (FAIL == DBdrop_table("dbversion"))
		return FAIL;

	if (FAIL == DBcreate_table(&table))
		return FAIL;

	if (ZBX_DB_OK > DBexecute("insert into dbversion (dbversionid,mandatory,optional) values (1,0,0)"))
		return FAIL;

	return SUCCEED;
}

static int	DBpatch_5050094(void)
{
	if (0 == (program_type & ZBX_PROGRAM_TYPE_PROXY))
		return SUCCEED;

	return DBdrop_table("history");
}

static int	DBpatch_5050095(void)
{
	const ZBX_TABLE	table =
			{"history", "itemid,clock,ns", 0,
				{
					{"itemid", NULL, NULL, NULL, 0, ZBX_TYPE_ID, ZBX_NOTNULL, 0},
					{"clock", "0", NULL, NULL, 0, ZBX_TYPE_INT, ZBX_NOTNULL, 0},
					{"value", "0.0000", NULL, NULL, 0, ZBX_TYPE_FLOAT, ZBX_NOTNULL, 0},
					{"ns", "0", NULL, NULL, 0, ZBX_TYPE_INT, ZBX_NOTNULL, 0},
					{NULL}
				},
				NULL
			};

	if (0 == (program_type & ZBX_PROGRAM_TYPE_PROXY))
		return SUCCEED;

	return DBcreate_table(&table);
}

static int	DBpatch_5050096(void)
{
	if (0 == (program_type & ZBX_PROGRAM_TYPE_PROXY))
		return SUCCEED;

	return DBdrop_table("history_uint");
}

static int	DBpatch_5050097(void)
{
	const ZBX_TABLE	table =
			{"history_uint", "itemid,clock,ns", 0,
				{
					{"itemid", NULL, NULL, NULL, 0, ZBX_TYPE_ID, ZBX_NOTNULL, 0},
					{"clock", "0", NULL, NULL, 0, ZBX_TYPE_INT, ZBX_NOTNULL, 0},
					{"value", "0", NULL, NULL, 0, ZBX_TYPE_UINT, ZBX_NOTNULL, 0},
					{"ns", "0", NULL, NULL, 0, ZBX_TYPE_INT, ZBX_NOTNULL, 0},
					{NULL}
				},
				NULL
			};

	if (0 == (program_type & ZBX_PROGRAM_TYPE_PROXY))
		return SUCCEED;

	return DBcreate_table(&table);
}

static int	DBpatch_5050098(void)
{
	if (0 == (program_type & ZBX_PROGRAM_TYPE_PROXY))
		return SUCCEED;

	return DBdrop_table("history_str");
}

static int	DBpatch_5050099(void)
{
	const ZBX_TABLE	table =
			{"history_str", "itemid,clock,ns", 0,
				{
					{"itemid", NULL, NULL, NULL, 0, ZBX_TYPE_ID, ZBX_NOTNULL, 0},
					{"clock", "0", NULL, NULL, 0, ZBX_TYPE_INT, ZBX_NOTNULL, 0},
					{"value", "", NULL, NULL, 255, ZBX_TYPE_CHAR, ZBX_NOTNULL, 0},
					{"ns", "0", NULL, NULL, 0, ZBX_TYPE_INT, ZBX_NOTNULL, 0},
					{NULL}
				},
				NULL
			};

	if (0 == (program_type & ZBX_PROGRAM_TYPE_PROXY))
		return SUCCEED;

	return DBcreate_table(&table);
}

static int	DBpatch_5050100(void)
{
	if (0 == (program_type & ZBX_PROGRAM_TYPE_PROXY))
		return SUCCEED;

	return DBdrop_table("history_log");
}

static int	DBpatch_5050101(void)
{
	const ZBX_TABLE	table =
			{"history_log", "itemid,clock,ns", 0,
				{
					{"itemid", NULL, NULL, NULL, 0, ZBX_TYPE_ID, ZBX_NOTNULL, 0},
					{"clock", "0", NULL, NULL, 0, ZBX_TYPE_INT, ZBX_NOTNULL, 0},
					{"timestamp", "0", NULL, NULL, 0, ZBX_TYPE_INT, ZBX_NOTNULL, 0},
					{"source", "", NULL, NULL, 64, ZBX_TYPE_CHAR, ZBX_NOTNULL, 0},
					{"severity", "0", NULL, NULL, 0, ZBX_TYPE_INT, ZBX_NOTNULL, 0},
					{"value", "", NULL, NULL, 0, ZBX_TYPE_TEXT, ZBX_NOTNULL, 0},
					{"logeventid", "0", NULL, NULL, 0, ZBX_TYPE_INT, ZBX_NOTNULL, 0},
					{"ns", "0", NULL, NULL, 0, ZBX_TYPE_INT, ZBX_NOTNULL, 0},
					{NULL}
				},
				NULL
			};

	if (0 == (program_type & ZBX_PROGRAM_TYPE_PROXY))
		return SUCCEED;

	return DBcreate_table(&table);
}

static int	DBpatch_5050102(void)
{
	if (0 == (program_type & ZBX_PROGRAM_TYPE_PROXY))
		return SUCCEED;

	return DBdrop_table("history_text");
}

static int	DBpatch_5050103(void)
{
	const ZBX_TABLE	table =
			{"history_text", "itemid,clock,ns", 0,
				{
					{"itemid", NULL, NULL, NULL, 0, ZBX_TYPE_ID, ZBX_NOTNULL, 0},
					{"clock", "0", NULL, NULL, 0, ZBX_TYPE_INT, ZBX_NOTNULL, 0},
					{"value", "", NULL, NULL, 0, ZBX_TYPE_TEXT, ZBX_NOTNULL, 0},
					{"ns", "0", NULL, NULL, 0, ZBX_TYPE_INT, ZBX_NOTNULL, 0},
					{NULL}
				},
				NULL
			};

	if (0 == (program_type & ZBX_PROGRAM_TYPE_PROXY))
		return SUCCEED;

	return DBcreate_table(&table);
}

static int	DBpatch_5050104(void)
{
	const ZBX_FIELD old_field = {"dbversion_status", "", NULL, NULL, 1024, ZBX_TYPE_CHAR, ZBX_NOTNULL, 0};
	const ZBX_FIELD new_field = {"dbversion_status", "", NULL, NULL, 0, ZBX_TYPE_SHORTTEXT, ZBX_NOTNULL, 0};

	return DBmodify_field_type("config", &new_field, &old_field);
}

static int	DBpatch_5050105(void)
{
#ifdef HAVE_MYSQL
	return DBdrop_foreign_key("items", 1);
#else
	return SUCCEED;
#endif
}

static int	DBpatch_5050106(void)
{
#ifdef HAVE_MYSQL
	return DBdrop_index("items", "items_1");
#else
	return SUCCEED;
#endif
}

static int	DBpatch_5050107(void)
{
#ifdef HAVE_MYSQL
	return DBcreate_index("items", "items_1", "hostid,key_(764)", 0);
#else
	return SUCCEED;
#endif
}

static int	DBpatch_5050108(void)
{
#ifdef HAVE_MYSQL
	const ZBX_FIELD	field = {"hostid", NULL, "hosts", "hostid", 0, 0, 0, ZBX_FK_CASCADE_DELETE};

	return DBadd_foreign_key("items", 1, &field);
#else
	return SUCCEED;
#endif
}

static int	DBpatch_5050109(void)
{
#ifdef HAVE_MYSQL
	return DBdrop_index("items", "items_8");
#else
	return SUCCEED;
#endif
}

static int	DBpatch_5050110(void)
{
#ifdef HAVE_MYSQL
	return DBcreate_index("items", "items_8", "key_(768)", 0);
#else
	return SUCCEED;
#endif
}

static int	DBpatch_5050111(void)
{
	if (FAIL != DBindex_exists("alerts", "alerts_8"))
		return SUCCEED;

	return DBcreate_index("alerts", "alerts_8", "acknowledgeid", 0);
}

static int	DBpatch_5050112(void)
{
	const ZBX_FIELD	field = {"notify_if_canceled", "1", NULL, NULL, 0, ZBX_TYPE_INT, ZBX_NOTNULL, 0};

	return DBadd_field("actions", &field);
}

static int	DBpatch_5050113(void)
{
	const ZBX_FIELD old_field = {"formula", "", NULL, NULL, 255, ZBX_TYPE_CHAR, ZBX_NOTNULL, 0};
	const ZBX_FIELD new_field = {"formula", "", NULL, NULL, 1024, ZBX_TYPE_CHAR, ZBX_NOTNULL, 0};

	return DBmodify_field_type("actions", &new_field, &old_field);
}

static int	DBpatch_5050114(void)
{
	DB_RESULT	result;
	DB_ROW		row;
	char		*sql = NULL, *params = NULL;
	const char	*output;
	size_t		sql_alloc = 0, sql_offset = 0, params_alloc = 0, params_offset = 0;
	int		ret = SUCCEED;

	/* 22 - ZBX_PREPROC_PROMETHEUS_PATTERN */
	result = DBselect("select item_preprocid,params from item_preproc where type=22");

	DBbegin_multiple_update(&sql, &sql_alloc, &sql_offset);

	while (SUCCEED == ret && NULL != (row = DBfetch(result)))
	{
		char	*params_esc;

		if (NULL == (output = strchr(row[1], '\n')))
			continue;

		zbx_strncpy_alloc(&params, &params_alloc, &params_offset, row[1], (size_t)(output - row[1] + 1));
		zbx_strcpy_alloc(&params, &params_alloc, &params_offset, '\0' == output[1] ? "value" : "label");
		zbx_strcpy_alloc(&params, &params_alloc, &params_offset, output);

		params_esc = DBdyn_escape_field("item_preproc", "params", params);

		zbx_snprintf_alloc(&sql, &sql_alloc, &sql_offset,
				"update item_preproc set params='%s' where item_preprocid=%s;\n", params_esc, row[0]);
		ret = DBexecute_overflowed_sql(&sql, &sql_alloc, &sql_offset);

		zbx_free(params_esc);
		params_offset = 0;
	}

	DBfree_result(result);

	DBend_multiple_update(&sql, &sql_alloc, &sql_offset);

	if (SUCCEED == ret && 16 < sql_offset)
	{
		if (ZBX_DB_OK > DBexecute("%s", sql))
			ret = FAIL;
	}

	zbx_free(params);
	zbx_free(sql);

	return ret;
}

static int	DBpatch_5050115(void)
{
<<<<<<< HEAD
	if (0 == (program_type & ZBX_PROGRAM_TYPE_SERVER))
		return SUCCEED;

	if (ZBX_DB_OK > DBexecute("delete from profiles where idx like 'web.latest.filter.%%'"))
=======
	const ZBX_TABLE	table =
		{"sla", "slaid", 0,
			{
				{"slaid", NULL, NULL, NULL, 0, ZBX_TYPE_ID, ZBX_NOTNULL, 0},
				{"name", "", NULL, NULL, 255, ZBX_TYPE_CHAR, ZBX_NOTNULL, 0},
				{"period", "0", NULL, NULL, 0, ZBX_TYPE_INT, ZBX_NOTNULL, 0},
				{"slo", "99.9", NULL, NULL, 0, ZBX_TYPE_FLOAT, ZBX_NOTNULL, 0},
				{"effective_date", "0", NULL, NULL, 0, ZBX_TYPE_INT, ZBX_NOTNULL, 0},
				{"timezone", "UTC", NULL, NULL, 50, ZBX_TYPE_CHAR, ZBX_NOTNULL, 0},
				{"status", "1", NULL, NULL, 0, ZBX_TYPE_INT, ZBX_NOTNULL, 0},
				{"description", "", NULL, NULL, 0, ZBX_TYPE_SHORTTEXT, ZBX_NOTNULL, 0},
				{0}
			},
			NULL
		};

	return DBcreate_table(&table);
}

static int	DBpatch_5050116(void)
{
	return DBcreate_index("sla", "sla_1", "name", 1);
}

static int	DBpatch_5050117(void)
{
	const ZBX_TABLE	table =
		{"sla_service_tag", "sla_service_tagid", 0,
			{
				{"sla_service_tagid", NULL, NULL, NULL, 0, ZBX_TYPE_ID, ZBX_NOTNULL, 0},
				{"slaid", NULL, NULL, NULL, 0, ZBX_TYPE_ID, ZBX_NOTNULL, 0},
				{"tag", "", NULL, NULL, 255, ZBX_TYPE_CHAR, ZBX_NOTNULL, 0},
				{"operator", "0", NULL, NULL, 0, ZBX_TYPE_INT, ZBX_NOTNULL, 0},
				{"value", "", NULL, NULL, 255, ZBX_TYPE_CHAR, ZBX_NOTNULL, 0},
				{0}
			},
			NULL
		};

	return DBcreate_table(&table);
}

static int	DBpatch_5050118(void)
{
	return DBcreate_index("sla_service_tag", "sla_service_tag_1", "slaid", 0);
}

static int	DBpatch_5050119(void)
{
	const ZBX_FIELD	field = {"slaid", NULL, "sla", "slaid", 0, ZBX_TYPE_ID, ZBX_NOTNULL, ZBX_FK_CASCADE_DELETE};

	return DBadd_foreign_key("sla_service_tag", 1, &field);
}

static int	DBpatch_5050120(void)
{
	const ZBX_TABLE	table =
		{"sla_schedule", "sla_scheduleid", 0,
			{
				{"sla_scheduleid", NULL, NULL, NULL, 0, ZBX_TYPE_ID, ZBX_NOTNULL, 0},
				{"slaid", NULL, NULL, NULL, 0, ZBX_TYPE_ID, ZBX_NOTNULL, 0},
				{"period_from", "0", NULL, NULL, 0, ZBX_TYPE_INT, ZBX_NOTNULL, 0},
				{"period_to", "0", NULL, NULL, 0, ZBX_TYPE_INT, ZBX_NOTNULL, 0},
				{0}
			},
			NULL
		};

	return DBcreate_table(&table);
}

static int	DBpatch_5050121(void)
{
	return DBcreate_index("sla_schedule", "sla_schedule_1", "slaid", 0);
}

static int	DBpatch_5050122(void)
{
	const ZBX_FIELD	field = {"slaid", NULL, "sla", "slaid", 0, ZBX_TYPE_ID, ZBX_NOTNULL, ZBX_FK_CASCADE_DELETE};

	return DBadd_foreign_key("sla_schedule", 1, &field);
}

static int	DBpatch_5050123(void)
{
	const ZBX_TABLE table =
		{"sla_excluded_downtime", "sla_excluded_downtimeid", 0,
			{
				{"sla_excluded_downtimeid", NULL, NULL, NULL, 0, ZBX_TYPE_ID, ZBX_NOTNULL, 0},
				{"slaid", NULL, NULL, NULL, 0, ZBX_TYPE_ID, ZBX_NOTNULL, 0},
				{"name", "", NULL, NULL, 255, ZBX_TYPE_CHAR, ZBX_NOTNULL, 0},
				{"period_from", "0", NULL, NULL, 0, ZBX_TYPE_INT, ZBX_NOTNULL, 0},
				{"period_to", "0", NULL, NULL, 0, ZBX_TYPE_INT, ZBX_NOTNULL, 0},
				{0}
			},
			NULL
		};

	return DBcreate_table(&table);
}

static int	DBpatch_5050124(void)
{
	return DBcreate_index("sla_excluded_downtime", "sla_excluded_downtime_1", "slaid", 0);
}

static int	DBpatch_5050125(void)
{
	const ZBX_FIELD	field = {"slaid", NULL, "sla", "slaid", 0, ZBX_TYPE_ID, ZBX_NOTNULL, ZBX_FK_CASCADE_DELETE};

	return DBadd_foreign_key("sla_excluded_downtime", 1, &field);
}

static int	DBpatch_5050126(void)
{
	const ZBX_FIELD	field = {"description", "", NULL, NULL, 0, ZBX_TYPE_SHORTTEXT, ZBX_NOTNULL, 0};

	return DBadd_field("services", &field);
}

static int	DBpatch_5050127(void)
{
	const ZBX_FIELD	field = {"uuid", "", NULL, NULL, 32, ZBX_TYPE_CHAR, ZBX_NOTNULL, 0};

	return DBadd_field("services", &field);
}

typedef struct
{
	int	type;
	int	from;
	int	to;
	char	*note;
}
services_times_t;

ZBX_VECTOR_DECL(services_times, services_times_t)
ZBX_VECTOR_IMPL(services_times, services_times_t)

typedef struct
{
	int				showsla;
	double				goodsla;
	zbx_vector_services_times_t	services_times;
	zbx_vector_uint64_t		serviceids;
}
sla_t;

ZBX_PTR_VECTOR_DECL(sla, sla_t *)
ZBX_PTR_VECTOR_IMPL(sla, sla_t *)

static int	compare_services_time(const void *d1, const void *d2)
{
	const services_times_t	*a, *b;
	int			ret;

	a = (const services_times_t *)d1;
	b = (const services_times_t *)d2;

	ZBX_RETURN_IF_NOT_EQUAL(a->type, b->type);
	ZBX_RETURN_IF_NOT_EQUAL(a->from, b->from);
	ZBX_RETURN_IF_NOT_EQUAL(a->to, b->to);

	if (0 != (ret = strcmp(a->note, b->note)))
		return ret;

	return 0;
}

static int	compare_sla(const void *d1, const void *d2)
{
	const sla_t	*a, *b;
	int		i, ret;

	a = *(const sla_t * const *)d1;
	b = *(const sla_t * const *)d2;

	ZBX_RETURN_IF_NOT_EQUAL(a->showsla, b->showsla);
	ZBX_RETURN_IF_NOT_EQUAL(a->goodsla, b->goodsla);
	ZBX_RETURN_IF_NOT_EQUAL(a->services_times.values_num, b->services_times.values_num);

	for (i = 0; i < a->services_times.values_num; i++)
	{
		if (0 != (ret = compare_services_time(&a->services_times.values[i], &b->services_times.values[i])))
			return ret;
	}

	return 0;
}

static void	services_time_clean(services_times_t *services_time)
{
	zbx_free(services_time->note);
}

static void	sla_clean(sla_t *sla)
{
	int	i;

	for (i = 0; i < sla->services_times.values_num; i++)
		services_time_clean(&sla->services_times.values[i]);

	zbx_vector_services_times_destroy(&sla->services_times);
	zbx_vector_uint64_destroy(&sla->serviceids);
	zbx_free(sla);
}

#define ZBX_SLA_PERIOD_WEEKLY		1

#define SERVICE_TIME_TYPE_UPTIME	0
#define SERVICE_TIME_TYPE_DOWNTIME	1
#define SERVICE_INITIAL_EFFECTIVE_DATE	946684800

#define SLA_TAG_NAME			"SLA"

static int	db_insert_sla(const zbx_vector_sla_t *uniq_slas, const char *default_timezone)
{
	zbx_db_insert_t		db_insert_sla, db_insert_sla_schedule, db_insert_sla_excluded_downtime,
				db_insert_sla_service_tag, db_insert_service_tag;
	int			i, j;
	zbx_uint64_t		slaid;
	int			ret = FAIL;

	zbx_db_insert_prepare(&db_insert_sla, "sla", "slaid", "name", "status", "slo", "effective_date", "period",
			"timezone", NULL);

	zbx_db_insert_prepare(&db_insert_sla_service_tag, "sla_service_tag", "sla_service_tagid", "slaid", "tag",
			"value", NULL);

	zbx_db_insert_prepare(&db_insert_service_tag, "service_tag", "servicetagid", "serviceid", "tag", "value",
			NULL);

	zbx_db_insert_prepare(&db_insert_sla_schedule, "sla_schedule", "sla_scheduleid", "slaid", "period_from",
			"period_to", NULL);
	zbx_db_insert_prepare(&db_insert_sla_excluded_downtime, "sla_excluded_downtime", "sla_excluded_downtimeid",
			"slaid", "period_from", "period_to", "name", NULL);

	for (i = 0, slaid = 0; i < uniq_slas->values_num; i++)
	{
		char		buffer[MAX_STRING_LEN];
		const sla_t	*sla = uniq_slas->values[i];

		zbx_snprintf(buffer, sizeof(buffer), "%s:" ZBX_FS_UI64, SLA_TAG_NAME, ++slaid);

		zbx_db_insert_add_values(&db_insert_sla, slaid, buffer, sla->showsla, sla->goodsla,
				SERVICE_INITIAL_EFFECTIVE_DATE, ZBX_SLA_PERIOD_WEEKLY, default_timezone);

		zbx_snprintf(buffer, sizeof(buffer), ZBX_FS_UI64, slaid);
		zbx_db_insert_add_values(&db_insert_sla_service_tag, slaid, slaid, SLA_TAG_NAME, buffer);

		for (j = 0; j < sla->serviceids.values_num; j++)
		{
			zbx_db_insert_add_values(&db_insert_service_tag, __UINT64_C(0), sla->serviceids.values[j],
					SLA_TAG_NAME, buffer);
		}

		for (j = 0; j < sla->services_times.values_num; j++)
		{
			services_times_t	*services_time = &sla->services_times.values[j];

			if (SERVICE_TIME_TYPE_UPTIME == services_time->type)
			{
				zbx_db_insert_add_values(&db_insert_sla_schedule, __UINT64_C(0), slaid,
						services_time->from, services_time->to);
				continue;
			}

			zbx_db_insert_add_values(&db_insert_sla_excluded_downtime, __UINT64_C(0), slaid,
					services_time->from, services_time->to, services_time->note);
		}
	}

	if (SUCCEED != zbx_db_insert_execute(&db_insert_sla))
		goto out;

	if (SUCCEED != zbx_db_insert_execute(&db_insert_sla_service_tag))
		goto out;

	zbx_db_insert_autoincrement(&db_insert_service_tag, "servicetagid");
	if (SUCCEED != zbx_db_insert_execute(&db_insert_service_tag))
		goto out;

	zbx_db_insert_autoincrement(&db_insert_sla_schedule, "sla_scheduleid");
	if (SUCCEED != zbx_db_insert_execute(&db_insert_sla_schedule))
		goto out;

	zbx_db_insert_autoincrement(&db_insert_sla_excluded_downtime, "sla_excluded_downtimeid");
	if (SUCCEED != zbx_db_insert_execute(&db_insert_sla_excluded_downtime))
		goto out;

	ret = SUCCEED;
out:
	zbx_db_insert_clean(&db_insert_sla);
	zbx_db_insert_clean(&db_insert_sla_service_tag);
	zbx_db_insert_clean(&db_insert_service_tag);
	zbx_db_insert_clean(&db_insert_sla_schedule);
	zbx_db_insert_clean(&db_insert_sla_excluded_downtime);

	return ret;
}

static void	services_times_convert_downtime(zbx_vector_services_times_t *services_times)
{
	int				i, j, uptime_count = 0;
	zbx_vector_services_times_t	services_downtimes;

	zbx_vector_services_times_create(&services_downtimes);

	for (i = 0; i < services_times->values_num; i++)
	{
		services_times_t	service_time = services_times->values[i];

		if (SERVICE_TIME_TYPE_DOWNTIME == service_time.type)
		{
			zbx_vector_services_times_append(&services_downtimes, service_time);
			zbx_vector_services_times_remove(services_times, i);
			i--;
		}
		else if (SERVICE_TIME_TYPE_UPTIME == service_time.type)
			uptime_count++;
	}

	if (0 == uptime_count && 0 != services_downtimes.values_num)
	{
		services_times_t	service_time_new;

		service_time_new.type = SERVICE_TIME_TYPE_UPTIME;
		service_time_new.from = 0;
		service_time_new.to = SEC_PER_WEEK;
		service_time_new.note = zbx_strdup(NULL, "");

		zbx_vector_services_times_append(services_times, service_time_new);
	}

	for (i = 0; i < services_downtimes.values_num; i++)
	{
		services_times_t	*service_downtime = &services_downtimes.values[i];

		for (j = 0; j < services_times->values_num; j++)
		{
			services_times_t	*service_time = &services_times->values[j];

			if (SERVICE_TIME_TYPE_UPTIME != service_time->type)
				continue;

			if (service_time->from <= service_downtime->to && service_time->to >= service_downtime->from)
			{
				if (service_time->from < service_downtime->from)
				{
					if (service_time->to > service_downtime->to)
					{
						services_times_t	service_time_new;

						service_time_new.type = SERVICE_TIME_TYPE_UPTIME;
						service_time_new.from = service_downtime->to;
						service_time_new.to = service_time->to;
						service_time_new.note = zbx_strdup(NULL, "");

						zbx_vector_services_times_append(services_times, service_time_new);
					}

					service_time->to = service_downtime->from;
				}
				else
				{
					if (service_time->to <= service_downtime->to)
					{
						services_time_clean(service_time);
						zbx_vector_services_times_remove(services_times, j);
						j--;
					}
					else
						service_time->from = service_downtime->to;
				}
			}
		}
	}

	for (i = 0; i < services_times->values_num; i++)
	{
		services_times_t	*service_time = &services_times->values[i];

		if (SERVICE_TIME_TYPE_UPTIME != service_time->type)
			continue;

		for (j = 0; j < services_times->values_num; j++)
		{
			services_times_t	*service_time_next = &services_times->values[j];

			if (SERVICE_TIME_TYPE_UPTIME != service_time_next->type)
				continue;

			if (service_time_next->from <= service_time->to &&
					service_time_next->to >= service_time->from && i != j)
			{
				service_time_next->from = MIN(service_time_next->from, service_time->from);
				service_time_next->to = MAX(service_time_next->to, service_time->to);

				services_time_clean(service_time);
				zbx_vector_services_times_remove(services_times, i);
				i--;
				break;
			}
		}
	}

	for (i = 0; i < services_downtimes.values_num; i++)
		services_time_clean(&services_downtimes.values[i]);

	zbx_vector_services_times_destroy(&services_downtimes);
}

static int	DBpatch_5050128(void)
{
	DB_RESULT		result;
	DB_ROW			row;
	zbx_uint64_t		last_serviceid = 0;
	zbx_vector_sla_t	slas, uniq_slas;
	int			i, j, ret;
	char			*default_timezone;
	sla_t			*sla;

	zbx_vector_sla_create(&slas);
	zbx_vector_sla_create(&uniq_slas);

	result = DBselect(
			"select s.serviceid,s.showsla,s.goodsla,t.type,t.ts_from,t.ts_to,t.note"
			" from services s"
			" left join services_times t on s.serviceid=t.serviceid"
			" order by s.serviceid");

	while (NULL != (row = DBfetch(result)))
	{
		zbx_uint64_t	serviceid;

		ZBX_STR2UINT64(serviceid, row[0]);

		if (last_serviceid != serviceid)
		{
			sla = zbx_malloc(NULL, sizeof(sla_t));

			zbx_vector_services_times_create(&sla->services_times);
			zbx_vector_uint64_create(&sla->serviceids);

			sla->showsla = atoi(row[1]);
			sla->goodsla = atof(row[2]);

			zbx_vector_uint64_append(&sla->serviceids, serviceid);

			zbx_vector_sla_append(&slas, sla);
			last_serviceid = serviceid;
		}

		if (NULL != row[3])
		{
			services_times_t	service_time;

			service_time.type = atoi(row[3]);
			service_time.from = atoi(row[4]);
			service_time.to = atoi(row[5]);
			service_time.note = zbx_strdup(NULL, row[6]);

			zbx_vector_services_times_append(&sla->services_times, service_time);
		}
	}
	DBfree_result(result);

	for (i = 0; i < slas.values_num; i++)
	{
		services_times_convert_downtime(&slas.values[i]->services_times);
		zbx_vector_services_times_sort(&slas.values[i]->services_times, compare_services_time);
	}

	for (i = 0; i < slas.values_num; i++)
	{
		if (FAIL == (j = zbx_vector_sla_search(&uniq_slas, slas.values[i], compare_sla)))
		{
			zbx_vector_sla_append(&uniq_slas, slas.values[i]);
			zbx_vector_sla_remove_noorder(&slas, i);
			i--;
			continue;
		}

		zbx_vector_uint64_append(&uniq_slas.values[j]->serviceids, slas.values[i]->serviceids.values[0]);
	}

	for (i = 0; i < uniq_slas.values_num; i++)
		zbx_vector_uint64_sort(&uniq_slas.values[i]->serviceids, ZBX_DEFAULT_UINT64_COMPARE_FUNC);

	result = DBselect("select default_timezone from config");
	if (NULL != (row = DBfetch(result)))
	{
		default_timezone = zbx_strdup(NULL, row[0]);
	}
	else
	{
		THIS_SHOULD_NEVER_HAPPEN;
		default_timezone = zbx_strdup(NULL, "UTC");
	}
	DBfree_result(result);

	ret = db_insert_sla(&uniq_slas, default_timezone);

	zbx_vector_sla_clear_ext(&slas, sla_clean);
	zbx_vector_sla_clear_ext(&uniq_slas, sla_clean);
	zbx_vector_sla_destroy(&slas);
	zbx_vector_sla_destroy(&uniq_slas);

	zbx_free(default_timezone);

	return ret;
}

static int	DBpatch_5050129(void)
{
	return DBdrop_table("services_times");
}

static int	DBpatch_5050130(void)
{
	return DBdrop_field("services", "showsla");
}

static int	DBpatch_5050131(void)
{
	return DBdrop_field("services", "goodsla");
}

static int	DBpatch_5050132(void)
{
	int		ret = SUCCEED;
	char		*uuid, *sql = NULL;
	size_t		sql_alloc = 0, sql_offset = 0;
	DB_ROW		row;
	DB_RESULT	result;

	DBbegin_multiple_update(&sql, &sql_alloc, &sql_offset);

	result = DBselect("select serviceid,name from services");

	while (NULL != (row = DBfetch(result)))
	{
		uuid = zbx_gen_uuid4(row[1]);
		zbx_snprintf_alloc(&sql, &sql_alloc, &sql_offset, "update services set uuid='%s' where serviceid=%s;\n",
				uuid, row[0]);
		zbx_free(uuid);

		if (SUCCEED != (ret = DBexecute_overflowed_sql(&sql, &sql_alloc, &sql_offset)))
			goto out;
	}

	DBend_multiple_update(&sql, &sql_alloc, &sql_offset);

	if (16 < sql_offset && ZBX_DB_OK > DBexecute("%s", sql))
		ret = FAIL;
out:
	DBfree_result(result);
	zbx_free(sql);

	return ret;
}

static int	DBpatch_5050133(void)
{
	if (ZBX_DB_OK > DBexecute("update role_rule set name='ui.services.services' where name='ui.monitoring.services'"))
>>>>>>> 0b7c2b8d
		return FAIL;

	return SUCCEED;
}

<<<<<<< HEAD
=======
static int	DBpatch_5050134(void)
{
	const ZBX_FIELD	field = {"value_serviceid", NULL, NULL, NULL, 0, ZBX_TYPE_ID, 0, 0};

	return DBadd_field("widget_field", &field);
}

static int	DBpatch_5050135(void)
{
	return DBcreate_index("widget_field", "widget_field_7", "value_serviceid", 0);
}

static int	DBpatch_5050136(void)
{
	const ZBX_FIELD	field = {"value_serviceid", NULL, "services", "serviceid", 0, ZBX_TYPE_ID, 0,
			ZBX_FK_CASCADE_DELETE};

	return DBadd_foreign_key("widget_field", 7, &field);
}

static int	DBpatch_5050137(void)
{
	const ZBX_FIELD	field = {"value_slaid", NULL, NULL, NULL, 0, ZBX_TYPE_ID, 0, 0};

	return DBadd_field("widget_field", &field);
}

static int	DBpatch_5050138(void)
{
	return DBcreate_index("widget_field", "widget_field_8", "value_slaid", 0);
}

static int	DBpatch_5050139(void)
{
	const ZBX_FIELD	field = {"value_slaid", NULL, "sla", "slaid", 0, ZBX_TYPE_ID, 0, ZBX_FK_CASCADE_DELETE};

	return DBadd_foreign_key("widget_field", 8, &field);
}

static int	DBpatch_5050140(void)
{
	const ZBX_FIELD	field = {"created_at", "0", NULL, NULL, 0, ZBX_TYPE_INT, ZBX_NOTNULL, 0};

	return DBadd_field("services", &field);
}

static int	DBpatch_5050141(void)
{
	if (ZBX_DB_OK <= DBexecute("update services set created_at=%d", SERVICE_INITIAL_EFFECTIVE_DATE))
		return SUCCEED;

	return FAIL;
}
>>>>>>> 0b7c2b8d
#endif

DBPATCH_START(5050)

/* version, duplicates flag, mandatory flag */

DBPATCH_ADD(5050001, 0, 1)
DBPATCH_ADD(5050002, 0, 1)
DBPATCH_ADD(5050003, 0, 1)
DBPATCH_ADD(5050004, 0, 1)
DBPATCH_ADD(5050005, 0, 1)
DBPATCH_ADD(5050006, 0, 1)
DBPATCH_ADD(5050007, 0, 1)
DBPATCH_ADD(5050008, 0, 1)
DBPATCH_ADD(5050009, 0, 1)
DBPATCH_ADD(5050010, 0, 1)
DBPATCH_ADD(5050011, 0, 1)
DBPATCH_ADD(5050012, 0, 1)
DBPATCH_ADD(5050013, 0, 1)
DBPATCH_ADD(5050014, 0, 1)
DBPATCH_ADD(5050015, 0, 1)
DBPATCH_ADD(5050016, 0, 1)
DBPATCH_ADD(5050017, 0, 1)
DBPATCH_ADD(5050018, 0, 1)
DBPATCH_ADD(5050019, 0, 1)
DBPATCH_ADD(5050020, 0, 1)
DBPATCH_ADD(5050021, 0, 1)
DBPATCH_ADD(5050022, 0, 1)
DBPATCH_ADD(5050023, 0, 1)
DBPATCH_ADD(5050024, 0, 1)
DBPATCH_ADD(5050030, 0, 1)
DBPATCH_ADD(5050031, 0, 1)
DBPATCH_ADD(5050032, 0, 1)
DBPATCH_ADD(5050033, 0, 1)
DBPATCH_ADD(5050034, 0, 1)
DBPATCH_ADD(5050040, 0, 1)
DBPATCH_ADD(5050041, 0, 1)
DBPATCH_ADD(5050042, 0, 1)
DBPATCH_ADD(5050043, 0, 1)
DBPATCH_ADD(5050044, 0, 1)
DBPATCH_ADD(5050045, 0, 1)
DBPATCH_ADD(5050046, 0, 1)
DBPATCH_ADD(5050047, 0, 1)
DBPATCH_ADD(5050048, 0, 1)
DBPATCH_ADD(5050049, 0, 1)
DBPATCH_ADD(5050050, 0, 1)
DBPATCH_ADD(5050051, 0, 1)
DBPATCH_ADD(5050052, 0, 1)
DBPATCH_ADD(5050053, 0, 1)
DBPATCH_ADD(5050054, 0, 1)
DBPATCH_ADD(5050055, 0, 1)
DBPATCH_ADD(5050056, 0, 1)
DBPATCH_ADD(5050057, 0, 1)
DBPATCH_ADD(5050058, 0, 1)
DBPATCH_ADD(5050059, 0, 1)
DBPATCH_ADD(5050060, 0, 1)
DBPATCH_ADD(5050061, 0, 1)
DBPATCH_ADD(5050062, 0, 1)
DBPATCH_ADD(5050063, 0, 1)
DBPATCH_ADD(5050064, 0, 1)
DBPATCH_ADD(5050065, 0, 1)
DBPATCH_ADD(5050066, 0, 1)
DBPATCH_ADD(5050067, 0, 1)
DBPATCH_ADD(5050068, 0, 1)
DBPATCH_ADD(5050070, 0, 1)
DBPATCH_ADD(5050071, 0, 1)
DBPATCH_ADD(5050072, 0, 1)
DBPATCH_ADD(5050073, 0, 1)
DBPATCH_ADD(5050074, 0, 1)
DBPATCH_ADD(5050075, 0, 1)
DBPATCH_ADD(5050076, 0, 1)
DBPATCH_ADD(5050077, 0, 1)
DBPATCH_ADD(5050078, 0, 1)
DBPATCH_ADD(5050079, 0, 1)
DBPATCH_ADD(5050080, 0, 1)
DBPATCH_ADD(5050081, 0, 1)
DBPATCH_ADD(5050082, 0, 1)
DBPATCH_ADD(5050083, 0, 1)
DBPATCH_ADD(5050084, 0, 1)
DBPATCH_ADD(5050085, 0, 1)
DBPATCH_ADD(5050086, 0, 1)
DBPATCH_ADD(5050088, 0, 1)
DBPATCH_ADD(5050089, 0, 1)
DBPATCH_ADD(5050090, 0, 1)
DBPATCH_ADD(5050091, 0, 1)
DBPATCH_ADD(5050092, 0, 1)
DBPATCH_ADD(5050093, 0, 1)
DBPATCH_ADD(5050094, 0, 1)
DBPATCH_ADD(5050095, 0, 1)
DBPATCH_ADD(5050096, 0, 1)
DBPATCH_ADD(5050097, 0, 1)
DBPATCH_ADD(5050098, 0, 1)
DBPATCH_ADD(5050099, 0, 1)
DBPATCH_ADD(5050100, 0, 1)
DBPATCH_ADD(5050101, 0, 1)
DBPATCH_ADD(5050102, 0, 1)
DBPATCH_ADD(5050103, 0, 1)
DBPATCH_ADD(5050104, 0, 1)
DBPATCH_ADD(5050105, 0, 1)
DBPATCH_ADD(5050106, 0, 1)
DBPATCH_ADD(5050107, 0, 1)
DBPATCH_ADD(5050108, 0, 1)
DBPATCH_ADD(5050109, 0, 1)
DBPATCH_ADD(5050110, 0, 1)
DBPATCH_ADD(5050111, 0, 1)
DBPATCH_ADD(5050112, 0, 1)
DBPATCH_ADD(5050113, 0, 1)
DBPATCH_ADD(5050114, 0, 1)
DBPATCH_ADD(5050115, 0, 1)
<<<<<<< HEAD
=======
DBPATCH_ADD(5050116, 0, 1)
DBPATCH_ADD(5050117, 0, 1)
DBPATCH_ADD(5050118, 0, 1)
DBPATCH_ADD(5050119, 0, 1)
DBPATCH_ADD(5050120, 0, 1)
DBPATCH_ADD(5050121, 0, 1)
DBPATCH_ADD(5050122, 0, 1)
DBPATCH_ADD(5050123, 0, 1)
DBPATCH_ADD(5050124, 0, 1)
DBPATCH_ADD(5050125, 0, 1)
DBPATCH_ADD(5050126, 0, 1)
DBPATCH_ADD(5050127, 0, 1)
DBPATCH_ADD(5050128, 0, 1)
DBPATCH_ADD(5050129, 0, 1)
DBPATCH_ADD(5050130, 0, 1)
DBPATCH_ADD(5050131, 0, 1)
DBPATCH_ADD(5050132, 0, 1)
DBPATCH_ADD(5050133, 0, 1)
DBPATCH_ADD(5050134, 0, 1)
DBPATCH_ADD(5050135, 0, 1)
DBPATCH_ADD(5050136, 0, 1)
DBPATCH_ADD(5050137, 0, 1)
DBPATCH_ADD(5050138, 0, 1)
DBPATCH_ADD(5050139, 0, 1)
DBPATCH_ADD(5050140, 0, 1)
DBPATCH_ADD(5050141, 0, 1)
>>>>>>> 0b7c2b8d

DBPATCH_END()<|MERGE_RESOLUTION|>--- conflicted
+++ resolved
@@ -1254,12 +1254,6 @@
 
 static int	DBpatch_5050115(void)
 {
-<<<<<<< HEAD
-	if (0 == (program_type & ZBX_PROGRAM_TYPE_SERVER))
-		return SUCCEED;
-
-	if (ZBX_DB_OK > DBexecute("delete from profiles where idx like 'web.latest.filter.%%'"))
-=======
 	const ZBX_TABLE	table =
 		{"sla", "slaid", 0,
 			{
@@ -1825,14 +1819,11 @@
 static int	DBpatch_5050133(void)
 {
 	if (ZBX_DB_OK > DBexecute("update role_rule set name='ui.services.services' where name='ui.monitoring.services'"))
->>>>>>> 0b7c2b8d
 		return FAIL;
 
 	return SUCCEED;
 }
 
-<<<<<<< HEAD
-=======
 static int	DBpatch_5050134(void)
 {
 	const ZBX_FIELD	field = {"value_serviceid", NULL, NULL, NULL, 0, ZBX_TYPE_ID, 0, 0};
@@ -1886,7 +1877,18 @@
 
 	return FAIL;
 }
->>>>>>> 0b7c2b8d
+
+static int	DBpatch_5050142(void)
+{
+	if (0 == (program_type & ZBX_PROGRAM_TYPE_SERVER))
+		return SUCCEED;
+
+	if (ZBX_DB_OK > DBexecute("delete from profiles where idx like 'web.latest.filter.%%'"))
+		return FAIL;
+
+	return SUCCEED;
+}
+
 #endif
 
 DBPATCH_START(5050)
@@ -1996,8 +1998,6 @@
 DBPATCH_ADD(5050113, 0, 1)
 DBPATCH_ADD(5050114, 0, 1)
 DBPATCH_ADD(5050115, 0, 1)
-<<<<<<< HEAD
-=======
 DBPATCH_ADD(5050116, 0, 1)
 DBPATCH_ADD(5050117, 0, 1)
 DBPATCH_ADD(5050118, 0, 1)
@@ -2024,6 +2024,6 @@
 DBPATCH_ADD(5050139, 0, 1)
 DBPATCH_ADD(5050140, 0, 1)
 DBPATCH_ADD(5050141, 0, 1)
->>>>>>> 0b7c2b8d
+DBPATCH_ADD(5050142, 0, 1)
 
 DBPATCH_END()