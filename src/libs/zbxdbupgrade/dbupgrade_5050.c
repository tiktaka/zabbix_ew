--- conflicted
+++ resolved
@@ -784,7 +784,13 @@
 
 static int	DBpatch_5050069(void)
 {
-<<<<<<< HEAD
+	const ZBX_FIELD	field = {"resourceid", NULL, NULL, NULL, 0, ZBX_TYPE_ID, 0, 0};
+
+	return DBdrop_not_null("auditlog", &field);
+}
+
+static int	DBpatch_5050070(void)
+{
 	if (0 == (program_type & ZBX_PROGRAM_TYPE_SERVER))
 		return SUCCEED;
 
@@ -794,7 +800,7 @@
 	return SUCCEED;
 }
 
-static int	DBpatch_5050070(void)
+static int	DBpatch_5050071(void)
 {
 	if (0 == (program_type & ZBX_PROGRAM_TYPE_SERVER))
 		return SUCCEED;
@@ -805,7 +811,7 @@
 	return SUCCEED;
 }
 
-static int	DBpatch_5050071(void)
+static int	DBpatch_5050072(void)
 {
 	if (0 == (program_type & ZBX_PROGRAM_TYPE_SERVER))
 		return SUCCEED;
@@ -818,13 +824,7 @@
 
 	return SUCCEED;
 }
-=======
-	const ZBX_FIELD	field = {"resourceid", NULL, NULL, NULL, 0, ZBX_TYPE_ID, 0, 0};
-
-	return DBdrop_not_null("auditlog", &field);
-}
-
->>>>>>> bbc1cf41
+
 #endif
 
 DBPATCH_START(5050)
@@ -895,10 +895,8 @@
 DBPATCH_ADD(5050067, 0, 1)
 DBPATCH_ADD(5050068, 0, 1)
 DBPATCH_ADD(5050069, 0, 1)
-<<<<<<< HEAD
 DBPATCH_ADD(5050070, 0, 1)
 DBPATCH_ADD(5050071, 0, 1)
-=======
->>>>>>> bbc1cf41
+DBPATCH_ADD(5050072, 0, 1)
 
 DBPATCH_END()