--- conflicted
+++ resolved
@@ -377,16 +377,29 @@
 
 static int	DBpatch_5050022(void)
 {
-<<<<<<< HEAD
+	const ZBX_FIELD	field = {"passwd_min_length", "8", NULL, NULL, 0, ZBX_TYPE_INT, ZBX_NOTNULL, 0};
+
+	return DBadd_field("config", &field);
+}
+
+static int	DBpatch_5050023(void)
+{
+	const ZBX_FIELD	field = {"passwd_check_rules", "8", NULL, NULL, 0, ZBX_TYPE_INT, ZBX_NOTNULL, 0};
+
+	return DBadd_field("config", &field);
+}
+
+static int	DBpatch_5050024(void)
+{
 	return DBdrop_table("auditlog_details");
 }
 
-static int	DBpatch_5050023(void)
+static int	DBpatch_5050025(void)
 {
 	return DBdrop_table("auditlog");
 }
 
-static int	DBpatch_5050024(void)
+static int	DBpatch_5050026(void)
 {
 	const ZBX_TABLE table =
 		{"auditlog", "auditid", 0,
@@ -410,22 +423,22 @@
 	return DBcreate_table(&table);
 }
 
-static int	DBpatch_5050025(void)
+static int	DBpatch_5050027(void)
 {
 	return DBcreate_index("auditlog", "auditlog_1", "userid,clock", 0);
 }
 
-static int	DBpatch_5050026(void)
+static int	DBpatch_5050028(void)
 {
 	return DBcreate_index("auditlog", "auditlog_2", "clock", 0);
 }
 
-static int	DBpatch_5050027(void)
+static int	DBpatch_5050029(void)
 {
 	return DBcreate_index("auditlog", "auditlog_3", "resourcetype,resourceid", 0);
 }
 
-static int	DBpatch_5050028(void)
+static int	DBpatch_5050030(void)
 {
 	if (0 == (ZBX_PROGRAM_TYPE_SERVER & program_type))
 		return SUCCEED;
@@ -439,26 +452,12 @@
 	return SUCCEED;
 }
 
-static int	DBpatch_5050029(void)
+static int	DBpatch_5050031(void)
 {
 	const ZBX_FIELD	field = {"auditlog_enabled", "1", NULL, NULL, 0, ZBX_TYPE_INT, ZBX_NOTNULL, 0};
 
 	return DBadd_field("config", &field);
 }
-=======
-	const ZBX_FIELD	field = {"passwd_min_length", "8", NULL, NULL, 0, ZBX_TYPE_INT, ZBX_NOTNULL, 0};
-
-	return DBadd_field("config", &field);
-}
-
-static int	DBpatch_5050023(void)
-{
-	const ZBX_FIELD	field = {"passwd_check_rules", "8", NULL, NULL, 0, ZBX_TYPE_INT, ZBX_NOTNULL, 0};
-
-	return DBadd_field("config", &field);
-}
-
->>>>>>> d953b9ac
 #endif
 
 DBPATCH_START(5050)
@@ -489,14 +488,13 @@
 DBPATCH_ADD(5050021, 0, 1)
 DBPATCH_ADD(5050022, 0, 1)
 DBPATCH_ADD(5050023, 0, 1)
-<<<<<<< HEAD
 DBPATCH_ADD(5050024, 0, 1)
 DBPATCH_ADD(5050025, 0, 1)
 DBPATCH_ADD(5050026, 0, 1)
 DBPATCH_ADD(5050027, 0, 1)
 DBPATCH_ADD(5050028, 0, 1)
 DBPATCH_ADD(5050029, 0, 1)
-=======
->>>>>>> d953b9ac
+DBPATCH_ADD(5050030, 0, 1)
+DBPATCH_ADD(5050031, 0, 1)
 
 DBPATCH_END()