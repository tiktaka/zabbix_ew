/*
** Zabbix
** Copyright (C) 2001-2021 Zabbix SIA
**
** This program is free software; you can redistribute it and/or modify
** it under the terms of the GNU General Public License as published by
** the Free Software Foundation; either version 2 of the License, or
** (at your option) any later version.
**
** This program is distributed in the hope that it will be useful,
** but WITHOUT ANY WARRANTY; without even the implied warranty of
** MERCHANTABILITY or FITNESS FOR A PARTICULAR PURPOSE. See the
** GNU General Public License for more details.
**
** You should have received a copy of the GNU General Public License
** along with this program; if not, write to the Free Software
** Foundation, Inc., 51 Franklin Street, Fifth Floor, Boston, MA  02110-1301, USA.
**/

#include "common.h"
#include "db.h"
#include "dbupgrade.h"
#include "dbupgrade_macros.h"
#include "log.h"

extern unsigned char	program_type;

/*
 * 6.0 development database patches
 */

#ifndef HAVE_SQLITE3

static int	DBpatch_5050001(void)
{
	const ZBX_TABLE	table =
			{"service_problem_tag", "service_problem_tagid", 0,
				{
					{"service_problem_tagid", NULL, NULL, NULL, 0, ZBX_TYPE_ID, ZBX_NOTNULL, 0},
					{"serviceid", NULL, NULL, NULL, 0, ZBX_TYPE_ID, ZBX_NOTNULL, 0},
					{"tag", "", NULL, NULL, 255, ZBX_TYPE_CHAR, ZBX_NOTNULL, 0},
					{"operator", "0", NULL, NULL, 0, ZBX_TYPE_INT, ZBX_NOTNULL, 0},
					{"value", "", NULL, NULL, 255, ZBX_TYPE_CHAR, ZBX_NOTNULL, 0},
					{0}
				},
				NULL
			};

	return DBcreate_table(&table);
}

static int	DBpatch_5050002(void)
{
	const ZBX_FIELD	field = {"serviceid", NULL, "services", "serviceid", 0, 0, 0, ZBX_FK_CASCADE_DELETE};

	return DBadd_foreign_key("service_problem_tag", 1, &field);
}

static int	DBpatch_5050003(void)
{
	return DBcreate_index("service_problem_tag", "service_problem_tag_1", "serviceid", 0);
}
static int	DBpatch_5050004(void)
{
	const ZBX_TABLE	table =
			{"service_problem", "service_problemid", 0,
				{
					{"service_problemid", NULL, NULL, NULL, 0, ZBX_TYPE_ID, ZBX_NOTNULL, 0},
					{"eventid", NULL, NULL, NULL, 0, ZBX_TYPE_ID, ZBX_NOTNULL, 0},
					{"serviceid", NULL, NULL, NULL, 0, ZBX_TYPE_ID, ZBX_NOTNULL, 0},
					{"severity", "0", NULL, NULL, 0, ZBX_TYPE_INT, ZBX_NOTNULL, 0},
					{0}
				},
				NULL
			};

	return DBcreate_table(&table);
}

static int	DBpatch_5050005(void)
{
	return DBcreate_index("service_problem", "service_problem_1", "eventid", 0);
}

static int	DBpatch_5050006(void)
{
	return DBcreate_index("service_problem", "service_problem_2", "serviceid", 0);
}

static int	DBpatch_5050007(void)
{
	const ZBX_FIELD	field = {"eventid", NULL, "problem", "eventid", 0, 0, 0, ZBX_FK_CASCADE_DELETE};

	return DBadd_foreign_key("service_problem", 1, &field);
}

static int	DBpatch_5050008(void)
{
	const ZBX_FIELD	field = {"serviceid", NULL, "services", "serviceid", 0, 0, 0, ZBX_FK_CASCADE_DELETE};

	return DBadd_foreign_key("service_problem", 2, &field);
}

#define ZBX_TAGVALUE_MAX_LEN	32

static void	DBpatch_trim_tag_value(char *value)
{
	size_t	len;

	len = zbx_strlen_utf8_nchars(value, ZBX_TAGVALUE_MAX_LEN - ZBX_CONST_STRLEN("..."));

	memcpy(value + len, "...", ZBX_CONST_STRLEN("...") + 1);
}

static void	DBpatch_get_problems_by_triggerid(zbx_uint64_t triggerid, zbx_vector_uint64_t *eventids)
{
	DB_RESULT	result;
	DB_ROW		row;

	result = DBselect("select eventid from problem where source=0 and object=0 and objectid="
			ZBX_FS_UI64, triggerid);

	while (NULL != (row = DBfetch(result)))
	{
		zbx_uint64_t	eventid;

		ZBX_STR2UINT64(eventid, row[0]);
		zbx_vector_uint64_append(eventids, eventid);
	}

	DBfree_result(result);
}

static int	DBpatch_5050009(void)
{
	DB_RESULT	result;
	DB_ROW		row;
	zbx_db_insert_t	ins_service_problem_tag, ins_trigger_tag, ins_problem_tag;
	zbx_uint64_t	old_triggerid = 0, triggerid, serviceid;
	int		ret = SUCCEED;

	result = DBselect("select t.triggerid,t.description,s.serviceid from triggers t join services s "
			"on t.triggerid=s.triggerid order by t.triggerid");

	zbx_db_insert_prepare(&ins_service_problem_tag, "service_problem_tag", "service_problem_tagid", "serviceid",
			"tag", "operator", "value", NULL);
	zbx_db_insert_prepare(&ins_trigger_tag, "trigger_tag", "triggertagid", "triggerid", "tag", "value", NULL);
	zbx_db_insert_prepare(&ins_problem_tag, "problem_tag", "problemtagid", "eventid", "tag", "value", NULL);

	while (NULL != (row = DBfetch(result)))
	{
		int	i;
		char	*desc, *tag_value = NULL;

		ZBX_STR2UINT64(triggerid, row[0]);
		desc = row[1];
		ZBX_STR2UINT64(serviceid, row[2]);

		tag_value = zbx_dsprintf(NULL, "%s:%s", row[0], desc);

		if (ZBX_TAGVALUE_MAX_LEN < zbx_strlen_utf8(tag_value))
			DBpatch_trim_tag_value(tag_value);

		zbx_db_insert_add_values(&ins_service_problem_tag, __UINT64_C(0), serviceid, "ServiceLink", 0,
				tag_value);

		if (old_triggerid != triggerid)
		{
			zbx_vector_uint64_t	problemtag_eventids;

			zbx_db_insert_add_values(&ins_trigger_tag, __UINT64_C(0), triggerid, "ServiceLink", tag_value);

			zbx_vector_uint64_create(&problemtag_eventids);

			DBpatch_get_problems_by_triggerid(triggerid, &problemtag_eventids);

			for (i = 0; i < problemtag_eventids.values_num; i++)
			{
				zbx_db_insert_add_values(&ins_problem_tag, __UINT64_C(0), problemtag_eventids.values[i],
						"ServiceLink", tag_value);
			}

			zbx_vector_uint64_destroy(&problemtag_eventids);
		}

		old_triggerid = triggerid;

		zbx_free(tag_value);
	}

	zbx_db_insert_autoincrement(&ins_service_problem_tag, "service_problem_tagid");
	ret = zbx_db_insert_execute(&ins_service_problem_tag);

	if (FAIL == ret)
		goto out;

	zbx_db_insert_autoincrement(&ins_trigger_tag, "triggertagid");
	ret = zbx_db_insert_execute(&ins_trigger_tag);

	if (FAIL == ret)
		goto out;

	zbx_db_insert_autoincrement(&ins_problem_tag, "problemtagid");
	ret = zbx_db_insert_execute(&ins_problem_tag);
out:
	zbx_db_insert_clean(&ins_service_problem_tag);
	zbx_db_insert_clean(&ins_trigger_tag);
	zbx_db_insert_clean(&ins_problem_tag);
	DBfree_result(result);

	return ret;
}

static int	DBpatch_5050010(void)
{
	return DBdrop_foreign_key("services", 1);
}

static int	DBpatch_5050011(void)
{
	return DBdrop_field("services", "triggerid");
}

static int	DBpatch_5050012(void)
{
	const ZBX_TABLE table =
		{"service_tag", "servicetagid", 0,
			{
				{"servicetagid", NULL, NULL, NULL, 0, ZBX_TYPE_ID, ZBX_NOTNULL, 0},
				{"serviceid", NULL, NULL, NULL, 0, ZBX_TYPE_ID, ZBX_NOTNULL, 0},
				{"tag", "", NULL, NULL, 255, ZBX_TYPE_CHAR, ZBX_NOTNULL, 0},
				{"value", "", NULL, NULL, 255, ZBX_TYPE_CHAR, ZBX_NOTNULL, 0},
				{0}
			},
			NULL
		};

	return DBcreate_table(&table);
}

static int	DBpatch_5050013(void)
{
	const ZBX_FIELD	field = {"serviceid", NULL, "services", "serviceid", 0, 0, 0, ZBX_FK_CASCADE_DELETE};

	return DBadd_foreign_key("service_tag", 1, &field);
}

static int	DBpatch_5050014(void)
{
	return DBdrop_field("services_links", "soft");
}

static int	DBpatch_5050015(void)
{
	return DBcreate_index("service_tag", "service_tag_1", "serviceid", 0);
}

static int	DBpatch_5050016(void)
{
	if (ZBX_DB_OK > DBexecute("update role_rule set name='actions.manage_services'"
			" where name='ui.configuration.services'"))
	{
		return FAIL;
	}

	return SUCCEED;
}

static int	DBpatch_5050017(void)
{
	const ZBX_FIELD	field = {"servicealarmid", NULL, NULL, NULL, 0, ZBX_TYPE_ID, 0, 0};

	return DBadd_field("escalations", &field);
}

static int	DBpatch_5050018(void)
{
	const ZBX_FIELD	field = {"serviceid", NULL, NULL, NULL, 0, ZBX_TYPE_ID, 0, 0};

	return DBadd_field("escalations", &field);
}

static int	DBpatch_5050019(void)
{
	return DBdrop_index("escalations", "escalations_1");
}

static int	DBpatch_5050020(void)
{
	return DBcreate_index("escalations", "escalations_1", "triggerid,itemid,serviceid,escalationid", 1);
}

static int	DBpatch_5050021(void)
{
	const ZBX_FIELD	field = {"hk_events_service", "1d", NULL, NULL, 32, ZBX_TYPE_CHAR, ZBX_NOTNULL, 0};

	return DBadd_field("config", &field);
}

static int	DBpatch_5050022(void)
{
	const ZBX_FIELD	field = {"passwd_min_length", "8", NULL, NULL, 0, ZBX_TYPE_INT, ZBX_NOTNULL, 0};

	return DBadd_field("config", &field);
}

static int	DBpatch_5050023(void)
{
	const ZBX_FIELD	field = {"passwd_check_rules", "8", NULL, NULL, 0, ZBX_TYPE_INT, ZBX_NOTNULL, 0};

	return DBadd_field("config", &field);
}

static int	DBpatch_5050024(void)
{
	return DBdrop_table("auditlog_details");
}

static int	DBpatch_5050030(void)
{
	if (0 == (ZBX_PROGRAM_TYPE_SERVER & program_type))
		return SUCCEED;

	if (ZBX_DB_OK > DBexecute("delete from ids where table_name='auditlog_details' and field_name='auditdetailid'"))
		return FAIL;

	return SUCCEED;
}

static int	DBpatch_5050031(void)
{
	const ZBX_FIELD	field = {"auditlog_enabled", "1", NULL, NULL, 0, ZBX_TYPE_INT, ZBX_NOTNULL, 0};

	return DBadd_field("config", &field);
}

static int	DBpatch_5050032(void)
{
	if (0 == (program_type & ZBX_PROGRAM_TYPE_SERVER))
		return SUCCEED;

	if (ZBX_DB_OK > DBexecute("update config set default_lang='en_US' where default_lang='en_GB'"))
		return FAIL;

	return SUCCEED;
}

static int	DBpatch_5050033(void)
{
	if (0 == (program_type & ZBX_PROGRAM_TYPE_SERVER))
		return SUCCEED;

	if (ZBX_DB_OK > DBexecute("update users set lang='en_US' where lang='en_GB'"))
		return FAIL;

	return SUCCEED;
}

static int	DBpatch_5050034(void)
{
	const ZBX_FIELD	field = {"default_lang", "en_US", NULL, NULL, 5, ZBX_TYPE_CHAR, ZBX_NOTNULL, 0};

	return DBset_default("config", &field);
}

static int	DBpatch_5050035(void)
{
	return DBdrop_table("auditlog");
}

static int	DBpatch_5050036(void)
{
	const ZBX_TABLE table =
		{"auditlog", "auditid", 0,
			{
				{"auditid", NULL, NULL, NULL, 0, ZBX_TYPE_CUID, ZBX_NOTNULL, 0},
				{"userid", NULL, NULL, NULL, 0, ZBX_TYPE_ID, 0, 0},
				{"username", "", NULL, NULL, 100, ZBX_TYPE_CHAR, ZBX_NOTNULL, 0},
				{"clock", "0", NULL, NULL, 0, ZBX_TYPE_INT, ZBX_NOTNULL, 0},
				{"ip", "", NULL, NULL, 39, ZBX_TYPE_CHAR, ZBX_NOTNULL, 0},
				{"action", "0", NULL, NULL, 0, ZBX_TYPE_INT, ZBX_NOTNULL, 0},
				{"resourcetype", "0", NULL, NULL, 0, ZBX_TYPE_INT, ZBX_NOTNULL, 0},
				{"resourceid", NULL, NULL, NULL, 0, ZBX_TYPE_ID, ZBX_NOTNULL, 0},
				{"resourcename", "", NULL, NULL, 255, ZBX_TYPE_CHAR, ZBX_NOTNULL, 0},
				{"recordsetid", NULL, NULL, NULL, 0, ZBX_TYPE_CUID, ZBX_NOTNULL, 0},
				{"details", "", NULL, NULL, 0, ZBX_TYPE_LONGTEXT, ZBX_NOTNULL, 0},
				{0}
			},
			NULL
		};

	return DBcreate_table(&table);
}

static int	DBpatch_5050037(void)
{
	return DBcreate_index("auditlog", "auditlog_1", "userid,clock", 0);
}

static int	DBpatch_5050038(void)
{
	return DBcreate_index("auditlog", "auditlog_2", "clock", 0);
}

static int	DBpatch_5050039(void)
{
	return DBcreate_index("auditlog", "auditlog_3", "resourcetype,resourceid", 0);
}

static int	DBpatch_5050040(void)
{
	if (0 == (ZBX_PROGRAM_TYPE_SERVER & program_type))
		return SUCCEED;

	if (ZBX_DB_OK > DBexecute("delete from ids where table_name='auditlog' and field_name='auditid'"))
		return FAIL;

	return SUCCEED;
}

static int	DBpatch_5050041(void)
{
	const ZBX_FIELD	field = {"weight", "0", NULL, NULL, 0, ZBX_TYPE_INT, ZBX_NOTNULL, 0};

	return DBadd_field("services", &field);
}

static int	DBpatch_5050042(void)
{
	const ZBX_FIELD	field = {"propagation_rule", "0", NULL, NULL, 0, ZBX_TYPE_INT, ZBX_NOTNULL, 0};

	return DBadd_field("services", &field);
}

static int	DBpatch_5050043(void)
{
	const ZBX_FIELD	field = {"propagation_value", "0", NULL, NULL, 0, ZBX_TYPE_INT, ZBX_NOTNULL, 0};

	return DBadd_field("services", &field);
}

static int	DBpatch_5050044(void)
{
	const ZBX_TABLE table =
		{"service_status_rule", "service_status_ruleid", 0,
			{
				{"service_status_ruleid", NULL, NULL, NULL, 0, ZBX_TYPE_ID, ZBX_NOTNULL, 0},
				{"serviceid", NULL, NULL, NULL, 0, ZBX_TYPE_ID, ZBX_NOTNULL, 0},
				{"type", "0", NULL, NULL, 0, ZBX_TYPE_INT, ZBX_NOTNULL, 0},
				{"limit_value", "0", NULL, NULL, 0, ZBX_TYPE_INT, ZBX_NOTNULL, 0},
				{"limit_status", "0", NULL, NULL, 0, ZBX_TYPE_INT, ZBX_NOTNULL, 0},
				{"new_status", "0", NULL, NULL, 0, ZBX_TYPE_INT, ZBX_NOTNULL, 0},
				{0}
			},
			NULL
		};

	return DBcreate_table(&table);
}

static int	DBpatch_5050045(void)
{
	return DBcreate_index("service_status_rule", "service_status_rule_1", "serviceid", 0);
}

static int	DBpatch_5050046(void)
{
	const ZBX_FIELD	field = {"serviceid", NULL, "services", "serviceid", 0, 0, 0, ZBX_FK_CASCADE_DELETE};

	return DBadd_foreign_key("service_status_rule", 1, &field);
}

static int	DBpatch_5050047(void)
{
	const ZBX_FIELD	field = {"status", "-1", NULL, NULL, 0, ZBX_TYPE_INT, ZBX_NOTNULL, 0};

	return DBset_default("services", &field);
}

static int	DBpatch_5050048(void)
{
	const ZBX_FIELD	field = {"value", "-1", NULL, NULL, 0, ZBX_TYPE_INT, ZBX_NOTNULL, 0};

	return DBset_default("service_alarms", &field);
}

static int	DBpatch_5050049(void)
{
	if (ZBX_DB_OK > DBexecute("update services set status=-1 where status=0"))
		return FAIL;

	return SUCCEED;
}

static int	DBpatch_5050050(void)
{
	if (ZBX_DB_OK > DBexecute("update service_alarms set value=-1 where value=0"))
		return FAIL;

	return SUCCEED;
}

#define DBPATCH_MESSAGE_SUBJECT_LEN		255
#define DBPATCH_GRAPH_NAME_LEN			128
#define DBPATCH_SYSMAPS_LABEL_LEN		255
#define DBPATCH_SYSMAPS_ELEMENTS_LABEL_LEN	2048
#define DBPATCH_SYSMAPS_LINKS_LABEL_LEN		2048

#if defined(HAVE_ORACLE)
#	define DBPATCH_SHORTTEXT_LEN		2048
#else
#	define DBPATCH_SHORTTEXT_LEN		65535
#endif

static int	dbpatch_update_simple_macro(const char *table, const char *field, const char *id, size_t field_len,
		const char *descr)
{
	DB_ROW		row;
	DB_RESULT	result;
	char		*sql;
	size_t		sql_alloc = 4096, sql_offset = 0;
	int		ret = SUCCEED;

	if (0 == (program_type & ZBX_PROGRAM_TYPE_SERVER))
		return SUCCEED;

	sql = zbx_malloc(NULL, sql_alloc);

	DBbegin_multiple_update(&sql, &sql_alloc, &sql_offset);

	result = DBselect("select %s,%s from %s", id, field, table);

	while (NULL != (row = DBfetch(result)))
	{
		zbx_token_t	token;
		char		*out = NULL;
		size_t		out_alloc = 0, out_offset = 0, pos = 0, last_pos = 0;

		for (; SUCCEED == zbx_token_find(row[1], (int)pos, &token, ZBX_TOKEN_SEARCH_BASIC |
				ZBX_TOKEN_SEARCH_SIMPLE_MACRO); pos++)
		{
			char	*replace;

			pos = token.loc.r;

			if (ZBX_TOKEN_SIMPLE_MACRO != token.type)
				continue;

			replace = NULL;
			dbpatch_convert_simple_macro(row[1], &token.data.simple_macro, 1, &replace);
			zbx_strncpy_alloc(&out, &out_alloc, &out_offset, row[1] + last_pos, token.loc.l - last_pos);
			replace = zbx_dsprintf(replace, "{?%s}", replace);
			zbx_strcpy_alloc(&out, &out_alloc, &out_offset, replace);
			zbx_free(replace);
			last_pos = token.loc.r + 1;

			pos = token.loc.r;
		}

		if (0 == out_alloc)
			continue;

		zbx_strcpy_alloc(&out, &out_alloc, &out_offset, row[1] + last_pos);

		if (field_len >= zbx_strlen_utf8(out))
		{
			char	*esc;

			esc = DBdyn_escape_field(table, field, out);
			zbx_snprintf_alloc(&sql, &sql_alloc, &sql_offset, "update %s set %s='%s'"
					" where %s=%s;\n", table, field, esc, id, row[0]);
			zbx_free(esc);

			ret = DBexecute_overflowed_sql(&sql, &sql_alloc, &sql_offset);
		}
		else
			zabbix_log(LOG_LEVEL_WARNING, "cannot convert %s, too long expression: \"%s\"", descr, row[0]);

		zbx_free(out);
	}
	DBfree_result(result);

	DBend_multiple_update(&sql, &sql_alloc, &sql_offset);

	if (SUCCEED == ret && 16 < sql_offset)
	{
		if (ZBX_DB_OK > DBexecute("%s", sql))
			ret = FAIL;
	}

	zbx_free(sql);

	return ret;
}

static int	DBpatch_5050051(void)
{
	return dbpatch_update_simple_macro("opmessage", "subject", "operationid", DBPATCH_MESSAGE_SUBJECT_LEN,
			"operation message subject");
}

static int	DBpatch_5050052(void)
{
	return dbpatch_update_simple_macro("opmessage", "message", "operationid", DBPATCH_SHORTTEXT_LEN,
			"operation message body");
}

static int	DBpatch_5050053(void)
{
	return dbpatch_update_simple_macro("media_type_message", "subject", "mediatype_messageid",
			DBPATCH_MESSAGE_SUBJECT_LEN, "media message subject");
}

static int	DBpatch_5050054(void)
{
	return dbpatch_update_simple_macro("media_type_message", "message", "mediatype_messageid",
			DBPATCH_SHORTTEXT_LEN, "media message body");
}

static int	DBpatch_5050055(void)
{
	return dbpatch_update_simple_macro("graphs", "name", "graphid", DBPATCH_GRAPH_NAME_LEN, "graph name");
}

static int	DBpatch_5050056(void)
{
	return dbpatch_update_simple_macro("sysmaps", "label_string_host", "sysmapid", DBPATCH_SYSMAPS_LABEL_LEN,
			"maps label host");
}

static int	DBpatch_5050057(void)
{
	return dbpatch_update_simple_macro("sysmaps", "label_string_hostgroup", "sysmapid", DBPATCH_SYSMAPS_LABEL_LEN,
			"maps label hostgroup");
}

static int	DBpatch_5050058(void)
{
	return dbpatch_update_simple_macro("sysmaps", "label_string_trigger", "sysmapid", DBPATCH_SYSMAPS_LABEL_LEN,
			"maps label trigger");
}

static int	DBpatch_5050059(void)
{
	return dbpatch_update_simple_macro("sysmaps", "label_string_map", "sysmapid", DBPATCH_SYSMAPS_LABEL_LEN,
			"maps label map");
}

static int	DBpatch_5050060(void)
{
	return dbpatch_update_simple_macro("sysmaps", "label_string_image", "sysmapid", DBPATCH_SYSMAPS_LABEL_LEN,
			"maps label image");
}

static int	DBpatch_5050061(void)
{
	return dbpatch_update_simple_macro("sysmaps_elements", "label", "selementid",
			DBPATCH_SYSMAPS_ELEMENTS_LABEL_LEN, "maps element label");
}

static int	DBpatch_5050062(void)
{
	return dbpatch_update_simple_macro("sysmaps_links", "label", "linkid", DBPATCH_SYSMAPS_LINKS_LABEL_LEN,
			"maps link label");
}

static int	DBpatch_5050063(void)
{
	return dbpatch_update_simple_macro("sysmap_shape", "text", "sysmap_shapeid", DBPATCH_SHORTTEXT_LEN,
			"maps shape text");
}

static int	DBpatch_5050064(void)
{
	const ZBX_FIELD	field = {"value_serviceid", NULL, "services", "serviceid", 0, ZBX_TYPE_ID, 0, ZBX_FK_CASCADE_DELETE};

	return DBadd_field("role_rule", &field);
}

static int	DBpatch_5050065(void)
{
	const ZBX_FIELD	field = {"value_serviceid", NULL, "services", "serviceid", 0, ZBX_TYPE_ID, 0, ZBX_FK_CASCADE_DELETE};

	return DBadd_foreign_key("role_rule", 3, &field);
}

static int	DBpatch_5050066(void)
{
	return DBcreate_index("role_rule", "role_rule_3", "value_serviceid", 0);
}

static int	DBpatch_5050067(void)
{
	if (ZBX_DB_OK > DBexecute("update role_rule set name='services.write'"
			" where name='actions.manage_services'"))
	{
		return FAIL;
	}

	return SUCCEED;
}

/******************************************************************************
 *                                                                            *
 * Function: DBpatch_5050068_calc_services_write_value                        *
 *                                                                            *
 * Purpose: calculate services.write value for the specified role             *
 *                                                                            *
 * Parameters: roleid - [IN] the role identifier                              *
 *             value  - [OUT] the services.write value                        *
 *                                                                            *
 * Return value: SUCCEED - the services.write value is calculated             *
 *               FAIL    - the services.write rule already exists             *
 *                                                                            *
 ******************************************************************************/
static int	DBpatch_5050068_calc_services_write_value(zbx_uint64_t roleid, int *value)
{
	DB_RESULT	result;
	DB_ROW		row;
	int		default_access = 1;

	result = DBselect("select name,value_int from role_rule where roleid=" ZBX_FS_UI64, roleid);

	while (NULL != (row = DBfetch(result)))
	{
		/* write rule already exists, skip */
		if (0 == strcmp("services.write", row[0]))
			return FAIL;

		if (0 == strcmp("actions.default_access", row[0]))
			default_access = atoi(row[1]);
	}
	DBfree_result(result);

	*value = default_access;

	return SUCCEED;
}

static int	DBpatch_5050068(void)
{
	DB_RESULT	result;
	DB_ROW		row;
	zbx_db_insert_t	db_insert;
	int		ret = FAIL;

	if (0 == (program_type & ZBX_PROGRAM_TYPE_SERVER))
		return SUCCEED;

	zbx_db_insert_prepare(&db_insert, "role_rule", "role_ruleid", "roleid", "type", "name", "value_int", NULL);

	result = DBselect("select roleid,type from role");

	while (NULL != (row = DBfetch(result)))
	{
		zbx_uint64_t	roleid;
		int		services_write;

		ZBX_STR2UINT64(roleid, row[0]);

		zbx_db_insert_add_values(&db_insert, __UINT64_C(0), roleid, 0, "service.read", 1);

		if (SUCCEED == DBpatch_5050068_calc_services_write_value(roleid, &services_write))
		{
			int	role_type;

			role_type = atoi(row[1]);

			if (USER_TYPE_ZABBIX_ADMIN != role_type && USER_TYPE_SUPER_ADMIN != role_type)
				services_write = 0;

			zbx_db_insert_add_values(&db_insert, __UINT64_C(0), roleid, 0, "services.write", services_write);
		}

	}
	DBfree_result(result);

	zbx_db_insert_autoincrement(&db_insert, "role_ruleid");
	ret = zbx_db_insert_execute(&db_insert);
	zbx_db_insert_clean(&db_insert);

	return ret;
}

<<<<<<< HEAD
static int	DBpatch_5050035(void)
{
	const ZBX_FIELD	old_field = {"params", "", NULL, NULL, 0, ZBX_TYPE_SHORTTEXT, ZBX_NOTNULL, 0};
	const ZBX_FIELD	field = {"params", "", NULL, NULL, 0, ZBX_TYPE_TEXT, ZBX_NOTNULL, 0};

	return DBmodify_field_type("item_preproc", &field, &old_field);
}

static int	DBpatch_5050036(void)
{
	const ZBX_FIELD	old_field = {"description", "", NULL, NULL, 255, ZBX_TYPE_CHAR, ZBX_NOTNULL, 0};
	const ZBX_FIELD	field = {"description", "", NULL, NULL, 0, ZBX_TYPE_SHORTTEXT, ZBX_NOTNULL, 0};

	return DBmodify_field_type("triggers", &field, &old_field);
}

static int	DBpatch_5050037(void)
{
	const ZBX_FIELD	old_field = {"message", "", NULL, NULL, 0, ZBX_TYPE_SHORTTEXT, ZBX_NOTNULL, 0};
	const ZBX_FIELD	field = {"message", "", NULL, NULL, 0, ZBX_TYPE_TEXT, ZBX_NOTNULL, 0};

	return DBmodify_field_type("media_type_message", &field, &old_field);
}

=======
>>>>>>> 9404e401
#endif

DBPATCH_START(5050)

/* version, duplicates flag, mandatory flag */

DBPATCH_ADD(5050001, 0, 1)
DBPATCH_ADD(5050002, 0, 1)
DBPATCH_ADD(5050003, 0, 1)
DBPATCH_ADD(5050004, 0, 1)
DBPATCH_ADD(5050005, 0, 1)
DBPATCH_ADD(5050006, 0, 1)
DBPATCH_ADD(5050007, 0, 1)
DBPATCH_ADD(5050008, 0, 1)
DBPATCH_ADD(5050009, 0, 1)
DBPATCH_ADD(5050010, 0, 1)
DBPATCH_ADD(5050011, 0, 1)
DBPATCH_ADD(5050012, 0, 1)
DBPATCH_ADD(5050013, 0, 1)
DBPATCH_ADD(5050014, 0, 1)
DBPATCH_ADD(5050015, 0, 1)
DBPATCH_ADD(5050016, 0, 1)
DBPATCH_ADD(5050017, 0, 1)
DBPATCH_ADD(5050018, 0, 1)
DBPATCH_ADD(5050019, 0, 1)
DBPATCH_ADD(5050020, 0, 1)
DBPATCH_ADD(5050021, 0, 1)
DBPATCH_ADD(5050022, 0, 1)
DBPATCH_ADD(5050023, 0, 1)
DBPATCH_ADD(5050024, 0, 1)
DBPATCH_ADD(5050030, 0, 1)
DBPATCH_ADD(5050031, 0, 1)
DBPATCH_ADD(5050032, 0, 1)
DBPATCH_ADD(5050033, 0, 1)
DBPATCH_ADD(5050034, 0, 1)
DBPATCH_ADD(5050035, 0, 1)
DBPATCH_ADD(5050036, 0, 1)
DBPATCH_ADD(5050037, 0, 1)
<<<<<<< HEAD
=======
DBPATCH_ADD(5050038, 0, 1)
DBPATCH_ADD(5050039, 0, 1)
DBPATCH_ADD(5050040, 0, 1)
DBPATCH_ADD(5050041, 0, 1)
DBPATCH_ADD(5050042, 0, 1)
DBPATCH_ADD(5050043, 0, 1)
DBPATCH_ADD(5050044, 0, 1)
DBPATCH_ADD(5050045, 0, 1)
DBPATCH_ADD(5050046, 0, 1)
DBPATCH_ADD(5050047, 0, 1)
DBPATCH_ADD(5050048, 0, 1)
DBPATCH_ADD(5050049, 0, 1)
DBPATCH_ADD(5050050, 0, 1)
DBPATCH_ADD(5050051, 0, 1)
DBPATCH_ADD(5050052, 0, 1)
DBPATCH_ADD(5050053, 0, 1)
DBPATCH_ADD(5050054, 0, 1)
DBPATCH_ADD(5050055, 0, 1)
DBPATCH_ADD(5050056, 0, 1)
DBPATCH_ADD(5050057, 0, 1)
DBPATCH_ADD(5050058, 0, 1)
DBPATCH_ADD(5050059, 0, 1)
DBPATCH_ADD(5050060, 0, 1)
DBPATCH_ADD(5050061, 0, 1)
DBPATCH_ADD(5050062, 0, 1)
DBPATCH_ADD(5050063, 0, 1)
DBPATCH_ADD(5050064, 0, 1)
DBPATCH_ADD(5050065, 0, 1)
DBPATCH_ADD(5050066, 0, 1)
DBPATCH_ADD(5050067, 0, 1)
DBPATCH_ADD(5050068, 0, 1)
>>>>>>> 9404e401

DBPATCH_END()<|MERGE_RESOLUTION|>--- conflicted
+++ resolved
@@ -782,8 +782,7 @@
 	return ret;
 }
 
-<<<<<<< HEAD
-static int	DBpatch_5050035(void)
+static int	DBpatch_5050069(void)
 {
 	const ZBX_FIELD	old_field = {"params", "", NULL, NULL, 0, ZBX_TYPE_SHORTTEXT, ZBX_NOTNULL, 0};
 	const ZBX_FIELD	field = {"params", "", NULL, NULL, 0, ZBX_TYPE_TEXT, ZBX_NOTNULL, 0};
@@ -791,7 +790,7 @@
 	return DBmodify_field_type("item_preproc", &field, &old_field);
 }
 
-static int	DBpatch_5050036(void)
+static int	DBpatch_5050070(void)
 {
 	const ZBX_FIELD	old_field = {"description", "", NULL, NULL, 255, ZBX_TYPE_CHAR, ZBX_NOTNULL, 0};
 	const ZBX_FIELD	field = {"description", "", NULL, NULL, 0, ZBX_TYPE_SHORTTEXT, ZBX_NOTNULL, 0};
@@ -799,7 +798,7 @@
 	return DBmodify_field_type("triggers", &field, &old_field);
 }
 
-static int	DBpatch_5050037(void)
+static int	DBpatch_5050071(void)
 {
 	const ZBX_FIELD	old_field = {"message", "", NULL, NULL, 0, ZBX_TYPE_SHORTTEXT, ZBX_NOTNULL, 0};
 	const ZBX_FIELD	field = {"message", "", NULL, NULL, 0, ZBX_TYPE_TEXT, ZBX_NOTNULL, 0};
@@ -807,8 +806,6 @@
 	return DBmodify_field_type("media_type_message", &field, &old_field);
 }
 
-=======
->>>>>>> 9404e401
 #endif
 
 DBPATCH_START(5050)
@@ -847,8 +844,6 @@
 DBPATCH_ADD(5050035, 0, 1)
 DBPATCH_ADD(5050036, 0, 1)
 DBPATCH_ADD(5050037, 0, 1)
-<<<<<<< HEAD
-=======
 DBPATCH_ADD(5050038, 0, 1)
 DBPATCH_ADD(5050039, 0, 1)
 DBPATCH_ADD(5050040, 0, 1)
@@ -880,6 +875,8 @@
 DBPATCH_ADD(5050066, 0, 1)
 DBPATCH_ADD(5050067, 0, 1)
 DBPATCH_ADD(5050068, 0, 1)
->>>>>>> 9404e401
+DBPATCH_ADD(5050069, 0, 1)
+DBPATCH_ADD(5050070, 0, 1)
+DBPATCH_ADD(5050071, 0, 1)
 
 DBPATCH_END()