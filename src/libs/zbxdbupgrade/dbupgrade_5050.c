--- conflicted
+++ resolved
@@ -818,35 +818,6 @@
 
 static int	DBpatch_5050073(void)
 {
-<<<<<<< HEAD
-	const ZBX_FIELD	field = {"geomaps_tile_provider", "", NULL, NULL, 255, ZBX_TYPE_CHAR, ZBX_NOTNULL, 0};
-
-	return DBadd_field("config", &field);
-}
-
-static int	DBpatch_5050074(void)
-{
-	const ZBX_FIELD	field = {"geomaps_tile_url", "", NULL, NULL, 1024, ZBX_TYPE_CHAR, ZBX_NOTNULL, 0};
-
-	return DBadd_field("config", &field);
-}
-
-static int	DBpatch_5050075(void)
-{
-	const ZBX_FIELD	field = {"geomaps_max_zoom", "0", NULL, NULL, 0, ZBX_TYPE_INT, ZBX_NOTNULL, 0};
-
-	return DBadd_field("config", &field);
-}
-
-static int	DBpatch_5050076(void)
-{
-	const ZBX_FIELD	field = {"geomaps_attribution", "", NULL, NULL, 1024, ZBX_TYPE_CHAR, ZBX_NOTNULL, 0};
-
-	return DBadd_field("config", &field);
-}
-
-static int	DBpatch_5050077(void)
-=======
 	if (0 == (program_type & ZBX_PROGRAM_TYPE_SERVER))
 		return SUCCEED;
 
@@ -857,16 +828,50 @@
 }
 
 static int	DBpatch_5050074(void)
->>>>>>> 8b603cee
 {
 	if (0 == (program_type & ZBX_PROGRAM_TYPE_SERVER))
 		return SUCCEED;
 
-<<<<<<< HEAD
+	if (ZBX_DB_OK > DBexecute("delete from role_rule where name='ui.monitoring.overview'"))
+		return FAIL;
+
+	return SUCCEED;
+}
+
+static int	DBpatch_5050075(void)
+{
+	const ZBX_FIELD	field = {"geomaps_tile_provider", "", NULL, NULL, 255, ZBX_TYPE_CHAR, ZBX_NOTNULL, 0};
+
+	return DBadd_field("config", &field);
+}
+
+static int	DBpatch_5050076(void)
+{
+	const ZBX_FIELD	field = {"geomaps_tile_url", "", NULL, NULL, 1024, ZBX_TYPE_CHAR, ZBX_NOTNULL, 0};
+
+	return DBadd_field("config", &field);
+}
+
+static int	DBpatch_5050077(void)
+{
+	const ZBX_FIELD	field = {"geomaps_max_zoom", "0", NULL, NULL, 0, ZBX_TYPE_INT, ZBX_NOTNULL, 0};
+
+	return DBadd_field("config", &field);
+}
+
+static int	DBpatch_5050078(void)
+{
+	const ZBX_FIELD	field = {"geomaps_attribution", "", NULL, NULL, 1024, ZBX_TYPE_CHAR, ZBX_NOTNULL, 0};
+
+	return DBadd_field("config", &field);
+}
+
+static int	DBpatch_5050079(void)
+{
+	if (0 == (program_type & ZBX_PROGRAM_TYPE_SERVER))
+		return SUCCEED;
+
 	if (ZBX_DB_OK > DBexecute("update config set geomaps_tile_provider='OpenStreetMap.Mapnik'"))
-=======
-	if (ZBX_DB_OK > DBexecute("delete from role_rule where name='ui.monitoring.overview'"))
->>>>>>> 8b603cee
 		return FAIL;
 
 	return SUCCEED;
@@ -947,11 +952,10 @@
 DBPATCH_ADD(5050072, 0, 1)
 DBPATCH_ADD(5050073, 0, 1)
 DBPATCH_ADD(5050074, 0, 1)
-<<<<<<< HEAD
 DBPATCH_ADD(5050075, 0, 1)
 DBPATCH_ADD(5050076, 0, 1)
 DBPATCH_ADD(5050077, 0, 1)
-=======
->>>>>>> 8b603cee
+DBPATCH_ADD(5050078, 0, 1)
+DBPATCH_ADD(5050079, 0, 1)
 
 DBPATCH_END()