/*
** Zabbix
** Copyright (C) 2001-2021 Zabbix SIA
**
** This program is free software; you can redistribute it and/or modify
** it under the terms of the GNU General Public License as published by
** the Free Software Foundation; either version 2 of the License, or
** (at your option) any later version.
**
** This program is distributed in the hope that it will be useful,
** but WITHOUT ANY WARRANTY; without even the implied warranty of
** MERCHANTABILITY or FITNESS FOR A PARTICULAR PURPOSE. See the
** GNU General Public License for more details.
**
** You should have received a copy of the GNU General Public License
** along with this program; if not, write to the Free Software
** Foundation, Inc., 51 Franklin Street, Fifth Floor, Boston, MA  02110-1301, USA.
**/

#include "common.h"
#include "db.h"
#include "dbupgrade.h"

extern unsigned char	program_type;

/*
 * 6.0 development database patches
 */

#ifndef HAVE_SQLITE3

static int	DBpatch_5050001(void)
{
	const ZBX_TABLE	table =
			{"service_problem_tag", "service_problem_tagid", 0,
				{
					{"service_problem_tagid", NULL, NULL, NULL, 0, ZBX_TYPE_ID, ZBX_NOTNULL, 0},
					{"serviceid", NULL, NULL, NULL, 0, ZBX_TYPE_ID, ZBX_NOTNULL, 0},
					{"tag", "", NULL, NULL, 255, ZBX_TYPE_CHAR, ZBX_NOTNULL, 0},
					{"operator", "0", NULL, NULL, 0, ZBX_TYPE_INT, ZBX_NOTNULL, 0},
					{"value", "", NULL, NULL, 255, ZBX_TYPE_CHAR, ZBX_NOTNULL, 0},
					{0}
				},
				NULL
			};

	return DBcreate_table(&table);
}

static int	DBpatch_5050002(void)
{
	const ZBX_FIELD	field = {"serviceid", NULL, "services", "serviceid", 0, 0, 0, ZBX_FK_CASCADE_DELETE};

	return DBadd_foreign_key("service_problem_tag", 1, &field);
}

static int	DBpatch_5050003(void)
{
	return DBcreate_index("service_problem_tag", "service_problem_tag_1", "serviceid", 0);
}
static int	DBpatch_5050004(void)
{
	const ZBX_TABLE	table =
			{"service_problem", "service_problemid", 0,
				{
					{"service_problemid", NULL, NULL, NULL, 0, ZBX_TYPE_ID, ZBX_NOTNULL, 0},
					{"eventid", NULL, NULL, NULL, 0, ZBX_TYPE_ID, ZBX_NOTNULL, 0},
					{"serviceid", NULL, NULL, NULL, 0, ZBX_TYPE_ID, ZBX_NOTNULL, 0},
					{"severity", "0", NULL, NULL, 0, ZBX_TYPE_INT, ZBX_NOTNULL, 0},
					{0}
				},
				NULL
			};

	return DBcreate_table(&table);
}

static int	DBpatch_5050005(void)
{
	return DBcreate_index("service_problem", "service_problem_1", "eventid", 0);
}

static int	DBpatch_5050006(void)
{
	return DBcreate_index("service_problem", "service_problem_2", "serviceid", 0);
}

static int	DBpatch_5050007(void)
{
	const ZBX_FIELD	field = {"eventid", NULL, "problem", "eventid", 0, 0, 0, ZBX_FK_CASCADE_DELETE};

	return DBadd_foreign_key("service_problem", 1, &field);
}

static int	DBpatch_5050008(void)
{
	const ZBX_FIELD	field = {"serviceid", NULL, "services", "serviceid", 0, 0, 0, ZBX_FK_CASCADE_DELETE};

	return DBadd_foreign_key("service_problem", 2, &field);
}

#define ZBX_TAGVALUE_MAX_LEN	32

static void	DBpatch_trim_tag_value(char *value)
{
	size_t	len;

	len = zbx_strlen_utf8_nchars(value, ZBX_TAGVALUE_MAX_LEN - ZBX_CONST_STRLEN("..."));

	memcpy(value + len, "...", ZBX_CONST_STRLEN("...") + 1);
}

static void	DBpatch_get_problems_by_triggerid(zbx_uint64_t triggerid, zbx_vector_uint64_t *eventids)
{
	DB_RESULT	result;
	DB_ROW		row;

	result = DBselect("select eventid from problem where source=0 and object=0 and objectid="
			ZBX_FS_UI64, triggerid);

	while (NULL != (row = DBfetch(result)))
	{
		zbx_uint64_t	eventid;

		ZBX_STR2UINT64(eventid, row[0]);
		zbx_vector_uint64_append(eventids, eventid);
	}

	DBfree_result(result);
}

static int	DBpatch_5050009(void)
{
	DB_RESULT	result;
	DB_ROW		row;
	zbx_db_insert_t	ins_service_problem_tag, ins_trigger_tag, ins_problem_tag;
	zbx_uint64_t	old_triggerid = 0, triggerid, serviceid;
	int		ret = SUCCEED;

	result = DBselect("select t.triggerid,t.description,s.serviceid from triggers t join services s "
			"on t.triggerid=s.triggerid order by t.triggerid");

	zbx_db_insert_prepare(&ins_service_problem_tag, "service_problem_tag", "service_problem_tagid", "serviceid",
			"tag", "operator", "value", NULL);
	zbx_db_insert_prepare(&ins_trigger_tag, "trigger_tag", "triggertagid", "triggerid", "tag", "value", NULL);
	zbx_db_insert_prepare(&ins_problem_tag, "problem_tag", "problemtagid", "eventid", "tag", "value", NULL);

	while (NULL != (row = DBfetch(result)))
	{
		int	i;
		char	*desc, *tag_value = NULL;

		ZBX_STR2UINT64(triggerid, row[0]);
		desc = row[1];
		ZBX_STR2UINT64(serviceid, row[2]);

		tag_value = zbx_dsprintf(NULL, "%s:%s", row[0], desc);

		if (ZBX_TAGVALUE_MAX_LEN < zbx_strlen_utf8(tag_value))
			DBpatch_trim_tag_value(tag_value);

		zbx_db_insert_add_values(&ins_service_problem_tag, __UINT64_C(0), serviceid, "ServiceLink", 0,
				tag_value);

		if (old_triggerid != triggerid)
		{
			zbx_vector_uint64_t	problemtag_eventids;

			zbx_db_insert_add_values(&ins_trigger_tag, __UINT64_C(0), triggerid, "ServiceLink", tag_value);

			zbx_vector_uint64_create(&problemtag_eventids);

			DBpatch_get_problems_by_triggerid(triggerid, &problemtag_eventids);

			for (i = 0; i < problemtag_eventids.values_num; i++)
			{
				zbx_db_insert_add_values(&ins_problem_tag, __UINT64_C(0), problemtag_eventids.values[i],
						"ServiceLink", tag_value);
			}

			zbx_vector_uint64_destroy(&problemtag_eventids);
		}

		old_triggerid = triggerid;

		zbx_free(tag_value);
	}

	zbx_db_insert_autoincrement(&ins_service_problem_tag, "service_problem_tagid");
	ret = zbx_db_insert_execute(&ins_service_problem_tag);

	if (FAIL == ret)
		goto out;

	zbx_db_insert_autoincrement(&ins_trigger_tag, "triggertagid");
	ret = zbx_db_insert_execute(&ins_trigger_tag);

	if (FAIL == ret)
		goto out;

	zbx_db_insert_autoincrement(&ins_problem_tag, "problemtagid");
	ret = zbx_db_insert_execute(&ins_problem_tag);
out:
	zbx_db_insert_clean(&ins_service_problem_tag);
	zbx_db_insert_clean(&ins_trigger_tag);
	zbx_db_insert_clean(&ins_problem_tag);
	DBfree_result(result);

	return ret;
}

static int	DBpatch_5050010(void)
{
	return DBdrop_foreign_key("services", 1);
}

static int	DBpatch_5050011(void)
{
	return DBdrop_field("services", "triggerid");
}

static int	DBpatch_5050012(void)
{
	const ZBX_TABLE table =
		{"service_tag", "servicetagid", 0,
			{
				{"servicetagid", NULL, NULL, NULL, 0, ZBX_TYPE_ID, ZBX_NOTNULL, 0},
				{"serviceid", NULL, NULL, NULL, 0, ZBX_TYPE_ID, ZBX_NOTNULL, 0},
				{"tag", "", NULL, NULL, 255, ZBX_TYPE_CHAR, ZBX_NOTNULL, 0},
				{"value", "", NULL, NULL, 255, ZBX_TYPE_CHAR, ZBX_NOTNULL, 0},
				{0}
			},
			NULL
		};

	return DBcreate_table(&table);
}

static int	DBpatch_5050013(void)
{
	const ZBX_FIELD	field = {"serviceid", NULL, "services", "serviceid", 0, 0, 0, ZBX_FK_CASCADE_DELETE};

	return DBadd_foreign_key("service_tag", 1, &field);
}

static int	DBpatch_5050014(void)
{
	return DBdrop_field("services_links", "soft");
}

static int	DBpatch_5050015(void)
{
	return DBcreate_index("service_tag", "service_tag_1", "serviceid", 0);
}

static void	DBpatch_get_role_rules(zbx_uint64_t roleid, int *ui_default_access, int *actions_default_access,
		int *ui_conf_services)
{
	DB_ROW		row;
	DB_RESULT	result;

	result = DBselect("select value_int,name from role_rule where roleid=" ZBX_FS_UI64 " and name in "
			"('ui.default_access', 'actions.default_access', 'ui.configuration.services')", roleid);

	while (NULL != (row = DBfetch(result)))
	{
		int	value;
		char	*name;

		value = atoi(row[0]);
		name = row[1];

		if (0 == strcmp(name, "ui.default_access"))
		{
			*ui_default_access = value;
		}
		else if (0 == strcmp(name, "actions.default_access"))
		{
			*actions_default_access = value;
		}
		else if (0 == strcmp(name, "ui.configuration.services"))
		{
			*ui_conf_services = value;
		}
	}

	DBfree_result(result);
}

static int	DBpatch_5050016(void)
{
	DB_ROW		row;
	DB_RESULT	result;
	int		ret = SUCCEED;

	result = DBselect("select distinct roleid from role_rule");

	while (NULL != (row = DBfetch(result)))
	{
		zbx_uint64_t	roleid;
		int ui_def_access = -1, act_def_access = -1, ui_conf_services = -1;

		ZBX_STR2UINT64(roleid, row[0]);

		DBpatch_get_role_rules(roleid, &ui_def_access, &act_def_access, &ui_conf_services);

		if (ui_def_access == act_def_access && -1 != ui_conf_services)
		{
			if (ZBX_DB_OK > DBexecute("update role_rule set name='actions.manage_services' where"
					" roleid=" ZBX_FS_UI64 " and name='ui.configuration.services'", roleid))
			{
				ret = FAIL;
				goto out;
			}
		}
		else if (1 == ui_def_access && -1 == ui_conf_services && 0 == act_def_access)
		{
			if (ZBX_DB_OK > DBexecute("insert into role_rule (role_ruleid,roleid,type,name,value_int,"
					"value_str,value_moduleid) values (" ZBX_FS_UI64 "," ZBX_FS_UI64 ",0,"
					"'actions.manage_services',1,'',NULL)", DBget_maxid("role_rule"), roleid))
			{
				ret = FAIL;
				goto out;
			}
		}
		else if (0 == ui_def_access && 1 == ui_conf_services && 1 == act_def_access)
		{
			if (ZBX_DB_OK > DBexecute("delete from role_rule where roleid=" ZBX_FS_UI64 " and "
					"name='ui.configuration.services'", roleid))
			{
				ret = FAIL;
				goto out;
			}
		}
	}
out:
	DBfree_result(result);

	return ret;
}

static int	DBpatch_5050017(void)
{
	const ZBX_FIELD	field = {"servicealarmid", NULL, NULL, NULL, 0, ZBX_TYPE_ID, 0, 0};

	return DBadd_field("escalations", &field);
}

static int	DBpatch_5050018(void)
{
	const ZBX_FIELD	field = {"serviceid", NULL, NULL, NULL, 0, ZBX_TYPE_ID, 0, 0};

	return DBadd_field("escalations", &field);
}

static int	DBpatch_5050019(void)
{
	return DBdrop_index("escalations", "escalations_1");
}

static int	DBpatch_5050020(void)
{
	return DBcreate_index("escalations", "escalations_1", "triggerid,itemid,serviceid,escalationid", 1);
}

static int	DBpatch_5050021(void)
{
	const ZBX_FIELD	field = {"hk_events_service", "1d", NULL, NULL, 32, ZBX_TYPE_CHAR, ZBX_NOTNULL, 0};

	return DBadd_field("config", &field);
}

static int	DBpatch_5050022(void)
{
	const ZBX_FIELD	field = {"passwd_min_length", "8", NULL, NULL, 0, ZBX_TYPE_INT, ZBX_NOTNULL, 0};

	return DBadd_field("config", &field);
}

static int	DBpatch_5050023(void)
{
	const ZBX_FIELD	field = {"passwd_check_rules", "8", NULL, NULL, 0, ZBX_TYPE_INT, ZBX_NOTNULL, 0};

	return DBadd_field("config", &field);
}

static int	DBpatch_5050024(void)
{
	return DBdrop_table("auditlog_details");
}

static int	DBpatch_5050030(void)
{
	if (0 == (ZBX_PROGRAM_TYPE_SERVER & program_type))
		return SUCCEED;

	if (ZBX_DB_OK > DBexecute("delete from ids where table_name='auditlog_details' and field_name='auditdetailid'"))
		return FAIL;

	return SUCCEED;
}

static int	DBpatch_5050031(void)
{
	const ZBX_FIELD	field = {"auditlog_enabled", "1", NULL, NULL, 0, ZBX_TYPE_INT, ZBX_NOTNULL, 0};

	return DBadd_field("config", &field);
}

static int	DBpatch_5050032(void)
{
	if (0 == (program_type & ZBX_PROGRAM_TYPE_SERVER))
		return SUCCEED;

	if (ZBX_DB_OK > DBexecute("update config set default_lang='en_US' where default_lang='en_GB'"))
		return FAIL;

	return SUCCEED;
}

static int	DBpatch_5050033(void)
{
	if (0 == (program_type & ZBX_PROGRAM_TYPE_SERVER))
		return SUCCEED;

	if (ZBX_DB_OK > DBexecute("update users set lang='en_US' where lang='en_GB'"))
		return FAIL;

	return SUCCEED;
}

static int	DBpatch_5050034(void)
{
	const ZBX_FIELD	field = {"default_lang", "en_US", NULL, NULL, 5, ZBX_TYPE_CHAR, ZBX_NOTNULL, 0};

	return DBset_default("config", &field);
}

static int	DBpatch_5050035(void)
{
	return DBdrop_table("auditlog");
}

static int	DBpatch_5050036(void)
{
	const ZBX_TABLE table =
		{"auditlog", "auditid", 0,
			{
				{"auditid", NULL, NULL, NULL, 0, ZBX_TYPE_CUID, ZBX_NOTNULL, 0},
				{"userid", NULL, NULL, NULL, 0, ZBX_TYPE_ID, 0, 0},
				{"username", "", NULL, NULL, 100, ZBX_TYPE_CHAR, ZBX_NOTNULL, 0},
				{"clock", "0", NULL, NULL, 0, ZBX_TYPE_INT, ZBX_NOTNULL, 0},
				{"ip", "", NULL, NULL, 39, ZBX_TYPE_CHAR, ZBX_NOTNULL, 0},
				{"action", "0", NULL, NULL, 0, ZBX_TYPE_INT, ZBX_NOTNULL, 0},
				{"resourcetype", "0", NULL, NULL, 0, ZBX_TYPE_INT, ZBX_NOTNULL, 0},
				{"resourceid", NULL, NULL, NULL, 0, ZBX_TYPE_ID, ZBX_NOTNULL, 0},
				{"resourcename", "", NULL, NULL, 255, ZBX_TYPE_CHAR, ZBX_NOTNULL, 0},
				{"recordsetid", NULL, NULL, NULL, 0, ZBX_TYPE_CUID, ZBX_NOTNULL, 0},
				{"details", "", NULL, NULL, 0, ZBX_TYPE_LONGTEXT, ZBX_NOTNULL, 0},
				{0}
			},
			NULL
		};

	return DBcreate_table(&table);
}

static int	DBpatch_5050037(void)
{
	return DBcreate_index("auditlog", "auditlog_1", "userid,clock", 0);
}

static int	DBpatch_5050038(void)
{
	return DBcreate_index("auditlog", "auditlog_2", "clock", 0);
}

static int	DBpatch_5050039(void)
{
	return DBcreate_index("auditlog", "auditlog_3", "resourcetype,resourceid", 0);
}

static int	DBpatch_5050040(void)
{
	if (0 == (ZBX_PROGRAM_TYPE_SERVER & program_type))
		return SUCCEED;

	if (ZBX_DB_OK > DBexecute("delete from ids where table_name='auditlog' and field_name='auditid'"))
		return FAIL;

	return SUCCEED;
}

<<<<<<< HEAD
static int	DBpatch_5050031(void)
{
	const ZBX_FIELD	field = {"auditlog_enabled", "1", NULL, NULL, 0, ZBX_TYPE_INT, ZBX_NOTNULL, 0};

	return DBadd_field("config", &field);
}

static int	DBpatch_5050032(void)
{
	if (0 == (program_type & ZBX_PROGRAM_TYPE_SERVER))
		return SUCCEED;

	if (ZBX_DB_OK > DBexecute("update config set default_lang='en_US' where default_lang='en_GB'"))
		return FAIL;

	return SUCCEED;
}

static int	DBpatch_5050033(void)
{
	if (0 == (program_type & ZBX_PROGRAM_TYPE_SERVER))
		return SUCCEED;

	if (ZBX_DB_OK > DBexecute("update users set lang='en_US' where lang='en_GB'"))
		return FAIL;

	return SUCCEED;
}

static int	DBpatch_5050034(void)
{
	const ZBX_FIELD	field = {"default_lang", "en_US", NULL, NULL, 5, ZBX_TYPE_CHAR, ZBX_NOTNULL, 0};

	return DBset_default("config", &field);
}

static int	DBpatch_5050035(void)
{
	if (0 == (program_type & ZBX_PROGRAM_TYPE_SERVER))
		return SUCCEED;

	if (ZBX_DB_OK > DBexecute("update profiles set idx='web.hosts.sort' where idx='web.hosts.php.sort'"))
		return FAIL;

	return SUCCEED;
}

static int	DBpatch_5050036(void)
{
	if (0 == (program_type & ZBX_PROGRAM_TYPE_SERVER))
		return SUCCEED;

	if (ZBX_DB_OK > DBexecute("update profiles set idx='web.hosts.sortorder' where idx='web.hosts.php.sortorder'"))
		return FAIL;

	return SUCCEED;
}

static int	DBpatch_5050037(void)
{
	if (0 == (program_type & ZBX_PROGRAM_TYPE_SERVER))
		return SUCCEED;

	if (ZBX_DB_OK > DBexecute("update profiles set value_str='host.list' where idx='web.pager.entity' "
				"and value_str='hosts.php'"))
	{
		return FAIL;
	}

	return SUCCEED;
}
=======
>>>>>>> a91ee32d
#endif

DBPATCH_START(5050)

/* version, duplicates flag, mandatory flag */

DBPATCH_ADD(5050001, 0, 1)
DBPATCH_ADD(5050002, 0, 1)
DBPATCH_ADD(5050003, 0, 1)
DBPATCH_ADD(5050004, 0, 1)
DBPATCH_ADD(5050005, 0, 1)
DBPATCH_ADD(5050006, 0, 1)
DBPATCH_ADD(5050007, 0, 1)
DBPATCH_ADD(5050008, 0, 1)
DBPATCH_ADD(5050009, 0, 1)
DBPATCH_ADD(5050010, 0, 1)
DBPATCH_ADD(5050011, 0, 1)
DBPATCH_ADD(5050012, 0, 1)
DBPATCH_ADD(5050013, 0, 1)
DBPATCH_ADD(5050014, 0, 1)
DBPATCH_ADD(5050015, 0, 1)
DBPATCH_ADD(5050016, 0, 1)
DBPATCH_ADD(5050017, 0, 1)
DBPATCH_ADD(5050018, 0, 1)
DBPATCH_ADD(5050019, 0, 1)
DBPATCH_ADD(5050020, 0, 1)
DBPATCH_ADD(5050021, 0, 1)
DBPATCH_ADD(5050022, 0, 1)
DBPATCH_ADD(5050023, 0, 1)
DBPATCH_ADD(5050024, 0, 1)
DBPATCH_ADD(5050030, 0, 1)
DBPATCH_ADD(5050031, 0, 1)
DBPATCH_ADD(5050032, 0, 1)
DBPATCH_ADD(5050033, 0, 1)
DBPATCH_ADD(5050034, 0, 1)
DBPATCH_ADD(5050035, 0, 1)
DBPATCH_ADD(5050036, 0, 1)
DBPATCH_ADD(5050037, 0, 1)
<<<<<<< HEAD
=======
DBPATCH_ADD(5050038, 0, 1)
DBPATCH_ADD(5050039, 0, 1)
DBPATCH_ADD(5050040, 0, 1)
>>>>>>> a91ee32d

DBPATCH_END()<|MERGE_RESOLUTION|>--- conflicted
+++ resolved
@@ -491,66 +491,29 @@
 	return SUCCEED;
 }
 
-<<<<<<< HEAD
-static int	DBpatch_5050031(void)
-{
-	const ZBX_FIELD	field = {"auditlog_enabled", "1", NULL, NULL, 0, ZBX_TYPE_INT, ZBX_NOTNULL, 0};
-
-	return DBadd_field("config", &field);
-}
-
-static int	DBpatch_5050032(void)
+static int	DBpatch_5050041(void)
 {
 	if (0 == (program_type & ZBX_PROGRAM_TYPE_SERVER))
 		return SUCCEED;
 
-	if (ZBX_DB_OK > DBexecute("update config set default_lang='en_US' where default_lang='en_GB'"))
-		return FAIL;
-
-	return SUCCEED;
-}
-
-static int	DBpatch_5050033(void)
+	if (ZBX_DB_OK > DBexecute("update profiles set idx='web.hosts.sort' where idx='web.hosts.php.sort'"))
+		return FAIL;
+
+	return SUCCEED;
+}
+
+static int	DBpatch_5050042(void)
 {
 	if (0 == (program_type & ZBX_PROGRAM_TYPE_SERVER))
 		return SUCCEED;
 
-	if (ZBX_DB_OK > DBexecute("update users set lang='en_US' where lang='en_GB'"))
-		return FAIL;
-
-	return SUCCEED;
-}
-
-static int	DBpatch_5050034(void)
-{
-	const ZBX_FIELD	field = {"default_lang", "en_US", NULL, NULL, 5, ZBX_TYPE_CHAR, ZBX_NOTNULL, 0};
-
-	return DBset_default("config", &field);
-}
-
-static int	DBpatch_5050035(void)
-{
-	if (0 == (program_type & ZBX_PROGRAM_TYPE_SERVER))
-		return SUCCEED;
-
-	if (ZBX_DB_OK > DBexecute("update profiles set idx='web.hosts.sort' where idx='web.hosts.php.sort'"))
-		return FAIL;
-
-	return SUCCEED;
-}
-
-static int	DBpatch_5050036(void)
-{
-	if (0 == (program_type & ZBX_PROGRAM_TYPE_SERVER))
-		return SUCCEED;
-
 	if (ZBX_DB_OK > DBexecute("update profiles set idx='web.hosts.sortorder' where idx='web.hosts.php.sortorder'"))
 		return FAIL;
 
 	return SUCCEED;
 }
 
-static int	DBpatch_5050037(void)
+static int	DBpatch_5050043(void)
 {
 	if (0 == (program_type & ZBX_PROGRAM_TYPE_SERVER))
 		return SUCCEED;
@@ -563,8 +526,6 @@
 
 	return SUCCEED;
 }
-=======
->>>>>>> a91ee32d
 #endif
 
 DBPATCH_START(5050)
@@ -603,11 +564,11 @@
 DBPATCH_ADD(5050035, 0, 1)
 DBPATCH_ADD(5050036, 0, 1)
 DBPATCH_ADD(5050037, 0, 1)
-<<<<<<< HEAD
-=======
 DBPATCH_ADD(5050038, 0, 1)
 DBPATCH_ADD(5050039, 0, 1)
 DBPATCH_ADD(5050040, 0, 1)
->>>>>>> a91ee32d
+DBPATCH_ADD(5050041, 0, 1)
+DBPATCH_ADD(5050042, 0, 1)
+DBPATCH_ADD(5050043, 0, 1)
 
 DBPATCH_END()