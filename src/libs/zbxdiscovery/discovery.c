--- conflicted
+++ resolved
@@ -489,14 +489,9 @@
  * Purpose: process new service status                                        *
  *                                                                            *
  ******************************************************************************/
-<<<<<<< HEAD
-void	zbx_discovery_update_service(zbx_uint64_t druleid, zbx_uint64_t dcheckid, zbx_uint64_t unique_dcheckid,
-		zbx_db_dhost *dhost, const char *ip, const char *dns, int port, int status, const char *value, int now,
+void	zbx_discovery_update_service(const zbx_db_drule *drule, zbx_uint64_t dcheckid, zbx_db_dhost *dhost,
+		const char *ip, const char *dns, int port, int status, const char *value, int now,
 		zbx_add_event_func_t add_event_cb)
-=======
-void	zbx_discovery_update_service(const zbx_db_drule *drule, zbx_uint64_t dcheckid, zbx_db_dhost *dhost,
-		const char *ip, const char *dns, int port, int status, const char *value, int now)
->>>>>>> b70b2f2a
 {
 	DB_DSERVICE	dservice;
 
