/*
** Zabbix
** Copyright (C) 2001-2023 Zabbix SIA
**
** This program is free software; you can redistribute it and/or modify
** it under the terms of the GNU General Public License as published by
** the Free Software Foundation; either version 2 of the License, or
** (at your option) any later version.
**
** This program is distributed in the hope that it will be useful,
** but WITHOUT ANY WARRANTY; without even the implied warranty of
** MERCHANTABILITY or FITNESS FOR A PARTICULAR PURPOSE. See the
** GNU General Public License for more details.
**
** You should have received a copy of the GNU General Public License
** along with this program; if not, write to the Free Software
** Foundation, Inc., 51 Franklin Street, Fifth Floor, Boston, MA  02110-1301, USA.
**/

#include "zbxcomms.h"

#include "comms.h"
#include "tls.h"

#include "zbxsysinc.h"

#if defined(HAVE_GNUTLS) || defined(HAVE_OPENSSL)

#include "zbxthreads.h"
#include "log.h"
#include "zbxcrypto.h"
#include "zbxstr.h"
#include "zbxtime.h"

#if defined(HAVE_OPENSSL) && OPENSSL_VERSION_NUMBER < 0x1010000fL || defined(LIBRESSL_VERSION_NUMBER)
/* for OpenSSL 1.0.1/1.0.2 (before 1.1.0) or LibreSSL */

/* mutexes for multi-threaded OpenSSL (see "man 3ssl threads" and example in crypto/threads/mttest.c) */

#include "zbxmutexs.h"

static zbx_mutex_t	*crypto_mutexes = NULL;

static void	zbx_openssl_locking_cb(int mode, int n, const char *file, int line)
{
	if (0 != (mode & CRYPTO_LOCK))
		__zbx_mutex_lock(file, line, *(crypto_mutexes + n));
	else
		__zbx_mutex_unlock(file, line, *(crypto_mutexes + n));
}

static void	zbx_openssl_thread_setup(void)
{
	int	i, num_locks;

	num_locks = CRYPTO_num_locks();

	if (NULL == (crypto_mutexes = zbx_malloc(crypto_mutexes, num_locks * sizeof(zbx_mutex_t))))
	{
		zabbix_log(LOG_LEVEL_CRIT, "cannot allocate mutexes for OpenSSL library");
		exit(EXIT_FAILURE);
	}

	zabbix_log(LOG_LEVEL_DEBUG, "%s() creating %d mutexes", __func__, num_locks);

	for (i = 0; i < num_locks; i++)
	{
		char	*error = NULL;

		if (SUCCEED != zbx_mutex_create(crypto_mutexes + i, NULL, &error))
		{
			zabbix_log(LOG_LEVEL_CRIT, "cannot create mutex #%d for OpenSSL library: %s", i, error);
			zbx_free(error);
			exit(EXIT_FAILURE);
		}
	}

	CRYPTO_set_locking_callback((void (*)(int, int, const char *, int))zbx_openssl_locking_cb);

	/* do not register our own threadid_func() callback, use OpenSSL default one */
}

static void	zbx_openssl_thread_cleanup(void)
{
	int	i, num_locks;

	CRYPTO_set_locking_callback(NULL);

	num_locks = CRYPTO_num_locks();

	for (i = 0; i < num_locks; i++)
		zbx_mutex_destroy(crypto_mutexes + i);

	zbx_free(crypto_mutexes);
}

static int	zbx_openssl_init_ssl(zbx_uint64_t opts, void *settings)
{
#if defined(HAVE_OPENSSL) && OPENSSL_VERSION_NUMBER < 0x1010000fL
	ZBX_UNUSED(opts);
	ZBX_UNUSED(settings);

	SSL_load_error_strings();
	ERR_load_BIO_strings();
	SSL_library_init();
#endif
#ifdef _WINDOWS
	ZBX_UNUSED(opts);
	ZBX_UNUSED(settings);
#endif
	zbx_openssl_thread_setup();
	return 1;
}

static void	OPENSSL_cleanup(void)
{
	RAND_cleanup();
	ERR_free_strings();
	zbx_openssl_thread_cleanup();
}
#endif	/* defined(HAVE_OPENSSL) && OPENSSL_VERSION_NUMBER < 0x1010000fL || defined(LIBRESSL_VERSION_NUMBER) */

#if defined(HAVE_OPENSSL) && OPENSSL_VERSION_NUMBER >= 0x1010000fL && !defined(LIBRESSL_VERSION_NUMBER)
/* OpenSSL 1.1.0 or newer, not LibreSSL */
static int	zbx_openssl_init_ssl(zbx_uint64_t opts, void *settings)
{
	return OPENSSL_init_ssl(opts, settings);
}
#endif

static zbx_get_program_type_f		zbx_get_program_type_cb = NULL;

static ZBX_THREAD_LOCAL const char	*my_psk_identity	= NULL;
static ZBX_THREAD_LOCAL size_t		my_psk_identity_len	= 0;
static ZBX_THREAD_LOCAL char		*my_psk			= NULL;
static ZBX_THREAD_LOCAL size_t		my_psk_len		= 0;

/* Pointer to zbx_dc_get_psk_by_identity() initialized at runtime. This is a workaround for linking. */
/* Server and proxy link with src/libs/zbxdbcache/dbconfig.o where zbx_dc_get_psk_by_identity() resides */
/* but other components (e.g. agent) do not link dbconfig.o. */
size_t	(*find_psk_in_cache)(const unsigned char *, unsigned char *, unsigned int *) = NULL;

/* variable for passing information from callback functions if PSK was found among host PSKs or autoregistration PSK */
static unsigned int	psk_usage;

static zbx_tls_status_t	tls_status = ZBX_TLS_INIT_NONE;

#if defined(HAVE_GNUTLS)
static ZBX_THREAD_LOCAL gnutls_certificate_credentials_t	my_cert_creds		= NULL;
static ZBX_THREAD_LOCAL gnutls_psk_client_credentials_t		my_psk_client_creds	= NULL;
static ZBX_THREAD_LOCAL gnutls_psk_server_credentials_t		my_psk_server_creds	= NULL;
static ZBX_THREAD_LOCAL gnutls_priority_t			ciphersuites_cert	= NULL;
static ZBX_THREAD_LOCAL gnutls_priority_t			ciphersuites_psk	= NULL;
static ZBX_THREAD_LOCAL gnutls_priority_t			ciphersuites_all	= NULL;
#elif defined(HAVE_OPENSSL)
static ZBX_THREAD_LOCAL const SSL_METHOD	*method			= NULL;
static ZBX_THREAD_LOCAL SSL_CTX			*ctx_cert		= NULL;
#ifdef HAVE_OPENSSL_WITH_PSK
static ZBX_THREAD_LOCAL SSL_CTX			*ctx_psk		= NULL;
static ZBX_THREAD_LOCAL SSL_CTX			*ctx_all		= NULL;
/* variables for passing required PSK identity and PSK info to client callback function */
static ZBX_THREAD_LOCAL const char		*psk_identity_for_cb	= NULL;
static ZBX_THREAD_LOCAL size_t			psk_identity_len_for_cb	= 0;
static ZBX_THREAD_LOCAL char			*psk_for_cb		= NULL;
static ZBX_THREAD_LOCAL size_t			psk_len_for_cb		= 0;
#endif
#ifdef HAVE_OPENSSL_WITH_PSK
/* variables for capturing PSK identity from server callback function */
static ZBX_THREAD_LOCAL int			incoming_connection_has_psk = 0;
static ZBX_THREAD_LOCAL char			incoming_connection_psk_id[PSK_MAX_IDENTITY_LEN + 1];
#endif
/* buffer for messages produced by zbx_openssl_info_cb() */
ZBX_THREAD_LOCAL char				info_buf[256];
#endif

#if defined(HAVE_GNUTLS)
/******************************************************************************
 *                                                                            *
 * Purpose: write a GnuTLS debug message into Zabbix log                      *
 *                                                                            *
 * Comments:                                                                  *
 *     This is a callback function, its arguments are defined in GnuTLS.      *
 *                                                                            *
 ******************************************************************************/
static void	zbx_gnutls_debug_cb(int level, const char *str)
{
	char	msg[1024];

	/* remove '\n' from the end of debug message */
	zbx_strlcpy(msg, str, sizeof(msg));
	zbx_rtrim(msg, "\n");
	zabbix_log(LOG_LEVEL_TRACE, "GnuTLS debug: level=%d \"%s\"", level, msg);
}

/******************************************************************************
 *                                                                            *
 * Purpose: write a GnuTLS audit message into Zabbix log                      *
 *                                                                            *
 * Comments:                                                                  *
 *     This is a callback function, its arguments are defined in GnuTLS.      *
 *                                                                            *
 ******************************************************************************/
static void	zbx_gnutls_audit_cb(gnutls_session_t session, const char *str)
{
	char	msg[1024];

	ZBX_UNUSED(session);

	/* remove '\n' from the end of debug message */
	zbx_strlcpy(msg, str, sizeof(msg));
	zbx_rtrim(msg, "\n");

	zabbix_log(LOG_LEVEL_WARNING, "GnuTLS audit: \"%s\"", msg);
}
#endif	/* defined(HAVE_GNUTLS) */

#if defined(HAVE_OPENSSL)
/******************************************************************************
 *                                                                            *
 * Purpose: get state, alert, error information on TLS connection             *
 *                                                                            *
 * Comments:                                                                  *
 *     This is a callback function, its arguments are defined in OpenSSL.     *
 *                                                                            *
 ******************************************************************************/
static void	zbx_openssl_info_cb(const SSL *ssl, int where, int ret)
{
	/* There was an idea of using SSL_CB_LOOP and SSL_state_string_long() to write state changes into Zabbix log */
	/* if logging level is LOG_LEVEL_TRACE. Unfortunately if OpenSSL for security is compiled without SSLv3 */
	/* (i.e. OPENSSL_NO_SSL3 is defined) then SSL_state_string_long() does not provide descriptions of many */
	/* states anymore. The idea was dropped but the code is here for debugging hard problems. */
#if 0
	if (0 != (where & SSL_CB_LOOP))
	{
		zabbix_log(LOG_LEVEL_TRACE, "OpenSSL debug: state=0x%x \"%s\"", (unsigned int)SSL_state(ssl),
				SSL_state_string_long(ssl));
	}
#else
	ZBX_UNUSED(ssl);
#endif
	if (0 != (where & SSL_CB_ALERT))	/* alert sent or received */
	{
		const char	*handshake, *direction, *rw;

		if (0 != (where & SSL_CB_EXIT))
			handshake = " handshake";
		else
			handshake = "";

		if (0 != (where & SSL_ST_CONNECT))
			direction = " connect";
		else if (0 != (where & SSL_ST_ACCEPT))
			direction = " accept";
		else
			direction = "";

		if (0 != (where & SSL_CB_READ))
			rw = " read";
		else if (0 != (where & SSL_CB_WRITE))
			rw = " write";
		else
			rw = "";

		zbx_snprintf(info_buf, sizeof(info_buf), ": TLS%s%s%s %s alert \"%s\"", handshake, direction, rw,
				SSL_alert_type_string_long(ret), SSL_alert_desc_string_long(ret));
	}
}
#endif

#if defined(HAVE_GNUTLS)
/******************************************************************************
 *                                                                            *
 * Purpose: wait for socket to be available for read or write depending on    *
 *          unfinished operation                                              *
 *                                                                            *
 ******************************************************************************/
static int	tls_socket_wait(ZBX_SOCKET s, gnutls_session_t session, ssize_t err)
{
	zbx_pollfd_t	pd;
	int		ret, event;

	ZBX_UNUSED(err);

	pd.fd = s;
	pd.events = event = (0 == gnutls_record_get_direction(session) ? POLLIN : POLLOUT);

	if (0 > (ret = socket_poll(&pd, 1, ZBX_SOCKET_POLL_TIMEOUT)))
	{
		if (SUCCEED != socket_had_nonblocking_error())
			return FAIL;

		return SUCCEED;
	}

	if (1 == ret && 0 == (pd.revents & event))
		return FAIL;

	return SUCCEED;
}

static int	tls_is_nonblocking_error(ssize_t err)
{
	if (GNUTLS_E_INTERRUPTED == err || GNUTLS_E_AGAIN == err)
		return SUCCEED;

	return FAIL;
}

#endif

#if defined(HAVE_OPENSSL)
/******************************************************************************
 *                                                                            *
 * Purpose: wait for socket to be available for read or write depending on    *
 *          unfinished operation                                              *
 *                                                                            *
 ******************************************************************************/
static int	tls_socket_wait(ZBX_SOCKET s, SSL *ctx, ssize_t ssl_err)
{
	zbx_pollfd_t	pd;
	int		ret, event;

	ZBX_UNUSED(ctx);

	pd.fd = s;
	switch (ssl_err)
	{
		case SSL_ERROR_WANT_READ:
			pd.events = POLLIN;
			break;
		case SSL_ERROR_WANT_WRITE:
			pd.events = POLLOUT;
			break;
		default:
			return FAIL;
	}

	event = pd.events;

	if (0 > (ret = socket_poll(&pd, 1, ZBX_SOCKET_POLL_TIMEOUT)))
	{
		if (SUCCEED != socket_had_nonblocking_error())
			return FAIL;

		return SUCCEED;
	}

	if (1 == ret && 0 == (pd.revents & event))
		return FAIL;

	return SUCCEED;
}

static int	tls_is_nonblocking_error(ssize_t err)
{
	if (SSL_ERROR_WANT_READ == err || SSL_ERROR_WANT_WRITE == err)
		return SUCCEED;

	return FAIL;
}

#endif

/******************************************************************************
 *                                                                            *
 * Purpose: compose a TLS error message                                       *
 *                                                                            *
 ******************************************************************************/
#if defined(HAVE_OPENSSL)
static void	zbx_tls_error_msg(char **error, size_t *error_alloc, size_t *error_offset)
{
	unsigned long	error_code;
	const char	*file, *data;
	int		line, flags;
	char		err[1024];

	/* concatenate all error messages in the queue into one string */
#if defined(OPENSSL_VERSION_MAJOR) && OPENSSL_VERSION_NUMBER >=	3	/* OpenSSL 3.0.0 or newer */
	const char	*func;

	while (0 != (error_code = ERR_get_error_all(&file, &line, &func, &data, &flags)))
#else									/* OpenSSL 1.x.x or LibreSSL */
	while (0 != (error_code = ERR_get_error_line_data(&file, &line, &data, &flags)))
#endif
	{
		ERR_error_string_n(error_code, err, sizeof(err));

#if defined(OPENSSL_VERSION_MAJOR) && OPENSSL_VERSION_NUMBER >=	3	/* OpenSSL 3.0.0 or newer */
		zbx_snprintf_alloc(error, error_alloc, error_offset, " file %s line %d func %s: %s",
				file, line, func, err);
#else									/* OpenSSL 1.x.x or LibreSSL */
		zbx_snprintf_alloc(error, error_alloc, error_offset, " file %s line %d: %s", file, line, err);
#endif
		if (NULL != data && 0 != (flags & ERR_TXT_STRING))
			zbx_snprintf_alloc(error, error_alloc, error_offset, ": %s", data);
	}
}
#endif


static void	zbx_psk_warn_misconfig(const char *psk_identity)
{
	zabbix_log(LOG_LEVEL_WARNING, "same PSK identity \"%s\" but different PSK values used in proxy configuration"
			" file, for host or for autoregistration; autoregistration will not be allowed", psk_identity);
}

#if defined(HAVE_GNUTLS)
/******************************************************************************
 *                                                                            *
 * Purpose:                                                                   *
 *     find and set the requested pre-shared key upon GnuTLS request          *
 *                                                                            *
 * Parameters:                                                                *
 *     session      - [IN] not used                                           *
 *     psk_identity - [IN] PSK identity for which the PSK should be searched  *
 *                         and set                                            *
 *     key          - [OUT pre-shared key allocated and set                   *
 *                                                                            *
 * Return value:                                                              *
 *     0  - required PSK successfully found and set                           *
 *     -1 - an error occurred                                                 *
 *                                                                            *
 * Comments:                                                                  *
 *     A callback function, its arguments are defined in GnuTLS.              *
 *     Used in all programs accepting connections.                            *
 *                                                                            *
 ******************************************************************************/
static int	zbx_psk_cb(gnutls_session_t session, const char *psk_identity, gnutls_datum_t *key)
{
	char		*psk;
	size_t		psk_len = 0;
	int		psk_bin_len;
	unsigned char	tls_psk_hex[HOST_TLS_PSK_LEN_MAX], psk_buf[HOST_TLS_PSK_LEN / 2];

	ZBX_UNUSED(session);

	zabbix_log(LOG_LEVEL_DEBUG, "%s() requested PSK identity \"%s\"", __func__, psk_identity);

	psk_usage = 0;

	if (0 != (zbx_get_program_type_cb() & (ZBX_PROGRAM_TYPE_PROXY | ZBX_PROGRAM_TYPE_SERVER)))
	{
		/* call the function zbx_dc_get_psk_by_identity() by pointer */
		if (0 < find_psk_in_cache((const unsigned char *)psk_identity, tls_psk_hex, &psk_usage))
		{
			/* The PSK is in configuration cache. Convert PSK to binary form. */
			if (0 >= (psk_bin_len = zbx_hex2bin(tls_psk_hex, psk_buf, sizeof(psk_buf))))
			{
				/* this should have been prevented by validation in frontend or API */
				zabbix_log(LOG_LEVEL_WARNING, "cannot convert PSK to binary form for PSK identity"
						" \"%s\"", psk_identity);
				return -1;	/* fail */
			}

			psk = (char *)psk_buf;
			psk_len = (size_t)psk_bin_len;
		}

		if (0 != (zbx_get_program_type_cb() & ZBX_PROGRAM_TYPE_PROXY) && 0 < my_psk_identity_len && 0 ==
				strcmp(my_psk_identity, psk_identity))
		{
			/* the PSK is in proxy configuration file */
			psk_usage |= ZBX_PSK_FOR_PROXY;

			if (0 < psk_len && (psk_len != my_psk_len || 0 != memcmp(psk, my_psk, psk_len)))
			{
				/* PSK was also found in configuration cache but with different value */
				zbx_psk_warn_misconfig(psk_identity);
				psk_usage &= ~(unsigned int)ZBX_PSK_FOR_AUTOREG;
			}

			psk = my_psk;	/* prefer PSK from proxy configuration file */
			psk_len = my_psk_len;
		}

		if (0 == psk_len)
		{
			zabbix_log(LOG_LEVEL_WARNING, "cannot find requested PSK identity \"%s\"", psk_identity);
			return -1;	/* fail */
		}
	}
	else if (0 != (zbx_get_program_type_cb() & ZBX_PROGRAM_TYPE_AGENTD))
	{
		if (0 < my_psk_identity_len)
		{
			if (0 == strcmp(my_psk_identity, psk_identity))
			{
				psk = my_psk;
				psk_len = my_psk_len;
			}
			else
			{
				zabbix_log(LOG_LEVEL_WARNING, "cannot find requested PSK identity \"%s\", available PSK"
						" identity \"%s\"", psk_identity, my_psk_identity);
				return -1;	/* fail */
			}
		}
	}

	if (0 < psk_len)
	{
		if (NULL == (key->data = gnutls_malloc(psk_len)))
		{
			zabbix_log(LOG_LEVEL_WARNING, "cannot allocate " ZBX_FS_SIZE_T " bytes of memory for PSK with"
					" identity \"%s\"", (zbx_fs_size_t)psk_len, psk_identity);
			return -1;	/* fail */
		}

		memcpy(key->data, psk, psk_len);
		key->size = (unsigned int)psk_len;

		return 0;	/* success */
	}

	return -1;	/* PSK not found */
}
#elif defined(HAVE_OPENSSL) && defined(HAVE_OPENSSL_WITH_PSK)
/******************************************************************************
 *                                                                            *
 * Purpose:                                                                   *
 *     set pre-shared key for outgoing TLS connection upon OpenSSL request    *
 *                                                                            *
 * Parameters:                                                                *
 *     ssl              - [IN] not used                                       *
 *     hint             - [IN] not used                                       *
 *     identity         - [OUT] buffer to write PSK identity into             *
 *     max_identity_len - [IN] size of the 'identity' buffer                  *
 *     psk              - [OUT] buffer to write PSK into                      *
 *     max_psk_len      - [IN] size of the 'psk' buffer                       *
 *                                                                            *
 * Return value:                                                              *
 *     > 0 - length of PSK in bytes                                           *
 *       0 - an error occurred                                                *
 *                                                                            *
 * Comments:                                                                  *
 *     A callback function, its arguments are defined in OpenSSL.             *
 *     Used in all programs making outgoing TLS PSK connections.              *
 *                                                                            *
 *     As a client we use different PSKs depending on connection to be made.  *
 *     Apparently there is no simple way to specify which PSK should be set   *
 *     by this callback function. We use global variables to pass this info.  *
 *                                                                            *
 ******************************************************************************/
static unsigned int	zbx_psk_client_cb(SSL *ssl, const char *hint, char *identity,
		unsigned int max_identity_len, unsigned char *psk, unsigned int max_psk_len)
{
	ZBX_UNUSED(ssl);
	ZBX_UNUSED(hint);

	zabbix_log(LOG_LEVEL_DEBUG, "%s() requested PSK identity \"%s\"", __func__, psk_identity_for_cb);

	if (max_identity_len < psk_identity_len_for_cb + 1)	/* 1 byte for terminating '\0' */
	{
		zabbix_log(LOG_LEVEL_WARNING, "requested PSK identity \"%s\" does not fit into %u-byte buffer",
				psk_identity_for_cb, max_identity_len);
		return 0;
	}

	if (max_psk_len < psk_len_for_cb)
	{
		zabbix_log(LOG_LEVEL_WARNING, "PSK associated with PSK identity \"%s\" does not fit into %u-byte"
				" buffer", psk_identity_for_cb, max_psk_len);
		return 0;
	}

	zbx_strlcpy(identity, psk_identity_for_cb, max_identity_len);
	memcpy(psk, psk_for_cb, psk_len_for_cb);

	return (unsigned int)psk_len_for_cb;
}

/******************************************************************************
 *                                                                            *
 * Purpose:                                                                   *
 *     set pre-shared key for incoming TLS connection upon OpenSSL request    *
 *                                                                            *
 * Parameters:                                                                *
 *     ssl              - [IN] not used                                       *
 *     identity         - [IN] PSK identity sent by client                    *
 *     psk              - [OUT] buffer to write PSK into                      *
 *     max_psk_len      - [IN] size of the 'psk' buffer                       *
 *                                                                            *
 * Return value:                                                              *
 *     > 0 - length of PSK in bytes                                           *
 *       0 - PSK identity not found                                           *
 *                                                                            *
 * Comments:                                                                  *
 *     A callback function, its arguments are defined in OpenSSL.             *
 *     Used in all programs accepting incoming TLS PSK connections.           *
 *                                                                            *
 ******************************************************************************/
static unsigned int	zbx_psk_server_cb(SSL *ssl, const char *identity, unsigned char *psk,
		unsigned int max_psk_len)
{
	const char	*psk_loc;
	size_t		psk_len = 0;
	int		psk_bin_len;
	unsigned char	tls_psk_hex[HOST_TLS_PSK_LEN_MAX], psk_buf[HOST_TLS_PSK_LEN / 2];

	ZBX_UNUSED(ssl);

	zabbix_log(LOG_LEVEL_DEBUG, "%s() requested PSK identity \"%s\"", __func__, identity);

	incoming_connection_has_psk = 1;
	psk_usage = 0;

	if (0 != (zbx_get_program_type_cb() & (ZBX_PROGRAM_TYPE_PROXY | ZBX_PROGRAM_TYPE_SERVER)))
	{
		/* call the function zbx_dc_get_psk_by_identity() by pointer */
		if (0 < find_psk_in_cache((const unsigned char *)identity, tls_psk_hex, &psk_usage))
		{
			/* The PSK is in configuration cache. Convert PSK to binary form. */
			if (0 >= (psk_bin_len = zbx_hex2bin(tls_psk_hex, psk_buf, sizeof(psk_buf))))
			{
				/* this should have been prevented by validation in frontend or API */
				zabbix_log(LOG_LEVEL_WARNING, "cannot convert PSK to binary form for PSK identity"
						" \"%s\"", identity);
				goto fail;
			}

			psk_loc = (const char *)psk_buf;
			psk_len = (size_t)psk_bin_len;
		}

		if (0 != (zbx_get_program_type_cb() & ZBX_PROGRAM_TYPE_PROXY) &&
				0 < my_psk_identity_len &&
				0 == strcmp(my_psk_identity, identity))
		{
			/* the PSK is in proxy configuration file */
			psk_usage |= ZBX_PSK_FOR_PROXY;

			if (0 < psk_len && (psk_len != my_psk_len || 0 != memcmp(psk_loc, my_psk, psk_len)))
			{
				/* PSK was also found in configuration cache but with different value */
				zbx_psk_warn_misconfig(identity);
				psk_usage &= ~(unsigned int)ZBX_PSK_FOR_AUTOREG;
			}

			psk_loc = my_psk;	/* prefer PSK from proxy configuration file */
			psk_len = my_psk_len;
		}

		if (0 == psk_len)
		{
			zabbix_log(LOG_LEVEL_WARNING, "cannot find requested PSK identity \"%s\"", identity);
			goto fail;
		}
	}
	else if (0 != (zbx_get_program_type_cb() & ZBX_PROGRAM_TYPE_AGENTD))
	{
		if (0 < my_psk_identity_len)
		{
			if (0 == strcmp(my_psk_identity, identity))
			{
				psk_loc = my_psk;
				psk_len = my_psk_len;
			}
			else
			{
				zabbix_log(LOG_LEVEL_WARNING, "cannot find requested PSK identity \"%s\", available PSK"
						" identity \"%s\"", identity, my_psk_identity);
				goto fail;
			}
		}
	}

	if (0 < psk_len)
	{
		if ((size_t)max_psk_len < psk_len)
		{
			zabbix_log(LOG_LEVEL_WARNING, "PSK associated with PSK identity \"%s\" does not fit into"
					" %u-byte buffer", identity, max_psk_len);
			goto fail;
		}

		memcpy(psk, psk_loc, psk_len);
		zbx_strlcpy(incoming_connection_psk_id, identity, sizeof(incoming_connection_psk_id));

		return (unsigned int)psk_len;	/* success */
	}
fail:
	incoming_connection_psk_id[0] = '\0';
	return 0;	/* PSK not found */
}
#endif

/******************************************************************************
 *                                                                            *
 * Purpose: Check PSK identity length. Exit if length exceeds the maximum.    *
 *                                                                            *
 ******************************************************************************/
static void	zbx_check_psk_identity_len(size_t psk_identity_len)
{
	if (HOST_TLS_PSK_IDENTITY_LEN < psk_identity_len)
	{
		zabbix_log(LOG_LEVEL_CRIT, "PSK identity length " ZBX_FS_SIZE_T " exceeds the maximum length of %d"
				" bytes.", (zbx_fs_size_t)psk_identity_len, HOST_TLS_PSK_IDENTITY_LEN);
		zbx_tls_free();
		exit(EXIT_FAILURE);
	}
}

/******************************************************************************
 *                                                                            *
 * Purpose:                                                                   *
 *     read a pre-shared key from a file and convert it from                  *
 *     textual representation (ASCII hex digit string) to a binary            *
 *     representation (byte string)                                           *
 *                                                                            *
 * Comments:                                                                  *
 *     Maximum length of PSK hex-digit string is defined by HOST_TLS_PSK_LEN. *
 *     Currently it is 512 characters, which encodes a 2048-bit PSK and is    *
 *     supported by GnuTLS and OpenSSL libraries (compiled with default       *
 *     parameters). If the key is longer an error message                     *
 *     "ssl_set_psk(): SSL - Bad input parameters to function" will be logged *
 *     at runtime.                                                            *
 *                                                                            *
 ******************************************************************************/
static void	zbx_read_psk_file(char *file_name)
{
	FILE		*f;
	size_t		len;
	int		len_bin, ret = FAIL;
	char		buf[HOST_TLS_PSK_LEN_MAX + 2];	/* up to 512 bytes of hex-digits, maybe 1-2 bytes for '\n', */
							/* 1 byte for terminating '\0' */
	char		buf_bin[HOST_TLS_PSK_LEN / 2];	/* up to 256 bytes of binary PSK */

	if (NULL == (f = fopen(file_name, "r")))
	{
		zabbix_log(LOG_LEVEL_CRIT, "cannot open file \"%s\": %s", file_name, zbx_strerror(errno));
		goto out;
	}

	if (NULL == fgets(buf, (int)sizeof(buf), f))
	{
		zabbix_log(LOG_LEVEL_CRIT, "cannot read from file \"%s\" or file empty", file_name);
		goto out;
	}

	buf[strcspn(buf, "\r\n")] = '\0';	/* discard newline at the end of string */

	if (0 == (len = strlen(buf)))
	{
		zabbix_log(LOG_LEVEL_CRIT, "file \"%s\" is empty", file_name);
		goto out;
	}

	if (HOST_TLS_PSK_LEN_MIN > len)
	{
		zabbix_log(LOG_LEVEL_CRIT, "PSK in file \"%s\" is too short. Minimum is %d hex-digits",
				file_name, HOST_TLS_PSK_LEN_MIN);
		goto out;
	}

	if (HOST_TLS_PSK_LEN < len)
	{
		zabbix_log(LOG_LEVEL_CRIT, "PSK in file \"%s\" is too long. Maximum is %d hex-digits",
				file_name, HOST_TLS_PSK_LEN);
		goto out;
	}

	if (0 >= (len_bin = zbx_hex2bin((unsigned char *)buf, (unsigned char *)buf_bin, sizeof(buf_bin))))
	{
		zabbix_log(LOG_LEVEL_CRIT, "invalid PSK in file \"%s\"", file_name);
		goto out;
	}

	my_psk_len = (size_t)len_bin;
	my_psk = zbx_malloc(my_psk, my_psk_len);
	memcpy(my_psk, buf_bin, my_psk_len);

	ret = SUCCEED;
out:
	if (NULL != f && 0 != fclose(f))
	{
		zabbix_log(LOG_LEVEL_CRIT, "cannot close file \"%s\": %s", file_name, zbx_strerror(errno));
		ret = FAIL;
	}

	if (SUCCEED == ret)
		return;

	zbx_tls_free();
	exit(EXIT_FAILURE);
}

#if defined(HAVE_GNUTLS)
/******************************************************************************
 *                                                                            *
 * Purpose: write names of enabled GnuTLS ciphersuites into Zabbix log for    *
 *          debugging                                                         *
 *                                                                            *
 * Parameters:                                                                *
 *     title1  - [IN] name of the calling function                            *
 *     title2  - [IN] name of the group of ciphersuites                       *
 *     ciphers - [IN] list of ciphersuites                                    *
 *                                                                            *
 ******************************************************************************/
static void	zbx_log_ciphersuites(const char *title1, const char *title2, gnutls_priority_t ciphers)
{
	if (SUCCEED == ZBX_CHECK_LOG_LEVEL(LOG_LEVEL_DEBUG))
	{
		char		*msg = NULL;
		size_t		msg_alloc = 0, msg_offset = 0;
		int		res;
		unsigned int	idx = 0, sidx;
		const char	*name;

		zbx_snprintf_alloc(&msg, &msg_alloc, &msg_offset, "%s() %s ciphersuites:", title1, title2);

		while (1)
		{
			if (GNUTLS_E_SUCCESS == (res = gnutls_priority_get_cipher_suite_index(ciphers, idx++, &sidx)))
			{
				if (NULL != (name = gnutls_cipher_suite_info(sidx, NULL, NULL, NULL, NULL, NULL)))
					zbx_snprintf_alloc(&msg, &msg_alloc, &msg_offset, " %s", name);
			}
			else if (GNUTLS_E_REQUESTED_DATA_NOT_AVAILABLE == res)
			{
				break;
			}

			/* ignore the 3rd possibility GNUTLS_E_UNKNOWN_CIPHER_SUITE */
			/* (see "man gnutls_priority_get_cipher_suite_index") */
		}

		zabbix_log(LOG_LEVEL_DEBUG, "%s", msg);
		zbx_free(msg);
	}
}
#elif defined(HAVE_OPENSSL)
/******************************************************************************
 *                                                                            *
 * Purpose: write names of enabled OpenSSL ciphersuites into Zabbix log for   *
 *          debugging                                                         *
 *                                                                            *
 * Parameters:                                                                *
 *     title1  - [IN] name of the calling function                            *
 *     title2  - [IN] name of the group of ciphersuites                       *
 *     ciphers - [IN] stack of ciphersuites                                   *
 *                                                                            *
 ******************************************************************************/
static void	zbx_log_ciphersuites(const char *title1, const char *title2, SSL_CTX *ciphers)
{
	if (SUCCEED == ZBX_CHECK_LOG_LEVEL(LOG_LEVEL_DEBUG))
	{
		char			*msg = NULL;
		size_t			msg_alloc = 0, msg_offset = 0;
		int			i, num;
		STACK_OF(SSL_CIPHER)	*cipher_list;

		zbx_snprintf_alloc(&msg, &msg_alloc, &msg_offset, "%s() %s ciphersuites:", title1, title2);

		cipher_list = SSL_CTX_get_ciphers(ciphers);
		num = sk_SSL_CIPHER_num(cipher_list);

		for (i = 0; i < num; i++)
		{
			zbx_snprintf_alloc(&msg, &msg_alloc, &msg_offset, " %s",
					SSL_CIPHER_get_name(sk_SSL_CIPHER_value(cipher_list, i)));
		}

		zabbix_log(LOG_LEVEL_DEBUG, "%s", msg);
		zbx_free(msg);
	}
}
#endif

#if defined(HAVE_GNUTLS)
/******************************************************************************
 *                                                                            *
 * Purpose:                                                                   *
 *     print an RDN (relative distinguished name) value into buffer           *
 *                                                                            *
 * Parameters:                                                                *
 *     value - [IN] pointer to RDN value                                      *
 *     len   - [IN] number of bytes in the RDN value                          *
 *     buf   - [OUT] output buffer                                            *
 *     size  - [IN] output buffer size                                        *
 *     error - [OUT] dynamically allocated memory with error message.         *
 *                   Initially '*error' must be NULL.                         *
 *                                                                            *
 * Return value:                                                              *
 *     number of bytes written into 'buf'                                     *
 *     '*error' is not NULL if an error occurred                              *
 *                                                                            *
 ******************************************************************************/
static size_t	zbx_print_rdn_value(const unsigned char *value, size_t len, unsigned char *buf, size_t size,
		char **error)
{
	const unsigned char	*p_in;
	unsigned char		*p_out, *p_out_end;

	p_in = value;
	p_out = buf;
	p_out_end = buf + size;

	while (value + len > p_in)
	{
		if (0 == (*p_in & 0x80))			/* ASCII */
		{
			if (0x1f < *p_in && *p_in < 0x7f)	/* printable character */
			{
				if (p_out_end - 1 > p_out)
				{
					/* According to RFC 4514:                                                   */
					/*    - escape characters '"' (U+0022), '+' U+002B, ',' U+002C, ';' U+003B, */
					/*      '<' U+003C, '>' U+003E, '\' U+005C  anywhere in string.             */
					/*    - escape characters space (' ' U+0020) or number sign ('#' U+0023) at */
					/*      the beginning of string.                                            */
					/*    - escape character space (' ' U+0020) at the end of string.           */
					/*    - escape null (U+0000) character anywhere. <--- we do not allow null. */

					if ((0x20 == (*p_in & 0x70) && ('"' == *p_in || '+' == *p_in || ',' == *p_in))
							|| (0x30 == (*p_in & 0x70) && (';' == *p_in || '<' == *p_in ||
							'>' == *p_in)) || '\\' == *p_in ||
							(' ' == *p_in && (value == p_in || (value + len - 1) == p_in))
							|| ('#' == *p_in && value == p_in))
					{
						*p_out++ = '\\';
					}
				}
				else
					goto small_buf;

				if (p_out_end - 1 > p_out)
					*p_out++ = *p_in++;
				else
					goto small_buf;
			}
			else if (0 == *p_in)
			{
				*error = zbx_strdup(*error, "null byte in certificate, could be an attack");
				break;
			}
			else
			{
				*error = zbx_strdup(*error, "non-printable character in certificate");
				break;
			}
		}
		else if (0xc0 == (*p_in & 0xe0))	/* 11000010-11011111 starts a 2-byte sequence */
		{
			if (p_out_end - 2 > p_out)
			{
				*p_out++ = *p_in++;
				*p_out++ = *p_in++;
			}
			else
				goto small_buf;
		}
		else if (0xe0 == (*p_in & 0xf0))	/* 11100000-11101111 starts a 3-byte sequence */
		{
			if (p_out_end - 3 > p_out)
			{
				*p_out++ = *p_in++;
				*p_out++ = *p_in++;
				*p_out++ = *p_in++;
			}
			else
				goto small_buf;
		}
		else if (0xf0 == (*p_in & 0xf8))	/* 11110000-11110100 starts a 4-byte sequence */
		{
			if (p_out_end - 4 > p_out)
			{
				*p_out++ = *p_in++;
				*p_out++ = *p_in++;
				*p_out++ = *p_in++;
				*p_out++ = *p_in++;
			}
			else
				goto small_buf;
		}
		else				/* not a valid UTF-8 character */
		{
			*error = zbx_strdup(*error, "invalid UTF-8 character");
			break;
		}
	}

	*p_out = '\0';

	return (size_t)(p_out - buf);
small_buf:
	*p_out = '\0';
	*error = zbx_strdup(*error, "output buffer too small");

	return (size_t)(p_out - buf);
}
#endif

#if defined(HAVE_GNUTLS)
/******************************************************************************
 *                                                                            *
 * Purpose:                                                                   *
 *     Print distinguished name (i.e. issuer, subject) into buffer. Intended  *
 *     to use as an alternative to GnuTLS gnutls_x509_crt_get_issuer_dn() and *
 *     gnutls_x509_crt_get_dn() to meet application needs.                    *
 *                                                                            *
 * Parameters:                                                                *
 *     dn    - [IN] pointer to distinguished name                             *
 *     buf   - [OUT] output buffer                                            *
 *     size  - [IN] output buffer size                                        *
 *     error - [OUT] dynamically allocated memory with error message          *
 *                                                                            *
 * Return value:                                                              *
 *     SUCCEED - no errors, FAIL - an error occurred                          *
 *                                                                            *
 * Comments:                                                                  *
 *     Multi-valued RDNs are not supported currently (only the first value is *
 *     printed).                                                              *
 *                                                                            *
 ******************************************************************************/
static int	zbx_x509_dn_gets(const gnutls_x509_dn_t dn, char *buf, size_t size, char **error)
{
#define ZBX_AVA_BUF_SIZE	20	/* hopefully no more than 20 RDNs */

	int			res, i_max = 0, i = 0, ava_dyn_size = 0;
	char			*p, *p_end;
	gnutls_x509_ava_st	*ava, *ava_dyn = NULL;
	char			oid_str[128];		/* size equal to MAX_OID_SIZE, internally defined in GnuTLS */
	gnutls_x509_ava_st	ava_stat[ZBX_AVA_BUF_SIZE];

	/* Find index of the last RDN in distinguished name. Remember pointers to RDNs to minimize calling of */
	/* gnutls_x509_dn_get_rdn_ava() as it seems a bit expensive. */

	while (1)
	{
		if (ZBX_AVA_BUF_SIZE > i)	/* most common case: small number of RDNs, fits in fixed buffer */
		{
			ava = &ava_stat[i];
		}
		else if (NULL == ava_dyn)	/* fixed buffer full, copy data to dynamic buffer */
		{
			ava_dyn_size = 2 * ZBX_AVA_BUF_SIZE;
			ava_dyn = zbx_malloc(NULL, (size_t)ava_dyn_size * sizeof(gnutls_x509_ava_st));

			memcpy(ava_dyn, ava_stat, ZBX_AVA_BUF_SIZE * sizeof(gnutls_x509_ava_st));
			ava = ava_dyn + ZBX_AVA_BUF_SIZE;
		}
		else if (ava_dyn_size > i)	/* fits in dynamic buffer */
		{
			ava = ava_dyn + i;
		}
		else				/* expand dynamic buffer */
		{
			ava_dyn_size += ZBX_AVA_BUF_SIZE;
			ava_dyn = zbx_realloc(ava_dyn, (size_t)ava_dyn_size * sizeof(gnutls_x509_ava_st));
			ava = ava_dyn + i;
		}

		if (0 == (res = gnutls_x509_dn_get_rdn_ava(dn, i, 0, ava)))	/* RDN with index 'i' exists */
		{
			i++;
		}
		else if (GNUTLS_E_ASN1_ELEMENT_NOT_FOUND == res)
		{
			i_max = i;
			break;
		}
		else
		{
			*error = zbx_dsprintf(*error, "zbx_x509_dn_gets(): gnutls_x509_dn_get_rdn_ava() failed: %d %s",
					res, gnutls_strerror(res));
			zbx_free(ava_dyn);
			return FAIL;
		}
	}

	/* "print" RDNs in reverse order (recommended by RFC 4514) */

	if (NULL == ava_dyn)
		ava = &ava_stat[0];
	else
		ava = ava_dyn;

	p = buf;
	p_end = buf + size;

	for (i = i_max - 1, ava += i; i >= 0; i--, ava--)
	{
		if (sizeof(oid_str) <= ava->oid.size)
		{
			THIS_SHOULD_NEVER_HAPPEN;
			zbx_free(ava_dyn);
			return FAIL;
		}

		memcpy(oid_str, ava->oid.data, ava->oid.size);
		oid_str[ava->oid.size] = '\0';

		if (buf != p)			/* not the first RDN being printed */
		{
			if (p_end - 1 == p)
				goto small_buf;

			p += zbx_strlcpy(p, ",", (size_t)(p_end - p));	/* separator between RDNs */
		}

		/* write attribute name */

		if (p_end - 1 == p)
			goto small_buf;

		p += zbx_strlcpy(p, gnutls_x509_dn_oid_name(oid_str, GNUTLS_X509_DN_OID_RETURN_OID),
				(size_t)(p_end - p));

		if (p_end - 1 == p)
			goto small_buf;

		p += zbx_strlcpy(p, "=", (size_t)(p_end - p));

		/* write attribute value */

		if (p_end - 1 == p)
			goto small_buf;

		p += zbx_print_rdn_value(ava->value.data, ava->value.size, (unsigned char *)p, (size_t)(p_end - p),
				error);

		if (NULL != *error)
			break;
	}

	zbx_free(ava_dyn);

	if (NULL == *error)
		return SUCCEED;
	else
		return FAIL;
small_buf:
	zbx_free(ava_dyn);
	*error = zbx_strdup(*error, "output buffer too small");

	return FAIL;

#undef ZBX_AVA_BUF_SIZE
}
#elif defined(HAVE_OPENSSL)
/******************************************************************************
 *                                                                            *
 * Purpose:                                                                   *
 *     Print distinguished name (i.e. issuer, subject) into buffer. Intended  *
 *     to use as an alternative to OpenSSL X509_NAME_oneline() and to meet    *
 *     application needs.                                                     *
 *                                                                            *
 * Parameters:                                                                *
 *     dn    - [IN] pointer to distinguished name                             *
 *     buf   - [OUT] output buffer                                            *
 *     size  - [IN] output buffer size                                        *
 *     error - [OUT] dynamically allocated memory with error message          *
 *                                                                            *
 * Return value:                                                              *
 *     SUCCEED - no errors, FAIL - an error occurred                          *
 *                                                                            *
 * Comments:                                                                  *
 *     Examples often use OpenSSL X509_NAME_oneline() to print certificate    *
 *     issuer and subject into memory buffers but it is a legacy function and *
 *     strongly discouraged in new applications. So, we have to use functions *
 *     writing into BIOs and then turn results into memory buffers.           *
 *                                                                            *
 ******************************************************************************/
static int	zbx_x509_dn_gets(X509_NAME *dn, char *buf, size_t size, char **error)
{
	BIO		*bio;
	const char	*data;
	size_t		len;
	int		ret = FAIL;

	if (NULL == (bio = BIO_new(BIO_s_mem())))
	{
		*error = zbx_strdup(*error, "cannot create BIO");
		goto out;
	}

	/* XN_FLAG_RFC2253 - RFC 2253 is outdated, it was replaced by RFC 4514 "Lightweight Directory Access Protocol */
	/* (LDAP): String Representation of Distinguished Names" */

	if (0 > X509_NAME_print_ex(bio, dn, 0, XN_FLAG_RFC2253 & ~ASN1_STRFLGS_ESC_MSB))
	{
		*error = zbx_strdup(*error, "cannot print distinguished name");
		goto out;
	}

	if (size <= (len = (size_t)BIO_get_mem_data(bio, &data)))
	{
		*error = zbx_strdup(*error, "output buffer too small");
		goto out;
	}

	zbx_strlcpy(buf, data, len + 1);
	ret = SUCCEED;
out:
	if (NULL != bio)
	{
		/* ensure that associated memory buffer will be freed by BIO_vfree() */
		(void)BIO_set_close(bio, BIO_CLOSE);
		BIO_vfree(bio);
	}

	return ret;
}
#endif

#if defined(HAVE_GNUTLS)
/******************************************************************************
 *                                                                            *
 * Purpose: get peer certificate from session                                 *
 *                                                                            *
 * Parameters:                                                                *
 *     session - [IN] session context                                         *
 *     error   - [OUT] dynamically allocated memory with error message        *
 *                                                                            *
 * Return value:                                                              *
 *     pointer to peer certificate - success                                  *
 *     NULL - an error occurred                                               *
 *                                                                            *
 * Comments:                                                                  *
 *     In case of success it is a responsibility of caller to deallocate      *
 *     the instance of certificate using gnutls_x509_crt_deinit().            *
 *                                                                            *
 ******************************************************************************/
static gnutls_x509_crt_t	zbx_get_peer_cert(const gnutls_session_t session, char **error)
{
	if (GNUTLS_CRT_X509 == gnutls_certificate_type_get(session))
	{
		int			res;
		unsigned int		cert_list_size = 0;
		const gnutls_datum_t	*cert_list;
		gnutls_x509_crt_t	cert;

		if (NULL == (cert_list = gnutls_certificate_get_peers(session, &cert_list_size)))
		{
			*error = zbx_dsprintf(*error, "%s(): gnutls_certificate_get_peers() returned NULL", __func__);
			return NULL;
		}

		if (0 == cert_list_size)
		{
			*error = zbx_dsprintf(*error, "%s(): gnutls_certificate_get_peers() returned 0 certificates",
					__func__);
			return NULL;
		}

		if (GNUTLS_E_SUCCESS != (res = gnutls_x509_crt_init(&cert)))
		{
			*error = zbx_dsprintf(*error, "%s(): gnutls_x509_crt_init() failed: %d %s", __func__,
					res, gnutls_strerror(res));
			return NULL;
		}

		/* the 1st element of the list is peer certificate */

		if (GNUTLS_E_SUCCESS != (res = gnutls_x509_crt_import(cert, &cert_list[0], GNUTLS_X509_FMT_DER)))
		{
			*error = zbx_dsprintf(*error, "%s(): gnutls_x509_crt_import() failed: %d %s", __func__,
					res, gnutls_strerror(res));
			gnutls_x509_crt_deinit(cert);
			return NULL;
		}

		return cert;	/* success */
	}
	else
	{
		*error = zbx_dsprintf(*error, "%s(): not an X509 certificate", __func__);
		return NULL;
	}
}
#endif

/******************************************************************************
 *                                                                            *
 * Purpose: write peer certificate information into Zabbix log for debugging  *
 *                                                                            *
 * Parameters:                                                                *
 *     function_name - [IN] caller function name                              *
 *     tls_ctx       - [IN] TLS context                                       *
 *                                                                            *
 ******************************************************************************/
static void	zbx_log_peer_cert(const char *function_name, const zbx_tls_context_t *tls_ctx)
{
	char			*error = NULL;
#if defined(HAVE_GNUTLS)
	gnutls_x509_crt_t	cert;
	int			res;
	gnutls_datum_t		cert_print;
#elif defined(HAVE_OPENSSL)
	X509			*cert;
	char			issuer[HOST_TLS_ISSUER_LEN_MAX], subject[HOST_TLS_SUBJECT_LEN_MAX];
#endif

	if (SUCCEED != ZBX_CHECK_LOG_LEVEL(LOG_LEVEL_DEBUG))
		return;
#if defined(HAVE_GNUTLS)
	if (NULL == (cert = zbx_get_peer_cert(tls_ctx->ctx, &error)))
	{
		zabbix_log(LOG_LEVEL_DEBUG, "%s(): cannot obtain peer certificate: %s", function_name, error);
	}
	else if (GNUTLS_E_SUCCESS != (res = gnutls_x509_crt_print(cert, GNUTLS_CRT_PRINT_ONELINE, &cert_print)))
	{
		zabbix_log(LOG_LEVEL_DEBUG, "%s(): gnutls_x509_crt_print() failed: %d %s", function_name, res,
				gnutls_strerror(res));
	}
	else
	{
		zabbix_log(LOG_LEVEL_DEBUG, "%s(): peer certificate: %s", function_name, cert_print.data);
		gnutls_free(cert_print.data);
	}

	if (NULL != cert)
		gnutls_x509_crt_deinit(cert);
#elif defined(HAVE_OPENSSL)
	if (NULL == (cert = SSL_get_peer_certificate(tls_ctx->ctx)))
	{
		zabbix_log(LOG_LEVEL_DEBUG, "%s() cannot obtain peer certificate", function_name);
	}
	else if (SUCCEED != zbx_x509_dn_gets(X509_get_issuer_name(cert), issuer, sizeof(issuer), &error))
	{
		zabbix_log(LOG_LEVEL_DEBUG, "%s() cannot obtain peer certificate issuer: %s", function_name, error);
	}
	else if (SUCCEED != zbx_x509_dn_gets(X509_get_subject_name(cert), subject, sizeof(subject), &error))
	{
		zabbix_log(LOG_LEVEL_DEBUG, "%s() cannot obtain peer certificate subject: %s", function_name, error);
	}
	else
	{
		zabbix_log(LOG_LEVEL_DEBUG, "%s() peer certificate issuer:\"%s\" subject:\"%s\"",
				function_name, issuer, subject);
	}

	if (NULL != cert)
		X509_free(cert);
#endif
	zbx_free(error);
}

#if defined(HAVE_GNUTLS)
/******************************************************************************
 *                                                                            *
 * Purpose: basic verification of peer certificate                            *
 *                                                                            *
 * Return value:                                                              *
 *     SUCCEED - verification successful                                      *
 *     FAIL - invalid certificate or an error occurred                        *
 *                                                                            *
 ******************************************************************************/
static int	zbx_verify_peer_cert(const gnutls_session_t session, char **error)
{
	int		res;
	unsigned int	status;
	gnutls_datum_t	status_print;

	if (GNUTLS_E_SUCCESS != (res = gnutls_certificate_verify_peers2(session, &status)))
	{
		*error = zbx_dsprintf(*error, "%s(): gnutls_certificate_verify_peers2() failed: %d %s",
				__func__, res, gnutls_strerror(res));
		return FAIL;
	}

	if (GNUTLS_E_SUCCESS != (res = gnutls_certificate_verification_status_print(status,
			gnutls_certificate_type_get(session), &status_print, 0)))
	{
		*error = zbx_dsprintf(*error, "%s(): gnutls_certificate_verification_status_print() failed: %d"
				" %s", __func__, res, gnutls_strerror(res));
		return FAIL;
	}

	if (0 != status)
		*error = zbx_dsprintf(*error, "invalid peer certificate: %s", status_print.data);

	gnutls_free(status_print.data);

	if (0 == status)
		return SUCCEED;
	else
		return FAIL;
}
#endif

/******************************************************************************
 *                                                                            *
 * Purpose:                                                                   *
 *     verify peer certificate issuer and subject of the given TLS context    *
 *                                                                            *
 * Parameters:                                                                *
 *     tls_ctx      - [IN] TLS context to verify                              *
 *     issuer       - [IN] required issuer (ignore if NULL or empty string)   *
 *     subject      - [IN] required subject (ignore if NULL or empty string)  *
 *     error        - [OUT] dynamically allocated memory with error message   *
 *                                                                            *
 * Return value:                                                              *
 *     SUCCEED or FAIL                                                        *
 *                                                                            *
 ******************************************************************************/
static int	zbx_verify_issuer_subject(const zbx_tls_context_t *tls_ctx, const char *issuer, const char *subject,
		char **error)
{
	char			tls_issuer[HOST_TLS_ISSUER_LEN_MAX], tls_subject[HOST_TLS_SUBJECT_LEN_MAX];
	int			issuer_mismatch = 0, subject_mismatch = 0;
	size_t			error_alloc = 0, error_offset = 0;
#if defined(HAVE_GNUTLS)
	gnutls_x509_crt_t	cert;
	gnutls_x509_dn_t	dn;
	int			res;
#elif defined(HAVE_OPENSSL)
	X509			*cert;
#endif

	if ((NULL == issuer || '\0' == *issuer) && (NULL == subject || '\0' == *subject))
		return SUCCEED;

	tls_issuer[0] = '\0';
	tls_subject[0] = '\0';

#if defined(HAVE_GNUTLS)
	if (NULL == (cert = zbx_get_peer_cert(tls_ctx->ctx, error)))
		return FAIL;

	if (NULL != issuer && '\0' != *issuer)
	{
		if (0 != (res = gnutls_x509_crt_get_issuer(cert, &dn)))
		{
			*error = zbx_dsprintf(*error, "gnutls_x509_crt_get_issuer() failed: %d %s", res,
					gnutls_strerror(res));
			return FAIL;
		}

		if (SUCCEED != zbx_x509_dn_gets(dn, tls_issuer, sizeof(tls_issuer), error))
			return FAIL;
	}

	if (NULL != subject && '\0' != *subject)
	{
		if (0 != (res = gnutls_x509_crt_get_subject(cert, &dn)))
		{
			*error = zbx_dsprintf(*error, "gnutls_x509_crt_get_subject() failed: %d %s", res,
					gnutls_strerror(res));
			return FAIL;
		}

		if (SUCCEED != zbx_x509_dn_gets(dn, tls_subject, sizeof(tls_subject), error))
			return FAIL;
	}

	gnutls_x509_crt_deinit(cert);
#elif defined(HAVE_OPENSSL)
	if (NULL == (cert = SSL_get_peer_certificate(tls_ctx->ctx)))
	{
		*error = zbx_strdup(*error, "cannot obtain peer certificate");
		return FAIL;
	}

	if (NULL != issuer && '\0' != *issuer)
	{
		if (SUCCEED != zbx_x509_dn_gets(X509_get_issuer_name(cert), tls_issuer, sizeof(tls_issuer), error))
			return FAIL;
	}

	if (NULL != subject && '\0' != *subject)
	{
		if (SUCCEED != zbx_x509_dn_gets(X509_get_subject_name(cert), tls_subject, sizeof(tls_subject), error))
			return FAIL;
	}

	X509_free(cert);
#endif
	/* simplified match, not compliant with RFC 4517, 4518 */

	if (NULL != issuer && '\0' != *issuer)
		issuer_mismatch = strcmp(tls_issuer, issuer);

	if (NULL != subject && '\0' != *subject)
		subject_mismatch = strcmp(tls_subject, subject);

	if (0 == issuer_mismatch && 0 == subject_mismatch)
		return SUCCEED;

	if (0 != issuer_mismatch)
	{
		zbx_snprintf_alloc(error, &error_alloc, &error_offset, "issuer: peer: \"%s\", required: \"%s\"",
				tls_issuer, issuer);
	}

	if (0 != subject_mismatch)
	{
		if (0 != issuer_mismatch)
			zbx_strcpy_alloc(error, &error_alloc, &error_offset, ", ");

		zbx_snprintf_alloc(error, &error_alloc, &error_offset, "subject: peer: \"%s\", required: \"%s\"",
				tls_subject, subject);
	}

	return FAIL;
}

/******************************************************************************
 *                                                                            *
 * Purpose:                                                                   *
 *     check server certificate issuer and subject (for passive proxies and   *
 *     agent passive checks)                                                  *
 *                                                                            *
 * Parameters:                                                                *
 *     sock            - [IN] connected socket to get certificate from        *
 *     allowed_issuer  - [IN] certificate must be issued by this CA authority *
 *                            (can be NULL if not configured)                 *
 *     allowed_subject - [IN] required certificate subject (can be NULL if    *
 *                            not configured)                                 *
 *     error           - [OUT] dynamically allocated memory with error        *
 *                            message                                         *
 *                                                                            *
 * Return value: SUCCEED (issuer and subject match allowed values) or FAIL    *
 *                                                                            *
 ******************************************************************************/
int	zbx_check_server_issuer_subject(const zbx_socket_t *sock, const char *allowed_issuer,
		const char *allowed_subject, char **error)
{
	zbx_tls_conn_attr_t	attr;

	if (SUCCEED != zbx_tls_get_attr_cert(sock, &attr))
	{
		THIS_SHOULD_NEVER_HAPPEN;

		*error = zbx_dsprintf(*error, "cannot get connection attributes for connection from %s", sock->peer);
		return FAIL;
	}

	/* simplified match, not compliant with RFC 4517, 4518 */
	if (NULL != allowed_issuer && 0 != strcmp(allowed_issuer, attr.issuer))
	{
		*error = zbx_dsprintf(*error, "certificate issuer does not match for %s", sock->peer);
		return FAIL;
	}

	/* simplified match, not compliant with RFC 4517, 4518 */
	if (NULL != allowed_subject && 0 != strcmp(allowed_subject, attr.subject))
	{
		*error = zbx_dsprintf(*error, "certificate subject does not match for %s", sock->peer);
		return FAIL;
	}

	return SUCCEED;
}

/******************************************************************************
 *                                                                            *
 * Purpose: initialize TLS library, log library version                       *
 *                                                                            *
 * Comments:                                                                  *
 *     Some crypto libraries require initialization. On Unix the              *
 *     initialization is done separately in each child process which uses     *
 *     crypto libraries. On MS Windows it is done in the first thread.        *
 *                                                                            *
 *     Flag 'init_status' is used to prevent library deinitialization on exit *
 *     if it was not yet initialized (can happen if termination signal is     *
 *     received) and library initialization in threads when it was done in    *
 *     parent process.                                                        *
 *                                                                            *
 ******************************************************************************/
static void	zbx_tls_library_init(zbx_tls_status_t status)
{
	/* skip initialization in threads if it was already done in parent process */
	if (ZBX_TLS_INIT_NONE != tls_status)
		return;

#if defined(HAVE_GNUTLS)
	if (GNUTLS_E_SUCCESS != gnutls_global_init())
	{
		zabbix_log(LOG_LEVEL_CRIT, "cannot initialize GnuTLS library");
		exit(EXIT_FAILURE);
	}

	tls_status = status;

	zabbix_log(LOG_LEVEL_DEBUG, "GnuTLS library (version %s) initialized", gnutls_check_version(NULL));
#elif defined(HAVE_OPENSSL)
#if !defined(LIBRESSL_VERSION_NUMBER)	/* LibreSSL does not require initialization */
	if (1 != zbx_openssl_init_ssl(OPENSSL_INIT_LOAD_SSL_STRINGS | OPENSSL_INIT_LOAD_CRYPTO_STRINGS, NULL))
	{
		zabbix_log(LOG_LEVEL_CRIT, "cannot initialize OpenSSL library");
		exit(EXIT_FAILURE);
	}
#endif
	tls_status = status;

	zabbix_log(LOG_LEVEL_DEBUG, "OpenSSL library (version %s) initialized", OpenSSL_version(OPENSSL_VERSION));
#endif
}

/******************************************************************************
 *                                                                            *
 * Purpose: deinitialize TLS library                                          *
 *                                                                            *
 ******************************************************************************/
void	zbx_tls_library_deinit(zbx_tls_status_t status)
{
#if defined(HAVE_GNUTLS)
	if (status == tls_status)
	{
		tls_status = 0;
		gnutls_global_deinit();
	}
#elif defined(HAVE_OPENSSL)
	if (status == tls_status)
	{
		tls_status = 0;
		OPENSSL_cleanup();
	}
#endif
}

/******************************************************************************
 *                                                                            *
 * Purpose: initialize TLS library in a parent process                        *
 *                                                                            *
 ******************************************************************************/
void	zbx_tls_init_parent(zbx_get_program_type_f zbx_get_program_type_cb_arg)
{
	zbx_get_program_type_cb = zbx_get_program_type_cb_arg;

	zbx_tls_library_init(ZBX_TLS_INIT_THREADS);
}

/******************************************************************************
 *                                                                            *
 * Purpose: read available configuration parameters and initialize TLS        *
 *          library in a child process                                        *
 *                                                                            *
 ******************************************************************************/
#if defined(HAVE_GNUTLS)
static void	zbx_gnutls_priority_init_or_exit(gnutls_priority_t *ciphersuites, const char *priority_str,
		const char *err_msg)
{
	const char	*err_pos;
	int		res;

	if (GNUTLS_E_SUCCESS != (res = gnutls_priority_init(ciphersuites, priority_str, &err_pos)))
	{
		zabbix_log(LOG_LEVEL_CRIT, "gnutls_priority_init() for %s failed: %d: %s: error occurred at position:"
				" \"%s\"", err_msg, res, gnutls_strerror(res), ZBX_NULL2STR(err_pos));
		zbx_tls_free();
		exit(EXIT_FAILURE);
	}
}

void	zbx_tls_init_child(const zbx_config_tls_t *config_tls, zbx_get_program_type_f zbx_get_program_type_cb_arg)
{
	int			res;
#ifndef _WINDOWS
	sigset_t		mask, orig_mask;
#endif
	zabbix_log(LOG_LEVEL_DEBUG, "In %s()", __func__);

	zbx_get_program_type_cb = zbx_get_program_type_cb_arg;

#ifndef _WINDOWS
	/* Invalid TLS parameters will cause exit. Once one process exits the parent process will send SIGHUP to */
	/* child processes which may be on their way to exit on their own - do not interrupt them, block signal */
	/* SIGHUP and unblock it when TLS parameters are good and libraries are initialized. */
	sigemptyset(&mask);
	sigaddset(&mask, SIGTERM);
	sigaddset(&mask, SIGHUP);
	sigaddset(&mask, SIGUSR2);
	sigaddset(&mask, SIGQUIT);
<<<<<<< HEAD
	sigprocmask(SIG_BLOCK, &mask, &orig_mask);
=======
	zbx_sigmask(SIG_BLOCK, &mask, &orig_mask);

	zbx_tls_library_init();		/* on Unix initialize crypto libraries in child processes */
>>>>>>> 973bb30f
#endif
	zbx_tls_library_init(ZBX_TLS_INIT_PROCESS);

	/* need to allocate certificate credentials store? */

	if (NULL != config_tls->cert_file)
	{
		if (GNUTLS_E_SUCCESS != (res = gnutls_certificate_allocate_credentials(&my_cert_creds)))
		{
			zabbix_log(LOG_LEVEL_CRIT, "gnutls_certificate_allocate_credentials() failed: %d: %s", res,
					gnutls_strerror(res));
			zbx_tls_free();
			exit(EXIT_FAILURE);
		}
	}

	/* 'TLSCAFile' parameter (in zabbix_server.conf, zabbix_proxy.conf, zabbix_agentd.conf) */
	if (NULL != config_tls->ca_file)
	{
		if (0 < (res = gnutls_certificate_set_x509_trust_file(my_cert_creds, config_tls->ca_file,
				GNUTLS_X509_FMT_PEM)))
		{
			zabbix_log(LOG_LEVEL_DEBUG, "%s() loaded %d CA certificate(s) from file \"%s\"",
					__func__, res, config_tls->ca_file);
		}
		else if (0 == res)
		{
			zabbix_log(LOG_LEVEL_WARNING, "no CA certificate(s) in file \"%s\"", config_tls->ca_file);
		}
		else
		{
			zabbix_log(LOG_LEVEL_CRIT, "cannot parse CA certificate(s) in file \"%s\": %d: %s",
					config_tls->ca_file, res, gnutls_strerror(res));
			zbx_tls_free();
			exit(EXIT_FAILURE);
		}
	}

	/* 'TLSCRLFile' parameter (in zabbix_server.conf, zabbix_proxy.conf, zabbix_agentd.conf). */
	/* Load CRL (certificate revocation list) file. */
	if (NULL != config_tls->crl_file)
	{
		if (0 < (res = gnutls_certificate_set_x509_crl_file(my_cert_creds, config_tls->crl_file,
				GNUTLS_X509_FMT_PEM)))
		{
			zabbix_log(LOG_LEVEL_DEBUG, "%s() loaded %d CRL(s) from file \"%s\"", __func__, res,
					config_tls->crl_file);
		}
		else if (0 == res)
		{
			zabbix_log(LOG_LEVEL_WARNING, "no CRL(s) in file \"%s\"", config_tls->crl_file);
		}
		else
		{
			zabbix_log(LOG_LEVEL_CRIT, "cannot parse CRL file \"%s\": %d: %s", config_tls->crl_file,
					res, gnutls_strerror(res));
			zbx_tls_free();
			exit(EXIT_FAILURE);
		}
	}

	/* 'TLSCertFile' and 'TLSKeyFile' parameters (in zabbix_server.conf, zabbix_proxy.conf, zabbix_agentd.conf). */
	/* Load certificate and private key. */
	if (NULL != config_tls->cert_file)
	{
		if (GNUTLS_E_SUCCESS != (res = gnutls_certificate_set_x509_key_file(my_cert_creds,
				config_tls->cert_file, config_tls->key_file, GNUTLS_X509_FMT_PEM)))
		{
			zabbix_log(LOG_LEVEL_CRIT, "cannot load certificate or private key from file \"%s\" or \"%s\":"
					" %d: %s", config_tls->cert_file, config_tls->key_file, res,
					gnutls_strerror(res));
			zbx_tls_free();
			exit(EXIT_FAILURE);
		}
		else
		{
			zabbix_log(LOG_LEVEL_DEBUG, "%s() loaded certificate from file \"%s\"", __func__,
					config_tls->cert_file);
			zabbix_log(LOG_LEVEL_DEBUG, "%s() loaded private key from file \"%s\"", __func__,
					config_tls->key_file);
		}
	}

	/* 'TLSPSKIdentity' and 'TLSPSKFile' parameters (in zabbix_proxy.conf, zabbix_agentd.conf). */
	/* Load pre-shared key and identity to be used with the pre-shared key. */
	if (NULL != config_tls->psk_file)
	{
		gnutls_datum_t	key;

		my_psk_identity = config_tls->psk_identity;
		my_psk_identity_len = strlen(my_psk_identity);

		zbx_check_psk_identity_len(my_psk_identity_len);

		zbx_read_psk_file(config_tls->psk_file);

		key.data = (unsigned char *)my_psk;
		key.size = (unsigned int)my_psk_len;

		/* allocate here only PSK credential stores which do not change (e.g. for proxy communication with */
		/* server) */

		if (0 != (zbx_get_program_type_cb() & (ZBX_PROGRAM_TYPE_PROXY_ACTIVE | ZBX_PROGRAM_TYPE_AGENTD |
				ZBX_PROGRAM_TYPE_SENDER | ZBX_PROGRAM_TYPE_GET)))
		{
			if (GNUTLS_E_SUCCESS != (res = gnutls_psk_allocate_client_credentials(&my_psk_client_creds)))
			{
				zabbix_log(LOG_LEVEL_CRIT, "gnutls_psk_allocate_client_credentials() failed: %d: %s",
						res, gnutls_strerror(res));
				zbx_tls_free();
				exit(EXIT_FAILURE);
			}

			/* Simplified. 'my_psk_identity' should have been prepared as required by RFC 4518. */
			if (GNUTLS_E_SUCCESS != (res = gnutls_psk_set_client_credentials(my_psk_client_creds,
					my_psk_identity, &key, GNUTLS_PSK_KEY_RAW)))
			{
				zabbix_log(LOG_LEVEL_CRIT, "gnutls_psk_set_client_credentials() failed: %d: %s", res,
						gnutls_strerror(res));
				zbx_tls_free();
				exit(EXIT_FAILURE);
			}
		}

		if (0 != (zbx_get_program_type_cb() & (ZBX_PROGRAM_TYPE_PROXY_PASSIVE | ZBX_PROGRAM_TYPE_AGENTD)))
		{
			if (0 != (res = gnutls_psk_allocate_server_credentials(&my_psk_server_creds)))
			{
				zabbix_log(LOG_LEVEL_CRIT, "gnutls_psk_allocate_server_credentials() failed: %d: %s",
						res, gnutls_strerror(res));
				zbx_tls_free();
				exit(EXIT_FAILURE);
			}

			/* Apparently GnuTLS does not provide API for setting up static server credentials (with a */
			/* fixed PSK identity and key) for a passive proxy and agentd. The only possibility seems to */
			/* be to set up credentials dynamically for each incoming connection using a callback */
			/* function. */
			gnutls_psk_set_server_credentials_function(my_psk_server_creds, zbx_psk_cb);
		}

		zabbix_log(LOG_LEVEL_DEBUG, "%s() loaded PSK identity \"%s\"", __func__, config_tls->psk_identity);
		zabbix_log(LOG_LEVEL_DEBUG, "%s() loaded PSK from file \"%s\"", __func__, config_tls->psk_file);
	}

	/* Certificate always comes from configuration file. Set up ciphersuites. */
	if (NULL != my_cert_creds)
	{
		const char	*priority_str;

		if (NULL == config_tls->cipher_cert)
		{
			/* for GnuTLS 3.1.18 and up */
			priority_str = "NONE:+VERS-TLS1.2:+ECDHE-RSA:+RSA:+AES-128-GCM:+AES-128-CBC:+AEAD:+SHA256:"
					"+SHA1:+CURVE-ALL:+COMP-NULL:+SIGN-ALL:+CTYPE-X.509";

			zbx_gnutls_priority_init_or_exit(&ciphersuites_cert, priority_str,
					"\"ciphersuites_cert\" with built-in default value");
		}
		else
		{
			priority_str = config_tls->cipher_cert;

			zbx_gnutls_priority_init_or_exit(&ciphersuites_cert, priority_str,
					"\"ciphersuites_cert\" with TLSCipherCert or --tls-cipher parameter");
		}

		zbx_log_ciphersuites(__func__, "certificate", ciphersuites_cert);
	}

	/* PSK can come from configuration file (in proxy, agentd) and later from database (in server, proxy). */
	/* Configure ciphersuites just in case they will be used. */
	if (NULL != my_psk_client_creds || NULL != my_psk_server_creds ||
			0 != (zbx_get_program_type_cb() & (ZBX_PROGRAM_TYPE_SERVER | ZBX_PROGRAM_TYPE_PROXY)))
	{
		const char	*priority_str;

		if (NULL == config_tls->cipher_psk)
		{
			/* for GnuTLS 3.1.18 and up */
			priority_str = "NONE:+VERS-TLS1.2:+ECDHE-PSK:+PSK:+AES-128-GCM:+AES-128-CBC:+AEAD:+SHA256:"
					"+SHA1:+CURVE-ALL:+COMP-NULL:+SIGN-ALL";

			zbx_gnutls_priority_init_or_exit(&ciphersuites_psk, priority_str,
					"\"ciphersuites_psk\" with built-in default value");
		}
		else
		{
			priority_str = config_tls->cipher_psk;

			zbx_gnutls_priority_init_or_exit(&ciphersuites_psk, priority_str,
					"\"ciphersuites_psk\" with TLSCipherPSK or --tls-cipher parameter");
		}

		zbx_log_ciphersuites(__func__, "PSK", ciphersuites_psk);
	}

	/* Sometimes we need to be ready for both certificate and PSK whichever comes in. Set up a combined list of */
	/* ciphersuites. */
	if (NULL != my_cert_creds && (NULL != my_psk_client_creds || NULL != my_psk_server_creds ||
			0 != (zbx_get_program_type_cb() & (ZBX_PROGRAM_TYPE_SERVER | ZBX_PROGRAM_TYPE_PROXY))))
	{
		const char	*priority_str;

		if (NULL == config_tls->cipher_all)
		{
			/* for GnuTLS 3.1.18 and up */
			priority_str = "NONE:+VERS-TLS1.2:+ECDHE-RSA:"
				"+RSA:+ECDHE-PSK:+PSK:+AES-128-GCM:+AES-128-CBC:+AEAD:+SHA256:+SHA1:+CURVE-ALL:"
				"+COMP-NULL:+SIGN-ALL:+CTYPE-X.509";

			zbx_gnutls_priority_init_or_exit(&ciphersuites_all, priority_str,
					"\"ciphersuites_all\" with built-in default value");
		}
		else
		{
			priority_str = config_tls->cipher_all;

			zbx_gnutls_priority_init_or_exit(&ciphersuites_all, priority_str,
					"\"ciphersuites_all\" with TLSCipherAll parameter");
		}

		zbx_log_ciphersuites(__func__, "certificate and PSK", ciphersuites_all);
	}
#ifndef _WINDOWS
	zbx_sigmask(SIG_SETMASK, &orig_mask, NULL);
#endif
	zabbix_log(LOG_LEVEL_DEBUG, "End of %s()", __func__);
}
#elif defined(HAVE_OPENSSL)
static const char	*zbx_ctx_name(SSL_CTX *param)
{
	if (ctx_cert == param)
		return "certificate-based encryption";

#if defined(HAVE_OPENSSL_WITH_PSK)
	if (ctx_psk == param)
		return "PSK-based encryption";

	if (ctx_all == param)
		return "certificate and PSK-based encryption";
#endif
	THIS_SHOULD_NEVER_HAPPEN;
	return ZBX_NULL2STR(NULL);
}

static int	zbx_set_ecdhe_parameters(SSL_CTX *ctx)
{
	const char	*msg = "Perfect Forward Secrecy ECDHE ciphersuites will not be available for";
	long		res;
	int		ret = SUCCEED;
#if defined(OPENSSL_VERSION_MAJOR) && OPENSSL_VERSION_NUMBER >= 3	/* OpenSSL 3.0.0 or newer */
	int		grp_list[1] = { NID_X9_62_prime256v1 };	/* use curve secp256r1/prime256v1/NIST P-256 */

	if (1 != (res = SSL_CTX_set1_groups(ctx, grp_list, ARRSIZE(grp_list))))
	{
		zabbix_log(LOG_LEVEL_WARNING, "%s() SSL_CTX_set1_groups() returned %ld. %s %s",
				__func__, res, msg, zbx_ctx_name(ctx));
		ret = FAIL;
	}
#else									/* OpenSSL 1.x.x or LibreSSL */
	EC_KEY	*ecdh;

	/* use curve secp256r1/prime256v1/NIST P-256 */
	if (NULL == (ecdh = EC_KEY_new_by_curve_name(NID_X9_62_prime256v1)))
	{
		zabbix_log(LOG_LEVEL_WARNING, "%s() EC_KEY_new_by_curve_name() failed. %s %s",
				__func__, msg, zbx_ctx_name(ctx));
		return FAIL;
	}

	SSL_CTX_set_options(ctx, SSL_OP_SINGLE_ECDH_USE);

	if (1 != (res = SSL_CTX_set_tmp_ecdh(ctx, ecdh)))
	{
		zabbix_log(LOG_LEVEL_WARNING, "%s() SSL_CTX_set_tmp_ecdh() returned %ld. %s %s",
				__func__, res, msg, zbx_ctx_name(ctx));
		ret = FAIL;
	}

	EC_KEY_free(ecdh);
#endif
	return ret;
}

void	zbx_tls_init_child(const zbx_config_tls_t *config_tls, zbx_get_program_type_f zbx_get_program_type_cb_arg)
{
#define ZBX_CIPHERS_CERT_ECDHE		"EECDH+aRSA+AES128:"
#define ZBX_CIPHERS_CERT		"RSA+aRSA+AES128"

#if defined(HAVE_OPENSSL_WITH_PSK)
#if OPENSSL_VERSION_NUMBER >= 0x1010100fL	/* OpenSSL 1.1.1 or newer */
	/* TLS_AES_256_GCM_SHA384 is excluded from client ciphersuite list for PSK based connections. */
	/* By default, in TLS 1.3 only *-SHA256 ciphersuites work with PSK. */
#	define ZBX_CIPHERS_PSK_TLS13	"TLS_CHACHA20_POLY1305_SHA256:TLS_AES_128_GCM_SHA256"
#endif
#if OPENSSL_VERSION_NUMBER >= 0x1010000fL	/* OpenSSL 1.1.0 or newer */
#	define ZBX_CIPHERS_PSK_ECDHE	"kECDHEPSK+AES128:"
#	define ZBX_CIPHERS_PSK		"kPSK+AES128"
#else
#	define ZBX_CIPHERS_PSK_ECDHE	""
#	define ZBX_CIPHERS_PSK		"PSK-AES128-CBC-SHA"
#endif
#endif
	char	*error = NULL;
	size_t	error_alloc = 0, error_offset = 0;
#ifndef _WINDOWS
	sigset_t	mask, orig_mask;
#endif
	zabbix_log(LOG_LEVEL_DEBUG, "In %s()", __func__);

	zbx_get_program_type_cb = zbx_get_program_type_cb_arg;

#ifndef _WINDOWS
	/* Invalid TLS parameters will cause exit. Once one process exits the parent process will send SIGHUP to */
	/* child processes which may be on their way to exit on their own - do not interrupt them, block signal */
	/* SIGHUP and unblock it when TLS parameters are good and libraries are initialized. */
	sigemptyset(&mask);
	sigaddset(&mask, SIGTERM);
	sigaddset(&mask, SIGHUP);
	sigaddset(&mask, SIGUSR2);
	sigaddset(&mask, SIGQUIT);
<<<<<<< HEAD
	sigprocmask(SIG_BLOCK, &mask, &orig_mask);
=======
	zbx_sigmask(SIG_BLOCK, &mask, &orig_mask);

	zbx_tls_library_init();		/* on Unix initialize crypto libraries in child processes */
>>>>>>> 973bb30f
#endif
	zbx_tls_library_init(ZBX_TLS_INIT_PROCESS);

	if (1 != RAND_status())		/* protect against not properly seeded PRNG */
	{
		zabbix_log(LOG_LEVEL_CRIT, "cannot initialize PRNG");
		zbx_tls_free();
		exit(EXIT_FAILURE);
	}

	/* set protocol version to TLS 1.2 */
	if (0 != (zbx_get_program_type_cb() & (ZBX_PROGRAM_TYPE_SENDER | ZBX_PROGRAM_TYPE_GET)))
		method = TLS_client_method();
	else	/* ZBX_PROGRAM_TYPE_SERVER | ZBX_PROGRAM_TYPE_PROXY | ZBX_PROGRAM_TYPE_AGENTD */
		method = TLS_method();

	/* create context for certificate-only authentication if certificate is configured */
	if (NULL != config_tls->cert_file)
	{
		if (NULL == (ctx_cert = SSL_CTX_new(method)))
			goto out_method;

		if (1 != SSL_CTX_set_min_proto_version(ctx_cert, TLS1_2_VERSION))
			goto out_method;
	}
#if defined(HAVE_OPENSSL_WITH_PSK)
	/* Create context for PSK-only authentication. PSK can come from configuration file (in proxy, agentd) */
	/* and later from database (in server, proxy). */
	if (NULL != config_tls->psk_file || 0 != (zbx_get_program_type_cb() &
			(ZBX_PROGRAM_TYPE_SERVER | ZBX_PROGRAM_TYPE_PROXY)))
	{
		if (NULL == (ctx_psk = SSL_CTX_new(method)))
			goto out_method;

		if (1 != SSL_CTX_set_min_proto_version(ctx_psk, TLS1_2_VERSION))
			goto out_method;
	}

	/* Sometimes we need to be ready for both certificate and PSK whichever comes in. Set up a universal context */
	/* for certificate and PSK authentication to prepare for both. */
	if (NULL != ctx_cert && NULL != ctx_psk)
	{
		if (NULL == (ctx_all = SSL_CTX_new(method)))
			goto out_method;

		if (1 != SSL_CTX_set_min_proto_version(ctx_all, TLS1_2_VERSION))
			goto out_method;
	}
#endif
	/* 'TLSCAFile' parameter (in zabbix_server.conf, zabbix_proxy.conf, zabbix_agentd.conf) */
	if (NULL != config_tls->ca_file)
	{
#if defined(HAVE_OPENSSL_WITH_PSK)
		if (1 != SSL_CTX_load_verify_locations(ctx_cert, config_tls->ca_file, NULL) ||
				(NULL != ctx_all && 1 != SSL_CTX_load_verify_locations(ctx_all,
				config_tls->ca_file, NULL)))
#else
		if (1 != SSL_CTX_load_verify_locations(ctx_cert, config_tls->ca_file, NULL))
#endif
		{
			zbx_snprintf_alloc(&error, &error_alloc, &error_offset, "cannot load CA certificate(s) from"
					" file \"%s\":", config_tls->ca_file);
			goto out;
		}

		zabbix_log(LOG_LEVEL_DEBUG, "%s() loaded CA certificate(s) from file \"%s\"", __func__,
				config_tls->ca_file);

		/* It is possible to limit the length of certificate chain being verified. For example: */
		/* SSL_CTX_set_verify_depth(ctx_cert, 2); */
		/* Currently use the default depth 100. */

		SSL_CTX_set_verify(ctx_cert, SSL_VERIFY_PEER | SSL_VERIFY_FAIL_IF_NO_PEER_CERT, NULL);

#if defined(HAVE_OPENSSL_WITH_PSK)
		if (NULL != ctx_all)
			SSL_CTX_set_verify(ctx_all, SSL_VERIFY_PEER | SSL_VERIFY_FAIL_IF_NO_PEER_CERT, NULL);
#endif
	}

	/* 'TLSCRLFile' parameter (in zabbix_server.conf, zabbix_proxy.conf, zabbix_agentd.conf). */
	/* Load CRL (certificate revocation list) file. */
	if (NULL != config_tls->crl_file)
	{
		X509_STORE	*store_cert;
		X509_LOOKUP	*lookup_cert;
		int		count_cert;

		store_cert = SSL_CTX_get_cert_store(ctx_cert);

		if (NULL == (lookup_cert = X509_STORE_add_lookup(store_cert, X509_LOOKUP_file())))
		{
			zbx_snprintf_alloc(&error, &error_alloc, &error_offset, "X509_STORE_add_lookup() #%d failed"
					" when loading CRL(s) from file \"%s\":", 1, config_tls->crl_file);
			goto out;
		}

		if (0 >= (count_cert = X509_load_crl_file(lookup_cert, config_tls->crl_file, X509_FILETYPE_PEM)))
		{
			zbx_snprintf_alloc(&error, &error_alloc, &error_offset, "cannot load CRL(s) from file \"%s\":",
					config_tls->crl_file);
			goto out;
		}

		if (1 != X509_STORE_set_flags(store_cert, X509_V_FLAG_CRL_CHECK | X509_V_FLAG_CRL_CHECK_ALL))
		{
			zbx_snprintf_alloc(&error, &error_alloc, &error_offset, "X509_STORE_set_flags() #%d failed when"
					" loading CRL(s) from file \"%s\":", 1, config_tls->crl_file);
			goto out;
		}
#if defined(HAVE_OPENSSL_WITH_PSK)
		if (NULL != ctx_all)
		{
			X509_STORE	*store_all;
			X509_LOOKUP	*lookup_all;
			int		count_all;

			store_all = SSL_CTX_get_cert_store(ctx_all);

			if (NULL == (lookup_all = X509_STORE_add_lookup(store_all, X509_LOOKUP_file())))
			{
				zbx_snprintf_alloc(&error, &error_alloc, &error_offset, "X509_STORE_add_lookup() #%d"
						" failed when loading CRL(s) from file \"%s\":", 2,
						config_tls->crl_file);
				goto out;
			}

			if (0 >= (count_all = X509_load_crl_file(lookup_all, config_tls->crl_file,
					X509_FILETYPE_PEM)))
			{
				zbx_snprintf_alloc(&error, &error_alloc, &error_offset, "cannot load CRL(s) from file"
						" \"%s\":", config_tls->crl_file);
				goto out;
			}

			if (count_cert != count_all)
			{
				zbx_snprintf_alloc(&error, &error_alloc, &error_offset, "number of CRL(s) loaded from"
						" file \"%s\" does not match: %d and %d", config_tls->crl_file,
						count_cert, count_all);
				goto out1;
			}

			if (1 != X509_STORE_set_flags(store_all, X509_V_FLAG_CRL_CHECK | X509_V_FLAG_CRL_CHECK_ALL))
			{
				zbx_snprintf_alloc(&error, &error_alloc, &error_offset, "X509_STORE_set_flags() #%d"
						" failed when loading CRL(s) from file \"%s\":", 2,
						config_tls->crl_file);
				goto out;
			}
		}
#endif
		zabbix_log(LOG_LEVEL_DEBUG, "%s() loaded %d CRL(s) from file \"%s\"", __func__, count_cert,
				config_tls->crl_file);
	}

	/* 'TLSCertFile' parameter (in zabbix_server.conf, zabbix_proxy.conf, zabbix_agentd.conf). */
	/* Load certificate. */
	if (NULL != config_tls->cert_file)
	{
#if defined(HAVE_OPENSSL_WITH_PSK)
		if (1 != SSL_CTX_use_certificate_chain_file(ctx_cert, config_tls->cert_file) ||
				(NULL != ctx_all && 1 != SSL_CTX_use_certificate_chain_file(ctx_all,
				config_tls->cert_file)))
#else
		if (1 != SSL_CTX_use_certificate_chain_file(ctx_cert, config_tls->cert_file))
#endif
		{
			zbx_snprintf_alloc(&error, &error_alloc, &error_offset, "cannot load certificate(s) from file"
					" \"%s\":", config_tls->cert_file);
			goto out;
		}

		zabbix_log(LOG_LEVEL_DEBUG, "%s() loaded certificate(s) from file \"%s\"", __func__,
				config_tls->cert_file);
	}

	/* 'TLSKeyFile' parameter (in zabbix_server.conf, zabbix_proxy.conf, zabbix_agentd.conf). */
	/* Load private key. */
	if (NULL != config_tls->key_file)
	{
#if defined(HAVE_OPENSSL_WITH_PSK)
		if (1 != SSL_CTX_use_PrivateKey_file(ctx_cert, config_tls->key_file, SSL_FILETYPE_PEM) ||
				(NULL != ctx_all && 1 != SSL_CTX_use_PrivateKey_file(ctx_all,
				config_tls->key_file, SSL_FILETYPE_PEM)))
#else
		if (1 != SSL_CTX_use_PrivateKey_file(ctx_cert, config_tls->key_file, SSL_FILETYPE_PEM))
#endif
		{
			zbx_snprintf_alloc(&error, &error_alloc, &error_offset, "cannot load private key from file"
					" \"%s\":", config_tls->key_file);
			goto out;
		}

		zabbix_log(LOG_LEVEL_DEBUG, "%s() loaded private key from file \"%s\"", __func__,
				config_tls->key_file);

		if (1 != SSL_CTX_check_private_key(ctx_cert))
		{
			zbx_snprintf_alloc(&error, &error_alloc, &error_offset, "certificate and private key do not"
					" match:");
			goto out;
		}
	}

	/* 'TLSPSKIdentity' and 'TLSPSKFile' parameters (in zabbix_proxy.conf, zabbix_agentd.conf). */
	/*  Load pre-shared key and identity to be used with the pre-shared key. */
	if (NULL != config_tls->psk_file)
	{
		my_psk_identity = config_tls->psk_identity;
		my_psk_identity_len = strlen(my_psk_identity);

		zbx_check_psk_identity_len(my_psk_identity_len);

		zabbix_log(LOG_LEVEL_DEBUG, "%s() loaded PSK identity \"%s\"", __func__, config_tls->psk_identity);

		zbx_read_psk_file(config_tls->psk_file);

		zabbix_log(LOG_LEVEL_DEBUG, "%s() loaded PSK from file \"%s\"", __func__,
				config_tls->psk_file);
	}
#if defined(HAVE_OPENSSL_WITH_PSK)
	/* set up PSK global variables for client callback if PSK comes only from configuration file or command line */

	if (NULL != ctx_psk && 0 != (zbx_get_program_type_cb() & (ZBX_PROGRAM_TYPE_AGENTD | ZBX_PROGRAM_TYPE_SENDER |
			ZBX_PROGRAM_TYPE_GET)))
	{
		psk_identity_for_cb = my_psk_identity;
		psk_identity_len_for_cb = my_psk_identity_len;
		psk_for_cb = my_psk;
		psk_len_for_cb = my_psk_len;
	}
#endif
	if (NULL != ctx_cert)
	{
		const char	*ciphers;

		SSL_CTX_set_info_callback(ctx_cert, zbx_openssl_info_cb);

		/* use server ciphersuite preference, do not use RFC 4507 ticket extension */
		SSL_CTX_set_options(ctx_cert, SSL_OP_CIPHER_SERVER_PREFERENCE | SSL_OP_NO_TICKET);

		/* do not connect to unpatched servers */
		SSL_CTX_clear_options(ctx_cert, SSL_OP_LEGACY_SERVER_CONNECT);

		/* disable session caching */
		SSL_CTX_set_session_cache_mode(ctx_cert, SSL_SESS_CACHE_OFF);

		/* try to enable ECDH ciphersuites */
		if (SUCCEED == zbx_set_ecdhe_parameters(ctx_cert))
			ciphers = ZBX_CIPHERS_CERT_ECDHE ZBX_CIPHERS_CERT;
		else
			ciphers = ZBX_CIPHERS_CERT;

		/* override TLS 1.3 certificate ciphersuites with user-defined settings */
		if (NULL != config_tls->cipher_cert13 || NULL != config_tls->cipher_cmd13)
		{
#if OPENSSL_VERSION_NUMBER >= 0x1010100fL && !defined(LIBRESSL_VERSION_NUMBER)	/* only OpenSSL 1.1.1 or newer */
			const char	*override_ciphers = config_tls->cipher_cert13; /* can be NULL */

			if (NULL != config_tls->cipher_cmd13 && ZBX_TCP_SEC_TLS_CERT ==
					config_tls->connect_mode)
			{
				override_ciphers = config_tls->cipher_cmd13;
			}

			if (NULL != override_ciphers && 1 != SSL_CTX_set_ciphersuites(ctx_cert, override_ciphers))
			{
				zbx_snprintf_alloc(&error, &error_alloc, &error_offset, "cannot set list of TLS 1.3"
						" certificate ciphersuites from \"TLSCipherCert13\" or"
						" \"--tls-cipher13\" parameter:");
				goto out;
			}
#else
			zbx_snprintf_alloc(&error, &error_alloc, &error_offset, "cannot set list of TLS 1.3"
					" certificate ciphersuites: compiled with OpenSSL version older than 1.1.1 or"
					" with LibreSSL. Consider not using parameters \"TLSCipherCert13\" or"
					" \"--tls-cipher13\"");
			goto out1;
#endif
		}

		/* override TLS 1.2 certificate ciphersuites with user-defined settings */
		if (NULL != config_tls->cipher_cert || NULL != config_tls->cipher_cmd)
		{
			const char	*override_ciphers = config_tls->cipher_cert;	/* can be NULL */

			if (NULL != config_tls->cipher_cmd && ZBX_TCP_SEC_TLS_CERT ==
					config_tls->connect_mode)
			{
				override_ciphers = config_tls->cipher_cmd;
			}

			if (NULL != override_ciphers && 1 != SSL_CTX_set_cipher_list(ctx_cert, override_ciphers))
			{
				zbx_snprintf_alloc(&error, &error_alloc, &error_offset, "cannot set list of TLS 1.2"
						" certificate ciphersuites from \"TLSCipherCert\" or \"--tls-cipher\""
						" parameter:");
				goto out;
			}
		}
		else if (1 != SSL_CTX_set_cipher_list(ctx_cert, ciphers))
		{
			zbx_snprintf_alloc(&error, &error_alloc, &error_offset, "cannot set list of certificate"
					" ciphersuites:");
			goto out;
		}

		zbx_log_ciphersuites(__func__, "certificate", ctx_cert);
	}
#if defined(HAVE_OPENSSL_WITH_PSK)
	if (NULL != ctx_psk)
	{
		const char	*ciphers;

		SSL_CTX_set_info_callback(ctx_psk, zbx_openssl_info_cb);

		if (0 != (zbx_get_program_type_cb() & (ZBX_PROGRAM_TYPE_SERVER | ZBX_PROGRAM_TYPE_PROXY |
				ZBX_PROGRAM_TYPE_AGENTD | ZBX_PROGRAM_TYPE_SENDER | ZBX_PROGRAM_TYPE_GET)))
		{
			SSL_CTX_set_psk_client_callback(ctx_psk, zbx_psk_client_cb);
		}

		if (0 != (zbx_get_program_type_cb() & (ZBX_PROGRAM_TYPE_SERVER | ZBX_PROGRAM_TYPE_PROXY |
				ZBX_PROGRAM_TYPE_AGENTD)))
		{
			SSL_CTX_set_psk_server_callback(ctx_psk, zbx_psk_server_cb);
		}

		SSL_CTX_set_options(ctx_psk, SSL_OP_CIPHER_SERVER_PREFERENCE | SSL_OP_NO_TICKET);
		SSL_CTX_clear_options(ctx_psk, SSL_OP_LEGACY_SERVER_CONNECT);
		SSL_CTX_set_session_cache_mode(ctx_psk, SSL_SESS_CACHE_OFF);

		if ('\0' != *ZBX_CIPHERS_PSK_ECDHE && SUCCEED == zbx_set_ecdhe_parameters(ctx_psk))
			ciphers = ZBX_CIPHERS_PSK_ECDHE ZBX_CIPHERS_PSK;
		else
			ciphers = ZBX_CIPHERS_PSK;

		/* override TLS 1.3 PSK ciphersuites with user-defined settings */
		if (NULL != config_tls->cipher_psk13 || NULL != config_tls->cipher_cmd13)
		{
#if OPENSSL_VERSION_NUMBER >= 0x1010100fL	/* OpenSSL 1.1.1 or newer */
			const char	*override_ciphers = config_tls->cipher_psk13; /* can be NULL */

			if (NULL != config_tls->cipher_cmd13 && ZBX_TCP_SEC_TLS_PSK ==
					config_tls->connect_mode)
			{
				override_ciphers = config_tls->cipher_cmd13;
			}

			if (NULL != override_ciphers && 1 != SSL_CTX_set_ciphersuites(ctx_psk, override_ciphers))
			{
				zbx_snprintf_alloc(&error, &error_alloc, &error_offset, "cannot set list of TLS 1.3"
						" PSK ciphersuites from \"TLSCipherPSK13\" or \"--tls-cipher13\""
						" parameter:");
				goto out;
			}
#else
			zbx_snprintf_alloc(&error, &error_alloc, &error_offset, "cannot set list of TLS 1.3"
					" PSK ciphersuites: compiled with OpenSSL version older than 1.1.1."
					" Consider not using parameters \"TLSCipherPSK13\" or \"--tls-cipher13\"");
			goto out1;
#endif
		}
#if OPENSSL_VERSION_NUMBER >= 0x1010100fL	/* OpenSSL 1.1.1 or newer */
		else if (1 != SSL_CTX_set_ciphersuites(ctx_psk, ZBX_CIPHERS_PSK_TLS13))
		{
			zbx_snprintf_alloc(&error, &error_alloc, &error_offset, "cannot set list of PSK TLS 1.3"
					"  ciphersuites:");
			goto out;
		}
#endif
		/* override TLS 1.2 PSK ciphersuites with user-defined settings */
		if (NULL != config_tls->cipher_psk || NULL != config_tls->cipher_cmd)
		{
			const char	*override_ciphers = config_tls->cipher_psk; /* can be NULL */

			if (NULL != config_tls->cipher_cmd && ZBX_TCP_SEC_TLS_PSK ==
					config_tls->connect_mode)
			{
				override_ciphers = config_tls->cipher_cmd;
			}

			if (NULL != override_ciphers && 1 != SSL_CTX_set_cipher_list(ctx_psk, override_ciphers))
			{
				zbx_snprintf_alloc(&error, &error_alloc, &error_offset, "cannot set list of TLS 1.2"
						" PSK ciphersuites from \"TLSCipherPSK\" or \"--tls-cipher\""
						" parameter:");
				goto out;
			}
		}
		else if (1 != SSL_CTX_set_cipher_list(ctx_psk, ciphers))
		{
			zbx_snprintf_alloc(&error, &error_alloc, &error_offset, "cannot set list of PSK ciphersuites:");
			goto out;
		}

		zbx_log_ciphersuites(__func__, "PSK", ctx_psk);
	}

	if (NULL != ctx_all)
	{
		const char	*ciphers;

		SSL_CTX_set_info_callback(ctx_all, zbx_openssl_info_cb);

		if (0 != (zbx_get_program_type_cb() & (ZBX_PROGRAM_TYPE_SERVER | ZBX_PROGRAM_TYPE_PROXY |
				ZBX_PROGRAM_TYPE_AGENTD)))
		{
			SSL_CTX_set_psk_server_callback(ctx_all, zbx_psk_server_cb);
		}

		SSL_CTX_set_options(ctx_all, SSL_OP_CIPHER_SERVER_PREFERENCE | SSL_OP_NO_TICKET);
		SSL_CTX_clear_options(ctx_all, SSL_OP_LEGACY_SERVER_CONNECT);
		SSL_CTX_set_session_cache_mode(ctx_all, SSL_SESS_CACHE_OFF);

		if (SUCCEED == zbx_set_ecdhe_parameters(ctx_all))
			ciphers = ZBX_CIPHERS_CERT_ECDHE ZBX_CIPHERS_CERT ":" ZBX_CIPHERS_PSK_ECDHE ZBX_CIPHERS_PSK;
		else
			ciphers = ZBX_CIPHERS_CERT ":" ZBX_CIPHERS_PSK;

		/* override TLS 1.3 ciphersuites with user-defined setting */
		if (NULL != config_tls->cipher_all13)
		{
#if OPENSSL_VERSION_NUMBER >= 0x1010100fL	/* OpenSSL 1.1.1 or newer */
			if (1 != SSL_CTX_set_ciphersuites(ctx_all, config_tls->cipher_all13))
			{
				zbx_snprintf_alloc(&error, &error_alloc, &error_offset, "cannot set list of TLS 1.3"
						" ciphersuites from \"TLSCipherAll13\" parameter:");
				goto out;
			}
#else
			zbx_snprintf_alloc(&error, &error_alloc, &error_offset, "cannot set list of TLS 1.3"
					" ciphersuites: compiled with OpenSSL version older than 1.1.1."
					" Consider not using parameter \"TLSCipherAll13\"");
			goto out1;
#endif
		}

		/* override TLS 1.2 ciphersuites with user-defined setting */
		if (NULL != config_tls->cipher_all)
		{
			if (1 != SSL_CTX_set_cipher_list(ctx_all, config_tls->cipher_all))
			{
				zbx_snprintf_alloc(&error, &error_alloc, &error_offset, "cannot set list of TLS 1.2"
						" ciphersuites from \"TLSCipherAll\" parameter:");
				goto out;
			}
		}
		else if (1 != SSL_CTX_set_cipher_list(ctx_all, ciphers))
		{
			zbx_snprintf_alloc(&error, &error_alloc, &error_offset, "cannot set list of all ciphersuites:");
			goto out;
		}

		zbx_log_ciphersuites(__func__, "certificate and PSK", ctx_all);
	}

	if (NULL == ctx_psk)
	{
		/* cannot override TLS 1.3 PSK ciphersuites */
		if (NULL != config_tls->cipher_psk13)
		{
#if OPENSSL_VERSION_NUMBER >= 0x1010100fL	/* OpenSSL 1.1.1 or newer */
			zbx_snprintf_alloc(&error, &error_alloc, &error_offset, "parameter \"TLSCipherPSK13\" cannot"
					" be applied: the list of PSK ciphersuites is not used");
#else
			zbx_snprintf_alloc(&error, &error_alloc, &error_offset, "parameter \"TLSCipherPSK13\" cannot"
					" be applied: compiled with OpenSSL version older than 1.1.1");
#endif
			goto out1;
		}

		/* cannot override TLS 1.2 PSK ciphersuites */
		if (NULL != config_tls->cipher_psk)
		{
			zbx_snprintf_alloc(&error, &error_alloc, &error_offset, "parameter \"TLSCipherPSK\" cannot"
					" be applied: the list of PSK ciphersuites is not used");
			goto out1;
		}
	}

	if (NULL == ctx_all)
	{
		/* cannot override TLS 1.3 ciphersuites */
		if (NULL != config_tls->cipher_all13)
		{
#if OPENSSL_VERSION_NUMBER >= 0x1010100fL	/* OpenSSL 1.1.1 or newer */
			zbx_snprintf_alloc(&error, &error_alloc, &error_offset, "parameter \"TLSCipherAll13\" cannot"
					" be applied: the combined list of certificate and PSK ciphersuites is"
					" not used. Most likely parameters \"TLSCipherCert13\" and/or \"TLSCipherPSK13\""
					" are sufficient");
#else
			zbx_snprintf_alloc(&error, &error_alloc, &error_offset, "parameter \"TLSCipherAll13\" cannot"
					" be applied: compiled with OpenSSL version older than 1.1.1");
#endif
			goto out1;
		}

		/* cannot override TLS 1.2 ciphersuites */
		if (NULL != config_tls->cipher_all)
		{
			zbx_snprintf_alloc(&error, &error_alloc, &error_offset, "parameter \"TLSCipherAll\" cannot"
					" be applied: the combined list of certificate and PSK ciphersuites is"
					" not used. Most likely parameters \"TLSCipherCert\" and/or \"TLSCipherPSK\""
					" are sufficient");
			goto out1;
		}
	}
#else	/* HAVE_OPENSSL_WITH_PSK is not defined */
	/* cannot use TLSCipherPSK13, TLSCipherPSK, TLSCipherAll13 and TLSCipherAll13 parameters */
	/* if PSK is not supported by crypto library */
	if (NULL != config_tls->cipher_psk13 || NULL != config_tls->cipher_psk ||
			NULL != config_tls->cipher_all13 || NULL != config_tls->cipher_all)
	{
		zbx_snprintf_alloc(&error, &error_alloc, &error_offset, "at least one of parameters TLSCipherPSK13,"
				" TLSCipherPSK, TLSCipherAll13 or TLSCipherAll is defined. These parameters must not"
				" be defined because the program is compiled with OpenSSL without PSK support or"
				" LibreSSL");
		goto out1;
	}
#endif /* defined(HAVE_OPENSSL_WITH_PSK) */
#ifndef _WINDOWS
	zbx_sigmask(SIG_SETMASK, &orig_mask, NULL);
#endif
	zabbix_log(LOG_LEVEL_DEBUG, "End of %s()", __func__);

	return;

out_method:
	zbx_snprintf_alloc(&error, &error_alloc, &error_offset, "cannot initialize TLS method:");
out:
	zbx_tls_error_msg(&error, &error_alloc, &error_offset);
out1:
	zabbix_log(LOG_LEVEL_CRIT, "%s", error);
	zbx_free(error);
	zbx_tls_free();
	exit(EXIT_FAILURE);

#undef ZBX_CIPHERS_CERT_ECDHE
#undef ZBX_CIPHERS_CERT
#undef ZBX_CIPHERS_PSK_ECDHE
#undef ZBX_CIPHERS_PSK
#undef ZBX_CIPHERS_PSK_TLS13
}
#endif

/******************************************************************************
 *                                                                            *
 * Purpose: TLS cleanup for using in signal handlers                          *
 *                                                                            *
 ******************************************************************************/
void	zbx_tls_free_on_signal(void)
{
	if (NULL != my_psk)
		zbx_guaranteed_memset(my_psk, 0, my_psk_len);
}

/******************************************************************************
 *                                                                            *
 * Purpose: release TLS library resources allocated in zbx_tls_init_parent()  *
 *          and zbx_tls_init_child()                                          *
 *                                                                            *
 ******************************************************************************/
void	zbx_tls_free(void)
{
#if defined(HAVE_GNUTLS)
	if (NULL != my_cert_creds)
	{
		gnutls_certificate_free_credentials(my_cert_creds);
		my_cert_creds = NULL;
	}

	if (NULL != my_psk_client_creds)
	{
		gnutls_psk_free_client_credentials(my_psk_client_creds);
		my_psk_client_creds = NULL;
	}

	if (NULL != my_psk_server_creds)
	{
		gnutls_psk_free_server_credentials(my_psk_server_creds);
		my_psk_server_creds = NULL;
	}

	/* In GnuTLS versions 2.8.x (RHEL 6 uses v.2.8.5 ?) gnutls_priority_init() in case of error does not release */
	/* memory allocated for 'ciphersuites_psk' but releasing it by gnutls_priority_deinit() causes crash. In     */
	/* GnuTLS versions 3.0.x - 3.1.x (RHEL 7 uses v.3.1.18 ?) gnutls_priority_init() in case of error does       */
	/* release memory allocated for 'ciphersuites_psk' but does not set pointer to NULL. Newer GnuTLS versions   */
	/* (e.g. 3.3.8) in case of error in gnutls_priority_init() do release memory and set pointer to NULL.        */
	/* Therefore we cannot reliably release this memory using the pointer. So, we leave the memory to be cleaned */
	/* up by OS - we are in the process of exiting and the data is not secret. */

	/* do not release 'ciphersuites_cert', 'ciphersuites_psk' and 'ciphersuites_all' here using */
	/* gnutls_priority_deinit() */

	if (NULL != my_psk)
	{
		zbx_guaranteed_memset(my_psk, 0, my_psk_len);
		my_psk_len = 0;
		zbx_free(my_psk);
	}

	zbx_tls_library_deinit(ZBX_TLS_INIT_PROCESS);

#elif defined(HAVE_OPENSSL)
	if (NULL != ctx_cert)
		SSL_CTX_free(ctx_cert);

#if defined(HAVE_OPENSSL_WITH_PSK)
	if (NULL != ctx_psk)
		SSL_CTX_free(ctx_psk);

	if (NULL != ctx_all)
		SSL_CTX_free(ctx_all);
#endif
	if (NULL != my_psk)
	{
		zbx_guaranteed_memset(my_psk, 0, my_psk_len);
		my_psk_len = 0;
		zbx_free(my_psk);
	}

	zbx_tls_library_deinit(ZBX_TLS_INIT_PROCESS);
#endif
}

/******************************************************************************
 *                                                                            *
 * Purpose: establish a TLS connection over an established TCP connection     *
 *                                                                            *
 * Parameters:                                                                *
 *     s           - [IN] socket with opened connection                       *
 *     error       - [OUT] dynamically allocated memory with error message    *
 *     tls_connect - [IN] how to connect. Allowed values:                     *
 *                        ZBX_TCP_SEC_TLS_CERT, ZBX_TCP_SEC_TLS_PSK.          *
 *     tls_arg1    - [IN] required issuer of peer certificate (may be NULL    *
 *                        or empty string if not important) or PSK identity   *
 *                        to connect with depending on value of               *
 *                        'tls_connect'.                                      *
 *     tls_arg2    - [IN] required subject of peer certificate (may be NULL   *
 *                        or empty string if not important) or PSK            *
 *                        (in hex-string) to connect with depending on value  *
 *                        of 'tls_connect'.                                   *
 *     server_name - [IN] optional server name indication for TLS             *
 *     timeout     - [IN] the connection timeout                              *
 *                                                                            *
 * Return value:                                                              *
 *     SUCCEED - successful TLS handshake with a valid certificate or PSK     *
 *     FAIL - an error occurred                                               *
 *                                                                            *
 ******************************************************************************/
#if defined(HAVE_GNUTLS)
int	zbx_tls_connect(zbx_socket_t *s, unsigned int tls_connect, const char *tls_arg1, const char *tls_arg2,
		const char *server_name, char **error)
{
	int	ret = FAIL, res;

	if (ZBX_TCP_SEC_TLS_CERT == tls_connect)
	{
		zabbix_log(LOG_LEVEL_DEBUG, "In %s(): issuer:\"%s\" subject:\"%s\"", __func__,
				ZBX_NULL2EMPTY_STR(tls_arg1), ZBX_NULL2EMPTY_STR(tls_arg2));
	}
	else if (ZBX_TCP_SEC_TLS_PSK == tls_connect)
	{
		zabbix_log(LOG_LEVEL_DEBUG, "In %s(): psk_identity:\"%s\"", __func__, ZBX_NULL2EMPTY_STR(tls_arg1));
	}
	else
	{
		*error = zbx_strdup(*error, "invalid connection parameters");
		THIS_SHOULD_NEVER_HAPPEN;
		goto out1;
	}

	/* set up TLS context */

	s->tls_ctx = zbx_malloc(s->tls_ctx, sizeof(zbx_tls_context_t));
	s->tls_ctx->ctx = NULL;
	s->tls_ctx->psk_client_creds = NULL;
	s->tls_ctx->psk_server_creds = NULL;

	if (GNUTLS_E_SUCCESS != (res = gnutls_init(&s->tls_ctx->ctx, GNUTLS_CLIENT | GNUTLS_NO_EXTENSIONS)))
			/* GNUTLS_NO_EXTENSIONS is used because we do not currently support extensions (e.g. session */
			/* tickets and OCSP) */
	{
		*error = zbx_dsprintf(*error, "gnutls_init() failed: %d %s", res, gnutls_strerror(res));
		goto out;
	}

	if (ZBX_TCP_SEC_TLS_CERT == tls_connect)
	{
		if (NULL == ciphersuites_cert)
		{
			*error = zbx_strdup(*error, "cannot connect with TLS and certificate: no valid certificate"
					" loaded");
			goto out;
		}

		if (GNUTLS_E_SUCCESS != (res = gnutls_priority_set(s->tls_ctx->ctx, ciphersuites_cert)))
		{
			*error = zbx_dsprintf(*error, "gnutls_priority_set() for 'ciphersuites_cert' failed: %d %s",
					res, gnutls_strerror(res));
			goto out;
		}

		if (GNUTLS_E_SUCCESS != (res = gnutls_credentials_set(s->tls_ctx->ctx, GNUTLS_CRD_CERTIFICATE,
				my_cert_creds)))
		{
			*error = zbx_dsprintf(*error, "gnutls_credentials_set() for certificate failed: %d %s", res,
					gnutls_strerror(res));
			goto out;
		}
	}
	else	/* use a pre-shared key */
	{
		if (NULL == ciphersuites_psk)
		{
			*error = zbx_strdup(*error, "cannot connect with TLS and PSK: no valid PSK loaded");
			goto out;
		}

		if (GNUTLS_E_SUCCESS != (res = gnutls_priority_set(s->tls_ctx->ctx, ciphersuites_psk)))
		{
			*error = zbx_dsprintf(*error, "gnutls_priority_set() for 'ciphersuites_psk' failed: %d %s", res,
					gnutls_strerror(res));
			goto out;
		}

		if (NULL == tls_arg2)	/* PSK is not set from DB */
		{
			/* set up the PSK from a configuration file (always in agentd and a case in active proxy */
			/* when it connects to server) */

			if (GNUTLS_E_SUCCESS != (res = gnutls_credentials_set(s->tls_ctx->ctx, GNUTLS_CRD_PSK,
					my_psk_client_creds)))
			{
				*error = zbx_dsprintf(*error, "gnutls_credentials_set() for psk failed: %d %s", res,
						gnutls_strerror(res));
				goto out;
			}
		}
		else
		{
			/* PSK comes from a database (case for a server/proxy when it connects to an agent for */
			/* passive checks, for a server when it connects to a passive proxy) */

			gnutls_datum_t	key;
			int		psk_len;
			unsigned char	psk_buf[HOST_TLS_PSK_LEN / 2];

			if (0 >= (psk_len = zbx_hex2bin((const unsigned char *)tls_arg2, psk_buf, sizeof(psk_buf))))
			{
				*error = zbx_strdup(*error, "invalid PSK");
				goto out;
			}

			if (GNUTLS_E_SUCCESS != (res = gnutls_psk_allocate_client_credentials(
					&s->tls_ctx->psk_client_creds)))
			{
				*error = zbx_dsprintf(*error, "gnutls_psk_allocate_client_credentials() failed: %d %s",
						res, gnutls_strerror(res));
				goto out;
			}

			key.data = psk_buf;
			key.size = (unsigned int)psk_len;

			/* Simplified. 'tls_arg1' (PSK identity) should have been prepared as required by RFC 4518. */
			if (GNUTLS_E_SUCCESS != (res = gnutls_psk_set_client_credentials(s->tls_ctx->psk_client_creds,
					tls_arg1, &key, GNUTLS_PSK_KEY_RAW)))
			{
				*error = zbx_dsprintf(*error, "gnutls_psk_set_client_credentials() failed: %d %s", res,
						gnutls_strerror(res));
				goto out;
			}

			if (GNUTLS_E_SUCCESS != (res = gnutls_credentials_set(s->tls_ctx->ctx, GNUTLS_CRD_PSK,
					s->tls_ctx->psk_client_creds)))
			{
				*error = zbx_dsprintf(*error, "gnutls_credentials_set() for psk failed: %d %s", res,
						gnutls_strerror(res));
				goto out;
			}
		}
	}

	if (NULL != server_name && ZBX_TCP_SEC_UNENCRYPTED != tls_connect && GNUTLS_E_SUCCESS != gnutls_server_name_set(
			s->tls_ctx->ctx, GNUTLS_NAME_DNS, server_name, strlen(server_name)))
	{
		zabbix_log(LOG_LEVEL_WARNING, "cannot set %s tls host name", server_name);
	}

	if (SUCCEED == ZBX_CHECK_LOG_LEVEL(LOG_LEVEL_TRACE))
	{
		/* set our own debug callback function */
		gnutls_global_set_log_function(zbx_gnutls_debug_cb);

		/* for Zabbix LOG_LEVEL_TRACE, GnuTLS debug level 4 seems the best */
		/* (the highest GnuTLS debug level is 9) */
		gnutls_global_set_log_level(4);
	}
	else
		gnutls_global_set_log_level(0);		/* restore default log level */

	/* set our own callback function to log issues into Zabbix log */
	gnutls_global_set_audit_log_function(zbx_gnutls_audit_cb);

	gnutls_transport_set_int(s->tls_ctx->ctx, ZBX_SOCKET_TO_INT(s->socket));

	/* TLS handshake */

	while (GNUTLS_E_SUCCESS != (res = gnutls_handshake(s->tls_ctx->ctx)))
	{
		if (GNUTLS_E_INTERRUPTED == res || GNUTLS_E_AGAIN == res)
		{
			if (FAIL == (res = tls_socket_wait(s->socket, s->tls_ctx->ctx, 0)))
			{
				*error = zbx_dsprintf(*error, "cannot wait for TLS handshake: %s",
						strerror_from_system(zbx_socket_last_error()));
				goto out;
			}

			if (SUCCEED != zbx_socket_check_deadline(s))
			{
				*error = zbx_strdup(*error, "gnutls_handshake() timed out");
				goto out;
			}

		}
		else if (GNUTLS_E_WARNING_ALERT_RECEIVED == res || GNUTLS_E_FATAL_ALERT_RECEIVED == res)
		{
			const char	*msg;
			int		alert;

			/* server sent an alert to us */
			alert = gnutls_alert_get(s->tls_ctx->ctx);

			if (NULL == (msg = gnutls_alert_get_name(alert)))
				msg = "unknown";

			if (GNUTLS_E_WARNING_ALERT_RECEIVED == res)
			{
				zabbix_log(LOG_LEVEL_WARNING, "%s() gnutls_handshake() received a warning alert: %d %s",
						__func__, alert, msg);
				continue;
			}
			else	/* GNUTLS_E_FATAL_ALERT_RECEIVED */
			{
				*error = zbx_dsprintf(*error, "%s(): gnutls_handshake() failed with fatal alert: %d %s",
						__func__, alert, msg);
				goto out;
			}
		}
		else
		{
			int	level;

			/* log "peer has closed connection" case with debug level */
			level = (GNUTLS_E_PREMATURE_TERMINATION == res ? LOG_LEVEL_DEBUG : LOG_LEVEL_WARNING);

			if (SUCCEED == ZBX_CHECK_LOG_LEVEL(level))
			{
				zabbix_log(level, "%s() gnutls_handshake() returned: %d %s",
						__func__, res, gnutls_strerror(res));
			}

			if (0 != gnutls_error_is_fatal(res))
			{
				*error = zbx_dsprintf(*error, "%s(): gnutls_handshake() failed: %d %s",
						__func__, res, gnutls_strerror(res));
				goto out;
			}
		}
	}

	if (ZBX_TCP_SEC_TLS_CERT == tls_connect)
	{
		/* log peer certificate information for debugging */
		zbx_log_peer_cert(__func__, s->tls_ctx);

		/* perform basic verification of peer certificate */
		if (SUCCEED != zbx_verify_peer_cert(s->tls_ctx->ctx, error))
		{
			zbx_tls_close(s);
			goto out1;
		}

		/* if required verify peer certificate Issuer and Subject */
		if (SUCCEED != zbx_verify_issuer_subject(s->tls_ctx, tls_arg1, tls_arg2, error))
		{
			zbx_tls_close(s);
			goto out1;
		}
	}

	s->connection_type = tls_connect;

	zabbix_log(LOG_LEVEL_DEBUG, "End of %s():SUCCEED (established %s %s-%s-%s-" ZBX_FS_SIZE_T ")", __func__,
			gnutls_protocol_get_name(gnutls_protocol_get_version(s->tls_ctx->ctx)),
			gnutls_kx_get_name(gnutls_kx_get(s->tls_ctx->ctx)),
			gnutls_cipher_get_name(gnutls_cipher_get(s->tls_ctx->ctx)),
			gnutls_mac_get_name(gnutls_mac_get(s->tls_ctx->ctx)),
			(zbx_fs_size_t)gnutls_mac_get_key_size(gnutls_mac_get(s->tls_ctx->ctx)));

	return SUCCEED;

out:	/* an error occurred */
	if (NULL != s->tls_ctx->ctx)
	{
		gnutls_credentials_clear(s->tls_ctx->ctx);
		gnutls_deinit(s->tls_ctx->ctx);
	}

	if (NULL != s->tls_ctx->psk_client_creds)
		gnutls_psk_free_client_credentials(s->tls_ctx->psk_client_creds);

	zbx_free(s->tls_ctx);
out1:
	zabbix_log(LOG_LEVEL_DEBUG, "End of %s():%s error:'%s'", __func__, zbx_result_string(ret),
			ZBX_NULL2EMPTY_STR(*error));
	return ret;
}
#elif defined(HAVE_OPENSSL)
static int	zbx_tls_get_error(const SSL *s, ssize_t res, const char *func, size_t *error_alloc,
		size_t *error_offset, char **error)
{
	int	result_code;

	result_code = SSL_get_error(s, (int)res);

	switch (result_code)
	{
		case SSL_ERROR_NONE:		/* handshake successful */
			return SUCCEED;
		case SSL_ERROR_ZERO_RETURN:
			zbx_snprintf_alloc(error, error_alloc, error_offset,
					"%s() TLS connection has been closed during read", func);
			return FAIL;
		case SSL_ERROR_SYSCALL:
			if (0 == ERR_peek_error())
			{
				if (0 == res)
				{
					zbx_snprintf_alloc(error, error_alloc, error_offset,
							"%s() connection closed by peer", func);
				}
				else if (-1 == res)
				{
					zbx_snprintf_alloc(error, error_alloc, error_offset, "%s()"
							" I/O error: %s", func,
							strerror_from_system(zbx_socket_last_error()));
				}
				else
				{
					/* "man SSL_get_error" describes only res == 0 and res == -1 for */
					/* SSL_ERROR_SYSCALL case */
					zbx_snprintf_alloc(error, error_alloc, error_offset, "%s()"
							" returned undocumented code " ZBX_FS_SSIZE_T, func, res);
				}
			}
			else
			{
				zbx_snprintf_alloc(error, error_alloc, error_offset, "%s() set"
						" result code to SSL_ERROR_SYSCALL:", func);
				zbx_tls_error_msg(error, error_alloc, error_offset);
				zbx_snprintf_alloc(error, error_alloc, error_offset, "%s", info_buf);
			}
			return FAIL;
		case SSL_ERROR_SSL:
			zbx_snprintf_alloc(error, error_alloc, error_offset, "%s() set"
					" result code to SSL_ERROR_SSL:", func);
			zbx_tls_error_msg(error, error_alloc, error_offset);
			zbx_snprintf_alloc(error, error_alloc, error_offset, "%s", info_buf);
			return FAIL;
		default:
			zbx_snprintf_alloc(error, error_alloc, error_offset, "%s() set result code"
					" to %d", func, result_code);
			zbx_tls_error_msg(error, error_alloc, error_offset);
			zbx_snprintf_alloc(error, error_alloc, error_offset, "%s", info_buf);
			return FAIL;
	}
}

int	zbx_tls_connect(zbx_socket_t *s, unsigned int tls_connect, const char *tls_arg1, const char *tls_arg2,
		const char *server_name, char **error)
{
	int		ret = FAIL, res;
	size_t		error_alloc = 0, error_offset = 0;

#if defined(HAVE_OPENSSL_WITH_PSK)
	char	psk_buf[HOST_TLS_PSK_LEN / 2];
#endif

	s->tls_ctx = zbx_malloc(s->tls_ctx, sizeof(zbx_tls_context_t));
	s->tls_ctx->ctx = NULL;

	if (ZBX_TCP_SEC_TLS_CERT == tls_connect)
	{
		zabbix_log(LOG_LEVEL_DEBUG, "In %s(): issuer:\"%s\" subject:\"%s\"", __func__,
				ZBX_NULL2EMPTY_STR(tls_arg1), ZBX_NULL2EMPTY_STR(tls_arg2));

		if (NULL == ctx_cert)
		{
			*error = zbx_strdup(*error, "cannot connect with TLS and certificate: no valid certificate"
					" loaded");
			goto out;
		}

		if (NULL == (s->tls_ctx->ctx = SSL_new(ctx_cert)))
		{
			zbx_snprintf_alloc(error, &error_alloc, &error_offset, "cannot create connection context:");
			zbx_tls_error_msg(error, &error_alloc, &error_offset);
			goto out;
		}
	}
	else if (ZBX_TCP_SEC_TLS_PSK == tls_connect)
	{
		zabbix_log(LOG_LEVEL_DEBUG, "In %s(): psk_identity:\"%s\"", __func__, ZBX_NULL2EMPTY_STR(tls_arg1));

#if defined(HAVE_OPENSSL_WITH_PSK)
		if (NULL == ctx_psk)
		{
			*error = zbx_strdup(*error, "cannot connect with TLS and PSK: no valid PSK loaded");
			goto out;
		}

		if (NULL == (s->tls_ctx->ctx = SSL_new(ctx_psk)))
		{
			zbx_snprintf_alloc(error, &error_alloc, &error_offset, "cannot create connection context:");
			zbx_tls_error_msg(error, &error_alloc, &error_offset);
			goto out;
		}

		if (NULL == tls_arg2)	/* PSK is not set from DB */
		{
			/* Set up PSK global variables from a configuration file (always in agentd and a case when */
			/* active proxy connects to server). Here we set it only in case of active proxy */
			/* because for other programs it has already been set in zbx_tls_init_child(). */

			if (0 != (zbx_get_program_type_cb() & ZBX_PROGRAM_TYPE_PROXY_ACTIVE))
			{
				psk_identity_for_cb = my_psk_identity;
				psk_identity_len_for_cb = my_psk_identity_len;
				psk_for_cb = my_psk;
				psk_len_for_cb = my_psk_len;
			}
		}
		else
		{
			/* PSK comes from a database (case for a server/proxy when it connects to an agent for */
			/* passive checks, for a server when it connects to a passive proxy) */

			int	psk_len;

			if (0 >= (psk_len = zbx_hex2bin((const unsigned char *)tls_arg2, (unsigned char *)psk_buf,
					sizeof(psk_buf))))
			{
				*error = zbx_strdup(*error, "invalid PSK");
				goto out;
			}

			/* some data reside in stack but it will be available at the time when a PSK client callback */
			/* function copies the data into buffers provided by OpenSSL within the callback */
			psk_identity_for_cb = tls_arg1;			/* string is on stack */
			/* NULL check to silence analyzer warning */
			psk_identity_len_for_cb = (NULL == tls_arg1 ? 0 : strlen(tls_arg1));
			psk_for_cb = psk_buf;				/* buffer is on stack */
			psk_len_for_cb = (size_t)psk_len;
		}
#else
		*error = zbx_strdup(*error, "cannot connect with TLS and PSK: support for PSK was not compiled in");
		goto out;
#endif
	}
	else
	{
		*error = zbx_strdup(*error, "invalid connection parameters");
		THIS_SHOULD_NEVER_HAPPEN;
		goto out1;
	}

	if (NULL != server_name && ZBX_TCP_SEC_UNENCRYPTED != tls_connect && 1 != SSL_set_tlsext_host_name(
			s->tls_ctx->ctx, server_name))
	{
		zabbix_log(LOG_LEVEL_WARNING, "cannot set %s tls host name", server_name);
	}

	/* set our connected TCP socket to TLS context */
	if (1 != SSL_set_fd(s->tls_ctx->ctx, s->socket))
	{
		*error = zbx_strdup(*error, "cannot set socket for TLS context");
		goto out;
	}

	/* TLS handshake */

	info_buf[0] = '\0';	/* empty buffer for zbx_openssl_info_cb() messages */

	while (-1 == (res = SSL_connect(s->tls_ctx->ctx)))
	{
		int	ssl_err;

		ssl_err = SSL_get_error(s->tls_ctx->ctx, res);

		if (SSL_ERROR_WANT_READ != ssl_err && SSL_ERROR_WANT_WRITE != ssl_err)
			break;

		if (FAIL == (res = tls_socket_wait(s->socket, s->tls_ctx->ctx, ssl_err)))
		{
			*error = zbx_dsprintf(*error, "cannot wait for TLS handshake: %s",
					strerror_from_system(zbx_socket_last_error()));
			goto out;
		}

		if (0 == res && SUCCEED != zbx_socket_check_deadline(s))
		{
			*error = zbx_strdup(*error, "SSL_connect() timed out");
			goto out;
		}
	}

	if (1 != res)
	{
		if (ZBX_TCP_SEC_TLS_CERT == tls_connect)
		{
			long	verify_result;

			/* In case of certificate error SSL_get_verify_result() provides more helpful diagnostics */
			/* than other methods. Include it as first but continue with other diagnostics. */
			if (X509_V_OK != (verify_result = SSL_get_verify_result(s->tls_ctx->ctx)))
			{
				zbx_snprintf_alloc(error, &error_alloc, &error_offset, "%s: ",
						X509_verify_cert_error_string(verify_result));
			}
		}

		if (FAIL == zbx_tls_get_error(s->tls_ctx->ctx, res, "SSL_connect", &error_alloc, &error_offset, error))
			goto out;
	}

	if (ZBX_TCP_SEC_TLS_CERT == tls_connect)
	{
		long	verify_result;

		/* log peer certificate information for debugging */
		zbx_log_peer_cert(__func__, s->tls_ctx);

		/* perform basic verification of peer certificate */
		if (X509_V_OK != (verify_result = SSL_get_verify_result(s->tls_ctx->ctx)))
		{
			zbx_snprintf_alloc(error, &error_alloc, &error_offset, "%s",
					X509_verify_cert_error_string(verify_result));
			zbx_tls_close(s);
			goto out1;
		}

		/* if required verify peer certificate Issuer and Subject */
		if (SUCCEED != zbx_verify_issuer_subject(s->tls_ctx, tls_arg1, tls_arg2, error))
		{
			zbx_tls_close(s);
			goto out1;
		}
	}

	s->connection_type = tls_connect;

	zabbix_log(LOG_LEVEL_DEBUG, "End of %s():SUCCEED (established %s %s)", __func__,
			SSL_get_version(s->tls_ctx->ctx), SSL_get_cipher(s->tls_ctx->ctx));

	return SUCCEED;

out:	/* an error occurred */
	if (NULL != s->tls_ctx->ctx)
		SSL_free(s->tls_ctx->ctx);

	zbx_free(s->tls_ctx);
out1:
	zabbix_log(LOG_LEVEL_DEBUG, "End of %s():%s error:'%s'", __func__, zbx_result_string(ret),
			ZBX_NULL2EMPTY_STR(*error));
	return ret;
}
#endif

/******************************************************************************
 *                                                                            *
 * Purpose: establish a TLS connection over an accepted TCP connection        *
 *                                                                            *
 * Parameters:                                                                *
 *     s          - [IN] socket with opened connection                        *
 *     error      - [OUT] dynamically allocated memory with error message     *
 *     tls_accept - [IN] type of connection to accept. Can be be either       *
 *                       ZBX_TCP_SEC_TLS_CERT or ZBX_TCP_SEC_TLS_PSK, or      *
 *                       a bitwise 'OR' of both.                              *
 *                                                                            *
 * Return value:                                                              *
 *     SUCCEED - successful TLS handshake with a valid certificate or PSK     *
 *     FAIL - an error occurred                                               *
 *                                                                            *
 ******************************************************************************/
#if defined(HAVE_GNUTLS)
int	zbx_tls_accept(zbx_socket_t *s, unsigned int tls_accept, char **error)
{
	int				ret = FAIL, res;
	gnutls_credentials_type_t	creds;

	zabbix_log(LOG_LEVEL_DEBUG, "In %s()", __func__);

	/* set up TLS context */

	s->tls_ctx = zbx_malloc(s->tls_ctx, sizeof(zbx_tls_context_t));
	s->tls_ctx->ctx = NULL;
	s->tls_ctx->psk_client_creds = NULL;
	s->tls_ctx->psk_server_creds = NULL;

	if (GNUTLS_E_SUCCESS != (res = gnutls_init(&s->tls_ctx->ctx, GNUTLS_SERVER)))
	{
		*error = zbx_dsprintf(*error, "gnutls_init() failed: %d %s", res, gnutls_strerror(res));
		goto out;
	}

	/* prepare to accept with certificate */

	if (0 != (tls_accept & ZBX_TCP_SEC_TLS_CERT))
	{
		if (NULL != my_cert_creds && GNUTLS_E_SUCCESS != (res = gnutls_credentials_set(s->tls_ctx->ctx,
				GNUTLS_CRD_CERTIFICATE, my_cert_creds)))
		{
			*error = zbx_dsprintf(*error, "gnutls_credentials_set() for certificate failed: %d %s", res,
					gnutls_strerror(res));
			goto out;
		}

		/* client certificate is mandatory unless pre-shared key is used */
		gnutls_certificate_server_set_request(s->tls_ctx->ctx, GNUTLS_CERT_REQUIRE);
	}

	/* prepare to accept with pre-shared key */

	if (0 != (tls_accept & ZBX_TCP_SEC_TLS_PSK))
	{
		/* for agentd the only possibility is a PSK from configuration file */
		if (0 != (zbx_get_program_type_cb() & ZBX_PROGRAM_TYPE_AGENTD) &&
				GNUTLS_E_SUCCESS != (res = gnutls_credentials_set(s->tls_ctx->ctx, GNUTLS_CRD_PSK,
				my_psk_server_creds)))
		{
			*error = zbx_dsprintf(*error, "gnutls_credentials_set() for my_psk_server_creds failed: %d %s",
					res, gnutls_strerror(res));
			goto out;
		}
		else if (0 != (zbx_get_program_type_cb() & (ZBX_PROGRAM_TYPE_PROXY | ZBX_PROGRAM_TYPE_SERVER)))
		{
			/* For server or proxy a PSK can come from configuration file or database. */
			/* Set up a callback function for finding the requested PSK. */
			if (GNUTLS_E_SUCCESS != (res = gnutls_psk_allocate_server_credentials(
					&s->tls_ctx->psk_server_creds)))
			{
				*error = zbx_dsprintf(*error, "gnutls_psk_allocate_server_credentials() for"
						" psk_server_creds failed: %d %s", res, gnutls_strerror(res));
				goto out;
			}

			gnutls_psk_set_server_credentials_function(s->tls_ctx->psk_server_creds, zbx_psk_cb);

			if (GNUTLS_E_SUCCESS != (res = gnutls_credentials_set(s->tls_ctx->ctx, GNUTLS_CRD_PSK,
					s->tls_ctx->psk_server_creds)))
			{
				*error = zbx_dsprintf(*error, "gnutls_credentials_set() for psk_server_creds failed"
						": %d %s", res, gnutls_strerror(res));
				goto out;
			}
		}
	}

	/* set up ciphersuites */

	if ((ZBX_TCP_SEC_TLS_CERT | ZBX_TCP_SEC_TLS_PSK) == (tls_accept & (ZBX_TCP_SEC_TLS_CERT | ZBX_TCP_SEC_TLS_PSK)))
	{
		/* common case in trapper - be ready for all types of incoming connections */
		if (NULL != my_cert_creds)
		{
			/* it can also be a case in agentd listener - when both certificate and PSK is allowed, e.g. */
			/* for switching of TLS connections from PSK to using a certificate */
			if (GNUTLS_E_SUCCESS != (res = gnutls_priority_set(s->tls_ctx->ctx, ciphersuites_all)))
			{
				*error = zbx_dsprintf(*error, "gnutls_priority_set() for 'ciphersuites_all' failed: %d"
						" %s", res, gnutls_strerror(res));
				goto out;
			}
		}
		else
		{
			/* assume PSK, although it is not yet known will there be the right PSK available */
			if (GNUTLS_E_SUCCESS != (res = gnutls_priority_set(s->tls_ctx->ctx, ciphersuites_psk)))
			{
				*error = zbx_dsprintf(*error, "gnutls_priority_set() for 'ciphersuites_psk' failed: %d"
						" %s", res, gnutls_strerror(res));
				goto out;
			}
		}
	}
	else if (0 != (tls_accept & ZBX_TCP_SEC_TLS_CERT) && NULL != my_cert_creds)
	{
		if (GNUTLS_E_SUCCESS != (res = gnutls_priority_set(s->tls_ctx->ctx, ciphersuites_cert)))
		{
			*error = zbx_dsprintf(*error, "gnutls_priority_set() for 'ciphersuites_cert' failed: %d %s",
					res, gnutls_strerror(res));
			goto out;
		}
	}
	else if (0 != (tls_accept & ZBX_TCP_SEC_TLS_PSK))
	{
		if (GNUTLS_E_SUCCESS != (res = gnutls_priority_set(s->tls_ctx->ctx, ciphersuites_psk)))
		{
			*error = zbx_dsprintf(*error, "gnutls_priority_set() for 'ciphersuites_psk' failed: %d %s", res,
					gnutls_strerror(res));
			goto out;
		}
	}

	if (SUCCEED == ZBX_CHECK_LOG_LEVEL(LOG_LEVEL_TRACE))
	{
		/* set our own debug callback function */
		gnutls_global_set_log_function(zbx_gnutls_debug_cb);

		/* for Zabbix LOG_LEVEL_TRACE, GnuTLS debug level 4 seems the best */
		/* (the highest GnuTLS debug level is 9) */
		gnutls_global_set_log_level(4);
	}
	else
		gnutls_global_set_log_level(0);		/* restore default log level */

	/* set our own callback function to log issues into Zabbix log */
	gnutls_global_set_audit_log_function(zbx_gnutls_audit_cb);

	gnutls_transport_set_int(s->tls_ctx->ctx, ZBX_SOCKET_TO_INT(s->socket));

	/* TLS handshake */

	while (GNUTLS_E_SUCCESS != (res = gnutls_handshake(s->tls_ctx->ctx)))
	{
		if (GNUTLS_E_INTERRUPTED == res || GNUTLS_E_AGAIN == res)
		{
			if (FAIL == (res = tls_socket_wait(s->socket, s->tls_ctx->ctx, 0)))
			{
				*error = zbx_dsprintf(*error, "cannot wait for TLS handshake: %s",
						strerror_from_system(zbx_socket_last_error()));
				goto out;
			}

			if (SUCCEED != zbx_socket_check_deadline(s))
			{
				*error = zbx_strdup(*error, "gnutls_handshake() timed out");
				goto out;
			}

		}
		else if (GNUTLS_E_WARNING_ALERT_RECEIVED == res || GNUTLS_E_FATAL_ALERT_RECEIVED == res ||
				GNUTLS_E_GOT_APPLICATION_DATA == res)
		{
			const char	*msg;
			int		alert;

			/* client sent an alert to us */
			alert = gnutls_alert_get(s->tls_ctx->ctx);

			if (NULL == (msg = gnutls_alert_get_name(alert)))
				msg = "unknown";

			if (GNUTLS_E_WARNING_ALERT_RECEIVED == res)
			{
				zabbix_log(LOG_LEVEL_WARNING, "%s() gnutls_handshake() received a warning alert: %d %s",
						__func__, alert, msg);
				continue;
			}
			else if (GNUTLS_E_GOT_APPLICATION_DATA == res)
					/* if rehandshake request deal with it as with error */
			{
				*error = zbx_dsprintf(*error, "%s(): gnutls_handshake() returned"
						" GNUTLS_E_GOT_APPLICATION_DATA", __func__);
				goto out;
			}
			else	/* GNUTLS_E_FATAL_ALERT_RECEIVED */
			{
				*error = zbx_dsprintf(*error, "%s(): gnutls_handshake() failed with fatal alert: %d %s",
						__func__, alert, msg);
				goto out;
			}
		}
		else
		{
			zabbix_log(LOG_LEVEL_WARNING, "%s() gnutls_handshake() returned: %d %s",
					__func__, res, gnutls_strerror(res));

			if (0 != gnutls_error_is_fatal(res))
			{
				*error = zbx_dsprintf(*error, "%s(): gnutls_handshake() failed: %d %s",
						__func__, res, gnutls_strerror(res));
				goto out;
			}
		}
	}

	/* Is this TLS connection using certificate or PSK? */

	if (GNUTLS_CRD_CERTIFICATE == (creds = gnutls_auth_get_type(s->tls_ctx->ctx)))
	{
		s->connection_type = ZBX_TCP_SEC_TLS_CERT;

		/* log peer certificate information for debugging */
		zbx_log_peer_cert(__func__, s->tls_ctx);

		/* perform basic verification of peer certificate */
		if (SUCCEED != zbx_verify_peer_cert(s->tls_ctx->ctx, error))
		{
			zbx_tls_close(s);
			goto out1;
		}

		/* Issuer and Subject will be verified later, after receiving sender type and host name */
	}
	else if (GNUTLS_CRD_PSK == creds)
	{
		s->connection_type = ZBX_TCP_SEC_TLS_PSK;

		if (SUCCEED == ZBX_CHECK_LOG_LEVEL(LOG_LEVEL_DEBUG))
		{
			const char	*psk_identity;

			if (NULL != (psk_identity = gnutls_psk_server_get_username(s->tls_ctx->ctx)))
			{
				zabbix_log(LOG_LEVEL_DEBUG, "%s() PSK identity: \"%s\"", __func__, psk_identity);
			}
		}
	}
	else
	{
		THIS_SHOULD_NEVER_HAPPEN;
		zbx_tls_close(s);
		return FAIL;
	}

	zabbix_log(LOG_LEVEL_DEBUG, "End of %s():SUCCEED (established %s %s-%s-%s-" ZBX_FS_SIZE_T ")", __func__,
			gnutls_protocol_get_name(gnutls_protocol_get_version(s->tls_ctx->ctx)),
			gnutls_kx_get_name(gnutls_kx_get(s->tls_ctx->ctx)),
			gnutls_cipher_get_name(gnutls_cipher_get(s->tls_ctx->ctx)),
			gnutls_mac_get_name(gnutls_mac_get(s->tls_ctx->ctx)),
			(zbx_fs_size_t)gnutls_mac_get_key_size(gnutls_mac_get(s->tls_ctx->ctx)));

	return SUCCEED;

out:	/* an error occurred */
	if (NULL != s->tls_ctx->ctx)
	{
		gnutls_credentials_clear(s->tls_ctx->ctx);
		gnutls_deinit(s->tls_ctx->ctx);
	}

	if (NULL != s->tls_ctx->psk_server_creds)
		gnutls_psk_free_server_credentials(s->tls_ctx->psk_server_creds);

	zbx_free(s->tls_ctx);
out1:
	zabbix_log(LOG_LEVEL_DEBUG, "End of %s():%s error:'%s'", __func__, zbx_result_string(ret),
			ZBX_NULL2EMPTY_STR(*error));
	return ret;
}
#elif defined(HAVE_OPENSSL)
int	zbx_tls_accept(zbx_socket_t *s, unsigned int tls_accept, char **error)
{
	const char	*cipher_name;
	int		ret = FAIL, res;
	size_t		error_alloc = 0, error_offset = 0;
	long		verify_result;

#if OPENSSL_VERSION_NUMBER >= 0x1010100fL	/* OpenSSL 1.1.1 or newer, or LibreSSL */
	const unsigned char	session_id_context[] = {'Z', 'b', 'x'};
#endif
	zabbix_log(LOG_LEVEL_DEBUG, "In %s()", __func__);

	s->tls_ctx = zbx_malloc(s->tls_ctx, sizeof(zbx_tls_context_t));
	s->tls_ctx->ctx = NULL;

#if defined(HAVE_OPENSSL_WITH_PSK)
	incoming_connection_has_psk = 0;	/* assume certificate-based connection by default */
#endif
	if ((ZBX_TCP_SEC_TLS_CERT | ZBX_TCP_SEC_TLS_PSK) == (tls_accept & (ZBX_TCP_SEC_TLS_CERT | ZBX_TCP_SEC_TLS_PSK)))
	{
#if defined(HAVE_OPENSSL_WITH_PSK)
		/* common case in trapper - be ready for all types of incoming connections but possible also in */
		/* agentd listener */

		if (NULL != ctx_all)
		{
			if (NULL == (s->tls_ctx->ctx = SSL_new(ctx_all)))
			{
				zbx_snprintf_alloc(error, &error_alloc, &error_offset, "cannot create context to accept"
						" connection:");
				zbx_tls_error_msg(error, &error_alloc, &error_offset);
				goto out;
			}
		}
#else
		if (0 != (zbx_get_program_type_cb() & (ZBX_PROGRAM_TYPE_PROXY | ZBX_PROGRAM_TYPE_SERVER)))
		{
			/* server or proxy running with OpenSSL or LibreSSL without PSK support */
			if (NULL != ctx_cert)
			{
				if (NULL == (s->tls_ctx->ctx = SSL_new(ctx_cert)))
				{
					zbx_snprintf_alloc(error, &error_alloc, &error_offset, "cannot create context"
							" to accept connection:");
					zbx_tls_error_msg(error, &error_alloc, &error_offset);
					goto out;
				}
			}
			else
			{
				*error = zbx_strdup(*error, "not ready for certificate-based incoming connection:"
						" certificate not loaded. PSK support not compiled in.");
				goto out;
			}
		}
#endif
		else if (0 != (zbx_get_program_type_cb() & ZBX_PROGRAM_TYPE_AGENTD))
		{
			THIS_SHOULD_NEVER_HAPPEN;
			goto out;
		}
#if defined(HAVE_OPENSSL_WITH_PSK)
		else if (NULL != ctx_psk)
		{
			/* Server or proxy with no certificate configured. PSK is always assumed to be configured on */
			/* server or proxy because PSK can come from database. */

			if (NULL == (s->tls_ctx->ctx = SSL_new(ctx_psk)))
			{
				zbx_snprintf_alloc(error, &error_alloc, &error_offset, "cannot create context to accept"
						" connection:");
				zbx_tls_error_msg(error, &error_alloc, &error_offset);
				goto out;
			}
		}
		else
		{
			THIS_SHOULD_NEVER_HAPPEN;
			goto out;
		}
#endif
	}
	else if (0 != (tls_accept & ZBX_TCP_SEC_TLS_CERT))
	{
		if (NULL != ctx_cert)
		{
			if (NULL == (s->tls_ctx->ctx = SSL_new(ctx_cert)))
			{
				zbx_snprintf_alloc(error, &error_alloc, &error_offset, "cannot create context to accept"
						" connection:");
				zbx_tls_error_msg(error, &error_alloc, &error_offset);
				goto out;
			}
		}
		else
		{
			*error = zbx_strdup(*error, "not ready for certificate-based incoming connection: certificate"
					" not loaded");
			goto out;
		}
	}
	else	/* PSK */
	{
#if defined(HAVE_OPENSSL_WITH_PSK)
		if (NULL != ctx_psk)
		{
			if (NULL == (s->tls_ctx->ctx = SSL_new(ctx_psk)))
			{
				zbx_snprintf_alloc(error, &error_alloc, &error_offset, "cannot create context to accept"
						" connection:");
				zbx_tls_error_msg(error, &error_alloc, &error_offset);
				goto out;
			}
		}
		else
		{
			*error = zbx_strdup(*error, "not ready for PSK-based incoming connection: PSK not loaded");
			goto out;
		}
#else
		*error = zbx_strdup(*error, "support for PSK was not compiled in");
		goto out;
#endif
	}

#if OPENSSL_VERSION_NUMBER >= 0x1010100fL	/* OpenSSL 1.1.1 or newer, or LibreSSL */
	if (1 != SSL_set_session_id_context(s->tls_ctx->ctx, session_id_context, sizeof(session_id_context)))
	{
		*error = zbx_strdup(*error, "cannot set session_id_context");
		goto out;
	}
#endif
	if (1 != SSL_set_fd(s->tls_ctx->ctx, s->socket))
	{
		*error = zbx_strdup(*error, "cannot set socket for TLS context");
		goto out;
	}

	/* TLS handshake */

	info_buf[0] = '\0';	/* empty buffer for zbx_openssl_info_cb() messages */

	while (-1 == (res = SSL_accept(s->tls_ctx->ctx)))
	{
		int	ssl_err;

		ssl_err = SSL_get_error(s->tls_ctx->ctx, res);

		if (SSL_ERROR_WANT_READ != ssl_err && SSL_ERROR_WANT_WRITE != ssl_err)
			break;

		if (FAIL == (res = tls_socket_wait(s->socket, s->tls_ctx->ctx, ssl_err)))
		{
			*error = zbx_dsprintf(*error, "cannot wait for TLS handshake: %s",
					strerror_from_system(zbx_socket_last_error()));
			goto out;
		}

		if (0 == res && SUCCEED != zbx_socket_check_deadline(s))
		{
			*error = zbx_strdup(*error, "SSL_accept() timed out");
			goto out;
		}
	}

	if (1 != res)
	{
		int	result_code;

		/* In case of certificate error SSL_get_verify_result() provides more helpful diagnostics */
		/* than other methods. Include it as first but continue with other diagnostics. Should be */
		/* harmless in case of PSK. */

		if (X509_V_OK != (verify_result = SSL_get_verify_result(s->tls_ctx->ctx)))
		{
			zbx_snprintf_alloc(error, &error_alloc, &error_offset, "%s: ",
					X509_verify_cert_error_string(verify_result));
		}

		result_code = SSL_get_error(s->tls_ctx->ctx, res);

		if (0 == res)
		{
			zbx_snprintf_alloc(error, &error_alloc, &error_offset, "TLS connection has been closed during"
					" handshake:");
		}
		else
		{
			zbx_snprintf_alloc(error, &error_alloc, &error_offset, "TLS handshake set result code to %d:",
					result_code);
		}

		zbx_tls_error_msg(error, &error_alloc, &error_offset);
		zbx_snprintf_alloc(error, &error_alloc, &error_offset, "%s", info_buf);
		goto out;
	}

	/* Is this TLS connection using certificate or PSK? */

	cipher_name = SSL_get_cipher(s->tls_ctx->ctx);

#if defined(HAVE_OPENSSL_WITH_PSK)
	if (1 == incoming_connection_has_psk)
	{
		s->connection_type = ZBX_TCP_SEC_TLS_PSK;
	}
	else if (0 != strncmp("(NONE)", cipher_name, ZBX_CONST_STRLEN("(NONE)")))
#endif
	{
		s->connection_type = ZBX_TCP_SEC_TLS_CERT;

		/* log peer certificate information for debugging */
		zbx_log_peer_cert(__func__, s->tls_ctx);

		/* perform basic verification of peer certificate */
		if (X509_V_OK != (verify_result = SSL_get_verify_result(s->tls_ctx->ctx)))
		{
			zbx_snprintf_alloc(error, &error_alloc, &error_offset, "%s",
					X509_verify_cert_error_string(verify_result));
			zbx_tls_close(s);
			goto out1;
		}

		/* Issuer and Subject will be verified later, after receiving sender type and host name */
	}
#if defined(HAVE_OPENSSL_WITH_PSK)
	else
	{
		THIS_SHOULD_NEVER_HAPPEN;
		zbx_tls_close(s);
		return FAIL;
	}
#endif
	zabbix_log(LOG_LEVEL_DEBUG, "End of %s():SUCCEED (established %s %s)", __func__,
			SSL_get_version(s->tls_ctx->ctx), cipher_name);

	return SUCCEED;

out:	/* an error occurred */
	if (NULL != s->tls_ctx->ctx)
		SSL_free(s->tls_ctx->ctx);

	zbx_free(s->tls_ctx);
out1:
	zabbix_log(LOG_LEVEL_DEBUG, "End of %s():%s error:'%s'", __func__, zbx_result_string(ret),
			ZBX_NULL2EMPTY_STR(*error));
	return ret;
}
#endif

#if defined(HAVE_GNUTLS)
#	define ZBX_TLS_WRITE(ctx, buf, len)	gnutls_record_send(ctx, buf, len)
#	define ZBX_TLS_READ(ctx, buf, len)	gnutls_record_recv(ctx, buf, len)
#	define ZBX_TLS_WRITE_FUNC_NAME		"gnutls_record_send"
#	define ZBX_TLS_READ_FUNC_NAME		"gnutls_record_recv"
#	define ZBX_TLS_WANT_WRITE(res)		(GNUTLS_E_INTERRUPTED == (res) || GNUTLS_E_AGAIN == (res) ? SUCCEED : FAIL)
#	define ZBX_TLS_WANT_READ(res)		(GNUTLS_E_INTERRUPTED == (res) || GNUTLS_E_AGAIN == (res) ? SUCCEED : FAIL)
#	define ZBX_TLS_ERROR(s, res)		res
#elif defined(HAVE_OPENSSL)
#	define ZBX_TLS_WRITE(ctx, buf, len)	SSL_write(ctx, buf, (int)(len))
#	define ZBX_TLS_READ(ctx, buf, len)	SSL_read(ctx, buf, (int)(len))
#	define ZBX_TLS_WRITE_FUNC_NAME		"SSL_write"
#	define ZBX_TLS_READ_FUNC_NAME		"SSL_read"
#	define ZBX_TLS_WANT_WRITE(res)		FAIL
#	define ZBX_TLS_WANT_READ(res)		FAIL
#	define ZBX_TLS_ERROR(s, res)		(size_t)SSL_get_error(s, (int)res)
/* SSL_ERROR_WANT_READ or SSL_ERROR_WANT_WRITE should not be returned here because we set */
/* SSL_MODE_AUTO_RETRY flag in zbx_tls_init_child() */
#endif

ssize_t	zbx_tls_write(zbx_socket_t *s, const char *buf, size_t len, char **error)
{
	ssize_t		offset = 0, n;

#if defined(HAVE_OPENSSL)
	info_buf[0] = '\0';	/* empty buffer for zbx_openssl_info_cb() messages */
#endif
	while (1)
	{
		if (0 == (n = (ssize_t)ZBX_TLS_WRITE(s->tls_ctx->ctx, buf + offset, len - (size_t)offset)))
		{
			*error = zbx_dsprintf(*error, "connection closed");
			return ZBX_PROTO_ERROR;
		}

		if (0 > n)
		{
			ssize_t	err;

			err = ZBX_TLS_ERROR(s->tls_ctx->ctx, n);
			if (SUCCEED != tls_is_nonblocking_error(err))
				break;

			if (FAIL == tls_socket_wait(s->socket, s->tls_ctx->ctx, err))
			{
				*error = zbx_dsprintf(*error, "cannot wait socket: %s",
						strerror_from_system(zbx_socket_last_error()));
				return ZBX_PROTO_ERROR;
			}
		}
		else
		{
			offset += n;

			if (offset == (ssize_t)len)
				break;
		}

		if (SUCCEED != zbx_socket_check_deadline(s))
		{
			*error = zbx_strdup(*error, "write timeout");
			return ZBX_PROTO_ERROR;
		}
	}

#if defined(HAVE_GNUTLS)
	if (0 > n)
	{
		*error = zbx_dsprintf(*error, "gnutls_record_send() failed: " ZBX_FS_SSIZE_T " %s",
				(zbx_fs_ssize_t)n, gnutls_strerror((int)n));

		return ZBX_PROTO_ERROR;
	}
#elif defined(HAVE_OPENSSL)
	if (0 >= n)
	{
		size_t	error_alloc = 0, error_offset = 0;

		if (SUCCEED == zbx_tls_get_error(s->tls_ctx->ctx, n, ZBX_TLS_WRITE_FUNC_NAME, &error_alloc,
				&error_offset, error))
		{
			*error = zbx_strdup(*error, ZBX_TLS_WRITE_FUNC_NAME "() unexpected result code");
		}

		return ZBX_PROTO_ERROR;
	}
#endif

	return n;
}

ssize_t	zbx_tls_read(zbx_socket_t *s, char *buf, size_t len, char **error)
{
	ssize_t		n = 0;

#if defined(HAVE_OPENSSL)
	info_buf[0] = '\0';	/* empty buffer for zbx_openssl_info_cb() messages */
#endif
	while (0 >= n)
	{
		if (0 == (n = (ssize_t)ZBX_TLS_READ(s->tls_ctx->ctx, buf, len)))
		{
			*error = zbx_dsprintf(*error, "connection closed");
			return ZBX_PROTO_ERROR;
		}

		if (0 > n)
		{
			ssize_t	err;

			err = ZBX_TLS_ERROR(s->tls_ctx->ctx, n);
			if (SUCCEED != tls_is_nonblocking_error(err))
				break;

			if (FAIL == tls_socket_wait(s->socket, s->tls_ctx->ctx, err))
			{
				*error = zbx_dsprintf(*error, "cannot wait socket: %s",
						strerror_from_system(zbx_socket_last_error()));
				return ZBX_PROTO_ERROR;
			}

			if (SUCCEED != zbx_socket_check_deadline(s))
			{
				*error = zbx_strdup(*error, "read timeout");
				return ZBX_PROTO_ERROR;
			}
		}
	}

#if defined(HAVE_GNUTLS)
	if (0 > n)
	{
		/* in case of rehandshake a GNUTLS_E_REHANDSHAKE will be returned, deal with it as with error */
		*error = zbx_dsprintf(*error, "gnutls_record_recv() failed: " ZBX_FS_SSIZE_T " %s",
				(zbx_fs_ssize_t)n, gnutls_strerror((int)n));

		return ZBX_PROTO_ERROR;
	}
#elif defined(HAVE_OPENSSL)
	if (0 >= n)
	{
		size_t	error_alloc = 0, error_offset = 0;

		if (SUCCEED == zbx_tls_get_error(s->tls_ctx->ctx, n, ZBX_TLS_READ_FUNC_NAME, &error_alloc,
				&error_offset, error))
		{
			*error = zbx_strdup(*error, ZBX_TLS_READ_FUNC_NAME "() unexpected result code");
		}

		return ZBX_PROTO_ERROR;
	}
#endif

	return n;
}

/******************************************************************************
 *                                                                            *
 * Purpose: close a TLS connection before closing a TCP socket                *
 *                                                                            *
 ******************************************************************************/
void	zbx_tls_close(zbx_socket_t *s)
{
	int	res;

	if (NULL == s->tls_ctx)
		return;

	zbx_socket_set_deadline(s, s->timeout);

#if defined(HAVE_GNUTLS)
	if (NULL != s->tls_ctx->ctx)
	{
		/* shutdown TLS connection */
		while (GNUTLS_E_SUCCESS != (res = gnutls_bye(s->tls_ctx->ctx, GNUTLS_SHUT_WR)))
		{
			int	err;

			err = ZBX_TLS_ERROR(s->tls_ctx->ctx, res);
			if (SUCCEED != tls_is_nonblocking_error(err))
			{
				zabbix_log(LOG_LEVEL_WARNING, "gnutls_bye() with %s returned error code: %d %s",
						s->peer, res, gnutls_strerror(res));

				if (0 != gnutls_error_is_fatal(res))
					break;
			}

			if (FAIL == tls_socket_wait(s->socket, s->tls_ctx->ctx, err))
			{
				zabbix_log(LOG_LEVEL_WARNING, "cannot wait socket: %s",
						strerror_from_system(zbx_socket_last_error()));
				break;
			}

			if (SUCCEED != zbx_socket_check_deadline(s))
			{
				zabbix_log(LOG_LEVEL_DEBUG, "timeout while closing tls connection");
				break;
			}
		}

		gnutls_credentials_clear(s->tls_ctx->ctx);
		gnutls_deinit(s->tls_ctx->ctx);
	}

	if (NULL != s->tls_ctx->psk_client_creds)
		gnutls_psk_free_client_credentials(s->tls_ctx->psk_client_creds);

	if (NULL != s->tls_ctx->psk_server_creds)
		gnutls_psk_free_server_credentials(s->tls_ctx->psk_server_creds);
#elif defined(HAVE_OPENSSL)
	if (NULL != s->tls_ctx->ctx)
	{
		info_buf[0] = '\0';	/* empty buffer for zbx_openssl_info_cb() messages */

		/* After TLS shutdown the TCP connection will be closed. So, there is no need to do a bidirectional */
		/* TLS shutdown - unidirectional shutdown is ok. */
		while (0 > (res = SSL_shutdown(s->tls_ctx->ctx)))
		{
			int	err;

			err = ZBX_TLS_ERROR(s->tls_ctx->ctx, res);
			if (SUCCEED != tls_is_nonblocking_error(err))
			{
				int	result_code;
				char	*error = NULL;
				size_t	error_alloc = 0, error_offset = 0;

				result_code = SSL_get_error(s->tls_ctx->ctx, res);
				zbx_tls_error_msg(&error, &error_alloc, &error_offset);
				zabbix_log(LOG_LEVEL_WARNING, "SSL_shutdown() with %s set result code to %d:%s%s",
						s->peer, result_code, ZBX_NULL2EMPTY_STR(error), info_buf);
				zbx_free(error);
				break;
			}

			if (FAIL == tls_socket_wait(s->socket, s->tls_ctx->ctx, err))
			{
				zabbix_log(LOG_LEVEL_WARNING, "cannot wait socket: %s",
						strerror_from_system(zbx_socket_last_error()));
				break;
			}

			if (SUCCEED != zbx_socket_check_deadline(s))
			{
				zabbix_log(LOG_LEVEL_DEBUG, "timeout while closing tls connection");
				break;
			}
		}

		SSL_free(s->tls_ctx->ctx);
	}
#endif
	zbx_free(s->tls_ctx);
}

/******************************************************************************
 *                                                                            *
 * Purpose: get certificate attributes from the context of established        *
 *          connection                                                        *
 *                                                                            *
 ******************************************************************************/
int	zbx_tls_get_attr_cert(const zbx_socket_t *s, zbx_tls_conn_attr_t *attr)
{
	char			*error = NULL;
#if defined(HAVE_GNUTLS)
	gnutls_x509_crt_t	peer_cert;
	gnutls_x509_dn_t	dn;
	int			res;
#elif defined(HAVE_OPENSSL)
	X509			*peer_cert;
#endif

#if defined(HAVE_GNUTLS)
	/* here is some inefficiency - we do not know will it be required to verify peer certificate issuer */
	/* and subject - but we prepare for it */
	if (NULL == (peer_cert = zbx_get_peer_cert(s->tls_ctx->ctx, &error)))
	{
		zabbix_log(LOG_LEVEL_WARNING, "cannot get peer certificate: %s", error);
		zbx_free(error);
		return FAIL;
	}

	if (0 != (res = gnutls_x509_crt_get_issuer(peer_cert, &dn)))
	{
		zabbix_log(LOG_LEVEL_WARNING, "gnutls_x509_crt_get_issuer() failed: %d %s", res,
				gnutls_strerror(res));
		gnutls_x509_crt_deinit(peer_cert);
		return FAIL;
	}

	if (SUCCEED != zbx_x509_dn_gets(dn, attr->issuer, sizeof(attr->issuer), &error))
	{
		zabbix_log(LOG_LEVEL_WARNING, "zbx_x509_dn_gets() failed: %s", error);
		zbx_free(error);
		gnutls_x509_crt_deinit(peer_cert);
		return FAIL;
	}

	if (0 != (res = gnutls_x509_crt_get_subject(peer_cert, &dn)))
	{
		zabbix_log(LOG_LEVEL_WARNING, "gnutls_x509_crt_get_subject() failed: %d %s", res,
				gnutls_strerror(res));
		gnutls_x509_crt_deinit(peer_cert);
		return FAIL;
	}

	if (SUCCEED != zbx_x509_dn_gets(dn, attr->subject, sizeof(attr->subject), &error))
	{
		zabbix_log(LOG_LEVEL_WARNING, "zbx_x509_dn_gets() failed: %s", error);
		zbx_free(error);
		gnutls_x509_crt_deinit(peer_cert);
		return FAIL;
	}

	gnutls_x509_crt_deinit(peer_cert);
#elif defined(HAVE_OPENSSL)
	if (NULL == (peer_cert = SSL_get_peer_certificate(s->tls_ctx->ctx)))
	{
		zabbix_log(LOG_LEVEL_WARNING, "no peer certificate, SSL_get_peer_certificate() returned NULL");
		return FAIL;
	}

	if (SUCCEED != zbx_x509_dn_gets(X509_get_issuer_name(peer_cert), attr->issuer, sizeof(attr->issuer), &error))
	{
		zabbix_log(LOG_LEVEL_WARNING, "error while getting issuer name: \"%s\"", error);
		zbx_free(error);
		X509_free(peer_cert);
		return FAIL;
	}

	if (SUCCEED != zbx_x509_dn_gets(X509_get_subject_name(peer_cert), attr->subject, sizeof(attr->subject), &error))
	{
		zabbix_log(LOG_LEVEL_WARNING, "error while getting subject name: \"%s\"", error);
		zbx_free(error);
		X509_free(peer_cert);
		return FAIL;
	}

	X509_free(peer_cert);
#endif

	return SUCCEED;
}

/******************************************************************************
 *                                                                            *
 * Purpose: get PSK attributes from the context of established connection     *
 *                                                                            *
 * Comments:                                                                  *
 *     This function can be used only on server-side of TLS connection.       *
 *     GnuTLS makes it asymmetric - see documentation for                     *
 *     gnutls_psk_server_get_username() and gnutls_psk_client_get_hint()      *
 *     (the latter function is not used in Zabbix).                           *
 *     Implementation for OpenSSL is server-side only, too.                   *
 *                                                                            *
 ******************************************************************************/
#if defined(HAVE_GNUTLS)
int	zbx_tls_get_attr_psk(const zbx_socket_t *s, zbx_tls_conn_attr_t *attr)
{
	if (NULL == (attr->psk_identity = gnutls_psk_server_get_username(s->tls_ctx->ctx)))
		return FAIL;

	attr->psk_identity_len = strlen(attr->psk_identity);
	return SUCCEED;
}
#elif defined(HAVE_OPENSSL) && defined(HAVE_OPENSSL_WITH_PSK)
int	zbx_tls_get_attr_psk(const zbx_socket_t *s, zbx_tls_conn_attr_t *attr)
{
	ZBX_UNUSED(s);

	/* SSL_get_psk_identity() is not used here. It works with TLS 1.2, */
	/* but returns NULL with TLS 1.3 in OpenSSL 1.1.1 */
	if ('\0' == incoming_connection_psk_id[0])
		return FAIL;

	attr->psk_identity = incoming_connection_psk_id;
	attr->psk_identity_len = strlen(attr->psk_identity);
	return SUCCEED;
}
#endif

/******************************************************************************
 *                                                                            *
 * Purpose: get PSK attributes or certificate attributes from the context of  *
 *          established connection                                            *
 *                                                                            *
 * Comments:                                                                  *
 *     This function can be used only on server-side of TLS connection.       *
 *     GnuTLS makes it asymmetric - see documentation for                     *
 *     gnutls_psk_server_get_username() and gnutls_psk_client_get_hint()      *
 *     (the latter function is not used in Zabbix).                           *
 *     Implementation for OpenSSL is server-side only, too.                   *
 *                                                                            *
 ******************************************************************************/
int	zbx_tls_get_attr(const zbx_socket_t *sock, zbx_tls_conn_attr_t *attr, char **error)
{
#if defined(HAVE_GNUTLS) || defined(HAVE_OPENSSL)
	if (ZBX_TCP_SEC_TLS_CERT == sock->connection_type)
	{
		if (SUCCEED != zbx_tls_get_attr_cert(sock, attr))
		{
			*error = zbx_strdup(*error, "internal error: cannot get connection attributes");
			THIS_SHOULD_NEVER_HAPPEN;
			return FAIL;
		}
	}
#if defined(HAVE_GNUTLS) || (defined(HAVE_OPENSSL) && defined(HAVE_OPENSSL_WITH_PSK))
	else if (ZBX_TCP_SEC_TLS_PSK == sock->connection_type)
	{
		if (SUCCEED != zbx_tls_get_attr_psk(sock, attr))
		{
			*error = zbx_strdup(*error, "internal error: cannot get connection attributes");
			THIS_SHOULD_NEVER_HAPPEN;
			return FAIL;
		}
	}
#endif
	else if (ZBX_TCP_SEC_UNENCRYPTED != sock->connection_type)
	{
		*error = zbx_strdup(*error, "internal error: invalid connection type");
		THIS_SHOULD_NEVER_HAPPEN;
		return FAIL;
	}
#endif
	return SUCCEED;
}

/******************************************************************************
 *                                                                            *
 * Purpose: validate PSK attributes or certificate attributes from the        *
 *          context of established connection                                 *
 *                                                                            *
 ******************************************************************************/
int	zbx_tls_validate_attr(const zbx_socket_t *sock, const zbx_tls_conn_attr_t *attr, const char *tls_issuer,
		const char *tls_subject, const char *tls_psk_identity, const char **msg)
{
#if defined(HAVE_GNUTLS) || defined(HAVE_OPENSSL)
	if (ZBX_TCP_SEC_TLS_CERT == sock->connection_type)
	{
		/* simplified match, not compliant with RFC 4517, 4518 */
		if ('\0' != *tls_issuer && 0 != strcmp(tls_issuer, attr->issuer))
		{
			*msg = "certificate issuer does not match";
			return FAIL;
		}

		/* simplified match, not compliant with RFC 4517, 4518 */
		if ('\0' != *tls_subject && 0 != strcmp(tls_subject, attr->subject))
		{
			*msg = "certificate subject does not match";
			return FAIL;
		}
	}
#if defined(HAVE_GNUTLS) || (defined(HAVE_OPENSSL) && defined(HAVE_OPENSSL_WITH_PSK))
	else if (ZBX_TCP_SEC_TLS_PSK == sock->connection_type)
	{
		if (NULL != tls_psk_identity)
		{
			if (strlen(tls_psk_identity) != attr->psk_identity_len ||
					0 != memcmp(tls_psk_identity, attr->psk_identity,
					attr->psk_identity_len))
			{
				*msg = "false PSK identity";
				return FAIL;
			}
		}
		else
		{
			*msg = "missing PSK";
			return FAIL;
		}
	}
#endif
#endif
	return SUCCEED;
}

#if defined(_WINDOWS)
/******************************************************************************
 *                                                                            *
 * Purpose: pass some TLS variables from one thread to other                  *
 *                                                                            *
 * Comments: used in Zabbix sender on MS Windows                              *
 *                                                                            *
 ******************************************************************************/
void	zbx_tls_pass_vars(ZBX_THREAD_SENDVAL_TLS_ARGS *args)
{
#if defined(HAVE_GNUTLS)
	args->my_cert_creds = my_cert_creds;
	args->my_psk_client_creds = my_psk_client_creds;
	args->ciphersuites_cert = ciphersuites_cert;
	args->ciphersuites_psk = ciphersuites_psk;
#elif defined(HAVE_OPENSSL)
	args->ctx_cert = ctx_cert;
#if defined(HAVE_OPENSSL_WITH_PSK)
	args->ctx_psk = ctx_psk;
	args->psk_identity_for_cb = psk_identity_for_cb;
	args->psk_identity_len_for_cb = psk_identity_len_for_cb;
	args->psk_for_cb = psk_for_cb;
	args->psk_len_for_cb = psk_len_for_cb;
#endif
#endif	/* defined(HAVE_OPENSSL) */
}

/******************************************************************************
 *                                                                            *
 * Purpose: pass some TLS variables from one thread to other                  *
 *                                                                            *
 * Comments: used in Zabbix sender on MS Windows                              *
 *                                                                            *
 ******************************************************************************/
void	zbx_tls_take_vars(ZBX_THREAD_SENDVAL_TLS_ARGS *args)
{
#if defined(HAVE_GNUTLS)
	my_cert_creds = args->my_cert_creds;
	my_psk_client_creds = args->my_psk_client_creds;
	ciphersuites_cert = args->ciphersuites_cert;
	ciphersuites_psk = args->ciphersuites_psk;
#elif defined(HAVE_OPENSSL)
	ctx_cert = args->ctx_cert;
#if defined(HAVE_OPENSSL_WITH_PSK)
	ctx_psk = args->ctx_psk;
	psk_identity_for_cb = args->psk_identity_for_cb;
	psk_identity_len_for_cb = args->psk_identity_len_for_cb;
	psk_for_cb = args->psk_for_cb;
	psk_len_for_cb = args->psk_len_for_cb;
#endif
#endif	/* defined(HAVE_OPENSSL) */
}
#endif

unsigned int	zbx_tls_get_psk_usage(void)
{
	return	psk_usage;
}
#endif<|MERGE_RESOLUTION|>--- conflicted
+++ resolved
@@ -1663,13 +1663,7 @@
 	sigaddset(&mask, SIGHUP);
 	sigaddset(&mask, SIGUSR2);
 	sigaddset(&mask, SIGQUIT);
-<<<<<<< HEAD
-	sigprocmask(SIG_BLOCK, &mask, &orig_mask);
-=======
 	zbx_sigmask(SIG_BLOCK, &mask, &orig_mask);
-
-	zbx_tls_library_init();		/* on Unix initialize crypto libraries in child processes */
->>>>>>> 973bb30f
 #endif
 	zbx_tls_library_init(ZBX_TLS_INIT_PROCESS);
 
@@ -1992,13 +1986,7 @@
 	sigaddset(&mask, SIGHUP);
 	sigaddset(&mask, SIGUSR2);
 	sigaddset(&mask, SIGQUIT);
-<<<<<<< HEAD
-	sigprocmask(SIG_BLOCK, &mask, &orig_mask);
-=======
 	zbx_sigmask(SIG_BLOCK, &mask, &orig_mask);
-
-	zbx_tls_library_init();		/* on Unix initialize crypto libraries in child processes */
->>>>>>> 973bb30f
 #endif
 	zbx_tls_library_init(ZBX_TLS_INIT_PROCESS);
 
