--- conflicted
+++ resolved
@@ -5965,19 +5965,6 @@
  *                                                                            *
  * Purpose: substitutes lld macros in an expression                           *
  *                                                                            *
-<<<<<<< HEAD
- * Parameters: data            - [IN/OUT] the expression containing lld macro *
- *             token           - [IN/OUT] the token with user macro location data*
- *             jp_row          - [IN] discovery data                          *
- *             lld_macro_paths - [IN] discovery data                          *
- *             error  - [OUT] error message                                   *
- *             max_error_len - [IN] the size of error buffer                  *
- *                                                                            *
- ******************************************************************************/
-static void	process_expression_macro_token(char **data, zbx_token_t *token,
-		const struct zbx_json_parse *jp_row, const zbx_vector_ptr_t *lld_macro_paths, char *error,
-		size_t error_len)
-=======
  * Parameters: data            - [IN/OUT] the expression                      *
  *             jp_row          - [IN] the lld data row                        *
  *             lld_macro_paths - [IN] use json path to extract from jp_row    *
@@ -5987,7 +5974,6 @@
  ******************************************************************************/
 static int	substitute_expression_macros(char **data, zbx_uint64_t rules, const struct zbx_json_parse *jp_row,
 		const zbx_vector_ptr_t *lld_macro_paths, char **error)
->>>>>>> 8ab856e0
 {
 	char			*exp = NULL;
 	int			i, ret = FAIL;
@@ -6005,21 +5991,12 @@
 
 		switch(token->type)
 		{
-<<<<<<< HEAD
-			case ZBX_TOKEN_LLD_MACRO:
-			case ZBX_TOKEN_LLD_FUNC_MACRO:
-				process_lld_macro_token(data, &cur_token, ZBX_TOKEN_STRING, jp_row, lld_macro_paths,
-						quoted);
-				token->loc.r += cur_token.loc.r - tmp_token.loc.r;
-				pos = cur_token.loc.r;
-=======
 			case ZBX_EVAL_TOKEN_ARG_QUERY:
 				if (FAIL == substitute_item_filter_macros(&ctx, token, jp_row, lld_macro_paths, &value,
 						error))
 				{
 					goto clean;
 				}
->>>>>>> 8ab856e0
 				break;
 			case ZBX_EVAL_TOKEN_VAR_LLDMACRO:
 			case ZBX_EVAL_TOKEN_VAR_USERMACRO:
@@ -6092,15 +6069,12 @@
 
 		return FAIL;
 	}
-<<<<<<< HEAD
-=======
 
 	zbx_replace_string(data, token->data.expression_macro.expression.l, &right, expression);
 	token->loc.r += right - token->data.expression_macro.expression.r;
 	zbx_free(expression);
 
 	return SUCCEED;
->>>>>>> 8ab856e0
 }
 
 /******************************************************************************
