--- conflicted
+++ resolved
@@ -4040,14 +4040,11 @@
 				continue;
 			}
 
-<<<<<<< HEAD
 			/* If the item is NOTSUPPORTED then evaluation is allowed for:   */
 			/*   - time-based functions and nodata(). Their values can be    */
 			/*     evaluated to regular numbers even for NOTSUPPORTED items. */
 			/*   - other functions. Result of evaluation is ZBX_UNKNOWN.     */
 
-=======
->>>>>>> afb07e5f
 			if (ITEM_STATE_NOTSUPPORTED == items[i].state &&
 					FAIL == evaluatable_for_notsupported(func->function))
 			{
