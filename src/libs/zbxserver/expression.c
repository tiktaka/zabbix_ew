/*
** ZABBIX
** Copyright (C) 2000-2005 SIA Zabbix
**
** This program is free software; you can redistribute it and/or modify
** it under the terms of the GNU General Public License as published by
** the Free Software Foundation; either version 2 of the License, or
** (at your option) any later version.
**
** This program is distributed in the hope that it will be useful,
** but WITHOUT ANY WARRANTY; without even the implied warranty of
** MERCHANTABILITY or FITNESS FOR A PARTICULAR PURPOSE.  See the
** GNU General Public License for more details.
**
** You should have received a copy of the GNU General Public License
** along with this program; if not, write to the Free Software
** Foundation, Inc., 675 Mass Ave, Cambridge, MA 02139, USA.
**/

#include "common.h"
#include "zbxserver.h"
#include "evalfunc.h"
#include "db.h"
#include "log.h"
#include "zlog.h"
#include "zbxalgo.h"

/******************************************************************************
 *                                                                            *
 * Function: DBget_macro_value_by_triggerid                                   *
 *                                                                            *
 * Purpose: get value of a user macro                                         *
 *                                                                            *
 * Parameters:                                                                *
 *                                                                            *
 * Return value:                                                              *
 *                                                                            *
 * Author: Alexander Vladishev                                                *
 *                                                                            *
 * Comments:                                                                  *
 *                                                                            *
 ******************************************************************************/
static void	DBget_macro_value_by_triggerid(zbx_uint64_t triggerid, const char *macro, char **replace_to)
{
	const char		*__function_name = "DBget_macro_value_by_triggerid";

	DB_RESULT		result;
	DB_ROW			row;
	zbx_vector_uint64_t	hostids;
	zbx_uint64_t		hostid;

	zabbix_log(LOG_LEVEL_DEBUG, "In %s() triggerid:" ZBX_FS_UI64, __function_name, triggerid);

	zbx_vector_uint64_create(&hostids);
	zbx_vector_uint64_reserve(&hostids, 8);

	result = DBselect(
			"select distinct i.hostid"
			" from items i,functions f"
			" where f.itemid=i.itemid"
				" and f.triggerid=" ZBX_FS_UI64,
			triggerid);

	while (NULL != (row = DBfetch(result)))
	{
		ZBX_STR2UINT64(hostid, row[0]);
		zbx_vector_uint64_append(&hostids, hostid);
	}
	DBfree_result(result);

	zbx_vector_uint64_sort(&hostids, ZBX_DEFAULT_UINT64_COMPARE_FUNC);

	DCget_user_macro(hostids.values, hostids.values_num, macro, replace_to);

	zbx_vector_uint64_destroy(&hostids);

	zabbix_log(LOG_LEVEL_DEBUG, "End of %s()", __function_name);
}

/******************************************************************************
 *                                                                            *
 * Function: trigger_get_N_functionid                                         *
 *                                                                            *
 * Purpose: explode short trigger expression to normal mode                   *
 *          {11}=1 explode to {hostX:keyY.functionZ(parameterN)}=1            *
 *                                                                            *
 * Parameters: short_expression - null terminated trigger expression          *
 *                                {11}=1 & {2346734}>5                        *
 *                                                                            *
 * Return value:                                                              *
 *                                                                            *
 * Author: Alexander Vladishev                                                *
 *                                                                            *
 * Comments: !!! Don't forget sync code with PHP !!!                          *
 *                                                                            *
 ******************************************************************************/
static int	trigger_get_N_functionid(char *short_expression, int n, zbx_uint64_t *functionid)
{
	const char	*__function_name = "trigger_get_N_functionid";

	typedef enum {
		EXP_NONE,
		EXP_FUNCTIONID
	} parsing_state_t;

	parsing_state_t	state = EXP_NONE;
	int		num = 0, ret = FAIL;
	char		*p_functionid = NULL;
	register char	*c;

	assert(short_expression);

	zabbix_log(LOG_LEVEL_DEBUG, "In %s() short_expression:'%s' n:%d", __function_name, short_expression, n);

	for (c = short_expression; '\0' != *c && ret != SUCCEED; c++)
	{
		if ('{' == *c)
		{
			state = EXP_FUNCTIONID;
			p_functionid = c + 1;
		}
		else if ('}' == *c && EXP_FUNCTIONID == state && p_functionid)
		{
			*c = '\0';

			if (SUCCEED == is_uint64(p_functionid, functionid))
			{
				if (++num == n)
				{
					zabbix_log(LOG_LEVEL_DEBUG, "%s() functionid:" ZBX_FS_UI64, __function_name, *functionid);
					ret = SUCCEED;
				}
			}

			*c = '}';
			state = EXP_NONE;
		}
	}

	zabbix_log(LOG_LEVEL_DEBUG, "End of %s():%s", __function_name, zbx_result_string(ret));

	return ret;
}

/******************************************************************************
 *                                                                            *
 * Function: DBget_trigger_expression_by_triggerid                            *
 *                                                                            *
 * Purpose: retrieve trigger expression by triggerid                          *
 *                                                                            *
 * Parameters: triggerid - trigger identificator from database                *
 *             expression - result buffer                                     *
 *             max_expression_len - size of result buffer                     *
 *                                                                            *
 * Return value: upon successful completion return SUCCEED                    *
 *               otherwise FAIL                                               *
 *                                                                            *
 * Author: Alexander Vladishev                                                *
 *                                                                            *
 * Comments:                                                                  *
 *                                                                            *
 ******************************************************************************/
static int	DBget_trigger_expression_by_triggerid(zbx_uint64_t triggerid, char *expression, size_t max_expression_len)
{
	const char	*__function_name = "DBget_trigger_expression_by_triggerid";
	DB_RESULT	result;
	DB_ROW		row;
	int		ret = FAIL;

	assert(expression);

	zabbix_log(LOG_LEVEL_DEBUG, "In %s() triggerid:" ZBX_FS_UI64, __function_name, triggerid);

	result = DBselect("select expression from triggers where triggerid=" ZBX_FS_UI64,
			triggerid);

	if (NULL != (row = DBfetch(result)) && SUCCEED != DBis_null(row[0]))
	{
		zbx_strlcpy(expression, row[0], max_expression_len);
		zabbix_log(LOG_LEVEL_DEBUG, "%s() expression:'%s'", __function_name, expression);
		ret = SUCCEED;
	}

	DBfree_result(result);

	zabbix_log(LOG_LEVEL_DEBUG, "End of %s():%s", __function_name, zbx_result_string(ret));

	return ret;
}

/******************************************************************************
 *                                                                            *
 * Function: evaluate_simple                                                  *
 *                                                                            *
 * Purpose: evaluate simple expression                                        *
 *                                                                            *
 * Parameters: exp - expression string                                        *
 *                                                                            *
 * Return value:  SUCCEED - evaluated successfully, result - value of the exp *
 *                FAIL - otherwise                                            *
 *                                                                            *
 * Author: Alexei Vladishev                                                   *
 *                                                                            *
 * Comments: format: <double> or <double> <operator> <double>                 *
 *                                                                            *
 *           It is recursive function!                                        *
 *                                                                            *
 ******************************************************************************/
static int	evaluate_simple(double *result,char *exp,char *error,int maxerrlen)
{
	double	value1,value2;
	char	first[MAX_STRING_LEN],second[MAX_STRING_LEN];
	char	*p;

	zabbix_log( LOG_LEVEL_DEBUG, "In evaluate_simple(%s)",
		exp);

/* Remove left and right spaces */
	lrtrim_spaces(exp);

/* Compress repeating - and +. Add prefix N to negative numbers. */
	compress_signs(exp);

	/* We should process negative prefix, i.e. N123 == -123 */
	if( exp[0]=='N' && is_double_prefix(exp+1) == SUCCEED )
	{
/* str2double support prefixes */
		*result=-str2double(exp+1);
		return SUCCEED;
	}
	else if( exp[0]!='N' && is_double_prefix(exp) == SUCCEED )
	{
/* str2double support prefixes */
		*result=str2double(exp);
		return SUCCEED;
	}

	/* Operators with lowest priority come first */
	/* HIGHEST / * - + < > # = & | LOWEST */
	if( (p = strchr(exp,'|')) != NULL )
	{
		*p=0;
		strscpy( first, exp);
		*p='|';
		p++;
		strscpy( second, p);

		if( evaluate_simple(&value1,first,error,maxerrlen) == FAIL )
		{
			zabbix_log(LOG_LEVEL_DEBUG, "%s", error);
			zabbix_syslog("%s", error);
			return FAIL;
		}
		if( value1 == 1)
		{
			*result=value1;
			return SUCCEED;
		}
		if( evaluate_simple(&value2,second,error,maxerrlen) == FAIL )
		{
			zabbix_log(LOG_LEVEL_DEBUG, "%s", error);
			zabbix_syslog("%s", error);
			return FAIL;
		}
		if( value2 == 1)
		{
			*result=value2;
			return SUCCEED;
		}
		*result=0;
		return SUCCEED;
	}
	if( (p = strchr(exp,'&')) != NULL )
	{
		*p=0;
		strscpy( first, exp);
		*p='|';
		p++;
		strscpy( second, p);

		if( evaluate_simple(&value1,first,error,maxerrlen) == FAIL )
		{
			zabbix_log(LOG_LEVEL_DEBUG, "%s", error);
			zabbix_syslog("%s", error);
			return FAIL;
		}
		if( evaluate_simple(&value2,second,error,maxerrlen) == FAIL )
		{
			zabbix_log(LOG_LEVEL_DEBUG, "%s", error);
			zabbix_syslog("%s", error);
			return FAIL;
		}
		if( (value1 == 1) && (value2 == 1) )
		{
			*result=1;
		}
		else
		{
			*result=0;
		}
		return SUCCEED;
	}
	if((p = strchr(exp,'=')) != NULL)
	{
		*p=0;
		strscpy( first, exp);
		*p='|';
		p++;
		strscpy( second, p);
		if( evaluate_simple(&value1,first,error,maxerrlen) == FAIL )
		{
			zabbix_log(LOG_LEVEL_DEBUG, "%s",
				error);
			zabbix_syslog("%s",
				error);
			return FAIL;
		}
		if( evaluate_simple(&value2,second,error,maxerrlen) == FAIL )
		{
			zabbix_log(LOG_LEVEL_DEBUG, "%s",
				error);
			zabbix_syslog("%s",
				error);
			return FAIL;
		}
		if( cmp_double(value1,value2) ==0 )
		{
			*result=1;
		}
		else
		{
			*result=0;
		}
		return SUCCEED;
	}
	if((p = strchr(exp,'#')) != NULL)
	{
		*p=0;
		strscpy( first, exp);
		*p='|';
		p++;
		strscpy( second, p);
		if( evaluate_simple(&value1,first,error,maxerrlen) == FAIL )
		{
			zabbix_log(LOG_LEVEL_DEBUG, "%s",
				error);
			zabbix_syslog("%s",
				error);
			return FAIL;
		}
		if( evaluate_simple(&value2,second,error,maxerrlen) == FAIL )
		{
			zabbix_log(LOG_LEVEL_DEBUG, "%s",
				error);
			zabbix_syslog("%s",
				error);
			return FAIL;
		}
		if( cmp_double(value1,value2) != 0 )
		{
			*result=1;
		}
		else
		{
			*result=0;
		}
		return SUCCEED;
	}
	if((p = strchr(exp,'>')) != NULL)
	{
		*p=0;
		strscpy( first, exp);
		*p='|';
		p++;
		strscpy( second, p);
		if( evaluate_simple(&value1,first,error,maxerrlen) == FAIL )
		{
			zabbix_log(LOG_LEVEL_DEBUG, "%s", error);
			zabbix_syslog("%s", error);
			return FAIL;
		}
		if( evaluate_simple(&value2,second,error,maxerrlen) == FAIL )
		{
			zabbix_log(LOG_LEVEL_DEBUG, "%s", error);
			zabbix_syslog("%s", error);
			return FAIL;
		}
		if( value1 > value2 )
		{
			*result=1;
		}
		else
		{
			*result=0;
		}
		return SUCCEED;
	}
	if((p = strchr(exp,'<')) != NULL)
	{
		*p=0;
		strscpy( first, exp);
		*p='|';
		p++;
		strscpy( second, p);
		if( evaluate_simple(&value1,first,error,maxerrlen) == FAIL )
		{
			zabbix_log(LOG_LEVEL_DEBUG, "%s",
				error);
			zabbix_syslog("%s",
				error);
			return FAIL;
		}
		if( evaluate_simple(&value2,second,error,maxerrlen) == FAIL )
		{
			zabbix_log(LOG_LEVEL_DEBUG, "%s",
				error);
			zabbix_syslog("%s",
				error);
			return FAIL;
		}
		if( value1 < value2 )
		{
			*result=1;
		}
		else
		{
			*result=0;
		}
		zabbix_log(LOG_LEVEL_DEBUG, "Result [" ZBX_FS_DBL "]",*result );
		return SUCCEED;
	}
	if((p = strchr(exp,'+')) != NULL)
	{
		*p=0;
		strscpy( first, exp);
		*p='|';
		p++;
		strscpy( second, p);
		if( evaluate_simple(&value1,first,error,maxerrlen) == FAIL )
		{
			zabbix_log(LOG_LEVEL_DEBUG, "%s",
				error);
			zabbix_syslog("%s",
				error);
			return FAIL;
		}
		if( evaluate_simple(&value2,second,error,maxerrlen) == FAIL )
		{
			zabbix_log(LOG_LEVEL_DEBUG, "%s",
				error);
			zabbix_syslog("%s",
				error);
			return FAIL;
		}
		*result=value1+value2;
		return SUCCEED;
	}
	if((p = strrchr(exp,'-')) != NULL)
	{
		*p=0;
		strscpy( first, exp);
		*p='|';
		p++;
		strscpy( second, p);
		if( evaluate_simple(&value1,first,error,maxerrlen) == FAIL )
		{
			zabbix_log(LOG_LEVEL_DEBUG, "%s",
				error);
			zabbix_syslog("%s",
				error);
			return FAIL;
		}
		if( evaluate_simple(&value2,second,error,maxerrlen) == FAIL )
		{
			zabbix_log(LOG_LEVEL_DEBUG, "%s",
				error);
			zabbix_syslog("%s",
				error);
			return FAIL;
		}
		*result=value1-value2;
		return SUCCEED;
	}
	if((p = strchr(exp,'*')) != NULL)
	{
		*p=0;
		strscpy( first, exp);
		*p='|';
		p++;
		strscpy( second, p);
		if( evaluate_simple(&value1,first,error,maxerrlen) == FAIL )
		{
			zabbix_log(LOG_LEVEL_DEBUG, "%s",
				error);
			zabbix_syslog("%s",
				error);
			return FAIL;
		}
		if( evaluate_simple(&value2,second,error,maxerrlen) == FAIL )
		{
			zabbix_log(LOG_LEVEL_DEBUG, "%s",
				error);
			zabbix_syslog("%s",
				error);
			return FAIL;
		}
		*result=value1*value2;
		return SUCCEED;
	}
	if((p = strrchr(exp,'/')) != NULL)
	{
		*p=0;
		strscpy( first, exp);
		*p='|';
		p++;
		strscpy( second, p);
		if( evaluate_simple(&value1,first,error,maxerrlen) == FAIL )
		{
			zabbix_log(LOG_LEVEL_DEBUG, "%s",
				error);
			zabbix_syslog("%s",
				error);
			return FAIL;
		}
		if( evaluate_simple(&value2,second,error,maxerrlen) == FAIL )
		{
			zabbix_log(LOG_LEVEL_DEBUG, "%s",
				error);
			zabbix_syslog("%s",
				error);
			return FAIL;
		}
		if(cmp_double(value2,0) == 0)
		{
			zbx_snprintf(error,maxerrlen,"Division by zero. Cannot evaluate expression [%s/%s]",
				first,
				second);
			zabbix_log(LOG_LEVEL_WARNING, "%s",
				error);
			zabbix_syslog("%s",
				error);
			return FAIL;
		}
		else
		{
			*result=value1/value2;
		}
		return SUCCEED;
	}
	else
	{
		zbx_snprintf(error,maxerrlen,"Format error or unsupported operator. Exp: [%s]",
			exp);
		zabbix_log(LOG_LEVEL_WARNING, "%s",
			error);
		zabbix_syslog("%s",
			error);
		return FAIL;
	}

	return SUCCEED;
}

/******************************************************************************
 *                                                                            *
 * Function: evaluate                                                         *
 *                                                                            *
 * Purpose: evaluate simplified expression                                    *
 *                                                                            *
 * Parameters: exp - expression string                                        *
 *                                                                            *
 * Return value:  SUCCEED - evaluated successfully, result - value of the exp *
 *                FAIL - otherwise                                            *
 *                                                                            *
 * Author: Alexei Vladishev                                                   *
 *                                                                            *
 * Comments: example: ({15}>10)|({123}=1)                                     *
 *                                                                            *
 ******************************************************************************/
int	evaluate(double *value, char *exp, char *error, int maxerrlen)
{
	const char	*__function_name = "evaluate";
	char		*res, simple[MAX_STRING_LEN], tmp[MAX_STRING_LEN],
			value_str[MAX_STRING_LEN], c;
	int		i,l,r,t;

	zabbix_log(LOG_LEVEL_DEBUG, "In %s() expression:'%s'", __function_name, exp);

	res = NULL;

	strscpy(tmp, exp);
	t=0;
	while (NULL != strchr(tmp, ')'))
	{
		l=-1;
		r=strchr(tmp,')')-tmp;
		for(i=r;i>=0;i--)
		{
			if( tmp[i] == '(' )
			{
				l=i;
				break;
			}
		}
		if( l == -1 )
		{
			zbx_snprintf(error, maxerrlen, "Cannot find left bracket [(]. Expression:[%s]",
				tmp);
			zabbix_log(LOG_LEVEL_WARNING, "%s",
				error);
			zabbix_syslog("%s",
				error);
			return	FAIL;
		}
		for(i=l+1;i<r;i++)
		{
			simple[i-l-1]=tmp[i];
		}
		simple[r-l-1]=0;

		if( evaluate_simple( value, simple, error, maxerrlen ) != SUCCEED )
		{
			/* Changed to LOG_LEVEL_DEBUG */
			zabbix_log( LOG_LEVEL_DEBUG, "%s",
				error);
			zabbix_syslog("%s",
				error);
			return	FAIL;
		}

		/* res = first+simple+second */
		c=tmp[l]; tmp[l]='\0';
		res = zbx_strdcat(res, tmp);
		tmp[l]=c;

		zbx_snprintf(value_str, sizeof(value_str), ZBX_FS_DBL, *value);
		res = zbx_strdcat(res, value_str);
		res = zbx_strdcat(res, tmp+r+1);

		zbx_remove_spaces(res);
		strscpy(tmp,res);

		zbx_free(res); res = NULL;
	}
	if( evaluate_simple( value, tmp, error, maxerrlen ) != SUCCEED )
	{
		zabbix_log(LOG_LEVEL_WARNING, "%s",
			error);
		zabbix_syslog("%s",
			error);
		return	FAIL;
	}

	zabbix_log(LOG_LEVEL_DEBUG, "End of %s() value:" ZBX_FS_DBL, __function_name, *value);

	return SUCCEED;
}

/******************************************************************************
 *                                                                            *
 * Function: extract_numbers                                                  *
 *                                                                            *
 * Purpose: Extract from string numbers with prefixes (A-Z)                   *
 *                                                                            *
 * Return value:                                                              *
 *                                                                            *
 * Author: Eugene Grigorjev                                                   *
 *                                                                            *
 * Comments: !!! Don't forget sync code with PHP !!!                          *
 *           Use zbx_free_numbers to free allocated memory                    *
 *                                                                            *
 ******************************************************************************/
static char**	extract_numbers(char *str, int *count)
{
	char *s = NULL;
	char *e = NULL;

	char **result = NULL;

	int	dot_founded = 0;
	int	len = 0;

	assert(count);

	*count = 0;

	/* find start of number */
	for ( s = str; *s; s++)
	{
		if ( !isdigit(*s) ) {
			continue; /* for s */
		}

		if ( s != str && '{' == *(s-1) ) {
			/* skip functions '{65432}' */
			s = strchr(s, '}');
			continue; /* for s */
		}

		dot_founded = 0;
		/* find end of number */
		for ( e = s; *e; e++ )
		{
			if ( isdigit(*e) ) {
				continue; /* for e */
			}
			else if ( '.' == *e && !dot_founded ) {
				dot_founded = 1;
				continue; /* for e */
			}
			else if ( *e >= 'A' && *e <= 'Z' )
			{
				e++;
			}
			break; /* for e */
		}

		/* number found */
		len = e - s;
		(*count)++;
		result = zbx_realloc(result, sizeof(char*) * (*count));
		result[(*count)-1] = zbx_malloc(NULL, len + 1);
		memcpy(result[(*count)-1], s, len);
		result[(*count)-1][len] = '\0';

		s = e;
		if (*s == '\0')
			break;
	}

	return result;
}

static void	zbx_free_numbers(char ***numbers, int count)
{
	register int i = 0;

	if ( !numbers ) return;
	if ( !*numbers ) return;

	for ( i = 0; i < count; i++ )
	{
		zbx_free((*numbers)[i]);
	}

	zbx_free(*numbers);
}

/******************************************************************************
 *                                                                            *
 * Function: expand_trigger_description_constants                             *
 *                                                                            *
 * Purpose: substitute simple macros in data string with real values          *
 *                                                                            *
 * Parameters: data - trigger description                                     *
 *                                                                            *
 * Return value:                                                              *
 *                                                                            *
 * Author: Eugene Grigorjev                                                   *
 *                                                                            *
 * Comments: !!! Don't forget sync code with PHP !!!                          *
 *           replace ONLY $1-9 macros NOT {HOSTNAME}                          *
 *                                                                            *
 ******************************************************************************/
static void	expand_trigger_description_constants(
		char **data,
		zbx_uint64_t triggerid
	)
{
	DB_RESULT db_trigger;
	DB_ROW	db_trigger_data;

	char	**numbers = NULL;
	int	numbers_cnt = 0;

	int	i = 0;

	char	*new_str = NULL;

	char	replace[3] = "$0";

	db_trigger = DBselect("select expression from triggers where triggerid=" ZBX_FS_UI64, triggerid);

	if ( (db_trigger_data = DBfetch(db_trigger)) ) {

		numbers = extract_numbers(db_trigger_data[0], &numbers_cnt);

		for ( i = 0; i < 9; i++ )
		{
			replace[1] = '0' + i + 1;
			new_str = string_replace(
					*data,
					replace,
					i < numbers_cnt ?
						numbers[i] :
						""
					);
			zbx_free(*data);
			*data = new_str;
		}

		zbx_free_numbers(&numbers, numbers_cnt);
	}

	DBfree_result(db_trigger);
}

/******************************************************************************
 *                                                                            *
 * Function: get_host_profile_value_by_triggerid                              *
 *                                                                            *
 * Purpose: request host profile value by triggerid and field name            *
 *                                                                            *
 * Parameters:                                                                *
 *                                                                            *
 * Return value: upon successful completion return SUCCEED                    *
 *               otherwise FAIL                                               *
 *                                                                            *
 * Author: Alexander Vladishev                                                *
 *                                                                            *
 * Comments:                                                                  *
 *                                                                            *
 ******************************************************************************/
static int	get_host_profile_value_by_triggerid(zbx_uint64_t triggerid, char **replace_to, int N_functionid, const char *fieldname)
{
	DB_RESULT	result;
	DB_ROW		row;
	char		expression[TRIGGER_EXPRESSION_LEN_MAX];
	zbx_uint64_t	functionid;
	int		ret = FAIL;

	if (FAIL == DBget_trigger_expression_by_triggerid(triggerid, expression, sizeof(expression)))
		return FAIL;

	if (FAIL == trigger_get_N_functionid(expression, N_functionid, &functionid))
		return FAIL;

	result = DBselect("select distinct p.%s from hosts_profiles p,items i,functions f"
			" where p.hostid=i.hostid and i.itemid=f.itemid and f.functionid=" ZBX_FS_UI64,
			fieldname,
			functionid);

	if (NULL != (row = DBfetch(result)) && SUCCEED != DBis_null(row[0]))
	{
		*replace_to = zbx_strdup(*replace_to, row[0]);

		ret = SUCCEED;
	}

	DBfree_result(result);

	return ret;
}

/******************************************************************************
 *                                                                            *
 * Function: item_description                                                 *
 *                                                                            *
 * Purpose: substitute key parameters and user macros in                      *
 *          the item description string with real values                      *
 *                                                                            *
 * Parameters:                                                                *
 *                                                                            *
 * Return value:                                                              *
 *                                                                            *
 * Author: Aleksander Vladishev                                               *
 *                                                                            *
 * Comments:                                                                  *
 *                                                                            *
 ******************************************************************************/
static void	item_description(char **data, const char *key, zbx_uint64_t hostid)
{
	char	c, *p, *m, *n, *str_out = NULL, *replace_to = NULL, params[MAX_STRING_LEN], param[MAX_STRING_LEN];

	switch (parse_command(key, NULL, 0, params, sizeof(params)))
	{
		case 0:
			return;
		case 1:
			params[0] = '\0';
		case 2:
			/* do nothing */;
	}

	p = *data;
	while (NULL != (m = strchr(p, '$')))
	{
		if (m > p && *(m - 1) == '{' && (n = strchr(m + 1, '}')) != NULL)	/* user defined macros */
		{
			c = *++n;
			*n = '\0';
			DCget_user_macro(&hostid, 1, m - 1, &replace_to);

			if (NULL != replace_to)
			{
				*(m - 1) = '\0';
				str_out = zbx_strdcat(str_out, p);
				*(m - 1) = '{';

				str_out = zbx_strdcat(str_out, replace_to);
				zbx_free(replace_to);
			}
			else
				str_out = zbx_strdcat(str_out, p);

			*n = c;
			p = n;
		}
		else if (*(m + 1) >= '1' && *(m + 1) <= '9' && params[0] != '\0')	/* macros $1, $2, ... */
		{
			*m = '\0';
			str_out = zbx_strdcat(str_out, p);
			*m++ = '$';

			if (0 != get_param(params, *m - '0', param, sizeof(param)))
				*param = '\0';

			str_out = zbx_strdcat(str_out, param);
			p = m + 1;
		}
		else									/* just a dollar sign */
		{
			c = *++m;
			*m = '\0';
			str_out = zbx_strdcat(str_out, p);
			*m = c;
			p = m;
		}
	}

	if (NULL != str_out)
	{
		str_out = zbx_strdcat(str_out, p);
		zbx_free(*data);
		*data = str_out;
	}
}

/******************************************************************************
 *                                                                            *
 * Function: DBget_host_name_by_hostid                                        *
 *                                                                            *
 * Purpose: request host name by hostid                                       *
 *                                                                            *
 * Parameters:                                                                *
 *                                                                            *
 * Return value: upon successful completion return SUCCEED                    *
 *               otherwise FAIL                                               *
 *                                                                            *
 * Author: Alexander Vladishev                                                *
 *                                                                            *
 * Comments:                                                                  *
 *                                                                            *
 ******************************************************************************/
static int	DBget_host_name_by_hostid(zbx_uint64_t hostid, char **replace_to)
{
	DB_RESULT	result;
	DB_ROW		row;
	int		ret = FAIL;

	result = DBselect(
			"select host"
			" from hosts"
			" where hostid=" ZBX_FS_UI64,
			hostid);

	if (NULL != (row = DBfetch(result)))
	{
		*replace_to = zbx_strdup(*replace_to, row[0]);
		ret = SUCCEED;
	}
	DBfree_result(result);

	return ret;
}

/******************************************************************************
 *                                                                            *
 * Function: DBget_trigger_value_by_triggerid                                 *
 *                                                                            *
 * Purpose: retrieve a particular value associated with the trigger's         *
 *          N_functionid'th function                                          *
 *                                                                            *
 * Parameters:                                                                *
 *                                                                            *
 * Return value: upon successful completion return SUCCEED                    *
 *               otherwise FAIL                                               *
 *                                                                            *
 * Author: Alexander Vladishev                                                *
 *                                                                            *
 * Comments:                                                                  *
 *                                                                            *
 ******************************************************************************/
#define ZBX_REQUEST_HOST_NAME		0
#define ZBX_REQUEST_HOST_IPADDRESS	1
#define ZBX_REQUEST_HOST_DNS		2
#define ZBX_REQUEST_HOST_CONN		3
#define ZBX_REQUEST_ITEM_NAME		4
#define ZBX_REQUEST_ITEM_KEY		5
#define ZBX_REQUEST_PROXY_NAME		6
static int	DBget_trigger_value_by_triggerid(zbx_uint64_t triggerid, char **replace_to, int N_functionid, int request)
{
	DB_RESULT	result;
	DB_ROW		row;
<<<<<<< HEAD
	DC_HOST		dc_host;
	char		expression[TRIGGER_EXPRESSION_LEN_MAX], *key;
	zbx_uint64_t	functionid;
=======
	DB_ITEM		item;
	char		expression[TRIGGER_EXPRESSION_LEN_MAX];
	zbx_uint64_t	functionid, proxy_hostid;
>>>>>>> d3db3ec2
	int		ret = FAIL;

	if (FAIL == DBget_trigger_expression_by_triggerid(triggerid, expression, sizeof(expression)))
		return ret;

	if (FAIL == trigger_get_N_functionid(expression, N_functionid, &functionid))
		return ret;

	result = DBselect(
<<<<<<< HEAD
			"select i.description,i.key_,h.hostid,h.host,"
				"ni.useip,ni.ip,ni.dns,ni.port"
			" from functions f,hosts h,items i"
				" left join interface ni"
					" on ni.interfaceid=i.interfaceid"
			" where f.itemid=i.itemid"
				" and i.hostid=h.hostid"
				" and f.functionid=" ZBX_FS_UI64,
			functionid);
=======
			"select %s,h.proxy_hostid"
			" from %s,functions f"
			" where h.hostid=i.hostid"
				" and i.itemid=f.itemid"
				" and f.functionid=" ZBX_FS_UI64,
			ZBX_SQL_ITEM_FIELDS, ZBX_SQL_ITEM_TABLES, functionid);
>>>>>>> d3db3ec2

	if (NULL != (row = DBfetch(result)))
	{
		switch (request)
		{
			case ZBX_REQUEST_HOST_NAME:
				*replace_to = zbx_dsprintf(*replace_to, "%s", row[3]);
				ret = SUCCEED;
				break;
			case ZBX_REQUEST_HOST_IPADDRESS:
				*replace_to = zbx_dsprintf(*replace_to, "%s", row[5]);
				ret = SUCCEED;
				break;
			case ZBX_REQUEST_HOST_DNS:
				*replace_to = zbx_dsprintf(*replace_to, "%s", row[6]);
				ret = SUCCEED;
				break;
			case ZBX_REQUEST_HOST_CONN:
				*replace_to = zbx_dsprintf(*replace_to, "%s",
						atoi(row[4]) ? row[5] : row[6]);
				ret = SUCCEED;
				break;
			case ZBX_REQUEST_ITEM_NAME:
			case ZBX_REQUEST_ITEM_KEY:
				memset(&dc_host, 0, sizeof(dc_host));
				ZBX_STR2UINT64(dc_host.hostid, row[2]);
				strscpy(dc_host.host, row[3]);

<<<<<<< HEAD
				key = strdup(row[1]);
				substitute_simple_macros(NULL, NULL, &dc_host, NULL, &key, MACRO_TYPE_ITEM_KEY, NULL, 0);

				if (ZBX_REQUEST_ITEM_NAME == request)
				{
					*replace_to = zbx_dsprintf(*replace_to, "%s", row[0]);
					item_description(replace_to, key, dc_host.hostid);
					zbx_free(key);
				}
				else /* ZBX_REQUEST_ITEM_KEY */
				{
					zbx_free(*replace_to);
					*replace_to = key;
				}
				ret = SUCCEED;
=======
		switch (request)
		{
			case ZBX_REQUEST_HOST_NAME:
				*replace_to = zbx_strdup(*replace_to, item.host_name);
				ret = SUCCEED;
				break;
			case ZBX_REQUEST_HOST_IPADDRESS:
				*replace_to = zbx_strdup(*replace_to, item.host_ip);
				ret = SUCCEED;
				break;
			case ZBX_REQUEST_HOST_DNS:
				*replace_to = zbx_strdup(*replace_to, item.host_dns);
				ret = SUCCEED;
				break;
			case ZBX_REQUEST_HOST_CONN:
				*replace_to = zbx_strdup(*replace_to, item.useip == 1 ? item.host_ip : item.host_dns);
				ret = SUCCEED;
				break;
			case ZBX_REQUEST_ITEM_NAME:
				*replace_to = zbx_strdup(*replace_to, item.description);
				item_description(replace_to, item.key, item.hostid);
				ret = SUCCEED;
				break;
			case ZBX_REQUEST_ITEM_KEY:
				*replace_to = zbx_strdup(*replace_to, item.key);
				ret = SUCCEED;
				break;
			case ZBX_REQUEST_PROXY_NAME:
				ZBX_DBROW2UINT64(proxy_hostid, row[ZBX_SQL_ITEM_FIELDS_NUM]);

				if (0 == proxy_hostid)
				{
					*replace_to = zbx_strdup(*replace_to, "");
					ret = SUCCEED;
				}
				else
					ret = DBget_host_name_by_hostid(proxy_hostid, replace_to);
>>>>>>> d3db3ec2
				break;
		}
	}
	DBfree_result(result);

	return ret;
}

/******************************************************************************
 *                                                                            *
 * Function: DBget_trigger_event_count                                        *
 *                                                                            *
 * Purpose: retrieve number of events (acknowledged or unacknowledged) for a  *
 *          trigger (in an OK or PROBLEM state) which generated an event      *
 *                                                                            *
 * Parameters: triggerid - trigger identifier from database                   *
 *             replace_to - pointer to result buffer                          *
 *                                                                            *
 * Return value: upon successful completion return SUCCEED                    *
 *               otherwise FAIL                                               *
 *                                                                            *
 * Author: Alexander Vladishev, Aleksandrs Saveljevs                          *
 *                                                                            *
 * Comments:                                                                  *
 *                                                                            *
 ******************************************************************************/
static int	DBget_trigger_event_count(zbx_uint64_t triggerid, char **replace_to, int problem_only, int acknowledged)
{
	DB_RESULT	result;
	DB_ROW		row;
	char		value[4];
	int		ret = FAIL;

	if (problem_only)
		zbx_snprintf(value, sizeof(value), "%d", TRIGGER_VALUE_TRUE);
	else
		zbx_snprintf(value, sizeof(value), "%d,%d", TRIGGER_VALUE_TRUE, TRIGGER_VALUE_FALSE);

	result = DBselect(
			"select count(*)"
			" from events"
			" where object=%d"
				" and objectid=" ZBX_FS_UI64
				" and value in (%s)"
				" and acknowledged=%d",
			EVENT_OBJECT_TRIGGER,
			triggerid,
			value,
			acknowledged);

	if (NULL != (row = DBfetch(result)))
	{
		*replace_to = zbx_strdup(*replace_to, row[0]);
		ret = SUCCEED;
	}
	DBfree_result(result);

	return ret;
}

/******************************************************************************
 *                                                                            *
 * Function: DBget_dhost_value_by_event                                       *
 *                                                                            *
 * Purpose: retrieve discovered host value by event and field name            *
 *                                                                            *
 * Parameters:                                                                *
 *                                                                            *
 * Return value: upon successful completion return SUCCEED                    *
 *               otherwise FAIL                                               *
 *                                                                            *
 * Author: Alexander Vladishev                                                *
 *                                                                            *
 * Comments:                                                                  *
 *                                                                            *
 ******************************************************************************/
static int	DBget_dhost_value_by_event(DB_EVENT *event, char **replace_to, const char *fieldname)
{
	DB_RESULT	result;
	DB_ROW		row;
	int		ret = FAIL;
	char		sql[MAX_STRING_LEN];

	switch (event->object)
	{
	case EVENT_OBJECT_DHOST:
		zbx_snprintf(sql, sizeof(sql),
				"select %s"
				" from drules r,dhosts h,dservices s"
				" where r.druleid=h.druleid"
					" and h.dhostid=s.dhostid"
					" and h.dhostid=" ZBX_FS_UI64
				" order by s.dserviceid",
				fieldname,
				event->objectid);
		break;
	case EVENT_OBJECT_DSERVICE:
		zbx_snprintf(sql, sizeof(sql),
				"select %s"
				" from drules r,dhosts h,dservices s"
				" where r.druleid=h.druleid"
					" and h.dhostid=s.dhostid"
					" and s.dserviceid=" ZBX_FS_UI64,
				fieldname,
				event->objectid);
		break;
	default:
		return ret;
	}

	result = DBselectN(sql, 1);

	if (NULL != (row = DBfetch(result)) && SUCCEED != DBis_null(row[0]))
	{
		*replace_to = zbx_strdup(*replace_to, row[0]);
		ret = SUCCEED;
	}
	DBfree_result(result);

	return ret;
}

/******************************************************************************
 *                                                                            *
 * Function: DBget_dservice_value_by_event                                    *
 *                                                                            *
 * Purpose: retrieve discovered service value by event and field name         *
 *                                                                            *
 * Parameters:                                                                *
 *                                                                            *
 * Return value: upon successful completion return SUCCEED                    *
 *               otherwise FAIL                                               *
 *                                                                            *
 * Author: Alexander Vladishev                                                *
 *                                                                            *
 * Comments:                                                                  *
 *                                                                            *
 ******************************************************************************/
static int	DBget_dservice_value_by_event(DB_EVENT *event, char **replace_to, const char *fieldname)
{
	DB_RESULT	result;
	DB_ROW		row;
	int		ret = FAIL;

	switch (event->object)
	{
	case EVENT_OBJECT_DSERVICE:
		result = DBselect("select %s from dservices s where s.dserviceid=" ZBX_FS_UI64,
				fieldname, event->objectid);
		break;
	default:
		return ret;
	}

	if (NULL != (row = DBfetch(result)) && SUCCEED != DBis_null(row[0]))
	{
		*replace_to = zbx_strdup(*replace_to, row[0]);
		ret = SUCCEED;
	}

	DBfree_result(result);

	return ret;
}

/******************************************************************************
 *                                                                            *
 * Function: DBget_drule_value_by_event                                       *
 *                                                                            *
 * Purpose: retrieve discovery rule value by event and field name             *
 *                                                                            *
 * Parameters:                                                                *
 *                                                                            *
 * Return value: upon successful completion return SUCCEED                    *
 *               otherwise FAIL                                               *
 *                                                                            *
 * Author: Alexander Vladishev                                                *
 *                                                                            *
 * Comments:                                                                  *
 *                                                                            *
 ******************************************************************************/
static int	DBget_drule_value_by_event(DB_EVENT *event, char **replace_to, const char *fieldname)
{
	DB_RESULT	result;
	DB_ROW		row;
	int		ret = FAIL;

	if (EVENT_SOURCE_DISCOVERY != event->source)
		return FAIL;

	switch (event->object)
	{
	case EVENT_OBJECT_DHOST:
		result = DBselect("select r.%s from drules r,dhosts h"
				" where r.druleid=r.druleid and h.dhostid=" ZBX_FS_UI64,
				fieldname, event->objectid);
		break;
	case EVENT_OBJECT_DSERVICE:
		result = DBselect("select r.%s from drules r,dhosts h,dservices s"
				" where r.druleid=h.druleid and h.dhostid=s.dhostid and s.dserviceid=" ZBX_FS_UI64,
				fieldname, event->objectid);
		break;
	default:
		return ret;
	}

	if (NULL != (row = DBfetch(result)) && SUCCEED != DBis_null(row[0]))
	{
		*replace_to = zbx_strdup(*replace_to, row[0]);
		ret = SUCCEED;
	}

	DBfree_result(result);

	return ret;
}

/******************************************************************************
 *                                                                            *
 * Function: DBget_history_value                                              *
 *                                                                            *
 * Purpose: retrieve value by clock                                           *
 *                                                                            *
 * Parameters:                                                                *
 *                                                                            *
 * Return value: upon successful completion return SUCCEED                    *
 *               otherwise FAIL                                               *
 *                                                                            *
 * Author: Alexander Vladishev                                                *
 *                                                                            *
 * Comments:                                                                  *
 *                                                                            *
 ******************************************************************************/
static int	DBget_history_value(zbx_uint64_t itemid, char **replace_to,
		const char *tablename, const char *fieldname, int clock, int ns)
{
	DB_RESULT	result;
	DB_ROW		row;
	char		sql[MAX_STRING_LEN];
	int		max_clock = 0, ret = FAIL;

	if (0 == CONFIG_NS_SUPPORT)
	{
		zbx_snprintf(sql, sizeof(sql),
				"select %s"
				" from %s"
				" where itemid=" ZBX_FS_UI64
					" and clock<=%d"
				" order by itemid,clock desc",
				fieldname, tablename, itemid, clock);

		result = DBselectN(sql, 1);

		if (NULL != (row = DBfetch(result)))
		{
			*replace_to = zbx_strdup(*replace_to, row[0]);
			ret = SUCCEED;
		}

		DBfree_result(result);

		return ret;
	}

	zbx_snprintf(sql, sizeof(sql),
			"select %s"
			" from %s"
			" where itemid=" ZBX_FS_UI64
				" and clock=%d"
				" and ns=%d",
			fieldname, tablename, itemid, clock, ns);

	result = DBselectN(sql, 1);

	if (NULL != (row = DBfetch(result)))
	{
		*replace_to = zbx_strdup(*replace_to, row[0]);
		ret = SUCCEED;
	}

	DBfree_result(result);

	if (SUCCEED == ret)
		return ret;

	result = DBselect(
			"select distinct clock"
			" from %s"
			" where itemid=" ZBX_FS_UI64
				" and clock=%d"
				" and ns<%d",
			tablename, itemid, clock, ns);

	if (NULL != (row = DBfetch(result)) && SUCCEED != DBis_null(row[0]))
		max_clock = atoi(row[0]);

	DBfree_result(result);

	if (0 == max_clock)
	{
		result = DBselect(
				"select max(clock)"
				" from %s"
				" where itemid=" ZBX_FS_UI64
					" and clock<%d",
				tablename, itemid, clock);

		if (NULL != (row = DBfetch(result)) && SUCCEED != DBis_null(row[0]))
			max_clock = atoi(row[0]);

		DBfree_result(result);
	}

	if (0 == max_clock)
		return ret;

	if (clock == max_clock)
	{
		zbx_snprintf(sql, sizeof(sql),
				"select %s"
				" from %s"
				" where itemid=" ZBX_FS_UI64
					" and clock=%d"
					" and ns<%d"
				" order by itemid,clock desc,ns desc",
				fieldname, tablename, itemid, clock, ns);
	}
	else
	{
		zbx_snprintf(sql, sizeof(sql),
				"select %s"
				" from %s"
				" where itemid=" ZBX_FS_UI64
					" and clock=%d"
				" order by itemid,clock desc,ns desc",
				fieldname, tablename, itemid, max_clock);
	}

	result = DBselectN(sql, 1);

	if (NULL != (row = DBfetch(result)))
	{
		*replace_to = zbx_strdup(*replace_to, row[0]);
		ret = SUCCEED;
	}

	DBfree_result(result);

	return ret;
}

/******************************************************************************
 *                                                                            *
 * Function: DBget_history_log_value_by_triggerid                             *
 *                                                                            *
 * Purpose: retrieve a particular attribute of a log value                    *
 *                                                                            *
 * Parameters:                                                                *
 *                                                                            *
 * Return value: upon successful completion return SUCCEED                    *
 *               otherwise FAIL                                               *
 *                                                                            *
 * Author: Alexander Vladishev                                                *
 *                                                                            *
 * Comments:                                                                  *
 *                                                                            *
 ******************************************************************************/
static int	DBget_history_log_value_by_triggerid(zbx_uint64_t triggerid,
		char **replace_to, int N_functionid, const char *fieldname, int clock, int ns)
{
	DB_RESULT	result;
	DB_ROW		row;
	char		expression[TRIGGER_EXPRESSION_LEN_MAX];
	zbx_uint64_t	functionid, itemid;
	int		value_type, ret = FAIL;

	if (FAIL == DBget_trigger_expression_by_triggerid(triggerid, expression, sizeof(expression)))
		return FAIL;

	if (FAIL == trigger_get_N_functionid(expression, N_functionid, &functionid))
		return FAIL;

	result = DBselect("select i.itemid,i.value_type from items i,functions f"
			" where i.itemid=f.itemid and f.functionid=" ZBX_FS_UI64,
			functionid);

	if (NULL != (row = DBfetch(result)) && SUCCEED != DBis_null(row[0]))
	{
		ZBX_STR2UINT64(itemid, row[0]);
		value_type = atoi(row[1]);

		if (value_type == ITEM_VALUE_TYPE_LOG)
			ret = DBget_history_value(itemid, replace_to, "history_log", fieldname, clock, ns);
	}

	DBfree_result(result);

	return ret;
}

/******************************************************************************
 *                                                                            *
 * Function: DBget_item_lastvalue_by_triggerid                                *
 *                                                                            *
 * Purpose: retrieve item lastvalue by triggerid                              *
 *                                                                            *
 * Parameters:                                                                *
 *                                                                            *
 * Return value: upon successful completion return SUCCEED                    *
 *               otherwise FAIL                                               *
 *                                                                            *
 * Author: Alexander Vladishev                                                *
 *                                                                            *
 * Comments:                                                                  *
 *                                                                            *
 ******************************************************************************/
static int	DBget_item_lastvalue_by_triggerid(zbx_uint64_t triggerid, char **lastvalue, int N_functionid)
{
	DB_RESULT	result;
	DB_ROW		row;
	DB_RESULT	h_result;
	DB_ROW		h_row;
	char		expression[TRIGGER_EXPRESSION_LEN_MAX];
	zbx_uint64_t	valuemapid, functionid;
	int		value_type, ret = FAIL;
	char		tmp[MAX_STRING_LEN];

	if (FAIL == DBget_trigger_expression_by_triggerid(triggerid, expression, sizeof(expression)))
		return FAIL;

	if (FAIL == trigger_get_N_functionid(expression, N_functionid, &functionid))
		return FAIL;

	result = DBselect(
			"select i.itemid,i.value_type,i.valuemapid,i.units,i.lastvalue"
			" from items i,functions f"
			" where i.itemid=f.itemid"
				" and f.functionid=" ZBX_FS_UI64,
			functionid);

	if (NULL != (row = DBfetch(result)) && SUCCEED != DBis_null(row[4]))
	{
		value_type = atoi(row[1]);
		ZBX_DBROW2UINT64(valuemapid, row[2]);

		switch (value_type)
		{
			case ITEM_VALUE_TYPE_LOG:
			case ITEM_VALUE_TYPE_TEXT:
				zbx_snprintf(tmp, sizeof(tmp), "select value from %s where itemid=%s order by id desc",
						value_type == ITEM_VALUE_TYPE_LOG ? "history_log" : "history_text",
						row[0]);

				h_result = DBselectN(tmp, 1);

				if (NULL != (h_row = DBfetch(h_result)))
					*lastvalue = zbx_strdup(*lastvalue, h_row[0]);
				else
					*lastvalue = zbx_strdup(*lastvalue, row[4]);

				DBfree_result(h_result);
				break;
			case ITEM_VALUE_TYPE_STR:
				zbx_strlcpy(tmp, row[4], sizeof(tmp));

				replace_value_by_map(tmp, sizeof(tmp), valuemapid);

				*lastvalue = zbx_strdup(*lastvalue, tmp);
				break;
			default:
				zbx_strlcpy(tmp, row[4], sizeof(tmp));

				if (ITEM_VALUE_TYPE_FLOAT == value_type)
					del_zeroes(tmp);
				if (SUCCEED != replace_value_by_map(tmp, sizeof(tmp), valuemapid))
					add_value_suffix(tmp, sizeof(tmp), row[3], value_type);

				*lastvalue = zbx_strdup(*lastvalue, tmp);
				break;
		}
		ret = SUCCEED;
	}

	DBfree_result(result);

	return ret;
}

/******************************************************************************
 *                                                                            *
 * Function: DBget_item_value_by_triggerid                                    *
 *                                                                            *
 * Purpose: retrieve item value by triggerid                                  *
 *                                                                            *
 * Parameters:                                                                *
 *                                                                            *
 * Return value: upon successful completion return SUCCEED                    *
 *               otherwise FAIL                                               *
 *                                                                            *
 * Author: Alexander Vladishev                                                *
 *                                                                            *
 * Comments:                                                                  *
 *                                                                            *
 ******************************************************************************/
static int	DBget_item_value_by_triggerid(zbx_uint64_t triggerid, char **value, int N_functionid, int clock, int ns)
{
	DB_RESULT	result;
	DB_ROW		row;
	char		expression[TRIGGER_EXPRESSION_LEN_MAX];
	zbx_uint64_t	functionid, itemid, valuemapid;
	int		value_type, ret = FAIL;
	char		tmp[MAX_STRING_LEN];

	if (FAIL == DBget_trigger_expression_by_triggerid(triggerid, expression, sizeof(expression)))
		return FAIL;

	if (FAIL == trigger_get_N_functionid(expression, N_functionid, &functionid))
		return FAIL;

	result = DBselect(
			"select i.itemid,i.value_type,i.valuemapid,i.units"
			" from items i,functions f"
			" where i.itemid=f.itemid"
				" and f.functionid=" ZBX_FS_UI64,
			functionid);

	if (NULL != (row = DBfetch(result)))
	{
		ZBX_STR2UINT64(itemid, row[0]);
		value_type = atoi(row[1]);
		ZBX_DBROW2UINT64(valuemapid, row[2]);

		if (SUCCEED == (ret = DBget_history_value(itemid, value, get_table_by_value_type(value_type), "value", clock, ns)))
		{
			switch (value_type)
			{
				case ITEM_VALUE_TYPE_FLOAT:
				case ITEM_VALUE_TYPE_UINT64:
					zbx_strlcpy(tmp, *value, sizeof(tmp));

					if (ITEM_VALUE_TYPE_FLOAT == value_type)
						del_zeroes(tmp);
					if (SUCCEED != replace_value_by_map(tmp, sizeof(tmp), valuemapid))
						add_value_suffix(tmp, sizeof(tmp), row[3], value_type);

					*value = zbx_strdup(*value, tmp);
					break;
				case ITEM_VALUE_TYPE_STR:
					zbx_strlcpy(tmp, *value, sizeof(tmp));

					replace_value_by_map(tmp, sizeof(tmp), valuemapid);

					*value = zbx_strdup(*value, tmp);
					break;
				default:
					;
			}
		}
	}
	DBfree_result(result);

	return ret;
}

/******************************************************************************
 *                                                                            *
 * Function: get_escalation_history                                           *
 *                                                                            *
 * Purpose: retrieve escalation history                                       *
 *                                                                            *
 * Parameters:                                                                *
 *                                                                            *
 * Return value: upon successful completion return SUCCEED                    *
 *               otherwise FAIL                                               *
 *                                                                            *
 * Author: Alexander Vladishev                                                *
 *                                                                            *
 * Comments:                                                                  *
 *                                                                            *
 ******************************************************************************/
static int	get_escalation_history(DB_EVENT *event, DB_ESCALATION *escalation, char **replace_to)
{
	DB_RESULT	result;
	DB_ROW		row;
	char		*buf = NULL;
	int		buf_offset, buf_allocated = 1024;
	int		status, esc_step;
	time_t		now;
	zbx_uint64_t	userid;

	buf = zbx_malloc(buf, buf_allocated);
	buf_offset = 0;
	*buf = '\0';

	if (escalation != NULL && escalation->eventid == event->eventid)
	{
		zbx_snprintf_alloc(&buf, &buf_allocated, &buf_offset, 64,
				"Problem started: %s %s Age: %s\n",
				zbx_date2str(event->clock),
				zbx_time2str(event->clock),
				zbx_age2str(time(NULL) - event->clock));
	}
	else
	{
		result = DBselect("select clock from events where eventid=" ZBX_FS_UI64,
				escalation != NULL ? escalation->eventid : event->eventid);

		if (NULL != (row = DBfetch(result)))
		{
			now = (time_t)atoi(row[0]);
			zbx_snprintf_alloc(&buf, &buf_allocated, &buf_offset, 64,
					"Problem started: %s %s Age: %s\n",
					zbx_date2str(now),
					zbx_time2str(now),
					zbx_age2str(time(NULL) - now));
		}

		DBfree_result(result);
	}

	result = DBselect("select a.clock,a.status,m.description,a.sendto,a.error,a.esc_step,a.userid"
			" from alerts a"
			" left join media_type m on m.mediatypeid=a.mediatypeid"
			" where a.eventid=" ZBX_FS_UI64 " and a.alerttype=%d order by a.clock",
			escalation != NULL ? escalation->eventid : event->eventid,
			ALERT_TYPE_MESSAGE);

	while (NULL != (row = DBfetch(result)))
	{
		now		= atoi(row[0]);
		status		= atoi(row[1]);
		esc_step	= atoi(row[5]);
		ZBX_DBROW2UINT64(userid, row[6]);

		if (esc_step != 0)
			zbx_snprintf_alloc(&buf, &buf_allocated, &buf_offset, 16, "%d. ", esc_step);

		zbx_snprintf_alloc(&buf, &buf_allocated, &buf_offset, 256,
				"%s %s %-11s %s %s \"%s\" %s\n",
				zbx_date2str(now),
				zbx_time2str(now),
				(status == ALERT_STATUS_NOT_SENT ? "in progress" :
					(status == ALERT_STATUS_SENT ? "sent" : "failed")),
				SUCCEED == DBis_null(row[2]) ? "" : row[2],
				row[3],
				zbx_user_string(userid),
				row[4]);
	}

	DBfree_result(result);

	if (escalation != NULL && escalation->r_eventid == event->eventid)
	{
		now = (time_t)event->clock;
		zbx_snprintf_alloc(&buf, &buf_allocated, &buf_offset, 64,
				"Problem ended: %s %s\n",
				zbx_date2str(now),
				zbx_time2str(now));
	}

	if (0 != buf_offset)
		buf[--buf_offset] = '\0';

	*replace_to = buf;

	return SUCCEED;
}

/******************************************************************************
 *                                                                            *
 * Function: get_event_ack_history                                            *
 *                                                                            *
 * Purpose: retrieve event acknowledges history                               *
 *                                                                            *
 * Parameters:                                                                *
 *                                                                            *
 * Return value: upon successful completion return SUCCEED                    *
 *               otherwise FAIL                                               *
 *                                                                            *
 * Author: Alexander Vladishev                                                *
 *                                                                            *
 * Comments:                                                                  *
 *                                                                            *
 ******************************************************************************/
static int	get_event_ack_history(DB_EVENT *event, char **replace_to)
{
	DB_RESULT	result;
	DB_ROW		row;
	char		*buf = NULL;
	int		buf_offset, buf_allocated = 1024;
	time_t		now;
	zbx_uint64_t	userid;

	if (0 == event->acknowledged)
	{
		*replace_to = zbx_strdup(*replace_to, "");
		return SUCCEED;
	}

	buf = zbx_malloc(buf, buf_allocated);
	buf_offset = 0;
	*buf = '\0';

	result = DBselect("select clock,userid,message"
			" from acknowledges"
			" where eventid=" ZBX_FS_UI64 " order by clock",
			event->eventid);

	while (NULL != (row = DBfetch(result))) {
		now = atoi(row[0]);
		ZBX_STR2UINT64(userid, row[1]);

		zbx_snprintf_alloc(&buf, &buf_allocated, &buf_offset, 256,
				"%s %s \"%s\"\n%s\n\n",
				zbx_date2str(now),
				zbx_time2str(now),
				zbx_user_string(userid),
				row[2]);
	}

	DBfree_result(result);

	if (0 != buf_offset)
	{
		buf_offset -= 2;
		buf[buf_offset] = '\0';
	}

	*replace_to = buf;

	return SUCCEED;
}

/******************************************************************************
 *                                                                            *
 * Function: get_node_value_by_triggerid                                      *
 *                                                                            *
 * Purpose: request node value by triggerid                                   *
 *                                                                            *
 * Parameters:                                                                *
 *                                                                            *
 * Return value: returns requested host profile value                         *
 *                      or *UNKNOWN* if profile is not defined                *
 *                                                                            *
 * Author: Aleksander Vladishev                                               *
 *                                                                            *
 * Comments:                                                                  *
 *                                                                            *
 ******************************************************************************/
static int	get_node_value_by_triggerid(zbx_uint64_t triggerid, char **replace_to, int N_functionid, const char *fieldname)
{
	DB_RESULT	result;
	DB_ROW		row;
	char		expression[TRIGGER_EXPRESSION_LEN_MAX];
	zbx_uint64_t	functionid;
	int		nodeid, ret = FAIL;

	if (FAIL == DBget_trigger_expression_by_triggerid(triggerid, expression, sizeof(expression)))
		return FAIL;

	if (FAIL == trigger_get_N_functionid(expression, N_functionid, &functionid))
		return FAIL;

	nodeid = get_nodeid_by_id(functionid);

	if (0 == strcmp(fieldname, "nodeid"))
	{
		*replace_to = zbx_dsprintf(*replace_to, "%d", nodeid);

		ret = SUCCEED;
	}
	else
	{
		result = DBselect("select distinct %s from nodes where nodeid=%d", fieldname, nodeid);

		if (NULL != (row = DBfetch(result)) && SUCCEED != DBis_null(row[0]))
		{
			*replace_to = zbx_strdup(*replace_to, row[0]);

			ret = SUCCEED;
		}

		DBfree_result(result);
	}

	return ret;
}

/******************************************************************************
 *                                                                            *
 * Function: get_node_value_by_event                                          *
 *                                                                            *
 * Purpose: request node value by event                                       *
 *                                                                            *
 * Parameters:                                                                *
 *                                                                            *
 * Return value: upon successful completion return SUCCEED                    *
 *               otherwise FAIL                                               *
 *                                                                            *
 * Author: Alexander Vladishev                                                *
 *                                                                            *
 * Comments:                                                                  *
 *                                                                            *
 ******************************************************************************/
static int	get_node_value_by_event(DB_EVENT *event, char **replace_to, const char *fieldname)
{
	DB_RESULT	result;
	DB_ROW		row;
	int		nodeid, ret = FAIL;

	nodeid = get_nodeid_by_id(event->objectid);

	if (0 == strcmp(fieldname, "nodeid"))
	{
		*replace_to = zbx_dsprintf(*replace_to, "%d", nodeid);

		ret = SUCCEED;
	}
	else
	{
		result = DBselect("select distinct %s from nodes where nodeid=%d", fieldname, nodeid);

		if (NULL != (row = DBfetch(result)) && SUCCEED != DBis_null(row[0]))
		{
			*replace_to = zbx_strdup(*replace_to, row[0]);

			ret = SUCCEED;
		}

		DBfree_result(result);
	}

	return ret;
}

/******************************************************************************
 *                                                                            *
 * Function: get_autoreg_value_by_event                                       *
 *                                                                            *
 * Purpose: request value from autoreg_host table by event                    *
 *                                                                            *
 * Parameters:                                                                *
 *                                                                            *
 * Return value: upon successful completion return SUCCEED                    *
 *               otherwise FAIL                                               *
 *                                                                            *
 * Author: Alexander Vladishev                                                *
 *                                                                            *
 * Comments:                                                                  *
 *                                                                            *
 ******************************************************************************/
static int	get_autoreg_value_by_event(DB_EVENT *event, char **replace_to, const char *fieldname)
{
	DB_RESULT	result;
	DB_ROW		row;
	int		ret = FAIL;

	result = DBselect("select %s from autoreg_host where autoreg_hostid=%d", fieldname, event->objectid);

	if (NULL != (row = DBfetch(result)))
	{
		if (SUCCEED == DBis_null(row[0]))
		{
			zbx_free(*replace_to);
		}
		else
			*replace_to = zbx_strdup(*replace_to, row[0]);
		ret = SUCCEED;
	}
	DBfree_result(result);

	return ret;
}

#define MVAR_DATE			"{DATE}"
#define MVAR_EVENT_ID			"{EVENT.ID}"
#define MVAR_EVENT_DATE			"{EVENT.DATE}"
#define MVAR_EVENT_TIME			"{EVENT.TIME}"
#define MVAR_EVENT_AGE			"{EVENT.AGE}"
#define MVAR_EVENT_ACK_STATUS		"{EVENT.ACK.STATUS}"
#define MVAR_EVENT_ACK_HISTORY		"{EVENT.ACK.HISTORY}"
#define MVAR_ESC_HISTORY		"{ESC.HISTORY}"
#define MVAR_HOSTNAME			"{HOSTNAME}"
#define MVAR_PROXY_NAME			"{PROXY.NAME}"
#define MVAR_IPADDRESS			"{IPADDRESS}"
#define MVAR_HOST_DNS			"{HOST.DNS}"
#define MVAR_HOST_CONN			"{HOST.CONN}"
#define MVAR_HOST_PORT			"{HOST.PORT}"
#define MVAR_TIME			"{TIME}"
#define MVAR_ITEM_LASTVALUE		"{ITEM.LASTVALUE}"
#define MVAR_ITEM_VALUE			"{ITEM.VALUE}"
#define MVAR_ITEM_NAME			"{ITEM.NAME}"
#define MVAR_ITEM_LOG_DATE		"{ITEM.LOG.DATE}"
#define MVAR_ITEM_LOG_TIME		"{ITEM.LOG.TIME}"
#define MVAR_ITEM_LOG_AGE		"{ITEM.LOG.AGE}"
#define MVAR_ITEM_LOG_SOURCE		"{ITEM.LOG.SOURCE}"
#define MVAR_ITEM_LOG_SEVERITY		"{ITEM.LOG.SEVERITY}"
#define MVAR_ITEM_LOG_NSEVERITY		"{ITEM.LOG.NSEVERITY}"
#define MVAR_ITEM_LOG_EVENTID		"{ITEM.LOG.EVENTID}"
#define MVAR_TRIGGER_COMMENT		"{TRIGGER.COMMENT}"
#define MVAR_TRIGGER_ID			"{TRIGGER.ID}"
#define MVAR_TRIGGER_KEY		"{TRIGGER.KEY}"
#define MVAR_TRIGGER_NAME		"{TRIGGER.NAME}"
#define MVAR_TRIGGER_SEVERITY		"{TRIGGER.SEVERITY}"
#define MVAR_TRIGGER_NSEVERITY		"{TRIGGER.NSEVERITY}"
#define MVAR_TRIGGER_STATUS		"{TRIGGER.STATUS}"
#define MVAR_TRIGGER_STATUS_OLD		"{STATUS}"
#define MVAR_TRIGGER_VALUE		"{TRIGGER.VALUE}"
#define MVAR_TRIGGER_URL		"{TRIGGER.URL}"

#define MVAR_TRIGGER_EVENTS_ACK		"{TRIGGER.EVENTS.ACK}"
#define MVAR_TRIGGER_EVENTS_UNACK	"{TRIGGER.EVENTS.UNACK}"
#define MVAR_TRIGGER_EVENTS_PROBLEM_ACK		"{TRIGGER.EVENTS.PROBLEM.ACK}"
#define MVAR_TRIGGER_EVENTS_PROBLEM_UNACK	"{TRIGGER.EVENTS.PROBLEM.UNACK}"

#define MVAR_PROFILE_DEVICETYPE		"{PROFILE.DEVICETYPE}"
#define MVAR_PROFILE_NAME		"{PROFILE.NAME}"
#define MVAR_PROFILE_OS			"{PROFILE.OS}"
#define MVAR_PROFILE_SERIALNO		"{PROFILE.SERIALNO}"
#define MVAR_PROFILE_TAG		"{PROFILE.TAG}"
#define MVAR_PROFILE_MACADDRESS		"{PROFILE.MACADDRESS}"
#define MVAR_PROFILE_HARDWARE		"{PROFILE.HARDWARE}"
#define MVAR_PROFILE_SOFTWARE		"{PROFILE.SOFTWARE}"
#define MVAR_PROFILE_CONTACT		"{PROFILE.CONTACT}"
#define MVAR_PROFILE_LOCATION		"{PROFILE.LOCATION}"
#define MVAR_PROFILE_NOTES		"{PROFILE.NOTES}"

#define MVAR_NODE_ID			"{NODE.ID}"
#define MVAR_NODE_NAME			"{NODE.NAME}"

#define MVAR_DISCOVERY_RULE_NAME	"{DISCOVERY.RULE.NAME}"
#define MVAR_DISCOVERY_SERVICE_NAME	"{DISCOVERY.SERVICE.NAME}"
#define MVAR_DISCOVERY_SERVICE_PORT	"{DISCOVERY.SERVICE.PORT}"
#define MVAR_DISCOVERY_SERVICE_STATUS	"{DISCOVERY.SERVICE.STATUS}"
#define MVAR_DISCOVERY_SERVICE_UPTIME	"{DISCOVERY.SERVICE.UPTIME}"
#define MVAR_DISCOVERY_DEVICE_IPADDRESS	"{DISCOVERY.DEVICE.IPADDRESS}"
#define MVAR_DISCOVERY_DEVICE_STATUS	"{DISCOVERY.DEVICE.STATUS}"
#define MVAR_DISCOVERY_DEVICE_UPTIME	"{DISCOVERY.DEVICE.UPTIME}"

#define STR_UNKNOWN_VARIABLE		"*UNKNOWN*"

static const char	*ex_macros[] = {MVAR_PROFILE_DEVICETYPE, MVAR_PROFILE_NAME, MVAR_PROFILE_OS, MVAR_PROFILE_SERIALNO,
				MVAR_PROFILE_TAG, MVAR_PROFILE_MACADDRESS, MVAR_PROFILE_HARDWARE, MVAR_PROFILE_SOFTWARE,
				MVAR_PROFILE_CONTACT, MVAR_PROFILE_LOCATION, MVAR_PROFILE_NOTES,
				MVAR_ITEM_NAME,
				MVAR_HOSTNAME, MVAR_PROXY_NAME,
				MVAR_TRIGGER_KEY,
				MVAR_HOST_CONN, MVAR_HOST_DNS, MVAR_IPADDRESS,
				MVAR_ITEM_LASTVALUE,
				MVAR_ITEM_VALUE,
				MVAR_ITEM_LOG_DATE, MVAR_ITEM_LOG_TIME, MVAR_ITEM_LOG_AGE, MVAR_ITEM_LOG_SOURCE,
				MVAR_ITEM_LOG_SEVERITY, MVAR_ITEM_LOG_NSEVERITY, MVAR_ITEM_LOG_EVENTID,
				MVAR_NODE_ID, MVAR_NODE_NAME,
				NULL};
#define			EX_SUFFIX_NUM 10
static const char	*ex_suffix[EX_SUFFIX_NUM] = {"}", "1}", "2}", "3}", "4}", "5}", "6}", "7}", "8}", "9}"};

/******************************************************************************
 *                                                                            *
 * Function: substitute_simple_macros                                         *
 *                                                                            *
 * Purpose: substitute simple macros in data string with real values          *
 *                                                                            *
 * Parameters: trigger - trigger structure                                    *
 *             escalation - escalation structure. used for recovery           *
 *                          messages in {ESC.HISTORY} macro.                  *
 *                          (NULL for other cases)                            *
 *             data - data string                                             *
 *                                                                            *
 * Return value:                                                              *
 *                                                                            *
 * Author: Eugene Grigorjev                                                   *
 *                                                                            *
 * Comments: {DATE}, {TIME}, {HOSTNAME}, {IPADDRESS}, {STATUS},               *
 *           {TRIGGER.NAME}, {TRIGGER.KEY}, {TRIGGER.SEVERITY}                *
 *                                                                            *
 ******************************************************************************/
int	substitute_simple_macros(DB_EVENT *event, zbx_uint64_t *hostid, DC_HOST *dc_host,
		DB_ESCALATION *escalation, char **data, int macro_type, char *error, int maxerrlen)
{
	const char	*__function_name = "substitute_simple_macros";

	char		*p, *bl, *br, c, *str_out = NULL, *replace_to = NULL, sql[64];
	const char	*suffix, *m;
	int		i, n, N_functionid, ret, res = SUCCEED;
	size_t		len;
	DC_INTERFACE	interface;

	if (NULL == data || NULL == *data || '\0' == **data)
	{
		zabbix_log(LOG_LEVEL_DEBUG, "In %s() data:NULL", __function_name);
		return res;
	}

	zabbix_log(LOG_LEVEL_DEBUG, "In %s() data:'%s'", __function_name, *data);

	if (macro_type & MACRO_TYPE_TRIGGER_DESCRIPTION)
		expand_trigger_description_constants(data, event->objectid);

	p = *data;
	if (NULL == (m = bl = strchr(p, '{')))
		return res;

	for ( ; NULL != bl && SUCCEED == res; m = bl = strchr(p, '{'))
	{
		if (NULL == (br = strchr(bl, '}')))
			break;

		N_functionid = 1;

		*bl = '\0';
		str_out = zbx_strdcat(str_out, p);
		*bl = '{';

		br++;
		c = *br;
		*br = '\0';

		ret = SUCCEED;

		for (i = 0; NULL != ex_macros[i]; i++)
		{
			len = strlen(ex_macros[i]);
			if (0 == strncmp(ex_macros[i], m, len - 1))
			{
				suffix = m + len - 1;
				for (n = 0; n < EX_SUFFIX_NUM; n++)
				{
					if (0 == strcmp(suffix, ex_suffix[n]))
					{
						m = ex_macros[i];
						N_functionid = (0 == n) ? 1 : n;
						break;
					}
				}
			}
		}

		if (macro_type & MACRO_TYPE_MESSAGE)
		{
			if (EVENT_SOURCE_TRIGGERS == event->source)
			{
				if (0 == strcmp(m, MVAR_TRIGGER_NAME))
				{
<<<<<<< HEAD
					replace_to = zbx_dsprintf(replace_to, "%s", event->trigger_description);
					substitute_simple_macros(event, hostid, dc_host, escalation, &replace_to,
=======
					replace_to = zbx_strdup(replace_to, event->trigger_description);
					substitute_simple_macros(event, item, dc_host, dc_item, escalation, &replace_to,
>>>>>>> d3db3ec2
							MACRO_TYPE_TRIGGER_DESCRIPTION, error, maxerrlen);
				}
				else if (0 == strcmp(m, MVAR_TRIGGER_COMMENT))
					replace_to = zbx_strdup(replace_to, event->trigger_comments);
				else if (0 == strcmp(m, MVAR_PROFILE_DEVICETYPE))
					ret = get_host_profile_value_by_triggerid(event->objectid, &replace_to, N_functionid, "devicetype");
				else if (0 == strcmp(m, MVAR_PROFILE_NAME))
					ret = get_host_profile_value_by_triggerid(event->objectid, &replace_to, N_functionid, "name");
				else if (0 == strcmp(m, MVAR_PROFILE_OS))
					ret = get_host_profile_value_by_triggerid(event->objectid, &replace_to, N_functionid, "os");
				else if (0 == strcmp(m, MVAR_PROFILE_SERIALNO))
					ret = get_host_profile_value_by_triggerid(event->objectid, &replace_to, N_functionid, "serialno");
				else if (0 == strcmp(m, MVAR_PROFILE_TAG))
					ret = get_host_profile_value_by_triggerid(event->objectid, &replace_to, N_functionid, "tag");
				else if (0 == strcmp(m, MVAR_PROFILE_MACADDRESS))
					ret = get_host_profile_value_by_triggerid(event->objectid, &replace_to, N_functionid, "macaddress");
				else if (0 == strcmp(m, MVAR_PROFILE_HARDWARE))
					ret = get_host_profile_value_by_triggerid(event->objectid, &replace_to, N_functionid, "hardware");
				else if (0 == strcmp(m, MVAR_PROFILE_SOFTWARE))
					ret = get_host_profile_value_by_triggerid(event->objectid, &replace_to, N_functionid, "software");
				else if (0 == strcmp(m, MVAR_PROFILE_CONTACT))
					ret = get_host_profile_value_by_triggerid(event->objectid, &replace_to, N_functionid, "contact");
				else if (0 == strcmp(m, MVAR_PROFILE_LOCATION))
					ret = get_host_profile_value_by_triggerid(event->objectid, &replace_to, N_functionid, "location");
				else if (0 == strcmp(m, MVAR_PROFILE_NOTES))
					ret = get_host_profile_value_by_triggerid(event->objectid, &replace_to, N_functionid, "notes");
				else if (0 == strcmp(m, MVAR_HOSTNAME))
					ret = DBget_trigger_value_by_triggerid(event->objectid, &replace_to, N_functionid,
							ZBX_REQUEST_HOST_NAME);
				else if (0 == strcmp(m, MVAR_ITEM_NAME))
					ret = DBget_trigger_value_by_triggerid(event->objectid, &replace_to, N_functionid,
							ZBX_REQUEST_ITEM_NAME);
				else if (0 == strcmp(m, MVAR_TRIGGER_KEY))
					ret = DBget_trigger_value_by_triggerid(event->objectid, &replace_to, N_functionid,
							ZBX_REQUEST_ITEM_KEY);
				else if (0 == strcmp(m, MVAR_IPADDRESS))
					ret = DBget_trigger_value_by_triggerid(event->objectid, &replace_to, N_functionid,
							ZBX_REQUEST_HOST_IPADDRESS);
				else if (0 == strcmp(m, MVAR_HOST_DNS))
					ret = DBget_trigger_value_by_triggerid(event->objectid, &replace_to, N_functionid,
							ZBX_REQUEST_HOST_DNS);
				else if (0 == strcmp(m, MVAR_HOST_CONN))
					ret = DBget_trigger_value_by_triggerid(event->objectid, &replace_to, N_functionid,
							ZBX_REQUEST_HOST_CONN);
				else if (0 == strcmp(m, MVAR_ITEM_LASTVALUE))
					ret = DBget_item_lastvalue_by_triggerid(event->objectid, &replace_to, N_functionid);
				else if (0 == strcmp(m, MVAR_ITEM_VALUE))
					ret = DBget_item_value_by_triggerid(event->objectid, &replace_to, N_functionid,
							event->clock, event->ns);
				else if (0 == strcmp(m, MVAR_ITEM_LOG_DATE))
				{
					if (SUCCEED == (ret = DBget_history_log_value_by_triggerid(event->objectid, &replace_to,
									N_functionid, "timestamp", event->clock, event->ns)))
						replace_to = zbx_strdup(replace_to, zbx_date2str((time_t)atoi(replace_to)));
				}
				else if (0 == strcmp(m, MVAR_ITEM_LOG_TIME))
				{
					if (SUCCEED == (ret = DBget_history_log_value_by_triggerid(event->objectid, &replace_to,
									N_functionid, "timestamp", event->clock, event->ns)))
						replace_to = zbx_strdup(replace_to, zbx_time2str((time_t)atoi(replace_to)));
				}
				else if (0 == strcmp(m, MVAR_ITEM_LOG_AGE))
				{
					if (SUCCEED == (ret = DBget_history_log_value_by_triggerid(event->objectid, &replace_to,
									N_functionid, "timestamp", event->clock, event->ns)))
						replace_to = zbx_strdup(replace_to, zbx_age2str(time(NULL) - atoi(replace_to)));
				}
				else if (0 == strcmp(m, MVAR_ITEM_LOG_SOURCE))
					ret = DBget_history_log_value_by_triggerid(event->objectid, &replace_to,
							N_functionid, "source", event->clock, event->ns);
				else if (0 == strcmp(m, MVAR_ITEM_LOG_SEVERITY))
				{
					if (SUCCEED == (ret = DBget_history_log_value_by_triggerid(event->objectid, &replace_to,
									N_functionid, "severity", event->clock, event->ns)))
						replace_to = zbx_strdup(replace_to,
								zbx_item_logtype_string((zbx_item_logtype_t)atoi(replace_to)));
				}
				else if (0 == strcmp(m, MVAR_ITEM_LOG_NSEVERITY))
					ret = DBget_history_log_value_by_triggerid(event->objectid, &replace_to,
							N_functionid, "severity", event->clock, event->ns);
				else if (0 == strcmp(m, MVAR_ITEM_LOG_EVENTID))
					ret = DBget_history_log_value_by_triggerid(event->objectid, &replace_to,
							N_functionid, "logeventid", event->clock, event->ns);
				else if (0 == strcmp(m, MVAR_DATE))
					replace_to = zbx_strdup(replace_to, zbx_date2str(time(NULL)));
				else if (0 == strcmp(m, MVAR_TIME))
					replace_to = zbx_strdup(replace_to, zbx_time2str(time(NULL)));
				else if (0 == strcmp(m, MVAR_TRIGGER_STATUS) || 0 == strcmp(m, MVAR_TRIGGER_STATUS_OLD))
					replace_to = zbx_strdup(replace_to, event->value == TRIGGER_VALUE_TRUE ? "PROBLEM" : "OK");
				else if (0 == strcmp(m, MVAR_TRIGGER_ID))
					replace_to = zbx_dsprintf(replace_to, ZBX_FS_UI64, event->objectid);
				else if (0 == strcmp(m, MVAR_TRIGGER_VALUE))
					replace_to = zbx_dsprintf(replace_to, "%d", event->value);
				else if (0 == strcmp(m, MVAR_TRIGGER_URL))
					replace_to = zbx_strdup(replace_to, event->trigger_url);
				else if (0 == strcmp(m, MVAR_TRIGGER_EVENTS_ACK))
					ret = DBget_trigger_event_count(event->objectid, &replace_to, 0, 1);
				else if (0 == strcmp(m, MVAR_TRIGGER_EVENTS_UNACK))
					ret = DBget_trigger_event_count(event->objectid, &replace_to, 0, 0);
				else if (0 == strcmp(m, MVAR_TRIGGER_EVENTS_PROBLEM_ACK))
					ret = DBget_trigger_event_count(event->objectid, &replace_to, 1, 1);
				else if (0 == strcmp(m, MVAR_TRIGGER_EVENTS_PROBLEM_UNACK))
					ret = DBget_trigger_event_count(event->objectid, &replace_to, 1, 0);
				else if (0 == strcmp(m, MVAR_EVENT_ID))
					replace_to = zbx_dsprintf(replace_to, ZBX_FS_UI64, event->eventid);
				else if (0 == strcmp(m, MVAR_EVENT_DATE))
					replace_to = zbx_strdup(replace_to, zbx_date2str(event->clock));
				else if (0 == strcmp(m, MVAR_EVENT_TIME))
					replace_to = zbx_strdup(replace_to, zbx_time2str(event->clock));
				else if (0 == strcmp(m, MVAR_EVENT_AGE))
					replace_to = zbx_strdup(replace_to, zbx_age2str(time(NULL) - event->clock));
				else if (0 == strcmp(m, MVAR_EVENT_ACK_STATUS))
					replace_to = zbx_strdup(replace_to, event->acknowledged ? "Yes" : "No");
				else if (0 == strcmp(m, MVAR_EVENT_ACK_HISTORY))
					ret = get_event_ack_history(event, &replace_to);
				else if (0 == strcmp(m, MVAR_ESC_HISTORY))
					ret = get_escalation_history(event, escalation, &replace_to);
				else if (0 == strcmp(m, MVAR_TRIGGER_SEVERITY))
					replace_to = zbx_strdup(replace_to,
							zbx_trigger_severity_string((zbx_trigger_severity_t)event->trigger_priority));
				else if (0 == strcmp(m, MVAR_TRIGGER_NSEVERITY))
					replace_to = zbx_dsprintf(replace_to, "%d", event->trigger_priority);
				else if (0 == strcmp(m, MVAR_NODE_ID))
					ret = get_node_value_by_triggerid(event->objectid, &replace_to, N_functionid, "nodeid");
				else if (0 == strcmp(m, MVAR_NODE_NAME))
					ret = get_node_value_by_triggerid(event->objectid, &replace_to, N_functionid, "name");
				else if (0 == strcmp(m, MVAR_PROXY_NAME))
					ret = DBget_trigger_value_by_triggerid(event->objectid, &replace_to, N_functionid,
							ZBX_REQUEST_PROXY_NAME);
			}
			else if (EVENT_SOURCE_DISCOVERY == event->source)
			{
				if (0 == strcmp(m, MVAR_DATE))
					replace_to = zbx_strdup(replace_to, zbx_date2str(time(NULL)));
				else if (0 == strcmp(m, MVAR_TIME))
					replace_to = zbx_strdup(replace_to, zbx_time2str(time(NULL)));
				else if (0 == strcmp(m, MVAR_EVENT_ID))
					replace_to = zbx_dsprintf(replace_to, ZBX_FS_UI64, event->eventid);
				else if (0 == strcmp(m, MVAR_EVENT_DATE))
					replace_to = zbx_strdup(replace_to, zbx_date2str(event->clock));
				else if (0 == strcmp(m, MVAR_EVENT_TIME))
					replace_to = zbx_strdup(replace_to, zbx_time2str(event->clock));
				else if (0 == strcmp(m, MVAR_EVENT_AGE))
					replace_to = zbx_strdup(replace_to, zbx_age2str(time(NULL) - event->clock));
				else if (0 == strcmp(m, MVAR_NODE_ID))
					ret = get_node_value_by_event(event, &replace_to, "nodeid");
				else if (0 == strcmp(m, MVAR_NODE_NAME))
					ret = get_node_value_by_event(event, &replace_to, "name");
				else if (0 == strcmp(m, MVAR_DISCOVERY_RULE_NAME))
					ret = DBget_drule_value_by_event(event, &replace_to, "name");
				else if (0 == strcmp(m, MVAR_DISCOVERY_DEVICE_IPADDRESS))
					ret = DBget_dhost_value_by_event(event, &replace_to, "s.ip");
				else if (0 == strcmp(m, MVAR_DISCOVERY_DEVICE_STATUS))
				{
					if (SUCCEED == (ret = DBget_dhost_value_by_event(event, &replace_to, "h.status")))
						replace_to = zbx_strdup(replace_to,
								(DOBJECT_STATUS_UP == atoi(replace_to)) ? "UP" : "DOWN");
				}
				else if (0 == strcmp(m, MVAR_DISCOVERY_DEVICE_UPTIME))
				{
					zbx_snprintf(sql, sizeof(sql), "case when h.status=%d then h.lastup else h.lastdown end",
							DOBJECT_STATUS_UP);
					if (SUCCEED == (ret = DBget_dhost_value_by_event(event, &replace_to, sql)))
						replace_to = zbx_strdup(replace_to, zbx_age2str(time(NULL) - atoi(replace_to)));
				}
				else if (0 == strcmp(m, MVAR_DISCOVERY_SERVICE_NAME))
				{
					if (SUCCEED == (ret = DBget_dservice_value_by_event(event, &replace_to, "s.type")))
						replace_to = zbx_strdup(replace_to,
								zbx_dservice_type_string(atoi(replace_to)));
				}
				else if (0 == strcmp(m, MVAR_DISCOVERY_SERVICE_PORT))
					ret = DBget_dservice_value_by_event(event, &replace_to, "s.port");
				else if (0 == strcmp(m, MVAR_DISCOVERY_SERVICE_STATUS))
				{
					if (SUCCEED == (ret = DBget_dservice_value_by_event(event, &replace_to, "s.status")))
						replace_to = zbx_strdup(replace_to,
								(DOBJECT_STATUS_UP == atoi(replace_to)) ? "UP" : "DOWN");
				}
				else if (0 == strcmp(m, MVAR_DISCOVERY_SERVICE_UPTIME))
				{
					zbx_snprintf(sql, sizeof(sql), "case when s.status=%d then s.lastup else s.lastdown end",
							DOBJECT_STATUS_UP);
					if (SUCCEED == (ret = DBget_dservice_value_by_event(event, &replace_to, sql)))
						replace_to = zbx_strdup(replace_to, zbx_age2str(time(NULL) - atoi(replace_to)));
				}
				else if (0 == strcmp(m, MVAR_PROXY_NAME))
				{
					if (SUCCEED == (ret = DBget_dhost_value_by_event(event, &replace_to, "r.proxy_hostid")))
					{
						zbx_uint64_t	proxy_hostid;

						ZBX_DBROW2UINT64(proxy_hostid, replace_to);

						if (0 == proxy_hostid)
							replace_to = zbx_strdup(replace_to, "");
						else
							ret = DBget_host_name_by_hostid(proxy_hostid, &replace_to);
					}
				}
			}
			else if (EVENT_SOURCE_AUTO_REGISTRATION == event->source)
			{
				if (0 == strcmp(m, MVAR_DATE))
					replace_to = zbx_strdup(replace_to, zbx_date2str(time(NULL)));
				else if (0 == strcmp(m, MVAR_TIME))
					replace_to = zbx_strdup(replace_to, zbx_time2str(time(NULL)));
				else if (0 == strcmp(m, MVAR_EVENT_ID))
					replace_to = zbx_dsprintf(replace_to, ZBX_FS_UI64, event->eventid);
				else if (0 == strcmp(m, MVAR_EVENT_DATE))
					replace_to = zbx_strdup(replace_to, zbx_date2str(event->clock));
				else if (0 == strcmp(m, MVAR_EVENT_TIME))
					replace_to = zbx_strdup(replace_to, zbx_time2str(event->clock));
				else if (0 == strcmp(m, MVAR_EVENT_AGE))
					replace_to = zbx_strdup(replace_to, zbx_age2str(time(NULL) - event->clock));
				else if (0 == strcmp(m, MVAR_NODE_ID))
					ret = get_node_value_by_event(event, &replace_to, "nodeid");
				else if (0 == strcmp(m, MVAR_NODE_NAME))
					ret = get_node_value_by_event(event, &replace_to, "name");
				else if (0 == strcmp(m, MVAR_HOSTNAME))
					ret = get_autoreg_value_by_event(event, &replace_to, "host");
				else if (0 == strcmp(m, MVAR_IPADDRESS))
					ret = get_autoreg_value_by_event(event, &replace_to, "listen_ip");
				else if (0 == strcmp(m, MVAR_HOST_PORT))
					ret = get_autoreg_value_by_event(event, &replace_to, "listen_port");
				else if (0 == strcmp(m, MVAR_PROXY_NAME))
				{
					if (SUCCEED == (ret = get_autoreg_value_by_event(event, &replace_to, "proxy_hostid")))
					{
						zbx_uint64_t	proxy_hostid;

						ZBX_DBROW2UINT64(proxy_hostid, replace_to);

						if (0 == proxy_hostid)
							replace_to = zbx_strdup(replace_to, "");
						else
							ret = DBget_host_name_by_hostid(proxy_hostid, &replace_to);
					}
				}
			}
		}
		else if (macro_type & MACRO_TYPE_TRIGGER_DESCRIPTION)
		{
			if (EVENT_SOURCE_TRIGGERS == event->source)
			{
				if (0 == strcmp(m, MVAR_HOSTNAME))
					ret = DBget_trigger_value_by_triggerid(event->objectid, &replace_to, N_functionid,
							ZBX_REQUEST_HOST_NAME);
				else if (0 == strcmp(m, MVAR_ITEM_LASTVALUE))
					ret = DBget_item_lastvalue_by_triggerid(event->objectid, &replace_to, N_functionid);
				else if (0 == strcmp(m, MVAR_ITEM_VALUE))
					ret = DBget_item_value_by_triggerid(event->objectid, &replace_to, N_functionid,
							event->clock, event->ns);
				else if (0 == strncmp(m, "{$", 2))	/* user defined macros */
					DBget_macro_value_by_triggerid(event->objectid, m, &replace_to);
			}
		}
		else if (macro_type & MACRO_TYPE_TRIGGER_EXPRESSION)
		{
			if (EVENT_SOURCE_TRIGGERS == event->source)
			{
				if (0 == strcmp(m, MVAR_TRIGGER_VALUE))
					replace_to = zbx_dsprintf(replace_to, "%d", event->value);
				else if (0 == strncmp(m, "{$", 2))	/* user defined macros */
				{
					DBget_macro_value_by_triggerid(event->objectid, m, &replace_to);
					if (NULL != replace_to && FAIL == (res = is_double_prefix(replace_to)) && NULL != error)
						zbx_snprintf(error, maxerrlen, "Macro '%s' value is not numeric", m);
				}
			}
		}
		else if (macro_type & (MACRO_TYPE_ITEM_KEY | MACRO_TYPE_INTERFACE_ADDR))
		{
			if (0 == strncmp(m, "{$", 2))	/* user defined macros */
				DCget_user_macro(&dc_host->hostid, 1, m, &replace_to);
			else if (0 == strcmp(m, MVAR_HOSTNAME))
				replace_to = zbx_dsprintf(replace_to, "%s", dc_host->host);
			else if (SUCCEED == DCconfig_get_interface_by_type(&interface, dc_host->hostid, INTERFACE_TYPE_AGENT, 1))
			{
<<<<<<< HEAD
				if (0 == strcmp(m, MVAR_IPADDRESS))
					replace_to = zbx_dsprintf(replace_to, "%s", interface.ip_orig);
				else if	(0 == strcmp(m, MVAR_HOST_DNS))
					replace_to = zbx_dsprintf(replace_to, "%s", interface.dns_orig);
				else if (0 == strcmp(m, MVAR_HOST_CONN))
					replace_to = zbx_dsprintf(replace_to, "%s",
							interface.useip ? interface.ip_orig : interface.dns_orig);
=======
				if (0 == strcmp(m, MVAR_HOSTNAME))
					replace_to = zbx_strdup(replace_to, item->host_name);
				else if (0 == strcmp(m, MVAR_IPADDRESS))
					replace_to = zbx_strdup(replace_to, item->host_ip);
				else if	(0 == strcmp(m, MVAR_HOST_DNS))
					replace_to = zbx_strdup(replace_to, item->host_dns);
				else if (0 == strcmp(m, MVAR_HOST_CONN))
					replace_to = zbx_strdup(replace_to, item->useip ? item->host_ip : item->host_dns);
				else if (0 == strncmp(m, "{$", 2))	/* user defined macros */
					zbxmacros_get_value(macros, &item->hostid, 1, m, &replace_to);
>>>>>>> d3db3ec2
			}
		}
		else if (macro_type & MACRO_TYPE_INTERFACE_PORT)
		{
			if (0 == strncmp(m, "{$", 2))	/* user defined macros */
			{
<<<<<<< HEAD
				if (NULL != hostid)
					DCget_user_macro(hostid, 1, m, &replace_to);
				else
					DCget_user_macro(NULL, 0, m, &replace_to);
=======
				if (0 == strcmp(m, MVAR_HOSTNAME))
					replace_to = zbx_strdup(replace_to, dc_item->host.host);
				else if (0 == strcmp(m, MVAR_IPADDRESS))
					replace_to = zbx_strdup(replace_to, dc_item->host.ip);
				else if	(0 == strcmp(m, MVAR_HOST_DNS))
					replace_to = zbx_strdup(replace_to, dc_item->host.dns);
				else if (0 == strcmp(m, MVAR_HOST_CONN))
					replace_to = zbx_strdup(replace_to,
							dc_item->host.useip ? dc_item->host.ip : dc_item->host.dns);
				else if (0 == strncmp(m, "{$", 2))	/* user defined macros */
					zbxmacros_get_value(macros, &dc_item->host.hostid, 1, m, &replace_to);
>>>>>>> d3db3ec2
			}
		}
		else if (macro_type & MACRO_TYPE_ITEM_FIELD)
		{
			if (0 == strncmp(m, "{$", 2))	/* user defined macros */
			{
				if (NULL == dc_host)
					DCget_user_macro(NULL, 0, m, &replace_to);
				else
					DCget_user_macro(&dc_host->hostid, 1, m, &replace_to);
			}
		}
		else if (macro_type & MACRO_TYPE_ITEM_EXPRESSION)
		{
			if (0 == strncmp(m, "{$", 2))	/* user defined macros */
			{
				DCget_user_macro(&dc_host->hostid, 1, m, &replace_to);
				if (NULL != replace_to && FAIL == (res = is_double_prefix(replace_to)) && NULL != error)
					zbx_snprintf(error, maxerrlen, "Macro '%s' value is not numeric", m);
			}
		}
		else if (macro_type & MACRO_TYPE_FUNCTION_PARAMETER)
		{
			if (0 == strncmp(m, "{$", 2))	/* user defined macros */
				DCget_user_macro(hostid, 1, m, &replace_to);
		}
		else if (macro_type & MACRO_TYPE_SCRIPT)
		{
			if (0 == strcmp(m, MVAR_HOSTNAME))
<<<<<<< HEAD
				replace_to = zbx_dsprintf(replace_to, "%s", dc_host->host);
			else if (SUCCEED == DCconfig_get_interface_by_type(&interface, dc_host->hostid, INTERFACE_TYPE_AGENT, 1))
			{
				if (0 == strcmp(m, MVAR_IPADDRESS))
					replace_to = zbx_dsprintf(replace_to, "%s", interface.ip_orig);
				else if	(0 == strcmp(m, MVAR_HOST_DNS))
					replace_to = zbx_dsprintf(replace_to, "%s", interface.dns_orig);
				else if (0 == strcmp(m, MVAR_HOST_CONN))
					replace_to = zbx_dsprintf(replace_to, "%s",
							interface.useip ? interface.ip_orig : interface.dns_orig);
			}
=======
				replace_to = zbx_strdup(replace_to, dc_host->host);
			else if (0 == strcmp(m, MVAR_IPADDRESS))
				replace_to = zbx_strdup(replace_to, dc_host->ip);
			else if	(0 == strcmp(m, MVAR_HOST_DNS))
				replace_to = zbx_strdup(replace_to, dc_host->dns);
			else if (0 == strcmp(m, MVAR_HOST_CONN))
				replace_to = zbx_strdup(replace_to,
						dc_host->useip ? dc_host->ip : dc_host->dns);
>>>>>>> d3db3ec2
		}

		if (FAIL == ret)
		{
			zabbix_log(LOG_LEVEL_DEBUG, "No %s in %s(). Triggerid [" ZBX_FS_UI64 "]",
					bl, __function_name, event->objectid);
			replace_to = zbx_strdup(replace_to, STR_UNKNOWN_VARIABLE);
		}

		*br = c;

		if (NULL != replace_to)
		{
			str_out = zbx_strdcat(str_out, replace_to);
			p = br;

			zbx_free(replace_to);
		}
		else
		{
			str_out = zbx_strdcat(str_out, "{");
			p = bl;
			p++;
		}
	}
	str_out = zbx_strdcat(str_out, p);

	zbx_free(*data);

	*data = str_out;

	zabbix_log(LOG_LEVEL_DEBUG, "End %s() data:'%s'", __function_name, *data);

	return res;
}

/******************************************************************************
 *                                                                            *
 * Function: substitute_macros                                                *
 *                                                                            *
 * Purpose: substitute macros in data string with real values                 *
 *                                                                            *
 * Parameters: trigger - trigger structure                                    *
 *             escalation - escalation structure. used for recovery           *
 *                          messages in {ESC.HISTORY} macro.                  *
 *                          (NULL for other cases)                            *
 *             data - data string                                             *
 *                                                                            *
 * Return value:                                                              *
 *                                                                            *
 * Author: Eugene Grigorjev                                                   *
 *                                                                            *
 * Comments: example: "{127.0.0.1:system[procload].last(0)}" to "1.34"        *
 *                                                                            *
 ******************************************************************************/
void	substitute_macros(DB_EVENT *event, DB_ESCALATION *escalation, char **data)
{
	const char	*__function_name = "substitute_macros";

	char	c, *pl = NULL, *pp = NULL, *pr = NULL;
	char	*str_out = NULL, *replace_to = NULL;
	char	*host = NULL, *key = NULL;
	char	*function = NULL, *parameter = NULL;

	if (NULL == data || NULL == *data || '\0' == **data)
	{
		zabbix_log(LOG_LEVEL_DEBUG, "In %s() data:NULL", __function_name);
		return;
	}

	zabbix_log(LOG_LEVEL_DEBUG, "In %s() data:'%s'", __function_name, *data);

	substitute_simple_macros(event, NULL, NULL, escalation, data, MACRO_TYPE_MESSAGE, NULL, 0);

	pl = *data;

	while (NULL != (pr = strchr(pl, '{')))
	{
		pp = pr++;

		if (SUCCEED == parse_host(&pr, &host) &&
				':' == *pr && (++pr, SUCCEED == parse_key(&pr, &key)) &&
				'.' == *pr && (++pr, SUCCEED == parse_function(&pr, &function, &parameter)) &&
				'}' == *pr)
		{
			*pp = '\0';
			str_out = zbx_strdcat(str_out, pl);
			*pp = '{';

			/* function 'evaluate_macro_function' requires 'replace_to' with size 'MAX_BUFFER_LEN' */

			if (NULL == replace_to)
				replace_to = zbx_malloc(replace_to, MAX_BUFFER_LEN);

			if (SUCCEED == evaluate_macro_function(replace_to, host, key, function, parameter))
				str_out = zbx_strdcat(str_out, replace_to);
			else
				str_out = zbx_strdcat(str_out, STR_UNKNOWN_VARIABLE);

			pl = pr + 1;
		}
		else
		{
			c = *(++pp);
			*pp = '\0';
			str_out = zbx_strdcat(str_out, pl);
			*pp = c;
			pl = pp;
		}

		zbx_free(host);
		zbx_free(key);
		zbx_free(function);
		zbx_free(parameter);
	}

	zbx_free(replace_to);

	str_out = zbx_strdcat(str_out, pl);
	zbx_free(*data);
	*data = str_out;

	zabbix_log(LOG_LEVEL_DEBUG, "End of %s() data:'%s'", __function_name, *data);
}

/******************************************************************************
 *                                                                            *
 * Function: substitute_functions                                             *
 *                                                                            *
 * Purpose: substitute expression functions with their values                 *
 *                                                                            *
 * Parameters: exp - expression string                                        *
 *             error - place error message here if any                        *
 *             maxerrlen - max length of error msg                            *
 *                                                                            *
 * Return value:  SUCCEED - evaluated successfully, exp - updated expression  *
 *                FAIL - otherwise                                            *
 *                                                                            *
 * Author: Alexei Vladishev, Aleksander Vladishev, Aleksandrs Saveljevs       *
 *                                                                            *
 * Comments: example: "({15}>10)|({123}=0)" => "(6.456>10)|(0=0)              *
 *                                                                            *
 ******************************************************************************/
static int	substitute_functions(char **exp, time_t now, char *error, int maxerrlen)
{
#define ID_LEN 21
	char	functionid[ID_LEN], *e, *f;
	char	*out = NULL;
	int	out_alloc = 64, out_offset = 0;
	char	value[MAX_BUFFER_LEN];

	DB_RESULT	result;
	DB_ROW		row;
	DB_ITEM		item;
	DB_FUNCTION	function;

	zabbix_log(LOG_LEVEL_DEBUG, "In substitute_functions(%s)",
			*exp);

	if (**exp == '\0')
		goto empty;

	out = zbx_malloc(out, out_alloc);

	for (e = *exp; *e != '\0';)
	{
		if (*e == '{')
		{
			e++;	/* '{' */
			f = functionid;
			while (*e != '}' && *e != '\0')
			{
				if (functionid - f == ID_LEN)
					break;
				if (*e < '0' || *e > '9')
					break;

				*f++ = *e++;
			}

			if (*e != '}')
			{
				zbx_snprintf(error, maxerrlen, "Invalid expression [%s]", *exp);
				goto error;
			}

			*f = '\0';
			e++;	/* '}' */

			result = DBselect(
					"select distinct %s,f.function,f.parameter from %s,functions f"
					" where i.hostid=h.hostid and i.itemid=f.itemid and f.functionid=%s",
					ZBX_SQL_ITEM_FIELDS,
					ZBX_SQL_ITEM_TABLES,
					functionid);

			row = DBfetch(result);

			if (NULL == row)
			{
				zbx_snprintf(error, maxerrlen, "Could not obtain function and item for functionid: %s",
						functionid);
				DBfree_result(result);
				goto error;
			}
			else
			{
				DBget_item_from_db(&item, row);

				function.function	= row[ZBX_SQL_ITEM_FIELDS_NUM];
				function.parameter	= row[ZBX_SQL_ITEM_FIELDS_NUM + 1];

				if (FAIL == evaluate_function(value, &item, function.function, function.parameter, now))
				{
					zbx_snprintf(error, maxerrlen, "Evaluation failed for function: %s", function.function);
					DBfree_result(result);
					goto error;
				}
			}

			DBfree_result(result);

			zbx_strcpy_alloc(&out, &out_alloc, &out_offset, value);
		}
		else
			zbx_chrcpy_alloc(&out, &out_alloc, &out_offset, *e++);
	}
	zbx_free(*exp);

	*exp = out;
empty:
	zabbix_log(LOG_LEVEL_DEBUG, "End substitute_functions() [%s]", *exp);

	return SUCCEED;
error:
	if (NULL != out)
		zbx_free(out);

	zabbix_log(LOG_LEVEL_WARNING, "%s", error);
	zabbix_syslog("%s", error);

	return FAIL;
}

/******************************************************************************
 *                                                                            *
 * Function: evaluate_expression                                              *
 *                                                                            *
 * Purpose: evaluate trigger expression                                       *
 *                                                                            *
 * Parameters: expression    - [IN] short trigger expression string           *
 *             triggerid     - [IN] trigger identificator from database       *
 *             trigger_value - [IN] current trigger value                     *
 *             error         - [OUT] place error message if any               *
 *             maxerrlen     - [IN] max length of error message               *
 *                                                                            *
 * Return value:  SUCCEED - evaluated successfully, result - value of the exp *
 *                FAIL - otherwise                                            *
 *                error - error message                                       *
 *                                                                            *
 * Author: Alexei Vladishev                                                   *
 *                                                                            *
 * Comments:                                                                  *
 *                                                                            *
 ******************************************************************************/
int	evaluate_expression(int *result, char **expression, time_t now,
		zbx_uint64_t triggerid, int trigger_value, char *error, int maxerrlen)
{
	const char		*__function_name = "evaluate_expression";
	/* Required for substitution of macros */
	DB_EVENT		event;
	int			ret = FAIL;
	double			value;

	zabbix_log(LOG_LEVEL_DEBUG, "In %s() expression:'%s'", __function_name, *expression);

	/* Substitute macros first */
	memset(&event, 0, sizeof(DB_EVENT));
	event.source = EVENT_SOURCE_TRIGGERS;
	event.object = EVENT_OBJECT_TRIGGER;
	event.objectid = triggerid;
	event.value = trigger_value;

	if (SUCCEED == substitute_simple_macros(&event, NULL, NULL, NULL, expression, MACRO_TYPE_TRIGGER_EXPRESSION,
			error, maxerrlen))
	{
		/* Evaluate expression */
		zbx_remove_spaces(*expression);
		if (substitute_functions(expression, now, error, maxerrlen) == SUCCEED)
		{
			if (evaluate(&value, *expression, error, maxerrlen) == SUCCEED)
			{
				if (0 == cmp_double(value, 0))
					*result = TRIGGER_VALUE_FALSE;
				else
					*result = TRIGGER_VALUE_TRUE;

				zabbix_log(LOG_LEVEL_DEBUG, "%s() result:%d", __function_name, *result);
				ret = SUCCEED;
				goto out;
			}
		}
	}
	zabbix_log(LOG_LEVEL_DEBUG, "Evaluation of expression [%s] failed [%s]",
		*expression,
		error);
	zabbix_syslog("Evaluation of expression [%s] failed [%s]",
		*expression,
		error);
out:
	zabbix_log(LOG_LEVEL_DEBUG, "End of %s():%s", __function_name, zbx_result_string(ret));

	return ret;
}

void	substitute_discovery_macros(char **data, struct zbx_json_parse *jp_row)
{
	const char	*__function_name = "substitute_discovery_macros";

	char		*src, *dst, *replace_to = NULL, c;
	size_t		l, r, sz_data, sz_macro, sz_value,
			replace_to_alloc = 0, data_alloc;
	int		res;

	assert(data);
	assert(*data);
	assert(jp_row);

	zabbix_log(LOG_LEVEL_DEBUG, "In %s() data:'%s'", __function_name, *data);

	sz_data = strlen(*data);
	data_alloc = sz_data + 1;

	for (l = 0; l < sz_data; l++)
	{
		if ((*data)[l] != '{' || (*data)[l + 1] != '#')
			continue;

		for (r = l + 2; r < sz_data && (*data)[r] != '}'; r++)
			;

		if (r == sz_data)
			break;

		c = (*data)[r + 1];
		(*data)[r + 1] = '\0';

		res = zbx_json_value_by_name_dyn(jp_row, &(*data)[l], &replace_to, &replace_to_alloc);

		(*data)[r + 1] = c;

		sz_macro = r - l + 1;

		if (SUCCEED == res)
		{
			sz_value = strlen(replace_to);

			sz_data += sz_value - sz_macro;

			while (data_alloc <= sz_data)
			{
				data_alloc *= 2;
				*data = realloc(*data, data_alloc);
			}

			src = *data + l + sz_macro;
			dst = *data + l + sz_value;

			memmove(dst, src, sz_data - l - sz_value + 1);

			memcpy(&(*data)[l], replace_to, sz_value);
		}
		else
			zabbix_log(LOG_LEVEL_DEBUG, "%s() Can't substitute macro: \"%.*s\" is not found in value set",
					__function_name, (int)sz_macro, *data + l);
	}

	zbx_free(replace_to);

	zabbix_log(LOG_LEVEL_DEBUG, "End of %s() data:'%s'", __function_name, *data);
}<|MERGE_RESOLUTION|>--- conflicted
+++ resolved
@@ -1002,15 +1002,9 @@
 {
 	DB_RESULT	result;
 	DB_ROW		row;
-<<<<<<< HEAD
 	DC_HOST		dc_host;
 	char		expression[TRIGGER_EXPRESSION_LEN_MAX], *key;
-	zbx_uint64_t	functionid;
-=======
-	DB_ITEM		item;
-	char		expression[TRIGGER_EXPRESSION_LEN_MAX];
 	zbx_uint64_t	functionid, proxy_hostid;
->>>>>>> d3db3ec2
 	int		ret = FAIL;
 
 	if (FAIL == DBget_trigger_expression_by_triggerid(triggerid, expression, sizeof(expression)))
@@ -1020,7 +1014,6 @@
 		return ret;
 
 	result = DBselect(
-<<<<<<< HEAD
 			"select i.description,i.key_,h.hostid,h.host,"
 				"ni.useip,ni.ip,ni.dns,ni.port"
 			" from functions f,hosts h,items i"
@@ -1030,14 +1023,6 @@
 				" and i.hostid=h.hostid"
 				" and f.functionid=" ZBX_FS_UI64,
 			functionid);
-=======
-			"select %s,h.proxy_hostid"
-			" from %s,functions f"
-			" where h.hostid=i.hostid"
-				" and i.itemid=f.itemid"
-				" and f.functionid=" ZBX_FS_UI64,
-			ZBX_SQL_ITEM_FIELDS, ZBX_SQL_ITEM_TABLES, functionid);
->>>>>>> d3db3ec2
 
 	if (NULL != (row = DBfetch(result)))
 	{
@@ -1066,7 +1051,6 @@
 				ZBX_STR2UINT64(dc_host.hostid, row[2]);
 				strscpy(dc_host.host, row[3]);
 
-<<<<<<< HEAD
 				key = strdup(row[1]);
 				substitute_simple_macros(NULL, NULL, &dc_host, NULL, &key, MACRO_TYPE_ITEM_KEY, NULL, 0);
 
@@ -1082,45 +1066,6 @@
 					*replace_to = key;
 				}
 				ret = SUCCEED;
-=======
-		switch (request)
-		{
-			case ZBX_REQUEST_HOST_NAME:
-				*replace_to = zbx_strdup(*replace_to, item.host_name);
-				ret = SUCCEED;
-				break;
-			case ZBX_REQUEST_HOST_IPADDRESS:
-				*replace_to = zbx_strdup(*replace_to, item.host_ip);
-				ret = SUCCEED;
-				break;
-			case ZBX_REQUEST_HOST_DNS:
-				*replace_to = zbx_strdup(*replace_to, item.host_dns);
-				ret = SUCCEED;
-				break;
-			case ZBX_REQUEST_HOST_CONN:
-				*replace_to = zbx_strdup(*replace_to, item.useip == 1 ? item.host_ip : item.host_dns);
-				ret = SUCCEED;
-				break;
-			case ZBX_REQUEST_ITEM_NAME:
-				*replace_to = zbx_strdup(*replace_to, item.description);
-				item_description(replace_to, item.key, item.hostid);
-				ret = SUCCEED;
-				break;
-			case ZBX_REQUEST_ITEM_KEY:
-				*replace_to = zbx_strdup(*replace_to, item.key);
-				ret = SUCCEED;
-				break;
-			case ZBX_REQUEST_PROXY_NAME:
-				ZBX_DBROW2UINT64(proxy_hostid, row[ZBX_SQL_ITEM_FIELDS_NUM]);
-
-				if (0 == proxy_hostid)
-				{
-					*replace_to = zbx_strdup(*replace_to, "");
-					ret = SUCCEED;
-				}
-				else
-					ret = DBget_host_name_by_hostid(proxy_hostid, replace_to);
->>>>>>> d3db3ec2
 				break;
 		}
 	}
@@ -2165,13 +2110,8 @@
 			{
 				if (0 == strcmp(m, MVAR_TRIGGER_NAME))
 				{
-<<<<<<< HEAD
-					replace_to = zbx_dsprintf(replace_to, "%s", event->trigger_description);
+					replace_to = zbx_strdup(replace_to, event->trigger_description);
 					substitute_simple_macros(event, hostid, dc_host, escalation, &replace_to,
-=======
-					replace_to = zbx_strdup(replace_to, event->trigger_description);
-					substitute_simple_macros(event, item, dc_host, dc_item, escalation, &replace_to,
->>>>>>> d3db3ec2
 							MACRO_TYPE_TRIGGER_DESCRIPTION, error, maxerrlen);
 				}
 				else if (0 == strcmp(m, MVAR_TRIGGER_COMMENT))
@@ -2451,7 +2391,6 @@
 				replace_to = zbx_dsprintf(replace_to, "%s", dc_host->host);
 			else if (SUCCEED == DCconfig_get_interface_by_type(&interface, dc_host->hostid, INTERFACE_TYPE_AGENT, 1))
 			{
-<<<<<<< HEAD
 				if (0 == strcmp(m, MVAR_IPADDRESS))
 					replace_to = zbx_dsprintf(replace_to, "%s", interface.ip_orig);
 				else if	(0 == strcmp(m, MVAR_HOST_DNS))
@@ -2459,42 +2398,16 @@
 				else if (0 == strcmp(m, MVAR_HOST_CONN))
 					replace_to = zbx_dsprintf(replace_to, "%s",
 							interface.useip ? interface.ip_orig : interface.dns_orig);
-=======
-				if (0 == strcmp(m, MVAR_HOSTNAME))
-					replace_to = zbx_strdup(replace_to, item->host_name);
-				else if (0 == strcmp(m, MVAR_IPADDRESS))
-					replace_to = zbx_strdup(replace_to, item->host_ip);
-				else if	(0 == strcmp(m, MVAR_HOST_DNS))
-					replace_to = zbx_strdup(replace_to, item->host_dns);
-				else if (0 == strcmp(m, MVAR_HOST_CONN))
-					replace_to = zbx_strdup(replace_to, item->useip ? item->host_ip : item->host_dns);
-				else if (0 == strncmp(m, "{$", 2))	/* user defined macros */
-					zbxmacros_get_value(macros, &item->hostid, 1, m, &replace_to);
->>>>>>> d3db3ec2
 			}
 		}
 		else if (macro_type & MACRO_TYPE_INTERFACE_PORT)
 		{
 			if (0 == strncmp(m, "{$", 2))	/* user defined macros */
 			{
-<<<<<<< HEAD
 				if (NULL != hostid)
 					DCget_user_macro(hostid, 1, m, &replace_to);
 				else
 					DCget_user_macro(NULL, 0, m, &replace_to);
-=======
-				if (0 == strcmp(m, MVAR_HOSTNAME))
-					replace_to = zbx_strdup(replace_to, dc_item->host.host);
-				else if (0 == strcmp(m, MVAR_IPADDRESS))
-					replace_to = zbx_strdup(replace_to, dc_item->host.ip);
-				else if	(0 == strcmp(m, MVAR_HOST_DNS))
-					replace_to = zbx_strdup(replace_to, dc_item->host.dns);
-				else if (0 == strcmp(m, MVAR_HOST_CONN))
-					replace_to = zbx_strdup(replace_to,
-							dc_item->host.useip ? dc_item->host.ip : dc_item->host.dns);
-				else if (0 == strncmp(m, "{$", 2))	/* user defined macros */
-					zbxmacros_get_value(macros, &dc_item->host.hostid, 1, m, &replace_to);
->>>>>>> d3db3ec2
 			}
 		}
 		else if (macro_type & MACRO_TYPE_ITEM_FIELD)
@@ -2524,8 +2437,7 @@
 		else if (macro_type & MACRO_TYPE_SCRIPT)
 		{
 			if (0 == strcmp(m, MVAR_HOSTNAME))
-<<<<<<< HEAD
-				replace_to = zbx_dsprintf(replace_to, "%s", dc_host->host);
+				replace_to = zbx_strdup(replace_to, dc_host->host);
 			else if (SUCCEED == DCconfig_get_interface_by_type(&interface, dc_host->hostid, INTERFACE_TYPE_AGENT, 1))
 			{
 				if (0 == strcmp(m, MVAR_IPADDRESS))
@@ -2536,16 +2448,6 @@
 					replace_to = zbx_dsprintf(replace_to, "%s",
 							interface.useip ? interface.ip_orig : interface.dns_orig);
 			}
-=======
-				replace_to = zbx_strdup(replace_to, dc_host->host);
-			else if (0 == strcmp(m, MVAR_IPADDRESS))
-				replace_to = zbx_strdup(replace_to, dc_host->ip);
-			else if	(0 == strcmp(m, MVAR_HOST_DNS))
-				replace_to = zbx_strdup(replace_to, dc_host->dns);
-			else if (0 == strcmp(m, MVAR_HOST_CONN))
-				replace_to = zbx_strdup(replace_to,
-						dc_host->useip ? dc_host->ip : dc_host->dns);
->>>>>>> d3db3ec2
 		}
 
 		if (FAIL == ret)
