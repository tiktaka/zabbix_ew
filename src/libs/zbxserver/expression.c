--- conflicted
+++ resolved
@@ -985,22 +985,13 @@
 #define ZBX_REQUEST_HOST_NAME		0
 #define ZBX_REQUEST_ITEM_ID		4
 #define ZBX_REQUEST_ITEM_NAME		5
-<<<<<<< HEAD
-#define ZBX_REQUEST_ITEM_KEY		6
-#define ZBX_REQUEST_ITEM_KEY_ORIG	7
-#define ZBX_REQUEST_ITEM_DESCRIPTION	8
-#define ZBX_REQUEST_PROXY_NAME		9
-#define ZBX_REQUEST_HOST_HOST		10
-static int	DBget_item_value(zbx_uint64_t itemid, char **replace_to, int request)
-=======
 #define ZBX_REQUEST_ITEM_NAME_ORIG	6
 #define ZBX_REQUEST_ITEM_KEY		7
 #define ZBX_REQUEST_ITEM_KEY_ORIG	8
 #define ZBX_REQUEST_ITEM_DESCRIPTION	9
 #define ZBX_REQUEST_PROXY_NAME		10
 #define ZBX_REQUEST_HOST_HOST		11
-static int	DBget_trigger_value(DB_TRIGGER *trigger, char **replace_to, int N_functionid, int request)
->>>>>>> 72e33ca2
+static int	DBget_item_value(zbx_uint64_t itemid, char **replace_to, int request)
 {
 	const char	*__function_name = "DBget_item_value";
 	DB_RESULT	result;
@@ -1954,11 +1945,8 @@
 #define MVAR_ITEM_NAME			"{ITEM.NAME}"
 #define MVAR_ITEM_NAME_ORIG		"{ITEM.NAME.ORIG}"
 #define MVAR_ITEM_KEY			"{ITEM.KEY}"
-<<<<<<< HEAD
+#define MVAR_ITEM_KEY_ORIG		"{ITEM.KEY.ORIG}"
 #define MVAR_ITEM_STATE			"{ITEM.STATE}"
-=======
-#define MVAR_ITEM_KEY_ORIG		"{ITEM.KEY.ORIG}"
->>>>>>> 72e33ca2
 #define MVAR_TRIGGER_KEY		"{TRIGGER.KEY}"			/* deprecated */
 #define MVAR_ITEM_DESCRIPTION		"{ITEM.DESCRIPTION}"
 #define MVAR_ITEM_LOG_DATE		"{ITEM.LOG.DATE}"
@@ -1977,12 +1965,9 @@
 #define MVAR_TRIGGER_SEVERITY		"{TRIGGER.SEVERITY}"
 #define MVAR_TRIGGER_NSEVERITY		"{TRIGGER.NSEVERITY}"
 #define MVAR_TRIGGER_STATUS		"{TRIGGER.STATUS}"
-<<<<<<< HEAD
 #define MVAR_TRIGGER_STATE		"{TRIGGER.STATE}"
-=======
 #define MVAR_TRIGGER_TEMPLATE_NAME	"{TRIGGER.TEMPLATE.NAME}"
 #define MVAR_TRIGGER_HOSTGROUP_NAME	"{TRIGGER.HOSTGROUP.NAME}"
->>>>>>> 72e33ca2
 #define MVAR_STATUS			"{STATUS}"			/* deprecated */
 #define MVAR_TRIGGER_VALUE		"{TRIGGER.VALUE}"
 #define MVAR_TRIGGER_URL		"{TRIGGER.URL}"
@@ -1995,7 +1980,9 @@
 #define MVAR_LLDRULE_DESCRIPTION		"{LLDRULE.DESCRIPTION}"
 #define MVAR_LLDRULE_ID				"{LLDRULE.ID}"
 #define MVAR_LLDRULE_KEY			"{LLDRULE.KEY}"
+#define MVAR_LLDRULE_KEY_ORIG			"{LLDRULE.KEY.ORIG}"
 #define MVAR_LLDRULE_NAME			"{LLDRULE.NAME}"
+#define MVAR_LLDRULE_NAME_ORIG			"{LLDRULE.NAME.ORIG}"
 #define MVAR_LLDRULE_STATE			"{LLDRULE.STATE}"
 
 #define MVAR_INVENTORY				"{INVENTORY."			/* a prefix for all inventory macros */
@@ -2478,267 +2465,234 @@
 			{
 				if (0 == strcmp(m, MVAR_DATE))
 				{
-<<<<<<< HEAD
 					replace_to = zbx_strdup(replace_to, zbx_date2str(time(NULL)));
 				}
 				else if (0 == strcmp(m, MVAR_ESC_HISTORY))
-=======
+				{
+					ret = get_escalation_history(event, escalation, &replace_to);
+				}
+				else if (0 == strcmp(m, MVAR_EVENT_ACK_HISTORY))
+				{
+					ret = get_event_ack_history(event, &replace_to);
+				}
+				else if (0 == strcmp(m, MVAR_EVENT_ACK_STATUS))
+				{
+					replace_to = zbx_strdup(replace_to, event->acknowledged ? "Yes" : "No");
+				}
+				else if (0 == strcmp(m, MVAR_EVENT_AGE))
+				{
+					replace_to = zbx_strdup(replace_to, zbx_age2str(time(NULL) - event->clock));
+				}
+				else if (0 == strcmp(m, MVAR_EVENT_DATE))
+				{
+					replace_to = zbx_strdup(replace_to, zbx_date2str(event->clock));
+				}
+				else if (0 == strcmp(m, MVAR_EVENT_ID))
+				{
+					replace_to = zbx_dsprintf(replace_to, ZBX_FS_UI64, event->eventid);
+				}
+				else if (0 == strcmp(m, MVAR_EVENT_TIME))
+				{
+					replace_to = zbx_strdup(replace_to, zbx_time2str(event->clock));
+				}
+				else if (0 == strcmp(m, MVAR_HOST_CONN))
+				{
+					ret = DBget_trigger_value(event->trigger.expression, &replace_to, N_functionid,
+							ZBX_REQUEST_HOST_CONN);
+				}
+				else if (0 == strcmp(m, MVAR_HOST_DNS))
+				{
+					ret = DBget_trigger_value(event->trigger.expression, &replace_to, N_functionid,
+							ZBX_REQUEST_HOST_DNS);
+				}
+				else if (0 == strcmp(m, MVAR_HOST_HOST) || 0 == strcmp(m, MVAR_HOSTNAME))
+				{
+					ret = DBget_trigger_value(event->trigger.expression, &replace_to, N_functionid,
+							ZBX_REQUEST_HOST_HOST);
+				}
+				else if (0 == strcmp(m, MVAR_HOST_IP) || 0 == strcmp(m, MVAR_IPADDRESS))
+				{
+					ret = DBget_trigger_value(event->trigger.expression, &replace_to, N_functionid,
+							ZBX_REQUEST_HOST_IP);
+				}
+				else if (0 == strcmp(m, MVAR_HOST_NAME))
+				{
+					ret = DBget_trigger_value(event->trigger.expression, &replace_to, N_functionid,
+							ZBX_REQUEST_HOST_NAME);
+				}
+				else if (0 == strncmp(m, MVAR_INVENTORY, sizeof(MVAR_INVENTORY) - 1) ||
+						0 == strncmp(m, MVAR_PROFILE, sizeof(MVAR_PROFILE) - 1))
+				{
+					ret = get_host_inventory(m, event->trigger.expression, &replace_to,
+							N_functionid);
+				}
+				else if (0 == strcmp(m, MVAR_ITEM_DESCRIPTION))
+				{
+					ret = DBget_trigger_value(event->trigger.expression, &replace_to, N_functionid,
+							ZBX_REQUEST_ITEM_DESCRIPTION);
+				}
+				else if (0 == strcmp(m, MVAR_ITEM_ID))
+				{
+					ret = DBget_trigger_value(event->trigger.expression, &replace_to, N_functionid,
+							ZBX_REQUEST_ITEM_ID);
+				}
+				else if (0 == strcmp(m, MVAR_ITEM_KEY) || 0 == strcmp(m, MVAR_TRIGGER_KEY))
+				{
+					ret = DBget_trigger_value(event->trigger.expression, &replace_to, N_functionid,
+							ZBX_REQUEST_ITEM_KEY);
+				}
+				else if (0 == strcmp(m, MVAR_ITEM_KEY_ORIG))
+				{
+					ret = DBget_trigger_value(event->trigger.expression, &replace_to, N_functionid,
+							ZBX_REQUEST_ITEM_KEY_ORIG);
+				}
+				else if (0 == strcmp(m, MVAR_ITEM_LASTVALUE))
+				{
+					ret = DBitem_lastvalue(event->trigger.expression, &replace_to, N_functionid);
+				}
+				else if (0 == strcmp(m, MVAR_ITEM_LOG_AGE))
+				{
+					ret = get_history_log_value(event->trigger.expression, &replace_to,
+							N_functionid, ZBX_REQUEST_ITEM_LOG_AGE, event->clock,
+							event->ns);
+				}
+				else if (0 == strcmp(m, MVAR_ITEM_LOG_DATE))
+				{
+					ret = get_history_log_value(event->trigger.expression, &replace_to,
+							N_functionid, ZBX_REQUEST_ITEM_LOG_DATE, event->clock,
+							event->ns);
+				}
+				else if (0 == strcmp(m, MVAR_ITEM_LOG_EVENTID))
+				{
+					ret = get_history_log_value(event->trigger.expression, &replace_to,
+							N_functionid, ZBX_REQUEST_ITEM_LOG_EVENTID, event->clock,
+							event->ns);
+				}
+				else if (0 == strcmp(m, MVAR_ITEM_LOG_NSEVERITY))
+				{
+					ret = get_history_log_value(event->trigger.expression, &replace_to,
+							N_functionid, ZBX_REQUEST_ITEM_LOG_NSEVERITY, event->clock,
+							event->ns);
+				}
+				else if (0 == strcmp(m, MVAR_ITEM_LOG_SEVERITY))
+				{
+					ret = get_history_log_value(event->trigger.expression, &replace_to,
+							N_functionid, ZBX_REQUEST_ITEM_LOG_SEVERITY, event->clock,
+							event->ns);
+				}
+				else if (0 == strcmp(m, MVAR_ITEM_LOG_SOURCE))
+				{
+					ret = get_history_log_value(event->trigger.expression, &replace_to,
+							N_functionid, ZBX_REQUEST_ITEM_LOG_SOURCE, event->clock,
+							event->ns);
+				}
+				else if (0 == strcmp(m, MVAR_ITEM_LOG_TIME))
+				{
+					ret = get_history_log_value(event->trigger.expression, &replace_to,
+							N_functionid, ZBX_REQUEST_ITEM_LOG_TIME, event->clock,
+							event->ns);
+				}
+				else if (0 == strcmp(m, MVAR_ITEM_NAME))
+				{
+					ret = DBget_trigger_value(event->trigger.expression, &replace_to, N_functionid,
+							ZBX_REQUEST_ITEM_NAME);
+				}
+				else if (0 == strcmp(m, MVAR_ITEM_NAME_ORIG))
+				{
+					ret = DBget_trigger_value(event->trigger.expression, &replace_to, N_functionid,
+							ZBX_REQUEST_ITEM_NAME_ORIG);
+				}
+				else if (0 == strcmp(m, MVAR_ITEM_VALUE))
+				{
+					ret = DBitem_value(event->trigger.expression, &replace_to, N_functionid,
+							event->clock, event->ns);
+				}
+				else if (0 == strcmp(m, MVAR_NODE_ID))
+				{
+					ret = get_node_value(event->trigger.expression, &replace_to, N_functionid,
+							ZBX_REQUEST_NODE_ID);
+				}
+				else if (0 == strcmp(m, MVAR_NODE_NAME))
+				{
+					ret = get_node_value(event->trigger.expression, &replace_to, N_functionid,
+							ZBX_REQUEST_NODE_NAME);
+				}
+				else if (0 == strcmp(m, MVAR_PROXY_NAME))
+				{
+					ret = DBget_trigger_value(event->trigger.expression, &replace_to, N_functionid,
+							ZBX_REQUEST_PROXY_NAME);
+				}
+				else if (0 == strcmp(m, MVAR_TIME))
+				{
+					replace_to = zbx_strdup(replace_to, zbx_time2str(time(NULL)));
+				}
+				else if (0 == strcmp(m, MVAR_TRIGGER_DESCRIPTION) ||
+						0 == strcmp(m, MVAR_TRIGGER_COMMENT))
+				{
+					replace_to = zbx_strdup(replace_to, event->trigger.comments);
+					substitute_simple_macros(event, userid, hostid, dc_host, dc_item, escalation,
+							&replace_to, MACRO_TYPE_TRIGGER_COMMENTS, error, maxerrlen);
+				}
+				else if (0 == strcmp(m, MVAR_TRIGGER_EVENTS_ACK))
+				{
+					ret = DBget_trigger_event_count(event->objectid, &replace_to, 0, 1);
+				}
+				else if (0 == strcmp(m, MVAR_TRIGGER_EVENTS_PROBLEM_ACK))
+				{
+					ret = DBget_trigger_event_count(event->objectid, &replace_to, 1, 1);
+				}
+				else if (0 == strcmp(m, MVAR_TRIGGER_EVENTS_PROBLEM_UNACK))
+				{
+					ret = DBget_trigger_event_count(event->objectid, &replace_to, 1, 0);
+				}
+				else if (0 == strcmp(m, MVAR_TRIGGER_EVENTS_UNACK))
+				{
+					ret = DBget_trigger_event_count(event->objectid, &replace_to, 0, 0);
+				}
+				else if (0 == strcmp(m, MVAR_TRIGGER_EXPRESSION))
+				{
+					replace_to = zbx_strdup(replace_to, event->trigger.expression);
+					DCexpand_trigger_expression(&replace_to);
+				}
+				else if (0 == strcmp(m, MVAR_TRIGGER_HOSTGROUP_NAME))
+				{
+					ret = DBget_trigger_hostgroup_name(event->objectid, userid, &replace_to);
+				}
+				else if (0 == strcmp(m, MVAR_TRIGGER_ID))
+				{
+					replace_to = zbx_dsprintf(replace_to, ZBX_FS_UI64, event->objectid);
+				}
+				else if (0 == strcmp(m, MVAR_TRIGGER_NAME))
+				{
 					replace_to = zbx_strdup(replace_to, event->trigger.description);
 					substitute_simple_macros(event, userid, hostid, dc_host, dc_item, escalation,
 							&replace_to, MACRO_TYPE_TRIGGER_DESCRIPTION, error, maxerrlen);
 				}
-				if (0 == strcmp(m, MVAR_TRIGGER_NAME_ORIG))
-				{
-					if (0 != event->trigger.triggerid)
-						replace_to = zbx_strdup(replace_to, event->trigger.description);
-					else
-						ret = FAIL;
-				}
-				else if (0 == strcmp(m, MVAR_TRIGGER_EXPRESSION))
->>>>>>> 72e33ca2
-				{
-					ret = get_escalation_history(event, escalation, &replace_to);
-				}
-				else if (0 == strcmp(m, MVAR_EVENT_ACK_HISTORY))
-				{
-<<<<<<< HEAD
-					ret = get_event_ack_history(event, &replace_to);
-				}
-				else if (0 == strcmp(m, MVAR_EVENT_ACK_STATUS))
-				{
-					replace_to = zbx_strdup(replace_to, event->acknowledged ? "Yes" : "No");
-				}
-				else if (0 == strcmp(m, MVAR_EVENT_AGE))
-				{
-					replace_to = zbx_strdup(replace_to, zbx_age2str(time(NULL) - event->clock));
-				}
-				else if (0 == strcmp(m, MVAR_EVENT_DATE))
-				{
-					replace_to = zbx_strdup(replace_to, zbx_date2str(event->clock));
-				}
-				else if (0 == strcmp(m, MVAR_EVENT_ID))
-				{
-					replace_to = zbx_dsprintf(replace_to, ZBX_FS_UI64, event->eventid);
-				}
-				else if (0 == strcmp(m, MVAR_EVENT_TIME))
-				{
-					replace_to = zbx_strdup(replace_to, zbx_time2str(event->clock));
-				}
-				else if (0 == strcmp(m, MVAR_HOST_CONN))
-				{
-					ret = DBget_trigger_value(event->trigger.expression, &replace_to, N_functionid,
-							ZBX_REQUEST_HOST_CONN);
-				}
-				else if (0 == strcmp(m, MVAR_HOST_DNS))
-				{
-					ret = DBget_trigger_value(event->trigger.expression, &replace_to, N_functionid,
-							ZBX_REQUEST_HOST_DNS);
-=======
-					replace_to = zbx_strdup(replace_to, event->trigger.comments);
-					substitute_simple_macros(event, userid, hostid, dc_host, dc_item, escalation,
-							&replace_to, MACRO_TYPE_TRIGGER_COMMENTS, error, maxerrlen);
->>>>>>> 72e33ca2
-				}
-				else if (0 == strcmp(m, MVAR_HOST_HOST) || 0 == strcmp(m, MVAR_HOSTNAME))
-				{
-					ret = DBget_trigger_value(event->trigger.expression, &replace_to, N_functionid,
-							ZBX_REQUEST_HOST_HOST);
-				}
-				else if (0 == strcmp(m, MVAR_HOST_IP) || 0 == strcmp(m, MVAR_IPADDRESS))
-				{
-					ret = DBget_trigger_value(event->trigger.expression, &replace_to, N_functionid,
-							ZBX_REQUEST_HOST_IP);
-				}
-				else if (0 == strcmp(m, MVAR_HOST_NAME))
-				{
-					ret = DBget_trigger_value(event->trigger.expression, &replace_to, N_functionid,
-							ZBX_REQUEST_HOST_NAME);
-				}
-				else if (0 == strncmp(m, MVAR_INVENTORY, sizeof(MVAR_INVENTORY) - 1) ||
-						0 == strncmp(m, MVAR_PROFILE, sizeof(MVAR_PROFILE) - 1))
-				{
-					ret = get_host_inventory(m, event->trigger.expression, &replace_to,
-							N_functionid);
-				}
-				else if (0 == strcmp(m, MVAR_ITEM_DESCRIPTION))
-				{
-					ret = DBget_trigger_value(event->trigger.expression, &replace_to, N_functionid,
-							ZBX_REQUEST_ITEM_DESCRIPTION);
-				}
-				else if (0 == strcmp(m, MVAR_ITEM_ID))
-				{
-					ret = DBget_trigger_value(event->trigger.expression, &replace_to, N_functionid,
-							ZBX_REQUEST_ITEM_ID);
-<<<<<<< HEAD
-				}
-=======
-				else if (0 == strcmp(m, MVAR_ITEM_NAME))
-					ret = DBget_trigger_value(&event->trigger, &replace_to, N_functionid,
-							ZBX_REQUEST_ITEM_NAME);
-				else if (0 == strcmp(m, MVAR_ITEM_NAME_ORIG))
-					ret = DBget_trigger_value(&event->trigger, &replace_to, N_functionid,
-							ZBX_REQUEST_ITEM_NAME_ORIG);
->>>>>>> 72e33ca2
-				else if (0 == strcmp(m, MVAR_ITEM_KEY) || 0 == strcmp(m, MVAR_TRIGGER_KEY))
-				{
-					ret = DBget_trigger_value(event->trigger.expression, &replace_to, N_functionid,
-							ZBX_REQUEST_ITEM_KEY);
-<<<<<<< HEAD
-				}
-=======
-				else if (0 == strcmp(m, MVAR_ITEM_KEY_ORIG))
-					ret = DBget_trigger_value(&event->trigger, &replace_to, N_functionid,
-							ZBX_REQUEST_ITEM_KEY_ORIG);
-				else if (0 == strcmp(m, MVAR_HOST_IP) || 0 == strcmp(m, MVAR_IPADDRESS))
-					ret = DBget_trigger_value(&event->trigger, &replace_to, N_functionid,
-							ZBX_REQUEST_HOST_IPADDRESS);
-				else if (0 == strcmp(m, MVAR_ITEM_DESCRIPTION))
-					ret = DBget_trigger_value(&event->trigger, &replace_to, N_functionid,
-							ZBX_REQUEST_ITEM_DESCRIPTION);
-				else if (0 == strcmp(m, MVAR_HOST_DNS))
-					ret = DBget_trigger_value(&event->trigger, &replace_to, N_functionid,
-							ZBX_REQUEST_HOST_DNS);
-				else if (0 == strcmp(m, MVAR_HOST_CONN))
-					ret = DBget_trigger_value(&event->trigger, &replace_to, N_functionid,
-							ZBX_REQUEST_HOST_CONN);
->>>>>>> 72e33ca2
-				else if (0 == strcmp(m, MVAR_ITEM_LASTVALUE))
-				{
-					ret = DBitem_lastvalue(event->trigger.expression, &replace_to, N_functionid);
-				}
-				else if (0 == strcmp(m, MVAR_ITEM_LOG_AGE))
-				{
-					ret = get_history_log_value(event->trigger.expression, &replace_to,
-							N_functionid, ZBX_REQUEST_ITEM_LOG_AGE, event->clock,
-							event->ns);
-				}
-				else if (0 == strcmp(m, MVAR_ITEM_LOG_DATE))
-				{
-					ret = get_history_log_value(event->trigger.expression, &replace_to,
-							N_functionid, ZBX_REQUEST_ITEM_LOG_DATE, event->clock,
-							event->ns);
-				}
-				else if (0 == strcmp(m, MVAR_ITEM_LOG_EVENTID))
-				{
-					ret = get_history_log_value(event->trigger.expression, &replace_to,
-							N_functionid, ZBX_REQUEST_ITEM_LOG_EVENTID, event->clock,
-							event->ns);
-				}
-				else if (0 == strcmp(m, MVAR_ITEM_LOG_NSEVERITY))
-				{
-					ret = get_history_log_value(event->trigger.expression, &replace_to,
-							N_functionid, ZBX_REQUEST_ITEM_LOG_NSEVERITY, event->clock,
-							event->ns);
-				}
-				else if (0 == strcmp(m, MVAR_ITEM_LOG_SEVERITY))
-				{
-					ret = get_history_log_value(event->trigger.expression, &replace_to,
-							N_functionid, ZBX_REQUEST_ITEM_LOG_SEVERITY, event->clock,
-							event->ns);
-				}
-				else if (0 == strcmp(m, MVAR_ITEM_LOG_SOURCE))
-				{
-					ret = get_history_log_value(event->trigger.expression, &replace_to,
-							N_functionid, ZBX_REQUEST_ITEM_LOG_SOURCE, event->clock,
-							event->ns);
-				}
-				else if (0 == strcmp(m, MVAR_ITEM_LOG_TIME))
-				{
-					ret = get_history_log_value(event->trigger.expression, &replace_to,
-							N_functionid, ZBX_REQUEST_ITEM_LOG_TIME, event->clock,
-							event->ns);
-				}
-				else if (0 == strcmp(m, MVAR_ITEM_NAME))
-				{
-					ret = DBget_trigger_value(event->trigger.expression, &replace_to, N_functionid,
-							ZBX_REQUEST_ITEM_NAME);
-				}
-				else if (0 == strcmp(m, MVAR_ITEM_VALUE))
-				{
-					ret = DBitem_value(event->trigger.expression, &replace_to, N_functionid,
-							event->clock, event->ns);
-				}
-				else if (0 == strcmp(m, MVAR_NODE_ID))
-				{
-					ret = get_node_value(event->trigger.expression, &replace_to, N_functionid,
-							ZBX_REQUEST_NODE_ID);
-				}
-				else if (0 == strcmp(m, MVAR_NODE_NAME))
-				{
-					ret = get_node_value(event->trigger.expression, &replace_to, N_functionid,
-							ZBX_REQUEST_NODE_NAME);
-				}
-				else if (0 == strcmp(m, MVAR_PROXY_NAME))
-				{
-					ret = DBget_trigger_value(event->trigger.expression, &replace_to, N_functionid,
-							ZBX_REQUEST_PROXY_NAME);
-				}
-				else if (0 == strcmp(m, MVAR_TIME))
-				{
-					replace_to = zbx_strdup(replace_to, zbx_time2str(time(NULL)));
-				}
-				else if (0 == strcmp(m, MVAR_TRIGGER_DESCRIPTION) ||
-						0 == strcmp(m, MVAR_TRIGGER_COMMENT))
-				{
-<<<<<<< HEAD
-					replace_to = zbx_strdup(replace_to, event->trigger.comments);
-					substitute_simple_macros(event, hostid, dc_host, dc_item, escalation,
-							&replace_to, MACRO_TYPE_TRIGGER_COMMENTS, error, maxerrlen);
-=======
+				else if (0 == strcmp(m, MVAR_TRIGGER_NAME_ORIG))
+				{
+					replace_to = zbx_strdup(replace_to, event->trigger.description);
+				}
+				else if (0 == strcmp(m, MVAR_TRIGGER_NSEVERITY))
+				{
+					replace_to = zbx_dsprintf(replace_to, "%d", (int)event->trigger.priority);
+				}
+				else if (0 == strcmp(m, MVAR_TRIGGER_STATUS) || 0 == strcmp(m, MVAR_STATUS))
+				{
+					replace_to = zbx_strdup(replace_to,
+							event->value == TRIGGER_VALUE_PROBLEM ? "PROBLEM" : "OK");
+				}
+				else if (0 == strcmp(m, MVAR_TRIGGER_SEVERITY))
+				{
+					ret = DCget_trigger_severity_name(event->trigger.priority, &replace_to);
+				}
+				else if (0 == strcmp(m, MVAR_TRIGGER_TEMPLATE_NAME))
+				{
+					ret = DBget_trigger_template_name(event->objectid, userid, &replace_to);
+				}
+				else if (0 == strcmp(m, MVAR_TRIGGER_URL))
+				{
 					replace_to = zbx_strdup(replace_to, event->trigger.url);
 					substitute_simple_macros(event, userid, hostid, dc_host, dc_item, escalation,
-							&replace_to, MACRO_TYPE_TRIGGER_URL, error, maxerrlen);
->>>>>>> 72e33ca2
-				}
-				else if (0 == strcmp(m, MVAR_TRIGGER_EVENTS_ACK))
-				{
-					ret = DBget_trigger_event_count(event->objectid, &replace_to, 0, 1);
-				}
-				else if (0 == strcmp(m, MVAR_TRIGGER_EVENTS_PROBLEM_ACK))
-				{
-					ret = DBget_trigger_event_count(event->objectid, &replace_to, 1, 1);
-				}
-				else if (0 == strcmp(m, MVAR_TRIGGER_EVENTS_PROBLEM_UNACK))
-				{
-					ret = DBget_trigger_event_count(event->objectid, &replace_to, 1, 0);
-<<<<<<< HEAD
-				}
-				else if (0 == strcmp(m, MVAR_TRIGGER_EVENTS_UNACK))
-				{
-					ret = DBget_trigger_event_count(event->objectid, &replace_to, 0, 0);
-				}
-				else if (0 == strcmp(m, MVAR_TRIGGER_EXPRESSION))
-				{
-					replace_to = zbx_strdup(replace_to, event->trigger.expression);
-					DCexpand_trigger_expression(&replace_to);
-				}
-				else if (0 == strcmp(m, MVAR_TRIGGER_ID))
-				{
-					replace_to = zbx_dsprintf(replace_to, ZBX_FS_UI64, event->objectid);
-				}
-				else if (0 == strcmp(m, MVAR_TRIGGER_NAME))
-				{
-					replace_to = zbx_strdup(replace_to, event->trigger.description);
-					substitute_simple_macros(event, hostid, dc_host, dc_item, escalation,
-							&replace_to, MACRO_TYPE_TRIGGER_DESCRIPTION, error, maxerrlen);
-				}
-				else if (0 == strcmp(m, MVAR_TRIGGER_NSEVERITY))
-				{
-					replace_to = zbx_dsprintf(replace_to, "%d", (int)event->trigger.priority);
-				}
-				else if (0 == strcmp(m, MVAR_TRIGGER_STATUS) || 0 == strcmp(m, MVAR_STATUS))
-				{
-					replace_to = zbx_strdup(replace_to,
-							event->value == TRIGGER_VALUE_PROBLEM ? "PROBLEM" : "OK");
-				}
-				else if (0 == strcmp(m, MVAR_TRIGGER_SEVERITY))
-				{
-					ret = DCget_trigger_severity_name(event->trigger.priority, &replace_to);
-				}
-				else if (0 == strcmp(m, MVAR_TRIGGER_URL))
-				{
-					replace_to = zbx_strdup(replace_to, event->trigger.url);
-					substitute_simple_macros(event, hostid, dc_host, dc_item, escalation,
 							&replace_to, MACRO_TYPE_TRIGGER_URL, error, maxerrlen);
 				}
 				else if (0 == strcmp(m, MVAR_TRIGGER_VALUE))
@@ -2767,14 +2721,6 @@
 				{
 					replace_to = zbx_strdup(replace_to, zbx_age2str(time(NULL) - event->clock));
 				}
-=======
-				else if (0 == strcmp(m, MVAR_TRIGGER_TEMPLATE_NAME))
-					ret = DBget_trigger_template_name(event->objectid, userid, &replace_to);
-				else if (0 == strcmp(m, MVAR_TRIGGER_HOSTGROUP_NAME))
-					ret = DBget_trigger_hostgroup_name(event->objectid, userid, &replace_to);
-				else if (0 == strcmp(m, MVAR_EVENT_ID))
-					replace_to = zbx_dsprintf(replace_to, ZBX_FS_UI64, event->eventid);
->>>>>>> 72e33ca2
 				else if (0 == strcmp(m, MVAR_EVENT_DATE))
 				{
 					replace_to = zbx_strdup(replace_to, zbx_date2str(event->clock));
@@ -2833,11 +2779,21 @@
 					ret = DBget_trigger_value(event->trigger.expression, &replace_to, N_functionid,
 							ZBX_REQUEST_ITEM_KEY);
 				}
+				else if (0 == strcmp(m, MVAR_ITEM_KEY_ORIG))
+				{
+					ret = DBget_trigger_value(event->trigger.expression, &replace_to, N_functionid,
+							ZBX_REQUEST_ITEM_KEY_ORIG);
+				}
 				else if (0 == strcmp(m, MVAR_ITEM_NAME))
 				{
 					ret = DBget_trigger_value(event->trigger.expression, &replace_to, N_functionid,
 							ZBX_REQUEST_ITEM_NAME);
 				}
+				else if (0 == strcmp(m, MVAR_ITEM_NAME_ORIG))
+				{
+					ret = DBget_trigger_value(event->trigger.expression, &replace_to, N_functionid,
+							ZBX_REQUEST_ITEM_NAME_ORIG);
+				}
 				else if (0 == strcmp(m, MVAR_NODE_ID))
 				{
 					ret = get_node_value(event->trigger.expression, &replace_to, N_functionid,
@@ -2861,7 +2817,7 @@
 						0 == strcmp(m, MVAR_TRIGGER_COMMENT))
 				{
 					replace_to = zbx_strdup(replace_to, event->trigger.comments);
-					substitute_simple_macros(event, hostid, dc_host, dc_item, escalation,
+					substitute_simple_macros(event, userid, hostid, dc_host, dc_item, escalation,
 							&replace_to, MACRO_TYPE_TRIGGER_COMMENTS, error, maxerrlen);
 				}
 				else if (0 == strcmp(m, MVAR_TRIGGER_EXPRESSION))
@@ -2869,6 +2825,10 @@
 					replace_to = zbx_strdup(replace_to, event->trigger.expression);
 					DCexpand_trigger_expression(&replace_to);
 				}
+				else if (0 == strcmp(m, MVAR_TRIGGER_HOSTGROUP_NAME))
+				{
+					ret = DBget_trigger_hostgroup_name(event->objectid, userid, &replace_to);
+				}
 				else if (0 == strcmp(m, MVAR_TRIGGER_ID))
 				{
 					replace_to = zbx_dsprintf(replace_to, ZBX_FS_UI64, event->objectid);
@@ -2876,9 +2836,13 @@
 				else if (0 == strcmp(m, MVAR_TRIGGER_NAME))
 				{
 					replace_to = zbx_strdup(replace_to, event->trigger.description);
-					substitute_simple_macros(event, hostid, dc_host, dc_item, escalation,
+					substitute_simple_macros(event, userid, hostid, dc_host, dc_item, escalation,
 							&replace_to, MACRO_TYPE_TRIGGER_DESCRIPTION, error, maxerrlen);
 				}
+				else if (0 == strcmp(m, MVAR_TRIGGER_NAME_ORIG))
+				{
+					replace_to = zbx_strdup(replace_to, event->trigger.description);
+				}
 				else if (0 == strcmp(m, MVAR_TRIGGER_NSEVERITY))
 				{
 					replace_to = zbx_dsprintf(replace_to, "%d", (int)event->trigger.priority);
@@ -2891,10 +2855,14 @@
 				{
 					replace_to = zbx_strdup(replace_to, zbx_trigger_state_string(event->value));
 				}
+				else if (0 == strcmp(m, MVAR_TRIGGER_TEMPLATE_NAME))
+				{
+					ret = DBget_trigger_template_name(event->objectid, userid, &replace_to);
+				}
 				else if (0 == strcmp(m, MVAR_TRIGGER_URL))
 				{
 					replace_to = zbx_strdup(replace_to, event->trigger.url);
-					substitute_simple_macros(event, hostid, dc_host, dc_item, escalation,
+					substitute_simple_macros(event, userid, hostid, dc_host, dc_item, escalation,
 							&replace_to, MACRO_TYPE_TRIGGER_URL, error, maxerrlen);
 				}
 			}
@@ -3139,9 +3107,17 @@
 				{
 					ret = DBget_item_value(event->objectid, &replace_to, ZBX_REQUEST_ITEM_KEY);
 				}
+				else if (0 == strcmp(m, MVAR_ITEM_KEY_ORIG))
+				{
+					ret = DBget_item_value(event->objectid, &replace_to, ZBX_REQUEST_ITEM_KEY_ORIG);
+				}
 				else if (0 == strcmp(m, MVAR_ITEM_NAME))
 				{
 					ret = DBget_item_value(event->objectid, &replace_to, ZBX_REQUEST_ITEM_NAME);
+				}
+				else if (0 == strcmp(m, MVAR_ITEM_NAME_ORIG))
+				{
+					ret = DBget_item_value(event->objectid, &replace_to, ZBX_REQUEST_ITEM_NAME_ORIG);
 				}
 				else if (0 == strcmp(m, MVAR_ITEM_STATE))
 				{
@@ -3228,9 +3204,17 @@
 				{
 					ret = DBget_item_value(event->objectid, &replace_to, ZBX_REQUEST_ITEM_KEY);
 				}
+				else if (0 == strcmp(m, MVAR_LLDRULE_KEY_ORIG))
+				{
+					ret = DBget_item_value(event->objectid, &replace_to, ZBX_REQUEST_ITEM_KEY_ORIG);
+				}
 				else if (0 == strcmp(m, MVAR_LLDRULE_NAME))
 				{
 					ret = DBget_item_value(event->objectid, &replace_to, ZBX_REQUEST_ITEM_NAME);
+				}
+				else if (0 == strcmp(m, MVAR_LLDRULE_NAME_ORIG))
+				{
+					ret = DBget_item_value(event->objectid, &replace_to, ZBX_REQUEST_ITEM_NAME_ORIG);
 				}
 				else if (0 == strcmp(m, MVAR_LLDRULE_STATE))
 				{
