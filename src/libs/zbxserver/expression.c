--- conflicted
+++ resolved
@@ -181,12 +181,7 @@
 	double	value1, value2;
 	char	*p, c;
 
-<<<<<<< HEAD
-	/* remove left and right spaces */
-	lrtrim_spaces(expression);
-=======
-	zbx_lrtrim(exp, " ");
->>>>>>> 330e1acc
+	zbx_lrtrim(expression, " ");
 
 	/* compress repeating - and + and add prefix N to negative numbers */
 	compress_signs(expression);
@@ -2580,7 +2575,6 @@
 				}
 				else if (0 == strcmp(m, MVAR_ITEM_LOG_SEVERITY))
 				{
-<<<<<<< HEAD
 					ret = get_history_log_value(event->trigger.expression, &replace_to,
 							N_functionid, ZBX_REQUEST_ITEM_LOG_SEVERITY, event->clock,
 							event->ns);
@@ -2626,12 +2620,6 @@
 				{
 					ret = DBget_trigger_value(event->trigger.expression, &replace_to, N_functionid,
 							ZBX_REQUEST_PROXY_NAME);
-=======
-					if (SUCCEED == (ret = DBget_history_log_value(&event->trigger, &replace_to,
-									N_functionid, "severity", event->clock, event->ns)))
-						replace_to = zbx_strdup(replace_to,
-								zbx_item_logtype_string(atoi(replace_to)));
->>>>>>> 330e1acc
 				}
 				else if (0 == strcmp(m, MVAR_TIME))
 				{
