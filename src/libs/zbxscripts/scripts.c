/*
** Zabbix
** Copyright (C) 2001-2023 Zabbix SIA
**
** This program is free software; you can redistribute it and/or modify
** it under the terms of the GNU General Public License as published by
** the Free Software Foundation; either version 2 of the License, or
** (at your option) any later version.
**
** This program is distributed in the hope that it will be useful,
** but WITHOUT ANY WARRANTY; without even the implied warranty of
** MERCHANTABILITY or FITNESS FOR A PARTICULAR PURPOSE. See the
** GNU General Public License for more details.
**
** You should have received a copy of the GNU General Public License
** along with this program; if not, write to the Free Software
** Foundation, Inc., 51 Franklin Street, Fifth Floor, Boston, MA  02110-1301, USA.
**/

#include "zbxscripts.h"
#include "zbxexpression.h"

#include "zbxexec.h"
#include "zbxdbhigh.h"
#include "zbxtasks.h"
#include "zbxembed.h"
#include "zbxnum.h"
#include "zbxparam.h"
#include "zbxmutexs.h"
#include "zbxshmem.h"
#include "zbx_availability_constants.h"
#include "zbx_scripts_constants.h"
#include "zbxpoller.h"
#ifdef HAVE_OPENIPMI
#include "zbxipmi.h"
#endif
#include "zbxalgo.h"
#include "zbxavailability.h"
#include "zbxcacheconfig.h"
#include "zbxdb.h"
#include "zbxjson.h"
#include "zbxstr.h"

#define REMOTE_COMMAND_NEW		0
#define REMOTE_COMMAND_RESULT_OOM	1
#define REMOTE_COMMAND_RESULT_WAIT	2
#define REMOTE_COMMAND_COMPLETED	4

static zbx_uint64_t	remote_command_cache_size = 256 * ZBX_KIBIBYTE;

static zbx_mutex_t	remote_commands_lock = ZBX_MUTEX_NULL;
static zbx_shmem_info_t	*remote_commands_mem = NULL;
ZBX_SHMEM_FUNC_IMPL(__remote_commands, remote_commands_mem)
typedef struct
{
	zbx_uint64_t		maxid;
	int			commands_num;
	zbx_hashset_t		commands;
}
zbx_remote_commands_t;

zbx_remote_commands_t	*remote_commands = NULL;

typedef struct
{
	zbx_uint64_t		id;
	zbx_uint64_t		hostid;
	char			*command;
	volatile unsigned char	flag;
	char			*value;
	char			*error;
}
zbx_rc_command_t;

static zbx_hash_t	remote_commands_commands_hash_func(const void *data)
{
	return ZBX_DEFAULT_UINT64_HASH_FUNC(&((const zbx_rc_command_t *)data)->id);
}

static int	remote_commands_commands_compare_func(const void *d1, const void *d2)
{
	const zbx_rc_command_t	*command1 = (const zbx_rc_command_t *)d1;
	const zbx_rc_command_t	*command2 = (const zbx_rc_command_t *)d2;

	ZBX_RETURN_IF_NOT_EQUAL(command1->id, command2->id);

	return 0;
}

/******************************************************************************
 *                                                                            *
 * Purpose: initializes active remote commands cache                          *
 *                                                                            *
 ******************************************************************************/
int	zbx_init_remote_commands_cache(char **error)
{
#define	REMOTE_COMMANS_INITIAL_HASH_SIZE	100
	int		ret = FAIL;
	zbx_uint64_t	size_reserved;

	zabbix_log(LOG_LEVEL_DEBUG, "In %s()", __func__);

	if (SUCCEED != zbx_mutex_create(&remote_commands_lock, ZBX_MUTEX_REMOTE_COMMANDS, error))
		goto out;

	size_reserved = zbx_shmem_required_size(1, "commands cache size", "CommandsCacheSize");

	remote_command_cache_size -= size_reserved;

	if (SUCCEED != zbx_shmem_create(&remote_commands_mem, remote_command_cache_size, "commands cache size",
			"CommandsCacheSize",1, error))
	{
		goto out;
	}

	remote_commands = (zbx_remote_commands_t *)__remote_commands_shmem_malloc_func(NULL,
			sizeof(zbx_remote_commands_t));
	memset(remote_commands, 0, sizeof(zbx_remote_commands_t));

	remote_commands->maxid = 0;
	remote_commands->commands_num = 0;

	zbx_hashset_create_ext(&remote_commands->commands, REMOTE_COMMANS_INITIAL_HASH_SIZE,
			remote_commands_commands_hash_func,remote_commands_commands_compare_func, NULL,
			__remote_commands_shmem_malloc_func, __remote_commands_shmem_realloc_func,
			__remote_commands_shmem_free_func);

	ret = SUCCEED;
out:
	zabbix_log(LOG_LEVEL_DEBUG, "End of %s()", __func__);

	return ret;
#undef	REMOTE_COMMANS_INITIAL_HASH_SIZE
}

static char	*remote_commands_shared_strdup(const char *str)
{
	char		*new_str;
	zbx_uint64_t	len;

	len = strlen(str) + 1;
	new_str = (char *)__remote_commands_shmem_malloc_func(NULL, len);
	memcpy(new_str, str, len);

	return new_str;
}

/******************************************************************************
 *                                                                            *
 * Purpose: de-initializes active remote commands cache                       *
 *                                                                            *
 ******************************************************************************/
void	zbx_deinit_remote_commands_cache(void)
{
	zabbix_log(LOG_LEVEL_DEBUG, "In %s()", __func__);

	if (NULL != remote_commands_mem)
	{
		zbx_hashset_destroy(&remote_commands->commands);

		zbx_shmem_destroy(remote_commands_mem);
		remote_commands_mem = NULL;
		zbx_mutex_destroy(&remote_commands_lock);
	}

	zabbix_log(LOG_LEVEL_DEBUG, "End of %s()", __func__);
}

/******************************************************************************
 *                                                                            *
 * Purpose: locks remote_commands cache                                       *
 *                                                                            *
 ******************************************************************************/
static void	commands_lock(void)
{
	zbx_mutex_lock(remote_commands_lock);
}

/******************************************************************************
 *                                                                            *
 * Purpose: unlocks remote_commands cache                                     *
 *                                                                            *
 ******************************************************************************/
static void	commands_unlock(void)
{
	zbx_mutex_unlock(remote_commands_lock);
}

static int	remote_commands_insert_result(zbx_uint64_t id, char *value, char *err_msg)
{
	int			ret = SUCCEED;
	zbx_rc_command_t	*command, command_loc;

	zabbix_log(LOG_LEVEL_DEBUG, "In %s()", __func__);

	commands_lock();
	command_loc.id = id;

	if (NULL != (command = (zbx_rc_command_t *)zbx_hashset_search(&remote_commands->commands,
			&command_loc)))
	{
		if (NULL != value && NULL == (command->value = remote_commands_shared_strdup(value)))
		{
			command->flag |= REMOTE_COMMAND_RESULT_OOM;
			ret = FAIL;
		}

		if (NULL != err_msg && NULL == (command->error = remote_commands_shared_strdup(err_msg)))
		{
			command->flag |= REMOTE_COMMAND_RESULT_OOM;
			ret = FAIL;
		}

		command->flag |= REMOTE_COMMAND_COMPLETED;
	}

	commands_unlock();
	zabbix_log(LOG_LEVEL_DEBUG, "End of %s(), ret %d", __func__, ret);

	return ret;
}

void	zbx_process_command_results(struct zbx_json_parse *jp)
{
	int			values_num = 0, parsed_num = 0, results_num = 0;
	const char		*pnext = NULL;
	struct zbx_json_parse	jp_commands, jp_command;
	char			*str = NULL, *value = NULL, *error = NULL;
	size_t			str_alloc = 0;
	zbx_uint64_t		id;

	zabbix_log(LOG_LEVEL_DEBUG, "In %s()", __func__);

	if (SUCCEED != zbx_json_brackets_by_name(jp, ZBX_PROTO_TAG_COMMANDS, &jp_commands))
		goto out;

	while (NULL != (pnext = zbx_json_next(&jp_commands, pnext)))
	{
		if (FAIL == zbx_json_brackets_open(pnext, &jp_command))
		{
			zabbix_log(LOG_LEVEL_WARNING, "%s", zbx_json_strerror());
			goto out;
		}

		parsed_num++;
		str_alloc = 0;
		zbx_free(str);

		if (SUCCEED != zbx_json_value_by_name_dyn(&jp_command, ZBX_PROTO_TAG_ID, &str, &str_alloc, NULL))
			continue;

		if (SUCCEED != zbx_is_uint64(str, &id))
		{
			zabbix_log(LOG_LEVEL_WARNING, "Wrong command id '%s'", str);
			goto out;
		}

		str_alloc = 0;
		zbx_free(value);
		zbx_free(error);

		if (SUCCEED != zbx_json_value_by_name_dyn(&jp_command, ZBX_PROTO_TAG_VALUE, &value, &str_alloc, NULL))
		{

			if (SUCCEED != zbx_json_value_by_name_dyn(&jp_command, ZBX_PROTO_TAG_ERROR, &error, &str_alloc,
					NULL))
			{
				continue;
			}
		}

		values_num++;
		if (SUCCEED == remote_commands_insert_result(id, value, error))
			results_num++;
	}
out:
	zbx_free(str);
	zbx_free(value);
	zbx_free(error);
	zabbix_log(LOG_LEVEL_DEBUG, "End of %s(), parsed %d values received %d results inserted %d", __func__,
			parsed_num, values_num, results_num);
}

void	zbx_remote_commans_prepare_to_send(struct zbx_json *json, zbx_uint64_t hostid)
{
	zbx_hashset_iter_t	iter_comands;
	zbx_rc_command_t	*command;
	int			has_commands = 0;

	zabbix_log(LOG_LEVEL_DEBUG, "In %s()", __func__);

	commands_lock();
	if (0 == remote_commands->commands_num)
		goto out;

	zbx_hashset_iter_reset(&remote_commands->commands, &iter_comands);

	while (NULL != (command = (zbx_rc_command_t *)zbx_hashset_iter_next(&iter_comands)))
	{
		if (hostid == command->hostid)
		{
			int	wait = 0;

			if (0 == has_commands)
			{
				zbx_json_addarray(json, ZBX_PROTO_TAG_COMMANDS);
				has_commands = 1;
			}

			zbx_json_addobject(json, NULL);
			zbx_json_addstring(json, ZBX_PROTO_TAG_COMMAND, command->command, ZBX_JSON_TYPE_STRING);
			zbx_json_adduint64(json, ZBX_PROTO_TAG_ID, command->id);

			if (0 != (command->flag & REMOTE_COMMAND_RESULT_WAIT))
				wait = 1;

			zbx_json_adduint64(json, ZBX_PROTO_TAG_WAIT, (zbx_uint64_t)wait);
			zbx_json_close(json);

			remote_commands->commands_num--;
		}
	}

	if (0 != has_commands)
		zbx_json_close(json);
out:
	commands_unlock();

	zabbix_log(LOG_LEVEL_DEBUG, "End of %s()", __func__);
}

static int	active_command_send_and_result_fetch(const zbx_dc_host_t *host, const char *command, char **result,
		int config_timeout, zbx_get_config_forks_f get_config_forks, char *error, size_t max_error_len)
{
	int			ret = FAIL, completed = 0;
	zbx_rc_command_t	cmd, *pcmd;
	time_t			time_start;

	zabbix_log(LOG_LEVEL_DEBUG, "In %s()", __func__);

	if (2 > get_config_forks(ZBX_PROCESS_TYPE_TRAPPER) && NULL != result)
	{
		zbx_snprintf(error, max_error_len, "cannot execute remote command on active agent, at least two"
				" trappers are required");
		goto out;
	}

	*error = '\0';
	commands_lock();

	cmd.id = remote_commands->maxid++;

	if (NULL == (pcmd = zbx_hashset_insert(&remote_commands->commands, &cmd, sizeof(cmd))))
	{
		commands_unlock();
		zbx_snprintf(error, max_error_len, "cannot allocate memory for remote command");
		goto out;
	}

	pcmd->flag = REMOTE_COMMAND_NEW;
	if (NULL != result)
		pcmd->flag |= REMOTE_COMMAND_RESULT_WAIT;

	pcmd->hostid = host->hostid;
	pcmd->command = remote_commands_shared_strdup(command);
	pcmd->value = NULL;
	pcmd->error = NULL;

	if (NULL == pcmd->command)
	{
		zbx_hashset_remove_direct(&remote_commands->commands, pcmd);
		zbx_snprintf(error, max_error_len, "cannot allocate memory for remote command");
		commands_unlock();
		goto out;
	}

	remote_commands->commands_num++;
	commands_unlock();

	for (time_start = time(NULL); config_timeout > time(NULL) - time_start; sleep(1))
	{
		if  (0 != (REMOTE_COMMAND_COMPLETED & pcmd->flag))
		{
			commands_lock();

			if (0 == (REMOTE_COMMAND_COMPLETED & pcmd->flag))
			{
				commands_unlock();
				continue;
			}

			completed = 1;
			break;
		}
	}

	if (0 == completed)
	{
		zbx_snprintf(error, max_error_len, "timeout while retrieving result for remote command");
		commands_lock();
	}
	else  if (0 != (REMOTE_COMMAND_RESULT_OOM & pcmd->flag))
	{
		zbx_snprintf(error, max_error_len, "cannot allocate memory for remote command result");
	}
	else if (NULL != pcmd->value)
	{
		if (NULL != result)
			*result = zbx_strdup(*result, pcmd->value);

		__remote_commands_shmem_free_func(pcmd->value);
		ret = SUCCEED;
	}
	else if (NULL != pcmd->error)
	{
		zbx_strlcpy(error, pcmd->error, max_error_len);
		__remote_commands_shmem_free_func(pcmd->error);
	}

	__remote_commands_shmem_free_func(pcmd->command);
	zbx_hashset_remove_direct(&remote_commands->commands, pcmd);

	commands_unlock();
out:
	zabbix_log(LOG_LEVEL_DEBUG, "End of %s():%s", __func__, zbx_result_string(ret));

	return ret;
}

static int	passive_command_send_and_result_fetch(const zbx_dc_host_t *host, const char *command, char **result,
		int config_timeout, const char *config_source_ip, unsigned char program_type, char *error, size_t max_error_len)
{
	int		ret;
	AGENT_RESULT	agent_result;
	char		*param = NULL, *port = NULL;
	zbx_dc_item_t	item;

	zabbix_log(LOG_LEVEL_DEBUG, "In %s()", __func__);

	*error = '\0';
	memset(&item, 0, sizeof(item));
	memcpy(&item.host, host, sizeof(item.host));

	if (SUCCEED != (ret = zbx_dc_config_get_interface_by_type(&item.interface, host->hostid, INTERFACE_TYPE_AGENT)))
	{
		zbx_snprintf(error, max_error_len, "Zabbix agent interface is not defined for host [%s]", host->host);
		goto fail;
	}

	port = zbx_strdup(port, item.interface.port_orig);
	zbx_substitute_simple_macros(NULL, NULL, NULL, NULL, &host->hostid, NULL, NULL, NULL, NULL, NULL, NULL, NULL,
			&port, ZBX_MACRO_TYPE_COMMON, NULL, 0);

	if (SUCCEED != (ret = zbx_is_ushort(port, &item.interface.port)))
	{
		zbx_snprintf(error, max_error_len, "Invalid port number [%s]", item.interface.port_orig);
		goto fail;
	}

	param = zbx_strdup(param, command);
	if (SUCCEED != (ret = zbx_quote_key_param(&param, 0)))
	{
		zbx_snprintf(error, max_error_len, "Invalid param [%s]", param);
		goto fail;
	}

	item.key = zbx_dsprintf(item.key, "system.run[%s%s]", param, NULL == result ? ",nowait" : "");
	item.value_type = ITEM_VALUE_TYPE_TEXT;
	item.timeout = config_timeout;

	zbx_init_agent_result(&agent_result);

	if (SUCCEED != (ret = zbx_agent_get_value(&item, config_source_ip, program_type, &agent_result)))
	{
		if (ZBX_ISSET_MSG(&agent_result))
			zbx_strlcpy(error, agent_result.msg, max_error_len);
		ret = FAIL;
	}
	else if (NULL != result && ZBX_ISSET_TEXT(&agent_result))
		*result = zbx_strdup(*result, agent_result.text);

	zbx_free_agent_result(&agent_result);

	zbx_free(item.key);
fail:
	zbx_free(port);
	zbx_free(param);

	zabbix_log(LOG_LEVEL_DEBUG, "End of %s():%s", __func__, zbx_result_string(ret));

	return ret;
}

static int	zbx_execute_script_on_agent(const zbx_dc_host_t *host, const char *command, char **result,
<<<<<<< HEAD
		int config_timeout, const char *config_source_ip, int config_forks[], unsigned char program_type,
=======
		int config_timeout, const char *config_source_ip, zbx_get_config_forks_f get_config_forks,
>>>>>>> 9d3517ac
		char *error, size_t max_error_len)
{
	zbx_dc_interface_t	interface;

	memset(&interface, 0, sizeof(interface));
	zbx_dc_config_get_interface_by_type(&interface, host->hostid, INTERFACE_TYPE_AGENT);

	if (ZBX_INTERFACE_AVAILABLE_TRUE != interface.available &&
			ZBX_INTERFACE_AVAILABLE_TRUE == zbx_get_active_agent_availability(host->hostid))
	{
		return active_command_send_and_result_fetch(host, command, result, config_timeout, get_config_forks,
				error, max_error_len);
	}

	return passive_command_send_and_result_fetch(host, command, result, config_timeout, config_source_ip, program_type, error,
			max_error_len);
}

static int	zbx_execute_script_on_terminal(const zbx_dc_host_t *host, const zbx_script_t *script, char **result,
		int config_timeout, const char *config_source_ip, char *error, size_t max_error_len)
{
	int		ret = FAIL;
	AGENT_RESULT	agent_result;
	zbx_dc_item_t	item;
	int		(*function)(zbx_dc_item_t *, const char*, AGENT_RESULT *);

#if defined(HAVE_SSH2) || defined(HAVE_SSH)
	assert(ZBX_SCRIPT_TYPE_SSH == script->type || ZBX_SCRIPT_TYPE_TELNET == script->type);
#else
	assert(ZBX_SCRIPT_TYPE_TELNET == script->type);
#endif

	zabbix_log(LOG_LEVEL_DEBUG, "In %s()", __func__);

	*error = '\0';
	memset(&item, 0, sizeof(item));
	memcpy(&item.host, host, sizeof(item.host));

	for (int i = 0; INTERFACE_TYPE_COUNT > i; i++)
	{
		if (SUCCEED == (ret = zbx_dc_config_get_interface_by_type(&item.interface, host->hostid,
				INTERFACE_TYPE_PRIORITY[i])))
		{
			break;
		}
	}

	if (FAIL == ret)
	{
		zbx_snprintf(error, max_error_len, "No interface defined for host [%s]", host->host);
		goto fail;
	}

	switch (script->type)
	{
		case ZBX_SCRIPT_TYPE_SSH:
			item.authtype = script->authtype;
			item.publickey = script->publickey;
			item.privatekey = script->privatekey;
			ZBX_FALLTHROUGH;
		case ZBX_SCRIPT_TYPE_TELNET:
			item.username = script->username;
			item.password = script->password;
			break;
	}

#if defined(HAVE_SSH2) || defined(HAVE_SSH)
	if (ZBX_SCRIPT_TYPE_SSH == script->type)
	{
		item.key = zbx_dsprintf(item.key, "ssh.run[,,%s]", script->port);
		function = zbx_ssh_get_value;
	}
	else
	{
#endif
		item.key = zbx_dsprintf(item.key, "telnet.run[,,%s]", script->port);
		function = zbx_telnet_get_value;
#if defined(HAVE_SSH2) || defined(HAVE_SSH)
	}
#endif
	item.value_type = ITEM_VALUE_TYPE_TEXT;
	item.params = zbx_strdup(item.params, script->command);
	item.timeout = config_timeout;

	zbx_init_agent_result(&agent_result);

	if (SUCCEED != (ret = function(&item, config_source_ip, &agent_result)))
	{
		if (ZBX_ISSET_MSG(&agent_result))
			zbx_strlcpy(error, agent_result.msg, max_error_len);
		ret = FAIL;
	}
	else if (NULL != result && ZBX_ISSET_TEXT(&agent_result))
		*result = zbx_strdup(*result, agent_result.text);

	zbx_free_agent_result(&agent_result);

	zbx_free(item.params);
	zbx_free(item.key);
fail:
	zabbix_log(LOG_LEVEL_DEBUG, "End of %s():%s", __func__, zbx_result_string(ret));

	return ret;
}

int	zbx_check_script_permissions(zbx_uint64_t groupid, zbx_uint64_t hostid)
{
	zbx_db_result_t		result;
	int			ret = SUCCEED;
	zbx_vector_uint64_t	groupids;
	char			*sql = NULL;
	size_t			sql_alloc = 0, sql_offset = 0;

	zabbix_log(LOG_LEVEL_DEBUG, "In %s() groupid:" ZBX_FS_UI64 " hostid:" ZBX_FS_UI64, __func__, groupid, hostid);

	if (0 == groupid)
		goto exit;

	zbx_vector_uint64_create(&groupids);
	zbx_dc_get_nested_hostgroupids(&groupid, 1, &groupids);

	zbx_snprintf_alloc(&sql, &sql_alloc, &sql_offset,
			"select hostid"
			" from hosts_groups"
			" where hostid=" ZBX_FS_UI64
				" and",
			hostid);

	zbx_db_add_condition_alloc(&sql, &sql_alloc, &sql_offset, "groupid", groupids.values,
			groupids.values_num);

	result = zbx_db_select("%s", sql);

	zbx_free(sql);
	zbx_vector_uint64_destroy(&groupids);

	if (NULL == zbx_db_fetch(result))
		ret = FAIL;

	zbx_db_free_result(result);
exit:
	zabbix_log(LOG_LEVEL_DEBUG, "End of %s():%s", __func__, zbx_result_string(ret));

	return ret;
}

int	zbx_check_script_user_permissions(zbx_uint64_t userid, zbx_uint64_t hostid, zbx_script_t *script)
{
	int		ret = SUCCEED;
	zbx_db_result_t	result;

	zabbix_log(LOG_LEVEL_DEBUG, "In %s() userid:" ZBX_FS_UI64 " hostid:" ZBX_FS_UI64 " scriptid:" ZBX_FS_UI64,
			__func__, userid, hostid, script->scriptid);

	result = zbx_db_select(
		"select null"
			" from hosts_groups hg,rights r,users_groups ug"
		" where hg.groupid=r.id"
			" and r.groupid=ug.usrgrpid"
			" and hg.hostid=" ZBX_FS_UI64
			" and ug.userid=" ZBX_FS_UI64
		" group by hg.hostid"
		" having min(r.permission)>%d"
			" and max(r.permission)>=%d",
		hostid,
		userid,
		PERM_DENY,
		script->host_access);

	if (NULL == zbx_db_fetch(result))
		ret = FAIL;

	zbx_db_free_result(result);

	zabbix_log(LOG_LEVEL_DEBUG, "End of %s():%s", __func__, zbx_result_string(ret));

	return ret;
}

void	zbx_script_init(zbx_script_t *script)
{
	memset(script, 0, sizeof(zbx_script_t));
}

void	zbx_script_clean(zbx_script_t *script)
{
	zbx_free(script->port);
	zbx_free(script->username);
	zbx_free(script->publickey);
	zbx_free(script->privatekey);
	zbx_free(script->password);
	zbx_free(script->command);
	zbx_free(script->command_orig);
}

/******************************************************************************
 *                                                                            *
 * Purpose: pack webhook script parameters into JSON                          *
 *                                                                            *
 * Parameters: params      - [IN] vector of pairs of pointers to parameter    *
 *                                names and values                            *
 *             params_json - [OUT] JSON string                                *
 *                                                                            *
 ******************************************************************************/
void	zbx_webhook_params_pack_json(const zbx_vector_ptr_pair_t *params, char **params_json)
{
	struct zbx_json	json_data;
	int		i;

	zbx_json_init(&json_data, ZBX_JSON_STAT_BUF_LEN);

	for (i = 0; i < params->values_num; i++)
	{
		zbx_ptr_pair_t	pair = params->values[i];

		zbx_json_addstring(&json_data, pair.first, pair.second, ZBX_JSON_TYPE_STRING);
	}

	zbx_json_close(&json_data);
	*params_json = zbx_strdup(*params_json, json_data.buffer);
	zbx_json_free(&json_data);
}

/***********************************************************************************
 *                                                                                 *
 * Purpose: prepares user script                                                   *
 *                                                                                 *
 * Parameters: script        - [IN] script to prepare                              *
 *             hostid        - [IN] host the script will be executed on            *
 *             error         - [OUT] error message buffer                          *
 *             max_error_len - [IN] size of error message output buffer            *
 *                                                                                 *
 * Return value:  SUCCEED - script has been prepared successfully                  *
 *                FAIL    - otherwise, error contains error message                *
 *                                                                                 *
 * Comments: This function prepares script for execution by loading global         *
 *           script/expanding macros (except in script body).                      *
 *           Prepared scripts must be always freed with zbx_script_clean()         *
 *           function.                                                             *
 *                                                                                 *
 ***********************************************************************************/
int	zbx_script_prepare(zbx_script_t *script, const zbx_uint64_t *hostid, char *error, size_t max_error_len)
{
	int			ret = FAIL;
	zbx_dc_um_handle_t	*um_handle;

	zabbix_log(LOG_LEVEL_DEBUG, "In %s()", __func__);

	um_handle = zbx_dc_open_user_macros();

	switch (script->type)
	{
		case ZBX_SCRIPT_TYPE_SSH:
			zbx_substitute_simple_macros(NULL, NULL, NULL, NULL, hostid, NULL, NULL, NULL, NULL, NULL, NULL,
					NULL, &script->publickey, ZBX_MACRO_TYPE_COMMON, NULL, 0);
			zbx_substitute_simple_macros(NULL, NULL, NULL, NULL, hostid, NULL, NULL, NULL, NULL, NULL, NULL,
					NULL, &script->privatekey, ZBX_MACRO_TYPE_COMMON, NULL, 0);
			ZBX_FALLTHROUGH;
		case ZBX_SCRIPT_TYPE_TELNET:
			zbx_substitute_simple_macros(NULL, NULL, NULL, NULL, hostid, NULL, NULL, NULL, NULL, NULL, NULL,
					NULL, &script->port, ZBX_MACRO_TYPE_COMMON, NULL, 0);

			if ('\0' != *script->port && SUCCEED != (ret = zbx_is_ushort(script->port, NULL)))
			{
				zbx_snprintf(error, max_error_len, "Invalid port number \"%s\"", script->port);
				goto out;
			}

			zbx_substitute_simple_macros_unmasked(NULL, NULL, NULL, NULL, hostid, NULL, NULL, NULL, NULL,
					NULL, NULL, NULL, &script->username, ZBX_MACRO_TYPE_COMMON, NULL, 0);
			zbx_substitute_simple_macros_unmasked(NULL, NULL, NULL, NULL, hostid, NULL, NULL, NULL, NULL,
					NULL, NULL, NULL, &script->password, ZBX_MACRO_TYPE_COMMON, NULL, 0);
			break;
		case ZBX_SCRIPT_TYPE_CUSTOM_SCRIPT:
			zbx_dos2unix(script->command);	/* CR+LF (Windows) => LF (Unix) */
			break;
		case ZBX_SCRIPT_TYPE_WEBHOOK:
		case ZBX_SCRIPT_TYPE_IPMI:
			break;
		default:
			zbx_snprintf(error, max_error_len, "Invalid command type \"%d\".", (int)script->type);
			goto out;
	}

	zbx_dc_close_user_macros(um_handle);

	ret = SUCCEED;
out:
	zabbix_log(LOG_LEVEL_DEBUG, "End of %s():%s", __func__, zbx_result_string(ret));
	return ret;
}

/******************************************************************************
 *                                                                            *
 * Purpose: fetch webhook parameters                                          *
 *                                                                            *
 * Parameters:  scriptid  - [IN] id of script to be executed                  *
 *              params    - [OUT] parameters, name-value pairs                *
 *              error     - [IN/OUT] error message                            *
 *              error_len - [IN] maximum error length                         *
 *                                                                            *
 * Return value:  SUCCEED - processed successfully                            *
 *                FAIL - error occurred                                       *
 *                                                                            *
 ******************************************************************************/
int	zbx_db_fetch_webhook_params(zbx_uint64_t scriptid, zbx_vector_ptr_pair_t *params, char *error, size_t error_len)
{
	int		ret = SUCCEED;
	zbx_db_result_t	result;
	zbx_db_row_t	row;
	zbx_ptr_pair_t	pair;

	zabbix_log(LOG_LEVEL_DEBUG, "In %s() scriptid:" ZBX_FS_UI64, __func__, scriptid);

	result = zbx_db_select("select name,value from script_param where scriptid=" ZBX_FS_UI64, scriptid);

	if (NULL == result)
	{
		zbx_strlcpy(error, "Database error, cannot get webhook script parameters.", error_len);
		ret = FAIL;
		goto out;
	}

	while (NULL != (row = zbx_db_fetch(result)))
	{
		pair.first = zbx_strdup(NULL, row[0]);
		pair.second = zbx_strdup(NULL, row[1]);
		zbx_vector_ptr_pair_append(params, pair);
	}

	zbx_db_free_result(result);
out:
	zabbix_log(LOG_LEVEL_DEBUG, "End of %s():%s", __func__, zbx_result_string(ret));

	return ret;
}

/**********************************************************************************
 *                                                                                *
 * Purpose: executing user scripts or remote commands                             *
 *                                                                                *
 * Parameters:  script                 - [IN] script to be executed               *
 *              host                   - [IN] host the script will be executed on *
 *              params                 - [IN] parameters for the script           *
 *              config_timeout         - [IN]                                     *
 *              config_trapper_timeout - [IN]                                     *
 *              config_source_ip       - [IN]                                     *
 *              get_config_forks       - [IN]                                     *
 *              result                 - [OUT] result of a script execution       *
 *              error                  - [OUT] error reported by the script       *
 *              max_error_len          - [IN] maximum error length                *
 *              debug                  - [OUT] debug data (optional)              *
 *                                                                                *
 * Return value:  SUCCEED - processed successfully                                *
 *                FAIL - error occurred                                           *
 *                TIMEOUT_ERROR - timeout occurred                                *
 *                                                                                *
 **********************************************************************************/
int	zbx_script_execute(const zbx_script_t *script, const zbx_dc_host_t *host, const char *params,
<<<<<<< HEAD
		int config_timeout, int config_trapper_timeout, const char *config_source_ip, int config_forks[],
		unsigned char program_type, char **result, char *error, size_t max_error_len, char **debug)
=======
		int config_timeout, int config_trapper_timeout, const char *config_source_ip,
		zbx_get_config_forks_f get_config_forks, char **result, char *error, size_t max_error_len, char **debug)
>>>>>>> 9d3517ac
{
	int	ret = FAIL;

	zabbix_log(LOG_LEVEL_DEBUG, "In %s()", __func__);

	*error = '\0';

	switch (script->type)
	{
		case ZBX_SCRIPT_TYPE_WEBHOOK:
			ret = zbx_es_execute_command(script->command, params, script->timeout, config_source_ip,
					result, error, max_error_len, debug);
			break;
		case ZBX_SCRIPT_TYPE_CUSTOM_SCRIPT:
			switch (script->execute_on)
			{
				case ZBX_SCRIPT_EXECUTE_ON_AGENT:
					ret = zbx_execute_script_on_agent(host, script->command, result, config_timeout,
<<<<<<< HEAD
							config_source_ip, config_forks, program_type, error,
							max_error_len);
=======
							config_source_ip, get_config_forks, error, max_error_len);
>>>>>>> 9d3517ac
					break;
				case ZBX_SCRIPT_EXECUTE_ON_SERVER:
				case ZBX_SCRIPT_EXECUTE_ON_PROXY:
					if (SUCCEED != (ret = zbx_execute(script->command, result, error, max_error_len,
							config_trapper_timeout, ZBX_EXIT_CODE_CHECKS_ENABLED, NULL)))
					{
						ret = FAIL;
					}
					break;
				default:
					zbx_snprintf(error, max_error_len, "Invalid 'Execute on' option \"%d\".",
							(int)script->execute_on);
			}
			break;
		case ZBX_SCRIPT_TYPE_IPMI:
#ifdef HAVE_OPENIPMI
			if (0 == get_config_forks(ZBX_PROCESS_TYPE_IPMIPOLLER))
			{
				zbx_strlcpy(error, "Cannot perform IPMI request: configuration parameter"
						" \"StartIPMIPollers\" is 0.", max_error_len);
				break;
			}

			if (SUCCEED == (ret = zbx_ipmi_execute_command(host, script->command, error, max_error_len)))
			{
				if (NULL != result)
					*result = zbx_strdup(*result, "IPMI command successfully executed.");
			}
#else
			zbx_strlcpy(error, "Support for IPMI commands was not compiled in.", max_error_len);
#endif
			break;
		case ZBX_SCRIPT_TYPE_SSH:
#if !defined(HAVE_SSH2) && !defined(HAVE_SSH)
			zbx_strlcpy(error, "Support for SSH script was not compiled in.", max_error_len);
			break;
#endif
		case ZBX_SCRIPT_TYPE_TELNET:
			ret = zbx_execute_script_on_terminal(host, script, result, config_timeout, config_source_ip,
					error, max_error_len);
			break;
		default:
			zbx_snprintf(error, max_error_len, "Invalid command type \"%d\".", (int)script->type);
	}

	if (SUCCEED != ret && NULL != result)
		*result = zbx_strdup(*result, "");

	zabbix_log(LOG_LEVEL_DEBUG, "End of %s():%s", __func__, zbx_result_string(ret));

	return ret;
}

/******************************************************************************
 *                                                                            *
 * Purpose: creates remote command task from script                           *
 *                                                                            *
 * Return value:  identifier of created task or 0 in case of error            *
 *                                                                            *
 ******************************************************************************/
zbx_uint64_t	zbx_script_create_task(const zbx_script_t *script, const zbx_dc_host_t *host, zbx_uint64_t alertid,
		int now)
{
	zbx_tm_task_t	*task;
	unsigned short	port;
	zbx_uint64_t	taskid;

	if (NULL != script->port && '\0' != script->port[0])
		zbx_is_ushort(script->port, &port);
	else
		port = 0;

	zbx_db_begin();

	taskid = zbx_db_get_maxid("task");

	task = zbx_tm_task_create(taskid, ZBX_TM_TASK_REMOTE_COMMAND, ZBX_TM_STATUS_NEW, now,
			ZBX_REMOTE_COMMAND_TTL, host->proxyid);

	task->data = zbx_tm_remote_command_create(script->type, script->command, script->execute_on, port,
			script->authtype, script->username, script->password, script->publickey, script->privatekey,
			taskid, host->hostid, alertid);

	if (FAIL == zbx_tm_save_task(task))
		taskid = 0;

	zbx_db_commit();

	zbx_tm_task_free(task);

	return taskid;
}<|MERGE_RESOLUTION|>--- conflicted
+++ resolved
@@ -428,7 +428,8 @@
 }
 
 static int	passive_command_send_and_result_fetch(const zbx_dc_host_t *host, const char *command, char **result,
-		int config_timeout, const char *config_source_ip, unsigned char program_type, char *error, size_t max_error_len)
+		int config_timeout, const char *config_source_ip, unsigned char program_type, char *error,
+		size_t max_error_len)
 {
 	int		ret;
 	AGENT_RESULT	agent_result;
@@ -492,12 +493,8 @@
 }
 
 static int	zbx_execute_script_on_agent(const zbx_dc_host_t *host, const char *command, char **result,
-<<<<<<< HEAD
-		int config_timeout, const char *config_source_ip, int config_forks[], unsigned char program_type,
-=======
 		int config_timeout, const char *config_source_ip, zbx_get_config_forks_f get_config_forks,
->>>>>>> 9d3517ac
-		char *error, size_t max_error_len)
+		unsigned char program_type, char *error, size_t max_error_len)
 {
 	zbx_dc_interface_t	interface;
 
@@ -511,8 +508,8 @@
 				error, max_error_len);
 	}
 
-	return passive_command_send_and_result_fetch(host, command, result, config_timeout, config_source_ip, program_type, error,
-			max_error_len);
+	return passive_command_send_and_result_fetch(host, command, result, config_timeout, config_source_ip,
+			program_type, error, max_error_len);
 }
 
 static int	zbx_execute_script_on_terminal(const zbx_dc_host_t *host, const zbx_script_t *script, char **result,
@@ -856,13 +853,9 @@
  *                                                                                *
  **********************************************************************************/
 int	zbx_script_execute(const zbx_script_t *script, const zbx_dc_host_t *host, const char *params,
-<<<<<<< HEAD
-		int config_timeout, int config_trapper_timeout, const char *config_source_ip, int config_forks[],
-		unsigned char program_type, char **result, char *error, size_t max_error_len, char **debug)
-=======
 		int config_timeout, int config_trapper_timeout, const char *config_source_ip,
-		zbx_get_config_forks_f get_config_forks, char **result, char *error, size_t max_error_len, char **debug)
->>>>>>> 9d3517ac
+		zbx_get_config_forks_f get_config_forks, unsigned char program_type, char **result, char *error,
+		size_t max_error_len, char **debug)
 {
 	int	ret = FAIL;
 
@@ -881,12 +874,8 @@
 			{
 				case ZBX_SCRIPT_EXECUTE_ON_AGENT:
 					ret = zbx_execute_script_on_agent(host, script->command, result, config_timeout,
-<<<<<<< HEAD
-							config_source_ip, config_forks, program_type, error,
+							config_source_ip, get_config_forks, program_type, error,
 							max_error_len);
-=======
-							config_source_ip, get_config_forks, error, max_error_len);
->>>>>>> 9d3517ac
 					break;
 				case ZBX_SCRIPT_EXECUTE_ON_SERVER:
 				case ZBX_SCRIPT_EXECUTE_ON_PROXY:
