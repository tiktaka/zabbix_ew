--- conflicted
+++ resolved
@@ -177,14 +177,9 @@
  ************************************************************************************/
 static int	get_hostid_by_host_or_autoregister(const zbx_socket_t *sock, const char *host, const char *ip,
 		unsigned short port, const char *host_metadata, zbx_conn_flags_t flag, const char *interface,
-<<<<<<< HEAD
-		const zbx_events_funcs_t *events_cbs, int config_timeout, zbx_uint64_t *hostid, zbx_uint64_t *revision,
-		zbx_comms_redirect_t *redirect, char *error)
-=======
 		const zbx_events_funcs_t *events_cbs, int config_timeout,
 		zbx_autoreg_update_host_func_t autoreg_update_host_func_cb, zbx_uint64_t *hostid,
-		zbx_uint64_t *revision, char *error)
->>>>>>> 7d3cc0e3
+		zbx_uint64_t *revision, zbx_comms_redirect_t *redirect, char *error)
 {
 #define AUTO_REGISTRATION_HEARTBEAT	120
 	char	*ch_error;
@@ -295,11 +290,7 @@
 
 	/* no host metadata in older versions of agent */
 	if (FAIL == get_hostid_by_host_or_autoregister(sock, host, sock->peer, ZBX_DEFAULT_AGENT_PORT, "", 0, "",
-<<<<<<< HEAD
-			events_cbs, config_timeout, &hostid, &revision, NULL, error))
-=======
-			events_cbs, config_timeout, autoreg_update_host_cb, &hostid, &revision, error))
->>>>>>> 7d3cc0e3
+			events_cbs, config_timeout, autoreg_update_host_cb, &hostid, &revision, NULL, error))
 	{
 		goto out;
 	}
@@ -552,11 +543,7 @@
 	}
 
 	if (FAIL == get_hostid_by_host_or_autoregister(sock, host, ip, port, host_metadata, flag, interface, events_cbs,
-<<<<<<< HEAD
-			config_timeout, &hostid, &revision, &redirect, error))
-=======
-			config_timeout, autoreg_update_host_cb, &hostid, &revision, error))
->>>>>>> 7d3cc0e3
+			config_timeout, autoreg_update_host_cb, &hostid, &revision, &redirect, error))
 	{
 		goto error;
 	}
