--- conflicted
+++ resolved
@@ -27,11 +27,6 @@
 #include "zbxdiscovery.h"
 #include "zbxalgo.h"
 #include "zbxcrypto.h"
-<<<<<<< HEAD
-#include "events.h"
-=======
-#include "zbxlld.h"
->>>>>>> 71dbcbee
 #include "zbxavailability.h"
 #include "zbxcommshigh.h"
 #include "zbxnum.h"
@@ -1165,46 +1160,6 @@
 
 /******************************************************************************
  *                                                                            *
-<<<<<<< HEAD
-=======
- * Purpose: processes item value depending on proxy/flags settings            *
- *                                                                            *
- * Parameters: item    - [IN] the item to process                             *
- *             result  - [IN] the item result                                 *
- *                                                                            *
- * Comments: Values gathered by server are sent to the preprocessing manager, *
- *           while values received from proxy are already preprocessed and    *
- *           must be either directly stored to history cache or sent to lld   *
- *           manager.                                                         *
- *                                                                            *
- ******************************************************************************/
-static void	process_item_value(const zbx_history_recv_item_t *item, AGENT_RESULT *result, zbx_timespec_t *ts,
-		int *h_num, char *error)
-{
-	if (0 == item->host.proxy_hostid)
-	{
-		zbx_preprocess_item_value(item->itemid, item->host.hostid, item->value_type, item->flags, result, ts,
-				item->state, error);
-		*h_num = 0;
-	}
-	else
-	{
-		if (0 != (ZBX_FLAG_DISCOVERY_RULE & item->flags))
-		{
-			zbx_lld_process_agent_result(item->itemid, item->host.hostid, result, ts, error);
-			*h_num = 0;
-		}
-		else
-		{
-			zbx_dc_add_history(item->itemid, item->value_type, item->flags, result, ts, item->state, error);
-			*h_num = 1;
-		}
-	}
-}
-
-/******************************************************************************
- *                                                                            *
->>>>>>> 71dbcbee
  * Purpose: process single value from incoming history data                   *
  *                                                                            *
  * Parameters: item    - [IN] the item to process                             *
