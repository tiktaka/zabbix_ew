--- conflicted
+++ resolved
@@ -2371,13 +2371,9 @@
 			continue;
 		}
 
-<<<<<<< HEAD
 		zbx_discovery_update_service(drule.druleid, service->dcheckid, drule.unique_dcheckid, &dhost, ip,
-				service->dns, service->port, service->status, service->value, service->itemtime);
-=======
-		zbx_discovery_update_service(&drule, service->dcheckid, &dhost, ip, service->dns, service->port,
-				service->status, service->value, service->itemtime, add_event_cb);
->>>>>>> 2b84696d
+				service->dns, service->port, service->status, service->value, service->itemtime,
+				add_event_cb);
 	}
 
 	for (;*processed_num < services_num; (*processed_num)++)
@@ -2390,13 +2386,9 @@
 			continue;
 		}
 
-<<<<<<< HEAD
 		zbx_discovery_update_service(drule.druleid, service->dcheckid, drule.unique_dcheckid, &dhost, ip,
-				service->dns, service->port, service->status, service->value, service->itemtime);
-=======
-		zbx_discovery_update_service(&drule, service->dcheckid, &dhost, ip, service->dns, service->port,
-				service->status, service->value, service->itemtime, add_event_cb);
->>>>>>> 2b84696d
+				service->dns, service->port, service->status, service->value, service->itemtime,
+				add_event_cb);
 	}
 
 	service = services->values[(*processed_num)++];
