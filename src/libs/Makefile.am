## Process this file with automake to produce Makefile.in

DIST_SUBDIRS = \
	zbxdbcache \
	zbxdbhigh \
	zbxdb \
	zbxdbupgrade \
	zbxmemory \
	zbxalgo \
	zbxmedia \
	zbxcrypto \
	zbxcommon \
	zbxcomms \
	zbxcommshigh \
	zbxlog \
	zbxnix \
	zbxconf \
	zbxsysinfo \
	zbxsys \
	zbxjson \
	zbxserver \
	zbxicmpping \
	zbxexec \
	zbxself \
	zbxmodules \
	zbxregexp \
	zbxtasks \
	zbxhttp \
	zbxipcservice \
	zbxhistory \
	zbxcompress \
<<<<<<< HEAD
	zbxprometheus
=======
	zbxembed
>>>>>>> fa6765ea

if SERVER
SERVER_SUBDIRS = \
	zbxcommshigh \
	zbxdb \
	zbxdbupgrade \
	zbxdbcache \
	zbxdbhigh \
	zbxhttp \
	zbxmemory \
	zbxserver \
	zbxicmpping \
	zbxmedia \
	zbxself \
	zbxtasks \
	zbxhistory \
	zbxcompress \
	zbxembed
else
if PROXY
PROXY_SUBDIRS = \
	zbxcommshigh \
	zbxdb \
	zbxdbupgrade \
	zbxdbcache \
	zbxdbhigh \
	zbxhttp \
	zbxmemory \
	zbxserver \
	zbxicmpping \
	zbxself \
	zbxtasks \
	zbxhistory \
	zbxcompress
endif
endif

SUBDIRS = \
	zbxcrypto \
	zbxcommon \
	zbxlog \
	zbxalgo \
	zbxnix \
	zbxconf \
	zbxhttp \
	zbxsysinfo \
	zbxsys \
	zbxcomms \
	zbxjson \
	zbxexec \
	zbxmodules \
	zbxregexp \
	zbxipcservice \
	zbxcompress \
	zbxprometheus \
	$(PROXY_SUBDIRS) \
	$(SERVER_SUBDIRS) \
	$(AGENT_SUBDIRS)

EXTRA_DIST = zbxwin32<|MERGE_RESOLUTION|>--- conflicted
+++ resolved
@@ -29,11 +29,8 @@
 	zbxipcservice \
 	zbxhistory \
 	zbxcompress \
-<<<<<<< HEAD
+	zbxembed
 	zbxprometheus
-=======
-	zbxembed
->>>>>>> fa6765ea
 
 if SERVER
 SERVER_SUBDIRS = \
