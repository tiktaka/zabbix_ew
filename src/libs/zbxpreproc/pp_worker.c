/*
** Zabbix
** Copyright (C) 2001-2023 Zabbix SIA
**
** This program is free software; you can redistribute it and/or modify
** it under the terms of the GNU General Public License as published by
** the Free Software Foundation; either version 2 of the License, or
** (at your option) any later version.
**
** This program is distributed in the hope that it will be useful,
** but WITHOUT ANY WARRANTY; without even the implied warranty of
** MERCHANTABILITY or FITNESS FOR A PARTICULAR PURPOSE. See the
** GNU General Public License for more details.
**
** You should have received a copy of the GNU General Public License
** along with this program; if not, write to the Free Software
** Foundation, Inc., 51 Franklin Street, Fifth Floor, Boston, MA  02110-1301, USA.
**/

#include "pp_worker.h"
#include "pp_task.h"
#include "pp_cache.h"
#include "pp_queue.h"
#include "pp_execute.h"
#include "pp_error.h"

#include "zbxcommon.h"
#include "log.h"
#include "zbxself.h"
#include "zbxpreproc.h"

#define PP_WORKER_INIT_NONE	0x00
#define PP_WORKER_INIT_THREAD	0x01

<<<<<<< HEAD
ZBX_THREAD_LOCAL int	pp_worker_id;

=======
>>>>>>> edbb7d0e
/******************************************************************************
 *                                                                            *
 * Purpose: process preprocessing testing task                                *
 *                                                                            *
 ******************************************************************************/
static void	pp_task_process_test(zbx_pp_context_t *ctx, zbx_pp_task_t *task)
{
	zbx_pp_task_test_t	*d = (zbx_pp_task_test_t *)PP_TASK_DATA(task);

	pp_execute(ctx, d->preproc, NULL, &d->value, d->ts, &d->result, &d->results, &d->results_num);
}

/******************************************************************************
 *                                                                            *
 * Purpose: process value preprocessing task                                  *
 *                                                                            *
 ******************************************************************************/
static void	pp_task_process_value(zbx_pp_context_t *ctx, zbx_pp_task_t *task)
{
	zbx_pp_task_value_t	*d = (zbx_pp_task_value_t *)PP_TASK_DATA(task);

	pp_execute(ctx, d->preproc, d->cache, &d->value, d->ts, &d->result, NULL, NULL);
}

/******************************************************************************
 *                                                                            *
 * Purpose: process dependent preprocessing task                              *
 *                                                                            *
 ******************************************************************************/
static void	pp_task_process_dependent(zbx_pp_context_t *ctx, zbx_pp_task_t *task)
{
	zbx_pp_task_dependent_t	*d = (zbx_pp_task_dependent_t *)PP_TASK_DATA(task);
	zbx_pp_task_value_t	*d_first = (zbx_pp_task_value_t *)PP_TASK_DATA(d->primary);

	pp_execute(ctx, d_first->preproc, d->cache, &d_first->value, d_first->ts, &d_first->result, NULL, NULL);
}

/******************************************************************************
 *                                                                            *
 * Purpose: process first task in sequence task                               *
 *                                                                            *
 ******************************************************************************/
static	void	pp_task_process_sequence(zbx_pp_context_t *ctx, zbx_pp_task_t *task_seq)
{
	zbx_pp_task_sequence_t	*d_seq = (zbx_pp_task_sequence_t *)PP_TASK_DATA(task_seq);
	zbx_pp_task_t		*task;

	if (SUCCEED == zbx_list_peek(&d_seq->tasks, (void **)&task))
	{
		switch (task->type)
		{
			case ZBX_PP_TASK_VALUE:
			case ZBX_PP_TASK_VALUE_SEQ:
				pp_task_process_value(ctx, task);
				break;
			case ZBX_PP_TASK_DEPENDENT:
				pp_task_process_dependent(ctx, task);
				break;
			default:
				THIS_SHOULD_NEVER_HAPPEN;
				break;
		}
	}
}

/******************************************************************************
 *                                                                            *
 * Purpose: preprocessing worker thread entry                                 *
 *                                                                            *
 ******************************************************************************/
static void	*pp_worker_entry(void *arg)
{
	zbx_pp_worker_t	*worker = (zbx_pp_worker_t *)arg;
	zbx_pp_queue_t	*queue = worker->queue;
	zbx_pp_task_t	*in;
	char		*error = NULL, component[MAX_ID_LEN + 1];

<<<<<<< HEAD
	pp_worker_id = worker->id;
=======
	zbx_snprintf(component, sizeof(component), "%d", worker->id);
	zbx_set_log_component(component);
>>>>>>> edbb7d0e

	zabbix_log(LOG_LEVEL_INFORMATION, "thread started [%s #%d]",
			get_process_type_string(ZBX_PROCESS_TYPE_PREPROCESSOR), worker->id);

	worker->stop = 0;

	pp_context_init(&worker->execute_ctx);
	pp_task_queue_lock(queue);
	pp_task_queue_register_worker(queue);

	while (0 == worker->stop)
	{
		if (NULL != (in = pp_task_queue_pop_new(queue)))
		{
			pp_task_queue_unlock(queue);

			zbx_timekeeper_update(worker->timekeeper, worker->id - 1, ZBX_PROCESS_STATE_BUSY);

<<<<<<< HEAD
			zabbix_log(LOG_LEVEL_TRACE, "[%d] %s() process task type:%u itemid:" ZBX_FS_UI64, pp_worker_id,
					__func__, in->type, in->itemid);
=======
			zabbix_log(LOG_LEVEL_TRACE, "%s() process task type:%u itemid:" ZBX_FS_UI64, __func__,
					in->type, in->itemid);
>>>>>>> edbb7d0e

			switch (in->type)
			{
				case ZBX_PP_TASK_TEST:
					pp_task_process_test(&worker->execute_ctx, in);
					break;
				case ZBX_PP_TASK_VALUE:
				case ZBX_PP_TASK_VALUE_SEQ:
					pp_task_process_value(&worker->execute_ctx, in);
					break;
				case ZBX_PP_TASK_DEPENDENT:
					pp_task_process_dependent(&worker->execute_ctx, in);
					break;
				case ZBX_PP_TASK_SEQUENCE:
					pp_task_process_sequence(&worker->execute_ctx, in);
					break;
			}

			zbx_timekeeper_update(worker->timekeeper, worker->id - 1, ZBX_PROCESS_STATE_IDLE);

			pp_task_queue_lock(queue);
			pp_task_queue_push_finished(queue, in);

			if (NULL != worker->finished_cb)
				worker->finished_cb(worker->finished_data);

			continue;
		}

		if (SUCCEED != pp_task_queue_wait(queue, &error))
		{
			zabbix_log(LOG_LEVEL_WARNING, "[%d] %s", worker->id, error);
			zbx_free(error);
			worker->stop = 1;
		}

		if (1 < queue->pending_num)
			pp_task_queue_notify(queue);
	}

	pp_task_queue_deregister_worker(queue);
	pp_task_queue_unlock(queue);

	zabbix_log(LOG_LEVEL_INFORMATION, "thread stopped [%s #%d]",
			get_process_type_string(ZBX_PROCESS_TYPE_PREPROCESSOR), worker->id);

	return NULL;
}

/******************************************************************************
 *                                                                            *
 * Purpose: initialize and start preprocessing worker                         *
 *                                                                            *
<<<<<<< HEAD
 * Parameters: worker     - [IN] preprocessing worker                         *
 *             id         - [IN] worker id (index)                            *
 *             queue      - [IN] task queue                                   *
 *             timekeeper - [IN] timekeeper object for busy/idle worker       *
 *                               state reporting                              *
 *             error      - [OUT]                                             *
=======
 * Parameters: worker     - [IN] the preprocessing worker                     *
 *             id         - [IN] the worker id (index)                        *
 *             queue      - [IN] the task queue                               *
 *             timekeeper - [IN] the timekeeper object for busy/idle          *
 *                               worker state reporting                       *
 *             error      - [OUT] the error message                           *
>>>>>>> edbb7d0e
 *                                                                            *
 * Return value: SUCCEED - the worker was initialized and started             *
 *               FAIL    - otherwise                                          *
 *                                                                            *
 ******************************************************************************/
int	pp_worker_init(zbx_pp_worker_t *worker, int id, zbx_pp_queue_t *queue, zbx_timekeeper_t *timekeeper,
		char **error)
{
	int	err, ret = FAIL;

	worker->id = id;
	worker->queue = queue;
	worker->timekeeper = timekeeper;

	if (0 != (err = pthread_create(&worker->thread, NULL, pp_worker_entry, (void *)worker)))
	{
		*error = zbx_dsprintf(NULL, "cannot create thread: %s", zbx_strerror(err));
		goto out;
	}
	worker->init_flags |= PP_WORKER_INIT_THREAD;

	ret = SUCCEED;
out:
	if (FAIL == ret)
		pp_worker_stop(worker);

	return err;
}

/******************************************************************************
 *                                                                            *
 * Purpose: stop the worker thread                                            *
 *                                                                            *
 ******************************************************************************/
void	pp_worker_stop(zbx_pp_worker_t *worker)
{
	if (0 != (worker->init_flags & PP_WORKER_INIT_THREAD))
		worker->stop = 1;
}

/******************************************************************************
 *                                                                            *
 * Purpose: destroy the worker                                                *
 *                                                                            *
 ******************************************************************************/
void	pp_worker_destroy(zbx_pp_worker_t *worker)
{
	if (0 != (worker->init_flags & PP_WORKER_INIT_THREAD))
	{
		void	*retval;

		pthread_join(worker->thread, &retval);
	}

	pp_context_destroy(&worker->execute_ctx);

	worker->init_flags = PP_WORKER_INIT_NONE;
}

/******************************************************************************
 *                                                                            *
 * Purpose: set callback to call after task is processed                      *
 *                                                                            *
 * Parameters: worker         - [IN] the preprocessing worker                 *
 *             finished_cb   - [IN] a callback to call after finishing        *
 *                                     task                                   *
 *             finished_data - [IN] the callback data                         *
 *                                                                            *
 ******************************************************************************/
void	pp_worker_set_finished_cb(zbx_pp_worker_t *worker, zbx_pp_notify_cb_t finished_cb, void *finished_data)
{
	worker->finished_cb = finished_cb;
	worker->finished_data = finished_data;
}<|MERGE_RESOLUTION|>--- conflicted
+++ resolved
@@ -32,11 +32,6 @@
 #define PP_WORKER_INIT_NONE	0x00
 #define PP_WORKER_INIT_THREAD	0x01
 
-<<<<<<< HEAD
-ZBX_THREAD_LOCAL int	pp_worker_id;
-
-=======
->>>>>>> edbb7d0e
 /******************************************************************************
  *                                                                            *
  * Purpose: process preprocessing testing task                                *
@@ -114,12 +109,8 @@
 	zbx_pp_task_t	*in;
 	char		*error = NULL, component[MAX_ID_LEN + 1];
 
-<<<<<<< HEAD
-	pp_worker_id = worker->id;
-=======
 	zbx_snprintf(component, sizeof(component), "%d", worker->id);
 	zbx_set_log_component(component);
->>>>>>> edbb7d0e
 
 	zabbix_log(LOG_LEVEL_INFORMATION, "thread started [%s #%d]",
 			get_process_type_string(ZBX_PROCESS_TYPE_PREPROCESSOR), worker->id);
@@ -138,13 +129,8 @@
 
 			zbx_timekeeper_update(worker->timekeeper, worker->id - 1, ZBX_PROCESS_STATE_BUSY);
 
-<<<<<<< HEAD
-			zabbix_log(LOG_LEVEL_TRACE, "[%d] %s() process task type:%u itemid:" ZBX_FS_UI64, pp_worker_id,
-					__func__, in->type, in->itemid);
-=======
 			zabbix_log(LOG_LEVEL_TRACE, "%s() process task type:%u itemid:" ZBX_FS_UI64, __func__,
 					in->type, in->itemid);
->>>>>>> edbb7d0e
 
 			switch (in->type)
 			{
@@ -198,21 +184,12 @@
  *                                                                            *
  * Purpose: initialize and start preprocessing worker                         *
  *                                                                            *
-<<<<<<< HEAD
  * Parameters: worker     - [IN] preprocessing worker                         *
  *             id         - [IN] worker id (index)                            *
  *             queue      - [IN] task queue                                   *
  *             timekeeper - [IN] timekeeper object for busy/idle worker       *
  *                               state reporting                              *
  *             error      - [OUT]                                             *
-=======
- * Parameters: worker     - [IN] the preprocessing worker                     *
- *             id         - [IN] the worker id (index)                        *
- *             queue      - [IN] the task queue                               *
- *             timekeeper - [IN] the timekeeper object for busy/idle          *
- *                               worker state reporting                       *
- *             error      - [OUT] the error message                           *
->>>>>>> edbb7d0e
  *                                                                            *
  * Return value: SUCCEED - the worker was initialized and started             *
  *               FAIL    - otherwise                                          *
