--- conflicted
+++ resolved
@@ -186,15 +186,6 @@
 		*str = zbx_malloc(*str, *alloc_len);
 	}
 
-	if (NULL == *str)
-	{
-		/* zbx_vsnprintf() returns bytes actually written instead of bytes to write, */
-		/* so we have to use the standard function                                   */
-		*alloc_len = vsnprintf(NULL, 0, fmt, args) + 1;
-		*offset = 0;
-		*str = zbx_malloc(*str, *alloc_len);
-	}
-
 	avail_len = *alloc_len - *offset;
 	va_start(args, fmt);
 	written_len = zbx_vsnprintf(*str + *offset, avail_len, fmt, args);
@@ -268,23 +259,13 @@
 void	zbx_strncpy_alloc(char **str, size_t *alloc_len, size_t *offset, const char *src, size_t n)
 {
 	if (NULL == *str)
-<<<<<<< HEAD
 	{
 		*alloc_len = n + 1;
 		*offset = 0;
 		*str = zbx_malloc(*str, *alloc_len);
 	}
 	else if (*offset + n >= *alloc_len)
-=======
->>>>>>> 6c997753
-	{
-		*alloc_len = n + 1;
-		*offset = 0;
-		*str = zbx_malloc(*str, *alloc_len);
-	}
-	else if (*offset + n >= *alloc_len)
-	{
-
+	{
 		while (*offset + n >= *alloc_len)
 			*alloc_len *= 2;
 		*str = zbx_realloc(*str, *alloc_len);
