## Process this file with automake to produce Makefile.in

noinst_LIBRARIES = libzbxcommon.a

libzbxcommon_a_SOURCES = \
<<<<<<< HEAD
	comms.c \
=======
	file.c \
>>>>>>> e22f77ea
	libc_wrappers.c \
	misc.c \
	setproctitle.c \
	common_str.c \
	cuid.c \
	components_strings_representations.c

libzbxcommon_a_CFLAGS = $(ICONV_CFLAGS)

<|MERGE_RESOLUTION|>--- conflicted
+++ resolved
@@ -3,11 +3,6 @@
 noinst_LIBRARIES = libzbxcommon.a
 
 libzbxcommon_a_SOURCES = \
-<<<<<<< HEAD
-	comms.c \
-=======
-	file.c \
->>>>>>> e22f77ea
 	libc_wrappers.c \
 	misc.c \
 	setproctitle.c \
