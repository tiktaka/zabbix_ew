--- conflicted
+++ resolved
@@ -11,11 +11,7 @@
 	alias.c \
 	file.c \
 	setproctitle.c \
-<<<<<<< HEAD
 	iprange.c \
 	stopwatch.c
-=======
-	iprange.c
 
-libzbxcommon_a_CFLAGS = @ICONV_CFLAGS@
->>>>>>> 87e8f980
+libzbxcommon_a_CFLAGS = @ICONV_CFLAGS@