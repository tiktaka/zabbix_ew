/*
** Zabbix
** Copyright (C) 2001-2023 Zabbix SIA
**
** This program is free software; you can redistribute it and/or modify
** it under the terms of the GNU General Public License as published by
** the Free Software Foundation; either version 2 of the License, or
** (at your option) any later version.
**
** This program is distributed in the hope that it will be useful,
** but WITHOUT ANY WARRANTY; without even the implied warranty of
** MERCHANTABILITY or FITNESS FOR A PARTICULAR PURPOSE. See the
** GNU General Public License for more details.
**
** You should have received a copy of the GNU General Public License
** along with this program; if not, write to the Free Software
** Foundation, Inc., 51 Franklin Street, Fifth Floor, Boston, MA  02110-1301, USA.
**/

#include "zbxcommon.h"

/******************************************************************************
 *                                                                            *
 * Purpose: Returns Zabbix process name                                       *
 *                                                                            *
 * Parameters: proc_type - [IN] process type; ZBX_PROCESS_TYPE_*              *
 *                                                                            *
 * Comments: used in internals checks zabbix["process",...], process titles   *
 *           and log files                                                    *
 *                                                                            *
 ******************************************************************************/
const char	*get_process_type_string(unsigned char proc_type)
{
	switch (proc_type)
	{
		case ZBX_PROCESS_TYPE_POLLER:
			return "poller";
		case ZBX_PROCESS_TYPE_UNREACHABLE:
			return "unreachable poller";
		case ZBX_PROCESS_TYPE_IPMIPOLLER:
			return "ipmi poller";
		case ZBX_PROCESS_TYPE_PINGER:
			return "icmp pinger";
		case ZBX_PROCESS_TYPE_JAVAPOLLER:
			return "java poller";
		case ZBX_PROCESS_TYPE_HTTPPOLLER:
			return "http poller";
		case ZBX_PROCESS_TYPE_TRAPPER:
			return "trapper";
		case ZBX_PROCESS_TYPE_SNMPTRAPPER:
			return "snmp trapper";
		case ZBX_PROCESS_TYPE_PROXYPOLLER:
			return "proxy poller";
		case ZBX_PROCESS_TYPE_ESCALATOR:
			return "escalator";
		case ZBX_PROCESS_TYPE_HISTSYNCER:
			return "history syncer";
		case ZBX_PROCESS_TYPE_DISCOVERER:
			return "discovery worker";
		case ZBX_PROCESS_TYPE_DISCOVERYMANAGER:
			return "discovery manager";
		case ZBX_PROCESS_TYPE_ALERTER:
			return "alerter";
		case ZBX_PROCESS_TYPE_TIMER:
			return "timer";
		case ZBX_PROCESS_TYPE_HOUSEKEEPER:
			return "housekeeper";
		case ZBX_PROCESS_TYPE_DATASENDER:
			return "data sender";
		case ZBX_PROCESS_TYPE_CONFSYNCER:
			return "configuration syncer";
		case ZBX_PROCESS_TYPE_SELFMON:
			return "self-monitoring";
		case ZBX_PROCESS_TYPE_VMWARE:
			return "vmware collector";
		case ZBX_PROCESS_TYPE_COLLECTOR:
			return "collector";
		case ZBX_PROCESS_TYPE_LISTENER:
			return "listener";
		case ZBX_PROCESS_TYPE_ACTIVE_CHECKS:
			return "active checks";
		case ZBX_PROCESS_TYPE_TASKMANAGER:
			return "task manager";
		case ZBX_PROCESS_TYPE_IPMIMANAGER:
			return "ipmi manager";
		case ZBX_PROCESS_TYPE_ALERTMANAGER:
			return "alert manager";
		case ZBX_PROCESS_TYPE_PREPROCMAN:
			return "preprocessing manager";
		case ZBX_PROCESS_TYPE_PREPROCESSOR:
			return "preprocessing worker";
		case ZBX_PROCESS_TYPE_LLDMANAGER:
			return "lld manager";
		case ZBX_PROCESS_TYPE_LLDWORKER:
			return "lld worker";
		case ZBX_PROCESS_TYPE_ALERTSYNCER:
			return "alert syncer";
		case ZBX_PROCESS_TYPE_HISTORYPOLLER:
			return "history poller";
		case ZBX_PROCESS_TYPE_AVAILMAN:
			return "availability manager";
		case ZBX_PROCESS_TYPE_REPORTMANAGER:
			return "report manager";
		case ZBX_PROCESS_TYPE_REPORTWRITER:
			return "report writer";
		case ZBX_PROCESS_TYPE_SERVICEMAN:
			return "service manager";
		case ZBX_PROCESS_TYPE_TRIGGERHOUSEKEEPER:
			return "trigger housekeeper";
		case ZBX_PROCESS_TYPE_HA_MANAGER:
			return "ha manager";
		case ZBX_PROCESS_TYPE_ODBCPOLLER:
			return "odbc poller";
		case ZBX_PROCESS_TYPE_CONNECTORMANAGER:
			return "connector manager";
		case ZBX_PROCESS_TYPE_CONNECTORWORKER:
			return "connector worker";
		case ZBX_PROCESS_TYPE_MAIN:
			return "main";
		case ZBX_PROCESS_TYPE_HTTPAGENT_POLLER:
			return "http agent poller";
		case ZBX_PROCESS_TYPE_AGENT_POLLER:
			return "agent poller";
		case ZBX_PROCESS_TYPE_SNMP_POLLER:
			return "snmp poller";
<<<<<<< HEAD
		case ZBX_PROCESS_TYPE_DBCONFIGWORKER:
			return "configuration syncer worker";
=======
		case ZBX_PROCESS_TYPE_INTERNAL_POLLER:
			return "internal poller";
>>>>>>> e60a48d9
	}

	THIS_SHOULD_NEVER_HAPPEN;
	exit(EXIT_FAILURE);
}

int	get_process_type_by_name(const char *proc_type_str)
{
	int	i;

	for (i = 0; i < ZBX_PROCESS_TYPE_COUNT; i++)
	{
		if (0 == strcmp(proc_type_str, get_process_type_string((unsigned char)i)))
			return i;
	}

	for (i = ZBX_PROCESS_TYPE_EXT_FIRST; i <= ZBX_PROCESS_TYPE_EXT_LAST; i++)
	{
		if (0 == strcmp(proc_type_str, get_process_type_string((unsigned char)i)))
			return i;
	}

	return ZBX_PROCESS_TYPE_UNKNOWN;
}

const char	*get_program_type_string(unsigned char program_type)
{
	switch (program_type)
	{
		case ZBX_PROGRAM_TYPE_SERVER:
			return "server";
		case ZBX_PROGRAM_TYPE_PROXY_ACTIVE:
		case ZBX_PROGRAM_TYPE_PROXY_PASSIVE:
			return "proxy";
		case ZBX_PROGRAM_TYPE_AGENTD:
			return "agent";
		case ZBX_PROGRAM_TYPE_SENDER:
			return "sender";
		case ZBX_PROGRAM_TYPE_GET:
			return "get";
		default:
			return "unknown";
	}
}

const char	*zbx_item_value_type_string(zbx_item_value_type_t value_type)
{
	switch (value_type)
	{
		case ITEM_VALUE_TYPE_FLOAT:
			return "Numeric (float)";
		case ITEM_VALUE_TYPE_STR:
			return "Character";
		case ITEM_VALUE_TYPE_LOG:
			return "Log";
		case ITEM_VALUE_TYPE_UINT64:
			return "Numeric (unsigned)";
		case ITEM_VALUE_TYPE_TEXT:
			return "Text";
		case ITEM_VALUE_TYPE_BIN:
			return "Binary";
		case ITEM_VALUE_TYPE_NONE:
			return "None";
		default:
			return "unknown";
	}
}

const char	*zbx_interface_type_string(zbx_interface_type_t type)
{
	switch (type)
	{
		case INTERFACE_TYPE_AGENT:
			return "Zabbix agent";
		case INTERFACE_TYPE_SNMP:
			return "SNMP";
		case INTERFACE_TYPE_IPMI:
			return "IPMI";
		case INTERFACE_TYPE_JMX:
			return "JMX";
		case INTERFACE_TYPE_OPT:
			return "optional";
		case INTERFACE_TYPE_ANY:
			return "any";
		case INTERFACE_TYPE_UNKNOWN:
		default:
			return "unknown";
	}
}

const char	*zbx_sysinfo_ret_string(int ret)
{
	switch (ret)
	{
		case SYSINFO_RET_OK:
			return "SYSINFO_SUCCEED";
		case SYSINFO_RET_FAIL:
			return "SYSINFO_FAIL";
		default:
			return "SYSINFO_UNKNOWN";
	}
}

const char	*zbx_result_string(int result)
{
	switch (result)
	{
		case SUCCEED:
			return "SUCCEED";
		case FAIL:
			return "FAIL";
		case CONFIG_ERROR:
			return "CONFIG_ERROR";
		case NOTSUPPORTED:
			return "NOTSUPPORTED";
		case NETWORK_ERROR:
			return "NETWORK_ERROR";
		case TIMEOUT_ERROR:
			return "TIMEOUT_ERROR";
		case AGENT_ERROR:
			return "AGENT_ERROR";
		case GATEWAY_ERROR:
			return "GATEWAY_ERROR";
		case SIG_ERROR:
			return "SIG_ERROR";
		case SYSINFO_RET_FAIL:
			return "SYSINFO_RET_FAIL";
		default:
			return "unknown";
	}
}<|MERGE_RESOLUTION|>--- conflicted
+++ resolved
@@ -123,13 +123,10 @@
 			return "agent poller";
 		case ZBX_PROCESS_TYPE_SNMP_POLLER:
 			return "snmp poller";
-<<<<<<< HEAD
+		case ZBX_PROCESS_TYPE_INTERNAL_POLLER:
+			return "internal poller";
 		case ZBX_PROCESS_TYPE_DBCONFIGWORKER:
 			return "configuration syncer worker";
-=======
-		case ZBX_PROCESS_TYPE_INTERNAL_POLLER:
-			return "internal poller";
->>>>>>> e60a48d9
 	}
 
 	THIS_SHOULD_NEVER_HAPPEN;
