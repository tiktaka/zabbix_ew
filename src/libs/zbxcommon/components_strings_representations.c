--- conflicted
+++ resolved
@@ -125,13 +125,10 @@
 			return "snmp poller";
 		case ZBX_PROCESS_TYPE_INTERNAL_POLLER:
 			return "internal poller";
-<<<<<<< HEAD
+		case ZBX_PROCESS_TYPE_DBCONFIGWORKER:
+			return "configuration syncer worker";
 		case ZBX_PROCESS_TYPE_PG_MANAGER:
 			return "proxy group manager";
-=======
-		case ZBX_PROCESS_TYPE_DBCONFIGWORKER:
-			return "configuration syncer worker";
->>>>>>> c4667782
 	}
 
 	THIS_SHOULD_NEVER_HAPPEN;
