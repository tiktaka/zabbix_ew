/*
** Zabbix
** Copyright (C) 2001-2023 Zabbix SIA
**
** This program is free software; you can redistribute it and/or modify
** it under the terms of the GNU General Public License as published by
** the Free Software Foundation; either version 2 of the License, or
** (at your option) any later version.
**
** This program is distributed in the hope that it will be useful,
** but WITHOUT ANY WARRANTY; without even the implied warranty of
** MERCHANTABILITY or FITNESS FOR A PARTICULAR PURPOSE. See the
** GNU General Public License for more details.
**
** You should have received a copy of the GNU General Public License
** along with this program; if not, write to the Free Software
** Foundation, Inc., 51 Franklin Street, Fifth Floor, Boston, MA  02110-1301, USA.
**/

#include "zbxwin32.h"

#include "zbxstr.h"
#include "zbxnum.h"
<<<<<<< HEAD
#include "zbxthreads.h"
#include "log.h"
=======
#include "stats.h"
#include "zbxlog.h"
>>>>>>> 72974d50

static ZBX_THREAD_LOCAL zbx_perf_counter_id_t	*PerfCounterList = NULL;

/* This struct contains mapping between built-in English object names and PDH indexes. */
/* If you change it then you also need to add enum values to zbx_builtin_object_ref_t. */
static struct builtin_object_ref
{
	unsigned long	pdhIndex;
	wchar_t		eng_name[PDH_MAX_COUNTER_NAME];
	DWORD		minSupported_dwMajorVersion;
	DWORD		minSupported_dwMinorVersion;
}
builtin_object_map[] =
{
	{ 0, L"System", 0, 0 },
	{ 0, L"Processor", 0, 0 },
	{ 0, L"Processor Information", 6, 1 },
	{ 0, L"Terminal Services", 0, 0 }
};

/* this enum must be only modified along with builtin_object_map[] */
typedef enum
{
	POI_SYSTEM = 0,
	POI_PROCESSOR,
	POI_PROCESSOR_INFORMATION,
	POI_TERMINAL_SERVICES,
	POI_MAX_INDEX = POI_TERMINAL_SERVICES
}
zbx_builtin_object_ref_t;

/* This struct contains mapping between built-in English counter names and PDH indexes. */
/* If you change it then you also need to add enum values to zbx_builtin_counter_ref_t. */
static struct builtin_counter_ref
{
	unsigned long			pdhIndex;
	zbx_builtin_object_ref_t	object;
	wchar_t				eng_name[PDH_MAX_COUNTER_NAME];
	DWORD				minSupported_dwMajorVersion;
	DWORD				minSupported_dwMinorVersion;
}
builtin_counter_map[] =
{
	{ 0,	POI_SYSTEM,			L"Processor Queue Length",	0,	0},
	{ 0,	POI_SYSTEM,			L"System Up Time",		0,	0},
	{ 0,	POI_PROCESSOR,			L"% Processor Time",		0, 	0},
	{ 0,	POI_PROCESSOR_INFORMATION,	L"% Processor Time",		6,	1},
	{ 0,	POI_TERMINAL_SERVICES,		L"Total Sessions",		0,	0}
};

PDH_STATUS	zbx_PdhMakeCounterPath(const char *function, PDH_COUNTER_PATH_ELEMENTS *cpe, char *counterpath)
{
	DWORD		dwSize = PDH_MAX_COUNTER_PATH;
	wchar_t		*wcounterPath = NULL;
	PDH_STATUS	pdh_status;

	wcounterPath = zbx_malloc(wcounterPath, sizeof(wchar_t) * PDH_MAX_COUNTER_PATH);

	if (ERROR_SUCCESS != (pdh_status = PdhMakeCounterPath(cpe, wcounterPath, &dwSize, 0)))
	{
		char	*object, *counter;

		object = zbx_unicode_to_utf8(cpe->szObjectName);
		counter = zbx_unicode_to_utf8(cpe->szCounterName);

		zabbix_log(LOG_LEVEL_ERR, "%s(): cannot make counterpath for \"\\%s\\%s\": %s",
				function, object, counter, strerror_from_module(pdh_status, L"PDH.DLL"));

		zbx_free(counter);
		zbx_free(object);
	}
	else
		zbx_unicode_to_utf8_static(wcounterPath, counterpath, PDH_MAX_COUNTER_PATH);

	zbx_free(wcounterPath);

	return pdh_status;
}

PDH_STATUS	zbx_PdhOpenQuery(const char *function, PDH_HQUERY query)
{
	PDH_STATUS	pdh_status;

	if (ERROR_SUCCESS != (pdh_status = PdhOpenQuery(NULL, 0, query)))
	{
		zabbix_log(LOG_LEVEL_ERR, "%s(): call to PdhOpenQuery() failed: %s",
				function, strerror_from_module(pdh_status, L"PDH.DLL"));
	}

	return pdh_status;
}

/******************************************************************************
 *                                                                            *
 * Comments: counter is NULL if it is not in the collector,                   *
 *           do not call it for PERF_COUNTER_ACTIVE counters                  *
 *                                                                            *
 ******************************************************************************/
PDH_STATUS	zbx_PdhAddCounter(const char *function, zbx_perf_counter_data_t *counter, PDH_HQUERY query,
		const char *counterpath, zbx_perf_counter_lang_t lang, PDH_HCOUNTER *handle)
{
	/* pointer type to PdhAddEnglishCounterW() */
	typedef PDH_STATUS (WINAPI *ADD_ENG_COUNTER)(PDH_HQUERY, LPCWSTR, DWORD_PTR, PDH_HCOUNTER);

	PDH_STATUS	pdh_status = ERROR_SUCCESS;
	wchar_t		*wcounterPath = NULL;
	int		need_english;

	ZBX_THREAD_LOCAL static ADD_ENG_COUNTER add_eng_counter;
	ZBX_THREAD_LOCAL static int 		first_call = 1;

	need_english = PERF_COUNTER_LANG_DEFAULT != lang ||
			(NULL != counter && PERF_COUNTER_LANG_DEFAULT != counter->lang);

	/* PdhAddEnglishCounterW() is only available on Windows 2008/Vista and onwards, */
	/* so we need to resolve it dynamically and fail if it's not available */
	if (0 != first_call && 0 != need_english)
	{
		if (NULL == (add_eng_counter = (ADD_ENG_COUNTER)GetProcAddress(GetModuleHandle(L"PDH.DLL"),
				"PdhAddEnglishCounterW")))
		{
			zabbix_log(LOG_LEVEL_WARNING, "PdhAddEnglishCounter() is not available, "
					"perf_counter_en[] is not supported");
		}

		first_call = 0;
	}

	if (0 != need_english && NULL == add_eng_counter)
	{
		pdh_status = PDH_NOT_IMPLEMENTED;
	}

	if (ERROR_SUCCESS == pdh_status)
	{
		wcounterPath = zbx_utf8_to_unicode(counterpath);
	}

	if (ERROR_SUCCESS == pdh_status && NULL == *handle)
	{
		pdh_status = need_english ?
			add_eng_counter(query, wcounterPath, 0, handle) :
			PdhAddCounter(query, wcounterPath, 0, handle);
	}

	if (ERROR_SUCCESS != pdh_status && NULL != *handle)
	{
		if (ERROR_SUCCESS == PdhRemoveCounter(*handle))
			*handle = NULL;
	}

	if (ERROR_SUCCESS == pdh_status)
	{
		if (NULL != counter)
			counter->status = PERF_COUNTER_INITIALIZED;

		zabbix_log(LOG_LEVEL_DEBUG, "%s(): PerfCounter '%s' successfully added", function, counterpath);
	}
	else
	{
		if (NULL != counter)
			counter->status = PERF_COUNTER_NOTSUPPORTED;

		zabbix_log(LOG_LEVEL_DEBUG, "%s(): unable to add PerfCounter '%s': %s",
				function, counterpath, strerror_from_module(pdh_status, L"PDH.DLL"));
	}

	zbx_free(wcounterPath);

	return pdh_status;
}

PDH_STATUS	zbx_PdhCollectQueryData(const char *function, const char *counterpath, PDH_HQUERY query)
{
	PDH_STATUS	pdh_status;

	if (ERROR_SUCCESS != (pdh_status = PdhCollectQueryData(query)))
	{
		zabbix_log(LOG_LEVEL_DEBUG, "%s(): cannot collect data '%s': %s",
				function, counterpath, strerror_from_module(pdh_status, L"PDH.DLL"));
	}

	return pdh_status;
}

PDH_STATUS	zbx_PdhGetRawCounterValue(const char *function, const char *counterpath, PDH_HCOUNTER handle, PPDH_RAW_COUNTER value)
{
	PDH_STATUS	pdh_status;

	if (ERROR_SUCCESS != (pdh_status = PdhGetRawCounterValue(handle, NULL, value)) ||
		(PDH_CSTATUS_VALID_DATA != value->CStatus && PDH_CSTATUS_NEW_DATA != value->CStatus))
	{
		if (ERROR_SUCCESS == pdh_status)
			pdh_status = value->CStatus;

		zabbix_log(LOG_LEVEL_DEBUG, "%s(): cannot get counter value '%s': %s",
				function, counterpath, strerror_from_module(pdh_status, L"PDH.DLL"));
	}

	return pdh_status;
}

/******************************************************************************
 *                                                                            *
 * Comments: Get the value of a counter. If it is a rate counter,             *
 *           sleep 1 second to get the second raw value.                      *
 *                                                                            *
 ******************************************************************************/
PDH_STATUS	zbx_calculate_counter_value(const char *function, const char *counterpath,
		zbx_perf_counter_lang_t lang, double *value)
{
	PDH_HQUERY		query;
	PDH_HCOUNTER		handle = NULL;
	PDH_STATUS		pdh_status;
	PDH_RAW_COUNTER		rawData, rawData2;
	PDH_FMT_COUNTERVALUE	counterValue;

	if (ERROR_SUCCESS != (pdh_status = zbx_PdhOpenQuery(function, &query)))
		return pdh_status;

	if (ERROR_SUCCESS != (pdh_status = zbx_PdhAddCounter(function, NULL, query, counterpath, lang, &handle)))
		goto close_query;

	if (ERROR_SUCCESS != (pdh_status = zbx_PdhCollectQueryData(function, counterpath, query)))
		goto remove_counter;

	if (ERROR_SUCCESS != (pdh_status = zbx_PdhGetRawCounterValue(function, counterpath, handle, &rawData)))
		goto remove_counter;

	if (PDH_CSTATUS_INVALID_DATA == (pdh_status = PdhCalculateCounterFromRawValue(handle, PDH_FMT_DOUBLE |
			PDH_FMT_NOCAP100, &rawData, NULL, &counterValue)))
	{
		/* some (e.g., rate) counters require two raw values, MSDN lacks documentation */
		/* about what happens but tests show that PDH_CSTATUS_INVALID_DATA is returned */

		zbx_sleep(1);

		if (ERROR_SUCCESS == (pdh_status = zbx_PdhCollectQueryData(function, counterpath, query)) &&
				ERROR_SUCCESS == (pdh_status = zbx_PdhGetRawCounterValue(function, counterpath,
				handle, &rawData2)))
		{
			pdh_status = PdhCalculateCounterFromRawValue(handle, PDH_FMT_DOUBLE | PDH_FMT_NOCAP100,
					&rawData2, &rawData, &counterValue);
		}
	}

	if (ERROR_SUCCESS != pdh_status || (PDH_CSTATUS_VALID_DATA != counterValue.CStatus &&
			PDH_CSTATUS_NEW_DATA != counterValue.CStatus))
	{
		if (ERROR_SUCCESS == pdh_status)
			pdh_status = counterValue.CStatus;

		zabbix_log(LOG_LEVEL_DEBUG, "%s(): cannot calculate counter value '%s': %s",
				function, counterpath, strerror_from_module(pdh_status, L"PDH.DLL"));
	}
	else
	{
		*value = counterValue.doubleValue;
	}
remove_counter:
	PdhRemoveCounter(handle);
close_query:
	PdhCloseQuery(query);

	return pdh_status;
}

/******************************************************************************
 *                                                                            *
 * Purpose: get performance object index by reference value described by      *
 *          zbx_builtin_counter_ref_t enum                                    *
 *                                                                            *
 * Parameters: counter_ref - [IN] built-in performance object                 *
 *                                                                            *
 * Comments: Performance object index values can differ across Windows        *
 *           installations for the same names                                 *
 *                                                                            *
 ******************************************************************************/
DWORD	zbx_get_builtin_object_index(zbx_builtin_counter_ref_t counter_ref)
{
	return builtin_object_map[builtin_counter_map[counter_ref].object].pdhIndex;
}

/******************************************************************************
 *                                                                            *
 * Purpose: get performance counter index by reference value described by     *
 *          zbx_builtin_counter_ref_t enum                                    *
 *                                                                            *
 * Parameters: counter_ref - [IN] built-in performance counter                *
 *                                                                            *
 * Comments: Performance counter index values can differ across Windows       *
 *           installations for the same names                                 *
 *                                                                            *
 ******************************************************************************/
DWORD	zbx_get_builtin_counter_index(zbx_builtin_counter_ref_t counter_ref)
{
	return builtin_counter_map[counter_ref].pdhIndex;
}

/******************************************************************************
 *                                                                            *
 * Purpose: function to read counter names/help from registry                 *
 *                                                                            *
 * Parameters: reg_key           - [IN] registry key                          *
 *             reg_value_name    - [IN] name of the registry value            *
 *                                                                            *
 * Return value: wchar_t* buffer with list of strings on success,             *
 *               NULL on failure                                              *
 *                                                                            *
 * Comments: This function should be normally called with reg_key parameter   *
 *           set to HKEY_PERFORMANCE_NLSTEXT (localized names) or             *
 *           HKEY_PERFORMANCE_TEXT (English names); and reg_value_name        *
 *           parameter set to L"Counter" parameter. It returns a list of      *
 *           null-terminated string pairs. Last string is followed by         *
 *           an additional null-terminator. The return buffer must be freed   *
 *           by the caller.                                                   *
 *                                                                            *
 ******************************************************************************/
wchar_t	*zbx_get_all_counter_names(HKEY reg_key, wchar_t *reg_value_name)
{
	wchar_t		*buffer = NULL;
	DWORD		buffer_size = 0;
	LSTATUS		status = ERROR_SUCCESS;

	zabbix_log(LOG_LEVEL_DEBUG, "In %s()", __func__);

	/* query the size of the text data for further buffer allocation */
	if (ERROR_SUCCESS != (status = RegQueryValueEx(reg_key, reg_value_name, NULL, NULL, NULL, &buffer_size)))
	{
		zabbix_log(LOG_LEVEL_ERR, "RegQueryValueEx() failed at getting buffer size, 0x%lx",
				(unsigned long)status);
		goto finish;
	}

	buffer = (wchar_t*)zbx_malloc(buffer, (size_t)buffer_size);

	if (ERROR_SUCCESS != (status = RegQueryValueEx(reg_key, reg_value_name, NULL, NULL, (LPBYTE)buffer,
			&buffer_size)))
	{
		zabbix_log(LOG_LEVEL_ERR, "RegQueryValueEx() failed with 0x%lx", (unsigned long)status);
		zbx_free(buffer);
		goto finish;
	}
finish:
	zabbix_log(LOG_LEVEL_DEBUG, "End of %s()", __func__);

	return buffer;
}

/******************************************************************************
 *                                                                            *
 * Purpose: fills performance counter name based on its index                 *
 *                                                                            *
 * Parameters: index - [IN]  PDH counter index                                *
 *             name  - [OUT] counter name buffer                              *
 *             size  - [IN]  counter name buffer size                         *
 *                                                                            *
 * Return value: SUCCEED if counter data is valid,                            *
 *               FAIL otherwise                                               *
 *                                                                            *
 ******************************************************************************/
static int	get_perf_name_by_index(DWORD index, wchar_t *name, DWORD size)
{
	int		ret = SUCCEED;
	PDH_STATUS	pdh_status;

	if (ERROR_SUCCESS != (pdh_status = PdhLookupPerfNameByIndex(NULL, index, name, &size)))
	{
		zabbix_log(LOG_LEVEL_ERR, "PdhLookupPerfNameByIndex() failed: %s",
				strerror_from_module(pdh_status, L"PDH.DLL"));
		ret = FAIL;
	}

	return ret;
}

/******************************************************************************
 *                                                                            *
 * Purpose: checks if a specified counter path data is pointing to a valid    *
 *          counter                                                           *
 *                                                                            *
 * Parameters: cpe - [IN] PDH counter path data                               *
 *                                                                            *
 * Return value: SUCCEED if counter data is valid,                            *
 *               FAIL otherwise                                               *
 *                                                                            *
 ******************************************************************************/
static int	validate_counter_path(PDH_COUNTER_PATH_ELEMENTS	*cpe)
{
	int		ret = FAIL;
	DWORD		s = 0;
	PDH_STATUS	pdh_status;
	wchar_t		*path = NULL;

	if (PDH_MORE_DATA == (pdh_status = PdhMakeCounterPath(cpe, NULL, &s, 0)))
	{
		path = zbx_malloc(path, sizeof(wchar_t) * s);

		if (ERROR_SUCCESS != (pdh_status = PdhMakeCounterPath(cpe, path, &s, 0)))
		{
			zabbix_log(LOG_LEVEL_WARNING, "PdhMakeCounterPath() failed: %s",
					strerror_from_module(pdh_status, L"PDH.DLL"));
		}
		else if (ERROR_SUCCESS != (pdh_status = PdhValidatePath(path)))
		{
			if (PDH_CSTATUS_NO_COUNTER != pdh_status && PDH_CSTATUS_NO_INSTANCE != pdh_status)
			{
				zabbix_log(LOG_LEVEL_DEBUG, "PdhValidatePath() szObjectName:%s szCounterName:%s"
						" failed: %s", cpe->szObjectName, cpe->szCounterName,
						strerror_from_module(pdh_status, L"PDH.DLL"));
			}
		}
		else
		{
			ret = SUCCEED;
		}

		zbx_free(path);
	}
	else
	{
		zabbix_log(LOG_LEVEL_DEBUG, "PdhMakeCounterPath() failed: %s",
				strerror_from_module(pdh_status, L"PDH.DLL"));
	}

	return ret;
}

/******************************************************************************
 *                                                                            *
 * Purpose: checks if specified counter is valid successor of the object      *
 *                                                                            *
 * Parameters: object  - [IN] PDH object index                                *
 *             counter - [IN] PDH counter index                               *
 *                                                                            *
 * Return value: SUCCEED if object - counter combination is valid,            *
 *               FAIL otherwise                                               *
 *                                                                            *
 ******************************************************************************/
static int	validate_object_counter(DWORD object, DWORD counter)
{
	PDH_COUNTER_PATH_ELEMENTS	*cpe;
	int				ret = SUCCEED;

	cpe = (PDH_COUNTER_PATH_ELEMENTS *)zbx_malloc(NULL, sizeof(PDH_COUNTER_PATH_ELEMENTS));
	memset(cpe, 0, sizeof(PDH_COUNTER_PATH_ELEMENTS));

	cpe->szObjectName = zbx_malloc(NULL, sizeof(wchar_t) * PDH_MAX_COUNTER_NAME);
	cpe->szCounterName = zbx_malloc(NULL, sizeof(wchar_t) * PDH_MAX_COUNTER_NAME);

	if (SUCCEED != get_perf_name_by_index(object, cpe->szObjectName, PDH_MAX_COUNTER_NAME) ||
			SUCCEED != get_perf_name_by_index(counter, cpe->szCounterName, PDH_MAX_COUNTER_NAME))
	{
		ret = FAIL;
		goto out;
	}

	if (SUCCEED != validate_counter_path(cpe))
	{
		/* try with "any" instance name */
		cpe->szInstanceName = L"*";

		if (SUCCEED != validate_counter_path(cpe))
			ret = FAIL;
	}

out:
	zbx_free(cpe->szCounterName);
	zbx_free(cpe->szObjectName);
	zbx_free(cpe);

	return ret;
}

/******************************************************************************
 *                                                                            *
 * Purpose: Scans registry key with all performance counter English names     *
 *          and obtains system-dependent PDH counter indexes for further      *
 *          use by corresponding items.                                       *
 *                                                                            *
 * Return value: SUCCEED/FAIL                                                 *
 *                                                                            *
 * Comments: This function should be normally called during agent             *
 *           initialization from init_perf_collector().                       *
 *                                                                            *
 ******************************************************************************/
int	zbx_init_builtin_counter_indexes(void)
{
	int 				ret = SUCCEED, i;
	wchar_t 			*counter_text, *eng_names, *counter_base;
	DWORD				counter_index;
	static const OSVERSIONINFOEX	*vi = NULL;

	zabbix_log(LOG_LEVEL_DEBUG, "In %s()", __func__);

	if (NULL == vi && NULL == (vi = zbx_win_getversion()))
	{
		zabbix_log(LOG_LEVEL_ERR, "Failed to get windows version");
		ret = FAIL;
		goto out;
	}

	/* Get buffer holding a list of performance counter indexes and English counter names. */
	/* L"Counter" stores names, L"Help" stores descriptions ("Help" is not used).          */
	if (NULL == (counter_base = eng_names = zbx_get_all_counter_names(HKEY_PERFORMANCE_TEXT, L"Counter")))
	{
		ret = FAIL;
		goto out;
	}

	/* bypass first pair of counter data elements - these contain number of records */
	counter_base += wcslen(counter_base) + 1;
	counter_base += wcslen(counter_base) + 1;

	/* get builtin object names */
	for (counter_text = counter_base; 0 != *counter_text; counter_text += wcslen(counter_text) + 1)
	{
		counter_index = (DWORD)_wtoi(counter_text);
		counter_text += wcslen(counter_text) + 1;

		for (i = 0; i < ARRSIZE(builtin_object_map); i++)
		{
			if (0 == builtin_object_map[i].pdhIndex && vi->dwMajorVersion >=
					builtin_object_map[i].minSupported_dwMajorVersion && vi->dwMinorVersion >=
					builtin_object_map[i].minSupported_dwMinorVersion && 0 ==
					wcscmp(builtin_object_map[i].eng_name, counter_text))
			{
				builtin_object_map[i].pdhIndex = counter_index;
				break;
			}
		}
	}

	/* Get builtin counter names. There may be counter name duplicates. */
	/* Validate them in combination with parent object.                 */
	for (counter_text = counter_base; 0 != *counter_text; counter_text += wcslen(counter_text) + 1)
	{
		counter_index = (DWORD)_wtoi(counter_text);
		counter_text += wcslen(counter_text) + 1;

		for (i = 0; i < ARRSIZE(builtin_counter_map); i++)
		{
			if (0 == builtin_counter_map[i].pdhIndex && vi->dwMajorVersion >=
					builtin_counter_map[i].minSupported_dwMajorVersion && vi->dwMinorVersion >=
					builtin_counter_map[i].minSupported_dwMinorVersion && 0 ==
					wcscmp(builtin_counter_map[i].eng_name, counter_text) && SUCCEED ==
					validate_object_counter(zbx_get_builtin_object_index(i), counter_index))
			{
				builtin_counter_map[i].pdhIndex = counter_index;
				break;
			}
		}
	}

	zbx_free(eng_names);

#define CHECK_COUNTER_INDICES(index_map)								\
	for (i = 0; i < ARRSIZE(index_map); i++)							\
	{												\
		if (0 == index_map[i].pdhIndex && vi->dwMajorVersion >=					\
				index_map[i].minSupported_dwMajorVersion && vi->dwMinorVersion >=       \
				builtin_counter_map[i].minSupported_dwMinorVersion)                     \
		{											\
			char	*counter;								\
													\
			counter = zbx_unicode_to_utf8(index_map[i].eng_name);				\
			zabbix_log(LOG_LEVEL_ERR, "Failed to initialize builtin counter: %s", counter);	\
			zbx_free(counter);								\
		}											\
	}

	/* check if all builtin counter indices are filled */
	CHECK_COUNTER_INDICES(builtin_object_map);
	CHECK_COUNTER_INDICES(builtin_counter_map);

#undef CHECK_COUNTER_INDICES
out:
	zabbix_log(LOG_LEVEL_DEBUG, "End of %s():%s", __func__, zbx_result_string(ret));

	return ret;
}

/******************************************************************************
 *                                                                            *
 * Purpose: get performance object or counter name by PDH index               *
 *                                                                            *
 * Parameters: pdhIndex - [IN] built-in performance counter index             *
 *                                                                            *
 * Return value: PDH performance counter name                                 *
 *               or "UnknownPerformanceCounter" on failure                    *
 *                                                                            *
 * Comments: Performance counter index values can differ across Windows       *
 *           installations for the same names                                 *
 *                                                                            *
 ******************************************************************************/
wchar_t	*zbx_get_counter_name(DWORD pdhIndex)
{
	zbx_perf_counter_id_t	*counterName;

	zabbix_log(LOG_LEVEL_DEBUG, "In %s() pdhIndex:%u", __func__, pdhIndex);

	counterName = PerfCounterList;
	while (NULL != counterName)
	{
		if (counterName->pdhIndex == pdhIndex)
			break;
		counterName = counterName->next;
	}

	if (NULL == counterName)
	{
		counterName = (zbx_perf_counter_id_t *)zbx_malloc(counterName, sizeof(zbx_perf_counter_id_t));

		memset(counterName, 0, sizeof(zbx_perf_counter_id_t));
		counterName->pdhIndex = pdhIndex;
		counterName->next = PerfCounterList;

		if (SUCCEED == get_perf_name_by_index(pdhIndex, counterName->name, PDH_MAX_COUNTER_NAME))
		{
			PerfCounterList = counterName;
		}
		else
		{
			zbx_free(counterName);
			zabbix_log(LOG_LEVEL_DEBUG, "End of %s():FAIL", __func__);
			return L"UnknownPerformanceCounter";
		}
	}

	zabbix_log(LOG_LEVEL_DEBUG, "End of %s():SUCCEED", __func__);

	return counterName->name;
}

int	zbx_check_counter_path(char *counterPath, int convert_from_numeric)
{
	PDH_COUNTER_PATH_ELEMENTS	*cpe = NULL;
	PDH_STATUS			status;
	int				ret = FAIL;
	DWORD				dwSize = 0;
	wchar_t				*wcounterPath;

	wcounterPath = zbx_utf8_to_unicode(counterPath);

	status = PdhParseCounterPath(wcounterPath, NULL, &dwSize, 0);
	if (PDH_MORE_DATA == status || ERROR_SUCCESS == status)
	{
		cpe = (PDH_COUNTER_PATH_ELEMENTS *)zbx_malloc(cpe, dwSize);
	}
	else
	{
		zabbix_log(LOG_LEVEL_ERR, "cannot get required buffer size for counter path '%s': %s",
				counterPath, strerror_from_module(status, L"PDH.DLL"));
		goto clean;
	}

	if (ERROR_SUCCESS != (status = PdhParseCounterPath(wcounterPath, cpe, &dwSize, 0)))
	{
		zabbix_log(LOG_LEVEL_ERR, "cannot parse counter path '%s': %s",
				counterPath, strerror_from_module(status, L"PDH.DLL"));
		goto clean;
	}

	if (0 != convert_from_numeric)
	{
		int is_numeric = (SUCCEED == zbx_wis_uint(cpe->szObjectName) ? 0x01 : 0);
		is_numeric |= (SUCCEED == zbx_wis_uint(cpe->szCounterName) ? 0x02 : 0);

		if (0 != is_numeric)
		{
			if (0x01 & is_numeric)
				cpe->szObjectName = zbx_get_counter_name(_wtoi(cpe->szObjectName));
			if (0x02 & is_numeric)
				cpe->szCounterName = zbx_get_counter_name(_wtoi(cpe->szCounterName));

			if (ERROR_SUCCESS != zbx_PdhMakeCounterPath(__func__, cpe, counterPath))
				goto clean;

			zabbix_log(LOG_LEVEL_DEBUG, "counter path converted to '%s'", counterPath);
		}
	}

	ret = SUCCEED;
clean:
	zbx_free(cpe);
	zbx_free(wcounterPath);

	return ret;
}<|MERGE_RESOLUTION|>--- conflicted
+++ resolved
@@ -21,13 +21,8 @@
 
 #include "zbxstr.h"
 #include "zbxnum.h"
-<<<<<<< HEAD
 #include "zbxthreads.h"
-#include "log.h"
-=======
-#include "stats.h"
 #include "zbxlog.h"
->>>>>>> 72974d50
 
 static ZBX_THREAD_LOCAL zbx_perf_counter_id_t	*PerfCounterList = NULL;
 
