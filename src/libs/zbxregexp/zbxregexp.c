/*
** Copyright (C) 2001-2024 Zabbix SIA
**
** This program is free software: you can redistribute it and/or modify it under the terms of
** the GNU Affero General Public License as published by the Free Software Foundation, version 3.
**
** This program is distributed in the hope that it will be useful, but WITHOUT ANY WARRANTY;
** without even the implied warranty of MERCHANTABILITY or FITNESS FOR A PARTICULAR PURPOSE.
** See the GNU Affero General Public License for more details.
**
** You should have received a copy of the GNU Affero General Public License along with this program.
** If not, see <https://www.gnu.org/licenses/>.
**/

#include "zbxregexp.h"

#include "zbxstr.h"
#include "zbxtime.h"

#ifdef HAVE_PCRE_H
#ifdef HAVE_PCRE2_H
#error "cannot use both pcre and pcre2 at the same time!"
#endif
#define ZBX_REGEXP_MULTILINE PCRE_MULTILINE
#ifdef PCRE_NO_AUTO_CAPTURE
#define ZBX_REGEXP_NO_AUTO_CAPTURE PCRE_NO_AUTO_CAPTURE
#endif
#define ZBX_REGEXP_CASELESS PCRE_CASELESS
#endif

#if !defined(HAVE_PCRE_H) && !defined(HAVE_PCRE2_H)
#error "must use pcre or pcre2!"
#endif

#ifdef HAVE_PCRE2_H
#	define ZBX_REGEXP_MULTILINE PCRE2_MULTILINE
#	ifdef PCRE2_NO_AUTO_CAPTURE
#		define ZBX_REGEXP_NO_AUTO_CAPTURE PCRE2_NO_AUTO_CAPTURE
#	endif
#	define ZBX_REGEXP_CASELESS PCRE2_CASELESS
#	ifdef PCRE2_MATCH_INVALID_UTF
#		define ZBX_REGEXP_COMPILE_FLAGS	(PCRE2_MATCH_INVALID_UTF | PCRE2_UTF)
#	else
#		define ZBX_REGEXP_COMPILE_FLAGS	(PCRE2_UTF)
#	endif
#endif

struct zbx_regexp
{
#ifdef HAVE_PCRE_H
	pcre			*pcre_regexp;
	struct pcre_extra	*extra;
#endif
#ifdef HAVE_PCRE2_H
	pcre2_code		*pcre2_regexp;
	pcre2_match_context	*match_ctx;
#endif
};

/* maps to ovector of pcre_exec() */
typedef struct
{
	int rm_so;
	int rm_eo;
}
zbx_regmatch_t;

#define ZBX_REGEXP_GROUPS_MAX	10	/* Max number of supported capture groups in regular expressions. */
					/* Group \0 contains the matching part of string, groups \1 ...\9 */
					/* contain captured groups (substrings).                          */
#define ZBX_REGEX_REPL_TIMEOUT	3	/* Regex matches processing timeout in seconds */

ZBX_PTR_VECTOR_IMPL(expression, zbx_expression_t *)

typedef struct
{
	zbx_regmatch_t groups[ZBX_REGEXP_GROUPS_MAX];
}
zbx_match_t;

ZBX_PTR_VECTOR_DECL(match, zbx_match_t *)
ZBX_PTR_VECTOR_IMPL(match, zbx_match_t *)

#ifdef HAVE_PCRE2_H
static void	zbx_match_free(zbx_match_t *match)
{
	zbx_free(match);
}
#endif

#if defined(HAVE_PCRE2_H)
static char	*decode_pcre2_compile_error(int error_code, PCRE2_SIZE error_offset, int flags)
{
	/* 120 code units buffer is recommended in "man pcre2api" */
#define BUF_SIZE	(120 * PCRE2_CODE_UNIT_WIDTH / 8)
	int		ret;
	char		buf[BUF_SIZE];

	if (0 > (ret = pcre2_get_error_message(error_code, (PCRE2_UCHAR *)buf, sizeof(buf))))
		return zbx_dsprintf(NULL, "pcre2_get_error_message(%d, ...) failed with error %d", error_code, ret);

	return zbx_dsprintf(NULL, "%s, position %zu, flags:0x%x", buf, (size_t)error_offset, (unsigned int)flags);
#undef BUF_SIZE
}
#endif

/******************************************************************************
 *                                                                            *
 * Purpose: compiles a regular expression                                     *
 *                                                                            *
 * Parameters:                                                                *
 *     pattern   - [IN] regular expression as a text string. Empty            *
 *                      string ("") is allowed, it will match everything.     *
 *                      NULL is not allowed.                                  *
 *     flags     - [IN] regexp compilation parameters passed to pcre_compile  *
 *                      or pcre2_compile.                                     *
 *                      ZBX_REGEXP_CASELESS, ZBX_REGEXP_NO_AUTO_CAPTURE,      *
 *                      ZBX_REGEXP_MULTILINE.                                 *
 *     regexp    - [OUT] compiled regexp. Can be NULL if only regexp          *
 *                       compilation is checked, Cleanup in caller.           *
 *     err_msg   - [OUT] dynamically allocated error message. Can be NULL to  *
 *                       discard the error message.                           *
 *                                                                            *
 * Return value: SUCCEED or FAIL                                              *
 *                                                                            *
 ******************************************************************************/
static int	regexp_compile(const char *pattern, int flags, zbx_regexp_t **regexp, char **err_msg)
{
#ifdef HAVE_PCRE_H
	const char	*err_msg_static = NULL;
	int		error_offset = -1;
	pcre		*pcre_regexp;
#endif
#ifdef HAVE_PCRE2_H
	pcre2_code	*pcre2_regexp;
	int		error = 0;
	PCRE2_SIZE 	error_offset = 0;
#endif
#ifdef ZBX_REGEXP_NO_AUTO_CAPTURE
	/* If ZBX_REGEXP_NO_AUTO_CAPTURE bit is set in 'flags' but regular expression contains references to numbered */
	/* capturing groups then reset ZBX_REGEXP_NO_AUTO_CAPTURE bit. */
	/* Otherwise the regular expression might not compile. */

	if (0 != (flags & ZBX_REGEXP_NO_AUTO_CAPTURE))
	{
		const char	*pstart = pattern, *offset;

		while (NULL != (offset = strchr(pstart, '\\')))
		{
			offset++;

			if (('1' <= *offset && *offset <= '9') || 'g' == *offset)
			{
				flags ^= ZBX_REGEXP_NO_AUTO_CAPTURE;
				break;
			}

			if (*offset == '\\')
				offset++;

			pstart = offset;
		}
	}
#endif
#ifdef HAVE_PCRE_H
	if (NULL == (pcre_regexp = pcre_compile(pattern, flags, &err_msg_static, &error_offset, NULL)))
	{
		if (NULL != err_msg)
		{
			*err_msg = zbx_dsprintf(*err_msg, "%s, position %d, flags:0x%x", err_msg_static, error_offset,
					(unsigned int)flags);
		}

		return FAIL;
	}

	if (NULL != regexp)
	{
		struct pcre_extra	*extra;

		if (NULL == (extra = pcre_study(pcre_regexp, 0, &err_msg_static)) && NULL != err_msg_static)
		{
			if (NULL != err_msg)
			{
				*err_msg = zbx_dsprintf(*err_msg, "pcre_study() error: %s, flags:0x%x", err_msg_static,
						(unsigned int)flags);
			}

			pcre_free(pcre_regexp);
			return FAIL;
		}

		*regexp = (zbx_regexp_t *)zbx_malloc(NULL, sizeof(zbx_regexp_t));
		(*regexp)->pcre_regexp = pcre_regexp;
		(*regexp)->extra = extra;
	}
	else
		pcre_free(pcre_regexp);
#endif
#ifdef HAVE_PCRE2_H
	*err_msg = NULL;

	if (NULL == (pcre2_regexp = pcre2_compile((PCRE2_SPTR)pattern, PCRE2_ZERO_TERMINATED,
			ZBX_REGEXP_COMPILE_FLAGS | flags, &error, &error_offset, NULL)))
	{
		*err_msg = decode_pcre2_compile_error(error, error_offset, flags);
		return FAIL;
	}

	if (NULL != regexp)
	{
		pcre2_match_context	*match_ctx;

		if (NULL == (match_ctx = pcre2_match_context_create(NULL)))
		{
			pcre2_code_free(pcre2_regexp);
			*err_msg = zbx_strdup(*err_msg, "cannot create pcre2 match context");
			return FAIL;
		}

		*regexp = (zbx_regexp_t *)zbx_malloc(NULL, sizeof(zbx_regexp_t));
		(*regexp)->pcre2_regexp = pcre2_regexp;
		(*regexp)->match_ctx = match_ctx;
	}
	else
		pcre2_code_free(pcre2_regexp);
#endif
	return SUCCEED;
}

/******************************************************************************
 *                                                                            *
 * Purpose: Compile a regular expression with default options. Capture groups *
 *          are disabled by default (if PCRE_NO_AUTO_CAPTURE is supported).   *
 *          If you need to compile a regular expression that contains capture *
 *          groups use function zbx_regexp_compile_ext() instead.             *
 *                                                                            *
 * Parameters:                                                                *
 *     pattern   - [IN] regular expression as a text string. Empty            *
 *                      string ("") is allowed, it will match everything.     *
 *                      NULL is not allowed.                                  *
 *     regexp    - [OUT] compiled regular expression.                         *
 *     err_msg   - [OUT] error message if any.                                *
 *                                                                            *
 * Return value: SUCCEED or FAIL                                              *
 *                                                                            *
 ******************************************************************************/
int	zbx_regexp_compile(const char *pattern, zbx_regexp_t **regexp, char **err_msg)
{
#ifdef ZBX_REGEXP_NO_AUTO_CAPTURE
	return regexp_compile(pattern, ZBX_REGEXP_MULTILINE | ZBX_REGEXP_NO_AUTO_CAPTURE, regexp, err_msg);
#else
	return regexp_compile(pattern, ZBX_REGEXP_MULTILINE, regexp, err_msg);
#endif
}

/******************************************************************************
 *                                                                            *
 * Purpose: Compile a regular expression with no or specified regular         *
 *          expression compilation parameters.                                *
 *                                                                            *
 * Parameters:                                                                *
 *     pattern   - [IN] regular expression as a text string. Empty            *
 *                      string ("") is allowed, it will match everything.     *
 *                      NULL is not allowed.                                  *
 *     regexp    - [OUT] compiled regular expression.                         *
 *     flags     - [IN] regexp compilation parameters passed to pcre_compile. *
 *                      ZBX_REGEXP_CASELESS, ZBX_REGEXP_NO_AUTO_CAPTURE,      *
 *                      ZBX_REGEXP_MULTILINE.                                 *
 *     err_msg   - [OUT] error message if any.                                *
 *                                                                            *
 ******************************************************************************/
int	zbx_regexp_compile_ext(const char *pattern, zbx_regexp_t **regexp, int flags, char **err_msg)
{
	return regexp_compile(pattern, flags, regexp, err_msg);
}

/****************************************************************************************************
 *                                                                                                  *
 * Purpose: wrapper for zbx_regexp_compile. Caches and reuses the last used regexp.                 *
 *                                                                                                  *
 ****************************************************************************************************/
static int	regexp_prepare(const char *pattern, int flags, zbx_regexp_t **regexp, char **err_msg)
{
	static ZBX_THREAD_LOCAL zbx_regexp_t	*curr_regexp = NULL;
	static ZBX_THREAD_LOCAL char		*curr_pattern = NULL;
	static ZBX_THREAD_LOCAL int		curr_flags = 0;
	int					ret = SUCCEED;

	if (NULL == curr_regexp || 0 != strcmp(curr_pattern, pattern) || curr_flags != flags)
	{
		if (NULL != curr_regexp)
		{
			zbx_regexp_free(curr_regexp);
			zbx_free(curr_pattern);
		}

		curr_regexp = NULL;
		curr_pattern = NULL;
		curr_flags = 0;

		if (SUCCEED == regexp_compile(pattern, flags, &curr_regexp, err_msg))
		{
			curr_pattern = zbx_strdup(curr_pattern, pattern);
			curr_flags = flags;
		}
		else
			ret = FAIL;
	}

	*regexp = curr_regexp;
	return ret;
}

/* calculate recursion limit, PCRE man page suggests to reckon on about 500 bytes per recursion */
/* but to be on the safe side - reckon on 800 bytes and do not set limit higher than 100000 */
#define REGEXP_RECURSION_STEP	800
#define REGEXP_RECURSION_LIMIT	100000

static ZBX_THREAD_LOCAL unsigned long	rxp_stacklimit = 0;

/****************************************************************************************************
 *                                                                                                  *
 * Purpose: initialize regular expression execution environment                                     *
 *                                                                                                  *
 ****************************************************************************************************/
void	zbx_init_regexp_env(void)
{
#ifdef HAVE_STACKSIZE
	/* get stack size if configured, otherwise it will use default process stack size */
	if (REGEXP_RECURSION_LIMIT * REGEXP_RECURSION_STEP < (rxp_stacklimit = HAVE_STACKSIZE * ZBX_KIBIBYTE))
		rxp_stacklimit = REGEXP_RECURSION_LIMIT * REGEXP_RECURSION_STEP;
#endif
}

static unsigned long int	compute_recursion_limit(void)
{
	if (0 == rxp_stacklimit)
	{
#if !defined(_WINDOWS) && !defined(__MINGW32__)
#	define REGEXP_RECURSION_DEFAULT	10000	/* if stack size cannot be retrieved then assume ~8 MB */
		struct rlimit	rlim;

		if (0 == getrlimit(RLIMIT_STACK, &rlim))
		{
			if (REGEXP_RECURSION_LIMIT * REGEXP_RECURSION_STEP < (rxp_stacklimit = rlim.rlim_cur))
				rxp_stacklimit = REGEXP_RECURSION_LIMIT * REGEXP_RECURSION_STEP;
		}

		if (0 == rxp_stacklimit)
#else
#	define REGEXP_RECURSION_DEFAULT	2000	/* assume ~1 MB stack and ~500 bytes per recursion */
#endif
			rxp_stacklimit = REGEXP_RECURSION_DEFAULT * REGEXP_RECURSION_STEP;
	}

	return rxp_stacklimit / REGEXP_RECURSION_STEP;
#undef REGEXP_RECURSION_DEFAULT
}

#undef REGEXP_RECURSION_LIMIT
#undef REGEXP_RECURSION_STEP

#if defined(HAVE_PCRE2_H)
static char	*decode_pcre2_match_error(int error_code)
{
	/* 120 code units buffer is recommended in "man pcre2api" */
	const size_t	err_msg_size = 120 * PCRE2_CODE_UNIT_WIDTH / 8;

	char	*err_msg = (char *)zbx_malloc(NULL, err_msg_size);
	int	ret;

	if (0 > (ret = pcre2_get_error_message(error_code, (PCRE2_UCHAR *)err_msg, err_msg_size)))
	{
		zbx_snprintf(err_msg, err_msg_size, "pcre2_get_error_message(%d, ...) failed with error %d",
				error_code, ret);
	}

	return err_msg;
}
#endif

/***********************************************************************************
 *                                                                                 *
 * Purpose: wrapper for pcre_exec() and pcre2_match(), searches for a given        *
 *          pattern, specified by regexp, in the string                            *
 *                                                                                 *
 * Parameters:                                                                     *
 *     string         - [IN] string to be matched against 'regexp'                 *
 *     regexp         - [IN] precompiled regular expression                        *
 *     flags          - [IN] execution flags for matching                          *
 *     count          - [IN] count of elements in matches array                    *
 *     matches        - [OUT] matches (can be NULL if matching results are         *
 *                      not required)                                              *
 *     err_msg        - [OUT] dynamically allocated error message (can be NULL).   *
 *     offset         - [IN] offset in the string at which to start matching       *
 *                                                                                 *
 * Return value: ZBX_REGEXP_MATCH     - successful match                           *
 *               ZBX_REGEXP_NO_MATCH  - no match                                   *
 *               FAIL                 - error occurred                             *
 *                                                                                 *
 ***********************************************************************************/
static int	regexp_exec(const char *string, const zbx_regexp_t *regexp, int flags, int count,
		zbx_regmatch_t *matches, char **err_msg, int offset)
{
#ifdef HAVE_PCRE_H
#define MATCHES_BUFF_SIZE	(ZBX_REGEXP_GROUPS_MAX * 3)		/* see pcre_exec() in "man pcreapi" why 3 */

	int				result, r;
	static ZBX_THREAD_LOCAL int	matches_buff[MATCHES_BUFF_SIZE];
	int				*ovector = NULL;
	int				ovecsize = 3 * count;		/* see pcre_exec() in "man pcreapi" why 3 */
	struct pcre_extra		extra, *pextra;

	if (ZBX_REGEXP_GROUPS_MAX < count)
		ovector = (int *)zbx_malloc(NULL, (size_t)ovecsize * sizeof(int));
	else
		ovector = matches_buff;

	if (NULL == regexp->extra)
	{
		pextra = &extra;
		pextra->flags = 0;
	}
	else
		pextra = regexp->extra;
#if defined(PCRE_EXTRA_MATCH_LIMIT) && defined(PCRE_EXTRA_MATCH_LIMIT_RECURSION)
	pextra->flags |= PCRE_EXTRA_MATCH_LIMIT | PCRE_EXTRA_MATCH_LIMIT_RECURSION;
	pextra->match_limit = 1000000;
	pextra->match_limit_recursion = compute_recursion_limit();
#endif
	/* see "man pcreapi" about pcre_exec() return value and 'ovector' size and layout */
	if (0 <= (r = pcre_exec(regexp->pcre_regexp, pextra, string, (int)strlen(string), flags,
		offset, ovector, ovecsize)))
	{
		if (NULL != matches)
			memcpy(matches, ovector, (size_t)((0 < r) ? MIN(r, count) : count) * sizeof(zbx_regmatch_t));

		result = ZBX_REGEXP_MATCH;
	}
	else if (PCRE_ERROR_NOMATCH == r)
	{
		result = ZBX_REGEXP_NO_MATCH;
	}
	else
	{
		if (NULL != err_msg)
		{
			*err_msg = zbx_dsprintf(NULL, "pcre_exec() returned %d. See PCRE library documentation or"
			" \"man pcreapi\", section \"Error return values from pcre_exec()\" for explanation"
			" or /usr/include/pcre.h", r);
		}

		result = FAIL;
	}

	if (ZBX_REGEXP_GROUPS_MAX < count)
		zbx_free(ovector);

	return result;
#undef MATCHES_BUFF_SIZE
#endif
#ifdef HAVE_PCRE2_H
	int			result, r, i;
	pcre2_match_data	*match_data = NULL;
	PCRE2_SIZE		*ovector = NULL;

	pcre2_set_match_limit(regexp->match_ctx, 1000000);

	pcre2_set_recursion_limit(regexp->match_ctx, (uint32_t)compute_recursion_limit());
	match_data = pcre2_match_data_create((uint32_t)count, NULL);

	if (NULL == match_data)
	{
		zabbix_log(LOG_LEVEL_WARNING, "%s() cannot create pcre2 match data of size %d", __func__, count);
		result = FAIL;
	}
	else
	{
#ifdef PCRE2_MATCH_INVALID_UTF
		flags |= PCRE2_NO_UTF_CHECK;
#endif

		if (0 <= (r = pcre2_match(regexp->pcre2_regexp, (PCRE2_SPTR)string, PCRE2_ZERO_TERMINATED, offset,
			flags, match_data, regexp->match_ctx)))
		{
			if (NULL != matches)
			{
				ovector = pcre2_get_ovector_pointer(match_data);

				/* have to copy this way because pcre2 ovector uses 8 byte integers,  *
				 * but we want to keep it compatible with existing matches structure, *
				 * which uses 4 byte integers                                         */
				for (i = 0; i < ((0 < r) ? MIN(r, count) : count); i++)
				{
					matches[i].rm_so = (int)ovector[i*2];
					matches[i].rm_eo = (int)ovector[i*2+1];
				}
			}

			result = ZBX_REGEXP_MATCH;
		}
		else if (PCRE2_ERROR_NOMATCH == r)
		{
			result = ZBX_REGEXP_NO_MATCH;
		}
		else
		{
			if (NULL != err_msg)
				*err_msg = decode_pcre2_match_error(r);

			result = FAIL;
		}

		pcre2_match_data_free(match_data);
	}

	return result;
#endif
}

/******************************************************************************
 *                                                                            *
 * Purpose: wrapper for pcre_free                                             *
 *                                                                            *
 * Parameters: regexp - [IN] compiled regular expression                      *
 *                                                                            *
 ******************************************************************************/
void	zbx_regexp_free(zbx_regexp_t *regexp)
{
#ifdef HAVE_PCRE_H
	/* pcre_free_study() was added to the API for release 8.20 while extra was available before */
#ifdef PCRE_CONFIG_JIT
	pcre_free_study(regexp->extra);
#else
	pcre_free(regexp->extra);
#endif
	pcre_free(regexp->pcre_regexp);
#endif
#ifdef HAVE_PCRE2_H
	pcre2_code_free(regexp->pcre2_regexp);
	pcre2_match_context_free(regexp->match_ctx);
#endif
	zbx_free(regexp);
}

/******************************************************************************
 *                                                                            *
 * Purpose: checks if string matches a precompiled regular expression without *
 *          returning matching groups                                         *
 *                                                                            *
 * Parameters: string - [IN] string to be matched                             *
 *             regexp - [IN] precompiled regular expression                   *
 *                                                                            *
 * Return value: 0 - successful match                                         *
 *               nonzero - no match                                           *
 *                                                                            *
 * Comments: use this function for better performance if many strings need to *
 *           be matched against the same regular expression                   *
 *                                                                            *
 ******************************************************************************/
int	zbx_regexp_match_precompiled(const char *string, const zbx_regexp_t *regexp)
{
	return (ZBX_REGEXP_MATCH == regexp_exec(string, regexp, 0, 0, NULL, NULL, 0)) ? 0 : -1;
}

/******************************************************************************
 *                                                                            *
 * Purpose: checks if string matches a precompiled regular expression without *
 *          returning matching groups                                         *
 *                                                                            *
 * Parameters: string - [IN] string to be matched                             *
 *             regexp - [IN] precompiled regular expression                   *
 *            err_msg - [OUT] dynamically allocated error message             *
 *                                                                            *
 * Return value: ZBX_REGEXP_MATCH     - successful match                      *
 *               ZBX_REGEXP_NO_MATCH  - no match                              *
 *               FAIL                 - error occurred                        *
 *                                                                            *
 * Comments: use this function for better performance if many strings need to *
 *           be matched against the same regular expression                   *
 *                                                                            *
 ******************************************************************************/
int	zbx_regexp_match_precompiled2(const char *string, const zbx_regexp_t *regexp, char **err_msg)
{
	return regexp_exec(string, regexp, 0, 0, NULL, err_msg, 0);
}

/****************************************************************************************************
 *                                                                                                  *
 * Purpose: compiles and executes a regex pattern                                                   *
 *                                                                                                  *
 * Parameters:                                                                                      *
 *     string     - [IN] string to be matched against 'pattern'                                     *
 *     pattern    - [IN] regular expression pattern                                                 *
 *     flags      - [IN] execution flags for matching                                               *
 *     len        - [OUT] length of matched string,                                                 *
 *                      0 in case of no match or                                                    *
 *                      FAIL if an error occurred.                                                  *
 *                                                                                                  *
 * Return value: pointer to the matched substring or null                                           *
 *                                                                                                  *
 * Comments:     Note, that although the input 'string' was const, the return is not, as the caller *
 *               owns it and can modify it. This is similar to strstr() and strcasestr() functions. *
 *               We may need to find a way how to silence the resulting '-Wcast-qual' warning.      *
 *                                                                                                  *
 ****************************************************************************************************/
static char	*zbx_regexp(const char *string, const char *pattern, int flags, int *len)
{
	char		*error = NULL, *c = NULL;
	zbx_regmatch_t	match;
	zbx_regexp_t	*regexp = NULL;

	if (NULL != len)
		*len = FAIL;

	if (SUCCEED != regexp_prepare(pattern, flags, &regexp, &error))
	{
		zbx_free(error);
		return NULL;
	}

	if (NULL != string)
	{
		int	r;

		if (ZBX_REGEXP_MATCH == (r = regexp_exec(string, regexp, 0, 1, &match, NULL, 0)))
		{
			c = (char *)string + match.rm_so;

			if (NULL != len)
				*len = match.rm_eo - match.rm_so;
		}
		else if (ZBX_REGEXP_NO_MATCH == r && NULL != len)
			*len = 0;
	}

	return c;
}

/****************************************************************************************************
 *                                                                                                  *
 * Purpose: compiles and executes a regex pattern                                                   *
 *                                                                                                  *
 * Parameters:                                                                                      *
 *     string      - [IN] string to be matched against 'pattern'                                    *
 *     pattern     - [IN] regular expression pattern                                                *
 *     flags       - [IN] execution flags for matching                                              *
 *     matched_pos - [OUT] pointer to the matched substring, can be NULL                            *
 *     len         - [OUT] pointer to length of matched string, can be NULL                         *
 *     err_msg     - [OUT] error message. Deallocate in caller.                                     *
 *                                                                                                  *
 * Return value: if success:                                                                        *
 *                   ZBX_REGEXP_MATCH or                                                            *
 *                   ZBX_REGEXP_NO_MATCH                                                            *
 *               if errors:                                                                         *
 *                   ZBX_REGEXP_COMPILE_FAIL or                                                     *
 *                   ZBX_REGEXP_RUNTIME_FAIL with error message in 'err_msg'                        *
 *                                                                                                  *
 ****************************************************************************************************/
static int	zbx_regexp2(const char *string, const char *pattern, int flags, char **matched_pos, int *len,
		char **err_msg)
{
	zbx_regmatch_t	match;
	zbx_regexp_t	*regexp = NULL;
	int		r;

	if (SUCCEED != regexp_prepare(pattern, flags, &regexp, err_msg))
		return ZBX_REGEXP_COMPILE_FAIL;

	/* 'regexp' ownership was taken by regexp_prepare(), do not cleanup */

	if (ZBX_REGEXP_MATCH == (r = regexp_exec(string, regexp, 0, 1, &match, err_msg, 0)))
	{
		if (NULL != matched_pos)
			*matched_pos = (char *)(uintptr_t)string + match.rm_so;

		if (NULL != len)
			*len = match.rm_eo - match.rm_so;

		return ZBX_REGEXP_MATCH;
	}

	if (ZBX_REGEXP_NO_MATCH == r)
	{
		if (NULL != len)
			*len = 0;

		return ZBX_REGEXP_NO_MATCH;
	}

	return ZBX_REGEXP_RUNTIME_FAIL;
}

/*************************************************************************************************
 *                                                                                               *
 *  Comments: Note, that although the input 'string' was const, the return is not, as the caller *
 *            owns it and can modify it. This is similar to strstr() and strcasestr() functions. *
 *            We may need to find a way how to silence the resulting '-Wcast-qual' warning.      *
 *                                                                                               *
 *************************************************************************************************/
char	*zbx_regexp_match(const char *string, const char *pattern, int *len)
{
	return zbx_regexp(string, pattern, ZBX_REGEXP_MULTILINE, len);
}

/******************************************************************************
 *                                                                            *
 * Purpose: zbx_strncpy_alloc with maximum allocated memory limit.            *
 *                                                                            *
 * Parameters: str       - [IN/OUT] destination buffer pointer                *
 *             alloc_len - [IN/OUT] already allocated memory                  *
 *             offset    - [IN/OUT] offset for writing                        *
 *             src       - [IN] copied string                                 *
 *             n         - [IN] maximum number of bytes to copy               *
 *             limit     - [IN] maximum number of bytes to be allocated       *
 *                                                                            *
 ******************************************************************************/
static void	strncpy_alloc(char **str, size_t *alloc_len, size_t *offset, const char *src, size_t n, size_t limit)
{
	if (0 != limit && *offset + n > limit)
		n = (limit > *offset) ? (limit - *offset) : 0;

	zbx_strncpy_alloc(str, alloc_len, offset, src, n);
}

/*********************************************************************************
 *                                                                               *
 * Purpose: Constructs a string from the specified template and regexp match.    *
 *                                                                               *
 * Parameters: text            - [IN] the input string.                          *
 *             output_template - [IN] the output string template. The output     *
 *                                    string is constructed from template by     *
 *                                    replacing \<n> sequences with the captured *
 *                                    regexp group.                              *
 *                                    If the output template is NULL or contains *
 *                                    empty string then a copy of the whole      *
 *                                    input string is returned.                  *
 *             match           - [IN] the captured group data                    *
 *             nmatch          - [IN] the number of items in captured group data *
 *             limit           - [IN] size limit for memory allocation           *
 *                                    0 means no limit                           *
 *             group_check     - [IN] check if pattern matches but does not      *
 *                                    contain group to capture and return NULL   *
 *                                                                               *
 * Return value: Allocated string containing output value                        *
 *                                                                               *
 *********************************************************************************/
static char	*regexp_sub_replace(const char *text, const char *output_template, zbx_regmatch_t *match, int nmatch,
		size_t limit, zbx_regexp_group_check_t group_check)
{
	char		*ptr = NULL;
	const char	*pstart = output_template, *pgroup;
	size_t		size = 0, offset = 0;
	int		group_index;

	if (NULL == output_template || '\0' == *output_template)
		return zbx_strdup(NULL, text);

	while (NULL != (pgroup = strchr(pstart, '\\')))
	{
		switch (*(++pgroup))
		{
			case '\\':
				strncpy_alloc(&ptr, &size, &offset, pstart, (size_t)(pgroup - pstart), limit);
				pstart = pgroup + 1;
				continue;

			case '0':
			case '1':
			case '2':
			case '3':
			case '4':
			case '5':
			case '6':
			case '7':
			case '8':
			case '9':
				strncpy_alloc(&ptr, &size, &offset, pstart, (size_t)(pgroup - pstart - 1), limit);
				group_index = *pgroup - '0';
				if (group_index < nmatch && -1 != match[group_index].rm_so)
				{
					strncpy_alloc(&ptr, &size, &offset, text + match[group_index].rm_so,
							(size_t)(match[group_index].rm_eo - match[group_index].rm_so),
							limit);
				}
<<<<<<< HEAD
				else if (ZBX_REGEXP_GROUP_CHECK_ENABLE == group_check)
				{
					zbx_free(ptr);
					goto out;
				}
				pstart = pgroup + 1;
				continue;
=======
				pstart = pgroup + 1;
				continue;

			case '@':
					/* artificial construct to replace the first captured group or fail */
					/* if the regular expression pattern contains no groups             */
					if (-1 == match[1].rm_so)
					{
						zbx_free(ptr);
						goto out;
					}

					strncpy_alloc(&ptr, &size, &offset, text + match[1].rm_so,
							(size_t)(match[1].rm_eo - match[1].rm_so), limit);

					pstart = pgroup + 1;
					continue;
>>>>>>> 7f4dbf81

			default:
				strncpy_alloc(&ptr, &size, &offset, pstart, (size_t)(pgroup - pstart), limit);
				pstart = pgroup;
		}

		if (0 != limit && offset >= limit)
			break;
	}

	if ('\0' != *pstart)
		strncpy_alloc(&ptr, &size, &offset, pstart, strlen(pstart), limit);
out:
	if (NULL != ptr)
	{
		if (0 != limit && offset >= limit)
		{
			size = offset;
			offset--;

			/* ensure that the string is not cut in the middle of UTF-8 sequence */
			if (0x80 <= (0xc0 & ptr[offset]))
			{
				while (0x80 == (0xc0 & ptr[offset]) && 0 < offset)
					offset--;

				if (zbx_utf8_char_len(&ptr[offset]) != size - offset)
					ptr[offset] = '\0';
			}
		}

		/* Some regexp and output template combinations can produce invalid UTF-8 sequences. */
		/* For example, regexp "(.)(.)" and output template "\1 \2" produce a valid UTF-8 sequence */
		/* for single-byte UTF-8 characters and invalid sequence for multi-byte characters. */
		/* Using (*UTF) modifier (e.g. "(*UTF)(.)(.)") solves the problem for multi-byte characters */
		/* but it is up to user to add the modifier. To prevent producing invalid UTF-8 sequences do */
		/* output sanitization. */

		zbx_replace_invalid_utf8(ptr);
	}

	return ptr;
}

/*********************************************************************************
 *                                                                               *
 * Purpose: Test if a string matches the specified regular expression. If yes    *
 *          then create a return value by substituting '\<n>' sequences in       *
 *          output template with the captured groups.                            *
 *                                                                               *
 * Parameters: string          - [IN] the string to parse                        *
 *             pattern         - [IN] the regular expression                     *
 *             output_template - [IN] the output string template. The output     *
 *                                    string is constructed from template by     *
 *                                    replacing \<n> sequences with the captured *
 *                                    regexp group.                              *
 *                                    If output template is NULL or contains     *
 *                                    empty string then the whole input string   *
 *                                    is used as output value.                   *
 *            flags            - [IN] the pcre_compile() function flags.         *
 *                                    See pcre_compile() manual.                 *
 *            group_check      - [IN] check if pattern matches but does not      *
 *                                    contain group to capture                   *
 *            out              - [OUT] the output value if the input string      *
 *                                     matches the specified regular expression  *
 *                                     or NULL otherwise                         *
 *                                                                               *
 * Return value: SUCCEED - the regular expression match was done                 *
 *               FAIL    - failed to compile regexp                              *
 *                                                                               *
 *********************************************************************************/
static int	regexp_sub(const char *string, const char *pattern, const char *output_template, int flags,
		zbx_regexp_group_check_t group_check, char **out)
{
	char		*error = NULL;
	zbx_regexp_t	*regexp = NULL;
	zbx_regmatch_t	match[ZBX_REGEXP_GROUPS_MAX];
	unsigned int	i;

	if (NULL == string)
	{
		zbx_free(*out);
		return SUCCEED;
	}

#ifdef ZBX_REGEXP_NO_AUTO_CAPTURE
	/* no subpatterns without an output template */
	if (NULL == output_template || '\0' == *output_template)
		flags |= ZBX_REGEXP_NO_AUTO_CAPTURE;
#endif

	if (FAIL == regexp_prepare(pattern, flags, &regexp, &error))
	{
		zbx_free(error);
		return FAIL;
	}

	zbx_free(*out);

	/* -1 is special pcre value for unused patterns */
	for (i = 0; i < ARRSIZE(match); i++)
		match[i].rm_so = match[i].rm_eo = -1;

<<<<<<< HEAD
	if (ZBX_REGEXP_MATCH == regexp_exec(string, regexp, 0, ZBX_REGEXP_GROUPS_MAX, match, NULL))
		*out = regexp_sub_replace(string, output_template, match, ZBX_REGEXP_GROUPS_MAX, 0, group_check);
=======
	if (ZBX_REGEXP_MATCH == regexp_exec(string, regexp, 0, ZBX_REGEXP_GROUPS_MAX, match, NULL, 0))
		*out = regexp_sub_replace(string, output_template, match, ZBX_REGEXP_GROUPS_MAX, 0);
>>>>>>> 7f4dbf81

	return SUCCEED;
}

/*********************************************************************************
 *                                                                               *
 * Purpose: Test if a string matches the specified regular expression. If yes    *
 *          then create a return value by substituting '\<n>' sequences in       *
 *          output template with the captured groups.                            *
 *                                                                               *
 * Parameters: string          - [IN] the string to parse                        *
 *             pattern         - [IN] the regular expression                     *
 *             output_template - [IN] the output string template. The output     *
 *                                    string is constructed from template by     *
 *                                    replacing \<n> sequences with the captured *
 *                                    regexp group.                              *
 *                                    If output template is NULL or contains     *
 *                                    empty string then the whole input string   *
 *                                    is used as output value.                   *
 *            flags            - [IN] the pcre_compile() function flags.         *
 *                                    See pcre_compile() manual.                 *
 *            out              - [OUT] the output value if the input string      *
 *                                     matches the specified regular expression  *
 *                                     or NULL otherwise                         *
 *            err_msg          - [OUT] error message. Deallocate in caller.      *
 *                                                                               *
 * Return value: if success:                                                     *
 *                   ZBX_REGEXP_MATCH or                                         *
 *                   ZBX_REGEXP_NO_MATCH                                         *
 *               if errors:                                                      *
 *                   ZBX_REGEXP_COMPILE_FAIL or                                  *
 *                   ZBX_REGEXP_RUNTIME_FAIL with error message in 'err_msg'     *
 *                                                                               *
 *********************************************************************************/
static int	regexp_sub2(const char *string, const char *pattern, const char *output_template, int flags, char **out,
		char **err_msg)
{
	zbx_regexp_t	*regexp = NULL;
	zbx_regmatch_t	match[ZBX_REGEXP_GROUPS_MAX];
	unsigned int	i;
	int		ret;

#ifdef ZBX_REGEXP_NO_AUTO_CAPTURE
	/* no subpatterns without an output template */
	if (NULL == output_template || '\0' == *output_template)
		flags |= ZBX_REGEXP_NO_AUTO_CAPTURE;
#endif

	if (SUCCEED != regexp_prepare(pattern, flags, &regexp, err_msg))
		return ZBX_REGEXP_COMPILE_FAIL;

	zbx_free(*out);

	/* -1 is special pcre value for unused patterns */
	for (i = 0; i < ARRSIZE(match); i++)
		match[i].rm_so = match[i].rm_eo = -1;

	/* 'regexp' ownership was taken by regexp_prepare(), do not cleanup */

<<<<<<< HEAD
	if (ZBX_REGEXP_MATCH == (ret = regexp_exec(string, regexp, 0, ZBX_REGEXP_GROUPS_MAX, match, err_msg)))
	{
		*out = regexp_sub_replace(string, output_template, match, ZBX_REGEXP_GROUPS_MAX, 0,
				ZBX_REGEXP_GROUP_CHECK_DISABLE);
	}
=======
	if (ZBX_REGEXP_MATCH == (ret = regexp_exec(string, regexp, 0, ZBX_REGEXP_GROUPS_MAX, match, err_msg, 0)))
		*out = regexp_sub_replace(string, output_template, match, ZBX_REGEXP_GROUPS_MAX, 0);
>>>>>>> 7f4dbf81

	if (FAIL == ret)
		ret = ZBX_REGEXP_RUNTIME_FAIL;

	return ret;	/* ZBX_REGEXP_MATCH, ZBX_REGEXP_NO_MATCH or ZBX_REGEXP_RUNTIME_FAIL */
}

/*********************************************************************************
 *                                                                               *
 * Purpose: Test if a string matches precompiled regular expression. If yes      *
 *          then create a return value by substituting '\<n>' sequences in       *
 *          output template with the captured groups.                            *
 *                                                                               *
 * Parameters: string          - [IN] the string to parse                        *
 *             regexp          - [IN] the precompiled regular expression         *
 *             output_template - [IN] the output string template. The output     *
 *                                    string is constructed from template by     *
 *                                    replacing \<n> sequences with the captured *
 *                                    regexp group.                              *
 *                                    If output template is NULL or contains     *
 *                                    empty string then the whole input string   *
 *                                    is used as output value.                   *
 *             limit           - [IN] size limit for memory allocation           *
 *                                    0 means no limit                           *
 *             out             - [OUT] the output value if the input string      *
 *                                     matches the specified regular expression  *
 *                                     or NULL otherwise                         *
 *                                                                               *
 * Return value: SUCCEED - the regular expression match was done                 *
 *               FAIL    - failed to match                                       *
 *                                                                               *
 * Comments: Multiline match is performed                                        *
 *                                                                               *
 *********************************************************************************/
int	zbx_mregexp_sub_precompiled(const char *string, const zbx_regexp_t *regexp, const char *output_template,
		size_t limit, char **out)
{
	zbx_regmatch_t	match[ZBX_REGEXP_GROUPS_MAX];
	unsigned int	i;

	zbx_free(*out);

	/* -1 is special pcre value for unused patterns */
	for (i = 0; i < ARRSIZE(match); i++)
		match[i].rm_so = match[i].rm_eo = -1;

	if (ZBX_REGEXP_MATCH == regexp_exec(string, regexp, 0, ZBX_REGEXP_GROUPS_MAX, match, NULL, 0) &&
			NULL != (*out = regexp_sub_replace(string, output_template, match, ZBX_REGEXP_GROUPS_MAX,
			limit, ZBX_REGEXP_GROUP_CHECK_DISABLE)))
	{
		return SUCCEED;
	}

	return FAIL;
}

/*********************************************************************************
 *                                                                               *
 * Purpose: Test if a string matches the specified regular expression. If yes    *
 *          then all matches in incoming string are replaced with values based   *
 *          on repleacement template. For each match replacement value created   *
 *          by substituting '\<n>' sequences in output template with the mtach   *
 *          captured groups.                                                     *
 *                                                                               *
 * Parameters: string          - [IN] the string to replace                      *
 *             pattern         - [IN] the regular expression                     *
 *             repl_template   - [IN] the repleacement template used to          *
 *                                    construct replacement string for each      *
 *                                    match. If output template is NULL then     *
 *                                    empty string is used as template.          *
 *             out             - [OUT] the output string with replaced matches   *
 *                                                                               *
 * Return value: SUCCEED - the regular expression match was done                 *
 *               FAIL    - failed to compile regexp                              *
 *                                                                               *
 * Comments: This function performs case sensitive match                         *
 *                                                                               *
 *********************************************************************************/
int	zbx_regexp_repl(const char *string, const char *pattern, const char *output_template, char **out)
{
#ifdef HAVE_PCRE2_H
	zbx_regexp_t		*regexp = NULL;
	int			mi, shift = 0, ret = FAIL, len = strlen(string);
	char			*out_str, *error = NULL;
	zbx_vector_match_t	matches;
	size_t			i;
	double			starttime = zbx_time();

	zabbix_log(LOG_LEVEL_DEBUG, "In %s() len:%d", __func__, len);

	if ('\0' == *pattern)
	{
		*out = zbx_strdup(*out, string);
		return SUCCEED;
	}

	if (FAIL == regexp_prepare(pattern, ZBX_REGEXP_MULTILINE, &regexp, &error))
	{
		zbx_free(error);
		return FAIL;
	}

	zbx_vector_match_create(&matches);

	/* collect all matches */
	for (;;)
	{
		zbx_match_t	*match;

		match = zbx_malloc(NULL, sizeof(zbx_match_t));
		/* -1 is special pcre value for unused patterns */
		for (i = 0; i < ARRSIZE(match->groups); i++)
			match->groups[i].rm_so = match->groups[i].rm_eo = -1;

		if (ZBX_REGEXP_MATCH != regexp_exec(string, regexp, 0, ZBX_REGEXP_GROUPS_MAX, match->groups, NULL,
				shift))
		{
			zbx_free(match);
			break;
		}

		shift = match->groups[0].rm_eo;

		zbx_vector_match_append(&matches, match);
		if (shift >= len)
			break;

		if (shift == match->groups[0].rm_so)
			shift++;

		if (ZBX_REGEX_REPL_TIMEOUT < zbx_time() - starttime)
		{
			zabbix_log(LOG_LEVEL_DEBUG, "timeout after %d matches %s()",
					matches.values_num, __func__);
			goto out;
		}
	}

	zabbix_log(LOG_LEVEL_DEBUG, "replacing:%d matches %s()", matches.values_num, __func__);
	out_str = zbx_strdup(NULL, string);
	/* create pattern based string for each match and relplace matched string with this string */
	for (mi = matches.values_num - 1; 0 <= mi; mi--)
	{
		zbx_regmatch_t	*groups = matches.values[mi]->groups;
		char		*replace, *ptr;

		if ('\0' == *output_template)
		{
			replace = zbx_strdup(NULL, output_template);
		}
		else
		{
			replace = regexp_sub_replace(string, output_template, groups, ZBX_REGEXP_GROUPS_MAX,
					MAX_EXECUTE_OUTPUT_LEN);
		}

		if (NULL != replace)
		{
			size_t	replen = strlen(replace), outlen = strlen(out_str), length = outlen + replen + 1,
				eo = (size_t)groups[0].rm_eo;

			if (MAX_EXECUTE_OUTPUT_LEN <= length)
			{
				zabbix_log(LOG_LEVEL_DEBUG, "macro function output exceeded limit of %d Kb",
						MAX_EXECUTE_OUTPUT_LEN / ZBX_KIBIBYTE);
				zbx_free(out_str);
				zbx_free(replace);
				goto out;
			}
			ptr = (char *)zbx_malloc(NULL, length);
			if (0 != (size_t)groups[0].rm_so)
				memcpy(ptr, out_str, (size_t)groups[0].rm_so);
			if (0 != replen)
				memcpy(ptr + groups[0].rm_so, replace, replen);
			memcpy(ptr + groups[0].rm_so + replen, out_str + eo, outlen - eo + 1);

			zbx_free(out_str);
			out_str = ptr;
			zbx_free(replace);
		}
		else
		{
			zbx_free(out_str);
			goto out;
		}
	}
	ret = SUCCEED;
	zbx_free(*out);
	*out = out_str;

out:
	zbx_vector_match_clear_ext(&matches, zbx_match_free);
	zbx_vector_match_destroy(&matches);

	zabbix_log(LOG_LEVEL_DEBUG, "End of %s():%s", __func__, zbx_result_string(ret));

	return ret;
#else
	ZBX_UNUSED(string);
	ZBX_UNUSED(pattern);
	ZBX_UNUSED(output_template);
	ZBX_UNUSED(out);

	return FAIL;
#endif
}

/*********************************************************************************
 *                                                                               *
 * Purpose: Test if a string matches the specified regular expression. If yes    *
 *          then create a return value by substituting '\<n>' sequences in       *
 *          output template with the captured groups.                            *
 *                                                                               *
 * Parameters: string          - [IN] the string to parse                        *
 *             pattern         - [IN] the regular expression                     *
 *             output_template - [IN] the output string template. The output     *
 *                                    string is constructed from template by     *
 *                                    replacing \<n> sequences with the captured *
 *                                    regexp group.                              *
 *             out             - [OUT] the output value if the input string      *
 *                                     matches the specified regular expression  *
 *                                     or NULL otherwise                         *
 *                                                                               *
 * Return value: SUCCEED - the regular expression match was done                 *
 *               FAIL    - failed to compile regexp                              *
 *                                                                               *
 * Comments: This function performs case sensitive match                         *
 *                                                                               *
 *********************************************************************************/
int	zbx_regexp_sub(const char *string, const char *pattern, const char *output_template, char **out)
{
	return regexp_sub(string, pattern, output_template, ZBX_REGEXP_MULTILINE, 0, out);
}

/*********************************************************************************
 *                                                                               *
 * Purpose: This function is similar to zbx_regexp_sub() with exception that     *
 *          multiline matches are accepted.                                      *
 *                                                                               *
 *********************************************************************************/
int	zbx_mregexp_sub(const char *string, const char *pattern, const char *output_template,
		zbx_regexp_group_check_t group_check, char **out)
{
	return regexp_sub(string, pattern, output_template, 0, group_check, out);
}

/*********************************************************************************
 *                                                                               *
 * Purpose: This function is similar to zbx_regexp_sub() with exception that     *
 *          case insensitive matches are accepted.                               *
 *                                                                               *
 *********************************************************************************/
int	zbx_iregexp_sub(const char *string, const char *pattern, const char *output_template, char **out)
{
	return regexp_sub(string, pattern, output_template, ZBX_REGEXP_CASELESS, 0, out);
}

/******************************************************************************
 *                                                                            *
 * Purpose: frees expression data retrieved by DCget_expressions function or  *
 *          prepared with zbx_add_regexp_ex() function calls                  *
 *                                                                            *
 * Parameters: expressions  - [IN] a vector of expression data pointers       *
 *                                                                            *
 ******************************************************************************/
void	zbx_regexp_clean_expressions(zbx_vector_expression_t *expressions)
{
	int	i;

	for (i = 0; i < expressions->values_num; i++)
	{
		zbx_expression_t	*regexp = expressions->values[i];

		zbx_free(regexp->name);
		zbx_free(regexp->expression);
		zbx_free(regexp);
	}

	zbx_vector_expression_clear(expressions);
}

void	zbx_add_regexp_ex(zbx_vector_expression_t *regexps, const char *name, const char *expression,
		int expression_type, char exp_delimiter, int case_sensitive)
{
	zbx_expression_t	*regexp;

	regexp = zbx_malloc(NULL, sizeof(zbx_expression_t));

	regexp->name = zbx_strdup(NULL, name);
	regexp->expression = zbx_strdup(NULL, expression);

	regexp->expression_type = expression_type;
	regexp->exp_delimiter = exp_delimiter;
	regexp->case_sensitive = case_sensitive;

	zbx_vector_expression_append(regexps, regexp);
}

/**********************************************************************************
 *                                                                                *
 * Purpose: Test if the string matches regular expression with the specified      *
 *          case sensitivity option and allocates output variable to store the    *
 *          result if necessary.                                                  *
 *                                                                                *
 * Parameters: string          - [IN] the string to check                         *
 *             pattern         - [IN] the regular expression                      *
 *             case_sensitive  - [IN] ZBX_IGNORE_CASE - case insensitive match.   *
 *                                    ZBX_CASE_SENSITIVE - case sensitive match.  *
 *             output_template - [IN] the output string template. The output      *
 *                                    string is constructed from the template by  *
 *                                    replacing \<n> sequences with the captured  *
 *                                    regexp group.                               *
 *                                    If output_template is NULL the whole        *
 *                                    matched string is returned.                 *
 *             output         - [OUT] a reference to the variable where allocated *
 *                                    memory containing the resulting value       *
 *                                    (substitution) is stored.                   *
 *                                    Specify NULL to skip output value creation. *
 *                                                                                *
 * Return value: ZBX_REGEXP_MATCH    - the string matches the specified regular   *
 *                                     expression                                 *
 *               ZBX_REGEXP_NO_MATCH - the string does not match the regular      *
 *                                     expression                                 *
 *               FAIL                - the string is NULL or the specified        *
 *                                     regular expression is invalid              *
 *                                                                                *
 **********************************************************************************/
static int	regexp_match_ex_regsub(const char *string, const char *pattern, int case_sensitive,
		const char *output_template, char **output)
{
	int	regexp_flags = ZBX_REGEXP_MULTILINE, ret = FAIL;

	if (ZBX_IGNORE_CASE == case_sensitive)
		regexp_flags |= ZBX_REGEXP_CASELESS;

	if (NULL == output)
	{
		if (NULL == zbx_regexp(string, pattern, regexp_flags, &ret))
		{
			if (FAIL != ret)
				ret = ZBX_REGEXP_NO_MATCH;
		}
		else
			ret = ZBX_REGEXP_MATCH;
	}
	else
	{
		if (SUCCEED == regexp_sub(string, pattern, output_template, regexp_flags, 0, output))
		{
			ret = (NULL != *output ? ZBX_REGEXP_MATCH : ZBX_REGEXP_NO_MATCH);
		}
		else
			ret = FAIL;
	}

	return ret;
}

/**********************************************************************************
 *                                                                                *
 * Purpose: Test if the string matches regular expression with the specified      *
 *          case sensitivity option and allocates output variable to store the    *
 *          result if necessary.                                                  *
 *                                                                                *
 * Parameters: string          - [IN] the string to check                         *
 *             pattern         - [IN] the regular expression                      *
 *             case_sensitive  - [IN] ZBX_IGNORE_CASE - case insensitive match.   *
 *                                    ZBX_CASE_SENSITIVE - case sensitive match.  *
 *             output_template - [IN] the output string template. The output      *
 *                                    string is constructed from the template by  *
 *                                    replacing \<n> sequences with the captured  *
 *                                    regexp group.                               *
 *                                    If output_template is NULL the whole        *
 *                                    matched string is returned.                 *
 *             output         - [OUT] a reference to the variable where allocated *
 *                                    memory containing the resulting value       *
 *                                    (substitution) is stored.                   *
 *                                    Specify NULL to skip output value creation. *
 *             err_msg        - [OUT] dynamically allocated error message         *
 *                                                                                *
 * Return value: ZBX_REGEXP_MATCH    - the string matches the specified regular   *
 *                                     expression                                 *
 *               ZBX_REGEXP_NO_MATCH - the string does not match the regular      *
 *                                     expression                                 *
 *               If errors:                                                       *
 *               ZBX_REGEXP_COMPILE_FAIL or                                       *
 *               ZBX_REGEXP_RUNTIME_FAIL with error message in 'err_msg'          *
 *                                                                                *
 **********************************************************************************/
static int	regexp_match_ex_regsub2(const char *string, const char *pattern, int case_sensitive,
		const char *output_template, char **output, char **err_msg)
{
	int	regexp_flags = ZBX_REGEXP_MULTILINE, ret;
	char	*err_msg_local = NULL;

	if (ZBX_IGNORE_CASE == case_sensitive)
		regexp_flags |= ZBX_REGEXP_CASELESS;

	if (NULL == output)
		ret = zbx_regexp2(string, pattern, regexp_flags, NULL, NULL, &err_msg_local);
	else
		ret = regexp_sub2(string, pattern, output_template, regexp_flags, output, &err_msg_local);

	if (ZBX_REGEXP_MATCH == ret || ZBX_REGEXP_NO_MATCH == ret)
		return ret;

	if (NULL != err_msg)
	{
		*err_msg = zbx_dsprintf(*err_msg, "%s regular expression: %s", (ZBX_REGEXP_COMPILE_FAIL == ret) ?
				"Invalid" : "Error occurred while matching", err_msg_local);
	}

	zbx_free(err_msg_local);

	return ret;
}

/**********************************************************************************
 *                                                                                *
 * Purpose: Test if the string contains substring with the specified case         *
 *          sensitivity option.                                                   *
 *                                                                                *
 * Parameters: string          - [IN] the string to check                         *
 *             pattern         - [IN] the substring to search                     *
 *             case_sensitive  - [IN] ZBX_IGNORE_CASE - case insensitive search   *
 *                                    ZBX_CASE_SENSITIVE - case sensitive search  *
 *                                                                                *
 * Return value: ZBX_REGEXP_MATCH    - string contains the specified substring    *
 *               ZBX_REGEXP_NO_MATCH - string does not contain the substring      *
 *                                                                                *
 **********************************************************************************/
static int	regexp_match_ex_substring(const char *string, const char *pattern, int case_sensitive)
{
	const char	*ptr = NULL;

	switch (case_sensitive)
	{
		case ZBX_CASE_SENSITIVE:
			ptr = strstr(string, pattern);
			break;
		case ZBX_IGNORE_CASE:
			ptr = zbx_strcasestr(string, pattern);
			break;
	}

	return (NULL != ptr ? ZBX_REGEXP_MATCH : ZBX_REGEXP_NO_MATCH);
}

/**********************************************************************************
 *                                                                                *
 * Purpose: Test if the string contains a substring from list with the specified  *
 *          delimiter and case sensitivity option.                                *
 *                                                                                *
 * Parameters: string          - [IN] the string to check                         *
 *             pattern         - [IN] the substring list                          *
 *             case_sensitive  - [IN] ZBX_IGNORE_CASE - case insensitive search   *
 *                                    ZBX_CASE_SENSITIVE - case sensitive search  *
 *             delimiter       - [IN] the delimiter separating items in the       *
 *                                    substring list                              *
 *                                                                                *
 * Return value: ZBX_REGEXP_MATCH    - string contains a substring from the list  *
 *               ZBX_REGEXP_NO_MATCH - string does not contain any substrings     *
 *                                     from the list                              *
 *                                                                                *
 **********************************************************************************/
static int	regexp_match_ex_substring_list(const char *string, char *pattern, int case_sensitive, char delimiter)
{
	int	ret = ZBX_REGEXP_NO_MATCH;
	char	*s, *c;

	for (s = pattern; '\0' != *s && ZBX_REGEXP_MATCH != ret;)
	{
		if (NULL != (c = strchr(s, delimiter)))
			*c = '\0';

		ret = regexp_match_ex_substring(string, s, case_sensitive);

		if (NULL != c)
		{
			*c = delimiter;
			s = ++c;
		}
		else
			break;
	}

	return ret;
}

/**********************************************************************************
 *                                                                                *
 * Purpose: Test if the string matches regular expression with the specified      *
 *          case sensitivity option and allocates output variable to store the    *
 *          result if necessary.                                                  *
 *                                                                                *
 * Parameters: regexps         - [IN] the global regular expression array         *
 *             string          - [IN] the string to check                         *
 *             pattern         - [IN] the regular expression or global regular    *
 *                                    expression name (@<global regexp name>).    *
 *             case_sensitive  - [IN] ZBX_IGNORE_CASE - case insensitive match    *
 *                                    ZBX_CASE_SENSITIVE - case sensitive match   *
 *             output_template - [IN] the output string template. For regular     *
 *                                    expressions (type Result is TRUE) output    *
 *                                    string is constructed from the template by  *
 *                                    replacing '\<n>' sequences with the         *
 *                                    captured regexp group.                      *
 *                                    If output_template is NULL then the whole   *
 *                                    matched string is returned.                 *
 *             output         - [OUT] a reference to the variable where allocated *
 *                                    memory containing the resulting value       *
 *                                    (substitution) is stored.                   *
 *                                    Specify NULL to skip output value creation. *
 *                                                                                *
 * Return value: ZBX_REGEXP_MATCH    - the string matches the specified regular   *
 *                                     expression                                 *
 *               ZBX_REGEXP_NO_MATCH - the string does not match the specified    *
 *                                     regular expression                         *
 *               FAIL                - invalid regular expression                 *
 *                                                                                *
 * Comments: For regular expressions and global regular expressions with 'Result  *
 *           is TRUE' type the 'output_template' substitution result is stored    *
 *           into 'output' variable. For other global regular expression types    *
 *           the whole string is stored into 'output' variable.                   *
 *                                                                                *
 **********************************************************************************/
/* regular expressions */
#define EXPRESSION_TYPE_INCLUDED	0
#define EXPRESSION_TYPE_ANY_INCLUDED	1
#define EXPRESSION_TYPE_NOT_INCLUDED	2
#define EXPRESSION_TYPE_TRUE		3
#define EXPRESSION_TYPE_FALSE		4
int	zbx_regexp_sub_ex(const zbx_vector_expression_t *regexps, const char *string, const char *pattern,
		int case_sensitive, const char *output_template, char **output)
{
	int	i, ret = FAIL;
	char	*output_accu;	/* accumulator for 'output' when looping over global regexp subexpressions */

	if (NULL == pattern || '\0' == *pattern)
	{
		/* always match when no pattern is specified */
		ret = ZBX_REGEXP_MATCH;
		goto out;
	}

	if ('@' != *pattern)				/* not a global regexp */
	{
		ret = regexp_match_ex_regsub(string, pattern, case_sensitive, output_template, output);
		goto out;
	}

	pattern++;
	output_accu = NULL;

	for (i = 0; i < regexps->values_num; i++)	/* loop over global regexp subexpressions */
	{
		const zbx_expression_t	*regexp = regexps->values[i];

		if (0 != strcmp(regexp->name, pattern))
			continue;

		switch (regexp->expression_type)
		{
			case EXPRESSION_TYPE_TRUE:
				if (NULL != output)
				{
					char	*output_tmp = NULL;

					if (ZBX_REGEXP_MATCH == (ret = regexp_match_ex_regsub(string,
							regexp->expression, regexp->case_sensitive, output_template,
							&output_tmp)))
					{
						zbx_free(output_accu);
						output_accu = output_tmp;
					}
				}
				else
				{
					ret = regexp_match_ex_regsub(string, regexp->expression, regexp->case_sensitive,
							NULL, NULL);
				}
				break;
			case EXPRESSION_TYPE_FALSE:
				ret = regexp_match_ex_regsub(string, regexp->expression, regexp->case_sensitive,
						NULL, NULL);
				if (FAIL != ret)	/* invert output value */
					ret = (ZBX_REGEXP_MATCH == ret ? ZBX_REGEXP_NO_MATCH : ZBX_REGEXP_MATCH);
				break;
			case EXPRESSION_TYPE_INCLUDED:
				ret = regexp_match_ex_substring(string, regexp->expression, regexp->case_sensitive);
				break;
			case EXPRESSION_TYPE_NOT_INCLUDED:
				ret = regexp_match_ex_substring(string, regexp->expression, regexp->case_sensitive);
				/* invert output value */
				ret = (ZBX_REGEXP_MATCH == ret ? ZBX_REGEXP_NO_MATCH : ZBX_REGEXP_MATCH);
				break;
			case EXPRESSION_TYPE_ANY_INCLUDED:
				ret = regexp_match_ex_substring_list(string, regexp->expression, regexp->case_sensitive,
						regexp->exp_delimiter);
				break;
			default:
				THIS_SHOULD_NEVER_HAPPEN;
				ret = FAIL;
		}

		if (FAIL == ret || ZBX_REGEXP_NO_MATCH == ret)
		{
			zbx_free(output_accu);
			break;
		}
	}

	if (ZBX_REGEXP_MATCH == ret && NULL != output_accu)
	{
		*output = output_accu;
		return ZBX_REGEXP_MATCH;
	}
out:
	if (ZBX_REGEXP_MATCH == ret && NULL != output && NULL == *output)
	{
		/* Handle output value allocation for global regular expression types   */
		/* that cannot perform output_template substitution (practically        */
		/* all global regular expression types except EXPRESSION_TYPE_TRUE).    */
		size_t	offset = 0, size = 0;

		zbx_strcpy_alloc(output, &size, &offset, string);
	}

	return ret;
}

/**********************************************************************************
 *                                                                                *
 * Purpose: Test if the string matches regular expression with the specified      *
 *          case sensitivity option and allocates output variable to store the    *
 *          result if necessary.                                                  *
 *                                                                                *
 * Parameters: regexps         - [IN] the global regular expression array         *
 *             string          - [IN] the string to check                         *
 *             pattern         - [IN] the regular expression or global regular    *
 *                                    expression name (@<global regexp name>).    *
 *             case_sensitive  - [IN] ZBX_IGNORE_CASE - case insensitive match    *
 *                                    ZBX_CASE_SENSITIVE - case sensitive match   *
 *             output_template - [IN] the output string template. For regular     *
 *                                    expressions (type Result is TRUE) output    *
 *                                    string is constructed from the template by  *
 *                                    replacing '\<n>' sequences with the         *
 *                                    captured regexp group.                      *
 *                                    If output_template is NULL then the whole   *
 *                                    matched string is returned.                 *
 *             output         - [OUT] a reference to the variable where allocated *
 *                                    memory containing the resulting value       *
 *                                    (substitution) is stored.                   *
 *                                    Specify NULL to skip output value creation. *
 *             err_msg        - [OUT] dynamically allocated error message         *
 *                                                                                *
 * Return value: ZBX_REGEXP_MATCH    - the string matches the specified regular   *
 *                                     expression                                 *
 *               ZBX_REGEXP_NO_MATCH - the string does not match the specified    *
 *                                     regular expression                         *
 *               If errors:                                                       *
 *               ZBX_REGEXP_COMPILE_FAIL or                                       *
 *               ZBX_REGEXP_RUNTIME_FAIL with error message in 'err_msg'          *
 *                                                                                *
 * Comments: For regular expressions and global regular expressions with 'Result  *
 *           is TRUE' type the 'output_template' substitution result is stored    *
 *           into 'output' variable. For other global regular expression types    *
 *           the whole string is stored into 'output' variable.                   *
 *                                                                                *
 **********************************************************************************/
int	zbx_regexp_sub_ex2(const zbx_vector_expression_t *regexps, const char *string, const char *pattern,
		int case_sensitive, const char *output_template, char **output, char **err_msg)
{
	int	i, ret = ZBX_REGEXP_NO_MATCH;
	char	*output_accu = NULL;	/* accumulator for 'output' when looping over global regexp subexpressions */

	if (NULL == pattern || '\0' == *pattern)
	{
		/* always match when no pattern is specified */
		ret = ZBX_REGEXP_MATCH;
		goto out;
	}

	if ('@' != *pattern)				/* not a global regexp */
	{
		ret = regexp_match_ex_regsub2(string, pattern, case_sensitive, output_template, output, err_msg);
		goto out;
	}

	pattern++;

	for (i = 0; i < regexps->values_num; i++)	/* loop over global regexp subexpressions */
	{
		const zbx_expression_t	*regexp = (const zbx_expression_t *)regexps->values[i];

		if (0 != strcmp(regexp->name, pattern))
			continue;

		switch (regexp->expression_type)
		{
			case EXPRESSION_TYPE_TRUE:
				if (NULL != output)
				{
					char	*output_tmp = NULL;

					if (ZBX_REGEXP_MATCH == (ret = regexp_match_ex_regsub2(string,
							regexp->expression, regexp->case_sensitive, output_template,
							&output_tmp, err_msg)))
					{
						zbx_free(output_accu);
						output_accu = output_tmp;
					}
				}
				else
				{
					ret = regexp_match_ex_regsub2(string, regexp->expression,
							regexp->case_sensitive, NULL, NULL, err_msg);
				}

				if (ZBX_REGEXP_COMPILE_FAIL == ret || ZBX_REGEXP_RUNTIME_FAIL == ret)
				{
					zbx_free(output_accu);
					return ret;
				}

				break;
			case EXPRESSION_TYPE_FALSE:
				ret = regexp_match_ex_regsub2(string, regexp->expression, regexp->case_sensitive,
						NULL, NULL, err_msg);

				if (ZBX_REGEXP_MATCH == ret)	/* invert output value */
				{
					ret = ZBX_REGEXP_NO_MATCH;
				}
				else if (ZBX_REGEXP_NO_MATCH == ret)
				{
					ret = ZBX_REGEXP_MATCH;
				}
				else if (ZBX_REGEXP_COMPILE_FAIL == ret || ZBX_REGEXP_RUNTIME_FAIL == ret)
				{
					zbx_free(output_accu);
					return ret;
				}

				break;
			case EXPRESSION_TYPE_INCLUDED:
				ret = regexp_match_ex_substring(string, regexp->expression, regexp->case_sensitive);
				break;
			case EXPRESSION_TYPE_NOT_INCLUDED:
				ret = regexp_match_ex_substring(string, regexp->expression, regexp->case_sensitive);
				/* invert output value */
				ret = (ZBX_REGEXP_MATCH == ret ? ZBX_REGEXP_NO_MATCH : ZBX_REGEXP_MATCH);
				break;
			case EXPRESSION_TYPE_ANY_INCLUDED:
				ret = regexp_match_ex_substring_list(string, regexp->expression, regexp->case_sensitive,
						regexp->exp_delimiter);
				break;
			default:
				zabbix_log(LOG_LEVEL_WARNING, "%s() Invalid regular expression_type: %d, name:'%s',"
						" expression:'%s'", __func__, regexp->expression_type, regexp->name,
						regexp->expression);

				if (NULL != err_msg)
				{
					*err_msg = zbx_dsprintf(*err_msg, "Invalid regular expression type: %d",
							regexp->expression_type);
				}

				zbx_free(output_accu);
				THIS_SHOULD_NEVER_HAPPEN;

				return ZBX_REGEXP_COMPILE_FAIL;	/* to make it NOTSUPPORTED */
		}

		if (ZBX_REGEXP_NO_MATCH == ret)
		{
			zbx_free(output_accu);
			break;
		}
	}

	if (ZBX_REGEXP_MATCH == ret && NULL != output_accu)
	{
		*output = output_accu;
		return ZBX_REGEXP_MATCH;
	}
out:
	if (ZBX_REGEXP_MATCH == ret && NULL != output && NULL == *output)
	{
		/* Handle output value allocation for global regular expression types   */
		/* that cannot perform output_template substitution (practically        */
		/* all global regular expression types except EXPRESSION_TYPE_TRUE).    */
		size_t	offset = 0, size = 0;

		zbx_strcpy_alloc(output, &size, &offset, string);
	}

	return ret;
}
#undef EXPRESSION_TYPE_INCLUDED
#undef EXPRESSION_TYPE_ANY_INCLUDED
#undef EXPRESSION_TYPE_NOT_INCLUDED
#undef EXPRESSION_TYPE_TRUE
#undef EXPRESSION_TYPE_FALSE

int	zbx_regexp_match_ex(const zbx_vector_expression_t *regexps, const char *string, const char *pattern,
		int case_sensitive)
{
	return zbx_regexp_sub_ex(regexps, string, pattern, case_sensitive, NULL, NULL);
}

int	zbx_global_regexp_exists(const char *name, const zbx_vector_expression_t *regexps)
{
	int	i;

	for (i = 0; i < regexps->values_num; i++)
	{
		const zbx_expression_t	*regexp = regexps->values[i];

		if (0 == strcmp(regexp->name, name))
			return SUCCEED;
	}

	return FAIL;
}

/**********************************************************************************
 *                                                                                *
 * Purpose: calculate a string size after symbols escaping                        *
 *                                                                                *
 * Parameters: string - [IN] the string to check                                  *
 *                                                                                *
 * Return value: new size of the string                                           *
 *                                                                                *
 **********************************************************************************/
static size_t	zbx_regexp_escape_stringsize(const char *string)
{
	size_t		len = 0;
	const char	*sptr;

	if (NULL == string)
		return 0;

	for (sptr = string; '\0' != *sptr; sptr++)
	{
		switch (*sptr)
		{
			case '.':
			case '\\':
			case '+':
			case '*':
			case '?':
			case '[':
			case '^':
			case ']':
			case '$':
			case '(':
			case ')':
			case '{':
			case '}':
			case '=':
			case '!':
			case '>':
			case '<':
			case '|':
			case ':':
			case '-':
			case '#':
				len += 2;
				break;
			default:
				len++;
		}
	}

	return len;
}

/**********************************************************************************
 *                                                                                *
 * Purpose: replace . \ + * ? [ ^ ] $ ( ) { } = ! < > | : - symbols in string     *
 *          with combination of \ and escaped symbol                              *
 *                                                                                *
 * Parameters: p      - [IN/OUT] buffer for new string after update               *
 *             string - [IN] the string to update                                 *
 *                                                                                *
 **********************************************************************************/
static void	zbx_regexp_escape_string(char *p, const char *string)
{
	const char	*sptr;

	for (sptr = string; '\0' != *sptr; sptr++)
	{
		switch (*sptr)
		{
			case '.':
			case '\\':
			case '+':
			case '*':
			case '?':
			case '[':
			case '^':
			case ']':
			case '$':
			case '(':
			case ')':
			case '{':
			case '}':
			case '=':
			case '!':
			case '>':
			case '<':
			case '|':
			case ':':
			case '-':
			case '#':
				*p++ = '\\';
				*p++ = *sptr;
				break;
			default:
				*p++ = *sptr;
		}
	}

	return;
}

/**********************************************************************************
 *                                                                                *
 * Purpose: escaping of symbols for using in regular expression                   *
 *                                                                                *
 * Parameters: string - [IN/OUT] the string to update                             *
 *                                                                                *
 **********************************************************************************/
void	zbx_regexp_escape(char **string)
{
	size_t	size;
	char	*buffer;

	if (0 == (size = zbx_regexp_escape_stringsize(*string)))
		return;

	buffer = zbx_malloc(NULL, size + 1);
	buffer[size] = '\0';
	zbx_regexp_escape_string(buffer, *string);
	zbx_free(*string);
	*string = buffer;
}

/**********************************************************************************
 *                                                                                *
 * Purpose: remove repeated wildcard characters from the expression               *
 *                                                                                *
 * Parameters: str - [IN/OUT] the string to update                                *
 *                                                                                *
 **********************************************************************************/
void	zbx_wildcard_minimize(char *str)
{
	char	*p1, *p2;
	int	w = 0;

	for (p1 = p2 = str; '\0' != *p2; p2++)
	{
		if ('*' == *p2)
		{
			if (0 != w)
				continue;

			w = 1;
		}
		else
			w = 0;

		*p1 = *p2;
		p1++;
	}

	*p1 = '\0';
}

/******************************************************************************
 *                                                                            *
 * Purpose: Matches string value to specified wildcard.                       *
 *          Asterisk (*) characters match to any characters of any length.    *
 *                                                                            *
 * Parameters: value    - [IN] string to match                                *
 *             wildcard - [IN] wildcard string expression                     *
 *                                                                            *
 * Return value: 1 - value match the wildcard                                 *
 *               0 - otherwise                                                *
 *                                                                            *
 ******************************************************************************/
int	zbx_wildcard_match(const char *value, const char *wildcard)
{
	const char *s_pivot = value, *w_pivot = wildcard;

	while ('\0' != *value && '*' != *wildcard)
	{
		if (*value++ != *wildcard++)
			return 0;
	}

	while ('\0' != *value)
	{
		if ('*' == *wildcard)
		{
			wildcard++;

			if ('\0' == *wildcard)
				return 1;

			w_pivot = wildcard;
			s_pivot = value + 1;
		}
		else if (*value == *wildcard)
		{
			value++;
			wildcard++;
		}
		else
		{
			wildcard = w_pivot;
			value = s_pivot++;
		}
	}

	while ('*' == *wildcard)
		wildcard++;

	return '\0' == *wildcard;
}<|MERGE_RESOLUTION|>--- conflicted
+++ resolved
@@ -784,7 +784,6 @@
 							(size_t)(match[group_index].rm_eo - match[group_index].rm_so),
 							limit);
 				}
-<<<<<<< HEAD
 				else if (ZBX_REGEXP_GROUP_CHECK_ENABLE == group_check)
 				{
 					zbx_free(ptr);
@@ -792,25 +791,6 @@
 				}
 				pstart = pgroup + 1;
 				continue;
-=======
-				pstart = pgroup + 1;
-				continue;
-
-			case '@':
-					/* artificial construct to replace the first captured group or fail */
-					/* if the regular expression pattern contains no groups             */
-					if (-1 == match[1].rm_so)
-					{
-						zbx_free(ptr);
-						goto out;
-					}
-
-					strncpy_alloc(&ptr, &size, &offset, text + match[1].rm_so,
-							(size_t)(match[1].rm_eo - match[1].rm_so), limit);
-
-					pstart = pgroup + 1;
-					continue;
->>>>>>> 7f4dbf81
 
 			default:
 				strncpy_alloc(&ptr, &size, &offset, pstart, (size_t)(pgroup - pstart), limit);
@@ -914,13 +894,8 @@
 	for (i = 0; i < ARRSIZE(match); i++)
 		match[i].rm_so = match[i].rm_eo = -1;
 
-<<<<<<< HEAD
-	if (ZBX_REGEXP_MATCH == regexp_exec(string, regexp, 0, ZBX_REGEXP_GROUPS_MAX, match, NULL))
+	if (ZBX_REGEXP_MATCH == regexp_exec(string, regexp, 0, ZBX_REGEXP_GROUPS_MAX, match, NULL, 0))
 		*out = regexp_sub_replace(string, output_template, match, ZBX_REGEXP_GROUPS_MAX, 0, group_check);
-=======
-	if (ZBX_REGEXP_MATCH == regexp_exec(string, regexp, 0, ZBX_REGEXP_GROUPS_MAX, match, NULL, 0))
-		*out = regexp_sub_replace(string, output_template, match, ZBX_REGEXP_GROUPS_MAX, 0);
->>>>>>> 7f4dbf81
 
 	return SUCCEED;
 }
@@ -980,16 +955,11 @@
 
 	/* 'regexp' ownership was taken by regexp_prepare(), do not cleanup */
 
-<<<<<<< HEAD
-	if (ZBX_REGEXP_MATCH == (ret = regexp_exec(string, regexp, 0, ZBX_REGEXP_GROUPS_MAX, match, err_msg)))
+	if (ZBX_REGEXP_MATCH == (ret = regexp_exec(string, regexp, 0, ZBX_REGEXP_GROUPS_MAX, match, err_msg, 0)))
 	{
 		*out = regexp_sub_replace(string, output_template, match, ZBX_REGEXP_GROUPS_MAX, 0,
 				ZBX_REGEXP_GROUP_CHECK_DISABLE);
 	}
-=======
-	if (ZBX_REGEXP_MATCH == (ret = regexp_exec(string, regexp, 0, ZBX_REGEXP_GROUPS_MAX, match, err_msg, 0)))
-		*out = regexp_sub_replace(string, output_template, match, ZBX_REGEXP_GROUPS_MAX, 0);
->>>>>>> 7f4dbf81
 
 	if (FAIL == ret)
 		ret = ZBX_REGEXP_RUNTIME_FAIL;
