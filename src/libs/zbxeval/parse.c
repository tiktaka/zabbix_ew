--- conflicted
+++ resolved
@@ -393,19 +393,11 @@
  *                                                                            *
  * Purpose: parses string variable token                                      *
  *                                                                            *
-<<<<<<< HEAD
  * Parameters: ctx                 - [IN] evaluation context                  *
  *             pos                 - [IN] starting position                   *
  *             hist_str_v64_compat - [IN] allow old style strings             *
  *             token               - [OUT] parsed token                       *
- *             error               - [OUT] error message in the case of       *
- *                                         failure                            *
-=======
- * Parameters: ctx   - [IN] evaluation context                                *
- *             pos   - [IN] starting position                                 *
- *             token - [OUT] parsed token                                     *
- *             error - [OUT] error message in case of failure                 *
->>>>>>> 47d9e7be
+ *             error               - [OUT] error message in case of failure   *
  *                                                                            *
  * Return value: SUCCEED - token was parsed successfully                      *
  *               FAIL    - otherwise                                          *
@@ -835,21 +827,13 @@
 
 /******************************************************************************
  *                                                                            *
-<<<<<<< HEAD
  * Purpose: parse token                                                       *
  *                                                                            *
- * Parameters: ctx                 - [IN] the evaluation context              *
- *             pos                 - [IN] the starting position               *
+ * Parameters: ctx                 - [IN] evaluation context                  *
+ *             pos                 - [IN] starting position                   *
  *             hist_str_v64_compat - [IN] allow old style strings             *
- *             token               - [OUT] the parsed token                   *
- *             error               - [OUT] the error message in the case      *
- *                                         of failure                         *
-=======
- * Parameters: ctx   - [IN] evaluation context                                *
- *             pos   - [IN] starting position                                 *
- *             token - [OUT] parsed token                                     *
- *             error - [OUT] error message in case of failure                 *
->>>>>>> 47d9e7be
+ *             token               - [OUT] parsed token                       *
+ *             error               - [OUT] error message in case of failure   *
  *                                                                            *
  * Return value: SUCCEED - token was parsed successfully                      *
  *               FAIL    - otherwise                                          *
@@ -1226,19 +1210,11 @@
  *                                                                            *
  * Purpose: parses expression into tokens in postfix notation order           *
  *                                                                            *
-<<<<<<< HEAD
- * Parameters: ctx                 - [OUT] the evaluation context             *
+ * Parameters: ctx                 - [OUT] evaluation context                 *
  *             expression          - [IN] expression to parse                 *
  *             rules               - [IN] parsing rules                       *
  *             hist_str_v64_compat - [IN] allow old style strings             *
- *             error               - [OUT] error message in the case of       *
- *                                         failure                            *
-=======
- * Parameters: ctx        - [OUT] evaluation context                          *
- *             expression - [IN] expression to parse                          *
- *             rules      - [IN] parsing rules                                *
- *             error      - [OUT] error message in case of failure            *
->>>>>>> 47d9e7be
+ *             error               - [OUT] error message in case of failure   *
  *                                                                            *
  * Return value: SUCCEED - expression was parsed successfully                 *
  *               FAIL    - otherwise                                          *
