/*
** Zabbix
** Copyright (C) 2001-2022 Zabbix SIA
**
** This program is free software; you can redistribute it and/or modify
** it under the terms of the GNU General Public License as published by
** the Free Software Foundation; either version 2 of the License, or
** (at your option) any later version.
**
** This program is distributed in the hope that it will be useful,
** but WITHOUT ANY WARRANTY; without even the implied warranty of
** MERCHANTABILITY or FITNESS FOR A PARTICULAR PURPOSE. See the
** GNU General Public License for more details.
**
** You should have received a copy of the GNU General Public License
** along with this program; if not, write to the Free Software
** Foundation, Inc., 51 Franklin Street, Fifth Floor, Boston, MA  02110-1301, USA.
**/

#include "zbxavailability.h"

#include "log.h"
#include "zbxipcservice.h"

void	zbx_availability_send(zbx_uint32_t code, unsigned char *data, zbx_uint32_t size, zbx_ipc_message_t *response)
{
	static zbx_ipc_socket_t	socket;

	/* each process has a permanent connection to availability manager */
	if (0 == socket.fd)
	{
		char	*error = NULL;

		if (FAIL == zbx_ipc_socket_open(&socket, ZBX_IPC_SERVICE_AVAILABILITY, SEC_PER_MIN, &error))
		{
			zabbix_log(LOG_LEVEL_CRIT, "cannot connect to availability manager service: %s", error);
			exit(EXIT_FAILURE);
		}
	}
<<<<<<< HEAD

	if (FAIL == zbx_ipc_socket_write(&socket, code, data, size))
=======
#define ZBX_IPC_AVAILABILITY_REQUEST	1
	if (FAIL == zbx_ipc_socket_write(&socket, ZBX_IPC_AVAILABILITY_REQUEST, data, size))
>>>>>>> 6f7a0c0a
	{
		zabbix_log(LOG_LEVEL_CRIT, "cannot send data to availability manager service");
		exit(EXIT_FAILURE);
	}
<<<<<<< HEAD

	if (NULL != response && FAIL == zbx_ipc_socket_read(&socket, response))
	{
		zabbix_log(LOG_LEVEL_CRIT, "cannot receive data from service");
		exit(EXIT_FAILURE);
	}
=======
#undef ZBX_IPC_AVAILABILITY_REQUEST
>>>>>>> 6f7a0c0a
}

void	zbx_availabilities_flush(const zbx_vector_availability_ptr_t *interface_availabilities)
{
	unsigned char	*data = NULL;
	size_t		data_alloc = 0, data_offset = 0;
	int		i;

	for (i = 0; i < interface_availabilities->values_num; i++)
	{
		zbx_availability_serialize_interface(&data, &data_alloc, &data_offset,
				interface_availabilities->values[i]);
	}

	zbx_availability_send(ZBX_IPC_AVAILABILITY_REQUEST, data, (zbx_uint32_t)data_offset, NULL);
	zbx_free(data);
}

<<<<<<< HEAD
void	zbx_availability_serialize_json_hostdata(zbx_vector_ptr_t *hostdata, struct zbx_json *j)
{
	int	i;

	if (0 == hostdata->values_num)
		return;

	zbx_json_addarray(j, ZBX_PROTO_TAG_PROXY_ACTIVE_AVAIL_DATA);

	for (i = 0; i < hostdata->values_num; i++)
	{
		zbx_proxy_hostdata_t	*hd = hostdata->values[i];

		zbx_json_addobject(j, NULL);
		zbx_json_adduint64(j, ZBX_PROTO_TAG_HOSTID, hd->hostid);
		zbx_json_addint64(j, ZBX_PROTO_TAG_ACTIVE_STATUS, hd->status);
		zbx_json_close(j);
	}

	zbx_json_close(j);
}

int	zbx_get_active_agent_availability(zbx_uint64_t hostid)
{
	zbx_ipc_message_t	response;
	unsigned char		*data = NULL;
	zbx_uint32_t		data_len = 0;
	int			status = INTERFACE_AVAILABLE_UNKNOWN;

	zbx_ipc_message_init(&response);
	data_len = zbx_availability_serialize_active_status_request(&data, hostid);
	zbx_availability_send(ZBX_IPC_AVAILMAN_ACTIVE_STATUS, data, data_len, &response);

	if (0 != response.size)
		zbx_availability_deserialize_active_status_response(response.data, &status);

	zbx_ipc_message_clean(&response);

	return status;
=======
/******************************************************************************
 *                                                                            *
 * Purpose: initializes interface availability data                           *
 *                                                                            *
 * Parameters: availability - [IN/OUT] interface availability data            *
 *             interfaceid  - [IN]                                            *
 *                                                                            *
 ******************************************************************************/
void	zbx_interface_availability_init(zbx_interface_availability_t *availability, zbx_uint64_t interfaceid)
{
	memset(availability, 0, sizeof(zbx_interface_availability_t));
	availability->interfaceid = interfaceid;
}

/********************************************************************************
 *                                                                              *
 * Purpose: releases resources allocated to store interface availability data   *
 *                                                                              *
 * Parameters: ia - [IN] interface availability data                            *
 *                                                                              *
 ********************************************************************************/
void	zbx_interface_availability_clean(zbx_interface_availability_t *ia)
{
	zbx_free(ia->agent.error);
}

/******************************************************************************
 *                                                                            *
 * Purpose: frees interface availability data                                 *
 *                                                                            *
 * Parameters: availability - [IN] interface availability data                *
 *                                                                            *
 ******************************************************************************/
void	zbx_interface_availability_free(zbx_interface_availability_t *availability)
{
	zbx_interface_availability_clean(availability);
	zbx_free(availability);
}

ZBX_PTR_VECTOR_IMPL(availability_ptr, zbx_interface_availability_t *)
/******************************************************************************
 *                                                                            *
 * Purpose: initializes agent availability with the specified data            *
 *                                                                            *
 * Parameters: agent         - [IN/OUT] agent availability data               *
 *             available     - [IN] the availability data                     *
 *             error         - [IN] the availability error                    *
 *             errors_from   - [IN] error starting timestamp                  *
 *             disable_until - [IN] disable until timestamp                   *
 *                                                                            *
 ******************************************************************************/
void	zbx_agent_availability_init(zbx_agent_availability_t *agent, unsigned char available, const char *error,
		int errors_from, int disable_until)
{
	agent->flags = ZBX_FLAGS_AGENT_STATUS;
	agent->available = available;
	agent->error = zbx_strdup(NULL, error);
	agent->errors_from = errors_from;
	agent->disable_until = disable_until;
}

/******************************************************************************
 *                                                                            *
 * Purpose: checks interface availability if agent availability field is set  *
 *                                                                            *
 * Parameters: ia - [IN] interface availability data                          *
 *                                                                            *
 * Return value: SUCCEED - an agent availability field is set                 *
 *               FAIL - no agent availability field is set                    *
 *                                                                            *
 ******************************************************************************/
int	zbx_interface_availability_is_set(const zbx_interface_availability_t *ia)
{
	if (ZBX_FLAGS_AGENT_STATUS_NONE != ia->agent.flags)
		return SUCCEED;

	return FAIL;
}

/******************************************************************************
 *                                                                            *
 * Purpose: adds interface availability update to sql statement               *
 *                                                                            *
 * Parameters: ia           [IN] the interface availability data              *
 *             sql        - [IN/OUT] the sql statement                        *
 *             sql_alloc  - [IN/OUT] the number of bytes allocated for sql    *
 *                                   statement                                *
 *             sql_offset - [IN/OUT] the number of bytes used in sql          *
 *                                   statement                                *
 *                                                                            *
 * Return value: SUCCEED - sql statement is created                           *
 *               FAIL    - no interface availability is set                   *
 *                                                                            *
 ******************************************************************************/
static int	zbx_sql_add_interface_availability(const zbx_interface_availability_t *ia, char **sql,
		size_t *sql_alloc, size_t *sql_offset)
{
	char		delim = ' ';

	if (FAIL == zbx_interface_availability_is_set(ia))
		return FAIL;

	zbx_strcpy_alloc(sql, sql_alloc, sql_offset, "update interface set");

	if (0 != (ia->agent.flags & ZBX_FLAGS_AGENT_STATUS_AVAILABLE))
	{
		zbx_snprintf_alloc(sql, sql_alloc, sql_offset, "%cavailable=%d", delim, (int)ia->agent.available);
		delim = ',';
	}

	if (0 != (ia->agent.flags & ZBX_FLAGS_AGENT_STATUS_ERROR))
	{
		char	*error_esc;

		error_esc = DBdyn_escape_field("interface", "error", ia->agent.error);
		zbx_snprintf_alloc(sql, sql_alloc, sql_offset, "%cerror='%s'", delim, error_esc);
		zbx_free(error_esc);
		delim = ',';
	}

	if (0 != (ia->agent.flags & ZBX_FLAGS_AGENT_STATUS_ERRORS_FROM))
	{
		zbx_snprintf_alloc(sql, sql_alloc, sql_offset, "%cerrors_from=%d", delim, ia->agent.errors_from);
		delim = ',';
	}

	if (0 != (ia->agent.flags & ZBX_FLAGS_AGENT_STATUS_DISABLE_UNTIL))
		zbx_snprintf_alloc(sql, sql_alloc, sql_offset, "%cdisable_until=%d", delim, ia->agent.disable_until);

	zbx_snprintf_alloc(sql, sql_alloc, sql_offset, " where interfaceid=" ZBX_FS_UI64, ia->interfaceid);

	return SUCCEED;
}

/******************************************************************************
 *                                                                            *
 * Purpose: sync interface availabilities updates into database               *
 *                                                                            *
 * Parameters: interface_availabilities [IN] the interface availability data  *
 *                                                                            *
 ******************************************************************************/
void	zbx_db_update_interface_availabilities(const zbx_vector_availability_ptr_t *interface_availabilities)
{
	int	txn_error;
	char	*sql = NULL;
	size_t	sql_alloc = 4 * ZBX_KIBIBYTE;
	int	i;

	sql = (char *)zbx_malloc(sql, sql_alloc);

	do
	{
		size_t	sql_offset = 0;

		DBbegin();
		DBbegin_multiple_update(&sql, &sql_alloc, &sql_offset);

		for (i = 0; i < interface_availabilities->values_num; i++)
		{
			if (SUCCEED != zbx_sql_add_interface_availability(interface_availabilities->values[i], &sql,
					&sql_alloc, &sql_offset))
			{
				continue;
			}

			zbx_strcpy_alloc(&sql, &sql_alloc, &sql_offset, ";\n");
			DBexecute_overflowed_sql(&sql, &sql_alloc, &sql_offset);
		}

		DBend_multiple_update(&sql, &sql_alloc, &sql_offset);

		if (16 < sql_offset)
			DBexecute("%s", sql);

		txn_error = DBcommit();
	}
	while (ZBX_DB_DOWN == txn_error);

	zbx_free(sql);
>>>>>>> 6f7a0c0a
}<|MERGE_RESOLUTION|>--- conflicted
+++ resolved
@@ -37,27 +37,18 @@
 			exit(EXIT_FAILURE);
 		}
 	}
-<<<<<<< HEAD
 
 	if (FAIL == zbx_ipc_socket_write(&socket, code, data, size))
-=======
-#define ZBX_IPC_AVAILABILITY_REQUEST	1
-	if (FAIL == zbx_ipc_socket_write(&socket, ZBX_IPC_AVAILABILITY_REQUEST, data, size))
->>>>>>> 6f7a0c0a
 	{
 		zabbix_log(LOG_LEVEL_CRIT, "cannot send data to availability manager service");
 		exit(EXIT_FAILURE);
 	}
-<<<<<<< HEAD
 
 	if (NULL != response && FAIL == zbx_ipc_socket_read(&socket, response))
 	{
 		zabbix_log(LOG_LEVEL_CRIT, "cannot receive data from service");
 		exit(EXIT_FAILURE);
 	}
-=======
-#undef ZBX_IPC_AVAILABILITY_REQUEST
->>>>>>> 6f7a0c0a
 }
 
 void	zbx_availabilities_flush(const zbx_vector_availability_ptr_t *interface_availabilities)
@@ -76,7 +67,6 @@
 	zbx_free(data);
 }
 
-<<<<<<< HEAD
 void	zbx_availability_serialize_json_hostdata(zbx_vector_ptr_t *hostdata, struct zbx_json *j)
 {
 	int	i;
@@ -116,7 +106,8 @@
 	zbx_ipc_message_clean(&response);
 
 	return status;
-=======
+}
+
 /******************************************************************************
  *                                                                            *
  * Purpose: initializes interface availability data                           *
@@ -296,5 +287,4 @@
 	while (ZBX_DB_DOWN == txn_error);
 
 	zbx_free(sql);
->>>>>>> 6f7a0c0a
 }