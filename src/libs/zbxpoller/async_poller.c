/*
** Zabbix
** Copyright (C) 2001-2024 Zabbix SIA
**
** This program is free software; you can redistribute it and/or modify
** it under the terms of the GNU General Public License as published by
** the Free Software Foundation; either version 2 of the License, or
** (at your option) any later version.
**
** This program is distributed in the hope that it will be useful,
** but WITHOUT ANY WARRANTY; without even the implied warranty of
** MERCHANTABILITY or FITNESS FOR A PARTICULAR PURPOSE. See the
** GNU General Public License for more details.
**
** You should have received a copy of the GNU General Public License
** along with this program; if not, write to the Free Software
** Foundation, Inc., 51 Franklin Street, Fifth Floor, Boston, MA  02110-1301, USA.
**/

#include "async_poller.h"
#include "zbxpoller.h"

#include "async_manager.h"
#include "async_httpagent.h"
#include "async_agent.h"
#include "checks_snmp.h"

#include "zbxasynchttppoller.h"
#include "zbxlog.h"
#include "zbxalgo.h"
#include "zbxcommon.h"
#include "zbx_item_constants.h"
#include "zbxpreproc.h"
#include "zbxself.h"
#include "zbxnix.h"
#include "zbx_rtc_constants.h"
#include "zbxrtc.h"
#include "zbx_availability_constants.h"
#include "zbxcacheconfig.h"
#include "zbxcomms.h"
#include "zbxhttp.h"
#include "zbxipcservice.h"
#include "zbxthreads.h"
#include "zbxtime.h"
#include "zbxtypes.h"
#include "zbxasyncpoller.h"

#include <event2/dns.h>

static void	process_async_result(zbx_dc_item_context_t *item, zbx_poller_config_t *poller_config)
{
	zbx_timespec_t		timespec;
	zbx_interface_status_t	*interface_status;

	zabbix_log(LOG_LEVEL_DEBUG, "In %s() key:'%s' host:'%s' addr:'%s'", __func__, item->key, item->host,
			item->interface.addr);

	zbx_timespec(&timespec);

	/* don't try activating interface if there were no errors detected */
	if (SUCCEED != item->ret || ZBX_INTERFACE_AVAILABLE_TRUE != item->interface.available ||
			0 != item->interface.errors_from || item->version != item->interface.version)
	{
		if (NULL == (interface_status = zbx_hashset_search(&poller_config->interfaces,
				&item->interface.interfaceid)))
		{
			zbx_interface_status_t	interface_status_local = {.interface = item->interface};

			interface_status_local.interface.addr = NULL;
			interface_status = zbx_hashset_insert(&poller_config->interfaces,
					&interface_status_local, sizeof(interface_status_local));
		}
		else
			zabbix_log(LOG_LEVEL_DEBUG, "updating existing interface");

		zbx_free(interface_status->error);
		interface_status->errcode = item->ret;
		interface_status->itemid = item->itemid;
		zbx_strlcpy(interface_status->host, item->host, sizeof(interface_status->host));
		zbx_free(interface_status->key_orig);
		interface_status->key_orig = item->key_orig;
		item->key_orig = NULL;
		interface_status->version = item->version;
	}

	if (SUCCEED == item->ret)
	{
		if (ZBX_IS_RUNNING())
		{
			zbx_preprocess_item_value(item->itemid,
				item->hostid,item->value_type,item->flags,
				&item->result, &timespec, ITEM_STATE_NORMAL, NULL);
		}
	}
	else
	{
		if (ZBX_IS_RUNNING())
		{
			if (NOTSUPPORTED == item->ret || AGENT_ERROR == item->ret || CONFIG_ERROR == item->ret)
			{
				zbx_preprocess_item_value(item->itemid, item->hostid, item->value_type,
					item->flags, NULL, &timespec, ITEM_STATE_NOTSUPPORTED, item->result.msg);
			}
		}

		interface_status->error = item->result.msg;
		SET_MSG_RESULT(&item->result, NULL);
	}

	zbx_async_manager_requeue(poller_config->manager, item->itemid, item->ret, timespec.sec);

	poller_config->processing--;
	poller_config->processed++;

	zabbix_log(LOG_LEVEL_DEBUG, "finished processing itemid:" ZBX_FS_UI64 " processing:%d", item->itemid,
			poller_config->processing);

	zabbix_log(LOG_LEVEL_DEBUG, "End of %s():%s", __func__, zbx_result_string(item->ret));
}

static void	process_agent_result(void *data)
{
	zbx_agent_context	*agent_context = (zbx_agent_context *)data;
	zbx_poller_config_t	*poller_config = (zbx_poller_config_t *)agent_context->arg;

	process_async_result(&agent_context->item, poller_config);

	zbx_async_check_agent_clean(agent_context);
	zbx_free(agent_context);
}
#ifdef HAVE_NETSNMP
static void	process_snmp_result(void *data)
{
	zbx_snmp_context_t	*snmp_context = (zbx_snmp_context_t *)data;
	zbx_poller_config_t	*poller_config = (zbx_poller_config_t *)zbx_async_check_snmp_get_arg(snmp_context);

	process_async_result(zbx_async_check_snmp_get_item_context(snmp_context), poller_config);

	zbx_async_check_snmp_clean(snmp_context);
}
#endif
#ifdef HAVE_LIBCURL
static void	process_httpagent_result(CURL *easy_handle, CURLcode err, void *arg)
{
	long				response_code;
	char				*status_codes, *error, *out = NULL;
	AGENT_RESULT			result;
	zbx_httpagent_context		*httpagent_context;
	zbx_dc_httpitem_context_t	*item_context;
	zbx_timespec_t			timespec;
	zbx_poller_config_t		*poller_config;
	CURLcode			err_info;

	zabbix_log(LOG_LEVEL_DEBUG, "In %s()", __func__);

	poller_config = (zbx_poller_config_t *)arg;

	if (CURLE_OK != (err_info = curl_easy_getinfo(easy_handle, CURLINFO_PRIVATE, &httpagent_context)))
	{
		THIS_SHOULD_NEVER_HAPPEN;
		zabbix_log(LOG_LEVEL_CRIT, "Cannot get pointer to private data: %s", curl_easy_strerror(err_info));

		goto fail;
	}

	zbx_timespec(&timespec);

	zbx_init_agent_result(&result);
	status_codes = httpagent_context->item_context.status_codes;
	item_context = &httpagent_context->item_context;

	if (SUCCEED == zbx_http_handle_response(easy_handle, &httpagent_context->http_context, err, &response_code,
			&out, &error) && SUCCEED == zbx_handle_response_code(status_codes, response_code, out, &error))
	{
		SET_TEXT_RESULT(&result, out);
		out = NULL;
		if (ZBX_IS_RUNNING())
		{
			zbx_preprocess_item_value(item_context->itemid, item_context->hostid,item_context->value_type,
					item_context->flags, &result, &timespec, ITEM_STATE_NORMAL, NULL);
		}
	}
	else
	{
		SET_MSG_RESULT(&result, error);
		if (ZBX_IS_RUNNING())
		{
			zbx_preprocess_item_value(item_context->itemid, item_context->hostid, item_context->value_type,
					item_context->flags, NULL, &timespec, ITEM_STATE_NOTSUPPORTED, result.msg);
		}
	}

	zbx_free_agent_result(&result);
	zbx_free(out);

	zbx_async_manager_requeue(poller_config->manager, httpagent_context->item_context.itemid, SUCCEED,
			timespec.sec);

	poller_config->processing--;
	poller_config->processed++;

	zabbix_log(LOG_LEVEL_DEBUG, "finished processing itemid:" ZBX_FS_UI64, httpagent_context->item_context.itemid);

	curl_multi_remove_handle(poller_config->curl_handle, easy_handle);
	zbx_async_check_httpagent_clean(httpagent_context);
	zbx_free(httpagent_context);
fail:
	zabbix_log(LOG_LEVEL_DEBUG, "End of %s()", __func__);
}
#endif

static void	async_wake(evutil_socket_t fd, short events, void *arg)
{
	ZBX_UNUSED(fd);
	ZBX_UNUSED(events);
	ZBX_UNUSED(arg);
}

static void	async_initiate_queued_checks(zbx_poller_config_t *poller_config, const char *zbx_progname)
{
	zbx_dc_item_t			*items = NULL;
	AGENT_RESULT			*results;
	int				*errcodes, total = 0;
	zbx_timespec_t			timespec;
	zbx_vector_poller_item_t	poller_items;

	zbx_vector_poller_item_create(&poller_items);
#ifdef HAVE_NETSNMP
	if (1 == poller_config->clear_cache)
	{
		if (0 != poller_config->processing)
		{
			goto exit;
		}
		else
		{
			zbx_unset_snmp_bulkwalk_options();
			zbx_clear_cache_snmp(ZBX_PROCESS_TYPE_SNMP_POLLER, poller_config->process_num);
			zbx_set_snmp_bulkwalk_options(zbx_progname);
			poller_config->clear_cache = 0;
		}
	}
#else
	ZBX_UNUSED(zbx_progname);
#endif

	zbx_async_manager_queue_get(poller_config->manager, &poller_items);

	if (0 != poller_items.values_num)
		zabbix_log(LOG_LEVEL_DEBUG, "In %s()", __func__);

	for (int j = 0; j < poller_items.values_num; j++)
	{
		int	num;

		items = poller_items.values[j]->items;
		results = poller_items.values[j]->results;
		errcodes = poller_items.values[j]->errcodes;
		num = poller_items.values[j]->num;

		total += num;

		for (int i = 0; i < num; i++)
		{
			if (SUCCEED != errcodes[i])
				continue;

			if (ITEM_TYPE_HTTPAGENT == items[i].type)
			{
	#ifdef HAVE_LIBCURL
				errcodes[i] = zbx_async_check_httpagent(&items[i], &results[i],
						poller_config->config_source_ip, poller_config->config_ssl_ca_location,
						poller_config->config_ssl_cert_location,
						poller_config->config_ssl_key_location, poller_config->curl_handle);
	#else
				errcodes[i] = NOTSUPPORTED;
				SET_MSG_RESULT(&results[i], zbx_strdup(NULL, "Support for HTTP agent was not compiled"
						" in: missing cURL library"));
	#endif
			}
			else if (ITEM_TYPE_ZABBIX == items[i].type)
			{
				errcodes[i] = zbx_async_check_agent(&items[i], &results[i], process_agent_result,
<<<<<<< HEAD
						poller_config, poller_config, poller_config->base, poller_config->dnsbase,
						poller_config->config_source_ip, ZABBIX_ASYNC_RESOLVE_REVERSE_DNS_NO);
=======
						poller_config, poller_config, poller_config->base,
						poller_config->dnsbase, poller_config->config_source_ip);
>>>>>>> a029f1a6
			}
			else
			{
	#ifdef HAVE_NETSNMP
				zbx_set_snmp_bulkwalk_options(zbx_progname);

				errcodes[i] = zbx_async_check_snmp(&items[i], &results[i], process_snmp_result,
<<<<<<< HEAD
						poller_config, poller_config, poller_config->base, poller_config->dnsbase,
						poller_config->config_source_ip, ZABBIX_ASYNC_RESOLVE_REVERSE_DNS_NO);
=======
						poller_config, poller_config, poller_config->base,
						poller_config->dnsbase, poller_config->config_source_ip);
>>>>>>> a029f1a6
	#else
				errcodes[i] = NOTSUPPORTED;
				SET_MSG_RESULT(&results[i], zbx_strdup(NULL, "Support for SNMP checks was not compiled"
						"in."));
	#endif
			}

			if (SUCCEED == errcodes[i])
				poller_config->processing++;
		}

		zbx_timespec(&timespec);

		/* process item values */
		for (int i = 0; i < num; i++)
		{
			if (SUCCEED != errcodes[i])
			{
				if (ZBX_IS_RUNNING())
				{
					zbx_preprocess_item_value(items[i].itemid, items[i].host.hostid,
							items[i].value_type, items[i].flags, NULL, &timespec,
							ITEM_STATE_NOTSUPPORTED, results[i].msg);
				}

				zbx_async_manager_requeue(poller_config->manager, items[i].itemid, errcodes[i],
						timespec.sec);
			}
		}

		zbx_poller_item_free(poller_items.values[j]);
	}
#ifdef HAVE_NETSNMP
exit:
#endif
	if (0 != total)
		zabbix_log(LOG_LEVEL_DEBUG, "End of %s(): num:%d", __func__, total);

	poller_config->queued += total;

	zbx_vector_poller_item_destroy(&poller_items);
}

static void	async_wake_cb(void *data)
{
	event_active((struct event *)data, 0, 0);
}

static void	async_timer(evutil_socket_t fd, short events, void *arg)
{
	zbx_poller_config_t	*poller_config = (zbx_poller_config_t *)arg;

	ZBX_UNUSED(fd);
	ZBX_UNUSED(events);

	if (ZBX_IS_RUNNING())
		zbx_async_manager_queue_sync(poller_config->manager);
}

static void	async_poller_init(zbx_poller_config_t *poller_config, zbx_thread_poller_args *poller_args_in,
		int process_num)
{
	struct timeval	tv = {1, 0};
	char		*error = NULL;

	zabbix_log(LOG_LEVEL_DEBUG, "In %s()", __func__);

	zbx_hashset_create_ext(&poller_config->interfaces, 100, ZBX_DEFAULT_UINT64_HASH_FUNC,
			ZBX_DEFAULT_UINT64_COMPARE_FUNC, (zbx_clean_func_t)zbx_interface_status_clean,
			ZBX_DEFAULT_MEM_MALLOC_FUNC, ZBX_DEFAULT_MEM_REALLOC_FUNC, ZBX_DEFAULT_MEM_FREE_FUNC);

	if (NULL == (poller_config->base = event_base_new()))
	{
		zabbix_log(LOG_LEVEL_ERR, "cannot initialize event base");
		exit(EXIT_FAILURE);
	}

	poller_config->config_source_ip = poller_args_in->config_comms->config_source_ip;
	poller_config->config_timeout = poller_args_in->config_comms->config_timeout;
	poller_config->poller_type = poller_args_in->poller_type;
	poller_config->config_unavailable_delay = poller_args_in->config_unavailable_delay;
	poller_config->config_unreachable_delay = poller_args_in->config_unreachable_delay;
	poller_config->config_unreachable_period = poller_args_in->config_unreachable_period;
	poller_config->config_max_concurrent_checks_per_poller =
			poller_args_in->config_max_concurrent_checks_per_poller;
	poller_config->clear_cache = 0;
	poller_config->process_num = process_num;

	if (NULL == (poller_config->async_wake_timer = event_new(poller_config->base, -1, EV_PERSIST, async_wake,
			poller_config)))
	{
		zabbix_log(LOG_LEVEL_ERR, "cannot create async items timer event");
		exit(EXIT_FAILURE);
	}

	evtimer_add(poller_config->async_wake_timer, &tv);

	if (NULL == (poller_config->async_timer = event_new(poller_config->base, -1, EV_PERSIST, async_timer,
			poller_config)))
	{
		zabbix_log(LOG_LEVEL_ERR, "cannot create async timer event");
		exit(EXIT_FAILURE);
	}

	evtimer_add(poller_config->async_timer, &tv);

	if (NULL == (poller_config->manager = zbx_async_manager_create(1, async_wake_cb,
			(void *)poller_config->async_wake_timer, poller_args_in, &error)))
	{
		zabbix_log(LOG_LEVEL_CRIT, "cannot initialize async manager: %s", error);
		zbx_free(error);
		exit(EXIT_FAILURE);
	}

	zabbix_log(LOG_LEVEL_DEBUG, "End of %s()", __func__);
}

static void	async_poller_dns_init(zbx_poller_config_t *poller_config, zbx_thread_poller_args *poller_args_in)
{
	char	*timeout;

	if (NULL == (poller_config->dnsbase = evdns_base_new(poller_config->base, EVDNS_BASE_INITIALIZE_NAMESERVERS)))
	{
		zabbix_log(LOG_LEVEL_ERR, "cannot initialize asynchronous DNS library");
		exit(EXIT_FAILURE);
	}

	timeout = zbx_dsprintf(NULL, "%d", poller_args_in->config_comms->config_timeout);

	if (0 != evdns_base_set_option(poller_config->dnsbase, "timeout:", timeout))
	{
		zabbix_log(LOG_LEVEL_ERR, "cannot set timeout to asynchronous DNS library");
		exit(EXIT_FAILURE);
	}

	zbx_free(timeout);
}

static void	async_poller_dns_destroy(zbx_poller_config_t *poller_config)
{
	evdns_base_free(poller_config->dnsbase, 1);
}

static void	async_poller_stop(zbx_poller_config_t *poller_config)
{
	zabbix_log(LOG_LEVEL_DEBUG, "In %s()", __func__);

	evtimer_del(poller_config->async_timer);
	evtimer_del(poller_config->async_wake_timer);
	event_base_dispatch(poller_config->base);

	zabbix_log(LOG_LEVEL_DEBUG, "End of %s()", __func__);
}

static void	async_poller_destroy(zbx_poller_config_t *poller_config)
{
	zbx_async_manager_free(poller_config->manager);
	event_base_free(poller_config->base);
	zbx_hashset_clear(&poller_config->interfaces);
	zbx_hashset_destroy(&poller_config->interfaces);
}

#ifdef HAVE_LIBCURL
static void	poller_update_selfmon_counter(void *arg)
{
	zbx_poller_config_t	*poller_config = (zbx_poller_config_t *)arg;

	if (ZBX_PROCESS_STATE_IDLE == poller_config->state)
	{
		zbx_update_selfmon_counter(poller_config->info, ZBX_PROCESS_STATE_BUSY);
		poller_config->state = ZBX_PROCESS_STATE_BUSY;
	}
}
#endif

static void	socket_read_event_cb(evutil_socket_t fd, short what, void *arg)
{
	ZBX_UNUSED(fd);
	ZBX_UNUSED(what);
	ZBX_UNUSED(arg);
}

ZBX_THREAD_ENTRY(async_poller_thread, args)
{
	zbx_thread_poller_args		*poller_args_in = (zbx_thread_poller_args *)(((zbx_thread_args_t *)args)->args);

	time_t				last_stat_time;
#ifdef HAVE_NETSNMP
	time_t				last_snmp_engineid_hk_time = 0;
#endif
	zbx_ipc_async_socket_t		rtc;
	const zbx_thread_info_t		*info = &((zbx_thread_args_t *)args)->info;
	int				msgs_num, server_num = ((zbx_thread_args_t *)args)->info.server_num,
					process_num = ((zbx_thread_args_t *)args)->info.process_num;
	unsigned char			process_type = ((zbx_thread_args_t *)args)->info.process_type,
					poller_type = poller_args_in->poller_type;
	zbx_poller_config_t		poller_config = {.queued = 0, .processed = 0};
	struct event			*rtc_event;
	zbx_uint32_t			rtc_msgs[] = {ZBX_RTC_SNMP_CACHE_RELOAD};
#ifdef HAVE_LIBCURL
	zbx_asynchttppoller_config	*asynchttppoller_config = NULL;
#endif
	msgs_num = ZBX_POLLER_TYPE_SNMP == poller_type ? 1 : 0;

#define	STAT_INTERVAL	5	/* if a process is busy and does not sleep then update status not faster than */
				/* once in STAT_INTERVAL seconds */

	zabbix_log(LOG_LEVEL_INFORMATION, "%s #%d started [%s #%d]", get_program_type_string(info->program_type),
			server_num, get_process_type_string(process_type), process_num);

	zbx_setproctitle("%s #%d started", get_process_type_string(process_type), process_num);
	last_stat_time = time(NULL);

	zbx_rtc_subscribe(process_type, process_num, rtc_msgs, msgs_num, poller_args_in->config_comms->config_timeout,
			&rtc);

	async_poller_init(&poller_config, poller_args_in, process_num);
	rtc_event = event_new(poller_config.base, zbx_ipc_client_get_fd(rtc.client), EV_READ | EV_PERSIST,
			socket_read_event_cb, NULL);
	event_add(rtc_event, NULL);

	zbx_update_selfmon_counter(info, ZBX_PROCESS_STATE_BUSY);
	poller_config.state = ZBX_PROCESS_STATE_BUSY;
	poller_config.info = info;

	if (ZBX_POLLER_TYPE_HTTPAGENT == poller_type)
	{
#ifdef HAVE_LIBCURL
		char	*error = NULL;

		zbx_async_httpagent_init();

		if (NULL == (asynchttppoller_config = zbx_async_httpagent_create(poller_config.base, process_httpagent_result,
				poller_update_selfmon_counter, &poller_config, &error)))
		{
			zabbix_log(LOG_LEVEL_ERR, "zbx_async_httpagent_create() error: %s", error);
			zbx_free(error);
			exit(EXIT_FAILURE);
		}

		poller_config.curl_handle = asynchttppoller_config->curl_handle;
#endif
	}
	else if (ZBX_POLLER_TYPE_AGENT == poller_type)
	{
		async_poller_dns_init(&poller_config, poller_args_in);
#if defined(HAVE_GNUTLS) || defined(HAVE_OPENSSL)
		zbx_tls_init_child(poller_args_in->config_comms->config_tls,
				poller_args_in->zbx_get_program_type_cb_arg,
				zbx_dc_get_psk_by_identity);
#endif
	}
	else
	{
		async_poller_dns_init(&poller_config, poller_args_in);

#ifdef HAVE_NETSNMP
		if (ZBX_POLLER_TYPE_SNMP == poller_type)
		{
			zbx_init_snmp_engineid_cache();
			last_snmp_engineid_hk_time = time(NULL);
		}
#endif
	}

	while (ZBX_IS_RUNNING())
	{
		zbx_uint32_t	rtc_cmd;
		unsigned char	*rtc_data;

		if (ZBX_PROCESS_STATE_BUSY == poller_config.state)
		{
			zbx_update_selfmon_counter(info, ZBX_PROCESS_STATE_IDLE);
			poller_config.state = ZBX_PROCESS_STATE_IDLE;
		}

		event_base_loop(poller_config.base, EVLOOP_ONCE);

		if (ZBX_IS_RUNNING())
		{
			if (FAIL == zbx_vps_monitor_capped())
				async_initiate_queued_checks(&poller_config, poller_args_in->zbx_get_progname_cb_arg());

			zbx_async_manager_requeue_flush(poller_config.manager);
			zbx_async_manager_interfaces_flush(poller_config.manager, &poller_config.interfaces);
		}

		if (ZBX_IS_RUNNING())
			zbx_preprocessor_flush();

		if (STAT_INTERVAL <= time(NULL) - last_stat_time)
		{
			zbx_update_env(get_process_type_string(process_type), zbx_time());

			zbx_setproctitle("%s #%d [got %d values, queued %d in 5 sec%s]",
				get_process_type_string(process_type), process_num, poller_config.processed,
				poller_config.queued, zbx_vps_monitor_status());

			poller_config.processed = 0;
			poller_config.queued = 0;
			last_stat_time = time(NULL);
		}

		if (SUCCEED == zbx_rtc_wait(&rtc, info, &rtc_cmd, &rtc_data, 0) && 0 != rtc_cmd)
		{
			if (ZBX_RTC_SHUTDOWN == rtc_cmd)
				break;
#ifdef HAVE_NETSNMP
			switch (rtc_cmd)
			{
				case ZBX_RTC_SNMP_CACHE_RELOAD:

					if (ZBX_POLLER_TYPE_SNMP == poller_type)
						poller_config.clear_cache = 1;
					break;
			}
#endif
		}

#ifdef HAVE_NETSNMP
#define	SNMP_ENGINEID_HK_INTERVAL	86400
		if (ZBX_POLLER_TYPE_SNMP == poller_type && time(NULL) >=
				SNMP_ENGINEID_HK_INTERVAL + last_snmp_engineid_hk_time)
		{
			last_snmp_engineid_hk_time = time(NULL);
			zbx_housekeep_snmp_engineid_cache();
		}
#undef SNMP_ENGINEID_HK_INTERVAL
#endif
	}

	if (ZBX_POLLER_TYPE_HTTPAGENT != poller_type)
	{
#ifdef HAVE_NETSNMP
		if (ZBX_POLLER_TYPE_SNMP == poller_type)
			zbx_destroy_snmp_engineid_cache();
#endif

		async_poller_dns_destroy(&poller_config);
	}

	event_del(rtc_event);
	async_poller_stop(&poller_config);

	if (ZBX_POLLER_TYPE_HTTPAGENT == poller_type)
	{
#ifdef HAVE_LIBCURL
		zbx_async_httpagent_clean(asynchttppoller_config);
		zbx_free(asynchttppoller_config);
#endif
	}

	async_poller_destroy(&poller_config);

	zbx_setproctitle("%s #%d [terminated]", get_process_type_string(process_type), process_num);

	while (1)
		zbx_sleep(SEC_PER_MIN);
#undef STAT_INTERVAL
}<|MERGE_RESOLUTION|>--- conflicted
+++ resolved
@@ -281,13 +281,9 @@
 			else if (ITEM_TYPE_ZABBIX == items[i].type)
 			{
 				errcodes[i] = zbx_async_check_agent(&items[i], &results[i], process_agent_result,
-<<<<<<< HEAD
-						poller_config, poller_config, poller_config->base, poller_config->dnsbase,
-						poller_config->config_source_ip, ZABBIX_ASYNC_RESOLVE_REVERSE_DNS_NO);
-=======
 						poller_config, poller_config, poller_config->base,
-						poller_config->dnsbase, poller_config->config_source_ip);
->>>>>>> a029f1a6
+						poller_config->dnsbase, poller_config->config_source_ip,
+						ZABBIX_ASYNC_RESOLVE_REVERSE_DNS_NO);
 			}
 			else
 			{
@@ -295,13 +291,9 @@
 				zbx_set_snmp_bulkwalk_options(zbx_progname);
 
 				errcodes[i] = zbx_async_check_snmp(&items[i], &results[i], process_snmp_result,
-<<<<<<< HEAD
-						poller_config, poller_config, poller_config->base, poller_config->dnsbase,
-						poller_config->config_source_ip, ZABBIX_ASYNC_RESOLVE_REVERSE_DNS_NO);
-=======
 						poller_config, poller_config, poller_config->base,
-						poller_config->dnsbase, poller_config->config_source_ip);
->>>>>>> a029f1a6
+						poller_config->dnsbase, poller_config->config_source_ip,
+						ZABBIX_ASYNC_RESOLVE_REVERSE_DNS_NO);
 	#else
 				errcodes[i] = NOTSUPPORTED;
 				SET_MSG_RESULT(&results[i], zbx_strdup(NULL, "Support for SNMP checks was not compiled"
