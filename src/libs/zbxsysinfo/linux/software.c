/*
** Zabbix
** Copyright (C) 2001-2023 Zabbix SIA
**
** This program is free software; you can redistribute it and/or modify
** it under the terms of the GNU General Public License as published by
** the Free Software Foundation; either version 2 of the License, or
** (at your option) any later version.
**
** This program is distributed in the hope that it will be useful,
** but WITHOUT ANY WARRANTY; without even the implied warranty of
** MERCHANTABILITY or FITNESS FOR A PARTICULAR PURPOSE. See the
** GNU General Public License for more details.
**
** You should have received a copy of the GNU General Public License
** along with this program; if not, write to the Free Software
** Foundation, Inc., 51 Franklin Street, Fifth Floor, Boston, MA  02110-1301, USA.
**/

/* strptime() on newer and older GNU/Linux systems */
#define _GNU_SOURCE

#include "../sysinfo.h"
#include "software.h"

#include "zbxalgo.h"
#include "zbxexec.h"
#include "zbxregexp.h"
#include "zbxstr.h"
#include "zbxjson.h"

#ifdef HAVE_SYS_UTSNAME_H
#	include <sys/utsname.h>
#endif

#define SW_OS_FULL			"/proc/version"
#define SW_OS_SHORT			"/proc/version_signature"
#define SW_OS_NAME			"/etc/issue.net"
#define SW_OS_NAME_RELEASE		"/etc/os-release"
#define SW_OS_OPTION_PRETTY_NAME	"PRETTY_NAME"

#define TIME_FMT	"%a %b %e %H:%M:%S %Y"

#define DETAIL_BUF	128

int	system_sw_arch(AGENT_REQUEST *request, AGENT_RESULT *result)
{
	struct utsname	name;

	ZBX_UNUSED(request);

	if (-1 == uname(&name))
	{
		SET_MSG_RESULT(result, zbx_dsprintf(NULL, "Cannot obtain system information: %s", zbx_strerror(errno)));
		return SYSINFO_RET_FAIL;
	}

	SET_STR_RESULT(result, zbx_strdup(NULL, name.machine));

	return SYSINFO_RET_OK;
}

static int	get_line_from_file(char **line, int size, FILE *f)
{
	if (NULL == fgets(*line, size, f))
	{
		*line = zbx_strdup(*line, "Cannot read from file.");
		return FAIL;
	}

	zbx_rtrim(*line, ZBX_WHITESPACE);
	return SUCCEED;
}

static int	get_os_name(char **line)
{
	char	tmp_line[MAX_STRING_LEN];
	FILE	*f = NULL;

	*line = zbx_malloc(NULL, sizeof(char) * MAX_STRING_LEN);

	/* firstly need to check option PRETTY_NAME in /etc/os-release */
	/* if cannot find it, get value from /etc/issue.net            */
	if (NULL != (f = fopen(SW_OS_NAME_RELEASE, "r")))
	{
		char	line2[MAX_STRING_LEN];
		int	line_read = FAIL;

		while (NULL != fgets(tmp_line, sizeof(tmp_line), f))
		{

			if (0 != strncmp(tmp_line, SW_OS_OPTION_PRETTY_NAME,
					ZBX_CONST_STRLEN(SW_OS_OPTION_PRETTY_NAME)))
				continue;

			if (1 == sscanf(tmp_line, SW_OS_OPTION_PRETTY_NAME "=\"%[^\"]", *line) ||
					1 == sscanf(tmp_line, SW_OS_OPTION_PRETTY_NAME "=%[^ \t\n] %s", *line, line2))
			{
				line_read = SUCCEED;
				break;
			}
		}
		zbx_fclose(f);

		if (SUCCEED == line_read)
		{
			zbx_rtrim(*line, ZBX_WHITESPACE);
			goto out;
		}
	}

	if (NULL == (f = fopen(SW_OS_NAME, "r")))
	{
		*line = zbx_dsprintf(*line, "Cannot open " SW_OS_NAME ": %s", zbx_strerror(errno));
		goto error;
	}
	else
	{
		if (FAIL == get_line_from_file(line, MAX_STRING_LEN, f))
			goto error;
		zbx_fclose(f);
	}

out:
	return SUCCEED;

error:
	if (NULL != f)
		zbx_fclose(f);

	return FAIL;
}

static int	get_os_info_file(char **line, const char *filename)
{
	FILE	*f = NULL;
	int	ret = FAIL;

	*line = zbx_malloc(NULL, sizeof(char) * MAX_STRING_LEN);

	if (NULL == (f = fopen(filename, "r")))
	{
		*line = zbx_dsprintf(*line, "Cannot open %s: %s", filename, zbx_strerror(errno));

		return FAIL;
	}

	ret = get_line_from_file(line, MAX_STRING_LEN, f);
	zbx_fclose(f);

	return ret;
}

int	system_sw_os(AGENT_REQUEST *request, AGENT_RESULT *result)
{
	char	*type, *str;
	int	ret = SYSINFO_RET_FAIL;

	if (1 < request->nparam)
	{
		SET_MSG_RESULT(result, zbx_strdup(NULL, "Too many parameters."));
		return ret;
	}

	type = get_rparam(request, 0);

	if (NULL == type || '\0' == *type || 0 == strcmp(type, "full"))
	{
		ret = get_os_info_file(&str, SW_OS_FULL);
	}
	else if (0 == strcmp(type, "short"))
	{
		ret = get_os_info_file(&str, SW_OS_SHORT);
	}
	else if (0 == strcmp(type, "name"))
	{
		ret = get_os_name(&str);
	}
	else
	{
		SET_MSG_RESULT(result, zbx_strdup(NULL, "Invalid first parameter."));
		return ret;
	}

	if (SUCCEED == ret)
	{
		SET_STR_RESULT(result, zbx_strdup(NULL, str));
		ret = SYSINFO_RET_OK;
	}
	else
	{
		SET_MSG_RESULT(result, zbx_strdup(NULL, str));
		ret = SYSINFO_RET_FAIL;
	}
	zbx_free(str);

	return ret;
}

static int	dpkg_list(const char *line, char *package, size_t max_package_len)
{
	char	fmt[32], tmp[32];

	zbx_snprintf(fmt, sizeof(fmt), "%%" ZBX_FS_SIZE_T "s %%" ZBX_FS_SIZE_T "s",
			(zbx_fs_size_t)(max_package_len - 1), (zbx_fs_size_t)(sizeof(tmp) - 1));

	if (2 != sscanf(line, fmt, package, tmp) || 0 != strcmp(tmp, "install"))
		return FAIL;

	return SUCCEED;
}

static void	add_package_to_json(struct zbx_json *json, const char *name, const char *manager, const char *version,
		zbx_uint64_t size, const char *arch, time_t buildtime_timestamp, const char *buildtime_value,
		time_t installtime_timestamp, const char *installtime_value)
{
	zbx_json_addobject(json, NULL);

	zbx_json_addstring(json, "name", name, ZBX_JSON_TYPE_STRING);
	zbx_json_addstring(json, "manager", manager, ZBX_JSON_TYPE_STRING);
	zbx_json_addstring(json, "version", version, ZBX_JSON_TYPE_STRING);
	zbx_json_adduint64(json, "size", size);
	zbx_json_addstring(json, "arch", arch, ZBX_JSON_TYPE_STRING);

	zbx_json_addobject(json, "buildtime");
	zbx_json_addint64(json, "timestamp", buildtime_timestamp);
	zbx_json_addstring(json, "value", buildtime_value, ZBX_JSON_TYPE_STRING);
	zbx_json_close(json);

	zbx_json_addobject(json, "installtime");
	zbx_json_addint64(json, "timestamp", installtime_timestamp);
	zbx_json_addstring(json, "value", installtime_value, ZBX_JSON_TYPE_STRING);
	zbx_json_close(json);

	zbx_json_close(json);
}

static void	dpkg_details(const char *manager, const char *line, const char *regex, struct zbx_json *json)
{
	static char	fmt[64] = "";

	char		status[DETAIL_BUF] = "", name[DETAIL_BUF] = "", version[DETAIL_BUF] = "", arch[DETAIL_BUF] = "";
	zbx_uint64_t	size;
	int		rv;

	if ('\0' == fmt[0])
	{
		zbx_snprintf(fmt, sizeof(fmt),
				"%%" ZBX_FS_SIZE_T "[^,],"
				"%%" ZBX_FS_SIZE_T "[^,],"
				"%%" ZBX_FS_SIZE_T "[^,],"
				"%%" ZBX_FS_SIZE_T "[^,],"
				"%" ZBX_FS_UI64,
				(zbx_fs_size_t)(sizeof(status) - 1),
				(zbx_fs_size_t)(sizeof(name) - 1),
				(zbx_fs_size_t)(sizeof(version) - 1),
				(zbx_fs_size_t)(sizeof(arch) - 1));
	}

#define NUM_FIELDS	5
	if (NUM_FIELDS != (rv = sscanf(line, fmt, status, name, version, arch, &size)))
	{
		zabbix_log(LOG_LEVEL_DEBUG, "%s: could only collect %d (expected %d) values, ignoring",
				line, rv, NUM_FIELDS);
		return;
	}
#undef NUM_FIELDS

	if (0 != strcmp(status, "install ok installed"))
		return;

	if (NULL != regex && NULL == zbx_regexp_match(name, regex, NULL))
		return;

	/* the reported size is in kB, we want bytes */
	size *= ZBX_KIBIBYTE;

	add_package_to_json(json, name, manager, version, size, arch, 0, "", 0, "");
}

static void	rpm_details(const char *manager, const char *line, const char *regex, struct zbx_json *json)
{
	static char	fmt[64] = "";

	char		name[DETAIL_BUF] = "", version[DETAIL_BUF] = "", arch[DETAIL_BUF] = "",
			buildtime_value[DETAIL_BUF], installtime_value[DETAIL_BUF];
	zbx_uint64_t	size;
	time_t		buildtime_timestamp, installtime_timestamp;
	int		rv;

	if ('\0' == fmt[0])
	{
		zbx_snprintf(fmt, sizeof(fmt),
				"%%" ZBX_FS_SIZE_T "[^,],"
				"%%" ZBX_FS_SIZE_T "[^,],"
				"%%" ZBX_FS_SIZE_T "[^,],"
				"%" ZBX_FS_TIME_T ","
				"%" ZBX_FS_TIME_T ","
				"%" ZBX_FS_UI64,
				(zbx_fs_size_t)(sizeof(name) - 1),
				(zbx_fs_size_t)(sizeof(version) - 1),
				(zbx_fs_size_t)(sizeof(arch) - 1));
	}

#define NUM_FIELDS	6
	if (NUM_FIELDS != (rv = sscanf(line, fmt, name, version, arch, &size, &buildtime_timestamp,
			&installtime_timestamp)))
	{
		zabbix_log(LOG_LEVEL_DEBUG, "%s: could only collect %d (expected %d) values, ignoring",
				line, rv, NUM_FIELDS);
		return;
	}
#undef NUM_FIELDS

	if (NULL != regex && NULL == zbx_regexp_match(name, regex, NULL))
		return;

	strftime(buildtime_value, sizeof(buildtime_value), TIME_FMT, localtime(&buildtime_timestamp));
	strftime(installtime_value, sizeof(installtime_value), TIME_FMT, localtime(&installtime_timestamp));

	add_package_to_json(json, name, manager, version, size, arch, buildtime_timestamp, buildtime_value,
			installtime_timestamp, installtime_value);
}

static void	pacman_details(const char *manager, const char *line, const char *regex, struct zbx_json *json)
{
	static char	fmt[64] = "";

	char		name[DETAIL_BUF] = "", version[DETAIL_BUF] = "", arch[DETAIL_BUF] = "",
			size_str[DETAIL_BUF] = "", buildtime_value[DETAIL_BUF] = "", installtime_value[DETAIL_BUF],
			*suffix;
	const char	*p;
	zbx_uint64_t	size;
	time_t		buildtime_timestamp, installtime_timestamp;
	struct tm	tm;
	double		size_double;
	int		rv;

	/* e. g. " tpm2-tss, 3.2.0-3, x86_64, 2.86 MiB, Tue Nov 1 20:46:18 2022, Sun Nov 6 00:04:09 2022" */
	if ('\0' == fmt[0])
	{
		zbx_snprintf(fmt, sizeof(fmt),
				" %%" ZBX_FS_SIZE_T "[^,],"
				" %%" ZBX_FS_SIZE_T "[^,],"
				" %%" ZBX_FS_SIZE_T "[^,],"
				" %%" ZBX_FS_SIZE_T "[^,],"
				" %%" ZBX_FS_SIZE_T "[^,],"
				" %%" ZBX_FS_SIZE_T "[^,]",
				(zbx_fs_size_t)(sizeof(name) - 1),
				(zbx_fs_size_t)(sizeof(version) - 1),
				(zbx_fs_size_t)(sizeof(arch) - 1),
				(zbx_fs_size_t)(sizeof(size_str) - 1),
				(zbx_fs_size_t)(sizeof(buildtime_value) - 1),
				(zbx_fs_size_t)(sizeof(installtime_value) - 1));
	}

#define NUM_FIELDS	6
	if (NUM_FIELDS != (rv = sscanf(line, fmt, name, version, arch, size_str, buildtime_value, installtime_value)))
	{
		zabbix_log(LOG_LEVEL_DEBUG, "%s: could only collect %d (expected %d) values, ignoring",
				line, rv, NUM_FIELDS);
		return;
	}
#undef NUM_FIELDS

	if (NULL != regex && NULL == zbx_regexp_match(name, regex, NULL))
		return;

	if (NULL == (suffix = strchr(size_str, ' ')))
	{
		zabbix_log(LOG_LEVEL_DEBUG, "%s: unexpected Installed Size \"%s\" (expected whitespace), ignoring",
				line, size_str);
		return;
	}

	*suffix++ = '\0';

	if (SUCCEED != zbx_is_double(size_str, &size_double))
	{
		zabbix_log(LOG_LEVEL_DEBUG, "%s: unexpected Installed Size \"%s\" (expected type double), ignoring",
				line, size_str);
		return;
	}

	/* pacman supports the following labels:                       */
	/* "B", "KiB", "MiB", "GiB", "TiB", "PiB", "EiB", "ZiB", "YiB" */
	if (0 == strcmp(suffix, "B"))
	{
		size = (zbx_uint64_t)size_double;
	}
	else if (0 == strcmp(suffix, "KiB"))
	{
		size = (zbx_uint64_t)(size_double * ZBX_KIBIBYTE);
	}
	else if (0 == strcmp(suffix, "MiB"))
	{
		size = (zbx_uint64_t)(size_double * ZBX_MEBIBYTE);
	}
	else if (0 == strcmp(suffix, "GiB"))
	{
		size = (zbx_uint64_t)(size_double * ZBX_GIBIBYTE);
	}
	else if (0 == strcmp(suffix, "TiB"))
	{
		size = (zbx_uint64_t)(size_double * ZBX_TEBIBYTE);
	}
	else
	{
		zabbix_log(LOG_LEVEL_DEBUG, "%s: unrecognized Installed Size suffix \"%s %s\", ignoring",
				line, size_str, suffix);
		return;
	}

	memset(&tm, 0, sizeof(tm));
	tm.tm_isdst = -1;	/* tell mktime() to determine whether daylight saving time is in effect */

	if (NULL == (p = strptime(buildtime_value, TIME_FMT, &tm)))
	{
		zabbix_log(LOG_LEVEL_DEBUG, "%s: unexpected Build Date \"%s\", ignoring", line, buildtime_value);
		return;
	}

	if ('\0' != *p)
	{
		zabbix_log(LOG_LEVEL_DEBUG, "%s: unexpected Build Date format at \"%s\" (expected %s), ignoring",
				line, p, TIME_FMT);
		return;
	}

	buildtime_timestamp = mktime(&tm);

	memset(&tm, 0, sizeof(tm));
	tm.tm_isdst = -1;	/* tell mktime() to determine whether daylight saving time is in effect */

	if (NULL == strptime(installtime_value, TIME_FMT, &tm))
	{
		zabbix_log(LOG_LEVEL_DEBUG, "%s: unexpected Install Date \"%s\", ignoring", line, installtime_value);
		return;
	}

	if ('\0' != *p)
	{
		zabbix_log(LOG_LEVEL_DEBUG, "%s: unexpected Install Date format at \"%s\" (expected %s), ignoring",
				line, p, TIME_FMT);
		return;
	}

	installtime_timestamp = mktime(&tm);

	add_package_to_json(json, name, manager, version, size, arch, buildtime_timestamp, buildtime_value,
			installtime_timestamp, installtime_value);
}

static void	pkgtools_details(const char *manager, const char *line, const char *regex, struct zbx_json *json)
{
	static char	fmt[64] = "";

	char		name[DETAIL_BUF] = "", version[DETAIL_BUF] = "", arch[DETAIL_BUF] = "",
			size_str[DETAIL_BUF] = "", *out = NULL, *suffix;
	zbx_uint64_t	size, multiplier;
	double		size_double;
	int		rv;

	/* Since <name> can contain dashes we cannot use sscanf() here so regex is the only way. */
	/* /var/log/packages/util-linux-2.27.1-x86_64-1:UNCOMPRESSED PACKAGE SIZE:     1.9M      */
	/* "version" and "build" must be combined: <name>-<version>-<arch>-<build>...:<size>     */
	if (SUCCEED != zbx_regexp_sub(
			line,
			"^/var/log/packages/(.*)-([^-]+)-([^-]+)-([^:]+):UNCOMPRESSED PACKAGE SIZE:\\s+(.*)$",
			"\\1,\\2-\\4,\\3,\\5",
			&out))
	{
		zabbix_log(LOG_LEVEL_DEBUG, "internal error: could not compile regex");
		goto out;
	}

	if (NULL == out)
	{
		zabbix_log(LOG_LEVEL_DEBUG, "unexpected line \"%s\", ignoring", line);
		goto out;
	}

	if ('\0' == fmt[0])
	{
		zbx_snprintf(fmt, sizeof(fmt),
				" %%" ZBX_FS_SIZE_T "[^,],"
				" %%" ZBX_FS_SIZE_T "[^,],"
				" %%" ZBX_FS_SIZE_T "[^,],"
				" %%" ZBX_FS_SIZE_T "[^,],",
				(zbx_fs_size_t)(sizeof(name) - 1),
				(zbx_fs_size_t)(sizeof(version) - 1),
				(zbx_fs_size_t)(sizeof(arch) - 1),
				(zbx_fs_size_t)(sizeof(size_str) - 1));
	}

#define NUM_FIELDS	4
	rv = sscanf(out, fmt, name, version, arch, size_str);

	if (NUM_FIELDS != rv)
	{
		zabbix_log(LOG_LEVEL_DEBUG, "%s: could only collect %d (expected %d) values, ignoring",
				line, rv, NUM_FIELDS);
		goto out;
	}
#undef NUM_FIELDS

	if (NULL != regex && NULL == zbx_regexp_match(name, regex, NULL))
		goto out;

	/* according to pkgtools source code the size suffix is    */
	/* either 'K' or 'M' and it may be specified in 3 formats: */
	/*   <n>K                                                  */
	/*   <n>.<n>M                                              */
	/*   <n>M                                                  */
	if (NULL != (suffix = strchr(size_str, 'K')))
	{
		multiplier = ZBX_KIBIBYTE;
	}
	else if (NULL != (suffix = strchr(size_str, 'M')))
	{
		multiplier = ZBX_MEBIBYTE;
	}
	else
	{
		zabbix_log(LOG_LEVEL_DEBUG, "%s: unexpected size suffix in \"%s\": expected 'K' or 'M', ignoring",
				line, size_str);
		goto out;
	}

	*suffix = '\0';

	if (SUCCEED != zbx_is_double(size_str, &size_double))
	{
		zabbix_log(LOG_LEVEL_DEBUG, "%s: unexpected size in \"%s\"", line, size_str);
		goto out;
	}

	size = (zbx_uint64_t)(size_double * multiplier);

	add_package_to_json(json, name, manager, version, size, arch, 0, "", 0, "");
out:
	zbx_free(out);
}

static void	portage_details(const char *manager, const char *line, const char *regex, struct zbx_json *json)
{
	int		rv;
	static char	pkginfo_fmt[128] = "";
	char		sizeinfo_fmt[128] = "", *pkginfo, *sizeinfo, *saveptr, *l;
	char		category[DETAIL_BUF] = "", name[DETAIL_BUF] = "", version[DETAIL_BUF] = "",
			revision[DETAIL_BUF] = "", repo[DETAIL_BUF] = "";
	size_t		files, nonfiles, size;

	l = zbx_strdup(NULL, line);

	pkginfo = strtok_r(l, ":", &saveptr);
	sizeinfo = strtok_r(NULL, ":", &saveptr);

	if (NULL == pkginfo || NULL == sizeinfo)
	{
		zabbix_log(LOG_LEVEL_DEBUG, "failed to find package version or size information (%s)",
				line);
		goto out;
	}

	/*
	 * e.g. "dev-lang,tcl,8.6.12,r1,gentoo: 1104 files, 25 non-files, 10871914 bytes"
	 *  or  "dev-lang,perl,5.36.0,r1,gentoo: 1920 files (1919 unique), 326 non-files, 58056025 bytes"
	 */
	if ('\0' == *pkginfo_fmt)
	{
		zbx_snprintf(pkginfo_fmt, sizeof(pkginfo_fmt),
				"%%" ZBX_FS_SIZE_T "[^,],"	/* category */
				"%%" ZBX_FS_SIZE_T "[^,],"	/* name */
				"%%" ZBX_FS_SIZE_T "[^,],"	/* version */
				"%%" ZBX_FS_SIZE_T "[^,],"	/* revision */
				"%%" ZBX_FS_SIZE_T "[^ ]"	/* repo */
				,
				(zbx_fs_size_t)(sizeof(category) - 1),
				(zbx_fs_size_t)(sizeof(name) - 1),
				(zbx_fs_size_t)(sizeof(version) - 1),
				(zbx_fs_size_t)(sizeof(revision) - 1),
				(zbx_fs_size_t)(sizeof(repo) - 1));
	}

	/* NOTE: as sizeinfo may differ in format, we can't make sizeinfo_fmt static */
	zbx_snprintf(sizeinfo_fmt, sizeof(sizeinfo_fmt),
			"%" ZBX_FS_UI64 " files%s, "
			"%" ZBX_FS_UI64 " non-files, "
			"%" ZBX_FS_SIZE_T " bytes"
			,
			(NULL != strchr(sizeinfo, '('))
				? " (%*lu unique)"
				: "");

#define PKGINFO_NUM_FIELDS 5
	if (PKGINFO_NUM_FIELDS != (rv = sscanf(pkginfo, pkginfo_fmt, category, name, version, revision, repo)))
	{
		zabbix_log(LOG_LEVEL_DEBUG, "%s: could only collect %d (expected %d) values, ignoring",
				pkginfo, rv, PKGINFO_NUM_FIELDS);
		goto out;
	}
#undef PKGINFO_NUM_FIELDS
#define SIZEINFO_NUM_FIELDS 3
	if (SIZEINFO_NUM_FIELDS != (rv = sscanf(sizeinfo, sizeinfo_fmt, &files, &nonfiles, &size)))
	{
		zabbix_log(LOG_LEVEL_DEBUG, "%s: could only collect %d (expected %d) values, ignoring",
				sizeinfo, rv, SIZEINFO_NUM_FIELDS);
		goto out;
	}
#undef SIZEINFO_NUM_FIELDS
	if (NULL != regex && NULL == zbx_regexp_match(name, regex, NULL))
		goto out;

	/*
	 * XXX: due to the rigidity of the add_package_to_json() interface, we can't report file counts.
	 * We should make it easier to add arbitrary data items to the package object.
	 */

	add_package_to_json(json, name, manager, version, size, "", 0, "", 0, "");
out:
	zbx_free(l);
}

static void	print_packages(char **buffer, size_t *alloc_len, size_t *offset, zbx_vector_str_t *packages,
		const char *manager)
{
	int	i;

	if (NULL != manager)
		zbx_snprintf_alloc(buffer, alloc_len, offset, "[%s]", manager);


	if (0 < packages->values_num)
	{
		if (NULL != manager)
			zbx_chrcpy_alloc(buffer, alloc_len, offset, ' ');

		zbx_vector_str_sort(packages, ZBX_DEFAULT_STR_COMPARE_FUNC);

		for (i = 0; i < packages->values_num; i++)
			zbx_snprintf_alloc(buffer, alloc_len, offset, "%s, ", packages->values[i]);

		*offset -= 2;
	}

	if (NULL != *buffer)
		(*buffer)[*offset] = '\0';
}

/**
 * NAME
 * TEST_CMD
 * LIST_CMD
 * DETAILS_CMD
 * LIST_PARSER
 * DETAILS_PARSER
 */
static ZBX_PACKAGE_MANAGER	package_managers[] =
{
	{
		"dpkg",
		"dpkg --version 2> /dev/null",
		"dpkg --get-selections",
		"LC_ALL=C dpkg-query -W -f='${Status},${Package},${Version},${Architecture},${Installed-Size}\n'",
		dpkg_list,
		dpkg_details
	},
	{
		"pkgtools",
		"[ -d /var/log/packages ] && echo true",
		"ls /var/log/packages",
		"grep -r '^UNCOMPRESSED PACKAGE SIZE' /var/log/packages",
		NULL,
		pkgtools_details
	},
	{
		"rpm",
		"rpm --version 2> /dev/null",
		"rpm -qa",
		"LC_ALL=C rpm -qa --queryformat '%{NAME},%{VERSION}-%{RELEASE},%{ARCH},%{SIZE},%{BUILDTIME},%{INSTALLTIME}\n'",
		NULL,
		rpm_details
	},
	{
		"pacman",
		"pacman --version 2> /dev/null",
		"pacman -Q",
		"LC_ALL=C pacman -Qi 2>/dev/null | grep -E '^(Name|Installed Size|Version|Architecture|(Install|Build) Date)' | cut -f2- -d: | paste -d, - - - - - -",
		NULL,
		pacman_details
	},
	{
		"portage",
		"qsize --version 2> /dev/null",
		"qlist -C -I -F '%{PN},%{PV},%{PR}'",
		"qsize -C --bytes -F '%{CATEGORY},%{PN},%{PV},%{PR},%{REPO}'",
		NULL,
		portage_details
	},
	{NULL}
};

int	system_sw_packages(AGENT_REQUEST *request, AGENT_RESULT *result)
{
<<<<<<< HEAD
	size_t			offset = 0;
	int			ret = SYSINFO_RET_FAIL, show_pm, check_regex, check_manager;
	char			buffer[MAX_BUFFER_LEN], *regex, *manager, *mode, tmp[MAX_STRING_LEN], *buf = NULL,
=======
	size_t			output_alloc = 0, output_offset = 0;
	int			ret = SYSINFO_RET_FAIL, show_pm, i, check_regex, check_manager;
	char			*output = NULL, *regex, *manager, *mode, tmp[MAX_STRING_LEN], *buf = NULL,
>>>>>>> f91f376f
				*package, *saveptr;
	zbx_vector_str_t	packages;
	ZBX_PACKAGE_MANAGER	*mng;

	if (3 < request->nparam)
	{
		SET_MSG_RESULT(result, zbx_strdup(NULL, "Too many parameters."));
		return ret;
	}

	regex = get_rparam(request, 0);
	manager = get_rparam(request, 1);
	mode = get_rparam(request, 2);

	check_regex = (NULL != regex && '\0' != *regex && 0 != strcmp(regex, "all"));
	check_manager = (NULL != manager && '\0' != *manager && 0 != strcmp(manager, "all"));

	if (NULL == mode || '\0' == *mode || 0 == strcmp(mode, "full"))
		show_pm = 1;	/* show package managers' names */
	else if (0 == strcmp(mode, "short"))
		show_pm = 0;
	else
	{
		SET_MSG_RESULT(result, zbx_strdup(NULL, "Invalid third parameter."));
		return ret;
	}

	zbx_vector_str_create(&packages);

	for (int i = 0; NULL != package_managers[i].name; i++)
	{
		mng = &package_managers[i];
		saveptr = NULL;

		if (1 == check_manager && 0 != strcmp(manager, mng->name))
			continue;

		if (SUCCEED == zbx_execute(mng->test_cmd, &buf, tmp, sizeof(tmp), sysinfo_get_config_timeout(),
				ZBX_EXIT_CODE_CHECKS_DISABLED, NULL) &&
				'\0' != *buf)	/* consider this manager if test_cmd outputs anything to stdout */
		{
			if (SUCCEED != zbx_execute(mng->list_cmd, &buf, tmp, sizeof(tmp), sysinfo_get_config_timeout(),
					ZBX_EXIT_CODE_CHECKS_DISABLED, NULL))
			{
				continue;
			}

			ret = SYSINFO_RET_OK;

			package = strtok_r(buf, "\n", &saveptr);

			while (NULL != package)
			{
				if (NULL != mng->list_parser)	/* check if the package name needs to be parsed */
				{
					if (SUCCEED == mng->list_parser(package, tmp, sizeof(tmp)))
						package = tmp;
					else
						goto next;
				}

				if (1 == check_regex && NULL == zbx_regexp_match(package, regex, NULL))
					goto next;

				zbx_vector_str_append(&packages, zbx_strdup(NULL, package));
next:
				package = strtok_r(NULL, "\n", &saveptr);
			}

			if (1 == show_pm)
			{
				print_packages(&output, &output_alloc, &output_offset, &packages, mng->name);
				zbx_chrcpy_alloc(&output, &output_alloc, &output_offset, '\n');

				zbx_vector_str_clear_ext(&packages, zbx_str_free);
			}
		}
	}

	zbx_free(buf);

	if (0 == show_pm)
	{
		print_packages(&output, &output_alloc, &output_offset, &packages, NULL);

		zbx_vector_str_clear_ext(&packages, zbx_str_free);
	}
	else if (0 != output_offset)
	{
		output[--output_offset] = '\0';
	}

	zbx_vector_str_destroy(&packages);

	if (SYSINFO_RET_OK == ret)
	{
		if (NULL == output)
			output = zbx_strdup(NULL, "");

		SET_TEXT_RESULT(result, output);
	}
	else
	{
		SET_MSG_RESULT(result, zbx_strdup(NULL, "Cannot obtain package information."));
		zbx_free(output);
	}

	return ret;
}

static void append_to_pretty_ver(char **pretty, const char *str)
{
	size_t	prt_alloc = 0, prt_offset = 0;

	if (NULL == *pretty)
		zbx_strcpy_alloc(pretty, &prt_alloc, &prt_offset, str);
	else
		*pretty = zbx_dsprintf(*pretty, "%s %s", *pretty, str);

	return;
}

int	system_sw_os_get(AGENT_REQUEST *request, AGENT_RESULT *result)
{
#define SW_OS_GET_TYPE		"os_type"
#define SW_OS_GET_PROD_NAME	"product_name"
#define SW_OS_GET_ARCH		"architecture"
#define SW_OS_GET_KRNL_MAJOR	"kernel_major"
#define SW_OS_GET_KRNL_MINOR	"kernel_minor"
#define SW_OS_GET_KRNL_PATCH	"kernel_patch"
#define SW_OS_GET_KRNL		"kernel"
#define SW_OS_GET_VER_PRETTY	"version_pretty"
#define SW_OS_GET_VER_FULL	"version_full"

	struct zbx_json	j;
	struct utsname	info;
	int		read;
	char		*str, *prt_version = NULL;

	char		major[sizeof(info.release)], minor[sizeof(info.release)], patch[sizeof(info.release)];

	ZBX_UNUSED(request);

	if (0 < request->nparam)
	{
		SET_MSG_RESULT(result, zbx_strdup(NULL, "Too many parameters."));
		return SYSINFO_RET_FAIL;
	}

	zbx_json_init(&j, ZBX_JSON_STAT_BUF_LEN);
	zbx_json_addstring(&j, SW_OS_GET_TYPE, "linux", ZBX_JSON_TYPE_STRING);

	if (SUCCEED == get_os_name(&str))
	{
		zbx_json_addstring(&j, SW_OS_GET_PROD_NAME, str, ZBX_JSON_TYPE_STRING);
		append_to_pretty_ver(&prt_version, str);
	}
	zbx_free(str);

	if (0 != uname(&info))
		goto out;

	if (0 != strlen(info.machine))
	{
		zbx_json_addstring(&j, SW_OS_GET_ARCH, info.machine, ZBX_JSON_TYPE_STRING);
		append_to_pretty_ver(&prt_version, info.machine);
	}

	if (0 != strlen(info.release))
	{
		read = sscanf(info.release, "%[0-9].%[0-9].%[0-9]", major, minor, patch);

		if (0 < read)
			zbx_json_addstring(&j, SW_OS_GET_KRNL_MAJOR, major, ZBX_JSON_TYPE_STRING);
		if (1 < read)
			zbx_json_addstring(&j, SW_OS_GET_KRNL_MINOR, minor, ZBX_JSON_TYPE_STRING);
		if (2 < read)
			zbx_json_addstring(&j, SW_OS_GET_KRNL_PATCH, patch, ZBX_JSON_TYPE_STRING);

		zbx_json_addstring(&j, SW_OS_GET_KRNL, info.release, ZBX_JSON_TYPE_STRING);
		append_to_pretty_ver(&prt_version, info.release);
	}
out:
	if (NULL != prt_version && 0 != strlen(prt_version))
		zbx_json_addstring(&j, SW_OS_GET_VER_PRETTY, prt_version, ZBX_JSON_TYPE_STRING);

	if (SUCCEED == get_os_info_file(&str, SW_OS_FULL))
		zbx_json_addstring(&j, SW_OS_GET_VER_FULL, str, ZBX_JSON_TYPE_STRING);
	else
		zbx_json_addstring(&j, SW_OS_GET_VER_FULL, "", ZBX_JSON_TYPE_STRING);

	zbx_free(str);
	zbx_free(prt_version);

	SET_STR_RESULT(result, strdup(j.buffer));
	zbx_json_free(&j);

	return SYSINFO_RET_OK;

#undef SW_OS_GET_TYPE
#undef SW_OS_GET_PROD_NAME
#undef SW_OS_GET_ARCH
#undef SW_OS_GET_KRNL_MAJOR
#undef SW_OS_GET_KRNL_MINOR
#undef SW_OS_GET_KRNL_PATCH
#undef SW_OS_GET_KRNL
#undef SW_OS_GET_VER_PRETTY
#undef SW_OS_GET_VER_FULL
}

int	system_sw_packages_get(AGENT_REQUEST *request, AGENT_RESULT *result)
{
	int			ret = SYSINFO_RET_FAIL, check_regex, check_manager;
	char			*regex, *manager, *line, *saveptr, *buf = NULL, error[MAX_STRING_LEN];
	ZBX_PACKAGE_MANAGER	*mng;
	struct zbx_json		json;

	if (2 < request->nparam)
	{
		SET_MSG_RESULT(result, zbx_strdup(NULL, "Too many parameters."));
		return ret;
	}

	regex = get_rparam(request, 0);
	manager = get_rparam(request, 1);

	check_regex = (NULL != regex && '\0' != *regex && 0 != strcmp(regex, "all"));
	check_manager = (NULL != manager && '\0' != *manager && 0 != strcmp(manager, "all"));

	zbx_json_initarray(&json, 10 * ZBX_KIBIBYTE);

	for (int i = 0; NULL != package_managers[i].name; i++)
	{
		mng = &package_managers[i];
		saveptr = NULL;

		if (1 == check_manager && 0 != strcmp(manager, mng->name))
			continue;

		if (SUCCEED == zbx_execute(mng->test_cmd, &buf, error, sizeof(error), sysinfo_get_config_timeout(),
				ZBX_EXIT_CODE_CHECKS_DISABLED, NULL) &&
				'\0' != *buf)	/* consider this manager if test_cmd outputs anything to stdout */
		{
			if (SUCCEED != zbx_execute(mng->details_cmd, &buf, error, sizeof(error),
					sysinfo_get_config_timeout(), ZBX_EXIT_CODE_CHECKS_DISABLED, NULL))
			{
				continue;
			}

			ret = SYSINFO_RET_OK;

			line = strtok_r(buf, "\n", &saveptr);

			while (NULL != line)
			{
				mng->details_parser(mng->name, line, (1 == check_regex ? regex : NULL), &json);

				line = strtok_r(NULL, "\n", &saveptr);
			}
		}
	}

	zbx_free(buf);

	if (SYSINFO_RET_OK == ret)
		SET_TEXT_RESULT(result, zbx_strdup(NULL, json.buffer));
	else
		SET_MSG_RESULT(result, zbx_strdup(NULL, "Cannot obtain package information."));

	zbx_json_free(&json);

	return ret;
}<|MERGE_RESOLUTION|>--- conflicted
+++ resolved
@@ -703,15 +703,9 @@
 
 int	system_sw_packages(AGENT_REQUEST *request, AGENT_RESULT *result)
 {
-<<<<<<< HEAD
-	size_t			offset = 0;
+	size_t			output_alloc = 0, output_offset = 0;
 	int			ret = SYSINFO_RET_FAIL, show_pm, check_regex, check_manager;
-	char			buffer[MAX_BUFFER_LEN], *regex, *manager, *mode, tmp[MAX_STRING_LEN], *buf = NULL,
-=======
-	size_t			output_alloc = 0, output_offset = 0;
-	int			ret = SYSINFO_RET_FAIL, show_pm, i, check_regex, check_manager;
 	char			*output = NULL, *regex, *manager, *mode, tmp[MAX_STRING_LEN], *buf = NULL,
->>>>>>> f91f376f
 				*package, *saveptr;
 	zbx_vector_str_t	packages;
 	ZBX_PACKAGE_MANAGER	*mng;
