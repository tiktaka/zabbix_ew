/*
** Zabbix
** Copyright (C) 2001-2022 Zabbix SIA
**
** This program is free software; you can redistribute it and/or modify
** it under the terms of the GNU General Public License as published by
** the Free Software Foundation; either version 2 of the License, or
** (at your option) any later version.
**
** This program is distributed in the hope that it will be useful,
** but WITHOUT ANY WARRANTY; without even the implied warranty of
** MERCHANTABILITY or FITNESS FOR A PARTICULAR PURPOSE. See the
** GNU General Public License for more details.
**
** You should have received a copy of the GNU General Public License
** along with this program; if not, write to the Free Software
** Foundation, Inc., 51 Franklin Street, Fifth Floor, Boston, MA  02110-1301, USA.
**/

/* strptime() on newer and older GNU/Linux systems */
#define _GNU_SOURCE

#include "zbxsysinfo.h"
#include "../sysinfo.h"
#include "software.h"

#include "zbxalgo.h"
#include "zbxexec.h"
#include "cfg.h"
#include "zbxregexp.h"
#include "zbxstr.h"
#include "zbxjson.h"

#ifdef HAVE_SYS_UTSNAME_H
#       include <sys/utsname.h>
#endif

<<<<<<< HEAD
#define SW_OS_FULL			"/proc/version"
#define SW_OS_SHORT 			"/proc/version_signature"
#define SW_OS_NAME			"/etc/issue.net"
#define SW_OS_NAME_RELEASE		"/etc/os-release"
#define SW_OS_OPTION_PRETTY_NAME	"PRETTY_NAME"
=======
#define TIME_FMT	"%a %b %e %H:%M:%S %Y"

#define DETAIL_BUF	128
>>>>>>> b865ba6a

int	system_sw_arch(AGENT_REQUEST *request, AGENT_RESULT *result)
{
	struct utsname	name;

	ZBX_UNUSED(request);

	if (-1 == uname(&name))
	{
		SET_MSG_RESULT(result, zbx_dsprintf(NULL, "Cannot obtain system information: %s", zbx_strerror(errno)));
		return SYSINFO_RET_FAIL;
	}

	SET_STR_RESULT(result, zbx_strdup(NULL, name.machine));

	return SYSINFO_RET_OK;
}

static int	get_line_from_file(char **line, size_t size, FILE *f)
{
	if (NULL == fgets(*line, size, f))
	{
		*line = zbx_strdup(*line, "Cannot read from file.");
		return FAIL;
	}

	zbx_rtrim(*line, ZBX_WHITESPACE);
	return SUCCEED;
}

static int	get_os_name(char **line)
{
	char	tmp_line[MAX_STRING_LEN];
	FILE	*f = NULL;

	*line = zbx_malloc(NULL, sizeof(char) * MAX_STRING_LEN);

	/* firstly need to check option PRETTY_NAME in /etc/os-release */
	/* if cannot find it, get value from /etc/issue.net            */
	if (NULL != (f = fopen(SW_OS_NAME_RELEASE, "r")))
	{
		char	line2[MAX_STRING_LEN];
		int	line_read = FAIL;

		while (NULL != fgets(tmp_line, sizeof(tmp_line), f))
		{

			if (0 != strncmp(tmp_line, SW_OS_OPTION_PRETTY_NAME,
					ZBX_CONST_STRLEN(SW_OS_OPTION_PRETTY_NAME)))
				continue;

			if (1 == sscanf(tmp_line, SW_OS_OPTION_PRETTY_NAME "=\"%[^\"]", *line) ||
					1 == sscanf(tmp_line, SW_OS_OPTION_PRETTY_NAME "=%[^ \t\n] %s", *line, line2))
			{
				line_read = SUCCEED;
				break;
			}
		}
		zbx_fclose(f);

		if (SUCCEED == line_read)
		{
			zbx_rtrim(*line, ZBX_WHITESPACE);
			goto out;
		}
	}

	if (NULL == (f = fopen(SW_OS_NAME, "r")))
	{
		*line = zbx_dsprintf(*line, "Cannot open " SW_OS_NAME ": %s", zbx_strerror(errno));
		goto error;
	}
	else
	{
		if (FAIL == get_line_from_file(line, MAX_STRING_LEN, f))
			goto error;
		zbx_fclose(f);
	}

out:
	return SUCCEED;

error:
	if (NULL != f)
		zbx_fclose(f);

	return FAIL;
}

static int	get_os_info_file(char **line, const char *filename)
{
	FILE	*f = NULL;
	int	ret = FAIL;

	*line = zbx_malloc(NULL, sizeof(char) * MAX_STRING_LEN);

	if (NULL == (f = fopen(filename, "r")))
	{
		*line = zbx_dsprintf(*line, "Cannot open %s: %s", filename, zbx_strerror(errno));

		return FAIL;
	}

	ret = get_line_from_file(line, MAX_STRING_LEN, f);
	zbx_fclose(f);

	return ret;
}

int	system_sw_os(AGENT_REQUEST *request, AGENT_RESULT *result)
{
	char	*type, *str;
	int	ret = SYSINFO_RET_FAIL;

	if (1 < request->nparam)
	{
		SET_MSG_RESULT(result, zbx_strdup(NULL, "Too many parameters."));
		return ret;
	}

	type = get_rparam(request, 0);

	if (NULL == type || '\0' == *type || 0 == strcmp(type, "full"))
	{
		ret = get_os_info_file(&str, SW_OS_FULL);
	}
	else if (0 == strcmp(type, "short"))
	{
		ret = get_os_info_file(&str, SW_OS_SHORT);
	}
	else if (0 == strcmp(type, "name"))
	{
		ret = get_os_name(&str);
	}
	else
	{
		SET_MSG_RESULT(result, zbx_strdup(NULL, "Invalid first parameter."));
		return ret;
	}

	if (SUCCEED == ret)
	{
		SET_STR_RESULT(result, zbx_strdup(NULL, str));
		ret = SYSINFO_RET_OK;
	}
	else
	{
		SET_MSG_RESULT(result, zbx_strdup(NULL, str));
		ret = SYSINFO_RET_FAIL;
	}
	zbx_free(str);

	return ret;
}

static int	dpkg_list(const char *line, char *package, size_t max_package_len)
{
	char	fmt[32], tmp[32];

	zbx_snprintf(fmt, sizeof(fmt), "%%" ZBX_FS_SIZE_T "s %%" ZBX_FS_SIZE_T "s",
			(zbx_fs_size_t)(max_package_len - 1), (zbx_fs_size_t)(sizeof(tmp) - 1));

	if (2 != sscanf(line, fmt, package, tmp) || 0 != strcmp(tmp, "install"))
		return FAIL;

	return SUCCEED;
}

static void	add_package_to_json(struct zbx_json *json, const char *name, const char *manager, const char *version,
		const char *arch, zbx_uint64_t size, const char *buildtime_value, time_t buildtime_timestamp,
		const char *installtime_value, time_t installtime_timestamp)
{
	zbx_json_addobject(json, NULL);

	zbx_json_addstring(json, "name", name, ZBX_JSON_TYPE_STRING);
	zbx_json_addstring(json, "manager", manager, ZBX_JSON_TYPE_STRING);
	zbx_json_addstring(json, "version", version, ZBX_JSON_TYPE_STRING);
	zbx_json_addstring(json, "arch", arch, ZBX_JSON_TYPE_STRING);
	zbx_json_adduint64(json, "size", size);

	zbx_json_addobject(json, "buildtime");
	zbx_json_addstring(json, "value", buildtime_value, ZBX_JSON_TYPE_STRING);
	zbx_json_addint64(json, "timestamp", buildtime_timestamp);
	zbx_json_close(json);

	zbx_json_addobject(json, "installtime");
	zbx_json_addstring(json, "value", installtime_value, ZBX_JSON_TYPE_STRING);
	zbx_json_addint64(json, "timestamp", installtime_timestamp);
	zbx_json_close(json);

	zbx_json_close(json);
}

static void	dpkg_details(const char *manager, const char *line, const char *regex, struct zbx_json *json)
{
	static char	fmt[64] = "";

	char		status[DETAIL_BUF] = "", name[DETAIL_BUF] = "", version[DETAIL_BUF] = "", arch[DETAIL_BUF] = "";
	zbx_uint64_t	size;
	int		rv;

	if ('\0' == fmt[0])
	{
		zbx_snprintf(fmt, sizeof(fmt),
				"%%" ZBX_FS_SIZE_T "[^,],"
				"%%" ZBX_FS_SIZE_T "[^,],"
				"%%" ZBX_FS_SIZE_T "[^,],"
				"%%" ZBX_FS_SIZE_T "[^,],"
				"%" ZBX_FS_UI64,
				(zbx_fs_size_t)(sizeof(status) - 1),
				(zbx_fs_size_t)(sizeof(name) - 1),
				(zbx_fs_size_t)(sizeof(version) - 1),
				(zbx_fs_size_t)(sizeof(arch) - 1));
	}

#define NUM_FIELDS	5
	if (NUM_FIELDS != (rv = sscanf(line, fmt, status, name, version, arch, &size)))
	{
		zabbix_log(LOG_LEVEL_DEBUG, "%s: could only collect %d (expected %d) values, ignoring",
				line, rv, NUM_FIELDS);
		return;
	}
#undef NUM_FIELDS

	if (0 != strcmp(status, "install ok installed"))
		return;

	if (NULL != regex && NULL == zbx_regexp_match(name, regex, NULL))
		return;

	/* the reported size is in kB, we want bytes */
	size *= ZBX_KIBIBYTE;

	add_package_to_json(json, name, manager, version, arch, size, "", 0, "", 0);
}

static void	rpm_details(const char *manager, const char *line, const char *regex, struct zbx_json *json)
{
	static char	fmt[64] = "";

	char		name[DETAIL_BUF] = "", version[DETAIL_BUF] = "", arch[DETAIL_BUF] = "", buildtime_value[DETAIL_BUF],
			installtime_value[DETAIL_BUF];
	zbx_uint64_t	size;
	time_t		buildtime_timestamp, installtime_timestamp;
	int		rv;

	if ('\0' == fmt[0])
	{
		zbx_snprintf(fmt, sizeof(fmt),
				"%%" ZBX_FS_SIZE_T "[^,],"
				"%%" ZBX_FS_SIZE_T "[^,],"
				"%%" ZBX_FS_SIZE_T "[^,],"
				"%" ZBX_FS_TIME_T ","
				"%" ZBX_FS_TIME_T ","
				"%" ZBX_FS_UI64,
				(zbx_fs_size_t)(sizeof(name) - 1),
				(zbx_fs_size_t)(sizeof(version) - 1),
				(zbx_fs_size_t)(sizeof(arch) - 1));
	}

#define NUM_FIELDS	6
	if (NUM_FIELDS != (rv = sscanf(line, fmt, name, version, arch, &size, &buildtime_timestamp,
			&installtime_timestamp)))
	{
		zabbix_log(LOG_LEVEL_DEBUG, "%s: could only collect %d (expected %d) values, ignoring",
				line, rv, NUM_FIELDS);
		return;
	}
#undef NUM_FIELDS

	if (NULL != regex && NULL == zbx_regexp_match(name, regex, NULL))
		return;

	strftime(buildtime_value, sizeof(buildtime_value), TIME_FMT, localtime(&buildtime_timestamp));
	strftime(installtime_value, sizeof(installtime_value), TIME_FMT, localtime(&installtime_timestamp));

	add_package_to_json(json, name, manager, version, arch, size, buildtime_value, buildtime_timestamp,
			installtime_value, installtime_timestamp);
}

static void	pacman_details(const char *manager, const char *line, const char *regex, struct zbx_json *json)
{
	static char	fmt[64] = "";

	char		name[DETAIL_BUF] = "", version[DETAIL_BUF] = "", arch[DETAIL_BUF] = "",
			size_str[DETAIL_BUF] = "", buildtime_value[DETAIL_BUF] = "", installtime_value[DETAIL_BUF],
			*suffix;
	const char	*p;
	zbx_uint64_t	size;
	time_t		buildtime_timestamp, installtime_timestamp;
	struct tm	tm;
	double		size_double;
	int		rv;

	/* e. g. " tpm2-tss, 3.2.0-3, x86_64, 2.86 MiB, Tue Nov 1 20:46:18 2022, Sun Nov 6 00:04:09 2022" */
	if ('\0' == fmt[0])
	{
		zbx_snprintf(fmt, sizeof(fmt),
				" %%" ZBX_FS_SIZE_T "[^,],"
				" %%" ZBX_FS_SIZE_T "[^,],"
				" %%" ZBX_FS_SIZE_T "[^,],"
				" %%" ZBX_FS_SIZE_T "[^,],"
				" %%" ZBX_FS_SIZE_T "[^,],"
				" %%" ZBX_FS_SIZE_T "[^,]",
				(zbx_fs_size_t)(sizeof(name) - 1),
				(zbx_fs_size_t)(sizeof(version) - 1),
				(zbx_fs_size_t)(sizeof(arch) - 1),
				(zbx_fs_size_t)(sizeof(size_str) - 1),
				(zbx_fs_size_t)(sizeof(buildtime_value) - 1),
				(zbx_fs_size_t)(sizeof(installtime_value) - 1));
	}

#define NUM_FIELDS	6
	if (NUM_FIELDS != (rv = sscanf(line, fmt, name, version, arch, size_str, buildtime_value, installtime_value)))
	{
		zabbix_log(LOG_LEVEL_DEBUG, "%s: could only collect %d (expected %d) values, ignoring",
				line, rv, NUM_FIELDS);
		return;
	}
#undef NUM_FIELDS

	if (NULL != regex && NULL == zbx_regexp_match(name, regex, NULL))
		return;

	if (NULL == (suffix = strchr(size_str, ' ')))
	{
		zabbix_log(LOG_LEVEL_DEBUG, "%s: unexpected Installed Size \"%s\" (expected whitespace), ignoring",
				line, size_str);
		return;
	}

	*suffix++ = '\0';

	if (SUCCEED != zbx_is_double(size_str, &size_double))
	{
		zabbix_log(LOG_LEVEL_DEBUG, "%s: unexpected Installed Size \"%s\" (expected type double), ignoring",
				line, size_str);
		return;
	}

	/* pacman supports the following labels:                       */
	/* "B", "KiB", "MiB", "GiB", "TiB", "PiB", "EiB", "ZiB", "YiB" */
	if (0 == strcmp(suffix, "B"))
	{
		size = (zbx_uint64_t)size_double;
	}
	else if (0 == strcmp(suffix, "KiB"))
	{
		size = (zbx_uint64_t)(size_double * ZBX_KIBIBYTE);
	}
	else if (0 == strcmp(suffix, "MiB"))
	{
		size = (zbx_uint64_t)(size_double * ZBX_MEBIBYTE);
	}
	else if (0 == strcmp(suffix, "GiB"))
	{
		size = (zbx_uint64_t)(size_double * ZBX_GIBIBYTE);
	}
	else if (0 == strcmp(suffix, "TiB"))
	{
		size = (zbx_uint64_t)(size_double * ZBX_TEBIBYTE);
	}
	else
	{
		zabbix_log(LOG_LEVEL_DEBUG, "%s: unrecognized Installed Size suffix \"%s %s\", ignoring",
				line, size_str, suffix);
		return;
	}

	memset(&tm, 0, sizeof(tm));
	tm.tm_isdst = -1;	/* tell mktime() to determine whether daylight saving time is in effect */

	if (NULL == (p = strptime(buildtime_value, TIME_FMT, &tm)))
	{
		zabbix_log(LOG_LEVEL_DEBUG, "%s: unexpected Build Date \"%s\", ignoring", line, buildtime_value);
		return;
	}

	if ('\0' != *p)
	{
		zabbix_log(LOG_LEVEL_DEBUG, "%s: unexpected Build Date format at \"%s\" (expected %s), ignoring",
				line, p, TIME_FMT);
		return;
	}

	buildtime_timestamp = mktime(&tm);

	memset(&tm, 0, sizeof(tm));
	tm.tm_isdst = -1;	/* tell mktime() to determine whether daylight saving time is in effect */

	if (NULL == strptime(installtime_value, TIME_FMT, &tm))
	{
		zabbix_log(LOG_LEVEL_DEBUG, "%s: unexpected Install Date \"%s\", ignoring", line, installtime_value);
		return;
	}

	if ('\0' != *p)
	{
		zabbix_log(LOG_LEVEL_DEBUG, "%s: unexpected Install Date format at \"%s\" (expected %s), ignoring",
				line, p, TIME_FMT);
		return;
	}

	installtime_timestamp = mktime(&tm);

	add_package_to_json(json, name, manager, version, arch, size, buildtime_value, buildtime_timestamp,
			installtime_value, installtime_timestamp);
}

static void	pkgtools_details(const char *manager, const char *line, const char *regex, struct zbx_json *json)
{
	static char	fmt[64] = "";

	char		name[DETAIL_BUF] = "", version[DETAIL_BUF] = "", arch[DETAIL_BUF] = "",
			size_str[DETAIL_BUF] = "", *out = NULL, *suffix;
	zbx_uint64_t	size, multiplier;
	double		size_double;
	int		rv;

	/* Since <name> can contain dashes we cannot use sscanf() here so regex is the only way. */
	/* /var/log/packages/util-linux-2.27.1-x86_64-1:UNCOMPRESSED PACKAGE SIZE:     1.9M      */
	/* "version" and "build" must be combined: <name>-<version>-<arch>-<build>...:<size>     */
	if (SUCCEED != zbx_regexp_sub(
			line,
			"^/var/log/packages/(.*)-([^-]+)-([^-]+)-([^:]+):UNCOMPRESSED PACKAGE SIZE:\\s+(.*)$",
			"\\1,\\2-\\4,\\3,\\5",
			&out))
	{
		zabbix_log(LOG_LEVEL_DEBUG, "internal error: could not compile regex");
		goto out;
	}

	if (NULL == out)
	{
		zabbix_log(LOG_LEVEL_DEBUG, "unexpected line \"%s\", ignoring", line);
		goto out;
	}

	if ('\0' == fmt[0])
	{
		zbx_snprintf(fmt, sizeof(fmt),
				" %%" ZBX_FS_SIZE_T "[^,],"
				" %%" ZBX_FS_SIZE_T "[^,],"
				" %%" ZBX_FS_SIZE_T "[^,],"
				" %%" ZBX_FS_SIZE_T "[^,],",
				(zbx_fs_size_t)(sizeof(name) - 1),
				(zbx_fs_size_t)(sizeof(version) - 1),
				(zbx_fs_size_t)(sizeof(arch) - 1),
				(zbx_fs_size_t)(sizeof(size_str) - 1));
	}

#define NUM_FIELDS	4
	rv = sscanf(out, fmt, name, version, arch, size_str);

	if (NUM_FIELDS != rv)
	{
		zabbix_log(LOG_LEVEL_DEBUG, "%s: could only collect %d (expected %d) values, ignoring",
				line, rv, NUM_FIELDS);
		goto out;
	}
#undef NUM_FIELDS

	if (NULL != regex && NULL == zbx_regexp_match(name, regex, NULL))
		goto out;

	/* according to pkgtools source code the size suffix is    */
	/* either 'K' or 'M' and it may be specified in 3 formats: */
	/*   <n>K                                                  */
	/*   <n>.<n>M                                              */
	/*   <n>M                                                  */
	if (NULL != (suffix = strchr(size_str, 'K')))
	{
		multiplier = ZBX_KIBIBYTE;
	}
	else if (NULL != (suffix = strchr(size_str, 'M')))
	{
		multiplier = ZBX_MEBIBYTE;
	}
	else
	{
		zabbix_log(LOG_LEVEL_DEBUG, "%s: unexpected size suffix in \"%s\": expected 'K' or 'M', ignoring",
				line, size_str);
		goto out;
	}

	*suffix = '\0';

	if (SUCCEED != zbx_is_double(size_str, &size_double))
	{
		zabbix_log(LOG_LEVEL_DEBUG, "%s: unexpected size in \"%s\"", line, size_str);
		goto out;
	}

	size = (zbx_uint64_t)(size_double * multiplier);

	add_package_to_json(json, name, manager, version, arch, size, "", 0, "", 0);
out:
	zbx_free(out);
}

static size_t	print_packages(char *buffer, size_t size, zbx_vector_str_t *packages, const char *manager)
{
	size_t	offset = 0;
	int	i;

	if (NULL != manager)
		offset += zbx_snprintf(buffer + offset, size - offset, "[%s]", manager);

	if (0 < packages->values_num)
	{
		if (NULL != manager)
			offset += zbx_snprintf(buffer + offset, size - offset, " ");

		zbx_vector_str_sort(packages, ZBX_DEFAULT_STR_COMPARE_FUNC);

		for (i = 0; i < packages->values_num; i++)
			offset += zbx_snprintf(buffer + offset, size - offset, "%s, ", packages->values[i]);

		offset -= 2;
	}

	buffer[offset] = '\0';

	return offset;
}

/**
 * NAME
 * TEST_CMD
 * LIST_CMD
 * DETAILS_CMD
 * LIST_PARSER
 * DETAILS_PARSER
 */
static ZBX_PACKAGE_MANAGER	package_managers[] =
{
	{
		"dpkg",
		"dpkg --version 2> /dev/null",
		"dpkg --get-selections",
		"LC_ALL=C dpkg-query -W -f='${Status},${Package},${Version},${Architecture},${Installed-Size}\n'",
		dpkg_list,
		dpkg_details
	},
	{
		"pkgtools",
		"[ -d /var/log/packages ] && echo true",
		"ls /var/log/packages",
		"grep -r '^UNCOMPRESSED PACKAGE SIZE' /var/log/packages",
		NULL,
		pkgtools_details
	},
	{
		"rpm",
		"rpm --version 2> /dev/null",
		"rpm -qa",
		"LC_ALL=C rpm -qa --queryformat '%{NAME},%{VERSION}-%{RELEASE},%{ARCH},%{SIZE},%{BUILDTIME},%{INSTALLTIME}\n'",
		NULL,
		rpm_details
	},
	{
		"pacman",
		"pacman --version 2> /dev/null",
		"pacman -Q",
		"LC_ALL=C pacman -Qi 2>/dev/null | grep -E '^(Name|Installed Size|Version|Architecture|(Install|Build) Date)' | cut -f2- -d: | paste -d, - - - - - -",
		NULL,
		pacman_details
	},
	{NULL}
};

int	system_sw_packages(AGENT_REQUEST *request, AGENT_RESULT *result)
{
	size_t			offset = 0;
	int			ret = SYSINFO_RET_FAIL, show_pm, i, check_regex, check_manager;
	char			buffer[MAX_BUFFER_LEN], *regex, *manager, *mode, tmp[MAX_STRING_LEN], *buf = NULL,
				*package;
	zbx_vector_str_t	packages;
	ZBX_PACKAGE_MANAGER	*mng;

	if (3 < request->nparam)
	{
		SET_MSG_RESULT(result, zbx_strdup(NULL, "Too many parameters."));
		return ret;
	}

	regex = get_rparam(request, 0);
	manager = get_rparam(request, 1);
	mode = get_rparam(request, 2);

	check_regex = (NULL != regex && '\0' != *regex && 0 != strcmp(regex, "all"));
	check_manager = (NULL != manager && '\0' != *manager && 0 != strcmp(manager, "all"));

	if (NULL == mode || '\0' == *mode || 0 == strcmp(mode, "full"))
		show_pm = 1;	/* show package managers' names */
	else if (0 == strcmp(mode, "short"))
		show_pm = 0;
	else
	{
		SET_MSG_RESULT(result, zbx_strdup(NULL, "Invalid third parameter."));
		return ret;
	}

	*buffer = '\0';
	zbx_vector_str_create(&packages);

	for (i = 0; NULL != package_managers[i].name; i++)
	{
		mng = &package_managers[i];

		if (1 == check_manager && 0 != strcmp(manager, mng->name))
			continue;

		if (SUCCEED == zbx_execute(mng->test_cmd, &buf, tmp, sizeof(tmp), CONFIG_TIMEOUT,
				ZBX_EXIT_CODE_CHECKS_DISABLED, NULL) &&
				'\0' != *buf)	/* consider this manager if test_cmd outputs anything to stdout */
		{
			if (SUCCEED != zbx_execute(mng->list_cmd, &buf, tmp, sizeof(tmp), CONFIG_TIMEOUT,
					ZBX_EXIT_CODE_CHECKS_DISABLED, NULL))
			{
				continue;
			}

			ret = SYSINFO_RET_OK;

			package = strtok(buf, "\n");

			while (NULL != package)
			{
				if (NULL != mng->list_parser)	/* check if the package name needs to be parsed */
				{
					if (SUCCEED == mng->list_parser(package, tmp, sizeof(tmp)))
						package = tmp;
					else
						goto next;
				}

				if (1 == check_regex && NULL == zbx_regexp_match(package, regex, NULL))
					goto next;

				zbx_vector_str_append(&packages, zbx_strdup(NULL, package));
next:
				package = strtok(NULL, "\n");
			}

			if (1 == show_pm)
			{
				offset += print_packages(buffer + offset, sizeof(buffer) - offset, &packages,
						mng->name);
				offset += zbx_snprintf(buffer + offset, sizeof(buffer) - offset, "\n");

				zbx_vector_str_clear_ext(&packages, zbx_str_free);
			}
		}
	}

	zbx_free(buf);

	if (0 == show_pm)
	{
		print_packages(buffer + offset, sizeof(buffer) - offset, &packages, NULL);

		zbx_vector_str_clear_ext(&packages, zbx_str_free);
	}
	else if (0 != offset)
		buffer[--offset] = '\0';

	zbx_vector_str_destroy(&packages);

	if (SYSINFO_RET_OK == ret)
		SET_TEXT_RESULT(result, zbx_strdup(NULL, buffer));
	else
		SET_MSG_RESULT(result, zbx_strdup(NULL, "Cannot obtain package information."));

	return ret;
}

<<<<<<< HEAD
static void append_to_pretty_ver(char **pretty, const char *str)
{
	size_t	prt_alloc = 0, prt_offset = 0;

	if (NULL == *pretty)
		zbx_strcpy_alloc(pretty, &prt_alloc, &prt_offset, str);
	else
		*pretty = zbx_dsprintf(*pretty, "%s %s", *pretty, str);

	return;
}

int	system_sw_os_get(AGENT_REQUEST *request, AGENT_RESULT *result)
{
#define SW_OS_GET_TYPE		"os_type"
#define SW_OS_GET_PROD_NAME	"product_name"
#define SW_OS_GET_ARCH		"architecture"
#define SW_OS_GET_KRNL_MAJOR	"kernel_major"
#define SW_OS_GET_KRNL_MINOR	"kernel_minor"
#define SW_OS_GET_KRNL_PATCH	"kernel_patch"
#define SW_OS_GET_KRNL		"kernel"
#define SW_OS_GET_VER_PRETTY	"version_pretty"
#define SW_OS_GET_VER_FULL	"version_full"

	struct zbx_json	j;
	struct utsname	info;
	int		read;
	char		*str, *prt_version = NULL;

	char		major[sizeof(info.release)], minor[sizeof(info.release)], patch[sizeof(info.release)];

	ZBX_UNUSED(request);

	if (0 < request->nparam)
	{
		SET_MSG_RESULT(result, zbx_strdup(NULL, "Too many parameters."));
		return SYSINFO_RET_FAIL;
	}

	zbx_json_init(&j, ZBX_JSON_STAT_BUF_LEN);
	zbx_json_addstring(&j, SW_OS_GET_TYPE, "linux", ZBX_JSON_TYPE_STRING);

	if (SUCCEED == get_os_name(&str))
	{
		zbx_json_addstring(&j, SW_OS_GET_PROD_NAME, str, ZBX_JSON_TYPE_STRING);
		append_to_pretty_ver(&prt_version, str);
	}
	zbx_free(str);

	if (0 != uname(&info))
		goto out;

	if (0 != strlen(info.machine))
	{
		zbx_json_addstring(&j, SW_OS_GET_ARCH, info.machine, ZBX_JSON_TYPE_STRING);
		append_to_pretty_ver(&prt_version, info.machine);
	}

	if (0 != strlen(info.release))
	{
		read = sscanf(info.release, "%[0-9].%[0-9].%[0-9]", major, minor, patch);

		if (0 < read)
			zbx_json_addstring(&j, SW_OS_GET_KRNL_MAJOR, major, ZBX_JSON_TYPE_STRING);
		if (1 < read)
			zbx_json_addstring(&j, SW_OS_GET_KRNL_MINOR, minor, ZBX_JSON_TYPE_STRING);
		if (2 < read)
			zbx_json_addstring(&j, SW_OS_GET_KRNL_PATCH, patch, ZBX_JSON_TYPE_STRING);

		zbx_json_addstring(&j, SW_OS_GET_KRNL, info.release, ZBX_JSON_TYPE_STRING);
		append_to_pretty_ver(&prt_version, info.release);
	}
out:
	if (NULL != prt_version && 0 != strlen(prt_version))
		zbx_json_addstring(&j, SW_OS_GET_VER_PRETTY, prt_version, ZBX_JSON_TYPE_STRING);

	if (SUCCEED == get_os_info_file(&str, SW_OS_FULL))
		zbx_json_addstring(&j, SW_OS_GET_VER_FULL, str, ZBX_JSON_TYPE_STRING);
	else
		zbx_json_addstring(&j, SW_OS_GET_VER_FULL, "", ZBX_JSON_TYPE_STRING);

	zbx_free(str);
	zbx_free(prt_version);

	SET_STR_RESULT(result, strdup(j.buffer));
	zbx_json_free(&j);

	return SYSINFO_RET_OK;

#undef SW_OS_GET_TYPE
#undef SW_OS_GET_PROD_NAME
#undef SW_OS_GET_ARCH
#undef SW_OS_GET_KRNL_MAJOR
#undef SW_OS_GET_KRNL_MINOR
#undef SW_OS_GET_KRNL_PATCH
#undef SW_OS_GET_KRNL
#undef SW_OS_GET_VER_PRETTY
#undef SW_OS_GET_VER_FULL
=======
int	system_sw_packages_get(AGENT_REQUEST *request, AGENT_RESULT *result)
{
	int			ret = SYSINFO_RET_FAIL, i, check_regex, check_manager;
	char			*regex, *manager, *line, *buf = NULL, error[MAX_STRING_LEN];
	ZBX_PACKAGE_MANAGER	*mng;
	struct zbx_json		json;

	if (2 < request->nparam)
	{
		SET_MSG_RESULT(result, zbx_strdup(NULL, "Too many parameters."));
		return ret;
	}

	regex = get_rparam(request, 0);
	manager = get_rparam(request, 1);

	check_regex = (NULL != regex && '\0' != *regex && 0 != strcmp(regex, "all"));
	check_manager = (NULL != manager && '\0' != *manager && 0 != strcmp(manager, "all"));

	zbx_json_initarray(&json, 10 * ZBX_KIBIBYTE);

	for (i = 0; NULL != package_managers[i].name; i++)
	{
		mng = &package_managers[i];

		if (1 == check_manager && 0 != strcmp(manager, mng->name))
			continue;

		if (SUCCEED == zbx_execute(mng->test_cmd, &buf, error, sizeof(error), CONFIG_TIMEOUT,
				ZBX_EXIT_CODE_CHECKS_DISABLED, NULL) &&
				'\0' != *buf)	/* consider this manager if test_cmd outputs anything to stdout */
		{
			if (SUCCEED != zbx_execute(mng->details_cmd, &buf, error, sizeof(error), CONFIG_TIMEOUT,
					ZBX_EXIT_CODE_CHECKS_DISABLED, NULL))
			{
				continue;
			}

			ret = SYSINFO_RET_OK;

			line = strtok(buf, "\n");

			while (NULL != line)
			{
				mng->details_parser(mng->name, line, (1 == check_regex ? regex : NULL), &json);

				line = strtok(NULL, "\n");
			}
		}
	}

	zbx_free(buf);

	if (SYSINFO_RET_OK == ret)
		SET_TEXT_RESULT(result, zbx_strdup(NULL, json.buffer));
	else
		SET_MSG_RESULT(result, zbx_strdup(NULL, "Cannot obtain package information."));

	zbx_json_free(&json);

	return ret;
>>>>>>> b865ba6a
}<|MERGE_RESOLUTION|>--- conflicted
+++ resolved
@@ -35,17 +35,15 @@
 #       include <sys/utsname.h>
 #endif
 
-<<<<<<< HEAD
 #define SW_OS_FULL			"/proc/version"
 #define SW_OS_SHORT 			"/proc/version_signature"
 #define SW_OS_NAME			"/etc/issue.net"
 #define SW_OS_NAME_RELEASE		"/etc/os-release"
 #define SW_OS_OPTION_PRETTY_NAME	"PRETTY_NAME"
-=======
+
 #define TIME_FMT	"%a %b %e %H:%M:%S %Y"
 
 #define DETAIL_BUF	128
->>>>>>> b865ba6a
 
 int	system_sw_arch(AGENT_REQUEST *request, AGENT_RESULT *result)
 {
@@ -723,7 +721,6 @@
 	return ret;
 }
 
-<<<<<<< HEAD
 static void append_to_pretty_ver(char **pretty, const char *str)
 {
 	size_t	prt_alloc = 0, prt_offset = 0;
@@ -822,7 +819,8 @@
 #undef SW_OS_GET_KRNL
 #undef SW_OS_GET_VER_PRETTY
 #undef SW_OS_GET_VER_FULL
-=======
+}
+
 int	system_sw_packages_get(AGENT_REQUEST *request, AGENT_RESULT *result)
 {
 	int			ret = SYSINFO_RET_FAIL, i, check_regex, check_manager;
@@ -884,5 +882,4 @@
 	zbx_json_free(&json);
 
 	return ret;
->>>>>>> b865ba6a
 }