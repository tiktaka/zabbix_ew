/*
** Zabbix
** Copyright (C) 2001-2020 Zabbix SIA
**
** This program is free software; you can redistribute it and/or modify
** it under the terms of the GNU General Public License as published by
** the Free Software Foundation; either version 2 of the License, or
** (at your option) any later version.
**
** This program is distributed in the hope that it will be useful,
** but WITHOUT ANY WARRANTY; without even the implied warranty of
** MERCHANTABILITY or FITNESS FOR A PARTICULAR PURPOSE. See the
** GNU General Public License for more details.
**
** You should have received a copy of the GNU General Public License
** along with this program; if not, write to the Free Software
** Foundation, Inc., 51 Franklin Street, Fifth Floor, Boston, MA  02110-1301, USA.
**/

#include "common.h"
#include "sysinfo.h"
#include "dir.h"
#include "zbxregexp.h"
#include "log.h"

#if defined(_WINDOWS) || defined(__MINGW32__)
#	include "disk.h"
#endif

/******************************************************************************
 *                                                                            *
 * Function: filename_matches                                                 *
 *                                                                            *
 * Purpose: checks if filename matches the include-regexp and doesn't match   *
 *          the exclude-regexp                                                *
 *                                                                            *
 * Parameters: fname      - [IN] filename to be checked                       *
 *             regex_incl - [IN] regexp for filenames to include (NULL means  *
 *                               include any file)                            *
 *             regex_excl - [IN] regexp for filenames to exclude (NULL means  *
 *                               exclude none)                                *
 *                                                                            *
 * Return value: If filename passes both checks, nonzero value is returned.   *
 *               If filename fails to pass, 0 is returned.                    *
 *                                                                            *
 ******************************************************************************/
static int	filename_matches(const char *fname, const zbx_regexp_t *regex_incl, const zbx_regexp_t *regex_excl)
{
	return ((NULL == regex_incl || 0 == zbx_regexp_match_precompiled(fname, regex_incl)) &&
			(NULL == regex_excl || 0 != zbx_regexp_match_precompiled(fname, regex_excl)));
}

/******************************************************************************
 *                                                                            *
 * Function: queue_directory                                                  *
 *                                                                            *
 * Purpose: adds directory to processing queue after checking if current      *
 *          depth is less than 'max_depth'                                    *
 *                                                                            *
 * Parameters: list      - [IN/OUT] vector used to replace recursion          *
 *                                  with iterative approach                   *
 *	       path      - [IN] directory path                                *
 *             depth     - [IN] current traversal depth of directory          *
 *             max_depth - [IN] maximal traversal depth allowed (use -1       *
 *                              for unlimited directory traversal)            *
 *                                                                            *
 * Return value: SUCCEED - directory is queued,                               *
 *               FAIL - directory depth is more than allowed traversal depth. *
 *                                                                            *
 ******************************************************************************/
static int	queue_directory(zbx_vector_ptr_t *list, char *path, int depth, int max_depth)
{
	zbx_directory_item_t	*item;

	if (TRAVERSAL_DEPTH_UNLIMITED == max_depth || depth < max_depth)
	{
		item = (zbx_directory_item_t*)zbx_malloc(NULL, sizeof(zbx_directory_item_t));
		item->depth = depth + 1;
		item->path = path;	/* 'path' changes ownership. Do not free 'path' in the caller. */

		zbx_vector_ptr_append(list, item);

		return SUCCEED;
	}

	return FAIL;	/* 'path' did not go into 'list' - don't forget to free 'path' in the caller */
}

/******************************************************************************
 *                                                                            *
 * Function: compare_descriptors                                              *
 *                                                                            *
 * Purpose: compares two zbx_file_descriptor_t values to perform search       *
 *          within descriptor vector                                          *
 *                                                                            *
 * Parameters: file_a - [IN] file descriptor A                                *
 *             file_b - [IN] file descriptor B                                *
 *                                                                            *
 * Return value: If file descriptor values are the same, 0 is returned        *
 *               otherwise nonzero value is returned.                         *
 *                                                                            *
 ******************************************************************************/
static int	compare_descriptors(const void *file_a, const void *file_b)
{
	const zbx_file_descriptor_t	*fa, *fb;

	fa = *((zbx_file_descriptor_t **)file_a);
	fb = *((zbx_file_descriptor_t **)file_b);

	return (fa->st_ino != fb->st_ino || fa->st_dev != fb->st_dev);
}

static int	prepare_common_parameters(const AGENT_REQUEST *request, AGENT_RESULT *result, zbx_regexp_t **regex_incl,
		zbx_regexp_t **regex_excl, zbx_regexp_t **regex_excl_dir, int *max_depth, char **dir,
		zbx_stat_t *status, int depth_param, int excl_dir_param, int param_count)
{
	char	*dir_param, *regex_incl_str, *regex_excl_str, *regex_excl_dir_str, *max_depth_str;
	const char	*error = NULL;

	if (param_count < request->nparam)
	{
		SET_MSG_RESULT(result, zbx_strdup(NULL, "Too many parameters."));
		return FAIL;
	}

	dir_param = get_rparam(request, 0);
	regex_incl_str = get_rparam(request, 1);
	regex_excl_str = get_rparam(request, 2);
	regex_excl_dir_str = get_rparam(request, excl_dir_param);
	max_depth_str = get_rparam(request, depth_param);

	if (NULL == dir_param || '\0' == *dir_param)
	{
		SET_MSG_RESULT(result, zbx_strdup(NULL, "Invalid first parameter."));
		return FAIL;
	}

	if (NULL != regex_incl_str && '\0' != *regex_incl_str)
	{
		if (SUCCEED != zbx_regexp_compile(regex_incl_str, regex_incl, &error))
		{
			SET_MSG_RESULT(result, zbx_dsprintf(NULL,
					"Invalid regular expression in second parameter: %s", error));
			return FAIL;
		}
	}

	if (NULL != regex_excl_str && '\0' != *regex_excl_str)
	{
		if (SUCCEED != zbx_regexp_compile(regex_excl_str, regex_excl, &error))
		{
			SET_MSG_RESULT(result, zbx_dsprintf(NULL,
					"Invalid regular expression in third parameter: %s", error));
			return FAIL;
		}
	}

	if (NULL != regex_excl_dir_str && '\0' != *regex_excl_dir_str)
	{
		if (SUCCEED != zbx_regexp_compile(regex_excl_dir_str, regex_excl_dir, &error))
		{
			SET_MSG_RESULT(result, zbx_dsprintf(NULL, "Invalid regular expression in %s parameter: %s",
					(5 == excl_dir_param ? "sixth" : "eleventh"), error));
			return FAIL;
		}
	}

	if (NULL == max_depth_str || '\0' == *max_depth_str || 0 == strcmp(max_depth_str, "-1"))
	{
		*max_depth = TRAVERSAL_DEPTH_UNLIMITED; /* <max_depth> default value */
	}
	else if (SUCCEED != is_uint31(max_depth_str, max_depth))
	{
		SET_MSG_RESULT(result, zbx_dsprintf(NULL, "Invalid %s parameter.", (4 == depth_param ?
						"fifth" : "sixth")));
		return FAIL;
	}

	*dir = zbx_strdup(*dir, dir_param);

	/* remove directory suffix '/' or '\\' (if any, except for paths like "/" or "C:\\") as stat() fails on */
	/* Windows for directories ending with slash */
	if ('\0' != *(*dir + 1) && ':' != *(*dir + strlen(*dir) - 2))
		zbx_rtrim(*dir, "/\\");

#if defined(_WINDOWS) || defined(__MINGW32__)
	if (0 != zbx_stat(*dir, status))
#else
	if (0 != lstat(*dir, status))
#endif
	{
		SET_MSG_RESULT(result, zbx_dsprintf(NULL, "Cannot obtain directory information: %s",
				zbx_strerror(errno)));
		zbx_free(*dir);
		return FAIL;
	}

	if (0 == S_ISDIR(status->st_mode))
	{
		SET_MSG_RESULT(result, zbx_strdup(NULL, "First parameter is not a directory."));
		zbx_free(*dir);
		return FAIL;
	}

	return SUCCEED;
}

static int	prepare_mode_parameter(const AGENT_REQUEST *request, AGENT_RESULT *result, int *mode)
{
	char	*mode_str;

	mode_str = get_rparam(request, 3);

	if (NULL == mode_str || '\0' == *mode_str || 0 == strcmp(mode_str, "apparent"))	/* <mode> default value */
	{
		*mode = SIZE_MODE_APPARENT;
	}
	else if (0 == strcmp(mode_str, "disk"))
	{
		*mode = SIZE_MODE_DISK;
	}
	else
	{
		SET_MSG_RESULT(result, zbx_strdup(NULL, "Invalid fourth parameter."));
		return FAIL;
	}

	return SUCCEED;
}

static int	etype_to_mask(const char *etype)
{
	static const char	*template_list = ZBX_FT_TEMPLATE;
	const char		*tmp;
	int			ret = 1;

	for (tmp = template_list; '\0' != *tmp; tmp += strlen(tmp) + 1)
	{
		if (0 == strcmp(etype, tmp))
			break;

		ret <<= 1;
	}

	return ret;
}

int	zbx_etypes_to_mask(const char *etypes, AGENT_RESULT *result)
{
	int	n, num, ret = 0;

	if (NULL == etypes || '\0' == *etypes)
		return 0;

	num = num_param(etypes);
	for (n = 1; n <= num; n++)
	{
		char	*etype;
		int	type;

		if (NULL == (etype = get_param_dyn(etypes, n, NULL)))
			continue;

		if (ZBX_FT_OVERFLOW & (type = etype_to_mask(etype)))
		{
			SET_MSG_RESULT(result, zbx_dsprintf(NULL, "Invalid type \"%s\".", etype));
			zbx_free(etype);
			return FAIL;
		}

		ret |= type;
		zbx_free(etype);
	}

	if (ZBX_FT_DEV & ret)
		ret |= ZBX_FT_DEV2;

	if (ZBX_FT_ALL & ret)
		ret |= ZBX_FT_ALLMASK;

	return ret;
}

static int	parse_size_parameter(char *text, zbx_uint64_t *size_out)
{
	if (NULL == text || '\0' == *text)
		return SUCCEED;

	return str2uint64(text, "KMGT", size_out);
}

static int	parse_age_parameter(char *text, time_t *time_out, time_t now)
{
	zbx_uint64_t	seconds;

	if (NULL == text || '\0' == *text)
		return SUCCEED;

	if (SUCCEED != str2uint64(text, "smhdw", &seconds))
		return FAIL;

	*time_out = now - (time_t)seconds;

	return SUCCEED;
}

static int	prepare_count_parameters(const AGENT_REQUEST *request, AGENT_RESULT *result, int *types_out,
		zbx_uint64_t *min_size, zbx_uint64_t *max_size, time_t *min_time, time_t *max_time)
{
	int	types_incl, types_excl;
	char	*min_size_str, *max_size_str, *min_age_str, *max_age_str;
	time_t	now;

<<<<<<< HEAD
	types_incl = etypes_to_mask(get_rparam(request, 3), result);

	if (ISSET_MSG(result))
		return FAIL;

	types_excl = etypes_to_mask(get_rparam(request, 4), result);

	if (ISSET_MSG(result))
		return FAIL;

	if (DET_OVERFLOW & (types_incl | types_excl))
=======
	if (FAIL == (types_incl = zbx_etypes_to_mask(get_rparam(request, 3), result)) ||
			FAIL == (types_excl = zbx_etypes_to_mask(get_rparam(request, 4), result)))
	{
>>>>>>> 879ba6c5
		return FAIL;
	}

	if (0 == types_incl)
		types_incl = ZBX_FT_ALLMASK;

	*types_out = types_incl & (~types_excl) & ZBX_FT_ALLMASK;

	/* min/max output variables must be already initialized to default values */

	min_size_str = get_rparam(request, 6);
	max_size_str = get_rparam(request, 7);

	if (SUCCEED != parse_size_parameter(min_size_str, min_size))
	{
		SET_MSG_RESULT(result, zbx_dsprintf(NULL, "Invalid minimum size \"%s\".", min_size_str));
		return FAIL;
	}

	if (SUCCEED != parse_size_parameter(max_size_str, max_size))
	{
		SET_MSG_RESULT(result, zbx_dsprintf(NULL, "Invalid maximum size \"%s\".", max_size_str));
		return FAIL;
	}

	now = time(NULL);
	min_age_str = get_rparam(request, 8);
	max_age_str = get_rparam(request, 9);

	if (SUCCEED != parse_age_parameter(min_age_str, max_time, now))
	{
		SET_MSG_RESULT(result, zbx_dsprintf(NULL, "Invalid minimum age \"%s\".", min_age_str));
		return FAIL;
	}

	if (SUCCEED != parse_age_parameter(max_age_str, min_time, now))
	{
		SET_MSG_RESULT(result, zbx_dsprintf(NULL, "Invalid maximum age \"%s\".", max_age_str));
		return FAIL;
	}

	return SUCCEED;
}

static void	regex_incl_excl_free(zbx_regexp_t *regex_incl, zbx_regexp_t *regex_excl, zbx_regexp_t *regex_excl_dir)
{
	if (NULL != regex_incl)
		zbx_regexp_free(regex_incl);

	if (NULL != regex_excl)
		zbx_regexp_free(regex_excl);

	if (NULL != regex_excl_dir)
		zbx_regexp_free(regex_excl_dir);
}

static void	list_vector_destroy(zbx_vector_ptr_t *list)
{
	zbx_directory_item_t	*item;

	while (0 < list->values_num)
	{
		item = (zbx_directory_item_t *)list->values[--list->values_num];
		zbx_free(item->path);
		zbx_free(item);
	}
	zbx_vector_ptr_destroy(list);
}

static void	descriptors_vector_destroy(zbx_vector_ptr_t *descriptors)
{
	zbx_file_descriptor_t	*file;

	while (0 < descriptors->values_num)
	{
		file = (zbx_file_descriptor_t *)descriptors->values[--descriptors->values_num];
		zbx_free(file);
	}
	zbx_vector_ptr_destroy(descriptors);
}

/******************************************************************************
 *                                                                            *
 * Different approach is used for Windows implementation as Windows is not    *
 * taking size of a directory record in account when calculating size of      *
 * directory contents.                                                        *
 *                                                                            *
 * Current implementation ignores special file types (symlinks, pipes,        *
 * sockets, etc.).                                                            *
 *                                                                            *
 *****************************************************************************/
#if defined(_WINDOWS) || defined(__MINGW32__)

#define		DW2UI64(h,l) 	((zbx_uint64_t)h << 32 | l)
#define		FT2UT(ft) 	(time_t)(DW2UI64(ft.dwHighDateTime,ft.dwLowDateTime) / 10000000ULL - 11644473600ULL)

/******************************************************************************
 *                                                                            *
 * Function: has_timed_out                                                    *
 *                                                                            *
 * Purpose: Checks if timeout has occurred. If it is, thread should           *
 *          immediately stop whatever it is doing, clean up everything and    *
 *          return SYSINFO_RET_FAIL.                                          *
 *                                                                            *
 * Parameters: timeout_event - [IN] handle of a timeout event that was passed *
 *                                  to the metric function                    *
 *                                                                            *
 * Return value: TRUE, if timeout or error was detected, FALSE otherwise.     *
 *                                                                            *
 ******************************************************************************/
static BOOL	has_timed_out(HANDLE timeout_event)
{
	DWORD rc;

	rc = WaitForSingleObject(timeout_event, 0);

	switch (rc)
	{
		case WAIT_OBJECT_0:
			return TRUE;
		case WAIT_TIMEOUT:
			return FALSE;
		case WAIT_FAILED:
			zabbix_log(LOG_LEVEL_CRIT, "WaitForSingleObject() returned WAIT_FAILED: %s",
					strerror_from_system(GetLastError()));
			return TRUE;
		default:
			zabbix_log(LOG_LEVEL_CRIT, "WaitForSingleObject() returned 0x%x", (unsigned int)rc);
			THIS_SHOULD_NEVER_HAPPEN;
			return TRUE;
	}
}

static int	get_file_info_by_handle(wchar_t *wpath, BY_HANDLE_FILE_INFORMATION *link_info, char **error)
{
	HANDLE	file_handle;

	file_handle = CreateFile(wpath, GENERIC_READ, FILE_SHARE_READ | FILE_SHARE_WRITE, NULL, OPEN_EXISTING,
			FILE_FLAG_BACKUP_SEMANTICS | FILE_FLAG_OPEN_REPARSE_POINT, NULL);

	if (INVALID_HANDLE_VALUE == file_handle)
	{
		*error = zbx_strdup(NULL, strerror_from_system(GetLastError()));
		return FAIL;
	}

	if (0 == GetFileInformationByHandle(file_handle, link_info))
	{
		CloseHandle(file_handle);
		*error = zbx_strdup(NULL, strerror_from_system(GetLastError()));
		return FAIL;
	}

	CloseHandle(file_handle);

	return SUCCEED;
}

static int	link_processed(DWORD attrib, wchar_t *wpath, zbx_vector_ptr_t *descriptors, char *path)
{
	BY_HANDLE_FILE_INFORMATION	link_info;
	zbx_file_descriptor_t		*file;
	char 				*error;

	/* Behavior like MS file explorer */
	if (0 != (attrib & FILE_ATTRIBUTE_REPARSE_POINT))
		return SUCCEED;

	if (0 != (attrib & FILE_ATTRIBUTE_DIRECTORY))
		return FAIL;

	if (FAIL == get_file_info_by_handle(wpath, &link_info, &error))
	{
		zabbix_log(LOG_LEVEL_DEBUG, "%s() cannot get file information '%s': %s", __func__, path, error);
		zbx_free(error);
		return SUCCEED;
	}

	/* A file is a hard link only */
	if (1 < link_info.nNumberOfLinks)
	{
		/* skip file if inode was already processed (multiple hardlinks) */
		file = (zbx_file_descriptor_t*)zbx_malloc(NULL, sizeof(zbx_file_descriptor_t));

		file->st_dev = link_info.dwVolumeSerialNumber;
		file->st_ino = DW2UI64(link_info.nFileIndexHigh, link_info.nFileIndexLow);

		if (FAIL != zbx_vector_ptr_search(descriptors, file, compare_descriptors))
		{
			zbx_free(file);
			return SUCCEED;
		}

		zbx_vector_ptr_append(descriptors, file);
	}

	return FAIL;
}

static int	vfs_dir_size(AGENT_REQUEST *request, AGENT_RESULT *result, HANDLE timeout_event)
{
	char			*dir = NULL;
	int			mode, max_depth, ret = SYSINFO_RET_FAIL;
	zbx_uint64_t		size = 0;
	zbx_vector_ptr_t	list, descriptors;
	zbx_stat_t		status;
	zbx_regexp_t		*regex_incl = NULL, *regex_excl = NULL, *regex_excl_dir = NULL;
	size_t			dir_len;

	if (SUCCEED != prepare_mode_parameter(request, result, &mode))
		return ret;

	if (SUCCEED != prepare_common_parameters(request, result, &regex_incl, &regex_excl, &regex_excl_dir, &max_depth,
			&dir, &status, 4, 5, 6))
	{
		goto err1;
	}

	zbx_vector_ptr_create(&descriptors);
	zbx_vector_ptr_create(&list);

	dir_len = strlen(dir);	/* store this value before giving away pointer ownership */

	if (SUCCEED != queue_directory(&list, dir, -1, max_depth))	/* put top directory into list */
	{
		zbx_free(dir);
		goto err2;
	}

	while (0 < list.values_num && FALSE == has_timed_out(timeout_event))
	{
		char			*name, *error = NULL;
		wchar_t			*wpath;
		zbx_uint64_t		cluster_size = 0;
		HANDLE			handle;
		WIN32_FIND_DATA		data;
		zbx_directory_item_t	*item;

		item = list.values[--list.values_num];

		name = zbx_dsprintf(NULL, "%s\\*", item->path);

		if (NULL == (wpath = zbx_utf8_to_unicode(name)))
		{
			zbx_free(name);

			if (0 < item->depth)
			{
				zabbix_log(LOG_LEVEL_DEBUG, "%s() cannot convert directory name to UTF-16: '%s'",
						__func__, item->path);
				goto skip;
			}

			SET_MSG_RESULT(result, zbx_strdup(NULL, "Cannot convert directory name to UTF-16."));
			list.values_num++;
			goto err2;
		}

		zbx_free(name);

		handle = FindFirstFile(wpath, &data);
		zbx_free(wpath);

		if (INVALID_HANDLE_VALUE == handle)
		{
			if (0 < item->depth)
			{
				zabbix_log(LOG_LEVEL_DEBUG, "%s() cannot open directory listing '%s': %s",
						__func__, item->path, zbx_strerror(errno));
				goto skip;
			}

			SET_MSG_RESULT(result, zbx_strdup(NULL, "Cannot obtain directory listing."));
			list.values_num++;
			goto err2;
		}

		if (SIZE_MODE_DISK == mode && 0 == (cluster_size = get_cluster_size(item->path, &error)))
		{
			SET_MSG_RESULT(result, error);
			list.values_num++;
			goto err2;
		}

		do
		{
			char	*path;

			if (0 == wcscmp(data.cFileName, L".") || 0 == wcscmp(data.cFileName, L".."))
				continue;

			name = zbx_unicode_to_utf8(data.cFileName);
			path = zbx_dsprintf(NULL, "%s/%s", item->path, name);
			wpath = zbx_utf8_to_unicode(path);

			if (NULL != regex_excl_dir && 0 != (data.dwFileAttributes & FILE_ATTRIBUTE_DIRECTORY))
			{
				/* consider only path relative to path given in first parameter */
				if (0 == zbx_regexp_match_precompiled(path + dir_len + 1, regex_excl_dir))
				{
					zbx_free(wpath);
					zbx_free(path);
					zbx_free(name);
					continue;
				}
			}

			if (SUCCEED == link_processed(data.dwFileAttributes, wpath, &descriptors, path))
			{
				zbx_free(wpath);
				zbx_free(path);
				zbx_free(name);
				continue;
			}

			if (0 == (data.dwFileAttributes & FILE_ATTRIBUTE_DIRECTORY))	/* not a directory */
			{
				if (0 != filename_matches(name, regex_incl, regex_excl))
				{
					DWORD	size_high, size_low;

					/* GetCompressedFileSize gives more accurate result than zbx_stat for */
					/* compressed files */
					size_low = GetCompressedFileSize(wpath, &size_high);

					if (size_low != INVALID_FILE_SIZE || NO_ERROR == GetLastError())
					{
						zbx_uint64_t	file_size, mod;

						file_size = ((zbx_uint64_t)size_high << 32) | size_low;

						if (SIZE_MODE_DISK == mode && 0 != (mod = file_size % cluster_size))
							file_size += cluster_size - mod;

						size += file_size;
					}
				}
				zbx_free(path);
			}
			else if (SUCCEED != queue_directory(&list, path, item->depth, max_depth))
			{
				zbx_free(path);
			}

			zbx_free(wpath);
			zbx_free(name);

		}
		while (0 != FindNextFile(handle, &data) && FALSE == has_timed_out(timeout_event));

		if (0 == FindClose(handle))
		{
			zabbix_log(LOG_LEVEL_DEBUG, "%s() cannot close directory listing '%s': %s", __func__,
					item->path, zbx_strerror(errno));
		}
skip:
		zbx_free(item->path);
		zbx_free(item);
	}

	if (TRUE == has_timed_out(timeout_event))
	{
		goto err2;
	}

	SET_UI64_RESULT(result, size);
	ret = SYSINFO_RET_OK;
err2:
	list_vector_destroy(&list);
	descriptors_vector_destroy(&descriptors);
err1:
	regex_incl_excl_free(regex_incl, regex_excl, regex_excl_dir);

	return ret;
}
#else /* not _WINDOWS or __MINGW32__ */
static int	vfs_dir_size(AGENT_REQUEST *request, AGENT_RESULT *result)
{
	char			*dir = NULL;
	int			mode, max_depth, ret = SYSINFO_RET_FAIL;
	zbx_uint64_t		size = 0;
	zbx_vector_ptr_t	list, descriptors;
	zbx_stat_t		status;
	zbx_regexp_t		*regex_incl = NULL, *regex_excl = NULL, *regex_excl_dir = NULL;
	size_t			dir_len;

	if (SUCCEED != prepare_mode_parameter(request, result, &mode))
		return ret;

	if (SUCCEED != prepare_common_parameters(request, result, &regex_incl, &regex_excl, &regex_excl_dir, &max_depth,
			&dir, &status, 4, 5, 6))
	{
		goto err1;
	}

	zbx_vector_ptr_create(&descriptors);
	zbx_vector_ptr_create(&list);

	dir_len = strlen(dir);	/* store this value before giving away pointer ownership */

	if (SUCCEED != queue_directory(&list, dir, -1, max_depth))	/* put top directory into list */
	{
		zbx_free(dir);
		goto err2;
	}

	/* on UNIX count top directory size */

	if (0 != filename_matches(dir, regex_incl, regex_excl))
	{
		if (SIZE_MODE_APPARENT == mode)
			size += (zbx_uint64_t)status.st_size;
		else	/* must be SIZE_MODE_DISK */
			size += (zbx_uint64_t)status.st_blocks * DISK_BLOCK_SIZE;
	}

	while (0 < list.values_num)
	{
		zbx_directory_item_t	*item;
		struct dirent		*entry;
		DIR			*directory;

		item = (zbx_directory_item_t *)list.values[--list.values_num];

		if (NULL == (directory = opendir(item->path)))
		{
			if (0 < item->depth)	/* unreadable subdirectory - skip */
			{
				zabbix_log(LOG_LEVEL_DEBUG, "%s() cannot open directory listing '%s': %s",
						__func__, item->path, zbx_strerror(errno));
				goto skip;
			}

			/* unreadable top directory - stop */

			SET_MSG_RESULT(result, zbx_strdup(NULL, "Cannot obtain directory listing."));
			list.values_num++;
			goto err2;
		}

		while (NULL != (entry = readdir(directory)))
		{
			char	*path;

			if (0 == strcmp(entry->d_name, ".") || 0 == strcmp(entry->d_name, ".."))
				continue;

			path = zbx_dsprintf(NULL, "%s/%s", item->path, entry->d_name);

			if (0 == lstat(path, &status))
			{
				if (NULL != regex_excl_dir && 0 != S_ISDIR(status.st_mode))
				{
					/* consider only path relative to path given in first parameter */
					if (0 == zbx_regexp_match_precompiled(path + dir_len + 1, regex_excl_dir))
					{
						zbx_free(path);
						continue;
					}
				}

				if ((0 != S_ISREG(status.st_mode) || 0 != S_ISLNK(status.st_mode) ||
						0 != S_ISDIR(status.st_mode)) &&
						0 != filename_matches(entry->d_name, regex_incl, regex_excl))
				{
					if (0 != S_ISREG(status.st_mode) && 1 < status.st_nlink)
					{
						zbx_file_descriptor_t	*file;

						/* skip file if inode was already processed (multiple hardlinks) */
						file = (zbx_file_descriptor_t*)zbx_malloc(NULL,
								sizeof(zbx_file_descriptor_t));

						file->st_dev = status.st_dev;
						file->st_ino = status.st_ino;

						if (FAIL != zbx_vector_ptr_search(&descriptors, file,
								compare_descriptors))
						{
							zbx_free(file);
							zbx_free(path);
							continue;
						}

						zbx_vector_ptr_append(&descriptors, file);
					}

					if (SIZE_MODE_APPARENT == mode)
						size += (zbx_uint64_t)status.st_size;
					else	/* must be SIZE_MODE_DISK */
						size += (zbx_uint64_t)status.st_blocks * DISK_BLOCK_SIZE;
				}

				if (!(0 != S_ISDIR(status.st_mode) && SUCCEED == queue_directory(&list, path,
						item->depth, max_depth)))
				{
					zbx_free(path);
				}
			}
			else
			{
				zabbix_log(LOG_LEVEL_DEBUG, "%s() cannot process directory entry '%s': %s",
						__func__, path, zbx_strerror(errno));
				zbx_free(path);
			}
		}

		closedir(directory);
skip:
		zbx_free(item->path);
		zbx_free(item);
	}

	SET_UI64_RESULT(result, size);
	ret = SYSINFO_RET_OK;
err2:
	list_vector_destroy(&list);
	descriptors_vector_destroy(&descriptors);
err1:
	regex_incl_excl_free(regex_incl, regex_excl, regex_excl_dir);

	return ret;
}
#endif

int	VFS_DIR_SIZE(AGENT_REQUEST *request, AGENT_RESULT *result)
{
	return zbx_execute_threaded_metric(vfs_dir_size, request, result);
}

/******************************************************************************
 *                                                                            *
 * Function: vfs_dir_count                                                    *
 *                                                                            *
 * Purpose: counts files in directory, subject to regexp, type and depth      *
 *          filters                                                           *
 *                                                                            *
 * Return value: boolean failure flag                                         *
 *                                                                            *
 * Comments: under Widows we only support entry types "file" and "dir"        *
 *                                                                            *
 *****************************************************************************/
#if defined(_WINDOWS) || defined(__MINGW32__)
static int	vfs_dir_count(AGENT_REQUEST *request, AGENT_RESULT *result, HANDLE timeout_event)
{
	char			*dir = NULL;
	int			types, max_depth, ret = SYSINFO_RET_FAIL;
	zbx_uint64_t		count = 0;
	zbx_vector_ptr_t	list, descriptors;
	zbx_stat_t		status;
	zbx_regexp_t		*regex_incl = NULL, *regex_excl = NULL, *regex_excl_dir = NULL;
	zbx_uint64_t		min_size = 0, max_size = __UINT64_C(0x7fffffffffffffff);
	time_t			min_time = 0, max_time = 0x7fffffff;
	size_t			dir_len;

	if (SUCCEED != prepare_count_parameters(request, result, &types, &min_size, &max_size, &min_time, &max_time))
		return ret;

	if (SUCCEED != prepare_common_parameters(request, result, &regex_incl, &regex_excl, &regex_excl_dir, &max_depth,
			&dir, &status, 5, 10, 11))
	{
		goto err1;
	}

	zbx_vector_ptr_create(&descriptors);
	zbx_vector_ptr_create(&list);

	dir_len = strlen(dir);	/* store this value before giving away pointer ownership */

	if (SUCCEED != queue_directory(&list, dir, -1, max_depth))	/* put top directory into list */
	{
		zbx_free(dir);
		goto err2;
	}

	while (0 < list.values_num && FALSE == has_timed_out(timeout_event))
	{
		char			*name;
		wchar_t			*wpath;
		HANDLE			handle;
		WIN32_FIND_DATA		data;
		zbx_directory_item_t	*item;

		item = list.values[--list.values_num];

		name = zbx_dsprintf(NULL, "%s\\*", item->path);

		if (NULL == (wpath = zbx_utf8_to_unicode(name)))
		{
			zbx_free(name);

			if (0 < item->depth)
			{
				zabbix_log(LOG_LEVEL_DEBUG, "%s() cannot convert directory name to UTF-16: '%s'",
						__func__, item->path);
				goto skip;
			}

			SET_MSG_RESULT(result, zbx_strdup(NULL, "Cannot convert directory name to UTF-16."));
			list.values_num++;
			goto err2;
		}

		zbx_free(name);

		handle = FindFirstFileW(wpath, &data);
		zbx_free(wpath);

		if (INVALID_HANDLE_VALUE == handle)
		{
			if (0 < item->depth)
			{
				zabbix_log(LOG_LEVEL_DEBUG, "%s() cannot open directory listing '%s': %s",
						__func__, item->path, zbx_strerror(errno));
				goto skip;
			}

			SET_MSG_RESULT(result, zbx_strdup(NULL, "Cannot obtain directory listing."));
			list.values_num++;
			goto err2;
		}

		do
		{
			char	*path;
			int	match;

			if (0 == wcscmp(data.cFileName, L".") || 0 == wcscmp(data.cFileName, L".."))
				continue;

			name = zbx_unicode_to_utf8(data.cFileName);
			path = zbx_dsprintf(NULL, "%s/%s", item->path, name);

			if (NULL != regex_excl_dir && 0 != (data.dwFileAttributes & FILE_ATTRIBUTE_DIRECTORY))
			{
				/* consider only path relative to path given in first parameter */
				if (0 == zbx_regexp_match_precompiled(path + dir_len + 1, regex_excl_dir))
				{
					zbx_free(path);
					zbx_free(name);
					continue;
				}
			}

			match = filename_matches(name, regex_incl, regex_excl);

			if (min_size > DW2UI64(data.nFileSizeHigh, data.nFileSizeLow))
				match = 0;

			if (max_size < DW2UI64(data.nFileSizeHigh, data.nFileSizeLow))
				match = 0;

			if (min_time >= FT2UT(data.ftLastWriteTime))
				match = 0;

			if (max_time < FT2UT(data.ftLastWriteTime))
				match = 0;

			switch (data.dwFileAttributes & (FILE_ATTRIBUTE_REPARSE_POINT | FILE_ATTRIBUTE_DIRECTORY))
			{
				case FILE_ATTRIBUTE_REPARSE_POINT | FILE_ATTRIBUTE_DIRECTORY:
					goto free_path;
				case FILE_ATTRIBUTE_REPARSE_POINT:
								/* not a symlink directory => symlink regular file*/
								/* counting symlink files as MS explorer */
					if (0 != (types & ZBX_FT_FILE) && 0 != match)
						++count;
					break;
				case FILE_ATTRIBUTE_DIRECTORY:
					if (SUCCEED != queue_directory(&list, path, item->depth, max_depth))
						zbx_free(path);

					if (0 != (types & ZBX_FT_DIR) && 0 != match)
						++count;
					break;
				default:	/* not a directory => regular file */
					if (0 != (types & ZBX_FT_FILE) && 0 != match)
					{
						wpath = zbx_utf8_to_unicode(path);
						if (FAIL == link_processed(data.dwFileAttributes, wpath, &descriptors,
								path))
						{
							++count;
						}

						zbx_free(wpath);
					}
free_path:
					zbx_free(path);
			}

			zbx_free(name);

		} while (0 != FindNextFile(handle, &data) && FALSE == has_timed_out(timeout_event));

		if (0 == FindClose(handle))
		{
			zabbix_log(LOG_LEVEL_DEBUG, "%s() cannot close directory listing '%s': %s", __func__,
					item->path, zbx_strerror(errno));
		}
skip:
		zbx_free(item->path);
		zbx_free(item);
	}

	if (TRUE == has_timed_out(timeout_event))
	{
		goto err2;
	}

	SET_UI64_RESULT(result, count);
	ret = SYSINFO_RET_OK;
err2:
	list_vector_destroy(&list);
	descriptors_vector_destroy(&descriptors);
err1:
	regex_incl_excl_free(regex_incl, regex_excl, regex_excl_dir);

	return ret;
}
#else /* not _WINDOWS or __MINGW32__ */
static int	vfs_dir_count(AGENT_REQUEST *request, AGENT_RESULT *result)
{
	char			*dir = NULL;
	int			types, max_depth, ret = SYSINFO_RET_FAIL;
	int			count = 0;
	zbx_vector_ptr_t	list;
	zbx_stat_t		status;
	zbx_regexp_t		*regex_incl = NULL, *regex_excl = NULL, *regex_excl_dir = NULL;
	zbx_uint64_t		min_size = 0, max_size = __UINT64_C(0x7FFFffffFFFFffff);
	time_t			min_time = 0, max_time = 0x7fffffff;
	size_t			dir_len;

	if (SUCCEED != prepare_count_parameters(request, result, &types, &min_size, &max_size, &min_time, &max_time))
		return ret;

	if (SUCCEED != prepare_common_parameters(request, result, &regex_incl, &regex_excl, &regex_excl_dir, &max_depth,
			&dir, &status, 5, 10, 11))
	{
		goto err1;
	}

	zbx_vector_ptr_create(&list);

	dir_len = strlen(dir);	/* store this value before giving away pointer ownership */

	if (SUCCEED != queue_directory(&list, dir, -1, max_depth))	/* put top directory into list */
	{
		zbx_free(dir);
		goto err2;
	}

	while (0 < list.values_num)
	{
		zbx_directory_item_t	*item;
		struct dirent		*entry;
		DIR			*directory;

		item = (zbx_directory_item_t *)list.values[--list.values_num];

		if (NULL == (directory = opendir(item->path)))
		{
			if (0 < item->depth)	/* unreadable subdirectory - skip */
			{
				zabbix_log(LOG_LEVEL_DEBUG, "%s() cannot open directory listing '%s': %s",
						__func__, item->path, zbx_strerror(errno));
				goto skip;
			}

			/* unreadable top directory - stop */

			SET_MSG_RESULT(result, zbx_strdup(NULL, "Cannot obtain directory listing."));
			list.values_num++;
			goto err2;
		}

		while (NULL != (entry = readdir(directory)))
		{
			char	*path;

			if (0 == strcmp(entry->d_name, ".") || 0 == strcmp(entry->d_name, ".."))
				continue;

			path = zbx_dsprintf(NULL, "%s/%s", item->path, entry->d_name);

			if (0 == lstat(path, &status))
			{
				if (NULL != regex_excl_dir && 0 != S_ISDIR(status.st_mode))
				{
					/* consider only path relative to path given in first parameter */
					if (0 == zbx_regexp_match_precompiled(path + dir_len + 1, regex_excl_dir))
					{
						zbx_free(path);
						continue;
					}
				}

				if (0 != filename_matches(entry->d_name, regex_incl, regex_excl) && (
						(S_ISREG(status.st_mode)  && 0 != (types & ZBX_FT_FILE)) ||
						(S_ISDIR(status.st_mode)  && 0 != (types & ZBX_FT_DIR)) ||
						(S_ISLNK(status.st_mode)  && 0 != (types & ZBX_FT_SYM)) ||
						(S_ISSOCK(status.st_mode) && 0 != (types & ZBX_FT_SOCK)) ||
						(S_ISBLK(status.st_mode)  && 0 != (types & ZBX_FT_BDEV)) ||
						(S_ISCHR(status.st_mode)  && 0 != (types & ZBX_FT_CDEV)) ||
						(S_ISFIFO(status.st_mode) && 0 != (types & ZBX_FT_FIFO))) &&
						(min_size <= (zbx_uint64_t)status.st_size
								&& (zbx_uint64_t)status.st_size <= max_size) &&
						(min_time < status.st_mtime &&
								status.st_mtime <= max_time))
				{
					++count;
				}

				if (!(0 != S_ISDIR(status.st_mode) && SUCCEED == queue_directory(&list, path,
						item->depth, max_depth)))
				{
					zbx_free(path);
				}
			}
			else
			{
				zabbix_log(LOG_LEVEL_DEBUG, "%s() cannot process directory entry '%s': %s",
						__func__, path, zbx_strerror(errno));
				zbx_free(path);
			}
		}

		closedir(directory);
skip:
		zbx_free(item->path);
		zbx_free(item);
	}

	SET_UI64_RESULT(result, count);
	ret = SYSINFO_RET_OK;
err2:
	list_vector_destroy(&list);
err1:
	regex_incl_excl_free(regex_incl, regex_excl, regex_excl_dir);

	return ret;
}
#endif

int	VFS_DIR_COUNT(AGENT_REQUEST *request, AGENT_RESULT *result)
{
	return zbx_execute_threaded_metric(vfs_dir_count, request, result);
}<|MERGE_RESOLUTION|>--- conflicted
+++ resolved
@@ -311,23 +311,9 @@
 	char	*min_size_str, *max_size_str, *min_age_str, *max_age_str;
 	time_t	now;
 
-<<<<<<< HEAD
-	types_incl = etypes_to_mask(get_rparam(request, 3), result);
-
-	if (ISSET_MSG(result))
-		return FAIL;
-
-	types_excl = etypes_to_mask(get_rparam(request, 4), result);
-
-	if (ISSET_MSG(result))
-		return FAIL;
-
-	if (DET_OVERFLOW & (types_incl | types_excl))
-=======
 	if (FAIL == (types_incl = zbx_etypes_to_mask(get_rparam(request, 3), result)) ||
 			FAIL == (types_excl = zbx_etypes_to_mask(get_rparam(request, 4), result)))
 	{
->>>>>>> 879ba6c5
 		return FAIL;
 	}
 
