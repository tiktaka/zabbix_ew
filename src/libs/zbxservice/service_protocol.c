/*
** Zabbix
** Copyright (C) 2001-2021 Zabbix SIA
**
** This program is free software; you can redistribute it and/or modify
** it under the terms of the GNU General Public License as published by
** the Free Software Foundation; either version 2 of the License, or
** (at your option) any later version.
**
** This program is distributed in the hope that it will be useful,
** but WITHOUT ANY WARRANTY; without even the implied warranty of
** MERCHANTABILITY or FITNESS FOR A PARTICULAR PURPOSE. See the
** GNU General Public License for more details.
**
** You should have received a copy of the GNU General Public License
** along with this program; if not, write to the Free Software
** Foundation, Inc., 51 Franklin Street, Fifth Floor, Boston, MA  02110-1301, USA.
**/

#include "common.h"
#include "zbxserialize.h"
#include "db.h"
#include "service_protocol.h"
#include "dbcache.h"

void	zbx_service_serialize(unsigned char **data, size_t *data_alloc, size_t *data_offset, zbx_uint64_t eventid,
		int clock, int ns, int value, int severity, const zbx_vector_ptr_t *tags)
{
	zbx_uint32_t	data_len = 0, *len = NULL;
	int		i;
	unsigned char	*ptr;

	zbx_serialize_prepare_value(data_len, eventid);
	zbx_serialize_prepare_value(data_len, clock);
	zbx_serialize_prepare_value(data_len, ns);
	zbx_serialize_prepare_value(data_len, value);
	zbx_serialize_prepare_value(data_len, severity);
	zbx_serialize_prepare_value(data_len, tags->values_num);

	if (0 != tags->values_num)
	{
		len = (zbx_uint32_t *)zbx_malloc(NULL, sizeof(zbx_uint32_t) * 2 * (size_t)tags->values_num);
		for (i = 0; i < tags->values_num; i++)
		{
			zbx_tag_t	*tag = (zbx_tag_t *)tags->values[i];

			zbx_serialize_prepare_str_len(data_len, tag->tag, len[i * 2]);
			zbx_serialize_prepare_str_len(data_len, tag->value, len[i * 2 + 1]);
		}
	}

	if (NULL != *data)
	{
		while (data_len > *data_alloc - *data_offset)
		{
			*data_alloc *= 2;
			*data = (unsigned char *)zbx_realloc(*data, *data_alloc);
		}
	}
	else
		*data = (unsigned char *)zbx_malloc(NULL, (*data_alloc = MAX(1024, data_len)));

	ptr = *data + *data_offset;
	*data_offset += data_len;

	ptr += zbx_serialize_value(ptr, eventid);
	ptr += zbx_serialize_value(ptr, clock);
	ptr += zbx_serialize_value(ptr, ns);
	ptr += zbx_serialize_value(ptr, value);
	ptr += zbx_serialize_value(ptr, severity);
	ptr += zbx_serialize_value(ptr, tags->values_num);

	for (i = 0; i < tags->values_num; i++)
	{
		zbx_tag_t	*tag = (zbx_tag_t *)tags->values[i];

		ptr += zbx_serialize_str(ptr, tag->tag, len[i * 2]);
		ptr += zbx_serialize_str(ptr, tag->value, len[i * 2 + 1]);
	}

	zbx_free(len);
}

void	zbx_service_deserialize(const unsigned char *data, zbx_uint32_t size, zbx_vector_ptr_t *events)
{
	const unsigned char	*end = data + size;

	while (data < end)
	{
		zbx_event_t	*event;
		int		values_num, i;

		event = (zbx_event_t *)zbx_malloc(NULL, sizeof(zbx_event_t));
		zbx_vector_ptr_create(&event->tags);
		zbx_vector_ptr_append(events, event);

		data += zbx_deserialize_value(data, &event->eventid);
		data += zbx_deserialize_value(data, &event->clock);
		data += zbx_deserialize_value(data, &event->ns);
		data += zbx_deserialize_value(data, &event->value);
		data += zbx_deserialize_value(data, &event->severity);
		data += zbx_deserialize_value(data, &values_num);

		if (0 != values_num)
		{
			zbx_vector_ptr_reserve(&event->tags, (size_t)values_num);

			for (i = 0; i < values_num; i++)
			{
				zbx_tag_t	*tag;
				zbx_uint32_t	len;

				tag = (zbx_tag_t *)zbx_malloc(NULL, sizeof(zbx_tag_t));
				data += zbx_deserialize_str(data, &tag->tag, len);
				data += zbx_deserialize_str(data, &tag->value, len);

				zbx_vector_ptr_append(&event->tags, tag);
			}
		}
	}
}

void	zbx_service_serialize_problem_tags(unsigned char **data, size_t *data_alloc, size_t *data_offset,
		zbx_uint64_t eventid, const zbx_vector_tags_t *tags)
{
	zbx_uint32_t	data_len = 0, *len = NULL;
	int		i;
	unsigned char	*ptr;

	zbx_serialize_prepare_value(data_len, eventid);
	zbx_serialize_prepare_value(data_len, tags->values_num);

	if (0 != tags->values_num)
	{
		len = (zbx_uint32_t *)zbx_malloc(NULL, sizeof(zbx_uint32_t) * 2 * (size_t)tags->values_num);
		for (i = 0; i < tags->values_num; i++)
		{
			zbx_tag_t	*tag = (zbx_tag_t *)tags->values[i];

			zbx_serialize_prepare_str_len(data_len, tag->tag, len[i * 2]);
			zbx_serialize_prepare_str_len(data_len, tag->value, len[i * 2 + 1]);
		}
	}

	if (NULL != *data)
	{
		while (data_len > *data_alloc - *data_offset)
		{
			*data_alloc *= 2;
			*data = (unsigned char *)zbx_realloc(*data, *data_alloc);
		}
	}
	else
		*data = (unsigned char *)zbx_malloc(NULL, (*data_alloc = MAX(1024, data_len)));

	ptr = *data + *data_offset;
	*data_offset += data_len;

	ptr += zbx_serialize_value(ptr, eventid);
	ptr += zbx_serialize_value(ptr, tags->values_num);

	for (i = 0; i < tags->values_num; i++)
	{
		zbx_tag_t	*tag = (zbx_tag_t *)tags->values[i];

		ptr += zbx_serialize_str(ptr, tag->tag, len[i * 2]);
		ptr += zbx_serialize_str(ptr, tag->value, len[i * 2 + 1]);
	}

	zbx_free(len);
}

void	zbx_service_deserialize_problem_tags(const unsigned char *data, zbx_uint32_t size, zbx_vector_ptr_t *events)
{
	const unsigned char	*end = data + size;

	while (data < end)
	{
		zbx_event_t	*event;
		int		values_num, i;

		event = (zbx_event_t *)zbx_malloc(NULL, sizeof(zbx_event_t));
		zbx_vector_ptr_create(&event->tags);
		zbx_vector_ptr_append(events, event);

		data += zbx_deserialize_value(data, &event->eventid);
		data += zbx_deserialize_value(data, &values_num);

		if (0 != values_num)
		{
			zbx_vector_ptr_reserve(&event->tags, (size_t)values_num);

			for (i = 0; i < values_num; i++)
			{
				zbx_tag_t	*tag;
				zbx_uint32_t	len;

				tag = (zbx_tag_t *)zbx_malloc(NULL, sizeof(zbx_tag_t));
				data += zbx_deserialize_str(data, &tag->tag, len);
				data += zbx_deserialize_str(data, &tag->value, len);

				zbx_vector_ptr_append(&event->tags, tag);
			}
		}
	}
}

void	zbx_service_serialize_id(unsigned char **data, size_t *data_alloc, size_t *data_offset, zbx_uint64_t id)
{
	zbx_uint32_t	data_len = 0;
	unsigned char	*ptr;

	zbx_serialize_prepare_value(data_len, id);

	if (NULL != *data)
	{
		while (data_len > *data_alloc - *data_offset)
		{
			*data_alloc *= 2;
			*data = (unsigned char *)zbx_realloc(*data, *data_alloc);
		}
	}
	else
		*data = (unsigned char *)zbx_malloc(NULL, (*data_alloc = MAX(1024, data_len)));

	ptr = *data + *data_offset;
	*data_offset += data_len;

	(void)zbx_serialize_value(ptr, id);
}

void	zbx_service_deserialize_ids(const unsigned char *data, zbx_uint32_t size, zbx_vector_uint64_t *ids)
{
	const unsigned char	*end = data + size;

	while (data < end)
	{
		zbx_uint64_t	eventid;

		data += zbx_deserialize_value(data, &eventid);
		zbx_vector_uint64_append(ids, eventid);
	}
}

void	zbx_service_serialize_rootcause(unsigned char **data, size_t *data_alloc, size_t *data_offset,
		zbx_uint64_t serviceid, const zbx_vector_uint64_t *eventids)
{
	zbx_uint32_t	data_len = 0;
	int		i;
	unsigned char	*ptr;

	zbx_serialize_prepare_value(data_len, serviceid);
	zbx_serialize_prepare_value(data_len, eventids->values_num);

	for (i = 0; i < eventids->values_num; i++)
		zbx_serialize_prepare_value(data_len, eventids->values[i]);

	if (NULL != *data)
	{
		while (data_len > *data_alloc - *data_offset)
		{
			*data_alloc *= 2;
			*data = (unsigned char *)zbx_realloc(*data, *data_alloc);
		}
	}
	else
		*data = (unsigned char *)zbx_malloc(NULL, (*data_alloc = MAX(1024, data_len)));

	ptr = *data + *data_offset;
	*data_offset += data_len;

	ptr += zbx_serialize_value(ptr, serviceid);
	ptr += zbx_serialize_value(ptr, eventids->values_num);

	for (i = 0; i < eventids->values_num; i++)
		ptr += zbx_serialize_value(ptr, eventids->values[i]);
}

void	zbx_service_deserialize_rootcause(const unsigned char *data, zbx_uint32_t size,
		zbx_vector_service_t *services)
{
	const unsigned char	*end = data + size;

	while (data < end)
	{
		DB_SERVICE	*service, service_local;
		int		values_num, i;

		data += zbx_deserialize_value(data, &service_local.serviceid);
		data += zbx_deserialize_value(data, &values_num);

		if (FAIL == (i = zbx_vector_service_bsearch(services, &service_local, ZBX_DEFAULT_UINT64_PTR_COMPARE_FUNC)))
			service = NULL;
		else
			service = services->values[i];

		if (0 == values_num)
			continue;

		if (NULL != service)
			zbx_vector_uint64_reserve(&service->eventids, (size_t)values_num);

		for (i = 0; i < values_num; i++)
		{
			zbx_uint64_t	eventid;

			data += zbx_deserialize_value(data, &eventid);

			if (NULL != service)
				zbx_vector_uint64_append(&service->eventids, eventid);
		}
	}
}

<<<<<<< HEAD
zbx_uint32_t	zbx_service_serialize_parentids(unsigned char **data, const zbx_vector_uint64_t *ids)
{
	zbx_uint32_t	data_len = 0;
	int		i;
	unsigned char	*ptr;

	zbx_serialize_prepare_value(data_len, ids->values_num);

	for (i = 0; i < ids->values_num; i++)
		zbx_serialize_prepare_value(data_len, ids->values[i]);

	ptr = *data = (unsigned char *)zbx_malloc(NULL, data_len);

	ptr += zbx_serialize_value(ptr, ids->values_num);

	for (i = 0; i < ids->values_num; i++)
		ptr += zbx_serialize_value(ptr, ids->values[i]);

	return data_len;
}

void	zbx_service_deserialize_parentids(const unsigned char *data, zbx_vector_uint64_t *ids)
{
	int		values_num, i;

	data += zbx_deserialize_value(data, &values_num);

	if (0 == values_num)
		return;

	zbx_vector_uint64_reserve(ids, values_num);

	for (i = 0; i < values_num; i++)
	{
		zbx_uint64_t	id;

		data += zbx_deserialize_value(data, &id);

		zbx_vector_uint64_append(ids, id);
=======
zbx_uint32_t	zbx_service_serialize_event_severities(unsigned char **data, const zbx_vector_ptr_t *event_severities)
{
	zbx_uint32_t		size;
	unsigned char		*ptr;
	int			i;
	zbx_event_severity_t	*es;

	size = sizeof(event_severities->values_num);
	size += (zbx_uint32_t)event_severities->values_num * (sizeof(es->eventid) + sizeof(es->severity));
	ptr = *data = (unsigned char *)zbx_malloc(NULL, size);

	ptr += zbx_serialize_value(ptr, event_severities->values_num);
	for (i = 0; i < event_severities->values_num; i++)
	{
		es = (zbx_event_severity_t *)event_severities->values[i];

		ptr += zbx_serialize_value(ptr, es->eventid);
		ptr += zbx_serialize_value(ptr, es->severity);
	}

	return size;
}

void	zbx_service_deserialize_event_severities(const unsigned char *data, zbx_vector_ptr_t *event_severities)
{
	int			i, es_num;
	zbx_event_severity_t	*es;

	data += zbx_deserialize_value(data, &es_num);
	zbx_vector_ptr_reserve(event_severities, (size_t)es_num);

	for (i = 0; i < es_num; i++)
	{
		es = (zbx_event_severity_t *)zbx_malloc(NULL, sizeof(zbx_event_severity_t));
		data += zbx_deserialize_value(data, &es->eventid);
		data += zbx_deserialize_value(data, &es->severity);
		zbx_vector_ptr_append(event_severities, es);
>>>>>>> bc9b2aa7
	}
}<|MERGE_RESOLUTION|>--- conflicted
+++ resolved
@@ -312,7 +312,6 @@
 	}
 }
 
-<<<<<<< HEAD
 zbx_uint32_t	zbx_service_serialize_parentids(unsigned char **data, const zbx_vector_uint64_t *ids)
 {
 	zbx_uint32_t	data_len = 0;
@@ -352,7 +351,9 @@
 		data += zbx_deserialize_value(data, &id);
 
 		zbx_vector_uint64_append(ids, id);
-=======
+	}
+}
+
 zbx_uint32_t	zbx_service_serialize_event_severities(unsigned char **data, const zbx_vector_ptr_t *event_severities)
 {
 	zbx_uint32_t		size;
@@ -390,6 +391,5 @@
 		data += zbx_deserialize_value(data, &es->eventid);
 		data += zbx_deserialize_value(data, &es->severity);
 		zbx_vector_ptr_append(event_severities, es);
->>>>>>> bc9b2aa7
 	}
 }