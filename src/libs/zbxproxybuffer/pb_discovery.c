--- conflicted
+++ resolved
@@ -37,13 +37,8 @@
 		{"port",		ZBX_PROTO_TAG_PORT,		ZBX_JSON_TYPE_INT,	"0"},
 		{"value",		ZBX_PROTO_TAG_VALUE,		ZBX_JSON_TYPE_STRING,	""},
 		{"status",		ZBX_PROTO_TAG_STATUS,		ZBX_JSON_TYPE_INT,	"0"},
-<<<<<<< HEAD
-		{"error",		ZBX_PROTO_TAG_VALUE,		ZBX_JSON_TYPE_STRING,	""},
+		{"error",		ZBX_PROTO_TAG_ERROR,		ZBX_JSON_TYPE_STRING,	""},
 		{0}
-=======
-		{"error",		ZBX_PROTO_TAG_ERROR,		ZBX_JSON_TYPE_STRING,	""},
-		{NULL}
->>>>>>> e6ac31e0
 		}
 };
 
