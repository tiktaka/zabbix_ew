--- conflicted
+++ resolved
@@ -674,19 +674,8 @@
 {
 	if (ZBX_JSON_TYPE_STRING == __zbx_json_type(p))
 	{
-<<<<<<< HEAD
 		if (NULL == zbx_json_copy_string(p, out, size))
 			return NULL;
-=======
-		case ZBX_JSON_TYPE_STRING:
-			return zbx_json_string_size(p);
-		case ZBX_JSON_TYPE_INT:
-			return zbx_json_int_size(p);
-		case ZBX_JSON_TYPE_NULL:
-			return 0;
-		default:
-			return (size_t)(-1);
->>>>>>> bd01c0e1
 	}
 	else
 		zbx_strlcpy(out, p, MIN(size, len + 1));
@@ -726,7 +715,6 @@
 	switch (__zbx_json_type(p))
 	{
 		case ZBX_JSON_TYPE_STRING:
-<<<<<<< HEAD
 		case ZBX_JSON_TYPE_INT:
 			if (0 == (len = json_parse_value(p, NULL)))
 				return NULL;
@@ -738,20 +726,11 @@
 			}
 
 			return zbx_json_copy_value(p, len, *string, *string_alloc);
-=======
-			if (NULL != is_null)
-				*is_null = 0;
-			return zbx_json_decodestring(p, *string, *string_alloc);
-		case ZBX_JSON_TYPE_INT:
-			if (NULL != is_null)
-				*is_null = 0;
-			return zbx_json_decodeint(p, *string, *string_alloc);
 		case ZBX_JSON_TYPE_NULL:
 			if (NULL != is_null)
 				*is_null = 1;
 			**string = '\0';
 			return zbx_json_decodenull(p);
->>>>>>> bd01c0e1
 		default:
 			return NULL;
 	}
