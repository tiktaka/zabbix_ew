/*
** Zabbix
** Copyright (C) 2001-2024 Zabbix SIA
**
** This program is free software; you can redistribute it and/or modify
** it under the terms of the GNU General Public License as published by
** the Free Software Foundation; either version 2 of the License, or
** (at your option) any later version.
**
** This program is distributed in the hope that it will be useful,
** but WITHOUT ANY WARRANTY; without even the implied warranty of
** MERCHANTABILITY or FITNESS FOR A PARTICULAR PURPOSE. See the
** GNU General Public License for more details.
**
** You should have received a copy of the GNU General Public License
** along with this program; if not, write to the Free Software
** Foundation, Inc., 51 Franklin Street, Fifth Floor, Boston, MA  02110-1301, USA.
**/

#include "valuecache.h"

#include "log.h"
#include "dbcache.h"
#include "vectorimpl.h"
#include "mutexs.h"

/*
 * The cache (zbx_vc_cache_t) is organized as a hashset of item records (zbx_vc_item_t).
 *
 * Each record holds item data (itemid, value_type), statistics (hits, last access time,...)
 * and the historical data (timestamp,value pairs in ascending order).
 *
 * The historical data are stored from largest request (+timeshift) range to the
 * current time. The data is automatically fetched from DB whenever a request
 * exceeds cached value range.
 *
 * In addition to active range value cache tracks item range for last 24 hours. Once
 * per day the active range is updated with daily range and the daily range is reset.
 *
 * If an item is already being cached the new values are automatically added to the cache
 * after being written into database.
 *
 * When cache runs out of memory to store new items it enters in low memory mode.
 * In low memory mode cache continues to function as before with few restrictions:
 *   1) items that weren't accessed during the last day are removed from cache.
 *   2) items with worst hits/values ratio might be removed from cache to free the space.
 *   3) no new items are added to the cache.
 *
 * The low memory mode can't be turned off - it will persist until server is rebooted.
 * In low memory mode a warning message is written into log every 5 minutes.
 */

/* the period of low memory warning messages */
#define ZBX_VC_LOW_MEMORY_WARNING_PERIOD	(5 * SEC_PER_MIN)

/* time period after which value cache will switch back to normal mode */
#define ZBX_VC_LOW_MEMORY_RESET_PERIOD		SEC_PER_DAY

#define ZBX_VC_LOW_MEMORY_ITEM_PRINT_LIMIT	25

static zbx_mem_info_t	*vc_mem = NULL;

zbx_rwlock_t	vc_lock = ZBX_RWLOCK_NULL;

/* value cache enable/disable flags */
#define ZBX_VC_DISABLED		0
#define ZBX_VC_ENABLED		1

/* value cache state, after initialization value cache is always disabled */
static int	vc_state = ZBX_VC_DISABLED;

/* the value cache size */
extern zbx_uint64_t	CONFIG_VALUE_CACHE_SIZE;

ZBX_MEM_FUNC_IMPL(__vc, vc_mem)

#define VC_STRPOOL_INIT_SIZE	(1000)
#define VC_ITEMS_INIT_SIZE	(1000)

#define VC_MAX_NANOSECONDS	999999999

#define VC_MIN_RANGE			SEC_PER_MIN

/* the range synchronization period in hours */
#define ZBX_VC_RANGE_SYNC_PERIOD	24

#define ZBX_VC_ITEM_EXPIRE_PERIOD	SEC_PER_DAY

/* the data chunk used to store data fragment */
typedef struct zbx_vc_chunk
{
	/* a pointer to the previous chunk or NULL if this is the tail chunk */
	struct zbx_vc_chunk	*prev;

	/* a pointer to the next chunk or NULL if this is the head chunk */
	struct zbx_vc_chunk	*next;

	/* the index of first (oldest) value in chunk */
	int			first_value;

	/* the index of last (newest) value in chunk */
	int			last_value;

	/* the number of item value slots in chunk */
	int			slots_num;

	/* the item value data */
	zbx_history_record_t	slots[1];
}
zbx_vc_chunk_t;

/* min/max number of item history values to store in chunk */

#define ZBX_VC_MIN_CHUNK_RECORDS	2

/* the maximum number is calculated so that the chunk size does not exceed 64KB */
#define ZBX_VC_MAX_CHUNK_RECORDS	((64 * ZBX_KIBIBYTE - sizeof(zbx_vc_chunk_t)) / \
		sizeof(zbx_history_record_t) + 1)

/* the value cache item data */
typedef struct
{
	/* the item id */
	zbx_uint64_t	itemid;

	/* the item value type */
	unsigned char	value_type;

	/* the item status flags (ZBX_ITEM_STATUS_*)                  */
	unsigned char	status;

	/* the hour when the current/global range sync was done       */
	unsigned char	range_sync_hour;

	/* The total number of item values in cache.                  */
	/* Used to evaluate if the item must be dropped from cache    */
	/* in low memory situation.                                   */
	int		values_total;

	/* The last time when item cache was accessed.                */
	/* Used to evaluate if the item must be dropped from cache    */
	/* in low memory situation.                                   */
	int		last_accessed;

	/* The range of the largest request in seconds.               */
	/* Used to determine if data can be removed from cache.       */
	int		active_range;

	/* The range for last 24 hours since active_range update.     */
	/* Once per day the active_range is synchronized (updated)    */
	/* with daily_range and the daily range is reset.             */
	int		daily_range;

	/* The timestamp marking the oldest value that is guaranteed  */
	/* to be cached.                                              */
	/* The db_cached_from value is based on actual requests made  */
	/* to database and is used to check if the requested time     */
	/* interval should be cached.                                 */
	int		db_cached_from;

	/* The maximum number of values returned by one request       */
	/* during last hourly interval.                               */
	int		last_hourly_num;

	/* The maximum number of values returned by one request       */
	/* during current hourly interval.                            */
	int		hourly_num;

	/* The hour of hourly_num                                     */
	int		hour;

	/* The number of cache hits for this item.                    */
	/* Used to evaluate if the item must be dropped from cache    */
	/* in low memory situation.                                   */
	zbx_uint64_t	hits;

	/* the last (newest) chunk of item history data               */
	zbx_vc_chunk_t	*head;

	/* the first (oldest) chunk of item history data              */
	zbx_vc_chunk_t	*tail;
}
zbx_vc_item_t;

/* the value cache data  */
typedef struct
{
	/* the number of cache hits, used for statistics */
	zbx_uint64_t	hits;

	/* the number of cache misses, used for statistics */
	zbx_uint64_t	misses;

	/* value cache operating mode - see ZBX_VC_MODE_* defines */
	int		mode;

	/* time when cache operating mode was changed */
	int		mode_time;

	/* timestamp of the last low memory warning message */
	int		last_warning_time;

	/* the minimum number of bytes to be freed when cache runs out of space */
	size_t		min_free_request;

	/* the cached items */
	zbx_hashset_t	items;

	/* the string pool for str, text and log item values */
	zbx_hashset_t	strpool;
}
zbx_vc_cache_t;

/* the item weight data, used to determine if item can be removed from cache */
typedef struct
{
	/* a pointer to the value cache item */
	zbx_vc_item_t	*item;

	/* the item 'weight' - <number of hits> / <number of cache records> */
	double		weight;
}
zbx_vc_item_weight_t;

ZBX_VECTOR_DECL(vc_itemweight, zbx_vc_item_weight_t)
ZBX_VECTOR_IMPL(vc_itemweight, zbx_vc_item_weight_t)

typedef enum
{
	ZBX_VC_UPDATE_STATS,
	ZBX_VC_UPDATE_RANGE
}
zbx_vc_item_update_type_t;

enum
{
	ZBX_VC_UPDATE_STATS_HITS,
	ZBX_VC_UPDATE_STATS_MISSES
};

enum
{
	ZBX_VC_UPDATE_RANGE_SECONDS,
	ZBX_VC_UPDATE_RANGE_NOW
};

typedef struct
{
	zbx_uint64_t			itemid;
	zbx_vc_item_update_type_t	type;
	int				data[2];
}
zbx_vc_item_update_t;

ZBX_VECTOR_DECL(vc_itemupdate, zbx_vc_item_update_t)
ZBX_VECTOR_IMPL(vc_itemupdate, zbx_vc_item_update_t)

static zbx_vector_vc_itemupdate_t	vc_itemupdates;

static void	vc_cache_item_update(zbx_uint64_t itemid, zbx_vc_item_update_type_t type, int arg1, int arg2)
{
	zbx_vc_item_update_t	*update;

	if (vc_itemupdates.values_num == vc_itemupdates.values_alloc)
		zbx_vector_vc_itemupdate_reserve(&vc_itemupdates, vc_itemupdates.values_alloc * 1.5);

	update = &vc_itemupdates.values[vc_itemupdates.values_num++];
	update->itemid = itemid;
	update->type = type;
	update->data[0] = arg1;
	update->data[1] = arg2;
}

/* the value cache */
static zbx_vc_cache_t	*vc_cache = NULL;

#define	RDLOCK_CACHE	zbx_rwlock_rdlock(vc_lock);
#define	WRLOCK_CACHE	zbx_rwlock_wrlock(vc_lock);
#define	UNLOCK_CACHE	zbx_rwlock_unlock(vc_lock);

/* function prototypes */
static void	vc_history_record_copy(zbx_history_record_t *dst, const zbx_history_record_t *src, int value_type);
static void	vc_history_record_vector_clean(zbx_vector_history_record_t *vector, int value_type);

static size_t	vch_item_free_cache(zbx_vc_item_t *item);
static size_t	vch_item_free_chunk(zbx_vc_item_t *item, zbx_vc_chunk_t *chunk);
static int	vch_item_add_values_at_tail(zbx_vc_item_t *item, const zbx_history_record_t *values, int values_num);
static void	vch_item_clean_cache(zbx_vc_item_t *item);

/*********************************************************************************
 *                                                                               *
 * Purpose: reads item history data from database                                *
 *                                                                               *
 * Parameters:  itemid        - [IN] the itemid                                  *
 *              value_type    - [IN] the value type (see ITEM_VALUE_TYPE_* defs) *
 *              values        - [OUT] the item history data values               *
 *              range_start   - [IN] the interval start time                     *
 *              range_end     - [IN] the interval end time                       *
 *                                                                               *
 * Return value: SUCCEED - the history data were read successfully               *
 *               FAIL - otherwise                                                *
 *                                                                               *
 * Comments: This function reads all values from the specified range             *
 *           [range_start, range_end]                                            *
 *                                                                               *
 *********************************************************************************/
static int	vc_db_read_values_by_time(zbx_uint64_t itemid, int value_type, zbx_vector_history_record_t *values,
		int range_start, int range_end)
{
	/* decrement interval start point because interval starting point is excluded by history backend */
	if (0 != range_start)
		range_start--;

	return zbx_history_get_values(itemid, value_type, range_start, 0, range_end, values);
}

/************************************************************************************
 *                                                                                  *
 * Purpose: reads item history data from database                                   *
 *                                                                                  *
 * Parameters:  itemid      - [IN] the itemid                                       *
 *              value_type  - [IN] the value type (see ITEM_VALUE_TYPE_* defs)      *
 *              values      - [OUT] the item history data values                    *
 *              range_start - [IN] the interval start time                          *
 *              count       - [IN] the number of values to read                     *
 *              range_end   - [IN] the interval end time                            *
 *              ts          - [IN] the requested timestamp                          *
 *                                                                                  *
 * Return value: SUCCEED - the history data were read successfully                  *
 *               FAIL - otherwise                                                   *
 *                                                                                  *
 * Comments: This function will return the smallest data interval on seconds scale  *
 *           that includes the requested values.                                    *
 *                                                                                  *
 ************************************************************************************/
static int	vc_db_read_values_by_time_and_count(zbx_uint64_t itemid, int value_type,
		zbx_vector_history_record_t *values, int range_start, int count, int range_end,
		const zbx_timespec_t *ts)
{
	int	first_timestamp, last_timestamp, i, left = 0, values_start;

	/* remember the number of values already stored in values vector */
	values_start = values->values_num;

	if (0 != range_start)
		range_start--;

	/* Count based requests can 'split' the data of oldest second. For example if we have    */
	/* values with timestamps Ta.0 Tb.0, Tb.5, Tc.0 then requesting 2 values from [0, Tc]    */
	/* range will return Tb.5, Tc.0,leaving Tb.0 value in database. However because          */
	/* second is the smallest time unit history backends can work with, data must be cached  */
	/* by second intervals - it cannot have some values from Tb cached and some not.         */
	/* This is achieved by two means:                                                        */
	/*   1) request more (by one) values than we need. In most cases there will be no        */
	/*      multiple values per second (exceptions are logs and trapper items) - for example */
	/*      Ta.0, Tb.0, Tc.0. We need 2 values from Tc. Requesting 3 values gets us          */
	/*      Ta.0, Tb.0, Tc.0. As Ta != Tb we can be sure that all values from the last       */
	/*      timestamp (Tb) have been cached. So we can drop Ta.0 and return Tb.0, Tc.0.      */
	/*   2) Re-read the last second. For example if we have values with timestamps           */
	/*      Ta.0 Tb.0, Tb.5, Tc.0, then requesting 3 values from Tc gets us Tb.0, Tb.5, Tc.0.*/
	/*      Now we cannot be sure that there are no more values with Tb.* timestamp. So the  */
	/*      only thing we can do is to:                                                      */
	/*        a) remove values with Tb.* timestamp from result,                              */
	/*        b) read all values with Tb.* timestamp from database,                          */
	/*        c) add read values to the result.                                              */
	if (FAIL == zbx_history_get_values(itemid, value_type, range_start, count + 1, range_end, values))
		return FAIL;

	/* returned less than requested - all values are read */
	if (count > values->values_num - values_start)
		return SUCCEED;

	/* Check if some of values aren't past the required range. For example we have values    */
	/* with timestamps Ta.0, Tb.0, Tb.5. As history backends work on seconds interval we     */
	/* can only request values from Tb which would include Tb.5, even if the requested       */
	/* end timestamp was less (for example Tb.0);                                            */

	/* values from history backend are sorted in descending order by timestamp seconds */
	first_timestamp = values->values[values->values_num - 1].timestamp.sec;
	last_timestamp = values->values[values_start].timestamp.sec;

	for (i = values_start; i < values->values_num && values->values[i].timestamp.sec == last_timestamp; i++)
	{
		if (0 > zbx_timespec_compare(ts, &values->values[i].timestamp))
			left++;
	}

	/* read missing data */
	if (0 != left)
	{
		int	offset;

		/* drop the first (oldest) second to ensure range cutoff at full second */
		while (0 < values->values_num && values->values[values->values_num - 1].timestamp.sec == first_timestamp)
		{
			values->values_num--;
			zbx_history_record_clear(&values->values[values->values_num], value_type);
			left++;
		}

		offset = values->values_num;

		if (FAIL == zbx_history_get_values(itemid, value_type, range_start, left, first_timestamp, values))
			return FAIL;

		/* returned less than requested - all values are read */
		if (left > values->values_num - offset)
			return SUCCEED;

		first_timestamp = values->values[values->values_num - 1].timestamp.sec;
	}

	/* drop the first (oldest) second to ensure range cutoff at full second */
	while (0 < values->values_num && values->values[values->values_num - 1].timestamp.sec == first_timestamp)
	{
		values->values_num--;
		zbx_history_record_clear(&values->values[values->values_num], value_type);
	}

	/* check if there are enough values matching the request range */

	for (i = values_start; i < values->values_num; i++)
	{
		if (0 <= zbx_timespec_compare(ts, &values->values[i].timestamp))
			count--;
	}

	if (0 >= count)
		return SUCCEED;

	/* re-read the first (oldest) second */
	return zbx_history_get_values(itemid, value_type, first_timestamp - 1, 0, first_timestamp, values);
}

/******************************************************************************
 *                                                                            *
 * Purpose: get item history data for the specified time period directly from *
 *          database                                                          *
 *                                                                            *
 * Parameters: itemid     - [IN] the item id                                  *
 *             value_type - [IN] the item value type                          *
 *             values     - [OUT] the item history data stored time/value     *
 *                          pairs in descending order                         *
 *             seconds    - [IN] the time period to retrieve data for         *
 *             count      - [IN] the number of history values to retrieve     *
 *             ts         - [IN] the period end timestamp                     *
 *                                                                            *
 * Return value:  SUCCEED - the item history data was retrieved successfully  *
 *                FAIL    - the item history data was not retrieved           *
 *                                                                            *
 ******************************************************************************/
static int	vc_db_get_values(zbx_uint64_t itemid, int value_type, zbx_vector_history_record_t *values, int seconds,
		int count, const zbx_timespec_t *ts)
{
	int	ret = FAIL, i, j, range_start;

	if (0 == count)
	{
		/* read one more second to cover for possible nanosecond shift */
		ret = vc_db_read_values_by_time(itemid, value_type, values, ts->sec - seconds, ts->sec);
	}
	else
	{
		/* read one more second to cover for possible nanosecond shift */
		range_start = (0 == seconds ? 0 : ts->sec - seconds);
		ret = vc_db_read_values_by_time_and_count(itemid, value_type, values, range_start, count, ts->sec, ts);
	}

	if (SUCCEED != ret)
		return ret;

	zbx_vector_history_record_sort(values, (zbx_compare_func_t)zbx_history_record_compare_desc_func);

	/* History backend returns values by full second intervals. With nanosecond resolution */
	/* some of returned values might be outside the requested range, for example:          */
	/*   returned values: |.o...o..o.|.o...o..o.|.o...o..o.|.o...o..o.|                    */
	/*   request range:        \_______________________________/                           */
	/* Check if there are any values before and past the requested range and remove them.  */

	/* find the last value with timestamp less or equal to the requested range end point */
	for (i = 0; i < values->values_num; i++)
	{
		if (0 >= zbx_timespec_compare(&values->values[i].timestamp, ts))
			break;
	}

	/* all values are past requested range (timestamp greater than requested), return empty vector */
	if (i == values->values_num)
	{
		vc_history_record_vector_clean(values, value_type);
		return SUCCEED;
	}

	/* remove values with timestamp greater than the requested */
	if (0 != i)
	{
		for (j = 0; j < i; j++)
			zbx_history_record_clear(&values->values[j], value_type);

		for (j = 0; i < values->values_num; i++, j++)
			values->values[j] = values->values[i];

		values->values_num = j;
	}

	/* for count based requests remove values exceeding requested count */
	if (0 != count)
	{
		while (count < values->values_num)
			zbx_history_record_clear(&values->values[--values->values_num], value_type);
	}

	/* for time based requests remove values with timestamp outside requested range */
	if (0 != seconds)
	{
		zbx_timespec_t	start = {ts->sec - seconds, ts->ns};

		while (0 < values->values_num &&
				0 >= zbx_timespec_compare(&values->values[values->values_num - 1].timestamp, &start))
		{
			zbx_history_record_clear(&values->values[--values->values_num], value_type);
		}
	}

	return SUCCEED;
}

/******************************************************************************************************************
 *                                                                                                                *
 * Common API                                                                                                     *
 *                                                                                                                *
 ******************************************************************************************************************/

/******************************************************************************
 *                                                                            *
 * String pool definitions & functions                                        *
 *                                                                            *
 ******************************************************************************/

#define REFCOUNT_FIELD_SIZE	sizeof(zbx_uint32_t)

static zbx_hash_t	vc_strpool_hash_func(const void *data)
{
	return ZBX_DEFAULT_STRING_HASH_FUNC((char *)data + REFCOUNT_FIELD_SIZE);
}

static int	vc_strpool_compare_func(const void *d1, const void *d2)
{
	return strcmp((char *)d1 + REFCOUNT_FIELD_SIZE, (char *)d2 + REFCOUNT_FIELD_SIZE);
}

/******************************************************************************
 *                                                                            *
 * Purpose: compares two item weight data structures by their 'weight'        *
 *                                                                            *
 * Parameters: d1   - [IN] the first item weight data structure               *
 *             d2   - [IN] the second item weight data structure              *
 *                                                                            *
 ******************************************************************************/
static int	vc_item_weight_compare_func(const zbx_vc_item_weight_t *d1, const zbx_vc_item_weight_t *d2)
{
	ZBX_RETURN_IF_NOT_EQUAL(d1->weight, d2->weight);

	return 0;
}

/******************************************************************************
 *                                                                            *
 * Purpose: frees history log and all resources allocated for it              *
 *                                                                            *
 * Parameters: log   - [IN] the history log to free                           *
 *                                                                            *
 ******************************************************************************/
static void	vc_history_logfree(zbx_log_value_t *log)
{
	zbx_free(log->source);
	zbx_free(log->value);
	zbx_free(log);
}

/******************************************************************************
 *                                                                            *
 * Purpose: duplicates history log by allocating necessary resources and      *
 *          copying the target log values.                                    *
 *                                                                            *
 * Parameters: log   - [IN] the history log to duplicate                      *
 *                                                                            *
 * Return value: the duplicated history log                                   *
 *                                                                            *
 ******************************************************************************/
static zbx_log_value_t	*vc_history_logdup(const zbx_log_value_t *log)
{
	zbx_log_value_t	*plog;

	plog = (zbx_log_value_t *)zbx_malloc(NULL, sizeof(zbx_log_value_t));

	plog->timestamp = log->timestamp;
	plog->logeventid = log->logeventid;
	plog->severity = log->severity;
	plog->source = (NULL == log->source ? NULL : zbx_strdup(NULL, log->source));
	plog->value = zbx_strdup(NULL, log->value);

	return plog;
}

/******************************************************************************
 *                                                                            *
 * Purpose: releases resources allocated to store history records             *
 *                                                                            *
 * Parameters: vector      - [IN] the history record vector                   *
 *             value_type  - [IN] the type of vector values                   *
 *                                                                            *
 ******************************************************************************/
static void	vc_history_record_vector_clean(zbx_vector_history_record_t *vector, int value_type)
{
	int	i;

	switch (value_type)
	{
		case ITEM_VALUE_TYPE_STR:
		case ITEM_VALUE_TYPE_TEXT:
			for (i = 0; i < vector->values_num; i++)
				zbx_free(vector->values[i].value.str);

			break;
		case ITEM_VALUE_TYPE_LOG:
			for (i = 0; i < vector->values_num; i++)
				vc_history_logfree(vector->values[i].value.log);
	}

	zbx_vector_history_record_clear(vector);
}

/******************************************************************************
 *                                                                            *
 * Purpose: updates cache and item statistics                                 *
 *                                                                            *
 * Parameters: item    - [IN] the item (optional)                             *
 *             hits    - [IN] the number of hits to add                       *
 *             misses  - [IN] the number of misses to add                     *
 *                                                                            *
 * Comments: The misses are added only to cache statistics, while hits are    *
 *           added to both - item and cache statistics.                       *
 *                                                                            *
 ******************************************************************************/
static void	vc_update_statistics(zbx_vc_item_t *item, int hits, int misses, int now)
{
	if (NULL != item)
	{
		int	hour;

		item->hits += hits;
		item->last_accessed = now;

		hour = item->last_accessed / SEC_PER_HOUR;
		if (hour != item->hour)
		{
			item->last_hourly_num = item->hourly_num;
			item->hourly_num = 0;
			item->hour = hour;
		}

		if (hits + misses > item->hourly_num)
			item->hourly_num = hits + misses;
	}

	if (ZBX_VC_ENABLED == vc_state)
	{
		vc_cache->hits += hits;
		vc_cache->misses += misses;
	}
}

/******************************************************************************
 *                                                                            *
 * Purpose: is used to sort items by value count in descending order          *
 *                                                                            *
 ******************************************************************************/
static int	vc_compare_items_by_total_values(const void *d1, const void *d2)
{
	zbx_vc_item_t	*c1 = *(zbx_vc_item_t **)d1;
	zbx_vc_item_t	*c2 = *(zbx_vc_item_t **)d2;

	ZBX_RETURN_IF_NOT_EQUAL(c2->values_total, c1->values_total);

	return 0;
}

/******************************************************************************
 *                                                                            *
 * Purpose: find out items responsible for low memory                         *
 *                                                                            *
 ******************************************************************************/
static void	vc_dump_items_statistics(void)
{
	zbx_vc_item_t		*item;
	zbx_hashset_iter_t	iter;
	int			i, total = 0, limit;
	zbx_vector_ptr_t	items;

	zabbix_log(LOG_LEVEL_WARNING, "=== most used items statistics for value cache ===");

	zbx_vector_ptr_create(&items);

	zbx_hashset_iter_reset(&vc_cache->items, &iter);

	while (NULL != (item = (zbx_vc_item_t *)zbx_hashset_iter_next(&iter)))
	{
		zbx_vector_ptr_append(&items, item);
		total += item->values_total;
	}

	zbx_vector_ptr_sort(&items, vc_compare_items_by_total_values);

	for (i = 0, limit = MIN(items.values_num, ZBX_VC_LOW_MEMORY_ITEM_PRINT_LIMIT); i < limit; i++)
	{
		item = (zbx_vc_item_t *)items.values[i];

		zabbix_log(LOG_LEVEL_WARNING, "itemid:" ZBX_FS_UI64 " active range:%d hits:" ZBX_FS_UI64 " count:%d"
				" perc:" ZBX_FS_DBL "%%", item->itemid, item->active_range, item->hits,
				item->values_total, 100 * (double)item->values_total / total);
	}

	zbx_vector_ptr_destroy(&items);

	zabbix_log(LOG_LEVEL_WARNING, "==================================================");
}

/******************************************************************************
 *                                                                            *
 * Purpose: logs low memory warning                                           *
 *                                                                            *
 * Comments: The low memory warning is written to log every 5 minutes when    *
 *           cache is working in the low memory mode.                         *
 *                                                                            *
 ******************************************************************************/
static void	vc_warn_low_memory(void)
{
	int	now;

	now = time(NULL);

	if (now - vc_cache->mode_time > ZBX_VC_LOW_MEMORY_RESET_PERIOD)
	{
		vc_cache->mode = ZBX_VC_MODE_NORMAL;
		vc_cache->mode_time = now;

		zabbix_log(LOG_LEVEL_WARNING, "value cache has been switched from low memory to normal operation mode");
	}
	else if (now - vc_cache->last_warning_time > ZBX_VC_LOW_MEMORY_WARNING_PERIOD)
	{
		vc_cache->last_warning_time = now;
		vc_dump_items_statistics();
		zbx_mem_dump_stats(LOG_LEVEL_WARNING, vc_mem);

		zabbix_log(LOG_LEVEL_WARNING, "value cache is fully used: please increase ValueCacheSize"
				" configuration parameter");
	}
}

/******************************************************************************
 *                                                                            *
 * Purpose: frees space in cache by dropping items not accessed for more than *
 *          24 hours                                                          *
 *                                                                            *
 * Parameters: source_item - [IN] the item requesting more space to store its *
 *                                data                                        *
 *                                                                            *
 * Return value:  number of bytes freed                                       *
 *                                                                            *
 ******************************************************************************/
static size_t	vc_release_unused_items(const zbx_vc_item_t *source_item)
{
	int			timestamp;
	zbx_hashset_iter_t	iter;
	zbx_vc_item_t		*item;
	size_t			freed = 0;

	if (NULL == vc_cache)
		return freed;

	timestamp = time(NULL) - ZBX_VC_ITEM_EXPIRE_PERIOD;

	zbx_hashset_iter_reset(&vc_cache->items, &iter);

	while (NULL != (item = (zbx_vc_item_t *)zbx_hashset_iter_next(&iter)))
	{
		if (0 != item->last_accessed && item->last_accessed < timestamp && source_item != item)
		{
			freed += vch_item_free_cache(item) + sizeof(zbx_vc_item_t);
			zbx_hashset_iter_remove(&iter);
		}
	}

	return freed;
}

/******************************************************************************
 *                                                                            *
 * Purpose: release unused items from value cache                             *
 *                                                                            *
 * Comments: If unused items are not cleared from value cache periodically    *
 *           then they will only be cleared when value cache is full, see     *
 *           vc_release_space().                                              *
 *                                                                            *
 ******************************************************************************/
void	zbx_vc_housekeeping_value_cache(void)
{
	if (ZBX_VC_DISABLED == vc_state)
		return;

	WRLOCK_CACHE;
	vc_release_unused_items(NULL);
	UNLOCK_CACHE;
}

/******************************************************************************
 *                                                                            *
 * Purpose: frees space in cache to store the specified number of bytes by    *
 *          dropping the least accessed items                                 *
 *                                                                            *
 * Parameters: item  - [IN] the item requesting more space to store its data  *
 *             space - [IN] the number of bytes to free                       *
 *                                                                            *
 * Comments: The caller item must not be removed from cache to avoid          *
 *           complications (ie - checking if item still is in cache every     *
 *           time after calling vc_free_space() function).                    *
 *           vc_free_space() attempts to free at least min_free_request       *
 *           bytes of space to reduce number of space release requests.       *
 *                                                                            *
 ******************************************************************************/
static void	vc_release_space(zbx_vc_item_t *source_item, size_t space)
{
	zbx_hashset_iter_t		iter;
	zbx_vc_item_t			*item;
	int				i;
	size_t				freed;
	zbx_vector_vc_itemweight_t	items;

	/* reserve at least min_free_request bytes to avoid spamming with free space requests */
	if (space < vc_cache->min_free_request)
		space = vc_cache->min_free_request;

	/* first remove items with the last accessed time older than a day */
	if ((freed = vc_release_unused_items(source_item)) >= space)
		return;

	/* failed to free enough space by removing old items, entering low memory mode */
	vc_cache->mode = ZBX_VC_MODE_LOWMEM;
	vc_cache->mode_time = time(NULL);

	vc_warn_low_memory();

	/* remove items with least hits/size ratio */
	zbx_vector_vc_itemweight_create(&items);

	zbx_hashset_iter_reset(&vc_cache->items, &iter);

	while (NULL != (item = (zbx_vc_item_t *)zbx_hashset_iter_next(&iter)))
	{
		/* don't remove the item that requested the space and also keep */
		/* items currently being accessed                               */
		if (item != source_item)
		{
			zbx_vc_item_weight_t	weight = {.item = item};

			if (0 < item->values_total)
				weight.weight = (double)item->hits / item->values_total;

			zbx_vector_vc_itemweight_append_ptr(&items, &weight);
		}
	}

	zbx_vector_vc_itemweight_sort(&items, (zbx_compare_func_t)vc_item_weight_compare_func);

	for (i = 0; i < items.values_num && freed < space; i++)
	{
		item = items.values[i].item;

		freed += vch_item_free_cache(item) + sizeof(zbx_vc_item_t);
		zbx_hashset_remove_direct(&vc_cache->items, item);
	}
	zbx_vector_vc_itemweight_destroy(&items);
}

/******************************************************************************
 *                                                                            *
 * Purpose: copies history value                                              *
 *                                                                            *
 * Parameters: dst        - [OUT] a pointer to the destination value          *
 *             src        - [IN] a pointer to the source value                *
 *             value_type - [IN] the value type (see ITEM_VALUE_TYPE_* defs)  *
 *                                                                            *
 * Comments: Additional memory is allocated to store string, text and log     *
 *           value contents. This memory must be freed by the caller.         *
 *                                                                            *
 ******************************************************************************/
static void	vc_history_record_copy(zbx_history_record_t *dst, const zbx_history_record_t *src, int value_type)
{
	dst->timestamp = src->timestamp;

	switch (value_type)
	{
		case ITEM_VALUE_TYPE_STR:
		case ITEM_VALUE_TYPE_TEXT:
			dst->value.str = zbx_strdup(NULL, src->value.str);
			break;
		case ITEM_VALUE_TYPE_LOG:
			dst->value.log = vc_history_logdup(src->value.log);
			break;
		default:
			dst->value = src->value;
	}
}

/******************************************************************************
 *                                                                            *
 * Purpose: appends the specified value to value vector                       *
 *                                                                            *
 * Parameters: vector     - [IN/OUT] the value vector                         *
 *             value_type - [IN] the type of value to append                  *
 *             value      - [IN] the value to append                          *
 *                                                                            *
 * Comments: Additional memory is allocated to store string, text and log     *
 *           value contents. This memory must be freed by the caller.         *
 *                                                                            *
 ******************************************************************************/
static void	vc_history_record_vector_append(zbx_vector_history_record_t *vector, int value_type,
		zbx_history_record_t *value)
{
	zbx_history_record_t	record;

	vc_history_record_copy(&record, value, value_type);
	zbx_vector_history_record_append_ptr(vector, &record);
}

/******************************************************************************
 *                                                                            *
 * Purpose: allocate cache memory to store item's resources                   *
 *                                                                            *
 * Parameters: item   - [IN] the item                                         *
 *             size   - [IN] the number of bytes to allocate                  *
 *                                                                            *
 * Return value:  The pointer to allocated memory or NULL if there is not     *
 *                enough shared memory.                                       *
 *                                                                            *
 * Comments: If allocation fails this function attempts to free the required  *
 *           space in cache by calling vc_free_space() and tries again. If it *
 *           still fails a NULL value is returned.                            *
 *                                                                            *
 ******************************************************************************/
static void	*vc_item_malloc(zbx_vc_item_t *item, size_t size)
{
	char	*ptr;

	if (NULL == (ptr = (char *)__vc_mem_malloc_func(NULL, size)))
	{
		/* If failed to allocate required memory, try to free space in      */
		/* cache and allocate again. If there still is not enough space -   */
		/* return NULL as failure.                                          */
		vc_release_space(item, size);
		ptr = (char *)__vc_mem_malloc_func(NULL, size);
	}

	return ptr;
}

/******************************************************************************
 *                                                                            *
 * Purpose: copies string to the cache memory                                 *
 *                                                                            *
 * Parameters: item  - [IN] the item                                          *
 *             str   - [IN] the string to copy                                *
 *                                                                            *
 * Return value:  The pointer to the copied string or NULL if there was not   *
 *                enough space in cache.                                      *
 *                                                                            *
 * Comments: If the string pool already contains matching string, then its    *
 *           reference counter is incremented and the string returned.        *
 *                                                                            *
 *           Otherwise cache memory is allocated to store the specified       *
 *           string. If the allocation fails this function attempts to free   *
 *           the required space in cache by calling vc_release_space() and    *
 *           tries again. If it still fails then a NULL value is returned.    *
 *                                                                            *
 ******************************************************************************/
static char	*vc_item_strdup(zbx_vc_item_t *item, const char *str)
{
	void	*ptr;

	ptr = zbx_hashset_search(&vc_cache->strpool, str - REFCOUNT_FIELD_SIZE);

	if (NULL == ptr)
	{
		int	tries = 0;
		size_t	len;

		len = strlen(str) + 1;

		while (NULL == (ptr = zbx_hashset_insert_ext(&vc_cache->strpool, str - REFCOUNT_FIELD_SIZE,
				REFCOUNT_FIELD_SIZE + len, REFCOUNT_FIELD_SIZE)))
		{
			/* If there is not enough space - free enough to store string + hashset entry overhead */
			/* and try inserting one more time. If it fails again, then fail the function.         */
			if (0 == tries++)
				vc_release_space(item, len + REFCOUNT_FIELD_SIZE + sizeof(ZBX_HASHSET_ENTRY_T));
			else
				return NULL;
		}

		*(zbx_uint32_t *)ptr = 0;
	}

	(*(zbx_uint32_t *)ptr)++;

	return (char *)ptr + REFCOUNT_FIELD_SIZE;
}

/******************************************************************************
 *                                                                            *
 * Purpose: removes string from cache string pool                             *
 *                                                                            *
 * Parameters: str   - [IN] the string to remove                              *
 *                                                                            *
 * Return value: the number of bytes freed                                    *
 *                                                                            *
 * Comments: This function decrements the string reference counter and        *
 *           removes it from the string pool when counter becomes zero.       *
 *                                                                            *
 *           Note - only strings created with vc_item_strdup() function must  *
 *           be freed with vc_item_strfree().                                 *
 *                                                                            *
 ******************************************************************************/
static size_t	vc_item_strfree(char *str)
{
	size_t	freed = 0;

	if (NULL != str)
	{
		void	*ptr = str - REFCOUNT_FIELD_SIZE;

		if (0 == --(*(zbx_uint32_t *)ptr))
		{
			freed = strlen(str) + REFCOUNT_FIELD_SIZE + 1;
			zbx_hashset_remove_direct(&vc_cache->strpool, ptr);
		}
	}

	return freed;
}

/******************************************************************************
 *                                                                            *
 * Purpose: copies log value to the cache memory                              *
 *                                                                            *
 * Parameters: item  - [IN] the item                                          *
 *             log   - [IN] the log value to copy                             *
 *                                                                            *
 * Return value:  The pointer to the copied log value or NULL if there was    *
 *                not enough space in cache.                                  *
 *                                                                            *
 * Comments: Cache memory is allocated to store the log value. If the         *
 *           allocation fails this function attempts to free the required     *
 *           space in cache by calling vc_release_space() and tries again.    *
 *           If it still fails then a NULL value is returned.                 *
 *                                                                            *
 ******************************************************************************/
static zbx_log_value_t	*vc_item_logdup(zbx_vc_item_t *item, const zbx_log_value_t *log)
{
	zbx_log_value_t	*plog = NULL;

	if (NULL == (plog = (zbx_log_value_t *)vc_item_malloc(item, sizeof(zbx_log_value_t))))
		return NULL;

	plog->timestamp = log->timestamp;
	plog->logeventid = log->logeventid;
	plog->severity = log->severity;

	if (NULL != log->source)
	{
		if (NULL == (plog->source = vc_item_strdup(item, log->source)))
			goto fail;
	}
	else
		plog->source = NULL;

	if (NULL == (plog->value = vc_item_strdup(item, log->value)))
		goto fail;

	return plog;
fail:
	vc_item_strfree(plog->source);

	__vc_mem_free_func(plog);

	return NULL;
}

/******************************************************************************
 *                                                                            *
 * Purpose: removes log resource from cache memory                            *
 *                                                                            *
 * Parameters: str   - [IN] the log to remove                                 *
 *                                                                            *
 * Return value: the number of bytes freed                                    *
 *                                                                            *
 * Comments: Note - only logs created with vc_item_logdup() function must     *
 *           be freed with vc_item_logfree().                                 *
 *                                                                            *
 ******************************************************************************/
static size_t	vc_item_logfree(zbx_log_value_t *log)
{
	size_t	freed = 0;

	if (NULL != log)
	{
		freed += vc_item_strfree(log->source);
		freed += vc_item_strfree(log->value);

		__vc_mem_free_func(log);
		freed += sizeof(zbx_log_value_t);
	}

	return freed;
}

/******************************************************************************
 *                                                                            *
 * Purpose: frees cache resources of the specified item value range           *
 *                                                                            *
 * Parameters: item    - [IN] the item                                        *
 *             values  - [IN] the target value array                          *
 *             first   - [IN] the first value to free                         *
 *             last    - [IN] the last value to free                          *
 *                                                                            *
 * Return value: the number of bytes freed                                    *
 *                                                                            *
 ******************************************************************************/
static size_t	vc_item_free_values(zbx_vc_item_t *item, zbx_history_record_t *values, int first, int last)
{
	size_t	freed = 0;
	int 	i;

	switch (item->value_type)
	{
		case ITEM_VALUE_TYPE_STR:
		case ITEM_VALUE_TYPE_TEXT:
			for (i = first; i <= last; i++)
				freed += vc_item_strfree(values[i].value.str);
			break;
		case ITEM_VALUE_TYPE_LOG:
			for (i = first; i <= last; i++)
				freed += vc_item_logfree(values[i].value.log);
			break;
	}

	item->values_total -= (last - first + 1);

	return freed;
}

/******************************************************************************
 *                                                                            *
 * Purpose: removes item from cache and frees resources allocated for it      *
 *                                                                            *
 * Parameters: item    - [IN] the item                                        *
 *                                                                            *
 ******************************************************************************/
static void	vc_remove_item(zbx_vc_item_t *item)
{
	vch_item_free_cache(item);
	zbx_hashset_remove_direct(&vc_cache->items, item);
}

/******************************************************************************
 *                                                                            *
 * Purpose: removes item from cache and frees resources allocated for it      *
 *                                                                            *
 * Parameters: itemid - [IN] the item identifier                              *
 *                                                                            *
 ******************************************************************************/
static void	vc_remove_item_by_id(zbx_uint64_t itemid)
{
	zbx_vc_item_t	*item;

	if (NULL == (item = (zbx_vc_item_t *)zbx_hashset_search(&vc_cache->items, &itemid)))
		return;

	vch_item_free_cache(item);
	zbx_hashset_remove_direct(&vc_cache->items, item);
}
/******************************************************************************
 *                                                                            *
 * Purpose: updates the timestamp from which the item is being cached         *
 *                                                                            *
 * Parameters: item      - [IN] the item                                      *
 *             timestamp - [IN] the timestamp from which all item values are  *
 *                              guaranteed to be cached                       *
 *                                                                            *
 ******************************************************************************/
static void	vc_item_update_db_cached_from(zbx_vc_item_t *item, int timestamp)
{
	if (0 == item->db_cached_from || timestamp < item->db_cached_from)
		item->db_cached_from = timestamp;
}

/******************************************************************************************************************
 *                                                                                                                *
 * History storage API                                                                                            *
 *                                                                                                                *
 ******************************************************************************************************************/
/*
 * The value cache caches all values from the largest request range to
 * the current time. The history data are stored in variable size chunks
 * as illustrated in the following diagram:
 *
 *  .----------------.
 *  | zbx_vc_cache_t |
 *  |----------------|      .---------------.
 *  | items          |----->| zbx_vc_item_t |-.
 *  '----------------'      |---------------| |-.
 *  .-----------------------| tail          | | |
 *  |                   .---| head          | | |
 *  |                   |   '---------------' | |
 *  |                   |     '---------------' |
 *  |                   |       '---------------'
 *  |                   |
 *  |                   '-------------------------------------------------.
 *  |                                                                     |
 *  |  .----------------.                                                 |
 *  '->| zbx_vc_chunk_t |<-.                                              |
 *     |----------------|  |  .----------------.                          |
 *     | next           |---->| zbx_vc_chunk_t |<-.                       |
 *     | prev           |  |  |----------------|  |  .----------------.   |
 *     '----------------'  |  | next           |---->| zbx_vc_chunk_t |<--'
 *                         '--| prev           |  |  |----------------|
 *                            '----------------'  |  | next           |
 *                                                '--| prev           |
 *                                                   '----------------'
 *
 * The history values are stored in a double linked list of data chunks, holding
 * variable number of records (depending on largest request size).
 *
 * After adding a new chunk, the older chunks (outside the largest request
 * range) are automatically removed from cache.
 */

/******************************************************************************
 *                                                                            *
 * Purpose: updates item range with current request range                     *
 *                                                                            *
 * Parameters: item   - [IN] the item                                         *
 *             range  - [IN] the request range                                *
 *             now    - [IN] the current timestamp                            *
 *                                                                            *
 ******************************************************************************/
static void	vch_item_update_range(zbx_vc_item_t *item, int range, int now)
{
	int	hour, diff;

	if (VC_MIN_RANGE > range)
		range = VC_MIN_RANGE;

	if (item->daily_range < range)
		item->daily_range = range;

	hour = (now / SEC_PER_HOUR) & 0xff;

	if (0 > (diff = hour - item->range_sync_hour))
		diff += 0xff;

	if (item->active_range < item->daily_range || ZBX_VC_RANGE_SYNC_PERIOD < diff)
	{
		item->active_range = item->daily_range;
		item->daily_range = range;
		item->range_sync_hour = hour;
	}
}

/******************************************************************************
 *                                                                            *
 * Purpose: calculates optimal number of slots for an item data chunk         *
 *                                                                            *
 * Parameters:  item        - [IN] the item                                   *
 *              values_new  - [IN] the number of values to be added           *
 *                                                                            *
 * Return value: the number of slots for a new item data chunk                *
 *                                                                            *
 * Comments: From size perspective the optimal slot count per chunk is        *
 *           approximately square root of the number of cached values.        *
 *           Still creating too many chunks might affect timeshift request    *
 *           performance, so don't try creating more than 32 chunks unless    *
 *           the calculated slot count exceeds the maximum limit.             *
 *                                                                            *
 ******************************************************************************/
static int	vch_item_chunk_slot_count(zbx_vc_item_t *item, int values_new)
{
	int	nslots, values;

	values = item->values_total + values_new;

	nslots = zbx_isqrt32(values);

	if ((values + nslots - 1) / nslots + 1 > 32)
		nslots = values / 32;

	if (nslots > (int)ZBX_VC_MAX_CHUNK_RECORDS)
		nslots = ZBX_VC_MAX_CHUNK_RECORDS;
	if (nslots < (int)ZBX_VC_MIN_CHUNK_RECORDS)
		nslots = ZBX_VC_MIN_CHUNK_RECORDS;

	return nslots;
}

/******************************************************************************
 *                                                                            *
 * Purpose: adds a new data chunk at the end of item's history data list      *
 *                                                                            *
 * Parameters: item          - [IN/OUT] the item to add chunk to              *
 *             nslots        - [IN] the number of slots in the new chunk      *
 *             insert_before - [IN] the target chunk before which the new     *
 *                             chunk must be inserted. If this value is NULL  *
 *                             then the new chunk is appended at the end of   *
 *                             chunk list (making it the newest chunk).       *
 *                                                                            *
 * Return value:  SUCCEED - the chunk was added successfully                  *
 *                FAIL - failed to create a new chunk (not enough memory)     *
 *                                                                            *
 ******************************************************************************/
static int	vch_item_add_chunk(zbx_vc_item_t *item, int nslots, zbx_vc_chunk_t *insert_before)
{
	zbx_vc_chunk_t	*chunk;
	int		chunk_size;

	chunk_size = sizeof(zbx_vc_chunk_t) + sizeof(zbx_history_record_t) * (nslots - 1);

	if (NULL == (chunk = (zbx_vc_chunk_t *)vc_item_malloc(item, chunk_size)))
		return FAIL;

	memset(chunk, 0, sizeof(zbx_vc_chunk_t));
	chunk->slots_num = nslots;

	chunk->next = insert_before;

	if (NULL == insert_before)
	{
		chunk->prev = item->head;

		if (NULL != item->head)
			item->head->next = chunk;
		else
			item->tail = chunk;

		item->head = chunk;
	}
	else
	{
		chunk->prev = insert_before->prev;
		insert_before->prev = chunk;

		if (item->tail == insert_before)
			item->tail = chunk;
		else
			chunk->prev->next = chunk;
	}

	return SUCCEED;
}

/******************************************************************************
 *                                                                            *
 * Purpose: find the index of the last value in chunk with timestamp less or  *
 *          equal to the specified timestamp.                                 *
 *                                                                            *
 * Parameters:  chunk - [IN] the chunk                                        *
 *              ts    - [IN] the target timestamp                             *
 *                                                                            *
 * Return value: The index of the last value in chunk with timestamp less or  *
 *               equal to the specified timestamp.                            *
 *               -1 is returned in the case of failure (meaning that all      *
 *               values have timestamps greater than the target timestamp).   *
 *                                                                            *
 ******************************************************************************/
static int	vch_chunk_find_last_value_before(const zbx_vc_chunk_t *chunk, const zbx_timespec_t *ts)
{
	int	start = chunk->first_value, end = chunk->last_value, middle;

	/* check if the last value timestamp is already greater or equal to the specified timestamp */
	if (0 >= zbx_timespec_compare(&chunk->slots[end].timestamp, ts))
		return end;

	/* chunk contains only one value, which did not pass the above check, return failure */
	if (start == end)
		return -1;

	/* perform value lookup using binary search */
	while (start != end)
	{
		middle = start + (end - start) / 2;

		if (0 < zbx_timespec_compare(&chunk->slots[middle].timestamp, ts))
		{
			end = middle;
			continue;
		}

		if (0 >= zbx_timespec_compare(&chunk->slots[middle + 1].timestamp, ts))
		{
			start = middle;
			continue;
		}

		return middle;
	}

	return -1;
}

/******************************************************************************
 *                                                                            *
 * Purpose: gets the chunk and index of the last value with a timestamp less  *
 *          or equal to the specified timestamp                               *
 *                                                                            *
 * Parameters:  item          - [IN] the item                                 *
 *              ts            - [IN] the target timestamp                     *
 *                                   (NULL - current time)                    *
 *              pchunk        - [OUT] the chunk containing the target value   *
 *              pindex        - [OUT] the index of the target value           *
 *                                                                            *
 * Return value: SUCCEED - the last value was found successfully              *
 *               FAIL - all values in cache have timestamps greater than the  *
 *                      target (timeshift) timestamp.                         *
 *                                                                            *
 * Comments: If end_timestamp value is 0, then simply the last item value in  *
 *           cache is returned.                                               *
 *                                                                            *
 ******************************************************************************/
static int	vch_item_get_last_value(const zbx_vc_item_t *item, const zbx_timespec_t *ts, zbx_vc_chunk_t **pchunk,
		int *pindex)
{
	zbx_vc_chunk_t	*chunk = item->head;
	int		index;

	if (NULL == chunk)
		return FAIL;

	index = chunk->last_value;

	if (0 < zbx_timespec_compare(&chunk->slots[index].timestamp, ts))
	{
		while (0 < zbx_timespec_compare(&chunk->slots[chunk->first_value].timestamp, ts))
		{
			chunk = chunk->prev;
			/* there are no values for requested range, return failure */
			if (NULL == chunk)
				return FAIL;
		}
		index = vch_chunk_find_last_value_before(chunk, ts);
	}

	*pchunk = chunk;
	*pindex = index;

	return SUCCEED;
}

/******************************************************************************
 *                                                                            *
 * Purpose: copies value in the specified item's chunk slot                   *
 *                                                                            *
 * Parameters: chunk        - [IN/OUT] the target chunk                       *
 *             index        - [IN] the target slot                            *
 *             source_value - [IN] the value to copy                          *
 *                                                                            *
 * Return value: SUCCEED - the value was copied successfully                  *
 *               FAIL    - the value copying failed (not enough space for     *
 *                         string, text or log type data)                     *
 *                                                                            *
 * Comments: This function is used to copy data to cache. The contents of     *
 *           str, text and log type values are stored in cache string pool.   *
 *                                                                            *
 ******************************************************************************/
static int	vch_item_copy_value(zbx_vc_item_t *item, zbx_vc_chunk_t *chunk, int index,
		const zbx_history_record_t *source_value)
{
	zbx_history_record_t	*value;
	int			ret = FAIL;

	value = &chunk->slots[index];

	switch (item->value_type)
	{
		case ITEM_VALUE_TYPE_STR:
		case ITEM_VALUE_TYPE_TEXT:
			if (NULL == (value->value.str = vc_item_strdup(item, source_value->value.str)))
				goto out;
			break;
		case ITEM_VALUE_TYPE_LOG:
			if (NULL == (value->value.log = vc_item_logdup(item, source_value->value.log)))
				goto out;
			break;
		default:
			value->value = source_value->value;
	}
	value->timestamp = source_value->timestamp;

	ret = SUCCEED;
out:
	return ret;
}

/******************************************************************************
 *                                                                            *
 * Purpose: copies values at the beginning of item tail chunk                 *
 *                                                                            *
 * Parameters: item       - [IN/OUT] the target item                          *
 *             values     - [IN] the values to copy                           *
 *             values_num - [IN] the number of values to copy                 *
 *                                                                            *
 * Return value: SUCCEED - the values were copied successfully                *
 *               FAIL    - the value copying failed (not enough space for     *
 *                         string, text or log type data)                     *
 *                                                                            *
 * Comments: This function is used to copy data to cache. The contents of     *
 *           str, text and log type values are stored in cache string pool.   *
 *                                                                            *
 ******************************************************************************/
static int	vch_item_copy_values_at_tail(zbx_vc_item_t *item, const zbx_history_record_t *values, int values_num)
{
	int	i, ret = FAIL, first_value = item->tail->first_value;

	switch (item->value_type)
	{
		case ITEM_VALUE_TYPE_STR:
		case ITEM_VALUE_TYPE_TEXT:
			for (i = values_num - 1; i >= 0; i--)
			{
				zbx_history_record_t	*value = &item->tail->slots[item->tail->first_value - 1];

				if (NULL == (value->value.str = vc_item_strdup(item, values[i].value.str)))
					goto out;

				value->timestamp = values[i].timestamp;
				item->tail->first_value--;
			}
			ret = SUCCEED;

			break;
		case ITEM_VALUE_TYPE_LOG:
			for (i = values_num - 1; i >= 0; i--)
			{
				zbx_history_record_t	*value = &item->tail->slots[item->tail->first_value - 1];

				if (NULL == (value->value.log = vc_item_logdup(item, values[i].value.log)))
					goto out;

				value->timestamp = values[i].timestamp;
				item->tail->first_value--;
			}
			ret = SUCCEED;

			break;
		default:
			memcpy(&item->tail->slots[item->tail->first_value - values_num], values,
					values_num * sizeof(zbx_history_record_t));
			item->tail->first_value -= values_num;
			ret = SUCCEED;
	}
out:
	item->values_total += first_value - item->tail->first_value;

	return ret;
}

/******************************************************************************
 *                                                                            *
 * Purpose: frees chunk and all resources allocated to store its values       *
 *                                                                            *
 * Parameters: item    - [IN] the chunk owner item                            *
 *             chunk   - [IN] the chunk to free                               *
 *                                                                            *
 * Return value: the number of bytes freed                                    *
 *                                                                            *
 ******************************************************************************/
static size_t	vch_item_free_chunk(zbx_vc_item_t *item, zbx_vc_chunk_t *chunk)
{
	size_t	freed;

	freed = sizeof(zbx_vc_chunk_t) + (chunk->slots_num - 1) * sizeof(zbx_history_record_t);
	freed += vc_item_free_values(item, chunk->slots, chunk->first_value, chunk->last_value);

	__vc_mem_free_func(chunk);

	return freed;
}

/******************************************************************************
 *                                                                            *
 * Purpose: removes item history data chunk                                   *
 *                                                                            *
 * Parameters: item    - [IN ] the chunk owner item                           *
 *             chunk   - [IN] the chunk to remove                             *
 *                                                                            *
 ******************************************************************************/
static void	vch_item_remove_chunk(zbx_vc_item_t *item, zbx_vc_chunk_t *chunk)
{
	if (NULL != chunk->next)
		chunk->next->prev = chunk->prev;

	if (NULL != chunk->prev)
		chunk->prev->next = chunk->next;

	if (chunk == item->head)
		item->head = chunk->prev;

	if (chunk == item->tail)
		item->tail = chunk->next;

	vch_item_free_chunk(item, chunk);
}

/******************************************************************************
 *                                                                            *
 * Purpose: removes item history data that are outside (older) the maximum    *
 *          request range                                                     *
 *                                                                            *
 * Parameters:  item   - [IN] the target item                                 *
 *                                                                            *
 ******************************************************************************/
static void	vch_item_clean_cache(zbx_vc_item_t *item)
{
	zbx_vc_chunk_t	*next;

	if (0 != item->active_range)
	{
		zbx_vc_chunk_t	*tail = item->tail;
		zbx_vc_chunk_t	*chunk = tail;
		int		timestamp;

		timestamp = time(NULL) - item->active_range;

		/* try to remove chunks with all history values older than maximum request range */
		while (NULL != chunk && chunk->slots[chunk->last_value].timestamp.sec < timestamp &&
				chunk->slots[chunk->last_value].timestamp.sec !=
						item->head->slots[item->head->last_value].timestamp.sec)
		{
			/* don't remove the head chunk */
			if (NULL == (next = chunk->next))
				break;

			/* Values with the same timestamps (seconds resolution) always should be either   */
			/* kept in cache or removed together. There should not be a case when one of them */
			/* is in cache and the second is dropped.                                         */
			/* Here we are handling rare case, when the last value of first chunk has the     */
			/* same timestamp (seconds resolution) as the first value in the second chunk.    */
			/* In this case increase the first value index of the next chunk until the first  */
			/* value timestamp is greater.                                                    */

			if (next->slots[next->first_value].timestamp.sec != next->slots[next->last_value].timestamp.sec)
			{
				while (next->slots[next->first_value].timestamp.sec ==
						chunk->slots[chunk->last_value].timestamp.sec)
				{
					vc_item_free_values(item, next->slots, next->first_value, next->first_value);
					next->first_value++;
				}
			}

			/* set the database cached from timestamp to the last (oldest) removed value timestamp + 1 */
			item->db_cached_from = chunk->slots[chunk->last_value].timestamp.sec + 1;

			vch_item_remove_chunk(item, chunk);

			chunk = next;
		}

		/* reset the status flags if data was removed from cache */
		if (tail != item->tail)
			item->status = 0;
	}
}

/******************************************************************************
 *                                                                            *
 * Purpose: removes item history data that are older than the specified       *
 *          timestamp                                                         *
 *                                                                            *
 * Parameters:  item      - [IN] the target item                              *
 *              timestamp - [IN] the timestamp (number of seconds since the   *
 *                               Epoch)                                       *
 *                                                                            *
 ******************************************************************************/
static void	vch_item_remove_values(zbx_vc_item_t *item, int timestamp)
{
	zbx_vc_chunk_t	*chunk = item->tail;

	if (ZBX_ITEM_STATUS_CACHED_ALL == item->status)
		item->status = 0;

	/* try to remove chunks with all history values older than the timestamp */
	while (NULL != chunk && chunk->slots[chunk->first_value].timestamp.sec < timestamp)
	{
		zbx_vc_chunk_t	*next;

		/* If chunk contains values with timestamp greater or equal - remove */
		/* only the values with less timestamp. Otherwise remove the while   */
		/* chunk and check next one.                                         */
		if (chunk->slots[chunk->last_value].timestamp.sec >= timestamp)
		{
			while (chunk->slots[chunk->first_value].timestamp.sec < timestamp)
			{
				vc_item_free_values(item, chunk->slots, chunk->first_value, chunk->first_value);
				chunk->first_value++;
			}

			break;
		}

		next = chunk->next;
		vch_item_remove_chunk(item, chunk);
		chunk = next;
	}
}

/******************************************************************************
 *                                                                            *
 * Purpose: adds one item history value at the end of current item's history  *
 *          data                                                              *
 *                                                                            *
 * Parameters:  item   - [IN] the item to add history data to                 *
 *              value  - [IN] the item history data value                     *
 *                                                                            *
 * Return value: SUCCEED - the history data value was added successfully      *
 *               FAIL - failed to add history data value (not enough memory)  *
 *                                                                            *
 * Comments: In the case of failure the item will be removed from cache       *
 *           later.                                                           *
 *                                                                            *
 ******************************************************************************/
static int	vch_item_add_value_at_head(zbx_vc_item_t *item, const zbx_history_record_t *value)
{
	int		ret = FAIL, index, sindex, nslots = 0;
	zbx_vc_chunk_t	*chunk, *schunk;

	if (NULL != item->head &&
			0 < zbx_history_record_compare_asc_func(&item->head->slots[item->head->last_value], value))
	{
		if (0 < zbx_history_record_compare_asc_func(&item->tail->slots[item->tail->first_value], value))
		{
			/* If the added value has the same or older timestamp as the first value in cache */
			/* we can't add it to keep cache consistency. Additionally we must make sure no   */
			/* values with matching timestamp seconds are kept in cache.                      */
			vch_item_remove_values(item, value->timestamp.sec + 1);

			/* empty items must be removed to avoid situation when a new value is added to cache */
			/* while other values with matching timestamp seconds are not cached                 */
			if (NULL == item->head)
				goto out;

			/* if the value is newer than the database cached from timestamp we must */
			/* adjust the cached from timestamp to exclude this value                */
			if (item->db_cached_from <= value->timestamp.sec)
				item->db_cached_from = value->timestamp.sec + 1;

			ret = SUCCEED;
			goto out;
		}

		sindex = item->head->last_value;
		schunk = item->head;

		if (0 == item->head->slots_num - item->head->last_value - 1)
		{
			if (FAIL == vch_item_add_chunk(item, vch_item_chunk_slot_count(item, 1), NULL))
				goto out;
		}
		else
			item->head->last_value++;

		item->values_total++;

		chunk = item->head;
		index = item->head->last_value;

		do
		{
			chunk->slots[index] = schunk->slots[sindex];

			chunk = schunk;
			index = sindex;

			if (--sindex < schunk->first_value)
			{
				if (NULL == (schunk = schunk->prev))
				{
					memset(&chunk->slots[index], 0, sizeof(zbx_vc_chunk_t));
					THIS_SHOULD_NEVER_HAPPEN;

					goto out;
				}

				sindex = schunk->last_value;
			}
		}
		while (0 < zbx_timespec_compare(&schunk->slots[sindex].timestamp, &value->timestamp));
	}
	else
	{
		/* find the number of free slots on the right side in last (head) chunk */
		if (NULL != item->head)
			nslots = item->head->slots_num - item->head->last_value - 1;

		if (0 == nslots)
		{
			if (FAIL == vch_item_add_chunk(item, vch_item_chunk_slot_count(item, 1), NULL))
				goto out;
		}
		else
			item->head->last_value++;

		item->values_total++;

		chunk = item->head;
		index = item->head->last_value;
	}

	if (SUCCEED != vch_item_copy_value(item, chunk, index, value))
		goto out;

	ret = SUCCEED;
out:
	return ret;
}

/******************************************************************************
 *                                                                            *
 * Purpose: adds item history values at the beginning of current item's       *
 *          history data                                                      *
 *                                                                            *
 * Parameters:  item   - [IN] the item to add history data to                 *
 *              values - [IN] the item history data values                    *
 *              num    - [IN] the number of history data values to add        *
 *                                                                            *
 * Return value: SUCCEED - the history data values were added successfully    *
 *               FAIL - failed to add history data values (not enough memory) *
 *                                                                            *
 * Comments: In the case of failure the item is removed from cache.           *
 *           Overlapping values (by timestamp seconds) are ignored.           *
 *                                                                            *
 ******************************************************************************/
static int	vch_item_add_values_at_tail(zbx_vc_item_t *item, const zbx_history_record_t *values, int values_num)
{
	int 	count = values_num, ret = FAIL;

	/* skip values already added to the item cache by another process */
	if (NULL != item->tail)
	{
		int	sec = item->tail->slots[item->tail->first_value].timestamp.sec;

		while (--count >= 0 && values[count].timestamp.sec >= sec)
			;
		++count;
	}

	while (0 != count)
	{
		int	copy_slots, nslots = 0;

		/* find the number of free slots on the left side in first (tail) chunk */
		if (NULL != item->tail)
			nslots = item->tail->first_value;

		if (0 == nslots)
		{
			nslots = vch_item_chunk_slot_count(item, count);

			if (FAIL == vch_item_add_chunk(item, nslots, item->tail))
				goto out;

			item->tail->last_value = nslots - 1;
			item->tail->first_value = nslots;
		}

		/* copy values to chunk */
		copy_slots = MIN(nslots, count);
		count -= copy_slots;

		if (FAIL == vch_item_copy_values_at_tail(item, values + count, copy_slots))
			goto out;
	}

	ret = SUCCEED;
out:
	return ret;
}

/******************************************************************************
 *                                                                            *
 * Purpose: cache item history data for the specified time period             *
 *                                                                            *
 * Parameters: item        - [IN] the item                                    *
 *             range_start - [IN] the interval start time                     *
 *                                                                            *
 * Return value:  >=0    - the number of values read from database            *
 *                FAIL   - an error occurred while trying to cache values     *
 *                                                                            *
 * Comments: This function checks if the requested value range is cached and  *
 *           updates cache from database if necessary.                        *
 *                                                                            *
 ******************************************************************************/
static int	vch_item_cache_values_by_time(zbx_vc_item_t **item, int range_start)
{
	int				ret, range_end;
	zbx_vector_history_record_t	records;
	zbx_uint64_t			itemid;
	unsigned char			value_type;

	if (ZBX_ITEM_STATUS_CACHED_ALL == (*item)->status)
		return SUCCEED;

	/* check if the requested period is in the cached range */
	if (0 != (*item)->db_cached_from && range_start >= (*item)->db_cached_from)
		return SUCCEED;

	/* find if the cache should be updated to cover the required range */
	if (NULL != (*item)->tail)
	{
		/* we need to get item values before the first cached value, but not including it */
		range_end = (*item)->tail->slots[(*item)->tail->first_value].timestamp.sec - 1;
	}
	else
		range_end = ZBX_JAN_2038;

	/* update cache if necessary */
	if (range_start >= range_end)
		return SUCCEED;

	zbx_vector_history_record_create(&records);
	itemid = (*item)->itemid;
	value_type = (*item)->value_type;

	UNLOCK_CACHE;

	if (SUCCEED == (ret = vc_db_read_values_by_time(itemid, value_type, &records, range_start, range_end)))
	{
		zbx_vector_history_record_sort(&records,
				(zbx_compare_func_t)zbx_history_record_compare_asc_func);
	}

	WRLOCK_CACHE;

	if (SUCCEED != ret)
		goto out;

	if (NULL == (*item = (zbx_vc_item_t *)zbx_hashset_search(&vc_cache->items, &itemid)))
	{
		zbx_vc_item_t	new_item = {.itemid = itemid, .value_type = value_type};

		if (NULL == (*item = (zbx_vc_item_t *)zbx_hashset_insert(&vc_cache->items, &new_item, sizeof(new_item))))
		{
			ret = FAIL;
			goto out;
		}
	}

	/* when updating cache with time based request we can always reset status flags */
	/* flag even if the requested period contains no data                           */
	(*item)->status = 0;

	if (0 < records.values_num)
	{
		if (SUCCEED != (ret = vch_item_add_values_at_tail(*item, records.values, records.values_num)))
			goto out;
	}

	ret = records.values_num;
	vc_item_update_db_cached_from(*item, range_start);
out:
	zbx_history_record_vector_destroy(&records, value_type);

	return ret;
}

/******************************************************************************
 *                                                                            *
 * Purpose: cache the specified number of history data values for time period *
 *          since timestamp                                                   *
 *                                                                            *
 * Parameters: item        - [IN] the item                                    *
 *             range_start - [IN] the interval start time                     *
 *             count       - [IN] the number of history values to retrieve    *
 *             ts          - [IN] the target timestamp                        *
 *                                                                            *
 * Return value:  >=0    - the number of values read from database            *
 *                FAIL   - an error occurred while trying to cache values     *
 *                                                                            *
 * Comments: This function checks if the requested number of values is cached *
 *           and updates cache from database if necessary.                    *
 *                                                                            *
 ******************************************************************************/
static int	vch_item_cache_values_by_time_and_count(zbx_vc_item_t **item, int range_start, int count,
		const zbx_timespec_t *ts)
{
	int				ret = SUCCEED, cached_records = 0, range_end, records_offset;
	zbx_vector_history_record_t	records;
	zbx_uint64_t			itemid;
	unsigned char			value_type;

	if (ZBX_ITEM_STATUS_CACHED_ALL == (*item)->status)
		return SUCCEED;

	/* check if the requested period is in the cached range */
	if (0 != (*item)->db_cached_from && range_start >= (*item)->db_cached_from)
		return SUCCEED;

	/* find if the cache should be updated to cover the required count */
	if (NULL != (*item)->head)
	{
		zbx_vc_chunk_t	*chunk;
		int		index;

		if (SUCCEED == vch_item_get_last_value(*item, ts, &chunk, &index))
		{
			cached_records = index - chunk->first_value + 1;

			while (NULL != (chunk = chunk->prev) && cached_records < count)
				cached_records += chunk->last_value - chunk->first_value + 1;
		}
	}

	/* update cache if necessary */
	if (cached_records >= count)
		return SUCCEED;

	/* get the end timestamp to which (including) the values should be cached */
	if (NULL != (*item)->head)
		range_end = (*item)->tail->slots[(*item)->tail->first_value].timestamp.sec - 1;
	else
		range_end = ZBX_JAN_2038;

	itemid = (*item)->itemid;
	value_type = (*item)->value_type;
	UNLOCK_CACHE;

	zbx_vector_history_record_create(&records);

	if (range_end > ts->sec)
	{
		ret = vc_db_read_values_by_time(itemid, value_type, &records, ts->sec + 1, range_end);
		range_end = ts->sec;
	}

	records_offset = records.values_num;

	if (SUCCEED == ret && SUCCEED == (ret = vc_db_read_values_by_time_and_count(itemid, value_type, &records,
			range_start, count - cached_records, range_end, ts)))
	{
		zbx_vector_history_record_sort(&records,
				(zbx_compare_func_t)zbx_history_record_compare_asc_func);
	}

	WRLOCK_CACHE;

	if (SUCCEED != ret)
		goto out;

	if (NULL == (*item = (zbx_vc_item_t *)zbx_hashset_search(&vc_cache->items, &itemid)))
	{
		zbx_vc_item_t	new_item = {.itemid = itemid, .value_type = value_type};

		if (NULL == (*item = (zbx_vc_item_t *)zbx_hashset_insert(&vc_cache->items, &new_item, sizeof(new_item))))
		{
			ret = FAIL;
			goto out;
		}
	}

	if (0 < records.values_num)
		ret = vch_item_add_values_at_tail(*item, records.values, records.values_num);

	if (SUCCEED != ret)
		goto out;

	ret = records.values_num;

	if (0 == range_start && count - cached_records > records.values_num - records_offset)
	{
		(*item)->active_range = 0;
		(*item)->daily_range = 0;
		(*item)->status = ZBX_ITEM_STATUS_CACHED_ALL;
	}

	if ((count <= records.values_num || 0 == range_start) && 0 != records.values_num)
	{
		vc_item_update_db_cached_from(*item,
				(*item)->tail->slots[(*item)->tail->first_value].timestamp.sec);
	}
	else if (0 != range_start)
		vc_item_update_db_cached_from(*item, range_start);

out:
	zbx_history_record_vector_destroy(&records, value_type);

	return ret;
}

/******************************************************************************
 *                                                                            *
 * Purpose: retrieves item history data from cache                            *
 *                                                                            *
 * Parameters: item      - [IN] the item                                      *
 *             values    - [OUT] the item history data stored time/value      *
 *                         pairs in undefined order                           *
 *             seconds   - [IN] the time period to retrieve data for          *
 *             ts        - [IN] the requested period end timestamp            *
 *                                                                            *
 ******************************************************************************/
static void	vch_item_get_values_by_time(const zbx_vc_item_t *item, zbx_vector_history_record_t *values, int seconds,
		const zbx_timespec_t *ts)
{
	int		index, now;
	zbx_timespec_t	start = {ts->sec - seconds, ts->ns};
	zbx_vc_chunk_t	*chunk;

	/* Check if maximum request range is not set and all data are cached.  */
	/* Because that indicates there was a count based request with unknown */
	/* range which might be greater than the current request range.        */
	if (0 != item->active_range || ZBX_ITEM_STATUS_CACHED_ALL != item->status)
	{
		now = time(NULL);
		/* add another second to include nanosecond shifts */
		vc_cache_item_update(item->itemid, ZBX_VC_UPDATE_RANGE, seconds + now - ts->sec + 1, now);
	}

	if (FAIL == vch_item_get_last_value(item, ts, &chunk, &index))
	{
		/* Cache does not contain records for the specified timeshift & seconds range. */
		/* Return empty vector with success.                                           */
		return;
	}

	/* fill the values vector with item history values until the start timestamp is reached */
	while (0 < zbx_timespec_compare(&chunk->slots[chunk->last_value].timestamp, &start))
	{
		while (index >= chunk->first_value && 0 < zbx_timespec_compare(&chunk->slots[index].timestamp, &start))
			vc_history_record_vector_append(values, item->value_type, &chunk->slots[index--]);

		if (NULL == (chunk = chunk->prev))
			break;

		index = chunk->last_value;
	}
}

/******************************************************************************
 *                                                                            *
 * Purpose: retrieves item history data from cache                            *
 *                                                                            *
 * Parameters: item      - [IN] the item                                      *
 *             values    - [OUT] the item history data stored time/value      *
 *                         pairs in undefined order, optional                 *
 *                         If null then cache is updated if necessary, but no *
 *                         values are returned. Used to ensure that cache     *
 *                         contains a value of the specified timestamp.       *
 *             seconds   - [IN] the time period                               *
 *             count     - [IN] the number of history values to retrieve      *
 *             timestamp - [IN] the target timestamp                          *
 *                                                                            *
 ******************************************************************************/
static void	vch_item_get_values_by_time_and_count(zbx_vc_item_t *item, zbx_vector_history_record_t *values,
		int seconds, int count, const zbx_timespec_t *ts)
{
	int		index, now, range_timestamp;
	zbx_vc_chunk_t	*chunk;
	zbx_timespec_t	start;

	/* set start timestamp of the requested time period */
	if (0 != seconds)
	{
		start.sec = ts->sec - seconds;
		start.ns = ts->ns;
	}
	else
	{
		start.sec = 0;
		start.ns = 0;
	}

	if (FAIL == vch_item_get_last_value(item, ts, &chunk, &index))
	{
		/* return empty vector with success */
		goto out;
	}

	/* fill the values vector with item history values until the <count> values are read    */
	/* or no more values within specified time period                                       */
	/* fill the values vector with item history values until the start timestamp is reached */
	while (0 < zbx_timespec_compare(&chunk->slots[chunk->last_value].timestamp, &start))
	{
		while (index >= chunk->first_value && 0 < zbx_timespec_compare(&chunk->slots[index].timestamp, &start))
		{
			vc_history_record_vector_append(values, item->value_type, &chunk->slots[index--]);

			if (values->values_num == count)
				goto out;
		}

		if (NULL == (chunk = chunk->prev))
			break;

		index = chunk->last_value;
	}
out:
	if (count > values->values_num)
	{
		if (0 == seconds)
			return;

		/* not enough data in the requested period, set the range equal to the period plus */
		/* one second to include nanosecond shifts                                         */
		range_timestamp = ts->sec - seconds;
	}
	else
	{
		/* the requested number of values was retrieved, set the range to the oldest value timestamp */
		range_timestamp = values->values[values->values_num - 1].timestamp.sec - 1;
	}

	now = time(NULL);
	vc_cache_item_update(item->itemid, ZBX_VC_UPDATE_RANGE, now - range_timestamp, now);
}

/******************************************************************************
 *                                                                            *
 * Purpose: get item values for the specified range                           *
 *                                                                            *
 * Parameters: item      - [IN] the item                                      *
 *             values    - [OUT] the item history data stored time/value      *
 *                         pairs in undefined order, optional                 *
 *                         If null then cache is updated if necessary, but no *
 *                         values are returned. Used to ensure that cache     *
 *                         contains a value of the specified timestamp.       *
 *             seconds   - [IN] the time period to retrieve data for          *
 *             count     - [IN] the number of history values to retrieve      *
 *             ts        - [IN] the target timestamp                          *
 *                                                                            *
 * Return value:  SUCCEED - the item history data was retrieved successfully  *
 *                FAIL    - the item history data was not retrieved           *
 *                                                                            *
 * Comments: This function returns data from cache if necessary updating it   *
 *           from DB. If cache update was required and failed (not enough     *
 *           memory to cache DB values), then this function also fails.       *
 *                                                                            *
 *           If <count> is set then value range is defined as <count> values  *
 *           before <timestamp>. Otherwise the range is defined as <seconds>  *
 *           seconds before <timestamp>.                                      *
 *                                                                            *
 ******************************************************************************/
static int	vch_item_get_values(zbx_vc_item_t *item, zbx_vector_history_record_t *values, int seconds,
		int count, const zbx_timespec_t *ts)
{
	int	ret, records_read, hits, misses, range_start;

	zbx_vector_history_record_clear(values);

	if (0 == count)
	{
		if (0 > (range_start = ts->sec - seconds))
			range_start = 0;

		if (FAIL == (ret = vch_item_cache_values_by_time(&item, range_start)))
			goto out;

		records_read = ret;

		vch_item_get_values_by_time(item, values, seconds, ts);

		if (records_read > values->values_num)
			records_read = values->values_num;
	}
	else
	{
		range_start = (0 == seconds ? 0 : ts->sec - seconds);

		if (FAIL == (ret = vch_item_cache_values_by_time_and_count(&item, range_start, count, ts)))
			goto out;

		records_read = ret;

		vch_item_get_values_by_time_and_count(item, values, seconds, count, ts);

		if (records_read > values->values_num)
			records_read = values->values_num;
	}

	hits = values->values_num - records_read;
	misses = records_read;

	vc_cache_item_update(item->itemid, ZBX_VC_UPDATE_STATS, hits, misses);

	ret = SUCCEED;
out:
	return ret;
}

/******************************************************************************
 *                                                                            *
 * Purpose: frees resources allocated for item history data                   *
 *                                                                            *
 * Parameters: item    - [IN] the item                                        *
 *                                                                            *
 * Return value: the size of freed memory (bytes)                             *
 *                                                                            *
 ******************************************************************************/
static size_t	vch_item_free_cache(zbx_vc_item_t *item)
{
	size_t	freed = 0;

	zbx_vc_chunk_t	*chunk = item->tail;

	while (NULL != chunk)
	{
		zbx_vc_chunk_t	*next = chunk->next;

		freed += vch_item_free_chunk(item, chunk);
		chunk = next;
	}
	item->values_total = 0;
	item->head = NULL;
	item->tail = NULL;

	return freed;
}

/******************************************************************************************************************
 *                                                                                                                *
 * Public API                                                                                                     *
 *                                                                                                                *
 ******************************************************************************************************************/

/******************************************************************************
 *                                                                            *
 * Purpose: initializes value cache                                           *
 *                                                                            *
 ******************************************************************************/
int	zbx_vc_init(char **error)
{
	zbx_uint64_t	size_reserved;
	int		ret = FAIL;

	if (0 == CONFIG_VALUE_CACHE_SIZE)
		return SUCCEED;

	zabbix_log(LOG_LEVEL_DEBUG, "In %s()", __func__);

	if (SUCCEED != (ret = zbx_rwlock_create(&vc_lock, ZBX_RWLOCK_VALUECACHE, error)))
		goto out;

	size_reserved = zbx_mem_required_size(1, "value cache size", "ValueCacheSize");

	if (SUCCEED != zbx_mem_create(&vc_mem, CONFIG_VALUE_CACHE_SIZE, "value cache size", "ValueCacheSize", 1, error))
		goto out;

	CONFIG_VALUE_CACHE_SIZE -= size_reserved;

	vc_cache = (zbx_vc_cache_t *)__vc_mem_malloc_func(vc_cache, sizeof(zbx_vc_cache_t));

	if (NULL == vc_cache)
	{
		*error = zbx_strdup(*error, "cannot allocate value cache header");
		goto out;
	}
	memset(vc_cache, 0, sizeof(zbx_vc_cache_t));

	zbx_hashset_create_ext(&vc_cache->items, VC_ITEMS_INIT_SIZE,
			ZBX_DEFAULT_UINT64_HASH_FUNC, ZBX_DEFAULT_UINT64_COMPARE_FUNC, NULL,
			__vc_mem_malloc_func, __vc_mem_realloc_func, __vc_mem_free_func);

	if (NULL == vc_cache->items.slots)
	{
		*error = zbx_strdup(*error, "cannot allocate value cache data storage");
		goto out;
	}

	zbx_hashset_create_ext(&vc_cache->strpool, VC_STRPOOL_INIT_SIZE,
			vc_strpool_hash_func, vc_strpool_compare_func, NULL,
			__vc_mem_malloc_func, __vc_mem_realloc_func, __vc_mem_free_func);

	if (NULL == vc_cache->strpool.slots)
	{
		*error = zbx_strdup(*error, "cannot allocate string pool for value cache data storage");
		goto out;
	}

	/* the free space request should be 5% of cache size, but no more than 128KB */
	vc_cache->min_free_request = (CONFIG_VALUE_CACHE_SIZE / 100) * 5;
	if (vc_cache->min_free_request > 128 * ZBX_KIBIBYTE)
		vc_cache->min_free_request = 128 * ZBX_KIBIBYTE;

	zbx_vector_vc_itemupdate_create(&vc_itemupdates);
	zbx_vector_vc_itemupdate_reserve(&vc_itemupdates, 256);

	ret = SUCCEED;
out:
	zbx_vc_disable();

	zabbix_log(LOG_LEVEL_DEBUG, "End of %s()", __func__);

	return ret;
}

/******************************************************************************
 *                                                                            *
 * Purpose: destroys value cache                                              *
 *                                                                            *
 ******************************************************************************/
void	zbx_vc_destroy(void)
{
	zabbix_log(LOG_LEVEL_DEBUG, "In %s()", __func__);

	if (NULL != vc_cache)
	{
		zbx_vector_vc_itemupdate_destroy(&vc_itemupdates);

		zbx_hashset_destroy(&vc_cache->items);
		zbx_hashset_destroy(&vc_cache->strpool);

		__vc_mem_free_func(vc_cache);
		vc_cache = NULL;

		zbx_mem_destroy(vc_mem);
		vc_mem = NULL;
		zbx_rwlock_destroy(&vc_lock);
	}

	zabbix_log(LOG_LEVEL_DEBUG, "End of %s()", __func__);
}

/******************************************************************************
 *                                                                            *
 * Purpose: resets value cache                                                *
 *                                                                            *
 * Comments: All items and their historical data are removed,                 *
 *           cache working mode, statistics reset.                            *
 *                                                                            *
 ******************************************************************************/
void	zbx_vc_reset(void)
{
	zabbix_log(LOG_LEVEL_DEBUG, "In %s()", __func__);

	if (NULL != vc_cache)
	{
		zbx_vc_item_t		*item;
		zbx_hashset_iter_t	iter;

		WRLOCK_CACHE;

		zbx_hashset_iter_reset(&vc_cache->items, &iter);
		while (NULL != (item = (zbx_vc_item_t *)zbx_hashset_iter_next(&iter)))
		{
			vch_item_free_cache(item);
			zbx_hashset_iter_remove(&iter);
		}

		vc_cache->hits = 0;
		vc_cache->misses = 0;
		vc_cache->min_free_request = 0;
		vc_cache->mode = ZBX_VC_MODE_NORMAL;
		vc_cache->mode_time = 0;
		vc_cache->last_warning_time = 0;

		UNLOCK_CACHE;
	}

	zabbix_log(LOG_LEVEL_DEBUG, "End of %s()", __func__);
}

/******************************************************************************
 *                                                                            *
 * Purpose: adds item values to the history and value cache                   *
 *                                                                            *
 * Parameters: history - [IN] item history values                             *
 *                                                                            *
 * Return value: SUCCEED - the values were added successfully                 *
 *               FAIL    - otherwise                                          *
 *                                                                            *
 ******************************************************************************/
int	zbx_vc_add_values(zbx_vector_ptr_t *history, int *ret_flush)
{
	zbx_vc_item_t		*item;
	int			i;
	ZBX_DC_HISTORY		*h;
	time_t			expire_timestamp;

	if (SUCCEED != zbx_history_add_values(history, ret_flush))
		return FAIL;

	if (ZBX_VC_DISABLED == vc_state)
		return SUCCEED;

	expire_timestamp = time(NULL) - ZBX_VC_ITEM_EXPIRE_PERIOD;

	WRLOCK_CACHE;

	for (i = 0; i < history->values_num; i++)
	{
		h = (ZBX_DC_HISTORY *)history->values[i];

		item = (zbx_vc_item_t *)zbx_hashset_search(&vc_cache->items, &h->itemid);

		if (NULL == item && 0 != (h->flags & ZBX_DC_FLAG_HASTRIGGER) && ZBX_VC_MODE_NORMAL == vc_cache->mode)
		{
			zbx_vc_item_t	item_local = {
					.itemid = h->itemid,
					.value_type = h->value_type,
					.last_accessed = (int)time(NULL)
			};

			item = (zbx_vc_item_t *)zbx_hashset_insert(&vc_cache->items, &item_local, sizeof(item_local));
		}

		if (NULL != item)
		{
			zbx_history_record_t	record = {h->ts, h->value};
			zbx_vc_chunk_t		*head = item->head;

			/* If the new value type does not match the item's type in cache remove it, */
			/* so it's cached with the correct type from correct tables when accessed   */
			/* next time.                                                               */
			/* Also remove item if the value adding failed. In this case we             */
			/* won't have the latest data in cache - so the requests must go directly   */
			/* to the database.                                                         */
			if (item->value_type != h->value_type || item->last_accessed < expire_timestamp ||
					FAIL == vch_item_add_value_at_head(item, &record))
			{
				vc_remove_item(item);
				continue;
			}

			/* try to remove old (unused) chunks if a new chunk was added */
			if (head != item->head)
				vch_item_clean_cache(item);
		}
	}

	UNLOCK_CACHE;

	return SUCCEED;
}

/******************************************************************************
 *                                                                            *
 * Purpose: get item history data for the specified time period               *
 *                                                                            *
 * Parameters: itemid     - [IN] the item id                                  *
 *             value_type - [IN] the item value type                          *
 *             values     - [OUT] the item history data stored time/value     *
 *                          pairs in descending order                         *
 *             seconds    - [IN] the time period to retrieve data for         *
 *             count      - [IN] the number of history values to retrieve     *
 *             ts         - [IN] the period end timestamp                     *
 *                                                                            *
 * Return value:  SUCCEED - the item history data was retrieved successfully  *
 *                FAIL    - the item history data was not retrieved           *
 *                                                                            *
 * Comments: If the data is not in cache, it's read from DB, so this function *
 *           will always return the requested data, unless some error occurs. *
 *                                                                            *
 *           If <count> is set then value range is defined as <count> values  *
 *           before <timestamp>. Otherwise the range is defined as <seconds>  *
 *           seconds before <timestamp>.                                      *
 *                                                                            *
 ******************************************************************************/
int	zbx_vc_get_values(zbx_uint64_t itemid, int value_type, zbx_vector_history_record_t *values, int seconds,
		int count, const zbx_timespec_t *ts)
{
	zbx_vc_item_t	*item, new_item;
	int 		ret = FAIL, cache_used = 1;

	zabbix_log(LOG_LEVEL_DEBUG, "In %s() itemid:" ZBX_FS_UI64 " value_type:%d count:%d period:%d end_timestamp"
			" '%s'", __func__, itemid, value_type, count, seconds, zbx_timespec_str(ts));

	RDLOCK_CACHE;

	if (ZBX_VC_DISABLED == vc_state)
		goto out;

	if (ZBX_VC_MODE_LOWMEM == vc_cache->mode)
		vc_warn_low_memory();

	if (NULL == (item = (zbx_vc_item_t *)zbx_hashset_search(&vc_cache->items, &itemid)))
	{
		if (ZBX_VC_MODE_NORMAL != vc_cache->mode)
			goto out;

		memset(&new_item, 0, sizeof(new_item));
		new_item.itemid = itemid;
		new_item.value_type = value_type;
		item = &new_item;
	}
	else if (item->value_type != value_type)
		goto out;

	ret = vch_item_get_values(item, values, seconds, count, ts);
out:
	if (FAIL == ret)
	{
		cache_used = 0;

		UNLOCK_CACHE;
		ret = vc_db_get_values(itemid, value_type, values, seconds, count, ts);
		WRLOCK_CACHE;

		if (ZBX_VC_DISABLED != vc_state)
			vc_remove_item_by_id(itemid);

		if (SUCCEED == ret)
			vc_update_statistics(NULL, 0, values->values_num, time(NULL));
	}

	UNLOCK_CACHE;

	zabbix_log(LOG_LEVEL_DEBUG, "End of %s():%s count:%d cached:%d",
			__func__, zbx_result_string(ret), values->values_num, cache_used);

	return ret;
}

/******************************************************************************
 *                                                                            *
 * Purpose: get the last history value with a timestamp less or equal to the  *
 *          target timestamp                                                  *
 *                                                                            *
 * Parameters: itemid     - [IN] the item id                                  *
 *             value_type - [IN] the item value type                          *
 *             ts         - [IN] the target timestamp                         *
 *             value      - [OUT] the value found                             *
 *                                                                            *
 * Return Value: SUCCEED - the item was retrieved                             *
 *               FAIL    - otherwise                                          *
 *                                                                            *
 * Comments: Depending on the value type this function might allocate memory  *
 *           to store value data. To free it use zbx_vc_history_value_clear() *
 *           function.                                                        *
 *                                                                            *
 ******************************************************************************/
int	zbx_vc_get_value(zbx_uint64_t itemid, int value_type, const zbx_timespec_t *ts, zbx_history_record_t *value)
{
	zbx_vector_history_record_t	values;
	int				ret = FAIL;

	zbx_history_record_vector_create(&values);

	if (SUCCEED != zbx_vc_get_values(itemid, value_type, &values, ts->sec, 1, ts) || 0 == values.values_num)
		goto out;

	*value = values.values[0];

	/* reset values vector size so the returned value is not cleared when destroying the vector */
	values.values_num = 0;

	ret = SUCCEED;
out:
	zbx_history_record_vector_destroy(&values, value_type);

	return ret;
}

/******************************************************************************
 *                                                                            *
 * Purpose: retrieves usage cache statistics                                  *
 *                                                                            *
 * Parameters: stats     - [OUT] the cache usage statistics                   *
 *                                                                            *
 * Return value:  SUCCEED - the cache statistics were retrieved successfully  *
 *                FAIL    - failed to retrieve cache statistics               *
 *                          (cache was not initialized)                       *
 *                                                                            *
 ******************************************************************************/
int	zbx_vc_get_statistics(zbx_vc_stats_t *stats)
{
	if (ZBX_VC_DISABLED == vc_state)
		return FAIL;

	RDLOCK_CACHE;

	stats->hits = vc_cache->hits;
	stats->misses = vc_cache->misses;
	stats->mode = vc_cache->mode;

	stats->total_size = vc_mem->total_size;
	stats->free_size = vc_mem->free_size;

	UNLOCK_CACHE;

	return SUCCEED;
}

/******************************************************************************
 *                                                                            *
 * Purpose: enables value caching for current process                         *
 *                                                                            *
 ******************************************************************************/
void	zbx_vc_enable(void)
{
	if (NULL != vc_cache)
		vc_state = ZBX_VC_ENABLED;
}

/******************************************************************************
 *                                                                            *
 * Purpose: disables value caching for current process                        *
 *                                                                            *
 ******************************************************************************/
void	zbx_vc_disable(void)
{
	vc_state = ZBX_VC_DISABLED;
}

/******************************************************************************
 *                                                                            *
 * Purpose: get value cache diagnostic statistics                             *
 *                                                                            *
 ******************************************************************************/
void	zbx_vc_get_diag_stats(zbx_uint64_t *items_num, zbx_uint64_t *values_num, int *mode)
{
	zbx_hashset_iter_t	iter;
	zbx_vc_item_t		*item;

	*values_num = 0;

	if (ZBX_VC_DISABLED == vc_state)
	{
		*items_num = 0;
		*mode = -1;
		return;
	}

	RDLOCK_CACHE;

	*items_num = vc_cache->items.num_data;
	*mode = vc_cache->mode;

	zbx_hashset_iter_reset(&vc_cache->items, &iter);
	while (NULL != (item = (zbx_vc_item_t *)zbx_hashset_iter_next(&iter)))
		*values_num += item->values_total;

	UNLOCK_CACHE;
}

/******************************************************************************
 *                                                                            *
 * Purpose: get value cache shared memory statistics                          *
 *                                                                            *
 ******************************************************************************/
void	zbx_vc_get_mem_stats(zbx_mem_stats_t *mem)
{
	if (ZBX_VC_DISABLED == vc_state)
	{
		memset(mem, 0, sizeof(zbx_mem_stats_t));
		return;
	}

	RDLOCK_CACHE;
	zbx_mem_get_stats(vc_mem, mem);
	UNLOCK_CACHE;
}

/******************************************************************************
 *                                                                            *
 * Purpose: get statistics of cached items                                    *
 *                                                                            *
 ******************************************************************************/
void	zbx_vc_get_item_stats(zbx_vector_ptr_t *stats)
{
	zbx_hashset_iter_t	iter;
	zbx_vc_item_t		*item;
	zbx_vc_item_stats_t	*item_stats;

	if (ZBX_VC_DISABLED == vc_state)
		return;

	RDLOCK_CACHE;

	zbx_vector_ptr_reserve(stats, vc_cache->items.num_data);

	zbx_hashset_iter_reset(&vc_cache->items, &iter);
	while (NULL != (item = (zbx_vc_item_t *)zbx_hashset_iter_next(&iter)))
	{
		item_stats = (zbx_vc_item_stats_t *)zbx_malloc(NULL, sizeof(zbx_vc_item_stats_t));
		item_stats->itemid = item->itemid;
		item_stats->values_num = item->values_total;
		item_stats->hourly_num = item->last_hourly_num;
		zbx_vector_ptr_append(stats, item_stats);
	}

	UNLOCK_CACHE;
}

/******************************************************************************
 *                                                                            *
 * Purpose: flush locally cached statistics                                   *
 *                                                                            *
 ******************************************************************************/
void	zbx_vc_flush_stats(void)
{
	int		i, now;
	zbx_vc_item_t	*item = NULL;
	zbx_uint64_t	itemid = 0;

	if (ZBX_VC_DISABLED == vc_state || 0 == vc_itemupdates.values_num)
		return;

	zbx_vector_vc_itemupdate_sort(&vc_itemupdates, ZBX_DEFAULT_UINT64_COMPARE_FUNC);

	now = time(NULL);

	WRLOCK_CACHE;

	for (i = 0; i < vc_itemupdates.values_num; i++)
	{
		zbx_vc_item_update_t	*update = &vc_itemupdates.values[i];

		if (itemid != update->itemid)
		{
			itemid = update->itemid;
			item = (zbx_vc_item_t *)zbx_hashset_search(&vc_cache->items, &itemid);
		}

		if (NULL == item)
			continue;

		switch (update->type)
		{
			case ZBX_VC_UPDATE_RANGE:
				vch_item_update_range(item, update->data[ZBX_VC_UPDATE_RANGE_SECONDS],
						update->data[ZBX_VC_UPDATE_RANGE_NOW]);
				break;
			case ZBX_VC_UPDATE_STATS:
				vc_update_statistics(item, update->data[ZBX_VC_UPDATE_STATS_HITS],
						update->data[ZBX_VC_UPDATE_STATS_MISSES], now);
				break;
		}
	}

	UNLOCK_CACHE;

	zbx_vector_vc_itemupdate_clear(&vc_itemupdates);
}

/******************************************************************************
 *                                                                            *
 * Purpose: add newly created items with triggers to value cache              *
 *                                                                            *
 ******************************************************************************/
void	zbx_vc_add_new_items(const zbx_vector_uint64_pair_t *items)
{
	if (ZBX_VC_DISABLED == vc_state || 0 == items->values_num)
		return;

	WRLOCK_CACHE;

	if (ZBX_VC_MODE_NORMAL == vc_cache->mode)
	{
		int	i;

		for (i = 0; i < items->values_num; i++)
		{
<<<<<<< HEAD
			zbx_vc_item_t	item_local;

			if (NULL != zbx_hashset_search(&vc_cache->items, &items->values[i].first))
				continue;

			item_local.itemid = items->values[i].first;
			item_local.value_type = (unsigned char)items->values[i].second;
			item_local.status = ZBX_ITEM_STATUS_CACHED_ALL;
			item_local.last_accessed = (int)time(NULL);
=======
			if (NULL == zbx_hashset_search(&vc_cache->items, &items->values[i].first))
			{
				zbx_vc_item_t	item_local = {
						.itemid = items->values[i].first,
						.value_type = (unsigned char)items->values[i].second,
						.status = ZBX_ITEM_STATUS_CACHED_ALL,
						.last_accessed = (int)time(NULL)

				};
>>>>>>> 78222d70

				if (NULL == zbx_hashset_insert(&vc_cache->items, &item_local, sizeof(item_local)))
				{
					/* out of memory - cache will switch to low memory mode */
					/* on next caching request                              */
					break;
				}
			}
		}
	}

	UNLOCK_CACHE;
}<|MERGE_RESOLUTION|>--- conflicted
+++ resolved
@@ -2866,17 +2866,6 @@
 
 		for (i = 0; i < items->values_num; i++)
 		{
-<<<<<<< HEAD
-			zbx_vc_item_t	item_local;
-
-			if (NULL != zbx_hashset_search(&vc_cache->items, &items->values[i].first))
-				continue;
-
-			item_local.itemid = items->values[i].first;
-			item_local.value_type = (unsigned char)items->values[i].second;
-			item_local.status = ZBX_ITEM_STATUS_CACHED_ALL;
-			item_local.last_accessed = (int)time(NULL);
-=======
 			if (NULL == zbx_hashset_search(&vc_cache->items, &items->values[i].first))
 			{
 				zbx_vc_item_t	item_local = {
@@ -2886,7 +2875,6 @@
 						.last_accessed = (int)time(NULL)
 
 				};
->>>>>>> 78222d70
 
 				if (NULL == zbx_hashset_insert(&vc_cache->items, &item_local, sizeof(item_local)))
 				{
