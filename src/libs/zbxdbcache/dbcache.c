/*
** Zabbix
** Copyright (C) 2001-2017 Zabbix SIA
**
** This program is free software; you can redistribute it and/or modify
** it under the terms of the GNU General Public License as published by
** the Free Software Foundation; either version 2 of the License, or
** (at your option) any later version.
**
** This program is distributed in the hope that it will be useful,
** but WITHOUT ANY WARRANTY; without even the implied warranty of
** MERCHANTABILITY or FITNESS FOR A PARTICULAR PURPOSE. See the
** GNU General Public License for more details.
**
** You should have received a copy of the GNU General Public License
** along with this program; if not, write to the Free Software
** Foundation, Inc., 51 Franklin Street, Fifth Floor, Boston, MA  02110-1301, USA.
**/

#include "common.h"
#include "log.h"
#include "threads.h"

#include "db.h"
#include "dbcache.h"
#include "ipc.h"
#include "mutexs.h"
#include "zbxserver.h"
#include "proxy.h"
#include "events.h"
#include "memalloc.h"
#include "zbxalgo.h"
#include "valuecache.h"
#include "zbxmodules.h"
#include "module.h"

static zbx_mem_info_t	*hc_index_mem = NULL;
static zbx_mem_info_t	*hc_mem = NULL;
static zbx_mem_info_t	*trend_mem = NULL;

#define	LOCK_CACHE	zbx_mutex_lock(&cache_lock)
#define	UNLOCK_CACHE	zbx_mutex_unlock(&cache_lock)
#define	LOCK_TRENDS	zbx_mutex_lock(&trends_lock)
#define	UNLOCK_TRENDS	zbx_mutex_unlock(&trends_lock)
#define	LOCK_CACHE_IDS		zbx_mutex_lock(&cache_ids_lock)
#define	UNLOCK_CACHE_IDS	zbx_mutex_unlock(&cache_ids_lock)

static ZBX_MUTEX	cache_lock = ZBX_MUTEX_NULL;
static ZBX_MUTEX	trends_lock = ZBX_MUTEX_NULL;
static ZBX_MUTEX	cache_ids_lock = ZBX_MUTEX_NULL;

static char		*sql = NULL;
static size_t		sql_alloc = 64 * ZBX_KIBIBYTE;

extern unsigned char	program_type;

#define ZBX_IDS_SIZE	8

#define ZBX_HC_ITEMS_INIT_SIZE	1000

#define ZBX_TRENDS_CLEANUP_TIME	((SEC_PER_HOUR * 55) / 60)

/* the maximum time spent synchronizing history */
#define ZBX_HC_SYNC_TIME_MAX	SEC_PER_MIN

/* the maximum number of items in one synchronization batch */
#define ZBX_HC_SYNC_MAX		1000

/* the minimum processed item percentage of item candidates to continue synchronizing */
#define ZBX_HC_SYNC_MIN_PCNT	10

/* the maximum number of characters for history cache values */
#define ZBX_HISTORY_VALUE_LEN	(1024 * 64)

typedef struct
{
	char		table_name[ZBX_TABLENAME_LEN_MAX];
	zbx_uint64_t	lastid;
}
ZBX_DC_ID;

typedef struct
{
	ZBX_DC_ID	id[ZBX_IDS_SIZE];
}
ZBX_DC_IDS;

static ZBX_DC_IDS	*ids = NULL;

#define ZBX_DC_FLAG_META	0x01	/* contains meta information (lastlogsize and mtime) */
#define ZBX_DC_FLAG_NOVALUE	0x02	/* entry contains no value */
#define ZBX_DC_FLAG_LLD		0x04	/* low-level discovery value */
#define ZBX_DC_FLAG_UNDEF	0x08	/* unsupported or undefined (delta calculation failed) value */
#define ZBX_DC_FLAG_NOHISTORY	0x10	/* values should not be kept in history */
#define ZBX_DC_FLAG_NOTRENDS	0x20	/* values should not be kept in trends */

#define ZBX_DC_FLAGS_NOT_FOR_HISTORY	(ZBX_DC_FLAG_NOVALUE | ZBX_DC_FLAG_UNDEF | ZBX_DC_FLAG_NOHISTORY)
#define ZBX_DC_FLAGS_NOT_FOR_TRENDS	(ZBX_DC_FLAG_NOVALUE | ZBX_DC_FLAG_UNDEF | ZBX_DC_FLAG_NOTRENDS)
#define ZBX_DC_FLAGS_NOT_FOR_MODULES	(ZBX_DC_FLAGS_NOT_FOR_HISTORY | ZBX_DC_FLAG_LLD)

typedef struct
{
	zbx_uint64_t	itemid;
	history_value_t	value;
	zbx_uint64_t	lastlogsize;
	zbx_timespec_t	ts;
	int		mtime;
	unsigned char	value_type;
	unsigned char	flags;		/* see ZBX_DC_FLAG_* above */
	unsigned char	state;
}
ZBX_DC_HISTORY;		/* structure for copying data about one item from history cache to temporary array */

typedef struct
{
	zbx_uint64_t	hostid;
	const char	*field_name;
	char		*value_esc;
}
zbx_inventory_value_t;

/* value_avg_t structure is used for item average value trend calculations. */
/*                                                                          */
/* For double values the average value is calculated on the fly with the    */
/* following formula: avg = (dbl * count + value) / (count + 1) and stored  */
/* into dbl member.                                                         */
/* For uint64 values the item values are summed into ui64 member and the    */
/* average value is calculated before flushing trends to database:          */
/* avg = ui64 / count                                                       */
typedef union
{
	double		dbl;
	zbx_uint128_t	ui64;
}
value_avg_t;

typedef struct
{
	zbx_uint64_t	itemid;
	history_value_t	value_min;
	value_avg_t	value_avg;
	history_value_t	value_max;
	int		clock;
	int		num;
	int		disable_from;
	unsigned char	value_type;
}
ZBX_DC_TREND;

typedef struct
{
	zbx_uint64_t	history_counter;	/* the total number of processed values */
	zbx_uint64_t	history_float_counter;	/* the number of processed float values */
	zbx_uint64_t	history_uint_counter;	/* the number of processed uint values */
	zbx_uint64_t	history_str_counter;	/* the number of processed str values */
	zbx_uint64_t	history_log_counter;	/* the number of processed log values */
	zbx_uint64_t	history_text_counter;	/* the number of processed text values */
	zbx_uint64_t	notsupported_counter;	/* the number of processed not supported items */
}
ZBX_DC_STATS;

typedef struct
{
	zbx_hashset_t		trends;
	ZBX_DC_STATS		stats;

	zbx_hashset_t		history_items;
	zbx_binary_heap_t	history_queue;

	int			history_num;
	int			trends_num;
	int			trends_last_cleanup_hour;
}
ZBX_DC_CACHE;

static ZBX_DC_CACHE	*cache = NULL;

/* local history cache */
#define ZBX_MAX_VALUES_LOCAL	256
#define ZBX_STRUCT_REALLOC_STEP	8
#define ZBX_STRING_REALLOC_STEP	ZBX_KIBIBYTE

typedef struct
{
	size_t	pvalue;
	size_t	len;
}
dc_value_str_t;

typedef struct
{
	double		value_dbl;
	zbx_uint64_t	value_uint;
	dc_value_str_t	value_str;
}
dc_value_t;

typedef struct
{
	zbx_uint64_t	itemid;
	dc_value_t	value;
	zbx_timespec_t	ts;
	dc_value_str_t	source;		/* for log items only */
	zbx_uint64_t	lastlogsize;
	int		timestamp;	/* for log items only */
	int		severity;	/* for log items only */
	int		logeventid;	/* for log items only */
	int		mtime;
	unsigned char	value_type;
	unsigned char	state;
	unsigned char	flags;		/* see ZBX_DC_FLAG_* above */
}
dc_item_value_t;

static char		*string_values = NULL;
static size_t		string_values_alloc = 0, string_values_offset = 0;
static dc_item_value_t	*item_values = NULL;
static size_t		item_values_alloc = 0, item_values_num = 0;

static void	hc_add_item_values(dc_item_value_t *values, int values_num);
static void	hc_pop_items(zbx_vector_ptr_t *history_items);
static void	hc_get_item_values(ZBX_DC_HISTORY *history, zbx_vector_ptr_t *history_items);
static void	hc_push_busy_items(zbx_vector_ptr_t *history_items);
static int	hc_push_processed_items(zbx_vector_ptr_t *history_items);
static void	hc_free_item_values(ZBX_DC_HISTORY *history, int history_num);
static void	hc_queue_item(zbx_hc_item_t *item);
static int	hc_queue_elem_compare_func(const void *d1, const void *d2);

/******************************************************************************
 *                                                                            *
 * Function: DCget_stats                                                      *
 *                                                                            *
 * Purpose: get statistics of the database cache                              *
 *                                                                            *
 * Author: Alexander Vladishev                                                *
 *                                                                            *
 ******************************************************************************/
void	*DCget_stats(int request)
{
	static zbx_uint64_t	value_uint;
	static double		value_double;
	void			*ret;

	LOCK_CACHE;

	switch (request)
	{
		case ZBX_STATS_HISTORY_COUNTER:
			value_uint = cache->stats.history_counter;
			ret = (void *)&value_uint;
			break;
		case ZBX_STATS_HISTORY_FLOAT_COUNTER:
			value_uint = cache->stats.history_float_counter;
			ret = (void *)&value_uint;
			break;
		case ZBX_STATS_HISTORY_UINT_COUNTER:
			value_uint = cache->stats.history_uint_counter;
			ret = (void *)&value_uint;
			break;
		case ZBX_STATS_HISTORY_STR_COUNTER:
			value_uint = cache->stats.history_str_counter;
			ret = (void *)&value_uint;
			break;
		case ZBX_STATS_HISTORY_LOG_COUNTER:
			value_uint = cache->stats.history_log_counter;
			ret = (void *)&value_uint;
			break;
		case ZBX_STATS_HISTORY_TEXT_COUNTER:
			value_uint = cache->stats.history_text_counter;
			ret = (void *)&value_uint;
			break;
		case ZBX_STATS_NOTSUPPORTED_COUNTER:
			value_uint = cache->stats.notsupported_counter;
			ret = (void *)&value_uint;
			break;
		case ZBX_STATS_HISTORY_TOTAL:
			value_uint = hc_mem->total_size;
			ret = (void *)&value_uint;
			break;
		case ZBX_STATS_HISTORY_USED:
			value_uint = hc_mem->total_size - hc_mem->free_size;
			ret = (void *)&value_uint;
			break;
		case ZBX_STATS_HISTORY_FREE:
			value_uint = hc_mem->free_size;
			ret = (void *)&value_uint;
			break;
		case ZBX_STATS_HISTORY_PFREE:
			value_double = 100 * (double)hc_mem->free_size / hc_mem->total_size;
			ret = (void *)&value_double;
			break;
		case ZBX_STATS_TREND_TOTAL:
			value_uint = trend_mem->orig_size;
			ret = (void *)&value_uint;
			break;
		case ZBX_STATS_TREND_USED:
			value_uint = trend_mem->orig_size - trend_mem->free_size;
			ret = (void *)&value_uint;
			break;
		case ZBX_STATS_TREND_FREE:
			value_uint = trend_mem->free_size;
			ret = (void *)&value_uint;
			break;
		case ZBX_STATS_TREND_PFREE:
			value_double = 100 * (double)trend_mem->free_size / trend_mem->orig_size;
			ret = (void *)&value_double;
			break;
		case ZBX_STATS_HISTORY_INDEX_TOTAL:
			value_uint = hc_index_mem->total_size;
			ret = (void *)&value_uint;
			break;
		case ZBX_STATS_HISTORY_INDEX_USED:
			value_uint = hc_index_mem->total_size - hc_index_mem->free_size;
			ret = (void *)&value_uint;
			break;
		case ZBX_STATS_HISTORY_INDEX_FREE:
			value_uint = hc_index_mem->free_size;
			ret = (void *)&value_uint;
			break;
		case ZBX_STATS_HISTORY_INDEX_PFREE:
			value_double = 100 * (double)hc_index_mem->free_size / hc_index_mem->total_size;
			ret = (void *)&value_double;
			break;
		default:
			ret = NULL;
	}

	UNLOCK_CACHE;

	return ret;
}

/******************************************************************************
 *                                                                            *
 * Function: DCget_trend                                                      *
 *                                                                            *
 * Purpose: find existing or add new structure and return pointer             *
 *                                                                            *
 * Return value: pointer to a trend structure                                 *
 *                                                                            *
 * Author: Alexander Vladishev                                                *
 *                                                                            *
 ******************************************************************************/
static ZBX_DC_TREND	*DCget_trend(zbx_uint64_t itemid)
{
	ZBX_DC_TREND	*ptr, trend;

	if (NULL != (ptr = (ZBX_DC_TREND *)zbx_hashset_search(&cache->trends, &itemid)))
		return ptr;

	memset(&trend, 0, sizeof(ZBX_DC_TREND));
	trend.itemid = itemid;

	return (ZBX_DC_TREND *)zbx_hashset_insert(&cache->trends, &trend, sizeof(ZBX_DC_TREND));
}

/******************************************************************************
 *                                                                            *
 * Function: DCflush_trends                                                   *
 *                                                                            *
 * Purpose: flush trend to the database                                       *
 *                                                                            *
 * Author: Alexander Vladishev                                                *
 *                                                                            *
 ******************************************************************************/
static void	DCflush_trends(ZBX_DC_TREND *trends, int *trends_num, int update_cache)
{
	const char	*__function_name = "DCflush_trends";
	DB_RESULT	result;
	DB_ROW		row;
	size_t		sql_offset;
	int		num, i, clock, inserts_num = 0, itemids_alloc, itemids_num = 0, trends_to = *trends_num;
	history_value_t	value_min, value_avg, value_max;
	unsigned char	value_type;
	zbx_uint64_t	*itemids = NULL, itemid;
	ZBX_DC_TREND	*trend = NULL;
	const char	*table_name;
	zbx_db_insert_t	db_insert;

	zabbix_log(LOG_LEVEL_DEBUG, "In %s() trends_num:%d", __function_name, *trends_num);

	clock = trends[0].clock;
	value_type = trends[0].value_type;

	switch (value_type)
	{
		case ITEM_VALUE_TYPE_FLOAT:
			table_name = "trends";
			break;
		case ITEM_VALUE_TYPE_UINT64:
			table_name = "trends_uint";
			break;
		default:
			assert(0);
	}

	itemids_alloc = MIN(ZBX_HC_SYNC_MAX, *trends_num);
	itemids = zbx_malloc(itemids, itemids_alloc * sizeof(zbx_uint64_t));

	for (i = 0; i < *trends_num; i++)
	{
		trend = &trends[i];

		if (clock != trend->clock || value_type != trend->value_type)
			continue;

		inserts_num++;

		if (0 != trend->disable_from)
			continue;

		uint64_array_add(&itemids, &itemids_alloc, &itemids_num, trend->itemid, 64);

		if (ZBX_HC_SYNC_MAX == itemids_num)
		{
			trends_to = i + 1;
			break;
		}
	}

	if (0 != itemids_num)
	{
		sql_offset = 0;
		zbx_snprintf_alloc(&sql, &sql_alloc, &sql_offset,
				"select distinct itemid"
				" from %s"
				" where clock>=%d and",
				table_name, clock);

		DBadd_condition_alloc(&sql, &sql_alloc, &sql_offset, "itemid", itemids, itemids_num);

		result = DBselect("%s", sql);

		while (NULL != (row = DBfetch(result)))
		{
			ZBX_STR2UINT64(itemid, row[0]);
			uint64_array_remove(itemids, &itemids_num, &itemid, 1);
		}
		DBfree_result(result);

		while (0 != itemids_num)
		{
			itemid = itemids[--itemids_num];

			for (i = 0; i < trends_to; i++)
			{
				trend = &trends[i];

				if (itemid != trend->itemid)
					continue;

				if (clock != trend->clock || value_type != trend->value_type)
					continue;

				trend->disable_from = clock;
				break;
			}
		}
	}

	for (i = 0; i < trends_to; i++)
	{
		trend = &trends[i];

		if (clock != trend->clock || value_type != trend->value_type)
			continue;

		if (0 != trend->disable_from && trend->disable_from <= clock)
			continue;

		uint64_array_add(&itemids, &itemids_alloc, &itemids_num, trend->itemid, 64);
	}

	if (0 != itemids_num)
	{
		sql_offset = 0;
		zbx_snprintf_alloc(&sql, &sql_alloc, &sql_offset,
				"select itemid,num,value_min,value_avg,value_max"
				" from %s"
				" where clock=%d and",
				table_name, clock);

		DBadd_condition_alloc(&sql, &sql_alloc, &sql_offset, "itemid", itemids, itemids_num);

		result = DBselect("%s", sql);

		sql_offset = 0;
		DBbegin_multiple_update(&sql, &sql_alloc, &sql_offset);

		while (NULL != (row = DBfetch(result)))
		{
			ZBX_STR2UINT64(itemid, row[0]);

			for (i = 0; i < trends_to; i++)
			{
				trend = &trends[i];

				if (itemid != trend->itemid)
					continue;

				if (clock != trend->clock || value_type != trend->value_type)
					continue;

				break;
			}

			if (i == trends_to)
			{
				THIS_SHOULD_NEVER_HAPPEN;
				continue;
			}

			num = atoi(row[1]);

			if (value_type == ITEM_VALUE_TYPE_FLOAT)
			{
				value_min.dbl = atof(row[2]);
				value_avg.dbl = atof(row[3]);
				value_max.dbl = atof(row[4]);

				if (value_min.dbl < trend->value_min.dbl)
					trend->value_min.dbl = value_min.dbl;
				if (value_max.dbl > trend->value_max.dbl)
					trend->value_max.dbl = value_max.dbl;
				trend->value_avg.dbl = (trend->num * trend->value_avg.dbl
						+ num * value_avg.dbl) / (trend->num + num);
				trend->num += num;

				zbx_snprintf_alloc(&sql, &sql_alloc, &sql_offset,
						"update trends set num=%d,value_min=" ZBX_FS_DBL ",value_avg="
						ZBX_FS_DBL ",value_max=" ZBX_FS_DBL " where itemid=" ZBX_FS_UI64
						" and clock=%d;\n",
						trend->num,
						trend->value_min.dbl,
						trend->value_avg.dbl,
						trend->value_max.dbl,
						trend->itemid,
						trend->clock);
			}
			else
			{
				zbx_uint128_t	avg;

				ZBX_STR2UINT64(value_min.ui64, row[2]);
				ZBX_STR2UINT64(value_avg.ui64, row[3]);
				ZBX_STR2UINT64(value_max.ui64, row[4]);

				if (value_min.ui64 < trend->value_min.ui64)
					trend->value_min.ui64 = value_min.ui64;
				if (value_max.ui64 > trend->value_max.ui64)
					trend->value_max.ui64 = value_max.ui64;

				/* calculate the trend average value */
				umul64_64(&avg, num, value_avg.ui64);
				uinc128_128(&trend->value_avg.ui64, &avg);
				udiv128_64(&avg, &trend->value_avg.ui64, trend->num + num);

				trend->num += num;

				zbx_snprintf_alloc(&sql, &sql_alloc, &sql_offset,
						"update trends_uint set num=%d,value_min=" ZBX_FS_UI64 ",value_avg="
						ZBX_FS_UI64 ",value_max=" ZBX_FS_UI64 " where itemid=" ZBX_FS_UI64
						" and clock=%d;\n",
						trend->num,
						trend->value_min.ui64,
						avg.lo,
						trend->value_max.ui64,
						trend->itemid,
						trend->clock);
			}

			trend->itemid = 0;

			inserts_num--;

			DBexecute_overflowed_sql(&sql, &sql_alloc, &sql_offset);
		}
		DBfree_result(result);

		DBend_multiple_update(&sql, &sql_alloc, &sql_offset);

		if (sql_offset > 16)	/* In ORACLE always present begin..end; */
			DBexecute("%s", sql);
	}

	zbx_free(itemids);

	/* if 'trends' is not a primary trends buffer */
	if (0 != update_cache)
	{
		/* we update it too */
		LOCK_TRENDS;

		for (i = 0; i < trends_to; i++)
		{
			if (0 == trends[i].itemid)
				continue;

			if (clock != trends[i].clock || value_type != trends[i].value_type)
				continue;

			if (0 == trends[i].disable_from || trends[i].disable_from > clock)
				continue;

			if (NULL != (trend = zbx_hashset_search(&cache->trends, &trends[i].itemid)))
				trend->disable_from = clock + SEC_PER_HOUR;
		}

		UNLOCK_TRENDS;
	}

	if (0 != inserts_num)
	{
		zbx_db_insert_prepare(&db_insert, table_name, "itemid", "clock", "num", "value_min", "value_avg",
				"value_max", NULL);

		for (i = 0; i < trends_to; i++)
		{
			trend = &trends[i];

			if (0 == trend->itemid)
				continue;

			if (clock != trend->clock || value_type != trend->value_type)
				continue;

			if (ITEM_VALUE_TYPE_FLOAT == value_type)
			{
				zbx_db_insert_add_values(&db_insert, trend->itemid, trend->clock, trend->num,
						trend->value_min.dbl, trend->value_avg.dbl, trend->value_max.dbl);
			}
			else
			{
				zbx_uint128_t	avg;

				/* calculate the trend average value */
				udiv128_64(&avg, &trend->value_avg.ui64, trend->num);

				zbx_db_insert_add_values(&db_insert, trend->itemid, trend->clock, trend->num,
						trend->value_min.ui64, avg.lo, trend->value_max.ui64);
			}

			trend->itemid = 0;
		}

		zbx_db_insert_execute(&db_insert);
		zbx_db_insert_clean(&db_insert);
	}

	/* clean trends */
	for (i = 0, num = 0; i < *trends_num; i++)
	{
		if (0 == trends[i].itemid)
			continue;

		memcpy(&trends[num++], &trends[i], sizeof(ZBX_DC_TREND));
	}
	*trends_num = num;

	zabbix_log(LOG_LEVEL_DEBUG, "End of %s()", __function_name);
}

/******************************************************************************
 *                                                                            *
 * Function: DCflush_trend                                                    *
 *                                                                            *
 * Purpose: move trend to the array of trends for flushing to DB              *
 *                                                                            *
 * Author: Alexander Vladishev                                                *
 *                                                                            *
 ******************************************************************************/
static void	DCflush_trend(ZBX_DC_TREND *trend, ZBX_DC_TREND **trends, int *trends_alloc, int *trends_num)
{
	if (*trends_num == *trends_alloc)
	{
		*trends_alloc += 256;
		*trends = zbx_realloc(*trends, *trends_alloc * sizeof(ZBX_DC_TREND));
	}

	memcpy(&(*trends)[*trends_num], trend, sizeof(ZBX_DC_TREND));
	(*trends_num)++;

	trend->clock = 0;
	trend->num = 0;
	memset(&trend->value_min, 0, sizeof(history_value_t));
	memset(&trend->value_avg, 0, sizeof(value_avg_t));
	memset(&trend->value_max, 0, sizeof(history_value_t));
}

/******************************************************************************
 *                                                                            *
 * Function: DCadd_trend                                                      *
 *                                                                            *
 * Purpose: add new value to the trends                                       *
 *                                                                            *
 * Author: Alexander Vladishev                                                *
 *                                                                            *
 ******************************************************************************/
static void	DCadd_trend(const ZBX_DC_HISTORY *history, ZBX_DC_TREND **trends, int *trends_alloc, int *trends_num)
{
	ZBX_DC_TREND	*trend = NULL;
	int		hour;

	hour = history->ts.sec - history->ts.sec % SEC_PER_HOUR;

	trend = DCget_trend(history->itemid);

	if (trend->num > 0 && (trend->clock != hour || trend->value_type != history->value_type))
		DCflush_trend(trend, trends, trends_alloc, trends_num);

	trend->value_type = history->value_type;
	trend->clock = hour;

	switch (trend->value_type)
	{
		case ITEM_VALUE_TYPE_FLOAT:
			if (trend->num == 0 || history->value.dbl < trend->value_min.dbl)
				trend->value_min.dbl = history->value.dbl;
			if (trend->num == 0 || history->value.dbl > trend->value_max.dbl)
				trend->value_max.dbl = history->value.dbl;
			trend->value_avg.dbl = (trend->num * trend->value_avg.dbl
				+ history->value.dbl) / (trend->num + 1);
			break;
		case ITEM_VALUE_TYPE_UINT64:
			if (trend->num == 0 || history->value.ui64 < trend->value_min.ui64)
				trend->value_min.ui64 = history->value.ui64;
			if (trend->num == 0 || history->value.ui64 > trend->value_max.ui64)
				trend->value_max.ui64 = history->value.ui64;
			uinc128_64(&trend->value_avg.ui64, history->value.ui64);
			break;
	}
	trend->num++;
}

/******************************************************************************
 *                                                                            *
 * Function: DCmass_update_trends                                             *
 *                                                                            *
 * Parameters: history     - array of history data                            *
 *             history_num - number of history structures                     *
 *                                                                            *
 * Author: Alexander Vladishev                                                *
 *                                                                            *
 ******************************************************************************/
static void	DCmass_update_trends(ZBX_DC_HISTORY *history, int history_num)
{
	const char	*__function_name = "DCmass_update_trends";
	ZBX_DC_TREND	*trends = NULL;
	zbx_timespec_t	ts;
	int		trends_alloc = 0, trends_num = 0, i, hour, seconds;

	zabbix_log(LOG_LEVEL_DEBUG, "In %s()", __function_name);

	zbx_timespec(&ts);
	seconds = ts.sec % SEC_PER_HOUR;
	hour = ts.sec - seconds;

	LOCK_TRENDS;

	for (i = 0; i < history_num; i++)
	{
		const ZBX_DC_HISTORY	*h = &history[i];

		if (0 != (ZBX_DC_FLAGS_NOT_FOR_TRENDS & h->flags))
			continue;

		DCadd_trend(h, &trends, &trends_alloc, &trends_num);
	}

	if (cache->trends_last_cleanup_hour < hour && ZBX_TRENDS_CLEANUP_TIME < seconds)
	{
		zbx_hashset_iter_t	iter;
		ZBX_DC_TREND		*trend;

		zbx_hashset_iter_reset(&cache->trends, &iter);

		while (NULL != (trend = (ZBX_DC_TREND *)zbx_hashset_iter_next(&iter)))
		{
			if (trend->clock != hour)
			{
				DCflush_trend(trend, &trends, &trends_alloc, &trends_num);
				zbx_hashset_iter_remove(&iter);
			}
		}

		cache->trends_last_cleanup_hour = hour;
	}

	UNLOCK_TRENDS;

	while (0 < trends_num)
		DCflush_trends(trends, &trends_num, 1);

	zbx_free(trends);

	zabbix_log(LOG_LEVEL_DEBUG, "End of %s()", __function_name);
}

/******************************************************************************
 *                                                                            *
 * Function: DCsync_trends                                                    *
 *                                                                            *
 * Purpose: flush all trends to the database                                  *
 *                                                                            *
 * Author: Alexander Vladishev                                                *
 *                                                                            *
 ******************************************************************************/
static void	DCsync_trends(void)
{
	const char		*__function_name = "DCsync_trends";
	zbx_hashset_iter_t	iter;
	ZBX_DC_TREND		*trends = NULL, *trend;
	int			trends_alloc = 0, trends_num = 0;

	zabbix_log(LOG_LEVEL_DEBUG, "In %s() trends_num:%d", __function_name, cache->trends_num);

	zabbix_log(LOG_LEVEL_WARNING, "syncing trend data...");

	LOCK_TRENDS;

	zbx_hashset_iter_reset(&cache->trends, &iter);

	while (NULL != (trend = (ZBX_DC_TREND *)zbx_hashset_iter_next(&iter)))
		DCflush_trend(trend, &trends, &trends_alloc, &trends_num);

	UNLOCK_TRENDS;

	DBbegin();

	while (trends_num > 0)
		DCflush_trends(trends, &trends_num, 0);

	DBcommit();

	zbx_free(trends);

	zabbix_log(LOG_LEVEL_WARNING, "syncing trend data done");

	zabbix_log(LOG_LEVEL_DEBUG, "End of %s()", __function_name);
}

/******************************************************************************
 *                                                                            *
 * Function: DCmass_update_triggers                                           *
 *                                                                            *
 * Purpose: re-calculate and update values of triggers related to the items   *
 *                                                                            *
 * Parameters: history     - array of history data                            *
 *             history_num - number of history structures                     *
 *                                                                            *
 * Author: Alexei Vladishev, Alexander Vladishev                              *
 *                                                                            *
 ******************************************************************************/
static void	DCmass_update_triggers(ZBX_DC_HISTORY *history, int history_num, zbx_vector_ptr_t *trigger_diff)
{
	const char		*__function_name = "DCmass_update_triggers";
	int			i, item_num = 0;
	zbx_uint64_t		*itemids = NULL;
	zbx_timespec_t		*timespecs = NULL;
	zbx_hashset_t		trigger_info;
	zbx_vector_ptr_t	trigger_order;

	zabbix_log(LOG_LEVEL_DEBUG, "In %s()", __function_name);

	itemids = zbx_malloc(itemids, sizeof(zbx_uint64_t) * (size_t)history_num);
	timespecs = zbx_malloc(timespecs, sizeof(zbx_timespec_t) * (size_t)history_num);

	for (i = 0; i < history_num; i++)
	{
		const ZBX_DC_HISTORY	*h = &history[i];

		if (0 != (ZBX_DC_FLAG_NOVALUE & h->flags))
			continue;

		itemids[item_num] = h->itemid;
		timespecs[item_num] = h->ts;
		item_num++;
	}

	if (0 == item_num)
		goto clean_items;

	zbx_hashset_create(&trigger_info, MAX(100, 2 * item_num),
			ZBX_DEFAULT_UINT64_HASH_FUNC, ZBX_DEFAULT_UINT64_COMPARE_FUNC);

	zbx_vector_ptr_create(&trigger_order);
	zbx_vector_ptr_reserve(&trigger_order, item_num);

	DCconfig_get_triggers_by_itemids(&trigger_info, &trigger_order, itemids, timespecs, item_num);

	zbx_determine_items_in_expressions(&trigger_order, itemids, item_num);

	if (0 == trigger_order.values_num)
		goto clean_triggers;

	evaluate_expressions(&trigger_order);

	zbx_process_triggers(&trigger_order, trigger_diff);

	DCfree_triggers(&trigger_order);
clean_triggers:
	zbx_hashset_destroy(&trigger_info);
	zbx_vector_ptr_destroy(&trigger_order);
clean_items:
	zbx_free(timespecs);
	zbx_free(itemids);

	zabbix_log(LOG_LEVEL_DEBUG, "End of %s()", __function_name);
}

/******************************************************************************
 *                                                                            *
 * Function: DCadd_update_item_sql                                            *
 *                                                                            *
 * Purpose: 1) generate sql for updating item in database                     *
 *          2) calculate item delta value                                     *
 *          3) add events (item supported/not supported)                      *
 *          4) update cache (requeue item)                                    *
 *                                                                            *
 * Parameters: item - [IN/OUT] item reference                                 *
 *             h    - [IN/OUT] a reference to history cache value             *
 *                                                                            *
 ******************************************************************************/
static void	DCadd_update_item_sql(size_t *sql_offset, DC_ITEM *item, ZBX_DC_HISTORY *h)
{
	char				*value_esc;
	const char			*sql_start = "update items set ", *sql_continue = ",";

	if (ITEM_STATE_NOTSUPPORTED == h->state)
		goto notsupported;

	if (0 != (ZBX_DC_FLAG_META & h->flags))
	{
		zbx_snprintf_alloc(&sql, &sql_alloc, sql_offset, "%slastlogsize=" ZBX_FS_UI64 ",mtime=%d",
				sql_start, h->lastlogsize, h->mtime);
		sql_start = sql_continue;
	}

notsupported:

	if (ITEM_STATE_NOTSUPPORTED == h->state)
	{
		int	update_cache = 0;

		if (ITEM_STATE_NOTSUPPORTED != item->db_state)
		{
			unsigned char	object;

			zabbix_log(LOG_LEVEL_WARNING, "item \"%s:%s\" became not supported: %s",
					item->host.host, item->key_orig, h->value.str);

			object = (0 != (ZBX_FLAG_DISCOVERY_RULE & item->flags) ?
					EVENT_OBJECT_LLDRULE : EVENT_OBJECT_ITEM);
			add_event(EVENT_SOURCE_INTERNAL, object, item->itemid, &h->ts, h->state, NULL, NULL, NULL, 0,
					0, NULL, 0, NULL);

			zbx_snprintf_alloc(&sql, &sql_alloc, sql_offset, "%sstate=%d", sql_start, (int)h->state);
			sql_start = sql_continue;

			update_cache = 1;
		}

		if (0 != strcmp(item->db_error, h->value.err))
		{
			value_esc = DBdyn_escape_field("items", "error", h->value.err);
			zbx_snprintf_alloc(&sql, &sql_alloc, sql_offset, "%serror='%s'", sql_start, value_esc);
			sql_start = sql_continue;

			if (ITEM_STATE_NOTSUPPORTED == item->db_state)
			{
				zabbix_log(LOG_LEVEL_WARNING, "error reason for \"%s:%s\" changed: %s", item->host.host,
						item->key_orig, h->value.err);
			}

			zbx_free(value_esc);

			update_cache = 1;
		}

		if (0 != update_cache)
			DCconfig_set_item_db_state(item->itemid, h->state, h->value.err);
	}
	else
	{
		if (ITEM_STATE_NOTSUPPORTED == item->db_state)
		{
			zabbix_log(LOG_LEVEL_WARNING, "item \"%s:%s\" became supported",
					item->host.host, item->key_orig);

			/* we know it's EVENT_OBJECT_ITEM because LLDRULE that becomes */
			/* supported is handled in lld_process_discovery_rule()        */
			add_event(EVENT_SOURCE_INTERNAL, EVENT_OBJECT_ITEM, item->itemid, &h->ts, h->state,
					NULL, NULL, NULL, 0, 0, NULL, 0, NULL);

			zbx_snprintf_alloc(&sql, &sql_alloc, sql_offset, "%sstate=%d,error=''", sql_start,
					(int)h->state);
			sql_start = sql_continue;

			DCconfig_set_item_db_state(item->itemid, h->state, "");
		}
	}
	if (sql_start == sql_continue)
		zbx_snprintf_alloc(&sql, &sql_alloc, sql_offset, " where itemid=" ZBX_FS_UI64 ";\n", item->itemid);
}

static void	DCinventory_value_add(zbx_vector_ptr_t *inventory_values, DC_ITEM *item, ZBX_DC_HISTORY *h)
{
	char			value[MAX_BUFFER_LEN];
	const char		*inventory_field;
	zbx_inventory_value_t	*inventory_value;

	if (ITEM_STATE_NOTSUPPORTED == h->state)
		return;

	if (HOST_INVENTORY_AUTOMATIC != item->host.inventory_mode)
		return;

	if (0 != (ZBX_DC_FLAG_UNDEF & h->flags) || 0 != (ZBX_DC_FLAG_NOVALUE & h->flags) ||
			NULL == (inventory_field = DBget_inventory_field(item->inventory_link)))
	{
		return;
	}

	switch (h->value_type)
	{
		case ITEM_VALUE_TYPE_FLOAT:
			zbx_snprintf(value, sizeof(value), ZBX_FS_DBL, h->value.dbl);
			break;
		case ITEM_VALUE_TYPE_UINT64:
			zbx_snprintf(value, sizeof(value), ZBX_FS_UI64, h->value.ui64);
			break;
		case ITEM_VALUE_TYPE_STR:
		case ITEM_VALUE_TYPE_TEXT:
			strscpy(value, h->value.str);
			break;
		default:
			return;
	}

	zbx_format_value(value, sizeof(value), item->valuemapid, item->units, h->value_type);

	inventory_value = zbx_malloc(NULL, sizeof(zbx_inventory_value_t));

	inventory_value->hostid = item->host.hostid;
	inventory_value->field_name = inventory_field;
	inventory_value->value_esc = DBdyn_escape_field("host_inventory", inventory_field, value);

	zbx_vector_ptr_append(inventory_values, inventory_value);
}

static void	DCadd_update_inventory_sql(size_t *sql_offset, zbx_vector_ptr_t *inventory_values)
{
	int	i;

	if (0 == inventory_values->values_num)
		return;

	for (i = 0; i < inventory_values->values_num; i++)
	{
		zbx_inventory_value_t	*inventory_value = (zbx_inventory_value_t *)inventory_values->values[i];

		zbx_snprintf_alloc(&sql, &sql_alloc, sql_offset,
				"update host_inventory set %s='%s' where hostid=" ZBX_FS_UI64 ";\n",
				inventory_value->field_name, inventory_value->value_esc, inventory_value->hostid);

		DBexecute_overflowed_sql(&sql, &sql_alloc, sql_offset);
	}
}

static void	DCinventory_value_free(zbx_inventory_value_t *inventory_value)
{
	zbx_free(inventory_value->value_esc);
	zbx_free(inventory_value);
}

/******************************************************************************
 *                                                                            *
 * Function: dc_history_clean_value                                           *
 *                                                                            *
 * Purpose: frees resources allocated to store str/text/log value             *
 *                                                                            *
 * Parameters: history     - [IN] the history data                            *
 *             history_num - [IN] the number of values in history data        *
 *                                                                            *
 ******************************************************************************/
static void	dc_history_clean_value(ZBX_DC_HISTORY *history)
{
	if (ITEM_STATE_NOTSUPPORTED == history->state)
	{
		zbx_free(history->value.err);
		return;
	}

	if (0 != (ZBX_DC_FLAG_NOVALUE & history->flags))
		return;

	switch (history->value_type)
	{
		case ITEM_VALUE_TYPE_LOG:
			zbx_free(history->value.log->value);
			zbx_free(history->value.log->source);
			zbx_free(history->value.log);
			break;
		case ITEM_VALUE_TYPE_STR:
		case ITEM_VALUE_TYPE_TEXT:
			zbx_free(history->value.str);
			break;
	}
}

/******************************************************************************
 *                                                                            *
 * Function: hc_free_item_values                                              *
 *                                                                            *
 * Purpose: frees resources allocated to store str/text/log values            *
 *                                                                            *
 * Parameters: history     - [IN] the history data                            *
 *             history_num - [IN] the number of values in history data        *
 *                                                                            *
 ******************************************************************************/
static void	hc_free_item_values(ZBX_DC_HISTORY *history, int history_num)
{
	int	i;

	for (i = 0; i < history_num; i++)
		dc_history_clean_value(&history[i]);
}

/******************************************************************************
 *                                                                            *
 * Function: dc_history_set_error                                             *
 *                                                                            *
 * Purpose: sets history data to notsupported                                 *
 *                                                                            *
 * Parameters: history  - [IN] the history data                               *
 *             errmsg   - [IN] the error message                              *
 *                                                                            *
 * Comments: The error message is stored directly and freed with when history *
 *           data is cleaned.                                                 *
 *                                                                            *
 ******************************************************************************/
static void	dc_history_set_error(ZBX_DC_HISTORY *hdata, char *errmsg)
{
	dc_history_clean_value(hdata);
	hdata->value.err = errmsg;
	hdata->state = ITEM_STATE_NOTSUPPORTED;
	hdata->flags |= ZBX_DC_FLAG_UNDEF;
}

/******************************************************************************
 *                                                                            *
 * Function: dc_history_set_value                                             *
 *                                                                            *
 * Purpose: sets history data value                                           *
 *                                                                            *
 * Parameters: hdata      - [IN/OUT] the history data                         *
 *             value_type - [IN] the item value type                          *
 *             value      - [IN] the value to set                             *
 *                                                                            *
 * Return value: SUCCEED - Value conversion was successful.                   *
 *               FAIL    - Otherwise                                          *
 *                                                                            *
 ******************************************************************************/
static int	dc_history_set_value(ZBX_DC_HISTORY *hdata, unsigned char value_type, zbx_variant_t *value)
{
	int	ret;

	switch (value_type)
	{
		case ITEM_VALUE_TYPE_FLOAT:
			ret = zbx_variant_convert(value, ZBX_VARIANT_DBL);
			break;
		case ITEM_VALUE_TYPE_UINT64:
			ret = zbx_variant_convert(value, ZBX_VARIANT_UI64);
			break;
		case ITEM_VALUE_TYPE_STR:
		case ITEM_VALUE_TYPE_TEXT:
		case ITEM_VALUE_TYPE_LOG:
			ret = zbx_variant_convert(value, ZBX_VARIANT_STR);
			break;
		default:
			THIS_SHOULD_NEVER_HAPPEN;
			return FAIL;
	}

	if (FAIL == ret)
	{
		char	*errmsg;

		errmsg = zbx_dsprintf(NULL, "Value \"%s\" of type \"%s\" is not suitable for"
			" value type \"%s\"", zbx_variant_value_desc(value),
			zbx_variant_type_desc(value), zbx_item_value_type_string(value_type));

		dc_history_set_error(hdata, errmsg);
		return FAIL;
	}

	switch (value_type)
	{
		case ITEM_VALUE_TYPE_FLOAT:
			dc_history_clean_value(hdata);
			hdata->value.dbl = value->data.dbl;
			break;
		case ITEM_VALUE_TYPE_UINT64:
			dc_history_clean_value(hdata);
			hdata->value.ui64 = value->data.ui64;
			break;
		case ITEM_VALUE_TYPE_STR:
			dc_history_clean_value(hdata);
			hdata->value.str = value->data.str;
			hdata->value.str[zbx_db_strlen_n(hdata->value.str, HISTORY_STR_VALUE_LEN)] = '\0';
			break;
		case ITEM_VALUE_TYPE_TEXT:
			dc_history_clean_value(hdata);
			hdata->value.str = value->data.str;
			hdata->value.str[zbx_db_strlen_n(hdata->value.str, HISTORY_TEXT_VALUE_LEN)] = '\0';
			break;
		case ITEM_VALUE_TYPE_LOG:
			if (ITEM_VALUE_TYPE_LOG != hdata->value_type)
			{
				dc_history_clean_value(hdata);
				hdata->value.log = zbx_malloc(NULL, sizeof(zbx_log_value_t));
				memset(hdata->value.log, 0, sizeof(zbx_log_value_t));
			}
			hdata->value.log->value = value->data.str;
			hdata->value.str[zbx_db_strlen_n(hdata->value.str, HISTORY_LOG_VALUE_LEN)] = '\0';
	}

	hdata->value_type = value_type;
	zbx_variant_set_none(value);

	return ret;
}

/******************************************************************************
 *                                                                            *
 * Function: normalize_item_value                                             *
 *                                                                            *
 * Purpose: normalize item value by performing truncation of long text        *
 *          values and changes value format according to the item value type  *
 *                                                                            *
 * Parameters: item          - [IN] the item                                  *
 *             hdata         - [IN/OUT] the historical data to process        *
 *                                                                            *
 * Return value: SUCCEED - Normalization was successful.                      *
 *               FAIL    - Otherwise - ZBX_DC_FLAG_UNDEF will be set and item *
 *                         state changed to ZBX_NOTSUPPORTED.                 *
 *                                                                            *
 ******************************************************************************/
static int	normalize_item_value(const DC_ITEM *item, ZBX_DC_HISTORY *hdata)
{
<<<<<<< HEAD
	int		ret = FAIL;
=======
	int		i, ret;
	char		*errmsg = NULL, *logvalue;
>>>>>>> 18a790cd
	zbx_variant_t	value_var;

	if (0 != (hdata->flags & ZBX_DC_FLAG_NOVALUE))
	{
		ret = SUCCEED;
		goto out;
	}

	if (ITEM_STATE_NOTSUPPORTED == hdata->state)
		goto out;

	if (item->value_type == hdata->value_type)
	{
		/* truncate text based values if necessary */
		switch (hdata->value_type)
		{
			case ITEM_VALUE_TYPE_STR:
				hdata->value.str[zbx_db_strlen_n(hdata->value.str, HISTORY_STR_VALUE_LEN)] = '\0';
				break;
			case ITEM_VALUE_TYPE_TEXT:
				hdata->value.str[zbx_db_strlen_n(hdata->value.str, HISTORY_TEXT_VALUE_LEN)] = '\0';
				break;
			case ITEM_VALUE_TYPE_LOG:
				logvalue = hdata->value.log->value;
				logvalue[zbx_db_strlen_n(logvalue, HISTORY_LOG_VALUE_LEN)] = '\0';
				break;
		}
		return SUCCEED;
	}

	switch (hdata->value_type)
	{
		case ITEM_VALUE_TYPE_FLOAT:
			zbx_variant_set_dbl(&value_var, hdata->value.dbl);
			break;
		case ITEM_VALUE_TYPE_UINT64:
			zbx_variant_set_ui64(&value_var, hdata->value.ui64);
			break;
		case ITEM_VALUE_TYPE_STR:
		case ITEM_VALUE_TYPE_TEXT:
			zbx_variant_set_str(&value_var, hdata->value.str);
			hdata->value.str = NULL;
			break;
		case ITEM_VALUE_TYPE_LOG:
			zbx_variant_set_str(&value_var, hdata->value.log->value);
			hdata->value.log->value = NULL;
			break;
	}

<<<<<<< HEAD
	ret = dc_history_set_value(hdata, item->value_type, &value_var);
=======
	for (i = 0; i < item->preproc_ops_num; i++)
	{
		if (SUCCEED != (ret = zbx_item_preproc(item,  &value_var, &hdata->ts, &item->preproc_ops[i],
				delta_history, &errmsg)))
		{
			char	*errmsg_full;

			errmsg_full = zbx_dsprintf(NULL, "Item preprocessing step #%d failed: %s", i + 1, errmsg);
			dc_history_set_error(hdata, errmsg_full);
			zbx_free(errmsg);
			goto out;
		}

		if (ZBX_VARIANT_NONE == value_var.type)
		{
			hdata->flags |= ZBX_DC_FLAG_UNDEF;
			goto out;
		}
	}
	dc_history_set_value(hdata, item->value_type, &value_var);
out:
>>>>>>> 18a790cd
	zbx_variant_clear(&value_var);

out:
	return ret;
}

/******************************************************************************
 *                                                                            *
 * Function: DCmass_update_items                                              *
 *                                                                            *
 * Purpose: update items info after new value is received                     *
 *                                                                            *
 * Parameters: history     - array of history data                            *
 *             history_num - number of history structures                     *
 *                                                                            *
 * Author: Alexei Vladishev, Eugene Grigorjev, Alexander Vladishev            *
 *                                                                            *
 ******************************************************************************/
static void	DCmass_update_items(ZBX_DC_HISTORY *history, int history_num)
{
	const char		*__function_name = "DCmass_update_items";

	size_t			sql_offset = 0;
	zbx_vector_uint64_t	itemids;
	DC_ITEM			*items = NULL;
	int			i, *errcodes = NULL;
	zbx_vector_ptr_t	inventory_values;

	zabbix_log(LOG_LEVEL_DEBUG, "In %s()", __function_name);

	items = zbx_malloc(items, sizeof(DC_ITEM) * (size_t)history_num);
	errcodes = zbx_malloc(errcodes, sizeof(int) * (size_t)history_num);

	zbx_vector_ptr_create(&inventory_values);
	zbx_vector_uint64_create(&itemids);
	zbx_vector_uint64_reserve(&itemids, history_num);

	for (i = 0; i < history_num; i++)
		zbx_vector_uint64_append(&itemids, history[i].itemid);

	zbx_vector_uint64_sort(&itemids, ZBX_DEFAULT_UINT64_COMPARE_FUNC);

	DCconfig_get_items_by_itemids(items, itemids.values, errcodes, history_num, ZBX_FLAG_ITEM_FIELDS_PREPROC);

	zbx_vector_uint64_clear(&itemids);	/* item ids that are not disabled and not deleted in DB */

	DBbegin_multiple_update(&sql, &sql_alloc, &sql_offset);

	for (i = 0; i < history_num; i++)
	{
		ZBX_DC_HISTORY	*h;
		int		j;

		if (SUCCEED != errcodes[i])
			continue;

		if (ITEM_STATUS_ACTIVE != items[i].status)
			continue;

		if (HOST_STATUS_MONITORED != items[i].host.status)
			continue;

		for (j = 0; j < history_num; j++)
		{
			if (items[i].itemid == history[j].itemid)
				break;
		}

		if (history_num == j)
		{
			THIS_SHOULD_NEVER_HAPPEN;
			continue;
		}

		h = &history[j];

		if (0 == items[i].history)
			h->flags |= ZBX_DC_FLAG_NOHISTORY;

		if ((ITEM_VALUE_TYPE_FLOAT != items[i].value_type && ITEM_VALUE_TYPE_UINT64 != items[i].value_type) ||
				0 == items[i].trends)
		{
			h->flags |= ZBX_DC_FLAG_NOTRENDS;
		}

		normalize_item_value(&items[i], h);

		DCadd_update_item_sql(&sql_offset, &items[i], h);
		DBexecute_overflowed_sql(&sql, &sql_alloc, &sql_offset);

		DCinventory_value_add(&inventory_values, &items[i], h);

		zbx_vector_uint64_append(&itemids, items[i].itemid);
	}

	zbx_vector_ptr_sort(&inventory_values, ZBX_DEFAULT_UINT64_PTR_COMPARE_FUNC);

	DCadd_update_inventory_sql(&sql_offset, &inventory_values);

	zbx_vector_ptr_clear_ext(&inventory_values, (zbx_clean_func_t)DCinventory_value_free);
	zbx_vector_ptr_destroy(&inventory_values);

	/* disable processing of deleted and disabled items by setting ZBX_DC_FLAG_UNDEF flag */
	for (i = 0; i < history_num; i++)
	{
		if (FAIL == zbx_vector_uint64_bsearch(&itemids, history[i].itemid, ZBX_DEFAULT_UINT64_COMPARE_FUNC))
			history[i].flags |= ZBX_DC_FLAG_UNDEF;
	}

	zbx_vector_uint64_destroy(&itemids);
	DCconfig_clean_items(items, errcodes, history_num);

	zbx_free(errcodes);
	zbx_free(items);

	if (sql_offset > 16)	/* In ORACLE always present begin..end; */
	{
		DBend_multiple_update(&sql, &sql_alloc, &sql_offset);
		DBexecute("%s", sql);
	}

	zabbix_log(LOG_LEVEL_DEBUG, "End of %s()", __function_name);
}

/******************************************************************************
 *                                                                            *
 * Function: DCmass_proxy_update_items                                        *
 *                                                                            *
 * Purpose: update items info after new value is received                     *
 *                                                                            *
 * Parameters: history     - array of history data                            *
 *             history_num - number of history structures                     *
 *                                                                            *
 * Author: Alexei Vladishev, Eugene Grigorjev, Alexander Vladishev            *
 *                                                                            *
 ******************************************************************************/
static void	DCmass_proxy_update_items(ZBX_DC_HISTORY *history, int history_num)
{
	const char	*__function_name = "DCmass_proxy_update_items";

	size_t		sql_offset = 0;
	int		i;

	zabbix_log(LOG_LEVEL_DEBUG, "In %s()", __function_name);

	DBbegin_multiple_update(&sql, &sql_alloc, &sql_offset);

	for (i = 0; i < history_num; i++)
	{
		if (ITEM_STATE_NOTSUPPORTED == history[i].state)
			continue;

		if (0 == (ZBX_DC_FLAG_META & history[i].flags))
			continue;

		zbx_snprintf_alloc(&sql, &sql_alloc, &sql_offset,
				"update items"
				" set lastlogsize=" ZBX_FS_UI64
					",mtime=%d"
				" where itemid=" ZBX_FS_UI64 ";\n",
				history[i].lastlogsize, history[i].mtime, history[i].itemid);

		DBexecute_overflowed_sql(&sql, &sql_alloc, &sql_offset);
	}

	DBend_multiple_update(&sql, &sql_alloc, &sql_offset);

	if (sql_offset > 16)	/* In ORACLE always present begin..end; */
		DBexecute("%s", sql);

	zabbix_log(LOG_LEVEL_DEBUG, "End of %s()", __function_name);
}

/******************************************************************************
 *                                                                            *
 * Function: dc_add_history_dbl                                               *
 *                                                                            *
 * Purpose: helper function for DCmass_add_history()                          *
 *                                                                            *
 ******************************************************************************/
static void	dc_add_history_dbl(ZBX_DC_HISTORY *history, int history_num)
{
	int		i;
	zbx_db_insert_t	db_insert;

	zbx_db_insert_prepare(&db_insert, "history", "itemid", "clock", "ns", "value", NULL);

	for (i = 0; i < history_num; i++)
	{
		const ZBX_DC_HISTORY	*h = &history[i];

		if (0 != (ZBX_DC_FLAGS_NOT_FOR_HISTORY & h->flags))
			continue;

		if (ITEM_VALUE_TYPE_FLOAT != h->value_type)
			continue;

		zbx_db_insert_add_values(&db_insert, h->itemid, h->ts.sec, h->ts.ns, h->value.dbl);
	}

	zbx_db_insert_execute(&db_insert);
	zbx_db_insert_clean(&db_insert);
}

/******************************************************************************
 *                                                                            *
 * Function: dc_add_history_uint                                              *
 *                                                                            *
 * Purpose: helper function for DCmass_add_history()                          *
 *                                                                            *
 ******************************************************************************/
static void	dc_add_history_uint(ZBX_DC_HISTORY *history, int history_num)
{
	int		i;
	zbx_db_insert_t	db_insert;

	zbx_db_insert_prepare(&db_insert, "history_uint", "itemid", "clock", "ns", "value", NULL);

	for (i = 0; i < history_num; i++)
	{
		const ZBX_DC_HISTORY	*h = &history[i];

		if (0 != (ZBX_DC_FLAGS_NOT_FOR_HISTORY & h->flags))
			continue;

		if (ITEM_VALUE_TYPE_UINT64 != history[i].value_type)
			continue;

		zbx_db_insert_add_values(&db_insert, h->itemid, h->ts.sec, h->ts.ns, h->value.ui64);
	}

	zbx_db_insert_execute(&db_insert);
	zbx_db_insert_clean(&db_insert);
}

/******************************************************************************
 *                                                                            *
 * Function: dc_add_history_str                                               *
 *                                                                            *
 * Purpose: helper function for DCmass_add_history()                          *
 *                                                                            *
 ******************************************************************************/
static void	dc_add_history_str(ZBX_DC_HISTORY *history, int history_num)
{
	int		i;
	zbx_db_insert_t	db_insert;

	zbx_db_insert_prepare(&db_insert, "history_str", "itemid", "clock", "ns", "value", NULL);

	for (i = 0; i < history_num; i++)
	{
		const ZBX_DC_HISTORY	*h = &history[i];

		if (0 != (ZBX_DC_FLAGS_NOT_FOR_HISTORY & h->flags))
			continue;

		if (ITEM_VALUE_TYPE_STR != h->value_type)
			continue;

		zbx_db_insert_add_values(&db_insert, h->itemid, h->ts.sec, h->ts.ns, h->value.str);
	}

	zbx_db_insert_execute(&db_insert);
	zbx_db_insert_clean(&db_insert);
}

/******************************************************************************
 *                                                                            *
 * Function: dc_add_history_text                                              *
 *                                                                            *
 * Purpose: helper function for DCmass_add_history()                          *
 *                                                                            *
 ******************************************************************************/
static void	dc_add_history_text(ZBX_DC_HISTORY *history, int history_num)
{
	int		i;
	zbx_db_insert_t	db_insert;

	zbx_db_insert_prepare(&db_insert, "history_text", "itemid", "clock", "ns", "value", NULL);

	for (i = 0; i < history_num; i++)
	{
		const ZBX_DC_HISTORY	*h = &history[i];

		if (0 != (ZBX_DC_FLAGS_NOT_FOR_HISTORY & h->flags))
			continue;

		if (ITEM_VALUE_TYPE_TEXT != h->value_type)
			continue;

		zbx_db_insert_add_values(&db_insert, h->itemid, h->ts.sec, h->ts.ns, h->value.str);
	}

	zbx_db_insert_execute(&db_insert);
	zbx_db_insert_clean(&db_insert);
}

/******************************************************************************
 *                                                                            *
 * Function: dc_add_history_log                                               *
 *                                                                            *
 * Purpose: helper function for DCmass_add_history()                          *
 *                                                                            *
 ******************************************************************************/
static void	dc_add_history_log(ZBX_DC_HISTORY *history, int history_num)
{
	int			i;
	zbx_db_insert_t		db_insert;

	zbx_db_insert_prepare(&db_insert, "history_log", "itemid", "clock", "ns", "timestamp", "source", "severity",
			"value", "logeventid", NULL);

	for (i = 0; i < history_num; i++)
	{
		const ZBX_DC_HISTORY	*h = &history[i];
		const zbx_log_value_t	*log;

		if (0 != (ZBX_DC_FLAGS_NOT_FOR_HISTORY & h->flags))
			continue;

		if (ITEM_VALUE_TYPE_LOG != h->value_type)
			continue;

		log = h->value.log;

		zbx_db_insert_add_values(&db_insert, h->itemid, h->ts.sec, h->ts.ns, log->timestamp,
				ZBX_NULL2EMPTY_STR(log->source), log->severity, log->value, log->logeventid);
	}

	zbx_db_insert_execute(&db_insert);
	zbx_db_insert_clean(&db_insert);
}

/******************************************************************************
 *                                                                            *
 * Function: DCmass_add_history                                               *
 *                                                                            *
 * Purpose: inserting new history data after new value is received            *
 *                                                                            *
 * Parameters: history     - array of history data                            *
 *             history_num - number of history structures                     *
 *                                                                            *
 * Author: Alexander Vladishev                                                *
 *                                                                            *
 ******************************************************************************/
static void	DCmass_add_history(ZBX_DC_HISTORY *history, int history_num)
{
	const char	*__function_name = "DCmass_add_history";

	int		i, h_num = 0, huint_num = 0, hstr_num = 0, htext_num = 0, hlog_num = 0, rc = ZBX_DB_OK;

	zabbix_log(LOG_LEVEL_DEBUG, "In %s()", __function_name);

	for (i = 0; i < history_num; i++)
	{
		const ZBX_DC_HISTORY	*h = &history[i];

		if (0 != (ZBX_DC_FLAGS_NOT_FOR_HISTORY & h->flags))
			continue;

		switch (h->value_type)
		{
			case ITEM_VALUE_TYPE_FLOAT:
				h_num++;
				break;
			case ITEM_VALUE_TYPE_UINT64:
				huint_num++;
				break;
			case ITEM_VALUE_TYPE_STR:
				hstr_num++;
				break;
			case ITEM_VALUE_TYPE_TEXT:
				htext_num++;
				break;
			case ITEM_VALUE_TYPE_LOG:
				hlog_num++;
				break;
		}
	}

	/* history */
	if (0 != h_num)
		dc_add_history_dbl(history, history_num);

	/* history_uint */
	if (0 != huint_num)
		dc_add_history_uint(history, history_num);

	/* history_str */
	if (0 != hstr_num)
		dc_add_history_str(history, history_num);

	/* history_text */
	if (0 != htext_num)
		dc_add_history_text(history, history_num);

	/* history_log */
	if (0 != hlog_num)
		dc_add_history_log(history, history_num);

	/* update value cache */
	if (ZBX_DB_OK <= rc && 0 != (program_type & ZBX_PROGRAM_TYPE_SERVER) &&
			0 != h_num + huint_num + hstr_num + htext_num + hlog_num)
	{
		/* the history values were written into database, now add to value cache */
		zbx_vc_lock();

		for (i = 0; i < history_num; i++)
		{
			ZBX_DC_HISTORY	*h = &history[i];

			if (0 != (ZBX_DC_FLAGS_NOT_FOR_HISTORY & h->flags))
				continue;

			zbx_vc_add_value(h->itemid, h->value_type, &h->ts, &h->value);
		}

		zbx_vc_unlock();
	}

	zabbix_log(LOG_LEVEL_DEBUG, "End of %s()", __function_name);
}

/******************************************************************************
 *                                                                            *
 * Function: dc_add_proxy_history                                             *
 *                                                                            *
 * Purpose: helper function for DCmass_proxy_add_history()                    *
 *                                                                            *
 * Comment: this function is meant for items with value_type other other than *
 *          ITEM_VALUE_TYPE_LOG not containing meta information in result     *
 *                                                                            *
 ******************************************************************************/
static void	dc_add_proxy_history(ZBX_DC_HISTORY *history, int history_num)
{
	int		i;
	char		buffer[64], *pvalue;
	zbx_db_insert_t	db_insert;

	zbx_db_insert_prepare(&db_insert, "proxy_history", "itemid", "clock", "ns", "value", NULL);

	for (i = 0; i < history_num; i++)
	{
		const ZBX_DC_HISTORY	*h = &history[i];

		if (0 != (h->flags & ZBX_DC_FLAG_UNDEF))
			continue;

		if (0 != (h->flags & ZBX_DC_FLAG_META))
			continue;

		if (ITEM_STATE_NOTSUPPORTED == h->state)
			continue;

		switch (h->value_type)
		{
			case ITEM_VALUE_TYPE_FLOAT:
				zbx_snprintf(pvalue = buffer, sizeof(buffer), ZBX_FS_DBL, h->value.dbl);
				break;
			case ITEM_VALUE_TYPE_UINT64:
				zbx_snprintf(pvalue = buffer, sizeof(buffer), ZBX_FS_UI64, h->value.ui64);
				break;
			case ITEM_VALUE_TYPE_STR:
			case ITEM_VALUE_TYPE_TEXT:
				pvalue = h->value.str;
				break;
			default:
				continue;
		}

		zbx_db_insert_add_values(&db_insert, h->itemid, h->ts.sec, h->ts.ns, pvalue);
	}

	zbx_db_insert_execute(&db_insert);
	zbx_db_insert_clean(&db_insert);
}

/******************************************************************************
 *                                                                            *
 * Function: dc_add_proxy_history_log                                         *
 *                                                                            *
 * Purpose: helper function for DCmass_proxy_add_history()                    *
 *                                                                            *
 * Comment: this function is meant for items with value_type                  *
 *          ITEM_VALUE_TYPE_LOG                                               *
 *                                                                            *
 ******************************************************************************/
static void	dc_add_proxy_history_log(ZBX_DC_HISTORY *history, int history_num)
{
	int		i;
	zbx_db_insert_t	db_insert;

	/* see hc_copy_history_data() for fields that might be uninitialized and need special handling here */
	zbx_db_insert_prepare(&db_insert, "proxy_history", "itemid", "clock", "ns", "timestamp", "source", "severity",
			"value", "logeventid", "lastlogsize", "mtime", "flags",  NULL);

	for (i = 0; i < history_num; i++)
	{
		unsigned int		flags = PROXY_HISTORY_FLAG_META;
		const ZBX_DC_HISTORY	*h = &history[i];

		if (ITEM_STATE_NOTSUPPORTED == h->state)
			continue;

		if (ITEM_VALUE_TYPE_LOG != h->value_type)
			continue;

		if (0 == (h->flags & ZBX_DC_FLAG_NOVALUE))
		{
			zbx_log_value_t *log = h->value.log;

			zbx_db_insert_add_values(&db_insert, h->itemid, h->ts.sec, h->ts.ns, log->timestamp,
					ZBX_NULL2EMPTY_STR(log->source), log->severity, log->value, log->logeventid,
					h->lastlogsize, h->mtime, flags);
		}
		else
		{
			/* sent to server only if not 0, see proxy_get_history_data() */
			const int	unset_if_novalue = 0;

			flags |= PROXY_HISTORY_FLAG_NOVALUE;

			zbx_db_insert_add_values(&db_insert, h->itemid, h->ts.sec, h->ts.ns, unset_if_novalue, "",
					unset_if_novalue, "", unset_if_novalue, h->lastlogsize, h->mtime, flags);
		}
	}

	zbx_db_insert_execute(&db_insert);
	zbx_db_insert_clean(&db_insert);
}

/******************************************************************************
 *                                                                            *
 * Function: dc_add_proxy_history_notsupported                                *
 *                                                                            *
 * Purpose: helper function for DCmass_proxy_add_history()                    *
 *                                                                            *
 ******************************************************************************/
static void	dc_add_proxy_history_notsupported(ZBX_DC_HISTORY *history, int history_num)
{
	int		i;
	zbx_db_insert_t	db_insert;

	zbx_db_insert_prepare(&db_insert, "proxy_history", "itemid", "clock", "ns", "value", "state", NULL);

	for (i = 0; i < history_num; i++)
	{
		const ZBX_DC_HISTORY	*h = &history[i];

		if (ITEM_STATE_NOTSUPPORTED != h->state)
			continue;

		zbx_db_insert_add_values(&db_insert, h->itemid, h->ts.sec, h->ts.ns, ZBX_NULL2EMPTY_STR(h->value.err),
				(int)h->state);
	}

	zbx_db_insert_execute(&db_insert);
	zbx_db_insert_clean(&db_insert);
}

/******************************************************************************
 *                                                                            *
 * Function: DCmass_proxy_add_history                                         *
 *                                                                            *
 * Purpose: inserting new history data after new value is received            *
 *                                                                            *
 * Parameters: history     - array of history data                            *
 *             history_num - number of history structures                     *
 *                                                                            *
 * Author: Alexander Vladishev                                                *
 *                                                                            *
 ******************************************************************************/
static void	DCmass_proxy_add_history(ZBX_DC_HISTORY *history, int history_num)
{
	const char	*__function_name = "DCmass_proxy_add_history";
	int		i, h_num = 0, hlog_num = 0, notsupported_num = 0;

	zabbix_log(LOG_LEVEL_DEBUG, "In %s()", __function_name);

	for (i = 0; i < history_num; i++)
	{
		const ZBX_DC_HISTORY	*h = &history[i];

		if (ITEM_STATE_NOTSUPPORTED == h->state)
		{
			notsupported_num++;
			continue;
		}

		if (ITEM_VALUE_TYPE_LOG == h->value_type)
			hlog_num++;
		else
			h_num++;
	}

	if (0 != h_num)
		dc_add_proxy_history(history, history_num);

	if (0 != hlog_num)
		dc_add_proxy_history_log(history, history_num);

	if (0 != notsupported_num)
		dc_add_proxy_history_notsupported(history, history_num);

	zabbix_log(LOG_LEVEL_DEBUG, "End of %s()", __function_name);
}


/******************************************************************************
 *                                                                            *
 * Function: DCmodule_prepare_history                                         *
 *                                                                            *
 * Purpose: prepare history data to share them with loadable modules, sort    *
 *          data by type skipping low-level discovery data, meta information  *
 *          updates and notsupported items                                    *
 *                                                                            *
 * Parameters: history            - [IN] array of history data                *
 *             history_num        - [IN] number of history structures         *
 *             history_<type>     - [OUT] array of historical data of a       *
 *                                  specific data type                        *
 *             history_<type>_num - [OUT] number of values of a specific      *
 *                                  data type                                 *
 *                                                                            *
 ******************************************************************************/
static void	DCmodule_prepare_history(ZBX_DC_HISTORY *history, int history_num, ZBX_HISTORY_FLOAT *history_float,
		int *history_float_num, ZBX_HISTORY_INTEGER *history_integer, int *history_integer_num,
		ZBX_HISTORY_STRING *history_string, int *history_string_num, ZBX_HISTORY_TEXT *history_text,
		int *history_text_num, ZBX_HISTORY_LOG *history_log, int *history_log_num)
{
	ZBX_DC_HISTORY		*h;
	ZBX_HISTORY_FLOAT	*h_float;
	ZBX_HISTORY_INTEGER	*h_integer;
	ZBX_HISTORY_STRING	*h_string;
	ZBX_HISTORY_TEXT	*h_text;
	ZBX_HISTORY_LOG		*h_log;
	int			i;
	const zbx_log_value_t	*log;

	*history_float_num = 0;
	*history_integer_num = 0;
	*history_string_num = 0;
	*history_text_num = 0;
	*history_log_num = 0;

	for (i = 0; i < history_num; i++)
	{
		h = &history[i];

		if (0 != (ZBX_DC_FLAGS_NOT_FOR_MODULES & h->flags))
			continue;

		switch (h->value_type)
		{
			case ITEM_VALUE_TYPE_FLOAT:
				if (NULL == history_float_cbs)
					continue;

				h_float = &history_float[(*history_float_num)++];
				h_float->itemid = h->itemid;
				h_float->clock = h->ts.sec;
				h_float->ns = h->ts.ns;
				h_float->value = h->value.dbl;
				break;
			case ITEM_VALUE_TYPE_UINT64:
				if (NULL == history_integer_cbs)
					continue;

				h_integer = &history_integer[(*history_integer_num)++];
				h_integer->itemid = h->itemid;
				h_integer->clock = h->ts.sec;
				h_integer->ns = h->ts.ns;
				h_integer->value = h->value.ui64;
				break;
			case ITEM_VALUE_TYPE_STR:
				if (NULL == history_string_cbs)
					continue;

				h_string = &history_string[(*history_string_num)++];
				h_string->itemid = h->itemid;
				h_string->clock = h->ts.sec;
				h_string->ns = h->ts.ns;
				h_string->value = h->value.str;
				break;
			case ITEM_VALUE_TYPE_TEXT:
				if (NULL == history_text_cbs)
					continue;

				h_text = &history_text[(*history_text_num)++];
				h_text->itemid = h->itemid;
				h_text->clock = h->ts.sec;
				h_text->ns = h->ts.ns;
				h_text->value = h->value.str;
				break;
			case ITEM_VALUE_TYPE_LOG:
				if (NULL == history_log_cbs)
					continue;

				log = h->value.log;
				h_log = &history_log[(*history_log_num)++];
				h_log->itemid = h->itemid;
				h_log->clock = h->ts.sec;
				h_log->ns = h->ts.ns;
				h_log->value = log->value;
				h_log->source = ZBX_NULL2EMPTY_STR(log->source);
				h_log->timestamp = log->timestamp;
				h_log->logeventid = log->logeventid;
				h_log->severity = log->severity;
				break;
			default:
				THIS_SHOULD_NEVER_HAPPEN;
		}
	}
}

/******************************************************************************
 *                                                                            *
 * Function: DCsync_history                                                   *
 *                                                                            *
 * Purpose: writes updates and new data from pool to database                 *
 *                                                                            *
 * Return value: the timestamp of next history queue value to sync,           *
 *               0 if the queue is empty or most of items are locked by       *
 *               triggers.                                                    *
 *                                                                            *
 * Author: Alexei Vladishev                                                   *
 *                                                                            *
 ******************************************************************************/
int	DCsync_history(int sync_type, int *total_num)
{
	const char			*__function_name = "DCsync_history";

	static ZBX_DC_HISTORY		*history = NULL;	/* array of structures where item data from history  */
								/* cache are copied into to process triggers, trends */
								/* etc and finally write into db */
	static ZBX_HISTORY_FLOAT	*history_float;
	static ZBX_HISTORY_INTEGER	*history_integer;
	static ZBX_HISTORY_STRING	*history_string;
	static ZBX_HISTORY_TEXT		*history_text;
	static ZBX_HISTORY_LOG		*history_log;
	int				history_num, candidate_num, next_sync = 0, history_float_num,
					history_integer_num, history_string_num, history_text_num, history_log_num;
	time_t				sync_start, now;
	zbx_vector_uint64_t		triggerids;
	zbx_vector_ptr_t		history_items, trigger_diff;
	zbx_binary_heap_t		tmp_history_queue;

	zabbix_log(LOG_LEVEL_DEBUG, "In %s() history_num:%d", __function_name, cache->history_num);

	*total_num = 0;

	if (ZBX_SYNC_FULL == sync_type)
	{
		zbx_hashset_iter_t	iter;
		zbx_hc_item_t		*item;

		/* History index cache might be full without any space left for queueing items from history index to  */
		/* history queue. The solution: replace the shared-memory history queue with heap-allocated one. Add  */
		/* all items from history index to the new history queue.                                             */
		/*                                                                                                    */
		/* Assertions that must be true.                                                                      */
		/*   * This is the main server or proxy process,                                                      */
		/*   * There are no other users of history index cache stored in shared memory. Other processes       */
		/*     should have quit by this point.                                                                */
		/*   * other parts of the program do not hold pointers to the elements of history queue that is       */
		/*     stored in the shared memory.                                                                   */

		/* unlock all triggers before full sync so no items are locked by triggers */
		if (0 != (program_type & ZBX_PROGRAM_TYPE_SERVER))
			DCconfig_unlock_all_triggers();

		LOCK_CACHE;

		tmp_history_queue = cache->history_queue;

		zbx_binary_heap_create(&cache->history_queue, hc_queue_elem_compare_func, ZBX_BINARY_HEAP_OPTION_EMPTY);
		zbx_hashset_iter_reset(&cache->history_items, &iter);

		/* add all items from history index to the new history queue */
		while (NULL != (item = (zbx_hc_item_t *)zbx_hashset_iter_next(&iter)))
			hc_queue_item(item);

		UNLOCK_CACHE;

		zabbix_log(LOG_LEVEL_WARNING, "syncing history data...");
	}

	if (0 == cache->history_num)
	{
		/* even with no history there might be events queued to be closed, flush them */
		flush_correlated_events();
		goto finish;
	}

	sync_start = time(NULL);

	if (NULL == history)
		history = zbx_malloc(history, ZBX_HC_SYNC_MAX * sizeof(ZBX_DC_HISTORY));

	if (NULL == history_float && NULL != history_float_cbs)
		history_float = zbx_malloc(history_float, ZBX_HC_SYNC_MAX * sizeof(ZBX_HISTORY_FLOAT));

	if (NULL == history_integer && NULL != history_integer_cbs)
		history_integer = zbx_malloc(history_integer, ZBX_HC_SYNC_MAX * sizeof(ZBX_HISTORY_INTEGER));

	if (NULL == history_string && NULL != history_string_cbs)
		history_string = zbx_malloc(history_string, ZBX_HC_SYNC_MAX * sizeof(ZBX_HISTORY_STRING));

	if (NULL == history_text && NULL != history_text_cbs)
		history_text = zbx_malloc(history_text, ZBX_HC_SYNC_MAX * sizeof(ZBX_HISTORY_TEXT));

	if (NULL == history_log && NULL != history_log_cbs)
		history_log = zbx_malloc(history_log, ZBX_HC_SYNC_MAX * sizeof(ZBX_HISTORY_LOG));

	if (0 != (program_type & ZBX_PROGRAM_TYPE_SERVER))
	{
		zbx_vector_uint64_create(&triggerids);
		zbx_vector_uint64_reserve(&triggerids, MIN(cache->history_num, ZBX_HC_SYNC_MAX) + 32);
		zbx_vector_ptr_create(&trigger_diff);
	}

	zbx_vector_ptr_create(&history_items);
	zbx_vector_ptr_reserve(&history_items, MIN(cache->history_num, ZBX_HC_SYNC_MAX) + 32);

	do
	{
		if (0 != (program_type & ZBX_PROGRAM_TYPE_SERVER))
			zbx_vector_uint64_clear(&triggerids);

		LOCK_CACHE;

		hc_pop_items(&history_items);		/* select and take items out of history cache */

		if (0 != history_items.values_num && 0 != (program_type & ZBX_PROGRAM_TYPE_SERVER))
		{
			history_num = DCconfig_lock_triggers_by_history_items(&history_items, &triggerids);

			/* if there are unavailable items, push them back in history queue */
			if (history_num != history_items.values_num)
				hc_push_busy_items(&history_items);
		}
		else
			history_num = history_items.values_num;

		UNLOCK_CACHE;

		if (0 == history_num)
			break;

		hc_get_item_values(history, &history_items);	/* copy item data from history cache */

		DBbegin();

		if (0 != (program_type & ZBX_PROGRAM_TYPE_SERVER))
		{
			DCmass_update_items(history, history_num);
			DCmass_add_history(history, history_num);
			DCmass_update_triggers(history, history_num, &trigger_diff);
			DCmass_update_trends(history, history_num);

			/* processing of events, generated in functions: */
			/*   DCmass_update_items() */
			/*   DCmass_update_triggers() */
			process_trigger_events(&trigger_diff, &triggerids, ZBX_EVENTS_PROCESS_CORRELATION);

			DCconfig_triggers_apply_changes(&trigger_diff);
			zbx_save_trigger_changes(&trigger_diff);
			zbx_vector_ptr_clear_ext(&trigger_diff, (zbx_clean_func_t)zbx_trigger_diff_free);
		}
		else
		{
			DCmass_proxy_add_history(history, history_num);
			DCmass_proxy_update_items(history, history_num);
		}

		DBcommit();

		if (0 != (program_type & ZBX_PROGRAM_TYPE_SERVER))
			DCconfig_unlock_triggers(&triggerids);

		LOCK_CACHE;

		next_sync = hc_push_processed_items(&history_items);	/* return processed items into history cache */
		cache->history_num -= history_num;

		UNLOCK_CACHE;

		*total_num += history_num;
		candidate_num = history_items.values_num;

		DCmodule_prepare_history(history, history_num, history_float, &history_float_num, history_integer,
				&history_integer_num, history_string, &history_string_num, history_text,
				&history_text_num, history_log, &history_log_num);

		if (0 != history_float_num)
		{
			int	i;

			zabbix_log(LOG_LEVEL_DEBUG, "syncing float history data with modules...");

			for (i = 0; NULL != history_float_cbs[i].module; i++)
			{
				zabbix_log(LOG_LEVEL_DEBUG, "... module \"%s\"", history_float_cbs[i].module->name);
				history_float_cbs[i].history_float_cb(history_float, history_float_num);
			}

			zabbix_log(LOG_LEVEL_DEBUG, "synced %d float values with modules", history_float_num);
		}

		if (0 != history_integer_num)
		{
			int	i;

			zabbix_log(LOG_LEVEL_DEBUG, "syncing integer history data with modules...");

			for (i = 0; NULL != history_integer_cbs[i].module; i++)
			{
				zabbix_log(LOG_LEVEL_DEBUG, "... module \"%s\"", history_integer_cbs[i].module->name);
				history_integer_cbs[i].history_integer_cb(history_integer, history_integer_num);
			}

			zabbix_log(LOG_LEVEL_DEBUG, "synced %d integer values with modules", history_integer_num);
		}

		if (0 != history_string_num)
		{
			int	i;

			zabbix_log(LOG_LEVEL_DEBUG, "syncing string history data with modules...");

			for (i = 0; NULL != history_string_cbs[i].module; i++)
			{
				zabbix_log(LOG_LEVEL_DEBUG, "... module \"%s\"", history_string_cbs[i].module->name);
				history_string_cbs[i].history_string_cb(history_string, history_string_num);
			}

			zabbix_log(LOG_LEVEL_DEBUG, "synced %d string values with modules", history_string_num);
		}

		if (0 != history_text_num)
		{
			int	i;

			zabbix_log(LOG_LEVEL_DEBUG, "syncing text history data with modules...");

			for (i = 0; NULL != history_text_cbs[i].module; i++)
			{
				zabbix_log(LOG_LEVEL_DEBUG, "... module \"%s\"", history_text_cbs[i].module->name);
				history_text_cbs[i].history_text_cb(history_text, history_text_num);
			}

			zabbix_log(LOG_LEVEL_DEBUG, "synced %d text values with modules", history_text_num);
		}

		if (0 != history_log_num)
		{
			int	i;

			zabbix_log(LOG_LEVEL_DEBUG, "syncing log history data with modules...");

			for (i = 0; NULL != history_log_cbs[i].module; i++)
			{
				zabbix_log(LOG_LEVEL_DEBUG, "... module \"%s\"", history_log_cbs[i].module->name);
				history_log_cbs[i].history_log_cb(history_log, history_log_num);
			}

			zabbix_log(LOG_LEVEL_DEBUG, "synced %d log values with modules", history_log_num);
		}

		now = time(NULL);

		if (ZBX_SYNC_FULL == sync_type && now - sync_start >= 10)
		{
			zabbix_log(LOG_LEVEL_WARNING, "syncing history data... " ZBX_FS_DBL "%%",
					(double)*total_num / (cache->history_num + *total_num) * 100);
			sync_start = now;
		}

		zbx_vector_ptr_clear(&history_items);
		hc_free_item_values(history, history_num);

		if (ZBX_HC_SYNC_MIN_PCNT > history_num * 100 / candidate_num)
		{
			/* Stop sync if only small percentage of sync candidates were processed     */
			/* (meaning most of sync candidates are locked by triggers).                */
			/* In this case is better to wait a bit for other syncers to unlock items   */
			/* rather than trying and failing to sync locked items over and over again. */

			next_sync = 0;
			break;
		}

		/* Exit from sync loop if we have spent too much time here */
		/* unless we are doing full sync. This is done to allow    */
		/* syncer process to update their statistics.              */
	}
	while ((ZBX_HC_SYNC_TIME_MAX >= now - sync_start && 0 != next_sync) || sync_type == ZBX_SYNC_FULL);

	zbx_vector_ptr_destroy(&history_items);
	if (0 != (program_type & ZBX_PROGRAM_TYPE_SERVER))
	{
		zbx_vector_ptr_destroy(&trigger_diff);
		zbx_vector_uint64_destroy(&triggerids);
	}
finish:
	if (ZBX_SYNC_FULL == sync_type)
	{
		LOCK_CACHE;

		zbx_binary_heap_destroy(&cache->history_queue);
		cache->history_queue = tmp_history_queue;

		UNLOCK_CACHE;

		while (0 != flush_correlated_events())
			;

		zabbix_log(LOG_LEVEL_WARNING, "syncing history data done");
	}

	return next_sync;
}

/******************************************************************************
 *                                                                            *
 * local history cache                                                        *
 *                                                                            *
 ******************************************************************************/
static void	dc_string_buffer_realloc(size_t len)
{
	if (string_values_alloc >= string_values_offset + len)
		return;

	do
	{
		string_values_alloc += ZBX_STRING_REALLOC_STEP;
	}
	while (string_values_alloc < string_values_offset + len);

	string_values = zbx_realloc(string_values, string_values_alloc);
}

static dc_item_value_t	*dc_local_get_history_slot(void)
{
	if (ZBX_MAX_VALUES_LOCAL == item_values_num)
		dc_flush_history();

	if (item_values_alloc == item_values_num)
	{
		item_values_alloc += ZBX_STRUCT_REALLOC_STEP;
		item_values = zbx_realloc(item_values, item_values_alloc * sizeof(dc_item_value_t));
	}

	return &item_values[item_values_num++];
}

static void	dc_local_add_history_dbl(zbx_uint64_t itemid, const zbx_timespec_t *ts, double value_orig,
		zbx_uint64_t lastlogsize, int mtime, unsigned char flags)
{
	dc_item_value_t	*item_value;

	item_value = dc_local_get_history_slot();

	item_value->itemid = itemid;
	item_value->ts = *ts;
	item_value->value_type = ITEM_VALUE_TYPE_FLOAT;
	item_value->state = ITEM_STATE_NORMAL;
	item_value->flags = flags;

	if (0 != (item_value->flags & ZBX_DC_FLAG_META))
	{
		item_value->lastlogsize = lastlogsize;
		item_value->mtime = mtime;
	}

	if (0 == (item_value->flags & ZBX_DC_FLAG_NOVALUE))
		item_value->value.value_dbl = value_orig;
}

static void	dc_local_add_history_uint(zbx_uint64_t itemid, const zbx_timespec_t *ts, zbx_uint64_t value_orig,
		zbx_uint64_t lastlogsize, int mtime, unsigned char flags)
{
	dc_item_value_t	*item_value;

	item_value = dc_local_get_history_slot();

	item_value->itemid = itemid;
	item_value->ts = *ts;
	item_value->value_type = ITEM_VALUE_TYPE_UINT64;
	item_value->state = ITEM_STATE_NORMAL;
	item_value->flags = flags;

	if (0 != (item_value->flags & ZBX_DC_FLAG_META))
	{
		item_value->lastlogsize = lastlogsize;
		item_value->mtime = mtime;
	}

	if (0 == (item_value->flags & ZBX_DC_FLAG_NOVALUE))
		item_value->value.value_uint = value_orig;
}

static void	dc_local_add_history_text(zbx_uint64_t itemid, const zbx_timespec_t *ts, const char *value_orig,
		zbx_uint64_t lastlogsize, int mtime, unsigned char flags)
{
	dc_item_value_t	*item_value;

	item_value = dc_local_get_history_slot();

	item_value->itemid = itemid;
	item_value->ts = *ts;
	item_value->value_type = ITEM_VALUE_TYPE_TEXT;
	item_value->state = ITEM_STATE_NORMAL;
	item_value->flags = flags;

	if (0 != (item_value->flags & ZBX_DC_FLAG_META))
	{
		item_value->lastlogsize = lastlogsize;
		item_value->mtime = mtime;
	}

	if (0 == (item_value->flags & ZBX_DC_FLAG_NOVALUE))
	{
		item_value->value.value_str.len = zbx_db_strlen_n(value_orig, ZBX_HISTORY_VALUE_LEN) + 1;
		dc_string_buffer_realloc(item_value->value.value_str.len);

		item_value->value.value_str.pvalue = string_values_offset;
		memcpy(&string_values[string_values_offset], value_orig, item_value->value.value_str.len);
		string_values_offset += item_value->value.value_str.len;
	}
	else
		item_value->value.value_str.len = 0;
}

static void	dc_local_add_history_log(zbx_uint64_t itemid, const zbx_timespec_t *ts, const zbx_log_t *log,
		zbx_uint64_t lastlogsize, int mtime, unsigned char flags)
{
	dc_item_value_t	*item_value;

	item_value = dc_local_get_history_slot();

	item_value->itemid = itemid;
	item_value->ts = *ts;
	item_value->value_type = ITEM_VALUE_TYPE_LOG;
	item_value->state = ITEM_STATE_NORMAL;

	item_value->flags = flags;

	if (0 != (item_value->flags & ZBX_DC_FLAG_META))
	{
		item_value->lastlogsize = lastlogsize;
		item_value->mtime = mtime;
	}

	if (0 == (item_value->flags & ZBX_DC_FLAG_NOVALUE))
	{
		item_value->severity = log->severity;
		item_value->logeventid = log->logeventid;
		item_value->timestamp = log->timestamp;

		item_value->value.value_str.len = zbx_db_strlen_n(log->value, ZBX_HISTORY_VALUE_LEN) + 1;

		if (NULL != log->source && '\0' != *log->source)
			item_value->source.len = zbx_db_strlen_n(log->source, HISTORY_LOG_SOURCE_LEN) + 1;
		else
			item_value->source.len = 0;
	}
	else
	{
		item_value->value.value_str.len = 0;
		item_value->source.len = 0;
	}

	if (0 != item_value->value.value_str.len + item_value->source.len)
	{
		dc_string_buffer_realloc(item_value->value.value_str.len + item_value->source.len);

		if (0 != item_value->value.value_str.len)
		{
			item_value->value.value_str.pvalue = string_values_offset;
			memcpy(&string_values[string_values_offset], log->value, item_value->value.value_str.len);
			string_values_offset += item_value->value.value_str.len;
		}

		if (0 != item_value->source.len)
		{
			item_value->source.pvalue = string_values_offset;
			memcpy(&string_values[string_values_offset], log->source, item_value->source.len);
			string_values_offset += item_value->source.len;
		}
	}
}

static void	dc_local_add_history_notsupported(zbx_uint64_t itemid, const zbx_timespec_t *ts, const char *error)
{
	dc_item_value_t	*item_value;

	item_value = dc_local_get_history_slot();

	item_value->itemid = itemid;
	item_value->ts = *ts;
	item_value->state = ITEM_STATE_NOTSUPPORTED;
	item_value->value.value_str.len = zbx_db_strlen_n(error, ITEM_ERROR_LEN) + 1;

	dc_string_buffer_realloc(item_value->value.value_str.len);
	item_value->value.value_str.pvalue = string_values_offset;
	memcpy(&string_values[string_values_offset], error, item_value->value.value_str.len);
	string_values_offset += item_value->value.value_str.len;
}

static void	dc_local_add_history_lld(zbx_uint64_t itemid, const zbx_timespec_t *ts, const char *value_orig)
{
	dc_item_value_t	*item_value;

	item_value = dc_local_get_history_slot();

	item_value->itemid = itemid;
	item_value->ts = *ts;
	item_value->state = ITEM_STATE_NORMAL;
	item_value->flags = ZBX_DC_FLAG_LLD;
	item_value->value.value_str.len = strlen(value_orig) + 1;

	dc_string_buffer_realloc(item_value->value.value_str.len);
	item_value->value.value_str.pvalue = string_values_offset;
	memcpy(&string_values[string_values_offset], value_orig, item_value->value.value_str.len);
	string_values_offset += item_value->value.value_str.len;
}

/******************************************************************************
 *                                                                            *
 * Function: dc_add_history                                                   *
 *                                                                            *
 * Purpose: add new value to the cache                                        *
 *                                                                            *
 * Parameters:  itemid     - [IN] the itemid                                  *
 *              item_flags - [IN] the item flags (e. g. lld rule)             *
 *              result     - [IN] agent result containing the value to add    *
 *              ts         - [IN] the value timestamp                         *
 *              state      - [IN] the item state                              *
 *              error      - [IN] the error message in case item state is     *
 *                                ITEM_STATE_NOTSUPPORTED                     *
 *                                                                            *
 ******************************************************************************/
void	dc_add_history(zbx_uint64_t itemid, unsigned char item_flags, AGENT_RESULT *result, const zbx_timespec_t *ts,
		unsigned char state, const char *error)
{
	unsigned char	value_flags;

	if (ITEM_STATE_NOTSUPPORTED == state)
	{
		dc_local_add_history_notsupported(itemid, ts, error);
		return;
	}

	if (0 != (ZBX_FLAG_DISCOVERY_RULE & item_flags))
	{
		if (NULL == GET_TEXT_RESULT(result))
			return;

		/* proxy stores low-level discovery (lld) values in db */
		if (0 == (ZBX_PROGRAM_TYPE_SERVER & program_type))
			dc_local_add_history_lld(itemid, ts, result->text);

		return;
	}

	if (!ISSET_VALUE(result) && !ISSET_META(result))
		return;

	value_flags = 0;

	if (!ISSET_VALUE(result))
		value_flags |= ZBX_DC_FLAG_NOVALUE;

	if (ISSET_META(result))
		value_flags |= ZBX_DC_FLAG_META;

	/* Add data to the local history cache if:                            */
	/*   1) the NOVALUE flag is set (data contains only meta information) */
	/*   2) the NOVALUE flag is not set and value conversion succeeded    */

	if (0 == (value_flags & ZBX_DC_FLAG_NOVALUE))
	{
		if (ISSET_LOG(result))
		{
			dc_local_add_history_log(itemid, ts, result->log, result->lastlogsize, result->mtime,
					value_flags);
		}
		else if (ISSET_UI64(result))
		{
			dc_local_add_history_uint(itemid, ts, result->ui64, result->lastlogsize, result->mtime,
					value_flags);
		}
		else if (ISSET_DBL(result))
		{
			dc_local_add_history_dbl(itemid, ts, result->dbl, result->lastlogsize, result->mtime,
					value_flags);
		}
		else if (ISSET_STR(result))
		{
			dc_local_add_history_text(itemid, ts, result->str, result->lastlogsize, result->mtime,
					value_flags);
		}
		else if (ISSET_TEXT(result))
		{
			dc_local_add_history_text(itemid, ts, result->text, result->lastlogsize, result->mtime,
					value_flags);
		}
		else
		{
			THIS_SHOULD_NEVER_HAPPEN;
		}
	}
	else
	{
		if (0 != (value_flags & ZBX_DC_FLAG_META))
			dc_local_add_history_log(itemid, ts, NULL, result->lastlogsize, result->mtime, value_flags);
		else
			THIS_SHOULD_NEVER_HAPPEN;

	}
}

void	dc_flush_history(void)
{
	if (0 == item_values_num)
		return;

	LOCK_CACHE;

	hc_add_item_values(item_values, item_values_num);

	cache->history_num += item_values_num;

	UNLOCK_CACHE;

	item_values_num = 0;
	string_values_offset = 0;
}

/******************************************************************************
 *                                                                            *
 * history cache storage                                                      *
 *                                                                            *
 ******************************************************************************/
ZBX_MEM_FUNC_IMPL(__hc_index, hc_index_mem)
ZBX_MEM_FUNC_IMPL(__hc, hc_mem)

struct zbx_hc_data
{
	history_value_t	value;
	zbx_uint64_t	lastlogsize;
	zbx_timespec_t	ts;
	int		mtime;
	unsigned char	value_type;
	unsigned char	flags;
	unsigned char	state;

	struct zbx_hc_data	*next;
};

/******************************************************************************
 *                                                                            *
 * Function: hc_queue_elem_compare_func                                       *
 *                                                                            *
 * Purpose: compares history queue elements                                   *
 *                                                                            *
 ******************************************************************************/
static int	hc_queue_elem_compare_func(const void *d1, const void *d2)
{
	const zbx_binary_heap_elem_t	*e1 = (const zbx_binary_heap_elem_t *)d1;
	const zbx_binary_heap_elem_t	*e2 = (const zbx_binary_heap_elem_t *)d2;

	const zbx_hc_item_t	*item1 = (const zbx_hc_item_t *)e1->data;
	const zbx_hc_item_t	*item2 = (const zbx_hc_item_t *)e2->data;

	/* compare by timestamp of the oldest value */
	return zbx_timespec_compare(&item1->tail->ts, &item2->tail->ts);
}

/******************************************************************************
 *                                                                            *
 * Function: hc_free_data                                                     *
 *                                                                            *
 * Purpose: free history item data allocated in history cache                 *
 *                                                                            *
 * Parameters: data - [IN] history item data                                  *
 *                                                                            *
 ******************************************************************************/
static void	hc_free_data(zbx_hc_data_t *data)
{
	if (ITEM_STATE_NOTSUPPORTED == data->state)
	{
		__hc_mem_free_func(data->value.str);
	}
	else
	{
		if (0 == (data->flags & ZBX_DC_FLAG_NOVALUE))
		{
			switch (data->value_type)
			{
				case ITEM_VALUE_TYPE_STR:
				case ITEM_VALUE_TYPE_TEXT:
					__hc_mem_free_func(data->value.str);
					break;
				case ITEM_VALUE_TYPE_LOG:
					__hc_mem_free_func(data->value.log->value);

					if (NULL != data->value.log->source)
						__hc_mem_free_func(data->value.log->source);

					__hc_mem_free_func(data->value.log);
					break;
			}
		}
	}

	__hc_mem_free_func(data);
}

/******************************************************************************
 *                                                                            *
 * Function: hc_queue_item                                                    *
 *                                                                            *
 * Purpose: put back item into history queue                                  *
 *                                                                            *
 * Parameters: data - [IN] history item data                                  *
 *                                                                            *
 ******************************************************************************/
static void	hc_queue_item(zbx_hc_item_t *item)
{
	zbx_binary_heap_elem_t	elem = {item->itemid, (const void *)item};

	zbx_binary_heap_insert(&cache->history_queue, &elem);
}

/******************************************************************************
 *                                                                            *
 * Function: hc_get_item                                                      *
 *                                                                            *
 * Purpose: returns history item by itemid                                    *
 *                                                                            *
 * Parameters: itemid - [IN] the item id                                      *
 *                                                                            *
 * Return value: the history item or NULL if the requested item is not in     *
 *               history cache                                                *
 *                                                                            *
 ******************************************************************************/
static zbx_hc_item_t	*hc_get_item(zbx_uint64_t itemid)
{
	return (zbx_hc_item_t *)zbx_hashset_search(&cache->history_items, &itemid);
}

/******************************************************************************
 *                                                                            *
 * Function: hc_add_item                                                      *
 *                                                                            *
 * Purpose: adds a new item to history cache                                  *
 *                                                                            *
 * Parameters: itemid - [IN] the item id                                      *
 *                      [IN] the item data                                    *
 *                                                                            *
 * Return value: the added history item                                       *
 *                                                                            *
 ******************************************************************************/
static zbx_hc_item_t	*hc_add_item(zbx_uint64_t itemid, zbx_hc_data_t *data)
{
	zbx_hc_item_t	item_local = {itemid, ZBX_HC_ITEM_STATUS_NORMAL, data, data};

	return (zbx_hc_item_t *)zbx_hashset_insert(&cache->history_items, &item_local, sizeof(item_local));
}

/******************************************************************************
 *                                                                            *
 * Function: hc_mem_value_str_dup                                             *
 *                                                                            *
 * Purpose: copies string value to history cache                              *
 *                                                                            *
 * Parameters: str - [IN] the string value                                    *
 *                                                                            *
 * Return value: the copied string or NULL if there was not enough memory     *
 *                                                                            *
 ******************************************************************************/
static char	*hc_mem_value_str_dup(const dc_value_str_t *str)
{
	char	*ptr;

	if (NULL == (ptr = (char *)__hc_mem_malloc_func(NULL, str->len)))
		return NULL;

	memcpy(ptr, &string_values[str->pvalue], str->len - 1);
	ptr[str->len - 1] = '\0';

	return ptr;
}

/******************************************************************************
 *                                                                            *
 * Function: hc_clone_history_str_data                                        *
 *                                                                            *
 * Purpose: clones string value into history data memory                      *
 *                                                                            *
 * Parameters: dst - [IN/OUT] a reference to the cloned value                 *
 *             str - [IN] the string value to clone                           *
 *                                                                            *
 * Return value: SUCCESS - either there was no need to clone the string       *
 *                         (it was empty or already cloned) or the string was *
 *                          cloned successfully                               *
 *               FAIL    - not enough memory                                  *
 *                                                                            *
 * Comments: This function can be called in loop with the same dst value      *
 *           until it finishes cloning string value.                          *
 *                                                                            *
 ******************************************************************************/
static int	hc_clone_history_str_data(char **dst, const dc_value_str_t *str)
{
	if (0 == str->len)
		return SUCCEED;

	if (NULL != *dst)
		return SUCCEED;

	if (NULL != (*dst = hc_mem_value_str_dup(str)))
		return SUCCEED;

	return FAIL;
}

/******************************************************************************
 *                                                                            *
 * Function: hc_clone_history_log_data                                        *
 *                                                                            *
 * Purpose: clones log value into history data memory                         *
 *                                                                            *
 * Parameters: dst        - [IN/OUT] a reference to the cloned value          *
 *             item_value - [IN] the log value to clone                       *
 *                                                                            *
 * Return value: SUCCESS - the log value was cloned successfully              *
 *               FAIL    - not enough memory                                  *
 *                                                                            *
 * Comments: This function can be called in loop with the same dst value      *
 *           until it finishes cloning log value.                             *
 *                                                                            *
 ******************************************************************************/
static int	hc_clone_history_log_data(zbx_log_value_t **dst, const dc_item_value_t *item_value)
{
	if (NULL == *dst)
	{
		/* using realloc instead of malloc just to suppress 'not used' warning for realloc */
		if (NULL == (*dst = (zbx_log_value_t *)__hc_mem_realloc_func(NULL, sizeof(zbx_log_value_t))))
			return FAIL;

		memset(*dst, 0, sizeof(zbx_log_value_t));
	}

	if (SUCCEED != hc_clone_history_str_data(&(*dst)->value, &item_value->value.value_str))
		return FAIL;

	if (SUCCEED != hc_clone_history_str_data(&(*dst)->source, &item_value->source))
		return FAIL;

	(*dst)->logeventid = item_value->logeventid;
	(*dst)->severity = item_value->severity;
	(*dst)->timestamp = item_value->timestamp;

	return SUCCEED;
}

/******************************************************************************
 *                                                                            *
 * Function: hc_clone_history_data                                            *
 *                                                                            *
 * Purpose: clones item value from local cache into history cache             *
 *                                                                            *
 * Parameters: data       - [IN/OUT] a reference to the cloned value          *
 *             item_value - [IN] the item value                               *
 *                                                                            *
 * Return value: SUCCESS - the item value was cloned successfully             *
 *               FAIL    - not enough memory                                  *
 *                                                                            *
 * Comments: This function can be called in loop with the same data value     *
 *           until it finishes cloning item value.                            *
 *                                                                            *
 ******************************************************************************/
static int	hc_clone_history_data(zbx_hc_data_t **data, const dc_item_value_t *item_value)
{
	if (NULL == *data)
	{
		if (NULL == (*data = (zbx_hc_data_t *)__hc_mem_malloc_func(NULL, sizeof(zbx_hc_data_t))))
			return FAIL;

		memset(*data, 0, sizeof(zbx_hc_data_t));

		(*data)->state = item_value->state;
		(*data)->ts = item_value->ts;
		(*data)->flags = item_value->flags;
	}

	if (ITEM_STATE_NOTSUPPORTED == item_value->state)
	{
		if (NULL == ((*data)->value.str = hc_mem_value_str_dup(&item_value->value.value_str)))
			return FAIL;

		(*data)->value_type = item_value->value_type;
		cache->stats.notsupported_counter++;

		return SUCCEED;
	}

	if (0 != (ZBX_DC_FLAG_LLD & item_value->flags))
	{
		if (NULL == ((*data)->value.str = hc_mem_value_str_dup(&item_value->value.value_str)))
			return FAIL;

		(*data)->value_type = ITEM_VALUE_TYPE_TEXT;

		cache->stats.history_text_counter++;
		cache->stats.history_counter++;

		return SUCCEED;
	}

	if (0 == (ZBX_DC_FLAG_NOVALUE & item_value->flags))
	{
		switch (item_value->value_type)
		{
			case ITEM_VALUE_TYPE_FLOAT:
				(*data)->value.dbl = item_value->value.value_dbl;
				cache->stats.history_float_counter++;
				break;
			case ITEM_VALUE_TYPE_UINT64:
				(*data)->value.ui64 = item_value->value.value_uint;
				cache->stats.history_uint_counter++;
				break;
			case ITEM_VALUE_TYPE_STR:
				if (SUCCEED != hc_clone_history_str_data(&(*data)->value.str,
						&item_value->value.value_str))
				{
					return FAIL;
				}
				cache->stats.history_str_counter++;
				break;
			case ITEM_VALUE_TYPE_TEXT:
				if (SUCCEED != hc_clone_history_str_data(&(*data)->value.str,
						&item_value->value.value_str))
				{
					return FAIL;
				}
				cache->stats.history_text_counter++;
				break;
			case ITEM_VALUE_TYPE_LOG:
				if (SUCCEED != hc_clone_history_log_data(&(*data)->value.log, item_value))
					return FAIL;

				cache->stats.history_log_counter++;
				break;
		}

		cache->stats.history_counter++;
	}

	(*data)->value_type = item_value->value_type;

	if (0 != (ZBX_DC_FLAG_META & item_value->flags))
	{
		(*data)->lastlogsize = item_value->lastlogsize;
		(*data)->mtime = item_value->mtime;
	}

	return SUCCEED;
}

/******************************************************************************
 *                                                                            *
 * Function: hc_add_item_values                                               *
 *                                                                            *
 * Purpose: adds item values to the history cache                             *
 *                                                                            *
 * Parameters: values     - [IN] the item values to add                       *
 *             values_num - [IN] the number of item values to add             *
 *                                                                            *
 * Comments: If the history cache is full this function will wait until       *
 *           history syncers processes values freeing enough space to store   *
 *           the new value.                                                   *
 *                                                                            *
 ******************************************************************************/
static void	hc_add_item_values(dc_item_value_t *values, int values_num)
{
	dc_item_value_t	*item_value;
	int		i;
	zbx_hc_item_t	*item;

	for (i = 0; i < values_num; i++)
	{
		zbx_hc_data_t	*data = NULL;

		item_value = &values[i];

		while (SUCCEED != hc_clone_history_data(&data, item_value))
		{
			UNLOCK_CACHE;

			zabbix_log(LOG_LEVEL_DEBUG, "History buffer is full. Sleeping for 1 second.");
			sleep(1);

			LOCK_CACHE;
		}

		if (NULL == (item = hc_get_item(item_value->itemid)))
		{
			item = hc_add_item(item_value->itemid, data);
			hc_queue_item(item);
		}
		else
		{
			item->head->next = data;
			item->head = data;
		}
	}
}

/******************************************************************************
 *                                                                            *
 * Function: hc_copy_history_data                                             *
 *                                                                            *
 * Purpose: copies item value from history cache into the specified history   *
 *          value                                                             *
 *                                                                            *
 * Parameters: history - [OUT] the history value                              *
 *             itemid  - [IN] the item identifier                             *
 *             data    - [IN] the history data to copy                        *
 *                                                                            *
 * Comments: handling of uninitialized fields in dc_add_proxy_history_log()   *
 *                                                                            *
 ******************************************************************************/
static void	hc_copy_history_data(ZBX_DC_HISTORY *history, zbx_uint64_t itemid, zbx_hc_data_t *data)
{
	history->itemid = itemid;
	history->ts = data->ts;
	history->state = data->state;
	history->flags = data->flags;

	if (ITEM_STATE_NOTSUPPORTED == data->state)
	{
		history->value.err = zbx_strdup(NULL, data->value.str);
		history->flags |= ZBX_DC_FLAG_UNDEF;
		return;
	}

	history->value_type = data->value_type;
	history->lastlogsize = data->lastlogsize;
	history->mtime = data->mtime;

	if (0 == (ZBX_DC_FLAG_NOVALUE & data->flags))
	{
		switch (data->value_type)
		{
			case ITEM_VALUE_TYPE_FLOAT:
				history->value.dbl = data->value.dbl;
				break;
			case ITEM_VALUE_TYPE_UINT64:
				history->value.ui64 = data->value.ui64;
				break;
			case ITEM_VALUE_TYPE_STR:
			case ITEM_VALUE_TYPE_TEXT:
				history->value.str = zbx_strdup(NULL, data->value.str);
				break;
			case ITEM_VALUE_TYPE_LOG:
				history->value.log = zbx_malloc(NULL, sizeof(zbx_log_value_t));
				history->value.log->value = zbx_strdup(NULL, data->value.log->value);

				if (NULL != data->value.log->source)
					history->value.log->source = zbx_strdup(NULL, data->value.log->source);
				else
					history->value.log->source = NULL;

				history->value.log->timestamp = data->value.log->timestamp;
				history->value.log->severity = data->value.log->severity;
				history->value.log->logeventid = data->value.log->logeventid;

				break;
		}
	}
}

/******************************************************************************
 *                                                                            *
 * Function: hc_pop_items                                                     *
 *                                                                            *
 * Purpose: pops the next batch of history items from cache for processing    *
 *                                                                            *
 * Parameters: history_items - [OUT] the locked history items                 *
 *                                                                            *
 * Comments: The history_items must be returned back to history cache with    *
 *           hc_push_items() function after they have been processed.         *
 *                                                                            *
 ******************************************************************************/
static void	hc_pop_items(zbx_vector_ptr_t *history_items)
{
	zbx_binary_heap_elem_t	*elem;
	zbx_hc_item_t		*item;

	while (ZBX_HC_SYNC_MAX > history_items->values_num && FAIL == zbx_binary_heap_empty(&cache->history_queue))
	{
		elem = zbx_binary_heap_find_min(&cache->history_queue);
		item = (zbx_hc_item_t *)elem->data;
		zbx_vector_ptr_append(history_items, item);

		zbx_binary_heap_remove_min(&cache->history_queue);
	}
}

/******************************************************************************
 *                                                                            *
 * Function: hc_get_item_values                                               *
 *                                                                            *
 * Purpose: gets item history values                                          *
 *                                                                            *
 * Parameters: history       - [OUT] the history valeus                       *
 *             history_items - [IN] the history items                         *
 *                                                                            *
 ******************************************************************************/
static void	hc_get_item_values(ZBX_DC_HISTORY *history, zbx_vector_ptr_t *history_items)
{
	int		i, history_num = 0;
	zbx_hc_item_t	*item;

	/* we don't need to lock history cache because no other processes can  */
	/* change item's history data until it is pushed back to history queue */
	for (i = 0; i < history_items->values_num; i++)
	{
		/* busy items were replaced with NULL values in hc_push_busy_items() function */
		if (NULL == (item = (zbx_hc_item_t *)history_items->values[i]))
			continue;

		hc_copy_history_data(&history[history_num++], item->itemid, item->tail);
	}
}

/******************************************************************************
 *                                                                            *
 * Function: hc_push_busy_items                                               *
 *                                                                            *
 * Purpose: push back the busy (locked by triggers) items into history cache  *
 *                                                                            *
 * Parameters: history_items - [IN] the history items                         *
 *                                                                            *
 ******************************************************************************/
static void	hc_push_busy_items(zbx_vector_ptr_t *history_items)
{
	int		i;
	zbx_hc_item_t	*item;

	for (i = 0; i < history_items->values_num; i++)
	{
		item = (zbx_hc_item_t *)history_items->values[i];

		if (ZBX_HC_ITEM_STATUS_NORMAL == item->status)
			continue;

		/* reset item status before returning it to queue */
		item->status = ZBX_HC_ITEM_STATUS_NORMAL;
		hc_queue_item(item);

		/* After pushing back to queue current syncer has released ownership of this item. */
		/* To avoid using it further reset the item reference in vector to NULL.           */
		history_items->values[i] = NULL;
	}
}

/******************************************************************************
 *                                                                            *
 * Function: hc_push_processed_items                                          *
 *                                                                            *
 * Purpose: push back the processed history items into history cache          *
 *                                                                            *
 * Parameters: history_items - [IN] the history items containing processed    *
 *                                  (available) and busy items                *
 *                                                                            *
 * Return value: time of the next history item to sync                        *
 *                                                                            *
 * Comments: This function removes processed value from history cache.        *
 *           If there is no more data for this item, then the item itself is  *
 *           removed from history index.                                      *
 *                                                                            *
 ******************************************************************************/
static int	hc_push_processed_items(zbx_vector_ptr_t *history_items)
{
	int		i;
	zbx_hc_item_t	*item;
	zbx_hc_data_t	*data_free;
	int		next_sync;

	for (i = 0; i < history_items->values_num; i++)
	{
		/* busy items were replaced with NULL values in hc_push_busy_items() function */
		if (NULL == (item = (zbx_hc_item_t *)history_items->values[i]))
			continue;

		data_free = item->tail;
		item->tail = item->tail->next;
		hc_free_data(data_free);

		if (NULL == item->tail)
		{
			zbx_hashset_remove(&cache->history_items, item);
			continue;
		}

		hc_queue_item(item);
	}

	if (FAIL == zbx_binary_heap_empty(&cache->history_queue))
	{
		zbx_binary_heap_elem_t	*elem;

		elem = zbx_binary_heap_find_min(&cache->history_queue);
		item = (zbx_hc_item_t *)elem->data;

		next_sync = item->tail->ts.sec;
	}
	else
		next_sync = 0;

	return next_sync;
}

/******************************************************************************
 *                                                                            *
 * Function: init_trend_cache                                                 *
 *                                                                            *
 * Purpose: Allocate shared memory for trend cache (part of database cache)   *
 *                                                                            *
 * Author: Vladimir Levijev                                                   *
 *                                                                            *
 * Comments: Is optionally called from init_database_cache()                  *
 *                                                                            *
 ******************************************************************************/

ZBX_MEM_FUNC_IMPL(__trend, trend_mem);

static int	init_trend_cache(char **error)
{
	const char	*__function_name = "init_trend_cache";
	size_t		sz;
	int		ret;

	zabbix_log(LOG_LEVEL_DEBUG, "In %s()", __function_name);

	if (SUCCEED != (ret = zbx_mutex_create(&trends_lock, ZBX_MUTEX_TRENDS, error)))
		goto out;

	sz = zbx_mem_required_size(1, "trend cache", "TrendCacheSize");
	if (SUCCEED != (ret = zbx_mem_create(&trend_mem, CONFIG_TRENDS_CACHE_SIZE, "trend cache", "TrendCacheSize", 0,
			error)))
	{
		goto out;
	}

	CONFIG_TRENDS_CACHE_SIZE -= sz;

	cache->trends_num = 0;
	cache->trends_last_cleanup_hour = 0;

#define INIT_HASHSET_SIZE	100	/* Should be calculated dynamically based on trends size? */
					/* Still does not make sense to have it more than initial */
					/* item hashset size in configuration cache.              */

	zbx_hashset_create_ext(&cache->trends, INIT_HASHSET_SIZE,
			ZBX_DEFAULT_UINT64_HASH_FUNC, ZBX_DEFAULT_UINT64_COMPARE_FUNC, NULL,
			__trend_mem_malloc_func, __trend_mem_realloc_func, __trend_mem_free_func);

#undef INIT_HASHSET_SIZE
out:
	zabbix_log(LOG_LEVEL_DEBUG, "End of %s()", __function_name);

	return ret;
}

/******************************************************************************
 *                                                                            *
 * Function: init_database_cache                                              *
 *                                                                            *
 * Purpose: Allocate shared memory for database cache                         *
 *                                                                            *
 * Author: Alexei Vladishev, Alexander Vladishev                              *
 *                                                                            *
 ******************************************************************************/
int	init_database_cache(char **error)
{
	const char	*__function_name = "init_database_cache";

	int		ret;

	zabbix_log(LOG_LEVEL_DEBUG, "In %s()", __function_name);

	if (SUCCEED != (ret = zbx_mutex_create(&cache_lock, ZBX_MUTEX_CACHE, error)))
		goto out;

	if (SUCCEED != (ret = zbx_mutex_create(&cache_ids_lock, ZBX_MUTEX_CACHE_IDS, error)))
		goto out;

	if (SUCCEED != (ret = zbx_mem_create(&hc_mem, CONFIG_HISTORY_CACHE_SIZE, "history cache",
			"HistoryCacheSize", 1, error)))
	{
		goto out;
	}

	if (SUCCEED != (ret = zbx_mem_create(&hc_index_mem, CONFIG_HISTORY_INDEX_CACHE_SIZE, "history index cache",
			"HistoryIndexCacheSize", 0, error)))
	{
		goto out;
	}

	cache = (ZBX_DC_CACHE *)__hc_index_mem_malloc_func(NULL, sizeof(ZBX_DC_CACHE));
	memset(cache, 0, sizeof(ZBX_DC_CACHE));

	ids = (ZBX_DC_IDS *)__hc_index_mem_malloc_func(NULL, sizeof(ZBX_DC_IDS));
	memset(ids, 0, sizeof(ZBX_DC_IDS));

	zbx_hashset_create_ext(&cache->history_items, ZBX_HC_ITEMS_INIT_SIZE,
			ZBX_DEFAULT_UINT64_HASH_FUNC, ZBX_DEFAULT_UINT64_COMPARE_FUNC, NULL,
			__hc_index_mem_malloc_func, __hc_index_mem_realloc_func, __hc_index_mem_free_func);

	zbx_binary_heap_create_ext(&cache->history_queue, hc_queue_elem_compare_func, ZBX_BINARY_HEAP_OPTION_EMPTY,
			__hc_index_mem_malloc_func, __hc_index_mem_realloc_func, __hc_index_mem_free_func);

	if (0 != (program_type & ZBX_PROGRAM_TYPE_SERVER))
	{
		if (SUCCEED != (ret = init_trend_cache(error)))
			goto out;
	}

	if (NULL == sql)
		sql = zbx_malloc(sql, sql_alloc);
out:
	zabbix_log(LOG_LEVEL_DEBUG, "End of %s()", __function_name);

	return ret;
}

/******************************************************************************
 *                                                                            *
 * Function: DCsync_all                                                       *
 *                                                                            *
 * Purpose: writes updates and new data from pool and cache data to database  *
 *                                                                            *
 * Author: Alexei Vladishev                                                   *
 *                                                                            *
 ******************************************************************************/
static void	DCsync_all(void)
{
	int	sync_num;

	zabbix_log(LOG_LEVEL_DEBUG, "In DCsync_all()");

	DCsync_history(ZBX_SYNC_FULL, &sync_num);
	if (0 != (program_type & ZBX_PROGRAM_TYPE_SERVER))
		DCsync_trends();

	zabbix_log(LOG_LEVEL_DEBUG, "End of DCsync_all()");
}

/******************************************************************************
 *                                                                            *
 * Function: free_database_cache                                              *
 *                                                                            *
 * Purpose: Free memory allocated for database cache                          *
 *                                                                            *
 * Author: Alexei Vladishev, Alexander Vladishev                              *
 *                                                                            *
 ******************************************************************************/
void	free_database_cache(void)
{
	const char	*__function_name = "free_database_cache";

	zabbix_log(LOG_LEVEL_DEBUG, "In %s()", __function_name);

	DCsync_all();

	cache = NULL;

	zbx_mutex_destroy(&cache_lock);
	zbx_mutex_destroy(&cache_ids_lock);

	if (0 != (program_type & ZBX_PROGRAM_TYPE_SERVER))
		zbx_mutex_destroy(&trends_lock);

	zabbix_log(LOG_LEVEL_DEBUG, "End of %s()", __function_name);
}

/******************************************************************************
 *                                                                            *
 * Function: DCget_nextid                                                     *
 *                                                                            *
 * Purpose: Return next id for requested table                                *
 *                                                                            *
 * Author: Alexander Vladishev                                                *
 *                                                                            *
 ******************************************************************************/
zbx_uint64_t	DCget_nextid(const char *table_name, int num)
{
	const char	*__function_name = "DCget_nextid";
	int		i;
	DB_RESULT	result;
	DB_ROW		row;
	const ZBX_TABLE	*table;
	ZBX_DC_ID	*id;
	zbx_uint64_t	min = 0, max = ZBX_DB_MAX_ID, nextid, lastid;

	zabbix_log(LOG_LEVEL_DEBUG, "In %s() table:'%s' num:%d",
			__function_name, table_name, num);

	LOCK_CACHE_IDS;

	for (i = 0; i < ZBX_IDS_SIZE; i++)
	{
		id = &ids->id[i];
		if ('\0' == *id->table_name)
			break;

		if (0 == strcmp(id->table_name, table_name))
		{
			nextid = id->lastid + 1;
			id->lastid += num;
			lastid = id->lastid;

			UNLOCK_CACHE_IDS;

			zabbix_log(LOG_LEVEL_DEBUG, "End of %s() table:'%s' [" ZBX_FS_UI64 ":" ZBX_FS_UI64 "]",
					__function_name, table_name, nextid, lastid);

			return nextid;
		}
	}

	if (i == ZBX_IDS_SIZE)
	{
		zabbix_log(LOG_LEVEL_ERR, "insufficient shared memory for ids");
		exit(EXIT_FAILURE);
	}

	table = DBget_table(table_name);

	result = DBselect("select max(%s) from %s where %s between " ZBX_FS_UI64 " and " ZBX_FS_UI64,
			table->recid, table_name, table->recid, min, max);

	if (NULL != result)
	{
		zbx_strlcpy(id->table_name, table_name, sizeof(id->table_name));

		if (NULL == (row = DBfetch(result)) || SUCCEED == DBis_null(row[0]))
			id->lastid = min;
		else
			ZBX_STR2UINT64(id->lastid, row[0]);

		nextid = id->lastid + 1;
		id->lastid += num;
		lastid = id->lastid;
	}
	else
		nextid = lastid = 0;

	UNLOCK_CACHE_IDS;

	DBfree_result(result);

	zabbix_log(LOG_LEVEL_DEBUG, "End of %s() table:'%s' [" ZBX_FS_UI64 ":" ZBX_FS_UI64 "]",
			__function_name, table_name, nextid, lastid);

	return nextid;
}

/******************************************************************************
 *                                                                            *
 * Function: DCupdate_hosts_availability                                      *
 *                                                                            *
 * Purpose: performs host availability reset for hosts with availability set  *
 *          on interfaces without enabled items                               *
 *                                                                            *
 ******************************************************************************/
void	DCupdate_hosts_availability(void)
{
	const char		*__function_name = "DCupdate_hosts_availability";
	zbx_vector_ptr_t	hosts;
	char			*sql_buf = NULL;
	size_t			sql_buf_alloc = 0, sql_buf_offset = 0;
	int			i;

	zabbix_log(LOG_LEVEL_DEBUG, "In %s()", __function_name);

	zbx_vector_ptr_create(&hosts);

	if (SUCCEED != DCreset_hosts_availability(&hosts))
		goto out;

	DBbegin();
	DBbegin_multiple_update(&sql_buf, &sql_buf_alloc, &sql_buf_offset);

	for (i = 0; i < hosts.values_num; i++)
	{
		if (SUCCEED == zbx_sql_add_host_availability(&sql_buf, &sql_buf_alloc, &sql_buf_offset,
				hosts.values[i]))
		{
			zbx_strcpy_alloc(&sql_buf, &sql_buf_alloc, &sql_buf_offset, ";\n");
		}

		DBexecute_overflowed_sql(&sql_buf, &sql_buf_alloc, &sql_buf_offset);
	}

	DBend_multiple_update(&sql_buf, &sql_buf_alloc, &sql_buf_offset);

	if (16 < sql_buf_offset)
		DBexecute("%s", sql_buf);

	DBcommit();

	zbx_free(sql_buf);
out:
	zbx_vector_ptr_clear_ext(&hosts, (zbx_mem_free_func_t)zbx_host_availability_free);
	zbx_vector_ptr_destroy(&hosts);

	zabbix_log(LOG_LEVEL_DEBUG, "End of %s()", __function_name);
}<|MERGE_RESOLUTION|>--- conflicted
+++ resolved
@@ -1249,12 +1249,8 @@
  ******************************************************************************/
 static int	normalize_item_value(const DC_ITEM *item, ZBX_DC_HISTORY *hdata)
 {
-<<<<<<< HEAD
 	int		ret = FAIL;
-=======
-	int		i, ret;
-	char		*errmsg = NULL, *logvalue;
->>>>>>> 18a790cd
+	char		*logvalue;
 	zbx_variant_t	value_var;
 
 	if (0 != (hdata->flags & ZBX_DC_FLAG_NOVALUE))
@@ -1304,31 +1300,7 @@
 			break;
 	}
 
-<<<<<<< HEAD
 	ret = dc_history_set_value(hdata, item->value_type, &value_var);
-=======
-	for (i = 0; i < item->preproc_ops_num; i++)
-	{
-		if (SUCCEED != (ret = zbx_item_preproc(item,  &value_var, &hdata->ts, &item->preproc_ops[i],
-				delta_history, &errmsg)))
-		{
-			char	*errmsg_full;
-
-			errmsg_full = zbx_dsprintf(NULL, "Item preprocessing step #%d failed: %s", i + 1, errmsg);
-			dc_history_set_error(hdata, errmsg_full);
-			zbx_free(errmsg);
-			goto out;
-		}
-
-		if (ZBX_VARIANT_NONE == value_var.type)
-		{
-			hdata->flags |= ZBX_DC_FLAG_UNDEF;
-			goto out;
-		}
-	}
-	dc_history_set_value(hdata, item->value_type, &value_var);
-out:
->>>>>>> 18a790cd
 	zbx_variant_clear(&value_var);
 
 out:
