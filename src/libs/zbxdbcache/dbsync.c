/*
** Zabbix
** Copyright (C) 2001-2022 Zabbix SIA
**
** This program is free software; you can redistribute it and/or modify
** it under the terms of the GNU General Public License as published by
** the Free Software Foundation; either version 2 of the License, or
** (at your option) any later version.
**
** This program is distributed in the hope that it will be useful,
** but WITHOUT ANY WARRANTY; without even the implied warranty of
** MERCHANTABILITY or FITNESS FOR A PARTICULAR PURPOSE. See the
** GNU General Public License for more details.
**
** You should have received a copy of the GNU General Public License
** along with this program; if not, write to the Free Software
** Foundation, Inc., 51 Franklin Street, Fifth Floor, Boston, MA  02110-1301, USA.
**/

#include "dbsync.h"

#include "log.h"
#include "dbcache.h"
#include "zbxserialize.h"
#include "base64.h"
#include "zbxeval.h"

typedef struct
{
	zbx_hashset_t	strpool;
	ZBX_DC_CONFIG	*cache;
}
zbx_dbsync_env_t;

static zbx_dbsync_env_t	dbsync_env;

/* string pool support */

#define REFCOUNT_FIELD_SIZE	sizeof(zbx_uint32_t)

static zbx_hash_t	dbsync_strpool_hash_func(const void *data)
{
	return ZBX_DEFAULT_STRING_HASH_FUNC((char *)data + REFCOUNT_FIELD_SIZE);
}

static int	dbsync_strpool_compare_func(const void *d1, const void *d2)
{
	return strcmp((char *)d1 + REFCOUNT_FIELD_SIZE, (char *)d2 + REFCOUNT_FIELD_SIZE);
}

static char	*dbsync_strdup(const char *str)
{
	void	*ptr;

	ptr = zbx_hashset_search(&dbsync_env.strpool, str - REFCOUNT_FIELD_SIZE);

	if (NULL == ptr)
	{
		ptr = zbx_hashset_insert_ext(&dbsync_env.strpool, str - REFCOUNT_FIELD_SIZE,
				REFCOUNT_FIELD_SIZE + strlen(str) + 1, REFCOUNT_FIELD_SIZE);

		*(zbx_uint32_t *)ptr = 0;
	}

	(*(zbx_uint32_t *)ptr)++;

	return (char *)ptr + REFCOUNT_FIELD_SIZE;
}

static void	dbsync_strfree(char *str)
{
	if (NULL != str)
	{
		void	*ptr = str - REFCOUNT_FIELD_SIZE;

		if (0 == --(*(zbx_uint32_t *)ptr))
			zbx_hashset_remove_direct(&dbsync_env.strpool, ptr);
	}
}

/* macro value validators */

/******************************************************************************
 *                                                                            *
 * Purpose: compares 64 bit unsigned integer with a raw database value        *
 *                                                                            *
 ******************************************************************************/
static int	dbsync_compare_uint64(const char *value_raw, zbx_uint64_t value)
{
	zbx_uint64_t	value_ui64;

	ZBX_DBROW2UINT64(value_ui64, value_raw);

	return (value_ui64 == value ? SUCCEED : FAIL);
}

/******************************************************************************
 *                                                                            *
 * Purpose: compares 32 bit signed integer with a raw database value          *
 *                                                                            *
 ******************************************************************************/
static int	dbsync_compare_int(const char *value_raw, int value)
{
	return (atoi(value_raw) == value ? SUCCEED : FAIL);
}

/******************************************************************************
 *                                                                            *
 * Purpose: compares unsigned character with a raw database value             *
 *                                                                            *
 ******************************************************************************/

static int	dbsync_compare_uchar(const char *value_raw, unsigned char value)
{
	unsigned char	value_uchar;

	ZBX_STR2UCHAR(value_uchar, value_raw);
	return (value_uchar == value ? SUCCEED : FAIL);
}

/******************************************************************************
 *                                                                            *
 * Purpose: compares string with a raw database value                         *
 *                                                                            *
 ******************************************************************************/

static int	dbsync_compare_str(const char *value_raw, const char *value)
{
	return (0 == strcmp(value_raw, value) ? SUCCEED : FAIL);
}

/******************************************************************************
 *                                                                            *
 * Purpose: adds a new row to the changeset                                   *
 *                                                                            *
 * Parameter: sync  - [IN] the changeset                                      *
 *            rowid - [IN] the row identifier                                 *
 *            tag   - [IN] the row tag (see ZBX_DBSYNC_ROW_ defines)          *
 *            dbrow - [IN] the row contents (depending on configuration cache *
 *                         removal logic for the specific object it can be    *
 *                         NULL when used with ZBX_DBSYNC_ROW_REMOVE tag)     *
 *                                                                            *
 ******************************************************************************/
static void	dbsync_add_row(zbx_dbsync_t *sync, zbx_uint64_t rowid, unsigned char tag, const DB_ROW dbrow)
{
	int			i;
	zbx_dbsync_row_t	*row;

	row = (zbx_dbsync_row_t *)zbx_malloc(NULL, sizeof(zbx_dbsync_row_t));
	row->rowid = rowid;
	row->tag = tag;

	if (NULL != dbrow)
	{
		row->row = (char **)zbx_malloc(NULL, sizeof(char *) * sync->columns_num);

		for (i = 0; i < sync->columns_num; i++)
			row->row[i] = (NULL == dbrow[i] ? NULL : dbsync_strdup(dbrow[i]));
	}
	else
		row->row = NULL;

	zbx_vector_ptr_append(&sync->rows, row);

	switch (tag)
	{
		case ZBX_DBSYNC_ROW_ADD:
			sync->add_num++;
			break;
		case ZBX_DBSYNC_ROW_UPDATE:
			sync->update_num++;
			break;
		case ZBX_DBSYNC_ROW_REMOVE:
			sync->remove_num++;
			break;
	}
}

/******************************************************************************
 *                                                                            *
 * Purpose: prepares changeset                                                *
 *                                                                            *
 * Parameter: sync             - [IN] the changeset                           *
 *            columns_num      - [IN] the number of columns in the changeset  *
 *            preproc_row_func - [IN] the callback function used to retrieve  *
 *                                    associated hostids (can be NULL if      *
 *                                    user macros are not resolved during     *
 *                                    synchronization process)                *
 *                                                                            *
 ******************************************************************************/
static void	dbsync_prepare(zbx_dbsync_t *sync, int columns_num, zbx_dbsync_preproc_row_func_t preproc_row_func)
{
	sync->columns_num = columns_num;
	sync->preproc_row_func = preproc_row_func;

	sync->row = (char **)zbx_malloc(NULL, sizeof(char *) * columns_num);
	memset(sync->row, 0, sizeof(char *) * columns_num);
}

/******************************************************************************
 *                                                                            *
 * Purpose: applies necessary pre-processing before row is compared/used      *
 *                                                                            *
 * Parameter: sync - [IN] the changeset                                       *
 *            row  - [IN/OUT] the data row                                    *
 *                                                                            *
 * Return value: the resulting row                                            *
 *                                                                            *
 ******************************************************************************/
static char	**dbsync_preproc_row(zbx_dbsync_t *sync, char **row)
{
	int	i;

	if (NULL == sync->preproc_row_func)
		return row;

	/* free the resources allocated by last preprocessing call */
	zbx_vector_ptr_clear_ext(&sync->columns, zbx_ptr_free);

	/* copy the original data */
	memcpy(sync->row, row, sizeof(char *) * sync->columns_num);

	sync->row = sync->preproc_row_func(sync->row);

	for (i = 0; i < sync->columns_num; i++)
	{
		if (sync->row[i] != row[i])
			zbx_vector_ptr_append(&sync->columns, sync->row[i]);
	}

	return sync->row;
}

void	zbx_dbsync_init_env(ZBX_DC_CONFIG *cache)
{
	dbsync_env.cache = cache;
	zbx_hashset_create(&dbsync_env.strpool, 100, dbsync_strpool_hash_func, dbsync_strpool_compare_func);
}

void	zbx_dbsync_free_env(void)
{
	zbx_hashset_destroy(&dbsync_env.strpool);
}

/******************************************************************************
 *                                                                            *
 * Purpose: initializes changeset                                             *
 *                                                                            *
 ******************************************************************************/
void	zbx_dbsync_init(zbx_dbsync_t *sync, unsigned char mode)
{
	sync->columns_num = 0;
	sync->mode = mode;

	sync->add_num = 0;
	sync->update_num = 0;
	sync->remove_num = 0;

	sync->row = NULL;
	sync->preproc_row_func = NULL;
	zbx_vector_ptr_create(&sync->columns);

	if (ZBX_DBSYNC_UPDATE == sync->mode)
	{
		zbx_vector_ptr_create(&sync->rows);
		sync->row_index = 0;
	}
	else
		sync->dbresult = NULL;
}

/******************************************************************************
 *                                                                            *
 * Purpose: frees resources allocated by changeset                            *
 *                                                                            *
 ******************************************************************************/
void	zbx_dbsync_clear(zbx_dbsync_t *sync)
{
	/* free the resources allocated by row pre-processing */
	zbx_vector_ptr_clear_ext(&sync->columns, zbx_ptr_free);
	zbx_vector_ptr_destroy(&sync->columns);

	zbx_free(sync->row);

	if (ZBX_DBSYNC_UPDATE == sync->mode)
	{
		int			i, j;
		zbx_dbsync_row_t	*row;

		for (i = 0; i < sync->rows.values_num; i++)
		{
			row = (zbx_dbsync_row_t *)sync->rows.values[i];

			if (NULL != row->row)
			{
				for (j = 0; j < sync->columns_num; j++)
					dbsync_strfree(row->row[j]);

				zbx_free(row->row);
			}

			zbx_free(row);
		}

		zbx_vector_ptr_destroy(&sync->rows);
	}
	else
	{
		DBfree_result(sync->dbresult);
		sync->dbresult = NULL;
	}
}

/******************************************************************************
 *                                                                            *
 * Purpose: gets the next row from the changeset                              *
 *                                                                            *
 * Parameters: sync  - [IN] the changeset                                     *
 *             rowid - [OUT] the row identifier (required for row removal,    *
 *                          optional for new/updated rows)                    *
 *             row   - [OUT] the row data                                     *
 *             tag   - [OUT] the row tag, identifying changes                 *
 *                           (see ZBX_DBSYNC_ROW_* defines)                   *
 *                                                                            *
 * Return value: SUCCEED - the next row was successfully retrieved            *
 *               FAIL    - no more data to retrieve                           *
 *                                                                            *
 ******************************************************************************/
int	zbx_dbsync_next(zbx_dbsync_t *sync, zbx_uint64_t *rowid, char ***row, unsigned char *tag)
{
	if (ZBX_DBSYNC_UPDATE == sync->mode)
	{
		zbx_dbsync_row_t	*sync_row;

		if (sync->row_index == sync->rows.values_num)
		{
			return FAIL;
		}

		sync_row = (zbx_dbsync_row_t *)sync->rows.values[sync->row_index++];
		*rowid = sync_row->rowid;
		*row = sync_row->row;
		*tag = sync_row->tag;
	}
	else
	{
		char	**dbrow;

		if (NULL == (dbrow = DBfetch(sync->dbresult)))
		{
			*row = NULL;
			return FAIL;
		}

		*row = dbsync_preproc_row(sync, dbrow);

		*rowid = 0;
		*tag = ZBX_DBSYNC_ROW_ADD;

		sync->add_num++;
	}

	return SUCCEED;
}

/******************************************************************************
 *                                                                            *
 * Purpose: encode serialized expression to be returned as db field           *
 *                                                                            *
 * Parameter: sync - [OUT] the changeset                                      *
 *                                                                            *
 * Return value: SUCCEED - the changeset was successfully calculated          *
 *               FAIL    - otherwise                                          *
 *                                                                            *
 ******************************************************************************/
static char	*encode_expression(const zbx_eval_context_t *ctx)
{
	unsigned char	*data;
	size_t		len;
	char		*str = NULL;

	len = zbx_eval_serialize(ctx, NULL, &data);
	str_base64_encode_dyn((const char *)data, &str, len);
	zbx_free(data);

	return str;
}

/******************************************************************************
 *                                                                            *
 * Purpose: compare serialized expression                                     *
 *                                                                            *
 * Parameter: col   - [IN] the base64 encoded expression                      *
 *            data2 - [IN] the serialized expression in cache                 *
 *                                                                            *
 * Return value: SUCCEED - the expressions are identical                      *
 *               FAIL    - otherwise                                          *
 *                                                                            *
 ******************************************************************************/
static int	dbsync_compare_serialized_expression(const char *col, const unsigned char *data2)
{
	zbx_uint32_t	offset1, len1, offset2, len2;
	unsigned char	*data1;
	int		col_len, data1_len, ret = FAIL;

	if (NULL == data2)
	{
		if (NULL == col || '\0' == *col)
			return SUCCEED;
		return FAIL;
	}

	if (NULL == col || '\0' == *col)
		return FAIL;

	col_len = strlen(col);
	data1 = zbx_malloc(NULL, col_len);

	str_base64_decode(col, (char *)data1, col_len, &data1_len);

	offset1 = zbx_deserialize_uint31_compact((const unsigned char *)data1, &len1);
	offset2 = zbx_deserialize_uint31_compact((const unsigned char *)data2, &len2);

	if (offset1 != offset2 || len1 != len2)
		goto out;

	if (0 != memcmp(data1 + offset1, data2 + offset2, len1))
		goto out;

	ret = SUCCEED;
out:
	zbx_free(data1);

	return ret;
}

/******************************************************************************
 *                                                                            *
 * Purpose: compares config table with cached configuration data              *
 *                                                                            *
 * Parameter: sync - [OUT] the changeset                                      *
 *                                                                            *
 * Return value: SUCCEED - the changeset was successfully calculated          *
 *               FAIL    - otherwise                                          *
 *                                                                            *
 ******************************************************************************/
int	zbx_dbsync_compare_config(zbx_dbsync_t *sync)
{
	DB_RESULT	result;

#define SELECTED_CONFIG_FIELD_COUNT	33	/* number of columns in the following DBselect() */

	if (NULL == (result = DBselect("select discovery_groupid,snmptrap_logging,"
				"severity_name_0,severity_name_1,severity_name_2,"
				"severity_name_3,severity_name_4,severity_name_5,"
				"hk_events_mode,hk_events_trigger,hk_events_internal,"
				"hk_events_discovery,hk_events_autoreg,hk_services_mode,"
				"hk_services,hk_audit_mode,hk_audit,hk_sessions_mode,hk_sessions,"
				"hk_history_mode,hk_history_global,hk_history,hk_trends_mode,"
				"hk_trends_global,hk_trends,default_inventory_mode,db_extension,autoreg_tls_accept,"
				"compression_status,compress_older,instanceid,default_timezone,hk_events_service,"
				"auditlog_enabled"
			" from config"
			" order by configid")))	/* if you change number of columns in DBselect(), */
						/* adjust SELECTED_CONFIG_FIELD_COUNT */
	{
		return FAIL;
	}

	dbsync_prepare(sync, SELECTED_CONFIG_FIELD_COUNT, NULL);

	if (ZBX_DBSYNC_INIT == sync->mode)
	{
		sync->dbresult = result;
		return SUCCEED;
	}

	DBfree_result(result);

	/* global configuration will be always synchronized directly with database */
	THIS_SHOULD_NEVER_HAPPEN;

	return FAIL;
#undef SELECTED_CONFIG_FIELD_COUNT
}

/******************************************************************************
 *                                                                            *
 * Purpose: compares 'config_autoreg_tls' table with cached configuration     *
 *          data                                                              *
 *                                                                            *
 * Parameter: sync - [OUT] the changeset                                      *
 *                                                                            *
 * Return value: SUCCEED - the changeset was successfully calculated          *
 *               FAIL    - otherwise                                          *
 *                                                                            *
 * Comments:                                                                  *
 *     On success this function produces a changeset with 0 or 1 record       *
 *     because 'config_autoreg_tls' table can have no more than 1 record.     *
 *     If in future you want to support multiple autoregistration PSKs and/or *
 *     select more columns in DBselect() then do not forget to sync changes   *
 *     with DCsync_autoreg_config() !!!                                       *
 *                                                                            *
 ******************************************************************************/
int	zbx_dbsync_compare_autoreg_psk(zbx_dbsync_t *sync)
{
	DB_RESULT	result;
	DB_ROW		dbrow;
	int		num_records = 0;

#define CONFIG_AUTOREG_TLS_FIELD_COUNT	2	/* number of columns in the following DBselect() */

	if (NULL == (result = DBselect("select tls_psk_identity,tls_psk"
			" from config_autoreg_tls"
			" order by autoreg_tlsid")))	/* if you change number of columns in DBselect(), */
							/* adjust CONFIG_AUTOREG_TLS_FIELD_COUNT */
	{
		return FAIL;
	}

	dbsync_prepare(sync, CONFIG_AUTOREG_TLS_FIELD_COUNT, NULL);

	if (ZBX_DBSYNC_INIT == sync->mode)
	{
		sync->dbresult = result;
		return SUCCEED;
	}

	/* 0 or 1 records are expected */

	if (NULL != (dbrow = DBfetch(result)))
	{
		unsigned char	tag = ZBX_DBSYNC_ROW_NONE;

		if ('\0' == dbsync_env.cache->autoreg_psk_identity[0])	/* no autoregistration PSK in cache */
		{
			tag = ZBX_DBSYNC_ROW_ADD;
		}
		else if (FAIL == dbsync_compare_str(dbrow[0], dbsync_env.cache->autoreg_psk_identity) ||
				FAIL == dbsync_compare_str(dbrow[1], dbsync_env.cache->autoreg_psk))
		{
			tag = ZBX_DBSYNC_ROW_UPDATE;
		}

		if (ZBX_DBSYNC_ROW_NONE != tag)
			dbsync_add_row(sync, 0, tag, dbrow);	/* fictitious rowid 0 is used, there is only 1 record */

		num_records = 1;
	}
	else if ('\0' != dbsync_env.cache->autoreg_psk_identity[0])
			dbsync_add_row(sync, 0, ZBX_DBSYNC_ROW_REMOVE, NULL);

	if (1 == num_records && NULL != DBfetch(result))
		zabbix_log(LOG_LEVEL_ERR, "table 'config_autoreg_tls' has multiple records");

	DBfree_result(result);

	return SUCCEED;
#undef CONFIG_AUTOREG_TLS_FIELD_COUNT
}

/******************************************************************************
 *                                                                            *
 * Purpose: compares hosts table row with cached configuration data           *
 *                                                                            *
 * Parameter: host  - [IN] the cached host                                    *
 *            dbrow - [IN] the database row                                   *
 *                                                                            *
 * Return value: SUCCEED - the row matches configuration data                 *
 *               FAIL    - otherwise                                          *
 *                                                                            *
 ******************************************************************************/
static int	dbsync_compare_host(ZBX_DC_HOST *host, const DB_ROW dbrow)
{
	signed char	ipmi_authtype;
	unsigned char	ipmi_privilege;
	ZBX_DC_IPMIHOST	*ipmihost;
	ZBX_DC_PROXY	*proxy;

	if (FAIL == dbsync_compare_uint64(dbrow[1], host->proxy_hostid))
	{
		host->update_items = 1;
		return FAIL;
	}

	if (FAIL == dbsync_compare_uchar(dbrow[10], host->status))
	{
		host->update_items = 1;
		return FAIL;
	}

	host->update_items = 0;

	if (FAIL == dbsync_compare_str(dbrow[2], host->host))
		return FAIL;

	if (FAIL == dbsync_compare_str(dbrow[11], host->name))
		return FAIL;

#if defined(HAVE_GNUTLS) || defined(HAVE_OPENSSL)
	if (FAIL == dbsync_compare_str(dbrow[15], host->tls_issuer))
		return FAIL;

	if (FAIL == dbsync_compare_str(dbrow[16], host->tls_subject))
		return FAIL;

	if ('\0' == *dbrow[17] || '\0' == *dbrow[18])
	{
		if (NULL != host->tls_dc_psk)
			return FAIL;
	}
	else
	{
		if (NULL == host->tls_dc_psk)
			return FAIL;

		if (FAIL == dbsync_compare_str(dbrow[17], host->tls_dc_psk->tls_psk_identity))
			return FAIL;

		if (FAIL == dbsync_compare_str(dbrow[18], host->tls_dc_psk->tls_psk))
			return FAIL;
	}

#endif
	if (FAIL == dbsync_compare_uchar(dbrow[13], host->tls_connect))
		return FAIL;

	if (FAIL == dbsync_compare_uchar(dbrow[14], host->tls_accept))
		return FAIL;

	/* IPMI hosts */

	ipmi_authtype = (signed char)atoi(dbrow[3]);
	ipmi_privilege = (unsigned char)atoi(dbrow[4]);

	if (ZBX_IPMI_DEFAULT_AUTHTYPE != ipmi_authtype || ZBX_IPMI_DEFAULT_PRIVILEGE != ipmi_privilege ||
			'\0' != *dbrow[5] || '\0' != *dbrow[6])	/* useipmi */
	{
		if (NULL == (ipmihost = (ZBX_DC_IPMIHOST *)zbx_hashset_search(&dbsync_env.cache->ipmihosts,
				&host->hostid)))
		{
			return FAIL;
		}

		if (ipmihost->ipmi_authtype != ipmi_authtype)
			return FAIL;

		if (ipmihost->ipmi_privilege != ipmi_privilege)
			return FAIL;

		if (FAIL == dbsync_compare_str(dbrow[5], ipmihost->ipmi_username))
			return FAIL;

		if (FAIL == dbsync_compare_str(dbrow[6], ipmihost->ipmi_password))
			return FAIL;
	}
	else if (NULL != zbx_hashset_search(&dbsync_env.cache->ipmihosts, &host->hostid))
		return FAIL;

	/* proxies */
	if (NULL != (proxy = (ZBX_DC_PROXY *)zbx_hashset_search(&dbsync_env.cache->proxies, &host->hostid)))
	{
		if (FAIL == dbsync_compare_str(dbrow[15 + ZBX_HOST_TLS_OFFSET], proxy->proxy_address))
			return FAIL;

		if (FAIL == dbsync_compare_uchar(dbrow[16 + ZBX_HOST_TLS_OFFSET], proxy->auto_compress))
			return FAIL;
	}

	return SUCCEED;
}

/******************************************************************************
 *                                                                            *
 * Purpose: compares hosts table with cached configuration data               *
 *          and populates the changeset                                       *
 *                                                                            *
 * Parameter: sync - [OUT] the changeset                                      *
 *                                                                            *
 * Return value: SUCCEED - the changeset was successfully calculated          *
 *               FAIL    - otherwise                                          *
 *                                                                            *
 ******************************************************************************/
int	zbx_dbsync_compare_hosts(zbx_dbsync_t *sync)
{
	DB_ROW			dbrow;
	DB_RESULT		result;
	zbx_hashset_t		ids;
	zbx_hashset_iter_t	iter;
	zbx_uint64_t		rowid;
	ZBX_DC_HOST		*host;

#if defined(HAVE_GNUTLS) || defined(HAVE_OPENSSL)
	if (NULL == (result = DBselect(
			"select hostid,proxy_hostid,host,ipmi_authtype,ipmi_privilege,ipmi_username,"
				"ipmi_password,maintenance_status,maintenance_type,maintenance_from,"
				"status,name,lastaccess,tls_connect,tls_accept,tls_issuer,tls_subject,"
				"tls_psk_identity,tls_psk,proxy_address,auto_compress,maintenanceid"
			" from hosts"
			" where status in (%d,%d,%d,%d)"
				" and flags<>%d",
			HOST_STATUS_MONITORED, HOST_STATUS_NOT_MONITORED,
			HOST_STATUS_PROXY_ACTIVE, HOST_STATUS_PROXY_PASSIVE,
			ZBX_FLAG_DISCOVERY_PROTOTYPE)))
	{
		return FAIL;
	}

	dbsync_prepare(sync, 22, NULL);
#else
	if (NULL == (result = DBselect(
			"select hostid,proxy_hostid,host,ipmi_authtype,ipmi_privilege,ipmi_username,"
				"ipmi_password,maintenance_status,maintenance_type,maintenance_from,"
				"status,name,lastaccess,tls_connect,tls_accept,"
				"proxy_address,auto_compress,maintenanceid"
			" from hosts"
			" where status in (%d,%d,%d,%d)"
				" and flags<>%d",
			HOST_STATUS_MONITORED, HOST_STATUS_NOT_MONITORED,
			HOST_STATUS_PROXY_ACTIVE, HOST_STATUS_PROXY_PASSIVE,
			ZBX_FLAG_DISCOVERY_PROTOTYPE)))
	{
		return FAIL;
	}

	dbsync_prepare(sync, 18, NULL);
#endif

	if (ZBX_DBSYNC_INIT == sync->mode)
	{
		sync->dbresult = result;
		return SUCCEED;
	}

	zbx_hashset_create(&ids, dbsync_env.cache->hosts.num_data, ZBX_DEFAULT_UINT64_HASH_FUNC,
			ZBX_DEFAULT_UINT64_COMPARE_FUNC);

	while (NULL != (dbrow = DBfetch(result)))
	{
		unsigned char	tag = ZBX_DBSYNC_ROW_NONE;

		ZBX_STR2UINT64(rowid, dbrow[0]);
		zbx_hashset_insert(&ids, &rowid, sizeof(rowid));

		if (NULL == (host = (ZBX_DC_HOST *)zbx_hashset_search(&dbsync_env.cache->hosts, &rowid)))
			tag = ZBX_DBSYNC_ROW_ADD;
		else if (FAIL == dbsync_compare_host(host, dbrow))
			tag = ZBX_DBSYNC_ROW_UPDATE;

		if (ZBX_DBSYNC_ROW_NONE != tag)
			dbsync_add_row(sync, rowid, tag, dbrow);
	}

	zbx_hashset_iter_reset(&dbsync_env.cache->hosts, &iter);
	while (NULL != (host = (ZBX_DC_HOST *)zbx_hashset_iter_next(&iter)))
	{
		if (NULL == zbx_hashset_search(&ids, &host->hostid))
			dbsync_add_row(sync, host->hostid, ZBX_DBSYNC_ROW_REMOVE, NULL);
	}

	zbx_hashset_destroy(&ids);
	DBfree_result(result);

	return SUCCEED;
}

/******************************************************************************
 *                                                                            *
 * Purpose: compares host inventory table row with cached configuration data  *
 *                                                                            *
 * Parameter: hi    - [IN] the cached host inventory data                     *
 *            dbrow - [IN] the database row                                   *
 *                                                                            *
 * Return value: SUCCEED - the row matches configuration data                 *
 *               FAIL    - otherwise                                          *
 *                                                                            *
 ******************************************************************************/
static int	dbsync_compare_host_inventory(const ZBX_DC_HOST_INVENTORY *hi, const DB_ROW dbrow)
{
	int	i;

	if (SUCCEED != dbsync_compare_uchar(dbrow[1], hi->inventory_mode))
		return FAIL;

	for (i = 0; i < HOST_INVENTORY_FIELD_COUNT; i++)
	{
		if (FAIL == dbsync_compare_str(dbrow[i + 2], hi->values[i]))
			return FAIL;
	}

	return SUCCEED;
}

/******************************************************************************
 *                                                                            *
 * Purpose: compares host_inventory table with cached configuration data      *
 *                                                                            *
 * Parameter: sync - [OUT] the changeset                                      *
 *                                                                            *
 * Return value: SUCCEED - the changeset was successfully calculated          *
 *               FAIL    - otherwise                                          *
 *                                                                            *
 ******************************************************************************/
int	zbx_dbsync_compare_host_inventory(zbx_dbsync_t *sync)
{
	DB_ROW			dbrow;
	DB_RESULT		result;
	zbx_hashset_t		ids;
	zbx_hashset_iter_t	iter;
	zbx_uint64_t		rowid;
	ZBX_DC_HOST_INVENTORY	*hi;
	const char		*sql;

	sql = "select hostid,inventory_mode,type,type_full,name,alias,os,os_full,os_short,serialno_a,"
			"serialno_b,tag,asset_tag,macaddress_a,macaddress_b,hardware,hardware_full,software,"
			"software_full,software_app_a,software_app_b,software_app_c,software_app_d,"
			"software_app_e,contact,location,location_lat,location_lon,notes,chassis,model,"
			"hw_arch,vendor,contract_number,installer_name,deployment_status,url_a,url_b,"
			"url_c,host_networks,host_netmask,host_router,oob_ip,oob_netmask,oob_router,"
			"date_hw_purchase,date_hw_install,date_hw_expiry,date_hw_decomm,site_address_a,"
			"site_address_b,site_address_c,site_city,site_state,site_country,site_zip,site_rack,"
			"site_notes,poc_1_name,poc_1_email,poc_1_phone_a,poc_1_phone_b,poc_1_cell,"
			"poc_1_screen,poc_1_notes,poc_2_name,poc_2_email,poc_2_phone_a,poc_2_phone_b,"
			"poc_2_cell,poc_2_screen,poc_2_notes"
			" from host_inventory";

	if (NULL == (result = DBselect("%s", sql)))
		return FAIL;

	dbsync_prepare(sync, 72, NULL);

	if (ZBX_DBSYNC_INIT == sync->mode)
	{
		sync->dbresult = result;
		return SUCCEED;
	}

	zbx_hashset_create(&ids, dbsync_env.cache->host_inventories.num_data, ZBX_DEFAULT_UINT64_HASH_FUNC,
			ZBX_DEFAULT_UINT64_COMPARE_FUNC);

	while (NULL != (dbrow = DBfetch(result)))
	{
		unsigned char	tag = ZBX_DBSYNC_ROW_NONE;

		ZBX_STR2UINT64(rowid, dbrow[0]);
		zbx_hashset_insert(&ids, &rowid, sizeof(rowid));

		if (NULL == (hi = (ZBX_DC_HOST_INVENTORY *)zbx_hashset_search(&dbsync_env.cache->host_inventories,
				&rowid)))
		{
			tag = ZBX_DBSYNC_ROW_ADD;
		}
		else if (FAIL == dbsync_compare_host_inventory(hi, dbrow))
			tag = ZBX_DBSYNC_ROW_UPDATE;

		if (ZBX_DBSYNC_ROW_NONE != tag)
			dbsync_add_row(sync, rowid, tag, dbrow);

	}

	zbx_hashset_iter_reset(&dbsync_env.cache->host_inventories, &iter);
	while (NULL != (hi = (ZBX_DC_HOST_INVENTORY *)zbx_hashset_iter_next(&iter)))
	{
		if (NULL == zbx_hashset_search(&ids, &hi->hostid))
			dbsync_add_row(sync, hi->hostid, ZBX_DBSYNC_ROW_REMOVE, NULL);
	}

	zbx_hashset_destroy(&ids);
	DBfree_result(result);

	return SUCCEED;
}

/******************************************************************************
 *                                                                            *
 * Purpose: compares hosts_templates table with cached configuration data     *
 *                                                                            *
 * Parameter: sync - [OUT] the changeset                                      *
 *                                                                            *
 * Return value: SUCCEED - the changeset was successfully calculated          *
 *               FAIL    - otherwise                                          *
 *                                                                            *
 ******************************************************************************/
int	zbx_dbsync_compare_host_templates(zbx_dbsync_t *sync)
{
	DB_ROW			dbrow;
	DB_RESULT		result;
	zbx_hashset_iter_t	iter;
	zbx_um_host_t		**phost;
	zbx_hashset_t		htmpls;
	int			i;
	zbx_uint64_pair_t	ht_local, *ht;
	char			hostid_s[MAX_ID_LEN + 1], templateid_s[MAX_ID_LEN + 1];
	char			*del_row[2] = {hostid_s, templateid_s};

	if (NULL == (result = DBselect(
			"select hostid,templateid"
			" from hosts_templates"
			" order by hostid")))
	{
		return FAIL;
	}

	dbsync_prepare(sync, 2, NULL);

	if (ZBX_DBSYNC_INIT == sync->mode)
	{
		sync->dbresult = result;
		return SUCCEED;
	}

	zbx_hashset_create(&htmpls, 100, ZBX_DEFAULT_UINT64_PAIR_HASH_FUNC, ZBX_DEFAULT_UINT64_PAIR_COMPARE_FUNC);

	/* index all host->template links */
	zbx_hashset_iter_reset(&dbsync_env.cache->um_cache->hosts, &iter);
	while (NULL != (phost = (zbx_um_host_t **)zbx_hashset_iter_next(&iter)))
	{
		ht_local.first = (*phost)->hostid;

		for (i = 0; i < (*phost)->templateids.values_num; i++)
		{
			ht_local.second = (*phost)->templateids.values[i];
			zbx_hashset_insert(&htmpls, &ht_local, sizeof(ht_local));
		}
	}

	/* add new rows, remove existing rows from index */
	while (NULL != (dbrow = DBfetch(result)))
	{
		ZBX_STR2UINT64(ht_local.first, dbrow[0]);
		ZBX_STR2UINT64(ht_local.second, dbrow[1]);

		if (NULL == (ht = (zbx_uint64_pair_t *)zbx_hashset_search(&htmpls, &ht_local)))
			dbsync_add_row(sync, 0, ZBX_DBSYNC_ROW_ADD, dbrow);
		else
			zbx_hashset_remove_direct(&htmpls, ht);
	}

	/* add removed rows */
	zbx_hashset_iter_reset(&htmpls, &iter);
	while (NULL != (ht = (zbx_uint64_pair_t *)zbx_hashset_iter_next(&iter)))
	{
		zbx_snprintf(hostid_s, sizeof(hostid_s), ZBX_FS_UI64, ht->first);
		zbx_snprintf(templateid_s, sizeof(templateid_s), ZBX_FS_UI64, ht->second);
		dbsync_add_row(sync, 0, ZBX_DBSYNC_ROW_REMOVE, del_row);
	}

	DBfree_result(result);
	zbx_hashset_destroy(&htmpls);

	return SUCCEED;
}

/******************************************************************************
 *                                                                            *
 * Purpose: compares global macro table row with cached configuration data    *
 *                                                                            *
 * Parameter: gmacro - [IN] the cached global macro data                      *
 *            dbrow    - [IN] the database row                                *
 *                                                                            *
 * Return value: SUCCEED - the row matches configuration data                 *
 *               FAIL    - otherwise                                          *
 *                                                                            *
 ******************************************************************************/
static int	dbsync_compare_global_macro(const zbx_um_macro_t *gmacro, const DB_ROW dbrow)
{
	char	*macro = NULL, *context = NULL;
	int	ret = FAIL;

	if (FAIL == dbsync_compare_uchar(dbrow[3], gmacro->type))
		return FAIL;

	if (ZBX_MACRO_VALUE_VAULT == atoi(dbrow[3]))
	{
		if (FAIL == um_macro_check_vault_location(gmacro, dbrow[2]))
			return FAIL;
	}
	else
	{
		if (FAIL == dbsync_compare_str(dbrow[2], gmacro->value))
			return FAIL;
	}

	if (SUCCEED != zbx_user_macro_parse_dyn(dbrow[1], &macro, &context, NULL, NULL))
		return FAIL;

	if (0 != strcmp(gmacro->name, macro))
		goto out;

	if (NULL == context)
	{
		if (NULL != gmacro->context)
			goto out;

		ret = SUCCEED;
		goto out;
	}

	if (NULL == gmacro->context)
		goto out;

	if (0 == strcmp(gmacro->context, context))
		ret = SUCCEED;
out:
	zbx_free(macro);
	zbx_free(context);

	return ret;
}

/******************************************************************************
 *                                                                            *
 * Purpose: compares global macros table with cached configuration data       *
 *                                                                            *
 * Parameter: sync - [OUT] the changeset                                      *
 *                                                                            *
 * Return value: SUCCEED - the changeset was successfully calculated          *
 *               FAIL    - otherwise                                          *
 *                                                                            *
 ******************************************************************************/
int	zbx_dbsync_compare_global_macros(zbx_dbsync_t *sync)
{
	DB_ROW			dbrow;
	DB_RESULT		result;
	zbx_hashset_t		ids;
	zbx_hashset_iter_t	iter;
	zbx_uint64_t		rowid, *prowid = &rowid;
	zbx_um_macro_t		**pmacro;

	if (NULL == (result = DBselect(
			"select globalmacroid,macro,value,type"
			" from globalmacro")))
	{
		return FAIL;
	}

	dbsync_prepare(sync, 4, NULL);

	if (ZBX_DBSYNC_INIT == sync->mode)
	{
		sync->dbresult = result;
		return SUCCEED;
	}

	zbx_hashset_create(&ids, dbsync_env.cache->gmacros.num_data, ZBX_DEFAULT_UINT64_HASH_FUNC,
			ZBX_DEFAULT_UINT64_COMPARE_FUNC);

	while (NULL != (dbrow = DBfetch(result)))
	{
		unsigned char	tag = ZBX_DBSYNC_ROW_NONE;

		ZBX_STR2UINT64(rowid, dbrow[0]);
		zbx_hashset_insert(&ids, &rowid, sizeof(rowid));

		if (NULL == (pmacro = (zbx_um_macro_t **)zbx_hashset_search(&dbsync_env.cache->gmacros, &prowid)))
			tag = ZBX_DBSYNC_ROW_ADD;
		else if (FAIL == dbsync_compare_global_macro(*pmacro, dbrow))
			tag = ZBX_DBSYNC_ROW_UPDATE;

		if (ZBX_DBSYNC_ROW_NONE != tag)
			dbsync_add_row(sync, rowid, tag, dbrow);
	}

	zbx_hashset_iter_reset(&dbsync_env.cache->gmacros, &iter);
	while (NULL != (pmacro = (zbx_um_macro_t **)zbx_hashset_iter_next(&iter)))
	{
		if (NULL == zbx_hashset_search(&ids, &(*pmacro)->macroid))
			dbsync_add_row(sync, (*pmacro)->macroid, ZBX_DBSYNC_ROW_REMOVE, NULL);
	}

	zbx_hashset_destroy(&ids);
	DBfree_result(result);

	return SUCCEED;
}

/******************************************************************************
 *                                                                            *
 * Purpose: compares host macro table row with cached configuration data      *
 *                                                                            *
 * Parameter: hmacro - [IN] the cached host macro data                        *
 *            dbrow  - [IN] the database row                                  *
 *                                                                            *
 * Return value: SUCCEED - the row matches configuration data                 *
 *               FAIL    - otherwise                                          *
 *                                                                            *
 ******************************************************************************/
static int	dbsync_compare_host_macro(const zbx_um_macro_t *hmacro, const DB_ROW dbrow)
{
	char	*macro = NULL, *context = NULL;
	int	ret = FAIL;

	if (FAIL == dbsync_compare_uchar(dbrow[4], hmacro->type))
		return FAIL;

<<<<<<< HEAD
	if (FAIL == dbsync_compare_uchar(dbrow[5], hmacro->state))
		return FAIL;

	if (FAIL == dbsync_compare_str(dbrow[3], hmacro->value))
		return FAIL;
=======
	if (ZBX_MACRO_VALUE_VAULT == atoi(dbrow[4]))
	{
		if (FAIL == um_macro_check_vault_location(hmacro, dbrow[3]))
			return FAIL;
	}
	else
	{
		if (FAIL == dbsync_compare_str(dbrow[3], hmacro->value))
			return FAIL;
	}
>>>>>>> b6255cca

	if (FAIL == dbsync_compare_uint64(dbrow[1], hmacro->hostid))
		return FAIL;

	if (SUCCEED != zbx_user_macro_parse_dyn(dbrow[2], &macro, &context, NULL, NULL))
		return FAIL;

	if (0 != strcmp(hmacro->name, macro))
		goto out;

	if (NULL == context)
	{
		if (NULL != hmacro->context)
			goto out;

		ret = SUCCEED;
		goto out;
	}

	if (NULL == hmacro->context)
		goto out;

	if (0 == strcmp(hmacro->context, context))
		ret = SUCCEED;
out:
	zbx_free(macro);
	zbx_free(context);

	return ret;
}

/******************************************************************************
 *                                                                            *
 * Purpose: compares global macros table with cached configuration data       *
 *                                                                            *
 * Parameter: sync - [OUT] the changeset                                      *
 *                                                                            *
 * Return value: SUCCEED - the changeset was successfully calculated          *
 *               FAIL    - otherwise                                          *
 *                                                                            *
 ******************************************************************************/
int	zbx_dbsync_compare_host_macros(zbx_dbsync_t *sync)
{
	DB_ROW			dbrow;
	DB_RESULT		result;
	zbx_hashset_t		ids;
	zbx_hashset_iter_t	iter;
	zbx_uint64_t		rowid, *prowid = &rowid;
	zbx_um_macro_t		**pmacro;

	if (NULL == (result = DBselect(
			"select m.hostmacroid,m.hostid,m.macro,m.value,m.type,m.state"
			" from hostmacro m"
			" inner join hosts h on m.hostid=h.hostid"
			" where h.flags<>%d", ZBX_FLAG_DISCOVERY_PROTOTYPE)))
	{
		return FAIL;
	}

	dbsync_prepare(sync, 6, NULL);

	if (ZBX_DBSYNC_INIT == sync->mode)
	{
		sync->dbresult = result;
		return SUCCEED;
	}

	zbx_hashset_create(&ids, dbsync_env.cache->hmacros.num_data, ZBX_DEFAULT_UINT64_HASH_FUNC,
			ZBX_DEFAULT_UINT64_COMPARE_FUNC);

	while (NULL != (dbrow = DBfetch(result)))
	{
		unsigned char	tag = ZBX_DBSYNC_ROW_NONE;

		ZBX_STR2UINT64(rowid, dbrow[0]);
		zbx_hashset_insert(&ids, &rowid, sizeof(rowid));

		if (NULL == (pmacro = (zbx_um_macro_t **)zbx_hashset_search(&dbsync_env.cache->hmacros, &prowid)))
			tag = ZBX_DBSYNC_ROW_ADD;
		else if (FAIL == dbsync_compare_host_macro(*pmacro, dbrow))
			tag = ZBX_DBSYNC_ROW_UPDATE;

		if (ZBX_DBSYNC_ROW_NONE != tag)
			dbsync_add_row(sync, rowid, tag, dbrow);
	}

	zbx_hashset_iter_reset(&dbsync_env.cache->hmacros, &iter);
	while (NULL != (pmacro = (zbx_um_macro_t **)zbx_hashset_iter_next(&iter)))
	{
		if (NULL == zbx_hashset_search(&ids, &(*pmacro)->macroid))
			dbsync_add_row(sync, (*pmacro)->macroid, ZBX_DBSYNC_ROW_REMOVE, NULL);
	}

	zbx_hashset_destroy(&ids);
	DBfree_result(result);

	return SUCCEED;
}

/******************************************************************************
 *                                                                            *
 * Purpose: compares interface table row with cached configuration data       *
 *                                                                            *
 * Parameter: interface - [IN] the cached interface data                      *
 *            dbrow     - [IN] the database row                               *
 *                                                                            *
 * Return value: SUCCEED - the row matches configuration data                 *
 *               FAIL    - otherwise                                          *
 *                                                                            *
 * Comments: User macros used in ip, dns fields will always make compare to   *
 *           fail.                                                            *
 *                                                                            *
 ******************************************************************************/
static int	dbsync_compare_interface(const ZBX_DC_INTERFACE *interface, const DB_ROW dbrow)
{
	ZBX_DC_SNMPINTERFACE *snmp;

	if (FAIL == dbsync_compare_uint64(dbrow[1], interface->hostid))
		return FAIL;

	if (FAIL == dbsync_compare_uchar(dbrow[2], interface->type))
		return FAIL;

	if (FAIL == dbsync_compare_uchar(dbrow[3], interface->main))
		return FAIL;

	if (FAIL == dbsync_compare_uchar(dbrow[4], interface->useip))
		return FAIL;

	if (NULL != strstr(dbrow[5], "{$"))
		return FAIL;

	if (FAIL == dbsync_compare_str(dbrow[5], interface->ip))
		return FAIL;

	if (NULL != strstr(dbrow[6], "{$"))
		return FAIL;

	if (FAIL == dbsync_compare_str(dbrow[6], interface->dns))
		return FAIL;

	if (FAIL == dbsync_compare_str(dbrow[7], interface->port))
		return FAIL;

	if (FAIL == dbsync_compare_uchar(dbrow[8], interface->available))
		return FAIL;

	if (FAIL == dbsync_compare_int(dbrow[9], interface->disable_until))
		return FAIL;

	if (FAIL == dbsync_compare_str(dbrow[10], interface->error))
		return FAIL;

	if (FAIL == dbsync_compare_int(dbrow[11], interface->errors_from))
		return FAIL;
	/* reset_availability, items_num and availability_ts are excluded from the comparison */

	snmp = (ZBX_DC_SNMPINTERFACE *)zbx_hashset_search(&dbsync_env.cache->interfaces_snmp,
			&interface->interfaceid);

	if (INTERFACE_TYPE_SNMP == interface->type)
	{
		if (NULL == snmp || SUCCEED == DBis_null(dbrow[12]))	/* should never happen */
			return FAIL;

		if (FAIL == dbsync_compare_uchar(dbrow[12], snmp->version))
			return FAIL;

		if (FAIL == dbsync_compare_uchar(dbrow[13], snmp->bulk))
			return FAIL;

		if (FAIL == dbsync_compare_str(dbrow[14], snmp->community))
			return FAIL;

		if (FAIL == dbsync_compare_str(dbrow[15], snmp->securityname))
			return FAIL;

		if (FAIL == dbsync_compare_uchar(dbrow[16], snmp->securitylevel))
			return FAIL;

		if (FAIL == dbsync_compare_str(dbrow[17], snmp->authpassphrase))
			return FAIL;

		if (FAIL == dbsync_compare_str(dbrow[18], snmp->privpassphrase))
			return FAIL;

		if (FAIL == dbsync_compare_uchar(dbrow[19], snmp->authprotocol))
			return FAIL;

		if (FAIL == dbsync_compare_uchar(dbrow[20], snmp->privprotocol))
			return FAIL;

		if (FAIL == dbsync_compare_str(dbrow[21], snmp->contextname))
			return FAIL;
	}
	else if (NULL != snmp)
		return FAIL;

	return SUCCEED;
}

/******************************************************************************
 *                                                                            *
 * Purpose: compares interfaces table with cached configuration data          *
 *                                                                            *
 * Parameter: sync - [OUT] the changeset                                      *
 *                                                                            *
 * Return value: SUCCEED - the changeset was successfully calculated          *
 *               FAIL    - otherwise                                          *
 *                                                                            *
 ******************************************************************************/
int	zbx_dbsync_compare_interfaces(zbx_dbsync_t *sync)
{
	DB_ROW			dbrow;
	DB_RESULT		result;
	zbx_hashset_t		ids;
	zbx_hashset_iter_t	iter;
	zbx_uint64_t		rowid;
	ZBX_DC_INTERFACE	*interface;

	if (NULL == (result = DBselect(
			"select i.interfaceid,i.hostid,i.type,i.main,i.useip,i.ip,i.dns,i.port,"
			"i.available,i.disable_until,i.error,i.errors_from,"
			"s.version,s.bulk,s.community,s.securityname,s.securitylevel,s.authpassphrase,s.privpassphrase,"
			"s.authprotocol,s.privprotocol,s.contextname"
			" from interface i"
			" left join interface_snmp s on i.interfaceid=s.interfaceid")))
	{
		return FAIL;
	}

	dbsync_prepare(sync, 22, NULL);

	if (ZBX_DBSYNC_INIT == sync->mode)
	{
		sync->dbresult = result;
		return SUCCEED;
	}

	zbx_hashset_create(&ids, dbsync_env.cache->interfaces.num_data, ZBX_DEFAULT_UINT64_HASH_FUNC,
			ZBX_DEFAULT_UINT64_COMPARE_FUNC);

	while (NULL != (dbrow = DBfetch(result)))
	{
		unsigned char	tag = ZBX_DBSYNC_ROW_NONE;

		ZBX_STR2UINT64(rowid, dbrow[0]);
		zbx_hashset_insert(&ids, &rowid, sizeof(rowid));

		if (NULL == (interface = (ZBX_DC_INTERFACE *)zbx_hashset_search(&dbsync_env.cache->interfaces, &rowid)))
			tag = ZBX_DBSYNC_ROW_ADD;
		else if (FAIL == dbsync_compare_interface(interface, dbrow))
			tag = ZBX_DBSYNC_ROW_UPDATE;

		if (ZBX_DBSYNC_ROW_NONE != tag)
			dbsync_add_row(sync, rowid, tag, dbrow);
	}

	zbx_hashset_iter_reset(&dbsync_env.cache->interfaces, &iter);
	while (NULL != (interface = (ZBX_DC_INTERFACE *)zbx_hashset_iter_next(&iter)))
	{
		if (NULL == zbx_hashset_search(&ids, &interface->interfaceid))
			dbsync_add_row(sync, interface->interfaceid, ZBX_DBSYNC_ROW_REMOVE, NULL);
	}

	zbx_hashset_destroy(&ids);
	DBfree_result(result);

	return SUCCEED;
}

/******************************************************************************
 *                                                                            *
 * Purpose: compares items table row with cached configuration data           *
 *                                                                            *
 * Parameter: item  - [IN] the cached item                                    *
 *            dbrow - [IN] the database row                                   *
 *                                                                            *
 * Return value: SUCCEED - the row matches configuration data                 *
 *               FAIL    - otherwise                                          *
 *                                                                            *
 ******************************************************************************/
static int	dbsync_compare_item(const ZBX_DC_ITEM *item, const DB_ROW dbrow)
{
	ZBX_DC_NUMITEM		*numitem;
	ZBX_DC_SNMPITEM		*snmpitem;
	ZBX_DC_IPMIITEM		*ipmiitem;
	ZBX_DC_TRAPITEM		*trapitem;
	ZBX_DC_LOGITEM		*logitem;
	ZBX_DC_DBITEM		*dbitem;
	ZBX_DC_SSHITEM		*sshitem;
	ZBX_DC_TELNETITEM	*telnetitem;
	ZBX_DC_SIMPLEITEM	*simpleitem;
	ZBX_DC_JMXITEM		*jmxitem;
	ZBX_DC_CALCITEM		*calcitem;
	ZBX_DC_DEPENDENTITEM	*depitem;
	ZBX_DC_HOST		*host;
	ZBX_DC_HTTPITEM		*httpitem;
	ZBX_DC_SCRIPTITEM	*scriptitem;
	unsigned char		value_type, type;

	if (FAIL == dbsync_compare_uint64(dbrow[1], item->hostid))
		return FAIL;

	if (FAIL == dbsync_compare_uint64(dbrow[48], item->templateid))
		return FAIL;

	if (NULL == (host = (ZBX_DC_HOST *)zbx_hashset_search(&dbsync_env.cache->hosts, &item->hostid)))
		return FAIL;

	if (0 != host->update_items)
		return FAIL;

	if (FAIL == dbsync_compare_uchar(dbrow[2], item->status))
		return FAIL;

	ZBX_STR2UCHAR(type, dbrow[3]);
	if (item->type != type)
		return FAIL;

	if (FAIL == dbsync_compare_uchar(dbrow[18], item->flags))
		return FAIL;

	if (FAIL == dbsync_compare_uint64(dbrow[19], item->interfaceid))
		return FAIL;

	if (FAIL == dbsync_compare_str(dbrow[22], item->history_period))
		return FAIL;

	if (FAIL == dbsync_compare_uchar(dbrow[24], item->inventory_link))
		return FAIL;

	if (FAIL == dbsync_compare_uint64(dbrow[25], item->valuemapid))
		return FAIL;

	ZBX_STR2UCHAR(value_type, dbrow[4]);
	if (item->value_type != value_type)
		return FAIL;

	if (FAIL == dbsync_compare_str(dbrow[5], item->key))
		return FAIL;

	if (FAIL == dbsync_compare_str(dbrow[8], item->delay))
		return FAIL;

	numitem = (ZBX_DC_NUMITEM *)zbx_hashset_search(&dbsync_env.cache->numitems, &item->itemid);
	if (ITEM_VALUE_TYPE_FLOAT == value_type || ITEM_VALUE_TYPE_UINT64 == value_type)
	{
		if (NULL == numitem)
			return FAIL;

		if (FAIL == dbsync_compare_str(dbrow[23], numitem->trends_period))
			return FAIL;

		if (FAIL == dbsync_compare_str(dbrow[26], numitem->units))
			return FAIL;
	}
	else if (NULL != numitem)
		return FAIL;

	snmpitem = (ZBX_DC_SNMPITEM *)zbx_hashset_search(&dbsync_env.cache->snmpitems, &item->itemid);
	if (ITEM_TYPE_SNMP == type)
	{
		if (NULL == snmpitem)
			return FAIL;

		if (FAIL == dbsync_compare_str(dbrow[6], snmpitem->snmp_oid))
			return FAIL;
	}
	else if (NULL != snmpitem)
		return FAIL;

	ipmiitem = (ZBX_DC_IPMIITEM *)zbx_hashset_search(&dbsync_env.cache->ipmiitems, &item->itemid);
	if (ITEM_TYPE_IPMI == item->type)
	{
		if (NULL == ipmiitem)
			return FAIL;

		if (FAIL == dbsync_compare_str(dbrow[7], ipmiitem->ipmi_sensor))
			return FAIL;
	}
	else if (NULL != ipmiitem)
		return FAIL;

	trapitem = (ZBX_DC_TRAPITEM *)zbx_hashset_search(&dbsync_env.cache->trapitems, &item->itemid);
	if (ITEM_TYPE_TRAPPER == item->type && '\0' != *dbrow[9])
	{
		zbx_trim_str_list(dbrow[9], ',');

		if (NULL == trapitem)
			return FAIL;

		if (FAIL == dbsync_compare_str(dbrow[9], trapitem->trapper_hosts))
			return FAIL;
	}
	else if (NULL != trapitem)
		return FAIL;

	logitem = (ZBX_DC_LOGITEM *)zbx_hashset_search(&dbsync_env.cache->logitems, &item->itemid);
	if (ITEM_VALUE_TYPE_LOG == item->value_type && '\0' != *dbrow[10])
	{
		if (NULL == logitem)
			return FAIL;

		if (FAIL == dbsync_compare_str(dbrow[10], logitem->logtimefmt))
			return FAIL;
	}
	else if (NULL != logitem)
		return FAIL;

	dbitem = (ZBX_DC_DBITEM *)zbx_hashset_search(&dbsync_env.cache->dbitems, &item->itemid);
	if (ITEM_TYPE_DB_MONITOR == item->type && '\0' != *dbrow[11])
	{
		if (NULL == dbitem)
			return FAIL;

		if (FAIL == dbsync_compare_str(dbrow[11], dbitem->params))
			return FAIL;

		if (FAIL == dbsync_compare_str(dbrow[14], dbitem->username))
			return FAIL;

		if (FAIL == dbsync_compare_str(dbrow[15], dbitem->password))
			return FAIL;
	}
	else if (NULL != dbitem)
		return FAIL;

	sshitem = (ZBX_DC_SSHITEM *)zbx_hashset_search(&dbsync_env.cache->sshitems, &item->itemid);
	if (ITEM_TYPE_SSH == item->type)
	{
		if (NULL == sshitem)
			return FAIL;

		if (FAIL == dbsync_compare_uchar(dbrow[13], sshitem->authtype))
			return FAIL;

		if (FAIL == dbsync_compare_str(dbrow[14], sshitem->username))
			return FAIL;

		if (FAIL == dbsync_compare_str(dbrow[15], sshitem->password))
			return FAIL;

		if (FAIL == dbsync_compare_str(dbrow[16], sshitem->publickey))
			return FAIL;

		if (FAIL == dbsync_compare_str(dbrow[17], sshitem->privatekey))
			return FAIL;

		if (FAIL == dbsync_compare_str(dbrow[13], sshitem->params))
			return FAIL;
	}
	else if (NULL != sshitem)
		return FAIL;

	telnetitem = (ZBX_DC_TELNETITEM *)zbx_hashset_search(&dbsync_env.cache->telnetitems, &item->itemid);
	if (ITEM_TYPE_TELNET == item->type)
	{
		if (NULL == telnetitem)
			return FAIL;

		if (FAIL == dbsync_compare_str(dbrow[14], telnetitem->username))
			return FAIL;

		if (FAIL == dbsync_compare_str(dbrow[15], telnetitem->password))
			return FAIL;

		if (FAIL == dbsync_compare_str(dbrow[11], telnetitem->params))
			return FAIL;
	}
	else if (NULL != telnetitem)
		return FAIL;

	scriptitem = (ZBX_DC_SCRIPTITEM *)zbx_hashset_search(&dbsync_env.cache->scriptitems, &item->itemid);
	if (ITEM_TYPE_SCRIPT == item->type)
	{
		if (NULL == scriptitem)
			return FAIL;

		if (FAIL == dbsync_compare_str(dbrow[14], scriptitem->timeout))
			return FAIL;

		if (FAIL == dbsync_compare_str(dbrow[11], scriptitem->script))
			return FAIL;
	}
	else if (NULL != scriptitem)
		return FAIL;

	simpleitem = (ZBX_DC_SIMPLEITEM *)zbx_hashset_search(&dbsync_env.cache->simpleitems, &item->itemid);
	if (ITEM_TYPE_SIMPLE == item->type)
	{
		if (NULL == simpleitem)
			return FAIL;

		if (FAIL == dbsync_compare_str(dbrow[14], simpleitem->username))
			return FAIL;

		if (FAIL == dbsync_compare_str(dbrow[15], simpleitem->password))
			return FAIL;
	}
	else if (NULL != simpleitem)
		return FAIL;

	jmxitem = (ZBX_DC_JMXITEM *)zbx_hashset_search(&dbsync_env.cache->jmxitems, &item->itemid);
	if (ITEM_TYPE_JMX == item->type)
	{
		if (NULL == jmxitem)
			return FAIL;

		if (FAIL == dbsync_compare_str(dbrow[14], jmxitem->username))
			return FAIL;

		if (FAIL == dbsync_compare_str(dbrow[15], jmxitem->password))
			return FAIL;

		if (FAIL == dbsync_compare_str(dbrow[28], jmxitem->jmx_endpoint))
			return FAIL;
	}
	else if (NULL != jmxitem)
		return FAIL;

	calcitem = (ZBX_DC_CALCITEM *)zbx_hashset_search(&dbsync_env.cache->calcitems, &item->itemid);
	if (ITEM_TYPE_CALCULATED == item->type)
	{
		if (NULL == calcitem)
			return FAIL;

		if (FAIL == dbsync_compare_str(dbrow[11], calcitem->params))
			return FAIL;

		if (FAIL == dbsync_compare_serialized_expression(dbrow[49], calcitem->formula_bin))
			return FAIL;
	}
	else if (NULL != calcitem)
		return FAIL;

	depitem = (ZBX_DC_DEPENDENTITEM *)zbx_hashset_search(&dbsync_env.cache->dependentitems, &item->itemid);
	if (ITEM_TYPE_DEPENDENT == item->type)
	{
		if (NULL == depitem)
			return FAIL;

		if (FAIL == dbsync_compare_uint64(dbrow[29], depitem->master_itemid))
			return FAIL;
	}
	else if (NULL != depitem)
		return FAIL;

	httpitem = (ZBX_DC_HTTPITEM *)zbx_hashset_search(&dbsync_env.cache->httpitems, &item->itemid);
	if (ITEM_TYPE_HTTPAGENT == item->type)
	{
		zbx_trim_str_list(dbrow[9], ',');

		if (NULL == httpitem)
			return FAIL;

		if (FAIL == dbsync_compare_str(dbrow[30], httpitem->timeout))
			return FAIL;

		if (FAIL == dbsync_compare_str(dbrow[31], httpitem->url))
			return FAIL;

		if (FAIL == dbsync_compare_str(dbrow[32], httpitem->query_fields))
			return FAIL;

		if (FAIL == dbsync_compare_str(dbrow[33], httpitem->posts))
			return FAIL;

		if (FAIL == dbsync_compare_str(dbrow[34], httpitem->status_codes))
			return FAIL;

		if (FAIL == dbsync_compare_uchar(dbrow[35], httpitem->follow_redirects))
			return FAIL;

		if (FAIL == dbsync_compare_uchar(dbrow[36], httpitem->post_type))
			return FAIL;

		if (FAIL == dbsync_compare_str(dbrow[37], httpitem->http_proxy))
			return FAIL;

		if (FAIL == dbsync_compare_str(dbrow[38], httpitem->headers))
			return FAIL;

		if (FAIL == dbsync_compare_uchar(dbrow[39], httpitem->retrieve_mode))
			return FAIL;

		if (FAIL == dbsync_compare_uchar(dbrow[40], httpitem->request_method))
			return FAIL;

		if (FAIL == dbsync_compare_uchar(dbrow[41], httpitem->output_format))
			return FAIL;

		if (FAIL == dbsync_compare_str(dbrow[42], httpitem->ssl_cert_file))
			return FAIL;

		if (FAIL == dbsync_compare_str(dbrow[43], httpitem->ssl_key_file))
			return FAIL;

		if (FAIL == dbsync_compare_str(dbrow[44], httpitem->ssl_key_password))
			return FAIL;

		if (FAIL == dbsync_compare_uchar(dbrow[45], httpitem->verify_peer))
			return FAIL;

		if (FAIL == dbsync_compare_uchar(dbrow[46], httpitem->verify_host))
			return FAIL;

		if (FAIL == dbsync_compare_uchar(dbrow[13], httpitem->authtype))
			return FAIL;

		if (FAIL == dbsync_compare_str(dbrow[14], httpitem->username))
			return FAIL;

		if (FAIL == dbsync_compare_str(dbrow[15], httpitem->password))
			return FAIL;

		if (FAIL == dbsync_compare_uchar(dbrow[47], httpitem->allow_traps))
			return FAIL;

		if (FAIL == dbsync_compare_str(dbrow[10], httpitem->trapper_hosts))
			return FAIL;
	}
	else if (NULL != httpitem)
		return FAIL;

	return SUCCEED;
}

/******************************************************************************
 *                                                                            *
 * Purpose: applies necessary preprocessing before row is compared/used       *
 *                                                                            *
 * Parameter: row - [IN] the row to preprocess                                *
 *                                                                            *
 * Return value: the preprocessed row                                         *
 *                                                                            *
 * Comments: The row preprocessing can be used to expand user macros in       *
 *           some columns.                                                    *
 *                                                                            *
 ******************************************************************************/
static char	**dbsync_item_preproc_row(char **row)
{
	unsigned char	type;

	ZBX_STR2UCHAR(type, row[3]);

	/* expand user macros */

	if (ITEM_TYPE_CALCULATED == type)
	{
		zbx_eval_context_t	ctx;
		char			*error = NULL;

		if (FAIL == zbx_eval_parse_expression(&ctx, row[11], ZBX_EVAL_PARSE_CALC_EXPRESSION, &error))
		{
			zbx_eval_set_exception(&ctx, zbx_dsprintf(NULL, "Cannot parse formula: %s", error));
			zbx_free(error);
		}

		row[49] = encode_expression(&ctx);
		zbx_eval_clear(&ctx);
	}

	return row;

}

/******************************************************************************
 *                                                                            *
 * Purpose: compares items table with cached configuration data               *
 *                                                                            *
 * Return value: SUCCEED - the changeset was successfully calculated          *
 *               FAIL    - otherwise                                          *
 *                                                                            *
 ******************************************************************************/
int	zbx_dbsync_compare_items(zbx_dbsync_t *sync)
{
	DB_ROW			dbrow;
	DB_RESULT		result;
	zbx_hashset_t		ids;
	zbx_hashset_iter_t	iter;
	zbx_uint64_t		rowid;
	ZBX_DC_ITEM		*item;
	char			**row;

	if (NULL == (result = DBselect(
			"select i.itemid,i.hostid,i.status,i.type,i.value_type,i.key_,i.snmp_oid,i.ipmi_sensor,i.delay,"
				"i.trapper_hosts,i.logtimefmt,i.params,ir.state,i.authtype,i.username,i.password,"
				"i.publickey,i.privatekey,i.flags,i.interfaceid,ir.lastlogsize,ir.mtime,"
				"i.history,i.trends,i.inventory_link,i.valuemapid,i.units,ir.error,i.jmx_endpoint,"
				"i.master_itemid,i.timeout,i.url,i.query_fields,i.posts,i.status_codes,"
				"i.follow_redirects,i.post_type,i.http_proxy,i.headers,i.retrieve_mode,"
				"i.request_method,i.output_format,i.ssl_cert_file,i.ssl_key_file,i.ssl_key_password,"
				"i.verify_peer,i.verify_host,i.allow_traps,i.templateid,null"
			" from items i"
			" inner join hosts h on i.hostid=h.hostid"
			" join item_rtdata ir on i.itemid=ir.itemid"
			" where h.status in (%d,%d) and i.flags<>%d",
			HOST_STATUS_MONITORED, HOST_STATUS_NOT_MONITORED, ZBX_FLAG_DISCOVERY_PROTOTYPE)))

	{
		return FAIL;
	}

	dbsync_prepare(sync, 50, dbsync_item_preproc_row);

	if (ZBX_DBSYNC_INIT == sync->mode)
	{
		sync->dbresult = result;
		return SUCCEED;
	}

	zbx_hashset_create(&ids, dbsync_env.cache->items.num_data, ZBX_DEFAULT_UINT64_HASH_FUNC,
			ZBX_DEFAULT_UINT64_COMPARE_FUNC);

	while (NULL != (dbrow = DBfetch(result)))
	{
		unsigned char	tag = ZBX_DBSYNC_ROW_NONE;

		ZBX_STR2UINT64(rowid, dbrow[0]);
		zbx_hashset_insert(&ids, &rowid, sizeof(rowid));

		row = dbsync_preproc_row(sync, dbrow);

		if (NULL == (item = (ZBX_DC_ITEM *)zbx_hashset_search(&dbsync_env.cache->items, &rowid)))
			tag = ZBX_DBSYNC_ROW_ADD;
		else if (FAIL == dbsync_compare_item(item, row))
			tag = ZBX_DBSYNC_ROW_UPDATE;

		if (ZBX_DBSYNC_ROW_NONE != tag)
			dbsync_add_row(sync, rowid, tag, row);
	}

	zbx_hashset_iter_reset(&dbsync_env.cache->items, &iter);
	while (NULL != (item = (ZBX_DC_ITEM *)zbx_hashset_iter_next(&iter)))
	{
		if (NULL == zbx_hashset_search(&ids, &item->itemid))
			dbsync_add_row(sync, item->itemid, ZBX_DBSYNC_ROW_REMOVE, NULL);
	}

	zbx_hashset_destroy(&ids);
	DBfree_result(result);

	return SUCCEED;
}

static int	dbsync_compare_item_discovery(const ZBX_DC_ITEM_DISCOVERY *item_discovery, const DB_ROW dbrow)
{
	return dbsync_compare_uint64(dbrow[1], item_discovery->parent_itemid);
}

/******************************************************************************
 *                                                                            *
 * Purpose: compares mapping between items, prototypes and rules with         *
 *          configuration cache                                               *
 *                                                                            *
 * Return value: SUCCEED - the changeset was successfully calculated          *
 *               FAIL    - otherwise                                          *
 *                                                                            *
 ******************************************************************************/
int	zbx_dbsync_compare_item_discovery(zbx_dbsync_t *sync)
{
	DB_ROW			dbrow;
	DB_RESULT		result;
	zbx_hashset_t		ids;
	zbx_hashset_iter_t	iter;
	zbx_uint64_t		rowid;
	ZBX_DC_ITEM_DISCOVERY	*item_discovery;
	char			**row;

	if (NULL == (result = DBselect("select itemid,parent_itemid from item_discovery")))
		return FAIL;

	dbsync_prepare(sync, 2, NULL);

	if (ZBX_DBSYNC_INIT == sync->mode)
	{
		sync->dbresult = result;
		return SUCCEED;
	}

	zbx_hashset_create(&ids, (size_t)dbsync_env.cache->item_discovery.num_data, ZBX_DEFAULT_UINT64_HASH_FUNC,
			ZBX_DEFAULT_UINT64_COMPARE_FUNC);

	while (NULL != (dbrow = DBfetch(result)))
	{
		unsigned char	tag = ZBX_DBSYNC_ROW_NONE;

		ZBX_STR2UINT64(rowid, dbrow[0]);
		zbx_hashset_insert(&ids, &rowid, sizeof(rowid));

		row = dbsync_preproc_row(sync, dbrow);

		if (NULL == (item_discovery = (ZBX_DC_ITEM_DISCOVERY *)zbx_hashset_search(
				&dbsync_env.cache->item_discovery, &rowid)))
		{
			tag = ZBX_DBSYNC_ROW_ADD;
		}
		else if (FAIL == dbsync_compare_item_discovery(item_discovery, row))
			tag = ZBX_DBSYNC_ROW_UPDATE;

		if (ZBX_DBSYNC_ROW_NONE != tag)
			dbsync_add_row(sync, rowid, tag, row);
	}

	zbx_hashset_iter_reset(&dbsync_env.cache->item_discovery, &iter);
	while (NULL != (item_discovery = (ZBX_DC_ITEM_DISCOVERY *)zbx_hashset_iter_next(&iter)))
	{
		if (NULL == zbx_hashset_search(&ids, &item_discovery->itemid))
			dbsync_add_row(sync, item_discovery->itemid, ZBX_DBSYNC_ROW_REMOVE, NULL);
	}

	zbx_hashset_destroy(&ids);
	DBfree_result(result);

	return SUCCEED;
}

static int	dbsync_compare_template_item(const ZBX_DC_TEMPLATE_ITEM *item, const DB_ROW dbrow)
{
	if (FAIL == dbsync_compare_uint64(dbrow[1], item->hostid))
		return FAIL;

	if (FAIL == dbsync_compare_uint64(dbrow[2], item->templateid))
		return FAIL;

	return SUCCEED;
}

/******************************************************************************
 *                                                                            *
 * Purpose: compares items that belong to templates with configuration cache  *
 *                                                                            *
 * Return value: SUCCEED - the changeset was successfully calculated          *
 *               FAIL    - otherwise                                          *
 *                                                                            *
 ******************************************************************************/
int	zbx_dbsync_compare_template_items(zbx_dbsync_t *sync)
{
	DB_ROW			dbrow;
	DB_RESULT		result;
	zbx_hashset_t		ids;
	zbx_hashset_iter_t	iter;
	zbx_uint64_t		rowid;
	ZBX_DC_TEMPLATE_ITEM	*item;
	char			**row;

	if (NULL == (result = DBselect(
			"select i.itemid,i.hostid,i.templateid from items i inner join hosts h on i.hostid=h.hostid"
			" where h.status=%d", HOST_STATUS_TEMPLATE)))
	{
		return FAIL;
	}

	dbsync_prepare(sync, 3, NULL);

	if (ZBX_DBSYNC_INIT == sync->mode)
	{
		sync->dbresult = result;
		return SUCCEED;
	}

	zbx_hashset_create(&ids, dbsync_env.cache->template_items.num_data, ZBX_DEFAULT_UINT64_HASH_FUNC,
			ZBX_DEFAULT_UINT64_COMPARE_FUNC);

	while (NULL != (dbrow = DBfetch(result)))
	{
		unsigned char	tag = ZBX_DBSYNC_ROW_NONE;

		ZBX_STR2UINT64(rowid, dbrow[0]);
		zbx_hashset_insert(&ids, &rowid, sizeof(rowid));

		row = dbsync_preproc_row(sync, dbrow);

		if (NULL == (item = (ZBX_DC_TEMPLATE_ITEM *)zbx_hashset_search(&dbsync_env.cache->template_items,
				&rowid)))
		{
			tag = ZBX_DBSYNC_ROW_ADD;
		}
		else if (FAIL == dbsync_compare_template_item(item, row))
			tag = ZBX_DBSYNC_ROW_UPDATE;

		if (ZBX_DBSYNC_ROW_NONE != tag)
			dbsync_add_row(sync, rowid, tag, row);
	}

	zbx_hashset_iter_reset(&dbsync_env.cache->template_items, &iter);
	while (NULL != (item = (ZBX_DC_TEMPLATE_ITEM *)zbx_hashset_iter_next(&iter)))
	{
		if (NULL == zbx_hashset_search(&ids, &item->itemid))
			dbsync_add_row(sync, item->itemid, ZBX_DBSYNC_ROW_REMOVE, NULL);
	}

	zbx_hashset_destroy(&ids);
	DBfree_result(result);

	return SUCCEED;
}

static int	dbsync_compare_prototype_item(const ZBX_DC_PROTOTYPE_ITEM *item, const DB_ROW dbrow)
{
	if (FAIL == dbsync_compare_uint64(dbrow[1], item->hostid))
		return FAIL;

	if (FAIL == dbsync_compare_uint64(dbrow[2], item->templateid))
		return FAIL;

	return SUCCEED;
}

/******************************************************************************
 *                                                                            *
 * Purpose: compares lld item prototypes with configuration cache             *
 *                                                                            *
 * Return value: SUCCEED - the changeset was successfully calculated          *
 *               FAIL    - otherwise                                          *
 *                                                                            *
 ******************************************************************************/
int	zbx_dbsync_compare_prototype_items(zbx_dbsync_t *sync)
{
	DB_ROW			dbrow;
	DB_RESULT		result;
	zbx_hashset_t		ids;
	zbx_hashset_iter_t	iter;
	zbx_uint64_t		rowid;
	ZBX_DC_PROTOTYPE_ITEM	*item;
	char			**row;

	if (NULL == (result = DBselect(
			"select i.itemid,i.hostid,i.templateid from items i where i.flags=%d",
				ZBX_FLAG_DISCOVERY_PROTOTYPE)))
	{
		return FAIL;
	}

	dbsync_prepare(sync, 3, NULL);

	if (ZBX_DBSYNC_INIT == sync->mode)
	{
		sync->dbresult = result;
		return SUCCEED;
	}

	zbx_hashset_create(&ids, dbsync_env.cache->prototype_items.num_data, ZBX_DEFAULT_UINT64_HASH_FUNC,
			ZBX_DEFAULT_UINT64_COMPARE_FUNC);

	while (NULL != (dbrow = DBfetch(result)))
	{
		unsigned char	tag = ZBX_DBSYNC_ROW_NONE;

		ZBX_STR2UINT64(rowid, dbrow[0]);
		zbx_hashset_insert(&ids, &rowid, sizeof(rowid));

		row = dbsync_preproc_row(sync, dbrow);

		if (NULL == (item = (ZBX_DC_PROTOTYPE_ITEM *)zbx_hashset_search(&dbsync_env.cache->prototype_items,
				&rowid)))
		{
			tag = ZBX_DBSYNC_ROW_ADD;
		}
		else if (FAIL == dbsync_compare_prototype_item(item, row))
			tag = ZBX_DBSYNC_ROW_UPDATE;

		if (ZBX_DBSYNC_ROW_NONE != tag)
			dbsync_add_row(sync, rowid, tag, row);
	}

	zbx_hashset_iter_reset(&dbsync_env.cache->prototype_items, &iter);
	while (NULL != (item = (ZBX_DC_PROTOTYPE_ITEM *)zbx_hashset_iter_next(&iter)))
	{
		if (NULL == zbx_hashset_search(&ids, &item->itemid))
			dbsync_add_row(sync, item->itemid, ZBX_DBSYNC_ROW_REMOVE, NULL);
	}

	zbx_hashset_destroy(&ids);
	DBfree_result(result);

	return SUCCEED;
}

/******************************************************************************
 *                                                                            *
 * Purpose: compares triggers table row with cached configuration data        *
 *                                                                            *
 * Parameter: trigger - [IN] the cached trigger                               *
 *            dbrow   - [IN] the database row                                 *
 *                                                                            *
 * Return value: SUCCEED - the row matches configuration data                 *
 *               FAIL    - otherwise                                          *
 *                                                                            *
 ******************************************************************************/
static int	dbsync_compare_trigger(const ZBX_DC_TRIGGER *trigger, const DB_ROW dbrow)
{
	if (ZBX_FLAG_DISCOVERY_PROTOTYPE == atoi(dbrow[19]))
		return dbsync_compare_uchar(dbrow[19], trigger->flags);

	if (FAIL == dbsync_compare_str(dbrow[1], trigger->description))
		return FAIL;

	if (FAIL == dbsync_compare_str(dbrow[2], trigger->expression))
		return FAIL;

	if (FAIL == dbsync_compare_uchar(dbrow[4], trigger->priority))
		return FAIL;

	if (FAIL == dbsync_compare_uchar(dbrow[5], trigger->type))
		return FAIL;

	if (FAIL == dbsync_compare_uchar(dbrow[9], trigger->status))
		return FAIL;

	if (FAIL == dbsync_compare_uchar(dbrow[10], trigger->recovery_mode))
		return FAIL;

	if (FAIL == dbsync_compare_str(dbrow[11], trigger->recovery_expression))
		return FAIL;

	if (FAIL == dbsync_compare_uchar(dbrow[12], trigger->correlation_mode))
		return FAIL;

	if (FAIL == dbsync_compare_str(dbrow[13], trigger->correlation_tag))
		return FAIL;

	if (FAIL == dbsync_compare_str(dbrow[14], trigger->opdata))
		return FAIL;

	if (FAIL == dbsync_compare_str(dbrow[15], trigger->event_name))
		return FAIL;

	if (FAIL == dbsync_compare_serialized_expression(dbrow[16], trigger->expression_bin))
		return FAIL;

	if (TRIGGER_RECOVERY_MODE_RECOVERY_EXPRESSION == atoi(dbrow[10]) &&
			FAIL == dbsync_compare_serialized_expression(dbrow[17], trigger->recovery_expression_bin))
	{
		return FAIL;
	}

	return SUCCEED;
}

/******************************************************************************
 *                                                                            *
 * Purpose: applies necessary preprocessing before row is compared/used       *
 *                                                                            *
 * Parameter: row - [IN] the row to preprocess                                *
 *                                                                            *
 * Return value: the preprocessed row                                         *
 *                                                                            *
 * Comments: The row preprocessing can be used to expand user macros in       *
 *           some columns.                                                    *
 *           During preprocessing trigger expression/recovery expression are  *
 *           parsed, serialized and stored as base64 strings into 16,17       *
 *           columns.                                                         *
 *                                                                            *
 ******************************************************************************/
static char	**dbsync_trigger_preproc_row(char **row)
{
	zbx_eval_context_t	ctx, ctx_r;
	char			*error = NULL;
	unsigned char		mode, timer = ZBX_TRIGGER_TIMER_DEFAULT, flags;

	ZBX_STR2UCHAR(flags, row[19]);

	if (ZBX_FLAG_DISCOVERY_PROTOTYPE == flags)
		return row;

	if (FAIL == zbx_eval_parse_expression(&ctx, row[2], ZBX_EVAL_TRIGGER_EXPRESSION, &error))
	{
		zbx_eval_set_exception(&ctx, zbx_dsprintf(NULL, "cannot parse trigger expression: %s", error));
		zbx_free(error);
	}
	else
	{
		if (SUCCEED == zbx_eval_check_timer_functions(&ctx))
			timer |= ZBX_TRIGGER_TIMER_EXPRESSION;
	}

	ZBX_STR2UCHAR(mode, row[10]);

	if (TRIGGER_RECOVERY_MODE_RECOVERY_EXPRESSION == mode)
	{
		if (FAIL == zbx_eval_parse_expression(&ctx_r, row[11], ZBX_EVAL_TRIGGER_EXPRESSION, &error))
		{
			zbx_eval_set_exception(&ctx_r, zbx_dsprintf(NULL, "cannot parse trigger recovery"
					" expression: %s", error));
			zbx_free(error);
		}
		else
		{
			if (SUCCEED == zbx_eval_check_timer_functions(&ctx_r))
				timer |= ZBX_TRIGGER_TIMER_RECOVERY_EXPRESSION;
		}
	}

	row[16] = encode_expression(&ctx);
	zbx_eval_clear(&ctx);

	if (TRIGGER_RECOVERY_MODE_RECOVERY_EXPRESSION == mode)
	{
		row[17] = encode_expression(&ctx_r);
		zbx_eval_clear(&ctx_r);
	}

	row[18] = zbx_dsprintf(NULL, "%d", timer);

	return row;
}

/******************************************************************************
 *                                                                            *
 * Purpose: compares triggers table with cached configuration data            *
 *                                                                            *
 * Parameter: sync - [OUT] the changeset                                      *
 *                                                                            *
 * Return value: SUCCEED - the changeset was successfully calculated          *
 *               FAIL    - otherwise                                          *
 *                                                                            *
 * Comment: The 16th and 17th fields (starting with 0) are placeholders for   *
 *          serialized expression/recovery expression.                        *
 *          The 18th field is placeholder for trigger timer flag (set if      *
 *          expression/recovery expression contains timer functions).         *
 *                                                                            *
 ******************************************************************************/
int	zbx_dbsync_compare_triggers(zbx_dbsync_t *sync)
{
	DB_ROW			dbrow;
	DB_RESULT		result;
	zbx_hashset_t		ids;
	zbx_hashset_iter_t	iter;
	zbx_uint64_t		rowid;
	ZBX_DC_TRIGGER		*trigger;
	char			**row;

	if (NULL == (result = DBselect(
			"select triggerid,description,expression,error,priority,type,value,state,lastchange,status,"
			"recovery_mode,recovery_expression,correlation_mode,correlation_tag,opdata,event_name,null,"
			"null,null,flags"
			" from triggers")))
	{
		return FAIL;
	}

	dbsync_prepare(sync, 20, dbsync_trigger_preproc_row);

	if (ZBX_DBSYNC_INIT == sync->mode)
	{
		sync->dbresult = result;
		return SUCCEED;
	}

	zbx_hashset_create(&ids, dbsync_env.cache->triggers.num_data, ZBX_DEFAULT_UINT64_HASH_FUNC,
			ZBX_DEFAULT_UINT64_COMPARE_FUNC);

	while (NULL != (dbrow = DBfetch(result)))
	{
		ZBX_STR2UINT64(rowid, dbrow[0]);
		zbx_hashset_insert(&ids, &rowid, sizeof(rowid));

		row = dbsync_preproc_row(sync, dbrow);

		if (NULL == (trigger = (ZBX_DC_TRIGGER *)zbx_hashset_search(&dbsync_env.cache->triggers, &rowid)))
		{
			dbsync_add_row(sync, rowid, ZBX_DBSYNC_ROW_ADD, row);
		}
		else
		{
			if (FAIL == dbsync_compare_trigger(trigger, row))
				dbsync_add_row(sync, rowid, ZBX_DBSYNC_ROW_UPDATE, row);
		}
	}

	zbx_hashset_iter_reset(&dbsync_env.cache->triggers, &iter);
	while (NULL != (trigger = (ZBX_DC_TRIGGER *)zbx_hashset_iter_next(&iter)))
	{
		if (NULL == zbx_hashset_search(&ids, &trigger->triggerid))
			dbsync_add_row(sync, trigger->triggerid, ZBX_DBSYNC_ROW_REMOVE, NULL);
	}

	zbx_hashset_destroy(&ids);
	DBfree_result(result);

	return SUCCEED;
}

/******************************************************************************
 *                                                                            *
 * Purpose: compares trigger_depends table with cached configuration data     *
 *                                                                            *
 * Parameter: sync - [OUT] the changeset                                      *
 *                                                                            *
 * Return value: SUCCEED - the changeset was successfully calculated          *
 *               FAIL    - otherwise                                          *
 *                                                                            *
 ******************************************************************************/
int	zbx_dbsync_compare_trigger_dependency(zbx_dbsync_t *sync)
{
	DB_ROW			dbrow;
	DB_RESULT		result;
	zbx_hashset_t		deps;
	zbx_hashset_iter_t	iter;
	ZBX_DC_TRIGGER_DEPLIST	*dep_down, *dep_up;
	zbx_uint64_pair_t	*dep, dep_local;
	char			down_s[MAX_ID_LEN + 1], up_s[MAX_ID_LEN + 1];
	char			*del_row[2] = {down_s, up_s};
	int			i;

	if (NULL == (result = DBselect(
			"select distinct d.triggerid_down,d.triggerid_up"
			" from trigger_depends d,triggers t,hosts h,items i,functions f"
			" where t.triggerid=d.triggerid_down"
				" and t.flags<>%d"
				" and h.hostid=i.hostid"
				" and i.itemid=f.itemid"
				" and f.triggerid=d.triggerid_down"
				" and h.status in (%d,%d)",
				ZBX_FLAG_DISCOVERY_PROTOTYPE, HOST_STATUS_MONITORED, HOST_STATUS_NOT_MONITORED)))
	{
		return FAIL;
	}

	dbsync_prepare(sync, 2, NULL);

	if (ZBX_DBSYNC_INIT == sync->mode)
	{
		sync->dbresult = result;
		return SUCCEED;
	}

	zbx_hashset_create(&deps, 100, ZBX_DEFAULT_UINT64_PAIR_HASH_FUNC, ZBX_DEFAULT_UINT64_PAIR_COMPARE_FUNC);

	/* index all host->template links */
	zbx_hashset_iter_reset(&dbsync_env.cache->trigdeps, &iter);
	while (NULL != (dep_down = (ZBX_DC_TRIGGER_DEPLIST *)zbx_hashset_iter_next(&iter)))
	{
		dep_local.first = dep_down->triggerid;

		for (i = 0; i < dep_down->dependencies.values_num; i++)
		{
			dep_up = (ZBX_DC_TRIGGER_DEPLIST *)dep_down->dependencies.values[i];
			dep_local.second = dep_up->triggerid;
			zbx_hashset_insert(&deps, &dep_local, sizeof(dep_local));
		}
	}

	/* add new rows, remove existing rows from index */
	while (NULL != (dbrow = DBfetch(result)))
	{
		ZBX_STR2UINT64(dep_local.first, dbrow[0]);
		ZBX_STR2UINT64(dep_local.second, dbrow[1]);

		if (NULL == (dep = (zbx_uint64_pair_t *)zbx_hashset_search(&deps, &dep_local)))
			dbsync_add_row(sync, 0, ZBX_DBSYNC_ROW_ADD, dbrow);
		else
			zbx_hashset_remove_direct(&deps, dep);
	}

	/* add removed rows */
	zbx_hashset_iter_reset(&deps, &iter);
	while (NULL != (dep = (zbx_uint64_pair_t *)zbx_hashset_iter_next(&iter)))
	{
		zbx_snprintf(down_s, sizeof(down_s), ZBX_FS_UI64, dep->first);
		zbx_snprintf(up_s, sizeof(up_s), ZBX_FS_UI64, dep->second);
		dbsync_add_row(sync, 0, ZBX_DBSYNC_ROW_REMOVE, del_row);
	}

	DBfree_result(result);
	zbx_hashset_destroy(&deps);

	return SUCCEED;
}

/******************************************************************************
 *                                                                            *
 * Purpose: compares functions table row with cached configuration data       *
 *                                                                            *
 * Parameter: function - [IN] the cached function                             *
 *            dbrow    - [IN] the database row                                *
 *                                                                            *
 * Return value: SUCCEED - the row matches configuration data                 *
 *               FAIL    - otherwise                                          *
 *                                                                            *
 ******************************************************************************/
static int	dbsync_compare_function(const ZBX_DC_FUNCTION *function, const DB_ROW dbrow)
{
	if (FAIL == dbsync_compare_uint64(dbrow[0], function->itemid))
		return FAIL;

	if (FAIL == dbsync_compare_uint64(dbrow[4], function->triggerid))
		return FAIL;

	if (FAIL == dbsync_compare_str(dbrow[2], function->function))
		return FAIL;

	if (FAIL == dbsync_compare_str(dbrow[3], function->parameter))
		return FAIL;

	return SUCCEED;
}

/******************************************************************************
 *                                                                            *
 * Purpose: applies necessary preprocessing before row is compared/used       *
 *                                                                            *
 * Parameter: row - [IN] the row to preprocess                                *
 *                                                                            *
 * Return value: the preprocessed row                                         *
 *                                                                            *
 * Comments: The row preprocessing can be used to expand user macros in       *
 *           some columns.                                                    *
 *                                                                            *
 ******************************************************************************/
static char	**dbsync_function_preproc_row(char **row)
{
	const char	*row3;

	/* first parameter is /host/key placeholder $, don't cache it */
	if (NULL == (row3 = strchr(row[3], ',')))
		row3 = "";
	else
		row3++;

	row[3] = zbx_strdup(NULL, row3);

	return row;
}

/******************************************************************************
 *                                                                            *
 * Purpose: compares functions table with cached configuration data           *
 *                                                                            *
 * Parameter: sync - [OUT] the changeset                                      *
 *                                                                            *
 * Return value: SUCCEED - the changeset was successfully calculated          *
 *               FAIL    - otherwise                                          *
 *                                                                            *
 ******************************************************************************/
int	zbx_dbsync_compare_functions(zbx_dbsync_t *sync)
{
	DB_ROW			dbrow;
	DB_RESULT		result;
	zbx_hashset_t		ids;
	zbx_hashset_iter_t	iter;
	zbx_uint64_t		rowid, itemid;
	ZBX_DC_FUNCTION		*function;
	char			**row;

	if (NULL == (result = DBselect("select itemid,functionid,name,parameter,triggerid from functions")))
		return FAIL;

	dbsync_prepare(sync, 5, dbsync_function_preproc_row);

	if (ZBX_DBSYNC_INIT == sync->mode)
	{
		sync->dbresult = result;
		return SUCCEED;
	}

	zbx_hashset_create(&ids, dbsync_env.cache->functions.num_data, ZBX_DEFAULT_UINT64_HASH_FUNC,
			ZBX_DEFAULT_UINT64_COMPARE_FUNC);

	while (NULL != (dbrow = DBfetch(result)))
	{
		unsigned char	tag = ZBX_DBSYNC_ROW_NONE;

		ZBX_STR2UINT64(itemid, dbrow[0]);
		if (NULL == (ZBX_DC_ITEM *)zbx_hashset_search(&config->items, &itemid))
			continue;

		ZBX_STR2UINT64(rowid, dbrow[1]);
		zbx_hashset_insert(&ids, &rowid, sizeof(rowid));

		row = dbsync_preproc_row(sync, dbrow);

		if (NULL == (function = (ZBX_DC_FUNCTION *)zbx_hashset_search(&dbsync_env.cache->functions, &rowid)))
			tag = ZBX_DBSYNC_ROW_ADD;
		else if (FAIL == dbsync_compare_function(function, row))
			tag = ZBX_DBSYNC_ROW_UPDATE;

		if (ZBX_DBSYNC_ROW_NONE != tag)
			dbsync_add_row(sync, rowid, tag, row);
	}

	zbx_hashset_iter_reset(&dbsync_env.cache->functions, &iter);
	while (NULL != (function = (ZBX_DC_FUNCTION *)zbx_hashset_iter_next(&iter)))
	{
		if (NULL == zbx_hashset_search(&ids, &function->functionid))
			dbsync_add_row(sync, function->functionid, ZBX_DBSYNC_ROW_REMOVE, NULL);
	}

	zbx_hashset_destroy(&ids);
	DBfree_result(result);

	return SUCCEED;
}

/******************************************************************************
 *                                                                            *
 * Purpose: compares expressions table row with cached configuration data     *
 *                                                                            *
 * Parameter: expression - [IN] the cached expression                         *
 *            dbrow      - [IN] the database row                              *
 *                                                                            *
 * Return value: SUCCEED - the row matches configuration data                 *
 *               FAIL    - otherwise                                          *
 *                                                                            *
 ******************************************************************************/
static int	dbsync_compare_expression(const ZBX_DC_EXPRESSION *expression, const DB_ROW dbrow)
{
	if (FAIL == dbsync_compare_str(dbrow[0], expression->regexp))
		return FAIL;

	if (FAIL == dbsync_compare_str(dbrow[2], expression->expression))
		return FAIL;

	if (FAIL == dbsync_compare_uchar(dbrow[3], expression->type))
		return FAIL;

	if (*dbrow[4] != expression->delimiter)
		return FAIL;

	if (FAIL == dbsync_compare_uchar(dbrow[5], expression->case_sensitive))
		return FAIL;

	return SUCCEED;
}

/******************************************************************************
 *                                                                            *
 * Purpose: compares expressions, regexps tables with cached configuration    *
 *          data                                                              *
 *                                                                            *
 * Parameter: sync - [OUT] the changeset                                      *
 *                                                                            *
 * Return value: SUCCEED - the changeset was successfully calculated          *
 *               FAIL    - otherwise                                          *
 *                                                                            *
 ******************************************************************************/
int	zbx_dbsync_compare_expressions(zbx_dbsync_t *sync)
{
	DB_ROW			dbrow;
	DB_RESULT		result;
	zbx_hashset_t		ids;
	zbx_hashset_iter_t	iter;
	zbx_uint64_t		rowid;
	ZBX_DC_EXPRESSION	*expression;

	if (NULL == (result = DBselect(
			"select r.name,e.expressionid,e.expression,e.expression_type,e.exp_delimiter,e.case_sensitive"
			" from regexps r,expressions e"
			" where r.regexpid=e.regexpid")))
	{
		return FAIL;
	}

	dbsync_prepare(sync, 6, NULL);

	if (ZBX_DBSYNC_INIT == sync->mode)
	{
		sync->dbresult = result;
		return SUCCEED;
	}

	zbx_hashset_create(&ids, dbsync_env.cache->expressions.num_data, ZBX_DEFAULT_UINT64_HASH_FUNC,
			ZBX_DEFAULT_UINT64_COMPARE_FUNC);

	while (NULL != (dbrow = DBfetch(result)))
	{
		unsigned char	tag = ZBX_DBSYNC_ROW_NONE;

		ZBX_STR2UINT64(rowid, dbrow[1]);
		zbx_hashset_insert(&ids, &rowid, sizeof(rowid));

		if (NULL == (expression = (ZBX_DC_EXPRESSION *)zbx_hashset_search(&dbsync_env.cache->expressions,
				&rowid)))
		{
			tag = ZBX_DBSYNC_ROW_ADD;
		}
		else if (FAIL == dbsync_compare_expression(expression, dbrow))
			tag = ZBX_DBSYNC_ROW_UPDATE;

		if (ZBX_DBSYNC_ROW_NONE != tag)
			dbsync_add_row(sync, rowid, tag, dbrow);
	}

	zbx_hashset_iter_reset(&dbsync_env.cache->expressions, &iter);
	while (NULL != (expression = (ZBX_DC_EXPRESSION *)zbx_hashset_iter_next(&iter)))
	{
		if (NULL == zbx_hashset_search(&ids, &expression->expressionid))
			dbsync_add_row(sync, expression->expressionid, ZBX_DBSYNC_ROW_REMOVE, NULL);
	}

	zbx_hashset_destroy(&ids);
	DBfree_result(result);

	return SUCCEED;
}

/******************************************************************************
 *                                                                            *
 * Purpose: compares actions table row with cached configuration data         *
 *                                                                            *
 * Parameter: action - [IN] the cached action                                 *
 *            dbrow  - [IN] the database row                                  *
 *                                                                            *
 * Return value: SUCCEED - the row matches configuration data                 *
 *               FAIL    - otherwise                                          *
 *                                                                            *
 ******************************************************************************/
static int	dbsync_compare_action(const zbx_dc_action_t *action, const DB_ROW dbrow)
{

	if (FAIL == dbsync_compare_uchar(dbrow[1], action->eventsource))
		return FAIL;

	if (FAIL == dbsync_compare_uchar(dbrow[2], action->evaltype))
		return FAIL;

	if (FAIL == dbsync_compare_str(dbrow[3], action->formula))
		return FAIL;

	return SUCCEED;
}

/******************************************************************************
 *                                                                            *
 * Purpose: compares actions table with cached configuration data             *
 *                                                                            *
 * Parameter: sync - [OUT] the changeset                                      *
 *                                                                            *
 * Return value: SUCCEED - the changeset was successfully calculated          *
 *               FAIL    - otherwise                                          *
 *                                                                            *
 ******************************************************************************/
int	zbx_dbsync_compare_actions(zbx_dbsync_t *sync)
{
	DB_ROW			dbrow;
	DB_RESULT		result;
	zbx_hashset_t		ids;
	zbx_hashset_iter_t	iter;
	zbx_uint64_t		rowid;
	zbx_dc_action_t		*action;

	if (NULL == (result = DBselect(
			"select actionid,eventsource,evaltype,formula"
			" from actions"
			" where eventsource<>%d"
				" and status=%d",
			EVENT_SOURCE_SERVICE, ACTION_STATUS_ACTIVE)))
	{
		return FAIL;
	}

	dbsync_prepare(sync, 4, NULL);

	if (ZBX_DBSYNC_INIT == sync->mode)
	{
		sync->dbresult = result;
		return SUCCEED;
	}

	zbx_hashset_create(&ids, dbsync_env.cache->actions.num_data, ZBX_DEFAULT_UINT64_HASH_FUNC,
			ZBX_DEFAULT_UINT64_COMPARE_FUNC);

	while (NULL != (dbrow = DBfetch(result)))
	{
		unsigned char	tag = ZBX_DBSYNC_ROW_NONE;

		ZBX_STR2UINT64(rowid, dbrow[0]);
		zbx_hashset_insert(&ids, &rowid, sizeof(rowid));

		if (NULL == (action = (zbx_dc_action_t *)zbx_hashset_search(&dbsync_env.cache->actions, &rowid)))
			tag = ZBX_DBSYNC_ROW_ADD;
		else if (FAIL == dbsync_compare_action(action, dbrow))
			tag = ZBX_DBSYNC_ROW_UPDATE;

		if (ZBX_DBSYNC_ROW_NONE != tag)
			dbsync_add_row(sync, rowid, tag, dbrow);
	}

	zbx_hashset_iter_reset(&dbsync_env.cache->actions, &iter);
	while (NULL != (action = (zbx_dc_action_t *)zbx_hashset_iter_next(&iter)))
	{
		if (NULL == zbx_hashset_search(&ids, &action->actionid))
			dbsync_add_row(sync, action->actionid, ZBX_DBSYNC_ROW_REMOVE, NULL);
	}

	zbx_hashset_destroy(&ids);
	DBfree_result(result);

	return SUCCEED;
}

/******************************************************************************
 *                                                                            *
 * Purpose: compares action operation class and flushes update row if         *
 *          necessary                                                         *
 *                                                                            *
 * Parameter: sync     - [OUT] the changeset                                  *
 *            actionid - [IN] the action identifier                           *
 *            opflags  - [IN] the action operation class flags                *
 *                                                                            *
 ******************************************************************************/
static void	dbsync_compare_action_op(zbx_dbsync_t *sync, zbx_uint64_t actionid, unsigned char opflags)
{
	zbx_dc_action_t	*action;

	if (0 == actionid)
		return;

	if (NULL == (action = (zbx_dc_action_t *)zbx_hashset_search(&dbsync_env.cache->actions, &actionid)) ||
			opflags != action->opflags)
	{
		char	actionid_s[MAX_ID_LEN], opflags_s[MAX_ID_LEN];
		char	*row[] = {actionid_s, opflags_s};

		zbx_snprintf(actionid_s, sizeof(actionid_s), ZBX_FS_UI64, actionid);
		zbx_snprintf(opflags_s, sizeof(opflags_s), "%d", opflags);

		dbsync_add_row(sync, actionid, ZBX_DBSYNC_ROW_UPDATE, (DB_ROW)row);
	}
}

/******************************************************************************
 *                                                                            *
 * Purpose: compares actions by operation class                               *
 *                                                                            *
 * Parameter: sync - [OUT] the changeset                                      *
 *                                                                            *
 * Return value: SUCCEED - the changeset was successfully calculated          *
 *               FAIL    - otherwise                                          *
 *                                                                            *
 ******************************************************************************/
int	zbx_dbsync_compare_action_ops(zbx_dbsync_t *sync)
{
	DB_ROW			dbrow;
	DB_RESULT		result;
	zbx_uint64_t		rowid, actionid = 0;
	unsigned char		opflags = ZBX_ACTION_OPCLASS_NONE;

	if (NULL == (result = DBselect(
			"select a.actionid,o.recovery"
			" from actions a"
			" left join operations o"
				" on a.actionid=o.actionid"
			" where a.status=%d"
			" group by a.actionid,o.recovery"
			" order by a.actionid",
			ACTION_STATUS_ACTIVE)))
	{
		return FAIL;
	}

	dbsync_prepare(sync, 2, NULL);

	while (NULL != (dbrow = DBfetch(result)))
	{
		ZBX_STR2UINT64(rowid, dbrow[0]);

		if (actionid != rowid)
		{
			dbsync_compare_action_op(sync, actionid, opflags);
			actionid = rowid;
			opflags = ZBX_ACTION_OPCLASS_NONE;
		}

		if (SUCCEED == DBis_null(dbrow[1]))
			continue;

		switch (atoi(dbrow[1]))
		{
			case 0:
				opflags |= ZBX_ACTION_OPCLASS_NORMAL;
				break;
			case 1:
				opflags |= ZBX_ACTION_OPCLASS_RECOVERY;
				break;
			case 2:
				opflags |= ZBX_ACTION_OPCLASS_ACKNOWLEDGE;
				break;
		}
	}

	dbsync_compare_action_op(sync, actionid, opflags);

	DBfree_result(result);

	return SUCCEED;
}

/******************************************************************************
 *                                                                            *
 * Purpose: compares conditions table row with cached configuration data      *
 *                                                                            *
 * Parameter: condition - [IN] the cached action condition                    *
 *            dbrow     - [IN] the database row                               *
 *                                                                            *
 * Return value: SUCCEED - the row matches configuration data                 *
 *               FAIL    - otherwise                                          *
 *                                                                            *
 ******************************************************************************/
static int	dbsync_compare_action_condition(const zbx_dc_action_condition_t *condition, const DB_ROW dbrow)
{
	if (FAIL == dbsync_compare_uchar(dbrow[2], condition->conditiontype))
		return FAIL;

	if (FAIL == dbsync_compare_uchar(dbrow[3], condition->op))
		return FAIL;

	if (FAIL == dbsync_compare_str(dbrow[4], condition->value))
		return FAIL;

	if (FAIL == dbsync_compare_str(dbrow[5], condition->value2))
		return FAIL;

	return SUCCEED;
}

/******************************************************************************
 *                                                                            *
 * Purpose: compares conditions table with cached configuration data          *
 *                                                                            *
 * Parameter: sync - [OUT] the changeset                                      *
 *                                                                            *
 * Return value: SUCCEED - the changeset was successfully calculated          *
 *               FAIL    - otherwise                                          *
 *                                                                            *
 ******************************************************************************/
int	zbx_dbsync_compare_action_conditions(zbx_dbsync_t *sync)
{
	DB_ROW				dbrow;
	DB_RESULT			result;
	zbx_hashset_t			ids;
	zbx_hashset_iter_t		iter;
	zbx_uint64_t			rowid;
	zbx_dc_action_condition_t	*condition;

	if (NULL == (result = DBselect(
			"select c.conditionid,c.actionid,c.conditiontype,c.operator,c.value,c.value2"
			" from conditions c,actions a"
			" where c.actionid=a.actionid"
				" and a.status=%d",
			ACTION_STATUS_ACTIVE)))
	{
		return FAIL;
	}

	dbsync_prepare(sync, 6, NULL);

	if (ZBX_DBSYNC_INIT == sync->mode)
	{
		sync->dbresult = result;
		return SUCCEED;
	}

	zbx_hashset_create(&ids, dbsync_env.cache->action_conditions.num_data, ZBX_DEFAULT_UINT64_HASH_FUNC,
			ZBX_DEFAULT_UINT64_COMPARE_FUNC);

	while (NULL != (dbrow = DBfetch(result)))
	{
		unsigned char	tag = ZBX_DBSYNC_ROW_NONE;

		ZBX_STR2UINT64(rowid, dbrow[0]);
		zbx_hashset_insert(&ids, &rowid, sizeof(rowid));

		if (NULL == (condition = (zbx_dc_action_condition_t *)zbx_hashset_search(
				&dbsync_env.cache->action_conditions, &rowid)))
		{
			tag = ZBX_DBSYNC_ROW_ADD;
		}
		else if (FAIL == dbsync_compare_action_condition(condition, dbrow))
			tag = ZBX_DBSYNC_ROW_UPDATE;

		if (ZBX_DBSYNC_ROW_NONE != tag)
			dbsync_add_row(sync, rowid, tag, dbrow);
	}

	zbx_hashset_iter_reset(&dbsync_env.cache->action_conditions, &iter);
	while (NULL != (condition = (zbx_dc_action_condition_t *)zbx_hashset_iter_next(&iter)))
	{
		if (NULL == zbx_hashset_search(&ids, &condition->conditionid))
			dbsync_add_row(sync, condition->conditionid, ZBX_DBSYNC_ROW_REMOVE, NULL);
	}

	zbx_hashset_destroy(&ids);
	DBfree_result(result);

	return SUCCEED;
}

/******************************************************************************
 *                                                                            *
 * Purpose: compares trigger tags table row with cached configuration data    *
 *                                                                            *
 * Parameter: tag   - [IN] the cached trigger tag                             *
 *            dbrow - [IN] the database row                                   *
 *                                                                            *
 * Return value: SUCCEED - the row matches configuration data                 *
 *               FAIL    - otherwise                                          *
 *                                                                            *
 ******************************************************************************/
static int	dbsync_compare_trigger_tag(const zbx_dc_trigger_tag_t *tag, const DB_ROW dbrow)
{
	if (FAIL == dbsync_compare_uint64(dbrow[1], tag->triggerid))
		return FAIL;

	if (FAIL == dbsync_compare_str(dbrow[2], tag->tag))
		return FAIL;

	if (FAIL == dbsync_compare_str(dbrow[3], tag->value))
		return FAIL;

	return SUCCEED;
}

/******************************************************************************
 *                                                                            *
 * Purpose: compares trigger tags table with cached configuration data        *
 *                                                                            *
 * Parameter: sync - [OUT] the changeset                                      *
 *                                                                            *
 * Return value: SUCCEED - the changeset was successfully calculated          *
 *               FAIL    - otherwise                                          *
 *                                                                            *
 ******************************************************************************/
int	zbx_dbsync_compare_trigger_tags(zbx_dbsync_t *sync)
{
	DB_ROW			dbrow;
	DB_RESULT		result;
	zbx_hashset_t		ids;
	zbx_hashset_iter_t	iter;
	zbx_uint64_t		rowid;
	zbx_dc_trigger_tag_t	*trigger_tag;

	if (NULL == (result = DBselect("select triggertagid,triggerid,tag,value from trigger_tag")))
		return FAIL;

	dbsync_prepare(sync, 4, NULL);

	if (ZBX_DBSYNC_INIT == sync->mode)
	{
		sync->dbresult = result;
		return SUCCEED;
	}

	zbx_hashset_create(&ids, dbsync_env.cache->trigger_tags.num_data, ZBX_DEFAULT_UINT64_HASH_FUNC,
			ZBX_DEFAULT_UINT64_COMPARE_FUNC);

	while (NULL != (dbrow = DBfetch(result)))
	{
		unsigned char	tag = ZBX_DBSYNC_ROW_NONE;

		ZBX_STR2UINT64(rowid, dbrow[0]);
		zbx_hashset_insert(&ids, &rowid, sizeof(rowid));

		if (NULL == (trigger_tag = (zbx_dc_trigger_tag_t *)zbx_hashset_search(&dbsync_env.cache->trigger_tags,
				&rowid)))
		{
			tag = ZBX_DBSYNC_ROW_ADD;
		}
		else if (FAIL == dbsync_compare_trigger_tag(trigger_tag, dbrow))
			tag = ZBX_DBSYNC_ROW_UPDATE;

		if (ZBX_DBSYNC_ROW_NONE != tag)
			dbsync_add_row(sync, rowid, tag, dbrow);
	}

	zbx_hashset_iter_reset(&dbsync_env.cache->trigger_tags, &iter);
	while (NULL != (trigger_tag = (zbx_dc_trigger_tag_t *)zbx_hashset_iter_next(&iter)))
	{
		if (NULL == zbx_hashset_search(&ids, &trigger_tag->triggertagid))
			dbsync_add_row(sync, trigger_tag->triggertagid, ZBX_DBSYNC_ROW_REMOVE, NULL);
	}

	zbx_hashset_destroy(&ids);
	DBfree_result(result);

	return SUCCEED;
}

/******************************************************************************
 *                                                                            *
 * Purpose: compares item tags table row with cached configuration data       *
 *                                                                            *
 * Parameter: tag   - [IN] the cached item tag                                *
 *            dbrow - [IN] the database row                                   *
 *                                                                            *
 * Return value: SUCCEED - the row matches configuration data                 *
 *               FAIL    - otherwise                                          *
 *                                                                            *
 ******************************************************************************/
static int	dbsync_compare_item_tag(const zbx_dc_item_tag_t *tag, const DB_ROW dbrow)
{
	if (FAIL == dbsync_compare_uint64(dbrow[1], tag->itemid))
		return FAIL;

	if (FAIL == dbsync_compare_str(dbrow[2], tag->tag))
		return FAIL;

	if (FAIL == dbsync_compare_str(dbrow[3], tag->value))
		return FAIL;

	return SUCCEED;
}

/******************************************************************************
 *                                                                            *
 * Purpose: compares item tags table with cached configuration data           *
 *                                                                            *
 * Parameter: sync - [OUT] the changeset                                      *
 *                                                                            *
 * Return value: SUCCEED - the changeset was successfully calculated          *
 *               FAIL    - otherwise                                          *
 *                                                                            *
 ******************************************************************************/
int	zbx_dbsync_compare_item_tags(zbx_dbsync_t *sync)
{
	DB_ROW			dbrow;
	DB_RESULT		result;
	zbx_hashset_t		ids;
	zbx_hashset_iter_t	iter;
	zbx_uint64_t		rowid, itemid;
	zbx_dc_item_tag_t	*item_tag;

	if (NULL == (result = DBselect("select itemtagid,itemid,tag,value from item_tag")))
		return FAIL;

	dbsync_prepare(sync, 4, NULL);

	if (ZBX_DBSYNC_INIT == sync->mode)
	{
		sync->dbresult = result;
		return SUCCEED;
	}

	zbx_hashset_create(&ids, dbsync_env.cache->item_tags.num_data, ZBX_DEFAULT_UINT64_HASH_FUNC,
			ZBX_DEFAULT_UINT64_COMPARE_FUNC);

	while (NULL != (dbrow = DBfetch(result)))
	{
		unsigned char	tag = ZBX_DBSYNC_ROW_NONE;

		ZBX_STR2UINT64(itemid, dbrow[1]);
		if (NULL == zbx_hashset_search(&dbsync_env.cache->items, &itemid))
			continue;

		ZBX_STR2UINT64(rowid, dbrow[0]);
		zbx_hashset_insert(&ids, &rowid, sizeof(rowid));

		if (NULL == (item_tag = (zbx_dc_item_tag_t *)zbx_hashset_search(&dbsync_env.cache->item_tags,
				&rowid)))
		{
			tag = ZBX_DBSYNC_ROW_ADD;
		}
		else if (FAIL == dbsync_compare_item_tag(item_tag, dbrow))
			tag = ZBX_DBSYNC_ROW_UPDATE;

		if (ZBX_DBSYNC_ROW_NONE != tag)
			dbsync_add_row(sync, rowid, tag, dbrow);
	}
	DBfree_result(result);

	zbx_hashset_iter_reset(&dbsync_env.cache->item_tags, &iter);
	while (NULL != (item_tag = (zbx_dc_item_tag_t *)zbx_hashset_iter_next(&iter)))
	{
		if (NULL == zbx_hashset_search(&ids, &item_tag->itemtagid))
			dbsync_add_row(sync, item_tag->itemtagid, ZBX_DBSYNC_ROW_REMOVE, NULL);
	}

	zbx_hashset_destroy(&ids);

	return SUCCEED;
}

/******************************************************************************
 *                                                                            *
 * Purpose: compares host tags table row with cached configuration data       *
 *                                                                            *
 * Parameter: tag   - [IN] the cached host tag                                *
 *            dbrow - [IN] the database row                                   *
 *                                                                            *
 * Return value: SUCCEED - the row matches configuration data                 *
 *               FAIL    - otherwise                                          *
 *                                                                            *
 ******************************************************************************/
static int	dbsync_compare_host_tag(const zbx_dc_host_tag_t *tag, const DB_ROW dbrow)
{
	if (FAIL == dbsync_compare_uint64(dbrow[1], tag->hostid))
		return FAIL;

	if (FAIL == dbsync_compare_str(dbrow[2], tag->tag))
		return FAIL;

	if (FAIL == dbsync_compare_str(dbrow[3], tag->value))
		return FAIL;

	return SUCCEED;
}

/******************************************************************************
 *                                                                            *
 * Purpose: compares host tags table with cached configuration data           *
 *                                                                            *
 * Parameter: sync - [OUT] the changeset                                      *
 *                                                                            *
 * Return value: SUCCEED - the changeset was successfully calculated          *
 *               FAIL    - otherwise                                          *
 *                                                                            *
 ******************************************************************************/
int	zbx_dbsync_compare_host_tags(zbx_dbsync_t *sync)
{
	DB_ROW			dbrow;
	DB_RESULT		result;
	zbx_hashset_t		ids;
	zbx_hashset_iter_t	iter;
	zbx_uint64_t		rowid;
	zbx_dc_host_tag_t	*host_tag;

	if (NULL == (result = DBselect(
			"select * from host_tag")))
	{
		printf("db query failed!\n");
		return FAIL;
	}

	dbsync_prepare(sync, 4, NULL);

	if (ZBX_DBSYNC_INIT == sync->mode)
	{
		sync->dbresult = result;
		return SUCCEED;
	}

	zbx_hashset_create(&ids, dbsync_env.cache->host_tags.num_data, ZBX_DEFAULT_UINT64_HASH_FUNC,
			ZBX_DEFAULT_UINT64_COMPARE_FUNC);

	while (NULL != (dbrow = DBfetch(result)))
	{
		unsigned char	tag = ZBX_DBSYNC_ROW_NONE;

		ZBX_STR2UINT64(rowid, dbrow[0]);
		zbx_hashset_insert(&ids, &rowid, sizeof(rowid));

		if (NULL == (host_tag = (zbx_dc_host_tag_t *)zbx_hashset_search(&dbsync_env.cache->host_tags,
				&rowid)))
		{
			tag = ZBX_DBSYNC_ROW_ADD;
		}
		else if (FAIL == dbsync_compare_host_tag(host_tag, dbrow))
			tag = ZBX_DBSYNC_ROW_UPDATE;

		if (ZBX_DBSYNC_ROW_NONE != tag)
			dbsync_add_row(sync, rowid, tag, dbrow);
	}

	zbx_hashset_iter_reset(&dbsync_env.cache->host_tags, &iter);
	while (NULL != (host_tag = (zbx_dc_host_tag_t *)zbx_hashset_iter_next(&iter)))
	{
		if (NULL == zbx_hashset_search(&ids, &host_tag->hosttagid))
			dbsync_add_row(sync, host_tag->hosttagid, ZBX_DBSYNC_ROW_REMOVE, NULL);
	}

	zbx_hashset_destroy(&ids);
	DBfree_result(result);

	return SUCCEED;
}

/******************************************************************************
 *                                                                            *
 * Purpose: compares correlation table row with cached configuration data     *
 *                                                                            *
 * Parameter: correlation - [IN] the cached correlation rule                  *
 *            dbrow       - [IN] the database row                             *
 *                                                                            *
 * Return value: SUCCEED - the row matches configuration data                 *
 *               FAIL    - otherwise                                          *
 *                                                                            *
 ******************************************************************************/
static int	dbsync_compare_correlation(const zbx_dc_correlation_t *correlation, const DB_ROW dbrow)
{
	if (FAIL == dbsync_compare_str(dbrow[1], correlation->name))
		return FAIL;

	if (FAIL == dbsync_compare_uchar(dbrow[2], correlation->evaltype))
		return FAIL;

	if (FAIL == dbsync_compare_str(dbrow[3], correlation->formula))
		return FAIL;

	return SUCCEED;
}

/******************************************************************************
 *                                                                            *
 * Purpose: compares correlation table with cached configuration data         *
 *                                                                            *
 * Parameter: sync - [OUT] the changeset                                      *
 *                                                                            *
 * Return value: SUCCEED - the changeset was successfully calculated          *
 *               FAIL    - otherwise                                          *
 *                                                                            *
 ******************************************************************************/
int	zbx_dbsync_compare_correlations(zbx_dbsync_t *sync)
{
	DB_ROW			dbrow;
	DB_RESULT		result;
	zbx_hashset_t		ids;
	zbx_hashset_iter_t	iter;
	zbx_uint64_t		rowid;
	zbx_dc_correlation_t	*correlation;

	if (NULL == (result = DBselect(
			"select correlationid,name,evaltype,formula"
			" from correlation"
			" where status=%d",
			ZBX_CORRELATION_ENABLED)))
	{
		return FAIL;
	}

	dbsync_prepare(sync, 4, NULL);

	if (ZBX_DBSYNC_INIT == sync->mode)
	{
		sync->dbresult = result;
		return SUCCEED;
	}

	zbx_hashset_create(&ids, dbsync_env.cache->correlations.num_data, ZBX_DEFAULT_UINT64_HASH_FUNC,
			ZBX_DEFAULT_UINT64_COMPARE_FUNC);

	while (NULL != (dbrow = DBfetch(result)))
	{
		unsigned char	tag = ZBX_DBSYNC_ROW_NONE;

		ZBX_STR2UINT64(rowid, dbrow[0]);
		zbx_hashset_insert(&ids, &rowid, sizeof(rowid));

		if (NULL == (correlation = (zbx_dc_correlation_t *)zbx_hashset_search(&dbsync_env.cache->correlations,
				&rowid)))
		{
			tag = ZBX_DBSYNC_ROW_ADD;
		}
		else if (FAIL == dbsync_compare_correlation(correlation, dbrow))
			tag = ZBX_DBSYNC_ROW_UPDATE;

		if (ZBX_DBSYNC_ROW_NONE != tag)
			dbsync_add_row(sync, rowid, tag, dbrow);
	}

	zbx_hashset_iter_reset(&dbsync_env.cache->correlations, &iter);
	while (NULL != (correlation = (zbx_dc_correlation_t *)zbx_hashset_iter_next(&iter)))
	{
		if (NULL == zbx_hashset_search(&ids, &correlation->correlationid))
			dbsync_add_row(sync, correlation->correlationid, ZBX_DBSYNC_ROW_REMOVE, NULL);
	}

	zbx_hashset_destroy(&ids);
	DBfree_result(result);

	return SUCCEED;
}

/******************************************************************************
 *                                                                            *
 * Purpose: compares correlation condition tables dbrow with cached             *
 *          configuration data                                                *
 *                                                                            *
 * Parameter: corr_condition - [IN] the cached correlation condition          *
 *            dbrow          - [IN] the database row                          *
 *                                                                            *
 * Return value: SUCCEED - the row matches configuration data                 *
 *               FAIL    - otherwise                                          *
 *                                                                            *
 ******************************************************************************/
static int	dbsync_compare_corr_condition(const zbx_dc_corr_condition_t *corr_condition, const DB_ROW dbrow)
{
	if (FAIL == dbsync_compare_uint64(dbrow[1], corr_condition->correlationid))
		return FAIL;

	if (FAIL == dbsync_compare_uchar(dbrow[2], corr_condition->type))
		return FAIL;

	switch (corr_condition->type)
	{
		case ZBX_CORR_CONDITION_OLD_EVENT_TAG:
			/* break; is not missing here */
		case ZBX_CORR_CONDITION_NEW_EVENT_TAG:
			if (FAIL == dbsync_compare_str(dbrow[3], corr_condition->data.tag.tag))
				return FAIL;
			break;
		case ZBX_CORR_CONDITION_OLD_EVENT_TAG_VALUE:
			/* break; is not missing here */
		case ZBX_CORR_CONDITION_NEW_EVENT_TAG_VALUE:
			if (FAIL == dbsync_compare_str(dbrow[4], corr_condition->data.tag_value.tag))
				return FAIL;
			if (FAIL == dbsync_compare_str(dbrow[5], corr_condition->data.tag_value.value))
				return FAIL;
			if (FAIL == dbsync_compare_uchar(dbrow[6], corr_condition->data.tag_value.op))
				return FAIL;
			break;
		case ZBX_CORR_CONDITION_NEW_EVENT_HOSTGROUP:
			if (FAIL == dbsync_compare_uint64(dbrow[7], corr_condition->data.group.groupid))
				return FAIL;
			if (FAIL == dbsync_compare_uchar(dbrow[8], corr_condition->data.group.op))
				return FAIL;
			break;
		case ZBX_CORR_CONDITION_EVENT_TAG_PAIR:
			if (FAIL == dbsync_compare_str(dbrow[9], corr_condition->data.tag_pair.oldtag))
				return FAIL;
			if (FAIL == dbsync_compare_str(dbrow[10], corr_condition->data.tag_pair.newtag))
				return FAIL;
			break;
	}
	return SUCCEED;
}

/******************************************************************************
 *                                                                            *
 * Purpose: compares correlation condition tables with cached configuration   *
 *          data                                                              *
 *                                                                            *
 * Parameter: sync - [OUT] the changeset                                      *
 *                                                                            *
 * Return value: SUCCEED - the changeset was successfully calculated          *
 *               FAIL    - otherwise                                          *
 *                                                                            *
 ******************************************************************************/
int	zbx_dbsync_compare_corr_conditions(zbx_dbsync_t *sync)
{
	DB_ROW			dbrow;
	DB_RESULT		result;
	zbx_hashset_t		ids;
	zbx_hashset_iter_t	iter;
	zbx_uint64_t		rowid;
	zbx_dc_corr_condition_t	*corr_condition;

	if (NULL == (result = DBselect(
			"select cc.corr_conditionid,cc.correlationid,cc.type,cct.tag,cctv.tag,cctv.value,cctv.operator,"
				" ccg.groupid,ccg.operator,cctp.oldtag,cctp.newtag"
			" from correlation c,corr_condition cc"
			" left join corr_condition_tag cct"
				" on cct.corr_conditionid=cc.corr_conditionid"
			" left join corr_condition_tagvalue cctv"
				" on cctv.corr_conditionid=cc.corr_conditionid"
			" left join corr_condition_group ccg"
				" on ccg.corr_conditionid=cc.corr_conditionid"
			" left join corr_condition_tagpair cctp"
				" on cctp.corr_conditionid=cc.corr_conditionid"
			" where c.correlationid=cc.correlationid"
				" and c.status=%d",
			ZBX_CORRELATION_ENABLED)))
	{
		return FAIL;
	}

	dbsync_prepare(sync, 11, NULL);

	if (ZBX_DBSYNC_INIT == sync->mode)
	{
		sync->dbresult = result;
		return SUCCEED;
	}

	zbx_hashset_create(&ids, dbsync_env.cache->corr_conditions.num_data, ZBX_DEFAULT_UINT64_HASH_FUNC,
			ZBX_DEFAULT_UINT64_COMPARE_FUNC);

	while (NULL != (dbrow = DBfetch(result)))
	{
		unsigned char	tag = ZBX_DBSYNC_ROW_NONE;

		ZBX_STR2UINT64(rowid, dbrow[0]);
		zbx_hashset_insert(&ids, &rowid, sizeof(rowid));

		if (NULL == (corr_condition = (zbx_dc_corr_condition_t *)zbx_hashset_search(
				&dbsync_env.cache->corr_conditions, &rowid)))
		{
			tag = ZBX_DBSYNC_ROW_ADD;
		}
		else if (FAIL == dbsync_compare_corr_condition(corr_condition, dbrow))
			tag = ZBX_DBSYNC_ROW_UPDATE;

		if (ZBX_DBSYNC_ROW_NONE != tag)
			dbsync_add_row(sync, rowid, tag, dbrow);
	}

	zbx_hashset_iter_reset(&dbsync_env.cache->corr_conditions, &iter);
	while (NULL != (corr_condition = (zbx_dc_corr_condition_t *)zbx_hashset_iter_next(&iter)))
	{
		if (NULL == zbx_hashset_search(&ids, &corr_condition->corr_conditionid))
			dbsync_add_row(sync, corr_condition->corr_conditionid, ZBX_DBSYNC_ROW_REMOVE, NULL);
	}

	zbx_hashset_destroy(&ids);
	DBfree_result(result);

	return SUCCEED;
}

/******************************************************************************
 *                                                                            *
 * Purpose: compares correlation operation tables dbrow with cached             *
 *          configuration data                                                *
 *                                                                            *
 * Parameter: corr_operation - [IN] the cached correlation operation          *
 *            dbrow          - [IN] the database row                          *
 *                                                                            *
 * Return value: SUCCEED - the row matches configuration data                 *
 *               FAIL    - otherwise                                          *
 *                                                                            *
 ******************************************************************************/
static int	dbsync_compare_corr_operation(const zbx_dc_corr_operation_t *corr_operation, const DB_ROW dbrow)
{
	if (FAIL == dbsync_compare_uint64(dbrow[1], corr_operation->correlationid))
		return FAIL;

	if (FAIL == dbsync_compare_uchar(dbrow[2], corr_operation->type))
		return FAIL;

	return SUCCEED;
}

/******************************************************************************
 *                                                                            *
 * Purpose: compares correlation operation tables with cached configuration   *
 *          data                                                              *
 *                                                                            *
 * Parameter: sync - [OUT] the changeset                                      *
 *                                                                            *
 * Return value: SUCCEED - the changeset was successfully calculated          *
 *               FAIL    - otherwise                                          *
 *                                                                            *
 ******************************************************************************/
int	zbx_dbsync_compare_corr_operations(zbx_dbsync_t *sync)
{
	DB_ROW			dbrow;
	DB_RESULT		result;
	zbx_hashset_t		ids;
	zbx_hashset_iter_t	iter;
	zbx_uint64_t		rowid;
	zbx_dc_corr_operation_t	*corr_operation;

	if (NULL == (result = DBselect(
			"select co.corr_operationid,co.correlationid,co.type"
			" from correlation c,corr_operation co"
			" where c.correlationid=co.correlationid"
				" and c.status=%d",
			ZBX_CORRELATION_ENABLED)))
	{
		return FAIL;
	}

	dbsync_prepare(sync, 3, NULL);

	if (ZBX_DBSYNC_INIT == sync->mode)
	{
		sync->dbresult = result;
		return SUCCEED;
	}

	zbx_hashset_create(&ids, dbsync_env.cache->corr_operations.num_data, ZBX_DEFAULT_UINT64_HASH_FUNC,
			ZBX_DEFAULT_UINT64_COMPARE_FUNC);

	while (NULL != (dbrow = DBfetch(result)))
	{
		unsigned char	tag = ZBX_DBSYNC_ROW_NONE;

		ZBX_STR2UINT64(rowid, dbrow[0]);
		zbx_hashset_insert(&ids, &rowid, sizeof(rowid));

		if (NULL == (corr_operation = (zbx_dc_corr_operation_t *)zbx_hashset_search(
				&dbsync_env.cache->corr_operations, &rowid)))
		{
			tag = ZBX_DBSYNC_ROW_ADD;
		}
		else if (FAIL == dbsync_compare_corr_operation(corr_operation, dbrow))
			tag = ZBX_DBSYNC_ROW_UPDATE;

		if (ZBX_DBSYNC_ROW_NONE != tag)
			dbsync_add_row(sync, rowid, tag, dbrow);
	}

	zbx_hashset_iter_reset(&dbsync_env.cache->corr_operations, &iter);
	while (NULL != (corr_operation = (zbx_dc_corr_operation_t *)zbx_hashset_iter_next(&iter)))
	{
		if (NULL == zbx_hashset_search(&ids, &corr_operation->corr_operationid))
			dbsync_add_row(sync, corr_operation->corr_operationid, ZBX_DBSYNC_ROW_REMOVE, NULL);
	}

	zbx_hashset_destroy(&ids);
	DBfree_result(result);

	return SUCCEED;
}

/******************************************************************************
 *                                                                            *
 * Purpose: compares host group table row with cached configuration data      *
 *                                                                            *
 * Parameter: group - [IN] the cached host group                              *
 *            dbrow - [IN] the database row                                   *
 *                                                                            *
 * Return value: SUCCEED - the row matches configuration data                 *
 *               FAIL    - otherwise                                          *
 *                                                                            *
 ******************************************************************************/
static int	dbsync_compare_host_group(const zbx_dc_hostgroup_t *group, const DB_ROW dbrow)
{
	if (FAIL == dbsync_compare_str(dbrow[1], group->name))
		return FAIL;

	return SUCCEED;
}

/******************************************************************************
 *                                                                            *
 * Purpose: compares host groups table with cached configuration data         *
 *                                                                            *
 * Parameter: sync - [OUT] the changeset                                      *
 *                                                                            *
 * Return value: SUCCEED - the changeset was successfully calculated          *
 *               FAIL    - otherwise                                          *
 *                                                                            *
 ******************************************************************************/
int	zbx_dbsync_compare_host_groups(zbx_dbsync_t *sync)
{
	DB_ROW			dbrow;
	DB_RESULT		result;
	zbx_hashset_t		ids;
	zbx_hashset_iter_t	iter;
	zbx_uint64_t		rowid;
	zbx_dc_hostgroup_t	*group;

	if (NULL == (result = DBselect("select groupid,name from hstgrp")))
		return FAIL;

	dbsync_prepare(sync, 2, NULL);

	if (ZBX_DBSYNC_INIT == sync->mode)
	{
		sync->dbresult = result;
		return SUCCEED;
	}

	zbx_hashset_create(&ids, dbsync_env.cache->hostgroups.num_data, ZBX_DEFAULT_UINT64_HASH_FUNC,
			ZBX_DEFAULT_UINT64_COMPARE_FUNC);

	while (NULL != (dbrow = DBfetch(result)))
	{
		unsigned char	tag = ZBX_DBSYNC_ROW_NONE;

		ZBX_STR2UINT64(rowid, dbrow[0]);
		zbx_hashset_insert(&ids, &rowid, sizeof(rowid));

		if (NULL == (group = (zbx_dc_hostgroup_t *)zbx_hashset_search(&dbsync_env.cache->hostgroups, &rowid)))
			tag = ZBX_DBSYNC_ROW_ADD;
		else if (FAIL == dbsync_compare_host_group(group, dbrow))
			tag = ZBX_DBSYNC_ROW_UPDATE;

		if (ZBX_DBSYNC_ROW_NONE != tag)
			dbsync_add_row(sync, rowid, tag, dbrow);
	}

	zbx_hashset_iter_reset(&dbsync_env.cache->hostgroups, &iter);
	while (NULL != (group = (zbx_dc_hostgroup_t *)zbx_hashset_iter_next(&iter)))
	{
		if (NULL == zbx_hashset_search(&ids, &group->groupid))
			dbsync_add_row(sync, group->groupid, ZBX_DBSYNC_ROW_REMOVE, NULL);
	}

	zbx_hashset_destroy(&ids);
	DBfree_result(result);

	return SUCCEED;
}

/******************************************************************************
 *                                                                            *
 * Purpose: compares item preproc table row with cached configuration data    *
 *                                                                            *
 * Parameter: preproc - [IN] the cached item preprocessing operation          *
 *            dbrow   - [IN] the database row                                 *
 *                                                                            *
 * Return value: SUCCEED - the row matches configuration data                 *
 *               FAIL    - otherwise                                          *
 *                                                                            *
 ******************************************************************************/
static int	dbsync_compare_item_preproc(const zbx_dc_preproc_op_t *preproc, const DB_ROW dbrow)
{
	if (FAIL == dbsync_compare_uint64(dbrow[1], preproc->itemid))
		return FAIL;

	if (FAIL == dbsync_compare_uchar(dbrow[2], preproc->type))
		return FAIL;

	if (FAIL == dbsync_compare_str(dbrow[3], preproc->params))
		return FAIL;

	if (FAIL == dbsync_compare_int(dbrow[4], preproc->step))
		return FAIL;

	if (FAIL == dbsync_compare_int(dbrow[5], preproc->error_handler))
		return FAIL;

	if (FAIL == dbsync_compare_str(dbrow[6], preproc->error_handler_params))
		return FAIL;

	return SUCCEED;
}

/******************************************************************************
 *                                                                            *
 * Purpose: compares item preproc tables with cached configuration data       *
 *                                                                            *
 * Parameter: sync - [OUT] the changeset                                      *
 *                                                                            *
 * Return value: SUCCEED - the changeset was successfully calculated          *
 *               FAIL    - otherwise                                          *
 *                                                                            *
 ******************************************************************************/
int	zbx_dbsync_compare_item_preprocs(zbx_dbsync_t *sync)
{
	DB_ROW			dbrow;
	DB_RESULT		result;
	zbx_hashset_t		ids;
	zbx_hashset_iter_t	iter;
	zbx_uint64_t		rowid;
	zbx_dc_preproc_op_t	*preproc;

	if (NULL == (result = DBselect(
			"select pp.item_preprocid,pp.itemid,pp.type,pp.params,pp.step,pp.error_handler,"
				"pp.error_handler_params"
			" from item_preproc pp,items i,hosts h"
			" where pp.itemid=i.itemid"
				" and i.hostid=h.hostid"
				" and (h.proxy_hostid is null"
					" or i.type in (%d,%d,%d))"
				" and h.status in (%d,%d)"
				" and i.flags<>%d",
			ITEM_TYPE_INTERNAL, ITEM_TYPE_CALCULATED, ITEM_TYPE_DEPENDENT,
			HOST_STATUS_MONITORED, HOST_STATUS_NOT_MONITORED,
			ZBX_FLAG_DISCOVERY_PROTOTYPE)))
	{
		return FAIL;
	}

	dbsync_prepare(sync, 7, NULL);

	if (ZBX_DBSYNC_INIT == sync->mode)
	{
		sync->dbresult = result;
		return SUCCEED;
	}

	zbx_hashset_create(&ids, dbsync_env.cache->hostgroups.num_data, ZBX_DEFAULT_UINT64_HASH_FUNC,
			ZBX_DEFAULT_UINT64_COMPARE_FUNC);

	while (NULL != (dbrow = DBfetch(result)))
	{
		unsigned char	tag = ZBX_DBSYNC_ROW_NONE;

		ZBX_STR2UINT64(rowid, dbrow[0]);
		zbx_hashset_insert(&ids, &rowid, sizeof(rowid));

		if (NULL == (preproc = (zbx_dc_preproc_op_t *)zbx_hashset_search(&dbsync_env.cache->preprocops,
				&rowid)))
		{
			tag = ZBX_DBSYNC_ROW_ADD;
		}
		else if (FAIL == dbsync_compare_item_preproc(preproc, dbrow))
			tag = ZBX_DBSYNC_ROW_UPDATE;

		if (ZBX_DBSYNC_ROW_NONE != tag)
			dbsync_add_row(sync, rowid, tag, dbrow);
	}

	zbx_hashset_iter_reset(&dbsync_env.cache->preprocops, &iter);

	while (NULL != (preproc = (zbx_dc_preproc_op_t *)zbx_hashset_iter_next(&iter)))
	{
		if (NULL == zbx_hashset_search(&ids, &preproc->item_preprocid))
			dbsync_add_row(sync, preproc->item_preprocid, ZBX_DBSYNC_ROW_REMOVE, NULL);
	}

	zbx_hashset_destroy(&ids);
	DBfree_result(result);

	return SUCCEED;
}

/******************************************************************************
 *                                                                            *
 * Purpose: compares maintenance table row with cached configuration data     *
 *                                                                            *
 * Parameter: maintenance - [IN] the cached maintenance data                  *
 *            dbrow       - [IN] the database row                             *
 *                                                                            *
 * Return value: SUCCEED - the row matches configuration data                 *
 *               FAIL    - otherwise                                          *
 *                                                                            *
 ******************************************************************************/
static int	dbsync_compare_maintenance(const zbx_dc_maintenance_t *maintenance, const DB_ROW dbrow)
{
	if (FAIL == dbsync_compare_uchar(dbrow[1], maintenance->type))
		return FAIL;

	if (FAIL == dbsync_compare_int(dbrow[2], maintenance->active_since))
		return FAIL;

	if (FAIL == dbsync_compare_int(dbrow[3], maintenance->active_until))
		return FAIL;

	if (FAIL == dbsync_compare_uchar(dbrow[4], maintenance->tags_evaltype))
		return FAIL;

	return SUCCEED;
}

/******************************************************************************
 *                                                                            *
 * Purpose: compares item script params table row with cached configuration   *
 *          data                                                              *
 *                                                                            *
 * Parameter: script - [IN] the cached item script                            *
 *            dbrow  - [IN] the database row                                  *
 *                                                                            *
 * Return value: SUCCEED - the row matches configuration data                 *
 *               FAIL    - otherwise                                          *
 *                                                                            *
 ******************************************************************************/
static int	dbsync_compare_itemscript_param(const zbx_dc_scriptitem_param_t *scriptitem_param, const DB_ROW dbrow)
{
	if (FAIL == dbsync_compare_uint64(dbrow[1], scriptitem_param->itemid))
		return FAIL;

	if (FAIL == dbsync_compare_str(dbrow[2], scriptitem_param->name))
		return FAIL;

	if (FAIL == dbsync_compare_str(dbrow[3], scriptitem_param->value))
		return FAIL;

	return SUCCEED;
}

/******************************************************************************
 *                                                                            *
 * Purpose: compares item_parameter table with cached configuration data      *
 *                                                                            *
 * Parameter: sync - [OUT] the changeset                                      *
 *                                                                            *
 * Return value: SUCCEED - the changeset was successfully calculated          *
 *               FAIL    - otherwise                                          *
 *                                                                            *
 ******************************************************************************/
int	zbx_dbsync_compare_item_script_param(zbx_dbsync_t *sync)
{
	DB_ROW				dbrow;
	DB_RESULT			result;
	zbx_hashset_t			ids;
	zbx_hashset_iter_t		iter;
	zbx_uint64_t			rowid;
	zbx_dc_scriptitem_param_t	*itemscript_params;
	char				**row;

	if (NULL == (result = DBselect(
			"select p.item_parameterid,p.itemid,p.name,p.value,i.hostid"
			" from item_parameter p,items i,hosts h"
			" where p.itemid=i.itemid"
				" and i.hostid=h.hostid"
				" and h.status in (%d,%d)"
				" and i.flags<>%d"
			" order by p.itemid",
			HOST_STATUS_MONITORED, HOST_STATUS_NOT_MONITORED,
			ZBX_FLAG_DISCOVERY_PROTOTYPE)))
	{
		return FAIL;
	}

	dbsync_prepare(sync, 5, NULL);

	if (ZBX_DBSYNC_INIT == sync->mode)
	{
		sync->dbresult = result;
		return SUCCEED;
	}

	zbx_hashset_create(&ids, dbsync_env.cache->itemscript_params.num_data, ZBX_DEFAULT_UINT64_HASH_FUNC,
			ZBX_DEFAULT_UINT64_COMPARE_FUNC);

	while (NULL != (dbrow = DBfetch(result)))
	{
		unsigned char	tag = ZBX_DBSYNC_ROW_NONE;

		ZBX_STR2UINT64(rowid, dbrow[0]);
		zbx_hashset_insert(&ids, &rowid, sizeof(rowid));

		row = dbsync_preproc_row(sync, dbrow);

		if (NULL == (itemscript_params = (zbx_dc_scriptitem_param_t *)
				zbx_hashset_search(&dbsync_env.cache->itemscript_params, &rowid)))
		{
			tag = ZBX_DBSYNC_ROW_ADD;
		}
		else if (FAIL == dbsync_compare_itemscript_param(itemscript_params, row))
		{
			tag = ZBX_DBSYNC_ROW_UPDATE;
		}

		if (ZBX_DBSYNC_ROW_NONE != tag)
			dbsync_add_row(sync, rowid, tag, row);
	}

	zbx_hashset_iter_reset(&dbsync_env.cache->itemscript_params, &iter);

	while (NULL != (itemscript_params = (zbx_dc_scriptitem_param_t *)zbx_hashset_iter_next(&iter)))
	{
		if (NULL == zbx_hashset_search(&ids, &itemscript_params->item_script_paramid))
			dbsync_add_row(sync, itemscript_params->item_script_paramid, ZBX_DBSYNC_ROW_REMOVE, NULL);
	}

	zbx_hashset_destroy(&ids);
	DBfree_result(result);

	return SUCCEED;
}

/******************************************************************************
 *                                                                            *
 * Purpose: compares maintenances table with cached configuration data        *
 *                                                                            *
 * Parameter: sync - [OUT] the changeset                                      *
 *                                                                            *
 * Return value: SUCCEED - the changeset was successfully calculated          *
 *               FAIL    - otherwise                                          *
 *                                                                            *
 ******************************************************************************/
int	zbx_dbsync_compare_maintenances(zbx_dbsync_t *sync)
{
	DB_ROW			dbrow;
	DB_RESULT		result;
	zbx_hashset_t		ids;
	zbx_hashset_iter_t	iter;
	zbx_uint64_t		rowid;
	zbx_dc_maintenance_t	*maintenance;

	if (NULL == (result = DBselect("select maintenanceid,maintenance_type,active_since,active_till,tags_evaltype"
						" from maintenances")))
	{
		return FAIL;
	}

	dbsync_prepare(sync, 5, NULL);

	if (ZBX_DBSYNC_INIT == sync->mode)
	{
		sync->dbresult = result;
		return SUCCEED;
	}

	zbx_hashset_create(&ids, dbsync_env.cache->maintenances.num_data, ZBX_DEFAULT_UINT64_HASH_FUNC,
			ZBX_DEFAULT_UINT64_COMPARE_FUNC);

	while (NULL != (dbrow = DBfetch(result)))
	{
		unsigned char	tag = ZBX_DBSYNC_ROW_NONE;

		ZBX_STR2UINT64(rowid, dbrow[0]);
		zbx_hashset_insert(&ids, &rowid, sizeof(rowid));

		maintenance = (zbx_dc_maintenance_t *)zbx_hashset_search(&dbsync_env.cache->maintenances, &rowid);

		if (NULL == maintenance)
			tag = ZBX_DBSYNC_ROW_ADD;
		else if (FAIL == dbsync_compare_maintenance(maintenance, dbrow))
			tag = ZBX_DBSYNC_ROW_UPDATE;

		if (ZBX_DBSYNC_ROW_NONE != tag)
			dbsync_add_row(sync, rowid, tag, dbrow);
	}

	zbx_hashset_iter_reset(&dbsync_env.cache->maintenances, &iter);
	while (NULL != (maintenance = (zbx_dc_maintenance_t *)zbx_hashset_iter_next(&iter)))
	{
		if (NULL == zbx_hashset_search(&ids, &maintenance->maintenanceid))
			dbsync_add_row(sync, maintenance->maintenanceid, ZBX_DBSYNC_ROW_REMOVE, NULL);
	}

	zbx_hashset_destroy(&ids);
	DBfree_result(result);

	return SUCCEED;
}

/******************************************************************************
 *                                                                            *
 * Purpose: compares maintenance_tag table row with cached configuration data *
 *                                                                            *
 * Parameter: maintenance_tag - [IN] the cached maintenance tag               *
 *            dbrow           - [IN] the database row                         *
 *                                                                            *
 * Return value: SUCCEED - the row matches configuration data                 *
 *               FAIL    - otherwise                                          *
 *                                                                            *
 ******************************************************************************/
static int	dbsync_compare_maintenance_tag(const zbx_dc_maintenance_tag_t *maintenance_tag, const DB_ROW dbrow)
{
	if (FAIL == dbsync_compare_int(dbrow[2], maintenance_tag->op))
		return FAIL;

	if (FAIL == dbsync_compare_str(dbrow[3], maintenance_tag->tag))
		return FAIL;

	if (FAIL == dbsync_compare_str(dbrow[4], maintenance_tag->value))
		return FAIL;

	return SUCCEED;
}

/******************************************************************************
 *                                                                            *
 * Purpose: compares maintenances table with cached configuration data        *
 *                                                                            *
 * Parameter: sync - [OUT] the changeset                                      *
 *                                                                            *
 * Return value: SUCCEED - the changeset was successfully calculated          *
 *               FAIL    - otherwise                                          *
 *                                                                            *
 ******************************************************************************/
int	zbx_dbsync_compare_maintenance_tags(zbx_dbsync_t *sync)
{
	DB_ROW				dbrow;
	DB_RESULT			result;
	zbx_hashset_t			ids;
	zbx_hashset_iter_t		iter;
	zbx_uint64_t			rowid;
	zbx_dc_maintenance_tag_t	*maintenance_tag;

	if (NULL == (result = DBselect("select maintenancetagid,maintenanceid,operator,tag,value"
						" from maintenance_tag")))
	{
		return FAIL;
	}

	dbsync_prepare(sync, 5, NULL);

	if (ZBX_DBSYNC_INIT == sync->mode)
	{
		sync->dbresult = result;
		return SUCCEED;
	}

	zbx_hashset_create(&ids, dbsync_env.cache->maintenance_tags.num_data, ZBX_DEFAULT_UINT64_HASH_FUNC,
			ZBX_DEFAULT_UINT64_COMPARE_FUNC);

	while (NULL != (dbrow = DBfetch(result)))
	{
		unsigned char	tag = ZBX_DBSYNC_ROW_NONE;

		ZBX_STR2UINT64(rowid, dbrow[0]);
		zbx_hashset_insert(&ids, &rowid, sizeof(rowid));

		maintenance_tag = (zbx_dc_maintenance_tag_t *)zbx_hashset_search(&dbsync_env.cache->maintenance_tags,
				&rowid);

		if (NULL == maintenance_tag)
			tag = ZBX_DBSYNC_ROW_ADD;
		else if (FAIL == dbsync_compare_maintenance_tag(maintenance_tag, dbrow))
			tag = ZBX_DBSYNC_ROW_UPDATE;

		if (ZBX_DBSYNC_ROW_NONE != tag)
			dbsync_add_row(sync, rowid, tag, dbrow);
	}

	zbx_hashset_iter_reset(&dbsync_env.cache->maintenance_tags, &iter);
	while (NULL != (maintenance_tag = (zbx_dc_maintenance_tag_t *)zbx_hashset_iter_next(&iter)))
	{
		if (NULL == zbx_hashset_search(&ids, &maintenance_tag->maintenancetagid))
			dbsync_add_row(sync, maintenance_tag->maintenancetagid, ZBX_DBSYNC_ROW_REMOVE, NULL);
	}

	zbx_hashset_destroy(&ids);
	DBfree_result(result);

	return SUCCEED;
}

/******************************************************************************
 *                                                                            *
 * Purpose: compares maintenance_period table row with cached configuration   *
 *          dat                                                               *
 *                                                                            *
 * Parameter: period - [IN] the cached maintenance period                     *
 *            dbrow  - [IN] the database row                                  *
 *                                                                            *
 * Return value: SUCCEED - the row matches configuration data                 *
 *               FAIL    - otherwise                                          *
 *                                                                            *
 ******************************************************************************/
static int	dbsync_compare_maintenance_period(const zbx_dc_maintenance_period_t *period, const DB_ROW dbrow)
{
	if (FAIL == dbsync_compare_uchar(dbrow[1], period->type))
		return FAIL;

	if (FAIL == dbsync_compare_int(dbrow[2], period->every))
		return FAIL;

	if (FAIL == dbsync_compare_int(dbrow[3], period->month))
		return FAIL;

	if (FAIL == dbsync_compare_int(dbrow[4], period->dayofweek))
		return FAIL;

	if (FAIL == dbsync_compare_int(dbrow[5], period->day))
		return FAIL;

	if (FAIL == dbsync_compare_int(dbrow[6], period->start_time))
		return FAIL;

	if (FAIL == dbsync_compare_int(dbrow[7], period->period))
		return FAIL;

	if (FAIL == dbsync_compare_int(dbrow[8], period->start_date))
		return FAIL;

	return SUCCEED;
}

/******************************************************************************
 *                                                                            *
 * Purpose: compares timeperiods table with cached configuration data         *
 *                                                                            *
 * Parameter: sync - [OUT] the changeset                                      *
 *                                                                            *
 * Return value: SUCCEED - the changeset was successfully calculated          *
 *               FAIL    - otherwise                                          *
 *                                                                            *
 ******************************************************************************/
int	zbx_dbsync_compare_maintenance_periods(zbx_dbsync_t *sync)
{
	DB_ROW				dbrow;
	DB_RESULT			result;
	zbx_hashset_t			ids;
	zbx_hashset_iter_t		iter;
	zbx_uint64_t			rowid;
	zbx_dc_maintenance_period_t	*period;

	if (NULL == (result = DBselect("select t.timeperiodid,t.timeperiod_type,t.every,t.month,t.dayofweek,t.day,"
						"t.start_time,t.period,t.start_date,m.maintenanceid"
					" from maintenances_windows m,timeperiods t"
					" where t.timeperiodid=m.timeperiodid")))
	{
		return FAIL;
	}

	dbsync_prepare(sync, 10, NULL);

	if (ZBX_DBSYNC_INIT == sync->mode)
	{
		sync->dbresult = result;
		return SUCCEED;
	}

	zbx_hashset_create(&ids, dbsync_env.cache->maintenance_periods.num_data, ZBX_DEFAULT_UINT64_HASH_FUNC,
			ZBX_DEFAULT_UINT64_COMPARE_FUNC);

	while (NULL != (dbrow = DBfetch(result)))
	{
		unsigned char	tag = ZBX_DBSYNC_ROW_NONE;

		ZBX_STR2UINT64(rowid, dbrow[0]);
		zbx_hashset_insert(&ids, &rowid, sizeof(rowid));

		period = (zbx_dc_maintenance_period_t *)zbx_hashset_search(&dbsync_env.cache->maintenance_periods,
				&rowid);

		if (NULL == period)
			tag = ZBX_DBSYNC_ROW_ADD;
		else if (FAIL == dbsync_compare_maintenance_period(period, dbrow))
			tag = ZBX_DBSYNC_ROW_UPDATE;

		if (ZBX_DBSYNC_ROW_NONE != tag)
			dbsync_add_row(sync, rowid, tag, dbrow);
	}

	zbx_hashset_iter_reset(&dbsync_env.cache->maintenance_periods, &iter);
	while (NULL != (period = (zbx_dc_maintenance_period_t *)zbx_hashset_iter_next(&iter)))
	{
		if (NULL == zbx_hashset_search(&ids, &period->timeperiodid))
			dbsync_add_row(sync, period->timeperiodid, ZBX_DBSYNC_ROW_REMOVE, NULL);
	}

	zbx_hashset_destroy(&ids);
	DBfree_result(result);

	return SUCCEED;
}

/******************************************************************************
 *                                                                            *
 * Purpose: compares maintenances_groups table with cached configuration data *
 *                                                                            *
 * Parameter: sync - [OUT] the changeset                                      *
 *                                                                            *
 * Return value: SUCCEED - the changeset was successfully calculated          *
 *               FAIL    - otherwise                                          *
 *                                                                            *
 ******************************************************************************/
int	zbx_dbsync_compare_maintenance_groups(zbx_dbsync_t *sync)
{
	DB_ROW			dbrow;
	DB_RESULT		result;
	zbx_hashset_iter_t	iter;
	zbx_dc_maintenance_t	*maintenance;
	zbx_hashset_t		mgroups;
	int			i;
	zbx_uint64_pair_t	mg_local, *mg;
	char			maintenanceid_s[MAX_ID_LEN + 1], groupid_s[MAX_ID_LEN + 1];
	char			*del_row[2] = {maintenanceid_s, groupid_s};

	if (NULL == (result = DBselect("select maintenanceid,groupid from maintenances_groups order by maintenanceid")))
		return FAIL;

	dbsync_prepare(sync, 2, NULL);

	if (ZBX_DBSYNC_INIT == sync->mode)
	{
		sync->dbresult = result;
		return SUCCEED;
	}

	zbx_hashset_create(&mgroups, 100, ZBX_DEFAULT_UINT64_PAIR_HASH_FUNC, ZBX_DEFAULT_UINT64_PAIR_COMPARE_FUNC);

	/* index all maintenance->group links */
	zbx_hashset_iter_reset(&dbsync_env.cache->maintenances, &iter);
	while (NULL != (maintenance = (zbx_dc_maintenance_t *)zbx_hashset_iter_next(&iter)))
	{
		mg_local.first = maintenance->maintenanceid;

		for (i = 0; i < maintenance->groupids.values_num; i++)
		{
			mg_local.second = maintenance->groupids.values[i];
			zbx_hashset_insert(&mgroups, &mg_local, sizeof(mg_local));
		}
	}

	/* add new rows, remove existing rows from index */
	while (NULL != (dbrow = DBfetch(result)))
	{
		ZBX_STR2UINT64(mg_local.first, dbrow[0]);
		ZBX_STR2UINT64(mg_local.second, dbrow[1]);

		if (NULL == (mg = (zbx_uint64_pair_t *)zbx_hashset_search(&mgroups, &mg_local)))
			dbsync_add_row(sync, 0, ZBX_DBSYNC_ROW_ADD, dbrow);
		else
			zbx_hashset_remove_direct(&mgroups, mg);
	}

	/* add removed rows */
	zbx_hashset_iter_reset(&mgroups, &iter);
	while (NULL != (mg = (zbx_uint64_pair_t *)zbx_hashset_iter_next(&iter)))
	{
		zbx_snprintf(maintenanceid_s, sizeof(maintenanceid_s), ZBX_FS_UI64, mg->first);
		zbx_snprintf(groupid_s, sizeof(groupid_s), ZBX_FS_UI64, mg->second);
		dbsync_add_row(sync, 0, ZBX_DBSYNC_ROW_REMOVE, del_row);
	}

	DBfree_result(result);
	zbx_hashset_destroy(&mgroups);

	return SUCCEED;
}

/******************************************************************************
 *                                                                            *
 * Purpose: compares maintenances_hosts table with cached configuration data  *
 *                                                                            *
 * Parameter: sync - [OUT] the changeset                                      *
 *                                                                            *
 * Return value: SUCCEED - the changeset was successfully calculated          *
 *               FAIL    - otherwise                                          *
 *                                                                            *
 ******************************************************************************/
int	zbx_dbsync_compare_maintenance_hosts(zbx_dbsync_t *sync)
{
	DB_ROW			dbrow;
	DB_RESULT		result;
	zbx_hashset_iter_t	iter;
	zbx_dc_maintenance_t	*maintenance;
	zbx_hashset_t		mhosts;
	int			i;
	zbx_uint64_pair_t	mh_local, *mh;
	char			maintenanceid_s[MAX_ID_LEN + 1], hostid_s[MAX_ID_LEN + 1];
	char			*del_row[2] = {maintenanceid_s, hostid_s};

	if (NULL == (result = DBselect("select maintenanceid,hostid from maintenances_hosts order by maintenanceid")))
		return FAIL;

	dbsync_prepare(sync, 2, NULL);

	if (ZBX_DBSYNC_INIT == sync->mode)
	{
		sync->dbresult = result;
		return SUCCEED;
	}

	zbx_hashset_create(&mhosts, 100, ZBX_DEFAULT_UINT64_PAIR_HASH_FUNC, ZBX_DEFAULT_UINT64_PAIR_COMPARE_FUNC);

	/* index all maintenance->host links */
	zbx_hashset_iter_reset(&dbsync_env.cache->maintenances, &iter);
	while (NULL != (maintenance = (zbx_dc_maintenance_t *)zbx_hashset_iter_next(&iter)))
	{
		mh_local.first = maintenance->maintenanceid;

		for (i = 0; i < maintenance->hostids.values_num; i++)
		{
			mh_local.second = maintenance->hostids.values[i];
			zbx_hashset_insert(&mhosts, &mh_local, sizeof(mh_local));
		}
	}

	/* add new rows, remove existing rows from index */
	while (NULL != (dbrow = DBfetch(result)))
	{
		ZBX_STR2UINT64(mh_local.first, dbrow[0]);
		ZBX_STR2UINT64(mh_local.second, dbrow[1]);

		if (NULL == (mh = (zbx_uint64_pair_t *)zbx_hashset_search(&mhosts, &mh_local)))
			dbsync_add_row(sync, 0, ZBX_DBSYNC_ROW_ADD, dbrow);
		else
			zbx_hashset_remove_direct(&mhosts, mh);
	}

	/* add removed rows */
	zbx_hashset_iter_reset(&mhosts, &iter);
	while (NULL != (mh = (zbx_uint64_pair_t *)zbx_hashset_iter_next(&iter)))
	{
		zbx_snprintf(maintenanceid_s, sizeof(maintenanceid_s), ZBX_FS_UI64, mh->first);
		zbx_snprintf(hostid_s, sizeof(hostid_s), ZBX_FS_UI64, mh->second);
		dbsync_add_row(sync, 0, ZBX_DBSYNC_ROW_REMOVE, del_row);
	}

	DBfree_result(result);
	zbx_hashset_destroy(&mhosts);

	return SUCCEED;
}

/******************************************************************************
 *                                                                            *
 * Purpose: compares hosts_groups table with cached configuration data        *
 *                                                                            *
 * Parameter: sync - [OUT] the changeset                                      *
 *                                                                            *
 * Return value: SUCCEED - the changeset was successfully calculated          *
 *               FAIL    - otherwise                                          *
 *                                                                            *
 ******************************************************************************/
int	zbx_dbsync_compare_host_group_hosts(zbx_dbsync_t *sync)
{
	DB_ROW			dbrow;
	DB_RESULT		result;
	zbx_hashset_iter_t	iter, iter_hosts;
	zbx_dc_hostgroup_t	*group;
	zbx_hashset_t		groups;
	zbx_uint64_t		*phostid;
	zbx_uint64_pair_t	gh_local, *gh;
	char			groupid_s[MAX_ID_LEN + 1], hostid_s[MAX_ID_LEN + 1];
	char			*del_row[2] = {groupid_s, hostid_s};

	if (NULL == (result = DBselect(
			"select hg.groupid,hg.hostid"
			" from hosts_groups hg,hosts h"
			" where hg.hostid=h.hostid"
			" and h.status in (%d,%d)"
			" and h.flags<>%d"
			" order by hg.groupid",
			HOST_STATUS_MONITORED, HOST_STATUS_NOT_MONITORED, ZBX_FLAG_DISCOVERY_PROTOTYPE)))
	{
		return FAIL;
	}

	dbsync_prepare(sync, 2, NULL);

	if (ZBX_DBSYNC_INIT == sync->mode)
	{
		sync->dbresult = result;
		return SUCCEED;
	}

	zbx_hashset_create(&groups, 100, ZBX_DEFAULT_UINT64_PAIR_HASH_FUNC, ZBX_DEFAULT_UINT64_PAIR_COMPARE_FUNC);

	/* index all group->host links */
	zbx_hashset_iter_reset(&dbsync_env.cache->hostgroups, &iter);
	while (NULL != (group = (zbx_dc_hostgroup_t *)zbx_hashset_iter_next(&iter)))
	{
		gh_local.first = group->groupid;

		zbx_hashset_iter_reset(&group->hostids, &iter_hosts);
		while (NULL != (phostid = (zbx_uint64_t *)zbx_hashset_iter_next(&iter_hosts)))
		{
			gh_local.second = *phostid;
			zbx_hashset_insert(&groups, &gh_local, sizeof(gh_local));
		}
	}

	/* add new rows, remove existing rows from index */
	while (NULL != (dbrow = DBfetch(result)))
	{
		ZBX_STR2UINT64(gh_local.first, dbrow[0]);
		ZBX_STR2UINT64(gh_local.second, dbrow[1]);

		if (NULL == (gh = (zbx_uint64_pair_t *)zbx_hashset_search(&groups, &gh_local)))
			dbsync_add_row(sync, 0, ZBX_DBSYNC_ROW_ADD, dbrow);
		else
			zbx_hashset_remove_direct(&groups, gh);
	}

	/* add removed rows */
	zbx_hashset_iter_reset(&groups, &iter);
	while (NULL != (gh = (zbx_uint64_pair_t *)zbx_hashset_iter_next(&iter)))
	{
		zbx_snprintf(groupid_s, sizeof(groupid_s), ZBX_FS_UI64, gh->first);
		zbx_snprintf(hostid_s, sizeof(hostid_s), ZBX_FS_UI64, gh->second);
		dbsync_add_row(sync, 0, ZBX_DBSYNC_ROW_REMOVE, del_row);
	}

	DBfree_result(result);
	zbx_hashset_destroy(&groups);

	return SUCCEED;
}<|MERGE_RESOLUTION|>--- conflicted
+++ resolved
@@ -1093,13 +1093,9 @@
 	if (FAIL == dbsync_compare_uchar(dbrow[4], hmacro->type))
 		return FAIL;
 
-<<<<<<< HEAD
 	if (FAIL == dbsync_compare_uchar(dbrow[5], hmacro->state))
 		return FAIL;
 
-	if (FAIL == dbsync_compare_str(dbrow[3], hmacro->value))
-		return FAIL;
-=======
 	if (ZBX_MACRO_VALUE_VAULT == atoi(dbrow[4]))
 	{
 		if (FAIL == um_macro_check_vault_location(hmacro, dbrow[3]))
@@ -1110,7 +1106,6 @@
 		if (FAIL == dbsync_compare_str(dbrow[3], hmacro->value))
 			return FAIL;
 	}
->>>>>>> b6255cca
 
 	if (FAIL == dbsync_compare_uint64(dbrow[1], hmacro->hostid))
 		return FAIL;
