/*
** Zabbix
** Copyright (C) 2001-2022 Zabbix SIA
**
** This program is free software; you can redistribute it and/or modify
** it under the terms of the GNU General Public License as published by
** the Free Software Foundation; either version 2 of the License, or
** (at your option) any later version.
**
** This program is distributed in the hope that it will be useful,
** but WITHOUT ANY WARRANTY; without even the implied warranty of
** MERCHANTABILITY or FITNESS FOR A PARTICULAR PURPOSE. See the
** GNU General Public License for more details.
**
** You should have received a copy of the GNU General Public License
** along with this program; if not, write to the Free Software
** Foundation, Inc., 51 Franklin Street, Fifth Floor, Boston, MA  02110-1301, USA.
**/

#include "dbsync.h"

#include "log.h"
#include "dbcache.h"
#include "zbxserialize.h"
#include "base64.h"
#include "zbxeval.h"
#include "zbxnum.h"

#define ZBX_DBSYNC_OBJ_HOST		1
#define ZBX_DBSYNC_OBJ_HOST_TAG		2
#define ZBX_DBSYNC_OBJ_ITEM		3
#define ZBX_DBSYNC_OBJ_ITEM_TAG		4
#define ZBX_DBSYNC_OBJ_TRIGGER		5
#define ZBX_DBSYNC_OBJ_TRIGGER_TAG	6
#define ZBX_DBSYNC_OBJ_FUNCTION		7
#define ZBX_DBSYNC_OBJ_ITEM_PREPROC	8
#define ZBX_DBSYNC_OBJ_DRULE		9
#define ZBX_DBSYNC_OBJ_DCHECK		10
#define ZBX_DBSYNC_OBJ_HTTPTEST		11
#define ZBX_DBSYNC_OBJ_HTTPTEST_FIELD	12
#define ZBX_DBSYNC_OBJ_HTTPTESTITEM	13
#define ZBX_DBSYNC_OBJ_HTTPSTEP		14
#define ZBX_DBSYNC_OBJ_HTTPSTEP_FIELD	15
#define ZBX_DBSYNC_OBJ_HTTPSTEP_ITEM	16
/* number of dbsync objects - keep in sync with above defines */
#define ZBX_DBSYNC_OBJ_COUNT		16

#define ZBX_DBSYNC_JOURNAL(X)		(X - 1)

#define ZBX_DBSYNC_CHANGELOG_PRUNE_INTERVAL	SEC_PER_MIN * 10
#define ZBX_DBSYNC_CHANGELOG_MAX_AGE		SEC_PER_HOUR

#define ZBX_DBSYNC_BATCH_SIZE			1000

typedef struct
{
	zbx_uint64_t	changelogid;
	int		clock;
}
zbx_dbsync_changelog_t;

ZBX_VECTOR_DECL(dbsync_changelog, zbx_dbsync_changelog_t)
ZBX_VECTOR_IMPL(dbsync_changelog, zbx_dbsync_changelog_t)

typedef struct
{
	zbx_uint64_t		objectid;
	zbx_dbsync_changelog_t	changelog;
}
zbx_dbsync_obj_changelog_t;

ZBX_VECTOR_DECL(dbsync_obj_changelog, zbx_dbsync_obj_changelog_t)
ZBX_VECTOR_IMPL(dbsync_obj_changelog, zbx_dbsync_obj_changelog_t)

ZBX_PTR_VECTOR_DECL(dbsync, zbx_dbsync_t *)
ZBX_PTR_VECTOR_IMPL(dbsync, zbx_dbsync_t *)

typedef struct
{
	zbx_vector_uint64_t			inserts;
	zbx_vector_uint64_t			updates;
	zbx_vector_uint64_t			deletes;

	zbx_vector_dbsync_t 			syncs;
	zbx_vector_dbsync_obj_changelog_t	changelog;
}
zbx_dbsync_journal_t;

typedef struct
{
	zbx_hashset_t			strpool;
	ZBX_DC_CONFIG			*cache;

	zbx_hashset_t			changelog;

	zbx_dbsync_journal_t		journals[ZBX_DBSYNC_OBJ_COUNT];
}
zbx_dbsync_env_t;

static zbx_dbsync_env_t	dbsync_env;

/* string pool support */

#define REFCOUNT_FIELD_SIZE	sizeof(zbx_uint32_t)

static zbx_hash_t	dbsync_strpool_hash_func(const void *data)
{
	return ZBX_DEFAULT_STRING_HASH_FUNC((char *)data + REFCOUNT_FIELD_SIZE);
}

static int	dbsync_strpool_compare_func(const void *d1, const void *d2)
{
	return strcmp((char *)d1 + REFCOUNT_FIELD_SIZE, (char *)d2 + REFCOUNT_FIELD_SIZE);
}

static char	*dbsync_strdup(const char *str)
{
	void	*ptr;

	ptr = zbx_hashset_search(&dbsync_env.strpool, str - REFCOUNT_FIELD_SIZE);

	if (NULL == ptr)
	{
		ptr = zbx_hashset_insert_ext(&dbsync_env.strpool, str - REFCOUNT_FIELD_SIZE,
				REFCOUNT_FIELD_SIZE + strlen(str) + 1, REFCOUNT_FIELD_SIZE);

		*(zbx_uint32_t *)ptr = 0;
	}

	(*(zbx_uint32_t *)ptr)++;

	return (char *)ptr + REFCOUNT_FIELD_SIZE;
}

static void	dbsync_strfree(char *str)
{
	if (NULL != str)
	{
		void	*ptr = str - REFCOUNT_FIELD_SIZE;

		if (0 == --(*(zbx_uint32_t *)ptr))
			zbx_hashset_remove_direct(&dbsync_env.strpool, ptr);
	}
}

/* macro value validators */

/******************************************************************************
 *                                                                            *
 * Purpose: compares 64 bit unsigned integer with a raw database value        *
 *                                                                            *
 ******************************************************************************/
static int	dbsync_compare_uint64(const char *value_raw, zbx_uint64_t value)
{
	zbx_uint64_t	value_ui64;

	ZBX_DBROW2UINT64(value_ui64, value_raw);

	return (value_ui64 == value ? SUCCEED : FAIL);
}

/******************************************************************************
 *                                                                            *
 * Purpose: compares 32 bit signed integer with a raw database value          *
 *                                                                            *
 ******************************************************************************/
static int	dbsync_compare_int(const char *value_raw, int value)
{
	return (atoi(value_raw) == value ? SUCCEED : FAIL);
}

/******************************************************************************
 *                                                                            *
 * Purpose: compares unsigned character with a raw database value             *
 *                                                                            *
 ******************************************************************************/

static int	dbsync_compare_uchar(const char *value_raw, unsigned char value)
{
	unsigned char	value_uchar;

	ZBX_STR2UCHAR(value_uchar, value_raw);
	return (value_uchar == value ? SUCCEED : FAIL);
}

/******************************************************************************
 *                                                                            *
 * Purpose: compares string with a raw database value                         *
 *                                                                            *
 ******************************************************************************/

static int	dbsync_compare_str(const char *value_raw, const char *value)
{
	return (0 == strcmp(value_raw, value) ? SUCCEED : FAIL);
}

/******************************************************************************
 *                                                                            *
 * Purpose: adds a new row to the changeset                                   *
 *                                                                            *
 * Parameter: sync  - [IN] the changeset                                      *
 *            rowid - [IN] the row identifier                                 *
 *            tag   - [IN] the row tag (see ZBX_DBSYNC_ROW_ defines)          *
 *            dbrow - [IN] the row contents (depending on configuration cache *
 *                         removal logic for the specific object it can be    *
 *                         NULL when used with ZBX_DBSYNC_ROW_REMOVE tag)     *
 *                                                                            *
 ******************************************************************************/
static void	dbsync_add_row(zbx_dbsync_t *sync, zbx_uint64_t rowid, unsigned char tag, const DB_ROW dbrow)
{
	int			i;
	zbx_dbsync_row_t	*row;

	row = (zbx_dbsync_row_t *)zbx_malloc(NULL, sizeof(zbx_dbsync_row_t));
	row->rowid = rowid;
	row->tag = tag;

	if (NULL != dbrow)
	{
		row->row = (char **)zbx_malloc(NULL, sizeof(char *) * (size_t)sync->columns_num);

		for (i = 0; i < sync->columns_num; i++)
			row->row[i] = (NULL == dbrow[i] ? NULL : dbsync_strdup(dbrow[i]));
	}
	else
		row->row = NULL;

	zbx_vector_ptr_append(&sync->rows, row);

	switch (tag)
	{
		case ZBX_DBSYNC_ROW_ADD:
			sync->add_num++;
			break;
		case ZBX_DBSYNC_ROW_UPDATE:
			sync->update_num++;
			break;
		case ZBX_DBSYNC_ROW_REMOVE:
			sync->remove_num++;
			break;
	}
}

/******************************************************************************
 *                                                                            *
 * Purpose: prepares changeset                                                *
 *                                                                            *
 * Parameter: sync             - [IN] the changeset                           *
 *            columns_num      - [IN] the number of columns in the changeset  *
 *            preproc_row_func - [IN] the callback function used to retrieve  *
 *                                    associated hostids (can be NULL if      *
 *                                    user macros are not resolved during     *
 *                                    synchronization process)                *
 *                                                                            *
 ******************************************************************************/
static void	dbsync_prepare(zbx_dbsync_t *sync, int columns_num, zbx_dbsync_preproc_row_func_t preproc_row_func)
{
	sync->columns_num = columns_num;
	sync->preproc_row_func = preproc_row_func;

	sync->row = (char **)zbx_malloc(NULL, sizeof(char *) * (size_t)columns_num);
	memset(sync->row, 0, sizeof(char *) * (size_t)columns_num);
}

/******************************************************************************
 *                                                                            *
 * Purpose: applies necessary pre-processing before row is compared/used      *
 *                                                                            *
 * Parameter: sync - [IN] the changeset                                       *
 *            row  - [IN/OUT] the data row                                    *
 *                                                                            *
 * Return value: the resulting row                                            *
 *                                                                            *
 ******************************************************************************/
static char	**dbsync_preproc_row(zbx_dbsync_t *sync, char **row)
{
	int	i;

	if (NULL == sync->preproc_row_func)
		return row;

	/* free the resources allocated by last preprocessing call */
	zbx_vector_ptr_clear_ext(&sync->columns, zbx_ptr_free);

	/* copy the original data */
	memcpy(sync->row, row, sizeof(char *) * (size_t)sync->columns_num);

	sync->row = sync->preproc_row_func(sync->row);

	for (i = 0; i < sync->columns_num; i++)
	{
		if (sync->row[i] != row[i])
			zbx_vector_ptr_append(&sync->columns, sync->row[i]);
	}

	return sync->row;
}

static void	dbsync_journal_init(zbx_dbsync_journal_t *journal)
{
	zbx_vector_uint64_create(&journal->inserts);
	zbx_vector_uint64_create(&journal->updates);
	zbx_vector_uint64_create(&journal->deletes);

	zbx_vector_dbsync_create(&journal->syncs);

	zbx_vector_dbsync_obj_changelog_create(&journal->changelog);
}

static void	dbsync_journal_destroy(zbx_dbsync_journal_t *journal)
{
	zbx_vector_uint64_destroy(&journal->inserts);
	zbx_vector_uint64_destroy(&journal->updates);
	zbx_vector_uint64_destroy(&journal->deletes);

	zbx_vector_dbsync_destroy(&journal->syncs);

	zbx_vector_dbsync_obj_changelog_destroy(&journal->changelog);
}

void	zbx_dbsync_env_init(ZBX_DC_CONFIG *cache)
{
	dbsync_env.cache = cache;
	zbx_hashset_create(&dbsync_env.changelog, 100, ZBX_DEFAULT_UINT64_HASH_FUNC, ZBX_DEFAULT_UINT64_COMPARE_FUNC);
}

/******************************************************************************
 *                                                                            *
 * Purpose: remove old (1h+) changelog records from database and cache using  *
 *          database time                                                     *
 *                                                                            *
 ******************************************************************************/
static void	dbsync_prune_changelog(void)
{
	static int		last_prune_time;
	int			now;
	zbx_dbsync_changelog_t	*changelog;
	DB_ROW			row;
	DB_RESULT		result;

	now = time(NULL);

	if (0 == last_prune_time)
	{
		last_prune_time = now;
		return;
	}

	if (now - last_prune_time < ZBX_DBSYNC_CHANGELOG_PRUNE_INTERVAL)
		return;

	last_prune_time = now;

#ifndef HAVE_ORACLE
	result = DBselect("select %s", ZBX_DB_TIMESTAMP());
#else
	result = DBselect("select %s from dual", ZBX_DB_TIMESTAMP());
#endif

	if (NULL != (row = DBfetch(result)))
	{
		int	changelog_num;

		changelog_num = dbsync_env.changelog.num_data;
		now = atoi(row[0]);

		if (ZBX_DB_OK <= DBexecute("delete from changelog where clock<%d", now - ZBX_DBSYNC_CHANGELOG_MAX_AGE))
		{
			zbx_hashset_iter_t	iter;

			zbx_hashset_iter_reset(&dbsync_env.changelog, &iter);
			while (NULL != (changelog = (zbx_dbsync_changelog_t *)zbx_hashset_iter_next(&iter)))
			{
				if (now - changelog->clock > ZBX_DBSYNC_CHANGELOG_MAX_AGE)
					zbx_hashset_iter_remove(&iter);
			}

			zabbix_log(LOG_LEVEL_DEBUG, "removed %d old changelog records",
					changelog_num - dbsync_env.changelog.num_data);
		}
	}

	DBfree_result(result);
}

/******************************************************************************
 *                                                                            *
 * Purpose: remove from first vector all ids found in second vector           *
 *                                                                            *
 * Comments: Both vectors must be sorted in ascending order                   *
 *                                                                            *
 ******************************************************************************/
static void	dbsync_remove_duplicate_ids(zbx_vector_uint64_t *dst, const zbx_vector_uint64_t *src)
{
	int	i, j, k;

	for (i = 0, j = 0, k = 0; j < src->values_num && i < dst->values_num;)
	{
		if (dst->values[i] == src->values[j])
		{
			i++;
			j++;
			continue;
		}

		if (dst->values[i] < src->values[j])
		{
			while (i < dst->values_num && dst->values[i] < src->values[j])
				dst->values[k++] = dst->values[i++];
		}
		else
		{
			while (j < src->values_num && dst->values[i] > src->values[j])
				j++;
		}
	}

	if (j == src->values_num && i < dst->values_num)
	{
		if (k != i)
			memmove(dst->values + k, dst->values + i, (size_t)(dst->values_num - i) * sizeof(zbx_uint64_t));

		k += dst->values_num - i;
	}

	dst->values_num = k;
}

/******************************************************************************
 *                                                                            *
 * Purpose: read changelog and prepare lists of modified objects since last   *
 *          sync                                                              *
 *                                                                            *
 ******************************************************************************/
int	zbx_dbsync_env_prepare(unsigned char mode)
{
	DB_RESULT		result;
	DB_ROW			row;
	zbx_dbsync_changelog_t	changelog_local;
	int			changelog_num = 0;
	size_t			i;

	zbx_hashset_create(&dbsync_env.strpool, 100, dbsync_strpool_hash_func, dbsync_strpool_compare_func);

	for (i = 0; i < ARRSIZE(dbsync_env.journals); i++)
		dbsync_journal_init(&dbsync_env.journals[i]);

	if (ZBX_DBSYNC_INIT == mode)
	{
		result = DBselect("select changelogid,clock from changelog");

		while (NULL != (row = DBfetch(result)))
		{
			ZBX_DBROW2UINT64(changelog_local.changelogid, row[0]);
			changelog_local.clock = atoi(row[1]);
			zbx_hashset_insert(&dbsync_env.changelog, &changelog_local, sizeof(changelog_local));
			changelog_num++;
		}
	}
	else
	{
		result = DBselect("select changelogid,object,objectid,operation,clock from changelog");

		while (NULL != (row = DBfetch(result)))
		{
			int				operation;
			zbx_dbsync_journal_t		*journal;
			zbx_dbsync_obj_changelog_t	obj;

			ZBX_DBROW2UINT64(obj.changelog.changelogid, row[0]);

			if (NULL != zbx_hashset_search(&dbsync_env.changelog, &obj.changelog))
				continue;

			obj.changelog.clock = atoi(row[4]);
			ZBX_DBROW2UINT64(obj.objectid, row[2]);
			operation = atoi(row[3]);
			journal = &dbsync_env.journals[ZBX_DBSYNC_JOURNAL(atoi(row[1]))];

			zbx_vector_dbsync_obj_changelog_append(&journal->changelog, obj);

			switch (operation)
			{
				case ZBX_DBSYNC_ROW_ADD:
					zbx_vector_uint64_append(&journal->inserts, obj.objectid);
					break;
				case ZBX_DBSYNC_ROW_UPDATE:
					zbx_vector_uint64_append(&journal->updates, obj.objectid);
					break;
				case ZBX_DBSYNC_ROW_REMOVE:
					zbx_vector_uint64_append(&journal->deletes, obj.objectid);
					break;
			}

			changelog_num++;
		}
	}
	DBfree_result(result);

	for (i = 0; i < ARRSIZE(dbsync_env.journals); i++)
	{
		zbx_vector_uint64_sort(&dbsync_env.journals[i].inserts, ZBX_DEFAULT_UINT64_COMPARE_FUNC);
		zbx_vector_uint64_sort(&dbsync_env.journals[i].updates, ZBX_DEFAULT_UINT64_COMPARE_FUNC);
		zbx_vector_uint64_uniq(&dbsync_env.journals[i].updates, ZBX_DEFAULT_UINT64_COMPARE_FUNC);
		zbx_vector_uint64_sort(&dbsync_env.journals[i].deletes, ZBX_DEFAULT_UINT64_COMPARE_FUNC);

		/* in the case multiple changelog records are registered for the same object          */
		/* the operation priority is delete, insert, update:                                  */
		/*   delete - if object is removed any prior changes to it does not matter            */
		/*   insert - if object was added and then updated, only the insert operation matters */
		dbsync_remove_duplicate_ids(&dbsync_env.journals[i].inserts, &dbsync_env.journals[i].deletes);
		dbsync_remove_duplicate_ids(&dbsync_env.journals[i].updates, &dbsync_env.journals[i].deletes);
		dbsync_remove_duplicate_ids(&dbsync_env.journals[i].updates, &dbsync_env.journals[i].inserts);
	}

	return changelog_num;
}

static void	dbsync_env_flush_journal(zbx_dbsync_journal_t *journal)
{
	zbx_hashset_t	objectids;
	int		i, j, objects_num;

	if (0 == journal->changelog.values_num)
		return;

	objects_num = journal->inserts.values_num + journal->updates.values_num;

	for (i = 0; i < journal->syncs.values_num; i++)
		objects_num += journal->syncs.values[i]->rows.values_num;

	zbx_hashset_create(&objectids, (size_t)objects_num, ZBX_DEFAULT_UINT64_HASH_FUNC,
			ZBX_DEFAULT_UINT64_COMPARE_FUNC);

	for (j = 0; j < journal->syncs.values_num; j++)
	{
		for (i = 0; i < journal->syncs.values[j]->rows.values_num; i++)
		{
			zbx_dbsync_row_t	*row = (zbx_dbsync_row_t *)journal->syncs.values[j]->rows.values[i];

			zbx_hashset_insert(&objectids, &row->rowid, sizeof(row->rowid));
		}
	}

	for (i = 0; i < journal->inserts.values_num; i++)
		zbx_hashset_insert(&objectids, &journal->inserts.values[i], sizeof(journal->inserts.values[i]));

	for (i = 0; i < journal->updates.values_num; i++)
		zbx_hashset_insert(&objectids, &journal->updates.values[i], sizeof(journal->updates.values[i]));

	for (i = 0; i < journal->changelog.values_num; i++)
	{
		if (NULL != zbx_hashset_search(&objectids, &journal->changelog.values[i].objectid))
		{
			zbx_hashset_insert(&dbsync_env.changelog, &journal->changelog.values[i].changelog,
					sizeof(zbx_dbsync_changelog_t));
		}
	}

	zbx_hashset_destroy(&objectids);
}

void	zbx_dbsync_env_flush_changelog(void)
{
	size_t	i;

	for (i = 0; i < (int)ARRSIZE(dbsync_env.journals); i++)
		dbsync_env_flush_journal(&dbsync_env.journals[i]);

	zabbix_log(LOG_LEVEL_DEBUG, "%s() changelog  : %d (%d slots)", __func__,
			dbsync_env.changelog.num_data, dbsync_env.changelog.num_slots);

}

void	zbx_dbsync_env_clear(void)
{
	size_t	i;

	dbsync_prune_changelog();

	zbx_hashset_destroy(&dbsync_env.strpool);

	for (i = 0; i < ARRSIZE(dbsync_env.journals); i++)
		dbsync_journal_destroy(&dbsync_env.journals[i]);

}

int	zbx_dbsync_env_changelog_num(void)
{
	return dbsync_env.changelog.num_data;
}

/******************************************************************************
 *                                                                            *
 * Purpose: get rows changed since last sync                                  *
 *                                                                            *
 ******************************************************************************/
static int	dbsync_get_rows(zbx_dbsync_t *sync, char **sql, size_t *sql_alloc, size_t *sql_offset,
		const char *field, const char *order_field, zbx_vector_uint64_t *ids, unsigned char tag)
{
	DB_ROW			dbrow;
	DB_RESULT		result;
	char			**row;
	size_t			sql_offset_reset = *sql_offset;
	zbx_uint64_t		rowid, *batch;
	int			batch_size;
	zbx_vector_uint64_t	read_ids;

	zbx_vector_uint64_create(&read_ids);
	zbx_vector_uint64_reserve(&read_ids, (size_t)ids->values_num);

	for (batch = ids->values; batch < ids->values + ids->values_num; batch += ZBX_DBSYNC_BATCH_SIZE)
	{
		batch_size = MIN(ZBX_DBSYNC_BATCH_SIZE, ids->values + ids->values_num - batch);
		DBadd_condition_alloc(sql, sql_alloc, sql_offset, field, batch, batch_size);
		if (NULL != order_field)
			zbx_snprintf_alloc(sql, sql_alloc, sql_offset, " order by %s", order_field);

		if (NULL == (result = DBselect("%s", *sql)))
			return FAIL;

		*sql_offset = sql_offset_reset;

		while (NULL != (dbrow = DBfetch(result)))
		{
			ZBX_STR2UINT64(rowid, dbrow[0]);
			if (NULL != (row = dbsync_preproc_row(sync, dbrow)))
				dbsync_add_row(sync, rowid, tag, row);

			zbx_vector_uint64_append(&read_ids, rowid);
		}
		DBfree_result(result);
	}

	zbx_vector_uint64_sort(&read_ids, ZBX_DEFAULT_UINT64_COMPARE_FUNC);
	dbsync_remove_duplicate_ids(ids, &read_ids);

	zbx_vector_uint64_destroy(&read_ids);

	return SUCCEED;
}

/******************************************************************************
 *                                                                            *
 * Purpose: read query data based on changelog journal                        *
 *                                                                            *
 ******************************************************************************/
static int	dbsync_read_journal(zbx_dbsync_t *sync, char **sql, size_t *sql_alloc, size_t *sql_offset,
		const char *field, const char *keyword, const char *order_field, zbx_dbsync_journal_t *journal)
{
	int	i, inserts_num, updates_num;

	zbx_vector_dbsync_append(&journal->syncs, sync);

	inserts_num = journal->inserts.values_num;
	updates_num = journal->updates.values_num;

	if (0 != journal->inserts.values_num || 0 != journal->updates.values_num)
	{
		zbx_chrcpy_alloc(sql, sql_alloc, sql_offset, ' ');
		zbx_strcpy_alloc(sql, sql_alloc, sql_offset, keyword);

		if (0 != journal->inserts.values_num)
		{
			if (FAIL == dbsync_get_rows(sync, sql, sql_alloc, sql_offset, field, order_field,
					&journal->inserts, ZBX_DBSYNC_ROW_ADD))
			{
				return FAIL;
			}
		}

		if (0 != journal->updates.values_num)
		{
			if (FAIL == dbsync_get_rows(sync, sql, sql_alloc, sql_offset, field, order_field,
					&journal->updates, ZBX_DBSYNC_ROW_UPDATE))
			{
				return FAIL;
			}
		}
	}

	for (i = 0; i < journal->deletes.values_num; i++)
		dbsync_add_row(sync, journal->deletes.values[i], ZBX_DBSYNC_ROW_REMOVE, NULL);

	/* the obtained object identifiers are removed from journal */
	sync->add_num = (zbx_uint64_t)(inserts_num - journal->inserts.values_num);
	sync->update_num = (zbx_uint64_t)(updates_num - journal->updates.values_num);

	sync->remove_num = (zbx_uint64_t)journal->deletes.values_num;

	return SUCCEED;
}

/******************************************************************************
 *                                                                            *
 * Purpose: initializes changeset                                             *
 *                                                                            *
 ******************************************************************************/
void	zbx_dbsync_init(zbx_dbsync_t *sync, unsigned char mode)
{
	sync->columns_num = 0;
	sync->mode = mode;

	sync->add_num = 0;
	sync->update_num = 0;
	sync->remove_num = 0;

	sync->row = NULL;
	sync->preproc_row_func = NULL;
	zbx_vector_ptr_create(&sync->columns);

	if (ZBX_DBSYNC_UPDATE == sync->mode)
	{
		zbx_vector_ptr_create(&sync->rows);
		sync->row_index = -1;
	}
	else
		sync->dbresult = NULL;
}

/******************************************************************************
 *                                                                            *
 * Purpose: frees resources allocated by changeset                            *
 *                                                                            *
 ******************************************************************************/
void	zbx_dbsync_clear(zbx_dbsync_t *sync)
{
	/* free the resources allocated by row pre-processing */
	zbx_vector_ptr_clear_ext(&sync->columns, zbx_ptr_free);
	zbx_vector_ptr_destroy(&sync->columns);

	zbx_free(sync->row);

	if (ZBX_DBSYNC_UPDATE == sync->mode)
	{
		int			i, j;
		zbx_dbsync_row_t	*row;

		for (i = 0; i < sync->rows.values_num; i++)
		{
			row = (zbx_dbsync_row_t *)sync->rows.values[i];

			if (NULL != row->row)
			{
				for (j = 0; j < sync->columns_num; j++)
					dbsync_strfree(row->row[j]);

				zbx_free(row->row);
			}

			zbx_free(row);
		}

		zbx_vector_ptr_destroy(&sync->rows);
	}
	else
	{
		DBfree_result(sync->dbresult);
		sync->dbresult = NULL;
	}
}

/******************************************************************************
 *                                                                            *
 * Purpose: gets the next row from the changeset                              *
 *                                                                            *
 * Parameters: sync  - [IN] the changeset                                     *
 *             rowid - [OUT] the row identifier (required for row removal,    *
 *                          optional for new/updated rows)                    *
 *             row   - [OUT] the row data                                     *
 *             tag   - [OUT] the row tag, identifying changes                 *
 *                           (see ZBX_DBSYNC_ROW_* defines)                   *
 *                                                                            *
 * Return value: SUCCEED - the next row was successfully retrieved            *
 *               FAIL    - no more data to retrieve                           *
 *                                                                            *
 ******************************************************************************/
int	zbx_dbsync_next(zbx_dbsync_t *sync, zbx_uint64_t *rowid, char ***row, unsigned char *tag)
{
	if (ZBX_DBSYNC_UPDATE == sync->mode)
	{
		zbx_dbsync_row_t	*sync_row;

		if (++sync->row_index == sync->rows.values_num)
			return FAIL;

		sync_row = (zbx_dbsync_row_t *)sync->rows.values[sync->row_index];
		*rowid = sync_row->rowid;
		*row = sync_row->row;
		*tag = sync_row->tag;
	}
	else
	{
		char	**dbrow;

		if (NULL == (dbrow = DBfetch(sync->dbresult)))
		{
			*row = NULL;
			return FAIL;
		}

		*row = dbsync_preproc_row(sync, dbrow);

		*rowid = 0;
		*tag = ZBX_DBSYNC_ROW_ADD;

		sync->add_num++;
	}

	return SUCCEED;
}

/******************************************************************************
 *                                                                            *
 * Purpose: encode serialized expression to be returned as db field           *
 *                                                                            *
 * Parameter: sync - [OUT] the changeset                                      *
 *                                                                            *
 * Return value: SUCCEED - the changeset was successfully calculated          *
 *               FAIL    - otherwise                                          *
 *                                                                            *
 ******************************************************************************/
static char	*encode_expression(const zbx_eval_context_t *ctx)
{
	unsigned char	*data;
	size_t		len;
	char		*str = NULL;

	len = zbx_eval_serialize(ctx, NULL, &data);
	str_base64_encode_dyn((const char *)data, &str, len);
	zbx_free(data);

	return str;
}

/******************************************************************************
 *                                                                            *
 * Purpose: compares config table with cached configuration data              *
 *                                                                            *
 * Parameter: sync - [OUT] the changeset                                      *
 *                                                                            *
 * Return value: SUCCEED - the changeset was successfully calculated          *
 *               FAIL    - otherwise                                          *
 *                                                                            *
 ******************************************************************************/
int	zbx_dbsync_compare_config(zbx_dbsync_t *sync)
{
	DB_RESULT	result;

#define SELECTED_CONFIG_FIELD_COUNT	33	/* number of columns in the following DBselect() */

	if (NULL == (result = DBselect("select discovery_groupid,snmptrap_logging,"
				"severity_name_0,severity_name_1,severity_name_2,"
				"severity_name_3,severity_name_4,severity_name_5,"
				"hk_events_mode,hk_events_trigger,hk_events_internal,"
				"hk_events_discovery,hk_events_autoreg,hk_services_mode,"
				"hk_services,hk_audit_mode,hk_audit,hk_sessions_mode,hk_sessions,"
				"hk_history_mode,hk_history_global,hk_history,hk_trends_mode,"
				"hk_trends_global,hk_trends,default_inventory_mode,db_extension,autoreg_tls_accept,"
				"compression_status,compress_older,instanceid,default_timezone,hk_events_service,"
				"auditlog_enabled"
			" from config"
			" order by configid")))	/* if you change number of columns in DBselect(), */
						/* adjust SELECTED_CONFIG_FIELD_COUNT */
	{
		return FAIL;
	}

	dbsync_prepare(sync, SELECTED_CONFIG_FIELD_COUNT, NULL);

	if (ZBX_DBSYNC_INIT == sync->mode)
	{
		sync->dbresult = result;
		return SUCCEED;
	}

	DBfree_result(result);

	/* global configuration will be always synchronized directly with database */
	THIS_SHOULD_NEVER_HAPPEN;

	return FAIL;
#undef SELECTED_CONFIG_FIELD_COUNT
}

/******************************************************************************
 *                                                                            *
 * Purpose: compares 'config_autoreg_tls' table with cached configuration     *
 *          data                                                              *
 *                                                                            *
 * Parameter: sync - [OUT] the changeset                                      *
 *                                                                            *
 * Return value: SUCCEED - the changeset was successfully calculated          *
 *               FAIL    - otherwise                                          *
 *                                                                            *
 * Comments:                                                                  *
 *     On success this function produces a changeset with 0 or 1 record       *
 *     because 'config_autoreg_tls' table can have no more than 1 record.     *
 *     If in future you want to support multiple autoregistration PSKs and/or *
 *     select more columns in DBselect() then do not forget to sync changes   *
 *     with DCsync_autoreg_config() !!!                                       *
 *                                                                            *
 ******************************************************************************/
int	zbx_dbsync_compare_autoreg_psk(zbx_dbsync_t *sync)
{
	DB_RESULT	result;
	DB_ROW		dbrow;
	int		num_records = 0;

#define CONFIG_AUTOREG_TLS_FIELD_COUNT	2	/* number of columns in the following DBselect() */

	if (NULL == (result = DBselect("select tls_psk_identity,tls_psk"
			" from config_autoreg_tls"
			" order by autoreg_tlsid")))	/* if you change number of columns in DBselect(), */
							/* adjust CONFIG_AUTOREG_TLS_FIELD_COUNT */
	{
		return FAIL;
	}

	dbsync_prepare(sync, CONFIG_AUTOREG_TLS_FIELD_COUNT, NULL);

	if (ZBX_DBSYNC_INIT == sync->mode)
	{
		sync->dbresult = result;
		return SUCCEED;
	}

	/* 0 or 1 records are expected */

	if (NULL != (dbrow = DBfetch(result)))
	{
		unsigned char	tag = ZBX_DBSYNC_ROW_NONE;

		if (FAIL == dbsync_compare_str(dbrow[0], dbsync_env.cache->autoreg_psk_identity) ||
				FAIL == dbsync_compare_str(dbrow[1], dbsync_env.cache->autoreg_psk))
		{
			tag = ZBX_DBSYNC_ROW_UPDATE;
		}

		if (ZBX_DBSYNC_ROW_NONE != tag)
			dbsync_add_row(sync, 0, tag, dbrow);	/* fictitious rowid 0 is used, there is only 1 record */

		num_records = 1;
	}
	else if ('\0' != dbsync_env.cache->autoreg_psk_identity[0])
			dbsync_add_row(sync, 0, ZBX_DBSYNC_ROW_REMOVE, NULL);

	if (1 == num_records && NULL != DBfetch(result))
		zabbix_log(LOG_LEVEL_ERR, "table 'config_autoreg_tls' has multiple records");

	DBfree_result(result);

	return SUCCEED;
#undef CONFIG_AUTOREG_TLS_FIELD_COUNT
}

/******************************************************************************
 *                                                                            *
 * Purpose: reads autoreg hosts table in order to cache autoreg_host entries  *
 *          for hosts monitored directly by Zabbix server                     *
 *                                                                            *
 * Parameter: sync - [OUT] result of select, only during initialization       *
 *                                                                            *
 * Return value: SUCCEED - entries retrieved or already synced                *
 *               FAIL    - otherwise                                          *
 *                                                                            *
 ******************************************************************************/
int	zbx_dbsync_compare_autoreg_host(zbx_dbsync_t *sync)
{
	if (ZBX_DBSYNC_INIT != sync->mode)
		return SUCCEED;

	if (NULL == (sync->dbresult = DBselect(
			"select host,listen_ip,listen_dns,host_metadata,flags,listen_port"
			" from autoreg_host"
			" where proxy_hostid is null")))
	{
		return FAIL;
	}

	return SUCCEED;
}

/******************************************************************************
 *                                                                            *
 * Purpose: compares hosts table with cached configuration data               *
 *          and populates the changeset                                       *
 *                                                                            *
 * Parameter: sync - [OUT] the changeset                                      *
 *                                                                            *
 * Return value: SUCCEED - the changeset was successfully calculated          *
 *               FAIL    - otherwise                                          *
 *                                                                            *
 ******************************************************************************/
int	zbx_dbsync_compare_hosts(zbx_dbsync_t *sync)
{
	char	*sql = NULL;
	size_t	sql_alloc = 0, sql_offset = 0;
	int	ret = SUCCEED;

#if defined(HAVE_GNUTLS) || defined(HAVE_OPENSSL)
	zbx_snprintf_alloc(&sql, &sql_alloc, &sql_offset,
			"select h.hostid,h.proxy_hostid,h.host,h.ipmi_authtype,h.ipmi_privilege,h.ipmi_username,"
				"h.ipmi_password,h.maintenance_status,h.maintenance_type,h.maintenance_from,"
				"h.status,h.name,hr.lastaccess,h.tls_connect,h.tls_accept,h.tls_issuer,h.tls_subject,"
				"h.tls_psk_identity,h.tls_psk,h.proxy_address,h.auto_compress,h.maintenanceid"
			" from hosts h"
			" left join host_rtdata hr on h.hostid=hr.hostid"
			" where status in (%d,%d,%d,%d)"
				" and flags<>%d",
			HOST_STATUS_MONITORED, HOST_STATUS_NOT_MONITORED,
			HOST_STATUS_PROXY_ACTIVE, HOST_STATUS_PROXY_PASSIVE,
			ZBX_FLAG_DISCOVERY_PROTOTYPE);

	dbsync_prepare(sync, 22, NULL);
#else
	zbx_snprintf_alloc(&sql, &sql_alloc, &sql_offset,
			"select h.hostid,h.proxy_hostid,h.host,h.ipmi_authtype,h.ipmi_privilege,h.ipmi_username,"
				"h.ipmi_password,h.maintenance_status,h.maintenance_type,h.maintenance_from,"
				"h.status,h.name,hr.lastaccess,h.tls_connect,h.tls_accept,"
				"h.proxy_address,h.auto_compress,h.maintenanceid"
			" from hosts h"
			" left join host_rtdata hr on h.hostid=hr.hostid"
			" where status in (%d,%d,%d,%d)"
				" and flags<>%d",
			HOST_STATUS_MONITORED, HOST_STATUS_NOT_MONITORED,
			HOST_STATUS_PROXY_ACTIVE, HOST_STATUS_PROXY_PASSIVE,
			ZBX_FLAG_DISCOVERY_PROTOTYPE);

	dbsync_prepare(sync, 18, NULL);
#endif

	if (ZBX_DBSYNC_INIT == sync->mode)
	{
		zbx_strcpy_alloc(&sql, &sql_alloc, &sql_offset, " order by h.proxy_hostid");
		if (NULL == (sync->dbresult = DBselect("%s", sql)))
			ret = FAIL;
		goto out;
	}

	/* sort by h.proxy_hostid to ensure that proxies are synced before hosts assigned to them */
	ret = dbsync_read_journal(sync, &sql, &sql_alloc, &sql_offset, "h.hostid", "and", "h.proxy_hostid",
			&dbsync_env.journals[ZBX_DBSYNC_JOURNAL(ZBX_DBSYNC_OBJ_HOST)]);
out:
	zbx_free(sql);

	return ret;
}

/******************************************************************************
 *                                                                            *
 * Purpose: compares host inventory table row with cached configuration data  *
 *                                                                            *
 * Parameter: hi    - [IN] the cached host inventory data                     *
 *            dbrow - [IN] the database row                                   *
 *                                                                            *
 * Return value: SUCCEED - the row matches configuration data                 *
 *               FAIL    - otherwise                                          *
 *                                                                            *
 ******************************************************************************/
static int	dbsync_compare_host_inventory(const ZBX_DC_HOST_INVENTORY *hi, const DB_ROW dbrow)
{
	int	i;

	if (SUCCEED != dbsync_compare_uchar(dbrow[1], hi->inventory_mode))
		return FAIL;

	for (i = 0; i < HOST_INVENTORY_FIELD_COUNT; i++)
	{
		if (FAIL == dbsync_compare_str(dbrow[i + 2], hi->values[i]))
			return FAIL;
	}

	return SUCCEED;
}

/******************************************************************************
 *                                                                            *
 * Purpose: compares host_inventory table with cached configuration data      *
 *                                                                            *
 * Parameter: sync - [OUT] the changeset                                      *
 *                                                                            *
 * Return value: SUCCEED - the changeset was successfully calculated          *
 *               FAIL    - otherwise                                          *
 *                                                                            *
 ******************************************************************************/
int	zbx_dbsync_compare_host_inventory(zbx_dbsync_t *sync)
{
	DB_ROW			dbrow;
	DB_RESULT		result;
	zbx_hashset_t		ids;
	zbx_hashset_iter_t	iter;
	zbx_uint64_t		rowid;
	ZBX_DC_HOST_INVENTORY	*hi;
	const char		*sql;

	sql = "select hostid,inventory_mode,type,type_full,name,alias,os,os_full,os_short,serialno_a,"
			"serialno_b,tag,asset_tag,macaddress_a,macaddress_b,hardware,hardware_full,software,"
			"software_full,software_app_a,software_app_b,software_app_c,software_app_d,"
			"software_app_e,contact,location,location_lat,location_lon,notes,chassis,model,"
			"hw_arch,vendor,contract_number,installer_name,deployment_status,url_a,url_b,"
			"url_c,host_networks,host_netmask,host_router,oob_ip,oob_netmask,oob_router,"
			"date_hw_purchase,date_hw_install,date_hw_expiry,date_hw_decomm,site_address_a,"
			"site_address_b,site_address_c,site_city,site_state,site_country,site_zip,site_rack,"
			"site_notes,poc_1_name,poc_1_email,poc_1_phone_a,poc_1_phone_b,poc_1_cell,"
			"poc_1_screen,poc_1_notes,poc_2_name,poc_2_email,poc_2_phone_a,poc_2_phone_b,"
			"poc_2_cell,poc_2_screen,poc_2_notes"
			" from host_inventory";

	if (NULL == (result = DBselect("%s", sql)))
		return FAIL;

	dbsync_prepare(sync, 72, NULL);

	if (ZBX_DBSYNC_INIT == sync->mode)
	{
		sync->dbresult = result;
		return SUCCEED;
	}

	zbx_hashset_create(&ids, (size_t)dbsync_env.cache->host_inventories.num_data, ZBX_DEFAULT_UINT64_HASH_FUNC,
			ZBX_DEFAULT_UINT64_COMPARE_FUNC);

	while (NULL != (dbrow = DBfetch(result)))
	{
		unsigned char	tag = ZBX_DBSYNC_ROW_NONE;

		ZBX_STR2UINT64(rowid, dbrow[0]);
		zbx_hashset_insert(&ids, &rowid, sizeof(rowid));

		if (NULL == (hi = (ZBX_DC_HOST_INVENTORY *)zbx_hashset_search(&dbsync_env.cache->host_inventories,
				&rowid)))
		{
			tag = ZBX_DBSYNC_ROW_ADD;
		}
		else if (FAIL == dbsync_compare_host_inventory(hi, dbrow))
			tag = ZBX_DBSYNC_ROW_UPDATE;

		if (ZBX_DBSYNC_ROW_NONE != tag)
			dbsync_add_row(sync, rowid, tag, dbrow);

	}

	zbx_hashset_iter_reset(&dbsync_env.cache->host_inventories, &iter);
	while (NULL != (hi = (ZBX_DC_HOST_INVENTORY *)zbx_hashset_iter_next(&iter)))
	{
		if (NULL == zbx_hashset_search(&ids, &hi->hostid))
			dbsync_add_row(sync, hi->hostid, ZBX_DBSYNC_ROW_REMOVE, NULL);
	}

	zbx_hashset_destroy(&ids);
	DBfree_result(result);

	return SUCCEED;
}

/******************************************************************************
 *                                                                            *
 * Purpose: compares hosts_templates table with cached configuration data     *
 *                                                                            *
 * Parameter: sync - [OUT] the changeset                                      *
 *                                                                            *
 * Return value: SUCCEED - the changeset was successfully calculated          *
 *               FAIL    - otherwise                                          *
 *                                                                            *
 ******************************************************************************/
int	zbx_dbsync_compare_host_templates(zbx_dbsync_t *sync)
{
	DB_ROW			dbrow;
	DB_RESULT		result;
	zbx_hashset_iter_t	iter;
	zbx_um_host_t		**phost;
	zbx_hashset_t		htmpls;
	int			i;
	zbx_uint64_pair_t	ht_local, *ht;
	char			hostid_s[MAX_ID_LEN + 1], templateid_s[MAX_ID_LEN + 1];
	char			*del_row[2] = {hostid_s, templateid_s};

	if (NULL == (result = DBselect(
			"select hostid,templateid"
			" from hosts_templates"
			" order by hostid")))
	{
		return FAIL;
	}

	dbsync_prepare(sync, 2, NULL);

	if (ZBX_DBSYNC_INIT == sync->mode)
	{
		sync->dbresult = result;
		return SUCCEED;
	}

	zbx_hashset_create(&htmpls, 100, ZBX_DEFAULT_UINT64_PAIR_HASH_FUNC, ZBX_DEFAULT_UINT64_PAIR_COMPARE_FUNC);

	/* index all host->template links */
	zbx_hashset_iter_reset(&dbsync_env.cache->um_cache->hosts, &iter);
	while (NULL != (phost = (zbx_um_host_t **)zbx_hashset_iter_next(&iter)))
	{
		ht_local.first = (*phost)->hostid;

		for (i = 0; i < (*phost)->templateids.values_num; i++)
		{
			ht_local.second = (*phost)->templateids.values[i];
			zbx_hashset_insert(&htmpls, &ht_local, sizeof(ht_local));
		}
	}

	/* add new rows, remove existing rows from index */
	while (NULL != (dbrow = DBfetch(result)))
	{
		ZBX_STR2UINT64(ht_local.first, dbrow[0]);
		ZBX_STR2UINT64(ht_local.second, dbrow[1]);

		if (NULL == (ht = (zbx_uint64_pair_t *)zbx_hashset_search(&htmpls, &ht_local)))
			dbsync_add_row(sync, 0, ZBX_DBSYNC_ROW_ADD, dbrow);
		else
			zbx_hashset_remove_direct(&htmpls, ht);
	}

	/* add removed rows */
	zbx_hashset_iter_reset(&htmpls, &iter);
	while (NULL != (ht = (zbx_uint64_pair_t *)zbx_hashset_iter_next(&iter)))
	{
		zbx_snprintf(hostid_s, sizeof(hostid_s), ZBX_FS_UI64, ht->first);
		zbx_snprintf(templateid_s, sizeof(templateid_s), ZBX_FS_UI64, ht->second);
		dbsync_add_row(sync, 0, ZBX_DBSYNC_ROW_REMOVE, del_row);
	}

	DBfree_result(result);
	zbx_hashset_destroy(&htmpls);

	return SUCCEED;
}

/******************************************************************************
 *                                                                            *
 * Purpose: compares global macro table row with cached configuration data    *
 *                                                                            *
 * Parameter: gmacro - [IN] the cached global macro data                      *
 *            dbrow    - [IN] the database row                                *
 *                                                                            *
 * Return value: SUCCEED - the row matches configuration data                 *
 *               FAIL    - otherwise                                          *
 *                                                                            *
 ******************************************************************************/
static int	dbsync_compare_global_macro(const zbx_um_macro_t *gmacro, const DB_ROW dbrow)
{
	char	*macro = NULL, *context = NULL;
	int	ret = FAIL;

	if (FAIL == dbsync_compare_uchar(dbrow[3], gmacro->type))
		return FAIL;

	if (ZBX_MACRO_VALUE_VAULT == atoi(dbrow[3]))
	{
		if (FAIL == um_macro_check_vault_location(gmacro, dbrow[2]))
			return FAIL;
	}
	else
	{
		if (FAIL == dbsync_compare_str(dbrow[2], gmacro->value))
			return FAIL;
	}

	if (SUCCEED != zbx_user_macro_parse_dyn(dbrow[1], &macro, &context, NULL, NULL))
		return FAIL;

	if (0 != strcmp(gmacro->name, macro))
		goto out;

	if (NULL == context)
	{
		if (NULL != gmacro->context)
			goto out;

		ret = SUCCEED;
		goto out;
	}

	if (NULL == gmacro->context)
		goto out;

	if (0 == strcmp(gmacro->context, context))
		ret = SUCCEED;
out:
	zbx_free(macro);
	zbx_free(context);

	return ret;
}

/******************************************************************************
 *                                                                            *
 * Purpose: compares global macros table with cached configuration data       *
 *                                                                            *
 * Parameter: sync - [OUT] the changeset                                      *
 *                                                                            *
 * Return value: SUCCEED - the changeset was successfully calculated          *
 *               FAIL    - otherwise                                          *
 *                                                                            *
 ******************************************************************************/
int	zbx_dbsync_compare_global_macros(zbx_dbsync_t *sync)
{
	DB_ROW			dbrow;
	DB_RESULT		result;
	zbx_hashset_t		ids;
	zbx_hashset_iter_t	iter;
	zbx_uint64_t		rowid, *prowid = &rowid;
	zbx_um_macro_t		**pmacro;

	if (NULL == (result = DBselect(
			"select globalmacroid,macro,value,type"
			" from globalmacro")))
	{
		return FAIL;
	}

	dbsync_prepare(sync, 4, NULL);

	if (ZBX_DBSYNC_INIT == sync->mode)
	{
		sync->dbresult = result;
		return SUCCEED;
	}

	zbx_hashset_create(&ids, (size_t)dbsync_env.cache->gmacros.num_data, ZBX_DEFAULT_UINT64_HASH_FUNC,
			ZBX_DEFAULT_UINT64_COMPARE_FUNC);

	while (NULL != (dbrow = DBfetch(result)))
	{
		unsigned char	tag = ZBX_DBSYNC_ROW_NONE;

		ZBX_STR2UINT64(rowid, dbrow[0]);
		zbx_hashset_insert(&ids, &rowid, sizeof(rowid));

		if (NULL == (pmacro = (zbx_um_macro_t **)zbx_hashset_search(&dbsync_env.cache->gmacros, &prowid)))
			tag = ZBX_DBSYNC_ROW_ADD;
		else if (FAIL == dbsync_compare_global_macro(*pmacro, dbrow))
			tag = ZBX_DBSYNC_ROW_UPDATE;

		if (ZBX_DBSYNC_ROW_NONE != tag)
			dbsync_add_row(sync, rowid, tag, dbrow);
	}

	zbx_hashset_iter_reset(&dbsync_env.cache->gmacros, &iter);
	while (NULL != (pmacro = (zbx_um_macro_t **)zbx_hashset_iter_next(&iter)))
	{
		if (NULL == zbx_hashset_search(&ids, &(*pmacro)->macroid))
			dbsync_add_row(sync, (*pmacro)->macroid, ZBX_DBSYNC_ROW_REMOVE, NULL);
	}

	zbx_hashset_destroy(&ids);
	DBfree_result(result);

	return SUCCEED;
}

/******************************************************************************
 *                                                                            *
 * Purpose: compares host macro table row with cached configuration data      *
 *                                                                            *
 * Parameter: hmacro - [IN] the cached host macro data                        *
 *            dbrow  - [IN] the database row                                  *
 *                                                                            *
 * Return value: SUCCEED - the row matches configuration data                 *
 *               FAIL    - otherwise                                          *
 *                                                                            *
 ******************************************************************************/
static int	dbsync_compare_host_macro(const zbx_um_macro_t *hmacro, const DB_ROW dbrow)
{
	char	*macro = NULL, *context = NULL;
	int	ret = FAIL;

	if (FAIL == dbsync_compare_uchar(dbrow[4], hmacro->type))
		return FAIL;

	if (ZBX_MACRO_VALUE_VAULT == atoi(dbrow[4]))
	{
		if (FAIL == um_macro_check_vault_location(hmacro, dbrow[3]))
			return FAIL;
	}
	else
	{
		if (FAIL == dbsync_compare_str(dbrow[3], hmacro->value))
			return FAIL;
	}

	if (FAIL == dbsync_compare_uint64(dbrow[1], hmacro->hostid))
		return FAIL;

	if (SUCCEED != zbx_user_macro_parse_dyn(dbrow[2], &macro, &context, NULL, NULL))
		return FAIL;

	if (0 != strcmp(hmacro->name, macro))
		goto out;

	if (NULL == context)
	{
		if (NULL != hmacro->context)
			goto out;

		ret = SUCCEED;
		goto out;
	}

	if (NULL == hmacro->context)
		goto out;

	if (0 == strcmp(hmacro->context, context))
		ret = SUCCEED;
out:
	zbx_free(macro);
	zbx_free(context);

	return ret;
}

/******************************************************************************
 *                                                                            *
 * Purpose: compares global macros table with cached configuration data       *
 *                                                                            *
 * Parameter: sync - [OUT] the changeset                                      *
 *                                                                            *
 * Return value: SUCCEED - the changeset was successfully calculated          *
 *               FAIL    - otherwise                                          *
 *                                                                            *
 ******************************************************************************/
int	zbx_dbsync_compare_host_macros(zbx_dbsync_t *sync)
{
	DB_ROW			dbrow;
	DB_RESULT		result;
	zbx_hashset_t		ids;
	zbx_hashset_iter_t	iter;
	zbx_uint64_t		rowid, *prowid = &rowid;
	zbx_um_macro_t		**pmacro;

	if (NULL == (result = DBselect(
			"select m.hostmacroid,m.hostid,m.macro,m.value,m.type"
			" from hostmacro m"
			" inner join hosts h on m.hostid=h.hostid"
			" where h.flags<>%d", ZBX_FLAG_DISCOVERY_PROTOTYPE)))
	{
		return FAIL;
	}

	dbsync_prepare(sync, 5, NULL);

	if (ZBX_DBSYNC_INIT == sync->mode)
	{
		sync->dbresult = result;
		return SUCCEED;
	}

	zbx_hashset_create(&ids, (size_t)dbsync_env.cache->hmacros.num_data, ZBX_DEFAULT_UINT64_HASH_FUNC,
			ZBX_DEFAULT_UINT64_COMPARE_FUNC);

	while (NULL != (dbrow = DBfetch(result)))
	{
		unsigned char	tag = ZBX_DBSYNC_ROW_NONE;

		ZBX_STR2UINT64(rowid, dbrow[0]);
		zbx_hashset_insert(&ids, &rowid, sizeof(rowid));

		if (NULL == (pmacro = (zbx_um_macro_t **)zbx_hashset_search(&dbsync_env.cache->hmacros, &prowid)))
			tag = ZBX_DBSYNC_ROW_ADD;
		else if (FAIL == dbsync_compare_host_macro(*pmacro, dbrow))
			tag = ZBX_DBSYNC_ROW_UPDATE;

		if (ZBX_DBSYNC_ROW_NONE != tag)
			dbsync_add_row(sync, rowid, tag, dbrow);
	}

	zbx_hashset_iter_reset(&dbsync_env.cache->hmacros, &iter);
	while (NULL != (pmacro = (zbx_um_macro_t **)zbx_hashset_iter_next(&iter)))
	{
		if (NULL == zbx_hashset_search(&ids, &(*pmacro)->macroid))
			dbsync_add_row(sync, (*pmacro)->macroid, ZBX_DBSYNC_ROW_REMOVE, NULL);
	}

	zbx_hashset_destroy(&ids);
	DBfree_result(result);

	return SUCCEED;
}

/******************************************************************************
 *                                                                            *
 * Purpose: compares interface table row with cached configuration data       *
 *                                                                            *
 * Parameter: interface - [IN] the cached interface data                      *
 *            dbrow     - [IN] the database row                               *
 *                                                                            *
 * Return value: SUCCEED - the row matches configuration data                 *
 *               FAIL    - otherwise                                          *
 *                                                                            *
 * Comments: User macros used in ip, dns fields will always make compare to   *
 *           fail.                                                            *
 *                                                                            *
 ******************************************************************************/
static int	dbsync_compare_interface(const ZBX_DC_INTERFACE *interface, const DB_ROW dbrow)
{
	ZBX_DC_SNMPINTERFACE *snmp;

	if (FAIL == dbsync_compare_uint64(dbrow[1], interface->hostid))
		return FAIL;

	if (FAIL == dbsync_compare_uchar(dbrow[2], interface->type))
		return FAIL;

	if (FAIL == dbsync_compare_uchar(dbrow[3], interface->main))
		return FAIL;

	if (FAIL == dbsync_compare_uchar(dbrow[4], interface->useip))
		return FAIL;

	if (NULL != strstr(dbrow[5], "{$"))
		return FAIL;

	if (FAIL == dbsync_compare_str(dbrow[5], interface->ip))
		return FAIL;

	if (NULL != strstr(dbrow[6], "{$"))
		return FAIL;

	if (FAIL == dbsync_compare_str(dbrow[6], interface->dns))
		return FAIL;

	if (FAIL == dbsync_compare_str(dbrow[7], interface->port))
		return FAIL;

	if (FAIL == dbsync_compare_uchar(dbrow[8], interface->available))
		return FAIL;

	if (FAIL == dbsync_compare_int(dbrow[9], interface->disable_until))
		return FAIL;

	if (FAIL == dbsync_compare_str(dbrow[10], interface->error))
		return FAIL;

	if (FAIL == dbsync_compare_int(dbrow[11], interface->errors_from))
		return FAIL;
	/* reset_availability, items_num and availability_ts are excluded from the comparison */

	snmp = (ZBX_DC_SNMPINTERFACE *)zbx_hashset_search(&dbsync_env.cache->interfaces_snmp,
			&interface->interfaceid);

	if (INTERFACE_TYPE_SNMP == interface->type)
	{
		if (NULL == snmp || SUCCEED == DBis_null(dbrow[12]))	/* should never happen */
			return FAIL;

		if (FAIL == dbsync_compare_uchar(dbrow[12], snmp->version))
			return FAIL;

		if (FAIL == dbsync_compare_uchar(dbrow[13], snmp->bulk))
			return FAIL;

		if (FAIL == dbsync_compare_str(dbrow[14], snmp->community))
			return FAIL;

		if (FAIL == dbsync_compare_str(dbrow[15], snmp->securityname))
			return FAIL;

		if (FAIL == dbsync_compare_uchar(dbrow[16], snmp->securitylevel))
			return FAIL;

		if (FAIL == dbsync_compare_str(dbrow[17], snmp->authpassphrase))
			return FAIL;

		if (FAIL == dbsync_compare_str(dbrow[18], snmp->privpassphrase))
			return FAIL;

		if (FAIL == dbsync_compare_uchar(dbrow[19], snmp->authprotocol))
			return FAIL;

		if (FAIL == dbsync_compare_uchar(dbrow[20], snmp->privprotocol))
			return FAIL;

		if (FAIL == dbsync_compare_str(dbrow[21], snmp->contextname))
			return FAIL;
	}
	else if (NULL != snmp)
		return FAIL;

	return SUCCEED;
}

/******************************************************************************
 *                                                                            *
 * Purpose: compares interfaces table with cached configuration data          *
 *                                                                            *
 * Parameter: sync - [OUT] the changeset                                      *
 *                                                                            *
 * Return value: SUCCEED - the changeset was successfully calculated          *
 *               FAIL    - otherwise                                          *
 *                                                                            *
 ******************************************************************************/
int	zbx_dbsync_compare_interfaces(zbx_dbsync_t *sync)
{
	DB_ROW			dbrow;
	DB_RESULT		result;
	zbx_hashset_t		ids;
	zbx_hashset_iter_t	iter;
	zbx_uint64_t		rowid;
	ZBX_DC_INTERFACE	*interface;

	if (NULL == (result = DBselect(
			"select i.interfaceid,i.hostid,i.type,i.main,i.useip,i.ip,i.dns,i.port,"
			"i.available,i.disable_until,i.error,i.errors_from,"
			"s.version,s.bulk,s.community,s.securityname,s.securitylevel,s.authpassphrase,s.privpassphrase,"
			"s.authprotocol,s.privprotocol,s.contextname"
			" from interface i"
			" left join interface_snmp s on i.interfaceid=s.interfaceid")))
	{
		return FAIL;
	}

	dbsync_prepare(sync, 22, NULL);

	if (ZBX_DBSYNC_INIT == sync->mode)
	{
		sync->dbresult = result;
		return SUCCEED;
	}

	zbx_hashset_create(&ids, (size_t)dbsync_env.cache->interfaces.num_data, ZBX_DEFAULT_UINT64_HASH_FUNC,
			ZBX_DEFAULT_UINT64_COMPARE_FUNC);

	while (NULL != (dbrow = DBfetch(result)))
	{
		unsigned char	tag = ZBX_DBSYNC_ROW_NONE;

		ZBX_STR2UINT64(rowid, dbrow[0]);
		zbx_hashset_insert(&ids, &rowid, sizeof(rowid));

		if (NULL == (interface = (ZBX_DC_INTERFACE *)zbx_hashset_search(&dbsync_env.cache->interfaces, &rowid)))
			tag = ZBX_DBSYNC_ROW_ADD;
		else if (FAIL == dbsync_compare_interface(interface, dbrow))
			tag = ZBX_DBSYNC_ROW_UPDATE;

		if (ZBX_DBSYNC_ROW_NONE != tag)
			dbsync_add_row(sync, rowid, tag, dbrow);
	}

	zbx_hashset_iter_reset(&dbsync_env.cache->interfaces, &iter);
	while (NULL != (interface = (ZBX_DC_INTERFACE *)zbx_hashset_iter_next(&iter)))
	{
		if (NULL == zbx_hashset_search(&ids, &interface->interfaceid))
			dbsync_add_row(sync, interface->interfaceid, ZBX_DBSYNC_ROW_REMOVE, NULL);
	}

	zbx_hashset_destroy(&ids);
	DBfree_result(result);

	return SUCCEED;
}

/******************************************************************************
 *                                                                            *
 * Purpose: applies necessary preprocessing before row is compared/used       *
 *                                                                            *
 * Parameter: row - [IN] the row to preprocess                                *
 *                                                                            *
 * Return value: the preprocessed row                                         *
 *                                                                            *
 * Comments: The row preprocessing can be used to expand user macros in       *
 *           some columns.                                                    *
 *                                                                            *
 ******************************************************************************/
static char	**dbsync_item_preproc_row(char **row)
{
	unsigned char	type;

	ZBX_STR2UCHAR(type, row[3]);

	/* expand user macros */

	if (ITEM_TYPE_CALCULATED == type)
	{
		zbx_eval_context_t	ctx;
		char			*error = NULL;

		if (FAIL == zbx_eval_parse_expression(&ctx, row[11], ZBX_EVAL_PARSE_CALC_EXPRESSION, &error))
		{
			zbx_eval_set_exception(&ctx, zbx_dsprintf(NULL, "Cannot parse formula: %s", error));
			zbx_free(error);
		}

		row[49] = encode_expression(&ctx);
		zbx_eval_clear(&ctx);
	}

	return row;

}

/******************************************************************************
 *                                                                            *
 * Purpose: compares items table with cached configuration data               *
 *                                                                            *
 * Return value: SUCCEED - the changeset was successfully calculated          *
 *               FAIL    - otherwise                                          *
 *                                                                            *
 ******************************************************************************/
int	zbx_dbsync_compare_items(zbx_dbsync_t *sync)
{
	char	*sql = NULL;
	size_t	sql_alloc = 0, sql_offset = 0;
	int	ret = SUCCEED;

	zbx_snprintf_alloc(&sql, &sql_alloc, &sql_offset,
			"select i.itemid,i.hostid,i.status,i.type,i.value_type,i.key_,i.snmp_oid,i.ipmi_sensor,i.delay,"
				"i.trapper_hosts,i.logtimefmt,i.params,ir.state,i.authtype,i.username,i.password,"
				"i.publickey,i.privatekey,i.flags,i.interfaceid,ir.lastlogsize,ir.mtime,"
				"i.history,i.trends,i.inventory_link,i.valuemapid,i.units,ir.error,i.jmx_endpoint,"
				"i.master_itemid,i.timeout,i.url,i.query_fields,i.posts,i.status_codes,"
				"i.follow_redirects,i.post_type,i.http_proxy,i.headers,i.retrieve_mode,"
				"i.request_method,i.output_format,i.ssl_cert_file,i.ssl_key_file,i.ssl_key_password,"
				"i.verify_peer,i.verify_host,i.allow_traps,i.templateid,null"
			" from items i"
			" inner join hosts h on i.hostid=h.hostid"
			" join item_rtdata ir on i.itemid=ir.itemid"
			" where h.status in (%d,%d) and i.flags<>%d",
			HOST_STATUS_MONITORED, HOST_STATUS_NOT_MONITORED, ZBX_FLAG_DISCOVERY_PROTOTYPE);

	dbsync_prepare(sync, 50, dbsync_item_preproc_row);

	if (ZBX_DBSYNC_INIT == sync->mode)
	{
		if (NULL == (sync->dbresult = DBselect("%s", sql)))
			ret = FAIL;
		goto out;
	}

	ret = dbsync_read_journal(sync, &sql, &sql_alloc, &sql_offset, "i.itemid", "and", NULL,
			&dbsync_env.journals[ZBX_DBSYNC_JOURNAL(ZBX_DBSYNC_OBJ_ITEM)]);
out:
	zbx_free(sql);

	return ret;
}

static int	dbsync_compare_item_discovery(const ZBX_DC_ITEM_DISCOVERY *item_discovery, const DB_ROW dbrow)
{
	return dbsync_compare_uint64(dbrow[1], item_discovery->parent_itemid);
}

/******************************************************************************
 *                                                                            *
 * Purpose: compares mapping between items, prototypes and rules with         *
 *          configuration cache                                               *
 *                                                                            *
 * Return value: SUCCEED - the changeset was successfully calculated          *
 *               FAIL    - otherwise                                          *
 *                                                                            *
 ******************************************************************************/
int	zbx_dbsync_compare_item_discovery(zbx_dbsync_t *sync)
{
	DB_ROW			dbrow;
	DB_RESULT		result;
	zbx_hashset_t		ids;
	zbx_hashset_iter_t	iter;
	zbx_uint64_t		rowid;
	ZBX_DC_ITEM_DISCOVERY	*item_discovery;
	char			**row;

	if (NULL == (result = DBselect("select itemid,parent_itemid from item_discovery")))
		return FAIL;

	dbsync_prepare(sync, 2, NULL);

	if (ZBX_DBSYNC_INIT == sync->mode)
	{
		sync->dbresult = result;
		return SUCCEED;
	}

	zbx_hashset_create(&ids, (size_t)dbsync_env.cache->item_discovery.num_data, ZBX_DEFAULT_UINT64_HASH_FUNC,
			ZBX_DEFAULT_UINT64_COMPARE_FUNC);

	while (NULL != (dbrow = DBfetch(result)))
	{
		unsigned char	tag = ZBX_DBSYNC_ROW_NONE;

		ZBX_STR2UINT64(rowid, dbrow[0]);
		zbx_hashset_insert(&ids, &rowid, sizeof(rowid));

		row = dbsync_preproc_row(sync, dbrow);

		if (NULL == (item_discovery = (ZBX_DC_ITEM_DISCOVERY *)zbx_hashset_search(
				&dbsync_env.cache->item_discovery, &rowid)))
		{
			tag = ZBX_DBSYNC_ROW_ADD;
		}
		else if (FAIL == dbsync_compare_item_discovery(item_discovery, row))
			tag = ZBX_DBSYNC_ROW_UPDATE;

		if (ZBX_DBSYNC_ROW_NONE != tag)
			dbsync_add_row(sync, rowid, tag, row);
	}

	zbx_hashset_iter_reset(&dbsync_env.cache->item_discovery, &iter);
	while (NULL != (item_discovery = (ZBX_DC_ITEM_DISCOVERY *)zbx_hashset_iter_next(&iter)))
	{
		if (NULL == zbx_hashset_search(&ids, &item_discovery->itemid))
			dbsync_add_row(sync, item_discovery->itemid, ZBX_DBSYNC_ROW_REMOVE, NULL);
	}

	zbx_hashset_destroy(&ids);
	DBfree_result(result);

	return SUCCEED;
}

static int	dbsync_compare_template_item(const ZBX_DC_TEMPLATE_ITEM *item, const DB_ROW dbrow)
{
	if (FAIL == dbsync_compare_uint64(dbrow[1], item->hostid))
		return FAIL;

	if (FAIL == dbsync_compare_uint64(dbrow[2], item->templateid))
		return FAIL;

	return SUCCEED;
}

/******************************************************************************
 *                                                                            *
 * Purpose: compares items that belong to templates with configuration cache  *
 *                                                                            *
 * Return value: SUCCEED - the changeset was successfully calculated          *
 *               FAIL    - otherwise                                          *
 *                                                                            *
 ******************************************************************************/
int	zbx_dbsync_compare_template_items(zbx_dbsync_t *sync)
{
	DB_ROW			dbrow;
	DB_RESULT		result;
	zbx_hashset_t		ids;
	zbx_hashset_iter_t	iter;
	zbx_uint64_t		rowid;
	ZBX_DC_TEMPLATE_ITEM	*item;
	char			**row;

	if (NULL == (result = DBselect(
			"select i.itemid,i.hostid,i.templateid from items i inner join hosts h on i.hostid=h.hostid"
			" where h.status=%d", HOST_STATUS_TEMPLATE)))
	{
		return FAIL;
	}

	dbsync_prepare(sync, 3, NULL);

	if (ZBX_DBSYNC_INIT == sync->mode)
	{
		sync->dbresult = result;
		return SUCCEED;
	}

	zbx_hashset_create(&ids, (size_t)dbsync_env.cache->template_items.num_data, ZBX_DEFAULT_UINT64_HASH_FUNC,
			ZBX_DEFAULT_UINT64_COMPARE_FUNC);

	while (NULL != (dbrow = DBfetch(result)))
	{
		unsigned char	tag = ZBX_DBSYNC_ROW_NONE;

		ZBX_STR2UINT64(rowid, dbrow[0]);
		zbx_hashset_insert(&ids, &rowid, sizeof(rowid));

		row = dbsync_preproc_row(sync, dbrow);

		if (NULL == (item = (ZBX_DC_TEMPLATE_ITEM *)zbx_hashset_search(&dbsync_env.cache->template_items,
				&rowid)))
		{
			tag = ZBX_DBSYNC_ROW_ADD;
		}
		else if (FAIL == dbsync_compare_template_item(item, row))
			tag = ZBX_DBSYNC_ROW_UPDATE;

		if (ZBX_DBSYNC_ROW_NONE != tag)
			dbsync_add_row(sync, rowid, tag, row);
	}

	zbx_hashset_iter_reset(&dbsync_env.cache->template_items, &iter);
	while (NULL != (item = (ZBX_DC_TEMPLATE_ITEM *)zbx_hashset_iter_next(&iter)))
	{
		if (NULL == zbx_hashset_search(&ids, &item->itemid))
			dbsync_add_row(sync, item->itemid, ZBX_DBSYNC_ROW_REMOVE, NULL);
	}

	zbx_hashset_destroy(&ids);
	DBfree_result(result);

	return SUCCEED;
}

/******************************************************************************
 *                                                                            *
 * Purpose: compares lld item prototypes with configuration cache             *
 *                                                                            *
 * Return value: SUCCEED - the changeset was successfully calculated          *
 *               FAIL    - otherwise                                          *
 *                                                                            *
 ******************************************************************************/
int	zbx_dbsync_compare_prototype_items(zbx_dbsync_t *sync)
{
	char	*sql = NULL;
	size_t	sql_alloc = 0, sql_offset = 0;
	int	ret = SUCCEED;

	zbx_snprintf_alloc(&sql, &sql_alloc, &sql_offset,
			"select i.itemid,i.hostid,i.templateid from items i where i.flags=%d",
				ZBX_FLAG_DISCOVERY_PROTOTYPE);

	dbsync_prepare(sync, 3, NULL);

	if (ZBX_DBSYNC_INIT == sync->mode)
	{
		if (NULL == (sync->dbresult = DBselect("%s", sql)))
			ret = FAIL;
		goto out;
	}

	ret = dbsync_read_journal(sync, &sql, &sql_alloc, &sql_offset, "i.itemid", "and", NULL,
			&dbsync_env.journals[ZBX_DBSYNC_JOURNAL(ZBX_DBSYNC_OBJ_ITEM)]);
out:
	zbx_free(sql);

	return ret;
}

/******************************************************************************
 *                                                                            *
 * Purpose: applies necessary preprocessing before row is compared/used       *
 *                                                                            *
 * Parameter: row - [IN] the row to preprocess                                *
 *                                                                            *
 * Return value: the preprocessed row                                         *
 *                                                                            *
 * Comments: The row preprocessing can be used to expand user macros in       *
 *           some columns.                                                    *
 *           During preprocessing trigger expression/recovery expression are  *
 *           parsed, serialized and stored as base64 strings into 16,17       *
 *           columns.                                                         *
 *                                                                            *
 ******************************************************************************/
static char	**dbsync_trigger_preproc_row(char **row)
{
	zbx_eval_context_t	ctx, ctx_r;
	char			*error = NULL;
	unsigned char		mode, timer = ZBX_TRIGGER_TIMER_DEFAULT, flags;

	ZBX_STR2UCHAR(flags, row[19]);

	if (ZBX_FLAG_DISCOVERY_PROTOTYPE == flags)
		return row;

	if (FAIL == zbx_eval_parse_expression(&ctx, row[2], ZBX_EVAL_TRIGGER_EXPRESSION, &error))
	{
		zbx_eval_set_exception(&ctx, zbx_dsprintf(NULL, "cannot parse trigger expression: %s", error));
		zbx_free(error);
	}
	else
	{
		if (SUCCEED == zbx_eval_check_timer_functions(&ctx))
			timer |= ZBX_TRIGGER_TIMER_EXPRESSION;
	}

	ZBX_STR2UCHAR(mode, row[10]);

	if (TRIGGER_RECOVERY_MODE_RECOVERY_EXPRESSION == mode)
	{
		if (FAIL == zbx_eval_parse_expression(&ctx_r, row[11], ZBX_EVAL_TRIGGER_EXPRESSION, &error))
		{
			zbx_eval_set_exception(&ctx_r, zbx_dsprintf(NULL, "cannot parse trigger recovery"
					" expression: %s", error));
			zbx_free(error);
		}
		else
		{
			if (SUCCEED == zbx_eval_check_timer_functions(&ctx_r))
				timer |= ZBX_TRIGGER_TIMER_RECOVERY_EXPRESSION;
		}
	}

	row[16] = encode_expression(&ctx);
	zbx_eval_clear(&ctx);

	if (TRIGGER_RECOVERY_MODE_RECOVERY_EXPRESSION == mode)
	{
		row[17] = encode_expression(&ctx_r);
		zbx_eval_clear(&ctx_r);
	}

	row[18] = zbx_dsprintf(NULL, "%d", timer);

	return row;
}

/******************************************************************************
 *                                                                            *
 * Purpose: compares triggers table with cached configuration data            *
 *                                                                            *
 * Parameter: sync - [OUT] the changeset                                      *
 *                                                                            *
 * Return value: SUCCEED - the changeset was successfully calculated          *
 *               FAIL    - otherwise                                          *
 *                                                                            *
 * Comment: The 16th and 17th fields (starting with 0) are placeholders for   *
 *          serialized expression/recovery expression.                        *
 *          The 18th field is placeholder for trigger timer flag (set if      *
 *          expression/recovery expression contains timer functions).         *
 *                                                                            *
 ******************************************************************************/
int	zbx_dbsync_compare_triggers(zbx_dbsync_t *sync)
{
	char	*sql = NULL;
	size_t	sql_alloc = 0, sql_offset = 0;
	int	ret = SUCCEED;

	zbx_snprintf_alloc(&sql, &sql_alloc, &sql_offset,
			"select triggerid,description,expression,error,priority,type,value,state,lastchange,status,"
			"recovery_mode,recovery_expression,correlation_mode,correlation_tag,opdata,event_name,null,"
			"null,null,flags"
			" from triggers");

	dbsync_prepare(sync, 20, dbsync_trigger_preproc_row);

	if (ZBX_DBSYNC_INIT == sync->mode)
	{
		if (NULL == (sync->dbresult = DBselect("%s", sql)))
			ret = FAIL;
		goto out;
	}

	ret = dbsync_read_journal(sync, &sql, &sql_alloc, &sql_offset, "triggerid", "where", NULL,
			&dbsync_env.journals[ZBX_DBSYNC_JOURNAL(ZBX_DBSYNC_OBJ_TRIGGER)]);
out:
	zbx_free(sql);

	return ret;
}

/******************************************************************************
 *                                                                            *
 * Purpose: compares trigger_depends table with cached configuration data     *
 *                                                                            *
 * Parameter: sync - [OUT] the changeset                                      *
 *                                                                            *
 * Return value: SUCCEED - the changeset was successfully calculated          *
 *               FAIL    - otherwise                                          *
 *                                                                            *
 ******************************************************************************/
int	zbx_dbsync_compare_trigger_dependency(zbx_dbsync_t *sync)
{
	DB_ROW			dbrow;
	DB_RESULT		result;
	zbx_hashset_t		deps;
	zbx_hashset_iter_t	iter;
	ZBX_DC_TRIGGER_DEPLIST	*dep_down, *dep_up;
	zbx_uint64_pair_t	*dep, dep_local;
	char			down_s[MAX_ID_LEN + 1], up_s[MAX_ID_LEN + 1];
	char			*del_row[2] = {down_s, up_s};
	int			i;

	if (NULL == (result = DBselect("select triggerid_down,triggerid_up from trigger_depends")))
		return FAIL;

	dbsync_prepare(sync, 2, NULL);

	if (ZBX_DBSYNC_INIT == sync->mode)
	{
		sync->dbresult = result;
		return SUCCEED;
	}

	zbx_hashset_create(&deps, 100, ZBX_DEFAULT_UINT64_PAIR_HASH_FUNC, ZBX_DEFAULT_UINT64_PAIR_COMPARE_FUNC);

	/* index all host->template links */
	zbx_hashset_iter_reset(&dbsync_env.cache->trigdeps, &iter);
	while (NULL != (dep_down = (ZBX_DC_TRIGGER_DEPLIST *)zbx_hashset_iter_next(&iter)))
	{
		dep_local.first = dep_down->triggerid;

		for (i = 0; i < dep_down->dependencies.values_num; i++)
		{
			dep_up = (ZBX_DC_TRIGGER_DEPLIST *)dep_down->dependencies.values[i];
			dep_local.second = dep_up->triggerid;
			zbx_hashset_insert(&deps, &dep_local, sizeof(dep_local));
		}
	}

	/* add new rows, remove existing rows from index */
	while (NULL != (dbrow = DBfetch(result)))
	{
		ZBX_STR2UINT64(dep_local.first, dbrow[0]);
		ZBX_STR2UINT64(dep_local.second, dbrow[1]);

		if (NULL == (dep = (zbx_uint64_pair_t *)zbx_hashset_search(&deps, &dep_local)))
			dbsync_add_row(sync, 0, ZBX_DBSYNC_ROW_ADD, dbrow);
		else
			zbx_hashset_remove_direct(&deps, dep);
	}

	/* add removed rows */
	zbx_hashset_iter_reset(&deps, &iter);
	while (NULL != (dep = (zbx_uint64_pair_t *)zbx_hashset_iter_next(&iter)))
	{
		zbx_snprintf(down_s, sizeof(down_s), ZBX_FS_UI64, dep->first);
		zbx_snprintf(up_s, sizeof(up_s), ZBX_FS_UI64, dep->second);
		dbsync_add_row(sync, 0, ZBX_DBSYNC_ROW_REMOVE, del_row);
	}

	DBfree_result(result);
	zbx_hashset_destroy(&deps);

	return SUCCEED;
}

/******************************************************************************
 *                                                                            *
 * Purpose: applies necessary preprocessing before row is compared/used       *
 *                                                                            *
 * Parameter: row - [IN] the row to preprocess                                *
 *                                                                            *
 * Return value: the preprocessed row                                         *
 *                                                                            *
 * Comments: The row preprocessing can be used to expand user macros in       *
 *           some columns.                                                    *
 *                                                                            *
 ******************************************************************************/
static char	**dbsync_function_preproc_row(char **row)
{
	const char	*row3;

	/* first parameter is /host/key placeholder $, don't cache it */
	if (NULL == (row3 = strchr(row[3], ',')))
		row3 = "";
	else
		row3++;

	row[3] = zbx_strdup(NULL, row3);

	return row;
}

/******************************************************************************
 *                                                                            *
 * Purpose: compares functions table with cached configuration data           *
 *                                                                            *
 * Parameter: sync - [OUT] the changeset                                      *
 *                                                                            *
 * Return value: SUCCEED - the changeset was successfully calculated          *
 *               FAIL    - otherwise                                          *
 *                                                                            *
 ******************************************************************************/
int	zbx_dbsync_compare_functions(zbx_dbsync_t *sync)
{
	char	*sql = NULL;
	size_t	sql_alloc = 0, sql_offset = 0;
	int	ret = SUCCEED;

	zbx_snprintf_alloc(&sql, &sql_alloc, &sql_offset,
			"select functionid,itemid,name,parameter,triggerid from functions");

	dbsync_prepare(sync, 5, dbsync_function_preproc_row);

	if (ZBX_DBSYNC_INIT == sync->mode)
	{
		if (NULL == (sync->dbresult = DBselect("%s", sql)))
			ret = FAIL;
		goto out;
	}

	ret = dbsync_read_journal(sync, &sql, &sql_alloc, &sql_offset, "functionid", "where", NULL,
			&dbsync_env.journals[ZBX_DBSYNC_JOURNAL(ZBX_DBSYNC_OBJ_FUNCTION)]);
out:
	zbx_free(sql);

	return ret;
}

/******************************************************************************
 *                                                                            *
 * Purpose: compares expressions table row with cached configuration data     *
 *                                                                            *
 * Parameter: expression - [IN] the cached expression                         *
 *            dbrow      - [IN] the database row                              *
 *                                                                            *
 * Return value: SUCCEED - the row matches configuration data                 *
 *               FAIL    - otherwise                                          *
 *                                                                            *
 ******************************************************************************/
static int	dbsync_compare_expression(const ZBX_DC_EXPRESSION *expression, const DB_ROW dbrow)
{
	if (FAIL == dbsync_compare_str(dbrow[0], expression->regexp))
		return FAIL;

	if (FAIL == dbsync_compare_str(dbrow[2], expression->expression))
		return FAIL;

	if (FAIL == dbsync_compare_uchar(dbrow[3], expression->type))
		return FAIL;

	if (*dbrow[4] != expression->delimiter)
		return FAIL;

	if (FAIL == dbsync_compare_uchar(dbrow[5], expression->case_sensitive))
		return FAIL;

	return SUCCEED;
}

/******************************************************************************
 *                                                                            *
 * Purpose: compares expressions, regexps tables with cached configuration    *
 *          data                                                              *
 *                                                                            *
 * Parameter: sync - [OUT] the changeset                                      *
 *                                                                            *
 * Return value: SUCCEED - the changeset was successfully calculated          *
 *               FAIL    - otherwise                                          *
 *                                                                            *
 ******************************************************************************/
int	zbx_dbsync_compare_expressions(zbx_dbsync_t *sync)
{
	DB_ROW			dbrow;
	DB_RESULT		result;
	zbx_hashset_t		ids;
	zbx_hashset_iter_t	iter;
	zbx_uint64_t		rowid;
	ZBX_DC_EXPRESSION	*expression;

	if (NULL == (result = DBselect(
			"select r.name,e.expressionid,e.expression,e.expression_type,e.exp_delimiter,e.case_sensitive"
			" from regexps r,expressions e"
			" where r.regexpid=e.regexpid")))
	{
		return FAIL;
	}

	dbsync_prepare(sync, 6, NULL);

	if (ZBX_DBSYNC_INIT == sync->mode)
	{
		sync->dbresult = result;
		return SUCCEED;
	}

	zbx_hashset_create(&ids, (size_t)dbsync_env.cache->expressions.num_data, ZBX_DEFAULT_UINT64_HASH_FUNC,
			ZBX_DEFAULT_UINT64_COMPARE_FUNC);

	while (NULL != (dbrow = DBfetch(result)))
	{
		unsigned char	tag = ZBX_DBSYNC_ROW_NONE;

		ZBX_STR2UINT64(rowid, dbrow[1]);
		zbx_hashset_insert(&ids, &rowid, sizeof(rowid));

		if (NULL == (expression = (ZBX_DC_EXPRESSION *)zbx_hashset_search(&dbsync_env.cache->expressions,
				&rowid)))
		{
			tag = ZBX_DBSYNC_ROW_ADD;
		}
		else if (FAIL == dbsync_compare_expression(expression, dbrow))
			tag = ZBX_DBSYNC_ROW_UPDATE;

		if (ZBX_DBSYNC_ROW_NONE != tag)
			dbsync_add_row(sync, rowid, tag, dbrow);
	}

	zbx_hashset_iter_reset(&dbsync_env.cache->expressions, &iter);
	while (NULL != (expression = (ZBX_DC_EXPRESSION *)zbx_hashset_iter_next(&iter)))
	{
		if (NULL == zbx_hashset_search(&ids, &expression->expressionid))
			dbsync_add_row(sync, expression->expressionid, ZBX_DBSYNC_ROW_REMOVE, NULL);
	}

	zbx_hashset_destroy(&ids);
	DBfree_result(result);

	return SUCCEED;
}

/******************************************************************************
 *                                                                            *
 * Purpose: compares actions table row with cached configuration data         *
 *                                                                            *
 * Parameter: action - [IN] the cached action                                 *
 *            dbrow  - [IN] the database row                                  *
 *                                                                            *
 * Return value: SUCCEED - the row matches configuration data                 *
 *               FAIL    - otherwise                                          *
 *                                                                            *
 ******************************************************************************/
static int	dbsync_compare_action(const zbx_dc_action_t *action, const DB_ROW dbrow)
{

	if (FAIL == dbsync_compare_uchar(dbrow[1], action->eventsource))
		return FAIL;

	if (FAIL == dbsync_compare_uchar(dbrow[2], action->evaltype))
		return FAIL;

	if (FAIL == dbsync_compare_str(dbrow[3], action->formula))
		return FAIL;

	return SUCCEED;
}

/******************************************************************************
 *                                                                            *
 * Purpose: compares actions table with cached configuration data             *
 *                                                                            *
 * Parameter: sync - [OUT] the changeset                                      *
 *                                                                            *
 * Return value: SUCCEED - the changeset was successfully calculated          *
 *               FAIL    - otherwise                                          *
 *                                                                            *
 ******************************************************************************/
int	zbx_dbsync_compare_actions(zbx_dbsync_t *sync)
{
	DB_ROW			dbrow;
	DB_RESULT		result;
	zbx_hashset_t		ids;
	zbx_hashset_iter_t	iter;
	zbx_uint64_t		rowid;
	zbx_dc_action_t		*action;

	if (NULL == (result = DBselect(
			"select actionid,eventsource,evaltype,formula"
			" from actions"
			" where eventsource<>%d"
				" and status=%d",
			EVENT_SOURCE_SERVICE, ACTION_STATUS_ACTIVE)))
	{
		return FAIL;
	}

	dbsync_prepare(sync, 4, NULL);

	if (ZBX_DBSYNC_INIT == sync->mode)
	{
		sync->dbresult = result;
		return SUCCEED;
	}

	zbx_hashset_create(&ids, (size_t)dbsync_env.cache->actions.num_data, ZBX_DEFAULT_UINT64_HASH_FUNC,
			ZBX_DEFAULT_UINT64_COMPARE_FUNC);

	while (NULL != (dbrow = DBfetch(result)))
	{
		unsigned char	tag = ZBX_DBSYNC_ROW_NONE;

		ZBX_STR2UINT64(rowid, dbrow[0]);
		zbx_hashset_insert(&ids, &rowid, sizeof(rowid));

		if (NULL == (action = (zbx_dc_action_t *)zbx_hashset_search(&dbsync_env.cache->actions, &rowid)))
			tag = ZBX_DBSYNC_ROW_ADD;
		else if (FAIL == dbsync_compare_action(action, dbrow))
			tag = ZBX_DBSYNC_ROW_UPDATE;

		if (ZBX_DBSYNC_ROW_NONE != tag)
			dbsync_add_row(sync, rowid, tag, dbrow);
	}

	zbx_hashset_iter_reset(&dbsync_env.cache->actions, &iter);
	while (NULL != (action = (zbx_dc_action_t *)zbx_hashset_iter_next(&iter)))
	{
		if (NULL == zbx_hashset_search(&ids, &action->actionid))
			dbsync_add_row(sync, action->actionid, ZBX_DBSYNC_ROW_REMOVE, NULL);
	}

	zbx_hashset_destroy(&ids);
	DBfree_result(result);

	return SUCCEED;
}

/******************************************************************************
 *                                                                            *
 * Purpose: compares action operation class and flushes update row if         *
 *          necessary                                                         *
 *                                                                            *
 * Parameter: sync     - [OUT] the changeset                                  *
 *            actionid - [IN] the action identifier                           *
 *            opflags  - [IN] the action operation class flags                *
 *                                                                            *
 ******************************************************************************/
static void	dbsync_compare_action_op(zbx_dbsync_t *sync, zbx_uint64_t actionid, unsigned char opflags)
{
	zbx_dc_action_t	*action;

	if (0 == actionid)
		return;

	if (NULL == (action = (zbx_dc_action_t *)zbx_hashset_search(&dbsync_env.cache->actions, &actionid)) ||
			opflags != action->opflags)
	{
		char	actionid_s[MAX_ID_LEN], opflags_s[MAX_ID_LEN];
		char	*row[] = {actionid_s, opflags_s};

		zbx_snprintf(actionid_s, sizeof(actionid_s), ZBX_FS_UI64, actionid);
		zbx_snprintf(opflags_s, sizeof(opflags_s), "%d", opflags);

		dbsync_add_row(sync, actionid, ZBX_DBSYNC_ROW_UPDATE, (DB_ROW)row);
	}
}

/******************************************************************************
 *                                                                            *
 * Purpose: compares actions by operation class                               *
 *                                                                            *
 * Parameter: sync - [OUT] the changeset                                      *
 *                                                                            *
 * Return value: SUCCEED - the changeset was successfully calculated          *
 *               FAIL    - otherwise                                          *
 *                                                                            *
 ******************************************************************************/
int	zbx_dbsync_compare_action_ops(zbx_dbsync_t *sync)
{
	DB_ROW			dbrow;
	DB_RESULT		result;
	zbx_uint64_t		rowid, actionid = 0;
	unsigned char		opflags = ZBX_ACTION_OPCLASS_NONE;

	if (NULL == (result = DBselect(
			"select a.actionid,o.recovery"
			" from actions a"
			" left join operations o"
				" on a.actionid=o.actionid"
			" where a.status=%d"
			" group by a.actionid,o.recovery"
			" order by a.actionid",
			ACTION_STATUS_ACTIVE)))
	{
		return FAIL;
	}

	dbsync_prepare(sync, 2, NULL);

	while (NULL != (dbrow = DBfetch(result)))
	{
		ZBX_STR2UINT64(rowid, dbrow[0]);

		if (actionid != rowid)
		{
			dbsync_compare_action_op(sync, actionid, opflags);
			actionid = rowid;
			opflags = ZBX_ACTION_OPCLASS_NONE;
		}

		if (SUCCEED == DBis_null(dbrow[1]))
			continue;

		switch (atoi(dbrow[1]))
		{
			case 0:
				opflags |= ZBX_ACTION_OPCLASS_NORMAL;
				break;
			case 1:
				opflags |= ZBX_ACTION_OPCLASS_RECOVERY;
				break;
			case 2:
				opflags |= ZBX_ACTION_OPCLASS_ACKNOWLEDGE;
				break;
		}
	}

	dbsync_compare_action_op(sync, actionid, opflags);

	DBfree_result(result);

	return SUCCEED;
}

/******************************************************************************
 *                                                                            *
 * Purpose: compares conditions table row with cached configuration data      *
 *                                                                            *
 * Parameter: condition - [IN] the cached action condition                    *
 *            dbrow     - [IN] the database row                               *
 *                                                                            *
 * Return value: SUCCEED - the row matches configuration data                 *
 *               FAIL    - otherwise                                          *
 *                                                                            *
 ******************************************************************************/
static int	dbsync_compare_action_condition(const zbx_dc_action_condition_t *condition, const DB_ROW dbrow)
{
	if (FAIL == dbsync_compare_uchar(dbrow[2], condition->conditiontype))
		return FAIL;

	if (FAIL == dbsync_compare_uchar(dbrow[3], condition->op))
		return FAIL;

	if (FAIL == dbsync_compare_str(dbrow[4], condition->value))
		return FAIL;

	if (FAIL == dbsync_compare_str(dbrow[5], condition->value2))
		return FAIL;

	return SUCCEED;
}

/******************************************************************************
 *                                                                            *
 * Purpose: compares conditions table with cached configuration data          *
 *                                                                            *
 * Parameter: sync - [OUT] the changeset                                      *
 *                                                                            *
 * Return value: SUCCEED - the changeset was successfully calculated          *
 *               FAIL    - otherwise                                          *
 *                                                                            *
 ******************************************************************************/
int	zbx_dbsync_compare_action_conditions(zbx_dbsync_t *sync)
{
	DB_ROW				dbrow;
	DB_RESULT			result;
	zbx_hashset_t			ids;
	zbx_hashset_iter_t		iter;
	zbx_uint64_t			rowid;
	zbx_dc_action_condition_t	*condition;

	if (NULL == (result = DBselect(
			"select c.conditionid,c.actionid,c.conditiontype,c.operator,c.value,c.value2"
			" from conditions c,actions a"
			" where c.actionid=a.actionid"
				" and a.status=%d",
			ACTION_STATUS_ACTIVE)))
	{
		return FAIL;
	}

	dbsync_prepare(sync, 6, NULL);

	if (ZBX_DBSYNC_INIT == sync->mode)
	{
		sync->dbresult = result;
		return SUCCEED;
	}

	zbx_hashset_create(&ids, (size_t)dbsync_env.cache->action_conditions.num_data, ZBX_DEFAULT_UINT64_HASH_FUNC,
			ZBX_DEFAULT_UINT64_COMPARE_FUNC);

	while (NULL != (dbrow = DBfetch(result)))
	{
		unsigned char	tag = ZBX_DBSYNC_ROW_NONE;

		ZBX_STR2UINT64(rowid, dbrow[0]);
		zbx_hashset_insert(&ids, &rowid, sizeof(rowid));

		if (NULL == (condition = (zbx_dc_action_condition_t *)zbx_hashset_search(
				&dbsync_env.cache->action_conditions, &rowid)))
		{
			tag = ZBX_DBSYNC_ROW_ADD;
		}
		else if (FAIL == dbsync_compare_action_condition(condition, dbrow))
			tag = ZBX_DBSYNC_ROW_UPDATE;

		if (ZBX_DBSYNC_ROW_NONE != tag)
			dbsync_add_row(sync, rowid, tag, dbrow);
	}

	zbx_hashset_iter_reset(&dbsync_env.cache->action_conditions, &iter);
	while (NULL != (condition = (zbx_dc_action_condition_t *)zbx_hashset_iter_next(&iter)))
	{
		if (NULL == zbx_hashset_search(&ids, &condition->conditionid))
			dbsync_add_row(sync, condition->conditionid, ZBX_DBSYNC_ROW_REMOVE, NULL);
	}

	zbx_hashset_destroy(&ids);
	DBfree_result(result);

	return SUCCEED;
}

/******************************************************************************
 *                                                                            *
 * Purpose: compares trigger tags table with cached configuration data        *
 *                                                                            *
 * Parameter: sync - [OUT] the changeset                                      *
 *                                                                            *
 * Return value: SUCCEED - the changeset was successfully calculated          *
 *               FAIL    - otherwise                                          *
 *                                                                            *
 ******************************************************************************/
int	zbx_dbsync_compare_trigger_tags(zbx_dbsync_t *sync)
{
	char	*sql = NULL;
	size_t	sql_alloc = 0, sql_offset = 0;
	int	ret = SUCCEED;

	zbx_snprintf_alloc(&sql, &sql_alloc, &sql_offset, "select triggertagid,triggerid,tag,value from trigger_tag");

	dbsync_prepare(sync, 4, NULL);

	if (ZBX_DBSYNC_INIT == sync->mode)
	{
		if (NULL == (sync->dbresult = DBselect("%s", sql)))
			ret = FAIL;
		goto out;
	}

	ret = dbsync_read_journal(sync, &sql, &sql_alloc, &sql_offset, "triggertagid", "where", NULL,
			&dbsync_env.journals[ZBX_DBSYNC_JOURNAL(ZBX_DBSYNC_OBJ_TRIGGER_TAG)]);
out:
	zbx_free(sql);

	return ret;
}

/******************************************************************************
 *                                                                            *
 * Purpose: compares item tags table with cached configuration data           *
 *                                                                            *
 * Parameter: sync - [OUT] the changeset                                      *
 *                                                                            *
 * Return value: SUCCEED - the changeset was successfully calculated          *
 *               FAIL    - otherwise                                          *
 *                                                                            *
 ******************************************************************************/
int	zbx_dbsync_compare_item_tags(zbx_dbsync_t *sync)
{
	char	*sql = NULL;
	size_t	sql_alloc = 0, sql_offset = 0;
	int	ret = SUCCEED;

	zbx_snprintf_alloc(&sql, &sql_alloc, &sql_offset, "select itemtagid,itemid,tag,value from item_tag");

	dbsync_prepare(sync, 4, NULL);

	if (ZBX_DBSYNC_INIT == sync->mode)
	{
		if (NULL == (sync->dbresult = DBselect("%s", sql)))
			ret = FAIL;
		goto out;
	}

	ret = dbsync_read_journal(sync, &sql, &sql_alloc, &sql_offset, "itemtagid", "where", NULL,
			&dbsync_env.journals[ZBX_DBSYNC_JOURNAL(ZBX_DBSYNC_OBJ_ITEM_TAG)]);
out:
	zbx_free(sql);

	return ret;
}

/******************************************************************************
 *                                                                            *
 * Purpose: compares host tags table with cached configuration data           *
 *                                                                            *
 * Parameter: sync - [OUT] the changeset                                      *
 *                                                                            *
 * Return value: SUCCEED - the changeset was successfully calculated          *
 *               FAIL    - otherwise                                          *
 *                                                                            *
 ******************************************************************************/
int	zbx_dbsync_compare_host_tags(zbx_dbsync_t *sync)
{
	char	*sql = NULL;
	size_t	sql_alloc = 0, sql_offset = 0;
	int	ret = SUCCEED;

	zbx_snprintf_alloc(&sql, &sql_alloc, &sql_offset, "select hosttagid,hostid,tag,value from host_tag");

	dbsync_prepare(sync, 4, NULL);

	if (ZBX_DBSYNC_INIT == sync->mode)
	{
		if (NULL == (sync->dbresult = DBselect("%s", sql)))
			ret = FAIL;
		goto out;
	}

	ret = dbsync_read_journal(sync, &sql, &sql_alloc, &sql_offset, "hosttagid", "where", NULL,
			&dbsync_env.journals[ZBX_DBSYNC_JOURNAL(ZBX_DBSYNC_OBJ_HOST_TAG)]);
out:
	zbx_free(sql);

	return ret;
}

/******************************************************************************
 *                                                                            *
 * Purpose: compares correlation table row with cached configuration data     *
 *                                                                            *
 * Parameter: correlation - [IN] the cached correlation rule                  *
 *            dbrow       - [IN] the database row                             *
 *                                                                            *
 * Return value: SUCCEED - the row matches configuration data                 *
 *               FAIL    - otherwise                                          *
 *                                                                            *
 ******************************************************************************/
static int	dbsync_compare_correlation(const zbx_dc_correlation_t *correlation, const DB_ROW dbrow)
{
	if (FAIL == dbsync_compare_str(dbrow[1], correlation->name))
		return FAIL;

	if (FAIL == dbsync_compare_uchar(dbrow[2], correlation->evaltype))
		return FAIL;

	if (FAIL == dbsync_compare_str(dbrow[3], correlation->formula))
		return FAIL;

	return SUCCEED;
}

/******************************************************************************
 *                                                                            *
 * Purpose: compares correlation table with cached configuration data         *
 *                                                                            *
 * Parameter: sync - [OUT] the changeset                                      *
 *                                                                            *
 * Return value: SUCCEED - the changeset was successfully calculated          *
 *               FAIL    - otherwise                                          *
 *                                                                            *
 ******************************************************************************/
int	zbx_dbsync_compare_correlations(zbx_dbsync_t *sync)
{
	DB_ROW			dbrow;
	DB_RESULT		result;
	zbx_hashset_t		ids;
	zbx_hashset_iter_t	iter;
	zbx_uint64_t		rowid;
	zbx_dc_correlation_t	*correlation;

	if (NULL == (result = DBselect(
			"select correlationid,name,evaltype,formula"
			" from correlation"
			" where status=%d",
			ZBX_CORRELATION_ENABLED)))
	{
		return FAIL;
	}

	dbsync_prepare(sync, 4, NULL);

	if (ZBX_DBSYNC_INIT == sync->mode)
	{
		sync->dbresult = result;
		return SUCCEED;
	}

	zbx_hashset_create(&ids, (size_t)dbsync_env.cache->correlations.num_data, ZBX_DEFAULT_UINT64_HASH_FUNC,
			ZBX_DEFAULT_UINT64_COMPARE_FUNC);

	while (NULL != (dbrow = DBfetch(result)))
	{
		unsigned char	tag = ZBX_DBSYNC_ROW_NONE;

		ZBX_STR2UINT64(rowid, dbrow[0]);
		zbx_hashset_insert(&ids, &rowid, sizeof(rowid));

		if (NULL == (correlation = (zbx_dc_correlation_t *)zbx_hashset_search(&dbsync_env.cache->correlations,
				&rowid)))
		{
			tag = ZBX_DBSYNC_ROW_ADD;
		}
		else if (FAIL == dbsync_compare_correlation(correlation, dbrow))
			tag = ZBX_DBSYNC_ROW_UPDATE;

		if (ZBX_DBSYNC_ROW_NONE != tag)
			dbsync_add_row(sync, rowid, tag, dbrow);
	}

	zbx_hashset_iter_reset(&dbsync_env.cache->correlations, &iter);
	while (NULL != (correlation = (zbx_dc_correlation_t *)zbx_hashset_iter_next(&iter)))
	{
		if (NULL == zbx_hashset_search(&ids, &correlation->correlationid))
			dbsync_add_row(sync, correlation->correlationid, ZBX_DBSYNC_ROW_REMOVE, NULL);
	}

	zbx_hashset_destroy(&ids);
	DBfree_result(result);

	return SUCCEED;
}

/******************************************************************************
 *                                                                            *
 * Purpose: compares correlation condition tables dbrow with cached             *
 *          configuration data                                                *
 *                                                                            *
 * Parameter: corr_condition - [IN] the cached correlation condition          *
 *            dbrow          - [IN] the database row                          *
 *                                                                            *
 * Return value: SUCCEED - the row matches configuration data                 *
 *               FAIL    - otherwise                                          *
 *                                                                            *
 ******************************************************************************/
static int	dbsync_compare_corr_condition(const zbx_dc_corr_condition_t *corr_condition, const DB_ROW dbrow)
{
	if (FAIL == dbsync_compare_uint64(dbrow[1], corr_condition->correlationid))
		return FAIL;

	if (FAIL == dbsync_compare_uchar(dbrow[2], corr_condition->type))
		return FAIL;

	switch (corr_condition->type)
	{
		case ZBX_CORR_CONDITION_OLD_EVENT_TAG:
			/* break; is not missing here */
		case ZBX_CORR_CONDITION_NEW_EVENT_TAG:
			if (FAIL == dbsync_compare_str(dbrow[3], corr_condition->data.tag.tag))
				return FAIL;
			break;
		case ZBX_CORR_CONDITION_OLD_EVENT_TAG_VALUE:
			/* break; is not missing here */
		case ZBX_CORR_CONDITION_NEW_EVENT_TAG_VALUE:
			if (FAIL == dbsync_compare_str(dbrow[4], corr_condition->data.tag_value.tag))
				return FAIL;
			if (FAIL == dbsync_compare_str(dbrow[5], corr_condition->data.tag_value.value))
				return FAIL;
			if (FAIL == dbsync_compare_uchar(dbrow[6], corr_condition->data.tag_value.op))
				return FAIL;
			break;
		case ZBX_CORR_CONDITION_NEW_EVENT_HOSTGROUP:
			if (FAIL == dbsync_compare_uint64(dbrow[7], corr_condition->data.group.groupid))
				return FAIL;
			if (FAIL == dbsync_compare_uchar(dbrow[8], corr_condition->data.group.op))
				return FAIL;
			break;
		case ZBX_CORR_CONDITION_EVENT_TAG_PAIR:
			if (FAIL == dbsync_compare_str(dbrow[9], corr_condition->data.tag_pair.oldtag))
				return FAIL;
			if (FAIL == dbsync_compare_str(dbrow[10], corr_condition->data.tag_pair.newtag))
				return FAIL;
			break;
	}
	return SUCCEED;
}

/******************************************************************************
 *                                                                            *
 * Purpose: compares correlation condition tables with cached configuration   *
 *          data                                                              *
 *                                                                            *
 * Parameter: sync - [OUT] the changeset                                      *
 *                                                                            *
 * Return value: SUCCEED - the changeset was successfully calculated          *
 *               FAIL    - otherwise                                          *
 *                                                                            *
 ******************************************************************************/
int	zbx_dbsync_compare_corr_conditions(zbx_dbsync_t *sync)
{
	DB_ROW			dbrow;
	DB_RESULT		result;
	zbx_hashset_t		ids;
	zbx_hashset_iter_t	iter;
	zbx_uint64_t		rowid;
	zbx_dc_corr_condition_t	*corr_condition;

	if (NULL == (result = DBselect(
			"select cc.corr_conditionid,cc.correlationid,cc.type,cct.tag,cctv.tag,cctv.value,cctv.operator,"
				" ccg.groupid,ccg.operator,cctp.oldtag,cctp.newtag"
			" from correlation c,corr_condition cc"
			" left join corr_condition_tag cct"
				" on cct.corr_conditionid=cc.corr_conditionid"
			" left join corr_condition_tagvalue cctv"
				" on cctv.corr_conditionid=cc.corr_conditionid"
			" left join corr_condition_group ccg"
				" on ccg.corr_conditionid=cc.corr_conditionid"
			" left join corr_condition_tagpair cctp"
				" on cctp.corr_conditionid=cc.corr_conditionid"
			" where c.correlationid=cc.correlationid"
				" and c.status=%d",
			ZBX_CORRELATION_ENABLED)))
	{
		return FAIL;
	}

	dbsync_prepare(sync, 11, NULL);

	if (ZBX_DBSYNC_INIT == sync->mode)
	{
		sync->dbresult = result;
		return SUCCEED;
	}

	zbx_hashset_create(&ids, (size_t)dbsync_env.cache->corr_conditions.num_data, ZBX_DEFAULT_UINT64_HASH_FUNC,
			ZBX_DEFAULT_UINT64_COMPARE_FUNC);

	while (NULL != (dbrow = DBfetch(result)))
	{
		unsigned char	tag = ZBX_DBSYNC_ROW_NONE;

		ZBX_STR2UINT64(rowid, dbrow[0]);
		zbx_hashset_insert(&ids, &rowid, sizeof(rowid));

		if (NULL == (corr_condition = (zbx_dc_corr_condition_t *)zbx_hashset_search(
				&dbsync_env.cache->corr_conditions, &rowid)))
		{
			tag = ZBX_DBSYNC_ROW_ADD;
		}
		else if (FAIL == dbsync_compare_corr_condition(corr_condition, dbrow))
			tag = ZBX_DBSYNC_ROW_UPDATE;

		if (ZBX_DBSYNC_ROW_NONE != tag)
			dbsync_add_row(sync, rowid, tag, dbrow);
	}

	zbx_hashset_iter_reset(&dbsync_env.cache->corr_conditions, &iter);
	while (NULL != (corr_condition = (zbx_dc_corr_condition_t *)zbx_hashset_iter_next(&iter)))
	{
		if (NULL == zbx_hashset_search(&ids, &corr_condition->corr_conditionid))
			dbsync_add_row(sync, corr_condition->corr_conditionid, ZBX_DBSYNC_ROW_REMOVE, NULL);
	}

	zbx_hashset_destroy(&ids);
	DBfree_result(result);

	return SUCCEED;
}

/******************************************************************************
 *                                                                            *
 * Purpose: compares correlation operation tables dbrow with cached             *
 *          configuration data                                                *
 *                                                                            *
 * Parameter: corr_operation - [IN] the cached correlation operation          *
 *            dbrow          - [IN] the database row                          *
 *                                                                            *
 * Return value: SUCCEED - the row matches configuration data                 *
 *               FAIL    - otherwise                                          *
 *                                                                            *
 ******************************************************************************/
static int	dbsync_compare_corr_operation(const zbx_dc_corr_operation_t *corr_operation, const DB_ROW dbrow)
{
	if (FAIL == dbsync_compare_uint64(dbrow[1], corr_operation->correlationid))
		return FAIL;

	if (FAIL == dbsync_compare_uchar(dbrow[2], corr_operation->type))
		return FAIL;

	return SUCCEED;
}

/******************************************************************************
 *                                                                            *
 * Purpose: compares correlation operation tables with cached configuration   *
 *          data                                                              *
 *                                                                            *
 * Parameter: sync - [OUT] the changeset                                      *
 *                                                                            *
 * Return value: SUCCEED - the changeset was successfully calculated          *
 *               FAIL    - otherwise                                          *
 *                                                                            *
 ******************************************************************************/
int	zbx_dbsync_compare_corr_operations(zbx_dbsync_t *sync)
{
	DB_ROW			dbrow;
	DB_RESULT		result;
	zbx_hashset_t		ids;
	zbx_hashset_iter_t	iter;
	zbx_uint64_t		rowid;
	zbx_dc_corr_operation_t	*corr_operation;

	if (NULL == (result = DBselect(
			"select co.corr_operationid,co.correlationid,co.type"
			" from correlation c,corr_operation co"
			" where c.correlationid=co.correlationid"
				" and c.status=%d",
			ZBX_CORRELATION_ENABLED)))
	{
		return FAIL;
	}

	dbsync_prepare(sync, 3, NULL);

	if (ZBX_DBSYNC_INIT == sync->mode)
	{
		sync->dbresult = result;
		return SUCCEED;
	}

	zbx_hashset_create(&ids, (size_t)dbsync_env.cache->corr_operations.num_data, ZBX_DEFAULT_UINT64_HASH_FUNC,
			ZBX_DEFAULT_UINT64_COMPARE_FUNC);

	while (NULL != (dbrow = DBfetch(result)))
	{
		unsigned char	tag = ZBX_DBSYNC_ROW_NONE;

		ZBX_STR2UINT64(rowid, dbrow[0]);
		zbx_hashset_insert(&ids, &rowid, sizeof(rowid));

		if (NULL == (corr_operation = (zbx_dc_corr_operation_t *)zbx_hashset_search(
				&dbsync_env.cache->corr_operations, &rowid)))
		{
			tag = ZBX_DBSYNC_ROW_ADD;
		}
		else if (FAIL == dbsync_compare_corr_operation(corr_operation, dbrow))
			tag = ZBX_DBSYNC_ROW_UPDATE;

		if (ZBX_DBSYNC_ROW_NONE != tag)
			dbsync_add_row(sync, rowid, tag, dbrow);
	}

	zbx_hashset_iter_reset(&dbsync_env.cache->corr_operations, &iter);
	while (NULL != (corr_operation = (zbx_dc_corr_operation_t *)zbx_hashset_iter_next(&iter)))
	{
		if (NULL == zbx_hashset_search(&ids, &corr_operation->corr_operationid))
			dbsync_add_row(sync, corr_operation->corr_operationid, ZBX_DBSYNC_ROW_REMOVE, NULL);
	}

	zbx_hashset_destroy(&ids);
	DBfree_result(result);

	return SUCCEED;
}

/******************************************************************************
 *                                                                            *
 * Purpose: compares host group table row with cached configuration data      *
 *                                                                            *
 * Parameter: group - [IN] the cached host group                              *
 *            dbrow - [IN] the database row                                   *
 *                                                                            *
 * Return value: SUCCEED - the row matches configuration data                 *
 *               FAIL    - otherwise                                          *
 *                                                                            *
 ******************************************************************************/
static int	dbsync_compare_host_group(const zbx_dc_hostgroup_t *group, const DB_ROW dbrow)
{
	if (FAIL == dbsync_compare_str(dbrow[1], group->name))
		return FAIL;

	return SUCCEED;
}

/******************************************************************************
 *                                                                            *
 * Purpose: compares host groups table with cached configuration data         *
 *                                                                            *
 * Parameter: sync - [OUT] the changeset                                      *
 *                                                                            *
 * Return value: SUCCEED - the changeset was successfully calculated          *
 *               FAIL    - otherwise                                          *
 *                                                                            *
 ******************************************************************************/
int	zbx_dbsync_compare_host_groups(zbx_dbsync_t *sync)
{
	DB_ROW			dbrow;
	DB_RESULT		result;
	zbx_hashset_t		ids;
	zbx_hashset_iter_t	iter;
	zbx_uint64_t		rowid;
	zbx_dc_hostgroup_t	*group;

	if (NULL == (result = DBselect("select groupid,name from hstgrp")))
		return FAIL;

	dbsync_prepare(sync, 2, NULL);

	if (ZBX_DBSYNC_INIT == sync->mode)
	{
		sync->dbresult = result;
		return SUCCEED;
	}

	zbx_hashset_create(&ids, (size_t)dbsync_env.cache->hostgroups.num_data, ZBX_DEFAULT_UINT64_HASH_FUNC,
			ZBX_DEFAULT_UINT64_COMPARE_FUNC);

	while (NULL != (dbrow = DBfetch(result)))
	{
		unsigned char	tag = ZBX_DBSYNC_ROW_NONE;

		ZBX_STR2UINT64(rowid, dbrow[0]);
		zbx_hashset_insert(&ids, &rowid, sizeof(rowid));

		if (NULL == (group = (zbx_dc_hostgroup_t *)zbx_hashset_search(&dbsync_env.cache->hostgroups, &rowid)))
			tag = ZBX_DBSYNC_ROW_ADD;
		else if (FAIL == dbsync_compare_host_group(group, dbrow))
			tag = ZBX_DBSYNC_ROW_UPDATE;

		if (ZBX_DBSYNC_ROW_NONE != tag)
			dbsync_add_row(sync, rowid, tag, dbrow);
	}

	zbx_hashset_iter_reset(&dbsync_env.cache->hostgroups, &iter);
	while (NULL != (group = (zbx_dc_hostgroup_t *)zbx_hashset_iter_next(&iter)))
	{
		if (NULL == zbx_hashset_search(&ids, &group->groupid))
			dbsync_add_row(sync, group->groupid, ZBX_DBSYNC_ROW_REMOVE, NULL);
	}

	zbx_hashset_destroy(&ids);
	DBfree_result(result);

	return SUCCEED;
}

/******************************************************************************
 *                                                                            *
 * Purpose: compares item preproc tables with cached configuration data       *
 *                                                                            *
 * Parameter: sync - [OUT] the changeset                                      *
 *                                                                            *
 * Return value: SUCCEED - the changeset was successfully calculated          *
 *               FAIL    - otherwise                                          *
 *                                                                            *
 ******************************************************************************/
int	zbx_dbsync_compare_item_preprocs(zbx_dbsync_t *sync)
{
	char	*sql = NULL;
	size_t	sql_alloc = 0, sql_offset = 0;
	int	ret = SUCCEED;

	zbx_snprintf_alloc(&sql, &sql_alloc, &sql_offset,
<<<<<<< HEAD
			"select pp.item_preprocid,pp.itemid,pp.type,pp.params,pp.step,pp.error_handler,"
				"pp.error_handler_params"
			" from item_preproc pp,items i,hosts h"
			" where pp.itemid=i.itemid"
				" and i.hostid=h.hostid"
				" and h.status in (%d,%d)"
				" and i.flags<>%d",
			HOST_STATUS_MONITORED, HOST_STATUS_NOT_MONITORED,
			ZBX_FLAG_DISCOVERY_PROTOTYPE);
=======
			"select item_preprocid,itemid,type,params,step,error_handler,error_handler_params"
			" from item_preproc");
>>>>>>> f881f05c

	dbsync_prepare(sync, 7, NULL);

	if (ZBX_DBSYNC_INIT == sync->mode)
	{
		if (NULL == (sync->dbresult = DBselect("%s", sql)))
			ret = FAIL;
		goto out;
	}

<<<<<<< HEAD
	ret = dbsync_read_journal(sync, &sql, &sql_alloc, &sql_offset, "pp.item_preprocid", "and", NULL,
=======
	ret = dbsync_read_journal(sync, &sql, &sql_alloc, &sql_offset, "item_preprocid", "where",
>>>>>>> f881f05c
			&dbsync_env.journals[ZBX_DBSYNC_JOURNAL(ZBX_DBSYNC_OBJ_ITEM_PREPROC)]);
out:
	zbx_free(sql);

	return ret;
}

/******************************************************************************
 *                                                                            *
 * Purpose: compares maintenance table row with cached configuration data     *
 *                                                                            *
 * Parameter: maintenance - [IN] the cached maintenance data                  *
 *            dbrow       - [IN] the database row                             *
 *                                                                            *
 * Return value: SUCCEED - the row matches configuration data                 *
 *               FAIL    - otherwise                                          *
 *                                                                            *
 ******************************************************************************/
static int	dbsync_compare_maintenance(const zbx_dc_maintenance_t *maintenance, const DB_ROW dbrow)
{
	if (FAIL == dbsync_compare_uchar(dbrow[1], maintenance->type))
		return FAIL;

	if (FAIL == dbsync_compare_int(dbrow[2], maintenance->active_since))
		return FAIL;

	if (FAIL == dbsync_compare_int(dbrow[3], maintenance->active_until))
		return FAIL;

	if (FAIL == dbsync_compare_uchar(dbrow[4], maintenance->tags_evaltype))
		return FAIL;

	return SUCCEED;
}

/******************************************************************************
 *                                                                            *
 * Purpose: compares item script params table row with cached configuration   *
 *          data                                                              *
 *                                                                            *
 * Parameter: script - [IN] the cached item script                            *
 *            dbrow  - [IN] the database row                                  *
 *                                                                            *
 * Return value: SUCCEED - the row matches configuration data                 *
 *               FAIL    - otherwise                                          *
 *                                                                            *
 ******************************************************************************/
static int	dbsync_compare_itemscript_param(const zbx_dc_scriptitem_param_t *scriptitem_param, const DB_ROW dbrow)
{
	if (FAIL == dbsync_compare_uint64(dbrow[1], scriptitem_param->itemid))
		return FAIL;

	if (FAIL == dbsync_compare_str(dbrow[2], scriptitem_param->name))
		return FAIL;

	if (FAIL == dbsync_compare_str(dbrow[3], scriptitem_param->value))
		return FAIL;

	return SUCCEED;
}

/******************************************************************************
 *                                                                            *
 * Purpose: compares item_parameter table with cached configuration data      *
 *                                                                            *
 * Parameter: sync - [OUT] the changeset                                      *
 *                                                                            *
 * Return value: SUCCEED - the changeset was successfully calculated          *
 *               FAIL    - otherwise                                          *
 *                                                                            *
 ******************************************************************************/
int	zbx_dbsync_compare_item_script_param(zbx_dbsync_t *sync)
{
	DB_ROW				dbrow;
	DB_RESULT			result;
	zbx_hashset_t			ids;
	zbx_hashset_iter_t		iter;
	zbx_uint64_t			rowid;
	zbx_dc_scriptitem_param_t	*itemscript_params;
	char				**row;

	if (NULL == (result = DBselect(
			"select p.item_parameterid,p.itemid,p.name,p.value,i.hostid"
			" from item_parameter p,items i,hosts h"
			" where p.itemid=i.itemid"
				" and i.hostid=h.hostid"
				" and h.status in (%d,%d)"
				" and i.flags<>%d"
			" order by p.itemid",
			HOST_STATUS_MONITORED, HOST_STATUS_NOT_MONITORED,
			ZBX_FLAG_DISCOVERY_PROTOTYPE)))
	{
		return FAIL;
	}

	dbsync_prepare(sync, 5, NULL);

	if (ZBX_DBSYNC_INIT == sync->mode)
	{
		sync->dbresult = result;
		return SUCCEED;
	}

	zbx_hashset_create(&ids, (size_t)dbsync_env.cache->itemscript_params.num_data, ZBX_DEFAULT_UINT64_HASH_FUNC,
			ZBX_DEFAULT_UINT64_COMPARE_FUNC);

	while (NULL != (dbrow = DBfetch(result)))
	{
		unsigned char	tag = ZBX_DBSYNC_ROW_NONE;

		ZBX_STR2UINT64(rowid, dbrow[0]);
		zbx_hashset_insert(&ids, &rowid, sizeof(rowid));

		row = dbsync_preproc_row(sync, dbrow);

		if (NULL == (itemscript_params = (zbx_dc_scriptitem_param_t *)
				zbx_hashset_search(&dbsync_env.cache->itemscript_params, &rowid)))
		{
			tag = ZBX_DBSYNC_ROW_ADD;
		}
		else if (FAIL == dbsync_compare_itemscript_param(itemscript_params, row))
		{
			tag = ZBX_DBSYNC_ROW_UPDATE;
		}

		if (ZBX_DBSYNC_ROW_NONE != tag)
			dbsync_add_row(sync, rowid, tag, row);
	}

	zbx_hashset_iter_reset(&dbsync_env.cache->itemscript_params, &iter);

	while (NULL != (itemscript_params = (zbx_dc_scriptitem_param_t *)zbx_hashset_iter_next(&iter)))
	{
		if (NULL == zbx_hashset_search(&ids, &itemscript_params->item_script_paramid))
			dbsync_add_row(sync, itemscript_params->item_script_paramid, ZBX_DBSYNC_ROW_REMOVE, NULL);
	}

	zbx_hashset_destroy(&ids);
	DBfree_result(result);

	return SUCCEED;
}

/******************************************************************************
 *                                                                            *
 * Purpose: compares maintenances table with cached configuration data        *
 *                                                                            *
 * Parameter: sync - [OUT] the changeset                                      *
 *                                                                            *
 * Return value: SUCCEED - the changeset was successfully calculated          *
 *               FAIL    - otherwise                                          *
 *                                                                            *
 ******************************************************************************/
int	zbx_dbsync_compare_maintenances(zbx_dbsync_t *sync)
{
	DB_ROW			dbrow;
	DB_RESULT		result;
	zbx_hashset_t		ids;
	zbx_hashset_iter_t	iter;
	zbx_uint64_t		rowid;
	zbx_dc_maintenance_t	*maintenance;

	if (NULL == (result = DBselect("select maintenanceid,maintenance_type,active_since,active_till,tags_evaltype"
						" from maintenances")))
	{
		return FAIL;
	}

	dbsync_prepare(sync, 5, NULL);

	if (ZBX_DBSYNC_INIT == sync->mode)
	{
		sync->dbresult = result;
		return SUCCEED;
	}

	zbx_hashset_create(&ids, (size_t)dbsync_env.cache->maintenances.num_data, ZBX_DEFAULT_UINT64_HASH_FUNC,
			ZBX_DEFAULT_UINT64_COMPARE_FUNC);

	while (NULL != (dbrow = DBfetch(result)))
	{
		unsigned char	tag = ZBX_DBSYNC_ROW_NONE;

		ZBX_STR2UINT64(rowid, dbrow[0]);
		zbx_hashset_insert(&ids, &rowid, sizeof(rowid));

		maintenance = (zbx_dc_maintenance_t *)zbx_hashset_search(&dbsync_env.cache->maintenances, &rowid);

		if (NULL == maintenance)
			tag = ZBX_DBSYNC_ROW_ADD;
		else if (FAIL == dbsync_compare_maintenance(maintenance, dbrow))
			tag = ZBX_DBSYNC_ROW_UPDATE;

		if (ZBX_DBSYNC_ROW_NONE != tag)
			dbsync_add_row(sync, rowid, tag, dbrow);
	}

	zbx_hashset_iter_reset(&dbsync_env.cache->maintenances, &iter);
	while (NULL != (maintenance = (zbx_dc_maintenance_t *)zbx_hashset_iter_next(&iter)))
	{
		if (NULL == zbx_hashset_search(&ids, &maintenance->maintenanceid))
			dbsync_add_row(sync, maintenance->maintenanceid, ZBX_DBSYNC_ROW_REMOVE, NULL);
	}

	zbx_hashset_destroy(&ids);
	DBfree_result(result);

	return SUCCEED;
}

/******************************************************************************
 *                                                                            *
 * Purpose: compares maintenance_tag table row with cached configuration data *
 *                                                                            *
 * Parameter: maintenance_tag - [IN] the cached maintenance tag               *
 *            dbrow           - [IN] the database row                         *
 *                                                                            *
 * Return value: SUCCEED - the row matches configuration data                 *
 *               FAIL    - otherwise                                          *
 *                                                                            *
 ******************************************************************************/
static int	dbsync_compare_maintenance_tag(const zbx_dc_maintenance_tag_t *maintenance_tag, const DB_ROW dbrow)
{
	if (FAIL == dbsync_compare_int(dbrow[2], maintenance_tag->op))
		return FAIL;

	if (FAIL == dbsync_compare_str(dbrow[3], maintenance_tag->tag))
		return FAIL;

	if (FAIL == dbsync_compare_str(dbrow[4], maintenance_tag->value))
		return FAIL;

	return SUCCEED;
}

/******************************************************************************
 *                                                                            *
 * Purpose: compares maintenances table with cached configuration data        *
 *                                                                            *
 * Parameter: sync - [OUT] the changeset                                      *
 *                                                                            *
 * Return value: SUCCEED - the changeset was successfully calculated          *
 *               FAIL    - otherwise                                          *
 *                                                                            *
 ******************************************************************************/
int	zbx_dbsync_compare_maintenance_tags(zbx_dbsync_t *sync)
{
	DB_ROW				dbrow;
	DB_RESULT			result;
	zbx_hashset_t			ids;
	zbx_hashset_iter_t		iter;
	zbx_uint64_t			rowid;
	zbx_dc_maintenance_tag_t	*maintenance_tag;

	if (NULL == (result = DBselect("select maintenancetagid,maintenanceid,operator,tag,value"
						" from maintenance_tag")))
	{
		return FAIL;
	}

	dbsync_prepare(sync, 5, NULL);

	if (ZBX_DBSYNC_INIT == sync->mode)
	{
		sync->dbresult = result;
		return SUCCEED;
	}

	zbx_hashset_create(&ids, (size_t)dbsync_env.cache->maintenance_tags.num_data, ZBX_DEFAULT_UINT64_HASH_FUNC,
			ZBX_DEFAULT_UINT64_COMPARE_FUNC);

	while (NULL != (dbrow = DBfetch(result)))
	{
		unsigned char	tag = ZBX_DBSYNC_ROW_NONE;

		ZBX_STR2UINT64(rowid, dbrow[0]);
		zbx_hashset_insert(&ids, &rowid, sizeof(rowid));

		maintenance_tag = (zbx_dc_maintenance_tag_t *)zbx_hashset_search(&dbsync_env.cache->maintenance_tags,
				&rowid);

		if (NULL == maintenance_tag)
			tag = ZBX_DBSYNC_ROW_ADD;
		else if (FAIL == dbsync_compare_maintenance_tag(maintenance_tag, dbrow))
			tag = ZBX_DBSYNC_ROW_UPDATE;

		if (ZBX_DBSYNC_ROW_NONE != tag)
			dbsync_add_row(sync, rowid, tag, dbrow);
	}

	zbx_hashset_iter_reset(&dbsync_env.cache->maintenance_tags, &iter);
	while (NULL != (maintenance_tag = (zbx_dc_maintenance_tag_t *)zbx_hashset_iter_next(&iter)))
	{
		if (NULL == zbx_hashset_search(&ids, &maintenance_tag->maintenancetagid))
			dbsync_add_row(sync, maintenance_tag->maintenancetagid, ZBX_DBSYNC_ROW_REMOVE, NULL);
	}

	zbx_hashset_destroy(&ids);
	DBfree_result(result);

	return SUCCEED;
}

/******************************************************************************
 *                                                                            *
 * Purpose: compares maintenance_period table row with cached configuration   *
 *          dat                                                               *
 *                                                                            *
 * Parameter: period - [IN] the cached maintenance period                     *
 *            dbrow  - [IN] the database row                                  *
 *                                                                            *
 * Return value: SUCCEED - the row matches configuration data                 *
 *               FAIL    - otherwise                                          *
 *                                                                            *
 ******************************************************************************/
static int	dbsync_compare_maintenance_period(const zbx_dc_maintenance_period_t *period, const DB_ROW dbrow)
{
	if (FAIL == dbsync_compare_uchar(dbrow[1], period->type))
		return FAIL;

	if (FAIL == dbsync_compare_int(dbrow[2], period->every))
		return FAIL;

	if (FAIL == dbsync_compare_int(dbrow[3], period->month))
		return FAIL;

	if (FAIL == dbsync_compare_int(dbrow[4], period->dayofweek))
		return FAIL;

	if (FAIL == dbsync_compare_int(dbrow[5], period->day))
		return FAIL;

	if (FAIL == dbsync_compare_int(dbrow[6], period->start_time))
		return FAIL;

	if (FAIL == dbsync_compare_int(dbrow[7], period->period))
		return FAIL;

	if (FAIL == dbsync_compare_int(dbrow[8], period->start_date))
		return FAIL;

	return SUCCEED;
}

/******************************************************************************
 *                                                                            *
 * Purpose: compares timeperiods table with cached configuration data         *
 *                                                                            *
 * Parameter: sync - [OUT] the changeset                                      *
 *                                                                            *
 * Return value: SUCCEED - the changeset was successfully calculated          *
 *               FAIL    - otherwise                                          *
 *                                                                            *
 ******************************************************************************/
int	zbx_dbsync_compare_maintenance_periods(zbx_dbsync_t *sync)
{
	DB_ROW				dbrow;
	DB_RESULT			result;
	zbx_hashset_t			ids;
	zbx_hashset_iter_t		iter;
	zbx_uint64_t			rowid;
	zbx_dc_maintenance_period_t	*period;

	if (NULL == (result = DBselect("select t.timeperiodid,t.timeperiod_type,t.every,t.month,t.dayofweek,t.day,"
						"t.start_time,t.period,t.start_date,m.maintenanceid"
					" from maintenances_windows m,timeperiods t"
					" where t.timeperiodid=m.timeperiodid")))
	{
		return FAIL;
	}

	dbsync_prepare(sync, 10, NULL);

	if (ZBX_DBSYNC_INIT == sync->mode)
	{
		sync->dbresult = result;
		return SUCCEED;
	}

	zbx_hashset_create(&ids, (size_t)dbsync_env.cache->maintenance_periods.num_data, ZBX_DEFAULT_UINT64_HASH_FUNC,
			ZBX_DEFAULT_UINT64_COMPARE_FUNC);

	while (NULL != (dbrow = DBfetch(result)))
	{
		unsigned char	tag = ZBX_DBSYNC_ROW_NONE;

		ZBX_STR2UINT64(rowid, dbrow[0]);
		zbx_hashset_insert(&ids, &rowid, sizeof(rowid));

		period = (zbx_dc_maintenance_period_t *)zbx_hashset_search(&dbsync_env.cache->maintenance_periods,
				&rowid);

		if (NULL == period)
			tag = ZBX_DBSYNC_ROW_ADD;
		else if (FAIL == dbsync_compare_maintenance_period(period, dbrow))
			tag = ZBX_DBSYNC_ROW_UPDATE;

		if (ZBX_DBSYNC_ROW_NONE != tag)
			dbsync_add_row(sync, rowid, tag, dbrow);
	}

	zbx_hashset_iter_reset(&dbsync_env.cache->maintenance_periods, &iter);
	while (NULL != (period = (zbx_dc_maintenance_period_t *)zbx_hashset_iter_next(&iter)))
	{
		if (NULL == zbx_hashset_search(&ids, &period->timeperiodid))
			dbsync_add_row(sync, period->timeperiodid, ZBX_DBSYNC_ROW_REMOVE, NULL);
	}

	zbx_hashset_destroy(&ids);
	DBfree_result(result);

	return SUCCEED;
}

/******************************************************************************
 *                                                                            *
 * Purpose: compares maintenances_groups table with cached configuration data *
 *                                                                            *
 * Parameter: sync - [OUT] the changeset                                      *
 *                                                                            *
 * Return value: SUCCEED - the changeset was successfully calculated          *
 *               FAIL    - otherwise                                          *
 *                                                                            *
 ******************************************************************************/
int	zbx_dbsync_compare_maintenance_groups(zbx_dbsync_t *sync)
{
	DB_ROW			dbrow;
	DB_RESULT		result;
	zbx_hashset_iter_t	iter;
	zbx_dc_maintenance_t	*maintenance;
	zbx_hashset_t		mgroups;
	int			i;
	zbx_uint64_pair_t	mg_local, *mg;
	char			maintenanceid_s[MAX_ID_LEN + 1], groupid_s[MAX_ID_LEN + 1];
	char			*del_row[2] = {maintenanceid_s, groupid_s};

	if (NULL == (result = DBselect("select maintenanceid,groupid from maintenances_groups order by maintenanceid")))
		return FAIL;

	dbsync_prepare(sync, 2, NULL);

	if (ZBX_DBSYNC_INIT == sync->mode)
	{
		sync->dbresult = result;
		return SUCCEED;
	}

	zbx_hashset_create(&mgroups, 100, ZBX_DEFAULT_UINT64_PAIR_HASH_FUNC, ZBX_DEFAULT_UINT64_PAIR_COMPARE_FUNC);

	/* index all maintenance->group links */
	zbx_hashset_iter_reset(&dbsync_env.cache->maintenances, &iter);
	while (NULL != (maintenance = (zbx_dc_maintenance_t *)zbx_hashset_iter_next(&iter)))
	{
		mg_local.first = maintenance->maintenanceid;

		for (i = 0; i < maintenance->groupids.values_num; i++)
		{
			mg_local.second = maintenance->groupids.values[i];
			zbx_hashset_insert(&mgroups, &mg_local, sizeof(mg_local));
		}
	}

	/* add new rows, remove existing rows from index */
	while (NULL != (dbrow = DBfetch(result)))
	{
		ZBX_STR2UINT64(mg_local.first, dbrow[0]);
		ZBX_STR2UINT64(mg_local.second, dbrow[1]);

		if (NULL == (mg = (zbx_uint64_pair_t *)zbx_hashset_search(&mgroups, &mg_local)))
			dbsync_add_row(sync, 0, ZBX_DBSYNC_ROW_ADD, dbrow);
		else
			zbx_hashset_remove_direct(&mgroups, mg);
	}

	/* add removed rows */
	zbx_hashset_iter_reset(&mgroups, &iter);
	while (NULL != (mg = (zbx_uint64_pair_t *)zbx_hashset_iter_next(&iter)))
	{
		zbx_snprintf(maintenanceid_s, sizeof(maintenanceid_s), ZBX_FS_UI64, mg->first);
		zbx_snprintf(groupid_s, sizeof(groupid_s), ZBX_FS_UI64, mg->second);
		dbsync_add_row(sync, 0, ZBX_DBSYNC_ROW_REMOVE, del_row);
	}

	DBfree_result(result);
	zbx_hashset_destroy(&mgroups);

	return SUCCEED;
}

/******************************************************************************
 *                                                                            *
 * Purpose: compares maintenances_hosts table with cached configuration data  *
 *                                                                            *
 * Parameter: sync - [OUT] the changeset                                      *
 *                                                                            *
 * Return value: SUCCEED - the changeset was successfully calculated          *
 *               FAIL    - otherwise                                          *
 *                                                                            *
 ******************************************************************************/
int	zbx_dbsync_compare_maintenance_hosts(zbx_dbsync_t *sync)
{
	DB_ROW			dbrow;
	DB_RESULT		result;
	zbx_hashset_iter_t	iter;
	zbx_dc_maintenance_t	*maintenance;
	zbx_hashset_t		mhosts;
	int			i;
	zbx_uint64_pair_t	mh_local, *mh;
	char			maintenanceid_s[MAX_ID_LEN + 1], hostid_s[MAX_ID_LEN + 1];
	char			*del_row[2] = {maintenanceid_s, hostid_s};

	if (NULL == (result = DBselect("select maintenanceid,hostid from maintenances_hosts order by maintenanceid")))
		return FAIL;

	dbsync_prepare(sync, 2, NULL);

	if (ZBX_DBSYNC_INIT == sync->mode)
	{
		sync->dbresult = result;
		return SUCCEED;
	}

	zbx_hashset_create(&mhosts, 100, ZBX_DEFAULT_UINT64_PAIR_HASH_FUNC, ZBX_DEFAULT_UINT64_PAIR_COMPARE_FUNC);

	/* index all maintenance->host links */
	zbx_hashset_iter_reset(&dbsync_env.cache->maintenances, &iter);
	while (NULL != (maintenance = (zbx_dc_maintenance_t *)zbx_hashset_iter_next(&iter)))
	{
		mh_local.first = maintenance->maintenanceid;

		for (i = 0; i < maintenance->hostids.values_num; i++)
		{
			mh_local.second = maintenance->hostids.values[i];
			zbx_hashset_insert(&mhosts, &mh_local, sizeof(mh_local));
		}
	}

	/* add new rows, remove existing rows from index */
	while (NULL != (dbrow = DBfetch(result)))
	{
		ZBX_STR2UINT64(mh_local.first, dbrow[0]);
		ZBX_STR2UINT64(mh_local.second, dbrow[1]);

		if (NULL == (mh = (zbx_uint64_pair_t *)zbx_hashset_search(&mhosts, &mh_local)))
			dbsync_add_row(sync, 0, ZBX_DBSYNC_ROW_ADD, dbrow);
		else
			zbx_hashset_remove_direct(&mhosts, mh);
	}

	/* add removed rows */
	zbx_hashset_iter_reset(&mhosts, &iter);
	while (NULL != (mh = (zbx_uint64_pair_t *)zbx_hashset_iter_next(&iter)))
	{
		zbx_snprintf(maintenanceid_s, sizeof(maintenanceid_s), ZBX_FS_UI64, mh->first);
		zbx_snprintf(hostid_s, sizeof(hostid_s), ZBX_FS_UI64, mh->second);
		dbsync_add_row(sync, 0, ZBX_DBSYNC_ROW_REMOVE, del_row);
	}

	DBfree_result(result);
	zbx_hashset_destroy(&mhosts);

	return SUCCEED;
}

/******************************************************************************
 *                                                                            *
 * Purpose: compares hosts_groups table with cached configuration data        *
 *                                                                            *
 * Parameter: sync - [OUT] the changeset                                      *
 *                                                                            *
 * Return value: SUCCEED - the changeset was successfully calculated          *
 *               FAIL    - otherwise                                          *
 *                                                                            *
 ******************************************************************************/
int	zbx_dbsync_compare_host_group_hosts(zbx_dbsync_t *sync)
{
	DB_ROW			dbrow;
	DB_RESULT		result;
	zbx_hashset_iter_t	iter, iter_hosts;
	zbx_dc_hostgroup_t	*group;
	zbx_hashset_t		groups;
	zbx_uint64_t		*phostid;
	zbx_uint64_pair_t	gh_local, *gh;
	char			groupid_s[MAX_ID_LEN + 1], hostid_s[MAX_ID_LEN + 1];
	char			*del_row[2] = {groupid_s, hostid_s};

	if (NULL == (result = DBselect(
			"select hg.groupid,hg.hostid"
			" from hosts_groups hg,hosts h"
			" where hg.hostid=h.hostid"
			" and h.status in (%d,%d)"
			" and h.flags<>%d"
			" order by hg.groupid",
			HOST_STATUS_MONITORED, HOST_STATUS_NOT_MONITORED, ZBX_FLAG_DISCOVERY_PROTOTYPE)))
	{
		return FAIL;
	}

	dbsync_prepare(sync, 2, NULL);

	if (ZBX_DBSYNC_INIT == sync->mode)
	{
		sync->dbresult = result;
		return SUCCEED;
	}

	zbx_hashset_create(&groups, 100, ZBX_DEFAULT_UINT64_PAIR_HASH_FUNC, ZBX_DEFAULT_UINT64_PAIR_COMPARE_FUNC);

	/* index all group->host links */
	zbx_hashset_iter_reset(&dbsync_env.cache->hostgroups, &iter);
	while (NULL != (group = (zbx_dc_hostgroup_t *)zbx_hashset_iter_next(&iter)))
	{
		gh_local.first = group->groupid;

		zbx_hashset_iter_reset(&group->hostids, &iter_hosts);
		while (NULL != (phostid = (zbx_uint64_t *)zbx_hashset_iter_next(&iter_hosts)))
		{
			gh_local.second = *phostid;
			zbx_hashset_insert(&groups, &gh_local, sizeof(gh_local));
		}
	}

	/* add new rows, remove existing rows from index */
	while (NULL != (dbrow = DBfetch(result)))
	{
		ZBX_STR2UINT64(gh_local.first, dbrow[0]);
		ZBX_STR2UINT64(gh_local.second, dbrow[1]);

		if (NULL == (gh = (zbx_uint64_pair_t *)zbx_hashset_search(&groups, &gh_local)))
			dbsync_add_row(sync, 0, ZBX_DBSYNC_ROW_ADD, dbrow);
		else
			zbx_hashset_remove_direct(&groups, gh);
	}

	/* add removed rows */
	zbx_hashset_iter_reset(&groups, &iter);
	while (NULL != (gh = (zbx_uint64_pair_t *)zbx_hashset_iter_next(&iter)))
	{
		zbx_snprintf(groupid_s, sizeof(groupid_s), ZBX_FS_UI64, gh->first);
		zbx_snprintf(hostid_s, sizeof(hostid_s), ZBX_FS_UI64, gh->second);
		dbsync_add_row(sync, 0, ZBX_DBSYNC_ROW_REMOVE, del_row);
	}

	DBfree_result(result);
	zbx_hashset_destroy(&groups);

	return SUCCEED;
}

/******************************************************************************
 *                                                                            *
 * Purpose: prepare dbsync object for drules table                            *
 *                                                                            *
 * Parameter: sync - [OUT] the changeset                                      *
 *                                                                            *
 * Return value: SUCCEED - the changeset was successfully calculated          *
 *               FAIL    - otherwise                                          *
 *                                                                            *
 ******************************************************************************/
int	zbx_dbsync_prepare_drules(zbx_dbsync_t *sync)
{
	char	*sql = NULL;
	size_t	sql_alloc = 0, sql_offset = 0;
	int	ret = SUCCEED;

	zbx_snprintf_alloc(&sql, &sql_alloc, &sql_offset, "select druleid,proxy_hostid,delay,status from drules");

	dbsync_prepare(sync, 4, NULL);

	if (ZBX_DBSYNC_INIT == sync->mode)
	{
		if (NULL == (sync->dbresult = DBselect("%s", sql)))
			ret = FAIL;
		goto out;
	}

	ret = dbsync_read_journal(sync, &sql, &sql_alloc, &sql_offset, "druleid", "where", NULL,
			&dbsync_env.journals[ZBX_DBSYNC_JOURNAL(ZBX_DBSYNC_OBJ_DRULE)]);
out:
	zbx_free(sql);

	return ret;
}

/******************************************************************************
 *                                                                            *
 * Purpose: prepare dbsync object for dchecks tabkle                          *
 *                                                                            *
 * Parameter: sync - [OUT] the changeset                                      *
 *                                                                            *
 * Return value: SUCCEED - the changeset was successfully calculated          *
 *               FAIL    - otherwise                                          *
 *                                                                            *
 ******************************************************************************/
int	zbx_dbsync_prepare_dchecks(zbx_dbsync_t *sync)
{
	char	*sql = NULL;
	size_t	sql_alloc = 0, sql_offset = 0;
	int	ret = SUCCEED;

	zbx_snprintf_alloc(&sql, &sql_alloc, &sql_offset, "select dcheckid,druleid from dchecks");

	dbsync_prepare(sync, 2, NULL);

	if (ZBX_DBSYNC_INIT == sync->mode)
	{
		if (NULL == (sync->dbresult = DBselect("%s", sql)))
			ret = FAIL;
		goto out;
	}

	ret = dbsync_read_journal(sync, &sql, &sql_alloc, &sql_offset, "dcheckid", "where", NULL,
			&dbsync_env.journals[ZBX_DBSYNC_JOURNAL(ZBX_DBSYNC_OBJ_DCHECK)]);
out:
	zbx_free(sql);

	return ret;
}

/******************************************************************************
 *                                                                            *
 * Purpose: prepare dbsync object for httptest table                          *
 *                                                                            *
 * Parameter: sync - [OUT] the changeset                                      *
 *                                                                            *
 * Return value: SUCCEED - the changeset was successfully calculated          *
 *               FAIL    - otherwise                                          *
 *                                                                            *
 ******************************************************************************/
int	zbx_dbsync_prepare_httptests(zbx_dbsync_t *sync)
{
	char	*sql = NULL;
	size_t	sql_alloc = 0, sql_offset = 0;
	int	ret = SUCCEED;

	zbx_snprintf_alloc(&sql, &sql_alloc, &sql_offset, "select httptestid,hostid,delay,status from httptest");

	dbsync_prepare(sync, 4, NULL);

	if (ZBX_DBSYNC_INIT == sync->mode)
	{
		if (NULL == (sync->dbresult = DBselect("%s", sql)))
			ret = FAIL;
		goto out;
	}

	ret = dbsync_read_journal(sync, &sql, &sql_alloc, &sql_offset, "httptestid", "where", NULL,
			&dbsync_env.journals[ZBX_DBSYNC_JOURNAL(ZBX_DBSYNC_OBJ_HTTPTEST)]);
out:
	zbx_free(sql);

	return ret;
}

/******************************************************************************
 *                                                                            *
 * Purpose: prepare dbsync object for httptest_field table                    *
 *                                                                            *
 * Parameter: sync - [OUT] the changeset                                      *
 *                                                                            *
 * Return value: SUCCEED - the changeset was successfully calculated          *
 *               FAIL    - otherwise                                          *
 *                                                                            *
 ******************************************************************************/
int	zbx_dbsync_prepare_httptest_fields(zbx_dbsync_t *sync)
{
	char	*sql = NULL;
	size_t	sql_alloc = 0, sql_offset = 0;
	int	ret = SUCCEED;

	zbx_snprintf_alloc(&sql, &sql_alloc, &sql_offset, "select httptest_fieldid,httptestid from httptest_field");

	dbsync_prepare(sync, 2, NULL);

	if (ZBX_DBSYNC_INIT == sync->mode)
	{
		if (NULL == (sync->dbresult = DBselect("%s", sql)))
			ret = FAIL;
		goto out;
	}

	ret = dbsync_read_journal(sync, &sql, &sql_alloc, &sql_offset, "httptest_fieldid", "where", NULL,
			&dbsync_env.journals[ZBX_DBSYNC_JOURNAL(ZBX_DBSYNC_OBJ_HTTPTEST_FIELD)]);
out:
	zbx_free(sql);

	return ret;
}

/******************************************************************************
 *                                                                            *
 * Purpose: prepare dbsync object for httpstep table                          *
 *                                                                            *
 * Parameter: sync - [OUT] the changeset                                      *
 *                                                                            *
 * Return value: SUCCEED - the changeset was successfully calculated          *
 *               FAIL    - otherwise                                          *
 *                                                                            *
 ******************************************************************************/
int	zbx_dbsync_prepare_httpsteps(zbx_dbsync_t *sync)
{
	char	*sql = NULL;
	size_t	sql_alloc = 0, sql_offset = 0;
	int	ret = SUCCEED;

	zbx_snprintf_alloc(&sql, &sql_alloc, &sql_offset, "select httpstepid,httptestid from httpstep");
	dbsync_prepare(sync, 2, NULL);

	if (ZBX_DBSYNC_INIT == sync->mode)
	{
		if (NULL == (sync->dbresult = DBselect("%s", sql)))
			ret = FAIL;
		goto out;
	}

	ret = dbsync_read_journal(sync, &sql, &sql_alloc, &sql_offset, "httpstepid", "where", NULL,
			&dbsync_env.journals[ZBX_DBSYNC_JOURNAL(ZBX_DBSYNC_OBJ_HTTPSTEP)]);
out:
	zbx_free(sql);

	return ret;
}

/******************************************************************************
 *                                                                            *
 * Purpose: prepare dbsync object for httpstep_field table                    *
 *                                                                            *
 * Parameter: sync - [OUT] the changeset                                      *
 *                                                                            *
 * Return value: SUCCEED - the changeset was successfully calculated          *
 *               FAIL    - otherwise                                          *
 *                                                                            *
 ******************************************************************************/
int	zbx_dbsync_prepare_httpstep_fields(zbx_dbsync_t *sync)
{
	char	*sql = NULL;
	size_t	sql_alloc = 0, sql_offset = 0;
	int	ret = SUCCEED;

	zbx_snprintf_alloc(&sql, &sql_alloc, &sql_offset, "select httpstep_fieldid,httpstepid from httpstep_field");
	dbsync_prepare(sync, 2, NULL);

	if (ZBX_DBSYNC_INIT == sync->mode)
	{
		if (NULL == (sync->dbresult = DBselect("%s", sql)))
			ret = FAIL;
		goto out;
	}

	ret = dbsync_read_journal(sync, &sql, &sql_alloc, &sql_offset, "httpstep_fieldid", "where", NULL,
			&dbsync_env.journals[ZBX_DBSYNC_JOURNAL(ZBX_DBSYNC_OBJ_HTTPSTEP_FIELD)]);
out:
	zbx_free(sql);

	return ret;
}

/******************************************************************************
 *                                                                            *
 * Purpose: remove deleted hosts/templates from user macro cache              *
 *                                                                            *
 ******************************************************************************/
void	zbx_dbsync_clear_user_macros(void)
{
	um_cache_remove_hosts(config->um_cache, &dbsync_env.journals[ZBX_DBSYNC_JOURNAL(ZBX_DBSYNC_OBJ_HOST)].deletes);
}<|MERGE_RESOLUTION|>--- conflicted
+++ resolved
@@ -3106,20 +3106,8 @@
 	int	ret = SUCCEED;
 
 	zbx_snprintf_alloc(&sql, &sql_alloc, &sql_offset,
-<<<<<<< HEAD
-			"select pp.item_preprocid,pp.itemid,pp.type,pp.params,pp.step,pp.error_handler,"
-				"pp.error_handler_params"
-			" from item_preproc pp,items i,hosts h"
-			" where pp.itemid=i.itemid"
-				" and i.hostid=h.hostid"
-				" and h.status in (%d,%d)"
-				" and i.flags<>%d",
-			HOST_STATUS_MONITORED, HOST_STATUS_NOT_MONITORED,
-			ZBX_FLAG_DISCOVERY_PROTOTYPE);
-=======
 			"select item_preprocid,itemid,type,params,step,error_handler,error_handler_params"
 			" from item_preproc");
->>>>>>> f881f05c
 
 	dbsync_prepare(sync, 7, NULL);
 
@@ -3130,11 +3118,7 @@
 		goto out;
 	}
 
-<<<<<<< HEAD
-	ret = dbsync_read_journal(sync, &sql, &sql_alloc, &sql_offset, "pp.item_preprocid", "and", NULL,
-=======
-	ret = dbsync_read_journal(sync, &sql, &sql_alloc, &sql_offset, "item_preprocid", "where",
->>>>>>> f881f05c
+	ret = dbsync_read_journal(sync, &sql, &sql_alloc, &sql_offset, "item_preprocid", "where", NULL,
 			&dbsync_env.journals[ZBX_DBSYNC_JOURNAL(ZBX_DBSYNC_OBJ_ITEM_PREPROC)]);
 out:
 	zbx_free(sql);
