--- conflicted
+++ resolved
@@ -889,8 +889,8 @@
 			snmpitem->snmpv3_securitylevel = (unsigned char)atoi(row[11]);
 			DCstrpool_replace(found, &snmpitem->snmpv3_authpassphrase, row[12]);
 			DCstrpool_replace(found, &snmpitem->snmpv3_privpassphrase, row[13]);
-			snmpitem->snmpv3_authprotocol = (unsigned char)atoi(row[28]);
-			snmpitem->snmpv3_privprotocol = (unsigned char)atoi(row[29]);
+			snmpitem->snmpv3_authprotocol = (unsigned char)atoi(row[29]);
+			snmpitem->snmpv3_privprotocol = (unsigned char)atoi(row[30]);
 		}
 		else if (NULL != (snmpitem = zbx_hashset_search(&config->snmpitems, &itemid)))
 		{
@@ -2302,11 +2302,7 @@
 				"i.snmpv3_securitylevel,i.snmpv3_authpassphrase,i.snmpv3_privpassphrase,"
 				"i.ipmi_sensor,i.delay,i.delay_flex,i.trapper_hosts,i.logtimefmt,i.params,"
 				"i.status,i.authtype,i.username,i.password,i.publickey,i.privatekey,"
-<<<<<<< HEAD
-				"i.flags,i.interfaceid,snmpv3_authprotocol,snmpv3_privprotocol"
-=======
-				"i.flags,i.interfaceid,i.lastclock"
->>>>>>> a8e03c3b
+				"i.flags,i.interfaceid,i.lastclock,i.snmpv3_authprotocol,i.snmpv3_privprotocol"
 			" from items i,hosts h"
 			" where i.hostid=h.hostid"
 				" and h.status in (%d)"
