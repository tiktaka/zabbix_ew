--- conflicted
+++ resolved
@@ -1320,38 +1320,8 @@
 
 		config_table = DBget_table("config");
 
-<<<<<<< HEAD
 		for (i = 0; i < SELECTED_FIELD_COUNT; i++)
 			row[i] = DBget_field(config_table, selected_fields[i])->default_value;
-=======
-			for (i = 0; TRIGGER_SEVERITY_COUNT > i; i++)
-				DCstrpool_replace(found, &config->config->severity_name[i], default_severity_names[i]);
-
-			/* set default housekeeper configuration */
-			config->config->hk.events_mode = ZBX_HK_OPTION_ENABLED;
-			config->config->hk.events_trigger = 365;
-			config->config->hk.events_internal = 1;
-			config->config->hk.events_autoreg = 1;
-			config->config->hk.events_discovery = 1;
-
-			config->config->hk.audit_mode = ZBX_HK_OPTION_ENABLED;
-			config->config->hk.audit = 365;
-
-			config->config->hk.services_mode = ZBX_HK_OPTION_ENABLED;
-			config->config->hk.services = 365;
-
-			config->config->hk.sessions_mode = ZBX_HK_OPTION_ENABLED;
-			config->config->hk.sessions = 365;
-
-			config->config->hk.history_mode = ZBX_HK_OPTION_ENABLED;
-			config->config->hk.history_global = ZBX_HK_OPTION_DISABLED;
-			config->config->hk.history = 90;
-
-			config->config->hk.trends_mode = ZBX_HK_OPTION_ENABLED;
-			config->config->hk.trends_global = ZBX_HK_OPTION_DISABLED;
-			config->config->hk.trends = 365;
-		}
->>>>>>> 68ce3474
 	}
 	else
 	{
