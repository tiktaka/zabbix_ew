/*
** Zabbix
** Copyright (C) 2001-2021 Zabbix SIA
**
** This program is free software; you can redistribute it and/or modify
** it under the terms of the GNU General Public License as published by
** the Free Software Foundation; either version 2 of the License, or
** (at your option) any later version.
**
** This program is distributed in the hope that it will be useful,
** but WITHOUT ANY WARRANTY; without even the implied warranty of
** MERCHANTABILITY or FITNESS FOR A PARTICULAR PURPOSE. See the
** GNU General Public License for more details.
**
** You should have received a copy of the GNU General Public License
** along with this program; if not, write to the Free Software
** Foundation, Inc., 51 Franklin Street, Fifth Floor, Boston, MA  02110-1301, USA.
**/

#include "control.h"
#include "zbxdiag.h"

static int	parse_log_level_options(const char *opt, size_t len, unsigned int *scope, unsigned int *data)
{
	unsigned short	num = 0;
	const char	*rtc_options;

	rtc_options = opt + len;

	if ('\0' == *rtc_options)
	{
		*scope = ZBX_RTC_LOG_SCOPE_FLAG | ZBX_RTC_LOG_SCOPE_PID;
		*data = 0;
	}
	else if ('=' != *rtc_options)
	{
		zbx_error("invalid runtime control option: %s", opt);
		return FAIL;
	}
	else if (0 != isdigit(*(++rtc_options)))
	{
		/* convert PID */
		if (FAIL == is_ushort(rtc_options, &num) || 0 == num)
		{
			zbx_error("invalid log level control target: invalid or unsupported process identifier");
			return FAIL;
		}

		*scope = ZBX_RTC_LOG_SCOPE_FLAG | ZBX_RTC_LOG_SCOPE_PID;
		*data = num;
	}
	else
	{
		char	*proc_name = NULL, *proc_num;
		int	proc_type;

		if ('\0' == *rtc_options)
		{
			zbx_error("invalid log level control target: unspecified process identifier or type");
			return FAIL;
		}

		proc_name = zbx_strdup(proc_name, rtc_options);

		if (NULL != (proc_num = strchr(proc_name, ',')))
			*proc_num++ = '\0';

		if ('\0' == *proc_name)
		{
			zbx_error("invalid log level control target: unspecified process type");
			zbx_free(proc_name);
			return FAIL;
		}

		if (ZBX_PROCESS_TYPE_UNKNOWN == (proc_type = get_process_type_by_name(proc_name)))
		{
			zbx_error("invalid log level control target: unknown process type \"%s\"", proc_name);
			zbx_free(proc_name);
			return FAIL;
		}

		if (NULL != proc_num)
		{
			if ('\0' == *proc_num)
			{
				zbx_error("invalid log level control target: unspecified process number");
				zbx_free(proc_name);
				return FAIL;
			}

			/* convert Zabbix process number (e.g. "2" in "poller,2") */
			if (FAIL == is_ushort(proc_num, &num) || 0 == num)
			{
				zbx_error("invalid log level control target: invalid or unsupported process number"
						" \"%s\"", proc_num);
				zbx_free(proc_name);
				return FAIL;
			}
		}

		zbx_free(proc_name);

		*scope = ZBX_RTC_LOG_SCOPE_PROC | (unsigned int)proc_type;
		*data = num;
	}

	return SUCCEED;
}

/******************************************************************************
 *                                                                            *
 * Function: parse_rtc_options                                                *
 *                                                                            *
 * Purpose: parse runtime control options and create a runtime control        *
 *          message                                                           *
 *                                                                            *
 * Parameters: opt          - [IN] the command line argument                  *
 *             program_type - [IN] the program type                           *
 *             message      - [OUT] the message containing options for log    *
 *                                  level change or cache reload              *
 *                                                                            *
 * Return value: SUCCEED - the message was created successfully               *
 *               FAIL    - an error occurred                                  *
 *                                                                            *
 ******************************************************************************/
int	parse_rtc_options(const char *opt, unsigned char program_type, int *message)
{
	unsigned int	scope, data, command;

	if (0 == strncmp(opt, ZBX_LOG_LEVEL_INCREASE, ZBX_CONST_STRLEN(ZBX_LOG_LEVEL_INCREASE)))
	{
		command = ZBX_RTC_LOG_LEVEL_INCREASE;

		if (SUCCEED != parse_log_level_options(opt, ZBX_CONST_STRLEN(ZBX_LOG_LEVEL_INCREASE), &scope, &data))
			return FAIL;
	}
	else if (0 == strncmp(opt, ZBX_LOG_LEVEL_DECREASE, ZBX_CONST_STRLEN(ZBX_LOG_LEVEL_DECREASE)))
	{
		command = ZBX_RTC_LOG_LEVEL_DECREASE;

		if (SUCCEED != parse_log_level_options(opt, ZBX_CONST_STRLEN(ZBX_LOG_LEVEL_DECREASE), &scope, &data))
			return FAIL;
	}
	else if (0 != (program_type & (ZBX_PROGRAM_TYPE_SERVER | ZBX_PROGRAM_TYPE_PROXY)) &&
			0 == strcmp(opt, ZBX_CONFIG_CACHE_RELOAD))
	{
		command = ZBX_RTC_CONFIG_CACHE_RELOAD;
		scope = 0;
		data = 0;
	}
	else if (0 != (program_type & (ZBX_PROGRAM_TYPE_SERVER | ZBX_PROGRAM_TYPE_PROXY)) &&
			0 == strcmp(opt, ZBX_HOUSEKEEPER_EXECUTE))
	{
		command = ZBX_RTC_HOUSEKEEPER_EXECUTE;
		scope = 0;
		data = 0;
	}
	else if (0 != (program_type & (ZBX_PROGRAM_TYPE_SERVER | ZBX_PROGRAM_TYPE_PROXY)) &&
			0 == strcmp(opt, ZBX_SNMP_CACHE_RELOAD))
	{
#ifdef HAVE_NETSNMP
		command = ZBX_RTC_SNMP_CACHE_RELOAD;
		/* Scope is ignored for SNMP. R/U pollers, trapper, discoverer and taskmanager always get targeted. */
		scope = 0;
		data = 0;
#else
		zbx_error("invalid runtime control option: no SNMP support enabled");
		return FAIL;
#endif
	}
	else if (0 != (program_type & (ZBX_PROGRAM_TYPE_SERVER | ZBX_PROGRAM_TYPE_PROXY)) &&
			0 == strncmp(opt, ZBX_DIAGINFO, ZBX_CONST_STRLEN(ZBX_DIAGINFO)))
	{
		command = ZBX_RTC_DIAGINFO;
		data = 0;
		scope = ZBX_DIAGINFO_ALL;

		if ('=' == opt[ZBX_CONST_STRLEN(ZBX_DIAGINFO)])
		{
			const char	*section = opt + ZBX_CONST_STRLEN(ZBX_DIAGINFO) + 1;

			if (0 == strcmp(section, ZBX_DIAG_HISTORYCACHE))
			{
				scope = ZBX_DIAGINFO_HISTORYCACHE;
			}
			else if (0 == strcmp(section, ZBX_DIAG_PREPROCESSING))
			{
				scope = ZBX_DIAGINFO_PREPROCESSING;
			}
			else if (0 == strcmp(section, ZBX_DIAG_LOCKS))
			{
				scope = ZBX_DIAGINFO_LOCKS;
			}
			else if (0 != (program_type & (ZBX_PROGRAM_TYPE_SERVER)))
			{
				if (0 == strcmp(section, ZBX_DIAG_VALUECACHE))
					scope = ZBX_DIAGINFO_VALUECACHE;
				else if (0 == strcmp(section, ZBX_DIAG_LLD))
					scope = ZBX_DIAGINFO_LLD;
				else if (0 == strcmp(section, ZBX_DIAG_ALERTING))
					scope = ZBX_DIAGINFO_ALERTING;
			}

			if (0 == scope)
			{
				zbx_error("invalid diaginfo section: %s", section);
				return FAIL;
			}
		}
		else if ('\0' != opt[ZBX_CONST_STRLEN(ZBX_DIAGINFO)])
		{
			zbx_error("invalid runtime control option: %s", opt);
			return FAIL;
		}
	}
	else if (0 != (program_type & ZBX_PROGRAM_TYPE_SERVER) && 0 == strcmp(opt, ZBX_SECRETS_RELOAD))
	{
		command = ZBX_RTC_SECRETS_RELOAD;
		scope = 0;
		data = 0;
	}
	else if (0 != (program_type & ZBX_PROGRAM_TYPE_SERVER) && 0 == strcmp(opt, ZBX_SERVICE_CACHE_RELOAD))
	{
		command = ZBX_RTC_SERVICE_CACHE_RELOAD;
		scope = 0;
		data = 0;
	}
	else if (0 != (program_type & (ZBX_PROGRAM_TYPE_SERVER)) && 0 == strcmp(opt, ZBX_TRIGGER_HOUSEKEEPER_EXECUTE))
	{
		command = ZBX_RTC_TRIGGER_HOUSEKEEPER_EXECUTE;
		scope = 0;
		data = 0;
	}
<<<<<<< HEAD
	else if (0 != (program_type & (ZBX_PROGRAM_TYPE_AGENTD)) && 0 == strcmp(opt, ZBX_USER_PARAMETERS_RELOAD))
	{
		command = ZBX_RTC_USER_PARAMETERS_RELOAD;
		scope = 0;
		data = 0;
	}
=======
	else if (0 != (program_type & (ZBX_PROGRAM_TYPE_SERVER)) && 0 == strcmp(opt, ZBX_HA_STATUS))
	{
		command = ZBX_RTC_HA_STATUS;
		scope = 0;
		data = 0;
	}
	else if (0 != (program_type & (ZBX_PROGRAM_TYPE_SERVER)) &&
			0 == strncmp(opt, ZBX_HA_REMOVE_NODE, ZBX_CONST_STRLEN(ZBX_HA_REMOVE_NODE)))
	{
		command = ZBX_RTC_HA_REMOVE_NODE;
		scope = 0;
		if ('=' != opt[ZBX_CONST_STRLEN(ZBX_HA_REMOVE_NODE)] ||
				SUCCEED != is_uint32(opt + ZBX_CONST_STRLEN(ZBX_HA_REMOVE_NODE) + 1, &data))
		{
			zbx_error("invalid HA node number: %s\n", opt);
			return FAIL;
		}
	}
	else if (0 != (program_type & (ZBX_PROGRAM_TYPE_SERVER)) &&
			0 == strncmp(opt, ZBX_HA_SET_FAILOVER_DELAY, ZBX_CONST_STRLEN(ZBX_HA_SET_FAILOVER_DELAY)))
	{
		int	delay;

		if ('=' == opt[ZBX_CONST_STRLEN(ZBX_HA_SET_FAILOVER_DELAY)] &&
				SUCCEED == is_time_suffix(opt + ZBX_CONST_STRLEN(ZBX_HA_SET_FAILOVER_DELAY) + 1, &delay,
				ZBX_LENGTH_UNLIMITED))
		{
			if (delay < 10 || delay > 15 * SEC_PER_MIN)
			{
				zbx_error("failover delay must be in range from 10s to 15m");
				return FAIL;
			}

			command = ZBX_RTC_HA_SET_FAILOVER_DELAY;
			scope = 0;
			data = (unsigned int)delay;
		}
		else
		{
			zbx_error("invalid HA failover delay value: %s\n", opt);
			return FAIL;
		}
	}
>>>>>>> d96c48dc
	else
	{
		zbx_error("invalid runtime control option: %s", opt);
		return FAIL;
	}

	*message = (int)ZBX_RTC_MAKE_MESSAGE(command, scope, data);

	return SUCCEED;
}<|MERGE_RESOLUTION|>--- conflicted
+++ resolved
@@ -231,14 +231,12 @@
 		scope = 0;
 		data = 0;
 	}
-<<<<<<< HEAD
 	else if (0 != (program_type & (ZBX_PROGRAM_TYPE_AGENTD)) && 0 == strcmp(opt, ZBX_USER_PARAMETERS_RELOAD))
 	{
 		command = ZBX_RTC_USER_PARAMETERS_RELOAD;
 		scope = 0;
 		data = 0;
 	}
-=======
 	else if (0 != (program_type & (ZBX_PROGRAM_TYPE_SERVER)) && 0 == strcmp(opt, ZBX_HA_STATUS))
 	{
 		command = ZBX_RTC_HA_STATUS;
@@ -282,7 +280,6 @@
 			return FAIL;
 		}
 	}
->>>>>>> d96c48dc
 	else
 	{
 		zbx_error("invalid runtime control option: %s", opt);
