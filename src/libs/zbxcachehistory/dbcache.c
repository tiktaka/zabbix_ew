/*
** Zabbix
** Copyright (C) 2001-2023 Zabbix SIA
**
** This program is free software; you can redistribute it and/or modify
** it under the terms of the GNU General Public License as published by
** the Free Software Foundation; either version 2 of the License, or
** (at your option) any later version.
**
** This program is distributed in the hope that it will be useful,
** but WITHOUT ANY WARRANTY; without even the implied warranty of
** MERCHANTABILITY or FITNESS FOR A PARTICULAR PURPOSE. See the
** GNU General Public License for more details.
**
** You should have received a copy of the GNU General Public License
** along with this program; if not, write to the Free Software
** Foundation, Inc., 51 Franklin Street, Fifth Floor, Boston, MA  02110-1301, USA.
**/

#include "zbxcachehistory.h"
#include "zbxcachevalue.h"

#include "log.h"
#include "zbxmutexs.h"
#include "zbxserver.h"
#include "zbxmodules.h"
#include "module.h"
#include "zbxexport.h"
#include "zbxnix.h"
#include "zbxavailability.h"
#include "zbxconnector.h"
#include "zbxtrends.h"
#include "zbxnum.h"
#include "zbxsysinfo.h"
#include "zbx_host_constants.h"
#include "zbx_trigger_constants.h"
#include "zbx_item_constants.h"
#include "zbxpreproc.h"
#include "zbxtagfilter.h"

static zbx_shmem_info_t	*hc_index_mem = NULL;
static zbx_shmem_info_t	*hc_mem = NULL;
static zbx_shmem_info_t	*trend_mem = NULL;

#define	LOCK_CACHE	zbx_mutex_lock(cache_lock)
#define	UNLOCK_CACHE	zbx_mutex_unlock(cache_lock)
#define	LOCK_TRENDS	zbx_mutex_lock(trends_lock)
#define	UNLOCK_TRENDS	zbx_mutex_unlock(trends_lock)
#define	LOCK_CACHE_IDS		zbx_mutex_lock(cache_ids_lock)
#define	UNLOCK_CACHE_IDS	zbx_mutex_unlock(cache_ids_lock)

static zbx_mutex_t	cache_lock = ZBX_MUTEX_NULL;
static zbx_mutex_t	trends_lock = ZBX_MUTEX_NULL;
static zbx_mutex_t	cache_ids_lock = ZBX_MUTEX_NULL;

static char		*sql = NULL;
static size_t		sql_alloc = 4 * ZBX_KIBIBYTE;

static zbx_get_program_type_f	get_program_type_cb = NULL;
extern int		CONFIG_DOUBLE_PRECISION;

#define ZBX_IDS_SIZE	10

#define ZBX_HC_ITEMS_INIT_SIZE	1000

#define ZBX_TRENDS_CLEANUP_TIME	(SEC_PER_MIN * 55)

/* the maximum time spent synchronizing history */
#define ZBX_HC_SYNC_TIME_MAX	10

/* the maximum number of items in one synchronization batch */
#define ZBX_HC_SYNC_MAX		1000
#define ZBX_HC_TIMER_MAX	(ZBX_HC_SYNC_MAX / 2)
#define ZBX_HC_TIMER_SOFT_MAX	(ZBX_HC_TIMER_MAX - 10)

/* the minimum processed item percentage of item candidates to continue synchronizing */
#define ZBX_HC_SYNC_MIN_PCNT	10

/* the maximum number of characters for history cache values */
#define ZBX_HISTORY_VALUE_LEN	(1024 * 64)

#define ZBX_DC_FLAGS_NOT_FOR_HISTORY	(ZBX_DC_FLAG_NOVALUE | ZBX_DC_FLAG_UNDEF | ZBX_DC_FLAG_NOHISTORY)
#define ZBX_DC_FLAGS_NOT_FOR_TRENDS	(ZBX_DC_FLAG_NOVALUE | ZBX_DC_FLAG_UNDEF | ZBX_DC_FLAG_NOTRENDS)
#define ZBX_DC_FLAGS_NOT_FOR_MODULES	(ZBX_DC_FLAGS_NOT_FOR_HISTORY | ZBX_DC_FLAG_LLD)
#define ZBX_DC_FLAGS_NOT_FOR_EXPORT	(ZBX_DC_FLAG_NOVALUE | ZBX_DC_FLAG_UNDEF)

#define ZBX_HC_PROXYQUEUE_STATE_NORMAL 0
#define ZBX_HC_PROXYQUEUE_STATE_WAIT 1

typedef struct
{
	char		table_name[ZBX_TABLENAME_LEN_MAX];
	zbx_uint64_t	lastid;
}
ZBX_DC_ID;

typedef struct
{
	ZBX_DC_ID	id[ZBX_IDS_SIZE];
}
ZBX_DC_IDS;

static ZBX_DC_IDS	*ids = NULL;

typedef struct
{
	zbx_list_t	list;
	zbx_hashset_t	index;
	int		state;
}
zbx_hc_proxyqueue_t;

typedef struct
{
	zbx_hashset_t		trends;
	zbx_dc_stats_t		stats;

	zbx_hashset_t		history_items;
	zbx_binary_heap_t	history_queue;

	int			history_num;
	int			trends_num;
	int			trends_last_cleanup_hour;
	int			history_num_total;
	int			history_progress_ts;

	unsigned char		db_trigger_queue_lock;

	zbx_hc_proxyqueue_t	proxyqueue;
	int			proxy_history_count;
}
ZBX_DC_CACHE;

static ZBX_DC_CACHE	*cache = NULL;

/* local history cache */
#define ZBX_MAX_VALUES_LOCAL	256
#define ZBX_STRUCT_REALLOC_STEP	8
#define ZBX_STRING_REALLOC_STEP	ZBX_KIBIBYTE

typedef struct
{
	size_t	pvalue;
	size_t	len;
}
dc_value_str_t;

typedef struct
{
	double		value_dbl;
	zbx_uint64_t	value_uint;
	dc_value_str_t	value_str;
}
dc_value_t;

typedef struct
{
	zbx_uint64_t	itemid;
	dc_value_t	value;
	zbx_timespec_t	ts;
	dc_value_str_t	source;		/* for log items only */
	zbx_uint64_t	lastlogsize;
	int		timestamp;	/* for log items only */
	int		severity;	/* for log items only */
	int		logeventid;	/* for log items only */
	int		mtime;
	unsigned char	item_value_type;
	unsigned char	value_type;
	unsigned char	state;
	unsigned char	flags;		/* see ZBX_DC_FLAG_* above */
}
dc_item_value_t;

static char		*string_values = NULL;
static size_t		string_values_alloc = 0, string_values_offset = 0;
static dc_item_value_t	*item_values = NULL;
static size_t		item_values_alloc = 0, item_values_num = 0;

static void	hc_add_item_values(dc_item_value_t *values, int values_num);
static void	hc_pop_items(zbx_vector_ptr_t *history_items);
static void	hc_get_item_values(zbx_dc_history_t *history, zbx_vector_ptr_t *history_items);
static void	hc_push_items(zbx_vector_ptr_t *history_items);
static void	hc_free_item_values(zbx_dc_history_t *history, int history_num);
static void	hc_queue_item(zbx_hc_item_t *item);
static int	hc_queue_elem_compare_func(const void *d1, const void *d2);
static int	hc_queue_get_size(void);
static int	hc_get_history_compression_age(void);

/******************************************************************************
 *                                                                            *
 * Purpose: retrieves all internal metrics of the database cache              *
 *                                                                            *
 * Parameters: stats - [OUT] write cache metrics                              *
 *                                                                            *
 ******************************************************************************/
void	zbx_dc_get_stats_all(zbx_wcache_info_t *wcache_info)
{
	LOCK_CACHE;

	wcache_info->stats = cache->stats;
	wcache_info->history_free = hc_mem->free_size;
	wcache_info->history_total = hc_mem->total_size;
	wcache_info->index_free = hc_index_mem->free_size;
	wcache_info->index_total = hc_index_mem->total_size;

	if (0 != (get_program_type_cb() & ZBX_PROGRAM_TYPE_SERVER))
	{
		wcache_info->trend_free = trend_mem->free_size;
		wcache_info->trend_total = trend_mem->orig_size;
	}

	UNLOCK_CACHE;
}

/******************************************************************************
 *                                                                            *
 * Purpose: get statistics of the database cache                              *
 *                                                                            *
 ******************************************************************************/
void	*zbx_dc_get_stats(int request)
{
	static zbx_uint64_t	value_uint;
	static double		value_double;
	void			*ret;

	LOCK_CACHE;

	switch (request)
	{
		case ZBX_STATS_HISTORY_COUNTER:
			value_uint = cache->stats.history_counter;
			ret = (void *)&value_uint;
			break;
		case ZBX_STATS_HISTORY_FLOAT_COUNTER:
			value_uint = cache->stats.history_float_counter;
			ret = (void *)&value_uint;
			break;
		case ZBX_STATS_HISTORY_UINT_COUNTER:
			value_uint = cache->stats.history_uint_counter;
			ret = (void *)&value_uint;
			break;
		case ZBX_STATS_HISTORY_STR_COUNTER:
			value_uint = cache->stats.history_str_counter;
			ret = (void *)&value_uint;
			break;
		case ZBX_STATS_HISTORY_LOG_COUNTER:
			value_uint = cache->stats.history_log_counter;
			ret = (void *)&value_uint;
			break;
		case ZBX_STATS_HISTORY_TEXT_COUNTER:
			value_uint = cache->stats.history_text_counter;
			ret = (void *)&value_uint;
			break;
		case ZBX_STATS_NOTSUPPORTED_COUNTER:
			value_uint = cache->stats.notsupported_counter;
			ret = (void *)&value_uint;
			break;
		case ZBX_STATS_HISTORY_TOTAL:
			value_uint = hc_mem->total_size;
			ret = (void *)&value_uint;
			break;
		case ZBX_STATS_HISTORY_USED:
			value_uint = hc_mem->total_size - hc_mem->free_size;
			ret = (void *)&value_uint;
			break;
		case ZBX_STATS_HISTORY_FREE:
			value_uint = hc_mem->free_size;
			ret = (void *)&value_uint;
			break;
		case ZBX_STATS_HISTORY_PUSED:
			value_double = 100 * (double)(hc_mem->total_size - hc_mem->free_size) / hc_mem->total_size;
			ret = (void *)&value_double;
			break;
		case ZBX_STATS_HISTORY_PFREE:
			value_double = 100 * (double)hc_mem->free_size / hc_mem->total_size;
			ret = (void *)&value_double;
			break;
		case ZBX_STATS_TREND_TOTAL:
			value_uint = trend_mem->orig_size;
			ret = (void *)&value_uint;
			break;
		case ZBX_STATS_TREND_USED:
			value_uint = trend_mem->orig_size - trend_mem->free_size;
			ret = (void *)&value_uint;
			break;
		case ZBX_STATS_TREND_FREE:
			value_uint = trend_mem->free_size;
			ret = (void *)&value_uint;
			break;
		case ZBX_STATS_TREND_PUSED:
			value_double = 100 * (double)(trend_mem->orig_size - trend_mem->free_size) /
					trend_mem->orig_size;
			ret = (void *)&value_double;
			break;
		case ZBX_STATS_TREND_PFREE:
			value_double = 100 * (double)trend_mem->free_size / trend_mem->orig_size;
			ret = (void *)&value_double;
			break;
		case ZBX_STATS_HISTORY_INDEX_TOTAL:
			value_uint = hc_index_mem->total_size;
			ret = (void *)&value_uint;
			break;
		case ZBX_STATS_HISTORY_INDEX_USED:
			value_uint = hc_index_mem->total_size - hc_index_mem->free_size;
			ret = (void *)&value_uint;
			break;
		case ZBX_STATS_HISTORY_INDEX_FREE:
			value_uint = hc_index_mem->free_size;
			ret = (void *)&value_uint;
			break;
		case ZBX_STATS_HISTORY_INDEX_PUSED:
			value_double = 100 * (double)(hc_index_mem->total_size - hc_index_mem->free_size) /
					hc_index_mem->total_size;
			ret = (void *)&value_double;
			break;
		case ZBX_STATS_HISTORY_INDEX_PFREE:
			value_double = 100 * (double)hc_index_mem->free_size / hc_index_mem->total_size;
			ret = (void *)&value_double;
			break;
		default:
			ret = NULL;
	}

	UNLOCK_CACHE;

	return ret;
}

/******************************************************************************
 *                                                                            *
 * Purpose: find existing or add new structure and return pointer             *
 *                                                                            *
 * Return value: pointer to a trend structure                                 *
 *                                                                            *
 ******************************************************************************/
static ZBX_DC_TREND	*DCget_trend(zbx_uint64_t itemid)
{
	ZBX_DC_TREND	*ptr, trend;

	if (NULL != (ptr = (ZBX_DC_TREND *)zbx_hashset_search(&cache->trends, &itemid)))
		return ptr;

	memset(&trend, 0, sizeof(ZBX_DC_TREND));
	trend.itemid = itemid;

	return (ZBX_DC_TREND *)zbx_hashset_insert(&cache->trends, &trend, sizeof(ZBX_DC_TREND));
}

/******************************************************************************
 *                                                                            *
 * Purpose: apply disable_from changes to cache                               *
 *                                                                            *
 ******************************************************************************/
static void	DCupdate_trends(zbx_vector_uint64_pair_t *trends_diff)
{
	int	i;

	zabbix_log(LOG_LEVEL_DEBUG, "In %s()", __func__);

	LOCK_TRENDS;

	for (i = 0; i < trends_diff->values_num; i++)
	{
		ZBX_DC_TREND	*trend;

		if (NULL != (trend = (ZBX_DC_TREND *)zbx_hashset_search(&cache->trends, &trends_diff->values[i].first)))
			trend->disable_from = trends_diff->values[i].second;
	}

	UNLOCK_TRENDS;

	zabbix_log(LOG_LEVEL_DEBUG, "End of %s()", __func__);
}

/******************************************************************************
 *                                                                            *
 * Purpose: helper function for DCflush trends                                *
 *                                                                            *
 ******************************************************************************/
static void	dc_insert_trends_in_db(ZBX_DC_TREND *trends, int trends_num, unsigned char value_type,
		const char *table_name, int clock)
{
	ZBX_DC_TREND	*trend;
	int		i;
	zbx_db_insert_t	db_insert;

	zbx_db_insert_prepare(&db_insert, table_name, "itemid", "clock", "num", "value_min", "value_avg",
			"value_max", NULL);

	for (i = 0; i < trends_num; i++)
	{
		trend = &trends[i];

		if (0 == trend->itemid)
			continue;

		if (clock != trend->clock || value_type != trend->value_type)
			continue;

		if (ITEM_VALUE_TYPE_FLOAT == value_type)
		{
			zbx_db_insert_add_values(&db_insert, trend->itemid, trend->clock, trend->num,
					trend->value_min.dbl, trend->value_avg.dbl, trend->value_max.dbl);
		}
		else
		{
			zbx_uint128_t	avg;

			/* calculate the trend average value */
			zbx_udiv128_64(&avg, &trend->value_avg.ui64, trend->num);

			zbx_db_insert_add_values(&db_insert, trend->itemid, trend->clock, trend->num,
					trend->value_min.ui64, avg.lo, trend->value_max.ui64);
		}

		trend->itemid = 0;
	}

	zbx_db_insert_execute(&db_insert);
	zbx_db_insert_clean(&db_insert);
}

/******************************************************************************
 *                                                                            *
 * Purpose: Update trends disable_until for items without trends data past or *
 *          equal the specified clock                                         *
 *                                                                            *
 * Comments: A helper function for DCflush trends                             *
 *                                                                            *
 ******************************************************************************/
static void	dc_remove_updated_trends(ZBX_DC_TREND *trends, int trends_num, const char *table_name,
		int value_type, zbx_uint64_t *itemids, int *itemids_num, int clock)
{
	int		i, j, clocks_num, now, age;
	ZBX_DC_TREND	*trend;
	zbx_uint64_t	itemid;
	size_t		sql_offset;
	zbx_db_result_t	result;
	zbx_db_row_t	row;
	int		clocks[] = {SEC_PER_DAY, SEC_PER_WEEK, SEC_PER_MONTH, SEC_PER_YEAR, INT_MAX};

	now = time(NULL);
	age = now - clock;
	for (clocks_num = 0; age > clocks[clocks_num]; clocks_num++)
		clocks[clocks_num] = now - clocks[clocks_num];
	clocks[clocks_num] = clock;

	/* remove itemids with trends data past or equal the clock */
	for (j = 0; j <= clocks_num && 0 < *itemids_num; j++)
	{
		sql_offset = 0;
		zbx_snprintf_alloc(&sql, &sql_alloc, &sql_offset,
				"select distinct itemid"
				" from %s"
				" where clock>=%d and",
				table_name, clocks[j]);

		if (0 < j)
			zbx_snprintf_alloc(&sql, &sql_alloc, &sql_offset, " clock<%d and", clocks[j - 1]);

		zbx_db_add_condition_alloc(&sql, &sql_alloc, &sql_offset, "itemid", itemids, *itemids_num);

		result = zbx_db_select("%s", sql);

		while (NULL != (row = zbx_db_fetch(result)))
		{
			ZBX_STR2UINT64(itemid, row[0]);
			uint64_array_remove(itemids, itemids_num, &itemid, 1);
		}
		zbx_db_free_result(result);
	}

	/* update trends disable_until for the leftover itemids */
	while (0 != *itemids_num)
	{
		itemid = itemids[--*itemids_num];

		for (i = 0; i < trends_num; i++)
		{
			trend = &trends[i];

			if (itemid != trend->itemid)
				continue;

			if (clock != trend->clock || value_type != trend->value_type)
				continue;

			trend->disable_from = clock;
			break;
		}
	}
}

/******************************************************************************
 *                                                                            *
 * Purpose: helper function for DCflush trends                                *
 *                                                                            *
 ******************************************************************************/
static void	dc_trends_update_float(ZBX_DC_TREND *trend, zbx_db_row_t row, int num, size_t *sql_offset)
{
	zbx_history_value_t	value_min, value_avg, value_max;

	value_min.dbl = atof(row[2]);
	value_avg.dbl = atof(row[3]);
	value_max.dbl = atof(row[4]);

	if (value_min.dbl < trend->value_min.dbl)
		trend->value_min.dbl = value_min.dbl;

	if (value_max.dbl > trend->value_max.dbl)
		trend->value_max.dbl = value_max.dbl;

	trend->value_avg.dbl = trend->value_avg.dbl / (trend->num + num) * trend->num +
			value_avg.dbl / (trend->num + num) * num;
	trend->num += num;

	zbx_snprintf_alloc(&sql, &sql_alloc, sql_offset, "update trends set"
			" num=%d,value_min=" ZBX_FS_DBL64_SQL ",value_avg=" ZBX_FS_DBL64_SQL
			",value_max=" ZBX_FS_DBL64_SQL
			" where itemid=" ZBX_FS_UI64 " and clock=%d;\n",
			trend->num, trend->value_min.dbl, trend->value_avg.dbl, trend->value_max.dbl,
			trend->itemid, trend->clock);
}

/******************************************************************************
 *                                                                            *
 * Purpose: helper function for DCflush trends                                *
 *                                                                            *
 ******************************************************************************/
static void	dc_trends_update_uint(ZBX_DC_TREND *trend, zbx_db_row_t row, int num, size_t *sql_offset)
{
	zbx_history_value_t	value_min, value_avg, value_max;
	zbx_uint128_t		avg;

	ZBX_STR2UINT64(value_min.ui64, row[2]);
	ZBX_STR2UINT64(value_avg.ui64, row[3]);
	ZBX_STR2UINT64(value_max.ui64, row[4]);

	if (value_min.ui64 < trend->value_min.ui64)
		trend->value_min.ui64 = value_min.ui64;
	if (value_max.ui64 > trend->value_max.ui64)
		trend->value_max.ui64 = value_max.ui64;

	/* calculate the trend average value */
	zbx_umul64_64(&avg, num, value_avg.ui64);
	zbx_uinc128_128(&trend->value_avg.ui64, &avg);
	zbx_udiv128_64(&avg, &trend->value_avg.ui64, trend->num + num);

	trend->num += num;

	zbx_snprintf_alloc(&sql, &sql_alloc, sql_offset,
			"update trends_uint set num=%d,value_min=" ZBX_FS_UI64 ",value_avg="
			ZBX_FS_UI64 ",value_max=" ZBX_FS_UI64 " where itemid=" ZBX_FS_UI64
			" and clock=%d;\n",
			trend->num,
			trend->value_min.ui64,
			avg.lo,
			trend->value_max.ui64,
			trend->itemid,
			trend->clock);
}

/******************************************************************************
 *                                                                            *
 * Purpose: helper function for DCflush trends                                *
 *                                                                            *
 ******************************************************************************/
static void	dc_trends_fetch_and_update(ZBX_DC_TREND *trends, int trends_num, zbx_uint64_t *itemids,
		int itemids_num, int *inserts_num, unsigned char value_type,
		const char *table_name, int clock)
{

	int		i, num;
	zbx_db_result_t	result;
	zbx_db_row_t	row;
	zbx_uint64_t	itemid;
	ZBX_DC_TREND	*trend;
	size_t		sql_offset;

	sql_offset = 0;
	zbx_snprintf_alloc(&sql, &sql_alloc, &sql_offset,
			"select itemid,num,value_min,value_avg,value_max"
			" from %s"
			" where clock=%d and",
			table_name, clock);

	zbx_db_add_condition_alloc(&sql, &sql_alloc, &sql_offset, "itemid", itemids, itemids_num);

	result = zbx_db_select("%s order by itemid,clock", sql);

	sql_offset = 0;
	zbx_db_begin_multiple_update(&sql, &sql_alloc, &sql_offset);

	while (NULL != (row = zbx_db_fetch(result)))
	{
		ZBX_STR2UINT64(itemid, row[0]);

		for (i = 0; i < trends_num; i++)
		{
			trend = &trends[i];

			if (itemid != trend->itemid)
				continue;

			if (clock != trend->clock || value_type != trend->value_type)
				continue;

			break;
		}

		if (i == trends_num)
		{
			THIS_SHOULD_NEVER_HAPPEN;
			continue;
		}

		num = atoi(row[1]);

		if (value_type == ITEM_VALUE_TYPE_FLOAT)
			dc_trends_update_float(trend, row, num, &sql_offset);
		else
			dc_trends_update_uint(trend, row, num, &sql_offset);

		trend->itemid = 0;

		--*inserts_num;

		zbx_db_execute_overflowed_sql(&sql, &sql_alloc, &sql_offset);
	}

	zbx_db_free_result(result);

	zbx_db_end_multiple_update(&sql, &sql_alloc, &sql_offset);

	if (sql_offset > 16)	/* In ORACLE always present begin..end; */
		zbx_db_execute("%s", sql);
}

/******************************************************************************
 *                                                                            *
 * Purpose: flush trend to the database                                       *
 *                                                                            *
 ******************************************************************************/
static void	DBflush_trends(ZBX_DC_TREND *trends, int *trends_num, zbx_vector_uint64_pair_t *trends_diff)
{
	int		num, i, clock, inserts_num = 0, itemids_alloc, itemids_num = 0, trends_to = *trends_num;
	unsigned char	value_type;
	zbx_uint64_t	*itemids = NULL;
	ZBX_DC_TREND	*trend = NULL;
	const char	*table_name;

	zabbix_log(LOG_LEVEL_DEBUG, "In %s() trends_num:%d", __func__, *trends_num);

	clock = trends[0].clock;
	value_type = trends[0].value_type;

	switch (value_type)
	{
		case ITEM_VALUE_TYPE_FLOAT:
			table_name = "trends";
			break;
		case ITEM_VALUE_TYPE_UINT64:
			table_name = "trends_uint";
			break;
		default:
			assert(0);
	}

	itemids_alloc = MIN(ZBX_HC_SYNC_MAX, *trends_num);
	itemids = (zbx_uint64_t *)zbx_malloc(itemids, itemids_alloc * sizeof(zbx_uint64_t));

	for (i = 0; i < *trends_num; i++)
	{
		trend = &trends[i];

		if (clock != trend->clock || value_type != trend->value_type)
			continue;

		inserts_num++;

		if (0 != trend->disable_from)
			continue;

		uint64_array_add(&itemids, &itemids_alloc, &itemids_num, trend->itemid, 64);

		if (ZBX_HC_SYNC_MAX == itemids_num)
		{
			trends_to = i + 1;
			break;
		}
	}

	if (0 != itemids_num)
	{
		dc_remove_updated_trends(trends, trends_to, table_name, value_type, itemids,
				&itemids_num, clock);
	}

	for (i = 0; i < trends_to; i++)
	{
		trend = &trends[i];

		if (clock != trend->clock || value_type != trend->value_type)
			continue;

		if (0 != trend->disable_from && clock >= trend->disable_from)
			continue;

		uint64_array_add(&itemids, &itemids_alloc, &itemids_num, trend->itemid, 64);
	}

	if (0 != itemids_num)
	{
		dc_trends_fetch_and_update(trends, trends_to, itemids, itemids_num,
				&inserts_num, value_type, table_name, clock);
	}

	zbx_free(itemids);

	/* if 'trends' is not a primary trends buffer */
	if (NULL != trends_diff)
	{
		/* we update it too */
		for (i = 0; i < trends_to; i++)
		{
			zbx_uint64_pair_t	pair;

			if (0 == trends[i].itemid)
				continue;

			if (clock != trends[i].clock || value_type != trends[i].value_type)
				continue;

			if (0 == trends[i].disable_from || trends[i].disable_from > clock)
				continue;

			pair.first = trends[i].itemid;
			pair.second = clock + SEC_PER_HOUR;
			zbx_vector_uint64_pair_append(trends_diff, pair);
		}
	}

	if (0 != inserts_num)
		dc_insert_trends_in_db(trends, trends_to, value_type, table_name, clock);

	/* clean trends */
	for (i = 0, num = 0; i < *trends_num; i++)
	{
		if (0 == trends[i].itemid)
			continue;

		memcpy(&trends[num++], &trends[i], sizeof(ZBX_DC_TREND));
	}
	*trends_num = num;

	zabbix_log(LOG_LEVEL_DEBUG, "End of %s()", __func__);
}

/******************************************************************************
 *                                                                            *
 * Purpose: move trend to the array of trends for flushing to DB              *
 *                                                                            *
 ******************************************************************************/
static void	DCflush_trend(ZBX_DC_TREND *trend, ZBX_DC_TREND **trends, int *trends_alloc, int *trends_num)
{
	if (*trends_num == *trends_alloc)
	{
		*trends_alloc += 256;
		*trends = (ZBX_DC_TREND *)zbx_realloc(*trends, *trends_alloc * sizeof(ZBX_DC_TREND));
	}

	memcpy(&(*trends)[*trends_num], trend, sizeof(ZBX_DC_TREND));
	(*trends_num)++;

	trend->clock = 0;
	trend->num = 0;
	memset(&trend->value_min, 0, sizeof(zbx_history_value_t));
	memset(&trend->value_avg, 0, sizeof(zbx_value_avg_t));
	memset(&trend->value_max, 0, sizeof(zbx_history_value_t));
}

/******************************************************************************
 *                                                                            *
 * Purpose: add new value to the trends                                       *
 *                                                                            *
 ******************************************************************************/
static void	DCadd_trend(const zbx_dc_history_t *history, ZBX_DC_TREND **trends, int *trends_alloc, int *trends_num)
{
	ZBX_DC_TREND	*trend = NULL;
	int		hour;

	hour = history->ts.sec - history->ts.sec % SEC_PER_HOUR;

	trend = DCget_trend(history->itemid);

	if (trend->num > 0 && (trend->clock != hour || trend->value_type != history->value_type) &&
			SUCCEED == zbx_history_requires_trends(trend->value_type))
	{
		DCflush_trend(trend, trends, trends_alloc, trends_num);
	}

	trend->value_type = history->value_type;
	trend->clock = hour;

	switch (trend->value_type)
	{
		case ITEM_VALUE_TYPE_FLOAT:
			if (trend->num == 0 || history->value.dbl < trend->value_min.dbl)
				trend->value_min.dbl = history->value.dbl;
			if (trend->num == 0 || history->value.dbl > trend->value_max.dbl)
				trend->value_max.dbl = history->value.dbl;
			trend->value_avg.dbl += history->value.dbl / (trend->num + 1) -
					trend->value_avg.dbl / (trend->num + 1);
			break;
		case ITEM_VALUE_TYPE_UINT64:
			if (trend->num == 0 || history->value.ui64 < trend->value_min.ui64)
				trend->value_min.ui64 = history->value.ui64;
			if (trend->num == 0 || history->value.ui64 > trend->value_max.ui64)
				trend->value_max.ui64 = history->value.ui64;
			zbx_uinc128_64(&trend->value_avg.ui64, history->value.ui64);
			break;
	}
	trend->num++;
}

/******************************************************************************
 *                                                                            *
 * Purpose: update trends cache and get list of trends to flush into database *
 *                                                                            *
 * Parameters: history         - [IN]  array of history data                  *
 *             history_num     - [IN]  number of history structures           *
 *             trends          - [OUT] list of trends to flush into database  *
 *             trends_num      - [OUT] number of trends                       *
 *             compression_age - [IN]  history compression age                *
 *                                                                            *
 ******************************************************************************/
static void	DCmass_update_trends(const zbx_dc_history_t *history, int history_num, ZBX_DC_TREND **trends,
		int *trends_num, int compression_age)
{
	static int		last_trend_discard = 0;
	zbx_timespec_t		ts;
	int			trends_alloc = 0, i, hour, seconds;
	zbx_vector_uint64_t	del_itemids;

	zabbix_log(LOG_LEVEL_DEBUG, "In %s()", __func__);

	zbx_vector_uint64_create(&del_itemids);

	zbx_timespec(&ts);
	seconds = ts.sec % SEC_PER_HOUR;
	hour = ts.sec - seconds;

	LOCK_TRENDS;

	for (i = 0; i < history_num; i++)
	{
		const zbx_dc_history_t	*h = &history[i];

		if (0 != (ZBX_DC_FLAGS_NOT_FOR_TRENDS & h->flags))
			continue;

		DCadd_trend(h, trends, &trends_alloc, trends_num);
	}

	if (cache->trends_last_cleanup_hour < hour && ZBX_TRENDS_CLEANUP_TIME < seconds)
	{
		zbx_hashset_iter_t	iter;
		ZBX_DC_TREND		*trend;

		zbx_hashset_iter_reset(&cache->trends, &iter);

		while (NULL != (trend = (ZBX_DC_TREND *)zbx_hashset_iter_next(&iter)))
		{
			if (trend->clock == hour)
				continue;

			/* discard trend items that are older than compression age */
			if (0 != compression_age && trend->clock < compression_age)
			{
				if (SEC_PER_HOUR < (ts.sec - last_trend_discard)) /* log once per hour */
				{
					zabbix_log(LOG_LEVEL_TRACE, "discarding trends that are pointing to"
							" compressed history period");
					last_trend_discard = ts.sec;
				}

				zbx_hashset_iter_remove(&iter);
			}
			else
			{
				if (SUCCEED == zbx_history_requires_trends(trend->value_type) && 0 != trend->num)
					DCflush_trend(trend, trends, &trends_alloc, trends_num);

				zbx_vector_uint64_append(&del_itemids, trend->itemid);
			}
		}

		cache->trends_last_cleanup_hour = hour;
	}

	UNLOCK_TRENDS;

	if (0 != del_itemids.values_num)
	{
		zbx_dc_config_history_sync_unset_existing_itemids(&del_itemids);

		if (0 != del_itemids.values_num)
		{
			LOCK_TRENDS;

			for (i = 0; i < del_itemids.values_num; i++)
			{
				ZBX_DC_TREND	*trend;

				if (NULL == (trend = (ZBX_DC_TREND *)zbx_hashset_search(&cache->trends,
						&del_itemids.values[i])))
				{
					continue;
				}

				zbx_hashset_remove_direct(&cache->trends, trend);
			}

			UNLOCK_TRENDS;
		}
	}

	zbx_vector_uint64_destroy(&del_itemids);

	zabbix_log(LOG_LEVEL_DEBUG, "End of %s()", __func__);
}

static int	zbx_trend_compare(const void *d1, const void *d2)
{
	const ZBX_DC_TREND	*p1 = (const ZBX_DC_TREND *)d1;
	const ZBX_DC_TREND	*p2 = (const ZBX_DC_TREND *)d2;

	ZBX_RETURN_IF_NOT_EQUAL(p1->itemid, p2->itemid);
	ZBX_RETURN_IF_NOT_EQUAL(p1->clock, p2->clock);

	return 0;
}

/******************************************************************************
 *                                                                            *
 * Purpose: prepare history data using items from configuration cache         *
 *                                                                            *
 * Parameters: trends      - [IN] trends from cache to be added to database   *
 *             trends_num  - [IN] number of trends to add to database         *
 *             trends_diff - [OUT] disable_from updates                       *
 *                                                                            *
 ******************************************************************************/
static void	DBmass_update_trends(const ZBX_DC_TREND *trends, int trends_num,
		zbx_vector_uint64_pair_t *trends_diff)
{
	ZBX_DC_TREND	*trends_tmp;

	if (0 != trends_num)
	{
		trends_tmp = (ZBX_DC_TREND *)zbx_malloc(NULL, trends_num * sizeof(ZBX_DC_TREND));
		memcpy(trends_tmp, trends, trends_num * sizeof(ZBX_DC_TREND));
		qsort(trends_tmp, trends_num, sizeof(ZBX_DC_TREND), zbx_trend_compare);

		while (0 < trends_num)
			DBflush_trends(trends_tmp, &trends_num, trends_diff);

		zbx_free(trends_tmp);
	}
}

typedef struct
{
	zbx_uint64_t		hostid;
	zbx_vector_ptr_t	groups;
}
zbx_host_info_t;

/******************************************************************************
 *                                                                            *
 * Purpose: frees resources allocated to store host groups names              *
 *                                                                            *
 * Parameters: host_info - [IN] host information                              *
 *                                                                            *
 ******************************************************************************/
static void	zbx_host_info_clean(zbx_host_info_t *host_info)
{
	zbx_vector_ptr_clear_ext(&host_info->groups, zbx_ptr_free);
	zbx_vector_ptr_destroy(&host_info->groups);
}

/******************************************************************************
 *                                                                            *
 * Purpose: get hosts groups names                                            *
 *                                                                            *
 * Parameters: hosts_info - [IN/OUT] output names of host groups for a host   *
 *             hostids    - [IN] hosts identifiers                            *
 *                                                                            *
 ******************************************************************************/
static void	db_get_hosts_info_by_hostid(zbx_hashset_t *hosts_info, const zbx_vector_uint64_t *hostids)
{
	int		i;
	size_t		sql_offset = 0;
	zbx_db_result_t	result;
	zbx_db_row_t	row;

	for (i = 0; i < hostids->values_num; i++)
	{
		zbx_host_info_t	host_info = {.hostid = hostids->values[i]};

		zbx_vector_ptr_create(&host_info.groups);
		zbx_hashset_insert(hosts_info, &host_info, sizeof(host_info));
	}

	zbx_snprintf_alloc(&sql, &sql_alloc, &sql_offset,
				"select distinct hg.hostid,g.name"
				" from hstgrp g,hosts_groups hg"
				" where g.groupid=hg.groupid"
					" and");

	zbx_db_add_condition_alloc(&sql, &sql_alloc, &sql_offset, "hg.hostid", hostids->values, hostids->values_num);

	result = zbx_db_select("%s", sql);

	while (NULL != (row = zbx_db_fetch(result)))
	{
		zbx_uint64_t	hostid;
		zbx_host_info_t	*host_info;

		ZBX_DBROW2UINT64(hostid, row[0]);

		if (NULL == (host_info = (zbx_host_info_t *)zbx_hashset_search(hosts_info, &hostid)))
		{
			THIS_SHOULD_NEVER_HAPPEN;
			continue;
		}

		zbx_vector_ptr_append(&host_info->groups, zbx_strdup(NULL, row[1]));
	}
	zbx_db_free_result(result);
}

typedef struct
{
	zbx_uint64_t		itemid;
	char			*name;
	zbx_history_sync_item_t	*item;
	zbx_vector_tags_t	item_tags;
}
zbx_item_info_t;

/******************************************************************************
 *                                                                            *
 * Purpose: get item names                                                    *
 *                                                                            *
 * Parameters: items_info - [IN/OUT] output item names                        *
 *             itemids    - [IN] the item identifiers                         *
 *                                                                            *
 ******************************************************************************/
static void	db_get_item_names_by_itemid(zbx_hashset_t *items_info, const zbx_vector_uint64_t *itemids)
{
	size_t		sql_offset = 0;
	zbx_db_result_t	result;
	zbx_db_row_t	row;

	zbx_snprintf_alloc(&sql, &sql_alloc, &sql_offset, "select itemid,name from items where");
	zbx_db_add_condition_alloc(&sql, &sql_alloc, &sql_offset, "itemid", itemids->values, itemids->values_num);

	result = zbx_db_select("%s", sql);

	while (NULL != (row = zbx_db_fetch(result)))
	{
		zbx_uint64_t	itemid;
		zbx_item_info_t	*item_info;

		ZBX_DBROW2UINT64(itemid, row[0]);

		if (NULL == (item_info = (zbx_item_info_t *)zbx_hashset_search(items_info, &itemid)))
		{
			THIS_SHOULD_NEVER_HAPPEN;
			continue;
		}

		item_info->name = zbx_strdup(item_info->name, row[1]);
	}

	zbx_db_free_result(result);
}

/******************************************************************************
 *                                                                            *
 * Purpose: get item tags                                                     *
 *                                                                            *
 * Parameters: items_info - [IN/OUT] output item tags                         *
 *             itemids    - [IN] the item identifiers                         *
 *                                                                            *
 ******************************************************************************/
static void	db_get_item_tags_by_itemid(zbx_hashset_t *items_info, const zbx_vector_uint64_t *itemids)
{
	size_t		sql_offset = 0;
	zbx_db_result_t	result;
	zbx_db_row_t	row;
	zbx_item_info_t	*item_info = NULL;

	zbx_snprintf_alloc(&sql, &sql_alloc, &sql_offset, "select itemid,tag,value from item_tag where");
	zbx_db_add_condition_alloc(&sql, &sql_alloc, &sql_offset, "itemid", itemids->values, itemids->values_num);
	zbx_strcpy_alloc(&sql, &sql_alloc, &sql_offset, " order by itemid");

	result = zbx_db_select("%s", sql);

	while (NULL != (row = zbx_db_fetch(result)))
	{
		zbx_uint64_t	itemid;
		zbx_tag_t	*item_tag;

		ZBX_DBROW2UINT64(itemid, row[0]);

		if (NULL == item_info || item_info->itemid != itemid)
		{
			if (NULL != item_info)
			{
				zbx_vector_tags_sort(&item_info->item_tags, zbx_compare_tags);
			}
			if (NULL == (item_info = (zbx_item_info_t *)zbx_hashset_search(items_info, &itemid)))
			{
				THIS_SHOULD_NEVER_HAPPEN;
				continue;
			}
		}

		item_tag = (zbx_tag_t *)zbx_malloc(NULL, sizeof(*item_tag));
		item_tag->tag = zbx_strdup(NULL, row[1]);
		item_tag->value = zbx_strdup(NULL, row[2]);
		zbx_vector_tags_append(&item_info->item_tags, item_tag);
	}

	if (NULL != item_info)
	{
		zbx_vector_tags_sort(&item_info->item_tags, zbx_compare_tags);
	}

	zbx_db_free_result(result);
}

/******************************************************************************
 *                                                                            *
 * Purpose: get item names and item tags                                      *
 *                                                                            *
 * Parameters: items_info - [IN/OUT] output item name and item tags           *
 *             itemids    - [IN] the item identifiers                         *
 *                                                                            *
 ******************************************************************************/
static void	db_get_items_info_by_itemid(zbx_hashset_t *items_info, const zbx_vector_uint64_t *itemids)
{
	db_get_item_names_by_itemid(items_info, itemids);
	db_get_item_tags_by_itemid(items_info, itemids);
}

/******************************************************************************
 *                                                                            *
 * Purpose: frees resources allocated to store item tags and name             *
 *                                                                            *
 * Parameters: item_info - [IN] item information                              *
 *                                                                            *
 ******************************************************************************/
static void	zbx_item_info_clean(zbx_item_info_t *item_info)
{
	zbx_vector_tags_clear_ext(&item_info->item_tags, zbx_free_tag);
	zbx_vector_tags_destroy(&item_info->item_tags);
	zbx_free(item_info->name);
}

/******************************************************************************
 *                                                                            *
 * Purpose: export trends                                                     *
 *                                                                            *
 * Parameters: trends     - [IN] trends from cache                            *
 *             trends_num - [IN] number of trends                             *
 *             hosts_info - [IN] hosts groups names                           *
 *             items_info - [IN] item names and tags                          *
 *                                                                            *
 ******************************************************************************/
static void	DCexport_trends(const ZBX_DC_TREND *trends, int trends_num, zbx_hashset_t *hosts_info,
		zbx_hashset_t *items_info)
{
	struct zbx_json			json;
	const ZBX_DC_TREND		*trend = NULL;
	int				i, j;
	const zbx_history_sync_item_t	*item;
	zbx_host_info_t			*host_info;
	zbx_item_info_t			*item_info;
	zbx_uint128_t			avg;	/* calculate the trend average value */

	zbx_json_init(&json, ZBX_JSON_STAT_BUF_LEN);

	for (i = 0; i < trends_num; i++)
	{
		trend = &trends[i];

		if (NULL == (item_info = (zbx_item_info_t *)zbx_hashset_search(items_info, &trend->itemid)))
			continue;

		item = item_info->item;

		if (NULL == (host_info = (zbx_host_info_t *)zbx_hashset_search(hosts_info, &item->host.hostid)))
		{
			THIS_SHOULD_NEVER_HAPPEN;
			continue;
		}

		zbx_json_clean(&json);

		zbx_json_addobject(&json,ZBX_PROTO_TAG_HOST);
		zbx_json_addstring(&json, ZBX_PROTO_TAG_HOST, item->host.host, ZBX_JSON_TYPE_STRING);
		zbx_json_addstring(&json, ZBX_PROTO_TAG_NAME, item->host.name, ZBX_JSON_TYPE_STRING);
		zbx_json_close(&json);

		zbx_json_addarray(&json, ZBX_PROTO_TAG_GROUPS);

		for (j = 0; j < host_info->groups.values_num; j++)
			zbx_json_addstring(&json, NULL, host_info->groups.values[j], ZBX_JSON_TYPE_STRING);

		zbx_json_close(&json);

		zbx_json_addarray(&json, ZBX_PROTO_TAG_ITEM_TAGS);

		for (j = 0; j < item_info->item_tags.values_num; j++)
		{
			zbx_tag_t	*item_tag = item_info->item_tags.values[j];

			zbx_json_addobject(&json, NULL);
			zbx_json_addstring(&json, ZBX_PROTO_TAG_TAG, item_tag->tag, ZBX_JSON_TYPE_STRING);
			zbx_json_addstring(&json, ZBX_PROTO_TAG_VALUE, item_tag->value, ZBX_JSON_TYPE_STRING);
			zbx_json_close(&json);
		}

		zbx_json_close(&json);
		zbx_json_adduint64(&json, ZBX_PROTO_TAG_ITEMID, item->itemid);

		if (NULL != item_info->name)
			zbx_json_addstring(&json, ZBX_PROTO_TAG_NAME, item_info->name, ZBX_JSON_TYPE_STRING);

		zbx_json_addint64(&json, ZBX_PROTO_TAG_CLOCK, trend->clock);
		zbx_json_addint64(&json, ZBX_PROTO_TAG_COUNT, trend->num);

		switch (trend->value_type)
		{
			case ITEM_VALUE_TYPE_FLOAT:
				zbx_json_addfloat(&json, ZBX_PROTO_TAG_MIN, trend->value_min.dbl);
				zbx_json_addfloat(&json, ZBX_PROTO_TAG_AVG, trend->value_avg.dbl);
				zbx_json_addfloat(&json, ZBX_PROTO_TAG_MAX, trend->value_max.dbl);
				break;
			case ITEM_VALUE_TYPE_UINT64:
				zbx_json_adduint64(&json, ZBX_PROTO_TAG_MIN, trend->value_min.ui64);
				zbx_udiv128_64(&avg, &trend->value_avg.ui64, trend->num);
				zbx_json_adduint64(&json, ZBX_PROTO_TAG_AVG, avg.lo);
				zbx_json_adduint64(&json, ZBX_PROTO_TAG_MAX, trend->value_max.ui64);
				break;
			default:
				THIS_SHOULD_NEVER_HAPPEN;
		}

		zbx_json_adduint64(&json, ZBX_PROTO_TAG_TYPE, trend->value_type);
		zbx_trends_export_write(json.buffer, json.buffer_size);
	}

	zbx_trends_export_flush();
	zbx_json_free(&json);
}

/******************************************************************************
 *                                                                            *
 * Purpose: export history                                                    *
 *                                                                            *
 * Parameters: history     - [IN/OUT] array of history data                   *
 *             history_num - [IN] number of history structures                *
 *             hosts_info  - [IN] hosts groups names                          *
 *             items_info  - [IN] item names and tags                         *
 *                                                                            *
 ******************************************************************************/
static void	DCexport_history(const zbx_dc_history_t *history, int history_num, zbx_hashset_t *hosts_info,
		zbx_hashset_t *items_info, int history_export_enabled, zbx_vector_connector_filter_t *connector_filters,
		unsigned char **data, size_t *data_alloc, size_t *data_offset)
{
	const zbx_dc_history_t		*h;
	const zbx_history_sync_item_t	*item;
	int				i, j;
	zbx_host_info_t			*host_info;
	zbx_item_info_t			*item_info;
	struct zbx_json			json;
	zbx_connector_object_t		connector_object;

	zbx_json_init(&json, ZBX_JSON_STAT_BUF_LEN);
	zbx_vector_uint64_create(&connector_object.ids);

	for (i = 0; i < history_num; i++)
	{
		h = &history[i];

		if (0 != (ZBX_DC_FLAGS_NOT_FOR_MODULES & h->flags))
			continue;

		if (NULL == (item_info = (zbx_item_info_t *)zbx_hashset_search(items_info, &h->itemid)))
		{
			THIS_SHOULD_NEVER_HAPPEN;
			continue;
		}

		item = item_info->item;

		if (NULL == (host_info = (zbx_host_info_t *)zbx_hashset_search(hosts_info, &item->host.hostid)))
		{
			THIS_SHOULD_NEVER_HAPPEN;
			continue;
		}

		if (0 != connector_filters->values_num)
		{
			int	k;

			for (k = 0; k < connector_filters->values_num; k++)
			{
				if (SUCCEED == zbx_match_tags(connector_filters->values[k].tags_evaltype,
						&connector_filters->values[k].connector_tags, &item_info->item_tags))
				{
					zbx_vector_uint64_append(&connector_object.ids,
							connector_filters->values[k].connectorid);
				}
			}

			if (0 == connector_object.ids.values_num && FAIL == history_export_enabled)
				continue;
		}

		zbx_json_clean(&json);

		zbx_json_addobject(&json,ZBX_PROTO_TAG_HOST);
		zbx_json_addstring(&json, ZBX_PROTO_TAG_HOST, item->host.host, ZBX_JSON_TYPE_STRING);
		zbx_json_addstring(&json, ZBX_PROTO_TAG_NAME, item->host.name, ZBX_JSON_TYPE_STRING);
		zbx_json_close(&json);

		zbx_json_addarray(&json, ZBX_PROTO_TAG_GROUPS);

		for (j = 0; j < host_info->groups.values_num; j++)
			zbx_json_addstring(&json, NULL, host_info->groups.values[j], ZBX_JSON_TYPE_STRING);

		zbx_json_close(&json);

		zbx_json_addarray(&json, ZBX_PROTO_TAG_ITEM_TAGS);

		for (j = 0; j < item_info->item_tags.values_num; j++)
		{
			zbx_tag_t	*item_tag = item_info->item_tags.values[j];

			zbx_json_addobject(&json, NULL);
			zbx_json_addstring(&json, ZBX_PROTO_TAG_TAG, item_tag->tag, ZBX_JSON_TYPE_STRING);
			zbx_json_addstring(&json, ZBX_PROTO_TAG_VALUE, item_tag->value, ZBX_JSON_TYPE_STRING);
			zbx_json_close(&json);
		}

		zbx_json_close(&json);
		zbx_json_adduint64(&json, ZBX_PROTO_TAG_ITEMID, item->itemid);

		if (NULL != item_info->name)
			zbx_json_addstring(&json, ZBX_PROTO_TAG_NAME, item_info->name, ZBX_JSON_TYPE_STRING);

		zbx_json_addint64(&json, ZBX_PROTO_TAG_CLOCK, h->ts.sec);
		zbx_json_addint64(&json, ZBX_PROTO_TAG_NS, h->ts.ns);

		switch (h->value_type)
		{
			case ITEM_VALUE_TYPE_FLOAT:
				zbx_json_adddouble(&json, ZBX_PROTO_TAG_VALUE, h->value.dbl);
				break;
			case ITEM_VALUE_TYPE_UINT64:
				zbx_json_adduint64(&json, ZBX_PROTO_TAG_VALUE, h->value.ui64);
				break;
			case ITEM_VALUE_TYPE_STR:
				zbx_json_addstring(&json, ZBX_PROTO_TAG_VALUE, h->value.str, ZBX_JSON_TYPE_STRING);
				break;
			case ITEM_VALUE_TYPE_TEXT:
				zbx_json_addstring(&json, ZBX_PROTO_TAG_VALUE, h->value.str, ZBX_JSON_TYPE_STRING);
				break;
			case ITEM_VALUE_TYPE_LOG:
				zbx_json_addint64(&json, ZBX_PROTO_TAG_LOGTIMESTAMP, h->value.log->timestamp);
				zbx_json_addstring(&json, ZBX_PROTO_TAG_LOGSOURCE,
						ZBX_NULL2EMPTY_STR(h->value.log->source), ZBX_JSON_TYPE_STRING);
				zbx_json_addint64(&json, ZBX_PROTO_TAG_LOGSEVERITY, h->value.log->severity);
				zbx_json_addint64(&json, ZBX_PROTO_TAG_LOGEVENTID, h->value.log->logeventid);
				zbx_json_addstring(&json, ZBX_PROTO_TAG_VALUE, h->value.log->value,
						ZBX_JSON_TYPE_STRING);
				break;
			default:
				THIS_SHOULD_NEVER_HAPPEN;
		}

		zbx_json_adduint64(&json, ZBX_PROTO_TAG_TYPE, h->value_type);

		if (0 != connector_object.ids.values_num)
		{
			connector_object.objectid = item->itemid;
			connector_object.ts = h->ts;
			connector_object.str = json.buffer;

			zbx_connector_serialize_object(data, data_alloc, data_offset, &connector_object);

			zbx_vector_uint64_clear(&connector_object.ids);
		}

		if (SUCCEED == history_export_enabled)
			zbx_history_export_write(json.buffer, json.buffer_size);
	}

	if (SUCCEED == history_export_enabled)
		zbx_history_export_flush();

	zbx_vector_uint64_destroy(&connector_object.ids);
	zbx_json_free(&json);
}

/******************************************************************************
 *                                                                            *
 * Purpose: export history and trends                                         *
 *                                                                            *
 * Parameters: history     - [IN/OUT] array of history data                   *
 *             history_num - [IN] number of history structures                *
 *             itemids     - [IN] the item identifiers                        *
 *                                (used for item lookup)                      *
 *             items       - [IN] the items                                   *
 *             errcodes    - [IN] item error codes                            *
 *             trends      - [IN] trends from cache                           *
 *             trends_num  - [IN] number of trends                            *
 *                                                                            *
 ******************************************************************************/
static void	DCexport_history_and_trends(const zbx_dc_history_t *history, int history_num,
		const zbx_vector_uint64_t *itemids, zbx_history_sync_item_t *items, const int *errcodes,
		const ZBX_DC_TREND *trends, int trends_num, int history_export_enabled,
		zbx_vector_connector_filter_t *connector_filters, unsigned char **data, size_t *data_alloc,
		size_t *data_offset)
{
	int			i, index;
	zbx_vector_uint64_t	hostids, item_info_ids;
	zbx_hashset_t		hosts_info, items_info;
	zbx_history_sync_item_t	*item;
	zbx_item_info_t		item_info;

	zabbix_log(LOG_LEVEL_DEBUG, "In %s() history_num:%d trends_num:%d", __func__, history_num, trends_num);

	zbx_vector_uint64_create(&hostids);
	zbx_vector_uint64_create(&item_info_ids);
	zbx_hashset_create_ext(&items_info, itemids->values_num, ZBX_DEFAULT_UINT64_HASH_FUNC,
			ZBX_DEFAULT_UINT64_COMPARE_FUNC, (zbx_clean_func_t)zbx_item_info_clean,
			ZBX_DEFAULT_MEM_MALLOC_FUNC, ZBX_DEFAULT_MEM_REALLOC_FUNC, ZBX_DEFAULT_MEM_FREE_FUNC);

	for (i = 0; i < history_num; i++)
	{
		const zbx_dc_history_t	*h = &history[i];

		if (0 != (ZBX_DC_FLAGS_NOT_FOR_EXPORT & h->flags))
			continue;

		if (FAIL == (index = zbx_vector_uint64_bsearch(itemids, h->itemid, ZBX_DEFAULT_UINT64_COMPARE_FUNC)))
		{
			THIS_SHOULD_NEVER_HAPPEN;
			continue;
		}

		if (SUCCEED != errcodes[index])
			continue;

		item = &items[index];

		zbx_vector_uint64_append(&hostids, item->host.hostid);
		zbx_vector_uint64_append(&item_info_ids, item->itemid);

		item_info.itemid = item->itemid;
		item_info.name = NULL;
		item_info.item = item;
		zbx_vector_tags_create(&item_info.item_tags);
		zbx_hashset_insert(&items_info, &item_info, sizeof(item_info));
	}

	if (0 == history_num)
	{
		for (i = 0; i < trends_num; i++)
		{
			const ZBX_DC_TREND	*trend = &trends[i];

			if (FAIL == (index = zbx_vector_uint64_bsearch(itemids, trend->itemid,
					ZBX_DEFAULT_UINT64_COMPARE_FUNC)))
			{
				THIS_SHOULD_NEVER_HAPPEN;
				continue;
			}

			if (SUCCEED != errcodes[index])
				continue;

			item = &items[index];

			zbx_vector_uint64_append(&hostids, item->host.hostid);
			zbx_vector_uint64_append(&item_info_ids, item->itemid);

			item_info.itemid = item->itemid;
			item_info.name = NULL;
			item_info.item = item;
			zbx_vector_tags_create(&item_info.item_tags);
			zbx_hashset_insert(&items_info, &item_info, sizeof(item_info));
		}
	}

	if (0 == item_info_ids.values_num)
		goto clean;

	zbx_vector_uint64_sort(&item_info_ids, ZBX_DEFAULT_UINT64_COMPARE_FUNC);
	zbx_vector_uint64_sort(&hostids, ZBX_DEFAULT_UINT64_COMPARE_FUNC);
	zbx_vector_uint64_uniq(&hostids, ZBX_DEFAULT_UINT64_COMPARE_FUNC);

	zbx_hashset_create_ext(&hosts_info, hostids.values_num, ZBX_DEFAULT_UINT64_HASH_FUNC,
			ZBX_DEFAULT_UINT64_COMPARE_FUNC, (zbx_clean_func_t)zbx_host_info_clean,
			ZBX_DEFAULT_MEM_MALLOC_FUNC, ZBX_DEFAULT_MEM_REALLOC_FUNC, ZBX_DEFAULT_MEM_FREE_FUNC);

	db_get_hosts_info_by_hostid(&hosts_info, &hostids);

	db_get_items_info_by_itemid(&items_info, &item_info_ids);

	if (0 != history_num)
	{
		DCexport_history(history, history_num, &hosts_info, &items_info, history_export_enabled,
				connector_filters, data, data_alloc, data_offset);
	}

	if (0 != trends_num)
		DCexport_trends(trends, trends_num, &hosts_info, &items_info);

	zbx_hashset_destroy(&hosts_info);
clean:
	zbx_hashset_destroy(&items_info);
	zbx_vector_uint64_destroy(&item_info_ids);
	zbx_vector_uint64_destroy(&hostids);

	zabbix_log(LOG_LEVEL_DEBUG, "End of %s()", __func__);
}

/******************************************************************************
 *                                                                            *
 * Purpose: export all trends                                                 *
 *                                                                            *
 * Parameters: trends     - [IN] trends from cache                            *
 *             trends_num - [IN] number of trends                             *
 *                                                                            *
 ******************************************************************************/
static void	DCexport_all_trends(const ZBX_DC_TREND *trends, int trends_num)
{
	zbx_history_sync_item_t	*items;
	zbx_vector_uint64_t	itemids;
	int			*errcodes;
	size_t			i, num;

	zabbix_log(LOG_LEVEL_WARNING, "exporting trend data...");

	while (0 < trends_num)
	{
		num = (size_t)MIN(ZBX_HC_SYNC_MAX, trends_num);

		items = (zbx_history_sync_item_t *)zbx_malloc(NULL, sizeof(zbx_history_sync_item_t) * num);
		errcodes = (int *)zbx_malloc(NULL, sizeof(int) * num);

		zbx_vector_uint64_create(&itemids);
		zbx_vector_uint64_reserve(&itemids, num);

		for (i = 0; i < num; i++)
			zbx_vector_uint64_append(&itemids, trends[i].itemid);

		zbx_vector_uint64_sort(&itemids, ZBX_DEFAULT_UINT64_COMPARE_FUNC);

		zbx_dc_config_history_sync_get_items_by_itemids(items, itemids.values, errcodes, num,
				ZBX_ITEM_GET_SYNC_EXPORT);

		DCexport_history_and_trends(NULL, 0, &itemids, items, errcodes, trends, (int)num, FAIL, NULL, NULL, 0,
				0);

		zbx_dc_config_clean_history_sync_items(items, errcodes, num);
		zbx_vector_uint64_destroy(&itemids);
		zbx_free(items);
		zbx_free(errcodes);

		trends += num;
		trends_num -= (int)num;
	}

	zabbix_log(LOG_LEVEL_WARNING, "exporting trend data done");
}

/******************************************************************************
 *                                                                            *
 * Purpose: flush all trends to the database                                  *
 *                                                                            *
 ******************************************************************************/
static void	DCsync_trends(void)
{
	zbx_hashset_iter_t	iter;
	ZBX_DC_TREND		*trends = NULL, *trend;
	int			trends_alloc = 0, trends_num = 0, compression_age;

	zabbix_log(LOG_LEVEL_DEBUG, "In %s() trends_num:%d", __func__, cache->trends_num);

	compression_age = hc_get_history_compression_age();

	zabbix_log(LOG_LEVEL_WARNING, "syncing trend data...");

	LOCK_TRENDS;

	zbx_hashset_iter_reset(&cache->trends, &iter);

	while (NULL != (trend = (ZBX_DC_TREND *)zbx_hashset_iter_next(&iter)))
	{
		if (SUCCEED == zbx_history_requires_trends(trend->value_type) && trend->clock >= compression_age &&
				0 != trend->num)
		{
			DCflush_trend(trend, &trends, &trends_alloc, &trends_num);
		}
	}

	UNLOCK_TRENDS;

	if (SUCCEED == zbx_is_export_enabled(ZBX_FLAG_EXPTYPE_TRENDS) && 0 != trends_num)
		DCexport_all_trends(trends, trends_num);

	if (0 < trends_num)
		qsort(trends, trends_num, sizeof(ZBX_DC_TREND), zbx_trend_compare);

	zbx_db_begin();

	while (trends_num > 0)
		DBflush_trends(trends, &trends_num, NULL);

	zbx_db_commit();

	zbx_free(trends);

	zabbix_log(LOG_LEVEL_WARNING, "syncing trend data done");

	zabbix_log(LOG_LEVEL_DEBUG, "End of %s()", __func__);
}

#define ZBX_FLAGS_TRIGGER_CREATE_NOTHING		0x00
#define ZBX_FLAGS_TRIGGER_CREATE_TRIGGER_EVENT		0x01
#define ZBX_FLAGS_TRIGGER_CREATE_INTERNAL_EVENT		0x02
#define ZBX_FLAGS_TRIGGER_CREATE_EVENT										\
		(ZBX_FLAGS_TRIGGER_CREATE_TRIGGER_EVENT | ZBX_FLAGS_TRIGGER_CREATE_INTERNAL_EVENT)

/******************************************************************************
 *                                                                            *
 * Purpose: 1) calculate changeset of trigger fields to be updated            *
 *          2) generate events                                                *
 *                                                                            *
 * Parameters: trigger      - [IN] trigger to process                         *
 *             add_event_cb - [IN]                                            *
 *             diffs        - [OUT] vector with trigger changes               *
 *                                                                            *
 * Return value: SUCCEED - trigger processed successfully                     *
 *               FAIL    - no changes                                         *
 *                                                                            *
 * Comments: Trigger dependency checks will be done during event processing.  *
 *                                                                            *
 * Event generation depending on trigger value/state changes:                 *
 *                                                                            *
 * From \ To  | OK         | OK(?)      | PROBLEM    | PROBLEM(?) | NONE      *
 *----------------------------------------------------------------------------*
 * OK         | .          | I          | E          | I          | .         *
 *            |            |            |            |            |           *
 * OK(?)      | I          | .          | E,I        | -          | I         *
 *            |            |            |            |            |           *
 * PROBLEM    | E          | I          | E(m)       | I          | .         *
 *            |            |            |            |            |           *
 * PROBLEM(?) | E,I        | -          | E(m),I     | .          | I         *
 *                                                                            *
 * Legend:                                                                    *
 *        'E' - trigger event                                                 *
 *        'I' - internal event                                                *
 *        '.' - nothing                                                       *
 *        '-' - should never happen                                           *
 *                                                                            *
 ******************************************************************************/
static int	process_trigger(zbx_dc_trigger_t *trigger, zbx_add_event_func_t add_event_cb, zbx_vector_ptr_t *diffs)
{
	const char		*new_error;
	int			new_state, new_value, ret = FAIL;
	zbx_uint64_t		flags = ZBX_FLAGS_TRIGGER_DIFF_UNSET, event_flags = ZBX_FLAGS_TRIGGER_CREATE_NOTHING;

	zabbix_log(LOG_LEVEL_DEBUG, "In %s() triggerid:" ZBX_FS_UI64 " value:%d(%d) new_value:%d",
			__func__, trigger->triggerid, trigger->value, trigger->state, trigger->new_value);

	if (TRIGGER_VALUE_UNKNOWN == trigger->new_value)
	{
		new_state = TRIGGER_STATE_UNKNOWN;
		new_value = trigger->value;
	}
	else
	{
		new_state = TRIGGER_STATE_NORMAL;
		new_value = trigger->new_value;
	}
	new_error = (NULL == trigger->new_error ? "" : trigger->new_error);

	if (trigger->state != new_state)
	{
		flags |= ZBX_FLAGS_TRIGGER_DIFF_UPDATE_STATE;
		event_flags |= ZBX_FLAGS_TRIGGER_CREATE_INTERNAL_EVENT;
	}

	if (0 != strcmp(trigger->error, new_error))
		flags |= ZBX_FLAGS_TRIGGER_DIFF_UPDATE_ERROR;

	if (TRIGGER_STATE_NORMAL == new_state)
	{
		if (TRIGGER_VALUE_PROBLEM == new_value)
		{
			if (TRIGGER_VALUE_OK == trigger->value || TRIGGER_TYPE_MULTIPLE_TRUE == trigger->type)
				event_flags |= ZBX_FLAGS_TRIGGER_CREATE_TRIGGER_EVENT;
		}
		else if (TRIGGER_VALUE_OK == new_value)
		{
			if (TRIGGER_VALUE_PROBLEM == trigger->value || 0 == trigger->lastchange)
				event_flags |= ZBX_FLAGS_TRIGGER_CREATE_TRIGGER_EVENT;
		}
	}

	/* check if there is something to be updated */
	if (0 == (flags & ZBX_FLAGS_TRIGGER_DIFF_UPDATE) && 0 == (event_flags & ZBX_FLAGS_TRIGGER_CREATE_EVENT))
		goto out;

	if (NULL != add_event_cb)
	{
		if (0 != (event_flags & ZBX_FLAGS_TRIGGER_CREATE_TRIGGER_EVENT))
		{
			add_event_cb(EVENT_SOURCE_TRIGGERS, EVENT_OBJECT_TRIGGER, trigger->triggerid,
					&trigger->timespec, new_value, trigger->description, trigger->expression,
					trigger->recovery_expression, trigger->priority, trigger->type, &trigger->tags,
					trigger->correlation_mode, trigger->correlation_tag, trigger->value,
					trigger->opdata, trigger->event_name, NULL);
		}

		if (0 != (event_flags & ZBX_FLAGS_TRIGGER_CREATE_INTERNAL_EVENT))
		{
			add_event_cb(EVENT_SOURCE_INTERNAL, EVENT_OBJECT_TRIGGER, trigger->triggerid,
					&trigger->timespec, new_state, NULL, trigger->expression,
					trigger->recovery_expression, 0, 0, &trigger->tags, 0, NULL, 0, NULL, NULL,
					new_error);
		}
	}

	zbx_append_trigger_diff(diffs, trigger->triggerid, trigger->priority, flags, trigger->value, new_state,
			trigger->timespec.sec, new_error);

	ret = SUCCEED;
out:
	zabbix_log(LOG_LEVEL_DEBUG, "End of %s():%s flags:" ZBX_FS_UI64, __func__, zbx_result_string(ret),
			flags);

	return ret;
}

/******************************************************************************
 *                                                                            *
 * Comments: helper function for process_triggers()                           *
 *                                                                            *
 ******************************************************************************/
static int	zbx_trigger_topoindex_compare(const void *d1, const void *d2)
{
	const zbx_dc_trigger_t	*t1 = *(const zbx_dc_trigger_t * const *)d1;
	const zbx_dc_trigger_t	*t2 = *(const zbx_dc_trigger_t * const *)d2;

	ZBX_RETURN_IF_NOT_EQUAL(t1->topoindex, t2->topoindex);

	return 0;
}

/******************************************************************************
 *                                                                            *
 * Purpose: process triggers - calculates property changeset and generates    *
 *          events                                                            *
 *                                                                            *
 * Parameters: triggers     - [IN] triggers to process                        *
 *             add_event_cb - [IN]                                            *
 *             trigger_diff - [OUT] trigger changeset                         *
 *                                                                            *
 * Comments: The trigger_diff changeset must be cleaned by the caller:        *
 *                zbx_vector_ptr_clear_ext(trigger_diff,                      *
 *                              (zbx_clean_func_t)zbx_trigger_diff_free);     *
 *                                                                            *
 ******************************************************************************/
static void	process_triggers(zbx_vector_ptr_t *triggers, zbx_add_event_func_t add_event_cb,
		zbx_vector_ptr_t *trigger_diff)
{
	int	i;

	zabbix_log(LOG_LEVEL_DEBUG, "In %s() values_num:%d", __func__, triggers->values_num);

	if (0 == triggers->values_num)
		goto out;

	zbx_vector_ptr_sort(triggers, zbx_trigger_topoindex_compare);

	for (i = 0; i < triggers->values_num; i++)
		process_trigger((zbx_dc_trigger_t *)triggers->values[i], add_event_cb, trigger_diff);

	zbx_vector_ptr_sort(trigger_diff, ZBX_DEFAULT_UINT64_PTR_COMPARE_FUNC);
out:
	zabbix_log(LOG_LEVEL_DEBUG, "End of %s()", __func__);
}

/******************************************************************************
 *                                                                            *
 * Purpose: re-calculate and update values of triggers related to the items   *
 *                                                                            *
 * Parameters: history           - [IN] array of history data                 *
 *             history_num       - [IN] number of history structures          *
 *             history_itemids   - [IN] the item identifiers                  *
 *                                      (used for item lookup)                *
 *             history_items     - [IN] the items                             *
 *             history_errcodes  - [IN] item error codes                      *
 *             timers            - [IN] trigger timers                        *
 *             add_event_cb      - [IN]                                       *
 *             trigger_diff      - [OUT] trigger updates                      *
 *             itemids           - [OUT] the item identifiers                 *
 *                                      (used for item lookup)                *
 *             timespecs         - [OUT] timestamp for item identifiers       *
 *             trigger_info      - [OUT] triggers                             *
 *             trigger_order     - [OUT] pointer to the list of triggers      *
 *                                                                            *
 ******************************************************************************/
static void	recalculate_triggers(const zbx_dc_history_t *history, int history_num,
		const zbx_vector_uint64_t *history_itemids, const zbx_history_sync_item_t *history_items,
		const int *history_errcodes, const zbx_vector_ptr_t *timers, zbx_add_event_func_t add_event_cb,
		zbx_vector_ptr_t *trigger_diff, zbx_uint64_t *itemids, zbx_timespec_t *timespecs,
		zbx_hashset_t *trigger_info, zbx_vector_ptr_t *trigger_order)
{
	int			i, item_num = 0, timers_num = 0;

	zabbix_log(LOG_LEVEL_DEBUG, "In %s()", __func__);

	if (0 != history_num)
	{
		for (i = 0; i < history_num; i++)
		{
			const zbx_dc_history_t	*h = &history[i];

			if (0 != (ZBX_DC_FLAG_NOVALUE & h->flags))
				continue;

			itemids[item_num] = h->itemid;
			timespecs[item_num] = h->ts;
			item_num++;
		}
	}

	for (i = 0; i < timers->values_num; i++)
	{
		zbx_trigger_timer_t	*timer = (zbx_trigger_timer_t *)timers->values[i];

		if (0 != timer->lock)
			timers_num++;
	}

	if (0 == item_num && 0 == timers_num)
		goto out;

	if (SUCCEED != zbx_hashset_reserve(trigger_info, MAX(100, 2 * item_num + timers_num)))
	{
		THIS_SHOULD_NEVER_HAPPEN;
	}

	zbx_vector_ptr_reserve(trigger_order, trigger_info->num_slots);

	if (0 != item_num)
	{
		zbx_dc_config_history_sync_get_triggers_by_itemids(trigger_info, trigger_order, itemids, timespecs,
				item_num);
		zbx_prepare_triggers((zbx_dc_trigger_t **)trigger_order->values, trigger_order->values_num);
		zbx_determine_items_in_expressions(trigger_order, itemids, item_num);
	}

	if (0 != timers_num)
	{
		int	offset = trigger_order->values_num;

		zbx_dc_get_triggers_by_timers(trigger_info, trigger_order, timers);

		if (offset != trigger_order->values_num)
		{
			zbx_prepare_triggers((zbx_dc_trigger_t **)trigger_order->values + offset,
					trigger_order->values_num - offset);
		}
	}

	zbx_vector_ptr_sort(trigger_order, ZBX_DEFAULT_UINT64_PTR_COMPARE_FUNC);
	zbx_evaluate_expressions(trigger_order, history_itemids, history_items, history_errcodes);
	process_triggers(trigger_order, add_event_cb, trigger_diff);

	zbx_dc_free_triggers(trigger_order);

	zbx_hashset_clear(trigger_info);
	zbx_vector_ptr_clear(trigger_order);
out:
	zabbix_log(LOG_LEVEL_DEBUG, "End of %s()", __func__);
}

static void	DCinventory_value_add(zbx_vector_ptr_t *inventory_values, const zbx_history_sync_item_t *item,
		zbx_dc_history_t *h)
{
	char			value[MAX_BUFFER_LEN];
	const char		*inventory_field;
	zbx_inventory_value_t	*inventory_value;

	if (ITEM_STATE_NOTSUPPORTED == h->state)
		return;

	if (HOST_INVENTORY_AUTOMATIC != item->host.inventory_mode)
		return;

	if (0 != (ZBX_DC_FLAG_UNDEF & h->flags) || 0 != (ZBX_DC_FLAG_NOVALUE & h->flags) ||
			NULL == (inventory_field = zbx_db_get_inventory_field(item->inventory_link)))
	{
		return;
	}

	switch (h->value_type)
	{
		case ITEM_VALUE_TYPE_FLOAT:
			zbx_print_double(value, sizeof(value), h->value.dbl);
			break;
		case ITEM_VALUE_TYPE_UINT64:
			zbx_snprintf(value, sizeof(value), ZBX_FS_UI64, h->value.ui64);
			break;
		case ITEM_VALUE_TYPE_STR:
		case ITEM_VALUE_TYPE_TEXT:
			zbx_strscpy(value, h->value.str);
			break;
		default:
			return;
	}

	zbx_format_value(value, sizeof(value), item->valuemapid, ZBX_NULL2EMPTY_STR(item->units), h->value_type);

	inventory_value = (zbx_inventory_value_t *)zbx_malloc(NULL, sizeof(zbx_inventory_value_t));

	inventory_value->hostid = item->host.hostid;
	inventory_value->idx = item->inventory_link - 1;
	inventory_value->field_name = inventory_field;
	inventory_value->value = zbx_strdup(NULL, value);

	zbx_vector_ptr_append(inventory_values, inventory_value);
}

static void	DCadd_update_inventory_sql(size_t *sql_offset, const zbx_vector_ptr_t *inventory_values)
{
	char	*value_esc;
	int	i;

	for (i = 0; i < inventory_values->values_num; i++)
	{
		const zbx_inventory_value_t	*inventory_value = (zbx_inventory_value_t *)inventory_values->values[i];

		value_esc = zbx_db_dyn_escape_field("host_inventory", inventory_value->field_name, inventory_value->value);

		zbx_snprintf_alloc(&sql, &sql_alloc, sql_offset,
				"update host_inventory set %s='%s' where hostid=" ZBX_FS_UI64 ";\n",
				inventory_value->field_name, value_esc, inventory_value->hostid);

		zbx_db_execute_overflowed_sql(&sql, &sql_alloc, sql_offset);

		zbx_free(value_esc);
	}
}

static void	DCinventory_value_free(zbx_inventory_value_t *inventory_value)
{
	zbx_free(inventory_value->value);
	zbx_free(inventory_value);
}

/******************************************************************************
 *                                                                            *
 * Purpose: frees resources allocated to store str/text/log value             *
 *                                                                            *
 * Parameters: history     - [IN] the history data                            *
 *             history_num - [IN] the number of values in history data        *
 *                                                                            *
 ******************************************************************************/
static void	dc_history_clean_value(zbx_dc_history_t *history)
{
	if (ITEM_STATE_NOTSUPPORTED == history->state)
	{
		zbx_free(history->value.err);
		return;
	}

	if (0 != (ZBX_DC_FLAG_NOVALUE & history->flags))
		return;

	switch (history->value_type)
	{
		case ITEM_VALUE_TYPE_LOG:
			zbx_free(history->value.log->value);
			zbx_free(history->value.log->source);
			zbx_free(history->value.log);
			break;
		case ITEM_VALUE_TYPE_STR:
		case ITEM_VALUE_TYPE_TEXT:
			zbx_free(history->value.str);
			break;
	}
}

/******************************************************************************
 *                                                                            *
 * Purpose: frees resources allocated to store str/text/log values            *
 *                                                                            *
 * Parameters: history     - [IN] the history data                            *
 *             history_num - [IN] the number of values in history data        *
 *                                                                            *
 ******************************************************************************/
static void	hc_free_item_values(zbx_dc_history_t *history, int history_num)
{
	int	i;

	for (i = 0; i < history_num; i++)
		dc_history_clean_value(&history[i]);
}

/******************************************************************************
 *                                                                            *
 * Purpose: sets history data to notsupported                                 *
 *                                                                            *
 * Parameters: history  - [IN] the history data                               *
 *             errmsg   - [IN] the error message                              *
 *                                                                            *
 * Comments: The error message is stored directly and freed with when history *
 *           data is cleaned.                                                 *
 *                                                                            *
 ******************************************************************************/
static void	dc_history_set_error(zbx_dc_history_t *hdata, char *errmsg)
{
	dc_history_clean_value(hdata);
	hdata->value.err = errmsg;
	hdata->state = ITEM_STATE_NOTSUPPORTED;
	hdata->flags |= ZBX_DC_FLAG_UNDEF;
}

/******************************************************************************
 *                                                                            *
 * Purpose: sets history data value                                           *
 *                                                                            *
 * Parameters: hdata      - [IN/OUT] the history data                         *
 *             value_type - [IN] the item value type                          *
 *             value      - [IN] the value to set                             *
 *                                                                            *
 ******************************************************************************/
static void	dc_history_set_value(zbx_dc_history_t *hdata, unsigned char value_type, zbx_variant_t *value)
{
	char	*errmsg = NULL;

	if (FAIL == zbx_variant_to_value_type(value, value_type, CONFIG_DOUBLE_PRECISION, &errmsg))
	{
		dc_history_set_error(hdata, errmsg);
		return;
	}

	switch (value_type)
	{
		case ITEM_VALUE_TYPE_FLOAT:
			dc_history_clean_value(hdata);
			hdata->value.dbl = value->data.dbl;
			break;
		case ITEM_VALUE_TYPE_UINT64:
			dc_history_clean_value(hdata);
			hdata->value.ui64 = value->data.ui64;
			break;
		case ITEM_VALUE_TYPE_STR:
			dc_history_clean_value(hdata);
			hdata->value.str = value->data.str;
			hdata->value.str[zbx_db_strlen_n(hdata->value.str, ZBX_HISTORY_STR_VALUE_LEN)] = '\0';
			break;
		case ITEM_VALUE_TYPE_TEXT:
			dc_history_clean_value(hdata);
			hdata->value.str = value->data.str;
			hdata->value.str[zbx_db_strlen_n(hdata->value.str, ZBX_HISTORY_TEXT_VALUE_LEN)] = '\0';
			break;
		case ITEM_VALUE_TYPE_LOG:
			if (ITEM_VALUE_TYPE_LOG != hdata->value_type)
			{
				dc_history_clean_value(hdata);
				hdata->value.log = (zbx_log_value_t *)zbx_malloc(NULL, sizeof(zbx_log_value_t));
				memset(hdata->value.log, 0, sizeof(zbx_log_value_t));
			}
			hdata->value.log->value = value->data.str;
			hdata->value.str[zbx_db_strlen_n(hdata->value.str, ZBX_HISTORY_LOG_VALUE_LEN)] = '\0';
	}

	hdata->value_type = value_type;
	zbx_variant_set_none(value);
}

/******************************************************************************
 *                                                                            *
 * Purpose: normalize item value by performing truncation of long text        *
 *          values and changes value format according to the item value type  *
 *                                                                            *
 * Parameters: item          - [IN] the item                                  *
 *             hdata         - [IN/OUT] the historical data to process        *
 *                                                                            *
 ******************************************************************************/
static void	normalize_item_value(const zbx_history_sync_item_t *item, zbx_dc_history_t *hdata)
{
	char		*logvalue;
	zbx_variant_t	value_var;

	if (0 != (hdata->flags & ZBX_DC_FLAG_NOVALUE))
		return;

	if (ITEM_STATE_NOTSUPPORTED == hdata->state)
		return;

	if (0 == (hdata->flags & ZBX_DC_FLAG_NOHISTORY))
		hdata->ttl = item->history_sec;

	if (item->value_type == hdata->value_type)
	{
		/* truncate text based values if necessary */
		switch (hdata->value_type)
		{
			case ITEM_VALUE_TYPE_STR:
				hdata->value.str[zbx_db_strlen_n(hdata->value.str, ZBX_HISTORY_STR_VALUE_LEN)] = '\0';
				break;
			case ITEM_VALUE_TYPE_TEXT:
				hdata->value.str[zbx_db_strlen_n(hdata->value.str, ZBX_HISTORY_TEXT_VALUE_LEN)] = '\0';
				break;
			case ITEM_VALUE_TYPE_LOG:
				logvalue = hdata->value.log->value;
				logvalue[zbx_db_strlen_n(logvalue, ZBX_HISTORY_LOG_VALUE_LEN)] = '\0';
				break;
			case ITEM_VALUE_TYPE_FLOAT:
				if (FAIL == zbx_validate_value_dbl(hdata->value.dbl, CONFIG_DOUBLE_PRECISION))
				{
					char	buffer[ZBX_MAX_DOUBLE_LEN + 1];

					dc_history_set_error(hdata, zbx_dsprintf(NULL,
							"Value %s is too small or too large.",
							zbx_print_double(buffer, sizeof(buffer), hdata->value.dbl)));
				}
				break;
		}
		return;
	}

	switch (hdata->value_type)
	{
		case ITEM_VALUE_TYPE_FLOAT:
			zbx_variant_set_dbl(&value_var, hdata->value.dbl);
			break;
		case ITEM_VALUE_TYPE_UINT64:
			zbx_variant_set_ui64(&value_var, hdata->value.ui64);
			break;
		case ITEM_VALUE_TYPE_STR:
		case ITEM_VALUE_TYPE_TEXT:
			zbx_variant_set_str(&value_var, hdata->value.str);
			hdata->value.str = NULL;
			break;
		case ITEM_VALUE_TYPE_LOG:
			zbx_variant_set_str(&value_var, hdata->value.log->value);
			hdata->value.log->value = NULL;
			break;
		default:
			THIS_SHOULD_NEVER_HAPPEN;
			return;
	}

	dc_history_set_value(hdata, item->value_type, &value_var);
	zbx_variant_clear(&value_var);
}

/******************************************************************************
 *                                                                            *
 * Purpose: calculates what item fields must be updated                       *
 *                                                                            *
 * Parameters: item         - [IN/OUT]                                        *
 *             h            - [IN] historical data to process                 *
 *             add_event_cb - [IN]                                            *
 *                                                                            *
 * Return value: The update data. This data must be freed by the caller.      *
 *                                                                            *
 * Comments: Will generate internal events when item state switches.          *
 *                                                                            *
 ******************************************************************************/
static zbx_item_diff_t	*calculate_item_update(zbx_history_sync_item_t *item, const zbx_dc_history_t *h,
		zbx_add_event_func_t add_event_cb)
{
	zbx_uint64_t	flags = 0;
	const char	*item_error = NULL;
	zbx_item_diff_t	*diff;

	if (0 != (ZBX_DC_FLAG_META & h->flags))
	{
		if (item->lastlogsize != h->lastlogsize)
			flags |= ZBX_FLAGS_ITEM_DIFF_UPDATE_LASTLOGSIZE;

		if (item->mtime != h->mtime)
			flags |= ZBX_FLAGS_ITEM_DIFF_UPDATE_MTIME;
	}

	if (h->state != item->state)
	{
		flags |= ZBX_FLAGS_ITEM_DIFF_UPDATE_STATE;

		if (ITEM_STATE_NOTSUPPORTED == h->state)
		{
			zabbix_log(LOG_LEVEL_WARNING, "item \"%s:%s\" became not supported: %s",
					item->host.host, item->key_orig, h->value.str);

			if (NULL != add_event_cb)
			{
				add_event_cb(EVENT_SOURCE_INTERNAL, EVENT_OBJECT_ITEM, item->itemid, &h->ts, h->state,
						NULL, NULL, NULL, 0, 0, NULL, 0, NULL, 0, NULL, NULL, h->value.err);
			}

			if (0 != strcmp(ZBX_NULL2EMPTY_STR(item->error), h->value.err))
				item_error = h->value.err;
		}
		else
		{
			zabbix_log(LOG_LEVEL_WARNING, "item \"%s:%s\" became supported",
					item->host.host, item->key_orig);

			if (NULL != add_event_cb)
			{
				/* we know it's EVENT_OBJECT_ITEM because LLDRULE that becomes */
				/* supported is handled in lld_process_discovery_rule()        */
				add_event_cb(EVENT_SOURCE_INTERNAL, EVENT_OBJECT_ITEM, item->itemid, &h->ts, h->state,
						NULL, NULL, NULL, 0, 0, NULL, 0, NULL, 0, NULL, NULL, NULL);
			}

			item_error = "";
		}
	}
	else if (ITEM_STATE_NOTSUPPORTED == h->state && 0 != strcmp(ZBX_NULL2EMPTY_STR(item->error), h->value.err))
	{
		zabbix_log(LOG_LEVEL_WARNING, "error reason for \"%s:%s\" changed: %s", item->host.host,
				item->key_orig, h->value.err);

		item_error = h->value.err;
	}

	if (NULL != item_error)
		flags |= ZBX_FLAGS_ITEM_DIFF_UPDATE_ERROR;

	if (0 == flags)
		return NULL;

	diff = (zbx_item_diff_t *)zbx_malloc(NULL, sizeof(zbx_item_diff_t));
	diff->itemid = item->itemid;
	diff->flags = flags;

	if (0 != (ZBX_FLAGS_ITEM_DIFF_UPDATE_LASTLOGSIZE & flags))
		diff->lastlogsize = h->lastlogsize;

	if (0 != (ZBX_FLAGS_ITEM_DIFF_UPDATE_MTIME & flags))
		diff->mtime = h->mtime;

	if (0 != (ZBX_FLAGS_ITEM_DIFF_UPDATE_STATE & flags))
	{
		diff->state = h->state;
		item->state = h->state;
	}

	if (0 != (ZBX_FLAGS_ITEM_DIFF_UPDATE_ERROR & flags))
		diff->error = item_error;

	return diff;
}

/******************************************************************************
 *                                                                            *
 * Purpose: update item data and inventory in database                        *
 *                                                                            *
 * Parameters: item_diff        - item changes                                *
 *             inventory_values - inventory values                            *
 *                                                                            *
 ******************************************************************************/
static void	DBmass_update_items(const zbx_vector_ptr_t *item_diff, const zbx_vector_ptr_t *inventory_values)
{
	size_t	sql_offset = 0;
	int	i;

	zabbix_log(LOG_LEVEL_DEBUG, "In %s()", __func__);

	for (i = 0; i < item_diff->values_num; i++)
	{
		zbx_item_diff_t	*diff;

		diff = (zbx_item_diff_t *)item_diff->values[i];
		if (0 != (ZBX_FLAGS_ITEM_DIFF_UPDATE_DB & diff->flags))
			break;
	}

	if (i != item_diff->values_num || 0 != inventory_values->values_num)
	{
		zbx_db_begin_multiple_update(&sql, &sql_alloc, &sql_offset);

		if (i != item_diff->values_num)
		{
			zbx_db_save_item_changes(&sql, &sql_alloc, &sql_offset, item_diff,
					ZBX_FLAGS_ITEM_DIFF_UPDATE_DB);
		}

		if (0 != inventory_values->values_num)
			DCadd_update_inventory_sql(&sql_offset, inventory_values);

		zbx_db_end_multiple_update(&sql, &sql_alloc, &sql_offset);

		if (sql_offset > 16)	/* In ORACLE always present begin..end; */
			zbx_db_execute("%s", sql);

		zbx_dc_config_update_inventory_values(inventory_values);
	}

	zabbix_log(LOG_LEVEL_DEBUG, "End of %s()", __func__);
}

/******************************************************************************
 *                                                                            *
 * Purpose: prepare itemdiff after receiving new values                       *
 *                                                                            *
 * Parameters: history     - array of history data                            *
 *             history_num - number of history structures                     *
 *             item_diff   - vector to store prepared diff                    *
 *                                                                            *
 ******************************************************************************/
static void	DCmass_proxy_prepare_itemdiff(zbx_dc_history_t *history, int history_num, zbx_vector_ptr_t *item_diff)
{
	int	i;

	zabbix_log(LOG_LEVEL_DEBUG, "In %s()", __func__);

	zbx_vector_ptr_reserve(item_diff, history_num);

	for (i = 0; i < history_num; i++)
	{
		zbx_item_diff_t	*diff = (zbx_item_diff_t *)zbx_malloc(NULL, sizeof(zbx_item_diff_t));

		diff->itemid = history[i].itemid;
		diff->state = history[i].state;
		diff->flags = ZBX_FLAGS_ITEM_DIFF_UPDATE_STATE;

		if (0 != (ZBX_DC_FLAG_META & history[i].flags))
		{
			diff->lastlogsize = history[i].lastlogsize;
			diff->mtime = history[i].mtime;
			diff->flags |= ZBX_FLAGS_ITEM_DIFF_UPDATE_LASTLOGSIZE | ZBX_FLAGS_ITEM_DIFF_UPDATE_MTIME;
		}

		zbx_vector_ptr_append(item_diff, diff);
	}

	zabbix_log(LOG_LEVEL_DEBUG, "End of %s()", __func__);
}

/******************************************************************************
 *                                                                            *
 * Purpose: update items info after new value is received                     *
 *                                                                            *
 * Parameters: item_diff - diff of items to be updated                        *
 *                                                                            *
 ******************************************************************************/
static void	DBmass_proxy_update_items(zbx_vector_ptr_t *item_diff)
{
	zabbix_log(LOG_LEVEL_DEBUG, "In %s()", __func__);

	if (0 != item_diff->values_num)
	{
		size_t	sql_offset = 0;

		zbx_vector_ptr_sort(item_diff, ZBX_DEFAULT_UINT64_PTR_COMPARE_FUNC);

		zbx_db_begin_multiple_update(&sql, &sql_alloc, &sql_offset);

		zbx_db_save_item_changes(&sql, &sql_alloc, &sql_offset, item_diff,
				ZBX_FLAGS_ITEM_DIFF_UPDATE_LASTLOGSIZE | ZBX_FLAGS_ITEM_DIFF_UPDATE_MTIME);

		zbx_db_end_multiple_update(&sql, &sql_alloc, &sql_offset);

		if (sql_offset > 16)	/* In ORACLE always present begin..end; */
			zbx_db_execute("%s", sql);
	}

	zabbix_log(LOG_LEVEL_DEBUG, "End of %s()", __func__);
}

typedef struct
{
	char	*table_name;
	char	*sql;
	size_t	sql_alloc, sql_offset;
}
zbx_history_dupl_select_t;

static int	history_value_compare_func(const void *d1, const void *d2)
{
	const zbx_dc_history_t	*i1 = *(const zbx_dc_history_t * const *)d1;
	const zbx_dc_history_t	*i2 = *(const zbx_dc_history_t * const *)d2;

	ZBX_RETURN_IF_NOT_EQUAL(i1->itemid, i2->itemid);
	ZBX_RETURN_IF_NOT_EQUAL(i1->value_type, i2->value_type);
	ZBX_RETURN_IF_NOT_EQUAL(i1->ts.sec, i2->ts.sec);
	ZBX_RETURN_IF_NOT_EQUAL(i1->ts.ns, i2->ts.ns);

	return 0;
}

static void	vc_flag_duplicates(zbx_vector_ptr_t *history_index, zbx_vector_ptr_t *duplicates)
{
	int	i;

	zabbix_log(LOG_LEVEL_DEBUG, "In %s()", __func__);

	for (i = 0; i < duplicates->values_num; i++)
	{
		int	idx_cached;

		if (FAIL != (idx_cached = zbx_vector_ptr_bsearch(history_index, duplicates->values[i],
				history_value_compare_func)))
		{
			zbx_dc_history_t	*cached_value = (zbx_dc_history_t *)history_index->values[idx_cached];

			dc_history_clean_value(cached_value);
			cached_value->flags |= ZBX_DC_FLAGS_NOT_FOR_HISTORY;
		}
	}

	zabbix_log(LOG_LEVEL_DEBUG, "End of %s()", __func__);
}

static void	db_fetch_duplicates(zbx_history_dupl_select_t *query, unsigned char value_type,
		zbx_vector_ptr_t *duplicates)
{
	zbx_db_result_t	result;
	zbx_db_row_t	row;

	if (NULL == query->sql)
		return;

	result = zbx_db_select("%s", query->sql);

	while (NULL != (row = zbx_db_fetch(result)))
	{
		zbx_dc_history_t	*d = (zbx_dc_history_t *)zbx_malloc(NULL, sizeof(zbx_dc_history_t));

		ZBX_STR2UINT64(d->itemid, row[0]);
		d->ts.sec = atoi(row[1]);
		d->ts.ns = atoi(row[2]);

		d->value_type = value_type;

		zbx_vector_ptr_append(duplicates, d);
	}
	zbx_db_free_result(result);

	zbx_free(query->sql);
}

static void	remove_history_duplicates(zbx_vector_ptr_t *history)
{
	int				i;
	zbx_history_dupl_select_t	select_flt = {.table_name = "history"},
					select_uint = {.table_name = "history_uint"},
					select_str = {.table_name = "history_str"},
					select_log = {.table_name = "history_log"},
					select_text = {.table_name = "history_text"};
	zbx_vector_ptr_t		duplicates, history_index;

	zabbix_log(LOG_LEVEL_DEBUG, "In %s()", __func__);

	zbx_vector_ptr_create(&duplicates);
	zbx_vector_ptr_create(&history_index);

	zbx_vector_ptr_append_array(&history_index, history->values, history->values_num);
	zbx_vector_ptr_sort(&history_index, history_value_compare_func);

	for (i = 0; i < history_index.values_num; i++)
	{
		zbx_dc_history_t		*h = history_index.values[i];
		zbx_history_dupl_select_t	*select_ptr;
		char				*separator = " or";

		if (h->value_type == ITEM_VALUE_TYPE_FLOAT)
			select_ptr = &select_flt;
		else if (h->value_type == ITEM_VALUE_TYPE_UINT64)
			select_ptr = &select_uint;
		else if (h->value_type == ITEM_VALUE_TYPE_STR)
			select_ptr = &select_str;
		else if (h->value_type == ITEM_VALUE_TYPE_LOG)
			select_ptr = &select_log;
		else if (h->value_type == ITEM_VALUE_TYPE_TEXT)
			select_ptr = &select_text;
		else
			continue;

		if (NULL == select_ptr->sql)
		{
			zbx_snprintf_alloc(&select_ptr->sql, &select_ptr->sql_alloc, &select_ptr->sql_offset,
					"select itemid,clock,ns"
					" from %s"
					" where", select_ptr->table_name);
			separator = "";
		}

		zbx_snprintf_alloc(&select_ptr->sql, &select_ptr->sql_alloc, &select_ptr->sql_offset,
				"%s (itemid=" ZBX_FS_UI64 " and clock=%d and ns=%d)", separator , h->itemid,
				h->ts.sec, h->ts.ns);
	}

	db_fetch_duplicates(&select_flt, ITEM_VALUE_TYPE_FLOAT, &duplicates);
	db_fetch_duplicates(&select_uint, ITEM_VALUE_TYPE_UINT64, &duplicates);
	db_fetch_duplicates(&select_str, ITEM_VALUE_TYPE_STR, &duplicates);
	db_fetch_duplicates(&select_log, ITEM_VALUE_TYPE_LOG, &duplicates);
	db_fetch_duplicates(&select_text, ITEM_VALUE_TYPE_TEXT, &duplicates);

	vc_flag_duplicates(&history_index, &duplicates);

	zbx_vector_ptr_clear_ext(&duplicates, (zbx_clean_func_t)zbx_ptr_free);
	zbx_vector_ptr_destroy(&duplicates);
	zbx_vector_ptr_destroy(&history_index);

	zabbix_log(LOG_LEVEL_DEBUG, "End of %s()", __func__);
}

static int	add_history(zbx_dc_history_t *history, int history_num, zbx_vector_ptr_t *history_values, int *ret_flush)
{
	int	i, ret = SUCCEED;

	for (i = 0; i < history_num; i++)
	{
		zbx_dc_history_t	*h = &history[i];

		if (0 != (ZBX_DC_FLAGS_NOT_FOR_HISTORY & h->flags))
			continue;

		zbx_vector_ptr_append(history_values, h);
	}

	if (0 != history_values->values_num)
		ret = zbx_vc_add_values(history_values, ret_flush);

	return ret;
}

/******************************************************************************
 *                                                                            *
 * Purpose: inserting new history data after new value is received            *
 *                                                                            *
 * Parameters: history     - array of history data                            *
 *             history_num - number of history structures                     *
 *                                                                            *
 ******************************************************************************/
static int	DBmass_add_history(zbx_dc_history_t *history, int history_num)
{
	int			ret, ret_flush = FLUSH_SUCCEED, num;
	zbx_vector_ptr_t	history_values;

	zabbix_log(LOG_LEVEL_DEBUG, "In %s()", __func__);

	zbx_vector_ptr_create(&history_values);
	zbx_vector_ptr_reserve(&history_values, history_num);

	if (FAIL == (ret = add_history(history, history_num, &history_values, &ret_flush)) &&
			FLUSH_DUPL_REJECTED == ret_flush)
	{
		num = history_values.values_num;
		remove_history_duplicates(&history_values);
		zbx_vector_ptr_clear(&history_values);

		if (SUCCEED == (ret = add_history(history, history_num, &history_values, &ret_flush)))
			zabbix_log(LOG_LEVEL_WARNING, "skipped %d duplicates", num - history_values.values_num);
	}

	zbx_vector_ptr_destroy(&history_values);

	zabbix_log(LOG_LEVEL_DEBUG, "End of %s()", __func__);

	return ret;
}

/******************************************************************************
 *                                                                            *
 * Purpose: helper function for DCmass_proxy_add_history()                    *
 *                                                                            *
 * Comment: this function is meant for items with value_type other than       *
 *          ITEM_VALUE_TYPE_LOG not containing meta information in result     *
 *                                                                            *
 ******************************************************************************/
static void	dc_add_proxy_history(zbx_dc_history_t *history, int history_num)
{
	int		i, now, history_count = 0;
	unsigned int	flags;
	char		buffer[64], *pvalue;
	zbx_db_insert_t	db_insert;

	now = (int)time(NULL);
	zbx_db_insert_prepare(&db_insert, "proxy_history", "itemid", "clock", "ns", "value", "flags", "write_clock",
			NULL);

	for (i = 0; i < history_num; i++)
	{
		const zbx_dc_history_t	*h = &history[i];

		if (0 != (h->flags & ZBX_DC_FLAG_UNDEF))
			continue;

		if (0 != (h->flags & ZBX_DC_FLAG_META))
			continue;

		if (ITEM_STATE_NOTSUPPORTED == h->state)
			continue;

		if (0 == (h->flags & ZBX_DC_FLAG_NOVALUE))
		{
			switch (h->value_type)
			{
				case ITEM_VALUE_TYPE_FLOAT:
					zbx_snprintf(pvalue = buffer, sizeof(buffer), ZBX_FS_DBL64, h->value.dbl);
					break;
				case ITEM_VALUE_TYPE_UINT64:
					zbx_snprintf(pvalue = buffer, sizeof(buffer), ZBX_FS_UI64, h->value.ui64);
					break;
				case ITEM_VALUE_TYPE_STR:
				case ITEM_VALUE_TYPE_TEXT:
					pvalue = h->value.str;
					break;
				case ITEM_VALUE_TYPE_LOG:
					continue;
				default:
					THIS_SHOULD_NEVER_HAPPEN;
					continue;
			}
			flags = 0;
		}
		else
		{
			flags = ZBX_PROXY_HISTORY_FLAG_NOVALUE;
			pvalue = (char *)"";
		}

		history_count++;
		zbx_db_insert_add_values(&db_insert, h->itemid, h->ts.sec, h->ts.ns, pvalue, flags, now);
	}

	zbx_change_proxy_history_count(history_count);
	zbx_db_insert_execute(&db_insert);
	zbx_db_insert_clean(&db_insert);
}

/******************************************************************************
 *                                                                            *
 * Purpose: helper function for DCmass_proxy_add_history()                    *
 *                                                                            *
 * Comment: this function is meant for items with value_type other than       *
 *          ITEM_VALUE_TYPE_LOG containing meta information in result         *
 *                                                                            *
 ******************************************************************************/
static void	dc_add_proxy_history_meta(zbx_dc_history_t *history, int history_num)
{
	int		i, now, history_count = 0;
	char		buffer[64], *pvalue;
	zbx_db_insert_t	db_insert;

	now = (int)time(NULL);
	zbx_db_insert_prepare(&db_insert, "proxy_history", "itemid", "clock", "ns", "value", "lastlogsize", "mtime",
			"flags", "write_clock", NULL);

	for (i = 0; i < history_num; i++)
	{
		unsigned int		flags = ZBX_PROXY_HISTORY_FLAG_META;
		const zbx_dc_history_t	*h = &history[i];

		if (ITEM_STATE_NOTSUPPORTED == h->state)
			continue;

		if (0 != (h->flags & ZBX_DC_FLAG_UNDEF))
			continue;

		if (0 == (h->flags & ZBX_DC_FLAG_META))
			continue;

		if (ITEM_VALUE_TYPE_LOG == h->value_type)
			continue;

		if (0 == (h->flags & ZBX_DC_FLAG_NOVALUE))
		{
			switch (h->value_type)
			{
				case ITEM_VALUE_TYPE_FLOAT:
					zbx_snprintf(pvalue = buffer, sizeof(buffer), ZBX_FS_DBL64, h->value.dbl);
					break;
				case ITEM_VALUE_TYPE_UINT64:
					zbx_snprintf(pvalue = buffer, sizeof(buffer), ZBX_FS_UI64, h->value.ui64);
					break;
				case ITEM_VALUE_TYPE_STR:
				case ITEM_VALUE_TYPE_TEXT:
					pvalue = h->value.str;
					break;
				default:
					THIS_SHOULD_NEVER_HAPPEN;
					continue;
			}
		}
		else
		{
			flags |= ZBX_PROXY_HISTORY_FLAG_NOVALUE;
			pvalue = (char *)"";
		}

		history_count++;
		zbx_db_insert_add_values(&db_insert, h->itemid, h->ts.sec, h->ts.ns, pvalue, h->lastlogsize, h->mtime,
				flags, now);
	}

	zbx_change_proxy_history_count(history_count);
	zbx_db_insert_execute(&db_insert);
	zbx_db_insert_clean(&db_insert);
}

/******************************************************************************
 *                                                                            *
 * Purpose: helper function for DCmass_proxy_add_history()                    *
 *                                                                            *
 * Comment: this function is meant for items with value_type                  *
 *          ITEM_VALUE_TYPE_LOG                                               *
 *                                                                            *
 ******************************************************************************/
static void	dc_add_proxy_history_log(zbx_dc_history_t *history, int history_num)
{
	int		i, now, history_count = 0;
	zbx_db_insert_t	db_insert;

	now = (int)time(NULL);

	/* see hc_copy_history_data() for fields that might be uninitialized and need special handling here */
	zbx_db_insert_prepare(&db_insert, "proxy_history", "itemid", "clock", "ns", "timestamp", "source", "severity",
			"value", "logeventid", "lastlogsize", "mtime", "flags", "write_clock", NULL);

	for (i = 0; i < history_num; i++)
	{
		unsigned int		flags;
		zbx_uint64_t		lastlogsize;
		int			mtime;
		const zbx_dc_history_t	*h = &history[i];

		if (ITEM_STATE_NOTSUPPORTED == h->state)
			continue;

		if (ITEM_VALUE_TYPE_LOG != h->value_type)
			continue;

		if (0 == (h->flags & ZBX_DC_FLAG_NOVALUE))
		{
			zbx_log_value_t *log = h->value.log;

			if (0 != (h->flags & ZBX_DC_FLAG_META))
			{
				flags = ZBX_PROXY_HISTORY_FLAG_META;
				lastlogsize = h->lastlogsize;
				mtime = h->mtime;
			}
			else
			{
				flags = 0;
				lastlogsize = 0;
				mtime = 0;
			}

			zbx_db_insert_add_values(&db_insert, h->itemid, h->ts.sec, h->ts.ns, log->timestamp,
					ZBX_NULL2EMPTY_STR(log->source), log->severity, log->value, log->logeventid,
					lastlogsize, mtime, flags, now);
		}
		else
		{
			/* sent to server only if not 0, see proxy_get_history_data() */
			const int	unset_if_novalue = 0;

			flags = ZBX_PROXY_HISTORY_FLAG_META | ZBX_PROXY_HISTORY_FLAG_NOVALUE;

			zbx_db_insert_add_values(&db_insert, h->itemid, h->ts.sec, h->ts.ns, unset_if_novalue, "",
					unset_if_novalue, "", unset_if_novalue, h->lastlogsize, h->mtime, flags, now);
		}
		history_count++;
	}

	zbx_change_proxy_history_count(history_count);
	zbx_db_insert_execute(&db_insert);
	zbx_db_insert_clean(&db_insert);
}

/******************************************************************************
 *                                                                            *
 * Purpose: helper function for DCmass_proxy_add_history()                    *
 *                                                                            *
 ******************************************************************************/
static void	dc_add_proxy_history_notsupported(zbx_dc_history_t *history, int history_num)
{
	int		i, now, history_count = 0;
	zbx_db_insert_t	db_insert;

	now = (int)time(NULL);
	zbx_db_insert_prepare(&db_insert, "proxy_history", "itemid", "clock", "ns", "value", "state", "write_clock",
			NULL);

	for (i = 0; i < history_num; i++)
	{
		const zbx_dc_history_t	*h = &history[i];

		if (ITEM_STATE_NOTSUPPORTED != h->state)
			continue;

		history_count++;
		zbx_db_insert_add_values(&db_insert, h->itemid, h->ts.sec, h->ts.ns, ZBX_NULL2EMPTY_STR(h->value.err),
				(int)h->state, now);
	}

	zbx_change_proxy_history_count(history_count);
	zbx_db_insert_execute(&db_insert);
	zbx_db_insert_clean(&db_insert);
}

/******************************************************************************
 *                                                                            *
 * Purpose: inserting new history data after new value is received            *
 *                                                                            *
 * Parameters: history     - array of history data                            *
 *             history_num - number of history structures                     *
 *                                                                            *
 ******************************************************************************/
static void	DBmass_proxy_add_history(zbx_dc_history_t *history, int history_num)
{
	int	i, h_num = 0, h_meta_num = 0, hlog_num = 0, notsupported_num = 0;

	zabbix_log(LOG_LEVEL_DEBUG, "In %s()", __func__);

	for (i = 0; i < history_num; i++)
	{
		const zbx_dc_history_t	*h = &history[i];

		if (ITEM_STATE_NOTSUPPORTED == h->state)
		{
			notsupported_num++;
			continue;
		}

		switch (h->value_type)
		{
			case ITEM_VALUE_TYPE_LOG:
				hlog_num++;
				break;
			case ITEM_VALUE_TYPE_FLOAT:
			case ITEM_VALUE_TYPE_UINT64:
			case ITEM_VALUE_TYPE_STR:
			case ITEM_VALUE_TYPE_TEXT:
				if (0 != (h->flags & ZBX_DC_FLAG_META))
					h_meta_num++;
				else
					h_num++;
				break;
			case ITEM_VALUE_TYPE_NONE:
				h_num++;
				break;
			default:
				THIS_SHOULD_NEVER_HAPPEN;
		}
	}

	if (0 != h_num)
		dc_add_proxy_history(history, history_num);

	if (0 != h_meta_num)
		dc_add_proxy_history_meta(history, history_num);

	if (0 != hlog_num)
		dc_add_proxy_history_log(history, history_num);

	if (0 != notsupported_num)
		dc_add_proxy_history_notsupported(history, history_num);

	zabbix_log(LOG_LEVEL_DEBUG, "End of %s()", __func__);
}

/******************************************************************************
 *                                                                            *
 * Purpose: prepare history data using items from configuration cache and     *
 *          generate item changes to be applied and host inventory values to  *
 *          be added                                                          *
 *                                                                            *
 * Parameters: history             - [IN/OUT] array of history data           *
 *             itemids             - [IN] the item identifiers                *
 *                                        (used for item lookup)              *
 *             items               - [IN]                                     *
 *             errcodes            - [IN] item error codes                    *
 *             history_num         - [IN] number of history structures        *
 *             add_event_cb        - [IN]                                     *
 *             item_diff           - [OUT] the changes in item data           *
 *             inventory_values    - [OUT] the inventory values to add        *
 *             compression_age     - [IN] history compression age             *
 *             proxy_subscriptions - [IN]                                     *
 *                                                                            *
 ******************************************************************************/
static void	DCmass_prepare_history(zbx_dc_history_t *history, zbx_history_sync_item_t *items, const int *errcodes,
		int history_num, zbx_add_event_func_t add_event_cb, zbx_vector_ptr_t *item_diff,
		zbx_vector_ptr_t *inventory_values, int compression_age, zbx_vector_uint64_pair_t *proxy_subscriptions)
{
	static time_t	last_history_discard = 0;
	time_t		now;
	int		i;

	zabbix_log(LOG_LEVEL_DEBUG, "In %s() history_num:%d", __func__, history_num);

	now = time(NULL);

	for (i = 0; i < history_num; i++)
	{
		zbx_dc_history_t	*h = &history[i];
		zbx_history_sync_item_t	*item;
		zbx_item_diff_t		*diff;

		/* discard history items that are older than compression age */
		if (0 != compression_age && h->ts.sec < compression_age)
		{
			if (SEC_PER_HOUR < (now - last_history_discard)) /* log once per hour */
			{
				zabbix_log(LOG_LEVEL_TRACE, "discarding history that is pointing to"
							" compressed history period");
				last_history_discard = now;
			}

			h->flags |= ZBX_DC_FLAG_UNDEF;
			continue;
		}

		if (SUCCEED != errcodes[i])
		{
			h->flags |= ZBX_DC_FLAG_UNDEF;
			continue;
		}

		item = &items[i];

		if (ITEM_STATUS_ACTIVE != item->status || HOST_STATUS_MONITORED != item->host.status)
		{
			h->flags |= ZBX_DC_FLAG_UNDEF;
			continue;
		}

		if (0 == item->history)
		{
			h->flags |= ZBX_DC_FLAG_NOHISTORY;
		}
		else if (now - h->ts.sec > item->history_sec)
		{
			h->flags |= ZBX_DC_FLAG_NOHISTORY;
			zabbix_log(LOG_LEVEL_WARNING, "item \"%s:%s\" value timestamp \"%s %s\" is outside history "
					"storage period", item->host.host, item->key_orig,
					zbx_date2str(h->ts.sec, NULL), zbx_time2str(h->ts.sec, NULL));
		}

		if (ITEM_VALUE_TYPE_FLOAT == item->value_type || ITEM_VALUE_TYPE_UINT64 == item->value_type)
		{
			if (0 == item->trends)
			{
				h->flags |= ZBX_DC_FLAG_NOTRENDS;
			}
			else if (now - h->ts.sec > item->trends_sec)
			{
				h->flags |= ZBX_DC_FLAG_NOTRENDS;
				zabbix_log(LOG_LEVEL_WARNING, "item \"%s:%s\" value timestamp \"%s %s\" is outside "
						"trends storage period", item->host.host, item->key_orig,
						zbx_date2str(h->ts.sec, NULL), zbx_time2str(h->ts.sec, NULL));
			}
		}
		else
			h->flags |= ZBX_DC_FLAG_NOTRENDS;

		normalize_item_value(item, h);

		/* calculate item update and update already retrieved item status for trigger calculation */
		if (NULL != (diff = calculate_item_update(item, h, add_event_cb)))
			zbx_vector_ptr_append(item_diff, diff);

		DCinventory_value_add(inventory_values, item, h);

		if (0 != item->host.proxy_hostid && FAIL == zbx_is_item_processed_by_server(item->type, item->key_orig))
		{
			zbx_uint64_pair_t	p = {item->host.proxy_hostid, h->ts.sec};

			zbx_vector_uint64_pair_append(proxy_subscriptions, p);
		}
	}

	zbx_vector_ptr_sort(inventory_values, ZBX_DEFAULT_UINT64_PTR_COMPARE_FUNC);
	zbx_vector_ptr_sort(item_diff, ZBX_DEFAULT_UINT64_PTR_COMPARE_FUNC);

	zabbix_log(LOG_LEVEL_DEBUG, "End of %s()", __func__);
}

/******************************************************************************
 *                                                                            *
 * Purpose: prepare history data to share them with loadable modules, sort    *
 *          data by type skipping low-level discovery data, meta information  *
 *          updates and notsupported items                                    *
 *                                                                            *
 * Parameters: history            - [IN] array of history data                *
 *             history_num        - [IN] number of history structures         *
 *             history_<type>     - [OUT] array of historical data of a       *
 *                                  specific data type                        *
 *             history_<type>_num - [OUT] number of values of a specific      *
 *                                  data type                                 *
 *                                                                            *
 ******************************************************************************/
static void	DCmodule_prepare_history(zbx_dc_history_t *history, int history_num, ZBX_HISTORY_FLOAT *history_float,
		int *history_float_num, ZBX_HISTORY_INTEGER *history_integer, int *history_integer_num,
		ZBX_HISTORY_STRING *history_string, int *history_string_num, ZBX_HISTORY_TEXT *history_text,
		int *history_text_num, ZBX_HISTORY_LOG *history_log, int *history_log_num)
{
	zbx_dc_history_t	*h;
	ZBX_HISTORY_FLOAT	*h_float;
	ZBX_HISTORY_INTEGER	*h_integer;
	ZBX_HISTORY_STRING	*h_string;
	ZBX_HISTORY_TEXT	*h_text;
	ZBX_HISTORY_LOG		*h_log;
	int			i;
	const zbx_log_value_t	*log;

	*history_float_num = 0;
	*history_integer_num = 0;
	*history_string_num = 0;
	*history_text_num = 0;
	*history_log_num = 0;

	for (i = 0; i < history_num; i++)
	{
		h = &history[i];

		if (0 != (ZBX_DC_FLAGS_NOT_FOR_MODULES & h->flags))
			continue;

		switch (h->value_type)
		{
			case ITEM_VALUE_TYPE_FLOAT:
				if (NULL == history_float_cbs)
					continue;

				h_float = &history_float[(*history_float_num)++];
				h_float->itemid = h->itemid;
				h_float->clock = h->ts.sec;
				h_float->ns = h->ts.ns;
				h_float->value = h->value.dbl;
				break;
			case ITEM_VALUE_TYPE_UINT64:
				if (NULL == history_integer_cbs)
					continue;

				h_integer = &history_integer[(*history_integer_num)++];
				h_integer->itemid = h->itemid;
				h_integer->clock = h->ts.sec;
				h_integer->ns = h->ts.ns;
				h_integer->value = h->value.ui64;
				break;
			case ITEM_VALUE_TYPE_STR:
				if (NULL == history_string_cbs)
					continue;

				h_string = &history_string[(*history_string_num)++];
				h_string->itemid = h->itemid;
				h_string->clock = h->ts.sec;
				h_string->ns = h->ts.ns;
				h_string->value = h->value.str;
				break;
			case ITEM_VALUE_TYPE_TEXT:
				if (NULL == history_text_cbs)
					continue;

				h_text = &history_text[(*history_text_num)++];
				h_text->itemid = h->itemid;
				h_text->clock = h->ts.sec;
				h_text->ns = h->ts.ns;
				h_text->value = h->value.str;
				break;
			case ITEM_VALUE_TYPE_LOG:
				if (NULL == history_log_cbs)
					continue;

				log = h->value.log;
				h_log = &history_log[(*history_log_num)++];
				h_log->itemid = h->itemid;
				h_log->clock = h->ts.sec;
				h_log->ns = h->ts.ns;
				h_log->value = log->value;
				h_log->source = ZBX_NULL2EMPTY_STR(log->source);
				h_log->timestamp = log->timestamp;
				h_log->logeventid = log->logeventid;
				h_log->severity = log->severity;
				break;
			default:
				THIS_SHOULD_NEVER_HAPPEN;
		}
	}
}

static void	DCmodule_sync_history(int history_float_num, int history_integer_num, int history_string_num,
		int history_text_num, int history_log_num, ZBX_HISTORY_FLOAT *history_float,
		ZBX_HISTORY_INTEGER *history_integer, ZBX_HISTORY_STRING *history_string,
		ZBX_HISTORY_TEXT *history_text, ZBX_HISTORY_LOG *history_log)
{
	if (0 != history_float_num)
	{
		int	i;

		zabbix_log(LOG_LEVEL_DEBUG, "syncing float history data with modules...");

		for (i = 0; NULL != history_float_cbs[i].module; i++)
		{
			zabbix_log(LOG_LEVEL_DEBUG, "... module \"%s\"", history_float_cbs[i].module->name);
			history_float_cbs[i].history_float_cb(history_float, history_float_num);
		}

		zabbix_log(LOG_LEVEL_DEBUG, "synced %d float values with modules", history_float_num);
	}

	if (0 != history_integer_num)
	{
		int	i;

		zabbix_log(LOG_LEVEL_DEBUG, "syncing integer history data with modules...");

		for (i = 0; NULL != history_integer_cbs[i].module; i++)
		{
			zabbix_log(LOG_LEVEL_DEBUG, "... module \"%s\"", history_integer_cbs[i].module->name);
			history_integer_cbs[i].history_integer_cb(history_integer, history_integer_num);
		}

		zabbix_log(LOG_LEVEL_DEBUG, "synced %d integer values with modules", history_integer_num);
	}

	if (0 != history_string_num)
	{
		int	i;

		zabbix_log(LOG_LEVEL_DEBUG, "syncing string history data with modules...");

		for (i = 0; NULL != history_string_cbs[i].module; i++)
		{
			zabbix_log(LOG_LEVEL_DEBUG, "... module \"%s\"", history_string_cbs[i].module->name);
			history_string_cbs[i].history_string_cb(history_string, history_string_num);
		}

		zabbix_log(LOG_LEVEL_DEBUG, "synced %d string values with modules", history_string_num);
	}

	if (0 != history_text_num)
	{
		int	i;

		zabbix_log(LOG_LEVEL_DEBUG, "syncing text history data with modules...");

		for (i = 0; NULL != history_text_cbs[i].module; i++)
		{
			zabbix_log(LOG_LEVEL_DEBUG, "... module \"%s\"", history_text_cbs[i].module->name);
			history_text_cbs[i].history_text_cb(history_text, history_text_num);
		}

		zabbix_log(LOG_LEVEL_DEBUG, "synced %d text values with modules", history_text_num);
	}

	if (0 != history_log_num)
	{
		int	i;

		zabbix_log(LOG_LEVEL_DEBUG, "syncing log history data with modules...");

		for (i = 0; NULL != history_log_cbs[i].module; i++)
		{
			zabbix_log(LOG_LEVEL_DEBUG, "... module \"%s\"", history_log_cbs[i].module->name);
			history_log_cbs[i].history_log_cb(history_log, history_log_num);
		}

		zabbix_log(LOG_LEVEL_DEBUG, "synced %d log values with modules", history_log_num);
	}
}

/******************************************************************************
 *                                                                            *
 * Purpose: prepares history update by checking which values must be stored   *
 *                                                                            *
 * Parameters: history     - [IN/OUT] the history values                      *
 *             history_num - [IN] the number of history values                *
 *                                                                            *
 ******************************************************************************/
static void	proxy_prepare_history(zbx_dc_history_t *history, int history_num)
{
	int			i, *errcodes;
	zbx_history_sync_item_t	*items;
	zbx_vector_uint64_t	itemids;

	zbx_vector_uint64_create(&itemids);
	zbx_vector_uint64_reserve(&itemids, history_num);

	for (i = 0; i < history_num; i++)
		zbx_vector_uint64_append(&itemids, history[i].itemid);

	items = (zbx_history_sync_item_t *)zbx_malloc(NULL, sizeof(zbx_history_sync_item_t) * (size_t)history_num);
	errcodes = (int *)zbx_malloc(NULL, sizeof(int) * (size_t)history_num);

	zbx_dc_config_history_sync_get_items_by_itemids(items, itemids.values, errcodes, (size_t)itemids.values_num,
			ZBX_ITEM_GET_SYNC);

	for (i = 0; i < history_num; i++)
	{
		if (SUCCEED != errcodes[i])
			continue;

		/* store items with enabled history  */
		if (0 != items[i].history)
			continue;

		/* store numeric items to handle data conversion errors on server and trends */
		if (ITEM_VALUE_TYPE_FLOAT == items[i].value_type || ITEM_VALUE_TYPE_UINT64 == items[i].value_type)
			continue;

		/* store discovery rules */
		if (0 != (items[i].flags & ZBX_FLAG_DISCOVERY_RULE))
			continue;

		/* store errors or first value after an error */
		if (ITEM_STATE_NOTSUPPORTED == history[i].state || ITEM_STATE_NOTSUPPORTED == items[i].state)
			continue;

		/* store items linked to host inventory */
		if (0 != items[i].inventory_link)
			continue;

		dc_history_clean_value(history + i);

		/* all checks passed, item value must not be stored in proxy history/sent to server */
		history[i].flags |= ZBX_DC_FLAG_NOVALUE;
	}

	zbx_dc_config_clean_history_sync_items(items, errcodes, (size_t)history_num);
	zbx_free(items);
	zbx_free(errcodes);
	zbx_vector_uint64_destroy(&itemids);
}

static void	sync_proxy_history(int *total_num, int *more)
{
	int			history_num, txn_rc;
	time_t			sync_start;
	zbx_vector_ptr_t	history_items;
	zbx_vector_ptr_t	item_diff;
	zbx_dc_history_t		history[ZBX_HC_SYNC_MAX];

	zbx_vector_ptr_create(&history_items);
	zbx_vector_ptr_reserve(&history_items, ZBX_HC_SYNC_MAX);
	zbx_vector_ptr_create(&item_diff);

	sync_start = time(NULL);

	do
	{
		*more = ZBX_SYNC_DONE;

		LOCK_CACHE;

		hc_pop_items(&history_items);		/* select and take items out of history cache */
		history_num = history_items.values_num;

		UNLOCK_CACHE;

		if (0 == history_num)
			break;

		hc_get_item_values(history, &history_items);	/* copy item data from history cache */
		proxy_prepare_history(history, history_items.values_num);

		DCmass_proxy_prepare_itemdiff(history, history_num, &item_diff);

		do
		{
			zbx_db_begin();

			DBmass_proxy_add_history(history, history_num);
			DBmass_proxy_update_items(&item_diff);
		}
		while (ZBX_DB_DOWN == (txn_rc = zbx_db_commit()));

		LOCK_CACHE;

		hc_push_items(&history_items);	/* return items to history cache */

		if (ZBX_DB_FAIL != txn_rc)
		{
			if (0 != item_diff.values_num)
				zbx_dc_config_items_apply_changes(&item_diff);

			cache->history_num -= history_num;

			if (0 != hc_queue_get_size())
				*more = ZBX_SYNC_MORE;

			UNLOCK_CACHE;

			*total_num += history_num;

			hc_free_item_values(history, history_num);
		}
		else
		{
			*more = ZBX_SYNC_MORE;
			UNLOCK_CACHE;
		}

		zbx_vector_ptr_clear(&history_items);
		zbx_vector_ptr_clear_ext(&item_diff, zbx_default_mem_free_func);

		/* Exit from sync loop if we have spent too much time here */
		/* unless we are doing full sync. This is done to allow    */
		/* syncer process to update their statistics.              */
	}
	while (ZBX_SYNC_MORE == *more && ZBX_HC_SYNC_TIME_MAX >= time(NULL) - sync_start);

	zbx_vector_ptr_destroy(&item_diff);
	zbx_vector_ptr_destroy(&history_items);
}

/******************************************************************************
 *                                                                            *
 * Purpose: flush history cache to database, process triggers of flushed      *
 *          and timer triggers from timer queue                               *
 *                                                                            *
 * Parameters:                                                                *
 *             values_num   - [IN/OUT] the number of synced values            *
 *             triggers_num - [IN/OUT] the number of processed timers         *
 *             events_cbs   - [IN]                                            *
 *             more         - [OUT] a flag indicating the cache emptiness:    *
 *                               ZBX_SYNC_DONE - nothing to sync, go idle     *
 *                               ZBX_SYNC_MORE - more data to sync            *
 *                                                                            *
 * Comments: This function loops syncing history values by 1k batches and     *
 *           processing timer triggers by batches of 500 triggers.            *
 *           Unless full sync is being done the loop is aborted if either     *
 *           timeout has passed or there are no more data to process.         *
 *           The last is assumed when the following is true:                  *
 *            a) history cache is empty or less than 10% of batch values were *
 *               processed (the other items were locked by triggers)          *
 *            b) less than 500 (full batch) timer triggers were processed     *
 *                                                                            *
 ******************************************************************************/
static void	sync_server_history(int *values_num, int *triggers_num,
		const zbx_events_funcs_t *events_cbs, int *more)
{
	static ZBX_HISTORY_FLOAT	*history_float;
	static ZBX_HISTORY_INTEGER	*history_integer;
	static ZBX_HISTORY_STRING	*history_string;
	static ZBX_HISTORY_TEXT		*history_text;
	static ZBX_HISTORY_LOG		*history_log;
	static int			module_enabled = FAIL;
	int				i, history_num, history_float_num, history_integer_num, history_string_num,
					history_text_num, history_log_num, txn_error, compression_age,
					connectors_retrieved = FAIL;
	unsigned int			item_retrieve_mode;
	time_t				sync_start;
	zbx_vector_uint64_t		triggerids ;
	zbx_vector_ptr_t		history_items, trigger_diff, item_diff, inventory_values, trigger_timers,
					trigger_order;
	zbx_vector_uint64_pair_t	trends_diff, proxy_subscriptions;
	zbx_dc_history_t		history[ZBX_HC_SYNC_MAX];
	zbx_uint64_t			trigger_itemids[ZBX_HC_SYNC_MAX];
	zbx_timespec_t			trigger_timespecs[ZBX_HC_SYNC_MAX];
	zbx_history_sync_item_t		*items = NULL;
	int				*errcodes = NULL;
	zbx_vector_uint64_t		itemids;
	zbx_hashset_t			trigger_info;
	unsigned char			*data = NULL;
	size_t				data_alloc = 0, data_offset;
	zbx_vector_connector_filter_t	connector_filters_history, connector_filters_events;

	if (NULL == history_float && NULL != history_float_cbs)
	{
		module_enabled = SUCCEED;
		history_float = (ZBX_HISTORY_FLOAT *)zbx_malloc(history_float,
				ZBX_HC_SYNC_MAX * sizeof(ZBX_HISTORY_FLOAT));
	}

	if (NULL == history_integer && NULL != history_integer_cbs)
	{
		module_enabled = SUCCEED;
		history_integer = (ZBX_HISTORY_INTEGER *)zbx_malloc(history_integer,
				ZBX_HC_SYNC_MAX * sizeof(ZBX_HISTORY_INTEGER));
	}

	if (NULL == history_string && NULL != history_string_cbs)
	{
		module_enabled = SUCCEED;
		history_string = (ZBX_HISTORY_STRING *)zbx_malloc(history_string,
				ZBX_HC_SYNC_MAX * sizeof(ZBX_HISTORY_STRING));
	}

	if (NULL == history_text && NULL != history_text_cbs)
	{
		module_enabled = SUCCEED;
		history_text = (ZBX_HISTORY_TEXT *)zbx_malloc(history_text,
				ZBX_HC_SYNC_MAX * sizeof(ZBX_HISTORY_TEXT));
	}

	if (NULL == history_log && NULL != history_log_cbs)
	{
		module_enabled = SUCCEED;
		history_log = (ZBX_HISTORY_LOG *)zbx_malloc(history_log,
				ZBX_HC_SYNC_MAX * sizeof(ZBX_HISTORY_LOG));
	}

	compression_age = hc_get_history_compression_age();

	zbx_vector_connector_filter_create(&connector_filters_history);
	zbx_vector_connector_filter_create(&connector_filters_events);
	zbx_vector_ptr_create(&inventory_values);
	zbx_vector_ptr_create(&item_diff);
	zbx_vector_ptr_create(&trigger_diff);
	zbx_vector_uint64_pair_create(&trends_diff);
	zbx_vector_uint64_pair_create(&proxy_subscriptions);

	zbx_vector_uint64_create(&triggerids);
	zbx_vector_uint64_reserve(&triggerids, ZBX_HC_SYNC_MAX);

	zbx_vector_ptr_create(&trigger_timers);
	zbx_vector_ptr_reserve(&trigger_timers, ZBX_HC_TIMER_MAX);

	zbx_vector_ptr_create(&history_items);
	zbx_vector_ptr_reserve(&history_items, ZBX_HC_SYNC_MAX);

	zbx_vector_ptr_create(&trigger_order);
	zbx_hashset_create(&trigger_info, 100, ZBX_DEFAULT_UINT64_HASH_FUNC, ZBX_DEFAULT_UINT64_COMPARE_FUNC);

	zbx_vector_uint64_create(&itemids);

	sync_start = time(NULL);

	item_retrieve_mode = 0 == zbx_has_export_dir() ? ZBX_ITEM_GET_SYNC : ZBX_ITEM_GET_SYNC_EXPORT;

	do
	{
		int			trends_num = 0, timers_num = 0, ret = SUCCEED;
		ZBX_DC_TREND		*trends = NULL;

		*more = ZBX_SYNC_DONE;

		LOCK_CACHE;
		hc_pop_items(&history_items);		/* select and take items out of history cache */
		UNLOCK_CACHE;

		if (0 != history_items.values_num)
		{
			if (0 == (history_num = zbx_dc_config_lock_triggers_by_history_items(&history_items, &triggerids)))
			{
				LOCK_CACHE;
				hc_push_items(&history_items);
				UNLOCK_CACHE;
				zbx_vector_ptr_clear(&history_items);
			}
		}
		else
			history_num = 0;

		if (0 != history_num)
		{
			zbx_dc_um_handle_t	*um_handle;

			if (FAIL == connectors_retrieved)
			{
				zbx_dc_config_history_sync_get_connector_filters(&connector_filters_history,
						&connector_filters_events);

				connectors_retrieved = SUCCEED;

				if (0 != connector_filters_history.values_num)
					item_retrieve_mode = ZBX_ITEM_GET_SYNC_EXPORT;
			}

			zbx_vector_ptr_sort(&history_items, ZBX_DEFAULT_UINT64_PTR_COMPARE_FUNC);
			hc_get_item_values(history, &history_items);	/* copy item data from history cache */

			if (NULL == items)
			{
				items = (zbx_history_sync_item_t *)zbx_malloc(NULL, sizeof(zbx_history_sync_item_t) *
						(size_t)ZBX_HC_SYNC_MAX);
			}

			if (NULL == errcodes)
				errcodes = (int *)zbx_malloc(NULL, sizeof(int) * (size_t)ZBX_HC_SYNC_MAX);

			zbx_vector_uint64_reserve(&itemids, history_num);

			for (i = 0; i < history_num; i++)
				zbx_vector_uint64_append(&itemids, history[i].itemid);

			zbx_dc_config_history_sync_get_items_by_itemids(items, itemids.values, errcodes,
					(size_t)history_num, item_retrieve_mode);

			um_handle = zbx_dc_open_user_macros();

			DCmass_prepare_history(history, items, errcodes, history_num,
					events_cbs->add_event_cb, &item_diff,
					&inventory_values, compression_age, &proxy_subscriptions);

			if (FAIL != (ret = DBmass_add_history(history, history_num)))
			{
				zbx_dc_config_items_apply_changes(&item_diff);
				DCmass_update_trends(history, history_num, &trends, &trends_num, compression_age);

				if (0 != trends_num)
					zbx_tfc_invalidate_trends(trends, trends_num);

				do
				{
					zbx_db_begin();

					DBmass_update_items(&item_diff, &inventory_values);
					DBmass_update_trends(trends, trends_num, &trends_diff);

					if (NULL != events_cbs->process_events_cb)
					{
						/* process internal events generated by DCmass_prepare_history() */
						events_cbs->process_events_cb(NULL, NULL);
					}

					if (ZBX_DB_OK == (txn_error = zbx_db_commit()))
					{
						DCupdate_trends(&trends_diff);
					}
					else
					{
						if (NULL != events_cbs->reset_event_recovery_cb)
							events_cbs->reset_event_recovery_cb();
					}
					zbx_vector_uint64_pair_clear(&trends_diff);
				}
				while (ZBX_DB_DOWN == txn_error);
			}

			zbx_dc_close_user_macros(um_handle);

			if (NULL != events_cbs->clean_events_cb)
				events_cbs->clean_events_cb();

			zbx_vector_ptr_clear_ext(&inventory_values, (zbx_clean_func_t)DCinventory_value_free);
			zbx_vector_ptr_clear_ext(&item_diff, (zbx_clean_func_t)zbx_ptr_free);
		}

		if (FAIL != ret)
		{
			/* don't process trigger timers when server is shutting down */
			if (ZBX_IS_RUNNING())
			{
				zbx_dc_get_trigger_timers(&trigger_timers, time(NULL), ZBX_HC_TIMER_SOFT_MAX,
						ZBX_HC_TIMER_MAX);
			}

			timers_num = trigger_timers.values_num;

			if (ZBX_HC_TIMER_SOFT_MAX <= timers_num)
				*more = ZBX_SYNC_MORE;

			if (0 != history_num || 0 != timers_num)
			{
				for (i = 0; i < trigger_timers.values_num; i++)
				{
					zbx_trigger_timer_t	*timer = (zbx_trigger_timer_t *)trigger_timers.values[i];

					if (0 != timer->lock)
						zbx_vector_uint64_append(&triggerids, timer->triggerid);
				}

				do
				{
					zbx_db_begin();

					recalculate_triggers(history, history_num, &itemids, items, errcodes,
							&trigger_timers, events_cbs->add_event_cb, &trigger_diff,
							trigger_itemids,
							trigger_timespecs, &trigger_info, &trigger_order);

					if (NULL != events_cbs->process_events_cb)
					{
						/* process trigger events generated by recalculate_triggers() */
						events_cbs->process_events_cb(&trigger_diff, &triggerids);
					}

					if (0 != trigger_diff.values_num)
						zbx_db_save_trigger_changes(&trigger_diff);

					if (ZBX_DB_OK == (txn_error = zbx_db_commit()))
						zbx_dc_config_triggers_apply_changes(&trigger_diff);
					else if (NULL != events_cbs->clean_events_cb)
						events_cbs->clean_events_cb();

					zbx_vector_ptr_clear_ext(&trigger_diff,
							(zbx_clean_func_t)zbx_trigger_diff_free);
				}
				while (ZBX_DB_DOWN == txn_error);

				if (ZBX_DB_OK == txn_error && NULL != events_cbs->events_update_itservices_cb)
					events_cbs->events_update_itservices_cb();
			}
		}

		if (0 != triggerids.values_num)
		{
			*triggers_num += triggerids.values_num;
			zbx_dc_config_unlock_triggers(&triggerids);
			zbx_vector_uint64_clear(&triggerids);
		}

		if (0 != trigger_timers.values_num)
		{
			zbx_dc_reschedule_trigger_timers(&trigger_timers, time(NULL));
			zbx_vector_ptr_clear(&trigger_timers);
		}

		if (0 != proxy_subscriptions.values_num)
		{
			zbx_vector_uint64_pair_sort(&proxy_subscriptions, ZBX_DEFAULT_UINT64_COMPARE_FUNC);
			zbx_dc_proxy_update_nodata(&proxy_subscriptions);
			zbx_vector_uint64_pair_clear(&proxy_subscriptions);
		}

		if (0 != history_num)
		{
			LOCK_CACHE;
			hc_push_items(&history_items);	/* return items to history cache */
			cache->history_num -= history_num;

			if (0 != hc_queue_get_size())
			{
				/* Continue sync if enough of sync candidates were processed       */
				/* (meaning most of sync candidates are not locked by triggers).   */
				/* Otherwise better to wait a bit for other syncers to unlock      */
				/* items rather than trying and failing to sync locked items over  */
				/* and over again.                                                 */
				if (ZBX_HC_SYNC_MIN_PCNT <= history_num * 100 / history_items.values_num)
					*more = ZBX_SYNC_MORE;
			}

			UNLOCK_CACHE;

			*values_num += history_num;
		}

		if (FAIL != ret)
		{
			int	event_export_enabled = FAIL;

			if (0 != history_num)
			{
				const zbx_dc_history_t	*phistory = NULL;
				const ZBX_DC_TREND	*ptrends = NULL;
				int			history_num_loc = 0, trends_num_loc = 0;
				int			history_export_enabled = FAIL;

				if (SUCCEED == module_enabled)
				{
					DCmodule_prepare_history(history, history_num, history_float, &history_float_num,
							history_integer, &history_integer_num, history_string,
							&history_string_num, history_text, &history_text_num, history_log,
							&history_log_num);

					DCmodule_sync_history(history_float_num, history_integer_num, history_string_num,
							history_text_num, history_log_num, history_float, history_integer,
							history_string, history_text, history_log);
				}

				if (SUCCEED == (history_export_enabled =
						zbx_is_export_enabled(ZBX_FLAG_EXPTYPE_HISTORY)) ||
						0 != connector_filters_history.values_num)
				{
					phistory = history;
					history_num_loc = history_num;
				}

				if (SUCCEED == zbx_is_export_enabled(ZBX_FLAG_EXPTYPE_TRENDS))
				{
					ptrends = trends;
					trends_num_loc = trends_num;
				}

				if (NULL != phistory || NULL != ptrends)
				{
					data_offset = 0;
					DCexport_history_and_trends(phistory, history_num_loc, &itemids, items,
							errcodes, ptrends, trends_num_loc, history_export_enabled,
							&connector_filters_history, &data, &data_alloc, &data_offset);

					if (0 != data_offset)
					{
						zbx_connector_send(ZBX_IPC_CONNECTOR_REQUEST, data,
								(zbx_uint32_t)data_offset);
					}
				}
			}
			else if (0 != timers_num)
			{
				if (FAIL == connectors_retrieved)
				{
					zbx_dc_config_history_sync_get_connector_filters(&connector_filters_history,
								&connector_filters_events);
					connectors_retrieved = SUCCEED;

					if (0 != connector_filters_history.values_num)
						item_retrieve_mode = ZBX_ITEM_GET_SYNC_EXPORT;
				}
			}

			if (SUCCEED == (event_export_enabled = zbx_is_export_enabled(ZBX_FLAG_EXPTYPE_EVENTS)) ||
					0 != connector_filters_events.values_num)
			{
				data_offset = 0;

				if (NULL != events_cbs->export_events_cb)
				{
					events_cbs->export_events_cb(event_export_enabled, &connector_filters_events,
							&data, &data_alloc, &data_offset);
				}

				if (0 != data_offset)
				{
					zbx_connector_send(ZBX_IPC_CONNECTOR_REQUEST, data,
							(zbx_uint32_t)data_offset);
				}
			}
		}

		if (0 != history_num || 0 != timers_num)
		{
			if (NULL != events_cbs->clean_events_cb)
				events_cbs->clean_events_cb();
		}

		if (0 != history_num)
		{
			zbx_free(trends);
			zbx_dc_config_clean_history_sync_items(items, errcodes, (size_t)history_num);

			zbx_vector_ptr_clear(&history_items);
			hc_free_item_values(history, history_num);
		}

		zbx_vector_uint64_clear(&itemids);

		/* Exit from sync loop if we have spent too much time here.       */
		/* This is done to allow syncer process to update its statistics. */
	}
	while (ZBX_SYNC_MORE == *more && ZBX_HC_SYNC_TIME_MAX >= time(NULL) - sync_start);

	zbx_free(items);
	zbx_free(errcodes);
	zbx_free(data);

	zbx_vector_connector_filter_clear_ext(&connector_filters_events, zbx_connector_filter_free);
	zbx_vector_connector_filter_clear_ext(&connector_filters_history, zbx_connector_filter_free);
	zbx_vector_connector_filter_destroy(&connector_filters_events);
	zbx_vector_connector_filter_destroy(&connector_filters_history);
	zbx_vector_ptr_destroy(&trigger_order);
	zbx_hashset_destroy(&trigger_info);

	zbx_vector_uint64_destroy(&itemids);
	zbx_vector_ptr_destroy(&history_items);
	zbx_vector_ptr_destroy(&inventory_values);
	zbx_vector_ptr_destroy(&item_diff);
	zbx_vector_ptr_destroy(&trigger_diff);
	zbx_vector_uint64_pair_destroy(&trends_diff);
	zbx_vector_uint64_pair_destroy(&proxy_subscriptions);

	zbx_vector_ptr_destroy(&trigger_timers);
	zbx_vector_uint64_destroy(&triggerids);
}

/******************************************************************************
 *                                                                            *
 * Purpose: writes updates and new data from history cache to database        *
 *                                                                            *
 * Comments: This function is used to flush history cache at server/proxy     *
 *           exit.                                                            *
 *           Other processes are already terminated, so cache locking is      *
 *           unnecessary.                                                     *
 *                                                                            *
 ******************************************************************************/
static void	sync_history_cache_full(const zbx_events_funcs_t *events_cbs)
{
	int			values_num = 0, triggers_num = 0, more;
	zbx_hashset_iter_t	iter;
	zbx_hc_item_t		*item;
	zbx_binary_heap_t	tmp_history_queue;

	zabbix_log(LOG_LEVEL_DEBUG, "In %s() history_num:%d", __func__, cache->history_num);

	/* History index cache might be full without any space left for queueing items from history index to  */
	/* history queue. The solution: replace the shared-memory history queue with heap-allocated one. Add  */
	/* all items from history index to the new history queue.                                             */
	/*                                                                                                    */
	/* Assertions that must be true.                                                                      */
	/*   * This is the main server or proxy process,                                                      */
	/*   * There are no other users of history index cache stored in shared memory. Other processes       */
	/*     should have quit by this point.                                                                */
	/*   * other parts of the program do not hold pointers to the elements of history queue that is       */
	/*     stored in the shared memory.                                                                   */

	if (0 != (get_program_type_cb() & ZBX_PROGRAM_TYPE_SERVER))
	{
		/* unlock all triggers before full sync so no items are locked by triggers */
		zbx_dc_config_unlock_all_triggers();
	}

	tmp_history_queue = cache->history_queue;

	zbx_binary_heap_create(&cache->history_queue, hc_queue_elem_compare_func, ZBX_BINARY_HEAP_OPTION_EMPTY);
	zbx_hashset_iter_reset(&cache->history_items, &iter);

	/* add all items from history index to the new history queue */
	while (NULL != (item = (zbx_hc_item_t *)zbx_hashset_iter_next(&iter)))
	{
		if (NULL != item->tail)
		{
			item->status = ZBX_HC_ITEM_STATUS_NORMAL;
			hc_queue_item(item);
		}
	}

	if (0 != hc_queue_get_size())
	{
		zabbix_log(LOG_LEVEL_WARNING, "syncing history data...");

		do
		{
<<<<<<< HEAD
			if (0 != (get_program_type_cb() & ZBX_PROGRAM_TYPE_SERVER))
				sync_server_history(&values_num, &triggers_num, &more);
=======
			if (0 != (program_type & ZBX_PROGRAM_TYPE_SERVER))
				sync_server_history(&values_num, &triggers_num, events_cbs, &more);
>>>>>>> aab6be45
			else
				sync_proxy_history(&values_num, &more);

			zabbix_log(LOG_LEVEL_WARNING, "syncing history data... " ZBX_FS_DBL "%%",
					(double)values_num / (cache->history_num + values_num) * 100);
		}
		while (0 != hc_queue_get_size());

		zabbix_log(LOG_LEVEL_WARNING, "syncing history data done");
	}

	zbx_binary_heap_destroy(&cache->history_queue);
	cache->history_queue = tmp_history_queue;

	zabbix_log(LOG_LEVEL_DEBUG, "End of %s()", __func__);
}

/******************************************************************************
 *                                                                            *
 * Purpose: log progress of syncing history data                              *
 *                                                                            *
 ******************************************************************************/
void	zbx_log_sync_history_cache_progress(void)
{
	double		pcnt = -1.0;
	int		ts_last, ts_next, sec;

	LOCK_CACHE;

	if (INT_MAX == cache->history_progress_ts)
	{
		UNLOCK_CACHE;
		return;
	}

	ts_last = cache->history_progress_ts;
	sec = time(NULL);

	if (0 == cache->history_progress_ts)
	{
		cache->history_num_total = cache->history_num;
		cache->history_progress_ts = sec;
	}

	if (ZBX_HC_SYNC_TIME_MAX <= sec - cache->history_progress_ts || 0 == cache->history_num)
	{
		if (0 != cache->history_num_total)
			pcnt = 100 * (double)(cache->history_num_total - cache->history_num) / cache->history_num_total;

		cache->history_progress_ts = (0 == cache->history_num ? INT_MAX : sec);
	}

	ts_next = cache->history_progress_ts;

	UNLOCK_CACHE;

	if (0 == ts_last)
		zabbix_log(LOG_LEVEL_WARNING, "syncing history data in progress... ");

	if (-1.0 != pcnt)
		zabbix_log(LOG_LEVEL_WARNING, "syncing history data... " ZBX_FS_DBL "%%", pcnt);

	if (INT_MAX == ts_next)
		zabbix_log(LOG_LEVEL_WARNING, "syncing history data done");
}

/******************************************************************************
 *                                                                            *
 * Purpose: writes updates and new data from history cache to database        *
 *                                                                            *
 * Parameters:                                                                *
 *             events_cbs   - [IN]                                            *
 *             values_num   - [OUT] the number of synced values               *
 *             triggers_num - [OUT]                                           *
 *             more         - [OUT] a flag indicating the cache emptiness:    *
 *                                ZBX_SYNC_DONE - nothing to sync, go idle    *
 *                                ZBX_SYNC_MORE - more data to sync           *
 *                                                                            *
 ******************************************************************************/
void	zbx_sync_history_cache(const zbx_events_funcs_t *events_cbs, int *values_num, int *triggers_num, int *more)
{
	zabbix_log(LOG_LEVEL_DEBUG, "In %s() history_num:%d", __func__, cache->history_num);

	*values_num = 0;
	*triggers_num = 0;

<<<<<<< HEAD
	if (0 != (get_program_type_cb() & ZBX_PROGRAM_TYPE_SERVER))
		sync_server_history(values_num, triggers_num, more);
=======
	if (0 != (program_type & ZBX_PROGRAM_TYPE_SERVER))
		sync_server_history(values_num, triggers_num, events_cbs, more);
>>>>>>> aab6be45
	else
		sync_proxy_history(values_num, more);
}

/******************************************************************************
 *                                                                            *
 * local history cache                                                        *
 *                                                                            *
 ******************************************************************************/
static void	dc_string_buffer_realloc(size_t len)
{
	if (string_values_alloc >= string_values_offset + len)
		return;

	do
	{
		string_values_alloc += ZBX_STRING_REALLOC_STEP;
	}
	while (string_values_alloc < string_values_offset + len);

	string_values = (char *)zbx_realloc(string_values, string_values_alloc);
}

static dc_item_value_t	*dc_local_get_history_slot(void)
{
	if (ZBX_MAX_VALUES_LOCAL == item_values_num)
		zbx_dc_flush_history();

	if (item_values_alloc == item_values_num)
	{
		item_values_alloc += ZBX_STRUCT_REALLOC_STEP;
		item_values = (dc_item_value_t *)zbx_realloc(item_values, item_values_alloc * sizeof(dc_item_value_t));
	}

	return &item_values[item_values_num++];
}

static void	dc_local_add_history_dbl(zbx_uint64_t itemid, unsigned char item_value_type, const zbx_timespec_t *ts,
		double value_orig, zbx_uint64_t lastlogsize, int mtime, unsigned char flags)
{
	dc_item_value_t	*item_value;

	item_value = dc_local_get_history_slot();

	item_value->itemid = itemid;
	item_value->ts = *ts;
	item_value->item_value_type = item_value_type;
	item_value->value_type = ITEM_VALUE_TYPE_FLOAT;
	item_value->state = ITEM_STATE_NORMAL;
	item_value->flags = flags;

	if (0 != (item_value->flags & ZBX_DC_FLAG_META))
	{
		item_value->lastlogsize = lastlogsize;
		item_value->mtime = mtime;
	}

	if (0 == (item_value->flags & ZBX_DC_FLAG_NOVALUE))
		item_value->value.value_dbl = value_orig;
}

static void	dc_local_add_history_uint(zbx_uint64_t itemid, unsigned char item_value_type, const zbx_timespec_t *ts,
		zbx_uint64_t value_orig, zbx_uint64_t lastlogsize, int mtime, unsigned char flags)
{
	dc_item_value_t	*item_value;

	item_value = dc_local_get_history_slot();

	item_value->itemid = itemid;
	item_value->ts = *ts;
	item_value->item_value_type = item_value_type;
	item_value->value_type = ITEM_VALUE_TYPE_UINT64;
	item_value->state = ITEM_STATE_NORMAL;
	item_value->flags = flags;

	if (0 != (item_value->flags & ZBX_DC_FLAG_META))
	{
		item_value->lastlogsize = lastlogsize;
		item_value->mtime = mtime;
	}

	if (0 == (item_value->flags & ZBX_DC_FLAG_NOVALUE))
		item_value->value.value_uint = value_orig;
}

static void	dc_local_add_history_text(zbx_uint64_t itemid, unsigned char item_value_type, const zbx_timespec_t *ts,
		const char *value_orig, zbx_uint64_t lastlogsize, int mtime, unsigned char flags)
{
	dc_item_value_t	*item_value;

	item_value = dc_local_get_history_slot();

	item_value->itemid = itemid;
	item_value->ts = *ts;
	item_value->item_value_type = item_value_type;
	item_value->value_type = ITEM_VALUE_TYPE_TEXT;
	item_value->state = ITEM_STATE_NORMAL;
	item_value->flags = flags;

	if (0 != (item_value->flags & ZBX_DC_FLAG_META))
	{
		item_value->lastlogsize = lastlogsize;
		item_value->mtime = mtime;
	}

	if (0 == (item_value->flags & ZBX_DC_FLAG_NOVALUE))
	{
		item_value->value.value_str.len = zbx_db_strlen_n(value_orig, ZBX_HISTORY_VALUE_LEN) + 1;
		dc_string_buffer_realloc(item_value->value.value_str.len);

		item_value->value.value_str.pvalue = string_values_offset;
		memcpy(&string_values[string_values_offset], value_orig, item_value->value.value_str.len);
		string_values_offset += item_value->value.value_str.len;
	}
	else
		item_value->value.value_str.len = 0;
}

static void	dc_local_add_history_log(zbx_uint64_t itemid, unsigned char item_value_type, const zbx_timespec_t *ts,
		const zbx_log_t *log, zbx_uint64_t lastlogsize, int mtime, unsigned char flags)
{
	dc_item_value_t	*item_value;

	item_value = dc_local_get_history_slot();

	item_value->itemid = itemid;
	item_value->ts = *ts;
	item_value->item_value_type = item_value_type;
	item_value->value_type = ITEM_VALUE_TYPE_LOG;
	item_value->state = ITEM_STATE_NORMAL;

	item_value->flags = flags;

	if (0 != (item_value->flags & ZBX_DC_FLAG_META))
	{
		item_value->lastlogsize = lastlogsize;
		item_value->mtime = mtime;
	}

	if (0 == (item_value->flags & ZBX_DC_FLAG_NOVALUE))
	{
		item_value->severity = log->severity;
		item_value->logeventid = log->logeventid;
		item_value->timestamp = log->timestamp;

		item_value->value.value_str.len = zbx_db_strlen_n(log->value, ZBX_HISTORY_VALUE_LEN) + 1;

		if (NULL != log->source && '\0' != *log->source)
			item_value->source.len = zbx_db_strlen_n(log->source, ZBX_HISTORY_LOG_SOURCE_LEN) + 1;
		else
			item_value->source.len = 0;
	}
	else
	{
		item_value->value.value_str.len = 0;
		item_value->source.len = 0;
	}

	if (0 != item_value->value.value_str.len + item_value->source.len)
	{
		dc_string_buffer_realloc(item_value->value.value_str.len + item_value->source.len);

		if (0 != item_value->value.value_str.len)
		{
			item_value->value.value_str.pvalue = string_values_offset;
			memcpy(&string_values[string_values_offset], log->value, item_value->value.value_str.len);
			string_values_offset += item_value->value.value_str.len;
		}

		if (0 != item_value->source.len)
		{
			item_value->source.pvalue = string_values_offset;
			memcpy(&string_values[string_values_offset], log->source, item_value->source.len);
			string_values_offset += item_value->source.len;
		}
	}
}

static void	dc_local_add_history_notsupported(zbx_uint64_t itemid, const zbx_timespec_t *ts, const char *error,
		zbx_uint64_t lastlogsize, int mtime, unsigned char flags)
{
	dc_item_value_t	*item_value;

	item_value = dc_local_get_history_slot();

	item_value->itemid = itemid;
	item_value->ts = *ts;
	item_value->state = ITEM_STATE_NOTSUPPORTED;
	item_value->flags = flags;

	if (0 != (item_value->flags & ZBX_DC_FLAG_META))
	{
		item_value->lastlogsize = lastlogsize;
		item_value->mtime = mtime;
	}

	item_value->value.value_str.len = zbx_db_strlen_n(error, ZBX_ITEM_ERROR_LEN) + 1;
	dc_string_buffer_realloc(item_value->value.value_str.len);
	item_value->value.value_str.pvalue = string_values_offset;
	memcpy(&string_values[string_values_offset], error, item_value->value.value_str.len);
	string_values_offset += item_value->value.value_str.len;
}

static void	dc_local_add_history_lld(zbx_uint64_t itemid, const zbx_timespec_t *ts, const char *value_orig)
{
	dc_item_value_t	*item_value;

	item_value = dc_local_get_history_slot();

	item_value->itemid = itemid;
	item_value->ts = *ts;
	item_value->state = ITEM_STATE_NORMAL;
	item_value->flags = ZBX_DC_FLAG_LLD;
	item_value->value.value_str.len = strlen(value_orig) + 1;

	dc_string_buffer_realloc(item_value->value.value_str.len);
	item_value->value.value_str.pvalue = string_values_offset;
	memcpy(&string_values[string_values_offset], value_orig, item_value->value.value_str.len);
	string_values_offset += item_value->value.value_str.len;
}

static void	dc_local_add_history_empty(zbx_uint64_t itemid, unsigned char item_value_type, const zbx_timespec_t *ts,
		unsigned char flags)
{
	dc_item_value_t	*item_value;

	item_value = dc_local_get_history_slot();

	item_value->itemid = itemid;
	item_value->ts = *ts;
	item_value->item_value_type = item_value_type;
	item_value->value_type = ITEM_VALUE_TYPE_NONE;
	item_value->state = ITEM_STATE_NORMAL;
	item_value->flags = flags;
}

/******************************************************************************
 *                                                                            *
 * Purpose: add new value to the cache                                        *
 *                                                                            *
 * Parameters:  itemid          - [IN] the itemid                             *
 *              item_value_type - [IN] the item value type                    *
 *              item_flags      - [IN] the item flags (e. g. lld rule)        *
 *              result          - [IN] agent result containing the value      *
 *                                to add                                      *
 *              ts              - [IN] the value timestamp                    *
 *              state           - [IN] the item state                         *
 *              error           - [IN] the error message in case item state   *
 *                                is ITEM_STATE_NOTSUPPORTED                  *
 *                                                                            *
 ******************************************************************************/
void	zbx_dc_add_history(zbx_uint64_t itemid, unsigned char item_value_type, unsigned char item_flags,
		AGENT_RESULT *result, const zbx_timespec_t *ts, unsigned char state, const char *error)
{
	unsigned char	value_flags;

	if (ITEM_STATE_NOTSUPPORTED == state)
	{
		zbx_uint64_t	lastlogsize;
		int		mtime;

		if (NULL != result && 0 != ZBX_ISSET_META(result))
		{
			value_flags = ZBX_DC_FLAG_META;
			lastlogsize = result->lastlogsize;
			mtime = result->mtime;
		}
		else
		{
			value_flags = 0;
			lastlogsize = 0;
			mtime = 0;
		}
		dc_local_add_history_notsupported(itemid, ts, error, lastlogsize, mtime, value_flags);
		return;
	}

	if (NULL == result)
		return;

	/* allow proxy to send timestamps of empty (throttled etc) values to update nextchecks for queue */
	if (!ZBX_ISSET_VALUE(result) && !ZBX_ISSET_META(result) &&
			0 != (get_program_type_cb() & ZBX_PROGRAM_TYPE_SERVER))
	{
		return;
	}

	value_flags = 0;

	if (!ZBX_ISSET_VALUE(result))
		value_flags |= ZBX_DC_FLAG_NOVALUE;

	if (ZBX_ISSET_META(result))
		value_flags |= ZBX_DC_FLAG_META;

	/* Add data to the local history cache if:                                           */
	/*   1) the NOVALUE flag is set (data contains either meta information or timestamp) */
	/*   2) the NOVALUE flag is not set and value conversion succeeded                   */

	if (0 == (value_flags & ZBX_DC_FLAG_NOVALUE))
	{
		if (0 != (ZBX_FLAG_DISCOVERY_RULE & item_flags))
		{
			if (NULL == ZBX_GET_TEXT_RESULT(result))
				return;

			/* proxy stores low-level discovery (lld) values in db */
			if (0 == (ZBX_PROGRAM_TYPE_SERVER & get_program_type_cb()))
				dc_local_add_history_lld(itemid, ts, result->text);

			return;
		}

		if (ZBX_ISSET_LOG(result))
		{
			dc_local_add_history_log(itemid, item_value_type, ts, result->log, result->lastlogsize,
					result->mtime, value_flags);
		}
		else if (ZBX_ISSET_UI64(result))
		{
			dc_local_add_history_uint(itemid, item_value_type, ts, result->ui64, result->lastlogsize,
					result->mtime, value_flags);
		}
		else if (ZBX_ISSET_DBL(result))
		{
			dc_local_add_history_dbl(itemid, item_value_type, ts, result->dbl, result->lastlogsize,
					result->mtime, value_flags);
		}
		else if (ZBX_ISSET_STR(result))
		{
			dc_local_add_history_text(itemid, item_value_type, ts, result->str, result->lastlogsize,
					result->mtime, value_flags);
		}
		else if (ZBX_ISSET_TEXT(result))
		{
			dc_local_add_history_text(itemid, item_value_type, ts, result->text, result->lastlogsize,
					result->mtime, value_flags);
		}
		else
		{
			THIS_SHOULD_NEVER_HAPPEN;
		}
	}
	else
	{
		if (0 != (value_flags & ZBX_DC_FLAG_META))
		{
			dc_local_add_history_log(itemid, item_value_type, ts, NULL, result->lastlogsize, result->mtime,
					value_flags);
		}
		else
			dc_local_add_history_empty(itemid, item_value_type, ts, value_flags);
	}
}

/******************************************************************************
 *                                                                            *
 * Purpose: add new variant value to the cache                                *
 *                                                                            *
 * Parameters:  itemid          - [IN] the itemid                             *
 *              item_value_type - [IN] the item value type                    *
 *              item_flags      - [IN] the item flags (e. g. lld rule)        *
 *              result          - [IN] agent result containing the value      *
 *                                to add                                      *
 *              ts              - [IN] the value timestamp                    *
 *              state           - [IN] the item state                         *
 *              error           - [IN] the error message in case item state   *
 *                                is ITEM_STATE_NOTSUPPORTED                  *
 *                                                                            *
 ******************************************************************************/
void	zbx_dc_add_history_variant(zbx_uint64_t itemid, unsigned char value_type, unsigned char item_flags,
		zbx_variant_t *value, zbx_timespec_t ts, const zbx_pp_value_opt_t *value_opt)
{
	unsigned char	value_flags = 0;
	zbx_uint64_t	lastlogsize;
	int		mtime;

	if (0 != (value_opt->flags & ZBX_PP_VALUE_OPT_META))
	{
		value_flags = ZBX_DC_FLAG_META;
		lastlogsize = value_opt->lastlogsize;
		mtime = value_opt->mtime;

		value_flags |= ZBX_DC_FLAG_META;
	}
	else
	{
		value_flags = 0;
		lastlogsize = 0;
		mtime = 0;
	}

	if (ZBX_VARIANT_ERR == value->type)
	{
		dc_local_add_history_notsupported(itemid, &ts, value->data.err, lastlogsize, mtime, value_flags);

		return;
	}

	if (ZBX_VARIANT_NONE == value->type)
		value_flags |= ZBX_DC_FLAG_NOVALUE;

	/* allow proxy to send timestamps of empty (throttled etc) values to update nextchecks for queue */
	if (ZBX_DC_FLAG_NOVALUE == (value_flags & (ZBX_DC_FLAG_NOVALUE | ZBX_DC_FLAG_META)) &&
			0 != (get_program_type_cb() & ZBX_PROGRAM_TYPE_SERVER))
	{
		return;
	}

	/* Add data to the local history cache if:                                           */
	/*   1) the NOVALUE flag is set (data contains either meta information or timestamp) */
	/*   2) the NOVALUE flag is not set and value conversion succeeded                   */

	if (0 != (value_flags & ZBX_DC_FLAG_NOVALUE))
	{
		if (0 != (value_flags & ZBX_DC_FLAG_META))
			dc_local_add_history_log(itemid, value_type, &ts, NULL, lastlogsize, mtime, value_flags);
		else
			dc_local_add_history_empty(itemid, value_type, &ts, value_flags);

		return;
	}

	if (0 != (ZBX_FLAG_DISCOVERY_RULE & item_flags))
	{
		if (ZBX_VARIANT_STR != value->type)
			return;

		/* proxy stores low-level discovery (lld) values in db */
		if (0 == (ZBX_PROGRAM_TYPE_SERVER & get_program_type_cb()))
			dc_local_add_history_lld(itemid, &ts, value->data.str);

		return;
	}

	if (0 != (value_opt->flags & ZBX_PP_VALUE_OPT_LOG))
	{
		zbx_log_t	log;

		zbx_variant_convert(value, ZBX_VARIANT_STR);

		log.logeventid = value_opt->logeventid;
		log.severity = value_opt->severity;
		log.timestamp = value_opt->timestamp;
		log.source = value_opt->source;
		log.value = value->data.str;

		dc_local_add_history_log(itemid, value_type, &ts, &log, lastlogsize, mtime, value_flags);

		return;
	}

	switch (value->type)
	{
		case ZBX_VARIANT_UI64:
			dc_local_add_history_uint(itemid, value_type, &ts, value->data.ui64, lastlogsize, mtime,
					value_flags);
			break;
		case ZBX_VARIANT_DBL:
			dc_local_add_history_dbl(itemid, value_type, &ts, value->data.dbl, lastlogsize, mtime,
					value_flags);
			break;
		case ZBX_VARIANT_STR:
			dc_local_add_history_text(itemid, value_type, &ts, value->data.str, lastlogsize, mtime,
					value_flags);
			break;
		default:
			THIS_SHOULD_NEVER_HAPPEN;
	}
}

void	zbx_dc_flush_history(void)
{
	if (0 == item_values_num)
		return;

	LOCK_CACHE;

	hc_add_item_values(item_values, item_values_num);

	cache->history_num += item_values_num;

	UNLOCK_CACHE;

	item_values_num = 0;
	string_values_offset = 0;
}

/******************************************************************************
 *                                                                            *
 * history cache storage                                                      *
 *                                                                            *
 ******************************************************************************/
ZBX_SHMEM_FUNC_IMPL(__hc_index, hc_index_mem)
ZBX_SHMEM_FUNC_IMPL(__hc, hc_mem)

/******************************************************************************
 *                                                                            *
 * Purpose: compares history queue elements                                   *
 *                                                                            *
 ******************************************************************************/
static int	hc_queue_elem_compare_func(const void *d1, const void *d2)
{
	const zbx_binary_heap_elem_t	*e1 = (const zbx_binary_heap_elem_t *)d1;
	const zbx_binary_heap_elem_t	*e2 = (const zbx_binary_heap_elem_t *)d2;

	const zbx_hc_item_t	*item1 = (const zbx_hc_item_t *)e1->data;
	const zbx_hc_item_t	*item2 = (const zbx_hc_item_t *)e2->data;

	/* compare by timestamp of the oldest value */
	return zbx_timespec_compare(&item1->tail->ts, &item2->tail->ts);
}

/******************************************************************************
 *                                                                            *
 * Purpose: free history item data allocated in history cache                 *
 *                                                                            *
 * Parameters: data - [IN] history item data                                  *
 *                                                                            *
 ******************************************************************************/
static void	hc_free_data(zbx_hc_data_t *data)
{
	if (ITEM_STATE_NOTSUPPORTED == data->state)
	{
		__hc_shmem_free_func(data->value.str);
	}
	else
	{
		if (0 == (data->flags & ZBX_DC_FLAG_NOVALUE))
		{
			switch (data->value_type)
			{
				case ITEM_VALUE_TYPE_STR:
				case ITEM_VALUE_TYPE_TEXT:
					__hc_shmem_free_func(data->value.str);
					break;
				case ITEM_VALUE_TYPE_LOG:
					__hc_shmem_free_func(data->value.log->value);

					if (NULL != data->value.log->source)
						__hc_shmem_free_func(data->value.log->source);

					__hc_shmem_free_func(data->value.log);
					break;
			}
		}
	}

	__hc_shmem_free_func(data);
}

/******************************************************************************
 *                                                                            *
 * Purpose: put back item into history queue                                  *
 *                                                                            *
 * Parameters: data - [IN] history item data                                  *
 *                                                                            *
 ******************************************************************************/
static void	hc_queue_item(zbx_hc_item_t *item)
{
	zbx_binary_heap_elem_t	elem = {item->itemid, (const void *)item};

	zbx_binary_heap_insert(&cache->history_queue, &elem);
}

/******************************************************************************
 *                                                                            *
 * Purpose: returns history item by itemid                                    *
 *                                                                            *
 * Parameters: itemid - [IN] the item id                                      *
 *                                                                            *
 * Return value: the history item or NULL if the requested item is not in     *
 *               history cache                                                *
 *                                                                            *
 ******************************************************************************/
static zbx_hc_item_t	*hc_get_item(zbx_uint64_t itemid)
{
	return (zbx_hc_item_t *)zbx_hashset_search(&cache->history_items, &itemid);
}

/******************************************************************************
 *                                                                            *
 * Purpose: adds a new item to history cache                                  *
 *                                                                            *
 * Parameters: itemid - [IN] the item id                                      *
 *                      [IN] the item data                                    *
 *                                                                            *
 * Return value: the added history item                                       *
 *                                                                            *
 ******************************************************************************/
static zbx_hc_item_t	*hc_add_item(zbx_uint64_t itemid, zbx_hc_data_t *data)
{
	zbx_hc_item_t	item_local = {itemid, ZBX_HC_ITEM_STATUS_NORMAL, 0, data, data};

	return (zbx_hc_item_t *)zbx_hashset_insert(&cache->history_items, &item_local, sizeof(item_local));
}

/******************************************************************************
 *                                                                            *
 * Purpose: copies string value to history cache                              *
 *                                                                            *
 * Parameters: str - [IN] the string value                                    *
 *                                                                            *
 * Return value: the copied string or NULL if there was not enough memory     *
 *                                                                            *
 ******************************************************************************/
static char	*hc_mem_value_str_dup(const dc_value_str_t *str)
{
	char	*ptr;

	if (NULL == (ptr = (char *)__hc_shmem_malloc_func(NULL, str->len)))
		return NULL;

	memcpy(ptr, &string_values[str->pvalue], str->len - 1);
	ptr[str->len - 1] = '\0';

	return ptr;
}

/******************************************************************************
 *                                                                            *
 * Purpose: clones string value into history data memory                      *
 *                                                                            *
 * Parameters: dst - [IN/OUT] a reference to the cloned value                 *
 *             str - [IN] the string value to clone                           *
 *                                                                            *
 * Return value: SUCCESS - either there was no need to clone the string       *
 *                         (it was empty or already cloned) or the string was *
 *                          cloned successfully                               *
 *               FAIL    - not enough memory                                  *
 *                                                                            *
 * Comments: This function can be called in loop with the same dst value      *
 *           until it finishes cloning string value.                          *
 *                                                                            *
 ******************************************************************************/
static int	hc_clone_history_str_data(char **dst, const dc_value_str_t *str)
{
	if (0 == str->len)
		return SUCCEED;

	if (NULL != *dst)
		return SUCCEED;

	if (NULL != (*dst = hc_mem_value_str_dup(str)))
		return SUCCEED;

	return FAIL;
}

/******************************************************************************
 *                                                                            *
 * Purpose: clones log value into history data memory                         *
 *                                                                            *
 * Parameters: dst        - [IN/OUT] a reference to the cloned value          *
 *             item_value - [IN] the log value to clone                       *
 *                                                                            *
 * Return value: SUCCESS - the log value was cloned successfully              *
 *               FAIL    - not enough memory                                  *
 *                                                                            *
 * Comments: This function can be called in loop with the same dst value      *
 *           until it finishes cloning log value.                             *
 *                                                                            *
 ******************************************************************************/
static int	hc_clone_history_log_data(zbx_log_value_t **dst, const dc_item_value_t *item_value)
{
	if (NULL == *dst)
	{
		/* using realloc instead of malloc just to suppress 'not used' warning for realloc */
		if (NULL == (*dst = (zbx_log_value_t *)__hc_shmem_realloc_func(NULL, sizeof(zbx_log_value_t))))
			return FAIL;

		memset(*dst, 0, sizeof(zbx_log_value_t));
	}

	if (SUCCEED != hc_clone_history_str_data(&(*dst)->value, &item_value->value.value_str))
		return FAIL;

	if (SUCCEED != hc_clone_history_str_data(&(*dst)->source, &item_value->source))
		return FAIL;

	(*dst)->logeventid = item_value->logeventid;
	(*dst)->severity = item_value->severity;
	(*dst)->timestamp = item_value->timestamp;

	return SUCCEED;
}

/******************************************************************************
 *                                                                            *
 * Purpose: clones item value from local cache into history cache             *
 *                                                                            *
 * Parameters: data       - [IN/OUT] a reference to the cloned value          *
 *             item_value - [IN] the item value                               *
 *                                                                            *
 * Return value: SUCCESS - the item value was cloned successfully             *
 *               FAIL    - not enough memory                                  *
 *                                                                            *
 * Comments: This function can be called in loop with the same data value     *
 *           until it finishes cloning item value.                            *
 *                                                                            *
 ******************************************************************************/
static int	hc_clone_history_data(zbx_hc_data_t **data, const dc_item_value_t *item_value)
{
	if (NULL == *data)
	{
		if (NULL == (*data = (zbx_hc_data_t *)__hc_shmem_malloc_func(NULL, sizeof(zbx_hc_data_t))))
			return FAIL;

		memset(*data, 0, sizeof(zbx_hc_data_t));

		(*data)->state = item_value->state;
		(*data)->ts = item_value->ts;
		(*data)->flags = item_value->flags;
	}

	if (0 != (ZBX_DC_FLAG_META & item_value->flags))
	{
		(*data)->lastlogsize = item_value->lastlogsize;
		(*data)->mtime = item_value->mtime;
	}

	if (ITEM_STATE_NOTSUPPORTED == item_value->state)
	{
		if (NULL == ((*data)->value.str = hc_mem_value_str_dup(&item_value->value.value_str)))
			return FAIL;

		(*data)->value_type = item_value->value_type;
		cache->stats.notsupported_counter++;

		return SUCCEED;
	}

	if (0 != (ZBX_DC_FLAG_LLD & item_value->flags))
	{
		if (NULL == ((*data)->value.str = hc_mem_value_str_dup(&item_value->value.value_str)))
			return FAIL;

		(*data)->value_type = ITEM_VALUE_TYPE_TEXT;

		cache->stats.history_text_counter++;
		cache->stats.history_counter++;

		return SUCCEED;
	}

	if (0 == (ZBX_DC_FLAG_NOVALUE & item_value->flags))
	{
		switch (item_value->value_type)
		{
			case ITEM_VALUE_TYPE_FLOAT:
				(*data)->value.dbl = item_value->value.value_dbl;
				break;
			case ITEM_VALUE_TYPE_UINT64:
				(*data)->value.ui64 = item_value->value.value_uint;
				break;
			case ITEM_VALUE_TYPE_STR:
				if (SUCCEED != hc_clone_history_str_data(&(*data)->value.str,
						&item_value->value.value_str))
				{
					return FAIL;
				}
				break;
			case ITEM_VALUE_TYPE_TEXT:
				if (SUCCEED != hc_clone_history_str_data(&(*data)->value.str,
						&item_value->value.value_str))
				{
					return FAIL;
				}
				break;
			case ITEM_VALUE_TYPE_LOG:
				if (SUCCEED != hc_clone_history_log_data(&(*data)->value.log, item_value))
					return FAIL;
				break;
		}

		switch (item_value->item_value_type)
		{
			case ITEM_VALUE_TYPE_FLOAT:
				cache->stats.history_float_counter++;
				break;
			case ITEM_VALUE_TYPE_UINT64:
				cache->stats.history_uint_counter++;
				break;
			case ITEM_VALUE_TYPE_STR:
				cache->stats.history_str_counter++;
				break;
			case ITEM_VALUE_TYPE_TEXT:
				cache->stats.history_text_counter++;
				break;
			case ITEM_VALUE_TYPE_LOG:
				cache->stats.history_log_counter++;
				break;
		}

		cache->stats.history_counter++;
	}

	(*data)->value_type = item_value->value_type;

	return SUCCEED;
}

/******************************************************************************
 *                                                                            *
 * Purpose: adds item values to the history cache                             *
 *                                                                            *
 * Parameters: values     - [IN] the item values to add                       *
 *             values_num - [IN] the number of item values to add             *
 *                                                                            *
 * Comments: If the history cache is full this function will wait until       *
 *           history syncers processes values freeing enough space to store   *
 *           the new value.                                                   *
 *                                                                            *
 ******************************************************************************/
static void	hc_add_item_values(dc_item_value_t *values, int values_num)
{
	dc_item_value_t	*item_value;
	int		i;
	zbx_hc_item_t	*item;

	for (i = 0; i < values_num; i++)
	{
		zbx_hc_data_t	*data = NULL;

		item_value = &values[i];

		/* a record with metadata and no value can be dropped if  */
		/* the metadata update is copied to the last queued value */
		if (NULL != (item = hc_get_item(item_value->itemid)) &&
				0 != (item_value->flags & ZBX_DC_FLAG_NOVALUE) &&
				0 != (item_value->flags & ZBX_DC_FLAG_META))
		{
			/* skip metadata updates when only one value is queued, */
			/* because the item might be already being processed    */
			if (item->head != item->tail)
			{
				item->head->lastlogsize = item_value->lastlogsize;
				item->head->mtime = item_value->mtime;
				item->head->flags |= ZBX_DC_FLAG_META;
				continue;
			}
		}

		if (SUCCEED != hc_clone_history_data(&data, item_value))
		{
			do
			{
				UNLOCK_CACHE;

				zabbix_log(LOG_LEVEL_DEBUG, "History cache is full. Sleeping for 1 second.");
				sleep(1);

				LOCK_CACHE;
			}
			while (SUCCEED != hc_clone_history_data(&data, item_value));

			item = hc_get_item(item_value->itemid);
		}

		if (NULL == item)
		{
			item = hc_add_item(item_value->itemid, data);
			hc_queue_item(item);
		}
		else
		{
			item->head->next = data;
			item->head = data;
		}
		item->values_num++;
	}
}

/******************************************************************************
 *                                                                            *
 * Purpose: copies item value from history cache into the specified history   *
 *          value                                                             *
 *                                                                            *
 * Parameters: history - [OUT] the history value                              *
 *             itemid  - [IN] the item identifier                             *
 *             data    - [IN] the history data to copy                        *
 *                                                                            *
 * Comments: handling of uninitialized fields in dc_add_proxy_history_log()   *
 *                                                                            *
 ******************************************************************************/
static void	hc_copy_history_data(zbx_dc_history_t *history, zbx_uint64_t itemid, zbx_hc_data_t *data)
{
	history->itemid = itemid;
	history->ts = data->ts;
	history->state = data->state;
	history->flags = data->flags;
	history->lastlogsize = data->lastlogsize;
	history->mtime = data->mtime;

	if (ITEM_STATE_NOTSUPPORTED == data->state)
	{
		history->value.err = zbx_strdup(NULL, data->value.str);
		history->flags |= ZBX_DC_FLAG_UNDEF;
		return;
	}

	history->value_type = data->value_type;

	if (0 == (ZBX_DC_FLAG_NOVALUE & data->flags))
	{
		switch (data->value_type)
		{
			case ITEM_VALUE_TYPE_FLOAT:
				history->value.dbl = data->value.dbl;
				break;
			case ITEM_VALUE_TYPE_UINT64:
				history->value.ui64 = data->value.ui64;
				break;
			case ITEM_VALUE_TYPE_STR:
			case ITEM_VALUE_TYPE_TEXT:
				history->value.str = zbx_strdup(NULL, data->value.str);
				break;
			case ITEM_VALUE_TYPE_LOG:
				history->value.log = (zbx_log_value_t *)zbx_malloc(NULL, sizeof(zbx_log_value_t));
				history->value.log->value = zbx_strdup(NULL, data->value.log->value);

				if (NULL != data->value.log->source)
					history->value.log->source = zbx_strdup(NULL, data->value.log->source);
				else
					history->value.log->source = NULL;

				history->value.log->timestamp = data->value.log->timestamp;
				history->value.log->severity = data->value.log->severity;
				history->value.log->logeventid = data->value.log->logeventid;

				break;
		}
	}
}

/******************************************************************************
 *                                                                            *
 * Purpose: pops the next batch of history items from cache for processing    *
 *                                                                            *
 * Parameters: history_items - [OUT] the locked history items                 *
 *                                                                            *
 * Comments: The history_items must be returned back to history cache with    *
 *           hc_push_items() function after they have been processed.         *
 *                                                                            *
 ******************************************************************************/
static void	hc_pop_items(zbx_vector_ptr_t *history_items)
{
	zbx_binary_heap_elem_t	*elem;
	zbx_hc_item_t		*item;

	while (ZBX_HC_SYNC_MAX > history_items->values_num && FAIL == zbx_binary_heap_empty(&cache->history_queue))
	{
		elem = zbx_binary_heap_find_min(&cache->history_queue);
		item = (zbx_hc_item_t *)elem->data;
		zbx_vector_ptr_append(history_items, item);

		zbx_binary_heap_remove_min(&cache->history_queue);
	}
}

/******************************************************************************
 *                                                                            *
 * Purpose: gets item history values                                          *
 *                                                                            *
 * Parameters: history       - [OUT] the history values                       *
 *             history_items - [IN] the history items                         *
 *                                                                            *
 ******************************************************************************/
static void	hc_get_item_values(zbx_dc_history_t *history, zbx_vector_ptr_t *history_items)
{
	int		i, history_num = 0;
	zbx_hc_item_t	*item;

	/* we don't need to lock history cache because no other processes can  */
	/* change item's history data until it is pushed back to history queue */
	for (i = 0; i < history_items->values_num; i++)
	{
		item = (zbx_hc_item_t *)history_items->values[i];

		if (ZBX_HC_ITEM_STATUS_BUSY == item->status)
			continue;

		hc_copy_history_data(&history[history_num++], item->itemid, item->tail);
	}
}

/******************************************************************************
 *                                                                            *
 * Purpose: push back the processed history items into history cache          *
 *                                                                            *
 * Parameters: history_items - [IN] the history items containing processed    *
 *                                  (available) and busy items                *
 *                                                                            *
 * Comments: This function removes processed value from history cache.        *
 *           If there is no more data for this item, then the item itself is  *
 *           removed from history index.                                      *
 *                                                                            *
 ******************************************************************************/
void	hc_push_items(zbx_vector_ptr_t *history_items)
{
	int		i;
	zbx_hc_item_t	*item;
	zbx_hc_data_t	*data_free;

	for (i = 0; i < history_items->values_num; i++)
	{
		item = (zbx_hc_item_t *)history_items->values[i];

		switch (item->status)
		{
			case ZBX_HC_ITEM_STATUS_BUSY:
				/* reset item status before returning it to queue */
				item->status = ZBX_HC_ITEM_STATUS_NORMAL;
				hc_queue_item(item);
				break;
			case ZBX_HC_ITEM_STATUS_NORMAL:
				item->values_num--;
				data_free = item->tail;
				item->tail = item->tail->next;
				hc_free_data(data_free);
				if (NULL == item->tail)
					zbx_hashset_remove(&cache->history_items, item);
				else
					hc_queue_item(item);
				break;
		}
	}
}

/******************************************************************************
 *                                                                            *
 * Purpose: retrieve the size of history queue                                *
 *                                                                            *
 ******************************************************************************/
int	hc_queue_get_size(void)
{
	return cache->history_queue.elems_num;
}

int	hc_get_history_compression_age(void)
{
#if defined(HAVE_POSTGRESQL)
	zbx_config_t	cfg;
	int		compression_age = 0;

	zbx_config_get(&cfg, ZBX_CONFIG_FLAGS_DB_EXTENSION);

	if (ON == cfg.db.history_compression_status && 0 != cfg.db.history_compress_older)
	{
		compression_age = (int)time(NULL) - cfg.db.history_compress_older;
	}

	zbx_config_clean(&cfg);

	return compression_age;
#else
	return 0;
#endif
}

/******************************************************************************
 *                                                                            *
 * Purpose: Allocate shared memory for trend cache (part of database cache)   *
 *                                                                            *
 * Comments: Is optionally called from zbx_init_database_cache()              *
 *                                                                            *
 ******************************************************************************/

ZBX_SHMEM_FUNC_IMPL(__trend, trend_mem)

static int	init_trend_cache(char **error)
{
	size_t	sz;
	int	ret;

	zabbix_log(LOG_LEVEL_DEBUG, "In %s()", __func__);

	if (SUCCEED != (ret = zbx_mutex_create(&trends_lock, ZBX_MUTEX_TRENDS, error)))
		goto out;

	sz = zbx_shmem_required_size(1, "trend cache", "TrendCacheSize");
	if (SUCCEED != (ret = zbx_shmem_create(&trend_mem, CONFIG_TRENDS_CACHE_SIZE, "trend cache", "TrendCacheSize", 0,
			error)))
	{
		goto out;
	}

	CONFIG_TRENDS_CACHE_SIZE -= sz;

	cache->trends_num = 0;
	cache->trends_last_cleanup_hour = 0;

#define INIT_HASHSET_SIZE	100	/* Should be calculated dynamically based on trends size? */
					/* Still does not make sense to have it more than initial */
					/* item hashset size in configuration cache.              */

	zbx_hashset_create_ext(&cache->trends, INIT_HASHSET_SIZE,
			ZBX_DEFAULT_UINT64_HASH_FUNC, ZBX_DEFAULT_UINT64_COMPARE_FUNC, NULL,
			__trend_shmem_malloc_func, __trend_shmem_realloc_func, __trend_shmem_free_func);

#undef INIT_HASHSET_SIZE
out:
	zabbix_log(LOG_LEVEL_DEBUG, "End of %s()", __func__);

	return ret;
}

/******************************************************************************
 *                                                                            *
 * Purpose: Allocate shared memory for database cache                         *
 *                                                                            *
 ******************************************************************************/
int	zbx_init_database_cache(zbx_get_program_type_f get_program_type, char **error)
{
	int	ret;

	zabbix_log(LOG_LEVEL_DEBUG, "In %s()", __func__);

	get_program_type_cb = get_program_type;

	if (NULL != cache)
	{
		ret = SUCCEED;
		goto out;
	}

	if (SUCCEED != (ret = zbx_mutex_create(&cache_lock, ZBX_MUTEX_CACHE, error)))
		goto out;

	if (SUCCEED != (ret = zbx_mutex_create(&cache_ids_lock, ZBX_MUTEX_CACHE_IDS, error)))
		goto out;

	if (SUCCEED != (ret = zbx_shmem_create(&hc_mem, CONFIG_HISTORY_CACHE_SIZE, "history cache",
			"HistoryCacheSize", 1, error)))
	{
		goto out;
	}

	if (SUCCEED != (ret = zbx_shmem_create(&hc_index_mem, CONFIG_HISTORY_INDEX_CACHE_SIZE, "history index cache",
			"HistoryIndexCacheSize", 0, error)))
	{
		goto out;
	}

	cache = (ZBX_DC_CACHE *)__hc_index_shmem_malloc_func(NULL, sizeof(ZBX_DC_CACHE));
	memset(cache, 0, sizeof(ZBX_DC_CACHE));

	ids = (ZBX_DC_IDS *)__hc_index_shmem_malloc_func(NULL, sizeof(ZBX_DC_IDS));
	memset(ids, 0, sizeof(ZBX_DC_IDS));

	zbx_hashset_create_ext(&cache->history_items, ZBX_HC_ITEMS_INIT_SIZE,
			ZBX_DEFAULT_UINT64_HASH_FUNC, ZBX_DEFAULT_UINT64_COMPARE_FUNC, NULL,
			__hc_index_shmem_malloc_func, __hc_index_shmem_realloc_func, __hc_index_shmem_free_func);

	zbx_binary_heap_create_ext(&cache->history_queue, hc_queue_elem_compare_func, ZBX_BINARY_HEAP_OPTION_EMPTY,
			__hc_index_shmem_malloc_func, __hc_index_shmem_realloc_func, __hc_index_shmem_free_func);

	if (0 != (get_program_type_cb() & ZBX_PROGRAM_TYPE_SERVER))
	{
		zbx_hashset_create_ext(&(cache->proxyqueue.index), ZBX_HC_SYNC_MAX,
			ZBX_DEFAULT_UINT64_HASH_FUNC, ZBX_DEFAULT_UINT64_COMPARE_FUNC, NULL,
			__hc_index_shmem_malloc_func, __hc_index_shmem_realloc_func, __hc_index_shmem_free_func);

		zbx_list_create_ext(&(cache->proxyqueue.list), __hc_index_shmem_malloc_func,
				__hc_index_shmem_free_func);

		cache->proxyqueue.state = ZBX_HC_PROXYQUEUE_STATE_NORMAL;

		if (SUCCEED != (ret = init_trend_cache(error)))
			goto out;
	}

	cache->history_num_total = 0;
	cache->history_progress_ts = 0;

	cache->db_trigger_queue_lock = 1;

	cache->proxy_history_count = 0;

	if (NULL == sql)
		sql = (char *)zbx_malloc(sql, sql_alloc);
out:
	zabbix_log(LOG_LEVEL_DEBUG, "End of %s()", __func__);

	return ret;
}

/******************************************************************************
 *                                                                            *
 * Purpose: change proxy_history_count by count                               *
 *                                                                            *
 ******************************************************************************/
void	zbx_change_proxy_history_count(int change_count)
{
	LOCK_CACHE;

	cache->proxy_history_count += change_count;

	UNLOCK_CACHE;
}

/******************************************************************************
 *                                                                            *
 * Purpose: change proxy_history_count by count                               *
 *                                                                            *
 ******************************************************************************/
void	zbx_reset_proxy_history_count(int reset)
{
	LOCK_CACHE;

	cache->proxy_history_count = reset;

	UNLOCK_CACHE;
}

/******************************************************************************
 *                                                                            *
 * Purpose: get proxy_history_count value                                     *
 *                                                                            *
 ******************************************************************************/
int	zbx_get_proxy_history_count(void)
{
	int	proxy_history_count;

	LOCK_CACHE;
	proxy_history_count = cache->proxy_history_count;
	UNLOCK_CACHE;

	return proxy_history_count;
}
/******************************************************************************
 *                                                                            *
 * Purpose: writes updates and new data from pool and cache data to database  *
 *                                                                            *
 ******************************************************************************/
static void	DCsync_all(const zbx_events_funcs_t *events_cbs)
{
	zabbix_log(LOG_LEVEL_DEBUG, "In DCsync_all()");

<<<<<<< HEAD
	sync_history_cache_full();
	if (0 != (get_program_type_cb() & ZBX_PROGRAM_TYPE_SERVER))
=======
	sync_history_cache_full(events_cbs);

	if (0 != (program_type & ZBX_PROGRAM_TYPE_SERVER))
>>>>>>> aab6be45
		DCsync_trends();

	zabbix_log(LOG_LEVEL_DEBUG, "End of DCsync_all()");
}

/******************************************************************************
 *                                                                            *
 * Purpose: Free memory allocated for database cache                          *
 *                                                                            *
 ******************************************************************************/
void	zbx_free_database_cache(int sync, const zbx_events_funcs_t *events_cbs)
{
	zabbix_log(LOG_LEVEL_DEBUG, "In %s()", __func__);

	if (ZBX_SYNC_ALL == sync)
		DCsync_all(events_cbs);

	cache = NULL;

	zbx_shmem_destroy(hc_mem);
	hc_mem = NULL;
	zbx_shmem_destroy(hc_index_mem);
	hc_index_mem = NULL;

	zbx_mutex_destroy(&cache_lock);
	zbx_mutex_destroy(&cache_ids_lock);

	if (0 != (get_program_type_cb() & ZBX_PROGRAM_TYPE_SERVER))
	{
		zbx_shmem_destroy(trend_mem);
		trend_mem = NULL;
		zbx_mutex_destroy(&trends_lock);
	}

	zabbix_log(LOG_LEVEL_DEBUG, "End of %s()", __func__);
}

/******************************************************************************
 *                                                                            *
 * Purpose: Return next id for requested table                                *
 *                                                                            *
 ******************************************************************************/
zbx_uint64_t	zbx_dc_get_nextid(const char *table_name, int num)
{
	int			i;
	zbx_db_result_t		result;
	zbx_db_row_t		row;
	const zbx_db_table_t	*table;
	ZBX_DC_ID		*id;
	zbx_uint64_t		min = 0, max = ZBX_DB_MAX_ID, nextid, lastid;

	zabbix_log(LOG_LEVEL_DEBUG, "In %s() table:'%s' num:%d", __func__, table_name, num);

	LOCK_CACHE_IDS;

	for (i = 0; i < ZBX_IDS_SIZE; i++)
	{
		id = &ids->id[i];
		if ('\0' == *id->table_name)
			break;

		if (0 == strcmp(id->table_name, table_name))
		{
			nextid = id->lastid + 1;
			id->lastid += num;
			lastid = id->lastid;

			UNLOCK_CACHE_IDS;

			zabbix_log(LOG_LEVEL_DEBUG, "End of %s() table:'%s' [" ZBX_FS_UI64 ":" ZBX_FS_UI64 "]",
					__func__, table_name, nextid, lastid);

			return nextid;
		}
	}

	if (i == ZBX_IDS_SIZE)
	{
		zabbix_log(LOG_LEVEL_ERR, "insufficient shared memory for ids");
		exit(EXIT_FAILURE);
	}

	table = zbx_db_get_table(table_name);

	result = zbx_db_select("select max(%s) from %s where %s between " ZBX_FS_UI64 " and " ZBX_FS_UI64,
			table->recid, table_name, table->recid, min, max);

	if (NULL != result)
	{
		zbx_strlcpy(id->table_name, table_name, sizeof(id->table_name));

		if (NULL == (row = zbx_db_fetch(result)) || SUCCEED == zbx_db_is_null(row[0]))
			id->lastid = min;
		else
			ZBX_STR2UINT64(id->lastid, row[0]);

		nextid = id->lastid + 1;
		id->lastid += num;
		lastid = id->lastid;
	}
	else
		nextid = lastid = 0;

	UNLOCK_CACHE_IDS;

	zbx_db_free_result(result);

	zabbix_log(LOG_LEVEL_DEBUG, "End of %s() table:'%s' [" ZBX_FS_UI64 ":" ZBX_FS_UI64 "]",
			__func__, table_name, nextid, lastid);

	return nextid;
}

/******************************************************************************
 *                                                                            *
 * Purpose: performs interface availability reset for hosts with              *
 *          availability set on interfaces without enabled items              *
 *                                                                            *
 ******************************************************************************/
void	zbx_dc_update_interfaces_availability(void)
{
	zbx_vector_availability_ptr_t		interfaces;

	zabbix_log(LOG_LEVEL_DEBUG, "In %s()", __func__);

	zbx_vector_availability_ptr_create(&interfaces);

	if (SUCCEED != zbx_dc_reset_interfaces_availability(&interfaces))
		goto out;

	zbx_availabilities_flush(&interfaces);
out:
	zbx_vector_availability_ptr_clear_ext(&interfaces, zbx_interface_availability_free);
	zbx_vector_availability_ptr_destroy(&interfaces);

	zabbix_log(LOG_LEVEL_DEBUG, "End of %s()", __func__);
}

/******************************************************************************
 *                                                                            *
 * Purpose: get history cache diagnostics statistics                          *
 *                                                                            *
 ******************************************************************************/
void	zbx_hc_get_diag_stats(zbx_uint64_t *items_num, zbx_uint64_t *values_num)
{
	LOCK_CACHE;

	*values_num = cache->history_num;
	*items_num = cache->history_items.num_data;

	UNLOCK_CACHE;
}

/******************************************************************************
 *                                                                            *
 * Purpose: get shared memory allocator statistics                            *
 *                                                                            *
 ******************************************************************************/
void	zbx_hc_get_mem_stats(zbx_shmem_stats_t *data, zbx_shmem_stats_t *index)
{
	LOCK_CACHE;

	if (NULL != data)
		zbx_shmem_get_stats(hc_mem, data);

	if (NULL != index)
		zbx_shmem_get_stats(hc_index_mem, index);

	UNLOCK_CACHE;
}

/******************************************************************************
 *                                                                            *
 * Purpose: get statistics of cached items                                    *
 *                                                                            *
 ******************************************************************************/
void	zbx_hc_get_items(zbx_vector_uint64_pair_t *items)
{
	zbx_hashset_iter_t	iter;
	zbx_hc_item_t		*item;

	LOCK_CACHE;

	zbx_vector_uint64_pair_reserve(items, cache->history_items.num_data);

	zbx_hashset_iter_reset(&cache->history_items, &iter);
	while (NULL != (item = (zbx_hc_item_t *)zbx_hashset_iter_next(&iter)))
	{
		zbx_uint64_pair_t	pair = {item->itemid, item->values_num};
		zbx_vector_uint64_pair_append_ptr(items, &pair);
	}

	UNLOCK_CACHE;
}

/******************************************************************************
 *                                                                            *
 * Purpose: checks if database trigger queue table is locked                  *
 *                                                                            *
 ******************************************************************************/
int	zbx_db_trigger_queue_locked(void)
{
	return 0 == cache->db_trigger_queue_lock ? FAIL : SUCCEED;
}

/******************************************************************************
 *                                                                            *
 * Purpose: unlocks database trigger queue table                              *
 *                                                                            *
 ******************************************************************************/
void	zbx_db_trigger_queue_unlock(void)
{
	cache->db_trigger_queue_lock = 0;
}

/******************************************************************************
 *                                                                            *
 * Purpose: return first proxy in a queue, function assumes that a queue is   *
 *          not empty                                                         *
 *                                                                            *
 * Return value: proxyid at the top a queue                                   *
 *                                                                            *
 ******************************************************************************/
static zbx_uint64_t	zbx_hc_proxyqueue_peek(void)
{
	zbx_uint64_t	*p_val;

	if (NULL == cache->proxyqueue.list.head)
		return 0;

	p_val = (zbx_uint64_t *)(cache->proxyqueue.list.head->data);

	return *p_val;
}

/******************************************************************************
 *                                                                            *
 * Purpose: add new proxyid to a queue                                        *
 *                                                                            *
 * Parameters: proxyid   - [IN] the proxy id                                  *
 *                                                                            *
 ******************************************************************************/
static void	zbx_hc_proxyqueue_enqueue(zbx_uint64_t proxyid)
{
	if (NULL == zbx_hashset_search(&cache->proxyqueue.index, &proxyid))
	{
		zbx_uint64_t *ptr;

		ptr = zbx_hashset_insert(&cache->proxyqueue.index, &proxyid, sizeof(proxyid));
		zbx_list_append(&cache->proxyqueue.list, ptr, NULL);
	}
}

/******************************************************************************
 *                                                                            *
 * Purpose: try to dequeue proxyid from a proxy queue                         *
 *                                                                            *
 * Parameters: chk_proxyid  - [IN] the proxyid                                *
 *                                                                            *
 * Return value: SUCCEED - retrieval successful                               *
 *               FAIL    - otherwise                                          *
 *                                                                            *
 ******************************************************************************/
static int	zbx_hc_proxyqueue_dequeue(zbx_uint64_t proxyid)
{
	zbx_uint64_t	top_val;
	void		*rem_val = 0;

	top_val = zbx_hc_proxyqueue_peek();

	if (proxyid != top_val)
		return FAIL;

	if (FAIL == zbx_list_pop(&cache->proxyqueue.list, &rem_val))
		return FAIL;

	zbx_hashset_remove_direct(&cache->proxyqueue.index, rem_val);

	return SUCCEED;
}

/******************************************************************************
 *                                                                            *
 * Purpose: remove all proxies from proxy priority queue                      *
 *                                                                            *
 ******************************************************************************/
static void	zbx_hc_proxyqueue_clear(void)
{
	zbx_list_destroy(&cache->proxyqueue.list);
	zbx_hashset_clear(&cache->proxyqueue.index);
}

/******************************************************************************
 *                                                                            *
 * Purpose: check status of a history cache usage, enqueue/dequeue proxy      *
 *          from priority list and accordingly enable or disable wait mode    *
 *                                                                            *
 * Parameters: proxyid   - [IN] the proxyid                                   *
 *                                                                            *
 * Return value: SUCCEED - proxy can be processed now                         *
 *               FAIL    - proxy cannot be processed now, it got enqueued     *
 *                                                                            *
 ******************************************************************************/
int	zbx_hc_check_proxy(zbx_uint64_t proxyid)
{
	double	hc_pused;
	int	ret;

	zabbix_log(LOG_LEVEL_DEBUG, "In %s() proxyid:"ZBX_FS_UI64, __func__, proxyid);

	LOCK_CACHE;

	hc_pused = 100 * (double)(hc_mem->total_size - hc_mem->free_size) / hc_mem->total_size;

	if (20 >= hc_pused)
	{
		cache->proxyqueue.state = ZBX_HC_PROXYQUEUE_STATE_NORMAL;

		zbx_hc_proxyqueue_clear();

		ret = SUCCEED;
		goto out;
	}

	if (ZBX_HC_PROXYQUEUE_STATE_WAIT == cache->proxyqueue.state)
	{
		zbx_hc_proxyqueue_enqueue(proxyid);

		if (60 < hc_pused)
		{
			ret = FAIL;
			goto out;
		}

		cache->proxyqueue.state = ZBX_HC_PROXYQUEUE_STATE_NORMAL;
	}
	else
	{
		if (80 <= hc_pused)
		{
			cache->proxyqueue.state = ZBX_HC_PROXYQUEUE_STATE_WAIT;
			zbx_hc_proxyqueue_enqueue(proxyid);

			ret = FAIL;
			goto out;
		}
	}

	if (0 == zbx_hc_proxyqueue_peek())
	{
		ret = SUCCEED;
		goto out;
	}

	ret = zbx_hc_proxyqueue_dequeue(proxyid);

out:
	UNLOCK_CACHE;

	zabbix_log(LOG_LEVEL_DEBUG, "End of %s():%s", __func__, zbx_result_string(ret));

	return ret;
}<|MERGE_RESOLUTION|>--- conflicted
+++ resolved
@@ -3845,13 +3845,8 @@
 
 		do
 		{
-<<<<<<< HEAD
 			if (0 != (get_program_type_cb() & ZBX_PROGRAM_TYPE_SERVER))
-				sync_server_history(&values_num, &triggers_num, &more);
-=======
-			if (0 != (program_type & ZBX_PROGRAM_TYPE_SERVER))
 				sync_server_history(&values_num, &triggers_num, events_cbs, &more);
->>>>>>> aab6be45
 			else
 				sync_proxy_history(&values_num, &more);
 
@@ -3938,13 +3933,8 @@
 	*values_num = 0;
 	*triggers_num = 0;
 
-<<<<<<< HEAD
 	if (0 != (get_program_type_cb() & ZBX_PROGRAM_TYPE_SERVER))
-		sync_server_history(values_num, triggers_num, more);
-=======
-	if (0 != (program_type & ZBX_PROGRAM_TYPE_SERVER))
 		sync_server_history(values_num, triggers_num, events_cbs, more);
->>>>>>> aab6be45
 	else
 		sync_proxy_history(values_num, more);
 }
@@ -5184,14 +5174,9 @@
 {
 	zabbix_log(LOG_LEVEL_DEBUG, "In DCsync_all()");
 
-<<<<<<< HEAD
-	sync_history_cache_full();
+	sync_history_cache_full(events_cbs);
+
 	if (0 != (get_program_type_cb() & ZBX_PROGRAM_TYPE_SERVER))
-=======
-	sync_history_cache_full(events_cbs);
-
-	if (0 != (program_type & ZBX_PROGRAM_TYPE_SERVER))
->>>>>>> aab6be45
 		DCsync_trends();
 
 	zabbix_log(LOG_LEVEL_DEBUG, "End of DCsync_all()");
