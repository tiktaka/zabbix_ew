--- conflicted
+++ resolved
@@ -3398,16 +3398,11 @@
 	int				*errcodes = NULL;
 	zbx_vector_uint64_t		itemids;
 	zbx_hashset_t			trigger_info;
-<<<<<<< HEAD
-
-	zabbix_log(LOG_LEVEL_INFORMATION, "STRATA, sync_server_history");
-
-	item_retrieve_mode = 0 == zbx_has_export_dir() ? ZBX_ITEM_GET_SYNC : ZBX_ITEM_GET_SYNC_EXPORT;
-=======
 	unsigned char			*data = NULL;
 	size_t				data_alloc = 0, data_offset = 0;
 	zbx_vector_connector_filter_t	connector_filters_history, connector_filters_events;
->>>>>>> e70025c5
+
+	zabbix_log(LOG_LEVEL_INFORMATION, "STRATA, sync_server_history");
 
 	if (NULL == history_float && NULL != history_float_cbs)
 	{
