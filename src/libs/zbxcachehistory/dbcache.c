--- conflicted
+++ resolved
@@ -56,12 +56,7 @@
 static char		*sql = NULL;
 static size_t		sql_alloc = 4 * ZBX_KIBIBYTE;
 
-<<<<<<< HEAD
-extern unsigned char	program_type;
-=======
 static zbx_get_program_type_f	get_program_type_cb = NULL;
-extern int		CONFIG_DOUBLE_PRECISION;
->>>>>>> f22239d6
 
 #define ZBX_IDS_SIZE	10
 
