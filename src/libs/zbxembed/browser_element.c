/*
** Copyright (C) 2001-2024 Zabbix SIA
**
** This program is free software: you can redistribute it and/or modify it under the terms of
** the GNU Affero General Public License as published by the Free Software Foundation, version 3.
**
** This program is distributed in the hope that it will be useful, but WITHOUT ANY WARRANTY;
** without even the implied warranty of MERCHANTABILITY or FITNESS FOR A PARTICULAR PURPOSE.
** See the GNU Affero General Public License for more details.
**
** You should have received a copy of the GNU Affero General Public License along with this program.
** If not, see <https://www.gnu.org/licenses/>.
**/

#include "browser_element.h"
#include "browser_error.h"
#include "duktape.h"
#include "embed.h"
#include "webdriver.h"
#include "zbxalgo.h"
#include "zbxcommon.h"
#include "zbxembed.h"
#include "zbxtypes.h"

#ifdef HAVE_LIBCURL

/******************************************************************************
 *                                                                            *
 * Purpose: return backing C structure embedded in element object             *
 *                                                                            *
 ******************************************************************************/
static zbx_wd_element_t *wd_element(duk_context *ctx)
{
	zbx_wd_element_t	*el;
	zbx_es_env_t		*env;

	if (NULL == (env = zbx_es_get_env(ctx)))
	{
		(void)duk_push_error_object(ctx, DUK_RET_EVAL_ERROR, "cannot access internal environment");

		return NULL;
	}

	if (NULL == (el = (zbx_wd_element_t *)es_obj_get_data(env, ES_OBJ_ELEMENT)))
		(void)duk_push_error_object(ctx, DUK_RET_EVAL_ERROR, "cannot find native data attached to object");

	return el;
}

void	wd_element_free(zbx_wd_element_t *el)
{
	webdriver_release(el->wd);
	zbx_free(el->id);
	zbx_free(el);
}

/******************************************************************************
 *                                                                            *
 * Purpose: element destructor                                                *
 *                                                                            *
 ******************************************************************************/
static duk_ret_t	wd_element_dtor(duk_context *ctx)
{
	zbx_wd_element_t	*el;
	zbx_es_env_t		*env;

	zabbix_log(LOG_LEVEL_TRACE, "Element::~Element()");

	if (NULL == (env = zbx_es_get_env(ctx)))
		return duk_error(ctx, DUK_RET_EVAL_ERROR, "cannot access internal environment");

	if (NULL != (el = (zbx_wd_element_t *)es_obj_detach_data(env, ES_OBJ_ELEMENT)))
<<<<<<< HEAD
		wd_element_free(el);
=======
	{
		webdriver_release(el->wd);
		zbx_free(el->id);
		zbx_free(el);
	}
>>>>>>> 5d7f87cb

	return 0;
}

/******************************************************************************
 *                                                                            *
 * Purpose: element constructor                                               *
 *                                                                            *
 ******************************************************************************/
static duk_ret_t	wd_element_ctor(duk_context *ctx, zbx_webdriver_t *wd, const char *elementid)
{
	zbx_wd_element_t	*el;
	zbx_es_env_t		*env;

	zabbix_log(LOG_LEVEL_TRACE, "Element::Element()");

	if (NULL == (env = zbx_es_get_env(ctx)))
		return duk_error(ctx, DUK_RET_TYPE_ERROR, "cannot access internal environment");

	el = (zbx_wd_element_t *)zbx_malloc(NULL, sizeof(zbx_wd_element_t));
	el->wd = webdriver_addref(wd);
	el->id = zbx_strdup(NULL, elementid);

	duk_push_object(ctx);
	es_obj_attach_data(env, el, ES_OBJ_ELEMENT);

	duk_push_c_function(ctx, wd_element_dtor, 1);
	duk_set_finalizer(ctx, -2);

	return 0;
}

/******************************************************************************
 *                                                                            *
 * Purpose: input keys into element                                           *
 *                                                                            *
 * Stack: 0 - keys to send (string)                                           *
 *                                                                            *
 ******************************************************************************/
static duk_ret_t	wd_element_send_keys(duk_context *ctx)
{
	zbx_wd_element_t	*el;
	char			*error = NULL, *keys = NULL;
	int			err_index = -1;
	const char		*keys_cesu;

	if (!duk_is_null(ctx, 0) && !duk_is_undefined(ctx, 0))
		keys_cesu = duk_to_string(ctx, 0);

	if (NULL == (el = wd_element(ctx)))
		return duk_throw(ctx);

	if (NULL == keys_cesu)
	{
		err_index = browser_push_error(ctx,  el->wd, "missing keys parameter");

		goto out;
	}

<<<<<<< HEAD
	if (SUCCEED != es_duktape_string_decode(keys_cesu, &keys))
=======
	if (SUCCEED != es_duktape_string_decode(duk_safe_to_string(ctx, 0), &keys))
>>>>>>> 5d7f87cb
	{
		err_index = browser_push_error(ctx,  el->wd, "cannot convert keys parameter to utf8");

		goto out;
	}

	if (SUCCEED != webdriver_send_keys_to_element(el->wd, el->id, keys, &error))
	{
		err_index = browser_push_error(ctx, el->wd, "cannot send keys to element: %s", error);
		zbx_free(error);
	}
out:
	zbx_free(keys);

	if (-1 != err_index)
		return duk_throw(ctx);

	return 0;
}

/******************************************************************************
 *                                                                            *
 * Purpose: click on element                                                  *
 *                                                                            *
 ******************************************************************************/
static duk_ret_t	wd_element_click(duk_context *ctx)
{
	zbx_wd_element_t	*el;
	char			*error = NULL;
	int			err_index = -1;

	if (NULL == (el = wd_element(ctx)))
		return duk_throw(ctx);

	if (SUCCEED != webdriver_click_element(el->wd, el->id, &error))
	{
		err_index = browser_push_error(ctx, el->wd, "cannot click element: %s", error);
		zbx_free(error);
	}

	if (-1 != err_index)
		return duk_throw(ctx);

	return 0;
}

/******************************************************************************
 *                                                                            *
 * Purpose: clear element                                                     *
 *                                                                            *
 ******************************************************************************/
static duk_ret_t	wd_element_clear(duk_context *ctx)
{
	zbx_wd_element_t	*el;
	char			*error = NULL;
	int			err_index = -1;

	if (NULL == (el = wd_element(ctx)))
		return duk_throw(ctx);

	if (SUCCEED != webdriver_clear_element(el->wd, el->id, &error))
	{
		err_index = browser_push_error(ctx, el->wd, "cannot clear element: %s", error);
		zbx_free(error);
	}

	if (-1 != err_index)
		return duk_throw(ctx);

	return 0;
}

/******************************************************************************
 *                                                                            *
 * Purpose: get element attribute value                                       *
 *                                                                            *
 * Stack: 0 - attribute name (string)                                         *
 *                                                                            *
 ******************************************************************************/
static duk_ret_t	wd_element_get_attribute(duk_context *ctx)
{
	zbx_wd_element_t	*el;
	char			*error = NULL, *name = NULL, *value = NULL;
	int			err_index = -1;
	const char		*name_cesu;

	if (!duk_is_null(ctx, 0) && !duk_is_undefined(ctx, 0))
		name_cesu = duk_to_string(ctx, 0);

	if (NULL == (el = wd_element(ctx)))
		return duk_throw(ctx);

	if (NULL == name_cesu)
	{
		err_index = browser_push_error(ctx,  el->wd, "missing name parameter");

		goto out;
	}

<<<<<<< HEAD
	if (SUCCEED != es_duktape_string_decode(name_cesu, &name))
=======
	if (SUCCEED != es_duktape_string_decode(duk_safe_to_string(ctx, 0), &name))
>>>>>>> 5d7f87cb
	{
		err_index = browser_push_error(ctx, el->wd, "cannot convert name parameter to utf8");

		goto out;
	}

	if (SUCCEED != webdriver_get_element_info(el->wd, el->id, "attribute", name, &value, &error))
	{
		err_index = browser_push_error(ctx, el->wd, "cannot get element attribute: %s", error);
		zbx_free(error);

		goto out;
	}

	duk_push_string(ctx, value);
out:
	zbx_free(value);
	zbx_free(name);

	if (-1 != err_index)
		return duk_throw(ctx);

	return 1;
}

/******************************************************************************
 *                                                                            *
 * Purpose: get element property value                                        *
 *                                                                            *
 * Stack: 0 - property value (string)                                         *
 *                                                                            *
 ******************************************************************************/
static duk_ret_t	wd_element_get_property(duk_context *ctx)
{
	zbx_wd_element_t	*el;
	char			*error = NULL, *name = NULL, *value = NULL;
	int			err_index = -1;
	const char		*name_cesu;

	if (!duk_is_null(ctx, 0) && !duk_is_undefined(ctx, 0))
		name_cesu = duk_to_string(ctx, 0);

	if (NULL == (el = wd_element(ctx)))
		return duk_throw(ctx);

	if (NULL == name_cesu)
	{
		err_index = browser_push_error(ctx,  el->wd, "missing name parameter");

		goto out;
	}

<<<<<<< HEAD
	if (SUCCEED != es_duktape_string_decode(name_cesu, &name))
=======
	if (SUCCEED != es_duktape_string_decode(duk_safe_to_string(ctx, 0), &name))
>>>>>>> 5d7f87cb
	{
		err_index = browser_push_error(ctx, el->wd, "cannot convert name parameter to utf8");

		goto out;
	}

	if (SUCCEED != webdriver_get_element_info(el->wd, el->id, "property", name, &value, &error))
	{
		err_index = browser_push_error(ctx, el->wd, "cannot get element property: %s", error);
		zbx_free(error);

		goto out;
	}

	duk_push_string(ctx, value);
out:
	zbx_free(value);
	zbx_free(name);

	if (-1 != err_index)
		return duk_throw(ctx);

	return 1;
}

/******************************************************************************
 *                                                                            *
 * Purpose: get element text                                                  *
 *                                                                            *
 ******************************************************************************/
static duk_ret_t	wd_element_get_text(duk_context *ctx)
{
	zbx_wd_element_t	*el;
	char			*error = NULL, *value = NULL;
	int			err_index = -1;

	if (NULL == (el = wd_element(ctx)))
		return duk_throw(ctx);

	if (SUCCEED != webdriver_get_element_info(el->wd, el->id, "text", NULL, &value, &error))
	{
		err_index = browser_push_error(ctx, el->wd, "cannot get element text: %s", error);
		zbx_free(error);

		goto out;
	}

	duk_push_string(ctx, value);
out:
	zbx_free(value);

	if (-1 != err_index)
		return duk_throw(ctx);

	return 1;
}

static const duk_function_list_entry	element_methods[] = {
	{"sendKeys", wd_element_send_keys, 1},
	{"click", wd_element_click, 0},
	{"clear", wd_element_clear, 0},
	{"getAttribute", wd_element_get_attribute, 1},
	{"getProperty", wd_element_get_property, 1},
	{"getText", wd_element_get_text, 0},
	{0}
};

/******************************************************************************
 *                                                                            *
 * Purpose: create element and push it on stack                               *
 *                                                                            *
 * Parameters: ctx       - [IN] duktape context                               *
 *             wd        - [IN] webdriver object                              *
 *             elementid - [IN] element identifier returned by webdriver      *
 *                              find element(s) requests                      *
 *                                                                            *
 ******************************************************************************/
void	wd_element_create(duk_context *ctx, zbx_webdriver_t *wd, const char *elementid)
{
	wd_element_ctor(ctx, wd, elementid);
	duk_put_function_list(ctx, -1, element_methods);
}

/******************************************************************************
 *                                                                            *
 * Purpose: create element array and push it on stack                         *
 *                                                                            *
 * Parameters: ctx      - [IN] duktape context                                *
 *             wd       - [IN] webdriver object                               *
 *             elements - [IN] vector with element identifiers returned       *
 *                             by webdriver find elements request             *
 *                                                                            *
 ******************************************************************************/
void	wd_element_create_array(duk_context *ctx, zbx_webdriver_t *wd, const zbx_vector_str_t *elements)
{
	duk_idx_t	arr;

	arr = duk_push_array(ctx);

	for (int i = 0; i < elements->values_num; i++)
	{
		wd_element_create(ctx, wd, elements->values[i]);
		duk_put_prop_index(ctx, arr, (duk_uarridx_t)i);
	}
}

#endif
<|MERGE_RESOLUTION|>--- conflicted
+++ resolved
@@ -70,15 +70,7 @@
 		return duk_error(ctx, DUK_RET_EVAL_ERROR, "cannot access internal environment");
 
 	if (NULL != (el = (zbx_wd_element_t *)es_obj_detach_data(env, ES_OBJ_ELEMENT)))
-<<<<<<< HEAD
 		wd_element_free(el);
-=======
-	{
-		webdriver_release(el->wd);
-		zbx_free(el->id);
-		zbx_free(el);
-	}
->>>>>>> 5d7f87cb
 
 	return 0;
 }
@@ -126,7 +118,7 @@
 	const char		*keys_cesu;
 
 	if (!duk_is_null(ctx, 0) && !duk_is_undefined(ctx, 0))
-		keys_cesu = duk_to_string(ctx, 0);
+		keys_cesu = duk_safe_to_string(ctx, 0);
 
 	if (NULL == (el = wd_element(ctx)))
 		return duk_throw(ctx);
@@ -138,11 +130,7 @@
 		goto out;
 	}
 
-<<<<<<< HEAD
 	if (SUCCEED != es_duktape_string_decode(keys_cesu, &keys))
-=======
-	if (SUCCEED != es_duktape_string_decode(duk_safe_to_string(ctx, 0), &keys))
->>>>>>> 5d7f87cb
 	{
 		err_index = browser_push_error(ctx,  el->wd, "cannot convert keys parameter to utf8");
 
@@ -230,7 +218,7 @@
 	const char		*name_cesu;
 
 	if (!duk_is_null(ctx, 0) && !duk_is_undefined(ctx, 0))
-		name_cesu = duk_to_string(ctx, 0);
+		name_cesu = duk_safe_to_string(ctx, 0);
 
 	if (NULL == (el = wd_element(ctx)))
 		return duk_throw(ctx);
@@ -242,11 +230,7 @@
 		goto out;
 	}
 
-<<<<<<< HEAD
 	if (SUCCEED != es_duktape_string_decode(name_cesu, &name))
-=======
-	if (SUCCEED != es_duktape_string_decode(duk_safe_to_string(ctx, 0), &name))
->>>>>>> 5d7f87cb
 	{
 		err_index = browser_push_error(ctx, el->wd, "cannot convert name parameter to utf8");
 
@@ -287,7 +271,7 @@
 	const char		*name_cesu;
 
 	if (!duk_is_null(ctx, 0) && !duk_is_undefined(ctx, 0))
-		name_cesu = duk_to_string(ctx, 0);
+		name_cesu = duk_safe_to_string(ctx, 0);
 
 	if (NULL == (el = wd_element(ctx)))
 		return duk_throw(ctx);
@@ -299,11 +283,7 @@
 		goto out;
 	}
 
-<<<<<<< HEAD
 	if (SUCCEED != es_duktape_string_decode(name_cesu, &name))
-=======
-	if (SUCCEED != es_duktape_string_decode(duk_safe_to_string(ctx, 0), &name))
->>>>>>> 5d7f87cb
 	{
 		err_index = browser_push_error(ctx, el->wd, "cannot convert name parameter to utf8");
 
