/*
** Copyright (C) 2001-2024 Zabbix SIA
**
** This program is free software: you can redistribute it and/or modify it under the terms of
** the GNU Affero General Public License as published by the Free Software Foundation, version 3.
**
** This program is distributed in the hope that it will be useful, but WITHOUT ANY WARRANTY;
** without even the implied warranty of MERCHANTABILITY or FITNESS FOR A PARTICULAR PURPOSE.
** See the GNU Affero General Public License for more details.
**
** You should have received a copy of the GNU Affero General Public License along with this program.
** If not, see <https://www.gnu.org/licenses/>.
**/

#include "browser_alert.h"
#include "browser_element.h"
#include "browser_error.h"
#include "browser_perf.h"
#include "config.h"
#include "duktape.h"
#include "embed.h"
#include "webdriver.h"
#include "zbxalgo.h"
#include "zbxcommon.h"
#include "zbxembed.h"
#include "zbxtime.h"
#include "zbxtypes.h"
#include "zbxvariant.h"

#ifdef HAVE_LIBCURL

/******************************************************************************
 *                                                                            *
 * Purpose: return backing C structure embedded in browser object         *
 *                                                                            *
 ******************************************************************************/
static zbx_webdriver_t *es_webdriver(duk_context *ctx)
{
	zbx_webdriver_t	*wd;
	zbx_es_env_t	*env;
	void		*objptr;

	if (NULL == (env = zbx_es_get_env(ctx)))
	{
		(void)duk_push_error_object(ctx, DUK_RET_EVAL_ERROR, "cannot access internal environment");

		return NULL;
	}

<<<<<<< HEAD
	if (NULL == (wd = (zbx_webdriver_t *)es_obj_get_this(env, ES_OBJ_BROWSER)))
=======
	duk_push_this(ctx);
	objptr = duk_require_heapptr(ctx, -1);
	duk_pop(ctx);

	if (NULL == (wd = (zbx_webdriver_t *)es_obj_get_data(env, objptr, ES_OBJ_BROWSER)))
>>>>>>> e1bcc14d
		(void)duk_push_error_object(ctx, DUK_RET_EVAL_ERROR, "cannot find native data attached to object");

	return wd;
}

/******************************************************************************
 *                                                                            *
 * Purpose: browser destructor                                            *
 *                                                                            *
 ******************************************************************************/
static duk_ret_t	es_browser_dtor(duk_context *ctx)
{
	zbx_webdriver_t	*wd;
	zbx_es_env_t	*env;

	if (NULL == (env = zbx_es_get_env(ctx)))
		return duk_error(ctx, DUK_RET_TYPE_ERROR, "cannot access internal environment");

	zabbix_log(LOG_LEVEL_TRACE, "Browser::~Browser()");

	if (NULL != (wd = (zbx_webdriver_t *)es_obj_detach_data(env, duk_require_heapptr(ctx, -1), ES_OBJ_BROWSER)))
	{
		webdriver_release(wd);
		env->browser_objects--;
	}

	return 0;
}

/******************************************************************************
 *                                                                            *
 * Purpose: browser constructor                                               *
 *                                                                            *
 ******************************************************************************/
static duk_ret_t	es_browser_ctor(duk_context *ctx)
{
#define BROWSER_INSTANCE_LIMIT	4

	zbx_webdriver_t	*wd = NULL;
	zbx_es_env_t	*env;
	int		err_index = -1;
	char		*error = NULL, *capabilities = NULL;
	void		*objptr = NULL;

	if (!duk_is_constructor_call(ctx))
		return DUK_RET_TYPE_ERROR;

	if (NULL == (env = zbx_es_get_env(ctx)))
	{
		err_index = duk_push_error_object(ctx, DUK_RET_TYPE_ERROR, "cannot access internal environment");
		goto out;
	}

	duk_push_heapptr(ctx, env->json_stringify);
	duk_dup(ctx, 0);
	duk_pcall(ctx, 1);

	if (SUCCEED != es_duktape_string_decode(duk_safe_to_string(ctx, -1), &capabilities))
	{
		err_index = duk_push_error_object(ctx, DUK_RET_TYPE_ERROR,
				"cannot convert browser capabilities to utf8");
		goto out;
	}

	zabbix_log(LOG_LEVEL_TRACE, "Browser::Browser(%s)", capabilities);

	if (NULL == (env = zbx_es_get_env(ctx)))
	{
		err_index = duk_push_error_object(ctx, DUK_RET_TYPE_ERROR, "cannot access internal environment");
		goto out;
	}

	if (BROWSER_INSTANCE_LIMIT <= env->browser_objects)
	{
		err_index = duk_push_error_object(ctx, DUK_RET_TYPE_ERROR,
				"maximum count of Browser objects was reached");
		goto out;
	}


	if (NULL == (wd = webdriver_create(env->browser_endpoint, env->config_source_ip, &error)))
	{
		err_index = duk_push_error_object(ctx, DUK_RET_TYPE_ERROR, "cannot create webdriver: %s", error);
		goto out;
	}

	wd->env = env;

	duk_push_this(ctx);
	objptr = duk_require_heapptr(ctx, -1);
	es_obj_attach_data(env, objptr, wd, ES_OBJ_BROWSER);
	wd->browser = duk_get_heapptr(ctx, -1);

	if (SUCCEED != webdriver_open_session(wd, capabilities, &error))
	{
		err_index = duk_push_error_object(ctx, DUK_RET_TYPE_ERROR, "cannot open webriver session: %s", error);
		goto out;
	}

	duk_push_c_function(ctx, es_browser_dtor, 1);
	duk_set_finalizer(ctx, -2);
out:
	zbx_free(capabilities);
	zbx_free(error);

	if (-1 != err_index)
	{
		if (NULL != wd)
		{
			(void)es_obj_detach_data(env, objptr, ES_OBJ_BROWSER);
			webdriver_release(wd);
		}

		return duk_throw(ctx);
	}
	else
		env->browser_objects++;

	return 0;

#undef	BROWSER_INSTANCE_LIMIT
}

/******************************************************************************
 *                                                                            *
 * Purpose: open URL                                                          *
 *                                                                            *
 * Stack: 0 - url to open (string)                                            *
 *                                                                            *
 ******************************************************************************/
static duk_ret_t	es_browser_navigate(duk_context *ctx)
{
	zbx_webdriver_t	*wd;
	char		*error = NULL, *url = NULL;
	int		ret;
	const char	*url_cesu;

	url_cesu = duk_safe_to_string(ctx, 0);

	if (NULL == (wd = es_webdriver(ctx)))
		return duk_throw(ctx);

	if (SUCCEED != es_duktape_string_decode(url_cesu, &url))
	{
		(void)browser_push_error(ctx, wd, "cannot get url: %s", error);

		return duk_throw(ctx);
	}

	ret = webdriver_url(wd, url, &error);
	zbx_free(url);

	if (SUCCEED != ret)
	{
		(void)browser_push_error(ctx, wd, "cannot open url: %s", error);
		zbx_free(error);

		return duk_throw(ctx);
	}

	return 0;
}

/******************************************************************************
 *                                                                            *
 * Purpose: get currently opened URL                                          *
 *                                                                            *
 * Return value: URL (string)                                                 *
 *                                                                            *
 ******************************************************************************/
static duk_ret_t	es_browser_get_url(duk_context *ctx)
{
	zbx_webdriver_t	*wd;
	char		*error = NULL, *url = NULL;

	if (NULL == (wd = es_webdriver(ctx)))
		return duk_throw(ctx);

	if (SUCCEED != webdriver_get_url(wd, &url, &error))
	{
		(void)browser_push_error(ctx, wd, "cannot get url: %s", error);
		zbx_free(error);

		return duk_throw(ctx);
	}

	duk_push_string(ctx, url);
	zbx_free(url);

	return 1;
}

/******************************************************************************
 *                                                                            *
 * Purpose: find element                                                      *
 *                                                                            *
 * Stack: 0 - strategy (string)                                               *
 *        1 - selector (string)                                               *
 *                                                                            *
 * Return value: Element object if found or null                              *
 *                                                                            *
 ******************************************************************************/
static duk_ret_t	es_browser_find_element(duk_context *ctx)
{
	zbx_webdriver_t	*wd;
	char		*error = NULL, *strategy = NULL, *selector = NULL, *element = NULL;
	int		err_index = -1;
	const char	*strategy_cesu, *selector_cesu;

	strategy_cesu = duk_safe_to_string(ctx, 0);
	selector_cesu = duk_safe_to_string(ctx, 1);

	if (NULL == (wd = es_webdriver(ctx)))
		return duk_throw(ctx);

	if (SUCCEED != es_duktape_string_decode(strategy_cesu, &strategy))
	{
		err_index = browser_push_error(ctx, wd, "cannot convert strategy parameter to utf8");
		goto out;
	}

	if (SUCCEED != es_duktape_string_decode(selector_cesu, &selector))
	{
		err_index = browser_push_error(ctx, wd, "cannot convert selector parameter to utf8");
		goto out;
	}

	if (SUCCEED != webdriver_find_element(wd, strategy, selector, &element, &error))
	{
		err_index = browser_push_error(ctx, wd, "cannot find element: %s", error);
		zbx_free(error);
		goto out;
	}

	if (NULL != element)
	{
		wd_element_create(ctx, wd, element);
		zbx_free(element);
	}
	else
		duk_push_null(ctx);
out:
	zbx_free(strategy);
	zbx_free(selector);

	if (-1 != err_index)
		return duk_throw(ctx);

	return 1;
}

/******************************************************************************
 *                                                                            *
 * Purpose: find elements                                                     *
 *                                                                            *
 * Stack: 0 - strategy (string)                                               *
 *        1 - selector (string)                                               *
 *                                                                            *
 * Return value: array of Element objects. The array can be empty if no       *
 *               elements matching specified strategy and selector were found *
 *                                                                            *
 ******************************************************************************/
static duk_ret_t	es_browser_find_elements(duk_context *ctx)
{
	zbx_webdriver_t		*wd;
	char			*error = NULL, *strategy = NULL, *selector = NULL;
	int			err_index = -1;
	zbx_vector_str_t	elements;
	const char		*strategy_cesu, *selector_cesu;

	strategy_cesu = duk_safe_to_string(ctx, 0);
	selector_cesu = duk_safe_to_string(ctx, 1);

	zbx_vector_str_create(&elements);

	if (NULL == (wd = es_webdriver(ctx)))
		return duk_throw(ctx);

	if (SUCCEED != es_duktape_string_decode(strategy_cesu, &strategy))
	{
		err_index = browser_push_error(ctx, wd, "cannot convert strategy parameter to utf8");
		goto out;
	}

	if (SUCCEED != es_duktape_string_decode(selector_cesu, &selector))
	{
		err_index = browser_push_error(ctx, wd, "cannot convert selector parameter to utf8");
		goto out;
	}

	if (SUCCEED != webdriver_find_elements(wd, strategy, selector, &elements, &error))
	{
		err_index = browser_push_error(ctx, wd, "cannot find element: %s", error);
		zbx_free(error);

		goto out;
	}

	wd_element_create_array(ctx, wd, &elements);
out:
	zbx_vector_str_clear_ext(&elements, zbx_str_free);
	zbx_vector_str_destroy(&elements);

	zbx_free(strategy);
	zbx_free(selector);

	if (-1 != err_index)
		return duk_throw(ctx);

	return 1;
}

/******************************************************************************
 *                                                                            *
 * Purpose: get variant value                                                 *
 *                                                                            *
 * Return value: value matching the variant type                              *
 *                                                                            *
 ******************************************************************************/
static void	es_browser_get_variant(zbx_es_env_t *env, duk_context *ctx, const zbx_variant_t *var)
{
	const char	*str;
	duk_idx_t	idx;
	zbx_uint32_t	len;

	switch (var->type)
	{
		case ZBX_VARIANT_NONE:
			duk_push_null(ctx);
			break;
		case ZBX_VARIANT_STR:
			duk_push_string(ctx, var->data.str);
			break;
		case ZBX_VARIANT_UI64:
			duk_push_number(ctx, (double)var->data.ui64);
			break;
		case ZBX_VARIANT_DBL:
			duk_push_number(ctx, var->data.dbl);
			break;
		case ZBX_VARIANT_BIN:
			len = zbx_variant_data_bin_get(var->data.bin, (const void **)&str);
			duk_push_heapptr(ctx, env->json_parse);
			duk_push_lstring(ctx, str, len);
			duk_pcall(ctx, 1);
			break;
		case ZBX_VARIANT_VECTOR:
			idx = duk_push_array(ctx);
			for (int i = 0; i < var->data.vector->values_num; i++)
			{
				es_browser_get_variant(env, ctx, &var->data.vector->values[i]);
				duk_put_prop_index(ctx, idx, (duk_uarridx_t)i);
			}
			break;
		case ZBX_VARIANT_ERR:
			duk_push_string(ctx, var->data.err);
			break;
	}
}

/******************************************************************************
 *                                                                            *
 * Purpose: push performance entry object on stack                            *
 *                                                                            *
 ******************************************************************************/
static void	es_browser_push_performance_entry(zbx_es_env_t *env, duk_context *ctx, zbx_wd_perf_entry_t *entry)
{
	zbx_hashset_iter_t		iter;
	zbx_wd_attr_t			*attr;
	duk_idx_t			idx;

	idx = duk_push_object(ctx);

	zbx_hashset_iter_reset(&entry->attrs, &iter);
	while (NULL != (attr = (zbx_wd_attr_t *)zbx_hashset_iter_next(&iter)))
	{
		es_browser_get_variant(env, ctx, &attr->value);
		duk_put_prop_string(ctx, idx, attr->name);
	}
}

/******************************************************************************
 *                                                                            *
 * Purpose: push error object on stack                                        *
 *                                                                            *
 ******************************************************************************/
static void	es_browser_push_error(duk_context *ctx, zbx_webdriver_t *wd)
{
	const char	*error_code;
	int		http_status;

	duk_push_object(ctx);

	if (NULL != wd->error)
	{
		error_code = wd->error->error;
		http_status = wd->error->http_code;
	}
	else
	{
		error_code = "";
		http_status = 0;
	}

	duk_push_number(ctx, http_status);
	duk_put_prop_string(ctx, -2, "http_status");
	duk_push_string(ctx, error_code);
	duk_put_prop_string(ctx, -2, "code");
	duk_push_string(ctx, wd->last_error_message);
	duk_put_prop_string(ctx, -2, "message");
}

/******************************************************************************
 *                                                                            *
 * Purpose: get browser result                                                *
 *                                                                            *
 * Return value: result object                                                *
 *                                                                            *
 ******************************************************************************/
static duk_ret_t	es_browser_get_result(duk_context *ctx)
{
	zbx_webdriver_t	*wd;
	duk_idx_t	idx_result, idx_perf, idx_details, idx_summary, idx_marks;

	if (NULL == (wd = es_webdriver(ctx)))
		return duk_throw(ctx);

	idx_result = duk_push_object(ctx);

	duk_push_number(ctx, zbx_time() - wd->create_time);
	duk_put_prop_string(ctx, -2, "duration");

	if (SUCCEED == webdriver_has_error(wd))
	{
		es_browser_push_error(ctx, wd);
		duk_put_prop_string(ctx, idx_result, "error");
	}

	if (0 < wd->perf.details.values_num)
	{
		idx_perf = duk_push_object(ctx);

		idx_details = duk_push_array(ctx);
		for (int i = 0; i < wd->perf.details.values_num; i++)
		{
			duk_idx_t		idx;
			zbx_wd_perf_details_t	*details = &wd->perf.details.values[i];

			idx = duk_push_object(ctx);

			for (int j = 0; j < wd->perf.bookmarks.values_num; j++)
			{
				zbx_wd_perf_bookmark_t	*bookmark = &wd->perf.bookmarks.values[i];

				if (bookmark->details == details)
				{
					duk_push_string(ctx, bookmark->name);
					duk_put_prop_string(ctx, idx, "mark");

					break;
				}
			}

			if (NULL != details->navigation)
			{
				es_browser_push_performance_entry(wd->env, ctx, details->navigation);
				duk_put_prop_string(ctx, idx, "navigation");
			}

			es_browser_push_performance_entry(wd->env, ctx, details->resource);
			duk_put_prop_string(ctx, idx, "resource");

			if (0 != details->user.values_num)
			{
				duk_idx_t	idx_user;

				idx_user = duk_push_array(ctx);
				for (int j = 0; j < details->user.values_num; j++)
				{
					es_browser_push_performance_entry(wd->env, ctx, details->user.values[j]);
					duk_put_prop_index(ctx, idx_user, (duk_uarridx_t)j);
				}

				duk_put_prop_string(ctx, idx, "user");
			}

			duk_put_prop_index(ctx, idx_details, (duk_uarridx_t)i);
		}

		duk_put_prop_string(ctx, idx_perf, "details");

		idx_summary = duk_push_object(ctx);
		es_browser_push_performance_entry(wd->env, ctx, wd->perf.navigation_summary);
		duk_put_prop_string(ctx, idx_summary, "navigation");
		es_browser_push_performance_entry(wd->env, ctx, wd->perf.resource_summary);
		duk_put_prop_string(ctx, idx_summary, "resource");
		duk_put_prop_string(ctx, idx_perf, "summary");

		idx_marks = duk_push_array(ctx);
		for (int i = 0; i < wd->perf.bookmarks.values_num; i++)
		{
			duk_idx_t	idx;
			zbx_wd_perf_bookmark_t	*bookmark = &wd->perf.bookmarks.values[i];

			idx = duk_push_object(ctx);
			duk_push_string(ctx, bookmark->name);
			duk_put_prop_string(ctx, idx, "name");
			duk_push_number(ctx, (double)i);
			duk_put_prop_string(ctx, idx, "index");

			duk_put_prop_index(ctx, idx_marks, (duk_uarridx_t)i);
		}
		duk_put_prop_string(ctx, idx_perf, "marks");

		duk_put_prop_string(ctx, idx_result, "performance_data");
	}

	return 1;
}

/******************************************************************************
 *                                                                            *
 * Purpose: set script timeout                                                *
 *                                                                            *
 ******************************************************************************/
static duk_ret_t	es_browser_set_script_timeout(duk_context *ctx)
{
	zbx_webdriver_t	*wd;
	char		*error = NULL;
	int		timeout;

	timeout = duk_get_int(ctx, 0);

	if (NULL == (wd = es_webdriver(ctx)))
		return duk_throw(ctx);

	if (SUCCEED != webdriver_set_timeouts(wd, timeout, -1, -1, &error))
	{
		(void)browser_push_error(ctx, wd, "cannot set script timeout: %s", error);
		zbx_free(error);

		return duk_throw(ctx);
	}

	return 0;
}

/******************************************************************************
 *                                                                            *
 * Purpose: set script timeout                                                *
 *                                                                            *
 ******************************************************************************/
static duk_ret_t	es_browser_set_session_timeout(duk_context *ctx)
{
	zbx_webdriver_t	*wd;
	char		*error = NULL;
	int		timeout;

	timeout = duk_get_int(ctx, 0);

	if (NULL == (wd = es_webdriver(ctx)))
		return duk_throw(ctx);

	if (SUCCEED != webdriver_set_timeouts(wd, -1, timeout, -1, &error))
	{
		(void)browser_push_error(ctx, wd, "cannot set page load timeout timeout: %s", error);
		zbx_free(error);

		return duk_throw(ctx);
	}

	return 0;
}

/******************************************************************************
 *                                                                            *
 * Purpose: set script timeout                                                *
 *                                                                            *
 ******************************************************************************/
static duk_ret_t	es_browser_set_element_wait_timeout(duk_context *ctx)
{
	zbx_webdriver_t	*wd;
	char		*error = NULL;
	int		timeout;

	timeout = duk_get_int(ctx, 0);

	if (NULL == (wd = es_webdriver(ctx)))
		return duk_throw(ctx);

	if (SUCCEED != webdriver_set_timeouts(wd, -1, -1, timeout, &error))
	{
		(void)browser_push_error(ctx, wd, "cannot set implicit timeout: %s", error);
		zbx_free(error);

		return duk_throw(ctx);
	}

	return 0;
}

/******************************************************************************
 *                                                                            *
 * Purpose: get cookies                                                       *
 *                                                                            *
 * Return value: array of Cookie objects                                      *
 *                                                                            *
 ******************************************************************************/
static duk_ret_t	es_browser_get_cookies(duk_context *ctx)
{
	zbx_webdriver_t	*wd;
	char		*error = NULL;
	int		err_index = -1;
	char		*cookies = NULL;

	if (NULL == (wd = es_webdriver(ctx)))
		return duk_throw(ctx);

	if (SUCCEED != webdriver_get_cookies(wd, &cookies, &error))
	{
		err_index = browser_push_error(ctx, wd, "cannot get cookies: %s", error);
		zbx_free(error);
		goto out;
	}
	duk_push_heapptr(ctx, wd->env->json_parse);
	duk_push_string(ctx, cookies);
	duk_pcall(ctx, 1);
out:
	zbx_free(cookies);

	if (-1 != err_index)
		return duk_throw(ctx);

	return 1;
}

/******************************************************************************
 *                                                                            *
 * Purpose: add cookie                                                        *
 *                                                                            *
 * Stack 0 - Cookie object                                                    *
 *                                                                            *
 ******************************************************************************/
static duk_ret_t	es_browser_add_cookie(duk_context *ctx)
{
	zbx_webdriver_t	*wd;
	char		*error = NULL,  *cookie_json = NULL;
	int		err_index = -1;
	const char	*cookie_cesu;

	if (NULL == (wd = es_webdriver(ctx)))
		return duk_throw(ctx);

	duk_push_heapptr(ctx, wd->env->json_stringify);
	duk_dup(ctx, 0);
	duk_pcall(ctx, 1);

	cookie_cesu = duk_safe_to_string(ctx, -1);

	/* to be sure that the object is not freed during argument evaluation - acquire it again */
	if (NULL == (wd = es_webdriver(ctx)))
		return duk_throw(ctx);

	if (SUCCEED != es_duktape_string_decode(cookie_cesu, &cookie_json))
	{
		(void)browser_push_error(ctx, wd, "cannot convert cookie object to JSON format");

		return duk_throw(ctx);
	}

	if (SUCCEED != webdriver_add_cookie(wd, cookie_json, &error))
	{
		err_index = browser_push_error(ctx, wd, "cannot open url: %s", error);
		zbx_free(error);
	}

	zbx_free(cookie_json);

	if (-1 != err_index)
		return duk_throw(ctx);

	return 0;
}

/******************************************************************************
 *                                                                            *
 * Purpose: configure automatic screenshot taking functionality               *
 *                                                                            *
 * Return value: base64 encoded screenshot (string)                           *
 *                                                                            *
 ******************************************************************************/
static duk_ret_t	es_browser_get_screenshot(duk_context *ctx)
{
	zbx_webdriver_t	*wd;
	char		*screenshot = NULL, *error = NULL;

	if (NULL == (wd = es_webdriver(ctx)))
		return duk_throw(ctx);

	if (SUCCEED != webdriver_get_screenshot(wd, &screenshot, &error))
	{
		(void) browser_push_error(ctx, wd, "cannot capture screenshot: %s", error);
		zbx_free(error);

		return duk_throw(ctx);
	}

	duk_push_string(ctx, screenshot);
	zbx_free(screenshot);

	return 1;
}

/******************************************************************************
 *                                                                            *
 * Purpose: set browser screen size                                           *
 *                                                                            *
 * Stack 0 - width                                                            *
 *       1 - height                                                           *
 *                                                                            *
 ******************************************************************************/
static duk_ret_t	es_browser_set_screen_size(duk_context *ctx)
{
	zbx_webdriver_t	*wd;
	int		width, height;
	char		*error = NULL;

	width = duk_get_int(ctx, 0);
	height = duk_get_int(ctx, 1);

	if (NULL == (wd = es_webdriver(ctx)))
		return duk_throw(ctx);

	if (0 > width || width > 8192 || 0 > height || height > 8192)
	{
		(void)browser_push_error(ctx, wd, "unsupported screen size");

		return duk_throw(ctx);
	}

	if (SUCCEED != webdriver_set_screen_size(wd, width, height, &error))
	{
		browser_push_error(ctx, wd, "cannot set screen size: %s", error);
		zbx_free(error);

		return duk_throw(ctx);
	}

	return 0;
}

/******************************************************************************
 *                                                                            *
 * Purpose: get browser error                                                 *
 *                                                                            *
 ******************************************************************************/
static duk_ret_t	es_browser_get_error(duk_context *ctx)
{
	zbx_webdriver_t	*wd;

	if (NULL == (wd = es_webdriver(ctx)))
		return duk_throw(ctx);

	if (SUCCEED == webdriver_has_error(wd))
		es_browser_push_error(ctx, wd);
	else
		duk_push_null(ctx);

	return 1;
}

/******************************************************************************
 *                                                                            *
 * Purpose: discard browser error                                             *
 *                                                                            *
 ******************************************************************************/
static duk_ret_t	es_browser_discard_error(duk_context *ctx)
{
	zbx_webdriver_t	*wd;

	if (NULL == (wd = es_webdriver(ctx)))
		return duk_throw(ctx);

	webdriver_discard_error(wd);

	return 0;
}

/******************************************************************************
 *                                                                            *
 * Purpose: set custom error                                                  *
 *                                                                            *
 * Stack 0 - script                                                           *
 *                                                                            *
 ******************************************************************************/
static duk_ret_t	es_browser_set_error(duk_context *ctx)
{
	zbx_webdriver_t	*wd;
	char		*message = NULL;
	const char	*message_cesu;

	message_cesu = duk_safe_to_string(ctx, 0);

	if (NULL == (wd = es_webdriver(ctx)))
		return duk_throw(ctx);

	if (SUCCEED != es_duktape_string_decode(message_cesu, &message))
	{
		(void)browser_push_error(ctx, wd, "cannot convert message parameter to utf8");

		return duk_throw(ctx);
	}

	webdriver_set_error(wd, message);

	return 0;
}

/******************************************************************************
 *                                                                            *
 * Purpose: get opened page source                                            *
 *                                                                            *
 * Return value: page source (string)                                         *
 *                                                                            *
 ******************************************************************************/
static duk_ret_t	es_browser_get_page_source(duk_context *ctx)
{
	zbx_webdriver_t	*wd;
	char		*source = NULL, *error = NULL;

	if (NULL == (wd = es_webdriver(ctx)))
		return duk_throw(ctx);

	if (SUCCEED != webdriver_get_page_source(wd, &source, &error))
	{
		(void) browser_push_error(ctx, wd, "cannot get page source: %s", error);
		zbx_free(error);

		return duk_throw(ctx);
	}

	duk_push_string(ctx, source);
	zbx_free(source);

	return 1;
}

/******************************************************************************
 *                                                                            *
 * Purpose: get alert                                                         *
 *                                                                            *
 * Return value: Alert object if found or null                                *
 *                                                                            *
 ******************************************************************************/
static duk_ret_t	es_browser_get_alert(duk_context *ctx)
{
	zbx_webdriver_t	*wd;
	char		*error = NULL, *alert = NULL;
	int		err_index = -1;

	if (NULL == (wd = es_webdriver(ctx)))
		return duk_throw(ctx);

	if (SUCCEED != webdriver_get_alert(wd, &alert, &error))
	{
		err_index = browser_push_error(ctx, wd, "cannot get alert: %s", error);
		zbx_free(error);

		goto out;
	}

	if (NULL != alert)
	{
		wd_alert_create(ctx, wd, alert);
		zbx_free(alert);
	}
	else
		duk_push_null(ctx);
out:

	if (-1 != err_index)
		return duk_throw(ctx);

	return 1;
}

/******************************************************************************
 *                                                                            *
 * Purpose: collect performance data                                          *
 *                                                                            *
 * Stack 0 - bookmark (string/null, optional)                                 *
 *                                                                            *
 ******************************************************************************/
static duk_ret_t	es_browser_collect_perf_entries(duk_context *ctx)
{
	int		err_index = -1;
	zbx_webdriver_t	*wd;
	char		*bookmark = NULL, *error = NULL;
	const char	*bookmark_str = NULL;

	if (!duk_is_null(ctx, 0) && !duk_is_undefined(ctx, 0))
		bookmark_str = duk_safe_to_string(ctx, 0);

	if (NULL == (wd = es_webdriver(ctx)))
		return duk_throw(ctx);

	if (NULL != bookmark_str && SUCCEED != es_duktape_string_decode(bookmark_str, &bookmark))
	{
		err_index = browser_push_error(ctx, wd, "cannot convert bookmark parameter to utf8");

		goto out;
	}

	if (SUCCEED != webdriver_collect_perf_data(wd, bookmark, &error))
	{
		err_index = browser_push_error(ctx, wd, "cannot collect performance data: %s", error);
		zbx_free(error);
	}

	zbx_free(bookmark);
out:
	if (-1 != err_index)
		return duk_throw(ctx);

	return 0;
}

/******************************************************************************
 *                                                                            *
 * Purpose: get raw performance data                                          *
 *                                                                            *
 * Return value: array of performance entry objects                           *
 *                                                                            *
 ******************************************************************************/
static duk_ret_t	es_browser_get_raw_perf_entries(duk_context *ctx)
{
	zbx_webdriver_t		*wd;
	char			*error = NULL;
	struct zbx_json_parse	jp;

	if (NULL == (wd = es_webdriver(ctx)))
		return duk_throw(ctx);

	if (SUCCEED != webdriver_get_raw_perf_data(wd, NULL, &jp, &error))
	{
		(void)browser_push_error(ctx, wd, "cannot get performance data: %s", error);
		zbx_free(error);

		return duk_throw(ctx);
	}

	duk_push_heapptr(ctx, wd->env->json_parse);
	duk_push_lstring(ctx, jp.start, jp.end - jp.start + 1);
	duk_pcall(ctx, 1);

	return 1;
}

/******************************************************************************
 *                                                                            *
 * Purpose: get performance data by type                                      *
 *                                                                            *
 * Stack 0 - performance entry type                                           *
 *                                                                            *
 * Return value: array of performance entry objects                           *
 *                                                                            *
 ******************************************************************************/
static duk_ret_t	es_browser_get_raw_perf_entries_by_type(duk_context *ctx)
{
	zbx_webdriver_t		*wd;
	char			*error = NULL, *entry_type = NULL;
	struct zbx_json_parse	jp;
	int			err_index = -1;
	const char		*type_cesu;

	if (duk_is_null(ctx, 0) || duk_is_undefined(ctx, 0))
	{
		if (NULL == (wd = es_webdriver(ctx)))
			return duk_throw(ctx);

		(void)browser_push_error(ctx,  wd, "missing entry type parameter");
		return duk_throw(ctx);
	}

	type_cesu = duk_safe_to_string(ctx, 0);

	if (NULL == (wd = es_webdriver(ctx)))
		return duk_throw(ctx);

	if (SUCCEED != es_duktape_string_decode(type_cesu, &entry_type))
	{
		(void)browser_push_error(ctx, wd, "cannot convert entry type parameter to utf8");
		return duk_throw(ctx);
	}

	if (SUCCEED != webdriver_get_raw_perf_data(wd, entry_type, &jp, &error))
	{
		err_index = browser_push_error(ctx, wd, "cannot get performance data: %s", error);
		zbx_free(error);
	}
	else
	{
		duk_push_heapptr(ctx, wd->env->json_parse);
		duk_push_lstring(ctx, jp.start, jp.end - jp.start + 1);
		duk_pcall(ctx, 1);
	}

	zbx_free(entry_type);

	if (-1 != err_index)
		return duk_throw(ctx);

	return 1;
}

/******************************************************************************
 *                                                                            *
 * Purpose: get browser element id                                            *
 *                                                                            *
 * Parameters: ctx - [IN]                                                     *
 *             idx - [IN] element object index on stack                       *
 *                                                                            *
 * Return value: Allocated element id string or NULL                          *
 *                                                                            *
 ******************************************************************************/
static const char	*es_browser_get_element_id(duk_context *ctx, duk_idx_t idx)
{
	zbx_es_env_t	*env;
	void		*el;

	if (duk_get_type(ctx, 0) != DUK_TYPE_OBJECT)
		return NULL;

	if (NULL == (env = zbx_es_get_env(ctx)))
		return NULL;

	if (NULL == (el = es_obj_get_data(env, ES_OBJ_ELEMENT, idx)))
		return NULL;

	return zbx_strdup(NULL, wd_element_get_id(el));
}

/******************************************************************************
 *                                                                            *
 * Purpose: set custom error                                                  *
 *                                                                            *
 * Stack 0 - script                                                           *
 *                                                                            *
 ******************************************************************************/
static duk_ret_t	es_browser_switch_frame(duk_context *ctx)
{
	zbx_webdriver_t	*wd;
	char		*frame = NULL, *error = NULL;
	int		err_index = -1;

	if (NULL == (wd = es_webdriver(ctx)))
		return duk_throw(ctx);

	if (!duk_is_null(ctx, 0) && !duk_is_undefined(ctx, 0))
	{
		if (duk_get_type(ctx, 0) == DUK_TYPE_NUMBER)
		{
			frame = zbx_dsprintf(NULL, "%d", duk_get_number(ctx, 0));
		}
		else if (NULL == (frame = es_browser_get_element_id(ctx, 0)))
		{
			(void)browser_push_error(ctx, wd, "invalid parameter");
			return duk_throw(ctx);
		}
	}

	if (SUCCEED != webdriver_switch_frame(wd, frame, &error))
	{
		err_index = browser_push_error(ctx, wd, "cannot switch frame: %s", error);
		zbx_free(error);
	}

	zbx_free(frame);

	if (-1 != err_index)
		return duk_throw(ctx);

	return 0;
}

#ifdef BROWSER_EXECUTE_SCRIPT
/******************************************************************************
 *                                                                            *
 * Purpose: execute custom script                                             *
 *                                                                            *
 * Stack 0 - script                                                           *
 *                                                                            *
 * Return value: script result                                                *
 *                                                                            *
 ******************************************************************************/
static duk_ret_t	es_browser_execute_script(duk_context *ctx)
{
	zbx_webdriver_t		*wd;
	char			*script = NULL, *error = NULL;
	int			err_index = -1;
	struct zbx_json_parse	jp;
	const char		*script_cesu;

	script_cesu = duk_safe_to_string(ctx, 0);

	if (NULL == (wd = es_webdriver(ctx)))
		return duk_throw(ctx);

	if (SUCCEED != es_duktape_string_decode(script_cesu, &script))
	{
		(void)browser_push_error(ctx, wd, "cannot convert script parameter to utf8");

		return duk_throw(ctx);
	}

	if (SUCCEED != webdriver_execute_script(wd, script, &jp, &error))
	{
		err_index = browser_push_error(ctx, wd, "cannot execute script: %s", error);
		zbx_free(error);
	}
	else
	{
		char	*result = NULL;
		size_t	result_alloc = 0;

		if (NULL == zbx_json_decodevalue_dyn(jp.start, &result, &result_alloc, NULL))
		{
			result = (char *)zbx_malloc(NULL, jp.end - jp.start + 2);
			memcpy(result, jp.start, jp.end - jp.start + 1);
			result[jp.end - jp.start + 1] = '\0';
		}

		duk_push_string(ctx, result);
		zbx_free(result);
	}

	zbx_free(script);

	if (-1 != err_index)
		return duk_throw(ctx);

	return 1;
}

#endif

static const duk_function_list_entry	browser_methods[] = {
	{"navigate", es_browser_navigate, 1},
	{"getUrl", es_browser_get_url, 0},
	{"findElement", es_browser_find_element, 2},
	{"findElements", es_browser_find_elements, 2},
	{"getResult", es_browser_get_result, 0},
	{"setScriptTimeout", es_browser_set_script_timeout, 1},
	{"setSessionTimeout", es_browser_set_session_timeout, 1},
	{"setElementWaitTimeout", es_browser_set_element_wait_timeout, 1},
	{"getCookies", es_browser_get_cookies, 0},
	{"addCookie", es_browser_add_cookie, 1},
	{"getScreenshot", es_browser_get_screenshot, 0},
	{"setScreenSize", es_browser_set_screen_size, 2},
	{"setError", es_browser_set_error, 1},
	{"getError", es_browser_get_error, 0},
	{"discardError", es_browser_discard_error, 0},
	{"collectPerfEntries", es_browser_collect_perf_entries, 1},
	{"getRawPerfEntries", es_browser_get_raw_perf_entries, 0},
	{"getRawPerfEntriesByType", es_browser_get_raw_perf_entries_by_type, 1},
	{"getPageSource", es_browser_get_page_source, 0},
	{"getAlert", es_browser_get_alert, 0},
	{"switchFrame", es_browser_switch_frame, 1},
#ifdef BROWSER_EXECUTE_SCRIPT
	{"executeScript", es_browser_execute_script, 1},
#endif
	{0}
};

#else

static duk_ret_t	es_browser_ctor(duk_context *ctx)
{
	if (!duk_is_constructor_call(ctx))
		return DUK_RET_EVAL_ERROR;

	return duk_error(ctx, DUK_RET_EVAL_ERROR, "missing cURL library");
}

static const duk_function_list_entry	browser_methods[] = {
	{NULL, NULL, 0}
};
#endif

/******************************************************************************
 *                                                                            *
 * Purpose: get default chrome browser options                                *
 *                                                                            *
 * Return value: chrome browser options (object)                              *
 *                                                                            *
 ******************************************************************************/
static duk_ret_t	es_browser_chrome_options(duk_context *ctx)
{
	duk_push_object(ctx);		/* {} */
	duk_push_object(ctx);		/* capabilities */

	duk_push_object(ctx);		/* alwaysMatch */
	duk_push_string(ctx, "chrome");
	duk_put_prop_string(ctx, -2, "browserName");
	duk_push_string(ctx, "normal");
	duk_put_prop_string(ctx, -2, "pageLoadStrategy");

	duk_push_object(ctx);		/* goog:chromeOptions */
	duk_push_array(ctx);		/* args */
	duk_push_string(ctx, "--headless=new");
	duk_put_prop_index(ctx, -2, 0);
	duk_put_prop_string(ctx, -2, "args");
	duk_put_prop_string(ctx, -2, "goog:chromeOptions");

	duk_put_prop_string(ctx, -2, "alwaysMatch");
	duk_put_prop_string(ctx, -2, "capabilities");

	return 1;
}

/******************************************************************************
 *                                                                            *
 * Purpose: get default firefox browser options                               *
 *                                                                            *
 * Return value: firefox browser options (object)                             *
 *                                                                            *
 ******************************************************************************/
static duk_ret_t	es_browser_firefox_options(duk_context *ctx)
{
	duk_push_object(ctx);		/* {} */
	duk_push_object(ctx);		/* capabilities */

	duk_push_object(ctx);		/* alwaysMatch */
	duk_push_string(ctx, "firefox");
	duk_put_prop_string(ctx, -2, "browserName");
	duk_push_string(ctx, "normal");
	duk_put_prop_string(ctx, -2, "pageLoadStrategy");

	duk_push_object(ctx);		/* moz:firefoxOptions */
	duk_push_array(ctx);		/* args */
	duk_push_string(ctx, "--headless");
	duk_put_prop_index(ctx, -2, 0);
	duk_put_prop_string(ctx, -2, "args");
	duk_put_prop_string(ctx, -2, "moz:firefoxOptions");

	duk_put_prop_string(ctx, -2, "alwaysMatch");
	duk_put_prop_string(ctx, -2, "capabilities");

	return 1;
}

/******************************************************************************
 *                                                                            *
 * Purpose: get default safari browser options                                *
 *                                                                            *
 * Return value: safari browser options (object)                              *
 *                                                                            *
 ******************************************************************************/
static duk_ret_t	es_browser_safari_options(duk_context *ctx)
{
	duk_push_object(ctx);
	duk_push_object(ctx);
	duk_push_object(ctx);
	duk_push_string(ctx, "safari");
	duk_put_prop_string(ctx, -2, "browserName");
	duk_push_string(ctx, "normal");
	duk_put_prop_string(ctx, -2, "pageLoadStrategy");
	duk_put_prop_string(ctx, -2, "alwaysMatch");
	duk_put_prop_string(ctx, -2, "capabilities");

	return 1;
}

/******************************************************************************
 *                                                                            *
 * Purpose: get default edge browser options                                  *
 *                                                                            *
 * Return value: edge browser options (object)                                *
 *                                                                            *
 ******************************************************************************/
static duk_ret_t	es_browser_edge_options(duk_context *ctx)
{
	duk_push_object(ctx);		/* {} */
	duk_push_object(ctx);		/* capabilities */

	duk_push_object(ctx);		/* alwaysMatch */

	duk_push_string(ctx, "MicrosoftEdge");
	duk_put_prop_string(ctx, -2, "browserName");
	duk_push_string(ctx, "normal");
	duk_put_prop_string(ctx, -2, "pageLoadStrategy");

	duk_push_object(ctx);		/* ms:edgeOptions */
	duk_push_array(ctx);		/* args */
	duk_push_string(ctx, "--headless=new");
	duk_put_prop_index(ctx, -2, 0);
	duk_put_prop_string(ctx, -2, "args");
	duk_put_prop_string(ctx, -2, "ms:edgeOptions");

	duk_put_prop_string(ctx, -2, "alwaysMatch");
	duk_put_prop_string(ctx, -2, "capabilities");

	return 1;
}

static const duk_function_list_entry	browser_static_methods[] = {
	{"chromeOptions", es_browser_chrome_options, 0},
	{"firefoxOptions", es_browser_firefox_options, 0},
	{"safariOptions", es_browser_safari_options, 0},
	{"edgeOptions", es_browser_edge_options, 0},
	{0}
};

static int	es_browser_create_prototype(duk_context *ctx)
{
	duk_push_c_function(ctx, es_browser_ctor, 1);
	duk_push_object(ctx);

	duk_put_function_list(ctx, -1, browser_methods);

	if (1 != duk_put_prop_string(ctx, -2, "prototype"))
		return FAIL;

	duk_put_function_list(ctx, -1, browser_static_methods);

	if (1 != duk_put_global_string(ctx, "Browser"))
		return FAIL;

	return SUCCEED;
}

/******************************************************************************
 *                                                                            *
 * Purpose: initialize Browser class                                          *
 *                                                                            *
 ******************************************************************************/
static int	es_init_browser(zbx_es_t *es, char **error)
{
	if (0 != setjmp(es->env->loc))
	{
		*error = zbx_strdup(*error, es->env->error);

		return FAIL;
	}

	if (FAIL == es_browser_create_prototype(es->env->ctx))
	{
		*error = zbx_strdup(*error, duk_safe_to_string(es->env->ctx, -1));
		duk_pop(es->env->ctx);

		return FAIL;
	}

#ifdef HAVE_LIBCURL
	return es_browser_init_errors(es, error);
#else
	return SUCCEED;
#endif
}

/******************************************************************************
 *                                                                            *
 * Purpose: initialize javascript environment for browser monitoring          *
 *                                                                            *
 ******************************************************************************/
int	zbx_es_init_browser_env(zbx_es_t *es, const char *endpoint, char **error)
{
	es->env->browser_endpoint = zbx_strdup(NULL, endpoint);

	/* initialize Browser prototype */
	return es_init_browser(es, error);
}<|MERGE_RESOLUTION|>--- conflicted
+++ resolved
@@ -47,15 +47,11 @@
 		return NULL;
 	}
 
-<<<<<<< HEAD
-	if (NULL == (wd = (zbx_webdriver_t *)es_obj_get_this(env, ES_OBJ_BROWSER)))
-=======
 	duk_push_this(ctx);
 	objptr = duk_require_heapptr(ctx, -1);
 	duk_pop(ctx);
 
 	if (NULL == (wd = (zbx_webdriver_t *)es_obj_get_data(env, objptr, ES_OBJ_BROWSER)))
->>>>>>> e1bcc14d
 		(void)duk_push_error_object(ctx, DUK_RET_EVAL_ERROR, "cannot find native data attached to object");
 
 	return wd;
@@ -1080,7 +1076,7 @@
  * Return value: Allocated element id string or NULL                          *
  *                                                                            *
  ******************************************************************************/
-static const char	*es_browser_get_element_id(duk_context *ctx, duk_idx_t idx)
+static char	*es_browser_get_element_id(duk_context *ctx, duk_idx_t idx)
 {
 	zbx_es_env_t	*env;
 	void		*el;
@@ -1091,7 +1087,7 @@
 	if (NULL == (env = zbx_es_get_env(ctx)))
 		return NULL;
 
-	if (NULL == (el = es_obj_get_data(env, ES_OBJ_ELEMENT, idx)))
+	if (NULL == (el = es_obj_get_data(env, duk_require_heapptr(ctx, idx), ES_OBJ_ELEMENT)))
 		return NULL;
 
 	return zbx_strdup(NULL, wd_element_get_id(el));
@@ -1117,7 +1113,7 @@
 	{
 		if (duk_get_type(ctx, 0) == DUK_TYPE_NUMBER)
 		{
-			frame = zbx_dsprintf(NULL, "%d", duk_get_number(ctx, 0));
+			frame = zbx_dsprintf(NULL, "%.0f", duk_get_number(ctx, 0));
 		}
 		else if (NULL == (frame = es_browser_get_element_id(ctx, 0)))
 		{
