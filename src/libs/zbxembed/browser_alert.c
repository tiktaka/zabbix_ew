--- conflicted
+++ resolved
@@ -41,15 +41,11 @@
 		return NULL;
 	}
 
-<<<<<<< HEAD
-	if (NULL == (alert = (zbx_wd_alert_t *)es_obj_get_this(env, ES_OBJ_ALERT)))
-=======
 	duk_push_this(ctx);
 	objptr = duk_require_heapptr(ctx, -1);
 	duk_pop(ctx);
 
 	if (NULL == (alert = (zbx_wd_alert_t *)es_obj_get_data(env, objptr, ES_OBJ_ALERT)))
->>>>>>> e1bcc14d
 		(void)duk_push_error_object(ctx, DUK_RET_EVAL_ERROR, "cannot find native data attached to object");
 
 	return alert;
