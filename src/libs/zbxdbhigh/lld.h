
/*
** Zabbix
** Copyright (C) 2000-2011 Zabbix SIA
**
** This program is free software; you can redistribute it and/or modify
** it under the terms of the GNU General Public License as published by
** the Free Software Foundation; either version 2 of the License, or
** (at your option) any later version.
**
** This program is distributed in the hope that it will be useful,
** but WITHOUT ANY WARRANTY; without even the implied warranty of
** MERCHANTABILITY or FITNESS FOR A PARTICULAR PURPOSE.  See the
** GNU General Public License for more details.
**
** You should have received a copy of the GNU General Public License
** along with this program; if not, write to the Free Software
** Foundation, Inc., 51 Franklin Street, Fifth Floor, Boston, MA  02110-1301, USA.
**/

#ifndef ZABBIX_LLD_H
#define ZABBIX_LLD_H

#include "common.h"
#include "zbxjson.h"
#include "zbxalgo.h"

<<<<<<< HEAD
int	lld_check_record(struct zbx_json_parse *jp_row, const char *f_macro, const char *f_regexp, ZBX_REGEXP *regexps,
		int regexps_num);
int	DBlld_get_item(zbx_uint64_t hostid, const char *tmpl_key, struct zbx_json_parse *jp_row, zbx_uint64_t *itemid);
=======
int	lld_check_record(struct zbx_json_parse *jp_row, const char *f_macro, const char *f_regexp,
		zbx_vector_ptr_t *regexps);
>>>>>>> 0045cb5b

void	DBlld_update_items(zbx_uint64_t hostid, zbx_uint64_t lld_ruleid, struct zbx_json_parse *jp_data,
		char **error, const char *f_macro, const char *f_regexp, zbx_vector_ptr_t *regexps,
		unsigned short lifetime, int lastcheck);

void	DBlld_update_graphs(zbx_uint64_t hostid, zbx_uint64_t lld_ruleid, struct zbx_json_parse *jp_data,
		char **error, const char *f_macro, const char *f_regexp, ZBX_REGEXP *regexps, int regexps_num);

void	DBlld_update_triggers(zbx_uint64_t hostid, zbx_uint64_t lld_ruleid, struct zbx_json_parse *jp_data,
		char **error, const char *f_macro, const char *f_regexp, ZBX_REGEXP *regexps, int regexps_num);

void	DBlld_update_hosts(zbx_uint64_t discovery_itemid, struct zbx_json_parse *jp_data, char **error,
		const char *f_macro, const char *f_regexp, ZBX_REGEXP *regexps, int regexps_num,
		unsigned short lifetime, int lastcheck);

#endif<|MERGE_RESOLUTION|>--- conflicted
+++ resolved
@@ -25,27 +25,22 @@
 #include "zbxjson.h"
 #include "zbxalgo.h"
 
-<<<<<<< HEAD
-int	lld_check_record(struct zbx_json_parse *jp_row, const char *f_macro, const char *f_regexp, ZBX_REGEXP *regexps,
-		int regexps_num);
-int	DBlld_get_item(zbx_uint64_t hostid, const char *tmpl_key, struct zbx_json_parse *jp_row, zbx_uint64_t *itemid);
-=======
 int	lld_check_record(struct zbx_json_parse *jp_row, const char *f_macro, const char *f_regexp,
 		zbx_vector_ptr_t *regexps);
->>>>>>> 0045cb5b
+int	DBlld_get_item(zbx_uint64_t hostid, const char *tmpl_key, struct zbx_json_parse *jp_row, zbx_uint64_t *itemid);
 
 void	DBlld_update_items(zbx_uint64_t hostid, zbx_uint64_t lld_ruleid, struct zbx_json_parse *jp_data,
 		char **error, const char *f_macro, const char *f_regexp, zbx_vector_ptr_t *regexps,
 		unsigned short lifetime, int lastcheck);
 
 void	DBlld_update_graphs(zbx_uint64_t hostid, zbx_uint64_t lld_ruleid, struct zbx_json_parse *jp_data,
-		char **error, const char *f_macro, const char *f_regexp, ZBX_REGEXP *regexps, int regexps_num);
+		char **error, const char *f_macro, const char *f_regexp, zbx_vector_ptr_t *regexps);
 
 void	DBlld_update_triggers(zbx_uint64_t hostid, zbx_uint64_t lld_ruleid, struct zbx_json_parse *jp_data,
-		char **error, const char *f_macro, const char *f_regexp, ZBX_REGEXP *regexps, int regexps_num);
+		char **error, const char *f_macro, const char *f_regexp, zbx_vector_ptr_t *regexps);
 
 void	DBlld_update_hosts(zbx_uint64_t discovery_itemid, struct zbx_json_parse *jp_data, char **error,
-		const char *f_macro, const char *f_regexp, ZBX_REGEXP *regexps, int regexps_num,
-		unsigned short lifetime, int lastcheck);
+		const char *f_macro, const char *f_regexp, zbx_vector_ptr_t *regexps, unsigned short lifetime,
+		int lastcheck);
 
 #endif