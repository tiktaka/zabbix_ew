--- conflicted
+++ resolved
@@ -847,20 +847,13 @@
 	sql = (char *)zbx_malloc(sql, sql_alloc);
 
 	zbx_snprintf_alloc(&sql, &sql_alloc, &sql_offset,
-<<<<<<< HEAD
 		"select t.triggerid,t.description,t.expression,t.recovery_expression"
-			",t.flags,t.recovery_mode,t.correlation_mode,t.manual_close,t.opdata,t.discover,t.event_name"
+			",t.flags,t.recovery_mode,t.correlation_mode,t.correlation_tag,t.manual_close,t.opdata"
+			",t.discover,t.event_name,t.templateid,t.type"
 		" from triggers t"
 		" where t.triggerid in (select distinct tg.triggerid"
 			" from triggers tg,functions f,items i"
 			" where tg.triggerid=f.triggerid"
-=======
-		"select distinct t.triggerid,t.description,t.expression,t.recovery_expression"
-			",t.flags,t.recovery_mode,t.correlation_mode,t.correlation_tag,t.manual_close,t.opdata"
-			",t.discover,t.event_name,t.templateid,t.type"
-		" from triggers t,functions f,items i"
-			" where t.triggerid=f.triggerid"
->>>>>>> 9404e401
 				" and f.itemid=i.itemid"
 				" and tg.templateid is null"
 				" and i.hostid=" ZBX_FS_UI64
