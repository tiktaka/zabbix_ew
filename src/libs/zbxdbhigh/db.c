--- conflicted
+++ resolved
@@ -2044,49 +2044,6 @@
 
 	zbx_db_free_result(result);
 	zbx_free(database_name_esc);
-<<<<<<< HEAD
-=======
-#elif defined(HAVE_ORACLE)
-	zbx_db_result_t	result;
-	zbx_db_row_t	row;
-
-	result = zbx_db_select(
-			"select parameter,value"
-			" from NLS_DATABASE_PARAMETERS"
-			" where parameter in ('NLS_CHARACTERSET','NLS_NCHAR_CHARACTERSET')");
-
-	if (NULL == result)
-	{
-		zbx_warn_no_charset_info(zbx_cfg_dbhigh->config_dbname);
-	}
-	else
-	{
-		while (NULL != (row = zbx_db_fetch(result)))
-		{
-			const char	*parameter = row[0];
-			const char	*value = row[1];
-
-			if (NULL == parameter || NULL == value)
-			{
-				continue;
-			}
-			else if (0 == strcasecmp("NLS_CHARACTERSET", parameter) ||
-					(0 == strcasecmp("NLS_NCHAR_CHARACTERSET", parameter)))
-			{
-				if (0 != strcasecmp(ZBX_ORACLE_UTF8_CHARSET, value) &&
-						0 != strcasecmp(ZBX_ORACLE_CESU8_CHARSET, value))
-				{
-					zabbix_log(LOG_LEVEL_WARNING, "database \"%s\" parameter \"%s\" has value"
-							" \"%s\". Zabbix supports only \"%s\" or \"%s\" character sets",
-							zbx_cfg_dbhigh->config_dbname, parameter, value,
-							ZBX_ORACLE_UTF8_CHARSET, ZBX_ORACLE_CESU8_CHARSET);
-				}
-			}
-		}
-	}
-
-	zbx_db_free_result(result);
->>>>>>> a02a2dce
 #elif defined(HAVE_POSTGRESQL)
 #define OID_LENGTH_MAX		20
 
