--- conflicted
+++ resolved
@@ -472,28 +472,6 @@
  *                                                                            *
  * Purpose: execute a select statement                                        *
  *                                                                            *
-<<<<<<< HEAD
- ******************************************************************************/
-zbx_db_result_t	zbx_db_select_once(const char *fmt, ...)
-{
-	va_list		args;
-	zbx_db_result_t	rc;
-
-	va_start(args, fmt);
-
-	rc = zbx_db_vselect(fmt, args);
-
-	va_end(args);
-
-	return rc;
-}
-
-/******************************************************************************
- *                                                                            *
- * Purpose: execute a select statement                                        *
- *                                                                            *
-=======
->>>>>>> b45c82c2
  * Comments: retry until DB is up                                             *
  *                                                                            *
  ******************************************************************************/
