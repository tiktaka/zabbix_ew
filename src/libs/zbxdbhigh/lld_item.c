/*
** Zabbix
** Copyright (C) 2001-2013 Zabbix SIA
**
** This program is free software; you can redistribute it and/or modify
** it under the terms of the GNU General Public License as published by
** the Free Software Foundation; either version 2 of the License, or
** (at your option) any later version.
**
** This program is distributed in the hope that it will be useful,
** but WITHOUT ANY WARRANTY; without even the implied warranty of
** MERCHANTABILITY or FITNESS FOR A PARTICULAR PURPOSE.  See the
** GNU General Public License for more details.
**
** You should have received a copy of the GNU General Public License
** along with this program; if not, write to the Free Software
** Foundation, Inc., 51 Franklin Street, Fifth Floor, Boston, MA  02110-1301, USA.
**/

#include "lld.h"
#include "db.h"
#include "log.h"
#include "zbxalgo.h"
#include "zbxserver.h"

typedef struct
{
	zbx_uint64_t		itemid;
#define ZBX_FLAG_LLD_ITEM_UNSET				__UINT64_C(0x0000000000000000)
#define ZBX_FLAG_LLD_ITEM_DISCOVERED			__UINT64_C(0x0000000000000001)
#define ZBX_FLAG_LLD_ITEM_UPDATE_NAME			__UINT64_C(0x0000000000000002)
#define ZBX_FLAG_LLD_ITEM_UPDATE_KEY			__UINT64_C(0x0000000000000004)
#define ZBX_FLAG_LLD_ITEM_UPDATE_TYPE			__UINT64_C(0x0000000000000008)
#define ZBX_FLAG_LLD_ITEM_UPDATE_VALUE_TYPE		__UINT64_C(0x0000000000000010)
#define ZBX_FLAG_LLD_ITEM_UPDATE_DATA_TYPE		__UINT64_C(0x0000000000000020)
#define ZBX_FLAG_LLD_ITEM_UPDATE_DELAY			__UINT64_C(0x0000000000000040)
#define ZBX_FLAG_LLD_ITEM_UPDATE_DELAY_FLEX		__UINT64_C(0x0000000000000080)
#define ZBX_FLAG_LLD_ITEM_UPDATE_HISTORY		__UINT64_C(0x0000000000000100)
#define ZBX_FLAG_LLD_ITEM_UPDATE_TRENDS			__UINT64_C(0x0000000000000200)
#define ZBX_FLAG_LLD_ITEM_UPDATE_TRAPPER_HOSTS		__UINT64_C(0x0000000000000400)
#define ZBX_FLAG_LLD_ITEM_UPDATE_UNITS			__UINT64_C(0x0000000000000800)
#define ZBX_FLAG_LLD_ITEM_UPDATE_MULTIPLIER		__UINT64_C(0x0000000000001000)
#define ZBX_FLAG_LLD_ITEM_UPDATE_DELTA			__UINT64_C(0x0000000000002000)
#define ZBX_FLAG_LLD_ITEM_UPDATE_FORMULA		__UINT64_C(0x0000000000004000)
#define ZBX_FLAG_LLD_ITEM_UPDATE_LOGTIMEFMT		__UINT64_C(0x0000000000008000)
#define ZBX_FLAG_LLD_ITEM_UPDATE_VALUEMAPID		__UINT64_C(0x0000000000010000)
#define ZBX_FLAG_LLD_ITEM_UPDATE_PARAMS			__UINT64_C(0x0000000000020000)
#define ZBX_FLAG_LLD_ITEM_UPDATE_IPMI_SENSOR		__UINT64_C(0x0000000000040000)
#define ZBX_FLAG_LLD_ITEM_UPDATE_SNMP_COMMUNITY		__UINT64_C(0x0000000000080000)
#define ZBX_FLAG_LLD_ITEM_UPDATE_SNMP_OID		__UINT64_C(0x0000000000100000)
#define ZBX_FLAG_LLD_ITEM_UPDATE_PORT			__UINT64_C(0x0000000000200000)
#define ZBX_FLAG_LLD_ITEM_UPDATE_SNMPV3_SECURITYNAME	__UINT64_C(0x0000000000400000)
#define ZBX_FLAG_LLD_ITEM_UPDATE_SNMPV3_SECURITYLEVEL	__UINT64_C(0x0000000000800000)
<<<<<<< HEAD
#define ZBX_FLAG_LLD_ITEM_UPDATE_SNMPV3_AUTHPASSPHRASE	__UINT64_C(0x0000000001000000)
#define ZBX_FLAG_LLD_ITEM_UPDATE_SNMPV3_PRIVPASSPHRASE	__UINT64_C(0x0000000002000000)
#define ZBX_FLAG_LLD_ITEM_UPDATE_AUTHTYPE		__UINT64_C(0x0000000004000000)
#define ZBX_FLAG_LLD_ITEM_UPDATE_USERNAME		__UINT64_C(0x0000000008000000)
#define ZBX_FLAG_LLD_ITEM_UPDATE_PASSWORD		__UINT64_C(0x0000000010000000)
#define ZBX_FLAG_LLD_ITEM_UPDATE_PUBLICKEY		__UINT64_C(0x0000000020000000)
#define ZBX_FLAG_LLD_ITEM_UPDATE_PRIVATEKEY		__UINT64_C(0x0000000040000000)
#define ZBX_FLAG_LLD_ITEM_UPDATE_DESCRIPTION		__UINT64_C(0x0000000080000000)
#define ZBX_FLAG_LLD_ITEM_UPDATE_INTERFACEID		__UINT64_C(0x0000000100000000)
#define ZBX_FLAG_LLD_ITEM_UPDATE_SNMPV3_CONTEXTNAME	__UINT64_C(0x0000000200000000)
=======
#define ZBX_FLAG_LLD_ITEM_UPDATE_SNMPV3_AUTHPROTOCOL	__UINT64_C(0x0000000001000000)
#define ZBX_FLAG_LLD_ITEM_UPDATE_SNMPV3_AUTHPASSPHRASE	__UINT64_C(0x0000000002000000)
#define ZBX_FLAG_LLD_ITEM_UPDATE_SNMPV3_PRIVPROTOCOL	__UINT64_C(0x0000000004000000)
#define ZBX_FLAG_LLD_ITEM_UPDATE_SNMPV3_PRIVPASSPHRASE	__UINT64_C(0x0000000008000000)
#define ZBX_FLAG_LLD_ITEM_UPDATE_AUTHTYPE		__UINT64_C(0x0000000010000000)
#define ZBX_FLAG_LLD_ITEM_UPDATE_USERNAME		__UINT64_C(0x0000000020000000)
#define ZBX_FLAG_LLD_ITEM_UPDATE_PASSWORD		__UINT64_C(0x0000000040000000)
#define ZBX_FLAG_LLD_ITEM_UPDATE_PUBLICKEY		__UINT64_C(0x0000000080000000)
#define ZBX_FLAG_LLD_ITEM_UPDATE_PRIVATEKEY		__UINT64_C(0x0000000100000000)
#define ZBX_FLAG_LLD_ITEM_UPDATE_DESCRIPTION		__UINT64_C(0x0000000200000000)
#define ZBX_FLAG_LLD_ITEM_UPDATE_INTERFACEID		__UINT64_C(0x0000000400000000)
>>>>>>> d1b94732
#define ZBX_FLAG_LLD_ITEM_UPDATE										\
		(ZBX_FLAG_LLD_ITEM_UPDATE_NAME | ZBX_FLAG_LLD_ITEM_UPDATE_KEY | ZBX_FLAG_LLD_ITEM_UPDATE_TYPE |	\
		ZBX_FLAG_LLD_ITEM_UPDATE_VALUE_TYPE | ZBX_FLAG_LLD_ITEM_UPDATE_DATA_TYPE |			\
		ZBX_FLAG_LLD_ITEM_UPDATE_DELAY | ZBX_FLAG_LLD_ITEM_UPDATE_DELAY_FLEX |				\
		ZBX_FLAG_LLD_ITEM_UPDATE_HISTORY | ZBX_FLAG_LLD_ITEM_UPDATE_TRENDS |				\
		ZBX_FLAG_LLD_ITEM_UPDATE_TRAPPER_HOSTS | ZBX_FLAG_LLD_ITEM_UPDATE_UNITS |			\
		ZBX_FLAG_LLD_ITEM_UPDATE_MULTIPLIER | ZBX_FLAG_LLD_ITEM_UPDATE_DELTA |				\
		ZBX_FLAG_LLD_ITEM_UPDATE_FORMULA | ZBX_FLAG_LLD_ITEM_UPDATE_LOGTIMEFMT |			\
		ZBX_FLAG_LLD_ITEM_UPDATE_VALUEMAPID | ZBX_FLAG_LLD_ITEM_UPDATE_PARAMS |				\
		ZBX_FLAG_LLD_ITEM_UPDATE_IPMI_SENSOR | ZBX_FLAG_LLD_ITEM_UPDATE_SNMP_COMMUNITY |		\
		ZBX_FLAG_LLD_ITEM_UPDATE_SNMP_OID | ZBX_FLAG_LLD_ITEM_UPDATE_PORT |				\
		ZBX_FLAG_LLD_ITEM_UPDATE_SNMPV3_SECURITYNAME | ZBX_FLAG_LLD_ITEM_UPDATE_SNMPV3_SECURITYLEVEL |	\
		ZBX_FLAG_LLD_ITEM_UPDATE_SNMPV3_AUTHPROTOCOL | ZBX_FLAG_LLD_ITEM_UPDATE_SNMPV3_AUTHPASSPHRASE |	\
		ZBX_FLAG_LLD_ITEM_UPDATE_SNMPV3_PRIVPROTOCOL | ZBX_FLAG_LLD_ITEM_UPDATE_SNMPV3_PRIVPASSPHRASE |	\
		ZBX_FLAG_LLD_ITEM_UPDATE_AUTHTYPE | ZBX_FLAG_LLD_ITEM_UPDATE_USERNAME |				\
		ZBX_FLAG_LLD_ITEM_UPDATE_PASSWORD | ZBX_FLAG_LLD_ITEM_UPDATE_PUBLICKEY |			\
		ZBX_FLAG_LLD_ITEM_UPDATE_PRIVATEKEY | ZBX_FLAG_LLD_ITEM_UPDATE_DESCRIPTION |			\
		ZBX_FLAG_LLD_ITEM_UPDATE_INTERFACEID | ZBX_FLAG_LLD_ITEM_UPDATE_SNMPV3_CONTEXTNAME)
	zbx_uint64_t		flags;
	char			*key_proto;
	char			*name;
	char			*name_orig;
	char			*key;
	char			*key_orig;
	char			*params;
	char			*params_orig;
	char			*snmp_oid;
	char			*snmp_oid_orig;
	char			*description;
	char			*description_orig;
	zbx_vector_uint64_t	new_applicationids;
	int			lastcheck;
	int			ts_delete;
}
zbx_lld_item_t;

static void	DBlld_items_free(zbx_vector_ptr_t *items)
{
	zbx_lld_item_t	*item;

	while (0 != items->values_num)
	{
		item = (zbx_lld_item_t *)items->values[--items->values_num];

		zbx_free(item->key_proto);
		zbx_free(item->name);
		zbx_free(item->name_orig);
		zbx_free(item->key);
		zbx_free(item->key_orig);
		zbx_free(item->params);
		zbx_free(item->params_orig);
		zbx_free(item->snmp_oid);
		zbx_free(item->snmp_oid_orig);
		zbx_free(item->description);
		zbx_free(item->description_orig);
		zbx_vector_uint64_destroy(&item->new_applicationids);
		zbx_free(item);
	}
}

/******************************************************************************
 *                                                                            *
 * Function: DBlld_items_get                                                  *
 *                                                                            *
 * Purpose: retrieves existing items for the specified item prototype         *
 *                                                                            *
 * Parameters: parent_itemid - [IN] item prototype identificator              *
 *             items         - [OUT] list of items                            *
 *                                                                            *
 ******************************************************************************/
static void	DBlld_items_get(zbx_uint64_t parent_itemid, zbx_vector_ptr_t *items,
		unsigned char type, unsigned char value_type, unsigned char data_type, int delay,
		const char *delay_flex, int history, int trends, const char *trapper_hosts, const char *units,
		unsigned char multiplier, unsigned char delta, const char *formula, const char *logtimefmt,
		zbx_uint64_t valuemapid, const char *ipmi_sensor, const char *snmp_community, const char *port,
<<<<<<< HEAD
		const char *snmpv3_securityname, unsigned char snmpv3_securitylevel, const char *snmpv3_authpassphrase,
		const char *snmpv3_privpassphrase, unsigned char authtype, const char *username, const char *password,
		const char *publickey, const char *privatekey, const char *description, zbx_uint64_t interfaceid,
		const char *snmpv3_contextname)
=======
		const char *snmpv3_securityname, unsigned char snmpv3_securitylevel, unsigned char snmpv3_authprotocol,
		const char *snmpv3_authpassphrase, unsigned char snmpv3_privprotocol, const char *snmpv3_privpassphrase,
		unsigned char authtype, const char *username, const char *password, const char *publickey,
		const char *privatekey, const char *description, zbx_uint64_t interfaceid)
>>>>>>> d1b94732
{
	const char	*__function_name = "DBlld_items_get";

	DB_RESULT	result;
	DB_ROW		row;
	zbx_lld_item_t	*item;
	zbx_uint64_t	db_valuemapid, db_interfaceid;

	zabbix_log(LOG_LEVEL_DEBUG, "In %s()", __function_name);

	result = DBselect(
			"select id.itemid,id.key_,id.lastcheck,id.ts_delete,i.name,i.key_,i.type,i.value_type,"
				"i.data_type,i.delay,i.delay_flex,i.history,i.trends,i.trapper_hosts,i.units,"
				"i.multiplier,i.delta,i.formula,i.logtimefmt,i.valuemapid,i.params,i.ipmi_sensor,"
				"i.snmp_community,i.snmp_oid,i.port,i.snmpv3_securityname,i.snmpv3_securitylevel,"
<<<<<<< HEAD
				"i.snmpv3_authpassphrase,i.snmpv3_privpassphrase,i.authtype,i.username,i.password,"
				"i.publickey,i.privatekey,i.description,i.interfaceid,i.snmpv3_contextname"
=======
				"i.snmpv3_authprotocol,i.snmpv3_authpassphrase,i.snmpv3_privprotocol,"
				"i.snmpv3_privpassphrase,i.authtype,i.username,i.password,i.publickey,i.privatekey,"
				"i.description,i.interfaceid"
>>>>>>> d1b94732
			" from item_discovery id"
				" join items i"
					" on id.itemid=i.itemid"
			" where id.parent_itemid=" ZBX_FS_UI64,
			parent_itemid);

	while (NULL != (row = DBfetch(result)))
	{
		item = zbx_malloc(NULL, sizeof(zbx_lld_item_t));

		ZBX_STR2UINT64(item->itemid, row[0]);
		item->key_proto = zbx_strdup(NULL, row[1]);
		item->lastcheck = atoi(row[2]);
		item->ts_delete = atoi(row[3]);
		item->name = zbx_strdup(NULL, row[4]);
		item->name_orig = NULL;
		item->key = zbx_strdup(NULL, row[5]);
		item->key_orig = NULL;
		item->flags = ZBX_FLAG_LLD_ITEM_UNSET;

		if ((unsigned char)atoi(row[6]) != type)
			item->flags |= ZBX_FLAG_LLD_ITEM_UPDATE_TYPE;

		if ((unsigned char)atoi(row[7]) != value_type)
			item->flags |= ZBX_FLAG_LLD_ITEM_UPDATE_VALUE_TYPE;

		if ((unsigned char)atoi(row[8]) != data_type)
			item->flags |= ZBX_FLAG_LLD_ITEM_UPDATE_DATA_TYPE;

		if (atoi(row[9]) != delay)
			item->flags |= ZBX_FLAG_LLD_ITEM_UPDATE_DELAY;

		if (0 != strcmp(row[10], delay_flex))
			item->flags |= ZBX_FLAG_LLD_ITEM_UPDATE_DELAY_FLEX;

		if (atoi(row[11]) != history)
			item->flags |= ZBX_FLAG_LLD_ITEM_UPDATE_HISTORY;

		if (atoi(row[12]) != trends)
			item->flags |= ZBX_FLAG_LLD_ITEM_UPDATE_TRENDS;

		if (0 != strcmp(row[13], trapper_hosts))
			item->flags |= ZBX_FLAG_LLD_ITEM_UPDATE_TRAPPER_HOSTS;

		if (0 != strcmp(row[14], units))
			item->flags |= ZBX_FLAG_LLD_ITEM_UPDATE_UNITS;

		if ((unsigned char)atoi(row[15]) != multiplier)
			item->flags |= ZBX_FLAG_LLD_ITEM_UPDATE_MULTIPLIER;

		if ((unsigned char)atoi(row[16]) != delta)
			item->flags |= ZBX_FLAG_LLD_ITEM_UPDATE_DELTA;

		if (0 != strcmp(row[17], formula))
			item->flags |= ZBX_FLAG_LLD_ITEM_UPDATE_FORMULA;

		if (0 != strcmp(row[18], logtimefmt))
			item->flags |= ZBX_FLAG_LLD_ITEM_UPDATE_LOGTIMEFMT;

		ZBX_DBROW2UINT64(db_valuemapid, row[19]);
		if (db_valuemapid != valuemapid)
			item->flags |= ZBX_FLAG_LLD_ITEM_UPDATE_VALUEMAPID;

		item->params = zbx_strdup(NULL, row[20]);
		item->params_orig = NULL;

		if (0 != strcmp(row[21], ipmi_sensor))
			item->flags |= ZBX_FLAG_LLD_ITEM_UPDATE_IPMI_SENSOR;

		if (0 != strcmp(row[22], snmp_community))
			item->flags |= ZBX_FLAG_LLD_ITEM_UPDATE_SNMP_COMMUNITY;

		item->snmp_oid = zbx_strdup(NULL, row[23]);
		item->snmp_oid_orig = NULL;

		if (0 != strcmp(row[24], port))
			item->flags |= ZBX_FLAG_LLD_ITEM_UPDATE_PORT;

		if (0 != strcmp(row[25], snmpv3_securityname))
			item->flags |= ZBX_FLAG_LLD_ITEM_UPDATE_SNMPV3_SECURITYNAME;

		if ((unsigned char)atoi(row[26]) != snmpv3_securitylevel)
			item->flags |= ZBX_FLAG_LLD_ITEM_UPDATE_SNMPV3_SECURITYLEVEL;

		if ((unsigned char)atoi(row[27]) != snmpv3_authprotocol)
			item->flags |= ZBX_FLAG_LLD_ITEM_UPDATE_SNMPV3_AUTHPROTOCOL;

		if (0 != strcmp(row[28], snmpv3_authpassphrase))
			item->flags |= ZBX_FLAG_LLD_ITEM_UPDATE_SNMPV3_AUTHPASSPHRASE;

		if ((unsigned char)atoi(row[29]) != snmpv3_privprotocol)
			item->flags |= ZBX_FLAG_LLD_ITEM_UPDATE_SNMPV3_PRIVPROTOCOL;

		if (0 != strcmp(row[30], snmpv3_privpassphrase))
			item->flags |= ZBX_FLAG_LLD_ITEM_UPDATE_SNMPV3_PRIVPASSPHRASE;

		if ((unsigned char)atoi(row[31]) != authtype)
			item->flags |= ZBX_FLAG_LLD_ITEM_UPDATE_AUTHTYPE;

		if (0 != strcmp(row[32], username))
			item->flags |= ZBX_FLAG_LLD_ITEM_UPDATE_USERNAME;

		if (0 != strcmp(row[33], password))
			item->flags |= ZBX_FLAG_LLD_ITEM_UPDATE_PASSWORD;

		if (0 != strcmp(row[34], publickey))
			item->flags |= ZBX_FLAG_LLD_ITEM_UPDATE_PUBLICKEY;

		if (0 != strcmp(row[35], privatekey))
			item->flags |= ZBX_FLAG_LLD_ITEM_UPDATE_PRIVATEKEY;

		item->description = zbx_strdup(NULL, row[36]);
		item->description_orig = NULL;

		ZBX_DBROW2UINT64(db_interfaceid, row[37]);
		if (db_interfaceid != interfaceid)
			item->flags |= ZBX_FLAG_LLD_ITEM_UPDATE_INTERFACEID;

		if (0 != strcmp(row[36], snmpv3_contextname))
			item->flags |= ZBX_FLAG_LLD_ITEM_UPDATE_SNMPV3_CONTEXTNAME;

		zbx_vector_uint64_create(&item->new_applicationids);

		zbx_vector_ptr_append(items, item);
	}
	DBfree_result(result);

	zabbix_log(LOG_LEVEL_DEBUG, "End of %s()", __function_name);
}

/******************************************************************************
 *                                                                            *
 * Function: DBlld_applications_get                                           *
 *                                                                            *
 * Purpose: retrieve list of application which should be assigned to the each *
 *          discovered item                                                   *
 *                                                                            *
 * Parameters: parent_itemid  - [IN] item prototype id                        *
 *             applicationids - [OUT] sorted list of applications             *
 *                                                                            *
 ******************************************************************************/
static void	DBlld_applications_get(zbx_uint64_t parent_itemid, zbx_vector_uint64_t *applicationids)
{
	const char	*__function_name = "DBlld_applications_get";

	DB_RESULT	result;
	DB_ROW		row;
	zbx_uint64_t	applicationid;

	zabbix_log(LOG_LEVEL_DEBUG, "In %s()", __function_name);

	result = DBselect(
			"select applicationid"
			" from items_applications"
			" where itemid=" ZBX_FS_UI64,
			parent_itemid);

	while (NULL != (row = DBfetch(result)))
	{
		ZBX_STR2UINT64(applicationid, row[0]);
		zbx_vector_uint64_append(applicationids, applicationid);
	}
	DBfree_result(result);

	zbx_vector_uint64_sort(applicationids, ZBX_DEFAULT_UINT64_COMPARE_FUNC);

	zabbix_log(LOG_LEVEL_DEBUG, "End of %s() values_num:%d", __function_name, applicationids->values_num);
}

/******************************************************************************
 *                                                                            *
 * Function: DBlld_validate_item_field                                        *
 *                                                                            *
 ******************************************************************************/
static void	DBlld_validate_item_field(zbx_lld_item_t *item, char **field, char **field_orig, zbx_uint64_t flag,
		size_t field_len, char **error)
{
	if (0 == (item->flags & ZBX_FLAG_LLD_ITEM_DISCOVERED))
		return;

	/* only new items or items with a new data will be validated */
	if (0 != item->itemid && 0 == (item->flags & flag))
		return;

	if (SUCCEED != zbx_is_utf8(*field))
	{
		zbx_replace_invalid_utf8(*field);
		*error = zbx_strdcatf(*error, "Cannot %s item: value \"%s\" has invalid UTF-8 sequence.\n",
				(0 != item->itemid ? "update" : "create"), *field);
	}
	else if (zbx_strlen_utf8(*field) > field_len)
	{
		*error = zbx_strdcatf(*error, "Cannot %s item: value \"%s\" is too long.\n",
				(0 != item->itemid ? "update" : "create"), *field);
	}
	else
		return;

	if (0 != item->itemid)
	{
		/* return an original data and drop the corresponding flag */
		zbx_free(*field);
		*field = *field_orig;
		*field_orig = NULL;
		item->flags &= ~flag;
	}
	else
		item->flags &= ~ZBX_FLAG_LLD_ITEM_DISCOVERED;
}

/******************************************************************************
 *                                                                            *
 * Function: DBlld_items_validate                                             *
 *                                                                            *
 * Parameters: items - [IN] list of items; should be sorted by itemid         *
 *                                                                            *
 ******************************************************************************/
static void	DBlld_items_validate(zbx_uint64_t hostid, zbx_vector_ptr_t *items, char **error)
{
	const char		*__function_name = "DBlld_items_validate";

	char			*keys = NULL, *key_esc;
	size_t			keys_alloc = 256, keys_offset = 0;
	DB_RESULT		result;
	DB_ROW			row;
	int			i, j;
	zbx_lld_item_t		*item, *item_b;
	zbx_vector_uint64_t	itemids;

	zabbix_log(LOG_LEVEL_DEBUG, "In %s()", __function_name);

	zbx_vector_uint64_create(&itemids);

	keys = zbx_malloc(keys, keys_alloc);	/* list of item keys */

	/* check an item name validity */
	for (i = 0; i < items->values_num; i++)
	{
		item = (zbx_lld_item_t *)items->values[i];

		DBlld_validate_item_field(item, &item->name, &item->name_orig,
				ZBX_FLAG_LLD_ITEM_UPDATE_NAME, ITEM_NAME_LEN, error);
		DBlld_validate_item_field(item, &item->key, &item->key_orig,
				ZBX_FLAG_LLD_ITEM_UPDATE_KEY, ITEM_KEY_LEN, error);
		DBlld_validate_item_field(item, &item->params, &item->params_orig,
				ZBX_FLAG_LLD_ITEM_UPDATE_PARAMS, ITEM_PARAM_LEN, error);
		DBlld_validate_item_field(item, &item->snmp_oid, &item->snmp_oid_orig,
				ZBX_FLAG_LLD_ITEM_UPDATE_SNMP_OID, ITEM_SNMP_OID_LEN, error);
		DBlld_validate_item_field(item, &item->description, &item->snmp_oid_orig,
				ZBX_FLAG_LLD_ITEM_UPDATE_DESCRIPTION, ITEM_DESCRIPTION_LEN, error);
	}

	/* checking duplicated item keys */
	for (i = 0; i < items->values_num; i++)
	{
		item = (zbx_lld_item_t *)items->values[i];

		if (0 == (item->flags & ZBX_FLAG_LLD_ITEM_DISCOVERED))
			continue;

		/* only new items or items with a new key will be validated */
		if (0 != item->itemid && 0 == (item->flags & ZBX_FLAG_LLD_ITEM_UPDATE_KEY))
			continue;

		for (j = 0; j < items->values_num; j++)
		{
			item_b = (zbx_lld_item_t *)items->values[j];

			if (0 == (item_b->flags & ZBX_FLAG_LLD_ITEM_DISCOVERED) || i == j)
				continue;

			if (0 != strcmp(item->key, item_b->key))
				continue;

			*error = zbx_strdcatf(*error, "Cannot %s item:"
						" item with the same key \"%s\" already exists.\n",
						(0 != item->itemid ? "update" : "create"), item->key);

			if (0 != item->itemid)
			{
				/* return an original key and drop the corresponding flag */
				zbx_free(item->key);
				item->key = item->key_orig;
				item->key_orig = NULL;
				item->flags &= ~ZBX_FLAG_LLD_ITEM_UPDATE_KEY;
			}
			else
				item->flags &= ~ZBX_FLAG_LLD_ITEM_DISCOVERED;
			break;
		}
	}

	/* checking duplicated keys in DB */

	for (i = 0; i < items->values_num; i++)
	{
		item = (zbx_lld_item_t *)items->values[i];

		if (0 == (item->flags & ZBX_FLAG_LLD_ITEM_DISCOVERED))
			continue;

		if (0 != item->itemid)
			zbx_vector_uint64_append(&itemids, item->itemid);

		if (0 != item->itemid && 0 == (item->flags & ZBX_FLAG_LLD_ITEM_UPDATE_KEY))
			continue;

		key_esc = DBdyn_escape_string(item->key);

		if (0 != keys_offset)
			zbx_chrcpy_alloc(&keys, &keys_alloc, &keys_offset, ',');
		zbx_chrcpy_alloc(&keys, &keys_alloc, &keys_offset, '\'');
		zbx_strcpy_alloc(&keys, &keys_alloc, &keys_offset, key_esc);
		zbx_chrcpy_alloc(&keys, &keys_alloc, &keys_offset, '\'');

		zbx_free(key_esc);
	}

	if (0 != keys_offset)
	{
		char	*sql = NULL;
		size_t	sql_alloc = 256, sql_offset = 0;

		sql = zbx_malloc(sql, sql_alloc);

		zbx_snprintf_alloc(&sql, &sql_alloc, &sql_offset,
				"select key_"
				" from items"
				" where hostid=" ZBX_FS_UI64
					" and key_ in (%s)",
				hostid, keys);
		if (0 != itemids.values_num)
		{
			zbx_vector_uint64_sort(&itemids, ZBX_DEFAULT_UINT64_COMPARE_FUNC);
			zbx_strcpy_alloc(&sql, &sql_alloc, &sql_offset, " and not");
			DBadd_condition_alloc(&sql, &sql_alloc, &sql_offset, "itemid",
					itemids.values, itemids.values_num);
		}

		result = DBselect("%s", sql);

		while (NULL != (row = DBfetch(result)))
		{
			for (i = 0; i < items->values_num; i++)
			{
				item = (zbx_lld_item_t *)items->values[i];

				if (0 == (item->flags & ZBX_FLAG_LLD_ITEM_DISCOVERED))
					continue;

				if (0 == strcmp(item->key, row[0]))
				{
					*error = zbx_strdcatf(*error, "Cannot %s item:"
							" item with the same key \"%s\" already exists.\n",
							(0 != item->itemid ? "update" : "create"), item->key);

					if (0 != item->itemid)
					{
						/* return an original key and drop the corresponding flag */
						zbx_free(item->key);
						item->key = item->key_orig;
						item->key_orig = NULL;
						item->flags &= ~ZBX_FLAG_LLD_ITEM_UPDATE_KEY;
					}
					else
						item->flags &= ~ZBX_FLAG_LLD_ITEM_DISCOVERED;

					continue;
				}
			}
		}
		DBfree_result(result);

		zbx_free(sql);
	}

	zbx_free(keys);

	zbx_vector_uint64_destroy(&itemids);

	zabbix_log(LOG_LEVEL_DEBUG, "End of %s()", __function_name);
}

static void	DBlld_item_make(zbx_vector_ptr_t *items, const char *name_proto, const char *key_proto,
		const char *params_proto, const char *snmp_oid_proto, const char *description_proto,
		struct zbx_json_parse *jp_row)
{
	const char	*__function_name = "DBlld_make_item";

	char		*buffer = NULL;
	int		i;
	zbx_lld_item_t	*item = NULL;

	zabbix_log(LOG_LEVEL_DEBUG, "In %s()", __function_name);

	for (i = 0; i < items->values_num; i++)
	{
		item = (zbx_lld_item_t *)items->values[i];

		if (0 != (item->flags & ZBX_FLAG_LLD_ITEM_DISCOVERED))
			continue;

		buffer = zbx_strdup(buffer, item->key_proto);
		substitute_key_macros(&buffer, NULL, NULL, jp_row, MACRO_TYPE_ITEM_KEY, NULL, 0);

		if (0 == strcmp(item->key, buffer))
			break;
	}

	if (i == items->values_num)	/* no item found */
	{
		item = zbx_malloc(NULL, sizeof(zbx_lld_item_t));

		item->itemid = 0;
		item->lastcheck = 0;
		item->ts_delete = 0;
		item->key_proto = NULL;

		item->name = zbx_strdup(NULL, name_proto);
		item->name_orig = NULL;
		substitute_discovery_macros(&item->name, jp_row, ZBX_MACRO_ANY, NULL, 0);
		zbx_lrtrim(item->name, ZBX_WHITESPACE);

		item->key = zbx_strdup(NULL, key_proto);
		item->key_orig = NULL;
		substitute_key_macros(&item->key, NULL, NULL, jp_row, MACRO_TYPE_ITEM_KEY, NULL, 0);

		item->params = zbx_strdup(NULL, params_proto);
		item->params_orig = NULL;
		substitute_discovery_macros(&item->params, jp_row, ZBX_MACRO_ANY, NULL, 0);
		zbx_lrtrim(item->params, ZBX_WHITESPACE);

		item->snmp_oid = zbx_strdup(NULL, snmp_oid_proto);
		item->snmp_oid_orig = NULL;
		substitute_key_macros(&item->snmp_oid, NULL, NULL, jp_row, MACRO_TYPE_SNMP_OID, NULL, 0);
		zbx_lrtrim(item->snmp_oid, ZBX_WHITESPACE);

		item->description = zbx_strdup(NULL, description_proto);
		item->description_orig = NULL;
		substitute_discovery_macros(&item->description, jp_row, ZBX_MACRO_ANY, NULL, 0);
		zbx_lrtrim(item->description, ZBX_WHITESPACE);

		zbx_vector_uint64_create(&item->new_applicationids);
		item->flags = ZBX_FLAG_LLD_ITEM_DISCOVERED;

		zbx_vector_ptr_append(items, item);
	}
	else
	{
		buffer = zbx_strdup(buffer, name_proto);
		substitute_discovery_macros(&buffer, jp_row, ZBX_MACRO_ANY, NULL, 0);
		zbx_lrtrim(buffer, ZBX_WHITESPACE);
		if (0 != strcmp(item->name, buffer))
		{
			item->name_orig = item->name;
			item->name = buffer;
			buffer = NULL;
			item->flags |= ZBX_FLAG_LLD_ITEM_UPDATE_NAME;
		}

		if (0 != strcmp(item->key_proto, key_proto))
		{
			item->key_orig = item->key;
			item->key = zbx_strdup(NULL, key_proto);
			substitute_key_macros(&item->key, NULL, NULL, jp_row, MACRO_TYPE_ITEM_KEY, NULL, 0);
			item->flags |= ZBX_FLAG_LLD_ITEM_UPDATE_KEY;
		}

		buffer = zbx_strdup(buffer, params_proto);
		substitute_discovery_macros(&buffer, jp_row, ZBX_MACRO_ANY, NULL, 0);
		zbx_lrtrim(buffer, ZBX_WHITESPACE);
		if (0 != strcmp(item->params, buffer))
		{
			item->params_orig = item->params;
			item->params = buffer;
			buffer = NULL;
			item->flags |= ZBX_FLAG_LLD_ITEM_UPDATE_PARAMS;
		}

		buffer = zbx_strdup(buffer, snmp_oid_proto);
		substitute_key_macros(&buffer, NULL, NULL, jp_row, MACRO_TYPE_SNMP_OID, NULL, 0);
		zbx_lrtrim(buffer, ZBX_WHITESPACE);
		if (0 != strcmp(item->snmp_oid, buffer))
		{
			item->snmp_oid_orig = item->snmp_oid;
			item->snmp_oid = buffer;
			buffer = NULL;
			item->flags |= ZBX_FLAG_LLD_ITEM_UPDATE_SNMP_OID;
		}

		buffer = zbx_strdup(buffer, description_proto);
		substitute_discovery_macros(&buffer, jp_row, ZBX_MACRO_ANY, NULL, 0);
		zbx_lrtrim(buffer, ZBX_WHITESPACE);
		if (0 != strcmp(item->description, buffer))
		{
			item->description_orig = item->description;
			item->description = buffer;
			buffer = NULL;
			item->flags |= ZBX_FLAG_LLD_ITEM_UPDATE_DESCRIPTION;
		}

		item->flags |= ZBX_FLAG_LLD_ITEM_DISCOVERED;
	}

	zbx_free(buffer);

	zabbix_log(LOG_LEVEL_DEBUG, "End of %s()", __function_name);
}


/******************************************************************************
 *                                                                            *
 * Function: DBlld_applications_make                                          *
 *                                                                            *
 * Parameters: parent_itemid  - [IN] item prototype id                        *
 *             items          - [IN/OUT] sorted list of items                 *
 *             del_itemappids - [OUT] items_applications which should be      *
 *                                    deleted                                 *
 *                                                                            *
 ******************************************************************************/
static void	DBlld_applications_make(zbx_uint64_t parent_itemid, zbx_vector_ptr_t *items,
		zbx_vector_uint64_t *del_itemappids)
{
	const char		*__function_name = "DBlld_applications_make";

	DB_RESULT		result;
	DB_ROW			row;
	int			i, j;
	zbx_vector_uint64_t	applicationids, itemids;
	zbx_uint64_t		itemappid, applicationid, itemid;
	zbx_lld_item_t		*item;

	zabbix_log(LOG_LEVEL_DEBUG, "In %s()", __function_name);

	zbx_vector_uint64_create(&applicationids);
	zbx_vector_uint64_create(&itemids);

	DBlld_applications_get(parent_itemid, &applicationids);

	for (i = 0; i < items->values_num; i++)
	{
		item = (zbx_lld_item_t *)items->values[i];

		if (0 == (item->flags & ZBX_FLAG_LLD_ITEM_DISCOVERED))
			continue;

		zbx_vector_uint64_reserve(&item->new_applicationids, applicationids.values_num);
		for (j = 0; j < applicationids.values_num; j++)
			zbx_vector_uint64_append(&item->new_applicationids, applicationids.values[j]);

		if (0 != item->itemid)
			zbx_vector_uint64_append(&itemids, item->itemid);
	}

	if (0 != itemids.values_num)
	{
		char	*sql = NULL;
		size_t	sql_alloc = 256, sql_offset = 0;

		sql = zbx_malloc(sql, sql_alloc);

		zbx_strcpy_alloc(&sql, &sql_alloc, &sql_offset,
				"select itemappid,applicationid,itemid"
				" from items_applications"
				" where");
		DBadd_condition_alloc(&sql, &sql_alloc, &sql_offset, "itemid", itemids.values, itemids.values_num);

		result = DBselect("%s", sql);

		zbx_free(sql);

		while (NULL != (row = DBfetch(result)))
		{
			ZBX_STR2UINT64(applicationid, row[1]);
			ZBX_STR2UINT64(itemid, row[2]);

			if (FAIL == (i = zbx_vector_ptr_bsearch(items, &itemid, ZBX_DEFAULT_UINT64_PTR_COMPARE_FUNC)))
			{
				THIS_SHOULD_NEVER_HAPPEN;
				continue;
			}

			item = (zbx_lld_item_t *)items->values[i];

			if (FAIL == (i = zbx_vector_uint64_bsearch(&item->new_applicationids, applicationid,
					ZBX_DEFAULT_UINT64_COMPARE_FUNC)))
			{
				/* item applications which should be deleted */
				ZBX_STR2UINT64(itemappid, row[0]);
				zbx_vector_uint64_append(del_itemappids, itemappid);
			}
			else
			{
				/* item applications which are already added */
				zbx_vector_uint64_remove(&item->new_applicationids, i);
			}
		}
		DBfree_result(result);

		zbx_vector_uint64_sort(del_itemappids, ZBX_DEFAULT_UINT64_COMPARE_FUNC);
	}

	zbx_vector_uint64_destroy(&itemids);
	zbx_vector_uint64_destroy(&applicationids);

	zabbix_log(LOG_LEVEL_DEBUG, "End of %s()", __function_name);
}

/******************************************************************************
 *                                                                            *
 * Function: DBlld_items_save                                                 *
 *                                                                            *
 * Parameters: hostid         - [IN] parent host id                           *
 *             parent_itemid  - [IN] item prototype id                        *
 *             status         - [IN] initial item satatus                     *
 *             del_itemappids - [IN] items_applications which should be       *
 *                                   deleted                                  *
 *                                                                            *
 ******************************************************************************/
static void	DBlld_items_save(zbx_uint64_t hostid, zbx_uint64_t parent_itemid, zbx_vector_ptr_t *items,
		const char *key_proto, unsigned char type, unsigned char value_type, unsigned char data_type, int delay,
		const char *delay_flex, int history, int trends, unsigned char status, const char *trapper_hosts,
		const char *units, unsigned char multiplier, unsigned char delta, const char *formula,
		const char *logtimefmt, zbx_uint64_t valuemapid, const char *ipmi_sensor, const char *snmp_community,
		const char *port, const char *snmpv3_securityname, unsigned char snmpv3_securitylevel,
<<<<<<< HEAD
		const char *snmpv3_authpassphrase, const char *snmpv3_privpassphrase, unsigned char authtype,
		const char *username, const char *password, const char *publickey, const char *privatekey,
		zbx_uint64_t interfaceid, zbx_vector_uint64_t *del_itemappids, const char *snmpv3_contextname)
=======
		unsigned char snmpv3_authprotocol, const char *snmpv3_authpassphrase, unsigned char snmpv3_privprotocol,
		const char *snmpv3_privpassphrase, unsigned char authtype, const char *username, const char *password,
		const char *publickey, const char *privatekey, zbx_uint64_t interfaceid,
		zbx_vector_uint64_t *del_itemappids)
>>>>>>> d1b94732
{
	const char	*__function_name = "DBlld_items_save";

	int		i, j, new_items = 0, upd_items = 0, new_applications = 0;
	zbx_lld_item_t	*item;
	zbx_uint64_t	itemid = 0, itemdiscoveryid = 0, itemappid = 0, flags = ZBX_FLAG_LLD_ITEM_UNSET;
	char		*sql1 = NULL, *sql2 = NULL, *sql3 = NULL, *sql4 = NULL,
			*key_proto_esc = NULL, *delay_flex_esc = NULL, *trapper_hosts_esc = NULL, *units_esc = NULL,
			*formula_esc = NULL, *logtimefmt_esc = NULL, *ipmi_sensor_esc = NULL,
			*snmp_community_esc = NULL, *port_esc = NULL, *snmpv3_securityname_esc = NULL,
			*snmpv3_authpassphrase_esc = NULL, *snmpv3_privpassphrase_esc = NULL, *username_esc = NULL,
			*password_esc = NULL, *publickey_esc = NULL, *privatekey_esc = NULL,
			*snmpv3_contextname_esc = NULL,
			*name_esc, *key_esc, *params_esc, *snmp_oid_esc, *description_esc;
	size_t		sql1_alloc = 8 * ZBX_KIBIBYTE, sql1_offset = 0,
			sql2_alloc = 2 * ZBX_KIBIBYTE, sql2_offset = 0,
			sql3_alloc = 2 * ZBX_KIBIBYTE, sql3_offset = 0,
			sql4_alloc = 8 * ZBX_KIBIBYTE, sql4_offset = 0;
	const char	*ins_items_sql =
			"insert into items"
<<<<<<< HEAD
			" (itemid,name,key_,hostid,type,value_type,data_type,"
				"delay,delay_flex,history,trends,status,trapper_hosts,units,"
				"multiplier,delta,formula,logtimefmt,valuemapid,params,"
				"ipmi_sensor,snmp_community,snmp_oid,port,"
				"snmpv3_securityname,snmpv3_securitylevel,"
				"snmpv3_authpassphrase,snmpv3_privpassphrase,"
				"authtype,username,password,publickey,privatekey,"
				"description,interfaceid,flags,snmpv3_contextname)"
=======
			" (itemid,name,key_,hostid,type,value_type,data_type,delay,delay_flex,history,trends,status,"
				"trapper_hosts,units,multiplier,delta,formula,logtimefmt,valuemapid,params,ipmi_sensor,"
				"snmp_community,snmp_oid,port,snmpv3_securityname,snmpv3_securitylevel,"
				"snmpv3_authprotocol,snmpv3_authpassphrase,snmpv3_privprotocol,snmpv3_privpassphrase,"
				"authtype,username,password,publickey,privatekey,description,interfaceid,flags)"
>>>>>>> d1b94732
			" values ";
	const char	*ins_item_discovery_sql =
			"insert into item_discovery (itemdiscoveryid,itemid,parent_itemid,key_) values ";
	const char	*ins_items_applications_sql =
			"insert into items_applications (itemappid,itemid,applicationid) values ";

	zabbix_log(LOG_LEVEL_DEBUG, "In %s()", __function_name);

	for (i = 0; i < items->values_num; i++)
	{
		item = (zbx_lld_item_t *)items->values[i];

		if (0 == (item->flags & ZBX_FLAG_LLD_ITEM_DISCOVERED))
			continue;

		if (0 == item->itemid)
		{
			new_items++;
		}
		else if (0 != (item->flags & ZBX_FLAG_LLD_ITEM_UPDATE))
		{
			upd_items++;
			flags |= item->flags;
		}

		new_applications += item->new_applicationids.values_num;
	}

	if (0 == new_items && 0 == new_applications && 0 == upd_items && 0 == del_itemappids->values_num)
		goto out;

	DBbegin();

	if (0 != new_items)
	{
		itemid = DBget_maxid_num("items", new_items);
		itemdiscoveryid = DBget_maxid_num("item_discovery", new_items);

		sql1 = zbx_malloc(sql1, sql1_alloc);
		sql2 = zbx_malloc(sql2, sql2_alloc);
		DBbegin_multiple_update(&sql1, &sql1_alloc, &sql1_offset);
		DBbegin_multiple_update(&sql2, &sql2_alloc, &sql2_offset);
#ifdef HAVE_MULTIROW_INSERT
		zbx_strcpy_alloc(&sql1, &sql1_alloc, &sql1_offset, ins_items_sql);
		zbx_strcpy_alloc(&sql2, &sql2_alloc, &sql2_offset, ins_item_discovery_sql);
#endif
		flags |= ZBX_FLAG_LLD_ITEM_UPDATE;
	}

	if (0 != new_applications)
	{
		itemappid = DBget_maxid_num("items_applications", new_applications);

		sql3 = zbx_malloc(sql3, sql3_alloc);
		DBbegin_multiple_update(&sql3, &sql3_alloc, &sql3_offset);
#ifdef HAVE_MULTIROW_INSERT
		zbx_strcpy_alloc(&sql3, &sql3_alloc, &sql3_offset, ins_items_applications_sql);
#endif
	}

	if (0 != upd_items || 0 != del_itemappids->values_num)
	{
		sql4 = zbx_malloc(sql4, sql4_alloc);
		DBbegin_multiple_update(&sql4, &sql4_alloc, &sql4_offset);
	}

	if (0 != (flags & ZBX_FLAG_LLD_ITEM_UPDATE_KEY))
		key_proto_esc = DBdyn_escape_string(key_proto);
	if (0 != (flags & ZBX_FLAG_LLD_ITEM_UPDATE_DELAY_FLEX))
		delay_flex_esc = DBdyn_escape_string(delay_flex);
	if (0 != (flags & ZBX_FLAG_LLD_ITEM_UPDATE_TRAPPER_HOSTS))
		trapper_hosts_esc = DBdyn_escape_string(trapper_hosts);
	if (0 != (flags & ZBX_FLAG_LLD_ITEM_UPDATE_UNITS))
		units_esc = DBdyn_escape_string(units);
	if (0 != (flags & ZBX_FLAG_LLD_ITEM_UPDATE_FORMULA))
		formula_esc = DBdyn_escape_string(formula);
	if (0 != (flags & ZBX_FLAG_LLD_ITEM_UPDATE_LOGTIMEFMT))
		logtimefmt_esc = DBdyn_escape_string(logtimefmt);
	if (0 != (flags & ZBX_FLAG_LLD_ITEM_UPDATE_IPMI_SENSOR))
		ipmi_sensor_esc = DBdyn_escape_string(ipmi_sensor);
	if (0 != (flags & ZBX_FLAG_LLD_ITEM_UPDATE_SNMP_COMMUNITY))
		snmp_community_esc = DBdyn_escape_string(snmp_community);
	if (0 != (flags & ZBX_FLAG_LLD_ITEM_UPDATE_PORT))
		port_esc = DBdyn_escape_string(port);
	if (0 != (flags & ZBX_FLAG_LLD_ITEM_UPDATE_SNMPV3_SECURITYNAME))
		snmpv3_securityname_esc = DBdyn_escape_string(snmpv3_securityname);
	if (0 != (flags & ZBX_FLAG_LLD_ITEM_UPDATE_SNMPV3_AUTHPASSPHRASE))
		snmpv3_authpassphrase_esc = DBdyn_escape_string(snmpv3_authpassphrase);
	if (0 != (flags & ZBX_FLAG_LLD_ITEM_UPDATE_SNMPV3_PRIVPASSPHRASE))
		snmpv3_privpassphrase_esc = DBdyn_escape_string(snmpv3_privpassphrase);
	if (0 != (flags & ZBX_FLAG_LLD_ITEM_UPDATE_USERNAME))
		username_esc = DBdyn_escape_string(username);
	if (0 != (flags & ZBX_FLAG_LLD_ITEM_UPDATE_PASSWORD))
		password_esc = DBdyn_escape_string(password);
	if (0 != (flags & ZBX_FLAG_LLD_ITEM_UPDATE_PUBLICKEY))
		publickey_esc = DBdyn_escape_string(publickey);
	if (0 != (flags & ZBX_FLAG_LLD_ITEM_UPDATE_PRIVATEKEY))
		privatekey_esc = DBdyn_escape_string(privatekey);
	if (0 != (flags & ZBX_FLAG_LLD_ITEM_UPDATE_SNMPV3_CONTEXTNAME))
		snmpv3_contextname_esc = DBdyn_escape_string(snmpv3_contextname);

	for (i = 0; i < items->values_num; i++)
	{
		item = (zbx_lld_item_t *)items->values[i];

		if (0 == (item->flags & ZBX_FLAG_LLD_ITEM_DISCOVERED))
			continue;

		if (0 == item->itemid)
		{
			item->itemid = itemid++;
#ifndef HAVE_MULTIROW_INSERT
			zbx_strcpy_alloc(&sql1, &sql1_alloc, &sql1_offset, ins_items_sql);
#endif
			name_esc = DBdyn_escape_string(item->name);
			key_esc = DBdyn_escape_string(item->key);
			params_esc = DBdyn_escape_string(item->params);
			snmp_oid_esc = DBdyn_escape_string(item->snmp_oid);
			description_esc = DBdyn_escape_string(item->description);

			zbx_snprintf_alloc(&sql1, &sql1_alloc, &sql1_offset,
					"(" ZBX_FS_UI64 ",'%s','%s'," ZBX_FS_UI64 ",%d,%d,%d,%d,'%s',%d,%d,%d,'%s',"
<<<<<<< HEAD
						"'%s',%d,%d,'%s','%s',%s,'%s','%s','%s','%s','%s','%s',%d,'%s','%s',"
						"%d,'%s','%s','%s','%s','%s',%s,%d,'%s')" ZBX_ROW_DL,
=======
						"'%s',%d,%d,'%s','%s',%s,'%s','%s','%s','%s','%s','%s',%d,%d,'%s',%d,"
						"'%s',%d,'%s','%s','%s','%s','%s',%s,%d)" ZBX_ROW_DL,
>>>>>>> d1b94732
					item->itemid, name_esc, key_esc, hostid, (int)type, (int)value_type,
					(int)data_type, delay, delay_flex_esc, history, trends, (int)status,
					trapper_hosts_esc, units_esc, (int)multiplier, (int)delta, formula_esc,
					logtimefmt_esc, DBsql_id_ins(valuemapid), params_esc, ipmi_sensor_esc,
					snmp_community_esc, snmp_oid_esc, port_esc, snmpv3_securityname_esc,
<<<<<<< HEAD
					(int)snmpv3_securitylevel, snmpv3_authpassphrase_esc,
					snmpv3_privpassphrase_esc, (int)authtype, username_esc, password_esc,
					publickey_esc, privatekey_esc, description_esc, DBsql_id_ins(interfaceid),
					ZBX_FLAG_DISCOVERY_CREATED, snmpv3_contextname_esc);
=======
					(int)snmpv3_securitylevel, (int)snmpv3_authprotocol, snmpv3_authpassphrase_esc,
					(int)snmpv3_privprotocol, snmpv3_privpassphrase_esc, (int)authtype,
					username_esc, password_esc, publickey_esc, privatekey_esc, description_esc,
					DBsql_id_ins(interfaceid), ZBX_FLAG_DISCOVERY_CREATED);
>>>>>>> d1b94732

			zbx_free(description_esc);
			zbx_free(snmp_oid_esc);
			zbx_free(params_esc);
			zbx_free(key_esc);
			zbx_free(name_esc);

#ifndef HAVE_MULTIROW_INSERT
			zbx_strcpy_alloc(&sql2, &sql2_alloc, &sql2_offset, ins_item_discovery_sql);
#endif
			zbx_snprintf_alloc(&sql2, &sql2_alloc, &sql2_offset,
					"(" ZBX_FS_UI64 "," ZBX_FS_UI64 "," ZBX_FS_UI64 ",'%s')" ZBX_ROW_DL,
					itemdiscoveryid++, item->itemid, parent_itemid, key_proto_esc);
		}
		else
		{
			if (0 != (item->flags & ZBX_FLAG_LLD_ITEM_UPDATE))
			{
				const char	*d = "";

				zbx_strcpy_alloc(&sql4, &sql4_alloc, &sql4_offset, "update items set ");
				if (0 != (item->flags & ZBX_FLAG_LLD_ITEM_UPDATE_NAME))
				{
					name_esc = DBdyn_escape_string(item->name);
					zbx_snprintf_alloc(&sql4, &sql4_alloc, &sql4_offset, "name='%s'", name_esc);
					zbx_free(name_esc);
					d = ",";
				}
				if (0 != (item->flags & ZBX_FLAG_LLD_ITEM_UPDATE_KEY))
				{
					key_esc = DBdyn_escape_string(item->key);
					zbx_snprintf_alloc(&sql4, &sql4_alloc, &sql4_offset, "%skey_='%s'", d, key_esc);
					zbx_free(key_esc);
					d = ",";
				}
				if (0 != (item->flags & ZBX_FLAG_LLD_ITEM_UPDATE_TYPE))
				{
					zbx_snprintf_alloc(&sql4, &sql4_alloc, &sql4_offset, "%stype=%d", d, (int)type);
					d = ",";
				}
				if (0 != (item->flags & ZBX_FLAG_LLD_ITEM_UPDATE_VALUE_TYPE))
				{
					zbx_snprintf_alloc(&sql4, &sql4_alloc, &sql4_offset, "%svalue_type=%d",
							d, (int)value_type);
					d = ",";
				}
				if (0 != (item->flags & ZBX_FLAG_LLD_ITEM_UPDATE_DATA_TYPE))
				{
					zbx_snprintf_alloc(&sql4, &sql4_alloc, &sql4_offset, "%sdata_type=%d",
							d, (int)data_type);
					d = ",";
				}
				if (0 != (item->flags & ZBX_FLAG_LLD_ITEM_UPDATE_DELAY))
				{
					zbx_snprintf_alloc(&sql4, &sql4_alloc, &sql4_offset, "%sdelay=%d", d, delay);
					d = ",";
				}
				if (0 != (item->flags & ZBX_FLAG_LLD_ITEM_UPDATE_DELAY_FLEX))
				{
					zbx_snprintf_alloc(&sql4, &sql4_alloc, &sql4_offset, "%sdelay_flex='%s'",
							d, delay_flex_esc);
					d = ",";
				}
				if (0 != (item->flags & ZBX_FLAG_LLD_ITEM_UPDATE_HISTORY))
				{
					zbx_snprintf_alloc(&sql4, &sql4_alloc, &sql4_offset, "%shistory=%d",
							d, history);
					d = ",";
				}
				if (0 != (item->flags & ZBX_FLAG_LLD_ITEM_UPDATE_TRENDS))
				{
					zbx_snprintf_alloc(&sql4, &sql4_alloc, &sql4_offset, "%strends=%d", d, trends);
					d = ",";
				}
				if (0 != (item->flags & ZBX_FLAG_LLD_ITEM_UPDATE_TRAPPER_HOSTS))
				{
					zbx_snprintf_alloc(&sql4, &sql4_alloc, &sql4_offset, "%strapper_hosts='%s'",
							d, trapper_hosts_esc);
					d = ",";
				}
				if (0 != (item->flags & ZBX_FLAG_LLD_ITEM_UPDATE_UNITS))
				{
					zbx_snprintf_alloc(&sql4, &sql4_alloc, &sql4_offset, "%sunits='%s'",
							d, units_esc);
					d = ",";
				}
				if (0 != (item->flags & ZBX_FLAG_LLD_ITEM_UPDATE_MULTIPLIER))
				{
					zbx_snprintf_alloc(&sql4, &sql4_alloc, &sql4_offset, "%smultiplier=%d",
							d, (int)multiplier);
					d = ",";
				}
				if (0 != (item->flags & ZBX_FLAG_LLD_ITEM_UPDATE_DELTA))
				{
					zbx_snprintf_alloc(&sql4, &sql4_alloc, &sql4_offset, "%sdelta=%d",
							d, (int)delta);
					d = ",";
				}
				if (0 != (item->flags & ZBX_FLAG_LLD_ITEM_UPDATE_FORMULA))
				{
					zbx_snprintf_alloc(&sql4, &sql4_alloc, &sql4_offset, "%sformula='%s'",
							d, formula_esc);
					d = ",";
				}
				if (0 != (item->flags & ZBX_FLAG_LLD_ITEM_UPDATE_LOGTIMEFMT))
				{
					zbx_snprintf_alloc(&sql4, &sql4_alloc, &sql4_offset, "%slogtimefmt='%s'",
							d, logtimefmt_esc);
					d = ",";
				}
				if (0 != (item->flags & ZBX_FLAG_LLD_ITEM_UPDATE_VALUEMAPID))
				{
					zbx_snprintf_alloc(&sql4, &sql4_alloc, &sql4_offset, "%svaluemapid=%s",
							d, DBsql_id_ins(valuemapid));
					d = ",";
				}
				if (0 != (item->flags & ZBX_FLAG_LLD_ITEM_UPDATE_PARAMS))
				{
					params_esc = DBdyn_escape_string(item->params);
					zbx_snprintf_alloc(&sql4, &sql4_alloc, &sql4_offset, "%sparams='%s'",
							d, params_esc);
					zbx_free(params_esc);
					d = ",";
				}
				if (0 != (item->flags & ZBX_FLAG_LLD_ITEM_UPDATE_IPMI_SENSOR))
				{
					zbx_snprintf_alloc(&sql4, &sql4_alloc, &sql4_offset, "%sipmi_sensor='%s'",
							d, ipmi_sensor_esc);
					d = ",";
				}
				if (0 != (item->flags & ZBX_FLAG_LLD_ITEM_UPDATE_SNMP_COMMUNITY))
				{
					zbx_snprintf_alloc(&sql4, &sql4_alloc, &sql4_offset, "%ssnmp_community='%s'",
							d, snmp_community_esc);
					d = ",";
				}
				if (0 != (item->flags & ZBX_FLAG_LLD_ITEM_UPDATE_SNMP_OID))
				{
					snmp_oid_esc = DBdyn_escape_string(item->snmp_oid);
					zbx_snprintf_alloc(&sql4, &sql4_alloc, &sql4_offset, "%ssnmp_oid='%s'",
							d, snmp_oid_esc);
					zbx_free(snmp_oid_esc);
					d = ",";
				}
				if (0 != (item->flags & ZBX_FLAG_LLD_ITEM_UPDATE_PORT))
				{
					zbx_snprintf_alloc(&sql4, &sql4_alloc, &sql4_offset, "%sport='%s'",
							d, port_esc);
					d = ",";
				}
				if (0 != (item->flags & ZBX_FLAG_LLD_ITEM_UPDATE_SNMPV3_SECURITYNAME))
				{
					zbx_snprintf_alloc(&sql4, &sql4_alloc, &sql4_offset,
							"%ssnmpv3_securityname='%s'", d, snmpv3_securityname_esc);
					d = ",";
				}
				if (0 != (item->flags & ZBX_FLAG_LLD_ITEM_UPDATE_SNMPV3_SECURITYLEVEL))
				{
					zbx_snprintf_alloc(&sql4, &sql4_alloc, &sql4_offset,
							"%ssnmpv3_securitylevel=%d", d, (int)snmpv3_securitylevel);
					d = ",";
				}
				if (0 != (item->flags & ZBX_FLAG_LLD_ITEM_UPDATE_SNMPV3_AUTHPROTOCOL))
				{
					zbx_snprintf_alloc(&sql4, &sql4_alloc, &sql4_offset,
							"%ssnmpv3_authprotocol=%d", d, (int)snmpv3_authprotocol);
					d = ",";
				}
				if (0 != (item->flags & ZBX_FLAG_LLD_ITEM_UPDATE_SNMPV3_AUTHPASSPHRASE))
				{
					zbx_snprintf_alloc(&sql4, &sql4_alloc, &sql4_offset,
							"%ssnmpv3_authpassphrase='%s'", d, snmpv3_authpassphrase_esc);
					d = ",";
				}
				if (0 != (item->flags & ZBX_FLAG_LLD_ITEM_UPDATE_SNMPV3_PRIVPROTOCOL))
				{
					zbx_snprintf_alloc(&sql4, &sql4_alloc, &sql4_offset,
							"%ssnmpv3_privprotocol=%d", d, (int)snmpv3_privprotocol);
					d = ",";
				}
				if (0 != (item->flags & ZBX_FLAG_LLD_ITEM_UPDATE_SNMPV3_PRIVPASSPHRASE))
				{
					zbx_snprintf_alloc(&sql4, &sql4_alloc, &sql4_offset,
							"%ssnmpv3_privpassphrase='%s'", d, snmpv3_privpassphrase_esc);
					d = ",";
				}

				if (0 != (item->flags & ZBX_FLAG_LLD_ITEM_UPDATE_AUTHTYPE))
				{
					zbx_snprintf_alloc(&sql4, &sql4_alloc, &sql4_offset, "%sauthtype=%d",
							d, (int)authtype);
					d = ",";
				}
				if (0 != (item->flags & ZBX_FLAG_LLD_ITEM_UPDATE_USERNAME))
				{
					zbx_snprintf_alloc(&sql4, &sql4_alloc, &sql4_offset, "%susername='%s'",
							d, username_esc);
					d = ",";
				}
				if (0 != (item->flags & ZBX_FLAG_LLD_ITEM_UPDATE_PASSWORD))
				{
					zbx_snprintf_alloc(&sql4, &sql4_alloc, &sql4_offset, "%spassword='%s'",
							d, password_esc);
					d = ",";
				}
				if (0 != (item->flags & ZBX_FLAG_LLD_ITEM_UPDATE_PUBLICKEY))
				{
					zbx_snprintf_alloc(&sql4, &sql4_alloc, &sql4_offset, "%spublickey='%s'",
							d, publickey_esc);
					d = ",";
				}
				if (0 != (item->flags & ZBX_FLAG_LLD_ITEM_UPDATE_PRIVATEKEY))
				{
					zbx_snprintf_alloc(&sql4, &sql4_alloc, &sql4_offset, "%sprivatekey='%s'",
							d, privatekey_esc);
					d = ",";
				}
				if (0 != (item->flags & ZBX_FLAG_LLD_ITEM_UPDATE_DESCRIPTION))
				{
					description_esc = DBdyn_escape_string(item->description);
					zbx_snprintf_alloc(&sql4, &sql4_alloc, &sql4_offset, "%sdescription='%s'",
							d, description_esc);
					zbx_free(description_esc);
					d = ",";

				}
				if (0 != (item->flags & ZBX_FLAG_LLD_ITEM_UPDATE_INTERFACEID))
				{
					zbx_snprintf_alloc(&sql4, &sql4_alloc, &sql4_offset, "%sinterfaceid=%s",
							d, DBsql_id_ins(interfaceid));
					d = ",";
				}
				if (0 != (item->flags & ZBX_FLAG_LLD_ITEM_UPDATE_SNMPV3_CONTEXTNAME))
				{
					zbx_snprintf_alloc(&sql4, &sql4_alloc, &sql4_offset,
							"%ssnmpv3_contextname='%s'", d, snmpv3_contextname_esc);
				}

				zbx_snprintf_alloc(&sql4, &sql4_alloc, &sql4_offset, " where itemid=" ZBX_FS_UI64 ";\n",
						item->itemid);
			}

			if (0 != (item->flags & ZBX_FLAG_LLD_ITEM_UPDATE_KEY))
			{
				zbx_snprintf_alloc(&sql4, &sql4_alloc, &sql4_offset,
						"update item_discovery"
						" set key_='%s'"
						" where itemid=" ZBX_FS_UI64 ";\n",
						key_proto_esc, item->itemid);
			}
		}

		for (j = 0; j < item->new_applicationids.values_num; j++)
		{
#ifndef HAVE_MULTIROW_INSERT
			zbx_strcpy_alloc(&sql3, &sql3_alloc, &sql3_offset, ins_items_applications_sql);
#endif
			zbx_snprintf_alloc(&sql3, &sql3_alloc, &sql3_offset,
					"(" ZBX_FS_UI64 "," ZBX_FS_UI64 "," ZBX_FS_UI64 ")" ZBX_ROW_DL,
					itemappid++, item->itemid, item->new_applicationids.values[j]);
		}
	}

	zbx_free(snmpv3_contextname_esc);
	zbx_free(privatekey_esc);
	zbx_free(publickey_esc);
	zbx_free(password_esc);
	zbx_free(username_esc);
	zbx_free(snmpv3_privpassphrase_esc);
	zbx_free(snmpv3_authpassphrase_esc);
	zbx_free(snmpv3_securityname_esc);
	zbx_free(port_esc);
	zbx_free(snmp_community_esc);
	zbx_free(ipmi_sensor_esc);
	zbx_free(logtimefmt_esc);
	zbx_free(formula_esc);
	zbx_free(units_esc);
	zbx_free(trapper_hosts_esc);
	zbx_free(delay_flex_esc);
	zbx_free(key_proto_esc);

	if (0 != new_items)
	{
#ifdef HAVE_MULTIROW_INSERT
		sql1_offset--;
		sql2_offset--;
		zbx_strcpy_alloc(&sql1, &sql1_alloc, &sql1_offset, ";\n");
		zbx_strcpy_alloc(&sql2, &sql2_alloc, &sql2_offset, ";\n");
#endif
		DBend_multiple_update(&sql1, &sql1_alloc, &sql1_offset);
		DBend_multiple_update(&sql2, &sql2_alloc, &sql2_offset);
		DBexecute("%s", sql1);
		DBexecute("%s", sql2);
		zbx_free(sql1);
		zbx_free(sql2);
	}

	if (0 != new_applications)
	{
#ifdef HAVE_MULTIROW_INSERT
		sql3_offset--;
		zbx_strcpy_alloc(&sql3, &sql3_alloc, &sql3_offset, ";\n");
#endif
		DBend_multiple_update(&sql3, &sql3_alloc, &sql3_offset);
		DBexecute("%s", sql3);
		zbx_free(sql3);
	}

	if (0 != upd_items || 0 != del_itemappids->values_num)
	{
		if (0 != del_itemappids->values_num)
		{
			zbx_strcpy_alloc(&sql4, &sql4_alloc, &sql4_offset, "delete from items_applications where");
			DBadd_condition_alloc(&sql4, &sql4_alloc, &sql4_offset, "itemappid",
					del_itemappids->values, del_itemappids->values_num);
			zbx_strcpy_alloc(&sql4, &sql4_alloc, &sql4_offset, ";\n");
		}

		DBend_multiple_update(&sql4, &sql4_alloc, &sql4_offset);
		DBexecute("%s", sql4);
		zbx_free(sql4);
	}

	DBcommit();
out:
	zabbix_log(LOG_LEVEL_DEBUG, "End of %s()", __function_name);
}

/******************************************************************************
 *                                                                            *
 * Function: DBlld_remove_lost_resources                                      *
 *                                                                            *
 * Purpose: updates item_discovery.lastcheck and item_discovery.ts_delete     *
 *          fields; removes lost resources                                    *
 *                                                                            *
 ******************************************************************************/
static void	DBlld_remove_lost_resources(zbx_vector_ptr_t *items, unsigned short lifetime, int lastcheck)
{
	char			*sql = NULL;
	size_t			sql_alloc = 256, sql_offset = 0;
	zbx_lld_item_t		*item;
	zbx_vector_uint64_t	del_itemids, lc_itemids, ts_itemids;
	int			i, lifetime_sec;

	if (0 == items->values_num)
		return;

	lifetime_sec = lifetime * SEC_PER_DAY;

	zbx_vector_uint64_create(&del_itemids);
	zbx_vector_uint64_create(&lc_itemids);
	zbx_vector_uint64_create(&ts_itemids);

	sql = zbx_malloc(sql, sql_alloc);

	DBbegin_multiple_update(&sql, &sql_alloc, &sql_offset);

	for (i = 0; i < items->values_num; i++)
	{
		item = (zbx_lld_item_t *)items->values[i];

		if (0 == item->itemid)
			continue;

		if (0 == (item->flags & ZBX_FLAG_LLD_ITEM_DISCOVERED))
		{
			if (item->lastcheck < lastcheck - lifetime_sec)
			{
				zbx_vector_uint64_append(&del_itemids, item->itemid);
			}
			else if (item->ts_delete != item->lastcheck + lifetime_sec)
			{
				zbx_snprintf_alloc(&sql, &sql_alloc, &sql_offset,
						"update item_discovery"
						" set ts_delete=%d"
						" where itemid=" ZBX_FS_UI64 ";\n",
						item->lastcheck + lifetime_sec, item->itemid);
			}
		}
		else
		{
			zbx_vector_uint64_append(&lc_itemids, item->itemid);
			if (0 != item->ts_delete)
				zbx_vector_uint64_append(&ts_itemids, item->itemid);
		}
	}

	if (0 != lc_itemids.values_num)
	{
		zbx_snprintf_alloc(&sql, &sql_alloc, &sql_offset, "update item_discovery set lastcheck=%d where",
				lastcheck);
		DBadd_condition_alloc(&sql, &sql_alloc, &sql_offset, "itemid",
				lc_itemids.values, lc_itemids.values_num);
		zbx_strcpy_alloc(&sql, &sql_alloc, &sql_offset, ";\n");
	}

	if (0 != ts_itemids.values_num)
	{
		zbx_strcpy_alloc(&sql, &sql_alloc, &sql_offset, "update item_discovery set ts_delete=0 where");
		DBadd_condition_alloc(&sql, &sql_alloc, &sql_offset, "itemid",
				ts_itemids.values, ts_itemids.values_num);
		zbx_strcpy_alloc(&sql, &sql_alloc, &sql_offset, ";\n");
	}

	DBend_multiple_update(&sql, &sql_alloc, &sql_offset);

	if (16 < sql_offset)	/* in ORACLE always present begin..end; */
	{
		DBbegin();

		DBexecute("%s", sql);

		DBcommit();
	}

	zbx_free(sql);

	zbx_vector_uint64_sort(&del_itemids, ZBX_DEFAULT_UINT64_COMPARE_FUNC);

	if (0 != del_itemids.values_num)
	{
		DBbegin();

		DBdelete_items(&del_itemids);

		DBcommit();
	}

	zbx_vector_uint64_destroy(&ts_itemids);
	zbx_vector_uint64_destroy(&lc_itemids);
	zbx_vector_uint64_destroy(&del_itemids);
}

/******************************************************************************
 *                                                                            *
 * Function: DBlld_update_items                                               *
 *                                                                            *
 * Purpose: add or update discovered items                                    *
 *                                                                            *
 ******************************************************************************/
void	DBlld_update_items(zbx_uint64_t hostid, zbx_uint64_t lld_ruleid, struct zbx_json_parse *jp_data, char **error,
		const char *f_macro, const char *f_regexp, ZBX_REGEXP *regexps, int regexps_num,
		unsigned short lifetime, int lastcheck)
{
	const char		*__function_name = "DBlld_update_items";

	struct zbx_json_parse	jp_row;
	const char		*p;
	DB_RESULT		result;
	DB_ROW			row;
	zbx_vector_ptr_t	items;
	zbx_vector_uint64_t	del_itemappids;

	zabbix_log(LOG_LEVEL_DEBUG, "In %s()", __function_name);

	zbx_vector_ptr_create(&items);
	zbx_vector_uint64_create(&del_itemappids);

	result = DBselect(
			"select i.itemid,i.name,i.key_,i.type,i.value_type,i.data_type,i.delay,i.delay_flex,"
				"i.history,i.trends,i.status,i.trapper_hosts,i.units,i.multiplier,i.delta,i.formula,"
				"i.logtimefmt,i.valuemapid,i.params,i.ipmi_sensor,i.snmp_community,i.snmp_oid,"
<<<<<<< HEAD
				"i.port,i.snmpv3_securityname,i.snmpv3_securitylevel,i.snmpv3_authpassphrase,"
				"i.snmpv3_privpassphrase,i.authtype,i.username,i.password,i.publickey,i.privatekey,"
				"i.description,i.interfaceid,i.snmpv3_contextname"
=======
				"i.port,i.snmpv3_securityname,i.snmpv3_securitylevel,i.snmpv3_authprotocol,"
				"i.snmpv3_authpassphrase,i.snmpv3_privprotocol,i.snmpv3_privpassphrase,i.authtype,"
				"i.username,i.password,i.publickey,i.privatekey,i.description,i.interfaceid"
>>>>>>> d1b94732
			" from items i,item_discovery id"
			" where i.itemid=id.itemid"
				" and id.parent_itemid=" ZBX_FS_UI64,
			lld_ruleid);

	while (NULL != (row = DBfetch(result)))
	{
		zbx_uint64_t	parent_itemid, valuemapid, interfaceid;
		const char	*name_proto, *key_proto, *params_proto, *snmp_oid_proto, *delay_flex, *trapper_hosts,
				*units, *formula, *logtimefmt, *ipmi_sensor, *snmp_community, *port,
				*snmpv3_securityname, *snmpv3_authpassphrase, *snmpv3_privpassphrase, *username,
<<<<<<< HEAD
				*password, *publickey, *privatekey, *description_proto, *snmpv3_contextname;
		unsigned char	type, value_type, data_type, status, multiplier, delta, snmpv3_securitylevel, authtype;
=======
				*password, *publickey, *privatekey, *description_proto;
		unsigned char	type, value_type, data_type, status, multiplier, delta, snmpv3_securitylevel,
				snmpv3_authprotocol, snmpv3_privprotocol, authtype;
>>>>>>> d1b94732
		int		delay, history, trends;

		ZBX_STR2UINT64(parent_itemid, row[0]);
		name_proto = row[1];
		key_proto = row[2];
		type = (unsigned char)atoi(row[3]);
		value_type = (unsigned char)atoi(row[4]);
		data_type = (unsigned char)atoi(row[5]);
		delay = atoi(row[6]);
		delay_flex = row[7];
		history = atoi(row[8]);
		trends = atoi(row[9]);
		status = (unsigned char)atoi(row[10]);
		trapper_hosts = row[11];
		units = row[12];
		multiplier = (unsigned char)atoi(row[13]);
		delta = (unsigned char)atoi(row[14]);
		formula = row[15];
		logtimefmt = row[16];
		ZBX_DBROW2UINT64(valuemapid, row[17]);
		params_proto = row[18];
		ipmi_sensor = row[19];
		snmp_community = row[20];
		snmp_oid_proto = row[21];
		port = row[22];
		snmpv3_securityname = row[23];
		snmpv3_securitylevel = (unsigned char)atoi(row[24]);
<<<<<<< HEAD
		snmpv3_authpassphrase = row[25];
		snmpv3_privpassphrase = row[26];
		authtype = (unsigned char)atoi(row[27]);
		username = row[28];
		password = row[29];
		publickey = row[30];
		privatekey = row[31];
		description_proto = row[32];
		ZBX_DBROW2UINT64(interfaceid, row[33]);
		snmpv3_contextname = row[34];

		DBlld_items_get(parent_itemid, &items, type, value_type, data_type, delay, delay_flex, history, trends,
				trapper_hosts, units, multiplier, delta, formula, logtimefmt, valuemapid, ipmi_sensor,
				snmp_community, port, snmpv3_securityname, snmpv3_securitylevel, snmpv3_authpassphrase,
				snmpv3_privpassphrase, authtype, username, password, publickey, privatekey,
				description_proto, interfaceid, snmpv3_contextname);
=======
		snmpv3_authprotocol = (unsigned char)atoi(row[25]);
		snmpv3_authpassphrase = row[26];
		snmpv3_privprotocol = (unsigned char)atoi(row[27]);
		snmpv3_privpassphrase = row[28];
		authtype = (unsigned char)atoi(row[29]);
		username = row[30];
		password = row[31];
		publickey = row[32];
		privatekey = row[33];
		description_proto = row[34];
		ZBX_DBROW2UINT64(interfaceid, row[35]);

		DBlld_items_get(parent_itemid, &items, type, value_type, data_type, delay, delay_flex, history, trends,
				trapper_hosts, units, multiplier, delta, formula, logtimefmt, valuemapid, ipmi_sensor,
				snmp_community, port, snmpv3_securityname, snmpv3_securitylevel, snmpv3_authprotocol,
				snmpv3_authpassphrase, snmpv3_privprotocol, snmpv3_privpassphrase, authtype, username,
				password, publickey, privatekey, description_proto, interfaceid);
>>>>>>> d1b94732

		p = NULL;
		/* {"data":[{"{#IFNAME}":"eth0"},{"{#IFNAME}":"lo"},...]} */
		/*          ^                                             */
		while (NULL != (p = zbx_json_next(jp_data, p)))
		{
			/* {"data":[{"{#IFNAME}":"eth0"},{"{#IFNAME}":"lo"},...]} */
			/*          ^------------------^                          */
			if (FAIL == zbx_json_brackets_open(p, &jp_row))
				continue;

			if (SUCCEED != lld_check_record(&jp_row, f_macro, f_regexp, regexps, regexps_num))
				continue;

			DBlld_item_make(&items, name_proto, key_proto, params_proto, snmp_oid_proto, description_proto,
					&jp_row);
		}

		zbx_vector_ptr_sort(&items, ZBX_DEFAULT_UINT64_PTR_COMPARE_FUNC);

		DBlld_items_validate(hostid, &items, error);

		DBlld_applications_make(parent_itemid, &items, &del_itemappids);

		DBlld_items_save(hostid, parent_itemid, &items, key_proto, type, value_type, data_type, delay,
				delay_flex, history, trends, status, trapper_hosts, units, multiplier, delta, formula,
				logtimefmt, valuemapid, ipmi_sensor, snmp_community, port, snmpv3_securityname,
<<<<<<< HEAD
				snmpv3_securitylevel, snmpv3_authpassphrase, snmpv3_privpassphrase, authtype, username,
				password, publickey, privatekey, interfaceid, &del_itemappids, snmpv3_contextname);
=======
				snmpv3_securitylevel, snmpv3_authprotocol, snmpv3_authpassphrase, snmpv3_privprotocol,
				snmpv3_privpassphrase, authtype, username, password, publickey, privatekey, interfaceid,
				&del_itemappids);
>>>>>>> d1b94732

		DBlld_remove_lost_resources(&items, lifetime, lastcheck);

		DBlld_items_free(&items);
		del_itemappids.values_num = 0;
	}
	DBfree_result(result);

	zbx_vector_uint64_destroy(&del_itemappids);
	zbx_vector_ptr_destroy(&items);

	zabbix_log(LOG_LEVEL_DEBUG, "End of %s()", __function_name);
}<|MERGE_RESOLUTION|>--- conflicted
+++ resolved
@@ -51,18 +51,6 @@
 #define ZBX_FLAG_LLD_ITEM_UPDATE_PORT			__UINT64_C(0x0000000000200000)
 #define ZBX_FLAG_LLD_ITEM_UPDATE_SNMPV3_SECURITYNAME	__UINT64_C(0x0000000000400000)
 #define ZBX_FLAG_LLD_ITEM_UPDATE_SNMPV3_SECURITYLEVEL	__UINT64_C(0x0000000000800000)
-<<<<<<< HEAD
-#define ZBX_FLAG_LLD_ITEM_UPDATE_SNMPV3_AUTHPASSPHRASE	__UINT64_C(0x0000000001000000)
-#define ZBX_FLAG_LLD_ITEM_UPDATE_SNMPV3_PRIVPASSPHRASE	__UINT64_C(0x0000000002000000)
-#define ZBX_FLAG_LLD_ITEM_UPDATE_AUTHTYPE		__UINT64_C(0x0000000004000000)
-#define ZBX_FLAG_LLD_ITEM_UPDATE_USERNAME		__UINT64_C(0x0000000008000000)
-#define ZBX_FLAG_LLD_ITEM_UPDATE_PASSWORD		__UINT64_C(0x0000000010000000)
-#define ZBX_FLAG_LLD_ITEM_UPDATE_PUBLICKEY		__UINT64_C(0x0000000020000000)
-#define ZBX_FLAG_LLD_ITEM_UPDATE_PRIVATEKEY		__UINT64_C(0x0000000040000000)
-#define ZBX_FLAG_LLD_ITEM_UPDATE_DESCRIPTION		__UINT64_C(0x0000000080000000)
-#define ZBX_FLAG_LLD_ITEM_UPDATE_INTERFACEID		__UINT64_C(0x0000000100000000)
-#define ZBX_FLAG_LLD_ITEM_UPDATE_SNMPV3_CONTEXTNAME	__UINT64_C(0x0000000200000000)
-=======
 #define ZBX_FLAG_LLD_ITEM_UPDATE_SNMPV3_AUTHPROTOCOL	__UINT64_C(0x0000000001000000)
 #define ZBX_FLAG_LLD_ITEM_UPDATE_SNMPV3_AUTHPASSPHRASE	__UINT64_C(0x0000000002000000)
 #define ZBX_FLAG_LLD_ITEM_UPDATE_SNMPV3_PRIVPROTOCOL	__UINT64_C(0x0000000004000000)
@@ -74,7 +62,7 @@
 #define ZBX_FLAG_LLD_ITEM_UPDATE_PRIVATEKEY		__UINT64_C(0x0000000100000000)
 #define ZBX_FLAG_LLD_ITEM_UPDATE_DESCRIPTION		__UINT64_C(0x0000000200000000)
 #define ZBX_FLAG_LLD_ITEM_UPDATE_INTERFACEID		__UINT64_C(0x0000000400000000)
->>>>>>> d1b94732
+#define ZBX_FLAG_LLD_ITEM_UPDATE_SNMPV3_CONTEXTNAME	__UINT64_C(0x0000000200000000)
 #define ZBX_FLAG_LLD_ITEM_UPDATE										\
 		(ZBX_FLAG_LLD_ITEM_UPDATE_NAME | ZBX_FLAG_LLD_ITEM_UPDATE_KEY | ZBX_FLAG_LLD_ITEM_UPDATE_TYPE |	\
 		ZBX_FLAG_LLD_ITEM_UPDATE_VALUE_TYPE | ZBX_FLAG_LLD_ITEM_UPDATE_DATA_TYPE |			\
@@ -150,17 +138,10 @@
 		const char *delay_flex, int history, int trends, const char *trapper_hosts, const char *units,
 		unsigned char multiplier, unsigned char delta, const char *formula, const char *logtimefmt,
 		zbx_uint64_t valuemapid, const char *ipmi_sensor, const char *snmp_community, const char *port,
-<<<<<<< HEAD
-		const char *snmpv3_securityname, unsigned char snmpv3_securitylevel, const char *snmpv3_authpassphrase,
-		const char *snmpv3_privpassphrase, unsigned char authtype, const char *username, const char *password,
-		const char *publickey, const char *privatekey, const char *description, zbx_uint64_t interfaceid,
-		const char *snmpv3_contextname)
-=======
 		const char *snmpv3_securityname, unsigned char snmpv3_securitylevel, unsigned char snmpv3_authprotocol,
 		const char *snmpv3_authpassphrase, unsigned char snmpv3_privprotocol, const char *snmpv3_privpassphrase,
 		unsigned char authtype, const char *username, const char *password, const char *publickey,
-		const char *privatekey, const char *description, zbx_uint64_t interfaceid)
->>>>>>> d1b94732
+		const char *privatekey, const char *description, zbx_uint64_t interfaceid, const char *snmpv3_contextname)
 {
 	const char	*__function_name = "DBlld_items_get";
 
@@ -176,14 +157,9 @@
 				"i.data_type,i.delay,i.delay_flex,i.history,i.trends,i.trapper_hosts,i.units,"
 				"i.multiplier,i.delta,i.formula,i.logtimefmt,i.valuemapid,i.params,i.ipmi_sensor,"
 				"i.snmp_community,i.snmp_oid,i.port,i.snmpv3_securityname,i.snmpv3_securitylevel,"
-<<<<<<< HEAD
-				"i.snmpv3_authpassphrase,i.snmpv3_privpassphrase,i.authtype,i.username,i.password,"
-				"i.publickey,i.privatekey,i.description,i.interfaceid,i.snmpv3_contextname"
-=======
 				"i.snmpv3_authprotocol,i.snmpv3_authpassphrase,i.snmpv3_privprotocol,"
 				"i.snmpv3_privpassphrase,i.authtype,i.username,i.password,i.publickey,i.privatekey,"
-				"i.description,i.interfaceid"
->>>>>>> d1b94732
+				"i.description,i.interfaceid,i.snmpv3_contextname"
 			" from item_discovery id"
 				" join items i"
 					" on id.itemid=i.itemid"
@@ -302,7 +278,7 @@
 		if (db_interfaceid != interfaceid)
 			item->flags |= ZBX_FLAG_LLD_ITEM_UPDATE_INTERFACEID;
 
-		if (0 != strcmp(row[36], snmpv3_contextname))
+		if (0 != strcmp(row[38], snmpv3_contextname))
 			item->flags |= ZBX_FLAG_LLD_ITEM_UPDATE_SNMPV3_CONTEXTNAME;
 
 		zbx_vector_uint64_create(&item->new_applicationids);
@@ -809,16 +785,10 @@
 		const char *units, unsigned char multiplier, unsigned char delta, const char *formula,
 		const char *logtimefmt, zbx_uint64_t valuemapid, const char *ipmi_sensor, const char *snmp_community,
 		const char *port, const char *snmpv3_securityname, unsigned char snmpv3_securitylevel,
-<<<<<<< HEAD
-		const char *snmpv3_authpassphrase, const char *snmpv3_privpassphrase, unsigned char authtype,
-		const char *username, const char *password, const char *publickey, const char *privatekey,
-		zbx_uint64_t interfaceid, zbx_vector_uint64_t *del_itemappids, const char *snmpv3_contextname)
-=======
 		unsigned char snmpv3_authprotocol, const char *snmpv3_authpassphrase, unsigned char snmpv3_privprotocol,
 		const char *snmpv3_privpassphrase, unsigned char authtype, const char *username, const char *password,
 		const char *publickey, const char *privatekey, zbx_uint64_t interfaceid,
-		zbx_vector_uint64_t *del_itemappids)
->>>>>>> d1b94732
+		zbx_vector_uint64_t *del_itemappids, const char *snmpv3_contextname)
 {
 	const char	*__function_name = "DBlld_items_save";
 
@@ -839,22 +809,12 @@
 			sql4_alloc = 8 * ZBX_KIBIBYTE, sql4_offset = 0;
 	const char	*ins_items_sql =
 			"insert into items"
-<<<<<<< HEAD
-			" (itemid,name,key_,hostid,type,value_type,data_type,"
-				"delay,delay_flex,history,trends,status,trapper_hosts,units,"
-				"multiplier,delta,formula,logtimefmt,valuemapid,params,"
-				"ipmi_sensor,snmp_community,snmp_oid,port,"
-				"snmpv3_securityname,snmpv3_securitylevel,"
-				"snmpv3_authpassphrase,snmpv3_privpassphrase,"
-				"authtype,username,password,publickey,privatekey,"
-				"description,interfaceid,flags,snmpv3_contextname)"
-=======
 			" (itemid,name,key_,hostid,type,value_type,data_type,delay,delay_flex,history,trends,status,"
 				"trapper_hosts,units,multiplier,delta,formula,logtimefmt,valuemapid,params,ipmi_sensor,"
 				"snmp_community,snmp_oid,port,snmpv3_securityname,snmpv3_securitylevel,"
 				"snmpv3_authprotocol,snmpv3_authpassphrase,snmpv3_privprotocol,snmpv3_privpassphrase,"
-				"authtype,username,password,publickey,privatekey,description,interfaceid,flags)"
->>>>>>> d1b94732
+				"authtype,username,password,publickey,privatekey,description,interfaceid,flags,"
+				"snmpv3_contextname)"
 			" values ";
 	const char	*ins_item_discovery_sql =
 			"insert into item_discovery (itemdiscoveryid,itemid,parent_itemid,key_) values ";
@@ -977,29 +937,17 @@
 
 			zbx_snprintf_alloc(&sql1, &sql1_alloc, &sql1_offset,
 					"(" ZBX_FS_UI64 ",'%s','%s'," ZBX_FS_UI64 ",%d,%d,%d,%d,'%s',%d,%d,%d,'%s',"
-<<<<<<< HEAD
-						"'%s',%d,%d,'%s','%s',%s,'%s','%s','%s','%s','%s','%s',%d,'%s','%s',"
-						"%d,'%s','%s','%s','%s','%s',%s,%d,'%s')" ZBX_ROW_DL,
-=======
 						"'%s',%d,%d,'%s','%s',%s,'%s','%s','%s','%s','%s','%s',%d,%d,'%s',%d,"
-						"'%s',%d,'%s','%s','%s','%s','%s',%s,%d)" ZBX_ROW_DL,
->>>>>>> d1b94732
+						"'%s',%d,'%s','%s','%s','%s','%s',%s,%d,'%s')" ZBX_ROW_DL,
 					item->itemid, name_esc, key_esc, hostid, (int)type, (int)value_type,
 					(int)data_type, delay, delay_flex_esc, history, trends, (int)status,
 					trapper_hosts_esc, units_esc, (int)multiplier, (int)delta, formula_esc,
 					logtimefmt_esc, DBsql_id_ins(valuemapid), params_esc, ipmi_sensor_esc,
 					snmp_community_esc, snmp_oid_esc, port_esc, snmpv3_securityname_esc,
-<<<<<<< HEAD
-					(int)snmpv3_securitylevel, snmpv3_authpassphrase_esc,
-					snmpv3_privpassphrase_esc, (int)authtype, username_esc, password_esc,
-					publickey_esc, privatekey_esc, description_esc, DBsql_id_ins(interfaceid),
-					ZBX_FLAG_DISCOVERY_CREATED, snmpv3_contextname_esc);
-=======
 					(int)snmpv3_securitylevel, (int)snmpv3_authprotocol, snmpv3_authpassphrase_esc,
 					(int)snmpv3_privprotocol, snmpv3_privpassphrase_esc, (int)authtype,
 					username_esc, password_esc, publickey_esc, privatekey_esc, description_esc,
-					DBsql_id_ins(interfaceid), ZBX_FLAG_DISCOVERY_CREATED);
->>>>>>> d1b94732
+					DBsql_id_ins(interfaceid), ZBX_FLAG_DISCOVERY_CREATED, snmpv3_contextname_esc);
 
 			zbx_free(description_esc);
 			zbx_free(snmp_oid_esc);
@@ -1462,15 +1410,10 @@
 			"select i.itemid,i.name,i.key_,i.type,i.value_type,i.data_type,i.delay,i.delay_flex,"
 				"i.history,i.trends,i.status,i.trapper_hosts,i.units,i.multiplier,i.delta,i.formula,"
 				"i.logtimefmt,i.valuemapid,i.params,i.ipmi_sensor,i.snmp_community,i.snmp_oid,"
-<<<<<<< HEAD
-				"i.port,i.snmpv3_securityname,i.snmpv3_securitylevel,i.snmpv3_authpassphrase,"
-				"i.snmpv3_privpassphrase,i.authtype,i.username,i.password,i.publickey,i.privatekey,"
-				"i.description,i.interfaceid,i.snmpv3_contextname"
-=======
 				"i.port,i.snmpv3_securityname,i.snmpv3_securitylevel,i.snmpv3_authprotocol,"
 				"i.snmpv3_authpassphrase,i.snmpv3_privprotocol,i.snmpv3_privpassphrase,i.authtype,"
-				"i.username,i.password,i.publickey,i.privatekey,i.description,i.interfaceid"
->>>>>>> d1b94732
+				"i.username,i.password,i.publickey,i.privatekey,i.description,i.interfaceid,"
+				"i.snmpv3_contextname"
 			" from items i,item_discovery id"
 			" where i.itemid=id.itemid"
 				" and id.parent_itemid=" ZBX_FS_UI64,
@@ -1482,14 +1425,9 @@
 		const char	*name_proto, *key_proto, *params_proto, *snmp_oid_proto, *delay_flex, *trapper_hosts,
 				*units, *formula, *logtimefmt, *ipmi_sensor, *snmp_community, *port,
 				*snmpv3_securityname, *snmpv3_authpassphrase, *snmpv3_privpassphrase, *username,
-<<<<<<< HEAD
 				*password, *publickey, *privatekey, *description_proto, *snmpv3_contextname;
-		unsigned char	type, value_type, data_type, status, multiplier, delta, snmpv3_securitylevel, authtype;
-=======
-				*password, *publickey, *privatekey, *description_proto;
 		unsigned char	type, value_type, data_type, status, multiplier, delta, snmpv3_securitylevel,
 				snmpv3_authprotocol, snmpv3_privprotocol, authtype;
->>>>>>> d1b94732
 		int		delay, history, trends;
 
 		ZBX_STR2UINT64(parent_itemid, row[0]);
@@ -1517,24 +1455,6 @@
 		port = row[22];
 		snmpv3_securityname = row[23];
 		snmpv3_securitylevel = (unsigned char)atoi(row[24]);
-<<<<<<< HEAD
-		snmpv3_authpassphrase = row[25];
-		snmpv3_privpassphrase = row[26];
-		authtype = (unsigned char)atoi(row[27]);
-		username = row[28];
-		password = row[29];
-		publickey = row[30];
-		privatekey = row[31];
-		description_proto = row[32];
-		ZBX_DBROW2UINT64(interfaceid, row[33]);
-		snmpv3_contextname = row[34];
-
-		DBlld_items_get(parent_itemid, &items, type, value_type, data_type, delay, delay_flex, history, trends,
-				trapper_hosts, units, multiplier, delta, formula, logtimefmt, valuemapid, ipmi_sensor,
-				snmp_community, port, snmpv3_securityname, snmpv3_securitylevel, snmpv3_authpassphrase,
-				snmpv3_privpassphrase, authtype, username, password, publickey, privatekey,
-				description_proto, interfaceid, snmpv3_contextname);
-=======
 		snmpv3_authprotocol = (unsigned char)atoi(row[25]);
 		snmpv3_authpassphrase = row[26];
 		snmpv3_privprotocol = (unsigned char)atoi(row[27]);
@@ -1546,13 +1466,13 @@
 		privatekey = row[33];
 		description_proto = row[34];
 		ZBX_DBROW2UINT64(interfaceid, row[35]);
+		snmpv3_contextname = row[36];
 
 		DBlld_items_get(parent_itemid, &items, type, value_type, data_type, delay, delay_flex, history, trends,
 				trapper_hosts, units, multiplier, delta, formula, logtimefmt, valuemapid, ipmi_sensor,
 				snmp_community, port, snmpv3_securityname, snmpv3_securitylevel, snmpv3_authprotocol,
 				snmpv3_authpassphrase, snmpv3_privprotocol, snmpv3_privpassphrase, authtype, username,
-				password, publickey, privatekey, description_proto, interfaceid);
->>>>>>> d1b94732
+				password, publickey, privatekey, description_proto, interfaceid, snmpv3_contextname);
 
 		p = NULL;
 		/* {"data":[{"{#IFNAME}":"eth0"},{"{#IFNAME}":"lo"},...]} */
@@ -1580,14 +1500,9 @@
 		DBlld_items_save(hostid, parent_itemid, &items, key_proto, type, value_type, data_type, delay,
 				delay_flex, history, trends, status, trapper_hosts, units, multiplier, delta, formula,
 				logtimefmt, valuemapid, ipmi_sensor, snmp_community, port, snmpv3_securityname,
-<<<<<<< HEAD
-				snmpv3_securitylevel, snmpv3_authpassphrase, snmpv3_privpassphrase, authtype, username,
-				password, publickey, privatekey, interfaceid, &del_itemappids, snmpv3_contextname);
-=======
 				snmpv3_securitylevel, snmpv3_authprotocol, snmpv3_authpassphrase, snmpv3_privprotocol,
 				snmpv3_privpassphrase, authtype, username, password, publickey, privatekey, interfaceid,
-				&del_itemappids);
->>>>>>> d1b94732
+				&del_itemappids, snmpv3_contextname);
 
 		DBlld_remove_lost_resources(&items, lifetime, lastcheck);
 
