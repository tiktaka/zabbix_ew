--- conflicted
+++ resolved
@@ -32,11 +32,7 @@
 public class JavaGateway
 {
 	private static final Logger logger = LoggerFactory.getLogger(JavaGateway.class);
-<<<<<<< HEAD
-	public static final Map<String, Long> iterativeObjects = Collections.synchronizedMap(new HashMap<>());
-=======
 	public static final Map<String, Long> iterativeObjects = Collections.synchronizedMap(new HashMap<String, Long>());
->>>>>>> 9464b692
 
 	public static void main(String[] args)
 	{
