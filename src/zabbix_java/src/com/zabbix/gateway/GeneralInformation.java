--- conflicted
+++ resolved
@@ -22,15 +22,9 @@
 class GeneralInformation
 {
 	static final String APPLICATION_NAME = "Zabbix Java Gateway";
-<<<<<<< HEAD
-	static final String REVISION_DATE = "25 April 2022";
-	static final String REVISION = "{ZABBIX_REVISION}";
-	static final String VERSION = "6.2.0beta1";
-=======
 	static final String REVISION_DATE = "3 May 2022";
 	static final String REVISION = "{ZABBIX_REVISION}";
 	static final String VERSION = "6.2.0beta2";
->>>>>>> 377f3b3e
 
 	static void printVersion()
 	{
