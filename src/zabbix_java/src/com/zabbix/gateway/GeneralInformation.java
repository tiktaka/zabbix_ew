/*
** Zabbix
** Copyright (C) 2001-2019 Zabbix SIA
**
** This program is free software; you can redistribute it and/or modify
** it under the terms of the GNU General Public License as published by
** the Free Software Foundation; either version 2 of the License, or
** (at your option) any later version.
**
** This program is distributed in the hope that it will be useful,
** but WITHOUT ANY WARRANTY; without even the implied warranty of
** MERCHANTABILITY or FITNESS FOR A PARTICULAR PURPOSE. See the
** GNU General Public License for more details.
**
** You should have received a copy of the GNU General Public License
** along with this program; if not, write to the Free Software
** Foundation, Inc., 51 Franklin Street, Fifth Floor, Boston, MA  02110-1301, USA.
**/

package com.zabbix.gateway;

class GeneralInformation
{
	static final String APPLICATION_NAME = "Zabbix Java Gateway";
	static final String REVISION_DATE = "7 October 2019";
	static final String REVISION = "{ZABBIX_REVISION}";
<<<<<<< HEAD
	static final String VERSION = "4.4.1rc1";
=======
	static final String VERSION = "5.0.0alpha1";
>>>>>>> de3f0477

	static void printVersion()
	{
		System.out.println(String.format("%s v%s (revision %s) (%s)", APPLICATION_NAME, VERSION, REVISION, REVISION_DATE));
	}
}<|MERGE_RESOLUTION|>--- conflicted
+++ resolved
@@ -24,11 +24,7 @@
 	static final String APPLICATION_NAME = "Zabbix Java Gateway";
 	static final String REVISION_DATE = "7 October 2019";
 	static final String REVISION = "{ZABBIX_REVISION}";
-<<<<<<< HEAD
-	static final String VERSION = "4.4.1rc1";
-=======
 	static final String VERSION = "5.0.0alpha1";
->>>>>>> de3f0477
 
 	static void printVersion()
 	{
