--- conflicted
+++ resolved
@@ -1295,15 +1295,10 @@
 #ifdef HAVE_OPENIPMI
 	zbx_thread_ipmi_manager_args		ipmimanager_args = {zbx_config_timeout, config_unavailable_delay};
 #endif
-<<<<<<< HEAD
-	zbx_thread_pp_manager_args		preproc_man_args =
-						{.workers_num = CONFIG_FORKS[ZBX_PROCESS_TYPE_PREPROCESSOR],
-						zbx_config_source_ip};
+	zbx_thread_pp_manager_args		preproc_man_args = {
+							.workers_num = CONFIG_FORKS[ZBX_PROCESS_TYPE_PREPROCESSOR],
+							zbx_config_source_ip};
 	zbx_thread_vmware_args			vmware_args = {zbx_config_source_ip};
-=======
-	zbx_thread_pp_manager_args		preproc_man_args = {
-							.workers_num = CONFIG_FORKS[ZBX_PROCESS_TYPE_PREPROCESSOR]};
->>>>>>> 88a575ac
 	zbx_thread_dbsyncer_args		dbsyncer_args = {&events_cbs, config_histsyncer_frequency};
 
 	zbx_rtc_process_request_ex_func_t	rtc_process_request_func = NULL;
