--- conflicted
+++ resolved
@@ -1383,8 +1383,8 @@
 								config_proxydata_frequency};
 	zbx_thread_taskmanager_args		taskmanager_args = {&config_comms, get_zbx_program_type, zbx_progname,
 								config_startup_time, zbx_config_enable_remote_commands,
-<<<<<<< HEAD
-								zbx_config_log_remote_commands, config_hostname};
+								zbx_config_log_remote_commands, config_hostname,
+								get_config_forks};
 	zbx_thread_httppoller_args		httppoller_args = {zbx_config_source_ip, config_ssl_ca_location,
 								config_ssl_cert_location, config_ssl_key_location};
 	zbx_thread_discoverer_args		discoverer_args = {zbx_config_tls, get_zbx_program_type,
@@ -1392,19 +1392,9 @@
 								CONFIG_FORKS[ZBX_PROCESS_TYPE_DISCOVERER],
 								zbx_config_source_ip, &events_cbs};
 	zbx_thread_trapper_args			trapper_args = {&config_comms, &zbx_config_vault, get_zbx_program_type,
-								get_zbx_progname, &events_cbs, &listen_sock,
-								config_startup_time, config_proxydata_frequency};
-=======
-								zbx_config_log_remote_commands, config_hostname,
+								zbx_progname, &events_cbs, &listen_sock,
+								config_startup_time, config_proxydata_frequency,
 								get_config_forks};
-	zbx_thread_httppoller_args		httppoller_args = {zbx_config_source_ip};
-	zbx_thread_discoverer_args		discoverer_args = {zbx_config_tls, get_program_type, zbx_config_timeout,
-								CONFIG_FORKS[ZBX_PROCESS_TYPE_DISCOVERER],
-								zbx_config_source_ip, &events_cbs};
-	zbx_thread_trapper_args			trapper_args = {&config_comms, &zbx_config_vault, get_program_type,
-								&events_cbs, &listen_sock, config_startup_time,
-								config_proxydata_frequency, get_config_forks};
->>>>>>> 51aaf4f8
 	zbx_thread_proxy_housekeeper_args	housekeeper_args = {zbx_config_timeout, config_housekeeping_frequency,
 								config_proxy_local_buffer, config_proxy_offline_buffer};
 	zbx_thread_pinger_args			pinger_args = {zbx_config_timeout};
@@ -1742,17 +1732,10 @@
 #ifdef HAVE_OPENIPMI
 			case ZBX_PROCESS_TYPE_IPMIMANAGER:
 				thread_args.args = &ipmimanager_args;
-<<<<<<< HEAD
-				zbx_thread_start(ipmi_manager_thread, &thread_args, &zbx_threads[i]);
+				zbx_thread_start(zbx_ipmi_manager_thread, &thread_args, &zbx_threads[i]);
 				break;
 			case ZBX_PROCESS_TYPE_IPMIPOLLER:
-				zbx_thread_start(ipmi_poller_thread, &thread_args, &zbx_threads[i]);
-=======
-				zbx_thread_start(zbx_ipmi_manager_thread, &thread_args, &threads[i]);
-				break;
-			case ZBX_PROCESS_TYPE_IPMIPOLLER:
-				zbx_thread_start(zbx_ipmi_poller_thread, &thread_args, &threads[i]);
->>>>>>> 51aaf4f8
+				zbx_thread_start(zbx_ipmi_poller_thread, &thread_args, &zbx_threads[i]);
 				break;
 #endif
 			case ZBX_PROCESS_TYPE_TASKMANAGER:
