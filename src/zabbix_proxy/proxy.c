/*
** Zabbix
** Copyright (C) 2001-2023 Zabbix SIA
**
** This program is free software; you can redistribute it and/or modify
** it under the terms of the GNU General Public License as published by
** the Free Software Foundation; either version 2 of the License, or
** (at your option) any later version.
**
** This program is distributed in the hope that it will be useful,
** but WITHOUT ANY WARRANTY; without even the implied warranty of
** MERCHANTABILITY or FITNESS FOR A PARTICULAR PURPOSE. See the
** GNU General Public License for more details.
**
** You should have received a copy of the GNU General Public License
** along with this program; if not, write to the Free Software
** Foundation, Inc., 51 Franklin Street, Fifth Floor, Boston, MA  02110-1301, USA.
**/

#include "zbxdbwrap.h"

#include "cfg.h"
#include "zbxdbhigh.h"
#include "zbxcacheconfig.h"
#include "zbxcachehistory.h"
#include "zbxdbupgrade.h"
#include "log.h"
#include "zbxgetopt.h"
#include "zbxmutexs.h"

#include "zbxsysinfo.h"
#include "zbxmodules.h"

#include "zbxnix.h"
#include "zbxself.h"

#include "../zabbix_server/dbsyncer/dbsyncer.h"
#include "../zabbix_server/discoverer/discoverer.h"
#include "../zabbix_server/httppoller/httppoller.h"
#include "housekeeper/housekeeper.h"
#include "../zabbix_server/pinger/pinger.h"
#include "../zabbix_server/poller/poller.h"
#include "../zabbix_server/trapper/trapper.h"
#include "../zabbix_server/trapper/proxydata.h"
#include "../zabbix_server/snmptrapper/snmptrapper.h"
#include "proxyconfig/proxyconfig.h"
#include "datasender/datasender.h"
#include "taskmanager/taskmanager.h"
#include "../zabbix_server/vmware/vmware.h"
#include "setproctitle.h"
#include "zbxcomms.h"
#include "../zabbix_server/preprocessor/preproc_manager.h"
#include "zbxvault.h"
#include "zbxdiag.h"
#include "diag/diag_proxy.h"
#include "zbxrtc.h"
#include "rtc/rtc_proxy.h"
#include "../zabbix_server/availability/avail_manager.h"
#include "zbxstats.h"
#include "stats/zabbix_stats.h"
#include "zbxip.h"
#include "zbxthreads.h"
#include "zbx_rtc_constants.h"
#include "zbxicmpping.h"
#include "zbxipcservice.h"
#include "../zabbix_server/preprocessor/preproc_stats.h"
#include "../zabbix_server/ipmi/ipmi_manager.h"
#include "preproc.h"

#ifdef HAVE_OPENIPMI
#include "../zabbix_server/ipmi/ipmi_manager.h"
#include "../zabbix_server/ipmi/ipmi_poller.h"
#endif

const char	*progname = NULL;
const char	title_message[] = "zabbix_proxy";
const char	syslog_app_name[] = "zabbix_proxy";
const char	*usage_message[] = {
	"[-c config-file]", NULL,
	"[-c config-file]", "-R runtime-option", NULL,
	"-h", NULL,
	"-V", NULL,
	NULL	/* end of text */
};

const char	*help_message[] = {
	"A Zabbix daemon that collects monitoring data from devices and sends it to",
	"Zabbix server.",
	"",
	"Options:",
	"  -c --config config-file        Path to the configuration file",
	"                                 (default: \"" DEFAULT_CONFIG_FILE "\")",
	"  -f --foreground                Run Zabbix proxy in foreground",
	"  -R --runtime-control runtime-option   Perform administrative functions",
	"",
	"    Runtime control options:",
	"      " ZBX_CONFIG_CACHE_RELOAD "        Reload configuration cache",
	"      " ZBX_HOUSEKEEPER_EXECUTE "        Execute the housekeeper",
	"      " ZBX_LOG_LEVEL_INCREASE "=target  Increase log level, affects all processes if",
	"                                   target is not specified",
	"      " ZBX_LOG_LEVEL_DECREASE "=target  Decrease log level, affects all processes if",
	"                                   target is not specified",
	"      " ZBX_SNMP_CACHE_RELOAD "          Reload SNMP cache",
	"      " ZBX_DIAGINFO "=section           Log internal diagnostic information of the",
	"                                 section (historycache, preprocessing, locks) or",
	"                                 everything if section is not specified",
	"      " ZBX_PROF_ENABLE "=target         Enable profiling, affects all processes if",
	"                                   target is not specified",
	"      " ZBX_PROF_DISABLE "=target        Disable profiling, affects all processes if",
	"                                   target is not specified",
	"",
	"      Log level control targets:",
	"        process-type             All processes of specified type",
	"                                 (configuration syncer, data sender, discoverer,",
	"                                 history syncer, housekeeper, http poller,",
	"                                 icmp pinger, ipmi manager, ipmi poller,",
	"                                 java poller, poller, preprocessing manager,",
	"                                 self-monitoring, snmp trapper, task manager, trapper,",
	"                                 unreachable poller, vmware collector,",
	"                                 availability manager, odbc poller)",
	"        process-type,N           Process type and number (e.g., poller,3)",
	"        pid                      Process identifier",
	"",
	"      Profiling control targets:",
	"        process-type             All processes of specified type",
	"                                 (configuration syncer, data sender, discoverer,",
	"                                 history syncer, housekeeper, http poller,",
	"                                 icmp pinger, ipmi manager, ipmi poller,",
	"                                 java poller, poller, preprocessing manager,",
	"                                 self-monitoring, snmp trapper, task manager, ",
	"                                 trapper, unreachable poller, vmware collector,",
	"                                 availability manager, odbc poller)",
	"        process-type,N           Process type and number (e.g., history syncer,1)",
	"        pid                      Process identifier",
	"        scope                    Profiling scope",
	"                                 (rwlock, mutex, processing) can be used with process-type",
	"                                 (e.g., history syncer,1,processing)",
	"",
	"  -h --help                      Display this help message",
	"  -V --version                   Display version number",
	"",
	"Some configuration parameter default locations:",
	"  ExternalScripts                \"" DEFAULT_EXTERNAL_SCRIPTS_PATH "\"",
#ifdef HAVE_LIBCURL
	"  SSLCertLocation                \"" DEFAULT_SSL_CERT_LOCATION "\"",
	"  SSLKeyLocation                 \"" DEFAULT_SSL_KEY_LOCATION "\"",
#endif
	"  LoadModulePath                 \"" DEFAULT_LOAD_MODULE_PATH "\"",
	NULL	/* end of text */
};

/* COMMAND LINE OPTIONS */

/* long options */
static struct zbx_option	longopts[] =
{
	{"config",		1,	NULL,	'c'},
	{"foreground",		0,	NULL,	'f'},
	{"runtime-control",	1,	NULL,	'R'},
	{"help",		0,	NULL,	'h'},
	{"version",		0,	NULL,	'V'},
	{NULL}
};

/* short options */
static char	shortopts[] = "c:hVR:f";

/* end of COMMAND LINE OPTIONS */

int		threads_num = 0;
pid_t		*threads = NULL;
static int	*threads_flags;
static char	*CONFIG_PID_FILE = NULL;

unsigned char			program_type	= ZBX_PROGRAM_TYPE_PROXY_ACTIVE;
static unsigned char	get_program_type(void)
{
	return program_type;
}

char	*CONFIG_SOURCE_IP = NULL;
static const char	*get_source_ip(void)
{
	return CONFIG_SOURCE_IP;
}

char	*CONFIG_TMPDIR	= NULL;
static const char	*get_tmpdir(void)
{
	return CONFIG_TMPDIR;
}

char	*CONFIG_FPING_LOCATION	= NULL;
static const char	*get_fping_location(void)
{
	return CONFIG_FPING_LOCATION;
}

char	*CONFIG_FPING6_LOCATION		= NULL;
#ifdef HAVE_IPV6
static const char	*get_fping6_location(void)
{
	return CONFIG_FPING6_LOCATION;
}
#endif

static int	config_proxymode		= ZBX_PROXYMODE_ACTIVE;

int	CONFIG_FORKS[ZBX_PROCESS_TYPE_COUNT] = {
	5, /* ZBX_PROCESS_TYPE_POLLER */
	1, /* ZBX_PROCESS_TYPE_UNREACHABLE */
	0, /* ZBX_PROCESS_TYPE_IPMIPOLLER */
	1, /* ZBX_PROCESS_TYPE_PINGER */
	0, /* ZBX_PROCESS_TYPE_JAVAPOLLER */
	1, /* ZBX_PROCESS_TYPE_HTTPPOLLER */
	5, /* ZBX_PROCESS_TYPE_TRAPPER */
	0, /* ZBX_PROCESS_TYPE_SNMPTRAPPER */
	0, /* ZBX_PROCESS_TYPE_PROXYPOLLER */
	0, /* ZBX_PROCESS_TYPE_ESCALATOR */
	4, /* ZBX_PROCESS_TYPE_HISTSYNCER */
	1, /* ZBX_PROCESS_TYPE_DISCOVERER */
	0, /* ZBX_PROCESS_TYPE_ALERTER */
	0, /* ZBX_PROCESS_TYPE_TIMER */
	1, /* ZBX_PROCESS_TYPE_HOUSEKEEPER */
	1, /* ZBX_PROCESS_TYPE_DATASENDER */
	1, /* ZBX_PROCESS_TYPE_CONFSYNCER */
	1, /* ZBX_PROCESS_TYPE_SELFMON */
	0, /* ZBX_PROCESS_TYPE_VMWARE */
	0, /* ZBX_PROCESS_TYPE_COLLECTOR */
	0, /* ZBX_PROCESS_TYPE_LISTENER */
	0, /* ZBX_PROCESS_TYPE_ACTIVE_CHECKS */
	1, /* ZBX_PROCESS_TYPE_TASKMANAGER */
	0, /* ZBX_PROCESS_TYPE_IPMIMANAGER */
	0, /* ZBX_PROCESS_TYPE_ALERTMANAGER */
	1, /* ZBX_PROCESS_TYPE_PREPROCMAN */
	3, /* ZBX_PROCESS_TYPE_PREPROCESSOR */
	0, /* ZBX_PROCESS_TYPE_LLDMANAGER */
	0, /* ZBX_PROCESS_TYPE_LLDWORKER */
	0, /* ZBX_PROCESS_TYPE_ALERTSYNCER */
	0, /* ZBX_PROCESS_TYPE_HISTORYPOLLER */
	1, /* ZBX_PROCESS_TYPE_AVAILMAN */
	0, /* ZBX_PROCESS_TYPE_REPORTMANAGER */
	0, /* ZBX_PROCESS_TYPE_REPORTWRITER */
	0, /* ZBX_PROCESS_TYPE_SERVICEMAN */
	0, /* ZBX_PROCESS_TYPE_TRIGGERHOUSEKEEPER */
	1, /* ZBX_PROCESS_TYPE_ODBCPOLLER */
	0, /* ZBX_PROCESS_TYPE_CONNECTORMANAGER */
	0 /* ZBX_PROCESS_TYPE_CONNECTORWORKER */
};

static int	get_config_forks(unsigned char process_type)
{
	if (ZBX_PROCESS_TYPE_COUNT > process_type)
		return CONFIG_FORKS[process_type];

	return 0;
}

static int	config_timeout = 3;
static int	get_config_timeout(void)
{
	return config_timeout;
}

static int	config_startup_time	= 0;
static int	config_unavailable_delay	=60;

int	CONFIG_LISTEN_PORT		= ZBX_DEFAULT_SERVER_PORT;
char	*CONFIG_LISTEN_IP		= NULL;
int	CONFIG_TRAPPER_TIMEOUT		= 300;

int	CONFIG_HOUSEKEEPING_FREQUENCY	= 1;
int	CONFIG_PROXY_LOCAL_BUFFER	= 0;
int	CONFIG_PROXY_OFFLINE_BUFFER	= 1;

int	CONFIG_HEARTBEAT_FREQUENCY	= -1;

/* how often active Zabbix proxy requests configuration data from server, in seconds */
int	CONFIG_PROXYCONFIG_FREQUENCY	= 0;	/* will be set to default 5 seconds if not configured */
int	CONFIG_PROXYDATA_FREQUENCY	= 1;

int	CONFIG_HISTSYNCER_FREQUENCY	= 1;
int	CONFIG_CONFSYNCER_FREQUENCY	= 0;

int	CONFIG_VMWARE_FREQUENCY		= 60;
int	CONFIG_VMWARE_PERF_FREQUENCY	= 60;
int	CONFIG_VMWARE_TIMEOUT		= 10;

zbx_uint64_t	CONFIG_CONF_CACHE_SIZE		= 8 * ZBX_MEBIBYTE;
zbx_uint64_t	CONFIG_HISTORY_CACHE_SIZE	= 16 * ZBX_MEBIBYTE;
zbx_uint64_t	CONFIG_HISTORY_INDEX_CACHE_SIZE	= 4 * ZBX_MEBIBYTE;
zbx_uint64_t	CONFIG_TRENDS_CACHE_SIZE	= 0;
zbx_uint64_t	CONFIG_VALUE_CACHE_SIZE		= 0;
zbx_uint64_t	CONFIG_VMWARE_CACHE_SIZE	= 8 * ZBX_MEBIBYTE;

int	CONFIG_UNREACHABLE_PERIOD	= 45;
int	CONFIG_UNREACHABLE_DELAY	= 15;
int	CONFIG_LOG_LEVEL		= LOG_LEVEL_WARNING;
char	*CONFIG_EXTERNALSCRIPTS		= NULL;
int	CONFIG_ALLOW_UNSUPPORTED_DB_VERSIONS = 0;
int	CONFIG_ENABLE_REMOTE_COMMANDS	= 0;
int	CONFIG_LOG_REMOTE_COMMANDS	= 0;
int	CONFIG_UNSAFE_USER_PARAMETERS	= 0;

char	*CONFIG_SERVER			= NULL;
int	CONFIG_SERVER_PORT;
char	*CONFIG_HOSTNAME		= NULL;
char	*CONFIG_HOSTNAME_ITEM		= NULL;

char	*CONFIG_SNMPTRAP_FILE		= NULL;

char	*CONFIG_JAVA_GATEWAY		= NULL;
int	CONFIG_JAVA_GATEWAY_PORT	= ZBX_DEFAULT_GATEWAY_PORT;

char	*CONFIG_SSH_KEY_LOCATION	= NULL;

int	CONFIG_LOG_SLOW_QUERIES		= 0;	/* ms; 0 - disable */

char	*CONFIG_LOAD_MODULE_PATH	= NULL;
char	**CONFIG_LOAD_MODULE		= NULL;

char	*CONFIG_USER			= NULL;

/* web monitoring */
char	*CONFIG_SSL_CA_LOCATION		= NULL;
char	*CONFIG_SSL_CERT_LOCATION	= NULL;
char	*CONFIG_SSL_KEY_LOCATION	= NULL;

static zbx_config_tls_t		*zbx_config_tls = NULL;
static zbx_config_dbhigh_t	*zbx_config_dbhigh = NULL;
static zbx_config_vault_t	zbx_config_vault = {NULL, NULL, NULL, NULL, NULL, NULL};

static char	*CONFIG_SOCKET_PATH	= NULL;

char	*CONFIG_HISTORY_STORAGE_URL		= NULL;
char	*CONFIG_HISTORY_STORAGE_OPTS		= NULL;
int	CONFIG_HISTORY_STORAGE_PIPELINES	= 0;

char	*CONFIG_STATS_ALLOWED_IP	= NULL;
int	CONFIG_TCP_MAX_BACKLOG_SIZE	= SOMAXCONN;

int	CONFIG_DOUBLE_PRECISION		= ZBX_DB_DBL_PRECISION_ENABLED;

static char	*config_file		= NULL;
static int	config_allow_root	= 0;

static zbx_config_log_t	log_file_cfg = {NULL, NULL, LOG_TYPE_UNDEFINED, 1};

zbx_vector_ptr_t	zbx_addrs;

/* proxy has no any events processing */
static const zbx_events_funcs_t	events_cbs = {
	.add_event_cb			= NULL,
	.process_events_cb		= NULL,
	.clean_events_cb		= NULL,
	.reset_event_recovery_cb	= NULL,
	.export_events_cb		= NULL,
	.events_update_itservices_cb	= NULL
};

int	get_process_info_by_thread(int local_server_num, unsigned char *local_process_type, int *local_process_num);

int	get_process_info_by_thread(int local_server_num, unsigned char *local_process_type, int *local_process_num)
{
	int	server_count = 0;

	if (0 == local_server_num)
	{
		/* fail if the main process is queried */
		return FAIL;
	}
	else if (local_server_num <= (server_count += CONFIG_FORKS[ZBX_PROCESS_TYPE_CONFSYNCER]))
	{
		/* make initial configuration sync before worker processes are forked on active Zabbix proxy */
		*local_process_type = ZBX_PROCESS_TYPE_CONFSYNCER;
		*local_process_num = local_server_num - server_count + CONFIG_FORKS[ZBX_PROCESS_TYPE_CONFSYNCER];
	}
	else if (local_server_num <= (server_count += CONFIG_FORKS[ZBX_PROCESS_TYPE_TRAPPER]))
	{
		/* make initial configuration sync before worker processes are forked on passive Zabbix proxy */
		*local_process_type = ZBX_PROCESS_TYPE_TRAPPER;
		*local_process_num = local_server_num - server_count + CONFIG_FORKS[ZBX_PROCESS_TYPE_TRAPPER];
	}
	else if (local_server_num <= (server_count += CONFIG_FORKS[ZBX_PROCESS_TYPE_PREPROCMAN]))
	{
		*local_process_type = ZBX_PROCESS_TYPE_PREPROCMAN;
		*local_process_num = local_server_num - server_count + CONFIG_FORKS[ZBX_PROCESS_TYPE_PREPROCMAN];
	}
	else if (local_server_num <= (server_count += CONFIG_FORKS[ZBX_PROCESS_TYPE_DATASENDER]))
	{
		*local_process_type = ZBX_PROCESS_TYPE_DATASENDER;
		*local_process_num = local_server_num - server_count + CONFIG_FORKS[ZBX_PROCESS_TYPE_DATASENDER];
	}
	else if (local_server_num <= (server_count += CONFIG_FORKS[ZBX_PROCESS_TYPE_IPMIMANAGER]))
	{
		*local_process_type = ZBX_PROCESS_TYPE_IPMIMANAGER;
		*local_process_num = local_server_num - server_count + CONFIG_FORKS[ZBX_PROCESS_TYPE_IPMIMANAGER];
	}
	else if (local_server_num <= (server_count += CONFIG_FORKS[ZBX_PROCESS_TYPE_HOUSEKEEPER]))
	{
		*local_process_type = ZBX_PROCESS_TYPE_HOUSEKEEPER;
		*local_process_num = local_server_num - server_count + CONFIG_FORKS[ZBX_PROCESS_TYPE_HOUSEKEEPER];
	}
	else if (local_server_num <= (server_count += CONFIG_FORKS[ZBX_PROCESS_TYPE_HTTPPOLLER]))
	{
		*local_process_type = ZBX_PROCESS_TYPE_HTTPPOLLER;
		*local_process_num = local_server_num - server_count + CONFIG_FORKS[ZBX_PROCESS_TYPE_HTTPPOLLER];
	}
	else if (local_server_num <= (server_count += CONFIG_FORKS[ZBX_PROCESS_TYPE_DISCOVERER]))
	{
		*local_process_type = ZBX_PROCESS_TYPE_DISCOVERER;
		*local_process_num = local_server_num - server_count + CONFIG_FORKS[ZBX_PROCESS_TYPE_DISCOVERER];
	}
	else if (local_server_num <= (server_count += CONFIG_FORKS[ZBX_PROCESS_TYPE_HISTSYNCER]))
	{
		*local_process_type = ZBX_PROCESS_TYPE_HISTSYNCER;
		*local_process_num = local_server_num - server_count + CONFIG_FORKS[ZBX_PROCESS_TYPE_HISTSYNCER];
	}
	else if (local_server_num <= (server_count += CONFIG_FORKS[ZBX_PROCESS_TYPE_IPMIPOLLER]))
	{
		*local_process_type = ZBX_PROCESS_TYPE_IPMIPOLLER;
		*local_process_num = local_server_num - server_count + CONFIG_FORKS[ZBX_PROCESS_TYPE_IPMIPOLLER];
	}
	else if (local_server_num <= (server_count += CONFIG_FORKS[ZBX_PROCESS_TYPE_JAVAPOLLER]))
	{
		*local_process_type = ZBX_PROCESS_TYPE_JAVAPOLLER;
		*local_process_num = local_server_num - server_count + CONFIG_FORKS[ZBX_PROCESS_TYPE_JAVAPOLLER];
	}
	else if (local_server_num <= (server_count += CONFIG_FORKS[ZBX_PROCESS_TYPE_SNMPTRAPPER]))
	{
		*local_process_type = ZBX_PROCESS_TYPE_SNMPTRAPPER;
		*local_process_num = local_server_num - server_count + CONFIG_FORKS[ZBX_PROCESS_TYPE_SNMPTRAPPER];
	}
	else if (local_server_num <= (server_count += CONFIG_FORKS[ZBX_PROCESS_TYPE_SELFMON]))
	{
		*local_process_type = ZBX_PROCESS_TYPE_SELFMON;
		*local_process_num = local_server_num - server_count + CONFIG_FORKS[ZBX_PROCESS_TYPE_SELFMON];
	}
	else if (local_server_num <= (server_count += CONFIG_FORKS[ZBX_PROCESS_TYPE_VMWARE]))
	{
		*local_process_type = ZBX_PROCESS_TYPE_VMWARE;
		*local_process_num = local_server_num - server_count + CONFIG_FORKS[ZBX_PROCESS_TYPE_VMWARE];
	}
	else if (local_server_num <= (server_count += CONFIG_FORKS[ZBX_PROCESS_TYPE_TASKMANAGER]))
	{
		*local_process_type = ZBX_PROCESS_TYPE_TASKMANAGER;
		*local_process_num = local_server_num - server_count + CONFIG_FORKS[ZBX_PROCESS_TYPE_TASKMANAGER];
	}
	else if (local_server_num <= (server_count += CONFIG_FORKS[ZBX_PROCESS_TYPE_POLLER]))
	{
		*local_process_type = ZBX_PROCESS_TYPE_POLLER;
		*local_process_num = local_server_num - server_count + CONFIG_FORKS[ZBX_PROCESS_TYPE_POLLER];
	}
	else if (local_server_num <= (server_count += CONFIG_FORKS[ZBX_PROCESS_TYPE_UNREACHABLE]))
	{
		*local_process_type = ZBX_PROCESS_TYPE_UNREACHABLE;
		*local_process_num = local_server_num - server_count + CONFIG_FORKS[ZBX_PROCESS_TYPE_UNREACHABLE];
	}
	else if (local_server_num <= (server_count += CONFIG_FORKS[ZBX_PROCESS_TYPE_PINGER]))
	{
		*local_process_type = ZBX_PROCESS_TYPE_PINGER;
		*local_process_num = local_server_num - server_count + CONFIG_FORKS[ZBX_PROCESS_TYPE_PINGER];
	}
	else if (local_server_num <= (server_count += CONFIG_FORKS[ZBX_PROCESS_TYPE_AVAILMAN]))
	{
		*local_process_type = ZBX_PROCESS_TYPE_AVAILMAN;
		*local_process_num = local_server_num - server_count + CONFIG_FORKS[ZBX_PROCESS_TYPE_AVAILMAN];
	}
	else if (local_server_num <= (server_count += CONFIG_FORKS[ZBX_PROCESS_TYPE_ODBCPOLLER]))
	{
		*local_process_type = ZBX_PROCESS_TYPE_ODBCPOLLER;
		*local_process_num = local_server_num - server_count + CONFIG_FORKS[ZBX_PROCESS_TYPE_ODBCPOLLER];
	}
	else
		return FAIL;

	return SUCCEED;
}

/******************************************************************************
 *                                                                            *
 * Purpose: set configuration defaults                                        *
 *                                                                            *
 ******************************************************************************/
static void	zbx_set_defaults(void)
{
	AGENT_RESULT	result;
	char		**value = NULL;

	config_startup_time = time(NULL);

	if (NULL == CONFIG_HOSTNAME)
	{
		if (NULL == CONFIG_HOSTNAME_ITEM)
			CONFIG_HOSTNAME_ITEM = zbx_strdup(CONFIG_HOSTNAME_ITEM, "system.hostname");

		zbx_init_agent_result(&result);

		if (SUCCEED == zbx_execute_agent_check(CONFIG_HOSTNAME_ITEM, ZBX_PROCESS_LOCAL_COMMAND, &result) &&
				NULL != (value = ZBX_GET_STR_RESULT(&result)))
		{
			assert(*value);

			if (ZBX_MAX_HOSTNAME_LEN < strlen(*value))
			{
				(*value)[ZBX_MAX_HOSTNAME_LEN] = '\0';
				zabbix_log(LOG_LEVEL_WARNING, "proxy name truncated to [%s])", *value);
			}

			CONFIG_HOSTNAME = zbx_strdup(CONFIG_HOSTNAME, *value);
		}
		else
			zabbix_log(LOG_LEVEL_WARNING, "failed to get proxy name from [%s])", CONFIG_HOSTNAME_ITEM);

		zbx_free_agent_result(&result);
	}
	else if (NULL != CONFIG_HOSTNAME_ITEM)
	{
		zabbix_log(LOG_LEVEL_WARNING, "both Hostname and HostnameItem defined, using [%s]", CONFIG_HOSTNAME);
	}

	if (NULL == zbx_config_dbhigh->config_dbhost)
		zbx_config_dbhigh->config_dbhost = zbx_strdup(zbx_config_dbhigh->config_dbhost, "localhost");

	if (NULL == CONFIG_SNMPTRAP_FILE)
		CONFIG_SNMPTRAP_FILE = zbx_strdup(CONFIG_SNMPTRAP_FILE, "/tmp/zabbix_traps.tmp");

	if (NULL == CONFIG_PID_FILE)
		CONFIG_PID_FILE = zbx_strdup(CONFIG_PID_FILE, "/tmp/zabbix_proxy.pid");

	if (NULL == CONFIG_TMPDIR)
		CONFIG_TMPDIR = zbx_strdup(CONFIG_TMPDIR, "/tmp");

	if (NULL == CONFIG_FPING_LOCATION)
		CONFIG_FPING_LOCATION = zbx_strdup(CONFIG_FPING_LOCATION, "/usr/sbin/fping");
#ifdef HAVE_IPV6
	if (NULL == CONFIG_FPING6_LOCATION)
		CONFIG_FPING6_LOCATION = zbx_strdup(CONFIG_FPING6_LOCATION, "/usr/sbin/fping6");
#endif
	if (NULL == CONFIG_EXTERNALSCRIPTS)
		CONFIG_EXTERNALSCRIPTS = zbx_strdup(CONFIG_EXTERNALSCRIPTS, DEFAULT_EXTERNAL_SCRIPTS_PATH);

	if (NULL == CONFIG_LOAD_MODULE_PATH)
		CONFIG_LOAD_MODULE_PATH = zbx_strdup(CONFIG_LOAD_MODULE_PATH, DEFAULT_LOAD_MODULE_PATH);
#ifdef HAVE_LIBCURL
	if (NULL == CONFIG_SSL_CERT_LOCATION)
		CONFIG_SSL_CERT_LOCATION = zbx_strdup(CONFIG_SSL_CERT_LOCATION, DEFAULT_SSL_CERT_LOCATION);

	if (NULL == CONFIG_SSL_KEY_LOCATION)
		CONFIG_SSL_KEY_LOCATION = zbx_strdup(CONFIG_SSL_KEY_LOCATION, DEFAULT_SSL_KEY_LOCATION);
#endif
	if (ZBX_PROXYMODE_PASSIVE == config_proxymode)
	{
		CONFIG_FORKS[ZBX_PROCESS_TYPE_DATASENDER] = 0;
		program_type = ZBX_PROGRAM_TYPE_PROXY_PASSIVE;
	}

	if (NULL == log_file_cfg.log_type_str)
		log_file_cfg.log_type_str = zbx_strdup(log_file_cfg.log_type_str, ZBX_OPTION_LOGTYPE_FILE);

	if (NULL == CONFIG_SOCKET_PATH)
		CONFIG_SOCKET_PATH = zbx_strdup(CONFIG_SOCKET_PATH, "/tmp");

	if (0 != CONFIG_FORKS[ZBX_PROCESS_TYPE_IPMIPOLLER])
		CONFIG_FORKS[ZBX_PROCESS_TYPE_IPMIMANAGER] = 1;

	if (NULL == zbx_config_vault.url)
		zbx_config_vault.url = zbx_strdup(zbx_config_vault.url, "https://127.0.0.1:8200");

	if (-1 != CONFIG_HEARTBEAT_FREQUENCY)
		zabbix_log(LOG_LEVEL_WARNING, "HeartbeatFrequency parameter is deprecated, and has no effect");

	if (0 == CONFIG_SERVER_PORT)
	{
		CONFIG_SERVER_PORT = ZBX_DEFAULT_SERVER_PORT;
	}
	else
	{
		zabbix_log(LOG_LEVEL_WARNING, "ServerPort parameter is deprecated,"
					" please specify port in Server parameter separated by ':' instead");
	}
}

/******************************************************************************
 *                                                                            *
 * Purpose: validate configuration parameters                                 *
 *                                                                            *
 ******************************************************************************/
static void	zbx_validate_config(ZBX_TASK_EX *task)
{
	char	*ch_error;
	int	err = 0;

	if (NULL == CONFIG_HOSTNAME)
	{
		zabbix_log(LOG_LEVEL_CRIT, "\"Hostname\" configuration parameter is not defined");
		err = 1;
	}
	else if (FAIL == zbx_check_hostname(CONFIG_HOSTNAME, &ch_error))
	{
		zabbix_log(LOG_LEVEL_CRIT, "invalid \"Hostname\" configuration parameter '%s': %s", CONFIG_HOSTNAME,
				ch_error);
		zbx_free(ch_error);
		err = 1;
	}

	if (0 == CONFIG_FORKS[ZBX_PROCESS_TYPE_UNREACHABLE] &&
			0 != CONFIG_FORKS[ZBX_PROCESS_TYPE_POLLER] + CONFIG_FORKS[ZBX_PROCESS_TYPE_JAVAPOLLER])
	{
		zabbix_log(LOG_LEVEL_CRIT, "\"StartPollersUnreachable\" configuration parameter must not be 0"
				" if regular or Java pollers are started");
		err = 1;
	}

	if ((NULL == CONFIG_JAVA_GATEWAY || '\0' == *CONFIG_JAVA_GATEWAY) &&
			0 < CONFIG_FORKS[ZBX_PROCESS_TYPE_JAVAPOLLER])
	{
		zabbix_log(LOG_LEVEL_CRIT, "\"JavaGateway\" configuration parameter is not specified or empty");
		err = 1;
	}

	if (ZBX_PROXYMODE_ACTIVE == config_proxymode)
	{
		if (NULL != strchr(CONFIG_SERVER, ','))
		{
			zabbix_log(LOG_LEVEL_CRIT, "\"Server\" configuration parameter must not contain comma");
			err = 1;
		}
	}
	else if (ZBX_PROXYMODE_PASSIVE == config_proxymode && FAIL == zbx_validate_peer_list(CONFIG_SERVER, &ch_error))
	{
		zabbix_log(LOG_LEVEL_CRIT, "invalid entry in \"Server\" configuration parameter: %s", ch_error);
		zbx_free(ch_error);
		err = 1;
	}

	if (NULL != CONFIG_SOURCE_IP && SUCCEED != zbx_is_supported_ip(CONFIG_SOURCE_IP))
	{
		zabbix_log(LOG_LEVEL_CRIT, "invalid \"SourceIP\" configuration parameter: '%s'", CONFIG_SOURCE_IP);
		err = 1;
	}

	if (NULL != CONFIG_STATS_ALLOWED_IP && FAIL == zbx_validate_peer_list(CONFIG_STATS_ALLOWED_IP, &ch_error))
	{
		zabbix_log(LOG_LEVEL_CRIT, "invalid entry in \"StatsAllowedIP\" configuration parameter: %s", ch_error);
		zbx_free(ch_error);
		err = 1;
	}
#if !defined(HAVE_IPV6)
	err |= (FAIL == check_cfg_feature_str("Fping6Location", CONFIG_FPING6_LOCATION, "IPv6 support"));
#endif
#if !defined(HAVE_LIBCURL)
	err |= (FAIL == check_cfg_feature_str("SSLCALocation", CONFIG_SSL_CA_LOCATION, "cURL library"));
	err |= (FAIL == check_cfg_feature_str("SSLCertLocation", CONFIG_SSL_CERT_LOCATION, "cURL library"));
	err |= (FAIL == check_cfg_feature_str("SSLKeyLocation", CONFIG_SSL_KEY_LOCATION, "cURL library"));
	err |= (FAIL == check_cfg_feature_str("Vault", zbx_config_vault.name, "cURL library"));
	err |= (FAIL == check_cfg_feature_str("VaultToken", zbx_config_vault.token, "cURL library"));
	err |= (FAIL == check_cfg_feature_str("VaultDBPath", zbx_config_vault.db_path, "cURL library"));
#endif
#if !defined(HAVE_LIBXML2) || !defined(HAVE_LIBCURL)
	err |= (FAIL == check_cfg_feature_int("StartVMwareCollectors", CONFIG_FORKS[ZBX_PROCESS_TYPE_VMWARE],
			"VMware support"));

	/* parameters VMwareFrequency, VMwarePerfFrequency, VMwareCacheSize, VMwareTimeout are not checked here */
	/* because they have non-zero default values */
#endif

	if (SUCCEED != zbx_validate_log_parameters(task, &log_file_cfg))
		err = 1;

#if !(defined(HAVE_GNUTLS) || defined(HAVE_OPENSSL))
	err |= (FAIL == check_cfg_feature_str("TLSConnect", zbx_config_tls->connect, "TLS support"));
	err |= (FAIL == check_cfg_feature_str("TLSAccept", zbx_config_tls->accept, "TLS support"));
	err |= (FAIL == check_cfg_feature_str("TLSCAFile", zbx_config_tls->ca_file, "TLS support"));
	err |= (FAIL == check_cfg_feature_str("TLSCRLFile", zbx_config_tls->crl_file, "TLS support"));
	err |= (FAIL == check_cfg_feature_str("TLSServerCertIssuer", zbx_config_tls->server_cert_issuer,
			"TLS support"));
	err |= (FAIL == check_cfg_feature_str("TLSServerCertSubject", zbx_config_tls->server_cert_subject,
			"TLS support"));
	err |= (FAIL == check_cfg_feature_str("TLSCertFile", zbx_config_tls->cert_file, "TLS support"));
	err |= (FAIL == check_cfg_feature_str("TLSKeyFile", zbx_config_tls->key_file, "TLS support"));
	err |= (FAIL == check_cfg_feature_str("TLSPSKIdentity", zbx_config_tls->psk_identity,
			"TLS support"));
	err |= (FAIL == check_cfg_feature_str("TLSPSKFile", zbx_config_tls->psk_file, "TLS support"));
#endif
#if !(defined(HAVE_GNUTLS) || defined(HAVE_OPENSSL))
	err |= (FAIL == check_cfg_feature_str("TLSCipherCert", zbx_config_tls->cipher_cert,
			"GnuTLS or OpenSSL"));
	err |= (FAIL == check_cfg_feature_str("TLSCipherPSK", zbx_config_tls->cipher_psk,
			"GnuTLS or OpenSSL"));
	err |= (FAIL == check_cfg_feature_str("TLSCipherAll", zbx_config_tls->cipher_all,
			"GnuTLS or OpenSSL"));
#endif
#if !defined(HAVE_OPENSSL)
	err |= (FAIL == check_cfg_feature_str("TLSCipherCert13", zbx_config_tls->cipher_cert13,
			"OpenSSL 1.1.1 or newer"));
	err |= (FAIL == check_cfg_feature_str("TLSCipherPSK13", zbx_config_tls->cipher_psk13,
			"OpenSSL 1.1.1 or newer"));
	err |= (FAIL == check_cfg_feature_str("TLSCipherAll13", zbx_config_tls->cipher_all13,
			"OpenSSL 1.1.1 or newer"));
#endif

#if !defined(HAVE_OPENIPMI)
	err |= (FAIL == check_cfg_feature_int("StartIPMIPollers", CONFIG_FORKS[ZBX_PROCESS_TYPE_IPMIPOLLER],
			"IPMI support"));
#endif
	if (0 != CONFIG_CONFSYNCER_FREQUENCY)
	{
		if (0 != CONFIG_PROXYCONFIG_FREQUENCY)
		{
			zabbix_log(LOG_LEVEL_CRIT, "Deprecated \"ConfigFrequency\" configuration parameter cannot"
					" be used together with \"ProxyConfigFrequency\" parameter");
			err = 1;
		}
		else
		{
			CONFIG_PROXYCONFIG_FREQUENCY = CONFIG_CONFSYNCER_FREQUENCY;
			zabbix_log(LOG_LEVEL_WARNING, "\"ConfigFrequency\" configuration parameter is deprecated, "
					"use \"ProxyConfigFrequency\" instead");
		}
	}

	/* assign default ProxyConfigFrequency value if not configured */
	if (0 == CONFIG_PROXYCONFIG_FREQUENCY)
		CONFIG_PROXYCONFIG_FREQUENCY = 10;

	err |= (FAIL == zbx_db_validate_config_features(program_type, zbx_config_dbhigh));

	if (0 != err)
		exit(EXIT_FAILURE);
}

static int	proxy_add_serveractive_host_cb(const zbx_vector_ptr_t *addrs, zbx_vector_str_t *hostnames, void *data)
{
	ZBX_UNUSED(hostnames);
	ZBX_UNUSED(data);

	zbx_addr_copy(&zbx_addrs, addrs);

	return SUCCEED;
}

/******************************************************************************
 *                                                                            *
 * Purpose: parse config file and update configuration parameters             *
 *                                                                            *
 * Comments: will terminate process if parsing fails                          *
 *                                                                            *
 ******************************************************************************/
static void	zbx_load_config(ZBX_TASK_EX *task)
{
	struct cfg_line	cfg[] =
	{
		/* PARAMETER,			VAR,					TYPE,
			MANDATORY,	MIN,			MAX */
		{"ProxyMode",			&config_proxymode,			TYPE_INT,
			PARM_OPT,	ZBX_PROXYMODE_ACTIVE,	ZBX_PROXYMODE_PASSIVE},
		{"Server",			&CONFIG_SERVER,				TYPE_STRING,
			PARM_MAND,	0,			0},
		{"ServerPort",			&CONFIG_SERVER_PORT,			TYPE_INT,
			PARM_OPT,	1024,			32767},
		{"Hostname",			&CONFIG_HOSTNAME,			TYPE_STRING,
			PARM_OPT,	0,			0},
		{"HostnameItem",		&CONFIG_HOSTNAME_ITEM,			TYPE_STRING,
			PARM_OPT,	0,			0},
		{"StartDBSyncers",		&CONFIG_FORKS[ZBX_PROCESS_TYPE_HISTSYNCER],		TYPE_INT,
			PARM_OPT,	1,			100},
		{"StartDiscoverers",		&CONFIG_FORKS[ZBX_PROCESS_TYPE_DISCOVERER],		TYPE_INT,
			PARM_OPT,	0,			250},
		{"StartHTTPPollers",		&CONFIG_FORKS[ZBX_PROCESS_TYPE_HTTPPOLLER],		TYPE_INT,
			PARM_OPT,	0,			1000},
		{"StartPingers",		&CONFIG_FORKS[ZBX_PROCESS_TYPE_PINGER],			TYPE_INT,
			PARM_OPT,	0,			1000},
		{"StartPollers",		&CONFIG_FORKS[ZBX_PROCESS_TYPE_POLLER],			TYPE_INT,
			PARM_OPT,	0,			1000},
		{"StartPollersUnreachable",	&CONFIG_FORKS[ZBX_PROCESS_TYPE_UNREACHABLE],	TYPE_INT,
			PARM_OPT,	0,			1000},
		{"StartIPMIPollers",		&CONFIG_FORKS[ZBX_PROCESS_TYPE_IPMIPOLLER],		TYPE_INT,
			PARM_OPT,	0,			1000},
		{"StartTrappers",		&CONFIG_FORKS[ZBX_PROCESS_TYPE_TRAPPER],			TYPE_INT,
			PARM_OPT,	0,			1000},
		{"StartJavaPollers",		&CONFIG_FORKS[ZBX_PROCESS_TYPE_JAVAPOLLER],		TYPE_INT,
			PARM_OPT,	0,			1000},
		{"JavaGateway",			&CONFIG_JAVA_GATEWAY,			TYPE_STRING,
			PARM_OPT,	0,			0},
		{"JavaGatewayPort",		&CONFIG_JAVA_GATEWAY_PORT,		TYPE_INT,
			PARM_OPT,	1024,			32767},
		{"SNMPTrapperFile",		&CONFIG_SNMPTRAP_FILE,			TYPE_STRING,
			PARM_OPT,	0,			0},
		{"StartSNMPTrapper",		&CONFIG_FORKS[ZBX_PROCESS_TYPE_SNMPTRAPPER],		TYPE_INT,
			PARM_OPT,	0,			1},
		{"CacheSize",			&CONFIG_CONF_CACHE_SIZE,		TYPE_UINT64,
			PARM_OPT,	128 * ZBX_KIBIBYTE,	__UINT64_C(64) * ZBX_GIBIBYTE},
		{"HistoryCacheSize",		&CONFIG_HISTORY_CACHE_SIZE,		TYPE_UINT64,
			PARM_OPT,	128 * ZBX_KIBIBYTE,	__UINT64_C(2) * ZBX_GIBIBYTE},
		{"HistoryIndexCacheSize",	&CONFIG_HISTORY_INDEX_CACHE_SIZE,	TYPE_UINT64,
			PARM_OPT,	128 * ZBX_KIBIBYTE,	__UINT64_C(2) * ZBX_GIBIBYTE},
		{"HousekeepingFrequency",	&CONFIG_HOUSEKEEPING_FREQUENCY,		TYPE_INT,
			PARM_OPT,	0,			24},
		{"ProxyLocalBuffer",		&CONFIG_PROXY_LOCAL_BUFFER,		TYPE_INT,
			PARM_OPT,	0,			720},
		{"ProxyOfflineBuffer",		&CONFIG_PROXY_OFFLINE_BUFFER,		TYPE_INT,
			PARM_OPT,	1,			720},
		{"HeartbeatFrequency",		&CONFIG_HEARTBEAT_FREQUENCY,		TYPE_INT,
			PARM_OPT,	0,			ZBX_PROXY_HEARTBEAT_FREQUENCY_MAX},
		{"ConfigFrequency",		&CONFIG_CONFSYNCER_FREQUENCY,		TYPE_INT,
			PARM_OPT,	1,			SEC_PER_WEEK},
		{"ProxyConfigFrequency",	&CONFIG_PROXYCONFIG_FREQUENCY,		TYPE_INT,
			PARM_OPT,	1,			SEC_PER_WEEK},
		{"DataSenderFrequency",		&CONFIG_PROXYDATA_FREQUENCY,		TYPE_INT,
			PARM_OPT,	1,			SEC_PER_HOUR},
		{"TmpDir",			&CONFIG_TMPDIR,				TYPE_STRING,
			PARM_OPT,	0,			0},
		{"FpingLocation",		&CONFIG_FPING_LOCATION,			TYPE_STRING,
			PARM_OPT,	0,			0},
		{"Fping6Location",		&CONFIG_FPING6_LOCATION,		TYPE_STRING,
			PARM_OPT,	0,			0},
		{"Timeout",			&config_timeout,			TYPE_INT,
			PARM_OPT,	1,			30},
		{"TrapperTimeout",		&CONFIG_TRAPPER_TIMEOUT,		TYPE_INT,
			PARM_OPT,	1,			300},
		{"UnreachablePeriod",		&CONFIG_UNREACHABLE_PERIOD,		TYPE_INT,
			PARM_OPT,	1,			SEC_PER_HOUR},
		{"UnreachableDelay",		&CONFIG_UNREACHABLE_DELAY,		TYPE_INT,
			PARM_OPT,	1,			SEC_PER_HOUR},
		{"UnavailableDelay",		&config_unavailable_delay,		TYPE_INT,
			PARM_OPT,	1,			SEC_PER_HOUR},
		{"ListenIP",			&CONFIG_LISTEN_IP,			TYPE_STRING_LIST,
			PARM_OPT,	0,			0},
		{"ListenPort",			&CONFIG_LISTEN_PORT,			TYPE_INT,
			PARM_OPT,	1024,			32767},
		{"SourceIP",			&CONFIG_SOURCE_IP,			TYPE_STRING,
			PARM_OPT,	0,			0},
		{"DebugLevel",			&CONFIG_LOG_LEVEL,			TYPE_INT,
			PARM_OPT,	0,			5},
		{"PidFile",			&CONFIG_PID_FILE,			TYPE_STRING,
			PARM_OPT,	0,			0},
		{"LogType",			&log_file_cfg.log_type_str,		TYPE_STRING,
			PARM_OPT,	0,			0},
		{"LogFile",			&log_file_cfg.log_file_name,		TYPE_STRING,
			PARM_OPT,	0,			0},
		{"LogFileSize",			&log_file_cfg.log_file_size,		TYPE_INT,
			PARM_OPT,	0,			1024},
		{"ExternalScripts",		&CONFIG_EXTERNALSCRIPTS,		TYPE_STRING,
			PARM_OPT,	0,			0},
		{"DBHost",			&(zbx_config_dbhigh->config_dbhost),	TYPE_STRING,
			PARM_OPT,	0,			0},
		{"DBName",			&(zbx_config_dbhigh->config_dbname),	TYPE_STRING,
			PARM_MAND,	0,			0},
		{"DBSchema",			&(zbx_config_dbhigh->config_dbschema),	TYPE_STRING,
			PARM_OPT,	0,			0},
		{"DBUser",			&(zbx_config_dbhigh->config_dbuser),	TYPE_STRING,
			PARM_OPT,	0,			0},
		{"DBPassword",			&(zbx_config_dbhigh->config_dbpassword),	TYPE_STRING,
			PARM_OPT,	0,			0},
		{"VaultToken",			&zbx_config_vault.token,			TYPE_STRING,
			PARM_OPT,	0,			0},
		{"Vault",			&zbx_config_vault.name,			TYPE_STRING,
			PARM_OPT,	0,			0},
		{"VaultTLSCertFile",		&zbx_config_vault.tls_cert_file,		TYPE_STRING,
			PARM_OPT,	0,			0},
		{"VaultTLSKeyFile",		&zbx_config_vault.tls_key_file,		TYPE_STRING,
			PARM_OPT,	0,			0},
		{"VaultURL",			&zbx_config_vault.url,			TYPE_STRING,
			PARM_OPT,	0,			0},
		{"VaultDBPath",			&zbx_config_vault.db_path,			TYPE_STRING,
			PARM_OPT,	0,			0},
		{"DBSocket",			&(zbx_config_dbhigh->config_dbsocket),	TYPE_STRING,
			PARM_OPT,	0,			0},
		{"DBPort",			&(zbx_config_dbhigh->config_dbport),	TYPE_INT,
			PARM_OPT,	1024,			65535},
		{"AllowUnsupportedDBVersions",	&CONFIG_ALLOW_UNSUPPORTED_DB_VERSIONS,	TYPE_INT,
			PARM_OPT,	0,			1},
		{"DBTLSConnect",		&(zbx_config_dbhigh->config_db_tls_connect),	TYPE_STRING,
			PARM_OPT,	0,			0},
		{"DBTLSCertFile",		&(zbx_config_dbhigh->config_db_tls_cert_file),	TYPE_STRING,
			PARM_OPT,	0,			0},
		{"DBTLSKeyFile",		&(zbx_config_dbhigh->config_db_tls_key_file),	TYPE_STRING,
			PARM_OPT,	0,			0},
		{"DBTLSCAFile",			&(zbx_config_dbhigh->config_db_tls_ca_file),	TYPE_STRING,
			PARM_OPT,	0,			0},
		{"DBTLSCipher",			&(zbx_config_dbhigh->config_db_tls_cipher),	TYPE_STRING,
			PARM_OPT,	0,			0},
		{"DBTLSCipher13",		&(zbx_config_dbhigh->config_db_tls_cipher_13),	TYPE_STRING,
			PARM_OPT,	0,			0},
		{"SSHKeyLocation",		&CONFIG_SSH_KEY_LOCATION,		TYPE_STRING,
			PARM_OPT,	0,			0},
		{"LogSlowQueries",		&CONFIG_LOG_SLOW_QUERIES,		TYPE_INT,
			PARM_OPT,	0,			3600000},
		{"LoadModulePath",		&CONFIG_LOAD_MODULE_PATH,		TYPE_STRING,
			PARM_OPT,	0,			0},
		{"LoadModule",			&CONFIG_LOAD_MODULE,			TYPE_MULTISTRING,
			PARM_OPT,	0,			0},
		{"StartVMwareCollectors",	&CONFIG_FORKS[ZBX_PROCESS_TYPE_VMWARE],			TYPE_INT,
			PARM_OPT,	0,			250},
		{"VMwareFrequency",		&CONFIG_VMWARE_FREQUENCY,		TYPE_INT,
			PARM_OPT,	10,			SEC_PER_DAY},
		{"VMwarePerfFrequency",		&CONFIG_VMWARE_PERF_FREQUENCY,		TYPE_INT,
			PARM_OPT,	10,			SEC_PER_DAY},
		{"VMwareCacheSize",		&CONFIG_VMWARE_CACHE_SIZE,		TYPE_UINT64,
			PARM_OPT,	256 * ZBX_KIBIBYTE,	__UINT64_C(2) * ZBX_GIBIBYTE},
		{"VMwareTimeout",		&CONFIG_VMWARE_TIMEOUT,			TYPE_INT,
			PARM_OPT,	1,			300},
		{"AllowRoot",			&config_allow_root,			TYPE_INT,
			PARM_OPT,	0,			1},
		{"User",			&CONFIG_USER,				TYPE_STRING,
			PARM_OPT,	0,			0},
		{"SSLCALocation",		&CONFIG_SSL_CA_LOCATION,		TYPE_STRING,
			PARM_OPT,	0,			0},
		{"SSLCertLocation",		&CONFIG_SSL_CERT_LOCATION,		TYPE_STRING,
			PARM_OPT,	0,			0},
		{"SSLKeyLocation",		&CONFIG_SSL_KEY_LOCATION,		TYPE_STRING,
			PARM_OPT,	0,			0},
		{"TLSConnect",			&(zbx_config_tls->connect),		TYPE_STRING,
			PARM_OPT,	0,			0},
		{"TLSAccept",			&(zbx_config_tls->accept),		TYPE_STRING_LIST,
			PARM_OPT,	0,			0},
		{"TLSCAFile",			&(zbx_config_tls->ca_file),		TYPE_STRING,
			PARM_OPT,	0,			0},
		{"TLSCRLFile",			&(zbx_config_tls->crl_file),		TYPE_STRING,
			PARM_OPT,	0,			0},
		{"TLSServerCertIssuer",		&(zbx_config_tls->server_cert_issuer),	TYPE_STRING,
			PARM_OPT,	0,			0},
		{"TLSServerCertSubject",	&(zbx_config_tls->server_cert_subject),	TYPE_STRING,
			PARM_OPT,	0,			0},
		{"TLSCertFile",			&(zbx_config_tls->cert_file),		TYPE_STRING,
			PARM_OPT,	0,			0},
		{"TLSKeyFile",			&(zbx_config_tls->key_file),		TYPE_STRING,
			PARM_OPT,	0,			0},
		{"TLSPSKIdentity",		&(zbx_config_tls->psk_identity),	TYPE_STRING,
			PARM_OPT,	0,			0},
		{"TLSPSKFile",			&(zbx_config_tls->psk_file),		TYPE_STRING,
			PARM_OPT,	0,			0},
		{"TLSCipherCert13",		&(zbx_config_tls->cipher_cert13),	TYPE_STRING,
			PARM_OPT,	0,			0},
		{"TLSCipherCert",		&(zbx_config_tls->cipher_cert),		TYPE_STRING,
			PARM_OPT,	0,			0},
		{"TLSCipherPSK13",		&(zbx_config_tls->cipher_psk13),	TYPE_STRING,
			PARM_OPT,	0,			0},
		{"TLSCipherPSK",		&(zbx_config_tls->cipher_psk),		TYPE_STRING,
			PARM_OPT,	0,			0},
		{"TLSCipherAll13",		&(zbx_config_tls->cipher_all13),	TYPE_STRING,
			PARM_OPT,	0,			0},
		{"TLSCipherAll",		&(zbx_config_tls->cipher_all),		TYPE_STRING,
			PARM_OPT,	0,			0},
		{"SocketDir",			&CONFIG_SOCKET_PATH,			TYPE_STRING,
			PARM_OPT,	0,			0},
		{"EnableRemoteCommands",	&CONFIG_ENABLE_REMOTE_COMMANDS,		TYPE_INT,
			PARM_OPT,	0,			1},
		{"LogRemoteCommands",		&CONFIG_LOG_REMOTE_COMMANDS,		TYPE_INT,
			PARM_OPT,	0,			1},
		{"StatsAllowedIP",		&CONFIG_STATS_ALLOWED_IP,		TYPE_STRING_LIST,
			PARM_OPT,	0,			0},
		{"StartPreprocessors",		&CONFIG_FORKS[ZBX_PROCESS_TYPE_PREPROCESSOR],		TYPE_INT,
			PARM_OPT,	1,			1000},
		{"ListenBacklog",		&CONFIG_TCP_MAX_BACKLOG_SIZE,		TYPE_INT,
			PARM_OPT,	0,			INT_MAX},
		{"StartODBCPollers",		&CONFIG_FORKS[ZBX_PROCESS_TYPE_ODBCPOLLER],		TYPE_INT,
			PARM_OPT,	0,			1000},
		{NULL}
	};

	/* initialize multistrings */
	zbx_strarr_init(&CONFIG_LOAD_MODULE);

	parse_cfg_file(config_file, cfg, ZBX_CFG_FILE_REQUIRED, ZBX_CFG_STRICT, ZBX_CFG_EXIT_FAILURE);

	zbx_set_defaults();

	log_file_cfg.log_type = zbx_get_log_type(log_file_cfg.log_type_str);

	zbx_validate_config(task);

	zbx_vector_ptr_create(&zbx_addrs);

	if (ZBX_PROXYMODE_PASSIVE != config_proxymode)
	{
		char	*error;

		if (FAIL == zbx_set_data_destination_hosts(CONFIG_SERVER, (unsigned short)CONFIG_SERVER_PORT, "Server",
				proxy_add_serveractive_host_cb, NULL, NULL, &error))
		{
			zbx_error("%s", error);
			exit(EXIT_FAILURE);
		}
	}

#if defined(HAVE_MYSQL) || defined(HAVE_POSTGRESQL)
	zbx_db_validate_config(zbx_config_dbhigh);
#endif
#if defined(HAVE_GNUTLS) || defined(HAVE_OPENSSL)
	zbx_tls_validate_config(zbx_config_tls, CONFIG_FORKS[ZBX_PROCESS_TYPE_ACTIVE_CHECKS],
			CONFIG_FORKS[ZBX_PROCESS_TYPE_LISTENER], get_program_type);
#endif
}

/******************************************************************************
 *                                                                            *
 * Purpose: free configuration memory                                         *
 *                                                                            *
 ******************************************************************************/
static void	zbx_free_config(void)
{
	zbx_strarr_free(&CONFIG_LOAD_MODULE);
}

/******************************************************************************
 *                                                                            *
 * Purpose: callback function for providing PID file path to libraries        *
 *                                                                            *
 ******************************************************************************/
static const char	*get_pid_file_path(void)
{
	return CONFIG_PID_FILE;
}

static void	zbx_on_exit(int ret)
{
	zabbix_log(LOG_LEVEL_DEBUG, "zbx_on_exit() called with ret:%d", ret);

	if (NULL != threads)
	{
		zbx_threads_wait(threads, threads_flags, threads_num, ret); /* wait for all child processes to exit */
		zbx_free(threads);
		zbx_free(threads_flags);
	}
#ifdef HAVE_PTHREAD_PROCESS_SHARED
	zbx_locks_disable();
#endif
	zbx_free_metrics();
	zbx_ipc_service_free_env();

	zbx_db_connect(ZBX_DB_CONNECT_EXIT);
	free_database_cache(ZBX_SYNC_ALL, &events_cbs);
	free_configuration_cache();
	zbx_db_close();

	zbx_db_deinit();

	/* free vmware support */
	zbx_vmware_destroy();

	zbx_free_selfmon_collector();
	free_proxy_history_lock();

	zbx_unload_modules();

	zabbix_log(LOG_LEVEL_INFORMATION, "Zabbix Proxy stopped. Zabbix %s (revision %s).",
			ZABBIX_VERSION, ZABBIX_REVISION);

	zabbix_close_log();

	zbx_locks_destroy();

#if defined(PS_OVERWRITE_ARGV)
	setproctitle_free_env();
#endif

	zbx_config_tls_free(zbx_config_tls);
	zbx_config_dbhigh_free(zbx_config_dbhigh);

	exit(EXIT_SUCCESS);
}

/******************************************************************************
 *                                                                            *
 * Purpose: executes proxy processes                                          *
 *                                                                            *
 ******************************************************************************/
int	main(int argc, char **argv)
{
	static zbx_config_icmpping_t	config_icmpping = {
		get_source_ip,
		get_fping_location,
#ifdef HAVE_IPV6
		get_fping6_location,
#endif
		get_tmpdir};

	ZBX_TASK_EX			t = {ZBX_TASK_START};
	char				ch;
	int				opt_c = 0, opt_r = 0;

	/* see description of 'optarg' in 'man 3 getopt' */
	char				*zbx_optarg = NULL;

	/* see description of 'optind' in 'man 3 getopt' */
	int				zbx_optind = 0;

	zbx_config_tls = zbx_config_tls_new();
	zbx_config_dbhigh = zbx_config_dbhigh_new();

#if defined(PS_OVERWRITE_ARGV) || defined(PS_PSTAT_ARGV)
	argv = setproctitle_save_env(argc, argv);
#endif
	progname = get_program_name(argv[0]);

	/* parse the command-line */
	while ((char)EOF != (ch = (char)zbx_getopt_long(argc, argv, shortopts, longopts, NULL, &zbx_optarg,
			&zbx_optind)))
	{
		switch (ch)
		{
			case 'c':
				opt_c++;
				if (NULL == config_file)
					config_file = zbx_strdup(config_file, zbx_optarg);
				break;
			case 'R':
				opt_r++;
				t.opts = zbx_strdup(t.opts, zbx_optarg);
				t.task = ZBX_TASK_RUNTIME_CONTROL;
				break;
			case 'h':
				zbx_help();
				exit(EXIT_SUCCESS);
				break;
			case 'V':
				zbx_version();
#if defined(HAVE_GNUTLS) || defined(HAVE_OPENSSL)
				printf("\n");
				zbx_tls_version();
#endif
				exit(EXIT_SUCCESS);
				break;
			case 'f':
				t.flags |= ZBX_TASK_FLAG_FOREGROUND;
				break;
			default:
				zbx_usage();
				exit(EXIT_FAILURE);
				break;
		}
	}

	/* every option may be specified only once */
	if (1 < opt_c || 1 < opt_r)
	{
		if (1 < opt_c)
			zbx_error("option \"-c\" or \"--config\" specified multiple times");
		if (1 < opt_r)
			zbx_error("option \"-R\" or \"--runtime-control\" specified multiple times");

		exit(EXIT_FAILURE);
	}

	/* Parameters which are not option values are invalid. The check relies on zbx_getopt_internal() which */
	/* always permutes command line arguments regardless of POSIXLY_CORRECT environment variable. */
	if (argc > zbx_optind)
	{
		int	i;

		for (i = zbx_optind; i < argc; i++)
			zbx_error("invalid parameter \"%s\"", argv[i]);

		exit(EXIT_FAILURE);
	}

	if (NULL == config_file)
		config_file = zbx_strdup(NULL, DEFAULT_CONFIG_FILE);

	/* required for simple checks */
	zbx_init_metrics();

	zbx_load_config(&t);

	zbx_init_library_cfg(program_type);
	zbx_init_library_dbupgrade(get_program_type);
	zbx_init_library_icmpping(&config_icmpping);
	zbx_init_library_ipcservice(program_type);
	zbx_init_library_sysinfo(get_config_timeout);
	zbx_init_library_stats(get_program_type);
	zbx_init_library_dbhigh(zbx_config_dbhigh);

	if (ZBX_TASK_RUNTIME_CONTROL == t.task)
	{
		int	ret;
		char	*error = NULL;

		if (FAIL == zbx_ipc_service_init_env(CONFIG_SOCKET_PATH, &error))
		{
			zbx_error("cannot initialize IPC services: %s", error);
			zbx_free(error);
			exit(EXIT_FAILURE);
		}

		if (SUCCEED != (ret = rtc_process(t.opts, config_timeout, &error)))
		{
			zbx_error("Cannot perform runtime control command: %s", error);
			zbx_free(error);
		}

		exit(SUCCEED == ret ? EXIT_SUCCESS : EXIT_FAILURE);
	}

	return zbx_daemon_start(config_allow_root, CONFIG_USER, t.flags, get_pid_file_path, zbx_on_exit,
			log_file_cfg.log_type, log_file_cfg.log_file_name, NULL);
}

static void	zbx_check_db(void)
{
	struct zbx_db_version_info_t	db_version_info;

	if (FAIL == zbx_db_check_version_info(&db_version_info, CONFIG_ALLOW_UNSUPPORTED_DB_VERSIONS, program_type))
	{
		zbx_free(db_version_info.friendly_current_version);
		exit(EXIT_FAILURE);
	}

	zbx_free(db_version_info.friendly_current_version);
}

static void	proxy_db_init(void)
{
	char		*error = NULL;
	int		db_type, version_check;
#ifdef HAVE_SQLITE3
	zbx_stat_t	db_stat;
#endif

	if (SUCCEED != zbx_db_init(DCget_nextid, program_type, &error))
	{
		zabbix_log(LOG_LEVEL_CRIT, "cannot initialize database: %s", error);
		zbx_free(error);
		exit(EXIT_FAILURE);
	}

	zbx_db_init_autoincrement_options();

	if (ZBX_DB_UNKNOWN == (db_type = zbx_db_get_database_type()))
	{
		zabbix_log(LOG_LEVEL_CRIT, "cannot use database \"%s\": database is not a Zabbix database",
				zbx_config_dbhigh->config_dbname);
		exit(EXIT_FAILURE);
	}
	else if (ZBX_DB_PROXY != db_type)
	{
		zabbix_log(LOG_LEVEL_CRIT, "cannot use database \"%s\": Zabbix proxy cannot work with a"
				" Zabbix server database", zbx_config_dbhigh->config_dbname);
		exit(EXIT_FAILURE);
	}

	zbx_db_check_character_set();
	zbx_check_db();

	if (SUCCEED != (version_check = DBcheck_version()))
	{
#ifdef HAVE_SQLITE3
		if (NOTSUPPORTED == version_check)
			exit(EXIT_FAILURE);

		zabbix_log(LOG_LEVEL_WARNING, "removing database file: \"%s\"", zbx_config_dbhigh->config_dbname);
		zbx_db_deinit();

		if (0 != unlink(zbx_config_dbhigh->config_dbname))
		{
			zabbix_log(LOG_LEVEL_CRIT, "cannot remove database file \"%s\": %s, exiting...",
					zbx_config_dbhigh->config_dbname, zbx_strerror(errno));
			exit(EXIT_FAILURE);
		}

		proxy_db_init();
#else
		ZBX_UNUSED(version_check);
		exit(EXIT_FAILURE);
#endif
	}
}

int	MAIN_ZABBIX_ENTRY(int flags)
{
	zbx_socket_t				listen_sock;
	char					*error = NULL;
	int					i, ret;
	zbx_rtc_t				rtc;
	zbx_timespec_t				rtc_timeout = {1, 0};

	zbx_thread_dbsyncer_args		dbsyncer_args = {&events_cbs};
	zbx_config_comms_args_t			config_comms = {zbx_config_tls, CONFIG_HOSTNAME, config_proxymode,
								config_timeout};
	zbx_thread_args_t			thread_args;
	zbx_thread_poller_args			poller_args = {&config_comms, get_program_type, ZBX_NO_POLLER,
								config_startup_time, config_unavailable_delay};
	zbx_thread_proxyconfig_args		proxyconfig_args = {zbx_config_tls, &zbx_config_vault,
								get_program_type, config_timeout};

	zbx_thread_datasender_args		datasender_args = {zbx_config_tls, get_program_type, config_timeout};

	zbx_thread_taskmanager_args		taskmanager_args = {&config_comms, get_program_type,
								config_startup_time};
<<<<<<< HEAD

	zbx_thread_discoverer_args		discoverer_args = {zbx_config_tls, get_program_type, &events_cbs,
								config_timeout, CONFIG_FORKS[ZBX_PROCESS_TYPE_DISCOVERER]};

=======
	zbx_thread_discoverer_args		discoverer_args = {zbx_config_tls, get_program_type, config_timeout};
>>>>>>> b70b2f2a
	zbx_thread_trapper_args			trapper_args = {&config_comms, &zbx_config_vault, get_program_type,
								&events_cbs, &listen_sock, config_startup_time};

	zbx_thread_proxy_housekeeper_args	housekeeper_args = {config_timeout};
	zbx_thread_pinger_args			pinger_args = {config_timeout};
#ifdef HAVE_OPENIPMI
	zbx_thread_ipmi_manager_args		ipmimanager_args = {config_timeout, config_unavailable_delay};
#endif
	zbx_thread_preprocessing_manager_args	preproc_man_args =
						{.workers_num = CONFIG_FORKS[ZBX_PROCESS_TYPE_PREPROCESSOR]};

	zbx_rtc_process_request_ex_func_t	rtc_process_request_func = NULL;

	if (0 != (flags & ZBX_TASK_FLAG_FOREGROUND))
	{
		printf("Starting Zabbix Proxy (%s) [%s]. Zabbix %s (revision %s).\nPress Ctrl+C to exit.\n\n",
				ZBX_PROXYMODE_PASSIVE == config_proxymode ? "passive" : "active",
				CONFIG_HOSTNAME, ZABBIX_VERSION, ZABBIX_REVISION);
	}

	if (FAIL == zbx_ipc_service_init_env(CONFIG_SOCKET_PATH, &error))
	{
		zbx_error("cannot initialize IPC services: %s", error);
		zbx_free(error);
		exit(EXIT_FAILURE);
	}

	if (SUCCEED != zbx_locks_create(&error))
	{
		zbx_error("cannot create locks: %s", error);
		zbx_free(error);
		exit(EXIT_FAILURE);
	}

	if (SUCCEED != zabbix_open_log(&log_file_cfg, CONFIG_LOG_LEVEL, &error))
	{
		zbx_error("cannot open log:%s", error);
		zbx_free(error);
		exit(EXIT_FAILURE);
	}

#ifdef HAVE_NETSNMP
#	define SNMP_FEATURE_STATUS 	"YES"
#else
#	define SNMP_FEATURE_STATUS 	" NO"
#endif
#ifdef HAVE_OPENIPMI
#	define IPMI_FEATURE_STATUS 	"YES"
#else
#	define IPMI_FEATURE_STATUS 	" NO"
#endif
#ifdef HAVE_LIBCURL
#	define LIBCURL_FEATURE_STATUS	"YES"
#else
#	define LIBCURL_FEATURE_STATUS	" NO"
#endif
#if defined(HAVE_LIBCURL) && defined(HAVE_LIBXML2)
#	define VMWARE_FEATURE_STATUS	"YES"
#else
#	define VMWARE_FEATURE_STATUS	" NO"
#endif
#ifdef HAVE_UNIXODBC
#	define ODBC_FEATURE_STATUS 	"YES"
#else
#	define ODBC_FEATURE_STATUS 	" NO"
#endif
#if defined(HAVE_SSH2) || defined(HAVE_SSH)
#	define SSH_FEATURE_STATUS 	"YES"
#else
#	define SSH_FEATURE_STATUS 	" NO"
#endif
#ifdef HAVE_IPV6
#	define IPV6_FEATURE_STATUS 	"YES"
#else
#	define IPV6_FEATURE_STATUS 	" NO"
#endif
#if defined(HAVE_GNUTLS) || defined(HAVE_OPENSSL)
#	define TLS_FEATURE_STATUS	"YES"
#else
#	define TLS_FEATURE_STATUS	" NO"
#endif

	zabbix_log(LOG_LEVEL_INFORMATION, "Starting Zabbix Proxy (%s) [%s]. Zabbix %s (revision %s).",
			ZBX_PROXYMODE_PASSIVE == config_proxymode ? "passive" : "active",
			CONFIG_HOSTNAME, ZABBIX_VERSION, ZABBIX_REVISION);

	zabbix_log(LOG_LEVEL_INFORMATION, "**** Enabled features ****");
	zabbix_log(LOG_LEVEL_INFORMATION, "SNMP monitoring:       " SNMP_FEATURE_STATUS);
	zabbix_log(LOG_LEVEL_INFORMATION, "IPMI monitoring:       " IPMI_FEATURE_STATUS);
	zabbix_log(LOG_LEVEL_INFORMATION, "Web monitoring:        " LIBCURL_FEATURE_STATUS);
	zabbix_log(LOG_LEVEL_INFORMATION, "VMware monitoring:     " VMWARE_FEATURE_STATUS);
	zabbix_log(LOG_LEVEL_INFORMATION, "ODBC:                  " ODBC_FEATURE_STATUS);
	zabbix_log(LOG_LEVEL_INFORMATION, "SSH support:           " SSH_FEATURE_STATUS);
	zabbix_log(LOG_LEVEL_INFORMATION, "IPv6 support:          " IPV6_FEATURE_STATUS);
	zabbix_log(LOG_LEVEL_INFORMATION, "TLS support:           " TLS_FEATURE_STATUS);
	zabbix_log(LOG_LEVEL_INFORMATION, "**************************");

	zabbix_log(LOG_LEVEL_INFORMATION, "using configuration file: %s", config_file);

#if defined(HAVE_GNUTLS) || defined(HAVE_OPENSSL)
	if (SUCCEED != zbx_coredump_disable())
	{
		zabbix_log(LOG_LEVEL_CRIT, "cannot disable core dump, exiting...");
		exit(EXIT_FAILURE);
	}
#endif
	if (FAIL == zbx_load_modules(CONFIG_LOAD_MODULE_PATH, CONFIG_LOAD_MODULE, config_timeout, 1))
	{
		zabbix_log(LOG_LEVEL_CRIT, "loading modules failed, exiting...");
		exit(EXIT_FAILURE);
	}

	zbx_free_config();

	if (SUCCEED != zbx_rtc_init(&rtc, &error))
	{
		zabbix_log(LOG_LEVEL_CRIT, "cannot initialize runtime control service: %s", error);
		zbx_free(error);
		exit(EXIT_FAILURE);
	}

	if (SUCCEED != init_database_cache(&error))
	{
		zabbix_log(LOG_LEVEL_CRIT, "cannot initialize database cache: %s", error);
		zbx_free(error);
		exit(EXIT_FAILURE);
	}

	if (SUCCEED != init_proxy_history_lock(&error))
	{
		zabbix_log(LOG_LEVEL_CRIT, "cannot initialize lock for passive proxy history: %s", error);
		zbx_free(error);
		exit(EXIT_FAILURE);
	}

	if (SUCCEED != init_configuration_cache(&error))
	{
		zabbix_log(LOG_LEVEL_CRIT, "cannot initialize configuration cache: %s", error);
		zbx_free(error);
		exit(EXIT_FAILURE);
	}

	if (SUCCEED != zbx_init_selfmon_collector(get_config_forks, &error))
	{
		zabbix_log(LOG_LEVEL_CRIT, "cannot initialize self-monitoring: %s", error);
		zbx_free(error);
		exit(EXIT_FAILURE);
	}

	if (0 != CONFIG_FORKS[ZBX_PROCESS_TYPE_VMWARE] && SUCCEED != zbx_vmware_init(&error))
	{
		zabbix_log(LOG_LEVEL_CRIT, "cannot initialize VMware cache: %s", error);
		zbx_free(error);
		exit(EXIT_FAILURE);
	}

	if (SUCCEED != zbx_vault_token_from_env_get(&(zbx_config_vault.token), &error))
	{
		zabbix_log(LOG_LEVEL_CRIT, "cannot initialize vault token: %s", error);
		zbx_free(error);
		exit(EXIT_FAILURE);
	}

	if (SUCCEED != zbx_vault_init(&zbx_config_vault, &error))
	{
		zabbix_log(LOG_LEVEL_CRIT, "cannot initialize vault: %s", error);
		zbx_free(error);
		exit(EXIT_FAILURE);
	}

	if (SUCCEED != zbx_vault_db_credentials_get(&zbx_config_vault, &zbx_config_dbhigh->config_dbuser,
			&zbx_config_dbhigh->config_dbpassword, &error))
	{
		zabbix_log(LOG_LEVEL_CRIT, "cannot initialize database credentials from vault: %s", error);
		zbx_free(error);
		exit(EXIT_FAILURE);
	}

	proxy_db_init();

	change_proxy_history_count(zbx_proxy_get_history_count());

	for (threads_num = 0, i = 0; i < ZBX_PROCESS_TYPE_COUNT; i++)
	{
		/* skip threaded components */
		if (ZBX_PROCESS_TYPE_PREPROCESSOR == i)
			continue;

		threads_num += CONFIG_FORKS[i];
	}

	threads = (pid_t *)zbx_calloc(threads, (size_t)threads_num, sizeof(pid_t));
	threads_flags = (int *)zbx_calloc(threads_flags, (size_t)threads_num, sizeof(int));

	if (0 != CONFIG_FORKS[ZBX_PROCESS_TYPE_TRAPPER])
	{
		if (FAIL == zbx_tcp_listen(&listen_sock, CONFIG_LISTEN_IP, (unsigned short)CONFIG_LISTEN_PORT))
		{
			zabbix_log(LOG_LEVEL_CRIT, "listener failed: %s", zbx_socket_strerror());
			exit(EXIT_FAILURE);
		}
	}

	/* not running zbx_tls_init_parent() since proxy is only run on Unix*/

	zabbix_log(LOG_LEVEL_INFORMATION, "proxy #0 started [main process]");

	zbx_register_stats_data_func(zbx_preproc_stats_ext_get, NULL);
	zbx_register_stats_data_func(zbx_proxy_stats_ext_get, &config_comms);
	zbx_register_stats_ext_func(zbx_vmware_stats_ext_get, NULL);
	zbx_register_stats_procinfo_func(ZBX_PROCESS_TYPE_PREPROCESSOR, zbx_preprocessor_get_worker_info);
	zbx_diag_init(diag_add_section_info);

	thread_args.info.program_type = program_type;

	if (ZBX_PROXYMODE_PASSIVE == config_proxymode)
		rtc_process_request_func = rtc_process_request_ex_passive;

	for (i = 0; i < threads_num; i++)
	{
		if (FAIL == get_process_info_by_thread(i + 1, &thread_args.info.process_type,
				&thread_args.info.process_num))
		{
			THIS_SHOULD_NEVER_HAPPEN;
			exit(EXIT_FAILURE);
		}

		thread_args.info.server_num = i + 1;
		thread_args.args = NULL;

		switch (thread_args.info.process_type)
		{
			case ZBX_PROCESS_TYPE_CONFSYNCER:
				thread_args.args = &proxyconfig_args;
				zbx_thread_start(proxyconfig_thread, &thread_args, &threads[i]);
				if (FAIL == zbx_rtc_wait_config_sync(&rtc, rtc_process_request_func))
					goto out;
				break;
			case ZBX_PROCESS_TYPE_TRAPPER:
				thread_args.args = &trapper_args;
				zbx_thread_start(trapper_thread, &thread_args, &threads[i]);
				break;
			case ZBX_PROCESS_TYPE_DATASENDER:
				thread_args.args = &datasender_args;
				zbx_thread_start(datasender_thread, &thread_args, &threads[i]);
				break;
			case ZBX_PROCESS_TYPE_POLLER:
				poller_args.poller_type = ZBX_POLLER_TYPE_NORMAL;
				thread_args.args = &poller_args;
				zbx_thread_start(poller_thread, &thread_args, &threads[i]);
				break;
			case ZBX_PROCESS_TYPE_UNREACHABLE:
				poller_args.poller_type = ZBX_POLLER_TYPE_UNREACHABLE;
				thread_args.args = &poller_args;
				zbx_thread_start(poller_thread, &thread_args, &threads[i]);
				break;
			case ZBX_PROCESS_TYPE_PINGER:
				thread_args.args = &pinger_args;
				zbx_thread_start(pinger_thread, &thread_args, &threads[i]);
				break;
			case ZBX_PROCESS_TYPE_HOUSEKEEPER:
				thread_args.args = &housekeeper_args;
				zbx_thread_start(housekeeper_thread, &thread_args, &threads[i]);
				break;
			case ZBX_PROCESS_TYPE_HTTPPOLLER:
				zbx_thread_start(httppoller_thread, &thread_args, &threads[i]);
				break;
			case ZBX_PROCESS_TYPE_DISCOVERER:
				thread_args.args = &discoverer_args;
				zbx_thread_start(discoverer_thread, &thread_args, &threads[i]);
				break;
			case ZBX_PROCESS_TYPE_HISTSYNCER:
				threads_flags[i] = ZBX_THREAD_PRIORITY_FIRST;
				thread_args.args = &dbsyncer_args;
				zbx_thread_start(dbsyncer_thread, &thread_args, &threads[i]);
				break;
			case ZBX_PROCESS_TYPE_JAVAPOLLER:
				poller_args.poller_type = ZBX_POLLER_TYPE_JAVA;
				thread_args.args = &poller_args;
				zbx_thread_start(poller_thread, &thread_args, &threads[i]);
				break;
			case ZBX_PROCESS_TYPE_SNMPTRAPPER:
				zbx_thread_start(snmptrapper_thread, &thread_args, &threads[i]);
				break;
			case ZBX_PROCESS_TYPE_SELFMON:
				zbx_thread_start(zbx_selfmon_thread, &thread_args, &threads[i]);
				break;
			case ZBX_PROCESS_TYPE_VMWARE:
				zbx_thread_start(vmware_thread, &thread_args, &threads[i]);
				break;
#ifdef HAVE_OPENIPMI
			case ZBX_PROCESS_TYPE_IPMIMANAGER:
				thread_args.args = &ipmimanager_args;
				zbx_thread_start(ipmi_manager_thread, &thread_args, &threads[i]);
				break;
			case ZBX_PROCESS_TYPE_IPMIPOLLER:
				zbx_thread_start(ipmi_poller_thread, &thread_args, &threads[i]);
				break;
#endif
			case ZBX_PROCESS_TYPE_TASKMANAGER:
				thread_args.args = &taskmanager_args;
				zbx_thread_start(taskmanager_thread, &thread_args, &threads[i]);
				break;
			case ZBX_PROCESS_TYPE_PREPROCMAN:
				threads_flags[i] = ZBX_THREAD_PRIORITY_FIRST;
				thread_args.args = &preproc_man_args;
				zbx_thread_start(preprocessing_manager_thread, &thread_args, &threads[i]);
				break;
			case ZBX_PROCESS_TYPE_AVAILMAN:
				threads_flags[i] = ZBX_THREAD_PRIORITY_FIRST;
				zbx_thread_start(availability_manager_thread, &thread_args, &threads[i]);
				break;
			case ZBX_PROCESS_TYPE_ODBCPOLLER:
				poller_args.poller_type = ZBX_POLLER_TYPE_ODBC;
				thread_args.args = &poller_args;
				zbx_thread_start(poller_thread, &thread_args, &threads[i]);
				break;
		}
	}

	zbx_unset_exit_on_terminate();

	while (ZBX_IS_RUNNING())
	{
		zbx_ipc_client_t	*client;
		zbx_ipc_message_t	*message;

		(void)zbx_ipc_service_recv(&rtc.service, &rtc_timeout, &client, &message);

		if (NULL != message)
		{
			zbx_rtc_dispatch(&rtc, client, message, rtc_process_request_func);
			zbx_ipc_message_free(message);
		}

		if (NULL != client)
			zbx_ipc_client_release(client);

		if (0 < (ret = waitpid((pid_t)-1, &i, WNOHANG)))
		{
			zabbix_log(LOG_LEVEL_CRIT, "PROCESS EXIT: %d", ret);
			zbx_set_exiting_with_fail();
			break;
		}

		if (-1 == ret && EINTR != errno)
		{
			zabbix_log(LOG_LEVEL_ERR, "failed to wait on child processes: %s", zbx_strerror(errno));
			zbx_set_exiting_with_fail();
			break;
		}
	}
out:
	if (SUCCEED == ZBX_EXIT_STATUS())
		zbx_rtc_shutdown_subs(&rtc);

	zbx_on_exit(ZBX_EXIT_STATUS());

	return SUCCEED;
}<|MERGE_RESOLUTION|>--- conflicted
+++ resolved
@@ -1288,14 +1288,8 @@
 
 	zbx_thread_taskmanager_args		taskmanager_args = {&config_comms, get_program_type,
 								config_startup_time};
-<<<<<<< HEAD
-
-	zbx_thread_discoverer_args		discoverer_args = {zbx_config_tls, get_program_type, &events_cbs,
-								config_timeout, CONFIG_FORKS[ZBX_PROCESS_TYPE_DISCOVERER]};
-
-=======
-	zbx_thread_discoverer_args		discoverer_args = {zbx_config_tls, get_program_type, config_timeout};
->>>>>>> b70b2f2a
+	zbx_thread_discoverer_args		discoverer_args = {zbx_config_tls, get_program_type, config_timeout,
+								&events_cbs};
 	zbx_thread_trapper_args			trapper_args = {&config_comms, &zbx_config_vault, get_program_type,
 								&events_cbs, &listen_sock, config_startup_time};
 
