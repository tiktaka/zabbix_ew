/*
** Zabbix
** Copyright (C) 2001-2013 Zabbix SIA
**
** This program is free software; you can redistribute it and/or modify
** it under the terms of the GNU General Public License as published by
** the Free Software Foundation; either version 2 of the License, or
** (at your option) any later version.
**
** This program is distributed in the hope that it will be useful,
** but WITHOUT ANY WARRANTY; without even the implied warranty of
** MERCHANTABILITY or FITNESS FOR A PARTICULAR PURPOSE. See the
** GNU General Public License for more details.
**
** You should have received a copy of the GNU General Public License
** along with this program; if not, write to the Free Software
** Foundation, Inc., 51 Franklin Street, Fifth Floor, Boston, MA  02110-1301, USA.
**/

#include "common.h"

#include "cfg.h"
#include "pid.h"
#include "db.h"
#include "dbcache.h"
#include "zbxdbupgrade.h"
#include "log.h"
#include "zbxgetopt.h"
#include "mutexs.h"
#include "proxy.h"

#include "sysinfo.h"
#include "zbxmodules.h"
#include "zbxserver.h"

#include "daemon.h"
#include "zbxself.h"

#include "../zabbix_server/dbsyncer/dbsyncer.h"
#include "../zabbix_server/discoverer/discoverer.h"
#include "../zabbix_server/httppoller/httppoller.h"
#include "housekeeper/housekeeper.h"
#include "../zabbix_server/pinger/pinger.h"
#include "../zabbix_server/poller/poller.h"
#include "../zabbix_server/poller/checks_ipmi.h"
#include "../zabbix_server/trapper/trapper.h"
#include "../zabbix_server/snmptrapper/snmptrapper.h"
#include "proxyconfig/proxyconfig.h"
#include "datasender/datasender.h"
#include "heart/heart.h"
#include "../zabbix_server/selfmon/selfmon.h"
<<<<<<< HEAD
#include "setproctitle.h"
=======
#include "../zabbix_server/vmware/vmware.h"
>>>>>>> be721e57

#define INIT_PROXY(type, count)									\
	process_type = type;									\
	process_num = proxy_num - proxy_count + count;						\
	zabbix_log(LOG_LEVEL_INFORMATION, "proxy #%d started [%s #%d]",				\
			proxy_num, get_process_type_string(process_type), process_num)

const char	*progname = NULL;
const char	title_message[] = "Zabbix proxy";
const char	usage_message[] = "[-hV] [-c <file>] [-R <option>]";

const char	*help_message[] = {
	"Options:",
	"  -c --config <file>              Absolute path to the configuration file",
	"  -R --runtime-control <option>   Perform administrative functions",
	"",
	"Runtime control options:",
	"  " ZBX_CONFIG_CACHE_RELOAD "             Reload configuration cache",
	"",
	"Other options:",
	"  -h --help                       Give this help",
	"  -V --version                    Display version number",
	NULL	/* end of text */
};

/* COMMAND LINE OPTIONS */

/* long options */
static struct zbx_option	longopts[] =
{
	{"config",		1,	NULL,	'c'},
	{"runtime-control",	1,	NULL,	'R'},
	{"help",		0,	NULL,	'h'},
	{"version",		0,	NULL,	'V'},
	{NULL}
};

/* short options */
static char	shortopts[] = "c:n:hVR:";

/* end of COMMAND LINE OPTIONS */

int	threads_num = 0;
pid_t	*threads = NULL;

unsigned char	daemon_type		= ZBX_DAEMON_TYPE_PROXY_ACTIVE;

int		process_num		= 0;
unsigned char	process_type		= ZBX_PROCESS_TYPE_UNKNOWN;

int	CONFIG_PROXYMODE		= ZBX_PROXYMODE_ACTIVE;
int	CONFIG_DATASENDER_FORKS		= 1;
int	CONFIG_DISCOVERER_FORKS		= 1;
int	CONFIG_HOUSEKEEPER_FORKS	= 1;
int	CONFIG_PINGER_FORKS		= 1;
int	CONFIG_POLLER_FORKS		= 5;
int	CONFIG_UNREACHABLE_POLLER_FORKS	= 1;
int	CONFIG_HTTPPOLLER_FORKS		= 1;
int	CONFIG_IPMIPOLLER_FORKS		= 0;
int	CONFIG_TRAPPER_FORKS		= 5;
int	CONFIG_SNMPTRAPPER_FORKS	= 0;
int	CONFIG_JAVAPOLLER_FORKS		= 0;
int	CONFIG_SELFMON_FORKS		= 1;
int	CONFIG_PROXYPOLLER_FORKS	= 0;
int	CONFIG_ESCALATOR_FORKS		= 0;
int	CONFIG_ALERTER_FORKS		= 0;
int	CONFIG_TIMER_FORKS		= 0;
int	CONFIG_NODEWATCHER_FORKS	= 0;
int	CONFIG_WATCHDOG_FORKS		= 0;
int	CONFIG_HEARTBEAT_FORKS		= 1;

int	CONFIG_LISTEN_PORT		= ZBX_DEFAULT_SERVER_PORT;
char	*CONFIG_LISTEN_IP		= NULL;
char	*CONFIG_SOURCE_IP		= NULL;
int	CONFIG_TRAPPER_TIMEOUT		= 300;

int	CONFIG_HOUSEKEEPING_FREQUENCY	= 1;
int	CONFIG_PROXY_LOCAL_BUFFER	= 0;
int	CONFIG_PROXY_OFFLINE_BUFFER	= 1;

int	CONFIG_HEARTBEAT_FREQUENCY	= 60;

int	CONFIG_PROXYCONFIG_FREQUENCY	= SEC_PER_HOUR;
int	CONFIG_PROXYDATA_FREQUENCY	= 1;

int	CONFIG_SENDER_FREQUENCY		= 30;
int	CONFIG_HISTSYNCER_FORKS		= 4;
int	CONFIG_HISTSYNCER_FREQUENCY	= 5;
int	CONFIG_CONFSYNCER_FORKS		= 1;

int	CONFIG_VMWARE_FORKS		= 0;
int	CONFIG_VMWARE_FREQUENCY		= 60;

zbx_uint64_t	CONFIG_CONF_CACHE_SIZE		= 8 * ZBX_MEBIBYTE;
zbx_uint64_t	CONFIG_HISTORY_CACHE_SIZE	= 8 * ZBX_MEBIBYTE;
zbx_uint64_t	CONFIG_TRENDS_CACHE_SIZE	= 0;
zbx_uint64_t	CONFIG_TEXT_CACHE_SIZE		= 16 * ZBX_MEBIBYTE;
zbx_uint64_t	CONFIG_VALUE_CACHE_SIZE		= 0;
zbx_uint64_t	CONFIG_VMWARE_CACHE_SIZE	= 8 * ZBX_MEBIBYTE;

int	CONFIG_UNREACHABLE_PERIOD	= 45;
int	CONFIG_UNREACHABLE_DELAY	= 15;
int	CONFIG_UNAVAILABLE_DELAY	= 60;
int	CONFIG_LOG_LEVEL		= LOG_LEVEL_WARNING;
char	*CONFIG_ALERT_SCRIPTS_PATH	= NULL;
char	*CONFIG_EXTERNALSCRIPTS		= NULL;
char	*CONFIG_TMPDIR			= NULL;
char	*CONFIG_FPING_LOCATION		= NULL;
#ifdef HAVE_IPV6
char	*CONFIG_FPING6_LOCATION		= NULL;
#endif
char	*CONFIG_DBHOST			= NULL;
char	*CONFIG_DBNAME			= NULL;
char	*CONFIG_DBSCHEMA		= NULL;
char	*CONFIG_DBUSER			= NULL;
char	*CONFIG_DBPASSWORD		= NULL;
char	*CONFIG_DBSOCKET		= NULL;
int	CONFIG_DBPORT			= 0;
int	CONFIG_ENABLE_REMOTE_COMMANDS	= 0;
int	CONFIG_LOG_REMOTE_COMMANDS	= 0;
int	CONFIG_UNSAFE_USER_PARAMETERS	= 0;

char	*CONFIG_SERVER			= NULL;
int	CONFIG_SERVER_PORT		= ZBX_DEFAULT_SERVER_PORT;
char	*CONFIG_HOSTNAME		= NULL;
char	*CONFIG_HOSTNAME_ITEM		= NULL;
int	CONFIG_NODEID			= 0;
int	CONFIG_MASTER_NODEID		= 0;
int	CONFIG_NODE_NOEVENTS		= 0;
int	CONFIG_NODE_NOHISTORY		= 0;

char	*CONFIG_SNMPTRAP_FILE		= NULL;

char	*CONFIG_JAVA_GATEWAY		= NULL;
int	CONFIG_JAVA_GATEWAY_PORT	= ZBX_DEFAULT_GATEWAY_PORT;

char	*CONFIG_SSH_KEY_LOCATION	= NULL;

int	CONFIG_LOG_SLOW_QUERIES		= 0;	/* ms; 0 - disable */

/* zabbix server startup time */
int	CONFIG_SERVER_STARTUP_TIME	= 0;

char	*CONFIG_LOAD_MODULE_PATH	= NULL;
char	**CONFIG_LOAD_MODULE		= NULL;

/* mutex for node syncs; not used in proxy */
ZBX_MUTEX	node_sync_access;

/******************************************************************************
 *                                                                            *
 * Function: zbx_set_defaults                                                 *
 *                                                                            *
 * Purpose: set configuration defaults                                        *
 *                                                                            *
 * Author: Rudolfs Kreicbergs                                                 *
 *                                                                            *
 ******************************************************************************/
static void	zbx_set_defaults()
{
	AGENT_RESULT	result;
	char		**value = NULL;

	CONFIG_SERVER_STARTUP_TIME = time(NULL);

	if (NULL == CONFIG_HOSTNAME)
	{
		if (NULL == CONFIG_HOSTNAME_ITEM)
			CONFIG_HOSTNAME_ITEM = zbx_strdup(CONFIG_HOSTNAME_ITEM, "system.hostname");

		init_result(&result);

		if (SUCCEED == process(CONFIG_HOSTNAME_ITEM, PROCESS_LOCAL_COMMAND, &result) &&
				NULL != (value = GET_STR_RESULT(&result)))
		{
			assert(*value);

			if (MAX_ZBX_HOSTNAME_LEN < strlen(*value))
			{
				(*value)[MAX_ZBX_HOSTNAME_LEN] = '\0';
				zabbix_log(LOG_LEVEL_WARNING, "proxy name truncated to [%s])", *value);
			}

			CONFIG_HOSTNAME = zbx_strdup(CONFIG_HOSTNAME, *value);
		}
		else
			zabbix_log(LOG_LEVEL_WARNING, "failed to get proxy name from [%s])", CONFIG_HOSTNAME_ITEM);

		free_result(&result);
	}
	else if (NULL != CONFIG_HOSTNAME_ITEM)
		zabbix_log(LOG_LEVEL_WARNING, "both Hostname and HostnameItem defined, using [%s]", CONFIG_HOSTNAME);

	if (NULL == CONFIG_DBHOST)
		CONFIG_DBHOST = zbx_strdup(CONFIG_DBHOST, "localhost");

	if (NULL == CONFIG_SNMPTRAP_FILE)
		CONFIG_SNMPTRAP_FILE = zbx_strdup(CONFIG_SNMPTRAP_FILE, "/tmp/zabbix_traps.tmp");

	if (NULL == CONFIG_PID_FILE)
		CONFIG_PID_FILE = zbx_strdup(CONFIG_PID_FILE, "/tmp/zabbix_proxy.pid");

	if (NULL == CONFIG_TMPDIR)
		CONFIG_TMPDIR = zbx_strdup(CONFIG_TMPDIR, "/tmp");

	if (NULL == CONFIG_FPING_LOCATION)
		CONFIG_FPING_LOCATION = zbx_strdup(CONFIG_FPING_LOCATION, "/usr/sbin/fping");

#ifdef HAVE_IPV6
	if (NULL == CONFIG_FPING6_LOCATION)
		CONFIG_FPING6_LOCATION = zbx_strdup(CONFIG_FPING6_LOCATION, "/usr/sbin/fping6");
#endif

	if (NULL == CONFIG_EXTERNALSCRIPTS)
		CONFIG_EXTERNALSCRIPTS = zbx_strdup(CONFIG_EXTERNALSCRIPTS, DATADIR "/zabbix/externalscripts");

	if (NULL == CONFIG_LOAD_MODULE_PATH)
		CONFIG_LOAD_MODULE_PATH = zbx_strdup(CONFIG_LOAD_MODULE_PATH, LIBDIR "/modules");

	if (ZBX_PROXYMODE_ACTIVE != CONFIG_PROXYMODE || 0 == CONFIG_HEARTBEAT_FREQUENCY)
		CONFIG_HEARTBEAT_FORKS = 0;

	if (ZBX_PROXYMODE_PASSIVE == CONFIG_PROXYMODE)
	{
		CONFIG_CONFSYNCER_FORKS = CONFIG_DATASENDER_FORKS = 0;
		daemon_type = ZBX_DAEMON_TYPE_PROXY_PASSIVE;
	}
}

/******************************************************************************
 *                                                                            *
 * Function: zbx_validate_config                                              *
 *                                                                            *
 * Purpose: validate configuration parameters                                 *
 *                                                                            *
 * Author: Alexei Vladishev, Rudolfs Kreicbergs                               *
 *                                                                            *
 ******************************************************************************/
static void	zbx_validate_config()
{
	if ((NULL == CONFIG_JAVA_GATEWAY || '\0' == *CONFIG_JAVA_GATEWAY) && 0 < CONFIG_JAVAPOLLER_FORKS)
	{
		zabbix_log(LOG_LEVEL_CRIT, "JavaGateway not in config file or empty");
		exit(EXIT_FAILURE);
	}

	if (ZBX_PROXYMODE_ACTIVE == CONFIG_PROXYMODE &&	NULL == CONFIG_SERVER)
	{
		zabbix_log(LOG_LEVEL_CRIT, "missing active proxy mandatory parameter [Server] in config file [%s]",
				CONFIG_FILE);
		exit(EXIT_FAILURE);
	}

	if (NULL == CONFIG_HOSTNAME)
	{
		zabbix_log(LOG_LEVEL_CRIT, "hostname is not defined");
		exit(EXIT_FAILURE);
	}

	if (FAIL == zbx_check_hostname(CONFIG_HOSTNAME))
	{
		zabbix_log(LOG_LEVEL_CRIT, "invalid host name: [%s]", CONFIG_HOSTNAME);
		exit(EXIT_FAILURE);
	}

#if !defined(HAVE_LIBXML2) || !defined(HAVE_LIBCURL)
	if (0 != CONFIG_VMWARE_FORKS)
	{
		zabbix_log(LOG_LEVEL_CRIT, "cannot start vmware collector because Zabbix proxy is built without VMware"
				" support");
		exit(EXIT_FAILURE);
	}
#endif
}

/******************************************************************************
 *                                                                            *
 * Function: zbx_load_config                                                  *
 *                                                                            *
 * Purpose: parse config file and update configuration parameters             *
 *                                                                            *
 * Author: Alexei Vladishev                                                   *
 *                                                                            *
 * Comments: will terminate process if parsing fails                          *
 *                                                                            *
 ******************************************************************************/
static void	zbx_load_config()
{
	static struct cfg_line	cfg[] =
	{
		/* PARAMETER,			VAR,					TYPE,
			MANDATORY,	MIN,			MAX */
		{"ProxyMode",			&CONFIG_PROXYMODE,			TYPE_INT,
			PARM_OPT,	ZBX_PROXYMODE_ACTIVE,	ZBX_PROXYMODE_PASSIVE},
		{"Server",			&CONFIG_SERVER,				TYPE_STRING,
			PARM_OPT,	0,			0},
		{"ServerPort",			&CONFIG_SERVER_PORT,			TYPE_INT,
			PARM_OPT,	1024,			32767},
		{"Hostname",			&CONFIG_HOSTNAME,			TYPE_STRING,
			PARM_OPT,	0,			0},
		{"HostnameItem",		&CONFIG_HOSTNAME_ITEM,			TYPE_STRING,
			PARM_OPT,	0,			0},
		{"StartDBSyncers",		&CONFIG_HISTSYNCER_FORKS,		TYPE_INT,
			PARM_OPT,	1,			100},
		{"StartDiscoverers",		&CONFIG_DISCOVERER_FORKS,		TYPE_INT,
			PARM_OPT,	0,			250},
		{"StartHTTPPollers",		&CONFIG_HTTPPOLLER_FORKS,		TYPE_INT,
			PARM_OPT,	0,			1000},
		{"StartPingers",		&CONFIG_PINGER_FORKS,			TYPE_INT,
			PARM_OPT,	0,			1000},
		{"StartPollers",		&CONFIG_POLLER_FORKS,			TYPE_INT,
			PARM_OPT,	0,			1000},
		{"StartPollersUnreachable",	&CONFIG_UNREACHABLE_POLLER_FORKS,	TYPE_INT,
			PARM_OPT,	0,			1000},
		{"StartIPMIPollers",		&CONFIG_IPMIPOLLER_FORKS,		TYPE_INT,
			PARM_OPT,	0,			1000},
		{"StartTrappers",		&CONFIG_TRAPPER_FORKS,			TYPE_INT,
			PARM_OPT,	0,			1000},
		{"StartJavaPollers",		&CONFIG_JAVAPOLLER_FORKS,		TYPE_INT,
			PARM_OPT,	0,			1000},
		{"JavaGateway",			&CONFIG_JAVA_GATEWAY,			TYPE_STRING,
			PARM_OPT,	0,			0},
		{"JavaGatewayPort",		&CONFIG_JAVA_GATEWAY_PORT,		TYPE_INT,
			PARM_OPT,	1024,			32767},
		{"SNMPTrapperFile",		&CONFIG_SNMPTRAP_FILE,			TYPE_STRING,
			PARM_OPT,	0,			0},
		{"StartSNMPTrapper",		&CONFIG_SNMPTRAPPER_FORKS,		TYPE_INT,
			PARM_OPT,	0,			1},
		{"CacheSize",			&CONFIG_CONF_CACHE_SIZE,		TYPE_UINT64,
			PARM_OPT,	128 * ZBX_KIBIBYTE,	0x7fffffff},	/* just below 2GB */
		{"HistoryCacheSize",		&CONFIG_HISTORY_CACHE_SIZE,		TYPE_UINT64,
			PARM_OPT,	128 * ZBX_KIBIBYTE,	0x7fffffff},	/* just below 2GB */
		{"HistoryTextCacheSize",	&CONFIG_TEXT_CACHE_SIZE,		TYPE_UINT64,
			PARM_OPT,	128 * ZBX_KIBIBYTE,	0x7fffffff},	/* just below 2GB */
		{"HousekeepingFrequency",	&CONFIG_HOUSEKEEPING_FREQUENCY,		TYPE_INT,
			PARM_OPT,	1,			24},
		{"ProxyLocalBuffer",		&CONFIG_PROXY_LOCAL_BUFFER,		TYPE_INT,
			PARM_OPT,	0,			720},
		{"ProxyOfflineBuffer",		&CONFIG_PROXY_OFFLINE_BUFFER,		TYPE_INT,
			PARM_OPT,	1,			720},
		{"HeartbeatFrequency",		&CONFIG_HEARTBEAT_FREQUENCY,		TYPE_INT,
			PARM_OPT,	0,			SEC_PER_HOUR},
		{"ConfigFrequency",		&CONFIG_PROXYCONFIG_FREQUENCY,		TYPE_INT,
			PARM_OPT,	1,			SEC_PER_WEEK},
		{"DataSenderFrequency",		&CONFIG_PROXYDATA_FREQUENCY,		TYPE_INT,
			PARM_OPT,	1,			SEC_PER_HOUR},
		{"TmpDir",			&CONFIG_TMPDIR,				TYPE_STRING,
			PARM_OPT,	0,			0},
		{"FpingLocation",		&CONFIG_FPING_LOCATION,			TYPE_STRING,
			PARM_OPT,	0,			0},
#ifdef HAVE_IPV6
		{"Fping6Location",		&CONFIG_FPING6_LOCATION,		TYPE_STRING,
			PARM_OPT,	0,			0},
#endif
		{"Timeout",			&CONFIG_TIMEOUT,			TYPE_INT,
			PARM_OPT,	1,			30},
		{"TrapperTimeout",		&CONFIG_TRAPPER_TIMEOUT,		TYPE_INT,
			PARM_OPT,	1,			300},
		{"UnreachablePeriod",		&CONFIG_UNREACHABLE_PERIOD,		TYPE_INT,
			PARM_OPT,	1,			SEC_PER_HOUR},
		{"UnreachableDelay",		&CONFIG_UNREACHABLE_DELAY,		TYPE_INT,
			PARM_OPT,	1,			SEC_PER_HOUR},
		{"UnavailableDelay",		&CONFIG_UNAVAILABLE_DELAY,		TYPE_INT,
			PARM_OPT,	1,			SEC_PER_HOUR},
		{"ListenIP",			&CONFIG_LISTEN_IP,			TYPE_STRING_LIST,
			PARM_OPT,	0,			0},
		{"ListenPort",			&CONFIG_LISTEN_PORT,			TYPE_INT,
			PARM_OPT,	1024,			32767},
		{"SourceIP",			&CONFIG_SOURCE_IP,			TYPE_STRING,
			PARM_OPT,	0,			0},
		{"DebugLevel",			&CONFIG_LOG_LEVEL,			TYPE_INT,
			PARM_OPT,	0,			4},
		{"PidFile",			&CONFIG_PID_FILE,			TYPE_STRING,
			PARM_OPT,	0,			0},
		{"LogFile",			&CONFIG_LOG_FILE,			TYPE_STRING,
			PARM_OPT,	0,			0},
		{"LogFileSize",			&CONFIG_LOG_FILE_SIZE,			TYPE_INT,
			PARM_OPT,	0,			1024},
		{"ExternalScripts",		&CONFIG_EXTERNALSCRIPTS,		TYPE_STRING,
			PARM_OPT,	0,			0},
		{"DBHost",			&CONFIG_DBHOST,				TYPE_STRING,
			PARM_OPT,	0,			0},
		{"DBName",			&CONFIG_DBNAME,				TYPE_STRING,
			PARM_MAND,	0,			0},
		{"DBSchema",			&CONFIG_DBSCHEMA,			TYPE_STRING,
			PARM_OPT,	0,			0},
		{"DBUser",			&CONFIG_DBUSER,				TYPE_STRING,
			PARM_OPT,	0,			0},
		{"DBPassword",			&CONFIG_DBPASSWORD,			TYPE_STRING,
			PARM_OPT,	0,			0},
		{"DBSocket",			&CONFIG_DBSOCKET,			TYPE_STRING,
			PARM_OPT,	0,			0},
		{"DBPort",			&CONFIG_DBPORT,				TYPE_INT,
			PARM_OPT,	1024,			65535},
		{"SSHKeyLocation",		&CONFIG_SSH_KEY_LOCATION,		TYPE_STRING,
			PARM_OPT,	0,			0},
		{"LogSlowQueries",		&CONFIG_LOG_SLOW_QUERIES,		TYPE_INT,
			PARM_OPT,	0,			3600000},
		{"AllowRoot",			&CONFIG_ALLOW_ROOT,			TYPE_INT,
			PARM_OPT,	0,			1},
		{"LoadModulePath",		&CONFIG_LOAD_MODULE_PATH,		TYPE_STRING,
			PARM_OPT,	0,			0},
		{"LoadModule",			&CONFIG_LOAD_MODULE,			TYPE_MULTISTRING,
			PARM_OPT,	0,			0},
		{"StartVMwareCollectors",	&CONFIG_VMWARE_FORKS,			TYPE_INT,
			PARM_OPT,	0,			250},
		{"VMwareFrequency",		&CONFIG_VMWARE_FREQUENCY,		TYPE_INT,
			PARM_OPT,	10,			SEC_PER_DAY},
		{"VMwareCacheSize",		&CONFIG_VMWARE_CACHE_SIZE,		TYPE_UINT64,
			PARM_OPT,	256 * ZBX_KIBIBYTE,	0x7fffffff},	/* just below 2GB */
		{NULL}
	};

	/* initialize multistrings */
	zbx_strarr_init(&CONFIG_LOAD_MODULE);

	parse_cfg_file(CONFIG_FILE, cfg, ZBX_CFG_FILE_REQUIRED, ZBX_CFG_STRICT);

	zbx_set_defaults();

	zbx_validate_config();
}

#ifdef HAVE_SIGQUEUE
void	zbx_sigusr_handler(zbx_task_t task)
{
	switch (task)
	{
		case ZBX_TASK_CONFIG_CACHE_RELOAD:
			if (ZBX_PROCESS_TYPE_CONFSYNCER == process_type)
			{
				zabbix_log(LOG_LEVEL_WARNING, "forced reloading of the configuration cache");
				zbx_wakeup();
			}
			break;
		default:
			break;
	}
}
#endif

/******************************************************************************
 *                                                                            *
 * Function: zbx_free_config                                                  *
 *                                                                            *
 * Purpose: free configuration memory                                         *
 *                                                                            *
 ******************************************************************************/
static void	zbx_free_config()
{
	zbx_strarr_free(CONFIG_LOAD_MODULE);
}

/******************************************************************************
 *                                                                            *
 * Function: main                                                             *
 *                                                                            *
 * Purpose: executes proxy processes                                          *
 *                                                                            *
 * Author: Eugene Grigorjev                                                   *
 *                                                                            *
 ******************************************************************************/
int	main(int argc, char **argv)
{
	zbx_task_t	task = ZBX_TASK_START;
	char		ch;

#if defined(PS_OVERWRITE_ARGV) || defined(PS_PSTAT_ARGV)
	argv = setproctitle_save_env(argc, argv);
#endif
	progname = get_program_name(argv[0]);

	/* parse the command-line */
	while ((char)EOF != (ch = (char)zbx_getopt_long(argc, argv, shortopts, longopts, NULL)))
	{
		switch (ch)
		{
			case 'c':
				CONFIG_FILE = zbx_strdup(CONFIG_FILE, zbx_optarg);
				break;
			case 'R':
				if (0 == strcmp(zbx_optarg, ZBX_CONFIG_CACHE_RELOAD))
					task = ZBX_TASK_CONFIG_CACHE_RELOAD;
				else
				{
					printf("invalid runtime control option: %s\n", zbx_optarg);
					exit(EXIT_FAILURE);
				}
				break;
			case 'h':
				help();
				exit(-1);
				break;
			case 'V':
				version();
				exit(-1);
				break;
			default:
				usage();
				exit(-1);
				break;
		}
	}

	if (NULL == CONFIG_FILE)
		CONFIG_FILE = zbx_strdup(CONFIG_FILE, SYSCONFDIR "/zabbix_proxy.conf");

	/* required for simple checks */
	init_metrics();

	zbx_load_config();

	if (ZBX_TASK_CONFIG_CACHE_RELOAD == task)
		exit(SUCCEED == zbx_sigusr_send(ZBX_TASK_CONFIG_CACHE_RELOAD) ? EXIT_SUCCESS : EXIT_FAILURE);

#ifdef HAVE_OPENIPMI
	init_ipmi_handler();
#endif

	return daemon_start(CONFIG_ALLOW_ROOT);
}

int	MAIN_ZABBIX_ENTRY()
{
	pid_t		pid;
	zbx_sock_t	listen_sock;
	int		i, proxy_num = 0, proxy_count = 0;

	if (NULL == CONFIG_LOG_FILE || '\0' == *CONFIG_LOG_FILE)
		zabbix_open_log(LOG_TYPE_SYSLOG, CONFIG_LOG_LEVEL, NULL);
	else
		zabbix_open_log(LOG_TYPE_FILE, CONFIG_LOG_LEVEL, CONFIG_LOG_FILE);

#ifdef HAVE_SNMP
#	define SNMP_FEATURE_STATUS 	"YES"
#else
#	define SNMP_FEATURE_STATUS 	" NO"
#endif
#ifdef HAVE_OPENIPMI
#	define IPMI_FEATURE_STATUS 	"YES"
#else
#	define IPMI_FEATURE_STATUS 	" NO"
#endif
#ifdef HAVE_LIBCURL
#	define LIBCURL_FEATURE_STATUS	"YES"
#else
#	define LIBCURL_FEATURE_STATUS	" NO"
#endif
#if defined(HAVE_LIBXML2) && defined(HAVE_LIBCURL)
#	define VMWARE_FEATURE_STATUS	"YES"
#else
#	define VMWARE_FEATURE_STATUS	" NO"
#endif
#ifdef HAVE_UNIXODBC
#	define ODBC_FEATURE_STATUS 	"YES"
#else
#	define ODBC_FEATURE_STATUS 	" NO"
#endif
#ifdef HAVE_SSH2
#	define SSH2_FEATURE_STATUS 	"YES"
#else
#	define SSH2_FEATURE_STATUS 	" NO"
#endif
#ifdef HAVE_IPV6
#	define IPV6_FEATURE_STATUS 	"YES"
#else
#	define IPV6_FEATURE_STATUS 	" NO"
#endif

	zabbix_log(LOG_LEVEL_INFORMATION, "Starting Zabbix Proxy (%s) [%s]. Zabbix %s (revision %s).",
			ZBX_PROXYMODE_PASSIVE == CONFIG_PROXYMODE ? "passive" : "active",
			CONFIG_HOSTNAME, ZABBIX_VERSION, ZABBIX_REVISION);

	zabbix_log(LOG_LEVEL_INFORMATION, "**** Enabled features ****");
	zabbix_log(LOG_LEVEL_INFORMATION, "SNMP monitoring:       " SNMP_FEATURE_STATUS);
	zabbix_log(LOG_LEVEL_INFORMATION, "IPMI monitoring:       " IPMI_FEATURE_STATUS);
	zabbix_log(LOG_LEVEL_INFORMATION, "WEB monitoring:        " LIBCURL_FEATURE_STATUS);
	zabbix_log(LOG_LEVEL_INFORMATION, "VMware monitoring:     " VMWARE_FEATURE_STATUS);
	zabbix_log(LOG_LEVEL_INFORMATION, "ODBC:                  " ODBC_FEATURE_STATUS);
	zabbix_log(LOG_LEVEL_INFORMATION, "SSH2 support:          " SSH2_FEATURE_STATUS);
	zabbix_log(LOG_LEVEL_INFORMATION, "IPv6 support:          " IPV6_FEATURE_STATUS);
	zabbix_log(LOG_LEVEL_INFORMATION, "**************************");
	zabbix_log(LOG_LEVEL_INFORMATION, "using configuration file: %s", CONFIG_FILE);

	if (FAIL == load_modules(CONFIG_LOAD_MODULE_PATH, CONFIG_LOAD_MODULE, CONFIG_TIMEOUT, 1))
	{
		zabbix_log(LOG_LEVEL_CRIT, "loading modules failed, exiting...");
		exit(EXIT_FAILURE);
	}

	zbx_free_config();

	DBinit();
	if (SUCCEED != DBcheck_version())
		exit(EXIT_FAILURE);

	init_database_cache();
	init_configuration_cache();
	init_selfmon_collector();

	/* initialize vmware support */
	if (0 != CONFIG_VMWARE_FORKS)
		zbx_vmware_init();

	DBconnect(ZBX_DB_CONNECT_NORMAL);
	DCsync_configuration();
	DBclose();

	threads_num = CONFIG_CONFSYNCER_FORKS + CONFIG_HEARTBEAT_FORKS + CONFIG_DATASENDER_FORKS
			+ CONFIG_POLLER_FORKS + CONFIG_UNREACHABLE_POLLER_FORKS + CONFIG_TRAPPER_FORKS
			+ CONFIG_PINGER_FORKS + CONFIG_HOUSEKEEPER_FORKS + CONFIG_HTTPPOLLER_FORKS
			+ CONFIG_DISCOVERER_FORKS + CONFIG_HISTSYNCER_FORKS + CONFIG_IPMIPOLLER_FORKS
			+ CONFIG_JAVAPOLLER_FORKS + CONFIG_SNMPTRAPPER_FORKS + CONFIG_SELFMON_FORKS
			+ CONFIG_VMWARE_FORKS;
	threads = zbx_calloc(threads, threads_num, sizeof(pid_t));

	if (0 < CONFIG_TRAPPER_FORKS)
	{
		if (FAIL == zbx_tcp_listen(&listen_sock, CONFIG_LISTEN_IP, (unsigned short)CONFIG_LISTEN_PORT))
		{
			zabbix_log(LOG_LEVEL_CRIT, "listener failed: %s", zbx_tcp_strerror());
			exit(1);
		}
	}

	for (i = 0; i < threads_num; i++)
	{
		if (0 == (pid = zbx_child_fork()))
		{
			proxy_num = i + 1;	/* child processes are numbered starting from 1 */
			break;
		}
		else
			threads[i] = pid;
	}

	if (0 == proxy_num)
	{
		zabbix_log(LOG_LEVEL_INFORMATION, "proxy #0 started [main process]");

		while (-1 == wait(&i))	/* wait for any child to exit */
		{
			if (EINTR != errno)
			{
				zabbix_log(LOG_LEVEL_ERR, "failed to wait on child processes: %s", zbx_strerror(errno));
				break;
			}
		}

		/* all exiting child processes should be caught by signal handlers */
		THIS_SHOULD_NEVER_HAPPEN;

		zbx_on_exit();
	}
	else if (proxy_num <= (proxy_count += CONFIG_CONFSYNCER_FORKS))
	{
		/* !!! configuration syncer must be proxy #1 - child_signal_handler() uses threads[0] !!! */

		INIT_PROXY(ZBX_PROCESS_TYPE_CONFSYNCER, CONFIG_CONFSYNCER_FORKS);

		main_proxyconfig_loop();
	}
	else if (proxy_num <= (proxy_count += CONFIG_HEARTBEAT_FORKS))
	{
		INIT_PROXY(ZBX_PROCESS_TYPE_HEARTBEAT, CONFIG_HEARTBEAT_FORKS);

		main_heart_loop();
	}
	else if (proxy_num <= (proxy_count += CONFIG_DATASENDER_FORKS))
	{
		INIT_PROXY(ZBX_PROCESS_TYPE_DATASENDER, CONFIG_DATASENDER_FORKS);

		main_datasender_loop();
	}
	else if (proxy_num <= (proxy_count += CONFIG_POLLER_FORKS))
	{
#ifdef HAVE_SNMP
		init_snmp("zabbix_proxy");
#endif

		INIT_PROXY(ZBX_PROCESS_TYPE_POLLER, CONFIG_POLLER_FORKS);

		main_poller_loop(ZBX_POLLER_TYPE_NORMAL);
	}
	else if (proxy_num <= (proxy_count += CONFIG_UNREACHABLE_POLLER_FORKS))
	{
#ifdef HAVE_SNMP
		init_snmp("zabbix_proxy");
#endif

		INIT_PROXY(ZBX_PROCESS_TYPE_UNREACHABLE, CONFIG_UNREACHABLE_POLLER_FORKS);

		main_poller_loop(ZBX_POLLER_TYPE_UNREACHABLE);
	}
	else if (proxy_num <= (proxy_count += CONFIG_TRAPPER_FORKS))
	{
		INIT_PROXY(ZBX_PROCESS_TYPE_TRAPPER, CONFIG_TRAPPER_FORKS);

		main_trapper_loop(&listen_sock);
	}
	else if (proxy_num <= (proxy_count += CONFIG_PINGER_FORKS))
	{
		INIT_PROXY(ZBX_PROCESS_TYPE_PINGER, CONFIG_PINGER_FORKS);

		main_pinger_loop();
	}
	else if (proxy_num <= (proxy_count += CONFIG_HOUSEKEEPER_FORKS))
	{
		INIT_PROXY(ZBX_PROCESS_TYPE_HOUSEKEEPER, CONFIG_HOUSEKEEPER_FORKS);

		main_housekeeper_loop();
	}
	else if (proxy_num <= (proxy_count += CONFIG_HTTPPOLLER_FORKS))
	{
		INIT_PROXY(ZBX_PROCESS_TYPE_HTTPPOLLER, CONFIG_HTTPPOLLER_FORKS);

		main_httppoller_loop();
	}
	else if (proxy_num <= (proxy_count += CONFIG_DISCOVERER_FORKS))
	{
#ifdef HAVE_SNMP
		init_snmp("zabbix_proxy");
#endif

		INIT_PROXY(ZBX_PROCESS_TYPE_DISCOVERER, CONFIG_DISCOVERER_FORKS);

		main_discoverer_loop();
	}
	else if (proxy_num <= (proxy_count += CONFIG_HISTSYNCER_FORKS))
	{
		INIT_PROXY(ZBX_PROCESS_TYPE_HISTSYNCER, CONFIG_HISTSYNCER_FORKS);

		main_dbsyncer_loop();
	}
	else if (proxy_num <= (proxy_count += CONFIG_IPMIPOLLER_FORKS))
	{
		INIT_PROXY(ZBX_PROCESS_TYPE_IPMIPOLLER, CONFIG_IPMIPOLLER_FORKS);

		main_poller_loop(ZBX_POLLER_TYPE_IPMI);
	}
	else if (proxy_num <= (proxy_count += CONFIG_JAVAPOLLER_FORKS))
	{
		INIT_PROXY(ZBX_PROCESS_TYPE_JAVAPOLLER, CONFIG_JAVAPOLLER_FORKS);

		main_poller_loop(ZBX_POLLER_TYPE_JAVA);
	}
	else if (proxy_num <= (proxy_count += CONFIG_SNMPTRAPPER_FORKS))
	{
		INIT_PROXY(ZBX_PROCESS_TYPE_SNMPTRAPPER, CONFIG_SNMPTRAPPER_FORKS);

		main_snmptrapper_loop();
	}
	else if (proxy_num <= (proxy_count += CONFIG_SELFMON_FORKS))
	{
		INIT_PROXY(ZBX_PROCESS_TYPE_SELFMON, CONFIG_SELFMON_FORKS);

		main_selfmon_loop();
	}
	else if (proxy_num <= (proxy_count += CONFIG_VMWARE_FORKS))
	{
		INIT_PROXY(ZBX_PROCESS_TYPE_VMWARE, CONFIG_VMWARE_FORKS);

		main_vmware_loop();
	}

	return SUCCEED;
}

void	zbx_on_exit()
{
	zabbix_log(LOG_LEVEL_DEBUG, "zbx_on_exit() called");

	if (NULL != threads)
	{
		int		i;
		sigset_t	set;

		/* ignore SIGCHLD signals in order for zbx_sleep() to work  */
		sigemptyset(&set);
		sigaddset(&set, SIGCHLD);
		sigprocmask(SIG_BLOCK, &set, NULL);

		for (i = 0; i < threads_num; i++)
		{
			if (threads[i])
			{
				kill(threads[i], SIGTERM);
				threads[i] = ZBX_THREAD_HANDLE_NULL;
			}
		}

		zbx_free(threads);
	}

	free_metrics();

	zbx_sleep(2);	/* wait for all child processes to exit */

	DBconnect(ZBX_DB_CONNECT_EXIT);
	free_database_cache();
	free_configuration_cache();
	DBclose();

#ifdef HAVE_OPENIPMI
	free_ipmi_handler();
#endif

#ifdef HAVE_SQLITE3
	zbx_remove_sqlite3_mutex();
#endif

	/* free vmware support */
	if (0 != CONFIG_VMWARE_FORKS)
		zbx_vmware_destroy();

	free_selfmon_collector();

	unload_modules();

	zabbix_log(LOG_LEVEL_INFORMATION, "Zabbix Proxy stopped. Zabbix %s (revision %s).",
			ZABBIX_VERSION, ZABBIX_REVISION);

	zabbix_close_log();

#if defined(PS_OVERWRITE_ARGV)
	setproctitle_free_env();
#endif

	exit(SUCCEED);
}<|MERGE_RESOLUTION|>--- conflicted
+++ resolved
@@ -49,11 +49,8 @@
 #include "datasender/datasender.h"
 #include "heart/heart.h"
 #include "../zabbix_server/selfmon/selfmon.h"
-<<<<<<< HEAD
+#include "../zabbix_server/vmware/vmware.h"
 #include "setproctitle.h"
-=======
-#include "../zabbix_server/vmware/vmware.h"
->>>>>>> be721e57
 
 #define INIT_PROXY(type, count)									\
 	process_type = type;									\
