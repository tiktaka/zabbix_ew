/*
** Zabbix
** Copyright (C) 2001-2024 Zabbix SIA
**
** This program is free software; you can redistribute it and/or modify
** it under the terms of the GNU General Public License as published by
** the Free Software Foundation; either version 2 of the License, or
** (at your option) any later version.
**
** This program is distributed in the hope that it will be useful,
** but WITHOUT ANY WARRANTY; without even the implied warranty of
** MERCHANTABILITY or FITNESS FOR A PARTICULAR PURPOSE. See the
** GNU General Public License for more details.
**
** You should have received a copy of the GNU General Public License
** along with this program; if not, write to the Free Software
** Foundation, Inc., 51 Franklin Street, Fifth Floor, Boston, MA  02110-1301, USA.
**/

#include "zbxdbwrap.h"

#include "zbxcfg.h"
#include "zbxdbhigh.h"
#include "zbxcacheconfig.h"
#include "zbxcachehistory.h"
#include "zbxdbupgrade.h"
#include "zbxlog.h"
#include "zbxgetopt.h"
#include "zbxmutexs.h"

#include "zbxsysinfo.h"
#include "zbxmodules.h"

#include "zbxnix.h"
#include "zbxself.h"
#include "zbxpoller.h"
#include "zbxhttppoller.h"
#include "zbxvmware.h"
#include "zbxdbsyncer.h"
#include "zbxpinger.h"
#include "zbxtrapper.h"
#include "zbxdiscoverer.h"
#include "zbxdiscovery.h"

#include "discovery/discovery_proxy.h"
#include "housekeeper/housekeeper.h"
#include "poller/poller_proxy.h"
#include "trapper/trapper_proxy.h"
#include "proxyconfig/proxyconfig.h"
#include "datasender/datasender.h"
#include "taskmanager/taskmanager_proxy.h"
#include "autoreg/autoreg_proxy.h"
#include "cachehistory/cachehistory_proxy.h"

#include "zbxcomms.h"
#include "zbxvault.h"
#include "zbxdiag.h"
#include "diag/diag_proxy.h"
#include "zbxrtc.h"
#include "rtc/rtc_proxy.h"
#include "zbxstats.h"
#include "stats/zabbix_stats.h"
#include "zbxip.h"
#include "zbxthreads.h"
#include "zbx_rtc_constants.h"
#include "zbxicmpping.h"
#include "zbxipcservice.h"
#include "preproc/preproc_proxy.h"
#include "zbxproxybuffer.h"
#include "zbxscripts.h"
#include "zbxsnmptrapper.h"
#include "zbxalgo.h"
#include "zbxavailability.h"
#include "zbxdb.h"
#include "zbxeval.h"
#include "zbxexpr.h"
#include "zbxpreproc.h"
#include "zbxstr.h"
#include "zbxtime.h"

#ifdef HAVE_OPENIPMI
#include "zbxipmi.h"
#endif

ZBX_GET_CONFIG_VAR2(const char*, const char*, zbx_progname, NULL)

static const char	title_message[] = "zabbix_proxy";
static const char	syslog_app_name[] = "zabbix_proxy";
static const char	*usage_message[] = {
	"[-c config-file]", NULL,
	"[-c config-file]", "-R runtime-option", NULL,
	"[-c config-file]", "-T", NULL,
	"-h", NULL,
	"-V", NULL,
	NULL	/* end of text */
};

static const char	*help_message[] = {
	"A Zabbix daemon that collects monitoring data from devices and sends it to",
	"Zabbix server.",
	"",
	"Options:",
	"  -c --config config-file        Path to the configuration file",
	"                                 (default: \"" DEFAULT_CONFIG_FILE "\")",
	"  -f --foreground                Run Zabbix proxy in foreground",
	"  -R --runtime-control runtime-option   Perform administrative functions",
	"",
	"    Runtime control options:",
	"      " ZBX_CONFIG_CACHE_RELOAD "        Reload configuration cache",
	"      " ZBX_HOUSEKEEPER_EXECUTE "        Execute the housekeeper",
	"      " ZBX_LOG_LEVEL_INCREASE "=target  Increase log level, affects all processes if",
	"                                   target is not specified",
	"      " ZBX_LOG_LEVEL_DECREASE "=target  Decrease log level, affects all processes if",
	"                                   target is not specified",
	"      " ZBX_SNMP_CACHE_RELOAD "          Reload SNMP cache",
	"      " ZBX_DIAGINFO "=section           Log internal diagnostic information of the",
	"                                 section (historycache, preprocessing, locks) or",
	"                                 everything if section is not specified",
	"      " ZBX_PROF_ENABLE "=target         Enable profiling, affects all processes if",
	"                                   target is not specified",
	"      " ZBX_PROF_DISABLE "=target        Disable profiling, affects all processes if",
	"                                   target is not specified",
	"",
	"      Log level control targets:",
	"        process-type             All processes of specified type",
	"                                 (availability manager, configuration syncer, data sender,",
	"                                 discovery manager, history syncer, housekeeper, http poller,",
	"                                 icmp pinger, ipmi manager, ipmi poller, java poller,",
	"                                 odbc poller, poller, agent poller, http agent poller,",
	"                                 snmp poller, preprocessing manager, self-monitoring, snmp trapper,",
	"                                 task manager, trapper, unreachable poller, vmware collector)",
	"        process-type,N           Process type and number (e.g., poller,3)",
	"        pid                      Process identifier",
	"",
	"      Profiling control targets:",
	"        process-type             All processes of specified type",
	"                                 (availability manager, configuration syncer, data sender,",
	"                                 discovery manager, history syncer, housekeeper, http poller,",
	"                                 icmp pinger, ipmi manager, ipmi poller, java poller,",
	"                                 odbc poller, poller, agent poller, http agent poller,",
	"                                 snmp poller, preprocessing manager, self-monitoring, snmp trapper,",
	"                                 task manager, trapper, unreachable poller, vmware collector)",
	"        process-type,N           Process type and number (e.g., history syncer,1)",
	"        pid                      Process identifier",
	"        scope                    Profiling scope",
	"                                 (rwlock, mutex, processing) can be used with process-type",
	"                                 (e.g., history syncer,1,processing)",
	"",
	"  -T --test-config               Validate configuration file and exit",
	"  -h --help                      Display this help message",
	"  -V --version                   Display version number",
	"",
	"Some configuration parameter default locations:",
	"  ExternalScripts                \"" DEFAULT_EXTERNAL_SCRIPTS_PATH "\"",
#ifdef HAVE_LIBCURL
	"  SSLCertLocation                \"" DEFAULT_SSL_CERT_LOCATION "\"",
	"  SSLKeyLocation                 \"" DEFAULT_SSL_KEY_LOCATION "\"",
#endif
	"  LoadModulePath                 \"" DEFAULT_LOAD_MODULE_PATH "\"",
	NULL	/* end of text */
};

/* COMMAND LINE OPTIONS */

/* long options */
static struct zbx_option	longopts[] =
{
	{"config",		1,	NULL,	'c'},
	{"foreground",		0,	NULL,	'f'},
	{"runtime-control",	1,	NULL,	'R'},
	{"test-config",		0,	NULL,	'T'},
	{"help",		0,	NULL,	'h'},
	{"version",		0,	NULL,	'V'},
	{NULL}
};

/* short options */
static char	shortopts[] = "c:hVR:Tf";

/* end of COMMAND LINE OPTIONS */

ZBX_GET_CONFIG_VAR(int, zbx_threads_num, 0)
ZBX_GET_CONFIG_VAR(pid_t*, zbx_threads, NULL)

static int	*threads_flags;

ZBX_GET_CONFIG_VAR(unsigned char, zbx_program_type, ZBX_PROGRAM_TYPE_PROXY_ACTIVE)
ZBX_GET_CONFIG_VAR2(char *, const char *, zbx_config_source_ip, NULL)
ZBX_GET_CONFIG_VAR2(char *, const char *, zbx_config_pid_file, NULL)
ZBX_GET_CONFIG_VAR2(char *, const char *, zbx_config_tmpdir, NULL)
ZBX_GET_CONFIG_VAR2(char *, const char *, zbx_config_fping_location, NULL)
ZBX_GET_CONFIG_VAR2(char *, const char *, zbx_config_fping6_location, NULL)

static int	config_proxymode		= ZBX_PROXYMODE_ACTIVE;

int	config_forks[ZBX_PROCESS_TYPE_COUNT] = {
	5, /* ZBX_PROCESS_TYPE_POLLER */
	1, /* ZBX_PROCESS_TYPE_UNREACHABLE */
	0, /* ZBX_PROCESS_TYPE_IPMIPOLLER */
	1, /* ZBX_PROCESS_TYPE_PINGER */
	0, /* ZBX_PROCESS_TYPE_JAVAPOLLER */
	1, /* ZBX_PROCESS_TYPE_HTTPPOLLER */
	5, /* ZBX_PROCESS_TYPE_TRAPPER */
	0, /* ZBX_PROCESS_TYPE_SNMPTRAPPER */
	0, /* ZBX_PROCESS_TYPE_PROXYPOLLER */
	0, /* ZBX_PROCESS_TYPE_ESCALATOR */
	4, /* ZBX_PROCESS_TYPE_HISTSYNCER */
	5, /* ZBX_PROCESS_TYPE_DISCOVERER */
	0, /* ZBX_PROCESS_TYPE_ALERTER */
	0, /* ZBX_PROCESS_TYPE_TIMER */
	1, /* ZBX_PROCESS_TYPE_HOUSEKEEPER */
	1, /* ZBX_PROCESS_TYPE_DATASENDER */
	1, /* ZBX_PROCESS_TYPE_CONFSYNCER */
	1, /* ZBX_PROCESS_TYPE_SELFMON */
	0, /* ZBX_PROCESS_TYPE_VMWARE */
	0, /* ZBX_PROCESS_TYPE_COLLECTOR */
	0, /* ZBX_PROCESS_TYPE_LISTENER */
	0, /* ZBX_PROCESS_TYPE_ACTIVE_CHECKS */
	1, /* ZBX_PROCESS_TYPE_TASKMANAGER */
	0, /* ZBX_PROCESS_TYPE_IPMIMANAGER */
	0, /* ZBX_PROCESS_TYPE_ALERTMANAGER */
	1, /* ZBX_PROCESS_TYPE_PREPROCMAN */
	3, /* ZBX_PROCESS_TYPE_PREPROCESSOR */
	0, /* ZBX_PROCESS_TYPE_LLDMANAGER */
	0, /* ZBX_PROCESS_TYPE_LLDWORKER */
	0, /* ZBX_PROCESS_TYPE_ALERTSYNCER */
	0, /* ZBX_PROCESS_TYPE_HISTORYPOLLER */
	1, /* ZBX_PROCESS_TYPE_AVAILMAN */
	0, /* ZBX_PROCESS_TYPE_REPORTMANAGER */
	0, /* ZBX_PROCESS_TYPE_REPORTWRITER */
	0, /* ZBX_PROCESS_TYPE_SERVICEMAN */
	0, /* ZBX_PROCESS_TYPE_TRIGGERHOUSEKEEPER */
	1, /* ZBX_PROCESS_TYPE_ODBCPOLLER */
	0, /* ZBX_PROCESS_TYPE_CONNECTORMANAGER */
	0, /* ZBX_PROCESS_TYPE_CONNECTORWORKER */
	0, /* ZBX_PROCESS_TYPE_DISCOVERYMANAGER */
	1, /* ZBX_PROCESS_TYPE_HTTPAGENT_POLLER */
	1, /* ZBX_PROCESS_TYPE_AGENT_POLLER */
	1, /* ZBX_PROCESS_TYPE_SNMP_POLLER */
	1, /* ZBX_PROCESS_TYPE_INTERNAL_POLLER */
	0 /* ZBX_PROCESS_TYPE_DBCONFIGWORKER */
};

static int	get_config_forks(unsigned char process_type)
{
	if (ZBX_PROCESS_TYPE_COUNT > process_type)
		return config_forks[process_type];

	return 0;
}

ZBX_GET_CONFIG_VAR(int, zbx_config_timeout, 3)
static int	zbx_config_trapper_timeout	= 300;
static int	config_startup_time		= 0;
static int	config_unavailable_delay	= 60;
static int	config_housekeeping_frequency	= 1;
static int	config_proxy_local_buffer	= 0;
static int	config_proxy_offline_buffer	= 1;
static int	config_histsyncer_frequency	= 1;

static int	config_listen_port		= ZBX_DEFAULT_SERVER_PORT;
static char	*config_listen_ip		= NULL;

static int	config_heartbeat_frequency	= -1;

/* how often active Zabbix proxy requests configuration data from server, in seconds */
static int	config_proxyconfig_frequency	= 0;	/* will be set to default 5 seconds if not configured */
static int	config_proxydata_frequency	= 1;
static int	config_confsyncer_frequency	= 0;

static int	config_vmware_frequency		= 60;
static int	config_vmware_perf_frequency	= 60;
static int	config_vmware_timeout		= 10;

static zbx_uint64_t	config_conf_cache_size		= 8 * ZBX_MEBIBYTE;
static zbx_uint64_t	config_history_cache_size	= 16 * ZBX_MEBIBYTE;
static zbx_uint64_t	config_history_index_cache_size	= 4 * ZBX_MEBIBYTE;
static zbx_uint64_t	config_trends_cache_size	= 0;
static zbx_uint64_t	config_vmware_cache_size	= 8 * ZBX_MEBIBYTE;

static int	config_unreachable_period		= 45;
static int	config_unreachable_delay		= 15;
static int	config_max_concurrent_checks_per_poller	= 1000;

static int	config_log_level		= LOG_LEVEL_WARNING;

static char	*config_externalscripts		= NULL;
static int	config_allow_unsupported_db_versions = 0;

ZBX_GET_CONFIG_VAR(int, zbx_config_enable_remote_commands, 0)
ZBX_GET_CONFIG_VAR(int, zbx_config_log_remote_commands, 0)
ZBX_GET_CONFIG_VAR(int, zbx_config_unsafe_user_parameters, 0)

static char	*config_server			= NULL;
static int	config_server_port;
static char	*config_hostname		= NULL;
static char	*config_hostname_item		= NULL;
static char	*zbx_config_snmptrap_file	= NULL;
static char	*config_java_gateway		= NULL;
static int	config_java_gateway_port	= ZBX_DEFAULT_GATEWAY_PORT;
static char	*config_ssh_key_location	 = NULL;
static int	config_log_slow_queries		= 0;	/* ms; 0 - disable */
static char	*config_load_module_path	= NULL;
static char	**config_load_module		= NULL;
static char	*config_user			= NULL;

/* web monitoring */
static char	*config_ssl_ca_location = NULL;
static char	*config_ssl_cert_location = NULL;
static char	*config_ssl_key_location = NULL;

static zbx_config_tls_t		*zbx_config_tls = NULL;
static zbx_config_dbhigh_t	*zbx_config_dbhigh = NULL;
static zbx_config_vault_t	zbx_config_vault = {NULL, NULL, NULL, NULL, NULL, NULL};

static char	*config_socket_path	= NULL;
static int	config_history_storage_pipelines	= 0;
static char	*config_stats_allowed_ip	= NULL;
static int	config_tcp_max_backlog_size	= SOMAXCONN;
static char	*config_file		= NULL;
static int	config_allow_root	= 0;

static zbx_config_log_t	log_file_cfg = {NULL, NULL, ZBX_LOG_TYPE_UNDEFINED, 1};

static zbx_vector_addr_ptr_t	config_server_addrs;

#define ZBX_CONFIG_DATA_CACHE_SIZE_MIN		(ZBX_KIBIBYTE * 128)
#define ZBX_CONFIG_DATA_CACHE_AGE_MIN		(SEC_PER_MIN * 10)

static char		*config_proxy_buffer_mode_str = NULL;
static int		config_proxy_buffer_mode	= 0;
static zbx_uint64_t	config_proxy_memory_buffer_size	= 0;
static int		config_proxy_memory_buffer_age	= 0;

/* proxy has no any events processing */
static const zbx_events_funcs_t	events_cbs = {
	.add_event_cb			= NULL,
	.process_events_cb		= NULL,
	.clean_events_cb		= NULL,
	.reset_event_recovery_cb	= NULL,
	.export_events_cb		= NULL,
	.events_update_itservices_cb	= NULL
};

<<<<<<< HEAD
static int	get_process_info_by_thread(int local_server_num, unsigned char *local_process_type,
		int *local_process_num)
=======
typedef struct
{
	zbx_rtc_t	*rtc;
	zbx_socket_t	*listen_sock;
}
zbx_on_exit_args_t;

int	get_process_info_by_thread(int local_server_num, unsigned char *local_process_type, int *local_process_num);

int	get_process_info_by_thread(int local_server_num, unsigned char *local_process_type, int *local_process_num)
>>>>>>> d55d185b
{
	int	server_count = 0;

	if (0 == local_server_num)
	{
		/* fail if the main process is queried */
		return FAIL;
	}
	else if (local_server_num <= (server_count += config_forks[ZBX_PROCESS_TYPE_CONFSYNCER]))
	{
		/* make initial configuration sync before worker processes are forked on active Zabbix proxy */
		*local_process_type = ZBX_PROCESS_TYPE_CONFSYNCER;
		*local_process_num = local_server_num - server_count + config_forks[ZBX_PROCESS_TYPE_CONFSYNCER];
	}
	else if (local_server_num <= (server_count += config_forks[ZBX_PROCESS_TYPE_TRAPPER]))
	{
		/* make initial configuration sync before worker processes are forked on passive Zabbix proxy */
		*local_process_type = ZBX_PROCESS_TYPE_TRAPPER;
		*local_process_num = local_server_num - server_count + config_forks[ZBX_PROCESS_TYPE_TRAPPER];
	}
	else if (local_server_num <= (server_count += config_forks[ZBX_PROCESS_TYPE_PREPROCMAN]))
	{
		*local_process_type = ZBX_PROCESS_TYPE_PREPROCMAN;
		*local_process_num = local_server_num - server_count + config_forks[ZBX_PROCESS_TYPE_PREPROCMAN];
	}
	else if (local_server_num <= (server_count += config_forks[ZBX_PROCESS_TYPE_DATASENDER]))
	{
		*local_process_type = ZBX_PROCESS_TYPE_DATASENDER;
		*local_process_num = local_server_num - server_count + config_forks[ZBX_PROCESS_TYPE_DATASENDER];
	}
	else if (local_server_num <= (server_count += config_forks[ZBX_PROCESS_TYPE_IPMIMANAGER]))
	{
		*local_process_type = ZBX_PROCESS_TYPE_IPMIMANAGER;
		*local_process_num = local_server_num - server_count + config_forks[ZBX_PROCESS_TYPE_IPMIMANAGER];
	}
	else if (local_server_num <= (server_count += config_forks[ZBX_PROCESS_TYPE_HOUSEKEEPER]))
	{
		*local_process_type = ZBX_PROCESS_TYPE_HOUSEKEEPER;
		*local_process_num = local_server_num - server_count + config_forks[ZBX_PROCESS_TYPE_HOUSEKEEPER];
	}
	else if (local_server_num <= (server_count += config_forks[ZBX_PROCESS_TYPE_HTTPPOLLER]))
	{
		*local_process_type = ZBX_PROCESS_TYPE_HTTPPOLLER;
		*local_process_num = local_server_num - server_count + config_forks[ZBX_PROCESS_TYPE_HTTPPOLLER];
	}
	else if (local_server_num <= (server_count += config_forks[ZBX_PROCESS_TYPE_DISCOVERYMANAGER]))
	{
		*local_process_type = ZBX_PROCESS_TYPE_DISCOVERYMANAGER;
		*local_process_num = local_server_num - server_count + config_forks[ZBX_PROCESS_TYPE_DISCOVERYMANAGER];
	}
	else if (local_server_num <= (server_count += config_forks[ZBX_PROCESS_TYPE_HISTSYNCER]))
	{
		*local_process_type = ZBX_PROCESS_TYPE_HISTSYNCER;
		*local_process_num = local_server_num - server_count + config_forks[ZBX_PROCESS_TYPE_HISTSYNCER];
	}
	else if (local_server_num <= (server_count += config_forks[ZBX_PROCESS_TYPE_IPMIPOLLER]))
	{
		*local_process_type = ZBX_PROCESS_TYPE_IPMIPOLLER;
		*local_process_num = local_server_num - server_count + config_forks[ZBX_PROCESS_TYPE_IPMIPOLLER];
	}
	else if (local_server_num <= (server_count += config_forks[ZBX_PROCESS_TYPE_JAVAPOLLER]))
	{
		*local_process_type = ZBX_PROCESS_TYPE_JAVAPOLLER;
		*local_process_num = local_server_num - server_count + config_forks[ZBX_PROCESS_TYPE_JAVAPOLLER];
	}
	else if (local_server_num <= (server_count += config_forks[ZBX_PROCESS_TYPE_SNMPTRAPPER]))
	{
		*local_process_type = ZBX_PROCESS_TYPE_SNMPTRAPPER;
		*local_process_num = local_server_num - server_count + config_forks[ZBX_PROCESS_TYPE_SNMPTRAPPER];
	}
	else if (local_server_num <= (server_count += config_forks[ZBX_PROCESS_TYPE_SELFMON]))
	{
		*local_process_type = ZBX_PROCESS_TYPE_SELFMON;
		*local_process_num = local_server_num - server_count + config_forks[ZBX_PROCESS_TYPE_SELFMON];
	}
	else if (local_server_num <= (server_count += config_forks[ZBX_PROCESS_TYPE_VMWARE]))
	{
		*local_process_type = ZBX_PROCESS_TYPE_VMWARE;
		*local_process_num = local_server_num - server_count + config_forks[ZBX_PROCESS_TYPE_VMWARE];
	}
	else if (local_server_num <= (server_count += config_forks[ZBX_PROCESS_TYPE_TASKMANAGER]))
	{
		*local_process_type = ZBX_PROCESS_TYPE_TASKMANAGER;
		*local_process_num = local_server_num - server_count + config_forks[ZBX_PROCESS_TYPE_TASKMANAGER];
	}
	else if (local_server_num <= (server_count += config_forks[ZBX_PROCESS_TYPE_POLLER]))
	{
		*local_process_type = ZBX_PROCESS_TYPE_POLLER;
		*local_process_num = local_server_num - server_count + config_forks[ZBX_PROCESS_TYPE_POLLER];
	}
	else if (local_server_num <= (server_count += config_forks[ZBX_PROCESS_TYPE_UNREACHABLE]))
	{
		*local_process_type = ZBX_PROCESS_TYPE_UNREACHABLE;
		*local_process_num = local_server_num - server_count + config_forks[ZBX_PROCESS_TYPE_UNREACHABLE];
	}
	else if (local_server_num <= (server_count += config_forks[ZBX_PROCESS_TYPE_PINGER]))
	{
		*local_process_type = ZBX_PROCESS_TYPE_PINGER;
		*local_process_num = local_server_num - server_count + config_forks[ZBX_PROCESS_TYPE_PINGER];
	}
	else if (local_server_num <= (server_count += config_forks[ZBX_PROCESS_TYPE_AVAILMAN]))
	{
		*local_process_type = ZBX_PROCESS_TYPE_AVAILMAN;
		*local_process_num = local_server_num - server_count + config_forks[ZBX_PROCESS_TYPE_AVAILMAN];
	}
	else if (local_server_num <= (server_count += config_forks[ZBX_PROCESS_TYPE_ODBCPOLLER]))
	{
		*local_process_type = ZBX_PROCESS_TYPE_ODBCPOLLER;
		*local_process_num = local_server_num - server_count + config_forks[ZBX_PROCESS_TYPE_ODBCPOLLER];
	}
	else if (local_server_num <= (server_count += config_forks[ZBX_PROCESS_TYPE_HTTPAGENT_POLLER]))
	{
		*local_process_type = ZBX_PROCESS_TYPE_HTTPAGENT_POLLER;
		*local_process_num = local_server_num - server_count + config_forks[ZBX_PROCESS_TYPE_HTTPAGENT_POLLER];
	}
	else if (local_server_num <= (server_count += config_forks[ZBX_PROCESS_TYPE_AGENT_POLLER]))
	{
		*local_process_type = ZBX_PROCESS_TYPE_AGENT_POLLER;
		*local_process_num = local_server_num - server_count + config_forks[ZBX_PROCESS_TYPE_AGENT_POLLER];
	}
	else if (local_server_num <= (server_count += config_forks[ZBX_PROCESS_TYPE_SNMP_POLLER]))
	{
		*local_process_type = ZBX_PROCESS_TYPE_SNMP_POLLER;
		*local_process_num = local_server_num - server_count + config_forks[ZBX_PROCESS_TYPE_SNMP_POLLER];
	}
	else if (local_server_num <= (server_count += config_forks[ZBX_PROCESS_TYPE_INTERNAL_POLLER]))
	{
		*local_process_type = ZBX_PROCESS_TYPE_INTERNAL_POLLER;
		*local_process_num = local_server_num - server_count + config_forks[ZBX_PROCESS_TYPE_INTERNAL_POLLER];
	}
	else
		return FAIL;

	return SUCCEED;
}

/******************************************************************************
 *                                                                            *
 * Purpose: set configuration defaults                                        *
 *                                                                            *
 ******************************************************************************/
static void	zbx_set_defaults(void)
{
	AGENT_RESULT	result;
	char		**value = NULL;

	config_startup_time = time(NULL);

	if (NULL == config_hostname)
	{
		if (NULL == config_hostname_item)
			config_hostname_item = zbx_strdup(config_hostname_item, "system.hostname");

		zbx_init_agent_result(&result);

		if (SUCCEED == zbx_execute_agent_check(config_hostname_item, ZBX_PROCESS_LOCAL_COMMAND, &result,
				ZBX_CHECK_TIMEOUT_UNDEFINED) && NULL != (value = ZBX_GET_STR_RESULT(&result)))
		{
			assert(*value);

			if (ZBX_MAX_HOSTNAME_LEN < strlen(*value))
			{
				(*value)[ZBX_MAX_HOSTNAME_LEN] = '\0';
				zabbix_log(LOG_LEVEL_WARNING, "proxy name truncated to [%s])", *value);
			}

			config_hostname = zbx_strdup(config_hostname, *value);
		}
		else
			zabbix_log(LOG_LEVEL_WARNING, "failed to get proxy name from [%s])", config_hostname_item);

		zbx_free_agent_result(&result);
	}
	else if (NULL != config_hostname_item)
	{
		zabbix_log(LOG_LEVEL_WARNING, "both Hostname and HostnameItem defined, using [%s]", config_hostname);
	}

	if (NULL == zbx_config_dbhigh->config_dbhost)
		zbx_config_dbhigh->config_dbhost = zbx_strdup(zbx_config_dbhigh->config_dbhost, "localhost");

	if (NULL == zbx_config_snmptrap_file)
		zbx_config_snmptrap_file = zbx_strdup(zbx_config_snmptrap_file, "/tmp/zabbix_traps.tmp");

	if (NULL == zbx_config_pid_file)
		zbx_config_pid_file = zbx_strdup(zbx_config_pid_file, "/tmp/zabbix_proxy.pid");

	if (NULL == zbx_config_tmpdir)
		zbx_config_tmpdir = zbx_strdup(zbx_config_tmpdir, "/tmp");

	if (NULL == zbx_config_fping_location)
		zbx_config_fping_location = zbx_strdup(zbx_config_fping_location, "/usr/sbin/fping");
#ifdef HAVE_IPV6
	if (NULL == zbx_config_fping6_location)
		zbx_config_fping6_location = zbx_strdup(zbx_config_fping6_location, "/usr/sbin/fping6");
#endif
	if (NULL == config_externalscripts)
		config_externalscripts = zbx_strdup(config_externalscripts, DEFAULT_EXTERNAL_SCRIPTS_PATH);

	if (NULL == config_load_module_path)
		config_load_module_path = zbx_strdup(config_load_module_path, DEFAULT_LOAD_MODULE_PATH);
#ifdef HAVE_LIBCURL
	if (NULL == config_ssl_cert_location)
		config_ssl_cert_location = zbx_strdup(config_ssl_cert_location, DEFAULT_SSL_CERT_LOCATION);

	if (NULL == config_ssl_key_location)
		config_ssl_key_location = zbx_strdup(config_ssl_key_location, DEFAULT_SSL_KEY_LOCATION);
#endif
	if (ZBX_PROXYMODE_PASSIVE == config_proxymode)
	{
		config_forks[ZBX_PROCESS_TYPE_DATASENDER] = 0;
		zbx_program_type = ZBX_PROGRAM_TYPE_PROXY_PASSIVE;
	}

	if (NULL == log_file_cfg.log_type_str)
		log_file_cfg.log_type_str = zbx_strdup(log_file_cfg.log_type_str, ZBX_OPTION_LOGTYPE_FILE);

	if (NULL == config_socket_path)
		config_socket_path = zbx_strdup(config_socket_path, "/tmp");

	if (0 != config_forks[ZBX_PROCESS_TYPE_IPMIPOLLER])
		config_forks[ZBX_PROCESS_TYPE_IPMIMANAGER] = 1;

	if (0 != config_forks[ZBX_PROCESS_TYPE_DISCOVERER])
		config_forks[ZBX_PROCESS_TYPE_DISCOVERYMANAGER] = 1;

	if (NULL == zbx_config_vault.url)
		zbx_config_vault.url = zbx_strdup(zbx_config_vault.url, "https://127.0.0.1:8200");

	if (-1 != config_heartbeat_frequency)
		zabbix_log(LOG_LEVEL_WARNING, "HeartbeatFrequency parameter is deprecated, and has no effect");

	if (0 == config_server_port)
	{
		config_server_port = ZBX_DEFAULT_SERVER_PORT;
	}
	else if (ZBX_PROXYMODE_PASSIVE == config_proxymode)
	{
		zabbix_log(LOG_LEVEL_WARNING, "NOTE: ServerPort parameter is ignored for passive proxy"
				" and is also deprecated");
	}
	else if (ZBX_PROXYMODE_ACTIVE == config_proxymode)
	{
		zabbix_log(LOG_LEVEL_WARNING, "NOTE: ServerPort parameter is deprecated"
				", please specify port in Server parameter (e.g. 127.0.0.1:10052)");
	}
}

/******************************************************************************
 *                                                                            *
 * Purpose: validate configuration parameters                                 *
 *                                                                            *
 ******************************************************************************/
static void	zbx_validate_config(ZBX_TASK_EX *task)
{
	char	*ch_error;
	int	err = 0;

	if (NULL == config_hostname)
	{
		zabbix_log(LOG_LEVEL_CRIT, "\"Hostname\" configuration parameter is not defined");
		err = 1;
	}
	else if (FAIL == zbx_check_hostname(config_hostname, &ch_error))
	{
		zabbix_log(LOG_LEVEL_CRIT, "invalid \"Hostname\" configuration parameter '%s': %s", config_hostname,
				ch_error);
		zbx_free(ch_error);
		err = 1;
	}

	if (0 == config_forks[ZBX_PROCESS_TYPE_UNREACHABLE] &&
			0 != config_forks[ZBX_PROCESS_TYPE_POLLER] + config_forks[ZBX_PROCESS_TYPE_JAVAPOLLER])
	{
		zabbix_log(LOG_LEVEL_CRIT, "\"StartPollersUnreachable\" configuration parameter must not be 0"
				" if regular or Java pollers are started");
		err = 1;
	}

	if ((NULL == config_java_gateway || '\0' == *config_java_gateway) &&
			0 < config_forks[ZBX_PROCESS_TYPE_JAVAPOLLER])
	{
		zabbix_log(LOG_LEVEL_CRIT, "\"JavaGateway\" configuration parameter is not specified or empty");
		err = 1;
	}

	if (ZBX_PROXYMODE_ACTIVE == config_proxymode)
	{
		if (NULL != strchr(config_server, ','))
		{
			zabbix_log(LOG_LEVEL_CRIT, "\"Server\" configuration parameter must not contain comma");
			err = 1;
		}
	}
	else if (ZBX_PROXYMODE_PASSIVE == config_proxymode && FAIL == zbx_validate_peer_list(config_server,
			&ch_error))
	{
		zabbix_log(LOG_LEVEL_CRIT, "unexpected Server parameter %s; for passive proxy, please specify"
				" address or list of comma delimited addresses", ch_error);
		zbx_free(ch_error);
		err = 1;
	}

	if (NULL != zbx_config_source_ip && SUCCEED != zbx_is_supported_ip(zbx_config_source_ip))
	{
		zabbix_log(LOG_LEVEL_CRIT, "invalid \"SourceIP\" configuration parameter: '%s'", zbx_config_source_ip);
		err = 1;
	}

	if (NULL != config_stats_allowed_ip && FAIL == zbx_validate_peer_list(config_stats_allowed_ip, &ch_error))
	{
		zabbix_log(LOG_LEVEL_CRIT, "invalid entry in \"StatsAllowedIP\" configuration parameter: %s", ch_error);
		zbx_free(ch_error);
		err = 1;
	}
#if !defined(HAVE_IPV6)
	err |= (FAIL == zbx_check_cfg_feature_str("Fping6Location", zbx_config_fping6_location, "IPv6 support"));
#endif
#if !defined(HAVE_LIBCURL)
	err |= (FAIL == zbx_check_cfg_feature_str("SSLCALocation", config_ssl_ca_location, "cURL library"));
	err |= (FAIL == zbx_check_cfg_feature_str("SSLCertLocation", config_ssl_cert_location, "cURL library"));
	err |= (FAIL == zbx_check_cfg_feature_str("SSLKeyLocation", config_ssl_key_location, "cURL library"));
	err |= (FAIL == zbx_check_cfg_feature_str("Vault", zbx_config_vault.name, "cURL library"));
	err |= (FAIL == zbx_check_cfg_feature_str("VaultToken", zbx_config_vault.token, "cURL library"));
	err |= (FAIL == zbx_check_cfg_feature_str("VaultDBPath", zbx_config_vault.db_path, "cURL library"));
#endif
#if !defined(HAVE_LIBXML2) || !defined(HAVE_LIBCURL)
	err |= (FAIL == zbx_check_cfg_feature_int("StartVMwareCollectors", config_forks[ZBX_PROCESS_TYPE_VMWARE],
			"VMware support"));

	/* parameters VMwareFrequency, VMwarePerfFrequency, VMwareCacheSize, VMwareTimeout are not checked here */
	/* because they have non-zero default values */
#endif

	if (SUCCEED != zbx_validate_log_parameters(task, &log_file_cfg))
		err = 1;

#if !(defined(HAVE_GNUTLS) || defined(HAVE_OPENSSL))
	err |= (FAIL == zbx_check_cfg_feature_str("TLSConnect", zbx_config_tls->connect, "TLS support"));
	err |= (FAIL == zbx_check_cfg_feature_str("TLSAccept", zbx_config_tls->accept, "TLS support"));
	err |= (FAIL == zbx_check_cfg_feature_str("TLSCAFile", zbx_config_tls->ca_file, "TLS support"));
	err |= (FAIL == zbx_check_cfg_feature_str("TLSCRLFile", zbx_config_tls->crl_file, "TLS support"));
	err |= (FAIL == zbx_check_cfg_feature_str("TLSServerCertIssuer", zbx_config_tls->server_cert_issuer,
			"TLS support"));
	err |= (FAIL == zbx_check_cfg_feature_str("TLSServerCertSubject", zbx_config_tls->server_cert_subject,
			"TLS support"));
	err |= (FAIL == zbx_check_cfg_feature_str("TLSCertFile", zbx_config_tls->cert_file, "TLS support"));
	err |= (FAIL == zbx_check_cfg_feature_str("TLSKeyFile", zbx_config_tls->key_file, "TLS support"));
	err |= (FAIL == zbx_check_cfg_feature_str("TLSPSKIdentity", zbx_config_tls->psk_identity,
			"TLS support"));
	err |= (FAIL == zbx_check_cfg_feature_str("TLSPSKFile", zbx_config_tls->psk_file, "TLS support"));
#endif
#if !(defined(HAVE_GNUTLS) || defined(HAVE_OPENSSL))
	err |= (FAIL == zbx_check_cfg_feature_str("TLSCipherCert", zbx_config_tls->cipher_cert,
			"GnuTLS or OpenSSL"));
	err |= (FAIL == zbx_check_cfg_feature_str("TLSCipherPSK", zbx_config_tls->cipher_psk,
			"GnuTLS or OpenSSL"));
	err |= (FAIL == zbx_check_cfg_feature_str("TLSCipherAll", zbx_config_tls->cipher_all,
			"GnuTLS or OpenSSL"));
#endif
#if !defined(HAVE_OPENSSL)
	err |= (FAIL == zbx_check_cfg_feature_str("TLSCipherCert13", zbx_config_tls->cipher_cert13,
			"OpenSSL 1.1.1 or newer"));
	err |= (FAIL == zbx_check_cfg_feature_str("TLSCipherPSK13", zbx_config_tls->cipher_psk13,
			"OpenSSL 1.1.1 or newer"));
	err |= (FAIL == zbx_check_cfg_feature_str("TLSCipherAll13", zbx_config_tls->cipher_all13,
			"OpenSSL 1.1.1 or newer"));
#endif

#if !defined(HAVE_OPENIPMI)
	err |= (FAIL == zbx_check_cfg_feature_int("StartIPMIPollers", config_forks[ZBX_PROCESS_TYPE_IPMIPOLLER],
			"IPMI support"));
#endif
	if (0 != config_confsyncer_frequency)
	{
		if (0 != config_proxyconfig_frequency)
		{
			zabbix_log(LOG_LEVEL_CRIT, "deprecated ConfigFrequency configuration parameter cannot"
					" be used together with ProxyConfigFrequency parameter");
			err = 1;
		}
		else
		{
			config_proxyconfig_frequency = config_confsyncer_frequency;
			zabbix_log(LOG_LEVEL_WARNING, "ConfigFrequency configuration parameter is deprecated"
					", please use ProxyConfigFrequency");
		}
	}

	/* assign default ProxyConfigFrequency value if not configured */
	if (0 == config_proxyconfig_frequency)
		config_proxyconfig_frequency = 10;

	if (FAIL == zbx_pb_parse_mode(config_proxy_buffer_mode_str, &config_proxy_buffer_mode))
	{
		zabbix_log(LOG_LEVEL_CRIT, "invalid ProxyBufferMode configuration parameter value");
		err = 1;
	}

	if (ZBX_PB_MODE_DISK != config_proxy_buffer_mode)
	{
		if (0 != config_proxy_local_buffer)
		{
			zabbix_log(LOG_LEVEL_CRIT, "ProxyBufferMode configuration parameter cannot be set to"
					" \"memory\" or \"hybrid\" when ProxyLocalBuffer parameter is set");
			err = 1;
		}

		if (0 == config_proxy_memory_buffer_size)
		{
			zabbix_log(LOG_LEVEL_CRIT, "ProxyMemoryBufferSize configuration parameter must be set when"
					" ProxyBufferMode parameter is set to \"memory\" or \"hybrid\"");
			err = 1;
		}

		if (0 != config_proxy_memory_buffer_age)
		{
			if (ZBX_CONFIG_DATA_CACHE_AGE_MIN > config_proxy_memory_buffer_age)
			{
				zabbix_log(LOG_LEVEL_CRIT, "wrong value of ProxyMemoryBufferAge configuration"
						" parameter");
				err = 1;
			}

			if (config_proxy_memory_buffer_age >= config_proxy_offline_buffer * SEC_PER_HOUR)
			{
				zabbix_log(LOG_LEVEL_CRIT, "ProxyMemoryBufferAge configuration parameter cannot be"
						" greater than ProxyOfflineBuffer parameter");
				err = 1;
			}
		}

		if (0 != config_proxy_memory_buffer_size &&
				ZBX_CONFIG_DATA_CACHE_SIZE_MIN > config_proxy_memory_buffer_size)
		{
			zabbix_log(LOG_LEVEL_CRIT, "wrong value of ProxyMemoryBufferSize configuration parameter");
			err = 1;

		}
	}
	else
	{
		if (0 != config_proxy_memory_buffer_size)
		{
			zabbix_log(LOG_LEVEL_CRIT, "ProxyMemoryBufferSize configuration parameter can be set only"
					" when ProxyBufferMode is set to \"memory\" or \"hybrid\"");
			err = 1;
		}
	}

	if (ZBX_PB_MODE_HYBRID != config_proxy_buffer_mode)
	{
		if (0 != config_proxy_memory_buffer_age)
		{
			zabbix_log(LOG_LEVEL_CRIT, "ProxyMemoryBufferAge configuration parameter can be set only"
					" when ProxyBufferMode is set to \"hybrid\"");
			err = 1;
		}
	}

	err |= (FAIL == zbx_db_validate_config_features(zbx_program_type, zbx_config_dbhigh));

	if (0 != err)
		exit(EXIT_FAILURE);
}

static int	proxy_add_serveractive_host_cb(const zbx_vector_addr_ptr_t *addrs, zbx_vector_str_t *hostnames, void *data)
{
	ZBX_UNUSED(hostnames);
	ZBX_UNUSED(data);

	zbx_addr_copy(&config_server_addrs, addrs);

	return SUCCEED;
}

/******************************************************************************
 *                                                                            *
 * Purpose: parse config file and update configuration parameters             *
 *                                                                            *
 * Comments: will terminate process if parsing fails                          *
 *                                                                            *
 ******************************************************************************/
static void	zbx_load_config(ZBX_TASK_EX *task)
{
	zbx_cfg_line_t	cfg[] =
	{
		/* PARAMETER,			VAR,					TYPE,
			MANDATORY,		MIN,			MAX */
		{"ProxyMode",			&config_proxymode,			ZBX_CFG_TYPE_INT,
			ZBX_CONF_PARM_OPT,	ZBX_PROXYMODE_ACTIVE,	ZBX_PROXYMODE_PASSIVE},
		{"Server",			&config_server,				ZBX_CFG_TYPE_STRING,
			ZBX_CONF_PARM_MAND,	0,			0},
		{"ServerPort",			&config_server_port,			ZBX_CFG_TYPE_INT,
			ZBX_CONF_PARM_OPT,	1024,			32767},
		{"Hostname",			&config_hostname,			ZBX_CFG_TYPE_STRING,
			ZBX_CONF_PARM_OPT,	0,			0},
		{"HostnameItem",		&config_hostname_item,			ZBX_CFG_TYPE_STRING,
			ZBX_CONF_PARM_OPT,	0,			0},
		{"StartDBSyncers",		&config_forks[ZBX_PROCESS_TYPE_HISTSYNCER],
											ZBX_CFG_TYPE_INT,
			ZBX_CONF_PARM_OPT,	1,			100},
		{"StartDiscoverers",		&config_forks[ZBX_PROCESS_TYPE_DISCOVERER],
											ZBX_CFG_TYPE_INT,
			ZBX_CONF_PARM_OPT,	0,			1000},
		{"StartHTTPPollers",		&config_forks[ZBX_PROCESS_TYPE_HTTPPOLLER],
											ZBX_CFG_TYPE_INT,
			ZBX_CONF_PARM_OPT,	0,			1000},
		{"StartPingers",		&config_forks[ZBX_PROCESS_TYPE_PINGER],	ZBX_CFG_TYPE_INT,
			ZBX_CONF_PARM_OPT,	0,			1000},
		{"StartPollers",		&config_forks[ZBX_PROCESS_TYPE_POLLER],	ZBX_CFG_TYPE_INT,
			ZBX_CONF_PARM_OPT,	0,			1000},
		{"StartPollersUnreachable",	&config_forks[ZBX_PROCESS_TYPE_UNREACHABLE],
											ZBX_CFG_TYPE_INT,
			ZBX_CONF_PARM_OPT,	0,			1000},
		{"StartIPMIPollers",		&config_forks[ZBX_PROCESS_TYPE_IPMIPOLLER],
											ZBX_CFG_TYPE_INT,
			ZBX_CONF_PARM_OPT,	0,			1000},
		{"StartTrappers",		&config_forks[ZBX_PROCESS_TYPE_TRAPPER],
											ZBX_CFG_TYPE_INT,
			ZBX_CONF_PARM_OPT,	0,			1000},
		{"StartJavaPollers",		&config_forks[ZBX_PROCESS_TYPE_JAVAPOLLER],
											ZBX_CFG_TYPE_INT,
			ZBX_CONF_PARM_OPT,	0,			1000},
		{"JavaGateway",			&config_java_gateway,			ZBX_CFG_TYPE_STRING,
			ZBX_CONF_PARM_OPT,	0,			0},
		{"JavaGatewayPort",		&config_java_gateway_port,		ZBX_CFG_TYPE_INT,
			ZBX_CONF_PARM_OPT,	1024,			32767},
		{"SNMPTrapperFile",		&zbx_config_snmptrap_file,		ZBX_CFG_TYPE_STRING,
			ZBX_CONF_PARM_OPT,	0,			0},
		{"StartSNMPTrapper",		&config_forks[ZBX_PROCESS_TYPE_SNMPTRAPPER],
											ZBX_CFG_TYPE_INT,
			ZBX_CONF_PARM_OPT,	0,			1},
		{"CacheSize",			&config_conf_cache_size,		ZBX_CFG_TYPE_UINT64,
			ZBX_CONF_PARM_OPT,	128 * ZBX_KIBIBYTE,	__UINT64_C(64) * ZBX_GIBIBYTE},
		{"HistoryCacheSize",		&config_history_cache_size,		ZBX_CFG_TYPE_UINT64,
			ZBX_CONF_PARM_OPT,	128 * ZBX_KIBIBYTE,	__UINT64_C(2) * ZBX_GIBIBYTE},
		{"HistoryIndexCacheSize",	&config_history_index_cache_size,	ZBX_CFG_TYPE_UINT64,
			ZBX_CONF_PARM_OPT,	128 * ZBX_KIBIBYTE,	__UINT64_C(2) * ZBX_GIBIBYTE},
		{"HousekeepingFrequency",	&config_housekeeping_frequency,		ZBX_CFG_TYPE_INT,
			ZBX_CONF_PARM_OPT,	0,			24},
		{"ProxyLocalBuffer",		&config_proxy_local_buffer,		ZBX_CFG_TYPE_INT,
			ZBX_CONF_PARM_OPT,	0,			720},
		{"ProxyOfflineBuffer",		&config_proxy_offline_buffer,		ZBX_CFG_TYPE_INT,
			ZBX_CONF_PARM_OPT,	1,			720},
		{"HeartbeatFrequency",		&config_heartbeat_frequency,		ZBX_CFG_TYPE_INT,
			ZBX_CONF_PARM_OPT,	0,			ZBX_PROXY_HEARTBEAT_FREQUENCY_MAX},
		{"ConfigFrequency",		&config_confsyncer_frequency,		ZBX_CFG_TYPE_INT,
			ZBX_CONF_PARM_OPT,	1,			SEC_PER_WEEK},
		{"ProxyConfigFrequency",	&config_proxyconfig_frequency,		ZBX_CFG_TYPE_INT,
			ZBX_CONF_PARM_OPT,	1,			SEC_PER_WEEK},
		{"DataSenderFrequency",		&config_proxydata_frequency,		ZBX_CFG_TYPE_INT,
			ZBX_CONF_PARM_OPT,	1,			SEC_PER_HOUR},
		{"TmpDir",			&zbx_config_tmpdir,			ZBX_CFG_TYPE_STRING,
			ZBX_CONF_PARM_OPT,	0,			0},
		{"FpingLocation",		&zbx_config_fping_location,		ZBX_CFG_TYPE_STRING,
			ZBX_CONF_PARM_OPT,	0,			0},
		{"Fping6Location",		&zbx_config_fping6_location,		ZBX_CFG_TYPE_STRING,
			ZBX_CONF_PARM_OPT,	0,			0},
		{"Timeout",			&zbx_config_timeout,			ZBX_CFG_TYPE_INT,
			ZBX_CONF_PARM_OPT,	1,			30},
		{"TrapperTimeout",		&zbx_config_trapper_timeout,		ZBX_CFG_TYPE_INT,
			ZBX_CONF_PARM_OPT,	1,			300},
		{"UnreachablePeriod",		&config_unreachable_period,		ZBX_CFG_TYPE_INT,
			ZBX_CONF_PARM_OPT,	1,			SEC_PER_HOUR},
		{"UnreachableDelay",		&config_unreachable_delay,		ZBX_CFG_TYPE_INT,
			ZBX_CONF_PARM_OPT,	1,			SEC_PER_HOUR},
		{"UnavailableDelay",		&config_unavailable_delay,		ZBX_CFG_TYPE_INT,
			ZBX_CONF_PARM_OPT,	1,			SEC_PER_HOUR},
		{"ListenIP",			&config_listen_ip,			ZBX_CFG_TYPE_STRING_LIST,
			ZBX_CONF_PARM_OPT,	0,			0},
		{"ListenPort",			&config_listen_port,			ZBX_CFG_TYPE_INT,
			ZBX_CONF_PARM_OPT,	1024,			32767},
		{"SourceIP",			&zbx_config_source_ip,			ZBX_CFG_TYPE_STRING,
			ZBX_CONF_PARM_OPT,	0,			0},
		{"DebugLevel",			&config_log_level,			ZBX_CFG_TYPE_INT,
			ZBX_CONF_PARM_OPT,	0,			5},
		{"PidFile",			&zbx_config_pid_file,			ZBX_CFG_TYPE_STRING,
			ZBX_CONF_PARM_OPT,	0,			0},
		{"LogType",			&log_file_cfg.log_type_str,		ZBX_CFG_TYPE_STRING,
			ZBX_CONF_PARM_OPT,	0,			0},
		{"LogFile",			&log_file_cfg.log_file_name,		ZBX_CFG_TYPE_STRING,
			ZBX_CONF_PARM_OPT,	0,			0},
		{"LogFileSize",			&log_file_cfg.log_file_size,		ZBX_CFG_TYPE_INT,
			ZBX_CONF_PARM_OPT,	0,			1024},
		{"ExternalScripts",		&config_externalscripts,		ZBX_CFG_TYPE_STRING,
			ZBX_CONF_PARM_OPT,	0,			0},
		{"DBHost",			&(zbx_config_dbhigh->config_dbhost),	ZBX_CFG_TYPE_STRING,
			ZBX_CONF_PARM_OPT,	0,			0},
		{"DBName",			&(zbx_config_dbhigh->config_dbname),	ZBX_CFG_TYPE_STRING,
			ZBX_CONF_PARM_MAND,	0,			0},
		{"DBSchema",			&(zbx_config_dbhigh->config_dbschema),	ZBX_CFG_TYPE_STRING,
			ZBX_CONF_PARM_OPT,	0,			0},
		{"DBUser",			&(zbx_config_dbhigh->config_dbuser),	ZBX_CFG_TYPE_STRING,
			ZBX_CONF_PARM_OPT,	0,			0},
		{"DBPassword",			&(zbx_config_dbhigh->config_dbpassword),
											ZBX_CFG_TYPE_STRING,
			ZBX_CONF_PARM_OPT,	0,			0},
		{"VaultToken",			&zbx_config_vault.token,		ZBX_CFG_TYPE_STRING,
			ZBX_CONF_PARM_OPT,	0,			0},
		{"Vault",			&zbx_config_vault.name,			ZBX_CFG_TYPE_STRING,
			ZBX_CONF_PARM_OPT,	0,			0},
		{"VaultTLSCertFile",		&zbx_config_vault.tls_cert_file,	ZBX_CFG_TYPE_STRING,
			ZBX_CONF_PARM_OPT,	0,			0},
		{"VaultTLSKeyFile",		&zbx_config_vault.tls_key_file,		ZBX_CFG_TYPE_STRING,
			ZBX_CONF_PARM_OPT,	0,			0},
		{"VaultURL",			&zbx_config_vault.url,			ZBX_CFG_TYPE_STRING,
			ZBX_CONF_PARM_OPT,	0,			0},
		{"VaultDBPath",			&zbx_config_vault.db_path,		ZBX_CFG_TYPE_STRING,
			ZBX_CONF_PARM_OPT,	0,			0},
		{"DBSocket",			&(zbx_config_dbhigh->config_dbsocket),	ZBX_CFG_TYPE_STRING,
			ZBX_CONF_PARM_OPT,	0,			0},
		{"DBPort",			&(zbx_config_dbhigh->config_dbport),	ZBX_CFG_TYPE_INT,
			ZBX_CONF_PARM_OPT,	1024,			65535},
		{"AllowUnsupportedDBVersions",	&config_allow_unsupported_db_versions,	ZBX_CFG_TYPE_INT,
			ZBX_CONF_PARM_OPT,	0,			1},
		{"DBTLSConnect",		&(zbx_config_dbhigh->config_db_tls_connect),
											ZBX_CFG_TYPE_STRING,
			ZBX_CONF_PARM_OPT,	0,			0},
		{"DBTLSCertFile",		&(zbx_config_dbhigh->config_db_tls_cert_file),
											ZBX_CFG_TYPE_STRING,
			ZBX_CONF_PARM_OPT,	0,			0},
		{"DBTLSKeyFile",		&(zbx_config_dbhigh->config_db_tls_key_file),
											ZBX_CFG_TYPE_STRING,
			ZBX_CONF_PARM_OPT,	0,			0},
		{"DBTLSCAFile",			&(zbx_config_dbhigh->config_db_tls_ca_file),
											ZBX_CFG_TYPE_STRING,
			ZBX_CONF_PARM_OPT,	0,			0},
		{"DBTLSCipher",			&(zbx_config_dbhigh->config_db_tls_cipher),
											ZBX_CFG_TYPE_STRING,
			ZBX_CONF_PARM_OPT,	0,			0},
		{"DBTLSCipher13",		&(zbx_config_dbhigh->config_db_tls_cipher_13),
											ZBX_CFG_TYPE_STRING,
			ZBX_CONF_PARM_OPT,	0,			0},
		{"SSHKeyLocation",		&config_ssh_key_location,		ZBX_CFG_TYPE_STRING,
			ZBX_CONF_PARM_OPT,	0,			0},
		{"LogSlowQueries",		&config_log_slow_queries,		ZBX_CFG_TYPE_INT,
			ZBX_CONF_PARM_OPT,	0,			3600000},
		{"LoadModulePath",		&config_load_module_path,		ZBX_CFG_TYPE_STRING,
			ZBX_CONF_PARM_OPT,	0,			0},
		{"LoadModule",			&config_load_module,			ZBX_CFG_TYPE_MULTISTRING,
			ZBX_CONF_PARM_OPT,	0,			0},
		{"StartVMwareCollectors",	&config_forks[ZBX_PROCESS_TYPE_VMWARE],	ZBX_CFG_TYPE_INT,
			ZBX_CONF_PARM_OPT,	0,			250},
		{"VMwareFrequency",		&config_vmware_frequency,		ZBX_CFG_TYPE_INT,
			ZBX_CONF_PARM_OPT,	10,			SEC_PER_DAY},
		{"VMwarePerfFrequency",		&config_vmware_perf_frequency,		ZBX_CFG_TYPE_INT,
			ZBX_CONF_PARM_OPT,	10,			SEC_PER_DAY},
		{"VMwareCacheSize",		&config_vmware_cache_size,		ZBX_CFG_TYPE_UINT64,
			ZBX_CONF_PARM_OPT,	256 * ZBX_KIBIBYTE,	__UINT64_C(2) * ZBX_GIBIBYTE},
		{"VMwareTimeout",		&config_vmware_timeout,			ZBX_CFG_TYPE_INT,
			ZBX_CONF_PARM_OPT,	1,			300},
		{"AllowRoot",			&config_allow_root,			ZBX_CFG_TYPE_INT,
			ZBX_CONF_PARM_OPT,	0,			1},
		{"User",			&config_user,				ZBX_CFG_TYPE_STRING,
			ZBX_CONF_PARM_OPT,	0,			0},
		{"SSLCALocation",		&config_ssl_ca_location,		ZBX_CFG_TYPE_STRING,
			ZBX_CONF_PARM_OPT,	0,			0},
		{"SSLCertLocation",		&config_ssl_cert_location,		ZBX_CFG_TYPE_STRING,
			ZBX_CONF_PARM_OPT,	0,			0},
		{"SSLKeyLocation",		&config_ssl_key_location,		ZBX_CFG_TYPE_STRING,
			ZBX_CONF_PARM_OPT,	0,			0},
		{"TLSConnect",			&(zbx_config_tls->connect),		ZBX_CFG_TYPE_STRING,
			ZBX_CONF_PARM_OPT,	0,			0},
		{"TLSAccept",			&(zbx_config_tls->accept),		ZBX_CFG_TYPE_STRING_LIST,
			ZBX_CONF_PARM_OPT,	0,			0},
		{"TLSCAFile",			&(zbx_config_tls->ca_file),		ZBX_CFG_TYPE_STRING,
			ZBX_CONF_PARM_OPT,	0,			0},
		{"TLSCRLFile",			&(zbx_config_tls->crl_file),		ZBX_CFG_TYPE_STRING,
			ZBX_CONF_PARM_OPT,	0,			0},
		{"TLSServerCertIssuer",		&(zbx_config_tls->server_cert_issuer),	ZBX_CFG_TYPE_STRING,
			ZBX_CONF_PARM_OPT,	0,			0},
		{"TLSServerCertSubject",	&(zbx_config_tls->server_cert_subject),	ZBX_CFG_TYPE_STRING,
			ZBX_CONF_PARM_OPT,	0,			0},
		{"TLSCertFile",			&(zbx_config_tls->cert_file),		ZBX_CFG_TYPE_STRING,
			ZBX_CONF_PARM_OPT,	0,			0},
		{"TLSKeyFile",			&(zbx_config_tls->key_file),		ZBX_CFG_TYPE_STRING,
			ZBX_CONF_PARM_OPT,	0,			0},
		{"TLSPSKIdentity",		&(zbx_config_tls->psk_identity),	ZBX_CFG_TYPE_STRING,
			ZBX_CONF_PARM_OPT,	0,			0},
		{"TLSPSKFile",			&(zbx_config_tls->psk_file),		ZBX_CFG_TYPE_STRING,
			ZBX_CONF_PARM_OPT,	0,			0},
		{"TLSCipherCert13",		&(zbx_config_tls->cipher_cert13),	ZBX_CFG_TYPE_STRING,
			ZBX_CONF_PARM_OPT,	0,			0},
		{"TLSCipherCert",		&(zbx_config_tls->cipher_cert),		ZBX_CFG_TYPE_STRING,
			ZBX_CONF_PARM_OPT,	0,			0},
		{"TLSCipherPSK13",		&(zbx_config_tls->cipher_psk13),	ZBX_CFG_TYPE_STRING,
			ZBX_CONF_PARM_OPT,	0,			0},
		{"TLSCipherPSK",		&(zbx_config_tls->cipher_psk),		ZBX_CFG_TYPE_STRING,
			ZBX_CONF_PARM_OPT,	0,			0},
		{"TLSCipherAll13",		&(zbx_config_tls->cipher_all13),	ZBX_CFG_TYPE_STRING,
			ZBX_CONF_PARM_OPT,	0,			0},
		{"TLSCipherAll",		&(zbx_config_tls->cipher_all),		ZBX_CFG_TYPE_STRING,
			ZBX_CONF_PARM_OPT,	0,			0},
		{"SocketDir",			&config_socket_path,			ZBX_CFG_TYPE_STRING,
			ZBX_CONF_PARM_OPT,	0,			0},
		{"EnableRemoteCommands",	&zbx_config_enable_remote_commands,	ZBX_CFG_TYPE_INT,
			ZBX_CONF_PARM_OPT,	0,			1},
		{"LogRemoteCommands",		&zbx_config_log_remote_commands,	ZBX_CFG_TYPE_INT,
			ZBX_CONF_PARM_OPT,	0,			1},
		{"StatsAllowedIP",		&config_stats_allowed_ip,		ZBX_CFG_TYPE_STRING_LIST,
			ZBX_CONF_PARM_OPT,	0,			0},
		{"StartPreprocessors",		&config_forks[ZBX_PROCESS_TYPE_PREPROCESSOR],
											ZBX_CFG_TYPE_INT,
			ZBX_CONF_PARM_OPT,	1,			1000},
		{"ListenBacklog",		&config_tcp_max_backlog_size,		ZBX_CFG_TYPE_INT,
			ZBX_CONF_PARM_OPT,	0,			INT_MAX},
		{"StartODBCPollers",		&config_forks[ZBX_PROCESS_TYPE_ODBCPOLLER],
											ZBX_CFG_TYPE_INT,
			ZBX_CONF_PARM_OPT,	0,			1000},
		{"ProxyMemoryBufferSize",	&config_proxy_memory_buffer_size,	ZBX_CFG_TYPE_UINT64,
			ZBX_CONF_PARM_OPT,	0,			__UINT64_C(2) * ZBX_GIBIBYTE},
		{"ProxyMemoryBufferAge",	&config_proxy_memory_buffer_age,	ZBX_CFG_TYPE_INT,
			ZBX_CONF_PARM_OPT,	0,			SEC_PER_DAY * 10},
		{"ProxyBufferMode",		&config_proxy_buffer_mode_str,		ZBX_CFG_TYPE_STRING,
			ZBX_CONF_PARM_OPT,	0,			0},
		{"StartHTTPAgentPollers",	&config_forks[ZBX_PROCESS_TYPE_HTTPAGENT_POLLER],
											ZBX_CFG_TYPE_INT,
			ZBX_CONF_PARM_OPT,	0,			1000},
		{"StartAgentPollers",		&config_forks[ZBX_PROCESS_TYPE_AGENT_POLLER],
											ZBX_CFG_TYPE_INT,
			ZBX_CONF_PARM_OPT,	0,			1000},
		{"StartSNMPPollers",		&config_forks[ZBX_PROCESS_TYPE_SNMP_POLLER],
											ZBX_CFG_TYPE_INT,
			ZBX_CONF_PARM_OPT,	0,			1000},
		{"MaxConcurrentChecksPerPoller",
						&config_max_concurrent_checks_per_poller,
											ZBX_CFG_TYPE_INT,
			ZBX_CONF_PARM_OPT,	1,			1000},
		{NULL}
	};

	/* initialize multistrings */
	zbx_strarr_init(&config_load_module);

	zbx_parse_cfg_file(config_file, cfg, ZBX_CFG_FILE_REQUIRED, ZBX_CFG_STRICT, ZBX_CFG_EXIT_FAILURE);

	zbx_set_defaults();

	log_file_cfg.log_type = zbx_get_log_type(log_file_cfg.log_type_str);

	zbx_validate_config(task);

	zbx_vector_addr_ptr_create(&config_server_addrs);

	if (ZBX_PROXYMODE_PASSIVE != config_proxymode)
	{
		char	*error;

		if (FAIL == zbx_set_data_destination_hosts(config_server, (unsigned short)config_server_port, "Server",
				proxy_add_serveractive_host_cb, NULL, NULL, &error))
		{
			zbx_error("%s", error);
			exit(EXIT_FAILURE);
		}
	}

#if defined(HAVE_MYSQL) || defined(HAVE_POSTGRESQL)
	zbx_db_validate_config(zbx_config_dbhigh);
#endif
#if defined(HAVE_GNUTLS) || defined(HAVE_OPENSSL)
	zbx_tls_validate_config(zbx_config_tls, config_forks[ZBX_PROCESS_TYPE_ACTIVE_CHECKS],
			config_forks[ZBX_PROCESS_TYPE_LISTENER], get_zbx_program_type);
#endif
}

/******************************************************************************
 *                                                                            *
 * Purpose: free configuration memory                                         *
 *                                                                            *
 ******************************************************************************/
static void	zbx_free_config(void)
{
	zbx_strarr_free(&config_load_module);
}

static void	zbx_on_exit(int ret, void *on_exit_args)
{
	zabbix_log(LOG_LEVEL_DEBUG, "zbx_on_exit() called with ret:%d", ret);

	zbx_pb_disable();

	if (NULL != zbx_threads)
	{
		/* wait for all child processes to exit */
		zbx_threads_kill_and_wait(zbx_threads, threads_flags, zbx_threads_num, ret);

		zbx_free(zbx_threads);
		zbx_free(threads_flags);
	}
#ifdef HAVE_PTHREAD_PROCESS_SHARED
	zbx_locks_disable();
#endif
	zbx_free_metrics();
	zbx_ipc_service_free_env();

	zbx_db_connect(ZBX_DB_CONNECT_EXIT);
	zbx_free_database_cache(ZBX_SYNC_ALL, &events_cbs, config_history_storage_pipelines);
	zbx_pb_flush();
	zbx_pb_destroy();
	zbx_free_configuration_cache();
	zbx_db_close();

	zbx_db_deinit();

	zbx_deinit_remote_commands_cache();

	/* free vmware support */
	zbx_vmware_destroy();

	zbx_free_selfmon_collector();
	free_proxy_history_lock(zbx_program_type);

	zbx_unload_modules();

	zabbix_log(LOG_LEVEL_INFORMATION, "Zabbix Proxy stopped. Zabbix %s (revision %s).",
			ZABBIX_VERSION, ZABBIX_REVISION);

	zbx_close_log();

	zbx_locks_destroy();

	zbx_setproctitle_deinit();

	zbx_config_tls_free(zbx_config_tls);
	zbx_config_dbhigh_free(zbx_config_dbhigh);

	if (NULL != on_exit_args)
	{
		zbx_on_exit_args_t	*args = (zbx_on_exit_args_t *)on_exit_args;

		if (NULL != args->listen_sock)
			zbx_tcp_unlisten(args->listen_sock);

		if (NULL != args->rtc)
			zbx_ipc_service_close(&args->rtc->service);
	}

	exit(EXIT_SUCCESS);
}

/******************************************************************************
 *                                                                            *
 * Purpose: executes proxy processes                                          *
 *                                                                            *
 ******************************************************************************/
int	main(int argc, char **argv)
{
	static zbx_config_icmpping_t	config_icmpping = {
		get_zbx_config_source_ip,
		get_zbx_config_fping_location,
		get_zbx_config_fping6_location,
		get_zbx_config_tmpdir,
		get_zbx_progname};

	ZBX_TASK_EX			t = {ZBX_TASK_START};
	char				ch;
	int				opt_c = 0, opt_r = 0, opt_t = 0, opt_f = 0;

	/* see description of 'optarg' in 'man 3 getopt' */
	char				*zbx_optarg = NULL;

	/* see description of 'optind' in 'man 3 getopt' */
	int				zbx_optind = 0;

	argv = zbx_setproctitle_init(argc, argv);
	zbx_progname = get_program_name(argv[0]);
	zbx_config_tls = zbx_config_tls_new();
	zbx_config_dbhigh = zbx_config_dbhigh_new();

	/* initialize libraries before using */
	zbx_init_library_common(zbx_log_impl, get_zbx_progname);
	zbx_init_library_nix(get_zbx_progname, get_process_info_by_thread);
	zbx_init_library_dbupgrade(get_zbx_program_type, get_zbx_config_timeout);
	zbx_init_library_dbwrap(NULL, zbx_preprocess_item_value, zbx_preprocessor_flush);
	zbx_init_library_icmpping(&config_icmpping);
	zbx_init_library_ipcservice(zbx_program_type);
	zbx_init_library_sysinfo(get_zbx_config_timeout, get_zbx_config_enable_remote_commands,
			get_zbx_config_log_remote_commands, get_zbx_config_unsafe_user_parameters,
			get_zbx_config_source_ip, NULL, NULL, NULL, NULL, NULL);
	zbx_init_library_stats(get_zbx_program_type);
	zbx_init_library_dbhigh(zbx_config_dbhigh);
	zbx_init_library_preproc(preproc_flush_value_proxy, get_zbx_progname);
	zbx_init_library_eval(zbx_dc_get_expressions_by_name);

	/* parse the command-line */
	while ((char)EOF != (ch = (char)zbx_getopt_long(argc, argv, shortopts, longopts, NULL, &zbx_optarg,
			&zbx_optind)))
	{
		switch (ch)
		{
			case 'c':
				opt_c++;
				if (NULL == config_file)
					config_file = zbx_strdup(config_file, zbx_optarg);
				break;
			case 'R':
				opt_r++;
				t.opts = zbx_strdup(t.opts, zbx_optarg);
				t.task = ZBX_TASK_RUNTIME_CONTROL;
				break;
			case 'T':
				opt_t++;
				t.task = ZBX_TASK_TEST_CONFIG;
				break;
			case 'h':
				zbx_print_help(NULL, help_message, usage_message, zbx_progname);
				exit(EXIT_SUCCESS);
				break;
			case 'V':
				zbx_print_version(title_message);
#if defined(HAVE_GNUTLS) || defined(HAVE_OPENSSL)
				printf("\n");
				zbx_tls_version();
#endif
				exit(EXIT_SUCCESS);
				break;
			case 'f':
				opt_f++;
				t.flags |= ZBX_TASK_FLAG_FOREGROUND;
				break;
			default:
				zbx_print_usage(usage_message, zbx_progname);
				exit(EXIT_FAILURE);
				break;
		}
	}

	/* every option may be specified only once */
	if (1 < opt_c || 1 < opt_r || 1 < opt_t || 1 < opt_f)
	{
		if (1 < opt_c)
			zbx_error("option \"-c\" or \"--config\" specified multiple times");
		if (1 < opt_r)
			zbx_error("option \"-R\" or \"--runtime-control\" specified multiple times");
		if (1 < opt_t)
			zbx_error("option \"-T\" or \"--test-config\" specified multiple times");
		if (1 < opt_f)
			zbx_error("option \"-f\" or \"--foreground\" specified multiple times");

		exit(EXIT_FAILURE);
	}

	if (0 != opt_t && 0 != opt_r)
	{
		zbx_error("option \"-T\" or \"--test-config\" cannot be specified with \"-R\"");
		exit(EXIT_FAILURE);
	}

	/* Parameters which are not option values are invalid. The check relies on zbx_getopt_internal() which */
	/* always permutes command line arguments regardless of POSIXLY_CORRECT environment variable. */
	if (argc > zbx_optind)
	{
		int	i;

		for (i = zbx_optind; i < argc; i++)
			zbx_error("invalid parameter \"%s\"", argv[i]);

		exit(EXIT_FAILURE);
	}

	if (NULL == config_file)
		config_file = zbx_strdup(NULL, DEFAULT_CONFIG_FILE);

	/* required for simple checks */
	zbx_init_metrics();
	zbx_init_library_cfg(zbx_program_type, config_file);

	if (ZBX_TASK_TEST_CONFIG == t.task)
		printf("Validating configuration file \"%s\"\n", config_file);

	zbx_load_config(&t);

	if (ZBX_TASK_TEST_CONFIG == t.task)
	{
		printf("Validation successful\n");
		exit(EXIT_SUCCESS);
	}

	if (ZBX_TASK_RUNTIME_CONTROL == t.task)
	{
		int	ret;
		char	*error = NULL;

		if (FAIL == zbx_ipc_service_init_env(config_socket_path, &error))
		{
			zbx_error("cannot initialize IPC services: %s", error);
			zbx_free(error);
			exit(EXIT_FAILURE);
		}

		if (SUCCEED != (ret = rtc_process(t.opts, zbx_config_timeout, &error)))
		{
			zbx_error("Cannot perform runtime control command: %s", error);
			zbx_free(error);
		}

		exit(SUCCEED == ret ? EXIT_SUCCESS : EXIT_FAILURE);
	}

	return zbx_daemon_start(config_allow_root, config_user, t.flags, get_zbx_config_pid_file, zbx_on_exit,
			log_file_cfg.log_type, log_file_cfg.log_file_name, NULL, get_zbx_threads, get_zbx_threads_num);
}

static void	zbx_check_db(void)
{
	struct zbx_db_version_info_t	db_version_info;

	if (FAIL == zbx_db_check_version_info(&db_version_info, config_allow_unsupported_db_versions, zbx_program_type))
	{
		zbx_free(db_version_info.friendly_current_version);
		exit(EXIT_FAILURE);
	}

	zbx_free(db_version_info.friendly_current_version);
}

static void	proxy_db_init(void)
{
	char		*error = NULL;
	int		db_type, version_check;

	if (SUCCEED != zbx_db_init(zbx_dc_get_nextid, config_log_slow_queries, &error))
	{
		zabbix_log(LOG_LEVEL_CRIT, "cannot initialize database: %s", error);
		zbx_free(error);
		exit(EXIT_FAILURE);
	}

	zbx_db_init_autoincrement_options();

	if (ZBX_DB_UNKNOWN == (db_type = zbx_db_get_database_type()))
	{
		zabbix_log(LOG_LEVEL_CRIT, "cannot use database \"%s\": database is not a Zabbix database",
				zbx_config_dbhigh->config_dbname);
		exit(EXIT_FAILURE);
	}
	else if (ZBX_DB_PROXY != db_type)
	{
		zabbix_log(LOG_LEVEL_CRIT, "cannot use database \"%s\": Zabbix proxy cannot work with a"
				" Zabbix server database", zbx_config_dbhigh->config_dbname);
		exit(EXIT_FAILURE);
	}

	zbx_db_check_character_set();
	zbx_check_db();

	if (SUCCEED != (version_check = zbx_db_check_version_and_upgrade(ZBX_HA_MODE_STANDALONE)))
	{
#ifdef HAVE_SQLITE3
		if (NOTSUPPORTED == version_check)
			exit(EXIT_FAILURE);

		zabbix_log(LOG_LEVEL_WARNING, "removing database file: \"%s\"", zbx_config_dbhigh->config_dbname);
		zbx_db_deinit();

		if (0 != unlink(zbx_config_dbhigh->config_dbname))
		{
			zabbix_log(LOG_LEVEL_CRIT, "cannot remove database file \"%s\": %s, exiting...",
					zbx_config_dbhigh->config_dbname, zbx_strerror(errno));
			exit(EXIT_FAILURE);
		}

		proxy_db_init();
#else
		ZBX_UNUSED(version_check);
		exit(EXIT_FAILURE);
#endif
	}

#ifdef HAVE_ORACLE
	zbx_db_connect(ZBX_DB_CONNECT_NORMAL);
	zbx_db_table_prepare("items", NULL);
	zbx_db_table_prepare("item_preproc", NULL);
	zbx_db_close();
#endif
}

int	MAIN_ZABBIX_ENTRY(int flags)
{
	zbx_socket_t				listen_sock = {0};
	char					*error = NULL;
	int					i, ret;
	zbx_rtc_t				rtc;
	zbx_timespec_t				rtc_timeout = {1, 0};
	zbx_on_exit_args_t			exit_args = {.rtc = NULL, .listen_sock = NULL};

	zbx_config_comms_args_t			config_comms = {zbx_config_tls, config_hostname, config_server,
								config_proxymode, zbx_config_timeout,
								zbx_config_trapper_timeout, zbx_config_source_ip,
								config_ssl_ca_location, config_ssl_cert_location,
								config_ssl_key_location};
	zbx_thread_args_t			thread_args;
	zbx_thread_poller_args			poller_args = {&config_comms, get_zbx_program_type, get_zbx_progname,
								ZBX_NO_POLLER, config_startup_time,
								config_unavailable_delay, config_unreachable_period,
								config_unreachable_delay,
								config_max_concurrent_checks_per_poller,
								get_config_forks, config_java_gateway,
								config_java_gateway_port, config_externalscripts,
								zbx_get_value_internal_ext_proxy,
								config_ssh_key_location};
	zbx_thread_proxyconfig_args		proxyconfig_args = {zbx_config_tls, &zbx_config_vault,
								get_zbx_program_type, zbx_config_timeout,
								&config_server_addrs, config_hostname,
								zbx_config_source_ip, config_ssl_ca_location,
								config_ssl_cert_location, config_ssl_key_location,
								config_proxyconfig_frequency};
	zbx_thread_datasender_args		datasender_args = {zbx_config_tls, get_zbx_program_type,
								zbx_config_timeout, &config_server_addrs,
								zbx_config_source_ip, config_hostname,
								config_proxydata_frequency};
	zbx_thread_taskmanager_args		taskmanager_args = {&config_comms, get_zbx_program_type, zbx_progname,
								config_startup_time, zbx_config_enable_remote_commands,
								zbx_config_log_remote_commands, config_hostname,
								get_config_forks, config_java_gateway,
								config_java_gateway_port, config_externalscripts,
								config_ssh_key_location};
	zbx_thread_httppoller_args		httppoller_args = {zbx_config_source_ip, config_ssl_ca_location,
								config_ssl_cert_location, config_ssl_key_location};
	zbx_thread_discoverer_args		discoverer_args = {zbx_config_tls, get_zbx_program_type,
								get_zbx_progname, zbx_config_timeout,
								config_forks[ZBX_PROCESS_TYPE_DISCOVERER],
								zbx_config_source_ip, &events_cbs,
								zbx_discovery_open_proxy, zbx_discovery_close_proxy,
								zbx_discovery_find_host_proxy,
								zbx_discovery_update_host_proxy,
								zbx_discovery_update_service_proxy,
								zbx_discovery_update_service_down_proxy,
								zbx_discovery_update_drule_proxy};
	zbx_thread_trapper_args			trapper_args = {&config_comms, &zbx_config_vault, get_zbx_program_type,
								zbx_progname, &events_cbs, &listen_sock,
								config_startup_time, config_proxydata_frequency,
								get_config_forks, config_stats_allowed_ip,
								config_java_gateway, config_java_gateway_port,
								config_externalscripts,
								zbx_get_value_internal_ext_proxy,
								config_ssh_key_location, trapper_process_request_proxy,
								zbx_autoreg_update_host_proxy};
	zbx_thread_proxy_housekeeper_args	housekeeper_args = {zbx_config_timeout, config_housekeeping_frequency,
								config_proxy_local_buffer, config_proxy_offline_buffer};
	zbx_thread_pinger_args			pinger_args = {zbx_config_timeout};
#ifdef HAVE_OPENIPMI
	zbx_thread_ipmi_manager_args		ipmimanager_args = {zbx_config_timeout, config_unavailable_delay,
								config_unreachable_period, config_unreachable_delay,
								get_config_forks};
#endif
	zbx_thread_pp_manager_args		preproc_man_args = {
							.workers_num = config_forks[ZBX_PROCESS_TYPE_PREPROCESSOR],
							.config_timeout = zbx_config_timeout,
							zbx_config_source_ip};
	zbx_thread_dbsyncer_args		dbsyncer_args = {&events_cbs, config_histsyncer_frequency,
							config_history_storage_pipelines};
	zbx_thread_vmware_args			vmware_args = {zbx_config_source_ip, config_vmware_frequency,
								config_vmware_perf_frequency, config_vmware_timeout};
	zbx_thread_snmptrapper_args		snmptrapper_args = {.config_snmptrap_file = zbx_config_snmptrap_file,
								.config_ha_node_name = NULL};

	zbx_rtc_process_request_ex_func_t	rtc_process_request_func = NULL;

	if (0 != (flags & ZBX_TASK_FLAG_FOREGROUND))
	{
		printf("Starting Zabbix Proxy (%s) [%s]. Zabbix %s (revision %s).\nPress Ctrl+C to exit.\n\n",
				ZBX_PROXYMODE_PASSIVE == config_proxymode ? "passive" : "active",
				config_hostname, ZABBIX_VERSION, ZABBIX_REVISION);
	}

	if (FAIL == zbx_ipc_service_init_env(config_socket_path, &error))
	{
		zbx_error("cannot initialize IPC services: %s", error);
		zbx_free(error);
		exit(EXIT_FAILURE);
	}

	if (SUCCEED != zbx_locks_create(&error))
	{
		zbx_error("cannot create locks: %s", error);
		zbx_free(error);
		exit(EXIT_FAILURE);
	}

	if (SUCCEED != zbx_open_log(&log_file_cfg, config_log_level, syslog_app_name, NULL, &error))
	{
		zbx_error("cannot open log:%s", error);
		zbx_free(error);
		exit(EXIT_FAILURE);
	}

#ifdef HAVE_NETSNMP
#	define SNMP_FEATURE_STATUS 	"YES"
#else
#	define SNMP_FEATURE_STATUS 	" NO"
#endif
#ifdef HAVE_OPENIPMI
#	define IPMI_FEATURE_STATUS 	"YES"
#else
#	define IPMI_FEATURE_STATUS 	" NO"
#endif
#ifdef HAVE_LIBCURL
#	define LIBCURL_FEATURE_STATUS	"YES"
#else
#	define LIBCURL_FEATURE_STATUS	" NO"
#endif
#if defined(HAVE_LIBCURL) && defined(HAVE_LIBXML2)
#	define VMWARE_FEATURE_STATUS	"YES"
#else
#	define VMWARE_FEATURE_STATUS	" NO"
#endif
#ifdef HAVE_UNIXODBC
#	define ODBC_FEATURE_STATUS 	"YES"
#else
#	define ODBC_FEATURE_STATUS 	" NO"
#endif
#if defined(HAVE_SSH2) || defined(HAVE_SSH)
#	define SSH_FEATURE_STATUS 	"YES"
#else
#	define SSH_FEATURE_STATUS 	" NO"
#endif
#ifdef HAVE_IPV6
#	define IPV6_FEATURE_STATUS 	"YES"
#else
#	define IPV6_FEATURE_STATUS 	" NO"
#endif
#if defined(HAVE_GNUTLS) || defined(HAVE_OPENSSL)
#	define TLS_FEATURE_STATUS	"YES"
#else
#	define TLS_FEATURE_STATUS	" NO"
#endif

	zabbix_log(LOG_LEVEL_INFORMATION, "Starting Zabbix Proxy (%s) [%s]. Zabbix %s (revision %s).",
			ZBX_PROXYMODE_PASSIVE == config_proxymode ? "passive" : "active",
			config_hostname, ZABBIX_VERSION, ZABBIX_REVISION);

	zabbix_log(LOG_LEVEL_INFORMATION, "**** Enabled features ****");
	zabbix_log(LOG_LEVEL_INFORMATION, "SNMP monitoring:       " SNMP_FEATURE_STATUS);
	zabbix_log(LOG_LEVEL_INFORMATION, "IPMI monitoring:       " IPMI_FEATURE_STATUS);
	zabbix_log(LOG_LEVEL_INFORMATION, "Web monitoring:        " LIBCURL_FEATURE_STATUS);
	zabbix_log(LOG_LEVEL_INFORMATION, "VMware monitoring:     " VMWARE_FEATURE_STATUS);
	zabbix_log(LOG_LEVEL_INFORMATION, "ODBC:                  " ODBC_FEATURE_STATUS);
	zabbix_log(LOG_LEVEL_INFORMATION, "SSH support:           " SSH_FEATURE_STATUS);
	zabbix_log(LOG_LEVEL_INFORMATION, "IPv6 support:          " IPV6_FEATURE_STATUS);
	zabbix_log(LOG_LEVEL_INFORMATION, "TLS support:           " TLS_FEATURE_STATUS);
	zabbix_log(LOG_LEVEL_INFORMATION, "**************************");

	zabbix_log(LOG_LEVEL_INFORMATION, "using configuration file: %s", config_file);

#ifdef HAVE_ORACLE
	zabbix_log(LOG_LEVEL_INFORMATION, "Support for Oracle DB is deprecated since Zabbix 7.0 and will be removed in "
			"future versions");
#endif

#if defined(HAVE_GNUTLS) || defined(HAVE_OPENSSL)
	if (SUCCEED != zbx_coredump_disable())
	{
		zabbix_log(LOG_LEVEL_CRIT, "cannot disable core dump, exiting...");
		exit(EXIT_FAILURE);
	}
#endif
	if (FAIL == zbx_load_modules(config_load_module_path, config_load_module, zbx_config_timeout, 1))
	{
		zabbix_log(LOG_LEVEL_CRIT, "loading modules failed, exiting...");
		exit(EXIT_FAILURE);
	}

	zbx_free_config();

	if (SUCCEED != zbx_rtc_init(&rtc, &error))
	{
		zabbix_log(LOG_LEVEL_CRIT, "cannot initialize runtime control service: %s", error);
		zbx_free(error);
		exit(EXIT_FAILURE);
	}

	exit_args.rtc = &rtc;
	zbx_set_on_exit_args(&exit_args);

	if (SUCCEED != zbx_init_database_cache(get_zbx_program_type, zbx_sync_proxy_history, config_history_cache_size,
			config_history_index_cache_size, &config_trends_cache_size, &error))
	{
		zabbix_log(LOG_LEVEL_CRIT, "cannot initialize database cache: %s", error);
		zbx_free(error);
		exit(EXIT_FAILURE);
	}

	if (SUCCEED != init_proxy_history_lock(zbx_program_type, &error))
	{
		zabbix_log(LOG_LEVEL_CRIT, "cannot initialize lock for passive proxy history: %s", error);
		zbx_free(error);
		exit(EXIT_FAILURE);
	}

	if (SUCCEED != zbx_init_configuration_cache(get_zbx_program_type, get_config_forks, config_conf_cache_size,
			&error))
	{
		zabbix_log(LOG_LEVEL_CRIT, "cannot initialize configuration cache: %s", error);
		zbx_free(error);
		exit(EXIT_FAILURE);
	}

	if (SUCCEED != zbx_init_selfmon_collector(get_config_forks, &error))
	{
		zabbix_log(LOG_LEVEL_CRIT, "cannot initialize self-monitoring: %s", error);
		zbx_free(error);
		exit(EXIT_FAILURE);
	}

	if (0 != config_forks[ZBX_PROCESS_TYPE_VMWARE] && SUCCEED != zbx_vmware_init(&config_vmware_cache_size, &error))
	{
		zabbix_log(LOG_LEVEL_CRIT, "cannot initialize VMware cache: %s", error);
		zbx_free(error);
		exit(EXIT_FAILURE);
	}

	if (SUCCEED != zbx_vault_token_from_env_get(&(zbx_config_vault.token), &error))
	{
		zabbix_log(LOG_LEVEL_CRIT, "cannot initialize vault token: %s", error);
		zbx_free(error);
		exit(EXIT_FAILURE);
	}

	if (SUCCEED != zbx_vault_init(&zbx_config_vault, &error))
	{
		zabbix_log(LOG_LEVEL_CRIT, "cannot initialize vault: %s", error);
		zbx_free(error);
		exit(EXIT_FAILURE);
	}

	if (SUCCEED != zbx_vault_db_credentials_get(&zbx_config_vault, &zbx_config_dbhigh->config_dbuser,
			&zbx_config_dbhigh->config_dbpassword, zbx_config_source_ip, config_ssl_ca_location,
			config_ssl_cert_location, config_ssl_key_location, &error))
	{
		zabbix_log(LOG_LEVEL_CRIT, "cannot initialize database credentials from vault: %s", error);
		zbx_free(error);
		exit(EXIT_FAILURE);
	}

	if (FAIL == zbx_pb_create(config_proxy_buffer_mode, config_proxy_memory_buffer_size,
			config_proxy_memory_buffer_age, config_proxy_offline_buffer * SEC_PER_HOUR, &error))
	{
		zabbix_log(LOG_LEVEL_CRIT, "cannot initialize proxy buffer: %s", error);
		zbx_free(error);
		exit(EXIT_FAILURE);
	}

	proxy_db_init();

	zbx_pb_init();

	if (0 != config_forks[ZBX_PROCESS_TYPE_DISCOVERYMANAGER])
		zbx_discoverer_init();

	for (zbx_threads_num = 0, i = 0; i < ZBX_PROCESS_TYPE_COUNT; i++)
	{
		/* skip threaded components */
		switch (i)
		{
			case ZBX_PROCESS_TYPE_PREPROCESSOR:
			case ZBX_PROCESS_TYPE_DISCOVERER:
				continue;
		}

		zbx_threads_num += config_forks[i];
	}

	zbx_threads = (pid_t *)zbx_calloc(zbx_threads, (size_t)zbx_threads_num, sizeof(pid_t));
	threads_flags = (int *)zbx_calloc(threads_flags, (size_t)zbx_threads_num, sizeof(int));

	if (0 != config_forks[ZBX_PROCESS_TYPE_TRAPPER])
	{
		exit_args.listen_sock = &listen_sock;

		if (FAIL == zbx_tcp_listen(&listen_sock, config_listen_ip, (unsigned short)config_listen_port,
				zbx_config_timeout, config_tcp_max_backlog_size))
		{
			zabbix_log(LOG_LEVEL_CRIT, "listener failed: %s", zbx_socket_strerror());
			exit(EXIT_FAILURE);
		}

		if (SUCCEED != zbx_init_remote_commands_cache(&error))
		{
			zabbix_log(LOG_LEVEL_CRIT, "cannot initialize commands cache: %s", error);
			zbx_free(error);
			exit(EXIT_FAILURE);
		}
	}

	/* not running zbx_tls_init_parent() since proxy is only run on Unix*/

	zabbix_log(LOG_LEVEL_INFORMATION, "proxy #0 started [main process]");

	zbx_register_stats_data_func(zbx_preproc_stats_ext_get, NULL);
	zbx_register_stats_data_func(zbx_discovery_stats_ext_get, NULL);
	zbx_register_stats_data_func(zbx_proxy_stats_ext_get, &config_comms);
	zbx_register_stats_ext_func(zbx_vmware_stats_ext_get, NULL);
	zbx_register_stats_procinfo_func(ZBX_PROCESS_TYPE_PREPROCESSOR, zbx_preprocessor_get_worker_info);
	zbx_register_stats_procinfo_func(ZBX_PROCESS_TYPE_DISCOVERER, zbx_discovery_get_worker_info);
	zbx_diag_init(diag_add_section_info);

	thread_args.info.program_type = zbx_program_type;

	if (ZBX_PROXYMODE_PASSIVE == config_proxymode)
		rtc_process_request_func = rtc_process_request_ex_proxy_passive;
	else
		rtc_process_request_func = rtc_process_request_ex_proxy;

	for (i = 0; i < zbx_threads_num; i++)
	{
		if (FAIL == get_process_info_by_thread(i + 1, &thread_args.info.process_type,
				&thread_args.info.process_num))
		{
			THIS_SHOULD_NEVER_HAPPEN;
			exit(EXIT_FAILURE);
		}

		thread_args.info.server_num = i + 1;
		thread_args.args = NULL;

		switch (thread_args.info.process_type)
		{
			case ZBX_PROCESS_TYPE_CONFSYNCER:
				thread_args.args = &proxyconfig_args;
				zbx_thread_start(proxyconfig_thread, &thread_args, &zbx_threads[i]);
				if (FAIL == zbx_rtc_wait_for_sync_finish(&rtc, rtc_process_request_func))
					goto out;
				break;
			case ZBX_PROCESS_TYPE_TRAPPER:
				thread_args.args = &trapper_args;
				zbx_thread_start(zbx_trapper_thread, &thread_args, &zbx_threads[i]);
				break;
			case ZBX_PROCESS_TYPE_DATASENDER:
				thread_args.args = &datasender_args;
				zbx_thread_start(datasender_thread, &thread_args, &zbx_threads[i]);
				break;
			case ZBX_PROCESS_TYPE_POLLER:
				poller_args.poller_type = ZBX_POLLER_TYPE_NORMAL;
				thread_args.args = &poller_args;
				zbx_thread_start(zbx_poller_thread, &thread_args, &zbx_threads[i]);
				break;
			case ZBX_PROCESS_TYPE_UNREACHABLE:
				poller_args.poller_type = ZBX_POLLER_TYPE_UNREACHABLE;
				thread_args.args = &poller_args;
				zbx_thread_start(zbx_poller_thread, &thread_args, &zbx_threads[i]);
				break;
			case ZBX_PROCESS_TYPE_PINGER:
				thread_args.args = &pinger_args;
				zbx_thread_start(zbx_pinger_thread, &thread_args, &zbx_threads[i]);
				break;
			case ZBX_PROCESS_TYPE_HOUSEKEEPER:
				thread_args.args = &housekeeper_args;
				zbx_thread_start(housekeeper_thread, &thread_args, &zbx_threads[i]);
				break;
			case ZBX_PROCESS_TYPE_HTTPPOLLER:
				thread_args.args = &httppoller_args;
				zbx_thread_start(zbx_httppoller_thread, &thread_args, &zbx_threads[i]);
				break;
			case ZBX_PROCESS_TYPE_DISCOVERYMANAGER:
				threads_flags[i] = ZBX_THREAD_PRIORITY_FIRST;
				thread_args.args = &discoverer_args;
				zbx_thread_start(zbx_discoverer_thread, &thread_args, &zbx_threads[i]);
				break;
			case ZBX_PROCESS_TYPE_HISTSYNCER:
				threads_flags[i] = ZBX_THREAD_PRIORITY_FIRST;
				thread_args.args = &dbsyncer_args;
				zbx_thread_start(zbx_dbsyncer_thread, &thread_args, &zbx_threads[i]);
				break;
			case ZBX_PROCESS_TYPE_JAVAPOLLER:
				poller_args.poller_type = ZBX_POLLER_TYPE_JAVA;
				thread_args.args = &poller_args;
				zbx_thread_start(zbx_poller_thread, &thread_args, &zbx_threads[i]);
				break;
			case ZBX_PROCESS_TYPE_SNMPTRAPPER:
				thread_args.args = &snmptrapper_args;
				zbx_thread_start(zbx_snmptrapper_thread, &thread_args, &zbx_threads[i]);
				break;
			case ZBX_PROCESS_TYPE_SELFMON:
				zbx_thread_start(zbx_selfmon_thread, &thread_args, &zbx_threads[i]);
				break;
			case ZBX_PROCESS_TYPE_VMWARE:
				thread_args.args = &vmware_args;
				zbx_thread_start(zbx_vmware_thread, &thread_args, &zbx_threads[i]);
				break;
#ifdef HAVE_OPENIPMI
			case ZBX_PROCESS_TYPE_IPMIMANAGER:
				thread_args.args = &ipmimanager_args;
				zbx_thread_start(zbx_ipmi_manager_thread, &thread_args, &zbx_threads[i]);
				break;
			case ZBX_PROCESS_TYPE_IPMIPOLLER:
				zbx_thread_start(zbx_ipmi_poller_thread, &thread_args, &zbx_threads[i]);
				break;
#endif
			case ZBX_PROCESS_TYPE_TASKMANAGER:
				thread_args.args = &taskmanager_args;
				zbx_thread_start(taskmanager_thread, &thread_args, &zbx_threads[i]);
				break;
			case ZBX_PROCESS_TYPE_PREPROCMAN:
				threads_flags[i] = ZBX_THREAD_PRIORITY_FIRST;
				thread_args.args = &preproc_man_args;
				zbx_thread_start(zbx_pp_manager_thread, &thread_args, &zbx_threads[i]);
				break;
			case ZBX_PROCESS_TYPE_AVAILMAN:
				threads_flags[i] = ZBX_THREAD_PRIORITY_FIRST;
				zbx_thread_start(zbx_availability_manager_thread, &thread_args, &zbx_threads[i]);
				break;
			case ZBX_PROCESS_TYPE_ODBCPOLLER:
				poller_args.poller_type = ZBX_POLLER_TYPE_ODBC;
				thread_args.args = &poller_args;
				zbx_thread_start(zbx_poller_thread, &thread_args, &zbx_threads[i]);
				break;
			case ZBX_PROCESS_TYPE_HTTPAGENT_POLLER:
				poller_args.poller_type = ZBX_POLLER_TYPE_HTTPAGENT;
				thread_args.args = &poller_args;
				zbx_thread_start(zbx_async_poller_thread, &thread_args, &zbx_threads[i]);
				break;
			case ZBX_PROCESS_TYPE_AGENT_POLLER:
				poller_args.poller_type = ZBX_POLLER_TYPE_AGENT;
				thread_args.args = &poller_args;
				zbx_thread_start(zbx_async_poller_thread, &thread_args, &zbx_threads[i]);
				break;
			case ZBX_PROCESS_TYPE_SNMP_POLLER:
				poller_args.poller_type = ZBX_POLLER_TYPE_SNMP;
				thread_args.args = &poller_args;
				zbx_thread_start(zbx_async_poller_thread, &thread_args, &zbx_threads[i]);
				break;
			case ZBX_PROCESS_TYPE_INTERNAL_POLLER:
				poller_args.poller_type = ZBX_POLLER_TYPE_INTERNAL;
				thread_args.args = &poller_args;
				zbx_thread_start(zbx_poller_thread, &thread_args, &zbx_threads[i]);
		}
	}

	zbx_unset_exit_on_terminate();

	while (ZBX_IS_RUNNING())
	{
		zbx_ipc_client_t	*client;
		zbx_ipc_message_t	*message;

		(void)zbx_ipc_service_recv(&rtc.service, &rtc_timeout, &client, &message);

		if (NULL != message)
		{
			zbx_rtc_dispatch(&rtc, client, message, rtc_process_request_func);
			zbx_ipc_message_free(message);
		}

		if (NULL != client)
			zbx_ipc_client_release(client);

		if (0 < (ret = waitpid((pid_t)-1, &i, WNOHANG)))
		{
			zbx_set_exiting_with_fail();
			break;
		}

		if (-1 == ret && EINTR != errno)
		{
			zabbix_log(LOG_LEVEL_ERR, "failed to wait on child processes: %s", zbx_strerror(errno));
			zbx_set_exiting_with_fail();
			break;
		}
	}
out:
	zbx_log_exit_signal();

	if (SUCCEED == ZBX_EXIT_STATUS())
		zbx_rtc_shutdown_subs(&rtc);

	zbx_on_exit(ZBX_EXIT_STATUS(), &exit_args);

	return SUCCEED;
}<|MERGE_RESOLUTION|>--- conflicted
+++ resolved
@@ -342,10 +342,6 @@
 	.events_update_itservices_cb	= NULL
 };
 
-<<<<<<< HEAD
-static int	get_process_info_by_thread(int local_server_num, unsigned char *local_process_type,
-		int *local_process_num)
-=======
 typedef struct
 {
 	zbx_rtc_t	*rtc;
@@ -353,10 +349,8 @@
 }
 zbx_on_exit_args_t;
 
-int	get_process_info_by_thread(int local_server_num, unsigned char *local_process_type, int *local_process_num);
-
-int	get_process_info_by_thread(int local_server_num, unsigned char *local_process_type, int *local_process_num)
->>>>>>> d55d185b
+static int	get_process_info_by_thread(int local_server_num, unsigned char *local_process_type,
+		int *local_process_num)
 {
 	int	server_count = 0;
 
