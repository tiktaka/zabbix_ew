--- conflicted
+++ resolved
@@ -1435,18 +1435,10 @@
 		goto out;
 #endif
 	}
-<<<<<<< HEAD
-=======
-
-#ifdef HAVE_ORACLE
-	zbx_db_table_prepare("items", NULL);
-	zbx_db_table_prepare("item_preproc", NULL);
-#endif
 	zbx_pb_init();
 	zbx_db_close();
 
 	return;
->>>>>>> 7b75be72
 out:
 	zbx_db_close();
 	exit(EXIT_FAILURE);
