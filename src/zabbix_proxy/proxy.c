--- conflicted
+++ resolved
@@ -107,9 +107,7 @@
 int	CONFIG_HTTPPOLLER_FORKS		= 1;
 int	CONFIG_IPMIPOLLER_FORKS		= 0;
 int	CONFIG_TRAPPER_FORKS		= 5;
-<<<<<<< HEAD
 int	CONFIG_JAVAPOLLER_FORKS		= 0;
-=======
 int	CONFIG_SELFMON_FORKS		= 0;
 int	CONFIG_PROXYPOLLER_FORKS	= 0;
 int	CONFIG_ESCALATOR_FORKS		= 0;
@@ -118,7 +116,6 @@
 int	CONFIG_NODEWATCHER_FORKS	= 0;
 int	CONFIG_WATCHDOG_FORKS		= 0;
 int	CONFIG_HEARTBEAT_FORKS		= 1;
->>>>>>> a80a400b
 
 int	CONFIG_LISTEN_PORT		= ZBX_DEFAULT_SERVER_PORT;
 char	*CONFIG_LISTEN_IP		= NULL;
@@ -210,46 +207,6 @@
 	AGENT_RESULT	result;
 	char		**value = NULL;
 
-<<<<<<< HEAD
-	static struct cfg_line cfg[] =
-	{
-/*		 PARAMETER	,VAR	,FUNC,	TYPE(0i,1s),MANDATORY,MIN,MAX	*/
-		{"ProxyMode",&CONFIG_PROXYMODE,0,TYPE_INT,PARM_OPT,ZBX_PROXYMODE_ACTIVE,ZBX_PROXYMODE_PASSIVE},
-		{"Server",&CONFIG_SERVER,0,TYPE_STRING,PARM_OPT,0,0},
-		{"ServerPort",&CONFIG_SERVER_PORT,0,TYPE_INT,PARM_OPT,1024,32767},
-		{"Hostname",&CONFIG_HOSTNAME,0,TYPE_STRING,PARM_OPT,0,0},
-
-		{"StartDBSyncers",&CONFIG_DBSYNCER_FORKS,0,TYPE_INT,PARM_OPT,1,64},
-		{"StartDiscoverers",&CONFIG_DISCOVERER_FORKS,0,TYPE_INT,PARM_OPT,0,255},
-		{"StartHTTPPollers",&CONFIG_HTTPPOLLER_FORKS,0,TYPE_INT,PARM_OPT,0,255},
-		{"StartPingers",&CONFIG_PINGER_FORKS,0,TYPE_INT,PARM_OPT,0,255},
-		{"StartPollers",&CONFIG_POLLER_FORKS,0,TYPE_INT,PARM_OPT,0,255},
-		{"StartPollersUnreachable",&CONFIG_UNREACHABLE_POLLER_FORKS,0,TYPE_INT,PARM_OPT,0,255},
-		{"StartIPMIPollers",&CONFIG_IPMIPOLLER_FORKS,0,TYPE_INT,PARM_OPT,0,255},
-		{"StartTrappers",&CONFIG_TRAPPER_FORKS,0,TYPE_INT,PARM_OPT,0,255},
-		{"StartJavaPollers",&CONFIG_JAVAPOLLER_FORKS,0,TYPE_INT,PARM_OPT,0,255},
-
-		{"JavaProxy",&CONFIG_JAVA_PROXY,0,TYPE_STRING,PARM_OPT,0,0},
-		{"JavaProxyPort",&CONFIG_JAVA_PROXY_PORT,0,TYPE_INT,PARM_OPT,1024,32767},
-
-		{"CacheSize",&CONFIG_DBCONFIG_SIZE,0,TYPE_INT,PARM_OPT,128*1024,1024*1024*1024},
-		{"HistoryCacheSize",&CONFIG_HISTORY_CACHE_SIZE,0,TYPE_INT,PARM_OPT,128*1024,1024*1024*1024},
-		{"TrendCacheSize",&CONFIG_TRENDS_CACHE_SIZE,0,TYPE_INT,PARM_OPT,128*1024,1024*1024*1024},
-		{"HistoryTextCacheSize",&CONFIG_TEXT_CACHE_SIZE,0,TYPE_INT,PARM_OPT,128*1024,1024*1024*1024},
-		{"CacheUpdateFrequency",&CONFIG_DBCONFIG_FREQUENCY,0,TYPE_INT,PARM_OPT,1,3600},
-
-		{"HousekeepingFrequency",&CONFIG_HOUSEKEEPING_FREQUENCY,0,TYPE_INT,PARM_OPT,1,24},
-		{"ProxyLocalBuffer",&CONFIG_PROXY_LOCAL_BUFFER,0,TYPE_INT,PARM_OPT,0,720},
-		{"ProxyOfflineBuffer",&CONFIG_PROXY_OFFLINE_BUFFER,0,TYPE_INT,PARM_OPT,1,720},
-
-		{"HeartbeatFrequency",&CONFIG_HEARTBEAT_FREQUENCY,0,TYPE_INT,PARM_OPT,0,3600},
-		{"ConfigFrequency",&CONFIG_PROXYCONFIG_FREQUENCY,0,TYPE_INT,PARM_OPT,1,3600*7*24},
-		{"DataSenderFrequency",&CONFIG_PROXYDATA_FREQUENCY,0,TYPE_INT,PARM_OPT,1,3600},
-
-/*		{"SenderFrequency",&CONFIG_SENDER_FREQUENCY,0,TYPE_INT,PARM_OPT,5,3600},*/
-		{"TmpDir",&CONFIG_TMPDIR,0,TYPE_STRING,PARM_OPT,0,0},
-		{"FpingLocation",&CONFIG_FPING_LOCATION,0,TYPE_STRING,PARM_OPT,0,0},
-=======
 	static struct cfg_line	cfg[] =
 	{
 		/* PARAMETER,			VAR,					FUNC,
@@ -278,6 +235,12 @@
 			TYPE_INT,	PARM_OPT,	0,			255},
 		{"StartTrappers",		&CONFIG_TRAPPER_FORKS,			NULL,
 			TYPE_INT,	PARM_OPT,	0,			255},
+		{"StartJavaPollers",		&CONFIG_JAVAPOLLER_FORKS,		NULL,
+			TYPE_INT,	PARM_OPT,	0,			255},
+		{"JavaProxy",			&CONFIG_JAVA_PROXY,			NULL,
+			TYPE_STRING,	PARM_OPT,	0,			0},
+		{"JavaProxyPort",		&CONFIG_JAVA_PROXY_PORT,		NULL,
+			TYPE_INT,	PARM_OPT,	1024,			32767},
 		{"CacheSize",			&CONFIG_DBCONFIG_SIZE,			NULL,
 			TYPE_INT,	PARM_OPT,	128 * ZBX_KIBIBYTE,	ZBX_GIBIBYTE},
 		{"HistoryCacheSize",		&CONFIG_HISTORY_CACHE_SIZE,		NULL,
@@ -304,7 +267,6 @@
 			TYPE_STRING,	PARM_OPT,	0,			0},
 		{"FpingLocation",		&CONFIG_FPING_LOCATION,			NULL,
 			TYPE_STRING,	PARM_OPT,	0,			0},
->>>>>>> a80a400b
 #ifdef HAVE_IPV6
 		{"Fping6Location",		&CONFIG_FPING6_LOCATION,		NULL,
 			TYPE_STRING,	PARM_OPT,	0,			0},
@@ -411,26 +373,10 @@
 		exit(1);
 	}
 
-<<<<<<< HEAD
 	if ((NULL == CONFIG_JAVA_PROXY || '\0' == *CONFIG_JAVA_PROXY) && CONFIG_JAVAPOLLER_FORKS > 0)
 	{
 		zabbix_log(LOG_LEVEL_CRIT, "JavaProxy not in config file or empty");
 		exit(1);
-=======
-	if (NULL == CONFIG_PID_FILE)
-	{
-		CONFIG_PID_FILE = zbx_strdup(CONFIG_PID_FILE, "/tmp/zabbix_proxy.pid");
-	}
-
-	if (NULL == CONFIG_TMPDIR)
-	{
-		CONFIG_TMPDIR = zbx_strdup(CONFIG_TMPDIR, "/tmp");
-	}
-
-	if (NULL == CONFIG_FPING_LOCATION)
-	{
-		CONFIG_FPING_LOCATION = zbx_strdup(CONFIG_FPING_LOCATION, "/usr/sbin/fping");
->>>>>>> a80a400b
 	}
 
 	if (NULL == CONFIG_PID_FILE)
@@ -444,26 +390,14 @@
 
 #ifdef HAVE_IPV6
 	if (NULL == CONFIG_FPING6_LOCATION)
-<<<<<<< HEAD
 		CONFIG_FPING6_LOCATION = zbx_strdup(CONFIG_FPING6_LOCATION, "/usr/sbin/fping6");
 #endif /* HAVE_IPV6 */
 
 	if (NULL == CONFIG_EXTERNALSCRIPTS)
 		CONFIG_EXTERNALSCRIPTS = zbx_strdup(CONFIG_EXTERNALSCRIPTS, "/etc/zabbix/externalscripts");
-=======
-	{
-		CONFIG_FPING6_LOCATION = zbx_strdup(CONFIG_FPING6_LOCATION, "/usr/sbin/fping6");
-	}
-#endif /* HAVE_IPV6 */
-
-	if (NULL == CONFIG_EXTERNALSCRIPTS)
-	{
-		CONFIG_EXTERNALSCRIPTS = zbx_strdup(CONFIG_EXTERNALSCRIPTS, "/etc/zabbix/externalscripts");
-	}
 
 	if (ZBX_PROXYMODE_ACTIVE != CONFIG_PROXYMODE || 0 == CONFIG_HEARTBEAT_FREQUENCY)
 		CONFIG_HEARTBEAT_FORKS = 0;
->>>>>>> a80a400b
 }
 
 /******************************************************************************
@@ -593,11 +527,8 @@
 	threads_num = 1 + CONFIG_CONFSYNCER_FORKS + CONFIG_DATASENDER_FORKS + CONFIG_POLLER_FORKS
 			+ CONFIG_UNREACHABLE_POLLER_FORKS + CONFIG_TRAPPER_FORKS + CONFIG_PINGER_FORKS
 			+ CONFIG_HOUSEKEEPER_FORKS + CONFIG_HTTPPOLLER_FORKS + CONFIG_DISCOVERER_FORKS
-<<<<<<< HEAD
-			+ CONFIG_DBSYNCER_FORKS + CONFIG_IPMIPOLLER_FORKS + CONFIG_JAVAPOLLER_FORKS;
-=======
-			+ CONFIG_HISTSYNCER_FORKS + CONFIG_IPMIPOLLER_FORKS + CONFIG_SELFMON_FORKS;
->>>>>>> a80a400b
+			+ CONFIG_HISTSYNCER_FORKS + CONFIG_IPMIPOLLER_FORKS + CONFIG_JAVAPOLLER_FORKS
+			+ CONFIG_SELFMON_FORKS;
 	threads = calloc(threads_num, sizeof(pid_t));
 
 	if (CONFIG_TRAPPER_FORKS > 0)
@@ -612,11 +543,8 @@
 	for (i = 1; i <= CONFIG_CONFSYNCER_FORKS + CONFIG_DATASENDER_FORKS + CONFIG_POLLER_FORKS
 			+ CONFIG_UNREACHABLE_POLLER_FORKS + CONFIG_TRAPPER_FORKS + CONFIG_PINGER_FORKS
 			+ CONFIG_HOUSEKEEPER_FORKS + CONFIG_HTTPPOLLER_FORKS + CONFIG_DISCOVERER_FORKS
-<<<<<<< HEAD
-			+ CONFIG_DBSYNCER_FORKS + CONFIG_IPMIPOLLER_FORKS + CONFIG_JAVAPOLLER_FORKS;
-=======
-			+ CONFIG_HISTSYNCER_FORKS + CONFIG_IPMIPOLLER_FORKS + CONFIG_SELFMON_FORKS;
->>>>>>> a80a400b
+			+ CONFIG_HISTSYNCER_FORKS + CONFIG_IPMIPOLLER_FORKS + CONFIG_JAVAPOLLER_FORKS
+			+ CONFIG_SELFMON_FORKS;
 		i++)
 	{
 		if (0 == (pid = zbx_fork()))
@@ -823,9 +751,9 @@
 			+ CONFIG_TRAPPER_FORKS + CONFIG_PINGER_FORKS
 			+ CONFIG_HOUSEKEEPER_FORKS + CONFIG_HTTPPOLLER_FORKS
 			+ CONFIG_DISCOVERER_FORKS + CONFIG_HISTSYNCER_FORKS
-			+ CONFIG_IPMIPOLLER_FORKS + CONFIG_SELFMON_FORKS)
-	{
-		process_type = ZBX_PROCESS_TYPE_SELFMON;
+			+ CONFIG_IPMIPOLLER_FORKS + CONFIG_JAVAPOLLER_FORKS)
+	{
+		process_type = ZBX_PROCESS_TYPE_JAVAPOLLER;
 		process_num = server_num - CONFIG_CONFSYNCER_FORKS - CONFIG_DATASENDER_FORKS
 				- CONFIG_POLLER_FORKS - CONFIG_UNREACHABLE_POLLER_FORKS
 				- CONFIG_TRAPPER_FORKS - CONFIG_PINGER_FORKS
@@ -836,25 +764,28 @@
 		zabbix_log(LOG_LEVEL_WARNING, "server #%d started [%s]",
 				server_num, get_process_type_string(process_type));
 
-		main_selfmon_loop();
+		main_poller_loop(zbx_process, ZBX_POLLER_TYPE_JAVA);
 	}
 	else if (server_num <= CONFIG_CONFSYNCER_FORKS + CONFIG_DATASENDER_FORKS
 			+ CONFIG_POLLER_FORKS + CONFIG_UNREACHABLE_POLLER_FORKS
 			+ CONFIG_TRAPPER_FORKS + CONFIG_PINGER_FORKS
 			+ CONFIG_HOUSEKEEPER_FORKS + CONFIG_HTTPPOLLER_FORKS
-			+ CONFIG_DISCOVERER_FORKS + CONFIG_DBSYNCER_FORKS
-			+ CONFIG_IPMIPOLLER_FORKS + CONFIG_JAVAPOLLER_FORKS)
-	{
-		zabbix_log(LOG_LEVEL_WARNING, "server #%d started [Java Poller]",
-				server_num);
-
-		main_poller_loop(zbx_process, ZBX_POLLER_TYPE_JAVA, server_num
-				- CONFIG_CONFSYNCER_FORKS - CONFIG_DATASENDER_FORKS
+			+ CONFIG_DISCOVERER_FORKS + CONFIG_HISTSYNCER_FORKS
+			+ CONFIG_IPMIPOLLER_FORKS + CONFIG_JAVAPOLLER_FORKS
+			+ CONFIG_SELFMON_FORKS)
+	{
+		process_type = ZBX_PROCESS_TYPE_SELFMON;
+		process_num = server_num - CONFIG_CONFSYNCER_FORKS - CONFIG_DATASENDER_FORKS
 				- CONFIG_POLLER_FORKS - CONFIG_UNREACHABLE_POLLER_FORKS
 				- CONFIG_TRAPPER_FORKS - CONFIG_PINGER_FORKS
 				- CONFIG_HOUSEKEEPER_FORKS - CONFIG_HTTPPOLLER_FORKS
-				- CONFIG_DISCOVERER_FORKS - CONFIG_DBSYNCER_FORKS
-				- CONFIG_IPMIPOLLER_FORKS);
+				- CONFIG_DISCOVERER_FORKS - CONFIG_HISTSYNCER_FORKS
+				- CONFIG_IPMIPOLLER_FORKS - CONFIG_JAVAPOLLER_FORKS;
+
+		zabbix_log(LOG_LEVEL_WARNING, "server #%d started [%s]",
+				server_num, get_process_type_string(process_type));
+
+		main_selfmon_loop();
 	}
 
 	return SUCCEED;
@@ -873,7 +804,8 @@
 				+ CONFIG_TRAPPER_FORKS + CONFIG_PINGER_FORKS
 				+ CONFIG_HOUSEKEEPER_FORKS + CONFIG_HTTPPOLLER_FORKS
 				+ CONFIG_DISCOVERER_FORKS + CONFIG_HISTSYNCER_FORKS
-				+ CONFIG_IPMIPOLLER_FORKS + CONFIG_SELFMON_FORKS; i++)
+				+ CONFIG_IPMIPOLLER_FORKS + CONFIG_JAVAPOLLER_FORKS
+				+ CONFIG_SELFMON_FORKS; i++)
 		{
 			if (threads[i])
 			{
