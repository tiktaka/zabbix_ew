--- conflicted
+++ resolved
@@ -260,13 +260,10 @@
 
 static int	config_startup_time	= 0;
 static int	config_unavailable_delay	=60;
-<<<<<<< HEAD
-static int	config_histsyncer_frequency = 1;
-=======
 static int	config_housekeeping_frequency = 1;
 static int	config_proxy_local_buffer = 0;
 static int	config_proxy_offline_buffer = 1;
->>>>>>> 21de6bba
+static int	config_histsyncer_frequency = 1;
 
 int	CONFIG_LISTEN_PORT		= ZBX_DEFAULT_SERVER_PORT;
 char	*CONFIG_LISTEN_IP		= NULL;
