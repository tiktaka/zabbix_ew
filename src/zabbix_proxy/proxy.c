/*
** Zabbix
** Copyright (C) 2001-2023 Zabbix SIA
**
** This program is free software; you can redistribute it and/or modify
** it under the terms of the GNU General Public License as published by
** the Free Software Foundation; either version 2 of the License, or
** (at your option) any later version.
**
** This program is distributed in the hope that it will be useful,
** but WITHOUT ANY WARRANTY; without even the implied warranty of
** MERCHANTABILITY or FITNESS FOR A PARTICULAR PURPOSE. See the
** GNU General Public License for more details.
**
** You should have received a copy of the GNU General Public License
** along with this program; if not, write to the Free Software
** Foundation, Inc., 51 Franklin Street, Fifth Floor, Boston, MA  02110-1301, USA.
**/

#include "zbxdbwrap.h"

#include "cfg.h"
#include "zbxdbhigh.h"
#include "zbxcacheconfig.h"
#include "zbxcachehistory.h"
#include "zbxdbupgrade.h"
#include "log.h"
#include "zbxgetopt.h"
#include "zbxmutexs.h"

#include "zbxsysinfo.h"
#include "zbxmodules.h"

#include "zbxnix.h"
#include "zbxself.h"

#include "zbxdbsyncer.h"
#include "../zabbix_server/discoverer/discoverer.h"
#include "../zabbix_server/httppoller/httppoller.h"
#include "housekeeper/housekeeper.h"
#include "../zabbix_server/pinger/pinger.h"
#include "../zabbix_server/poller/poller.h"
#include "../zabbix_server/trapper/trapper.h"
#include "../zabbix_server/trapper/proxydata.h"
#include "../zabbix_server/snmptrapper/snmptrapper.h"
#include "proxyconfig/proxyconfig.h"
#include "datasender/datasender.h"
#include "taskmanager/taskmanager.h"
#include "../zabbix_server/vmware/vmware.h"
#include "zbxcomms.h"
#include "zbxvault.h"
#include "zbxdiag.h"
#include "diag/diag_proxy.h"
#include "zbxrtc.h"
#include "rtc/rtc_proxy.h"
#include "zbxstats.h"
#include "stats/zabbix_stats.h"
#include "zbxip.h"
#include "zbxthreads.h"
#include "zbx_rtc_constants.h"
#include "zbxicmpping.h"
#include "zbxipcservice.h"
#include "../zabbix_server/ipmi/ipmi_manager.h"
#include "preproc/preproc_proxy.h"
#include "zbxdiscovery.h"

#ifdef HAVE_OPENIPMI
#include "../zabbix_server/ipmi/ipmi_manager.h"
#include "../zabbix_server/ipmi/ipmi_poller.h"
#endif

const char	*progname = NULL;
const char	title_message[] = "zabbix_proxy";
const char	syslog_app_name[] = "zabbix_proxy";
const char	*usage_message[] = {
	"[-c config-file]", NULL,
	"[-c config-file]", "-R runtime-option", NULL,
	"-h", NULL,
	"-V", NULL,
	NULL	/* end of text */
};

const char	*help_message[] = {
	"A Zabbix daemon that collects monitoring data from devices and sends it to",
	"Zabbix server.",
	"",
	"Options:",
	"  -c --config config-file        Path to the configuration file",
	"                                 (default: \"" DEFAULT_CONFIG_FILE "\")",
	"  -f --foreground                Run Zabbix proxy in foreground",
	"  -R --runtime-control runtime-option   Perform administrative functions",
	"",
	"    Runtime control options:",
	"      " ZBX_CONFIG_CACHE_RELOAD "        Reload configuration cache",
	"      " ZBX_HOUSEKEEPER_EXECUTE "        Execute the housekeeper",
	"      " ZBX_LOG_LEVEL_INCREASE "=target  Increase log level, affects all processes if",
	"                                   target is not specified",
	"      " ZBX_LOG_LEVEL_DECREASE "=target  Decrease log level, affects all processes if",
	"                                   target is not specified",
	"      " ZBX_SNMP_CACHE_RELOAD "          Reload SNMP cache",
	"      " ZBX_DIAGINFO "=section           Log internal diagnostic information of the",
	"                                 section (historycache, preprocessing, locks) or",
	"                                 everything if section is not specified",
	"      " ZBX_PROF_ENABLE "=target         Enable profiling, affects all processes if",
	"                                   target is not specified",
	"      " ZBX_PROF_DISABLE "=target        Disable profiling, affects all processes if",
	"                                   target is not specified",
	"",
	"      Log level control targets:",
	"        process-type             All processes of specified type",
	"                                 (availability manager, configuration syncer, data sender,",
	"                                 discovery manager, history syncer, housekeeper, http poller,",
	"                                 icmp pinger, ipmi manager, ipmi poller,",
	"                                 java poller, odbc poller, poller, preprocessing manager,",
	"                                 self-monitoring, snmp trapper, task manager, trapper,",
	"                                 unreachable poller, vmware collector)",
	"        process-type,N           Process type and number (e.g., poller,3)",
	"        pid                      Process identifier",
	"",
	"      Profiling control targets:",
	"        process-type             All processes of specified type",
	"                                 (availability manager, configuration syncer, data sender,",
	"                                 discovery manager, history syncer, housekeeper, http poller,",
	"                                 icmp pinger, ipmi manager, ipmi poller,",
	"                                 java poller, odbc poller, poller, preprocessing manager,",
	"                                 self-monitoring, snmp trapper, task manager, trapper,",
	"                                 unreachable poller, vmware collector)",
	"        process-type,N           Process type and number (e.g., history syncer,1)",
	"        pid                      Process identifier",
	"        scope                    Profiling scope",
	"                                 (rwlock, mutex, processing) can be used with process-type",
	"                                 (e.g., history syncer,1,processing)",
	"",
	"  -h --help                      Display this help message",
	"  -V --version                   Display version number",
	"",
	"Some configuration parameter default locations:",
	"  ExternalScripts                \"" DEFAULT_EXTERNAL_SCRIPTS_PATH "\"",
#ifdef HAVE_LIBCURL
	"  SSLCertLocation                \"" DEFAULT_SSL_CERT_LOCATION "\"",
	"  SSLKeyLocation                 \"" DEFAULT_SSL_KEY_LOCATION "\"",
#endif
	"  LoadModulePath                 \"" DEFAULT_LOAD_MODULE_PATH "\"",
	NULL	/* end of text */
};

/* COMMAND LINE OPTIONS */

/* long options */
static struct zbx_option	longopts[] =
{
	{"config",		1,	NULL,	'c'},
	{"foreground",		0,	NULL,	'f'},
	{"runtime-control",	1,	NULL,	'R'},
	{"help",		0,	NULL,	'h'},
	{"version",		0,	NULL,	'V'},
	{NULL}
};

/* short options */
static char	shortopts[] = "c:hVR:f";

/* end of COMMAND LINE OPTIONS */

int		threads_num = 0;
pid_t		*threads = NULL;
static int	*threads_flags;
static char	*CONFIG_PID_FILE = NULL;

unsigned char			program_type	= ZBX_PROGRAM_TYPE_PROXY_ACTIVE;
static unsigned char	get_program_type(void)
{
	return program_type;
}

ZBX_PROPERTY_DECL_CONST(char*, zbx_config_source_ip, NULL)

char	*CONFIG_TMPDIR	= NULL;
static const char	*get_tmpdir(void)
{
	return CONFIG_TMPDIR;
}

char	*CONFIG_FPING_LOCATION	= NULL;
static const char	*get_fping_location(void)
{
	return CONFIG_FPING_LOCATION;
}

char	*CONFIG_FPING6_LOCATION		= NULL;
#ifdef HAVE_IPV6
static const char	*get_fping6_location(void)
{
	return CONFIG_FPING6_LOCATION;
}
#endif

static int	config_proxymode		= ZBX_PROXYMODE_ACTIVE;

int	CONFIG_FORKS[ZBX_PROCESS_TYPE_COUNT] = {
	5, /* ZBX_PROCESS_TYPE_POLLER */
	1, /* ZBX_PROCESS_TYPE_UNREACHABLE */
	0, /* ZBX_PROCESS_TYPE_IPMIPOLLER */
	1, /* ZBX_PROCESS_TYPE_PINGER */
	0, /* ZBX_PROCESS_TYPE_JAVAPOLLER */
	1, /* ZBX_PROCESS_TYPE_HTTPPOLLER */
	5, /* ZBX_PROCESS_TYPE_TRAPPER */
	0, /* ZBX_PROCESS_TYPE_SNMPTRAPPER */
	0, /* ZBX_PROCESS_TYPE_PROXYPOLLER */
	0, /* ZBX_PROCESS_TYPE_ESCALATOR */
	4, /* ZBX_PROCESS_TYPE_HISTSYNCER */
	5, /* ZBX_PROCESS_TYPE_DISCOVERER */
	0, /* ZBX_PROCESS_TYPE_ALERTER */
	0, /* ZBX_PROCESS_TYPE_TIMER */
	1, /* ZBX_PROCESS_TYPE_HOUSEKEEPER */
	1, /* ZBX_PROCESS_TYPE_DATASENDER */
	1, /* ZBX_PROCESS_TYPE_CONFSYNCER */
	1, /* ZBX_PROCESS_TYPE_SELFMON */
	0, /* ZBX_PROCESS_TYPE_VMWARE */
	0, /* ZBX_PROCESS_TYPE_COLLECTOR */
	0, /* ZBX_PROCESS_TYPE_LISTENER */
	0, /* ZBX_PROCESS_TYPE_ACTIVE_CHECKS */
	1, /* ZBX_PROCESS_TYPE_TASKMANAGER */
	0, /* ZBX_PROCESS_TYPE_IPMIMANAGER */
	0, /* ZBX_PROCESS_TYPE_ALERTMANAGER */
	1, /* ZBX_PROCESS_TYPE_PREPROCMAN */
	3, /* ZBX_PROCESS_TYPE_PREPROCESSOR */
	0, /* ZBX_PROCESS_TYPE_LLDMANAGER */
	0, /* ZBX_PROCESS_TYPE_LLDWORKER */
	0, /* ZBX_PROCESS_TYPE_ALERTSYNCER */
	0, /* ZBX_PROCESS_TYPE_HISTORYPOLLER */
	1, /* ZBX_PROCESS_TYPE_AVAILMAN */
	0, /* ZBX_PROCESS_TYPE_REPORTMANAGER */
	0, /* ZBX_PROCESS_TYPE_REPORTWRITER */
	0, /* ZBX_PROCESS_TYPE_SERVICEMAN */
	0, /* ZBX_PROCESS_TYPE_TRIGGERHOUSEKEEPER */
	1, /* ZBX_PROCESS_TYPE_ODBCPOLLER */
	0, /* ZBX_PROCESS_TYPE_CONNECTORMANAGER */
	0, /* ZBX_PROCESS_TYPE_CONNECTORWORKER */
	0, /* ZBX_PROCESS_TYPE_DISCOVERYMANAGER */
};

static int	get_config_forks(unsigned char process_type)
{
	if (ZBX_PROCESS_TYPE_COUNT > process_type)
		return CONFIG_FORKS[process_type];

	return 0;
}

ZBX_PROPERTY_DECL(int, zbx_config_timeout, 3)

static int	config_startup_time		= 0;
static int	config_unavailable_delay	=60;
static int	config_housekeeping_frequency = 1;
static int	config_proxy_local_buffer = 0;
static int	config_proxy_offline_buffer = 1;
static int	config_histsyncer_frequency = 1;

int	CONFIG_LISTEN_PORT		= ZBX_DEFAULT_SERVER_PORT;
char	*CONFIG_LISTEN_IP		= NULL;
int	CONFIG_TRAPPER_TIMEOUT		= 300;

int	CONFIG_HEARTBEAT_FREQUENCY	= -1;

/* how often active Zabbix proxy requests configuration data from server, in seconds */
static int	config_proxyconfig_frequency	= 0;	/* will be set to default 5 seconds if not configured */
static int	config_proxydata_frequency	= 1;

int	CONFIG_CONFSYNCER_FREQUENCY	= 0;

int	CONFIG_VMWARE_FREQUENCY		= 60;
int	CONFIG_VMWARE_PERF_FREQUENCY	= 60;
int	CONFIG_VMWARE_TIMEOUT		= 10;

static zbx_uint64_t	config_conf_cache_size		= 8 * ZBX_MEBIBYTE;
static zbx_uint64_t	config_history_cache_size	= 16 * ZBX_MEBIBYTE;
static zbx_uint64_t	config_history_index_cache_size	= 4 * ZBX_MEBIBYTE;
static zbx_uint64_t	config_trends_cache_size	= 0;
zbx_uint64_t	CONFIG_VMWARE_CACHE_SIZE	= 8 * ZBX_MEBIBYTE;

static int	config_unreachable_period	= 45;
static int	config_unreachable_delay	= 15;
int	CONFIG_LOG_LEVEL		= LOG_LEVEL_WARNING;
char	*CONFIG_EXTERNALSCRIPTS		= NULL;
int	CONFIG_ALLOW_UNSUPPORTED_DB_VERSIONS = 0;

ZBX_PROPERTY_DECL(int, zbx_config_enable_remote_commands, 0)
ZBX_PROPERTY_DECL(int, zbx_config_log_remote_commands, 0)
ZBX_PROPERTY_DECL(int, zbx_config_unsafe_user_parameters, 0)

static char	*config_server		= NULL;
int	CONFIG_SERVER_PORT;
static char	*config_hostname		= NULL;
char	*CONFIG_HOSTNAME_ITEM		= NULL;

char	*CONFIG_SNMPTRAP_FILE		= NULL;

char	*CONFIG_JAVA_GATEWAY		= NULL;
int	CONFIG_JAVA_GATEWAY_PORT	= ZBX_DEFAULT_GATEWAY_PORT;

char	*CONFIG_SSH_KEY_LOCATION	= NULL;

static int	config_log_slow_queries		= 0;	/* ms; 0 - disable */

char	*CONFIG_LOAD_MODULE_PATH	= NULL;
char	**CONFIG_LOAD_MODULE		= NULL;

char	*CONFIG_USER			= NULL;

/* web monitoring */
char	*CONFIG_SSL_CA_LOCATION		= NULL;
char	*CONFIG_SSL_CERT_LOCATION	= NULL;
char	*CONFIG_SSL_KEY_LOCATION	= NULL;

static zbx_config_tls_t		*zbx_config_tls = NULL;
static zbx_config_dbhigh_t	*zbx_config_dbhigh = NULL;
static zbx_config_vault_t	zbx_config_vault = {NULL, NULL, NULL, NULL, NULL, NULL};

static char	*CONFIG_SOCKET_PATH	= NULL;

char	*CONFIG_HISTORY_STORAGE_URL		= NULL;
char	*CONFIG_HISTORY_STORAGE_OPTS		= NULL;
int	CONFIG_HISTORY_STORAGE_PIPELINES	= 0;

char	*CONFIG_STATS_ALLOWED_IP	= NULL;
int	CONFIG_TCP_MAX_BACKLOG_SIZE	= SOMAXCONN;

static char	*config_file		= NULL;
static int	config_allow_root	= 0;

static zbx_config_log_t	log_file_cfg = {NULL, NULL, LOG_TYPE_UNDEFINED, 1};

static zbx_vector_addr_ptr_t	config_server_addrs;

/* proxy has no any events processing */
static const zbx_events_funcs_t	events_cbs = {
	.add_event_cb			= NULL,
	.process_events_cb		= NULL,
	.clean_events_cb		= NULL,
	.reset_event_recovery_cb	= NULL,
	.export_events_cb		= NULL,
	.events_update_itservices_cb	= NULL
};

int	get_process_info_by_thread(int local_server_num, unsigned char *local_process_type, int *local_process_num);

int	get_process_info_by_thread(int local_server_num, unsigned char *local_process_type, int *local_process_num)
{
	int	server_count = 0;

	if (0 == local_server_num)
	{
		/* fail if the main process is queried */
		return FAIL;
	}
	else if (local_server_num <= (server_count += CONFIG_FORKS[ZBX_PROCESS_TYPE_CONFSYNCER]))
	{
		/* make initial configuration sync before worker processes are forked on active Zabbix proxy */
		*local_process_type = ZBX_PROCESS_TYPE_CONFSYNCER;
		*local_process_num = local_server_num - server_count + CONFIG_FORKS[ZBX_PROCESS_TYPE_CONFSYNCER];
	}
	else if (local_server_num <= (server_count += CONFIG_FORKS[ZBX_PROCESS_TYPE_TRAPPER]))
	{
		/* make initial configuration sync before worker processes are forked on passive Zabbix proxy */
		*local_process_type = ZBX_PROCESS_TYPE_TRAPPER;
		*local_process_num = local_server_num - server_count + CONFIG_FORKS[ZBX_PROCESS_TYPE_TRAPPER];
	}
	else if (local_server_num <= (server_count += CONFIG_FORKS[ZBX_PROCESS_TYPE_PREPROCMAN]))
	{
		*local_process_type = ZBX_PROCESS_TYPE_PREPROCMAN;
		*local_process_num = local_server_num - server_count + CONFIG_FORKS[ZBX_PROCESS_TYPE_PREPROCMAN];
	}
	else if (local_server_num <= (server_count += CONFIG_FORKS[ZBX_PROCESS_TYPE_DATASENDER]))
	{
		*local_process_type = ZBX_PROCESS_TYPE_DATASENDER;
		*local_process_num = local_server_num - server_count + CONFIG_FORKS[ZBX_PROCESS_TYPE_DATASENDER];
	}
	else if (local_server_num <= (server_count += CONFIG_FORKS[ZBX_PROCESS_TYPE_IPMIMANAGER]))
	{
		*local_process_type = ZBX_PROCESS_TYPE_IPMIMANAGER;
		*local_process_num = local_server_num - server_count + CONFIG_FORKS[ZBX_PROCESS_TYPE_IPMIMANAGER];
	}
	else if (local_server_num <= (server_count += CONFIG_FORKS[ZBX_PROCESS_TYPE_HOUSEKEEPER]))
	{
		*local_process_type = ZBX_PROCESS_TYPE_HOUSEKEEPER;
		*local_process_num = local_server_num - server_count + CONFIG_FORKS[ZBX_PROCESS_TYPE_HOUSEKEEPER];
	}
	else if (local_server_num <= (server_count += CONFIG_FORKS[ZBX_PROCESS_TYPE_HTTPPOLLER]))
	{
		*local_process_type = ZBX_PROCESS_TYPE_HTTPPOLLER;
		*local_process_num = local_server_num - server_count + CONFIG_FORKS[ZBX_PROCESS_TYPE_HTTPPOLLER];
	}
	else if (local_server_num <= (server_count += CONFIG_FORKS[ZBX_PROCESS_TYPE_DISCOVERYMANAGER]))
	{
		*local_process_type = ZBX_PROCESS_TYPE_DISCOVERYMANAGER;
		*local_process_num = local_server_num - server_count + CONFIG_FORKS[ZBX_PROCESS_TYPE_DISCOVERYMANAGER];
	}
	else if (local_server_num <= (server_count += CONFIG_FORKS[ZBX_PROCESS_TYPE_HISTSYNCER]))
	{
		*local_process_type = ZBX_PROCESS_TYPE_HISTSYNCER;
		*local_process_num = local_server_num - server_count + CONFIG_FORKS[ZBX_PROCESS_TYPE_HISTSYNCER];
	}
	else if (local_server_num <= (server_count += CONFIG_FORKS[ZBX_PROCESS_TYPE_IPMIPOLLER]))
	{
		*local_process_type = ZBX_PROCESS_TYPE_IPMIPOLLER;
		*local_process_num = local_server_num - server_count + CONFIG_FORKS[ZBX_PROCESS_TYPE_IPMIPOLLER];
	}
	else if (local_server_num <= (server_count += CONFIG_FORKS[ZBX_PROCESS_TYPE_JAVAPOLLER]))
	{
		*local_process_type = ZBX_PROCESS_TYPE_JAVAPOLLER;
		*local_process_num = local_server_num - server_count + CONFIG_FORKS[ZBX_PROCESS_TYPE_JAVAPOLLER];
	}
	else if (local_server_num <= (server_count += CONFIG_FORKS[ZBX_PROCESS_TYPE_SNMPTRAPPER]))
	{
		*local_process_type = ZBX_PROCESS_TYPE_SNMPTRAPPER;
		*local_process_num = local_server_num - server_count + CONFIG_FORKS[ZBX_PROCESS_TYPE_SNMPTRAPPER];
	}
	else if (local_server_num <= (server_count += CONFIG_FORKS[ZBX_PROCESS_TYPE_SELFMON]))
	{
		*local_process_type = ZBX_PROCESS_TYPE_SELFMON;
		*local_process_num = local_server_num - server_count + CONFIG_FORKS[ZBX_PROCESS_TYPE_SELFMON];
	}
	else if (local_server_num <= (server_count += CONFIG_FORKS[ZBX_PROCESS_TYPE_VMWARE]))
	{
		*local_process_type = ZBX_PROCESS_TYPE_VMWARE;
		*local_process_num = local_server_num - server_count + CONFIG_FORKS[ZBX_PROCESS_TYPE_VMWARE];
	}
	else if (local_server_num <= (server_count += CONFIG_FORKS[ZBX_PROCESS_TYPE_TASKMANAGER]))
	{
		*local_process_type = ZBX_PROCESS_TYPE_TASKMANAGER;
		*local_process_num = local_server_num - server_count + CONFIG_FORKS[ZBX_PROCESS_TYPE_TASKMANAGER];
	}
	else if (local_server_num <= (server_count += CONFIG_FORKS[ZBX_PROCESS_TYPE_POLLER]))
	{
		*local_process_type = ZBX_PROCESS_TYPE_POLLER;
		*local_process_num = local_server_num - server_count + CONFIG_FORKS[ZBX_PROCESS_TYPE_POLLER];
	}
	else if (local_server_num <= (server_count += CONFIG_FORKS[ZBX_PROCESS_TYPE_UNREACHABLE]))
	{
		*local_process_type = ZBX_PROCESS_TYPE_UNREACHABLE;
		*local_process_num = local_server_num - server_count + CONFIG_FORKS[ZBX_PROCESS_TYPE_UNREACHABLE];
	}
	else if (local_server_num <= (server_count += CONFIG_FORKS[ZBX_PROCESS_TYPE_PINGER]))
	{
		*local_process_type = ZBX_PROCESS_TYPE_PINGER;
		*local_process_num = local_server_num - server_count + CONFIG_FORKS[ZBX_PROCESS_TYPE_PINGER];
	}
	else if (local_server_num <= (server_count += CONFIG_FORKS[ZBX_PROCESS_TYPE_AVAILMAN]))
	{
		*local_process_type = ZBX_PROCESS_TYPE_AVAILMAN;
		*local_process_num = local_server_num - server_count + CONFIG_FORKS[ZBX_PROCESS_TYPE_AVAILMAN];
	}
	else if (local_server_num <= (server_count += CONFIG_FORKS[ZBX_PROCESS_TYPE_ODBCPOLLER]))
	{
		*local_process_type = ZBX_PROCESS_TYPE_ODBCPOLLER;
		*local_process_num = local_server_num - server_count + CONFIG_FORKS[ZBX_PROCESS_TYPE_ODBCPOLLER];
	}
	else
		return FAIL;

	return SUCCEED;
}

/******************************************************************************
 *                                                                            *
 * Purpose: set configuration defaults                                        *
 *                                                                            *
 ******************************************************************************/
static void	zbx_set_defaults(void)
{
	AGENT_RESULT	result;
	char		**value = NULL;

	config_startup_time = time(NULL);

	if (NULL == config_hostname)
	{
		if (NULL == CONFIG_HOSTNAME_ITEM)
			CONFIG_HOSTNAME_ITEM = zbx_strdup(CONFIG_HOSTNAME_ITEM, "system.hostname");

		zbx_init_agent_result(&result);

		if (SUCCEED == zbx_execute_agent_check(CONFIG_HOSTNAME_ITEM, ZBX_PROCESS_LOCAL_COMMAND, &result) &&
				NULL != (value = ZBX_GET_STR_RESULT(&result)))
		{
			assert(*value);

			if (ZBX_MAX_HOSTNAME_LEN < strlen(*value))
			{
				(*value)[ZBX_MAX_HOSTNAME_LEN] = '\0';
				zabbix_log(LOG_LEVEL_WARNING, "proxy name truncated to [%s])", *value);
			}

			config_hostname = zbx_strdup(config_hostname, *value);
		}
		else
			zabbix_log(LOG_LEVEL_WARNING, "failed to get proxy name from [%s])", CONFIG_HOSTNAME_ITEM);

		zbx_free_agent_result(&result);
	}
	else if (NULL != CONFIG_HOSTNAME_ITEM)
	{
		zabbix_log(LOG_LEVEL_WARNING, "both Hostname and HostnameItem defined, using [%s]", config_hostname);
	}

	if (NULL == zbx_config_dbhigh->config_dbhost)
		zbx_config_dbhigh->config_dbhost = zbx_strdup(zbx_config_dbhigh->config_dbhost, "localhost");

	if (NULL == CONFIG_SNMPTRAP_FILE)
		CONFIG_SNMPTRAP_FILE = zbx_strdup(CONFIG_SNMPTRAP_FILE, "/tmp/zabbix_traps.tmp");

	if (NULL == CONFIG_PID_FILE)
		CONFIG_PID_FILE = zbx_strdup(CONFIG_PID_FILE, "/tmp/zabbix_proxy.pid");

	if (NULL == CONFIG_TMPDIR)
		CONFIG_TMPDIR = zbx_strdup(CONFIG_TMPDIR, "/tmp");

	if (NULL == CONFIG_FPING_LOCATION)
		CONFIG_FPING_LOCATION = zbx_strdup(CONFIG_FPING_LOCATION, "/usr/sbin/fping");
#ifdef HAVE_IPV6
	if (NULL == CONFIG_FPING6_LOCATION)
		CONFIG_FPING6_LOCATION = zbx_strdup(CONFIG_FPING6_LOCATION, "/usr/sbin/fping6");
#endif
	if (NULL == CONFIG_EXTERNALSCRIPTS)
		CONFIG_EXTERNALSCRIPTS = zbx_strdup(CONFIG_EXTERNALSCRIPTS, DEFAULT_EXTERNAL_SCRIPTS_PATH);

	if (NULL == CONFIG_LOAD_MODULE_PATH)
		CONFIG_LOAD_MODULE_PATH = zbx_strdup(CONFIG_LOAD_MODULE_PATH, DEFAULT_LOAD_MODULE_PATH);
#ifdef HAVE_LIBCURL
	if (NULL == CONFIG_SSL_CERT_LOCATION)
		CONFIG_SSL_CERT_LOCATION = zbx_strdup(CONFIG_SSL_CERT_LOCATION, DEFAULT_SSL_CERT_LOCATION);

	if (NULL == CONFIG_SSL_KEY_LOCATION)
		CONFIG_SSL_KEY_LOCATION = zbx_strdup(CONFIG_SSL_KEY_LOCATION, DEFAULT_SSL_KEY_LOCATION);
#endif
	if (ZBX_PROXYMODE_PASSIVE == config_proxymode)
	{
		CONFIG_FORKS[ZBX_PROCESS_TYPE_DATASENDER] = 0;
		program_type = ZBX_PROGRAM_TYPE_PROXY_PASSIVE;
	}

	if (NULL == log_file_cfg.log_type_str)
		log_file_cfg.log_type_str = zbx_strdup(log_file_cfg.log_type_str, ZBX_OPTION_LOGTYPE_FILE);

	if (NULL == CONFIG_SOCKET_PATH)
		CONFIG_SOCKET_PATH = zbx_strdup(CONFIG_SOCKET_PATH, "/tmp");

	if (0 != CONFIG_FORKS[ZBX_PROCESS_TYPE_IPMIPOLLER])
		CONFIG_FORKS[ZBX_PROCESS_TYPE_IPMIMANAGER] = 1;

	if (0 != CONFIG_FORKS[ZBX_PROCESS_TYPE_DISCOVERER])
		CONFIG_FORKS[ZBX_PROCESS_TYPE_DISCOVERYMANAGER] = 1;

	if (NULL == zbx_config_vault.url)
		zbx_config_vault.url = zbx_strdup(zbx_config_vault.url, "https://127.0.0.1:8200");

	if (-1 != CONFIG_HEARTBEAT_FREQUENCY)
		zabbix_log(LOG_LEVEL_WARNING, "HeartbeatFrequency parameter is deprecated, and has no effect");

	if (0 == CONFIG_SERVER_PORT)
	{
		CONFIG_SERVER_PORT = ZBX_DEFAULT_SERVER_PORT;
	}
	else
	{
		zabbix_log(LOG_LEVEL_WARNING, "ServerPort parameter is deprecated,"
					" please specify port in Server parameter separated by ':' instead");
	}
}

/******************************************************************************
 *                                                                            *
 * Purpose: validate configuration parameters                                 *
 *                                                                            *
 ******************************************************************************/
static void	zbx_validate_config(ZBX_TASK_EX *task)
{
	char	*ch_error;
	int	err = 0;

	if (NULL == config_hostname)
	{
		zabbix_log(LOG_LEVEL_CRIT, "\"Hostname\" configuration parameter is not defined");
		err = 1;
	}
	else if (FAIL == zbx_check_hostname(config_hostname, &ch_error))
	{
		zabbix_log(LOG_LEVEL_CRIT, "invalid \"Hostname\" configuration parameter '%s': %s", config_hostname,
				ch_error);
		zbx_free(ch_error);
		err = 1;
	}

	if (0 == CONFIG_FORKS[ZBX_PROCESS_TYPE_UNREACHABLE] &&
			0 != CONFIG_FORKS[ZBX_PROCESS_TYPE_POLLER] + CONFIG_FORKS[ZBX_PROCESS_TYPE_JAVAPOLLER])
	{
		zabbix_log(LOG_LEVEL_CRIT, "\"StartPollersUnreachable\" configuration parameter must not be 0"
				" if regular or Java pollers are started");
		err = 1;
	}

	if ((NULL == CONFIG_JAVA_GATEWAY || '\0' == *CONFIG_JAVA_GATEWAY) &&
			0 < CONFIG_FORKS[ZBX_PROCESS_TYPE_JAVAPOLLER])
	{
		zabbix_log(LOG_LEVEL_CRIT, "\"JavaGateway\" configuration parameter is not specified or empty");
		err = 1;
	}

	if (ZBX_PROXYMODE_ACTIVE == config_proxymode)
	{
		if (NULL != strchr(config_server, ','))
		{
			zabbix_log(LOG_LEVEL_CRIT, "\"Server\" configuration parameter must not contain comma");
			err = 1;
		}
	}
	else if (ZBX_PROXYMODE_PASSIVE == config_proxymode && FAIL == zbx_validate_peer_list(config_server,
			&ch_error))
	{
		zabbix_log(LOG_LEVEL_CRIT, "invalid entry in \"Server\" configuration parameter: %s", ch_error);
		zbx_free(ch_error);
		err = 1;
	}

	if (NULL != zbx_config_source_ip && SUCCEED != zbx_is_supported_ip(zbx_config_source_ip))
	{
		zabbix_log(LOG_LEVEL_CRIT, "invalid \"SourceIP\" configuration parameter: '%s'", zbx_config_source_ip);
		err = 1;
	}

	if (NULL != CONFIG_STATS_ALLOWED_IP && FAIL == zbx_validate_peer_list(CONFIG_STATS_ALLOWED_IP, &ch_error))
	{
		zabbix_log(LOG_LEVEL_CRIT, "invalid entry in \"StatsAllowedIP\" configuration parameter: %s", ch_error);
		zbx_free(ch_error);
		err = 1;
	}
#if !defined(HAVE_IPV6)
	err |= (FAIL == check_cfg_feature_str("Fping6Location", CONFIG_FPING6_LOCATION, "IPv6 support"));
#endif
#if !defined(HAVE_LIBCURL)
	err |= (FAIL == check_cfg_feature_str("SSLCALocation", CONFIG_SSL_CA_LOCATION, "cURL library"));
	err |= (FAIL == check_cfg_feature_str("SSLCertLocation", CONFIG_SSL_CERT_LOCATION, "cURL library"));
	err |= (FAIL == check_cfg_feature_str("SSLKeyLocation", CONFIG_SSL_KEY_LOCATION, "cURL library"));
	err |= (FAIL == check_cfg_feature_str("Vault", zbx_config_vault.name, "cURL library"));
	err |= (FAIL == check_cfg_feature_str("VaultToken", zbx_config_vault.token, "cURL library"));
	err |= (FAIL == check_cfg_feature_str("VaultDBPath", zbx_config_vault.db_path, "cURL library"));
#endif
#if !defined(HAVE_LIBXML2) || !defined(HAVE_LIBCURL)
	err |= (FAIL == check_cfg_feature_int("StartVMwareCollectors", CONFIG_FORKS[ZBX_PROCESS_TYPE_VMWARE],
			"VMware support"));

	/* parameters VMwareFrequency, VMwarePerfFrequency, VMwareCacheSize, VMwareTimeout are not checked here */
	/* because they have non-zero default values */
#endif

	if (SUCCEED != zbx_validate_log_parameters(task, &log_file_cfg))
		err = 1;

#if !(defined(HAVE_GNUTLS) || defined(HAVE_OPENSSL))
	err |= (FAIL == check_cfg_feature_str("TLSConnect", zbx_config_tls->connect, "TLS support"));
	err |= (FAIL == check_cfg_feature_str("TLSAccept", zbx_config_tls->accept, "TLS support"));
	err |= (FAIL == check_cfg_feature_str("TLSCAFile", zbx_config_tls->ca_file, "TLS support"));
	err |= (FAIL == check_cfg_feature_str("TLSCRLFile", zbx_config_tls->crl_file, "TLS support"));
	err |= (FAIL == check_cfg_feature_str("TLSServerCertIssuer", zbx_config_tls->server_cert_issuer,
			"TLS support"));
	err |= (FAIL == check_cfg_feature_str("TLSServerCertSubject", zbx_config_tls->server_cert_subject,
			"TLS support"));
	err |= (FAIL == check_cfg_feature_str("TLSCertFile", zbx_config_tls->cert_file, "TLS support"));
	err |= (FAIL == check_cfg_feature_str("TLSKeyFile", zbx_config_tls->key_file, "TLS support"));
	err |= (FAIL == check_cfg_feature_str("TLSPSKIdentity", zbx_config_tls->psk_identity,
			"TLS support"));
	err |= (FAIL == check_cfg_feature_str("TLSPSKFile", zbx_config_tls->psk_file, "TLS support"));
#endif
#if !(defined(HAVE_GNUTLS) || defined(HAVE_OPENSSL))
	err |= (FAIL == check_cfg_feature_str("TLSCipherCert", zbx_config_tls->cipher_cert,
			"GnuTLS or OpenSSL"));
	err |= (FAIL == check_cfg_feature_str("TLSCipherPSK", zbx_config_tls->cipher_psk,
			"GnuTLS or OpenSSL"));
	err |= (FAIL == check_cfg_feature_str("TLSCipherAll", zbx_config_tls->cipher_all,
			"GnuTLS or OpenSSL"));
#endif
#if !defined(HAVE_OPENSSL)
	err |= (FAIL == check_cfg_feature_str("TLSCipherCert13", zbx_config_tls->cipher_cert13,
			"OpenSSL 1.1.1 or newer"));
	err |= (FAIL == check_cfg_feature_str("TLSCipherPSK13", zbx_config_tls->cipher_psk13,
			"OpenSSL 1.1.1 or newer"));
	err |= (FAIL == check_cfg_feature_str("TLSCipherAll13", zbx_config_tls->cipher_all13,
			"OpenSSL 1.1.1 or newer"));
#endif

#if !defined(HAVE_OPENIPMI)
	err |= (FAIL == check_cfg_feature_int("StartIPMIPollers", CONFIG_FORKS[ZBX_PROCESS_TYPE_IPMIPOLLER],
			"IPMI support"));
#endif
	if (0 != CONFIG_CONFSYNCER_FREQUENCY)
	{
		if (0 != config_proxyconfig_frequency)
		{
			zabbix_log(LOG_LEVEL_CRIT, "Deprecated \"ConfigFrequency\" configuration parameter cannot"
					" be used together with \"ProxyConfigFrequency\" parameter");
			err = 1;
		}
		else
		{
			config_proxyconfig_frequency = CONFIG_CONFSYNCER_FREQUENCY;
			zabbix_log(LOG_LEVEL_WARNING, "\"ConfigFrequency\" configuration parameter is deprecated, "
					"use \"ProxyConfigFrequency\" instead");
		}
	}

	/* assign default ProxyConfigFrequency value if not configured */
	if (0 == config_proxyconfig_frequency)
		config_proxyconfig_frequency = 10;

	err |= (FAIL == zbx_db_validate_config_features(program_type, zbx_config_dbhigh));

	if (0 != err)
		exit(EXIT_FAILURE);
}

static int	proxy_add_serveractive_host_cb(const zbx_vector_addr_ptr_t *addrs, zbx_vector_str_t *hostnames, void *data)
{
	ZBX_UNUSED(hostnames);
	ZBX_UNUSED(data);

	zbx_addr_copy(&config_server_addrs, addrs);

	return SUCCEED;
}

/******************************************************************************
 *                                                                            *
 * Purpose: parse config file and update configuration parameters             *
 *                                                                            *
 * Comments: will terminate process if parsing fails                          *
 *                                                                            *
 ******************************************************************************/
static void	zbx_load_config(ZBX_TASK_EX *task)
{
	struct cfg_line	cfg[] =
	{
		/* PARAMETER,			VAR,					TYPE,
			MANDATORY,	MIN,			MAX */
		{"ProxyMode",			&config_proxymode,			TYPE_INT,
			PARM_OPT,	ZBX_PROXYMODE_ACTIVE,	ZBX_PROXYMODE_PASSIVE},
		{"Server",			&config_server,				TYPE_STRING,
			PARM_MAND,	0,			0},
		{"ServerPort",			&CONFIG_SERVER_PORT,			TYPE_INT,
			PARM_OPT,	1024,			32767},
		{"Hostname",			&config_hostname,			TYPE_STRING,
			PARM_OPT,	0,			0},
		{"HostnameItem",		&CONFIG_HOSTNAME_ITEM,			TYPE_STRING,
			PARM_OPT,	0,			0},
		{"StartDBSyncers",		&CONFIG_FORKS[ZBX_PROCESS_TYPE_HISTSYNCER],		TYPE_INT,
			PARM_OPT,	1,			100},
		{"StartDiscoverers",		&CONFIG_FORKS[ZBX_PROCESS_TYPE_DISCOVERER],		TYPE_INT,
			PARM_OPT,	0,			1000},
		{"StartHTTPPollers",		&CONFIG_FORKS[ZBX_PROCESS_TYPE_HTTPPOLLER],		TYPE_INT,
			PARM_OPT,	0,			1000},
		{"StartPingers",		&CONFIG_FORKS[ZBX_PROCESS_TYPE_PINGER],			TYPE_INT,
			PARM_OPT,	0,			1000},
		{"StartPollers",		&CONFIG_FORKS[ZBX_PROCESS_TYPE_POLLER],			TYPE_INT,
			PARM_OPT,	0,			1000},
		{"StartPollersUnreachable",	&CONFIG_FORKS[ZBX_PROCESS_TYPE_UNREACHABLE],	TYPE_INT,
			PARM_OPT,	0,			1000},
		{"StartIPMIPollers",		&CONFIG_FORKS[ZBX_PROCESS_TYPE_IPMIPOLLER],		TYPE_INT,
			PARM_OPT,	0,			1000},
		{"StartTrappers",		&CONFIG_FORKS[ZBX_PROCESS_TYPE_TRAPPER],			TYPE_INT,
			PARM_OPT,	0,			1000},
		{"StartJavaPollers",		&CONFIG_FORKS[ZBX_PROCESS_TYPE_JAVAPOLLER],		TYPE_INT,
			PARM_OPT,	0,			1000},
		{"JavaGateway",			&CONFIG_JAVA_GATEWAY,			TYPE_STRING,
			PARM_OPT,	0,			0},
		{"JavaGatewayPort",		&CONFIG_JAVA_GATEWAY_PORT,		TYPE_INT,
			PARM_OPT,	1024,			32767},
		{"SNMPTrapperFile",		&CONFIG_SNMPTRAP_FILE,			TYPE_STRING,
			PARM_OPT,	0,			0},
		{"StartSNMPTrapper",		&CONFIG_FORKS[ZBX_PROCESS_TYPE_SNMPTRAPPER],		TYPE_INT,
			PARM_OPT,	0,			1},
		{"CacheSize",			&config_conf_cache_size,		TYPE_UINT64,
			PARM_OPT,	128 * ZBX_KIBIBYTE,	__UINT64_C(64) * ZBX_GIBIBYTE},
		{"HistoryCacheSize",		&config_history_cache_size,		TYPE_UINT64,
			PARM_OPT,	128 * ZBX_KIBIBYTE,	__UINT64_C(2) * ZBX_GIBIBYTE},
		{"HistoryIndexCacheSize",	&config_history_index_cache_size,	TYPE_UINT64,
			PARM_OPT,	128 * ZBX_KIBIBYTE,	__UINT64_C(2) * ZBX_GIBIBYTE},
		{"HousekeepingFrequency",	&config_housekeeping_frequency,		TYPE_INT,
			PARM_OPT,	0,			24},
		{"ProxyLocalBuffer",		&config_proxy_local_buffer,		TYPE_INT,
			PARM_OPT,	0,			720},
		{"ProxyOfflineBuffer",		&config_proxy_offline_buffer,		TYPE_INT,
			PARM_OPT,	1,			720},
		{"HeartbeatFrequency",		&CONFIG_HEARTBEAT_FREQUENCY,		TYPE_INT,
			PARM_OPT,	0,			ZBX_PROXY_HEARTBEAT_FREQUENCY_MAX},
		{"ConfigFrequency",		&CONFIG_CONFSYNCER_FREQUENCY,		TYPE_INT,
			PARM_OPT,	1,			SEC_PER_WEEK},
		{"ProxyConfigFrequency",	&config_proxyconfig_frequency,		TYPE_INT,
			PARM_OPT,	1,			SEC_PER_WEEK},
		{"DataSenderFrequency",		&config_proxydata_frequency,		TYPE_INT,
			PARM_OPT,	1,			SEC_PER_HOUR},
		{"TmpDir",			&CONFIG_TMPDIR,				TYPE_STRING,
			PARM_OPT,	0,			0},
		{"FpingLocation",		&CONFIG_FPING_LOCATION,			TYPE_STRING,
			PARM_OPT,	0,			0},
		{"Fping6Location",		&CONFIG_FPING6_LOCATION,		TYPE_STRING,
			PARM_OPT,	0,			0},
		{"Timeout",			&zbx_config_timeout,			TYPE_INT,
			PARM_OPT,	1,			30},
		{"TrapperTimeout",		&CONFIG_TRAPPER_TIMEOUT,		TYPE_INT,
			PARM_OPT,	1,			300},
		{"UnreachablePeriod",		&config_unreachable_period,		TYPE_INT,
			PARM_OPT,	1,			SEC_PER_HOUR},
		{"UnreachableDelay",		&config_unreachable_delay,		TYPE_INT,
			PARM_OPT,	1,			SEC_PER_HOUR},
		{"UnavailableDelay",		&config_unavailable_delay,		TYPE_INT,
			PARM_OPT,	1,			SEC_PER_HOUR},
		{"ListenIP",			&CONFIG_LISTEN_IP,			TYPE_STRING_LIST,
			PARM_OPT,	0,			0},
		{"ListenPort",			&CONFIG_LISTEN_PORT,			TYPE_INT,
			PARM_OPT,	1024,			32767},
		{"SourceIP",			&zbx_config_source_ip,			TYPE_STRING,
			PARM_OPT,	0,			0},
		{"DebugLevel",			&CONFIG_LOG_LEVEL,			TYPE_INT,
			PARM_OPT,	0,			5},
		{"PidFile",			&CONFIG_PID_FILE,			TYPE_STRING,
			PARM_OPT,	0,			0},
		{"LogType",			&log_file_cfg.log_type_str,		TYPE_STRING,
			PARM_OPT,	0,			0},
		{"LogFile",			&log_file_cfg.log_file_name,		TYPE_STRING,
			PARM_OPT,	0,			0},
		{"LogFileSize",			&log_file_cfg.log_file_size,		TYPE_INT,
			PARM_OPT,	0,			1024},
		{"ExternalScripts",		&CONFIG_EXTERNALSCRIPTS,		TYPE_STRING,
			PARM_OPT,	0,			0},
		{"DBHost",			&(zbx_config_dbhigh->config_dbhost),	TYPE_STRING,
			PARM_OPT,	0,			0},
		{"DBName",			&(zbx_config_dbhigh->config_dbname),	TYPE_STRING,
			PARM_MAND,	0,			0},
		{"DBSchema",			&(zbx_config_dbhigh->config_dbschema),	TYPE_STRING,
			PARM_OPT,	0,			0},
		{"DBUser",			&(zbx_config_dbhigh->config_dbuser),	TYPE_STRING,
			PARM_OPT,	0,			0},
		{"DBPassword",			&(zbx_config_dbhigh->config_dbpassword),	TYPE_STRING,
			PARM_OPT,	0,			0},
		{"VaultToken",			&zbx_config_vault.token,			TYPE_STRING,
			PARM_OPT,	0,			0},
		{"Vault",			&zbx_config_vault.name,			TYPE_STRING,
			PARM_OPT,	0,			0},
		{"VaultTLSCertFile",		&zbx_config_vault.tls_cert_file,		TYPE_STRING,
			PARM_OPT,	0,			0},
		{"VaultTLSKeyFile",		&zbx_config_vault.tls_key_file,		TYPE_STRING,
			PARM_OPT,	0,			0},
		{"VaultURL",			&zbx_config_vault.url,			TYPE_STRING,
			PARM_OPT,	0,			0},
		{"VaultDBPath",			&zbx_config_vault.db_path,			TYPE_STRING,
			PARM_OPT,	0,			0},
		{"DBSocket",			&(zbx_config_dbhigh->config_dbsocket),	TYPE_STRING,
			PARM_OPT,	0,			0},
		{"DBPort",			&(zbx_config_dbhigh->config_dbport),	TYPE_INT,
			PARM_OPT,	1024,			65535},
		{"AllowUnsupportedDBVersions",	&CONFIG_ALLOW_UNSUPPORTED_DB_VERSIONS,	TYPE_INT,
			PARM_OPT,	0,			1},
		{"DBTLSConnect",		&(zbx_config_dbhigh->config_db_tls_connect),	TYPE_STRING,
			PARM_OPT,	0,			0},
		{"DBTLSCertFile",		&(zbx_config_dbhigh->config_db_tls_cert_file),	TYPE_STRING,
			PARM_OPT,	0,			0},
		{"DBTLSKeyFile",		&(zbx_config_dbhigh->config_db_tls_key_file),	TYPE_STRING,
			PARM_OPT,	0,			0},
		{"DBTLSCAFile",			&(zbx_config_dbhigh->config_db_tls_ca_file),	TYPE_STRING,
			PARM_OPT,	0,			0},
		{"DBTLSCipher",			&(zbx_config_dbhigh->config_db_tls_cipher),	TYPE_STRING,
			PARM_OPT,	0,			0},
		{"DBTLSCipher13",		&(zbx_config_dbhigh->config_db_tls_cipher_13),	TYPE_STRING,
			PARM_OPT,	0,			0},
		{"SSHKeyLocation",		&CONFIG_SSH_KEY_LOCATION,		TYPE_STRING,
			PARM_OPT,	0,			0},
		{"LogSlowQueries",		&config_log_slow_queries,		TYPE_INT,
			PARM_OPT,	0,			3600000},
		{"LoadModulePath",		&CONFIG_LOAD_MODULE_PATH,		TYPE_STRING,
			PARM_OPT,	0,			0},
		{"LoadModule",			&CONFIG_LOAD_MODULE,			TYPE_MULTISTRING,
			PARM_OPT,	0,			0},
		{"StartVMwareCollectors",	&CONFIG_FORKS[ZBX_PROCESS_TYPE_VMWARE],			TYPE_INT,
			PARM_OPT,	0,			250},
		{"VMwareFrequency",		&CONFIG_VMWARE_FREQUENCY,		TYPE_INT,
			PARM_OPT,	10,			SEC_PER_DAY},
		{"VMwarePerfFrequency",		&CONFIG_VMWARE_PERF_FREQUENCY,		TYPE_INT,
			PARM_OPT,	10,			SEC_PER_DAY},
		{"VMwareCacheSize",		&CONFIG_VMWARE_CACHE_SIZE,		TYPE_UINT64,
			PARM_OPT,	256 * ZBX_KIBIBYTE,	__UINT64_C(2) * ZBX_GIBIBYTE},
		{"VMwareTimeout",		&CONFIG_VMWARE_TIMEOUT,			TYPE_INT,
			PARM_OPT,	1,			300},
		{"AllowRoot",			&config_allow_root,			TYPE_INT,
			PARM_OPT,	0,			1},
		{"User",			&CONFIG_USER,				TYPE_STRING,
			PARM_OPT,	0,			0},
		{"SSLCALocation",		&CONFIG_SSL_CA_LOCATION,		TYPE_STRING,
			PARM_OPT,	0,			0},
		{"SSLCertLocation",		&CONFIG_SSL_CERT_LOCATION,		TYPE_STRING,
			PARM_OPT,	0,			0},
		{"SSLKeyLocation",		&CONFIG_SSL_KEY_LOCATION,		TYPE_STRING,
			PARM_OPT,	0,			0},
		{"TLSConnect",			&(zbx_config_tls->connect),		TYPE_STRING,
			PARM_OPT,	0,			0},
		{"TLSAccept",			&(zbx_config_tls->accept),		TYPE_STRING_LIST,
			PARM_OPT,	0,			0},
		{"TLSCAFile",			&(zbx_config_tls->ca_file),		TYPE_STRING,
			PARM_OPT,	0,			0},
		{"TLSCRLFile",			&(zbx_config_tls->crl_file),		TYPE_STRING,
			PARM_OPT,	0,			0},
		{"TLSServerCertIssuer",		&(zbx_config_tls->server_cert_issuer),	TYPE_STRING,
			PARM_OPT,	0,			0},
		{"TLSServerCertSubject",	&(zbx_config_tls->server_cert_subject),	TYPE_STRING,
			PARM_OPT,	0,			0},
		{"TLSCertFile",			&(zbx_config_tls->cert_file),		TYPE_STRING,
			PARM_OPT,	0,			0},
		{"TLSKeyFile",			&(zbx_config_tls->key_file),		TYPE_STRING,
			PARM_OPT,	0,			0},
		{"TLSPSKIdentity",		&(zbx_config_tls->psk_identity),	TYPE_STRING,
			PARM_OPT,	0,			0},
		{"TLSPSKFile",			&(zbx_config_tls->psk_file),		TYPE_STRING,
			PARM_OPT,	0,			0},
		{"TLSCipherCert13",		&(zbx_config_tls->cipher_cert13),	TYPE_STRING,
			PARM_OPT,	0,			0},
		{"TLSCipherCert",		&(zbx_config_tls->cipher_cert),		TYPE_STRING,
			PARM_OPT,	0,			0},
		{"TLSCipherPSK13",		&(zbx_config_tls->cipher_psk13),	TYPE_STRING,
			PARM_OPT,	0,			0},
		{"TLSCipherPSK",		&(zbx_config_tls->cipher_psk),		TYPE_STRING,
			PARM_OPT,	0,			0},
		{"TLSCipherAll13",		&(zbx_config_tls->cipher_all13),	TYPE_STRING,
			PARM_OPT,	0,			0},
		{"TLSCipherAll",		&(zbx_config_tls->cipher_all),		TYPE_STRING,
			PARM_OPT,	0,			0},
		{"SocketDir",			&CONFIG_SOCKET_PATH,			TYPE_STRING,
			PARM_OPT,	0,			0},
		{"EnableRemoteCommands",	&zbx_config_enable_remote_commands,	TYPE_INT,
			PARM_OPT,	0,			1},
		{"LogRemoteCommands",		&zbx_config_log_remote_commands,	TYPE_INT,
			PARM_OPT,	0,			1},
		{"StatsAllowedIP",		&CONFIG_STATS_ALLOWED_IP,		TYPE_STRING_LIST,
			PARM_OPT,	0,			0},
		{"StartPreprocessors",		&CONFIG_FORKS[ZBX_PROCESS_TYPE_PREPROCESSOR],		TYPE_INT,
			PARM_OPT,	1,			1000},
		{"ListenBacklog",		&CONFIG_TCP_MAX_BACKLOG_SIZE,		TYPE_INT,
			PARM_OPT,	0,			INT_MAX},
		{"StartODBCPollers",		&CONFIG_FORKS[ZBX_PROCESS_TYPE_ODBCPOLLER],		TYPE_INT,
			PARM_OPT,	0,			1000},
		{NULL}
	};

	/* initialize multistrings */
	zbx_strarr_init(&CONFIG_LOAD_MODULE);

	parse_cfg_file(config_file, cfg, ZBX_CFG_FILE_REQUIRED, ZBX_CFG_STRICT, ZBX_CFG_EXIT_FAILURE);

	zbx_set_defaults();

	log_file_cfg.log_type = zbx_get_log_type(log_file_cfg.log_type_str);

	zbx_validate_config(task);

	zbx_vector_addr_ptr_create(&config_server_addrs);

	if (ZBX_PROXYMODE_PASSIVE != config_proxymode)
	{
		char	*error;

		if (FAIL == zbx_set_data_destination_hosts(config_server, (unsigned short)CONFIG_SERVER_PORT, "Server",
				proxy_add_serveractive_host_cb, NULL, NULL, &error))
		{
			zbx_error("%s", error);
			exit(EXIT_FAILURE);
		}
	}

#if defined(HAVE_MYSQL) || defined(HAVE_POSTGRESQL)
	zbx_db_validate_config(zbx_config_dbhigh);
#endif
#if defined(HAVE_GNUTLS) || defined(HAVE_OPENSSL)
	zbx_tls_validate_config(zbx_config_tls, CONFIG_FORKS[ZBX_PROCESS_TYPE_ACTIVE_CHECKS],
			CONFIG_FORKS[ZBX_PROCESS_TYPE_LISTENER], get_program_type);
#endif
}

/******************************************************************************
 *                                                                            *
 * Purpose: free configuration memory                                         *
 *                                                                            *
 ******************************************************************************/
static void	zbx_free_config(void)
{
	zbx_strarr_free(&CONFIG_LOAD_MODULE);
}

/******************************************************************************
 *                                                                            *
 * Purpose: callback function for providing PID file path to libraries        *
 *                                                                            *
 ******************************************************************************/
static const char	*get_pid_file_path(void)
{
	return CONFIG_PID_FILE;
}

static void	zbx_on_exit(int ret)
{
	zabbix_log(LOG_LEVEL_DEBUG, "zbx_on_exit() called with ret:%d", ret);

	if (NULL != threads)
	{
		zbx_threads_wait(threads, threads_flags, threads_num, ret); /* wait for all child processes to exit */
		zbx_free(threads);
		zbx_free(threads_flags);
	}
#ifdef HAVE_PTHREAD_PROCESS_SHARED
	zbx_locks_disable();
#endif
	zbx_free_metrics();
	zbx_ipc_service_free_env();

	zbx_db_connect(ZBX_DB_CONNECT_EXIT);
	zbx_free_database_cache(ZBX_SYNC_ALL, &events_cbs);
	zbx_free_configuration_cache();
	zbx_db_close();

	zbx_db_deinit();

	/* free vmware support */
	zbx_vmware_destroy();

	zbx_free_selfmon_collector();
	free_proxy_history_lock();

	zbx_unload_modules();

	zabbix_log(LOG_LEVEL_INFORMATION, "Zabbix Proxy stopped. Zabbix %s (revision %s).",
			ZABBIX_VERSION, ZABBIX_REVISION);

	zabbix_close_log();

	zbx_locks_destroy();

	zbx_setproctitle_deinit();

	zbx_config_tls_free(zbx_config_tls);
	zbx_config_dbhigh_free(zbx_config_dbhigh);

	exit(EXIT_SUCCESS);
}

/******************************************************************************
 *                                                                            *
 * Purpose: executes proxy processes                                          *
 *                                                                            *
 ******************************************************************************/
int	main(int argc, char **argv)
{
	static zbx_config_icmpping_t	config_icmpping = {
		get_zbx_config_source_ip,
		get_fping_location,
#ifdef HAVE_IPV6
		get_fping6_location,
#endif
		get_tmpdir};

	ZBX_TASK_EX			t = {ZBX_TASK_START};
	char				ch;
	int				opt_c = 0, opt_r = 0;

	/* see description of 'optarg' in 'man 3 getopt' */
	char				*zbx_optarg = NULL;

	/* see description of 'optind' in 'man 3 getopt' */
	int				zbx_optind = 0;

	zbx_config_tls = zbx_config_tls_new();
	zbx_config_dbhigh = zbx_config_dbhigh_new();
	argv = zbx_setproctitle_init(argc, argv);
	progname = get_program_name(argv[0]);

	/* parse the command-line */
	while ((char)EOF != (ch = (char)zbx_getopt_long(argc, argv, shortopts, longopts, NULL, &zbx_optarg,
			&zbx_optind)))
	{
		switch (ch)
		{
			case 'c':
				opt_c++;
				if (NULL == config_file)
					config_file = zbx_strdup(config_file, zbx_optarg);
				break;
			case 'R':
				opt_r++;
				t.opts = zbx_strdup(t.opts, zbx_optarg);
				t.task = ZBX_TASK_RUNTIME_CONTROL;
				break;
			case 'h':
				zbx_help();
				exit(EXIT_SUCCESS);
				break;
			case 'V':
				zbx_version();
#if defined(HAVE_GNUTLS) || defined(HAVE_OPENSSL)
				printf("\n");
				zbx_tls_version();
#endif
				exit(EXIT_SUCCESS);
				break;
			case 'f':
				t.flags |= ZBX_TASK_FLAG_FOREGROUND;
				break;
			default:
				zbx_usage();
				exit(EXIT_FAILURE);
				break;
		}
	}

	/* every option may be specified only once */
	if (1 < opt_c || 1 < opt_r)
	{
		if (1 < opt_c)
			zbx_error("option \"-c\" or \"--config\" specified multiple times");
		if (1 < opt_r)
			zbx_error("option \"-R\" or \"--runtime-control\" specified multiple times");

		exit(EXIT_FAILURE);
	}

	/* Parameters which are not option values are invalid. The check relies on zbx_getopt_internal() which */
	/* always permutes command line arguments regardless of POSIXLY_CORRECT environment variable. */
	if (argc > zbx_optind)
	{
		int	i;

		for (i = zbx_optind; i < argc; i++)
			zbx_error("invalid parameter \"%s\"", argv[i]);

		exit(EXIT_FAILURE);
	}

	if (NULL == config_file)
		config_file = zbx_strdup(NULL, DEFAULT_CONFIG_FILE);

	/* required for simple checks */
	zbx_init_metrics();
	zbx_init_library_cfg(program_type, config_file);

	zbx_load_config(&t);

	zbx_init_library_dbupgrade(get_program_type);
	zbx_init_library_dbwrap(NULL);
	zbx_init_library_icmpping(&config_icmpping);
	zbx_init_library_ipcservice(program_type);
	zbx_init_library_sysinfo(get_zbx_config_timeout, get_zbx_config_enable_remote_commands,
			get_zbx_config_log_remote_commands, get_zbx_config_unsafe_user_parameters,
			get_zbx_config_source_ip);
	zbx_init_library_stats(get_program_type);
	zbx_init_library_dbhigh(zbx_config_dbhigh);
	zbx_init_library_preproc(preproc_flush_value_proxy);

	if (ZBX_TASK_RUNTIME_CONTROL == t.task)
	{
		int	ret;
		char	*error = NULL;

		if (FAIL == zbx_ipc_service_init_env(CONFIG_SOCKET_PATH, &error))
		{
			zbx_error("cannot initialize IPC services: %s", error);
			zbx_free(error);
			exit(EXIT_FAILURE);
		}

		if (SUCCEED != (ret = rtc_process(t.opts, zbx_config_timeout, &error)))
		{
			zbx_error("Cannot perform runtime control command: %s", error);
			zbx_free(error);
		}

		exit(SUCCEED == ret ? EXIT_SUCCESS : EXIT_FAILURE);
	}

	return zbx_daemon_start(config_allow_root, CONFIG_USER, t.flags, get_pid_file_path, zbx_on_exit,
			log_file_cfg.log_type, log_file_cfg.log_file_name, NULL);
}

static void	zbx_check_db(void)
{
	struct zbx_db_version_info_t	db_version_info;

	if (FAIL == zbx_db_check_version_info(&db_version_info, CONFIG_ALLOW_UNSUPPORTED_DB_VERSIONS, program_type))
	{
		zbx_free(db_version_info.friendly_current_version);
		exit(EXIT_FAILURE);
	}

	zbx_free(db_version_info.friendly_current_version);
}

static void	proxy_db_init(void)
{
	char		*error = NULL;
	int		db_type, version_check;
#ifdef HAVE_SQLITE3
	zbx_stat_t	db_stat;
#endif

	if (SUCCEED != zbx_db_init(zbx_dc_get_nextid, config_log_slow_queries, &error))
	{
		zabbix_log(LOG_LEVEL_CRIT, "cannot initialize database: %s", error);
		zbx_free(error);
		exit(EXIT_FAILURE);
	}

	zbx_db_init_autoincrement_options();

	if (ZBX_DB_UNKNOWN == (db_type = zbx_db_get_database_type()))
	{
		zabbix_log(LOG_LEVEL_CRIT, "cannot use database \"%s\": database is not a Zabbix database",
				zbx_config_dbhigh->config_dbname);
		exit(EXIT_FAILURE);
	}
	else if (ZBX_DB_PROXY != db_type)
	{
		zabbix_log(LOG_LEVEL_CRIT, "cannot use database \"%s\": Zabbix proxy cannot work with a"
				" Zabbix server database", zbx_config_dbhigh->config_dbname);
		exit(EXIT_FAILURE);
	}

	zbx_db_check_character_set();
	zbx_check_db();

	if (SUCCEED != (version_check = zbx_db_check_version_and_upgrade(ZBX_HA_MODE_STANDALONE)))
	{
#ifdef HAVE_SQLITE3
		if (NOTSUPPORTED == version_check)
			exit(EXIT_FAILURE);

		zabbix_log(LOG_LEVEL_WARNING, "removing database file: \"%s\"", zbx_config_dbhigh->config_dbname);
		zbx_db_deinit();

		if (0 != unlink(zbx_config_dbhigh->config_dbname))
		{
			zabbix_log(LOG_LEVEL_CRIT, "cannot remove database file \"%s\": %s, exiting...",
					zbx_config_dbhigh->config_dbname, zbx_strerror(errno));
			exit(EXIT_FAILURE);
		}

		proxy_db_init();
#else
		ZBX_UNUSED(version_check);
		exit(EXIT_FAILURE);
#endif
	}

#ifdef HAVE_ORACLE
	zbx_db_connect(ZBX_DB_CONNECT_NORMAL);
	zbx_db_table_prepare("items", NULL);
	zbx_db_table_prepare("item_preproc", NULL);
	zbx_db_close();
#endif
}

int	MAIN_ZABBIX_ENTRY(int flags)
{
	zbx_socket_t				listen_sock;
	char					*error = NULL;
	int					i, ret;
	zbx_rtc_t				rtc;
	zbx_timespec_t				rtc_timeout = {1, 0};

<<<<<<< HEAD
	zbx_config_comms_args_t			config_comms = {zbx_config_tls, config_hostname, config_server,
								config_proxymode, zbx_config_timeout};
=======
	zbx_config_comms_args_t			config_comms = {zbx_config_tls, CONFIG_HOSTNAME, config_server,
								config_proxymode, zbx_config_timeout,
								zbx_config_source_ip};
>>>>>>> 71c46694
	zbx_thread_args_t			thread_args;
	zbx_thread_poller_args			poller_args = {&config_comms, get_program_type, ZBX_NO_POLLER,
								config_startup_time, config_unavailable_delay, 0, 0};
	zbx_thread_proxyconfig_args		proxyconfig_args = {zbx_config_tls, &zbx_config_vault,
								get_program_type, zbx_config_timeout,
<<<<<<< HEAD
								&config_server_addrs, config_hostname, CONFIG_SOURCE_IP,
								config_proxyconfig_frequency};
	zbx_thread_datasender_args		datasender_args = {zbx_config_tls, get_program_type, zbx_config_timeout,
								&config_server_addrs, CONFIG_SOURCE_IP, config_hostname,
								config_proxydata_frequency};
	zbx_thread_taskmanager_args		taskmanager_args = {&config_comms, get_program_type,
								config_startup_time, zbx_config_enable_remote_commands,
								zbx_config_log_remote_commands, config_hostname};
=======
								&config_server_addrs, CONFIG_HOSTNAME,
								zbx_config_source_ip, config_proxyconfig_frequency};
	zbx_thread_datasender_args		datasender_args = {zbx_config_tls, get_program_type, zbx_config_timeout,
								&config_server_addrs, zbx_config_source_ip,
								CONFIG_HOSTNAME, config_proxydata_frequency};
	zbx_thread_taskmanager_args		taskmanager_args = {&config_comms, get_program_type,
								config_startup_time, zbx_config_enable_remote_commands,
								zbx_config_log_remote_commands};
	zbx_thread_httppoller_args		httppoller_args = {zbx_config_source_ip};
>>>>>>> 71c46694
	zbx_thread_discoverer_args		discoverer_args = {zbx_config_tls, get_program_type, zbx_config_timeout,
								CONFIG_FORKS[ZBX_PROCESS_TYPE_DISCOVERER],
								zbx_config_source_ip, &events_cbs};
	zbx_thread_trapper_args			trapper_args = {&config_comms, &zbx_config_vault, get_program_type,
								&events_cbs, &listen_sock, config_startup_time,
								config_proxydata_frequency};
	zbx_thread_proxy_housekeeper_args	housekeeper_args = {zbx_config_timeout, config_housekeeping_frequency,
								config_proxy_local_buffer, config_proxy_offline_buffer};
	zbx_thread_pinger_args			pinger_args = {zbx_config_timeout};
#ifdef HAVE_OPENIPMI
	zbx_thread_ipmi_manager_args		ipmimanager_args = {zbx_config_timeout, config_unavailable_delay};
#endif
	zbx_thread_pp_manager_args		preproc_man_args = {
							.workers_num = CONFIG_FORKS[ZBX_PROCESS_TYPE_PREPROCESSOR],
							.config_timeout = zbx_config_timeout,
							zbx_config_source_ip};
	zbx_thread_vmware_args			vmware_args = {zbx_config_source_ip};
	zbx_thread_dbsyncer_args		dbsyncer_args = {&events_cbs, config_histsyncer_frequency};

	zbx_rtc_process_request_ex_func_t	rtc_process_request_func = NULL;

	if (0 != (flags & ZBX_TASK_FLAG_FOREGROUND))
	{
		printf("Starting Zabbix Proxy (%s) [%s]. Zabbix %s (revision %s).\nPress Ctrl+C to exit.\n\n",
				ZBX_PROXYMODE_PASSIVE == config_proxymode ? "passive" : "active",
				config_hostname, ZABBIX_VERSION, ZABBIX_REVISION);
	}

	if (FAIL == zbx_ipc_service_init_env(CONFIG_SOCKET_PATH, &error))
	{
		zbx_error("cannot initialize IPC services: %s", error);
		zbx_free(error);
		exit(EXIT_FAILURE);
	}

	if (SUCCEED != zbx_locks_create(&error))
	{
		zbx_error("cannot create locks: %s", error);
		zbx_free(error);
		exit(EXIT_FAILURE);
	}

	if (SUCCEED != zabbix_open_log(&log_file_cfg, CONFIG_LOG_LEVEL, &error))
	{
		zbx_error("cannot open log:%s", error);
		zbx_free(error);
		exit(EXIT_FAILURE);
	}

#ifdef HAVE_NETSNMP
#	define SNMP_FEATURE_STATUS 	"YES"
#else
#	define SNMP_FEATURE_STATUS 	" NO"
#endif
#ifdef HAVE_OPENIPMI
#	define IPMI_FEATURE_STATUS 	"YES"
#else
#	define IPMI_FEATURE_STATUS 	" NO"
#endif
#ifdef HAVE_LIBCURL
#	define LIBCURL_FEATURE_STATUS	"YES"
#else
#	define LIBCURL_FEATURE_STATUS	" NO"
#endif
#if defined(HAVE_LIBCURL) && defined(HAVE_LIBXML2)
#	define VMWARE_FEATURE_STATUS	"YES"
#else
#	define VMWARE_FEATURE_STATUS	" NO"
#endif
#ifdef HAVE_UNIXODBC
#	define ODBC_FEATURE_STATUS 	"YES"
#else
#	define ODBC_FEATURE_STATUS 	" NO"
#endif
#if defined(HAVE_SSH2) || defined(HAVE_SSH)
#	define SSH_FEATURE_STATUS 	"YES"
#else
#	define SSH_FEATURE_STATUS 	" NO"
#endif
#ifdef HAVE_IPV6
#	define IPV6_FEATURE_STATUS 	"YES"
#else
#	define IPV6_FEATURE_STATUS 	" NO"
#endif
#if defined(HAVE_GNUTLS) || defined(HAVE_OPENSSL)
#	define TLS_FEATURE_STATUS	"YES"
#else
#	define TLS_FEATURE_STATUS	" NO"
#endif

	zabbix_log(LOG_LEVEL_INFORMATION, "Starting Zabbix Proxy (%s) [%s]. Zabbix %s (revision %s).",
			ZBX_PROXYMODE_PASSIVE == config_proxymode ? "passive" : "active",
			config_hostname, ZABBIX_VERSION, ZABBIX_REVISION);

	zabbix_log(LOG_LEVEL_INFORMATION, "**** Enabled features ****");
	zabbix_log(LOG_LEVEL_INFORMATION, "SNMP monitoring:       " SNMP_FEATURE_STATUS);
	zabbix_log(LOG_LEVEL_INFORMATION, "IPMI monitoring:       " IPMI_FEATURE_STATUS);
	zabbix_log(LOG_LEVEL_INFORMATION, "Web monitoring:        " LIBCURL_FEATURE_STATUS);
	zabbix_log(LOG_LEVEL_INFORMATION, "VMware monitoring:     " VMWARE_FEATURE_STATUS);
	zabbix_log(LOG_LEVEL_INFORMATION, "ODBC:                  " ODBC_FEATURE_STATUS);
	zabbix_log(LOG_LEVEL_INFORMATION, "SSH support:           " SSH_FEATURE_STATUS);
	zabbix_log(LOG_LEVEL_INFORMATION, "IPv6 support:          " IPV6_FEATURE_STATUS);
	zabbix_log(LOG_LEVEL_INFORMATION, "TLS support:           " TLS_FEATURE_STATUS);
	zabbix_log(LOG_LEVEL_INFORMATION, "**************************");

	zabbix_log(LOG_LEVEL_INFORMATION, "using configuration file: %s", config_file);

#if defined(HAVE_GNUTLS) || defined(HAVE_OPENSSL)
	if (SUCCEED != zbx_coredump_disable())
	{
		zabbix_log(LOG_LEVEL_CRIT, "cannot disable core dump, exiting...");
		exit(EXIT_FAILURE);
	}
#endif
	if (FAIL == zbx_load_modules(CONFIG_LOAD_MODULE_PATH, CONFIG_LOAD_MODULE, zbx_config_timeout, 1))
	{
		zabbix_log(LOG_LEVEL_CRIT, "loading modules failed, exiting...");
		exit(EXIT_FAILURE);
	}

	zbx_free_config();

	if (SUCCEED != zbx_rtc_init(&rtc, &error))
	{
		zabbix_log(LOG_LEVEL_CRIT, "cannot initialize runtime control service: %s", error);
		zbx_free(error);
		exit(EXIT_FAILURE);
	}

	if (SUCCEED != zbx_init_database_cache(get_program_type, config_history_cache_size,
			config_history_index_cache_size, &config_trends_cache_size, &error))
	{
		zabbix_log(LOG_LEVEL_CRIT, "cannot initialize database cache: %s", error);
		zbx_free(error);
		exit(EXIT_FAILURE);
	}

	if (SUCCEED != init_proxy_history_lock(&error))
	{
		zabbix_log(LOG_LEVEL_CRIT, "cannot initialize lock for passive proxy history: %s", error);
		zbx_free(error);
		exit(EXIT_FAILURE);
	}

	if (SUCCEED != zbx_init_configuration_cache(get_program_type, get_config_forks, config_conf_cache_size, &error))
	{
		zabbix_log(LOG_LEVEL_CRIT, "cannot initialize configuration cache: %s", error);
		zbx_free(error);
		exit(EXIT_FAILURE);
	}

	if (SUCCEED != zbx_init_selfmon_collector(get_config_forks, &error))
	{
		zabbix_log(LOG_LEVEL_CRIT, "cannot initialize self-monitoring: %s", error);
		zbx_free(error);
		exit(EXIT_FAILURE);
	}

	if (0 != CONFIG_FORKS[ZBX_PROCESS_TYPE_VMWARE] && SUCCEED != zbx_vmware_init(&error))
	{
		zabbix_log(LOG_LEVEL_CRIT, "cannot initialize VMware cache: %s", error);
		zbx_free(error);
		exit(EXIT_FAILURE);
	}

	if (SUCCEED != zbx_vault_token_from_env_get(&(zbx_config_vault.token), &error))
	{
		zabbix_log(LOG_LEVEL_CRIT, "cannot initialize vault token: %s", error);
		zbx_free(error);
		exit(EXIT_FAILURE);
	}

	if (SUCCEED != zbx_vault_init(&zbx_config_vault, &error))
	{
		zabbix_log(LOG_LEVEL_CRIT, "cannot initialize vault: %s", error);
		zbx_free(error);
		exit(EXIT_FAILURE);
	}

	if (SUCCEED != zbx_vault_db_credentials_get(&zbx_config_vault, &zbx_config_dbhigh->config_dbuser,
			&zbx_config_dbhigh->config_dbpassword, zbx_config_source_ip, &error))
	{
		zabbix_log(LOG_LEVEL_CRIT, "cannot initialize database credentials from vault: %s", error);
		zbx_free(error);
		exit(EXIT_FAILURE);
	}

	proxy_db_init();

	zbx_change_proxy_history_count(zbx_proxy_get_history_count());

	if (0 != CONFIG_FORKS[ZBX_PROCESS_TYPE_DISCOVERYMANAGER])
		zbx_discoverer_init();

	for (threads_num = 0, i = 0; i < ZBX_PROCESS_TYPE_COUNT; i++)
	{
		/* skip threaded components */
		switch (i)
		{
			case ZBX_PROCESS_TYPE_PREPROCESSOR:
			case ZBX_PROCESS_TYPE_DISCOVERER:
				continue;
		}

		threads_num += CONFIG_FORKS[i];
	}

	threads = (pid_t *)zbx_calloc(threads, (size_t)threads_num, sizeof(pid_t));
	threads_flags = (int *)zbx_calloc(threads_flags, (size_t)threads_num, sizeof(int));

	if (0 != CONFIG_FORKS[ZBX_PROCESS_TYPE_TRAPPER])
	{
		if (FAIL == zbx_tcp_listen(&listen_sock, CONFIG_LISTEN_IP, (unsigned short)CONFIG_LISTEN_PORT,
				zbx_config_timeout))
		{
			zabbix_log(LOG_LEVEL_CRIT, "listener failed: %s", zbx_socket_strerror());
			exit(EXIT_FAILURE);
		}
	}

	/* not running zbx_tls_init_parent() since proxy is only run on Unix*/

	zabbix_log(LOG_LEVEL_INFORMATION, "proxy #0 started [main process]");

	zbx_register_stats_data_func(zbx_preproc_stats_ext_get, NULL);
	zbx_register_stats_data_func(zbx_discovery_stats_ext_get, NULL);
	zbx_register_stats_data_func(zbx_proxy_stats_ext_get, &config_comms);
	zbx_register_stats_ext_func(zbx_vmware_stats_ext_get, NULL);
	zbx_register_stats_procinfo_func(ZBX_PROCESS_TYPE_PREPROCESSOR, zbx_preprocessor_get_worker_info);
	zbx_register_stats_procinfo_func(ZBX_PROCESS_TYPE_DISCOVERER, zbx_discovery_get_worker_info);
	zbx_diag_init(diag_add_section_info);

	thread_args.info.program_type = program_type;

	if (ZBX_PROXYMODE_PASSIVE == config_proxymode)
		rtc_process_request_func = rtc_process_request_ex_passive;

	for (i = 0; i < threads_num; i++)
	{
		if (FAIL == get_process_info_by_thread(i + 1, &thread_args.info.process_type,
				&thread_args.info.process_num))
		{
			THIS_SHOULD_NEVER_HAPPEN;
			exit(EXIT_FAILURE);
		}

		thread_args.info.server_num = i + 1;
		thread_args.args = NULL;

		switch (thread_args.info.process_type)
		{
			case ZBX_PROCESS_TYPE_CONFSYNCER:
				thread_args.args = &proxyconfig_args;
				zbx_thread_start(proxyconfig_thread, &thread_args, &threads[i]);
				if (FAIL == zbx_rtc_wait_config_sync(&rtc, rtc_process_request_func))
					goto out;
				break;
			case ZBX_PROCESS_TYPE_TRAPPER:
				thread_args.args = &trapper_args;
				zbx_thread_start(trapper_thread, &thread_args, &threads[i]);
				break;
			case ZBX_PROCESS_TYPE_DATASENDER:
				thread_args.args = &datasender_args;
				zbx_thread_start(datasender_thread, &thread_args, &threads[i]);
				break;
			case ZBX_PROCESS_TYPE_POLLER:
				poller_args.poller_type = ZBX_POLLER_TYPE_NORMAL;
				thread_args.args = &poller_args;
				zbx_thread_start(poller_thread, &thread_args, &threads[i]);
				break;
			case ZBX_PROCESS_TYPE_UNREACHABLE:
				poller_args.poller_type = ZBX_POLLER_TYPE_UNREACHABLE;
				thread_args.args = &poller_args;
				zbx_thread_start(poller_thread, &thread_args, &threads[i]);
				break;
			case ZBX_PROCESS_TYPE_PINGER:
				thread_args.args = &pinger_args;
				zbx_thread_start(pinger_thread, &thread_args, &threads[i]);
				break;
			case ZBX_PROCESS_TYPE_HOUSEKEEPER:
				thread_args.args = &housekeeper_args;
				zbx_thread_start(housekeeper_thread, &thread_args, &threads[i]);
				break;
			case ZBX_PROCESS_TYPE_HTTPPOLLER:
				thread_args.args = &httppoller_args;
				zbx_thread_start(httppoller_thread, &thread_args, &threads[i]);
				break;
			case ZBX_PROCESS_TYPE_DISCOVERYMANAGER:
				thread_args.args = &discoverer_args;
				zbx_thread_start(discoverer_thread, &thread_args, &threads[i]);
				break;
			case ZBX_PROCESS_TYPE_HISTSYNCER:
				threads_flags[i] = ZBX_THREAD_PRIORITY_FIRST;
				thread_args.args = &dbsyncer_args;
				zbx_thread_start(zbx_dbsyncer_thread, &thread_args, &threads[i]);
				break;
			case ZBX_PROCESS_TYPE_JAVAPOLLER:
				poller_args.poller_type = ZBX_POLLER_TYPE_JAVA;
				thread_args.args = &poller_args;
				zbx_thread_start(poller_thread, &thread_args, &threads[i]);
				break;
			case ZBX_PROCESS_TYPE_SNMPTRAPPER:
				zbx_thread_start(snmptrapper_thread, &thread_args, &threads[i]);
				break;
			case ZBX_PROCESS_TYPE_SELFMON:
				zbx_thread_start(zbx_selfmon_thread, &thread_args, &threads[i]);
				break;
			case ZBX_PROCESS_TYPE_VMWARE:
				thread_args.args = &vmware_args;
				zbx_thread_start(vmware_thread, &thread_args, &threads[i]);
				break;
#ifdef HAVE_OPENIPMI
			case ZBX_PROCESS_TYPE_IPMIMANAGER:
				thread_args.args = &ipmimanager_args;
				zbx_thread_start(ipmi_manager_thread, &thread_args, &threads[i]);
				break;
			case ZBX_PROCESS_TYPE_IPMIPOLLER:
				zbx_thread_start(ipmi_poller_thread, &thread_args, &threads[i]);
				break;
#endif
			case ZBX_PROCESS_TYPE_TASKMANAGER:
				thread_args.args = &taskmanager_args;
				zbx_thread_start(taskmanager_thread, &thread_args, &threads[i]);
				break;
			case ZBX_PROCESS_TYPE_PREPROCMAN:
				threads_flags[i] = ZBX_THREAD_PRIORITY_FIRST;
				thread_args.args = &preproc_man_args;
				zbx_thread_start(zbx_pp_manager_thread, &thread_args, &threads[i]);
				break;
			case ZBX_PROCESS_TYPE_AVAILMAN:
				threads_flags[i] = ZBX_THREAD_PRIORITY_FIRST;
				zbx_thread_start(zbx_availability_manager_thread, &thread_args, &threads[i]);
				break;
			case ZBX_PROCESS_TYPE_ODBCPOLLER:
				poller_args.poller_type = ZBX_POLLER_TYPE_ODBC;
				thread_args.args = &poller_args;
				zbx_thread_start(poller_thread, &thread_args, &threads[i]);
				break;
		}
	}

	zbx_unset_exit_on_terminate();

	while (ZBX_IS_RUNNING())
	{
		zbx_ipc_client_t	*client;
		zbx_ipc_message_t	*message;

		(void)zbx_ipc_service_recv(&rtc.service, &rtc_timeout, &client, &message);

		if (NULL != message)
		{
			zbx_rtc_dispatch(&rtc, client, message, rtc_process_request_func);
			zbx_ipc_message_free(message);
		}

		if (NULL != client)
			zbx_ipc_client_release(client);

		if (0 < (ret = waitpid((pid_t)-1, &i, WNOHANG)))
		{
			zbx_set_exiting_with_fail();
			break;
		}

		if (-1 == ret && EINTR != errno)
		{
			zabbix_log(LOG_LEVEL_ERR, "failed to wait on child processes: %s", zbx_strerror(errno));
			zbx_set_exiting_with_fail();
			break;
		}
	}
out:
	zbx_log_exit_signal();

	if (SUCCEED == ZBX_EXIT_STATUS())
		zbx_rtc_shutdown_subs(&rtc);

	zbx_on_exit(ZBX_EXIT_STATUS());

	return SUCCEED;
}<|MERGE_RESOLUTION|>--- conflicted
+++ resolved
@@ -1270,39 +1270,23 @@
 	zbx_rtc_t				rtc;
 	zbx_timespec_t				rtc_timeout = {1, 0};
 
-<<<<<<< HEAD
 	zbx_config_comms_args_t			config_comms = {zbx_config_tls, config_hostname, config_server,
-								config_proxymode, zbx_config_timeout};
-=======
-	zbx_config_comms_args_t			config_comms = {zbx_config_tls, CONFIG_HOSTNAME, config_server,
 								config_proxymode, zbx_config_timeout,
 								zbx_config_source_ip};
->>>>>>> 71c46694
 	zbx_thread_args_t			thread_args;
 	zbx_thread_poller_args			poller_args = {&config_comms, get_program_type, ZBX_NO_POLLER,
 								config_startup_time, config_unavailable_delay, 0, 0};
 	zbx_thread_proxyconfig_args		proxyconfig_args = {zbx_config_tls, &zbx_config_vault,
 								get_program_type, zbx_config_timeout,
-<<<<<<< HEAD
-								&config_server_addrs, config_hostname, CONFIG_SOURCE_IP,
-								config_proxyconfig_frequency};
-	zbx_thread_datasender_args		datasender_args = {zbx_config_tls, get_program_type, zbx_config_timeout,
-								&config_server_addrs, CONFIG_SOURCE_IP, config_hostname,
-								config_proxydata_frequency};
-	zbx_thread_taskmanager_args		taskmanager_args = {&config_comms, get_program_type,
-								config_startup_time, zbx_config_enable_remote_commands,
-								zbx_config_log_remote_commands, config_hostname};
-=======
-								&config_server_addrs, CONFIG_HOSTNAME,
+								&config_server_addrs, config_hostname,
 								zbx_config_source_ip, config_proxyconfig_frequency};
 	zbx_thread_datasender_args		datasender_args = {zbx_config_tls, get_program_type, zbx_config_timeout,
 								&config_server_addrs, zbx_config_source_ip,
-								CONFIG_HOSTNAME, config_proxydata_frequency};
+								config_hostname, config_proxydata_frequency};
 	zbx_thread_taskmanager_args		taskmanager_args = {&config_comms, get_program_type,
 								config_startup_time, zbx_config_enable_remote_commands,
 								zbx_config_log_remote_commands};
 	zbx_thread_httppoller_args		httppoller_args = {zbx_config_source_ip};
->>>>>>> 71c46694
 	zbx_thread_discoverer_args		discoverer_args = {zbx_config_tls, get_program_type, zbx_config_timeout,
 								CONFIG_FORKS[ZBX_PROCESS_TYPE_DISCOVERER],
 								zbx_config_source_ip, &events_cbs};
