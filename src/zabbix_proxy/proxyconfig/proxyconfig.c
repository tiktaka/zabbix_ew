--- conflicted
+++ resolved
@@ -21,11 +21,7 @@
 
 #include "log.h"
 #include "zbxnix.h"
-<<<<<<< HEAD
 #include "zbxdbwrap.h"
-=======
-#include "dbcache.h"
->>>>>>> 84ea1bc6
 #include "zbxself.h"
 #include "zbxtime.h"
 
