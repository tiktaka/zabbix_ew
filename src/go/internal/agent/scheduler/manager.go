/*
** Zabbix
** Copyright (C) 2001-2023 Zabbix SIA
**
** This program is free software; you can redistribute it and/or modify
** it under the terms of the GNU General Public License as published by
** the Free Software Foundation; either version 2 of the License, or
** (at your option) any later version.
**
** This program is distributed in the hope that it will be useful,
** but WITHOUT ANY WARRANTY; without even the implied warranty of
** MERCHANTABILITY or FITNESS FOR A PARTICULAR PURPOSE. See the
** GNU General Public License for more details.
**
** You should have received a copy of the GNU General Public License
** along with this program; if not, write to the Free Software
** Foundation, Inc., 51 Franklin Street, Fifth Floor, Boston, MA  02110-1301, USA.
**/

package scheduler

import (
	"container/heap"
	"errors"
	"fmt"
	"math"
	"sort"
	"strconv"
	"strings"
	"time"

	"git.zabbix.com/ap/plugin-support/conf"
	"git.zabbix.com/ap/plugin-support/log"
	"git.zabbix.com/ap/plugin-support/plugin"
	"git.zabbix.com/ap/plugin-support/plugin/comms"
	"zabbix.com/internal/agent"
	"zabbix.com/internal/agent/alias"
	"zabbix.com/internal/agent/keyaccess"
	"zabbix.com/internal/agent/resultcache"
	"zabbix.com/internal/monitor"
	"zabbix.com/pkg/glexpr"
	"zabbix.com/pkg/itemutil"
	"zabbix.com/plugins/external"
)

const (
	// number of seconds to wait for plugins to finish during scheduler shutdown
	shutdownTimeout = 5
	// inactive shutdown value
	shutdownInactive = -1
)

type Request struct {
	Itemid      uint64  `json:"itemid"`
	Key         string  `json:"key"`
	Delay       string  `json:"delay"`
	LastLogsize *uint64 `json:"lastlogsize"`
	Mtime       *int    `json:"mtime"`
	Timeout     any     `json:"timeout"`
}

// Manager implements Scheduler interface and manages plugin interface usage.
type Manager struct {
	input       chan interface{}
	plugins     map[string]*pluginAgent
	pluginQueue pluginHeap
	clients     map[uint64]*client
	aliases     *alias.Manager
	// number of active tasks (running in their own goroutines)
	activeTasksNum int
	// number of seconds left on shutdown timer
	shutdownSeconds int
}

// updateRequest contains list of metrics monitored by a client and additional client configuration data.
type updateRequest struct {
	clientID                   uint64
	sink                       resultcache.Writer
	firstActiveChecksRefreshed bool
	requests                   []*Request
	expressions                []*glexpr.Expression
	now                        time.Time
}

// commandRequest contains list of remote commands
type commandRequest struct {
	clientID uint64
	sink     resultcache.Writer
	commands []*agent.RemoteCommand
	now      time.Time
}

// queryRequest contains status/debug query request.
type queryRequest struct {
	command string
	sink    chan string
}

// queryRequestUserParams contains status user parameters query request.
type queryRequestUserParams struct {
	sink chan string
}

type Scheduler interface {
<<<<<<< HEAD
	UpdateTasks(
		clientID uint64,
		writer resultcache.Writer,
		firstActiveChecksRefreshed bool,
		expressions []*glexpr.Expression,
		requests []*plugin.Request,
		now time.Time,
	)
	UpdateCommands(
		clientID uint64,
		writer resultcache.Writer,
		commands []*agent.RemoteCommand,
		now time.Time,
	)
=======
	UpdateTasks(clientID uint64, writer resultcache.Writer, firstActiveChecksRefreshed bool,
		expressions []*glexpr.Expression, requests []*Request, now time.Time)
	UpdateCommands(clientID uint64, writer resultcache.Writer, commands []*agent.RemoteCommand, now time.Time)
>>>>>>> ed41bf12
	FinishTask(task performer)
	PerformTask(
		key string,
		timeout time.Duration,
		clientID uint64,
	) (result string, err error)
	Query(command string) (status string)
	QueryUserParams() (status string)
}

// cleanupClient performs deactivation of plugins the client is not using anymore.
// It's called after client update and once per hour for the client associated to
// single passive checks.
func (m *Manager) cleanupClient(c *client, now time.Time) {
	// get a list of plugins the client stopped using
	released := c.cleanup(m.plugins, now)
	for _, p := range released {
		// check if the plugin is used by other clients
		if p.refcount != 0 {
			continue
		}
		log.Debugf("[%d] deactivate unused plugin %s", c.id, p.name())

		// deactivate recurring tasks
		for deactivate := true; deactivate; {
			deactivate = false
			for _, t := range p.tasks {
				if t.isActive() && t.isRecurring() {
					t.deactivate()
					// deactivation can change tasks ordering, so repeat the iteration if task was deactivated
					deactivate = true
					break
				}
			}
		}

		// queue stopper task if plugin has Runner interface
		if _, ok := p.impl.(plugin.Runner); ok {
			task := &stopperTask{
				taskBase: taskBase{plugin: p, active: true},
			}
			if err := task.reschedule(now); err != nil {
				log.Debugf(
					"[%d] cannot schedule stopper task for plugin %s",
					c.id,
					p.name(),
				)
				continue
			}
			p.enqueueTask(task)
			log.Debugf(
				"[%d] created stopper task for plugin %s",
				c.id,
				p.name(),
			)

			if p.queued() {
				m.pluginQueue.Update(p)
			}
		}

		// queue plugin if there are still some tasks left to be finished before deactivating
		if len(p.tasks) != 0 {
			if !p.queued() {
				heap.Push(&m.pluginQueue, p)
			}
		}
	}
}

func parseItemTimeout(s string) (seconds int, e error) {
	const invalidTimeoutError = "Unsupported timeout value."
	const maxTimeout = 600

	if s == "" {
		e = errors.New(invalidTimeoutError)

		return
	}

	if intVal, err := strconv.Atoi(s); err != nil {
		var mult int

		if strings.HasSuffix(s, "m") {
			mult = 60
		} else if strings.HasSuffix(s, "s") {
			mult = 1
		} else {
			e = errors.New(invalidTimeoutError)

			return
		}

		if val, err := strconv.Atoi(s[:len(s)-1]); err != nil {
			e = errors.New(invalidTimeoutError)

			return
		} else {
			seconds = val * mult
		}
	} else {
		seconds = intVal
	}

	if seconds > maxTimeout {
		e = errors.New(invalidTimeoutError)
	}

	return
}

// processUpdateRequest processes client update request. It's being used for multiple requests
// (active checks on a server) and also for direct requets (single passive and internal checks).
func (m *Manager) processUpdateRequestRun(update *updateRequest) {
	var c *client
	var ok bool
	if c, ok = m.clients[update.clientID]; !ok {
		if len(update.requests) == 0 {
			log.Debugf(
				"[%d] skipping empty update for unregistered client",
				update.clientID,
			)

			return
		}
		log.Debugf("[%d] registering new client", update.clientID)
		c = newClient(update.clientID, update.sink)
		m.clients[update.clientID] = c
	}

	c.updateExpressions(update.expressions)

	for _, r := range update.requests {
		var key string
		var params []string
		var err error
		var p *pluginAgent

		r.Key = m.aliases.Get(r.Key)
		if key, params, err = itemutil.ParseKey(r.Key); err == nil {
			p, ok = m.plugins[key]
			if ok && update.clientID != agent.LocalChecksClientID {
				ok = keyaccess.CheckRules(key, params)
			}
			if !ok {
				err = fmt.Errorf("Unknown metric %s", key)
			} else {
				var timeout int

				switch v := r.Timeout.(type) {
				case nil:
					timeout = agent.Options.Timeout
				case float64:
					timeout = int(v)
				case int:
					timeout = v
				case string:
					timeout, err = parseItemTimeout(v)
				default:
					err = fmt.Errorf("unexpected timeout %q of type %T", r.Timeout, r.Timeout)
				}

				if err == nil {
					err = c.addRequest(p, r, timeout, update.sink, update.now, update.firstActiveChecksRefreshed)
				}
			}
		}

		if err != nil {
			if c.id > agent.MaxBuiltinClientID {
				if tacc, ok := c.exporters[r.Itemid]; ok {
					log.Debugf(
						"deactivate exporter task for item %d because of error: %s",
						r.Itemid,
						err,
					)
					tacc.task().deactivate()
				}
			}
			update.sink.Write(
				&plugin.Result{Itemid: r.Itemid, Error: err, Ts: update.now},
			)
			log.Debugf(
				"[%d] cannot monitor metric \"%s\": %s",
				update.clientID,
				r.Key,
				err.Error(),
			)

			continue
		}

		if !p.queued() {
			heap.Push(&m.pluginQueue, p)
		} else {
			m.pluginQueue.Update(p)
		}
	}

	m.cleanupClient(c, update.now)
}

func (m *Manager) processUpdateRequestShutdown(update *updateRequest) {
	if update.clientID <= agent.MaxBuiltinClientID {
		if len(update.requests) == 1 {
			update.sink.Write(&plugin.Result{
				Itemid: update.requests[0].Itemid,
				Error: errors.New(
					"Cannot obtain item value during shutdown process.",
				),
				Ts: update.now,
			})
		} else {
			log.Warningf("[%d] direct checks can contain only single request while received %d requests",
				update.clientID, len(update.requests))
		}
	}
}

func (m *Manager) processUpdateRequest(update *updateRequest) {
	log.Debugf(
		"[%d] processing update request (%d requests)",
		update.clientID,
		len(update.requests),
	)

	// immediately fail direct checks and ignore bulk requests when shutting down
	if m.shutdownSeconds != shutdownInactive {
		m.processUpdateRequestShutdown(update)
	} else {
		m.processUpdateRequestRun(update)
	}
}

func (m *Manager) processCommandRequest(update *commandRequest) {
	log.Debugf(
		"[%d] processing command request (%d commands)",
		update.clientID,
		len(update.commands),
	)

	var c *client
	var ok bool
	if c, ok = m.clients[update.clientID]; !ok {
		log.Debugf("[%d] registering new client", update.clientID)
		c = newClient(update.clientID, update.sink)
		m.clients[update.clientID] = c
	}

	for _, rc := range update.commands {
		var wait string
		if rc.Wait == 1 {
			wait = "wait"
		} else {
			wait = "nowait"
		}
		params := []string{rc.Command, wait}

		if !keyaccess.CheckRules("system.run", params) {
			log.Debugf("Remote command '%s' is not allowed", rc.Command)

			update.sink.WriteCommand(
				&resultcache.CommandResult{
					ID:    rc.Id,
					Error: errors.New("Unsupported item key."),
				},
			)
			update.sink.Flush()

			continue
		}

		if p, ok := m.plugins["system.run"]; ok {
			c.addCommand(p, rc.Id, params, update.sink, update.now)

			if !p.queued() {
				heap.Push(&m.pluginQueue, p)
			} else {
				m.pluginQueue.Update(p)
			}
		} else {
			log.Warningf("Remote commands cannot be executed, plugin \"system.run\" is unavailable")

			update.sink.WriteCommand(&resultcache.CommandResult{ID: rc.Id, Error: errors.New("Unsupported item key.")})
			update.sink.Flush()

			break
		}
	}
}

// processQueue processes queued plugins/tasks
func (m *Manager) processQueue(now time.Time) {
	seconds := now.Unix()
	for p := m.pluginQueue.Peek(); p != nil; p = m.pluginQueue.Peek() {
		if task := p.peekTask(); task != nil {
			if task.getScheduled().Unix() > seconds {
				break
			}

			heap.Pop(&m.pluginQueue)
			if !p.hasCapacity() {
				// plugin has no free capacity for the next task, keep the plugin out of queue
				// until active tasks finishes and the required capacity is released
				continue
			}

			// take the task out of plugin tasks queue and perform it
			m.activeTasksNum++
			p.reserveCapacity(p.popTask())
			task.perform(m)

			// if the plugin has capacity for the next task put it back into plugin queue
			if !p.hasCapacity() {
				continue
			}
			heap.Push(&m.pluginQueue, p)
		} else {
			// plugins with empty task queue should not be in Manager queue
			heap.Pop(&m.pluginQueue)
		}
	}
}

// processAndFlushUserParamQueue processes queued user parameters plugins/tasks and/or removes them
func (m *Manager) processAndFlushUserParamQueue(now time.Time) {
	seconds := now.Unix()
	num := m.pluginQueue.Len()
	var pluginsBuf []*pluginAgent

	for p := m.pluginQueue.Peek(); p != nil && num > 0; p = m.pluginQueue.Peek() {
		heap.Pop(&m.pluginQueue)
		num--

		if !p.usrprm {
			pluginsBuf = append(pluginsBuf, p)
			continue
		}

		if task := p.peekTask(); task != nil {
			if !p.hasCapacity() || task.getScheduled().Unix() > seconds {
				continue
			}

			m.activeTasksNum++
			p.reserveCapacity(p.popTask())
			task.perform(m)
		}
	}

	for _, p := range pluginsBuf {
		m.pluginQueue.Push(p)
	}
}

// processFinishRequest handles finished tasks
func (m *Manager) processFinishRequest(task performer) {
	m.activeTasksNum--
	p := task.getPlugin()
	p.releaseCapacity(task)
	if p.active() && task.isActive() && task.isRecurring() {
		if err := task.reschedule(time.Now()); err != nil {
			log.Warningf("cannot reschedule plugin %s: %s", p.impl.Name(), err)
		} else {
			p.enqueueTask(task)
		}
	}
	if !p.queued() {
		if p.hasCapacity() {
			heap.Push(&m.pluginQueue, p)
		}
	} else {
		m.pluginQueue.Update(p)
	}
}

// rescheduleQueue reschedules all queued tasks. This is done whenever time
// difference between ticks exceeds limits (for example during daylight saving changes).
func (m *Manager) rescheduleQueue(now time.Time) {
	// easier to rebuild queues than update each element
	queue := make(pluginHeap, 0, len(m.pluginQueue))
	for _, p := range m.pluginQueue {
		tasks := p.tasks
		p.tasks = make(performerHeap, 0, len(tasks))
		for _, t := range tasks {
			if err := t.reschedule(now); err == nil {
				p.enqueueTask(t)
			}
		}
		heap.Push(&queue, p)
	}
	m.pluginQueue = queue
}

// deactivatePlugins removes all tasks and creates stopper tasks for active runner plugins
func (m *Manager) deactivatePlugins() {
	m.shutdownSeconds = shutdownTimeout

	m.pluginQueue = make(pluginHeap, 0, len(m.pluginQueue))
	for _, p := range m.plugins {
		if p.refcount != 0 {
			p.tasks = make(performerHeap, 0)
			if _, ok := p.impl.(plugin.Runner); ok {
				task := &stopperTask{
					taskBase: taskBase{plugin: p, active: true},
				}
				p.enqueueTask(task)
				heap.Push(&m.pluginQueue, p)
				p.refcount = 0
				log.Debugf("created final stopper task for plugin %s", p.name())
			}
			p.refcount = 0
		}
	}
}

// run() is the main worker loop running in own goroutine until stopped
func (m *Manager) run() {
	defer log.PanicHook()
	log.Debugf("starting manager")
	// Adjust ticker creation at the 0 nanosecond timestamp. In reality it will have at least
	// some microseconds, which will be enough to include all scheduled tasks at this second
	// even with nanosecond priority adjustment.
	lastTick := time.Now()
	cleaned := lastTick
	time.Sleep(time.Duration(1e9 - lastTick.Nanosecond()))
	ticker := time.NewTicker(time.Second)
run:
	for {
		select {
		case <-ticker.C:
			now := time.Now()
			diff := now.Sub(lastTick)
			interval := time.Second * 10
			if diff <= -interval || diff >= interval {
				log.Warningf("detected %d time difference between queue checks, rescheduling tasks",
					int(math.Abs(float64(diff))/1e9))
				m.rescheduleQueue(now)
			}
			lastTick = now
			m.processQueue(now)
			if m.shutdownSeconds != shutdownInactive {
				m.shutdownSeconds--
				if m.shutdownSeconds == 0 {
					break run
				}
			} else {
				// cleanup plugins used by passive checks
				if now.Sub(cleaned) >= time.Hour {
					if passive, ok := m.clients[0]; ok {
						m.cleanupClient(passive, now)
					}
					// remove inactive clients
					for _, client := range m.clients {
						if len(client.pluginsInfo) == 0 {
							delete(m.clients, client.ID())
						} else {
							client.commandCleanup()
						}
					}
					cleaned = now
				}
			}
		case u := <-m.input:
			if u == nil {
				m.deactivatePlugins()
				if m.activeTasksNum+len(m.pluginQueue) == 0 {
					break run
				}
				m.processQueue(time.Now())
			}
			switch v := u.(type) {
			case *updateRequest:
				m.processUpdateRequest(v)
				m.processQueue(time.Now())
			case *commandRequest:
				m.processCommandRequest(v)
				m.processQueue(time.Now())
			case performer:
				m.processFinishRequest(v)
				if m.shutdownSeconds != shutdownInactive && m.activeTasksNum+len(m.pluginQueue) == 0 {
					break run
				}
				m.processQueue(time.Now())
			case *queryRequest:
				if response, err := m.processQuery(v); err != nil {
					v.sink <- "cannot process request: " + err.Error()
				} else {
					v.sink <- response
				}
			case *queryRequestUserParams:
				metrics := plugin.ClearUserParamMetrics()

				keys, rerr := agent.InitUserParameterPlugin(
					agent.Options.UserParameter,
					agent.Options.UnsafeUserParameters,
					agent.Options.UserParameterDir,
				)
				if rerr != nil {
					plugin.RestoreUserParamMetrics(metrics)
					v.sink <- fmt.Sprintf("cannot process user parameters request: %s", rerr.Error())

					continue
				}

				m.processAndFlushUserParamQueue(time.Now())

				tasks := make(map[string]performerHeap)

				for key, plg := range m.plugins {
					if plg.usrprm {
						tasks[key] = plg.tasks
						delete(m.plugins, key)
					}
				}

				for _, key := range keys {
					m.addUserParamsPlugin(key)
					m.plugins[key].refcount++
				}

				for pluginkey, ltasks := range tasks {
					for task := peekTask(ltasks); task != nil; task = peekTask(ltasks) {
						heap.Pop(&ltasks)

						for _, key := range keys {
							if task.isItemKeyEqual(key) {
								task.setPlugin(m.plugins[pluginkey])
								m.plugins[pluginkey].enqueueTask(task)
							}
						}
					}
				}

				for _, key := range keys {
					heap.Push(&m.pluginQueue, m.plugins[key])
				}

				v.sink <- "ok"
			}
		}
	}
	log.Debugf("manager has been stopped")
	monitor.Unregister(monitor.Scheduler)
}

type pluginOptions struct {
	Capacity int `conf:"optional"`
	System   struct {
		ForceActiveChecksOnStart *int `conf:"optional"`
		Capacity                 int  `conf:"optional"`
	} `conf:"optional"`
}

func (m *Manager) init() {
	m.input = make(chan interface{}, 10)
	m.pluginQueue = make(pluginHeap, 0, len(plugin.Metrics))
	m.clients = make(map[uint64]*client)
	m.plugins = make(map[string]*pluginAgent)
	m.shutdownSeconds = shutdownInactive

	metrics := make([]*plugin.Metric, 0, len(plugin.Metrics))

	for _, metric := range plugin.Metrics {
		metrics = append(metrics, metric)
	}
	sort.Slice(metrics, func(i, j int) bool {
		return metrics[i].Plugin.Name() < metrics[j].Plugin.Name()
	})

	pagent := &pluginAgent{}
	for _, metric := range metrics {
		if metric.Plugin != pagent.impl {
			capacity, forceActiveChecksOnStart := getPluginOptions(
				agent.Options.Plugins[metric.Plugin.Name()],
				metric.Plugin.Name(),
			)
			if capacity > metric.Plugin.Capacity() {
				log.Warningf(
					"lowering the plugin %s capacity to %d as the configured capacity %d exceeds limits",
					metric.Plugin.Name(),
					metric.Plugin.Capacity(),
					capacity,
				)

				capacity = metric.Plugin.Capacity()
			}

			pagent = &pluginAgent{
				impl:                     metric.Plugin,
				tasks:                    make(performerHeap, 0),
				maxCapacity:              capacity,
				usedCapacity:             0,
				forceActiveChecksOnStart: forceActiveChecksOnStart,
				index:                    -1,
				refcount:                 0,
				usrprm:                   metric.UsrPrm,
			}

			interfaces := ""
			if _, ok := metric.Plugin.(plugin.Exporter); ok {
				interfaces += "exporter, "
			}
			if _, ok := metric.Plugin.(plugin.Collector); ok {
				interfaces += "collector, "
			}
			if _, ok := metric.Plugin.(plugin.Runner); ok {
				interfaces += "runner, "
			}
			if _, ok := metric.Plugin.(plugin.Watcher); ok {
				interfaces += "watcher, "
			}
			if _, ok := metric.Plugin.(plugin.Configurator); ok {
				interfaces += "configurator, "
			}
			interfaces = interfaces[:len(interfaces)-2]

			if metric.Plugin.IsExternal() {
				ext := metric.Plugin.(*external.Plugin)
				metric.Plugin.SetCapacity(1)
				log.Infof(
					"using plugin '%s' (%s) providing following interfaces: %s",
					metric.Plugin.Name(),
					ext.Path,
					interfaces,
				)
			} else {
				log.Infof("using plugin '%s' (built-in) providing following interfaces: %s", metric.Plugin.Name(),
					interfaces)
			}
		}
		m.plugins[metric.Key] = pagent
	}
}

func (m *Manager) Start() {
	log.Infof(
		"Plugin communication protocol version is %s",
		comms.ProtocolVersion,
	)

	monitor.Register(monitor.Scheduler)
	go m.run()
}

func (m *Manager) Stop() {
	m.input <- nil
}

<<<<<<< HEAD
func (m *Manager) UpdateTasks(
	clientID uint64,
	writer resultcache.Writer,
	firstActiveChecksRefreshed bool,
	expressions []*glexpr.Expression,
	requests []*plugin.Request,
	now time.Time,
) {
	m.input <- &updateRequest{
		clientID:                   clientID,
=======
func (m *Manager) UpdateTasks(clientID uint64, writer resultcache.Writer, firstActiveChecksRefreshed bool,
	expressions []*glexpr.Expression, requests []*Request, now time.Time) {
	m.input <- &updateRequest{clientID: clientID,
>>>>>>> ed41bf12
		sink:                       writer,
		requests:                   requests,
		expressions:                expressions,
		firstActiveChecksRefreshed: firstActiveChecksRefreshed,
		now:                        now,
	}
}

func (m *Manager) UpdateCommands(
	clientID uint64,
	writer resultcache.Writer,
	commands []*agent.RemoteCommand,
	now time.Time,
) {
	m.input <- &commandRequest{
		clientID: clientID,
		sink:     writer,
		commands: commands,
		now:      now,
	}
}

type resultWriter chan *plugin.Result

func (r resultWriter) Write(result *plugin.Result) {
	r <- result
}

func (r resultWriter) WriteCommand(cr *resultcache.CommandResult) {
	log.Errf("remote commands are not supported by single task requests")
}

func (r resultWriter) Flush() {
}

func (r resultWriter) SlotsAvailable() int {
	return 1
}

func (r resultWriter) PersistSlotsAvailable() int {
	return 1
}

func (m *Manager) PerformTask(
	key string,
	timeout time.Duration,
	clientID uint64,
) (result string, err error) {
	var lastLogsize uint64
	var mtime int

	w := make(resultWriter, 1)

<<<<<<< HEAD
	m.UpdateTasks(
		clientID,
		w,
		false,
		nil,
		[]*plugin.Request{{Key: key, LastLogsize: &lastLogsize, Mtime: &mtime}},
		time.Now(),
	)
=======
	m.UpdateTasks(clientID, w, false, nil, []*Request{{
		Key:         key,
		LastLogsize: &lastLogsize,
		Mtime:       &mtime,
		Timeout:     int(timeout.Seconds()),
	}}, time.Now())
>>>>>>> ed41bf12

	select {
	case r := <-w:
		if r.Error == nil {
			if r.Value != nil {
				result = *r.Value
			} else {
				// single metric requests do not support empty values, return error instead
				err = errors.New("No values have been gathered yet.")
			}
		} else {
			err = r.Error
		}
	case <-time.After(timeout):
		err = fmt.Errorf("Timeout occurred while gathering data.")
	}
	return
}

func (m *Manager) FinishTask(task performer) {
	m.input <- task
}

func (m *Manager) Query(command string) (status string) {
	request := &queryRequest{command: command, sink: make(chan string)}
	m.input <- request
	return <-request.sink
}

func (m *Manager) QueryUserParams() (status string) {
	request := &queryRequestUserParams{sink: make(chan string)}
	m.input <- request
	return <-request.sink
}

func (m *Manager) validatePlugins(options *agent.AgentOptions) (err error) {
	for _, p := range plugin.Plugins {
		if c, ok := p.(plugin.Configurator); ok && !p.IsExternal() {
			if err = c.Validate(options.Plugins[p.Name()]); err != nil {
				return fmt.Errorf(
					"invalid plugin %s configuration: %s",
					p.Name(),
					err.Error(),
				)
			}
		}
	}
	return
}

func (m *Manager) configure(options *agent.AgentOptions) (err error) {
	m.aliases, err = alias.NewManager(options)
	return
}

func NewManager(options *agent.AgentOptions) (mannager *Manager, err error) {
	var m Manager
	m.init()
	if err = m.validatePlugins(options); err != nil {
		return
	}
	return &m, m.configure(options)
}

func (m *Manager) addUserParamsPlugin(key string) {
	var metric *plugin.Metric

	for _, metric = range plugin.Metrics {
		if metric.Key == key {
			break
		}
	}

	capacity := metric.Plugin.Capacity()

	pagent := &pluginAgent{
		impl:         metric.Plugin,
		tasks:        make(performerHeap, 0),
		maxCapacity:  capacity,
		usedCapacity: 0,
		index:        -1,
		refcount:     0,
		usrprm:       metric.UsrPrm,
	}

	m.plugins[key] = pagent
}

func peekTask(tasks performerHeap) performer {
	if len(tasks) == 0 {
		return nil
	}

	return tasks[0]
}

func getPluginOptions(
	optsRaw interface{},
	name string,
) (capacity, forceActiveChecksOnStart int) {
	pluginCap, pluginSystemCap, pluginForceActiveChecksOnStart := getPluginOpts(
		optsRaw,
		name,
	)

	if pluginSystemCap > 0 {
		if pluginCap > 0 {
			log.Warningf(
				"both Plugins.%s.Capacity and Plugins.%s.System.Capacity "+
					"configuration parameters are set, using System.Capacity: %d",
				name,
				name,
				pluginSystemCap,
			)
		}
		capacity = pluginSystemCap
	} else if pluginCap > 0 {
		log.Warningf(
			"plugin %s configuration parameter Plugins.%s.Capacity is deprecated, use Plugins.%s.System.Capacity instead",
			name, name, name,
		)
		capacity = pluginCap
	} else {
		capacity = plugin.DefaultCapacity
	}

	if nil != pluginForceActiveChecksOnStart {
		if *pluginForceActiveChecksOnStart > 1 ||
			*pluginForceActiveChecksOnStart < 0 {
			log.Warningf(
				"invalid Plugins.%s.System.ForceActiveChecksOnStart configuration parameter: %d",
				name,
				*pluginForceActiveChecksOnStart,
			)
			forceActiveChecksOnStart = agent.Options.ForceActiveChecksOnStart
		} else {
			forceActiveChecksOnStart = *pluginForceActiveChecksOnStart
		}
	} else {
		forceActiveChecksOnStart = agent.Options.ForceActiveChecksOnStart
	}

	return
}

func getPluginOpts(
	optsRaw interface{},
	name string,
) (pluginCap, pluginSystemCap int, forceActiveChecksOnStart *int) {
	var opt pluginOptions

	if optsRaw == nil {
		return
	}

	if err := conf.Unmarshal(optsRaw, &opt, false); err != nil {
		log.Warningf("invalid plugin %s configuration: %s", name, err)

		return
	}

	pluginCap = opt.Capacity
	pluginSystemCap = opt.System.Capacity
	forceActiveChecksOnStart = opt.System.ForceActiveChecksOnStart

	return
}<|MERGE_RESOLUTION|>--- conflicted
+++ resolved
@@ -102,13 +102,11 @@
 }
 
 type Scheduler interface {
-<<<<<<< HEAD
 	UpdateTasks(
 		clientID uint64,
-		writer resultcache.Writer,
-		firstActiveChecksRefreshed bool,
+		writer resultcache.Writer, firstActiveChecksRefreshed bool,
 		expressions []*glexpr.Expression,
-		requests []*plugin.Request,
+		requests []*Request,
 		now time.Time,
 	)
 	UpdateCommands(
@@ -117,11 +115,6 @@
 		commands []*agent.RemoteCommand,
 		now time.Time,
 	)
-=======
-	UpdateTasks(clientID uint64, writer resultcache.Writer, firstActiveChecksRefreshed bool,
-		expressions []*glexpr.Expression, requests []*Request, now time.Time)
-	UpdateCommands(clientID uint64, writer resultcache.Writer, commands []*agent.RemoteCommand, now time.Time)
->>>>>>> ed41bf12
 	FinishTask(task performer)
 	PerformTask(
 		key string,
@@ -771,22 +764,16 @@
 	m.input <- nil
 }
 
-<<<<<<< HEAD
 func (m *Manager) UpdateTasks(
 	clientID uint64,
 	writer resultcache.Writer,
 	firstActiveChecksRefreshed bool,
 	expressions []*glexpr.Expression,
-	requests []*plugin.Request,
+	requests []*Request,
 	now time.Time,
 ) {
 	m.input <- &updateRequest{
 		clientID:                   clientID,
-=======
-func (m *Manager) UpdateTasks(clientID uint64, writer resultcache.Writer, firstActiveChecksRefreshed bool,
-	expressions []*glexpr.Expression, requests []*Request, now time.Time) {
-	m.input <- &updateRequest{clientID: clientID,
->>>>>>> ed41bf12
 		sink:                       writer,
 		requests:                   requests,
 		expressions:                expressions,
@@ -840,23 +827,21 @@
 
 	w := make(resultWriter, 1)
 
-<<<<<<< HEAD
 	m.UpdateTasks(
 		clientID,
 		w,
 		false,
 		nil,
-		[]*plugin.Request{{Key: key, LastLogsize: &lastLogsize, Mtime: &mtime}},
+		[]*Request{
+			{
+				Key:         key,
+				LastLogsize: &lastLogsize,
+				Mtime:       &mtime,
+				Timeout:     int(timeout.Seconds()),
+			},
+		},
 		time.Now(),
 	)
-=======
-	m.UpdateTasks(clientID, w, false, nil, []*Request{{
-		Key:         key,
-		LastLogsize: &lastLogsize,
-		Mtime:       &mtime,
-		Timeout:     int(timeout.Seconds()),
-	}}, time.Now())
->>>>>>> ed41bf12
 
 	select {
 	case r := <-w:
