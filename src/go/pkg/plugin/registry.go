/*
** Zabbix
** Copyright (C) 2001-2021 Zabbix SIA
**
** This program is free software; you can redistribute it and/or modify
** it under the terms of the GNU General Public License as published by
** the Free Software Foundation; either version 2 of the License, or
** (at your option) any later version.
**
** This program is distributed in the hope that it will be useful,
** but WITHOUT ANY WARRANTY; without even the implied warranty of
** MERCHANTABILITY or FITNESS FOR A PARTICULAR PURPOSE. See the
** GNU General Public License for more details.
**
** You should have received a copy of the GNU General Public License
** along with this program; if not, write to the Free Software
** Foundation, Inc., 51 Franklin Street, Fifth Floor, Boston, MA  02110-1301, USA.
**/

package plugin

import (
	"fmt"
	"reflect"
	"regexp"
	"unicode"
)

type Metric struct {
	Plugin      Accessor
	Key         string
	Description string
	UsrPrm      bool
}

var Metrics map[string]*Metric = make(map[string]*Metric)
var Plugins map[string]Accessor = make(map[string]Accessor)

func registerMetric(plugin Accessor, name string, key string, description string) {
	var usrprm bool

	if ok, _ := regexp.MatchString(`^[A-Za-z0-9\._-]+$`, key); !ok {
		panic(fmt.Sprintf(`cannot register metric "%s" having invalid format`, key))
	}

	if 0 == len(description) {
		panic(fmt.Sprintf(`cannot register metric "%s" with empty description`, key))
	}

	if unicode.IsLower([]rune(description)[0]) {
		panic(fmt.Sprintf(`cannot register metric "%s" with description without capital first letter: "%s"`, key, description))
	}

	if description[len(description)-1] != '.' {
		panic(fmt.Sprintf(`cannot register metric "%s" without dot at the end of description: "%s"`, key, description))
	}

	if _, ok := Metrics[key]; ok {
		panic(fmt.Sprintf(`cannot register duplicate metric "%s"`, key))
	}

	t := reflect.TypeOf(plugin)
	for i := 0; i < t.NumMethod(); i++ {
		method := t.Method(i)
		switch method.Name {
		case "Export":
			if _, ok := plugin.(Exporter); !ok {
				panic(fmt.Sprintf(`the "%s" plugin has %s method, but does implement Exporter interface`, name, method.Name))
			}
		case "Collect", "Period":
			if _, ok := plugin.(Collector); !ok {
				panic(fmt.Sprintf(`the "%s" plugin has %s method, but does not implement Collector interface`, name, method.Name))
			}
		case "Watch":
			if _, ok := plugin.(Watcher); !ok {
				panic(fmt.Sprintf(`the "%s" plugin has %s method, but does not implement Watcher interface`, name, method.Name))
			}
		case "Configure", "Validate":
			if _, ok := plugin.(Configurator); !ok {
				panic(fmt.Sprintf(`the "%s" plugin has %s method, but does not implement Configurator interface`, name, method.Name))
			}
		case "Start", "Stop":
			if _, ok := plugin.(Runner); !ok {
				panic(fmt.Sprintf(`the "%s" plugin has %s method, but does not implement Runner interface`, name, method.Name))
			}
		}
	}
	switch plugin.(type) {
	case Exporter, Collector, Runner, Watcher, Configurator:
	default:
		panic(fmt.Sprintf(`plugin "%s" does not implement any plugin interfaces`, name))
	}

	if p, ok := Plugins[name]; ok {
		if p != plugin {
			panic(fmt.Sprintf(`plugin name "%s" has been already registered by other plugin`, name))
		}
	} else {
		Plugins[name] = plugin
		plugin.Init(name)
	}

	if name == "UserParameter" {
		usrprm = true
	} else {
		usrprm = false
	}

	Metrics[key] = &Metric{Plugin: plugin, Key: key, Description: description, UsrPrm: usrprm}
}

func RegisterMetrics(impl Accessor, name string, params ...string) {
	if len(params) < 2 {
		panic("expected at least one metric and its description")
	}
	if len(params)&1 != 0 {
		panic("expected even number of metric and description parameters")
	}
	for i := 0; i < len(params); i += 2 {
		registerMetric(impl, name, params[i], params[i+1])
	}
}

func Get(key string) (acc Accessor, err error) {
	if m, ok := Metrics[key]; ok {
		return m.Plugin, nil
	}
	return nil, UnsupportedMetricError
}

func ClearRegistry() {
	Metrics = make(map[string]*Metric)
	Plugins = make(map[string]Accessor)
}

<<<<<<< HEAD
func GetByName(name string) (acc Accessor, err error) {
	if p, ok := Plugins[name]; ok {
		return p, nil
	}
	return nil, UnsupportedMetricError
=======
func ClearUserParamMetrics() {
	for k, _ := range Metrics {
		if Metrics[k].UsrPrm {
			delete(Metrics, k)
		}
	}
>>>>>>> aab41e63
}<|MERGE_RESOLUTION|>--- conflicted
+++ resolved
@@ -133,18 +133,17 @@
 	Plugins = make(map[string]Accessor)
 }
 
-<<<<<<< HEAD
 func GetByName(name string) (acc Accessor, err error) {
 	if p, ok := Plugins[name]; ok {
 		return p, nil
 	}
 	return nil, UnsupportedMetricError
-=======
+}
+
 func ClearUserParamMetrics() {
 	for k, _ := range Metrics {
 		if Metrics[k].UsrPrm {
 			delete(Metrics, k)
 		}
 	}
->>>>>>> aab41e63
 }