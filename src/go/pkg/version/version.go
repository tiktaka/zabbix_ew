--- conflicted
+++ resolved
@@ -98,16 +98,12 @@
 	return ZABBIX_VERSION_REVISION
 }
 
-<<<<<<< HEAD
 func CopyrightMessageMQTT() (message string) {
 	return "\nWe use the library Eclipse Paho (eclipse/paho.mqtt.golang), which is\n" +
 		"distributed under the terms of the Eclipse Distribution License 1.0 (The 3-Clause BSD License)\n" +
 		"available at https://www.eclipse.org/org/documents/edl-v10.php\n"
 }
 
-func CopyrightMessage() string {
-	return copyrightMessage + tls.CopyrightMessage() + CopyrightMessageMQTT()
-=======
 func CopyrightMessageModbus() (message string) {
 	return "\nWe use the library go-modbus (goburrow/modbus), which is\n" +
 		"distributed under the terms of the 3-Clause BSD License\n" +
@@ -115,8 +111,7 @@
 }
 
 func CopyrightMessage() string {
-	return copyrightMessage + tls.CopyrightMessage() + CopyrightMessageModbus()
->>>>>>> 20b1ebed
+	return copyrightMessage + tls.CopyrightMessage() + CopyrightMessageModbus() + CopyrightMessageMQTT()
 }
 
 func CompileDate() string {
