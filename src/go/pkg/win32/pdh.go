--- conflicted
+++ resolved
@@ -128,35 +128,6 @@
 	return nil
 }
 
-<<<<<<< HEAD
-func PdhGetFormattedCounterValueDouble(counter PDH_HCOUNTER) (value *float64, err error) {
-	var errCode uintptr
-	value, errCode, err = PdhGetFormattedCounterValueDoubleHelper(counter)
-	if errCode != PDH_CALC_NEGATIVE_DENOMINATOR {
-		return
-	}
-
-	log.Debugf("Detected performance counter with negative denominator, retrying in 1 second")
-	time.Sleep(time.Second)
-	value, errCode, err = PdhGetFormattedCounterValueDoubleHelper(counter)
-	if err != nil {
-		log.Warningf("Detected performance counter with negative denominator the second time after retry, giving up...")
-	}
-	return
-}
-
-func PdhGetFormattedCounterValueDoubleHelper(counter PDH_HCOUNTER) (value *float64, errCode uintptr, err error) {
-	var pdhValue PDH_FMT_COUNTERVALUE_DOUBLE
-	ret, _, _ := syscall.Syscall6(pdhGetFormattedCounterValue, 4, uintptr(counter),
-		uintptr(PDH_FMT_DOUBLE|PDH_FMT_NOCAP100), 0, uintptr(unsafe.Pointer(&pdhValue)), 0, 0)
-	if syscall.Errno(ret) != windows.ERROR_SUCCESS {
-		if ret == PDH_INVALID_DATA || ret == PDH_CSTATUS_INVALID_DATA {
-			return nil, ret, nil
-		}
-		return nil, ret, newPdhError(ret)
-	}
-	return &pdhValue.Value, 0, nil
-=======
 func PdhGetFormattedCounterValueDouble(counter PDH_HCOUNTER, tryCount int) (*float64, error) {
 	tryCount--
 
@@ -176,7 +147,6 @@
 	}
 
 	return value, nil
->>>>>>> 2fbd3276
 }
 
 func PdhGetFormattedCounterValueInt64(counter PDH_HCOUNTER) (value *int64, err error) {
