--- conflicted
+++ resolved
@@ -95,21 +95,13 @@
     
 * Usernames are supported only if written in uppercase characters.
       
-<<<<<<< HEAD
-#### Using keys' parameters
-The common parameters for all keys are: [ConnString][,User][,Password][,Service] 
-Where ConnString can be either a URI or a session name.   
-ConnString will be treated as a URI if no session with the given name is found.
+#### Using key parameters
+
+Common parameters for all the keys are: [ConnString][User][Password][Service] where `ConnString` can be either a URI or a session name.
+`ConnString` will be treated as a URI if no session with the given name is found.
 User can contain sysdba, sysoper, sysasm privileges. It must be used with `as` as a separator
 e.g `user as sysdba`, privilege can be upper or lowercase, and must be at the end of username string.
-If you use ConnString as a session name, just skip the rest of the connection parameters.  
-=======
-#### Using key parameters
-
-Common parameters for all the keys are: [ConnString][User][Password][Service] where `ConnString` can be either a URI or a session name.
-`ConnString` will be treated as a URI if no session with the given name is found.
 If you use `ConnString` as a session name, you can skip the rest of the connection parameters.
->>>>>>> d173766e
  
 #### Using named sessions
 
