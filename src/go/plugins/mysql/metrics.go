--- conflicted
+++ resolved
@@ -41,13 +41,11 @@
 	keyStatusVars             = "mysql.get_status_variables"
 	keyVersion                = "mysql.version"
 
-<<<<<<< HEAD
 	uriParam        = "URI"
 	tlsConnectParam = "TLSConnect"
 	tlsCAParam      = "TLSCAFile"
 	tlsCertParam    = "TLSCertFile"
 	tlsKeyParam     = "TLSKeyFile"
-=======
 	masterHostParam = "Master"
 )
 
@@ -60,10 +58,10 @@
 			WithValidator(uri.URIValidator{Defaults: uriDefaults, AllowedSchemes: []string{"tcp", "unix"}})
 	paramUsername    = metric.NewConnParam("User", "MySQL user.").WithDefault("root")
 	paramPassword    = metric.NewConnParam("Password", "User's password.").WithDefault("")
-	paramTLSConnect  = metric.NewSessionOnlyParam("TLSConnect", "DB connection encryption type.").WithDefault("")
-	paramTLSCaFile   = metric.NewSessionOnlyParam("TLSCAFile", "TLS ca file path.").WithDefault("")
-	paramTLSCertFile = metric.NewSessionOnlyParam("TLSCertFile", "TLS cert file path.").WithDefault("")
-	paramTLSKeyFile  = metric.NewSessionOnlyParam("TLSKeyFile", "TLS key file path.").WithDefault("")
+	paramTLSConnect  = metric.NewSessionOnlyParam(tlsConnectParam, "DB connection encryption type.").WithDefault("")
+	paramTLSCaFile   = metric.NewSessionOnlyParam(tlsCAParam, "TLS ca file path.").WithDefault("")
+	paramTLSCertFile = metric.NewSessionOnlyParam(tlsCertParam, "TLS cert file path.").WithDefault("")
+	paramTLSKeyFile  = metric.NewSessionOnlyParam(tlsKeyParam, "TLS key file path.").WithDefault("")
 
 	metrics = metric.MetricSet{
 		keyCustomQuery: metric.New("Returns result of a custom query.",
@@ -101,7 +99,6 @@
 			[]*metric.Param{paramURI, paramUsername, paramPassword, paramTLSConnect, paramTLSCaFile, paramTLSCertFile,
 				paramTLSKeyFile}, false),
 	}
->>>>>>> 620ae275
 )
 
 // handlerFunc defines an interface must be implemented by handlers.
@@ -131,63 +128,4 @@
 	default:
 		return nil
 	}
-<<<<<<< HEAD
-}
-
-var uriDefaults = &uri.Defaults{Scheme: "tcp", Port: "3306"}
-
-// Common params: [URI|Session][,User][,Password]
-var (
-	paramURI = metric.NewConnParam("URI", "URI to connect or session name.").
-			WithDefault(uriDefaults.Scheme + "://localhost:" + uriDefaults.Port).WithSession().
-			WithValidator(uri.URIValidator{Defaults: uriDefaults, AllowedSchemes: []string{"tcp", "unix"}})
-	paramUsername    = metric.NewConnParam("User", "MySQL user.").WithDefault("root")
-	paramPassword    = metric.NewConnParam("Password", "User's password.").WithDefault("")
-	paramTLSConnect  = metric.NewSessionOnlyParam(tlsConnectParam, "DB connection encryption type.").WithDefault("")
-	paramTLSCaFile   = metric.NewSessionOnlyParam(tlsCAParam, "TLS ca file path.").WithDefault("")
-	paramTLSCertFile = metric.NewSessionOnlyParam(tlsCertParam, "TLS cert file path.").WithDefault("")
-	paramTLSKeyFile  = metric.NewSessionOnlyParam(tlsKeyParam, "TLS key file path.").WithDefault("")
-)
-
-var metrics = metric.MetricSet{
-	keyCustomQuery: metric.New("Returns result of a custom query.",
-		[]*metric.Param{paramURI, paramUsername, paramPassword,
-			metric.NewParam("QueryName", "Name of a custom query "+
-				"(must be equal to a name of an SQL file without an extension).").SetRequired(),
-			paramTLSConnect, paramTLSCaFile, paramTLSCertFile, paramTLSKeyFile}, true),
-
-	keyDatabasesDiscovery: metric.New("Returns list of databases in LLD format.",
-		[]*metric.Param{paramURI, paramUsername, paramPassword, paramTLSConnect, paramTLSCaFile, paramTLSCertFile,
-			paramTLSKeyFile}, false),
-
-	keyDatabaseSize: metric.New("Returns size of given database in bytes.",
-		[]*metric.Param{paramURI, paramUsername, paramPassword,
-			metric.NewParam("Database", "Database name.").SetRequired(), paramTLSConnect, paramTLSCaFile,
-			paramTLSCertFile, paramTLSKeyFile}, false),
-
-	keyPing: metric.New("Tests if connection is alive or not.",
-		[]*metric.Param{paramURI, paramUsername, paramPassword, paramTLSConnect, paramTLSCaFile, paramTLSCertFile,
-			paramTLSKeyFile}, false),
-
-	keyReplicationDiscovery: metric.New("Returns replication information in LLD format.",
-		[]*metric.Param{paramURI, paramUsername, paramPassword, paramTLSConnect, paramTLSCaFile, paramTLSCertFile,
-			paramTLSKeyFile}, false),
-
-	keyReplicationSlaveStatus: metric.New("Returns replication status.",
-		[]*metric.Param{paramURI, paramUsername, paramPassword, metric.NewParam("Master", "Master host."),
-			paramTLSConnect, paramTLSCaFile, paramTLSCertFile, paramTLSKeyFile}, false),
-
-	keyStatusVars: metric.New("Returns values of global status variables.",
-		[]*metric.Param{paramURI, paramUsername, paramPassword, paramTLSConnect, paramTLSCaFile, paramTLSCertFile,
-			paramTLSKeyFile}, false),
-
-	keyVersion: metric.New("Returns MySQL version.",
-		[]*metric.Param{paramURI, paramUsername, paramPassword, paramTLSConnect, paramTLSCaFile, paramTLSCertFile,
-			paramTLSKeyFile}, false),
-}
-
-func init() {
-	plugin.RegisterMetrics(&impl, pluginName, metrics.List()...)
-=======
->>>>>>> 620ae275
 }