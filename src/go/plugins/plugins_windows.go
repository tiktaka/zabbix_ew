/*
** Zabbix
** Copyright (C) 2001-2020 Zabbix SIA
**
** This program is free software; you can redistribute it and/or modify
** it under the terms of the GNU General Public License as published by
** the Free Software Foundation; either version 2 of the License, or
** (at your option) any later version.
**
** This program is distributed in the hope that it will be useful,
** but WITHOUT ANY WARRANTY; without even the implied warranty of
** MERCHANTABILITY or FITNESS FOR A PARTICULAR PURPOSE. See the
** GNU General Public License for more details.
**
** You should have received a copy of the GNU General Public License
** along with this program; if not, write to the Free Software
** Foundation, Inc., 51 Franklin Street, Fifth Floor, Boston, MA  02110-1301, USA.
**/

package plugins

import (
	_ "zabbix.com/plugins/log"
	_ "zabbix.com/plugins/memcached"
<<<<<<< HEAD
	_ "zabbix.com/plugins/mqtt"
=======
	_ "zabbix.com/plugins/modbus"
>>>>>>> 20b1ebed
	_ "zabbix.com/plugins/mysql"
	_ "zabbix.com/plugins/net/netif"
	_ "zabbix.com/plugins/net/tcp"
	_ "zabbix.com/plugins/net/udp"
	_ "zabbix.com/plugins/oracle"
	_ "zabbix.com/plugins/postgres"
	_ "zabbix.com/plugins/proc"
	_ "zabbix.com/plugins/redis"
	_ "zabbix.com/plugins/system/cpu"
	_ "zabbix.com/plugins/system/swap"
	_ "zabbix.com/plugins/system/uname"
	_ "zabbix.com/plugins/system/uptime"
	_ "zabbix.com/plugins/system/users"
	_ "zabbix.com/plugins/systemrun"
	_ "zabbix.com/plugins/vfs/file"
	_ "zabbix.com/plugins/vfs/fs"
	_ "zabbix.com/plugins/vm/memory"
	_ "zabbix.com/plugins/web"
	_ "zabbix.com/plugins/windows/eventlog"
	_ "zabbix.com/plugins/windows/perfinstance"
	_ "zabbix.com/plugins/windows/perfmon"
	_ "zabbix.com/plugins/windows/services"
	_ "zabbix.com/plugins/windows/wmi"
	_ "zabbix.com/plugins/zabbix/async"
	_ "zabbix.com/plugins/zabbix/stats"
	_ "zabbix.com/plugins/zabbix/sync"
)<|MERGE_RESOLUTION|>--- conflicted
+++ resolved
@@ -22,11 +22,8 @@
 import (
 	_ "zabbix.com/plugins/log"
 	_ "zabbix.com/plugins/memcached"
-<<<<<<< HEAD
+	_ "zabbix.com/plugins/modbus"
 	_ "zabbix.com/plugins/mqtt"
-=======
-	_ "zabbix.com/plugins/modbus"
->>>>>>> 20b1ebed
 	_ "zabbix.com/plugins/mysql"
 	_ "zabbix.com/plugins/net/netif"
 	_ "zabbix.com/plugins/net/tcp"
