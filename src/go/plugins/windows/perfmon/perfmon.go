//go:build windows
// +build windows

/*
** Zabbix
** Copyright (C) 2001-2023 Zabbix SIA
**
** This program is free software; you can redistribute it and/or modify
** it under the terms of the GNU General Public License as published by
** the Free Software Foundation; either version 2 of the License, or
** (at your option) any later version.
**
** This program is distributed in the hope that it will be useful,
** but WITHOUT ANY WARRANTY; without even the implied warranty of
** MERCHANTABILITY or FITNESS FOR A PARTICULAR PURPOSE. See the
** GNU General Public License for more details.
**
** You should have received a copy of the GNU General Public License
** along with this program; if not, write to the Free Software
** Foundation, Inc., 51 Franklin Street, Fifth Floor, Boston, MA  02110-1301, USA.
**/

package perfmon

import (
	"errors"
	"fmt"
	"strconv"
	"sync"
	"time"

	"git.zabbix.com/ap/plugin-support/plugin"
	"git.zabbix.com/ap/plugin-support/zbxerr"
	"zabbix.com/pkg/pdh"
	"zabbix.com/pkg/win32"
)

func init() {
	plugin.RegisterMetrics(
		&impl,
		"WindowsPerfMon",
		"perf_counter", "Value of any Windows performance counter.",
		"perf_counter_en", "Value of any Windows performance counter in English.",
	)
}

const (
	maxInactivityPeriod = time.Hour * 25
	maxInterval         = 60 * 15

	langDefault = 0
	langEnglish = 1
)

var impl Plugin = Plugin{
	counters: make(map[perfCounterIndex]*perfCounter),
}

type perfCounterIndex struct {
	path string
	lang int
}

type perfCounter struct {
	lastAccess time.Time
	interval   int
	handle     win32.PDH_HCOUNTER
	history    []*float64
	head, tail historyIndex
	err        error
}

// Plugin -
type Plugin struct {
	plugin.Base
	mutex        sync.Mutex
	counters     map[perfCounterIndex]*perfCounter
	query        win32.PDH_HQUERY
	collectError error
}

type historyIndex int

<<<<<<< HEAD
func init() {
	err := plugin.RegisterMetrics(
		&impl, "WindowsPerfMon",
		"perf_counter", "Value of any Windows performance counter.",
		"perf_counter_en", "Value of any Windows performance counter in English.",
	)
	if err != nil {
		panic(zbxerr.New("failed to register metrics").Wrap(err))
	}
}

func (h historyIndex) inc(interval int) historyIndex {
	h++
	if int(h) == interval {
		h = 0
=======
// Export -
func (p *Plugin) Export(key string, params []string, ctx plugin.ContextProvider) (any, error) {
	var lang int
	switch key {
	case "perf_counter":
		lang = langDefault
	case "perf_counter_en":
		lang = langEnglish
	default:
		return nil, zbxerr.New(fmt.Sprintf("metric key %q not found", key)).Wrap(zbxerr.ErrorUnsupportedMetric)
>>>>>>> af62925d
	}

	if ctx == nil {
		return nil, zbxerr.New("this item is available only in daemon mode")
	}

<<<<<<< HEAD
func (h historyIndex) sub(value, interval int) historyIndex {
	h -= historyIndex(value)
	for int(h) < 0 {
		h += historyIndex(interval)
=======
	if len(params) > 2 {
		return nil, zbxerr.ErrorTooManyParameters
>>>>>>> af62925d
	}
	if len(params) == 0 || params[0] == "" {
		return nil, zbxerr.New("invalid first parameter")
	}

	var interval int64 = 1
	var err error

	if len(params) == 2 && params[1] != "" {
		if interval, err = strconv.ParseInt(params[1], 10, 32); err != nil {
			return nil, zbxerr.New("invalid second parameter").Wrap(err)
		}

		if interval < 1 || interval > maxInterval {
			return nil, zbxerr.New(fmt.Sprintf("interval %d out of range [%d, %d]", interval, 1, maxInterval))
		}
	}

	path, err := pdh.ConvertPath(params[0])
	if err != nil {
		p.Debugf("cannot convert performance counter path: %s", err)
		return nil, zbxerr.New("invalid performance counter path")
	}

	p.mutex.Lock()
	defer p.mutex.Unlock()

	if p.query == 0 {
		p.query, err = win32.PdhOpenQuery(nil, 0)
		if err != nil {
			return nil, zbxerr.New("cannot open query").Wrap(err)
		}
	}

	index := perfCounterIndex{path, lang}
	counter, ok := p.counters[index]
	if !ok {
		err = p.addCounter(index, interval)
		if err != nil {
			p.collectError = zbxerr.New(
				fmt.Sprintf("failed to get counter for path %q and lang %d", path, lang),
			).Wrap(err)
		}

		return nil, p.collectError
	}

	if p.collectError != nil {
		return nil, p.collectError
	}

	return counter.getHistory(int(interval))
}

func (p *Plugin) Collect() error {
	p.mutex.Lock()
	defer p.mutex.Unlock()

	if len(p.counters) == 0 {
		return nil
	}

	p.setCounterData()

	if p.collectError != nil {
		p.Debugf("reset counter query: '%s'", p.collectError)

		err := win32.PdhCloseQuery(p.query)
		if err != nil {
			p.Warningf("error while closing query '%s'", err)
		}

		p.query = 0

		return p.collectError
	}

	return nil
}

func (p *Plugin) Period() int {
	return 1
}

func (p *Plugin) Start() {
}

func (p *Plugin) Stop() {
}

func (p *Plugin) setCounterData() {
	p.collectError = nil

	err := win32.PdhCollectQueryData(p.query)
	if err != nil {
		p.collectError = fmt.Errorf("cannot collect value %s", err)
	}

	expireTime := time.Now().Add(-maxInactivityPeriod)

	for index, c := range p.counters {
		if c.lastAccess.Before(expireTime) || p.collectError != nil {
			err = win32.PdhRemoveCounter(c.handle)
			if err != nil {
				p.Warningf("error while removing counter '%s': %s", index.path, err)
			}

			delete(p.counters, index)

			continue
		}

		c.err = nil

		c.history[c.tail], err = win32.PdhGetFormattedCounterValueDouble(c.handle, 1)
		if err != nil {
			zbxErr := zbxerr.New(
				fmt.Sprintf("failed to retrieve pdh counter value double for index %s", index.path),
			).Wrap(err)
			if !errors.Is(err, win32.NegDenomErr) {
				c.err = zbxErr
			}

			p.Debugf("%s", zbxErr)
		}

		if c.tail = c.tail.inc(c.interval); c.tail == c.head {
			c.head = c.head.inc(c.interval)
		}
	}
}

// addCounter adds new performance counter to query. The plugin mutex must be locked.
func (p *Plugin) addCounter(index perfCounterIndex, interval int64) error {
	handle, err := p.getCounters(index)
	if err != nil {
		return err
	}

	// extend the interval buffer by 1 to reserve space so tail/head doesn't overlap
	// when the buffer is full
	interval++

	p.counters[index] = &perfCounter{
		lastAccess: time.Now(),
		history:    make([]*float64, interval),
		interval:   int(interval),
		handle:     handle,
	}

	return nil
}

func (p *Plugin) getCounters(index perfCounterIndex) (win32.PDH_HCOUNTER, error) {
	var counter win32.PDH_HCOUNTER
	var err error

	if index.lang == langEnglish {
		counter, err = win32.PdhAddEnglishCounter(p.query, index.path, 0)
		if err != nil {
			return 0, zbxerr.New("cannot add english counter").Wrap(err)
		}

		return counter, nil
	}

	counter, err = win32.PdhAddCounter(p.query, index.path, 0)
	if err != nil {
		return 0, zbxerr.New("cannot add counter").Wrap(err)
	}

	return counter, nil
}

func (c *perfCounter) getHistory(interval int) (value interface{}, err error) {
	c.lastAccess = time.Now()
	if c.err != nil {
		return nil, c.err
	}

	// extend history buffer if necessary
	if c.interval < interval+1 {
		h := make([]*float64, interval+1)
		copy(h, c.history)
		c.history = h
		c.interval = interval + 1
	}

	totalnum := int(c.tail - c.head)
	if totalnum < 0 {
		totalnum += c.interval
	}
	if totalnum == 0 {
		// not enough samples collected
		return
	}
	if interval == 1 {
		if pvalue := c.history[c.tail.dec(c.interval)]; pvalue != nil {
			return *pvalue, nil
		}
		return nil, nil
	}

	if totalnum < interval {
		interval = totalnum
	}
	start := c.tail.sub(interval, c.interval)
	var total, num float64
	for index := start; index != c.tail; index = index.inc(c.interval) {
		if pvalue := c.history[index]; pvalue != nil {
			total += *c.history[index]
			num++
		}
	}
	if num != 0 {
		return total / num, nil
	}
	return nil, nil
}

func (h historyIndex) inc(interval int) historyIndex {
	h++
	if int(h) == interval {
		h = 0
	}

	return h
}

func (h historyIndex) dec(interval int) historyIndex {
	h--
	if int(h) < 0 {
		h = historyIndex(interval - 1)
	}

	return h
}

<<<<<<< HEAD
func (p *Plugin) Stop() {
=======
func (h historyIndex) sub(value int, interval int) historyIndex {
	h -= historyIndex(value)
	for int(h) < 0 {
		h += historyIndex(interval)
	}

	return h
>>>>>>> af62925d
}<|MERGE_RESOLUTION|>--- conflicted
+++ resolved
@@ -35,15 +35,6 @@
 	"zabbix.com/pkg/win32"
 )
 
-func init() {
-	plugin.RegisterMetrics(
-		&impl,
-		"WindowsPerfMon",
-		"perf_counter", "Value of any Windows performance counter.",
-		"perf_counter_en", "Value of any Windows performance counter in English.",
-	)
-}
-
 const (
 	maxInactivityPeriod = time.Hour * 25
 	maxInterval         = 60 * 15
@@ -81,7 +72,6 @@
 
 type historyIndex int
 
-<<<<<<< HEAD
 func init() {
 	err := plugin.RegisterMetrics(
 		&impl, "WindowsPerfMon",
@@ -93,11 +83,6 @@
 	}
 }
 
-func (h historyIndex) inc(interval int) historyIndex {
-	h++
-	if int(h) == interval {
-		h = 0
-=======
 // Export -
 func (p *Plugin) Export(key string, params []string, ctx plugin.ContextProvider) (any, error) {
 	var lang int
@@ -108,22 +93,14 @@
 		lang = langEnglish
 	default:
 		return nil, zbxerr.New(fmt.Sprintf("metric key %q not found", key)).Wrap(zbxerr.ErrorUnsupportedMetric)
->>>>>>> af62925d
 	}
 
 	if ctx == nil {
 		return nil, zbxerr.New("this item is available only in daemon mode")
 	}
 
-<<<<<<< HEAD
-func (h historyIndex) sub(value, interval int) historyIndex {
-	h -= historyIndex(value)
-	for int(h) < 0 {
-		h += historyIndex(interval)
-=======
 	if len(params) > 2 {
 		return nil, zbxerr.ErrorTooManyParameters
->>>>>>> af62925d
 	}
 	if len(params) == 0 || params[0] == "" {
 		return nil, zbxerr.New("invalid first parameter")
@@ -362,15 +339,11 @@
 	return h
 }
 
-<<<<<<< HEAD
-func (p *Plugin) Stop() {
-=======
-func (h historyIndex) sub(value int, interval int) historyIndex {
+func (h historyIndex) sub(value, interval int) historyIndex {
 	h -= historyIndex(value)
 	for int(h) < 0 {
 		h += historyIndex(interval)
 	}
 
 	return h
->>>>>>> af62925d
 }