--- conflicted
+++ resolved
@@ -162,13 +162,6 @@
 		return nil
 	}
 
-<<<<<<< HEAD
-	var err error
-	p.collectError = nil
-	if err = win32.PdhCollectQueryData(p.query); err != nil {
-		p.collectError = fmt.Errorf("cannot collect value %s", err)
-	}
-=======
 	p.setCounterData()
 
 	if p.collectError != nil {
@@ -205,17 +198,12 @@
 		p.collectError = fmt.Errorf("cannot collect value %s", err)
 	}
 
->>>>>>> 2fbd3276
 	expireTime := time.Now().Add(-maxInactivityPeriod)
 
 	for index, c := range p.counters {
 		if c.lastAccess.Before(expireTime) || p.collectError != nil {
-<<<<<<< HEAD
-			if err = win32.PdhRemoveCounter(c.handle); err != nil {
-=======
 			err = win32.PdhRemoveCounter(c.handle)
 			if err != nil {
->>>>>>> 2fbd3276
 				p.Warningf("error while removing counter '%s': %s", index.path, err)
 			}
 
@@ -223,18 +211,6 @@
 
 			continue
 		}
-<<<<<<< HEAD
-		rc := c.errCode
-		c.err = nil
-		if c.history[c.tail], c.errCode, err = win32.PdhGetFormattedCounterValueDoubleHelper(c.handle); err != nil {
-			if rc == 0 && c.errCode == win32.PDH_CALC_NEGATIVE_DENOMINATOR {
-				p.Warningf("first skipping of '%s', cannot format value: %s", index.path, err)
-				continue
-			}
-			c.err = fmt.Errorf("cannot format value of '%s': %s", index.path, err)
-			p.Warningf("%s", c.err)
-		}
-=======
 
 		c.err = nil
 
@@ -250,52 +226,16 @@
 			p.Debugf("%s", zbxErr)
 		}
 
->>>>>>> 2fbd3276
 		if c.tail = c.tail.inc(c.interval); c.tail == c.head {
 			c.head = c.head.inc(c.interval)
 		}
 	}
-<<<<<<< HEAD
-
-	if p.collectError != nil {
-		p.Debugf("reset counter query: '%s'", p.collectError)
-		err = win32.PdhCloseQuery(p.query)
-		p.query = 0
-		if err != nil {
-			p.Warningf("error while closing query '%s'", err)
-		}
-	}
-
-	return p.collectError
-}
-
-func (p *Plugin) Period() int {
-	return 1
-}
-
-// addCounter adds new performance counter to query. The plugin mutex must be locked.
-func (p *Plugin) addCounter(index perfCounterIndex, interval int64) (err error) {
-	var handle win32.PDH_HCOUNTER
-	var errAdd error
-	if index.lang == langEnglish {
-		if handle, errAdd = win32.PdhAddEnglishCounter(p.query, index.path, 0); errAdd != nil {
-			err = fmt.Errorf("cannot add english counter %s", errAdd)
-		}
-	} else {
-		if handle, errAdd = win32.PdhAddCounter(p.query, index.path, 0); errAdd != nil {
-			err = fmt.Errorf("cannot add counter %s", errAdd)
-		}
-	}
-	if err != nil {
-		p.collectError = err
-=======
 }
 
 // addCounter adds new performance counter to query. The plugin mutex must be locked.
 func (p *Plugin) addCounter(index perfCounterIndex, interval int64) error {
 	handle, err := p.getCounters(index)
 	if err != nil {
->>>>>>> 2fbd3276
 		return err
 	}
 
@@ -386,37 +326,8 @@
 		h = 0
 	}
 
-<<<<<<< HEAD
-	if path, tmperr := pdh.ConvertPath(params[0]); tmperr != nil {
-		p.Debugf("cannot convert performance counter path: %s", tmperr)
-		return nil, errors.New("Invalid performance counter path.")
-	} else {
-		p.mutex.Lock()
-		defer p.mutex.Unlock()
-
-		if p.query == 0 {
-			var errOpen error
-			if p.query, errOpen = win32.PdhOpenQuery(nil, 0); errOpen != nil {
-				err = fmt.Errorf("cannot open query %s", errOpen)
-				return
-			}
-		}
-
-		index := perfCounterIndex{path, lang}
-		if counter, ok := p.counters[index]; ok {
-			if p.collectError != nil {
-				return nil, p.collectError
-			}
-
-			return counter.getHistory(int(interval))
-		} else {
-			if err = p.addCounter(index, interval); err != nil {
-				return nil, err
-			}
-=======
 	return h
 }
->>>>>>> 2fbd3276
 
 func (h historyIndex) dec(interval int) historyIndex {
 	h--
