package mock

import (
	"fmt"
	"sync"
	"testing"

	"git.zabbix.com/ap/plugin-support/errs"
	"github.com/google/go-cmp/cmp"
)

// MockController allows prepare and validate SmartController.Execute calls.
// Implements the SmartController interface.
type MockController struct {
	mu           sync.Mutex
	count        int
	expectations []*expectation
	t            *testing.T
}

type expectation struct {
	args []string
	out  []byte
	err  error
}

// NewMockController creates a new MockController.
func NewMockController(t *testing.T) *MockController {
	t.Helper()

	return &MockController{t: t}
}

// Execute mock call to the SmartController.Execute method.
func (c *MockController) Execute(args ...string) ([]byte, error) {
	c.mu.Lock()
	defer c.mu.Unlock()

	if c.count >= len(c.expectations) {
		if c.t != nil {
			c.t.Fatalf("Unexpected call to Execute with args: %v", args)

			return nil, nil
		}

		panic(fmt.Sprintf("unexpected call to Execute with args: %v", args))
	}

	defer func() { c.count++ }()

	e := c.expectations[c.count]

	if e.err != nil {
		return nil, e.err
	}

	if e.args != nil {
		if diff := cmp.Diff(e.args, args); diff != "" {
			if c.t != nil {
				c.t.Fatalf("Execute args mismatch (-want +got):\n%s", diff)

				return nil, nil
			}

			panic("Execute args mismatch (-want +got):\n" + diff)
		}
	}

	return e.out, nil
}

// ExpectExecute adds a new expectation for the SmartController.Execute method.
func (c *MockController) ExpectExecute() *expectation { //nolint:revive
	e := &expectation{}
	c.expectations = append(c.expectations, e)

	return e
}

<<<<<<< HEAD
// ExpectationsWhereMet checks if all expectations were met.
=======

// ExpectationsWhereMet checks if all expectations defined (expected) where met.
>>>>>>> 7e73a898
func (c *MockController) ExpectationsWhereMet() error {
	if c.count != len(c.expectations) {
		return errs.Errorf(
			"not all expectations were met, expected %d, got %d",
			len(c.expectations), c.count,
		)
	}

	return nil
}

// WithArgs sets the expected arguments.
func (e *expectation) WithArgs(args ...string) *expectation {
	e.args = args

	return e
}

// WillReturnError sets the expected error return.
func (e *expectation) WillReturnError(err error) *expectation {
	e.err = err

	return e
}

// WillReturnOutput sets the expected output return.
func (e *expectation) WillReturnOutput(out []byte) *expectation {
	e.out = out

	return e
}<|MERGE_RESOLUTION|>--- conflicted
+++ resolved
@@ -77,12 +77,7 @@
 	return e
 }
 
-<<<<<<< HEAD
-// ExpectationsWhereMet checks if all expectations were met.
-=======
-
 // ExpectationsWhereMet checks if all expectations defined (expected) where met.
->>>>>>> 7e73a898
 func (c *MockController) ExpectationsWhereMet() error {
 	if c.count != len(c.expectations) {
 		return errs.Errorf(
