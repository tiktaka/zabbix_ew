--- conflicted
+++ resolved
@@ -315,30 +315,17 @@
 static int	config_unreachable_period		= 45;
 static int	config_unreachable_delay		= 15;
 static int	config_max_concurrent_checks_per_poller	= 1000;
-<<<<<<< HEAD
 static int	config_log_level		= LOG_LEVEL_WARNING;
 static char	*config_externalscripts		= NULL;
 static int	config_allow_unsupported_db_versions = 0;
-=======
-int	CONFIG_LOG_LEVEL		= LOG_LEVEL_WARNING;
-char	*config_externalscripts		= NULL;
-int	CONFIG_ALLOW_UNSUPPORTED_DB_VERSIONS = 0;
->>>>>>> 2b26a7eb
 
 ZBX_GET_CONFIG_VAR(int, zbx_config_enable_remote_commands, 0)
 ZBX_GET_CONFIG_VAR(int, zbx_config_log_remote_commands, 0)
 ZBX_GET_CONFIG_VAR(int, zbx_config_unsafe_user_parameters, 0)
 
-<<<<<<< HEAD
 static char	*zbx_config_snmptrap_file	= NULL;
 static char	*config_java_gateway		= NULL;
 static int	config_java_gateway_port	= ZBX_DEFAULT_GATEWAY_PORT;
-=======
-char	*zbx_config_snmptrap_file	= NULL;
-
-char	*config_java_gateway		= NULL;
-int	config_java_gateway_port	= ZBX_DEFAULT_GATEWAY_PORT;
->>>>>>> 2b26a7eb
 
 char	*CONFIG_SSH_KEY_LOCATION	= NULL;
 
@@ -1451,16 +1438,6 @@
 	zbx_thread_poller_args		poller_args = {&config_comms, get_zbx_program_type, get_zbx_progname,
 							ZBX_NO_POLLER, config_startup_time, config_unavailable_delay,
 							config_unreachable_period, config_unreachable_delay,
-<<<<<<< HEAD
-							config_max_concurrent_checks_per_poller,
-							config_externalscripts, config_java_gateway,
-							config_java_gateway_port};
-	zbx_thread_trapper_args		trapper_args = {&config_comms, &zbx_config_vault, get_zbx_program_type,
-							zbx_progname, &events_cbs, listen_sock, config_startup_time,
-							config_proxydata_frequency, get_config_forks,
-							config_stats_allowed_ip, config_externalscripts,
-							config_java_gateway, config_java_gateway_port};
-=======
 							config_max_concurrent_checks_per_poller, get_config_forks,
 							config_java_gateway, config_java_gateway_port, config_externalscripts};
 	zbx_thread_trapper_args		trapper_args = {&config_comms, &zbx_config_vault, get_zbx_program_type,
@@ -1468,7 +1445,6 @@
 							config_proxydata_frequency, get_config_forks,
 							config_stats_allowed_ip, config_java_gateway,
 							config_java_gateway_port, config_externalscripts};
->>>>>>> 2b26a7eb
 	zbx_thread_escalator_args	escalator_args = {zbx_config_tls, get_zbx_program_type, zbx_config_timeout,
 							zbx_config_trapper_timeout, zbx_config_source_ip,
 							get_config_forks};
