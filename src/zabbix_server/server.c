--- conflicted
+++ resolved
@@ -305,15 +305,13 @@
 }
 #endif
 
-<<<<<<< HEAD
-static int	config_startup_time	= 0;
-=======
 static char	*config_alert_scripts_path	= NULL;
 static const char	*get_alert_scripts_path(void)
 {
 	return config_alert_scripts_path;
 }
->>>>>>> d75d8cbf
+
+static int	config_startup_time	= 0;
 
 int	CONFIG_LISTEN_PORT		= ZBX_DEFAULT_SERVER_PORT;
 char	*CONFIG_LISTEN_IP		= NULL;
@@ -1382,16 +1380,10 @@
 	zbx_config_comms_args_t		config_comms = {zbx_config_tls, NULL, 0, CONFIG_TIMEOUT};
 
 	zbx_thread_args_t		thread_args;
-<<<<<<< HEAD
-	zbx_thread_poller_args		poller_args = {&zbx_config_comms, get_program_type, ZBX_NO_POLLER,
+	zbx_thread_poller_args		poller_args = {&config_comms, get_program_type, ZBX_NO_POLLER,
 							config_startup_time};
-	zbx_thread_trapper_args		trapper_args = {&zbx_config_comms, get_program_type, listen_sock,
+	zbx_thread_trapper_args		trapper_args = {&config_comms, &zbx_config_vault, get_program_type, listen_sock,
 							config_startup_time};
-=======
-	zbx_thread_poller_args		poller_args = {&config_comms, get_program_type, ZBX_NO_POLLER};
-	zbx_thread_trapper_args		trapper_args = {&config_comms, &zbx_config_vault, get_program_type,
-							listen_sock};
->>>>>>> d75d8cbf
 	zbx_thread_escalator_args	escalator_args = {zbx_config_tls, get_program_type, CONFIG_TIMEOUT};
 	zbx_thread_proxy_poller_args	proxy_poller_args = {zbx_config_tls, &zbx_config_vault, get_program_type,
 							CONFIG_TIMEOUT};
@@ -1400,13 +1392,8 @@
 							zbx_config_tls->key_file, CONFIG_SOURCE_IP};
 	zbx_thread_housekeeper_args	housekeeper_args = {&db_version_info, CONFIG_TIMEOUT};
 	zbx_thread_server_trigger_housekeeper_args	trigger_housekeeper_args = {CONFIG_TIMEOUT};
-<<<<<<< HEAD
 	zbx_thread_taskmanager_args	taskmanager_args = {CONFIG_TIMEOUT, config_startup_time};
-	zbx_thread_dbconfig_args	dbconfig_args = {CONFIG_TIMEOUT};
-=======
-	zbx_thread_taskmanager_args	taskmanager_args = {CONFIG_TIMEOUT};
 	zbx_thread_dbconfig_args	dbconfig_args = {&zbx_config_vault, CONFIG_TIMEOUT};
->>>>>>> d75d8cbf
 	zbx_thread_pinger_args		pinger_args = {CONFIG_TIMEOUT};
 
 #ifdef HAVE_OPENIPMI
