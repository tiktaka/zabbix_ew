/*
** Zabbix
** Copyright (C) 2001-2022 Zabbix SIA
**
** This program is free software; you can redistribute it and/or modify
** it under the terms of the GNU General Public License as published by
** the Free Software Foundation; either version 2 of the License, or
** (at your option) any later version.
**
** This program is distributed in the hope that it will be useful,
** but WITHOUT ANY WARRANTY; without even the implied warranty of
** MERCHANTABILITY or FITNESS FOR A PARTICULAR PURPOSE. See the
** GNU General Public License for more details.
**
** You should have received a copy of the GNU General Public License
** along with this program; if not, write to the Free Software
** Foundation, Inc., 51 Franklin Street, Fifth Floor, Boston, MA  02110-1301, USA.
**/

#include "config.h"

#ifdef HAVE_SQLITE3
#	error SQLite is not supported as a main Zabbix database backend.
#endif

#include "export.h"
#include "zbxself.h"

#include "cfg.h"
#include "zbxdbupgrade.h"
#include "log.h"
#include "zbxgetopt.h"
#include "zbxmutexs.h"
#include "zbxmodules.h"
#include "zbxnix.h"

#include "alerter/alerter.h"
#include "alerter/alert_manager.h"
#include "alerter/alert_syncer.h"
#include "dbsyncer/dbsyncer.h"
#include "dbconfig/dbconfig.h"
#include "discoverer/discoverer.h"
#include "httppoller/httppoller.h"
#include "housekeeper/housekeeper.h"
#include "pinger/pinger.h"
#include "poller/poller.h"
#include "timer/timer.h"
#include "trapper/trapper.h"
#include "snmptrapper/snmptrapper.h"
#include "escalator/escalator.h"
#include "proxypoller/proxypoller.h"
#include "selfmon/selfmon.h"
#include "vmware/vmware.h"
#include "taskmanager/taskmanager.h"
#include "preprocessor/preproc_manager.h"
#include "preprocessor/preproc_worker.h"
#include "availability/avail_manager.h"
#include "service/service_manager.h"
#include "housekeeper/trigger_housekeeper.h"
#include "lld/lld_manager.h"
#include "lld/lld_worker.h"
#include "reporter/report_manager.h"
#include "reporter/report_writer.h"
#include "events.h"
#include "../libs/zbxdbcache/valuecache.h"
#include "setproctitle.h"
#include "zbxcrypto.h"
#include "zbxhistory.h"
#include "postinit.h"
#include "export.h"
#include "../libs/zbxvault/vault.h"
#include "zbxtrends.h"
#include "ha/ha.h"
#include "zbxrtc.h"
#include "zbxha.h"
#include "zbxdiag.h"
#include "diag/diag_server.h"

#ifdef HAVE_OPENIPMI
#include "ipmi/ipmi_manager.h"
#include "ipmi/ipmi_poller.h"
#endif

const char	*progname = NULL;
const char	title_message[] = "zabbix_server";
const char	syslog_app_name[] = "zabbix_server";
const char	*usage_message[] = {
	"[-c config-file]", NULL,
	"[-c config-file]", "-R runtime-option", NULL,
	"-h", NULL,
	"-V", NULL,
	NULL	/* end of text */
};

const char	*help_message[] = {
	"The core daemon of Zabbix software.",
	"",
	"Options:",
	"  -c --config config-file        Path to the configuration file",
	"                                 (default: \"" DEFAULT_CONFIG_FILE "\")",
	"  -f --foreground                Run Zabbix server in foreground",
	"  -R --runtime-control runtime-option   Perform administrative functions",
	"",
	"    Runtime control options:",
	"      " ZBX_CONFIG_CACHE_RELOAD "             Reload configuration cache",
	"      " ZBX_HOUSEKEEPER_EXECUTE "             Execute the housekeeper",
	"      " ZBX_TRIGGER_HOUSEKEEPER_EXECUTE "     Execute the trigger housekeeper",
	"      " ZBX_LOG_LEVEL_INCREASE "=target       Increase log level, affects all processes if",
	"                                        target is not specified",
	"      " ZBX_LOG_LEVEL_DECREASE "=target       Decrease log level, affects all processes if",
	"                                        target is not specified",
	"      " ZBX_SNMP_CACHE_RELOAD "               Reload SNMP cache",
	"      " ZBX_SECRETS_RELOAD "                  Reload secrets from Vault",
	"      " ZBX_DIAGINFO "=section                Log internal diagnostic information of the",
	"                                        section (historycache, preprocessing, alerting,",
	"                                        lld, valuecache, locks) or everything if section is",
	"                                        not specified",
	"      " ZBX_SERVICE_CACHE_RELOAD "             Reload service manager cache",
	"      " ZBX_HA_STATUS "                        Display HA cluster status",
	"      " ZBX_HA_REMOVE_NODE "=target            Remove the HA node specified by its name or ID",
	"      " ZBX_HA_SET_FAILOVER_DELAY "=delay      Set HA failover delay",
	"      " ZBX_PROXY_CONFIG_CACHE_RELOAD "[=name] Reload configuration cache on proxy by its name,",
	"                                        comma-separated list can be used to pass multiple names.",
	"                                        All proxies will be reloaded if no names were specified.",
	"",
	"      Log level control targets:",
	"        process-type              All processes of specified type",
	"                                  (alerter, alert manager, configuration syncer,",
	"                                  discoverer, escalator, ha manager, history syncer,",
	"                                  housekeeper, http poller, icmp pinger,",
	"                                  ipmi manager, ipmi poller, java poller,",
	"                                  poller, preprocessing manager,",
	"                                  preprocessing worker, proxy poller,",
	"                                  self-monitoring, snmp trapper, task manager,",
	"                                  timer, trapper, unreachable poller,",
	"                                  vmware collector, history poller,",
	"                                  availability manager, service manager, odbc poller)",
	"        process-type,N            Process type and number (e.g., poller,3)",
	"        pid                       Process identifier",
	"",
	"  -h --help                       Display this help message",
	"  -V --version                    Display version number",
	"",
	"Some configuration parameter default locations:",
	"  AlertScriptsPath                \"" DEFAULT_ALERT_SCRIPTS_PATH "\"",
	"  ExternalScripts                 \"" DEFAULT_EXTERNAL_SCRIPTS_PATH "\"",
#ifdef HAVE_LIBCURL
	"  SSLCertLocation                 \"" DEFAULT_SSL_CERT_LOCATION "\"",
	"  SSLKeyLocation                  \"" DEFAULT_SSL_KEY_LOCATION "\"",
#endif
	"  LoadModulePath                  \"" DEFAULT_LOAD_MODULE_PATH "\"",
	NULL	/* end of text */
};

/* COMMAND LINE OPTIONS */

/* long options */
static struct zbx_option	longopts[] =
{
	{"config",		1,	NULL,	'c'},
	{"foreground",		0,	NULL,	'f'},
	{"runtime-control",	1,	NULL,	'R'},
	{"help",		0,	NULL,	'h'},
	{"version",		0,	NULL,	'V'},
	{NULL}
};

/* short options */
static char	shortopts[] = "c:hVR:f";

/* end of COMMAND LINE OPTIONS */

int		threads_num = 0;
pid_t		*threads = NULL;
static int	*threads_flags;

static int	ha_status = ZBX_NODE_STATUS_UNKNOWN;
static int	ha_failover_delay = ZBX_HA_DEFAULT_FAILOVER_DELAY;
zbx_cuid_t	ha_sessionid;
static char	*CONFIG_PID_FILE = NULL;

unsigned char			program_type	= ZBX_PROGRAM_TYPE_SERVER;
ZBX_THREAD_LOCAL unsigned char	process_type	= ZBX_PROCESS_TYPE_UNKNOWN;
ZBX_THREAD_LOCAL int		process_num	= 0;
ZBX_THREAD_LOCAL int		server_num	= 0;

int	CONFIG_ALERTER_FORKS		= 3;
int	CONFIG_DISCOVERER_FORKS		= 1;
int	CONFIG_HOUSEKEEPER_FORKS	= 1;
int	CONFIG_PINGER_FORKS		= 1;
int	CONFIG_POLLER_FORKS		= 5;
int	CONFIG_UNREACHABLE_POLLER_FORKS	= 1;
int	CONFIG_HTTPPOLLER_FORKS		= 1;
int	CONFIG_IPMIPOLLER_FORKS		= 0;
int	CONFIG_TIMER_FORKS		= 1;
int	CONFIG_TRAPPER_FORKS		= 5;
int	CONFIG_SNMPTRAPPER_FORKS	= 0;
int	CONFIG_JAVAPOLLER_FORKS		= 0;
int	CONFIG_ESCALATOR_FORKS		= 1;
int	CONFIG_SELFMON_FORKS		= 1;
int	CONFIG_DATASENDER_FORKS		= 0;
int	CONFIG_HEARTBEAT_FORKS		= 0;
int	CONFIG_COLLECTOR_FORKS		= 0;
int	CONFIG_PASSIVE_FORKS		= 0;
int	CONFIG_ACTIVE_FORKS		= 0;
int	CONFIG_TASKMANAGER_FORKS	= 1;
int	CONFIG_IPMIMANAGER_FORKS	= 0;
int	CONFIG_ALERTMANAGER_FORKS	= 1;
int	CONFIG_PREPROCMAN_FORKS		= 1;
int	CONFIG_PREPROCESSOR_FORKS	= 3;
int	CONFIG_LLDMANAGER_FORKS		= 1;
int	CONFIG_LLDWORKER_FORKS		= 2;
int	CONFIG_ALERTDB_FORKS		= 1;
int	CONFIG_HISTORYPOLLER_FORKS	= 5;
int	CONFIG_AVAILMAN_FORKS		= 1;
int	CONFIG_REPORTMANAGER_FORKS	= 0;
int	CONFIG_REPORTWRITER_FORKS	= 0;
int	CONFIG_SERVICEMAN_FORKS		= 1;
int	CONFIG_TRIGGERHOUSEKEEPER_FORKS = 1;
int	CONFIG_ODBCPOLLER_FORKS		= 1;

int	CONFIG_LISTEN_PORT		= ZBX_DEFAULT_SERVER_PORT;
char	*CONFIG_LISTEN_IP		= NULL;
char	*CONFIG_SOURCE_IP		= NULL;
int	CONFIG_TRAPPER_TIMEOUT		= 300;
char	*CONFIG_SERVER			= NULL;		/* not used in zabbix_server, required for linking */

int	CONFIG_HOUSEKEEPING_FREQUENCY	= 1;
int	CONFIG_MAX_HOUSEKEEPER_DELETE	= 5000;		/* applies for every separate field value */
int	CONFIG_HISTSYNCER_FORKS		= 4;
int	CONFIG_HISTSYNCER_FREQUENCY	= 1;
int	CONFIG_CONFSYNCER_FORKS		= 1;
int	CONFIG_CONFSYNCER_FREQUENCY	= 60;

int	CONFIG_PROBLEMHOUSEKEEPING_FREQUENCY = 60;

int	CONFIG_VMWARE_FORKS		= 0;
int	CONFIG_VMWARE_FREQUENCY		= 60;
int	CONFIG_VMWARE_PERF_FREQUENCY	= 60;
int	CONFIG_VMWARE_TIMEOUT		= 10;

zbx_uint64_t	CONFIG_CONF_CACHE_SIZE		= 32 * ZBX_MEBIBYTE;
zbx_uint64_t	CONFIG_HISTORY_CACHE_SIZE	= 16 * ZBX_MEBIBYTE;
zbx_uint64_t	CONFIG_HISTORY_INDEX_CACHE_SIZE	= 4 * ZBX_MEBIBYTE;
zbx_uint64_t	CONFIG_TRENDS_CACHE_SIZE	= 4 * ZBX_MEBIBYTE;
static zbx_uint64_t	CONFIG_TREND_FUNC_CACHE_SIZE	= 4 * ZBX_MEBIBYTE;
zbx_uint64_t	CONFIG_VALUE_CACHE_SIZE		= 8 * ZBX_MEBIBYTE;
zbx_uint64_t	CONFIG_VMWARE_CACHE_SIZE	= 8 * ZBX_MEBIBYTE;
zbx_uint64_t	CONFIG_EXPORT_FILE_SIZE		= ZBX_GIBIBYTE;

int	CONFIG_UNREACHABLE_PERIOD	= 45;
int	CONFIG_UNREACHABLE_DELAY	= 15;
int	CONFIG_UNAVAILABLE_DELAY	= 60;
int	CONFIG_LOG_LEVEL		= LOG_LEVEL_WARNING;
char	*CONFIG_ALERT_SCRIPTS_PATH	= NULL;
char	*CONFIG_EXTERNALSCRIPTS		= NULL;
char	*CONFIG_TMPDIR			= NULL;
char	*CONFIG_FPING_LOCATION		= NULL;
char	*CONFIG_FPING6_LOCATION		= NULL;
char	*CONFIG_DBHOST			= NULL;
char	*CONFIG_DBNAME			= NULL;
char	*CONFIG_DBSCHEMA		= NULL;
char	*CONFIG_DBUSER			= NULL;
char	*CONFIG_DBPASSWORD		= NULL;
char	*CONFIG_VAULT			= NULL;
char	*CONFIG_VAULTURL		= NULL;
char	*CONFIG_VAULTTOKEN		= NULL;
char	*CONFIG_VAULTTLSCERTFILE	= NULL;
char	*CONFIG_VAULTTLSKEYFILE		= NULL;
char	*CONFIG_VAULTDBPATH		= NULL;
char	*CONFIG_DBSOCKET		= NULL;
char	*CONFIG_DB_TLS_CONNECT		= NULL;
char	*CONFIG_DB_TLS_CERT_FILE	= NULL;
char	*CONFIG_DB_TLS_KEY_FILE		= NULL;
char	*CONFIG_DB_TLS_CA_FILE		= NULL;
char	*CONFIG_DB_TLS_CIPHER		= NULL;
char	*CONFIG_DB_TLS_CIPHER_13	= NULL;
char	*CONFIG_EXPORT_DIR		= NULL;
char	*CONFIG_EXPORT_TYPE		= NULL;
int	CONFIG_DBPORT			= 0;
int	CONFIG_ALLOW_UNSUPPORTED_DB_VERSIONS = 0;
int	CONFIG_ENABLE_REMOTE_COMMANDS	= 0;
int	CONFIG_LOG_REMOTE_COMMANDS	= 0;
int	CONFIG_UNSAFE_USER_PARAMETERS	= 0;

char	*CONFIG_SNMPTRAP_FILE		= NULL;

char	*CONFIG_JAVA_GATEWAY		= NULL;
int	CONFIG_JAVA_GATEWAY_PORT	= ZBX_DEFAULT_GATEWAY_PORT;

char	*CONFIG_SSH_KEY_LOCATION	= NULL;

int	CONFIG_LOG_SLOW_QUERIES		= 0;	/* ms; 0 - disable */

int	CONFIG_SERVER_STARTUP_TIME	= 0;	/* zabbix server startup time */

int	CONFIG_PROXYPOLLER_FORKS	= 1;	/* parameters for passive proxies */

/* how often Zabbix server sends configuration data to passive proxy, in seconds */
int	CONFIG_PROXYCONFIG_FREQUENCY	= SEC_PER_MIN * 5;
int	CONFIG_PROXYDATA_FREQUENCY	= 1;	/* 1s */

char	*CONFIG_LOAD_MODULE_PATH	= NULL;
char	**CONFIG_LOAD_MODULE		= NULL;

char	*CONFIG_USER			= NULL;

/* web monitoring */
char	*CONFIG_SSL_CA_LOCATION		= NULL;
char	*CONFIG_SSL_CERT_LOCATION	= NULL;
char	*CONFIG_SSL_KEY_LOCATION	= NULL;

/* TLS parameters */
unsigned int	configured_tls_connect_mode = ZBX_TCP_SEC_UNENCRYPTED;	/* not used in server, defined for linking */
									/* with tls.c */
unsigned int	configured_tls_accept_modes = ZBX_TCP_SEC_UNENCRYPTED;	/* not used in server, defined for linking */
									/* with tls.c */
char	*CONFIG_TLS_CA_FILE		= NULL;
char	*CONFIG_TLS_CRL_FILE		= NULL;
char	*CONFIG_TLS_CERT_FILE		= NULL;
char	*CONFIG_TLS_KEY_FILE		= NULL;
char	*CONFIG_TLS_CIPHER_CERT13	= NULL;
char	*CONFIG_TLS_CIPHER_CERT		= NULL;
char	*CONFIG_TLS_CIPHER_PSK13	= NULL;
char	*CONFIG_TLS_CIPHER_PSK		= NULL;
char	*CONFIG_TLS_CIPHER_ALL13	= NULL;
char	*CONFIG_TLS_CIPHER_ALL		= NULL;
char	*CONFIG_TLS_CIPHER_CMD13	= NULL;	/* not used in server, defined for linking with tls.c */
char	*CONFIG_TLS_CIPHER_CMD		= NULL;	/* not used in server, defined for linking with tls.c */
#if defined(HAVE_GNUTLS) || defined(HAVE_OPENSSL)
/* the following TLS parameters are not used in server, they are defined for linking with tls.c */
char	*CONFIG_TLS_CONNECT		= NULL;
char	*CONFIG_TLS_ACCEPT		= NULL;
char	*CONFIG_TLS_SERVER_CERT_ISSUER	= NULL;
char	*CONFIG_TLS_SERVER_CERT_SUBJECT	= NULL;
char	*CONFIG_TLS_PSK_IDENTITY	= NULL;
char	*CONFIG_TLS_PSK_FILE		= NULL;
#endif

char	*CONFIG_HA_NODE_NAME		= NULL;
char	*CONFIG_NODE_ADDRESS	= NULL;

static char	*CONFIG_SOCKET_PATH	= NULL;

char	*CONFIG_HISTORY_STORAGE_URL		= NULL;
char	*CONFIG_HISTORY_STORAGE_OPTS		= NULL;
int	CONFIG_HISTORY_STORAGE_PIPELINES	= 0;

char	*CONFIG_STATS_ALLOWED_IP	= NULL;
int	CONFIG_TCP_MAX_BACKLOG_SIZE	= SOMAXCONN;

int	CONFIG_DOUBLE_PRECISION		= ZBX_DB_DBL_PRECISION_ENABLED;

char	*CONFIG_WEBSERVICE_URL	= NULL;

int	CONFIG_SERVICEMAN_SYNC_FREQUENCY	= 60;

int	get_process_info_by_thread(int local_server_num, unsigned char *local_process_type, int *local_process_num);

int	get_process_info_by_thread(int local_server_num, unsigned char *local_process_type, int *local_process_num)
{
	int	server_count = 0;

	if (0 == local_server_num)
	{
		/* fail if the main process is queried */
		return FAIL;
	}
	else if (local_server_num <= (server_count += CONFIG_SERVICEMAN_FORKS))
	{
		/* start service manager process and load configuration cache in parallel */
		*local_process_type = ZBX_PROCESS_TYPE_SERVICEMAN;
		*local_process_num = local_server_num - server_count + CONFIG_SERVICEMAN_FORKS;
	}
	else if (local_server_num <= (server_count += CONFIG_CONFSYNCER_FORKS))
	{
		/* make initial configuration sync before worker processes are forked */
		*local_process_type = ZBX_PROCESS_TYPE_CONFSYNCER;
		*local_process_num = local_server_num - server_count + CONFIG_CONFSYNCER_FORKS;
	}
	else if (local_server_num <= (server_count += CONFIG_ALERTMANAGER_FORKS))
	{
		/* data collection processes might utilize CPU fully, start manager and worker processes beforehand */
		*local_process_type = ZBX_PROCESS_TYPE_ALERTMANAGER;
		*local_process_num = local_server_num - server_count + CONFIG_ALERTMANAGER_FORKS;
	}
	else if (local_server_num <= (server_count += CONFIG_ALERTER_FORKS))
	{
		*local_process_type = ZBX_PROCESS_TYPE_ALERTER;
		*local_process_num = local_server_num - server_count + CONFIG_ALERTER_FORKS;
	}
	else if (local_server_num <= (server_count += CONFIG_PREPROCMAN_FORKS))
	{
		*local_process_type = ZBX_PROCESS_TYPE_PREPROCMAN;
		*local_process_num = local_server_num - server_count + CONFIG_PREPROCMAN_FORKS;
	}
	else if (local_server_num <= (server_count += CONFIG_PREPROCESSOR_FORKS))
	{
		*local_process_type = ZBX_PROCESS_TYPE_PREPROCESSOR;
		*local_process_num = local_server_num - server_count + CONFIG_PREPROCESSOR_FORKS;
	}
	else if (local_server_num <= (server_count += CONFIG_LLDMANAGER_FORKS))
	{
		*local_process_type = ZBX_PROCESS_TYPE_LLDMANAGER;
		*local_process_num = local_server_num - server_count + CONFIG_LLDMANAGER_FORKS;
	}
	else if (local_server_num <= (server_count += CONFIG_LLDWORKER_FORKS))
	{
		*local_process_type = ZBX_PROCESS_TYPE_LLDWORKER;
		*local_process_num = local_server_num - server_count + CONFIG_LLDWORKER_FORKS;
	}
	else if (local_server_num <= (server_count += CONFIG_IPMIMANAGER_FORKS))
	{
		*local_process_type = ZBX_PROCESS_TYPE_IPMIMANAGER;
		*local_process_num = local_server_num - server_count + CONFIG_TASKMANAGER_FORKS;
	}
	else if (local_server_num <= (server_count += CONFIG_HOUSEKEEPER_FORKS))
	{
		*local_process_type = ZBX_PROCESS_TYPE_HOUSEKEEPER;
		*local_process_num = local_server_num - server_count + CONFIG_HOUSEKEEPER_FORKS;
	}
	else if (local_server_num <= (server_count += CONFIG_TIMER_FORKS))
	{
		*local_process_type = ZBX_PROCESS_TYPE_TIMER;
		*local_process_num = local_server_num - server_count + CONFIG_TIMER_FORKS;
	}
	else if (local_server_num <= (server_count += CONFIG_HTTPPOLLER_FORKS))
	{
		*local_process_type = ZBX_PROCESS_TYPE_HTTPPOLLER;
		*local_process_num = local_server_num - server_count + CONFIG_HTTPPOLLER_FORKS;
	}
	else if (local_server_num <= (server_count += CONFIG_DISCOVERER_FORKS))
	{
		*local_process_type = ZBX_PROCESS_TYPE_DISCOVERER;
		*local_process_num = local_server_num - server_count + CONFIG_DISCOVERER_FORKS;
	}
	else if (local_server_num <= (server_count += CONFIG_HISTSYNCER_FORKS))
	{
		*local_process_type = ZBX_PROCESS_TYPE_HISTSYNCER;
		*local_process_num = local_server_num - server_count + CONFIG_HISTSYNCER_FORKS;
	}
	else if (local_server_num <= (server_count += CONFIG_ESCALATOR_FORKS))
	{
		*local_process_type = ZBX_PROCESS_TYPE_ESCALATOR;
		*local_process_num = local_server_num - server_count + CONFIG_ESCALATOR_FORKS;
	}
	else if (local_server_num <= (server_count += CONFIG_IPMIPOLLER_FORKS))
	{
		*local_process_type = ZBX_PROCESS_TYPE_IPMIPOLLER;
		*local_process_num = local_server_num - server_count + CONFIG_IPMIPOLLER_FORKS;
	}
	else if (local_server_num <= (server_count += CONFIG_JAVAPOLLER_FORKS))
	{
		*local_process_type = ZBX_PROCESS_TYPE_JAVAPOLLER;
		*local_process_num = local_server_num - server_count + CONFIG_JAVAPOLLER_FORKS;
	}
	else if (local_server_num <= (server_count += CONFIG_SNMPTRAPPER_FORKS))
	{
		*local_process_type = ZBX_PROCESS_TYPE_SNMPTRAPPER;
		*local_process_num = local_server_num - server_count + CONFIG_SNMPTRAPPER_FORKS;
	}
	else if (local_server_num <= (server_count += CONFIG_PROXYPOLLER_FORKS))
	{
		*local_process_type = ZBX_PROCESS_TYPE_PROXYPOLLER;
		*local_process_num = local_server_num - server_count + CONFIG_PROXYPOLLER_FORKS;
	}
	else if (local_server_num <= (server_count += CONFIG_SELFMON_FORKS))
	{
		*local_process_type = ZBX_PROCESS_TYPE_SELFMON;
		*local_process_num = local_server_num - server_count + CONFIG_SELFMON_FORKS;
	}
	else if (local_server_num <= (server_count += CONFIG_VMWARE_FORKS))
	{
		*local_process_type = ZBX_PROCESS_TYPE_VMWARE;
		*local_process_num = local_server_num - server_count + CONFIG_VMWARE_FORKS;
	}
	else if (local_server_num <= (server_count += CONFIG_TASKMANAGER_FORKS))
	{
		*local_process_type = ZBX_PROCESS_TYPE_TASKMANAGER;
		*local_process_num = local_server_num - server_count + CONFIG_TASKMANAGER_FORKS;
	}
	else if (local_server_num <= (server_count += CONFIG_POLLER_FORKS))
	{
		*local_process_type = ZBX_PROCESS_TYPE_POLLER;
		*local_process_num = local_server_num - server_count + CONFIG_POLLER_FORKS;
	}
	else if (local_server_num <= (server_count += CONFIG_UNREACHABLE_POLLER_FORKS))
	{
		*local_process_type = ZBX_PROCESS_TYPE_UNREACHABLE;
		*local_process_num = local_server_num - server_count + CONFIG_UNREACHABLE_POLLER_FORKS;
	}
	else if (local_server_num <= (server_count += CONFIG_TRAPPER_FORKS))
	{
		*local_process_type = ZBX_PROCESS_TYPE_TRAPPER;
		*local_process_num = local_server_num - server_count + CONFIG_TRAPPER_FORKS;
	}
	else if (local_server_num <= (server_count += CONFIG_PINGER_FORKS))
	{
		*local_process_type = ZBX_PROCESS_TYPE_PINGER;
		*local_process_num = local_server_num - server_count + CONFIG_PINGER_FORKS;
	}
	else if (local_server_num <= (server_count += CONFIG_ALERTDB_FORKS))
	{
		*local_process_type = ZBX_PROCESS_TYPE_ALERTSYNCER;
		*local_process_num = local_server_num - server_count + CONFIG_ALERTDB_FORKS;
	}
	else if (local_server_num <= (server_count += CONFIG_HISTORYPOLLER_FORKS))
	{
		*local_process_type = ZBX_PROCESS_TYPE_HISTORYPOLLER;
		*local_process_num = local_server_num - server_count + CONFIG_HISTORYPOLLER_FORKS;
	}
	else if (local_server_num <= (server_count += CONFIG_AVAILMAN_FORKS))
	{
		*local_process_type = ZBX_PROCESS_TYPE_AVAILMAN;
		*local_process_num = local_server_num - server_count + CONFIG_AVAILMAN_FORKS;
	}
	else if (local_server_num <= (server_count += CONFIG_REPORTMANAGER_FORKS))
	{
		*local_process_type = ZBX_PROCESS_TYPE_REPORTMANAGER;
		*local_process_num = local_server_num - server_count + CONFIG_REPORTMANAGER_FORKS;
	}
	else if (local_server_num <= (server_count += CONFIG_REPORTWRITER_FORKS))
	{
		*local_process_type = ZBX_PROCESS_TYPE_REPORTWRITER;
		*local_process_num = local_server_num - server_count + CONFIG_REPORTWRITER_FORKS;
	}
	else if (local_server_num <= (server_count += CONFIG_TRIGGERHOUSEKEEPER_FORKS))
	{
		/* start service manager process and load configuration cache in parallel */
		*local_process_type = ZBX_PROCESS_TYPE_TRIGGERHOUSEKEEPER;
		*local_process_num = local_server_num - server_count + CONFIG_TRIGGERHOUSEKEEPER_FORKS;
	}
	else if (local_server_num <= (server_count += CONFIG_ODBCPOLLER_FORKS))
	{
		*local_process_type = ZBX_PROCESS_TYPE_ODBCPOLLER;
		*local_process_num = local_server_num - server_count + CONFIG_ODBCPOLLER_FORKS;
	}
	else
		return FAIL;

	return SUCCEED;
}

/******************************************************************************
 *                                                                            *
 * Purpose: set configuration defaults                                        *
 *                                                                            *
 ******************************************************************************/
static void	zbx_set_defaults(void)
{
	CONFIG_SERVER_STARTUP_TIME = time(NULL);

	if (NULL == CONFIG_DBHOST)
		CONFIG_DBHOST = zbx_strdup(CONFIG_DBHOST, "localhost");

	if (NULL == CONFIG_SNMPTRAP_FILE)
		CONFIG_SNMPTRAP_FILE = zbx_strdup(CONFIG_SNMPTRAP_FILE, "/tmp/zabbix_traps.tmp");

	if (NULL == CONFIG_PID_FILE)
		CONFIG_PID_FILE = zbx_strdup(CONFIG_PID_FILE, "/tmp/zabbix_server.pid");

	if (NULL == CONFIG_ALERT_SCRIPTS_PATH)
		CONFIG_ALERT_SCRIPTS_PATH = zbx_strdup(CONFIG_ALERT_SCRIPTS_PATH, DEFAULT_ALERT_SCRIPTS_PATH);

	if (NULL == CONFIG_LOAD_MODULE_PATH)
		CONFIG_LOAD_MODULE_PATH = zbx_strdup(CONFIG_LOAD_MODULE_PATH, DEFAULT_LOAD_MODULE_PATH);

	if (NULL == CONFIG_TMPDIR)
		CONFIG_TMPDIR = zbx_strdup(CONFIG_TMPDIR, "/tmp");

	if (NULL == CONFIG_FPING_LOCATION)
		CONFIG_FPING_LOCATION = zbx_strdup(CONFIG_FPING_LOCATION, "/usr/sbin/fping");
#ifdef HAVE_IPV6
	if (NULL == CONFIG_FPING6_LOCATION)
		CONFIG_FPING6_LOCATION = zbx_strdup(CONFIG_FPING6_LOCATION, "/usr/sbin/fping6");
#endif
	if (NULL == CONFIG_EXTERNALSCRIPTS)
		CONFIG_EXTERNALSCRIPTS = zbx_strdup(CONFIG_EXTERNALSCRIPTS, DEFAULT_EXTERNAL_SCRIPTS_PATH);
#ifdef HAVE_LIBCURL
	if (NULL == CONFIG_SSL_CERT_LOCATION)
		CONFIG_SSL_CERT_LOCATION = zbx_strdup(CONFIG_SSL_CERT_LOCATION, DEFAULT_SSL_CERT_LOCATION);

	if (NULL == CONFIG_SSL_KEY_LOCATION)
		CONFIG_SSL_KEY_LOCATION = zbx_strdup(CONFIG_SSL_KEY_LOCATION, DEFAULT_SSL_KEY_LOCATION);

	if (NULL == CONFIG_HISTORY_STORAGE_OPTS)
		CONFIG_HISTORY_STORAGE_OPTS = zbx_strdup(CONFIG_HISTORY_STORAGE_OPTS, "uint,dbl,str,log,text");
#endif

#ifdef HAVE_SQLITE3
	CONFIG_MAX_HOUSEKEEPER_DELETE = 0;
#endif

	if (NULL == CONFIG_LOG_TYPE_STR)
		CONFIG_LOG_TYPE_STR = zbx_strdup(CONFIG_LOG_TYPE_STR, ZBX_OPTION_LOGTYPE_FILE);

	if (NULL == CONFIG_SOCKET_PATH)
		CONFIG_SOCKET_PATH = zbx_strdup(CONFIG_SOCKET_PATH, "/tmp");

	if (0 != CONFIG_IPMIPOLLER_FORKS)
		CONFIG_IPMIMANAGER_FORKS = 1;

	if (NULL == CONFIG_VAULTURL)
		CONFIG_VAULTURL = zbx_strdup(CONFIG_VAULTURL, "https://127.0.0.1:8200");

	if (0 != CONFIG_REPORTWRITER_FORKS)
		CONFIG_REPORTMANAGER_FORKS = 1;

	if (NULL == CONFIG_NODE_ADDRESS)
		CONFIG_NODE_ADDRESS = zbx_strdup(CONFIG_NODE_ADDRESS, "localhost");
}

/******************************************************************************
 *                                                                            *
 * Purpose: validate configuration parameters                                 *
 *                                                                            *
 ******************************************************************************/
static void	zbx_validate_config(ZBX_TASK_EX *task)
{
	char		*ch_error, *address = NULL;
	int		err = 0;
	unsigned short	port;

	if (0 == CONFIG_UNREACHABLE_POLLER_FORKS && 0 != CONFIG_POLLER_FORKS + CONFIG_JAVAPOLLER_FORKS)
	{
		zabbix_log(LOG_LEVEL_CRIT, "\"StartPollersUnreachable\" configuration parameter must not be 0"
				" if regular or Java pollers are started");
		err = 1;
	}

	if ((NULL == CONFIG_JAVA_GATEWAY || '\0' == *CONFIG_JAVA_GATEWAY) && 0 < CONFIG_JAVAPOLLER_FORKS)
	{
		zabbix_log(LOG_LEVEL_CRIT, "\"JavaGateway\" configuration parameter is not specified or empty");
		err = 1;
	}

	if (0 != CONFIG_VALUE_CACHE_SIZE && 128 * ZBX_KIBIBYTE > CONFIG_VALUE_CACHE_SIZE)
	{
		zabbix_log(LOG_LEVEL_CRIT, "\"ValueCacheSize\" configuration parameter must be either 0"
				" or greater than 128KB");
		err = 1;
	}

	if (0 != CONFIG_TREND_FUNC_CACHE_SIZE && 128 * ZBX_KIBIBYTE > CONFIG_TREND_FUNC_CACHE_SIZE)
	{
		zabbix_log(LOG_LEVEL_CRIT, "\"TrendFunctionCacheSize\" configuration parameter must be either 0"
				" or greater than 128KB");
		err = 1;
	}

	if (NULL != CONFIG_SOURCE_IP && SUCCEED != is_supported_ip(CONFIG_SOURCE_IP))
	{
		zabbix_log(LOG_LEVEL_CRIT, "invalid \"SourceIP\" configuration parameter: '%s'", CONFIG_SOURCE_IP);
		err = 1;
	}

	if (NULL != CONFIG_STATS_ALLOWED_IP && FAIL == zbx_validate_peer_list(CONFIG_STATS_ALLOWED_IP, &ch_error))
	{
		zabbix_log(LOG_LEVEL_CRIT, "invalid entry in \"StatsAllowedIP\" configuration parameter: %s", ch_error);
		zbx_free(ch_error);
		err = 1;
	}

	if (SUCCEED != zbx_validate_export_type(CONFIG_EXPORT_TYPE, NULL))
	{
		zabbix_log(LOG_LEVEL_CRIT, "invalid \"ExportType\" configuration parameter: %s", CONFIG_EXPORT_TYPE);
		err = 1;
	}

	if (FAIL == parse_serveractive_element(CONFIG_NODE_ADDRESS, &address, &port, 10051) ||
			(FAIL == is_supported_ip(address) && FAIL == zbx_validate_hostname(address)))
	{
		zabbix_log(LOG_LEVEL_CRIT, "invalid \"NodeAddress\" configuration parameter: address \"%s\""
				" is invalid", CONFIG_NODE_ADDRESS);
		err = 1;
	}
	zbx_free(address);

#if !defined(HAVE_IPV6)
	err |= (FAIL == check_cfg_feature_str("Fping6Location", CONFIG_FPING6_LOCATION, "IPv6 support"));
#endif
#if !defined(HAVE_LIBCURL)
	err |= (FAIL == check_cfg_feature_str("SSLCALocation", CONFIG_SSL_CA_LOCATION, "cURL library"));
	err |= (FAIL == check_cfg_feature_str("SSLCertLocation", CONFIG_SSL_CERT_LOCATION, "cURL library"));
	err |= (FAIL == check_cfg_feature_str("SSLKeyLocation", CONFIG_SSL_KEY_LOCATION, "cURL library"));
	err |= (FAIL == check_cfg_feature_str("HistoryStorageURL", CONFIG_HISTORY_STORAGE_URL, "cURL library"));
	err |= (FAIL == check_cfg_feature_str("HistoryStorageTypes", CONFIG_HISTORY_STORAGE_OPTS, "cURL library"));
	err |= (FAIL == check_cfg_feature_int("HistoryStorageDateIndex", CONFIG_HISTORY_STORAGE_PIPELINES,
			"cURL library"));
	err |= (FAIL == check_cfg_feature_str("Vault", CONFIG_VAULT, "cURL library"));
	err |= (FAIL == check_cfg_feature_str("VaultToken", CONFIG_VAULTTOKEN, "cURL library"));
	err |= (FAIL == check_cfg_feature_str("VaultDBPath", CONFIG_VAULTDBPATH, "cURL library"));

	err |= (FAIL == check_cfg_feature_int("StartReportWriters", CONFIG_REPORTWRITER_FORKS, "cURL library"));
#endif

#if !defined(HAVE_LIBXML2) || !defined(HAVE_LIBCURL)
	err |= (FAIL == check_cfg_feature_int("StartVMwareCollectors", CONFIG_VMWARE_FORKS, "VMware support"));

	/* parameters VMwareFrequency, VMwarePerfFrequency, VMwareCacheSize, VMwareTimeout are not checked here */
	/* because they have non-zero default values */
#endif

	if (SUCCEED != zbx_validate_log_parameters(task))
		err = 1;

#if !(defined(HAVE_GNUTLS) || defined(HAVE_OPENSSL))
	err |= (FAIL == check_cfg_feature_str("TLSCAFile", CONFIG_TLS_CA_FILE, "TLS support"));
	err |= (FAIL == check_cfg_feature_str("TLSCRLFile", CONFIG_TLS_CRL_FILE, "TLS support"));
	err |= (FAIL == check_cfg_feature_str("TLSCertFile", CONFIG_TLS_CERT_FILE, "TLS support"));
	err |= (FAIL == check_cfg_feature_str("TLSKeyFile", CONFIG_TLS_KEY_FILE, "TLS support"));
#endif
#if !(defined(HAVE_GNUTLS) || defined(HAVE_OPENSSL))
	err |= (FAIL == check_cfg_feature_str("TLSCipherCert", CONFIG_TLS_CIPHER_CERT, "GnuTLS or OpenSSL"));
	err |= (FAIL == check_cfg_feature_str("TLSCipherPSK", CONFIG_TLS_CIPHER_PSK, "GnuTLS or OpenSSL"));
	err |= (FAIL == check_cfg_feature_str("TLSCipherAll", CONFIG_TLS_CIPHER_ALL, "GnuTLS or OpenSSL"));
#endif
#if !defined(HAVE_OPENSSL)
	err |= (FAIL == check_cfg_feature_str("TLSCipherCert13", CONFIG_TLS_CIPHER_CERT13, "OpenSSL 1.1.1 or newer"));
	err |= (FAIL == check_cfg_feature_str("TLSCipherPSK13", CONFIG_TLS_CIPHER_PSK13, "OpenSSL 1.1.1 or newer"));
	err |= (FAIL == check_cfg_feature_str("TLSCipherAll13", CONFIG_TLS_CIPHER_ALL13, "OpenSSL 1.1.1 or newer"));
#endif

#if !defined(HAVE_OPENIPMI)
	err |= (FAIL == check_cfg_feature_int("StartIPMIPollers", CONFIG_IPMIPOLLER_FORKS, "IPMI support"));
#endif

	err |= (FAIL == zbx_db_validate_config_features());

	if (0 != CONFIG_REPORTWRITER_FORKS && NULL == CONFIG_WEBSERVICE_URL)
	{
		zabbix_log(LOG_LEVEL_CRIT, "\"WebServiceURL\" configuration parameter must be set when "
				" setting \"StartReportWriters\" configuration parameter");
	}

	if (0 != err)
		exit(EXIT_FAILURE);
}

/******************************************************************************
 *                                                                            *
 * Purpose: parse config file and update configuration parameters             *
 *                                                                            *
 * Comments: will terminate process if parsing fails                          *
 *                                                                            *
 ******************************************************************************/
static void	zbx_load_config(ZBX_TASK_EX *task)
{
	static struct cfg_line	cfg[] =
	{
		/* PARAMETER,			VAR,					TYPE,
			MANDATORY,	MIN,			MAX */
		{"StartDBSyncers",		&CONFIG_HISTSYNCER_FORKS,		TYPE_INT,
			PARM_OPT,	1,			100},
		{"StartDiscoverers",		&CONFIG_DISCOVERER_FORKS,		TYPE_INT,
			PARM_OPT,	0,			250},
		{"StartHTTPPollers",		&CONFIG_HTTPPOLLER_FORKS,		TYPE_INT,
			PARM_OPT,	0,			1000},
		{"StartPingers",		&CONFIG_PINGER_FORKS,			TYPE_INT,
			PARM_OPT,	0,			1000},
		{"StartPollers",		&CONFIG_POLLER_FORKS,			TYPE_INT,
			PARM_OPT,	0,			1000},
		{"StartPollersUnreachable",	&CONFIG_UNREACHABLE_POLLER_FORKS,	TYPE_INT,
			PARM_OPT,	0,			1000},
		{"StartIPMIPollers",		&CONFIG_IPMIPOLLER_FORKS,		TYPE_INT,
			PARM_OPT,	0,			1000},
		{"StartTimers",			&CONFIG_TIMER_FORKS,			TYPE_INT,
			PARM_OPT,	1,			1000},
		{"StartTrappers",		&CONFIG_TRAPPER_FORKS,			TYPE_INT,
			PARM_OPT,	0,			1000},
		{"StartJavaPollers",		&CONFIG_JAVAPOLLER_FORKS,		TYPE_INT,
			PARM_OPT,	0,			1000},
		{"StartEscalators",		&CONFIG_ESCALATOR_FORKS,		TYPE_INT,
			PARM_OPT,	1,			100},
		{"JavaGateway",			&CONFIG_JAVA_GATEWAY,			TYPE_STRING,
			PARM_OPT,	0,			0},
		{"JavaGatewayPort",		&CONFIG_JAVA_GATEWAY_PORT,		TYPE_INT,
			PARM_OPT,	1024,			32767},
		{"SNMPTrapperFile",		&CONFIG_SNMPTRAP_FILE,			TYPE_STRING,
			PARM_OPT,	0,			0},
		{"StartSNMPTrapper",		&CONFIG_SNMPTRAPPER_FORKS,		TYPE_INT,
			PARM_OPT,	0,			1},
		{"CacheSize",			&CONFIG_CONF_CACHE_SIZE,		TYPE_UINT64,
			PARM_OPT,	128 * ZBX_KIBIBYTE,	__UINT64_C(64) * ZBX_GIBIBYTE},
		{"HistoryCacheSize",		&CONFIG_HISTORY_CACHE_SIZE,		TYPE_UINT64,
			PARM_OPT,	128 * ZBX_KIBIBYTE,	__UINT64_C(2) * ZBX_GIBIBYTE},
		{"HistoryIndexCacheSize",	&CONFIG_HISTORY_INDEX_CACHE_SIZE,	TYPE_UINT64,
			PARM_OPT,	128 * ZBX_KIBIBYTE,	__UINT64_C(2) * ZBX_GIBIBYTE},
		{"TrendCacheSize",		&CONFIG_TRENDS_CACHE_SIZE,		TYPE_UINT64,
			PARM_OPT,	128 * ZBX_KIBIBYTE,	__UINT64_C(2) * ZBX_GIBIBYTE},
		{"TrendFunctionCacheSize",	&CONFIG_TREND_FUNC_CACHE_SIZE,		TYPE_UINT64,
			PARM_OPT,	0,			__UINT64_C(2) * ZBX_GIBIBYTE},
		{"ValueCacheSize",		&CONFIG_VALUE_CACHE_SIZE,		TYPE_UINT64,
			PARM_OPT,	0,			__UINT64_C(64) * ZBX_GIBIBYTE},
		{"CacheUpdateFrequency",	&CONFIG_CONFSYNCER_FREQUENCY,		TYPE_INT,
			PARM_OPT,	1,			SEC_PER_HOUR},
		{"HousekeepingFrequency",	&CONFIG_HOUSEKEEPING_FREQUENCY,		TYPE_INT,
			PARM_OPT,	0,			24},
		{"MaxHousekeeperDelete",	&CONFIG_MAX_HOUSEKEEPER_DELETE,		TYPE_INT,
			PARM_OPT,	0,			1000000},
		{"TmpDir",			&CONFIG_TMPDIR,				TYPE_STRING,
			PARM_OPT,	0,			0},
		{"FpingLocation",		&CONFIG_FPING_LOCATION,			TYPE_STRING,
			PARM_OPT,	0,			0},
		{"Fping6Location",		&CONFIG_FPING6_LOCATION,		TYPE_STRING,
			PARM_OPT,	0,			0},
		{"Timeout",			&CONFIG_TIMEOUT,			TYPE_INT,
			PARM_OPT,	1,			30},
		{"TrapperTimeout",		&CONFIG_TRAPPER_TIMEOUT,		TYPE_INT,
			PARM_OPT,	1,			300},
		{"UnreachablePeriod",		&CONFIG_UNREACHABLE_PERIOD,		TYPE_INT,
			PARM_OPT,	1,			SEC_PER_HOUR},
		{"UnreachableDelay",		&CONFIG_UNREACHABLE_DELAY,		TYPE_INT,
			PARM_OPT,	1,			SEC_PER_HOUR},
		{"UnavailableDelay",		&CONFIG_UNAVAILABLE_DELAY,		TYPE_INT,
			PARM_OPT,	1,			SEC_PER_HOUR},
		{"ListenIP",			&CONFIG_LISTEN_IP,			TYPE_STRING_LIST,
			PARM_OPT,	0,			0},
		{"ListenPort",			&CONFIG_LISTEN_PORT,			TYPE_INT,
			PARM_OPT,	1024,			32767},
		{"SourceIP",			&CONFIG_SOURCE_IP,			TYPE_STRING,
			PARM_OPT,	0,			0},
		{"DebugLevel",			&CONFIG_LOG_LEVEL,			TYPE_INT,
			PARM_OPT,	0,			5},
		{"PidFile",			&CONFIG_PID_FILE,			TYPE_STRING,
			PARM_OPT,	0,			0},
		{"LogType",			&CONFIG_LOG_TYPE_STR,			TYPE_STRING,
			PARM_OPT,	0,			0},
		{"LogFile",			&CONFIG_LOG_FILE,			TYPE_STRING,
			PARM_OPT,	0,			0},
		{"LogFileSize",			&CONFIG_LOG_FILE_SIZE,			TYPE_INT,
			PARM_OPT,	0,			1024},
		{"AlertScriptsPath",		&CONFIG_ALERT_SCRIPTS_PATH,		TYPE_STRING,
			PARM_OPT,	0,			0},
		{"ExternalScripts",		&CONFIG_EXTERNALSCRIPTS,		TYPE_STRING,
			PARM_OPT,	0,			0},
		{"DBHost",			&CONFIG_DBHOST,				TYPE_STRING,
			PARM_OPT,	0,			0},
		{"DBName",			&CONFIG_DBNAME,				TYPE_STRING,
			PARM_MAND,	0,			0},
		{"DBSchema",			&CONFIG_DBSCHEMA,			TYPE_STRING,
			PARM_OPT,	0,			0},
		{"DBUser",			&CONFIG_DBUSER,				TYPE_STRING,
			PARM_OPT,	0,			0},
		{"DBPassword",			&CONFIG_DBPASSWORD,			TYPE_STRING,
			PARM_OPT,	0,			0},
		{"VaultToken",			&CONFIG_VAULTTOKEN,			TYPE_STRING,
			PARM_OPT,	0,			0},
		{"Vault",			&CONFIG_VAULT,				TYPE_STRING,
			PARM_OPT,	0,			0},
		{"VaultTLSCertFile",		&CONFIG_VAULTTLSCERTFILE,		TYPE_STRING,
			PARM_OPT,	0,			0},
		{"VaultTLSKeyFile",		&CONFIG_VAULTTLSKEYFILE,		TYPE_STRING,
			PARM_OPT,	0,			0},
		{"VaultURL",			&CONFIG_VAULTURL,			TYPE_STRING,
			PARM_OPT,	0,			0},
		{"VaultDBPath",			&CONFIG_VAULTDBPATH,			TYPE_STRING,
			PARM_OPT,	0,			0},
		{"DBSocket",			&CONFIG_DBSOCKET,			TYPE_STRING,
			PARM_OPT,	0,			0},
		{"DBPort",			&CONFIG_DBPORT,				TYPE_INT,
			PARM_OPT,	1024,			65535},
		{"AllowUnsupportedDBVersions",	&CONFIG_ALLOW_UNSUPPORTED_DB_VERSIONS,	TYPE_INT,
			PARM_OPT,	0,			1},
		{"DBTLSConnect",		&CONFIG_DB_TLS_CONNECT,			TYPE_STRING,
			PARM_OPT,	0,			0},
		{"DBTLSCertFile",		&CONFIG_DB_TLS_CERT_FILE,		TYPE_STRING,
			PARM_OPT,	0,			0},
		{"DBTLSKeyFile",		&CONFIG_DB_TLS_KEY_FILE,		TYPE_STRING,
			PARM_OPT,	0,			0},
		{"DBTLSCAFile",			&CONFIG_DB_TLS_CA_FILE,			TYPE_STRING,
			PARM_OPT,	0,			0},
		{"DBTLSCipher",			&CONFIG_DB_TLS_CIPHER,			TYPE_STRING,
			PARM_OPT,	0,			0},
		{"DBTLSCipher13",		&CONFIG_DB_TLS_CIPHER_13,		TYPE_STRING,
			PARM_OPT,	0,			0},
		{"SSHKeyLocation",		&CONFIG_SSH_KEY_LOCATION,		TYPE_STRING,
			PARM_OPT,	0,			0},
		{"LogSlowQueries",		&CONFIG_LOG_SLOW_QUERIES,		TYPE_INT,
			PARM_OPT,	0,			3600000},
		{"StartProxyPollers",		&CONFIG_PROXYPOLLER_FORKS,		TYPE_INT,
			PARM_OPT,	0,			250},
		{"ProxyConfigFrequency",	&CONFIG_PROXYCONFIG_FREQUENCY,		TYPE_INT,
			PARM_OPT,	1,			SEC_PER_WEEK},
		{"ProxyDataFrequency",		&CONFIG_PROXYDATA_FREQUENCY,		TYPE_INT,
			PARM_OPT,	1,			SEC_PER_HOUR},
		{"LoadModulePath",		&CONFIG_LOAD_MODULE_PATH,		TYPE_STRING,
			PARM_OPT,	0,			0},
		{"LoadModule",			&CONFIG_LOAD_MODULE,			TYPE_MULTISTRING,
			PARM_OPT,	0,			0},
		{"StartVMwareCollectors",	&CONFIG_VMWARE_FORKS,			TYPE_INT,
			PARM_OPT,	0,			250},
		{"VMwareFrequency",		&CONFIG_VMWARE_FREQUENCY,		TYPE_INT,
			PARM_OPT,	10,			SEC_PER_DAY},
		{"VMwarePerfFrequency",		&CONFIG_VMWARE_PERF_FREQUENCY,		TYPE_INT,
			PARM_OPT,	10,			SEC_PER_DAY},
		{"VMwareCacheSize",		&CONFIG_VMWARE_CACHE_SIZE,		TYPE_UINT64,
			PARM_OPT,	256 * ZBX_KIBIBYTE,	__UINT64_C(2) * ZBX_GIBIBYTE},
		{"VMwareTimeout",		&CONFIG_VMWARE_TIMEOUT,			TYPE_INT,
			PARM_OPT,	1,			300},
		{"AllowRoot",			&CONFIG_ALLOW_ROOT,			TYPE_INT,
			PARM_OPT,	0,			1},
		{"User",			&CONFIG_USER,				TYPE_STRING,
			PARM_OPT,	0,			0},
		{"SSLCALocation",		&CONFIG_SSL_CA_LOCATION,		TYPE_STRING,
			PARM_OPT,	0,			0},
		{"SSLCertLocation",		&CONFIG_SSL_CERT_LOCATION,		TYPE_STRING,
			PARM_OPT,	0,			0},
		{"SSLKeyLocation",		&CONFIG_SSL_KEY_LOCATION,		TYPE_STRING,
			PARM_OPT,	0,			0},
		{"TLSCAFile",			&CONFIG_TLS_CA_FILE,			TYPE_STRING,
			PARM_OPT,	0,			0},
		{"TLSCRLFile",			&CONFIG_TLS_CRL_FILE,			TYPE_STRING,
			PARM_OPT,	0,			0},
		{"TLSCertFile",			&CONFIG_TLS_CERT_FILE,			TYPE_STRING,
			PARM_OPT,	0,			0},
		{"TLSKeyFile",			&CONFIG_TLS_KEY_FILE,			TYPE_STRING,
			PARM_OPT,	0,			0},
		{"TLSCipherCert13",		&CONFIG_TLS_CIPHER_CERT13,		TYPE_STRING,
			PARM_OPT,	0,			0},
		{"TLSCipherCert",		&CONFIG_TLS_CIPHER_CERT,		TYPE_STRING,
			PARM_OPT,	0,			0},
		{"TLSCipherPSK13",		&CONFIG_TLS_CIPHER_PSK13,		TYPE_STRING,
			PARM_OPT,	0,			0},
		{"TLSCipherPSK",		&CONFIG_TLS_CIPHER_PSK,			TYPE_STRING,
			PARM_OPT,	0,			0},
		{"TLSCipherAll13",		&CONFIG_TLS_CIPHER_ALL13,		TYPE_STRING,
			PARM_OPT,	0,			0},
		{"TLSCipherAll",		&CONFIG_TLS_CIPHER_ALL,			TYPE_STRING,
			PARM_OPT,	0,			0},
		{"SocketDir",			&CONFIG_SOCKET_PATH,			TYPE_STRING,
			PARM_OPT,	0,			0},
		{"StartAlerters",		&CONFIG_ALERTER_FORKS,			TYPE_INT,
			PARM_OPT,	1,			100},
		{"StartPreprocessors",		&CONFIG_PREPROCESSOR_FORKS,		TYPE_INT,
			PARM_OPT,	1,			1000},
		{"HistoryStorageURL",		&CONFIG_HISTORY_STORAGE_URL,		TYPE_STRING,
			PARM_OPT,	0,			0},
		{"HistoryStorageTypes",		&CONFIG_HISTORY_STORAGE_OPTS,		TYPE_STRING_LIST,
			PARM_OPT,	0,			0},
		{"HistoryStorageDateIndex",	&CONFIG_HISTORY_STORAGE_PIPELINES,	TYPE_INT,
			PARM_OPT,	0,			1},
		{"ExportDir",			&CONFIG_EXPORT_DIR,			TYPE_STRING,
			PARM_OPT,	0,			0},
		{"ExportType",			&CONFIG_EXPORT_TYPE,			TYPE_STRING_LIST,
			PARM_OPT,	0,			0},
		{"ExportFileSize",		&CONFIG_EXPORT_FILE_SIZE,		TYPE_UINT64,
			PARM_OPT,	ZBX_MEBIBYTE,	ZBX_GIBIBYTE},
		{"StartLLDProcessors",		&CONFIG_LLDWORKER_FORKS,		TYPE_INT,
			PARM_OPT,	1,			100},
		{"StatsAllowedIP",		&CONFIG_STATS_ALLOWED_IP,		TYPE_STRING_LIST,
			PARM_OPT,	0,			0},
		{"StartHistoryPollers",		&CONFIG_HISTORYPOLLER_FORKS,		TYPE_INT,
			PARM_OPT,	0,			1000},
		{"StartReportWriters",		&CONFIG_REPORTWRITER_FORKS,		TYPE_INT,
			PARM_OPT,	0,			100},
		{"WebServiceURL",		&CONFIG_WEBSERVICE_URL,			TYPE_STRING,
			PARM_OPT,	0,			0},
		{"ProblemHousekeepingFrequency",	&CONFIG_PROBLEMHOUSEKEEPING_FREQUENCY,	TYPE_INT,
			PARM_OPT,	1,			3600},
		{"ServiceManagerSyncFrequency",	&CONFIG_SERVICEMAN_SYNC_FREQUENCY,	TYPE_INT,
			PARM_OPT,	1,			3600},
		{"ListenBacklog",		&CONFIG_TCP_MAX_BACKLOG_SIZE,		TYPE_INT,
			PARM_OPT,	0,			INT_MAX},
		{"HANodeName",			&CONFIG_HA_NODE_NAME,			TYPE_STRING,
			PARM_OPT,	0,			0},
		{"NodeAddress",			&CONFIG_NODE_ADDRESS,		TYPE_STRING,
			PARM_OPT,	0,			0},
		{"StartODBCPollers",		&CONFIG_ODBCPOLLER_FORKS,		TYPE_INT,
			PARM_OPT,	0,			1000},
		{NULL}
	};

	/* initialize multistrings */
	zbx_strarr_init(&CONFIG_LOAD_MODULE);

	parse_cfg_file(CONFIG_FILE, cfg, ZBX_CFG_FILE_REQUIRED, ZBX_CFG_STRICT, ZBX_CFG_EXIT_FAILURE);

	zbx_set_defaults();

	CONFIG_LOG_TYPE = zbx_get_log_type(CONFIG_LOG_TYPE_STR);

	zbx_validate_config(task);
#if defined(HAVE_MYSQL) || defined(HAVE_POSTGRESQL)
	zbx_db_validate_config();
#endif
#if defined(HAVE_GNUTLS) || defined(HAVE_OPENSSL)
	zbx_tls_validate_config();
#endif
}

/******************************************************************************
 *                                                                            *
 * Purpose: free configuration memory                                         *
 *                                                                            *
 ******************************************************************************/
static void	zbx_free_config(void)
{
	zbx_strarr_free(&CONFIG_LOAD_MODULE);
}

/******************************************************************************
 *                                                                            *
 * Purpose: callback function for providing PID file path to libraries        *
 *                                                                            *
 ******************************************************************************/
static const char	*get_pid_file_path(void)
{
	return CONFIG_PID_FILE;
}

static void	zbx_on_exit(int ret)
{
	char	*error = NULL;

	zabbix_log(LOG_LEVEL_DEBUG, "zbx_on_exit() called with ret:%d", ret);

	if (NULL != threads)
	{
		zbx_threads_wait(threads, threads_flags, threads_num, ret);	/* wait for all child processes to exit */
		zbx_free(threads);
		zbx_free(threads_flags);
	}

#ifdef HAVE_PTHREAD_PROCESS_SHARED
		zbx_locks_disable();
#endif

	if (SUCCEED != zbx_ha_stop(&error))
	{
		zabbix_log(LOG_LEVEL_CRIT, "cannot stop HA manager: %s", error);
		zbx_free(error);
		zbx_ha_kill();
	}

	if (ZBX_NODE_STATUS_ACTIVE == ha_status)
	{
		free_metrics();
		zbx_ipc_service_free_env();

		DBconnect(ZBX_DB_CONNECT_EXIT);

		free_database_cache(ZBX_SYNC_ALL);

		DBclose();

		free_configuration_cache();

		/* free history value cache */
		zbx_vc_destroy();

		/* free vmware support */
		zbx_vmware_destroy();

		free_selfmon_collector();
	}

	zbx_uninitialize_events();

	zbx_unload_modules();

	zabbix_log(LOG_LEVEL_INFORMATION, "Zabbix Server stopped. Zabbix %s (revision %s).",
			ZABBIX_VERSION, ZABBIX_REVISION);

	zabbix_close_log();

	zbx_locks_destroy();

#if defined(PS_OVERWRITE_ARGV)
	setproctitle_free_env();
#endif

	exit(EXIT_SUCCESS);
}

/******************************************************************************
 *                                                                            *
 * Purpose: executes server processes                                         *
 *                                                                            *
 ******************************************************************************/
int	main(int argc, char **argv)
{
	ZBX_TASK_EX	t = {ZBX_TASK_START};
	char		ch;
	int		opt_c = 0, opt_r = 0;

#if defined(PS_OVERWRITE_ARGV) || defined(PS_PSTAT_ARGV)
	argv = setproctitle_save_env(argc, argv);
#endif
	progname = get_program_name(argv[0]);

	/* parse the command-line */
	while ((char)EOF != (ch = (char)zbx_getopt_long(argc, argv, shortopts, longopts, NULL)))
	{
		switch (ch)
		{
			case 'c':
				opt_c++;
				if (NULL == CONFIG_FILE)
					CONFIG_FILE = zbx_strdup(CONFIG_FILE, zbx_optarg);
				break;
			case 'R':
				opt_r++;
				t.opts = zbx_strdup(t.opts, zbx_optarg);
				t.task = ZBX_TASK_RUNTIME_CONTROL;
				break;
			case 'h':
				help();
				exit(EXIT_SUCCESS);
				break;
			case 'V':
				version();
				exit(EXIT_SUCCESS);
				break;
			case 'f':
				t.flags |= ZBX_TASK_FLAG_FOREGROUND;
				break;
			default:
				usage();
				exit(EXIT_FAILURE);
				break;
		}
	}

	/* every option may be specified only once */
	if (1 < opt_c || 1 < opt_r)
	{
		if (1 < opt_c)
			zbx_error("option \"-c\" or \"--config\" specified multiple times");
		if (1 < opt_r)
			zbx_error("option \"-R\" or \"--runtime-control\" specified multiple times");

		exit(EXIT_FAILURE);
	}

	/* Parameters which are not option values are invalid. The check relies on zbx_getopt_internal() which */
	/* always permutes command line arguments regardless of POSIXLY_CORRECT environment variable. */
	if (argc > zbx_optind)
	{
		int	i;

		for (i = zbx_optind; i < argc; i++)
			zbx_error("invalid parameter \"%s\"", argv[i]);

		exit(EXIT_FAILURE);
	}

	if (NULL == CONFIG_FILE)
		CONFIG_FILE = zbx_strdup(NULL, DEFAULT_CONFIG_FILE);

	/* required for simple checks */
	init_metrics();

	zbx_load_config(&t);

	if (ZBX_TASK_RUNTIME_CONTROL == t.task)
	{
		int	ret;
		char	*error = NULL;

		if (FAIL == zbx_ipc_service_init_env(CONFIG_SOCKET_PATH, &error))
		{
			zbx_error("cannot initialize IPC services: %s", error);
			zbx_free(error);
			exit(EXIT_FAILURE);
		}

		if (SUCCEED != (ret = zbx_rtc_process(t.opts, &error)))
		{
			zbx_error("Cannot perform runtime control command: %s", error);
			zbx_free(error);
		}

		exit(SUCCEED == ret ? EXIT_SUCCESS : EXIT_FAILURE);
	}

	return zbx_daemon_start(CONFIG_ALLOW_ROOT, CONFIG_USER, t.flags, get_pid_file_path, zbx_on_exit);
}

static void	zbx_check_db(void)
{
	struct zbx_db_version_info_t	db_version_info;
	struct zbx_json			db_version_json;
	int				result = SUCCEED;

	DBextract_version_info(&db_version_info);

	if (db_version_info.current_version < db_version_info.min_version)
	{
		zabbix_log(LOG_LEVEL_ERR, "Error! Current %s database server version is too old (%s)",
				db_version_info.database, db_version_info.friendly_current_version);
		zabbix_log(LOG_LEVEL_ERR, "Must be a least %s", db_version_info.friendly_min_version);
		result = FAIL;
	}
	else if (DB_VERSION_NOT_SUPPORTED_ERROR == db_version_info.flag)
	{
		if (0 == CONFIG_ALLOW_UNSUPPORTED_DB_VERSIONS)
		{
			zabbix_log(LOG_LEVEL_ERR, " ");
			zabbix_log(LOG_LEVEL_ERR, "Unable to start Zabbix server due to unsupported %s database server"
					" version (%s)", db_version_info.database,
					db_version_info.friendly_current_version);
			zabbix_log(LOG_LEVEL_ERR, "Must be at least (%s)",
					db_version_info.friendly_min_supported_version);
			zabbix_log(LOG_LEVEL_ERR, "Use of supported database version is highly recommended.");
			zabbix_log(LOG_LEVEL_ERR, "Override by setting AllowUnsupportedDBVersions=1"
					" in Zabbix server configuration file at your own risk.");
			zabbix_log(LOG_LEVEL_ERR, " ");
			result = FAIL;
		}
		else
		{
			zabbix_log(LOG_LEVEL_ERR, " ");
			zabbix_log(LOG_LEVEL_ERR, "Warning! Unsupported %s database server version (%s)",
					db_version_info.database, db_version_info.friendly_current_version);
			zabbix_log(LOG_LEVEL_ERR, "Should be at least (%s)",
					db_version_info.friendly_min_supported_version);
			zabbix_log(LOG_LEVEL_ERR, "Use of supported database version is highly recommended.");
			zabbix_log(LOG_LEVEL_ERR, " ");
			db_version_info.flag = DB_VERSION_NOT_SUPPORTED_WARNING;
		}
	}

	if(SUCCEED == result && (SUCCEED != DBcheck_capabilities(db_version_info.current_version) ||
			SUCCEED != DBcheck_version()))
	{
		result = FAIL;
	}

	DBconnect(ZBX_DB_CONNECT_NORMAL);

	if(SUCCEED == DBfield_exists("config", "dbversion_status"))
	{
		zbx_json_initarray(&db_version_json, ZBX_JSON_STAT_BUF_LEN);

		if (SUCCEED == DBpk_exists("history"))
		{
			db_version_info.history_pk = 1;
		}
		else
		{
			db_version_info.history_pk = 0;
			zabbix_log(LOG_LEVEL_WARNING, "database could be upgraded to use primary keys in history tables");
		}

		zbx_db_version_json_create(&db_version_json, &db_version_info);

		if (SUCCEED == result)
			zbx_history_check_version(&db_version_json);

		DBflush_version_requirements(db_version_json.buffer);
		zbx_json_free(&db_version_json);
	}

	DBclose();
	zbx_free(db_version_info.friendly_current_version);

	if(SUCCEED != result)
	{
		exit(EXIT_FAILURE);
	}
}

/******************************************************************************
 *                                                                            *
 * Purpose: initialize shared resources and start processes                   *
 *                                                                            *
 ******************************************************************************/
static int	server_startup(zbx_socket_t *listen_sock, int *ha_stat, int *ha_failover, zbx_rtc_t *rtc)
{
	int	i, ret = SUCCEED;
	char	*error = NULL;

	if (SUCCEED != init_database_cache(&error))
	{
		zabbix_log(LOG_LEVEL_CRIT, "cannot initialize database cache: %s", error);
		zbx_free(error);
		return FAIL;
	}

	if (SUCCEED != init_configuration_cache(&error))
	{
		zabbix_log(LOG_LEVEL_CRIT, "cannot initialize configuration cache: %s", error);
		zbx_free(error);
		return FAIL;
	}

	if (SUCCEED != init_selfmon_collector(&error))
	{
		zabbix_log(LOG_LEVEL_CRIT, "cannot initialize self-monitoring: %s", error);
		zbx_free(error);
		return FAIL;
	}

	if (0 != CONFIG_VMWARE_FORKS && SUCCEED != zbx_vmware_init(&error))
	{
		zabbix_log(LOG_LEVEL_CRIT, "cannot initialize VMware cache: %s", error);
		zbx_free(error);
		return FAIL;
	}

	if (SUCCEED != zbx_vc_init(&error))
	{
		zabbix_log(LOG_LEVEL_CRIT, "cannot initialize history value cache: %s", error);
		zbx_free(error);
		return FAIL;
	}

	if (SUCCEED != zbx_tfc_init(CONFIG_TREND_FUNC_CACHE_SIZE, &error))
	{
		zabbix_log(LOG_LEVEL_CRIT, "cannot initialize trends read cache: %s", error);
		zbx_free(error);
		return FAIL;
	}

	if (0 != CONFIG_TRAPPER_FORKS)
	{
		if (FAIL == zbx_tcp_listen(listen_sock, CONFIG_LISTEN_IP, (unsigned short)CONFIG_LISTEN_PORT))
		{
			zabbix_log(LOG_LEVEL_CRIT, "listener failed: %s", zbx_socket_strerror());
			return FAIL;
		}
	}

	threads_num = CONFIG_CONFSYNCER_FORKS + CONFIG_POLLER_FORKS
			+ CONFIG_UNREACHABLE_POLLER_FORKS + CONFIG_TRAPPER_FORKS + CONFIG_PINGER_FORKS
			+ CONFIG_ALERTER_FORKS + CONFIG_HOUSEKEEPER_FORKS + CONFIG_TIMER_FORKS
			+ CONFIG_HTTPPOLLER_FORKS + CONFIG_DISCOVERER_FORKS + CONFIG_HISTSYNCER_FORKS
			+ CONFIG_ESCALATOR_FORKS + CONFIG_IPMIPOLLER_FORKS + CONFIG_JAVAPOLLER_FORKS
			+ CONFIG_SNMPTRAPPER_FORKS + CONFIG_PROXYPOLLER_FORKS + CONFIG_SELFMON_FORKS
			+ CONFIG_VMWARE_FORKS + CONFIG_TASKMANAGER_FORKS + CONFIG_IPMIMANAGER_FORKS
			+ CONFIG_ALERTMANAGER_FORKS + CONFIG_PREPROCMAN_FORKS + CONFIG_PREPROCESSOR_FORKS
			+ CONFIG_LLDMANAGER_FORKS + CONFIG_LLDWORKER_FORKS + CONFIG_ALERTDB_FORKS
			+ CONFIG_HISTORYPOLLER_FORKS + CONFIG_AVAILMAN_FORKS + CONFIG_REPORTMANAGER_FORKS
			+ CONFIG_REPORTWRITER_FORKS + CONFIG_SERVICEMAN_FORKS + CONFIG_TRIGGERHOUSEKEEPER_FORKS
			+ CONFIG_ODBCPOLLER_FORKS;
	threads = (pid_t *)zbx_calloc(threads, (size_t)threads_num, sizeof(pid_t));
	threads_flags = (int *)zbx_calloc(threads_flags, (size_t)threads_num, sizeof(int));

	zabbix_log(LOG_LEVEL_INFORMATION, "server #0 started [main process]");

	zbx_set_exit_on_terminate();

	for (i = 0; i < threads_num; i++)
	{
		zbx_thread_args_t	thread_args;
		unsigned char		poller_type;

		if (FAIL == get_process_info_by_thread(i + 1, &thread_args.process_type, &thread_args.process_num))
		{
			THIS_SHOULD_NEVER_HAPPEN;
			exit(EXIT_FAILURE);
		}

		thread_args.server_num = i + 1;
		thread_args.args = NULL;

		switch (thread_args.process_type)
		{
			case ZBX_PROCESS_TYPE_SERVICEMAN:
				threads_flags[i] = ZBX_THREAD_PRIORITY_SECOND;
				zbx_thread_start(service_manager_thread, &thread_args, &threads[i]);
				break;
			case ZBX_PROCESS_TYPE_CONFSYNCER:
				zbx_thread_start(dbconfig_thread, &thread_args, &threads[i]);
				if (FAIL == (ret = zbx_rtc_wait_config_sync(rtc)))
					goto out;

				if (SUCCEED != (ret = zbx_ha_get_status(ha_stat, ha_failover, &error)))
				{
					zabbix_log(LOG_LEVEL_CRIT, "cannot obtain HA status: %s", error);
					zbx_free(error);
					goto out;
				}

				if (ZBX_NODE_STATUS_ACTIVE != *ha_stat)
					goto out;

				DBconnect(ZBX_DB_CONNECT_NORMAL);

				if (SUCCEED != zbx_check_postinit_tasks(&error))
				{
					zabbix_log(LOG_LEVEL_CRIT, "cannot complete post initialization tasks: %s",
							error);
					zbx_free(error);
					DBclose();

					ret = FAIL;
					goto out;
				}

				/* update maintenance states */
				zbx_dc_update_maintenances();

				DBclose();

				zbx_vc_enable();
				break;
			case ZBX_PROCESS_TYPE_POLLER:
				poller_type = ZBX_POLLER_TYPE_NORMAL;
				thread_args.args = &poller_type;
				zbx_thread_start(poller_thread, &thread_args, &threads[i]);
				break;
			case ZBX_PROCESS_TYPE_UNREACHABLE:
				poller_type = ZBX_POLLER_TYPE_UNREACHABLE;
				thread_args.args = &poller_type;
				zbx_thread_start(poller_thread, &thread_args, &threads[i]);
				break;
			case ZBX_PROCESS_TYPE_TRAPPER:
				thread_args.args = listen_sock;
				zbx_thread_start(trapper_thread, &thread_args, &threads[i]);
				break;
			case ZBX_PROCESS_TYPE_PINGER:
				zbx_thread_start(pinger_thread, &thread_args, &threads[i]);
				break;
			case ZBX_PROCESS_TYPE_ALERTER:
				zbx_thread_start(alerter_thread, &thread_args, &threads[i]);
				break;
			case ZBX_PROCESS_TYPE_HOUSEKEEPER:
				zbx_thread_start(housekeeper_thread, &thread_args, &threads[i]);
				break;
			case ZBX_PROCESS_TYPE_TIMER:
				zbx_thread_start(timer_thread, &thread_args, &threads[i]);
				break;
			case ZBX_PROCESS_TYPE_HTTPPOLLER:
				zbx_thread_start(httppoller_thread, &thread_args, &threads[i]);
				break;
			case ZBX_PROCESS_TYPE_DISCOVERER:
				zbx_thread_start(discoverer_thread, &thread_args, &threads[i]);
				break;
			case ZBX_PROCESS_TYPE_HISTSYNCER:
				threads_flags[i] = ZBX_THREAD_PRIORITY_FIRST;
				zbx_thread_start(dbsyncer_thread, &thread_args, &threads[i]);
				break;
			case ZBX_PROCESS_TYPE_ESCALATOR:
				zbx_thread_start(escalator_thread, &thread_args, &threads[i]);
				break;
			case ZBX_PROCESS_TYPE_JAVAPOLLER:
				poller_type = ZBX_POLLER_TYPE_JAVA;
				thread_args.args = &poller_type;
				zbx_thread_start(poller_thread, &thread_args, &threads[i]);
				break;
			case ZBX_PROCESS_TYPE_SNMPTRAPPER:
				zbx_thread_start(snmptrapper_thread, &thread_args, &threads[i]);
				break;
			case ZBX_PROCESS_TYPE_PROXYPOLLER:
				zbx_thread_start(proxypoller_thread, &thread_args, &threads[i]);
				break;
			case ZBX_PROCESS_TYPE_SELFMON:
				zbx_thread_start(selfmon_thread, &thread_args, &threads[i]);
				break;
			case ZBX_PROCESS_TYPE_VMWARE:
				zbx_thread_start(vmware_thread, &thread_args, &threads[i]);
				break;
			case ZBX_PROCESS_TYPE_TASKMANAGER:
				zbx_thread_start(taskmanager_thread, &thread_args, &threads[i]);
				break;
			case ZBX_PROCESS_TYPE_PREPROCMAN:
				zbx_thread_start(preprocessing_manager_thread, &thread_args, &threads[i]);
				break;
			case ZBX_PROCESS_TYPE_PREPROCESSOR:
				zbx_thread_start(preprocessing_worker_thread, &thread_args, &threads[i]);
				break;
#ifdef HAVE_OPENIPMI
			case ZBX_PROCESS_TYPE_IPMIMANAGER:
				zbx_thread_start(ipmi_manager_thread, &thread_args, &threads[i]);
				break;
			case ZBX_PROCESS_TYPE_IPMIPOLLER:
				zbx_thread_start(ipmi_poller_thread, &thread_args, &threads[i]);
				break;
#endif
			case ZBX_PROCESS_TYPE_ALERTMANAGER:
				zbx_thread_start(alert_manager_thread, &thread_args, &threads[i]);
				break;
			case ZBX_PROCESS_TYPE_LLDMANAGER:
				zbx_thread_start(lld_manager_thread, &thread_args, &threads[i]);
				break;
			case ZBX_PROCESS_TYPE_LLDWORKER:
				zbx_thread_start(lld_worker_thread, &thread_args, &threads[i]);
				break;
			case ZBX_PROCESS_TYPE_ALERTSYNCER:
				zbx_thread_start(alert_syncer_thread, &thread_args, &threads[i]);
				break;
			case ZBX_PROCESS_TYPE_HISTORYPOLLER:
				poller_type = ZBX_POLLER_TYPE_HISTORY;
				thread_args.args = &poller_type;
				zbx_thread_start(poller_thread, &thread_args, &threads[i]);
				break;
			case ZBX_PROCESS_TYPE_AVAILMAN:
				threads_flags[i] = ZBX_THREAD_PRIORITY_FIRST;
				zbx_thread_start(availability_manager_thread, &thread_args, &threads[i]);
				break;
			case ZBX_PROCESS_TYPE_REPORTMANAGER:
				zbx_thread_start(report_manager_thread, &thread_args, &threads[i]);
				break;
			case ZBX_PROCESS_TYPE_REPORTWRITER:
				zbx_thread_start(report_writer_thread, &thread_args, &threads[i]);
				break;
			case ZBX_PROCESS_TYPE_TRIGGERHOUSEKEEPER:
				zbx_thread_start(trigger_housekeeper_thread, &thread_args, &threads[i]);
				break;
			case ZBX_PROCESS_TYPE_ODBCPOLLER:
				poller_type = ZBX_POLLER_TYPE_ODBC;
				thread_args.args = &poller_type;
				zbx_thread_start(poller_thread, &thread_args, &threads[i]);
				break;
		}
	}

	/* startup/postinit tasks can take a long time, update status */
	if (SUCCEED != (ret = zbx_ha_get_status(ha_stat, ha_failover, &error)))
	{
		zabbix_log(LOG_LEVEL_CRIT, "cannot obtain HA status: %s", error);
		zbx_free(error);
	}
out:
	zbx_unset_exit_on_terminate();

	return ret;
}

static int	server_restart_logger(char **error)
{
	zabbix_close_log();
	zbx_locks_destroy();

	if (SUCCEED != zbx_locks_create(error))
		return FAIL;

	if (SUCCEED != zabbix_open_log(CONFIG_LOG_TYPE, CONFIG_LOG_LEVEL, CONFIG_LOG_FILE, error))
		return FAIL;

	return SUCCEED;
}

/******************************************************************************
 *                                                                            *
 * Purpose: terminate processes and destroy shared resources                  *
 *                                                                            *
 ******************************************************************************/
static void	server_teardown(zbx_rtc_t *rtc, zbx_socket_t *listen_sock)
{
	int	i;
	char	*error = NULL;

	/* hard kill all zabbix processes, no logging or other  */

	zbx_unset_child_signal_handler();

	zbx_rtc_reset(rtc);

#ifdef HAVE_PTHREAD_PROCESS_SHARED
	/* Disable locks so main process doesn't hang on logging if a process was              */
	/* killed during logging. The locks will be re-enabled after logger is reinitialized   */
	zbx_locks_disable();
#endif
	zbx_ha_kill();

	for (i = 0; i < threads_num; i++)
	{
		if (!threads[i])
			continue;

		kill(threads[i], SIGKILL);
	}

	for (i = 0; i < threads_num; i++)
	{
		if (!threads[i])
			continue;

		zbx_thread_wait(threads[i]);
	}

	zbx_free(threads);
	zbx_free(threads_flags);

	zbx_set_child_signal_handler();

	/* restart logger because it could have been stuck in lock */
	if (SUCCEED != server_restart_logger(&error))
	{
		zbx_error("cannot restart logger: %s", error);
		zbx_free(error);
		exit(EXIT_FAILURE);
	}

	if (NULL != listen_sock)
		zbx_tcp_unlisten(listen_sock);

	/* destroy shared caches */
	zbx_tfc_destroy();
	zbx_vc_destroy();
	zbx_vmware_destroy();
	free_selfmon_collector();
	free_configuration_cache();
	free_database_cache(ZBX_SYNC_NONE);

#ifdef HAVE_PTHREAD_PROCESS_SHARED
	zbx_locks_enable();
#endif

	if (SUCCEED != zbx_ha_start(rtc, ZBX_NODE_STATUS_STANDBY, &error))
	{
		zabbix_log(LOG_LEVEL_CRIT, "cannot start HA manager: %s", error);
		zbx_free(error);
		exit(EXIT_FAILURE);
	}
}

int	MAIN_ZABBIX_ENTRY(int flags)
{
	char		*error = NULL;
	int		i, db_type, ret, ha_status_old;

	zbx_socket_t	listen_sock;
	time_t		standby_warning_time;
	zbx_rtc_t	rtc;
	zbx_timespec_t	rtc_timeout = {1, 0};

	if (0 != (flags & ZBX_TASK_FLAG_FOREGROUND))
	{
		printf("Starting Zabbix Server. Zabbix %s (revision %s).\nPress Ctrl+C to exit.\n\n",
				ZABBIX_VERSION, ZABBIX_REVISION);
	}

	if (FAIL == zbx_ipc_service_init_env(CONFIG_SOCKET_PATH, &error))
	{
		zbx_error("cannot initialize IPC services: %s", error);
		zbx_free(error);
		exit(EXIT_FAILURE);
	}

	if (SUCCEED != zbx_locks_create(&error))
	{
		zbx_error("cannot create locks: %s", error);
		zbx_free(error);
		exit(EXIT_FAILURE);
	}

	if (SUCCEED != zabbix_open_log(CONFIG_LOG_TYPE, CONFIG_LOG_LEVEL, CONFIG_LOG_FILE, &error))
	{
		zbx_error("cannot open log: %s", error);
		zbx_free(error);
		exit(EXIT_FAILURE);
	}

	zbx_new_cuid(ha_sessionid.str);

#ifdef HAVE_NETSNMP
#	define SNMP_FEATURE_STATUS	"YES"
#else
#	define SNMP_FEATURE_STATUS	" NO"
#endif
#ifdef HAVE_OPENIPMI
#	define IPMI_FEATURE_STATUS	"YES"
#else
#	define IPMI_FEATURE_STATUS	" NO"
#endif
#ifdef HAVE_LIBCURL
#	define LIBCURL_FEATURE_STATUS	"YES"
#else
#	define LIBCURL_FEATURE_STATUS	" NO"
#endif
#if defined(HAVE_LIBCURL) && defined(HAVE_LIBXML2)
#	define VMWARE_FEATURE_STATUS	"YES"
#else
#	define VMWARE_FEATURE_STATUS	" NO"
#endif
#ifdef HAVE_SMTP_AUTHENTICATION
#	define SMTP_AUTH_FEATURE_STATUS	"YES"
#else
#	define SMTP_AUTH_FEATURE_STATUS	" NO"
#endif
#ifdef HAVE_UNIXODBC
#	define ODBC_FEATURE_STATUS	"YES"
#else
#	define ODBC_FEATURE_STATUS	" NO"
#endif
#if defined(HAVE_SSH2) || defined(HAVE_SSH)
#	define SSH_FEATURE_STATUS	"YES"
#else
#	define SSH_FEATURE_STATUS	" NO"
#endif
#ifdef HAVE_IPV6
#	define IPV6_FEATURE_STATUS	"YES"
#else
#	define IPV6_FEATURE_STATUS	" NO"
#endif
#if defined(HAVE_GNUTLS) || defined(HAVE_OPENSSL)
#	define TLS_FEATURE_STATUS	"YES"
#else
#	define TLS_FEATURE_STATUS	" NO"
#endif

	zabbix_log(LOG_LEVEL_INFORMATION, "Starting Zabbix Server. Zabbix %s (revision %s).",
			ZABBIX_VERSION, ZABBIX_REVISION);

	zabbix_log(LOG_LEVEL_INFORMATION, "****** Enabled features ******");
	zabbix_log(LOG_LEVEL_INFORMATION, "SNMP monitoring:           " SNMP_FEATURE_STATUS);
	zabbix_log(LOG_LEVEL_INFORMATION, "IPMI monitoring:           " IPMI_FEATURE_STATUS);
	zabbix_log(LOG_LEVEL_INFORMATION, "Web monitoring:            " LIBCURL_FEATURE_STATUS);
	zabbix_log(LOG_LEVEL_INFORMATION, "VMware monitoring:         " VMWARE_FEATURE_STATUS);
	zabbix_log(LOG_LEVEL_INFORMATION, "SMTP authentication:       " SMTP_AUTH_FEATURE_STATUS);
	zabbix_log(LOG_LEVEL_INFORMATION, "ODBC:                      " ODBC_FEATURE_STATUS);
	zabbix_log(LOG_LEVEL_INFORMATION, "SSH support:               " SSH_FEATURE_STATUS);
	zabbix_log(LOG_LEVEL_INFORMATION, "IPv6 support:              " IPV6_FEATURE_STATUS);
	zabbix_log(LOG_LEVEL_INFORMATION, "TLS support:               " TLS_FEATURE_STATUS);
	zabbix_log(LOG_LEVEL_INFORMATION, "******************************");

	zabbix_log(LOG_LEVEL_INFORMATION, "using configuration file: %s", CONFIG_FILE);

#if defined(HAVE_GNUTLS) || defined(HAVE_OPENSSL)
	if (SUCCEED != zbx_coredump_disable())
	{
		zabbix_log(LOG_LEVEL_CRIT, "cannot disable core dump, exiting...");
		exit(EXIT_FAILURE);
	}
#endif

	zbx_initialize_events();

	if (FAIL == zbx_load_modules(CONFIG_LOAD_MODULE_PATH, CONFIG_LOAD_MODULE, CONFIG_TIMEOUT, 1))
	{
		zabbix_log(LOG_LEVEL_CRIT, "loading modules failed, exiting...");
		exit(EXIT_FAILURE);
	}

	zbx_free_config();

	if (SUCCEED != zbx_rtc_init(&rtc, &error))
	{
		zabbix_log(LOG_LEVEL_CRIT, "cannot initialize runtime control service: %s", error);
		zbx_free(error);
		exit(EXIT_FAILURE);
	}

	if (SUCCEED != zbx_vault_token_from_env_get(&CONFIG_VAULTTOKEN, &error))
	{
		zabbix_log(LOG_LEVEL_CRIT, "cannot initialize vault token: %s", error);
		zbx_free(error);
		exit(EXIT_FAILURE);
	}

	if (SUCCEED != zbx_vault_init(&error))
	{
		zabbix_log(LOG_LEVEL_CRIT, "cannot initialize vault: %s", error);
		zbx_free(error);
		exit(EXIT_FAILURE);
	}

	if (SUCCEED != zbx_vault_db_credentials_get(&CONFIG_DBUSER, &CONFIG_DBPASSWORD, &error))
	{
		zabbix_log(LOG_LEVEL_CRIT, "cannot initialize database credentials from vault: %s", error);
		zbx_free(error);
		exit(EXIT_FAILURE);
	}

	if (ZBX_DB_UNKNOWN == (db_type = zbx_db_get_database_type()))
	{
		zabbix_log(LOG_LEVEL_CRIT, "cannot use database \"%s\": database is not a Zabbix database",
				CONFIG_DBNAME);
		exit(EXIT_FAILURE);
	}
	else if (ZBX_DB_SERVER != db_type)
	{
		zabbix_log(LOG_LEVEL_CRIT, "cannot use database \"%s\": its \"users\" table is empty (is this the"
				" Zabbix proxy database?)", CONFIG_DBNAME);
		exit(EXIT_FAILURE);
	}

	if (SUCCEED != init_database_cache(&error))
	{
		zabbix_log(LOG_LEVEL_CRIT, "cannot initialize database cache: %s", error);
		zbx_free(error);
		return FAIL;
	}

	DBcheck_character_set();
	zbx_check_db();

	if (SUCCEED != DBcheck_double_type())
	{
		CONFIG_DOUBLE_PRECISION = ZBX_DB_DBL_PRECISION_DISABLED;
		ZBX_DOUBLE_EPSILON = 0.000001;
		zabbix_log(LOG_LEVEL_WARNING, "database is not upgraded to use double precision values");
	}

	if (SUCCEED != zbx_db_check_instanceid())
		exit(EXIT_FAILURE);

	if (FAIL == zbx_export_init(&error))
	{
		zabbix_log(LOG_LEVEL_CRIT, "cannot initialize export: %s", error);
		zbx_free(error);
		exit(EXIT_FAILURE);
	}

	if (SUCCEED != zbx_history_init(&error))
	{
		zabbix_log(LOG_LEVEL_CRIT, "cannot initialize history storage: %s", error);
		zbx_free(error);
		exit(EXIT_FAILURE);
	}

	zbx_unset_exit_on_terminate();

	if (SUCCEED != zbx_ha_start(&rtc, ZBX_NODE_STATUS_UNKNOWN, &error))
	{
		zabbix_log(LOG_LEVEL_CRIT, "cannot start HA manager: %s", error);
		zbx_free(error);
		exit(EXIT_FAILURE);
	}

	if (SUCCEED == zbx_is_export_enabled(ZBX_FLAG_EXPTYPE_EVENTS))
		zbx_problems_export_init("main-process", 0);

	if (SUCCEED == zbx_is_export_enabled(ZBX_FLAG_EXPTYPE_HISTORY))
		zbx_history_export_init("main-process", 0);

	if (SUCCEED == zbx_is_export_enabled(ZBX_FLAG_EXPTYPE_TRENDS))
		zbx_trends_export_init("main-process", 0);

	if (SUCCEED != zbx_ha_get_status(&ha_status, &ha_failover_delay, &error))
	{
		zabbix_log(LOG_LEVEL_CRIT, "cannot start server: %s", error);
		zbx_free(error);
		zbx_set_exiting_with_fail();
	}

	zbx_diag_init(diag_add_section_info);

	if (ZBX_NODE_STATUS_ACTIVE == ha_status)
	{
		if (SUCCEED != server_startup(&listen_sock, &ha_status, &ha_failover_delay, &rtc))
		{
			zbx_set_exiting_with_fail();
			ha_status = ZBX_NODE_STATUS_ERROR;
		}
		else
		{
			/* check if the HA status has not been changed during startup process */
			if (ZBX_NODE_STATUS_ACTIVE != ha_status)
				server_teardown(&rtc, &listen_sock);
		}
	}

	if (ZBX_NODE_STATUS_ERROR != ha_status)
	{
		if (ZBX_HA_IS_CLUSTER())
		{
			zabbix_log(LOG_LEVEL_INFORMATION, "\"%s\" node started in \"%s\" mode", CONFIG_HA_NODE_NAME,
					zbx_ha_status_str(ha_status));

		}
	}

	ha_status_old = ha_status;

	if (ZBX_NODE_STATUS_STANDBY == ha_status)
		standby_warning_time = time(NULL);

	while (ZBX_IS_RUNNING())
	{
		time_t			now;
		zbx_ipc_client_t	*client;
		zbx_ipc_message_t	*message;

		(void)zbx_ipc_service_recv(&rtc.service, &rtc_timeout, &client, &message);

		if (NULL == message || ZBX_IPC_SERVICE_HA_RTC_FIRST <= message->code)
		{
			if (SUCCEED != zbx_ha_dispatch_message(message, &ha_status, &ha_failover_delay, &error))
			{
				zabbix_log(LOG_LEVEL_CRIT, "HA manager error: %s", error);
				zbx_set_exiting_with_fail();
			}
		}
		else
		{
			if (ZBX_NODE_STATUS_ACTIVE == ha_status || ZBX_RTC_LOG_LEVEL_DECREASE == message->code ||
					ZBX_RTC_LOG_LEVEL_INCREASE == message->code)
			{
				zbx_rtc_dispatch(&rtc, client, message);
			}
			else
			{
				const char	*result = "Runtime commands can be executed only in active mode\n";
				zbx_ipc_client_send(client, message->code, (const unsigned char *)result,
						(zbx_uint32_t)strlen(result) + 1);
			}
		}

		zbx_ipc_message_free(message);

		if (NULL != client)
			zbx_ipc_client_release(client);

		if (ZBX_NODE_STATUS_ERROR == ha_status)
			break;

		now = time(NULL);

		if (ZBX_NODE_STATUS_UNKNOWN != ha_status && ha_status != ha_status_old)
		{
			ha_status_old = ha_status;
			zabbix_log(LOG_LEVEL_INFORMATION, "\"%s\" node switched to \"%s\" mode",
					ZBX_NULL2EMPTY_STR(CONFIG_HA_NODE_NAME), zbx_ha_status_str(ha_status));

			switch (ha_status)
			{
				case ZBX_NODE_STATUS_ACTIVE:
					if (SUCCEED != server_startup(&listen_sock, &ha_status, &ha_failover_delay, &rtc))
					{
						zbx_set_exiting_with_fail();
						ha_status = ZBX_NODE_STATUS_ERROR;
						continue;
					}

					if (ZBX_NODE_STATUS_ACTIVE != ha_status)
					{
						server_teardown(&rtc, &listen_sock);
						ha_status_old = ha_status;
					}
					break;
				case ZBX_NODE_STATUS_STANDBY:
					server_teardown(&rtc, &listen_sock);
					standby_warning_time = now;
					break;
				default:
					zabbix_log(LOG_LEVEL_CRIT, "unsupported status %d received from HA manager",
							ha_status);
					zbx_set_exiting_with_fail();
					continue;
			}
		}

		if (ZBX_NODE_STATUS_STANDBY == ha_status)
		{
			if (standby_warning_time + SEC_PER_HOUR <= now)
			{
				zabbix_log(LOG_LEVEL_INFORMATION, "\"%s\" node is working in \"%s\" mode",
						CONFIG_HA_NODE_NAME, zbx_ha_status_str(ha_status));
				standby_warning_time = now;
			}
		}

		if (0 < (ret = waitpid((pid_t)-1, &i, WNOHANG)))
		{
			zabbix_log(LOG_LEVEL_CRIT, "PROCESS EXIT: %d", ret);
			zbx_set_exiting_with_fail();
			break;
		}

		if (-1 == ret && EINTR != errno)
		{
			zabbix_log(LOG_LEVEL_ERR, "failed to wait on child processes: %s", zbx_strerror(errno));
			zbx_set_exiting_with_fail();
			break;
		}
	}

	if (SUCCEED == ZBX_EXIT_STATUS())
		zbx_rtc_shutdown_subs(&rtc);

	if (SUCCEED != zbx_ha_pause(&error))
	{
		zabbix_log(LOG_LEVEL_CRIT, "cannot pause HA manager: %s", error);
		zbx_free(error);
	}

	zbx_on_exit(ZBX_EXIT_STATUS());

	return SUCCEED;
<<<<<<< HEAD
=======
}

void	zbx_on_exit(int ret)
{
	char	*error = NULL;

	zabbix_log(LOG_LEVEL_DEBUG, "zbx_on_exit() called with ret:%d", ret);

	if (NULL != threads)
	{
		zbx_threads_wait(threads, threads_flags, threads_num, ret);	/* wait for all child processes to exit */
		zbx_free(threads);
		zbx_free(threads_flags);
	}

#ifdef HAVE_PTHREAD_PROCESS_SHARED
		zbx_locks_disable();
#endif

	if (ZBX_NODE_STATUS_ACTIVE == ha_status)
	{
		DBconnect(ZBX_DB_CONNECT_EXIT);
		free_database_cache(ZBX_SYNC_ALL);
		DBclose();
	}

	if (SUCCEED != zbx_ha_stop(&error))
	{
		zabbix_log(LOG_LEVEL_CRIT, "cannot stop HA manager: %s", error);
		zbx_free(error);
		zbx_ha_kill();
	}

	if (ZBX_NODE_STATUS_ACTIVE == ha_status)
	{
		free_metrics();
		zbx_ipc_service_free_env();
		free_configuration_cache();

		/* free history value cache */
		zbx_vc_destroy();

		/* free vmware support */
		zbx_vmware_destroy();

		free_selfmon_collector();
	}

	zbx_uninitialize_events();

	zbx_unload_modules();

	zabbix_log(LOG_LEVEL_INFORMATION, "Zabbix Server stopped. Zabbix %s (revision %s).",
			ZABBIX_VERSION, ZABBIX_REVISION);

	zabbix_close_log();

	zbx_locks_destroy();

#if defined(PS_OVERWRITE_ARGV)
	setproctitle_free_env();
#endif

	exit(EXIT_SUCCESS);
>>>>>>> cd02f74a
}<|MERGE_RESOLUTION|>--- conflicted
+++ resolved
@@ -1026,6 +1026,13 @@
 		zbx_locks_disable();
 #endif
 
+	if (ZBX_NODE_STATUS_ACTIVE == ha_status)
+	{
+		DBconnect(ZBX_DB_CONNECT_EXIT);
+		free_database_cache(ZBX_SYNC_ALL);
+		DBclose();
+	}
+
 	if (SUCCEED != zbx_ha_stop(&error))
 	{
 		zabbix_log(LOG_LEVEL_CRIT, "cannot stop HA manager: %s", error);
@@ -1037,13 +1044,6 @@
 	{
 		free_metrics();
 		zbx_ipc_service_free_env();
-
-		DBconnect(ZBX_DB_CONNECT_EXIT);
-
-		free_database_cache(ZBX_SYNC_ALL);
-
-		DBclose();
-
 		free_configuration_cache();
 
 		/* free history value cache */
@@ -1972,71 +1972,4 @@
 	zbx_on_exit(ZBX_EXIT_STATUS());
 
 	return SUCCEED;
-<<<<<<< HEAD
-=======
-}
-
-void	zbx_on_exit(int ret)
-{
-	char	*error = NULL;
-
-	zabbix_log(LOG_LEVEL_DEBUG, "zbx_on_exit() called with ret:%d", ret);
-
-	if (NULL != threads)
-	{
-		zbx_threads_wait(threads, threads_flags, threads_num, ret);	/* wait for all child processes to exit */
-		zbx_free(threads);
-		zbx_free(threads_flags);
-	}
-
-#ifdef HAVE_PTHREAD_PROCESS_SHARED
-		zbx_locks_disable();
-#endif
-
-	if (ZBX_NODE_STATUS_ACTIVE == ha_status)
-	{
-		DBconnect(ZBX_DB_CONNECT_EXIT);
-		free_database_cache(ZBX_SYNC_ALL);
-		DBclose();
-	}
-
-	if (SUCCEED != zbx_ha_stop(&error))
-	{
-		zabbix_log(LOG_LEVEL_CRIT, "cannot stop HA manager: %s", error);
-		zbx_free(error);
-		zbx_ha_kill();
-	}
-
-	if (ZBX_NODE_STATUS_ACTIVE == ha_status)
-	{
-		free_metrics();
-		zbx_ipc_service_free_env();
-		free_configuration_cache();
-
-		/* free history value cache */
-		zbx_vc_destroy();
-
-		/* free vmware support */
-		zbx_vmware_destroy();
-
-		free_selfmon_collector();
-	}
-
-	zbx_uninitialize_events();
-
-	zbx_unload_modules();
-
-	zabbix_log(LOG_LEVEL_INFORMATION, "Zabbix Server stopped. Zabbix %s (revision %s).",
-			ZABBIX_VERSION, ZABBIX_REVISION);
-
-	zabbix_close_log();
-
-	zbx_locks_destroy();
-
-#if defined(PS_OVERWRITE_ARGV)
-	setproctitle_free_env();
-#endif
-
-	exit(EXIT_SUCCESS);
->>>>>>> cd02f74a
 }