--- conflicted
+++ resolved
@@ -958,13 +958,9 @@
 		{"VaultTLSKeyFile",		&(zbx_config_vault.tls_key_file),	ZBX_CFG_TYPE_STRING,
 				ZBX_CONF_PARM_OPT,	0,			0},
 		{"VaultURL",			&(zbx_config_vault.url),		ZBX_CFG_TYPE_STRING,
-<<<<<<< HEAD
-			ZBX_CONF_PARM_OPT,	0,			0},
+				ZBX_CONF_PARM_OPT,	0,			0},
 		{"VaultPrefix",			&(zbx_config_vault.prefix),		ZBX_CFG_TYPE_STRING,
-			ZBX_CONF_PARM_OPT,	0,			0},
-=======
-				ZBX_CONF_PARM_OPT,	0,			0},
->>>>>>> ceec40ba
+				ZBX_CONF_PARM_OPT,	0,			0},
 		{"VaultDBPath",			&(zbx_config_vault.db_path),		ZBX_CFG_TYPE_STRING,
 				ZBX_CONF_PARM_OPT,	0,			0},
 		{"DBSocket",			&(zbx_config_dbhigh->config_dbsocket),	ZBX_CFG_TYPE_STRING,
