/*
** Zabbix
** Copyright (C) 2001-2020 Zabbix SIA
**
** This program is free software; you can redistribute it and/or modify
** it under the terms of the GNU General Public License as published by
** the Free Software Foundation; either version 2 of the License, or
** (at your option) any later version.
**
** This program is distributed in the hope that it will be useful,
** but WITHOUT ANY WARRANTY; without even the implied warranty of
** MERCHANTABILITY or FITNESS FOR A PARTICULAR PURPOSE. See the
** GNU General Public License for more details.
**
** You should have received a copy of the GNU General Public License
** along with this program; if not, write to the Free Software
** Foundation, Inc., 51 Franklin Street, Fifth Floor, Boston, MA  02110-1301, USA.
**/

#include "common.h"

#ifdef HAVE_SQLITE3
#	error SQLite is not supported as a main Zabbix database backend.
#endif

#include "cfg.h"
#include "pid.h"
#include "db.h"
#include "dbcache.h"
#include "zbxdbupgrade.h"
#include "log.h"
#include "zbxgetopt.h"
#include "mutexs.h"

#include "sysinfo.h"
#include "zbxmodules.h"
#include "zbxserver.h"

#include "zbxnix.h"
#include "daemon.h"
#include "zbxself.h"
#include "../libs/zbxnix/control.h"

#include "alerter/alerter.h"
#include "alerter/alert_manager.h"
#include "alerter/alert_syncer.h"
#include "dbsyncer/dbsyncer.h"
#include "dbconfig/dbconfig.h"
#include "discoverer/discoverer.h"
#include "httppoller/httppoller.h"
#include "housekeeper/housekeeper.h"
#include "pinger/pinger.h"
#include "poller/poller.h"
#include "timer/timer.h"
#include "trapper/trapper.h"
#include "snmptrapper/snmptrapper.h"
#include "escalator/escalator.h"
#include "proxypoller/proxypoller.h"
#include "selfmon/selfmon.h"
#include "vmware/vmware.h"
#include "taskmanager/taskmanager.h"
#include "preprocessor/preproc_manager.h"
#include "preprocessor/preproc_worker.h"
#include "lld/lld_manager.h"
#include "lld/lld_worker.h"
#include "events.h"
#include "../libs/zbxdbcache/valuecache.h"
#include "setproctitle.h"
#include "zbxcrypto.h"
#include "zbxipcservice.h"
#include "zbxhistory.h"
#include "postinit.h"
#include "export.h"
#include "zbxvault.h"
#include "zbxdiag.h"

#ifdef HAVE_OPENIPMI
#include "ipmi/ipmi_manager.h"
#include "ipmi/ipmi_poller.h"
#endif

const char	*progname = NULL;
const char	title_message[] = "zabbix_server";
const char	syslog_app_name[] = "zabbix_server";
const char	*usage_message[] = {
	"[-c config-file]", NULL,
	"[-c config-file]", "-R runtime-option", NULL,
	"-h", NULL,
	"-V", NULL,
	NULL	/* end of text */
};

const char	*help_message[] = {
	"The core daemon of Zabbix software.",
	"",
	"Options:",
	"  -c --config config-file        Path to the configuration file",
	"                                 (default: \"" DEFAULT_CONFIG_FILE "\")",
	"  -f --foreground                Run Zabbix server in foreground",
	"  -R --runtime-control runtime-option   Perform administrative functions",
	"",
	"    Runtime control options:",
	"      " ZBX_CONFIG_CACHE_RELOAD "        Reload configuration cache",
	"      " ZBX_HOUSEKEEPER_EXECUTE "        Execute the housekeeper",
	"      " ZBX_LOG_LEVEL_INCREASE "=target  Increase log level, affects all processes if",
	"                                 target is not specified",
	"      " ZBX_LOG_LEVEL_DECREASE "=target  Decrease log level, affects all processes if",
	"                                 target is not specified",
	"      " ZBX_SNMP_CACHE_RELOAD "          Reload SNMP cache",
<<<<<<< HEAD
	"      " ZBX_SECRETS_RELOAD "             Reload secrets from Vault",
=======
	"      " ZBX_DIAGINFO "=section           Log internal diagnostic information of the",
	"                                 section (historycache, preprocessing, alerting,",
	"                                 lld, valuecache) or everything if section is",
	"                                 not specified",
>>>>>>> c5fe22a0
	"",
	"      Log level control targets:",
	"        process-type             All processes of specified type",
	"                                 (alerter, alert manager, configuration syncer,",
	"                                 discoverer, escalator, history syncer,",
	"                                 housekeeper, http poller, icmp pinger,",
	"                                 ipmi manager, ipmi poller, java poller,",
	"                                 poller, preprocessing manager,",
	"                                 preprocessing worker, proxy poller,",
	"                                 self-monitoring, snmp trapper, task manager,",
	"                                 timer, trapper, unreachable poller,",
	"                                 vmware collector)",
	"        process-type,N           Process type and number (e.g., poller,3)",
	"        pid                      Process identifier, up to 65535. For larger",
	"                                 values specify target as \"process-type,N\"",
	"",
	"  -h --help                      Display this help message",
	"  -V --version                   Display version number",
	"",
	"Some configuration parameter default locations:",
	"  AlertScriptsPath               \"" DEFAULT_ALERT_SCRIPTS_PATH "\"",
	"  ExternalScripts                \"" DEFAULT_EXTERNAL_SCRIPTS_PATH "\"",
#ifdef HAVE_LIBCURL
	"  SSLCertLocation                \"" DEFAULT_SSL_CERT_LOCATION "\"",
	"  SSLKeyLocation                 \"" DEFAULT_SSL_KEY_LOCATION "\"",
#endif
	"  LoadModulePath                 \"" DEFAULT_LOAD_MODULE_PATH "\"",
	NULL	/* end of text */
};

/* COMMAND LINE OPTIONS */

/* long options */
static struct zbx_option	longopts[] =
{
	{"config",		1,	NULL,	'c'},
	{"foreground",		0,	NULL,	'f'},
	{"runtime-control",	1,	NULL,	'R'},
	{"help",		0,	NULL,	'h'},
	{"version",		0,	NULL,	'V'},
	{NULL}
};

/* short options */
static char	shortopts[] = "c:hVR:f";

/* end of COMMAND LINE OPTIONS */

int		threads_num = 0;
pid_t		*threads = NULL;
static int	*threads_flags;

unsigned char	program_type		= ZBX_PROGRAM_TYPE_SERVER;
unsigned char	process_type		= ZBX_PROCESS_TYPE_UNKNOWN;
int		process_num		= 0;
int		server_num		= 0;

int	CONFIG_ALERTER_FORKS		= 3;
int	CONFIG_DISCOVERER_FORKS		= 1;
int	CONFIG_HOUSEKEEPER_FORKS	= 1;
int	CONFIG_PINGER_FORKS		= 1;
int	CONFIG_POLLER_FORKS		= 5;
int	CONFIG_UNREACHABLE_POLLER_FORKS	= 1;
int	CONFIG_HTTPPOLLER_FORKS		= 1;
int	CONFIG_IPMIPOLLER_FORKS		= 0;
int	CONFIG_TIMER_FORKS		= 1;
int	CONFIG_TRAPPER_FORKS		= 5;
int	CONFIG_SNMPTRAPPER_FORKS	= 0;
int	CONFIG_JAVAPOLLER_FORKS		= 0;
int	CONFIG_ESCALATOR_FORKS		= 1;
int	CONFIG_SELFMON_FORKS		= 1;
int	CONFIG_DATASENDER_FORKS		= 0;
int	CONFIG_HEARTBEAT_FORKS		= 0;
int	CONFIG_COLLECTOR_FORKS		= 0;
int	CONFIG_PASSIVE_FORKS		= 0;
int	CONFIG_ACTIVE_FORKS		= 0;
int	CONFIG_TASKMANAGER_FORKS	= 1;
int	CONFIG_IPMIMANAGER_FORKS	= 0;
int	CONFIG_ALERTMANAGER_FORKS	= 1;
int	CONFIG_PREPROCMAN_FORKS		= 1;
int	CONFIG_PREPROCESSOR_FORKS	= 3;
int	CONFIG_LLDMANAGER_FORKS		= 1;
int	CONFIG_LLDWORKER_FORKS		= 2;
int	CONFIG_ALERTDB_FORKS		= 1;

int	CONFIG_LISTEN_PORT		= ZBX_DEFAULT_SERVER_PORT;
char	*CONFIG_LISTEN_IP		= NULL;
char	*CONFIG_SOURCE_IP		= NULL;
int	CONFIG_TRAPPER_TIMEOUT		= 300;
char	*CONFIG_SERVER			= NULL;		/* not used in zabbix_server, required for linking */

int	CONFIG_HOUSEKEEPING_FREQUENCY	= 1;
int	CONFIG_MAX_HOUSEKEEPER_DELETE	= 5000;		/* applies for every separate field value */
int	CONFIG_HISTSYNCER_FORKS		= 4;
int	CONFIG_HISTSYNCER_FREQUENCY	= 1;
int	CONFIG_CONFSYNCER_FORKS		= 1;
int	CONFIG_CONFSYNCER_FREQUENCY	= 60;

int	CONFIG_VMWARE_FORKS		= 0;
int	CONFIG_VMWARE_FREQUENCY		= 60;
int	CONFIG_VMWARE_PERF_FREQUENCY	= 60;
int	CONFIG_VMWARE_TIMEOUT		= 10;

zbx_uint64_t	CONFIG_CONF_CACHE_SIZE		= 8 * ZBX_MEBIBYTE;
zbx_uint64_t	CONFIG_HISTORY_CACHE_SIZE	= 16 * ZBX_MEBIBYTE;
zbx_uint64_t	CONFIG_HISTORY_INDEX_CACHE_SIZE	= 4 * ZBX_MEBIBYTE;
zbx_uint64_t	CONFIG_TRENDS_CACHE_SIZE	= 4 * ZBX_MEBIBYTE;
zbx_uint64_t	CONFIG_VALUE_CACHE_SIZE		= 8 * ZBX_MEBIBYTE;
zbx_uint64_t	CONFIG_VMWARE_CACHE_SIZE	= 8 * ZBX_MEBIBYTE;
zbx_uint64_t	CONFIG_EXPORT_FILE_SIZE		= ZBX_GIBIBYTE;

int	CONFIG_UNREACHABLE_PERIOD	= 45;
int	CONFIG_UNREACHABLE_DELAY	= 15;
int	CONFIG_UNAVAILABLE_DELAY	= 60;
int	CONFIG_LOG_LEVEL		= LOG_LEVEL_WARNING;
char	*CONFIG_ALERT_SCRIPTS_PATH	= NULL;
char	*CONFIG_EXTERNALSCRIPTS		= NULL;
char	*CONFIG_TMPDIR			= NULL;
char	*CONFIG_FPING_LOCATION		= NULL;
char	*CONFIG_FPING6_LOCATION		= NULL;
char	*CONFIG_DBHOST			= NULL;
char	*CONFIG_DBNAME			= NULL;
char	*CONFIG_DBSCHEMA		= NULL;
char	*CONFIG_DBUSER			= NULL;
char	*CONFIG_DBPASSWORD		= NULL;
char	*CONFIG_VAULTTOKEN		= NULL;
char	*CONFIG_VAULTURL		= NULL;
char	*CONFIG_VAULTDBPATH		= NULL;
char	*CONFIG_DBSOCKET		= NULL;
char	*CONFIG_DB_TLS_CONNECT		= NULL;
char	*CONFIG_DB_TLS_CERT_FILE	= NULL;
char	*CONFIG_DB_TLS_KEY_FILE		= NULL;
char	*CONFIG_DB_TLS_CA_FILE		= NULL;
char	*CONFIG_DB_TLS_CIPHER		= NULL;
char	*CONFIG_DB_TLS_CIPHER_13	= NULL;
char	*CONFIG_EXPORT_DIR		= NULL;
int	CONFIG_DBPORT			= 0;
int	CONFIG_ENABLE_REMOTE_COMMANDS	= 0;
int	CONFIG_LOG_REMOTE_COMMANDS	= 0;
int	CONFIG_UNSAFE_USER_PARAMETERS	= 0;

char	*CONFIG_SNMPTRAP_FILE		= NULL;

char	*CONFIG_JAVA_GATEWAY		= NULL;
int	CONFIG_JAVA_GATEWAY_PORT	= ZBX_DEFAULT_GATEWAY_PORT;

char	*CONFIG_SSH_KEY_LOCATION	= NULL;

int	CONFIG_LOG_SLOW_QUERIES		= 0;	/* ms; 0 - disable */

int	CONFIG_SERVER_STARTUP_TIME	= 0;	/* zabbix server startup time */

int	CONFIG_PROXYPOLLER_FORKS	= 1;	/* parameters for passive proxies */

/* how often Zabbix server sends configuration data to proxy, in seconds */
int	CONFIG_PROXYCONFIG_FREQUENCY	= SEC_PER_HOUR;
int	CONFIG_PROXYDATA_FREQUENCY	= 1;	/* 1s */

char	*CONFIG_LOAD_MODULE_PATH	= NULL;
char	**CONFIG_LOAD_MODULE		= NULL;

char	*CONFIG_USER			= NULL;

/* web monitoring */
char	*CONFIG_SSL_CA_LOCATION		= NULL;
char	*CONFIG_SSL_CERT_LOCATION	= NULL;
char	*CONFIG_SSL_KEY_LOCATION	= NULL;

/* TLS parameters */
unsigned int	configured_tls_connect_mode = ZBX_TCP_SEC_UNENCRYPTED;	/* not used in server, defined for linking */
									/* with tls.c */
unsigned int	configured_tls_accept_modes = ZBX_TCP_SEC_UNENCRYPTED;	/* not used in server, defined for linking */
									/* with tls.c */
char	*CONFIG_TLS_CA_FILE		= NULL;
char	*CONFIG_TLS_CRL_FILE		= NULL;
char	*CONFIG_TLS_CERT_FILE		= NULL;
char	*CONFIG_TLS_KEY_FILE		= NULL;
char	*CONFIG_TLS_CIPHER_CERT13	= NULL;
char	*CONFIG_TLS_CIPHER_CERT		= NULL;
char	*CONFIG_TLS_CIPHER_PSK13	= NULL;
char	*CONFIG_TLS_CIPHER_PSK		= NULL;
char	*CONFIG_TLS_CIPHER_ALL13	= NULL;
char	*CONFIG_TLS_CIPHER_ALL		= NULL;
char	*CONFIG_TLS_CIPHER_CMD13	= NULL;	/* not used in server, defined for linking with tls.c */
char	*CONFIG_TLS_CIPHER_CMD		= NULL;	/* not used in server, defined for linking with tls.c */
#if defined(HAVE_GNUTLS) || defined(HAVE_OPENSSL)
/* the following TLS parameters are not used in server, they are defined for linking with tls.c */
char	*CONFIG_TLS_CONNECT		= NULL;
char	*CONFIG_TLS_ACCEPT		= NULL;
char	*CONFIG_TLS_SERVER_CERT_ISSUER	= NULL;
char	*CONFIG_TLS_SERVER_CERT_SUBJECT	= NULL;
char	*CONFIG_TLS_PSK_IDENTITY	= NULL;
char	*CONFIG_TLS_PSK_FILE		= NULL;
#endif

static char	*CONFIG_SOCKET_PATH	= NULL;

char	*CONFIG_HISTORY_STORAGE_URL		= NULL;
char	*CONFIG_HISTORY_STORAGE_OPTS		= NULL;
int	CONFIG_HISTORY_STORAGE_PIPELINES	= 0;

char	*CONFIG_STATS_ALLOWED_IP	= NULL;

int	CONFIG_DOUBLE_PRECISION		= ZBX_DB_DBL_PRECISION_DISABLED;

volatile sig_atomic_t	zbx_diaginfo_scope = ZBX_DIAGINFO_UNDEFINED;

int	get_process_info_by_thread(int local_server_num, unsigned char *local_process_type, int *local_process_num);

int	get_process_info_by_thread(int local_server_num, unsigned char *local_process_type, int *local_process_num)
{
	int	server_count = 0;

	if (0 == local_server_num)
	{
		/* fail if the main process is queried */
		return FAIL;
	}
	else if (local_server_num <= (server_count += CONFIG_CONFSYNCER_FORKS))
	{
		/* make initial configuration sync before worker processes are forked */
		*local_process_type = ZBX_PROCESS_TYPE_CONFSYNCER;
		*local_process_num = local_server_num - server_count + CONFIG_CONFSYNCER_FORKS;
	}
	else if (local_server_num <= (server_count += CONFIG_IPMIMANAGER_FORKS))
	{
		*local_process_type = ZBX_PROCESS_TYPE_IPMIMANAGER;
		*local_process_num = local_server_num - server_count + CONFIG_TASKMANAGER_FORKS;
	}
	else if (local_server_num <= (server_count += CONFIG_HOUSEKEEPER_FORKS))
	{
		*local_process_type = ZBX_PROCESS_TYPE_HOUSEKEEPER;
		*local_process_num = local_server_num - server_count + CONFIG_HOUSEKEEPER_FORKS;
	}
	else if (local_server_num <= (server_count += CONFIG_TIMER_FORKS))
	{
		*local_process_type = ZBX_PROCESS_TYPE_TIMER;
		*local_process_num = local_server_num - server_count + CONFIG_TIMER_FORKS;
	}
	else if (local_server_num <= (server_count += CONFIG_HTTPPOLLER_FORKS))
	{
		*local_process_type = ZBX_PROCESS_TYPE_HTTPPOLLER;
		*local_process_num = local_server_num - server_count + CONFIG_HTTPPOLLER_FORKS;
	}
	else if (local_server_num <= (server_count += CONFIG_DISCOVERER_FORKS))
	{
		*local_process_type = ZBX_PROCESS_TYPE_DISCOVERER;
		*local_process_num = local_server_num - server_count + CONFIG_DISCOVERER_FORKS;
	}
	else if (local_server_num <= (server_count += CONFIG_HISTSYNCER_FORKS))
	{
		*local_process_type = ZBX_PROCESS_TYPE_HISTSYNCER;
		*local_process_num = local_server_num - server_count + CONFIG_HISTSYNCER_FORKS;
	}
	else if (local_server_num <= (server_count += CONFIG_ESCALATOR_FORKS))
	{
		*local_process_type = ZBX_PROCESS_TYPE_ESCALATOR;
		*local_process_num = local_server_num - server_count + CONFIG_ESCALATOR_FORKS;
	}
	else if (local_server_num <= (server_count += CONFIG_IPMIPOLLER_FORKS))
	{
		*local_process_type = ZBX_PROCESS_TYPE_IPMIPOLLER;
		*local_process_num = local_server_num - server_count + CONFIG_IPMIPOLLER_FORKS;
	}
	else if (local_server_num <= (server_count += CONFIG_JAVAPOLLER_FORKS))
	{
		*local_process_type = ZBX_PROCESS_TYPE_JAVAPOLLER;
		*local_process_num = local_server_num - server_count + CONFIG_JAVAPOLLER_FORKS;
	}
	else if (local_server_num <= (server_count += CONFIG_SNMPTRAPPER_FORKS))
	{
		*local_process_type = ZBX_PROCESS_TYPE_SNMPTRAPPER;
		*local_process_num = local_server_num - server_count + CONFIG_SNMPTRAPPER_FORKS;
	}
	else if (local_server_num <= (server_count += CONFIG_PROXYPOLLER_FORKS))
	{
		*local_process_type = ZBX_PROCESS_TYPE_PROXYPOLLER;
		*local_process_num = local_server_num - server_count + CONFIG_PROXYPOLLER_FORKS;
	}
	else if (local_server_num <= (server_count += CONFIG_SELFMON_FORKS))
	{
		*local_process_type = ZBX_PROCESS_TYPE_SELFMON;
		*local_process_num = local_server_num - server_count + CONFIG_SELFMON_FORKS;
	}
	else if (local_server_num <= (server_count += CONFIG_VMWARE_FORKS))
	{
		*local_process_type = ZBX_PROCESS_TYPE_VMWARE;
		*local_process_num = local_server_num - server_count + CONFIG_VMWARE_FORKS;
	}
	else if (local_server_num <= (server_count += CONFIG_TASKMANAGER_FORKS))
	{
		*local_process_type = ZBX_PROCESS_TYPE_TASKMANAGER;
		*local_process_num = local_server_num - server_count + CONFIG_TASKMANAGER_FORKS;
	}
	else if (local_server_num <= (server_count += CONFIG_POLLER_FORKS))
	{
		*local_process_type = ZBX_PROCESS_TYPE_POLLER;
		*local_process_num = local_server_num - server_count + CONFIG_POLLER_FORKS;
	}
	else if (local_server_num <= (server_count += CONFIG_UNREACHABLE_POLLER_FORKS))
	{
		*local_process_type = ZBX_PROCESS_TYPE_UNREACHABLE;
		*local_process_num = local_server_num - server_count + CONFIG_UNREACHABLE_POLLER_FORKS;
	}
	else if (local_server_num <= (server_count += CONFIG_TRAPPER_FORKS))
	{
		*local_process_type = ZBX_PROCESS_TYPE_TRAPPER;
		*local_process_num = local_server_num - server_count + CONFIG_TRAPPER_FORKS;
	}
	else if (local_server_num <= (server_count += CONFIG_PINGER_FORKS))
	{
		*local_process_type = ZBX_PROCESS_TYPE_PINGER;
		*local_process_num = local_server_num - server_count + CONFIG_PINGER_FORKS;
	}
	else if (local_server_num <= (server_count += CONFIG_ALERTMANAGER_FORKS))
	{
		*local_process_type = ZBX_PROCESS_TYPE_ALERTMANAGER;
		*local_process_num = local_server_num - server_count + CONFIG_ALERTMANAGER_FORKS;
	}
	else if (local_server_num <= (server_count += CONFIG_ALERTER_FORKS))
	{
		*local_process_type = ZBX_PROCESS_TYPE_ALERTER;
		*local_process_num = local_server_num - server_count + CONFIG_ALERTER_FORKS;
	}
	else if (local_server_num <= (server_count += CONFIG_PREPROCMAN_FORKS))
	{
		*local_process_type = ZBX_PROCESS_TYPE_PREPROCMAN;
		*local_process_num = local_server_num - server_count + CONFIG_PREPROCMAN_FORKS;
	}
	else if (local_server_num <= (server_count += CONFIG_PREPROCESSOR_FORKS))
	{
		*local_process_type = ZBX_PROCESS_TYPE_PREPROCESSOR;
		*local_process_num = local_server_num - server_count + CONFIG_PREPROCESSOR_FORKS;
	}
	else if (local_server_num <= (server_count += CONFIG_LLDMANAGER_FORKS))
	{
		*local_process_type = ZBX_PROCESS_TYPE_LLDMANAGER;
		*local_process_num = local_server_num - server_count + CONFIG_LLDMANAGER_FORKS;
	}
	else if (local_server_num <= (server_count += CONFIG_LLDWORKER_FORKS))
	{
		*local_process_type = ZBX_PROCESS_TYPE_LLDWORKER;
		*local_process_num = local_server_num - server_count + CONFIG_LLDWORKER_FORKS;
	}
	else if (local_server_num <= (server_count += CONFIG_ALERTDB_FORKS))
	{
		*local_process_type = ZBX_PROCESS_TYPE_ALERTSYNCER;
		*local_process_num = local_server_num - server_count + CONFIG_ALERTDB_FORKS;
	}
	else
		return FAIL;

	return SUCCEED;
}

/******************************************************************************
 *                                                                            *
 * Function: zbx_set_defaults                                                 *
 *                                                                            *
 * Purpose: set configuration defaults                                        *
 *                                                                            *
 * Author: Vladimir Levijev                                                   *
 *                                                                            *
 ******************************************************************************/
static void	zbx_set_defaults(void)
{
	CONFIG_SERVER_STARTUP_TIME = time(NULL);

	if (NULL == CONFIG_DBHOST)
		CONFIG_DBHOST = zbx_strdup(CONFIG_DBHOST, "localhost");

	if (NULL == CONFIG_SNMPTRAP_FILE)
		CONFIG_SNMPTRAP_FILE = zbx_strdup(CONFIG_SNMPTRAP_FILE, "/tmp/zabbix_traps.tmp");

	if (NULL == CONFIG_PID_FILE)
		CONFIG_PID_FILE = zbx_strdup(CONFIG_PID_FILE, "/tmp/zabbix_server.pid");

	if (NULL == CONFIG_ALERT_SCRIPTS_PATH)
		CONFIG_ALERT_SCRIPTS_PATH = zbx_strdup(CONFIG_ALERT_SCRIPTS_PATH, DEFAULT_ALERT_SCRIPTS_PATH);

	if (NULL == CONFIG_LOAD_MODULE_PATH)
		CONFIG_LOAD_MODULE_PATH = zbx_strdup(CONFIG_LOAD_MODULE_PATH, DEFAULT_LOAD_MODULE_PATH);

	if (NULL == CONFIG_TMPDIR)
		CONFIG_TMPDIR = zbx_strdup(CONFIG_TMPDIR, "/tmp");

	if (NULL == CONFIG_FPING_LOCATION)
		CONFIG_FPING_LOCATION = zbx_strdup(CONFIG_FPING_LOCATION, "/usr/sbin/fping");
#ifdef HAVE_IPV6
	if (NULL == CONFIG_FPING6_LOCATION)
		CONFIG_FPING6_LOCATION = zbx_strdup(CONFIG_FPING6_LOCATION, "/usr/sbin/fping6");
#endif
	if (NULL == CONFIG_EXTERNALSCRIPTS)
		CONFIG_EXTERNALSCRIPTS = zbx_strdup(CONFIG_EXTERNALSCRIPTS, DEFAULT_EXTERNAL_SCRIPTS_PATH);
#ifdef HAVE_LIBCURL
	if (NULL == CONFIG_SSL_CERT_LOCATION)
		CONFIG_SSL_CERT_LOCATION = zbx_strdup(CONFIG_SSL_CERT_LOCATION, DEFAULT_SSL_CERT_LOCATION);

	if (NULL == CONFIG_SSL_KEY_LOCATION)
		CONFIG_SSL_KEY_LOCATION = zbx_strdup(CONFIG_SSL_KEY_LOCATION, DEFAULT_SSL_KEY_LOCATION);

	if (NULL == CONFIG_HISTORY_STORAGE_OPTS)
		CONFIG_HISTORY_STORAGE_OPTS = zbx_strdup(CONFIG_HISTORY_STORAGE_OPTS, "uint,dbl,str,log,text");
#endif

#ifdef HAVE_SQLITE3
	CONFIG_MAX_HOUSEKEEPER_DELETE = 0;
#endif

	if (NULL == CONFIG_LOG_TYPE_STR)
		CONFIG_LOG_TYPE_STR = zbx_strdup(CONFIG_LOG_TYPE_STR, ZBX_OPTION_LOGTYPE_FILE);

	if (NULL == CONFIG_SOCKET_PATH)
		CONFIG_SOCKET_PATH = zbx_strdup(CONFIG_SOCKET_PATH, "/tmp");

	if (0 != CONFIG_IPMIPOLLER_FORKS)
		CONFIG_IPMIMANAGER_FORKS = 1;

	if (NULL == CONFIG_VAULTURL)
		CONFIG_VAULTURL = zbx_strdup(CONFIG_VAULTURL, "https://127.0.0.1:8200");
}

/******************************************************************************
 *                                                                            *
 * Function: zbx_validate_config                                              *
 *                                                                            *
 * Purpose: validate configuration parameters                                 *
 *                                                                            *
 * Author: Vladimir Levijev                                                   *
 *                                                                            *
 ******************************************************************************/
static void	zbx_validate_config(ZBX_TASK_EX *task)
{
	char	*ch_error;
	int	err = 0;

	if (0 == CONFIG_UNREACHABLE_POLLER_FORKS && 0 != CONFIG_POLLER_FORKS + CONFIG_JAVAPOLLER_FORKS)
	{
		zabbix_log(LOG_LEVEL_CRIT, "\"StartPollersUnreachable\" configuration parameter must not be 0"
				" if regular or Java pollers are started");
		err = 1;
	}

	if ((NULL == CONFIG_JAVA_GATEWAY || '\0' == *CONFIG_JAVA_GATEWAY) && 0 < CONFIG_JAVAPOLLER_FORKS)
	{
		zabbix_log(LOG_LEVEL_CRIT, "\"JavaGateway\" configuration parameter is not specified or empty");
		err = 1;
	}

	if (0 != CONFIG_VALUE_CACHE_SIZE && 128 * ZBX_KIBIBYTE > CONFIG_VALUE_CACHE_SIZE)
	{
		zabbix_log(LOG_LEVEL_CRIT, "\"ValueCacheSize\" configuration parameter must be either 0"
				" or greater than 128KB");
		err = 1;
	}

	if (NULL != CONFIG_SOURCE_IP && SUCCEED != is_supported_ip(CONFIG_SOURCE_IP))
	{
		zabbix_log(LOG_LEVEL_CRIT, "invalid \"SourceIP\" configuration parameter: '%s'", CONFIG_SOURCE_IP);
		err = 1;
	}

	if (NULL != CONFIG_STATS_ALLOWED_IP && FAIL == zbx_validate_peer_list(CONFIG_STATS_ALLOWED_IP, &ch_error))
	{
		zabbix_log(LOG_LEVEL_CRIT, "invalid entry in \"StatsAllowedIP\" configuration parameter: %s", ch_error);
		zbx_free(ch_error);
		err = 1;
	}
#if !defined(HAVE_IPV6)
	err |= (FAIL == check_cfg_feature_str("Fping6Location", CONFIG_FPING6_LOCATION, "IPv6 support"));
#endif
#if !defined(HAVE_LIBCURL)
	err |= (FAIL == check_cfg_feature_str("SSLCALocation", CONFIG_SSL_CA_LOCATION, "cURL library"));
	err |= (FAIL == check_cfg_feature_str("SSLCertLocation", CONFIG_SSL_CERT_LOCATION, "cURL library"));
	err |= (FAIL == check_cfg_feature_str("SSLKeyLocation", CONFIG_SSL_KEY_LOCATION, "cURL library"));
	err |= (FAIL == check_cfg_feature_str("HistoryStorageURL", CONFIG_HISTORY_STORAGE_URL, "cURL library"));
	err |= (FAIL == check_cfg_feature_str("HistoryStorageTypes", CONFIG_HISTORY_STORAGE_OPTS, "cURL library"));
	err |= (FAIL == check_cfg_feature_int("HistoryStorageDateIndex", CONFIG_HISTORY_STORAGE_PIPELINES,
			"cURL library"));
	err |= (FAIL == check_cfg_feature_str("VaultToken", CONFIG_VAULTTOKEN, "cURL library"));
	err |= (FAIL == check_cfg_feature_str("VaultDBPath", CONFIG_VAULTDBPATH, "cURL library"));

#endif

#if !defined(HAVE_LIBXML2) || !defined(HAVE_LIBCURL)
	err |= (FAIL == check_cfg_feature_int("StartVMwareCollectors", CONFIG_VMWARE_FORKS, "VMware support"));

	/* parameters VMwareFrequency, VMwarePerfFrequency, VMwareCacheSize, VMwareTimeout are not checked here */
	/* because they have non-zero default values */
#endif

	if (SUCCEED != zbx_validate_log_parameters(task))
		err = 1;

#if !(defined(HAVE_GNUTLS) || defined(HAVE_OPENSSL))
	err |= (FAIL == check_cfg_feature_str("TLSCAFile", CONFIG_TLS_CA_FILE, "TLS support"));
	err |= (FAIL == check_cfg_feature_str("TLSCRLFile", CONFIG_TLS_CRL_FILE, "TLS support"));
	err |= (FAIL == check_cfg_feature_str("TLSCertFile", CONFIG_TLS_CERT_FILE, "TLS support"));
	err |= (FAIL == check_cfg_feature_str("TLSKeyFile", CONFIG_TLS_KEY_FILE, "TLS support"));
#endif
#if !(defined(HAVE_GNUTLS) || defined(HAVE_OPENSSL))
	err |= (FAIL == check_cfg_feature_str("TLSCipherCert", CONFIG_TLS_CIPHER_CERT, "GnuTLS or OpenSSL"));
	err |= (FAIL == check_cfg_feature_str("TLSCipherPSK", CONFIG_TLS_CIPHER_PSK, "GnuTLS or OpenSSL"));
	err |= (FAIL == check_cfg_feature_str("TLSCipherAll", CONFIG_TLS_CIPHER_ALL, "GnuTLS or OpenSSL"));
#endif
#if !defined(HAVE_OPENSSL)
	err |= (FAIL == check_cfg_feature_str("TLSCipherCert13", CONFIG_TLS_CIPHER_CERT13, "OpenSSL 1.1.1 or newer"));
	err |= (FAIL == check_cfg_feature_str("TLSCipherPSK13", CONFIG_TLS_CIPHER_PSK13, "OpenSSL 1.1.1 or newer"));
	err |= (FAIL == check_cfg_feature_str("TLSCipherAll13", CONFIG_TLS_CIPHER_ALL13, "OpenSSL 1.1.1 or newer"));
#endif

#if !defined(HAVE_OPENIPMI)
	err |= (FAIL == check_cfg_feature_int("StartIPMIPollers", CONFIG_IPMIPOLLER_FORKS, "IPMI support"));
#endif
	err |= (FAIL == zbx_db_validate_config_features());

	if (0 != err)
		exit(EXIT_FAILURE);
}

/******************************************************************************
 *                                                                            *
 * Function: zbx_load_config                                                  *
 *                                                                            *
 * Purpose: parse config file and update configuration parameters             *
 *                                                                            *
 * Parameters:                                                                *
 *                                                                            *
 * Return value:                                                              *
 *                                                                            *
 * Author: Alexei Vladishev                                                   *
 *                                                                            *
 * Comments: will terminate process if parsing fails                          *
 *                                                                            *
 ******************************************************************************/
static void	zbx_load_config(ZBX_TASK_EX *task)
{
	static struct cfg_line	cfg[] =
	{
		/* PARAMETER,			VAR,					TYPE,
			MANDATORY,	MIN,			MAX */
		{"StartDBSyncers",		&CONFIG_HISTSYNCER_FORKS,		TYPE_INT,
			PARM_OPT,	1,			100},
		{"StartDiscoverers",		&CONFIG_DISCOVERER_FORKS,		TYPE_INT,
			PARM_OPT,	0,			250},
		{"StartHTTPPollers",		&CONFIG_HTTPPOLLER_FORKS,		TYPE_INT,
			PARM_OPT,	0,			1000},
		{"StartPingers",		&CONFIG_PINGER_FORKS,			TYPE_INT,
			PARM_OPT,	0,			1000},
		{"StartPollers",		&CONFIG_POLLER_FORKS,			TYPE_INT,
			PARM_OPT,	0,			1000},
		{"StartPollersUnreachable",	&CONFIG_UNREACHABLE_POLLER_FORKS,	TYPE_INT,
			PARM_OPT,	0,			1000},
		{"StartIPMIPollers",		&CONFIG_IPMIPOLLER_FORKS,		TYPE_INT,
			PARM_OPT,	0,			1000},
		{"StartTimers",			&CONFIG_TIMER_FORKS,			TYPE_INT,
			PARM_OPT,	1,			1000},
		{"StartTrappers",		&CONFIG_TRAPPER_FORKS,			TYPE_INT,
			PARM_OPT,	0,			1000},
		{"StartJavaPollers",		&CONFIG_JAVAPOLLER_FORKS,		TYPE_INT,
			PARM_OPT,	0,			1000},
		{"StartEscalators",		&CONFIG_ESCALATOR_FORKS,		TYPE_INT,
			PARM_OPT,	1,			100},
		{"JavaGateway",			&CONFIG_JAVA_GATEWAY,			TYPE_STRING,
			PARM_OPT,	0,			0},
		{"JavaGatewayPort",		&CONFIG_JAVA_GATEWAY_PORT,		TYPE_INT,
			PARM_OPT,	1024,			32767},
		{"SNMPTrapperFile",		&CONFIG_SNMPTRAP_FILE,			TYPE_STRING,
			PARM_OPT,	0,			0},
		{"StartSNMPTrapper",		&CONFIG_SNMPTRAPPER_FORKS,		TYPE_INT,
			PARM_OPT,	0,			1},
		{"CacheSize",			&CONFIG_CONF_CACHE_SIZE,		TYPE_UINT64,
			PARM_OPT,	128 * ZBX_KIBIBYTE,	__UINT64_C(64) * ZBX_GIBIBYTE},
		{"HistoryCacheSize",		&CONFIG_HISTORY_CACHE_SIZE,		TYPE_UINT64,
			PARM_OPT,	128 * ZBX_KIBIBYTE,	__UINT64_C(2) * ZBX_GIBIBYTE},
		{"HistoryIndexCacheSize",	&CONFIG_HISTORY_INDEX_CACHE_SIZE,	TYPE_UINT64,
			PARM_OPT,	128 * ZBX_KIBIBYTE,	__UINT64_C(2) * ZBX_GIBIBYTE},
		{"TrendCacheSize",		&CONFIG_TRENDS_CACHE_SIZE,		TYPE_UINT64,
			PARM_OPT,	128 * ZBX_KIBIBYTE,	__UINT64_C(2) * ZBX_GIBIBYTE},
		{"ValueCacheSize",		&CONFIG_VALUE_CACHE_SIZE,		TYPE_UINT64,
			PARM_OPT,	0,			__UINT64_C(64) * ZBX_GIBIBYTE},
		{"CacheUpdateFrequency",	&CONFIG_CONFSYNCER_FREQUENCY,		TYPE_INT,
			PARM_OPT,	1,			SEC_PER_HOUR},
		{"HousekeepingFrequency",	&CONFIG_HOUSEKEEPING_FREQUENCY,		TYPE_INT,
			PARM_OPT,	0,			24},
		{"MaxHousekeeperDelete",	&CONFIG_MAX_HOUSEKEEPER_DELETE,		TYPE_INT,
			PARM_OPT,	0,			1000000},
		{"TmpDir",			&CONFIG_TMPDIR,				TYPE_STRING,
			PARM_OPT,	0,			0},
		{"FpingLocation",		&CONFIG_FPING_LOCATION,			TYPE_STRING,
			PARM_OPT,	0,			0},
		{"Fping6Location",		&CONFIG_FPING6_LOCATION,		TYPE_STRING,
			PARM_OPT,	0,			0},
		{"Timeout",			&CONFIG_TIMEOUT,			TYPE_INT,
			PARM_OPT,	1,			30},
		{"TrapperTimeout",		&CONFIG_TRAPPER_TIMEOUT,		TYPE_INT,
			PARM_OPT,	1,			300},
		{"UnreachablePeriod",		&CONFIG_UNREACHABLE_PERIOD,		TYPE_INT,
			PARM_OPT,	1,			SEC_PER_HOUR},
		{"UnreachableDelay",		&CONFIG_UNREACHABLE_DELAY,		TYPE_INT,
			PARM_OPT,	1,			SEC_PER_HOUR},
		{"UnavailableDelay",		&CONFIG_UNAVAILABLE_DELAY,		TYPE_INT,
			PARM_OPT,	1,			SEC_PER_HOUR},
		{"ListenIP",			&CONFIG_LISTEN_IP,			TYPE_STRING_LIST,
			PARM_OPT,	0,			0},
		{"ListenPort",			&CONFIG_LISTEN_PORT,			TYPE_INT,
			PARM_OPT,	1024,			32767},
		{"SourceIP",			&CONFIG_SOURCE_IP,			TYPE_STRING,
			PARM_OPT,	0,			0},
		{"DebugLevel",			&CONFIG_LOG_LEVEL,			TYPE_INT,
			PARM_OPT,	0,			5},
		{"PidFile",			&CONFIG_PID_FILE,			TYPE_STRING,
			PARM_OPT,	0,			0},
		{"LogType",			&CONFIG_LOG_TYPE_STR,			TYPE_STRING,
			PARM_OPT,	0,			0},
		{"LogFile",			&CONFIG_LOG_FILE,			TYPE_STRING,
			PARM_OPT,	0,			0},
		{"LogFileSize",			&CONFIG_LOG_FILE_SIZE,			TYPE_INT,
			PARM_OPT,	0,			1024},
		{"AlertScriptsPath",		&CONFIG_ALERT_SCRIPTS_PATH,		TYPE_STRING,
			PARM_OPT,	0,			0},
		{"ExternalScripts",		&CONFIG_EXTERNALSCRIPTS,		TYPE_STRING,
			PARM_OPT,	0,			0},
		{"DBHost",			&CONFIG_DBHOST,				TYPE_STRING,
			PARM_OPT,	0,			0},
		{"DBName",			&CONFIG_DBNAME,				TYPE_STRING,
			PARM_MAND,	0,			0},
		{"DBSchema",			&CONFIG_DBSCHEMA,			TYPE_STRING,
			PARM_OPT,	0,			0},
		{"DBUser",			&CONFIG_DBUSER,				TYPE_STRING,
			PARM_OPT,	0,			0},
		{"DBPassword",			&CONFIG_DBPASSWORD,			TYPE_STRING,
			PARM_OPT,	0,			0},
		{"VaultToken",			&CONFIG_VAULTTOKEN,			TYPE_STRING,
			PARM_OPT,	0,			0},
		{"VaultURL",			&CONFIG_VAULTURL,			TYPE_STRING,
			PARM_OPT,	0,			0},
		{"VaultDBPath",			&CONFIG_VAULTDBPATH,			TYPE_STRING,
			PARM_OPT,	0,			0},
		{"DBSocket",			&CONFIG_DBSOCKET,			TYPE_STRING,
			PARM_OPT,	0,			0},
		{"DBPort",			&CONFIG_DBPORT,				TYPE_INT,
			PARM_OPT,	1024,			65535},
		{"DBTLSConnect",		&CONFIG_DB_TLS_CONNECT,			TYPE_STRING,
			PARM_OPT,	0,			0},
		{"DBTLSCertFile",		&CONFIG_DB_TLS_CERT_FILE,		TYPE_STRING,
			PARM_OPT,	0,			0},
		{"DBTLSKeyFile",		&CONFIG_DB_TLS_KEY_FILE,		TYPE_STRING,
			PARM_OPT,	0,			0},
		{"DBTLSCAFile",			&CONFIG_DB_TLS_CA_FILE,			TYPE_STRING,
			PARM_OPT,	0,			0},
		{"DBTLSCipher",			&CONFIG_DB_TLS_CIPHER,			TYPE_STRING,
			PARM_OPT,	0,			0},
		{"DBTLSCipher13",		&CONFIG_DB_TLS_CIPHER_13,		TYPE_STRING,
			PARM_OPT,	0,			0},
		{"SSHKeyLocation",		&CONFIG_SSH_KEY_LOCATION,		TYPE_STRING,
			PARM_OPT,	0,			0},
		{"LogSlowQueries",		&CONFIG_LOG_SLOW_QUERIES,		TYPE_INT,
			PARM_OPT,	0,			3600000},
		{"StartProxyPollers",		&CONFIG_PROXYPOLLER_FORKS,		TYPE_INT,
			PARM_OPT,	0,			250},
		{"ProxyConfigFrequency",	&CONFIG_PROXYCONFIG_FREQUENCY,		TYPE_INT,
			PARM_OPT,	1,			SEC_PER_WEEK},
		{"ProxyDataFrequency",		&CONFIG_PROXYDATA_FREQUENCY,		TYPE_INT,
			PARM_OPT,	1,			SEC_PER_HOUR},
		{"LoadModulePath",		&CONFIG_LOAD_MODULE_PATH,		TYPE_STRING,
			PARM_OPT,	0,			0},
		{"LoadModule",			&CONFIG_LOAD_MODULE,			TYPE_MULTISTRING,
			PARM_OPT,	0,			0},
		{"StartVMwareCollectors",	&CONFIG_VMWARE_FORKS,			TYPE_INT,
			PARM_OPT,	0,			250},
		{"VMwareFrequency",		&CONFIG_VMWARE_FREQUENCY,		TYPE_INT,
			PARM_OPT,	10,			SEC_PER_DAY},
		{"VMwarePerfFrequency",		&CONFIG_VMWARE_PERF_FREQUENCY,		TYPE_INT,
			PARM_OPT,	10,			SEC_PER_DAY},
		{"VMwareCacheSize",		&CONFIG_VMWARE_CACHE_SIZE,		TYPE_UINT64,
			PARM_OPT,	256 * ZBX_KIBIBYTE,	__UINT64_C(2) * ZBX_GIBIBYTE},
		{"VMwareTimeout",		&CONFIG_VMWARE_TIMEOUT,			TYPE_INT,
			PARM_OPT,	1,			300},
		{"AllowRoot",			&CONFIG_ALLOW_ROOT,			TYPE_INT,
			PARM_OPT,	0,			1},
		{"User",			&CONFIG_USER,				TYPE_STRING,
			PARM_OPT,	0,			0},
		{"SSLCALocation",		&CONFIG_SSL_CA_LOCATION,		TYPE_STRING,
			PARM_OPT,	0,			0},
		{"SSLCertLocation",		&CONFIG_SSL_CERT_LOCATION,		TYPE_STRING,
			PARM_OPT,	0,			0},
		{"SSLKeyLocation",		&CONFIG_SSL_KEY_LOCATION,		TYPE_STRING,
			PARM_OPT,	0,			0},
		{"TLSCAFile",			&CONFIG_TLS_CA_FILE,			TYPE_STRING,
			PARM_OPT,	0,			0},
		{"TLSCRLFile",			&CONFIG_TLS_CRL_FILE,			TYPE_STRING,
			PARM_OPT,	0,			0},
		{"TLSCertFile",			&CONFIG_TLS_CERT_FILE,			TYPE_STRING,
			PARM_OPT,	0,			0},
		{"TLSKeyFile",			&CONFIG_TLS_KEY_FILE,			TYPE_STRING,
			PARM_OPT,	0,			0},
		{"TLSCipherCert13",		&CONFIG_TLS_CIPHER_CERT13,		TYPE_STRING,
			PARM_OPT,	0,			0},
		{"TLSCipherCert",		&CONFIG_TLS_CIPHER_CERT,		TYPE_STRING,
			PARM_OPT,	0,			0},
		{"TLSCipherPSK13",		&CONFIG_TLS_CIPHER_PSK13,		TYPE_STRING,
			PARM_OPT,	0,			0},
		{"TLSCipherPSK",		&CONFIG_TLS_CIPHER_PSK,			TYPE_STRING,
			PARM_OPT,	0,			0},
		{"TLSCipherAll13",		&CONFIG_TLS_CIPHER_ALL13,		TYPE_STRING,
			PARM_OPT,	0,			0},
		{"TLSCipherAll",		&CONFIG_TLS_CIPHER_ALL,			TYPE_STRING,
			PARM_OPT,	0,			0},
		{"SocketDir",			&CONFIG_SOCKET_PATH,			TYPE_STRING,
			PARM_OPT,	0,			0},
		{"StartAlerters",		&CONFIG_ALERTER_FORKS,			TYPE_INT,
			PARM_OPT,	1,			100},
		{"StartPreprocessors",		&CONFIG_PREPROCESSOR_FORKS,		TYPE_INT,
			PARM_OPT,	1,			1000},
		{"HistoryStorageURL",		&CONFIG_HISTORY_STORAGE_URL,		TYPE_STRING,
			PARM_OPT,	0,			0},
		{"HistoryStorageTypes",		&CONFIG_HISTORY_STORAGE_OPTS,		TYPE_STRING_LIST,
			PARM_OPT,	0,			0},
		{"HistoryStorageDateIndex",	&CONFIG_HISTORY_STORAGE_PIPELINES,	TYPE_INT,
			PARM_OPT,	0,			1},
		{"ExportDir",			&CONFIG_EXPORT_DIR,			TYPE_STRING,
			PARM_OPT,	0,			0},
		{"ExportFileSize",		&CONFIG_EXPORT_FILE_SIZE,		TYPE_UINT64,
			PARM_OPT,	ZBX_MEBIBYTE,	ZBX_GIBIBYTE},
		{"StartLLDProcessors",		&CONFIG_LLDWORKER_FORKS,		TYPE_INT,
			PARM_OPT,	1,			100},
		{"StatsAllowedIP",		&CONFIG_STATS_ALLOWED_IP,		TYPE_STRING_LIST,
			PARM_OPT,	0,			0},
		{NULL}
	};

	/* initialize multistrings */
	zbx_strarr_init(&CONFIG_LOAD_MODULE);

	parse_cfg_file(CONFIG_FILE, cfg, ZBX_CFG_FILE_REQUIRED, ZBX_CFG_STRICT);

	zbx_set_defaults();

	CONFIG_LOG_TYPE = zbx_get_log_type(CONFIG_LOG_TYPE_STR);

	zbx_validate_config(task);
#if defined(HAVE_MYSQL) || defined(HAVE_POSTGRESQL)
	zbx_db_validate_config();
#endif
#if defined(HAVE_GNUTLS) || defined(HAVE_OPENSSL)
	zbx_tls_validate_config();
#endif
}

/******************************************************************************
 *                                                                            *
 * Function: zbx_free_config                                                  *
 *                                                                            *
 * Purpose: free configuration memory                                         *
 *                                                                            *
 ******************************************************************************/
static void	zbx_free_config(void)
{
	zbx_strarr_free(CONFIG_LOAD_MODULE);
}

/******************************************************************************
 *                                                                            *
 * Function: main                                                             *
 *                                                                            *
 * Purpose: executes server processes                                         *
 *                                                                            *
 * Author: Eugene Grigorjev                                                   *
 *                                                                            *
 ******************************************************************************/
int	main(int argc, char **argv)
{
	ZBX_TASK_EX	t = {ZBX_TASK_START};
	char		ch, *error = NULL;
	int		opt_c = 0, opt_r = 0;

#if defined(PS_OVERWRITE_ARGV) || defined(PS_PSTAT_ARGV)
	argv = setproctitle_save_env(argc, argv);
#endif
	progname = get_program_name(argv[0]);

	/* parse the command-line */
	while ((char)EOF != (ch = (char)zbx_getopt_long(argc, argv, shortopts, longopts, NULL)))
	{
		switch (ch)
		{
			case 'c':
				opt_c++;
				if (NULL == CONFIG_FILE)
					CONFIG_FILE = zbx_strdup(CONFIG_FILE, zbx_optarg);
				break;
			case 'R':
				opt_r++;
				if (SUCCEED != parse_rtc_options(zbx_optarg, program_type, &t.data))
					exit(EXIT_FAILURE);

				t.task = ZBX_TASK_RUNTIME_CONTROL;
				break;
			case 'h':
				help();
				exit(EXIT_SUCCESS);
				break;
			case 'V':
				version();
				exit(EXIT_SUCCESS);
				break;
			case 'f':
				t.flags |= ZBX_TASK_FLAG_FOREGROUND;
				break;
			default:
				usage();
				exit(EXIT_FAILURE);
				break;
		}
	}

	/* every option may be specified only once */
	if (1 < opt_c || 1 < opt_r)
	{
		if (1 < opt_c)
			zbx_error("option \"-c\" or \"--config\" specified multiple times");
		if (1 < opt_r)
			zbx_error("option \"-R\" or \"--runtime-control\" specified multiple times");

		exit(EXIT_FAILURE);
	}

	/* Parameters which are not option values are invalid. The check relies on zbx_getopt_internal() which */
	/* always permutes command line arguments regardless of POSIXLY_CORRECT environment variable. */
	if (argc > zbx_optind)
	{
		int	i;

		for (i = zbx_optind; i < argc; i++)
			zbx_error("invalid parameter \"%s\"", argv[i]);

		exit(EXIT_FAILURE);
	}

	if (NULL == CONFIG_FILE)
		CONFIG_FILE = zbx_strdup(NULL, DEFAULT_CONFIG_FILE);

	/* required for simple checks */
	init_metrics();

	zbx_load_config(&t);

	if (ZBX_TASK_RUNTIME_CONTROL == t.task)
		exit(SUCCEED == zbx_sigusr_send(t.data) ? EXIT_SUCCESS : EXIT_FAILURE);

	zbx_initialize_events();

	if (FAIL == zbx_ipc_service_init_env(CONFIG_SOCKET_PATH, &error))
	{
		zbx_error("Cannot initialize IPC services: %s", error);
		zbx_free(error);
		exit(EXIT_FAILURE);
	}

	return daemon_start(CONFIG_ALLOW_ROOT, CONFIG_USER, t.flags);
}

static void	zbx_main_sigusr_handler(int flags)
{
	if (ZBX_RTC_DIAGINFO == ZBX_RTC_GET_MSG(flags))
	{
		int	scope = ZBX_RTC_GET_SCOPE(flags);

		if (ZBX_DIAGINFO_ALL == scope)
		{
			zbx_diaginfo_scope = (1 << ZBX_DIAGINFO_HISTORYCACHE) | (1 << ZBX_DIAGINFO_VALUECACHE) |
					(1 << ZBX_DIAGINFO_PREPROCESSING) | (1 << ZBX_DIAGINFO_LLD) |
					(1 << ZBX_DIAGINFO_ALERTING);
		}
		else
			zbx_diaginfo_scope = 1 << scope;
	}

}

int	MAIN_ZABBIX_ENTRY(int flags)
{
	zbx_socket_t	listen_sock;
	char		*error = NULL;
	int		i, db_type;

	if (0 != (flags & ZBX_TASK_FLAG_FOREGROUND))
	{
		printf("Starting Zabbix Server. Zabbix %s (revision %s).\nPress Ctrl+C to exit.\n\n",
				ZABBIX_VERSION, ZABBIX_REVISION);
	}

	if (SUCCEED != zbx_locks_create(&error))
	{
		zbx_error("cannot create locks: %s", error);
		zbx_free(error);
		exit(EXIT_FAILURE);
	}

	if (SUCCEED != zabbix_open_log(CONFIG_LOG_TYPE, CONFIG_LOG_LEVEL, CONFIG_LOG_FILE, &error))
	{
		zbx_error("cannot open log: %s", error);
		zbx_free(error);
		exit(EXIT_FAILURE);
	}

#ifdef HAVE_NETSNMP
#	define SNMP_FEATURE_STATUS	"YES"
#else
#	define SNMP_FEATURE_STATUS	" NO"
#endif
#ifdef HAVE_OPENIPMI
#	define IPMI_FEATURE_STATUS	"YES"
#else
#	define IPMI_FEATURE_STATUS	" NO"
#endif
#ifdef HAVE_LIBCURL
#	define LIBCURL_FEATURE_STATUS	"YES"
#else
#	define LIBCURL_FEATURE_STATUS	" NO"
#endif
#if defined(HAVE_LIBCURL) && defined(HAVE_LIBXML2)
#	define VMWARE_FEATURE_STATUS	"YES"
#else
#	define VMWARE_FEATURE_STATUS	" NO"
#endif
#ifdef HAVE_SMTP_AUTHENTICATION
#	define SMTP_AUTH_FEATURE_STATUS	"YES"
#else
#	define SMTP_AUTH_FEATURE_STATUS	" NO"
#endif
#ifdef HAVE_UNIXODBC
#	define ODBC_FEATURE_STATUS	"YES"
#else
#	define ODBC_FEATURE_STATUS	" NO"
#endif
#if defined(HAVE_SSH2) || defined(HAVE_SSH)
#	define SSH_FEATURE_STATUS	"YES"
#else
#	define SSH_FEATURE_STATUS	" NO"
#endif
#ifdef HAVE_IPV6
#	define IPV6_FEATURE_STATUS	"YES"
#else
#	define IPV6_FEATURE_STATUS	" NO"
#endif
#if defined(HAVE_GNUTLS) || defined(HAVE_OPENSSL)
#	define TLS_FEATURE_STATUS	"YES"
#else
#	define TLS_FEATURE_STATUS	" NO"
#endif

	zabbix_log(LOG_LEVEL_INFORMATION, "Starting Zabbix Server. Zabbix %s (revision %s).",
			ZABBIX_VERSION, ZABBIX_REVISION);

	zabbix_log(LOG_LEVEL_INFORMATION, "****** Enabled features ******");
	zabbix_log(LOG_LEVEL_INFORMATION, "SNMP monitoring:           " SNMP_FEATURE_STATUS);
	zabbix_log(LOG_LEVEL_INFORMATION, "IPMI monitoring:           " IPMI_FEATURE_STATUS);
	zabbix_log(LOG_LEVEL_INFORMATION, "Web monitoring:            " LIBCURL_FEATURE_STATUS);
	zabbix_log(LOG_LEVEL_INFORMATION, "VMware monitoring:         " VMWARE_FEATURE_STATUS);
	zabbix_log(LOG_LEVEL_INFORMATION, "SMTP authentication:       " SMTP_AUTH_FEATURE_STATUS);
	zabbix_log(LOG_LEVEL_INFORMATION, "ODBC:                      " ODBC_FEATURE_STATUS);
	zabbix_log(LOG_LEVEL_INFORMATION, "SSH support:               " SSH_FEATURE_STATUS);
	zabbix_log(LOG_LEVEL_INFORMATION, "IPv6 support:              " IPV6_FEATURE_STATUS);
	zabbix_log(LOG_LEVEL_INFORMATION, "TLS support:               " TLS_FEATURE_STATUS);
	zabbix_log(LOG_LEVEL_INFORMATION, "******************************");

	zabbix_log(LOG_LEVEL_INFORMATION, "using configuration file: %s", CONFIG_FILE);

#if defined(HAVE_GNUTLS) || defined(HAVE_OPENSSL)
	if (SUCCEED != zbx_coredump_disable())
	{
		zabbix_log(LOG_LEVEL_CRIT, "cannot disable core dump, exiting...");
		exit(EXIT_FAILURE);
	}
#endif
	if (FAIL == zbx_load_modules(CONFIG_LOAD_MODULE_PATH, CONFIG_LOAD_MODULE, CONFIG_TIMEOUT, 1))
	{
		zabbix_log(LOG_LEVEL_CRIT, "loading modules failed, exiting...");
		exit(EXIT_FAILURE);
	}

	zbx_free_config();

	if (SUCCEED != init_database_cache(&error))
	{
		zabbix_log(LOG_LEVEL_CRIT, "cannot initialize database cache: %s", error);
		zbx_free(error);
		exit(EXIT_FAILURE);
	}

	if (SUCCEED != init_configuration_cache(&error))
	{
		zabbix_log(LOG_LEVEL_CRIT, "cannot initialize configuration cache: %s", error);
		zbx_free(error);
		exit(EXIT_FAILURE);
	}

	if (SUCCEED != init_selfmon_collector(&error))
	{
		zabbix_log(LOG_LEVEL_CRIT, "cannot initialize self-monitoring: %s", error);
		zbx_free(error);
		exit(EXIT_FAILURE);
	}

	if (0 != CONFIG_VMWARE_FORKS && SUCCEED != zbx_vmware_init(&error))
	{
		zabbix_log(LOG_LEVEL_CRIT, "cannot initialize VMware cache: %s", error);
		zbx_free(error);
		exit(EXIT_FAILURE);
	}

	if (SUCCEED != zbx_vc_init(&error))
	{
		zabbix_log(LOG_LEVEL_CRIT, "cannot initialize history value cache: %s", error);
		zbx_free(error);
		exit(EXIT_FAILURE);
	}

	if (SUCCEED != zbx_create_itservices_lock(&error))
	{
		zabbix_log(LOG_LEVEL_CRIT, "cannot create IT services lock: %s", error);
		zbx_free(error);
		exit(EXIT_FAILURE);
	}

	if (SUCCEED != zbx_history_init(&error))
	{
		zabbix_log(LOG_LEVEL_CRIT, "cannot initialize history storage: %s", error);
		zbx_free(error);
		exit(EXIT_FAILURE);
	}

	if (FAIL == zbx_export_init(&error))
	{
		zabbix_log(LOG_LEVEL_CRIT, "cannot initialize export: %s", error);
		zbx_free(error);
		exit(EXIT_FAILURE);
	}

	if (SUCCEED != zbx_vault_init_token_from_env(&error))
	{
		zabbix_log(LOG_LEVEL_CRIT, "cannot initialize vault token: %s", error);
		zbx_free(error);
		exit(EXIT_FAILURE);
	}

	if (SUCCEED != zbx_vault_init_db_credentials(&error))
	{
		zabbix_log(LOG_LEVEL_CRIT, "cannot initialize database credentials from vault: %s", error);
		zbx_free(error);
		exit(EXIT_FAILURE);
	}

	if (ZBX_DB_UNKNOWN == (db_type = zbx_db_get_database_type()))
	{
		zabbix_log(LOG_LEVEL_CRIT, "cannot use database \"%s\": database is not a Zabbix database",
				CONFIG_DBNAME);
		exit(EXIT_FAILURE);
	}
	else if (ZBX_DB_SERVER != db_type)
	{
		zabbix_log(LOG_LEVEL_CRIT, "cannot use database \"%s\": its \"users\" table is empty (is this the"
				" Zabbix proxy database?)", CONFIG_DBNAME);
		exit(EXIT_FAILURE);
	}

	if (SUCCEED != DBcheck_version())
		exit(EXIT_FAILURE);
	DBcheck_character_set();

	if (SUCCEED == DBcheck_double_type())
		CONFIG_DOUBLE_PRECISION = ZBX_DB_DBL_PRECISION_ENABLED;
	else
		zabbix_log(LOG_LEVEL_WARNING, "database is not upgraded to use double precision values");

	DBcheck_capabilities();

	if (SUCCEED != zbx_db_check_instanceid())
		exit(EXIT_FAILURE);

	threads_num = CONFIG_CONFSYNCER_FORKS + CONFIG_POLLER_FORKS
			+ CONFIG_UNREACHABLE_POLLER_FORKS + CONFIG_TRAPPER_FORKS + CONFIG_PINGER_FORKS
			+ CONFIG_ALERTER_FORKS + CONFIG_HOUSEKEEPER_FORKS + CONFIG_TIMER_FORKS
			+ CONFIG_HTTPPOLLER_FORKS + CONFIG_DISCOVERER_FORKS + CONFIG_HISTSYNCER_FORKS
			+ CONFIG_ESCALATOR_FORKS + CONFIG_IPMIPOLLER_FORKS + CONFIG_JAVAPOLLER_FORKS
			+ CONFIG_SNMPTRAPPER_FORKS + CONFIG_PROXYPOLLER_FORKS + CONFIG_SELFMON_FORKS
			+ CONFIG_VMWARE_FORKS + CONFIG_TASKMANAGER_FORKS + CONFIG_IPMIMANAGER_FORKS
			+ CONFIG_ALERTMANAGER_FORKS + CONFIG_PREPROCMAN_FORKS + CONFIG_PREPROCESSOR_FORKS
			+ CONFIG_LLDMANAGER_FORKS + CONFIG_LLDWORKER_FORKS + CONFIG_ALERTDB_FORKS;
	threads = (pid_t *)zbx_calloc(threads, threads_num, sizeof(pid_t));
	threads_flags = (int *)zbx_calloc(threads_flags, threads_num, sizeof(int));

	if (0 != CONFIG_TRAPPER_FORKS)
	{
		if (FAIL == zbx_tcp_listen(&listen_sock, CONFIG_LISTEN_IP, (unsigned short)CONFIG_LISTEN_PORT))
		{
			zabbix_log(LOG_LEVEL_CRIT, "listener failed: %s", zbx_socket_strerror());
			exit(EXIT_FAILURE);
		}
	}

#if defined(HAVE_GNUTLS) || defined(HAVE_OPENSSL)
	zbx_tls_init_parent();
#endif
	zabbix_log(LOG_LEVEL_INFORMATION, "server #0 started [main process]");

	for (i = 0; i < threads_num; i++)
	{
		zbx_thread_args_t	thread_args;
		unsigned char		poller_type;

		if (FAIL == get_process_info_by_thread(i + 1, &thread_args.process_type, &thread_args.process_num))
		{
			THIS_SHOULD_NEVER_HAPPEN;
			exit(EXIT_FAILURE);
		}

		thread_args.server_num = i + 1;
		thread_args.args = NULL;

		switch (thread_args.process_type)
		{
			case ZBX_PROCESS_TYPE_CONFSYNCER:
				zbx_thread_start(dbconfig_thread, &thread_args, &threads[i]);
				DCconfig_wait_sync();

				DBconnect(ZBX_DB_CONNECT_NORMAL);

				if (SUCCEED != zbx_check_postinit_tasks(&error))
				{
					zabbix_log(LOG_LEVEL_CRIT, "cannot complete post initialization tasks: %s",
							error);
					zbx_free(error);
					exit(EXIT_FAILURE);
				}

				/* update maintenance states */
				zbx_dc_update_maintenances();

				DBclose();

				zbx_vc_enable();
				break;
			case ZBX_PROCESS_TYPE_POLLER:
				poller_type = ZBX_POLLER_TYPE_NORMAL;
				thread_args.args = &poller_type;
				zbx_thread_start(poller_thread, &thread_args, &threads[i]);
				break;
			case ZBX_PROCESS_TYPE_UNREACHABLE:
				poller_type = ZBX_POLLER_TYPE_UNREACHABLE;
				thread_args.args = &poller_type;
				zbx_thread_start(poller_thread, &thread_args, &threads[i]);
				break;
			case ZBX_PROCESS_TYPE_TRAPPER:
				thread_args.args = &listen_sock;
				zbx_thread_start(trapper_thread, &thread_args, &threads[i]);
				break;
			case ZBX_PROCESS_TYPE_PINGER:
				zbx_thread_start(pinger_thread, &thread_args, &threads[i]);
				break;
			case ZBX_PROCESS_TYPE_ALERTER:
				zbx_thread_start(alerter_thread, &thread_args, &threads[i]);
				break;
			case ZBX_PROCESS_TYPE_HOUSEKEEPER:
				zbx_thread_start(housekeeper_thread, &thread_args, &threads[i]);
				break;
			case ZBX_PROCESS_TYPE_TIMER:
				zbx_thread_start(timer_thread, &thread_args, &threads[i]);
				break;
			case ZBX_PROCESS_TYPE_HTTPPOLLER:
				zbx_thread_start(httppoller_thread, &thread_args, &threads[i]);
				break;
			case ZBX_PROCESS_TYPE_DISCOVERER:
				zbx_thread_start(discoverer_thread, &thread_args, &threads[i]);
				break;
			case ZBX_PROCESS_TYPE_HISTSYNCER:
				threads_flags[i] = ZBX_THREAD_WAIT_EXIT;
				zbx_thread_start(dbsyncer_thread, &thread_args, &threads[i]);
				break;
			case ZBX_PROCESS_TYPE_ESCALATOR:
				zbx_thread_start(escalator_thread, &thread_args, &threads[i]);
				break;
			case ZBX_PROCESS_TYPE_JAVAPOLLER:
				poller_type = ZBX_POLLER_TYPE_JAVA;
				thread_args.args = &poller_type;
				zbx_thread_start(poller_thread, &thread_args, &threads[i]);
				break;
			case ZBX_PROCESS_TYPE_SNMPTRAPPER:
				zbx_thread_start(snmptrapper_thread, &thread_args, &threads[i]);
				break;
			case ZBX_PROCESS_TYPE_PROXYPOLLER:
				zbx_thread_start(proxypoller_thread, &thread_args, &threads[i]);
				break;
			case ZBX_PROCESS_TYPE_SELFMON:
				zbx_thread_start(selfmon_thread, &thread_args, &threads[i]);
				break;
			case ZBX_PROCESS_TYPE_VMWARE:
				zbx_thread_start(vmware_thread, &thread_args, &threads[i]);
				break;
			case ZBX_PROCESS_TYPE_TASKMANAGER:
				zbx_thread_start(taskmanager_thread, &thread_args, &threads[i]);
				break;
			case ZBX_PROCESS_TYPE_PREPROCMAN:
				zbx_thread_start(preprocessing_manager_thread, &thread_args, &threads[i]);
				break;
			case ZBX_PROCESS_TYPE_PREPROCESSOR:
				zbx_thread_start(preprocessing_worker_thread, &thread_args, &threads[i]);
				break;
#ifdef HAVE_OPENIPMI
			case ZBX_PROCESS_TYPE_IPMIMANAGER:
				zbx_thread_start(ipmi_manager_thread, &thread_args, &threads[i]);
				break;
			case ZBX_PROCESS_TYPE_IPMIPOLLER:
				zbx_thread_start(ipmi_poller_thread, &thread_args, &threads[i]);
				break;
#endif
			case ZBX_PROCESS_TYPE_ALERTMANAGER:
				zbx_thread_start(alert_manager_thread, &thread_args, &threads[i]);
				break;
			case ZBX_PROCESS_TYPE_LLDMANAGER:
				zbx_thread_start(lld_manager_thread, &thread_args, &threads[i]);
				break;
			case ZBX_PROCESS_TYPE_LLDWORKER:
				zbx_thread_start(lld_worker_thread, &thread_args, &threads[i]);
				break;
			case ZBX_PROCESS_TYPE_ALERTSYNCER:
				zbx_thread_start(alert_syncer_thread, &thread_args, &threads[i]);
				break;
		}
	}

	if (SUCCEED == zbx_is_export_enabled())
	{
		zbx_history_export_init("main-process", 0);
		zbx_problems_export_init("main-process", 0);
	}

	zbx_set_sigusr_handler(zbx_main_sigusr_handler);

	while (-1 == wait(&i))	/* wait for any child to exit */
	{
		if (EINTR != errno)
		{
			zabbix_log(LOG_LEVEL_ERR, "failed to wait on child processes: %s", zbx_strerror(errno));
			break;
		}

		/* check if the wait was interrupted because of diaginfo remote command */
		if (ZBX_DIAGINFO_UNDEFINED != zbx_diaginfo_scope)
		{
			zbx_diag_log_info(zbx_diaginfo_scope);
			zbx_diaginfo_scope = ZBX_DIAGINFO_UNDEFINED;
		}
	}

	/* all exiting child processes should be caught by signal handlers */
	THIS_SHOULD_NEVER_HAPPEN;

	zbx_on_exit(FAIL);

	return SUCCEED;
}

void	zbx_on_exit(int ret)
{
	zabbix_log(LOG_LEVEL_DEBUG, "zbx_on_exit() called");

	if (SUCCEED == DBtxn_ongoing())
		DBrollback();

	if (NULL != threads)
	{
		zbx_threads_wait(threads, threads_flags, threads_num, ret);	/* wait for all child processes to exit */
		zbx_free(threads);
		zbx_free(threads_flags);
	}
#ifdef HAVE_PTHREAD_PROCESS_SHARED
	zbx_locks_disable();
#endif
	free_metrics();
	zbx_ipc_service_free_env();

	DBconnect(ZBX_DB_CONNECT_EXIT);

	free_database_cache();

	DBclose();

	free_configuration_cache();

	/* free history value cache */
	zbx_vc_destroy();

	zbx_destroy_itservices_lock();

	/* free vmware support */
	if (0 != CONFIG_VMWARE_FORKS)
		zbx_vmware_destroy();

	free_selfmon_collector();

	zbx_uninitialize_events();

	zbx_unload_modules();

	zabbix_log(LOG_LEVEL_INFORMATION, "Zabbix Server stopped. Zabbix %s (revision %s).",
			ZABBIX_VERSION, ZABBIX_REVISION);

	zabbix_close_log();

#if defined(PS_OVERWRITE_ARGV)
	setproctitle_free_env();
#endif

	exit(EXIT_SUCCESS);
}<|MERGE_RESOLUTION|>--- conflicted
+++ resolved
@@ -107,14 +107,11 @@
 	"      " ZBX_LOG_LEVEL_DECREASE "=target  Decrease log level, affects all processes if",
 	"                                 target is not specified",
 	"      " ZBX_SNMP_CACHE_RELOAD "          Reload SNMP cache",
-<<<<<<< HEAD
 	"      " ZBX_SECRETS_RELOAD "             Reload secrets from Vault",
-=======
 	"      " ZBX_DIAGINFO "=section           Log internal diagnostic information of the",
 	"                                 section (historycache, preprocessing, alerting,",
 	"                                 lld, valuecache) or everything if section is",
 	"                                 not specified",
->>>>>>> c5fe22a0
 	"",
 	"      Log level control targets:",
 	"        process-type             All processes of specified type",
