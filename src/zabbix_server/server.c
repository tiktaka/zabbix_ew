/*
** Zabbix
** Copyright (C) 2001-2023 Zabbix SIA
**
** This program is free software; you can redistribute it and/or modify
** it under the terms of the GNU General Public License as published by
** the Free Software Foundation; either version 2 of the License, or
** (at your option) any later version.
**
** This program is distributed in the hope that it will be useful,
** but WITHOUT ANY WARRANTY; without even the implied warranty of
** MERCHANTABILITY or FITNESS FOR A PARTICULAR PURPOSE. See the
** GNU General Public License for more details.
**
** You should have received a copy of the GNU General Public License
** along with this program; if not, write to the Free Software
** Foundation, Inc., 51 Franklin Street, Fifth Floor, Boston, MA  02110-1301, USA.
**/

#include "config.h"

#ifdef HAVE_SQLITE3
#	error SQLite is not supported as a main Zabbix database backend.
#endif

#include "zbxexport.h"
#include "zbxself.h"

#include "cfg.h"
#include "zbxdbupgrade.h"
#include "zbxlog.h"
#include "zbxgetopt.h"
#include "zbxmutexs.h"
#include "zbxmodules.h"
#include "zbxnix.h"
#include "zbxcomms.h"

#include "zbxalerter.h"
#include "zbxdbsyncer.h"
#include "dbconfig/dbconfig.h"
#include "discoverer/discoverer.h"
#include "httppoller/httppoller.h"
#include "housekeeper/housekeeper.h"
#include "pinger/pinger.h"
#include "poller/poller.h"
#include "timer/timer.h"
#include "trapper/trapper.h"
#include "escalator/escalator.h"
#include "proxypoller/proxypoller.h"
#include "vmware/vmware.h"
#include "taskmanager/taskmanager_server.h"
#include "connector/connector_manager.h"
#include "connector/connector_worker.h"
#include "zbxconnector.h"
#include "zbxdbconfigworker.h"
#include "service/service_manager.h"
#include "housekeeper/trigger_housekeeper.h"
#include "lld/lld_manager.h"
#include "lld/lld_worker.h"
#include "reporter/report_manager.h"
#include "reporter/report_writer.h"
#include "events/events.h"
#include "zbxcachevalue.h"
#include "zbxcachehistory.h"
#include "zbxhistory.h"
#include "postinit.h"
#include "zbxvault.h"
#include "zbxtrends.h"
#include "ha/ha.h"
#include "zbxrtc.h"
#include "rtc/rtc_server.h"
#include "zbxstats.h"
#include "stats/zabbix_stats.h"
#include "zbxdiag.h"
#include "diag/diag_server.h"
#include "zbxip.h"
#include "zbxsysinfo.h"
#include "zbx_rtc_constants.h"
#include "zbxthreads.h"
#include "zbxicmpping.h"
#include "zbxipcservice.h"
#include "preproc/preproc_server.h"
#include "zbxavailability.h"
#include "zbxdbwrap.h"
#include "lld/lld_protocol.h"
#include "zbxdiscovery.h"
#include "zbxscripts.h"
#include "zbxsnmptrapper.h"
#ifdef HAVE_OPENIPMI
#include "zbxipmi.h"
#endif
#include "pgmanager/pg_manager.h"

ZBX_GET_CONFIG_VAR2(const char*, const char*, zbx_progname, NULL)

static const char	title_message[] = "zabbix_server";
static const char	syslog_app_name[] = "zabbix_server";
static const char	*usage_message[] = {
	"[-c config-file]", NULL,
	"[-c config-file]", "-R runtime-option", NULL,
	"[-c config-file]", "-T", NULL,
	"-h", NULL,
	"-V", NULL,
	NULL	/* end of text */
};

static const char	*help_message[] = {
	"The core daemon of Zabbix software.",
	"",
	"Options:",
	"  -c --config config-file        Path to the configuration file",
	"                                 (default: \"" DEFAULT_CONFIG_FILE "\")",
	"  -f --foreground                Run Zabbix server in foreground",
	"  -R --runtime-control runtime-option   Perform administrative functions",
	"",
	"    Runtime control options:",
	"      " ZBX_CONFIG_CACHE_RELOAD "             Reload configuration cache",
	"      " ZBX_HOUSEKEEPER_EXECUTE "             Execute the housekeeper",
	"      " ZBX_TRIGGER_HOUSEKEEPER_EXECUTE "     Execute the trigger housekeeper",
	"      " ZBX_LOG_LEVEL_INCREASE "=target       Increase log level, affects all processes if",
	"                                        target is not specified",
	"      " ZBX_LOG_LEVEL_DECREASE "=target       Decrease log level, affects all processes if",
	"                                        target is not specified",
	"      " ZBX_SNMP_CACHE_RELOAD "               Reload SNMP cache",
	"      " ZBX_SECRETS_RELOAD "                  Reload secrets from Vault",
	"      " ZBX_DIAGINFO "=section                Log internal diagnostic information of the",
	"                                        section (historycache, preprocessing, alerting,",
	"                                        lld, valuecache, locks, connector) or everything if section is",
	"                                        not specified",
	"      " ZBX_PROF_ENABLE "=target              Enable profiling, affects all processes if",
	"                                        target is not specified",
	"      " ZBX_PROF_DISABLE "=target             Disable profiling, affects all processes if",
	"                                        target is not specified",
	"      " ZBX_SERVICE_CACHE_RELOAD "             Reload service manager cache",
	"      " ZBX_HA_STATUS "                        Display HA cluster status",
	"      " ZBX_HA_REMOVE_NODE "=target            Remove the HA node specified by its name or ID",
	"      " ZBX_HA_SET_FAILOVER_DELAY "=delay      Set HA failover delay",
	"      " ZBX_PROXY_CONFIG_CACHE_RELOAD "[=name] Reload configuration cache on proxy by its name,",
	"                                        comma-separated list can be used to pass multiple names.",
	"                                        All proxies will be reloaded if no names were specified.",
	"",
	"      Log level control targets:",
	"        process-type              All processes of specified type",
	"                                  (alerter, alert manager, availability manager, configuration syncer,",
	"                                  configuration syncer worker, connector manager, connector worker,",
	"                                  discovery manager, escalator, ha manager, history poller, history syncer,",
	"                                  housekeeper, http poller, icmp pinger, internal poller, ipmi manager,",
	"                                  ipmi poller, java poller, odbc poller, poller, agent poller,",
	"                                  http agent poller, snmp poller, preprocessing manager, proxy poller,",
	"                                  self-monitoring, service manager, snmp trapper,",
	"                                  task manager, timer, trapper, unreachable poller, vmware collector)",
	"        process-type,N            Process type and number (e.g., poller,3)",
	"        pid                       Process identifier",
	"",
	"      Profiling control targets:",
	"        process-type              All processes of specified type",
	"                                  (alerter, alert manager, availability manager, configuration syncer,",
	"                                  configuration syncer worker, connector manager, connector worker,",
	"                                  discovery manager, escalator, ha manager, history poller, history syncer,",
	"                                  housekeeper, http poller, icmp pinger, internal poller, ipmi manager,",
	"                                  ipmi poller, java poller, odbc poller, poller, agent poller,",
	"                                  http agent poller, snmp poller, preprocessing manager, proxy poller,",
	"                                  self-monitoring, service manager, snmp trapper,",
	"                                  task manager, timer, trapper, unreachable poller, vmware collector)",
	"        process-type,N            Process type and number (e.g., history syncer,1)",
	"        pid                       Process identifier",
	"        scope                     Profiling scope",
	"                                  (rwlock, mutex, processing) can be used with process-type",
	"                                  (e.g., history syncer,1,processing)",
	"",
	"  -T --test-config                Validate configuration file and exit",
	"  -h --help                       Display this help message",
	"  -V --version                    Display version number",
	"",
	"Some configuration parameter default locations:",
	"  AlertScriptsPath                \"" DEFAULT_ALERT_SCRIPTS_PATH "\"",
	"  ExternalScripts                 \"" DEFAULT_EXTERNAL_SCRIPTS_PATH "\"",
#ifdef HAVE_LIBCURL
	"  SSLCertLocation                 \"" DEFAULT_SSL_CERT_LOCATION "\"",
	"  SSLKeyLocation                  \"" DEFAULT_SSL_KEY_LOCATION "\"",
#endif
	"  LoadModulePath                  \"" DEFAULT_LOAD_MODULE_PATH "\"",
	NULL	/* end of text */
};

/* COMMAND LINE OPTIONS */

/* long options */
static struct zbx_option	longopts[] =
{
	{"config",		1,	NULL,	'c'},
	{"foreground",		0,	NULL,	'f'},
	{"runtime-control",	1,	NULL,	'R'},
	{"test-config",		0,	NULL,	'T'},
	{"help",		0,	NULL,	'h'},
	{"version",		0,	NULL,	'V'},
	{NULL}
};

/* short options */
static char	shortopts[] = "c:hVR:Tf";

/* end of COMMAND LINE OPTIONS */

ZBX_GET_CONFIG_VAR(int, zbx_threads_num, 0)
ZBX_GET_CONFIG_VAR(pid_t*, zbx_threads, NULL)

static int	*threads_flags;

static int	ha_status = ZBX_NODE_STATUS_UNKNOWN;
static int	ha_failover_delay = ZBX_HA_DEFAULT_FAILOVER_DELAY;
static char	*CONFIG_PID_FILE = NULL;

ZBX_GET_CONFIG_VAR(zbx_export_file_t *, problems_export, NULL)
ZBX_GET_CONFIG_VAR(zbx_export_file_t *, history_export, NULL)
ZBX_GET_CONFIG_VAR(zbx_export_file_t *, trends_export, NULL)
ZBX_GET_CONFIG_VAR(unsigned char, zbx_program_type, ZBX_PROGRAM_TYPE_SERVER)

int	CONFIG_FORKS[ZBX_PROCESS_TYPE_COUNT] = {
	5, /* ZBX_PROCESS_TYPE_POLLER */
	1, /* ZBX_PROCESS_TYPE_UNREACHABLE */
	0, /* ZBX_PROCESS_TYPE_IPMIPOLLER */
	1, /* ZBX_PROCESS_TYPE_PINGER */
	0, /* ZBX_PROCESS_TYPE_JAVAPOLLER */
	1, /* ZBX_PROCESS_TYPE_HTTPPOLLER */
	5, /* ZBX_PROCESS_TYPE_TRAPPER */
	0, /* ZBX_PROCESS_TYPE_SNMPTRAPPER */
	1, /* ZBX_PROCESS_TYPE_PROXYPOLLER */
	1, /* ZBX_PROCESS_TYPE_ESCALATOR */
	4, /* ZBX_PROCESS_TYPE_HISTSYNCER */
	5, /* ZBX_PROCESS_TYPE_DISCOVERER */
	3, /* ZBX_PROCESS_TYPE_ALERTER */
	1, /* ZBX_PROCESS_TYPE_TIMER */
	1, /* ZBX_PROCESS_TYPE_HOUSEKEEPER */
	0, /* ZBX_PROCESS_TYPE_DATASENDER */
	1, /* ZBX_PROCESS_TYPE_CONFSYNCER */
	1, /* ZBX_PROCESS_TYPE_SELFMON */
	0, /* ZBX_PROCESS_TYPE_VMWARE */
	0, /* ZBX_PROCESS_TYPE_COLLECTOR */
	0, /* ZBX_PROCESS_TYPE_LISTENER */
	0, /* ZBX_PROCESS_TYPE_ACTIVE_CHECKS */
	1, /* ZBX_PROCESS_TYPE_TASKMANAGER */
	0, /* ZBX_PROCESS_TYPE_IPMIMANAGER */
	1, /* ZBX_PROCESS_TYPE_ALERTMANAGER */
	1, /* ZBX_PROCESS_TYPE_PREPROCMAN */
	3, /* ZBX_PROCESS_TYPE_PREPROCESSOR */
	1, /* ZBX_PROCESS_TYPE_LLDMANAGER */
	2, /* ZBX_PROCESS_TYPE_LLDWORKER */
	1, /* ZBX_PROCESS_TYPE_ALERTSYNCER */
	5, /* ZBX_PROCESS_TYPE_HISTORYPOLLER */
	1, /* ZBX_PROCESS_TYPE_AVAILMAN */
	0, /* ZBX_PROCESS_TYPE_REPORTMANAGER */
	0, /* ZBX_PROCESS_TYPE_REPORTWRITER */
	1, /* ZBX_PROCESS_TYPE_SERVICEMAN */
	1, /* ZBX_PROCESS_TYPE_TRIGGERHOUSEKEEPER */
	1, /* ZBX_PROCESS_TYPE_ODBCPOLLER */
	0, /* ZBX_PROCESS_TYPE_CONNECTORMANAGER */
	0, /* ZBX_PROCESS_TYPE_CONNECTORWORKER */
	0, /* ZBX_PROCESS_TYPE_DISCOVERYMANAGER */
	1, /* ZBX_PROCESS_TYPE_HTTPAGENT_POLLER */
	1, /* ZBX_PROCESS_TYPE_AGENT_POLLER */
	1, /* ZBX_PROCESS_TYPE_SNMP_POLLER */
	1, /* ZBX_PROCESS_TYPE_INTERNAL_POLLER */
<<<<<<< HEAD
	1  /* ZBX_PROCESS_TYPE_PG_MANAGER */
=======
	1 /* ZBX_PROCESS_TYPE_DBCONFIGWORKER */
>>>>>>> c4667782
};

static int	get_config_forks(unsigned char process_type)
{
	if (ZBX_PROCESS_TYPE_COUNT > process_type)
		return CONFIG_FORKS[process_type];

	return 0;
}

ZBX_GET_CONFIG_VAR2(char *, const char *, zbx_config_source_ip, NULL)
ZBX_GET_CONFIG_VAR2(char *, const char *, zbx_config_tmpdir, NULL)
ZBX_GET_CONFIG_VAR2(char *, const char *, zbx_config_fping_location, NULL)
ZBX_GET_CONFIG_VAR2(char *, const char *, zbx_config_fping6_location, NULL)
ZBX_GET_CONFIG_VAR2(char *, const char *, zbx_config_alert_scripts_path, NULL)
ZBX_GET_CONFIG_VAR(int, zbx_config_timeout, 3)
int	zbx_config_trapper_timeout = 300;

static int	config_startup_time		= 0;
static int	config_unavailable_delay	= 60;
static int	config_histsyncer_frequency	= 1;

static int	zbx_config_listen_port		= ZBX_DEFAULT_SERVER_PORT;
static char	*zbx_config_listen_ip		= NULL;
static char	*config_server		= NULL;		/* not used in zabbix_server, required for linking */

static int	config_housekeeping_frequency	= 1;
static int	config_max_housekeeper_delete	= 5000;		/* applies for every separate field value */
static int	config_confsyncer_frequency	= 10;

static int	config_problemhousekeeping_frequency = 60;

static int	config_vmware_frequency		= 60;
static int	config_vmware_perf_frequency	= 60;
static int	config_vmware_timeout		= 10;

static zbx_uint64_t	config_conf_cache_size		= 32 * ZBX_MEBIBYTE;
static zbx_uint64_t	config_history_cache_size	= 16 * ZBX_MEBIBYTE;
static zbx_uint64_t	config_history_index_cache_size	= 4 * ZBX_MEBIBYTE;
static zbx_uint64_t	config_trends_cache_size	= 4 * ZBX_MEBIBYTE;
static zbx_uint64_t	CONFIG_TREND_FUNC_CACHE_SIZE	= 4 * ZBX_MEBIBYTE;
static zbx_uint64_t	config_value_cache_size		= 8 * ZBX_MEBIBYTE;
static zbx_uint64_t	config_vmware_cache_size	= 8 * ZBX_MEBIBYTE;

static int	config_unreachable_period		= 45;
static int	config_unreachable_delay		= 15;
static int	config_max_concurrent_checks_per_poller	= 1000;
int	CONFIG_LOG_LEVEL		= LOG_LEVEL_WARNING;
char	*CONFIG_EXTERNALSCRIPTS		= NULL;
int	CONFIG_ALLOW_UNSUPPORTED_DB_VERSIONS = 0;

ZBX_GET_CONFIG_VAR(int, zbx_config_enable_remote_commands, 0)
ZBX_GET_CONFIG_VAR(int, zbx_config_log_remote_commands, 0)
ZBX_GET_CONFIG_VAR(int, zbx_config_unsafe_user_parameters, 0)

char	*zbx_config_snmptrap_file	= NULL;

char	*CONFIG_JAVA_GATEWAY		= NULL;
int	CONFIG_JAVA_GATEWAY_PORT	= ZBX_DEFAULT_GATEWAY_PORT;

char	*CONFIG_SSH_KEY_LOCATION	= NULL;

static int	config_log_slow_queries		= 0;	/* ms; 0 - disable */

/* how often Zabbix server sends configuration data to passive proxy, in seconds */
static int	config_proxyconfig_frequency	= 10;
static int	config_proxydata_frequency	= 1;	/* 1s */

static char	*CONFIG_LOAD_MODULE_PATH	= NULL;
static char	**CONFIG_LOAD_MODULE	= NULL;

static char	*CONFIG_USER		= NULL;

/* web monitoring */
static char	*config_ssl_ca_location = NULL;
static char	*config_ssl_cert_location = NULL;
static char	*config_ssl_key_location = NULL;

static zbx_config_tls_t		*zbx_config_tls = NULL;
static zbx_config_export_t	zbx_config_export = {NULL, NULL, ZBX_GIBIBYTE};
static zbx_config_vault_t	zbx_config_vault = {NULL, NULL, NULL, NULL, NULL, NULL};
static zbx_config_dbhigh_t	*zbx_config_dbhigh = NULL;

char	*CONFIG_HA_NODE_NAME		= NULL;
char	*CONFIG_NODE_ADDRESS	= NULL;

static char	*CONFIG_SOCKET_PATH	= NULL;

char	*CONFIG_HISTORY_STORAGE_URL		= NULL;
char	*CONFIG_HISTORY_STORAGE_OPTS		= NULL;
int	CONFIG_HISTORY_STORAGE_PIPELINES	= 0;

static char	*config_stats_allowed_ip	= NULL;
static int	config_tcp_max_backlog_size	= SOMAXCONN;

static char	*zbx_config_webservice_url	= NULL;

int	CONFIG_SERVICEMAN_SYNC_FREQUENCY	= 60;

static int	config_vps_limit		= 0;
static int	config_vps_overcommit_limit	= 0;

static char	*config_file	= NULL;
static int	config_allow_root	= 0;
static zbx_config_log_t	log_file_cfg = {NULL, NULL, ZBX_LOG_TYPE_UNDEFINED, 1};

struct zbx_db_version_info_t	db_version_info;

static	const zbx_events_funcs_t	events_cbs = {
	.add_event_cb			= zbx_add_event,
	.process_events_cb		= zbx_process_events,
	.clean_events_cb		= zbx_clean_events,
	.reset_event_recovery_cb	= zbx_reset_event_recovery,
	.export_events_cb		= zbx_export_events,
	.events_update_itservices_cb	= zbx_events_update_itservices
};

int	get_process_info_by_thread(int local_server_num, unsigned char *local_process_type, int *local_process_num);

int	get_process_info_by_thread(int local_server_num, unsigned char *local_process_type, int *local_process_num)
{
	int	server_count = 0;

	if (0 == local_server_num)
	{
		/* fail if the main process is queried */
		return FAIL;
	}
	else if (local_server_num <= (server_count += CONFIG_FORKS[ZBX_PROCESS_TYPE_SERVICEMAN]))
	{
		/* start service manager process and load configuration cache in parallel */
		*local_process_type = ZBX_PROCESS_TYPE_SERVICEMAN;
		*local_process_num = local_server_num - server_count + CONFIG_FORKS[ZBX_PROCESS_TYPE_SERVICEMAN];
	}
	else if (local_server_num <= (server_count += CONFIG_FORKS[ZBX_PROCESS_TYPE_CONFSYNCER]))
	{
		/* make initial configuration sync before worker processes are forked */
		*local_process_type = ZBX_PROCESS_TYPE_CONFSYNCER;
		*local_process_num = local_server_num - server_count + CONFIG_FORKS[ZBX_PROCESS_TYPE_CONFSYNCER];
	}
	else if (local_server_num <= (server_count += CONFIG_FORKS[ZBX_PROCESS_TYPE_ALERTMANAGER]))
	{
		/* data collection processes might utilize CPU fully, start manager and worker processes beforehand */
		*local_process_type = ZBX_PROCESS_TYPE_ALERTMANAGER;
		*local_process_num = local_server_num - server_count + CONFIG_FORKS[ZBX_PROCESS_TYPE_ALERTMANAGER];
	}
	else if (local_server_num <= (server_count += CONFIG_FORKS[ZBX_PROCESS_TYPE_ALERTER]))
	{
		*local_process_type = ZBX_PROCESS_TYPE_ALERTER;
		*local_process_num = local_server_num - server_count + CONFIG_FORKS[ZBX_PROCESS_TYPE_ALERTER];
	}
	else if (local_server_num <= (server_count += CONFIG_FORKS[ZBX_PROCESS_TYPE_PREPROCMAN]))
	{
		*local_process_type = ZBX_PROCESS_TYPE_PREPROCMAN;
		*local_process_num = local_server_num - server_count + CONFIG_FORKS[ZBX_PROCESS_TYPE_PREPROCMAN];
	}
	else if (local_server_num <= (server_count += CONFIG_FORKS[ZBX_PROCESS_TYPE_LLDMANAGER]))
	{
		*local_process_type = ZBX_PROCESS_TYPE_LLDMANAGER;
		*local_process_num = local_server_num - server_count + CONFIG_FORKS[ZBX_PROCESS_TYPE_LLDMANAGER];
	}
	else if (local_server_num <= (server_count += CONFIG_FORKS[ZBX_PROCESS_TYPE_LLDWORKER]))
	{
		*local_process_type = ZBX_PROCESS_TYPE_LLDWORKER;
		*local_process_num = local_server_num - server_count + CONFIG_FORKS[ZBX_PROCESS_TYPE_LLDWORKER];
	}
	else if (local_server_num <= (server_count += CONFIG_FORKS[ZBX_PROCESS_TYPE_IPMIMANAGER]))
	{
		*local_process_type = ZBX_PROCESS_TYPE_IPMIMANAGER;
		*local_process_num = local_server_num - server_count + CONFIG_FORKS[ZBX_PROCESS_TYPE_IPMIMANAGER];
	}
	else if (local_server_num <= (server_count += CONFIG_FORKS[ZBX_PROCESS_TYPE_HOUSEKEEPER]))
	{
		*local_process_type = ZBX_PROCESS_TYPE_HOUSEKEEPER;
		*local_process_num = local_server_num - server_count + CONFIG_FORKS[ZBX_PROCESS_TYPE_HOUSEKEEPER];
	}
	else if (local_server_num <= (server_count += CONFIG_FORKS[ZBX_PROCESS_TYPE_TIMER]))
	{
		*local_process_type = ZBX_PROCESS_TYPE_TIMER;
		*local_process_num = local_server_num - server_count + CONFIG_FORKS[ZBX_PROCESS_TYPE_TIMER];
	}
	else if (local_server_num <= (server_count += CONFIG_FORKS[ZBX_PROCESS_TYPE_HTTPPOLLER]))
	{
		*local_process_type = ZBX_PROCESS_TYPE_HTTPPOLLER;
		*local_process_num = local_server_num - server_count + CONFIG_FORKS[ZBX_PROCESS_TYPE_HTTPPOLLER];
	}
	else if (local_server_num <= (server_count += CONFIG_FORKS[ZBX_PROCESS_TYPE_DISCOVERYMANAGER]))
	{
		*local_process_type = ZBX_PROCESS_TYPE_DISCOVERYMANAGER;
		*local_process_num = local_server_num - server_count + CONFIG_FORKS[ZBX_PROCESS_TYPE_DISCOVERYMANAGER];
	}
	else if (local_server_num <= (server_count += CONFIG_FORKS[ZBX_PROCESS_TYPE_HISTSYNCER]))
	{
		*local_process_type = ZBX_PROCESS_TYPE_HISTSYNCER;
		*local_process_num = local_server_num - server_count + CONFIG_FORKS[ZBX_PROCESS_TYPE_HISTSYNCER];
	}
	else if (local_server_num <= (server_count += CONFIG_FORKS[ZBX_PROCESS_TYPE_ESCALATOR]))
	{
		*local_process_type = ZBX_PROCESS_TYPE_ESCALATOR;
		*local_process_num = local_server_num - server_count + CONFIG_FORKS[ZBX_PROCESS_TYPE_ESCALATOR];
	}
	else if (local_server_num <= (server_count += CONFIG_FORKS[ZBX_PROCESS_TYPE_IPMIPOLLER]))
	{
		*local_process_type = ZBX_PROCESS_TYPE_IPMIPOLLER;
		*local_process_num = local_server_num - server_count + CONFIG_FORKS[ZBX_PROCESS_TYPE_IPMIPOLLER];
	}
	else if (local_server_num <= (server_count += CONFIG_FORKS[ZBX_PROCESS_TYPE_JAVAPOLLER]))
	{
		*local_process_type = ZBX_PROCESS_TYPE_JAVAPOLLER;
		*local_process_num = local_server_num - server_count + CONFIG_FORKS[ZBX_PROCESS_TYPE_JAVAPOLLER];
	}
	else if (local_server_num <= (server_count += CONFIG_FORKS[ZBX_PROCESS_TYPE_SNMPTRAPPER]))
	{
		*local_process_type = ZBX_PROCESS_TYPE_SNMPTRAPPER;
		*local_process_num = local_server_num - server_count + CONFIG_FORKS[ZBX_PROCESS_TYPE_SNMPTRAPPER];
	}
	else if (local_server_num <= (server_count += CONFIG_FORKS[ZBX_PROCESS_TYPE_PROXYPOLLER]))
	{
		*local_process_type = ZBX_PROCESS_TYPE_PROXYPOLLER;
		*local_process_num = local_server_num - server_count + CONFIG_FORKS[ZBX_PROCESS_TYPE_PROXYPOLLER];
	}
	else if (local_server_num <= (server_count += CONFIG_FORKS[ZBX_PROCESS_TYPE_SELFMON]))
	{
		*local_process_type = ZBX_PROCESS_TYPE_SELFMON;
		*local_process_num = local_server_num - server_count + CONFIG_FORKS[ZBX_PROCESS_TYPE_SELFMON];
	}
	else if (local_server_num <= (server_count += CONFIG_FORKS[ZBX_PROCESS_TYPE_VMWARE]))
	{
		*local_process_type = ZBX_PROCESS_TYPE_VMWARE;
		*local_process_num = local_server_num - server_count + CONFIG_FORKS[ZBX_PROCESS_TYPE_VMWARE];
	}
	else if (local_server_num <= (server_count += CONFIG_FORKS[ZBX_PROCESS_TYPE_TASKMANAGER]))
	{
		*local_process_type = ZBX_PROCESS_TYPE_TASKMANAGER;
		*local_process_num = local_server_num - server_count + CONFIG_FORKS[ZBX_PROCESS_TYPE_TASKMANAGER];
	}
	else if (local_server_num <= (server_count += CONFIG_FORKS[ZBX_PROCESS_TYPE_POLLER]))
	{
		*local_process_type = ZBX_PROCESS_TYPE_POLLER;
		*local_process_num = local_server_num - server_count + CONFIG_FORKS[ZBX_PROCESS_TYPE_POLLER];
	}
	else if (local_server_num <= (server_count += CONFIG_FORKS[ZBX_PROCESS_TYPE_UNREACHABLE]))
	{
		*local_process_type = ZBX_PROCESS_TYPE_UNREACHABLE;
		*local_process_num = local_server_num - server_count + CONFIG_FORKS[ZBX_PROCESS_TYPE_UNREACHABLE];
	}
	else if (local_server_num <= (server_count += CONFIG_FORKS[ZBX_PROCESS_TYPE_TRAPPER]))
	{
		*local_process_type = ZBX_PROCESS_TYPE_TRAPPER;
		*local_process_num = local_server_num - server_count + CONFIG_FORKS[ZBX_PROCESS_TYPE_TRAPPER];
	}
	else if (local_server_num <= (server_count += CONFIG_FORKS[ZBX_PROCESS_TYPE_PINGER]))
	{
		*local_process_type = ZBX_PROCESS_TYPE_PINGER;
		*local_process_num = local_server_num - server_count + CONFIG_FORKS[ZBX_PROCESS_TYPE_PINGER];
	}
	else if (local_server_num <= (server_count += CONFIG_FORKS[ZBX_PROCESS_TYPE_ALERTSYNCER]))
	{
		*local_process_type = ZBX_PROCESS_TYPE_ALERTSYNCER;
		*local_process_num = local_server_num - server_count + CONFIG_FORKS[ZBX_PROCESS_TYPE_ALERTSYNCER];
	}
	else if (local_server_num <= (server_count += CONFIG_FORKS[ZBX_PROCESS_TYPE_HISTORYPOLLER]))
	{
		*local_process_type = ZBX_PROCESS_TYPE_HISTORYPOLLER;
		*local_process_num = local_server_num - server_count + CONFIG_FORKS[ZBX_PROCESS_TYPE_HISTORYPOLLER];
	}
	else if (local_server_num <= (server_count += CONFIG_FORKS[ZBX_PROCESS_TYPE_AVAILMAN]))
	{
		*local_process_type = ZBX_PROCESS_TYPE_AVAILMAN;
		*local_process_num = local_server_num - server_count + CONFIG_FORKS[ZBX_PROCESS_TYPE_AVAILMAN];
	}
	else if (local_server_num <= (server_count += CONFIG_FORKS[ZBX_PROCESS_TYPE_REPORTMANAGER]))
	{
		*local_process_type = ZBX_PROCESS_TYPE_REPORTMANAGER;
		*local_process_num = local_server_num - server_count + CONFIG_FORKS[ZBX_PROCESS_TYPE_REPORTMANAGER];
	}
	else if (local_server_num <= (server_count += CONFIG_FORKS[ZBX_PROCESS_TYPE_REPORTWRITER]))
	{
		*local_process_type = ZBX_PROCESS_TYPE_REPORTWRITER;
		*local_process_num = local_server_num - server_count + CONFIG_FORKS[ZBX_PROCESS_TYPE_REPORTWRITER];
	}
	else if (local_server_num <= (server_count += CONFIG_FORKS[ZBX_PROCESS_TYPE_TRIGGERHOUSEKEEPER]))
	{
		/* start service manager process and load configuration cache in parallel */
		*local_process_type = ZBX_PROCESS_TYPE_TRIGGERHOUSEKEEPER;
		*local_process_num = local_server_num - server_count + CONFIG_FORKS[ZBX_PROCESS_TYPE_TRIGGERHOUSEKEEPER];
	}
	else if (local_server_num <= (server_count += CONFIG_FORKS[ZBX_PROCESS_TYPE_ODBCPOLLER]))
	{
		*local_process_type = ZBX_PROCESS_TYPE_ODBCPOLLER;
		*local_process_num = local_server_num - server_count + CONFIG_FORKS[ZBX_PROCESS_TYPE_ODBCPOLLER];
	}
	else if (local_server_num <= (server_count += CONFIG_FORKS[ZBX_PROCESS_TYPE_CONNECTORMANAGER]))
	{
		*local_process_type = ZBX_PROCESS_TYPE_CONNECTORMANAGER;
		*local_process_num = local_server_num - server_count + CONFIG_FORKS[ZBX_PROCESS_TYPE_CONNECTORMANAGER];
	}
	else if (local_server_num <= (server_count += CONFIG_FORKS[ZBX_PROCESS_TYPE_CONNECTORWORKER]))
	{
		*local_process_type = ZBX_PROCESS_TYPE_CONNECTORWORKER;
		*local_process_num = local_server_num - server_count + CONFIG_FORKS[ZBX_PROCESS_TYPE_CONNECTORWORKER];
	}
	else if (local_server_num <= (server_count += CONFIG_FORKS[ZBX_PROCESS_TYPE_HTTPAGENT_POLLER]))
	{
		*local_process_type = ZBX_PROCESS_TYPE_HTTPAGENT_POLLER;
		*local_process_num = local_server_num - server_count + CONFIG_FORKS[ZBX_PROCESS_TYPE_HTTPAGENT_POLLER];
	}
	else if (local_server_num <= (server_count += CONFIG_FORKS[ZBX_PROCESS_TYPE_AGENT_POLLER]))
	{
		*local_process_type = ZBX_PROCESS_TYPE_AGENT_POLLER;
		*local_process_num = local_server_num - server_count + CONFIG_FORKS[ZBX_PROCESS_TYPE_AGENT_POLLER];
	}
	else if (local_server_num <= (server_count += CONFIG_FORKS[ZBX_PROCESS_TYPE_SNMP_POLLER]))
	{
		*local_process_type = ZBX_PROCESS_TYPE_SNMP_POLLER;
		*local_process_num = local_server_num - server_count + CONFIG_FORKS[ZBX_PROCESS_TYPE_SNMP_POLLER];
	}
	else if (local_server_num <= (server_count += CONFIG_FORKS[ZBX_PROCESS_TYPE_DBCONFIGWORKER]))
	{
		*local_process_type = ZBX_PROCESS_TYPE_DBCONFIGWORKER;
		*local_process_num = local_server_num - server_count + CONFIG_FORKS[ZBX_PROCESS_TYPE_DBCONFIGWORKER];
	}
	else if (local_server_num <= (server_count += CONFIG_FORKS[ZBX_PROCESS_TYPE_INTERNAL_POLLER]))
	{
		*local_process_type = ZBX_PROCESS_TYPE_INTERNAL_POLLER;
		*local_process_num = local_server_num - server_count + CONFIG_FORKS[ZBX_PROCESS_TYPE_INTERNAL_POLLER];
	}
	else if (local_server_num <= (server_count += CONFIG_FORKS[ZBX_PROCESS_TYPE_PG_MANAGER]))
	{
		*local_process_type = ZBX_PROCESS_TYPE_PG_MANAGER;
		*local_process_num = local_server_num - server_count + CONFIG_FORKS[ZBX_PROCESS_TYPE_PG_MANAGER];
	}
	else
		return FAIL;

	return SUCCEED;
}

/******************************************************************************
 *                                                                            *
 * Purpose: set configuration defaults                                        *
 *                                                                            *
 ******************************************************************************/
static void	zbx_set_defaults(void)
{
	config_startup_time = time(NULL);

	if (NULL == zbx_config_dbhigh->config_dbhost)
		zbx_config_dbhigh->config_dbhost = zbx_strdup(zbx_config_dbhigh->config_dbhost, "localhost");

	if (NULL == zbx_config_snmptrap_file)
		zbx_config_snmptrap_file = zbx_strdup(zbx_config_snmptrap_file, "/tmp/zabbix_traps.tmp");

	if (NULL == CONFIG_PID_FILE)
		CONFIG_PID_FILE = zbx_strdup(CONFIG_PID_FILE, "/tmp/zabbix_server.pid");

	if (NULL == zbx_config_alert_scripts_path)
		zbx_config_alert_scripts_path = zbx_strdup(zbx_config_alert_scripts_path, DEFAULT_ALERT_SCRIPTS_PATH);

	if (NULL == CONFIG_LOAD_MODULE_PATH)
		CONFIG_LOAD_MODULE_PATH = zbx_strdup(CONFIG_LOAD_MODULE_PATH, DEFAULT_LOAD_MODULE_PATH);

	if (NULL == zbx_config_tmpdir)
		zbx_config_tmpdir = zbx_strdup(zbx_config_tmpdir, "/tmp");

	if (NULL == zbx_config_fping_location)
		zbx_config_fping_location = zbx_strdup(zbx_config_fping_location, "/usr/sbin/fping");
#ifdef HAVE_IPV6
	if (NULL == zbx_config_fping6_location)
		zbx_config_fping6_location = zbx_strdup(zbx_config_fping6_location, "/usr/sbin/fping6");
#endif
	if (NULL == CONFIG_EXTERNALSCRIPTS)
		CONFIG_EXTERNALSCRIPTS = zbx_strdup(CONFIG_EXTERNALSCRIPTS, DEFAULT_EXTERNAL_SCRIPTS_PATH);
#ifdef HAVE_LIBCURL
	if (NULL == config_ssl_cert_location)
		config_ssl_cert_location = zbx_strdup(config_ssl_cert_location, DEFAULT_SSL_CERT_LOCATION);

	if (NULL == config_ssl_key_location)
		config_ssl_key_location = zbx_strdup(config_ssl_key_location, DEFAULT_SSL_KEY_LOCATION);

	if (NULL == CONFIG_HISTORY_STORAGE_OPTS)
		CONFIG_HISTORY_STORAGE_OPTS = zbx_strdup(CONFIG_HISTORY_STORAGE_OPTS, "uint,dbl,str,log,text");
#endif

#ifdef HAVE_SQLITE3
	config_max_housekeeper_delete = 0;
#endif

	if (NULL == log_file_cfg.log_type_str)
		log_file_cfg.log_type_str = zbx_strdup(log_file_cfg.log_type_str, ZBX_OPTION_LOGTYPE_FILE);

	if (NULL == CONFIG_SOCKET_PATH)
		CONFIG_SOCKET_PATH = zbx_strdup(CONFIG_SOCKET_PATH, "/tmp");

	if (0 != CONFIG_FORKS[ZBX_PROCESS_TYPE_IPMIPOLLER])
		CONFIG_FORKS[ZBX_PROCESS_TYPE_IPMIMANAGER] = 1;

	if (NULL == zbx_config_vault.url)
		zbx_config_vault.url = zbx_strdup(zbx_config_vault.url, "https://127.0.0.1:8200");

	if (0 != CONFIG_FORKS[ZBX_PROCESS_TYPE_REPORTWRITER])
		CONFIG_FORKS[ZBX_PROCESS_TYPE_REPORTMANAGER] = 1;

	if (0 != CONFIG_FORKS[ZBX_PROCESS_TYPE_CONNECTORWORKER])
		CONFIG_FORKS[ZBX_PROCESS_TYPE_CONNECTORMANAGER] = 1;

	if (0 != CONFIG_FORKS[ZBX_PROCESS_TYPE_DISCOVERER])
		CONFIG_FORKS[ZBX_PROCESS_TYPE_DISCOVERYMANAGER] = 1;
}

/******************************************************************************
 *                                                                            *
 * Purpose: validate configuration parameters                                 *
 *                                                                            *
 ******************************************************************************/
static void	zbx_validate_config(ZBX_TASK_EX *task)
{
	char		*ch_error, *address = NULL;
	int		err = 0;
	unsigned short	port;

	if (0 == CONFIG_FORKS[ZBX_PROCESS_TYPE_UNREACHABLE] &&
			0 != CONFIG_FORKS[ZBX_PROCESS_TYPE_POLLER] + CONFIG_FORKS[ZBX_PROCESS_TYPE_JAVAPOLLER])
	{
		zabbix_log(LOG_LEVEL_CRIT, "\"StartPollersUnreachable\" configuration parameter must not be 0"
				" if regular or Java pollers are started");
		err = 1;
	}

	if ((NULL == CONFIG_JAVA_GATEWAY || '\0' == *CONFIG_JAVA_GATEWAY) &&
			0 < CONFIG_FORKS[ZBX_PROCESS_TYPE_JAVAPOLLER])
	{
		zabbix_log(LOG_LEVEL_CRIT, "\"JavaGateway\" configuration parameter is not specified or empty");
		err = 1;
	}

	if (0 != config_value_cache_size && 128 * ZBX_KIBIBYTE > config_value_cache_size)
	{
		zabbix_log(LOG_LEVEL_CRIT, "\"ValueCacheSize\" configuration parameter must be either 0"
				" or greater than 128KB");
		err = 1;
	}

	if (0 != CONFIG_TREND_FUNC_CACHE_SIZE && 128 * ZBX_KIBIBYTE > CONFIG_TREND_FUNC_CACHE_SIZE)
	{
		zabbix_log(LOG_LEVEL_CRIT, "\"TrendFunctionCacheSize\" configuration parameter must be either 0"
				" or greater than 128KB");
		err = 1;
	}

	if (NULL != zbx_config_source_ip && SUCCEED != zbx_is_supported_ip(zbx_config_source_ip))
	{
		zabbix_log(LOG_LEVEL_CRIT, "invalid \"SourceIP\" configuration parameter: '%s'", zbx_config_source_ip);
		err = 1;
	}

	if (NULL != config_stats_allowed_ip && FAIL == zbx_validate_peer_list(config_stats_allowed_ip, &ch_error))
	{
		zabbix_log(LOG_LEVEL_CRIT, "invalid entry in \"StatsAllowedIP\" configuration parameter: %s", ch_error);
		zbx_free(ch_error);
		err = 1;
	}

	if (SUCCEED != zbx_validate_export_type(zbx_config_export.type, NULL))
	{
		zabbix_log(LOG_LEVEL_CRIT, "invalid \"ExportType\" configuration parameter: %s",
				zbx_config_export.type);
		err = 1;
	}

	if (NULL != CONFIG_NODE_ADDRESS &&
			(FAIL == zbx_parse_serveractive_element(CONFIG_NODE_ADDRESS, &address, &port, 10051) ||
			(FAIL == zbx_is_supported_ip(address) && FAIL == zbx_validate_hostname(address))))
	{
		zabbix_log(LOG_LEVEL_CRIT, "invalid \"NodeAddress\" configuration parameter: address \"%s\""
				" is invalid", CONFIG_NODE_ADDRESS);
		err = 1;
	}
	zbx_free(address);

#if !defined(HAVE_IPV6)
	err |= (FAIL == check_cfg_feature_str("Fping6Location", zbx_config_fping6_location, "IPv6 support"));
#endif
#if !defined(HAVE_LIBCURL)
	err |= (FAIL == check_cfg_feature_str("SSLCALocation", config_ssl_ca_location, "cURL library"));
	err |= (FAIL == check_cfg_feature_str("SSLCertLocation", config_ssl_cert_location, "cURL library"));
	err |= (FAIL == check_cfg_feature_str("SSLKeyLocation", config_ssl_key_location, "cURL library"));
	err |= (FAIL == check_cfg_feature_str("HistoryStorageURL", CONFIG_HISTORY_STORAGE_URL, "cURL library"));
	err |= (FAIL == check_cfg_feature_str("HistoryStorageTypes", CONFIG_HISTORY_STORAGE_OPTS, "cURL library"));
	err |= (FAIL == check_cfg_feature_int("HistoryStorageDateIndex", CONFIG_HISTORY_STORAGE_PIPELINES,
			"cURL library"));
	err |= (FAIL == check_cfg_feature_str("Vault", zbx_config_vault.name, "cURL library"));
	err |= (FAIL == check_cfg_feature_str("VaultToken", zbx_config_vault.token, "cURL library"));
	err |= (FAIL == check_cfg_feature_str("VaultDBPath", zbx_config_vault.db_path, "cURL library"));

	err |= (FAIL == check_cfg_feature_int("StartReportWriters", CONFIG_FORKS[ZBX_PROCESS_TYPE_REPORTWRITER],
			"cURL library"));
#endif

#if !defined(HAVE_LIBXML2) || !defined(HAVE_LIBCURL)
	err |= (FAIL == check_cfg_feature_int("StartVMwareCollectors", CONFIG_FORKS[ZBX_PROCESS_TYPE_VMWARE],
			"VMware support"));

	/* parameters VMwareFrequency, VMwarePerfFrequency, VMwareCacheSize, VMwareTimeout are not checked here */
	/* because they have non-zero default values */
#endif

	if (SUCCEED != zbx_validate_log_parameters(task, &log_file_cfg))
		err = 1;

#if !(defined(HAVE_GNUTLS) || defined(HAVE_OPENSSL))
	err |= (FAIL == check_cfg_feature_str("TLSCAFile", zbx_config_tls->ca_file, "TLS support"));
	err |= (FAIL == check_cfg_feature_str("TLSCRLFile", zbx_config_tls->crl_file, "TLS support"));
	err |= (FAIL == check_cfg_feature_str("TLSCertFile", zbx_config_tls->cert_file, "TLS support"));
	err |= (FAIL == check_cfg_feature_str("TLSKeyFile", zbx_config_tls->key_file, "TLS support"));
#endif
#if !(defined(HAVE_GNUTLS) || defined(HAVE_OPENSSL))
	err |= (FAIL == check_cfg_feature_str("TLSCipherCert", zbx_config_tls->cipher_cert,
			"GnuTLS or OpenSSL"));
	err |= (FAIL == check_cfg_feature_str("TLSCipherPSK", zbx_config_tls->cipher_psk,
			"GnuTLS or OpenSSL"));
	err |= (FAIL == check_cfg_feature_str("TLSCipherAll", zbx_config_tls->cipher_all,
			"GnuTLS or OpenSSL"));
#endif
#if !defined(HAVE_OPENSSL)
	err |= (FAIL == check_cfg_feature_str("TLSCipherCert13", zbx_config_tls->cipher_cert13,
			"OpenSSL 1.1.1 or newer"));
	err |= (FAIL == check_cfg_feature_str("TLSCipherPSK13", zbx_config_tls->cipher_psk13,
			"OpenSSL 1.1.1 or newer"));
	err |= (FAIL == check_cfg_feature_str("TLSCipherAll13", zbx_config_tls->cipher_all13,
			"OpenSSL 1.1.1 or newer"));
#endif

#if !defined(HAVE_OPENIPMI)
	err |= (FAIL == check_cfg_feature_int("StartIPMIPollers", CONFIG_FORKS[ZBX_PROCESS_TYPE_IPMIPOLLER],
			"IPMI support"));
#endif

	err |= (FAIL == zbx_db_validate_config_features(zbx_program_type, zbx_config_dbhigh));

	if (0 != CONFIG_FORKS[ZBX_PROCESS_TYPE_REPORTWRITER] && NULL == zbx_config_webservice_url)
	{
		zabbix_log(LOG_LEVEL_CRIT, "\"WebServiceURL\" configuration parameter must be set when "
				" setting \"StartReportWriters\" configuration parameter");
	}

	if (0 != err)
		exit(EXIT_FAILURE);
}

/******************************************************************************
 *                                                                            *
 * Purpose: parse config file and update configuration parameters             *
 *                                                                            *
 * Comments: will terminate process if parsing fails                          *
 *                                                                            *
 ******************************************************************************/
static void	zbx_load_config(ZBX_TASK_EX *task)
{
	struct cfg_line	cfg[] =
	{
		/* PARAMETER,			VAR,					TYPE,
			MANDATORY,	MIN,			MAX */
		{"StartDBSyncers",		&CONFIG_FORKS[ZBX_PROCESS_TYPE_HISTSYNCER],		TYPE_INT,
			PARM_OPT,	1,			100},
		{"StartDiscoverers",		&CONFIG_FORKS[ZBX_PROCESS_TYPE_DISCOVERER],		TYPE_INT,
			PARM_OPT,	0,			1000},
		{"StartHTTPPollers",		&CONFIG_FORKS[ZBX_PROCESS_TYPE_HTTPPOLLER],		TYPE_INT,
			PARM_OPT,	0,			1000},
		{"StartPingers",		&CONFIG_FORKS[ZBX_PROCESS_TYPE_PINGER],			TYPE_INT,
			PARM_OPT,	0,			1000},
		{"StartPollers",		&CONFIG_FORKS[ZBX_PROCESS_TYPE_POLLER],			TYPE_INT,
			PARM_OPT,	0,			1000},
		{"StartPollersUnreachable",	&CONFIG_FORKS[ZBX_PROCESS_TYPE_UNREACHABLE],	TYPE_INT,
			PARM_OPT,	0,			1000},
		{"StartIPMIPollers",		&CONFIG_FORKS[ZBX_PROCESS_TYPE_IPMIPOLLER],		TYPE_INT,
			PARM_OPT,	0,			1000},
		{"StartTimers",			&CONFIG_FORKS[ZBX_PROCESS_TYPE_TIMER],			TYPE_INT,
			PARM_OPT,	1,			1000},
		{"StartTrappers",		&CONFIG_FORKS[ZBX_PROCESS_TYPE_TRAPPER],			TYPE_INT,
			PARM_OPT,	0,			1000},
		{"StartJavaPollers",		&CONFIG_FORKS[ZBX_PROCESS_TYPE_JAVAPOLLER],		TYPE_INT,
			PARM_OPT,	0,			1000},
		{"StartEscalators",		&CONFIG_FORKS[ZBX_PROCESS_TYPE_ESCALATOR],		TYPE_INT,
			PARM_OPT,	1,			100},
		{"JavaGateway",			&CONFIG_JAVA_GATEWAY,			TYPE_STRING,
			PARM_OPT,	0,			0},
		{"JavaGatewayPort",		&CONFIG_JAVA_GATEWAY_PORT,		TYPE_INT,
			PARM_OPT,	1024,			32767},
		{"SNMPTrapperFile",		&zbx_config_snmptrap_file,		TYPE_STRING,
			PARM_OPT,	0,			0},
		{"StartSNMPTrapper",		&CONFIG_FORKS[ZBX_PROCESS_TYPE_SNMPTRAPPER],		TYPE_INT,
			PARM_OPT,	0,			1},
		{"CacheSize",			&config_conf_cache_size,		TYPE_UINT64,
			PARM_OPT,	128 * ZBX_KIBIBYTE,	__UINT64_C(64) * ZBX_GIBIBYTE},
		{"HistoryCacheSize",		&config_history_cache_size,		TYPE_UINT64,
			PARM_OPT,	128 * ZBX_KIBIBYTE,	__UINT64_C(2) * ZBX_GIBIBYTE},
		{"HistoryIndexCacheSize",	&config_history_index_cache_size,	TYPE_UINT64,
			PARM_OPT,	128 * ZBX_KIBIBYTE,	__UINT64_C(2) * ZBX_GIBIBYTE},
		{"TrendCacheSize",		&config_trends_cache_size,		TYPE_UINT64,
			PARM_OPT,	128 * ZBX_KIBIBYTE,	__UINT64_C(2) * ZBX_GIBIBYTE},
		{"TrendFunctionCacheSize",	&CONFIG_TREND_FUNC_CACHE_SIZE,		TYPE_UINT64,
			PARM_OPT,	0,			__UINT64_C(2) * ZBX_GIBIBYTE},
		{"ValueCacheSize",		&config_value_cache_size,		TYPE_UINT64,
			PARM_OPT,	0,			__UINT64_C(64) * ZBX_GIBIBYTE},
		{"CacheUpdateFrequency",	&config_confsyncer_frequency,		TYPE_INT,
			PARM_OPT,	1,			SEC_PER_HOUR},
		{"HousekeepingFrequency",	&config_housekeeping_frequency,		TYPE_INT,
			PARM_OPT,	0,			24},
		{"MaxHousekeeperDelete",	&config_max_housekeeper_delete,		TYPE_INT,
			PARM_OPT,	0,			1000000},
		{"TmpDir",			&zbx_config_tmpdir,			TYPE_STRING,
			PARM_OPT,	0,			0},
		{"FpingLocation",		&zbx_config_fping_location,		TYPE_STRING,
			PARM_OPT,	0,			0},
		{"Fping6Location",		&zbx_config_fping6_location,		TYPE_STRING,
			PARM_OPT,	0,			0},
		{"Timeout",			&zbx_config_timeout,			TYPE_INT,
			PARM_OPT,	1,			30},
		{"TrapperTimeout",		&zbx_config_trapper_timeout,		TYPE_INT,
			PARM_OPT,	1,			300},
		{"UnreachablePeriod",		&config_unreachable_period,		TYPE_INT,
			PARM_OPT,	1,			SEC_PER_HOUR},
		{"UnreachableDelay",		&config_unreachable_delay,		TYPE_INT,
			PARM_OPT,	1,			SEC_PER_HOUR},
		{"UnavailableDelay",		&config_unavailable_delay,		TYPE_INT,
			PARM_OPT,	1,			SEC_PER_HOUR},
		{"ListenIP",			&zbx_config_listen_ip,			TYPE_STRING_LIST,
			PARM_OPT,	0,			0},
		{"ListenPort",			&zbx_config_listen_port,		TYPE_INT,
			PARM_OPT,	1024,			32767},
		{"SourceIP",			&zbx_config_source_ip,			TYPE_STRING,
			PARM_OPT,	0,			0},
		{"DebugLevel",			&CONFIG_LOG_LEVEL,			TYPE_INT,
			PARM_OPT,	0,			5},
		{"PidFile",			&CONFIG_PID_FILE,			TYPE_STRING,
			PARM_OPT,	0,			0},
		{"LogType",			&log_file_cfg.log_type_str,		TYPE_STRING,
			PARM_OPT,	0,			0},
		{"LogFile",			&log_file_cfg.log_file_name,		TYPE_STRING,
			PARM_OPT,	0,			0},
		{"LogFileSize",			&log_file_cfg.log_file_size,		TYPE_INT,
			PARM_OPT,	0,			1024},
		{"AlertScriptsPath",		&zbx_config_alert_scripts_path,		TYPE_STRING,
			PARM_OPT,	0,			0},
		{"ExternalScripts",		&CONFIG_EXTERNALSCRIPTS,		TYPE_STRING,
			PARM_OPT,	0,			0},
		{"DBHost",			&(zbx_config_dbhigh->config_dbhost),	TYPE_STRING,
			PARM_OPT,	0,			0},
		{"DBName",			&(zbx_config_dbhigh->config_dbname),	TYPE_STRING,
			PARM_MAND,	0,			0},
		{"DBSchema",			&(zbx_config_dbhigh->config_dbschema),	TYPE_STRING,
			PARM_OPT,	0,			0},
		{"DBUser",			&(zbx_config_dbhigh->config_dbuser),	TYPE_STRING,
			PARM_OPT,	0,			0},
		{"DBPassword",			&(zbx_config_dbhigh->config_dbpassword),	TYPE_STRING,
			PARM_OPT,	0,			0},
		{"VaultToken",			&(zbx_config_vault.token),		TYPE_STRING,
			PARM_OPT,	0,			0},
		{"Vault",			&(zbx_config_vault.name),		TYPE_STRING,
			PARM_OPT,	0,			0},
		{"VaultTLSCertFile",		&(zbx_config_vault.tls_cert_file),	TYPE_STRING,
			PARM_OPT,	0,			0},
		{"VaultTLSKeyFile",		&(zbx_config_vault.tls_key_file),	TYPE_STRING,
			PARM_OPT,	0,			0},
		{"VaultURL",			&(zbx_config_vault.url),		TYPE_STRING,
			PARM_OPT,	0,			0},
		{"VaultDBPath",			&(zbx_config_vault.db_path),		TYPE_STRING,
			PARM_OPT,	0,			0},
		{"DBSocket",			&(zbx_config_dbhigh->config_dbsocket),	TYPE_STRING,
			PARM_OPT,	0,			0},
		{"DBPort",			&(zbx_config_dbhigh->config_dbport),	TYPE_INT,
			PARM_OPT,	1024,			65535},
		{"AllowUnsupportedDBVersions",	&CONFIG_ALLOW_UNSUPPORTED_DB_VERSIONS,	TYPE_INT,
			PARM_OPT,	0,			1},
		{"DBTLSConnect",		&(zbx_config_dbhigh->config_db_tls_connect),	TYPE_STRING,
			PARM_OPT,	0,			0},
		{"DBTLSCertFile",		&(zbx_config_dbhigh->config_db_tls_cert_file),	TYPE_STRING,
			PARM_OPT,	0,			0},
		{"DBTLSKeyFile",		&(zbx_config_dbhigh->config_db_tls_key_file),	TYPE_STRING,
			PARM_OPT,	0,			0},
		{"DBTLSCAFile",			&(zbx_config_dbhigh->config_db_tls_ca_file),	TYPE_STRING,
			PARM_OPT,	0,			0},
		{"DBTLSCipher",			&(zbx_config_dbhigh->config_db_tls_cipher),	TYPE_STRING,
			PARM_OPT,	0,			0},
		{"DBTLSCipher13",		&(zbx_config_dbhigh->config_db_tls_cipher_13),	TYPE_STRING,
			PARM_OPT,	0,			0},
		{"SSHKeyLocation",		&CONFIG_SSH_KEY_LOCATION,		TYPE_STRING,
			PARM_OPT,	0,			0},
		{"LogSlowQueries",		&config_log_slow_queries,		TYPE_INT,
			PARM_OPT,	0,			3600000},
		{"StartProxyPollers",		&CONFIG_FORKS[ZBX_PROCESS_TYPE_PROXYPOLLER],		TYPE_INT,
			PARM_OPT,	0,			250},
		{"ProxyConfigFrequency",	&config_proxyconfig_frequency,		TYPE_INT,
			PARM_OPT,	1,			SEC_PER_WEEK},
		{"ProxyDataFrequency",		&config_proxydata_frequency,		TYPE_INT,
			PARM_OPT,	1,			SEC_PER_HOUR},
		{"LoadModulePath",		&CONFIG_LOAD_MODULE_PATH,		TYPE_STRING,
			PARM_OPT,	0,			0},
		{"LoadModule",			&CONFIG_LOAD_MODULE,			TYPE_MULTISTRING,
			PARM_OPT,	0,			0},
		{"StartVMwareCollectors",	&CONFIG_FORKS[ZBX_PROCESS_TYPE_VMWARE],			TYPE_INT,
			PARM_OPT,	0,			250},
		{"VMwareFrequency",		&config_vmware_frequency,		TYPE_INT,
			PARM_OPT,	10,			SEC_PER_DAY},
		{"VMwarePerfFrequency",		&config_vmware_perf_frequency,		TYPE_INT,
			PARM_OPT,	10,			SEC_PER_DAY},
		{"VMwareCacheSize",		&config_vmware_cache_size,		TYPE_UINT64,
			PARM_OPT,	256 * ZBX_KIBIBYTE,	__UINT64_C(2) * ZBX_GIBIBYTE},
		{"VMwareTimeout",		&config_vmware_timeout,			TYPE_INT,
			PARM_OPT,	1,			300},
		{"AllowRoot",			&config_allow_root,			TYPE_INT,
			PARM_OPT,	0,			1},
		{"User",			&CONFIG_USER,				TYPE_STRING,
			PARM_OPT,	0,			0},
		{"SSLCALocation",		&config_ssl_ca_location,		TYPE_STRING,
			PARM_OPT,	0,			0},
		{"SSLCertLocation",		&config_ssl_cert_location,		TYPE_STRING,
			PARM_OPT,	0,			0},
		{"SSLKeyLocation",		&config_ssl_key_location,		TYPE_STRING,
			PARM_OPT,	0,			0},
		{"TLSCAFile",			&(zbx_config_tls->ca_file),		TYPE_STRING,
			PARM_OPT,	0,			0},
		{"TLSCRLFile",			&(zbx_config_tls->crl_file),		TYPE_STRING,
			PARM_OPT,	0,			0},
		{"TLSCertFile",			&(zbx_config_tls->cert_file),		TYPE_STRING,
			PARM_OPT,	0,			0},
		{"TLSKeyFile",			&(zbx_config_tls->key_file),		TYPE_STRING,
			PARM_OPT,	0,			0},
		{"TLSCipherCert13",		&(zbx_config_tls->cipher_cert13),	TYPE_STRING,
			PARM_OPT,	0,			0},
		{"TLSCipherCert",		&(zbx_config_tls->cipher_cert),		TYPE_STRING,
			PARM_OPT,	0,			0},
		{"TLSCipherPSK13",		&(zbx_config_tls->cipher_psk13),	TYPE_STRING,
			PARM_OPT,	0,			0},
		{"TLSCipherPSK",		&(zbx_config_tls->cipher_psk),		TYPE_STRING,
			PARM_OPT,	0,			0},
		{"TLSCipherAll13",		&(zbx_config_tls->cipher_all13),	TYPE_STRING,
			PARM_OPT,	0,			0},
		{"TLSCipherAll",		&(zbx_config_tls->cipher_all),		TYPE_STRING,
			PARM_OPT,	0,			0},
		{"SocketDir",			&CONFIG_SOCKET_PATH,			TYPE_STRING,
			PARM_OPT,	0,			0},
		{"StartAlerters",		&CONFIG_FORKS[ZBX_PROCESS_TYPE_ALERTER],			TYPE_INT,
			PARM_OPT,	1,			100},
		{"StartPreprocessors",		&CONFIG_FORKS[ZBX_PROCESS_TYPE_PREPROCESSOR],		TYPE_INT,
			PARM_OPT,	1,			1000},
		{"HistoryStorageURL",		&CONFIG_HISTORY_STORAGE_URL,		TYPE_STRING,
			PARM_OPT,	0,			0},
		{"HistoryStorageTypes",		&CONFIG_HISTORY_STORAGE_OPTS,		TYPE_STRING_LIST,
			PARM_OPT,	0,			0},
		{"HistoryStorageDateIndex",	&CONFIG_HISTORY_STORAGE_PIPELINES,	TYPE_INT,
			PARM_OPT,	0,			1},
		{"ExportDir",			&(zbx_config_export.dir),			TYPE_STRING,
			PARM_OPT,	0,			0},
		{"ExportType",			&(zbx_config_export.type),			TYPE_STRING_LIST,
			PARM_OPT,	0,			0},
		{"ExportFileSize",		&(zbx_config_export.file_size),		TYPE_UINT64,
			PARM_OPT,	ZBX_MEBIBYTE,	ZBX_GIBIBYTE},
		{"StartLLDProcessors",		&CONFIG_FORKS[ZBX_PROCESS_TYPE_LLDWORKER],		TYPE_INT,
			PARM_OPT,	1,			100},
		{"StatsAllowedIP",		&config_stats_allowed_ip,		TYPE_STRING_LIST,
			PARM_OPT,	0,			0},
		{"StartHistoryPollers",		&CONFIG_FORKS[ZBX_PROCESS_TYPE_HISTORYPOLLER],		TYPE_INT,
			PARM_OPT,	0,			1000},
		{"StartReportWriters",		&CONFIG_FORKS[ZBX_PROCESS_TYPE_REPORTWRITER],		TYPE_INT,
			PARM_OPT,	0,			100},
		{"WebServiceURL",		&zbx_config_webservice_url,		TYPE_STRING,
			PARM_OPT,	0,			0},
		{"ProblemHousekeepingFrequency",	&config_problemhousekeeping_frequency,	TYPE_INT,
			PARM_OPT,	1,			3600},
		{"ServiceManagerSyncFrequency",	&CONFIG_SERVICEMAN_SYNC_FREQUENCY,	TYPE_INT,
			PARM_OPT,	1,			3600},
		{"ListenBacklog",		&config_tcp_max_backlog_size,		TYPE_INT,
			PARM_OPT,	0,			INT_MAX},
		{"HANodeName",			&CONFIG_HA_NODE_NAME,			TYPE_STRING,
			PARM_OPT,	0,			0},
		{"NodeAddress",			&CONFIG_NODE_ADDRESS,		TYPE_STRING,
			PARM_OPT,	0,			0},
		{"StartODBCPollers",		&CONFIG_FORKS[ZBX_PROCESS_TYPE_ODBCPOLLER],		TYPE_INT,
			PARM_OPT,	0,			1000},
		{"StartConnectors",		&CONFIG_FORKS[ZBX_PROCESS_TYPE_CONNECTORWORKER],	TYPE_INT,
			PARM_OPT,	0,			1000},
		{"StartHTTPAgentPollers",		&CONFIG_FORKS[ZBX_PROCESS_TYPE_HTTPAGENT_POLLER],	TYPE_INT,
			PARM_OPT,	0,			1000},
		{"StartAgentPollers",			&CONFIG_FORKS[ZBX_PROCESS_TYPE_AGENT_POLLER],	TYPE_INT,
			PARM_OPT,	0,			1000},
		{"StartSNMPPollers",			&CONFIG_FORKS[ZBX_PROCESS_TYPE_SNMP_POLLER],	TYPE_INT,
			PARM_OPT,	0,			1000},
		{"MaxConcurrentChecksPerPoller",	&config_max_concurrent_checks_per_poller,	TYPE_INT,
			PARM_OPT,	1,			1000},
		{"VPSLimit",			&config_vps_limit,	TYPE_INT,
			PARM_OPT,	0,			ZBX_MEBIBYTE},
		{"VPSOvercommitLimit",		&config_vps_overcommit_limit,	TYPE_INT,
			PARM_OPT,	0,			ZBX_MEBIBYTE},
	{NULL}
	};

	/* initialize multistrings */
	zbx_strarr_init(&CONFIG_LOAD_MODULE);
	parse_cfg_file(config_file, cfg, ZBX_CFG_FILE_REQUIRED, ZBX_CFG_STRICT, ZBX_CFG_EXIT_FAILURE);
	zbx_set_defaults();

	log_file_cfg.log_type = zbx_get_log_type(log_file_cfg.log_type_str);

	zbx_validate_config(task);
#if defined(HAVE_MYSQL) || defined(HAVE_POSTGRESQL)
	zbx_db_validate_config(zbx_config_dbhigh);
#endif
#if defined(HAVE_GNUTLS) || defined(HAVE_OPENSSL)
	zbx_tls_validate_config(zbx_config_tls, CONFIG_FORKS[ZBX_PROCESS_TYPE_ACTIVE_CHECKS],
			CONFIG_FORKS[ZBX_PROCESS_TYPE_LISTENER], get_zbx_program_type);
#endif
}

/******************************************************************************
 *                                                                            *
 * Purpose: free configuration memory                                         *
 *                                                                            *
 ******************************************************************************/
static void	zbx_free_config(void)
{
	zbx_strarr_free(&CONFIG_LOAD_MODULE);
}

/******************************************************************************
 *                                                                            *
 * Purpose: callback function for providing PID file path to libraries        *
 *                                                                            *
 ******************************************************************************/
static const char	*get_pid_file_path(void)
{
	return CONFIG_PID_FILE;
}

static void	zbx_on_exit(int ret)
{
	char	*error = NULL;

	zabbix_log(LOG_LEVEL_DEBUG, "zbx_on_exit() called with ret:%d", ret);

	if (NULL != zbx_threads)
	{
		/* wait for all child processes to exit */
		zbx_threads_kill_and_wait(zbx_threads, threads_flags, zbx_threads_num, ret);

		zbx_free(zbx_threads);
		zbx_free(threads_flags);
	}

#ifdef HAVE_PTHREAD_PROCESS_SHARED
		zbx_locks_disable();
#endif
	if (SUCCEED != zbx_ha_stop(&error))
	{
		zabbix_log(LOG_LEVEL_CRIT, "cannot stop HA manager: %s", error);
		zbx_free(error);
		zbx_ha_kill();
	}

	if (ZBX_NODE_STATUS_ACTIVE == ha_status)
	{
		zbx_free_metrics();
		zbx_ipc_service_free_env();

		zbx_db_connect(ZBX_DB_CONNECT_EXIT);
		zbx_free_database_cache(ZBX_SYNC_ALL, &events_cbs);
		zbx_db_close();

		zbx_free_configuration_cache();

		/* free history value cache */
		zbx_vc_destroy();

		zbx_deinit_remote_commands_cache();

		/* free vmware support */
		zbx_vmware_destroy();

		zbx_free_selfmon_collector();
	}

	zbx_uninitialize_events();

	zbx_unload_modules();

	zabbix_log(LOG_LEVEL_INFORMATION, "Zabbix Server stopped. Zabbix %s (revision %s).",
			ZABBIX_VERSION, ZABBIX_REVISION);

	zbx_close_log();

	zbx_locks_destroy();

	zbx_setproctitle_deinit();

	if (SUCCEED == zbx_is_export_enabled(ZBX_FLAG_EXPTYPE_EVENTS))
		zbx_export_deinit(problems_export);

	if (SUCCEED == zbx_is_export_enabled(ZBX_FLAG_EXPTYPE_HISTORY))
		zbx_export_deinit(history_export);

	if (SUCCEED == zbx_is_export_enabled(ZBX_FLAG_EXPTYPE_TRENDS))
		zbx_export_deinit(trends_export);

	zbx_config_tls_free(zbx_config_tls);
	zbx_config_dbhigh_free(zbx_config_dbhigh);
	zbx_deinit_library_export();

	exit(EXIT_SUCCESS);
}

/******************************************************************************
 *                                                                            *
 * Purpose: executes server processes                                         *
 *                                                                            *
 ******************************************************************************/
int	main(int argc, char **argv)
{
	static zbx_config_icmpping_t	config_icmpping = {
		get_zbx_config_source_ip,
		get_zbx_config_fping_location,
		get_zbx_config_fping6_location,
		get_zbx_config_tmpdir,
		get_zbx_progname};

	ZBX_TASK_EX			t = {ZBX_TASK_START};
	char				ch;
	int				opt_c = 0, opt_r = 0, opt_t = 0, opt_f = 0;

	/* see description of 'optarg' in 'man 3 getopt' */
	char				*zbx_optarg = NULL;

	/* see description of 'optind' in 'man 3 getopt' */
	int				zbx_optind = 0;

	argv = zbx_setproctitle_init(argc, argv);
	zbx_progname = get_program_name(argv[0]);

	zbx_init_library_common(zbx_log_impl, get_zbx_progname);
	zbx_init_library_nix(get_zbx_progname);
	zbx_config_tls = zbx_config_tls_new();
	zbx_config_dbhigh = zbx_config_dbhigh_new();

	/* parse the command-line */
	while ((char)EOF != (ch = (char)zbx_getopt_long(argc, argv, shortopts, longopts, NULL, &zbx_optarg,
			&zbx_optind)))
	{
		switch (ch)
		{
			case 'c':
				opt_c++;
				if (NULL == config_file)
					config_file = zbx_strdup(config_file, zbx_optarg);
				break;
			case 'R':
				opt_r++;
				t.opts = zbx_strdup(t.opts, zbx_optarg);
				t.task = ZBX_TASK_RUNTIME_CONTROL;
				break;
			case 'T':
				opt_t++;
				t.task = ZBX_TASK_TEST_CONFIG;
				break;
			case 'h':
				zbx_print_help(NULL, help_message, usage_message, zbx_progname);
				exit(EXIT_SUCCESS);
				break;
			case 'V':
				zbx_print_version(title_message);
#if defined(HAVE_GNUTLS) || defined(HAVE_OPENSSL)
				printf("\n");
				zbx_tls_version();
#endif
				exit(EXIT_SUCCESS);
				break;
			case 'f':
				opt_f++;
				t.flags |= ZBX_TASK_FLAG_FOREGROUND;
				break;
			default:
				zbx_print_usage(usage_message, zbx_progname);
				exit(EXIT_FAILURE);
				break;
		}
	}

	/* every option may be specified only once */
	if (1 < opt_c || 1 < opt_r || 1 < opt_t || 1 < opt_f)
	{
		if (1 < opt_c)
			zbx_error("option \"-c\" or \"--config\" specified multiple times");
		if (1 < opt_r)
			zbx_error("option \"-R\" or \"--runtime-control\" specified multiple times");
		if (1 < opt_t)
			zbx_error("option \"-T\" or \"--test-config\" specified multiple times");
		if (1 < opt_f)
			zbx_error("option \"-f\" or \"--foreground\" specified multiple times");

		exit(EXIT_FAILURE);
	}

	if (0 != opt_t && 0 != opt_r)
	{
		zbx_error("option \"-T\" or \"--test-config\" cannot be specified with \"-R\"");
		exit(EXIT_FAILURE);
	}

	/* Parameters which are not option values are invalid. The check relies on zbx_getopt_internal() which */
	/* always permutes command line arguments regardless of POSIXLY_CORRECT environment variable. */
	if (argc > zbx_optind)
	{
		int	i;

		for (i = zbx_optind; i < argc; i++)
			zbx_error("invalid parameter \"%s\"", argv[i]);

		exit(EXIT_FAILURE);
	}

	if (NULL == config_file)
		config_file = zbx_strdup(NULL, DEFAULT_CONFIG_FILE);

	/* required for simple checks */
	zbx_init_metrics();
	zbx_init_library_cfg(zbx_program_type, config_file);

	if (ZBX_TASK_TEST_CONFIG == t.task)
		printf("Validating configuration file \"%s\"\n", config_file);

	zbx_load_config(&t);

	if (ZBX_TASK_TEST_CONFIG == t.task)
	{
		printf("Validation successful\n");
		exit(EXIT_SUCCESS);
	}

	zbx_init_library_dbupgrade(get_zbx_program_type, get_zbx_config_timeout);
	zbx_init_library_dbwrap(zbx_lld_process_agent_result, zbx_preprocess_item_value, zbx_preprocessor_flush);
	zbx_init_library_icmpping(&config_icmpping);
	zbx_init_library_ipcservice(zbx_program_type);
	zbx_init_library_stats(get_zbx_program_type);
	zbx_init_library_sysinfo(get_zbx_config_timeout, get_zbx_config_enable_remote_commands,
			get_zbx_config_log_remote_commands, get_zbx_config_unsafe_user_parameters,
			get_zbx_config_source_ip, NULL, NULL, NULL, NULL);
	zbx_init_library_dbhigh(zbx_config_dbhigh);
	zbx_init_library_preproc(preproc_flush_value_server, get_zbx_progname);
	zbx_init_library_eval(zbx_dc_get_expressions_by_name);

	if (ZBX_TASK_RUNTIME_CONTROL == t.task)
	{
		int	ret;
		char	*error = NULL;

		if (FAIL == zbx_ipc_service_init_env(CONFIG_SOCKET_PATH, &error))
		{
			zbx_error("cannot initialize IPC services: %s", error);
			zbx_free(error);
			exit(EXIT_FAILURE);
		}

		if (SUCCEED != (ret = rtc_process(t.opts, zbx_config_timeout, &error)))
		{
			zbx_error("Cannot perform runtime control command: %s", error);
			zbx_free(error);
		}

		exit(SUCCEED == ret ? EXIT_SUCCESS : EXIT_FAILURE);
	}

	return zbx_daemon_start(config_allow_root, CONFIG_USER, t.flags, get_pid_file_path, zbx_on_exit,
			log_file_cfg.log_type, log_file_cfg.log_file_name, NULL, get_zbx_threads, get_zbx_threads_num);
}

static void	zbx_check_db(void)
{
	struct zbx_json	db_version_json;
	int		ret;

	memset(&db_version_info, 0, sizeof(db_version_info));
	ret = zbx_db_check_version_info(&db_version_info, CONFIG_ALLOW_UNSUPPORTED_DB_VERSIONS, zbx_program_type);

	if (SUCCEED == ret)
		ret = zbx_db_check_extension(&db_version_info, CONFIG_ALLOW_UNSUPPORTED_DB_VERSIONS);

	if (SUCCEED == ret)
	{
		zbx_ha_mode_t	ha_mode;

		if (NULL != CONFIG_HA_NODE_NAME && '\0' != *CONFIG_HA_NODE_NAME)
			ha_mode = ZBX_HA_MODE_CLUSTER;
		else
			ha_mode = ZBX_HA_MODE_STANDALONE;

		if (SUCCEED != (ret = zbx_db_check_version_and_upgrade(ha_mode)))
			goto out;
	}

	zbx_db_connect(ZBX_DB_CONNECT_NORMAL);

	if (SUCCEED == zbx_db_field_exists("config", "dbversion_status"))
	{
		zbx_json_initarray(&db_version_json, ZBX_JSON_STAT_BUF_LEN);

		if (SUCCEED == zbx_db_pk_exists("history"))
		{
			db_version_info.history_pk = 1;
		}
		else
		{
			db_version_info.history_pk = 0;
			zabbix_log(LOG_LEVEL_WARNING, "database could be upgraded to use primary keys in history tables");
		}

#ifdef HAVE_ORACLE
		zbx_json_init(&db_version_info.tables_json, ZBX_JSON_STAT_BUF_LEN);

		zbx_db_table_prepare("items", &db_version_info.tables_json);
		zbx_db_table_prepare("item_preproc", &db_version_info.tables_json);
		zbx_json_close(&db_version_info.tables_json);
#endif
		zbx_db_version_json_create(&db_version_json, &db_version_info);

		if (SUCCEED == ret)
			zbx_history_check_version(&db_version_json, &ret);

		zbx_db_flush_version_requirements(db_version_json.buffer);
		zbx_json_free(&db_version_json);
	}

	zbx_db_close();
out:
	if (SUCCEED != ret)
	{
		zabbix_log(LOG_LEVEL_INFORMATION, "Zabbix Server stopped. Zabbix %s (revision %s).",
				ZABBIX_VERSION, ZABBIX_REVISION);
		zbx_db_version_info_clear(&db_version_info);
		exit(EXIT_FAILURE);
	}
}

/******************************************************************************
 *                                                                            *
 * Purpose: save Zabbix server status to database                             *
 *                                                                            *
 ******************************************************************************/
static void	zbx_db_save_server_status(void)
{
	struct zbx_json	json;

	zbx_json_init(&json, ZBX_JSON_STAT_BUF_LEN);

	zbx_json_addstring(&json, "version", ZABBIX_VERSION, ZBX_JSON_TYPE_STRING);

	zbx_json_close(&json);

	zbx_db_connect(ZBX_DB_CONNECT_NORMAL);

	if (ZBX_DB_OK > zbx_db_execute("update config set server_status='%s'", json.buffer))
		zabbix_log(LOG_LEVEL_WARNING, "Failed to save server status to database");

	zbx_db_close();

	zbx_json_free(&json);
}

/******************************************************************************
 *                                                                            *
 * Purpose: initialize shared resources and start processes                   *
 *                                                                            *
 ******************************************************************************/
static int	server_startup(zbx_socket_t *listen_sock, int *ha_stat, int *ha_failover, zbx_rtc_t *rtc)
{
	int				i, ret = SUCCEED;
	char				*error = NULL;

	zbx_config_comms_args_t		config_comms = {zbx_config_tls, NULL, config_server, 0, zbx_config_timeout,
							zbx_config_trapper_timeout, zbx_config_source_ip,
							config_ssl_ca_location, config_ssl_cert_location,
							config_ssl_key_location};

	zbx_thread_args_t		thread_args;

	zbx_thread_poller_args		poller_args = {&config_comms, get_zbx_program_type, get_zbx_progname,
							ZBX_NO_POLLER, config_startup_time, config_unavailable_delay,
							config_unreachable_period, config_unreachable_delay,
							config_max_concurrent_checks_per_poller};
	zbx_thread_trapper_args		trapper_args = {&config_comms, &zbx_config_vault, get_zbx_program_type,
							zbx_progname, &events_cbs, listen_sock, config_startup_time,
							config_proxydata_frequency, get_config_forks,
							config_stats_allowed_ip};
	zbx_thread_escalator_args	escalator_args = {zbx_config_tls, get_zbx_program_type, zbx_config_timeout,
							zbx_config_trapper_timeout, zbx_config_source_ip,
							get_config_forks};
	zbx_thread_proxy_poller_args	proxy_poller_args = {zbx_config_tls, &zbx_config_vault, get_zbx_program_type,
							zbx_config_timeout, zbx_config_trapper_timeout,
							zbx_config_source_ip, config_ssl_ca_location,
							config_ssl_cert_location, config_ssl_key_location,
							&events_cbs, config_proxyconfig_frequency,
							config_proxydata_frequency};
	zbx_thread_httppoller_args	httppoller_args = {zbx_config_source_ip, config_ssl_ca_location,
							config_ssl_cert_location, config_ssl_key_location};
	zbx_thread_discoverer_args	discoverer_args = {zbx_config_tls, get_zbx_program_type, get_zbx_progname,
							zbx_config_timeout, CONFIG_FORKS[ZBX_PROCESS_TYPE_DISCOVERER],
							zbx_config_source_ip, &events_cbs};
	zbx_thread_report_writer_args	report_writer_args = {zbx_config_tls->ca_file, zbx_config_tls->cert_file,
							zbx_config_tls->key_file, zbx_config_source_ip,
							zbx_config_webservice_url};
	zbx_thread_housekeeper_args	housekeeper_args = {&db_version_info, zbx_config_timeout,
							config_housekeeping_frequency, config_max_housekeeper_delete};
	zbx_thread_server_trigger_housekeeper_args	trigger_housekeeper_args = {zbx_config_timeout,
							config_problemhousekeeping_frequency};
	zbx_thread_taskmanager_args	taskmanager_args = {zbx_config_timeout, config_startup_time};
	zbx_thread_dbconfig_args	dbconfig_args = {&zbx_config_vault, zbx_config_timeout,
							config_proxyconfig_frequency, config_proxydata_frequency,
							config_confsyncer_frequency, zbx_config_source_ip,
							config_ssl_ca_location, config_ssl_cert_location,
							config_ssl_key_location};
	zbx_thread_alerter_args		alerter_args = {zbx_config_source_ip, config_ssl_ca_location};
	zbx_thread_pinger_args		pinger_args = {zbx_config_timeout};
	zbx_thread_pp_manager_args	preproc_man_args = {
						.workers_num = CONFIG_FORKS[ZBX_PROCESS_TYPE_PREPROCESSOR],
						.config_timeout = zbx_config_timeout,
						zbx_config_source_ip};
#ifdef HAVE_OPENIPMI
	zbx_thread_ipmi_manager_args	ipmi_manager_args = {zbx_config_timeout, config_unavailable_delay,
							config_unreachable_period, config_unreachable_delay};
#endif
	zbx_thread_connector_worker_args	connector_worker_args = {zbx_config_source_ip, config_ssl_ca_location,
									config_ssl_cert_location,
									config_ssl_key_location};
	zbx_thread_report_manager_args	report_manager_args = {get_config_forks};
	zbx_thread_alert_syncer_args	alert_syncer_args = {config_confsyncer_frequency};
	zbx_thread_alert_manager_args	alert_manager_args = {get_config_forks, get_zbx_config_alert_scripts_path,
								zbx_config_dbhigh, zbx_config_source_ip};
	zbx_thread_lld_manager_args	lld_manager_args = {get_config_forks};
	zbx_thread_connector_manager_args	connector_manager_args = {get_config_forks};
	zbx_thread_dbsyncer_args		dbsyncer_args = {&events_cbs, config_histsyncer_frequency};
	zbx_thread_vmware_args			vmware_args = {zbx_config_source_ip, config_vmware_frequency,
								config_vmware_perf_frequency, config_vmware_timeout};
	zbx_thread_timer_args		timer_args = {get_config_forks};
	zbx_thread_snmptrapper_args	snmptrapper_args = {zbx_config_snmptrap_file};
	zbx_thread_service_manager_args	serviceman_args = {zbx_config_timeout};

	if (SUCCEED != zbx_init_database_cache(get_zbx_program_type, zbx_sync_server_history, config_history_cache_size,
			config_history_index_cache_size, &config_trends_cache_size, &error))
	{
		zabbix_log(LOG_LEVEL_CRIT, "cannot initialize database cache: %s", error);
		zbx_free(error);
		return FAIL;
	}

<<<<<<< HEAD
	if (SUCCEED != zbx_init_configuration_cache(get_program_type, get_config_forks, config_conf_cache_size, NULL,
=======
	if (SUCCEED != zbx_init_configuration_cache(get_zbx_program_type, get_config_forks, config_conf_cache_size,
>>>>>>> c4667782
			&error))
	{
		zabbix_log(LOG_LEVEL_CRIT, "cannot initialize configuration cache: %s", error);
		zbx_free(error);
		return FAIL;
	}

	zbx_vps_monitor_init(config_vps_limit, config_vps_overcommit_limit);

	if (SUCCEED != zbx_init_selfmon_collector(get_config_forks, &error))
	{
		zabbix_log(LOG_LEVEL_CRIT, "cannot initialize self-monitoring: %s", error);
		zbx_free(error);
		return FAIL;
	}

	if (0 != CONFIG_FORKS[ZBX_PROCESS_TYPE_VMWARE] && SUCCEED != zbx_vmware_init(&config_vmware_cache_size, &error))
	{
		zabbix_log(LOG_LEVEL_CRIT, "cannot initialize VMware cache: %s", error);
		zbx_free(error);
		return FAIL;
	}

	if (SUCCEED != zbx_vc_init(config_value_cache_size, &error))
	{
		zabbix_log(LOG_LEVEL_CRIT, "cannot initialize history value cache: %s", error);
		zbx_free(error);
		return FAIL;
	}

	if (SUCCEED != zbx_tfc_init(CONFIG_TREND_FUNC_CACHE_SIZE, &error))
	{
		zabbix_log(LOG_LEVEL_CRIT, "cannot initialize trends read cache: %s", error);
		zbx_free(error);
		return FAIL;
	}

	if (0 != CONFIG_FORKS[ZBX_PROCESS_TYPE_CONNECTORMANAGER])
		zbx_connector_init();

	if (0 != CONFIG_FORKS[ZBX_PROCESS_TYPE_DISCOVERYMANAGER])
		zbx_discoverer_init();

	if (0 != CONFIG_FORKS[ZBX_PROCESS_TYPE_TRAPPER])
	{
		if (FAIL == zbx_tcp_listen(listen_sock, zbx_config_listen_ip, (unsigned short)zbx_config_listen_port,
				zbx_config_timeout, config_tcp_max_backlog_size))
		{
			zabbix_log(LOG_LEVEL_CRIT, "listener failed: %s", zbx_socket_strerror());
			return FAIL;
		}

		if (SUCCEED != zbx_init_remote_commands_cache(&error))
		{
			zabbix_log(LOG_LEVEL_CRIT, "cannot initialize commands cache: %s", error);
			zbx_free(error);
			return FAIL;
		}
	}

	for (zbx_threads_num = 0, i = 0; i < ZBX_PROCESS_TYPE_COUNT; i++)
	{
		/* skip threaded components */
		switch (i)
		{
			case ZBX_PROCESS_TYPE_PREPROCESSOR:
			case ZBX_PROCESS_TYPE_DISCOVERER:
				continue;
		}

		zbx_threads_num += CONFIG_FORKS[i];
	}

	zbx_threads = (pid_t *)zbx_calloc(zbx_threads, (size_t)zbx_threads_num, sizeof(pid_t));
	threads_flags = (int *)zbx_calloc(threads_flags, (size_t)zbx_threads_num, sizeof(int));

	zabbix_log(LOG_LEVEL_INFORMATION, "server #0 started [main process]");

	zbx_set_exit_on_terminate();

	thread_args.info.program_type = zbx_program_type;

	for (i = 0; i < zbx_threads_num; i++)
	{
		if (FAIL == get_process_info_by_thread(i + 1, &thread_args.info.process_type,
				&thread_args.info.process_num))
		{
			THIS_SHOULD_NEVER_HAPPEN;
			exit(EXIT_FAILURE);
		}

		thread_args.info.server_num = i + 1;
		thread_args.args = NULL;

		switch (thread_args.info.process_type)
		{
			case ZBX_PROCESS_TYPE_SERVICEMAN:
				threads_flags[i] = ZBX_THREAD_PRIORITY_SECOND;
				thread_args.args = &serviceman_args;
				zbx_thread_start(service_manager_thread, &thread_args, &zbx_threads[i]);
				break;
			case ZBX_PROCESS_TYPE_CONFSYNCER:
				zbx_vc_enable();
				thread_args.args = &dbconfig_args;
				zbx_thread_start(dbconfig_thread, &thread_args, &zbx_threads[i]);

				/* wait for service manager startup */
				if (FAIL == (ret = zbx_rtc_wait_for_sync_finish(rtc, rtc_process_request_ex_server)))
					goto out;

				/* wait for configuration sync */
				if (FAIL == (ret = zbx_rtc_wait_for_sync_finish(rtc, rtc_process_request_ex_server)))
					goto out;

				if (SUCCEED != (ret = zbx_ha_get_status(CONFIG_HA_NODE_NAME, ha_stat, ha_failover,
						&error)))
				{
					zabbix_log(LOG_LEVEL_CRIT, "cannot obtain HA status: %s", error);
					zbx_free(error);
					goto out;
				}

				if (ZBX_NODE_STATUS_ACTIVE != *ha_stat)
					goto out;

				zbx_db_connect(ZBX_DB_CONNECT_NORMAL);

				if (SUCCEED != zbx_check_postinit_tasks(&error))
				{
					zabbix_log(LOG_LEVEL_CRIT, "cannot complete post initialization tasks: %s",
							error);
					zbx_free(error);
					zbx_db_close();

					ret = FAIL;
					goto out;
				}

				/* update maintenance states */
				zbx_dc_update_maintenances();

				zbx_db_close();
				break;
			case ZBX_PROCESS_TYPE_POLLER:
				poller_args.poller_type = ZBX_POLLER_TYPE_NORMAL;
				thread_args.args = &poller_args;
				zbx_thread_start(poller_thread, &thread_args, &zbx_threads[i]);
				break;
			case ZBX_PROCESS_TYPE_UNREACHABLE:
				poller_args.poller_type = ZBX_POLLER_TYPE_UNREACHABLE;
				thread_args.args = &poller_args;
				zbx_thread_start(poller_thread, &thread_args, &zbx_threads[i]);
				break;
			case ZBX_PROCESS_TYPE_TRAPPER:
				thread_args.args = &trapper_args;
				zbx_thread_start(trapper_thread, &thread_args, &zbx_threads[i]);
				break;
			case ZBX_PROCESS_TYPE_PINGER:
				thread_args.args = &pinger_args;
				zbx_thread_start(pinger_thread, &thread_args, &zbx_threads[i]);
				break;
			case ZBX_PROCESS_TYPE_ALERTER:
				thread_args.args = &alerter_args;
				zbx_thread_start(zbx_alerter_thread, &thread_args, &zbx_threads[i]);
				break;
			case ZBX_PROCESS_TYPE_HOUSEKEEPER:
				thread_args.args = &housekeeper_args;
				zbx_thread_start(housekeeper_thread, &thread_args, &zbx_threads[i]);
				break;
			case ZBX_PROCESS_TYPE_TIMER:
				thread_args.args = &timer_args;
				zbx_thread_start(timer_thread, &thread_args, &zbx_threads[i]);
				break;
			case ZBX_PROCESS_TYPE_HTTPPOLLER:
				thread_args.args = &httppoller_args;
				zbx_thread_start(httppoller_thread, &thread_args, &zbx_threads[i]);
				break;
			case ZBX_PROCESS_TYPE_DISCOVERYMANAGER:
				threads_flags[i] = ZBX_THREAD_PRIORITY_FIRST;
				thread_args.args = &discoverer_args;
				zbx_thread_start(discoverer_thread, &thread_args, &zbx_threads[i]);
				break;
			case ZBX_PROCESS_TYPE_HISTSYNCER:
				threads_flags[i] = ZBX_THREAD_PRIORITY_FIRST;
				thread_args.args = &dbsyncer_args;
				zbx_thread_start(zbx_dbsyncer_thread, &thread_args, &zbx_threads[i]);
				break;
			case ZBX_PROCESS_TYPE_ESCALATOR:
				thread_args.args = &escalator_args;
				zbx_thread_start(escalator_thread, &thread_args, &zbx_threads[i]);
				break;
			case ZBX_PROCESS_TYPE_JAVAPOLLER:
				poller_args.poller_type = ZBX_POLLER_TYPE_JAVA;
				thread_args.args = &poller_args;
				zbx_thread_start(poller_thread, &thread_args, &zbx_threads[i]);
				break;
			case ZBX_PROCESS_TYPE_SNMPTRAPPER:
				thread_args.args = &snmptrapper_args;
				zbx_thread_start(zbx_snmptrapper_thread, &thread_args, &zbx_threads[i]);
				break;
			case ZBX_PROCESS_TYPE_PROXYPOLLER:
				thread_args.args = &proxy_poller_args;
				zbx_thread_start(proxypoller_thread, &thread_args, &zbx_threads[i]);
				break;
			case ZBX_PROCESS_TYPE_SELFMON:
				zbx_thread_start(zbx_selfmon_thread, &thread_args, &zbx_threads[i]);
				break;
			case ZBX_PROCESS_TYPE_VMWARE:
				thread_args.args = &vmware_args;
				zbx_thread_start(vmware_thread, &thread_args, &zbx_threads[i]);
				break;
			case ZBX_PROCESS_TYPE_TASKMANAGER:
				thread_args.args = &taskmanager_args;
				zbx_thread_start(taskmanager_thread, &thread_args, &zbx_threads[i]);
				break;
			case ZBX_PROCESS_TYPE_PREPROCMAN:
				threads_flags[i] = ZBX_THREAD_PRIORITY_FIRST;
				thread_args.args = &preproc_man_args;
				zbx_thread_start(zbx_pp_manager_thread, &thread_args, &zbx_threads[i]);
				break;
#ifdef HAVE_OPENIPMI
			case ZBX_PROCESS_TYPE_IPMIMANAGER:
				thread_args.args = &ipmi_manager_args;
				zbx_thread_start(zbx_ipmi_manager_thread, &thread_args, &zbx_threads[i]);
				break;
			case ZBX_PROCESS_TYPE_IPMIPOLLER:
				zbx_thread_start(zbx_ipmi_poller_thread, &thread_args, &zbx_threads[i]);
				break;
#endif
			case ZBX_PROCESS_TYPE_ALERTMANAGER:
				thread_args.args = &alert_manager_args;
				zbx_thread_start(zbx_alert_manager_thread, &thread_args, &zbx_threads[i]);
				break;
			case ZBX_PROCESS_TYPE_LLDMANAGER:
				thread_args.args = &lld_manager_args;
				zbx_thread_start(lld_manager_thread, &thread_args, &zbx_threads[i]);
				break;
			case ZBX_PROCESS_TYPE_LLDWORKER:
				zbx_thread_start(lld_worker_thread, &thread_args, &zbx_threads[i]);
				break;
			case ZBX_PROCESS_TYPE_ALERTSYNCER:
				thread_args.args = &alert_syncer_args;
				zbx_thread_start(zbx_alert_syncer_thread, &thread_args, &zbx_threads[i]);
				break;
			case ZBX_PROCESS_TYPE_HISTORYPOLLER:
				poller_args.poller_type = ZBX_POLLER_TYPE_HISTORY;
				thread_args.args = &poller_args;
				zbx_thread_start(poller_thread, &thread_args, &zbx_threads[i]);
				break;
			case ZBX_PROCESS_TYPE_AVAILMAN:
				threads_flags[i] = ZBX_THREAD_PRIORITY_FIRST;
				zbx_thread_start(zbx_availability_manager_thread, &thread_args, &zbx_threads[i]);
				break;
			case ZBX_PROCESS_TYPE_CONNECTORMANAGER:
				threads_flags[i] = ZBX_THREAD_PRIORITY_SECOND;
				thread_args.args = &connector_manager_args;
				zbx_thread_start(connector_manager_thread, &thread_args, &zbx_threads[i]);
				break;
			case ZBX_PROCESS_TYPE_CONNECTORWORKER:
				thread_args.args = &connector_worker_args;
				zbx_thread_start(connector_worker_thread, &thread_args, &zbx_threads[i]);
				break;
			case ZBX_PROCESS_TYPE_DBCONFIGWORKER:
				threads_flags[i] = ZBX_THREAD_PRIORITY_SECOND;
				zbx_thread_start(dbconfig_worker_thread, &thread_args, &zbx_threads[i]);
				break;
			case ZBX_PROCESS_TYPE_REPORTMANAGER:
				thread_args.args = &report_manager_args;
				zbx_thread_start(report_manager_thread, &thread_args, &zbx_threads[i]);
				break;
			case ZBX_PROCESS_TYPE_REPORTWRITER:
				thread_args.args = &report_writer_args;
				zbx_thread_start(report_writer_thread, &thread_args, &zbx_threads[i]);
				break;
			case ZBX_PROCESS_TYPE_TRIGGERHOUSEKEEPER:
				thread_args.args = &trigger_housekeeper_args;
				zbx_thread_start(trigger_housekeeper_thread, &thread_args, &zbx_threads[i]);
				break;
			case ZBX_PROCESS_TYPE_ODBCPOLLER:
				poller_args.poller_type = ZBX_POLLER_TYPE_ODBC;
				thread_args.args = &poller_args;
				zbx_thread_start(poller_thread, &thread_args, &zbx_threads[i]);
				break;
			case ZBX_PROCESS_TYPE_HTTPAGENT_POLLER:
				poller_args.poller_type = ZBX_POLLER_TYPE_HTTPAGENT;
				thread_args.args = &poller_args;
				zbx_thread_start(async_poller_thread, &thread_args, &zbx_threads[i]);
				break;
			case ZBX_PROCESS_TYPE_AGENT_POLLER:
				poller_args.poller_type = ZBX_POLLER_TYPE_AGENT;
				thread_args.args = &poller_args;
				zbx_thread_start(async_poller_thread, &thread_args, &zbx_threads[i]);
				break;
			case ZBX_PROCESS_TYPE_SNMP_POLLER:
				poller_args.poller_type = ZBX_POLLER_TYPE_SNMP;
				thread_args.args = &poller_args;
				zbx_thread_start(async_poller_thread, &thread_args, &zbx_threads[i]);
				break;
			case ZBX_PROCESS_TYPE_INTERNAL_POLLER:
				poller_args.poller_type = ZBX_POLLER_TYPE_INTERNAL;
				thread_args.args = &poller_args;
				zbx_thread_start(poller_thread, &thread_args, &zbx_threads[i]);
				break;
			case ZBX_PROCESS_TYPE_PG_MANAGER:
				poller_args.poller_type = ZBX_PROCESS_TYPE_PG_MANAGER;
				thread_args.args = &poller_args;
				zbx_thread_start(pg_manager_thread, &thread_args, &threads[i]);
				break;
		}
	}

	/* startup/postinit tasks can take a long time, update status */
	if (SUCCEED != (ret = zbx_ha_get_status(CONFIG_HA_NODE_NAME, ha_stat, ha_failover, &error)))
	{
		zabbix_log(LOG_LEVEL_CRIT, "cannot obtain HA status: %s", error);
		zbx_free(error);
	}
out:
	zbx_unset_exit_on_terminate();

	return ret;
}

static int	server_restart_logger(char **error)
{
	zbx_close_log();
	zbx_locks_destroy();

	if (SUCCEED != zbx_locks_create(error))
		return FAIL;

	if (SUCCEED != zbx_open_log(&log_file_cfg, CONFIG_LOG_LEVEL, syslog_app_name, error))
		return FAIL;

	return SUCCEED;
}

/******************************************************************************
 *                                                                            *
 * Purpose: terminate processes and destroy shared resources                  *
 *                                                                            *
 ******************************************************************************/
static void	server_teardown(zbx_rtc_t *rtc, zbx_socket_t *listen_sock)
{
	int		i;
	char		*error = NULL;
	zbx_ha_config_t	*ha_config = zbx_malloc(NULL, sizeof(zbx_ha_config_t));

	/* hard kill all zabbix processes, no logging or other  */

	zbx_unset_child_signal_handler();

	rtc_reset(rtc);

#ifdef HAVE_PTHREAD_PROCESS_SHARED
	/* Disable locks so main process doesn't hang on logging if a process was              */
	/* killed during logging. The locks will be re-enabled after logger is reinitialized   */
	zbx_locks_disable();
#endif
	zbx_ha_kill();

	for (i = 0; i < zbx_threads_num; i++)
	{
		if (!zbx_threads[i])
			continue;

		kill(zbx_threads[i], SIGKILL);
	}

	for (i = 0; i < zbx_threads_num; i++)
	{
		if (!zbx_threads[i])
			continue;

		zbx_thread_wait(zbx_threads[i]);
	}

	zbx_free(zbx_threads);
	zbx_free(threads_flags);

	zbx_set_child_signal_handler();

	/* restart logger because it could have been stuck in lock */
	if (SUCCEED != server_restart_logger(&error))
	{
		zbx_error("cannot restart logger: %s", error);
		zbx_free(error);
		exit(EXIT_FAILURE);
	}

	if (NULL != listen_sock)
		zbx_tcp_unlisten(listen_sock);

	/* destroy shared caches */
	zbx_tfc_destroy();
	zbx_vc_destroy();
	zbx_vmware_destroy();
	zbx_free_selfmon_collector();
	zbx_free_configuration_cache();
	zbx_free_database_cache(ZBX_SYNC_NONE, &events_cbs);
	zbx_deinit_remote_commands_cache();
#ifdef HAVE_PTHREAD_PROCESS_SHARED
	zbx_locks_enable();
#endif
	ha_config->ha_node_name =	CONFIG_HA_NODE_NAME;
	ha_config->ha_node_address =	CONFIG_NODE_ADDRESS;
	ha_config->default_node_ip =	zbx_config_listen_ip;
	ha_config->default_node_port =	zbx_config_listen_port;
	ha_config->ha_status =		ZBX_NODE_STATUS_STANDBY;

	if (SUCCEED != zbx_ha_start(rtc, ha_config, &error))
	{
		zabbix_log(LOG_LEVEL_CRIT, "cannot start HA manager: %s", error);
		zbx_free(error);
		exit(EXIT_FAILURE);
	}
}

/******************************************************************************
 *                                                                            *
 * Purpose: restart HA manager when working in standby mode                   *
 *                                                                            *
 ******************************************************************************/
static void	server_restart_ha(zbx_rtc_t *rtc)
{
	char		*error = NULL;
	zbx_ha_config_t	*ha_config = zbx_malloc(NULL, sizeof(zbx_ha_config_t));

	zbx_unset_child_signal_handler();

#ifdef HAVE_PTHREAD_PROCESS_SHARED
	/* Disable locks so main process doesn't hang on logging if a process was              */
	/* killed during logging. The locks will be re-enabled after logger is reinitialized   */
	zbx_locks_disable();
#endif
	zbx_ha_kill();

	zbx_set_child_signal_handler();

	/* restart logger because it could have been stuck in lock */
	if (SUCCEED != server_restart_logger(&error))
	{
		zbx_error("cannot restart logger: %s", error);
		zbx_free(error);
		exit(EXIT_FAILURE);
	}

#ifdef HAVE_PTHREAD_PROCESS_SHARED
	zbx_locks_enable();
#endif

	ha_config->ha_node_name =	CONFIG_HA_NODE_NAME;
	ha_config->ha_node_address =	CONFIG_NODE_ADDRESS;
	ha_config->default_node_ip =	zbx_config_listen_ip;
	ha_config->default_node_port =	zbx_config_listen_port;
	ha_config->ha_status =		ZBX_NODE_STATUS_STANDBY;

	if (SUCCEED != zbx_ha_start(rtc, ha_config, &error))
	{
		zabbix_log(LOG_LEVEL_CRIT, "cannot start HA manager: %s", error);
		zbx_free(error);
		exit(EXIT_FAILURE);
	}

	ha_status = ZBX_NODE_STATUS_STANDBY;
}

int	MAIN_ZABBIX_ENTRY(int flags)
{
	char		*error = NULL;
	int		i, db_type, ret, ha_status_old;

	zbx_socket_t	listen_sock;
	time_t		standby_warning_time;
	zbx_rtc_t	rtc;
	zbx_timespec_t	rtc_timeout = {1, 0};
	zbx_ha_config_t	*ha_config = zbx_malloc(NULL, sizeof(zbx_ha_config_t));

	if (0 != (flags & ZBX_TASK_FLAG_FOREGROUND))
	{
		printf("Starting Zabbix Server. Zabbix %s (revision %s).\nPress Ctrl+C to exit.\n\n",
				ZABBIX_VERSION, ZABBIX_REVISION);
	}

	if (FAIL == zbx_ipc_service_init_env(CONFIG_SOCKET_PATH, &error))
	{
		zbx_error("cannot initialize IPC services: %s", error);
		zbx_free(error);
		exit(EXIT_FAILURE);
	}

	if (SUCCEED != zbx_locks_create(&error))
	{
		zbx_error("cannot create locks: %s", error);
		zbx_free(error);
		exit(EXIT_FAILURE);
	}

	if (SUCCEED != zbx_open_log(&log_file_cfg, CONFIG_LOG_LEVEL, syslog_app_name, &error))
	{
		zbx_error("cannot open log: %s", error);
		zbx_free(error);
		exit(EXIT_FAILURE);
	}

	zbx_init_library_ha();

#ifdef HAVE_NETSNMP
#	define SNMP_FEATURE_STATUS	"YES"
#else
#	define SNMP_FEATURE_STATUS	" NO"
#endif
#ifdef HAVE_OPENIPMI
#	define IPMI_FEATURE_STATUS	"YES"
#else
#	define IPMI_FEATURE_STATUS	" NO"
#endif
#ifdef HAVE_LIBCURL
#	define LIBCURL_FEATURE_STATUS	"YES"
#else
#	define LIBCURL_FEATURE_STATUS	" NO"
#endif
#if defined(HAVE_LIBCURL) && defined(HAVE_LIBXML2)
#	define VMWARE_FEATURE_STATUS	"YES"
#else
#	define VMWARE_FEATURE_STATUS	" NO"
#endif
#ifdef HAVE_SMTP_AUTHENTICATION
#	define SMTP_AUTH_FEATURE_STATUS	"YES"
#else
#	define SMTP_AUTH_FEATURE_STATUS	" NO"
#endif
#ifdef HAVE_UNIXODBC
#	define ODBC_FEATURE_STATUS	"YES"
#else
#	define ODBC_FEATURE_STATUS	" NO"
#endif
#if defined(HAVE_SSH2) || defined(HAVE_SSH)
#	define SSH_FEATURE_STATUS	"YES"
#else
#	define SSH_FEATURE_STATUS	" NO"
#endif
#ifdef HAVE_IPV6
#	define IPV6_FEATURE_STATUS	"YES"
#else
#	define IPV6_FEATURE_STATUS	" NO"
#endif
#if defined(HAVE_GNUTLS) || defined(HAVE_OPENSSL)
#	define TLS_FEATURE_STATUS	"YES"
#else
#	define TLS_FEATURE_STATUS	" NO"
#endif

	zabbix_log(LOG_LEVEL_INFORMATION, "Starting Zabbix Server. Zabbix %s (revision %s).",
			ZABBIX_VERSION, ZABBIX_REVISION);

	zabbix_log(LOG_LEVEL_INFORMATION, "****** Enabled features ******");
	zabbix_log(LOG_LEVEL_INFORMATION, "SNMP monitoring:           " SNMP_FEATURE_STATUS);
	zabbix_log(LOG_LEVEL_INFORMATION, "IPMI monitoring:           " IPMI_FEATURE_STATUS);
	zabbix_log(LOG_LEVEL_INFORMATION, "Web monitoring:            " LIBCURL_FEATURE_STATUS);
	zabbix_log(LOG_LEVEL_INFORMATION, "VMware monitoring:         " VMWARE_FEATURE_STATUS);
	zabbix_log(LOG_LEVEL_INFORMATION, "SMTP authentication:       " SMTP_AUTH_FEATURE_STATUS);
	zabbix_log(LOG_LEVEL_INFORMATION, "ODBC:                      " ODBC_FEATURE_STATUS);
	zabbix_log(LOG_LEVEL_INFORMATION, "SSH support:               " SSH_FEATURE_STATUS);
	zabbix_log(LOG_LEVEL_INFORMATION, "IPv6 support:              " IPV6_FEATURE_STATUS);
	zabbix_log(LOG_LEVEL_INFORMATION, "TLS support:               " TLS_FEATURE_STATUS);
	zabbix_log(LOG_LEVEL_INFORMATION, "******************************");

	zabbix_log(LOG_LEVEL_INFORMATION, "using configuration file: %s", config_file);

#ifdef HAVE_ORACLE
	zabbix_log(LOG_LEVEL_INFORMATION, "Support for Oracle DB is deprecated since Zabbix 7.0 and will be removed in "
			"future versions");
#endif

#if defined(HAVE_GNUTLS) || defined(HAVE_OPENSSL)
	if (SUCCEED != zbx_coredump_disable())
	{
		zabbix_log(LOG_LEVEL_CRIT, "cannot disable core dump, exiting...");
		exit(EXIT_FAILURE);
	}
#endif
	zbx_initialize_events();

	if (FAIL == zbx_load_modules(CONFIG_LOAD_MODULE_PATH, CONFIG_LOAD_MODULE, zbx_config_timeout, 1))
	{
		zabbix_log(LOG_LEVEL_CRIT, "loading modules failed, exiting...");
		exit(EXIT_FAILURE);
	}

	zbx_free_config();

	if (SUCCEED != zbx_rtc_init(&rtc, &error))
	{
		zabbix_log(LOG_LEVEL_CRIT, "cannot initialize runtime control service: %s", error);
		zbx_free(error);
		exit(EXIT_FAILURE);
	}

	if (SUCCEED != zbx_vault_token_from_env_get(&(zbx_config_vault.token), &error))
	{
		zabbix_log(LOG_LEVEL_CRIT, "cannot initialize vault token: %s", error);
		zbx_free(error);
		exit(EXIT_FAILURE);
	}

	if (SUCCEED != zbx_vault_init(&zbx_config_vault, &error))
	{
		zabbix_log(LOG_LEVEL_CRIT, "cannot initialize vault: %s", error);
		zbx_free(error);
		exit(EXIT_FAILURE);
	}

	if (SUCCEED != zbx_vault_db_credentials_get(&zbx_config_vault, &zbx_config_dbhigh->config_dbuser,
			&zbx_config_dbhigh->config_dbpassword, zbx_config_source_ip, config_ssl_ca_location,
			config_ssl_cert_location, config_ssl_key_location, &error))
	{
		zabbix_log(LOG_LEVEL_CRIT, "cannot initialize database credentials from vault: %s", error);
		zbx_free(error);
		exit(EXIT_FAILURE);
	}

	if (SUCCEED != zbx_db_init(zbx_dc_get_nextid, config_log_slow_queries, &error))
	{
		zabbix_log(LOG_LEVEL_CRIT, "cannot initialize database: %s", error);
		zbx_free(error);
		exit(EXIT_FAILURE);
	}

	if (ZBX_DB_UNKNOWN == (db_type = zbx_db_get_database_type()))
	{
		zabbix_log(LOG_LEVEL_CRIT, "cannot use database \"%s\": database is not a Zabbix database",
				zbx_config_dbhigh->config_dbname);
		exit(EXIT_FAILURE);
	}
	else if (ZBX_DB_SERVER != db_type)
	{
		zabbix_log(LOG_LEVEL_CRIT, "cannot use database \"%s\": its \"users\" table is empty (is this the"
				" Zabbix proxy database?)", zbx_config_dbhigh->config_dbname);
		exit(EXIT_FAILURE);
	}

	if (SUCCEED != zbx_init_database_cache(get_zbx_program_type, zbx_sync_server_history, config_history_cache_size,
			config_history_index_cache_size, &config_trends_cache_size, &error))
	{
		zabbix_log(LOG_LEVEL_CRIT, "cannot initialize database cache: %s", error);
		zbx_free(error);
		exit(EXIT_FAILURE);
	}

	zbx_db_check_character_set();
	zbx_check_db();
	zbx_db_save_server_status();

	if (SUCCEED != zbx_db_check_instanceid())
		exit(EXIT_FAILURE);

	if (FAIL == zbx_init_library_export(&zbx_config_export, &error))
	{
		zabbix_log(LOG_LEVEL_CRIT, "cannot initialize export: %s", error);
		zbx_free(error);
		exit(EXIT_FAILURE);
	}

	if (SUCCEED != zbx_history_init(&error))
	{
		zabbix_log(LOG_LEVEL_CRIT, "cannot initialize history storage: %s", error);
		zbx_free(error);
		exit(EXIT_FAILURE);
	}

	zbx_unset_exit_on_terminate();

	ha_config->ha_node_name =	CONFIG_HA_NODE_NAME;
	ha_config->ha_node_address =	CONFIG_NODE_ADDRESS;
	ha_config->default_node_ip =	zbx_config_listen_ip;
	ha_config->default_node_port =	zbx_config_listen_port;
	ha_config->ha_status =		ZBX_NODE_STATUS_UNKNOWN;

	if (SUCCEED != zbx_ha_start(&rtc, ha_config, &error))
	{
		zabbix_log(LOG_LEVEL_CRIT, "cannot start HA manager: %s", error);
		zbx_free(error);
		exit(EXIT_FAILURE);
	}

	if (SUCCEED == zbx_is_export_enabled(ZBX_FLAG_EXPTYPE_EVENTS))
		problems_export = zbx_problems_export_init(get_problems_export, "main-process", 0);

	if (SUCCEED == zbx_is_export_enabled(ZBX_FLAG_EXPTYPE_HISTORY))
		history_export = zbx_history_export_init(get_history_export, "main-process", 0);

	if (SUCCEED == zbx_is_export_enabled(ZBX_FLAG_EXPTYPE_TRENDS))
		trends_export = zbx_trends_export_init(get_trends_export, "main-process", 0);

	if (SUCCEED != zbx_ha_get_status(CONFIG_HA_NODE_NAME, &ha_status, &ha_failover_delay, &error))
	{
		zabbix_log(LOG_LEVEL_CRIT, "cannot start server: %s", error);
		zbx_free(error);
		zbx_set_exiting_with_fail();
	}

	zbx_register_stats_data_func(zbx_preproc_stats_ext_get, NULL);
	zbx_register_stats_data_func(zbx_discovery_stats_ext_get, NULL);
	zbx_register_stats_data_func(zbx_server_stats_ext_get, NULL);
	zbx_register_stats_ext_func(zbx_vmware_stats_ext_get, NULL);
	zbx_register_stats_procinfo_func(ZBX_PROCESS_TYPE_PREPROCESSOR, zbx_preprocessor_get_worker_info);
	zbx_register_stats_procinfo_func(ZBX_PROCESS_TYPE_DISCOVERER, zbx_discovery_get_worker_info);
	zbx_diag_init(diag_add_section_info);

	if (ZBX_NODE_STATUS_ACTIVE == ha_status)
	{
		if (SUCCEED != server_startup(&listen_sock, &ha_status, &ha_failover_delay, &rtc))
		{
			zbx_set_exiting_with_fail();
			ha_status = ZBX_NODE_STATUS_ERROR;
		}
		else
		{
			/* check if the HA status has not been changed during startup process */
			if (ZBX_NODE_STATUS_ACTIVE != ha_status)
				server_teardown(&rtc, &listen_sock);
		}
	}

	if (ZBX_NODE_STATUS_ERROR != ha_status)
	{
		if (NULL != CONFIG_HA_NODE_NAME && '\0' != *CONFIG_HA_NODE_NAME)
		{
			zabbix_log(LOG_LEVEL_INFORMATION, "\"%s\" node started in \"%s\" mode", CONFIG_HA_NODE_NAME,
					zbx_ha_status_str(ha_status));

		}
	}

	ha_status_old = ha_status;

	if (ZBX_NODE_STATUS_STANDBY == ha_status)
		standby_warning_time = time(NULL);

	while (ZBX_IS_RUNNING())
	{
		time_t			now;
		zbx_ipc_client_t	*client;
		zbx_ipc_message_t	*message;

		(void)zbx_ipc_service_recv(&rtc.service, &rtc_timeout, &client, &message);

		if (NULL == message || ZBX_IPC_SERVICE_HA_RTC_FIRST <= message->code)
		{
			if (SUCCEED != zbx_ha_dispatch_message(CONFIG_HA_NODE_NAME, message, &ha_status,
					&ha_failover_delay, &error))
			{
				zabbix_log(LOG_LEVEL_CRIT, "HA manager error: %s", error);
				zbx_set_exiting_with_fail();
			}
		}
		else
		{
			if (ZBX_NODE_STATUS_ACTIVE == ha_status || ZBX_RTC_LOG_LEVEL_DECREASE == message->code ||
					ZBX_RTC_LOG_LEVEL_INCREASE == message->code)
			{
				zbx_rtc_dispatch(&rtc, client, message, rtc_process_request_ex_server);
			}
			else
			{
				const char	*result = "Runtime commands can be executed only in active mode\n";
				zbx_ipc_client_send(client, message->code, (const unsigned char *)result,
						(zbx_uint32_t)strlen(result) + 1);
			}
		}

		zbx_ipc_message_free(message);

		if (NULL != client)
			zbx_ipc_client_release(client);

		if (ZBX_NODE_STATUS_ERROR == ha_status)
			break;

		if (ZBX_NODE_STATUS_HATIMEOUT == ha_status)
		{
			zabbix_log(LOG_LEVEL_INFORMATION, "HA manager is not responding in standby mode, "
					"restarting it.");
			server_restart_ha(&rtc);
			continue;
		}

		now = time(NULL);

		if (ZBX_NODE_STATUS_UNKNOWN != ha_status && ha_status != ha_status_old)
		{
			ha_status_old = ha_status;
			zabbix_log(LOG_LEVEL_INFORMATION, "\"%s\" node switched to \"%s\" mode",
					ZBX_NULL2EMPTY_STR(CONFIG_HA_NODE_NAME), zbx_ha_status_str(ha_status));

			switch (ha_status)
			{
				case ZBX_NODE_STATUS_ACTIVE:
					if (SUCCEED != server_startup(&listen_sock, &ha_status, &ha_failover_delay, &rtc))
					{
						zbx_set_exiting_with_fail();
						ha_status = ZBX_NODE_STATUS_ERROR;
						continue;
					}

					if (ZBX_NODE_STATUS_ACTIVE != ha_status)
					{
						server_teardown(&rtc, &listen_sock);
						ha_status_old = ha_status;
					}
					break;
				case ZBX_NODE_STATUS_STANDBY:
					server_teardown(&rtc, &listen_sock);
					standby_warning_time = now;
					break;
				default:
					zabbix_log(LOG_LEVEL_CRIT, "unsupported status %d received from HA manager",
							ha_status);
					zbx_set_exiting_with_fail();
					continue;
			}
		}

		if (ZBX_NODE_STATUS_STANDBY == ha_status)
		{
			if (standby_warning_time + SEC_PER_HOUR <= now)
			{
				zabbix_log(LOG_LEVEL_INFORMATION, "\"%s\" node is working in \"%s\" mode",
						CONFIG_HA_NODE_NAME, zbx_ha_status_str(ha_status));
				standby_warning_time = now;
			}
		}

		if (0 < (ret = waitpid((pid_t)-1, &i, WNOHANG)))
		{
			zbx_set_exiting_with_fail();
			break;
		}

		if (-1 == ret && EINTR != errno)
		{
			zabbix_log(LOG_LEVEL_ERR, "failed to wait on child processes: %s", zbx_strerror(errno));
			zbx_set_exiting_with_fail();
			break;
		}
	}

	zbx_log_exit_signal();

	if (SUCCEED == ZBX_EXIT_STATUS())
		zbx_rtc_shutdown_subs(&rtc);

	if (SUCCEED != zbx_ha_pause(&error))
	{
		zabbix_log(LOG_LEVEL_CRIT, "cannot pause HA manager: %s", error);
		zbx_free(error);
	}

	zbx_db_version_info_clear(&db_version_info);

	zbx_on_exit(ZBX_EXIT_STATUS());

	return SUCCEED;
}<|MERGE_RESOLUTION|>--- conflicted
+++ resolved
@@ -261,11 +261,8 @@
 	1, /* ZBX_PROCESS_TYPE_AGENT_POLLER */
 	1, /* ZBX_PROCESS_TYPE_SNMP_POLLER */
 	1, /* ZBX_PROCESS_TYPE_INTERNAL_POLLER */
-<<<<<<< HEAD
+	1, /* ZBX_PROCESS_TYPE_DBCONFIGWORKER */
 	1  /* ZBX_PROCESS_TYPE_PG_MANAGER */
-=======
-	1 /* ZBX_PROCESS_TYPE_DBCONFIGWORKER */
->>>>>>> c4667782
 };
 
 static int	get_config_forks(unsigned char process_type)
@@ -365,8 +362,8 @@
 
 int	CONFIG_SERVICEMAN_SYNC_FREQUENCY	= 60;
 
-static int	config_vps_limit		= 0;
-static int	config_vps_overcommit_limit	= 0;
+static zbx_uint64_t	config_vps_limit		= 0;
+static zbx_uint64_t	config_vps_overcommit_limit	= 0;
 
 static char	*config_file	= NULL;
 static int	config_allow_root	= 0;
@@ -611,7 +608,7 @@
  ******************************************************************************/
 static void	zbx_set_defaults(void)
 {
-	config_startup_time = time(NULL);
+	config_startup_time = (int)time(NULL);
 
 	if (NULL == zbx_config_dbhigh->config_dbhost)
 		zbx_config_dbhigh->config_dbhost = zbx_strdup(zbx_config_dbhigh->config_dbhost, "localhost");
@@ -1057,9 +1054,9 @@
 			PARM_OPT,	0,			1000},
 		{"MaxConcurrentChecksPerPoller",	&config_max_concurrent_checks_per_poller,	TYPE_INT,
 			PARM_OPT,	1,			1000},
-		{"VPSLimit",			&config_vps_limit,	TYPE_INT,
+		{"VPSLimit",			&config_vps_limit,	TYPE_UINT64,
 			PARM_OPT,	0,			ZBX_MEBIBYTE},
-		{"VPSOvercommitLimit",		&config_vps_overcommit_limit,	TYPE_INT,
+		{"VPSOvercommitLimit",		&config_vps_overcommit_limit,	TYPE_UINT64,
 			PARM_OPT,	0,			ZBX_MEBIBYTE},
 	{NULL}
 	};
@@ -1518,12 +1515,8 @@
 		return FAIL;
 	}
 
-<<<<<<< HEAD
-	if (SUCCEED != zbx_init_configuration_cache(get_program_type, get_config_forks, config_conf_cache_size, NULL,
-=======
 	if (SUCCEED != zbx_init_configuration_cache(get_zbx_program_type, get_config_forks, config_conf_cache_size,
->>>>>>> c4667782
-			&error))
+			NULL, &error))
 	{
 		zabbix_log(LOG_LEVEL_CRIT, "cannot initialize configuration cache: %s", error);
 		zbx_free(error);
@@ -1829,7 +1822,7 @@
 			case ZBX_PROCESS_TYPE_PG_MANAGER:
 				poller_args.poller_type = ZBX_PROCESS_TYPE_PG_MANAGER;
 				thread_args.args = &poller_args;
-				zbx_thread_start(pg_manager_thread, &thread_args, &threads[i]);
+				zbx_thread_start(pg_manager_thread, &thread_args, &zbx_threads[i]);
 				break;
 		}
 	}
