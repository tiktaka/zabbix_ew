--- conflicted
+++ resolved
@@ -755,13 +755,12 @@
 			PARM_OPT,	0,			0},
 		{"ExportFileSize",		&CONFIG_EXPORT_FILE_SIZE,		TYPE_UINT64,
 			PARM_OPT,	ZBX_MEBIBYTE,	ZBX_GIBIBYTE},
-<<<<<<< HEAD
 		{"StatsAllowedIP",		&CONFIG_STATS_ALLOWED_IP,		TYPE_STRING_LIST,
 			PARM_OPT,	0,			0},
-=======
 		{"StartLLDProcessors",		&CONFIG_LLDWORKER_FORKS,		TYPE_INT,
 			PARM_OPT,	1,			100},
->>>>>>> 808fd8ae
+		{"StatsAllowedIP",		&CONFIG_STATS_ALLOWED_IP,		TYPE_STRING_LIST,
+			PARM_OPT,	0,			0},
 		{NULL}
 	};
 
