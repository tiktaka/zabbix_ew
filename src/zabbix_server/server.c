/*
** Zabbix
** Copyright (C) 2001-2023 Zabbix SIA
**
** This program is free software; you can redistribute it and/or modify
** it under the terms of the GNU General Public License as published by
** the Free Software Foundation; either version 2 of the License, or
** (at your option) any later version.
**
** This program is distributed in the hope that it will be useful,
** but WITHOUT ANY WARRANTY; without even the implied warranty of
** MERCHANTABILITY or FITNESS FOR A PARTICULAR PURPOSE. See the
** GNU General Public License for more details.
**
** You should have received a copy of the GNU General Public License
** along with this program; if not, write to the Free Software
** Foundation, Inc., 51 Franklin Street, Fifth Floor, Boston, MA  02110-1301, USA.
**/

#include "config.h"

#ifdef HAVE_SQLITE3
#	error SQLite is not supported as a main Zabbix database backend.
#endif

#include "zbxexport.h"
#include "zbxself.h"

#include "cfg.h"
#include "zbxdbupgrade.h"
#include "zbxlog.h"
#include "zbxgetopt.h"
#include "zbxmutexs.h"
#include "zbxmodules.h"
#include "zbxnix.h"
#include "zbxcomms.h"

#include "alerter/alerter.h"
#include "zbxdbsyncer.h"
#include "dbconfig/dbconfig.h"
#include "discoverer/discoverer.h"
#include "httppoller/httppoller.h"
#include "housekeeper/housekeeper.h"
#include "pinger/pinger.h"
#include "poller/poller.h"
#include "timer/timer.h"
#include "trapper/trapper.h"
#include "snmptrapper/snmptrapper.h"
#include "escalator/escalator.h"
#include "proxypoller/proxypoller.h"
#include "vmware/vmware.h"
#include "taskmanager/taskmanager.h"
#include "connector/connector_manager.h"
#include "connector/connector_worker.h"
#include "zbxconnector.h"
#include "service/service_manager.h"
#include "housekeeper/trigger_housekeeper.h"
#include "lld/lld_manager.h"
#include "lld/lld_worker.h"
#include "reporter/report_manager.h"
#include "reporter/report_writer.h"
#include "events/events.h"
#include "zbxcachevalue.h"
#include "zbxcachehistory.h"
#include "zbxhistory.h"
#include "postinit.h"
#include "zbxvault.h"
#include "zbxtrends.h"
#include "ha/ha.h"
#include "zbxrtc.h"
#include "rtc/rtc_server.h"
#include "zbxstats.h"
#include "stats/zabbix_stats.h"
#include "zbxdiag.h"
#include "diag/diag_server.h"
#include "zbxip.h"
#include "zbxsysinfo.h"
#include "zbx_rtc_constants.h"
#include "zbxthreads.h"
#include "zbxicmpping.h"
#include "zbxipcservice.h"
#include "preproc/preproc_server.h"
#include "zbxavailability.h"
#include "zbxdbwrap.h"
#include "lld/lld_protocol.h"
#include "zbxdiscovery.h"
#include "zbxscripts.h"

#ifdef HAVE_OPENIPMI
#include "ipmi/ipmi_manager.h"
#include "ipmi/ipmi_poller.h"
#endif

const char	*progname = NULL;
const char	title_message[] = "zabbix_server";
const char	syslog_app_name[] = "zabbix_server";
const char	*usage_message[] = {
	"[-c config-file]", NULL,
	"[-c config-file]", "-R runtime-option", NULL,
	"-h", NULL,
	"-V", NULL,
	NULL	/* end of text */
};

const char	*help_message[] = {
	"The core daemon of Zabbix software.",
	"",
	"Options:",
	"  -c --config config-file        Path to the configuration file",
	"                                 (default: \"" DEFAULT_CONFIG_FILE "\")",
	"  -f --foreground                Run Zabbix server in foreground",
	"  -R --runtime-control runtime-option   Perform administrative functions",
	"",
	"    Runtime control options:",
	"      " ZBX_CONFIG_CACHE_RELOAD "             Reload configuration cache",
	"      " ZBX_HOUSEKEEPER_EXECUTE "             Execute the housekeeper",
	"      " ZBX_TRIGGER_HOUSEKEEPER_EXECUTE "     Execute the trigger housekeeper",
	"      " ZBX_LOG_LEVEL_INCREASE "=target       Increase log level, affects all processes if",
	"                                        target is not specified",
	"      " ZBX_LOG_LEVEL_DECREASE "=target       Decrease log level, affects all processes if",
	"                                        target is not specified",
	"      " ZBX_SNMP_CACHE_RELOAD "               Reload SNMP cache",
	"      " ZBX_SECRETS_RELOAD "                  Reload secrets from Vault",
	"      " ZBX_DIAGINFO "=section                Log internal diagnostic information of the",
	"                                        section (historycache, preprocessing, alerting,",
	"                                        lld, valuecache, locks, connector) or everything if section is",
	"                                        not specified",
	"      " ZBX_PROF_ENABLE "=target              Enable profiling, affects all processes if",
	"                                        target is not specified",
	"      " ZBX_PROF_DISABLE "=target             Disable profiling, affects all processes if",
	"                                        target is not specified",
	"      " ZBX_SERVICE_CACHE_RELOAD "             Reload service manager cache",
	"      " ZBX_HA_STATUS "                        Display HA cluster status",
	"      " ZBX_HA_REMOVE_NODE "=target            Remove the HA node specified by its name or ID",
	"      " ZBX_HA_SET_FAILOVER_DELAY "=delay      Set HA failover delay",
	"      " ZBX_PROXY_CONFIG_CACHE_RELOAD "[=name] Reload configuration cache on proxy by its name,",
	"                                        comma-separated list can be used to pass multiple names.",
	"                                        All proxies will be reloaded if no names were specified.",
	"",
	"      Log level control targets:",
	"        process-type              All processes of specified type",
	"                                  (alerter, alert manager, availability manager, configuration syncer,",
	"                                  connector manager, connector worker, discovery manager,",
	"                                  escalator, ha manager, history poller, history syncer,",
	"                                  housekeeper, http poller, icmp pinger, ipmi manager,",
	"                                  ipmi poller, java poller, odbc poller, poller, agent poller,",
	"                                  http agent poller, snmp poller, preprocessing manager, proxy poller,",
	"                                  self-monitoring, service manager, snmp trapper,",
	"                                  task manager, timer, trapper, unreachable poller, vmware collector)",
	"        process-type,N            Process type and number (e.g., poller,3)",
	"        pid                       Process identifier",
	"",
	"      Profiling control targets:",
	"        process-type              All processes of specified type",
	"                                  (alerter, alert manager, availability manager, configuration syncer,",
	"                                  connector manager, connector worker, discovery manager,",
	"                                  escalator, ha manager, history poller, history syncer,",
	"                                  housekeeper, http poller, icmp pinger, ipmi manager,",
	"                                  ipmi poller, java poller, odbc poller, poller, agent poller,",
	"                                  http agent poller, snmp poller, preprocessing manager, proxy poller,",
	"                                  self-monitoring, service manager, snmp trapper,",
	"                                  task manager, timer, trapper, unreachable poller, vmware collector)",
	"        process-type,N            Process type and number (e.g., history syncer,1)",
	"        pid                       Process identifier",
	"        scope                     Profiling scope",
	"                                  (rwlock, mutex, processing) can be used with process-type",
	"                                  (e.g., history syncer,1,processing)",
	"",
	"  -h --help                       Display this help message",
	"  -V --version                    Display version number",
	"",
	"Some configuration parameter default locations:",
	"  AlertScriptsPath                \"" DEFAULT_ALERT_SCRIPTS_PATH "\"",
	"  ExternalScripts                 \"" DEFAULT_EXTERNAL_SCRIPTS_PATH "\"",
#ifdef HAVE_LIBCURL
	"  SSLCertLocation                 \"" DEFAULT_SSL_CERT_LOCATION "\"",
	"  SSLKeyLocation                  \"" DEFAULT_SSL_KEY_LOCATION "\"",
#endif
	"  LoadModulePath                  \"" DEFAULT_LOAD_MODULE_PATH "\"",
	NULL	/* end of text */
};

/* COMMAND LINE OPTIONS */

/* long options */
static struct zbx_option	longopts[] =
{
	{"config",		1,	NULL,	'c'},
	{"foreground",		0,	NULL,	'f'},
	{"runtime-control",	1,	NULL,	'R'},
	{"help",		0,	NULL,	'h'},
	{"version",		0,	NULL,	'V'},
	{NULL}
};

/* short options */
static char	shortopts[] = "c:hVR:f";

/* end of COMMAND LINE OPTIONS */

int		threads_num = 0;
pid_t		*threads = NULL;
static int	*threads_flags;

static int	ha_status = ZBX_NODE_STATUS_UNKNOWN;
static int	ha_failover_delay = ZBX_HA_DEFAULT_FAILOVER_DELAY;
static char	*CONFIG_PID_FILE = NULL;

ZBX_GET_CONFIG_VAR(zbx_export_file_t *, problems_export, NULL)
ZBX_GET_CONFIG_VAR(zbx_export_file_t *, history_export, NULL)
ZBX_GET_CONFIG_VAR(zbx_export_file_t *, trends_export, NULL)

unsigned char	program_type = ZBX_PROGRAM_TYPE_SERVER;
static unsigned char	get_program_type(void)
{
	return program_type;
}

int	CONFIG_FORKS[ZBX_PROCESS_TYPE_COUNT] = {
	5, /* ZBX_PROCESS_TYPE_POLLER */
	1, /* ZBX_PROCESS_TYPE_UNREACHABLE */
	0, /* ZBX_PROCESS_TYPE_IPMIPOLLER */
	1, /* ZBX_PROCESS_TYPE_PINGER */
	0, /* ZBX_PROCESS_TYPE_JAVAPOLLER */
	1, /* ZBX_PROCESS_TYPE_HTTPPOLLER */
	5, /* ZBX_PROCESS_TYPE_TRAPPER */
	0, /* ZBX_PROCESS_TYPE_SNMPTRAPPER */
	1, /* ZBX_PROCESS_TYPE_PROXYPOLLER */
	1, /* ZBX_PROCESS_TYPE_ESCALATOR */
	4, /* ZBX_PROCESS_TYPE_HISTSYNCER */
	5, /* ZBX_PROCESS_TYPE_DISCOVERER */
	3, /* ZBX_PROCESS_TYPE_ALERTER */
	1, /* ZBX_PROCESS_TYPE_TIMER */
	1, /* ZBX_PROCESS_TYPE_HOUSEKEEPER */
	0, /* ZBX_PROCESS_TYPE_DATASENDER */
	1, /* ZBX_PROCESS_TYPE_CONFSYNCER */
	1, /* ZBX_PROCESS_TYPE_SELFMON */
	0, /* ZBX_PROCESS_TYPE_VMWARE */
	0, /* ZBX_PROCESS_TYPE_COLLECTOR */
	0, /* ZBX_PROCESS_TYPE_LISTENER */
	0, /* ZBX_PROCESS_TYPE_ACTIVE_CHECKS */
	1, /* ZBX_PROCESS_TYPE_TASKMANAGER */
	0, /* ZBX_PROCESS_TYPE_IPMIMANAGER */
	1, /* ZBX_PROCESS_TYPE_ALERTMANAGER */
	1, /* ZBX_PROCESS_TYPE_PREPROCMAN */
	3, /* ZBX_PROCESS_TYPE_PREPROCESSOR */
	1, /* ZBX_PROCESS_TYPE_LLDMANAGER */
	2, /* ZBX_PROCESS_TYPE_LLDWORKER */
	1, /* ZBX_PROCESS_TYPE_ALERTSYNCER */
	5, /* ZBX_PROCESS_TYPE_HISTORYPOLLER */
	1, /* ZBX_PROCESS_TYPE_AVAILMAN */
	0, /* ZBX_PROCESS_TYPE_REPORTMANAGER */
	0, /* ZBX_PROCESS_TYPE_REPORTWRITER */
	1, /* ZBX_PROCESS_TYPE_SERVICEMAN */
	1, /* ZBX_PROCESS_TYPE_TRIGGERHOUSEKEEPER */
	1, /* ZBX_PROCESS_TYPE_ODBCPOLLER */
	0, /* ZBX_PROCESS_TYPE_CONNECTORMANAGER */
	0, /* ZBX_PROCESS_TYPE_CONNECTORWORKER */
	0, /* ZBX_PROCESS_TYPE_DISCOVERYMANAGER */
	1, /* ZBX_PROCESS_TYPE_HTTPAGENT_POLLER */
	1, /* ZBX_PROCESS_TYPE_AGENT_POLLER */
	1 /* ZBX_PROCESS_TYPE_SNMP_POLLER */
};

static int	get_config_forks(unsigned char process_type)
{
	if (ZBX_PROCESS_TYPE_COUNT > process_type)
		return CONFIG_FORKS[process_type];

	return 0;
}

ZBX_GET_CONFIG_VAR2(char *, const char *, zbx_config_source_ip, NULL)
ZBX_GET_CONFIG_VAR2(char *, const char *, zbx_config_tmpdir, NULL)
ZBX_GET_CONFIG_VAR2(char *, const char *, zbx_config_fping_location, NULL)
ZBX_GET_CONFIG_VAR2(char *, const char *, zbx_config_fping6_location, NULL)
ZBX_GET_CONFIG_VAR2(char *, const char *, zbx_config_alert_scripts_path, NULL)
ZBX_GET_CONFIG_VAR(int, zbx_config_timeout, 3)
int	zbx_config_trapper_timeout = 300;

static int	config_startup_time		= 0;
static int	config_unavailable_delay	= 60;
static int	config_histsyncer_frequency	= 1;

<<<<<<< HEAD
int	CONFIG_LISTEN_PORT		= ZBX_DEFAULT_SERVER_PORT;
char	*CONFIG_LISTEN_IP		= NULL;
=======
static int	zbx_config_listen_port		= ZBX_DEFAULT_SERVER_PORT;
static char	*zbx_config_listen_ip		= NULL;
int	CONFIG_TRAPPER_TIMEOUT		= 300;
>>>>>>> 5a1c03fc
static char	*config_server		= NULL;		/* not used in zabbix_server, required for linking */

int	CONFIG_HOUSEKEEPING_FREQUENCY	= 1;
int	CONFIG_MAX_HOUSEKEEPER_DELETE	= 5000;		/* applies for every separate field value */
int	CONFIG_CONFSYNCER_FREQUENCY	= 10;

int	CONFIG_PROBLEMHOUSEKEEPING_FREQUENCY = 60;

static int	config_vmware_frequency		= 60;
static int	config_vmware_perf_frequency	= 60;
static int	config_vmware_timeout		= 10;

static zbx_uint64_t	config_conf_cache_size		= 32 * ZBX_MEBIBYTE;
static zbx_uint64_t	config_history_cache_size	= 16 * ZBX_MEBIBYTE;
static zbx_uint64_t	config_history_index_cache_size	= 4 * ZBX_MEBIBYTE;
static zbx_uint64_t	config_trends_cache_size	= 4 * ZBX_MEBIBYTE;
static zbx_uint64_t	CONFIG_TREND_FUNC_CACHE_SIZE	= 4 * ZBX_MEBIBYTE;
static zbx_uint64_t	config_value_cache_size		= 8 * ZBX_MEBIBYTE;
static zbx_uint64_t	config_vmware_cache_size	= 8 * ZBX_MEBIBYTE;

static int	config_unreachable_period		= 45;
static int	config_unreachable_delay		= 15;
static int	config_max_concurrent_checks_per_poller	= 1000;
int	CONFIG_LOG_LEVEL		= LOG_LEVEL_WARNING;
char	*CONFIG_EXTERNALSCRIPTS		= NULL;
int	CONFIG_ALLOW_UNSUPPORTED_DB_VERSIONS = 0;

ZBX_GET_CONFIG_VAR(int, zbx_config_enable_remote_commands, 0)
ZBX_GET_CONFIG_VAR(int, zbx_config_log_remote_commands, 0)
ZBX_GET_CONFIG_VAR(int, zbx_config_unsafe_user_parameters, 0)

char	*CONFIG_SNMPTRAP_FILE		= NULL;

char	*CONFIG_JAVA_GATEWAY		= NULL;
int	CONFIG_JAVA_GATEWAY_PORT	= ZBX_DEFAULT_GATEWAY_PORT;

char	*CONFIG_SSH_KEY_LOCATION	= NULL;

static int	config_log_slow_queries		= 0;	/* ms; 0 - disable */

/* how often Zabbix server sends configuration data to passive proxy, in seconds */
static int	config_proxyconfig_frequency	= 10;
static int	config_proxydata_frequency	= 1;	/* 1s */

char	*CONFIG_LOAD_MODULE_PATH	= NULL;
char	**CONFIG_LOAD_MODULE		= NULL;

char	*CONFIG_USER			= NULL;

/* web monitoring */
char	*CONFIG_SSL_CA_LOCATION		= NULL;
char	*CONFIG_SSL_CERT_LOCATION	= NULL;
char	*CONFIG_SSL_KEY_LOCATION	= NULL;

static zbx_config_tls_t		*zbx_config_tls = NULL;
static zbx_config_export_t	zbx_config_export = {NULL, NULL, ZBX_GIBIBYTE};
static zbx_config_vault_t	zbx_config_vault = {NULL, NULL, NULL, NULL, NULL, NULL};
static zbx_config_dbhigh_t	*zbx_config_dbhigh = NULL;

char	*CONFIG_HA_NODE_NAME		= NULL;
char	*CONFIG_NODE_ADDRESS	= NULL;

static char	*CONFIG_SOCKET_PATH	= NULL;

char	*CONFIG_HISTORY_STORAGE_URL		= NULL;
char	*CONFIG_HISTORY_STORAGE_OPTS		= NULL;
int	CONFIG_HISTORY_STORAGE_PIPELINES	= 0;

char	*CONFIG_STATS_ALLOWED_IP	= NULL;
int	CONFIG_TCP_MAX_BACKLOG_SIZE	= SOMAXCONN;

char	*CONFIG_WEBSERVICE_URL	= NULL;

int	CONFIG_SERVICEMAN_SYNC_FREQUENCY	= 60;

static char	*config_file	= NULL;
static int	config_allow_root	= 0;
static zbx_config_log_t	log_file_cfg = {NULL, NULL, ZBX_LOG_TYPE_UNDEFINED, 1};

struct zbx_db_version_info_t	db_version_info;

static	const zbx_events_funcs_t	events_cbs = {
	.add_event_cb			= zbx_add_event,
	.process_events_cb		= zbx_process_events,
	.clean_events_cb		= zbx_clean_events,
	.reset_event_recovery_cb	= zbx_reset_event_recovery,
	.export_events_cb		= zbx_export_events,
	.events_update_itservices_cb	= zbx_events_update_itservices
};

int	get_process_info_by_thread(int local_server_num, unsigned char *local_process_type, int *local_process_num);

int	get_process_info_by_thread(int local_server_num, unsigned char *local_process_type, int *local_process_num)
{
	int	server_count = 0;

	if (0 == local_server_num)
	{
		/* fail if the main process is queried */
		return FAIL;
	}
	else if (local_server_num <= (server_count += CONFIG_FORKS[ZBX_PROCESS_TYPE_SERVICEMAN]))
	{
		/* start service manager process and load configuration cache in parallel */
		*local_process_type = ZBX_PROCESS_TYPE_SERVICEMAN;
		*local_process_num = local_server_num - server_count + CONFIG_FORKS[ZBX_PROCESS_TYPE_SERVICEMAN];
	}
	else if (local_server_num <= (server_count += CONFIG_FORKS[ZBX_PROCESS_TYPE_CONFSYNCER]))
	{
		/* make initial configuration sync before worker processes are forked */
		*local_process_type = ZBX_PROCESS_TYPE_CONFSYNCER;
		*local_process_num = local_server_num - server_count + CONFIG_FORKS[ZBX_PROCESS_TYPE_CONFSYNCER];
	}
	else if (local_server_num <= (server_count += CONFIG_FORKS[ZBX_PROCESS_TYPE_ALERTMANAGER]))
	{
		/* data collection processes might utilize CPU fully, start manager and worker processes beforehand */
		*local_process_type = ZBX_PROCESS_TYPE_ALERTMANAGER;
		*local_process_num = local_server_num - server_count + CONFIG_FORKS[ZBX_PROCESS_TYPE_ALERTMANAGER];
	}
	else if (local_server_num <= (server_count += CONFIG_FORKS[ZBX_PROCESS_TYPE_ALERTER]))
	{
		*local_process_type = ZBX_PROCESS_TYPE_ALERTER;
		*local_process_num = local_server_num - server_count + CONFIG_FORKS[ZBX_PROCESS_TYPE_ALERTER];
	}
	else if (local_server_num <= (server_count += CONFIG_FORKS[ZBX_PROCESS_TYPE_PREPROCMAN]))
	{
		*local_process_type = ZBX_PROCESS_TYPE_PREPROCMAN;
		*local_process_num = local_server_num - server_count + CONFIG_FORKS[ZBX_PROCESS_TYPE_PREPROCMAN];
	}
	else if (local_server_num <= (server_count += CONFIG_FORKS[ZBX_PROCESS_TYPE_LLDMANAGER]))
	{
		*local_process_type = ZBX_PROCESS_TYPE_LLDMANAGER;
		*local_process_num = local_server_num - server_count + CONFIG_FORKS[ZBX_PROCESS_TYPE_LLDMANAGER];
	}
	else if (local_server_num <= (server_count += CONFIG_FORKS[ZBX_PROCESS_TYPE_LLDWORKER]))
	{
		*local_process_type = ZBX_PROCESS_TYPE_LLDWORKER;
		*local_process_num = local_server_num - server_count + CONFIG_FORKS[ZBX_PROCESS_TYPE_LLDWORKER];
	}
	else if (local_server_num <= (server_count += CONFIG_FORKS[ZBX_PROCESS_TYPE_IPMIMANAGER]))
	{
		*local_process_type = ZBX_PROCESS_TYPE_IPMIMANAGER;
		*local_process_num = local_server_num - server_count + CONFIG_FORKS[ZBX_PROCESS_TYPE_IPMIMANAGER];
	}
	else if (local_server_num <= (server_count += CONFIG_FORKS[ZBX_PROCESS_TYPE_HOUSEKEEPER]))
	{
		*local_process_type = ZBX_PROCESS_TYPE_HOUSEKEEPER;
		*local_process_num = local_server_num - server_count + CONFIG_FORKS[ZBX_PROCESS_TYPE_HOUSEKEEPER];
	}
	else if (local_server_num <= (server_count += CONFIG_FORKS[ZBX_PROCESS_TYPE_TIMER]))
	{
		*local_process_type = ZBX_PROCESS_TYPE_TIMER;
		*local_process_num = local_server_num - server_count + CONFIG_FORKS[ZBX_PROCESS_TYPE_TIMER];
	}
	else if (local_server_num <= (server_count += CONFIG_FORKS[ZBX_PROCESS_TYPE_HTTPPOLLER]))
	{
		*local_process_type = ZBX_PROCESS_TYPE_HTTPPOLLER;
		*local_process_num = local_server_num - server_count + CONFIG_FORKS[ZBX_PROCESS_TYPE_HTTPPOLLER];
	}
	else if (local_server_num <= (server_count += CONFIG_FORKS[ZBX_PROCESS_TYPE_DISCOVERYMANAGER]))
	{
		*local_process_type = ZBX_PROCESS_TYPE_DISCOVERYMANAGER;
		*local_process_num = local_server_num - server_count + CONFIG_FORKS[ZBX_PROCESS_TYPE_DISCOVERYMANAGER];
	}
	else if (local_server_num <= (server_count += CONFIG_FORKS[ZBX_PROCESS_TYPE_HISTSYNCER]))
	{
		*local_process_type = ZBX_PROCESS_TYPE_HISTSYNCER;
		*local_process_num = local_server_num - server_count + CONFIG_FORKS[ZBX_PROCESS_TYPE_HISTSYNCER];
	}
	else if (local_server_num <= (server_count += CONFIG_FORKS[ZBX_PROCESS_TYPE_ESCALATOR]))
	{
		*local_process_type = ZBX_PROCESS_TYPE_ESCALATOR;
		*local_process_num = local_server_num - server_count + CONFIG_FORKS[ZBX_PROCESS_TYPE_ESCALATOR];
	}
	else if (local_server_num <= (server_count += CONFIG_FORKS[ZBX_PROCESS_TYPE_IPMIPOLLER]))
	{
		*local_process_type = ZBX_PROCESS_TYPE_IPMIPOLLER;
		*local_process_num = local_server_num - server_count + CONFIG_FORKS[ZBX_PROCESS_TYPE_IPMIPOLLER];
	}
	else if (local_server_num <= (server_count += CONFIG_FORKS[ZBX_PROCESS_TYPE_JAVAPOLLER]))
	{
		*local_process_type = ZBX_PROCESS_TYPE_JAVAPOLLER;
		*local_process_num = local_server_num - server_count + CONFIG_FORKS[ZBX_PROCESS_TYPE_JAVAPOLLER];
	}
	else if (local_server_num <= (server_count += CONFIG_FORKS[ZBX_PROCESS_TYPE_SNMPTRAPPER]))
	{
		*local_process_type = ZBX_PROCESS_TYPE_SNMPTRAPPER;
		*local_process_num = local_server_num - server_count + CONFIG_FORKS[ZBX_PROCESS_TYPE_SNMPTRAPPER];
	}
	else if (local_server_num <= (server_count += CONFIG_FORKS[ZBX_PROCESS_TYPE_PROXYPOLLER]))
	{
		*local_process_type = ZBX_PROCESS_TYPE_PROXYPOLLER;
		*local_process_num = local_server_num - server_count + CONFIG_FORKS[ZBX_PROCESS_TYPE_PROXYPOLLER];
	}
	else if (local_server_num <= (server_count += CONFIG_FORKS[ZBX_PROCESS_TYPE_SELFMON]))
	{
		*local_process_type = ZBX_PROCESS_TYPE_SELFMON;
		*local_process_num = local_server_num - server_count + CONFIG_FORKS[ZBX_PROCESS_TYPE_SELFMON];
	}
	else if (local_server_num <= (server_count += CONFIG_FORKS[ZBX_PROCESS_TYPE_VMWARE]))
	{
		*local_process_type = ZBX_PROCESS_TYPE_VMWARE;
		*local_process_num = local_server_num - server_count + CONFIG_FORKS[ZBX_PROCESS_TYPE_VMWARE];
	}
	else if (local_server_num <= (server_count += CONFIG_FORKS[ZBX_PROCESS_TYPE_TASKMANAGER]))
	{
		*local_process_type = ZBX_PROCESS_TYPE_TASKMANAGER;
		*local_process_num = local_server_num - server_count + CONFIG_FORKS[ZBX_PROCESS_TYPE_TASKMANAGER];
	}
	else if (local_server_num <= (server_count += CONFIG_FORKS[ZBX_PROCESS_TYPE_POLLER]))
	{
		*local_process_type = ZBX_PROCESS_TYPE_POLLER;
		*local_process_num = local_server_num - server_count + CONFIG_FORKS[ZBX_PROCESS_TYPE_POLLER];
	}
	else if (local_server_num <= (server_count += CONFIG_FORKS[ZBX_PROCESS_TYPE_UNREACHABLE]))
	{
		*local_process_type = ZBX_PROCESS_TYPE_UNREACHABLE;
		*local_process_num = local_server_num - server_count + CONFIG_FORKS[ZBX_PROCESS_TYPE_UNREACHABLE];
	}
	else if (local_server_num <= (server_count += CONFIG_FORKS[ZBX_PROCESS_TYPE_TRAPPER]))
	{
		*local_process_type = ZBX_PROCESS_TYPE_TRAPPER;
		*local_process_num = local_server_num - server_count + CONFIG_FORKS[ZBX_PROCESS_TYPE_TRAPPER];
	}
	else if (local_server_num <= (server_count += CONFIG_FORKS[ZBX_PROCESS_TYPE_PINGER]))
	{
		*local_process_type = ZBX_PROCESS_TYPE_PINGER;
		*local_process_num = local_server_num - server_count + CONFIG_FORKS[ZBX_PROCESS_TYPE_PINGER];
	}
	else if (local_server_num <= (server_count += CONFIG_FORKS[ZBX_PROCESS_TYPE_ALERTSYNCER]))
	{
		*local_process_type = ZBX_PROCESS_TYPE_ALERTSYNCER;
		*local_process_num = local_server_num - server_count + CONFIG_FORKS[ZBX_PROCESS_TYPE_ALERTSYNCER];
	}
	else if (local_server_num <= (server_count += CONFIG_FORKS[ZBX_PROCESS_TYPE_HISTORYPOLLER]))
	{
		*local_process_type = ZBX_PROCESS_TYPE_HISTORYPOLLER;
		*local_process_num = local_server_num - server_count + CONFIG_FORKS[ZBX_PROCESS_TYPE_HISTORYPOLLER];
	}
	else if (local_server_num <= (server_count += CONFIG_FORKS[ZBX_PROCESS_TYPE_AVAILMAN]))
	{
		*local_process_type = ZBX_PROCESS_TYPE_AVAILMAN;
		*local_process_num = local_server_num - server_count + CONFIG_FORKS[ZBX_PROCESS_TYPE_AVAILMAN];
	}
	else if (local_server_num <= (server_count += CONFIG_FORKS[ZBX_PROCESS_TYPE_REPORTMANAGER]))
	{
		*local_process_type = ZBX_PROCESS_TYPE_REPORTMANAGER;
		*local_process_num = local_server_num - server_count + CONFIG_FORKS[ZBX_PROCESS_TYPE_REPORTMANAGER];
	}
	else if (local_server_num <= (server_count += CONFIG_FORKS[ZBX_PROCESS_TYPE_REPORTWRITER]))
	{
		*local_process_type = ZBX_PROCESS_TYPE_REPORTWRITER;
		*local_process_num = local_server_num - server_count + CONFIG_FORKS[ZBX_PROCESS_TYPE_REPORTWRITER];
	}
	else if (local_server_num <= (server_count += CONFIG_FORKS[ZBX_PROCESS_TYPE_TRIGGERHOUSEKEEPER]))
	{
		/* start service manager process and load configuration cache in parallel */
		*local_process_type = ZBX_PROCESS_TYPE_TRIGGERHOUSEKEEPER;
		*local_process_num = local_server_num - server_count + CONFIG_FORKS[ZBX_PROCESS_TYPE_TRIGGERHOUSEKEEPER];
	}
	else if (local_server_num <= (server_count += CONFIG_FORKS[ZBX_PROCESS_TYPE_ODBCPOLLER]))
	{
		*local_process_type = ZBX_PROCESS_TYPE_ODBCPOLLER;
		*local_process_num = local_server_num - server_count + CONFIG_FORKS[ZBX_PROCESS_TYPE_ODBCPOLLER];
	}
	else if (local_server_num <= (server_count += CONFIG_FORKS[ZBX_PROCESS_TYPE_CONNECTORMANAGER]))
	{
		*local_process_type = ZBX_PROCESS_TYPE_CONNECTORMANAGER;
		*local_process_num = local_server_num - server_count + CONFIG_FORKS[ZBX_PROCESS_TYPE_CONNECTORMANAGER];
	}
	else if (local_server_num <= (server_count += CONFIG_FORKS[ZBX_PROCESS_TYPE_CONNECTORWORKER]))
	{
		*local_process_type = ZBX_PROCESS_TYPE_CONNECTORWORKER;
		*local_process_num = local_server_num - server_count + CONFIG_FORKS[ZBX_PROCESS_TYPE_CONNECTORWORKER];
	}
	else if (local_server_num <= (server_count += CONFIG_FORKS[ZBX_PROCESS_TYPE_HTTPAGENT_POLLER]))
	{
		*local_process_type = ZBX_PROCESS_TYPE_HTTPAGENT_POLLER;
		*local_process_num = local_server_num - server_count + CONFIG_FORKS[ZBX_PROCESS_TYPE_HTTPAGENT_POLLER];
	}
	else if (local_server_num <= (server_count += CONFIG_FORKS[ZBX_PROCESS_TYPE_AGENT_POLLER]))
	{
		*local_process_type = ZBX_PROCESS_TYPE_AGENT_POLLER;
		*local_process_num = local_server_num - server_count + CONFIG_FORKS[ZBX_PROCESS_TYPE_AGENT_POLLER];
	}
	else if (local_server_num <= (server_count += CONFIG_FORKS[ZBX_PROCESS_TYPE_SNMP_POLLER]))
	{
		*local_process_type = ZBX_PROCESS_TYPE_SNMP_POLLER;
		*local_process_num = local_server_num - server_count + CONFIG_FORKS[ZBX_PROCESS_TYPE_SNMP_POLLER];
	}
	else
		return FAIL;

	return SUCCEED;
}

/******************************************************************************
 *                                                                            *
 * Purpose: set configuration defaults                                        *
 *                                                                            *
 ******************************************************************************/
static void	zbx_set_defaults(void)
{
	config_startup_time = time(NULL);

	if (NULL == zbx_config_dbhigh->config_dbhost)
		zbx_config_dbhigh->config_dbhost = zbx_strdup(zbx_config_dbhigh->config_dbhost, "localhost");

	if (NULL == CONFIG_SNMPTRAP_FILE)
		CONFIG_SNMPTRAP_FILE = zbx_strdup(CONFIG_SNMPTRAP_FILE, "/tmp/zabbix_traps.tmp");

	if (NULL == CONFIG_PID_FILE)
		CONFIG_PID_FILE = zbx_strdup(CONFIG_PID_FILE, "/tmp/zabbix_server.pid");

	if (NULL == zbx_config_alert_scripts_path)
		zbx_config_alert_scripts_path = zbx_strdup(zbx_config_alert_scripts_path, DEFAULT_ALERT_SCRIPTS_PATH);

	if (NULL == CONFIG_LOAD_MODULE_PATH)
		CONFIG_LOAD_MODULE_PATH = zbx_strdup(CONFIG_LOAD_MODULE_PATH, DEFAULT_LOAD_MODULE_PATH);

	if (NULL == zbx_config_tmpdir)
		zbx_config_tmpdir = zbx_strdup(zbx_config_tmpdir, "/tmp");

	if (NULL == zbx_config_fping_location)
		zbx_config_fping_location = zbx_strdup(zbx_config_fping_location, "/usr/sbin/fping");
#ifdef HAVE_IPV6
	if (NULL == zbx_config_fping6_location)
		zbx_config_fping6_location = zbx_strdup(zbx_config_fping6_location, "/usr/sbin/fping6");
#endif
	if (NULL == CONFIG_EXTERNALSCRIPTS)
		CONFIG_EXTERNALSCRIPTS = zbx_strdup(CONFIG_EXTERNALSCRIPTS, DEFAULT_EXTERNAL_SCRIPTS_PATH);
#ifdef HAVE_LIBCURL
	if (NULL == CONFIG_SSL_CERT_LOCATION)
		CONFIG_SSL_CERT_LOCATION = zbx_strdup(CONFIG_SSL_CERT_LOCATION, DEFAULT_SSL_CERT_LOCATION);

	if (NULL == CONFIG_SSL_KEY_LOCATION)
		CONFIG_SSL_KEY_LOCATION = zbx_strdup(CONFIG_SSL_KEY_LOCATION, DEFAULT_SSL_KEY_LOCATION);

	if (NULL == CONFIG_HISTORY_STORAGE_OPTS)
		CONFIG_HISTORY_STORAGE_OPTS = zbx_strdup(CONFIG_HISTORY_STORAGE_OPTS, "uint,dbl,str,log,text");
#endif

#ifdef HAVE_SQLITE3
	CONFIG_MAX_HOUSEKEEPER_DELETE = 0;
#endif

	if (NULL == log_file_cfg.log_type_str)
		log_file_cfg.log_type_str = zbx_strdup(log_file_cfg.log_type_str, ZBX_OPTION_LOGTYPE_FILE);

	if (NULL == CONFIG_SOCKET_PATH)
		CONFIG_SOCKET_PATH = zbx_strdup(CONFIG_SOCKET_PATH, "/tmp");

	if (0 != CONFIG_FORKS[ZBX_PROCESS_TYPE_IPMIPOLLER])
		CONFIG_FORKS[ZBX_PROCESS_TYPE_IPMIMANAGER] = 1;

	if (NULL == zbx_config_vault.url)
		zbx_config_vault.url = zbx_strdup(zbx_config_vault.url, "https://127.0.0.1:8200");

	if (0 != CONFIG_FORKS[ZBX_PROCESS_TYPE_REPORTWRITER])
		CONFIG_FORKS[ZBX_PROCESS_TYPE_REPORTMANAGER] = 1;

	if (0 != CONFIG_FORKS[ZBX_PROCESS_TYPE_CONNECTORWORKER])
		CONFIG_FORKS[ZBX_PROCESS_TYPE_CONNECTORMANAGER] = 1;

	if (0 != CONFIG_FORKS[ZBX_PROCESS_TYPE_DISCOVERER])
		CONFIG_FORKS[ZBX_PROCESS_TYPE_DISCOVERYMANAGER] = 1;
}

/******************************************************************************
 *                                                                            *
 * Purpose: validate configuration parameters                                 *
 *                                                                            *
 ******************************************************************************/
static void	zbx_validate_config(ZBX_TASK_EX *task)
{
	char		*ch_error, *address = NULL;
	int		err = 0;
	unsigned short	port;

	if (0 == CONFIG_FORKS[ZBX_PROCESS_TYPE_UNREACHABLE] &&
			0 != CONFIG_FORKS[ZBX_PROCESS_TYPE_POLLER] + CONFIG_FORKS[ZBX_PROCESS_TYPE_JAVAPOLLER])
	{
		zabbix_log(LOG_LEVEL_CRIT, "\"StartPollersUnreachable\" configuration parameter must not be 0"
				" if regular or Java pollers are started");
		err = 1;
	}

	if ((NULL == CONFIG_JAVA_GATEWAY || '\0' == *CONFIG_JAVA_GATEWAY) &&
			0 < CONFIG_FORKS[ZBX_PROCESS_TYPE_JAVAPOLLER])
	{
		zabbix_log(LOG_LEVEL_CRIT, "\"JavaGateway\" configuration parameter is not specified or empty");
		err = 1;
	}

	if (0 != config_value_cache_size && 128 * ZBX_KIBIBYTE > config_value_cache_size)
	{
		zabbix_log(LOG_LEVEL_CRIT, "\"ValueCacheSize\" configuration parameter must be either 0"
				" or greater than 128KB");
		err = 1;
	}

	if (0 != CONFIG_TREND_FUNC_CACHE_SIZE && 128 * ZBX_KIBIBYTE > CONFIG_TREND_FUNC_CACHE_SIZE)
	{
		zabbix_log(LOG_LEVEL_CRIT, "\"TrendFunctionCacheSize\" configuration parameter must be either 0"
				" or greater than 128KB");
		err = 1;
	}

	if (NULL != zbx_config_source_ip && SUCCEED != zbx_is_supported_ip(zbx_config_source_ip))
	{
		zabbix_log(LOG_LEVEL_CRIT, "invalid \"SourceIP\" configuration parameter: '%s'", zbx_config_source_ip);
		err = 1;
	}

	if (NULL != CONFIG_STATS_ALLOWED_IP && FAIL == zbx_validate_peer_list(CONFIG_STATS_ALLOWED_IP, &ch_error))
	{
		zabbix_log(LOG_LEVEL_CRIT, "invalid entry in \"StatsAllowedIP\" configuration parameter: %s", ch_error);
		zbx_free(ch_error);
		err = 1;
	}

	if (SUCCEED != zbx_validate_export_type(zbx_config_export.type, NULL))
	{
		zabbix_log(LOG_LEVEL_CRIT, "invalid \"ExportType\" configuration parameter: %s",
				zbx_config_export.type);
		err = 1;
	}

	if (NULL != CONFIG_NODE_ADDRESS &&
			(FAIL == zbx_parse_serveractive_element(CONFIG_NODE_ADDRESS, &address, &port, 10051) ||
			(FAIL == zbx_is_supported_ip(address) && FAIL == zbx_validate_hostname(address))))
	{
		zabbix_log(LOG_LEVEL_CRIT, "invalid \"NodeAddress\" configuration parameter: address \"%s\""
				" is invalid", CONFIG_NODE_ADDRESS);
		err = 1;
	}
	zbx_free(address);

#if !defined(HAVE_IPV6)
	err |= (FAIL == check_cfg_feature_str("Fping6Location", zbx_config_fping6_location, "IPv6 support"));
#endif
#if !defined(HAVE_LIBCURL)
	err |= (FAIL == check_cfg_feature_str("SSLCALocation", CONFIG_SSL_CA_LOCATION, "cURL library"));
	err |= (FAIL == check_cfg_feature_str("SSLCertLocation", CONFIG_SSL_CERT_LOCATION, "cURL library"));
	err |= (FAIL == check_cfg_feature_str("SSLKeyLocation", CONFIG_SSL_KEY_LOCATION, "cURL library"));
	err |= (FAIL == check_cfg_feature_str("HistoryStorageURL", CONFIG_HISTORY_STORAGE_URL, "cURL library"));
	err |= (FAIL == check_cfg_feature_str("HistoryStorageTypes", CONFIG_HISTORY_STORAGE_OPTS, "cURL library"));
	err |= (FAIL == check_cfg_feature_int("HistoryStorageDateIndex", CONFIG_HISTORY_STORAGE_PIPELINES,
			"cURL library"));
	err |= (FAIL == check_cfg_feature_str("Vault", zbx_config_vault.name, "cURL library"));
	err |= (FAIL == check_cfg_feature_str("VaultToken", zbx_config_vault.token, "cURL library"));
	err |= (FAIL == check_cfg_feature_str("VaultDBPath", zbx_config_vault.db_path, "cURL library"));

	err |= (FAIL == check_cfg_feature_int("StartReportWriters", CONFIG_FORKS[ZBX_PROCESS_TYPE_REPORTWRITER],
			"cURL library"));
#endif

#if !defined(HAVE_LIBXML2) || !defined(HAVE_LIBCURL)
	err |= (FAIL == check_cfg_feature_int("StartVMwareCollectors", CONFIG_FORKS[ZBX_PROCESS_TYPE_VMWARE],
			"VMware support"));

	/* parameters VMwareFrequency, VMwarePerfFrequency, VMwareCacheSize, VMwareTimeout are not checked here */
	/* because they have non-zero default values */
#endif

	if (SUCCEED != zbx_validate_log_parameters(task, &log_file_cfg))
		err = 1;

#if !(defined(HAVE_GNUTLS) || defined(HAVE_OPENSSL))
	err |= (FAIL == check_cfg_feature_str("TLSCAFile", zbx_config_tls->ca_file, "TLS support"));
	err |= (FAIL == check_cfg_feature_str("TLSCRLFile", zbx_config_tls->crl_file, "TLS support"));
	err |= (FAIL == check_cfg_feature_str("TLSCertFile", zbx_config_tls->cert_file, "TLS support"));
	err |= (FAIL == check_cfg_feature_str("TLSKeyFile", zbx_config_tls->key_file, "TLS support"));
#endif
#if !(defined(HAVE_GNUTLS) || defined(HAVE_OPENSSL))
	err |= (FAIL == check_cfg_feature_str("TLSCipherCert", zbx_config_tls->cipher_cert,
			"GnuTLS or OpenSSL"));
	err |= (FAIL == check_cfg_feature_str("TLSCipherPSK", zbx_config_tls->cipher_psk,
			"GnuTLS or OpenSSL"));
	err |= (FAIL == check_cfg_feature_str("TLSCipherAll", zbx_config_tls->cipher_all,
			"GnuTLS or OpenSSL"));
#endif
#if !defined(HAVE_OPENSSL)
	err |= (FAIL == check_cfg_feature_str("TLSCipherCert13", zbx_config_tls->cipher_cert13,
			"OpenSSL 1.1.1 or newer"));
	err |= (FAIL == check_cfg_feature_str("TLSCipherPSK13", zbx_config_tls->cipher_psk13,
			"OpenSSL 1.1.1 or newer"));
	err |= (FAIL == check_cfg_feature_str("TLSCipherAll13", zbx_config_tls->cipher_all13,
			"OpenSSL 1.1.1 or newer"));
#endif

#if !defined(HAVE_OPENIPMI)
	err |= (FAIL == check_cfg_feature_int("StartIPMIPollers", CONFIG_FORKS[ZBX_PROCESS_TYPE_IPMIPOLLER],
			"IPMI support"));
#endif

	err |= (FAIL == zbx_db_validate_config_features(program_type, zbx_config_dbhigh));

	if (0 != CONFIG_FORKS[ZBX_PROCESS_TYPE_REPORTWRITER] && NULL == CONFIG_WEBSERVICE_URL)
	{
		zabbix_log(LOG_LEVEL_CRIT, "\"WebServiceURL\" configuration parameter must be set when "
				" setting \"StartReportWriters\" configuration parameter");
	}

	if (0 != err)
		exit(EXIT_FAILURE);
}

/******************************************************************************
 *                                                                            *
 * Purpose: parse config file and update configuration parameters             *
 *                                                                            *
 * Comments: will terminate process if parsing fails                          *
 *                                                                            *
 ******************************************************************************/
static void	zbx_load_config(ZBX_TASK_EX *task)
{
	struct cfg_line	cfg[] =
	{
		/* PARAMETER,			VAR,					TYPE,
			MANDATORY,	MIN,			MAX */
		{"StartDBSyncers",		&CONFIG_FORKS[ZBX_PROCESS_TYPE_HISTSYNCER],		TYPE_INT,
			PARM_OPT,	1,			100},
		{"StartDiscoverers",		&CONFIG_FORKS[ZBX_PROCESS_TYPE_DISCOVERER],		TYPE_INT,
			PARM_OPT,	0,			1000},
		{"StartHTTPPollers",		&CONFIG_FORKS[ZBX_PROCESS_TYPE_HTTPPOLLER],		TYPE_INT,
			PARM_OPT,	0,			1000},
		{"StartPingers",		&CONFIG_FORKS[ZBX_PROCESS_TYPE_PINGER],			TYPE_INT,
			PARM_OPT,	0,			1000},
		{"StartPollers",		&CONFIG_FORKS[ZBX_PROCESS_TYPE_POLLER],			TYPE_INT,
			PARM_OPT,	0,			1000},
		{"StartPollersUnreachable",	&CONFIG_FORKS[ZBX_PROCESS_TYPE_UNREACHABLE],	TYPE_INT,
			PARM_OPT,	0,			1000},
		{"StartIPMIPollers",		&CONFIG_FORKS[ZBX_PROCESS_TYPE_IPMIPOLLER],		TYPE_INT,
			PARM_OPT,	0,			1000},
		{"StartTimers",			&CONFIG_FORKS[ZBX_PROCESS_TYPE_TIMER],			TYPE_INT,
			PARM_OPT,	1,			1000},
		{"StartTrappers",		&CONFIG_FORKS[ZBX_PROCESS_TYPE_TRAPPER],			TYPE_INT,
			PARM_OPT,	0,			1000},
		{"StartJavaPollers",		&CONFIG_FORKS[ZBX_PROCESS_TYPE_JAVAPOLLER],		TYPE_INT,
			PARM_OPT,	0,			1000},
		{"StartEscalators",		&CONFIG_FORKS[ZBX_PROCESS_TYPE_ESCALATOR],		TYPE_INT,
			PARM_OPT,	1,			100},
		{"JavaGateway",			&CONFIG_JAVA_GATEWAY,			TYPE_STRING,
			PARM_OPT,	0,			0},
		{"JavaGatewayPort",		&CONFIG_JAVA_GATEWAY_PORT,		TYPE_INT,
			PARM_OPT,	1024,			32767},
		{"SNMPTrapperFile",		&CONFIG_SNMPTRAP_FILE,			TYPE_STRING,
			PARM_OPT,	0,			0},
		{"StartSNMPTrapper",		&CONFIG_FORKS[ZBX_PROCESS_TYPE_SNMPTRAPPER],		TYPE_INT,
			PARM_OPT,	0,			1},
		{"CacheSize",			&config_conf_cache_size,		TYPE_UINT64,
			PARM_OPT,	128 * ZBX_KIBIBYTE,	__UINT64_C(64) * ZBX_GIBIBYTE},
		{"HistoryCacheSize",		&config_history_cache_size,		TYPE_UINT64,
			PARM_OPT,	128 * ZBX_KIBIBYTE,	__UINT64_C(2) * ZBX_GIBIBYTE},
		{"HistoryIndexCacheSize",	&config_history_index_cache_size,	TYPE_UINT64,
			PARM_OPT,	128 * ZBX_KIBIBYTE,	__UINT64_C(2) * ZBX_GIBIBYTE},
		{"TrendCacheSize",		&config_trends_cache_size,		TYPE_UINT64,
			PARM_OPT,	128 * ZBX_KIBIBYTE,	__UINT64_C(2) * ZBX_GIBIBYTE},
		{"TrendFunctionCacheSize",	&CONFIG_TREND_FUNC_CACHE_SIZE,		TYPE_UINT64,
			PARM_OPT,	0,			__UINT64_C(2) * ZBX_GIBIBYTE},
		{"ValueCacheSize",		&config_value_cache_size,		TYPE_UINT64,
			PARM_OPT,	0,			__UINT64_C(64) * ZBX_GIBIBYTE},
		{"CacheUpdateFrequency",	&CONFIG_CONFSYNCER_FREQUENCY,		TYPE_INT,
			PARM_OPT,	1,			SEC_PER_HOUR},
		{"HousekeepingFrequency",	&CONFIG_HOUSEKEEPING_FREQUENCY,		TYPE_INT,
			PARM_OPT,	0,			24},
		{"MaxHousekeeperDelete",	&CONFIG_MAX_HOUSEKEEPER_DELETE,		TYPE_INT,
			PARM_OPT,	0,			1000000},
		{"TmpDir",			&zbx_config_tmpdir,			TYPE_STRING,
			PARM_OPT,	0,			0},
		{"FpingLocation",		&zbx_config_fping_location,		TYPE_STRING,
			PARM_OPT,	0,			0},
		{"Fping6Location",		&zbx_config_fping6_location,		TYPE_STRING,
			PARM_OPT,	0,			0},
		{"Timeout",			&zbx_config_timeout,			TYPE_INT,
			PARM_OPT,	1,			30},
		{"TrapperTimeout",		&zbx_config_trapper_timeout,		TYPE_INT,
			PARM_OPT,	1,			300},
		{"UnreachablePeriod",		&config_unreachable_period,		TYPE_INT,
			PARM_OPT,	1,			SEC_PER_HOUR},
		{"UnreachableDelay",		&config_unreachable_delay,		TYPE_INT,
			PARM_OPT,	1,			SEC_PER_HOUR},
		{"UnavailableDelay",		&config_unavailable_delay,		TYPE_INT,
			PARM_OPT,	1,			SEC_PER_HOUR},
		{"ListenIP",			&zbx_config_listen_ip,			TYPE_STRING_LIST,
			PARM_OPT,	0,			0},
		{"ListenPort",			&zbx_config_listen_port,		TYPE_INT,
			PARM_OPT,	1024,			32767},
		{"SourceIP",			&zbx_config_source_ip,			TYPE_STRING,
			PARM_OPT,	0,			0},
		{"DebugLevel",			&CONFIG_LOG_LEVEL,			TYPE_INT,
			PARM_OPT,	0,			5},
		{"PidFile",			&CONFIG_PID_FILE,			TYPE_STRING,
			PARM_OPT,	0,			0},
		{"LogType",			&log_file_cfg.log_type_str,		TYPE_STRING,
			PARM_OPT,	0,			0},
		{"LogFile",			&log_file_cfg.log_file_name,		TYPE_STRING,
			PARM_OPT,	0,			0},
		{"LogFileSize",			&log_file_cfg.log_file_size,		TYPE_INT,
			PARM_OPT,	0,			1024},
		{"AlertScriptsPath",		&zbx_config_alert_scripts_path,		TYPE_STRING,
			PARM_OPT,	0,			0},
		{"ExternalScripts",		&CONFIG_EXTERNALSCRIPTS,		TYPE_STRING,
			PARM_OPT,	0,			0},
		{"DBHost",			&(zbx_config_dbhigh->config_dbhost),	TYPE_STRING,
			PARM_OPT,	0,			0},
		{"DBName",			&(zbx_config_dbhigh->config_dbname),	TYPE_STRING,
			PARM_MAND,	0,			0},
		{"DBSchema",			&(zbx_config_dbhigh->config_dbschema),	TYPE_STRING,
			PARM_OPT,	0,			0},
		{"DBUser",			&(zbx_config_dbhigh->config_dbuser),	TYPE_STRING,
			PARM_OPT,	0,			0},
		{"DBPassword",			&(zbx_config_dbhigh->config_dbpassword),	TYPE_STRING,
			PARM_OPT,	0,			0},
		{"VaultToken",			&(zbx_config_vault.token),		TYPE_STRING,
			PARM_OPT,	0,			0},
		{"Vault",			&(zbx_config_vault.name),		TYPE_STRING,
			PARM_OPT,	0,			0},
		{"VaultTLSCertFile",		&(zbx_config_vault.tls_cert_file),	TYPE_STRING,
			PARM_OPT,	0,			0},
		{"VaultTLSKeyFile",		&(zbx_config_vault.tls_key_file),	TYPE_STRING,
			PARM_OPT,	0,			0},
		{"VaultURL",			&(zbx_config_vault.url),		TYPE_STRING,
			PARM_OPT,	0,			0},
		{"VaultDBPath",			&(zbx_config_vault.db_path),		TYPE_STRING,
			PARM_OPT,	0,			0},
		{"DBSocket",			&(zbx_config_dbhigh->config_dbsocket),	TYPE_STRING,
			PARM_OPT,	0,			0},
		{"DBPort",			&(zbx_config_dbhigh->config_dbport),	TYPE_INT,
			PARM_OPT,	1024,			65535},
		{"AllowUnsupportedDBVersions",	&CONFIG_ALLOW_UNSUPPORTED_DB_VERSIONS,	TYPE_INT,
			PARM_OPT,	0,			1},
		{"DBTLSConnect",		&(zbx_config_dbhigh->config_db_tls_connect),	TYPE_STRING,
			PARM_OPT,	0,			0},
		{"DBTLSCertFile",		&(zbx_config_dbhigh->config_db_tls_cert_file),	TYPE_STRING,
			PARM_OPT,	0,			0},
		{"DBTLSKeyFile",		&(zbx_config_dbhigh->config_db_tls_key_file),	TYPE_STRING,
			PARM_OPT,	0,			0},
		{"DBTLSCAFile",			&(zbx_config_dbhigh->config_db_tls_ca_file),	TYPE_STRING,
			PARM_OPT,	0,			0},
		{"DBTLSCipher",			&(zbx_config_dbhigh->config_db_tls_cipher),	TYPE_STRING,
			PARM_OPT,	0,			0},
		{"DBTLSCipher13",		&(zbx_config_dbhigh->config_db_tls_cipher_13),	TYPE_STRING,
			PARM_OPT,	0,			0},
		{"SSHKeyLocation",		&CONFIG_SSH_KEY_LOCATION,		TYPE_STRING,
			PARM_OPT,	0,			0},
		{"LogSlowQueries",		&config_log_slow_queries,		TYPE_INT,
			PARM_OPT,	0,			3600000},
		{"StartProxyPollers",		&CONFIG_FORKS[ZBX_PROCESS_TYPE_PROXYPOLLER],		TYPE_INT,
			PARM_OPT,	0,			250},
		{"ProxyConfigFrequency",	&config_proxyconfig_frequency,		TYPE_INT,
			PARM_OPT,	1,			SEC_PER_WEEK},
		{"ProxyDataFrequency",		&config_proxydata_frequency,		TYPE_INT,
			PARM_OPT,	1,			SEC_PER_HOUR},
		{"LoadModulePath",		&CONFIG_LOAD_MODULE_PATH,		TYPE_STRING,
			PARM_OPT,	0,			0},
		{"LoadModule",			&CONFIG_LOAD_MODULE,			TYPE_MULTISTRING,
			PARM_OPT,	0,			0},
		{"StartVMwareCollectors",	&CONFIG_FORKS[ZBX_PROCESS_TYPE_VMWARE],			TYPE_INT,
			PARM_OPT,	0,			250},
		{"VMwareFrequency",		&config_vmware_frequency,		TYPE_INT,
			PARM_OPT,	10,			SEC_PER_DAY},
		{"VMwarePerfFrequency",		&config_vmware_perf_frequency,		TYPE_INT,
			PARM_OPT,	10,			SEC_PER_DAY},
		{"VMwareCacheSize",		&config_vmware_cache_size,		TYPE_UINT64,
			PARM_OPT,	256 * ZBX_KIBIBYTE,	__UINT64_C(2) * ZBX_GIBIBYTE},
		{"VMwareTimeout",		&config_vmware_timeout,			TYPE_INT,
			PARM_OPT,	1,			300},
		{"AllowRoot",			&config_allow_root,			TYPE_INT,
			PARM_OPT,	0,			1},
		{"User",			&CONFIG_USER,				TYPE_STRING,
			PARM_OPT,	0,			0},
		{"SSLCALocation",		&CONFIG_SSL_CA_LOCATION,		TYPE_STRING,
			PARM_OPT,	0,			0},
		{"SSLCertLocation",		&CONFIG_SSL_CERT_LOCATION,		TYPE_STRING,
			PARM_OPT,	0,			0},
		{"SSLKeyLocation",		&CONFIG_SSL_KEY_LOCATION,		TYPE_STRING,
			PARM_OPT,	0,			0},
		{"TLSCAFile",			&(zbx_config_tls->ca_file),		TYPE_STRING,
			PARM_OPT,	0,			0},
		{"TLSCRLFile",			&(zbx_config_tls->crl_file),		TYPE_STRING,
			PARM_OPT,	0,			0},
		{"TLSCertFile",			&(zbx_config_tls->cert_file),		TYPE_STRING,
			PARM_OPT,	0,			0},
		{"TLSKeyFile",			&(zbx_config_tls->key_file),		TYPE_STRING,
			PARM_OPT,	0,			0},
		{"TLSCipherCert13",		&(zbx_config_tls->cipher_cert13),	TYPE_STRING,
			PARM_OPT,	0,			0},
		{"TLSCipherCert",		&(zbx_config_tls->cipher_cert),		TYPE_STRING,
			PARM_OPT,	0,			0},
		{"TLSCipherPSK13",		&(zbx_config_tls->cipher_psk13),	TYPE_STRING,
			PARM_OPT,	0,			0},
		{"TLSCipherPSK",		&(zbx_config_tls->cipher_psk),		TYPE_STRING,
			PARM_OPT,	0,			0},
		{"TLSCipherAll13",		&(zbx_config_tls->cipher_all13),	TYPE_STRING,
			PARM_OPT,	0,			0},
		{"TLSCipherAll",		&(zbx_config_tls->cipher_all),		TYPE_STRING,
			PARM_OPT,	0,			0},
		{"SocketDir",			&CONFIG_SOCKET_PATH,			TYPE_STRING,
			PARM_OPT,	0,			0},
		{"StartAlerters",		&CONFIG_FORKS[ZBX_PROCESS_TYPE_ALERTER],			TYPE_INT,
			PARM_OPT,	1,			100},
		{"StartPreprocessors",		&CONFIG_FORKS[ZBX_PROCESS_TYPE_PREPROCESSOR],		TYPE_INT,
			PARM_OPT,	1,			1000},
		{"HistoryStorageURL",		&CONFIG_HISTORY_STORAGE_URL,		TYPE_STRING,
			PARM_OPT,	0,			0},
		{"HistoryStorageTypes",		&CONFIG_HISTORY_STORAGE_OPTS,		TYPE_STRING_LIST,
			PARM_OPT,	0,			0},
		{"HistoryStorageDateIndex",	&CONFIG_HISTORY_STORAGE_PIPELINES,	TYPE_INT,
			PARM_OPT,	0,			1},
		{"ExportDir",			&(zbx_config_export.dir),			TYPE_STRING,
			PARM_OPT,	0,			0},
		{"ExportType",			&(zbx_config_export.type),			TYPE_STRING_LIST,
			PARM_OPT,	0,			0},
		{"ExportFileSize",		&(zbx_config_export.file_size),		TYPE_UINT64,
			PARM_OPT,	ZBX_MEBIBYTE,	ZBX_GIBIBYTE},
		{"StartLLDProcessors",		&CONFIG_FORKS[ZBX_PROCESS_TYPE_LLDWORKER],		TYPE_INT,
			PARM_OPT,	1,			100},
		{"StatsAllowedIP",		&CONFIG_STATS_ALLOWED_IP,		TYPE_STRING_LIST,
			PARM_OPT,	0,			0},
		{"StartHistoryPollers",		&CONFIG_FORKS[ZBX_PROCESS_TYPE_HISTORYPOLLER],		TYPE_INT,
			PARM_OPT,	0,			1000},
		{"StartReportWriters",		&CONFIG_FORKS[ZBX_PROCESS_TYPE_REPORTWRITER],		TYPE_INT,
			PARM_OPT,	0,			100},
		{"WebServiceURL",		&CONFIG_WEBSERVICE_URL,			TYPE_STRING,
			PARM_OPT,	0,			0},
		{"ProblemHousekeepingFrequency",	&CONFIG_PROBLEMHOUSEKEEPING_FREQUENCY,	TYPE_INT,
			PARM_OPT,	1,			3600},
		{"ServiceManagerSyncFrequency",	&CONFIG_SERVICEMAN_SYNC_FREQUENCY,	TYPE_INT,
			PARM_OPT,	1,			3600},
		{"ListenBacklog",		&CONFIG_TCP_MAX_BACKLOG_SIZE,		TYPE_INT,
			PARM_OPT,	0,			INT_MAX},
		{"HANodeName",			&CONFIG_HA_NODE_NAME,			TYPE_STRING,
			PARM_OPT,	0,			0},
		{"NodeAddress",			&CONFIG_NODE_ADDRESS,		TYPE_STRING,
			PARM_OPT,	0,			0},
		{"StartODBCPollers",		&CONFIG_FORKS[ZBX_PROCESS_TYPE_ODBCPOLLER],		TYPE_INT,
			PARM_OPT,	0,			1000},
		{"StartConnectors",		&CONFIG_FORKS[ZBX_PROCESS_TYPE_CONNECTORWORKER],	TYPE_INT,
			PARM_OPT,	0,			1000},
		{"StartHTTPAgentPollers",		&CONFIG_FORKS[ZBX_PROCESS_TYPE_HTTPAGENT_POLLER],	TYPE_INT,
			PARM_OPT,	0,			1000},
		{"StartAgentPollers",			&CONFIG_FORKS[ZBX_PROCESS_TYPE_AGENT_POLLER],	TYPE_INT,
			PARM_OPT,	0,			1000},
		{"StartSNMPPollers",			&CONFIG_FORKS[ZBX_PROCESS_TYPE_SNMP_POLLER],	TYPE_INT,
			PARM_OPT,	0,			1000},
		{"MaxConcurrentChecksPerPoller",	&config_max_concurrent_checks_per_poller,	TYPE_INT,
			PARM_OPT,	1,			1000},
		{NULL}
	};

	/* initialize multistrings */
	zbx_strarr_init(&CONFIG_LOAD_MODULE);
	parse_cfg_file(config_file, cfg, ZBX_CFG_FILE_REQUIRED, ZBX_CFG_STRICT, ZBX_CFG_EXIT_FAILURE);
	zbx_set_defaults();

	log_file_cfg.log_type = zbx_get_log_type(log_file_cfg.log_type_str);

	zbx_validate_config(task);
#if defined(HAVE_MYSQL) || defined(HAVE_POSTGRESQL)
	zbx_db_validate_config(zbx_config_dbhigh);
#endif
#if defined(HAVE_GNUTLS) || defined(HAVE_OPENSSL)
	zbx_tls_validate_config(zbx_config_tls, CONFIG_FORKS[ZBX_PROCESS_TYPE_ACTIVE_CHECKS],
			CONFIG_FORKS[ZBX_PROCESS_TYPE_LISTENER], get_program_type);
#endif
}

/******************************************************************************
 *                                                                            *
 * Purpose: free configuration memory                                         *
 *                                                                            *
 ******************************************************************************/
static void	zbx_free_config(void)
{
	zbx_strarr_free(&CONFIG_LOAD_MODULE);
}

/******************************************************************************
 *                                                                            *
 * Purpose: callback function for providing PID file path to libraries        *
 *                                                                            *
 ******************************************************************************/
static const char	*get_pid_file_path(void)
{
	return CONFIG_PID_FILE;
}

static void	zbx_on_exit(int ret)
{
	char	*error = NULL;

	zabbix_log(LOG_LEVEL_DEBUG, "zbx_on_exit() called with ret:%d", ret);

	if (NULL != threads)
	{
		/* wait for all child processes to exit */
		zbx_threads_kill_and_wait(threads, threads_flags, threads_num, ret);

		zbx_free(threads);
		zbx_free(threads_flags);
	}

#ifdef HAVE_PTHREAD_PROCESS_SHARED
		zbx_locks_disable();
#endif
	if (SUCCEED != zbx_ha_stop(&error))
	{
		zabbix_log(LOG_LEVEL_CRIT, "cannot stop HA manager: %s", error);
		zbx_free(error);
		zbx_ha_kill();
	}

	if (ZBX_NODE_STATUS_ACTIVE == ha_status)
	{
		zbx_free_metrics();
		zbx_ipc_service_free_env();

		zbx_db_connect(ZBX_DB_CONNECT_EXIT);
		zbx_free_database_cache(ZBX_SYNC_ALL, &events_cbs);
		zbx_db_close();

		zbx_free_configuration_cache();

		/* free history value cache */
		zbx_vc_destroy();

		zbx_deinit_remote_commands_cache();

		/* free vmware support */
		zbx_vmware_destroy();

		zbx_free_selfmon_collector();
	}

	zbx_uninitialize_events();

	zbx_unload_modules();

	zabbix_log(LOG_LEVEL_INFORMATION, "Zabbix Server stopped. Zabbix %s (revision %s).",
			ZABBIX_VERSION, ZABBIX_REVISION);

	zbx_close_log();

	zbx_locks_destroy();

	zbx_setproctitle_deinit();

	if (SUCCEED == zbx_is_export_enabled(ZBX_FLAG_EXPTYPE_EVENTS))
		zbx_export_deinit(problems_export);

	if (SUCCEED == zbx_is_export_enabled(ZBX_FLAG_EXPTYPE_HISTORY))
		zbx_export_deinit(history_export);

	if (SUCCEED == zbx_is_export_enabled(ZBX_FLAG_EXPTYPE_TRENDS))
		zbx_export_deinit(trends_export);

	zbx_config_tls_free(zbx_config_tls);
	zbx_config_dbhigh_free(zbx_config_dbhigh);
	zbx_deinit_library_export();

	exit(EXIT_SUCCESS);
}

/******************************************************************************
 *                                                                            *
 * Purpose: executes server processes                                         *
 *                                                                            *
 ******************************************************************************/
int	main(int argc, char **argv)
{
	static zbx_config_icmpping_t	config_icmpping = {
		get_zbx_config_source_ip,
		get_zbx_config_fping_location,
		get_zbx_config_fping6_location,
		get_zbx_config_tmpdir};

	ZBX_TASK_EX			t = {ZBX_TASK_START};
	char				ch;
	int				opt_c = 0, opt_r = 0;

	/* see description of 'optarg' in 'man 3 getopt' */
	char				*zbx_optarg = NULL;

	/* see description of 'optind' in 'man 3 getopt' */
	int				zbx_optind = 0;

	zbx_init_library_common(zbx_log_impl);
	zbx_config_tls = zbx_config_tls_new();
	zbx_config_dbhigh = zbx_config_dbhigh_new();
	argv = zbx_setproctitle_init(argc, argv);
	progname = get_program_name(argv[0]);

	/* parse the command-line */
	while ((char)EOF != (ch = (char)zbx_getopt_long(argc, argv, shortopts, longopts, NULL, &zbx_optarg,
			&zbx_optind)))
	{
		switch (ch)
		{
			case 'c':
				opt_c++;
				if (NULL == config_file)
					config_file = zbx_strdup(config_file, zbx_optarg);
				break;
			case 'R':
				opt_r++;
				t.opts = zbx_strdup(t.opts, zbx_optarg);
				t.task = ZBX_TASK_RUNTIME_CONTROL;
				break;
			case 'h':
				zbx_help();
				exit(EXIT_SUCCESS);
				break;
			case 'V':
				zbx_version();
#if defined(HAVE_GNUTLS) || defined(HAVE_OPENSSL)
				printf("\n");
				zbx_tls_version();
#endif
				exit(EXIT_SUCCESS);
				break;
			case 'f':
				t.flags |= ZBX_TASK_FLAG_FOREGROUND;
				break;
			default:
				zbx_usage();
				exit(EXIT_FAILURE);
				break;
		}
	}

	/* every option may be specified only once */
	if (1 < opt_c || 1 < opt_r)
	{
		if (1 < opt_c)
			zbx_error("option \"-c\" or \"--config\" specified multiple times");
		if (1 < opt_r)
			zbx_error("option \"-R\" or \"--runtime-control\" specified multiple times");

		exit(EXIT_FAILURE);
	}

	/* Parameters which are not option values are invalid. The check relies on zbx_getopt_internal() which */
	/* always permutes command line arguments regardless of POSIXLY_CORRECT environment variable. */
	if (argc > zbx_optind)
	{
		int	i;

		for (i = zbx_optind; i < argc; i++)
			zbx_error("invalid parameter \"%s\"", argv[i]);

		exit(EXIT_FAILURE);
	}

	if (NULL == config_file)
		config_file = zbx_strdup(NULL, DEFAULT_CONFIG_FILE);

	/* required for simple checks */
	zbx_init_metrics();
	zbx_init_library_cfg(program_type, config_file);

	zbx_load_config(&t);

	zbx_init_library_dbupgrade(get_program_type);
	zbx_init_library_dbwrap(zbx_lld_process_agent_result);
	zbx_init_library_icmpping(&config_icmpping);
	zbx_init_library_ipcservice(program_type);
	zbx_init_library_stats(get_program_type);
	zbx_init_library_sysinfo(get_zbx_config_timeout, get_zbx_config_enable_remote_commands,
			get_zbx_config_log_remote_commands, get_zbx_config_unsafe_user_parameters,
			get_zbx_config_source_ip, NULL, NULL, NULL, NULL);
	zbx_init_library_dbhigh(zbx_config_dbhigh);
	zbx_init_library_preproc(preproc_flush_value_server);
	zbx_init_library_eval(zbx_dc_get_expressions_by_name);

	if (ZBX_TASK_RUNTIME_CONTROL == t.task)
	{
		int	ret;
		char	*error = NULL;

		if (FAIL == zbx_ipc_service_init_env(CONFIG_SOCKET_PATH, &error))
		{
			zbx_error("cannot initialize IPC services: %s", error);
			zbx_free(error);
			exit(EXIT_FAILURE);
		}

		if (SUCCEED != (ret = rtc_process(t.opts, zbx_config_timeout, &error)))
		{
			zbx_error("Cannot perform runtime control command: %s", error);
			zbx_free(error);
		}

		exit(SUCCEED == ret ? EXIT_SUCCESS : EXIT_FAILURE);
	}

	return zbx_daemon_start(config_allow_root, CONFIG_USER, t.flags, get_pid_file_path, zbx_on_exit,
			log_file_cfg.log_type, log_file_cfg.log_file_name, NULL);
}

static void	zbx_check_db(void)
{
	struct zbx_json	db_version_json;
	int		result = SUCCEED;

	memset(&db_version_info, 0, sizeof(db_version_info));
	result = zbx_db_check_version_info(&db_version_info, CONFIG_ALLOW_UNSUPPORTED_DB_VERSIONS, program_type);

	if (SUCCEED == result)
		zbx_db_extract_dbextension_info(&db_version_info);

#ifdef HAVE_POSTGRESQL
	if (SUCCEED == result)
		result = zbx_db_check_tsdb_capabilities(&db_version_info, CONFIG_ALLOW_UNSUPPORTED_DB_VERSIONS);
#endif

	if (SUCCEED == result)
	{
		zbx_ha_mode_t	ha_mode;

		if (NULL != CONFIG_HA_NODE_NAME && '\0' != *CONFIG_HA_NODE_NAME)
			ha_mode = ZBX_HA_MODE_CLUSTER;
		else
			ha_mode = ZBX_HA_MODE_STANDALONE;

		if (SUCCEED != (result = zbx_db_check_version_and_upgrade(ha_mode)))
			goto out;
	}

	zbx_db_connect(ZBX_DB_CONNECT_NORMAL);

	if (SUCCEED == zbx_db_field_exists("config", "dbversion_status"))
	{
		zbx_json_initarray(&db_version_json, ZBX_JSON_STAT_BUF_LEN);

		if (SUCCEED == zbx_db_pk_exists("history"))
		{
			db_version_info.history_pk = 1;
		}
		else
		{
			db_version_info.history_pk = 0;
			zabbix_log(LOG_LEVEL_WARNING, "database could be upgraded to use primary keys in history tables");
		}

#if defined(HAVE_POSTGRESQL)
		if (0 == zbx_strcmp_null(db_version_info.extension, ZBX_DB_EXTENSION_TIMESCALEDB))
			zbx_tsdb_extract_compressed_chunk_flags(&db_version_info);
#endif

#ifdef HAVE_ORACLE
		zbx_json_init(&db_version_info.tables_json, ZBX_JSON_STAT_BUF_LEN);

		zbx_db_table_prepare("items", &db_version_info.tables_json);
		zbx_db_table_prepare("item_preproc", &db_version_info.tables_json);
		zbx_json_close(&db_version_info.tables_json);
#endif
		zbx_db_version_json_create(&db_version_json, &db_version_info);

		if (SUCCEED == result)
			zbx_history_check_version(&db_version_json, &result);

		zbx_db_flush_version_requirements(db_version_json.buffer);
		zbx_json_free(&db_version_json);
	}

	zbx_db_close();
out:
	if (SUCCEED != result)
	{
		zabbix_log(LOG_LEVEL_INFORMATION, "Zabbix Server stopped. Zabbix %s (revision %s).",
				ZABBIX_VERSION, ZABBIX_REVISION);
		zbx_db_version_info_clear(&db_version_info);
		exit(EXIT_FAILURE);
	}
}

/******************************************************************************
 *                                                                            *
 * Purpose: save Zabbix server status to database                             *
 *                                                                            *
 ******************************************************************************/
static void	zbx_db_save_server_status(void)
{
	struct zbx_json	json;

	zbx_json_init(&json, ZBX_JSON_STAT_BUF_LEN);

	zbx_json_addstring(&json, "version", ZABBIX_VERSION, ZBX_JSON_TYPE_STRING);

	zbx_json_close(&json);

	zbx_db_connect(ZBX_DB_CONNECT_NORMAL);

	if (ZBX_DB_OK > zbx_db_execute("update config set server_status='%s'", json.buffer))
		zabbix_log(LOG_LEVEL_WARNING, "Failed to save server status to database");

	zbx_db_close();

	zbx_json_free(&json);
}

/******************************************************************************
 *                                                                            *
 * Purpose: initialize shared resources and start processes                   *
 *                                                                            *
 ******************************************************************************/
static int	server_startup(zbx_socket_t *listen_sock, int *ha_stat, int *ha_failover, zbx_rtc_t *rtc)
{
	int				i, ret = SUCCEED;
	char				*error = NULL;

	zbx_config_comms_args_t		config_comms = {zbx_config_tls, NULL, config_server, 0, zbx_config_timeout,
							zbx_config_trapper_timeout, zbx_config_source_ip};

	zbx_thread_args_t		thread_args;

	zbx_thread_poller_args		poller_args = {&config_comms, get_program_type, ZBX_NO_POLLER,
							config_startup_time, config_unavailable_delay,
							config_unreachable_period, config_unreachable_delay,
							config_max_concurrent_checks_per_poller};
	zbx_thread_trapper_args		trapper_args = {&config_comms, &zbx_config_vault, get_program_type,
							&events_cbs, listen_sock, config_startup_time,
							config_proxydata_frequency};
	zbx_thread_escalator_args	escalator_args = {zbx_config_tls, get_program_type, zbx_config_timeout,
							zbx_config_trapper_timeout, zbx_config_source_ip};
	zbx_thread_proxy_poller_args	proxy_poller_args = {zbx_config_tls, &zbx_config_vault, get_program_type,
							zbx_config_timeout, zbx_config_trapper_timeout,
							zbx_config_source_ip, &events_cbs, config_proxyconfig_frequency,
							config_proxydata_frequency};
	zbx_thread_httppoller_args	httppoller_args = {zbx_config_source_ip};
	zbx_thread_discoverer_args	discoverer_args = {zbx_config_tls, get_program_type, zbx_config_timeout,
							CONFIG_FORKS[ZBX_PROCESS_TYPE_DISCOVERER], zbx_config_source_ip,
							&events_cbs};
	zbx_thread_report_writer_args	report_writer_args = {zbx_config_tls->ca_file, zbx_config_tls->cert_file,
							zbx_config_tls->key_file, zbx_config_source_ip};

	zbx_thread_housekeeper_args	housekeeper_args = {&db_version_info, zbx_config_timeout};
	zbx_thread_server_trigger_housekeeper_args	trigger_housekeeper_args = {zbx_config_timeout};
	zbx_thread_taskmanager_args	taskmanager_args = {zbx_config_timeout, config_startup_time};
	zbx_thread_dbconfig_args	dbconfig_args = {&zbx_config_vault, zbx_config_timeout,
							config_proxyconfig_frequency, config_proxydata_frequency,
							zbx_config_source_ip};
	zbx_thread_alerter_args		alerter_args = {zbx_config_source_ip};
	zbx_thread_pinger_args		pinger_args = {zbx_config_timeout};
	zbx_thread_pp_manager_args	preproc_man_args = {
						.workers_num = CONFIG_FORKS[ZBX_PROCESS_TYPE_PREPROCESSOR],
						.config_timeout = zbx_config_timeout,
						zbx_config_source_ip};
#ifdef HAVE_OPENIPMI
	zbx_thread_ipmi_manager_args	ipmi_manager_args = {zbx_config_timeout, config_unavailable_delay,
							config_unreachable_period, config_unreachable_delay};
#endif
	zbx_thread_connector_worker_args	connector_worker_args = {zbx_config_source_ip};
	zbx_thread_alert_syncer_args	alert_syncer_args = {CONFIG_CONFSYNCER_FREQUENCY};
	zbx_thread_alert_manager_args	alert_manager_args = {get_config_forks, get_zbx_config_alert_scripts_path,
			zbx_config_dbhigh, zbx_config_source_ip};
	zbx_thread_lld_manager_args	lld_manager_args = {get_config_forks};
	zbx_thread_connector_manager_args	connector_manager_args = {get_config_forks};
	zbx_thread_dbsyncer_args		dbsyncer_args = {&events_cbs, config_histsyncer_frequency};
	zbx_thread_vmware_args			vmware_args = {zbx_config_source_ip, config_vmware_frequency,
								config_vmware_perf_frequency, config_vmware_timeout};

	if (SUCCEED != zbx_init_database_cache(get_program_type, zbx_sync_server_history, config_history_cache_size,
			config_history_index_cache_size, &config_trends_cache_size, &error))
	{
		zabbix_log(LOG_LEVEL_CRIT, "cannot initialize database cache: %s", error);
		zbx_free(error);
		return FAIL;
	}

	if (SUCCEED != zbx_init_configuration_cache(get_program_type, get_config_forks, config_conf_cache_size, &error))
	{
		zabbix_log(LOG_LEVEL_CRIT, "cannot initialize configuration cache: %s", error);
		zbx_free(error);
		return FAIL;
	}

	if (SUCCEED != zbx_init_selfmon_collector(get_config_forks, &error))
	{
		zabbix_log(LOG_LEVEL_CRIT, "cannot initialize self-monitoring: %s", error);
		zbx_free(error);
		return FAIL;
	}

	if (0 != CONFIG_FORKS[ZBX_PROCESS_TYPE_VMWARE] && SUCCEED != zbx_vmware_init(&config_vmware_cache_size, &error))
	{
		zabbix_log(LOG_LEVEL_CRIT, "cannot initialize VMware cache: %s", error);
		zbx_free(error);
		return FAIL;
	}

	if (SUCCEED != zbx_vc_init(config_value_cache_size, &error))
	{
		zabbix_log(LOG_LEVEL_CRIT, "cannot initialize history value cache: %s", error);
		zbx_free(error);
		return FAIL;
	}

	if (SUCCEED != zbx_tfc_init(CONFIG_TREND_FUNC_CACHE_SIZE, &error))
	{
		zabbix_log(LOG_LEVEL_CRIT, "cannot initialize trends read cache: %s", error);
		zbx_free(error);
		return FAIL;
	}

	if (0 != CONFIG_FORKS[ZBX_PROCESS_TYPE_CONNECTORMANAGER])
		zbx_connector_init();

	if (0 != CONFIG_FORKS[ZBX_PROCESS_TYPE_DISCOVERYMANAGER])
		zbx_discoverer_init();

	if (0 != CONFIG_FORKS[ZBX_PROCESS_TYPE_TRAPPER])
	{
		if (FAIL == zbx_tcp_listen(listen_sock, zbx_config_listen_ip, (unsigned short)zbx_config_listen_port,
				zbx_config_timeout))
		{
			zabbix_log(LOG_LEVEL_CRIT, "listener failed: %s", zbx_socket_strerror());
			return FAIL;
		}

		if (SUCCEED != zbx_init_remote_commands_cache(&error))
		{
			zabbix_log(LOG_LEVEL_CRIT, "cannot initialize commands cache: %s", error);
			zbx_free(error);
			return FAIL;
		}
	}

	for (threads_num = 0, i = 0; i < ZBX_PROCESS_TYPE_COUNT; i++)
	{
		/* skip threaded components */
		switch (i)
		{
			case ZBX_PROCESS_TYPE_PREPROCESSOR:
			case ZBX_PROCESS_TYPE_DISCOVERER:
				continue;
		}

		threads_num += CONFIG_FORKS[i];
	}

	threads = (pid_t *)zbx_calloc(threads, (size_t)threads_num, sizeof(pid_t));
	threads_flags = (int *)zbx_calloc(threads_flags, (size_t)threads_num, sizeof(int));

	zabbix_log(LOG_LEVEL_INFORMATION, "server #0 started [main process]");

	zbx_set_exit_on_terminate();

	thread_args.info.program_type = program_type;

	for (i = 0; i < threads_num; i++)
	{
		if (FAIL == get_process_info_by_thread(i + 1, &thread_args.info.process_type,
				&thread_args.info.process_num))
		{
			THIS_SHOULD_NEVER_HAPPEN;
			exit(EXIT_FAILURE);
		}

		thread_args.info.server_num = i + 1;
		thread_args.args = NULL;

		switch (thread_args.info.process_type)
		{
			case ZBX_PROCESS_TYPE_SERVICEMAN:
				threads_flags[i] = ZBX_THREAD_PRIORITY_SECOND;
				zbx_thread_start(service_manager_thread, &thread_args, &threads[i]);
				break;
			case ZBX_PROCESS_TYPE_CONFSYNCER:
				zbx_vc_enable();
				thread_args.args = &dbconfig_args;
				zbx_thread_start(dbconfig_thread, &thread_args, &threads[i]);

				if (FAIL == (ret = zbx_rtc_wait_config_sync(rtc, rtc_process_request_ex_server)))
					goto out;

				if (SUCCEED != (ret = zbx_ha_get_status(CONFIG_HA_NODE_NAME, ha_stat, ha_failover,
						&error)))
				{
					zabbix_log(LOG_LEVEL_CRIT, "cannot obtain HA status: %s", error);
					zbx_free(error);
					goto out;
				}

				if (ZBX_NODE_STATUS_ACTIVE != *ha_stat)
					goto out;

				zbx_db_connect(ZBX_DB_CONNECT_NORMAL);

				if (SUCCEED != zbx_check_postinit_tasks(&error))
				{
					zabbix_log(LOG_LEVEL_CRIT, "cannot complete post initialization tasks: %s",
							error);
					zbx_free(error);
					zbx_db_close();

					ret = FAIL;
					goto out;
				}

				/* update maintenance states */
				zbx_dc_update_maintenances();

				zbx_db_close();
				break;
			case ZBX_PROCESS_TYPE_POLLER:
				poller_args.poller_type = ZBX_POLLER_TYPE_NORMAL;
				thread_args.args = &poller_args;
				zbx_thread_start(poller_thread, &thread_args, &threads[i]);
				break;
			case ZBX_PROCESS_TYPE_UNREACHABLE:
				poller_args.poller_type = ZBX_POLLER_TYPE_UNREACHABLE;
				thread_args.args = &poller_args;
				zbx_thread_start(poller_thread, &thread_args, &threads[i]);
				break;
			case ZBX_PROCESS_TYPE_TRAPPER:
				thread_args.args = &trapper_args;
				zbx_thread_start(trapper_thread, &thread_args, &threads[i]);
				break;
			case ZBX_PROCESS_TYPE_PINGER:
				thread_args.args = &pinger_args;
				zbx_thread_start(pinger_thread, &thread_args, &threads[i]);
				break;
			case ZBX_PROCESS_TYPE_ALERTER:
				thread_args.args = &alerter_args;
				zbx_thread_start(zbx_alerter_thread, &thread_args, &threads[i]);
				break;
			case ZBX_PROCESS_TYPE_HOUSEKEEPER:
				thread_args.args = &housekeeper_args;
				zbx_thread_start(housekeeper_thread, &thread_args, &threads[i]);
				break;
			case ZBX_PROCESS_TYPE_TIMER:
				zbx_thread_start(timer_thread, &thread_args, &threads[i]);
				break;
			case ZBX_PROCESS_TYPE_HTTPPOLLER:
				thread_args.args = &httppoller_args;
				zbx_thread_start(httppoller_thread, &thread_args, &threads[i]);
				break;
			case ZBX_PROCESS_TYPE_DISCOVERYMANAGER:
				threads_flags[i] = ZBX_THREAD_PRIORITY_FIRST;
				thread_args.args = &discoverer_args;
				zbx_thread_start(discoverer_thread, &thread_args, &threads[i]);
				break;
			case ZBX_PROCESS_TYPE_HISTSYNCER:
				threads_flags[i] = ZBX_THREAD_PRIORITY_FIRST;
				thread_args.args = &dbsyncer_args;
				zbx_thread_start(zbx_dbsyncer_thread, &thread_args, &threads[i]);
				break;
			case ZBX_PROCESS_TYPE_ESCALATOR:
				thread_args.args = &escalator_args;
				zbx_thread_start(escalator_thread, &thread_args, &threads[i]);
				break;
			case ZBX_PROCESS_TYPE_JAVAPOLLER:
				poller_args.poller_type = ZBX_POLLER_TYPE_JAVA;
				thread_args.args = &poller_args;
				zbx_thread_start(poller_thread, &thread_args, &threads[i]);
				break;
			case ZBX_PROCESS_TYPE_SNMPTRAPPER:
				zbx_thread_start(snmptrapper_thread, &thread_args, &threads[i]);
				break;
			case ZBX_PROCESS_TYPE_PROXYPOLLER:
				thread_args.args = &proxy_poller_args;
				zbx_thread_start(proxypoller_thread, &thread_args, &threads[i]);
				break;
			case ZBX_PROCESS_TYPE_SELFMON:
				zbx_thread_start(zbx_selfmon_thread, &thread_args, &threads[i]);
				break;
			case ZBX_PROCESS_TYPE_VMWARE:
				thread_args.args = &vmware_args;
				zbx_thread_start(vmware_thread, &thread_args, &threads[i]);
				break;
			case ZBX_PROCESS_TYPE_TASKMANAGER:
				thread_args.args = &taskmanager_args;
				zbx_thread_start(taskmanager_thread, &thread_args, &threads[i]);
				break;
			case ZBX_PROCESS_TYPE_PREPROCMAN:
				threads_flags[i] = ZBX_THREAD_PRIORITY_FIRST;
				thread_args.args = &preproc_man_args;
				zbx_thread_start(zbx_pp_manager_thread, &thread_args, &threads[i]);
				break;
#ifdef HAVE_OPENIPMI
			case ZBX_PROCESS_TYPE_IPMIMANAGER:
				thread_args.args = &ipmi_manager_args;
				zbx_thread_start(ipmi_manager_thread, &thread_args, &threads[i]);
				break;
			case ZBX_PROCESS_TYPE_IPMIPOLLER:
				zbx_thread_start(ipmi_poller_thread, &thread_args, &threads[i]);
				break;
#endif
			case ZBX_PROCESS_TYPE_ALERTMANAGER:
				thread_args.args = &alert_manager_args;
				zbx_thread_start(zbx_alert_manager_thread, &thread_args, &threads[i]);
				break;
			case ZBX_PROCESS_TYPE_LLDMANAGER:
				thread_args.args = &lld_manager_args;
				zbx_thread_start(lld_manager_thread, &thread_args, &threads[i]);
				break;
			case ZBX_PROCESS_TYPE_LLDWORKER:
				zbx_thread_start(lld_worker_thread, &thread_args, &threads[i]);
				break;
			case ZBX_PROCESS_TYPE_ALERTSYNCER:
				thread_args.args = &alert_syncer_args;
				zbx_thread_start(zbx_alert_syncer_thread, &thread_args, &threads[i]);
				break;
			case ZBX_PROCESS_TYPE_HISTORYPOLLER:
				poller_args.poller_type = ZBX_POLLER_TYPE_HISTORY;
				thread_args.args = &poller_args;
				zbx_thread_start(poller_thread, &thread_args, &threads[i]);
				break;
			case ZBX_PROCESS_TYPE_AVAILMAN:
				threads_flags[i] = ZBX_THREAD_PRIORITY_FIRST;
				zbx_thread_start(zbx_availability_manager_thread, &thread_args, &threads[i]);
				break;
			case ZBX_PROCESS_TYPE_CONNECTORMANAGER:
				threads_flags[i] = ZBX_THREAD_PRIORITY_SECOND;
				thread_args.args = &connector_manager_args;
				zbx_thread_start(connector_manager_thread, &thread_args, &threads[i]);
				break;
			case ZBX_PROCESS_TYPE_CONNECTORWORKER:
				thread_args.args = &connector_worker_args;
				zbx_thread_start(connector_worker_thread, &thread_args, &threads[i]);
				break;
			case ZBX_PROCESS_TYPE_REPORTMANAGER:
				zbx_thread_start(report_manager_thread, &thread_args, &threads[i]);
				break;
			case ZBX_PROCESS_TYPE_REPORTWRITER:
				thread_args.args = &report_writer_args;
				zbx_thread_start(report_writer_thread, &thread_args, &threads[i]);
				break;
			case ZBX_PROCESS_TYPE_TRIGGERHOUSEKEEPER:
				thread_args.args = &trigger_housekeeper_args;
				zbx_thread_start(trigger_housekeeper_thread, &thread_args, &threads[i]);
				break;
			case ZBX_PROCESS_TYPE_ODBCPOLLER:
				poller_args.poller_type = ZBX_POLLER_TYPE_ODBC;
				thread_args.args = &poller_args;
				zbx_thread_start(poller_thread, &thread_args, &threads[i]);
				break;
			case ZBX_PROCESS_TYPE_HTTPAGENT_POLLER:
				poller_args.poller_type = ZBX_POLLER_TYPE_HTTPAGENT;
				thread_args.args = &poller_args;
				zbx_thread_start(async_poller_thread, &thread_args, &threads[i]);
				break;
			case ZBX_PROCESS_TYPE_AGENT_POLLER:
				poller_args.poller_type = ZBX_POLLER_TYPE_AGENT;
				thread_args.args = &poller_args;
				zbx_thread_start(async_poller_thread, &thread_args, &threads[i]);
				break;
			case ZBX_PROCESS_TYPE_SNMP_POLLER:
				poller_args.poller_type = ZBX_POLLER_TYPE_SNMP;
				thread_args.args = &poller_args;
				zbx_thread_start(async_poller_thread, &thread_args, &threads[i]);
				break;
		}
	}

	/* startup/postinit tasks can take a long time, update status */
	if (SUCCEED != (ret = zbx_ha_get_status(CONFIG_HA_NODE_NAME, ha_stat, ha_failover, &error)))
	{
		zabbix_log(LOG_LEVEL_CRIT, "cannot obtain HA status: %s", error);
		zbx_free(error);
	}
out:
	zbx_unset_exit_on_terminate();

	return ret;
}

static int	server_restart_logger(char **error)
{
	zbx_close_log();
	zbx_locks_destroy();

	if (SUCCEED != zbx_locks_create(error))
		return FAIL;

	if (SUCCEED != zbx_open_log(&log_file_cfg, CONFIG_LOG_LEVEL, error))
		return FAIL;

	return SUCCEED;
}

/******************************************************************************
 *                                                                            *
 * Purpose: terminate processes and destroy shared resources                  *
 *                                                                            *
 ******************************************************************************/
static void	server_teardown(zbx_rtc_t *rtc, zbx_socket_t *listen_sock)
{
	int		i;
	char		*error = NULL;
	zbx_ha_config_t	*ha_config = zbx_malloc(NULL, sizeof(zbx_ha_config_t));

	/* hard kill all zabbix processes, no logging or other  */

	zbx_unset_child_signal_handler();

	rtc_reset(rtc);

#ifdef HAVE_PTHREAD_PROCESS_SHARED
	/* Disable locks so main process doesn't hang on logging if a process was              */
	/* killed during logging. The locks will be re-enabled after logger is reinitialized   */
	zbx_locks_disable();
#endif
	zbx_ha_kill();

	for (i = 0; i < threads_num; i++)
	{
		if (!threads[i])
			continue;

		kill(threads[i], SIGKILL);
	}

	for (i = 0; i < threads_num; i++)
	{
		if (!threads[i])
			continue;

		zbx_thread_wait(threads[i]);
	}

	zbx_free(threads);
	zbx_free(threads_flags);

	zbx_set_child_signal_handler();

	/* restart logger because it could have been stuck in lock */
	if (SUCCEED != server_restart_logger(&error))
	{
		zbx_error("cannot restart logger: %s", error);
		zbx_free(error);
		exit(EXIT_FAILURE);
	}

	if (NULL != listen_sock)
		zbx_tcp_unlisten(listen_sock);

	/* destroy shared caches */
	zbx_tfc_destroy();
	zbx_vc_destroy();
	zbx_vmware_destroy();
	zbx_free_selfmon_collector();
	zbx_free_configuration_cache();
	zbx_free_database_cache(ZBX_SYNC_NONE, &events_cbs);
	zbx_deinit_remote_commands_cache();
#ifdef HAVE_PTHREAD_PROCESS_SHARED
	zbx_locks_enable();
#endif
	ha_config->ha_node_name =	CONFIG_HA_NODE_NAME;
	ha_config->ha_node_address =	CONFIG_NODE_ADDRESS;
	ha_config->default_node_ip =	zbx_config_listen_ip;
	ha_config->default_node_port =	zbx_config_listen_port;
	ha_config->ha_status =		ZBX_NODE_STATUS_STANDBY;

	if (SUCCEED != zbx_ha_start(rtc, ha_config, &error))
	{
		zabbix_log(LOG_LEVEL_CRIT, "cannot start HA manager: %s", error);
		zbx_free(error);
		exit(EXIT_FAILURE);
	}
}

/******************************************************************************
 *                                                                            *
 * Purpose: restart HA manager when working in standby mode                   *
 *                                                                            *
 ******************************************************************************/
static void	server_restart_ha(zbx_rtc_t *rtc)
{
	char		*error = NULL;
	zbx_ha_config_t	*ha_config = zbx_malloc(NULL, sizeof(zbx_ha_config_t));

	zbx_unset_child_signal_handler();

#ifdef HAVE_PTHREAD_PROCESS_SHARED
	/* Disable locks so main process doesn't hang on logging if a process was              */
	/* killed during logging. The locks will be re-enabled after logger is reinitialized   */
	zbx_locks_disable();
#endif
	zbx_ha_kill();

	zbx_set_child_signal_handler();

	/* restart logger because it could have been stuck in lock */
	if (SUCCEED != server_restart_logger(&error))
	{
		zbx_error("cannot restart logger: %s", error);
		zbx_free(error);
		exit(EXIT_FAILURE);
	}

#ifdef HAVE_PTHREAD_PROCESS_SHARED
	zbx_locks_enable();
#endif

	ha_config->ha_node_name =	CONFIG_HA_NODE_NAME;
	ha_config->ha_node_address =	CONFIG_NODE_ADDRESS;
	ha_config->default_node_ip =	zbx_config_listen_ip;
	ha_config->default_node_port =	zbx_config_listen_port;
	ha_config->ha_status =		ZBX_NODE_STATUS_STANDBY;

	if (SUCCEED != zbx_ha_start(rtc, ha_config, &error))
	{
		zabbix_log(LOG_LEVEL_CRIT, "cannot start HA manager: %s", error);
		zbx_free(error);
		exit(EXIT_FAILURE);
	}

	ha_status = ZBX_NODE_STATUS_STANDBY;
}

int	MAIN_ZABBIX_ENTRY(int flags)
{
	char		*error = NULL;
	int		i, db_type, ret, ha_status_old;

	zbx_socket_t	listen_sock;
	time_t		standby_warning_time;
	zbx_rtc_t	rtc;
	zbx_timespec_t	rtc_timeout = {1, 0};
	zbx_ha_config_t	*ha_config = zbx_malloc(NULL, sizeof(zbx_ha_config_t));

	if (0 != (flags & ZBX_TASK_FLAG_FOREGROUND))
	{
		printf("Starting Zabbix Server. Zabbix %s (revision %s).\nPress Ctrl+C to exit.\n\n",
				ZABBIX_VERSION, ZABBIX_REVISION);
	}

	if (FAIL == zbx_ipc_service_init_env(CONFIG_SOCKET_PATH, &error))
	{
		zbx_error("cannot initialize IPC services: %s", error);
		zbx_free(error);
		exit(EXIT_FAILURE);
	}

	if (SUCCEED != zbx_locks_create(&error))
	{
		zbx_error("cannot create locks: %s", error);
		zbx_free(error);
		exit(EXIT_FAILURE);
	}

	if (SUCCEED != zbx_open_log(&log_file_cfg, CONFIG_LOG_LEVEL, &error))
	{
		zbx_error("cannot open log: %s", error);
		zbx_free(error);
		exit(EXIT_FAILURE);
	}

	zbx_init_library_ha();

#ifdef HAVE_NETSNMP
#	define SNMP_FEATURE_STATUS	"YES"
#else
#	define SNMP_FEATURE_STATUS	" NO"
#endif
#ifdef HAVE_OPENIPMI
#	define IPMI_FEATURE_STATUS	"YES"
#else
#	define IPMI_FEATURE_STATUS	" NO"
#endif
#ifdef HAVE_LIBCURL
#	define LIBCURL_FEATURE_STATUS	"YES"
#else
#	define LIBCURL_FEATURE_STATUS	" NO"
#endif
#if defined(HAVE_LIBCURL) && defined(HAVE_LIBXML2)
#	define VMWARE_FEATURE_STATUS	"YES"
#else
#	define VMWARE_FEATURE_STATUS	" NO"
#endif
#ifdef HAVE_SMTP_AUTHENTICATION
#	define SMTP_AUTH_FEATURE_STATUS	"YES"
#else
#	define SMTP_AUTH_FEATURE_STATUS	" NO"
#endif
#ifdef HAVE_UNIXODBC
#	define ODBC_FEATURE_STATUS	"YES"
#else
#	define ODBC_FEATURE_STATUS	" NO"
#endif
#if defined(HAVE_SSH2) || defined(HAVE_SSH)
#	define SSH_FEATURE_STATUS	"YES"
#else
#	define SSH_FEATURE_STATUS	" NO"
#endif
#ifdef HAVE_IPV6
#	define IPV6_FEATURE_STATUS	"YES"
#else
#	define IPV6_FEATURE_STATUS	" NO"
#endif
#if defined(HAVE_GNUTLS) || defined(HAVE_OPENSSL)
#	define TLS_FEATURE_STATUS	"YES"
#else
#	define TLS_FEATURE_STATUS	" NO"
#endif

	zabbix_log(LOG_LEVEL_INFORMATION, "Starting Zabbix Server. Zabbix %s (revision %s).",
			ZABBIX_VERSION, ZABBIX_REVISION);

	zabbix_log(LOG_LEVEL_INFORMATION, "****** Enabled features ******");
	zabbix_log(LOG_LEVEL_INFORMATION, "SNMP monitoring:           " SNMP_FEATURE_STATUS);
	zabbix_log(LOG_LEVEL_INFORMATION, "IPMI monitoring:           " IPMI_FEATURE_STATUS);
	zabbix_log(LOG_LEVEL_INFORMATION, "Web monitoring:            " LIBCURL_FEATURE_STATUS);
	zabbix_log(LOG_LEVEL_INFORMATION, "VMware monitoring:         " VMWARE_FEATURE_STATUS);
	zabbix_log(LOG_LEVEL_INFORMATION, "SMTP authentication:       " SMTP_AUTH_FEATURE_STATUS);
	zabbix_log(LOG_LEVEL_INFORMATION, "ODBC:                      " ODBC_FEATURE_STATUS);
	zabbix_log(LOG_LEVEL_INFORMATION, "SSH support:               " SSH_FEATURE_STATUS);
	zabbix_log(LOG_LEVEL_INFORMATION, "IPv6 support:              " IPV6_FEATURE_STATUS);
	zabbix_log(LOG_LEVEL_INFORMATION, "TLS support:               " TLS_FEATURE_STATUS);
	zabbix_log(LOG_LEVEL_INFORMATION, "******************************");

	zabbix_log(LOG_LEVEL_INFORMATION, "using configuration file: %s", config_file);

#ifdef HAVE_ORACLE
	zabbix_log(LOG_LEVEL_INFORMATION, "Support for Oracle DB is deprecated since Zabbix 7.0 and will be removed in "
			"future versions");
#endif

#if defined(HAVE_GNUTLS) || defined(HAVE_OPENSSL)
	if (SUCCEED != zbx_coredump_disable())
	{
		zabbix_log(LOG_LEVEL_CRIT, "cannot disable core dump, exiting...");
		exit(EXIT_FAILURE);
	}
#endif
	zbx_initialize_events();

	if (FAIL == zbx_load_modules(CONFIG_LOAD_MODULE_PATH, CONFIG_LOAD_MODULE, zbx_config_timeout, 1))
	{
		zabbix_log(LOG_LEVEL_CRIT, "loading modules failed, exiting...");
		exit(EXIT_FAILURE);
	}

	zbx_free_config();

	if (SUCCEED != zbx_rtc_init(&rtc, &error))
	{
		zabbix_log(LOG_LEVEL_CRIT, "cannot initialize runtime control service: %s", error);
		zbx_free(error);
		exit(EXIT_FAILURE);
	}

	if (SUCCEED != zbx_vault_token_from_env_get(&(zbx_config_vault.token), &error))
	{
		zabbix_log(LOG_LEVEL_CRIT, "cannot initialize vault token: %s", error);
		zbx_free(error);
		exit(EXIT_FAILURE);
	}

	if (SUCCEED != zbx_vault_init(&zbx_config_vault, &error))
	{
		zabbix_log(LOG_LEVEL_CRIT, "cannot initialize vault: %s", error);
		zbx_free(error);
		exit(EXIT_FAILURE);
	}

	if (SUCCEED != zbx_vault_db_credentials_get(&zbx_config_vault, &zbx_config_dbhigh->config_dbuser,
			&zbx_config_dbhigh->config_dbpassword, zbx_config_source_ip, &error))
	{
		zabbix_log(LOG_LEVEL_CRIT, "cannot initialize database credentials from vault: %s", error);
		zbx_free(error);
		exit(EXIT_FAILURE);
	}

	if (SUCCEED != zbx_db_init(zbx_dc_get_nextid, config_log_slow_queries, &error))
	{
		zabbix_log(LOG_LEVEL_CRIT, "cannot initialize database: %s", error);
		zbx_free(error);
		exit(EXIT_FAILURE);
	}

	if (ZBX_DB_UNKNOWN == (db_type = zbx_db_get_database_type()))
	{
		zabbix_log(LOG_LEVEL_CRIT, "cannot use database \"%s\": database is not a Zabbix database",
				zbx_config_dbhigh->config_dbname);
		exit(EXIT_FAILURE);
	}
	else if (ZBX_DB_SERVER != db_type)
	{
		zabbix_log(LOG_LEVEL_CRIT, "cannot use database \"%s\": its \"users\" table is empty (is this the"
				" Zabbix proxy database?)", zbx_config_dbhigh->config_dbname);
		exit(EXIT_FAILURE);
	}

	if (SUCCEED != zbx_init_database_cache(get_program_type, zbx_sync_server_history, config_history_cache_size,
			config_history_index_cache_size, &config_trends_cache_size, &error))
	{
		zabbix_log(LOG_LEVEL_CRIT, "cannot initialize database cache: %s", error);
		zbx_free(error);
		exit(EXIT_FAILURE);
	}

	zbx_db_check_character_set();
	zbx_check_db();
	zbx_db_save_server_status();

	if (SUCCEED != zbx_db_check_instanceid())
		exit(EXIT_FAILURE);

	if (FAIL == zbx_init_library_export(&zbx_config_export, &error))
	{
		zabbix_log(LOG_LEVEL_CRIT, "cannot initialize export: %s", error);
		zbx_free(error);
		exit(EXIT_FAILURE);
	}

	if (SUCCEED != zbx_history_init(&error))
	{
		zabbix_log(LOG_LEVEL_CRIT, "cannot initialize history storage: %s", error);
		zbx_free(error);
		exit(EXIT_FAILURE);
	}

	zbx_unset_exit_on_terminate();

	ha_config->ha_node_name =	CONFIG_HA_NODE_NAME;
	ha_config->ha_node_address =	CONFIG_NODE_ADDRESS;
	ha_config->default_node_ip =	zbx_config_listen_ip;
	ha_config->default_node_port =	zbx_config_listen_port;
	ha_config->ha_status =		ZBX_NODE_STATUS_UNKNOWN;

	if (SUCCEED != zbx_ha_start(&rtc, ha_config, &error))
	{
		zabbix_log(LOG_LEVEL_CRIT, "cannot start HA manager: %s", error);
		zbx_free(error);
		exit(EXIT_FAILURE);
	}

	if (SUCCEED == zbx_is_export_enabled(ZBX_FLAG_EXPTYPE_EVENTS))
		problems_export = zbx_problems_export_init(get_problems_export, "main-process", 0);

	if (SUCCEED == zbx_is_export_enabled(ZBX_FLAG_EXPTYPE_HISTORY))
		history_export = zbx_history_export_init(get_history_export, "main-process", 0);

	if (SUCCEED == zbx_is_export_enabled(ZBX_FLAG_EXPTYPE_TRENDS))
		trends_export = zbx_trends_export_init(get_trends_export, "main-process", 0);

	if (SUCCEED != zbx_ha_get_status(CONFIG_HA_NODE_NAME, &ha_status, &ha_failover_delay, &error))
	{
		zabbix_log(LOG_LEVEL_CRIT, "cannot start server: %s", error);
		zbx_free(error);
		zbx_set_exiting_with_fail();
	}

	zbx_register_stats_data_func(zbx_preproc_stats_ext_get, NULL);
	zbx_register_stats_data_func(zbx_discovery_stats_ext_get, NULL);
	zbx_register_stats_data_func(zbx_server_stats_ext_get, NULL);
	zbx_register_stats_ext_func(zbx_vmware_stats_ext_get, NULL);
	zbx_register_stats_procinfo_func(ZBX_PROCESS_TYPE_PREPROCESSOR, zbx_preprocessor_get_worker_info);
	zbx_register_stats_procinfo_func(ZBX_PROCESS_TYPE_DISCOVERER, zbx_discovery_get_worker_info);
	zbx_diag_init(diag_add_section_info);

	if (ZBX_NODE_STATUS_ACTIVE == ha_status)
	{
		if (SUCCEED != server_startup(&listen_sock, &ha_status, &ha_failover_delay, &rtc))
		{
			zbx_set_exiting_with_fail();
			ha_status = ZBX_NODE_STATUS_ERROR;
		}
		else
		{
			/* check if the HA status has not been changed during startup process */
			if (ZBX_NODE_STATUS_ACTIVE != ha_status)
				server_teardown(&rtc, &listen_sock);
		}
	}

	if (ZBX_NODE_STATUS_ERROR != ha_status)
	{
		if (NULL != CONFIG_HA_NODE_NAME && '\0' != *CONFIG_HA_NODE_NAME)
		{
			zabbix_log(LOG_LEVEL_INFORMATION, "\"%s\" node started in \"%s\" mode", CONFIG_HA_NODE_NAME,
					zbx_ha_status_str(ha_status));

		}
	}

	ha_status_old = ha_status;

	if (ZBX_NODE_STATUS_STANDBY == ha_status)
		standby_warning_time = time(NULL);

	while (ZBX_IS_RUNNING())
	{
		time_t			now;
		zbx_ipc_client_t	*client;
		zbx_ipc_message_t	*message;

		(void)zbx_ipc_service_recv(&rtc.service, &rtc_timeout, &client, &message);

		if (NULL == message || ZBX_IPC_SERVICE_HA_RTC_FIRST <= message->code)
		{
			if (SUCCEED != zbx_ha_dispatch_message(CONFIG_HA_NODE_NAME, message, &ha_status,
					&ha_failover_delay, &error))
			{
				zabbix_log(LOG_LEVEL_CRIT, "HA manager error: %s", error);
				zbx_set_exiting_with_fail();
			}
		}
		else
		{
			if (ZBX_NODE_STATUS_ACTIVE == ha_status || ZBX_RTC_LOG_LEVEL_DECREASE == message->code ||
					ZBX_RTC_LOG_LEVEL_INCREASE == message->code)
			{
				zbx_rtc_dispatch(&rtc, client, message, rtc_process_request_ex_server);
			}
			else
			{
				const char	*result = "Runtime commands can be executed only in active mode\n";
				zbx_ipc_client_send(client, message->code, (const unsigned char *)result,
						(zbx_uint32_t)strlen(result) + 1);
			}
		}

		zbx_ipc_message_free(message);

		if (NULL != client)
			zbx_ipc_client_release(client);

		if (ZBX_NODE_STATUS_ERROR == ha_status)
			break;

		if (ZBX_NODE_STATUS_HATIMEOUT == ha_status)
		{
			zabbix_log(LOG_LEVEL_INFORMATION, "HA manager is not responding in standby mode, "
					"restarting it.");
			server_restart_ha(&rtc);
			continue;
		}

		now = time(NULL);

		if (ZBX_NODE_STATUS_UNKNOWN != ha_status && ha_status != ha_status_old)
		{
			ha_status_old = ha_status;
			zabbix_log(LOG_LEVEL_INFORMATION, "\"%s\" node switched to \"%s\" mode",
					ZBX_NULL2EMPTY_STR(CONFIG_HA_NODE_NAME), zbx_ha_status_str(ha_status));

			switch (ha_status)
			{
				case ZBX_NODE_STATUS_ACTIVE:
					if (SUCCEED != server_startup(&listen_sock, &ha_status, &ha_failover_delay, &rtc))
					{
						zbx_set_exiting_with_fail();
						ha_status = ZBX_NODE_STATUS_ERROR;
						continue;
					}

					if (ZBX_NODE_STATUS_ACTIVE != ha_status)
					{
						server_teardown(&rtc, &listen_sock);
						ha_status_old = ha_status;
					}
					break;
				case ZBX_NODE_STATUS_STANDBY:
					server_teardown(&rtc, &listen_sock);
					standby_warning_time = now;
					break;
				default:
					zabbix_log(LOG_LEVEL_CRIT, "unsupported status %d received from HA manager",
							ha_status);
					zbx_set_exiting_with_fail();
					continue;
			}
		}

		if (ZBX_NODE_STATUS_STANDBY == ha_status)
		{
			if (standby_warning_time + SEC_PER_HOUR <= now)
			{
				zabbix_log(LOG_LEVEL_INFORMATION, "\"%s\" node is working in \"%s\" mode",
						CONFIG_HA_NODE_NAME, zbx_ha_status_str(ha_status));
				standby_warning_time = now;
			}
		}

		if (0 < (ret = waitpid((pid_t)-1, &i, WNOHANG)))
		{
			zbx_set_exiting_with_fail();
			break;
		}

		if (-1 == ret && EINTR != errno)
		{
			zabbix_log(LOG_LEVEL_ERR, "failed to wait on child processes: %s", zbx_strerror(errno));
			zbx_set_exiting_with_fail();
			break;
		}
	}

	zbx_log_exit_signal();

	if (SUCCEED == ZBX_EXIT_STATUS())
		zbx_rtc_shutdown_subs(&rtc);

	if (SUCCEED != zbx_ha_pause(&error))
	{
		zabbix_log(LOG_LEVEL_CRIT, "cannot pause HA manager: %s", error);
		zbx_free(error);
	}

	zbx_db_version_info_clear(&db_version_info);

	zbx_on_exit(ZBX_EXIT_STATUS());

	return SUCCEED;
}<|MERGE_RESOLUTION|>--- conflicted
+++ resolved
@@ -282,14 +282,8 @@
 static int	config_unavailable_delay	= 60;
 static int	config_histsyncer_frequency	= 1;
 
-<<<<<<< HEAD
-int	CONFIG_LISTEN_PORT		= ZBX_DEFAULT_SERVER_PORT;
-char	*CONFIG_LISTEN_IP		= NULL;
-=======
 static int	zbx_config_listen_port		= ZBX_DEFAULT_SERVER_PORT;
 static char	*zbx_config_listen_ip		= NULL;
-int	CONFIG_TRAPPER_TIMEOUT		= 300;
->>>>>>> 5a1c03fc
 static char	*config_server		= NULL;		/* not used in zabbix_server, required for linking */
 
 int	CONFIG_HOUSEKEEPING_FREQUENCY	= 1;
