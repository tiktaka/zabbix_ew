## Process this file with automake to produce Makefile.in

SUBDIRS = \
	alerter \
	dbsyncer \
	dbconfig \
	diag \
	discoverer \
	housekeeper \
	httppoller \
	pinger \
	poller \
	snmptrapper \
	timer \
	trapper \
	escalator \
	proxypoller \
	selfmon \
	vmware \
	taskmanager \
	ipmi \
	odbc \
	scripts \
	stats \
	preprocessor \
	availability \
	lld \
	reporter \
	service \
<<<<<<< HEAD
	rtc \
	ha
=======
	ha \
	proxyconfigread
>>>>>>> 51e34e51

sbin_PROGRAMS = zabbix_server

noinst_LIBRARIES = libzbxserver.a

libzbxserver_a_SOURCES = \
	db_lengths.h \
	actions.c \
	actions.h \
	events.c \
	events.h \
	operations.c \
	operations.h \
	postinit.c \
	postinit.h \
	zbxreport.h

libzbxserver_a_CFLAGS = \
	-DZABBIX_DAEMON \
	-I$(top_srcdir)/src/libs/zbxdbcache \
	$(TLS_CFLAGS)

zabbix_server_SOURCES = server.c

zabbix_server_LDADD = \
	dbsyncer/libzbxdbsyncer.a \
	dbconfig/libzbxdbconfig.a \
	diag/libzbxdiag_server.a \
	alerter/libzbxalerter.a \
	discoverer/libzbxdiscoverer.a \
	pinger/libzbxpinger.a \
	poller/libzbxpoller.a \
	housekeeper/libzbxhousekeeper.a \
	timer/libzbxtimer.a \
	trapper/libzbxtrapper.a \
	trapper/libzbxtrapper_server.a \
	reporter/libzbxreporter.a \
	snmptrapper/libzbxsnmptrapper.a \
	httppoller/libzbxhttppoller.a \
	escalator/libzbxescalator.a \
	proxypoller/libzbxproxypoller.a \
	proxyconfigread/libzbxproxyconfigread.a \
	selfmon/libzbxselfmon.a \
	vmware/libzbxvmware.a \
	taskmanager/libzbxtaskmanager.a \
	odbc/libzbxodbc.a \
	scripts/libzbxscripts.a \
	availability/libavailability.a \
	service/libservice.a \
	$(top_builddir)/src/libs/zbxembed/libzbxembed.a \
	$(top_builddir)/src/libs/zbxdiscovery/libzbxdiscovery.a \
	$(top_builddir)/src/libs/zbxexport/libzbxexport.a \
	poller/libzbxpoller_server.a \
	lld/libzbxlld.a \
	libzbxserver.a \
	stats/libzbxserver_server.a \
	ha/libzbxha.a \
	$(top_builddir)/src/libs/zbxprometheus/libzbxprometheus.a \
	$(top_builddir)/src/libs/zbxsysinfo/libzbxserversysinfo.a \
	$(top_builddir)/src/libs/zbxsysinfo/common/libcommonsysinfo.a \
	$(top_builddir)/src/libs/zbxsysinfo/common/libcommonsysinfo_httpmetrics.a \
	$(top_builddir)/src/libs/zbxsysinfo/common/libcommonsysinfo_http.a \
	$(top_builddir)/src/libs/zbxsysinfo/simple/libsimplesysinfo.a \
	$(top_builddir)/src/libs/zbxsysinfo/alias/libalias.a \
	$(top_builddir)/src/libs/zbxlog/libzbxlog.a \
	$(top_builddir)/src/libs/zbxdbcache/libzbxdbcache.a \
	$(top_builddir)/src/libs/zbxserver/libzbxserver.a \
	preprocessor/libpreprocessor.a \
	$(top_builddir)/src/libs/zbxvariant/libzbxvariant.a \
	$(top_builddir)/src/libs/zbxeval/libzbxeval.a \
	$(top_builddir)/src/libs/zbxserialize/libzbxserialize.a \
	$(top_builddir)/src/libs/zbxhistory/libzbxhistory.a \
	$(top_builddir)/src/libs/zbxshmem/libzbxshmem.a \
	$(top_builddir)/src/libs/zbxregexp/libzbxregexp.a \
	$(top_builddir)/src/libs/zbxself/libzbxself.a \
	$(top_builddir)/src/libs/zbxself/libzbxself_server.a \
	$(top_builddir)/src/libs/zbxipcservice/libzbxipcservice.a \
	$(top_builddir)/src/libs/zbxalgo/libzbxalgo.a \
	$(top_builddir)/src/libs/zbxthreads/libzbxthreads.a \
	$(top_builddir)/src/libs/zbxmutexs/libzbxmutexs.a \
	$(top_builddir)/src/libs/zbxconf/libzbxconf.a \
	$(top_builddir)/src/libs/zbxmedia/libzbxmedia.a \
	$(top_builddir)/src/libs/zbxgetopt/libzbxgetopt.a \
	$(top_builddir)/src/libs/zbxhash/libzbxhash.a \
	$(top_builddir)/src/libs/zbxcrypto/libzbxcrypto.a \
	$(top_builddir)/src/libs/zbxcomms/libzbxcomms.a \
	$(top_builddir)/src/libs/zbxcommshigh/libzbxcommshigh.a \
	$(top_builddir)/src/libs/zbxxml/libzbxxml.a \
	$(top_builddir)/src/libs/zbxjson/libzbxjson.a \
	$(top_builddir)/src/libs/zbxvault/libzbxvault.a \
	$(top_builddir)/src/libs/zbxcyberark/libzbxcyberark.a \
	$(top_builddir)/src/libs/zbxhashicorp/libzbxhashicorp.a \
	$(top_builddir)/src/libs/zbxkvs/libzbxkvs.a \
	$(top_builddir)/src/libs/zbxhttp/libzbxhttp.a \
	$(top_builddir)/src/libs/zbxexec/libzbxexec.a \
	$(top_builddir)/src/libs/zbxicmpping/libzbxicmpping.a \
	$(top_builddir)/src/libs/zbxdbupgrade/libzbxdbupgrade.a \
	$(top_builddir)/src/libs/zbxdbhigh/libzbxdbhigh.a \
	$(top_builddir)/src/libs/zbxdbschema/libzbxdbschema.a \
	$(top_builddir)/src/libs/zbxdb/libzbxdb.a \
	$(top_builddir)/src/libs/zbxmodules/libzbxmodules.a \
	$(top_builddir)/src/libs/zbxtasks/libzbxtasks.a \
	$(top_builddir)/src/libs/zbxdiag/libzbxdiag.a \
	$(top_builddir)/src/libs/zbxcompress/libzbxcompress.a \
	$(top_builddir)/src/libs/zbxtrends/libzbxtrends.a \
	$(top_builddir)/src/libs/zbxha/libzbxha.a \
	$(top_builddir)/src/libs/zbxrtc/libzbxrtc_service.a \
	rtc/libzbxrtc_server.a \
	$(top_builddir)/src/libs/zbxrtc/libzbxrtc.a \
	$(top_builddir)/src/libs/zbxnix/libzbxnix.a \
	$(top_builddir)/src/libs/zbxavailability/libzbxavailability.a \
	$(top_builddir)/src/libs/zbxaudit/libzbxaudit.a \
	$(top_builddir)/src/libs/zbxservice/libzbxservice.a \
	$(top_builddir)/src/libs/zbxnum/libzbxnum.a \
	$(top_builddir)/src/libs/zbxstr/libzbxstr.a \
	$(top_builddir)/src/libs/zbxparam/libzbxparam.a \
	$(top_builddir)/src/libs/zbxtime/libzbxtime.a \
	$(top_builddir)/src/libs/zbxip/libzbxip.a \
	$(top_builddir)/src/libs/zbxexpr/libzbxexpr.a \
	$(top_builddir)/src/libs/zbxcommon/libzbxcommon.a \
	$(top_builddir)/src/libs/zbxversion/libzbxversion.a
if HAVE_IPMI
zabbix_server_LDADD += ipmi/libipmi.a
endif

zabbix_server_LDADD += $(SERVER_LIBS)

zabbix_server_LDFLAGS = $(SERVER_LDFLAGS)

zabbix_server_CFLAGS = \
	-DDEFAULT_SSL_CERT_LOCATION="\"$(CURL_SSL_CERT_LOCATION)\"" \
	-DDEFAULT_SSL_KEY_LOCATION="\"$(CURL_SSL_KEY_LOCATION)\"" \
	-DDEFAULT_CONFIG_FILE="\"$(SERVER_CONFIG_FILE)\"" \
	-DDEFAULT_EXTERNAL_SCRIPTS_PATH="\"$(EXTERNAL_SCRIPTS_PATH)\"" \
	-DDEFAULT_ALERT_SCRIPTS_PATH="\"$(ALERT_SCRIPTS_PATH)\"" \
	-DDEFAULT_LOAD_MODULE_PATH="\"$(LOAD_MODULE_PATH)\"" \
	$(TLS_CFLAGS)

install-data-hook:
	$(MKDIR_P) "$(DESTDIR)$(SERVER_CONFIG_FILE).d"
	$(MKDIR_P) "$(DESTDIR)$(EXTERNAL_SCRIPTS_PATH)"
	$(MKDIR_P) "$(DESTDIR)$(ALERT_SCRIPTS_PATH)"
	$(MKDIR_P) "$(DESTDIR)$(LOAD_MODULE_PATH)"
	test -f "$(DESTDIR)$(SERVER_CONFIG_FILE)" || cp "../../conf/zabbix_server.conf" "$(DESTDIR)$(SERVER_CONFIG_FILE)"<|MERGE_RESOLUTION|>--- conflicted
+++ resolved
@@ -27,13 +27,9 @@
 	lld \
 	reporter \
 	service \
-<<<<<<< HEAD
 	rtc \
-	ha
-=======
 	ha \
 	proxyconfigread
->>>>>>> 51e34e51
 
 sbin_PROGRAMS = zabbix_server
 
