--- conflicted
+++ resolved
@@ -2866,7 +2866,6 @@
 	zbx_vector_uint64_destroy(&serviceids);
 }
 
-<<<<<<< HEAD
 static void	get_parent_serviceids(zbx_service_t *service, zbx_vector_uint64_t *parentids)
 {
 	int	i;
@@ -2914,7 +2913,7 @@
 	zbx_free(data);
 }
 
-=======
+
 /******************************************************************************
  *                                                                            *
  * Function: service_update_event_severity                                    *
@@ -3052,8 +3051,6 @@
 	zabbix_log(LOG_LEVEL_DEBUG, "End of %s() severities_num:%d", __func__, severities_num);
 }
 
-
->>>>>>> bc9b2aa7
 static void	service_manager_init(zbx_service_manager_t *service_manager)
 {
 	zbx_hashset_create_ext(&service_manager->problem_events, 1000, default_uint64_ptr_hash_func,
@@ -3449,13 +3446,11 @@
 				case ZBX_IPC_SERVICE_SERVICE_ROOTCAUSE:
 					process_rootcause(message, &service_manager, client);
 					break;
-<<<<<<< HEAD
 				case ZBX_IPC_SERVICE_SERVICE_PARENT_LIST:
 					process_parentlist(message, &service_manager, client);
-=======
+					break;
 				case ZBX_IPC_SERVICE_EVENT_SEVERITIES:
 					process_event_severities(message, &service_manager);
->>>>>>> bc9b2aa7
 					break;
 				default:
 					THIS_SHOULD_NEVER_HAPPEN;
