/*
** Zabbix
** Copyright (C) 2001-2013 Zabbix SIA
**
** This program is free software; you can redistribute it and/or modify
** it under the terms of the GNU General Public License as published by
** the Free Software Foundation; either version 2 of the License, or
** (at your option) any later version.
**
** This program is distributed in the hope that it will be useful,
** but WITHOUT ANY WARRANTY; without even the implied warranty of
** MERCHANTABILITY or FITNESS FOR A PARTICULAR PURPOSE. See the
** GNU General Public License for more details.
**
** You should have received a copy of the GNU General Public License
** along with this program; if not, write to the Free Software
** Foundation, Inc., 51 Franklin Street, Fifth Floor, Boston, MA  02110-1301, USA.
**/

#include "common.h"

#include "db.h"
#include "log.h"
#include "dbcache.h"

#include "zbxserver.h"
#include "httpmacro.h"
#include "httptest.h"

typedef struct
{
	char	*data;
	size_t	allocated;
	size_t	offset;
}
zbx_httppage_t;

typedef struct
{
	long   	rspcode;
	double 	total_time;
	double 	speed_download;
	double	test_total_time;
	int	test_last_step;
}
zbx_httpstat_t;

extern int	CONFIG_HTTPPOLLER_FORKS;

#ifdef HAVE_LIBCURL

static zbx_httppage_t	page;

static size_t	WRITEFUNCTION2(void *ptr, size_t size, size_t nmemb, void *userdata)
{
	size_t	r_size = size * nmemb;

	/* first piece of data */
	if (NULL == page.data)
	{
		page.allocated = MAX(8096, r_size);
		page.offset = 0;
		page.data = zbx_malloc(page.data, page.allocated);
	}

	zbx_strncpy_alloc(&page.data, &page.allocated, &page.offset, ptr, r_size);

	return r_size;
}

static size_t	HEADERFUNCTION2(void *ptr, size_t size, size_t nmemb, void *userdata)
{
	return size * nmemb;
}

#endif	/* HAVE_LIBCURL */

/******************************************************************************
 *                                                                            *
 * Function: httptest_remove_macros                                           *
 *                                                                            *
 * Purpose: remove all macro variables cached during http test execution      *
 *                                                                            *
 * Parameters: httptest - [IN] the http test data                             *
 *                                                                            *
 * Author: Andris Zeila                                                       *
 *                                                                            *
 ******************************************************************************/
static void	httptest_remove_macros(zbx_httptest_t *httptest)
{
	int i;

	for (i = 0; i < httptest->macros.values_num; i++)
	{
		zbx_ptr_pair_t	*pair = &httptest->macros.values[i];

		zbx_free(pair->first);
		zbx_free(pair->second);
	}
	httptest->macros.values_num = 0;
}

static void	process_test_data(zbx_uint64_t httptestid, int lastfailedstep, double speed_download,
		const char *err_str, zbx_timespec_t *ts)
{
	const char	*__function_name = "process_test_data";

	DB_RESULT	result;
	DB_ROW		row;
	unsigned char	types[3], states[3];
	DC_ITEM		items[3];
	zbx_uint64_t	itemids[3];
	int		lastclocks[3], errcodes[3];
	size_t		i, num = 0;
	AGENT_RESULT    value;

	zabbix_log(LOG_LEVEL_DEBUG, "In %s()", __function_name);

	result = DBselect("select type,itemid from httptestitem where httptestid=" ZBX_FS_UI64, httptestid);

	while (NULL != (row = DBfetch(result)))
	{
		if (3 == num)
		{
			THIS_SHOULD_NEVER_HAPPEN;
			break;
		}

		switch (types[num] = (unsigned char)atoi(row[0])) {
			case ZBX_HTTPITEM_TYPE_SPEED:
			case ZBX_HTTPITEM_TYPE_LASTSTEP:
				break;
			case ZBX_HTTPITEM_TYPE_LASTERROR:
				if (NULL == err_str)
					continue;
				break;
			default:
				THIS_SHOULD_NEVER_HAPPEN;
				continue;
		}

		ZBX_STR2UINT64(itemids[num], row[1]);
		num++;
	}
	DBfree_result(result);

	DCconfig_get_items_by_itemids(items, itemids, errcodes, num);

	for (i = 0; i < num; i++)
	{
		if (SUCCEED != errcodes[i])
			continue;

		if (HOST_MAINTENANCE_STATUS_ON == items[i].host.maintenance_status &&
				MAINTENANCE_TYPE_NODATA == items[i].host.maintenance_type)
		{
			continue;
		}

		init_result(&value);

		switch (types[i])
		{
			case ZBX_HTTPITEM_TYPE_SPEED:
				SET_UI64_RESULT(&value, speed_download);
				break;
			case ZBX_HTTPITEM_TYPE_LASTSTEP:
				SET_UI64_RESULT(&value, lastfailedstep);
				break;
			case ZBX_HTTPITEM_TYPE_LASTERROR:
				SET_STR_RESULT(&value, zbx_strdup(NULL, err_str));
				break;
		}

		items[i].state = ITEM_STATE_NORMAL;
		dc_add_history(items[i].itemid, items[i].value_type, 0, &value, ts,
				items[i].state, NULL, 0, NULL, 0, 0, 0, 0);

		states[i] = items[i].state;
		lastclocks[i] = ts->sec;

		free_result(&value);
	}

	DCrequeue_items(itemids, states, lastclocks, errcodes, num);

	DCconfig_clean_items(items, errcodes, num);

	zabbix_log(LOG_LEVEL_DEBUG, "End of %s()", __function_name);
}

static void	process_step_data(zbx_uint64_t httpstepid, zbx_httpstat_t *stat, zbx_timespec_t *ts)
{
	const char	*__function_name = "process_step_data";

	DB_RESULT	result;
	DB_ROW		row;
	unsigned char	types[3], states[3];
	DC_ITEM		items[3];
	zbx_uint64_t	itemids[3];
	int		lastclocks[3], errcodes[3];
	size_t		i, num = 0;
	AGENT_RESULT    value;

	zabbix_log(LOG_LEVEL_DEBUG, "In %s() rspcode:%ld time:" ZBX_FS_DBL " speed:" ZBX_FS_DBL,
			__function_name, stat->rspcode, stat->total_time, stat->speed_download);

	result = DBselect("select type,itemid from httpstepitem where httpstepid=" ZBX_FS_UI64, httpstepid);

	while (NULL != (row = DBfetch(result)))
	{
		if (3 == num)
		{
			THIS_SHOULD_NEVER_HAPPEN;
			break;
		}

		if (ZBX_HTTPITEM_TYPE_RSPCODE != (types[num] = (unsigned char)atoi(row[0])) &&
				ZBX_HTTPITEM_TYPE_TIME != types[num] && ZBX_HTTPITEM_TYPE_SPEED != types[num])
		{
			THIS_SHOULD_NEVER_HAPPEN;
			continue;
		}

		ZBX_STR2UINT64(itemids[num], row[1]);
		num++;
	}
	DBfree_result(result);

	DCconfig_get_items_by_itemids(items, itemids, errcodes, num);

	for (i = 0; i < num; i++)
	{
		if (SUCCEED != errcodes[i])
			continue;

		if (HOST_MAINTENANCE_STATUS_ON == items[i].host.maintenance_status &&
				MAINTENANCE_TYPE_NODATA == items[i].host.maintenance_type)
		{
			continue;
		}

		init_result(&value);

		switch (types[i])
		{
			case ZBX_HTTPITEM_TYPE_RSPCODE:
				SET_UI64_RESULT(&value, stat->rspcode);
				break;
			case ZBX_HTTPITEM_TYPE_TIME:
				SET_DBL_RESULT(&value, stat->total_time);
				break;
			case ZBX_HTTPITEM_TYPE_SPEED:
				SET_DBL_RESULT(&value, stat->speed_download);
				break;
		}

		items[i].state = ITEM_STATE_NORMAL;
		dc_add_history(items[i].itemid, items[i].value_type, 0, &value, ts,
				items[i].state, NULL, 0, NULL, 0, 0, 0, 0);

		states[i] = items[i].state;
		lastclocks[i] = ts->sec;

		free_result(&value);
	}

	DCrequeue_items(itemids, states, lastclocks, errcodes, num);

	DCconfig_clean_items(items, errcodes, num);

	zabbix_log(LOG_LEVEL_DEBUG, "End of %s()", __function_name);
}

/******************************************************************************
 *                                                                            *
 * Function: process_httptest                                                 *
 *                                                                            *
 * Purpose: process single scenario of http test                              *
 *                                                                            *
 * Parameters:                                                                *
 *                                                                            *
 * Return value:                                                              *
 *                                                                            *
 * Author: Alexei Vladishev                                                   *
 *                                                                            *
 * Comments:                                                                  *
 *                                                                            *
 ******************************************************************************/
static void	process_httptest(DC_HOST *host, zbx_httptest_t *httptest)
{
	const char	*__function_name = "process_httptest";

	DB_RESULT	result;
	DB_ROW		row;
	DB_HTTPSTEP	httpstep;
	char		*err_str = NULL;
	int		lastfailedstep;
	zbx_timespec_t	ts;
	zbx_httpstat_t	stat;
	double		speed_download = 0;
	int		speed_download_num = 0;
#ifdef HAVE_LIBCURL
	int		err, opt;
	char		auth[HTTPTEST_HTTP_USER_LEN_MAX + HTTPTEST_HTTP_PASSWORD_LEN_MAX];
	CURL            *easyhandle = NULL;
#endif

	zabbix_log(LOG_LEVEL_DEBUG, "In %s() httptestid:" ZBX_FS_UI64 " name:'%s'",
			__function_name, httptest->httptest.httptestid, httptest->httptest.name);

	lastfailedstep = 0;

	result = DBselect(
			"select httpstepid,no,name,url,timeout,posts,required,status_codes,variables"
			" from httpstep"
			" where httptestid=" ZBX_FS_UI64
			" order by no",
			httptest->httptest.httptestid);

#ifdef HAVE_LIBCURL
	if (NULL == (easyhandle = curl_easy_init()))
	{
		err_str = zbx_strdup(err_str, "could not init cURL library");
		zabbix_log(LOG_LEVEL_ERR, "web scenario \"%s\" error: %s", httptest->httptest.name, err_str);
		goto clean;
	}

	if (CURLE_OK != (err = curl_easy_setopt(easyhandle, opt = CURLOPT_COOKIEFILE, "")) ||
			CURLE_OK != (err = curl_easy_setopt(easyhandle, opt = CURLOPT_PROXY, httptest->httptest.http_proxy)) ||
			CURLE_OK != (err = curl_easy_setopt(easyhandle, opt = CURLOPT_USERAGENT, httptest->httptest.agent)) ||
			CURLE_OK != (err = curl_easy_setopt(easyhandle, opt = CURLOPT_FOLLOWLOCATION, 1L)) ||
			CURLE_OK != (err = curl_easy_setopt(easyhandle, opt = CURLOPT_WRITEFUNCTION, WRITEFUNCTION2)) ||
			CURLE_OK != (err = curl_easy_setopt(easyhandle, opt = CURLOPT_HEADERFUNCTION, HEADERFUNCTION2)) ||
			CURLE_OK != (err = curl_easy_setopt(easyhandle, opt = CURLOPT_SSL_VERIFYPEER, 0L)) ||
			CURLE_OK != (err = curl_easy_setopt(easyhandle, opt = CURLOPT_SSL_VERIFYHOST, 0L)))
	{
		err_str = zbx_strdup(err_str, curl_easy_strerror(err));
		zabbix_log(LOG_LEVEL_ERR, "web scenario \"%s\" error: could not set cURL option [%d]: %s",
				httptest->httptest.name, opt, err_str);
		goto clean;
	}

	while (NULL != (row = DBfetch(result)))
	{
		/* NOTE: do not break or return from this block! */
		/*       process_step_data() call is required! */

		ZBX_STR2UINT64(httpstep.httpstepid, row[0]);
		httpstep.httptestid = httptest->httptest.httptestid;
		httpstep.no = atoi(row[1]);
		httpstep.name = row[2];

		httpstep.url = zbx_strdup(NULL, row[3]);
		substitute_simple_macros(NULL, NULL, NULL, NULL, NULL, host, NULL, NULL,
				&httpstep.url, MACRO_TYPE_HTTPTEST_FIELD, NULL, 0);

		httpstep.timeout = atoi(row[4]);

		httpstep.posts = zbx_strdup(NULL, row[5]);
		substitute_simple_macros(NULL, NULL, NULL, NULL, NULL, host, NULL, NULL,
				&httpstep.posts, MACRO_TYPE_HTTPTEST_FIELD, NULL, 0);

		httpstep.required = zbx_strdup(NULL, row[6]);
		substitute_simple_macros(NULL, NULL, NULL, NULL, NULL, host, NULL, NULL,
				&httpstep.required, MACRO_TYPE_HTTPTEST_FIELD, NULL, 0);

		httpstep.status_codes = zbx_strdup(NULL, row[7]);
		substitute_simple_macros(NULL, NULL, NULL, NULL, &host->hostid, NULL, NULL, NULL,
				&httpstep.status_codes, MACRO_TYPE_COMMON, NULL, 0);

		httpstep.variables = row[8];

		memset(&stat, 0, sizeof(stat));

		http_substitute_variables(httptest, &httpstep.url);
		http_substitute_variables(httptest, &httpstep.posts);

		zabbix_log(LOG_LEVEL_DEBUG, "%s() use step \"%s\"", __function_name, httpstep.name);

		if (CURLE_OK != (err = curl_easy_setopt(easyhandle, opt = CURLOPT_POSTFIELDS, httpstep.posts)))
		{
			err_str = zbx_strdup(err_str, curl_easy_strerror(err));
			zabbix_log(LOG_LEVEL_ERR, "web scenario \"%s:%s\" error:"
					" could not set cURL option [%d]: %s",
					httptest->httptest.name, httpstep.name, opt, err_str);
			goto httpstep_error;
		}

		if ('\0' != *httpstep.posts)
			zabbix_log(LOG_LEVEL_DEBUG, "%s() use post \"%s\"", __function_name, httpstep.posts);

		if (CURLE_OK != (err = curl_easy_setopt(easyhandle, opt = CURLOPT_POST,
				'\0' != *httpstep.posts ? 1L : 0L)))
		{
			err_str = zbx_strdup(err_str, curl_easy_strerror(err));
			zabbix_log(LOG_LEVEL_ERR, "web scenario \"%s:%s\" error:"
					" could not set cURL option [%d]: %s",
					httptest->httptest.name, httpstep.name, opt, err_str);
			goto httpstep_error;
		}

		if (HTTPTEST_AUTH_NONE != httptest->httptest.authentication)
		{
			long	curlauth = 0;

			zabbix_log(LOG_LEVEL_DEBUG, "%s() setting HTTPAUTH [%d]",
					__function_name, httptest->httptest.authentication);
			zabbix_log(LOG_LEVEL_DEBUG, "%s() setting USERPWD for authentication", __function_name);

			switch (httptest->httptest.authentication)
			{
				case HTTPTEST_AUTH_BASIC:
					curlauth = CURLAUTH_BASIC;
					break;
				case HTTPTEST_AUTH_NTLM:
					curlauth = CURLAUTH_NTLM;
					break;
				default:
					THIS_SHOULD_NEVER_HAPPEN;
					break;
			}

			zbx_snprintf(auth, sizeof(auth), "%s:%s", httptest->httptest.http_user, httptest->httptest.http_password);

			if (CURLE_OK != (err = curl_easy_setopt(easyhandle, opt = CURLOPT_HTTPAUTH, curlauth)) ||
					CURLE_OK != (err = curl_easy_setopt(easyhandle, opt = CURLOPT_USERPWD, auth)))
			{
				err_str = zbx_strdup(err_str, curl_easy_strerror(err));
				zabbix_log(LOG_LEVEL_ERR, "web scenario step \"%s:%s\" error:"
						" could not set cURL option [%d]: %s",
						httptest->httptest.name, httpstep.name, opt, err_str);
				goto httpstep_error;
			}
		}

		zabbix_log(LOG_LEVEL_DEBUG, "%s() go to URL \"%s\"", __function_name, httpstep.url);

		if (CURLE_OK != (err = curl_easy_setopt(easyhandle, opt = CURLOPT_URL, httpstep.url)) ||
				CURLE_OK != (err = curl_easy_setopt(easyhandle, opt = CURLOPT_TIMEOUT, (long)httpstep.timeout)))
		{
			err_str = zbx_strdup(err_str, curl_easy_strerror(err));
			zabbix_log(LOG_LEVEL_ERR, "web scenario step \"%s:%s\" error:"
					" could not set cURL option [%d]: %s",
					httptest->httptest.name, httpstep.name, opt, err_str);
			goto httpstep_error;
		}

		/* try to retrieve page several times depending on number of retries */
		do
		{
			memset(&page, 0, sizeof(page));

			if (CURLE_OK == (err = curl_easy_perform(easyhandle)))
				break;
		}
		while (0 != --httptest->httptest.retries);

		if (CURLE_OK == err)
		{
			if ('\0' != *httpstep.required && NULL == zbx_regexp_match(page.data, httpstep.required, NULL))
			{
				zabbix_log(LOG_LEVEL_DEBUG, "%s() required pattern \"%s\" not found on %s",
						__function_name, httpstep.required, httpstep.url);
				err_str = zbx_strdup(err_str, "Required pattern not found");
			}

			if (CURLE_OK != (err = curl_easy_getinfo(easyhandle, CURLINFO_RESPONSE_CODE, &stat.rspcode)))
			{
				zabbix_log(LOG_LEVEL_ERR, "web scenario step \"%s:%s\" error:"
						" error getting CURLINFO_RESPONSE_CODE: %s",
						httptest->httptest.name, httpstep.name, curl_easy_strerror(err));
				if (NULL == err_str)
					err_str = zbx_strdup(err_str, curl_easy_strerror(err));
			}
			else if ('\0' != *httpstep.status_codes &&
					FAIL == int_in_list(httpstep.status_codes, stat.rspcode))
			{
				zabbix_log(LOG_LEVEL_DEBUG, "%s() status code did not match [%s]",
						__function_name, httpstep.status_codes);
				if (NULL == err_str)
					err_str = zbx_strdup(err_str, "Status code did not match");
			}

			if (CURLE_OK != (err = curl_easy_getinfo(easyhandle, CURLINFO_TOTAL_TIME, &stat.total_time)))
			{
				zabbix_log(LOG_LEVEL_ERR, "web scenario step \"%s:%s\" error:"
						" error getting CURLINFO_TOTAL_TIME: %s",
						httptest->httptest.name, httpstep.name, curl_easy_strerror(err));
				if (NULL == err_str)
					err_str = zbx_strdup(err_str, curl_easy_strerror(err));
			}

			if (CURLE_OK != (err = curl_easy_getinfo(easyhandle, CURLINFO_SPEED_DOWNLOAD, &stat.speed_download)))
			{
				zabbix_log(LOG_LEVEL_ERR, "web scenario step \"%s:%s\" error:"
						" error getting CURLINFO_SPEED_DOWNLOAD: %s",
						httptest->httptest.name, httpstep.name, curl_easy_strerror(err));
				if (NULL == err_str)
					err_str = zbx_strdup(err_str, curl_easy_strerror(err));
			}
			else
			{
				speed_download += stat.speed_download;
				speed_download_num++;
			}

			/* process variables defined in this step */
			if (FAIL == http_process_variables(httptest, httptest->httptest.variables, page.data, &err_str) ||
				FAIL == http_process_variables(httptest, httpstep.variables, page.data, &err_str))
			{
				size_t	err_size = 0, err_offset = 0;

				zabbix_log(LOG_LEVEL_ERR, "web scenario step \"%s:%s\" error:"
						" error extracting variables: %s",
						httptest->httptest.name, httpstep.name, httpstep.variables);

				if (NULL == err_str)
				{
					zbx_snprintf_alloc(&err_str, &err_size, &err_offset,
							"Failed to extract variables from '%s' step response",
							httpstep.name);
				}
			}
		}
		else
		{
			err_str = zbx_strdup(err_str, curl_easy_strerror(err));
			zabbix_log(LOG_LEVEL_ERR, "web scenario step \"%s:%s\" error:"
					" error doing curl_easy_perform: %s",
					httptest->httptest.name, httpstep.name, err_str);
		}

		zbx_free(page.data);
httpstep_error:
		zbx_free(httpstep.status_codes);
		zbx_free(httpstep.required);
		zbx_free(httpstep.posts);
		zbx_free(httpstep.url);

		zbx_timespec(&ts);
		process_step_data(httpstep.httpstepid, &stat, &ts);

		if (NULL != err_str)
		{
			lastfailedstep = httpstep.no;
			break;
		}
	}
clean:
	curl_easy_cleanup(easyhandle);
#else
	err_str = zbx_strdup(err_str, "cURL library is required for Web monitoring support");
#endif	/* HAVE_LIBCURL */

	zbx_timespec(&ts);

	if (0 == lastfailedstep && NULL != err_str)
	{
		/* we are here either because cURL initialization failed */
		/* or we have been compiled without cURL library */

		lastfailedstep = 1;

		if (NULL != (row = DBfetch(result)))
		{
			ZBX_STR2UINT64(httpstep.httpstepid, row[0]);

			memset(&stat, 0, sizeof(stat));

			process_step_data(httpstep.httpstepid, &stat, &ts);
		}
		else
			THIS_SHOULD_NEVER_HAPPEN;
	}
	DBfree_result(result);

	DBexecute("update httptest set nextcheck=%d+delay where httptestid=" ZBX_FS_UI64,
			ts.sec, httptest->httptest.httptestid);

	if (0 != speed_download_num)
		speed_download /= speed_download_num;

	process_test_data(httptest->httptest.httptestid, lastfailedstep, speed_download, err_str, &ts);

	zbx_free(err_str);

	dc_flush_history();

	zabbix_log(LOG_LEVEL_DEBUG, "End of %s()", __function_name);
}

/******************************************************************************
 *                                                                            *
 * Function: process_httptests                                                *
 *                                                                            *
 * Purpose: process httptests                                                 *
 *                                                                            *
 * Parameters: now - current timestamp                                        *
 *                                                                            *
 * Return value:                                                              *
 *                                                                            *
 * Author: Alexei Vladishev                                                   *
 *                                                                            *
 * Comments: always SUCCEED                                                   *
 *                                                                            *
 ******************************************************************************/
void	process_httptests(int httppoller_num, int now)
{
	const char	*__function_name = "process_httptests";

	DB_RESULT	result;
	DB_ROW		row;
	zbx_httptest_t	httptest;
	DC_HOST		host;

	zabbix_log(LOG_LEVEL_DEBUG, "In %s()", __function_name);

	/* create macro cache to use in http tests */
	zbx_vector_ptr_pair_create(&httptest.macros);

	result = DBselect(
			"select h.hostid,h.host,h.name,t.httptestid,t.name,t.variables,t.agent,"
				"t.authentication,t.http_user,t.http_password,t.http_proxy,t.retries"
			" from httptest t,hosts h"
			" where t.hostid=h.hostid"
				" and t.nextcheck<=%d"
				" and " ZBX_SQL_MOD(t.httptestid,%d) "=%d"
				" and t.status=%d"
				" and h.proxy_hostid is null"
				" and h.status=%d"
				" and (h.maintenance_status=%d or h.maintenance_type=%d)"
				ZBX_SQL_NODE,
			now,
			CONFIG_HTTPPOLLER_FORKS, httppoller_num - 1,
			HTTPTEST_STATUS_MONITORED,
			HOST_STATUS_MONITORED,
			HOST_MAINTENANCE_STATUS_OFF, MAINTENANCE_TYPE_NORMAL,
			DBand_node_local("t.httptestid"));

	while (NULL != (row = DBfetch(result)))
	{
		ZBX_STR2UINT64(host.hostid, row[0]);
		strscpy(host.host, row[1]);
		strscpy(host.name, row[2]);

		ZBX_STR2UINT64(httptest.httptest.httptestid, row[3]);
		httptest.httptest.name = row[4];

<<<<<<< HEAD
		httptest.httptest.variables = zbx_strdup(NULL, row[5]);
		substitute_simple_macros(NULL, NULL, NULL, &host, NULL, NULL,
				&httptest.httptest.variables, MACRO_TYPE_HTTPTEST_FIELD, NULL, 0);

		httptest.httptest.agent = zbx_strdup(NULL, row[6]);
		substitute_simple_macros(NULL, NULL, &host.hostid, NULL, NULL, NULL,
				&httptest.httptest.agent, MACRO_TYPE_COMMON, NULL, 0);
=======
		httptest.macros = zbx_strdup(NULL, row[5]);
		substitute_simple_macros(NULL, NULL, NULL, NULL, NULL, &host, NULL, NULL,
				&httptest.macros, MACRO_TYPE_HTTPTEST_FIELD, NULL, 0);

		httptest.agent = zbx_strdup(NULL, row[6]);
		substitute_simple_macros(NULL, NULL, NULL, NULL, &host.hostid, NULL, NULL, NULL,
				&httptest.agent, MACRO_TYPE_COMMON, NULL, 0);
>>>>>>> 6c997753

		if (HTTPTEST_AUTH_NONE != (httptest.httptest.authentication = atoi(row[7])))
		{
<<<<<<< HEAD
			httptest.httptest.http_user = zbx_strdup(NULL, row[8]);
			substitute_simple_macros(NULL, NULL, &host.hostid, NULL, NULL, NULL,
					&httptest.httptest.http_user, MACRO_TYPE_COMMON, NULL, 0);

			httptest.httptest.http_password = zbx_strdup(NULL, row[9]);
			substitute_simple_macros(NULL, NULL, &host.hostid, NULL, NULL, NULL,
					&httptest.httptest.http_password, MACRO_TYPE_COMMON, NULL, 0);
		}

		httptest.httptest.http_proxy = zbx_strdup(NULL, row[10]);
		substitute_simple_macros(NULL, NULL, &host.hostid, NULL, NULL, NULL,
				&httptest.httptest.http_proxy, MACRO_TYPE_COMMON, NULL, 0);
=======
			httptest.http_user = zbx_strdup(NULL, row[8]);
			substitute_simple_macros(NULL, NULL, NULL, NULL, &host.hostid, NULL, NULL, NULL,
					&httptest.http_user, MACRO_TYPE_COMMON, NULL, 0);

			httptest.http_password = zbx_strdup(NULL, row[9]);
			substitute_simple_macros(NULL, NULL, NULL, NULL, &host.hostid, NULL, NULL, NULL,
					&httptest.http_password, MACRO_TYPE_COMMON, NULL, 0);
		}

		httptest.http_proxy = zbx_strdup(NULL, row[10]);
		substitute_simple_macros(NULL, NULL, NULL, NULL, &host.hostid, NULL, NULL, NULL,
				&httptest.http_proxy, MACRO_TYPE_COMMON, NULL, 0);
>>>>>>> 6c997753

		httptest.httptest.retries = atoi(row[11]);

		/* add httptest varriables to the current test macro cache */
		http_process_variables(&httptest, httptest.httptest.variables, NULL, NULL);

		process_httptest(&host, &httptest);

		zbx_free(httptest.httptest.http_proxy);
		if (HTTPTEST_AUTH_NONE != httptest.httptest.authentication)
		{
			zbx_free(httptest.httptest.http_password);
			zbx_free(httptest.httptest.http_user);
		}
		zbx_free(httptest.httptest.agent);
		zbx_free(httptest.httptest.variables);

		/* clear the macro cache used in this http test */
		httptest_remove_macros(&httptest);
	}
	/* destroy the macro cache used in http tests */
	zbx_vector_ptr_pair_destroy(&httptest.macros);

	DBfree_result(result);

	zabbix_log(LOG_LEVEL_DEBUG, "End of %s()", __function_name);
}<|MERGE_RESOLUTION|>--- conflicted
+++ resolved
@@ -647,53 +647,28 @@
 		ZBX_STR2UINT64(httptest.httptest.httptestid, row[3]);
 		httptest.httptest.name = row[4];
 
-<<<<<<< HEAD
 		httptest.httptest.variables = zbx_strdup(NULL, row[5]);
-		substitute_simple_macros(NULL, NULL, NULL, &host, NULL, NULL,
+		substitute_simple_macros(NULL, NULL, NULL, NULL, NULL, &host, NULL, NULL,
 				&httptest.httptest.variables, MACRO_TYPE_HTTPTEST_FIELD, NULL, 0);
 
 		httptest.httptest.agent = zbx_strdup(NULL, row[6]);
-		substitute_simple_macros(NULL, NULL, &host.hostid, NULL, NULL, NULL,
+		substitute_simple_macros(NULL, NULL, NULL, NULL, &host.hostid, NULL, NULL, NULL,
 				&httptest.httptest.agent, MACRO_TYPE_COMMON, NULL, 0);
-=======
-		httptest.macros = zbx_strdup(NULL, row[5]);
-		substitute_simple_macros(NULL, NULL, NULL, NULL, NULL, &host, NULL, NULL,
-				&httptest.macros, MACRO_TYPE_HTTPTEST_FIELD, NULL, 0);
-
-		httptest.agent = zbx_strdup(NULL, row[6]);
+
+		if (HTTPTEST_AUTH_NONE != (httptest.httptest.authentication = atoi(row[7])))
+		{
+			httptest.httptest.http_user = zbx_strdup(NULL, row[8]);
+			substitute_simple_macros(NULL, NULL, NULL, NULL, &host.hostid, NULL, NULL, NULL,
+					&httptest.httptest.http_user, MACRO_TYPE_COMMON, NULL, 0);
+
+			httptest.httptest.http_password = zbx_strdup(NULL, row[9]);
+			substitute_simple_macros(NULL, NULL, NULL, NULL, &host.hostid, NULL, NULL, NULL,
+					&httptest.httptest.http_password, MACRO_TYPE_COMMON, NULL, 0);
+		}
+
+		httptest.httptest.http_proxy = zbx_strdup(NULL, row[10]);
 		substitute_simple_macros(NULL, NULL, NULL, NULL, &host.hostid, NULL, NULL, NULL,
-				&httptest.agent, MACRO_TYPE_COMMON, NULL, 0);
->>>>>>> 6c997753
-
-		if (HTTPTEST_AUTH_NONE != (httptest.httptest.authentication = atoi(row[7])))
-		{
-<<<<<<< HEAD
-			httptest.httptest.http_user = zbx_strdup(NULL, row[8]);
-			substitute_simple_macros(NULL, NULL, &host.hostid, NULL, NULL, NULL,
-					&httptest.httptest.http_user, MACRO_TYPE_COMMON, NULL, 0);
-
-			httptest.httptest.http_password = zbx_strdup(NULL, row[9]);
-			substitute_simple_macros(NULL, NULL, &host.hostid, NULL, NULL, NULL,
-					&httptest.httptest.http_password, MACRO_TYPE_COMMON, NULL, 0);
-		}
-
-		httptest.httptest.http_proxy = zbx_strdup(NULL, row[10]);
-		substitute_simple_macros(NULL, NULL, &host.hostid, NULL, NULL, NULL,
 				&httptest.httptest.http_proxy, MACRO_TYPE_COMMON, NULL, 0);
-=======
-			httptest.http_user = zbx_strdup(NULL, row[8]);
-			substitute_simple_macros(NULL, NULL, NULL, NULL, &host.hostid, NULL, NULL, NULL,
-					&httptest.http_user, MACRO_TYPE_COMMON, NULL, 0);
-
-			httptest.http_password = zbx_strdup(NULL, row[9]);
-			substitute_simple_macros(NULL, NULL, NULL, NULL, &host.hostid, NULL, NULL, NULL,
-					&httptest.http_password, MACRO_TYPE_COMMON, NULL, 0);
-		}
-
-		httptest.http_proxy = zbx_strdup(NULL, row[10]);
-		substitute_simple_macros(NULL, NULL, NULL, NULL, &host.hostid, NULL, NULL, NULL,
-				&httptest.http_proxy, MACRO_TYPE_COMMON, NULL, 0);
->>>>>>> 6c997753
 
 		httptest.httptest.retries = atoi(row[11]);
 
