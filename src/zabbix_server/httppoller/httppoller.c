/*
** Zabbix
** Copyright (C) 2001-2022 Zabbix SIA
**
** This program is free software; you can redistribute it and/or modify
** it under the terms of the GNU General Public License as published by
** the Free Software Foundation; either version 2 of the License, or
** (at your option) any later version.
**
** This program is distributed in the hope that it will be useful,
** but WITHOUT ANY WARRANTY; without even the implied warranty of
** MERCHANTABILITY or FITNESS FOR A PARTICULAR PURPOSE. See the
** GNU General Public License for more details.
**
** You should have received a copy of the GNU General Public License
** along with this program; if not, write to the Free Software
** Foundation, Inc., 51 Franklin Street, Fifth Floor, Boston, MA  02110-1301, USA.
**/

#include "httppoller.h"

#include "zbxdbhigh.h"
#include "log.h"
#include "zbxnix.h"
#include "zbxself.h"
#include "httptest.h"
#include "zbxtime.h"

extern ZBX_THREAD_LOCAL unsigned char	process_type;
extern unsigned char			program_type;
extern ZBX_THREAD_LOCAL int		server_num, process_num;

/******************************************************************************
 *                                                                            *
 * Purpose: main loop of processing of httptests                              *
 *                                                                            *
 * Comments: never returns                                                    *
 *                                                                            *
 ******************************************************************************/
ZBX_THREAD_ENTRY(httppoller_thread, args)
{
	int	sleeptime = -1, httptests_count = 0, old_httptests_count = 0;
	double	sec, total_sec = 0.0, old_total_sec = 0.0;
	time_t	last_stat_time, nextcheck = 0;

	process_type = ((zbx_thread_args_t *)args)->process_type;
	server_num = ((zbx_thread_args_t *)args)->server_num;
	process_num = ((zbx_thread_args_t *)args)->process_num;

	zabbix_log(LOG_LEVEL_INFORMATION, "%s #%d started [%s #%d]", get_program_type_string(program_type),
			server_num, get_process_type_string(process_type), process_num);

	update_selfmon_counter(ZBX_PROCESS_STATE_BUSY);

#define STAT_INTERVAL	5	/* if a process is busy and does not sleep then update status not faster than */
				/* once in STAT_INTERVAL seconds */

	zbx_setproctitle("%s #%d [connecting to the database]", get_process_type_string(process_type), process_num);
	last_stat_time = time(NULL);

	DBconnect(ZBX_DB_CONNECT_NORMAL);

	while (ZBX_IS_RUNNING())
	{
		sec = zbx_time();
		zbx_update_env(sec);

		if (0 != sleeptime)
		{
			zbx_setproctitle("%s #%d [got %d values in " ZBX_FS_DBL " sec, getting values]",
					get_process_type_string(process_type), process_num, old_httptests_count,
					old_total_sec);
		}

		if ((int)sec >= nextcheck)
		{
			httptests_count += process_httptests((int)sec, &nextcheck);
			total_sec += zbx_time() - sec;

			if (0 == nextcheck)
				nextcheck = time(NULL) + POLLER_DELAY;
		}

<<<<<<< HEAD
		sleeptime = calculate_sleeptime(nextcheck, POLLER_DELAY);
=======
		nextcheck = get_minnextcheck();
		sleeptime = zbx_calculate_sleeptime(nextcheck, POLLER_DELAY);
>>>>>>> 8a31133d

		if (0 != sleeptime || STAT_INTERVAL <= time(NULL) - last_stat_time)
		{
			if (0 == sleeptime)
			{
				zbx_setproctitle("%s #%d [got %d values in " ZBX_FS_DBL " sec, getting values]",
						get_process_type_string(process_type), process_num, httptests_count,
						total_sec);
			}
			else
			{
				zbx_setproctitle("%s #%d [got %d values in " ZBX_FS_DBL " sec, idle %d sec]",
						get_process_type_string(process_type), process_num, httptests_count,
						total_sec, sleeptime);
				old_httptests_count = httptests_count;
				old_total_sec = total_sec;
			}
			httptests_count = 0;
			total_sec = 0.0;
			last_stat_time = time(NULL);
		}

		zbx_sleep_loop(sleeptime);
	}

	zbx_setproctitle("%s #%d [terminated]", get_process_type_string(process_type), process_num);

	while (1)
		zbx_sleep(SEC_PER_MIN);
#undef STAT_INTERVAL
}<|MERGE_RESOLUTION|>--- conflicted
+++ resolved
@@ -81,12 +81,7 @@
 				nextcheck = time(NULL) + POLLER_DELAY;
 		}
 
-<<<<<<< HEAD
-		sleeptime = calculate_sleeptime(nextcheck, POLLER_DELAY);
-=======
-		nextcheck = get_minnextcheck();
 		sleeptime = zbx_calculate_sleeptime(nextcheck, POLLER_DELAY);
->>>>>>> 8a31133d
 
 		if (0 != sleeptime || STAT_INTERVAL <= time(NULL) - last_stat_time)
 		{
