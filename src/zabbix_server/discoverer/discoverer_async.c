--- conflicted
+++ resolved
@@ -203,14 +203,9 @@
 
 	zbx_set_snmp_bulkwalk_options();
 
-<<<<<<< HEAD
-	if (FAIL == zbx_async_check_snmp(&item, &result, process_snmp_result, snmp_result, NULL,
+	if (FAIL == (ret = zbx_async_check_snmp(&item, &result, process_snmp_result, snmp_result, NULL,
 			poller_config->base, poller_config->dnsbase, poller_config->config_source_ip,
-			ZABBIX_SNMP_RESOLVE_REVERSE_DNS_YES))
-=======
-	if (FAIL == (ret = zbx_async_check_snmp(&item, &result, process_snmp_result, snmp_result, NULL,
-			poller_config->base, poller_config->dnsbase, poller_config->config_source_ip)))
->>>>>>> 3bb16181
+			ZABBIX_SNMP_RESOLVE_REVERSE_DNS_YES)))
 	{
 		if (ZBX_ISSET_MSG(&result))
 			*error = zbx_strdup(*error, *ZBX_GET_MSG_RESULT(&result));
