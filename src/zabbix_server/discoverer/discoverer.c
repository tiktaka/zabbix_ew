/*
** Zabbix
** Copyright (C) 2001-2023 Zabbix SIA
**
** This program is free software; you can redistribute it and/or modify
** it under the terms of the GNU General Public License as published by
** the Free Software Foundation; either version 2 of the License, or
** (at your option) any later version.
**
** This program is distributed in the hope that it will be useful,
** but WITHOUT ANY WARRANTY; without even the implied warranty of
** MERCHANTABILITY or FITNESS FOR A PARTICULAR PURPOSE. See the
** GNU General Public License for more details.
**
** You should have received a copy of the GNU General Public License
** along with this program; if not, write to the Free Software
** Foundation, Inc., 51 Franklin Street, Fifth Floor, Boston, MA  02110-1301, USA.
**/

#include "discoverer.h"

#include "log.h"
#include "zbxicmpping.h"
#include "zbxdiscovery.h"
#include "zbxserver.h"
#include "zbxself.h"
#include "zbxrtc.h"
#include "zbxnix.h"
#include "../poller/checks_agent.h"
#include "../poller/checks_snmp.h"
#include "zbxnum.h"
#include "zbxtime.h"
#include "zbxip.h"
#include "zbxsysinfo.h"
#include "zbx_rtc_constants.h"

#define DISCOVERER_JOB_QUEUE_INIT_NONE		0x00
#define DISCOVERER_JOB_QUEUE_INIT_LOCK		0x01
#define DISCOVERER_JOB_QUEUE_INIT_EVENT		0x02

typedef struct
{
	int		workers_num;
	zbx_list_t	jobs;
	pthread_mutex_t	lock;
	pthread_cond_t	event;
	int		flags;
}
zbx_discoverer_jobs_queue_t;

typedef struct
{
	zbx_discoverer_jobs_queue_t	*queue;
	pthread_t			thread;
	int				worker_id;
	int				stop;
}
zbx_discoverer_worker_t;

typedef struct
{
	zbx_uint64_t	druleid;
	DC_DRULE	*drule;
	DC_DCHECK	*dcheck;
	char		*ip;
	char		*dns;
	unsigned short	port;
	int		now;
	int		config_timeout;
}
zbx_discoverer_net_check_job_t;

typedef struct
{
	zbx_vector_ptr_t	services;
	DC_DRULE		*drule;
	char			*ip;
	char			*dns;
	int			now;
}
zbx_discovery_results_t;

typedef struct
{
	int				workers_num;
	zbx_discoverer_worker_t		*workers;
	zbx_discoverer_jobs_queue_t	queue;

	zbx_vector_ptr_t		results;
	pthread_rwlock_t		results_rwlock;

	zbx_vector_uint64_pair_t	revisions;
	pthread_rwlock_t		revisions_rwlock;
}
zbx_discoverer_manager_t;

extern unsigned char			program_type;

#define ZBX_DISCOVERER_IPRANGE_LIMIT	(1 << 16)
#define ZBX_DISCOVERER_STARTUP_TIMEOUT	30

static zbx_discoverer_manager_t 	dmanager;

/******************************************************************************
 *                                                                            *
 * Purpose: process new service status                                        *
 *                                                                            *
 * Parameters: service - service info                                         *
 *                                                                            *
 ******************************************************************************/
static void	proxy_update_service(zbx_uint64_t druleid, zbx_uint64_t dcheckid, const char *ip,
		const char *dns, int port, int status, const char *value, int now)
{
	char	*ip_esc, *dns_esc, *value_esc;

	ip_esc = zbx_db_dyn_escape_field("proxy_dhistory", "ip", ip);
	dns_esc = zbx_db_dyn_escape_field("proxy_dhistory", "dns", dns);
	value_esc = zbx_db_dyn_escape_field("proxy_dhistory", "value", value);

	zbx_db_execute("insert into proxy_dhistory (clock,druleid,dcheckid,ip,dns,port,value,status)"
			" values (%d," ZBX_FS_UI64 "," ZBX_FS_UI64 ",'%s','%s',%d,'%s',%d)",
			now, druleid, dcheckid, ip_esc, dns_esc, port, value_esc, status);

	zbx_free(value_esc);
	zbx_free(dns_esc);
	zbx_free(ip_esc);
}

/******************************************************************************
 *                                                                            *
 * Purpose: process new service status                                        *
 *                                                                            *
 * Parameters: service - service info                                         *
 *                                                                            *
 ******************************************************************************/
static void	proxy_update_host(zbx_uint64_t druleid, const char *ip, const char *dns, int status, int now)
{
	char	*ip_esc, *dns_esc;

	ip_esc = zbx_db_dyn_escape_field("proxy_dhistory", "ip", ip);
	dns_esc = zbx_db_dyn_escape_field("proxy_dhistory", "dns", dns);

	zbx_db_execute("insert into proxy_dhistory (clock,druleid,ip,dns,status)"
			" values (%d," ZBX_FS_UI64 ",'%s','%s',%d)",
			now, druleid, ip_esc, dns_esc, status);

	zbx_free(dns_esc);
	zbx_free(ip_esc);
}

static int	results_compare(const void *d1, const void *d2)
{
	int				ret;
	const zbx_discovery_results_t	*r1 = *((const zbx_discovery_results_t * const *)d1);
	const zbx_discovery_results_t	*r2 = *((const zbx_discovery_results_t * const *)d2);

	if (0 == (ret = (int)r1->drule->druleid - (int)r2->drule->druleid))
		ret = strcmp(r1->ip, r2->ip);

	return ret;
}

/******************************************************************************
 *                                                                            *
 * Purpose: check if service is available                                     *
 *                                                                            *
 * Parameters: dcheck         - [IN] service type                             *
 *             ip             - [IN]                                          *
 *             port           - [IN]                                          *
 *             config_timeout - [IN]                                          *
 *             value          - [OUT]                                         *
 *             value_alloc    - [IN/OUT]                                      *
 *                                                                            *
 * Return value: SUCCEED - service is UP, FAIL - service not discovered       *
 *                                                                            *
 ******************************************************************************/
static int	discover_service(const DC_DCHECK *dcheck, char *ip, int port, int config_timeout, char **value,
		size_t *value_alloc)
{
	int		ret = SUCCEED;
	const char	*service = NULL;
	AGENT_RESULT	result;

#ifndef HAVE_NETSNMP
	ZBX_UNUSED(config_timeout);
#endif
	zabbix_log(LOG_LEVEL_DEBUG, "In %s()", __func__);

	zbx_init_agent_result(&result);

	**value = '\0';

	switch (dcheck->type)
	{
		case SVC_SSH:
			service = "ssh";
			break;
		case SVC_LDAP:
			service = "ldap";
			break;
		case SVC_SMTP:
			service = "smtp";
			break;
		case SVC_FTP:
			service = "ftp";
			break;
		case SVC_HTTP:
			service = "http";
			break;
		case SVC_POP:
			service = "pop";
			break;
		case SVC_NNTP:
			service = "nntp";
			break;
		case SVC_IMAP:
			service = "imap";
			break;
		case SVC_TCP:
			service = "tcp";
			break;
		case SVC_HTTPS:
			service = "https";
			break;
		case SVC_TELNET:
			service = "telnet";
			break;
		case SVC_AGENT:
		case SVC_SNMPv1:
		case SVC_SNMPv2c:
		case SVC_SNMPv3:
		case SVC_ICMPPING:
			break;
		default:
			ret = FAIL;
			break;
	}

	if (SUCCEED == ret)
	{
		char		**pvalue;
		size_t		value_offset = 0;
		ZBX_FPING_HOST	host;
		DC_ITEM		item;
		char		key[MAX_STRING_LEN], error[ZBX_ITEM_ERROR_LEN_MAX];

		switch (dcheck->type)
		{
			/* simple checks */
			case SVC_SSH:
			case SVC_LDAP:
			case SVC_SMTP:
			case SVC_FTP:
			case SVC_HTTP:
			case SVC_POP:
			case SVC_NNTP:
			case SVC_IMAP:
			case SVC_TCP:
			case SVC_HTTPS:
			case SVC_TELNET:
				zbx_snprintf(key, sizeof(key), "net.tcp.service[%s,%s,%d]", service, ip, port);

				if (SUCCEED != zbx_execute_agent_check(key, 0, &result) || NULL ==
						ZBX_GET_UI64_RESULT(&result) || 0 == result.ui64)
				{
					ret = FAIL;
				}
				break;
			/* agent and SNMP checks */
			case SVC_AGENT:
			case SVC_SNMPv1:
			case SVC_SNMPv2c:
			case SVC_SNMPv3:
				memset(&item, 0, sizeof(DC_ITEM));

				zbx_strscpy(item.key_orig, dcheck->key_);
				item.key = item.key_orig;

				item.interface.useip = 1;
				item.interface.addr = ip;
				item.interface.port = port;

				item.value_type	= ITEM_VALUE_TYPE_STR;

				switch (dcheck->type)
				{
					case SVC_SNMPv1:
						item.snmp_version = ZBX_IF_SNMP_VERSION_1;
						item.type = ITEM_TYPE_SNMP;
						break;
					case SVC_SNMPv2c:
						item.snmp_version = ZBX_IF_SNMP_VERSION_2;
						item.type = ITEM_TYPE_SNMP;
						break;
					case SVC_SNMPv3:
						item.snmp_version = ZBX_IF_SNMP_VERSION_3;
						item.type = ITEM_TYPE_SNMP;
						break;
					default:
						item.type = ITEM_TYPE_ZABBIX;
						break;
				}

				if (SVC_AGENT == dcheck->type)
				{
					item.host.tls_connect = ZBX_TCP_SEC_UNENCRYPTED;

					if (SUCCEED == get_value_agent(&item, &result) &&
							NULL != (pvalue = ZBX_GET_TEXT_RESULT(&result)))
					{
						zbx_strcpy_alloc(value, value_alloc, &value_offset, *pvalue);
					}
					else
						ret = FAIL;
				}
				else
#ifdef HAVE_NETSNMP
				{
					item.snmp_community = strdup(dcheck->snmp_community);
					item.snmp_oid = strdup(dcheck->key_);

					zbx_substitute_simple_macros_unmasked(NULL, NULL, NULL, NULL, NULL, NULL, NULL,
							NULL, NULL, NULL, NULL, NULL, &item.snmp_community,
							MACRO_TYPE_COMMON, NULL, 0);
					zbx_substitute_key_macros(&item.snmp_oid, NULL, NULL, NULL, NULL,
							MACRO_TYPE_SNMP_OID, NULL, 0);

					if (ZBX_IF_SNMP_VERSION_3 == item.snmp_version)
					{
						item.snmpv3_securityname =
								zbx_strdup(NULL, dcheck->snmpv3_securityname);
						item.snmpv3_securitylevel = dcheck->snmpv3_securitylevel;
						item.snmpv3_authpassphrase =
								zbx_strdup(NULL, dcheck->snmpv3_authpassphrase);
						item.snmpv3_privpassphrase =
								zbx_strdup(NULL, dcheck->snmpv3_privpassphrase);
						item.snmpv3_authprotocol = dcheck->snmpv3_authprotocol;
						item.snmpv3_privprotocol = dcheck->snmpv3_privprotocol;
						item.snmpv3_contextname = zbx_strdup(NULL, dcheck->snmpv3_contextname);

						zbx_substitute_simple_macros_unmasked(NULL, NULL, NULL, NULL, NULL, NULL,
								NULL, NULL, NULL, NULL, NULL, NULL,
								&item.snmpv3_securityname, MACRO_TYPE_COMMON, NULL, 0);
						zbx_substitute_simple_macros_unmasked(NULL, NULL, NULL, NULL, NULL, NULL,
								NULL, NULL, NULL, NULL, NULL, NULL,
								&item.snmpv3_authpassphrase, MACRO_TYPE_COMMON, NULL,
								0);
						zbx_substitute_simple_macros_unmasked(NULL, NULL, NULL, NULL, NULL, NULL,
								NULL, NULL, NULL, NULL, NULL, NULL,
								&item.snmpv3_privpassphrase, MACRO_TYPE_COMMON, NULL, 0);
						zbx_substitute_simple_macros_unmasked(NULL, NULL, NULL, NULL, NULL, NULL,
								NULL, NULL, NULL, NULL, NULL, NULL,
								&item.snmpv3_contextname, MACRO_TYPE_COMMON, NULL, 0);
					}

					if (SUCCEED == get_value_snmp(&item, &result, ZBX_NO_POLLER, config_timeout) &&
							NULL != (pvalue = ZBX_GET_TEXT_RESULT(&result)))
					{
						zbx_strcpy_alloc(value, value_alloc, &value_offset, *pvalue);
					}
					else
						ret = FAIL;

					zbx_free(item.snmp_community);
					zbx_free(item.snmp_oid);

					if (ZBX_IF_SNMP_VERSION_3 == item.snmp_version)
					{
						zbx_free(item.snmpv3_securityname);
						zbx_free(item.snmpv3_authpassphrase);
						zbx_free(item.snmpv3_privpassphrase);
						zbx_free(item.snmpv3_contextname);
					}
				}
#else
					ret = FAIL;
#endif	/* HAVE_NETSNMP */

				if (FAIL == ret && ZBX_ISSET_MSG(&result))
				{
					zabbix_log(LOG_LEVEL_DEBUG, "discovery: item [%s] error: %s",
							item.key, result.msg);
				}
				break;
			case SVC_ICMPPING:
				memset(&host, 0, sizeof(host));
				host.addr = strdup(ip);

				if (SUCCEED != zbx_ping(&host, 1, 3, 0, 0, 0, error, sizeof(error)) || 0 == host.rcv)
					ret = FAIL;

				zbx_free(host.addr);
				break;
			default:
				break;
		}
	}
	zbx_free_agent_result(&result);

	zabbix_log(LOG_LEVEL_DEBUG, "End of %s():%s", __func__, zbx_result_string(ret));

	return ret;
}

static void	drule_copy(const DC_DRULE *src, DC_DRULE *dst)
{
	dst->druleid = src->druleid;
	dst->proxy_hostid = src->proxy_hostid;
	dst->nextcheck = src->nextcheck;
	dst->delay = src->delay;
	dst->delay_str = zbx_strdup(NULL, src->delay_str);
	dst->iprange = zbx_strdup(NULL, src->iprange);
	dst->status = src->status;
	dst->location = src->location;
	dst->revision = src->revision;
	dst->name = zbx_strdup(NULL, src->name);
	dst->unique_dcheckid = src->unique_dcheckid;
}

static void	dcheck_copy(const DC_DCHECK *src, DC_DCHECK *dst)
{
	dst->dcheckid = src->dcheckid;
	dst->druleid = src->druleid;
	dst->type = src->type;
	dst->key_ = zbx_strdup(NULL, src->key_);
	dst->snmp_community = zbx_strdup(NULL, src->snmp_community);
	dst->ports = zbx_strdup(NULL, src->ports);
	dst->snmpv3_securityname = zbx_strdup(NULL, src->snmpv3_securityname);
	dst->snmpv3_securitylevel = src->snmpv3_securitylevel;
	dst->snmpv3_authpassphrase = zbx_strdup(NULL, src->snmpv3_authpassphrase);
	dst->snmpv3_privpassphrase = zbx_strdup(NULL, src->snmpv3_privpassphrase);
	dst->uniq = src->uniq;
	dst->snmpv3_authprotocol = src->snmpv3_authprotocol;
	dst->snmpv3_privprotocol = src->snmpv3_privprotocol;
	dst->snmpv3_contextname = zbx_strdup(NULL, src->snmpv3_contextname);
}

static void	dcheck_free(DC_DCHECK *dcheck)
{
	zbx_free(dcheck->key_);
	zbx_free(dcheck->snmp_community);
	zbx_free(dcheck->snmpv3_securityname);
	zbx_free(dcheck->ports);
	zbx_free(dcheck->snmpv3_authpassphrase);
	zbx_free(dcheck->snmpv3_privpassphrase);
	zbx_free(dcheck->snmpv3_contextname);
	zbx_free(dcheck);
}

static void	drule_free(DC_DRULE *drule)
{
	zbx_free(drule->delay_str);
	zbx_free(drule->iprange);
	zbx_free(drule->name);
	zbx_vector_ptr_clear_ext(&drule->dchecks, (zbx_clean_func_t)dcheck_free);
	zbx_vector_ptr_destroy(&drule->dchecks);
	zbx_free(drule);
}

static void	results_free(zbx_discovery_results_t *result)
{
	drule_free(result->drule);
	zbx_free(result->ip);
	zbx_free(result->dns);
	zbx_vector_ptr_clear_ext(&result->services, zbx_ptr_free);
	zbx_vector_ptr_destroy(&result->services);
	zbx_free(result);
}

static void	discoverer_job_net_check_push(zbx_discoverer_jobs_queue_t *queue,
		zbx_discoverer_net_check_job_t *net_check)
{
	zbx_list_append(&queue->jobs, net_check, NULL);
}

static void	process_check(const DC_DRULE *drule, const DC_DCHECK *dcheck, char *ip, char *dns, int now,
		int config_timeout)
{
	const char	*start;
	char		*value = NULL;
	size_t		value_alloc = 128;

	zabbix_log(LOG_LEVEL_DEBUG, "In %s()", __func__);

	value = (char *)zbx_malloc(value, value_alloc);

	for (start = dcheck->ports; '\0' != *start;)
	{
		char	*comma, *last_port;
		int	port, first, last;

		if (NULL != (comma = strchr(start, ',')))
			*comma = '\0';

		if (NULL != (last_port = strchr(start, '-')))
		{
			*last_port = '\0';
			first = atoi(start);
			last = atoi(last_port + 1);
			*last_port = '-';
		}
		else
			first = last = atoi(start);

		pthread_mutex_lock(&dmanager.queue.lock);

		for (port = first; port <= last; port++)
		{
			zbx_discoverer_net_check_job_t	*net_check;

			net_check = (zbx_discoverer_net_check_job_t*)zbx_malloc(NULL,
					sizeof(zbx_discoverer_net_check_job_t));
			net_check->druleid = drule->druleid;

			net_check->drule = (DC_DRULE*)zbx_malloc(NULL, sizeof(DC_DRULE));
			drule_copy(drule, net_check->drule);
			zbx_vector_ptr_create(&net_check->drule->dchecks);

			net_check->dcheck = (DC_DCHECK*)zbx_malloc(NULL, sizeof(DC_DCHECK));
			dcheck_copy(dcheck, net_check->dcheck);

			net_check->ip = zbx_strdup(NULL, ip);
			net_check->dns = zbx_strdup(NULL, dns);
			net_check->port = (unsigned short)port;
			net_check->config_timeout = config_timeout;
			net_check->now = now;

			discoverer_job_net_check_push(&dmanager.queue, net_check);
		}

		pthread_mutex_unlock(&dmanager.queue.lock);

		if (NULL != comma)
		{
			*comma = ',';
			start = comma + 1;
		}
		else
			break;
	}
	zbx_free(value);

	zabbix_log(LOG_LEVEL_DEBUG, "End of %s()", __func__);
}

static void	process_checks(const DC_DRULE *drule, char *ip, char *dns, int unique, int now, int config_timeout)
{
	int		i;

	for (i = 0; i < drule->dchecks.values_num; i++)
	{
		DC_DCHECK	*dcheck = (DC_DCHECK*)drule->dchecks.values[i];

		if (0 != drule->unique_dcheckid &&
				((1 == unique && drule->unique_dcheckid != dcheck->dcheckid) ||
				(0 == unique && drule->unique_dcheckid == dcheck->dcheckid)))
		{
			continue;
		}

		process_check(drule, dcheck, ip, dns, now, config_timeout);
	}
}

<<<<<<< HEAD
static int	process_services(const ZBX_DB_DRULE *drule, ZBX_DB_DHOST *dhost, const char *ip, const char *dns,
		int now, const zbx_vector_ptr_t *services, zbx_vector_uint64_t *dcheckids,
		zbx_add_event_func_t add_event_cb)
=======
static void	process_services(const DC_DRULE *drule, zbx_db_dhost *dhost, const char *ip, const char *dns,
		int now, const zbx_vector_ptr_t *services)
>>>>>>> f2a6be54
{
	int	i;

	zabbix_log(LOG_LEVEL_DEBUG, "In %s()", __func__);

	for (i = 0; i < services->values_num; i++)
	{
		zbx_dservice_t	*service = (zbx_dservice_t *)services->values[i];

		if (0 != (program_type & ZBX_PROGRAM_TYPE_SERVER))
		{
<<<<<<< HEAD
			zbx_discovery_update_service(drule, service->dcheckid, dhost, ip, dns, service->port,
					service->status, service->value, now, add_event_cb);
=======
			zbx_discovery_update_service(drule->druleid, service->dcheckid, drule->unique_dcheckid, dhost,
					ip, dns, service->port, service->status, service->value, now);
>>>>>>> f2a6be54
		}
		else if (0 != (program_type & ZBX_PROGRAM_TYPE_PROXY))
		{
			proxy_update_service(drule->druleid, service->dcheckid, ip, dns, service->port,
					service->status, service->value, now);
		}
	}

	zabbix_log(LOG_LEVEL_DEBUG, "End of %s()", __func__);
}

/******************************************************************************
 *                                                                            *
 * Purpose: process single discovery rule                                     *
 *                                                                            *
 ******************************************************************************/
<<<<<<< HEAD
static void	process_rule(ZBX_DB_DRULE *drule, zbx_events_funcs_t *events_cbs, int config_timeout)
=======
static void	process_rule(DC_DRULE *drule, int config_timeout)
>>>>>>> f2a6be54
{
	char			ip[ZBX_INTERFACE_IP_LEN_MAX], *start, *comma, dns[ZBX_INTERFACE_DNS_LEN_MAX];
	int			ipaddress[8], now;
	zbx_iprange_t		iprange;

	zabbix_log(LOG_LEVEL_DEBUG, "In %s() rule:'%s' range:'%s'", __func__, drule->name, drule->iprange);

	for (start = drule->iprange; '\0' != *start;)
	{
		if (NULL != (comma = strchr(start, ',')))
			*comma = '\0';

		zabbix_log(LOG_LEVEL_DEBUG, "%s() range:'%s'", __func__, start);

		if (SUCCEED != zbx_iprange_parse(&iprange, start))
		{
			zabbix_log(LOG_LEVEL_WARNING, "discovery rule \"%s\": wrong format of IP range \"%s\"",
					drule->name, start);
			goto next;
		}

		if (ZBX_DISCOVERER_IPRANGE_LIMIT < zbx_iprange_volume(&iprange))
		{
			zabbix_log(LOG_LEVEL_WARNING, "discovery rule \"%s\": IP range \"%s\" exceeds %d address limit",
					drule->name, start, ZBX_DISCOVERER_IPRANGE_LIMIT);
			goto next;
		}
#ifndef HAVE_IPV6
		if (ZBX_IPRANGE_V6 == iprange.type)
		{
			zabbix_log(LOG_LEVEL_WARNING, "discovery rule \"%s\": encountered IP range \"%s\","
					" but IPv6 support not compiled in", drule->name, start);
			goto next;
		}
#endif
		zbx_iprange_first(&iprange, ipaddress);

		do
		{
#ifdef HAVE_IPV6
			if (ZBX_IPRANGE_V6 == iprange.type)
			{
				zbx_snprintf(ip, sizeof(ip), "%x:%x:%x:%x:%x:%x:%x:%x", (unsigned int)ipaddress[0],
						(unsigned int)ipaddress[1], (unsigned int)ipaddress[2],
						(unsigned int)ipaddress[3], (unsigned int)ipaddress[4],
						(unsigned int)ipaddress[5], (unsigned int)ipaddress[6],
						(unsigned int)ipaddress[7]);
			}
			else
			{
#endif
				zbx_snprintf(ip, sizeof(ip), "%u.%u.%u.%u", (unsigned int)ipaddress[0],
						(unsigned int)ipaddress[1], (unsigned int)ipaddress[2],
						(unsigned int)ipaddress[3]);
#ifdef HAVE_IPV6
			}
#endif
			now = time(NULL);

			zabbix_log(LOG_LEVEL_DEBUG, "%s() ip:'%s'", __func__, ip);

			zbx_alarm_on(config_timeout);
			zbx_gethost_by_ip(ip, dns, sizeof(dns));
			zbx_alarm_off();

			if (0 != drule->unique_dcheckid)
				process_checks(drule, ip, dns, 1, now, config_timeout);

<<<<<<< HEAD
			DBbegin();

			if (SUCCEED != DBlock_druleid(drule->druleid))
			{
				DBrollback();

				zabbix_log(LOG_LEVEL_DEBUG, "discovery rule '%s' was deleted during processing,"
						" stopping", drule->name);
				zbx_vector_ptr_clear_ext(&services, zbx_ptr_free);
				goto out;
			}

			if (SUCCEED != process_services(drule, &dhost, ip, dns, now, &services,
					&dcheckids, events_cbs->add_event_cb))
			{
				DBrollback();

				zabbix_log(LOG_LEVEL_DEBUG, "all checks where deleted for discovery rule '%s'"
						" during processing, stopping", drule->name);
				zbx_vector_ptr_clear_ext(&services, zbx_ptr_free);
				goto out;
			}

			zbx_vector_uint64_clear(&dcheckids);
			zbx_vector_ptr_clear_ext(&services, zbx_ptr_free);

			if (0 != (program_type & ZBX_PROGRAM_TYPE_SERVER))
			{
				zbx_discovery_update_host(&dhost, host_status, now, events_cbs->add_event_cb);

				if (NULL != events_cbs->process_events_cb)
					events_cbs->process_events_cb(NULL, NULL);

				if (NULL != events_cbs->clean_events_cb)
					events_cbs->clean_events_cb();
			}
			else if (0 != (program_type & ZBX_PROGRAM_TYPE_PROXY))
				proxy_update_host(drule->druleid, ip, dns, host_status, now);

			DBcommit();
=======
			process_checks(drule, ip, dns, 0, now, config_timeout);
>>>>>>> f2a6be54
		}
		while (SUCCEED == zbx_iprange_next(&iprange, ipaddress));
next:
		if (NULL != comma)
		{
			*comma = ',';
			start = comma + 1;
		}
		else
			break;
	}

	zabbix_log(LOG_LEVEL_DEBUG, "End of %s()", __func__);
}

/******************************************************************************
 *                                                                            *
 * Purpose: clean dservices and dhosts not presenting in drule                *
 *                                                                            *
 ******************************************************************************/
static void	discovery_clean_services(zbx_uint64_t druleid)
{
	DB_RESULT		result;
	DB_ROW			row;
	char			*iprange = NULL;
	zbx_vector_uint64_t	keep_dhostids, del_dhostids, del_dserviceids;
	zbx_uint64_t		dhostid, dserviceid;
	char			*sql = NULL;
	size_t			sql_alloc = 0, sql_offset;

	zabbix_log(LOG_LEVEL_DEBUG, "In %s()", __func__);

	result = zbx_db_select("select iprange from drules where druleid=" ZBX_FS_UI64, druleid);

	if (NULL != (row = zbx_db_fetch(result)))
		iprange = zbx_strdup(iprange, row[0]);

	zbx_db_free_result(result);

	if (NULL == iprange)
		goto out;

	zbx_vector_uint64_create(&keep_dhostids);
	zbx_vector_uint64_create(&del_dhostids);
	zbx_vector_uint64_create(&del_dserviceids);

	result = zbx_db_select(
			"select dh.dhostid,ds.dserviceid,ds.ip"
			" from dhosts dh"
				" left join dservices ds"
					" on dh.dhostid=ds.dhostid"
			" where dh.druleid=" ZBX_FS_UI64,
			druleid);

	while (NULL != (row = zbx_db_fetch(result)))
	{
		ZBX_STR2UINT64(dhostid, row[0]);

		if (SUCCEED == zbx_db_is_null(row[1]))
		{
			zbx_vector_uint64_append(&del_dhostids, dhostid);
		}
		else if (SUCCEED != zbx_ip_in_list(iprange, row[2]))
		{
			ZBX_STR2UINT64(dserviceid, row[1]);

			zbx_vector_uint64_append(&del_dhostids, dhostid);
			zbx_vector_uint64_append(&del_dserviceids, dserviceid);
		}
		else
			zbx_vector_uint64_append(&keep_dhostids, dhostid);
	}
	zbx_db_free_result(result);

	zbx_free(iprange);

	if (0 != del_dserviceids.values_num)
	{
		int	i;

		/* remove dservices */

		zbx_vector_uint64_sort(&del_dserviceids, ZBX_DEFAULT_UINT64_COMPARE_FUNC);

		sql_offset = 0;
		zbx_strcpy_alloc(&sql, &sql_alloc, &sql_offset, "delete from dservices where");
		zbx_db_add_condition_alloc(&sql, &sql_alloc, &sql_offset, "dserviceid",
				del_dserviceids.values, del_dserviceids.values_num);

		zbx_db_execute("%s", sql);

		/* remove dhosts */

		zbx_vector_uint64_sort(&keep_dhostids, ZBX_DEFAULT_UINT64_COMPARE_FUNC);
		zbx_vector_uint64_uniq(&keep_dhostids, ZBX_DEFAULT_UINT64_COMPARE_FUNC);

		zbx_vector_uint64_sort(&del_dhostids, ZBX_DEFAULT_UINT64_COMPARE_FUNC);
		zbx_vector_uint64_uniq(&del_dhostids, ZBX_DEFAULT_UINT64_COMPARE_FUNC);

		for (i = 0; i < del_dhostids.values_num; i++)
		{
			dhostid = del_dhostids.values[i];

			if (FAIL != zbx_vector_uint64_bsearch(&keep_dhostids, dhostid, ZBX_DEFAULT_UINT64_COMPARE_FUNC))
				zbx_vector_uint64_remove_noorder(&del_dhostids, i--);
		}
	}

	if (0 != del_dhostids.values_num)
	{
		zbx_vector_uint64_sort(&del_dhostids, ZBX_DEFAULT_UINT64_COMPARE_FUNC);

		sql_offset = 0;
		zbx_strcpy_alloc(&sql, &sql_alloc, &sql_offset, "delete from dhosts where");
		zbx_db_add_condition_alloc(&sql, &sql_alloc, &sql_offset, "dhostid",
				del_dhostids.values, del_dhostids.values_num);

		zbx_db_execute("%s", sql);
	}

	zbx_free(sql);

	zbx_vector_uint64_destroy(&del_dserviceids);
	zbx_vector_uint64_destroy(&del_dhostids);
	zbx_vector_uint64_destroy(&keep_dhostids);
out:
	zabbix_log(LOG_LEVEL_DEBUG, "End of %s()", __func__);
}

<<<<<<< HEAD
static int	process_discovery(time_t *nextcheck, zbx_events_funcs_t *events_cbs, int config_timeout)
=======
static void	process_results(zbx_discoverer_manager_t *manager)
{
	int	i;

	pthread_rwlock_wrlock(&manager->results_rwlock);

	for (i = 0; i < manager->results.values_num; i++)
	{
		zbx_discovery_results_t	*result = manager->results.values[i];
		zbx_db_dhost		dhost;
		int			host_status = -1, k;

		for (k = 0; k < result->services.values_num; k++)
		{
			zbx_dservice_t	*service = result->services.values[k];

			if (-1 == host_status || DOBJECT_STATUS_UP == service->status)
			{
				host_status = service->status;

				if (DOBJECT_STATUS_UP == service->status)
					break;
			}
		}

		memset(&dhost, 0, sizeof(zbx_db_dhost));

		process_services(result->drule, &dhost, result->ip, result->dns, result->now, &result->services);

		if (0 != (program_type & ZBX_PROGRAM_TYPE_SERVER))
		{
			zbx_discovery_update_host(&dhost, host_status, result->now);
			zbx_process_events(NULL, NULL);
			zbx_clean_events();
		}
		else if (0 != (program_type & ZBX_PROGRAM_TYPE_PROXY))
		{
			proxy_update_host(result->drule->druleid, result->ip, result->dns, host_status, result->now);
		}
	}

	zbx_vector_ptr_clear_ext(&manager->results, (zbx_clean_func_t)results_free);
	pthread_rwlock_unlock(&manager->results_rwlock);
}

static int	process_discovery(time_t *nextcheck, int config_timeout)
>>>>>>> f2a6be54
{
	int			rule_count = 0, delay, i;
	char			*delay_str = NULL;
	zbx_dc_um_handle_t	*um_handle;
	time_t			now;
	DC_DRULE		*drule;

	now = time(NULL);

	um_handle = zbx_dc_open_user_macros();

	while (ZBX_IS_RUNNING() && NULL != (drule = zbx_dc_drule_next(now, nextcheck)))
	{
		rule_count++;

		for (i = 0; i < drule->dchecks.values_num; i++)
		{
			DC_DCHECK	*dcheck = (DC_DCHECK*)drule->dchecks.values[i];

			if (0 != dcheck->uniq)
			{
				drule->unique_dcheckid = dcheck->dcheckid;
				break;
			}
		}

		delay_str = zbx_strdup(delay_str, drule->delay_str);
		zbx_substitute_simple_macros(NULL, NULL, NULL, NULL, NULL, NULL, NULL, NULL, NULL, NULL, NULL, NULL,
				&delay_str, MACRO_TYPE_COMMON, NULL, 0);

		if (SUCCEED != zbx_is_time_suffix(delay_str, &delay, ZBX_LENGTH_UNLIMITED))
		{
			zabbix_log(LOG_LEVEL_WARNING, "discovery rule \"%s\": invalid update interval \"%s\"",
					drule->delay_str, delay_str);

			delay = ZBX_DEFAULT_INTERVAL;
		}
		else
		{
			drule->delay = delay;
			process_rule(drule, config_timeout);
		}

		zbx_dc_drule_queue(now, drule->druleid, delay);
		zbx_free(delay_str);

		if (0 != (program_type & ZBX_PROGRAM_TYPE_SERVER))
			discovery_clean_services(drule->druleid);

		drule_free(drule);

		now = time(NULL);
	}

	zbx_dc_close_user_macros(um_handle);

	return rule_count;	/* performance metric */
}

static zbx_discoverer_net_check_job_t	*discoverer_job_net_check_pop(zbx_discoverer_jobs_queue_t *queue)
{
	void	*job;

	if (SUCCEED == zbx_list_pop(&queue->jobs, &job))
		return (zbx_discoverer_net_check_job_t*)job;

	return NULL;
}

static void	*discoverer_net_check(void *net_check_worker)
{
	char				*value = NULL;
	int				err;
	size_t				value_alloc = 128;
	zbx_discoverer_worker_t		*worker = (zbx_discoverer_worker_t*)net_check_worker;
	zbx_discoverer_net_check_job_t	*job;

	worker->queue->workers_num++;
	worker->stop = 0;

	value = (char *)zbx_malloc(value, value_alloc);

	pthread_mutex_lock(&dmanager.queue.lock);

	while (0 == worker->stop)
	{
		if (NULL != (job = discoverer_job_net_check_pop(worker->queue)))
		{
			int			index, skip = 1;
			zbx_uint64_pair_t	revision, *revision_updated;
			zbx_dservice_t		*service = NULL;
			zbx_discovery_results_t	*result = NULL, result_cmp;
			DC_DRULE		drule_cmp;

			pthread_mutex_unlock(&dmanager.queue.lock);

			/* check if drule was updated or deleted */

			revision.first = job->druleid;
			pthread_rwlock_rdlock(&dmanager.revisions_rwlock);

			if (FAIL != (index = zbx_vector_uint64_pair_bsearch(&dmanager.revisions, revision,
					ZBX_DEFAULT_UINT64_COMPARE_FUNC)))
			{
				revision_updated = (zbx_uint64_pair_t*)&dmanager.revisions.values[index];

				if (revision_updated->second == job->drule->revision)
					skip = 0;
			}

			pthread_rwlock_unlock(&dmanager.revisions_rwlock);

			if (0 != skip)
			{
				pthread_mutex_lock(&dmanager.queue.lock);
				continue;
			}

			/* perform net checks */

			service = (zbx_dservice_t *)zbx_malloc(service, sizeof(zbx_dservice_t));

<<<<<<< HEAD
				process_rule(&drule, events_cbs, config_timeout);
=======
			service->status = (SUCCEED == discover_service(job->dcheck, job->ip, job->port,
					job->config_timeout, &value, &value_alloc)) ? DOBJECT_STATUS_UP :
					DOBJECT_STATUS_DOWN;

			service->dcheckid = job->dcheck->dcheckid;
			service->itemtime = (time_t)job->now;
			service->port = job->port;
			zbx_strlcpy_utf8(service->value, value, ZBX_MAX_DISCOVERED_VALUE_SIZE);

			drule_cmp.druleid = job->druleid;
			result_cmp.drule = &drule_cmp;
			result_cmp.ip = job->ip;

			pthread_rwlock_wrlock(&dmanager.results_rwlock);

			if (FAIL == (index = zbx_vector_ptr_search(&dmanager.results, &result_cmp, results_compare)))
			{
				result = (zbx_discovery_results_t *)zbx_malloc(result, sizeof(zbx_discovery_results_t));
				zbx_vector_ptr_create(&result->services);
				result->drule = job->drule;
				result->ip = job->ip;
				result->dns = job->dns;
				result->now = job->now;
				zbx_vector_ptr_append(&dmanager.results, result);
			}
			else
			{
				drule_free(job->drule);
				zbx_free(job->ip);
				zbx_free(job->dns);
				result = (zbx_discovery_results_t *)dmanager.results.values[index];
>>>>>>> f2a6be54
			}

			zbx_vector_ptr_append(&result->services, service);

			pthread_rwlock_unlock(&dmanager.results_rwlock);

			dcheck_free(job->dcheck);
			zbx_free(job);

			pthread_mutex_lock(&dmanager.queue.lock);
			continue;
		}

		if (0 != (err = pthread_cond_wait(&dmanager.queue.event, &dmanager.queue.lock)))
		{
			zabbix_log(LOG_LEVEL_WARNING, "[%d] cannot wait for conditional variable : %s",
					worker->worker_id, zbx_strerror(err));
			worker->stop = 1;
		}
	}

	zbx_free(value);

	return (void*)0;
}

static void	discoverer_job_net_check_free(zbx_discoverer_net_check_job_t *job)
{
	drule_free(job->drule);
	dcheck_free(job->dcheck);
	zbx_free(job->ip);
	zbx_free(job->dns);

	zbx_free(job);
}

static void	discoverer_jobs_queue_clear(zbx_list_t *jobs)
{
	zbx_discoverer_net_check_job_t	*job = NULL;

	while (SUCCEED == zbx_list_pop(jobs, (void **)&job))
		discoverer_job_net_check_free(job);
}

static void	discoverer_jobs_queue_destroy(zbx_discoverer_jobs_queue_t *queue)
{
	if (0 != (queue->flags & DISCOVERER_JOB_QUEUE_INIT_LOCK))
		pthread_mutex_destroy(&queue->lock);

	if (0 != (queue->flags & DISCOVERER_JOB_QUEUE_INIT_EVENT))
		pthread_cond_destroy(&queue->event);

	discoverer_jobs_queue_clear(&queue->jobs);
	zbx_list_destroy(&queue->jobs);

	queue->flags = DISCOVERER_JOB_QUEUE_INIT_NONE;
}

static int	discoverer_jobs_queue_init(zbx_discoverer_jobs_queue_t *queue, char **error)
{
	int	err, ret = FAIL;

	queue->workers_num = 0;
	queue->flags = DISCOVERER_JOB_QUEUE_INIT_NONE;

	zbx_list_create(&queue->jobs);

	if (0 != (err = pthread_mutex_init(&queue->lock, NULL)))
	{
		*error = zbx_dsprintf(NULL, "cannot initialize queue mutex: %s", zbx_strerror(err));
		goto out;
	}

	queue->flags |= DISCOVERER_JOB_QUEUE_INIT_LOCK;

	if (0 != (err = pthread_cond_init(&queue->event, NULL)))
	{
		*error = zbx_dsprintf(NULL, "cannot initialize conditional variable: %s", zbx_strerror(err));
		goto out;
	}

	queue->flags |= DISCOVERER_JOB_QUEUE_INIT_EVENT;

	ret = SUCCEED;
out:
	if (FAIL == ret)
		discoverer_jobs_queue_destroy(queue);

	return ret;
}

static int	discoverer_workers_init(zbx_discoverer_worker_t *worker, zbx_discoverer_jobs_queue_t *queue,
		void *func(void *), char **error)
{
	int	err;

	worker->queue = queue;
	worker->stop = 1;

	if (0 != (err = pthread_create(&worker->thread, NULL, func, (void *)worker)))
	{
		*error = zbx_dsprintf(NULL, "cannot craete thread: %s", zbx_strerror(err));
		return FAIL;
	}

	return SUCCEED;
}

static int	discoverer_manager_init(zbx_discoverer_manager_t *manager, int workers_num, char **error)
{
	int		i, started_num = 0, err;
	time_t		time_start;
	struct timespec	poll_delay = {0, 1e8};

	memset(manager, 0, sizeof(zbx_discoverer_manager_t));

	zbx_vector_ptr_create(&manager->results);
	zbx_vector_uint64_pair_create(&manager->revisions);

	if (0 != (err = pthread_rwlock_init(&manager->revisions_rwlock, NULL)) ||
			0 != (err = pthread_rwlock_init(&manager->results_rwlock, NULL)))
	{
		*error = zbx_dsprintf(NULL, "cannot initialize mutex: %s", zbx_strerror(err));
		return FAIL;
	}

	if (SUCCEED != discoverer_jobs_queue_init(&manager->queue, error))
		return FAIL;

	manager->workers_num = workers_num;
	manager->workers = (zbx_discoverer_worker_t*)zbx_calloc(NULL, (size_t)workers_num,
			sizeof(zbx_discoverer_worker_t));

	for (i = 0; i < workers_num; i++)
	{
		if (SUCCEED != discoverer_workers_init(&manager->workers[i], &manager->queue, discoverer_net_check,
				error))
		{
			return FAIL;
		}

		manager->workers[i].worker_id = i;
	}

	/* wait for threads to start */
	time_start = time(NULL);

	while (started_num != workers_num)
	{
		if (time_start + ZBX_DISCOVERER_STARTUP_TIMEOUT < time(NULL))
		{
			*error = zbx_strdup(NULL, "timeout occured while waiting for workers to start");
			return FAIL;
		}

		pthread_mutex_lock(&manager->queue.lock);
		started_num = manager->queue.workers_num;
		pthread_mutex_unlock(&manager->queue.lock);

		nanosleep(&poll_delay, NULL);
	}

	return SUCCEED;
}

/******************************************************************************
 *                                                                            *
 * Purpose: periodically try to find new hosts and services                   *
 *                                                                            *
 ******************************************************************************/
ZBX_THREAD_ENTRY(discoverer_thread, args)
{
	zbx_thread_discoverer_args	*discoverer_args_in = (zbx_thread_discoverer_args *)
							(((zbx_thread_args_t *)args)->args);
	int				sleeptime = -1, sleeptime_res = -1, rule_count = 0, old_rule_count = 0;
	double				sec, total_sec = 0.0, old_total_sec = 0.0;
	time_t				last_stat_time, nextcheck = 0, nextresult = 0;
	zbx_ipc_async_socket_t		rtc;
	const zbx_thread_info_t		*info = &((zbx_thread_args_t *)args)->info;
	int				server_num = ((zbx_thread_args_t *)args)->info.server_num;
	int				process_num = ((zbx_thread_args_t *)args)->info.process_num;
	unsigned char			process_type = ((zbx_thread_args_t *)args)->info.process_type;
	char				*error;

	zabbix_log(LOG_LEVEL_INFORMATION, "%s #%d started [%s #%d]", get_program_type_string(info->program_type),
			server_num, get_process_type_string(process_type), process_num);

	zbx_update_selfmon_counter(info, ZBX_PROCESS_STATE_BUSY);

#define STAT_INTERVAL	5	/* if a process is busy and does not sleep then update status not faster than */
				/* once in STAT_INTERVAL seconds */

#if defined(HAVE_GNUTLS) || defined(HAVE_OPENSSL)
	zbx_tls_init_child(discoverer_args_in->zbx_config_tls, discoverer_args_in->zbx_get_program_type_cb_arg);
#endif
	zbx_setproctitle("%s #%d [connecting to the database]", get_process_type_string(process_type), process_num);
	last_stat_time = time(NULL);

	zbx_db_connect(ZBX_DB_CONNECT_NORMAL);

	zbx_rtc_subscribe(process_type, process_num, discoverer_args_in->config_timeout, &rtc);

	if (FAIL == discoverer_manager_init(&dmanager, discoverer_args_in->workers_num, &error))
	{
		zabbix_log(LOG_LEVEL_ERR, "Cannot initialize discovery manager");
		goto out;
	}

	while (ZBX_IS_RUNNING())
	{
		zbx_uint32_t	rtc_cmd;
		unsigned char	*rtc_data;

		sec = zbx_time();
		zbx_update_env(get_process_type_string(process_type), sec);

		if (0 != sleeptime)
		{
			zbx_setproctitle("%s #%d [processed %d rules in " ZBX_FS_DBL " sec, performing discovery]",
					get_process_type_string(process_type), process_num, old_rule_count,
					old_total_sec);
		}

		/* update local drules revisions */
		pthread_rwlock_wrlock(&dmanager.revisions_rwlock);
		zbx_vector_uint64_pair_clear(&dmanager.revisions);
		zbx_dc_drule_revisions_get(&dmanager.revisions);
		pthread_rwlock_unlock(&dmanager.revisions_rwlock);

		if ((int)sec >= nextresult)
		{
			process_results(&dmanager);
			nextresult = time(NULL) + DISCOVERER_DELAY;
		}

		/* process discovery rules and create net check jobs */

		if ((int)sec >= nextcheck)
		{
			rule_count += process_discovery(&nextcheck, discoverer_args_in->events_cbs,
							discoverer_args_in->config_timeout);
			total_sec += zbx_time() - sec;

			if (0 == nextcheck)
				nextcheck = time(NULL) + DISCOVERER_DELAY;

			if (0 < rule_count)
			{
				pthread_mutex_lock(&dmanager.queue.lock);
				pthread_cond_broadcast(&dmanager.queue.event);
				pthread_mutex_unlock(&dmanager.queue.lock);
			}
		}

		/* update sleeptime and process title */

		sleeptime = zbx_calculate_sleeptime(nextcheck, DISCOVERER_DELAY);

		if (sleeptime > (sleeptime_res = zbx_calculate_sleeptime(nextresult, DISCOVERER_DELAY)))
			sleeptime = sleeptime_res;

		if (0 != sleeptime || STAT_INTERVAL <= time(NULL) - last_stat_time)
		{
			if (0 == sleeptime)
			{
				zbx_setproctitle("%s #%d [processed %d rules in " ZBX_FS_DBL " sec, performing "
						"discovery]", get_process_type_string(process_type), process_num,
						rule_count, total_sec);
			}
			else
			{
				zbx_setproctitle("%s #%d [processed %d rules in " ZBX_FS_DBL " sec, idle %d sec]",
						get_process_type_string(process_type), process_num, rule_count,
						total_sec, sleeptime);
				old_rule_count = rule_count;
				old_total_sec = total_sec;
			}
			rule_count = 0;
			total_sec = 0.0;
			last_stat_time = time(NULL);
		}

		if (SUCCEED == zbx_rtc_wait(&rtc, info, &rtc_cmd, &rtc_data, sleeptime) && 0 != rtc_cmd)
		{
#ifdef HAVE_NETSNMP
			if (ZBX_RTC_SNMP_CACHE_RELOAD == rtc_cmd)
				zbx_clear_cache_snmp(process_type, process_num);
#endif
			if (ZBX_RTC_SHUTDOWN == rtc_cmd)
				break;
		}
	}
out:
	zbx_setproctitle("%s #%d [terminated]", get_process_type_string(process_type), process_num);

	while (1)
		zbx_sleep(SEC_PER_MIN);
#undef STAT_INTERVAL
}<|MERGE_RESOLUTION|>--- conflicted
+++ resolved
@@ -562,14 +562,8 @@
 	}
 }
 
-<<<<<<< HEAD
-static int	process_services(const ZBX_DB_DRULE *drule, ZBX_DB_DHOST *dhost, const char *ip, const char *dns,
-		int now, const zbx_vector_ptr_t *services, zbx_vector_uint64_t *dcheckids,
-		zbx_add_event_func_t add_event_cb)
-=======
 static void	process_services(const DC_DRULE *drule, zbx_db_dhost *dhost, const char *ip, const char *dns,
-		int now, const zbx_vector_ptr_t *services)
->>>>>>> f2a6be54
+		int now, const zbx_vector_ptr_t *services, zbx_add_event_func_t add_event_cb)
 {
 	int	i;
 
@@ -581,13 +575,8 @@
 
 		if (0 != (program_type & ZBX_PROGRAM_TYPE_SERVER))
 		{
-<<<<<<< HEAD
-			zbx_discovery_update_service(drule, service->dcheckid, dhost, ip, dns, service->port,
-					service->status, service->value, now, add_event_cb);
-=======
 			zbx_discovery_update_service(drule->druleid, service->dcheckid, drule->unique_dcheckid, dhost,
-					ip, dns, service->port, service->status, service->value, now);
->>>>>>> f2a6be54
+					ip, dns, service->port, service->status, service->value, now, add_event_cb);
 		}
 		else if (0 != (program_type & ZBX_PROGRAM_TYPE_PROXY))
 		{
@@ -604,11 +593,7 @@
  * Purpose: process single discovery rule                                     *
  *                                                                            *
  ******************************************************************************/
-<<<<<<< HEAD
-static void	process_rule(ZBX_DB_DRULE *drule, zbx_events_funcs_t *events_cbs, int config_timeout)
-=======
-static void	process_rule(DC_DRULE *drule, int config_timeout)
->>>>>>> f2a6be54
+static void	process_rule(DC_DRULE *drule, zbx_events_funcs_t *events_cbs, int config_timeout)
 {
 	char			ip[ZBX_INTERFACE_IP_LEN_MAX], *start, *comma, dns[ZBX_INTERFACE_DNS_LEN_MAX];
 	int			ipaddress[8], now;
@@ -677,50 +662,7 @@
 			if (0 != drule->unique_dcheckid)
 				process_checks(drule, ip, dns, 1, now, config_timeout);
 
-<<<<<<< HEAD
-			DBbegin();
-
-			if (SUCCEED != DBlock_druleid(drule->druleid))
-			{
-				DBrollback();
-
-				zabbix_log(LOG_LEVEL_DEBUG, "discovery rule '%s' was deleted during processing,"
-						" stopping", drule->name);
-				zbx_vector_ptr_clear_ext(&services, zbx_ptr_free);
-				goto out;
-			}
-
-			if (SUCCEED != process_services(drule, &dhost, ip, dns, now, &services,
-					&dcheckids, events_cbs->add_event_cb))
-			{
-				DBrollback();
-
-				zabbix_log(LOG_LEVEL_DEBUG, "all checks where deleted for discovery rule '%s'"
-						" during processing, stopping", drule->name);
-				zbx_vector_ptr_clear_ext(&services, zbx_ptr_free);
-				goto out;
-			}
-
-			zbx_vector_uint64_clear(&dcheckids);
-			zbx_vector_ptr_clear_ext(&services, zbx_ptr_free);
-
-			if (0 != (program_type & ZBX_PROGRAM_TYPE_SERVER))
-			{
-				zbx_discovery_update_host(&dhost, host_status, now, events_cbs->add_event_cb);
-
-				if (NULL != events_cbs->process_events_cb)
-					events_cbs->process_events_cb(NULL, NULL);
-
-				if (NULL != events_cbs->clean_events_cb)
-					events_cbs->clean_events_cb();
-			}
-			else if (0 != (program_type & ZBX_PROGRAM_TYPE_PROXY))
-				proxy_update_host(drule->druleid, ip, dns, host_status, now);
-
-			DBcommit();
-=======
 			process_checks(drule, ip, dns, 0, now, config_timeout);
->>>>>>> f2a6be54
 		}
 		while (SUCCEED == zbx_iprange_next(&iprange, ipaddress));
 next:
@@ -850,9 +792,6 @@
 	zabbix_log(LOG_LEVEL_DEBUG, "End of %s()", __func__);
 }
 
-<<<<<<< HEAD
-static int	process_discovery(time_t *nextcheck, zbx_events_funcs_t *events_cbs, int config_timeout)
-=======
 static void	process_results(zbx_discoverer_manager_t *manager)
 {
 	int	i;
@@ -899,7 +838,6 @@
 }
 
 static int	process_discovery(time_t *nextcheck, int config_timeout)
->>>>>>> f2a6be54
 {
 	int			rule_count = 0, delay, i;
 	char			*delay_str = NULL;
@@ -1022,9 +960,6 @@
 
 			service = (zbx_dservice_t *)zbx_malloc(service, sizeof(zbx_dservice_t));
 
-<<<<<<< HEAD
-				process_rule(&drule, events_cbs, config_timeout);
-=======
 			service->status = (SUCCEED == discover_service(job->dcheck, job->ip, job->port,
 					job->config_timeout, &value, &value_alloc)) ? DOBJECT_STATUS_UP :
 					DOBJECT_STATUS_DOWN;
@@ -1056,7 +991,6 @@
 				zbx_free(job->ip);
 				zbx_free(job->dns);
 				result = (zbx_discovery_results_t *)dmanager.results.values[index];
->>>>>>> f2a6be54
 			}
 
 			zbx_vector_ptr_append(&result->services, service);
