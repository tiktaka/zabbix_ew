--- conflicted
+++ resolved
@@ -305,16 +305,8 @@
 	{
 		char		**pvalue;
 		size_t		value_offset = 0;
-<<<<<<< HEAD
-		DC_ITEM		item;
+		zbx_dc_item_t	item;
 		char		key[MAX_STRING_LEN];
-=======
-		ZBX_FPING_HOST	host;
-		zbx_dc_item_t	item;
-		char		key[MAX_STRING_LEN], error[ZBX_ITEM_ERROR_LEN_MAX];
-
-		zbx_alarm_on(config_timeout);
->>>>>>> 2b84696d
 
 		switch (dcheck->type)
 		{
@@ -599,30 +591,8 @@
 static zbx_uint64_t	process_checks(const zbx_dc_drule_t *drule, char *ip, int unique, int *need_resolve,
 		zbx_uint64_t *queue_capacity, zbx_hashset_t *tasks)
 {
-<<<<<<< HEAD
 	int		i;
 	zbx_uint64_t	checks_count = 0;
-=======
-	zbx_db_result_t	result;
-	zbx_db_row_t	row;
-	DB_DCHECK	dcheck;
-	char		sql[MAX_STRING_LEN];
-	size_t		offset = 0;
-
-	offset += zbx_snprintf(sql + offset, sizeof(sql) - offset,
-			"select dcheckid,type,key_,snmp_community,snmpv3_securityname,snmpv3_securitylevel,"
-				"snmpv3_authpassphrase,snmpv3_privpassphrase,snmpv3_authprotocol,snmpv3_privprotocol,"
-				"ports,snmpv3_contextname"
-			" from dchecks"
-			" where druleid=" ZBX_FS_UI64,
-			drule->druleid);
-
-	if (0 != drule->unique_dcheckid)
-	{
-		offset += zbx_snprintf(sql + offset, sizeof(sql) - offset, " and dcheckid%s" ZBX_FS_UI64,
-				unique ? "=" : "<>", drule->unique_dcheckid);
-	}
->>>>>>> 2b84696d
 
 	for (i = 0; i < drule->dchecks.values_num; i++)
 	{
@@ -644,14 +614,9 @@
 	return checks_count;
 }
 
-<<<<<<< HEAD
 static int	process_services(zbx_uint64_t druleid, zbx_db_dhost *dhost, const char *ip, const char *dns,
-		int now, zbx_uint64_t unique_dcheckid, const zbx_vector_discoverer_services_ptr_t *services)
-=======
-static int	process_services(const zbx_db_drule *drule, zbx_db_dhost *dhost, const char *ip, const char *dns,
-		int now, const zbx_vector_ptr_t *services, zbx_vector_uint64_t *dcheckids,
+		int now, zbx_uint64_t unique_dcheckid, const zbx_vector_discoverer_services_ptr_t *services,
 		zbx_add_event_func_t add_event_cb)
->>>>>>> 2b84696d
 {
 	int	host_status = -1, i;
 
@@ -666,13 +631,8 @@
 
 		if (0 != (program_type & ZBX_PROGRAM_TYPE_SERVER))
 		{
-<<<<<<< HEAD
 			zbx_discovery_update_service(druleid, service->dcheckid, unique_dcheckid, dhost,
-					ip, dns, service->port, service->status, service->value, now);
-=======
-			zbx_discovery_update_service(drule, service->dcheckid, dhost, ip, dns, service->port,
-					service->status, service->value, now, add_event_cb);
->>>>>>> 2b84696d
+					ip, dns, service->port, service->status, service->value, now, add_event_cb);
 		}
 		else if (0 != (program_type & ZBX_PROGRAM_TYPE_PROXY))
 		{
@@ -691,12 +651,8 @@
  * Purpose: process single discovery rule                                     *
  *                                                                            *
  ******************************************************************************/
-<<<<<<< HEAD
 static void	process_rule(zbx_dc_drule_t *drule, zbx_uint64_t *queue_capacity, zbx_hashset_t *tasks,
 		zbx_hashset_t *check_counts)
-=======
-static void	process_rule(zbx_db_drule *drule, int config_timeout, const zbx_events_funcs_t *events_cbs)
->>>>>>> 2b84696d
 {
 	char		ip[ZBX_INTERFACE_IP_LEN_MAX], *start, *comma;
 	int		ipaddress[8];
@@ -766,12 +722,7 @@
 			if (0 == *queue_capacity)
 				goto out;
 
-<<<<<<< HEAD
 			if (0 < checks_count)
-=======
-			if (SUCCEED != process_services(drule, &dhost, ip, dns, now, &services, &dcheckids,
-					events_cbs->add_event_cb))
->>>>>>> 2b84696d
 			{
 				zbx_discoverer_check_count_t	*check_count, cmp;
 
@@ -779,24 +730,9 @@
 				zbx_strlcpy(cmp.ip, ip, sizeof(cmp.ip));
 				cmp.count = 0;
 
-<<<<<<< HEAD
 				check_count = zbx_hashset_insert(check_counts, &cmp,
 						sizeof(zbx_discoverer_check_count_t));
 				check_count->count += checks_count;
-=======
-			zbx_vector_uint64_clear(&dcheckids);
-			zbx_vector_ptr_clear_ext(&services, zbx_ptr_free);
-
-			if (0 != (program_type & ZBX_PROGRAM_TYPE_SERVER))
-			{
-				zbx_discovery_update_host(&dhost, host_status, now, events_cbs->add_event_cb);
-
-				if (NULL != events_cbs->process_events_cb)
-					events_cbs->process_events_cb(NULL, NULL);
-
-				if (NULL != events_cbs->clean_events_cb)
-					events_cbs->clean_events_cb();
->>>>>>> 2b84696d
 			}
 		}
 		while (SUCCEED == zbx_iprange_next(&iprange, ipaddress));
@@ -927,7 +863,6 @@
 	zabbix_log(LOG_LEVEL_DEBUG, "End of %s()", __func__);
 }
 
-<<<<<<< HEAD
 static int	process_results(zbx_discoverer_manager_t *manager, zbx_vector_uint64_t *del_druleids,
 		zbx_hashset_t *incomplete_druleids, zbx_uint64_t *unsaved_checks)
 {
@@ -937,19 +872,6 @@
 	zbx_vector_discoverer_results_ptr_t	results;
 	zbx_discoverer_results_t		*result, *result_tmp;
 	zbx_hashset_iter_t			iter;
-=======
-static int	process_discovery(time_t *nextcheck, int config_timeout, const zbx_events_funcs_t *events_cbs)
-{
-	zbx_db_result_t		result;
-	zbx_db_row_t		row;
-	int			rule_count = 0, delay;
-	char			*delay_str = NULL;
-	zbx_dc_um_handle_t	*um_handle;
-	zbx_uint64_t		druleid;
-	time_t			now;
-
-	now = time(NULL);
->>>>>>> 2b84696d
 
 	zbx_vector_discoverer_results_ptr_create(&results);
 	zbx_hashset_clear(incomplete_druleids);
@@ -997,12 +919,7 @@
 			" incomplete_druleids=%d", __func__, results.values_num, res_check_count, res_check_total,
 			del_druleids->values_num, incomplete_druleids->num_data);
 
-<<<<<<< HEAD
 	pthread_mutex_unlock(&manager->results_lock);
-=======
-				process_rule(&drule, config_timeout, events_cbs);
-			}
->>>>>>> 2b84696d
 
 	for (i = 0; i < results.values_num; i++)
 	{
@@ -1081,13 +998,7 @@
 
 		for (i = 0; i < drule->dchecks.values_num; i++)
 		{
-<<<<<<< HEAD
 			zbx_dc_dcheck_t	*dcheck = (zbx_dc_dcheck_t*)drule->dchecks.values[i];
-=======
-			rule_count += process_discovery(&nextcheck, discoverer_args_in->config_timeout,
-					discoverer_args_in->events_cbs);
-			total_sec += zbx_time() - sec;
->>>>>>> 2b84696d
 
 			if (0 != dcheck->uniq)
 			{
@@ -1150,24 +1061,11 @@
 				zbx_list_append(&job->tasks, task_out, NULL);
 			}
 
-<<<<<<< HEAD
 			zbx_hashset_destroy(&tasks);
 			zbx_hashset_iter_reset(&drule_check_counts, &iter);
 
 			while (NULL != (count = (zbx_discoverer_check_count_t *)zbx_hashset_iter_next(&iter)))
 				zbx_hashset_insert(check_counts, count, sizeof(zbx_discoverer_check_count_t));
-=======
-		if (SUCCEED == zbx_rtc_wait(&rtc, info, &rtc_cmd, &rtc_data, sleeptime) && 0 != rtc_cmd)
-		{
-#ifdef HAVE_NETSNMP
-			if (ZBX_RTC_SNMP_CACHE_RELOAD == rtc_cmd)
-				zbx_clear_cache_snmp(process_type, process_num);
-#endif
-			if (ZBX_RTC_SHUTDOWN == rtc_cmd)
-				break;
-		}
-	}
->>>>>>> 2b84696d
 
 			zbx_hashset_destroy(&drule_check_counts);
 			zbx_vector_discoverer_jobs_ptr_append(jobs, job);
