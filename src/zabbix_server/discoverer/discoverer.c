--- conflicted
+++ resolved
@@ -35,57 +35,9 @@
 #include "zbxsysinfo.h"
 #include "zbx_rtc_constants.h"
 
-<<<<<<< HEAD
-#define DISCOVERER_JOB_QUEUE_INIT_NONE		0x00
-#define DISCOVERER_JOB_QUEUE_INIT_LOCK		0x01
-#define DISCOVERER_JOB_QUEUE_INIT_EVENT		0x02
-
-typedef struct
-{
-	int		workers_num;
-	zbx_list_t	jobs;
-	pthread_mutex_t	lock;
-	pthread_cond_t	event;
-	int		flags;
-}
-zbx_discoverer_jobs_queue_t;
-
-typedef struct
-{
-	zbx_discoverer_jobs_queue_t	*queue;
-	pthread_t			thread;
-	int				worker_id;
-	int				stop;
-}
-zbx_discoverer_worker_t;
-
-typedef struct
-{
-	zbx_uint64_t	druleid;
-	zbx_dc_drule_t	*drule;
-	zbx_dc_dcheck_t	*dcheck;
-	char		*ip;
-	char		*dns;
-	unsigned short	port;
-	int		now;
-	int		config_timeout;
-}
-zbx_discoverer_net_check_job_t;
-
-typedef struct
-{
-	zbx_vector_ptr_t	services;
-	zbx_dc_drule_t		*drule;
-	char			*ip;
-	char			*dns;
-	int			now;
-}
-zbx_discovery_results_t;
-=======
 extern unsigned char			program_type;
 
 #define ZBX_DISCOVERER_IPRANGE_LIMIT	(1 << 16)
->>>>>>> 67589ad8
 
 typedef struct
 {
@@ -165,11 +117,7 @@
  * Return value: SUCCEED - service is UP, FAIL - service not discovered       *
  *                                                                            *
  ******************************************************************************/
-<<<<<<< HEAD
-static int	discover_service(const zbx_dc_dcheck_t *dcheck, char *ip, int port, int config_timeout, char **value,
-=======
 static int	discover_service(const DB_DCHECK *dcheck, char *ip, int port, int config_timeout, char **value,
->>>>>>> 67589ad8
 		size_t *value_alloc)
 {
 	int		ret = SUCCEED;
@@ -398,87 +346,12 @@
 	return ret;
 }
 
-<<<<<<< HEAD
-static void	drule_copy(const zbx_dc_drule_t *src, zbx_dc_drule_t *dst)
-{
-	dst->druleid = src->druleid;
-	dst->proxy_hostid = src->proxy_hostid;
-	dst->nextcheck = src->nextcheck;
-	dst->delay = src->delay;
-	dst->delay_str = zbx_strdup(NULL, src->delay_str);
-	dst->iprange = zbx_strdup(NULL, src->iprange);
-	dst->status = src->status;
-	dst->location = src->location;
-	dst->revision = src->revision;
-	dst->name = zbx_strdup(NULL, src->name);
-	dst->unique_dcheckid = src->unique_dcheckid;
-}
-
-static void	dcheck_copy(const zbx_dc_dcheck_t *src, zbx_dc_dcheck_t *dst)
-{
-	dst->dcheckid = src->dcheckid;
-	dst->druleid = src->druleid;
-	dst->type = src->type;
-	dst->key_ = zbx_strdup(NULL, src->key_);
-	dst->snmp_community = zbx_strdup(NULL, src->snmp_community);
-	dst->ports = zbx_strdup(NULL, src->ports);
-	dst->snmpv3_securityname = zbx_strdup(NULL, src->snmpv3_securityname);
-	dst->snmpv3_securitylevel = src->snmpv3_securitylevel;
-	dst->snmpv3_authpassphrase = zbx_strdup(NULL, src->snmpv3_authpassphrase);
-	dst->snmpv3_privpassphrase = zbx_strdup(NULL, src->snmpv3_privpassphrase);
-	dst->uniq = src->uniq;
-	dst->snmpv3_authprotocol = src->snmpv3_authprotocol;
-	dst->snmpv3_privprotocol = src->snmpv3_privprotocol;
-	dst->snmpv3_contextname = zbx_strdup(NULL, src->snmpv3_contextname);
-}
-
-static void	dcheck_free(zbx_dc_dcheck_t *dcheck)
-{
-	zbx_free(dcheck->key_);
-	zbx_free(dcheck->snmp_community);
-	zbx_free(dcheck->snmpv3_securityname);
-	zbx_free(dcheck->ports);
-	zbx_free(dcheck->snmpv3_authpassphrase);
-	zbx_free(dcheck->snmpv3_privpassphrase);
-	zbx_free(dcheck->snmpv3_contextname);
-	zbx_free(dcheck);
-}
-
-static void	drule_free(zbx_dc_drule_t *drule)
-{
-	zbx_free(drule->delay_str);
-	zbx_free(drule->iprange);
-	zbx_free(drule->name);
-	zbx_vector_ptr_clear_ext(&drule->dchecks, (zbx_clean_func_t)dcheck_free);
-	zbx_vector_ptr_destroy(&drule->dchecks);
-	zbx_free(drule);
-}
-
-static void	results_free(zbx_discovery_results_t *result)
-{
-	drule_free(result->drule);
-	zbx_free(result->ip);
-	zbx_free(result->dns);
-	zbx_vector_ptr_clear_ext(&result->services, zbx_ptr_free);
-	zbx_vector_ptr_destroy(&result->services);
-	zbx_free(result);
-}
-
-static void	discoverer_job_net_check_push(zbx_discoverer_jobs_queue_t *queue,
-		zbx_discoverer_net_check_job_t *net_check)
-{
-	zbx_list_append(&queue->jobs, net_check, NULL);
-}
-
-static void	process_check(const zbx_dc_drule_t *drule, const zbx_dc_dcheck_t *dcheck, char *ip, char *dns, int now,
-=======
 /******************************************************************************
  *                                                                            *
  * Purpose: check if service is available and update database                 *
  *                                                                            *
  ******************************************************************************/
 static void	process_check(const DB_DCHECK *dcheck, int *host_status, char *ip, int now, zbx_vector_ptr_t *services,
->>>>>>> 67589ad8
 		int config_timeout)
 {
 	const char	*start;
@@ -509,24 +382,9 @@
 
 		for (port = first; port <= last; port++)
 		{
-<<<<<<< HEAD
-			zbx_discoverer_net_check_job_t	*net_check;
-
-			net_check = (zbx_discoverer_net_check_job_t*)zbx_malloc(NULL,
-					sizeof(zbx_discoverer_net_check_job_t));
-			net_check->druleid = drule->druleid;
-
-			net_check->drule = (zbx_dc_drule_t*)zbx_malloc(NULL, sizeof(zbx_dc_drule_t));
-			drule_copy(drule, net_check->drule);
-			zbx_vector_ptr_create(&net_check->drule->dchecks);
-
-			net_check->dcheck = (zbx_dc_dcheck_t*)zbx_malloc(NULL, sizeof(zbx_dc_dcheck_t));
-			dcheck_copy(dcheck, net_check->dcheck);
-=======
 			zbx_dservice_t	*service;
 
 			zabbix_log(LOG_LEVEL_DEBUG, "%s() port:%d", __func__, port);
->>>>>>> 67589ad8
 
 			service = (zbx_dservice_t *)zbx_malloc(NULL, sizeof(zbx_dservice_t));
 			service->status = (SUCCEED == discover_service(dcheck, ip, port, config_timeout, &value,
@@ -555,12 +413,8 @@
 	zabbix_log(LOG_LEVEL_DEBUG, "End of %s()", __func__);
 }
 
-<<<<<<< HEAD
-static void	process_checks(const zbx_dc_drule_t *drule, char *ip, char *dns, int unique, int now, int config_timeout)
-=======
 static void	process_checks(const zbx_db_drule *drule, int *host_status, char *ip, int unique, int now,
 		zbx_vector_ptr_t *services, zbx_vector_uint64_t *dcheckids, int config_timeout)
->>>>>>> 67589ad8
 {
 	zbx_db_result_t	result;
 	zbx_db_row_t	row;
@@ -578,13 +432,9 @@
 
 	if (0 != drule->unique_dcheckid)
 	{
-<<<<<<< HEAD
-		zbx_dc_dcheck_t	*dcheck = (zbx_dc_dcheck_t*)drule->dchecks.values[i];
-=======
 		offset += zbx_snprintf(sql + offset, sizeof(sql) - offset, " and dcheckid%s" ZBX_FS_UI64,
 				unique ? "=" : "<>", drule->unique_dcheckid);
 	}
->>>>>>> 67589ad8
 
 	zbx_snprintf(sql + offset, sizeof(sql) - offset, " order by dcheckid");
 
@@ -614,13 +464,8 @@
 	zbx_db_free_result(result);
 }
 
-<<<<<<< HEAD
-static void	process_services(const zbx_dc_drule_t *drule, zbx_db_dhost *dhost, const char *ip, const char *dns,
-		int now, const zbx_vector_ptr_t *services)
-=======
 static int	process_services(const zbx_db_drule *drule, zbx_db_dhost *dhost, const char *ip, const char *dns,
 		int now, const zbx_vector_ptr_t *services, zbx_vector_uint64_t *dcheckids)
->>>>>>> 67589ad8
 {
 	int	i, ret;
 
@@ -660,11 +505,7 @@
  * Purpose: process single discovery rule                                     *
  *                                                                            *
  ******************************************************************************/
-<<<<<<< HEAD
-static void	process_rule(zbx_dc_drule_t *drule, int config_timeout)
-=======
 static void	process_rule(zbx_db_drule *drule, int config_timeout)
->>>>>>> 67589ad8
 {
 	zbx_db_dhost		dhost;
 	int			host_status, now;
@@ -921,77 +762,11 @@
 	zbx_dc_um_handle_t	*um_handle;
 	zbx_uint64_t		druleid;
 	time_t			now;
-<<<<<<< HEAD
-	zbx_dc_drule_t		*drule;
-
-	now = time(NULL);
-
-	um_handle = zbx_dc_open_user_macros();
-
-	while (ZBX_IS_RUNNING() && NULL != (drule = zbx_dc_drule_next(now, nextcheck)))
-	{
-		rule_count++;
-
-		for (i = 0; i < drule->dchecks.values_num; i++)
-		{
-			zbx_dc_dcheck_t	*dcheck = (zbx_dc_dcheck_t*)drule->dchecks.values[i];
-
-			if (0 != dcheck->uniq)
-			{
-				drule->unique_dcheckid = dcheck->dcheckid;
-				break;
-			}
-		}
-
-		delay_str = zbx_strdup(delay_str, drule->delay_str);
-		zbx_substitute_simple_macros(NULL, NULL, NULL, NULL, NULL, NULL, NULL, NULL, NULL, NULL, NULL, NULL,
-				&delay_str, MACRO_TYPE_COMMON, NULL, 0);
-
-		if (SUCCEED != zbx_is_time_suffix(delay_str, &delay, ZBX_LENGTH_UNLIMITED))
-		{
-			zabbix_log(LOG_LEVEL_WARNING, "discovery rule \"%s\": invalid update interval \"%s\"",
-					drule->delay_str, delay_str);
-
-			delay = ZBX_DEFAULT_INTERVAL;
-		}
-		else
-		{
-			drule->delay = delay;
-			process_rule(drule, config_timeout);
-		}
-
-		zbx_dc_drule_queue(now, drule->druleid, delay);
-		zbx_free(delay_str);
-
-		if (0 != (program_type & ZBX_PROGRAM_TYPE_SERVER))
-			discovery_clean_services(drule->druleid);
-
-		drule_free(drule);
-
-		now = time(NULL);
-	}
-
-	zbx_dc_close_user_macros(um_handle);
-
-	return rule_count;	/* performance metric */
-}
-
-static zbx_discoverer_net_check_job_t	*discoverer_job_net_check_pop(zbx_discoverer_jobs_queue_t *queue)
-{
-	void	*job;
-
-	if (SUCCEED == zbx_list_pop(&queue->jobs, &job))
-		return (zbx_discoverer_net_check_job_t*)job;
-
-	return NULL;
-}
-=======
 
 	now = time(NULL);
 
 	if (SUCCEED != zbx_dc_drule_next(now, &druleid, nextcheck))
 		return 0;
->>>>>>> 67589ad8
 
 	um_handle = zbx_dc_open_user_macros();
 
@@ -1007,15 +782,7 @@
 
 		if (NULL != (row = zbx_db_fetch(result)))
 		{
-<<<<<<< HEAD
-			int			index, skip = 1;
-			zbx_uint64_pair_t	revision, *revision_updated;
-			zbx_dservice_t		*service = NULL;
-			zbx_discovery_results_t	*result = NULL, result_cmp;
-			zbx_dc_drule_t		drule_cmp;
-=======
 			zbx_db_drule	drule;
->>>>>>> 67589ad8
 
 			rule_count++;
 
