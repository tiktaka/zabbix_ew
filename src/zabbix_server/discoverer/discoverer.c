/*
** Zabbix
** Copyright (C) 2001-2023 Zabbix SIA
**
** This program is free software; you can redistribute it and/or modify
** it under the terms of the GNU General Public License as published by
** the Free Software Foundation; either version 2 of the License, or
** (at your option) any later version.
**
** This program is distributed in the hope that it will be useful,
** but WITHOUT ANY WARRANTY; without even the implied warranty of
** MERCHANTABILITY or FITNESS FOR A PARTICULAR PURPOSE. See the
** GNU General Public License for more details.
**
** You should have received a copy of the GNU General Public License
** along with this program; if not, write to the Free Software
** Foundation, Inc., 51 Franklin Street, Fifth Floor, Boston, MA  02110-1301, USA.
**/

#include "discoverer.h"

#include "log.h"
#include "zbxcacheconfig.h"
#include "zbxicmpping.h"
#include "zbxdiscovery.h"
#include "zbxserver.h"
#include "zbxself.h"
#include "zbxrtc.h"
#include "zbxnix.h"
#include "../poller/checks_agent.h"
#include "../poller/checks_snmp.h"
#include "zbxnum.h"
#include "zbxtime.h"
#include "zbxip.h"
#include "zbxsysinfo.h"
#include "zbx_rtc_constants.h"
#include "zbxtimekeeper.h"
#include "discoverer_queue.h"
#include "discoverer_job.h"

typedef struct
{
	zbx_uint64_t	dcheckid;
	unsigned short	port;
	char		value[ZBX_MAX_DISCOVERED_VALUE_SIZE];
	int		status;
}
zbx_discoverer_dservice_t;

ZBX_PTR_VECTOR_DECL(discoverer_services_ptr, zbx_discoverer_dservice_t*)

typedef struct
{
	zbx_vector_discoverer_services_ptr_t	services;
	zbx_uint64_t				druleid;
	char					*ip;
	char					*dnsname;
	int					now;
	zbx_uint64_t				unique_dcheckid;
}
zbx_discoverer_results_t;

ZBX_PTR_VECTOR_DECL(discoverer_results_ptr, zbx_discoverer_results_t*)

typedef struct
{
	zbx_uint64_t	druleid;
	char		ip[ZBX_INTERFACE_IP_LEN_MAX];
	zbx_uint64_t	count;
}
zbx_discoverer_check_count_t;

#define DISCOVERER_WORKER_INIT_NONE	0x00
#define DISCOVERER_WORKER_INIT_THREAD	0x01

typedef struct
{
	zbx_discoverer_queue_t	*queue;
	pthread_t		thread;
	int			worker_id;
	int			stop;
	int			flags;
	zbx_timekeeper_t	*timekeeper;
}
zbx_discoverer_worker_t;

ZBX_PTR_VECTOR_DECL(discoverer_jobs_ptr, zbx_discoverer_job_t*)

ZBX_PTR_VECTOR_IMPL(discoverer_services_ptr, zbx_discoverer_dservice_t*)
ZBX_PTR_VECTOR_IMPL(discoverer_results_ptr, zbx_discoverer_results_t*)
ZBX_PTR_VECTOR_IMPL(discoverer_jobs_ptr, zbx_discoverer_job_t*)

typedef struct
{
	int					workers_num;
	zbx_discoverer_worker_t			*workers;
	zbx_vector_discoverer_jobs_ptr_t	job_refs;
	zbx_discoverer_queue_t			queue;

	zbx_hashset_t				incomplete_checks_count;
	zbx_hashset_t				results;
	pthread_mutex_t				results_lock;

	zbx_timekeeper_t			*timekeeper;
}
zbx_discoverer_manager_t;

extern unsigned char			program_type;

#define ZBX_DISCOVERER_IPRANGE_LIMIT	(1 << 16)
#define ZBX_DISCOVERER_STARTUP_TIMEOUT	30

static zbx_discoverer_manager_t 	dmanager;

static zbx_hash_t	discoverer_check_count_hash(const void *data)
{
	const zbx_discoverer_check_count_t	*count = (const zbx_discoverer_check_count_t *)data;
	zbx_hash_t				hash;

	hash = ZBX_DEFAULT_UINT64_HASH_FUNC(&count->druleid);
	hash = ZBX_DEFAULT_STRING_HASH_ALGO(count->ip, strlen(count->ip), hash);

	return hash;
}

static int	discoverer_check_count_compare(const void *d1, const void *d2)
{
	const zbx_discoverer_check_count_t	*count1 = (const zbx_discoverer_check_count_t *)d1;
	const zbx_discoverer_check_count_t	*count2 = (const zbx_discoverer_check_count_t *)d2;

	ZBX_RETURN_IF_NOT_EQUAL(count1->druleid, count2->druleid);

	return strcmp(count1->ip, count2->ip);
}

static zbx_hash_t	discoverer_result_hash(const void *data)
{
	const zbx_discoverer_results_t	*result = (const zbx_discoverer_results_t *)data;
	zbx_hash_t			hash;

	hash = ZBX_DEFAULT_UINT64_HASH_FUNC(&result->druleid);
	hash = ZBX_DEFAULT_STRING_HASH_ALGO(result->ip, strlen(result->ip), hash);

	return hash;
}

static int	discoverer_result_compare(const void *d1, const void *d2)
{
	const zbx_discoverer_results_t	*r1 = (const zbx_discoverer_results_t *)d1;
	const zbx_discoverer_results_t	*r2 = (const zbx_discoverer_results_t *)d2;

	ZBX_RETURN_IF_NOT_EQUAL(r1->druleid, r2->druleid);

	return strcmp(r1->ip, r2->ip);
}

static int	discoverer_results_compare(const void *d1, const void *d2)
{
	const zbx_discoverer_results_t	*r1 = *((const zbx_discoverer_results_t * const *)d1);
	const zbx_discoverer_results_t	*r2 = *((const zbx_discoverer_results_t * const *)d2);

	ZBX_RETURN_IF_NOT_EQUAL(r1->druleid, r2->druleid);

	return strcmp(r1->ip, r2->ip);
}

static int	discoverer_check_count_decrease(zbx_hashset_t *check_counts, zbx_uint64_t druleid, const char *ip,
		zbx_uint64_t count)
{
	zbx_discoverer_check_count_t	*check_count, cmp;

	cmp.druleid = druleid;
	zbx_strlcpy(cmp.ip, ip, sizeof(cmp.ip));

	if (NULL == (check_count = zbx_hashset_search(check_counts, &cmp)) || 0 == check_count->count)
		return FAIL;

	check_count->count -= count;

	return SUCCEED;
}

/******************************************************************************
 *                                                                            *
 * Purpose: process new service status                                        *
 *                                                                            *
 * Parameters: service - service info                                         *
 *                                                                            *
 ******************************************************************************/
static void	proxy_update_service(zbx_uint64_t druleid, zbx_uint64_t dcheckid, const char *ip,
		const char *dns, int port, int status, const char *value, int now)
{
	char	*ip_esc, *dns_esc, *value_esc;

	ip_esc = zbx_db_dyn_escape_field("proxy_dhistory", "ip", ip);
	dns_esc = zbx_db_dyn_escape_field("proxy_dhistory", "dns", dns);
	value_esc = zbx_db_dyn_escape_field("proxy_dhistory", "value", value);

	zbx_db_execute("insert into proxy_dhistory (clock,druleid,dcheckid,ip,dns,port,value,status)"
			" values (%d," ZBX_FS_UI64 "," ZBX_FS_UI64 ",'%s','%s',%d,'%s',%d)",
			now, druleid, dcheckid, ip_esc, dns_esc, port, value_esc, status);

	zbx_free(value_esc);
	zbx_free(dns_esc);
	zbx_free(ip_esc);
}

/******************************************************************************
 *                                                                            *
 * Purpose: process new service status                                        *
 *                                                                            *
 * Parameters: service - service info                                         *
 *                                                                            *
 ******************************************************************************/
static void	proxy_update_host(zbx_uint64_t druleid, const char *ip, const char *dns, int status, int now)
{
	char	*ip_esc, *dns_esc;

	ip_esc = zbx_db_dyn_escape_field("proxy_dhistory", "ip", ip);
	dns_esc = zbx_db_dyn_escape_field("proxy_dhistory", "dns", dns);

	zbx_db_execute("insert into proxy_dhistory (clock,druleid,ip,dns,status)"
			" values (%d," ZBX_FS_UI64 ",'%s','%s',%d)",
			now, druleid, ip_esc, dns_esc, status);

	zbx_free(dns_esc);
	zbx_free(ip_esc);
}

/******************************************************************************
 *                                                                            *
 * Purpose: check if service is available                                     *
 *                                                                            *
 * Parameters: dcheck           - [IN] service type                           *
 *             ip               - [IN]                                        *
 *             port             - [IN]                                        *
 *             config_timeout   - [IN]                                        *
 *             config_source_ip - [IN]                                        *
 *             value            - [OUT]                                       *
 *             value_alloc      - [IN/OUT]                                    *
 *                                                                            *
 * Return value: SUCCEED - service is UP, FAIL - service not discovered       *
 *                                                                            *
 ******************************************************************************/
<<<<<<< HEAD
static int	discover_service(const zbx_dc_dcheck_t *dcheck, char *ip, int port, int config_timeout, char **value,
		size_t *value_alloc)
=======
static int	discover_service(const DB_DCHECK *dcheck, char *ip, int port, int config_timeout,
		const char *config_source_ip, char **value, size_t *value_alloc)
>>>>>>> 43a22cd4
{
	int		ret = SUCCEED;
	const char	*service = NULL;
	AGENT_RESULT	result;

#ifndef HAVE_NETSNMP
	ZBX_UNUSED(config_timeout);
#endif
	zabbix_log(LOG_LEVEL_DEBUG, "In %s()", __func__);

	zbx_init_agent_result(&result);

	**value = '\0';

	switch (dcheck->type)
	{
		case SVC_SSH:
			service = "ssh";
			break;
		case SVC_LDAP:
			service = "ldap";
			break;
		case SVC_SMTP:
			service = "smtp";
			break;
		case SVC_FTP:
			service = "ftp";
			break;
		case SVC_HTTP:
			service = "http";
			break;
		case SVC_POP:
			service = "pop";
			break;
		case SVC_NNTP:
			service = "nntp";
			break;
		case SVC_IMAP:
			service = "imap";
			break;
		case SVC_TCP:
			service = "tcp";
			break;
		case SVC_HTTPS:
			service = "https";
			break;
		case SVC_TELNET:
			service = "telnet";
			break;
		case SVC_AGENT:
		case SVC_SNMPv1:
		case SVC_SNMPv2c:
		case SVC_SNMPv3:
			break;
		default:
			ret = FAIL;
			break;
	}

	if (SUCCEED == ret)
	{
		char		**pvalue;
		size_t		value_offset = 0;
		zbx_dc_item_t	item;
		char		key[MAX_STRING_LEN];

		switch (dcheck->type)
		{
			/* simple checks */
			case SVC_SSH:
			case SVC_LDAP:
			case SVC_SMTP:
			case SVC_FTP:
			case SVC_HTTP:
			case SVC_POP:
			case SVC_NNTP:
			case SVC_IMAP:
			case SVC_TCP:
			case SVC_HTTPS:
			case SVC_TELNET:
				zbx_snprintf(key, sizeof(key), "net.tcp.service[%s,%s,%d]", service, ip, port);

				if (SUCCEED != zbx_execute_agent_check(key, 0, &result) || NULL ==
						ZBX_GET_UI64_RESULT(&result) || 0 == result.ui64)
				{
					ret = FAIL;
				}
				break;
			/* agent and SNMP checks */
			case SVC_AGENT:
			case SVC_SNMPv1:
			case SVC_SNMPv2c:
			case SVC_SNMPv3:
				memset(&item, 0, sizeof(zbx_dc_item_t));

				zbx_strscpy(item.key_orig, dcheck->key_);
				item.key = item.key_orig;

				item.interface.useip = 1;
				item.interface.addr = ip;
				item.interface.port = port;

				item.value_type	= ITEM_VALUE_TYPE_STR;

				switch (dcheck->type)
				{
					case SVC_SNMPv1:
						item.snmp_version = ZBX_IF_SNMP_VERSION_1;
						item.type = ITEM_TYPE_SNMP;
						break;
					case SVC_SNMPv2c:
						item.snmp_version = ZBX_IF_SNMP_VERSION_2;
						item.type = ITEM_TYPE_SNMP;
						break;
					case SVC_SNMPv3:
						item.snmp_version = ZBX_IF_SNMP_VERSION_3;
						item.type = ITEM_TYPE_SNMP;
						break;
					default:
						item.type = ITEM_TYPE_ZABBIX;
						break;
				}

				if (SVC_AGENT == dcheck->type)
				{
					item.host.tls_connect = ZBX_TCP_SEC_UNENCRYPTED;

					if (SUCCEED == get_value_agent(&item, config_timeout, config_source_ip,
							&result) && NULL != (pvalue = ZBX_GET_TEXT_RESULT(&result)))
					{
						zbx_strcpy_alloc(value, value_alloc, &value_offset, *pvalue);
					}
					else
						ret = FAIL;
				}
				else
#ifdef HAVE_NETSNMP
				{
					item.snmp_community = dcheck->snmp_community;
					item.snmp_oid = dcheck->key_;

					if (ZBX_IF_SNMP_VERSION_3 == item.snmp_version)
					{
						item.snmpv3_securityname = dcheck->snmpv3_securityname;
						item.snmpv3_securitylevel = dcheck->snmpv3_securitylevel;
						item.snmpv3_authpassphrase = dcheck->snmpv3_authpassphrase;
						item.snmpv3_privpassphrase = dcheck->snmpv3_privpassphrase;
						item.snmpv3_authprotocol = dcheck->snmpv3_authprotocol;
						item.snmpv3_privprotocol = dcheck->snmpv3_privprotocol;
						item.snmpv3_contextname = dcheck->snmpv3_contextname;
					}

					if (SUCCEED == get_value_snmp(&item, &result, ZBX_NO_POLLER, config_timeout,
							config_source_ip) && NULL !=
							(pvalue = ZBX_GET_TEXT_RESULT(&result)))
					{
						zbx_strcpy_alloc(value, value_alloc, &value_offset, *pvalue);
					}
					else
						ret = FAIL;
				}
#else
					ret = FAIL;
#endif	/* HAVE_NETSNMP */

				if (FAIL == ret && ZBX_ISSET_MSG(&result))
				{
					zabbix_log(LOG_LEVEL_DEBUG, "discovery: item [%s] error: %s",
							item.key, result.msg);
				}
				break;
			default:
				break;
		}
	}
	zbx_free_agent_result(&result);

	zabbix_log(LOG_LEVEL_DEBUG, "End of %s():%s", __func__, zbx_result_string(ret));

	return ret;
}

<<<<<<< HEAD
static void	dcheck_copy(const zbx_dc_dcheck_t *src, zbx_dc_dcheck_t *dst)
=======
/******************************************************************************
 *                                                                            *
 * Purpose: check if service is available and update database                 *
 *                                                                            *
 ******************************************************************************/
static void	process_check(const DB_DCHECK *dcheck, int *host_status, char *ip, int now, zbx_vector_ptr_t *services,
		int config_timeout, const char *config_source_ip)
>>>>>>> 43a22cd4
{
	dst->dcheckid = src->dcheckid;
	dst->druleid = src->druleid;
	dst->key_ = zbx_strdup(NULL, src->key_);
	dst->ports = NULL;
	dst->uniq = src->uniq;
	dst->type = src->type;
	dst->allow_redirect = src->allow_redirect;

	if (SVC_SNMPv1 == src->type || SVC_SNMPv2c == src->type || SVC_SNMPv3 == src->type)
	{
		dst->snmp_community = zbx_strdup(NULL, src->snmp_community);
		dst->snmpv3_securityname = zbx_strdup(NULL, src->snmpv3_securityname);
		dst->snmpv3_securitylevel = src->snmpv3_securitylevel;
		dst->snmpv3_authpassphrase = zbx_strdup(NULL, src->snmpv3_authpassphrase);
		dst->snmpv3_privpassphrase = zbx_strdup(NULL, src->snmpv3_privpassphrase);
		dst->snmpv3_authprotocol = src->snmpv3_authprotocol;
		dst->snmpv3_privprotocol = src->snmpv3_privprotocol;
		dst->snmpv3_contextname = zbx_strdup(NULL, src->snmpv3_contextname);
	}
}

static void	service_free(zbx_discoverer_dservice_t *service)
{
	zbx_free(service);
}

static void	results_clear(zbx_discoverer_results_t *result)
{
	zbx_free(result->ip);
	zbx_free(result->dnsname);
	zbx_vector_discoverer_services_ptr_clear_ext(&result->services, service_free);
	zbx_vector_discoverer_services_ptr_destroy(&result->services);
}

static void	results_free(zbx_discoverer_results_t *result)
{
	results_clear(result);
	zbx_free(result);
}

static zbx_uint64_t	process_check(const zbx_dc_drule_t *drule, const zbx_dc_dcheck_t *dcheck, char *ip,
		int *need_resolve, zbx_uint64_t *queue_capacity, zbx_hashset_t *tasks)
{
	const char	*start;
	zbx_uint64_t	checks_count = 0;

	for (start = dcheck->ports; '\0' != *start;)
	{
		char	*comma, *last_port;
		int	port, first, last;

		if (NULL != (comma = strchr(start, ',')))
			*comma = '\0';

		if (NULL != (last_port = strchr(start, '-')))
		{
			*last_port = '\0';
			first = atoi(start);
			last = atoi(last_port + 1);
			*last_port = '-';
		}
		else
			first = last = atoi(start);

		for (port = first; port <= last; port++)
		{
			zbx_discoverer_task_t	task_local, *task;
			zbx_dc_dcheck_t		*dcheck_ptr;

			if (0 == *queue_capacity)
				return checks_count;

			task_local.ip = zbx_strdup(NULL, SVC_ICMPPING == dcheck->type ? "" : ip);
			task_local.port = (unsigned short)port;

			dcheck_ptr = (zbx_dc_dcheck_t*)zbx_malloc(NULL, sizeof(zbx_dc_dcheck_t));
			dcheck_copy(dcheck, dcheck_ptr);

			if (SVC_SNMPv1 == dcheck_ptr->type || SVC_SNMPv2c == dcheck_ptr->type ||
					SVC_SNMPv3 == dcheck_ptr->type)
			{
				zbx_substitute_simple_macros_unmasked(NULL, NULL, NULL, NULL, NULL, NULL, NULL, NULL,
						NULL, NULL, NULL, NULL, &dcheck_ptr->snmp_community, MACRO_TYPE_COMMON,
						NULL, 0);
				zbx_substitute_key_macros(&dcheck_ptr->key_, NULL, NULL, NULL, NULL,
						MACRO_TYPE_SNMP_OID, NULL, 0);

				if (SVC_SNMPv3 == dcheck_ptr->type)
				{
					zbx_substitute_simple_macros_unmasked(NULL, NULL, NULL, NULL, NULL, NULL,
							NULL, NULL, NULL, NULL, NULL, NULL,
							&dcheck_ptr->snmpv3_securityname, MACRO_TYPE_COMMON, NULL, 0);
					zbx_substitute_simple_macros_unmasked(NULL, NULL, NULL, NULL, NULL, NULL,
							NULL, NULL, NULL, NULL, NULL, NULL,
							&dcheck_ptr->snmpv3_authpassphrase, MACRO_TYPE_COMMON, NULL,
							0);
					zbx_substitute_simple_macros_unmasked(NULL, NULL, NULL, NULL, NULL, NULL,
							NULL, NULL, NULL, NULL, NULL, NULL,
							&dcheck_ptr->snmpv3_privpassphrase, MACRO_TYPE_COMMON, NULL, 0);
					zbx_substitute_simple_macros_unmasked(NULL, NULL, NULL, NULL, NULL, NULL,
							NULL, NULL, NULL, NULL, NULL, NULL,
							&dcheck_ptr->snmpv3_contextname, MACRO_TYPE_COMMON, NULL, 0);
				}
			}

			if (NULL != (task = zbx_hashset_search(tasks, &task_local)))
			{
				if ('\0' == *task_local.ip && 0 != task->dchecks.values_num &&
						task->dchecks.values[0]->dcheckid == dcheck->dcheckid)
				{
					zbx_vector_str_append(task->ips, zbx_strdup(NULL, ip));
					zbx_discovery_dcheck_free(dcheck_ptr);
				}
				else if ('\0' != *task_local.ip || FAIL == zbx_vector_dc_dcheck_ptr_search(
						&task->dchecks, dcheck_ptr, ZBX_DEFAULT_UINT64_PTR_COMPARE_FUNC))
				{
					zbx_vector_dc_dcheck_ptr_append(&task->dchecks, dcheck_ptr);
				}
				else
					zbx_discovery_dcheck_free(dcheck_ptr);

				zbx_free(task_local.ip);
			}
			else
			{
				task_local.unique_dcheckid = drule->unique_dcheckid;

				if ('\0' == *task_local.ip)
				{
					task_local.resolve_dns = 0;
					task_local.ips = (zbx_vector_str_t *)zbx_malloc(NULL, sizeof(zbx_vector_str_t));
					zbx_vector_str_create(task_local.ips);
					zbx_vector_str_append(task_local.ips, zbx_strdup(NULL, ip));
				}
				else
				{
					task_local.ips = NULL;
					task_local.resolve_dns = *need_resolve;

					if (1 == *need_resolve)
						*need_resolve = 0;
				}

<<<<<<< HEAD
				zbx_vector_dc_dcheck_ptr_create(&task_local.dchecks);
				zbx_vector_dc_dcheck_ptr_append(&task_local.dchecks, dcheck_ptr);
				zbx_hashset_insert(tasks, &task_local, sizeof(zbx_discoverer_task_t));
			}
=======
			service = (zbx_dservice_t *)zbx_malloc(NULL, sizeof(zbx_dservice_t));
			service->status = (SUCCEED == discover_service(dcheck, ip, port, config_timeout,
					config_source_ip, &value, &value_alloc) ?
					DOBJECT_STATUS_UP : DOBJECT_STATUS_DOWN);
			service->dcheckid = dcheck->dcheckid;
			service->itemtime = (time_t)now;
			service->port = port;
			zbx_strlcpy_utf8(service->value, value, ZBX_MAX_DISCOVERED_VALUE_SIZE);
			zbx_vector_ptr_append(services, service);
>>>>>>> 43a22cd4

			(*queue_capacity)--;
			checks_count++;
		}

		if (NULL != comma)
		{
			*comma = ',';
			start = comma + 1;
		}
		else
			break;
	}

	return checks_count;
}

<<<<<<< HEAD
static zbx_uint64_t	process_checks(const zbx_dc_drule_t *drule, char *ip, int unique, int *need_resolve,
		zbx_uint64_t *queue_capacity, zbx_hashset_t *tasks)
=======
static void	process_checks(const zbx_db_drule *drule, int *host_status, char *ip, int unique, int now,
		zbx_vector_ptr_t *services, zbx_vector_uint64_t *dcheckids, int config_timeout,
		const char *config_source_ip)
>>>>>>> 43a22cd4
{
	int		i;
	zbx_uint64_t	checks_count = 0;

	for (i = 0; i < drule->dchecks.values_num; i++)
	{
		zbx_dc_dcheck_t	*dcheck = (zbx_dc_dcheck_t*)drule->dchecks.values[i];

		if (0 == *queue_capacity)
			break;

		if (0 != drule->unique_dcheckid &&
				((1 == unique && drule->unique_dcheckid != dcheck->dcheckid) ||
				(0 == unique && drule->unique_dcheckid == dcheck->dcheckid)))
		{
			continue;
		}

<<<<<<< HEAD
		checks_count += process_check(drule, dcheck, ip, need_resolve, queue_capacity, tasks);
=======
		process_check(&dcheck, host_status, ip, now, services, config_timeout, config_source_ip);
>>>>>>> 43a22cd4
	}

	return checks_count;
}

static int	process_services(zbx_uint64_t druleid, zbx_db_dhost *dhost, const char *ip, const char *dns,
		int now, zbx_uint64_t unique_dcheckid, const zbx_vector_discoverer_services_ptr_t *services,
		zbx_add_event_func_t add_event_cb)
{
	int	host_status = -1, i;

	zabbix_log(LOG_LEVEL_DEBUG, "In %s()", __func__);

	for (i = 0; i < services->values_num; i++)
	{
		zbx_discoverer_dservice_t	*service = (zbx_discoverer_dservice_t *)services->values[i];

		if ((-1 == host_status || DOBJECT_STATUS_UP == service->status) && host_status != service->status)
			host_status = service->status;

		if (0 != (program_type & ZBX_PROGRAM_TYPE_SERVER))
		{
			zbx_discovery_update_service(druleid, service->dcheckid, unique_dcheckid, dhost,
					ip, dns, service->port, service->status, service->value, now, add_event_cb);
		}
		else if (0 != (program_type & ZBX_PROGRAM_TYPE_PROXY))
		{
			proxy_update_service(druleid, service->dcheckid, ip, dns, service->port, service->status,
					service->value, now);
		}
	}

	zabbix_log(LOG_LEVEL_DEBUG, "End of %s()", __func__);

	return host_status;
}

/******************************************************************************
 *                                                                            *
 * Purpose: process single discovery rule                                     *
 *                                                                            *
 ******************************************************************************/
<<<<<<< HEAD
static void	process_rule(zbx_dc_drule_t *drule, zbx_uint64_t *queue_capacity, zbx_hashset_t *tasks,
		zbx_hashset_t *check_counts)
=======
static void	process_rule(zbx_db_drule *drule, int config_timeout, const char *config_source_ip,
		const zbx_events_funcs_t *events_cbs)
>>>>>>> 43a22cd4
{
	char		ip[ZBX_INTERFACE_IP_LEN_MAX], *start, *comma;
	int		ipaddress[8];
	zbx_iprange_t	iprange;

	zabbix_log(LOG_LEVEL_DEBUG, "In %s() rule:'%s' range:'%s'", __func__, drule->name, drule->iprange);

	for (start = drule->iprange; '\0' != *start;)
	{
		if (NULL != (comma = strchr(start, ',')))
			*comma = '\0';

		zabbix_log(LOG_LEVEL_DEBUG, "%s() range:'%s'", __func__, start);

		if (SUCCEED != zbx_iprange_parse(&iprange, start))
		{
			zabbix_log(LOG_LEVEL_WARNING, "discovery rule \"%s\": wrong format of IP range \"%s\"",
					drule->name, start);
			goto next;
		}

		if (ZBX_DISCOVERER_IPRANGE_LIMIT < zbx_iprange_volume(&iprange))
		{
			zabbix_log(LOG_LEVEL_WARNING, "discovery rule \"%s\": IP range \"%s\" exceeds %d address limit",
					drule->name, start, ZBX_DISCOVERER_IPRANGE_LIMIT);
			goto next;
		}
#ifndef HAVE_IPV6
		if (ZBX_IPRANGE_V6 == iprange.type)
		{
			zabbix_log(LOG_LEVEL_WARNING, "discovery rule \"%s\": encountered IP range \"%s\","
					" but IPv6 support not compiled in", drule->name, start);
			goto next;
		}
#endif
		zbx_iprange_first(&iprange, ipaddress);

		do
		{
			int		need_resolve = 1;
			zbx_uint64_t	checks_count = 0;
#ifdef HAVE_IPV6
			if (ZBX_IPRANGE_V6 == iprange.type)
			{
				zbx_snprintf(ip, sizeof(ip), "%x:%x:%x:%x:%x:%x:%x:%x", (unsigned int)ipaddress[0],
						(unsigned int)ipaddress[1], (unsigned int)ipaddress[2],
						(unsigned int)ipaddress[3], (unsigned int)ipaddress[4],
						(unsigned int)ipaddress[5], (unsigned int)ipaddress[6],
						(unsigned int)ipaddress[7]);
			}
			else
			{
#endif
				zbx_snprintf(ip, sizeof(ip), "%u.%u.%u.%u", (unsigned int)ipaddress[0],
						(unsigned int)ipaddress[1], (unsigned int)ipaddress[2],
						(unsigned int)ipaddress[3]);
#ifdef HAVE_IPV6
			}
#endif
			zabbix_log(LOG_LEVEL_DEBUG, "%s() ip:'%s'", __func__, ip);

			if (0 != drule->unique_dcheckid)
<<<<<<< HEAD
				checks_count = process_checks(drule, ip, 1, &need_resolve, queue_capacity, tasks);
=======
			{
				process_checks(drule, &host_status, ip, 1, now, &services, &dcheckids, config_timeout,
						config_source_ip);
			}
			process_checks(drule, &host_status, ip, 0, now, &services, &dcheckids, config_timeout,
					config_source_ip);

			zbx_db_begin();
>>>>>>> 43a22cd4

			checks_count += process_checks(drule, ip, 0, &need_resolve, queue_capacity, tasks);

			if (0 == *queue_capacity)
				goto out;

			if (0 < checks_count)
			{
				zbx_discoverer_check_count_t	*check_count, cmp;

				cmp.druleid = drule->druleid;
				zbx_strlcpy(cmp.ip, ip, sizeof(cmp.ip));
				cmp.count = 0;

				check_count = zbx_hashset_insert(check_counts, &cmp,
						sizeof(zbx_discoverer_check_count_t));
				check_count->count += checks_count;
			}
		}
		while (SUCCEED == zbx_iprange_next(&iprange, ipaddress));
next:
		if (NULL != comma)
		{
			*comma = ',';
			start = comma + 1;
		}
		else
			break;
	}
out:
	zabbix_log(LOG_LEVEL_DEBUG, "End of %s()", __func__);
}

/******************************************************************************
 *                                                                            *
 * Purpose: clean dservices and dhosts not presenting in drule                *
 *                                                                            *
 ******************************************************************************/
static void	discovery_clean_services(zbx_uint64_t druleid)
{
	zbx_db_result_t		result;
	zbx_db_row_t		row;
	char			*iprange = NULL;
	zbx_vector_uint64_t	keep_dhostids, del_dhostids, del_dserviceids;
	zbx_uint64_t		dhostid, dserviceid;
	char			*sql = NULL;
	size_t			sql_alloc = 0, sql_offset;

	zabbix_log(LOG_LEVEL_DEBUG, "In %s()", __func__);

	result = zbx_db_select("select iprange from drules where druleid=" ZBX_FS_UI64, druleid);

	if (NULL != (row = zbx_db_fetch(result)))
		iprange = zbx_strdup(iprange, row[0]);

	zbx_db_free_result(result);

	if (NULL == iprange)
		goto out;

	zbx_vector_uint64_create(&keep_dhostids);
	zbx_vector_uint64_create(&del_dhostids);
	zbx_vector_uint64_create(&del_dserviceids);

	result = zbx_db_select(
			"select dh.dhostid,ds.dserviceid,ds.ip"
			" from dhosts dh"
				" left join dservices ds"
					" on dh.dhostid=ds.dhostid"
			" where dh.druleid=" ZBX_FS_UI64,
			druleid);

	while (NULL != (row = zbx_db_fetch(result)))
	{
		ZBX_STR2UINT64(dhostid, row[0]);

		if (SUCCEED == zbx_db_is_null(row[1]))
		{
			zbx_vector_uint64_append(&del_dhostids, dhostid);
		}
		else if (SUCCEED != zbx_ip_in_list(iprange, row[2]))
		{
			ZBX_STR2UINT64(dserviceid, row[1]);

			zbx_vector_uint64_append(&del_dhostids, dhostid);
			zbx_vector_uint64_append(&del_dserviceids, dserviceid);
		}
		else
			zbx_vector_uint64_append(&keep_dhostids, dhostid);
	}
	zbx_db_free_result(result);

	zbx_free(iprange);

	if (0 != del_dserviceids.values_num)
	{
		int	i;

		/* remove dservices */

		zbx_vector_uint64_sort(&del_dserviceids, ZBX_DEFAULT_UINT64_COMPARE_FUNC);

		sql_offset = 0;
		zbx_strcpy_alloc(&sql, &sql_alloc, &sql_offset, "delete from dservices where");
		zbx_db_add_condition_alloc(&sql, &sql_alloc, &sql_offset, "dserviceid",
				del_dserviceids.values, del_dserviceids.values_num);

		zbx_db_execute("%s", sql);

		/* remove dhosts */

		zbx_vector_uint64_sort(&keep_dhostids, ZBX_DEFAULT_UINT64_COMPARE_FUNC);
		zbx_vector_uint64_uniq(&keep_dhostids, ZBX_DEFAULT_UINT64_COMPARE_FUNC);

		zbx_vector_uint64_sort(&del_dhostids, ZBX_DEFAULT_UINT64_COMPARE_FUNC);
		zbx_vector_uint64_uniq(&del_dhostids, ZBX_DEFAULT_UINT64_COMPARE_FUNC);

		for (i = 0; i < del_dhostids.values_num; i++)
		{
			dhostid = del_dhostids.values[i];

			if (FAIL != zbx_vector_uint64_bsearch(&keep_dhostids, dhostid, ZBX_DEFAULT_UINT64_COMPARE_FUNC))
				zbx_vector_uint64_remove_noorder(&del_dhostids, i--);
		}
	}

	if (0 != del_dhostids.values_num)
	{
		zbx_vector_uint64_sort(&del_dhostids, ZBX_DEFAULT_UINT64_COMPARE_FUNC);

		sql_offset = 0;
		zbx_strcpy_alloc(&sql, &sql_alloc, &sql_offset, "delete from dhosts where");
		zbx_db_add_condition_alloc(&sql, &sql_alloc, &sql_offset, "dhostid",
				del_dhostids.values, del_dhostids.values_num);

		zbx_db_execute("%s", sql);
	}

	zbx_free(sql);

	zbx_vector_uint64_destroy(&del_dserviceids);
	zbx_vector_uint64_destroy(&del_dhostids);
	zbx_vector_uint64_destroy(&keep_dhostids);
out:
	zabbix_log(LOG_LEVEL_DEBUG, "End of %s()", __func__);
}

<<<<<<< HEAD
static int	process_results(zbx_discoverer_manager_t *manager, zbx_vector_uint64_t *del_druleids,
		zbx_hashset_t *incomplete_druleids, zbx_uint64_t *unsaved_checks, const zbx_events_funcs_t *events_cbs)
=======
static int	process_discovery(time_t *nextcheck, int config_timeout, const char *config_source_ip,
		const zbx_events_funcs_t *events_cbs)
>>>>>>> 43a22cd4
{
#define DISCOVERER_BATCH_RESULTS_NUM	1000
	int					i;
	zbx_uint64_t				res_check_total = 0,res_check_count = 0;
	zbx_vector_discoverer_results_ptr_t	results;
	zbx_discoverer_results_t		*result, *result_tmp;
	zbx_hashset_iter_t			iter;

	zbx_vector_discoverer_results_ptr_create(&results);
	zbx_hashset_clear(incomplete_druleids);

	pthread_mutex_lock(&manager->results_lock);
	zbx_hashset_iter_reset(&manager->results, &iter);

	while (NULL != (result = (zbx_discoverer_results_t *)zbx_hashset_iter_next(&iter)))
	{
		zbx_discoverer_check_count_t	*check_count, cmp;

		cmp.druleid = result->druleid;
		zbx_strlcpy(cmp.ip, result->ip, sizeof(cmp.ip));

		if (FAIL != zbx_vector_uint64_bsearch(del_druleids, cmp.druleid, ZBX_DEFAULT_UINT64_COMPARE_FUNC))
		{
			zbx_hashset_remove(&manager->incomplete_checks_count, &cmp);
			results_clear(result);
			zbx_hashset_iter_remove(&iter);
			continue;
		}

		res_check_total += (zbx_uint64_t)result->services.values_num;

		if (DISCOVERER_BATCH_RESULTS_NUM <= res_check_count ||
				(NULL != (check_count = zbx_hashset_search(&manager->incomplete_checks_count, &cmp)) &&
				0 != check_count->count))
		{
			zbx_hashset_insert(incomplete_druleids, &cmp.druleid, sizeof(zbx_uint64_t));
			continue;
		}

		res_check_count += (zbx_uint64_t)result->services.values_num;

		if (NULL != check_count)
			zbx_hashset_remove_direct(&manager->incomplete_checks_count, check_count);

		result_tmp = (zbx_discoverer_results_t*)zbx_malloc(NULL, sizeof(zbx_discoverer_results_t));
		memcpy(result_tmp, result, sizeof(zbx_discoverer_results_t));
		zbx_vector_discoverer_results_ptr_append(&results, result_tmp);
		zbx_hashset_iter_remove(&iter);
	}

	zabbix_log(LOG_LEVEL_DEBUG, "%s() results=%d checks:" ZBX_FS_UI64 "/" ZBX_FS_UI64 " del_druleids=%d"
			" incomplete_druleids=%d", __func__, results.values_num, res_check_count, res_check_total,
			del_druleids->values_num, incomplete_druleids->num_data);

<<<<<<< HEAD
	pthread_mutex_unlock(&manager->results_lock);
=======
				process_rule(&drule, config_timeout, config_source_ip, events_cbs);
			}
>>>>>>> 43a22cd4

	for (i = 0; i < results.values_num; i++)
	{
		zbx_db_dhost	dhost;
		int		host_status;

		result = results.values[i];

		if (NULL == result->dnsname)
		{
			zabbix_log(LOG_LEVEL_WARNING,
					"Missing 'dnsname', result skipped (druleid=" ZBX_FS_UI64 ", ip: '%s')",
					result->druleid, result->ip);
			continue;
		}

		memset(&dhost, 0, sizeof(zbx_db_dhost));

		host_status = process_services(result->druleid, &dhost, result->ip, result->dnsname, result->now,
				result->unique_dcheckid, &result->services, events_cbs->add_event_cb);

		if (0 != (program_type & ZBX_PROGRAM_TYPE_SERVER))
		{
			zbx_discovery_update_host(&dhost, host_status, result->now, events_cbs->add_event_cb);

			if (NULL != events_cbs->process_events_cb)
				events_cbs->process_events_cb(NULL, NULL);

			if (NULL != events_cbs->clean_events_cb)
				events_cbs->clean_events_cb();
		}
		else if (0 != (program_type & ZBX_PROGRAM_TYPE_PROXY))
		{
			proxy_update_host(result->druleid, result->ip, result->dnsname, host_status,
					result->now);
		}
	}

	*unsaved_checks = res_check_total - res_check_count;

	zbx_vector_discoverer_results_ptr_clear_ext(&results, results_free);
	zbx_vector_discoverer_results_ptr_destroy(&results);

	return DISCOVERER_BATCH_RESULTS_NUM <= res_check_count ? 1 : 0;
#undef DISCOVERER_BATCH_RESULTS_NUM
}

static int	process_discovery(time_t *nextcheck, int config_timeout, zbx_hashset_t *incomplete_druleids,
		zbx_vector_discoverer_jobs_ptr_t *jobs, zbx_hashset_t *check_counts)
{
	int			rule_count = 0, delay, i;
	char			*delay_str = NULL;
	zbx_dc_um_handle_t	*um_handle;
	time_t			now;
	zbx_dc_drule_t		*drule;

	zabbix_log(LOG_LEVEL_DEBUG, "In %s()", __func__);

	now = time(NULL);

	um_handle = zbx_dc_open_user_macros();

	while (ZBX_IS_RUNNING() && NULL != (drule = zbx_dc_drule_next(now, nextcheck)))
	{
		zbx_uint64_t		queue_capacity;
		zbx_discoverer_job_t	cmp = {.druleid = drule->druleid};

		discoverer_queue_lock(&dmanager.queue);
		i = zbx_vector_discoverer_jobs_ptr_bsearch(&dmanager.job_refs, &cmp,
				ZBX_DEFAULT_UINT64_PTR_COMPARE_FUNC);
		queue_capacity = DISCOVERER_QUEUE_MAX_SIZE - dmanager.queue.pending_checks_count;
		discoverer_queue_unlock(&dmanager.queue);

		if (i != FAIL || NULL != zbx_hashset_search(incomplete_druleids, &drule->druleid))
		{
			zbx_dc_drule_queue(now, drule->druleid, drule->delay);
			zbx_discovery_drule_free(drule);
			continue;
		}

		for (i = 0; i < drule->dchecks.values_num; i++)
		{
<<<<<<< HEAD
			zbx_dc_dcheck_t	*dcheck = (zbx_dc_dcheck_t*)drule->dchecks.values[i];
=======
			rule_count += process_discovery(&nextcheck, discoverer_args_in->config_timeout,
					discoverer_args_in->config_source_ip, discoverer_args_in->events_cbs);
			total_sec += zbx_time() - sec;
>>>>>>> 43a22cd4

			if (0 != dcheck->uniq)
			{
				drule->unique_dcheckid = dcheck->dcheckid;
				break;
			}
		}

		delay_str = zbx_strdup(delay_str, drule->delay_str);
		zbx_substitute_simple_macros(NULL, NULL, NULL, NULL, NULL, NULL, NULL, NULL, NULL, NULL, NULL, NULL,
				&delay_str, MACRO_TYPE_COMMON, NULL, 0);

		if (SUCCEED != zbx_is_time_suffix(delay_str, &delay, ZBX_LENGTH_UNLIMITED))
		{
			zabbix_log(LOG_LEVEL_WARNING, "discovery rule \"%s\": invalid update interval \"%s\"",
					drule->delay_str, delay_str);

			delay = ZBX_DEFAULT_INTERVAL;
		}
		else
		{
			zbx_discoverer_job_t		*job;
			zbx_discoverer_task_t		*task, *task_out;
			zbx_hashset_t			tasks, drule_check_counts;
			zbx_hashset_iter_t		iter;
			zbx_discoverer_check_count_t	*count;

			drule->delay = delay;

			zbx_hashset_create(&tasks, 1, discoverer_task_hash, discoverer_task_compare);
			zbx_hashset_create(&drule_check_counts, 1, discoverer_check_count_hash,
					discoverer_check_count_compare);

			discoverer_queue_lock(&dmanager.queue);
			queue_capacity = DISCOVERER_QUEUE_MAX_SIZE - dmanager.queue.pending_checks_count;
			discoverer_queue_unlock(&dmanager.queue);

			process_rule(drule, &queue_capacity, &tasks, &drule_check_counts);
			zbx_hashset_iter_reset(&tasks, &iter);

			if (0 == queue_capacity)
			{
				zabbix_log(LOG_LEVEL_WARNING, "discoverer queue is full, skipping discovery rule '%s'",
						drule->name);

				while (NULL != (task = (zbx_discoverer_task_t*)zbx_hashset_iter_next(&iter)))
					discoverer_task_clear(task);

				zbx_hashset_destroy(&tasks);
				zbx_hashset_destroy(&drule_check_counts);
				goto next;
			}

			job = discoverer_job_create(drule, config_timeout);

			while (NULL != (task = (zbx_discoverer_task_t*)zbx_hashset_iter_next(&iter)))
			{
				task_out = (zbx_discoverer_task_t*)zbx_malloc(NULL, sizeof(zbx_discoverer_task_t));
				memcpy(task_out, task, sizeof(zbx_discoverer_task_t));
				zbx_list_append(&job->tasks, task_out, NULL);
			}

			zbx_hashset_destroy(&tasks);
			zbx_hashset_iter_reset(&drule_check_counts, &iter);

			while (NULL != (count = (zbx_discoverer_check_count_t *)zbx_hashset_iter_next(&iter)))
				zbx_hashset_insert(check_counts, count, sizeof(zbx_discoverer_check_count_t));

			zbx_hashset_destroy(&drule_check_counts);
			zbx_vector_discoverer_jobs_ptr_append(jobs, job);
			rule_count++;
		}
next:
		zbx_dc_drule_queue(now, drule->druleid, delay);
		zbx_free(delay_str);

		if (0 != (program_type & ZBX_PROGRAM_TYPE_SERVER))
			discovery_clean_services(drule->druleid);

		zbx_discovery_drule_free(drule);

		now = time(NULL);
	}

	zbx_dc_close_user_macros(um_handle);

	zabbix_log(LOG_LEVEL_DEBUG, "End of %s() rule_count:%d", __func__, rule_count);

	return rule_count;	/* performance metric */
}

static void	discoverer_job_remove(zbx_discoverer_job_t *job)
{
	int			i;
	zbx_discoverer_job_t	cmp = {.druleid = job->druleid};

	if (FAIL != (i = zbx_vector_discoverer_jobs_ptr_bsearch(&dmanager.job_refs, &cmp,
			ZBX_DEFAULT_UINT64_PTR_COMPARE_FUNC)))
	{
		zbx_vector_discoverer_jobs_ptr_remove(&dmanager.job_refs, i);
	}

	discoverer_job_free(job);
}

static zbx_discoverer_dservice_t	*result_dservice_create(const zbx_discoverer_task_t *task,
		const zbx_dc_dcheck_t *dcheck)
{
	zbx_discoverer_dservice_t	*service;

	service = (zbx_discoverer_dservice_t *)zbx_malloc(NULL, sizeof(zbx_discoverer_dservice_t));
	service->dcheckid = dcheck->dcheckid;
	service->port = task->port;

	return service;
}

static zbx_discoverer_results_t	*rdiscovery_result_create(zbx_uint64_t druleid,
		const zbx_discoverer_task_t *task)
{
	zbx_discoverer_results_t	*result;

	result = (zbx_discoverer_results_t *)zbx_malloc(NULL, sizeof(zbx_discoverer_results_t));

	zbx_vector_discoverer_services_ptr_create(&result->services);

	result->druleid = druleid;
	result->unique_dcheckid = task->unique_dcheckid;
	result->ip = result->dnsname = NULL;
	result->now = (int)time(NULL);

	return result;
}

ZBX_PTR_VECTOR_DECL(fping_host, ZBX_FPING_HOST)
ZBX_PTR_VECTOR_IMPL(fping_host, ZBX_FPING_HOST)

static void	discover_icmp(zbx_uint64_t druleid, const zbx_discoverer_task_t *task,
		const zbx_dc_dcheck_t *dcheck, zbx_vector_discoverer_results_ptr_t *results, int worker_max)
{
	zbx_vector_fping_host_t	hosts;
	char			error[ZBX_ITEM_ERROR_LEN_MAX];
	int			i;

	zbx_vector_fping_host_create(&hosts);

	for (i = 0; i < task->ips->values_num; i++)
	{
		ZBX_FPING_HOST			host;
		zbx_discoverer_results_t	*result;
		zbx_discoverer_dservice_t	*service;

		memset(&host, 0, sizeof(host));
		host.addr = task->ips->values[i];
		zbx_vector_fping_host_append(&hosts, host);

		service = result_dservice_create(task, dcheck);
		service->status = DOBJECT_STATUS_DOWN;
		*service->value = '\0';
		result = rdiscovery_result_create(druleid, task);
		result->ip = zbx_strdup(result->ip, task->ips->values[i]);
		zbx_vector_discoverer_services_ptr_append(&result->services, service);
		zbx_vector_discoverer_results_ptr_append(results, result);
	}

	if (0 == worker_max)
		worker_max = hosts.values_num;

	for (i = 0; i < hosts.values_num; i += worker_max)
	{
		if (hosts.values_num - i < worker_max)
			worker_max = hosts.values_num - i;

		if (SUCCEED != zbx_ping(&hosts.values[i], worker_max, 3, 0, 0, 0, dcheck->allow_redirect, 1, error,
				sizeof(error)))
		{
			zabbix_log(LOG_LEVEL_DEBUG, "%s() %d icmp checks failed with error:%s", __func__,
					worker_max, error);
		}
	}

	zbx_vector_discoverer_results_ptr_sort(results, discoverer_results_compare);

	for (i = 0; i < hosts.values_num; i++)
	{
		int				index;
		zbx_discoverer_results_t	result_cmp, *result;
		ZBX_FPING_HOST			*h = &hosts.values[i];

		result_cmp.ip = h->addr;
		result_cmp.druleid = druleid;

		if (FAIL == (index = zbx_vector_discoverer_results_ptr_bsearch(results, &result_cmp, discoverer_results_compare)))
		{
			zbx_str_free(h->dnsname);
			continue;
		}

		result = results->values[index];
		result->dnsname = h->dnsname;
		h->dnsname = NULL;

		if (0 != h->rcv)
		{
			((zbx_discoverer_dservice_t*)result->services.values[0])->status = DOBJECT_STATUS_UP;
		}
	}

	zbx_vector_fping_host_clear(&hosts);
	zbx_vector_fping_host_destroy(&hosts);
}

static void	discover_results_merge(zbx_hashset_t *hr_dst, zbx_vector_discoverer_results_ptr_t *vr_src)
{
	int	i;

	for (i = 0; i < vr_src->values_num; i++)
	{
		zbx_discoverer_results_t	*dst, *src = vr_src->values[i];

		if (NULL == src->dnsname || FAIL == discoverer_check_count_decrease(&dmanager.incomplete_checks_count,
				src->druleid, src->ip, 1))
		{
			continue;
		}

		if (NULL == (dst = zbx_hashset_search(hr_dst, src)))
		{
			dst = zbx_hashset_insert(hr_dst, src, sizeof(zbx_discoverer_results_t));
			zbx_vector_discoverer_services_ptr_create(&dst->services);

			src->dnsname = NULL;
			src->ip = NULL;
		}
		else if (NULL == dst->dnsname)
		{
			dst->dnsname = src->dnsname;
			src->dnsname = NULL;
		}

		zbx_vector_discoverer_services_ptr_append_array(&dst->services, src->services.values,
				src->services.values_num);
		zbx_vector_discoverer_services_ptr_clear(&src->services);
	}
}

static void	discoverer_net_check_icmp(zbx_uint64_t druleid, zbx_discoverer_task_t *task, int worker_max)
{
	zbx_vector_discoverer_results_ptr_t	results;
	int					i;

	zbx_vector_discoverer_results_ptr_create(&results);

	for (i = 0; i < task->dchecks.values_num; i++)
	{
		discover_icmp(druleid, task, task->dchecks.values[i], &results, worker_max);
	}

	pthread_mutex_lock(&dmanager.results_lock);
	discover_results_merge(&dmanager.results, &results);
	pthread_mutex_unlock(&dmanager.results_lock);

	zbx_vector_discoverer_results_ptr_clear_ext(&results, results_free);
	zbx_vector_discoverer_results_ptr_destroy(&results);
}

static void	discoverer_net_check_common(zbx_uint64_t druleid, zbx_discoverer_task_t *task,
		int config_timeout)
{
	int					i;
	char					dns[ZBX_INTERFACE_DNS_LEN_MAX];
	zbx_vector_discoverer_services_ptr_t	services;
	zbx_discoverer_results_t		*result = NULL, result_cmp;
	char					*value = NULL;
	size_t					value_alloc = 128;

	if (1 == task->resolve_dns)
		zbx_gethost_by_ip(task->ip, dns, sizeof(dns));

	zbx_vector_discoverer_services_ptr_create(&services);

	value = (char *)zbx_malloc(value, value_alloc);

	for (i = 0; i < task->dchecks.values_num; i++)
	{
		zbx_dc_dcheck_t			*dcheck = (zbx_dc_dcheck_t*)task->dchecks.values[i];
		zbx_discoverer_dservice_t	*service;

		service = result_dservice_create(task, dcheck);
		service->status = (SUCCEED == discover_service(dcheck, task->ip, task->port, config_timeout, &value,
				&value_alloc)) ? DOBJECT_STATUS_UP : DOBJECT_STATUS_DOWN;
		zbx_strlcpy_utf8(service->value, value, ZBX_MAX_DISCOVERED_VALUE_SIZE);

		zbx_vector_discoverer_services_ptr_append(&services, service);
	}

	zbx_free(value);

	result_cmp.druleid = druleid;
	result_cmp.ip = task->ip;

	pthread_mutex_lock(&dmanager.results_lock);

	if (FAIL == discoverer_check_count_decrease(&dmanager.incomplete_checks_count, druleid, task->ip,
			(zbx_uint64_t)task->dchecks.values_num))
	{
		zbx_vector_discoverer_services_ptr_clear_ext(&services, service_free);
		goto out;
	}

	if (NULL == (result = zbx_hashset_search(&dmanager.results, &result_cmp)))
	{
		zbx_discoverer_results_t	*r;

		r = rdiscovery_result_create(druleid, task);
		r->ip = zbx_strdup(NULL, task->ip);

		result = zbx_hashset_insert(&dmanager.results, r, sizeof(zbx_discoverer_results_t));
		zbx_free(r);
	}

	if (1 == task->resolve_dns)
		result->dnsname = zbx_strdup(result->dnsname, dns);

	zbx_vector_discoverer_services_ptr_append_array(&result->services, services.values, services.values_num);
out:
	pthread_mutex_unlock(&dmanager.results_lock);

	zbx_vector_discoverer_services_ptr_destroy(&services);
}

static void	*discoverer_worker_entry(void *net_check_worker)
{
	int				err;
	sigset_t			mask;
	zbx_discoverer_worker_t		*worker = (zbx_discoverer_worker_t*)net_check_worker;
	zbx_discoverer_queue_t		*queue = worker->queue;

	zabbix_log(LOG_LEVEL_INFORMATION, "thread started [%s #%d]",
			get_process_type_string(ZBX_PROCESS_TYPE_DISCOVERER), worker->worker_id);

	sigemptyset(&mask);
	sigaddset(&mask, SIGQUIT);
	sigaddset(&mask, SIGALRM);
	sigaddset(&mask, SIGTERM);
	sigaddset(&mask, SIGUSR1);
	sigaddset(&mask, SIGUSR2);
	sigaddset(&mask, SIGHUP);
	sigaddset(&mask, SIGINT);

	if (0 > (err = zbx_sigmask(SIG_BLOCK, &mask, NULL)))
		zabbix_log(LOG_LEVEL_WARNING, "cannot block the signals: %s", zbx_strerror(err));

	zbx_init_icmpping_env(get_process_type_string(ZBX_PROCESS_TYPE_DISCOVERER), worker->worker_id);
	worker->stop = 0;

	discoverer_queue_lock(queue);
	discoverer_queue_register_worker(queue);

	while (0 == worker->stop)
	{
		char			*error;
		zbx_discoverer_job_t	*job;

		if (NULL != (job = discoverer_queue_pop(queue)))
		{
			int			config_timeout, worker_max;
			zbx_uint64_t		druleid;
			zbx_discoverer_task_t	*task;

			if (SUCCEED != zbx_list_pop(&job->tasks, (void*)&task))
			{
				if (0 == job->workers_used)
					discoverer_job_remove(job);
				else
					job->status = DISCOVERER_JOB_STATUS_REMOVING;

				continue;
			}

			job->workers_used++;
			queue->pending_checks_count -= (zbx_uint64_t) (NULL != task->ips ? task->ips->values_num *
					task->dchecks.values_num : task->dchecks.values_num);

			if (0 == job->workers_max || job->workers_used != job->workers_max)
			{
				discoverer_queue_push(queue, job);
				discoverer_queue_notify(queue);
			}
			else
				job->status = DISCOVERER_JOB_STATUS_WAITING;

			config_timeout = job->config_timeout;
			druleid = job->druleid;
			worker_max = job->workers_max;

			discoverer_queue_unlock(queue);

			/* process checks */

			zbx_timekeeper_update(worker->timekeeper, worker->worker_id - 1, ZBX_PROCESS_STATE_BUSY);

			if (NULL == task->ips)
				discoverer_net_check_common(druleid, task, config_timeout);
			else
				discoverer_net_check_icmp(druleid, task, worker_max);

			discoverer_task_free(task);
			zbx_timekeeper_update(worker->timekeeper, worker->worker_id - 1, ZBX_PROCESS_STATE_IDLE);

			/* proceed to the next job */

			discoverer_queue_lock(queue);
			job->workers_used--;

			if (DISCOVERER_JOB_STATUS_WAITING == job->status)
			{
				job->status = DISCOVERER_JOB_STATUS_QUEUED;
				discoverer_queue_push(queue, job);
			}
			else if (DISCOVERER_JOB_STATUS_REMOVING == job->status && 0 == job->workers_used)
			{
				discoverer_job_remove(job);
			}

			continue;
		}

		if (SUCCEED != discoverer_queue_wait(queue, &error))
		{
			zabbix_log(LOG_LEVEL_WARNING, "[%d] %s", worker->worker_id, error);
			zbx_free(error);
			worker->stop = 1;
		}
	}

	discoverer_queue_deregister_worker(queue);
	discoverer_queue_unlock(queue);

	zabbix_log(LOG_LEVEL_INFORMATION, "thread stopped [%s #%d]",
			get_process_type_string(ZBX_PROCESS_TYPE_DISCOVERER), worker->worker_id);

	return (void*)0;
}

static int	discoverer_worker_init(zbx_discoverer_worker_t *worker, zbx_discoverer_queue_t *queue,
		zbx_timekeeper_t *timekeeper, void *func(void *), char **error)
{
	int	err;

	worker->flags = DISCOVERER_WORKER_INIT_NONE;
	worker->queue = queue;
	worker->timekeeper = timekeeper;
	worker->stop = 1;

	if (0 != (err = pthread_create(&worker->thread, NULL, func, (void *)worker)))
	{
		*error = zbx_dsprintf(NULL, "cannot create thread: %s", zbx_strerror(err));
		return FAIL;
	}

	worker->flags |= DISCOVERER_WORKER_INIT_THREAD;

	return SUCCEED;
}

static void	discoverer_worker_destroy(zbx_discoverer_worker_t *worker)
{
	if (0 != (worker->flags & DISCOVERER_WORKER_INIT_THREAD))
	{
		void	*dummy;

		pthread_join(worker->thread, &dummy);
	}

	worker->flags = DISCOVERER_WORKER_INIT_NONE;
}

static void	discoverer_worker_stop(zbx_discoverer_worker_t *worker)
{
	if (0 != (worker->flags & DISCOVERER_WORKER_INIT_THREAD))
		worker->stop = 1;
}

static int	discoverer_manager_init(zbx_discoverer_manager_t *manager, int workers_num, char **error)
{
	int		i, err, ret = FAIL, started_num = 0;
	time_t		time_start;
	struct timespec	poll_delay = {0, 1e8};

	memset(manager, 0, sizeof(zbx_discoverer_manager_t));

	if (0 != (err = pthread_mutex_init(&manager->results_lock, NULL)))
	{
		*error = zbx_dsprintf(NULL, "cannot initialize results mutex: %s", zbx_strerror(err));
		return FAIL;
	}

	if (SUCCEED != discoverer_queue_init(&manager->queue, error))
	{
		pthread_mutex_destroy(&manager->results_lock);
		return FAIL;
	}

	zbx_hashset_create(&manager->results, 1, discoverer_result_hash, discoverer_result_compare);
	zbx_hashset_create(&manager->incomplete_checks_count, 1, discoverer_check_count_hash,
			discoverer_check_count_compare);

	zbx_vector_discoverer_jobs_ptr_create(&manager->job_refs);

	manager->timekeeper = zbx_timekeeper_create(workers_num, NULL);

	manager->workers_num = workers_num;
	manager->workers = (zbx_discoverer_worker_t*)zbx_calloc(NULL, (size_t)workers_num,
			sizeof(zbx_discoverer_worker_t));

	for (i = 0; i < workers_num; i++)
	{
		manager->workers[i].worker_id = i + 1;

		if (SUCCEED != discoverer_worker_init(&manager->workers[i], &manager->queue, manager->timekeeper,
				discoverer_worker_entry, error))
		{
			goto out;
		}
	}

	/* wait for threads to start */
	time_start = time(NULL);

	while (started_num != workers_num)
	{
		if (time_start + ZBX_DISCOVERER_STARTUP_TIMEOUT < time(NULL))
		{
			*error = zbx_strdup(NULL, "timeout occurred while waiting for workers to start");
			goto out;
		}

		discoverer_queue_lock(&manager->queue);
		started_num = manager->queue.workers_num;
		discoverer_queue_unlock(&manager->queue);

		nanosleep(&poll_delay, NULL);
	}

	ret = SUCCEED;
out:
	if (FAIL == ret)
	{
		for (i = 0; i < manager->workers_num; i++)
			discoverer_worker_stop(&manager->workers[i]);

		discoverer_queue_destroy(&manager->queue);

		zbx_hashset_destroy(&manager->results);
		zbx_hashset_destroy(&manager->incomplete_checks_count);
		zbx_vector_discoverer_jobs_ptr_destroy(&manager->job_refs);

		manager->timekeeper = zbx_timekeeper_create(workers_num, NULL);
		zbx_timekeeper_free(manager->timekeeper);
	}

	return ret;
}

static void	discoverer_manager_free(zbx_discoverer_manager_t *manager)
{
	int			i;
	zbx_hashset_iter_t	iter;
	zbx_discoverer_results_t	*result;

	discoverer_queue_lock(&manager->queue);

	for (i = 0; i < manager->workers_num; i++)
		discoverer_worker_stop(&manager->workers[i]);

	discoverer_queue_notify_all(&manager->queue);
	discoverer_queue_unlock(&manager->queue);

	for (i = 0; i < manager->workers_num; i++)
		discoverer_worker_destroy(&manager->workers[i]);

	zbx_free(manager->workers);

	discoverer_queue_destroy(&manager->queue);

	zbx_timekeeper_free(manager->timekeeper);

	zbx_hashset_destroy(&manager->incomplete_checks_count);

	zbx_vector_discoverer_jobs_ptr_clear(&manager->job_refs);
	zbx_vector_discoverer_jobs_ptr_destroy(&manager->job_refs);

	zbx_hashset_iter_reset(&manager->results, &iter);

	while (NULL != (result = (zbx_discoverer_results_t *)zbx_hashset_iter_next(&iter)))
		results_clear(result);

	zbx_hashset_destroy(&manager->results);

	pthread_mutex_destroy(&manager->results_lock);
}

/******************************************************************************
 *                                                                            *
 * Purpose: respond to worker usage statistics request                        *
 *                                                                            *
 * Parameters: manager     - [IN] discovery manager                           *
 *             client      - [IN] the request source                          *
 *                                                                            *
 ******************************************************************************/
static void	discoverer_reply_usage_stats(zbx_discoverer_manager_t *manager, zbx_ipc_client_t *client)
{
	zbx_vector_dbl_t	usage;
	unsigned char		*data;
	zbx_uint32_t		data_len;

	zbx_vector_dbl_create(&usage);
	(void)zbx_timekeeper_get_usage(manager->timekeeper, &usage);

	data_len = zbx_discovery_pack_usage_stats(&data, &usage,  manager->workers_num);

	zbx_ipc_client_send(client, ZBX_IPC_DISCOVERER_USAGE_STATS_RESULT, data, data_len);

	zbx_free(data);
	zbx_vector_dbl_destroy(&usage);
}


/******************************************************************************
 *                                                                            *
 * Purpose: periodically try to find new hosts and services                   *
 *                                                                            *
 ******************************************************************************/
ZBX_THREAD_ENTRY(discoverer_thread, args)
{
	zbx_thread_discoverer_args	*discoverer_args_in = (zbx_thread_discoverer_args *)
							(((zbx_thread_args_t *)args)->args);
	double				sec;
	time_t				nextcheck = 0;
	zbx_ipc_service_t		ipc_service;
	zbx_ipc_client_t		*client;
	zbx_ipc_message_t		*message;
	zbx_timespec_t			sleeptime = { .sec = DISCOVERER_DELAY, .ns = 0 };
	const zbx_thread_info_t		*info = &((zbx_thread_args_t *)args)->info;
	int				server_num = ((zbx_thread_args_t *)args)->info.server_num;
	int				process_num = ((zbx_thread_args_t *)args)->info.process_num;
	unsigned char			process_type = ((zbx_thread_args_t *)args)->info.process_type;
	char				*error;
	zbx_vector_uint64_pair_t	revisions;
	zbx_vector_uint64_t		del_druleids;
	zbx_hashset_t			incomplete_druleids;
	zbx_uint32_t			rtc_msgs[] = {ZBX_RTC_SNMP_CACHE_RELOAD};

	zabbix_log(LOG_LEVEL_INFORMATION, "%s #%d started [%s #%d]", get_program_type_string(info->program_type),
			server_num, get_process_type_string(process_type), process_num);

	zbx_update_selfmon_counter(info, ZBX_PROCESS_STATE_BUSY);
#if defined(HAVE_GNUTLS) || defined(HAVE_OPENSSL)
	zbx_tls_init_child(discoverer_args_in->zbx_config_tls, discoverer_args_in->zbx_get_program_type_cb_arg);
#endif
	zbx_setproctitle("%s #%d [connecting to the database]", get_process_type_string(process_type), process_num);

	zbx_db_connect(ZBX_DB_CONNECT_NORMAL);

	if (FAIL == zbx_ipc_service_start(&ipc_service, ZBX_IPC_SERVICE_DISCOVERER, &error))
	{
		zabbix_log(LOG_LEVEL_CRIT, "cannot start discoverer service: %s", error);
		zbx_free(error);
		exit(EXIT_FAILURE);
	}

#ifdef HAVE_NETSNMP
	zbx_init_library_mt_snmp();
#endif

	if (FAIL == discoverer_manager_init(&dmanager, discoverer_args_in->workers_num, &error))
	{
		zabbix_log(LOG_LEVEL_ERR, "Cannot initialize discovery manager");
		goto out;
	}

	zbx_rtc_subscribe_service(ZBX_PROCESS_TYPE_DISCOVERYMANAGER, 0, rtc_msgs, ARRSIZE(rtc_msgs),
			discoverer_args_in->config_timeout, ZBX_IPC_SERVICE_DISCOVERER);

	zbx_vector_uint64_pair_create(&revisions);
	zbx_vector_uint64_create(&del_druleids);
	zbx_hashset_create(&incomplete_druleids, 1, ZBX_DEFAULT_UINT64_HASH_FUNC, ZBX_DEFAULT_UINT64_COMPARE_FUNC);

	zbx_setproctitle("%s #%d [started]", get_process_type_string(process_type), process_num);

	while (ZBX_IS_RUNNING())
	{
		int		processing_rules_num, i, more_results;
		zbx_uint64_t	queue_used, unsaved_checks;

		sec = zbx_time();
		zbx_update_env(get_process_type_string(process_type), sec);

		zbx_vector_uint64_clear(&del_druleids);

		/* update local drules revisions */
		zbx_vector_uint64_pair_clear(&revisions);
		zbx_dc_drule_revisions_get(&revisions);

		discoverer_queue_lock(&dmanager.queue);

		for (i = 0; i < dmanager.job_refs.values_num; i++)
		{
			int			k;
			zbx_uint64_pair_t	revision;
			zbx_discoverer_job_t	*job = dmanager.job_refs.values[i];

			revision.first = job->druleid;

			if (FAIL == (k = zbx_vector_uint64_pair_bsearch(&revisions, revision,
					ZBX_DEFAULT_UINT64_COMPARE_FUNC)) ||
					revisions.values[k].second != job->drule_revision)
			{
				zbx_vector_uint64_append(&del_druleids, job->druleid);
				discoverer_job_tasks_free(job);
			}
		}

		processing_rules_num = dmanager.job_refs.values_num;
		queue_used = dmanager.queue.pending_checks_count;

		discoverer_queue_unlock(&dmanager.queue);

		zbx_vector_uint64_sort(&del_druleids, ZBX_DEFAULT_UINT64_COMPARE_FUNC);
		more_results = process_results(&dmanager, &del_druleids, &incomplete_druleids, &unsaved_checks,
				discoverer_args_in->events_cbs);

		zbx_setproctitle("%s #%d [processing %d rules, " ZBX_FS_DBL "%% of queue used, " ZBX_FS_UI64
				" unsaved checks]", get_process_type_string(process_type), process_num,
				processing_rules_num, 100 * ((double)queue_used / DISCOVERER_QUEUE_MAX_SIZE),
				unsaved_checks);

		/* process discovery rules and create net check jobs */

		sec = zbx_time();

		if ((int)sec >= nextcheck)
		{
			int					rule_count;
			zbx_vector_discoverer_jobs_ptr_t	jobs;
			zbx_hashset_t				check_counts;

			zbx_vector_discoverer_jobs_ptr_create(&jobs);
			zbx_hashset_create(&check_counts, 1, discoverer_check_count_hash,
					discoverer_check_count_compare);

			rule_count = process_discovery(&nextcheck, discoverer_args_in->config_timeout,
					&incomplete_druleids, &jobs, &check_counts);

			if (0 == nextcheck)
				nextcheck = time(NULL) + DISCOVERER_DELAY;

			if (0 < rule_count)
			{
				zbx_hashset_iter_t		iter;
				zbx_discoverer_check_count_t	*count;
				zbx_uint64_t			queued = 0;

				zbx_hashset_iter_reset(&check_counts, &iter);
				pthread_mutex_lock(&dmanager.results_lock);

				while (NULL != (count = (zbx_discoverer_check_count_t *)zbx_hashset_iter_next(&iter)))
				{
					queued += count->count;
					zbx_hashset_insert(&dmanager.incomplete_checks_count, count,
							sizeof(zbx_discoverer_check_count_t));
				}

				pthread_mutex_unlock(&dmanager.results_lock);
				discoverer_queue_lock(&dmanager.queue);
				dmanager.queue.pending_checks_count += queued;

				for (i = 0; i < jobs.values_num; i++)
				{
					zbx_discoverer_job_t	*job;

					job = jobs.values[i];
					discoverer_queue_push(&dmanager.queue, job);
					zbx_vector_discoverer_jobs_ptr_append(&dmanager.job_refs, job);
				}

				zbx_vector_discoverer_jobs_ptr_sort(&dmanager.job_refs,
						ZBX_DEFAULT_UINT64_PTR_COMPARE_FUNC);

				discoverer_queue_notify_all(&dmanager.queue);
				discoverer_queue_unlock(&dmanager.queue);
			}

			zbx_vector_discoverer_jobs_ptr_destroy(&jobs);
			zbx_hashset_destroy(&check_counts);
		}

		/* update sleeptime */

		sleeptime.sec = 0 != more_results ? 0 : zbx_calculate_sleeptime(nextcheck, DISCOVERER_DELAY);
		zbx_update_selfmon_counter(info, ZBX_PROCESS_STATE_IDLE);
		(void)zbx_ipc_service_recv(&ipc_service, &sleeptime, &client, &message);
		zbx_update_selfmon_counter(info, ZBX_PROCESS_STATE_BUSY);

		if (NULL != message)
		{
			zbx_uint64_t	count;

			switch (message->code)
			{
				case ZBX_IPC_DISCOVERER_QUEUE:
					discoverer_queue_lock(&dmanager.queue);
					count = dmanager.queue.pending_checks_count;
					discoverer_queue_unlock(&dmanager.queue);

					zbx_ipc_client_send(client, ZBX_IPC_DISCOVERER_QUEUE, (unsigned char *)&count,
							sizeof(count));
					break;
				case ZBX_IPC_DISCOVERER_USAGE_STATS:
					discoverer_reply_usage_stats(&dmanager, client);
					break;
#ifdef HAVE_NETSNMP
				case ZBX_RTC_SNMP_CACHE_RELOAD:
					zbx_clear_cache_snmp(process_type, process_num);
					break;
#endif
				case ZBX_RTC_SHUTDOWN:
					zabbix_log(LOG_LEVEL_DEBUG, "shutdown message received, terminating...");
					goto out;
			}

			zbx_ipc_message_free(message);
		}

		if (NULL != client)
			zbx_ipc_client_release(client);

		zbx_timekeeper_collect(dmanager.timekeeper);
	}
out:
	zbx_setproctitle("%s #%d [terminated]", get_process_type_string(process_type), process_num);

	zbx_vector_uint64_pair_destroy(&revisions);
	zbx_vector_uint64_destroy(&del_druleids);
	zbx_hashset_destroy(&incomplete_druleids);
	discoverer_manager_free(&dmanager);
	zbx_ipc_service_close(&ipc_service);

	exit(EXIT_SUCCESS);
}<|MERGE_RESOLUTION|>--- conflicted
+++ resolved
@@ -242,13 +242,8 @@
  * Return value: SUCCEED - service is UP, FAIL - service not discovered       *
  *                                                                            *
  ******************************************************************************/
-<<<<<<< HEAD
-static int	discover_service(const zbx_dc_dcheck_t *dcheck, char *ip, int port, int config_timeout, char **value,
-		size_t *value_alloc)
-=======
-static int	discover_service(const DB_DCHECK *dcheck, char *ip, int port, int config_timeout,
-		const char *config_source_ip, char **value, size_t *value_alloc)
->>>>>>> 43a22cd4
+static int	discover_service(const zbx_dc_dcheck_t *dcheck, char *ip, int port, int config_timeout,
+		const char *config_source_ip char **value, size_t *value_alloc)
 {
 	int		ret = SUCCEED;
 	const char	*service = NULL;
@@ -431,17 +426,7 @@
 	return ret;
 }
 
-<<<<<<< HEAD
 static void	dcheck_copy(const zbx_dc_dcheck_t *src, zbx_dc_dcheck_t *dst)
-=======
-/******************************************************************************
- *                                                                            *
- * Purpose: check if service is available and update database                 *
- *                                                                            *
- ******************************************************************************/
-static void	process_check(const DB_DCHECK *dcheck, int *host_status, char *ip, int now, zbx_vector_ptr_t *services,
-		int config_timeout, const char *config_source_ip)
->>>>>>> 43a22cd4
 {
 	dst->dcheckid = src->dcheckid;
 	dst->druleid = src->druleid;
@@ -586,22 +571,10 @@
 						*need_resolve = 0;
 				}
 
-<<<<<<< HEAD
 				zbx_vector_dc_dcheck_ptr_create(&task_local.dchecks);
 				zbx_vector_dc_dcheck_ptr_append(&task_local.dchecks, dcheck_ptr);
 				zbx_hashset_insert(tasks, &task_local, sizeof(zbx_discoverer_task_t));
 			}
-=======
-			service = (zbx_dservice_t *)zbx_malloc(NULL, sizeof(zbx_dservice_t));
-			service->status = (SUCCEED == discover_service(dcheck, ip, port, config_timeout,
-					config_source_ip, &value, &value_alloc) ?
-					DOBJECT_STATUS_UP : DOBJECT_STATUS_DOWN);
-			service->dcheckid = dcheck->dcheckid;
-			service->itemtime = (time_t)now;
-			service->port = port;
-			zbx_strlcpy_utf8(service->value, value, ZBX_MAX_DISCOVERED_VALUE_SIZE);
-			zbx_vector_ptr_append(services, service);
->>>>>>> 43a22cd4
 
 			(*queue_capacity)--;
 			checks_count++;
@@ -619,14 +592,8 @@
 	return checks_count;
 }
 
-<<<<<<< HEAD
 static zbx_uint64_t	process_checks(const zbx_dc_drule_t *drule, char *ip, int unique, int *need_resolve,
 		zbx_uint64_t *queue_capacity, zbx_hashset_t *tasks)
-=======
-static void	process_checks(const zbx_db_drule *drule, int *host_status, char *ip, int unique, int now,
-		zbx_vector_ptr_t *services, zbx_vector_uint64_t *dcheckids, int config_timeout,
-		const char *config_source_ip)
->>>>>>> 43a22cd4
 {
 	int		i;
 	zbx_uint64_t	checks_count = 0;
@@ -645,11 +612,7 @@
 			continue;
 		}
 
-<<<<<<< HEAD
 		checks_count += process_check(drule, dcheck, ip, need_resolve, queue_capacity, tasks);
-=======
-		process_check(&dcheck, host_status, ip, now, services, config_timeout, config_source_ip);
->>>>>>> 43a22cd4
 	}
 
 	return checks_count;
@@ -692,13 +655,8 @@
  * Purpose: process single discovery rule                                     *
  *                                                                            *
  ******************************************************************************/
-<<<<<<< HEAD
 static void	process_rule(zbx_dc_drule_t *drule, zbx_uint64_t *queue_capacity, zbx_hashset_t *tasks,
 		zbx_hashset_t *check_counts)
-=======
-static void	process_rule(zbx_db_drule *drule, int config_timeout, const char *config_source_ip,
-		const zbx_events_funcs_t *events_cbs)
->>>>>>> 43a22cd4
 {
 	char		ip[ZBX_INTERFACE_IP_LEN_MAX], *start, *comma;
 	int		ipaddress[8];
@@ -761,18 +719,7 @@
 			zabbix_log(LOG_LEVEL_DEBUG, "%s() ip:'%s'", __func__, ip);
 
 			if (0 != drule->unique_dcheckid)
-<<<<<<< HEAD
 				checks_count = process_checks(drule, ip, 1, &need_resolve, queue_capacity, tasks);
-=======
-			{
-				process_checks(drule, &host_status, ip, 1, now, &services, &dcheckids, config_timeout,
-						config_source_ip);
-			}
-			process_checks(drule, &host_status, ip, 0, now, &services, &dcheckids, config_timeout,
-					config_source_ip);
-
-			zbx_db_begin();
->>>>>>> 43a22cd4
 
 			checks_count += process_checks(drule, ip, 0, &need_resolve, queue_capacity, tasks);
 
@@ -920,13 +867,8 @@
 	zabbix_log(LOG_LEVEL_DEBUG, "End of %s()", __func__);
 }
 
-<<<<<<< HEAD
 static int	process_results(zbx_discoverer_manager_t *manager, zbx_vector_uint64_t *del_druleids,
 		zbx_hashset_t *incomplete_druleids, zbx_uint64_t *unsaved_checks, const zbx_events_funcs_t *events_cbs)
-=======
-static int	process_discovery(time_t *nextcheck, int config_timeout, const char *config_source_ip,
-		const zbx_events_funcs_t *events_cbs)
->>>>>>> 43a22cd4
 {
 #define DISCOVERER_BATCH_RESULTS_NUM	1000
 	int					i;
@@ -981,12 +923,7 @@
 			" incomplete_druleids=%d", __func__, results.values_num, res_check_count, res_check_total,
 			del_druleids->values_num, incomplete_druleids->num_data);
 
-<<<<<<< HEAD
 	pthread_mutex_unlock(&manager->results_lock);
-=======
-				process_rule(&drule, config_timeout, config_source_ip, events_cbs);
-			}
->>>>>>> 43a22cd4
 
 	for (i = 0; i < results.values_num; i++)
 	{
@@ -1069,13 +1006,7 @@
 
 		for (i = 0; i < drule->dchecks.values_num; i++)
 		{
-<<<<<<< HEAD
 			zbx_dc_dcheck_t	*dcheck = (zbx_dc_dcheck_t*)drule->dchecks.values[i];
-=======
-			rule_count += process_discovery(&nextcheck, discoverer_args_in->config_timeout,
-					discoverer_args_in->config_source_ip, discoverer_args_in->events_cbs);
-			total_sec += zbx_time() - sec;
->>>>>>> 43a22cd4
 
 			if (0 != dcheck->uniq)
 			{
