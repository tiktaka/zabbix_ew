/*
** Zabbix
** Copyright (C) 2001-2024 Zabbix SIA
**
** This program is free software; you can redistribute it and/or modify
** it under the terms of the GNU General Public License as published by
** the Free Software Foundation; either version 2 of the License, or
** (at your option) any later version.
**
** This program is distributed in the hope that it will be useful,
** but WITHOUT ANY WARRANTY; without even the implied warranty of
** MERCHANTABILITY or FITNESS FOR A PARTICULAR PURPOSE. See the
** GNU General Public License for more details.
**
** You should have received a copy of the GNU General Public License
** along with this program; if not, write to the Free Software
** Foundation, Inc., 51 Franklin Street, Fifth Floor, Boston, MA  02110-1301, USA.
**/

#include "discoverer.h"
#include "zbxlog.h"
#include "zbxcacheconfig.h"
#include "zbxicmpping.h"
#include "zbxdiscovery.h"
#include "zbxexpression.h"
#include "zbxself.h"
#include "zbxrtc.h"
#include "zbxnix.h"
#include "zbxnum.h"
#include "zbxtime.h"
#include "zbxip.h"
#include "zbxsysinfo.h"
#include "zbx_rtc_constants.h"
#include "discoverer_queue.h"
#include "discoverer_job.h"
#include "discoverer_async.h"
#include "zbxproxybuffer.h"
#include "zbx_discoverer_constants.h"
#include "discoverer_taskprep.h"
#include "discoverer_int.h"
#include "zbxtimekeeper.h"

#ifdef HAVE_LDAP
#	include <ldap.h>
#endif

static ZBX_THREAD_LOCAL int	log_worker_id;
static zbx_get_progname_f	zbx_get_progname_cb = NULL;
static zbx_get_program_type_f	zbx_get_program_type_cb = NULL;

ZBX_PTR_VECTOR_IMPL(discoverer_services_ptr, zbx_discoverer_dservice_t*)
ZBX_PTR_VECTOR_IMPL(discoverer_results_ptr, zbx_discoverer_results_t*)
ZBX_PTR_VECTOR_IMPL(discoverer_jobs_ptr, zbx_discoverer_job_t*)

#define ZBX_DISCOVERER_STARTUP_TIMEOUT	30

static zbx_discoverer_manager_t		dmanager;

ZBX_VECTOR_IMPL(portrange, zbx_range_t)
ZBX_PTR_VECTOR_IMPL(discoverer_drule_error, zbx_discoverer_drule_error_t)

/******************************************************************************
 *                                                                            *
 * Purpose: clear job error                                                   *
 *                                                                            *
 ******************************************************************************/
void	zbx_discoverer_drule_error_free(zbx_discoverer_drule_error_t value)
{
	zbx_free(value.error);
}

static zbx_hash_t	discoverer_check_count_hash(const void *data)
{
	const zbx_discoverer_check_count_t	*count = (const zbx_discoverer_check_count_t *)data;
	zbx_hash_t				hash;

	hash = ZBX_DEFAULT_UINT64_HASH_FUNC(&count->druleid);
	hash = ZBX_DEFAULT_STRING_HASH_ALGO(count->ip, strlen(count->ip), hash);

	return hash;
}

static int	discoverer_check_count_compare(const void *d1, const void *d2)
{
	const zbx_discoverer_check_count_t	*count1 = (const zbx_discoverer_check_count_t *)d1;
	const zbx_discoverer_check_count_t	*count2 = (const zbx_discoverer_check_count_t *)d2;

	ZBX_RETURN_IF_NOT_EQUAL(count1->druleid, count2->druleid);

	return strcmp(count1->ip, count2->ip);
}

static zbx_hash_t	discoverer_result_hash(const void *data)
{
	const zbx_discoverer_results_t	*result = (const zbx_discoverer_results_t *)data;
	zbx_hash_t			hash;

	hash = ZBX_DEFAULT_UINT64_HASH_FUNC(&result->druleid);
	hash = ZBX_DEFAULT_STRING_HASH_ALGO(result->ip, strlen(result->ip), hash);

	return hash;
}

static int	discoverer_result_compare(const void *d1, const void *d2)
{
	const zbx_discoverer_results_t	*r1 = (const zbx_discoverer_results_t *)d1;
	const zbx_discoverer_results_t	*r2 = (const zbx_discoverer_results_t *)d2;

	ZBX_RETURN_IF_NOT_EQUAL(r1->druleid, r2->druleid);

	return strcmp(r1->ip, r2->ip);
}

static int	discoverer_results_ptr_compare(const void *d1, const void *d2)
{
	const zbx_discoverer_results_t	*r1 = *((const zbx_discoverer_results_t * const *)d1);
	const zbx_discoverer_results_t	*r2 = *((const zbx_discoverer_results_t * const *)d2);

	return discoverer_result_compare(r1, r2);
}

static int	discoverer_check_count_decrease(zbx_hashset_t *check_counts, zbx_uint64_t druleid, const char *ip,
		zbx_uint64_t count, zbx_uint64_t *current_count)
{
	zbx_discoverer_check_count_t	*check_count, cmp;

	cmp.druleid = druleid;
	zbx_strlcpy(cmp.ip, ip, sizeof(cmp.ip));

	if (NULL == (check_count = zbx_hashset_search(check_counts, &cmp)) || 0 == check_count->count)
		return FAIL;

	check_count->count -= count;

	if (NULL != current_count)
		*current_count = check_count->count;

	return SUCCEED;
}

static int	dcheck_get_timeout(unsigned char type, int *timeout_sec, char *error_val, size_t error_len)
{
	char	*tmt;
	int	ret;

	tmt = zbx_dc_get_global_item_type_timeout(type);

	zbx_substitute_simple_macros(NULL, NULL, NULL, NULL, NULL, NULL, NULL, NULL, NULL, NULL,
			NULL, NULL, &tmt, ZBX_MACRO_TYPE_COMMON, NULL, 0);

	ret = zbx_validate_item_timeout(tmt, timeout_sec, error_val, error_len);
	zbx_free(tmt);

	return ret;
}

/******************************************************************************
 *                                                                            *
 * Purpose: check if service is available                                     *
 *                                                                            *
 * Parameters: dcheck           - [IN] service type                           *
 *             ip               - [IN]                                        *
 *             port             - [IN]                                        *
 *             value            - [OUT]                                       *
 *             value_alloc      - [IN/OUT]                                    *
 *                                                                            *
 * Return value: SUCCEED - service is UP, FAIL - service not discovered       *
 *                                                                            *
 ******************************************************************************/
static int	discoverer_service(const zbx_dc_dcheck_t *dcheck, char *ip, int port)
{
	int		ret = SUCCEED;
	const char	*service = NULL;
	AGENT_RESULT	result;

	zabbix_log(LOG_LEVEL_DEBUG, "[%d] In %s()", log_worker_id, __func__);

	zbx_init_agent_result(&result);

	switch (dcheck->type)
	{
		case SVC_LDAP:
			service = "ldap";
			break;
		case SVC_HTTPS:
			service = "https";
			break;
		default:
			ret = FAIL;
			break;
	}

	if (SUCCEED == ret)
	{
		char	key[MAX_STRING_LEN];

<<<<<<< HEAD
		zbx_snprintf(key, sizeof(key), "net.tcp.service[%s,%s,%d]", service, ip, port);
=======
				zbx_strscpy(item.key_orig, dcheck->key_);

				item.interface.useip = 1;
				item.interface.addr = ip;
				item.interface.port = port;

				item.value_type	= ITEM_VALUE_TYPE_STR;

				switch (dcheck->type)
				{
					case SVC_SNMPv1:
						item.snmp_version = ZBX_IF_SNMP_VERSION_1;
						item.type = ITEM_TYPE_SNMP;
						break;
					case SVC_SNMPv2c:
						item.snmp_version = ZBX_IF_SNMP_VERSION_2;
						item.type = ITEM_TYPE_SNMP;
						break;
					case SVC_SNMPv3:
						item.snmp_version = ZBX_IF_SNMP_VERSION_3;
						item.type = ITEM_TYPE_SNMP;
						break;
					default:
						item.type = ITEM_TYPE_ZABBIX;
						break;
				}

				if (SVC_AGENT == dcheck->type)
				{
					item.key = item.key_orig;
					item.host.tls_connect = ZBX_TCP_SEC_UNENCRYPTED;
					item.timeout = dcheck->timeout;

					if (SUCCEED == zbx_agent_get_value(&item, source_ip, zbx_get_program_type_cb(),
							&result, &item.interface.version) &&
							NULL != (pvalue = ZBX_GET_TEXT_RESULT(&result)))
					{
						zbx_strcpy_alloc(value, value_alloc, &value_offset, *pvalue);
					}
					else
						ret = FAIL;
				}
				else
#ifdef HAVE_NETSNMP
				{
					item.key = zbx_strdup(NULL, item.key_orig);
					item.snmp_community = zbx_strdup(NULL, dcheck->snmp_community);
					item.snmp_oid = dcheck->key_;
					item.timeout = dcheck->timeout;

					if (ZBX_IF_SNMP_VERSION_3 == item.snmp_version)
					{
						item.snmpv3_securityname = zbx_strdup(NULL,
								dcheck->snmpv3_securityname);
						item.snmpv3_authpassphrase = zbx_strdup(NULL,
								dcheck->snmpv3_authpassphrase);
						item.snmpv3_privpassphrase = zbx_strdup(NULL,
								dcheck->snmpv3_privpassphrase);

						item.snmpv3_contextname = zbx_strdup(NULL, dcheck->snmpv3_contextname);

						item.snmpv3_securitylevel = dcheck->snmpv3_securitylevel;
						item.snmpv3_authprotocol = dcheck->snmpv3_authprotocol;
						item.snmpv3_privprotocol = dcheck->snmpv3_privprotocol;
					}

					if (SUCCEED == zbx_get_value_snmp(&item, &result, ZBX_NO_POLLER, source_ip,
							zbx_get_progname_cb()) &&
							NULL != (pvalue = ZBX_GET_TEXT_RESULT(&result)))
					{
						zbx_strcpy_alloc(value, value_alloc, &value_offset, *pvalue);
					}
					else
						ret = FAIL;

					zbx_free(item.key);
					zbx_free(item.snmp_community);
					zbx_free(item.snmpv3_securityname);
					zbx_free(item.snmpv3_authpassphrase);
					zbx_free(item.snmpv3_privpassphrase);
					zbx_free(item.snmpv3_contextname);
				}
#else
					ret = FAIL;
#endif	/* HAVE_NETSNMP */
				if (FAIL == ret && ZBX_ISSET_MSG(&result))
				{
					zabbix_log(LOG_LEVEL_DEBUG, "discovery: item [%s] error: %s",
							item.key, result.msg);
				}
>>>>>>> 91e66900

		if (SUCCEED != zbx_execute_agent_check(key, 0, &result, dcheck->timeout) ||
				NULL == ZBX_GET_UI64_RESULT(&result) || 0 == result.ui64)
		{
			ret = FAIL;
		}
	}

	zbx_free_agent_result(&result);

	zabbix_log(LOG_LEVEL_DEBUG, "[%d] End of %s() ret:%s", log_worker_id, __func__, zbx_result_string(ret));

	return ret;
}

static void	service_free(zbx_discoverer_dservice_t *service)
{
	zbx_free(service);
}

static void	results_clear(zbx_discoverer_results_t *result)
{
	zbx_free(result->ip);
	zbx_free(result->dnsname);
	zbx_vector_discoverer_services_ptr_clear_ext(&result->services, service_free);
	zbx_vector_discoverer_services_ptr_destroy(&result->services);
}

void	results_free(zbx_discoverer_results_t *result)
{
	results_clear(result);
	zbx_free(result);
}

void	dcheck_port_ranges_get(const char *ports, zbx_vector_portrange_t *ranges)
{
	const char	*start;

	for (start = ports; '\0' != *start;)
	{
		char		*comma, *last_port;
		zbx_range_t	r;

		if (NULL != (comma = strchr(start, ',')))
			*comma = '\0';

		if (NULL != (last_port = strchr(start, '-')))
		{
			*last_port = '\0';
			r.from = atoi(start);
			r.to = atoi(last_port + 1);
			*last_port = '-';
		}
		else
			r.from = r.to = atoi(start);

		zbx_vector_portrange_append(ranges, r);

		if (NULL != comma)
		{
			*comma = ',';
			start = comma + 1;
		}
		else
			break;
	}
}

static int	process_services(void *handle, zbx_uint64_t druleid, zbx_db_dhost *dhost, const char *ip,
		const char *dns, time_t now, zbx_uint64_t unique_dcheckid,
		const zbx_vector_discoverer_services_ptr_t *services, zbx_add_event_func_t add_event_cb)
{
	int			host_status = -1, i;
	zbx_vector_uint64_t	dserviceids;

	zabbix_log(LOG_LEVEL_DEBUG, "In %s()", __func__);
	zbx_vector_uint64_create(&dserviceids);

	for (i = 0; i < services->values_num; i++)
	{
		zbx_discoverer_dservice_t	*service = (zbx_discoverer_dservice_t *)services->values[i];

		if ((-1 == host_status || DOBJECT_STATUS_UP == service->status) && host_status != service->status)
			host_status = service->status;

		zbx_discovery_update_service(handle, druleid, service->dcheckid, unique_dcheckid, dhost,
				ip, dns, service->port, service->status, service->value, now, &dserviceids,
				add_event_cb);

	}

	if (0 == services->values_num)
	{
		zbx_discovery_find_host(druleid, ip, dhost);
		host_status = DOBJECT_STATUS_DOWN;
	}

	if (0 != dhost->dhostid)
		zbx_discovery_update_service_down(dhost->dhostid, now, &dserviceids);

	zbx_vector_uint64_destroy(&dserviceids);

	zabbix_log(LOG_LEVEL_DEBUG, "End of %s()", __func__);

	return host_status;
}

/******************************************************************************
 *                                                                            *
 * Purpose: clean dservices and dhosts not presenting in drule                *
 *                                                                            *
 ******************************************************************************/
static void	discoverer_clean_services(zbx_uint64_t druleid)
{
	zbx_db_result_t		result;
	zbx_db_row_t		row;
	char			*iprange = NULL;
	zbx_vector_uint64_t	keep_dhostids, del_dhostids, del_dserviceids;
	zbx_uint64_t		dhostid, dserviceid;
	char			*sql = NULL;
	size_t			sql_alloc = 0, sql_offset;

	zabbix_log(LOG_LEVEL_DEBUG, "In %s()", __func__);

	result = zbx_db_select("select iprange from drules where druleid=" ZBX_FS_UI64, druleid);

	if (NULL != (row = zbx_db_fetch(result)))
		iprange = zbx_strdup(iprange, row[0]);

	zbx_db_free_result(result);

	if (NULL == iprange)
		goto out;

	zbx_vector_uint64_create(&keep_dhostids);
	zbx_vector_uint64_create(&del_dhostids);
	zbx_vector_uint64_create(&del_dserviceids);

	result = zbx_db_select(
			"select dh.dhostid,ds.dserviceid,ds.ip"
			" from dhosts dh"
				" left join dservices ds"
					" on dh.dhostid=ds.dhostid"
			" where dh.druleid=" ZBX_FS_UI64,
			druleid);

	while (NULL != (row = zbx_db_fetch(result)))
	{
		ZBX_STR2UINT64(dhostid, row[0]);

		if (SUCCEED == zbx_db_is_null(row[1]))
		{
			zbx_vector_uint64_append(&del_dhostids, dhostid);
		}
		else if (SUCCEED != zbx_ip_in_list(iprange, row[2]))
		{
			ZBX_STR2UINT64(dserviceid, row[1]);

			zbx_vector_uint64_append(&del_dhostids, dhostid);
			zbx_vector_uint64_append(&del_dserviceids, dserviceid);
		}
		else
			zbx_vector_uint64_append(&keep_dhostids, dhostid);
	}
	zbx_db_free_result(result);

	zbx_free(iprange);

	if (0 != del_dserviceids.values_num)
	{
		int	i;

		/* remove dservices */

		zbx_vector_uint64_sort(&del_dserviceids, ZBX_DEFAULT_UINT64_COMPARE_FUNC);

		sql_offset = 0;
		zbx_strcpy_alloc(&sql, &sql_alloc, &sql_offset, "delete from dservices where");
		zbx_db_add_condition_alloc(&sql, &sql_alloc, &sql_offset, "dserviceid",
				del_dserviceids.values, del_dserviceids.values_num);

		zbx_db_execute("%s", sql);

		/* remove dhosts */

		zbx_vector_uint64_sort(&keep_dhostids, ZBX_DEFAULT_UINT64_COMPARE_FUNC);
		zbx_vector_uint64_uniq(&keep_dhostids, ZBX_DEFAULT_UINT64_COMPARE_FUNC);

		zbx_vector_uint64_sort(&del_dhostids, ZBX_DEFAULT_UINT64_COMPARE_FUNC);
		zbx_vector_uint64_uniq(&del_dhostids, ZBX_DEFAULT_UINT64_COMPARE_FUNC);

		for (i = 0; i < del_dhostids.values_num; i++)
		{
			dhostid = del_dhostids.values[i];

			if (FAIL != zbx_vector_uint64_bsearch(&keep_dhostids, dhostid, ZBX_DEFAULT_UINT64_COMPARE_FUNC))
				zbx_vector_uint64_remove_noorder(&del_dhostids, i--);
		}
	}

	if (0 != del_dhostids.values_num)
	{
		zbx_vector_uint64_sort(&del_dhostids, ZBX_DEFAULT_UINT64_COMPARE_FUNC);

		sql_offset = 0;
		zbx_strcpy_alloc(&sql, &sql_alloc, &sql_offset, "delete from dhosts where");
		zbx_db_add_condition_alloc(&sql, &sql_alloc, &sql_offset, "dhostid",
				del_dhostids.values, del_dhostids.values_num);

		zbx_db_execute("%s", sql);
	}

	zbx_free(sql);

	zbx_vector_uint64_destroy(&del_dserviceids);
	zbx_vector_uint64_destroy(&del_dhostids);
	zbx_vector_uint64_destroy(&keep_dhostids);
out:
	zabbix_log(LOG_LEVEL_DEBUG, "End of %s()", __func__);
}

static void	process_results_incompletecheckscount_remove(zbx_discoverer_manager_t *manager,
		zbx_vector_uint64_t *del_druleids)
{
	int	i;

	for (i = 0; i < del_druleids->values_num; i++)
	{
		zbx_hashset_iter_t		iter;
		zbx_discoverer_check_count_t	*dcc;

		zbx_hashset_iter_reset(&manager->incomplete_checks_count, &iter);

		while (NULL != (dcc = (zbx_discoverer_check_count_t *)zbx_hashset_iter_next(&iter)))
		{
			if (dcc->druleid == del_druleids->values[i])
				zbx_hashset_iter_remove(&iter);
		}
	}
}

static void	process_results_incompleteresult_remove(zbx_discoverer_manager_t *manager,
		zbx_vector_discoverer_drule_error_t *drule_errors)
{
	int	i;

	for (i = 0; i < drule_errors->values_num; i++)
	{
		zbx_hashset_iter_t		iter;
		zbx_discoverer_results_t	*dr;
		zbx_discoverer_check_count_t	*dcc;

		zbx_hashset_iter_reset(&manager->results, &iter);

		while (NULL != (dr = (zbx_discoverer_results_t *)zbx_hashset_iter_next(&iter)))
		{
			if (dr->druleid != drule_errors->values[i].druleid)
				continue;

			results_clear(dr);
			zbx_hashset_iter_remove(&iter);
		}

		zbx_hashset_iter_reset(&manager->incomplete_checks_count, &iter);

		while (NULL != (dcc = (zbx_discoverer_check_count_t *)zbx_hashset_iter_next(&iter)))
		{
			if (dcc->druleid == drule_errors->values[i].druleid)
				zbx_hashset_iter_remove(&iter);
		}
	}
}

static int	process_results(zbx_discoverer_manager_t *manager, zbx_vector_uint64_t *del_druleids,
		zbx_hashset_t *incomplete_druleids, zbx_uint64_t *unsaved_checks,
		zbx_vector_discoverer_drule_error_t *drule_errors, const zbx_events_funcs_t *events_cbs)
{
#define DISCOVERER_BATCH_RESULTS_NUM	1000
	zbx_uint64_t				res_check_total = 0,res_check_count = 0;
	zbx_vector_discoverer_results_ptr_t	results;
	zbx_discoverer_results_t		*result, *result_tmp;
	zbx_hashset_iter_t			iter;

	zabbix_log(LOG_LEVEL_DEBUG, "In %s() del_druleids:%d", __func__, del_druleids->values_num);

	zbx_vector_discoverer_results_ptr_create(&results);
	zbx_hashset_clear(incomplete_druleids);

	pthread_mutex_lock(&manager->results_lock);

	/* protection against returning values from removed revision of druleid */
	process_results_incompletecheckscount_remove(manager, del_druleids);

	zbx_hashset_iter_reset(&manager->results, &iter);

	while (NULL != (result = (zbx_discoverer_results_t *)zbx_hashset_iter_next(&iter)))
	{
		zbx_discoverer_check_count_t	*check_count, cmp;

		cmp.druleid = result->druleid;
		zbx_strlcpy(cmp.ip, result->ip, sizeof(cmp.ip));

		if (FAIL != zbx_vector_uint64_bsearch(del_druleids, cmp.druleid, ZBX_DEFAULT_UINT64_COMPARE_FUNC))
		{
			results_clear(result);
			zbx_hashset_iter_remove(&iter);
			continue;
		}

		res_check_total += (zbx_uint64_t)result->services.values_num;

		if (DISCOVERER_BATCH_RESULTS_NUM <= res_check_count ||
				(NULL != (check_count = zbx_hashset_search(&manager->incomplete_checks_count, &cmp)) &&
				0 != check_count->count))
		{
			zbx_hashset_insert(incomplete_druleids, &cmp.druleid, sizeof(zbx_uint64_t));
			continue;
		}

		res_check_count += (zbx_uint64_t)result->services.values_num;

		if (NULL != check_count)
			zbx_hashset_remove_direct(&manager->incomplete_checks_count, check_count);

		result_tmp = (zbx_discoverer_results_t*)zbx_malloc(NULL, sizeof(zbx_discoverer_results_t));
		memcpy(result_tmp, result, sizeof(zbx_discoverer_results_t));
		zbx_vector_discoverer_results_ptr_append(&results, result_tmp);
		zbx_hashset_iter_remove(&iter);
	}

	process_results_incompleteresult_remove(manager, drule_errors);

	zabbix_log(LOG_LEVEL_DEBUG, "%s() results=%d checks:" ZBX_FS_UI64 "/" ZBX_FS_UI64 " del_druleids=%d"
			" incomplete_druleids=%d", __func__, results.values_num, res_check_count, res_check_total,
			del_druleids->values_num, incomplete_druleids->num_data);

	pthread_mutex_unlock(&manager->results_lock);

	if (0 != results.values_num)
	{
		void	*handle;
		int	i;

		handle = zbx_discovery_open();

		for (i = 0; i < results.values_num; i++)
		{
			zbx_db_dhost	dhost;
			int		host_status;

			result = results.values[i];

			if (NULL == result->dnsname)
			{
				zabbix_log(LOG_LEVEL_WARNING,
						"Missing 'dnsname', result skipped (druleid=" ZBX_FS_UI64 ", ip: '%s')",
						result->druleid, result->ip);
				continue;
			}

			memset(&dhost, 0, sizeof(zbx_db_dhost));

			zbx_db_begin();

			host_status = process_services(handle, result->druleid, &dhost, result->ip, result->dnsname,
					result->now, result->unique_dcheckid, &result->services,
					events_cbs->add_event_cb);

			zbx_discovery_update_host(handle, result->druleid, &dhost, result->ip, result->dnsname,
					host_status, result->now, events_cbs->add_event_cb);

			if (NULL != events_cbs->process_events_cb)
				events_cbs->process_events_cb(NULL, NULL);

			if (NULL != events_cbs->clean_events_cb)
				events_cbs->clean_events_cb();

			zbx_db_commit();
		}

		zbx_discovery_close(handle);
	}

	*unsaved_checks = res_check_total - res_check_count;

	zbx_vector_discoverer_results_ptr_clear_ext(&results, results_free);
	zbx_vector_discoverer_results_ptr_destroy(&results);

	zabbix_log(LOG_LEVEL_DEBUG, "End of %s() ret:%d", __func__,
			DISCOVERER_BATCH_RESULTS_NUM <= res_check_count ? 1 : 0);

	return DISCOVERER_BATCH_RESULTS_NUM <= res_check_count ? 1 : 0;
#undef DISCOVERER_BATCH_RESULTS_NUM
}

static void	process_job_finalize(zbx_vector_uint64_t *del_jobs, zbx_vector_discoverer_drule_error_t *drule_errors,
		zbx_hashset_t *incomplete_druleids)
{
	void	*handle;
	int	i;
	time_t	now;

	if (0 == del_jobs->values_num)
		return;

	now = time(NULL);
	handle = zbx_discovery_open();

	for (i = del_jobs->values_num; i != 0; i--)
	{
		int				j;
		char				*err = NULL;
		zbx_discoverer_drule_error_t	derror = {.druleid = del_jobs->values[i - 1]};

		if (NULL != zbx_hashset_search(incomplete_druleids, &derror.druleid))
			continue;

		if (FAIL != (j = zbx_vector_discoverer_drule_error_search(drule_errors, derror,
				ZBX_DEFAULT_UINT64_COMPARE_FUNC)))
		{
			err = drule_errors->values[j].error;
			zbx_vector_discoverer_drule_error_remove(drule_errors, j);
		}

		zbx_discovery_update_drule(handle, derror.druleid, err, now);
		zbx_free(err);
		zbx_vector_uint64_remove(del_jobs, i - 1);
	}

	zbx_discovery_close(handle);
}

static int	drule_delay_get(const char *delay, char **delay_resolved, int *delay_int)
{
	int	ret;

	*delay_resolved = zbx_strdup(*delay_resolved, delay);
	zbx_substitute_simple_macros(NULL, NULL, NULL, NULL, NULL, NULL, NULL, NULL, NULL, NULL, NULL, NULL,
			delay_resolved, ZBX_MACRO_TYPE_COMMON, NULL, 0);

	if (SUCCEED != (ret = zbx_is_time_suffix(*delay_resolved, delay_int, ZBX_LENGTH_UNLIMITED)))
		*delay_int = ZBX_DEFAULT_INTERVAL;

	return ret;
}

static int	process_discovery(int *nextcheck, zbx_hashset_t *incomplete_druleids,
		zbx_vector_discoverer_jobs_ptr_t *jobs, zbx_hashset_t *check_counts,
		zbx_vector_discoverer_drule_error_t *drule_errors, zbx_vector_uint64_t *err_druleids)
{
	int				rule_count = 0, delay, i, k, tmt_simple = 0, tmt_agent = 0, tmt_snmp = 0;
	char				*delay_str = NULL;
	zbx_dc_um_handle_t		*um_handle;
	time_t				now, nextcheck_loc;
	zbx_vector_dc_drule_ptr_t	drules;

	zabbix_log(LOG_LEVEL_DEBUG, "In %s()", __func__);

	now = time(NULL);

	zbx_vector_dc_drule_ptr_create(&drules);
	zbx_dc_drules_get(now, &drules, &nextcheck_loc);
	*nextcheck = 0 == nextcheck_loc ? FAIL : (int)nextcheck_loc;

	um_handle = zbx_dc_open_user_macros();

	for (k = 0; ZBX_IS_RUNNING() && k < drules.values_num; k++)
	{
		zbx_hashset_t			tasks;
		zbx_hashset_iter_t		iter;
		zbx_discoverer_task_t		*task, *task_out;
		zbx_discoverer_job_t		*job, cmp;
		zbx_dc_drule_t			*drule = drules.values[k];
		zbx_vector_dc_dcheck_ptr_t	*dchecks_common;
		zbx_vector_iprange_t		*ipranges;
		char				error[MAX_STRING_LEN];

		now = time(NULL);

		cmp.druleid = drule->druleid;
		discoverer_queue_lock(&dmanager.queue);
		i = zbx_vector_discoverer_jobs_ptr_bsearch(&dmanager.job_refs, &cmp,
				ZBX_DEFAULT_UINT64_PTR_COMPARE_FUNC);
		discoverer_queue_unlock(&dmanager.queue);

		if (FAIL != i || NULL != zbx_hashset_search(incomplete_druleids, &drule->druleid))
		{
			(void)drule_delay_get(drule->delay_str, &delay_str, &delay);
			goto next;
		}

		if (SUCCEED != drule_delay_get(drule->delay_str, &delay_str, &delay))
		{
			zbx_snprintf(error, sizeof(error), "discovery rule \"%s\": invalid update interval \"%s\"",
					drule->name, delay_str);
			discoverer_queue_append_error(drule_errors, drule->druleid, error);
			zbx_vector_uint64_append(err_druleids, drule->druleid);
			goto next;
		}

		for (i = 0; i < drule->dchecks.values_num; i++)
		{
			zbx_dc_dcheck_t	*dcheck = (zbx_dc_dcheck_t*)drule->dchecks.values[i];
			char		err[MAX_STRING_LEN];

			if (SVC_AGENT == dcheck->type)
			{
				if (0 == tmt_agent && FAIL == dcheck_get_timeout(ITEM_TYPE_ZABBIX, &tmt_agent,
						err, sizeof(err)))
				{
					zbx_snprintf(error, sizeof(error), "invalid global timeout for Zabbix Agent"
							" checks:\"%s\"", err);
					discoverer_queue_append_error(drule_errors, drule->druleid, error);
					zbx_vector_uint64_append(err_druleids, drule->druleid);
					goto next;
				}

				dcheck->timeout = tmt_agent;
			}
			else if (SVC_SNMPv1 == dcheck->type || SVC_SNMPv2c == dcheck->type ||
					SVC_SNMPv3 == dcheck->type)
			{
				if (0 == tmt_snmp && FAIL == dcheck_get_timeout(ITEM_TYPE_SNMP, &tmt_snmp,
						err, sizeof(err)))
				{
					zbx_snprintf(error, sizeof(error), "invalid global timeout for SNMP checks"
							":\"%s\"", err);
					discoverer_queue_append_error(drule_errors, drule->druleid, error);
					zbx_vector_uint64_append(err_druleids, drule->druleid);
					goto next;
				}

				dcheck->timeout = tmt_snmp;
			}
			else
			{
				if (0 == tmt_simple && FAIL == dcheck_get_timeout(ITEM_TYPE_SIMPLE, &tmt_simple,
						err, sizeof(err)))
				{
					zbx_snprintf(error, sizeof(error), "invalid global timeout for simple checks"
							":\"%s\"", err);
					discoverer_queue_append_error(drule_errors, drule->druleid, error);
					zbx_vector_uint64_append(err_druleids, drule->druleid);
					goto next;
				}

				dcheck->timeout = tmt_simple;
			}

			if (0 != dcheck->uniq)
			{
				drule->unique_dcheckid = dcheck->dcheckid;
				break;
			}
		}

		zbx_hashset_create(&tasks, 1, discoverer_task_hash, discoverer_task_compare);

		dchecks_common = (zbx_vector_dc_dcheck_ptr_t *)zbx_malloc(NULL, sizeof(zbx_vector_dc_dcheck_ptr_t));
		zbx_vector_dc_dcheck_ptr_create(dchecks_common);
		ipranges = (zbx_vector_iprange_t *)zbx_malloc(NULL, sizeof(zbx_vector_iprange_t));
		zbx_vector_iprange_create(ipranges);

		process_rule(drule, &tasks, check_counts, dchecks_common, ipranges);

		job = discoverer_job_create(drule, dchecks_common, ipranges);
		zbx_hashset_iter_reset(&tasks, &iter);

		while (NULL != (task = (zbx_discoverer_task_t*)zbx_hashset_iter_next(&iter)))
		{
			task_out = (zbx_discoverer_task_t*)zbx_malloc(NULL, sizeof(zbx_discoverer_task_t));
			memcpy(task_out, task, sizeof(zbx_discoverer_task_t));
			(void)zbx_list_append(&job->tasks, task_out, NULL);
		}

		zbx_hashset_destroy(&tasks);
		zbx_vector_discoverer_jobs_ptr_append(jobs, job);
		rule_count++;
next:
		if (0 != (zbx_get_program_type_cb() & ZBX_PROGRAM_TYPE_SERVER))
			discoverer_clean_services(drule->druleid);

		zbx_dc_drule_queue(now, drule->druleid, delay);
	}

	zbx_dc_close_user_macros(um_handle);
	zbx_free(delay_str);

	zbx_vector_dc_drule_ptr_clear_ext(&drules, zbx_discovery_drule_free);
	zbx_vector_dc_drule_ptr_destroy(&drules);

	zabbix_log(LOG_LEVEL_DEBUG, "End of %s() rule_count:%d nextcheck:%d", __func__, rule_count, *nextcheck);

	return rule_count;	/* performance metric */
}

static void	discoverer_job_remove(zbx_discoverer_job_t *job)
{
	int			i;
	zbx_discoverer_job_t	cmp = {.druleid = job->druleid};

	if (FAIL != (i = zbx_vector_discoverer_jobs_ptr_bsearch(&dmanager.job_refs, &cmp,
			ZBX_DEFAULT_UINT64_PTR_COMPARE_FUNC)))
	{
		zbx_vector_discoverer_jobs_ptr_remove(&dmanager.job_refs, i);
	}

	discoverer_job_free(job);
}

zbx_discoverer_dservice_t	*result_dservice_create(const unsigned short port,
		const zbx_uint64_t dcheckid)
{
	zbx_discoverer_dservice_t	*service;

	service = (zbx_discoverer_dservice_t *)zbx_malloc(NULL, sizeof(zbx_discoverer_dservice_t));
	service->dcheckid = dcheckid;
	service->port = port;
	*service->value = '\0';

	return service;
}

zbx_discoverer_results_t	*discoverer_result_create(zbx_uint64_t druleid, const zbx_uint64_t unique_dcheckid)
{
	zbx_discoverer_results_t	*result;

	result = (zbx_discoverer_results_t *)zbx_malloc(NULL, sizeof(zbx_discoverer_results_t));

	zbx_vector_discoverer_services_ptr_create(&result->services);

	result->druleid = druleid;
	result->unique_dcheckid = unique_dcheckid;
	result->ip = result->dnsname = NULL;
	result->now = (int)time(NULL);
	result->processed_checks_per_ip = 0;

	return result;
}

ZBX_PTR_VECTOR_DECL(fping_host, ZBX_FPING_HOST)
ZBX_PTR_VECTOR_IMPL(fping_host, ZBX_FPING_HOST)

static void	discoverer_icmp_result_proc(const zbx_uint64_t druleid, const int dcheck_idx,
		const zbx_discoverer_task_t *task, const zbx_vector_fping_host_t *hosts,
		zbx_vector_discoverer_results_ptr_t *results)
{
	int			i;
	const zbx_uint64_t	unique_dcheckid = task->unique_dcheckid,
				dcheckid = task->dchecks.values[dcheck_idx]->dcheckid;

	zabbix_log(LOG_LEVEL_DEBUG, "[%d] In %s()", log_worker_id, __func__);

	for (i = 0; i < hosts->values_num; i++)
	{
		ZBX_FPING_HOST			*h = &hosts->values[i];
		zbx_discoverer_dservice_t	*service;
		zbx_discoverer_results_t	result_cmp, *result;
		int				idx;

		if (0 == h->rcv)
			continue;

		result_cmp.ip = h->addr;
		result_cmp.druleid = druleid;

		if (0 == dcheck_idx || FAIL == (idx = zbx_vector_discoverer_results_ptr_bsearch(results,
				&result_cmp, discoverer_results_ptr_compare)))
		{
			result = discoverer_result_create(druleid, unique_dcheckid);
			result->ip = h->addr;
			h->addr = NULL;

			if (0 != dcheck_idx)
			{
				idx = zbx_vector_discoverer_results_ptr_nearestindex(results, result,
						discoverer_results_ptr_compare);
				zbx_vector_discoverer_results_ptr_insert(results, result, idx);
			}
			else
				zbx_vector_discoverer_results_ptr_append(results, result);
		}
		else
			result = results->values[idx];

		if (NULL == result->dnsname)
		{
			result->dnsname = h->dnsname;
			h->dnsname = NULL;
		}

		service = result_dservice_create(0, dcheckid);
		service->status = DOBJECT_STATUS_UP;
		zbx_vector_discoverer_services_ptr_append(&result->services, service);
	}

	if (0 == dcheck_idx)
		zbx_vector_discoverer_results_ptr_sort(results, discoverer_results_ptr_compare);

	zabbix_log(LOG_LEVEL_DEBUG, "[%d] End of %s() results:%d", log_worker_id, __func__, results->values_num);
}

static int	discoverer_icmp(const zbx_uint64_t druleid, zbx_discoverer_task_t *task,
		const int dcheck_idx, int worker_max, zbx_vector_discoverer_results_ptr_t *results, int *stop,
		char **error)
{
	char				err[ZBX_ITEM_ERROR_LEN_MAX], ip[ZBX_INTERFACE_IP_LEN_MAX];
	int				i, ret = SUCCEED;
	zbx_uint64_t			count = 0;
	zbx_vector_fping_host_t		hosts;
	const zbx_dc_dcheck_t		*dcheck = task->dchecks.values[dcheck_idx];

	zabbix_log(LOG_LEVEL_DEBUG, "[%d] In %s() ranges:%d resolve_dns:%d dchecks:%d", log_worker_id,
			__func__, task->range.ipranges->values_num, task->dchecks.values_num);

	zbx_vector_fping_host_create(&hosts);

	if (0 == worker_max)
		worker_max = DISCOVERER_JOB_TASKS_INPROGRESS_MAX;

	for (i = 0; i < task->range.ipranges->values_num; i++)
		count += zbx_iprange_volume(&task->range.ipranges->values[i]);

	zbx_vector_fping_host_reserve(&hosts, (size_t)hosts.values_num + (size_t)count);
	*ip = '\0';

	while (0 == *stop && SUCCEED == zbx_iprange_uniq_next(task->range.ipranges->values,
			task->range.ipranges->values_num, ip, sizeof(ip)) && 0 != task->range.state.count--)
	{
		ZBX_FPING_HOST	host;

		memset(&host, 0, sizeof(host));
		host.addr = zbx_strdup(NULL, ip);
		zbx_vector_fping_host_append(&hosts, host);

		if (worker_max > hosts.values_num)
			continue;

		if (SUCCEED != (ret = zbx_ping(&hosts.values[0], hosts.values_num, 3, 0, 0, dcheck->timeout,
				dcheck->allow_redirect, 1, err, sizeof(err))))
		{
			zabbix_log(LOG_LEVEL_DEBUG, "[%d] %s() %d icmp checks failed with err:%s",
					log_worker_id, __func__, worker_max, err);
			*error = zbx_strdup(*error, err);
			break;
		}
		else
		{
			discoverer_icmp_result_proc(druleid, dcheck_idx, task, &hosts, results);
		}

		for (i = 0; i < hosts.values_num; i++)
		{
			zbx_str_free(hosts.values[i].addr);
			zbx_str_free(hosts.values[i].dnsname);
		}

		zbx_vector_fping_host_clear(&hosts);
	}

	if (0 == *stop && 0 != hosts.values_num && ret == SUCCEED)
	{
		if (SUCCEED != (ret = zbx_ping(&hosts.values[0], hosts.values_num, 3, 0, 0, dcheck->timeout,
				dcheck->allow_redirect, 1, err, sizeof(err))))
		{
			zabbix_log(LOG_LEVEL_DEBUG, "[%d] %s() %d icmp checks failed with err:%s", log_worker_id,
					__func__, worker_max, err);
			*error = zbx_strdup(*error, err);
		}
		else
		{
			discoverer_icmp_result_proc(druleid, dcheck_idx, task, &hosts, results);
		}
	}

	for (i = 0; i < hosts.values_num; i++)
	{
		zbx_str_free(hosts.values[i].addr);
		zbx_str_free(hosts.values[i].dnsname);
	}

	zbx_vector_fping_host_destroy(&hosts);

	zabbix_log(LOG_LEVEL_DEBUG, "[%d] End of %s() results:%d", log_worker_id, __func__, results->values_num);

	return ret;
}

static zbx_discoverer_results_t	*discoverer_results_host_reg(zbx_hashset_t *hr_dst, zbx_uint64_t druleid,
		zbx_uint64_t unique_dcheckid, char *ip)
{
	zbx_discoverer_results_t	*dst, src = {.druleid = druleid, .ip = ip};

	if (NULL == (dst = zbx_hashset_search(hr_dst, &src)))
	{
		dst = zbx_hashset_insert(hr_dst, &src, sizeof(zbx_discoverer_results_t));

		zbx_vector_discoverer_services_ptr_create(&dst->services);
		dst->ip = zbx_strdup(NULL, ip);
		dst->now = (int)time(NULL);
		dst->unique_dcheckid = unique_dcheckid;
		dst->dnsname = zbx_strdup(NULL, "");
	}

	return dst;
}

static void	discoverer_results_move_value(zbx_discoverer_results_t *src, zbx_hashset_t *hr_dst)
{
	zbx_discoverer_results_t *dst;

	if (NULL == src->dnsname)
		src->dnsname = zbx_strdup(NULL, "");

	if (NULL == (dst = zbx_hashset_search(hr_dst, src)))
	{
		dst = zbx_hashset_insert(hr_dst, src, sizeof(zbx_discoverer_results_t));
		zbx_vector_discoverer_services_ptr_create(&dst->services);

		src->dnsname = NULL;
		src->ip = NULL;
	}
	else if ('\0' == *dst->dnsname && '\0' != *src->dnsname)
	{
		zbx_free(dst->dnsname);
		dst->dnsname = src->dnsname;
		src->dnsname = NULL;
	}

	zbx_vector_discoverer_services_ptr_append_array(&dst->services, src->services.values,
			src->services.values_num);
	zbx_vector_discoverer_services_ptr_clear(&src->services);
	results_free(src);
}

void	discoverer_results_partrange_merge(zbx_hashset_t *hr_dst, zbx_vector_discoverer_results_ptr_t *vr_src,
		zbx_discoverer_task_t *task, int force)
{
	int		i;
	zbx_uint64_t	druleid = task->dchecks.values[0]->druleid;

	zabbix_log(LOG_LEVEL_DEBUG, "[%d] In %s() src:%d dst:%d", log_worker_id, __func__, vr_src->values_num,
			hr_dst->num_data);

	for (i = vr_src->values_num - 1; i >= 0; i--)
	{
		zbx_discoverer_results_t	*src = vr_src->values[i];

		if (0 == force && src->processed_checks_per_ip != task->range.state.checks_per_ip)
			continue;

		if (FAIL == discoverer_check_count_decrease(&dmanager.incomplete_checks_count, druleid,
				src->ip, src->processed_checks_per_ip, NULL))
		{
			continue;	/* config revision id was changed */
		}

		discoverer_results_move_value(src, hr_dst);
		zbx_vector_discoverer_results_ptr_remove(vr_src, i);
	}

	zabbix_log(LOG_LEVEL_DEBUG, "[%d] End of %s() src:%d dst:%d", log_worker_id, __func__, vr_src->values_num,
			hr_dst->num_data);
}

static void	discoverer_results_merge(zbx_hashset_t *hr_dst, zbx_vector_discoverer_results_ptr_t *vr_src,
		zbx_discoverer_task_t *task)
{
	char		ip[ZBX_INTERFACE_IP_LEN_MAX];
	zbx_uint64_t	druleid = task->dchecks.values[0]->druleid;

	zabbix_log(LOG_LEVEL_DEBUG, "[%d] In %s() src:%d dst:%d", log_worker_id, __func__, vr_src->values_num,
			hr_dst->num_data);

	*ip = '\0';

	while (SUCCEED == zbx_iprange_uniq_next(task->range.ipranges->values,
			task->range.ipranges->values_num, ip, sizeof(ip)))
	{
		zbx_discoverer_results_t	cmp;
		int				i;
		zbx_uint64_t 			check_count_rest;

		if (FAIL == discoverer_check_count_decrease(&dmanager.incomplete_checks_count, druleid,
				ip, discoverer_task_check_count_get(task), &check_count_rest))
		{
			continue;	/* config revision id was changed */
		}

		cmp.druleid = druleid;
		cmp.ip = ip;

		if (FAIL == (i = zbx_vector_discoverer_results_ptr_bsearch(vr_src, &cmp,
				discoverer_results_ptr_compare)))
		{
			if (0 == check_count_rest)
				(void)discoverer_results_host_reg(hr_dst, druleid, task->unique_dcheckid, ip);

			continue;
		}

		discoverer_results_move_value(vr_src->values[i], hr_dst);
		zbx_vector_discoverer_results_ptr_remove(vr_src, i);
	}

	zabbix_log(LOG_LEVEL_DEBUG, "[%d] End of %s() src:%d dst:%d", log_worker_id, __func__, vr_src->values_num,
			hr_dst->num_data);
}

static int	discoverer_net_check_icmp(zbx_uint64_t druleid, zbx_discoverer_task_t *task, int worker_max, int *stop,
		char **error)
{
	zbx_vector_discoverer_results_ptr_t	results;
	int					i, ret = SUCCEED;

	zbx_vector_discoverer_results_ptr_create(&results);

	for (i = 0; i < task->dchecks.values_num && SUCCEED == ret; i++)
		ret = discoverer_icmp(druleid, task, i, worker_max, &results, stop, error);

	pthread_mutex_lock(&dmanager.results_lock);
	discoverer_results_merge(&dmanager.results, &results, task);
	pthread_mutex_unlock(&dmanager.results_lock);

	zbx_vector_discoverer_results_ptr_clear_ext(&results, results_free);
	zbx_vector_discoverer_results_ptr_destroy(&results);

	return ret;
}

static int	discoverer_net_check_common(zbx_uint64_t druleid, zbx_discoverer_task_t *task)
{
	char					dns[ZBX_INTERFACE_DNS_LEN_MAX];
	char					ip[ZBX_INTERFACE_IP_LEN_MAX];
	zbx_dc_dcheck_t				*dcheck;
	zbx_discoverer_dservice_t		*service = NULL;
	zbx_discoverer_results_t		*result = NULL;

	zabbix_log(LOG_LEVEL_DEBUG, "[%d] In %s() dchecks:%d key[0]:%s", log_worker_id, __func__,
			task->dchecks.values_num, 0 != task->dchecks.values_num ?
			task->dchecks.values[0]->key_ : "empty");

	dcheck = task->dchecks.values[task->range.state.index_dcheck];
	(void)zbx_iprange_ip2str(task->range.ipranges->values[task->range.state.index_ip].type,
			task->range.state.ipaddress, ip, sizeof(ip));

	if (SUCCEED == discoverer_service(dcheck, ip, (unsigned short)task->range.state.port))
	{
		service = result_dservice_create((unsigned short)task->range.state.port, dcheck->dcheckid);
		service->status = DOBJECT_STATUS_UP;
		zbx_gethost_by_ip(ip, dns, sizeof(dns));
	}

	pthread_mutex_lock(&dmanager.results_lock);

	if (SUCCEED == discoverer_check_count_decrease(&dmanager.incomplete_checks_count, druleid, ip, 1, NULL))
	{
		/* we must register at least 1 empty result per ip */
		result = discoverer_results_host_reg(&dmanager.results, druleid, task->unique_dcheckid, ip);

		if (NULL != service)
		{
			if (NULL == result->dnsname || ('\0' == *result->dnsname && '\0' != *dns))
			{
				result->dnsname = zbx_strdup(result->dnsname, dns);
			}

			zbx_vector_discoverer_services_ptr_append(&result->services, service);
		}
	}
	else
		service_free(service);	/* drule revision has been changed or drule aborted */

	pthread_mutex_unlock(&dmanager.results_lock);

	zabbix_log(LOG_LEVEL_DEBUG, "[%d] End of %s() ip:%s dresult services:%d rdns:%s", log_worker_id, __func__,
			ip, NULL != result ? result->services.values_num : -1, NULL != result ? result->dnsname : "");

	return SUCCEED;
}

int	dcheck_is_async(zbx_dc_dcheck_t *dcheck)
{
	switch(dcheck->type)
	{
		case SVC_AGENT:
		case SVC_ICMPPING:
		case SVC_SNMPv1:
		case SVC_SNMPv2c:
		case SVC_SNMPv3:
		case SVC_TCP:
		case SVC_SMTP:
		case SVC_FTP:
		case SVC_POP:
		case SVC_NNTP:
		case SVC_IMAP:
		case SVC_HTTP:
		case SVC_HTTPS:
		case SVC_SSH:
		case SVC_TELNET:
			return SUCCEED;
		default:
			return FAIL;
	}
}

static void	*discoverer_worker_entry(void *net_check_worker)
{
	int			err;
	sigset_t		mask;
	zbx_discoverer_worker_t	*worker = (zbx_discoverer_worker_t*)net_check_worker;
	zbx_discoverer_queue_t	*queue = worker->queue;

	zabbix_log(LOG_LEVEL_INFORMATION, "thread started [%s #%d]",
			get_process_type_string(ZBX_PROCESS_TYPE_DISCOVERER), worker->worker_id);

	log_worker_id = worker->worker_id;
	sigemptyset(&mask);
	sigaddset(&mask, SIGQUIT);
	sigaddset(&mask, SIGALRM);
	sigaddset(&mask, SIGTERM);
	sigaddset(&mask, SIGUSR1);
	sigaddset(&mask, SIGUSR2);
	sigaddset(&mask, SIGHUP);
	sigaddset(&mask, SIGINT);

	if (0 > (err = pthread_sigmask(SIG_BLOCK, &mask, NULL)))
		zabbix_log(LOG_LEVEL_WARNING, "cannot block the signals: %s", zbx_strerror(err));

	zbx_init_icmpping_env(get_process_type_string(ZBX_PROCESS_TYPE_DISCOVERER), worker->worker_id);
	worker->stop = 0;

	discoverer_queue_lock(queue);
	discoverer_queue_register_worker(queue);

	while (0 == worker->stop)
	{
		char			*error = NULL;
		int			ret;
		zbx_discoverer_job_t	*job;

		if (NULL != (job = discoverer_queue_pop(queue)))
		{
			int			worker_max;
			unsigned char		dcheck_type;
			zbx_uint64_t		druleid;
			zbx_discoverer_task_t	*task;

			if (NULL == (task = discoverer_task_pop(job)))
			{
				if (0 == job->workers_used)
				{
					zbx_vector_uint64_append(&queue->del_jobs, job->druleid);
					discoverer_job_remove(job);
				}
				else
					job->status = DISCOVERER_JOB_STATUS_REMOVING;

				continue;
			}

			if (FAIL == dcheck_is_async(task->dchecks.values[0]))
				queue->pending_checks_count--;
			else
				queue->pending_checks_count -= discoverer_task_check_count_get(task);

			job->workers_used++;

			if (0 == job->workers_max || job->workers_used != job->workers_max)
			{
				discoverer_queue_push(queue, job);
				discoverer_queue_notify(queue);
			}
			else
				job->status = DISCOVERER_JOB_STATUS_WAITING;

			druleid = job->druleid;
			worker_max = job->workers_max;

			discoverer_queue_unlock(queue);

			/* process checks */

			zbx_timekeeper_update(worker->timekeeper, worker->worker_id - 1, ZBX_PROCESS_STATE_BUSY);

			if (FAIL == dcheck_is_async(task->dchecks.values[0]))
			{
				ret = discoverer_net_check_common(druleid, task);
			}
			else if (SVC_ICMPPING == GET_DTYPE(task))
			{
				ret = discoverer_net_check_icmp(druleid, task, worker_max, &worker->stop, &error);
			}
			else
			{
				ret = discovery_net_check_range(druleid, task, worker_max, &worker->stop,
						&dmanager, log_worker_id, &error);
			}

			if (FAIL == ret)
			{
				zabbix_log(LOG_LEVEL_DEBUG, "[%d] Discovery rule " ZBX_FS_UI64 " error:%s",
						worker->worker_id, druleid, error);
			}

			dcheck_type = GET_DTYPE(task);
			discoverer_task_free(task);
			zbx_timekeeper_update(worker->timekeeper, worker->worker_id - 1, ZBX_PROCESS_STATE_IDLE);

			/* proceed to the next job */

			discoverer_queue_lock(queue);
			job->workers_used--;

			if (NULL != error)
			{
				discoverer_job_abort(job, &queue->pending_checks_count, &queue->errors, error);
				zbx_free(error);
			}

			if (SVC_SNMPv3 == dcheck_type)
				queue->snmpv3_allowed_workers++;

			if (DISCOVERER_JOB_STATUS_WAITING == job->status)
			{
				job->status = DISCOVERER_JOB_STATUS_QUEUED;
				discoverer_queue_push(queue, job);
			}
			else if (DISCOVERER_JOB_STATUS_REMOVING == job->status && 0 == job->workers_used)
			{
				zbx_vector_uint64_append(&queue->del_jobs, job->druleid);
				discoverer_job_remove(job);
			}

			continue;
		}

		if (SUCCEED != discoverer_queue_wait(queue, &error))
		{
			zabbix_log(LOG_LEVEL_WARNING, "[%d] %s", worker->worker_id, error);
			zbx_free(error);
			worker->stop = 1;
		}
	}

	discoverer_queue_deregister_worker(queue);
	discoverer_queue_unlock(queue);

	zabbix_log(LOG_LEVEL_INFORMATION, "thread stopped [%s #%d]",
			get_process_type_string(ZBX_PROCESS_TYPE_DISCOVERER), worker->worker_id);

	return (void*)0;
}

static int	discoverer_worker_init(zbx_discoverer_worker_t *worker, zbx_discoverer_queue_t *queue,
		zbx_timekeeper_t *timekeeper, void *func(void *), char **error)
{
	int	err;

	worker->flags = DISCOVERER_WORKER_INIT_NONE;
	worker->queue = queue;
	worker->timekeeper = timekeeper;
	worker->stop = 1;

	if (0 != (err = pthread_create(&worker->thread, NULL, func, (void *)worker)))
	{
		*error = zbx_dsprintf(NULL, "cannot create thread: %s", zbx_strerror(err));
		return FAIL;
	}

	worker->flags |= DISCOVERER_WORKER_INIT_THREAD;

	return SUCCEED;
}

static void	discoverer_worker_destroy(zbx_discoverer_worker_t *worker)
{
	if (0 != (worker->flags & DISCOVERER_WORKER_INIT_THREAD))
	{
		void	*dummy;

		pthread_join(worker->thread, &dummy);
	}

	worker->flags = DISCOVERER_WORKER_INIT_NONE;
}

static void	discoverer_worker_stop(zbx_discoverer_worker_t *worker)
{
	if (0 != (worker->flags & DISCOVERER_WORKER_INIT_THREAD))
		worker->stop = 1;
}

/******************************************************************************
 *                                                                            *
 * Purpose: initialize libraries, called before creating worker threads       *
 *                                                                            *
 ******************************************************************************/
static void	discoverer_libs_init(void)
{
#ifdef HAVE_NETSNMP
	zbx_init_library_mt_snmp(zbx_get_progname_cb());
#endif
#ifdef HAVE_LIBCURL
	curl_global_init(CURL_GLOBAL_DEFAULT);
#endif
#ifdef HAVE_LDAP
	ldap_get_option(NULL, 0, NULL);
#endif
}

/******************************************************************************
 *                                                                            *
 * Purpose: release libraries resources                                       *
 *                                                                            *
 ******************************************************************************/
static void	discoverer_libs_destroy(void)
{
#ifdef HAVE_NETSNMP
	zbx_shutdown_library_mt_snmp(zbx_get_progname_cb());
#endif
#ifdef HAVE_LIBCURL
	curl_global_cleanup();
#endif
}

static int	discoverer_manager_init(zbx_discoverer_manager_t *manager, zbx_thread_discoverer_args *args_in,
		char **error)
{
#	define SNMPV3_WORKERS_MAX	1

	int		i, err, ret = FAIL, started_num = 0;
	time_t		time_start;
	struct timespec	poll_delay = {0, 1e8};

	memset(manager, 0, sizeof(zbx_discoverer_manager_t));
	manager->config_timeout = args_in->config_timeout;
	manager->source_ip = args_in->config_source_ip;
	manager->progname = args_in->zbx_get_progname_cb_arg();

	if (0 != (err = pthread_mutex_init(&manager->results_lock, NULL)))
	{
		*error = zbx_dsprintf(NULL, "cannot initialize results mutex: %s", zbx_strerror(err));
		return FAIL;
	}

	if (SUCCEED != discoverer_queue_init(&manager->queue, SNMPV3_WORKERS_MAX, error))
	{
		pthread_mutex_destroy(&manager->results_lock);
		return FAIL;
	}

	discoverer_libs_init();

	zbx_hashset_create(&manager->results, 1, discoverer_result_hash, discoverer_result_compare);
	zbx_hashset_create(&manager->incomplete_checks_count, 1, discoverer_check_count_hash,
			discoverer_check_count_compare);

	zbx_vector_discoverer_jobs_ptr_create(&manager->job_refs);

	manager->timekeeper = zbx_timekeeper_create(args_in->workers_num, NULL);
	manager->workers_num = args_in->workers_num;
	manager->workers = (zbx_discoverer_worker_t*)zbx_calloc(NULL, (size_t)args_in->workers_num,
			sizeof(zbx_discoverer_worker_t));

	for (i = 0; i < args_in->workers_num; i++)
	{
		manager->workers[i].worker_id = i + 1;

		if (SUCCEED != discoverer_worker_init(&manager->workers[i], &manager->queue, manager->timekeeper,
				discoverer_worker_entry, error))
		{
			goto out;
		}
	}

	/* wait for threads to start */
	time_start = time(NULL);

	while (started_num != args_in->workers_num)
	{
		if (time_start + ZBX_DISCOVERER_STARTUP_TIMEOUT < time(NULL))
		{
			*error = zbx_strdup(NULL, "timeout occurred while waiting for workers to start");
			goto out;
		}

		discoverer_queue_lock(&manager->queue);
		started_num = manager->queue.workers_num;
		discoverer_queue_unlock(&manager->queue);

		nanosleep(&poll_delay, NULL);
	}

	ret = SUCCEED;
out:
	if (FAIL == ret)
	{
		for (i = 0; i < manager->workers_num; i++)
			discoverer_worker_stop(&manager->workers[i]);

		discoverer_queue_destroy(&manager->queue);

		zbx_hashset_destroy(&manager->results);
		zbx_hashset_destroy(&manager->incomplete_checks_count);
		zbx_vector_discoverer_jobs_ptr_destroy(&manager->job_refs);

		zbx_timekeeper_free(manager->timekeeper);
		discoverer_libs_destroy();
	}

	return ret;

#	undef SNMPV3_WORKERS_MAX
}

static void	discoverer_manager_free(zbx_discoverer_manager_t *manager)
{
	int				i;
	zbx_hashset_iter_t		iter;
	zbx_discoverer_results_t	*result;

	discoverer_queue_lock(&manager->queue);

	for (i = 0; i < manager->workers_num; i++)
		discoverer_worker_stop(&manager->workers[i]);

	discoverer_queue_notify_all(&manager->queue);
	discoverer_queue_unlock(&manager->queue);

	for (i = 0; i < manager->workers_num; i++)
		discoverer_worker_destroy(&manager->workers[i]);

	zbx_free(manager->workers);

	discoverer_queue_destroy(&manager->queue);

	zbx_timekeeper_free(manager->timekeeper);

	zbx_hashset_destroy(&manager->incomplete_checks_count);

	zbx_vector_discoverer_jobs_ptr_clear(&manager->job_refs);
	zbx_vector_discoverer_jobs_ptr_destroy(&manager->job_refs);

	zbx_hashset_iter_reset(&manager->results, &iter);

	while (NULL != (result = (zbx_discoverer_results_t *)zbx_hashset_iter_next(&iter)))
		results_clear(result);

	zbx_hashset_destroy(&manager->results);

	pthread_mutex_destroy(&manager->results_lock);

	discoverer_libs_destroy();
}

/******************************************************************************
 *                                                                            *
 * Purpose: respond to worker usage statistics request                        *
 *                                                                            *
 * Parameters: manager     - [IN] discovery manager                           *
 *             client      - [IN] the request source                          *
 *                                                                            *
 ******************************************************************************/
static void	discoverer_reply_usage_stats(zbx_discoverer_manager_t *manager, zbx_ipc_client_t *client)
{
	zbx_vector_dbl_t	usage;
	unsigned char		*data;
	zbx_uint32_t		data_len;

	zbx_vector_dbl_create(&usage);
	(void)zbx_timekeeper_get_usage(manager->timekeeper, &usage);

	data_len = zbx_discovery_pack_usage_stats(&data, &usage,  manager->workers_num);

	zbx_ipc_client_send(client, ZBX_IPC_DISCOVERER_USAGE_STATS_RESULT, data, data_len);

	zbx_free(data);
	zbx_vector_dbl_destroy(&usage);
}

/******************************************************************************
 *                                                                            *
 * Purpose: periodically try to find new hosts and services                   *
 *                                                                            *
 ******************************************************************************/
ZBX_THREAD_ENTRY(discoverer_thread, args)
{
	zbx_thread_discoverer_args	*discoverer_args_in = (zbx_thread_discoverer_args *)
							(((zbx_thread_args_t *)args)->args);
	double					sec;
	int					nextcheck = 0;
	zbx_ipc_service_t			ipc_service;
	zbx_ipc_client_t			*client;
	zbx_ipc_message_t			*message;
	zbx_timespec_t				sleeptime = { .sec = DISCOVERER_DELAY, .ns = 0 };
	const zbx_thread_info_t			*info = &((zbx_thread_args_t *)args)->info;
	int					server_num = ((zbx_thread_args_t *)args)->info.server_num;
	int					process_num = ((zbx_thread_args_t *)args)->info.process_num;
	unsigned char				process_type = ((zbx_thread_args_t *)args)->info.process_type;
	char					*error = NULL;
	zbx_vector_uint64_pair_t		revisions;
	zbx_vector_uint64_t			del_druleids, del_jobs;
	zbx_vector_discoverer_drule_error_t	drule_errors;
	zbx_hashset_t				incomplete_druleids;
	zbx_uint32_t				rtc_msgs[] = {ZBX_RTC_SNMP_CACHE_RELOAD};
	zbx_uint64_t				rev_last = 0;

	zabbix_log(LOG_LEVEL_INFORMATION, "%s #%d started [%s #%d]", get_program_type_string(info->program_type),
			server_num, get_process_type_string(process_type), process_num);
	zbx_get_progname_cb = discoverer_args_in->zbx_get_progname_cb_arg;
	zbx_get_program_type_cb = discoverer_args_in->zbx_get_program_type_cb_arg;
	zbx_update_selfmon_counter(info, ZBX_PROCESS_STATE_BUSY);
#if defined(HAVE_GNUTLS) || defined(HAVE_OPENSSL)
	zbx_tls_init_child(discoverer_args_in->zbx_config_tls, discoverer_args_in->zbx_get_program_type_cb_arg,
			zbx_dc_get_psk_by_identity);
#endif
	zbx_get_progname_cb = discoverer_args_in->zbx_get_progname_cb_arg;
	zbx_setproctitle("%s #%d [connecting to the database]", get_process_type_string(process_type), process_num);

	zbx_db_connect(ZBX_DB_CONNECT_NORMAL);

	if (FAIL == zbx_ipc_service_start(&ipc_service, ZBX_IPC_SERVICE_DISCOVERER, &error))
	{
		zabbix_log(LOG_LEVEL_CRIT, "cannot start discoverer service: %s", error);
		zbx_free(error);
		exit(EXIT_FAILURE);
	}

	if (FAIL == discoverer_manager_init(&dmanager, discoverer_args_in, &error))
	{
		zabbix_log(LOG_LEVEL_ERR, "Cannot initialize discovery manager: %s", error);
		zbx_free(error);
		zbx_ipc_service_close(&ipc_service);
		exit(EXIT_FAILURE);
	}

	zbx_rtc_subscribe_service(ZBX_PROCESS_TYPE_DISCOVERYMANAGER, 0, rtc_msgs, ARRSIZE(rtc_msgs),
			discoverer_args_in->config_timeout, ZBX_IPC_SERVICE_DISCOVERER);

	zbx_vector_uint64_pair_create(&revisions);
	zbx_vector_uint64_create(&del_druleids);
	zbx_vector_uint64_create(&del_jobs);

	zbx_hashset_create(&incomplete_druleids, 1, ZBX_DEFAULT_UINT64_HASH_FUNC, ZBX_DEFAULT_UINT64_COMPARE_FUNC);
	zbx_vector_discoverer_drule_error_create(&drule_errors);

	zbx_setproctitle("%s #%d [started]", get_process_type_string(process_type), process_num);

	while (ZBX_IS_RUNNING())
	{
		int		processing_rules_num, i, more_results, is_drules_rev_updated;
		zbx_uint64_t	unsaved_checks;

		sec = zbx_time();
		zbx_update_env(get_process_type_string(process_type), sec);

		/* update local drules revisions */

		zbx_vector_uint64_clear(&del_druleids);
		zbx_vector_uint64_pair_clear(&revisions);
		is_drules_rev_updated = zbx_dc_drule_revisions_get(&rev_last, &revisions);

		discoverer_queue_lock(&dmanager.queue);

		if (SUCCEED == is_drules_rev_updated)
		{
			for (i = 0; i < dmanager.job_refs.values_num; i++)
			{
				int			k;
				zbx_uint64_pair_t	revision;
				zbx_discoverer_job_t	*job = dmanager.job_refs.values[i];

				revision.first = job->druleid;

				if (FAIL == (k = zbx_vector_uint64_pair_bsearch(&revisions, revision,
						ZBX_DEFAULT_UINT64_COMPARE_FUNC)) ||
						revisions.values[k].second != job->drule_revision)
				{
					zbx_vector_uint64_append(&del_druleids, job->druleid);
					dmanager.queue.pending_checks_count -= discoverer_job_tasks_free(job);
					zabbix_log(LOG_LEVEL_DEBUG, "%s() changed revision of druleid:" ZBX_FS_UI64,
							__func__, job->druleid);
				}
			}

			nextcheck = 0;
		}

		processing_rules_num = dmanager.job_refs.values_num;

		zbx_vector_discoverer_drule_error_append_array(&drule_errors, dmanager.queue.errors.values,
				dmanager.queue.errors.values_num);
		zbx_vector_discoverer_drule_error_clear(&dmanager.queue.errors);

		zbx_vector_uint64_append_array(&del_jobs, dmanager.queue.del_jobs.values,
				dmanager.queue.del_jobs.values_num);
		zbx_vector_uint64_clear(&dmanager.queue.del_jobs);

		discoverer_queue_unlock(&dmanager.queue);

		zbx_vector_uint64_sort(&del_druleids, ZBX_DEFAULT_UINT64_COMPARE_FUNC);

		more_results = process_results(&dmanager, &del_druleids, &incomplete_druleids, &unsaved_checks,
				&drule_errors, discoverer_args_in->events_cbs);

		process_job_finalize(&del_jobs, &drule_errors, &incomplete_druleids);

		zbx_setproctitle("%s #%d [processing %d rules, " ZBX_FS_UI64 " unsaved checks]",
				get_process_type_string(process_type), process_num, processing_rules_num, unsaved_checks);

		/* process discovery rules and create net check jobs */

		sec = zbx_time();

		if ((int)sec >= nextcheck)
		{
			int					rule_count;
			zbx_vector_discoverer_jobs_ptr_t	jobs;
			zbx_hashset_t				check_counts;

			zbx_vector_discoverer_jobs_ptr_create(&jobs);
			zbx_hashset_create(&check_counts, 1, discoverer_check_count_hash,
					discoverer_check_count_compare);

			rule_count = process_discovery(&nextcheck, &incomplete_druleids, &jobs, &check_counts,
					&drule_errors, &del_jobs);

			if (0 < rule_count)
			{
				zbx_hashset_iter_t		iter;
				zbx_discoverer_check_count_t	*count;
				zbx_uint64_t			queued = 0;

				zbx_hashset_iter_reset(&check_counts, &iter);
				pthread_mutex_lock(&dmanager.results_lock);

				while (NULL != (count = (zbx_discoverer_check_count_t *)zbx_hashset_iter_next(&iter)))
				{
					queued += count->count;
					zbx_hashset_insert(&dmanager.incomplete_checks_count, count,
							sizeof(zbx_discoverer_check_count_t));
				}

				pthread_mutex_unlock(&dmanager.results_lock);
				discoverer_queue_lock(&dmanager.queue);
				dmanager.queue.pending_checks_count += queued;

				for (i = 0; i < jobs.values_num; i++)
				{
					zbx_discoverer_job_t	*job;

					job = jobs.values[i];
					discoverer_queue_push(&dmanager.queue, job);
					zbx_vector_discoverer_jobs_ptr_append(&dmanager.job_refs, job);
				}

				zbx_vector_discoverer_jobs_ptr_sort(&dmanager.job_refs,
						ZBX_DEFAULT_UINT64_PTR_COMPARE_FUNC);

				discoverer_queue_notify_all(&dmanager.queue);
				discoverer_queue_unlock(&dmanager.queue);
			}

			zbx_vector_discoverer_jobs_ptr_destroy(&jobs);
			zbx_hashset_destroy(&check_counts);
		}

		/* update sleeptime */

		sleeptime.sec = 0 != more_results ? 0 : zbx_calculate_sleeptime(nextcheck, DISCOVERER_DELAY);

		zbx_update_selfmon_counter(info, ZBX_PROCESS_STATE_IDLE);
		(void)zbx_ipc_service_recv(&ipc_service, &sleeptime, &client, &message);
		zbx_update_selfmon_counter(info, ZBX_PROCESS_STATE_BUSY);

		if (NULL != message)
		{
			zbx_uint64_t	count;

			switch (message->code)
			{
				case ZBX_IPC_DISCOVERER_QUEUE:
					discoverer_queue_lock(&dmanager.queue);
					count = dmanager.queue.pending_checks_count;
					discoverer_queue_unlock(&dmanager.queue);

					zbx_ipc_client_send(client, ZBX_IPC_DISCOVERER_QUEUE, (unsigned char *)&count,
							sizeof(count));
					break;
				case ZBX_IPC_DISCOVERER_USAGE_STATS:
					discoverer_reply_usage_stats(&dmanager, client);
					break;
#ifdef HAVE_NETSNMP
				case ZBX_RTC_SNMP_CACHE_RELOAD:
					zbx_clear_cache_snmp(process_type, process_num, zbx_get_progname_cb());
					break;
#endif
				case ZBX_RTC_SHUTDOWN:
					zabbix_log(LOG_LEVEL_DEBUG, "shutdown message received, terminating...");
					goto out;
			}

			zbx_ipc_message_free(message);
		}

		if (NULL != client)
			zbx_ipc_client_release(client);

		zbx_timekeeper_collect(dmanager.timekeeper);
	}
out:
	zbx_setproctitle("%s #%d [terminating]", get_process_type_string(process_type), process_num);

	zbx_vector_uint64_pair_destroy(&revisions);
	zbx_vector_uint64_destroy(&del_druleids);
	zbx_vector_discoverer_drule_error_clear_ext(&drule_errors, zbx_discoverer_drule_error_free);
	zbx_vector_discoverer_drule_error_destroy(&drule_errors);
	zbx_hashset_destroy(&incomplete_druleids);
	discoverer_manager_free(&dmanager);
	zbx_ipc_service_close(&ipc_service);

	exit(EXIT_SUCCESS);
}<|MERGE_RESOLUTION|>--- conflicted
+++ resolved
@@ -194,100 +194,7 @@
 	{
 		char	key[MAX_STRING_LEN];
 
-<<<<<<< HEAD
 		zbx_snprintf(key, sizeof(key), "net.tcp.service[%s,%s,%d]", service, ip, port);
-=======
-				zbx_strscpy(item.key_orig, dcheck->key_);
-
-				item.interface.useip = 1;
-				item.interface.addr = ip;
-				item.interface.port = port;
-
-				item.value_type	= ITEM_VALUE_TYPE_STR;
-
-				switch (dcheck->type)
-				{
-					case SVC_SNMPv1:
-						item.snmp_version = ZBX_IF_SNMP_VERSION_1;
-						item.type = ITEM_TYPE_SNMP;
-						break;
-					case SVC_SNMPv2c:
-						item.snmp_version = ZBX_IF_SNMP_VERSION_2;
-						item.type = ITEM_TYPE_SNMP;
-						break;
-					case SVC_SNMPv3:
-						item.snmp_version = ZBX_IF_SNMP_VERSION_3;
-						item.type = ITEM_TYPE_SNMP;
-						break;
-					default:
-						item.type = ITEM_TYPE_ZABBIX;
-						break;
-				}
-
-				if (SVC_AGENT == dcheck->type)
-				{
-					item.key = item.key_orig;
-					item.host.tls_connect = ZBX_TCP_SEC_UNENCRYPTED;
-					item.timeout = dcheck->timeout;
-
-					if (SUCCEED == zbx_agent_get_value(&item, source_ip, zbx_get_program_type_cb(),
-							&result, &item.interface.version) &&
-							NULL != (pvalue = ZBX_GET_TEXT_RESULT(&result)))
-					{
-						zbx_strcpy_alloc(value, value_alloc, &value_offset, *pvalue);
-					}
-					else
-						ret = FAIL;
-				}
-				else
-#ifdef HAVE_NETSNMP
-				{
-					item.key = zbx_strdup(NULL, item.key_orig);
-					item.snmp_community = zbx_strdup(NULL, dcheck->snmp_community);
-					item.snmp_oid = dcheck->key_;
-					item.timeout = dcheck->timeout;
-
-					if (ZBX_IF_SNMP_VERSION_3 == item.snmp_version)
-					{
-						item.snmpv3_securityname = zbx_strdup(NULL,
-								dcheck->snmpv3_securityname);
-						item.snmpv3_authpassphrase = zbx_strdup(NULL,
-								dcheck->snmpv3_authpassphrase);
-						item.snmpv3_privpassphrase = zbx_strdup(NULL,
-								dcheck->snmpv3_privpassphrase);
-
-						item.snmpv3_contextname = zbx_strdup(NULL, dcheck->snmpv3_contextname);
-
-						item.snmpv3_securitylevel = dcheck->snmpv3_securitylevel;
-						item.snmpv3_authprotocol = dcheck->snmpv3_authprotocol;
-						item.snmpv3_privprotocol = dcheck->snmpv3_privprotocol;
-					}
-
-					if (SUCCEED == zbx_get_value_snmp(&item, &result, ZBX_NO_POLLER, source_ip,
-							zbx_get_progname_cb()) &&
-							NULL != (pvalue = ZBX_GET_TEXT_RESULT(&result)))
-					{
-						zbx_strcpy_alloc(value, value_alloc, &value_offset, *pvalue);
-					}
-					else
-						ret = FAIL;
-
-					zbx_free(item.key);
-					zbx_free(item.snmp_community);
-					zbx_free(item.snmpv3_securityname);
-					zbx_free(item.snmpv3_authpassphrase);
-					zbx_free(item.snmpv3_privpassphrase);
-					zbx_free(item.snmpv3_contextname);
-				}
-#else
-					ret = FAIL;
-#endif	/* HAVE_NETSNMP */
-				if (FAIL == ret && ZBX_ISSET_MSG(&result))
-				{
-					zabbix_log(LOG_LEVEL_DEBUG, "discovery: item [%s] error: %s",
-							item.key, result.msg);
-				}
->>>>>>> 91e66900
 
 		if (SUCCEED != zbx_execute_agent_check(key, 0, &result, dcheck->timeout) ||
 				NULL == ZBX_GET_UI64_RESULT(&result) || 0 == result.ui64)
