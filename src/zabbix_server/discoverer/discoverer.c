/*
** Zabbix
** Copyright (C) 2001-2023 Zabbix SIA
**
** This program is free software; you can redistribute it and/or modify
** it under the terms of the GNU General Public License as published by
** the Free Software Foundation; either version 2 of the License, or
** (at your option) any later version.
**
** This program is distributed in the hope that it will be useful,
** but WITHOUT ANY WARRANTY; without even the implied warranty of
** MERCHANTABILITY or FITNESS FOR A PARTICULAR PURPOSE. See the
** GNU General Public License for more details.
**
** You should have received a copy of the GNU General Public License
** along with this program; if not, write to the Free Software
** Foundation, Inc., 51 Franklin Street, Fifth Floor, Boston, MA  02110-1301, USA.
**/

#include "discoverer.h"

#include "log.h"
#include "zbxicmpping.h"
#include "zbxdiscovery.h"
#include "zbxserver.h"
#include "zbxself.h"
#include "zbxrtc.h"
#include "zbxnix.h"
#include "../poller/checks_agent.h"
#include "../poller/checks_snmp.h"
#include "../events.h"
#include "zbxnum.h"
#include "zbxtime.h"
#include "zbxip.h"
#include "zbxsysinfo.h"
#include "zbx_rtc_constants.h"

#define DISCOVERER_JOB_QUEUE_INIT_NONE		0x00
#define DISCOVERER_JOB_QUEUE_INIT_LOCK		0x01
#define DISCOVERER_JOB_QUEUE_INIT_EVENT		0x02

typedef struct
{
	int		workers_num;
	zbx_list_t	jobs;
	pthread_mutex_t	lock;
	pthread_cond_t	event;
	int		flags;
}
zbx_discoverer_jobs_queue_t;

typedef struct
{
	zbx_discoverer_jobs_queue_t	*queue;
	pthread_t			thread;
	int				worker_id;
	int				stop;
}
zbx_discoverer_worker_t;

typedef struct
{
	zbx_uint64_t	druleid;
	DC_DRULE	*drule;
	DC_DCHECK	*dcheck;
	char		*ip;
	char		*dns;
	unsigned short	port;
	int		now;
	int		config_timeout;
}
zbx_discoverer_net_check_job_t;

typedef struct
{
	zbx_vector_ptr_t	services;
	DC_DRULE		*drule;
	char			*ip;
	char			*dns;
	int			now;
}
zbx_discovery_results_t;

typedef struct
{
	int				workers_num;
	zbx_discoverer_worker_t		*workers;
	zbx_discoverer_jobs_queue_t	queue;

	zbx_vector_ptr_t		results;
	pthread_rwlock_t		results_rwlock;

	zbx_vector_uint64_pair_t	revisions;
	pthread_rwlock_t		revisions_rwlock;
}
zbx_discoverer_manager_t;

extern unsigned char			program_type;

#define ZBX_DISCOVERER_IPRANGE_LIMIT	(1 << 16)
#define ZBX_DISCOVERER_STARTUP_TIMEOUT	30

static zbx_discoverer_manager_t 	dmanager;

/******************************************************************************
 *                                                                            *
 * Purpose: process new service status                                        *
 *                                                                            *
 * Parameters: service - service info                                         *
 *                                                                            *
 ******************************************************************************/
static void	proxy_update_service(zbx_uint64_t druleid, zbx_uint64_t dcheckid, const char *ip,
		const char *dns, int port, int status, const char *value, int now)
{
	char	*ip_esc, *dns_esc, *value_esc;

	ip_esc = zbx_db_dyn_escape_field("proxy_dhistory", "ip", ip);
	dns_esc = zbx_db_dyn_escape_field("proxy_dhistory", "dns", dns);
	value_esc = zbx_db_dyn_escape_field("proxy_dhistory", "value", value);

	zbx_db_execute("insert into proxy_dhistory (clock,druleid,dcheckid,ip,dns,port,value,status)"
			" values (%d," ZBX_FS_UI64 "," ZBX_FS_UI64 ",'%s','%s',%d,'%s',%d)",
			now, druleid, dcheckid, ip_esc, dns_esc, port, value_esc, status);

	zbx_free(value_esc);
	zbx_free(dns_esc);
	zbx_free(ip_esc);
}

/******************************************************************************
 *                                                                            *
 * Purpose: process new service status                                        *
 *                                                                            *
 * Parameters: service - service info                                         *
 *                                                                            *
 ******************************************************************************/
static void	proxy_update_host(zbx_uint64_t druleid, const char *ip, const char *dns, int status, int now)
{
	char	*ip_esc, *dns_esc;

	ip_esc = zbx_db_dyn_escape_field("proxy_dhistory", "ip", ip);
	dns_esc = zbx_db_dyn_escape_field("proxy_dhistory", "dns", dns);

	zbx_db_execute("insert into proxy_dhistory (clock,druleid,ip,dns,status)"
			" values (%d," ZBX_FS_UI64 ",'%s','%s',%d)",
			now, druleid, ip_esc, dns_esc, status);

	zbx_free(dns_esc);
	zbx_free(ip_esc);
}

static int	results_compare(const void *d1, const void *d2)
{
	int				ret;
	const zbx_discovery_results_t	*r1 = *((const zbx_discovery_results_t * const *)d1);
	const zbx_discovery_results_t	*r2 = *((const zbx_discovery_results_t * const *)d2);

	if (0 == (ret = (int)r1->drule->druleid - (int)r2->drule->druleid))
		ret = strcmp(r1->ip, r2->ip);

	return ret;
}

/******************************************************************************
 *                                                                            *
 * Purpose: check if service is available                                     *
 *                                                                            *
 * Parameters: dcheck         - [IN] service type                             *
 *             ip             - [IN]                                          *
 *             port           - [IN]                                          *
 *             config_timeout - [IN]                                          *
 *             value          - [OUT]                                         *
 *             value_alloc    - [IN/OUT]                                      *
 *                                                                            *
 * Return value: SUCCEED - service is UP, FAIL - service not discovered       *
 *                                                                            *
 ******************************************************************************/
static int	discover_service(const DC_DCHECK *dcheck, char *ip, int port, int config_timeout, char **value,
		size_t *value_alloc)
{
	int		ret = SUCCEED;
	const char	*service = NULL;
	AGENT_RESULT	result;

	zabbix_log(LOG_LEVEL_DEBUG, "In %s()", __func__);

	zbx_init_agent_result(&result);

	**value = '\0';

	switch (dcheck->type)
	{
		case SVC_SSH:
			service = "ssh";
			break;
		case SVC_LDAP:
			service = "ldap";
			break;
		case SVC_SMTP:
			service = "smtp";
			break;
		case SVC_FTP:
			service = "ftp";
			break;
		case SVC_HTTP:
			service = "http";
			break;
		case SVC_POP:
			service = "pop";
			break;
		case SVC_NNTP:
			service = "nntp";
			break;
		case SVC_IMAP:
			service = "imap";
			break;
		case SVC_TCP:
			service = "tcp";
			break;
		case SVC_HTTPS:
			service = "https";
			break;
		case SVC_TELNET:
			service = "telnet";
			break;
		case SVC_AGENT:
		case SVC_SNMPv1:
		case SVC_SNMPv2c:
		case SVC_SNMPv3:
		case SVC_ICMPPING:
			break;
		default:
			ret = FAIL;
			break;
	}

	if (SUCCEED == ret)
	{
		char		**pvalue;
		size_t		value_offset = 0;
		ZBX_FPING_HOST	host;
		DC_ITEM		item;
		char		key[MAX_STRING_LEN], error[ZBX_ITEM_ERROR_LEN_MAX];

		switch (dcheck->type)
		{
			/* simple checks */
			case SVC_SSH:
			case SVC_LDAP:
			case SVC_SMTP:
			case SVC_FTP:
			case SVC_HTTP:
			case SVC_POP:
			case SVC_NNTP:
			case SVC_IMAP:
			case SVC_TCP:
			case SVC_HTTPS:
			case SVC_TELNET:
				zbx_snprintf(key, sizeof(key), "net.tcp.service[%s,%s,%d]", service, ip, port);

				if (SUCCEED != zbx_execute_agent_check(key, 0, &result) || NULL ==
						ZBX_GET_UI64_RESULT(&result) || 0 == result.ui64)
				{
					ret = FAIL;
				}
				break;
			/* agent and SNMP checks */
			case SVC_AGENT:
			case SVC_SNMPv1:
			case SVC_SNMPv2c:
			case SVC_SNMPv3:
				memset(&item, 0, sizeof(DC_ITEM));

				zbx_strscpy(item.key_orig, dcheck->key_);
				item.key = item.key_orig;

				item.interface.useip = 1;
				item.interface.addr = ip;
				item.interface.port = port;

				item.value_type	= ITEM_VALUE_TYPE_STR;

				switch (dcheck->type)
				{
					case SVC_SNMPv1:
						item.snmp_version = ZBX_IF_SNMP_VERSION_1;
						item.type = ITEM_TYPE_SNMP;
						break;
					case SVC_SNMPv2c:
						item.snmp_version = ZBX_IF_SNMP_VERSION_2;
						item.type = ITEM_TYPE_SNMP;
						break;
					case SVC_SNMPv3:
						item.snmp_version = ZBX_IF_SNMP_VERSION_3;
						item.type = ITEM_TYPE_SNMP;
						break;
					default:
						item.type = ITEM_TYPE_ZABBIX;
						break;
				}

				if (SVC_AGENT == dcheck->type)
				{
					item.host.tls_connect = ZBX_TCP_SEC_UNENCRYPTED;

					if (SUCCEED == get_value_agent(&item, &result) &&
							NULL != (pvalue = ZBX_GET_TEXT_RESULT(&result)))
					{
						zbx_strcpy_alloc(value, value_alloc, &value_offset, *pvalue);
					}
					else
						ret = FAIL;
				}
				else
#ifdef HAVE_NETSNMP
				{
					item.snmp_community = strdup(dcheck->snmp_community);
					item.snmp_oid = strdup(dcheck->key_);

					zbx_substitute_simple_macros_unmasked(NULL, NULL, NULL, NULL, NULL, NULL, NULL,
							NULL, NULL, NULL, NULL, NULL, &item.snmp_community,
							MACRO_TYPE_COMMON, NULL, 0);
					zbx_substitute_key_macros(&item.snmp_oid, NULL, NULL, NULL, NULL,
							MACRO_TYPE_SNMP_OID, NULL, 0);

					if (ZBX_IF_SNMP_VERSION_3 == item.snmp_version)
					{
						item.snmpv3_securityname =
								zbx_strdup(NULL, dcheck->snmpv3_securityname);
						item.snmpv3_securitylevel = dcheck->snmpv3_securitylevel;
						item.snmpv3_authpassphrase =
								zbx_strdup(NULL, dcheck->snmpv3_authpassphrase);
						item.snmpv3_privpassphrase =
								zbx_strdup(NULL, dcheck->snmpv3_privpassphrase);
						item.snmpv3_authprotocol = dcheck->snmpv3_authprotocol;
						item.snmpv3_privprotocol = dcheck->snmpv3_privprotocol;
						item.snmpv3_contextname = zbx_strdup(NULL, dcheck->snmpv3_contextname);

						zbx_substitute_simple_macros_unmasked(NULL, NULL, NULL, NULL, NULL, NULL,
								NULL, NULL, NULL, NULL, NULL, NULL,
								&item.snmpv3_securityname, MACRO_TYPE_COMMON, NULL, 0);
						zbx_substitute_simple_macros_unmasked(NULL, NULL, NULL, NULL, NULL, NULL,
								NULL, NULL, NULL, NULL, NULL, NULL,
								&item.snmpv3_authpassphrase, MACRO_TYPE_COMMON, NULL,
								0);
						zbx_substitute_simple_macros_unmasked(NULL, NULL, NULL, NULL, NULL, NULL,
								NULL, NULL, NULL, NULL, NULL, NULL,
								&item.snmpv3_privpassphrase, MACRO_TYPE_COMMON, NULL, 0);
						zbx_substitute_simple_macros_unmasked(NULL, NULL, NULL, NULL, NULL, NULL,
								NULL, NULL, NULL, NULL, NULL, NULL,
								&item.snmpv3_contextname, MACRO_TYPE_COMMON, NULL, 0);
					}

					if (SUCCEED == get_value_snmp(&item, &result, ZBX_NO_POLLER, config_timeout) &&
							NULL != (pvalue = ZBX_GET_TEXT_RESULT(&result)))
					{
						zbx_strcpy_alloc(value, value_alloc, &value_offset, *pvalue);
					}
					else
						ret = FAIL;

					zbx_free(item.snmp_community);
					zbx_free(item.snmp_oid);

					if (ZBX_IF_SNMP_VERSION_3 == item.snmp_version)
					{
						zbx_free(item.snmpv3_securityname);
						zbx_free(item.snmpv3_authpassphrase);
						zbx_free(item.snmpv3_privpassphrase);
						zbx_free(item.snmpv3_contextname);
					}
				}
#else
					ret = FAIL;
#endif	/* HAVE_NETSNMP */

				if (FAIL == ret && ZBX_ISSET_MSG(&result))
				{
					zabbix_log(LOG_LEVEL_DEBUG, "discovery: item [%s] error: %s",
							item.key, result.msg);
				}
				break;
			case SVC_ICMPPING:
				memset(&host, 0, sizeof(host));
				host.addr = strdup(ip);

				if (SUCCEED != zbx_ping(&host, 1, 3, 0, 0, 0, error, sizeof(error)) || 0 == host.rcv)
					ret = FAIL;

				zbx_free(host.addr);
				break;
			default:
				break;
		}
	}
	zbx_free_agent_result(&result);

	zabbix_log(LOG_LEVEL_DEBUG, "End of %s():%s", __func__, zbx_result_string(ret));

	return ret;
}

static void	drule_copy(const DC_DRULE *src, DC_DRULE *dst)
{
	dst->druleid = src->druleid;
	dst->proxy_hostid = src->proxy_hostid;
	dst->nextcheck = src->nextcheck;
	dst->delay = src->delay;
	dst->delay_str = zbx_strdup(NULL, src->delay_str);
	dst->iprange = zbx_strdup(NULL, src->iprange);
	dst->status = src->status;
	dst->location = src->location;
	dst->revision = src->revision;
	dst->name = zbx_strdup(NULL, src->name);
	dst->unique_dcheckid = src->unique_dcheckid;
}

static void	dcheck_copy(const DC_DCHECK *src, DC_DCHECK *dst)
{
	dst->dcheckid = src->dcheckid;
	dst->druleid = src->druleid;
	dst->type = src->type;
	dst->key_ = zbx_strdup(NULL, src->key_);
	dst->snmp_community = zbx_strdup(NULL, src->snmp_community);
	dst->ports = zbx_strdup(NULL, src->ports);
	dst->snmpv3_securityname = zbx_strdup(NULL, src->snmpv3_securityname);
	dst->snmpv3_securitylevel = src->snmpv3_securitylevel;
	dst->snmpv3_authpassphrase = zbx_strdup(NULL, src->snmpv3_authpassphrase);
	dst->snmpv3_privpassphrase = zbx_strdup(NULL, src->snmpv3_privpassphrase);
	dst->uniq = src->uniq;
	dst->snmpv3_authprotocol = src->snmpv3_authprotocol;
	dst->snmpv3_privprotocol = src->snmpv3_privprotocol;
	dst->snmpv3_contextname = zbx_strdup(NULL, src->snmpv3_contextname);
}

static void	dcheck_free(DC_DCHECK *dcheck)
{
	zbx_free(dcheck->key_);
	zbx_free(dcheck->snmp_community);
	zbx_free(dcheck->snmpv3_securityname);
	zbx_free(dcheck->ports);
	zbx_free(dcheck->snmpv3_authpassphrase);
	zbx_free(dcheck->snmpv3_privpassphrase);
	zbx_free(dcheck->snmpv3_contextname);
	zbx_free(dcheck);
}

static void	drule_free(DC_DRULE *drule)
{
	zbx_free(drule->delay_str);
	zbx_free(drule->iprange);
	zbx_free(drule->name);
	zbx_vector_ptr_clear_ext(&drule->dchecks, (zbx_clean_func_t)dcheck_free);
	zbx_vector_ptr_destroy(&drule->dchecks);
	zbx_free(drule);
}

static void	results_free(zbx_discovery_results_t *result)
{
	drule_free(result->drule);
	zbx_free(result->ip);
	zbx_free(result->dns);
	zbx_vector_ptr_clear_ext(&result->services, zbx_ptr_free);
	zbx_vector_ptr_destroy(&result->services);
	zbx_free(result);
}

static void	discoverer_job_net_check_push(zbx_discoverer_jobs_queue_t *queue,
		zbx_discoverer_net_check_job_t *net_check)
{
	zbx_list_append(&queue->jobs, net_check, NULL);
}

static void	process_check(const DC_DRULE *drule, const DC_DCHECK *dcheck, char *ip, char *dns, int now,
		int config_timeout)
{
	const char	*start;
	char		*value = NULL;
	size_t		value_alloc = 128;

	zabbix_log(LOG_LEVEL_DEBUG, "In %s()", __func__);

	value = (char *)zbx_malloc(value, value_alloc);

	for (start = dcheck->ports; '\0' != *start;)
	{
		char	*comma, *last_port;
		int	port, first, last;

		if (NULL != (comma = strchr(start, ',')))
			*comma = '\0';

		if (NULL != (last_port = strchr(start, '-')))
		{
			*last_port = '\0';
			first = atoi(start);
			last = atoi(last_port + 1);
			*last_port = '-';
		}
		else
			first = last = atoi(start);

		pthread_mutex_lock(&dmanager.queue.lock);

		for (port = first; port <= last; port++)
		{
<<<<<<< HEAD
			zbx_discoverer_net_check_job_t	*net_check;
=======
			zbx_dservice_t	*service;
>>>>>>> 33ff8303

			net_check = (zbx_discoverer_net_check_job_t*)zbx_malloc(NULL,
					sizeof(zbx_discoverer_net_check_job_t));
			net_check->druleid = drule->druleid;

<<<<<<< HEAD
			net_check->drule = (DC_DRULE*)zbx_malloc(NULL, sizeof(DC_DRULE));
			drule_copy(drule, net_check->drule);
			zbx_vector_ptr_create(&net_check->drule->dchecks);

			net_check->dcheck = (DC_DCHECK*)zbx_malloc(NULL, sizeof(DC_DCHECK));
			dcheck_copy(dcheck, net_check->dcheck);

			net_check->ip = zbx_strdup(NULL, ip);
			net_check->dns = zbx_strdup(NULL, dns);
			net_check->port = (unsigned short)port;
			net_check->config_timeout = config_timeout;
			net_check->now = now;
=======
			service = (zbx_dservice_t *)zbx_malloc(NULL, sizeof(zbx_dservice_t));
			service->status = (SUCCEED == discover_service(dcheck, ip, port, config_timeout, &value,
					&value_alloc) ? DOBJECT_STATUS_UP : DOBJECT_STATUS_DOWN);
			service->dcheckid = dcheck->dcheckid;
			service->itemtime = (time_t)now;
			service->port = port;
			zbx_strlcpy_utf8(service->value, value, ZBX_MAX_DISCOVERED_VALUE_SIZE);
			zbx_vector_ptr_append(services, service);
>>>>>>> 33ff8303

			discoverer_job_net_check_push(&dmanager.queue, net_check);
		}

		pthread_mutex_unlock(&dmanager.queue.lock);

		if (NULL != comma)
		{
			*comma = ',';
			start = comma + 1;
		}
		else
			break;
	}
	zbx_free(value);

	zabbix_log(LOG_LEVEL_DEBUG, "End of %s()", __func__);
}

<<<<<<< HEAD
static void	process_checks(const DC_DRULE *drule, char *ip, char *dns, int unique, int now, int config_timeout)
=======
static void	process_checks(const zbx_db_drule *drule, int *host_status, char *ip, int unique, int now,
		zbx_vector_ptr_t *services, zbx_vector_uint64_t *dcheckids, int config_timeout)
>>>>>>> 33ff8303
{
	int		i;

	for (i = 0; i < drule->dchecks.values_num; i++)
	{
		DC_DCHECK	*dcheck = (DC_DCHECK*)drule->dchecks.values[i];

<<<<<<< HEAD
		if (0 != drule->unique_dcheckid &&
				((1 == unique && drule->unique_dcheckid != dcheck->dcheckid) ||
				(0 == unique && drule->unique_dcheckid == dcheck->dcheckid)))
		{
			continue;
		}

		process_check(drule, dcheck, ip, dns, now, config_timeout);
	}
}

static void	process_services(const DC_DRULE *drule, ZBX_DB_DHOST *dhost, const char *ip, const char *dns,
		int now, const zbx_vector_ptr_t *services)
=======
	result = zbx_db_select("%s", sql);

	while (NULL != (row = zbx_db_fetch(result)))
	{
		memset(&dcheck, 0, sizeof(dcheck));

		ZBX_STR2UINT64(dcheck.dcheckid, row[0]);
		dcheck.type = atoi(row[1]);
		dcheck.key_ = row[2];
		dcheck.snmp_community = row[3];
		dcheck.snmpv3_securityname = row[4];
		dcheck.snmpv3_securitylevel = (unsigned char)atoi(row[5]);
		dcheck.snmpv3_authpassphrase = row[6];
		dcheck.snmpv3_privpassphrase = row[7];
		dcheck.snmpv3_authprotocol = (unsigned char)atoi(row[8]);
		dcheck.snmpv3_privprotocol = (unsigned char)atoi(row[9]);
		dcheck.ports = row[10];
		dcheck.snmpv3_contextname = row[11];

		zbx_vector_uint64_append(dcheckids, dcheck.dcheckid);

		process_check(&dcheck, host_status, ip, now, services, config_timeout);
	}
	zbx_db_free_result(result);
}

static int	process_services(const zbx_db_drule *drule, zbx_db_dhost *dhost, const char *ip, const char *dns,
		int now, const zbx_vector_ptr_t *services, zbx_vector_uint64_t *dcheckids)
>>>>>>> 33ff8303
{
	int	i;

	zabbix_log(LOG_LEVEL_DEBUG, "In %s()", __func__);

<<<<<<< HEAD
=======
	zbx_vector_uint64_sort(dcheckids, ZBX_DEFAULT_UINT64_COMPARE_FUNC);

	if (SUCCEED != (ret = zbx_db_lock_ids("dchecks", "dcheckid", dcheckids)))
		goto fail;

>>>>>>> 33ff8303
	for (i = 0; i < services->values_num; i++)
	{
		zbx_dservice_t	*service = (zbx_dservice_t *)services->values[i];

		if (0 != (program_type & ZBX_PROGRAM_TYPE_SERVER))
		{
			zbx_discovery_update_service(drule->druleid, service->dcheckid, drule->unique_dcheckid, dhost,
					ip, dns, service->port, service->status, service->value, now);
		}
		else if (0 != (program_type & ZBX_PROGRAM_TYPE_PROXY))
		{
			proxy_update_service(drule->druleid, service->dcheckid, ip, dns, service->port,
					service->status, service->value, now);
		}
	}

	zabbix_log(LOG_LEVEL_DEBUG, "End of %s()", __func__);
}

/******************************************************************************
 *                                                                            *
 * Purpose: process single discovery rule                                     *
 *                                                                            *
 ******************************************************************************/
<<<<<<< HEAD
static void	process_rule(DC_DRULE *drule, int config_timeout)
{
=======
static void	process_rule(zbx_db_drule *drule, int config_timeout)
{
	zbx_db_dhost		dhost;
	int			host_status, now;
>>>>>>> 33ff8303
	char			ip[ZBX_INTERFACE_IP_LEN_MAX], *start, *comma, dns[ZBX_INTERFACE_DNS_LEN_MAX];
	int			ipaddress[8], now;
	zbx_iprange_t		iprange;

	zabbix_log(LOG_LEVEL_DEBUG, "In %s() rule:'%s' range:'%s'", __func__, drule->name, drule->iprange);

	for (start = drule->iprange; '\0' != *start;)
	{
		if (NULL != (comma = strchr(start, ',')))
			*comma = '\0';

		zabbix_log(LOG_LEVEL_DEBUG, "%s() range:'%s'", __func__, start);

		if (SUCCEED != zbx_iprange_parse(&iprange, start))
		{
			zabbix_log(LOG_LEVEL_WARNING, "discovery rule \"%s\": wrong format of IP range \"%s\"",
					drule->name, start);
			goto next;
		}

		if (ZBX_DISCOVERER_IPRANGE_LIMIT < zbx_iprange_volume(&iprange))
		{
			zabbix_log(LOG_LEVEL_WARNING, "discovery rule \"%s\": IP range \"%s\" exceeds %d address limit",
					drule->name, start, ZBX_DISCOVERER_IPRANGE_LIMIT);
			goto next;
		}
#ifndef HAVE_IPV6
		if (ZBX_IPRANGE_V6 == iprange.type)
		{
			zabbix_log(LOG_LEVEL_WARNING, "discovery rule \"%s\": encountered IP range \"%s\","
					" but IPv6 support not compiled in", drule->name, start);
			goto next;
		}
#endif
		zbx_iprange_first(&iprange, ipaddress);

		do
		{
#ifdef HAVE_IPV6
			if (ZBX_IPRANGE_V6 == iprange.type)
			{
				zbx_snprintf(ip, sizeof(ip), "%x:%x:%x:%x:%x:%x:%x:%x", (unsigned int)ipaddress[0],
						(unsigned int)ipaddress[1], (unsigned int)ipaddress[2],
						(unsigned int)ipaddress[3], (unsigned int)ipaddress[4],
						(unsigned int)ipaddress[5], (unsigned int)ipaddress[6],
						(unsigned int)ipaddress[7]);
			}
			else
			{
#endif
				zbx_snprintf(ip, sizeof(ip), "%u.%u.%u.%u", (unsigned int)ipaddress[0],
						(unsigned int)ipaddress[1], (unsigned int)ipaddress[2],
						(unsigned int)ipaddress[3]);
#ifdef HAVE_IPV6
			}
#endif
			now = time(NULL);

			zabbix_log(LOG_LEVEL_DEBUG, "%s() ip:'%s'", __func__, ip);

			zbx_alarm_on(config_timeout);
			zbx_gethost_by_ip(ip, dns, sizeof(dns));
			zbx_alarm_off();

			if (0 != drule->unique_dcheckid)
<<<<<<< HEAD
				process_checks(drule, ip, dns, 1, now, config_timeout);

			process_checks(drule, ip, dns, 0, now, config_timeout);
=======
				process_checks(drule, &host_status, ip, 1, now, &services, &dcheckids, config_timeout);

			process_checks(drule, &host_status, ip, 0, now, &services, &dcheckids, config_timeout);

			zbx_db_begin();

			if (SUCCEED != zbx_db_lock_druleid(drule->druleid))
			{
				zbx_db_rollback();

				zabbix_log(LOG_LEVEL_DEBUG, "discovery rule '%s' was deleted during processing,"
						" stopping", drule->name);
				zbx_vector_ptr_clear_ext(&services, zbx_ptr_free);
				goto out;
			}

			if (SUCCEED != process_services(drule, &dhost, ip, dns, now, &services, &dcheckids))
			{
				zbx_db_rollback();

				zabbix_log(LOG_LEVEL_DEBUG, "all checks where deleted for discovery rule '%s'"
						" during processing, stopping", drule->name);
				zbx_vector_ptr_clear_ext(&services, zbx_ptr_free);
				goto out;
			}

			zbx_vector_uint64_clear(&dcheckids);
			zbx_vector_ptr_clear_ext(&services, zbx_ptr_free);

			if (0 != (program_type & ZBX_PROGRAM_TYPE_SERVER))
			{
				zbx_discovery_update_host(&dhost, host_status, now);
				zbx_process_events(NULL, NULL);
				zbx_clean_events();
			}
			else if (0 != (program_type & ZBX_PROGRAM_TYPE_PROXY))
				proxy_update_host(drule->druleid, ip, dns, host_status, now);

			zbx_db_commit();
>>>>>>> 33ff8303
		}
		while (SUCCEED == zbx_iprange_next(&iprange, ipaddress));
next:
		if (NULL != comma)
		{
			*comma = ',';
			start = comma + 1;
		}
		else
			break;
	}

	zabbix_log(LOG_LEVEL_DEBUG, "End of %s()", __func__);
}

/******************************************************************************
 *                                                                            *
 * Purpose: clean dservices and dhosts not presenting in drule                *
 *                                                                            *
 ******************************************************************************/
static void	discovery_clean_services(zbx_uint64_t druleid)
{
	DB_RESULT		result;
	DB_ROW			row;
	char			*iprange = NULL;
	zbx_vector_uint64_t	keep_dhostids, del_dhostids, del_dserviceids;
	zbx_uint64_t		dhostid, dserviceid;
	char			*sql = NULL;
	size_t			sql_alloc = 0, sql_offset;

	zabbix_log(LOG_LEVEL_DEBUG, "In %s()", __func__);

	result = zbx_db_select("select iprange from drules where druleid=" ZBX_FS_UI64, druleid);

	if (NULL != (row = zbx_db_fetch(result)))
		iprange = zbx_strdup(iprange, row[0]);

	zbx_db_free_result(result);

	if (NULL == iprange)
		goto out;

	zbx_vector_uint64_create(&keep_dhostids);
	zbx_vector_uint64_create(&del_dhostids);
	zbx_vector_uint64_create(&del_dserviceids);

	result = zbx_db_select(
			"select dh.dhostid,ds.dserviceid,ds.ip"
			" from dhosts dh"
				" left join dservices ds"
					" on dh.dhostid=ds.dhostid"
			" where dh.druleid=" ZBX_FS_UI64,
			druleid);

	while (NULL != (row = zbx_db_fetch(result)))
	{
		ZBX_STR2UINT64(dhostid, row[0]);

		if (SUCCEED == zbx_db_is_null(row[1]))
		{
			zbx_vector_uint64_append(&del_dhostids, dhostid);
		}
		else if (SUCCEED != zbx_ip_in_list(iprange, row[2]))
		{
			ZBX_STR2UINT64(dserviceid, row[1]);

			zbx_vector_uint64_append(&del_dhostids, dhostid);
			zbx_vector_uint64_append(&del_dserviceids, dserviceid);
		}
		else
			zbx_vector_uint64_append(&keep_dhostids, dhostid);
	}
	zbx_db_free_result(result);

	zbx_free(iprange);

	if (0 != del_dserviceids.values_num)
	{
		int	i;

		/* remove dservices */

		zbx_vector_uint64_sort(&del_dserviceids, ZBX_DEFAULT_UINT64_COMPARE_FUNC);

		sql_offset = 0;
		zbx_strcpy_alloc(&sql, &sql_alloc, &sql_offset, "delete from dservices where");
		zbx_db_add_condition_alloc(&sql, &sql_alloc, &sql_offset, "dserviceid",
				del_dserviceids.values, del_dserviceids.values_num);

		zbx_db_execute("%s", sql);

		/* remove dhosts */

		zbx_vector_uint64_sort(&keep_dhostids, ZBX_DEFAULT_UINT64_COMPARE_FUNC);
		zbx_vector_uint64_uniq(&keep_dhostids, ZBX_DEFAULT_UINT64_COMPARE_FUNC);

		zbx_vector_uint64_sort(&del_dhostids, ZBX_DEFAULT_UINT64_COMPARE_FUNC);
		zbx_vector_uint64_uniq(&del_dhostids, ZBX_DEFAULT_UINT64_COMPARE_FUNC);

		for (i = 0; i < del_dhostids.values_num; i++)
		{
			dhostid = del_dhostids.values[i];

			if (FAIL != zbx_vector_uint64_bsearch(&keep_dhostids, dhostid, ZBX_DEFAULT_UINT64_COMPARE_FUNC))
				zbx_vector_uint64_remove_noorder(&del_dhostids, i--);
		}
	}

	if (0 != del_dhostids.values_num)
	{
		zbx_vector_uint64_sort(&del_dhostids, ZBX_DEFAULT_UINT64_COMPARE_FUNC);

		sql_offset = 0;
		zbx_strcpy_alloc(&sql, &sql_alloc, &sql_offset, "delete from dhosts where");
		zbx_db_add_condition_alloc(&sql, &sql_alloc, &sql_offset, "dhostid",
				del_dhostids.values, del_dhostids.values_num);

		zbx_db_execute("%s", sql);
	}

	zbx_free(sql);

	zbx_vector_uint64_destroy(&del_dserviceids);
	zbx_vector_uint64_destroy(&del_dhostids);
	zbx_vector_uint64_destroy(&keep_dhostids);
out:
	zabbix_log(LOG_LEVEL_DEBUG, "End of %s()", __func__);
}

static void	process_results(zbx_discoverer_manager_t *manager)
{
	int	i;

	pthread_rwlock_wrlock(&manager->results_rwlock);

	for (i = 0; i < manager->results.values_num; i++)
	{
		zbx_discovery_results_t	*result = manager->results.values[i];
		ZBX_DB_DHOST		dhost;
		int			host_status = -1, k;

		for (k = 0; k < result->services.values_num; k++)
		{
			zbx_service_t	*service = result->services.values[k];

			if (-1 == host_status || DOBJECT_STATUS_UP == service->status)
			{
				host_status = service->status;

				if (DOBJECT_STATUS_UP == service->status)
					break;
			}
		}

		memset(&dhost, 0, sizeof(ZBX_DB_DHOST));

		process_services(result->drule, &dhost, result->ip, result->dns, result->now, &result->services);

		if (0 != (program_type & ZBX_PROGRAM_TYPE_SERVER))
		{
			zbx_discovery_update_host(&dhost, host_status, result->now);
			zbx_process_events(NULL, NULL);
			zbx_clean_events();
		}
		else if (0 != (program_type & ZBX_PROGRAM_TYPE_PROXY))
		{
			proxy_update_host(result->drule->druleid, result->ip, result->dns, host_status, result->now);
		}
	}

	zbx_vector_ptr_clear_ext(&manager->results, (zbx_clean_func_t)results_free);
	pthread_rwlock_unlock(&manager->results_rwlock);
}

static int	process_discovery(time_t *nextcheck, int config_timeout)
{
	int			rule_count = 0, delay, i;
	char			*delay_str = NULL;
	zbx_dc_um_handle_t	*um_handle;
	time_t			now;
	DC_DRULE		*drule;

	now = time(NULL);

	um_handle = zbx_dc_open_user_macros();

	while (ZBX_IS_RUNNING() && NULL != (drule = zbx_dc_drule_next(now, nextcheck)))
	{
<<<<<<< HEAD
		rule_count++;

		for (i = 0; i < drule->dchecks.values_num; i++)
		{
			DC_DCHECK	*dcheck = (DC_DCHECK*)drule->dchecks.values[i];

			if (0 != dcheck->uniq)
			{
				drule->unique_dcheckid = dcheck->dcheckid;
				break;
			}
		}
=======
		result = zbx_db_select(
				"select distinct r.iprange,r.name,c.dcheckid,r.delay"
				" from drules r"
					" left join dchecks c"
						" on c.druleid=r.druleid"
							" and c.uniq=1"
				" where r.druleid=" ZBX_FS_UI64, druleid);

		if (NULL != (row = zbx_db_fetch(result)))
		{
			zbx_db_drule	drule;
>>>>>>> 33ff8303

		delay_str = zbx_strdup(delay_str, drule->delay_str);
		zbx_substitute_simple_macros(NULL, NULL, NULL, NULL, NULL, NULL, NULL, NULL, NULL, NULL, NULL, NULL,
				&delay_str, MACRO_TYPE_COMMON, NULL, 0);

		if (SUCCEED != zbx_is_time_suffix(delay_str, &delay, ZBX_LENGTH_UNLIMITED))
		{
			zabbix_log(LOG_LEVEL_WARNING, "discovery rule \"%s\": invalid update interval \"%s\"",
					drule->delay_str, delay_str);

			delay = ZBX_DEFAULT_INTERVAL;
		}
		else
		{
			drule->delay = delay;
			process_rule(drule, config_timeout);
		}

		zbx_dc_drule_queue(now, drule->druleid, delay);
		zbx_free(delay_str);

		if (0 != (program_type & ZBX_PROGRAM_TYPE_SERVER))
			discovery_clean_services(drule->druleid);

		drule_free(drule);

		now = time(NULL);
	}

	zbx_dc_close_user_macros(um_handle);

	return rule_count;	/* performance metric */
}

static zbx_discoverer_net_check_job_t	*discoverer_job_net_check_pop(zbx_discoverer_jobs_queue_t *queue)
{
	void	*job;

	if (SUCCEED == zbx_list_pop(&queue->jobs, &job))
		return (zbx_discoverer_net_check_job_t*)job;

	return NULL;
}

static void	*discoverer_net_check(void *net_check_worker)
{
	char				*value = NULL;
	int				err;
	size_t				value_alloc = 128;
	zbx_discoverer_worker_t		*worker = (zbx_discoverer_worker_t*)net_check_worker;
	zbx_discoverer_net_check_job_t	*job;

	worker->queue->workers_num++;
	worker->stop = 0;

	value = (char *)zbx_malloc(value, value_alloc);

	pthread_mutex_lock(&dmanager.queue.lock);

	while (0 == worker->stop)
	{
		if (NULL != (job = discoverer_job_net_check_pop(worker->queue)))
		{
			int			index, skip = 1;
			zbx_uint64_pair_t	revision, *revision_updated;
			zbx_service_t		*service = NULL;
			zbx_discovery_results_t	*result = NULL, result_cmp;
			DC_DRULE		drule_cmp;

			pthread_mutex_unlock(&dmanager.queue.lock);

			/* check if drule was updated or deleted */

			revision.first = job->druleid;
			pthread_rwlock_rdlock(&dmanager.revisions_rwlock);

			if (FAIL != (index = zbx_vector_uint64_pair_bsearch(&dmanager.revisions, revision,
					ZBX_DEFAULT_UINT64_COMPARE_FUNC)))
			{
				revision_updated = (zbx_uint64_pair_t*)&dmanager.revisions.values[index];

				if (revision_updated->second == job->drule->revision)
					skip = 0;
			}

			pthread_rwlock_unlock(&dmanager.revisions_rwlock);

			if (0 != skip)
			{
				pthread_mutex_lock(&dmanager.queue.lock);
				continue;
			}

			/* perform net checks */

			service = (zbx_service_t *)zbx_malloc(service, sizeof(zbx_service_t));

			service->status = (SUCCEED == discover_service(job->dcheck, job->ip, job->port,
					job->config_timeout, &value, &value_alloc)) ? DOBJECT_STATUS_UP :
					DOBJECT_STATUS_DOWN;

			service->dcheckid = job->dcheck->dcheckid;
			service->itemtime = (time_t)job->now;
			service->port = job->port;
			zbx_strlcpy_utf8(service->value, value, ZBX_MAX_DISCOVERED_VALUE_SIZE);

			drule_cmp.druleid = job->druleid;
			result_cmp.drule = &drule_cmp;
			result_cmp.ip = job->ip;

			pthread_rwlock_wrlock(&dmanager.results_rwlock);

			if (FAIL == (index = zbx_vector_ptr_search(&dmanager.results, &result_cmp, results_compare)))
			{
				result = (zbx_discovery_results_t *)zbx_malloc(result, sizeof(zbx_discovery_results_t));
				zbx_vector_ptr_create(&result->services);
				result->drule = job->drule;
				result->ip = job->ip;
				result->dns = job->dns;
				result->now = job->now;
				zbx_vector_ptr_append(&dmanager.results, result);
			}
			else
				result = (zbx_discovery_results_t *)dmanager.results.values[index];

			zbx_vector_ptr_append(&result->services, service);

			pthread_rwlock_unlock(&dmanager.results_rwlock);

			dcheck_free(job->dcheck);
			zbx_free(job);

			pthread_mutex_lock(&dmanager.queue.lock);
			continue;
		}
<<<<<<< HEAD
=======
		zbx_db_free_result(result);
>>>>>>> 33ff8303

		if (0 != (err = pthread_cond_wait(&dmanager.queue.event, &dmanager.queue.lock)))
		{
			zabbix_log(LOG_LEVEL_WARNING, "[%d] cannot wait for conditional variable : %s",
					worker->worker_id, zbx_strerror(err));
			worker->stop = 1;
		}
	}

	zbx_free(value);

	return (void*)0;
}

static void	discoverer_job_net_check_free(zbx_discoverer_net_check_job_t *job)
{
	drule_free(job->drule);
	dcheck_free(job->dcheck);
	zbx_free(job->ip);
	zbx_free(job->dns);

	zbx_free(job);
}

static void	discoverer_jobs_queue_clear(zbx_list_t *jobs)
{
	zbx_discoverer_net_check_job_t	*job = NULL;

	while (SUCCEED == zbx_list_pop(jobs, (void **)&job))
		discoverer_job_net_check_free(job);
}

static void	discoverer_jobs_queue_destroy(zbx_discoverer_jobs_queue_t *queue)
{
	if (0 != (queue->flags & DISCOVERER_JOB_QUEUE_INIT_LOCK))
		pthread_mutex_destroy(&queue->lock);

	if (0 != (queue->flags & DISCOVERER_JOB_QUEUE_INIT_EVENT))
		pthread_cond_destroy(&queue->event);

	discoverer_jobs_queue_clear(&queue->jobs);
	zbx_list_destroy(&queue->jobs);

	queue->flags = DISCOVERER_JOB_QUEUE_INIT_NONE;
}

static int	discoverer_jobs_queue_init(zbx_discoverer_jobs_queue_t *queue, char **error)
{
	int	err, ret = FAIL;

	queue->workers_num = 0;
	queue->flags = DISCOVERER_JOB_QUEUE_INIT_NONE;

	zbx_list_create(&queue->jobs);

	if (0 != (err = pthread_mutex_init(&queue->lock, NULL)))
	{
		*error = zbx_dsprintf(NULL, "cannot initialize queue mutex: %s", zbx_strerror(err));
		goto out;
	}

	queue->flags |= DISCOVERER_JOB_QUEUE_INIT_LOCK;

	if (0 != (err = pthread_cond_init(&queue->event, NULL)))
	{
		*error = zbx_dsprintf(NULL, "cannot initialize conditional variable: %s", zbx_strerror(err));
		goto out;
	}

	queue->flags |= DISCOVERER_JOB_QUEUE_INIT_EVENT;

	ret = SUCCEED;
out:
	if (FAIL == ret)
		discoverer_jobs_queue_destroy(queue);

	return ret;
}

static int	discoverer_workers_init(zbx_discoverer_worker_t *worker, zbx_discoverer_jobs_queue_t *queue,
		void *func(void *), char **error)
{
	int	err;

	worker->queue = queue;
	worker->stop = 1;

	if (0 != (err = pthread_create(&worker->thread, NULL, func, (void *)worker)))
	{
		*error = zbx_dsprintf(NULL, "cannot craete thread: %s", zbx_strerror(err));
		return FAIL;
	}

	return SUCCEED;
}

static int	discoverer_manager_init(zbx_discoverer_manager_t *manager, int workers_num, char **error)
{
	int		i, started_num = 0, err;
	time_t		time_start;
	struct timespec	poll_delay = {0, 1e8};

	memset(manager, 0, sizeof(zbx_discoverer_manager_t));

	zbx_vector_ptr_create(&manager->results);
	zbx_vector_uint64_pair_create(&manager->revisions);

	if (0 != (err = pthread_rwlock_init(&manager->revisions_rwlock, NULL)) ||
			0 != (err = pthread_rwlock_init(&manager->results_rwlock, NULL)))
	{
		*error = zbx_dsprintf(NULL, "cannot initialize mutex: %s", zbx_strerror(err));
		return FAIL;
	}

	if (SUCCEED != discoverer_jobs_queue_init(&manager->queue, error))
		return FAIL;

	manager->workers_num = workers_num;
	manager->workers = (zbx_discoverer_worker_t*)zbx_calloc(NULL, (size_t)workers_num,
			sizeof(zbx_discoverer_worker_t));

	for (i = 0; i < workers_num; i++)
	{
		if (SUCCEED != discoverer_workers_init(&manager->workers[i], &manager->queue, discoverer_net_check,
				error))
		{
			return FAIL;
		}

		manager->workers[i].worker_id = i;
	}

	/* wait for threads to start */
	time_start = time(NULL);

	while (started_num != workers_num)
	{
		if (time_start + ZBX_DISCOVERER_STARTUP_TIMEOUT < time(NULL))
		{
			*error = zbx_strdup(NULL, "timeout occured while waiting for workers to start");
			return FAIL;
		}

		pthread_mutex_lock(&manager->queue.lock);
		started_num = manager->queue.workers_num;
		pthread_mutex_unlock(&manager->queue.lock);

		nanosleep(&poll_delay, NULL);
	}

	return SUCCEED;
}

/******************************************************************************
 *                                                                            *
 * Purpose: periodically try to find new hosts and services                   *
 *                                                                            *
 ******************************************************************************/
ZBX_THREAD_ENTRY(discoverer_thread, args)
{
	zbx_thread_discoverer_args	*discoverer_args_in = (zbx_thread_discoverer_args *)
							(((zbx_thread_args_t *)args)->args);
	int				sleeptime = -1, sleeptime_res = -1, rule_count = 0, old_rule_count = 0;
	double				sec, total_sec = 0.0, old_total_sec = 0.0;
	time_t				last_stat_time, nextcheck = 0, nextresult = 0;
	zbx_ipc_async_socket_t		rtc;
	const zbx_thread_info_t		*info = &((zbx_thread_args_t *)args)->info;
	int				server_num = ((zbx_thread_args_t *)args)->info.server_num;
	int				process_num = ((zbx_thread_args_t *)args)->info.process_num;
	unsigned char			process_type = ((zbx_thread_args_t *)args)->info.process_type;
	char				*error;

	zabbix_log(LOG_LEVEL_INFORMATION, "%s #%d started [%s #%d]", get_program_type_string(info->program_type),
			server_num, get_process_type_string(process_type), process_num);

	zbx_update_selfmon_counter(info, ZBX_PROCESS_STATE_BUSY);

#define STAT_INTERVAL	5	/* if a process is busy and does not sleep then update status not faster than */
				/* once in STAT_INTERVAL seconds */

#if defined(HAVE_GNUTLS) || defined(HAVE_OPENSSL)
	zbx_tls_init_child(discoverer_args_in->zbx_config_tls, discoverer_args_in->zbx_get_program_type_cb_arg);
#endif
	zbx_setproctitle("%s #%d [connecting to the database]", get_process_type_string(process_type), process_num);
	last_stat_time = time(NULL);

	zbx_db_connect(ZBX_DB_CONNECT_NORMAL);

	zbx_rtc_subscribe(process_type, process_num, discoverer_args_in->config_timeout, &rtc);

	if (FAIL == discoverer_manager_init(&dmanager, discoverer_args_in->workers_num, &error))
	{
		zabbix_log(LOG_LEVEL_ERR, "Cannot initialize discovery manager");
		goto out;
	}

	while (ZBX_IS_RUNNING())
	{
		zbx_uint32_t	rtc_cmd;
		unsigned char	*rtc_data;

		sec = zbx_time();
		zbx_update_env(get_process_type_string(process_type), sec);

		if (0 != sleeptime)
		{
			zbx_setproctitle("%s #%d [processed %d rules in " ZBX_FS_DBL " sec, performing discovery]",
					get_process_type_string(process_type), process_num, old_rule_count,
					old_total_sec);
		}

		/* update local drules revisions */
		pthread_rwlock_wrlock(&dmanager.revisions_rwlock);
		zbx_vector_uint64_pair_clear(&dmanager.revisions);
		zbx_dc_drule_revisions_get(&dmanager.revisions);
		pthread_rwlock_unlock(&dmanager.revisions_rwlock);

		if ((int)sec >= nextresult)
		{
			process_results(&dmanager);
			nextresult = time(NULL) + DISCOVERER_DELAY;
		}

		/* process discovery rules and create net check jobs */

		if ((int)sec >= nextcheck)
		{
			rule_count += process_discovery(&nextcheck, discoverer_args_in->config_timeout);
			total_sec += zbx_time() - sec;

			if (0 == nextcheck)
				nextcheck = time(NULL) + DISCOVERER_DELAY;

			if (0 < rule_count)
			{
				pthread_mutex_lock(&dmanager.queue.lock);
				pthread_cond_broadcast(&dmanager.queue.event);
				pthread_mutex_unlock(&dmanager.queue.lock);
			}
		}

		/* update sleeptime and process title */

		sleeptime = zbx_calculate_sleeptime(nextcheck, DISCOVERER_DELAY);

		if (sleeptime > (sleeptime_res = zbx_calculate_sleeptime(nextresult, DISCOVERER_DELAY)))
			sleeptime = sleeptime_res;

		if (0 != sleeptime || STAT_INTERVAL <= time(NULL) - last_stat_time)
		{
			if (0 == sleeptime)
			{
				zbx_setproctitle("%s #%d [processed %d rules in " ZBX_FS_DBL " sec, performing "
						"discovery]", get_process_type_string(process_type), process_num,
						rule_count, total_sec);
			}
			else
			{
				zbx_setproctitle("%s #%d [processed %d rules in " ZBX_FS_DBL " sec, idle %d sec]",
						get_process_type_string(process_type), process_num, rule_count,
						total_sec, sleeptime);
				old_rule_count = rule_count;
				old_total_sec = total_sec;
			}
			rule_count = 0;
			total_sec = 0.0;
			last_stat_time = time(NULL);
		}

		if (SUCCEED == zbx_rtc_wait(&rtc, info, &rtc_cmd, &rtc_data, sleeptime) && 0 != rtc_cmd)
		{
#ifdef HAVE_NETSNMP
			if (ZBX_RTC_SNMP_CACHE_RELOAD == rtc_cmd)
				zbx_clear_cache_snmp(process_type, process_num);
#endif
			if (ZBX_RTC_SHUTDOWN == rtc_cmd)
				break;
		}

	}
out:
	zbx_setproctitle("%s #%d [terminated]", get_process_type_string(process_type), process_num);

	while (1)
		zbx_sleep(SEC_PER_MIN);
#undef STAT_INTERVAL
}<|MERGE_RESOLUTION|>--- conflicted
+++ resolved
@@ -504,17 +504,12 @@
 
 		for (port = first; port <= last; port++)
 		{
-<<<<<<< HEAD
 			zbx_discoverer_net_check_job_t	*net_check;
-=======
-			zbx_dservice_t	*service;
->>>>>>> 33ff8303
 
 			net_check = (zbx_discoverer_net_check_job_t*)zbx_malloc(NULL,
 					sizeof(zbx_discoverer_net_check_job_t));
 			net_check->druleid = drule->druleid;
 
-<<<<<<< HEAD
 			net_check->drule = (DC_DRULE*)zbx_malloc(NULL, sizeof(DC_DRULE));
 			drule_copy(drule, net_check->drule);
 			zbx_vector_ptr_create(&net_check->drule->dchecks);
@@ -527,16 +522,6 @@
 			net_check->port = (unsigned short)port;
 			net_check->config_timeout = config_timeout;
 			net_check->now = now;
-=======
-			service = (zbx_dservice_t *)zbx_malloc(NULL, sizeof(zbx_dservice_t));
-			service->status = (SUCCEED == discover_service(dcheck, ip, port, config_timeout, &value,
-					&value_alloc) ? DOBJECT_STATUS_UP : DOBJECT_STATUS_DOWN);
-			service->dcheckid = dcheck->dcheckid;
-			service->itemtime = (time_t)now;
-			service->port = port;
-			zbx_strlcpy_utf8(service->value, value, ZBX_MAX_DISCOVERED_VALUE_SIZE);
-			zbx_vector_ptr_append(services, service);
->>>>>>> 33ff8303
 
 			discoverer_job_net_check_push(&dmanager.queue, net_check);
 		}
@@ -556,12 +541,7 @@
 	zabbix_log(LOG_LEVEL_DEBUG, "End of %s()", __func__);
 }
 
-<<<<<<< HEAD
 static void	process_checks(const DC_DRULE *drule, char *ip, char *dns, int unique, int now, int config_timeout)
-=======
-static void	process_checks(const zbx_db_drule *drule, int *host_status, char *ip, int unique, int now,
-		zbx_vector_ptr_t *services, zbx_vector_uint64_t *dcheckids, int config_timeout)
->>>>>>> 33ff8303
 {
 	int		i;
 
@@ -569,7 +549,6 @@
 	{
 		DC_DCHECK	*dcheck = (DC_DCHECK*)drule->dchecks.values[i];
 
-<<<<<<< HEAD
 		if (0 != drule->unique_dcheckid &&
 				((1 == unique && drule->unique_dcheckid != dcheck->dcheckid) ||
 				(0 == unique && drule->unique_dcheckid == dcheck->dcheckid)))
@@ -581,51 +560,13 @@
 	}
 }
 
-static void	process_services(const DC_DRULE *drule, ZBX_DB_DHOST *dhost, const char *ip, const char *dns,
+static void	process_services(const DC_DRULE *drule, zbx_db_dhost *dhost, const char *ip, const char *dns,
 		int now, const zbx_vector_ptr_t *services)
-=======
-	result = zbx_db_select("%s", sql);
-
-	while (NULL != (row = zbx_db_fetch(result)))
-	{
-		memset(&dcheck, 0, sizeof(dcheck));
-
-		ZBX_STR2UINT64(dcheck.dcheckid, row[0]);
-		dcheck.type = atoi(row[1]);
-		dcheck.key_ = row[2];
-		dcheck.snmp_community = row[3];
-		dcheck.snmpv3_securityname = row[4];
-		dcheck.snmpv3_securitylevel = (unsigned char)atoi(row[5]);
-		dcheck.snmpv3_authpassphrase = row[6];
-		dcheck.snmpv3_privpassphrase = row[7];
-		dcheck.snmpv3_authprotocol = (unsigned char)atoi(row[8]);
-		dcheck.snmpv3_privprotocol = (unsigned char)atoi(row[9]);
-		dcheck.ports = row[10];
-		dcheck.snmpv3_contextname = row[11];
-
-		zbx_vector_uint64_append(dcheckids, dcheck.dcheckid);
-
-		process_check(&dcheck, host_status, ip, now, services, config_timeout);
-	}
-	zbx_db_free_result(result);
-}
-
-static int	process_services(const zbx_db_drule *drule, zbx_db_dhost *dhost, const char *ip, const char *dns,
-		int now, const zbx_vector_ptr_t *services, zbx_vector_uint64_t *dcheckids)
->>>>>>> 33ff8303
 {
 	int	i;
 
 	zabbix_log(LOG_LEVEL_DEBUG, "In %s()", __func__);
 
-<<<<<<< HEAD
-=======
-	zbx_vector_uint64_sort(dcheckids, ZBX_DEFAULT_UINT64_COMPARE_FUNC);
-
-	if (SUCCEED != (ret = zbx_db_lock_ids("dchecks", "dcheckid", dcheckids)))
-		goto fail;
-
->>>>>>> 33ff8303
 	for (i = 0; i < services->values_num; i++)
 	{
 		zbx_dservice_t	*service = (zbx_dservice_t *)services->values[i];
@@ -650,15 +591,8 @@
  * Purpose: process single discovery rule                                     *
  *                                                                            *
  ******************************************************************************/
-<<<<<<< HEAD
 static void	process_rule(DC_DRULE *drule, int config_timeout)
 {
-=======
-static void	process_rule(zbx_db_drule *drule, int config_timeout)
-{
-	zbx_db_dhost		dhost;
-	int			host_status, now;
->>>>>>> 33ff8303
 	char			ip[ZBX_INTERFACE_IP_LEN_MAX], *start, *comma, dns[ZBX_INTERFACE_DNS_LEN_MAX];
 	int			ipaddress[8], now;
 	zbx_iprange_t		iprange;
@@ -724,51 +658,9 @@
 			zbx_alarm_off();
 
 			if (0 != drule->unique_dcheckid)
-<<<<<<< HEAD
 				process_checks(drule, ip, dns, 1, now, config_timeout);
 
 			process_checks(drule, ip, dns, 0, now, config_timeout);
-=======
-				process_checks(drule, &host_status, ip, 1, now, &services, &dcheckids, config_timeout);
-
-			process_checks(drule, &host_status, ip, 0, now, &services, &dcheckids, config_timeout);
-
-			zbx_db_begin();
-
-			if (SUCCEED != zbx_db_lock_druleid(drule->druleid))
-			{
-				zbx_db_rollback();
-
-				zabbix_log(LOG_LEVEL_DEBUG, "discovery rule '%s' was deleted during processing,"
-						" stopping", drule->name);
-				zbx_vector_ptr_clear_ext(&services, zbx_ptr_free);
-				goto out;
-			}
-
-			if (SUCCEED != process_services(drule, &dhost, ip, dns, now, &services, &dcheckids))
-			{
-				zbx_db_rollback();
-
-				zabbix_log(LOG_LEVEL_DEBUG, "all checks where deleted for discovery rule '%s'"
-						" during processing, stopping", drule->name);
-				zbx_vector_ptr_clear_ext(&services, zbx_ptr_free);
-				goto out;
-			}
-
-			zbx_vector_uint64_clear(&dcheckids);
-			zbx_vector_ptr_clear_ext(&services, zbx_ptr_free);
-
-			if (0 != (program_type & ZBX_PROGRAM_TYPE_SERVER))
-			{
-				zbx_discovery_update_host(&dhost, host_status, now);
-				zbx_process_events(NULL, NULL);
-				zbx_clean_events();
-			}
-			else if (0 != (program_type & ZBX_PROGRAM_TYPE_PROXY))
-				proxy_update_host(drule->druleid, ip, dns, host_status, now);
-
-			zbx_db_commit();
->>>>>>> 33ff8303
 		}
 		while (SUCCEED == zbx_iprange_next(&iprange, ipaddress));
 next:
@@ -957,7 +849,6 @@
 
 	while (ZBX_IS_RUNNING() && NULL != (drule = zbx_dc_drule_next(now, nextcheck)))
 	{
-<<<<<<< HEAD
 		rule_count++;
 
 		for (i = 0; i < drule->dchecks.values_num; i++)
@@ -970,19 +861,6 @@
 				break;
 			}
 		}
-=======
-		result = zbx_db_select(
-				"select distinct r.iprange,r.name,c.dcheckid,r.delay"
-				" from drules r"
-					" left join dchecks c"
-						" on c.druleid=r.druleid"
-							" and c.uniq=1"
-				" where r.druleid=" ZBX_FS_UI64, druleid);
-
-		if (NULL != (row = zbx_db_fetch(result)))
-		{
-			zbx_db_drule	drule;
->>>>>>> 33ff8303
 
 		delay_str = zbx_strdup(delay_str, drule->delay_str);
 		zbx_substitute_simple_macros(NULL, NULL, NULL, NULL, NULL, NULL, NULL, NULL, NULL, NULL, NULL, NULL,
@@ -1118,10 +996,6 @@
 			pthread_mutex_lock(&dmanager.queue.lock);
 			continue;
 		}
-<<<<<<< HEAD
-=======
-		zbx_db_free_result(result);
->>>>>>> 33ff8303
 
 		if (0 != (err = pthread_cond_wait(&dmanager.queue.event, &dmanager.queue.lock)))
 		{
