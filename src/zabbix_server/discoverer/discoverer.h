--- conflicted
+++ resolved
@@ -27,17 +27,11 @@
 
 typedef struct
 {
-<<<<<<< HEAD
 	zbx_config_tls_t	*zbx_config_tls;
 	zbx_get_program_type_f	zbx_get_program_type_cb_arg;
 	int			config_timeout;
 	int			workers_num;
-=======
-	zbx_config_tls_t		*zbx_config_tls;
-	zbx_get_program_type_f		zbx_get_program_type_cb_arg;
-	int				config_timeout;
 	const zbx_events_funcs_t	*events_cbs;
->>>>>>> 2b84696d
 }
 zbx_thread_discoverer_args;
 
