--- conflicted
+++ resolved
@@ -1574,17 +1574,11 @@
 
 #undef ZBX_IPMI_FIELDS_NUM
 
-<<<<<<< HEAD
-static void	get_mediatype_params_object(const ZBX_DB_EVENT *event, const ZBX_DB_EVENT *r_event,
+
+static void	get_mediatype_params_object(const zbx_db_event *event, const zbx_db_event *r_event,
 		zbx_uint64_t actionid, zbx_uint64_t userid, zbx_uint64_t mediatypeid, const char *sendto,
-		const char *subject, const char *message, const DB_ACKNOWLEDGE *ack,
-		const zbx_service_alarm_t *service_alarm, const ZBX_DB_SERVICE *service, char **params, const char *tz)
-=======
-static void	get_mediatype_params(const zbx_db_event *event, const zbx_db_event *r_event, zbx_uint64_t actionid,
-		zbx_uint64_t userid, zbx_uint64_t mediatypeid, const char *sendto, const char *subject,
-		const char *message, const zbx_db_acknowledge *ack, const zbx_service_alarm_t *service_alarm,
-		const zbx_db_service *service, char **params, const char *tz)
->>>>>>> 33033569
+		const char *subject, const char *message, const zbx_db_acknowledge *ack,
+		const zbx_service_alarm_t *service_alarm, const zbx_db_service *service, char **params, const char *tz)
 {
 	DB_RESULT		result;
 	DB_ROW			row;
@@ -1631,15 +1625,14 @@
 	zbx_json_free(&json);
 }
 
-<<<<<<< HEAD
-static void	get_mediatype_params_array(const ZBX_DB_EVENT *event, const ZBX_DB_EVENT *r_event,
+static void	get_mediatype_params_array(const zbx_db_event *event, const zbx_db_event *r_event,
 		zbx_uint64_t actionid, zbx_uint64_t userid, zbx_uint64_t mediatypeid, const char *sendto,
-		const char *subject, const char *message, const DB_ACKNOWLEDGE *ack,
-		const zbx_service_alarm_t *service_alarm, const ZBX_DB_SERVICE *service, char **params, const char *tz)
+		const char *subject, const char *message, const zbx_db_acknowledge *ack,
+		const zbx_service_alarm_t *service_alarm, const zbx_db_service *service, char **params, const char *tz)
 {
 	DB_RESULT		result;
 	DB_ROW			row;
-	DB_ALERT		alert = {.sendto = (char *)sendto,
+	zbx_db_alert		alert = {.sendto = (char *)sendto,
 					.subject = (char *)(uintptr_t)subject,
 					.message = (char *)(uintptr_t)message
 				};
@@ -1656,7 +1649,7 @@
 
 	um_handle = zbx_dc_open_user_macros();
 
-	result = DBselect(
+	result = zbx_db_select(
 			"select value"
 			" from media_type_param"
 				" where mediatypeid=" ZBX_FS_UI64
@@ -1665,7 +1658,7 @@
 
 	zbx_json_initarray(&json, 1024);
 
-	while (NULL != (row = DBfetch(result)))
+	while (NULL != (row = zbx_db_fetch(result)))
 	{
 		value = zbx_strdup(NULL, row[0]);
 
@@ -1685,10 +1678,7 @@
 	zbx_json_free(&json);
 }
 
-static void	add_message_alert(const ZBX_DB_EVENT *event, const ZBX_DB_EVENT *r_event, zbx_uint64_t actionid,
-=======
 static void	add_message_alert(const zbx_db_event *event, const zbx_db_event *r_event, zbx_uint64_t actionid,
->>>>>>> 33033569
 		int esc_step, zbx_uint64_t userid, zbx_uint64_t mediatypeid, const char *subject, const char *message,
 		const zbx_db_acknowledge *ack, const zbx_service_alarm_t *service_alarm, const zbx_db_service *service,
 		int err_type, const char *tz)
@@ -1711,13 +1701,8 @@
 
 	if (0 == mediatypeid)
 	{
-<<<<<<< HEAD
-		result = DBselect(
+		result = zbx_db_select(
 				"select m.mediatypeid,m.sendto,m.severity,m.period,mt.status,m.active,mt.type"
-=======
-		result = zbx_db_select(
-				"select m.mediatypeid,m.sendto,m.severity,m.period,mt.status,m.active"
->>>>>>> 33033569
 				" from media m,media_type mt"
 				" where m.mediatypeid=mt.mediatypeid"
 					" and m.userid=" ZBX_FS_UI64,
@@ -1725,13 +1710,8 @@
 	}
 	else
 	{
-<<<<<<< HEAD
-		result = DBselect(
+		result = zbx_db_select(
 				"select m.mediatypeid,m.sendto,m.severity,m.period,mt.status,m.active,mt.type"
-=======
-		result = zbx_db_select(
-				"select m.mediatypeid,m.sendto,m.severity,m.period,mt.status,m.active"
->>>>>>> 33033569
 				" from media m,media_type mt"
 				" where m.mediatypeid=mt.mediatypeid"
 					" and m.userid=" ZBX_FS_UI64
