--- conflicted
+++ resolved
@@ -471,7 +471,6 @@
 		strscpy(host->tls_psk_identity, row[5 + ZBX_IPMI_FIELDS_NUM]);
 		strscpy(host->tls_psk, row[6 + ZBX_IPMI_FIELDS_NUM]);
 #endif
-		host->tls_connect = (unsigned char)1;	/* temporary fix */
 	}
 	DBfree_result(result);
 
@@ -495,24 +494,14 @@
 
 static void	execute_commands(DB_EVENT *event, zbx_uint64_t actionid, zbx_uint64_t operationid, int esc_step)
 {
-<<<<<<< HEAD
-	const char	*__function_name = "execute_commands";
-	DB_RESULT	result;
-	DB_ROW		row;
-	zbx_db_insert_t	db_insert;
-	int		alerts_num = 0;
-	char		*buffer = NULL;
-	size_t		buffer_alloc = 2 * ZBX_KIBIBYTE, buffer_offset = 0;
-=======
 	const char		*__function_name = "execute_commands";
 	DB_RESULT		result;
 	DB_ROW			row;
 	zbx_db_insert_t		db_insert;
 	int			alerts_num = 0;
 	char			*buffer = NULL;
-	size_t			buffer_alloc = ZBX_KIBIBYTE, buffer_offset = 0;
+	size_t			buffer_alloc = 2 * ZBX_KIBIBYTE, buffer_offset = 0;
 	zbx_vector_uint64_t	executed_on_hosts;
->>>>>>> 447793ce
 
 	zabbix_log(LOG_LEVEL_DEBUG, "In %s()", __function_name);
 
@@ -619,11 +608,7 @@
 
 				zbx_vector_uint64_append(&executed_on_hosts, host.hostid);
 				strscpy(host.host, row[1]);
-<<<<<<< HEAD
 				host.tls_connect = (unsigned char)atoi(row[12]);
-=======
-				host.tls_connect = (unsigned char)1;	/* temporary fix */
->>>>>>> 447793ce
 #ifdef HAVE_OPENIPMI
 				host.ipmi_authtype = (signed char)atoi(row[13]);
 				host.ipmi_privilege = (unsigned char)atoi(row[14]);
