/*
** Zabbix
** Copyright (C) 2001-2022 Zabbix SIA
**
** This program is free software; you can redistribute it and/or modify
** it under the terms of the GNU General Public License as published by
** the Free Software Foundation; either version 2 of the License, or
** (at your option) any later version.
**
** This program is distributed in the hope that it will be useful,
** but WITHOUT ANY WARRANTY; without even the implied warranty of
** MERCHANTABILITY or FITNESS FOR A PARTICULAR PURPOSE. See the
** GNU General Public License for more details.
**
** You should have received a copy of the GNU General Public License
** along with this program; if not, write to the Free Software
** Foundation, Inc., 51 Franklin Street, Fifth Floor, Boston, MA  02110-1301, USA.
**/

#include "escalator.h"

#include "../db_lengths.h"
#include "zbxnix.h"
#include "zbxserver.h"
#include "zbxself.h"
#include "../actions.h"
#include "../scripts/scripts.h"
#include "zbxcrypto.h"
#include "../../libs/zbxserver/get_host_from_event.h"
#include "../../libs/zbxserver/zabbix_users.h"
#include "zbxservice.h"

extern int	CONFIG_ESCALATOR_FORKS;

#define CONFIG_ESCALATOR_FREQUENCY	3

#define ZBX_ESCALATION_SOURCE_DEFAULT	0
#define ZBX_ESCALATION_SOURCE_ITEM	1
#define ZBX_ESCALATION_SOURCE_TRIGGER	2
#define ZBX_ESCALATION_SOURCE_SERVICE	4

#define ZBX_ESCALATION_UNSET		-1
#define ZBX_ESCALATION_CANCEL		0
#define ZBX_ESCALATION_DELETE		1
#define ZBX_ESCALATION_SKIP		2
#define ZBX_ESCALATION_PROCESS		3
#define ZBX_ESCALATION_SUPPRESS		4

#define ZBX_ESCALATIONS_PER_STEP	1000

#define ZBX_ALERT_MESSAGE_ERR_NONE	0
#define ZBX_ALERT_MESSAGE_ERR_USR	1
#define ZBX_ALERT_MESSAGE_ERR_MSG	2

#define ZBX_ROLE_RULE_TYPE_INT		0
#define ZBX_ROLE_RULE_TYPE_STR		1
#define ZBX_ROLE_RULE_TYPE_SERVICEID	3

#define ZBX_SERVICES_RULE_PREFIX	"services."

typedef struct
{
	zbx_uint64_t	userid;
	zbx_uint64_t	mediatypeid;
	char		*subject;
	char		*message;
	char		*tz;
	int		err;
	void		*next;
}
ZBX_USER_MSG;

typedef struct
{
	zbx_uint64_t	hostgroupid;
	char		*tag;
	char		*value;
}
zbx_tag_filter_t;

typedef struct
{
	/* the role identifier */
	zbx_uint64_t		roleid;

	/* 0 if services.read is set to 0 and services.write is either 0 or absent. 1 otherwise. */
	unsigned char		global_read;

	/* the service identifiers listed by services.read.id.* and services.write.id.* */
	zbx_vector_uint64_t	serviceids;

	/* the service.read.tag.* and service.write.tag.* rules */
	zbx_vector_tags_t	tags;
}
zbx_service_role_t;

ZBX_VECTOR_DECL(service_alarm, zbx_service_alarm_t)
ZBX_VECTOR_IMPL(service_alarm, zbx_service_alarm_t)

typedef enum
{
	ZBX_VC_UPDATE_STATS,
	ZBX_VC_UPDATE_RANGE
}
zbx_vc_item_update_type_t;

static void	zbx_tag_filter_free(zbx_tag_filter_t *tag_filter)
{
	zbx_free(tag_filter->tag);
	zbx_free(tag_filter->value);
	zbx_free(tag_filter);
}

extern ZBX_THREAD_LOCAL unsigned char	process_type;
extern unsigned char			program_type;
extern ZBX_THREAD_LOCAL int		server_num, process_num;

static void	add_message_alert(const ZBX_DB_EVENT *event, const ZBX_DB_EVENT *r_event, zbx_uint64_t actionid,
		int esc_step, zbx_uint64_t userid, zbx_uint64_t mediatypeid, const char *subject, const char *message,
		const DB_ACKNOWLEDGE *ack, const zbx_service_alarm_t *service_alarm, const ZBX_DB_SERVICE *service,
		int err_type, const char *tz);

static int	get_user_info(zbx_uint64_t userid, zbx_uint64_t *roleid, char **user_timezone)
{
	int		user_type = -1;
	DB_RESULT	result;
	DB_ROW		row;

	*user_timezone = NULL;

	result = DBselect("select r.type,u.roleid,u.timezone from users u,role r where u.roleid=r.roleid and"
			" userid=" ZBX_FS_UI64, userid);

	if (NULL != (row = DBfetch(result)) && FAIL == DBis_null(row[0]))
	{
		user_type = atoi(row[0]);
		ZBX_STR2UINT64(*roleid, row[1]);
		*user_timezone = zbx_strdup(NULL, row[2]);
	}

	DBfree_result(result);

	return user_type;
}

/******************************************************************************
 *                                                                            *
 * Purpose: Return user permissions for access to the host                    *
 *                                                                            *
 * Parameters:                                                                *
 *                                                                            *
 * Return value: PERM_DENY - if host or user not found,                       *
 *                   or permission otherwise                                  *
 *                                                                            *
 ******************************************************************************/
static int	get_hostgroups_permission(zbx_uint64_t userid, zbx_vector_uint64_t *hostgroupids)
{
	int		perm = PERM_DENY;
	char		*sql = NULL;
	size_t		sql_alloc = 0, sql_offset = 0;
	DB_RESULT	result;
	DB_ROW		row;

	zabbix_log(LOG_LEVEL_DEBUG, "In %s()", __func__);

	if (0 == hostgroupids->values_num)
		goto out;

	zbx_snprintf_alloc(&sql, &sql_alloc, &sql_offset,
			"select min(r.permission)"
			" from rights r"
			" join users_groups ug on ug.usrgrpid=r.groupid"
				" where ug.userid=" ZBX_FS_UI64 " and", userid);
	DBadd_condition_alloc(&sql, &sql_alloc, &sql_offset, "r.id",
			hostgroupids->values, hostgroupids->values_num);
	result = DBselect("%s", sql);

	if (NULL != (row = DBfetch(result)) && FAIL == DBis_null(row[0]))
		perm = atoi(row[0]);

	DBfree_result(result);
	zbx_free(sql);
out:
	zabbix_log(LOG_LEVEL_DEBUG, "End of %s():%s", __func__, zbx_permission_string(perm));

	return perm;
}

/******************************************************************************
 *                                                                            *
 * Purpose: Check user access to event by tags                                *
 *                                                                            *
 * Parameters: userid       - user id                                         *
 *             hostgroupids - list of host groups in which trigger was to     *
 *                            be found                                        *
 *             event        - checked event for access                        *
 *                                                                            *
 * Return value: SUCCEED - user has access                                    *
 *               FAIL    - user does not have access                          *
 *                                                                            *
 ******************************************************************************/
static int	check_tag_based_permission(zbx_uint64_t userid, zbx_vector_uint64_t *hostgroupids,
		const ZBX_DB_EVENT *event)
{
	char			*sql = NULL, hostgroupid[ZBX_MAX_UINT64_LEN + 1];
	size_t			sql_alloc = 0, sql_offset = 0;
	DB_RESULT		result;
	DB_ROW			row;
	int			ret = FAIL, i;
	zbx_vector_ptr_t	tag_filters;
	zbx_tag_filter_t	*tag_filter;
	zbx_condition_t		condition;

	zabbix_log(LOG_LEVEL_DEBUG, "In %s()", __func__);

	zbx_vector_ptr_create(&tag_filters);

	zbx_snprintf_alloc(&sql, &sql_alloc, &sql_offset,
			"select tf.groupid,tf.tag,tf.value from tag_filter tf"
			" join users_groups ug on ug.usrgrpid=tf.usrgrpid"
				" where ug.userid=" ZBX_FS_UI64, userid);
	result = DBselect("%s order by tf.groupid", sql);

	while (NULL != (row = DBfetch(result)))
	{
		tag_filter = (zbx_tag_filter_t *)zbx_malloc(NULL, sizeof(zbx_tag_filter_t));
		ZBX_STR2UINT64(tag_filter->hostgroupid, row[0]);
		tag_filter->tag = zbx_strdup(NULL, row[1]);
		tag_filter->value = zbx_strdup(NULL, row[2]);
		zbx_vector_ptr_append(&tag_filters, tag_filter);
	}
	zbx_free(sql);
	DBfree_result(result);

	if (0 < tag_filters.values_num)
		condition.op = CONDITION_OPERATOR_EQUAL;
	else
		ret = SUCCEED;

	for (i = 0; i < tag_filters.values_num && SUCCEED != ret; i++)
	{
		tag_filter = (zbx_tag_filter_t *)tag_filters.values[i];

		if (FAIL == zbx_vector_uint64_search(hostgroupids, tag_filter->hostgroupid,
				ZBX_DEFAULT_UINT64_COMPARE_FUNC))
		{
			continue;
		}

		if (NULL != tag_filter->tag && 0 != strlen(tag_filter->tag))
		{
			zbx_snprintf(hostgroupid, sizeof(hostgroupid), ZBX_FS_UI64, tag_filter->hostgroupid);

			if (NULL != tag_filter->value && 0 != strlen(tag_filter->value))
			{
				condition.conditiontype = CONDITION_TYPE_EVENT_TAG_VALUE;
				condition.value2 = tag_filter->tag;
				condition.value = tag_filter->value;
			}
			else
			{
				condition.conditiontype = CONDITION_TYPE_EVENT_TAG;
				condition.value = tag_filter->tag;
			}

			zbx_vector_uint64_create(&condition.eventids);
			ret = check_action_condition(event, &condition);
			zbx_vector_uint64_destroy(&condition.eventids);
		}
		else
			ret = SUCCEED;
	}
	zbx_vector_ptr_clear_ext(&tag_filters, (zbx_clean_func_t)zbx_tag_filter_free);
	zbx_vector_ptr_destroy(&tag_filters);

	zabbix_log(LOG_LEVEL_DEBUG, "End of %s():%s", __func__, zbx_result_string(ret));

	return ret;
}

/******************************************************************************
 *                                                                            *
 * Purpose: Return user permissions for access to trigger                     *
 *                                                                            *
 * Return value: PERM_DENY - if host or user not found,                       *
 *                   or permission otherwise                                  *
 *                                                                            *
 ******************************************************************************/
static int	get_trigger_permission(zbx_uint64_t userid, const ZBX_DB_EVENT *event, char **user_timezone)
{
	int			perm = PERM_DENY;
	DB_RESULT		result;
	DB_ROW			row;
	zbx_vector_uint64_t	hostgroupids;
	zbx_uint64_t		hostgroupid, roleid;

	zabbix_log(LOG_LEVEL_DEBUG, "In %s()", __func__);

	if (USER_TYPE_SUPER_ADMIN == get_user_info(userid, &roleid, user_timezone))
	{
		perm = PERM_READ_WRITE;
		goto out;
	}

	zbx_vector_uint64_create(&hostgroupids);

	result = DBselect(
			"select distinct hg.groupid from items i"
			" join functions f on i.itemid=f.itemid"
			" join hosts_groups hg on hg.hostid = i.hostid"
				" and f.triggerid=" ZBX_FS_UI64,
			event->objectid);

	while (NULL != (row = DBfetch(result)))
	{
		ZBX_STR2UINT64(hostgroupid, row[0]);
		zbx_vector_uint64_append(&hostgroupids, hostgroupid);
	}
	DBfree_result(result);

	zbx_vector_uint64_sort(&hostgroupids, ZBX_DEFAULT_UINT64_COMPARE_FUNC);

	if (PERM_DENY < (perm = get_hostgroups_permission(userid, &hostgroupids)) &&
			FAIL == check_tag_based_permission(userid, &hostgroupids, event))
	{
		perm = PERM_DENY;
	}

	zbx_vector_uint64_destroy(&hostgroupids);
out:
	zabbix_log(LOG_LEVEL_DEBUG, "End of %s():%s", __func__, zbx_permission_string(perm));

	return perm;
}

/******************************************************************************
 *                                                                            *
 * Purpose: Return user permissions for access to item                        *
 *                                                                            *
 * Return value: PERM_DENY - if host or user not found,                       *
 *                   or permission otherwise                                  *
 *                                                                            *
 ******************************************************************************/
static int	get_item_permission(zbx_uint64_t userid, zbx_uint64_t itemid, char **user_timezone)
{
	DB_RESULT		result;
	DB_ROW			row;
	int			perm = PERM_DENY;
	zbx_vector_uint64_t	hostgroupids;
	zbx_uint64_t		hostgroupid, roleid;

	zabbix_log(LOG_LEVEL_DEBUG, "In %s()", __func__);

	zbx_vector_uint64_create(&hostgroupids);
	zbx_vector_uint64_sort(&hostgroupids, ZBX_DEFAULT_UINT64_COMPARE_FUNC);

	if (USER_TYPE_SUPER_ADMIN == get_user_info(userid, &roleid, user_timezone))
	{
		perm = PERM_READ_WRITE;
		goto out;
	}

	result = DBselect(
			"select hg.groupid from items i"
			" join hosts_groups hg on hg.hostid=i.hostid"
			" where i.itemid=" ZBX_FS_UI64,
			itemid);

	while (NULL != (row = DBfetch(result)))
	{
		ZBX_STR2UINT64(hostgroupid, row[0]);
		zbx_vector_uint64_append(&hostgroupids, hostgroupid);
	}
	DBfree_result(result);

	perm = get_hostgroups_permission(userid, &hostgroupids);
out:
	zbx_vector_uint64_destroy(&hostgroupids);

	zabbix_log(LOG_LEVEL_DEBUG, "End of %s():%s", __func__, zbx_permission_string(perm));

	return perm;
}

static int	check_parent_service_intersection(zbx_vector_uint64_t *parent_ids, zbx_vector_uint64_t *role_ids)
{
	int	i;

	for (i = 0; i < parent_ids->values_num; i++)
	{
		if (SUCCEED == zbx_vector_uint64_bsearch(role_ids, parent_ids->values[i], ZBX_DEFAULT_UINT64_COMPARE_FUNC))
			return PERM_READ;
	}

	return PERM_DENY;
}

static int	check_db_parent_rule_tag_match(zbx_vector_uint64_t *parent_ids, zbx_vector_tags_t *tags)
{
	DB_RESULT	result;
	char		*sql = NULL;
	int		i, perm = PERM_DENY;
	size_t		sql_alloc = 0, sql_offset = 0;

	if (0 == parent_ids->values_num || 0 == tags->values_num)
		return PERM_DENY;

	zbx_strcpy_alloc(&sql, &sql_alloc, &sql_offset, "select null from service_tag where");
	DBadd_condition_alloc(&sql, &sql_alloc, &sql_offset, "serviceid", parent_ids->values,
			parent_ids->values_num);
	zbx_strcpy_alloc(&sql, &sql_alloc, &sql_offset, " and (");

	for (i = 0; i < tags->values_num; i++)
	{
		zbx_tag_t	*tag = tags->values[i];
		char		*tag_esc;

		tag_esc = DBdyn_escape_string(tag->tag);

		if (i > 0)
			zbx_strcpy_alloc(&sql, &sql_alloc, &sql_offset, " or ");

		zbx_snprintf_alloc(&sql, &sql_alloc, &sql_offset, "tag='%s'", tag_esc);

		if (NULL != tag->value)
		{
			char	*value_esc;

			value_esc = DBdyn_escape_string(tag->value);
			zbx_snprintf_alloc(&sql, &sql_alloc, &sql_offset, " and value='%s'", value_esc);
			zbx_free(value_esc);
		}

		zbx_free(tag_esc);
	}

	result = DBselect("%s) limit 1", sql);

	if (NULL != DBfetch(result))
	{
		perm = PERM_READ;
	}

	DBfree_result(result);
	zbx_free(sql);

	return perm;
}

static int	check_service_tags_rule_match(const zbx_vector_tags_t *service_tags, const zbx_vector_tags_t *role_tags)
{
	int	i, j;

	for (i = 0; i < role_tags->values_num; i++)
	{
		zbx_tag_t *role_tag = role_tags->values[i];

		for (j = 0; j < service_tags->values_num; j++)
		{
			zbx_tag_t *service_tag = service_tags->values[j];

			if (0 == strcmp(service_tag->tag, role_tag->tag))
			{
				if (NULL == role_tag->value || 0 == strcmp(service_tag->value, role_tag->value))
				{
					return PERM_READ;
				}
			}
		}
	}

	return PERM_DENY;
}

static void	zbx_db_cache_service_role(zbx_service_role_t *role)
{
	DB_RESULT	result;
	DB_ROW		row;
	unsigned char	services_read = 1, services_write = 0;

	result = DBselect("select name,roleid,value_int,value_str,value_serviceid,type from role_rule where roleid="
			ZBX_FS_UI64 " and name like 'services.%%' order by name", role->roleid);

	while (NULL != (row = DBfetch(result)))
	{
		int		type;
		char		*name;

		name = row[0] + ZBX_CONST_STRLEN(ZBX_SERVICES_RULE_PREFIX);
		type = atoi(row[5]);

		if (ZBX_ROLE_RULE_TYPE_INT == type) /* services.read or services.write */
		{
			char	*value_int = row[2];

			if (0 == strcmp("read", name))
				ZBX_STR2UCHAR(services_read, value_int);
			else if (0 == strcmp("write", name))
				ZBX_STR2UCHAR(services_write, value_int);
		}
		else if (ZBX_ROLE_RULE_TYPE_STR == type) /* services.read.tag.* / services.write.tag.* */
		{
			char		*value_str = row[3];
			zbx_tag_t	*tag;

			/* As the field 'name' is sorted, its 'tag.value' record always follows its corresponding */
			/* 'tag.name' record */
			if (0 == strcmp("read.tag.name", name) || 0 == strcmp("write.tag.name", name))
			{
				tag = (zbx_tag_t*)zbx_malloc(NULL, sizeof(zbx_tag_t));
				tag->tag = zbx_strdup(NULL, value_str);
				tag->value = NULL;
				zbx_vector_tags_append(&role->tags, tag);
			}
			else if (0 == strcmp("read.tag.value", name) || 0 == strcmp("write.tag.value", name))
			{
				if (role->tags.values_num == 0)
					continue;

				tag = role->tags.values[role->tags.values_num - 1];
				tag->value = zbx_strdup(NULL, value_str);
			}

		}
		else if (ZBX_ROLE_RULE_TYPE_SERVICEID == type) /* services.read.id.<idx> / services.write.id.<idx>*/
		{
			char		*value_serviceid = row[4];
			zbx_uint64_t	serviceid;

			if (SUCCEED == DBis_null(value_serviceid))
				continue;

			if (0 != strncmp(name, "read.id", ZBX_CONST_STRLEN("read.id")) &&
					0 != strncmp(name, "write.id", ZBX_CONST_STRLEN("write.id")))
			{
				continue;
			}

			ZBX_STR2UINT64(serviceid, value_serviceid);

			zbx_vector_uint64_append(&role->serviceids, serviceid);
		}
	}

	if (0 == services_read && 0 == services_write)
		role->global_read = 0;
	else
		role->global_read = 1;

	if (role->serviceids.values_num > 0)
	{
		zbx_vector_uint64_sort(&role->serviceids, ZBX_DEFAULT_UINT64_COMPARE_FUNC);
		zbx_vector_uint64_uniq(&role->serviceids, ZBX_DEFAULT_UINT64_COMPARE_FUNC);
	}

	DBfree_result(result);
}

/******************************************************************************
 *                                                                            *
 * Purpose: Return user permissions for access to services                    *
 *                                                                            *
 * Return value: PERM_DENY - if host or user not found,                       *
 *                   or permission otherwise                                  *
 *                                                                            *
 ******************************************************************************/
static int	get_service_permission(zbx_uint64_t userid, char **user_timezone, const ZBX_DB_SERVICE *service,
		zbx_hashset_t *roles)
{
	int			perm = PERM_DENY;
	unsigned char		*data = NULL;
	size_t			data_alloc = 0, data_offset = 0;
	zbx_user_t		user = {.userid = userid};
	zbx_ipc_message_t	response;
	zbx_vector_uint64_t	parent_ids;
	zbx_service_role_t	role_local, *role;

	user.type = get_user_info(userid, &user.roleid, user_timezone);

	role_local.roleid = user.roleid;

	if (NULL == (role = zbx_hashset_search(roles, &role_local)))
	{
		zbx_vector_uint64_create(&role_local.serviceids);
		zbx_vector_tags_create(&role_local.tags);
		zbx_db_cache_service_role(&role_local);
		role = zbx_hashset_insert(roles, &role_local, sizeof(role_local));
	}

	/* Check if global read rights are not disabled (services.read:0). */

	/* In this case individual role rules can be skipped.              */
	if (1 == role->global_read)
		return PERM_READ;

	/* check if the target service has read permission */

	/* check read/write rule rights */
	/* this function is called only when processing service event escalations, service will never hold NULL value */
	if (SUCCEED == zbx_vector_uint64_bsearch(&role->serviceids, service->serviceid, ZBX_DEFAULT_UINT64_COMPARE_FUNC))
		return PERM_READ;

	/* check if service tags do not match tag rules */
	if (PERM_DENY < (perm = check_service_tags_rule_match(&service->service_tags, &role->tags)))
		return perm;

	/* check if any parent service has read permission */

	/* get service parent ids from service manager */
	zbx_service_serialize_id(&data, &data_alloc, &data_offset, service->serviceid);

	if (NULL == data)
		goto out2;

	zbx_ipc_message_init(&response);
	zbx_service_send(ZBX_IPC_SERVICE_SERVICE_PARENT_LIST, data, (zbx_uint32_t)data_offset, &response);
	zbx_vector_uint64_create(&parent_ids);
	zbx_service_deserialize_parentids(response.data, &parent_ids);
	zbx_ipc_message_clean(&response);

	/* check if the returned vector doesn't intersect rule serviceids vector */
	if (PERM_DENY < (perm = check_parent_service_intersection(&parent_ids, &role->serviceids)))
		goto out;

	if (PERM_DENY < (perm = check_db_parent_rule_tag_match(&parent_ids, &role->tags)))
		goto out;

out:
	zbx_vector_uint64_destroy(&parent_ids);
out2:
	zbx_free(data);

	return perm;
}

static void	add_user_msg(zbx_uint64_t userid, zbx_uint64_t mediatypeid, ZBX_USER_MSG **user_msg, const char *subj,
		const char *msg, zbx_uint64_t actionid, const ZBX_DB_EVENT *event, const ZBX_DB_EVENT *r_event,
		const DB_ACKNOWLEDGE *ack, const zbx_service_alarm_t *service_alarm, const ZBX_DB_SERVICE *service,
		int expand_macros, int macro_type, int err_type, const char *tz)
{
	ZBX_USER_MSG	*p, **pnext;
	char		*subject, *message, *tz_tmp;

	zabbix_log(LOG_LEVEL_DEBUG, "In %s()", __func__);

	subject = zbx_strdup(NULL, subj);
	message = zbx_strdup(NULL, msg);
	tz_tmp = zbx_strdup(NULL, tz);

	if (MACRO_EXPAND_YES == expand_macros)
	{
		zbx_substitute_simple_macros(&actionid, event, r_event, &userid, NULL, NULL, NULL, NULL, ack, service_alarm,
				service, tz, &subject, macro_type, NULL, 0);
		zbx_substitute_simple_macros(&actionid, event, r_event, &userid, NULL, NULL, NULL, NULL, ack,
				service_alarm, service, tz, &message, macro_type, NULL, 0);
	}

	if (0 == mediatypeid)
	{
		for (pnext = user_msg, p = *user_msg; NULL != p; p = *pnext)
		{
			if (p->userid == userid && 0 == strcmp(p->subject, subject) && p->err == err_type &&
					0 == strcmp(p->message, message) && 0 != p->mediatypeid)
			{
				*pnext = (ZBX_USER_MSG *)p->next;

				zbx_free(p->subject);
				zbx_free(p->message);
				zbx_free(p->tz);
				zbx_free(p);
			}
			else
				pnext = (ZBX_USER_MSG **)&p->next;
		}
	}

	for (p = *user_msg; NULL != p; p = (ZBX_USER_MSG *)p->next)
	{
		if (p->userid == userid && 0 == strcmp(p->subject, subject) && p->err == err_type &&
				0 == strcmp(p->message, message) &&
				(0 == p->mediatypeid || mediatypeid == p->mediatypeid))
		{
			break;
		}
	}

	if (NULL == p)
	{
		p = (ZBX_USER_MSG *)zbx_malloc(p, sizeof(ZBX_USER_MSG));

		p->userid = userid;
		p->mediatypeid = mediatypeid;
		p->err = err_type;
		p->subject = subject;
		p->message = message;
		p->tz = tz_tmp;
		p->next = *user_msg;

		*user_msg = p;
	}
	else
	{
		zbx_free(subject);
		zbx_free(message);
		zbx_free(tz_tmp);
	}

	zabbix_log(LOG_LEVEL_DEBUG, "End of %s()", __func__);
}

static void	add_user_msgs(zbx_uint64_t userid, zbx_uint64_t operationid, zbx_uint64_t mediatypeid,
		ZBX_USER_MSG **user_msg, zbx_uint64_t actionid, const ZBX_DB_EVENT *event, const ZBX_DB_EVENT *r_event,
		const DB_ACKNOWLEDGE *ack, const zbx_service_alarm_t *service_alarm, const ZBX_DB_SERVICE *service,
		int macro_type, unsigned char evt_src, unsigned char op_mode, const char *default_timezone,
		const char *user_timezone)
{
	DB_RESULT	result;
	DB_ROW		row;
	zbx_uint64_t	mtid;
	const char	*tz;

	zabbix_log(LOG_LEVEL_DEBUG, "In %s()", __func__);

	if (NULL == user_timezone || 0 == strcmp(user_timezone, ZBX_TIMEZONE_DEFAULT_VALUE))
		tz = default_timezone;
	else
		tz = user_timezone;

	result = DBselect(
			"select mediatypeid,default_msg,subject,message from opmessage where operationid=" ZBX_FS_UI64,
			operationid);

	if (NULL != (row = DBfetch(result)))
	{
		if (0 == mediatypeid)
		{
			ZBX_DBROW2UINT64(mediatypeid, row[0]);
		}

		if (1 != atoi(row[1]))
		{
			add_user_msg(userid, mediatypeid, user_msg, row[2], row[3], actionid, event, r_event, ack,
					service_alarm, service, MACRO_EXPAND_YES, macro_type,
					ZBX_ALERT_MESSAGE_ERR_NONE, tz);
			goto out;
		}

		DBfree_result(result);
	}
	else
		goto out;

	mtid = mediatypeid;

	if (0 != mediatypeid)
	{
		result = DBselect("select mediatype_messageid,subject,message,mediatypeid from media_type_message"
				" where eventsource=%d and recovery=%d and mediatypeid=" ZBX_FS_UI64,
				evt_src, op_mode, mediatypeid);

		mediatypeid = 0;
	}
	else
	{
		result = DBselect(
				"select mm.mediatype_messageid,mm.subject,mm.message,mt.mediatypeid from media_type mt"
				" left join (select mediatypeid,subject,message,mediatype_messageid"
				" from media_type_message where eventsource=%d and recovery=%d) mm"
				" on mt.mediatypeid=mm.mediatypeid"
				" join (select distinct mediatypeid from media where userid=" ZBX_FS_UI64 ") m"
				" on mt.mediatypeid=m.mediatypeid",
				evt_src, op_mode, userid);
	}

	while (NULL != (row = DBfetch(result)))
	{
		zbx_uint64_t	mtmid;

		ZBX_DBROW2UINT64(mtmid, row[0]);
		ZBX_STR2UINT64(mediatypeid, row[3]);

		if (0 != mtmid)
		{
			add_user_msg(userid, mediatypeid, user_msg, row[1], row[2], actionid, event, r_event, ack,
					service_alarm, service, MACRO_EXPAND_YES, macro_type, ZBX_ALERT_MESSAGE_ERR_NONE, tz);
		}
		else
		{
			add_user_msg(userid, mediatypeid, user_msg, "", "", actionid, event, r_event, ack,
					service_alarm, service, MACRO_EXPAND_NO, 0, ZBX_ALERT_MESSAGE_ERR_MSG, tz);
		}
	}

	if (0 == mediatypeid)
	{
		add_user_msg(userid, mtid, user_msg, "", "", actionid, event, r_event, ack, service_alarm, service,
				MACRO_EXPAND_NO, 0, 0 == mtid ? ZBX_ALERT_MESSAGE_ERR_USR : ZBX_ALERT_MESSAGE_ERR_MSG,
						tz);
	}

out:
	DBfree_result(result);

	zabbix_log(LOG_LEVEL_DEBUG, "End of %s()", __func__);
}

static void	add_object_msg(zbx_uint64_t actionid, zbx_uint64_t operationid, ZBX_USER_MSG **user_msg,
		const ZBX_DB_EVENT *event, const ZBX_DB_EVENT *r_event, const DB_ACKNOWLEDGE *ack,
		const zbx_service_alarm_t *service_alarm, const ZBX_DB_SERVICE *service, int macro_type,
		unsigned char evt_src, unsigned char op_mode, const char *default_timezone, zbx_hashset_t *roles)
{
	DB_RESULT	result;
	DB_ROW		row;

	zabbix_log(LOG_LEVEL_DEBUG, "In %s()", __func__);

	result = DBselect(
			"select userid"
			" from opmessage_usr"
			" where operationid=" ZBX_FS_UI64
			" union "
			"select g.userid"
			" from opmessage_grp m,users_groups g"
			" where m.usrgrpid=g.usrgrpid"
				" and m.operationid=" ZBX_FS_UI64,
			operationid, operationid);

	while (NULL != (row = DBfetch(result)))
	{
		zbx_uint64_t	userid;
		char		*user_timezone = NULL;

		ZBX_STR2UINT64(userid, row[0]);

		/* exclude acknowledgment author from the recipient list */
		if (NULL != ack && ack->userid == userid)
			continue;

		if (SUCCEED != check_perm2system(userid))
			continue;

		switch (event->object)
		{
			case EVENT_OBJECT_TRIGGER:
				if (PERM_READ > get_trigger_permission(userid, event, &user_timezone))
					goto clean;
				break;
			case EVENT_OBJECT_ITEM:
			case EVENT_OBJECT_LLDRULE:
				if (PERM_READ > get_item_permission(userid, event->objectid, &user_timezone))
					goto clean;
				break;
			case EVENT_OBJECT_SERVICE:
				if (PERM_READ > get_service_permission(userid, &user_timezone, service, roles))
					goto clean;
				break;
			default:
				user_timezone = get_user_timezone(userid);
		}

		add_user_msgs(userid, operationid, 0, user_msg, actionid, event, r_event, ack, service_alarm, service,
				macro_type, evt_src, op_mode, default_timezone, user_timezone);
clean:
		zbx_free(user_timezone);
	}
	DBfree_result(result);

	zabbix_log(LOG_LEVEL_DEBUG, "End of %s()", __func__);
}

/******************************************************************************
 *                                                                            *
 * Purpose: adds message to be sent to all recipients of messages previously  *
 *          generated by action operations or acknowledgment operations,      *
 *          which is related with an event or recovery event                  *
 *                                                                            *
 * Parameters: user_msg    - [IN/OUT] the message list                        *
 *             actionid    - [IN] the action identifier                       *
 *             operationid - [IN] the operation identifier                    *
 *             event       - [IN] the event                                   *
 *             r_event     - [IN] the recover event (optional, can be NULL)   *
 *             ack         - [IN] (optional, can be NULL)                     *
 *             evt_src     - [IN] the action event source                     *
 *             op_mode     - [IN] the operation mode                          *
 *                                                                            *
 ******************************************************************************/
static void	add_sentusers_msg(ZBX_USER_MSG **user_msg, zbx_uint64_t actionid, zbx_uint64_t operationid,
		const ZBX_DB_EVENT *event, const ZBX_DB_EVENT *r_event, const DB_ACKNOWLEDGE *ack,
		const zbx_service_alarm_t *service_alarm, const ZBX_DB_SERVICE *service, unsigned char evt_src,
		unsigned char op_mode,
		const char *default_timezone, zbx_hashset_t *roles)
{
	char		*sql = NULL;
	DB_RESULT	result;
	DB_ROW		row;
	zbx_uint64_t	userid, mediatypeid;
	int		message_type;
	size_t		sql_alloc = 0, sql_offset = 0;

	zabbix_log(LOG_LEVEL_DEBUG, "In %s()", __func__);

	zbx_snprintf_alloc(&sql, &sql_alloc, &sql_offset,
			"select distinct userid,mediatypeid"
			" from alerts"
			" where actionid=" ZBX_FS_UI64
				" and mediatypeid is not null"
				" and alerttype=%d"
				" and acknowledgeid is null"
				" and (eventid=" ZBX_FS_UI64,
				actionid, ALERT_TYPE_MESSAGE, event->eventid);

	if (NULL != r_event)
	{
		message_type = MACRO_TYPE_MESSAGE_RECOVERY;
		zbx_snprintf_alloc(&sql, &sql_alloc, &sql_offset, " or eventid=" ZBX_FS_UI64, r_event->eventid);
	}
	else
		message_type = MACRO_TYPE_MESSAGE_NORMAL;

	zbx_chrcpy_alloc(&sql, &sql_alloc, &sql_offset, ')');

	if (NULL != ack)
		message_type = MACRO_TYPE_MESSAGE_UPDATE;

	result = DBselect("%s", sql);

	while (NULL != (row = DBfetch(result)))
	{
		char	*user_timezone = NULL;

		ZBX_DBROW2UINT64(userid, row[0]);

		/* exclude acknowledgment author from the recipient list */
		if (NULL != ack && ack->userid == userid)
			continue;

		if (SUCCEED != check_perm2system(userid))
			continue;

		ZBX_STR2UINT64(mediatypeid, row[1]);

		switch (event->object)
		{
			case EVENT_OBJECT_TRIGGER:
				if (PERM_READ > get_trigger_permission(userid, event, &user_timezone))
					goto clean;
				break;
			case EVENT_OBJECT_ITEM:
			case EVENT_OBJECT_LLDRULE:
				if (PERM_READ > get_item_permission(userid, event->objectid, &user_timezone))
					goto clean;
				break;
			case EVENT_OBJECT_SERVICE:
				if (PERM_READ > get_service_permission(userid, &user_timezone, service, roles))
					goto clean;
				break;
			default:
				user_timezone = get_user_timezone(userid);
		}

		add_user_msgs(userid, operationid, mediatypeid, user_msg, actionid, event, r_event, ack, service_alarm,
				service, message_type, evt_src, op_mode, default_timezone, user_timezone);
clean:
		zbx_free(user_timezone);
	}
	DBfree_result(result);

	zbx_free(sql);

	zabbix_log(LOG_LEVEL_DEBUG, "End of %s()", __func__);
}

/******************************************************************************
 *                                                                            *
 * Purpose: adds message for the canceled escalation to be sent to all        *
 *          recipients of messages previously generated by action operations  *
 *          or acknowledgment operations, which is related with an event or   *
 *          recovery event                                                    *
 *                                                                            *
 * Parameters: user_msg         - [IN/OUT] the message list                   *
 *             actionid         - [IN] the action identifier                  *
 *             event            - [IN] the event                              *
 *             error            - [IN] the error message                      *
 *             default_timezone - [IN] the default timezone                   *
 *                                                                            *
 ******************************************************************************/
static void	add_sentusers_msg_esc_cancel(ZBX_USER_MSG **user_msg, zbx_uint64_t actionid, const ZBX_DB_EVENT *event,
		const char *error, const char *default_timezone, const ZBX_DB_SERVICE *service, zbx_hashset_t *roles)
{
	char		*message_dyn, *sql = NULL;
	DB_RESULT	result;
	DB_ROW		row;
	zbx_uint64_t	userid, mediatypeid, userid_prev = 0, mediatypeid_prev = 0;
	int		esc_step, esc_step_prev = 0;
	size_t		sql_alloc = 0, sql_offset = 0;

	zabbix_log(LOG_LEVEL_DEBUG, "In %s()", __func__);

	zbx_snprintf_alloc(&sql, &sql_alloc, &sql_offset,
			"select userid,mediatypeid,subject,message,esc_step"
			" from alerts"
			" where alertid in (select max(alertid)"
				" from alerts"
				" where actionid=" ZBX_FS_UI64
					" and mediatypeid is not null"
					" and alerttype=%d"
					" and acknowledgeid is null"
					" and eventid=" ZBX_FS_UI64
					" group by userid,mediatypeid,esc_step)"
			" order by userid,mediatypeid,esc_step desc",
			actionid, ALERT_TYPE_MESSAGE, event->eventid);

	result = DBselect("%s", sql);

	while (NULL != (row = DBfetch(result)))
	{
		char		*user_timezone = NULL;
		const char	*tz;

		ZBX_DBROW2UINT64(userid, row[0]);
		ZBX_STR2UINT64(mediatypeid, row[1]);
		esc_step = atoi(row[4]);

		if (userid == userid_prev && mediatypeid == mediatypeid_prev && esc_step < esc_step_prev)
			continue;

		userid_prev = userid;
		mediatypeid_prev = mediatypeid;
		esc_step_prev = esc_step;

		if (SUCCEED != check_perm2system(userid))
			continue;

		switch (event->object)
		{
			case EVENT_OBJECT_TRIGGER:
				if (PERM_READ > get_trigger_permission(userid, event, &user_timezone))
					goto clean;
				break;
			case EVENT_OBJECT_ITEM:
			case EVENT_OBJECT_LLDRULE:
				if (PERM_READ > get_item_permission(userid, event->objectid, &user_timezone))
					goto clean;
				break;
			case EVENT_OBJECT_SERVICE:
				if (PERM_READ > get_service_permission(userid, &user_timezone, service, roles))
					goto clean;
				break;
			default:
				user_timezone = get_user_timezone(userid);
		}

		message_dyn = zbx_dsprintf(NULL, "NOTE: Escalation canceled: %s\nLast message sent:\n%s", error,
				row[3]);

		tz = NULL == user_timezone || 0 == strcmp(user_timezone, "default") ? default_timezone : user_timezone;

		add_user_msg(userid, mediatypeid, user_msg, row[2], message_dyn, actionid, event, NULL, NULL,
				NULL, NULL, MACRO_EXPAND_NO, 0, ZBX_ALERT_MESSAGE_ERR_NONE, tz);

		zbx_free(message_dyn);
clean:
		zbx_free(user_timezone);
	}
	DBfree_result(result);

	zbx_free(sql);

	zabbix_log(LOG_LEVEL_DEBUG, "End of %s()", __func__);
}

/******************************************************************************
 *                                                                            *
 * Purpose: adds message to be sent to all who added acknowledgment and are   *
 *          involved in discussion                                            *
 *                                                                            *
 * Parameters: user_msg    - [IN/OUT] the message list                        *
 *             actionid    - [IN] the action identifier                       *
 *             operationid - [IN]                                             *
 *             event       - [IN]                                             *
 *             ack         - [IN]                                             *
 *             evt_src     - [IN] the action event source                     *
 *                                                                            *
 ******************************************************************************/
static void	add_sentusers_ack_msg(ZBX_USER_MSG **user_msg, zbx_uint64_t actionid, zbx_uint64_t operationid,
		const ZBX_DB_EVENT *event, const ZBX_DB_EVENT *r_event, const DB_ACKNOWLEDGE *ack, unsigned char evt_src,
		const char *default_timezone)
{
	DB_RESULT	result;
	DB_ROW		row;
	zbx_uint64_t	userid;

	zabbix_log(LOG_LEVEL_DEBUG, "In %s()", __func__);

	result = DBselect(
			"select distinct userid"
			" from acknowledges"
			" where eventid=" ZBX_FS_UI64,
			event->eventid);

	while (NULL != (row = DBfetch(result)))
	{
		char	*user_timezone = NULL;

		ZBX_DBROW2UINT64(userid, row[0]);

		/* exclude acknowledgment author from the recipient list */
		if (ack->userid == userid)
			continue;

		if (SUCCEED != check_perm2system(userid))
			continue;

		if (PERM_READ > get_trigger_permission(userid, event, &user_timezone))
			goto clean;

		add_user_msgs(userid, operationid, 0, user_msg, actionid, event, r_event, ack, NULL, NULL,
				MACRO_TYPE_MESSAGE_UPDATE, evt_src, ZBX_OPERATION_MODE_UPDATE, default_timezone,
				user_timezone);
clean:
		zbx_free(user_timezone);
	}
	DBfree_result(result);

	zabbix_log(LOG_LEVEL_DEBUG, "End of %s()", __func__);
}

static void	flush_user_msg(ZBX_USER_MSG **user_msg, int esc_step, const ZBX_DB_EVENT *event,
		const ZBX_DB_EVENT *r_event, zbx_uint64_t actionid, const DB_ACKNOWLEDGE *ack,
		const zbx_service_alarm_t *service_alarm, const ZBX_DB_SERVICE *service)
{
	ZBX_USER_MSG		*p;

	while (NULL != *user_msg)
	{
		p = *user_msg;
		*user_msg = (ZBX_USER_MSG *)(*user_msg)->next;

		add_message_alert(event, r_event, actionid, esc_step, p->userid, p->mediatypeid, p->subject,
					p->message, ack, service_alarm, service, p->err, p->tz);

		zbx_free(p->subject);
		zbx_free(p->message);
		zbx_free(p->tz);
		zbx_free(p);
	}
}

static void	add_command_alert(zbx_db_insert_t *db_insert, int alerts_num, zbx_uint64_t alertid, const char *host,
		const ZBX_DB_EVENT *event, const ZBX_DB_EVENT *r_event, zbx_uint64_t actionid, int esc_step,
		const char *message, zbx_alert_status_t status, const char *error)
{
	int	now, alerttype = ALERT_TYPE_COMMAND, alert_status = status;
	char	*tmp = NULL;

	zabbix_log(LOG_LEVEL_DEBUG, "In %s()", __func__);

	if (0 == alerts_num)
	{
		zbx_db_insert_prepare(db_insert, "alerts", "alertid", "actionid", "eventid", "clock", "message",
				"status", "error", "esc_step", "alerttype", (NULL != r_event ? "p_eventid" : NULL),
				NULL);
	}

	now = (int)time(NULL);

	tmp = zbx_dsprintf(tmp, "%s:%s", host, message);

	if (NULL == r_event)
	{
		zbx_db_insert_add_values(db_insert, alertid, actionid, event->eventid, now, tmp, alert_status,
				error, esc_step, (int)alerttype);
	}
	else
	{
		zbx_db_insert_add_values(db_insert, alertid, actionid, r_event->eventid, now, tmp, alert_status,
				error, esc_step, (int)alerttype, event->eventid);
	}

	zbx_free(tmp);

	zabbix_log(LOG_LEVEL_DEBUG, "End of %s()", __func__);
}

/******************************************************************************
 *                                                                            *
 * Purpose: get groups (including nested groups) used by an operation         *
 *                                                                            *
 * Parameters: operationid - [IN] the operation id                            *
 *             groupids    - [OUT] the group ids                              *
 *                                                                            *
 ******************************************************************************/
static void	get_operation_groupids(zbx_uint64_t operationid, zbx_vector_uint64_t *groupids)
{
	char			*sql = NULL;
	size_t			sql_alloc = 0, sql_offset = 0;
	zbx_vector_uint64_t	parent_groupids;

	zbx_vector_uint64_create(&parent_groupids);

	zbx_snprintf_alloc(&sql, &sql_alloc, &sql_offset,
			"select groupid from opcommand_grp where operationid=" ZBX_FS_UI64, operationid);

	DBselect_uint64(sql, &parent_groupids);

	zbx_dc_get_nested_hostgroupids(parent_groupids.values, parent_groupids.values_num, groupids);

	zbx_free(sql);
	zbx_vector_uint64_destroy(&parent_groupids);
}

#ifdef HAVE_OPENIPMI
#	define ZBX_IPMI_FIELDS_NUM	4	/* number of selected IPMI-related fields in function */
						/* execute_commands() */
#else
#	define ZBX_IPMI_FIELDS_NUM	0
#endif

static void	execute_commands(const ZBX_DB_EVENT *event, const ZBX_DB_EVENT *r_event, const DB_ACKNOWLEDGE *ack,
		const zbx_service_alarm_t *service_alarm, const ZBX_DB_SERVICE *service, zbx_uint64_t actionid,
		zbx_uint64_t operationid, int esc_step, int macro_type, const char *default_timezone)
{
	DB_RESULT		result;
	DB_ROW			row;
	zbx_db_insert_t		db_insert;
	int			alerts_num = 0;
	char			*buffer = NULL;
	size_t			buffer_alloc = 2 * ZBX_KIBIBYTE, buffer_offset = 0;
	zbx_vector_uint64_t	executed_on_hosts, groupids;
	zbx_dc_um_handle_t	*um_handle;

	zabbix_log(LOG_LEVEL_DEBUG, "In %s()", __func__);

	buffer = (char *)zbx_malloc(buffer, buffer_alloc);

	/* get hosts operation's hosts */

	zbx_vector_uint64_create(&groupids);
	get_operation_groupids(operationid, &groupids);

	if (0 != groupids.values_num)
	{
		zbx_strcpy_alloc(&buffer, &buffer_alloc, &buffer_offset,
				/* the 1st 'select' works if remote command target is "Host group" */
				"select h.hostid,h.proxy_hostid,h.host,s.type,s.scriptid,s.execute_on,s.port"
					",s.authtype,s.username,s.password,s.publickey,s.privatekey,s.command,s.groupid"
					",s.scope,s.timeout,s.name,h.tls_connect"
#ifdef HAVE_OPENIPMI
				/* do not forget to update ZBX_IPMI_FIELDS_NUM if number of selected IPMI fields changes */
				",h.ipmi_authtype,h.ipmi_privilege,h.ipmi_username,h.ipmi_password"
#endif
#if defined(HAVE_GNUTLS) || defined(HAVE_OPENSSL)
				",h.tls_issuer,h.tls_subject,h.tls_psk_identity,h.tls_psk"
#endif
				);

		zbx_snprintf_alloc(&buffer, &buffer_alloc, &buffer_offset,
				" from opcommand o,hosts_groups hg,hosts h,scripts s"
				" where o.operationid=" ZBX_FS_UI64
					" and o.scriptid=s.scriptid"
					" and hg.hostid=h.hostid"
					" and h.status=%d"
					" and",
				operationid, HOST_STATUS_MONITORED);

		DBadd_condition_alloc(&buffer, &buffer_alloc, &buffer_offset, "hg.groupid", groupids.values,
				groupids.values_num);

		zbx_snprintf_alloc(&buffer, &buffer_alloc, &buffer_offset, " union all ");
	}

	zbx_vector_uint64_destroy(&groupids);

	zbx_strcpy_alloc(&buffer, &buffer_alloc, &buffer_offset,
			/* the 2nd 'select' works if remote command target is "Host" */
			"select h.hostid,h.proxy_hostid,h.host,s.type,s.scriptid,s.execute_on,s.port"
				",s.authtype,s.username,s.password,s.publickey,s.privatekey,s.command,s.groupid"
				",s.scope,s.timeout,s.name,h.tls_connect"
#ifdef HAVE_OPENIPMI
			",h.ipmi_authtype,h.ipmi_privilege,h.ipmi_username,h.ipmi_password"
#endif
#if defined(HAVE_GNUTLS) || defined(HAVE_OPENSSL)
			",h.tls_issuer,h.tls_subject,h.tls_psk_identity,h.tls_psk"
#endif
			);
	zbx_snprintf_alloc(&buffer, &buffer_alloc, &buffer_offset,
			" from opcommand o,opcommand_hst oh,hosts h,scripts s"
			" where o.operationid=oh.operationid"
				" and o.scriptid=s.scriptid"
				" and oh.hostid=h.hostid"
				" and o.operationid=" ZBX_FS_UI64
				" and h.status=%d"
			" union all "
			/* the 3rd 'select' works if remote command target is "Current host" */
			"select 0,0,null,s.type,s.scriptid,s.execute_on,s.port"
				",s.authtype,s.username,s.password,s.publickey,s.privatekey,s.command,s.groupid"
				",s.scope,s.timeout,s.name,%d",
			operationid, HOST_STATUS_MONITORED, ZBX_TCP_SEC_UNENCRYPTED);
#ifdef HAVE_OPENIPMI
	zbx_strcpy_alloc(&buffer, &buffer_alloc, &buffer_offset,
				",0,2,null,null");
#endif
#if defined(HAVE_GNUTLS) || defined(HAVE_OPENSSL)
	zbx_strcpy_alloc(&buffer, &buffer_alloc, &buffer_offset,
				",null,null,null,null");
#endif
	zbx_snprintf_alloc(&buffer, &buffer_alloc, &buffer_offset,
			" from opcommand o,opcommand_hst oh,scripts s"
			" where o.operationid=oh.operationid"
				" and o.scriptid=s.scriptid"
				" and o.operationid=" ZBX_FS_UI64
				" and oh.hostid is null",
			operationid);

	result = DBselect("%s", buffer);

	zbx_free(buffer);
	zbx_vector_uint64_create(&executed_on_hosts);

	um_handle = zbx_dc_open_user_macros();

	while (NULL != (row = DBfetch(result)))
	{
		int			scope, i, rc = SUCCEED;
		DC_HOST			host;
		zbx_script_t		script;
		zbx_alert_status_t	status = ALERT_STATUS_NOT_SENT;
		zbx_uint64_t		alertid, groupid;
		char			*webhook_params_json = NULL, *script_name = NULL;
		zbx_vector_ptr_pair_t	webhook_params;
		char			error[ALERT_ERROR_LEN_MAX];

		*error = '\0';
		memset(&host, 0, sizeof(host));
		zbx_script_init(&script);
		zbx_vector_ptr_pair_create(&webhook_params);

		/* fill 'script' elements */

		ZBX_STR2UCHAR(script.type, row[3]);

		if (ZBX_SCRIPT_TYPE_CUSTOM_SCRIPT == script.type)
			ZBX_STR2UCHAR(script.execute_on, row[5]);

		if (ZBX_SCRIPT_TYPE_SSH == script.type)
		{
			ZBX_STR2UCHAR(script.authtype, row[7]);
			script.publickey = zbx_strdup(script.publickey, row[10]);
			script.privatekey = zbx_strdup(script.privatekey, row[11]);
		}

		if (ZBX_SCRIPT_TYPE_SSH == script.type || ZBX_SCRIPT_TYPE_TELNET == script.type)
		{
			script.port = zbx_strdup(script.port, row[6]);
			script.username = zbx_strdup(script.username, row[8]);
			script.password = zbx_strdup(script.password, row[9]);
		}

		script.command = zbx_strdup(script.command, row[12]);
		script.command_orig = zbx_strdup(script.command_orig, row[12]);

		ZBX_DBROW2UINT64(script.scriptid, row[4]);

		if (SUCCEED != is_time_suffix(row[15], &script.timeout, ZBX_LENGTH_UNLIMITED))
		{
			zbx_strlcpy(error, "Invalid timeout value in script configuration.", sizeof(error));
			rc = FAIL;
			goto fail;
		}

		script_name = row[16];

		/* validate script permissions */

		scope = atoi(row[14]);
		ZBX_DBROW2UINT64(groupid, row[13]);

		ZBX_STR2UINT64(host.hostid, row[0]);
		ZBX_DBROW2UINT64(host.proxy_hostid, row[1]);

		if (ZBX_SCRIPT_SCOPE_ACTION != scope)
		{
			zbx_snprintf(error, sizeof(error), "Script is not allowed in action operations: scope:%d",
					scope);
			rc = FAIL;
			goto fail;
		}

		/* get host details */

		if (0 == host.hostid)
		{
			/* target is "Current host" */
			if (SUCCEED != (rc = get_host_from_event((NULL != r_event ? r_event : event), &host, error,
					sizeof(error))))
			{
				goto fail;
			}
		}

		if (FAIL != zbx_vector_uint64_search(&executed_on_hosts, host.hostid, ZBX_DEFAULT_UINT64_COMPARE_FUNC))
			goto skip;

		zbx_vector_uint64_append(&executed_on_hosts, host.hostid);

		if (0 < groupid && SUCCEED != zbx_check_script_permissions(groupid, host.hostid))
		{
			zbx_strlcpy(error, "Script does not have permission to be executed on the host.",
					sizeof(error));
			rc = FAIL;
			goto fail;
		}

		if (EVENT_SOURCE_SERVICE == event->source)
		{
			/* service event cannot have target, force execution on Zabbix server */
			script.execute_on = ZBX_SCRIPT_EXECUTE_ON_SERVER;
		}
		else if ('\0' == *host.host)
		{
			/* target is from "Host" list or "Host group" list */

			strscpy(host.host, row[2]);
			host.tls_connect = (unsigned char)atoi(row[17]);
#ifdef HAVE_OPENIPMI
			host.ipmi_authtype = (signed char)atoi(row[18]);
			host.ipmi_privilege = (unsigned char)atoi(row[19]);
			strscpy(host.ipmi_username, row[20]);
			strscpy(host.ipmi_password, row[21]);
#endif
#if defined(HAVE_GNUTLS) || defined(HAVE_OPENSSL)
			strscpy(host.tls_issuer, row[18 + ZBX_IPMI_FIELDS_NUM]);
			strscpy(host.tls_subject, row[19 + ZBX_IPMI_FIELDS_NUM]);
			strscpy(host.tls_psk_identity, row[20 + ZBX_IPMI_FIELDS_NUM]);
			strscpy(host.tls_psk, row[21 + ZBX_IPMI_FIELDS_NUM]);
#endif
		}

		/* substitute macros in script body and webhook parameters */

		if (ZBX_SCRIPT_TYPE_WEBHOOK != script.type)
		{
			if (SUCCEED != zbx_substitute_simple_macros_unmasked(&actionid, event, r_event, NULL, NULL, &host,
					NULL, NULL, ack, service_alarm, service, default_timezone, &script.command,
					macro_type, error,
					sizeof(error)))
			{
				rc = FAIL;
				goto fail;
			}

			/* expand macros in command_orig used for non-secure logging */
			if (SUCCEED != zbx_substitute_simple_macros(&actionid, event, r_event, NULL, NULL, &host,
					NULL, NULL, ack, service_alarm, service, default_timezone, &script.command_orig,
					macro_type, error, sizeof(error)))
			{
				/* script command_orig is a copy of script command - if the script command  */
				/* macro substitution succeeded, then it will succeed also for command_orig */
				THIS_SHOULD_NEVER_HAPPEN;
				rc = FAIL;
				goto fail;
			}
		}
		else
		{
			if (SUCCEED != DBfetch_webhook_params(script.scriptid, &webhook_params, error, sizeof(error)))
			{
				rc = FAIL;
				goto fail;
			}

			for (i = 0; i < webhook_params.values_num; i++)
			{
				if (SUCCEED != zbx_substitute_simple_macros_unmasked(&actionid, event, r_event, NULL, NULL,
						&host, NULL, NULL, ack, service_alarm, service, default_timezone,
						(char **)&webhook_params.values[i].second, macro_type, error,
						sizeof(error)))
				{
					rc = FAIL;
					goto fail;
				}
			}

			zbx_webhook_params_pack_json(&webhook_params, &webhook_params_json);
		}
fail:
		alertid = DBget_maxid("alerts");

		if (SUCCEED == rc)
		{
			if (SUCCEED == (rc = zbx_script_prepare(&script, &host.hostid, error, sizeof(error))))
			{
				if (0 == host.proxy_hostid || ZBX_SCRIPT_EXECUTE_ON_SERVER == script.execute_on ||
						ZBX_SCRIPT_TYPE_WEBHOOK == script.type)
				{
					rc = zbx_script_execute(&script, &host, webhook_params_json, NULL, error,
							sizeof(error), NULL);
					status = ALERT_STATUS_SENT;
				}
				else
				{
					if (0 == zbx_script_create_task(&script, &host, alertid, time(NULL)))
						rc = FAIL;
				}
			}
		}

		if (SUCCEED != rc)
			status = ALERT_STATUS_FAILED;

		add_command_alert(&db_insert, alerts_num++, alertid, host.host, event, r_event, actionid,
				esc_step, (ZBX_SCRIPT_TYPE_WEBHOOK == script.type) ? script_name : script.command_orig,
				status, error);
skip:
		zbx_free(webhook_params_json);

		for (i = 0; i < webhook_params.values_num; i++)
		{
			zbx_free(webhook_params.values[i].first);
			zbx_free(webhook_params.values[i].second);
		}

		zbx_vector_ptr_pair_destroy(&webhook_params);
		zbx_script_clean(&script);
	}
	DBfree_result(result);
	zbx_vector_uint64_destroy(&executed_on_hosts);

	zbx_dc_close_user_macros(um_handle);

	if (0 < alerts_num)
	{
		zbx_db_insert_execute(&db_insert);
		zbx_db_insert_clean(&db_insert);
	}

	zabbix_log(LOG_LEVEL_DEBUG, "End of %s()", __func__);
}

#undef ZBX_IPMI_FIELDS_NUM

static void	get_mediatype_params(const ZBX_DB_EVENT *event, const ZBX_DB_EVENT *r_event, zbx_uint64_t actionid,
		zbx_uint64_t userid, zbx_uint64_t mediatypeid, const char *sendto, const char *subject,
		const char *message, const DB_ACKNOWLEDGE *ack, const zbx_service_alarm_t *service_alarm,
		const ZBX_DB_SERVICE *service, char **params, const char *tz)
{
<<<<<<< HEAD
	DB_RESULT	result;
	DB_ROW		row;
	DB_ALERT	alert = {.sendto = (char *)sendto, .subject = (char *)(uintptr_t)subject,
			.message = (char *)(uintptr_t)message};
	struct zbx_json	json;
	char		*name, *value;
	int		message_type;
=======
	DB_RESULT		result;
	DB_ROW			row;
	DB_ALERT		alert = {.sendto = (char *)sendto,
					.subject = (char *)(uintptr_t)subject,
					.message = (char *)(uintptr_t)message
				};

	struct zbx_json		json;
	char			*name, *value;
	int			message_type;
	zbx_dc_um_handle_t	*um_handle;
>>>>>>> b6255cca

	if (NULL != ack)
		message_type = MACRO_TYPE_MESSAGE_UPDATE;
	else
		message_type = (NULL != r_event ? MACRO_TYPE_MESSAGE_RECOVERY : MACRO_TYPE_MESSAGE_NORMAL);

	zbx_json_init(&json, 1024);

	um_handle = zbx_dc_open_user_macros();

	result = DBselect("select name,value from media_type_param where mediatypeid=" ZBX_FS_UI64, mediatypeid);
	while (NULL != (row = DBfetch(result)))
	{
		name = zbx_strdup(NULL, row[0]);
		value = zbx_strdup(NULL, row[1]);

		zbx_substitute_simple_macros(&actionid, event, r_event, &userid, NULL, NULL, NULL, &alert,
				ack, service_alarm, service, tz, &name, message_type, NULL, 0);
		zbx_substitute_simple_macros_unmasked(&actionid, event, r_event, &userid, NULL, NULL, NULL, &alert,
				ack, service_alarm, service, tz, &value, message_type, NULL, 0);

		zbx_json_addstring(&json, name, value, ZBX_JSON_TYPE_STRING);
		zbx_free(name);
		zbx_free(value);

	}
	DBfree_result(result);

	zbx_dc_close_user_macros(um_handle);

	*params = zbx_strdup(NULL, json.buffer);
	zbx_json_free(&json);
}

static void	add_message_alert(const ZBX_DB_EVENT *event, const ZBX_DB_EVENT *r_event, zbx_uint64_t actionid,
		int esc_step, zbx_uint64_t userid, zbx_uint64_t mediatypeid, const char *subject, const char *message,
		const DB_ACKNOWLEDGE *ack, const zbx_service_alarm_t *service_alarm, const ZBX_DB_SERVICE *service,
		int err_type, const char *tz)
{
	DB_RESULT	result;
	DB_ROW		row;
	int		now, priority, have_alerts = 0, res;
	zbx_db_insert_t	db_insert;
	zbx_uint64_t	ackid;
	const char	*error;
	char		*period = NULL;

	zabbix_log(LOG_LEVEL_DEBUG, "In %s()", __func__);

	now = time(NULL);
	ackid = (NULL == ack ? 0 : ack->acknowledgeid);

	if (ZBX_ALERT_MESSAGE_ERR_USR == err_type)
		goto err_alert;

	if (0 == mediatypeid)
	{
		result = DBselect(
				"select m.mediatypeid,m.sendto,m.severity,m.period,mt.status,m.active"
				" from media m,media_type mt"
				" where m.mediatypeid=mt.mediatypeid"
					" and m.userid=" ZBX_FS_UI64,
				userid);
	}
	else
	{
		result = DBselect(
				"select m.mediatypeid,m.sendto,m.severity,m.period,mt.status,m.active"
				" from media m,media_type mt"
				" where m.mediatypeid=mt.mediatypeid"
					" and m.userid=" ZBX_FS_UI64
					" and m.mediatypeid=" ZBX_FS_UI64,
				userid, mediatypeid);
	}

	mediatypeid = 0;
	if (EVENT_SOURCE_TRIGGERS == event->source)
	{
		priority = event->trigger.priority;
	}
	else if (EVENT_SOURCE_SERVICE == event->source)
	{
		priority = NULL == service_alarm ? event->severity : service_alarm->value;
	}
	else
		priority = TRIGGER_SEVERITY_NOT_CLASSIFIED;

	while (NULL != (row = DBfetch(result)))
	{
		int		severity, status;
		const char	*perror;
		char		*params;

		ZBX_STR2UINT64(mediatypeid, row[0]);
		severity = atoi(row[2]);
		period = zbx_strdup(period, row[3]);
		zbx_substitute_simple_macros(NULL, NULL, NULL, NULL, NULL, NULL, NULL, NULL, NULL, NULL, NULL, NULL,
				&period, MACRO_TYPE_COMMON, NULL, 0);

		zabbix_log(LOG_LEVEL_DEBUG, "severity:%d, media severity:%d, period:'%s', userid:" ZBX_FS_UI64,
				priority, severity, period, userid);

		if (MEDIA_STATUS_DISABLED == atoi(row[5]))
		{
			zabbix_log(LOG_LEVEL_DEBUG, "will not send message (user media disabled)");
			continue;
		}

		if (((1 << priority) & severity) == 0)
		{
			zabbix_log(LOG_LEVEL_DEBUG, "will not send message (severity)");
			continue;
		}

		if (SUCCEED != zbx_check_time_period(period, time(NULL), tz, &res))
		{
			status = ALERT_STATUS_FAILED;
			perror = "Invalid media activity period";
		}
		else if (SUCCEED != res)
		{
			zabbix_log(LOG_LEVEL_DEBUG, "will not send message (period)");
			continue;
		}
		else if (MEDIA_TYPE_STATUS_DISABLED == atoi(row[4]))
		{
			status = ALERT_STATUS_FAILED;
			perror = "Media type disabled.";
		}
		else if (ZBX_ALERT_MESSAGE_ERR_MSG == err_type)
		{
			status = ALERT_STATUS_FAILED;
			perror = "No message defined for media type.";
		}
		else
		{
			status = ALERT_STATUS_NEW;
			perror = "";
		}

		if (0 == have_alerts)
		{
			have_alerts = 1;
			zbx_db_insert_prepare(&db_insert, "alerts", "alertid", "actionid", "eventid", "userid",
					"clock", "mediatypeid", "sendto", "subject", "message", "status", "error",
					"esc_step", "alerttype", "acknowledgeid", "parameters",
					(NULL != r_event ? "p_eventid" : NULL), NULL);
		}

		get_mediatype_params(event, r_event, actionid, userid, mediatypeid, row[1], subject, message, ack,
				service_alarm, service, &params, tz);

		if (NULL != r_event)
		{
			zbx_db_insert_add_values(&db_insert, __UINT64_C(0), actionid, r_event->eventid, userid,
					now, mediatypeid, row[1], subject, message, status, perror, esc_step,
					(int)ALERT_TYPE_MESSAGE, ackid, params, event->eventid);
		}
		else
		{
			zbx_db_insert_add_values(&db_insert, __UINT64_C(0), actionid, event->eventid, userid,
					now, mediatypeid, row[1], subject, message, status, perror, esc_step,
					(int)ALERT_TYPE_MESSAGE, ackid, params);
		}

		zbx_free(params);
	}

	zbx_free(period);

	DBfree_result(result);

	if (0 == mediatypeid)
	{
err_alert:
		have_alerts = 1;
		error = "No media defined for user.";

		zbx_db_insert_prepare(&db_insert, "alerts", "alertid", "actionid", "eventid", "userid", "clock",
				"subject", "message", "status", "retries", "error", "esc_step", "alerttype",
				"acknowledgeid", (NULL != r_event ? "p_eventid" : NULL), NULL);

		if (NULL != r_event)
		{
			zbx_db_insert_add_values(&db_insert, __UINT64_C(0), actionid, r_event->eventid, userid,
					now, subject, message, (int)ALERT_STATUS_FAILED, (int)ALERT_MAX_RETRIES, error,
					esc_step, (int)ALERT_TYPE_MESSAGE, ackid, event->eventid);
		}
		else
		{
			zbx_db_insert_add_values(&db_insert, __UINT64_C(0), actionid, event->eventid, userid,
					now, subject, message, (int)ALERT_STATUS_FAILED, (int)ALERT_MAX_RETRIES, error,
					esc_step, (int)ALERT_TYPE_MESSAGE, ackid);
		}
	}

	if (0 != have_alerts)
	{
		zbx_db_insert_autoincrement(&db_insert, "alertid");
		zbx_db_insert_execute(&db_insert);
		zbx_db_insert_clean(&db_insert);
	}

	zabbix_log(LOG_LEVEL_DEBUG, "End of %s()", __func__);
}

/******************************************************************************
 *                                                                            *
 * Purpose:                                                                   *
 *                                                                            *
 * Parameters: event    - event to check                                      *
 *             actionid - action ID for matching                              *
 *                                                                            *
 * Return value: SUCCEED - matches, FAIL - otherwise                          *
 *                                                                            *
 ******************************************************************************/
static int	check_operation_conditions(const ZBX_DB_EVENT *event, zbx_uint64_t operationid, unsigned char evaltype)
{
	DB_RESULT	result;
	DB_ROW		row;
	zbx_condition_t	condition;

	int		ret = SUCCEED; /* SUCCEED required for CONDITION_EVAL_TYPE_AND_OR */
	int		cond, exit = 0;
	unsigned char	old_type = 0xff;

	zabbix_log(LOG_LEVEL_DEBUG, "In %s() operationid:" ZBX_FS_UI64, __func__, operationid);

	/* events with service events source can't have operation conditions */
	if (EVENT_SOURCE_SERVICE == event->source)
		goto succeed;

	result = DBselect("select conditiontype,operator,value"
				" from opconditions"
				" where operationid=" ZBX_FS_UI64
				" order by conditiontype",
			operationid);

	while (NULL != (row = DBfetch(result)) && 0 == exit)
	{
		memset(&condition, 0, sizeof(condition));
		condition.conditiontype	= (unsigned char)atoi(row[0]);
		condition.op = (unsigned char)atoi(row[1]);
		condition.value = row[2];
		zbx_vector_uint64_create(&condition.eventids);

		switch (evaltype)
		{
			case CONDITION_EVAL_TYPE_AND_OR:
				if (old_type == condition.conditiontype)	/* OR conditions */
				{
					if (SUCCEED == check_action_condition(event, &condition))
						ret = SUCCEED;
				}
				else						/* AND conditions */
				{
					/* Break if PREVIOUS AND condition is FALSE */
					if (ret == FAIL)
						exit = 1;
					else if (FAIL == check_action_condition(event, &condition))
						ret = FAIL;
				}
				old_type = condition.conditiontype;
				break;
			case CONDITION_EVAL_TYPE_AND:
				cond = check_action_condition(event, &condition);
				/* Break if any of AND conditions is FALSE */
				if (cond == FAIL)
				{
					ret = FAIL;
					exit = 1;
				}
				else
					ret = SUCCEED;
				break;
			case CONDITION_EVAL_TYPE_OR:
				cond = check_action_condition(event, &condition);
				/* Break if any of OR conditions is TRUE */
				if (cond == SUCCEED)
				{
					ret = SUCCEED;
					exit = 1;
				}
				else
					ret = FAIL;
				break;
			default:
				ret = FAIL;
				exit = 1;
				break;
		}

		zbx_vector_uint64_destroy(&condition.eventids);
	}
	DBfree_result(result);
succeed:
	zabbix_log(LOG_LEVEL_DEBUG, "End of %s():%s", __func__, zbx_result_string(ret));

	return ret;
}

static void	escalation_execute_operations(DB_ESCALATION *escalation, const ZBX_DB_EVENT *event,
		const DB_ACTION *action, const ZBX_DB_SERVICE *service, const char *default_timezone,
		zbx_hashset_t *roles)
{
	DB_RESULT	result;
	DB_ROW		row;
	int		next_esc_period = 0, esc_period, default_esc_period;
	ZBX_USER_MSG	*user_msg = NULL;

	zabbix_log(LOG_LEVEL_DEBUG, "In %s()", __func__);

	default_esc_period = 0 == action->esc_period ? SEC_PER_HOUR : action->esc_period;
	escalation->esc_step++;

	result = DBselect(
			"select o.operationid,o.operationtype,o.esc_period,o.evaltype"
			" from operations o"
			" where o.actionid=" ZBX_FS_UI64
				" and o.operationtype in (%d,%d)"
				" and o.esc_step_from<=%d"
				" and (o.esc_step_to=0 or o.esc_step_to>=%d)"
				" and o.recovery=%d",
			action->actionid,
			OPERATION_TYPE_MESSAGE, OPERATION_TYPE_COMMAND,
			escalation->esc_step,
			escalation->esc_step,
			ZBX_OPERATION_MODE_NORMAL);

	while (NULL != (row = DBfetch(result)))
	{
		char		*tmp;
		zbx_uint64_t	operationid;

		ZBX_STR2UINT64(operationid, row[0]);

		tmp = zbx_strdup(NULL, row[2]);
		zbx_substitute_simple_macros(NULL, NULL, NULL, NULL, NULL, NULL, NULL, NULL, NULL, NULL, NULL, NULL, &tmp,
				MACRO_TYPE_COMMON, NULL, 0);
		if (SUCCEED != is_time_suffix(tmp, &esc_period, ZBX_LENGTH_UNLIMITED))
		{
			zabbix_log(LOG_LEVEL_WARNING, "Invalid step duration \"%s\" for operation of action \"%s\","
					" using default operation step duration of the action", tmp, action->name);
			esc_period = 0;
		}
		zbx_free(tmp);

		if (0 == esc_period)
			esc_period = default_esc_period;

		if (0 == next_esc_period || next_esc_period > esc_period)
			next_esc_period = esc_period;

		if (SUCCEED == check_operation_conditions(event, operationid, (unsigned char)atoi(row[3])))
		{
			zabbix_log(LOG_LEVEL_DEBUG, "Conditions match our event. Execute operation.");

			switch (atoi(row[1]))
			{
				case OPERATION_TYPE_MESSAGE:
					add_object_msg(action->actionid, operationid, &user_msg, event, NULL, NULL,
							NULL, service, MACRO_TYPE_MESSAGE_NORMAL, action->eventsource,
							ZBX_OPERATION_MODE_NORMAL, default_timezone, roles);
					break;
				case OPERATION_TYPE_COMMAND:
					execute_commands(event, NULL, NULL, NULL, service, action->actionid, operationid,
							escalation->esc_step, MACRO_TYPE_MESSAGE_NORMAL,
							default_timezone);
					break;
			}
		}
		else
			zabbix_log(LOG_LEVEL_DEBUG, "Conditions do not match our event. Do not execute operation.");
	}
	DBfree_result(result);

	flush_user_msg(&user_msg, escalation->esc_step, event, NULL, action->actionid, NULL, NULL, service);

	if (EVENT_SOURCE_TRIGGERS == action->eventsource || EVENT_SOURCE_INTERNAL == action->eventsource ||
			EVENT_SOURCE_SERVICE == action->eventsource)
	{
		char	*sql;

		sql = zbx_dsprintf(NULL,
				"select null"
				" from operations"
				" where actionid=" ZBX_FS_UI64
					" and (esc_step_to>%d or esc_step_to=0)"
					" and recovery=%d",
					action->actionid, escalation->esc_step, ZBX_OPERATION_MODE_NORMAL);
		result = DBselectN(sql, 1);

		if (NULL != DBfetch(result))
		{
			next_esc_period = (0 != next_esc_period) ? next_esc_period : default_esc_period;
			escalation->nextcheck = time(NULL) + next_esc_period;
		}
		else if (ZBX_ACTION_RECOVERY_OPERATIONS == action->recovery)
		{
			escalation->status = ESCALATION_STATUS_SLEEP;
			escalation->nextcheck = time(NULL) + default_esc_period;
		}
		else
			escalation->status = ESCALATION_STATUS_COMPLETED;

		DBfree_result(result);
		zbx_free(sql);
	}
	else
		escalation->status = ESCALATION_STATUS_COMPLETED;

	zabbix_log(LOG_LEVEL_DEBUG, "End of %s()", __func__);
}

/******************************************************************************
 *                                                                            *
 * Purpose: execute escalation recovery operations                            *
 *                                                                            *
 * Parameters: event      - [IN] the event                                    *
 *             r_event    - [IN] the recovery event                           *
 *             action     - [IN] the action                                   *
 *                                                                            *
 * Comments: Action recovery operations have a single escalation step, so     *
 *           alerts created by escalation recovery operations must have       *
 *           esc_step field set to 1.                                         *
 *                                                                            *
 ******************************************************************************/
static void	escalation_execute_recovery_operations(const ZBX_DB_EVENT *event, const ZBX_DB_EVENT *r_event,
		const DB_ACTION *action, const ZBX_DB_SERVICE *service, const char *default_timezone,
		zbx_hashset_t *roles)
{
	DB_RESULT	result;
	DB_ROW		row;
	ZBX_USER_MSG	*user_msg = NULL;
	zbx_uint64_t	operationid;
	unsigned char	operationtype;

	zabbix_log(LOG_LEVEL_DEBUG, "In %s()", __func__);

	result = DBselect(
			"select o.operationid,o.operationtype"
			" from operations o"
			" where o.actionid=" ZBX_FS_UI64
				" and o.operationtype in (%d,%d,%d)"
				" and o.recovery=%d",
			action->actionid,
			OPERATION_TYPE_MESSAGE, OPERATION_TYPE_COMMAND, OPERATION_TYPE_RECOVERY_MESSAGE,
			ZBX_OPERATION_MODE_RECOVERY);

	while (NULL != (row = DBfetch(result)))
	{
		ZBX_STR2UINT64(operationid, row[0]);
		operationtype = (unsigned char)atoi(row[1]);

		switch (operationtype)
		{
			case OPERATION_TYPE_MESSAGE:
				add_object_msg(action->actionid, operationid, &user_msg, event, r_event, NULL, NULL,
						service, MACRO_TYPE_MESSAGE_RECOVERY, action->eventsource,
						ZBX_OPERATION_MODE_RECOVERY, default_timezone, roles);
				break;
			case OPERATION_TYPE_RECOVERY_MESSAGE:
				add_sentusers_msg(&user_msg, action->actionid, operationid, event, r_event, NULL, NULL,
						service, action->eventsource, ZBX_OPERATION_MODE_RECOVERY,
						default_timezone, roles);
				break;
			case OPERATION_TYPE_COMMAND:
				execute_commands(event, r_event, NULL, NULL, service, action->actionid, operationid, 1,
						MACRO_TYPE_MESSAGE_RECOVERY, default_timezone);
				break;
		}
	}
	DBfree_result(result);

	flush_user_msg(&user_msg, 1, event, r_event, action->actionid, NULL, NULL, service);

	zabbix_log(LOG_LEVEL_DEBUG, "End of %s()", __func__);
}

/******************************************************************************
 *                                                                            *
 * Purpose: execute escalation update operations                              *
 *                                                                            *
 * Parameters: event  - [IN] the event                                        *
 *             action - [IN] the action                                       *
 *             ack    - [IN] the acknowledgment                               *
 *                                                                            *
 * Comments: Action update operations have a single escalation step, so       *
 *           alerts created by escalation update operations must have         *
 *           esc_step field set to 1.                                         *
 *                                                                            *
 ******************************************************************************/
static void	escalation_execute_update_operations(const ZBX_DB_EVENT *event, const ZBX_DB_EVENT *r_event,
		const DB_ACTION *action, const DB_ACKNOWLEDGE *ack, const zbx_service_alarm_t *service_alarm,
		const ZBX_DB_SERVICE *service, const char *default_timezone, zbx_hashset_t *roles)
{
	DB_RESULT	result;
	DB_ROW		row;
	ZBX_USER_MSG	*user_msg = NULL;
	zbx_uint64_t	operationid;
	unsigned char	operationtype;

	zabbix_log(LOG_LEVEL_DEBUG, "In %s()", __func__);

	result = DBselect(
			"select o.operationid,o.operationtype"
			" from operations o"
			" where o.actionid=" ZBX_FS_UI64
				" and o.operationtype in (%d,%d,%d)"
				" and o.recovery=%d",
			action->actionid,
			OPERATION_TYPE_MESSAGE, OPERATION_TYPE_COMMAND, OPERATION_TYPE_UPDATE_MESSAGE,
			ZBX_OPERATION_MODE_UPDATE);

	while (NULL != (row = DBfetch(result)))
	{
		ZBX_STR2UINT64(operationid, row[0]);
		operationtype = (unsigned char)atoi(row[1]);

		switch (operationtype)
		{
			case OPERATION_TYPE_MESSAGE:
				add_object_msg(action->actionid, operationid, &user_msg, event, r_event, ack,
						service_alarm, service, MACRO_TYPE_MESSAGE_UPDATE, action->eventsource,
						ZBX_OPERATION_MODE_UPDATE, default_timezone, roles);
				break;
			case OPERATION_TYPE_UPDATE_MESSAGE:
				add_sentusers_msg(&user_msg, action->actionid, operationid, event, r_event, ack,
						service_alarm, service, action->eventsource, ZBX_OPERATION_MODE_UPDATE,
						default_timezone, roles);
				if (NULL != ack)
				{
					add_sentusers_ack_msg(&user_msg, action->actionid, operationid, event, r_event,
							ack, action->eventsource, default_timezone);
				}
				break;
			case OPERATION_TYPE_COMMAND:
				execute_commands(event, r_event, ack, service_alarm, service, action->actionid,
						operationid, 1, MACRO_TYPE_MESSAGE_UPDATE, default_timezone);
				break;
		}
	}
	DBfree_result(result);

	flush_user_msg(&user_msg, 1, event, r_event, action->actionid, ack, service_alarm, service);

	zabbix_log(LOG_LEVEL_DEBUG, "End of %s()", __func__);
}

/******************************************************************************
 *                                                                            *
 * Purpose: check whether the escalation trigger and related items, hosts are *
 *          not deleted or disabled.                                          *
 *                                                                            *
 * Parameters: triggerid   - [IN] the id of trigger to check                  *
 *             source      - [IN] the escalation event source                 *
 *             ignore      - [OUT] 1 - the escalation must be ignored because *
 *                                     of dependent trigger being in PROBLEM  *
 *                                     state,                                 *
 *                                 0 - otherwise                              *
 *             error       - [OUT] message in case escalation is cancelled    *
 *                                                                            *
 * Return value: FAIL if dependent trigger is in PROBLEM state                *
 *               SUCCEED otherwise                                            *
 *                                                                            *
 ******************************************************************************/
static int	check_escalation_trigger(zbx_uint64_t triggerid, unsigned char source, unsigned char *ignore,
		char **error)
{
	DC_TRIGGER		trigger;
	zbx_vector_uint64_t	functionids, itemids;
	DC_ITEM			*items = NULL;
	DC_FUNCTION		*functions = NULL;
	int			i, errcode, *errcodes = NULL, ret = FAIL;

	/* trigger disabled or deleted? */
	DCconfig_get_triggers_by_triggerids(&trigger, &triggerid, &errcode, 1);

	if (SUCCEED != errcode)
	{
		goto out;
	}
	else if (TRIGGER_STATUS_DISABLED == trigger.status)
	{
		*error = zbx_dsprintf(*error, "trigger \"%s\" disabled.", trigger.description);
		goto out;
	}

	if (EVENT_SOURCE_TRIGGERS != source)
	{
		/* don't check dependency for internal trigger events */
		ret = SUCCEED;
		goto out;
	}

	/* check items and hosts referenced by trigger expression */
	zbx_vector_uint64_create(&functionids);
	zbx_vector_uint64_create(&itemids);

	zbx_get_serialized_expression_functionids(trigger.expression, trigger.expression_bin, &functionids);
	if (TRIGGER_RECOVERY_MODE_RECOVERY_EXPRESSION == trigger.recovery_mode)
	{
		zbx_get_serialized_expression_functionids(trigger.recovery_expression, trigger.recovery_expression_bin,
				&functionids);
	}

	functions = (DC_FUNCTION *)zbx_malloc(functions, sizeof(DC_FUNCTION) * (size_t)functionids.values_num);
	errcodes = (int *)zbx_malloc(errcodes, sizeof(int) * (size_t)functionids.values_num);

	DCconfig_get_functions_by_functionids(functions, functionids.values, errcodes, (size_t)functionids.values_num);

	for (i = 0; i < functionids.values_num; i++)
	{
		if (SUCCEED == errcodes[i])
			zbx_vector_uint64_append(&itemids, functions[i].itemid);
	}

	DCconfig_clean_functions(functions, errcodes, (size_t)functionids.values_num);
	zbx_free(functions);

	zbx_vector_uint64_sort(&itemids, ZBX_DEFAULT_UINT64_COMPARE_FUNC);
	zbx_vector_uint64_uniq(&itemids, ZBX_DEFAULT_UINT64_COMPARE_FUNC);

	items = (DC_ITEM *)zbx_malloc(items, sizeof(DC_ITEM) * (size_t)itemids.values_num);
	errcodes = (int *)zbx_realloc(errcodes, sizeof(int) * (size_t)itemids.values_num);

	DCconfig_get_items_by_itemids(items, itemids.values, errcodes, (size_t)itemids.values_num);

	for (i = 0; i < itemids.values_num; i++)
	{
		if (SUCCEED != errcodes[i])
		{
			*error = zbx_dsprintf(*error, "item id:" ZBX_FS_UI64 " deleted.", itemids.values[i]);
			break;
		}

		if (ITEM_STATUS_DISABLED == items[i].status)
		{
			char key_short[VALUE_ERRMSG_MAX * ZBX_MAX_BYTES_IN_UTF8_CHAR + 1];

			*error = zbx_dsprintf(*error, "item \"%s\" disabled.", zbx_truncate_itemkey(items[i].key_orig,
					VALUE_ERRMSG_MAX, key_short, sizeof(key_short)));
			break;
		}
		if (HOST_STATUS_NOT_MONITORED == items[i].host.status)
		{
			*error = zbx_dsprintf(*error, "host \"%s\" disabled.", items[i].host.host);
			break;
		}
	}

	DCconfig_clean_items(items, errcodes, (size_t)itemids.values_num);
	zbx_free(items);
	zbx_free(errcodes);

	zbx_vector_uint64_destroy(&itemids);
	zbx_vector_uint64_destroy(&functionids);

	if (NULL != *error)
		goto out;

	*ignore = (SUCCEED == DCconfig_check_trigger_dependencies(trigger.triggerid) ? 0 : 1);

	ret = SUCCEED;
out:
	DCconfig_clean_triggers(&trigger, &errcode, 1);

	return ret;
}

static const char	*check_escalation_result_string(int result)
{
	switch (result)
	{
		case ZBX_ESCALATION_CANCEL:
			return "cancel";
		case ZBX_ESCALATION_DELETE:
			return "delete";
		case ZBX_ESCALATION_SKIP:
			return "skip";
		case ZBX_ESCALATION_PROCESS:
			return "process";
		case ZBX_ESCALATION_SUPPRESS:
			return "suppress";
		default:
			return "unknown";
	}
}

static int	check_unfinished_alerts(const DB_ESCALATION *escalation)
{
	int		ret;
	char		*sql;
	DB_RESULT	result;

	if (0 == escalation->r_eventid)
		return SUCCEED;

	sql = zbx_dsprintf(NULL, "select eventid from alerts where eventid=" ZBX_FS_UI64 " and actionid=" ZBX_FS_UI64
			" and status in (0,3)", escalation->eventid, escalation->actionid);

	result = DBselectN(sql, 1);
	zbx_free(sql);

	if (NULL != DBfetch(result))
		ret = FAIL;
	else
		ret = SUCCEED;

	DBfree_result(result);

	return ret;
}

/******************************************************************************
 *                                                                            *
 * Purpose: check whether escalation must be cancelled, deleted, skipped or   *
 *          processed.                                                        *
 *                                                                            *
 * Parameters: escalation - [IN]  escalation to check                         *
 *             action     - [IN]  action responsible for the escalation       *
 *             error      - [OUT] message in case escalation is cancelled     *
 *                                                                            *
 * Return value: ZBX_ESCALATION_CANCEL   - the relevant event, item, trigger  *
 *                                         or host is disabled or deleted     *
 *               ZBX_ESCALATION_DELETE   - escalations was created and        *
 *                                         recovered during maintenance       *
 *               ZBX_ESCALATION_SKIP     - escalation is paused during        *
 *                                         maintenance or dependable trigger  *
 *                                         in problem state                   *
 *               ZBX_ESCALATION_SUPPRESS - escalation was created before      *
 *                                         maintenance period                 *
 *               ZBX_ESCALATION_PROCESS  - otherwise                          *
 *                                                                            *
 ******************************************************************************/
static int	check_escalation(const DB_ESCALATION *escalation, const DB_ACTION *action, const ZBX_DB_EVENT *event,
		char **error)
{
	DC_ITEM		item;
	int		errcode, ret = ZBX_ESCALATION_CANCEL;
	unsigned char	maintenance = HOST_MAINTENANCE_STATUS_OFF, skip = 0;

	zabbix_log(LOG_LEVEL_DEBUG, "In %s() escalationid:" ZBX_FS_UI64 " status:%s",
			__func__, escalation->escalationid, zbx_escalation_status_string(escalation->status));

	if (EVENT_OBJECT_TRIGGER == event->object)
	{
		if (SUCCEED != check_escalation_trigger(escalation->triggerid, event->source, &skip, error))
			goto out;

		maintenance = (ZBX_PROBLEM_SUPPRESSED_TRUE == event->suppressed ? HOST_MAINTENANCE_STATUS_ON :
				HOST_MAINTENANCE_STATUS_OFF);

		if (0 == skip && SUCCEED != check_unfinished_alerts(escalation))
			skip = 1;
	}
	else if (EVENT_SOURCE_INTERNAL == event->source)
	{
		if (EVENT_OBJECT_ITEM == event->object || EVENT_OBJECT_LLDRULE == event->object)
		{
			/* item disabled or deleted? */
			DCconfig_get_items_by_itemids(&item, &escalation->itemid, &errcode, 1);

			if (SUCCEED != errcode)
			{
				*error = zbx_dsprintf(*error, "item id:" ZBX_FS_UI64 " deleted.", escalation->itemid);
			}
			else if (ITEM_STATUS_DISABLED == item.status)
			{
				char key_short[VALUE_ERRMSG_MAX * ZBX_MAX_BYTES_IN_UTF8_CHAR + 1];

				*error = zbx_dsprintf(*error, "item \"%s\" disabled.",
						zbx_truncate_itemkey(item.key_orig, VALUE_ERRMSG_MAX,
						key_short, sizeof(key_short)));
			}
			else if (HOST_STATUS_NOT_MONITORED == item.host.status)
			{
				*error = zbx_dsprintf(*error, "host \"%s\" disabled.", item.host.host);
			}
			else
				maintenance = item.host.maintenance_status;

			DCconfig_clean_items(&item, &errcode, 1);

			if (NULL != *error)
				goto out;

			if (SUCCEED != check_unfinished_alerts(escalation))
				skip = 1;
		}
	}

	if (EVENT_SOURCE_TRIGGERS == action->eventsource &&
			ACTION_PAUSE_SUPPRESSED_TRUE == action->pause_suppressed &&
			HOST_MAINTENANCE_STATUS_ON == maintenance &&
			escalation->acknowledgeid == 0)
	{
		/* remove paused escalations that were created and recovered */
		/* during maintenance period                                 */
		if (0 == escalation->esc_step && 0 != escalation->r_eventid)
		{
			ret = ZBX_ESCALATION_DELETE;
			goto out;
		}

		/* suppress paused escalations created before maintenance period */
		/* until maintenance ends or the escalations are recovered       */
		if (0 == escalation->r_eventid)
		{
			ret = ZBX_ESCALATION_SUPPRESS;
			goto out;
		}
	}

	if (0 != skip)
	{
		/* one of trigger dependencies is in PROBLEM state, process escalation later */
		ret = ZBX_ESCALATION_SKIP;
		goto out;
	}

	ret = ZBX_ESCALATION_PROCESS;
out:

	zabbix_log(LOG_LEVEL_DEBUG, "End of %s():%s error:'%s'", __func__, check_escalation_result_string(ret),
			ZBX_NULL2EMPTY_STR(*error));

	return ret;
}

/******************************************************************************
 *                                                                            *
 * Purpose: write escalation cancellation warning message into log file       *
 *                                                                            *
 * Parameters: escalation - [IN] the escalation                               *
 *             error      - [IN] the error message                            *
 *                                                                            *
 ******************************************************************************/
static void	escalation_log_cancel_warning(const DB_ESCALATION *escalation, const char *error)
{
	if (0 != escalation->esc_step)
		zabbix_log(LOG_LEVEL_WARNING, "escalation canceled: %s", error);
}

/******************************************************************************
 *                                                                            *
 * Purpose: cancel escalation with the specified error message                *
 *                                                                            *
 * Parameters: escalation - [IN/OUT] the escalation to cancel                 *
 *             action     - [IN]     the action                               *
 *             event      - [IN]     the event                                *
 *             error      - [IN]     the error message                        *
 *                                                                            *
 ******************************************************************************/
static void	escalation_cancel(DB_ESCALATION *escalation, const DB_ACTION *action, const ZBX_DB_EVENT *event,
		const char *error, const char *default_timezone, const ZBX_DB_SERVICE *service, zbx_hashset_t *roles)
{
	ZBX_USER_MSG	*user_msg = NULL;

	zabbix_log(LOG_LEVEL_DEBUG, "In %s() escalationid:" ZBX_FS_UI64 " status:%s",
			__func__, escalation->escalationid, zbx_escalation_status_string(escalation->status));

	/* the cancellation notification can be sent if no objects are deleted and notification is not disabled */
	if (NULL != action && NULL != event && 0 != event->trigger.triggerid && 0 != escalation->esc_step &&
			ACTION_NOTIFY_IF_CANCELED_FALSE != action->notify_if_canceled)
	{
		add_sentusers_msg_esc_cancel(&user_msg, action->actionid, event, ZBX_NULL2EMPTY_STR(error),
				default_timezone, service, roles);
		flush_user_msg(&user_msg, escalation->esc_step, event, NULL, action->actionid, NULL, NULL, NULL);
	}

	escalation_log_cancel_warning(escalation, ZBX_NULL2EMPTY_STR(error));
	escalation->status = ESCALATION_STATUS_COMPLETED;

	zabbix_log(LOG_LEVEL_DEBUG, "End of %s()", __func__);
}

/******************************************************************************
 *                                                                            *
 * Purpose: execute next escalation step                                      *
 *                                                                            *
 * Parameters: escalation - [IN/OUT] the escalation to execute                *
 *             action     - [IN]     the action                               *
 *             event      - [IN]     the event                                *
 *                                                                            *
 ******************************************************************************/
static void	escalation_execute(DB_ESCALATION *escalation, const DB_ACTION *action, const ZBX_DB_EVENT *event,
		const ZBX_DB_SERVICE *service, const char *default_timezone, zbx_hashset_t *roles)
{
	zabbix_log(LOG_LEVEL_DEBUG, "In %s() escalationid:" ZBX_FS_UI64 " status:%s",
			__func__, escalation->escalationid, zbx_escalation_status_string(escalation->status));

	escalation_execute_operations(escalation, event, action, service, default_timezone, roles);

	zabbix_log(LOG_LEVEL_DEBUG, "End of %s()", __func__);
}

/******************************************************************************
 *                                                                            *
 * Purpose: process escalation recovery                                       *
 *                                                                            *
 * Parameters: escalation - [IN/OUT] the escalation to recovery               *
 *             action     - [IN]     the action                               *
 *             event      - [IN]     the event                                *
 *             r_event    - [IN]     the recovery event                       *
 *                                                                            *
 ******************************************************************************/
static void	escalation_recover(DB_ESCALATION *escalation, const DB_ACTION *action, const ZBX_DB_EVENT *event,
		const ZBX_DB_EVENT *r_event, const ZBX_DB_SERVICE *service, const char *default_timezone,
		zbx_hashset_t *roles)
{
	zabbix_log(LOG_LEVEL_DEBUG, "In %s() escalationid:" ZBX_FS_UI64 " status:%s",
			__func__, escalation->escalationid, zbx_escalation_status_string(escalation->status));

	escalation_execute_recovery_operations(event, r_event, action, service, default_timezone, roles);

	escalation->status = ESCALATION_STATUS_COMPLETED;

	zabbix_log(LOG_LEVEL_DEBUG, "End of %s()", __func__);
}

/******************************************************************************
 *                                                                            *
 * Purpose: process escalation acknowledgment                                 *
 *                                                                            *
 * Parameters: escalation - [IN/OUT] the escalation to recovery               *
 *             action     - [IN]     the action                               *
 *             event      - [IN]     the event                                *
 *             r_event    - [IN]     the recovery event                       *
 *                                                                            *
 ******************************************************************************/
static void	escalation_acknowledge(DB_ESCALATION *escalation, const DB_ACTION *action, const ZBX_DB_EVENT *event,
		const ZBX_DB_EVENT *r_event, const char *default_timezone, zbx_hashset_t *roles)
{
	DB_ROW		row;
	DB_RESULT	result;

	zabbix_log(LOG_LEVEL_DEBUG, "In %s() escalationid:" ZBX_FS_UI64 " acknowledgeid:" ZBX_FS_UI64 " status:%s",
			__func__, escalation->escalationid, escalation->acknowledgeid,
			zbx_escalation_status_string(escalation->status));

	result = DBselect(
			"select message,userid,clock,action,old_severity,new_severity from acknowledges"
			" where acknowledgeid=" ZBX_FS_UI64,
			escalation->acknowledgeid);

	if (NULL != (row = DBfetch(result)))
	{
		DB_ACKNOWLEDGE	ack;

		ack.message = row[0];
		ZBX_STR2UINT64(ack.userid, row[1]);
		ack.clock = atoi(row[2]);
		ack.acknowledgeid = escalation->acknowledgeid;
		ack.action = atoi(row[3]);
		ack.old_severity = atoi(row[4]);
		ack.new_severity = atoi(row[5]);

		escalation_execute_update_operations(event, r_event, action, &ack, NULL, NULL, default_timezone, roles);
	}

	DBfree_result(result);

	escalation->status = ESCALATION_STATUS_COMPLETED;

	zabbix_log(LOG_LEVEL_DEBUG, "End of %s()", __func__);
}

/******************************************************************************
 *                                                                            *
 * Purpose: process update escalation                                         *
 *                                                                            *
 * Parameters: escalation       - [IN/OUT] the escalation to recovery         *
 *             action           - [IN] the action                             *
 *             event            - [IN] the event                              *
 *             service_alarm    - [IN] the service alarm                      *
 *             service          - [IN] the service                            *
 *             default_timezone - [IN] the time zone                          *
 *                                                                            *
 ******************************************************************************/
static void	escalation_update(DB_ESCALATION *escalation, const DB_ACTION *action,
		const ZBX_DB_EVENT *event, const zbx_service_alarm_t *service_alarm, const ZBX_DB_SERVICE *service,
		const char *default_timezone, zbx_hashset_t *roles)
{
	zabbix_log(LOG_LEVEL_DEBUG, "In %s() escalationid:" ZBX_FS_UI64 " servicealarmid:" ZBX_FS_UI64 " status:%s",
			__func__, escalation->escalationid, escalation->servicealarmid,
			zbx_escalation_status_string(escalation->status));

	escalation_execute_update_operations(event, NULL, action, NULL, service_alarm, service, default_timezone, roles);

	escalation->status = ESCALATION_STATUS_COMPLETED;

	zabbix_log(LOG_LEVEL_DEBUG, "End of %s()", __func__);
}

typedef struct
{
	zbx_uint64_t		escalationid;

	int			nextcheck;
	int			esc_step;
	zbx_escalation_status_t	status;

#define ZBX_DIFF_ESCALATION_UNSET			__UINT64_C(0x0000)
#define ZBX_DIFF_ESCALATION_UPDATE_NEXTCHECK		__UINT64_C(0x0001)
#define ZBX_DIFF_ESCALATION_UPDATE_ESC_STEP		__UINT64_C(0x0002)
#define ZBX_DIFF_ESCALATION_UPDATE_STATUS		__UINT64_C(0x0004)
#define ZBX_DIFF_ESCALATION_UPDATE 								\
		(ZBX_DIFF_ESCALATION_UPDATE_NEXTCHECK | ZBX_DIFF_ESCALATION_UPDATE_ESC_STEP |	\
		ZBX_DIFF_ESCALATION_UPDATE_STATUS)
	zbx_uint64_t		flags;
}
zbx_escalation_diff_t;

static zbx_escalation_diff_t	*escalation_create_diff(const DB_ESCALATION *escalation)
{
	zbx_escalation_diff_t	*diff;

	diff = (zbx_escalation_diff_t *)zbx_malloc(NULL, sizeof(zbx_escalation_diff_t));
	diff->escalationid = escalation->escalationid;
	diff->nextcheck = escalation->nextcheck;
	diff->esc_step = escalation->esc_step;
	diff->status = escalation->status;
	diff->flags = ZBX_DIFF_ESCALATION_UNSET;

	return diff;
}

static void	escalation_update_diff(const DB_ESCALATION *escalation, zbx_escalation_diff_t *diff)
{
	if (escalation->nextcheck != diff->nextcheck)
	{
		diff->nextcheck = escalation->nextcheck;
		diff->flags |= ZBX_DIFF_ESCALATION_UPDATE_NEXTCHECK;
	}

	if (escalation->esc_step != diff->esc_step)
	{
		diff->esc_step = escalation->esc_step;
		diff->flags |= ZBX_DIFF_ESCALATION_UPDATE_ESC_STEP;
	}

	if (escalation->status != diff->status)
	{
		diff->status = escalation->status;
		diff->flags |= ZBX_DIFF_ESCALATION_UPDATE_STATUS;
	}
}

/******************************************************************************
 *                                                                            *
 * Purpose: check if acknowledgment events of current escalation has related  *
 *          recovery events and add those recovery event IDs to array of      *
 *          event IDs if this escalation                                      *
 *                                                                            *
 * Parameters: escalations - [IN] array of escalations to be processed        *
 *             eventids    - [OUT] array of events of current escalation      *
 *             event_pairs - [OUT] the array of event ID and recovery event   *
 *                                 pairs                                      *
 *                                                                            *
 * Comments: additionally acknowledgment event IDs are mapped with related    *
 *           recovery event IDs in get_db_eventid_r_eventid_pairs()           *
 *                                                                            *
 ******************************************************************************/
static void	add_ack_escalation_r_eventids(zbx_vector_ptr_t *escalations, zbx_vector_uint64_t *eventids,
		zbx_vector_uint64_pair_t *event_pairs)
{
	int			i;
	zbx_vector_uint64_t	ack_eventids, r_eventids;

	zbx_vector_uint64_create(&ack_eventids);
	zbx_vector_uint64_create(&r_eventids);

	for (i = 0; i < escalations->values_num; i++)
	{
		DB_ESCALATION	*escalation;

		escalation = (DB_ESCALATION *)escalations->values[i];

		if (0 != escalation->acknowledgeid)
			zbx_vector_uint64_append(&ack_eventids, escalation->eventid);
	}

	if (0 < ack_eventids.values_num)
	{
		zbx_db_get_eventid_r_eventid_pairs(&ack_eventids, event_pairs, &r_eventids);

		if (0 < r_eventids.values_num)
			zbx_vector_uint64_append_array(eventids, r_eventids.values, r_eventids.values_num);
	}

	zbx_vector_uint64_destroy(&ack_eventids);
	zbx_vector_uint64_destroy(&r_eventids);
}

static void	get_services_rootcause_eventids(const zbx_vector_uint64_t *serviceids, zbx_vector_service_t *services)
{
	unsigned char		*data = NULL;
	size_t			data_alloc = 0, data_offset = 0;
	int			i;
	zbx_ipc_message_t	response;

	for (i = 0; i < serviceids->values_num; i++)
		zbx_service_serialize_id(&data, &data_alloc, &data_offset, serviceids->values[i]);

	if (NULL == data)
		return;

	zbx_ipc_message_init(&response);
	zbx_service_send(ZBX_IPC_SERVICE_SERVICE_ROOTCAUSE, data, (zbx_uint32_t)data_offset, &response);
	zbx_service_deserialize_rootcause(response.data, (zbx_uint32_t)response.size, services);
	zbx_ipc_message_clean(&response);

	zbx_free(data);
}

static void	db_get_services(const zbx_vector_ptr_t *escalations, zbx_vector_service_t *services,
		zbx_vector_ptr_t *events)
{
	DB_RESULT		result;
	DB_ROW			row;
	char			*sql = NULL;
	size_t			sql_alloc = 0, sql_offset = 0;
	zbx_vector_uint64_t	serviceids, eventids;
	int			i, j, index;
	zbx_int64_t		last_serviceid = -1;

	zbx_vector_uint64_create(&serviceids);
	zbx_vector_uint64_create(&eventids);

	for (i = 0; i < escalations->values_num; i++)
	{
		DB_ESCALATION	*escalation;

		escalation = (DB_ESCALATION *)escalations->values[i];

		if (0 != escalation->serviceid)
		{
			zbx_vector_uint64_append(&serviceids, escalation->serviceid);
		}
	}

	zbx_vector_uint64_sort(&serviceids, ZBX_DEFAULT_UINT64_COMPARE_FUNC);
	zbx_vector_uint64_uniq(&serviceids, ZBX_DEFAULT_UINT64_COMPARE_FUNC);

	DBadd_condition_alloc(&sql, &sql_alloc, &sql_offset, "s.serviceid", serviceids.values,
			serviceids.values_num);

	result = DBselect(
			"select s.serviceid,s.name,s.description,st.tag,st.value"
			" from services s left join service_tag st on s.serviceid=st.serviceid"
			" where%s order by s.serviceid",
			sql);

	while (NULL != (row = DBfetch(result)))
	{
		ZBX_DB_SERVICE	*service;
		zbx_uint64_t	serviceid;

		ZBX_STR2UINT64(serviceid, row[0]);

		if ((zbx_int64_t)serviceid == last_serviceid)
		{
			ZBX_DB_SERVICE	*last_service;
			zbx_tag_t	*tag = zbx_malloc(NULL, sizeof(zbx_tag_t));

			last_service = services->values[services->values_num - 1];

			tag->tag = zbx_strdup(NULL, row[3]);
			tag->value = zbx_strdup(NULL, row[4]);

			zbx_vector_tags_append(&last_service->service_tags, tag);
			continue;
		}

		service = (ZBX_DB_SERVICE*)zbx_malloc(NULL, sizeof(ZBX_DB_SERVICE));
		service->serviceid = serviceid;
		service->name = zbx_strdup(NULL, row[1]);
		service->description = zbx_strdup(NULL, row[2]);
		zbx_vector_uint64_create(&service->eventids);
		zbx_vector_ptr_create(&service->events);
		zbx_vector_tags_create(&service->service_tags);

		if (FAIL == DBis_null(row[3]))
		{
			zbx_tag_t	*tag = zbx_malloc(NULL, sizeof(zbx_tag_t));

			tag->tag = zbx_strdup(NULL, row[3]);
			tag->value = zbx_strdup(NULL, row[4]);

			zbx_vector_tags_append(&service->service_tags, tag);
		}

		zbx_vector_service_append(services, service);

		last_serviceid = (zbx_int64_t)service->serviceid;
	}
	DBfree_result(result);
	zbx_free(sql);

	get_services_rootcause_eventids(&serviceids, services);

	for (i = 0; i < services->values_num; i++)
	{
		ZBX_DB_SERVICE	*service = services->values[i];

		for (j = 0; j < service->eventids.values_num; j++)
			zbx_vector_uint64_append(&eventids, service->eventids.values[j]);
	}

	if (0 != eventids.values_num)
	{
		zbx_db_get_events_by_eventids(&eventids, events);

		for (i = 0; i < services->values_num; i++)
		{
			ZBX_DB_SERVICE	*service = services->values[i];
			ZBX_DB_EVENT	*event;

			for (j = 0; j < service->eventids.values_num; j++)
			{
				if (FAIL == (index = zbx_vector_ptr_bsearch(events, &service->eventids.values[j],
						ZBX_DEFAULT_UINT64_PTR_COMPARE_FUNC)))
				{
					continue;
				}

				event = (ZBX_DB_EVENT *)events->values[index];

				if (0 != event->trigger.triggerid)
					zbx_vector_ptr_append(&service->events, event);
			}
		}
	}

	zbx_vector_uint64_destroy(&eventids);
	zbx_vector_uint64_destroy(&serviceids);
}

static void	db_get_service_alarms(zbx_vector_service_alarm_t *service_alarms,
		const zbx_vector_uint64_t *service_alarmids)
{
	DB_RESULT	result;
	DB_ROW		row;
	char		*filter = NULL;
	size_t		filter_alloc = 0, filter_offset = 0;

	DBadd_condition_alloc(&filter, &filter_alloc, &filter_offset, "servicealarmid", service_alarmids->values,
			service_alarmids->values_num);

	result = DBselect("select servicealarmid,clock,value"
			" from service_alarms"
			" where%s order by servicealarmid",
			filter);

	while (NULL != (row = DBfetch(result)))
	{
		zbx_service_alarm_t	service_alarm;

		ZBX_STR2UINT64(service_alarm.service_alarmid, row[0]);
		service_alarm.clock = atoi(row[1]);
		service_alarm.value = atoi(row[2]);

		zbx_vector_service_alarm_append(service_alarms, service_alarm);
	}
	DBfree_result(result);

	zbx_free(filter);
}

static void	get_db_service_alarms(zbx_vector_ptr_t *escalations, zbx_vector_service_alarm_t *service_alarms)
{
	int			i;
	zbx_vector_uint64_t	service_alarmids;

	zbx_vector_uint64_create(&service_alarmids);

	for (i = 0; i < escalations->values_num; i++)
	{
		DB_ESCALATION	*escalation;

		escalation = (DB_ESCALATION *)escalations->values[i];

		if (0 != escalation->servicealarmid)
			zbx_vector_uint64_append(&service_alarmids, escalation->servicealarmid);
	}

	if (0 != service_alarmids.values_num)
	{
		zbx_vector_uint64_sort(&service_alarmids, ZBX_DEFAULT_UINT64_COMPARE_FUNC);
		zbx_vector_uint64_uniq(&service_alarmids, ZBX_DEFAULT_UINT64_COMPARE_FUNC);
		db_get_service_alarms(service_alarms, &service_alarmids);
	}

	zbx_vector_uint64_destroy(&service_alarmids);
}

static void	service_clean(ZBX_DB_SERVICE *service)
{
	zbx_free(service->name);
	zbx_free(service->description);
	zbx_vector_ptr_destroy(&service->events);
	zbx_vector_uint64_destroy(&service->eventids);
	zbx_vector_tags_clear_ext(&service->service_tags, zbx_free_tag);
	zbx_vector_tags_destroy(&service->service_tags);
	zbx_free(service);
}

static void	service_role_clean(zbx_service_role_t *role)
{
	zbx_vector_tags_clear_ext(&role->tags, zbx_free_tag);
	zbx_vector_tags_destroy(&role->tags);
	zbx_vector_uint64_destroy(&role->serviceids);
}

static int	process_db_escalations(int now, int *nextcheck, zbx_vector_ptr_t *escalations,
		zbx_vector_uint64_t *eventids, zbx_vector_uint64_t *actionids, const char *default_timezone)
{
	int				i, ret;
	zbx_vector_uint64_t		escalationids;
	zbx_vector_ptr_t		diffs, actions, events;
	zbx_escalation_diff_t		*diff;
	zbx_vector_uint64_pair_t	event_pairs;
	zbx_vector_service_alarm_t	service_alarms;
	zbx_service_alarm_t		*service_alarm, service_alarm_local;
	zbx_vector_service_t		services;
	zbx_hashset_t			service_roles;
<<<<<<< HEAD
	ZBX_DB_SERVICE			service_local;
=======
	DB_SERVICE			service_local;
	zbx_dc_um_handle_t	*um_handle;
>>>>>>> b6255cca

	zbx_vector_uint64_create(&escalationids);
	zbx_vector_ptr_create(&diffs);
	zbx_vector_ptr_create(&actions);
	zbx_vector_ptr_create(&events);
	zbx_vector_uint64_pair_create(&event_pairs);
	zbx_vector_service_alarm_create(&service_alarms);
	zbx_vector_service_create(&services);

	zbx_hashset_create_ext(&service_roles, 100, ZBX_DEFAULT_UINT64_HASH_FUNC,
			ZBX_DEFAULT_UINT64_COMPARE_FUNC, (zbx_clean_func_t)service_role_clean,
			ZBX_DEFAULT_MEM_MALLOC_FUNC, ZBX_DEFAULT_MEM_REALLOC_FUNC, ZBX_DEFAULT_MEM_FREE_FUNC);

	add_ack_escalation_r_eventids(escalations, eventids, &event_pairs);

	um_handle = zbx_dc_open_user_macros();

	get_db_actions_info(actionids, &actions);
	zbx_db_get_events_by_eventids(eventids, &events);

	if (0 != ((DB_ESCALATION *)escalations->values[0])->serviceid)
	{
		db_get_services(escalations, &services, &events);	/* reuse events vector for service events */
		get_db_service_alarms(escalations, &service_alarms);
	}

	for (i = 0; i < escalations->values_num; i++)
	{
		int		index, state = ZBX_ESCALATION_UNSET;
		char		*error = NULL;
		DB_ACTION	*action = NULL;
		ZBX_DB_EVENT	*event = NULL, *r_event;
		DB_ESCALATION	*escalation;
		ZBX_DB_SERVICE	*service = NULL;

		escalation = (DB_ESCALATION *)escalations->values[i];

		if (FAIL == (index = zbx_vector_ptr_bsearch(&actions, &escalation->actionid,
				ZBX_DEFAULT_UINT64_PTR_COMPARE_FUNC)))
		{
			error = zbx_dsprintf(error, "action id:" ZBX_FS_UI64 " deleted", escalation->actionid);
			state = ZBX_ESCALATION_CANCEL;
		}
		else
		{
			action = (DB_ACTION *)actions.values[index];

			if (ACTION_STATUS_ACTIVE != action->status)
			{
				error = zbx_dsprintf(error, "action '%s' disabled.", action->name);
				state = ZBX_ESCALATION_CANCEL;
			}
		}

		if (FAIL == (index = zbx_vector_ptr_bsearch(&events, &escalation->eventid,
				ZBX_DEFAULT_UINT64_PTR_COMPARE_FUNC)))
		{
			error = zbx_dsprintf(error, "event id:" ZBX_FS_UI64 " deleted.", escalation->eventid);
			state = ZBX_ESCALATION_CANCEL;
		}
		else
		{
			event = (ZBX_DB_EVENT *)events.values[index];

			if ((EVENT_SOURCE_TRIGGERS == event->source || EVENT_SOURCE_INTERNAL == event->source) &&
					EVENT_OBJECT_TRIGGER == event->object && 0 == event->trigger.triggerid)
			{
				error = zbx_dsprintf(error, "trigger id:" ZBX_FS_UI64 " deleted.", event->objectid);
				state = ZBX_ESCALATION_CANCEL;
			}
			else if (EVENT_SOURCE_SERVICE == event->source)
			{
				service_local.serviceid = escalation->serviceid;

				if (0 != escalation->servicealarmid)
				{
					service_alarm_local.service_alarmid = escalation->servicealarmid;
					if (FAIL == (index = zbx_vector_service_alarm_bsearch(&service_alarms,
							service_alarm_local, ZBX_DEFAULT_UINT64_COMPARE_FUNC)))
					{
						error = zbx_dsprintf(error, "service alarm id:" ZBX_FS_UI64 " deleted.",
								escalation->servicealarmid);
						state = ZBX_ESCALATION_CANCEL;
					}
					else
						service_alarm = &service_alarms.values[index];
				}

				if (escalation->serviceid != event->objectid)
				{
					error = zbx_dsprintf(error, "service id:" ZBX_FS_UI64 " does not match"
							" escalation service id:" ZBX_FS_UI64, event->objectid,
							escalation->serviceid);
					state = ZBX_ESCALATION_CANCEL;
					THIS_SHOULD_NEVER_HAPPEN;
				}
				else if (FAIL == (index = zbx_vector_service_bsearch(&services, &service_local,
						ZBX_DEFAULT_UINT64_PTR_COMPARE_FUNC)))
				{
					error = zbx_dsprintf(error, "service id:" ZBX_FS_UI64 " deleted.",
							escalation->serviceid);
					state = ZBX_ESCALATION_CANCEL;
				}
				else
					service = services.values[index];
			}
		}

		if (0 != escalation->r_eventid)
		{
			if (FAIL == (index = zbx_vector_ptr_bsearch(&events, &escalation->r_eventid,
					ZBX_DEFAULT_UINT64_PTR_COMPARE_FUNC)))
			{
				error = zbx_dsprintf(error, "event id:" ZBX_FS_UI64 " deleted.", escalation->r_eventid);
				state = ZBX_ESCALATION_CANCEL;
			}
			else
			{
				r_event = (ZBX_DB_EVENT *)events.values[index];

				if (EVENT_SOURCE_TRIGGERS == r_event->source && 0 == r_event->trigger.triggerid)
				{
					error = zbx_dsprintf(error, "trigger id:" ZBX_FS_UI64 " deleted.", r_event->objectid);
					state = ZBX_ESCALATION_CANCEL;
				}
			}
		}
		else
			r_event = NULL;

		/* Handle escalation taking into account status of items, triggers, hosts, */
		/* maintenance and trigger dependencies.                                   */
		if (ZBX_ESCALATION_UNSET == state)
			state = check_escalation(escalation, action, event, &error);

		switch (state)
		{
			case ZBX_ESCALATION_CANCEL:
				escalation_cancel(escalation, action, event, error, default_timezone, service, &service_roles);
				zbx_free(error);
				zbx_vector_uint64_append(&escalationids, escalation->escalationid);
				continue;
			case ZBX_ESCALATION_DELETE:
				zbx_vector_uint64_append(&escalationids, escalation->escalationid);
				continue;
			case ZBX_ESCALATION_SKIP:
				continue;
			case ZBX_ESCALATION_SUPPRESS:
				diff = escalation_create_diff(escalation);
				escalation->nextcheck = now + SEC_PER_MIN;
				escalation_update_diff(escalation, diff);
				zbx_vector_ptr_append(&diffs, diff);
				continue;
			case ZBX_ESCALATION_PROCESS:
				break;
			default:
				THIS_SHOULD_NEVER_HAPPEN;
				continue;
		}

		/* Execute operations and recovery operations, mark changes in 'diffs' for batch saving in DB below. */
		diff = escalation_create_diff(escalation);

		if (0 != escalation->servicealarmid)
		{
			/* service_alarm is either initialized when servicealarmid is set or */
			/* the escalation is cancelled and this code will not be reached     */
			escalation_update(escalation, action, event, service_alarm, service, default_timezone, &service_roles);
		}
		else if (0 != escalation->acknowledgeid)
		{
			zbx_uint64_t		r_eventid = 0;
			zbx_uint64_pair_t	event_pair;

			r_event = NULL;
			event_pair.first = event->eventid;

			if (FAIL != (index = zbx_vector_uint64_pair_bsearch(&event_pairs, event_pair,
					ZBX_DEFAULT_UINT64_COMPARE_FUNC)))
			{
				r_eventid = event_pairs.values[index].second;

				if (FAIL != (index = zbx_vector_ptr_bsearch(&events, &r_eventid,
						ZBX_DEFAULT_UINT64_PTR_COMPARE_FUNC)))
				{
					r_event = (ZBX_DB_EVENT *)events.values[index];
				}

			}

			escalation_acknowledge(escalation, action, event, r_event, default_timezone, &service_roles);
		}
		else if (NULL != r_event)
		{
			if (0 == escalation->esc_step)
				escalation_execute(escalation, action, event, service, default_timezone, &service_roles);
			else
				escalation_recover(escalation, action, event, r_event, service, default_timezone, &service_roles);
		}
		else if (escalation->nextcheck <= now)
		{
			if (ESCALATION_STATUS_ACTIVE == escalation->status)
			{
				escalation_execute(escalation, action, event, service, default_timezone, &service_roles);
			}
			else if (ESCALATION_STATUS_SLEEP == escalation->status)
			{
				escalation->nextcheck = now + (0 == action->esc_period ? SEC_PER_HOUR :
						action->esc_period);
			}
			else
			{
				THIS_SHOULD_NEVER_HAPPEN;
			}
		}
		else
		{
			THIS_SHOULD_NEVER_HAPPEN;
		}

		escalation_update_diff(escalation, diff);
		zbx_vector_ptr_append(&diffs, diff);
	}

	if (0 == diffs.values_num && 0 == escalationids.values_num)
		goto out;

	DBbegin();

	/* 2. Update escalations in the DB. */
	if (0 != diffs.values_num)
	{
		char	*sql = NULL;
		size_t	sql_alloc = ZBX_KIBIBYTE, sql_offset = 0;

		sql = (char *)zbx_malloc(sql, sql_alloc);

		zbx_vector_ptr_sort(&diffs, ZBX_DEFAULT_UINT64_PTR_COMPARE_FUNC);

		zbx_DBbegin_multiple_update(&sql, &sql_alloc, &sql_offset);

		for (i = 0; i < diffs.values_num; i++)
		{
			char	separator = ' ';

			diff = (zbx_escalation_diff_t *)diffs.values[i];

			if (ESCALATION_STATUS_COMPLETED == diff->status)
			{
				zbx_vector_uint64_append(&escalationids, diff->escalationid);
				continue;
			}

			if (0 == (diff->flags & ZBX_DIFF_ESCALATION_UPDATE))
				continue;

			zbx_strcpy_alloc(&sql, &sql_alloc, &sql_offset, "update escalations set");

			if (0 != (diff->flags & ZBX_DIFF_ESCALATION_UPDATE_NEXTCHECK))
			{
				zbx_snprintf_alloc(&sql, &sql_alloc, &sql_offset, "%cnextcheck="
						"case when r_eventid is null then %d else 0 end", separator,
						diff->nextcheck);
				separator = ',';

				if (diff->nextcheck < *nextcheck)
				{
					*nextcheck = diff->nextcheck;
				}
			}

			if (0 != (diff->flags & ZBX_DIFF_ESCALATION_UPDATE_ESC_STEP))
			{
				zbx_snprintf_alloc(&sql, &sql_alloc, &sql_offset, "%cesc_step=%d", separator,
						diff->esc_step);
				separator = ',';
			}

			if (0 != (diff->flags & ZBX_DIFF_ESCALATION_UPDATE_STATUS))
			{
				zbx_snprintf_alloc(&sql, &sql_alloc, &sql_offset, "%cstatus=%d", separator,
						(int)diff->status);
			}

			zbx_snprintf_alloc(&sql, &sql_alloc, &sql_offset, " where escalationid=" ZBX_FS_UI64 ";\n",
					diff->escalationid);

			DBexecute_overflowed_sql(&sql, &sql_alloc, &sql_offset);
		}

		zbx_DBend_multiple_update(&sql, &sql_alloc, &sql_offset);

		if (16 < sql_offset)	/* in ORACLE always present begin..end; */
			DBexecute("%s", sql);

		zbx_free(sql);
	}

	/* 3. Delete cancelled, completed escalations. */
	if (0 != escalationids.values_num)
	{
		zbx_vector_uint64_sort(&escalationids, ZBX_DEFAULT_UINT64_COMPARE_FUNC);
		DBexecute_multiple_query("delete from escalations where", "escalationid", &escalationids);
	}

	DBcommit();
out:
	zbx_dc_close_user_macros(um_handle);

	zbx_vector_ptr_clear_ext(&diffs, zbx_ptr_free);
	zbx_vector_ptr_destroy(&diffs);

	zbx_vector_ptr_clear_ext(&actions, (zbx_clean_func_t)free_db_action);
	zbx_vector_ptr_destroy(&actions);

	zbx_vector_ptr_clear_ext(&events, (zbx_clean_func_t)zbx_db_free_event);
	zbx_vector_ptr_destroy(&events);

	zbx_vector_uint64_pair_destroy(&event_pairs);
	zbx_vector_service_alarm_destroy(&service_alarms);

	zbx_vector_service_clear_ext(&services, service_clean);
	zbx_vector_service_destroy(&services);

	zbx_hashset_destroy(&service_roles);

	ret = escalationids.values_num; /* performance metric */

	zbx_vector_uint64_destroy(&escalationids);

	return ret;
}

/******************************************************************************
 *                                                                            *
 * Purpose: execute escalation steps and recovery operations;                 *
 *          postpone escalations during maintenance and due to trigger dep.;  *
 *          delete completed escalations from the database;                   *
 *          cancel escalations due to changed configuration, etc.             *
 *                                                                            *
 * Parameters: now               - [IN] the current time                      *
 *             nextcheck         - [IN/OUT] time of the next invocation       *
 *             escalation_source - [IN] type of escalations to be handled     *
 *                                                                            *
 * Return value: the count of deleted escalations                             *
 *                                                                            *
 * Comments: actions.c:process_actions() creates pseudo-escalations also for  *
 *           EVENT_SOURCE_DISCOVERY, EVENT_SOURCE_AUTOREGISTRATION events,    *
 *           this function handles message and command operations for these   *
 *           events while host, group, template operations are handled        *
 *           in process_actions().                                            *
 *                                                                            *
 ******************************************************************************/
static int	process_escalations(int now, int *nextcheck, unsigned int escalation_source,
		const char *default_timezone)
{
	int			ret = 0;
	DB_RESULT		result;
	DB_ROW			row;
	char			*filter = NULL;
	size_t			filter_alloc = 0, filter_offset = 0;

	zbx_vector_ptr_t		escalations;
	zbx_vector_uint64_t		actionids, eventids;

	DB_ESCALATION		*escalation;

	zabbix_log(LOG_LEVEL_DEBUG, "In %s()", __func__);

	zbx_vector_ptr_create(&escalations);
	zbx_vector_uint64_create(&actionids);
	zbx_vector_uint64_create(&eventids);

	/* Selection of escalations to be processed:                                                          */
	/*                                                                                                    */
	/* e - row in escalations table, E - escalations table, S - ordered* set of escalations to be proc.   */
	/*                                                                                                    */
	/* ZBX_ESCALATION_SOURCE_TRIGGER: S = {e in E | e.triggerid    mod process_num == 0}                  */
	/* ZBX_ESCALATION_SOURCE_ITEM::   S = {e in E | e.itemid       mod process_num == 0}                  */
	/* ZBX_ESCALATION_SOURCE_DEFAULT: S = {e in E | e.escalationid mod process_num == 0}                  */
	/*                                                                                                    */
	/* Note that each escalator always handles all escalations from the same triggers and items.          */
	/* The rest of the escalations (e.g. not trigger or item based) are spread evenly between escalators. */
	/*                                                                                                    */
	/* * by e.actionid, e.triggerid, e.itemid, e.escalationid                                             */
	switch (escalation_source)
	{
		case ZBX_ESCALATION_SOURCE_TRIGGER:
			zbx_strcpy_alloc(&filter, &filter_alloc, &filter_offset, "triggerid is not null");
			if (1 < CONFIG_ESCALATOR_FORKS)
			{
				zbx_snprintf_alloc(&filter, &filter_alloc, &filter_offset,
						" and " ZBX_SQL_MOD(triggerid, %d) "=%d",
						CONFIG_ESCALATOR_FORKS, process_num - 1);
			}
			break;
		case ZBX_ESCALATION_SOURCE_ITEM:
			zbx_strcpy_alloc(&filter, &filter_alloc, &filter_offset, "triggerid is null and"
					" itemid is not null");
			if (1 < CONFIG_ESCALATOR_FORKS)
			{
				zbx_snprintf_alloc(&filter, &filter_alloc, &filter_offset,
						" and " ZBX_SQL_MOD(itemid, %d) "=%d",
						CONFIG_ESCALATOR_FORKS, process_num - 1);
			}
			break;
		case ZBX_ESCALATION_SOURCE_SERVICE:
			zbx_strcpy_alloc(&filter, &filter_alloc, &filter_offset,
					"triggerid is null and itemid is null and serviceid is not null");
			if (1 < CONFIG_ESCALATOR_FORKS)
			{
				zbx_snprintf_alloc(&filter, &filter_alloc, &filter_offset,
						" and " ZBX_SQL_MOD(serviceid, %d) "=%d",
						CONFIG_ESCALATOR_FORKS, process_num - 1);
			}
			break;
		case ZBX_ESCALATION_SOURCE_DEFAULT:
			zbx_strcpy_alloc(&filter, &filter_alloc, &filter_offset,
					"triggerid is null and itemid is null and serviceid is null");
			if (1 < CONFIG_ESCALATOR_FORKS)
			{
				zbx_snprintf_alloc(&filter, &filter_alloc, &filter_offset,
						" and " ZBX_SQL_MOD(escalationid, %d) "=%d",
						CONFIG_ESCALATOR_FORKS, process_num - 1);
			}
			break;
	}

	result = DBselect("select escalationid,actionid,triggerid,eventid,r_eventid,nextcheck,esc_step,status,itemid,"
					"acknowledgeid,servicealarmid,serviceid"
				" from escalations"
				" where %s and nextcheck<=%d"
				" order by actionid,triggerid,itemid,escalationid", filter,
				now + CONFIG_ESCALATOR_FREQUENCY);
	zbx_free(filter);

	while (NULL != (row = DBfetch(result)) && ZBX_IS_RUNNING())
	{
		int	esc_nextcheck;

		esc_nextcheck = atoi(row[5]);

		/* skip escalations that must be checked in next CONFIG_ESCALATOR_FREQUENCY period */
		if (esc_nextcheck > now)
		{
			if (esc_nextcheck < *nextcheck)
				*nextcheck = esc_nextcheck;

			continue;
		}

		escalation = (DB_ESCALATION *)zbx_malloc(NULL, sizeof(DB_ESCALATION));
		escalation->nextcheck = esc_nextcheck;
		ZBX_DBROW2UINT64(escalation->r_eventid, row[4]);
		ZBX_STR2UINT64(escalation->escalationid, row[0]);
		ZBX_STR2UINT64(escalation->actionid, row[1]);
		ZBX_DBROW2UINT64(escalation->triggerid, row[2]);
		ZBX_DBROW2UINT64(escalation->eventid, row[3]);
		escalation->esc_step = atoi(row[6]);
		escalation->status = atoi(row[7]);
		ZBX_DBROW2UINT64(escalation->itemid, row[8]);
		ZBX_DBROW2UINT64(escalation->acknowledgeid, row[9]);
		ZBX_DBROW2UINT64(escalation->servicealarmid, row[10]);
		ZBX_DBROW2UINT64(escalation->serviceid, row[11]);

		zbx_vector_ptr_append(&escalations, escalation);
		zbx_vector_uint64_append(&actionids, escalation->actionid);
		zbx_vector_uint64_append(&eventids, escalation->eventid);

		if (0 < escalation->r_eventid)
			zbx_vector_uint64_append(&eventids, escalation->r_eventid);

		if (escalations.values_num >= ZBX_ESCALATIONS_PER_STEP)
		{
			ret += process_db_escalations(now, nextcheck, &escalations, &eventids, &actionids,
					default_timezone);
			zbx_vector_ptr_clear_ext(&escalations, zbx_ptr_free);
			zbx_vector_uint64_clear(&actionids);
			zbx_vector_uint64_clear(&eventids);
		}
	}
	DBfree_result(result);

	if (0 < escalations.values_num)
	{
		ret += process_db_escalations(now, nextcheck, &escalations, &eventids, &actionids, default_timezone);
		zbx_vector_ptr_clear_ext(&escalations, zbx_ptr_free);
	}

	zbx_vector_ptr_destroy(&escalations);
	zbx_vector_uint64_destroy(&actionids);
	zbx_vector_uint64_destroy(&eventids);

	zabbix_log(LOG_LEVEL_DEBUG, "End of %s()", __func__);

	return ret; /* performance metric */
}

/******************************************************************************
 *                                                                            *
 * Purpose: periodically check table escalations and generate alerts          *
 *                                                                            *
 * Comments: never returns                                                    *
 *                                                                            *
 ******************************************************************************/
ZBX_THREAD_ENTRY(escalator_thread, args)
{
	int		now, nextcheck, sleeptime = -1, escalations_count = 0, old_escalations_count = 0;
	double		sec, total_sec = 0.0, old_total_sec = 0.0;
	time_t		last_stat_time;
	zbx_config_t	cfg;

	process_type = ((zbx_thread_args_t *)args)->process_type;
	server_num = ((zbx_thread_args_t *)args)->server_num;
	process_num = ((zbx_thread_args_t *)args)->process_num;

	zabbix_log(LOG_LEVEL_INFORMATION, "%s #%d started [%s #%d]", get_program_type_string(program_type),
			server_num, get_process_type_string(process_type), process_num);

	update_selfmon_counter(ZBX_PROCESS_STATE_BUSY);

#define STAT_INTERVAL	5	/* if a process is busy and does not sleep then update status not faster than */
				/* once in STAT_INTERVAL seconds */

#if defined(HAVE_GNUTLS) || defined(HAVE_OPENSSL)
	zbx_tls_init_child();
#endif
	zbx_setproctitle("%s #%d [connecting to the database]", get_process_type_string(process_type), process_num);
	last_stat_time = time(NULL);

	DBconnect(ZBX_DB_CONNECT_NORMAL);

	while (ZBX_IS_RUNNING())
	{
		sec = zbx_time();
		zbx_update_env(sec);

		if (0 != sleeptime)
		{
			zbx_setproctitle("%s #%d [processed %d escalations in " ZBX_FS_DBL
					" sec, processing escalations]", get_process_type_string(process_type),
					process_num, old_escalations_count, old_total_sec);
		}

		zbx_config_get(&cfg, ZBX_CONFIG_FLAGS_DEFAULT_TIMEZONE);

		nextcheck = time(NULL) + CONFIG_ESCALATOR_FREQUENCY;
		escalations_count += process_escalations(time(NULL), &nextcheck, ZBX_ESCALATION_SOURCE_TRIGGER,
				cfg.default_timezone);
		escalations_count += process_escalations(time(NULL), &nextcheck, ZBX_ESCALATION_SOURCE_ITEM,
				cfg.default_timezone);
		escalations_count += process_escalations(time(NULL), &nextcheck, ZBX_ESCALATION_SOURCE_SERVICE,
				cfg.default_timezone);
		escalations_count += process_escalations(time(NULL), &nextcheck, ZBX_ESCALATION_SOURCE_DEFAULT,
				cfg.default_timezone);

		zbx_config_clean(&cfg);
		total_sec += zbx_time() - sec;

		sleeptime = calculate_sleeptime(nextcheck, CONFIG_ESCALATOR_FREQUENCY);

		now = time(NULL);

		if (0 != sleeptime || STAT_INTERVAL <= now - last_stat_time)
		{
			if (0 == sleeptime)
			{
				zbx_setproctitle("%s #%d [processed %d escalations in " ZBX_FS_DBL
						" sec, processing escalations]", get_process_type_string(process_type),
						process_num, escalations_count, total_sec);
			}
			else
			{
				zbx_setproctitle("%s #%d [processed %d escalations in " ZBX_FS_DBL " sec, idle %d sec]",
						get_process_type_string(process_type), process_num, escalations_count,
						total_sec, sleeptime);

				old_escalations_count = escalations_count;
				old_total_sec = total_sec;
			}
			escalations_count = 0;
			total_sec = 0.0;
			last_stat_time = now;
		}

		zbx_sleep_loop(sleeptime);
	}

	zbx_setproctitle("%s #%d [terminated]", get_process_type_string(process_type), process_num);

	while (1)
		zbx_sleep(SEC_PER_MIN);
}<|MERGE_RESOLUTION|>--- conflicted
+++ resolved
@@ -1544,15 +1544,6 @@
 		const char *message, const DB_ACKNOWLEDGE *ack, const zbx_service_alarm_t *service_alarm,
 		const ZBX_DB_SERVICE *service, char **params, const char *tz)
 {
-<<<<<<< HEAD
-	DB_RESULT	result;
-	DB_ROW		row;
-	DB_ALERT	alert = {.sendto = (char *)sendto, .subject = (char *)(uintptr_t)subject,
-			.message = (char *)(uintptr_t)message};
-	struct zbx_json	json;
-	char		*name, *value;
-	int		message_type;
-=======
 	DB_RESULT		result;
 	DB_ROW			row;
 	DB_ALERT		alert = {.sendto = (char *)sendto,
@@ -1564,7 +1555,6 @@
 	char			*name, *value;
 	int			message_type;
 	zbx_dc_um_handle_t	*um_handle;
->>>>>>> b6255cca
 
 	if (NULL != ack)
 		message_type = MACRO_TYPE_MESSAGE_UPDATE;
@@ -2892,12 +2882,8 @@
 	zbx_service_alarm_t		*service_alarm, service_alarm_local;
 	zbx_vector_service_t		services;
 	zbx_hashset_t			service_roles;
-<<<<<<< HEAD
 	ZBX_DB_SERVICE			service_local;
-=======
-	DB_SERVICE			service_local;
-	zbx_dc_um_handle_t	*um_handle;
->>>>>>> b6255cca
+	zbx_dc_um_handle_t		*um_handle;
 
 	zbx_vector_uint64_create(&escalationids);
 	zbx_vector_ptr_create(&diffs);
