/*
** Zabbix
** Copyright (C) 2001-2016 Zabbix SIA
**
** This program is free software; you can redistribute it and/or modify
** it under the terms of the GNU General Public License as published by
** the Free Software Foundation; either version 2 of the License, or
** (at your option) any later version.
**
** This program is distributed in the hope that it will be useful,
** but WITHOUT ANY WARRANTY; without even the implied warranty of
** MERCHANTABILITY or FITNESS FOR A PARTICULAR PURPOSE. See the
** GNU General Public License for more details.
**
** You should have received a copy of the GNU General Public License
** along with this program; if not, write to the Free Software
** Foundation, Inc., 51 Franklin Street, Fifth Floor, Boston, MA  02110-1301, USA.
**/

#include "common.h"
#include "db.h"
#include "log.h"
#include "zbxserver.h"

#include "actions.h"
#include "operations.h"
#include "events.h"

/******************************************************************************
 *                                                                            *
 * Function: check_condition_pattern_match                                    *
 *                                                                            *
 * Purpose: check if condition pattern matches the specified value            *
 *                                                                            *
 * Parameters: operator - [IN] the matching operator                          *
 *             pattern  - [IN] the pattern to match                           *
 *             value    - [IN] the value to match                             *
 *                                                                            *
 * Return value: SUCCEED - matches, FAIL - otherwise                          *
 *                                                                            *
 ******************************************************************************/
static int	check_condition_pattern_match(unsigned char operator, const char *pattern, const char *value)
{
	int	ret = FAIL;

	switch (operator)
	{
		case CONDITION_OPERATOR_EQUAL:
			if (0 == strcmp(value, pattern))
				ret = SUCCEED;
			break;

		case CONDITION_OPERATOR_NOT_EQUAL:
			if (0 != strcmp(value, pattern))
				ret = SUCCEED;
			break;

		case CONDITION_OPERATOR_LIKE:
			if (NULL != strstr(value, pattern))
				ret = SUCCEED;
			break;

		case CONDITION_OPERATOR_NOT_LIKE:
			if (NULL == strstr(value, pattern))
				ret = SUCCEED;
			break;
	}

	return ret;
}

/******************************************************************************
 *                                                                            *
 * Function: check_condition_event_tag                                        *
 *                                                                            *
 * Purpose: check event tag condition                                         *
 *                                                                            *
 * Parameters: event     - the event                                          *
 *             condition - condition for matching                             *
 *                                                                            *
 * Return value: SUCCEED - matches, FAIL - otherwise                          *
 *                                                                            *
 ******************************************************************************/
static int	check_condition_event_tag(const DB_EVENT *event, const DB_CONDITION *condition)
{
	int	i, ret = FAIL;

	for (i = 0; i < event->tags.values_num && SUCCEED != ret; i++)
	{
		zbx_tag_t	*tag = (zbx_tag_t *)event->tags.values[i];

		ret = check_condition_pattern_match(condition->operator, condition->value, tag->tag);
	}

	return ret;
}

/******************************************************************************
 *                                                                            *
 * Function: check_condition_event_tag_value                                  *
 *                                                                            *
 * Purpose: check event tag value condition                                   *
 *                                                                            *
 * Parameters: event     - the event                                          *
 *             condition - condition for matching                             *
 *                                                                            *
 * Return value: SUCCEED - matches, FAIL - otherwise                          *
 *                                                                            *
 ******************************************************************************/
static int	check_condition_event_tag_value(const DB_EVENT *event, DB_CONDITION *condition)
{
	int	i, ret = FAIL;

	for (i = 0; i < event->tags.values_num && SUCCEED != ret; i++)
	{
		zbx_tag_t	*tag = (zbx_tag_t *)event->tags.values[i];

		if (0 == strcmp(condition->value2, tag->tag))
			ret = check_condition_pattern_match(condition->operator, condition->value, tag->value);
	}

	return ret;
}

/******************************************************************************
 *                                                                            *
 * Function: check_trigger_condition                                          *
 *                                                                            *
 * Purpose: check if event matches single condition                           *
 *                                                                            *
 * Parameters: event - trigger event to check                                 *
 *                                  (event->source == EVENT_SOURCE_TRIGGERS)  *
 *             condition - condition for matching                             *
 *                                                                            *
 * Return value: SUCCEED - matches, FAIL - otherwise                          *
 *                                                                            *
 * Author: Alexei Vladishev                                                   *
 *                                                                            *
 ******************************************************************************/
static int	check_trigger_condition(const DB_EVENT *event, DB_CONDITION *condition)
{
	const char	*__function_name = "check_trigger_condition";
	DB_RESULT	result;
	DB_ROW		row;
	zbx_uint64_t	condition_value;
	char		*tmp_str = NULL;
	int		ret = FAIL;

	zabbix_log(LOG_LEVEL_DEBUG, "In %s()", __function_name);

	if (CONDITION_TYPE_HOST_GROUP == condition->conditiontype)
	{
		ZBX_STR2UINT64(condition_value, condition->value);

		result = DBselect(
				"select distinct hg.groupid"
				" from hosts_groups hg,hosts h,items i,functions f,triggers t"
				" where hg.hostid=h.hostid"
					" and h.hostid=i.hostid"
					" and i.itemid=f.itemid"
					" and f.triggerid=t.triggerid"
					" and t.triggerid=" ZBX_FS_UI64
					" and hg.groupid=" ZBX_FS_UI64,
				event->objectid,
				condition_value);

		switch (condition->operator)
		{
			case CONDITION_OPERATOR_EQUAL:
				if (NULL != DBfetch(result))
					ret = SUCCEED;
				break;
			case CONDITION_OPERATOR_NOT_EQUAL:
				if (NULL == DBfetch(result))
					ret = SUCCEED;
				break;
			default:
				ret = NOTSUPPORTED;
		}
		DBfree_result(result);
	}
	else if (CONDITION_TYPE_HOST_TEMPLATE == condition->conditiontype)
	{
		zbx_uint64_t	hostid, triggerid;

		ZBX_STR2UINT64(condition_value, condition->value);

		switch (condition->operator)
		{
			case CONDITION_OPERATOR_EQUAL:
			case CONDITION_OPERATOR_NOT_EQUAL:
				triggerid = event->objectid;

				/* use parent trigger ID for generated triggers */
				result = DBselect(
						"select parent_triggerid"
						" from trigger_discovery"
						" where triggerid=" ZBX_FS_UI64,
						triggerid);

				if (NULL != (row = DBfetch(result)))
				{
					ZBX_STR2UINT64(triggerid, row[0]);

					zabbix_log(LOG_LEVEL_DEBUG, "%s() check host template condition,"
							" selecting parent triggerid:" ZBX_FS_UI64,
							__function_name, triggerid);
				}
				DBfree_result(result);

				do
				{
					result = DBselect(
							"select distinct i.hostid,t.templateid"
							" from items i,functions f,triggers t"
							" where i.itemid=f.itemid"
								" and f.triggerid=t.templateid"
								" and t.triggerid=" ZBX_FS_UI64,
							triggerid);

					triggerid = 0;

					while (NULL != (row = DBfetch(result)))
					{
						ZBX_STR2UINT64(hostid, row[0]);
						ZBX_STR2UINT64(triggerid, row[1]);

						if (hostid == condition_value)
						{
							ret = SUCCEED;
							break;
						}
					}
					DBfree_result(result);
				}
				while (SUCCEED != ret && 0 != triggerid);

				if (CONDITION_OPERATOR_NOT_EQUAL == condition->operator)
					ret = (SUCCEED == ret) ? FAIL : SUCCEED;
				break;
			default:
				ret = NOTSUPPORTED;
		}
	}
	else if (CONDITION_TYPE_HOST == condition->conditiontype)
	{
		ZBX_STR2UINT64(condition_value, condition->value);

		switch (condition->operator)
		{
			case CONDITION_OPERATOR_EQUAL:
			case CONDITION_OPERATOR_NOT_EQUAL:
				result = DBselect(
						"select distinct i.hostid"
						" from items i,functions f,triggers t"
						" where i.itemid=f.itemid"
							" and f.triggerid=t.triggerid"
							" and t.triggerid=" ZBX_FS_UI64
							" and i.hostid=" ZBX_FS_UI64,
						event->objectid,
						condition_value);

				if (NULL != DBfetch(result))
					ret = SUCCEED;
				DBfree_result(result);

				if (CONDITION_OPERATOR_NOT_EQUAL == condition->operator)
					ret = (SUCCEED == ret) ? FAIL : SUCCEED;
				break;
			default:
				ret = NOTSUPPORTED;
		}
	}
	else if (CONDITION_TYPE_TRIGGER == condition->conditiontype)
	{
		zbx_uint64_t	triggerid;

		ZBX_STR2UINT64(condition_value, condition->value);

		switch (condition->operator)
		{
			case CONDITION_OPERATOR_EQUAL:
			case CONDITION_OPERATOR_NOT_EQUAL:
				if (event->objectid == condition_value)
				{
					ret = SUCCEED;
				}
				else
				{
					/* processing of templated triggers */

					for (triggerid = event->objectid; 0 != triggerid && FAIL == ret;)
					{
						result = DBselect(
								"select templateid"
								" from triggers"
								" where triggerid=" ZBX_FS_UI64,
								triggerid);

						if (NULL == (row = DBfetch(result)))
							triggerid = 0;
						else
						{
							ZBX_DBROW2UINT64(triggerid, row[0]);
							if (triggerid == condition_value)
								ret = SUCCEED;
						}
						DBfree_result(result);
					}
				}

				if (CONDITION_OPERATOR_NOT_EQUAL == condition->operator)
					ret = (SUCCEED == ret) ? FAIL : SUCCEED;
				break;
			default:
				ret = NOTSUPPORTED;
		}
	}
	else if (CONDITION_TYPE_TRIGGER_NAME == condition->conditiontype)
	{
		tmp_str = zbx_strdup(tmp_str, event->trigger.description);

		substitute_simple_macros(NULL, event, NULL, NULL, NULL, NULL, NULL, NULL,
				&tmp_str, MACRO_TYPE_TRIGGER_DESCRIPTION, NULL, 0);

		switch (condition->operator)
		{
			case CONDITION_OPERATOR_LIKE:
				if (NULL != strstr(tmp_str, condition->value))
					ret = SUCCEED;
				break;
			case CONDITION_OPERATOR_NOT_LIKE:
				if (NULL == strstr(tmp_str, condition->value))
					ret = SUCCEED;
				break;
			default:
				ret = NOTSUPPORTED;
		}
		zbx_free(tmp_str);
	}
	else if (CONDITION_TYPE_TRIGGER_SEVERITY == condition->conditiontype)
	{
		condition_value = atoi(condition->value);

		switch (condition->operator)
		{
			case CONDITION_OPERATOR_EQUAL:
				if (event->trigger.priority == condition_value)
					ret = SUCCEED;
				break;
			case CONDITION_OPERATOR_NOT_EQUAL:
				if (event->trigger.priority != condition_value)
					ret = SUCCEED;
				break;
			case CONDITION_OPERATOR_MORE_EQUAL:
				if (event->trigger.priority >= condition_value)
					ret = SUCCEED;
				break;
			case CONDITION_OPERATOR_LESS_EQUAL:
				if (event->trigger.priority <= condition_value)
					ret = SUCCEED;
				break;
			default:
				ret = NOTSUPPORTED;
		}
	}
	else if (CONDITION_TYPE_TIME_PERIOD == condition->conditiontype)
	{
		switch (condition->operator)
		{
			case CONDITION_OPERATOR_IN:
				if (SUCCEED == check_time_period(condition->value, (time_t)event->clock))
					ret = SUCCEED;
				break;
			case CONDITION_OPERATOR_NOT_IN:
				if (FAIL == check_time_period(condition->value, (time_t)event->clock))
					ret = SUCCEED;
				break;
			default:
				ret = NOTSUPPORTED;
		}
	}
	else if (CONDITION_TYPE_MAINTENANCE == condition->conditiontype)
	{
		switch (condition->operator)
		{
			case CONDITION_OPERATOR_IN:
				result = DBselect(
						"select count(*)"
						" from hosts h,items i,functions f,triggers t"
						" where h.hostid=i.hostid"
							" and h.maintenance_status=%d"
							" and i.itemid=f.itemid"
							" and f.triggerid=t.triggerid"
							" and t.triggerid=" ZBX_FS_UI64,
						HOST_MAINTENANCE_STATUS_ON,
						event->objectid);

				if (NULL != (row = DBfetch(result)) && FAIL == DBis_null(row[0]) && 0 != atoi(row[0]))
					ret = SUCCEED;
				DBfree_result(result);
				break;
			case CONDITION_OPERATOR_NOT_IN:
				result = DBselect(
						"select count(*)"
						" from hosts h,items i,functions f,triggers t"
						" where h.hostid=i.hostid"
							" and h.maintenance_status=%d"
							" and i.itemid=f.itemid"
							" and f.triggerid=t.triggerid"
							" and t.triggerid=" ZBX_FS_UI64,
						HOST_MAINTENANCE_STATUS_OFF,
						event->objectid);

				if (NULL != (row = DBfetch(result)) && FAIL == DBis_null(row[0]) && 0 != atoi(row[0]))
					ret = SUCCEED;
				DBfree_result(result);
				break;
			default:
				ret = NOTSUPPORTED;
		}
	}
	else if (CONDITION_TYPE_EVENT_ACKNOWLEDGED == condition->conditiontype)
	{
		result = DBselect(
				"select acknowledged"
				" from events"
				" where acknowledged=%d"
					" and eventid=" ZBX_FS_UI64,
				atoi(condition->value),
				event->eventid);

		switch (condition->operator)
		{
			case CONDITION_OPERATOR_EQUAL:
				if (NULL != (row = DBfetch(result)))
					ret = SUCCEED;
				break;
			default:
				ret = NOTSUPPORTED;
		}
		DBfree_result(result);
	}
	else if (CONDITION_TYPE_APPLICATION == condition->conditiontype)
	{
		result = DBselect(
				"select distinct a.name"
				" from applications a,items_applications i,functions f,triggers t"
				" where a.applicationid=i.applicationid"
					" and i.itemid=f.itemid"
					" and f.triggerid=t.triggerid"
					" and t.triggerid=" ZBX_FS_UI64,
				event->objectid);

		switch (condition->operator)
		{
			case CONDITION_OPERATOR_EQUAL:
				while (NULL != (row = DBfetch(result)))
				{
					if (0 == strcmp(row[0], condition->value))
					{
						ret = SUCCEED;
						break;
					}
				}
				break;
			case CONDITION_OPERATOR_LIKE:
				while (NULL != (row = DBfetch(result)))
				{
					if (NULL != strstr(row[0], condition->value))
					{
						ret = SUCCEED;
						break;
					}
				}
				break;
			case CONDITION_OPERATOR_NOT_LIKE:
				ret = SUCCEED;
				while (NULL != (row = DBfetch(result)))
				{
					if (NULL != strstr(row[0], condition->value))
					{
						ret = FAIL;
						break;
					}
				}
				break;
			default:
				ret = NOTSUPPORTED;
		}
		DBfree_result(result);
	}
	else if (CONDITION_TYPE_EVENT_TAG == condition->conditiontype)
	{
		ret = check_condition_event_tag(event, condition);
	}
	else if (CONDITION_TYPE_EVENT_TAG_VALUE == condition->conditiontype)
	{
		ret = check_condition_event_tag_value(event, condition);
	}
	else
	{
		zabbix_log(LOG_LEVEL_ERR, "unsupported condition type [%d] for condition id [" ZBX_FS_UI64 "]",
				(int)condition->conditiontype, condition->conditionid);
	}

	if (NOTSUPPORTED == ret)
	{
		zabbix_log(LOG_LEVEL_ERR, "unsupported operator [%d] for condition id [" ZBX_FS_UI64 "]",
				(int)condition->operator, condition->conditionid);
		ret = FAIL;
	}

	zabbix_log(LOG_LEVEL_DEBUG, "End of %s():%s", __function_name, zbx_result_string(ret));

	return ret;
}

/******************************************************************************
 *                                                                            *
 * Function: check_discovery_condition                                        *
 *                                                                            *
 * Purpose: check if event matches single condition                           *
 *                                                                            *
 * Parameters: event - discovery event to check                               *
 *                                 (event->source == EVENT_SOURCE_DISCOVERY)  *
 *             condition - condition for matching                             *
 *                                                                            *
 * Return value: SUCCEED - matches, FAIL - otherwise                          *
 *                                                                            *
 * Author: Alexei Vladishev                                                   *
 *                                                                            *
 ******************************************************************************/
static int	check_discovery_condition(const DB_EVENT *event, DB_CONDITION *condition)
{
	const char	*__function_name = "check_discovery_condition";
	DB_RESULT	result;
	DB_ROW		row;
	zbx_uint64_t	condition_value;
	int		tmp_int, ret = FAIL;

	zabbix_log(LOG_LEVEL_DEBUG, "In %s()", __function_name);

	if (CONDITION_TYPE_DRULE == condition->conditiontype)
	{
		ZBX_STR2UINT64(condition_value, condition->value);

		if (EVENT_OBJECT_DHOST == event->object)
		{
			result = DBselect(
					"select druleid"
					" from dhosts"
					" where druleid=" ZBX_FS_UI64
						" and dhostid=" ZBX_FS_UI64,
					condition_value,
					event->objectid);
		}
		else	/* EVENT_OBJECT_DSERVICE */
		{
			result = DBselect(
					"select h.druleid"
					" from dhosts h,dservices s"
					" where h.dhostid=s.dhostid"
						" and h.druleid=" ZBX_FS_UI64
						" and s.dserviceid=" ZBX_FS_UI64,
					condition_value,
					event->objectid);
		}

		switch (condition->operator)
		{
			case CONDITION_OPERATOR_EQUAL:
				if (NULL != DBfetch(result))
					ret = SUCCEED;
				break;
			case CONDITION_OPERATOR_NOT_EQUAL:
				if (NULL == DBfetch(result))
					ret = SUCCEED;
				break;
			default:
				ret = NOTSUPPORTED;
		}
		DBfree_result(result);
	}
	else if (CONDITION_TYPE_DCHECK == condition->conditiontype)
	{
		if (EVENT_OBJECT_DSERVICE == event->object)
		{
			ZBX_STR2UINT64(condition_value, condition->value);

			result = DBselect(
					"select dcheckid"
					" from dservices"
					" where dcheckid=" ZBX_FS_UI64
						" and dserviceid=" ZBX_FS_UI64,
					condition_value,
					event->objectid);

			switch (condition->operator)
			{
				case CONDITION_OPERATOR_EQUAL:
					if (NULL != DBfetch(result))
						ret = SUCCEED;
					break;
				case CONDITION_OPERATOR_NOT_EQUAL:
					if (NULL == DBfetch(result))
						ret = SUCCEED;
					break;
				default:
					ret = NOTSUPPORTED;
			}
			DBfree_result(result);
		}
	}
	else if (CONDITION_TYPE_DOBJECT == condition->conditiontype)
	{
		int	condition_value_i = atoi(condition->value);

		switch (condition->operator)
		{
			case CONDITION_OPERATOR_EQUAL:
				if (event->object == condition_value_i)
					ret = SUCCEED;
				break;
			default:
				ret = NOTSUPPORTED;
		}
	}
	else if (CONDITION_TYPE_PROXY == condition->conditiontype)
	{
		ZBX_STR2UINT64(condition_value, condition->value);

		if (EVENT_OBJECT_DHOST == event->object)
		{
			result = DBselect(
					"select r.proxy_hostid"
					" from drules r,dhosts h"
					" where r.druleid=h.druleid"
						" and r.proxy_hostid=" ZBX_FS_UI64
						" and h.dhostid=" ZBX_FS_UI64,
					condition_value,
					event->objectid);
		}
		else	/* EVENT_OBJECT_DSERVICE */
		{
			result = DBselect(
					"select r.proxy_hostid"
					" from drules r,dhosts h,dservices s"
					" where r.druleid=h.druleid"
						" and h.dhostid=s.dhostid"
						" and r.proxy_hostid=" ZBX_FS_UI64
						" and s.dserviceid=" ZBX_FS_UI64,
					condition_value,
					event->objectid);
		}

		switch (condition->operator)
		{
			case CONDITION_OPERATOR_EQUAL:
				if (NULL != DBfetch(result))
					ret = SUCCEED;
				break;
			case CONDITION_OPERATOR_NOT_EQUAL:
				if (NULL == DBfetch(result))
					ret = SUCCEED;
				break;
			default:
				ret = NOTSUPPORTED;
		}
		DBfree_result(result);
	}
	else if (CONDITION_TYPE_DVALUE == condition->conditiontype)
	{
		if (EVENT_OBJECT_DSERVICE == event->object)
		{
			result = DBselect(
					"select value"
					" from dservices"
					" where dserviceid=" ZBX_FS_UI64,
					event->objectid);

			if (NULL != (row = DBfetch(result)))
			{
				switch (condition->operator)
				{
					case CONDITION_OPERATOR_EQUAL:
						if (0 == strcmp(condition->value, row[0]))
							ret = SUCCEED;
						break;
					case CONDITION_OPERATOR_NOT_EQUAL:
						if (0 != strcmp(condition->value, row[0]))
							ret = SUCCEED;
						break;
					case CONDITION_OPERATOR_MORE_EQUAL:
						if (0 <= strcmp(row[0], condition->value))
							ret = SUCCEED;
						break;
					case CONDITION_OPERATOR_LESS_EQUAL:
						if (0 >= strcmp(row[0], condition->value))
							ret = SUCCEED;
						break;
					case CONDITION_OPERATOR_LIKE:
						if (NULL != strstr(row[0], condition->value))
							ret = SUCCEED;
						break;
					case CONDITION_OPERATOR_NOT_LIKE:
						if (NULL == strstr(row[0], condition->value))
							ret = SUCCEED;
						break;
					default:
						ret = NOTSUPPORTED;
				}
			}
			DBfree_result(result);
		}
	}
	else if (CONDITION_TYPE_DHOST_IP == condition->conditiontype)
	{
		if (EVENT_OBJECT_DHOST == event->object)
		{
			result = DBselect(
					"select distinct ip"
					" from dservices"
					" where dhostid=" ZBX_FS_UI64,
					event->objectid);
		}
		else
		{
			result = DBselect(
					"select ip"
					" from dservices"
					" where dserviceid=" ZBX_FS_UI64,
					event->objectid);
		}

		while (NULL != (row = DBfetch(result)) && FAIL == ret)
		{
			switch (condition->operator)
			{
				case CONDITION_OPERATOR_EQUAL:
					if (SUCCEED == ip_in_list(condition->value, row[0]))
						ret = SUCCEED;
					break;
				case CONDITION_OPERATOR_NOT_EQUAL:
					if (SUCCEED != ip_in_list(condition->value, row[0]))
						ret = SUCCEED;
					break;
				default:
					ret = NOTSUPPORTED;
			}
		}
		DBfree_result(result);
	}
	else if (CONDITION_TYPE_DSERVICE_TYPE == condition->conditiontype)
	{
		if (EVENT_OBJECT_DSERVICE == event->object)
		{
			int	condition_value_i = atoi(condition->value);

			result = DBselect(
					"select type"
					" from dservices"
					" where dserviceid=" ZBX_FS_UI64,
					event->objectid);

			if (NULL != (row = DBfetch(result)))
			{
				tmp_int = atoi(row[0]);

				switch (condition->operator)
				{
					case CONDITION_OPERATOR_EQUAL:
						if (condition_value_i == tmp_int)
							ret = SUCCEED;
						break;
					case CONDITION_OPERATOR_NOT_EQUAL:
						if (condition_value_i != tmp_int)
							ret = SUCCEED;
						break;
					default:
						ret = NOTSUPPORTED;
				}
			}
			DBfree_result(result);
		}
	}
	else if (CONDITION_TYPE_DSTATUS == condition->conditiontype)
	{
		int	condition_value_i = atoi(condition->value);

		switch (condition->operator)
		{
			case CONDITION_OPERATOR_EQUAL:
				if (condition_value_i == event->value)
					ret = SUCCEED;
				break;
			case CONDITION_OPERATOR_NOT_EQUAL:
				if (condition_value_i != event->value)
					ret = SUCCEED;
				break;
			default:
				ret = NOTSUPPORTED;
		}
	}
	else if (CONDITION_TYPE_DUPTIME == condition->conditiontype)
	{
		int	condition_value_i = atoi(condition->value);

		if (EVENT_OBJECT_DHOST == event->object)
		{
			result = DBselect(
					"select status,lastup,lastdown"
					" from dhosts"
					" where dhostid=" ZBX_FS_UI64,
					event->objectid);
		}
		else
		{
			result = DBselect(
					"select status,lastup,lastdown"
					" from dservices"
					" where dserviceid=" ZBX_FS_UI64,
					event->objectid);
		}

		if (NULL != (row = DBfetch(result)))
		{
			int	now;

			now = time(NULL);
			tmp_int = DOBJECT_STATUS_UP == atoi(row[0]) ? atoi(row[1]) : atoi(row[2]);

			switch (condition->operator)
			{
				case CONDITION_OPERATOR_LESS_EQUAL:
					if (0 != tmp_int && (now - tmp_int) <= condition_value_i)
						ret = SUCCEED;
					break;
				case CONDITION_OPERATOR_MORE_EQUAL:
					if (0 != tmp_int && (now - tmp_int) >= condition_value_i)
						ret = SUCCEED;
					break;
				default:
					ret = NOTSUPPORTED;
			}
		}
		DBfree_result(result);
	}
	else if (CONDITION_TYPE_DSERVICE_PORT == condition->conditiontype)
	{
		if (EVENT_OBJECT_DSERVICE == event->object)
		{
			result = DBselect(
					"select port"
					" from dservices"
					" where dserviceid=" ZBX_FS_UI64,
					event->objectid);

			if (NULL != (row = DBfetch(result)))
			{
				switch (condition->operator)
				{
					case CONDITION_OPERATOR_EQUAL:
						if (SUCCEED == int_in_list(condition->value, atoi(row[0])))
							ret = SUCCEED;
						break;
					case CONDITION_OPERATOR_NOT_EQUAL:
						if (SUCCEED != int_in_list(condition->value, atoi(row[0])))
							ret = SUCCEED;
						break;
					default:
						ret = NOTSUPPORTED;
				}
			}
			DBfree_result(result);
		}
	}
	else
	{
		zabbix_log(LOG_LEVEL_ERR, "unsupported condition type [%d] for condition id [" ZBX_FS_UI64 "]",
				(int)condition->conditiontype, condition->conditionid);
	}

	if (NOTSUPPORTED == ret)
	{
		zabbix_log(LOG_LEVEL_ERR, "unsupported operator [%d] for condition id [" ZBX_FS_UI64 "]",
				(int)condition->operator, condition->conditionid);
		ret = FAIL;
	}

	zabbix_log(LOG_LEVEL_DEBUG, "End of %s():%s", __function_name, zbx_result_string(ret));

	return ret;
}

/******************************************************************************
 *                                                                            *
 * Function: check_auto_registration_condition                                *
 *                                                                            *
 * Purpose: check if event matches single condition                           *
 *                                                                            *
 * Parameters: event - auto registration event to check                       *
 *                         (event->source == EVENT_SOURCE_AUTO_REGISTRATION)  *
 *             condition - condition for matching                             *
 *                                                                            *
 * Return value: SUCCEED - matches, FAIL - otherwise                          *
 *                                                                            *
 * Author: Alexei Vladishev                                                   *
 *                                                                            *
 ******************************************************************************/
static int	check_auto_registration_condition(const DB_EVENT *event, DB_CONDITION *condition)
{
	const char	*__function_name = "check_auto_registration_condition";
	DB_RESULT	result;
	DB_ROW		row;
	zbx_uint64_t	condition_value, id;
	int		ret = FAIL;
	const char	*condition_field;

	zabbix_log(LOG_LEVEL_DEBUG, "In %s()", __function_name);

	switch (condition->conditiontype)
	{
		case CONDITION_TYPE_HOST_NAME:
		case CONDITION_TYPE_HOST_METADATA:
			if (CONDITION_TYPE_HOST_NAME == condition->conditiontype)
				condition_field = "host";
			else
				condition_field = "host_metadata";

			result = DBselect(
					"select %s"
					" from autoreg_host"
					" where autoreg_hostid=" ZBX_FS_UI64,
					condition_field, event->objectid);

			if (NULL != (row = DBfetch(result)))
			{
				switch (condition->operator)
				{
					case CONDITION_OPERATOR_LIKE:
						if (NULL != strstr(row[0], condition->value))
							ret = SUCCEED;
						break;
					case CONDITION_OPERATOR_NOT_LIKE:
						if (NULL == strstr(row[0], condition->value))
							ret = SUCCEED;
						break;
					default:
						ret = NOTSUPPORTED;
				}
			}
			DBfree_result(result);

			break;
		case CONDITION_TYPE_PROXY:
			ZBX_STR2UINT64(condition_value, condition->value);

			result = DBselect(
					"select proxy_hostid"
					" from autoreg_host"
					" where autoreg_hostid=" ZBX_FS_UI64,
					event->objectid);

			if (NULL != (row = DBfetch(result)))
			{
				ZBX_DBROW2UINT64(id, row[0]);

				switch (condition->operator)
				{
					case CONDITION_OPERATOR_EQUAL:
						if (id == condition_value)
							ret = SUCCEED;
						break;
					case CONDITION_OPERATOR_NOT_EQUAL:
						if (id != condition_value)
							ret = SUCCEED;
						break;
					default:
						ret = NOTSUPPORTED;
				}
			}
			DBfree_result(result);

			break;
		default:
			zabbix_log(LOG_LEVEL_ERR, "unsupported condition type [%d] for condition id [" ZBX_FS_UI64 "]",
					(int)condition->conditiontype, condition->conditionid);
	}

	if (NOTSUPPORTED == ret)
	{
		zabbix_log(LOG_LEVEL_ERR, "unsupported operator [%d] for condition id [" ZBX_FS_UI64 "]",
				(int)condition->operator, condition->conditionid);
		ret = FAIL;
	}

	zabbix_log(LOG_LEVEL_DEBUG, "End of %s():%s", __function_name, zbx_result_string(ret));

	return ret;
}

/******************************************************************************
 *                                                                            *
 * Function: check_internal_condition                                         *
 *                                                                            *
 * Purpose: check if internal event matches single condition                  *
 *                                                                            *
 * Parameters: event     - [IN] trigger event to check                        *
 *             condition - [IN] condition for matching                        *
 *                                                                            *
 * Return value: SUCCEED - matches, FAIL - otherwise                          *
 *                                                                            *
 ******************************************************************************/
static int	check_internal_condition(const DB_EVENT *event, DB_CONDITION *condition)
{
	const char	*__function_name = "check_internal_condition";
	DB_RESULT	result;
	DB_ROW		row;
	zbx_uint64_t	condition_value;
	int		ret = FAIL;
	char		sql[256];

	zabbix_log(LOG_LEVEL_DEBUG, "In %s()", __function_name);

	if (EVENT_OBJECT_TRIGGER != event->object && EVENT_OBJECT_ITEM != event->object &&
			EVENT_OBJECT_LLDRULE != event->object)
	{
		zabbix_log(LOG_LEVEL_ERR, "unsupported event object [%d] for condition id [" ZBX_FS_UI64 "]",
				event->object, condition->conditionid);
		goto out;
	}

	if (CONDITION_TYPE_EVENT_TYPE == condition->conditiontype)
	{
		condition_value = atoi(condition->value);

		switch (condition_value)
		{
			case EVENT_TYPE_ITEM_NOTSUPPORTED:
				if (EVENT_OBJECT_ITEM == event->object && ITEM_STATE_NOTSUPPORTED == event->value)
					ret = SUCCEED;
				break;
			case EVENT_TYPE_TRIGGER_UNKNOWN:
				if (EVENT_OBJECT_TRIGGER == event->object && TRIGGER_STATE_UNKNOWN == event->value)
					ret = SUCCEED;
				break;
			case EVENT_TYPE_LLDRULE_NOTSUPPORTED:
				if (EVENT_OBJECT_LLDRULE == event->object && ITEM_STATE_NOTSUPPORTED == event->value)
					ret = SUCCEED;
				break;
			default:
				ret = NOTSUPPORTED;
		}
	}
	else if (CONDITION_TYPE_HOST_GROUP == condition->conditiontype)
	{
		ZBX_STR2UINT64(condition_value, condition->value);

		switch (event->object)
		{
			case EVENT_OBJECT_TRIGGER:
				zbx_snprintf(sql, sizeof(sql),
						"select null"
						" from hosts_groups hg,hosts h,items i,functions f,triggers t"
						" where hg.hostid=h.hostid"
							" and h.hostid=i.hostid"
							" and i.itemid=f.itemid"
							" and f.triggerid=t.triggerid"
							" and t.triggerid=" ZBX_FS_UI64
							" and hg.groupid=" ZBX_FS_UI64,
						event->objectid, condition_value);
				break;
			default:
				zbx_snprintf(sql, sizeof(sql),
						"select null"
						" from hosts_groups hg,hosts h,items i"
						" where hg.hostid=h.hostid"
							" and h.hostid=i.hostid"
							" and i.itemid=" ZBX_FS_UI64
							" and hg.groupid=" ZBX_FS_UI64,
						event->objectid, condition_value);
		}

		result = DBselectN(sql, 1);

		switch (condition->operator)
		{
			case CONDITION_OPERATOR_EQUAL:
				if (NULL != DBfetch(result))
					ret = SUCCEED;
				break;
			case CONDITION_OPERATOR_NOT_EQUAL:
				if (NULL == DBfetch(result))
					ret = SUCCEED;
				break;
			default:
				ret = NOTSUPPORTED;
		}
		DBfree_result(result);
	}
	else if (CONDITION_TYPE_HOST_TEMPLATE == condition->conditiontype)
	{
		zbx_uint64_t	hostid, objectid;

		ZBX_STR2UINT64(condition_value, condition->value);

		switch (condition->operator)
		{
			case CONDITION_OPERATOR_EQUAL:
			case CONDITION_OPERATOR_NOT_EQUAL:
				objectid = event->objectid;

				/* use parent object ID for generated objects */
				switch (event->object)
				{
					case EVENT_OBJECT_TRIGGER:
						result = DBselect(
								"select parent_triggerid"
								" from trigger_discovery"
								" where triggerid=" ZBX_FS_UI64,
								objectid);
						break;
					default:
						result = DBselect(
								"select id.parent_itemid"
								" from item_discovery id,items i"
								" where id.itemid=i.itemid"
									" and i.itemid=" ZBX_FS_UI64
									" and i.flags=%d",
								objectid, ZBX_FLAG_DISCOVERY_CREATED);
				}

				if (NULL != (row = DBfetch(result)))
				{
					ZBX_STR2UINT64(objectid, row[0]);

					zabbix_log(LOG_LEVEL_DEBUG, "%s() check host template condition,"
							" selecting parent objectid:" ZBX_FS_UI64,
							__function_name, objectid);
				}
				DBfree_result(result);

				do
				{
					switch (event->object)
					{
						case EVENT_OBJECT_TRIGGER:
							result = DBselect(
									"select distinct i.hostid,t.templateid"
									" from items i,functions f,triggers t"
									" where i.itemid=f.itemid"
										" and f.triggerid=t.templateid"
										" and t.triggerid=" ZBX_FS_UI64,
									objectid);
							break;
						default:
							result = DBselect(
									"select t.hostid,t.itemid"
									" from items t,items h"
									" where t.itemid=h.templateid"
										" and h.itemid=" ZBX_FS_UI64,
									objectid);
					}

					objectid = 0;

					while (NULL != (row = DBfetch(result)))
					{
						ZBX_STR2UINT64(hostid, row[0]);
						ZBX_STR2UINT64(objectid, row[1]);

						if (hostid == condition_value)
						{
							ret = SUCCEED;
							break;
						}
					}
					DBfree_result(result);
				}
				while (SUCCEED != ret && 0 != objectid);

				if (CONDITION_OPERATOR_NOT_EQUAL == condition->operator)
					ret = (SUCCEED == ret) ? FAIL : SUCCEED;
				break;
			default:
				ret = NOTSUPPORTED;
		}
	}
	else if (CONDITION_TYPE_HOST == condition->conditiontype)
	{
		ZBX_STR2UINT64(condition_value, condition->value);

		switch (event->object)
		{
			case EVENT_OBJECT_TRIGGER:
				zbx_snprintf(sql, sizeof(sql),
						"select null"
						" from items i,functions f,triggers t"
						" where i.itemid=f.itemid"
							" and f.triggerid=t.triggerid"
							" and t.triggerid=" ZBX_FS_UI64
							" and i.hostid=" ZBX_FS_UI64,
						event->objectid, condition_value);
				break;
			default:
				zbx_snprintf(sql, sizeof(sql),
						"select null"
						" from items"
						" where itemid=" ZBX_FS_UI64
							" and hostid=" ZBX_FS_UI64,
						event->objectid, condition_value);
		}

		result = DBselectN(sql, 1);

		switch (condition->operator)
		{
			case CONDITION_OPERATOR_EQUAL:
				if (NULL != DBfetch(result))
					ret = SUCCEED;
				break;
			case CONDITION_OPERATOR_NOT_EQUAL:
				if (NULL == DBfetch(result))
					ret = SUCCEED;
				break;
			default:
				ret = NOTSUPPORTED;
		}
		DBfree_result(result);
	}
	else if (CONDITION_TYPE_APPLICATION == condition->conditiontype)
	{
		switch (event->object)
		{
			case EVENT_OBJECT_TRIGGER:
				result = DBselect(
						"select distinct a.name"
						" from applications a,items_applications i,functions f,triggers t"
						" where a.applicationid=i.applicationid"
							" and i.itemid=f.itemid"
							" and f.triggerid=t.triggerid"
							" and t.triggerid=" ZBX_FS_UI64,
						event->objectid);
				break;
			default:
				result = DBselect(
						"select distinct a.name"
						" from applications a,items_applications i"
						" where a.applicationid=i.applicationid"
							" and i.itemid=" ZBX_FS_UI64,
						event->objectid);
		}

		switch (condition->operator)
		{
			case CONDITION_OPERATOR_EQUAL:
				while (NULL != (row = DBfetch(result)))
				{
					if (0 == strcmp(row[0], condition->value))
					{
						ret = SUCCEED;
						break;
					}
				}
				break;
			case CONDITION_OPERATOR_LIKE:
				while (NULL != (row = DBfetch(result)))
				{
					if (NULL != strstr(row[0], condition->value))
					{
						ret = SUCCEED;
						break;
					}
				}
				break;
			case CONDITION_OPERATOR_NOT_LIKE:
				ret = SUCCEED;
				while (NULL != (row = DBfetch(result)))
				{
					if (NULL != strstr(row[0], condition->value))
					{
						ret = FAIL;
						break;
					}
				}
				break;
			default:
				ret = NOTSUPPORTED;
		}
		DBfree_result(result);
	}
	else
	{
		zabbix_log(LOG_LEVEL_ERR, "unsupported condition type [%d] for condition id [" ZBX_FS_UI64 "]",
				(int)condition->conditiontype, condition->conditionid);
	}

	if (NOTSUPPORTED == ret)
	{
		zabbix_log(LOG_LEVEL_ERR, "unsupported operator [%d] for condition id [" ZBX_FS_UI64 "]",
				(int)condition->operator, condition->conditionid);
		ret = FAIL;
	}
out:
	zabbix_log(LOG_LEVEL_DEBUG, "End of %s():%s", __function_name, zbx_result_string(ret));

	return ret;
}

/******************************************************************************
 *                                                                            *
 * Function: check_action_condition                                           *
 *                                                                            *
 * Purpose: check if event matches single condition                           *
 *                                                                            *
 * Parameters: event - event to check                                         *
 *             condition - condition for matching                             *
 *                                                                            *
 * Return value: SUCCEED - matches, FAIL - otherwise                          *
 *                                                                            *
 * Author: Alexei Vladishev                                                   *
 *                                                                            *
 ******************************************************************************/
int	check_action_condition(const DB_EVENT *event, DB_CONDITION *condition)
{
	const char	*__function_name = "check_action_condition";
	int		ret = FAIL;

	zabbix_log(LOG_LEVEL_DEBUG, "In %s() actionid:" ZBX_FS_UI64 " conditionid:" ZBX_FS_UI64 " cond.value:'%s'"
			" cond.value2:'%s'", __function_name, condition->actionid, condition->conditionid,
			condition->value, condition->value2);

	switch (event->source)
	{
		case EVENT_SOURCE_TRIGGERS:
			ret = check_trigger_condition(event, condition);
			break;
		case EVENT_SOURCE_DISCOVERY:
			ret = check_discovery_condition(event, condition);
			break;
		case EVENT_SOURCE_AUTO_REGISTRATION:
			ret = check_auto_registration_condition(event, condition);
			break;
		case EVENT_SOURCE_INTERNAL:
			ret = check_internal_condition(event, condition);
			break;
		default:
			zabbix_log(LOG_LEVEL_ERR, "unsupported event source [%d] for condition id [" ZBX_FS_UI64 "]",
					event->source, condition->conditionid);
	}

	zabbix_log(LOG_LEVEL_DEBUG, "End of %s():%s", __function_name, zbx_result_string(ret));

	return ret;
}

/******************************************************************************
 *                                                                            *
 * Function: check_action_conditions                                          *
 *                                                                            *
 * Purpose: check if actions have to be processed for the event               *
 *          (check all conditions of the action)                              *
 *                                                                            *
 * Parameters: event - event to check                                         *
 *             actionid - action ID for matching                              *
 *                                                                            *
 * Return value: SUCCEED - matches, FAIL - otherwise                          *
 *                                                                            *
 * Author: Alexei Vladishev                                                   *
 *                                                                            *
 ******************************************************************************/
static int	check_action_conditions(const DB_EVENT *event, zbx_action_eval_t *action)
{
	const char	*__function_name = "check_action_conditions";

	DB_CONDITION	*condition;
	int		condition_result, ret = SUCCEED, id_len, i;
	unsigned char	old_type = 0xff;
	char		*expression = NULL, tmp[ZBX_MAX_UINT64_LEN + 2], *ptr, error[256];
	double		eval_result;

	zabbix_log(LOG_LEVEL_DEBUG, "In %s() actionid:" ZBX_FS_UI64, __function_name, action->actionid);

	if (action->evaltype == CONDITION_EVAL_TYPE_EXPRESSION)
		expression = zbx_strdup(expression, action->formula);

	for (i = 0; i < action->conditions.values_num; i++)
	{
		condition = (DB_CONDITION *)action->conditions.values[i];

		if (CONDITION_EVAL_TYPE_AND_OR == action->evaltype && old_type == condition->conditiontype &&
				SUCCEED == ret)
		{
			continue;	/* short-circuit true OR condition block to the next AND condition */
		}

		condition_result = check_action_condition(event, condition);

		switch (action->evaltype)
		{
			case CONDITION_EVAL_TYPE_AND_OR:
				if (old_type == condition->conditiontype)	/* assume conditions are sorted by type */
				{
					if (SUCCEED == condition_result)
						ret = SUCCEED;
				}
				else
				{
					if (FAIL == ret)
						goto clean;

					ret = condition_result;
					old_type = condition->conditiontype;
				}

				break;
			case CONDITION_EVAL_TYPE_AND:
				if (FAIL == condition_result)	/* break if any AND condition is FALSE */
				{
					ret = FAIL;
					goto clean;
				}

				break;
			case CONDITION_EVAL_TYPE_OR:
				if (SUCCEED == condition_result)	/* break if any OR condition is TRUE */
				{
					ret = SUCCEED;
					goto clean;
				}
				ret = FAIL;

				break;
			case CONDITION_EVAL_TYPE_EXPRESSION:
				zbx_snprintf(tmp, sizeof(tmp), "{" ZBX_FS_UI64 "}", condition->conditionid);
				id_len = strlen(tmp);

				for (ptr = expression; NULL != (ptr = strstr(ptr, tmp)); ptr += id_len)
				{
					*ptr = (SUCCEED == condition_result ? '1' : '0');
					memset(ptr + 1, ' ', id_len - 1);
				}

				break;
			default:
				ret = FAIL;
				goto clean;
		}
	}

	if (action->evaltype == CONDITION_EVAL_TYPE_EXPRESSION)
	{
		if (SUCCEED == evaluate(&eval_result, expression, error, sizeof(error)))
			ret = (SUCCEED != zbx_double_compare(eval_result, 0) ? SUCCEED : FAIL);

		zbx_free(expression);
	}
clean:

	zabbix_log(LOG_LEVEL_DEBUG, "End of %s():%s", __function_name, zbx_result_string(ret));

	return ret;
}

/******************************************************************************
 *                                                                            *
 * Function: execute_operations                                               *
 *                                                                            *
 * Purpose: execute host, group, template operations linked to the action     *
 *                                                                            *
 * Parameters: action - action to execute operations for                      *
 *                                                                            *
 * Author: Alexei Vladishev                                                   *
 *                                                                            *
 * Comments: for message, command operations see                              *
 *           escalation_execute_operations(),                                 *
 *           escalation_execute_recovery_operations().                        *
 *                                                                            *
 ******************************************************************************/
static void	execute_operations(const DB_EVENT *event, zbx_uint64_t actionid)
{
	const char		*__function_name = "execute_operations";

	DB_RESULT		result;
	DB_ROW			row;
	zbx_uint64_t		groupid, templateid;
	zbx_vector_uint64_t	lnk_templateids, del_templateids,
				new_groupids, del_groupids;

	zabbix_log(LOG_LEVEL_DEBUG, "In %s() actionid:" ZBX_FS_UI64, __function_name, actionid);

	zbx_vector_uint64_create(&lnk_templateids);
	zbx_vector_uint64_create(&del_templateids);
	zbx_vector_uint64_create(&new_groupids);
	zbx_vector_uint64_create(&del_groupids);

	result = DBselect(
			"select o.operationtype,g.groupid,t.templateid,oi.inventory_mode"
			" from operations o"
				" left join opgroup g on g.operationid=o.operationid"
				" left join optemplate t on t.operationid=o.operationid"
				" left join opinventory oi on oi.operationid=o.operationid"
			" where o.actionid=" ZBX_FS_UI64,
			actionid);

	while (NULL != (row = DBfetch(result)))
	{
		int		inventory_mode;
		unsigned char	operationtype;

		operationtype = (unsigned char)atoi(row[0]);
		ZBX_DBROW2UINT64(groupid, row[1]);
		ZBX_DBROW2UINT64(templateid, row[2]);
		inventory_mode = (SUCCEED == DBis_null(row[3]) ? 0 : atoi(row[3]));

		switch (operationtype)
		{
			case OPERATION_TYPE_HOST_ADD:
				op_host_add(event);
				break;
			case OPERATION_TYPE_HOST_REMOVE:
				op_host_del(event);
				break;
			case OPERATION_TYPE_HOST_ENABLE:
				op_host_enable(event);
				break;
			case OPERATION_TYPE_HOST_DISABLE:
				op_host_disable(event);
				break;
			case OPERATION_TYPE_GROUP_ADD:
				if (0 != groupid)
					zbx_vector_uint64_append(&new_groupids, groupid);
				break;
			case OPERATION_TYPE_GROUP_REMOVE:
				if (0 != groupid)
					zbx_vector_uint64_append(&del_groupids, groupid);
				break;
			case OPERATION_TYPE_TEMPLATE_ADD:
				if (0 != templateid)
					zbx_vector_uint64_append(&lnk_templateids, templateid);
				break;
			case OPERATION_TYPE_TEMPLATE_REMOVE:
				if (0 != templateid)
					zbx_vector_uint64_append(&del_templateids, templateid);
				break;
			case OPERATION_TYPE_HOST_INVENTORY:
				op_host_inventory_mode(event, inventory_mode);
				break;
			default:
				;
		}
	}
	DBfree_result(result);

	if (0 != lnk_templateids.values_num)
	{
		zbx_vector_uint64_sort(&lnk_templateids, ZBX_DEFAULT_UINT64_COMPARE_FUNC);
		zbx_vector_uint64_uniq(&lnk_templateids, ZBX_DEFAULT_UINT64_COMPARE_FUNC);
		op_template_add(event, &lnk_templateids);
	}

	if (0 != del_templateids.values_num)
	{
		zbx_vector_uint64_sort(&del_templateids, ZBX_DEFAULT_UINT64_COMPARE_FUNC);
		zbx_vector_uint64_uniq(&del_templateids, ZBX_DEFAULT_UINT64_COMPARE_FUNC);
		op_template_del(event, &del_templateids);
	}

	if (0 != new_groupids.values_num)
	{
		zbx_vector_uint64_sort(&new_groupids, ZBX_DEFAULT_UINT64_COMPARE_FUNC);
		zbx_vector_uint64_uniq(&new_groupids, ZBX_DEFAULT_UINT64_COMPARE_FUNC);
		op_groups_add(event, &new_groupids);
	}

	if (0 != del_groupids.values_num)
	{
		zbx_vector_uint64_sort(&del_groupids, ZBX_DEFAULT_UINT64_COMPARE_FUNC);
		zbx_vector_uint64_uniq(&del_groupids, ZBX_DEFAULT_UINT64_COMPARE_FUNC);
		op_groups_del(event, &del_groupids);
	}

	zbx_vector_uint64_destroy(&del_groupids);
	zbx_vector_uint64_destroy(&new_groupids);
	zbx_vector_uint64_destroy(&del_templateids);
	zbx_vector_uint64_destroy(&lnk_templateids);

	zabbix_log(LOG_LEVEL_DEBUG, "End of %s()", __function_name);
}

/* data structures used to create new and recover existing escalations */

typedef struct
{
	zbx_uint64_t	actionid;
	const DB_EVENT	*event;
}
zbx_escalation_new_t;

typedef struct
{
	zbx_uint64_t		r_eventid;
	zbx_vector_uint64_t	escalationids;
}
zbx_escalation_rec_t;

/******************************************************************************
 *                                                                            *
 * Function: is_recovery_event                                                *
 *                                                                            *
 * Purpose: checks if the event is recovery event                             *
 *                                                                            *
 * Parameters: event - [IN] the event to check                                *
 *                                                                            *
 * Return value: SUCCEED - the event is recovery event                        *
 *               FAIL    - otherwise                                          *
 *                                                                            *
 ******************************************************************************/
int	is_recovery_event(const DB_EVENT *event)
{
	if (EVENT_SOURCE_TRIGGERS == event->source)
	{
		if (EVENT_OBJECT_TRIGGER == event->object && TRIGGER_VALUE_OK == event->value)
			return SUCCEED;
	}
	else if (EVENT_SOURCE_INTERNAL == event->source)
	{
		switch (event->object)
		{
			case EVENT_OBJECT_TRIGGER:
				if (TRIGGER_STATE_NORMAL == event->value)
					return SUCCEED;
				break;
			case EVENT_OBJECT_ITEM:
				if (ITEM_STATE_NORMAL == event->value)
					return SUCCEED;
				break;
			case EVENT_OBJECT_LLDRULE:
				if (ITEM_STATE_NORMAL == event->value)
					return SUCCEED;
				break;
		}
	}

	return FAIL;
}

/******************************************************************************
 *                                                                            *
 * Function: process_actions                                                  *
 *                                                                            *
 * Purpose: process all actions of each event in a list                       *
 *                                                                            *
 * Parameters: events     - [IN] events to apply actions for                  *
 *             events_num - [IN] number of events                             *
 *             event_recovery - [IN] a vector of (PROBLEM eventid, OK event)  *
 *                                   pairs.                                   *
 *                                                                            *
 ******************************************************************************/
void	process_actions(const DB_EVENT *events, size_t events_num, zbx_hashset_t *event_recovery)
{
	const char			*__function_name = "process_actions";

	size_t				i;
	zbx_vector_ptr_t		actions;
	zbx_vector_ptr_t 		new_escalations;
	zbx_hashset_t			rec_escalations;

	zabbix_log(LOG_LEVEL_DEBUG, "In %s() events_num:" ZBX_FS_SIZE_T, __function_name, (zbx_fs_size_t)events_num);

	zbx_vector_ptr_create(&new_escalations);
	zbx_hashset_create(&rec_escalations, events_num, ZBX_DEFAULT_UINT64_HASH_FUNC,
			ZBX_DEFAULT_UINT64_COMPARE_FUNC);

	zbx_vector_ptr_create(&actions);
	zbx_dc_get_actions_eval(&actions);

	/* 1. EVENT_SOURCE_TRIGGERS, EVENT_SOURCE_INTERNAL: match PROBLEM events to action conditions, add them to    */
	/*    'new_escalations' list.                                                                                 */
	/* 2. EVENT_SOURCE_DISCOVERY, EVENT_SOURCE_AUTO_REGISTRATION: execute operations for events that match action */
	/*    conditions.                                                                                             */
	for (i = 0; i < events_num; i++)
	{
		int		j;
		const DB_EVENT 	*event;

		event = &events[i];

		/* OK events can't start escalations - skip them */
		if (SUCCEED == is_recovery_event(event))
			continue;

		for (j = 0; j < actions.values_num; j++)
		{
			zbx_action_eval_t	*action = (zbx_action_eval_t *)actions.values[j];

			if (action->eventsource != event->source)
				continue;

			if (SUCCEED == check_action_conditions(event, action))
			{
				zbx_escalation_new_t	*new_escalation;

				/* command and message operations handled by escalators even for    */
				/* EVENT_SOURCE_DISCOVERY and EVENT_SOURCE_AUTO_REGISTRATION events */
				new_escalation = zbx_malloc(NULL, sizeof(zbx_escalation_new_t));
				new_escalation->actionid = action->actionid;
				new_escalation->event = event;
				zbx_vector_ptr_append(&new_escalations, new_escalation);

				if (EVENT_SOURCE_DISCOVERY == event->source ||
						EVENT_SOURCE_AUTO_REGISTRATION == event->source)
				{
					execute_operations(event, action->actionid);
				}
			}
		}
	}

	zbx_vector_ptr_clear_ext(&actions, (zbx_clean_func_t)zbx_action_eval_free);
	zbx_vector_ptr_destroy(&actions);

<<<<<<< HEAD
	/* 3. Find recovered escalations and store escalationids in 'rec_escalation' by OK eventids. */
	if (0 != event_recovery->values_num)
=======
	if (0 != event_recovery->num_data)
>>>>>>> 39ae0dc9
	{
		char			*sql = NULL;
		size_t			sql_alloc = 0, sql_offset = 0;
		zbx_vector_uint64_t	eventids;
		DB_ROW			row;
		DB_RESULT		result;
		zbx_uint64_t		actionid, eventid;
<<<<<<< HEAD
		int			i;

		zbx_vector_uint64_create(&eventids);

		/* 3.1. Store PROBLEM eventids of recovered escalations in 'eventids'. */
		for (i = 0; i < event_recovery->values_num; i++)
		{
			zbx_event_recovery_t	*recovery;

			recovery = (zbx_event_recovery_t *)event_recovery->values[i];
=======
		zbx_hashset_iter_t	iter;

		zbx_vector_uint64_create(&eventids);

		zbx_hashset_iter_reset(event_recovery, &iter);

		while (NULL != (recovery = zbx_hashset_iter_next(&iter)))
>>>>>>> 39ae0dc9
			zbx_vector_uint64_append(&eventids, recovery->eventid);

		zbx_vector_uint64_sort(&eventids, ZBX_DEFAULT_UINT64_COMPARE_FUNC);

		/* 3.2. Select escalations that must be recovered. */
		zbx_strcpy_alloc(&sql, &sql_alloc, &sql_offset, "select actionid,eventid,escalationid from escalations where");
		DBadd_condition_alloc(&sql, &sql_alloc, &sql_offset, "eventid", eventids.values, eventids.values_num);
		result = DBselect("%s", sql);

		/* 3.3. Store the escalationids corresponding to the OK events in 'rec_escalations'. */
		while (NULL != (row = DBfetch(result)))
		{
			zbx_event_recovery_t	*recovery;
			zbx_escalation_rec_t	*rec_escalation;
			zbx_uint64_t		escalationid;
			int			index;

			ZBX_STR2UINT64(actionid, row[0]);
			ZBX_STR2UINT64(eventid, row[1]);

			if (NULL == (recovery = zbx_hashset_search(event_recovery, &eventid)))
			{
				THIS_SHOULD_NEVER_HAPPEN;
				continue;
			}

<<<<<<< HEAD
			recovery = event_recovery->values[index];

			if (NULL == (rec_escalation = zbx_hashset_search(&rec_escalations, &recovery->r_event->eventid)))
			{
				zbx_escalation_rec_t	esc_rec_local;

				esc_rec_local.r_eventid = recovery->r_event->eventid;
				rec_escalation = zbx_hashset_insert(&rec_escalations, &esc_rec_local,
						sizeof(esc_rec_local));

				zbx_vector_uint64_create(&rec_escalation->escalationids);
			}

			ZBX_DBROW2UINT64(escalationid, row[2]);
			zbx_vector_uint64_append(&rec_escalation->escalationids, escalationid);

=======
			escalation_add_values(&db_insert, escalations_num++, actionid, recovery->r_event, 1);
>>>>>>> 39ae0dc9
		}

		DBfree_result(result);
		zbx_free(sql);
		zbx_vector_uint64_destroy(&eventids);
	}

	/* 4. Create new escalations in DB. */
	if (0 != new_escalations.values_num)
	{
		zbx_db_insert_t	db_insert;
		int		i;

		zbx_db_insert_prepare(&db_insert, "escalations", "escalationid", "actionid", "status", "triggerid",
					"itemid", "eventid", "r_eventid", NULL);

		for (i = 0; i < new_escalations.values_num; i++)
		{
			zbx_uint64_t		triggerid = 0, itemid = 0;
			zbx_escalation_new_t	*new_escalation;

			new_escalation = (zbx_escalation_new_t *)new_escalations.values[i];

			switch (new_escalation->event->object)
			{
				case EVENT_OBJECT_TRIGGER:
					triggerid = new_escalation->event->objectid;
					break;
				case EVENT_OBJECT_ITEM:
				case EVENT_OBJECT_LLDRULE:
					itemid = new_escalation->event->objectid;
					break;
			}

			zbx_db_insert_add_values(&db_insert, __UINT64_C(0), new_escalation->actionid,
					(int)ESCALATION_STATUS_ACTIVE, triggerid, itemid,
					new_escalation->event->eventid, __UINT64_C(0));

			zbx_free(new_escalation);
		}

		zbx_db_insert_autoincrement(&db_insert, "escalationid");
		zbx_db_insert_execute(&db_insert);
		zbx_db_insert_clean(&db_insert);
	}

	/* 5. Modify recovered escalations in DB. */
	if (0 != rec_escalations.num_data)
	{
		char			*sql = NULL;
		size_t			sql_alloc = 0, sql_offset = 0;
		zbx_hashset_iter_t	iter;
		zbx_escalation_rec_t	*rec_escalation;

		DBbegin_multiple_update(&sql, &sql_alloc, &sql_offset);

		zbx_hashset_iter_reset(&rec_escalations, &iter);

		while (NULL != (rec_escalation = (zbx_escalation_rec_t *)zbx_hashset_iter_next(&iter)))
		{
			zbx_snprintf_alloc(&sql, &sql_alloc, &sql_offset, "update escalations set r_eventid="
					ZBX_FS_UI64 " where", rec_escalation->r_eventid);
			DBadd_condition_alloc(&sql, &sql_alloc, &sql_offset, "escalationid",
					rec_escalation->escalationids.values,
					rec_escalation->escalationids.values_num);
			zbx_strcpy_alloc(&sql, &sql_alloc, &sql_offset, ";\n");

			DBexecute_overflowed_sql(&sql, &sql_alloc, &sql_offset);

			zbx_vector_uint64_destroy(&rec_escalation->escalationids);
		}

		DBend_multiple_update(&sql, &sql_alloc, &sql_offset);

		if (16 < sql_offset)	/* in ORACLE always present begin..end; */
			DBexecute("%s", sql);

		zbx_free(sql);
	}

	zbx_hashset_destroy(&rec_escalations);
	zbx_vector_ptr_destroy(&new_escalations);

	zabbix_log(LOG_LEVEL_DEBUG, "End of %s()", __function_name);
}<|MERGE_RESOLUTION|>--- conflicted
+++ resolved
@@ -1721,55 +1721,38 @@
 	zbx_vector_ptr_clear_ext(&actions, (zbx_clean_func_t)zbx_action_eval_free);
 	zbx_vector_ptr_destroy(&actions);
 
-<<<<<<< HEAD
 	/* 3. Find recovered escalations and store escalationids in 'rec_escalation' by OK eventids. */
-	if (0 != event_recovery->values_num)
-=======
 	if (0 != event_recovery->num_data)
->>>>>>> 39ae0dc9
 	{
 		char			*sql = NULL;
 		size_t			sql_alloc = 0, sql_offset = 0;
 		zbx_vector_uint64_t	eventids;
+		zbx_event_recovery_t	*recovery;
 		DB_ROW			row;
 		DB_RESULT		result;
 		zbx_uint64_t		actionid, eventid;
-<<<<<<< HEAD
-		int			i;
+		zbx_hashset_iter_t	iter;
 
 		zbx_vector_uint64_create(&eventids);
 
 		/* 3.1. Store PROBLEM eventids of recovered escalations in 'eventids'. */
-		for (i = 0; i < event_recovery->values_num; i++)
-		{
-			zbx_event_recovery_t	*recovery;
-
-			recovery = (zbx_event_recovery_t *)event_recovery->values[i];
-=======
-		zbx_hashset_iter_t	iter;
-
-		zbx_vector_uint64_create(&eventids);
-
 		zbx_hashset_iter_reset(event_recovery, &iter);
 
 		while (NULL != (recovery = zbx_hashset_iter_next(&iter)))
->>>>>>> 39ae0dc9
 			zbx_vector_uint64_append(&eventids, recovery->eventid);
 
+		/* 3.2. Select escalations that must be recovered. */
 		zbx_vector_uint64_sort(&eventids, ZBX_DEFAULT_UINT64_COMPARE_FUNC);
-
-		/* 3.2. Select escalations that must be recovered. */
 		zbx_strcpy_alloc(&sql, &sql_alloc, &sql_offset, "select actionid,eventid,escalationid from escalations where");
+
 		DBadd_condition_alloc(&sql, &sql_alloc, &sql_offset, "eventid", eventids.values, eventids.values_num);
 		result = DBselect("%s", sql);
 
 		/* 3.3. Store the escalationids corresponding to the OK events in 'rec_escalations'. */
 		while (NULL != (row = DBfetch(result)))
 		{
-			zbx_event_recovery_t	*recovery;
 			zbx_escalation_rec_t	*rec_escalation;
 			zbx_uint64_t		escalationid;
-			int			index;
 
 			ZBX_STR2UINT64(actionid, row[0]);
 			ZBX_STR2UINT64(eventid, row[1]);
@@ -1780,9 +1763,6 @@
 				continue;
 			}
 
-<<<<<<< HEAD
-			recovery = event_recovery->values[index];
-
 			if (NULL == (rec_escalation = zbx_hashset_search(&rec_escalations, &recovery->r_event->eventid)))
 			{
 				zbx_escalation_rec_t	esc_rec_local;
@@ -1797,9 +1777,6 @@
 			ZBX_DBROW2UINT64(escalationid, row[2]);
 			zbx_vector_uint64_append(&rec_escalation->escalationids, escalationid);
 
-=======
-			escalation_add_values(&db_insert, escalations_num++, actionid, recovery->r_event, 1);
->>>>>>> 39ae0dc9
 		}
 
 		DBfree_result(result);
