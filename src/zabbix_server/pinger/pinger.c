--- conflicted
+++ resolved
@@ -537,13 +537,8 @@
 			zbx_timespec(&ts);
 
 			ping_result = zbx_ping(hosts, hosts_count,
-<<<<<<< HEAD
-						items[i].count, items[i].interval, items[i].size, items[i].timeout, 0,
-						error, sizeof(error));
-=======
 						items[i].count, items[i].interval, items[i].size, items[i].timeout,
-						items[i].allow_redirect, error, sizeof(error));
->>>>>>> fe0bb862
+						items[i].allow_redirect, 0, error, sizeof(error));
 
 			if (FAIL != ping_result)
 				process_values(items, first_index, i + 1, hosts, hosts_count, &ts, ping_result, error);
