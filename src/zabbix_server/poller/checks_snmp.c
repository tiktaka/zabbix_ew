/*
** Zabbix
** Copyright (C) 2001-2023 Zabbix SIA
**
** This program is free software; you can redistribute it and/or modify
** it under the terms of the GNU General Public License as published by
** the Free Software Foundation; either version 2 of the License, or
** (at your option) any later version.
**
** This program is distributed in the hope that it will be useful,
** but WITHOUT ANY WARRANTY; without even the implied warranty of
** MERCHANTABILITY or FITNESS FOR A PARTICULAR PURPOSE. See the
** GNU General Public License for more details.
**
** You should have received a copy of the GNU General Public License
** along with this program; if not, write to the Free Software
** Foundation, Inc., 51 Franklin Street, Fifth Floor, Boston, MA  02110-1301, USA.
**/

#include "checks_snmp.h"
#include "zbxcacheconfig.h"
#include "zbxip.h"


#ifdef HAVE_NETSNMP

#define SNMP_NO_DEBUGGING
#include "zbxasyncpoller.h"
#include "async_poller.h"
#include "zbxcommon.h"
#include "zbxtypes.h"
#include <event2/event.h>
#include <event2/util.h>
#include <event2/dns.h>
#include <net-snmp/net-snmp-config.h>
#include <net-snmp/net-snmp-includes.h>
#include <net-snmp/library/large_fd_set.h>
#include "zbxself.h"

#include "zbxcomms.h"
#include "zbxalgo.h"
#include "zbxjson.h"
#include "zbxparam.h"
#include "zbxsysinfo.h"

/*
 * SNMP Dynamic Index Cache
 * ========================
 *
 * Description
 * -----------
 *
 * Zabbix caches the whole index table for the particular OID separately based on:
 *   * IP address;
 *   * port;
 *   * community string (SNMPv2c);
 *   * context, security name (SNMPv3).
 *
 * Zabbix revalidates each index before using it to get a value and rebuilds the index cache for the OID if the
 * index is invalid.
 *
 * Example
 * -------
 *
 * OID for getting memory usage of process by PID (index):
 *   HOST-RESOURCES-MIB::hrSWRunPerfMem:<PID>
 *
 * OID for getting PID (index) by process name (value):
 *   HOST-RESOURCES-MIB::hrSWRunPath:<PID> <NAME>
 *
 * SNMP OID as configured in Zabbix to get memory usage of "snmpd" process:
 *   HOST-RESOURCES-MIB::hrSWRunPerfMem["index","HOST-RESOURCES-MIB::hrSWRunPath","snmpd"]
 *
 * 1. Zabbix walks hrSWRunPath table and caches all <PID> and <NAME> pairs of particular SNMP agent/user.
 * 2. Before each GET request Zabbix revalidates the cached <PID> by getting its <NAME> from hrSWRunPath table.
 * 3. If the names match then Zabbix uses the cached <PID> in the GET request for the hrSWRunPerfMem.
 *    Otherwise Zabbix rebuilds the hrSWRunPath cache for the particular agent/user (see 1.).
 *
 * Implementation
 * --------------
 *
 * The cache is implemented using hash tables. In ERD:
 * zbx_snmpidx_main_key_t -------------------------------------------0< zbx_snmpidx_mapping_t
 * (OID, host, <v2c: community|v3: (context, security name)>)           (index, value)
 */

/******************************************************************************
 *                                                                            *
 * This is zbx_snmp_walk() callback function prototype.                       *
 *                                                                            *
 * Parameters: arg   - [IN] user argument passed to zbx_snmp_walk() function  *
 *             snmp_oid - [IN] the OID the walk function is looking for       *
 *             index    - [IN] the index of found OID                         *
 *             value    - [IN] the OID value                                  *
 *                                                                            *
 ******************************************************************************/
typedef void (zbx_snmp_walk_cb_func)(void *arg, const char *snmp_oid, const char *index, const char *value);

typedef struct
{
	char		*addr;
	unsigned short	port;
	char		*oid;
	char		*community_context;	/* community (SNMPv1 or v2c) or contextName (SNMPv3) */
	char		*security_name;		/* only SNMPv3, empty string in case of other versions */
	zbx_hashset_t	*mappings;
}
zbx_snmpidx_main_key_t;

typedef struct
{
	char		*value;
	char		*index;
}
zbx_snmpidx_mapping_t;

typedef struct
{
	oid	root_oid[MAX_OID_LEN];
	size_t	root_oid_len;
	char	*str_oid;
}
zbx_snmp_oid_t;

ZBX_PTR_VECTOR_DECL(snmp_oid, zbx_snmp_oid_t *)
ZBX_PTR_VECTOR_IMPL(snmp_oid, zbx_snmp_oid_t *)

typedef void*	zbx_snmp_sess_t;

typedef struct
{
	int			reqid;
	int			waiting;
	int			pdu_type;
	zbx_snmp_oid_t		*p_oid;
	oid			name[MAX_OID_LEN];
	size_t			name_length;
	int			running;
	int			vars_num;
	void			*arg;
	char			*error;
	netsnmp_large_fd_set	fdset;
}
zbx_bulkwalk_context_t;

ZBX_PTR_VECTOR_DECL(bulkwalk_context, zbx_bulkwalk_context_t*)
ZBX_PTR_VECTOR_IMPL(bulkwalk_context, zbx_bulkwalk_context_t*)

struct zbx_snmp_context
{
	void				*arg;
	void				*arg_action;
	zbx_dc_item_context_t		item;
	zbx_snmp_sess_t			ssp;
	int				snmp_max_repetitions;
	char				*results;
	size_t				results_alloc;
	size_t				results_offset;
	zbx_vector_snmp_oid_t		param_oids;
	zbx_vector_bulkwalk_context_t	bulkwalk_contexts;
	int				i;
	int				config_timeout;
	int				probe;
	unsigned char			snmp_version;
	char				*snmp_community;
	char				*snmpv3_securityname;
	char				*snmpv3_contextname;
	unsigned char			snmpv3_securitylevel;
	unsigned char			snmpv3_authprotocol;
	char				*snmpv3_authpassphrase;
	unsigned char			snmpv3_privprotocol;
	char				*snmpv3_privpassphrase;
	const char			*config_source_ip;
};

typedef struct
{
	AGENT_RESULT		*result;
	int			errcode;
	struct event_base	*base;
	int			finished;
}
zbx_snmp_result_t;

static ZBX_THREAD_LOCAL zbx_hashset_t	snmpidx;		/* Dynamic Index Cache */
static char				zbx_snmp_init_done;
static char				zbx_snmp_init_bulkwalk_done;
static pthread_rwlock_t			snmp_exec_rwlock;
static char				snmp_rwlock_init_done;

#define	SNMP_MT_EXECLOCK					\
	if (0 != snmp_rwlock_init_done)				\
		pthread_rwlock_rdlock(&snmp_exec_rwlock)
#define	SNMP_MT_INITLOCK					\
	if (0 != snmp_rwlock_init_done)				\
		pthread_rwlock_wrlock(&snmp_exec_rwlock)
#define	SNMP_MT_UNLOCK						\
	if (0 != snmp_rwlock_init_done)				\
		pthread_rwlock_unlock(&snmp_exec_rwlock)

static void	zbx_init_snmp(const char *progname);

static zbx_hash_t	__snmpidx_main_key_hash(const void *data)
{
	const zbx_snmpidx_main_key_t	*main_key = (const zbx_snmpidx_main_key_t *)data;

	zbx_hash_t			hash;

	hash = ZBX_DEFAULT_STRING_HASH_FUNC(main_key->addr);
	hash = ZBX_DEFAULT_STRING_HASH_ALGO(&main_key->port, sizeof(main_key->port), hash);
	hash = ZBX_DEFAULT_STRING_HASH_ALGO(main_key->oid, strlen(main_key->oid), hash);
	hash = ZBX_DEFAULT_STRING_HASH_ALGO(main_key->community_context, strlen(main_key->community_context), hash);
	hash = ZBX_DEFAULT_STRING_HASH_ALGO(main_key->security_name, strlen(main_key->security_name), hash);

	return hash;
}

static int	__snmpidx_main_key_compare(const void *d1, const void *d2)
{
	const zbx_snmpidx_main_key_t	*main_key1 = (const zbx_snmpidx_main_key_t *)d1;
	const zbx_snmpidx_main_key_t	*main_key2 = (const zbx_snmpidx_main_key_t *)d2;

	int				ret;

	if (0 != (ret = strcmp(main_key1->addr, main_key2->addr)))
		return ret;

	ZBX_RETURN_IF_NOT_EQUAL(main_key1->port, main_key2->port);

	if (0 != (ret = strcmp(main_key1->community_context, main_key2->community_context)))
		return ret;

	if (0 != (ret = strcmp(main_key1->security_name, main_key2->security_name)))
		return ret;

	return strcmp(main_key1->oid, main_key2->oid);
}

static void	__snmpidx_main_key_clean(void *data)
{
	zbx_snmpidx_main_key_t	*main_key = (zbx_snmpidx_main_key_t *)data;

	zbx_free(main_key->addr);
	zbx_free(main_key->oid);
	zbx_free(main_key->community_context);
	zbx_free(main_key->security_name);
	zbx_hashset_destroy(main_key->mappings);
	zbx_free(main_key->mappings);
}

static zbx_hash_t	__snmpidx_mapping_hash(const void *data)
{
	const zbx_snmpidx_mapping_t	*mapping = (const zbx_snmpidx_mapping_t *)data;

	return ZBX_DEFAULT_STRING_HASH_FUNC(mapping->value);
}

static int	__snmpidx_mapping_compare(const void *d1, const void *d2)
{
	const zbx_snmpidx_mapping_t	*mapping1 = (const zbx_snmpidx_mapping_t *)d1;
	const zbx_snmpidx_mapping_t	*mapping2 = (const zbx_snmpidx_mapping_t *)d2;

	return strcmp(mapping1->value, mapping2->value);
}

static void	__snmpidx_mapping_clean(void *data)
{
	zbx_snmpidx_mapping_t	*mapping = (zbx_snmpidx_mapping_t *)data;

	zbx_free(mapping->value);
	zbx_free(mapping->index);
}

static int	zbx_snmp_oid_compare(const zbx_snmp_oid_t **s1, const zbx_snmp_oid_t **s2)
{
	return strcmp((*s1)->str_oid, (*s2)->str_oid);
}

static void	vector_snmp_oid_free(zbx_snmp_oid_t *ptr)
{
	zbx_free(ptr->str_oid);
	zbx_free(ptr);
}

static char	*get_item_community_context(const zbx_dc_item_t *item)
{
	if (ZBX_IF_SNMP_VERSION_1 == item->snmp_version || ZBX_IF_SNMP_VERSION_2 == item->snmp_version)
		return item->snmp_community;
	else if (ZBX_IF_SNMP_VERSION_3 == item->snmp_version)
		return item->snmpv3_contextname;

	THIS_SHOULD_NEVER_HAPPEN;
	exit(EXIT_FAILURE);
}

static char	*get_item_security_name(const zbx_dc_item_t *item)
{
	if (ZBX_IF_SNMP_VERSION_3 == item->snmp_version)
		return item->snmpv3_securityname;

	return "";
}

/******************************************************************************
 *                                                                            *
 * Purpose: retrieve index that matches value from the relevant index cache   *
 *                                                                            *
 * Parameters: item      - [IN] configuration of Zabbix item, contains        *
 *                              IP address, port, community string, context,  *
 *                              security name                                 *
 *             snmp_oid  - [IN] OID of the table which contains the indexes   *
 *             value     - [IN] value for which to look up the index          *
 *             idx       - [IN/OUT] destination pointer for the               *
 *                                  heap-(re)allocated index                  *
 *             idx_alloc - [IN/OUT] size of the (re)allocated index           *
 *                                                                            *
 * Return value: FAIL    - dynamic index cache is empty or cache does not     *
 *                         contain index matching the value                   *
 *               SUCCEED - idx contains the found index,                      *
 *                         idx_alloc contains the current size of the         *
 *                         heap-(re)allocated idx                             *
 *                                                                            *
 ******************************************************************************/
static int	cache_get_snmp_index(const zbx_dc_item_t *item, const char *snmp_oid, const char *value, char **idx,
		size_t *idx_alloc)
{
	int			ret = FAIL;
	zbx_snmpidx_main_key_t	*main_key, main_key_local;
	zbx_snmpidx_mapping_t	*mapping;
	size_t			idx_offset = 0;

	zabbix_log(LOG_LEVEL_DEBUG, "In %s() OID:'%s' value:'%s'", __func__, snmp_oid, value);

	if (NULL == snmpidx.slots)
		goto end;

	main_key_local.addr = item->interface.addr;
	main_key_local.port = item->interface.port;
	main_key_local.oid = (char *)snmp_oid;

	main_key_local.community_context = get_item_community_context(item);
	main_key_local.security_name = get_item_security_name(item);

	if (NULL == (main_key = (zbx_snmpidx_main_key_t *)zbx_hashset_search(&snmpidx, &main_key_local)))
		goto end;

	if (NULL == (mapping = (zbx_snmpidx_mapping_t *)zbx_hashset_search(main_key->mappings, &value)))
		goto end;

	zbx_strcpy_alloc(idx, idx_alloc, &idx_offset, mapping->index);
	ret = SUCCEED;
end:
	zabbix_log(LOG_LEVEL_DEBUG, "End of %s():%s idx:'%s'", __func__, zbx_result_string(ret),
			SUCCEED == ret ? *idx : "");

	return ret;
}

/******************************************************************************
 *                                                                            *
 * Purpose: store the index-value pair in the relevant index cache            *
 *                                                                            *
 * Parameters: item      - [IN] configuration of Zabbix item, contains        *
 *                              IP address, port, community string, context,  *
 *                              security name                                 *
 *             snmp_oid  - [IN] OID of the table which contains the indexes   *
 *             index     - [IN] index part of the index-value pair            *
 *             value     - [IN] value part of the index-value pair            *
 *                                                                            *
 ******************************************************************************/
static void	cache_put_snmp_index(const zbx_dc_item_t *item, const char *snmp_oid, const char *index, const char *value)
{
	zbx_snmpidx_main_key_t	*main_key, main_key_local;
	zbx_snmpidx_mapping_t	*mapping, mapping_local;

	zabbix_log(LOG_LEVEL_DEBUG, "In %s() OID:'%s' index:'%s' value:'%s'", __func__, snmp_oid, index, value);

	if (NULL == snmpidx.slots)
	{
		zbx_hashset_create_ext(&snmpidx, 100,
				__snmpidx_main_key_hash, __snmpidx_main_key_compare, __snmpidx_main_key_clean,
				ZBX_DEFAULT_MEM_MALLOC_FUNC, ZBX_DEFAULT_MEM_REALLOC_FUNC, ZBX_DEFAULT_MEM_FREE_FUNC);
	}

	main_key_local.addr = item->interface.addr;
	main_key_local.port = item->interface.port;
	main_key_local.oid = (char *)snmp_oid;

	main_key_local.community_context = get_item_community_context(item);
	main_key_local.security_name = get_item_security_name(item);

	if (NULL == (main_key = (zbx_snmpidx_main_key_t *)zbx_hashset_search(&snmpidx, &main_key_local)))
	{
		main_key_local.addr = zbx_strdup(NULL, item->interface.addr);
		main_key_local.oid = zbx_strdup(NULL, snmp_oid);

		main_key_local.community_context = zbx_strdup(NULL, get_item_community_context(item));
		main_key_local.security_name = zbx_strdup(NULL, get_item_security_name(item));

		main_key_local.mappings = (zbx_hashset_t *)zbx_malloc(NULL, sizeof(zbx_hashset_t));
		zbx_hashset_create_ext(main_key_local.mappings, 100,
				__snmpidx_mapping_hash, __snmpidx_mapping_compare, __snmpidx_mapping_clean,
				ZBX_DEFAULT_MEM_MALLOC_FUNC, ZBX_DEFAULT_MEM_REALLOC_FUNC, ZBX_DEFAULT_MEM_FREE_FUNC);

		main_key = (zbx_snmpidx_main_key_t *)zbx_hashset_insert(&snmpidx, &main_key_local,
				sizeof(main_key_local));
	}

	if (NULL == (mapping = (zbx_snmpidx_mapping_t *)zbx_hashset_search(main_key->mappings, &value)))
	{
		mapping_local.value = zbx_strdup(NULL, value);
		mapping_local.index = zbx_strdup(NULL, index);

		zbx_hashset_insert(main_key->mappings, &mapping_local, sizeof(mapping_local));
	}
	else if (0 != strcmp(mapping->index, index))
	{
		zbx_free(mapping->index);
		mapping->index = zbx_strdup(NULL, index);
	}

	zabbix_log(LOG_LEVEL_DEBUG, "End of %s()", __func__);
}

/******************************************************************************
 *                                                                            *
 * Purpose: delete index-value mappings from the specified index cache        *
 *                                                                            *
 * Parameters: item      - [IN] configuration of Zabbix item, contains        *
 *                              IP address, port, community string, context,  *
 *                              security name                                 *
 *             snmp_oid  - [IN] OID of the table which contains the indexes   *
 *                                                                            *
 * Comments: does nothing if the index cache is empty or if it does not       *
 *           contain the cache for the specified OID                          *
 *                                                                            *
 ******************************************************************************/
static void	cache_del_snmp_index_subtree(const zbx_dc_item_t *item, const char *snmp_oid)
{
	zbx_snmpidx_main_key_t	*main_key, main_key_local;

	zabbix_log(LOG_LEVEL_DEBUG, "In %s() OID:'%s'", __func__, snmp_oid);

	if (NULL == snmpidx.slots)
		goto end;

	main_key_local.addr = item->interface.addr;
	main_key_local.port = item->interface.port;
	main_key_local.oid = (char *)snmp_oid;

	main_key_local.community_context = get_item_community_context(item);
	main_key_local.security_name = get_item_security_name(item);

	if (NULL == (main_key = (zbx_snmpidx_main_key_t *)zbx_hashset_search(&snmpidx, &main_key_local)))
		goto end;

	zbx_hashset_clear(main_key->mappings);
end:
	zabbix_log(LOG_LEVEL_DEBUG, "End of %s()", __func__);
}

static int	zbx_snmpv3_set_auth_protocol(unsigned char snmpv3_authprotocol, struct snmp_session *session)
{
/* item snmpv3 authentication protocol */
/* SYNC WITH PHP!                      */
#define ITEM_SNMPV3_AUTHPROTOCOL_MD5		0
#define ITEM_SNMPV3_AUTHPROTOCOL_SHA1		1
#define ITEM_SNMPV3_AUTHPROTOCOL_SHA224		2
#define ITEM_SNMPV3_AUTHPROTOCOL_SHA256		3
#define ITEM_SNMPV3_AUTHPROTOCOL_SHA384		4
#define ITEM_SNMPV3_AUTHPROTOCOL_SHA512		5
	int	ret = SUCCEED;

	switch (snmpv3_authprotocol)
	{
		case ITEM_SNMPV3_AUTHPROTOCOL_MD5:
			session->securityAuthProto = usmHMACMD5AuthProtocol;
			session->securityAuthProtoLen = USM_AUTH_PROTO_MD5_LEN;
			break;
		case ITEM_SNMPV3_AUTHPROTOCOL_SHA1:
			session->securityAuthProto = usmHMACSHA1AuthProtocol;
			session->securityAuthProtoLen = USM_AUTH_PROTO_SHA_LEN;
			break;
#ifdef HAVE_NETSNMP_STRONG_AUTH
		case ITEM_SNMPV3_AUTHPROTOCOL_SHA224:
			session->securityAuthProto = usmHMAC128SHA224AuthProtocol;
			session->securityAuthProtoLen = OID_LENGTH(usmHMAC128SHA224AuthProtocol);
			break;
		case ITEM_SNMPV3_AUTHPROTOCOL_SHA256:
			session->securityAuthProto = usmHMAC192SHA256AuthProtocol;
			session->securityAuthProtoLen = OID_LENGTH(usmHMAC192SHA256AuthProtocol);
			break;
		case ITEM_SNMPV3_AUTHPROTOCOL_SHA384:
			session->securityAuthProto = usmHMAC256SHA384AuthProtocol;
			session->securityAuthProtoLen = OID_LENGTH(usmHMAC256SHA384AuthProtocol);
			break;
		case ITEM_SNMPV3_AUTHPROTOCOL_SHA512:
			session->securityAuthProto = usmHMAC384SHA512AuthProtocol;
			session->securityAuthProtoLen = OID_LENGTH(usmHMAC384SHA512AuthProtocol);
			break;
#endif
		default:
			ret = FAIL;
	}

	return ret;
#undef ITEM_SNMPV3_AUTHPROTOCOL_MD5
#undef ITEM_SNMPV3_AUTHPROTOCOL_SHA1
#undef ITEM_SNMPV3_AUTHPROTOCOL_SHA224
#undef ITEM_SNMPV3_AUTHPROTOCOL_SHA256
#undef ITEM_SNMPV3_AUTHPROTOCOL_SHA384
#undef ITEM_SNMPV3_AUTHPROTOCOL_SHA512
}

static char	*zbx_get_snmp_type_error(u_char type)
{
	switch (type)
	{
		case SNMP_NOSUCHOBJECT:
			return zbx_strdup(NULL, "No Such Object available on this agent at this OID");
		case SNMP_NOSUCHINSTANCE:
			return zbx_strdup(NULL, "No Such Instance currently exists at this OID");
		case SNMP_ENDOFMIBVIEW:
			return zbx_strdup(NULL, "No more variables left in this MIB View"
					" (it is past the end of the MIB tree)");
		default:
			return zbx_dsprintf(NULL, "Value has unknown type 0x%02X", (unsigned int)type);
	}
}

static int	zbx_get_snmp_response_error(const zbx_snmp_sess_t ssp, const zbx_dc_interface_t *interface, int status,
		const struct snmp_pdu *response, char *error, size_t max_error_len)
{
	int	ret;

	if (STAT_SUCCESS == status)
	{
		zbx_snprintf(error, max_error_len, "SNMP error: %s", snmp_errstring(response->errstat));
		ret = NOTSUPPORTED;
	}
	else if (STAT_ERROR == status)
	{
		char	*tmp_err_str;

		snmp_sess_error(ssp, NULL, NULL, &tmp_err_str);
		zbx_snprintf(error, max_error_len, "Cannot connect to \"%s:%hu\": %s.",
				interface->addr, interface->port, tmp_err_str);
		zbx_free(tmp_err_str);
		ret = NETWORK_ERROR;
	}
	else if (STAT_TIMEOUT == status)
	{
		zbx_snprintf(error, max_error_len, "Timeout while connecting to \"%s:%hu\".",
				interface->addr, interface->port);
		ret = NETWORK_ERROR;
	}
	else
	{
		zbx_snprintf(error, max_error_len, "SNMP error: [%d]", status);
		ret = NOTSUPPORTED;
	}

	return ret;
}

static zbx_snmp_sess_t	zbx_snmp_open_session(unsigned char snmp_version, const char *ip, unsigned short port,
		char *snmp_community, char *snmpv3_securityname, char *snmpv3_contextname, unsigned char snmpv3_securitylevel,
<<<<<<< HEAD
		unsigned char snmpv3_authprotocol, char *snmpv3_authpassphrase, unsigned char snmpv3_privprotocol,
		char *snmpv3_privpassphrase, char *error, size_t max_error_len, int config_timeout,
		const char *config_source_ip)
=======
		unsigned char snmpv3_authprotocol, char *snmpv3_authpassphrase, unsigned char snmpv3_privprotocol, char *snmpv3_privpassphrase, char *error, size_t max_error_len,
		int timeout, const char *config_source_ip)
>>>>>>> d3083b3f
{
/* item snmpv3 privacy protocol */
/* SYNC WITH PHP!               */
#define ITEM_SNMPV3_PRIVPROTOCOL_DES		0
#define ITEM_SNMPV3_PRIVPROTOCOL_AES128		1
#define ITEM_SNMPV3_PRIVPROTOCOL_AES192		2
#define ITEM_SNMPV3_PRIVPROTOCOL_AES256		3
#define ITEM_SNMPV3_PRIVPROTOCOL_AES192C	4
#define ITEM_SNMPV3_PRIVPROTOCOL_AES256C	5
	struct snmp_session	session;
	zbx_snmp_sess_t		ssp = NULL;
	char			addr[128];

	zabbix_log(LOG_LEVEL_DEBUG, "In %s()", __func__);

	snmp_sess_init(&session);

	/* Allow using sub-OIDs higher than MAX_INT, like in 'snmpwalk -Ir'. */
	/* Disables the validation of varbind values against the MIB definition for the relevant OID. */
	if (SNMPERR_SUCCESS != netsnmp_ds_set_boolean(NETSNMP_DS_LIBRARY_ID, NETSNMP_DS_LIB_DONT_CHECK_RANGE, 1))
	{
		/* This error is not fatal and should never happen (see netsnmp_ds_set_boolean() implementation). */
		/* Only items with sub-OIDs higher than MAX_INT will be unsupported. */
		zabbix_log(LOG_LEVEL_WARNING, "cannot set \"DontCheckRange\" option for Net-SNMP");
	}

	switch (snmp_version)
	{
		case ZBX_IF_SNMP_VERSION_1:
			session.version = SNMP_VERSION_1;
			break;
		case ZBX_IF_SNMP_VERSION_2:
			session.version = SNMP_VERSION_2c;
			break;
		case ZBX_IF_SNMP_VERSION_3:
			session.version = SNMP_VERSION_3;
			break;
		default:
			THIS_SHOULD_NEVER_HAPPEN;
			break;
	}

	session.timeout = timeout * 1000 * 1000;	/* timeout of one attempt in microseconds */
							/* (net-snmp default = 1 second) */
	if (SUCCEED == zbx_is_ip4(ip))
		zbx_snprintf(addr, sizeof(addr), "%s:%hu", ip, port);
	else
		zbx_snprintf(addr, sizeof(addr), "udp6:[%s]:%hu", ip, port);

	session.peername = addr;

	if (SNMP_VERSION_1 == session.version || SNMP_VERSION_2c == session.version)
	{
		session.community = (u_char *)snmp_community;
		session.community_len = strlen((char *)session.community);
		zabbix_log(LOG_LEVEL_DEBUG, "SNMP [%s@%s]", session.community, session.peername);
	}
	else if (SNMP_VERSION_3 == session.version)
	{
		/* set the SNMPv3 user name */
		session.securityName = snmpv3_securityname;
		session.securityNameLen = strlen(session.securityName);

		/* set the SNMPv3 context if specified */
		if ('\0' != *snmpv3_contextname)
		{
			session.contextName = snmpv3_contextname;
			session.contextNameLen = strlen(session.contextName);
		}

		/* set the security level to authenticated, but not encrypted */
		switch (snmpv3_securitylevel)
		{
			case ZBX_ITEM_SNMPV3_SECURITYLEVEL_NOAUTHNOPRIV:
				session.securityLevel = SNMP_SEC_LEVEL_NOAUTH;
				break;
			case ZBX_ITEM_SNMPV3_SECURITYLEVEL_AUTHNOPRIV:
				session.securityLevel = SNMP_SEC_LEVEL_AUTHNOPRIV;

				if (FAIL == zbx_snmpv3_set_auth_protocol(snmpv3_authprotocol, &session))
				{
					zbx_snprintf(error, max_error_len, "Unsupported authentication protocol [%d]",
							snmpv3_authprotocol);
					goto end;
				}

				session.securityAuthKeyLen = USM_AUTH_KU_LEN;

				if (SNMPERR_SUCCESS != generate_Ku(session.securityAuthProto,
						session.securityAuthProtoLen, (u_char *)snmpv3_authpassphrase,
						strlen(snmpv3_authpassphrase), session.securityAuthKey,
						&session.securityAuthKeyLen))
				{
					zbx_strlcpy(error, "Error generating Ku from authentication pass phrase",
							max_error_len);
					goto end;
				}
				break;
			case ZBX_ITEM_SNMPV3_SECURITYLEVEL_AUTHPRIV:
				session.securityLevel = SNMP_SEC_LEVEL_AUTHPRIV;

				if (FAIL == zbx_snmpv3_set_auth_protocol(snmpv3_authprotocol, &session))
				{
					zbx_snprintf(error, max_error_len, "Unsupported authentication protocol [%d]",
							snmpv3_authprotocol);
					goto end;
				}

				session.securityAuthKeyLen = USM_AUTH_KU_LEN;

				if (SNMPERR_SUCCESS != generate_Ku(session.securityAuthProto,
						session.securityAuthProtoLen, (u_char *)snmpv3_authpassphrase,
						strlen(snmpv3_authpassphrase), session.securityAuthKey,
						&session.securityAuthKeyLen))
				{
					zbx_strlcpy(error, "Error generating Ku from authentication pass phrase",
							max_error_len);
					goto end;
				}

				switch (snmpv3_privprotocol)
				{
#ifdef HAVE_NETSNMP_SESSION_DES
					case ITEM_SNMPV3_PRIVPROTOCOL_DES:
						/* set the privacy protocol to DES */
						session.securityPrivProto = usmDESPrivProtocol;
						session.securityPrivProtoLen = USM_PRIV_PROTO_DES_LEN;
						break;
#endif
					case ITEM_SNMPV3_PRIVPROTOCOL_AES128:
						/* set the privacy protocol to AES128 */
						session.securityPrivProto = usmAESPrivProtocol;
						session.securityPrivProtoLen = USM_PRIV_PROTO_AES_LEN;
						break;
#ifdef HAVE_NETSNMP_STRONG_PRIV
					case ITEM_SNMPV3_PRIVPROTOCOL_AES192:
						/* set the privacy protocol to AES192 */
						session.securityPrivProto = usmAES192PrivProtocol;
						session.securityPrivProtoLen = OID_LENGTH(usmAES192PrivProtocol);
						break;
					case ITEM_SNMPV3_PRIVPROTOCOL_AES256:
						/* set the privacy protocol to AES256 */
						session.securityPrivProto = usmAES256PrivProtocol;
						session.securityPrivProtoLen = OID_LENGTH(usmAES256PrivProtocol);
						break;
					case ITEM_SNMPV3_PRIVPROTOCOL_AES192C:
						/* set the privacy protocol to AES192 (Cisco version) */
						session.securityPrivProto = usmAES192CiscoPrivProtocol;
						session.securityPrivProtoLen = OID_LENGTH(usmAES192CiscoPrivProtocol);
						break;
					case ITEM_SNMPV3_PRIVPROTOCOL_AES256C:
						/* set the privacy protocol to AES256 (Cisco version) */
						session.securityPrivProto = usmAES256CiscoPrivProtocol;
						session.securityPrivProtoLen = OID_LENGTH(usmAES256CiscoPrivProtocol);
						break;
#endif
					default:
						zbx_snprintf(error, max_error_len,
								"Unsupported privacy protocol [%d]",
								snmpv3_privprotocol);
						goto end;
				}

				session.securityPrivKeyLen = USM_PRIV_KU_LEN;

				if (SNMPERR_SUCCESS != generate_Ku(session.securityAuthProto,
						session.securityAuthProtoLen, (u_char *)snmpv3_privpassphrase,
						strlen(snmpv3_privpassphrase), session.securityPrivKey,
						&session.securityPrivKeyLen))
				{
					zbx_strlcpy(error, "Error generating Ku from privacy pass phrase",
							max_error_len);
					goto end;
				}
				break;
		}

		zabbix_log(LOG_LEVEL_DEBUG, "SNMPv3 [%s@%s]", session.securityName, session.peername);
	}

#ifdef HAVE_NETSNMP_SESSION_LOCALNAME
	if (NULL != config_source_ip)
	{
		/* In some cases specifying just local host (without local port) is not enough. We do */
		/* not care about the port number though so we let the OS select one by specifying 0. */
		/* See marc.info/?l=net-snmp-bugs&m=115624676507760 for details. */

		static ZBX_THREAD_LOCAL char	localname[64];

		zbx_snprintf(localname, sizeof(localname), "%s:0", config_source_ip);
		session.localname = localname;
	}
#endif

	SOCK_STARTUP;

	if (NULL == (ssp = snmp_sess_open(&session)))
	{
		SOCK_CLEANUP;

		zbx_strlcpy(error, "Cannot open SNMP session", max_error_len);
	}
end:
	zabbix_log(LOG_LEVEL_DEBUG, "End of %s()", __func__);

	return ssp;
#undef ITEM_SNMPV3_PRIVPROTOCOL_DES
#undef ITEM_SNMPV3_PRIVPROTOCOL_AES128
#undef ITEM_SNMPV3_PRIVPROTOCOL_AES192
#undef ITEM_SNMPV3_PRIVPROTOCOL_AES256
#undef ITEM_SNMPV3_PRIVPROTOCOL_AES192C
#undef ITEM_SNMPV3_PRIVPROTOCOL_AES256C
}

static void	zbx_snmp_close_session(zbx_snmp_sess_t	session)
{
	zabbix_log(LOG_LEVEL_DEBUG, "In %s()", __func__);

	snmp_sess_close(session);
	SOCK_CLEANUP;

	zabbix_log(LOG_LEVEL_DEBUG, "End of %s()", __func__);
}

static char	*zbx_snmp_get_octet_string(const struct variable_list *var, unsigned char *string_type)
{
	const char	*hint;
	char		buffer[MAX_BUFFER_LEN];
	char		*strval_dyn = NULL;
	struct tree	*subtree;
	unsigned char	type;

	zabbix_log(LOG_LEVEL_DEBUG, "In %s()", __func__);

	/* find the subtree to get display hint */
	subtree = get_tree(var->name, var->name_length, get_tree_head());
	hint = (NULL != subtree ? subtree->hint : NULL);

	/* we will decide if we want the value from var->val or what snprint_value() returned later */
	if (-1 == snprint_value(buffer, sizeof(buffer), var->name, var->name_length, var))
		goto end;

	zabbix_log(LOG_LEVEL_DEBUG, "%s() full value:'%s' hint:'%s'", __func__, buffer, ZBX_NULL2STR(hint));

	if (0 == strncmp(buffer, "Hex-STRING: ", 12))
	{
		strval_dyn = zbx_strdup(strval_dyn, buffer + 12);
		type = ZBX_SNMP_STR_HEX;
	}
	else if (NULL != hint && 0 == strncmp(buffer, "STRING: ", 8))
	{
		strval_dyn = zbx_strdup(strval_dyn, buffer + 8);
		type = ZBX_SNMP_STR_STRING;
	}
	else if (0 == strncmp(buffer, "OID: ", 5))
	{
		strval_dyn = zbx_strdup(strval_dyn, buffer + 5);
		type = ZBX_SNMP_STR_OID;
	}
	else if (0 == strncmp(buffer, "BITS: ", 6))
	{
		strval_dyn = zbx_strdup(strval_dyn, buffer + 6);
		type = ZBX_SNMP_STR_BITS;
	}
	else
	{
		/* snprint_value() escapes hintless ASCII strings, so */
		/* we are copying the raw unescaped value in this case */

		strval_dyn = (char *)zbx_malloc(strval_dyn, var->val_len + 1);
		memcpy(strval_dyn, var->val.string, var->val_len);
		strval_dyn[var->val_len] = '\0';
		type = ZBX_SNMP_STR_ASCII;
	}

	if (NULL != string_type)
		*string_type = type;
end:
	zabbix_log(LOG_LEVEL_DEBUG, "End of %s():'%s'", __func__, ZBX_NULL2STR(strval_dyn));

	return strval_dyn;
}

static int	zbx_snmp_set_result(const struct variable_list *var, AGENT_RESULT *result, unsigned char *string_type)
{
	char		*strval_dyn;
	int		ret = SUCCEED;

	zabbix_log(LOG_LEVEL_DEBUG, "In %s() type:%d", __func__, (int)var->type);

	*string_type = ZBX_SNMP_STR_UNDEFINED;

	if (ASN_OCTET_STR == var->type || ASN_OBJECT_ID == var->type)
	{
		if (NULL == (strval_dyn = zbx_snmp_get_octet_string(var, string_type)))
		{
			SET_MSG_RESULT(result, zbx_strdup(NULL, "Cannot receive string value: out of memory."));
			ret = NOTSUPPORTED;
		}
		else
		{
			zbx_set_agent_result_type(result, ITEM_VALUE_TYPE_TEXT, strval_dyn);
			zbx_free(strval_dyn);
		}
	}
#ifdef OPAQUE_SPECIAL_TYPES
	else if (ASN_UINTEGER == var->type || ASN_COUNTER == var->type || ASN_OPAQUE_U64 == var->type ||
			ASN_TIMETICKS == var->type || ASN_GAUGE == var->type)
#else
	else if (ASN_UINTEGER == var->type || ASN_COUNTER == var->type ||
			ASN_TIMETICKS == var->type || ASN_GAUGE == var->type)
#endif
	{
		SET_UI64_RESULT(result, (unsigned long)*var->val.integer);
	}
#ifdef OPAQUE_SPECIAL_TYPES
	else if (ASN_COUNTER64 == var->type || ASN_OPAQUE_COUNTER64 == var->type)
#else
	else if (ASN_COUNTER64 == var->type)
#endif
	{
		SET_UI64_RESULT(result, (((zbx_uint64_t)var->val.counter64->high) << 32) +
				(zbx_uint64_t)var->val.counter64->low);
	}
#ifdef OPAQUE_SPECIAL_TYPES
	else if (ASN_INTEGER == var->type || ASN_OPAQUE_I64 == var->type)
#else
	else if (ASN_INTEGER == var->type)
#endif
	{
		char	buffer[21];

		zbx_snprintf(buffer, sizeof(buffer), "%ld", *var->val.integer);

		zbx_set_agent_result_type(result, ITEM_VALUE_TYPE_TEXT, buffer);
	}
#ifdef OPAQUE_SPECIAL_TYPES
	else if (ASN_OPAQUE_FLOAT == var->type)
	{
		SET_DBL_RESULT(result, *var->val.floatVal);
	}
	else if (ASN_OPAQUE_DOUBLE == var->type)
	{
		SET_DBL_RESULT(result, *var->val.doubleVal);
	}
#endif
	else if (ASN_IPADDRESS == var->type)
	{
		SET_STR_RESULT(result, zbx_dsprintf(NULL, "%u.%u.%u.%u",
				(unsigned int)var->val.string[0],
				(unsigned int)var->val.string[1],
				(unsigned int)var->val.string[2],
				(unsigned int)var->val.string[3]));
	}
	else if (ASN_NULL == var->type)
	{
		SET_STR_RESULT(result, zbx_strdup(NULL, "NULL"));
	}
	else
	{
		SET_MSG_RESULT(result, zbx_get_snmp_type_error(var->type));
		ret = NOTSUPPORTED;
	}

	zabbix_log(LOG_LEVEL_DEBUG, "End of %s():%s", __func__, zbx_result_string(ret));

	return ret;
}

static void	zbx_snmp_dump_oid(char *buffer, size_t buffer_len, const oid *objid, size_t objid_len)
{
	size_t	i, offset = 0;

	*buffer = '\0';

	for (i = 0; i < objid_len; i++)
		offset += zbx_snprintf(buffer + offset, buffer_len - offset, ".%lu", (unsigned long)objid[i]);
}

#define ZBX_OID_INDEX_STRING	0
#define ZBX_OID_INDEX_NUMERIC	1

static int	zbx_snmp_print_oid(char *buffer, size_t buffer_len, const oid *objid, size_t objid_len, int format)
{
	if (SNMPERR_SUCCESS != netsnmp_ds_set_boolean(NETSNMP_DS_LIBRARY_ID, NETSNMP_DS_LIB_DONT_BREAKDOWN_OIDS,
			format))
	{
		zabbix_log(LOG_LEVEL_WARNING, "cannot set \"dontBreakdownOids\" option to %d for Net-SNMP", format);
		return -1;
	}

	return snprint_objid(buffer, buffer_len, objid, objid_len);
}

static int	zbx_snmp_choose_index(char *buffer, size_t buffer_len, const oid *objid, size_t objid_len,
		size_t root_string_len, size_t root_numeric_len, char *root_oid)
{
	oid	parsed_oid[MAX_OID_LEN];
	size_t	parsed_oid_len = MAX_OID_LEN;
	char	printed_oid[MAX_STRING_LEN];
	char	*printed_oid_escaped;

	/**************************************************************************************************************/
	/*                                                                                                            */
	/* When we are providing a value for {#SNMPINDEX}, we would like to provide a pretty value. This is only a    */
	/* concern for OIDs with string indices. For instance, suppose we are walking the following OID:              */
	/*                                                                                                            */
	/*   SNMP-VIEW-BASED-ACM-MIB::vacmGroupName                                                                   */
	/*                                                                                                            */
	/* Suppose also that we are currently looking at this OID:                                                    */
	/*                                                                                                            */
	/*   SNMP-VIEW-BASED-ACM-MIB::vacmGroupName.3."authOnlyUser"                                                  */
	/*                                                                                                            */
	/* Then, we would like to provide {#SNMPINDEX} with this value:                                               */
	/*                                                                                                            */
	/*   3."authOnlyUser"                                                                                         */
	/*                                                                                                            */
	/* An alternative approach would be to provide {#SNMPINDEX} with numeric value. While it is equivalent to the */
	/* string representation above, the string representation is more readable and thus more useful to users:     */
	/*                                                                                                            */
	/*   3.12.97.117.116.104.79.110.108.121.85.115.101.114                                                        */
	/*                                                                                                            */
	/* Here, 12 is the length of "authOnlyUser" and the rest is the string encoding using ASCII characters.       */
	/*                                                                                                            */
	/* There are two problems with always providing {#SNMPINDEX} that has an index representation as a string.    */
	/*                                                                                                            */
	/* The first problem is indices of type InetAddress. The Net-SNMP library has code for pretty-printing IP     */
	/* addresses, but no way to parse them back. As an example, consider the following OID:                       */
	/*                                                                                                            */
	/*   .1.3.6.1.2.1.4.34.1.4.1.4.192.168.3.255                                                                  */
	/*                                                                                                            */
	/* Its pretty representation is like this:                                                                    */
	/*                                                                                                            */
	/*   IP-MIB::ipAddressType.ipv4."192.168.3.255"                                                               */
	/*                                                                                                            */
	/* However, when trying to parse it, it turns into this OID:                                                  */
	/*                                                                                                            */
	/*   .1.3.6.1.2.1.4.34.1.4.1.13.49.57.50.46.49.54.56.46.51.46.50.53.53                                        */
	/*                                                                                                            */
	/* Apparently, this is different than the original.                                                           */
	/*                                                                                                            */
	/* The second problem is indices of type OCTET STRING, which might contain unprintable characters:            */
	/*                                                                                                            */
	/*   1.3.6.1.2.1.17.4.3.1.1.0.0.240.122.113.21                                                                */
	/*                                                                                                            */
	/* Its pretty representation is like this (note the single quotes which stand for a fixed-length string):     */
	/*                                                                                                            */
	/*   BRIDGE-MIB::dot1dTpFdbAddress.'...zq.'                                                                   */
	/*                                                                                                            */
	/* Here, '...zq.' stands for 0.0.240.122.113.21, where only 'z' (122) and 'q' (113) are printable.            */
	/*                                                                                                            */
	/* Apparently, this cannot be turned back into the numeric representation.                                    */
	/*                                                                                                            */
	/* So what we try to do is first print it pretty. If there is no string-looking index, return it as output.   */
	/* If there is such an index, we check that it can be parsed and that the result is the same as the original. */
	/*                                                                                                            */
	/**************************************************************************************************************/

	if (-1 == zbx_snmp_print_oid(printed_oid, sizeof(printed_oid), objid, objid_len, ZBX_OID_INDEX_STRING))
	{
		zabbix_log(LOG_LEVEL_DEBUG, "%s(): cannot print OID with string indices", __func__);
		goto numeric;
	}

	if (NULL == strchr(printed_oid, '"') && NULL == strchr(printed_oid, '\''))
	{
		if (0 != strncmp(printed_oid, root_oid, strlen(root_oid)))
		{
			size_t	offset = 0;
			char	*sep;

			if (NULL != (sep = strstr(printed_oid, "::")))
				offset = sep - printed_oid + 2;

			zbx_strlcpy(buffer, printed_oid + offset, buffer_len);
		}
		else
			zbx_strlcpy(buffer, printed_oid + root_string_len + 1, buffer_len);

		return SUCCEED;
	}

	printed_oid_escaped = zbx_dyn_escape_string(printed_oid, "\\");

	if (NULL == snmp_parse_oid(printed_oid_escaped, parsed_oid, &parsed_oid_len))
	{
		zabbix_log(LOG_LEVEL_DEBUG, "%s(): cannot parse OID '%s'", __func__, printed_oid_escaped);
		zbx_free(printed_oid_escaped);
		goto numeric;
	}
	zbx_free(printed_oid_escaped);

	if (parsed_oid_len == objid_len && 0 == memcmp(parsed_oid, objid, parsed_oid_len * sizeof(oid)))
	{
		zbx_strlcpy(buffer, printed_oid + root_string_len + 1, buffer_len);
		return SUCCEED;
	}
numeric:
	if (-1 == zbx_snmp_print_oid(printed_oid, sizeof(printed_oid), objid, objid_len, ZBX_OID_INDEX_NUMERIC))
	{
		zabbix_log(LOG_LEVEL_DEBUG, "%s(): cannot print OID with numeric indices", __func__);
		return FAIL;
	}

	zbx_strlcpy(buffer, printed_oid + root_numeric_len + 1, buffer_len);
	return SUCCEED;
}

/******************************************************************************
 *                                                                            *
 * Functions for detecting looping in SNMP OID sequence using hashset         *
 *                                                                            *
 * Once there is a possibility of looping we start putting OIDs into hashset. *
 * We do it until a duplicate OID shows up or ZBX_OIDS_MAX_NUM OIDs have been *
 * collected.                                                                 *
 *                                                                            *
 * The hashset key is array of elements of type 'oid'. Element 0 holds the    *
 * number of OID components (sub-OIDs), element 1 and so on - OID components  *
 * themselves.                                                                *
 *                                                                            *
 * OIDs may contain up to 128 sub-OIDs, so 1 byte is sufficient to keep the   *
 * number of them. On the other hand, sub-OIDs are of type 'oid' which can be *
 * defined in NetSNMP as 'uint8_t' or 'u_long'. Sub-OIDs are compared as      *
 * numbers, so some platforms may require they to be properly aligned in      *
 * memory. To ensure proper alignment we keep number of elements in element 0 *
 * instead of using a separate structure element for it.                      *
 *                                                                            *
 ******************************************************************************/

static zbx_hash_t	__oids_seen_key_hash(const void *data)
{
	const oid	*key = (const oid *)data;

	return ZBX_DEFAULT_HASH_ALGO(key, (key[0] + 1) * sizeof(oid), ZBX_DEFAULT_HASH_SEED);
}

static int	__oids_seen_key_compare(const void *d1, const void *d2)
{
	const oid	*k1 = (const oid *)d1;
	const oid	*k2 = (const oid *)d2;

	if (d1 == d2)
		return 0;

	return snmp_oid_compare(k1 + 1, k1[0], k2 + 1, k2[0]);
}

static void	zbx_detect_loop_init(zbx_hashset_t *hs)
{
#define ZBX_OIDS_SEEN_INIT_SIZE	500		/* minimum initial number of slots in hashset */

	zbx_hashset_create(hs, ZBX_OIDS_SEEN_INIT_SIZE, __oids_seen_key_hash, __oids_seen_key_compare);

#undef ZBX_OIDS_SEEN_INIT_SIZE
}

static int	zbx_oid_is_new(zbx_hashset_t *hs, size_t root_len, const oid *p_oid, size_t oid_len)
{
#define ZBX_OIDS_MAX_NUM	1000000		/* max number of OIDs to store for checking duplicates */

	const oid	*var_oid;		/* points to the first element in the variable part */
	size_t		var_len;		/* number of elements in the variable part */
	oid		oid_k[MAX_OID_LEN + 1];	/* array for constructing a hashset key */

	/* OIDs share a common initial part. Save space by storing only the variable part. */

	var_oid = p_oid + root_len;
	var_len = oid_len - root_len;

	if (ZBX_OIDS_MAX_NUM == hs->num_data)
		return FAIL;

	oid_k[0] = var_len;
	memcpy(oid_k + 1, var_oid, var_len * sizeof(oid));

	if (NULL != zbx_hashset_search(hs, oid_k))
		return FAIL;					/* OID already seen */

	if (NULL != zbx_hashset_insert(hs, oid_k, (var_len + 1) * sizeof(oid)))
		return SUCCEED;					/* new OID */

	THIS_SHOULD_NEVER_HAPPEN;
	return FAIL;						/* hashset fail */

#undef ZBX_OIDS_MAX_NUM
}

/******************************************************************************
 *                                                                            *
 * Purpose: retrieve information by walking an OID tree                       *
 *                                                                            *
 * Parameters: ssp           - [IN] SNMP session handle                       *
 *             item          - [IN] configuration of Zabbix item              *
 *             OID           - [IN] OID of table with values of interest      *
 *             error         - [OUT] a buffer to store error message          *
 *             max_error_len - [IN] maximum error message length              *
 *             max_succeed   - [OUT] value of "max_repetitions" that succeeded*
 *             min_fail      - [OUT] value of "max_repetitions" that failed   *
 *             max_vars      - [IN] suggested value of "max_repetitions"      *
 *             bulk          - [IN] whether GetBulkRequest-PDU should be used *
 *             walk_cb_func  - [IN] callback function to process discovered   *
 *                                  OIDs and their values                     *
 *             walk_cb_arg   - [IN] argument to pass to the callback function *
 *                                                                            *
 * Return value: NOTSUPPORTED - OID does not exist, any other critical error  *
 *               NETWORK_ERROR - recoverable network error                    *
 *               CONFIG_ERROR - item configuration error                      *
 *               SUCCEED - if function successfully completed                 *
 *                                                                            *
 ******************************************************************************/
static int	zbx_snmp_walk(zbx_snmp_sess_t ssp, const zbx_dc_item_t *item, const char *snmp_oid, char *error,
		size_t max_error_len, int *max_succeed, int *min_fail, int max_vars, int bulk,
		zbx_snmp_walk_cb_func walk_cb_func, void *walk_cb_arg)
{
	struct snmp_pdu		*pdu, *response;
	oid			anOID[MAX_OID_LEN], rootOID[MAX_OID_LEN];
	size_t			anOID_len = MAX_OID_LEN, rootOID_len = MAX_OID_LEN, root_string_len, root_numeric_len;
	char			oid_index[MAX_STRING_LEN], root_oid[MAX_STRING_LEN];
	struct variable_list	*var;
	int			status, level, running, num_vars, check_oid_increase = 1, ret = SUCCEED;
	AGENT_RESULT		snmp_result;
	zbx_hashset_t		oids_seen;
	struct snmp_session	*ss;

	zabbix_log(LOG_LEVEL_DEBUG, "In %s() type:%d OID:'%s' bulk:%d", __func__, (int)item->type, snmp_oid, bulk);

	if (ZBX_IF_SNMP_VERSION_1 == item->snmp_version)	/* GetBulkRequest-PDU available since SNMPv2 */
		bulk = SNMP_BULK_DISABLED;

	/* create OID from string */
	if (NULL == snmp_parse_oid(snmp_oid, rootOID, &rootOID_len))
	{
		zbx_snprintf(error, max_error_len, "snmp_parse_oid(): cannot parse OID \"%s\".", snmp_oid);
		ret = CONFIG_ERROR;
		goto out;
	}

	if (-1 == zbx_snmp_print_oid(oid_index, sizeof(oid_index), rootOID, rootOID_len, ZBX_OID_INDEX_STRING))
	{
		zbx_snprintf(error, max_error_len, "zbx_snmp_print_oid(): cannot print OID \"%s\" with string indices.",
				snmp_oid);
		ret = CONFIG_ERROR;
		goto out;
	}

	root_string_len = strlen(oid_index);

	if (-1 == zbx_snmp_print_oid(oid_index, sizeof(oid_index), rootOID, rootOID_len, ZBX_OID_INDEX_NUMERIC))
	{
		zbx_snprintf(error, max_error_len, "zbx_snmp_print_oid(): cannot print OID \"%s\""
				" with numeric indices.", snmp_oid);
		ret = CONFIG_ERROR;
		goto out;
	}

	root_numeric_len = strlen(oid_index);

	zbx_strlcpy(root_oid, oid_index, sizeof(root_oid));

	/* copy rootOID to anOID */
	memcpy(anOID, rootOID, rootOID_len * sizeof(oid));
	anOID_len = rootOID_len;

	/* initialize variables */
	level = 0;
	running = 1;

	while (1 == running)
	{
		/* create PDU */
		if (NULL == (pdu = snmp_pdu_create(SNMP_BULK_ENABLED == bulk ? SNMP_MSG_GETBULK : SNMP_MSG_GETNEXT)))
		{
			zbx_strlcpy(error, "snmp_pdu_create(): cannot create PDU object.", max_error_len);
			ret = CONFIG_ERROR;
			break;
		}

		if (NULL == snmp_add_null_var(pdu, anOID, anOID_len))	/* add OID as variable to PDU */
		{
			zbx_strlcpy(error, "snmp_add_null_var(): cannot add null variable.", max_error_len);
			ret = CONFIG_ERROR;
			snmp_free_pdu(pdu);
			break;
		}

		if (SNMP_BULK_ENABLED == bulk)
		{
			pdu->non_repeaters = 0;
			pdu->max_repetitions = max_vars;
		}

		ss = snmp_sess_session(ssp);
		ss->retries = (0 == bulk || (1 == max_vars && 0 == level) ? 1 : 0);

		/* communicate with agent */
		status = snmp_sess_synch_response(ssp, pdu, &response);

		zabbix_log(LOG_LEVEL_DEBUG, "%s() snmp_sess_synch_response() status:%d s_snmp_errno:%d errstat:%ld"
				" max_vars:%d", __func__, status, ss->s_snmp_errno,
				NULL == response ? (long)-1 : response->errstat, max_vars);

		if (1 < max_vars &&
			((STAT_SUCCESS == status && SNMP_ERR_TOOBIG == response->errstat) || STAT_TIMEOUT == status))
		{
			/* The logic of iteratively reducing request size here is the same as in function */
			/* zbx_snmp_get_values(). Please refer to the description there for explanation.  */
reduce_max_vars:
			if (*min_fail > max_vars)
				*min_fail = max_vars;

			if (0 == level)
			{
				max_vars /= 2;
			}
			else if (1 == level)
			{
				max_vars = 1;
			}

			level++;

			goto next;
		}
		else if (STAT_SUCCESS != status || SNMP_ERR_NOERROR != response->errstat)
		{
			if (1 >= level && 1 < max_vars)
				goto reduce_max_vars;

			ret = zbx_get_snmp_response_error(ssp, &item->interface, status, response, error, max_error_len);
			running = 0;
			goto next;
		}

		/* process response */
		for (num_vars = 0, var = response->variables; NULL != var; num_vars++, var = var->next_variable)
		{
			char		**str_res;
			unsigned char	val_type;

			/* verify if we are in the same subtree */
			if (SNMP_ENDOFMIBVIEW == var->type || var->name_length < rootOID_len ||
					0 != memcmp(rootOID, var->name, rootOID_len * sizeof(oid)))
			{
				/* reached the end or past this subtree */
				running = 0;
				break;
			}
			else if (SNMP_NOSUCHOBJECT != var->type && SNMP_NOSUCHINSTANCE != var->type)
			{
				/* not an exception value */

				if (1 == check_oid_increase)	/* typical case */
				{
					int	res;

					/* normally devices return OIDs in increasing order, */
					/* snmp_oid_compare() will return -1 in this case */

					if (-1 != (res = snmp_oid_compare(anOID, anOID_len, var->name,
							var->name_length)))
					{
						if (0 == res)	/* got the same OID */
						{
							zbx_strlcpy(error, "OID not changing.", max_error_len);
							ret = NOTSUPPORTED;
							running = 0;
							break;
						}
						else	/* 1 == res */
						{
							/* OID decreased. Disable further checks of increasing */
							/* and set up a protection against endless looping. */

							check_oid_increase = 0;
							zbx_detect_loop_init(&oids_seen);
						}
					}
				}

				if (0 == check_oid_increase && FAIL == zbx_oid_is_new(&oids_seen, rootOID_len,
						var->name, var->name_length))
				{
					zbx_strlcpy(error, "OID loop detected or too many OIDs.", max_error_len);
					ret = NOTSUPPORTED;
					running = 0;
					break;
				}


				if (SUCCEED != zbx_snmp_choose_index(oid_index, sizeof(oid_index), var->name,
						var->name_length, root_string_len, root_numeric_len, root_oid))
				{
					zbx_snprintf(error, max_error_len, "zbx_snmp_choose_index():"
							" cannot choose appropriate index while walking for"
							" OID \"%s\".", snmp_oid);
					ret = NOTSUPPORTED;
					running = 0;
					break;
				}

				str_res = NULL;
				zbx_init_agent_result(&snmp_result);

				if (SUCCEED == zbx_snmp_set_result(var, &snmp_result, &val_type))
				{
					if (ZBX_ISSET_TEXT(&snmp_result) && ZBX_SNMP_STR_HEX == val_type)
						zbx_remove_chars(snmp_result.text, "\r\n");

					str_res = ZBX_GET_STR_RESULT(&snmp_result);
				}

				if (NULL == str_res)
				{
					char	**msg;

					msg = ZBX_GET_MSG_RESULT(&snmp_result);

					zabbix_log(LOG_LEVEL_DEBUG, "cannot get index '%s' string value: %s",
							oid_index, NULL != msg && NULL != *msg ? *msg : "(null)");
				}
				else
					walk_cb_func(walk_cb_arg, snmp_oid, oid_index, snmp_result.str);

				zbx_free_agent_result(&snmp_result);

				/* go to next variable */
				memcpy((char *)anOID, (char *)var->name, var->name_length * sizeof(oid));
				anOID_len = var->name_length;
			}
			else
			{
				/* an exception value, so stop */
				char	*errmsg;

				errmsg = zbx_get_snmp_type_error(var->type);
				zbx_strlcpy(error, errmsg, max_error_len);
				zbx_free(errmsg);
				ret = NOTSUPPORTED;
				running = 0;
				break;
			}
		}

		if (*max_succeed < num_vars)
			*max_succeed = num_vars;
next:
		if (NULL != response)
			snmp_free_pdu(response);
	}

	if (0 == check_oid_increase)
		zbx_hashset_destroy(&oids_seen);
out:
	zabbix_log(LOG_LEVEL_DEBUG, "End of %s():%s", __func__, zbx_result_string(ret));

	return ret;
}

static int	zbx_snmp_get_values(zbx_snmp_sess_t ssp, const zbx_dc_item_t *items,
		char oids[][ZBX_ITEM_SNMP_OID_LEN_MAX], AGENT_RESULT *results, int *errcodes,
		unsigned char *query_and_ignore_type, int num, int level, char *error, size_t max_error_len,
		int *max_succeed, int *min_fail, unsigned char poller_type)
{
	int			i, j, status, ret = SUCCEED;
	int			mapping[ZBX_MAX_SNMP_ITEMS], mapping_num = 0;
	oid			parsed_oids[ZBX_MAX_SNMP_ITEMS][MAX_OID_LEN];
	size_t			parsed_oid_lens[ZBX_MAX_SNMP_ITEMS];
	struct snmp_pdu		*pdu, *response;
	struct variable_list	*var;
	unsigned char		val_type;
	struct snmp_session	*ss;

	zabbix_log(LOG_LEVEL_DEBUG, "In %s() num:%d level:%d", __func__, num, level);

	if (NULL == (pdu = snmp_pdu_create(SNMP_MSG_GET)))
	{
		zbx_strlcpy(error, "snmp_pdu_create(): cannot create PDU object.", max_error_len);
		ret = CONFIG_ERROR;
		goto out;
	}

	for (i = 0; i < num; i++)
	{
		if (SUCCEED != errcodes[i])
			continue;

		if (NULL != query_and_ignore_type && 0 == query_and_ignore_type[i])
			continue;

		parsed_oid_lens[i] = MAX_OID_LEN;

		if (NULL == snmp_parse_oid(oids[i], parsed_oids[i], &parsed_oid_lens[i]))
		{
			SET_MSG_RESULT(&results[i], zbx_dsprintf(NULL, "snmp_parse_oid(): cannot parse OID \"%s\".",
					oids[i]));
			errcodes[i] = CONFIG_ERROR;
			continue;
		}

		if (NULL == snmp_add_null_var(pdu, parsed_oids[i], parsed_oid_lens[i]))
		{
			SET_MSG_RESULT(&results[i], zbx_strdup(NULL, "snmp_add_null_var(): cannot add null variable."));
			errcodes[i] = CONFIG_ERROR;
			continue;
		}

		mapping[mapping_num++] = i;
	}

	if (0 == mapping_num)
	{
		snmp_free_pdu(pdu);
		goto out;
	}

	ss = snmp_sess_session(ssp);
	ss->retries = (1 == mapping_num && 0 == level && ZBX_POLLER_TYPE_UNREACHABLE != poller_type ? 1 : 0);
retry:
	status = snmp_sess_synch_response(ssp, pdu, &response);

	zabbix_log(LOG_LEVEL_DEBUG, "%s() snmp_sess_synch_response() status:%d s_snmp_errno:%d errstat:%ld mapping_num:%d",
			__func__, status, ss->s_snmp_errno, NULL == response ? (long)-1 : response->errstat,
			mapping_num);

	if (STAT_SUCCESS == status && SNMP_ERR_NOERROR == response->errstat)
	{
		for (i = 0, var = response->variables;; i++, var = var->next_variable)
		{
			/* check that response variable binding matches the request variable binding */

			if (i == mapping_num)
			{
				if (NULL != var)
				{
					zabbix_log(LOG_LEVEL_WARNING, "SNMP response from host \"%s\" contains"
							" too many variable bindings", items[0].host.host);

					if (1 != mapping_num)	/* give device a chance to handle a smaller request */
						goto halve;

					zbx_strlcpy(error, "Invalid SNMP response: too many variable bindings.",
							max_error_len);

					ret = NOTSUPPORTED;
				}

				break;
			}

			if (NULL == var)
			{
				zabbix_log(LOG_LEVEL_WARNING, "SNMP response from host \"%s\" contains"
						" too few variable bindings", items[0].host.host);

				if (1 != mapping_num)	/* give device a chance to handle a smaller request */
					goto halve;

				zbx_strlcpy(error, "Invalid SNMP response: too few variable bindings.", max_error_len);

				ret = NOTSUPPORTED;
				break;
			}

			j = mapping[i];

			if (parsed_oid_lens[j] != var->name_length ||
					0 != memcmp(parsed_oids[j], var->name, parsed_oid_lens[j] * sizeof(oid)))
			{
				char	sent_oid[ZBX_ITEM_SNMP_OID_LEN_MAX], received_oid[ZBX_ITEM_SNMP_OID_LEN_MAX];

				zbx_snmp_dump_oid(sent_oid, sizeof(sent_oid), parsed_oids[j], parsed_oid_lens[j]);
				zbx_snmp_dump_oid(received_oid, sizeof(received_oid), var->name, var->name_length);

				if (1 != mapping_num)
				{
					zabbix_log(LOG_LEVEL_WARNING, "SNMP response from host \"%s\" contains"
							" variable bindings that do not match the request:"
							" sent \"%s\", received \"%s\"",
							items[0].host.host, sent_oid, received_oid);

					goto halve;	/* give device a chance to handle a smaller request */
				}
				else
				{
					zabbix_log(LOG_LEVEL_DEBUG, "SNMP response from host \"%s\" contains"
							" variable bindings that do not match the request:"
							" sent \"%s\", received \"%s\"",
							items[0].host.host, sent_oid, received_oid);
				}
			}

			/* process received data */

			if (NULL != query_and_ignore_type && 1 == query_and_ignore_type[j])
				(void)zbx_snmp_set_result(var, &results[j], &val_type);
			else
				errcodes[j] = zbx_snmp_set_result(var, &results[j], &val_type);

			if (ZBX_ISSET_TEXT(&results[j]) && ZBX_SNMP_STR_HEX == val_type)
				zbx_remove_chars(results[j].text, "\r\n");
		}

		if (SUCCEED == ret)
		{
			if (*max_succeed < mapping_num)
				*max_succeed = mapping_num;
		}
		/* min_fail value is updated when bulk request is halved in the case of failure */
	}
	else if (STAT_SUCCESS == status && SNMP_ERR_NOSUCHNAME == response->errstat && 0 != response->errindex)
	{
		/* If a request PDU contains a bad variable, the specified behavior is different between SNMPv1 and */
		/* later versions. In SNMPv1, the whole PDU is rejected and "response->errindex" is set to indicate */
		/* the bad variable. In SNMPv2 and later, the SNMP agent processes the PDU by filling values for the */
		/* known variables and marking unknown variables individually in the variable binding list. However, */
		/* SNMPv2 allows SNMPv1 behavior, too. So regardless of the SNMP version used, if we get this error, */
		/* then we fix the PDU by removing the bad variable and retry the request. */

		i = response->errindex - 1;

		if (0 > i || i >= mapping_num)
		{
			zabbix_log(LOG_LEVEL_WARNING, "SNMP response from host \"%s\" contains"
					" an out of bounds error index: %ld", items[0].host.host, response->errindex);

			zbx_strlcpy(error, "Invalid SNMP response: error index out of bounds.", max_error_len);

			ret = NOTSUPPORTED;
			goto exit;
		}

		j = mapping[i];

		zabbix_log(LOG_LEVEL_DEBUG, "%s() snmp_sess_synch_response() errindex:%ld OID:'%s'", __func__,
				response->errindex, oids[j]);

		if (NULL == query_and_ignore_type || 0 == query_and_ignore_type[j])
		{
			errcodes[j] = zbx_get_snmp_response_error(ssp, &items[0].interface, status, response, error,
					max_error_len);
			SET_MSG_RESULT(&results[j], zbx_strdup(NULL, error));
			*error = '\0';
		}

		if (1 < mapping_num)
		{
			if (NULL != (pdu = snmp_fix_pdu(response, SNMP_MSG_GET)))
			{
				memmove(mapping + i, mapping + i + 1, sizeof(int) * (mapping_num - i - 1));
				mapping_num--;

				snmp_free_pdu(response);
				goto retry;
			}
			else
			{
				zbx_strlcpy(error, "snmp_fix_pdu(): cannot fix PDU object.", max_error_len);
				ret = NOTSUPPORTED;
			}
		}
	}
	else if (1 < mapping_num &&
			((STAT_SUCCESS == status && SNMP_ERR_TOOBIG == response->errstat) || STAT_TIMEOUT == status ||
			(STAT_ERROR == status && SNMPERR_TOO_LONG == ss->s_snmp_errno)))
	{
		/* Since we are trying to obtain multiple values from the SNMP agent, the response that it has to  */
		/* generate might be too big. It seems to be required by the SNMP standard that in such cases the  */
		/* error status should be set to "tooBig(1)". However, some devices simply do not respond to such  */
		/* queries and we get a timeout. Moreover, some devices exhibit both behaviors - they either send  */
		/* "tooBig(1)" or do not respond at all. So what we do is halve the number of variables to query - */
		/* it should work in the vast majority of cases, because, since we are now querying "num" values,  */
		/* we know that querying "num/2" values succeeded previously. The case where it can still fail due */
		/* to exceeded maximum response size is if we are now querying values that are unusually large. So */
		/* if querying with half the number of the last values does not work either, we resort to querying */
		/* values one by one, and the next time configuration cache gives us items to query, it will give  */
		/* us less. */

		/* The explanation above is for the first two conditions. The third condition comes from SNMPv3, */
		/* where the size of the request that we are trying to send exceeds device's "msgMaxSize" limit. */
halve:
		if (*min_fail > mapping_num)
			*min_fail = mapping_num;

		if (0 == level)
		{
			/* halve the number of items */

			int	base;

			ret = zbx_snmp_get_values(ssp, items, oids, results, errcodes, query_and_ignore_type, num / 2,
					level + 1, error, max_error_len, max_succeed, min_fail, poller_type);

			if (SUCCEED != ret)
				goto exit;

			base = num / 2;

			ret = zbx_snmp_get_values(ssp, items + base, oids + base, results + base, errcodes + base,
					NULL == query_and_ignore_type ? NULL : query_and_ignore_type + base, num - base,
					level + 1, error, max_error_len, max_succeed, min_fail, poller_type);
		}
		else if (1 == level)
		{
			/* resort to querying items one by one */

			for (i = 0; i < num; i++)
			{
				if (SUCCEED != errcodes[i])
					continue;

				ret = zbx_snmp_get_values(ssp, items + i, oids + i, results + i, errcodes + i,
						NULL == query_and_ignore_type ? NULL : query_and_ignore_type + i, 1,
						level + 1, error, max_error_len, max_succeed, min_fail, poller_type);

				if (SUCCEED != ret)
					goto exit;
			}
		}
	}
	else
	{
		if (1 <= level)
			goto halve;

		ret = zbx_get_snmp_response_error(ssp, &items[0].interface, status, response, error, max_error_len);
	}
exit:
	if (NULL != response)
		snmp_free_pdu(response);
out:
	zabbix_log(LOG_LEVEL_DEBUG, "End of %s():%s", __func__, zbx_result_string(ret));

	return ret;
}

/******************************************************************************
 *                                                                            *
 * Purpose: translate well-known object identifiers into numeric form         *
 *                                                                            *
 ******************************************************************************/
static void	zbx_snmp_translate(char *oid_translated, const char *snmp_oid, size_t max_oid_len)
{
	typedef struct
	{
		const size_t	sz;
		const char	*mib;
		const char	*replace;
	}
	zbx_mib_norm_t;

#define LEN_STR(x)	ZBX_CONST_STRLEN(x), x
	static ZBX_THREAD_LOCAL zbx_mib_norm_t	mibs[] =
	{
		/* the most popular items first */
		{LEN_STR("ifDescr"),		".1.3.6.1.2.1.2.2.1.2"},
		{LEN_STR("ifInOctets"),		".1.3.6.1.2.1.2.2.1.10"},
		{LEN_STR("ifOutOctets"),	".1.3.6.1.2.1.2.2.1.16"},
		{LEN_STR("ifAdminStatus"),	".1.3.6.1.2.1.2.2.1.7"},
		{LEN_STR("ifOperStatus"),	".1.3.6.1.2.1.2.2.1.8"},
		{LEN_STR("ifIndex"),		".1.3.6.1.2.1.2.2.1.1"},
		{LEN_STR("ifType"),		".1.3.6.1.2.1.2.2.1.3"},
		{LEN_STR("ifMtu"),		".1.3.6.1.2.1.2.2.1.4"},
		{LEN_STR("ifSpeed"),		".1.3.6.1.2.1.2.2.1.5"},
		{LEN_STR("ifPhysAddress"),	".1.3.6.1.2.1.2.2.1.6"},
		{LEN_STR("ifInUcastPkts"),	".1.3.6.1.2.1.2.2.1.11"},
		{LEN_STR("ifInNUcastPkts"),	".1.3.6.1.2.1.2.2.1.12"},
		{LEN_STR("ifInDiscards"),	".1.3.6.1.2.1.2.2.1.13"},
		{LEN_STR("ifInErrors"),		".1.3.6.1.2.1.2.2.1.14"},
		{LEN_STR("ifInUnknownProtos"),	".1.3.6.1.2.1.2.2.1.15"},
		{LEN_STR("ifOutUcastPkts"),	".1.3.6.1.2.1.2.2.1.17"},
		{LEN_STR("ifOutNUcastPkts"),	".1.3.6.1.2.1.2.2.1.18"},
		{LEN_STR("ifOutDiscards"),	".1.3.6.1.2.1.2.2.1.19"},
		{LEN_STR("ifOutErrors"),	".1.3.6.1.2.1.2.2.1.20"},
		{LEN_STR("ifOutQLen"),		".1.3.6.1.2.1.2.2.1.21"},
		{0}
	};
#undef LEN_STR

	int	found = 0, i;

	zabbix_log(LOG_LEVEL_DEBUG, "In %s() OID:'%s'", __func__, snmp_oid);

	for (i = 0; 0 != mibs[i].sz; i++)
	{
		if (0 == strncmp(mibs[i].mib, snmp_oid, mibs[i].sz))
		{
			found = 1;
			zbx_snprintf(oid_translated, max_oid_len, "%s%s", mibs[i].replace, snmp_oid + mibs[i].sz);
			break;
		}
	}

	if (0 == found)
		zbx_strlcpy(oid_translated, snmp_oid, max_oid_len);

	zabbix_log(LOG_LEVEL_DEBUG, "End of %s() oid_translated:'%s'", __func__, oid_translated);
}

/* discovered SNMP object, identified by its index */
typedef struct
{
	/* object index returned by zbx_snmp_walk */
	char	*index;

	/* an array of OID values stored in the same order as defined in OID key */
	char	**values;
}
zbx_snmp_dobject_t;

/* helper data structure used by snmp discovery */
typedef struct
{
	/* the index of OID being currently processed (walked) */
	int			num;

	/* the discovered SNMP objects */
	zbx_hashset_t		objects;

	/* the index (order) of discovered SNMP objects */
	zbx_vector_ptr_t	index;

	/* request data structure used to parse discovery OID key */
	AGENT_REQUEST		request;
}
zbx_snmp_ddata_t;

/* discovery objects hashset support */
static zbx_hash_t	zbx_snmp_dobject_hash(const void *data)
{
	const char	*index = *(const char **)data;

	return ZBX_DEFAULT_STRING_HASH_ALGO(index, strlen(index), ZBX_DEFAULT_HASH_SEED);
}

static int	zbx_snmp_dobject_compare(const void *d1, const void *d2)
{
	const char	*i1 = *(const char **)d1;
	const char	*i2 = *(const char **)d2;

	return strcmp(i1, i2);
}

/******************************************************************************
 *                                                                            *
 * Purpose: initializes snmp discovery data object                            *
 *                                                                            *
 * Parameters: data          - [IN] snmp discovery data object                *
 *             key           - [IN] discovery OID key                         *
 *             error         - [OUT] a buffer to store error message          *
 *             max_error_len - [IN] maximum error message length              *
 *                                                                            *
 * Return value: CONFIG_ERROR - OID key configuration error                   *
 *               SUCCEED - if function successfully completed                 *
 *                                                                            *
 ******************************************************************************/
static int	zbx_snmp_ddata_init(zbx_snmp_ddata_t *data, const char *key, char *error, size_t max_error_len)
{
	int	i, j, ret = CONFIG_ERROR;

	zbx_init_agent_request(&data->request);

	if (SUCCEED != zbx_parse_item_key(key, &data->request))
	{
		zbx_strlcpy(error, "Invalid SNMP OID: cannot parse expression.", max_error_len);
		goto out;
	}

	if (0 == data->request.nparam || 0 != (data->request.nparam & 1))
	{
		zbx_strlcpy(error, "Invalid SNMP OID: pairs of macro and OID are expected.", max_error_len);
		goto out;
	}

	for (i = 0; i < data->request.nparam; i += 2)
	{
		if (SUCCEED != zbx_is_discovery_macro(data->request.params[i]))
		{
			zbx_snprintf(error, max_error_len, "Invalid SNMP OID: macro \"%s\" is invalid",
					data->request.params[i]);
			goto out;
		}

		if (0 == strcmp(data->request.params[i], "{#SNMPINDEX}"))
		{
			zbx_strlcpy(error, "Invalid SNMP OID: macro \"{#SNMPINDEX}\" is not allowed.", max_error_len);
			goto out;
		}
	}

	for (i = 2; i < data->request.nparam; i += 2)
	{
		for (j = 0; j < i; j += 2)
		{
			if (0 == strcmp(data->request.params[i], data->request.params[j]))
			{
				zbx_strlcpy(error, "Invalid SNMP OID: unique macros are expected.", max_error_len);
				goto out;
			}
		}
	}

	zbx_hashset_create(&data->objects, 10, zbx_snmp_dobject_hash, zbx_snmp_dobject_compare);
	zbx_vector_ptr_create(&data->index);

	ret = SUCCEED;
out:
	if (SUCCEED != ret)
		zbx_free_agent_request(&data->request);

	return ret;
}

/******************************************************************************
 *                                                                            *
 * Purpose: releases data allocated by snmp discovery                         *
 *                                                                            *
 * Parameters: data - [IN] snmp discovery data object                         *
 *                                                                            *
 ******************************************************************************/
static void	zbx_snmp_ddata_clean(zbx_snmp_ddata_t *data)
{
	int			i;
	zbx_hashset_iter_t	iter;
	zbx_snmp_dobject_t	*obj;

	zbx_vector_ptr_destroy(&data->index);

	zbx_hashset_iter_reset(&data->objects, &iter);
	while (NULL != (obj = (zbx_snmp_dobject_t *)zbx_hashset_iter_next(&iter)))
	{
		for (i = 0; i < data->request.nparam / 2; i++)
			zbx_free(obj->values[i]);

		zbx_free(obj->index);
		zbx_free(obj->values);
	}

	zbx_hashset_destroy(&data->objects);

	zbx_free_agent_request(&data->request);
}

static void	zbx_snmp_walk_discovery_cb(void *arg, const char *snmp_oid, const char *index, const char *value)
{
	zbx_snmp_ddata_t	*data = (zbx_snmp_ddata_t *)arg;
	zbx_snmp_dobject_t	*obj;

	ZBX_UNUSED(snmp_oid);

	if (NULL == (obj = (zbx_snmp_dobject_t *)zbx_hashset_search(&data->objects, &index)))
	{
		zbx_snmp_dobject_t	new_obj;

		new_obj.index = zbx_strdup(NULL, index);
		new_obj.values = (char **)zbx_malloc(NULL, sizeof(char *) * data->request.nparam / 2);
		memset(new_obj.values, 0, sizeof(char *) * data->request.nparam / 2);

		obj = (zbx_snmp_dobject_t *)zbx_hashset_insert(&data->objects, &new_obj, sizeof(new_obj));
		zbx_vector_ptr_append(&data->index, obj);
	}

	obj->values[data->num] = zbx_strdup(NULL, value);
}

static int	zbx_snmp_process_discovery(zbx_snmp_sess_t ssp, const zbx_dc_item_t *item, AGENT_RESULT *result,
		int *errcode, char *error, size_t max_error_len, int *max_succeed, int *min_fail, int max_vars,
		int bulk)
{
	int			i, j, ret;
	char			oid_translated[ZBX_ITEM_SNMP_OID_LEN_MAX];
	struct zbx_json		js;
	zbx_snmp_ddata_t	data;
	zbx_snmp_dobject_t	*obj;

	zabbix_log(LOG_LEVEL_DEBUG, "In %s()", __func__);

	if (SUCCEED != (ret = zbx_snmp_ddata_init(&data, item->snmp_oid, error, max_error_len)))
		goto out;

	for (data.num = 0; data.num < data.request.nparam / 2; data.num++)
	{
		zbx_snmp_translate(oid_translated, data.request.params[data.num * 2 + 1], sizeof(oid_translated));

		if (SUCCEED != (ret = zbx_snmp_walk(ssp, item, oid_translated, error, max_error_len,
				max_succeed, min_fail, max_vars, bulk, zbx_snmp_walk_discovery_cb, (void *)&data)))
		{
			goto clean;
		}
	}

	zbx_json_initarray(&js, ZBX_JSON_STAT_BUF_LEN);

	for (i = 0; i < data.index.values_num; i++)
	{
		obj = (zbx_snmp_dobject_t *)data.index.values[i];

		zbx_json_addobject(&js, NULL);
		zbx_json_addstring(&js, "{#SNMPINDEX}", obj->index, ZBX_JSON_TYPE_STRING);

		for (j = 0; j < data.request.nparam / 2; j++)
		{
			if (NULL == obj->values[j])
				continue;

			zbx_json_addstring(&js, data.request.params[j * 2], obj->values[j], ZBX_JSON_TYPE_STRING);
		}
		zbx_json_close(&js);
	}

	zbx_json_close(&js);

	SET_TEXT_RESULT(result, zbx_strdup(NULL, js.buffer));

	zbx_json_free(&js);
clean:
	zbx_snmp_ddata_clean(&data);
out:
	if (SUCCEED != (*errcode = ret))
		SET_MSG_RESULT(result, zbx_strdup(NULL, error));

	zabbix_log(LOG_LEVEL_DEBUG, "End of %s():%s", __func__, zbx_result_string(ret));

	return ret;
}

static void	zbx_snmp_walk_cache_cb(void *arg, const char *snmp_oid, const char *index, const char *value)
{
	cache_put_snmp_index((const zbx_dc_item_t *)arg, snmp_oid, index, value);
}

typedef struct
{
	int	numeric_oids;
	int	numeric_enum;
	int	numeric_ts;
	int	oid_format;
	int	no_print_units;
}
zbx_snmp_format_opts_t;

static void	snmp_bulkwalk_get_options(zbx_snmp_format_opts_t *opts)
{
	opts->numeric_oids = netsnmp_ds_get_boolean(NETSNMP_DS_LIBRARY_ID, NETSNMP_DS_LIB_PRINT_NUMERIC_OIDS);
	opts->numeric_enum = netsnmp_ds_get_boolean(NETSNMP_DS_LIBRARY_ID, NETSNMP_DS_LIB_PRINT_NUMERIC_ENUM);
	opts->numeric_ts = netsnmp_ds_get_boolean(NETSNMP_DS_LIBRARY_ID, NETSNMP_DS_LIB_NUMERIC_TIMETICKS);
	opts->oid_format = netsnmp_ds_get_int(NETSNMP_DS_LIBRARY_ID, NETSNMP_DS_LIB_OID_OUTPUT_FORMAT);
	opts->no_print_units = netsnmp_ds_get_boolean(NETSNMP_DS_LIBRARY_ID, NETSNMP_DS_LIB_DONT_PRINT_UNITS);
}

static void	snmp_bulkwalk_set_options(zbx_snmp_format_opts_t *opts)
{
	netsnmp_ds_set_boolean(NETSNMP_DS_LIBRARY_ID, NETSNMP_DS_LIB_PRINT_NUMERIC_OIDS, opts->numeric_oids);
	netsnmp_ds_set_boolean(NETSNMP_DS_LIBRARY_ID, NETSNMP_DS_LIB_PRINT_NUMERIC_ENUM, opts->numeric_enum);
	netsnmp_ds_set_boolean(NETSNMP_DS_LIBRARY_ID, NETSNMP_DS_LIB_NUMERIC_TIMETICKS, opts->numeric_ts);
	netsnmp_ds_set_int(NETSNMP_DS_LIBRARY_ID, NETSNMP_DS_LIB_OID_OUTPUT_FORMAT, opts->oid_format);
	netsnmp_ds_set_boolean(NETSNMP_DS_LIBRARY_ID, NETSNMP_DS_LIB_DONT_PRINT_UNITS, opts->no_print_units);
}

static void	snmp_bulkwalk_remove_matching_oids(zbx_vector_snmp_oid_t *oids)
{
	int	i;

	zbx_vector_snmp_oid_sort(oids, (zbx_compare_func_t)zbx_snmp_oid_compare);

	for (i = 1; i < oids->values_num; i++)
	{
		size_t len = strlen(oids->values[i - 1]->str_oid);

		while (0 == strncmp(oids->values[i - 1]->str_oid, oids->values[i]->str_oid, len))
		{
			if ('.' != oids->values[i]->str_oid[len] && '\0' != oids->values[i]->str_oid[len])
				break;

			vector_snmp_oid_free(oids->values[i]);
			zbx_vector_snmp_oid_remove(oids, i);

			if (i == oids->values_num)
				return;
		}
	}
}

static int	snmp_bulkwalk_parse_params(AGENT_REQUEST *request, zbx_vector_snmp_oid_t *oids_out,
		char *error, size_t max_error_len)
{
	int	i;

	for (i = 0; i < request->nparam; i++)
	{
		char		oid_translated[ZBX_ITEM_SNMP_OID_LEN_MAX];
		char		buffer[MAX_OID_LEN];
		zbx_snmp_oid_t	*root_oid;

		zbx_snmp_translate(oid_translated, request->params[i], sizeof(oid_translated));

		root_oid = (zbx_snmp_oid_t *)zbx_malloc(NULL, sizeof(zbx_snmp_oid_t));
		root_oid->root_oid_len = MAX_OID_LEN;

		if (NULL == snmp_parse_oid(oid_translated, root_oid->root_oid, &root_oid->root_oid_len))
		{
			zbx_free(root_oid);
			zbx_snprintf(error, max_error_len, "snmp_parse_oid(): cannot parse OID \"%s\".",
					oid_translated);
			return FAIL;
		}

		snprint_objid(buffer, sizeof(buffer), root_oid->root_oid, root_oid->root_oid_len);
		root_oid->str_oid = zbx_strdup(NULL, buffer);
		zbx_vector_snmp_oid_append(oids_out, root_oid);
	}

	if (1 < oids_out->values_num)
	{
		zbx_vector_snmp_oid_sort(oids_out, (zbx_compare_func_t)zbx_snmp_oid_compare);
		snmp_bulkwalk_remove_matching_oids(oids_out);
	}

	zabbix_log(LOG_LEVEL_DEBUG, "%s() oids_num:%d", __func__, oids_out->values_num);

	return SUCCEED;
}

static int	snmp_bulkwalk_handle_response(int status, struct snmp_pdu *response,
		zbx_bulkwalk_context_t *bulkwalk_context, char **results, size_t *results_alloc,
		size_t *results_offset, const zbx_snmp_sess_t ssp, const zbx_dc_interface_t *interface, char *error,
		size_t max_error_len)
{
	struct variable_list	*var;
	int			ret = SUCCEED;

	zabbix_log(LOG_LEVEL_DEBUG, "In %s()", __func__);

	if (STAT_SUCCESS != status || SNMP_ERR_NOERROR != response->errstat)
	{
		ret = zbx_get_snmp_response_error(ssp, interface, status, response, error, max_error_len);
		bulkwalk_context->running = 0;
		goto out;
	}

	if (SNMP_ERR_NOSUCHNAME == response->errstat)
	{
		bulkwalk_context->running = 0;
		goto out;
	}

	for (var = response->variables; NULL != var; var = var->next_variable)
	{
		if (var->name_length < bulkwalk_context->p_oid->root_oid_len ||
				0 != memcmp(bulkwalk_context->p_oid->root_oid, var->name,
				bulkwalk_context->p_oid->root_oid_len * sizeof(oid)))
		{
			bulkwalk_context->running = 0;
			break;
		}

		if (SNMP_ENDOFMIBVIEW != var->type && SNMP_NOSUCHOBJECT != var->type &&
				SNMP_NOSUCHINSTANCE != var->type)
		{
			char	buffer[MAX_STRING_LEN];

			bulkwalk_context->vars_num++;

			if (SNMP_MSG_GET != bulkwalk_context->pdu_type)
			{
				if (0 <= snmp_oid_compare(bulkwalk_context->name, bulkwalk_context->name_length,
						var->name, var->name_length))
				{
					bulkwalk_context->running = 0;
					break;
				}
			}
			else
				bulkwalk_context->running = 0;

			snprint_variable(buffer, sizeof(buffer), var->name, var->name_length, var);

			if (NULL != *results)
				zbx_chrcpy_alloc(results, results_alloc, results_offset, '\n');

			zbx_strcpy_alloc(results, results_alloc, results_offset, buffer);

			if (NULL == var->next_variable)
			{
				memcpy(bulkwalk_context->name, var->name, var->name_length * sizeof(oid));
				bulkwalk_context->name_length = var->name_length;
			}
		}
		else
		{
			bulkwalk_context->running = 0;
			break;
		}
	}
out:
	zabbix_log(LOG_LEVEL_DEBUG, "End of %s():%s running:%d", __func__, zbx_result_string(ret),
			bulkwalk_context->running);

	return ret;
}

static int	asynch_response(int operation, struct snmp_session *sp, int reqid, struct snmp_pdu *pdu, void *magic)
{
	zbx_bulkwalk_context_t	*bulkwalk_context;
	zbx_snmp_context_t	*snmp_context;
	int			ret = FAIL;
	int			stat;

	zabbix_log(LOG_LEVEL_DEBUG, "In %s()",__func__);

	ZBX_UNUSED(sp);

	bulkwalk_context = (zbx_bulkwalk_context_t *)magic;
	snmp_context = (zbx_snmp_context_t *)bulkwalk_context->arg;

	if (reqid != bulkwalk_context->reqid && NULL != pdu && SNMP_MSG_REPORT != pdu->command)
	{
		zabbix_log(LOG_LEVEL_DEBUG, "unexpected response request id:%d expected request id:%d command:%d"
				" operation:%d", reqid, bulkwalk_context->reqid, pdu->command, operation);
		return 0;
	}

	zabbix_log(LOG_LEVEL_DEBUG, "operation:%d response id:%d command:%d probe:%d",operation, reqid,
			pdu ? pdu->command : -1, snmp_context->probe);

	bulkwalk_context->waiting = 0;

	if (1 == snmp_context->probe)
	{
		ret = SUCCEED;
		goto out;
	}

	switch (operation)
	{
		case NETSNMP_CALLBACK_OP_RECEIVED_MESSAGE:
			stat = STAT_SUCCESS;
			break;
		case NETSNMP_CALLBACK_OP_TIMED_OUT:
			stat = STAT_TIMEOUT;
			break;
		case NETSNMP_CALLBACK_OP_SEND_FAILED:
		case NETSNMP_CALLBACK_OP_DISCONNECT:
		case NETSNMP_CALLBACK_OP_SEC_ERROR:
			stat = STAT_ERROR;
			break;
		case NETSNMP_CALLBACK_OP_CONNECT:
		case NETSNMP_CALLBACK_OP_RESEND:
		default:
			goto out;
	}

	if (NULL != pdu)
	{
		char	error[MAX_STRING_LEN];

		if (SUCCEED != (ret = snmp_bulkwalk_handle_response(stat, pdu, bulkwalk_context, &snmp_context->results,
				&snmp_context->results_alloc, &snmp_context->results_offset, snmp_context->ssp,
				&snmp_context->item.interface, error, sizeof(error))))
		{
			bulkwalk_context->error = zbx_strdup(bulkwalk_context->error, error);
		}
	}
	else
	{
		zbx_free(bulkwalk_context->error);
		bulkwalk_context->error = zbx_dsprintf(bulkwalk_context->error, "SNMP error: [%d]", stat);
	}
out:
	zabbix_log(LOG_LEVEL_DEBUG, "End of %s():%s", __func__, zbx_result_string(ret));

	return 1;
}

static netsnmp_pdu	*usm_probe_pdu_create(void)
{
	netsnmp_pdu	*pdu;

	if (NULL == (pdu = snmp_pdu_create(SNMP_MSG_GET)))
		return NULL;

	pdu->version = SNMP_VERSION_3;
	pdu->securityName = strdup("");
	pdu->securityNameLen = 0;
	pdu->securityLevel = SNMP_SEC_LEVEL_NOAUTH;
	pdu->securityModel = SNMP_SEC_MODEL_USM;

	return pdu;
}

static zbx_bulkwalk_context_t	*snmp_bulkwalk_context_create(zbx_snmp_context_t *snmp_context,
		int pdu_type, zbx_snmp_oid_t *p_oid)
{
	zbx_bulkwalk_context_t	*bulkwalk_context;

	bulkwalk_context = zbx_malloc(NULL, sizeof(zbx_bulkwalk_context_t));

	bulkwalk_context->p_oid = p_oid;
	memcpy(bulkwalk_context->name, p_oid->root_oid, p_oid->root_oid_len * sizeof(oid));
	bulkwalk_context->name_length = p_oid->root_oid_len;
	bulkwalk_context->pdu_type = pdu_type;
	bulkwalk_context->running = 1;
	bulkwalk_context->vars_num = 0;
	bulkwalk_context->arg = snmp_context;
	bulkwalk_context->error = NULL;

	netsnmp_large_fd_set_init(&bulkwalk_context->fdset, FD_SETSIZE);

	return bulkwalk_context;
}

static void	snmp_bulkwalk_context_free(zbx_bulkwalk_context_t *bulkwalk_context)
{
	netsnmp_large_fd_set_cleanup(&bulkwalk_context->fdset);
	zbx_free(bulkwalk_context->error);
	zbx_free(bulkwalk_context);
}

static int	snmp_bulkwalk_add(zbx_snmp_context_t *snmp_context, int *fd, char *error, size_t max_error_len)
{
	struct snmp_pdu			*pdu;
	int				ret;
	zbx_bulkwalk_context_t		*bulkwalk_context = snmp_context->bulkwalk_contexts.values[snmp_context->i];
	struct netsnmp_transport_s	*transport;
	int				numfds = 0, block = 0;
	struct timeval			timeout = {.tv_sec = snmp_context->config_timeout};
	fd_set				fdset;

	if (SUCCEED == ZBX_CHECK_LOG_LEVEL(LOG_LEVEL_DEBUG))
	{
		char	buffer[MAX_OID_LEN];

		snprint_objid(buffer, sizeof(buffer), bulkwalk_context->name,  bulkwalk_context->name_length);

		zabbix_log(LOG_LEVEL_DEBUG, "In %s() OID: '%s'",__func__, buffer);
	}

	if (1 == snmp_context->probe)
	{
		netsnmp_session	*session = snmp_sess_session(snmp_context->ssp);

		session->flags |= SNMP_FLAGS_DONT_PROBE;

		if (NULL == (pdu = usm_probe_pdu_create()))
		{
			zbx_strlcpy(error, "snmp_pdu_create(): cannot create PDU object.", max_error_len);
			ret = CONFIG_ERROR;
			goto out;
		}
	}
	else
	{
		/* create PDU */
		if (NULL == (pdu = snmp_pdu_create(bulkwalk_context->pdu_type)))
		{
			zbx_strlcpy(error, "snmp_pdu_create(): cannot create PDU object.", max_error_len);
			ret = CONFIG_ERROR;
			goto out;
		}

		if (SNMP_MSG_GETBULK == bulkwalk_context->pdu_type)
		{
			pdu->non_repeaters = 0;
			pdu->max_repetitions = snmp_context->snmp_max_repetitions;
		}

		if (NULL == snmp_add_null_var(pdu, bulkwalk_context->name, bulkwalk_context->name_length))
		{
			zbx_strlcpy(error, "snmp_add_null_var(): cannot add null variable.", max_error_len);
			ret = CONFIG_ERROR;
			snmp_free_pdu(pdu);
			goto out;
		}
	}

	zabbix_log(LOG_LEVEL_DEBUG, "In %s() sending", __func__);

	bulkwalk_context->reqid = -1;
	bulkwalk_context->waiting = 1;

	if (0 == (bulkwalk_context->reqid = snmp_sess_async_send(snmp_context->ssp, pdu, asynch_response,
			bulkwalk_context)))
	{
		ret = zbx_get_snmp_response_error(snmp_context->ssp, &snmp_context->item.interface, STAT_ERROR, NULL,
				error, max_error_len);
		snmp_free_pdu(pdu);
		goto out;
	}

	zabbix_log(LOG_LEVEL_DEBUG, "In %s() send completed", __func__);

	FD_ZERO(&fdset);

	netsnmp_copy_fd_set_to_large_fd_set(&bulkwalk_context->fdset, &fdset);

	if (1 > snmp_sess_select_info2(snmp_context->ssp, &numfds, &bulkwalk_context->fdset, &timeout, &block))
	{
		zbx_strlcpy(error, "snmp_sess_select_info2(): cannot get socket.", max_error_len);
		ret = NETWORK_ERROR;
		snmp_sess_timeout(snmp_context->ssp);
		goto out;
	}

	if (NULL == (transport = snmp_sess_transport(snmp_context->ssp)) || -1 == transport->sock)
	{
		zbx_strlcpy(error, "snmp_sess_transport(): cannot get socket.", max_error_len);
		ret = NETWORK_ERROR;
		snmp_sess_timeout(snmp_context->ssp);
		goto out;
	}

	*fd = transport->sock;

	ret = SUCCEED;
out:
	zabbix_log(LOG_LEVEL_DEBUG, "End of %s():%s fd:%d", __func__, zbx_result_string(ret), *fd);

	return ret;
}

static ZBX_THREAD_LOCAL zbx_snmp_format_opts_t	default_opts;

void	zbx_set_snmp_bulkwalk_options(const char *progname)
{
	zbx_snmp_format_opts_t	bulk_opts;

	zbx_init_snmp(progname);

	if (1 == zbx_snmp_init_bulkwalk_done)
		return;

	zbx_snmp_init_bulkwalk_done = 1;

	snmp_bulkwalk_get_options(&default_opts);

	bulk_opts.numeric_oids = 1;
	bulk_opts.numeric_enum = 1;
	bulk_opts.numeric_ts = 1;
	bulk_opts.no_print_units = 1;
	bulk_opts.oid_format = NETSNMP_OID_OUTPUT_NUMERIC;

	snmp_bulkwalk_set_options(&bulk_opts);
}

void	zbx_unset_snmp_bulkwalk_options(void)
{
	if (0 == zbx_snmp_init_bulkwalk_done)
		return;

	zbx_snmp_init_bulkwalk_done = 0;
	snmp_bulkwalk_set_options(&default_opts);
}

static int	snmp_task_process(short event, void *data, int *fd, const char *addr, char *dnserr)
{
	zbx_bulkwalk_context_t	*bulkwalk_context;
	zbx_snmp_context_t	*snmp_context = (zbx_snmp_context_t *)data;
	char			error[MAX_STRING_LEN];
	int			ret, task_ret = ZBX_ASYNC_TASK_STOP;
	zbx_poller_config_t	*poller_config = (zbx_poller_config_t *)snmp_context->arg_action;

	zabbix_log(LOG_LEVEL_DEBUG, "In %s() event:%d fd:%d itemid:" ZBX_FS_UI64, __func__, event, *fd,
			snmp_context->item.itemid);

	bulkwalk_context = snmp_context->bulkwalk_contexts.values[snmp_context->i];

	if (NULL != poller_config && ZBX_PROCESS_STATE_IDLE == poller_config->state)
	{
		zbx_update_selfmon_counter(poller_config->info, ZBX_PROCESS_STATE_BUSY);
		poller_config->state = ZBX_PROCESS_STATE_BUSY;
	}

	/* initialization */
	if (0 != event)
	{
		if (0 != (event & EV_TIMEOUT))
		{
			char	buffer[MAX_OID_LEN];

			snprint_objid(buffer, sizeof(buffer), bulkwalk_context->name, bulkwalk_context->name_length);

			if (NULL != dnserr)
			{
				SET_MSG_RESULT(&snmp_context->item.result, zbx_dsprintf(NULL,
						"cannot resolve address [[%s]:%hu]: timed out: %s",
						snmp_context->item.interface.addr, snmp_context->item.interface.port,
						dnserr));
				snmp_context->item.ret = TIMEOUT_ERROR;
			}
			else if (ZBX_IF_SNMP_VERSION_3 == snmp_context->snmp_version && 0 == snmp_context->probe)
			{
				SET_MSG_RESULT(&snmp_context->item.result, zbx_dsprintf(NULL,
						"Probe successful, cannot retrieve OID: '%s' from [[%s]:%hu]:"
						" timed out", buffer, snmp_context->item.interface.addr,
						snmp_context->item.interface.port));
				snmp_context->item.ret = TIMEOUT_ERROR;
			}
			else
			{
				SET_MSG_RESULT(&snmp_context->item.result, zbx_dsprintf(NULL,
						"cannot retrieve OID: '%s' from [[%s]:%hu]:"
						" timed out", buffer, snmp_context->item.interface.addr,
						snmp_context->item.interface.port));
				snmp_context->item.ret = TIMEOUT_ERROR;
			}

			goto stop;
		}

		if (0 != snmp_sess_read2(snmp_context->ssp, &bulkwalk_context->fdset))
		{
			char		*tmp_err_str = NULL;

			snmp_context->item.ret = NOTSUPPORTED;

			snmp_sess_error(snmp_context->ssp, NULL, NULL, &tmp_err_str);
			if (NULL != snmp_context->ssp)
			{
				SET_MSG_RESULT(&snmp_context->item.result, zbx_dsprintf(NULL, "cannot read from"
						" session: %s", tmp_err_str));
			}
			else
			{
				SET_MSG_RESULT(&snmp_context->item.result, zbx_dsprintf(NULL, "cannot read from"
						" session"));
			}

			zbx_free(tmp_err_str);
			goto stop;
		}

		if (1 == snmp_context->probe)
		{
			netsnmp_session	*session = snmp_sess_session(snmp_context->ssp);

			if (0 != session->engineBoots || 0 != session->engineTime)
			{
				set_enginetime(session->securityEngineID, (u_int)session->securityEngineIDLen,
						session->engineBoots, session->engineTime, TRUE);
			}

			if (SNMPERR_SUCCESS != create_user_from_session(session))
			{
				zabbix_log(LOG_LEVEL_DEBUG, "cannot process probing result for itemid:"
						ZBX_FS_UI64, snmp_context->item.itemid);
			}

			snmp_context->probe = 0;
		}

		if (NULL != bulkwalk_context->error)
		{
			snmp_context->item.ret = NOTSUPPORTED;
			SET_MSG_RESULT(&snmp_context->item.result, bulkwalk_context->error);
			bulkwalk_context->error = NULL;
			goto stop;
		}

		if (1 == bulkwalk_context->waiting)
		{
			zabbix_log(LOG_LEVEL_DEBUG, "cannot process PDU result for itemid:" ZBX_FS_UI64,
					snmp_context->item.itemid);
		}

		if (0 == bulkwalk_context->running)
		{
			if (0 == bulkwalk_context->vars_num && SNMP_MSG_GETBULK == bulkwalk_context->pdu_type)
			{
				bulkwalk_context->pdu_type = SNMP_MSG_GET;
			}
			else
			{
				snmp_context->i++;

				if (snmp_context->i >= snmp_context->bulkwalk_contexts.values_num)
				{
					if (NULL == snmp_context->results)
						SET_TEXT_RESULT(&snmp_context->item.result, zbx_strdup(NULL, ""));
					else
						SET_TEXT_RESULT(&snmp_context->item.result, snmp_context->results);

					snmp_context->results = NULL;
					snmp_context->item.ret = SUCCEED;
					goto stop;
				}
			}
		}
	}
	else
	{
		if (NULL == (snmp_context->ssp = zbx_snmp_open_session(snmp_context->snmp_version, addr,
				snmp_context->item.interface.port, snmp_context->snmp_community,
				snmp_context->snmpv3_securityname, snmp_context->snmpv3_contextname,
				snmp_context->snmpv3_securitylevel, snmp_context->snmpv3_authprotocol,
				snmp_context->snmpv3_authpassphrase, snmp_context->snmpv3_privprotocol,
				snmp_context->snmpv3_privpassphrase, error, sizeof(error),
				snmp_context->config_timeout, snmp_context->config_source_ip)))
		{
			snmp_context->item.ret = NOTSUPPORTED;
			SET_MSG_RESULT(&snmp_context->item.result, zbx_dsprintf(NULL, "zbx_snmp_open_session() failed"));
			goto stop;
		}
	}

	if (SUCCEED != (ret = snmp_bulkwalk_add(snmp_context, fd, error, sizeof(error))))
	{
		snmp_context->item.ret = ret;
		SET_MSG_RESULT(&snmp_context->item.result, zbx_dsprintf(NULL, "Get value failed: %s", error));
	}
	else
		task_ret = ZBX_ASYNC_TASK_READ;
stop:
	zabbix_log(LOG_LEVEL_DEBUG, "End of %s()", __func__);

	return task_ret;
}

zbx_dc_item_context_t	*zbx_async_check_snmp_get_item_context(zbx_snmp_context_t *snmp_context)
{
	return &snmp_context->item;
}

void	*zbx_async_check_snmp_get_arg(zbx_snmp_context_t *snmp_context)
{
	return snmp_context->arg;
}

void	zbx_async_check_snmp_clean(zbx_snmp_context_t *snmp_context)
{
	if (NULL != snmp_context->ssp)
		zbx_snmp_close_session(snmp_context->ssp);

	zbx_free(snmp_context->snmp_community);
	zbx_free(snmp_context->snmpv3_securityname);
	zbx_free(snmp_context->snmpv3_contextname);
	zbx_free(snmp_context->snmpv3_authpassphrase);
	zbx_free(snmp_context->snmpv3_privpassphrase);

	zbx_free(snmp_context->item.key);
	zbx_free(snmp_context->item.key_orig);
	zbx_free(snmp_context->results);
	zbx_free_agent_result(&snmp_context->item.result);

	zbx_vector_bulkwalk_context_clear_ext(&snmp_context->bulkwalk_contexts, snmp_bulkwalk_context_free);
	zbx_vector_bulkwalk_context_destroy(&snmp_context->bulkwalk_contexts);
	zbx_vector_snmp_oid_clear_ext(&snmp_context->param_oids, vector_snmp_oid_free);
	zbx_vector_snmp_oid_destroy(&snmp_context->param_oids);
	zbx_free(snmp_context);
}

int	zbx_async_check_snmp(zbx_dc_item_t *item, AGENT_RESULT *result, zbx_async_task_clear_cb_t clear_cb,
		void *arg, void *arg_action, struct event_base *base, struct evdns_base *dnsbase,
		const char *config_source_ip)
{
	int			i, ret = SUCCEED, pdu_type, timeout_sec = ZBX_CHECK_TIMEOUT_UNDEFINED;
	AGENT_REQUEST		request;
	zbx_snmp_context_t	*snmp_context;
	char			error[MAX_STRING_LEN];

	zabbix_log(LOG_LEVEL_DEBUG, "In %s() key:'%s' host:'%s' addr:'%s'", __func__, item->key,
			item->host.host, item->interface.addr);

	snmp_context = zbx_malloc(NULL, sizeof(zbx_snmp_context_t));
	snmp_context->ssp = NULL;
	snmp_context->item.interface = item->interface;
	snmp_context->item.interface.addr = (item->interface.addr == item->interface.dns_orig ?
			snmp_context->item.interface.dns_orig : snmp_context->item.interface.ip_orig);
	zbx_strlcpy(snmp_context->item.host, item->host.host, sizeof(snmp_context->item.host));
	snmp_context->item.itemid = item->itemid;
	snmp_context->item.hostid = item->host.hostid;
	snmp_context->item.value_type = item->value_type;
	snmp_context->item.flags = item->flags;
	snmp_context->item.key = item->key;
	item->key = NULL;
	snmp_context->item.key_orig = zbx_strdup(NULL, item->key_orig);

	zbx_init_agent_result(&snmp_context->item.result);

	if (FAIL == zbx_is_time_suffix(item->timeout, &timeout_sec, ZBX_LENGTH_UNLIMITED))
	{
		/* it is already validated in zbx_prepare_items by zbx_validate_item_timeout */
		/* failures are handled there */
		THIS_SHOULD_NEVER_HAPPEN;
	}

	snmp_context->config_timeout = timeout_sec;

	snmp_context->snmp_max_repetitions = item->snmp_max_repetitions;
	snmp_context->arg = arg;
	snmp_context->arg_action = arg_action;
	snmp_context->results = NULL;
	snmp_context->results_alloc = 0;
	snmp_context->results_offset = 0;
	snmp_context->i = 0;

	snmp_context->snmp_version = item->snmp_version;
	snmp_context->snmp_community = item->snmp_community;
	item->snmp_community = NULL;
	snmp_context->snmpv3_securityname = item->snmpv3_securityname;
	item->snmpv3_securityname = NULL;
	snmp_context->snmpv3_contextname = item->snmpv3_contextname;
	item->snmpv3_contextname = NULL;
	snmp_context->snmpv3_securitylevel = item->snmpv3_securitylevel;
	snmp_context->snmpv3_authprotocol = item->snmpv3_authprotocol;
	snmp_context->snmpv3_authpassphrase = item->snmpv3_authpassphrase;
	item->snmpv3_authpassphrase = NULL;
	snmp_context->snmpv3_privprotocol = item->snmpv3_privprotocol;
	snmp_context->snmpv3_privpassphrase = item->snmpv3_privpassphrase;
	item->snmpv3_privpassphrase = NULL;
	snmp_context->config_source_ip = config_source_ip;

	zbx_vector_bulkwalk_context_create(&snmp_context->bulkwalk_contexts);

	zbx_init_agent_request(&request);

	zbx_vector_snmp_oid_create(&snmp_context->param_oids);

	if (SUCCEED != zbx_parse_item_key(item->snmp_oid, &request))
	{
		SET_MSG_RESULT(result, zbx_strdup(NULL, "Invalid SNMP OID: cannot parse parameter."));
		ret = CONFIG_ERROR;
		goto out;
	}

	if (0 == request.nparam || (1 == request.nparam && '\0' == *(request.params[0])))
	{
		SET_MSG_RESULT(result, zbx_strdup(NULL, "Invalid parameters: at least one OID is expected."));
		ret = CONFIG_ERROR;
		goto out;
	}

	snmp_context->probe = ZBX_IF_SNMP_VERSION_3 == item->snmp_version ? 1 : 0;
	pdu_type = ZBX_IF_SNMP_VERSION_1 == item->snmp_version ? SNMP_MSG_GETNEXT : SNMP_MSG_GETBULK;

	if (SNMP_MSG_GETBULK == pdu_type && 1 > item->snmp_max_repetitions)
	{
		SET_MSG_RESULT(result, zbx_strdup(NULL, "Invalid max repetition count: it should be at least 1."));
		ret = CONFIG_ERROR;
		goto out;
	}

	if (SUCCEED != snmp_bulkwalk_parse_params(&request, &snmp_context->param_oids, error, sizeof(error)))
	{
		SET_MSG_RESULT(result, zbx_strdup(NULL, error));
		ret = CONFIG_ERROR;

		goto out;
	}

	for (i = 0; i < snmp_context->param_oids.values_num; i++)
	{
		zbx_bulkwalk_context_t	*bulkwalk_context;

		bulkwalk_context = snmp_bulkwalk_context_create(snmp_context, pdu_type,
				snmp_context->param_oids.values[i]);

		zbx_vector_bulkwalk_context_append(&snmp_context->bulkwalk_contexts, bulkwalk_context);
	}

	zbx_async_poller_add_task(base, dnsbase, snmp_context->item.interface.addr, snmp_context, timeout_sec,
			snmp_task_process, clear_cb);

	ret = SUCCEED;
out:
	if (SUCCEED != ret)
		zbx_async_check_snmp_clean(snmp_context);

	zbx_free_agent_request(&request);

	zabbix_log(LOG_LEVEL_DEBUG, "End of %s():%s", __func__, zbx_result_string(ret));

	return ret;
}

static int	zbx_snmp_process_dynamic(zbx_snmp_sess_t ssp, const zbx_dc_item_t *items, AGENT_RESULT *results,
		int *errcodes, int num, char *error, size_t max_error_len, int *max_succeed, int *min_fail, int bulk,
		unsigned char poller_type)
{
	int		i, j, k, ret;
	int		to_walk[ZBX_MAX_SNMP_ITEMS], to_walk_num = 0;
	int		to_verify[ZBX_MAX_SNMP_ITEMS], to_verify_num = 0;
	char		to_verify_oids[ZBX_MAX_SNMP_ITEMS][ZBX_ITEM_SNMP_OID_LEN_MAX];
	unsigned char	query_and_ignore_type[ZBX_MAX_SNMP_ITEMS];
	char		index_oids[ZBX_MAX_SNMP_ITEMS][ZBX_ITEM_SNMP_OID_LEN_MAX];
	char		index_values[ZBX_MAX_SNMP_ITEMS][ZBX_ITEM_SNMP_OID_LEN_MAX];
	char		oids_translated[ZBX_MAX_SNMP_ITEMS][ZBX_ITEM_SNMP_OID_LEN_MAX];
	char		*idx = NULL, *pl;
	size_t		idx_alloc = 32;

	zabbix_log(LOG_LEVEL_DEBUG, "In %s()", __func__);

	idx = (char *)zbx_malloc(idx, idx_alloc);

	/* perform initial item validation */

	for (i = 0; i < num; i++)
	{
		char	method[8];

		if (SUCCEED != errcodes[i])
			continue;

		if (3 != zbx_num_key_param(items[i].snmp_oid))
		{
			SET_MSG_RESULT(&results[i], zbx_dsprintf(NULL, "OID \"%s\" contains unsupported parameters.",
					items[i].snmp_oid));
			errcodes[i] = CONFIG_ERROR;
			continue;
		}

		zbx_get_key_param(items[i].snmp_oid, 1, method, sizeof(method));
		zbx_get_key_param(items[i].snmp_oid, 2, index_oids[i], sizeof(index_oids[i]));
		zbx_get_key_param(items[i].snmp_oid, 3, index_values[i], sizeof(index_values[i]));

		if (0 != strcmp("index", method))
		{
			SET_MSG_RESULT(&results[i], zbx_dsprintf(NULL, "Unsupported method \"%s\" in the OID \"%s\".",
					method, items[i].snmp_oid));
			errcodes[i] = CONFIG_ERROR;
			continue;
		}

		zbx_snmp_translate(oids_translated[i], index_oids[i], sizeof(oids_translated[i]));

		if (SUCCEED == cache_get_snmp_index(&items[i], oids_translated[i], index_values[i], &idx, &idx_alloc))
		{
			zbx_snprintf(to_verify_oids[i], sizeof(to_verify_oids[i]), "%s.%s", oids_translated[i], idx);

			to_verify[to_verify_num++] = i;
			query_and_ignore_type[i] = 1;
		}
		else
		{
			to_walk[to_walk_num++] = i;
			query_and_ignore_type[i] = 0;
		}
	}

	/* verify that cached indices are still valid */

	if (0 != to_verify_num)
	{
		ret = zbx_snmp_get_values(ssp, items, to_verify_oids, results, errcodes, query_and_ignore_type, num, 0,
				error, max_error_len, max_succeed, min_fail, poller_type);

		if (SUCCEED != ret && NOTSUPPORTED != ret)
			goto exit;

		for (i = 0; i < to_verify_num; i++)
		{
			j = to_verify[i];

			if (SUCCEED != errcodes[j])
				continue;

			if (NULL == ZBX_GET_STR_RESULT(&results[j]) || 0 != strcmp(results[j].str, index_values[j]))
			{
				to_walk[to_walk_num++] = j;
			}
			else
			{
				/* ready to construct the final OID with index */

				size_t	len;

				len = strlen(oids_translated[j]);

				pl = strchr(items[j].snmp_oid, '[');

				*pl = '\0';
				zbx_snmp_translate(oids_translated[j], items[j].snmp_oid, sizeof(oids_translated[j]));
				*pl = '[';

				zbx_strlcat(oids_translated[j], to_verify_oids[j] + len, sizeof(oids_translated[j]));
			}

			zbx_free_agent_result(&results[j]);
		}
	}

	/* walk OID trees to build index cache for cache misses */

	if (0 != to_walk_num)
	{
		for (i = 0; i < to_walk_num; i++)
		{
			int	errcode;

			j = to_walk[i];

			/* see whether this OID tree was already walked for another item */

			for (k = 0; k < i; k++)
			{
				if (0 == strcmp(oids_translated[to_walk[k]], oids_translated[j]))
					break;
			}

			if (k != i)
				continue;

			/* walk */

			cache_del_snmp_index_subtree(&items[j], oids_translated[j]);

			errcode = zbx_snmp_walk(ssp, &items[j], oids_translated[j], error, max_error_len, max_succeed,
					min_fail, num, bulk, zbx_snmp_walk_cache_cb, (void *)&items[j]);

			if (NETWORK_ERROR == errcode)
			{
				/* consider a network error as relating to all items passed to */
				/* this function, including those we did not just try to walk for */

				ret = NETWORK_ERROR;
				goto exit;
			}

			if (CONFIG_ERROR == errcode || NOTSUPPORTED == errcode)
			{
				/* consider a configuration or "not supported" error as */
				/* relating only to the items we have just tried to walk for */

				for (k = i; k < to_walk_num; k++)
				{
					if (0 == strcmp(oids_translated[to_walk[k]], oids_translated[j]))
					{
						SET_MSG_RESULT(&results[to_walk[k]], zbx_strdup(NULL, error));
						errcodes[to_walk[k]] = errcode;
					}
				}
			}
		}

		for (i = 0; i < to_walk_num; i++)
		{
			j = to_walk[i];

			if (SUCCEED != errcodes[j])
				continue;

			if (SUCCEED == cache_get_snmp_index(&items[j], oids_translated[j], index_values[j], &idx,
						&idx_alloc))
			{
				/* ready to construct the final OID with index */

				pl = strchr(items[j].snmp_oid, '[');

				*pl = '\0';
				zbx_snmp_translate(oids_translated[j], items[j].snmp_oid, sizeof(oids_translated[j]));
				*pl = '[';

				zbx_strlcat(oids_translated[j], ".", sizeof(oids_translated[j]));
				zbx_strlcat(oids_translated[j], idx, sizeof(oids_translated[j]));
			}
			else
			{
				SET_MSG_RESULT(&results[j], zbx_dsprintf(NULL,
						"Cannot find index of \"%s\" in \"%s\".",
						index_values[j], index_oids[j]));
				errcodes[j] = NOTSUPPORTED;
			}
		}
	}

	/* query values based on the indices verified and/or determined above */

	ret = zbx_snmp_get_values(ssp, items, oids_translated, results, errcodes, NULL, num, 0, error, max_error_len,
			max_succeed, min_fail, poller_type);
exit:
	zbx_free(idx);

	zabbix_log(LOG_LEVEL_DEBUG, "End of %s():%s", __func__, zbx_result_string(ret));

	return ret;
}

static int	zbx_snmp_process_standard(struct snmp_session *ss, const zbx_dc_item_t *items, AGENT_RESULT *results,
		int *errcodes, int num, char *error, size_t max_error_len, int *max_succeed, int *min_fail,
		unsigned char poller_type)
{
	int	i, ret;
	char	oids_translated[ZBX_MAX_SNMP_ITEMS][ZBX_ITEM_SNMP_OID_LEN_MAX];

	zabbix_log(LOG_LEVEL_DEBUG, "In %s()", __func__);

	for (i = 0; i < num; i++)
	{
		if (SUCCEED != errcodes[i])
			continue;

		if (0 != zbx_num_key_param(items[i].snmp_oid))
		{
			SET_MSG_RESULT(&results[i], zbx_dsprintf(NULL, "OID \"%s\" contains unsupported parameters.",
					items[i].snmp_oid));
			errcodes[i] = CONFIG_ERROR;
			continue;
		}

		zbx_snmp_translate(oids_translated[i], items[i].snmp_oid, sizeof(oids_translated[i]));
	}

	ret = zbx_snmp_get_values(ss, items, oids_translated, results, errcodes, NULL, num, 0, error, max_error_len,
			max_succeed, min_fail, poller_type);

	zabbix_log(LOG_LEVEL_DEBUG, "End of %s():%s", __func__, zbx_result_string(ret));

	return ret;
}

<<<<<<< HEAD
int	get_value_snmp(zbx_dc_item_t *item, AGENT_RESULT *result, unsigned char poller_type, int config_timeout,
		const char *config_source_ip, const char *progname)
{
	int	errcode = SUCCEED;

	get_values_snmp(item, result, &errcode, 1, poller_type, config_timeout, config_source_ip, progname);
=======
int	get_value_snmp(zbx_dc_item_t *item, AGENT_RESULT *result, unsigned char poller_type,
		const char *config_source_ip)
{
	int	errcode = SUCCEED;

	get_values_snmp(item, result, &errcode, 1, poller_type, config_source_ip);
>>>>>>> d3083b3f

	return errcode;
}

/* Actually this could be called by discoverer, without poller being initialized, */
/* , so cannot call poller_get_progname(), need progname to be passed directly. */
static void	zbx_init_snmp(const char *progname)
{
	sigset_t	mask, orig_mask;

	if (1 == zbx_snmp_init_done)
		return;

	sigemptyset(&mask);
	sigaddset(&mask, SIGTERM);
	sigaddset(&mask, SIGUSR2);
	sigaddset(&mask, SIGHUP);
	sigaddset(&mask, SIGQUIT);
	zbx_sigmask(SIG_BLOCK, &mask, &orig_mask);
	init_snmp(progname);
	zbx_snmp_init_done = 1;

	zbx_sigmask(SIG_SETMASK, &orig_mask, NULL);
}

static void	zbx_shutdown_snmp(void)
{
	sigset_t	mask, orig_mask;

	sigemptyset(&mask);
	sigaddset(&mask, SIGTERM);
	sigaddset(&mask, SIGUSR2);
	sigaddset(&mask, SIGHUP);
	sigaddset(&mask, SIGQUIT);
	zbx_sigmask(SIG_BLOCK, &mask, &orig_mask);

	snmp_shutdown(poller_get_progname()());
	zbx_snmp_init_done = 0;

	zbx_sigmask(SIG_SETMASK, &orig_mask, NULL);
}

/******************************************************************************
 *                                                                            *
 * Purpose: initializes snmp and loads mibs files for multithread environment *
 *                                                                            *
 ******************************************************************************/
void	zbx_init_library_mt_snmp(const char *progname)
{
	netsnmp_ds_set_boolean(NETSNMP_DS_LIBRARY_ID, NETSNMP_DS_LIB_DONT_PERSIST_STATE, 0);
	zbx_init_snmp(progname);
	netsnmp_ds_set_boolean(NETSNMP_DS_LIBRARY_ID, NETSNMP_DS_LIB_DONT_PERSIST_STATE, 1);

	if (0 == snmp_rwlock_init_done)
	{
		int	err;

		if (0 != (err = pthread_rwlock_init(&snmp_exec_rwlock, NULL)))
			zabbix_log(LOG_LEVEL_WARNING, "cannot initialize snmp execute mutex: %s", zbx_strerror(err));
		else
			snmp_rwlock_init_done = 1;
	}
}

void	zbx_shutdown_library_mt_snmp(void)
{
	if (1 == snmp_rwlock_init_done)
	{
		int	err;

		pthread_rwlock_wrlock(&snmp_exec_rwlock);

		if (0 != (err = pthread_rwlock_destroy(&snmp_exec_rwlock)))
			zabbix_log(LOG_LEVEL_WARNING, "cannot destroy snmp execute mutex: %s", zbx_strerror(err));
		else
			snmp_rwlock_init_done = 0;
	}

	zbx_shutdown_snmp();
}

static void	process_snmp_result(void *data)
{
	zbx_snmp_context_t	*snmp_context = (zbx_snmp_context_t *)data;
	zbx_snmp_result_t	*snmp_result = (zbx_snmp_result_t *)snmp_context->arg;

	zabbix_log(LOG_LEVEL_DEBUG, "In %s() key:'%s' host:'%s' addr:'%s'", __func__, snmp_context->item.key,
			snmp_context->item.host, snmp_context->item.interface.addr);
	*snmp_result->result = snmp_context->item.result;
	zbx_init_agent_result(&snmp_context->item.result);
	snmp_result->errcode = snmp_context->item.ret;
	event_base_loopbreak(snmp_result->base);
	snmp_result->finished = 1;

	zbx_async_check_snmp_clean(snmp_context);

	zabbix_log(LOG_LEVEL_DEBUG, "End of %s()", __func__);
}

void	get_values_snmp(zbx_dc_item_t *items, AGENT_RESULT *results, int *errcodes, int num,
<<<<<<< HEAD
		unsigned char poller_type, int config_timeout, const char *config_source_ip, const char *progname)
=======
		unsigned char poller_type, const char *config_source_ip)
>>>>>>> d3083b3f
{
	zbx_snmp_sess_t		ssp;
	char			error[MAX_STRING_LEN];
	int			i, j, err = SUCCEED, max_succeed = 0, min_fail = ZBX_MAX_SNMP_ITEMS + 1,
				bulk = SNMP_BULK_ENABLED, timeout_sec;

	zabbix_log(LOG_LEVEL_DEBUG, "In %s() host:'%s' addr:'%s' num:%d",
			__func__, items[0].host.host, items[0].interface.addr, num);

	zbx_init_snmp(progname);	/* avoid high CPU usage by only initializing SNMP once used */

	for (j = 0; j < num; j++)	/* locate first supported item to use as a reference */
	{
		if (SUCCEED == errcodes[j])
			break;
	}

	if (j == num)	/* all items already NOTSUPPORTED (with invalid key, port or SNMP parameters) */
		goto out;

	SNMP_MT_EXECLOCK;

	if (0 == strncmp(items[j].snmp_oid, "walk[", 5))
	{
		struct evdns_base	*dnsbase;
		zbx_snmp_result_t	snmp_result = {.result = &results[j]};

		if (NULL == (snmp_result.base = event_base_new()))
		{
			SET_MSG_RESULT(&results[j], zbx_strdup(NULL, "cannot initialize event base"));
			errcodes[j] = CONFIG_ERROR;
			goto out;
		}

		if (NULL == (dnsbase = evdns_base_new(snmp_result.base, EVDNS_BASE_INITIALIZE_NAMESERVERS)))
		{
			event_base_free(snmp_result.base);
			SET_MSG_RESULT(&results[j], zbx_strdup(NULL, "cannot initialize asynchronous DNS library"));
			errcodes[j] = CONFIG_ERROR;
			goto out;
		}

		zbx_set_snmp_bulkwalk_options(progname);

		if (SUCCEED == (errcodes[j] = zbx_async_check_snmp(&items[j], &results[j], process_snmp_result,
				&snmp_result, NULL, snmp_result.base, dnsbase, config_source_ip)))
		{
			if (1 == snmp_result.finished || -1 != event_base_dispatch(snmp_result.base))
			{
				errcodes[j] = snmp_result.errcode;
			}
			else
			{
				SET_MSG_RESULT(&results[j], zbx_strdup(NULL, "cannot process event base"));
				errcodes[j] = CONFIG_ERROR;
			}

		}

		evdns_base_free(dnsbase, 0);
		event_base_free(snmp_result.base);

		zbx_unset_snmp_bulkwalk_options();
		goto out;
	}
	else if (0 != (ZBX_FLAG_DISCOVERY_RULE & items[j].flags) || 0 == strncmp(items[j].snmp_oid, "discovery[", 10))
	{
		int	max_vars;
		zbx_dc_item_t	*item = &items[j];
		char		ip_addr[ZBX_INTERFACE_IP_LEN_MAX];

		zbx_getip_by_host(item->interface.addr, ip_addr, sizeof(ip_addr));

		zbx_is_time_suffix(item->timeout, &timeout_sec, ZBX_LENGTH_UNLIMITED);

		if (NULL == (ssp = zbx_snmp_open_session(item->snmp_version, ip_addr, item->interface.port,
			item->snmp_community, item->snmpv3_securityname, item->snmpv3_contextname,
			item->snmpv3_securitylevel, item->snmpv3_authprotocol, item->snmpv3_authpassphrase,
			item->snmpv3_privprotocol, item->snmpv3_privpassphrase, error, sizeof(error),
			timeout_sec, config_source_ip)))
		{
			err = NETWORK_ERROR;
			goto exit;
		}

		max_vars = zbx_dc_config_get_suggested_snmp_vars(items[j].interface.interfaceid, &bulk);

		err = zbx_snmp_process_discovery(ssp, &items[j], &results[j], &errcodes[j], error, sizeof(error),
				&max_succeed, &min_fail, max_vars, bulk);

		zbx_snmp_close_session(ssp);
	}
	else if (NULL != strchr(items[j].snmp_oid, '['))
	{
		zbx_dc_item_t	*item = &items[j];
		char		ip_addr[ZBX_INTERFACE_IP_LEN_MAX];

		zbx_getip_by_host(item->interface.addr, ip_addr, sizeof(ip_addr));

		zbx_is_time_suffix(item->timeout, &timeout_sec, ZBX_LENGTH_UNLIMITED);

		if (NULL == (ssp = zbx_snmp_open_session(item->snmp_version, ip_addr, item->interface.port,
			item->snmp_community, item->snmpv3_securityname, item->snmpv3_contextname,
			item->snmpv3_securitylevel, item->snmpv3_authprotocol, item->snmpv3_authpassphrase,
			item->snmpv3_privprotocol, item->snmpv3_privpassphrase, error, sizeof(error),
			timeout_sec, config_source_ip)))
		{
			err = NETWORK_ERROR;
			goto exit;
		}

		(void)zbx_dc_config_get_suggested_snmp_vars(items[j].interface.interfaceid, &bulk);

		err = zbx_snmp_process_dynamic(ssp, items + j, results + j, errcodes + j, num - j, error, sizeof(error),
				&max_succeed, &min_fail, bulk, poller_type);

		zbx_snmp_close_session(ssp);
	}
	else
	{
		zbx_dc_item_t	*item = &items[j];
		char		ip_addr[ZBX_INTERFACE_IP_LEN_MAX];

		zbx_getip_by_host(item->interface.addr, ip_addr, sizeof(ip_addr));

		zbx_is_time_suffix(item->timeout, &timeout_sec, ZBX_LENGTH_UNLIMITED);

		if (NULL == (ssp = zbx_snmp_open_session(item->snmp_version, ip_addr, item->interface.port,
			item->snmp_community, item->snmpv3_securityname, item->snmpv3_contextname,
			item->snmpv3_securitylevel, item->snmpv3_authprotocol, item->snmpv3_authpassphrase,
			item->snmpv3_privprotocol, item->snmpv3_privpassphrase, error, sizeof(error),
			timeout_sec, config_source_ip)))
		{
			err = NETWORK_ERROR;
			goto exit;
		}

		err = zbx_snmp_process_standard(ssp, items + j, results + j, errcodes + j, num - j, error, sizeof(error),
				&max_succeed, &min_fail, poller_type);

		zbx_snmp_close_session(ssp);
	}
exit:
	if (SUCCEED != err)
	{
		zabbix_log(LOG_LEVEL_DEBUG, "getting SNMP values failed: %s", error);

		for (i = j; i < num; i++)
		{
			if (SUCCEED != errcodes[i])
				continue;

			SET_MSG_RESULT(&results[i], zbx_strdup(NULL, error));
			errcodes[i] = err;
		}
	}
	else if (SNMP_BULK_ENABLED == bulk && (0 != max_succeed || ZBX_MAX_SNMP_ITEMS + 1 != min_fail))
	{
		zbx_dc_config_update_interface_snmp_stats(items[j].interface.interfaceid, max_succeed, min_fail);
	}
out:
	SNMP_MT_UNLOCK;

	zabbix_log(LOG_LEVEL_DEBUG, "End of %s()", __func__);
}

/******************************************************************************
 *                                                                            *
 * Purpose: clears snmpv3 user authentication cache                           *
 *                                                                            *
 * Parameters: process_type - [IN] type of process                            *
 *             process_num  - [IN] unique id of process                       *
 *                 progname - [IN]                                            *
 *                                                                            *
 ******************************************************************************/
void	zbx_clear_cache_snmp(unsigned char process_type, int process_num, const char *progname)
{
	zabbix_log(LOG_LEVEL_WARNING, "forced reloading of the snmp cache on [%s #%d]",
			get_process_type_string(process_type), process_num);

	if (0 == zbx_snmp_init_done)
		return;

	SNMP_MT_INITLOCK;

	netsnmp_ds_set_boolean(NETSNMP_DS_LIBRARY_ID, NETSNMP_DS_LIB_DONT_PERSIST_STATE, 1);
	zbx_shutdown_snmp();

	if (0 != snmp_rwlock_init_done)
		zbx_init_library_mt_snmp(progname);

	SNMP_MT_UNLOCK;
}

#endif	/* HAVE_NETSNMP */<|MERGE_RESOLUTION|>--- conflicted
+++ resolved
@@ -564,15 +564,10 @@
 }
 
 static zbx_snmp_sess_t	zbx_snmp_open_session(unsigned char snmp_version, const char *ip, unsigned short port,
-		char *snmp_community, char *snmpv3_securityname, char *snmpv3_contextname, unsigned char snmpv3_securitylevel,
-<<<<<<< HEAD
-		unsigned char snmpv3_authprotocol, char *snmpv3_authpassphrase, unsigned char snmpv3_privprotocol,
-		char *snmpv3_privpassphrase, char *error, size_t max_error_len, int config_timeout,
-		const char *config_source_ip)
-=======
-		unsigned char snmpv3_authprotocol, char *snmpv3_authpassphrase, unsigned char snmpv3_privprotocol, char *snmpv3_privpassphrase, char *error, size_t max_error_len,
+		char *snmp_community, char *snmpv3_securityname, char *snmpv3_contextname,
+		unsigned char snmpv3_securitylevel, unsigned char snmpv3_authprotocol, char *snmpv3_authpassphrase,
+		unsigned char snmpv3_privprotocol, char *snmpv3_privpassphrase, char *error, size_t max_error_len,
 		int timeout, const char *config_source_ip)
->>>>>>> d3083b3f
 {
 /* item snmpv3 privacy protocol */
 /* SYNC WITH PHP!               */
@@ -2981,21 +2976,12 @@
 	return ret;
 }
 
-<<<<<<< HEAD
-int	get_value_snmp(zbx_dc_item_t *item, AGENT_RESULT *result, unsigned char poller_type, int config_timeout,
+int	get_value_snmp(zbx_dc_item_t *item, AGENT_RESULT *result, unsigned char poller_type,
 		const char *config_source_ip, const char *progname)
 {
 	int	errcode = SUCCEED;
 
-	get_values_snmp(item, result, &errcode, 1, poller_type, config_timeout, config_source_ip, progname);
-=======
-int	get_value_snmp(zbx_dc_item_t *item, AGENT_RESULT *result, unsigned char poller_type,
-		const char *config_source_ip)
-{
-	int	errcode = SUCCEED;
-
-	get_values_snmp(item, result, &errcode, 1, poller_type, config_source_ip);
->>>>>>> d3083b3f
+	get_values_snmp(item, result, &errcode, 1, poller_type, config_source_ip, progname);
 
 	return errcode;
 }
@@ -3096,11 +3082,7 @@
 }
 
 void	get_values_snmp(zbx_dc_item_t *items, AGENT_RESULT *results, int *errcodes, int num,
-<<<<<<< HEAD
-		unsigned char poller_type, int config_timeout, const char *config_source_ip, const char *progname)
-=======
-		unsigned char poller_type, const char *config_source_ip)
->>>>>>> d3083b3f
+		unsigned char poller_type, const char *config_source_ip, const char *progname)
 {
 	zbx_snmp_sess_t		ssp;
 	char			error[MAX_STRING_LEN];
