/*
** Zabbix
** Copyright (C) 2001-2022 Zabbix SIA
**
** This program is free software; you can redistribute it and/or modify
** it under the terms of the GNU General Public License as published by
** the Free Software Foundation; either version 2 of the License, or
** (at your option) any later version.
**
** This program is distributed in the hope that it will be useful,
** but WITHOUT ANY WARRANTY; without even the implied warranty of
** MERCHANTABILITY or FITNESS FOR A PARTICULAR PURPOSE.  See the
** GNU General Public License for more details.
**
** You should have received a copy of the GNU General Public License
** along with this program; if not, write to the Free Software
** Foundation, Inc., 51 Franklin Street, Fifth Floor, Boston, MA  02110-1301, USA.
**/

#include "checks_simple_vmware.h"

#include "config.h"

#if defined(HAVE_LIBXML2) && defined(HAVE_LIBCURL)

#include"../vmware/vmware.h"

#define ZBX_VMWARE_DATASTORE_SIZE_TOTAL		0
#define ZBX_VMWARE_DATASTORE_SIZE_FREE		1
#define ZBX_VMWARE_DATASTORE_SIZE_PFREE		2
#define ZBX_VMWARE_DATASTORE_SIZE_UNCOMMITTED	3

#define ZBX_DATASTORE_TOTAL			""
#define ZBX_DATASTORE_COUNTER_CAPACITY		0x01
#define ZBX_DATASTORE_COUNTER_USED		0x02
#define ZBX_DATASTORE_COUNTER_PROVISIONED	0x04

<<<<<<< HEAD
#define ZBX_DATASTORE_DIRECTION_READ		0
#define ZBX_DATASTORE_DIRECTION_WRITE		1
=======
#define ZBX_IF_DIRECTION_IN	0
#define ZBX_IF_DIRECTION_OUT	1
>>>>>>> 377f3b3e

static int	vmware_set_powerstate_result(AGENT_RESULT *result)
{
	int	ret = SYSINFO_RET_OK;

	if (NULL != GET_STR_RESULT(result))
	{
		if (0 == strcmp(result->str, "poweredOff"))
			SET_UI64_RESULT(result, 0);
		else if (0 == strcmp(result->str, "poweredOn"))
			SET_UI64_RESULT(result, 1);
		else if (0 == strcmp(result->str, "suspended"))
			SET_UI64_RESULT(result, 2);
		else
			ret = SYSINFO_RET_FAIL;

		UNSET_STR_RESULT(result);
	}

	return ret;
}

/******************************************************************************
 *                                                                            *
 * Purpose: return pointer to Hypervisor data from hashset with uuid          *
 *                                                                            *
 * Parameters: hvs  - [IN] the hashset with all Hypervisors                   *
 *             uuid - [IN] the uuid of Hypervisor                             *
 *                                                                            *
 * Return value: zbx_vmware_hv_t* - the operation has completed successfully  *
 *               NULL             - the operation has failed                  *
 *                                                                            *
 ******************************************************************************/
static zbx_vmware_hv_t	*hv_get(zbx_hashset_t *hvs, const char *uuid)
{
	zbx_vmware_hv_t	*hv, hv_local = {.uuid = (char *)uuid};

	zabbix_log(LOG_LEVEL_DEBUG, "In %s() uuid:'%s'", __func__, uuid);

	hv = (zbx_vmware_hv_t *)zbx_hashset_search(hvs, &hv_local);

	zabbix_log(LOG_LEVEL_DEBUG, "End of %s():%p", __func__, (void *)hv);

	return hv;
}

/******************************************************************************
 *                                                                            *
 * Purpose: return pointer to Datastore data from vector with id              *
 *                                                                            *
 * Parameters: dss - [IN] the vector with all Datastores                      *
 *             id  - [IN] the id of Datastore                                 *
 *                                                                            *
 * Return value:                                                              *
 *        zbx_vmware_datastore_t* - the operation has completed successfully  *
 *        NULL                    - the operation has failed                  *
 *                                                                            *
 ******************************************************************************/
static zbx_vmware_datastore_t	*ds_get(const zbx_vector_vmware_datastore_t *dss, const char *name)
{
	int			i;
	zbx_vmware_datastore_t	ds_cmp;

	ds_cmp.name = (char *)name;

	if (FAIL == (i = zbx_vector_vmware_datastore_bsearch(dss, &ds_cmp, vmware_ds_name_compare)))
		return NULL;

	return dss->values[i];
}

static zbx_vmware_hv_t	*service_hv_get_by_vm_uuid(zbx_vmware_service_t *service, const char *uuid)
{
	zbx_vmware_vm_t		vm_local = {.uuid = (char *)uuid};
	zbx_vmware_vm_index_t	vmi_local = {&vm_local, NULL}, *vmi;
	zbx_vmware_hv_t		*hv = NULL;

	zabbix_log(LOG_LEVEL_DEBUG, "In %s() uuid:'%s'", __func__, uuid);

	if (NULL != (vmi = (zbx_vmware_vm_index_t *)zbx_hashset_search(&service->data->vms_index, &vmi_local)))
		hv = vmi->hv;
	else
		hv = NULL;

	zabbix_log(LOG_LEVEL_DEBUG, "End of %s():%p", __func__, (void *)hv);

	return hv;

}

static zbx_vmware_vm_t	*service_vm_get(zbx_vmware_service_t *service, const char *uuid)
{
	zbx_vmware_vm_t		vm_local = {.uuid = (char *)uuid}, *vm;
	zbx_vmware_vm_index_t	vmi_local = {&vm_local, NULL}, *vmi;

	zabbix_log(LOG_LEVEL_DEBUG, "In %s() uuid:'%s'", __func__, uuid);

	if (NULL != (vmi = (zbx_vmware_vm_index_t *)zbx_hashset_search(&service->data->vms_index, &vmi_local)))
		vm = vmi->vm;
	else
		vm = NULL;

	zabbix_log(LOG_LEVEL_DEBUG, "End of %s():%p", __func__, (void *)vm);

	return vm;
}

static zbx_vmware_cluster_t	*cluster_get(zbx_vector_ptr_t *clusters, const char *clusterid)
{
	int			i;
	zbx_vmware_cluster_t	*cluster;

	zabbix_log(LOG_LEVEL_DEBUG, "In %s() uuid:'%s'", __func__, clusterid);

	for (i = 0; i < clusters->values_num; i++)
	{
		cluster = (zbx_vmware_cluster_t *)clusters->values[i];

		if (0 == strcmp(cluster->id, clusterid))
			goto out;
	}

	cluster = NULL;
out:
	zabbix_log(LOG_LEVEL_DEBUG, "End of %s():%p", __func__, (void *)cluster);

	return cluster;
}

static zbx_vmware_cluster_t	*cluster_get_by_name(zbx_vector_ptr_t *clusters, const char *name)
{
	int			i;
	zbx_vmware_cluster_t	*cluster;

	zabbix_log(LOG_LEVEL_DEBUG, "In %s() name:'%s'", __func__, name);

	for (i = 0; i < clusters->values_num; i++)
	{
		cluster = (zbx_vmware_cluster_t *)clusters->values[i];

		if (0 == strcmp(cluster->name, name))
			goto out;
	}

	cluster = NULL;
out:
	zabbix_log(LOG_LEVEL_DEBUG, "End of %s():%p", __func__, (void *)cluster);

	return cluster;
}

/******************************************************************************
 *                                                                            *
 * Purpose: gets vmware performance counter value by its identifier           *
 *                                                                            *
 * Parameters: service   - [IN] the vmware service                            *
 *             type      - [IN] the performance entity type (HostSystem,      *
 *                              VirtualMachine, Datastore)                    *
 *             id        - [IN] the performance entity identifier             *
 *             counterid - [IN] the performance counter identifier            *
 *             instance  - [IN] the performance counter instance or "" for    *
 *                              aggregate data                                *
 *             coeff     - [IN] the coefficient to apply to the value         *
 *             unit      - [IN] the counter unit info (kilo, mega, % etc)     *
 *             result    - [OUT] the output result                            *
 *                                                                            *
 * Return value: SYSINFO_RET_OK, result has value - performance counter value *
 *                               was successfully retrieved                   *
 *               SYSINFO_RET_OK, result has no value - performance counter    *
 *                               was found without a value                    *
 *               SYSINFO_RET_FAIL - otherwise, error message is set in result *
 *                                                                            *
 * Comments: There can be situation when performance counter is configured    *
 *           to be read but the collector has not yet processed it. In this   *
 *           case return SYSINFO_RET_OK with empty result so that it is       *
 *           ignored by server rather than generating error.                  *
 *                                                                            *
 ******************************************************************************/
static int	vmware_service_get_counter_value_by_id(zbx_vmware_service_t *service, const char *type, const char *id,
		zbx_uint64_t counterid, const char *instance, unsigned int coeff, int unit, AGENT_RESULT *result)
{
	zbx_vmware_perf_entity_t	*entity;
	zbx_vmware_perf_counter_t	*perfcounter;
	zbx_str_uint64_pair_t		*perfvalue;
	int				i, ret = SYSINFO_RET_FAIL;

	zabbix_log(LOG_LEVEL_DEBUG, "In %s() type:%s id:%s counterid:" ZBX_FS_UI64 " instance:%s", __func__,
			type, id, counterid, instance);

	if (NULL == (entity = zbx_vmware_service_get_perf_entity(service, type, id)))
	{
		/* the requested counter has not been queried yet */
		zabbix_log(LOG_LEVEL_DEBUG, "performance data is not yet ready, ignoring request");
		ret = SYSINFO_RET_OK;
		goto out;
	}

	if (NULL != entity->error)
	{
		SET_MSG_RESULT(result, zbx_strdup(NULL, entity->error));
		goto out;
	}

	if (FAIL == (i = zbx_vector_ptr_bsearch(&entity->counters, &counterid, ZBX_DEFAULT_UINT64_PTR_COMPARE_FUNC)))
	{
		SET_MSG_RESULT(result, zbx_strdup(NULL, "Performance counter data was not found."));
		goto out;
	}

	perfcounter = (zbx_vmware_perf_counter_t *)entity->counters.values[i];

	if (0 == (perfcounter->state & ZBX_VMWARE_COUNTER_READY))
	{
		ret = SYSINFO_RET_OK;
		goto out;
	}

	if (0 == perfcounter->values.values_num)
	{
		SET_MSG_RESULT(result, zbx_strdup(NULL, "Performance counter data is not available."));
		goto out;
	}

	for (i = 0; i < perfcounter->values.values_num; i++)
	{
		perfvalue = &perfcounter->values.values[i];

		if (0 == strcmp(perfvalue->name, instance))
			break;
	}

	if (i == perfcounter->values.values_num)
	{
		SET_MSG_RESULT(result, zbx_strdup(NULL, "Performance counter instance was not found."));
		goto out;
	}

	/* VMware returns -1 value if the performance data for the specified period is not ready - ignore it */
	if (ZBX_MAX_UINT64 == perfvalue->value)
	{
		ret = SYSINFO_RET_OK;
		goto out;
	}

	if (0 != coeff)
	{
		SET_UI64_RESULT(result, perfvalue->value * coeff);
	}
	else
	{
		switch (unit)
		{
		case ZBX_VMWARE_UNIT_KILOBYTES:
		case ZBX_VMWARE_UNIT_KILOBYTESPERSECOND:
			SET_UI64_RESULT(result, perfvalue->value * ZBX_KIBIBYTE);
			break;
		case ZBX_VMWARE_UNIT_MEGABYTES:
		case ZBX_VMWARE_UNIT_MEGABYTESPERSECOND:
			SET_UI64_RESULT(result, perfvalue->value * ZBX_MEBIBYTE);
			break;
		case ZBX_VMWARE_UNIT_TERABYTES:
			SET_UI64_RESULT(result, perfvalue->value * ZBX_TEBIBYTE);
			break;
		case ZBX_VMWARE_UNIT_PERCENT:
			SET_DBL_RESULT(result, (double)perfvalue->value / 100.0);
			break;
		case ZBX_VMWARE_UNIT_JOULE:
		case ZBX_VMWARE_UNIT_MEGAHERTZ:
		case ZBX_VMWARE_UNIT_MICROSECOND:
		case ZBX_VMWARE_UNIT_MILLISECOND:
		case ZBX_VMWARE_UNIT_NUMBER:
		case ZBX_VMWARE_UNIT_SECOND:
		case ZBX_VMWARE_UNIT_WATT:
		case ZBX_VMWARE_UNIT_CELSIUS:
			SET_UI64_RESULT(result, perfvalue->value);
			break;
		default:
			SET_MSG_RESULT(result, zbx_dsprintf(NULL, "Performance counter type of unitInfo is unknown. "
					"Counter id:" ZBX_FS_UI64, counterid));
			goto out;
		}
	}

	ret = SYSINFO_RET_OK;
out:
	zabbix_log(LOG_LEVEL_DEBUG, "End of %s():%s", __func__, zbx_sysinfo_ret_string(ret));

	return ret;
}

/******************************************************************************
 *                                                                            *
 * Purpose: gets vmware performance counter value by the path                 *
 *                                                                            *
 * Parameters: service  - [IN] the vmware service                             *
 *             type     - [IN] the performance entity type (HostSystem,       *
 *                             VirtualMachine, Datastore)                     *
 *             id       - [IN] the performance entity identifier              *
 *             path     - [IN] the performance counter path                   *
 *                             (<group>/<key>[<rollup type>])                 *
 *             instance - [IN] the performance counter instance or "" for     *
 *                             aggregate data                                 *
 *             coeff    - [IN] the coefficient to apply to the value          *
 *             result   - [OUT] the output result                             *
 *                                                                            *
 * Return value: SYSINFO_RET_OK, result has value - performance counter value *
 *                               was successfully retrieved                   *
 *               SYSINFO_RET_OK, result has no value - performance counter    *
 *                               was found without a value                    *
 *               SYSINFO_RET_FAIL - otherwise, error message is set in result *
 *                                                                            *
 * Comments: There can be situation when performance counter is configured    *
 *           to be read but the collector has not yet processed it. In this   *
 *           case return SYSINFO_RET_OK with empty result so that it is       *
 *           ignored by server rather than generating error.                  *
 *                                                                            *
 ******************************************************************************/
static int	vmware_service_get_counter_value_by_path(zbx_vmware_service_t *service, const char *type,
		const char *id, const char *path, const char *instance, unsigned int coeff, AGENT_RESULT *result)
{
	zbx_uint64_t	counterid;
	int		unit;

	if (FAIL == zbx_vmware_service_get_counterid(service, path, &counterid, &unit))
	{
		SET_MSG_RESULT(result, zbx_strdup(NULL, "Performance counter is not available."));
		return SYSINFO_RET_FAIL;
	}

	return vmware_service_get_counter_value_by_id(service, type, id, counterid, instance, coeff, unit, result);
}

static int	vmware_service_get_vm_counter(zbx_vmware_service_t *service, const char *uuid, const char *instance,
		const char *path, unsigned int coeff, AGENT_RESULT *result)
{
	zbx_vmware_vm_t	*vm;
	int		ret = SYSINFO_RET_FAIL;

	zabbix_log(LOG_LEVEL_DEBUG, "In %s() uuid:%s instance:%s path:%s", __func__, uuid, instance, path);

	if (NULL == (vm = service_vm_get(service, uuid)))
	{
		SET_MSG_RESULT(result, zbx_strdup(NULL, "Unknown virtual machine uuid."));
		goto out;
	}

	ret = vmware_service_get_counter_value_by_path(service, "VirtualMachine", vm->id, path, instance, coeff,
			result);
out:
	zabbix_log(LOG_LEVEL_DEBUG, "End of %s():%s", __func__, zbx_sysinfo_ret_string(ret));

	return ret;
}

/******************************************************************************
 *                                                                            *
 * Purpose: gets vmware service object                                        *
 *                                                                            *
 * Parameters: url       - [IN] the vmware service URL                        *
 *             username  - [IN] the vmware service username                   *
 *             password  - [IN] the vmware service password                   *
 *             ret       - [OUT] the operation result code                    *
 *                                                                            *
 * Return value: The vmware service object or NULL if the service was not     *
 *               found, did not have data or any error occurred. In the last  *
 *               case the error message will be stored in agent result.       *
 *                                                                            *
 * Comments: There are three possible cases:                                  *
 *             1) the vmware service is not ready. This can happen when       *
 *                service was added, but not yet processed by collector.      *
 *                In this case NULL is returned and result code is set to     *
 *                SYSINFO_RET_OK.                                             *
 *             2) the vmware service update failed. This can happen if there  *
 *                was a network problem, authentication failure or any error  *
 *                that prevented from obtaining and parsing vmware data.      *
 *                In this case NULL is returned and result code is set to     *
 *                SYSINFO_RET_FAIL.                                           *
 *             3) the vmware service has been updated successfully.           *
 *                In this case the service object is returned and result code *
 *                is not set.                                                 *
 *                                                                            *
 ******************************************************************************/
static zbx_vmware_service_t	*get_vmware_service(const char *url, const char *username, const char *password,
		AGENT_RESULT *result, int *ret)
{
	zbx_vmware_service_t	*service;

	zabbix_log(LOG_LEVEL_DEBUG, "In %s() '%s'@'%s'", __func__, username, url);

	if (NULL == (service = zbx_vmware_get_service(url, username, password)))
	{
		*ret = SYSINFO_RET_OK;
		goto out;
	}

	if (0 != (service->state & ZBX_VMWARE_STATE_FAILED))
	{
		SET_MSG_RESULT(result, zbx_strdup(NULL, NULL != service->data->error ? service->data->error :
				"Unknown VMware service error."));

		zabbix_log(LOG_LEVEL_DEBUG, "failed to query VMware service: %s",
				NULL != service->data->error ? service->data->error : "unknown error");

		*ret = SYSINFO_RET_FAIL;
		service = NULL;
	}
out:
	zabbix_log(LOG_LEVEL_DEBUG, "End of %s():%p", __func__, (void *)service);

	return service;
}

/******************************************************************************
 *                                                                            *
 * Purpose: retrieves data from virtual machine details                       *
 *                                                                            *
 * Parameters: request   - [IN] the original request. The first parameter is  *
 *                              vmware service URL and the second parameter   *
 *                              is virtual machine uuid.                      *
 *             username  - [IN] the vmware service user name                  *
 *             password  - [IN] the vmware service password                   *
 *             xpath     - [IN] the xpath describing data to retrieve         *
 *             result    - [OUT] the request result                           *
 *                                                                            *
 ******************************************************************************/
static int	get_vcenter_vmprop(AGENT_REQUEST *request, const char *username, const char *password,
		int propid, AGENT_RESULT *result)
{
	zbx_vmware_service_t	*service;
	zbx_vmware_vm_t		*vm = NULL;
	const char		*url, *uuid, *value;
	int			ret = SYSINFO_RET_FAIL;

	zabbix_log(LOG_LEVEL_DEBUG, "In %s() propid:%d", __func__, propid);

	if (2 != request->nparam)
	{
		SET_MSG_RESULT(result, zbx_strdup(NULL, "Invalid number of parameters."));
		goto out;
	}

	url = get_rparam(request, 0);
	uuid = get_rparam(request, 1);

	if ('\0' == *uuid)
	{
		SET_MSG_RESULT(result, zbx_strdup(NULL, "Invalid second parameter."));
		goto out;
	}

	zbx_vmware_lock();

	if (NULL == (service = get_vmware_service(url, username, password, result, &ret)))
		goto unlock;

	if (NULL == (vm = service_vm_get(service, uuid)))
	{
		SET_MSG_RESULT(result, zbx_strdup(NULL, "Unknown virtual machine uuid."));
		goto unlock;
	}

	if (NULL == (value = vm->props[propid]))
	{
		SET_MSG_RESULT(result, zbx_strdup(NULL, "Value is not available."));
		goto unlock;
	}

	SET_STR_RESULT(result, zbx_strdup(NULL, value));

	ret = SYSINFO_RET_OK;
unlock:
	zbx_vmware_unlock();
out:
	zabbix_log(LOG_LEVEL_DEBUG, "End of %s():%s", __func__, zbx_sysinfo_ret_string(ret));

	return ret;
}

/******************************************************************************
 *                                                                            *
 * Purpose: retrieves hypervisor property                                     *
 *                                                                            *
 * Parameters: request   - [IN] the original request. The first parameter is  *
 *                              vmware service URL and the second parameter   *
 *                              is hypervisor uuid.                           *
 *             username  - [IN] the vmware service user name                  *
 *             password  - [IN] the vmware service password                   *
 *             propid    - [IN] the property id                               *
 *             result    - [OUT] the request result                           *
 *                                                                            *
 ******************************************************************************/
static int	get_vcenter_hvprop(AGENT_REQUEST *request, const char *username, const char *password, int propid,
		AGENT_RESULT *result)
{
	zbx_vmware_service_t	*service;
	const char		*uuid, *url, *value;
	zbx_vmware_hv_t		*hv;
	int			ret = SYSINFO_RET_FAIL;

	zabbix_log(LOG_LEVEL_DEBUG, "In %s() propid:%d", __func__, propid);

	if (2 != request->nparam)
	{
		SET_MSG_RESULT(result, zbx_strdup(NULL, "Invalid number of parameters."));
		goto out;
	}

	url = get_rparam(request, 0);
	uuid = get_rparam(request, 1);

	if ('\0' == *uuid)
	{
		SET_MSG_RESULT(result, zbx_strdup(NULL, "Invalid second parameter."));
		goto out;
	}

	zbx_vmware_lock();

	if (NULL == (service = get_vmware_service(url, username, password, result, &ret)))
		goto unlock;

	if (NULL == (hv = hv_get(&service->data->hvs, uuid)))
	{
		SET_MSG_RESULT(result, zbx_strdup(NULL, "Unknown hypervisor uuid."));
		goto unlock;
	}

	if (NULL == (value = hv->props[propid]))
	{
		SET_MSG_RESULT(result, zbx_strdup(NULL, "Value is not available."));
		goto unlock;
	}

	SET_STR_RESULT(result, zbx_strdup(NULL, value));
	ret = SYSINFO_RET_OK;
unlock:
	zbx_vmware_unlock();
out:
	zabbix_log(LOG_LEVEL_DEBUG, "End of %s():%s", __func__, zbx_sysinfo_ret_string(ret));

	return ret;
}

int	check_vcenter_cluster_discovery(AGENT_REQUEST *request, const char *username, const char *password,
		AGENT_RESULT *result)
{
	struct zbx_json		json_data;
	const char		*url;
	zbx_vmware_service_t	*service;
	int			i, ret = SYSINFO_RET_FAIL;

	zabbix_log(LOG_LEVEL_DEBUG, "In %s()", __func__);

	if (1 != request->nparam)
	{
		SET_MSG_RESULT(result, zbx_strdup(NULL, "Invalid number of parameters."));
		goto out;
	}

	url = get_rparam(request, 0);

	zbx_vmware_lock();

	if (NULL == (service = get_vmware_service(url, username, password, result, &ret)))
		goto unlock;

	zbx_json_initarray(&json_data, ZBX_JSON_STAT_BUF_LEN);

	for (i = 0; i < service->data->clusters.values_num; i++)
	{
		zbx_vmware_cluster_t	*cluster = (zbx_vmware_cluster_t *)service->data->clusters.values[i];

		zbx_json_addobject(&json_data, NULL);
		zbx_json_addstring(&json_data, "{#CLUSTER.ID}", cluster->id, ZBX_JSON_TYPE_STRING);
		zbx_json_addstring(&json_data, "{#CLUSTER.NAME}", cluster->name, ZBX_JSON_TYPE_STRING);
		zbx_json_close(&json_data);
	}

	zbx_json_close(&json_data);

	SET_STR_RESULT(result, zbx_strdup(NULL, json_data.buffer));

	zbx_json_free(&json_data);

	ret = SYSINFO_RET_OK;
unlock:
	zbx_vmware_unlock();
out:
	zabbix_log(LOG_LEVEL_DEBUG, "End of %s():%s", __func__, zbx_sysinfo_ret_string(ret));

	return ret;
}

int	check_vcenter_cluster_status(AGENT_REQUEST *request, const char *username, const char *password,
		AGENT_RESULT *result)
{
	const char		*url, *name;
	zbx_vmware_service_t	*service;
	zbx_vmware_cluster_t	*cluster;
	int			ret = SYSINFO_RET_FAIL;

	zabbix_log(LOG_LEVEL_DEBUG, "In %s()", __func__);

	if (2 != request->nparam)
	{
		SET_MSG_RESULT(result, zbx_strdup(NULL, "Invalid number of parameters."));
		goto out;
	}

	url = get_rparam(request, 0);
	name = get_rparam(request, 1);

	if ('\0' == *name)
		goto out;

	zbx_vmware_lock();

	if (NULL == (service = get_vmware_service(url, username, password, result, &ret)))
		goto unlock;

	if (NULL == (cluster = cluster_get_by_name(&service->data->clusters, name)))
	{
		SET_MSG_RESULT(result, zbx_strdup(NULL, "Unknown cluster name."));
		goto unlock;
	}

	if (NULL == cluster->status)
		goto unlock;

	ret = SYSINFO_RET_OK;

	if (0 == strcmp(cluster->status, "gray"))
		SET_UI64_RESULT(result, 0);
	else if (0 == strcmp(cluster->status, "green"))
		SET_UI64_RESULT(result, 1);
	else if (0 == strcmp(cluster->status, "yellow"))
		SET_UI64_RESULT(result, 2);
	else if (0 == strcmp(cluster->status, "red"))
		SET_UI64_RESULT(result, 3);
	else
		ret = SYSINFO_RET_FAIL;

unlock:
	zbx_vmware_unlock();
out:
	zabbix_log(LOG_LEVEL_DEBUG, "End of %s():%s", __func__, zbx_sysinfo_ret_string(ret));

	return ret;
}

static void	vmware_get_events(const zbx_vector_ptr_t *events, zbx_uint64_t eventlog_last_key, const DC_ITEM *item,
		zbx_vector_ptr_t *add_results)
{
	int	i;

	zabbix_log(LOG_LEVEL_DEBUG, "In %s() eventlog_last_key:" ZBX_FS_UI64, __func__, eventlog_last_key);

	/* events were retrieved in reverse chronological order */
	for (i = events->values_num - 1; i >= 0; i--)
	{
		const zbx_vmware_event_t	*event = (zbx_vmware_event_t *)events->values[i];
		AGENT_RESULT			*add_result = NULL;

		if (event->key <= eventlog_last_key)
			continue;

		add_result = (AGENT_RESULT *)zbx_malloc(add_result, sizeof(AGENT_RESULT));
		init_result(add_result);

		if (SUCCEED == set_result_type(add_result, item->value_type, event->message))
		{
			set_result_meta(add_result, event->key, 0);

			if (ITEM_VALUE_TYPE_LOG == item->value_type)
			{
				add_result->log->logeventid = event->key;
				add_result->log->timestamp = event->timestamp;
			}

			zbx_vector_ptr_append(add_results, add_result);
		}
		else
			zbx_free(add_result);
	}

	zabbix_log(LOG_LEVEL_DEBUG, "End of %s(): events:%d", __func__, add_results->values_num);
}

int	check_vcenter_eventlog(AGENT_REQUEST *request, const DC_ITEM *item, AGENT_RESULT *result,
		zbx_vector_ptr_t *add_results)
{
	const char		*url, *skip;
	unsigned char		skip_old;
	zbx_vmware_service_t	*service;
	int			ret = SYSINFO_RET_FAIL;

	zabbix_log(LOG_LEVEL_DEBUG, "In %s()", __func__);

	if (2 < request->nparam || 0 == request->nparam)
	{
		SET_MSG_RESULT(result, zbx_strdup(NULL, "Invalid number of parameters."));
		goto out;
	}

	url = get_rparam(request, 0);

	if (NULL == (skip = get_rparam(request, 1)) || '\0' == *skip || 0 == strcmp(skip, "all"))
	{
		skip_old = 0;
	}
	else if (0 == strcmp(skip, "skip"))
	{
		skip_old = (0 == request->lastlogsize ? 1 : 0);
	}
	else
	{
		SET_MSG_RESULT(result, zbx_strdup(NULL, "Invalid second parameter."));
		goto out;
	}

	zbx_vmware_lock();

	if (NULL == (service = get_vmware_service(url, item->username, item->password, result, &ret)))
		goto unlock;

	if (ZBX_VMWARE_EVENT_KEY_UNINITIALIZED == service->eventlog.last_key ||
			(0 != skip_old && 0 != service->eventlog.last_key ))
	{
		/* this may happen if recreate item vmware.eventlog for the same service URL */
		service->eventlog.last_key = request->lastlogsize;
		service->eventlog.skip_old = skip_old;
	}
	else if (0 != service->eventlog.oom)
	{
		SET_MSG_RESULT(result, zbx_strdup(NULL, "Not enough shared memory to store VMware events."));
		goto unlock;
	}
	else if (request->lastlogsize < service->eventlog.last_key && 0 != request->lastlogsize)
	{
		/* this may happen if there are multiple vmware.eventlog items for the same service URL or item has  */
		/* been polled, but values got stuck in history cache and item's lastlogsize hasn't been updated yet */
		SET_MSG_RESULT(result, zbx_strdup(NULL, "Too old events requested."));
		goto unlock;
	}
	else if (0 < service->data->events.values_num)
	{
		vmware_get_events(&service->data->events, request->lastlogsize, item, add_results);
		service->eventlog.last_key = ((const zbx_vmware_event_t *)service->data->events.values[0])->key;
	}

	ret = SYSINFO_RET_OK;
unlock:
	zbx_vmware_unlock();
out:
	zabbix_log(LOG_LEVEL_DEBUG, "End of %s():%s", __func__, zbx_sysinfo_ret_string(ret));

	return ret;
}

int	check_vcenter_version(AGENT_REQUEST *request, const char *username, const char *password,
		AGENT_RESULT *result)
{
	const char		*url;
	zbx_vmware_service_t	*service;
	int			ret = SYSINFO_RET_FAIL;

	zabbix_log(LOG_LEVEL_DEBUG, "In %s()", __func__);

	if (1 != request->nparam)
	{
		SET_MSG_RESULT(result, zbx_strdup(NULL, "Invalid number of parameters."));
		goto out;
	}

	url = get_rparam(request, 0);

	zbx_vmware_lock();

	if (NULL == (service = get_vmware_service(url, username, password, result, &ret)))
		goto unlock;

	if (NULL == service->version)
		goto unlock;

	SET_STR_RESULT(result, zbx_strdup(NULL, service->version));

	ret = SYSINFO_RET_OK;
unlock:
	zbx_vmware_unlock();
out:
	zabbix_log(LOG_LEVEL_DEBUG, "End of %s():%s", __func__, zbx_sysinfo_ret_string(ret));

	return ret;
}

int	check_vcenter_fullname(AGENT_REQUEST *request, const char *username, const char *password,
		AGENT_RESULT *result)
{
	char			*url;
	zbx_vmware_service_t	*service;
	int			ret = SYSINFO_RET_FAIL;

	zabbix_log(LOG_LEVEL_DEBUG, "In %s()", __func__);

	if (1 != request->nparam)
	{
		SET_MSG_RESULT(result, zbx_strdup(NULL, "Invalid number of parameters."));
		goto out;
	}

	url = get_rparam(request, 0);

	zbx_vmware_lock();

	if (NULL == (service = get_vmware_service(url, username, password, result, &ret)))
		goto unlock;

	if (NULL == service->fullname)
		goto unlock;

	SET_STR_RESULT(result, zbx_strdup(NULL, service->fullname));

	ret = SYSINFO_RET_OK;
unlock:
	zbx_vmware_unlock();
out:
	zabbix_log(LOG_LEVEL_DEBUG, "End of %s():%s", __func__, zbx_sysinfo_ret_string(ret));

	return ret;
}

int	check_vcenter_hv_cluster_name(AGENT_REQUEST *request, const char *username, const char *password,
		AGENT_RESULT *result)
{
	const char		*url, *uuid;
	zbx_vmware_hv_t		*hv;
	zbx_vmware_service_t	*service;
	zbx_vmware_cluster_t	*cluster = NULL;
	int			ret = SYSINFO_RET_FAIL;

	zabbix_log(LOG_LEVEL_DEBUG, "In %s()", __func__);

	if (2 != request->nparam)
	{
		SET_MSG_RESULT(result, zbx_strdup(NULL, "Invalid number of parameters."));
		goto out;
	}

	url = get_rparam(request, 0);
	uuid = get_rparam(request, 1);

	if ('\0' == *uuid)
	{
		SET_MSG_RESULT(result, zbx_strdup(NULL, "Invalid second parameter."));
		goto out;
	}

	zbx_vmware_lock();

	if (NULL == (service = get_vmware_service(url, username, password, result, &ret)))
		goto unlock;

	if (NULL == (hv = hv_get(&service->data->hvs, uuid)))
	{
		SET_MSG_RESULT(result, zbx_strdup(NULL, "Unknown hypervisor uuid."));
		goto unlock;
	}

	if (NULL != hv->clusterid)
		cluster = cluster_get(&service->data->clusters, hv->clusterid);

	SET_STR_RESULT(result, zbx_strdup(NULL, NULL != cluster ? cluster->name : ""));

	ret = SYSINFO_RET_OK;
unlock:
	zbx_vmware_unlock();
out:
	zabbix_log(LOG_LEVEL_DEBUG, "End of %s():%s", __func__, zbx_sysinfo_ret_string(ret));

	return ret;
}

int	check_vcenter_hv_connectionstate(AGENT_REQUEST *request, const char *username, const char *password,
		AGENT_RESULT *result)
{
	int	ret;

	zabbix_log(LOG_LEVEL_DEBUG, "In %s()", __func__);

	ret = get_vcenter_hvprop(request, username, password, ZBX_VMWARE_HVPROP_CONNECTIONSTATE, result);

	zabbix_log(LOG_LEVEL_DEBUG, "End of %s():%s", __func__, zbx_sysinfo_ret_string(ret));

	return ret;
}

int	check_vcenter_hv_cpu_usage(AGENT_REQUEST *request, const char *username, const char *password,
		AGENT_RESULT *result)
{
	int	ret;

	zabbix_log(LOG_LEVEL_DEBUG, "In %s()", __func__);

	ret = get_vcenter_hvprop(request, username, password, ZBX_VMWARE_HVPROP_OVERALL_CPU_USAGE, result);

	if (SYSINFO_RET_OK == ret && NULL != GET_UI64_RESULT(result))
		result->ui64 = result->ui64 * 1000000;

	zabbix_log(LOG_LEVEL_DEBUG, "End of %s():%s", __func__, zbx_sysinfo_ret_string(ret));

	return ret;
}

int	check_vcenter_hv_cpu_usage_perf(AGENT_REQUEST *request, const char *username, const char *password,
		AGENT_RESULT *result)
{
	const char		*url, *uuid;
	zbx_vmware_service_t	*service;
	zbx_vmware_hv_t		*hv;
	int			ret = SYSINFO_RET_FAIL;

	zabbix_log(LOG_LEVEL_DEBUG, "In %s()", __func__);

	if (2 != request->nparam)
	{
		SET_MSG_RESULT(result, zbx_strdup(NULL, "Invalid number of parameters."));
		goto out;
	}

	url = get_rparam(request, 0);
	uuid = get_rparam(request, 1);

	if ('\0' == *uuid)
	{
		SET_MSG_RESULT(result, zbx_strdup(NULL, "Invalid second parameter."));
		goto out;
	}

	zbx_vmware_lock();

	if (NULL == (service = get_vmware_service(url, username, password, result, &ret)))
		goto unlock;

	if (NULL == (hv = hv_get(&service->data->hvs, uuid)))
	{
		SET_MSG_RESULT(result, zbx_strdup(NULL, "Unknown hypervisor uuid."));
		goto unlock;
	}

	ret = vmware_service_get_counter_value_by_path(service, "HostSystem", hv->id, "cpu/usage[average]", "", 0,
			result);
unlock:
	zbx_vmware_unlock();
out:
	zabbix_log(LOG_LEVEL_DEBUG, "End of %s():%s", __func__, zbx_sysinfo_ret_string(ret));

	return ret;
}

int	check_vcenter_hv_cpu_utilization(AGENT_REQUEST *request, const char *username, const char *password,
		AGENT_RESULT *result)
{
	const char		*url, *uuid;
	zbx_vmware_service_t	*service;
	zbx_vmware_hv_t		*hv;
	int			ret = SYSINFO_RET_FAIL;

	zabbix_log(LOG_LEVEL_DEBUG, "In %s()", __func__);

	if (2 != request->nparam)
	{
		SET_MSG_RESULT(result, zbx_strdup(NULL, "Invalid number of parameters."));
		goto out;
	}

	url = get_rparam(request, 0);
	uuid = get_rparam(request, 1);

	zbx_vmware_lock();

	if (NULL == (service = get_vmware_service(url, username, password, result, &ret)))
		goto unlock;

	if (NULL == (hv = hv_get(&service->data->hvs, uuid)))
	{
		SET_MSG_RESULT(result, zbx_strdup(NULL, "Unknown hypervisor uuid."));
		goto unlock;
	}

	ret = vmware_service_get_counter_value_by_path(service, "HostSystem", hv->id, "cpu/utilization[average]", "",
			0, result);
unlock:
	zbx_vmware_unlock();
out:
	zabbix_log(LOG_LEVEL_DEBUG, "End of %s():%s", __func__, zbx_sysinfo_ret_string(ret));

	return ret;
}

int	check_vcenter_hv_power(AGENT_REQUEST *request, const char *username, const char *password,
		AGENT_RESULT *result)
{
	const char		*path, *url, *uuid, *max;
	zbx_vmware_service_t	*service;
	zbx_vmware_hv_t		*hv;
	int			ret = SYSINFO_RET_FAIL;

	zabbix_log(LOG_LEVEL_DEBUG, "In %s()", __func__);

	if (2 > request->nparam || request->nparam > 3)
	{
		SET_MSG_RESULT(result, zbx_strdup(NULL, "Invalid number of parameters."));
		goto out;
	}

	url = get_rparam(request, 0);
	uuid = get_rparam(request, 1);
	max = get_rparam(request, 2);

	if ('\0' == *uuid)
	{
		SET_MSG_RESULT(result, zbx_strdup(NULL, "Invalid second parameter."));
		goto out;
	}

	if (NULL != max && '\0' != *max)
	{
		if (0 != strcmp(max, "max"))
		{
			SET_MSG_RESULT(result, zbx_strdup(NULL, "Invalid third parameter."));
			goto out;
		}

		path = "power/powerCap[average]";
	}
	else
		path = "power/power[average]";

	zbx_vmware_lock();

	if (NULL == (service = get_vmware_service(url, username, password, result, &ret)))
		goto unlock;

	if (NULL == (hv = hv_get(&service->data->hvs, uuid)))
	{
		SET_MSG_RESULT(result, zbx_strdup(NULL, "Unknown hypervisor uuid."));
		goto unlock;
	}

	ret = vmware_service_get_counter_value_by_path(service, "HostSystem", hv->id, path, "", 1, result);
unlock:
	zbx_vmware_unlock();
out:
	zabbix_log(LOG_LEVEL_DEBUG, "End of %s():%s", __func__, zbx_sysinfo_ret_string(ret));

	return ret;
}

int	check_vcenter_hv_discovery(AGENT_REQUEST *request, const char *username, const char *password,
		AGENT_RESULT *result)
{
	struct zbx_json		json_data;
	const char		*url, *name;
	zbx_vmware_service_t	*service;
	int			ret = SYSINFO_RET_FAIL;
	zbx_vmware_hv_t		*hv;
	zbx_hashset_iter_t	iter;

	zabbix_log(LOG_LEVEL_DEBUG, "In %s()", __func__);

	if (1 != request->nparam)
	{
		SET_MSG_RESULT(result, zbx_strdup(NULL, "Invalid number of parameters."));
		goto out;
	}

	url = get_rparam(request, 0);

	zbx_vmware_lock();

	if (NULL == (service = get_vmware_service(url, username, password, result, &ret)))
		goto unlock;

	zbx_json_initarray(&json_data, ZBX_JSON_STAT_BUF_LEN);

	zbx_hashset_iter_reset(&service->data->hvs, &iter);
	while (NULL != (hv = (zbx_vmware_hv_t *)zbx_hashset_iter_next(&iter)))
	{
		zbx_vmware_cluster_t	*cluster = NULL;

		if (NULL == (name = hv->props[ZBX_VMWARE_HVPROP_NAME]))
			continue;

		if (NULL != hv->clusterid)
			cluster = cluster_get(&service->data->clusters, hv->clusterid);

		zbx_json_addobject(&json_data, NULL);
		zbx_json_addstring(&json_data, "{#HV.UUID}", hv->uuid, ZBX_JSON_TYPE_STRING);
		zbx_json_addstring(&json_data, "{#HV.ID}", hv->id, ZBX_JSON_TYPE_STRING);
		zbx_json_addstring(&json_data, "{#HV.NAME}", name, ZBX_JSON_TYPE_STRING);
		zbx_json_addstring(&json_data, "{#HV.IP}", ZBX_NULL2EMPTY_STR(hv->ip), ZBX_JSON_TYPE_STRING);
		zbx_json_addstring(&json_data, "{#DATACENTER.NAME}", hv->datacenter_name, ZBX_JSON_TYPE_STRING);
		zbx_json_addstring(&json_data, "{#CLUSTER.NAME}",
				NULL != cluster ? cluster->name : "", ZBX_JSON_TYPE_STRING);
		zbx_json_addstring(&json_data, "{#PARENT.NAME}", hv->parent_name, ZBX_JSON_TYPE_STRING);
		zbx_json_addstring(&json_data, "{#PARENT.TYPE}", hv->parent_type, ZBX_JSON_TYPE_STRING);
		zbx_json_addstring(&json_data, "{#HV.NETNAME}",
				ZBX_NULL2EMPTY_STR(hv->props[ZBX_VMWARE_HVPROP_NET_NAME]), ZBX_JSON_TYPE_STRING);
		zbx_json_close(&json_data);
	}

	zbx_json_close(&json_data);

	SET_STR_RESULT(result, zbx_strdup(NULL, json_data.buffer));

	zbx_json_free(&json_data);

	ret = SYSINFO_RET_OK;
unlock:
	zbx_vmware_unlock();
out:
	zabbix_log(LOG_LEVEL_DEBUG, "End of %s():%s", __func__, zbx_sysinfo_ret_string(ret));

	return ret;
}

int	check_vcenter_hv_fullname(AGENT_REQUEST *request, const char *username, const char *password,
		AGENT_RESULT *result)
{
	int	ret;

	zabbix_log(LOG_LEVEL_DEBUG, "In %s()", __func__);

	ret = get_vcenter_hvprop(request, username, password, ZBX_VMWARE_HVPROP_FULL_NAME, result);

	zabbix_log(LOG_LEVEL_DEBUG, "End of %s():%s", __func__, zbx_sysinfo_ret_string(ret));

	return ret;
}

int	check_vcenter_hv_hw_cpu_num(AGENT_REQUEST *request, const char *username, const char *password,
		AGENT_RESULT *result)
{
	int	ret;

	zabbix_log(LOG_LEVEL_DEBUG, "In %s()", __func__);

	ret = get_vcenter_hvprop(request, username, password, ZBX_VMWARE_HVPROP_HW_NUM_CPU_CORES, result);

	zabbix_log(LOG_LEVEL_DEBUG, "End of %s():%s", __func__, zbx_sysinfo_ret_string(ret));

	return ret;
}

int	check_vcenter_hv_hw_cpu_freq(AGENT_REQUEST *request, const char *username, const char *password,
		AGENT_RESULT *result)
{
	int	ret;

	zabbix_log(LOG_LEVEL_DEBUG, "In %s()", __func__);

	ret = get_vcenter_hvprop(request, username, password, ZBX_VMWARE_HVPROP_HW_CPU_MHZ, result);

	if (SYSINFO_RET_OK == ret && NULL != GET_UI64_RESULT(result))
		result->ui64 = result->ui64 * 1000000;

	zabbix_log(LOG_LEVEL_DEBUG, "End of %s():%s", __func__, zbx_sysinfo_ret_string(ret));

	return ret;
}

int	check_vcenter_hv_hw_cpu_model(AGENT_REQUEST *request, const char *username, const char *password,
		AGENT_RESULT *result)
{
	int	ret;

	zabbix_log(LOG_LEVEL_DEBUG, "In %s()", __func__);

	ret = get_vcenter_hvprop(request, username, password, ZBX_VMWARE_HVPROP_HW_CPU_MODEL, result);

	zabbix_log(LOG_LEVEL_DEBUG, "End of %s():%s", __func__, zbx_sysinfo_ret_string(ret));

	return ret;
}

int	check_vcenter_hv_hw_cpu_threads(AGENT_REQUEST *request, const char *username, const char *password,
		AGENT_RESULT *result)
{
	int	ret;

	zabbix_log(LOG_LEVEL_DEBUG, "In %s()", __func__);

	ret = get_vcenter_hvprop(request, username, password, ZBX_VMWARE_HVPROP_HW_NUM_CPU_THREADS, result);

	zabbix_log(LOG_LEVEL_DEBUG, "End of %s():%s", __func__, zbx_sysinfo_ret_string(ret));

	return ret;
}

int	check_vcenter_hv_hw_memory(AGENT_REQUEST *request, const char *username, const char *password,
		AGENT_RESULT *result)
{
	int	ret;

	zabbix_log(LOG_LEVEL_DEBUG, "In %s()", __func__);

	ret = get_vcenter_hvprop(request, username, password, ZBX_VMWARE_HVPROP_HW_MEMORY_SIZE, result);

	zabbix_log(LOG_LEVEL_DEBUG, "End of %s():%s", __func__, zbx_sysinfo_ret_string(ret));

	return ret;
}

int	check_vcenter_hv_hw_model(AGENT_REQUEST *request, const char *username, const char *password,
		AGENT_RESULT *result)
{
	int	ret;

	zabbix_log(LOG_LEVEL_DEBUG, "In %s()", __func__);

	ret = get_vcenter_hvprop(request, username, password, ZBX_VMWARE_HVPROP_HW_MODEL, result);

	zabbix_log(LOG_LEVEL_DEBUG, "End of %s():%s", __func__, zbx_sysinfo_ret_string(ret));

	return ret;
}

int	check_vcenter_hv_hw_serialnumber(AGENT_REQUEST *request, const char *username, const char *password,
		AGENT_RESULT *result)
{
	int	ret;

	zabbix_log(LOG_LEVEL_DEBUG, "In %s()", __func__);

	ret = get_vcenter_hvprop(request, username, password, ZBX_VMWARE_HVPROP_HW_SERIALNUMBER, result);

	zabbix_log(LOG_LEVEL_DEBUG, "End of %s():%s", __func__, zbx_sysinfo_ret_string(ret));

	return ret;
}

int	check_vcenter_hv_hw_uuid(AGENT_REQUEST *request, const char *username, const char *password,
		AGENT_RESULT *result)
{
	int	ret;

	zabbix_log(LOG_LEVEL_DEBUG, "In %s()", __func__);

	ret = get_vcenter_hvprop(request, username, password, ZBX_VMWARE_HVPROP_HW_UUID, result);

	zabbix_log(LOG_LEVEL_DEBUG, "End of %s():%s", __func__, zbx_sysinfo_ret_string(ret));

	return ret;
}

int	check_vcenter_hv_hw_vendor(AGENT_REQUEST *request, const char *username, const char *password,
		AGENT_RESULT *result)
{
	int	ret;

	zabbix_log(LOG_LEVEL_DEBUG, "In %s()", __func__);

	ret = get_vcenter_hvprop(request, username, password, ZBX_VMWARE_HVPROP_HW_VENDOR, result);

	zabbix_log(LOG_LEVEL_DEBUG, "End of %s():%s", __func__, zbx_sysinfo_ret_string(ret));

	return ret;
}

int	check_vcenter_hv_memory_size_ballooned(AGENT_REQUEST *request, const char *username, const char *password,
		AGENT_RESULT *result)
{
	int			i, ret = SYSINFO_RET_FAIL;
	zbx_vmware_service_t	*service;
	const char		*uuid, *url;
	zbx_vmware_hv_t		*hv;
	zbx_uint64_t		value = 0;

	zabbix_log(LOG_LEVEL_DEBUG, "In %s()", __func__);

	if (2 != request->nparam)
	{
		SET_MSG_RESULT(result, zbx_strdup(NULL, "Invalid number of parameters."));
		goto out;
	}

	url = get_rparam(request, 0);
	uuid = get_rparam(request, 1);

	if ('\0' == *uuid)
	{
		SET_MSG_RESULT(result, zbx_strdup(NULL, "Invalid second parameter."));
		goto out;
	}

	zbx_vmware_lock();

	if (NULL == (service = get_vmware_service(url, username, password, result, &ret)))
		goto unlock;

	if (NULL == (hv = hv_get(&service->data->hvs, uuid)))
	{
		SET_MSG_RESULT(result, zbx_strdup(NULL, "Unknown hypervisor uuid."));
		goto unlock;
	}

	for (i = 0; i < hv->vms.values_num; i++)
	{
		zbx_uint64_t	mem;
		const char	*value_str;
		zbx_vmware_vm_t	*vm = (zbx_vmware_vm_t *)hv->vms.values[i];

		if (NULL == (value_str = vm->props[ZBX_VMWARE_VMPROP_MEMORY_SIZE_BALLOONED]))
			continue;

		if (SUCCEED != is_uint64(value_str, &mem))
			continue;

		value += mem;
	}

	value *= ZBX_MEBIBYTE;
	SET_UI64_RESULT(result, value);

	ret = SYSINFO_RET_OK;
unlock:
	zbx_vmware_unlock();
out:
	zabbix_log(LOG_LEVEL_DEBUG, "End of %s():%s", __func__, zbx_sysinfo_ret_string(ret));

	return ret;
}

int	check_vcenter_hv_memory_used(AGENT_REQUEST *request, const char *username, const char *password,
		AGENT_RESULT *result)
{
	int	ret;

	zabbix_log(LOG_LEVEL_DEBUG, "In %s()", __func__);

	ret = get_vcenter_hvprop(request, username, password, ZBX_VMWARE_HVPROP_MEMORY_USED, result);

	if (SYSINFO_RET_OK == ret && NULL != GET_UI64_RESULT(result))
		result->ui64 = result->ui64 * ZBX_MEBIBYTE;

	zabbix_log(LOG_LEVEL_DEBUG, "End of %s():%s", __func__, zbx_sysinfo_ret_string(ret));

	return ret;
}

int	check_vcenter_hv_sensor_health_state(AGENT_REQUEST *request, const char *username, const char *password,
		AGENT_RESULT *result)
{
	int	ret;

	zabbix_log(LOG_LEVEL_DEBUG, "In %s()", __func__);

	ret = get_vcenter_hvprop(request, username, password, ZBX_VMWARE_HVPROP_HEALTH_STATE, result);

	if (SYSINFO_RET_OK == ret && NULL != GET_STR_RESULT(result))
	{
		if (0 == strcmp(result->str, "gray") || 0 == strcmp(result->str, "unknown"))
			SET_UI64_RESULT(result, 0);
		else if (0 == strcmp(result->str, "green"))
			SET_UI64_RESULT(result, 1);
		else if (0 == strcmp(result->str, "yellow"))
			SET_UI64_RESULT(result, 2);
		else if (0 == strcmp(result->str, "red"))
			SET_UI64_RESULT(result, 3);
		else
			ret = SYSINFO_RET_FAIL;

		UNSET_STR_RESULT(result);
	}

	zabbix_log(LOG_LEVEL_DEBUG, "End of %s():%s", __func__, zbx_sysinfo_ret_string(ret));

	return ret;
}

int	check_vcenter_hv_status(AGENT_REQUEST *request, const char *username, const char *password,
		AGENT_RESULT *result)
{
	int	ret;

	zabbix_log(LOG_LEVEL_DEBUG, "In %s()", __func__);

	ret = get_vcenter_hvprop(request, username, password, ZBX_VMWARE_HVPROP_STATUS, result);

	if (SYSINFO_RET_OK == ret && NULL != GET_STR_RESULT(result))
	{
		if (0 == strcmp(result->str, "gray") || 0 == strcmp(result->str, "unknown"))
			SET_UI64_RESULT(result, 0);
		else if (0 == strcmp(result->str, "green"))
			SET_UI64_RESULT(result, 1);
		else if (0 == strcmp(result->str, "yellow"))
			SET_UI64_RESULT(result, 2);
		else if (0 == strcmp(result->str, "red"))
			SET_UI64_RESULT(result, 3);
		else
			ret = SYSINFO_RET_FAIL;

		UNSET_STR_RESULT(result);
	}

	zabbix_log(LOG_LEVEL_DEBUG, "End of %s():%s", __func__, zbx_sysinfo_ret_string(ret));

	return ret;
}

int	check_vcenter_hv_maintenance(AGENT_REQUEST *request, const char *username, const char *password,
		AGENT_RESULT *result)
{
	int	ret;

	zabbix_log(LOG_LEVEL_DEBUG, "In %s()", __func__);

	ret = get_vcenter_hvprop(request, username, password, ZBX_VMWARE_HVPROP_MAINTENANCE, result);

	if (SYSINFO_RET_OK == ret && NULL != GET_STR_RESULT(result))
	{
		if (0 == strcmp(result->str, "false"))
			SET_UI64_RESULT(result, 0);
		else
			SET_UI64_RESULT(result, 1);

		UNSET_STR_RESULT(result);
	}

	zabbix_log(LOG_LEVEL_DEBUG, "End of %s():%s", __func__, zbx_sysinfo_ret_string(ret));

	return ret;
}

int	check_vcenter_hv_uptime(AGENT_REQUEST *request, const char *username, const char *password,
		AGENT_RESULT *result)
{
	int	ret;

	zabbix_log(LOG_LEVEL_DEBUG, "In %s()", __func__);

	ret = get_vcenter_hvprop(request, username, password, ZBX_VMWARE_HVPROP_UPTIME, result);

	zabbix_log(LOG_LEVEL_DEBUG, "End of %s():%s", __func__, zbx_sysinfo_ret_string(ret));

	return ret;
}

int	check_vcenter_hv_version(AGENT_REQUEST *request, const char *username, const char *password,
		AGENT_RESULT *result)
{
	int	ret;

	zabbix_log(LOG_LEVEL_DEBUG, "In %s()", __func__);

	ret = get_vcenter_hvprop(request, username, password, ZBX_VMWARE_HVPROP_VERSION, result);

	zabbix_log(LOG_LEVEL_DEBUG, "End of %s():%s", __func__, zbx_sysinfo_ret_string(ret));

	return ret;
}

int	check_vcenter_hv_sensors_get(AGENT_REQUEST *request, const char *username, const char *password,
		AGENT_RESULT *result)
{
	int	ret;

	zabbix_log(LOG_LEVEL_DEBUG, "In %s()", __func__);

	ret = get_vcenter_hvprop(request, username, password, ZBX_VMWARE_HVPROP_SENSOR, result);

	zabbix_log(LOG_LEVEL_DEBUG, "End of %s():%s", __func__, zbx_sysinfo_ret_string(ret));

	return ret;
}

int	check_vcenter_hv_hw_sensors_get(AGENT_REQUEST *request, const char *username, const char *password,
		AGENT_RESULT *result)
{
	int	ret;

	zabbix_log(LOG_LEVEL_DEBUG, "In %s()", __func__);

	ret = get_vcenter_hvprop(request, username, password, ZBX_VMWARE_HVPROP_HW_SENSOR, result);

	zabbix_log(LOG_LEVEL_DEBUG, "End of %s():%s", __func__, zbx_sysinfo_ret_string(ret));

	return ret;
}

int	check_vcenter_hv_vm_num(AGENT_REQUEST *request, const char *username, const char *password,
		AGENT_RESULT *result)
{
	int			ret = SYSINFO_RET_FAIL;
	zbx_vmware_service_t	*service;
	const char		*uuid, *url;
	zbx_vmware_hv_t		*hv;

	zabbix_log(LOG_LEVEL_DEBUG, "In %s()", __func__);

	if (2 != request->nparam)
	{
		SET_MSG_RESULT(result, zbx_strdup(NULL, "Invalid number of parameters."));
		goto out;
	}

	url = get_rparam(request, 0);
	uuid = get_rparam(request, 1);

	if ('\0' == *uuid)
	{
		SET_MSG_RESULT(result, zbx_strdup(NULL, "Invalid second parameter."));
		goto out;
	}

	zbx_vmware_lock();

	if (NULL == (service = get_vmware_service(url, username, password, result, &ret)))
		goto unlock;

	if (NULL == (hv = hv_get(&service->data->hvs, uuid)))
	{
		SET_MSG_RESULT(result, zbx_strdup(NULL, "Unknown hypervisor uuid."));
		goto unlock;
	}

	SET_UI64_RESULT(result, hv->vms.values_num);
	ret = SYSINFO_RET_OK;
unlock:
	zbx_vmware_unlock();
out:
	zabbix_log(LOG_LEVEL_DEBUG, "End of %s():%s", __func__, zbx_sysinfo_ret_string(ret));

	return ret;
}

static int	check_vcenter_hv_network_common(AGENT_REQUEST *request, const char *username, const char *password,
		AGENT_RESULT *result, int direction, const char *func_parent)
{
	const char		*url, *mode, *uuid, *counter_name;
	unsigned int		coeff = 0;
	zbx_vmware_service_t	*service;
	zbx_vmware_hv_t		*hv;
	int			ret = SYSINFO_RET_FAIL;

	zabbix_log(LOG_LEVEL_DEBUG, "In %s(), func_parent:'%s'", __func__, func_parent);

	if (2 > request->nparam || request->nparam > 3)
	{
		SET_MSG_RESULT(result, zbx_strdup(NULL, "Invalid number of parameters."));
		goto out;
	}

	url = get_rparam(request, 0);
	uuid = get_rparam(request, 1);
	mode = get_rparam(request, 2);

	if (NULL == mode || '\0' == *mode || 0 == strcmp(mode, "bps"))
	{
		counter_name = ZBX_IF_DIRECTION_IN == direction ? "net/received[average]" : "net/transmitted[average]";
		coeff = ZBX_KIBIBYTE;
	}
	else if (0 == strcmp(mode, "packets"))
	{
		counter_name = ZBX_IF_DIRECTION_IN ==
				direction ? "net/packetsRx[summation]" : "net/packetsTx[summation]";
	}
	else if (0 == strcmp(mode, "dropped"))
	{
		counter_name = ZBX_IF_DIRECTION_IN ==
				direction ? "net/droppedRx[summation]" : "net/droppedTx[summation]";
	}
	else if (0 == strcmp(mode, "errors"))
	{
		counter_name = ZBX_IF_DIRECTION_IN == direction ? "net/errorsRx[summation]" : "net/errorsTx[summation]";
	}
	else if (0 == strcmp(mode, "broadcast"))
	{
		counter_name = ZBX_IF_DIRECTION_IN ==
				direction ? "net/broadcastRx[summation]" : "net/broadcastTx[summation]";
	}
	else
	{
		SET_MSG_RESULT(result, zbx_strdup(NULL, "Invalid third parameter."));
		goto out;
	}

	zbx_vmware_lock();

	if (NULL == (service = get_vmware_service(url, username, password, result, &ret)))
		goto unlock;

	if (NULL == (hv = hv_get(&service->data->hvs, uuid)))
	{
		SET_MSG_RESULT(result, zbx_strdup(NULL, "Unknown hypervisor uuid."));
		goto unlock;
	}

	ret = vmware_service_get_counter_value_by_path(service, "HostSystem", hv->id, counter_name, "",
			coeff, result);
unlock:
	zbx_vmware_unlock();
out:
	zabbix_log(LOG_LEVEL_DEBUG, "End of %s(), func_parent:'%s', ret: %s", __func__, func_parent,
			zbx_sysinfo_ret_string(ret));

	return ret;
}

int	check_vcenter_hv_network_in(AGENT_REQUEST *request, const char *username, const char *password,
		AGENT_RESULT *result)
{
	return	check_vcenter_hv_network_common(request, username, password, result, ZBX_IF_DIRECTION_IN, __func__);
}

int	check_vcenter_hv_network_out(AGENT_REQUEST *request, const char *username, const char *password,
		AGENT_RESULT *result)
{
	return	check_vcenter_hv_network_common(request, username, password, result, ZBX_IF_DIRECTION_OUT, __func__);
}

int	check_vcenter_hv_net_if_discovery(AGENT_REQUEST *request, const char *username, const char *password,
		AGENT_RESULT *result)
{
	int			i, ret = SYSINFO_RET_FAIL;
	const char		*url, *uuid;
	struct zbx_json		json_data;
	zbx_vmware_service_t	*service;
	zbx_vmware_hv_t		*hv;
	zbx_vmware_pnic_t	*nic;

	zabbix_log(LOG_LEVEL_DEBUG, "In %s()", __func__);

	if (2 != request->nparam)
	{
		SET_MSG_RESULT(result, zbx_strdup(NULL, "Invalid number of parameters."));
		goto out;
	}

	url = get_rparam(request, 0);
	uuid = get_rparam(request, 1);

	zbx_vmware_lock();

	if (NULL == (service = get_vmware_service(url, username, password, result, &ret)))
		goto unlock;

	if (NULL == (hv = hv_get(&service->data->hvs, uuid)))
	{
		SET_MSG_RESULT(result, zbx_strdup(NULL, "Unknown hypervisor uuid."));
		goto unlock;
	}

	zbx_json_initarray(&json_data, ZBX_JSON_STAT_BUF_LEN);

	for (i = 0; i < hv->pnics.values_num; i++)
	{
		nic = hv->pnics.values[i];

		zbx_json_addobject(&json_data, NULL);
		zbx_json_addstring(&json_data, "{#IFNAME}", nic->name, ZBX_JSON_TYPE_STRING);
		zbx_json_addstring(&json_data, "{#IFDRIVER}", ZBX_NULL2EMPTY_STR(nic->driver), ZBX_JSON_TYPE_STRING);
		zbx_json_adduint64(&json_data, "{#IFSPEED}", nic->speed);
		zbx_json_addstring(&json_data, "{#IFDUPLEX}", ZBX_DUPLEX_FULL == nic->duplex ? "full" : "half",
				ZBX_JSON_TYPE_STRING);
		zbx_json_addstring(&json_data, "{#IFMAC}", ZBX_NULL2EMPTY_STR(nic->mac), ZBX_JSON_TYPE_STRING);

		zbx_json_close(&json_data);
	}

	zbx_json_close(&json_data);

	SET_STR_RESULT(result, zbx_strdup(NULL, json_data.buffer));
	zbx_json_free(&json_data);

	ret = SYSINFO_RET_OK;
unlock:
	zbx_vmware_unlock();
out:
	zabbix_log(LOG_LEVEL_DEBUG, "End of %s(), ret: %s", __func__, zbx_sysinfo_ret_string(ret));

	return ret;
}

int	check_vcenter_hv_network_linkspeed(AGENT_REQUEST *request, const char *username, const char *password,
		AGENT_RESULT *result)
{
	int			i, ret = SYSINFO_RET_FAIL;
	const char		*url, *uuid, *if_name;
	zbx_vmware_service_t	*service;
	zbx_vmware_hv_t		*hv;
	zbx_vmware_pnic_t	nic_cmp;

	zabbix_log(LOG_LEVEL_DEBUG, "In %s()", __func__);

	if (3 != request->nparam)
	{
		SET_MSG_RESULT(result, zbx_strdup(NULL, "Invalid number of parameters."));
		goto out;
	}

	url = get_rparam(request, 0);
	uuid = get_rparam(request, 1);
	if_name = get_rparam(request, 2);

	zbx_vmware_lock();

	if (NULL == (service = get_vmware_service(url, username, password, result, &ret)))
		goto unlock;

	if (NULL == (hv = hv_get(&service->data->hvs, uuid)))
	{
		SET_MSG_RESULT(result, zbx_strdup(NULL, "Unknown hypervisor uuid."));
		goto unlock;
	}

	nic_cmp.name = (char *)if_name;

	if (FAIL == (i = zbx_vector_vmware_pnic_bsearch(&hv->pnics, &nic_cmp, vmware_pnic_compare)))
	{
		SET_MSG_RESULT(result, zbx_strdup(NULL, "Unknown physical network interface name"));
		goto out;
	}

	SET_UI64_RESULT(result, hv->pnics.values[i]->speed);
	ret = SYSINFO_RET_OK;
unlock:
	zbx_vmware_unlock();
out:
	zabbix_log(LOG_LEVEL_DEBUG, "End of %s(), ret: %s", __func__, zbx_sysinfo_ret_string(ret));

	return ret;
}

int	check_vcenter_hv_datacenter_name(AGENT_REQUEST *request, const char *username, const char *password,
		AGENT_RESULT *result)
{
	const char		*url, *uuid;
	zbx_vmware_service_t	*service;
	zbx_vmware_hv_t		*hv;
	int			ret = SYSINFO_RET_FAIL;

	zabbix_log(LOG_LEVEL_DEBUG, "In %s()", __func__);

	if (2 != request->nparam)
	{
		SET_MSG_RESULT(result, zbx_strdup(NULL, "Invalid number of parameters."));
		goto out;
	}

	url = get_rparam(request, 0);
	uuid = get_rparam(request, 1);

	zbx_vmware_lock();

	if (NULL == (service = get_vmware_service(url, username, password, result, &ret)))
		goto unlock;

	if (NULL == (hv = hv_get(&service->data->hvs, uuid)))
	{
		SET_MSG_RESULT(result, zbx_strdup(NULL, "Unknown hypervisor uuid."));
		goto unlock;
	}

	SET_STR_RESULT(result, zbx_strdup(NULL, hv->datacenter_name));

	ret = SYSINFO_RET_OK;
unlock:
	zbx_vmware_unlock();
out:
	zabbix_log(LOG_LEVEL_DEBUG, "End of %s():%s", __func__, zbx_sysinfo_ret_string(ret));

	return ret;
}

int	check_vcenter_hv_datastore_discovery(AGENT_REQUEST *request, const char *username, const char *password,
		AGENT_RESULT *result)
{
	const char		*url, *uuid;
	zbx_vmware_service_t	*service;
	zbx_vmware_hv_t		*hv;
	struct zbx_json		json_data;
	int			i, ret = SYSINFO_RET_FAIL;

	zabbix_log(LOG_LEVEL_DEBUG, "In %s()", __func__);

	if (2 != request->nparam)
	{
		SET_MSG_RESULT(result, zbx_strdup(NULL, "Invalid number of parameters."));
		goto out;
	}

	url = get_rparam(request, 0);
	uuid = get_rparam(request, 1);

	zbx_vmware_lock();

	if (NULL == (service = get_vmware_service(url, username, password, result, &ret)))
		goto unlock;

	if (NULL == (hv = hv_get(&service->data->hvs, uuid)))
	{
		SET_MSG_RESULT(result, zbx_strdup(NULL, "Unknown hypervisor uuid."));
		goto unlock;
	}

	zbx_json_initarray(&json_data, ZBX_JSON_STAT_BUF_LEN);

	for (i = 0; i < hv->dsnames.values_num; i++)
	{
		zbx_vmware_dsname_t	*dsname = hv->dsnames.values[i];
		int			j, total = 0;

		for (j = 0; j < dsname->hvdisks.values_num; j++)
			total += dsname->hvdisks.values[j].multipath_total;

		zbx_json_addobject(&json_data, NULL);
		zbx_json_addstring(&json_data, "{#DATASTORE}", dsname->name, ZBX_JSON_TYPE_STRING);
		zbx_json_adduint64(&json_data, "{#MULTIPATH.COUNT}", (unsigned int)total);
		zbx_json_adduint64(&json_data, "{#MULTIPATH.PARTITION.COUNT}",
				(unsigned int)dsname->hvdisks.values_num);

		zbx_json_close(&json_data);
	}

	zbx_json_close(&json_data);

	SET_STR_RESULT(result, zbx_strdup(NULL, json_data.buffer));

	zbx_json_free(&json_data);

	ret = SYSINFO_RET_OK;
unlock:
	zbx_vmware_unlock();
out:
	zabbix_log(LOG_LEVEL_DEBUG, "End of %s():%s", __func__, zbx_sysinfo_ret_string(ret));

	return ret;
}

#define DATASTORE_METRIC_MODE_LATENCY		0
#define	DATASTORE_METRIC_MODE_MAX_LATENCY	1
#define DATASTORE_METRIC_MODE_RPS		2

static int	check_vcenter_hv_datastore_metrics(AGENT_REQUEST *request, const char *username, const char *password,
		int direction, AGENT_RESULT *result)
{
	const char		*url, *mode, *hv_uuid, *ds_name, *perfcounter;
	zbx_uint64_t		access_filter;
	zbx_vmware_service_t	*service;
	zbx_vmware_hv_t		*hv;
	zbx_vmware_datastore_t	*datastore;
	zbx_vmware_dsname_t	dsnames_cmp;
	int			i, metric_mode, ret = SYSINFO_RET_FAIL;
	zbx_str_uint64_pair_t	uuid_cmp = {.value = 0};

	zabbix_log(LOG_LEVEL_DEBUG, "In %s()", __func__);

	if (3 > request->nparam || request->nparam > 4)
	{
		SET_MSG_RESULT(result, zbx_strdup(NULL, "Invalid number of parameters."));
		goto out;
	}

	url = get_rparam(request, 0);
	hv_uuid = get_rparam(request, 1);
	ds_name = get_rparam(request, 2);
	mode = get_rparam(request, 3);

	if (NULL == mode || '\0' == *mode || (0 == strcmp(mode, "latency")))
	{
		metric_mode = DATASTORE_METRIC_MODE_LATENCY;
	}
	else if (0 == strcmp(mode, "rps"))
	{
		metric_mode = DATASTORE_METRIC_MODE_RPS;
	}
	else
	{
		SET_MSG_RESULT(result, zbx_strdup(NULL, "Invalid fourth parameter."));
		goto out;
	}

	zbx_vmware_lock();

	if (NULL == (service = get_vmware_service(url, username, password, result, &ret)))
		goto unlock;

	if (NULL == (hv = hv_get(&service->data->hvs, hv_uuid)))
	{
		SET_MSG_RESULT(result, zbx_strdup(NULL, "Unknown hypervisor uuid."));
		goto unlock;
	}

	datastore = ds_get(&service->data->datastores, ds_name);

	if (NULL == datastore)
	{
		SET_MSG_RESULT(result, zbx_strdup(NULL, "Unknown datastore name."));
		goto unlock;
	}

	dsnames_cmp.name = datastore->name;

	if (FAIL == zbx_vector_vmware_dsname_bsearch(&hv->dsnames, &dsnames_cmp, vmware_dsname_compare))
	{
		SET_MSG_RESULT(result, zbx_dsprintf(NULL, "Datastore \"%s\" not found on this hypervisor.",
				datastore->name));
		goto unlock;
	}

	if (NULL == datastore->uuid)
	{
		SET_MSG_RESULT(result, zbx_strdup(NULL, "Unknown datastore uuid."));
		goto unlock;
	}

	uuid_cmp.name = hv->uuid;

	if (FAIL == (i = zbx_vector_str_uint64_pair_bsearch(&datastore->hv_uuids_access, uuid_cmp,
			zbx_str_uint64_pair_name_compare)))
	{
		SET_MSG_RESULT(result, zbx_dsprintf(NULL, "Unknown hypervisor \"%s\" for datastore \"%s\".",
				hv->props[ZBX_VMWARE_HVPROP_NAME], datastore->name));
		goto unlock;
	}

	switch (direction)
	{
		case ZBX_DATASTORE_DIRECTION_READ:
			access_filter = ZBX_VMWARE_DS_READ_FILTER;

			switch (metric_mode)
			{
				case DATASTORE_METRIC_MODE_RPS:
					perfcounter = "datastore/numberReadAveraged[average]";
					break;
				default:
					perfcounter = "datastore/totalReadLatency[average]";
			}
			break;
		case ZBX_DATASTORE_DIRECTION_WRITE:
			access_filter = ZBX_VMWARE_DS_WRITE_FILTER;

			switch (metric_mode)
			{
				case DATASTORE_METRIC_MODE_RPS:
					perfcounter = "datastore/numberWriteAveraged[average]";
					break;
				default:
					perfcounter = "datastore/totalWriteLatency[average]";
			}
			break;
		default:
			THIS_SHOULD_NEVER_HAPPEN;
			goto unlock;
	}

	zabbix_log(LOG_LEVEL_DEBUG, "%s(): perfcounter:%s", __func__, perfcounter);

	if (access_filter != (datastore->hv_uuids_access.values[i].value & access_filter))
	{
		zbx_uint64_t	mi = datastore->hv_uuids_access.values[i].value;

		SET_MSG_RESULT(result, zbx_dsprintf(NULL, "Datastore is not available for hypervisor: %s",
				0 == (ZBX_VMWARE_DS_MOUNTED & mi) ? "unmounted" : (
				0 == (ZBX_VMWARE_DS_ACCESSIBLE & mi) ? "inaccessible" : (
				ZBX_VMWARE_DS_READ == (ZBX_VMWARE_DS_READWRITE & mi)? "readOnly" :
				"unknown"))));
		goto unlock;
	}

	ret = vmware_service_get_counter_value_by_path(service, ZBX_VMWARE_SOAP_HV, hv->id, perfcounter,
			datastore->uuid, 1, result);
unlock:
	zbx_vmware_unlock();
out:
	zabbix_log(LOG_LEVEL_DEBUG, "End of %s():%s", __func__, zbx_sysinfo_ret_string(ret));

	return ret;
}

static int	check_vcenter_datastore_metrics(AGENT_REQUEST *request, const char *username, const char *password,
		int direction, AGENT_RESULT *result)
{
	const char		*url, *mode, *ds_name, *perfcounter;
	zbx_vmware_service_t	*service;
	zbx_vmware_hv_t		*hv;
	zbx_vmware_datastore_t	*datastore;
	int			i, metric_mode, ret = SYSINFO_RET_FAIL, unit, count = 0, ds_count = 0;
	zbx_uint64_t		access_filter, counterid, value = 0;

	zabbix_log(LOG_LEVEL_DEBUG, "In %s()", __func__);

	if (2 > request->nparam || request->nparam > 3)
	{
		SET_MSG_RESULT(result, zbx_strdup(NULL, "Invalid number of parameters."));
		goto out;
	}

	url = get_rparam(request, 0);
	ds_name = get_rparam(request, 1);
	mode = get_rparam(request, 2);

	if (NULL == mode || '\0' == *mode || (0 == strcmp(mode, "latency")))
	{
		metric_mode = DATASTORE_METRIC_MODE_LATENCY;
	}
	else if (0 == strcmp(mode, "maxlatency"))
	{
		metric_mode = DATASTORE_METRIC_MODE_MAX_LATENCY;
	}
	else if (0 == strcmp(mode, "rps"))
	{
		metric_mode = DATASTORE_METRIC_MODE_RPS;
	}
	else
	{
		SET_MSG_RESULT(result, zbx_strdup(NULL, "Invalid third parameter."));
		goto out;
	}

	zbx_vmware_lock();

	if (NULL == (service = get_vmware_service(url, username, password, result, &ret)))
		goto unlock;

	datastore = ds_get(&service->data->datastores, ds_name);

	if (NULL == datastore)
	{
		SET_MSG_RESULT(result, zbx_strdup(NULL, "Unknown datastore name."));
		goto unlock;
	}

	if (NULL == datastore->uuid)
	{
		SET_MSG_RESULT(result, zbx_strdup(NULL, "Unknown datastore uuid."));
		goto unlock;
	}

	switch (direction)
	{
		case ZBX_DATASTORE_DIRECTION_READ:
			access_filter = ZBX_VMWARE_DS_READ_FILTER;

			switch (metric_mode)
			{
				case DATASTORE_METRIC_MODE_RPS:
					perfcounter = "datastore/numberReadAveraged[average]";
					break;
				default:
					perfcounter = "datastore/totalReadLatency[average]";
			}
			break;
		case ZBX_DATASTORE_DIRECTION_WRITE:
			access_filter = ZBX_VMWARE_DS_WRITE_FILTER;

			switch (metric_mode)
			{
				case DATASTORE_METRIC_MODE_RPS:
					perfcounter = "datastore/numberWriteAveraged[average]";
					break;
				default:
					perfcounter = "datastore/totalWriteLatency[average]";
			}
			break;
		default:
			THIS_SHOULD_NEVER_HAPPEN;
			goto unlock;
	}

	zabbix_log(LOG_LEVEL_DEBUG, "%s(): perfcounter:%s", __func__, perfcounter);

	if (FAIL == zbx_vmware_service_get_counterid(service, perfcounter, &counterid, &unit))
	{
		SET_MSG_RESULT(result, zbx_strdup(NULL, "Performance counter is not available."));
		goto unlock;
	}

	for (i = 0; i < datastore->hv_uuids_access.values_num; i++)
	{
		if (access_filter != (datastore->hv_uuids_access.values[i].value & access_filter))
		{
			zbx_uint64_t	mi = datastore->hv_uuids_access.values[i].value;

			zabbix_log(LOG_LEVEL_DEBUG, "Datastore %s is not available for hypervisor %s: %s",
					datastore->name, datastore->hv_uuids_access.values[i].name,
					0 == (ZBX_VMWARE_DS_MOUNTED & mi) ? "unmounted" : (
					0 == (ZBX_VMWARE_DS_ACCESSIBLE & mi) ? "inaccessible" : (
					ZBX_VMWARE_DS_READ == (ZBX_VMWARE_DS_READWRITE & mi)? "readOnly" :
					"unknown")));
			continue;
		}

		if (NULL == (hv = hv_get(&service->data->hvs, datastore->hv_uuids_access.values[i].name)))
		{
			SET_MSG_RESULT(result, zbx_strdup(NULL, "Unknown hypervisor uuid."));
			goto unlock;
		}

		if (SYSINFO_RET_OK != (ret = vmware_service_get_counter_value_by_id(service, "HostSystem", hv->id,
				counterid, datastore->uuid, 1, unit, result)))
		{
			char	*err, *msg = *GET_MSG_RESULT(result);

			*msg = (char)tolower(*msg);
			err = zbx_dsprintf(NULL, "Counter %s for datastore %s is not available for hypervisor %s: %s",
					perfcounter, datastore->name,
					ZBX_NULL2EMPTY_STR(hv->props[ZBX_VMWARE_HVPROP_NAME]), msg);
			UNSET_MSG_RESULT(result);
			SET_MSG_RESULT(result, err);
			goto unlock;
		}

		ds_count++;

		if (0 == ISSET_VALUE(result))
			continue;

		if (DATASTORE_METRIC_MODE_MAX_LATENCY != metric_mode)
		{
			value += *GET_UI64_RESULT(result);
			count++;
		}
		else if (value < *GET_UI64_RESULT(result))
			value = *GET_UI64_RESULT(result);

		UNSET_UI64_RESULT(result);
	}

	if (0 == ds_count)
	{
		SET_MSG_RESULT(result, zbx_strdup(NULL, "No datastores available."));
		goto unlock;
	}

	if (DATASTORE_METRIC_MODE_MAX_LATENCY != metric_mode && 0 != count)
		value = value / count;

	SET_UI64_RESULT(result, value);
unlock:
	zbx_vmware_unlock();
out:
	zabbix_log(LOG_LEVEL_DEBUG, "End of %s():%s", __func__, zbx_sysinfo_ret_string(ret));

	return ret;
}

#undef DATASTORE_METRIC_MODE_LATENCY
#undef DATASTORE_METRIC_MODE_MAX_LATENCY
#undef DATASTORE_METRIC_MODE_RPS

int	check_vcenter_hv_datastore_read(AGENT_REQUEST *request, const char *username, const char *password,
		AGENT_RESULT *result)
{
	return check_vcenter_hv_datastore_metrics(request, username, password, ZBX_DATASTORE_DIRECTION_READ, result);
}

int	check_vcenter_hv_datastore_write(AGENT_REQUEST *request, const char *username, const char *password,
		AGENT_RESULT *result)
{
	return check_vcenter_hv_datastore_metrics(request, username, password, ZBX_DATASTORE_DIRECTION_WRITE, result);
}

int	check_vcenter_datastore_read(AGENT_REQUEST *request, const char *username, const char *password,
		AGENT_RESULT *result)
{
	return check_vcenter_datastore_metrics(request, username, password, ZBX_DATASTORE_DIRECTION_READ, result);
}

int	check_vcenter_datastore_write(AGENT_REQUEST *request, const char *username, const char *password,
		AGENT_RESULT *result)
{
	return check_vcenter_datastore_metrics(request, username, password, ZBX_DATASTORE_DIRECTION_WRITE, result);
}

static int	check_vcenter_hv_datastore_size_vsphere(int mode, const zbx_vmware_datastore_t *datastore,
		AGENT_RESULT *result)
{
	switch (mode)
	{
		case ZBX_VMWARE_DATASTORE_SIZE_TOTAL:
			if (ZBX_MAX_UINT64 == datastore->capacity)
			{
				SET_MSG_RESULT(result, zbx_strdup(NULL, "Datastore \"capacity\" is not available."));
				return SYSINFO_RET_FAIL;
			}
			SET_UI64_RESULT(result, datastore->capacity);
			break;
		case ZBX_VMWARE_DATASTORE_SIZE_FREE:
			if (ZBX_MAX_UINT64 == datastore->free_space)
			{
				SET_MSG_RESULT(result, zbx_strdup(NULL, "Datastore \"free space\" is not available."));
				return SYSINFO_RET_FAIL;
			}
			SET_UI64_RESULT(result, datastore->free_space);
			break;
		case ZBX_VMWARE_DATASTORE_SIZE_UNCOMMITTED:
			if (ZBX_MAX_UINT64 == datastore->uncommitted)
			{
				SET_MSG_RESULT(result, zbx_strdup(NULL, "Datastore \"uncommitted\" is not available."));
				return SYSINFO_RET_FAIL;
			}
			SET_UI64_RESULT(result, datastore->uncommitted);
			break;
		case ZBX_VMWARE_DATASTORE_SIZE_PFREE:
			if (ZBX_MAX_UINT64 == datastore->capacity)
			{
				SET_MSG_RESULT(result, zbx_strdup(NULL, "Datastore \"capacity\" is not available."));
				return SYSINFO_RET_FAIL;
			}
			if (ZBX_MAX_UINT64 == datastore->free_space)
			{
				SET_MSG_RESULT(result, zbx_strdup(NULL, "Datastore \"free space\" is not available."));
				return SYSINFO_RET_FAIL;
			}
			if (0 == datastore->capacity)
			{
				SET_MSG_RESULT(result, zbx_strdup(NULL, "Datastore \"capacity\" is zero."));
				return SYSINFO_RET_FAIL;
			}
			SET_DBL_RESULT(result, (double)datastore->free_space / datastore->capacity * 100);
			break;
	}

	return SYSINFO_RET_OK;
}

static int	check_vcenter_ds_param(const char *param, int *mode)
{

	if (NULL == param || '\0' == *param || 0 == strcmp(param, "total"))
	{
		*mode = ZBX_VMWARE_DATASTORE_SIZE_TOTAL;
	}
	else if (0 == strcmp(param, "free"))
	{
		*mode = ZBX_VMWARE_DATASTORE_SIZE_FREE;
	}
	else if (0 == strcmp(param, "pfree"))
	{
		*mode = ZBX_VMWARE_DATASTORE_SIZE_PFREE;
	}
	else if (0 == strcmp(param, "uncommitted"))
	{
		*mode = ZBX_VMWARE_DATASTORE_SIZE_UNCOMMITTED;
	}
	else
		return FAIL;

	return SUCCEED;
}

static int	check_vcenter_ds_size(const char *url, const char *hv_uuid, const char *name, const int mode,
		const char *username, const char *password, AGENT_RESULT *result)
{
	zbx_vmware_service_t	*service;
	int			ret = SYSINFO_RET_FAIL;
	zbx_vmware_datastore_t	*datastore = NULL;
	zbx_uint64_t		disk_used, disk_provisioned, disk_capacity;
	unsigned int		flags;
	zbx_str_uint64_pair_t	uuid_cmp = {.name = (char *)hv_uuid, .value = 0};

	zabbix_log(LOG_LEVEL_DEBUG, "In %s()", __func__);

	zbx_vmware_lock();

	if (NULL == (service = get_vmware_service(url, username, password, result, &ret)))
		goto unlock;

	datastore = ds_get(&service->data->datastores, name);

	if (NULL == datastore)
	{
		SET_MSG_RESULT(result, zbx_strdup(NULL, "Unknown datastore name."));
		goto unlock;
	}

	if (NULL != hv_uuid &&
			FAIL == zbx_vector_str_uint64_pair_bsearch(&datastore->hv_uuids_access, uuid_cmp,
			zbx_str_uint64_pair_name_compare))
	{
		SET_MSG_RESULT(result, zbx_dsprintf(NULL, "Hypervisor '%s' not found on this datastore.", hv_uuid));
		goto unlock;
	}

	if (ZBX_VMWARE_TYPE_VSPHERE == service->type)
	{
		ret = check_vcenter_hv_datastore_size_vsphere(mode, datastore, result);
		goto unlock;
	}

	switch (mode)
	{
		case ZBX_VMWARE_DATASTORE_SIZE_TOTAL:
			flags = ZBX_DATASTORE_COUNTER_CAPACITY;
			break;
		case ZBX_VMWARE_DATASTORE_SIZE_FREE:
			flags = ZBX_DATASTORE_COUNTER_CAPACITY | ZBX_DATASTORE_COUNTER_USED;
			break;
		case ZBX_VMWARE_DATASTORE_SIZE_PFREE:
			flags = ZBX_DATASTORE_COUNTER_CAPACITY | ZBX_DATASTORE_COUNTER_USED;
			break;
		case ZBX_VMWARE_DATASTORE_SIZE_UNCOMMITTED:
			flags = ZBX_DATASTORE_COUNTER_PROVISIONED | ZBX_DATASTORE_COUNTER_USED;
			break;
	}

	if (0 != (flags & ZBX_DATASTORE_COUNTER_PROVISIONED))
	{
		ret = vmware_service_get_counter_value_by_path(service, "Datastore", datastore->id,
				"disk/provisioned[latest]", ZBX_DATASTORE_TOTAL, ZBX_KIBIBYTE, result);

		if (SYSINFO_RET_OK != ret || NULL == GET_UI64_RESULT(result))
			goto unlock;

		disk_provisioned = *GET_UI64_RESULT(result);
		UNSET_UI64_RESULT(result);
	}

	if (0 != (flags & ZBX_DATASTORE_COUNTER_USED))
	{
		ret = vmware_service_get_counter_value_by_path(service, "Datastore", datastore->id,
				"disk/used[latest]", ZBX_DATASTORE_TOTAL, ZBX_KIBIBYTE, result);

		if (SYSINFO_RET_OK != ret || NULL == GET_UI64_RESULT(result))
			goto unlock;

		disk_used = *GET_UI64_RESULT(result);
		UNSET_UI64_RESULT(result);
	}

	if (0 != (flags & ZBX_DATASTORE_COUNTER_CAPACITY))
	{
		ret = vmware_service_get_counter_value_by_path(service, "Datastore", datastore->id,
				"disk/capacity[latest]", ZBX_DATASTORE_TOTAL, ZBX_KIBIBYTE, result);

		if (SYSINFO_RET_OK != ret || NULL == GET_UI64_RESULT(result))
			goto unlock;

		disk_capacity = *GET_UI64_RESULT(result);
		UNSET_UI64_RESULT(result);
	}

	switch (mode)
	{
		case ZBX_VMWARE_DATASTORE_SIZE_TOTAL:
			SET_UI64_RESULT(result, disk_capacity);
			break;
		case ZBX_VMWARE_DATASTORE_SIZE_FREE:
			SET_UI64_RESULT(result, disk_capacity - disk_used);
			break;
		case ZBX_VMWARE_DATASTORE_SIZE_UNCOMMITTED:
			SET_UI64_RESULT(result, disk_provisioned - disk_used);
			break;
		case ZBX_VMWARE_DATASTORE_SIZE_PFREE:
			SET_DBL_RESULT(result, 0 != disk_capacity ?
					(double) (disk_capacity - disk_used) / disk_capacity * 100 : 0);
			break;
	}

	ret = SYSINFO_RET_OK;
unlock:
	zbx_vmware_unlock();

	zabbix_log(LOG_LEVEL_DEBUG, "End of %s():%s", __func__, zbx_sysinfo_ret_string(ret));

	return ret;
}

int	check_vcenter_hv_datastore_size(AGENT_REQUEST *request, const char *username, const char *password,
		AGENT_RESULT *result)
{
	const char	*url, *uuid, *name, *param;
	int		ret = SYSINFO_RET_FAIL, mode;

	zabbix_log(LOG_LEVEL_DEBUG, "In %s()", __func__);

	if (3 > request->nparam || request->nparam > 4)
	{
		SET_MSG_RESULT(result, zbx_strdup(NULL, "Invalid number of parameters."));
		goto out;
	}

	url = get_rparam(request, 0);
	uuid = get_rparam(request, 1);
	name = get_rparam(request, 2);
	param = get_rparam(request, 3);

	if (SUCCEED == check_vcenter_ds_param(param, &mode))
		ret = check_vcenter_ds_size(url, uuid, name, mode, username, password, result);
	else
		SET_MSG_RESULT(result, zbx_strdup(NULL, "Invalid fourth parameter."));
out:
	zabbix_log(LOG_LEVEL_DEBUG, "End of %s():%s", __func__, zbx_sysinfo_ret_string(ret));

	return ret;
}

int	check_vcenter_cl_perfcounter(AGENT_REQUEST *request, const char *username, const char *password,
		AGENT_RESULT *result)
{
	char			*url, *path, *clusterid;
	const char 		*instance;
	zbx_vmware_service_t	*service;
	zbx_vmware_cluster_t	*cluster;
	zbx_uint64_t		counterid;
	int			unit, ret = SYSINFO_RET_FAIL;

	zabbix_log(LOG_LEVEL_DEBUG, "In %s()", __func__);

	if (3 > request->nparam || request->nparam > 4)
	{
		SET_MSG_RESULT(result, zbx_strdup(NULL, "Invalid number of parameters."));
		goto out;
	}

	url = get_rparam(request, 0);
	clusterid = get_rparam(request, 1);
	path = get_rparam(request, 2);
	instance = get_rparam(request, 3);

	if (NULL == instance)
		instance = "";

	zbx_vmware_lock();

	if (NULL == (service = get_vmware_service(url, username, password, result, &ret)))
		goto unlock;

	if (FAIL == zbx_vmware_service_get_counterid(service, path, &counterid, &unit))
	{
		SET_MSG_RESULT(result, zbx_strdup(NULL, "Performance counter is not available."));
		goto unlock;
	}

	if (NULL == (cluster = cluster_get(&service->data->clusters, clusterid)))
	{
		SET_MSG_RESULT(result, zbx_strdup(NULL, "Invalid cluster id."));
		goto unlock;
	}

	/* FAIL is returned if counter already exists */
	if (SUCCEED == zbx_vmware_service_add_perf_counter(service, "ClusterComputeResource", cluster->id,
			counterid, "*"))
	{
		ret = SYSINFO_RET_OK;
		goto unlock;
	}

	/* the performance counter is already being monitored, try to get the results from statistics */
	ret = vmware_service_get_counter_value_by_id(service, "ClusterComputeResource", cluster->id, counterid,
			instance, 1, unit, result);
unlock:
	zbx_vmware_unlock();
out:
	zabbix_log(LOG_LEVEL_DEBUG, "End of %s():%s", __func__, zbx_sysinfo_ret_string(ret));

	return ret;
}

int	check_vcenter_hv_perfcounter(AGENT_REQUEST *request, const char *username, const char *password,
		AGENT_RESULT *result)
{
	const char		*instance, *url, *uuid, *path;
	zbx_vmware_service_t	*service;
	zbx_vmware_hv_t		*hv;
	zbx_uint64_t		counterid;
	int			unit, ret = SYSINFO_RET_FAIL;

	zabbix_log(LOG_LEVEL_DEBUG, "In %s()", __func__);

	if (3 > request->nparam || request->nparam > 4)
	{
		SET_MSG_RESULT(result, zbx_strdup(NULL, "Invalid number of parameters."));
		goto out;
	}

	url = get_rparam(request, 0);
	uuid = get_rparam(request, 1);
	path = get_rparam(request, 2);
	instance = get_rparam(request, 3);

	if (NULL == instance)
		instance = "";

	zbx_vmware_lock();

	if (NULL == (service = get_vmware_service(url, username, password, result, &ret)))
		goto unlock;

	if (NULL == (hv = hv_get(&service->data->hvs, uuid)))
	{
		SET_MSG_RESULT(result, zbx_strdup(NULL, "Unknown hypervisor uuid."));
		goto unlock;
	}

	if (FAIL == zbx_vmware_service_get_counterid(service, path, &counterid, &unit))
	{
		SET_MSG_RESULT(result, zbx_strdup(NULL, "Performance counter is not available."));
		goto unlock;
	}

	/* FAIL is returned if counter already exists */
	if (SUCCEED == zbx_vmware_service_add_perf_counter(service, "HostSystem", hv->id, counterid, "*"))
	{
		ret = SYSINFO_RET_OK;
		goto unlock;
	}

	/* the performance counter is already being monitored, try to get the results from statistics */
	ret = vmware_service_get_counter_value_by_id(service, "HostSystem", hv->id, counterid, instance, 1, unit,
			result);
unlock:
	zbx_vmware_unlock();
out:
	zabbix_log(LOG_LEVEL_DEBUG, "End of %s():%s", __func__, zbx_sysinfo_ret_string(ret));

	return ret;
}

int	check_vcenter_hv_datastore_list(AGENT_REQUEST *request, const char *username, const char *password,
		AGENT_RESULT *result)
{
	const char		*url, *hv_uuid;
	char			*ds_list = NULL;
	zbx_vmware_service_t	*service;
	zbx_vmware_hv_t		*hv;
	int			i, ret = SYSINFO_RET_FAIL;

	zabbix_log(LOG_LEVEL_DEBUG, "In %s()", __func__);

	if (2 != request->nparam )
	{
		SET_MSG_RESULT(result, zbx_strdup(NULL, "Invalid number of parameters."));
		goto out;
	}

	url = get_rparam(request, 0);
	hv_uuid = get_rparam(request, 1);
	zbx_vmware_lock();

	if (NULL == (service = get_vmware_service(url, username, password, result, &ret)))
		goto unlock;

	if (NULL == (hv = hv_get(&service->data->hvs, hv_uuid)))
	{
		SET_MSG_RESULT(result, zbx_strdup(NULL, "Unknown hypervisor uuid."));
		goto unlock;
	}

	for (i = 0; i < hv->dsnames.values_num; i++)
	{
		zbx_vmware_dsname_t	*dsname = hv->dsnames.values[i];

		ds_list = zbx_strdcatf(ds_list, "%s\n", dsname->name);
	}

	if (NULL != ds_list)
		ds_list[strlen(ds_list)-1] = '\0';
	else
		ds_list = zbx_strdup(NULL, "");

	SET_TEXT_RESULT(result, ds_list);

	ret = SYSINFO_RET_OK;
unlock:
	zbx_vmware_unlock();
out:
	zabbix_log(LOG_LEVEL_DEBUG, "End of %s():%s", __func__, zbx_sysinfo_ret_string(ret));

	return ret;
}

int	check_vcenter_hv_datastore_multipath(AGENT_REQUEST *request, const char *username, const char *password,
		AGENT_RESULT *result)
{
	const char		*url, *hv_uuid, *ds_name, *partition;
	zbx_vmware_service_t	*service;
	zbx_vmware_hv_t		*hv;
	zbx_vmware_dsname_t	*dsname;
	int			ret = SYSINFO_RET_FAIL, i, j, multipath_count = 0;
	zbx_uint64_t		partitionid = 0;

	zabbix_log(LOG_LEVEL_DEBUG, "In %s()", __func__);

	if (2 > request->nparam || request->nparam > 4)
	{
		SET_MSG_RESULT(result, zbx_strdup(NULL, "Invalid number of parameters."));
		goto out;
	}

	url = get_rparam(request, 0);
	hv_uuid = get_rparam(request, 1);
	ds_name = get_rparam(request, 2);
	partition = get_rparam(request, 3);

	if ('\0' == *hv_uuid)
	{
		SET_MSG_RESULT(result, zbx_strdup(NULL, "Invalid second parameter."));
		goto out;
	}

	if (NULL != partition && '\0' != *partition)
	{
		if (NULL == ds_name || '\0' == *ds_name)
		{
			SET_MSG_RESULT(result, zbx_strdup(NULL, "Invalid fourth parameter."));
			goto out;
		}

		partitionid = (unsigned int) atoi(partition);
	}

	zbx_vmware_lock();

	if (NULL == (service = get_vmware_service(url, username, password, result, &ret)))
		goto unlock;

	if (NULL == (hv = hv_get(&service->data->hvs, hv_uuid)))
	{
		SET_MSG_RESULT(result, zbx_strdup(NULL, "Unknown hypervisor uuid."));
		goto unlock;
	}

	if (NULL != ds_name && '\0' != *ds_name)
	{
		zbx_vmware_datastore_t	*datastore;
		zbx_vmware_dsname_t	dsnames_cmp;
		zbx_vmware_hvdisk_t	hvdisk_cmp;

		datastore = ds_get(&service->data->datastores, ds_name);

		if (NULL == datastore)
		{
			SET_MSG_RESULT(result, zbx_strdup(NULL, "Unknown datastore name."));
			goto unlock;
		}

		dsnames_cmp.name = datastore->name;

		if (FAIL == (i = zbx_vector_vmware_dsname_bsearch(&hv->dsnames, &dsnames_cmp, vmware_dsname_compare)))
		{
			SET_MSG_RESULT(result, zbx_dsprintf(NULL, "Datastore \"%s\" not found on this hypervisor.",
					datastore->name));
			goto unlock;
		}

		if (NULL == datastore->uuid)
		{
			SET_MSG_RESULT(result, zbx_strdup(NULL, "Unknown datastore uuid."));
			goto unlock;
		}

		dsname = hv->dsnames.values[i];

		if (NULL != partition)
		{
			hvdisk_cmp.partitionid = partitionid;

			if (FAIL == (i = zbx_vector_vmware_hvdisk_bsearch(&dsname->hvdisks, hvdisk_cmp,
					ZBX_DEFAULT_UINT64_COMPARE_FUNC)))
			{
				SET_MSG_RESULT(result, zbx_dsprintf(NULL, "Unknown partition id:" ZBX_FS_UI64,
						partitionid));
				goto unlock;
			}

			multipath_count = dsname->hvdisks.values[i].multipath_active;
		}
		else
		{
			for (j = 0; j < dsname->hvdisks.values_num; j++)
				multipath_count += dsname->hvdisks.values[j].multipath_active;
		}
	}
	else
	{
		for (i = 0; i < hv->dsnames.values_num; i++)
		{
			dsname = hv->dsnames.values[i];

			for (j = 0; j < dsname->hvdisks.values_num; j++)
				multipath_count += dsname->hvdisks.values[j].multipath_active;
		}
	}

	SET_UI64_RESULT(result, (unsigned int)multipath_count);
	ret = SYSINFO_RET_OK;
unlock:
	zbx_vmware_unlock();
out:
	zabbix_log(LOG_LEVEL_DEBUG, "End of %s():%s", __func__, zbx_sysinfo_ret_string(ret));

	return ret;
}

int	check_vcenter_datastore_hv_list(AGENT_REQUEST *request, const char *username, const char *password,
		AGENT_RESULT *result)
{
	const char		*url, *ds_name, *hv_name;
	char			*hv_list = NULL;
	zbx_vmware_service_t	*service;
	int			i, ret = SYSINFO_RET_FAIL;
	zbx_vmware_datastore_t	*datastore = NULL;
	zbx_vmware_hv_t		*hv;

	zabbix_log(LOG_LEVEL_DEBUG, "In %s()", __func__);

	if (2 != request->nparam )
	{
		SET_MSG_RESULT(result, zbx_strdup(NULL, "Invalid number of parameters."));
		goto out;
	}

	url = get_rparam(request, 0);
	ds_name = get_rparam(request, 1);
	zbx_vmware_lock();

	if (NULL == (service = get_vmware_service(url, username, password, result, &ret)))
		goto unlock;

	if (NULL == (datastore = ds_get(&service->data->datastores, ds_name)))
	{
		SET_MSG_RESULT(result, zbx_strdup(NULL, "Unknown datastore name."));
		goto unlock;
	}

	for (i=0; i < datastore->hv_uuids_access.values_num; i++)
	{
		if (NULL == (hv = hv_get(&service->data->hvs, datastore->hv_uuids_access.values[i].name)))
		{
			SET_MSG_RESULT(result, zbx_strdup(NULL, "Unknown hypervisor uuid."));
			zbx_free(hv_list);
			goto unlock;
		}

		if (NULL == (hv_name = hv->props[ZBX_VMWARE_HVPROP_NAME]))
			hv_name = datastore->hv_uuids_access.values[i].name;

		hv_list = zbx_strdcatf(hv_list, "%s\n", hv_name);
	}

	if (NULL != hv_list)
		hv_list[strlen(hv_list)-1] = '\0';
	else
		hv_list = zbx_strdup(NULL, "");

	SET_TEXT_RESULT(result, hv_list);

	ret = SYSINFO_RET_OK;
unlock:
	zbx_vmware_unlock();
out:
	zabbix_log(LOG_LEVEL_DEBUG, "End of %s():%s", __func__, zbx_sysinfo_ret_string(ret));

	return ret;
}

int	check_vcenter_datastore_size(AGENT_REQUEST *request, const char *username, const char *password,
		AGENT_RESULT *result)
{
	const char	*url, *name, *param;
	int		ret = SYSINFO_RET_FAIL, mode;

	zabbix_log(LOG_LEVEL_DEBUG, "In %s()", __func__);

	if (2 > request->nparam || request->nparam > 3)
	{
		SET_MSG_RESULT(result, zbx_strdup(NULL, "Invalid number of parameters."));
		goto out;
	}

	url = get_rparam(request, 0);
	name = get_rparam(request, 1);
	param = get_rparam(request, 2);

	if (SUCCEED == check_vcenter_ds_param(param, &mode))
		ret = check_vcenter_ds_size(url, NULL, name, mode, username, password, result);
	else
		SET_MSG_RESULT(result, zbx_strdup(NULL, "Invalid third parameter."));
out:
	zabbix_log(LOG_LEVEL_DEBUG, "End of %s():%s", __func__, zbx_sysinfo_ret_string(ret));

	return ret;
}

int	check_vcenter_datastore_discovery(AGENT_REQUEST *request, const char *username, const char *password,
		AGENT_RESULT *result)
{
	const char		*url;
	zbx_vmware_service_t	*service;
	struct zbx_json		json_data;
	int			i, j, ret = SYSINFO_RET_FAIL;

	zabbix_log(LOG_LEVEL_DEBUG, "In %s()", __func__);

	if (1 != request->nparam)
	{
		SET_MSG_RESULT(result, zbx_strdup(NULL, "Invalid number of parameters."));
		goto out;
	}

	url = get_rparam(request, 0);

	zbx_vmware_lock();

	if (NULL == (service = get_vmware_service(url, username, password, result, &ret)))
		goto unlock;

	zbx_json_initarray(&json_data, ZBX_JSON_STAT_BUF_LEN);

	for (i = 0; i < service->data->datastores.values_num; i++)
	{
		zbx_vmware_datastore_t	*datastore = service->data->datastores.values[i];
		zbx_json_addobject(&json_data, NULL);
		zbx_json_addstring(&json_data, "{#DATASTORE}", datastore->name, ZBX_JSON_TYPE_STRING);
		zbx_json_addobject(&json_data, "{#DATASTORE.EXTENT}");

		for (j = 0; j < datastore->diskextents.values_num; j++)
		{
			char			buffer[MAX_ID_LEN];
			zbx_vmware_diskextent_t	*extent = datastore->diskextents.values[j];

			zbx_snprintf(buffer, sizeof(buffer), ZBX_FS_UI64, extent->partitionid);
			zbx_json_addstring(&json_data, extent->diskname, buffer, ZBX_JSON_TYPE_INT);
		}

		zbx_json_close(&json_data);
		zbx_json_close(&json_data);
	}

	zbx_json_close(&json_data);

	SET_STR_RESULT(result, zbx_strdup(NULL, json_data.buffer));

	zbx_json_free(&json_data);

	ret = SYSINFO_RET_OK;
unlock:
	zbx_vmware_unlock();
out:
	zabbix_log(LOG_LEVEL_DEBUG, "End of %s():%s", __func__, zbx_sysinfo_ret_string(ret));

	return ret;
}

int	check_vcenter_vm_cpu_num(AGENT_REQUEST *request, const char *username, const char *password,
		AGENT_RESULT *result)
{
	int	ret;

	zabbix_log(LOG_LEVEL_DEBUG, "In %s()", __func__);

	ret = get_vcenter_vmprop(request, username, password, ZBX_VMWARE_VMPROP_CPU_NUM, result);

	zabbix_log(LOG_LEVEL_DEBUG, "End of %s():%s", __func__, zbx_sysinfo_ret_string(ret));

	return ret;
}

int	check_vcenter_vm_consolidationneeded(AGENT_REQUEST *request, const char *username, const char *password,
		AGENT_RESULT *result)
{
	int	ret;

	zabbix_log(LOG_LEVEL_DEBUG, "In %s()", __func__);

	ret = get_vcenter_vmprop(request, username, password, ZBX_VMWARE_VMPROP_CONSOLIDATION_NEEDED, result);

	zabbix_log(LOG_LEVEL_DEBUG, "End of %s():%s", __func__, zbx_sysinfo_ret_string(ret));

	return ret;
}

int	check_vcenter_vm_cluster_name(AGENT_REQUEST *request, const char *username, const char *password,
		AGENT_RESULT *result)
{
	const char		*url, *uuid;
	zbx_vmware_service_t	*service;
	zbx_vmware_cluster_t	*cluster = NULL;
	int			ret = SYSINFO_RET_FAIL;
	zbx_vmware_hv_t		*hv;

	zabbix_log(LOG_LEVEL_DEBUG, "In %s()", __func__);

	if (2 != request->nparam)
	{
		SET_MSG_RESULT(result, zbx_strdup(NULL, "Invalid number of parameters."));
		goto out;
	}

	url = get_rparam(request, 0);
	uuid = get_rparam(request, 1);

	if ('\0' == *uuid)
	{
		SET_MSG_RESULT(result, zbx_strdup(NULL, "Invalid second parameter."));
		goto out;
	}

	zbx_vmware_lock();

	if (NULL == (service = get_vmware_service(url, username, password, result, &ret)))
		goto unlock;

	if (NULL == (hv = service_hv_get_by_vm_uuid(service, uuid)))
	{
		SET_MSG_RESULT(result, zbx_strdup(NULL, "Unknown virtual machine uuid."));
		goto unlock;
	}
	if (NULL != hv->clusterid)
		cluster = cluster_get(&service->data->clusters, hv->clusterid);

	SET_STR_RESULT(result, zbx_strdup(NULL, NULL != cluster ? cluster->name : ""));

	ret = SYSINFO_RET_OK;
unlock:
	zbx_vmware_unlock();
out:
	zabbix_log(LOG_LEVEL_DEBUG, "End of %s():%s", __func__, zbx_sysinfo_ret_string(ret));

	return ret;
}

int	check_vcenter_vm_cpu_ready(AGENT_REQUEST *request, const char *username, const char *password,
		AGENT_RESULT *result)
{
	zbx_vmware_service_t	*service;
	int			ret = SYSINFO_RET_FAIL;
	const char		*url, *uuid;

	zabbix_log(LOG_LEVEL_DEBUG, "In %s()", __func__);

	if (2 != request->nparam)
	{
		SET_MSG_RESULT(result, zbx_strdup(NULL, "Invalid number of parameters."));
		goto out;
	}

	url = get_rparam(request, 0);
	uuid = get_rparam(request, 1);

	if ('\0' == *uuid)
	{
		SET_MSG_RESULT(result, zbx_strdup(NULL, "Invalid second parameter."));
		goto out;
	}

	zbx_vmware_lock();

	if (NULL == (service = get_vmware_service(url, username, password, result, &ret)))
		goto unlock;

	ret = vmware_service_get_vm_counter(service, uuid, "", "cpu/ready[summation]", 1, result);
unlock:
	zbx_vmware_unlock();
out:
	zabbix_log(LOG_LEVEL_DEBUG, "End of %s():%s", __func__, zbx_sysinfo_ret_string(ret));

	return ret;
}

int	check_vcenter_vm_cpu_usage(AGENT_REQUEST *request, const char *username, const char *password,
		AGENT_RESULT *result)
{
	int	ret;

	zabbix_log(LOG_LEVEL_DEBUG, "In %s()", __func__);

	ret = get_vcenter_vmprop(request, username, password, ZBX_VMWARE_VMPROP_CPU_USAGE, result);

	if (SYSINFO_RET_OK == ret && NULL != GET_UI64_RESULT(result))
		result->ui64 = result->ui64 * 1000000;

	zabbix_log(LOG_LEVEL_DEBUG, "End of %s():%s", __func__, zbx_sysinfo_ret_string(ret));

	return ret;
}

int	check_vcenter_vm_datacenter_name(AGENT_REQUEST *request, const char *username, const char *password,
		AGENT_RESULT *result)
{
	zbx_vmware_service_t	*service;
	zbx_vmware_hv_t		*hv;
	const char		*url, *uuid;
	int			ret = SYSINFO_RET_FAIL;

	zabbix_log(LOG_LEVEL_DEBUG, "In %s()", __func__);

	if (2 != request->nparam)
	{
		SET_MSG_RESULT(result, zbx_strdup(NULL, "Invalid number of parameters."));
		goto out;
	}

	url = get_rparam(request, 0);
	uuid = get_rparam(request, 1);

	if ('\0' == *uuid)
	{
		SET_MSG_RESULT(result, zbx_strdup(NULL, "Invalid second parameter."));
		goto out;
	}

	zbx_vmware_lock();

	if (NULL == (service = get_vmware_service(url, username, password, result, &ret)))
		goto unlock;

	if (NULL == (hv = service_hv_get_by_vm_uuid(service, uuid)))
	{
		SET_MSG_RESULT(result, zbx_strdup(NULL, "Unknown virtual machine uuid."));
		goto unlock;
	}

	SET_STR_RESULT(result, zbx_strdup(NULL, hv->datacenter_name));
	ret = SYSINFO_RET_OK;
unlock:
	zbx_vmware_unlock();
out:
	zabbix_log(LOG_LEVEL_DEBUG, "End of %s():%s", __func__, zbx_sysinfo_ret_string(ret));

	return ret;
}

int	check_vcenter_vm_discovery(AGENT_REQUEST *request, const char *username, const char *password,
		AGENT_RESULT *result)
{
	struct zbx_json		json_data;
	const char		*url, *vm_name, *hv_name, *hv_uuid;
	zbx_vmware_service_t	*service;
	zbx_vmware_hv_t		*hv;
	zbx_vmware_vm_t		*vm;
	zbx_hashset_iter_t	iter;
	int			i, ret = SYSINFO_RET_FAIL;

	zabbix_log(LOG_LEVEL_DEBUG, "In %s()", __func__);

	if (1 != request->nparam)
	{
		SET_MSG_RESULT(result, zbx_strdup(NULL, "Invalid number of parameters."));
		goto out;
	}

	url = get_rparam(request, 0);

	zbx_vmware_lock();

	if (NULL == (service = get_vmware_service(url, username, password, result, &ret)))
		goto unlock;

	zbx_json_initarray(&json_data, ZBX_JSON_STAT_BUF_LEN);

	zbx_hashset_iter_reset(&service->data->hvs, &iter);
	while (NULL != (hv = (zbx_vmware_hv_t *)zbx_hashset_iter_next(&iter)))
	{
		zbx_vmware_cluster_t	*cluster = NULL;

		if (NULL != hv->clusterid)
			cluster = cluster_get(&service->data->clusters, hv->clusterid);

		for (i = 0; i < hv->vms.values_num; i++)
		{
			int			j;
			zbx_vmware_datastore_t	*datastore = NULL;

			vm = (zbx_vmware_vm_t *)hv->vms.values[i];

			if (NULL == (vm_name = vm->props[ZBX_VMWARE_VMPROP_NAME]))
				continue;

			if (NULL == (hv_name = hv->props[ZBX_VMWARE_HVPROP_NAME]))
				continue;

			if (NULL == (hv_uuid = hv->props[ZBX_VMWARE_HVPROP_HW_UUID]))
				continue;

			for (j = 0; NULL != vm->props[ZBX_VMWARE_VMPROP_DATASTOREID] &&
				j < service->data->datastores.values_num; j++)
			{
				if (0 != strcmp(vm->props[ZBX_VMWARE_VMPROP_DATASTOREID],
						service->data->datastores.values[j]->id))
				{
					continue;
				}

				datastore = service->data->datastores.values[j];
				break;
			}

			if (NULL == datastore)
			{
				zabbix_log(LOG_LEVEL_WARNING, "%s() Unknown datastore id:%s", __func__,
						ZBX_NULL2EMPTY_STR(vm->props[ZBX_VMWARE_VMPROP_DATASTOREID]));
				continue;
			}

			zbx_json_addobject(&json_data, NULL);
			zbx_json_addstring(&json_data, "{#VM.UUID}", vm->uuid, ZBX_JSON_TYPE_STRING);
			zbx_json_addstring(&json_data, "{#VM.ID}", vm->id, ZBX_JSON_TYPE_STRING);
			zbx_json_addstring(&json_data, "{#VM.NAME}", vm_name, ZBX_JSON_TYPE_STRING);
			zbx_json_addstring(&json_data, "{#HV.NAME}", hv_name, ZBX_JSON_TYPE_STRING);
			zbx_json_addstring(&json_data, "{#HV.UUID}", hv_uuid, ZBX_JSON_TYPE_STRING);
			zbx_json_addstring(&json_data, "{#DATACENTER.NAME}", hv->datacenter_name, ZBX_JSON_TYPE_STRING);
			zbx_json_addstring(&json_data, "{#CLUSTER.NAME}",
					NULL != cluster ? cluster->name : "", ZBX_JSON_TYPE_STRING);
			zbx_json_addstring(&json_data, "{#VM.IP}",
					ZBX_NULL2EMPTY_STR(vm->props[ZBX_VMWARE_VMPROP_IPADDRESS]),
					ZBX_JSON_TYPE_STRING);
			zbx_json_addstring(&json_data, "{#VM.DNS}",
					ZBX_NULL2EMPTY_STR(vm->props[ZBX_VMWARE_VMPROP_GUESTHOSTNAME]),
					ZBX_JSON_TYPE_STRING);
			zbx_json_addstring(&json_data, "{#VM.GUESTFAMILY}",
					ZBX_NULL2EMPTY_STR(vm->props[ZBX_VMWARE_VMPROP_GUESTFAMILY]),
					ZBX_JSON_TYPE_STRING);
			zbx_json_addstring(&json_data, "{#VM.GUESTFULLNAME}",
					ZBX_NULL2EMPTY_STR(vm->props[ZBX_VMWARE_VMPROP_GUESTFULLNAME]),
					ZBX_JSON_TYPE_STRING);
			zbx_json_addstring(&json_data, "{#VM.FOLDER}",
					ZBX_NULL2EMPTY_STR(vm->props[ZBX_VMWARE_VMPROP_FOLDER]), ZBX_JSON_TYPE_STRING);
			zbx_json_adduint64(&json_data, "{#VM.SNAPSHOT.COUNT}", vm->snapshot_count);
			zbx_json_addstring(&json_data, "{#VM.TOOLS.STATUS}",
					ZBX_NULL2EMPTY_STR(vm->props[ZBX_VMWARE_VMPROP_TOOLS_RUNNING_STATUS]),
					ZBX_JSON_TYPE_STRING);
			zbx_json_addstring(&json_data, "{#VM.POWERSTATE}",
					ZBX_NULL2EMPTY_STR(vm->props[ZBX_VMWARE_VMPROP_POWER_STATE]),
					ZBX_JSON_TYPE_STRING);
			zbx_json_addstring(&json_data, "{#DATASTORE.NAME}", datastore->name, ZBX_JSON_TYPE_STRING);
			zbx_json_addstring(&json_data, "{#DATASTORE.UUID}", datastore->uuid, ZBX_JSON_TYPE_STRING);

			zbx_json_close(&json_data);
		}
	}

	zbx_json_close(&json_data);

	SET_STR_RESULT(result, zbx_strdup(NULL, json_data.buffer));

	zbx_json_free(&json_data);

	ret = SYSINFO_RET_OK;
unlock:
	zbx_vmware_unlock();
out:
	zabbix_log(LOG_LEVEL_DEBUG, "End of %s():%s", __func__, zbx_sysinfo_ret_string(ret));

	return ret;
}

int	check_vcenter_vm_hv_name(AGENT_REQUEST *request, const char *username, const char *password,
		AGENT_RESULT *result)
{
	zbx_vmware_service_t	*service;
	zbx_vmware_hv_t		*hv;
	const char		*url, *uuid, *name;
	int			ret = SYSINFO_RET_FAIL;

	zabbix_log(LOG_LEVEL_DEBUG, "In %s()", __func__);

	if (2 != request->nparam)
	{
		SET_MSG_RESULT(result, zbx_strdup(NULL, "Invalid number of parameters."));
		goto out;
	}

	url = get_rparam(request, 0);
	uuid = get_rparam(request, 1);

	if ('\0' == *uuid)
	{
		SET_MSG_RESULT(result, zbx_strdup(NULL, "Invalid second parameter."));
		goto out;
	}

	zbx_vmware_lock();

	if (NULL == (service = get_vmware_service(url, username, password, result, &ret)))
		goto unlock;

	if (NULL == (hv = service_hv_get_by_vm_uuid(service, uuid)))
	{
		SET_MSG_RESULT(result, zbx_strdup(NULL, "Unknown virtual machine uuid."));
		goto unlock;
	}

	if (NULL == (name = hv->props[ZBX_VMWARE_HVPROP_NAME]))
	{
		SET_MSG_RESULT(result, zbx_strdup(NULL, "No hypervisor name found."));
		goto unlock;
	}

	SET_STR_RESULT(result, zbx_strdup(NULL, name));
	ret = SYSINFO_RET_OK;
unlock:
	zbx_vmware_unlock();
out:
	zabbix_log(LOG_LEVEL_DEBUG, "End of %s():%s", __func__, zbx_sysinfo_ret_string(ret));

	return ret;
}

int	check_vcenter_vm_memory_size(AGENT_REQUEST *request, const char *username, const char *password,
		AGENT_RESULT *result)
{
	int	ret;

	zabbix_log(LOG_LEVEL_DEBUG, "In %s()", __func__);

	ret = get_vcenter_vmprop(request, username, password, ZBX_VMWARE_VMPROP_MEMORY_SIZE, result);

	if (SYSINFO_RET_OK == ret && NULL != GET_UI64_RESULT(result))
		result->ui64 = result->ui64 * ZBX_MEBIBYTE;

	zabbix_log(LOG_LEVEL_DEBUG, "End of %s():%s", __func__, zbx_sysinfo_ret_string(ret));

	return ret;
}

int	check_vcenter_vm_memory_size_ballooned(AGENT_REQUEST *request, const char *username, const char *password,
		AGENT_RESULT *result)
{
	int	ret;

	zabbix_log(LOG_LEVEL_DEBUG, "In %s()", __func__);

	ret = get_vcenter_vmprop(request, username, password, ZBX_VMWARE_VMPROP_MEMORY_SIZE_BALLOONED, result);

	if (SYSINFO_RET_OK == ret && NULL != GET_UI64_RESULT(result))
		result->ui64 = result->ui64 * ZBX_MEBIBYTE;

	zabbix_log(LOG_LEVEL_DEBUG, "End of %s():%s", __func__, zbx_sysinfo_ret_string(ret));

	return ret;
}

int	check_vcenter_vm_memory_size_compressed(AGENT_REQUEST *request, const char *username, const char *password,
		AGENT_RESULT *result)
{
	int	ret;

	zabbix_log(LOG_LEVEL_DEBUG, "In %s()", __func__);

	ret = get_vcenter_vmprop(request, username, password, ZBX_VMWARE_VMPROP_MEMORY_SIZE_COMPRESSED, result);

	if (SYSINFO_RET_OK == ret && NULL != GET_UI64_RESULT(result))
		result->ui64 = result->ui64 * ZBX_MEBIBYTE;

	zabbix_log(LOG_LEVEL_DEBUG, "End of %s():%s", __func__, zbx_sysinfo_ret_string(ret));

	return ret;
}

int	check_vcenter_vm_memory_size_swapped(AGENT_REQUEST *request, const char *username, const char *password,
		AGENT_RESULT *result)
{
	int	ret;

	zabbix_log(LOG_LEVEL_DEBUG, "In %s()", __func__);

	ret = get_vcenter_vmprop(request, username, password, ZBX_VMWARE_VMPROP_MEMORY_SIZE_SWAPPED, result);

	if (SYSINFO_RET_OK == ret && NULL != GET_UI64_RESULT(result))
		result->ui64 = result->ui64 * ZBX_MEBIBYTE;

	zabbix_log(LOG_LEVEL_DEBUG, "End of %s():%s", __func__, zbx_sysinfo_ret_string(ret));

	return ret;
}

int	check_vcenter_vm_memory_size_usage_guest(AGENT_REQUEST *request, const char *username, const char *password,
		AGENT_RESULT *result)
{
	int	ret;

	zabbix_log(LOG_LEVEL_DEBUG, "In %s()", __func__);

	ret = get_vcenter_vmprop(request, username, password, ZBX_VMWARE_VMPROP_MEMORY_SIZE_USAGE_GUEST, result);

	if (SYSINFO_RET_OK == ret && NULL != GET_UI64_RESULT(result))
		result->ui64 = result->ui64 * ZBX_MEBIBYTE;

	zabbix_log(LOG_LEVEL_DEBUG, "End of %s():%s", __func__, zbx_sysinfo_ret_string(ret));

	return ret;
}

int	check_vcenter_vm_memory_size_usage_host(AGENT_REQUEST *request, const char *username, const char *password,
		AGENT_RESULT *result)
{
	int	ret;

	zabbix_log(LOG_LEVEL_DEBUG, "In %s()", __func__);

	ret = get_vcenter_vmprop(request, username, password, ZBX_VMWARE_VMPROP_MEMORY_SIZE_USAGE_HOST, result);

	if (SYSINFO_RET_OK == ret && NULL != GET_UI64_RESULT(result))
		result->ui64 = result->ui64 * ZBX_MEBIBYTE;

	zabbix_log(LOG_LEVEL_DEBUG, "End of %s():%s", __func__, zbx_sysinfo_ret_string(ret));

	return ret;
}

int	check_vcenter_vm_memory_size_private(AGENT_REQUEST *request, const char *username, const char *password,
		AGENT_RESULT *result)
{
	int	ret;

	zabbix_log(LOG_LEVEL_DEBUG, "In %s()", __func__);

	ret = get_vcenter_vmprop(request, username, password, ZBX_VMWARE_VMPROP_MEMORY_SIZE_PRIVATE, result);

	if (SYSINFO_RET_OK == ret && NULL != GET_UI64_RESULT(result))
		result->ui64 = result->ui64 * ZBX_MEBIBYTE;

	zabbix_log(LOG_LEVEL_DEBUG, "End of %s():%s", __func__, zbx_sysinfo_ret_string(ret));

	return ret;
}

int	check_vcenter_vm_memory_size_shared(AGENT_REQUEST *request, const char *username, const char *password,
		AGENT_RESULT *result)
{
	int	ret;

	zabbix_log(LOG_LEVEL_DEBUG, "In %s()", __func__);

	ret = get_vcenter_vmprop(request, username, password, ZBX_VMWARE_VMPROP_MEMORY_SIZE_SHARED, result);

	if (SYSINFO_RET_OK == ret && NULL != GET_UI64_RESULT(result))
		result->ui64 = result->ui64 * ZBX_MEBIBYTE;

	zabbix_log(LOG_LEVEL_DEBUG, "End of %s():%s", __func__, zbx_sysinfo_ret_string(ret));

	return ret;
}

int	check_vcenter_vm_powerstate(AGENT_REQUEST *request, const char *username, const char *password,
		AGENT_RESULT *result)
{
	int	ret;

	zabbix_log(LOG_LEVEL_DEBUG, "In %s()", __func__);

	ret = get_vcenter_vmprop(request, username, password, ZBX_VMWARE_VMPROP_POWER_STATE, result);

	if (SYSINFO_RET_OK == ret)
		ret = vmware_set_powerstate_result(result);

	zabbix_log(LOG_LEVEL_DEBUG, "End of %s():%s", __func__, zbx_sysinfo_ret_string(ret));

	return ret;
}

int	check_vcenter_vm_snapshot_get(AGENT_REQUEST *request, const char *username, const char *password,
		AGENT_RESULT *result)
{
	int	ret;

	zabbix_log(LOG_LEVEL_DEBUG, "In %s()", __func__);

	ret = get_vcenter_vmprop(request, username, password, ZBX_VMWARE_VMPROP_SNAPSHOT, result);

	zabbix_log(LOG_LEVEL_DEBUG, "End of %s():%s", __func__, zbx_sysinfo_ret_string(ret));

	return ret;
}

typedef void	(*vmpropfunc_t)(struct zbx_json *j, zbx_vmware_dev_t *dev);

static void	check_vcenter_vm_discovery_nic_props_cb(struct zbx_json *j, zbx_vmware_dev_t *dev)
{
	zbx_json_addstring(j, "{#IFNAME}", ZBX_NULL2EMPTY_STR(dev->instance), ZBX_JSON_TYPE_STRING);
	zbx_json_addstring(j, "{#IFDESC}", ZBX_NULL2EMPTY_STR(dev->label), ZBX_JSON_TYPE_STRING);
	zbx_json_addstring(j, "{#IFMAC}", ZBX_NULL2EMPTY_STR(dev->props[ZBX_VMWARE_DEV_PROPS_IFMAC]),
			ZBX_JSON_TYPE_STRING);
	zbx_json_addstring(j, "{#IFCONNECTED}", ZBX_NULL2EMPTY_STR(dev->props[ZBX_VMWARE_DEV_PROPS_IFCONNECTED]),
			ZBX_JSON_TYPE_INT);
	zbx_json_addstring(j, "{#IFTYPE}", ZBX_NULL2EMPTY_STR(dev->props[ZBX_VMWARE_DEV_PROPS_IFTYPE]),
			ZBX_JSON_TYPE_STRING);
	zbx_json_addstring(j, "{#IFBACKINGDEVICE}", ZBX_NULL2EMPTY_STR(dev->props[ZBX_VMWARE_DEV_PROPS_IFBACKINGDEVICE]),
			ZBX_JSON_TYPE_STRING);
	zbx_json_addstring(j, "{#IFDVSWITCH.UUID}", ZBX_NULL2EMPTY_STR(
			dev->props[ZBX_VMWARE_DEV_PROPS_IFDVSWITCH_UUID]), ZBX_JSON_TYPE_STRING);
	zbx_json_addstring(j, "{#IFDVSWITCH.PORTGROUP}", ZBX_NULL2EMPTY_STR(
			dev->props[ZBX_VMWARE_DEV_PROPS_IFDVSWITCH_PORTGROUP]), ZBX_JSON_TYPE_STRING);
	zbx_json_addstring(j, "{#IFDVSWITCH.PORT}", ZBX_NULL2EMPTY_STR(
			dev->props[ZBX_VMWARE_DEV_PROPS_IFDVSWITCH_PORT]), ZBX_JSON_TYPE_STRING);
}

static void	check_vcenter_vm_discovery_disk_props_cb(struct zbx_json *j, zbx_vmware_dev_t *dev)
{
	zbx_json_addstring(j, "{#DISKNAME}", ZBX_NULL2EMPTY_STR(dev->instance), ZBX_JSON_TYPE_STRING);
	zbx_json_addstring(j, "{#DISKDESC}", ZBX_NULL2EMPTY_STR(dev->label), ZBX_JSON_TYPE_STRING);
}

static int	check_vcenter_vm_discovery_common(AGENT_REQUEST *request, const char *username, const char *password,
		AGENT_RESULT *result, int dev_type, const char *func_parent, vmpropfunc_t props_cb)
{
	struct zbx_json		json_data;
	zbx_vmware_service_t	*service;
	zbx_vmware_vm_t		*vm = NULL;
	zbx_vmware_dev_t	*dev;
	const char		*url, *uuid;
	int			i, ret = SYSINFO_RET_FAIL;

	zabbix_log(LOG_LEVEL_DEBUG, "In %s(), func_parent:'%s'", __func__, func_parent);

	if (2 != request->nparam)
	{
		SET_MSG_RESULT(result, zbx_strdup(NULL, "Invalid number of parameters."));
		goto out;
	}

	url = get_rparam(request, 0);
	uuid = get_rparam(request, 1);

	if ('\0' == *uuid)
	{
		SET_MSG_RESULT(result, zbx_strdup(NULL, "Invalid second parameter."));
		goto out;
	}

	zbx_vmware_lock();

	if (NULL == (service = get_vmware_service(url, username, password, result, &ret)))
		goto unlock;

	if (NULL == (vm = service_vm_get(service, uuid)))
	{
		SET_MSG_RESULT(result, zbx_strdup(NULL, "Unknown virtual machine uuid."));
		goto unlock;
	}

	zbx_json_initarray(&json_data, ZBX_JSON_STAT_BUF_LEN);

	for (i = 0; i < vm->devs.values_num; i++)
	{
		dev = (zbx_vmware_dev_t *)vm->devs.values[i];

		if (dev_type != dev->type)
			continue;

		if (NULL != props_cb)
		{
			zbx_json_addobject(&json_data, NULL);
			props_cb(&json_data, dev);
			zbx_json_close(&json_data);
		}
	}

	zbx_json_close(&json_data);

	SET_STR_RESULT(result, zbx_strdup(NULL, json_data.buffer));

	zbx_json_free(&json_data);

	ret = SYSINFO_RET_OK;
unlock:
	zbx_vmware_unlock();
out:
	zabbix_log(LOG_LEVEL_DEBUG, "End of %s(), func_parent:'%s', ret: %s", __func__, func_parent,
			zbx_sysinfo_ret_string(ret));

	return ret;
}

int	check_vcenter_vm_net_if_discovery(AGENT_REQUEST *request, const char *username, const char *password,
		AGENT_RESULT *result)
{
	return check_vcenter_vm_discovery_common(request, username, password, result, ZBX_VMWARE_DEV_TYPE_NIC, __func__,
			check_vcenter_vm_discovery_nic_props_cb);
}

static int	check_vcenter_vm_common(AGENT_REQUEST *request, const char *username, const char *password,
		AGENT_RESULT *result, const char *mode_in, const char *countername_mode, const char *countername_def,
		const char *func_parent)
{
	zbx_vmware_service_t	*service;
	const char		*path, *url, *uuid, *instance, *mode;
	unsigned int		coeff;
	int			ret = SYSINFO_RET_FAIL;

	zabbix_log(LOG_LEVEL_DEBUG, "In %s(), func_parent:'%s'", __func__, func_parent);

	if (3 > request->nparam || request->nparam > 4)
	{
		SET_MSG_RESULT(result, zbx_strdup(NULL, "Invalid number of parameters."));
		goto out;
	}

	url = get_rparam(request, 0);
	uuid = get_rparam(request, 1);
	instance = get_rparam(request, 2);
	mode = get_rparam(request, 3);

	if ('\0' == *uuid)
	{
		SET_MSG_RESULT(result, zbx_strdup(NULL, "Invalid second parameter."));
		goto out;
	}

	if ('\0' == *instance)
	{
		SET_MSG_RESULT(result, zbx_strdup(NULL, "Invalid third parameter."));
		goto out;
	}

	zbx_vmware_lock();

	if (NULL == (service = get_vmware_service(url, username, password, result, &ret)))
		goto unlock;

	if (NULL == mode || '\0' == *mode || 0 == strcmp(mode, "bps"))
	{
		path = countername_def;
		coeff = ZBX_KIBIBYTE;
	}
	else if (0 == strcmp(mode, mode_in))
	{
		path = countername_mode;
		coeff = 1;
	}
	else
	{
		SET_MSG_RESULT(result, zbx_strdup(NULL, "Invalid fourth parameter."));
		goto unlock;
	}

	ret = vmware_service_get_vm_counter(service, uuid, instance, path, coeff, result);
unlock:
	zbx_vmware_unlock();
out:
	zabbix_log(LOG_LEVEL_DEBUG, "End of %s(), func_parent:'%s', ret: %s", __func__, func_parent,
			zbx_sysinfo_ret_string(ret));

	return ret;
}

int	check_vcenter_vm_net_if_in(AGENT_REQUEST *request, const char *username, const char *password,
		AGENT_RESULT *result)
{
	return check_vcenter_vm_common(request, username, password, result, "pps", "net/packetsRx[summation]",
			"net/received[average]", __func__);
}

int	check_vcenter_vm_net_if_out(AGENT_REQUEST *request, const char *username, const char *password,
		AGENT_RESULT *result)
{
	return check_vcenter_vm_common(request, username, password, result, "pps", "net/packetsTx[summation]",
			"net/transmitted[average]",  __func__);
}

int	check_vcenter_vm_state(AGENT_REQUEST *request, const char *username, const char *password,
		AGENT_RESULT *result)
{
	int ret;

	zabbix_log(LOG_LEVEL_DEBUG, "In %s()", __func__);

	ret = get_vcenter_vmprop(request, username, password, ZBX_VMWARE_VMPROP_STATE, result);

	zabbix_log(LOG_LEVEL_DEBUG, "End of %s():%s", __func__, zbx_sysinfo_ret_string(ret));

	return ret;
}

int	check_vcenter_vm_storage_committed(AGENT_REQUEST *request, const char *username, const char *password,
		AGENT_RESULT *result)
{
	int	ret;

	zabbix_log(LOG_LEVEL_DEBUG, "In %s()", __func__);

	ret = get_vcenter_vmprop(request, username, password, ZBX_VMWARE_VMPROP_STORAGE_COMMITED, result);

	zabbix_log(LOG_LEVEL_DEBUG, "End of %s():%s", __func__, zbx_sysinfo_ret_string(ret));

	return ret;
}

int	check_vcenter_vm_storage_unshared(AGENT_REQUEST *request, const char *username, const char *password,
		AGENT_RESULT *result)
{
	int	ret;

	zabbix_log(LOG_LEVEL_DEBUG, "In %s()", __func__);

	ret = get_vcenter_vmprop(request, username, password, ZBX_VMWARE_VMPROP_STORAGE_UNSHARED, result);

	zabbix_log(LOG_LEVEL_DEBUG, "End of %s():%s", __func__, zbx_sysinfo_ret_string(ret));

	return ret;
}

int	check_vcenter_vm_storage_uncommitted(AGENT_REQUEST *request, const char *username, const char *password,
		AGENT_RESULT *result)
{
	int	ret;

	zabbix_log(LOG_LEVEL_DEBUG, "In %s()", __func__);

	ret = get_vcenter_vmprop(request, username, password, ZBX_VMWARE_VMPROP_STORAGE_UNCOMMITTED, result);

	zabbix_log(LOG_LEVEL_DEBUG, "End of %s():%s", __func__, zbx_sysinfo_ret_string(ret));

	return ret;
}

int	check_vcenter_vm_tools(AGENT_REQUEST *request, const char *username, const char *password,
		AGENT_RESULT *result)
{
	zbx_vmware_service_t	*service;
	zbx_vmware_vm_t		*vm = NULL;
	int			propid, ret = SYSINFO_RET_FAIL;
	const char		*url, *uuid, *mode, *value;

	if (3 != request->nparam)
	{
		SET_MSG_RESULT(result, zbx_strdup(NULL, "Invalid number of parameters."));
		goto out;
	}

	url = get_rparam(request, 0);
	uuid = get_rparam(request, 1);
	mode = get_rparam(request, 2);

	if ('\0' == *uuid)
	{
		SET_MSG_RESULT(result, zbx_strdup(NULL, "Invalid second parameter."));
		goto out;
	}

	if (NULL == mode || '\0' == *mode)
	{
		SET_MSG_RESULT(result, zbx_strdup(NULL, "Invalid third parameter."));
		goto out;
	}
	else if (0 == strcmp(mode, "version"))
	{
		propid = ZBX_VMWARE_VMPROP_TOOLS_VERSION;
	}
	else if (0 == strcmp(mode, "status"))
	{
		propid = ZBX_VMWARE_VMPROP_TOOLS_RUNNING_STATUS;
	}
	else
	{
		SET_MSG_RESULT(result, zbx_strdup(NULL, "Invalid third parameter value."));
		goto out;
	}

	zbx_vmware_lock();

	if (NULL == (service = get_vmware_service(url, username, password, result, &ret)))
		goto unlock;

	if (NULL == (vm = service_vm_get(service, uuid)))
	{
		SET_MSG_RESULT(result, zbx_strdup(NULL, "Unknown virtual machine uuid."));
		goto unlock;
	}

	if (NULL == (value = vm->props[propid]))
	{
		SET_MSG_RESULT(result, zbx_strdup(NULL, "Value is not available."));
		goto unlock;
	}

	if (ZBX_VMWARE_VMPROP_TOOLS_VERSION == propid)
		SET_UI64_RESULT(result, atoi(value));
	else
		SET_STR_RESULT(result, zbx_strdup(NULL, value));

	ret = SYSINFO_RET_OK;
unlock:
	zbx_vmware_unlock();
out:
	zabbix_log(LOG_LEVEL_DEBUG, "End of %s():%s", __func__, zbx_sysinfo_ret_string(ret));

	return ret;
}

int	check_vcenter_vm_uptime(AGENT_REQUEST *request, const char *username, const char *password,
		AGENT_RESULT *result)
{
	int	ret;

	zabbix_log(LOG_LEVEL_DEBUG, "In %s()", __func__);

	ret = get_vcenter_vmprop(request, username, password, ZBX_VMWARE_VMPROP_UPTIME, result);

	zabbix_log(LOG_LEVEL_DEBUG, "End of %s():%s", __func__, zbx_sysinfo_ret_string(ret));

	return ret;
}

int	check_vcenter_vm_vfs_dev_discovery(AGENT_REQUEST *request, const char *username, const char *password,
		AGENT_RESULT *result)
{
	return check_vcenter_vm_discovery_common(request, username, password, result, ZBX_VMWARE_DEV_TYPE_DISK, __func__,
			check_vcenter_vm_discovery_disk_props_cb);
}

int	check_vcenter_vm_vfs_dev_read(AGENT_REQUEST *request, const char *username, const char *password,
		AGENT_RESULT *result)
{
	return check_vcenter_vm_common(request, username, password, result, "ops",
			"virtualDisk/numberReadAveraged[average]", "virtualDisk/read[average]", __func__);
}

int	check_vcenter_vm_vfs_dev_write(AGENT_REQUEST *request, const char *username, const char *password,
		AGENT_RESULT *result)
{
	return check_vcenter_vm_common(request, username, password, result, "ops",
			"virtualDisk/numberWriteAveraged[average]", "virtualDisk/write[average]", __func__);
}

int	check_vcenter_vm_vfs_fs_discovery(AGENT_REQUEST *request, const char *username, const char *password,
		AGENT_RESULT *result)
{
	struct zbx_json		json_data;
	zbx_vmware_service_t	*service;
	zbx_vmware_vm_t		*vm = NULL;
	const char		*url, *uuid;
	int			i, ret = SYSINFO_RET_FAIL;

	zabbix_log(LOG_LEVEL_DEBUG, "In %s()", __func__);

	if (2 != request->nparam)
	{
		SET_MSG_RESULT(result, zbx_strdup(NULL, "Invalid number of parameters."));
		goto out;
	}

	url = get_rparam(request, 0);
	uuid = get_rparam(request, 1);

	if ('\0' == *uuid)
	{
		SET_MSG_RESULT(result, zbx_strdup(NULL, "Invalid second parameter."));
		goto out;
	}

	zbx_vmware_lock();

	if (NULL == (service = get_vmware_service(url, username, password, result, &ret)))
		goto unlock;

	if (NULL == (vm = service_vm_get(service, uuid)))
	{
		SET_MSG_RESULT(result, zbx_strdup(NULL, "Unknown virtual machine uuid."));
		goto unlock;
	}

	zbx_json_initarray(&json_data, ZBX_JSON_STAT_BUF_LEN);

	for (i = 0; i < vm->file_systems.values_num; i++)
	{
		zbx_vmware_fs_t	*fs = (zbx_vmware_fs_t *)vm->file_systems.values[i];

		zbx_json_addobject(&json_data, NULL);
		zbx_json_addstring(&json_data, "{#FSNAME}", fs->path, ZBX_JSON_TYPE_STRING);
		zbx_json_close(&json_data);
	}

	zbx_json_close(&json_data);

	SET_STR_RESULT(result, zbx_strdup(NULL, json_data.buffer));

	zbx_json_free(&json_data);

	ret = SYSINFO_RET_OK;
unlock:
	zbx_vmware_unlock();
out:
	zabbix_log(LOG_LEVEL_DEBUG, "End of %s():%s", __func__, zbx_sysinfo_ret_string(ret));

	return ret;
}

int	check_vcenter_vm_vfs_fs_size(AGENT_REQUEST *request, const char *username, const char *password,
		AGENT_RESULT *result)
{
	zbx_vmware_service_t	*service;
	zbx_vmware_vm_t		*vm;
	const char		*url, *uuid, *fsname, *mode;
	int			i, ret = SYSINFO_RET_FAIL;
	zbx_vmware_fs_t		*fs = NULL;

	zabbix_log(LOG_LEVEL_DEBUG, "In %s()", __func__);

	if (3 > request->nparam || request->nparam > 4)
	{
		SET_MSG_RESULT(result, zbx_strdup(NULL, "Invalid number of parameters."));
		goto out;
	}

	url = get_rparam(request, 0);
	uuid = get_rparam(request, 1);
	fsname = get_rparam(request, 2);
	mode = get_rparam(request, 3);

	if ('\0' == *uuid)
	{
		SET_MSG_RESULT(result, zbx_strdup(NULL, "Invalid second parameter."));
		goto out;
	}

	zbx_vmware_lock();

	if (NULL == (service = get_vmware_service(url, username, password, result, &ret)))
		goto unlock;

	if (NULL == (vm = service_vm_get(service, uuid)))
	{
		SET_MSG_RESULT(result, zbx_strdup(NULL, "Unknown virtual machine uuid."));
		goto unlock;
	}

	for (i = 0; i < vm->file_systems.values_num; i++)
	{
		fs = (zbx_vmware_fs_t *)vm->file_systems.values[i];

		if (0 == strcmp(fs->path, fsname))
			break;
	}

	if (NULL == fs)
	{
		SET_MSG_RESULT(result, zbx_strdup(NULL, "Unknown file system path."));
		goto unlock;
	}

	ret = SYSINFO_RET_OK;

	if (NULL == mode || '\0' == *mode || 0 == strcmp(mode, "total"))
		SET_UI64_RESULT(result, fs->capacity);
	else if (0 == strcmp(mode, "free"))
		SET_UI64_RESULT(result, fs->free_space);
	else if (0 == strcmp(mode, "used"))
		SET_UI64_RESULT(result, fs->capacity - fs->free_space);
	else if (0 == strcmp(mode, "pfree"))
		SET_DBL_RESULT(result, 0 != fs->capacity ? (double)(100.0 * fs->free_space) / fs->capacity : 0);
	else if (0 == strcmp(mode, "pused"))
		SET_DBL_RESULT(result, 100.0 - (0 != fs->capacity ? 100.0 * fs->free_space / fs->capacity : 0));
	else
	{
		SET_MSG_RESULT(result, zbx_strdup(NULL, "Invalid fourth parameter."));
		ret = SYSINFO_RET_FAIL;
	}
unlock:
	zbx_vmware_unlock();
out:
	zabbix_log(LOG_LEVEL_DEBUG, "End of %s():%s", __func__, zbx_sysinfo_ret_string(ret));

	return ret;
}

int	check_vcenter_vm_perfcounter(AGENT_REQUEST *request, const char *username, const char *password,
		AGENT_RESULT *result)
{
	const char		*instance, *url, *uuid, *path;
	zbx_vmware_service_t	*service;
	zbx_vmware_vm_t		*vm;
	zbx_uint64_t		counterid;
	int			unit, ret = SYSINFO_RET_FAIL;

	zabbix_log(LOG_LEVEL_DEBUG, "In %s()", __func__);

	if (3 > request->nparam || request->nparam > 4)
	{
		SET_MSG_RESULT(result, zbx_strdup(NULL, "Invalid number of parameters."));
		goto out;
	}

	url = get_rparam(request, 0);
	uuid = get_rparam(request, 1);
	path = get_rparam(request, 2);
	instance = get_rparam(request, 3);

	if (NULL == instance)
		instance = "";

	zbx_vmware_lock();

	if (NULL == (service = get_vmware_service(url, username, password, result, &ret)))
		goto unlock;

	if (NULL == (vm = service_vm_get(service, uuid)))
	{
		SET_MSG_RESULT(result, zbx_strdup(NULL, "Unknown virtual machine uuid."));
		goto unlock;
	}

	if (FAIL == zbx_vmware_service_get_counterid(service, path, &counterid, &unit))
	{
		SET_MSG_RESULT(result, zbx_strdup(NULL, "Performance counter is not available."));
		goto unlock;
	}

	/* FAIL is returned if counter already exists */
	if (SUCCEED == zbx_vmware_service_add_perf_counter(service, "VirtualMachine", vm->id, counterid, "*"))
	{
		ret = SYSINFO_RET_OK;
		goto unlock;
	}

	/* the performance counter is already being monitored, try to get the results from statistics */
	ret = vmware_service_get_counter_value_by_id(service, "VirtualMachine", vm->id, counterid, instance, 1, unit,
			result);
unlock:
	zbx_vmware_unlock();
out:
	zabbix_log(LOG_LEVEL_DEBUG, "End of %s():%s", __func__, zbx_sysinfo_ret_string(ret));

	return ret;
}

int	check_vcenter_dc_discovery(AGENT_REQUEST *request, const char *username, const char *password,
		AGENT_RESULT *result)
{
	const char		*url;
	zbx_vmware_service_t	*service;
	struct zbx_json		json_data;
	int			i, ret = SYSINFO_RET_FAIL;

	zabbix_log(LOG_LEVEL_DEBUG, "In %s()", __func__);

	if (1 != request->nparam)
	{
		SET_MSG_RESULT(result, zbx_strdup(NULL, "Invalid number of parameters."));
		goto out;
	}

	url = get_rparam(request, 0);

	zbx_vmware_lock();

	if (NULL == (service = get_vmware_service(url, username, password, result, &ret)))
		goto unlock;

	zbx_json_initarray(&json_data, ZBX_JSON_STAT_BUF_LEN);

	for (i = 0; i < service->data->datacenters.values_num; i++)
	{
		zbx_vmware_datacenter_t	*datacenter = service->data->datacenters.values[i];

		zbx_json_addobject(&json_data, NULL);
		zbx_json_addstring(&json_data, "{#DATACENTER}", datacenter->name, ZBX_JSON_TYPE_STRING);
		zbx_json_addstring(&json_data, "{#DATACENTERID}", datacenter->id, ZBX_JSON_TYPE_STRING);
		zbx_json_close(&json_data);
	}

	zbx_json_close(&json_data);

	SET_STR_RESULT(result, zbx_strdup(NULL, json_data.buffer));

	zbx_json_free(&json_data);

	ret = SYSINFO_RET_OK;
unlock:
	zbx_vmware_unlock();
out:
	zabbix_log(LOG_LEVEL_DEBUG, "End of %s():%s", __func__, zbx_sysinfo_ret_string(ret));

	return ret;
}

int	check_vcenter_vm_net_if_usage(AGENT_REQUEST *request, const char *username, const char *password,
		AGENT_RESULT *result)
{
	zbx_vmware_service_t	*service;
	int			ret = SYSINFO_RET_FAIL;
	const char		*url, *uuid, *instance;

	zabbix_log(LOG_LEVEL_DEBUG, "In %s()", __func__);

	if (2 > request->nparam || request->nparam > 3)
	{
		SET_MSG_RESULT(result, zbx_strdup(NULL, "Invalid number of parameters."));
		goto out;
	}

	url = get_rparam(request, 0);
	uuid = get_rparam(request, 1);
	instance = get_rparam(request, 2);

	if (NULL == instance)
		instance = "";

	if ('\0' == *uuid)
	{
		SET_MSG_RESULT(result, zbx_strdup(NULL, "Invalid second parameter."));
		goto out;
	}

	zbx_vmware_lock();

	if (NULL == (service = get_vmware_service(url, username, password, result, &ret)))
		goto unlock;

	ret = vmware_service_get_vm_counter(service, uuid, instance, "net/usage[average]", ZBX_KIBIBYTE, result);
unlock:
	zbx_vmware_unlock();
out:
	zabbix_log(LOG_LEVEL_DEBUG, "End of %s():%s", __func__, zbx_sysinfo_ret_string(ret));

	return ret;
}

int	check_vcenter_vm_guest_memory_size_swapped(AGENT_REQUEST *request, const char *username, const char *password,
		AGENT_RESULT *result)
{
	zbx_vmware_service_t	*service;
	int			ret = SYSINFO_RET_FAIL;
	const char		*url, *uuid;

	zabbix_log(LOG_LEVEL_DEBUG, "In %s()", __func__);

	if (2 != request->nparam)
	{
		SET_MSG_RESULT(result, zbx_strdup(NULL, "Invalid number of parameters."));
		goto out;
	}

	url = get_rparam(request, 0);
	uuid = get_rparam(request, 1);

	if ('\0' == *uuid)
	{
		SET_MSG_RESULT(result, zbx_strdup(NULL, "Invalid second parameter."));
		goto out;
	}

	zbx_vmware_lock();

	if (NULL == (service = get_vmware_service(url, username, password, result, &ret)))
		goto unlock;

	ret = vmware_service_get_vm_counter(service, uuid, "", "mem/swapped[average]", ZBX_KIBIBYTE, result);
unlock:
	zbx_vmware_unlock();
out:
	zabbix_log(LOG_LEVEL_DEBUG, "End of %s():%s", __func__, zbx_sysinfo_ret_string(ret));

	return ret;
}

int	check_vcenter_vm_memory_size_consumed(AGENT_REQUEST *request, const char *username, const char *password,
		AGENT_RESULT *result)
{
	zbx_vmware_service_t	*service;
	int			ret = SYSINFO_RET_FAIL;
	const char		*url, *uuid;

	zabbix_log(LOG_LEVEL_DEBUG, "In %s()", __func__);

	if (2 != request->nparam)
	{
		SET_MSG_RESULT(result, zbx_strdup(NULL, "Invalid number of parameters."));
		goto out;
	}

	url = get_rparam(request, 0);
	uuid = get_rparam(request, 1);

	if ('\0' == *uuid)
	{
		SET_MSG_RESULT(result, zbx_strdup(NULL, "Invalid second parameter."));
		goto out;
	}

	zbx_vmware_lock();

	if (NULL == (service = get_vmware_service(url, username, password, result, &ret)))
		goto unlock;

	ret = vmware_service_get_vm_counter(service, uuid, "", "mem/consumed[average]", ZBX_KIBIBYTE, result);
unlock:
	zbx_vmware_unlock();
out:
	zabbix_log(LOG_LEVEL_DEBUG, "End of %s():%s", __func__, zbx_sysinfo_ret_string(ret));

	return ret;
}

int	check_vcenter_vm_memory_usage(AGENT_REQUEST *request, const char *username, const char *password,
		AGENT_RESULT *result)
{
	zbx_vmware_service_t	*service;
	int			ret = SYSINFO_RET_FAIL;
	const char		*url, *uuid;

	zabbix_log(LOG_LEVEL_DEBUG, "In %s()", __func__);

	if (2 != request->nparam)
	{
		SET_MSG_RESULT(result, zbx_strdup(NULL, "Invalid number of parameters."));
		goto out;
	}

	url = get_rparam(request, 0);
	uuid = get_rparam(request, 1);

	if ('\0' == *uuid)
	{
		SET_MSG_RESULT(result, zbx_strdup(NULL, "Invalid second parameter."));
		goto out;
	}

	zbx_vmware_lock();

	if (NULL == (service = get_vmware_service(url, username, password, result, &ret)))
		goto unlock;

	ret = vmware_service_get_vm_counter(service, uuid, "", "mem/usage[average]", 0, result);
unlock:
	zbx_vmware_unlock();
out:
	zabbix_log(LOG_LEVEL_DEBUG, "End of %s():%s", __func__, zbx_sysinfo_ret_string(ret));

	return ret;
}

int	check_vcenter_vm_cpu_latency(AGENT_REQUEST *request, const char *username, const char *password,
		AGENT_RESULT *result)
{
	zbx_vmware_service_t	*service;
	int			ret = SYSINFO_RET_FAIL;
	const char		*url, *uuid;

	zabbix_log(LOG_LEVEL_DEBUG, "In %s()", __func__);

	if (2 != request->nparam)
	{
		SET_MSG_RESULT(result, zbx_strdup(NULL, "Invalid number of parameters."));
		goto out;
	}

	url = get_rparam(request, 0);
	uuid = get_rparam(request, 1);

	if ('\0' == *uuid)
	{
		SET_MSG_RESULT(result, zbx_strdup(NULL, "Invalid second parameter."));
		goto out;
	}

	zbx_vmware_lock();

	if (NULL == (service = get_vmware_service(url, username, password, result, &ret)))
		goto unlock;

	ret = vmware_service_get_vm_counter(service, uuid, "", "cpu/latency[average]", 0, result);
unlock:
	zbx_vmware_unlock();
out:
	zabbix_log(LOG_LEVEL_DEBUG, "End of %s():%s", __func__, zbx_sysinfo_ret_string(ret));

	return ret;
}

int	check_vcenter_vm_cpu_readiness(AGENT_REQUEST *request, const char *username, const char *password,
		AGENT_RESULT *result)
{
	zbx_vmware_service_t	*service;
	int			ret = SYSINFO_RET_FAIL;
	const char		*url, *uuid, *instance;

	zabbix_log(LOG_LEVEL_DEBUG, "In %s()", __func__);

	if (2 > request->nparam || request->nparam > 3)
	{
		SET_MSG_RESULT(result, zbx_strdup(NULL, "Invalid number of parameters."));
		goto out;
	}

	url = get_rparam(request, 0);
	uuid = get_rparam(request, 1);
	instance = get_rparam(request, 2);

	if (NULL == instance)
		instance = "";

	if ('\0' == *uuid)
	{
		SET_MSG_RESULT(result, zbx_strdup(NULL, "Invalid second parameter."));
		goto out;
	}

	zbx_vmware_lock();

	if (NULL == (service = get_vmware_service(url, username, password, result, &ret)))
		goto unlock;

	ret = vmware_service_get_vm_counter(service, uuid, instance, "cpu/readiness[average]", 0, result);
unlock:
	zbx_vmware_unlock();
out:
	zabbix_log(LOG_LEVEL_DEBUG, "End of %s():%s", __func__, zbx_sysinfo_ret_string(ret));

	return ret;
}

int	check_vcenter_vm_cpu_swapwait(AGENT_REQUEST *request, const char *username, const char *password,
		AGENT_RESULT *result)
{
	zbx_vmware_service_t	*service;
	int			ret = SYSINFO_RET_FAIL;
	const char		*url, *uuid, *instance;

	zabbix_log(LOG_LEVEL_DEBUG, "In %s()", __func__);

	if (2 > request->nparam || request->nparam > 3)
	{
		SET_MSG_RESULT(result, zbx_strdup(NULL, "Invalid number of parameters."));
		goto out;
	}

	url = get_rparam(request, 0);
	uuid = get_rparam(request, 1);
	instance = get_rparam(request, 2);

	if (NULL == instance)
		instance = "";

	if ('\0' == *uuid)
	{
		SET_MSG_RESULT(result, zbx_strdup(NULL, "Invalid second parameter."));
		goto out;
	}

	zbx_vmware_lock();

	if (NULL == (service = get_vmware_service(url, username, password, result, &ret)))
		goto unlock;

	ret = vmware_service_get_vm_counter(service, uuid, instance, "cpu/swapwait[summation]", 0, result);
unlock:
	zbx_vmware_unlock();
out:
	zabbix_log(LOG_LEVEL_DEBUG, "End of %s():%s", __func__, zbx_sysinfo_ret_string(ret));

	return ret;
}

int	check_vcenter_vm_cpu_usage_perf(AGENT_REQUEST *request, const char *username, const char *password,
		AGENT_RESULT *result)
{
	zbx_vmware_service_t	*service;
	int			ret = SYSINFO_RET_FAIL;
	const char		*url, *uuid;

	zabbix_log(LOG_LEVEL_DEBUG, "In %s()", __func__);

	if (2 != request->nparam)
	{
		SET_MSG_RESULT(result, zbx_strdup(NULL, "Invalid number of parameters."));
		goto out;
	}

	url = get_rparam(request, 0);
	uuid = get_rparam(request, 1);

	if ('\0' == *uuid)
	{
		SET_MSG_RESULT(result, zbx_strdup(NULL, "Invalid second parameter."));
		goto out;
	}

	zbx_vmware_lock();

	if (NULL == (service = get_vmware_service(url, username, password, result, &ret)))
		goto unlock;

	ret = vmware_service_get_vm_counter(service, uuid, "", "cpu/usage[average]", 0, result);
unlock:
	zbx_vmware_unlock();
out:
	zabbix_log(LOG_LEVEL_DEBUG, "End of %s():%s", __func__, zbx_sysinfo_ret_string(ret));

	return ret;
}

static int	check_vcenter_vm_storage_common(AGENT_REQUEST *request, const char *username, const char *password,
		AGENT_RESULT *result, const char *counter_name,  const char *func_parent)
{
	zbx_vmware_service_t	*service;
	int			ret = SYSINFO_RET_FAIL;
	const char		*url, *uuid, *instance;

	zabbix_log(LOG_LEVEL_DEBUG, "In %s(), func_parent:'%s'", __func__, func_parent);

	if (3 != request->nparam)
	{
		SET_MSG_RESULT(result, zbx_strdup(NULL, "Invalid number of parameters."));
		goto out;
	}

	url = get_rparam(request, 0);
	uuid = get_rparam(request, 1);
	instance = get_rparam(request, 2);

	if ('\0' == *uuid)
	{
		SET_MSG_RESULT(result, zbx_strdup(NULL, "Invalid second parameter."));
		goto out;
	}

	if ('\0' == *instance)
	{
		SET_MSG_RESULT(result, zbx_strdup(NULL, "Invalid third parameter."));
		goto out;
	}

	zbx_vmware_lock();

	if (NULL == (service = get_vmware_service(url, username, password, result, &ret)))
		goto unlock;

	ret = vmware_service_get_vm_counter(service, uuid, instance, counter_name, 1, result);
unlock:
	zbx_vmware_unlock();
out:
	zabbix_log(LOG_LEVEL_DEBUG, "End of %s(), func_parent:'%s', ret: %s", __func__, func_parent,
			zbx_sysinfo_ret_string(ret));

	return ret;
}

int	check_vcenter_vm_storage_readoio(AGENT_REQUEST *request, const char *username, const char *password,
		AGENT_RESULT *result)
{
	return check_vcenter_vm_storage_common(request, username, password, result, "virtualDisk/readOIO[latest]",
			__func__);
}

int	check_vcenter_vm_storage_writeoio(AGENT_REQUEST *request, const char *username, const char *password,
		AGENT_RESULT *result)
{
	return check_vcenter_vm_storage_common(request, username, password, result, "virtualDisk/writeOIO[latest]",
			__func__);
}

int	check_vcenter_vm_storage_totalwritelatency(AGENT_REQUEST *request, const char *username, const char *password,
		AGENT_RESULT *result)
{
	return check_vcenter_vm_storage_common(request, username, password, result,
			"virtualDisk/totalWriteLatency[average]", __func__);
}

int	check_vcenter_vm_storage_totalreadlatency(AGENT_REQUEST *request, const char *username, const char *password,
		AGENT_RESULT *result)
{
	return check_vcenter_vm_storage_common(request, username, password, result,
			"virtualDisk/totalReadLatency[average]", __func__);
}

int	check_vcenter_vm_guest_uptime(AGENT_REQUEST *request, const char *username, const char *password,
		AGENT_RESULT *result)
{
	zbx_vmware_service_t	*service;
	int			ret = SYSINFO_RET_FAIL;
	const char		*url, *uuid;

	zabbix_log(LOG_LEVEL_DEBUG, "In %s()", __func__);

	if (2 != request->nparam)
	{
		SET_MSG_RESULT(result, zbx_strdup(NULL, "Invalid number of parameters."));
		goto out;
	}

	url = get_rparam(request, 0);
	uuid = get_rparam(request, 1);

	if ('\0' == *uuid)
	{
		SET_MSG_RESULT(result, zbx_strdup(NULL, "Invalid second parameter."));
		goto out;
	}

	zbx_vmware_lock();

	if (NULL == (service = get_vmware_service(url, username, password, result, &ret)))
		goto unlock;

	ret = vmware_service_get_vm_counter(service, uuid, "", "sys/osUptime[latest]", 1, result);
unlock:
	zbx_vmware_unlock();
out:
	zabbix_log(LOG_LEVEL_DEBUG, "End of %s():%s", __func__, zbx_sysinfo_ret_string(ret));

	return ret;
}

#endif	/* defined(HAVE_LIBXML2) && defined(HAVE_LIBCURL) */<|MERGE_RESOLUTION|>--- conflicted
+++ resolved
@@ -35,13 +35,11 @@
 #define ZBX_DATASTORE_COUNTER_USED		0x02
 #define ZBX_DATASTORE_COUNTER_PROVISIONED	0x04
 
-<<<<<<< HEAD
 #define ZBX_DATASTORE_DIRECTION_READ		0
 #define ZBX_DATASTORE_DIRECTION_WRITE		1
-=======
-#define ZBX_IF_DIRECTION_IN	0
-#define ZBX_IF_DIRECTION_OUT	1
->>>>>>> 377f3b3e
+
+#define ZBX_IF_DIRECTION_IN			0
+#define ZBX_IF_DIRECTION_OUT			1
 
 static int	vmware_set_powerstate_result(AGENT_RESULT *result)
 {
