--- conflicted
+++ resolved
@@ -253,42 +253,11 @@
 
 		total += num;
 
-<<<<<<< HEAD
-		if (ITEM_TYPE_HTTPAGENT == items[i].type)
-		{
-#ifdef HAVE_LIBCURL
-			errcodes[i] = zbx_async_check_httpagent(&items[i], &results[i],
-					poller_config->config_source_ip, poller_config->curl_handle);
-#else
-			errcodes[i] = NOTSUPPORTED;
-			SET_MSG_RESULT(&results[i], zbx_strdup(NULL, "Support for HTTP agent was not compiled in:"
-					" missing cURL library"));
-#endif
-		}
-		else if (ITEM_TYPE_ZABBIX == items[i].type)
-		{
-			errcodes[i] = zbx_async_check_agent(&items[i], &results[i], process_agent_result,
-					poller_config, poller_config, poller_config->base, poller_config->dnsbase,
-					poller_config->config_source_ip);
-		}
-		else
-=======
 		for (i = 0; i < num; i++)
->>>>>>> fa8114a0
 		{
 			if (SUCCEED != errcodes[i])
 				continue;
 
-<<<<<<< HEAD
-			errcodes[i] = zbx_async_check_snmp(&items[i], &results[i], process_snmp_result,
-					poller_config, poller_config, poller_config->base, poller_config->dnsbase,
-					poller_config->config_source_ip);
-#else
-			errcodes[i] = NOTSUPPORTED;
-			SET_MSG_RESULT(&results[i], zbx_strdup(NULL, "Support for SNMP checks was not compiled in."));
-#endif
-		}
-=======
 			if (ITEM_TYPE_HTTPAGENT == items[i].type)
 			{
 	#ifdef HAVE_LIBCURL
@@ -304,7 +273,7 @@
 			{
 				errcodes[i] = zbx_async_check_agent(&items[i], &results[i], process_agent_result,
 						poller_config, poller_config, poller_config->base, poller_config->dnsbase,
-						poller_config->config_timeout, poller_config->config_source_ip);
+						poller_config->config_source_ip);
 			}
 			else
 			{
@@ -313,13 +282,12 @@
 
 				errcodes[i] = zbx_async_check_snmp(&items[i], &results[i], process_snmp_result,
 						poller_config, poller_config, poller_config->base, poller_config->dnsbase,
-						poller_config->config_timeout, poller_config->config_source_ip);
+						poller_config->config_source_ip);
 	#else
 				errcodes[i] = NOTSUPPORTED;
 				SET_MSG_RESULT(&results[i], zbx_strdup(NULL, "Support for SNMP checks was not compiled in."));
 	#endif
 			}
->>>>>>> fa8114a0
 
 			if (SUCCEED == errcodes[i])
 				poller_config->processing++;
