--- conflicted
+++ resolved
@@ -29,15 +29,10 @@
 
 ZBX_THREAD_ENTRY(poller_thread, args);
 
-<<<<<<< HEAD
-void	zbx_activate_item_interface(DC_ITEM *item, zbx_timespec_t *ts);
-void	zbx_deactivate_item_interface(DC_ITEM *item, zbx_timespec_t *ts, const char *error);
-=======
-void	zbx_activate_item_host(DC_ITEM *item, zbx_timespec_t *ts, unsigned char **data, size_t *data_alloc,
+void	zbx_activate_item_interface(zbx_timespec_t *ts, DC_ITEM *item, unsigned char **data, size_t *data_alloc,
 		size_t *data_offset);
-void	zbx_deactivate_item_host(DC_ITEM *item, zbx_timespec_t *ts, unsigned char **data, size_t *data_alloc,
+void	zbx_deactivate_item_interface(zbx_timespec_t *ts, DC_ITEM *item,  unsigned char **data, size_t *data_alloc,
 		size_t *data_offset, const char *error);
->>>>>>> 59f798d0
 void	zbx_prepare_items(DC_ITEM *items, int *errcodes, int num, AGENT_RESULT *results, unsigned char expand_macros);
 void	zbx_check_items(DC_ITEM *items, int *errcodes, int num, AGENT_RESULT *results, zbx_vector_ptr_t *add_results,
 		unsigned char poller_type);
