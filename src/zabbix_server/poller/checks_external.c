--- conflicted
+++ resolved
@@ -27,16 +27,10 @@
  *                                                                            *
  * Purpose: retrieves data from script executed on Zabbix server              *
  *                                                                            *
-<<<<<<< HEAD
- * Parameters: item                   - [IN] item we are interested in        *
- *             config_externalscripts - [IN]                                  *
- *             result                 - [OUT]                                 *
-=======
  * Parameters:                                                                *
  *             item                    - [IN] item we are interested in       *
  *             config_externalscsripts - [IN]                                 *
  *             result                  - [OUT]                                *
->>>>>>> 2b26a7eb
  *                                                                            *
  * Return value: SUCCEED - data successfully retrieved and stored in result   *
  *                         and result_str (as string)                         *
