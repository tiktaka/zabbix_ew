/*
** Zabbix
** Copyright (C) 2001-2023 Zabbix SIA
**
** This program is free software; you can redistribute it and/or modify
** it under the terms of the GNU General Public License as published by
** the Free Software Foundation; either version 2 of the License, or
** (at your option) any later version.
**
** This program is distributed in the hope that it will be useful,
** but WITHOUT ANY WARRANTY; without even the implied warranty of
** MERCHANTABILITY or FITNESS FOR A PARTICULAR PURPOSE. See the
** GNU General Public License for more details.
**
** You should have received a copy of the GNU General Public License
** along with this program; if not, write to the Free Software
** Foundation, Inc., 51 Franklin Street, Fifth Floor, Boston, MA  02110-1301, USA.
**/

#ifndef ZABBIX_TELNET_RUN_H
#define ZABBIX_TELNET_RUN_H

#include "zbxcacheconfig.h"

<<<<<<< HEAD
int	telnet_run(zbx_dc_item_t *item, AGENT_RESULT *result, const char *encoding, const char *config_source_ip);
=======
int	telnet_run(zbx_dc_item_t *item, AGENT_RESULT *result, const char *encoding, int timeout);
>>>>>>> 8c30c74b

#endif<|MERGE_RESOLUTION|>--- conflicted
+++ resolved
@@ -22,10 +22,6 @@
 
 #include "zbxcacheconfig.h"
 
-<<<<<<< HEAD
-int	telnet_run(zbx_dc_item_t *item, AGENT_RESULT *result, const char *encoding, const char *config_source_ip);
-=======
-int	telnet_run(zbx_dc_item_t *item, AGENT_RESULT *result, const char *encoding, int timeout);
->>>>>>> 8c30c74b
+int	telnet_run(zbx_dc_item_t *item, AGENT_RESULT *result, const char *encoding, int timeout, const char *config_source_ip);
 
 #endif