--- conflicted
+++ resolved
@@ -32,13 +32,9 @@
 #define ZBX_SNMP_STR_ASCII	5
 #define ZBX_SNMP_STR_UNDEFINED	255
 
-<<<<<<< HEAD
 void	zbx_init_library_mt_snmp(void);
-int	get_value_snmp(const zbx_dc_item_t *item, AGENT_RESULT *result, unsigned char poller_type, int config_timeout);
-=======
 int	get_value_snmp(const zbx_dc_item_t *item, AGENT_RESULT *result, unsigned char poller_type, int config_timeout,
 		const char *config_source_ip);
->>>>>>> 43a22cd4
 void	get_values_snmp(const zbx_dc_item_t *items, AGENT_RESULT *results, int *errcodes, int num,
 		unsigned char poller_type, int config_timeout, const char *config_source_ip);
 void	zbx_clear_cache_snmp(unsigned char process_type, int process_num);
