/*
** Zabbix
** Copyright (C) 2001-2023 Zabbix SIA
**
** This program is free software; you can redistribute it and/or modify
** it under the terms of the GNU General Public License as published by
** the Free Software Foundation; either version 2 of the License, or
** (at your option) any later version.
**
** This program is distributed in the hope that it will be useful,
** but WITHOUT ANY WARRANTY; without even the implied warranty of
** MERCHANTABILITY or FITNESS FOR A PARTICULAR PURPOSE. See the
** GNU General Public License for more details.
**
** You should have received a copy of the GNU General Public License
** along with this program; if not, write to the Free Software
** Foundation, Inc., 51 Franklin Street, Fifth Floor, Boston, MA  02110-1301, USA.
**/

#ifndef ZABBIX_CHECKS_SNMP_H
#define ZABBIX_CHECKS_SNMP_H

#include "config.h"
#include "zbxcacheconfig.h"
#include "zbxasyncpoller.h"

#ifdef HAVE_NETSNMP

#define ZBX_SNMP_STR_HEX	1
#define ZBX_SNMP_STR_STRING	2
#define ZBX_SNMP_STR_OID	3
#define ZBX_SNMP_STR_BITS	4
#define ZBX_SNMP_STR_ASCII	5
#define ZBX_SNMP_STR_UNDEFINED	255

typedef struct zbx_snmp_context	zbx_snmp_context_t;

void	zbx_init_library_mt_snmp(const char *progname);
void	zbx_shutdown_library_mt_snmp(void);
<<<<<<< HEAD
int	get_value_snmp(zbx_dc_item_t *item, AGENT_RESULT *result, unsigned char poller_type, int config_timeout,
		const char *config_source_ip, const char *progname);
void	get_values_snmp(zbx_dc_item_t *items, AGENT_RESULT *results, int *errcodes, int num,
		unsigned char poller_type, int config_timeout, const char *config_source_ip, const char *progname);
void	zbx_clear_cache_snmp(unsigned char process_type, int process_num, const char *progname);
=======

int	get_value_snmp(zbx_dc_item_t *item, AGENT_RESULT *result, unsigned char poller_type,
		const char *config_source_ip);
void	get_values_snmp( zbx_dc_item_t *items, AGENT_RESULT *results, int *errcodes, int num,
		unsigned char poller_type, const char *config_source_ip);

void	zbx_clear_cache_snmp(unsigned char process_type, int process_num);
>>>>>>> d3083b3f

int	zbx_async_check_snmp(zbx_dc_item_t *item, AGENT_RESULT *result, zbx_async_task_clear_cb_t clear_cb,
		void *arg, void *arg_action, struct event_base *base, struct evdns_base *dnsbase,
		const char *config_source_ip);
zbx_dc_item_context_t	*zbx_async_check_snmp_get_item_context(zbx_snmp_context_t *snmp_context);
void	*zbx_async_check_snmp_get_arg(zbx_snmp_context_t *snmp_context);
void	zbx_async_check_snmp_clean(zbx_snmp_context_t *snmp_context);

void	zbx_set_snmp_bulkwalk_options(const char *progname);
void	zbx_unset_snmp_bulkwalk_options(void);

#endif

#endif<|MERGE_RESOLUTION|>--- conflicted
+++ resolved
@@ -37,21 +37,13 @@
 
 void	zbx_init_library_mt_snmp(const char *progname);
 void	zbx_shutdown_library_mt_snmp(void);
-<<<<<<< HEAD
-int	get_value_snmp(zbx_dc_item_t *item, AGENT_RESULT *result, unsigned char poller_type, int config_timeout,
+
+int	get_value_snmp(zbx_dc_item_t *item, AGENT_RESULT *result, unsigned char poller_type,
 		const char *config_source_ip, const char *progname);
 void	get_values_snmp(zbx_dc_item_t *items, AGENT_RESULT *results, int *errcodes, int num,
-		unsigned char poller_type, int config_timeout, const char *config_source_ip, const char *progname);
+		unsigned char poller_type, const char *config_source_ip, const char *progname);
+
 void	zbx_clear_cache_snmp(unsigned char process_type, int process_num, const char *progname);
-=======
-
-int	get_value_snmp(zbx_dc_item_t *item, AGENT_RESULT *result, unsigned char poller_type,
-		const char *config_source_ip);
-void	get_values_snmp( zbx_dc_item_t *items, AGENT_RESULT *results, int *errcodes, int num,
-		unsigned char poller_type, const char *config_source_ip);
-
-void	zbx_clear_cache_snmp(unsigned char process_type, int process_num);
->>>>>>> d3083b3f
 
 int	zbx_async_check_snmp(zbx_dc_item_t *item, AGENT_RESULT *result, zbx_async_task_clear_cb_t clear_cb,
 		void *arg, void *arg_action, struct event_base *base, struct evdns_base *dnsbase,
