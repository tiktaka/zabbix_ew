--- conflicted
+++ resolved
@@ -50,22 +50,14 @@
  ******************************************************************************/
 int	get_value_agent(DC_ITEM *item, AGENT_RESULT *result)
 {
+	const char	*__function_name = "get_value_agent";
 	zbx_socket_t	s;
 	char		*tls_arg1, *tls_arg2;
 	int		ret = SUCCEED;
 	ssize_t		received_len;
 
-<<<<<<< HEAD
-	if (SUCCEED == zabbix_check_log_level(LOG_LEVEL_DEBUG))
-	{
-		zabbix_log(LOG_LEVEL_DEBUG, "In %s() host:'%s' addr:'%s' key:'%s' conn:'%s'", __func__,
-				item->host.host, item->interface.addr, item->key,
-				zbx_tcp_connection_type_name(item->host.tls_connect));
-	}
-=======
 	zabbix_log(LOG_LEVEL_DEBUG, "In %s() host:'%s' addr:'%s' key:'%s' conn:'%s'", __function_name, item->host.host,
 			item->interface.addr, item->key, zbx_tcp_connection_type_name(item->host.tls_connect));
->>>>>>> bca6a146
 
 	switch (item->host.tls_connect)
 	{
@@ -149,7 +141,7 @@
 
 	zbx_tcp_close(&s);
 out:
-	zabbix_log(LOG_LEVEL_DEBUG, "End of %s():%s", __func__, zbx_result_string(ret));
+	zabbix_log(LOG_LEVEL_DEBUG, "End of %s():%s", __function_name, zbx_result_string(ret));
 
 	return ret;
 }