--- conflicted
+++ resolved
@@ -417,17 +417,12 @@
 
 void	zbx_prepare_items(DC_ITEM *items, int *errcodes, int num, AGENT_RESULT *results, unsigned char expand_macros)
 {
-<<<<<<< HEAD
-	int	i;
-	char	*port = NULL, error[ZBX_ITEM_ERROR_LEN_MAX];
-=======
 	int			i;
-	char			*port = NULL, error[ITEM_ERROR_LEN_MAX];
+	char			*port = NULL, error[ZBX_ITEM_ERROR_LEN_MAX];
 	zbx_dc_um_handle_t	*um_handle;
 
 	if (MACRO_EXPAND_YES == expand_macros)
 		um_handle = zbx_dc_open_user_macros();
->>>>>>> b6255cca
 
 	for (i = 0; i < num; i++)
 	{
