/*
** Zabbix
** Copyright (C) 2000-2011 Zabbix SIA
**
** This program is free software; you can redistribute it and/or modify
** it under the terms of the GNU General Public License as published by
** the Free Software Foundation; either version 2 of the License, or
** (at your option) any later version.
**
** This program is distributed in the hope that it will be useful,
** but WITHOUT ANY WARRANTY; without even the implied warranty of
** MERCHANTABILITY or FITNESS FOR A PARTICULAR PURPOSE.  See the
** GNU General Public License for more details.
**
** You should have received a copy of the GNU General Public License
** along with this program; if not, write to the Free Software
** Foundation, Inc., 675 Mass Ave, Cambridge, MA 02139, USA.
**/

#include "common.h"

#include "zlog.h"
#include "db.h"
#include "dbcache.h"
#include "daemon.h"
#include "zbxserver.h"
#include "zbxself.h"

#include "poller.h"

#include "checks_agent.h"
#include "checks_aggregate.h"
#include "checks_external.h"
#include "checks_internal.h"
#include "checks_simple.h"
#include "checks_snmp.h"
#include "checks_ipmi.h"
#include "checks_db.h"
#ifdef HAVE_SSH2
#include "checks_ssh.h"
#endif	/* HAVE_SSH2 */
#include "checks_telnet.h"
#include "checks_java.h"
#include "checks_calculated.h"

#define MAX_BUNCH_ITEMS	32

extern unsigned char	process_type;
extern int		process_num;

static int	is_bunch_poller(int poller_type)
{
	return ZBX_POLLER_TYPE_JAVA == poller_type ? SUCCEED : FAIL;
}

static void	update_key_status(zbx_uint64_t hostid, int host_status, zbx_timespec_t *ts)
{
	const char	*__function_name = "update_key_status";
	DC_ITEM		*items = NULL;
	int		i, num;
	AGENT_RESULT	agent;

	zabbix_log(LOG_LEVEL_DEBUG, "In %s() hostid:" ZBX_FS_UI64 " status:%d",
			__function_name, hostid, host_status);

	num = DCconfig_get_items(hostid, SERVER_STATUS_KEY, &items);
	for (i = 0; i < num; i++)
	{
		init_result(&agent);
		SET_UI64_RESULT(&agent, host_status);

		dc_add_history(items[i].itemid, items[i].value_type, items[i].flags, &agent, ts,
				ITEM_STATUS_ACTIVE, NULL, 0, NULL, 0, 0, 0, 0);

		free_result(&agent);
	}

	zbx_free(items);
}

static void	update_triggers_status_to_unknown(zbx_uint64_t hostid, zbx_timespec_t *ts, char *reason)
{
	const char	*__function_name = "update_triggers_status_to_unknown";
	DB_RESULT	result;
	DB_ROW		row;
	zbx_uint64_t	triggerid;
	int		trigger_type, trigger_value, trigger_flags;
	const char	*trigger_error;

	zabbix_log(LOG_LEVEL_DEBUG, "In %s() hostid:" ZBX_FS_UI64,
			__function_name, hostid);

	result = DBselect(
			"select distinct t.triggerid,t.type,t.value,t.value_flags,t.error"
			" from hosts h,items i,functions f,triggers t"
			" where h.hostid=i.hostid"
				" and i.itemid=f.itemid"
				" and f.triggerid=t.triggerid"
				" and t.status=%d"
				" and i.status=%d"
				" and not i.key_ like '%s'"
				" and not i.key_ like '%s%%'"
				" and h.hostid=" ZBX_FS_UI64,
			TRIGGER_STATUS_ENABLED,
			ITEM_STATUS_ACTIVE,
			SERVER_STATUS_KEY,
			SERVER_ICMPPING_KEY,
			hostid);

	while (NULL != (row = DBfetch(result)))
	{
		ZBX_STR2UINT64(triggerid, row[0]);
		trigger_type = atoi(row[1]);
		trigger_value = atoi(row[2]);
		trigger_flags = atoi(row[3]);
		trigger_error = row[4];

		DBupdate_trigger_value(triggerid, trigger_type, trigger_value, trigger_flags,
				trigger_error, trigger_value, TRIGGER_VALUE_FLAG_UNKNOWN, ts, reason);
	}
	DBfree_result(result);

	zabbix_log(LOG_LEVEL_DEBUG, "End of %s()", __function_name);
}

static void	activate_host(DC_ITEM *item, zbx_timespec_t *ts)
{
	char		sql[MAX_STRING_LEN], error_msg[MAX_STRING_LEN];
	int		offset = 0, *errors_from, *disable_until;
	unsigned char	*available;
	const char	*fld_errors_from, *fld_available, *fld_disable_until, *fld_error;

	switch (item->type)
	{
		case ITEM_TYPE_ZABBIX:
			errors_from = &item->host.errors_from;
			available = &item->host.available;
			disable_until = &item->host.disable_until;

			fld_errors_from = "errors_from";
			fld_available = "available";
			fld_disable_until = "disable_until";
			fld_error = "error";
			break;
		case ITEM_TYPE_SNMPv1:
		case ITEM_TYPE_SNMPv2c:
		case ITEM_TYPE_SNMPv3:
			errors_from = &item->host.snmp_errors_from;
			available = &item->host.snmp_available;
			disable_until = &item->host.snmp_disable_until;

			fld_errors_from = "snmp_errors_from";
			fld_available = "snmp_available";
			fld_disable_until = "snmp_disable_until";
			fld_error = "snmp_error";
			break;
		case ITEM_TYPE_IPMI:
			errors_from = &item->host.ipmi_errors_from;
			available = &item->host.ipmi_available;
			disable_until = &item->host.ipmi_disable_until;

			fld_errors_from = "ipmi_errors_from";
			fld_available = "ipmi_available";
			fld_disable_until = "ipmi_disable_until";
			fld_error = "ipmi_error";
			break;
		case ITEM_TYPE_JMX:
			errors_from = &item->host.jmx_errors_from;
			available = &item->host.jmx_available;
			disable_until = &item->host.jmx_disable_until;

			fld_errors_from = "jmx_errors_from";
			fld_available = "jmx_available";
			fld_disable_until = "jmx_disable_until";
			fld_error = "jmx_error";
			break;
		default:
			return;
	}

	if (0 == *errors_from && HOST_AVAILABLE_TRUE == *available)
		return;

	if (SUCCEED != DCconfig_activate_host(item))
		return;

	offset += zbx_snprintf(sql + offset, sizeof(sql) - offset, "update hosts set ");

	if (HOST_AVAILABLE_TRUE != *available)
	{
		zbx_snprintf(error_msg, sizeof(error_msg), "Enabling %s host [%s]",
				zbx_host_type_string(item->type), item->host.host);

		zabbix_log(LOG_LEVEL_WARNING, "%s", error_msg);
		zabbix_syslog("%s", error_msg);

		*available = HOST_AVAILABLE_TRUE;
		offset += zbx_snprintf(sql + offset, sizeof(sql) - offset, "%s=%d,",
				fld_available, *available);

		if (available == &item->host.available)
			update_key_status(item->host.hostid, HOST_STATUS_MONITORED, ts);
	}

	*errors_from = 0;
	*disable_until = 0;
	offset += zbx_snprintf(sql + offset, sizeof(sql) - offset,
			"%s=%d,%s=%d,%s='' where hostid=" ZBX_FS_UI64,
			fld_errors_from, *errors_from,
			fld_disable_until, *disable_until,
			fld_error,
			item->host.hostid);

	DBbegin();
	DBexecute("%s", sql);
	DBcommit();
}

static void	deactivate_host(DC_ITEM *item, zbx_timespec_t *ts, const char *error)
{
	char		sql[MAX_STRING_LEN], *error_esc, error_msg[MAX_STRING_LEN];
	int		offset = 0, *errors_from, *disable_until;
	unsigned char	*available;
	const char	*fld_errors_from, *fld_available, *fld_disable_until, *fld_error;

	switch (item->type)
	{
		case ITEM_TYPE_ZABBIX:
			errors_from = &item->host.errors_from;
			available = &item->host.available;
			disable_until = &item->host.disable_until;

			fld_errors_from = "errors_from";
			fld_available = "available";
			fld_disable_until = "disable_until";
			fld_error = "error";
			break;
		case ITEM_TYPE_SNMPv1:
		case ITEM_TYPE_SNMPv2c:
		case ITEM_TYPE_SNMPv3:
			errors_from = &item->host.snmp_errors_from;
			available = &item->host.snmp_available;
			disable_until = &item->host.snmp_disable_until;

			fld_errors_from = "snmp_errors_from";
			fld_available = "snmp_available";
			fld_disable_until = "snmp_disable_until";
			fld_error = "snmp_error";
			break;
		case ITEM_TYPE_IPMI:
			errors_from = &item->host.ipmi_errors_from;
			available = &item->host.ipmi_available;
			disable_until = &item->host.ipmi_disable_until;

			fld_errors_from = "ipmi_errors_from";
			fld_available = "ipmi_available";
			fld_disable_until = "ipmi_disable_until";
			fld_error = "ipmi_error";
			break;
		case ITEM_TYPE_JMX:
			errors_from = &item->host.jmx_errors_from;
			available = &item->host.jmx_available;
			disable_until = &item->host.jmx_disable_until;

			fld_errors_from = "jmx_errors_from";
			fld_available = "jmx_available";
			fld_disable_until = "jmx_disable_until";
			fld_error = "jmx_error";
			break;
		default:
			return;
	}

	if (SUCCEED != DCconfig_deactivate_host(item, ts->sec))
		return;

	*error_msg = '\0';

	offset += zbx_snprintf(sql + offset, sizeof(sql) - offset, "update hosts set ");

	if (0 == *errors_from)
	{
		zbx_snprintf(error_msg, sizeof(error_msg), "%s host [%s]: first network error, wait for %d seconds",
				zbx_host_type_string(item->type), item->host.host, CONFIG_UNREACHABLE_DELAY);

		*errors_from = ts->sec;
		*disable_until = ts->sec + CONFIG_UNREACHABLE_DELAY;
		offset += zbx_snprintf(sql + offset, sizeof(sql) - offset, "%s=%d,",
				fld_errors_from, *errors_from);
	}
	else
	{
		if (ts->sec - *errors_from <= CONFIG_UNREACHABLE_PERIOD)
		{
			zbx_snprintf(error_msg, sizeof(error_msg), "%s host [%s]: another network error, wait for %d seconds",
					zbx_host_type_string(item->type), item->host.host, CONFIG_UNREACHABLE_DELAY);

			*disable_until = ts->sec + CONFIG_UNREACHABLE_DELAY;
		}
		else
		{
			*disable_until = ts->sec + CONFIG_UNAVAILABLE_DELAY;

			if (HOST_AVAILABLE_FALSE != *available)
			{
				zbx_snprintf(error_msg, sizeof(error_msg), "Disabling %s host [%s]",
						zbx_host_type_string(item->type), item->host.host);

				*available = HOST_AVAILABLE_FALSE;

				offset += zbx_snprintf(sql + offset, sizeof(sql) - offset, "%s=%d,",
						fld_available, *available);

				if (available == &item->host.available)
					update_key_status(item->host.hostid, HOST_AVAILABLE_FALSE, ts);

				update_triggers_status_to_unknown(item->host.hostid, ts, "Host is unavailable.");
			}

			error_esc = DBdyn_escape_string_len(error, HOST_ERROR_LEN);
			offset += zbx_snprintf(sql + offset, sizeof(sql) - offset, "%s='%s',",
					fld_error, error_esc);
			zbx_free(error_esc);
		}
	}

	offset += zbx_snprintf(sql + offset, sizeof(sql) - offset, "%s=%d where hostid=" ZBX_FS_UI64,
			fld_disable_until, *disable_until, item->host.hostid);

	DBbegin();
	DBexecute("%s", sql);
	DBcommit();

	if ('\0' != *error_msg)
	{
		zabbix_log(LOG_LEVEL_WARNING, "%s", error_msg);
		zabbix_syslog("%s", error_msg);
	}
}

static int	get_value(DC_ITEM *item, AGENT_RESULT *result)
{
	const char	*__function_name = "get_value";
	int		res = FAIL;

	zabbix_log(LOG_LEVEL_DEBUG, "In %s() key:'%s'", __function_name, item->key_orig);

	switch (item->type)
	{
		case ITEM_TYPE_ZABBIX:
			alarm(CONFIG_TIMEOUT);
			res = get_value_agent(item, result);
			alarm(0);
			break;
		case ITEM_TYPE_SNMPv1:
		case ITEM_TYPE_SNMPv2c:
		case ITEM_TYPE_SNMPv3:
#ifdef HAVE_SNMP
			alarm(CONFIG_TIMEOUT);
			res = get_value_snmp(item, result);
			alarm(0);
#else
			SET_MSG_RESULT(result, zbx_strdup(NULL, "Support for SNMP checks was not compiled in"));
			res = NOTSUPPORTED;
#endif
			break;
		case ITEM_TYPE_IPMI:
#ifdef HAVE_OPENIPMI
			res = get_value_ipmi(item, result);
#else
			SET_MSG_RESULT(result, zbx_strdup(NULL, "Support for IPMI checks was not compiled in"));
			res = NOTSUPPORTED;
#endif
			break;
		case ITEM_TYPE_SIMPLE:
			/* simple checks use their own timeouts */
			res = get_value_simple(item, result);
			break;
		case ITEM_TYPE_INTERNAL:
			res = get_value_internal(item, result);
			break;
		case ITEM_TYPE_DB_MONITOR:
			alarm(CONFIG_TIMEOUT);
			res = get_value_db(item, result);
			alarm(0);
			break;
		case ITEM_TYPE_AGGREGATE:
			res = get_value_aggregate(item, result);
			break;
		case ITEM_TYPE_EXTERNAL:
			/* external checks use their own timeouts */
			res = get_value_external(item, result);
			break;
		case ITEM_TYPE_SSH:
#ifdef HAVE_SSH2
			alarm(CONFIG_TIMEOUT);
			res = get_value_ssh(item, result);
			alarm(0);
#else
			SET_MSG_RESULT(result, zbx_strdup(NULL, "Support for SSH checks was not compiled in"));
			res = NOTSUPPORTED;
#endif
			break;
		case ITEM_TYPE_TELNET:
			alarm(CONFIG_TIMEOUT);
			res = get_value_telnet(item, result);
			alarm(0);
			break;
		case ITEM_TYPE_JMX:
			alarm(CONFIG_TIMEOUT);
			res = get_value_java(ZBX_JAVA_PROXY_REQUEST_JMX, item, result);
			alarm(0);
			break;
		case ITEM_TYPE_CALCULATED:
			res = get_value_calculated(item, result);
			break;
		default:
			SET_MSG_RESULT(result, zbx_dsprintf(NULL, "Not supported item type:%d", item->type));
			res = NOTSUPPORTED;
	}

	if (SUCCEED != res && ISSET_MSG(result))
	{
		zabbix_log(LOG_LEVEL_DEBUG, "Item [%s:%s] error: %s", item->host.host, item->key_orig, result->msg);
		zabbix_syslog("Item [%s:%s] error: %s", item->host.host, item->key_orig, result->msg);
	}

	/* remove formatting symbols from the end of the result */
	/* so it could be checked by "is_uint64" and "is_double" functions */
	/* when we try to get "int" or "float" values from "string" result */
	if (ISSET_STR(result))
		zbx_rtrim(result->str, ZBX_WHITESPACE);
	if (ISSET_TEXT(result))
		zbx_rtrim(result->text, ZBX_WHITESPACE);

	zabbix_log(LOG_LEVEL_DEBUG, "End of %s():%s", __function_name, zbx_result_string(res));

	return res;
}

/******************************************************************************
 *                                                                            *
 * Function: get_values                                                       *
 *                                                                            *
 * Purpose: retrieve values of metrics from monitored hosts                   *
 *                                                                            *
 * Parameters:                                                                *
 *                                                                            *
 * Return value: number of items processed                                    *
 *                                                                            *
 * Author: Alexei Vladishev                                                   *
 *                                                                            *
 * Comments:                                                                  *
 *                                                                            *
 ******************************************************************************/
static int	get_values(unsigned char poller_type)
{
	const char	*__function_name = "get_values";
	DC_ITEM		items[MAX_BUNCH_ITEMS];
	AGENT_RESULT	results[MAX_BUNCH_ITEMS];
	int		errcodes[MAX_BUNCH_ITEMS];
	zbx_timespec_t	timespecs[MAX_BUNCH_ITEMS];
	int		i, num;
	char		*port;

	zabbix_log(LOG_LEVEL_DEBUG, "In %s()", __function_name);

	num = (SUCCEED == is_bunch_poller(poller_type) ? MAX_BUNCH_ITEMS : 1);
	num = DCconfig_get_poller_items(poller_type, items, num);

	if (0 == num)
		goto exit;

	/* prepare items */
	for (i = 0; i < num; i++)
	{
		init_result(&results[i]);
		errcodes[i] = SUCCEED;

		ZBX_STRDUP(items[i].key, items[i].key_orig);
		substitute_simple_macros(NULL, NULL, &items[i].host, NULL, &items[i].key, MACRO_TYPE_ITEM_KEY, NULL, 0);

		items[i].interface.addr = (1 == items[i].interface.useip ? items[i].interface.ip_orig : items[i].interface.dns_orig);

		switch (items[i].type)
		{
			case ITEM_TYPE_ZABBIX:
			case ITEM_TYPE_SNMPv1:
			case ITEM_TYPE_SNMPv2c:
			case ITEM_TYPE_SNMPv3:
			case ITEM_TYPE_IPMI:
			case ITEM_TYPE_JMX:
				port = zbx_strdup(NULL, items[i].interface.port_orig);
				substitute_simple_macros(NULL, &items[i].host.hostid, NULL, NULL,
						&port, MACRO_TYPE_INTERFACE_PORT, NULL, 0);
				if (FAIL == is_ushort(port, &items[i].interface.port))
				{
					SET_MSG_RESULT(&results[i], zbx_dsprintf(NULL, "Invalid port number [%s]",
								items[i].interface.port_orig));
					errcodes[i] = NETWORK_ERROR;
					zbx_timespec(&timespecs[i]);
				}
				zbx_free(port);
				break;
		}

		switch (items[i].type)
		{
			case ITEM_TYPE_SNMPv3:
				ZBX_STRDUP(items[i].snmpv3_securityname, items[i].snmpv3_securityname_orig);
				ZBX_STRDUP(items[i].snmpv3_authpassphrase, items[i].snmpv3_authpassphrase_orig);
				ZBX_STRDUP(items[i].snmpv3_privpassphrase, items[i].snmpv3_privpassphrase_orig);

				substitute_simple_macros(NULL, NULL, &items[i].host, NULL,
						&items[i].snmpv3_securityname, MACRO_TYPE_ITEM_FIELD, NULL, 0);
				substitute_simple_macros(NULL, NULL, &items[i].host, NULL,
						&items[i].snmpv3_authpassphrase, MACRO_TYPE_ITEM_FIELD, NULL, 0);
				substitute_simple_macros(NULL, NULL, &items[i].host, NULL,
						&items[i].snmpv3_privpassphrase, MACRO_TYPE_ITEM_FIELD, NULL, 0);
			case ITEM_TYPE_SNMPv1:
			case ITEM_TYPE_SNMPv2c:
				ZBX_STRDUP(items[i].snmp_community, items[i].snmp_community_orig);
				ZBX_STRDUP(items[i].snmp_oid, items[i].snmp_oid_orig);

				substitute_simple_macros(NULL, NULL, &items[i].host, NULL,
						&items[i].snmp_community, MACRO_TYPE_ITEM_FIELD, NULL, 0);
				substitute_simple_macros(NULL, NULL, &items[i].host, NULL,
						&items[i].snmp_oid, MACRO_TYPE_ITEM_FIELD, NULL, 0);
				break;
			case ITEM_TYPE_DB_MONITOR:
				ZBX_STRDUP(items[i].params, items[i].params_orig);
				substitute_simple_macros(NULL, NULL, &items[i].host, NULL,
						&items[i].params, MACRO_TYPE_ITEM_FIELD, NULL, 0);
				break;
			case ITEM_TYPE_SSH:
				ZBX_STRDUP(items[i].username, items[i].username_orig);
				ZBX_STRDUP(items[i].publickey, items[i].publickey_orig);
				ZBX_STRDUP(items[i].privatekey, items[i].privatekey_orig);
				ZBX_STRDUP(items[i].password, items[i].password_orig);
				ZBX_STRDUP(items[i].params, items[i].params_orig);

				substitute_simple_macros(NULL, NULL, &items[i].host, NULL,
						&items[i].username, MACRO_TYPE_ITEM_FIELD, NULL, 0);
				substitute_simple_macros(NULL, NULL, &items[i].host, NULL,
						&items[i].publickey, MACRO_TYPE_ITEM_FIELD, NULL, 0);
				substitute_simple_macros(NULL, NULL, &items[i].host, NULL,
						&items[i].privatekey, MACRO_TYPE_ITEM_FIELD, NULL, 0);
				substitute_simple_macros(NULL, NULL, &items[i].host, NULL,
						&items[i].password, MACRO_TYPE_ITEM_FIELD, NULL, 0);
				substitute_simple_macros(NULL, NULL, &items[i].host, NULL,
						&items[i].params, MACRO_TYPE_ITEM_FIELD, NULL, 0);
				break;
			case ITEM_TYPE_TELNET:
				ZBX_STRDUP(items[i].username, items[i].username_orig);
				ZBX_STRDUP(items[i].password, items[i].password_orig);
				ZBX_STRDUP(items[i].params, items[i].params_orig);

				substitute_simple_macros(NULL, NULL, &items[i].host, NULL,
						&items[i].username, MACRO_TYPE_ITEM_FIELD, NULL, 0);
				substitute_simple_macros(NULL, NULL, &items[i].host, NULL,
						&items[i].password, MACRO_TYPE_ITEM_FIELD, NULL, 0);
				substitute_simple_macros(NULL, NULL, &items[i].host, NULL,
						&items[i].params, MACRO_TYPE_ITEM_FIELD, NULL, 0);
				break;
			case ITEM_TYPE_JMX:
				ZBX_STRDUP(items[i].username, items[i].username_orig);
				ZBX_STRDUP(items[i].password, items[i].password_orig);

				substitute_simple_macros(NULL, NULL, &items[i].host, NULL,
						&items[i].username, MACRO_TYPE_ITEM_FIELD, NULL, 0);
				substitute_simple_macros(NULL, NULL, &items[i].host, NULL,
						&items[i].password, MACRO_TYPE_ITEM_FIELD, NULL, 0);
				break;
		}
	}

	/* retrieve item values */
	if (SUCCEED == errcodes[0])
	{
		if (SUCCEED != is_bunch_poller(poller_type))
		{
			errcodes[0] = get_value(&items[0], &results[0]);
			zbx_timespec(&timespecs[0]);
		}
		else if (ZBX_POLLER_TYPE_JAVA == poller_type)
		{
			alarm(CONFIG_TIMEOUT);
			get_values_java(ZBX_JAVA_PROXY_REQUEST_JMX, items, results, errcodes, timespecs, num);
			alarm(0);
		}
	}

	/* process item values */
	for (i = 0; i < num; i++)
	{
		switch (errcodes[i])
		{
			case SUCCEED:
			case NOTSUPPORTED:
			case AGENT_ERROR:
				activate_host(&items[i], &timespecs[i]);
				break;
			case NETWORK_ERROR:
			case PROXY_ERROR:
				deactivate_host(&items[i], &timespecs[i], results[i].msg);
				break;
			default:
				zbx_error("unknown response code returned: %d", errcodes[i]);
				assert(0);
		}

		if (SUCCEED == errcodes[i])
		{
			dc_add_history(items[i].itemid, items[i].value_type, items[i].flags, &results[i], &timespecs[i],
					ITEM_STATUS_ACTIVE, NULL, 0, NULL, 0, 0, 0, 0);

			DCrequeue_reachable_item(items[i].itemid, ITEM_STATUS_ACTIVE, timespecs[i].sec);
		}
		else if (NOTSUPPORTED == errcodes[i] || AGENT_ERROR == errcodes[i])
		{
			dc_add_history(items[i].itemid, items[i].value_type, items[i].flags, NULL, &timespecs[i],
					ITEM_STATUS_NOTSUPPORTED, results[i].msg, 0, NULL, 0, 0, 0, 0);

			DCrequeue_reachable_item(items[i].itemid, ITEM_STATUS_NOTSUPPORTED, timespecs[i].sec);
		}
		else if (NETWORK_ERROR == errcodes[i] || PROXY_ERROR == errcodes[i])
		{
			DCrequeue_unreachable_item(items[i].itemid);
		}

<<<<<<< HEAD
		zbx_free(items[i].key);

		if (INTERFACE_TYPE_AGENT != items[i].interface.type || 1 != items[i].interface.main)
			zbx_free(items[i].interface.addr);

=======
>>>>>>> a22a1f9c
		switch (items[i].type)
		{
			case ITEM_TYPE_SNMPv3:
				zbx_free(items[i].snmpv3_securityname);
				zbx_free(items[i].snmpv3_authpassphrase);
				zbx_free(items[i].snmpv3_privpassphrase);
			case ITEM_TYPE_SNMPv1:
			case ITEM_TYPE_SNMPv2c:
				zbx_free(items[i].snmp_community);
				zbx_free(items[i].snmp_oid);
				break;
			case ITEM_TYPE_DB_MONITOR:
				zbx_free(items[i].params);
				break;
			case ITEM_TYPE_SSH:
				zbx_free(items[i].username);
				zbx_free(items[i].publickey);
				zbx_free(items[i].privatekey);
				zbx_free(items[i].password);
				zbx_free(items[i].params);
				break;
			case ITEM_TYPE_TELNET:
				zbx_free(items[i].username);
				zbx_free(items[i].password);
				zbx_free(items[i].params);
				break;
			case ITEM_TYPE_JMX:
				zbx_free(items[i].username);
				zbx_free(items[i].password);
				break;
		}

		free_result(&results[i]);
	}
exit:
	zabbix_log(LOG_LEVEL_DEBUG, "End of %s():%d", __function_name, num);

	return num;
}

void	main_poller_loop(unsigned char poller_type)
{
	int		nextcheck, sleeptime, processed;
	double		sec;

	zabbix_log(LOG_LEVEL_DEBUG, "In main_poller_loop() process_type:'%s' process_num:%d",
			get_process_type_string(process_type), process_num);

	set_child_signal_handler();

	zbx_setproctitle("%s [connecting to the database]", get_process_type_string(process_type));

	DBconnect(ZBX_DB_CONNECT_NORMAL);

	for (;;)
	{
		zbx_setproctitle("%s [getting values]", get_process_type_string(process_type));

		sec = zbx_time();
		processed = get_values(poller_type);
		sec = zbx_time() - sec;

		zabbix_log(LOG_LEVEL_DEBUG, "%s #%d spent " ZBX_FS_DBL " seconds while updating %d values",
				get_process_type_string(process_type), process_num, sec, processed);

		nextcheck = DCconfig_get_poller_nextcheck(poller_type);
		sleeptime = calculate_sleeptime(nextcheck, POLLER_DELAY);

		zbx_sleep_loop(sleeptime);
	}
}<|MERGE_RESOLUTION|>--- conflicted
+++ resolved
@@ -628,14 +628,11 @@
 			DCrequeue_unreachable_item(items[i].itemid);
 		}
 
-<<<<<<< HEAD
 		zbx_free(items[i].key);
 
 		if (INTERFACE_TYPE_AGENT != items[i].interface.type || 1 != items[i].interface.main)
 			zbx_free(items[i].interface.addr);
 
-=======
->>>>>>> a22a1f9c
 		switch (items[i].type)
 		{
 			case ITEM_TYPE_SNMPv3:
