/*
** Zabbix
** Copyright (C) 2001-2024 Zabbix SIA
**
** This program is free software; you can redistribute it and/or modify
** it under the terms of the GNU General Public License as published by
** the Free Software Foundation; either version 2 of the License, or
** (at your option) any later version.
**
** This program is distributed in the hope that it will be useful,
** but WITHOUT ANY WARRANTY; without even the implied warranty of
** MERCHANTABILITY or FITNESS FOR A PARTICULAR PURPOSE.  See the
** GNU General Public License for more details.
**
** You should have received a copy of the GNU General Public License
** along with this program; if not, write to the Free Software
** Foundation, Inc., 51 Franklin Street, Fifth Floor, Boston, MA  02110-1301, USA.
**/

#include "lld.h"

#include "../db_lengths_constants.h"

#include "zbxexpression.h"
#include "zbx_availability_constants.h"
#include "audit/zbxaudit.h"
#include "audit/zbxaudit_host.h"
#include "zbxnum.h"
#include "zbxdbwrap.h"
#include "zbx_host_constants.h"
#include "zbxstr.h"
#include "zbxalgo.h"
#include "zbxcacheconfig.h"
#include "zbxdb.h"
#include "zbxdbhigh.h"
#include "zbxexpr.h"
#include "zbxcrypto.h"
#include "zbxhash.h"

/* host macro discovery state */
#define ZBX_USERMACRO_MANUAL	0
#define ZBX_USERMACRO_AUTOMATIC	1

typedef struct
{
	zbx_uint64_t	hostmacroid;
	char		*macro;
	char		*value;
	char		*value_orig;
	char		*description;
	char		*description_orig;
	unsigned char	type;
	unsigned char	type_orig;
	unsigned char	automatic;
#define ZBX_FLAG_LLD_HMACRO_UPDATE_VALUE		__UINT64_C(0x00000001)
#define ZBX_FLAG_LLD_HMACRO_UPDATE_DESCRIPTION		__UINT64_C(0x00000002)
#define ZBX_FLAG_LLD_HMACRO_UPDATE_TYPE			__UINT64_C(0x00000004)
#define ZBX_FLAG_LLD_HMACRO_UPDATE								\
		(ZBX_FLAG_LLD_HMACRO_UPDATE_VALUE | ZBX_FLAG_LLD_HMACRO_UPDATE_DESCRIPTION |	\
		ZBX_FLAG_LLD_HMACRO_UPDATE_TYPE)
#define ZBX_FLAG_LLD_HMACRO_REMOVE			__UINT64_C(0x00000008)
	zbx_uint64_t	flags;
}
zbx_lld_hostmacro_t;

static void	lld_hostmacro_free(zbx_lld_hostmacro_t *hostmacro)
{
	zbx_free(hostmacro->macro);
	zbx_free(hostmacro->value);
	zbx_free(hostmacro->description);
	zbx_free(hostmacro->value_orig);
	zbx_free(hostmacro->description_orig);
	zbx_free(hostmacro);
}

typedef struct
{
	char		*community;
	char		*community_orig;
	char		*securityname;
	char		*securityname_orig;
	char		*authpassphrase;
	char		*authpassphrase_orig;
	char		*privpassphrase;
	char		*privpassphrase_orig;
	char		*contextname;
	char		*contextname_orig;
	unsigned char	securitylevel;
	unsigned char	securitylevel_orig;
	unsigned char	authprotocol;
	unsigned char	authprotocol_orig;
	unsigned char	privprotocol;
	unsigned char	privprotocol_orig;
	unsigned char	version;
	unsigned char	version_orig;
	unsigned char	bulk;
	unsigned char	bulk_orig;
#define ZBX_FLAG_LLD_INTERFACE_SNMP_UPDATE_TYPE		__UINT64_C(0x00000001)	/* interface_snmp.type */
#define ZBX_FLAG_LLD_INTERFACE_SNMP_UPDATE_BULK		__UINT64_C(0x00000002)	/* interface_snmp.bulk */
#define ZBX_FLAG_LLD_INTERFACE_SNMP_UPDATE_COMMUNITY	__UINT64_C(0x00000004)	/* interface_snmp.community */
#define ZBX_FLAG_LLD_INTERFACE_SNMP_UPDATE_SECNAME	__UINT64_C(0x00000008)	/* interface_snmp.securityname */
#define ZBX_FLAG_LLD_INTERFACE_SNMP_UPDATE_SECLEVEL	__UINT64_C(0x00000010)	/* interface_snmp.securitylevel */
#define ZBX_FLAG_LLD_INTERFACE_SNMP_UPDATE_AUTHPASS	__UINT64_C(0x00000020)	/* interface_snmp.authpassphrase */
#define ZBX_FLAG_LLD_INTERFACE_SNMP_UPDATE_PRIVPASS	__UINT64_C(0x00000040)	/* interface_snmp.privpassphrase */
#define ZBX_FLAG_LLD_INTERFACE_SNMP_UPDATE_AUTHPROTOCOL	__UINT64_C(0x00000080)	/* interface_snmp.authprotocol */
#define ZBX_FLAG_LLD_INTERFACE_SNMP_UPDATE_PRIVPROTOCOL	__UINT64_C(0x00000100)	/* interface_snmp.privprotocol */
#define ZBX_FLAG_LLD_INTERFACE_SNMP_UPDATE_CONTEXT	__UINT64_C(0x00000200)	/* interface_snmp.contextname */
#define ZBX_FLAG_LLD_INTERFACE_SNMP_UPDATE									\
		(ZBX_FLAG_LLD_INTERFACE_SNMP_UPDATE_TYPE | ZBX_FLAG_LLD_INTERFACE_SNMP_UPDATE_BULK |		\
		ZBX_FLAG_LLD_INTERFACE_SNMP_UPDATE_COMMUNITY | ZBX_FLAG_LLD_INTERFACE_SNMP_UPDATE_SECNAME |	\
		ZBX_FLAG_LLD_INTERFACE_SNMP_UPDATE_SECLEVEL | ZBX_FLAG_LLD_INTERFACE_SNMP_UPDATE_AUTHPASS |	\
		ZBX_FLAG_LLD_INTERFACE_SNMP_UPDATE_PRIVPASS | ZBX_FLAG_LLD_INTERFACE_SNMP_UPDATE_AUTHPROTOCOL |	\
		ZBX_FLAG_LLD_INTERFACE_SNMP_UPDATE_PRIVPROTOCOL | ZBX_FLAG_LLD_INTERFACE_SNMP_UPDATE_CONTEXT)
#define ZBX_FLAG_LLD_INTERFACE_SNMP_CREATE		__UINT64_C(0x00000400)	/* new snmp data record*/
	zbx_uint64_t	flags;
}
zbx_lld_interface_snmp_t;

typedef struct
{
	zbx_uint64_t	interfaceid;
	zbx_uint64_t	parent_interfaceid;
	char		*ip;
	char		*ip_orig;
	char		*dns;
	char		*dns_orig;
	char		*port;
	char		*port_orig;
	unsigned char	main;
	unsigned char	main_orig;
	unsigned char	type;
	unsigned char	type_orig;
	unsigned char	useip;
	unsigned char	useip_orig;
#define ZBX_FLAG_LLD_INTERFACE_UPDATE_TYPE	__UINT64_C(0x00000001)	/* interface.type field should be updated  */
#define ZBX_FLAG_LLD_INTERFACE_UPDATE_MAIN	__UINT64_C(0x00000002)	/* interface.main field should be updated */
#define ZBX_FLAG_LLD_INTERFACE_UPDATE_USEIP	__UINT64_C(0x00000004)	/* interface.useip field should be updated */
#define ZBX_FLAG_LLD_INTERFACE_UPDATE_IP	__UINT64_C(0x00000008)	/* interface.ip field should be updated */
#define ZBX_FLAG_LLD_INTERFACE_UPDATE_DNS	__UINT64_C(0x00000010)	/* interface.dns field should be updated */
#define ZBX_FLAG_LLD_INTERFACE_UPDATE_PORT	__UINT64_C(0x00000020)	/* interface.port field should be updated */
#define ZBX_FLAG_LLD_INTERFACE_UPDATE								\
		(ZBX_FLAG_LLD_INTERFACE_UPDATE_TYPE | ZBX_FLAG_LLD_INTERFACE_UPDATE_MAIN |	\
		ZBX_FLAG_LLD_INTERFACE_UPDATE_USEIP | ZBX_FLAG_LLD_INTERFACE_UPDATE_IP |	\
		ZBX_FLAG_LLD_INTERFACE_UPDATE_DNS | ZBX_FLAG_LLD_INTERFACE_UPDATE_PORT)
#define ZBX_FLAG_LLD_INTERFACE_REMOVE		__UINT64_C(0x00000080)	/* interfaces which should be deleted */
#define ZBX_FLAG_LLD_INTERFACE_SNMP_REMOVE	__UINT64_C(0x00000100)	/* snmp data which should be deleted */
#define ZBX_FLAG_LLD_INTERFACE_SNMP_DATA_EXISTS	__UINT64_C(0x00000200)	/* there is snmp data */
	zbx_uint64_t	flags;
	union _data
	{
		zbx_lld_interface_snmp_t *snmp;
	}
	data;
}
zbx_lld_interface_t;

ZBX_PTR_VECTOR_DECL(lld_interface, zbx_lld_interface_t *)
ZBX_PTR_VECTOR_IMPL(lld_interface, zbx_lld_interface_t *)

static void	lld_interface_free(zbx_lld_interface_t *interface)
{
	zbx_free(interface->port);
	zbx_free(interface->dns);
	zbx_free(interface->ip);
	zbx_free(interface->port_orig);
	zbx_free(interface->dns_orig);
	zbx_free(interface->ip_orig);

	if (0 != (interface->flags & ZBX_FLAG_LLD_INTERFACE_SNMP_DATA_EXISTS))
	{
		zbx_free(interface->data.snmp->community);
		zbx_free(interface->data.snmp->securityname);
		zbx_free(interface->data.snmp->authpassphrase);
		zbx_free(interface->data.snmp->privpassphrase);
		zbx_free(interface->data.snmp->contextname);

		zbx_free(interface->data.snmp->community_orig);
		zbx_free(interface->data.snmp->securityname_orig);
		zbx_free(interface->data.snmp->authpassphrase_orig);
		zbx_free(interface->data.snmp->privpassphrase_orig);
		zbx_free(interface->data.snmp->contextname_orig);

		zbx_free(interface->data.snmp);
	}

	zbx_free(interface);
}

typedef struct
{
	zbx_uint64_t		hgsetid;
	char			hash_str[ZBX_SHA256_DIGEST_SIZE * 2 + 1];
	zbx_vector_uint64_t	hgroupids;
#define ZBX_LLD_HGSET_OPT_REUSE		0
#define ZBX_LLD_HGSET_OPT_DELETE	1
#define ZBX_LLD_HGSET_OPT_INSERT	2
	int			opt;
} zbx_lld_hgset_t;

ZBX_PTR_VECTOR_DECL(lld_hgset_ptr, zbx_lld_hgset_t*)
ZBX_PTR_VECTOR_IMPL(lld_hgset_ptr, zbx_lld_hgset_t*)

static int	lld_hgset_compare(const void *d1, const void *d2)
{
	const zbx_lld_hgset_t	*h1 = *((const zbx_lld_hgset_t * const *)d1);
	const zbx_lld_hgset_t	*h2 = *((const zbx_lld_hgset_t * const *)d2);

	return strcmp(h1->hash_str, h2->hash_str);
}

static void	lld_hgset_free(zbx_lld_hgset_t *hgset)
{
	zbx_vector_uint64_destroy(&hgset->hgroupids);
	zbx_free(hgset);
}

static int	lld_hgset_hash_search(const void *d1, const void *d2)
{
	const zbx_lld_hgset_t	*h1 = *((const zbx_lld_hgset_t * const *)d1);
	const char		*h2 = *((const char * const *)d2);

	return strcmp(h1->hash_str, h2);
}

typedef struct
{
	zbx_uint64_t			hostid;
	zbx_vector_uint64_t		old_groupids;		/* current host groups */
	zbx_vector_uint64_t		new_groupids;		/* host groups which should be added */
	zbx_vector_uint64_t		groupids;		/* resulting host groups */
	zbx_vector_uint64_t		lnk_templateids;	/* templates which should be linked */
	zbx_vector_uint64_t		del_templateids;	/* templates which should be unlinked */
	zbx_vector_ptr_t		new_hostmacros;	/* host macros which should be added, deleted or updated */
	zbx_vector_ptr_t		interfaces;
	zbx_vector_db_tag_ptr_t		tags;
	char				*host_proto;
	char				*host;
	char				*host_orig;
	char				*name;
	char				*name_orig;
	int				lastcheck;
	unsigned char			discovery_status;
	int				ts_delete;
	int				ts_disable;
	unsigned char			disable_source;

#define ZBX_FLAG_LLD_HOST_DISCOVERED			__UINT64_C(0x00000001)	/* hosts which should be updated or added */
#define ZBX_FLAG_LLD_HOST_UPDATE_HOST			__UINT64_C(0x00000002)	/* hosts.host and host_discovery.host fields should be updated */
#define ZBX_FLAG_LLD_HOST_UPDATE_NAME			__UINT64_C(0x00000004)	/* hosts.name field should be updated */
#define ZBX_FLAG_LLD_HOST_UPDATE_PROXY			__UINT64_C(0x00000008)	/* hosts.proxyid field should be updated */
#define ZBX_FLAG_LLD_HOST_UPDATE_IPMI_AUTH		__UINT64_C(0x00000010)	/* hosts.ipmi_authtype field should be updated */
#define ZBX_FLAG_LLD_HOST_UPDATE_IPMI_PRIV		__UINT64_C(0x00000020)	/* hosts.ipmi_privilege field should be updated */
#define ZBX_FLAG_LLD_HOST_UPDATE_IPMI_USER		__UINT64_C(0x00000040)	/* hosts.ipmi_username field should be updated */
#define ZBX_FLAG_LLD_HOST_UPDATE_IPMI_PASS		__UINT64_C(0x00000080)	/* hosts.ipmi_password field should be updated */
#define ZBX_FLAG_LLD_HOST_UPDATE_TLS_CONNECT		__UINT64_C(0x00000100)	/* hosts.tls_connect field should be updated */
#define ZBX_FLAG_LLD_HOST_UPDATE_TLS_ACCEPT		__UINT64_C(0x00000200)	/* hosts.tls_accept field should be updated */
#define ZBX_FLAG_LLD_HOST_UPDATE_TLS_ISSUER		__UINT64_C(0x00000400)	/* hosts.tls_issuer field should be updated */
#define ZBX_FLAG_LLD_HOST_UPDATE_TLS_SUBJECT		__UINT64_C(0x00000800)	/* hosts.tls_subject field should be updated */
#define ZBX_FLAG_LLD_HOST_UPDATE_TLS_PSK_IDENTITY	__UINT64_C(0x00001000)	/* hosts.tls_psk_identity field should be updated */
#define ZBX_FLAG_LLD_HOST_UPDATE_TLS_PSK		__UINT64_C(0x00002000)	/* hosts.tls_psk field should be updated */
#define ZBX_FLAG_LLD_HOST_UPDATE_CUSTOM_INTERFACES	__UINT64_C(0x00004000)	/* hosts.custom_interfaces field should be updated */

#define ZBX_FLAG_LLD_HOST_UPDATE									\
		(ZBX_FLAG_LLD_HOST_UPDATE_HOST | ZBX_FLAG_LLD_HOST_UPDATE_NAME |			\
		ZBX_FLAG_LLD_HOST_UPDATE_PROXY | ZBX_FLAG_LLD_HOST_UPDATE_IPMI_AUTH |			\
		ZBX_FLAG_LLD_HOST_UPDATE_IPMI_PRIV | ZBX_FLAG_LLD_HOST_UPDATE_IPMI_USER |		\
		ZBX_FLAG_LLD_HOST_UPDATE_IPMI_PASS | ZBX_FLAG_LLD_HOST_UPDATE_TLS_CONNECT |		\
		ZBX_FLAG_LLD_HOST_UPDATE_TLS_ACCEPT | ZBX_FLAG_LLD_HOST_UPDATE_TLS_ISSUER |		\
		ZBX_FLAG_LLD_HOST_UPDATE_TLS_SUBJECT | ZBX_FLAG_LLD_HOST_UPDATE_TLS_PSK_IDENTITY |	\
		ZBX_FLAG_LLD_HOST_UPDATE_TLS_PSK | ZBX_FLAG_LLD_HOST_UPDATE_CUSTOM_INTERFACES)
	zbx_uint64_t			flags;
	const struct zbx_json_parse	*jp_row;
	signed char			inventory_mode;
	signed char			inventory_mode_orig;
	unsigned char			status;
	unsigned char			custom_interfaces;
	unsigned char			custom_interfaces_orig;
	zbx_uint64_t			proxyid_orig;
	signed char			ipmi_authtype_orig;
	unsigned char			ipmi_privilege_orig;
	char				*ipmi_username_orig;
	char				*ipmi_password_orig;
	char				*tls_issuer_orig;
	char				*tls_subject_orig;
	char				*tls_psk_identity_orig;
	char				*tls_psk_orig;
	char				tls_connect_orig;
	char				tls_accept_orig;
	zbx_uint64_t			hgsetid_orig;
	zbx_lld_hgset_t			*hgset;

#define ZBX_LLD_HOST_HGSET_ACTION_IDLE		0
#define ZBX_LLD_HOST_HGSET_ACTION_ADD		1
#define ZBX_LLD_HOST_HGSET_ACTION_UPDATE	2
	unsigned char			hgset_action;
}
zbx_lld_host_t;

static void	lld_host_free(zbx_lld_host_t *host)
{
	zbx_vector_uint64_destroy(&host->new_groupids);
	zbx_vector_uint64_destroy(&host->old_groupids);
	zbx_vector_uint64_destroy(&host->groupids);
	zbx_vector_uint64_destroy(&host->lnk_templateids);
	zbx_vector_uint64_destroy(&host->del_templateids);
	zbx_vector_ptr_clear_ext(&host->new_hostmacros, (zbx_clean_func_t)lld_hostmacro_free);
	zbx_vector_ptr_destroy(&host->new_hostmacros);
	zbx_vector_db_tag_ptr_clear_ext(&host->tags, zbx_db_tag_free);
	zbx_vector_db_tag_ptr_destroy(&host->tags);
	zbx_vector_ptr_clear_ext(&host->interfaces, (zbx_clean_func_t)lld_interface_free);
	zbx_vector_ptr_destroy(&host->interfaces);
	zbx_free(host->host_proto);
	zbx_free(host->host);
	zbx_free(host->host_orig);
	zbx_free(host->name);
	zbx_free(host->name_orig);
	zbx_free(host->ipmi_username_orig);
	zbx_free(host->ipmi_password_orig);
	zbx_free(host->tls_issuer_orig);
	zbx_free(host->tls_subject_orig);
	zbx_free(host->tls_psk_identity_orig);
	zbx_free(host->tls_psk_orig);
	zbx_free(host);
}

typedef struct
{
	zbx_uint64_t	group_prototypeid;
	char		*name;
}
zbx_lld_group_prototype_t;

static void	lld_group_prototype_free(zbx_lld_group_prototype_t *group_prototype)
{
	zbx_free(group_prototype->name);
	zbx_free(group_prototype);
}

typedef struct
{
	zbx_uint64_t			groupdiscoveryid;
	zbx_uint64_t			parent_group_prototypeid;
	char				*name;
	unsigned char			discovery_status;
	int				ts_delete;
	int				lastcheck;
	const struct zbx_json_parse	*lld_row;

#define ZBX_FLAG_LLD_GROUP_DISCOVERY_DISCOVERED		__UINT64_C(0x00000001)
#define ZBX_FLAG_LLD_GROUP_DISCOVERY_UPDATE_NAME	__UINT64_C(0x00000002)
#define ZBX_FLAG_LLD_GROUP_DISCOVERY_UPDATE_GROUPID	__UINT64_C(0x00000004)
#define ZBX_FLAG_LLD_GROUP_DISCOVERY_UPDATE		(ZBX_FLAG_LLD_GROUP_DISCOVERY_UPDATE_NAME |	\
							ZBX_FLAG_LLD_GROUP_DISCOVERY_UPDATE_GROUPID)
	zbx_uint64_t	flags;
}
zbx_lld_group_discovery_t;

static void	lld_group_discovery_free(zbx_lld_group_discovery_t *group_discovery)
{
	zbx_free(group_discovery->name);
	zbx_free(group_discovery);
}

ZBX_PTR_VECTOR_DECL(lld_group_discovery_ptr, zbx_lld_group_discovery_t *)
ZBX_PTR_VECTOR_IMPL(lld_group_discovery_ptr, zbx_lld_group_discovery_t *)

typedef struct
{
	zbx_uint64_t				groupid;
	zbx_vector_lld_group_discovery_ptr_t	discovery;
	zbx_vector_ptr_t			hosts;
	char					*name;
	char					*name_orig;
	char					*name_inherit;	/* name of a group to inherit rights from */
#define ZBX_FLAG_LLD_GROUP_DISCOVERED		__UINT64_C(0x00000001)	/* groups which should be updated or added */
#define ZBX_FLAG_LLD_GROUP_UPDATE_NAME		__UINT64_C(0x00000002)	/* groups.name field should be updated */
#define ZBX_FLAG_LLD_GROUP_BLOCK_UPDATE		__UINT64_C(0x80000000)	/* group is discovered by other prototypes */
									/* and cannot be changed                   */
#define ZBX_FLAG_LLD_GROUP_UPDATE		ZBX_FLAG_LLD_GROUP_UPDATE_NAME
	zbx_uint64_t				flags;
}
zbx_lld_group_t;

ZBX_PTR_VECTOR_DECL(lld_group_ptr, zbx_lld_group_t *)
ZBX_PTR_VECTOR_IMPL(lld_group_ptr, zbx_lld_group_t *)

static void	lld_group_free(zbx_lld_group_t *group)
{
	zbx_vector_lld_group_discovery_ptr_clear_ext(&group->discovery, lld_group_discovery_free);
	zbx_vector_lld_group_discovery_ptr_destroy(&group->discovery);

	/* zbx_vector_ptr_clear_ext(&group->hosts, (zbx_clean_func_t)lld_host_free); is not missing here */
	zbx_vector_ptr_destroy(&group->hosts);
	zbx_free(group->name);
	zbx_free(group->name_orig);
	zbx_free(group->name_inherit);
	zbx_free(group);
}

typedef struct
{
	char				*name;
	/* permission pair (usrgrpid, permission) */
	zbx_vector_uint64_pair_t	rights;
}
zbx_lld_group_rights_t;

typedef struct
{
	zbx_uint64_t		ugsetid;
	int			permission;
	zbx_lld_hgset_t		*hgset;
} zbx_lld_permission_t;

ZBX_VECTOR_DECL(lld_permission, zbx_lld_permission_t)
ZBX_VECTOR_IMPL(lld_permission, zbx_lld_permission_t)

static int	lld_permission_compare(const void *d1, const void *d2)
{
	const zbx_lld_permission_t	*p1 = (const zbx_lld_permission_t * )d1;
	const zbx_lld_permission_t	*p2 = (const zbx_lld_permission_t * )d2;

	ZBX_RETURN_IF_NOT_EQUAL(p1->ugsetid, p2->ugsetid);
	ZBX_RETURN_IF_NOT_EQUAL(p1->hgset, p2->hgset);

	return 0;
}

static zbx_hash_t	zbx_ids_names_hash_func(const void *data)
{
	const zbx_id_name_pair_t	*id_name_pair_entry = (const zbx_id_name_pair_t *)data;

	return ZBX_DEFAULT_UINT64_HASH_ALGO(&(id_name_pair_entry->id), sizeof(id_name_pair_entry->id),
			ZBX_DEFAULT_HASH_SEED);
}



/******************************************************************************
 *                                                                            *
 * Purpose: retrieves tags of the existing hosts                              *
 *                                                                            *
 ******************************************************************************/
static void	lld_hosts_get_tags(zbx_vector_ptr_t *hosts)
{
	zbx_vector_uint64_t	hostids;
	int			i;
	zbx_lld_host_t		*host;
	zbx_db_result_t		result;
	zbx_db_row_t		row;
	char			*sql = NULL;
	size_t			sql_alloc = 0, sql_offset = 0;
	zbx_uint64_t		hostid;
	zbx_db_tag_t		*tag;

	zbx_vector_ptr_sort(hosts, ZBX_DEFAULT_UINT64_PTR_COMPARE_FUNC);
	zbx_vector_uint64_create(&hostids);

	for (i = 0; i < hosts->values_num; i++)
	{
		host = (zbx_lld_host_t *)hosts->values[i];
		zbx_vector_uint64_append(&hostids, host->hostid);
	}

	zbx_strcpy_alloc(&sql, &sql_alloc, &sql_offset, "select hosttagid,hostid,tag,value,automatic from host_tag"
		" where");
	zbx_db_add_condition_alloc(&sql, &sql_alloc, &sql_offset, "hostid", hostids.values, hostids.values_num);
	zbx_strcpy_alloc(&sql, &sql_alloc, &sql_offset, " order by hostid");

	result = zbx_db_select("%s", sql);

	i = 0;
	host = (zbx_lld_host_t *)hosts->values[i];

	while (NULL != (row = zbx_db_fetch(result)))
	{
		ZBX_STR2UINT64(hostid, row[1]);
		while (hostid != host->hostid)
		{
			if (++i == hosts->values_num)
			{
				THIS_SHOULD_NEVER_HAPPEN;
				goto out;
			}
			host = (zbx_lld_host_t *)hosts->values[i];
		}

		tag = zbx_db_tag_create(row[2], row[3]);
		tag->automatic = atoi(row[4]);
		ZBX_STR2UINT64(tag->tagid, row[0]);

		zbx_vector_db_tag_ptr_append(&host->tags, tag);
	}
out:
	zbx_db_free_result(result);
	zbx_free(sql);
	zbx_vector_uint64_destroy(&hostids);
}

/******************************************************************************
 *                                                                            *
 * Purpose: retrieves existing hosts for the specified host prototype         *
 *                                                                            *
 * Parameters: parent_hostid - [IN] host prototype identifier                 *
 *             hosts         - [OUT] list of hosts                            *
 *             ...           - [IN] new values which should be updated if     *
 *                                  different from original                   *
 *                                                                            *
 ******************************************************************************/
static void	lld_hosts_get(zbx_uint64_t parent_hostid, zbx_vector_ptr_t *hosts, zbx_uint64_t proxyid,
		signed char ipmi_authtype, unsigned char ipmi_privilege, const char *ipmi_username,
		const char *ipmi_password, unsigned char tls_connect, unsigned char tls_accept, const char *tls_issuer,
		const char *tls_subject, const char *tls_psk_identity, const char *tls_psk)
{
	zbx_db_result_t		result;
	zbx_db_row_t		row;
	zbx_lld_host_t		*host;
	zbx_uint64_t		db_proxyid;

	zabbix_log(LOG_LEVEL_DEBUG, "In %s()", __func__);

	result = zbx_db_select(
			"select hd.hostid,hd.host,hd.lastcheck,hd.ts_delete,h.host,h.name,h.proxyid,"
				"h.ipmi_authtype,h.ipmi_privilege,h.ipmi_username,h.ipmi_password,hi.inventory_mode,"
				"h.tls_connect,h.tls_accept,h.tls_issuer,h.tls_subject,h.tls_psk_identity,h.tls_psk,"
				"h.custom_interfaces,hh.hgsetid,hd.status,hd.ts_disable,hd.disable_source,h.status"
			" from host_discovery hd"
				" join hosts h"
					" on hd.hostid=h.hostid"
				" left join host_hgset hh"
					" on hh.hostid=h.hostid"
				" left join host_inventory hi"
					" on hd.hostid=hi.hostid"
			" where hd.parent_hostid=" ZBX_FS_UI64,
			parent_hostid);

	while (NULL != (row = zbx_db_fetch(result)))
	{
		host = (zbx_lld_host_t *)zbx_malloc(NULL, sizeof(zbx_lld_host_t));

		ZBX_STR2UINT64(host->hostid, row[0]);
		host->host_proto = zbx_strdup(NULL, row[1]);
		host->lastcheck = atoi(row[2]);
		host->ts_delete = atoi(row[3]);
		host->host = zbx_strdup(NULL, row[4]);
		host->host_orig = NULL;
		host->name = zbx_strdup(NULL, row[5]);
		host->name_orig = NULL;
		host->ipmi_username_orig = NULL;
		host->ipmi_password_orig = NULL;
		host->tls_issuer_orig = NULL;
		host->tls_subject_orig = NULL;
		host->tls_psk_identity_orig = NULL;
		host->tls_psk_orig = NULL;
		host->jp_row = NULL;
		host->inventory_mode = HOST_INVENTORY_DISABLED;
		ZBX_STR2UCHAR(host->status, row[23]);
		host->custom_interfaces_orig = 0;
		host->proxyid_orig = 0;
		host->ipmi_authtype_orig = 0;
		host->ipmi_privilege_orig = 0;
		host->tls_connect_orig = 0;
		host->tls_accept_orig = 0;
		host->flags = 0x00;
		ZBX_STR2UCHAR(host->custom_interfaces, row[18]);
<<<<<<< HEAD
		ZBX_STR2UINT64(host->hgsetid_orig, row[19]);
		ZBX_STR2UCHAR(host->discovery_status, row[20]);
		host->ts_disable = atoi(row[21]);
		ZBX_STR2UCHAR(host->disable_source, row[22]);
=======
		host->hgset_action = ZBX_LLD_HOST_HGSET_ACTION_IDLE;
>>>>>>> 050a4519

		ZBX_DBROW2UINT64(db_proxyid, row[6]);
		if (db_proxyid != proxyid)
		{
			host->proxyid_orig = db_proxyid;
			host->flags |= ZBX_FLAG_LLD_HOST_UPDATE_PROXY;
		}

		if ((signed char)atoi(row[7]) != ipmi_authtype)
		{
			host->ipmi_authtype_orig = (signed char)atoi(row[7]);
			host->flags |= ZBX_FLAG_LLD_HOST_UPDATE_IPMI_AUTH;
		}

		if ((unsigned char)atoi(row[8]) != ipmi_privilege)
		{
			host->ipmi_privilege_orig = (unsigned char)atoi(row[8]);
			host->flags |= ZBX_FLAG_LLD_HOST_UPDATE_IPMI_PRIV;
		}

		if (0 != strcmp(row[9], ipmi_username))
		{
			host->ipmi_username_orig = zbx_strdup(NULL, row[9]);
			host->flags |= ZBX_FLAG_LLD_HOST_UPDATE_IPMI_USER;
		}

		if (0 != strcmp(row[10], ipmi_password))
		{
			host->ipmi_password_orig = zbx_strdup(NULL, row[10]);
			host->flags |= ZBX_FLAG_LLD_HOST_UPDATE_IPMI_PASS;
		}

		if (atoi(row[12]) != tls_connect)
		{
			host->tls_connect_orig = (char)atoi(row[12]);
			host->flags |= ZBX_FLAG_LLD_HOST_UPDATE_TLS_CONNECT;
		}

		if (atoi(row[13]) != tls_accept)
		{
			host->tls_accept_orig = (char)atoi(row[13]);
			host->flags |= ZBX_FLAG_LLD_HOST_UPDATE_TLS_ACCEPT;
		}

		if (0 != strcmp(tls_issuer, row[14]))
		{
			host->tls_issuer_orig = zbx_strdup(NULL, row[14]);
			host->flags |= ZBX_FLAG_LLD_HOST_UPDATE_TLS_ISSUER;
		}

		if (0 != strcmp(tls_subject, row[15]))
		{
			host->tls_subject_orig = zbx_strdup(NULL, row[15]);
			host->flags |= ZBX_FLAG_LLD_HOST_UPDATE_TLS_SUBJECT;
		}

		if (0 != strcmp(tls_psk_identity, row[16]))
		{
			host->tls_psk_identity_orig = zbx_strdup(NULL, row[16]);
			host->flags |= ZBX_FLAG_LLD_HOST_UPDATE_TLS_PSK_IDENTITY;
		}

		if (0 != strcmp(tls_psk, row[17]))
		{
			host->tls_psk_orig = zbx_strdup(NULL, row[17]);
			host->flags |= ZBX_FLAG_LLD_HOST_UPDATE_TLS_PSK;
		}

		if (SUCCEED == zbx_db_is_null(row[11]))
			host->inventory_mode_orig = HOST_INVENTORY_DISABLED;
		else
			host->inventory_mode_orig = (signed char)atoi(row[11]);

		if (SUCCEED == zbx_db_is_null(row[19]))
			host->hgsetid_orig = 0;
		else
			ZBX_STR2UINT64(host->hgsetid_orig, row[19]);

		zbx_vector_uint64_create(&host->groupids);
		zbx_vector_uint64_create(&host->old_groupids);
		zbx_vector_uint64_create(&host->new_groupids);
		zbx_vector_uint64_create(&host->lnk_templateids);
		zbx_vector_uint64_create(&host->del_templateids);
		zbx_vector_ptr_create(&host->new_hostmacros);
		zbx_vector_db_tag_ptr_create(&host->tags);
		zbx_vector_ptr_create(&host->interfaces);

		zbx_vector_ptr_append(hosts, host);
	}
	zbx_db_free_result(result);

	zabbix_log(LOG_LEVEL_DEBUG, "End of %s()", __func__);
}

/******************************************************************************
 *                                                                            *
 * Purpose: validate low-level discovered hosts                               *
 *                                                                            *
 * Parameters: hosts - [IN] list of hosts; should be sorted by hostid         *
 *             error - [OUT]                                                  *
 *                                                                            *
 ******************************************************************************/
static void	lld_hosts_validate(zbx_vector_ptr_t *hosts, char **error)
{
	zbx_db_result_t		result;
	zbx_db_row_t		row;
	int			i, j;
	zbx_lld_host_t		*host, *host_b;
	zbx_vector_uint64_t	hostids;
	zbx_vector_str_t	tnames, vnames;

	zabbix_log(LOG_LEVEL_DEBUG, "In %s()", __func__);

	zbx_vector_uint64_create(&hostids);
	zbx_vector_str_create(&tnames);		/* list of technical host names */
	zbx_vector_str_create(&vnames);		/* list of visible host names */

	/* checking a host name validity */
	for (i = 0; i < hosts->values_num; i++)
	{
		char	*ch_error;

		host = (zbx_lld_host_t *)hosts->values[i];

		if (0 == (host->flags & ZBX_FLAG_LLD_HOST_DISCOVERED))
			continue;

		/* only new hosts or hosts with changed host name will be validated */
		if (0 != host->hostid && 0 == (host->flags & ZBX_FLAG_LLD_HOST_UPDATE_HOST))
			continue;

		/* host name is valid? */
		if (SUCCEED == zbx_check_hostname(host->host, &ch_error))
			continue;

		*error = zbx_strdcatf(*error, "Cannot %s host \"%s\": %s.\n",
				(0 != host->hostid ? "update" : "create"), host->host, ch_error);

		zbx_free(ch_error);

		if (0 != host->hostid)
		{
			lld_field_str_rollback(&host->host, &host->host_orig, &host->flags,
					ZBX_FLAG_LLD_HOST_UPDATE_HOST);
		}
		else
			host->flags &= ~ZBX_FLAG_LLD_HOST_DISCOVERED;
	}

	/* checking a visible host name validity */
	for (i = 0; i < hosts->values_num; i++)
	{
		host = (zbx_lld_host_t *)hosts->values[i];

		if (0 == (host->flags & ZBX_FLAG_LLD_HOST_DISCOVERED))
			continue;

		/* only new hosts or hosts with changed visible name will be validated */
		if (0 != host->hostid && 0 == (host->flags & ZBX_FLAG_LLD_HOST_UPDATE_NAME))
			continue;

		/* visible host name is valid utf8 sequence and has a valid length */
		if (SUCCEED == zbx_is_utf8(host->name) && '\0' != *host->name &&
				ZBX_MAX_HOSTNAME_LEN >= zbx_strlen_utf8(host->name))
		{
			continue;
		}

		zbx_replace_invalid_utf8(host->name);
		*error = zbx_strdcatf(*error, "Cannot %s host: invalid visible host name \"%s\".\n",
				(0 != host->hostid ? "update" : "create"), host->name);

		if (0 != host->hostid)
		{
			lld_field_str_rollback(&host->name, &host->name_orig, &host->flags,
					ZBX_FLAG_LLD_HOST_UPDATE_NAME);
		}
		else
			host->flags &= ~ZBX_FLAG_LLD_HOST_DISCOVERED;
	}

	/* checking duplicated host names */
	for (i = 0; i < hosts->values_num; i++)
	{
		host = (zbx_lld_host_t *)hosts->values[i];

		if (0 == (host->flags & ZBX_FLAG_LLD_HOST_DISCOVERED))
			continue;

		/* only new hosts or hosts with changed host name will be validated */
		if (0 != host->hostid && 0 == (host->flags & ZBX_FLAG_LLD_HOST_UPDATE_HOST))
			continue;

		for (j = 0; j < hosts->values_num; j++)
		{
			host_b = (zbx_lld_host_t *)hosts->values[j];

			if (0 == (host_b->flags & ZBX_FLAG_LLD_HOST_DISCOVERED) || i == j)
				continue;

			if (0 != strcmp(host->host, host_b->host))
				continue;

			*error = zbx_strdcatf(*error, "Cannot %s host:"
					" host with the same name \"%s\" (\"%s\") already exists.\n",
					(0 != host->hostid ? "update" : "create"), host->host, host->name);

			if (0 != host->hostid)
			{
				lld_field_str_rollback(&host->host, &host->host_orig, &host->flags,
						ZBX_FLAG_LLD_HOST_UPDATE_HOST);
			}
			else
				host->flags &= ~ZBX_FLAG_LLD_HOST_DISCOVERED;
		}
	}

	/* checking duplicated visible host names */
	for (i = 0; i < hosts->values_num; i++)
	{
		host = (zbx_lld_host_t *)hosts->values[i];

		if (0 == (host->flags & ZBX_FLAG_LLD_HOST_DISCOVERED))
			continue;

		/* only new hosts or hosts with changed visible name will be validated */
		if (0 != host->hostid && 0 == (host->flags & ZBX_FLAG_LLD_HOST_UPDATE_NAME))
			continue;

		for (j = 0; j < hosts->values_num; j++)
		{
			host_b = (zbx_lld_host_t *)hosts->values[j];

			if (0 == (host_b->flags & ZBX_FLAG_LLD_HOST_DISCOVERED) || i == j)
				continue;

			if (0 != strcmp(host->name, host_b->name))
				continue;

			*error = zbx_strdcatf(*error, "Cannot %s host:"
					" host with the same visible name \"%s\" already exists.\n",
					(0 != host->hostid ? "update" : "create"), host->name);

			if (0 != host->hostid)
			{
				lld_field_str_rollback(&host->name, &host->name_orig, &host->flags,
						ZBX_FLAG_LLD_HOST_UPDATE_NAME);
			}
			else
				host->flags &= ~ZBX_FLAG_LLD_HOST_DISCOVERED;
		}
	}

	/* checking duplicated host names and visible host names in DB */

	for (i = 0; i < hosts->values_num; i++)
	{
		host = (zbx_lld_host_t *)hosts->values[i];

		if (0 == (host->flags & ZBX_FLAG_LLD_HOST_DISCOVERED))
			continue;

		if (0 != host->hostid)
			zbx_vector_uint64_append(&hostids, host->hostid);

		if (0 == host->hostid || 0 != (host->flags & ZBX_FLAG_LLD_HOST_UPDATE_HOST))
			zbx_vector_str_append(&tnames, host->host);

		if (0 == host->hostid || 0 != (host->flags & ZBX_FLAG_LLD_HOST_UPDATE_NAME))
			zbx_vector_str_append(&vnames, host->name);
	}

	if (0 != tnames.values_num || 0 != vnames.values_num)
	{
		char	*sql = NULL;
		size_t	sql_alloc = 0, sql_offset = 0;

		zbx_snprintf_alloc(&sql, &sql_alloc, &sql_offset,
				"select host,name"
				" from hosts"
				" where status in (%d,%d,%d)"
					" and flags<>%d"
					" and",
				HOST_STATUS_MONITORED, HOST_STATUS_NOT_MONITORED, HOST_STATUS_TEMPLATE,
				ZBX_FLAG_DISCOVERY_PROTOTYPE);

		if (0 != tnames.values_num && 0 != vnames.values_num)
			zbx_strcpy_alloc(&sql, &sql_alloc, &sql_offset, " (");

		if (0 != tnames.values_num)
		{
			zbx_db_add_str_condition_alloc(&sql, &sql_alloc, &sql_offset, "host",
					(const char * const *)tnames.values, tnames.values_num);
		}

		if (0 != tnames.values_num && 0 != vnames.values_num)
			zbx_strcpy_alloc(&sql, &sql_alloc, &sql_offset, " or");

		if (0 != vnames.values_num)
		{
			zbx_db_add_str_condition_alloc(&sql, &sql_alloc, &sql_offset, "name",
					(const char * const *)vnames.values, vnames.values_num);
		}

		if (0 != tnames.values_num && 0 != vnames.values_num)
			zbx_chrcpy_alloc(&sql, &sql_alloc, &sql_offset, ')');

		if (0 != hostids.values_num)
		{
			zbx_vector_uint64_sort(&hostids, ZBX_DEFAULT_UINT64_COMPARE_FUNC);
			zbx_strcpy_alloc(&sql, &sql_alloc, &sql_offset, " and not");
			zbx_db_add_condition_alloc(&sql, &sql_alloc, &sql_offset, "hostid",
					hostids.values, hostids.values_num);
		}

		result = zbx_db_select("%s", sql);

		while (NULL != (row = zbx_db_fetch(result)))
		{
			for (i = 0; i < hosts->values_num; i++)
			{
				host = (zbx_lld_host_t *)hosts->values[i];

				if (0 == (host->flags & ZBX_FLAG_LLD_HOST_DISCOVERED))
					continue;

				if (0 == strcmp(host->host, row[0]))
				{
					*error = zbx_strdcatf(*error, "Cannot %s host:"
							" host with the same name \"%s\" (\"%s\") already exists.\n",
							(0 != host->hostid ? "update" : "create"), host->host,
							host->name);

					if (0 != host->hostid)
					{
						lld_field_str_rollback(&host->host, &host->host_orig, &host->flags,
								ZBX_FLAG_LLD_HOST_UPDATE_HOST);
					}
					else
						host->flags &= ~ZBX_FLAG_LLD_HOST_DISCOVERED;
				}

				if (0 == strcmp(host->name, row[1]))
				{
					*error = zbx_strdcatf(*error, "Cannot %s host:"
							" host with the same visible name \"%s\" already exists.\n",
							(0 != host->hostid ? "update" : "create"), host->name);

					if (0 != host->hostid)
					{
						lld_field_str_rollback(&host->name, &host->name_orig, &host->flags,
								ZBX_FLAG_LLD_HOST_UPDATE_NAME);
					}
					else
						host->flags &= ~ZBX_FLAG_LLD_HOST_DISCOVERED;
				}
			}
		}
		zbx_db_free_result(result);

		zbx_free(sql);
	}

	zbx_vector_str_destroy(&vnames);
	zbx_vector_str_destroy(&tnames);
	zbx_vector_uint64_destroy(&hostids);

	zabbix_log(LOG_LEVEL_DEBUG, "End of %s()", __func__);
}

static zbx_lld_host_t	*lld_host_make(zbx_vector_ptr_t *hosts, const char *host_proto, const char *name_proto,
		signed char inventory_mode_proto, unsigned char status_proto, unsigned char discover_proto,
		zbx_vector_db_tag_ptr_t *tags, const zbx_lld_row_t *lld_row,
		const zbx_vector_lld_macro_path_t *lld_macros, unsigned char custom_iface, char **error)
{
	char			*buffer = NULL;
	int			i, host_found = 0;
	zbx_lld_host_t		*host = NULL;
	zbx_vector_db_tag_ptr_t	override_tags;
	zbx_vector_uint64_t	lnk_templateids;
	zbx_vector_db_tag_ptr_t	new_tags;

	zabbix_log(LOG_LEVEL_DEBUG, "In %s()", __func__);

	zbx_vector_uint64_create(&lnk_templateids);
	zbx_vector_db_tag_ptr_create(&new_tags);

	for (i = 0; i < hosts->values_num; i++)
	{
		host = (zbx_lld_host_t *)hosts->values[i];

		if (0 != (host->flags & ZBX_FLAG_LLD_HOST_DISCOVERED))
			continue;

		if (0 == host->hostid)
			continue;

		buffer = zbx_strdup(buffer, host->host_proto);
		zbx_substitute_lld_macros(&buffer, &lld_row->jp_row, lld_macros, ZBX_MACRO_ANY, NULL, 0);
		zbx_lrtrim(buffer, ZBX_WHITESPACE);

		if (0 == strcmp(host->host, buffer))
		{
			host_found = 1;
			break;
		}
	}

	zbx_vector_db_tag_ptr_create(&override_tags);

	if (0 == host_found)
	{
		host = (zbx_lld_host_t *)zbx_malloc(NULL, sizeof(zbx_lld_host_t));

		host->hostid = 0;
		host->host_proto = NULL;
		host->lastcheck = 0;
		host->discovery_status = ZBX_LLD_DISCOVERY_STATUS_NORMAL;
		host->ts_delete = 0;
		host->ts_disable = 0;
		host->disable_source = ZBX_LLD_DISABLE_SOURCE_DEFAULT;
		host->host = zbx_strdup(NULL, host_proto);
		host->host_orig = NULL;
		zbx_substitute_lld_macros(&host->host, &lld_row->jp_row, lld_macros, ZBX_MACRO_ANY, NULL, 0);
		zbx_lrtrim(host->host, ZBX_WHITESPACE);

		host->status = status_proto;
		host->inventory_mode = inventory_mode_proto;
		host->custom_interfaces = custom_iface;
		host->ipmi_username_orig = NULL;
		host->ipmi_password_orig = NULL;
		host->tls_issuer_orig = NULL;
		host->tls_subject_orig = NULL;
		host->tls_psk_identity_orig = NULL;
		host->tls_psk_orig = NULL;
		host->tls_connect_orig = 0;
		host->tls_accept_orig = 0;

		zbx_vector_uint64_create(&host->lnk_templateids);

		lld_override_host(&lld_row->overrides, host->host, &lnk_templateids, &host->inventory_mode,
				&override_tags, &host->status, &discover_proto);

		if (ZBX_PROTOTYPE_NO_DISCOVER == discover_proto)
		{
			zbx_vector_uint64_destroy(&host->lnk_templateids);
			zbx_free(host->host);
			zbx_free(host);
			goto out;
		}
		else
		{
			host->name = zbx_strdup(NULL, name_proto);
			zbx_substitute_lld_macros(&host->name, &lld_row->jp_row, lld_macros, ZBX_MACRO_ANY, NULL, 0);
			zbx_lrtrim(host->name, ZBX_WHITESPACE);
			host->name_orig = NULL;
			zbx_vector_uint64_create(&host->groupids);
			zbx_vector_uint64_create(&host->old_groupids);
			zbx_vector_uint64_create(&host->new_groupids);
			zbx_vector_uint64_create(&host->del_templateids);
			zbx_vector_ptr_create(&host->new_hostmacros);
			zbx_vector_db_tag_ptr_create(&host->tags);
			zbx_vector_ptr_create(&host->interfaces);
			host->flags = ZBX_FLAG_LLD_HOST_DISCOVERED;
			host->jp_row = NULL;
			host->inventory_mode_orig = host->inventory_mode;
			host->custom_interfaces_orig = host->custom_interfaces;
			host->proxyid_orig = 0;
			host->ipmi_authtype_orig = 0;
			host->ipmi_privilege_orig = 0;
			host->hgsetid_orig = 0;
			host->hgset_action = ZBX_LLD_HOST_HGSET_ACTION_IDLE;

			zbx_vector_ptr_append(hosts, host);
		}
	}
	else
	{
		zbx_free(buffer);
		/* host technical name */
		if (0 != strcmp(host->host_proto, host_proto))	/* the new host prototype differs */
		{
			buffer = zbx_strdup(buffer, host_proto);
			zbx_substitute_lld_macros(&buffer, &lld_row->jp_row, lld_macros, ZBX_MACRO_ANY, NULL, 0);
			zbx_lrtrim(buffer, ZBX_WHITESPACE);
		}

		lld_override_host(&lld_row->overrides, NULL != buffer ? buffer : host->host, &lnk_templateids,
				&inventory_mode_proto, &override_tags, NULL, &discover_proto);

		if (ZBX_PROTOTYPE_NO_DISCOVER == discover_proto)
		{
			host = NULL;
			goto out;
		}

		if (NULL != buffer)
		{
			host->host_orig = host->host;
			host->host = buffer;
			buffer = NULL;
			host->flags |= ZBX_FLAG_LLD_HOST_UPDATE_HOST;
		}

		host->inventory_mode = inventory_mode_proto;

		if (host->custom_interfaces != custom_iface)
		{
			host->custom_interfaces_orig = host->custom_interfaces;
			host->custom_interfaces = custom_iface;
			host->flags |= ZBX_FLAG_LLD_HOST_UPDATE_CUSTOM_INTERFACES;
		}

		/* host visible name */
		buffer = zbx_strdup(buffer, name_proto);
		zbx_substitute_lld_macros(&buffer, &lld_row->jp_row, lld_macros, ZBX_MACRO_ANY, NULL, 0);
		zbx_lrtrim(buffer, ZBX_WHITESPACE);
		if (0 != strcmp(host->name, buffer))
		{
			host->name_orig = host->name;
			host->name = buffer;
			buffer = NULL;
			host->flags |= ZBX_FLAG_LLD_HOST_UPDATE_NAME;
		}

		host->flags |= ZBX_FLAG_LLD_HOST_DISCOVERED;
	}

	host->jp_row = &lld_row->jp_row;

	if (0 != (host->flags & ZBX_FLAG_LLD_HOST_DISCOVERED))
	{
		zbx_db_tag_t	*db_tag;

		for (i = 0; i < tags->values_num; i++)
		{
			db_tag = zbx_db_tag_create(tags->values[i]->tag, tags->values[i]->value);
			zbx_vector_db_tag_ptr_append(&new_tags, db_tag);
		}

		for (i = 0; i < override_tags.values_num; i++)
		{
			db_tag = zbx_db_tag_create(override_tags.values[i]->tag, override_tags.values[i]->value);
			zbx_vector_db_tag_ptr_append(&new_tags, db_tag);
		}

		for (i = 0; i < new_tags.values_num; i++)
		{
			zbx_substitute_lld_macros(&new_tags.values[i]->tag, host->jp_row, lld_macros, ZBX_MACRO_FUNC,
					NULL, 0);
			zbx_substitute_lld_macros(&new_tags.values[i]->value, host->jp_row, lld_macros, ZBX_MACRO_FUNC,
					NULL, 0);
		}

		if (SUCCEED != zbx_merge_tags(&host->tags, &new_tags, "host", error))
		{
			if (0 == host->hostid)
			{
				host->flags &= ~ZBX_FLAG_LLD_HOST_DISCOVERED;
				*error = zbx_strdcatf(*error, "Cannot create host: tag validation failed.\n");
			}
		}

		/* sort existing tags by their ids for update operations */
		zbx_vector_db_tag_ptr_sort(&host->tags, ZBX_DEFAULT_UINT64_PTR_COMPARE_FUNC);
		zbx_vector_db_tag_ptr_clear_ext(&new_tags, zbx_db_tag_free);

		if (0 != lnk_templateids.values_num)
		{
			zbx_vector_uint64_append_array(&host->lnk_templateids, lnk_templateids.values,
					lnk_templateids.values_num);
		}
	}
out:
	zbx_vector_db_tag_ptr_destroy(&new_tags);
	zbx_vector_db_tag_ptr_destroy(&override_tags);
	zbx_vector_uint64_destroy(&lnk_templateids);

	zbx_free(buffer);

	zabbix_log(LOG_LEVEL_DEBUG, "End of %s():%p", __func__, (void *)host);

	return host;
}

/******************************************************************************
 *                                                                            *
 * Purpose: retrieve list of host groups which should be present on the each  *
 *          discovered host                                                   *
 *                                                                            *
 * Parameters: parent_hostid - [IN] host prototype identifier                 *
 *             groupids      - [OUT] sorted list of host groups               *
 *                                                                            *
 ******************************************************************************/
static void	lld_simple_groups_get(zbx_uint64_t parent_hostid, zbx_vector_uint64_t *groupids)
{
	zbx_db_result_t	result;
	zbx_db_row_t	row;
	zbx_uint64_t	groupid;

	result = zbx_db_select(
			"select groupid"
			" from group_prototype"
			" where groupid is not null"
				" and hostid=" ZBX_FS_UI64,
			parent_hostid);

	while (NULL != (row = zbx_db_fetch(result)))
	{
		ZBX_STR2UINT64(groupid, row[0]);
		zbx_vector_uint64_append(groupids, groupid);
	}
	zbx_db_free_result(result);

	zbx_vector_uint64_sort(groupids, ZBX_DEFAULT_UINT64_COMPARE_FUNC);
}

/******************************************************************************
 *                                                                            *
 * Parameters: groupids         - [IN] sorted list of host group ids which    *
 *                                     should be present on the each          *
 *                                     discovered host (Groups)               *
 *             hosts            - [IN/OUT] list of hosts                      *
 *                                         should be sorted by hostid         *
 *             groups           - [IN]  list of host groups (Group prototypes)*
 *             del_hostgroupids - [OUT] sorted list of host groups which      *
 *                                      should be deleted                     *
 *                                                                            *
 ******************************************************************************/
static void	lld_hostgroups_make(const zbx_vector_uint64_t *groupids, zbx_vector_ptr_t *hosts,
		const zbx_vector_lld_group_ptr_t *groups, zbx_vector_uint64_t *del_hostgroupids)
{
	zbx_db_result_t		result;
	zbx_db_row_t		row;
	int			i, j;
	zbx_vector_uint64_t	hostids;
	zbx_uint64_t		hostgroupid, hostid, groupid;
	zbx_lld_host_t		*host;
	const zbx_lld_group_t	*group;

	zabbix_log(LOG_LEVEL_DEBUG, "In %s() groupids:%d hosts:%d", __func__, groupids->values_num, hosts->values_num);

	zbx_vector_uint64_create(&hostids);

	for (i = 0; i < hosts->values_num; i++)
	{
		host = (zbx_lld_host_t *)hosts->values[i];

		if (0 == (host->flags & ZBX_FLAG_LLD_HOST_DISCOVERED))
			continue;

		zbx_vector_uint64_reserve(&host->new_groupids, (size_t)groupids->values_num);
		for (j = 0; j < groupids->values_num; j++)
			zbx_vector_uint64_append(&host->new_groupids, groupids->values[j]);

		if (0 != host->hostid)
			zbx_vector_uint64_append(&hostids, host->hostid);
	}

	for (i = 0; i < groups->values_num; i++)
	{
		group = groups->values[i];

		if (0 == (group->flags & ZBX_FLAG_LLD_GROUP_DISCOVERED))
			continue;

		for (j = 0; j < group->hosts.values_num; j++)
		{
			host = (zbx_lld_host_t *)group->hosts.values[j];

			zbx_vector_uint64_append(&host->new_groupids, group->groupid);
		}
	}

	for (i = 0; i < hosts->values_num; i++)
	{
		host = (zbx_lld_host_t *)hosts->values[i];

		if (0 == (host->flags & ZBX_FLAG_LLD_HOST_DISCOVERED))
			continue;

		zbx_vector_uint64_sort(&host->new_groupids, ZBX_DEFAULT_UINT64_COMPARE_FUNC);
		zbx_vector_uint64_append_array(&host->groupids, host->new_groupids.values,
				host->new_groupids.values_num);
	}

	if (0 != hostids.values_num)
	{
		char	*sql = NULL;
		size_t	sql_alloc = 0, sql_offset = 0;

		zbx_strcpy_alloc(&sql, &sql_alloc, &sql_offset,
				"select hostid,groupid,hostgroupid"
				" from hosts_groups"
				" where");
		zbx_db_add_condition_alloc(&sql, &sql_alloc, &sql_offset, "hostid", hostids.values, hostids.values_num);

		result = zbx_db_select("%s", sql);

		zbx_free(sql);

		while (NULL != (row = zbx_db_fetch(result)))
		{
			ZBX_STR2UINT64(hostid, row[0]);
			ZBX_STR2UINT64(groupid, row[1]);

			if (FAIL == (i = zbx_vector_ptr_bsearch(hosts, &hostid, ZBX_DEFAULT_UINT64_PTR_COMPARE_FUNC)))
			{
				THIS_SHOULD_NEVER_HAPPEN;
				continue;
			}

			host = (zbx_lld_host_t *)hosts->values[i];
			zbx_vector_uint64_append(&host->old_groupids, groupid);

			if (FAIL == (i = zbx_vector_uint64_bsearch(&host->new_groupids, groupid,
					ZBX_DEFAULT_UINT64_COMPARE_FUNC)))
			{
				/* host groups which should be unlinked */
				ZBX_STR2UINT64(hostgroupid, row[2]);
				zbx_vector_uint64_append(del_hostgroupids, hostgroupid);

				zbx_audit_host_create_entry(ZBX_AUDIT_LLD_CONTEXT, ZBX_AUDIT_ACTION_UPDATE, hostid,
						(NULL == host->host_orig) ? host->host : host->host_orig);

				zbx_audit_hostgroup_update_json_delete_group(ZBX_AUDIT_LLD_CONTEXT, hostid, hostgroupid,
						groupid);
			}
			else
			{
				/* host groups which are already added */
				zbx_vector_uint64_remove(&host->new_groupids, i);
			}
		}
		zbx_db_free_result(result);

		zbx_vector_uint64_sort(del_hostgroupids, ZBX_DEFAULT_UINT64_COMPARE_FUNC);
	}

	zbx_vector_uint64_destroy(&hostids);

	zabbix_log(LOG_LEVEL_DEBUG, "End of %s()", __func__);
}

static zbx_lld_hgset_t	*lld_hgset_make(zbx_vector_uint64_t *groupids)
{
	zbx_lld_hgset_t	*hgset;

	hgset = zbx_malloc(NULL, sizeof(zbx_lld_hgset_t));
	zbx_vector_uint64_create(&hgset->hgroupids);
	zbx_hgset_hash_calculate(groupids, hgset->hash_str, sizeof(hgset->hash_str));

	return hgset;
}

static void	lld_hgsets_make(zbx_uint64_t parent_hostid, zbx_vector_ptr_t *hosts, zbx_vector_lld_hgset_ptr_t *hgsets,
		zbx_vector_uint64_t *del_hgsetids)
{
	char				*sql = NULL;
	size_t				sql_alloc = 0, sql_offset = 0;
	int				i;
	zbx_db_result_t			result;
	zbx_db_row_t			row;
	zbx_vector_str_t		hashes;
	zbx_vector_uint64_t		hostids;
	zbx_lld_host_t			*host;

	zabbix_log(LOG_LEVEL_DEBUG, "In %s()", __func__);

	zbx_vector_uint64_create(&hostids);

	/* make hgsets and assign them to hosts */

	for (i = 0; i < hosts->values_num; i++)
	{
		int		k;
		zbx_lld_hgset_t	*hgset;

		host = (zbx_lld_host_t *)hosts->values[i];

		if (0 == (host->flags & ZBX_FLAG_LLD_HOST_DISCOVERED))
			continue;

		if (0 == host->groupids.values_num)
		{
			host->hgset = NULL;
			zabbix_log(LOG_LEVEL_WARNING, "%s() detected host without groups [parent_hostid=" ZBX_FS_UI64
					", hostid=" ZBX_FS_UI64 "], permissions will not be granted", __func__,
					parent_hostid, host->hostid);
			continue;
		}

		if (0 != host->hostid)
			zbx_vector_uint64_append(&hostids, host->hostid);

		if (0 < host->old_groupids.values_num)
		{
			zbx_vector_uint64_sort(&host->old_groupids, ZBX_DEFAULT_UINT64_COMPARE_FUNC);
			hgset = lld_hgset_make(&host->old_groupids);

			if (FAIL != (k = zbx_vector_lld_hgset_ptr_search(hgsets, hgset, lld_hgset_compare)))
			{
				lld_hgset_free(hgset);

				if (ZBX_LLD_HGSET_OPT_INSERT == hgsets->values[k]->opt)
				{
					hgsets->values[k]->hgsetid = host->hgsetid_orig;
					hgsets->values[k]->opt = ZBX_LLD_HGSET_OPT_REUSE;
				}
			}
			else
			{
				hgset->hgsetid = host->hgsetid_orig;
				hgset->opt = ZBX_LLD_HGSET_OPT_DELETE;
				zbx_vector_uint64_append_array(&hgset->hgroupids, host->old_groupids.values,
						host->old_groupids.values_num);
				zbx_vector_lld_hgset_ptr_append(hgsets, hgset);
			}
		}

		hgset = lld_hgset_make(&host->groupids);

		if (FAIL != (k = zbx_vector_lld_hgset_ptr_search(hgsets, hgset, lld_hgset_compare)))
		{
			lld_hgset_free(hgset);

			if (ZBX_LLD_HGSET_OPT_DELETE == hgsets->values[k]->opt)
				hgsets->values[k]->opt = ZBX_LLD_HGSET_OPT_REUSE;

			host->hgset = hgsets->values[k];
		}
		else
		{
			hgset->hgsetid = 0;
			hgset->opt = ZBX_LLD_HGSET_OPT_INSERT;
			host->hgset = hgset;
			zbx_vector_uint64_append_array(&hgset->hgroupids, host->groupids.values,
					host->groupids.values_num);
			zbx_vector_lld_hgset_ptr_append(hgsets, hgset);
		}

		if (0 != host->hostid && 0 == host->new_groupids.values_num &&
				host->groupids.values_num == host->old_groupids.values_num)
		{
			continue;
		}

		if (0 == host->hostid || 0 == host->old_groupids.values_num)
			host->hgset_action = ZBX_LLD_HOST_HGSET_ACTION_ADD;
		else
			host->hgset_action = ZBX_LLD_HOST_HGSET_ACTION_UPDATE;
	}

	zbx_vector_str_create(&hashes);

	for (i = 0; i < hgsets->values_num; i++)
	{
		if (ZBX_LLD_HGSET_OPT_INSERT == hgsets->values[i]->opt)
			zbx_vector_str_append(&hashes, hgsets->values[i]->hash_str);
		else if (ZBX_LLD_HGSET_OPT_DELETE == hgsets->values[i]->opt)
			zbx_vector_uint64_append(del_hgsetids, hgsets->values[i]->hgsetid);
	}

	/* get ids of existing hgsets which are marked for insert */
	if (0 < hashes.values_num)
	{
		zbx_strcpy_alloc(&sql, &sql_alloc, &sql_offset, "select hgsetid,hash from hgset where");
		zbx_db_add_str_condition_alloc(&sql, &sql_alloc, &sql_offset, "hash",
				(const char * const *)hashes.values, hashes.values_num);

		result = zbx_db_select("%s", sql);

		while (NULL != (row = zbx_db_fetch(result)))
		{
			if (FAIL != (i = zbx_vector_lld_hgset_ptr_search(hgsets, (void*)row[1],
					lld_hgset_hash_search)))
			{
				ZBX_STR2UINT64(hgsets->values[i]->hgsetid, row[0]);
				hgsets->values[i]->opt = ZBX_LLD_HGSET_OPT_REUSE;
			}
		}
		zbx_db_free_result(result);
	}

	zbx_vector_str_destroy(&hashes);

	/* get hgset ids to be deleted */
	if (0 < del_hgsetids->values_num)
	{
		zbx_vector_uint64_sort(del_hgsetids, ZBX_DEFAULT_UINT64_COMPARE_FUNC);

		sql_offset = 0;
		zbx_strcpy_alloc(&sql, &sql_alloc, &sql_offset, "select distinct hgsetid from host_hgset where");
		zbx_db_add_condition_alloc(&sql, &sql_alloc, &sql_offset, "hgsetid", del_hgsetids->values,
				del_hgsetids->values_num);
		zbx_strcpy_alloc(&sql, &sql_alloc, &sql_offset, " and not");
		zbx_db_add_condition_alloc(&sql, &sql_alloc, &sql_offset, "hostid", hostids.values, hostids.values_num);

		result = zbx_db_select("%s", sql);

		while (NULL != (row = zbx_db_fetch(result)))
		{
			zbx_uint64_t	hgsetid;

			ZBX_STR2UINT64(hgsetid, row[0]);

			if (FAIL == (i = zbx_vector_uint64_bsearch(del_hgsetids, hgsetid, ZBX_DEFAULT_UINT64_COMPARE_FUNC)))
			{
				THIS_SHOULD_NEVER_HAPPEN;
				continue;
			}

			zbx_vector_uint64_remove(del_hgsetids, i);
		}
		zbx_db_free_result(result);
	}

	zbx_vector_uint64_destroy(&hostids);
	zbx_free(sql);

	zabbix_log(LOG_LEVEL_DEBUG, "End of %s()", __func__);
}

static void	lld_permissions_make(zbx_vector_lld_permission_t *permissions, zbx_vector_lld_hgset_ptr_t *hgsets)
{
	char				*sql = NULL;
	size_t				sql_alloc = 0, sql_offset = 0;
	int				i;
	zbx_db_result_t			result;
	zbx_db_row_t			row;
	zbx_lld_hgset_t			*hgset;
	zbx_vector_uint64_t		hostgroupids;
	zbx_lld_permission_t		prm;

	zabbix_log(LOG_LEVEL_DEBUG, "In %s()", __func__);

	zbx_vector_uint64_create(&hostgroupids);

	for (i = 0; i < hgsets->values_num; i++)
	{
		hgset = hgsets->values[i];

		if (ZBX_LLD_HGSET_OPT_INSERT == hgset->opt)
		{
			zbx_vector_uint64_append_array(&hostgroupids, hgset->hgroupids.values,
					hgset->hgroupids.values_num);
		}
	}

	if (0 == hostgroupids.values_num)
	{
		zbx_vector_uint64_destroy(&hostgroupids);
		return;
	}

	zbx_vector_uint64_sort(&hostgroupids, ZBX_DEFAULT_UINT64_COMPARE_FUNC);
	zbx_vector_uint64_uniq(&hostgroupids, ZBX_DEFAULT_UINT64_COMPARE_FUNC);

	zbx_strcpy_alloc(&sql, &sql_alloc, &sql_offset,
			"select distinct u.ugsetid,r.id,r.permission from ugset_group u"
			" join rights r on u.usrgrpid=r.groupid"
			" where");
	zbx_db_add_condition_alloc(&sql, &sql_alloc, &sql_offset, "r.id", hostgroupids.values, hostgroupids.values_num);
	result = zbx_db_select("%s", sql);
	zbx_free(sql);
	zbx_vector_uint64_destroy(&hostgroupids);

	while (NULL != (row = zbx_db_fetch(result)))
	{
		zbx_uint64_t	hostgroupid;

		ZBX_STR2UINT64(prm.ugsetid, row[0]);
		ZBX_STR2UINT64(hostgroupid, row[1]);
		prm.permission = atoi(row[2]);

		for (i = 0; i < hgsets->values_num; i++)
		{
			int	j;

			hgset = hgsets->values[i];

			if (ZBX_LLD_HGSET_OPT_INSERT != hgset->opt ||
					FAIL == zbx_vector_uint64_bsearch(&hgset->hgroupids, hostgroupid,
					ZBX_DEFAULT_UINT64_COMPARE_FUNC))
			{
				continue;
			}

			prm.hgset = hgset;

			if (FAIL != (j = zbx_vector_lld_permission_search(permissions, prm, lld_permission_compare)))
			{
				int	*permission_old = &permissions->values[j].permission;

				if (PERM_DENY != *permission_old && (PERM_DENY == prm.permission ||
						*permission_old < prm.permission))
				{
					*permission_old = prm.permission;
				}
			}
			else
				zbx_vector_lld_permission_append(permissions, prm);
		}
	}
	zbx_db_free_result(result);

	for (i = 0; i < permissions->values_num; i++)
	{
		if (PERM_DENY == permissions->values[i].permission)
			zbx_vector_lld_permission_remove_noorder(permissions, i--);
	}

	zbx_vector_lld_permission_sort(permissions, lld_permission_compare);

	zabbix_log(LOG_LEVEL_DEBUG, "End of %s()", __func__);
}

/******************************************************************************
 *                                                                            *
 * Purpose: retrieve list of group prototypes                                 *
 *                                                                            *
 * Parameters: parent_hostid    - [IN] host prototype identifier              *
 *             group_prototypes - [OUT] sorted list of group prototypes       *
 *                                                                            *
 ******************************************************************************/
static void	lld_group_prototypes_get(zbx_uint64_t parent_hostid, zbx_vector_ptr_t *group_prototypes)
{
	zbx_db_result_t			result;
	zbx_db_row_t			row;
	zbx_lld_group_prototype_t	*group_prototype;

	zabbix_log(LOG_LEVEL_DEBUG, "In %s()", __func__);

	result = zbx_db_select(
			"select group_prototypeid,name"
			" from group_prototype"
			" where groupid is null"
				" and hostid=" ZBX_FS_UI64,
			parent_hostid);

	while (NULL != (row = zbx_db_fetch(result)))
	{
		group_prototype = (zbx_lld_group_prototype_t *)zbx_malloc(NULL, sizeof(zbx_lld_group_prototype_t));

		ZBX_STR2UINT64(group_prototype->group_prototypeid, row[0]);
		group_prototype->name = zbx_strdup(NULL, row[1]);

		zbx_vector_ptr_append(group_prototypes, group_prototype);
	}
	zbx_db_free_result(result);

	zbx_vector_ptr_sort(group_prototypes, ZBX_DEFAULT_UINT64_PTR_COMPARE_FUNC);

	zabbix_log(LOG_LEVEL_DEBUG, "End of %s()", __func__);
}

static int	lld_group_compare(const void *d1, const void *d2)
{
	const zbx_lld_group_t	*g1 = *(const zbx_lld_group_t * const *)d1;
	const zbx_lld_group_t	*g2 = *(const zbx_lld_group_t * const *)d2;

	ZBX_RETURN_IF_NOT_EQUAL(g1->groupid, g2->groupid);

	return 0;
}

/******************************************************************************
 *                                                                            *
 * Purpose: retrieves existing groups for the specified host prototype        *
 *                                                                            *
 * Parameters: parent_hostid - [IN] host prototype identifier                 *
 *             groups        - [OUT] list of groups                           *
 *                                                                            *
 ******************************************************************************/
static void	lld_groups_get(zbx_uint64_t parent_hostid, zbx_vector_lld_group_ptr_t *groups)
{
	zbx_db_result_t		result;
	zbx_db_row_t		row;
	zbx_lld_group_t		*group = NULL;
	zbx_vector_uint64_t	groupids, discoveryids;
	zbx_uint64_t		groupid;

	zabbix_log(LOG_LEVEL_DEBUG, "In %s()", __func__);

	zbx_vector_uint64_create(&groupids);
	zbx_vector_uint64_create(&discoveryids);

	result = zbx_db_select(
			"select gd.groupid,gp.group_prototypeid,gd.name,gd.lastcheck,gd.status,gd.ts_delete,g.name,"
				"gd.groupdiscoveryid"
			" from group_prototype gp,group_discovery gd"
				" join hstgrp g"
					" on gd.groupid=g.groupid"
			" where gp.group_prototypeid=gd.parent_group_prototypeid"
				" and gp.hostid=" ZBX_FS_UI64
			" order by gd.groupid",
			parent_hostid);

	while (NULL != (row = zbx_db_fetch(result)))
	{
		zbx_lld_group_discovery_t	*discovery;

		ZBX_DBROW2UINT64(groupid, row[0]);
		if (NULL == group || group->groupid != groupid)
		{
			group = (zbx_lld_group_t *)zbx_malloc(NULL, sizeof(zbx_lld_group_t));

			group->groupid = groupid;
			group->name_inherit = NULL;
			group->name = zbx_strdup(NULL, row[6]);
			group->name_orig = NULL;
			group->flags = 0x0;
			zbx_vector_ptr_create(&group->hosts);
			zbx_vector_lld_group_discovery_ptr_create(&group->discovery);

			zbx_vector_lld_group_ptr_append(groups, group);

			zbx_vector_uint64_append(&groupids, groupid);
		}

		discovery = (zbx_lld_group_discovery_t *)zbx_malloc(NULL, sizeof(zbx_lld_group_discovery_t));
		ZBX_DBROW2UINT64(discovery->groupdiscoveryid, row[7]);
		ZBX_DBROW2UINT64(discovery->parent_group_prototypeid, row[1]);
		discovery->name = zbx_strdup(NULL, row[2]);
		discovery->lastcheck = atoi(row[3]);
		ZBX_STR2UCHAR(discovery->discovery_status, row[4]);
		discovery->ts_delete = atoi(row[5]);
		discovery->flags = 0x0;
		discovery->lld_row = NULL;

		zbx_vector_lld_group_discovery_ptr_append(&group->discovery, discovery);

		zbx_vector_uint64_append(&discoveryids, discovery->groupdiscoveryid);
	}
	zbx_db_free_result(result);

	zbx_vector_lld_group_ptr_sort(groups, ZBX_DEFAULT_UINT64_PTR_COMPARE_FUNC);

	/* mark groups linked also to other prototypes as discovered */
	if (0 != groupids.values_num)
	{
		char		*sql = NULL;
		size_t		sql_alloc = 0, sql_offset = 0;
		int		i;

		zbx_vector_uint64_sort(&groupids, ZBX_DEFAULT_UINT64_COMPARE_FUNC);
		zbx_vector_uint64_sort(&discoveryids, ZBX_DEFAULT_UINT64_COMPARE_FUNC);

		zbx_strcpy_alloc(&sql, &sql_alloc, &sql_offset, "select distinct groupid from group_discovery where");
		zbx_db_add_condition_alloc(&sql, &sql_alloc, &sql_offset, "groupid", groupids.values,
				groupids.values_num);
		zbx_strcpy_alloc(&sql, &sql_alloc, &sql_offset, " and not");
		zbx_db_add_condition_alloc(&sql, &sql_alloc, &sql_offset, "groupdiscoveryid", discoveryids.values,
				discoveryids.values_num);

		result = zbx_db_select("%s", sql);
		zbx_free(sql);

		while (NULL != (row = zbx_db_fetch(result)))
		{
			zbx_lld_group_t	group_local;

			ZBX_DBROW2UINT64(group_local.groupid, row[0]);

			if (FAIL == (i = zbx_vector_lld_group_ptr_bsearch(groups, &group_local,
					lld_group_compare)))
			{
				THIS_SHOULD_NEVER_HAPPEN;
				continue;
			}

			groups->values[i]->flags |= ZBX_FLAG_LLD_GROUP_BLOCK_UPDATE;
		}
		zbx_db_free_result(result);
	}

	zbx_vector_uint64_destroy(&discoveryids);
	zbx_vector_uint64_destroy(&groupids);

	zabbix_log(LOG_LEVEL_DEBUG, "End of %s()", __func__);
}

static zbx_lld_group_t	*lld_group_make(zbx_uint64_t group_prototypeid, const char *name_proto,
		const struct zbx_json_parse *jp_row, const zbx_vector_lld_macro_path_t *lld_macros)
{
	zbx_lld_group_t			*group;
	zbx_lld_group_discovery_t	*discovery;

	zabbix_log(LOG_LEVEL_DEBUG, "In %s()", __func__);

	group = (zbx_lld_group_t *)zbx_malloc(NULL, sizeof(zbx_lld_group_t));

	group->groupid = 0;
	group->name_inherit = NULL;
	zbx_vector_ptr_create(&group->hosts);
	zbx_vector_lld_group_discovery_ptr_create(&group->discovery);
	group->name = zbx_strdup(NULL, name_proto);
	zbx_substitute_lld_macros(&group->name, jp_row, lld_macros, ZBX_MACRO_ANY, NULL, 0);
	zbx_lrtrim(group->name, ZBX_WHITESPACE);
	group->name_orig = NULL;
	group->flags = ZBX_FLAG_LLD_GROUP_DISCOVERED;

	discovery = (zbx_lld_group_discovery_t *)zbx_malloc(NULL, sizeof(zbx_lld_group_discovery_t));
	discovery->groupdiscoveryid = 0;
	discovery->parent_group_prototypeid = group_prototypeid;
	discovery->name = zbx_strdup(NULL, name_proto);
	discovery->discovery_status = ZBX_LLD_DISCOVERY_STATUS_NORMAL;
	discovery->ts_delete = 0;
	discovery->lastcheck = 0;
	discovery->flags = ZBX_FLAG_LLD_GROUP_DISCOVERED;
	discovery->lld_row = jp_row;

	zbx_vector_lld_group_discovery_ptr_append(&group->discovery, discovery);

	zabbix_log(LOG_LEVEL_DEBUG, "End of %s():%p", __func__, (void *)group);

	return group;
}

static void	lld_groups_make(zbx_lld_host_t *host, zbx_vector_lld_group_ptr_t *groups,
		const zbx_vector_ptr_t *group_prototypes, const struct zbx_json_parse *jp_row,
		const zbx_vector_lld_macro_path_t *lld_macros)
{
	int	i;

	zabbix_log(LOG_LEVEL_DEBUG, "In %s()", __func__);

	for (i = 0; i < group_prototypes->values_num; i++)
	{
		const zbx_lld_group_prototype_t	*group_prototype;
		zbx_lld_group_t			*group;

		group_prototype = (zbx_lld_group_prototype_t *)group_prototypes->values[i];

		group = lld_group_make(group_prototype->group_prototypeid, group_prototype->name, jp_row, lld_macros);

		zbx_vector_ptr_append(&group->hosts, host);

		zbx_vector_lld_group_ptr_append(groups, group);
	}

	zabbix_log(LOG_LEVEL_DEBUG, "End of %s()", __func__);
}

/******************************************************************************
 *                                                                            *
 * Return value: SUCCEED - the group name is valid                            *
 *               FAIL    - otherwise                                          *
 *                                                                            *
 ******************************************************************************/
static int	lld_validate_group_name(const char *name)
{
	/* group name cannot be empty */
	if ('\0' == *name)
		return FAIL;

	/* group name must contain valid utf8 characters */
	if (SUCCEED != zbx_is_utf8(name))
		return FAIL;

	/* group name cannot exceed field limits */
	if (GROUP_NAME_LEN < zbx_strlen_utf8(name))
		return FAIL;

	/* group name cannot contain trailing and leading slashes (/) */
	if ('/' == *name || '/' == name[strlen(name) - 1])
		return FAIL;

	/* group name cannot contain several slashes (/) in a row */
	if (NULL != strstr(name, "//"))
		return FAIL;

	return SUCCEED;
}

/******************************************************************************
 *                                                                            *
 * Purpose: merge old discovery links with discovered ones                    *
 *                                                                            *
 ******************************************************************************/
static  void	lld_group_merge_group_discovery(zbx_vector_lld_group_discovery_ptr_t *dst,
		zbx_vector_lld_group_discovery_ptr_t *src)
{
	int	i, j;

	for (i = 0; i < src->values_num; i++)
	{
		for (j = 0; j < dst->values_num; j++)
		{
			if (src->values[i]->parent_group_prototypeid == dst->values[j]->parent_group_prototypeid)
			{
				dst->values[j]->groupdiscoveryid = src->values[i]->groupdiscoveryid;
				dst->values[j]->lastcheck = src->values[i]->lastcheck;
				dst->values[j]->ts_delete = src->values[i]->ts_delete;
				dst->values[j]->discovery_status = src->values[i]->discovery_status;

				lld_group_discovery_free(src->values[i]);
				zbx_vector_lld_group_discovery_ptr_remove_noorder(src, i--);
				break;
			}
		}
	}
}

static int	lld_group_add_group_discovery(zbx_lld_group_t *group, zbx_lld_group_discovery_t *discovery)
{
	for (int i = 0; i < group->discovery.values_num; i++)
	{
		if (group->discovery.values[i]->parent_group_prototypeid == discovery->parent_group_prototypeid)
			return FAIL;
	}

	zbx_vector_lld_group_discovery_ptr_append(&group->discovery, discovery);

	return SUCCEED;
}

static void 	lld_group_add_host(zbx_vector_ptr_t *hosts, zbx_lld_host_t *host)
{
	for (int i = 0; i < hosts->values_num; i++)
	{
		if (hosts->values[i] == host)
			return;
	}

	zbx_vector_ptr_append(hosts, host);
}

/******************************************************************************
 *                                                                            *
 * Purpose: merge group candidates with the same name by combining their      *
 *          host and discovery lists                                          *
 *                                                                            *
 ******************************************************************************/
static void	lld_group_candidates_merge_by_name(zbx_vector_lld_group_ptr_t *groups_in)
{
	for (int i = 0; i < groups_in->values_num; i++)
	{
		zbx_lld_group_t	*left = groups_in->values[i];

		for (int j = i + 1; j < groups_in->values_num; )
		{
			zbx_lld_group_t	*right = groups_in->values[j];

			if (0 == strcmp(left->name, right->name))
			{
				/* unmerged group candidates have only one discovery link */
				if (FAIL == lld_group_add_group_discovery(left, right->discovery.values[0]))
					lld_group_discovery_free(right->discovery.values[0]);

				zbx_vector_lld_group_discovery_ptr_clear(&right->discovery);

				lld_group_add_host(&left->hosts, right->hosts.values[0]);

				lld_group_free(right);
				zbx_vector_lld_group_ptr_remove_noorder(groups_in, j);
			}
			else
				j++;
		}
	}
}

/******************************************************************************
 *                                                                            *
 * Purpose: validate group candidate names                                    *
 *                                                                            *
 ******************************************************************************/
static void	lld_group_candidates_validate(zbx_vector_lld_group_ptr_t *groups_in, char **error)
{
	/* validate syntax of group candidate names */
	for (int i = 0; i < groups_in->values_num; )
	{
		zbx_lld_group_t		*group = groups_in->values[i];

		if (SUCCEED != lld_validate_group_name(group->name))
		{
			zbx_replace_invalid_utf8(group->name);

			*error = zbx_strdcatf(*error, "Cannot discover group: invalid group name \"%s\".\n",
					group->name);

			zbx_vector_lld_group_ptr_remove_noorder(groups_in, i);
			lld_group_free(group);
		}
		else
			i++;
	}
}

/******************************************************************************
 *                                                                            *
 * Purpose: merge groups with candidates by names and add merged groups to    *
 *          discovered groups                                                 *
 *                                                                            *
 ******************************************************************************/
static void	lld_groups_merge_with_candidates(zbx_vector_lld_group_ptr_t *groups,
		zbx_vector_lld_group_ptr_t *groups_in, zbx_vector_lld_group_ptr_t *groups_out)
{
	for (int i = 0; i < groups->values_num; i++)
	{
		zbx_lld_group_t	*left = groups->values[i];

		for (int j = 0; j < groups_in->values_num; j++)
		{
			zbx_lld_group_t	*right = groups_in->values[j];

			if (0 == (strcmp(left->name, right->name)))
			{
				right->groupid = left->groupid;
				lld_group_merge_group_discovery(&right->discovery, &left->discovery);

				zbx_vector_lld_group_ptr_append(groups_out, right);
				zbx_vector_lld_group_ptr_remove_noorder(groups_in, j);

				/* The matched group_discovery links were removed from original group    */
				/* during merge. If there are more group_discovery link left - leave the */
				/* original group with group_discovery leftovers as undiscovered to      */
				/* track possible prototype renames.                                     */
				if (0 == left->discovery.values_num)
				{
					zbx_vector_lld_group_ptr_remove_noorder(groups, i--);
					lld_group_free(left);
				}
				else
					left->flags |= ZBX_FLAG_LLD_GROUP_BLOCK_UPDATE;

				break;
			}
		}
	}
}

/******************************************************************************
 *                                                                            *
 * Purpose: check database for groups having conflicting names with           *
 *          candidates                                                        *
 *                                                                            *
 ******************************************************************************/
static void	lld_group_candidates_validate_db(zbx_vector_lld_group_ptr_t *groups_in,
		zbx_vector_lld_group_ptr_t *groups_out, char **error)
{

	zbx_vector_str_t	names;

	zbx_vector_str_create(&names);

	for (int i = 0; i < groups_in->values_num; i++)
		zbx_vector_str_append(&names, groups_in->values[i]->name);

	if (0 != names.values_num)
	{
		zbx_db_result_t	result;
		zbx_db_row_t	row;
		char		*sql = NULL;
		size_t		sql_alloc = 0, sql_offset = 0;

		zbx_snprintf_alloc(&sql, &sql_alloc, &sql_offset,
				"select name,flags,groupid from hstgrp"
				" where type=%d"
					" and",
				HOSTGROUP_TYPE_HOST);

		zbx_db_add_str_condition_alloc(&sql, &sql_alloc, &sql_offset, "name",
				(const char * const *)names.values, names.values_num);

		result = zbx_db_select("%s", sql);

		while (NULL != (row = zbx_db_fetch(result)))
		{
			for (int i = 0; i < groups_in->values_num; i++)
			{
				zbx_lld_group_t	*group = groups_in->values[i];

				if (0 == strcmp(group->name, row[0]))
				{
					if (ZBX_FLAG_DISCOVERY_NORMAL == atoi(row[1]))
					{
						*error = zbx_strdcatf(*error, "Cannot discover group:"
							" group with the same name \"%s\" already exists.\n",
							group->name);

						lld_group_free(group);
					}
					else
					{
						ZBX_STR2UINT64(group->groupid, row[2]);
						group->flags |= ZBX_FLAG_LLD_GROUP_BLOCK_UPDATE;
						zbx_vector_lld_group_ptr_append(groups_out, group);
					}

					zbx_vector_lld_group_ptr_remove_noorder(groups_in, i);

					break;
				}
			}
		}
		zbx_db_free_result(result);

		zbx_free(sql);
	}

	zbx_vector_str_destroy(&names);
}

/******************************************************************************
 *                                                                            *
 * Purpose: copy renamed discovery link to a new group                        *
 *                                                                            *
 * Return value: SUCCEED - discovery link was copied                          *
 *               FAIL   - otherwise                                           *
 *                                                                            *
 ******************************************************************************/
static int	lld_group_rename_discovery_link(zbx_lld_group_t *dst, const zbx_lld_group_t *src,
		zbx_lld_group_discovery_t *gd_src, const zbx_vector_lld_macro_path_t *lld_macros)
{
	int	ret = FAIL;
	char	*name = NULL;

	for (int i = 0; i < dst->discovery.values_num; i++)
	{
		zbx_lld_group_discovery_t	*gd_dst = dst->discovery.values[i];

		if (gd_src->parent_group_prototypeid == gd_dst->parent_group_prototypeid &&
				0 == gd_dst->groupdiscoveryid)
		{
			name = zbx_strdup(name, gd_src->name);
			zbx_substitute_lld_macros(&name, gd_dst->lld_row, lld_macros, ZBX_MACRO_ANY, NULL, 0);

			if (0 == strcmp(name, src->name))
			{
				gd_dst->groupdiscoveryid = gd_src->groupdiscoveryid;
				gd_dst->lastcheck = gd_src->lastcheck;
				gd_dst->ts_delete = gd_src->ts_delete;
				gd_dst->discovery_status = gd_src->discovery_status;
				gd_dst->flags |= ZBX_FLAG_LLD_GROUP_DISCOVERY_UPDATE_NAME;

				if (dst->groupid != src->groupid)
					gd_dst->flags |= ZBX_FLAG_LLD_GROUP_DISCOVERY_UPDATE_GROUPID;

				ret = SUCCEED;
				goto out;
			}
		}
	}
out:
	zbx_free(name);

	return ret;
}

/******************************************************************************
 *                                                                            *
 * Purpose: copy renamed discovery link to a new group                        *
 *                                                                            *
 * Return value: index of target group or FAIL                                *
 *                                                                            *
 * Comments: This function iterates through specified groups and looks for    *
 *           possible rename candidate. If found it copies the link to that   *
 *           group and returns.                                               *
 *                                                                            *
 ******************************************************************************/
static int	lld_groups_rename_discovery_link(zbx_vector_lld_group_ptr_t *groups, const zbx_lld_group_t *src,
		zbx_lld_group_discovery_t *discovery, const zbx_vector_lld_macro_path_t *lld_macros)
{
	for (int i = 0; i < groups->values_num; i++)
	{
		zbx_lld_group_t	*group = groups->values[i];

		if (SUCCEED == lld_group_rename_discovery_link(group, src, discovery, lld_macros))
			return i;
	}

	return FAIL;
}

/******************************************************************************
 *                                                                            *
 * Purpose: detect prototype renames in group discovery links and copy the    *
 *          old links to new groups                                           *
 *                                                                            *
 * Comments: If possible the old group is renamed.                            *
 *                                                                            *
 ******************************************************************************/
static void	lld_groups_merge_renames(const zbx_vector_ptr_t *group_prototypes, zbx_vector_lld_group_ptr_t *groups,
		zbx_vector_lld_group_ptr_t *groups_in, zbx_vector_lld_group_ptr_t *groups_out,
		const zbx_vector_lld_macro_path_t *lld_macros)
{
	for (int i = 0; i < groups->values_num; i++)
	{
		zbx_lld_group_t	*left = groups->values[i];
		int			k;

		for (int j = 0; j < left->discovery.values_num; j++)
		{
			zbx_lld_group_discovery_t	*discovery = left->discovery.values[j];

			if (FAIL == (k = zbx_vector_ptr_bsearch(group_prototypes, &discovery->parent_group_prototypeid,
					ZBX_DEFAULT_UINT64_PTR_COMPARE_FUNC)))
			{
				THIS_SHOULD_NEVER_HAPPEN;
				continue;
			}

			if (0 == strcmp(((zbx_lld_group_prototype_t *)group_prototypes->values[k])->name,
					discovery->name))
			{
				continue;
			}

			if (FAIL != lld_groups_rename_discovery_link(groups_out, left, discovery, lld_macros))
			{
				lld_group_discovery_free(discovery);
				zbx_vector_lld_group_discovery_ptr_remove_noorder(&left->discovery, j--);
			}
			else if (FAIL != (k = lld_groups_rename_discovery_link(groups_in, left, discovery, lld_macros)))
			{
				zbx_lld_group_t	*right = groups_in->values[k];

				lld_group_discovery_free(discovery);
				zbx_vector_lld_group_discovery_ptr_remove_noorder(&left->discovery, j--);

				if (0 == (left->flags & ZBX_FLAG_LLD_GROUP_BLOCK_UPDATE))
				{
					left->flags |= ZBX_FLAG_LLD_GROUP_BLOCK_UPDATE;

					right->flags |= ZBX_FLAG_LLD_GROUP_UPDATE_NAME;
					right->name_orig = zbx_strdup(NULL, left->name);
					right->groupid = left->groupid;

					zbx_vector_lld_group_ptr_append(groups_out, right);
					zbx_vector_lld_group_ptr_remove_noorder(groups_in, k);
				}
				else
					right->name_inherit = zbx_strdup(NULL, left->name);
			}
		}
	}
}

/******************************************************************************
 *                                                                            *
 * Parameters:                                                                *
 *             group_prototypes - [IN] group prototypes                       *
 *             groups           - [IN] list of existing groups                *
 *             groups_in        - [IN] list of group candidates               *
 *             groups_out       - [IN] list of discovered groups              *
 *             lld_macros       - [IN] lld macros defined in lld rule         *
 *             error            - [OUT]                                       *
 *                                                                            *
 ******************************************************************************/
static void	lld_groups_validate(const zbx_vector_ptr_t *group_prototypes, zbx_vector_lld_group_ptr_t *groups,
		zbx_vector_lld_group_ptr_t *groups_in, zbx_vector_lld_group_ptr_t *groups_out,
		const zbx_vector_lld_macro_path_t *lld_macros, char **error)
{
	zabbix_log(LOG_LEVEL_DEBUG, "In %s()", __func__);

	lld_group_candidates_merge_by_name(groups_in);
	lld_group_candidates_validate(groups_in, error);
	lld_groups_merge_with_candidates(groups, groups_in, groups_out);
	lld_group_candidates_validate_db(groups_in, groups_out, error);
	lld_groups_merge_renames(group_prototypes, groups, groups_in, groups_out, lld_macros);

	/* at this point candidate leftovers contains newly discovered groups */
	zbx_vector_lld_group_ptr_append_array(groups_out, groups_in->values, groups_in->values_num);
	zbx_vector_lld_group_ptr_clear(groups_in);

	/* at this point group leftovers contains lost groups and discovery links */
	zbx_vector_lld_group_ptr_append_array(groups_out, groups->values, groups->values_num);
	zbx_vector_lld_group_ptr_clear(groups);

	zabbix_log(LOG_LEVEL_DEBUG, "End of %s()", __func__);
}

/******************************************************************************
 *                                                                            *
 * Purpose: sorting function to sort group rights vector by name              *
 *                                                                            *
 ******************************************************************************/
static int	lld_group_rights_compare(const void *d1, const void *d2)
{
	const zbx_lld_group_rights_t	*r1 = *(const zbx_lld_group_rights_t * const *)d1;
	const zbx_lld_group_rights_t	*r2 = *(const zbx_lld_group_rights_t * const *)d2;

	return strcmp(r1->name, r2->name);
}

/******************************************************************************
 *                                                                            *
 * Purpose: append a new item to group rights vector                          *
 *                                                                            *
 * Return value: Index of the added item.                                     *
 *                                                                            *
 ******************************************************************************/
static int	lld_group_rights_append(zbx_vector_ptr_t *group_rights, const char *name)
{
	zbx_lld_group_rights_t	*rights;

	rights = (zbx_lld_group_rights_t *)zbx_malloc(NULL, sizeof(zbx_lld_group_rights_t));
	rights->name = zbx_strdup(NULL, name);
	zbx_vector_uint64_pair_create(&rights->rights);

	zbx_vector_ptr_append(group_rights, rights);

	return group_rights->values_num - 1;
}

/******************************************************************************
 *                                                                            *
 * Purpose: frees group rights data                                           *
 *                                                                            *
 ******************************************************************************/
static void	lld_group_rights_free(zbx_lld_group_rights_t *rights)
{
	zbx_free(rights->name);
	zbx_vector_uint64_pair_destroy(&rights->rights);
	zbx_free(rights);
}

/******************************************************************************
 *                                                                            *
 * Parameters: groups - [IN] list of new groups                               *
 *                                                                            *
 ******************************************************************************/
static void	lld_groups_save_rights(zbx_vector_lld_group_ptr_t *groups)
{
	int			i, j;
	zbx_db_row_t		row;
	zbx_db_result_t		result;
	char			*ptr, *name, *sql = NULL;
	size_t			sql_alloc = 0, sql_offset = 0;
	zbx_lld_group_t		*group;
	zbx_vector_str_t	group_names;
	zbx_vector_ptr_t	group_rights;
	zbx_db_insert_t		db_insert;
	zbx_lld_group_rights_t	*rights, rights_local;
	zbx_uint64_pair_t	pair;

	zabbix_log(LOG_LEVEL_DEBUG, "In %s()", __func__);

	zbx_vector_str_create(&group_names);
	zbx_vector_ptr_create(&group_rights);

	/* make a list of direct parent group rights */
	for (i = 0; i < groups->values_num; i++)
	{
		group = groups->values[i];

		if (NULL == group->name_inherit)
		{
			if (NULL == (ptr = strrchr(group->name, '/')))
				continue;

			name = zbx_strdup(NULL, group->name);
			name[ptr - group->name] = '\0';
		}
		else
			name = zbx_strdup(NULL, group->name_inherit);

		if (FAIL != zbx_vector_str_search(&group_names, name, ZBX_DEFAULT_STR_COMPARE_FUNC))
		{
			zbx_free(name);
			continue;
		}

		zbx_vector_str_append(&group_names, name);
	}

	if (0 == group_names.values_num)
		goto out;

	/* read the parent group rights */

	zbx_db_insert_prepare(&db_insert, "rights", "rightid", "id", "permission", "groupid", (char *)NULL);
	zbx_strcpy_alloc(&sql, &sql_alloc, &sql_offset,
			"select g.name,r.permission,r.groupid from hstgrp g,rights r"
				" where r.id=g.groupid"
				" and");

	zbx_db_add_str_condition_alloc(&sql, &sql_alloc, &sql_offset, "g.name",
			(const char * const *)group_names.values, group_names.values_num);
	result = zbx_db_select("%s", sql);

	while (NULL != (row = zbx_db_fetch(result)))
	{
		rights_local.name = row[0];

		if (FAIL == (i = zbx_vector_ptr_search(&group_rights, &rights_local, lld_group_rights_compare)))
			i = lld_group_rights_append(&group_rights, row[0]);

		rights = (zbx_lld_group_rights_t *)group_rights.values[i];

		ZBX_STR2UINT64(pair.first, row[2]);
		pair.second = (zbx_uint64_t)atoi(row[1]);

		zbx_vector_uint64_pair_append(&rights->rights, pair);
	}
	zbx_db_free_result(result);

	zbx_vector_ptr_sort(&group_rights, lld_group_rights_compare);

	/* save rights for the new groups */
	for (i = 0; i < groups->values_num; i++)
	{
		group = groups->values[i];

		if (NULL == group->name_inherit)
		{
			if (NULL == (ptr = strrchr(group->name, '/')))
				continue;

			name = zbx_strdup(NULL, group->name);
			name[ptr - group->name] = '\0';
		}
		else
			name = zbx_strdup(NULL, group->name_inherit);

		rights_local.name = name;
		if (FAIL != (j = zbx_vector_ptr_bsearch(&group_rights, &rights_local, lld_group_rights_compare)))
		{
			rights = (zbx_lld_group_rights_t *)group_rights.values[j];

			for (j = 0; j < rights->rights.values_num; j++)
			{
				zbx_db_insert_add_values(&db_insert, __UINT64_C(0), group->groupid,
						(int)rights->rights.values[j].second, rights->rights.values[j].first);
			}
		}

		zbx_free(name);
	}

	zbx_db_insert_autoincrement(&db_insert, "rightid");
	zbx_db_insert_execute(&db_insert);
	zbx_db_insert_clean(&db_insert);

	zbx_free(sql);
	zbx_vector_ptr_clear_ext(&group_rights, (zbx_clean_func_t)lld_group_rights_free);
	zbx_vector_str_clear_ext(&group_names, zbx_str_free);
out:
	zbx_vector_ptr_destroy(&group_rights);
	zbx_vector_str_destroy(&group_names);

	zabbix_log(LOG_LEVEL_DEBUG, "End of %s()", __func__);
}

/******************************************************************************
 *                                                                            *
 * Parameters: groups           - [IN/OUT] list of groups; should be sorted   *
 *                                         by groupid                         *
 *             group_prototypes - [IN] list of group prototypes; should be    *
 *                                     sorted by group_prototypeid            *
 *             error            - [OUT] error message                         *
 *                                                                            *
 ******************************************************************************/
static void	lld_groups_save(zbx_vector_lld_group_ptr_t *groups, const zbx_vector_ptr_t *group_prototypes,
		char **error)
{
	int				i, j, groups_insert_num = 0, groups_update_num = 0, gd_insert_num = 0,
					gd_update_num = 0;
	zbx_db_insert_t			db_insert_group, db_insert_gdiscovery;
	zbx_vector_uint64_t		groupids;
	zbx_uint64_t			next_groupid, next_gdid;
	char				*sql = NULL;
	size_t				sql_alloc = 0, sql_offset = 0;
	zbx_vector_lld_group_ptr_t	new_groups;

	zabbix_log(LOG_LEVEL_DEBUG, "In %s()", __func__);

	/* check groups for any changed to be flushed to database */

	zbx_vector_uint64_create(&groupids);

	for (i = 0; i < groups->values_num; i++)
	{
		zbx_lld_group_t	*group = groups->values[i];

		if (0 == (group->flags & ZBX_FLAG_LLD_GROUP_DISCOVERED))
			continue;

		if (0 == group->groupid)
		{
			groups_insert_num++;
		}
		else
		{
			zbx_vector_uint64_append(&groupids, group->groupid);

			if (0 != (group->flags & ZBX_FLAG_LLD_GROUP_UPDATE))
				groups_update_num++;
		}

		for (j = 0; j < group->discovery.values_num; j++)
		{
			zbx_lld_group_discovery_t	*discovery = group->discovery.values[j];

			if (0 == (discovery->flags & ZBX_FLAG_LLD_GROUP_DISCOVERY_DISCOVERED))
				continue;

			if (0 == discovery->groupdiscoveryid)
				gd_insert_num++;
			else if (0 != (discovery->flags & ZBX_FLAG_LLD_GROUP_DISCOVERY_UPDATE))
				gd_update_num++;
		}
	}

	if (0 == groups_insert_num && 0 == groups_update_num && 0 == gd_insert_num && 0 == gd_update_num)
		goto out;

	/* flush discovery changes */

	zbx_db_begin();

	/* lock the groups so their discovery records can be safely added */
	if (0 != groupids.values_num)
	{
		zbx_db_result_t	result;
		zbx_db_row_t	row;
		int		index;

		zbx_vector_uint64_sort(&groupids, ZBX_DEFAULT_UINT64_COMPARE_FUNC);

		zbx_strcpy_alloc(&sql, &sql_alloc, &sql_offset, "select groupid from hstgrp where");
		zbx_db_add_condition_alloc(&sql, &sql_alloc, &sql_offset, "groupid", groupids.values,
				groupids.values_num);
		zbx_strcpy_alloc(&sql, &sql_alloc, &sql_offset, ZBX_FOR_UPDATE);

		result = zbx_db_select("%s", sql);

		while (NULL != (row = zbx_db_fetch(result)))
		{
			zbx_uint64_t	groupid;

			ZBX_STR2UINT64(groupid, row[0]);

			if (FAIL != (index = zbx_vector_uint64_search(&groupids, groupid,
					ZBX_DEFAULT_UINT64_COMPARE_FUNC)))
			{
				zbx_vector_uint64_remove_noorder(&groupids, index);
			}
		}
		zbx_db_free_result(result);

		/* if existing discovered groups were removed convert them to newly discovered - */
		for (i = 0; i < groupids.values_num; i++)
		{
			for (j = 0; j < groups->values_num; j++)
			{
				zbx_lld_group_t	*group = groups->values[j];

				if (group->groupid == groupids.values[i])
				{
					for (int k = 0; k > group->discovery.values_num; k++)
					{
						zbx_lld_group_discovery_t	*discovery = group->discovery.values[k];

						discovery->groupdiscoveryid = 0;
						gd_insert_num++;
					}

					group->groupid = 0;
					groups_insert_num++;

					if (0 != (group->flags & ZBX_FLAG_LLD_GROUP_UPDATE))
					{
						groups_update_num--;
						group->flags = ZBX_FLAG_LLD_GROUP_DISCOVERED;
					}

					break;
				}
			}
		}

		sql_offset = 0;
	}

	if (0 != groups_insert_num)
	{
		next_groupid = zbx_db_get_maxid_num("hstgrp", groups_insert_num);
		zbx_db_insert_prepare(&db_insert_group, "hstgrp", "groupid", "name", "flags", NULL);

		zbx_vector_lld_group_ptr_create(&new_groups);

		/* check if other process has not already created a group with the same name */

		zbx_vector_str_t	names;
		zbx_db_result_t		result;
		zbx_db_row_t		row;

		zbx_vector_str_create(&names);

		for (i = 0; i < groups->values_num; i++)
		{
			if (0 == groups->values[i]->groupid)
				zbx_vector_str_append(&names, groups->values[i]->name);
		}

		zbx_snprintf_alloc(&sql, &sql_alloc, &sql_offset,
				"select groupid,name,flags from hstgrp"
					" where type=%d"
						" and",
				HOSTGROUP_TYPE_HOST);
		zbx_db_add_str_condition_alloc(&sql, &sql_alloc, &sql_offset, "name",
				(const char * const *)names.values, names.values_num);
		zbx_strcpy_alloc(&sql, &sql_alloc, &sql_offset, ZBX_FOR_UPDATE);

		result = zbx_db_select("%s", sql);

		while (NULL != (row = zbx_db_fetch(result)))
		{
			for (i = 0; i < groups->values_num; i++)
			{
				zbx_lld_group_t	*group = groups->values[i];

				if (0 == group->groupid && 0 == strcmp(group->name, row[1]))
				{
					if (0 == (atoi(row[2]) & ZBX_FLAG_DISCOVERY_CREATED))
					{
						group->flags &= (~ZBX_FLAG_LLD_GROUP_DISCOVERED);

						*error = zbx_strdcatf(*error, "Cannot discover group:"
								" group with the same name \"%s\" already exists.\n",
								group->name);
					}
					else
						ZBX_STR2UINT64(group->groupid, row[0]);
				}
			}
		}
		zbx_db_free_result(result);

		zbx_vector_str_destroy(&names);
		sql_offset = 0;
	}

	if (0 != gd_insert_num)
	{
		next_gdid = zbx_db_get_maxid_num("group_discovery", gd_insert_num);

		zbx_db_insert_prepare(&db_insert_gdiscovery, "group_discovery", "groupdiscoveryid", "groupid",
				"parent_group_prototypeid", "name", NULL);
	}

	if (0 != groups_update_num || 0 != gd_update_num)
		zbx_db_begin_multiple_update(&sql, &sql_alloc, &sql_offset);

	/* first handle groups before inserting group_discovery links */

	for (i = 0; i < groups->values_num; i++)
	{
		zbx_lld_group_t	*group = groups->values[i];

		if (0 == (group->flags & ZBX_FLAG_LLD_GROUP_DISCOVERED))
			continue;

		if (0 == group->groupid)
		{
			group->groupid = next_groupid++;
			zbx_db_insert_add_values(&db_insert_group, group->groupid, group->name,
								(int)ZBX_FLAG_DISCOVERY_CREATED);

			zbx_audit_host_group_create_entry(ZBX_AUDIT_LLD_CONTEXT, ZBX_AUDIT_ACTION_ADD, group->groupid,
					group->name);
			zbx_audit_host_group_update_json_add_details(ZBX_AUDIT_LLD_CONTEXT, group->groupid, group->name,
					(int)ZBX_FLAG_DISCOVERY_CREATED);

			zbx_vector_lld_group_ptr_append(&new_groups, group);
		}
		else if (0 != (group->flags & ZBX_FLAG_LLD_GROUP_UPDATE))
		{
			zbx_strcpy_alloc(&sql, &sql_alloc, &sql_offset, "update hstgrp set ");
			zbx_audit_host_group_create_entry(ZBX_AUDIT_LLD_CONTEXT, ZBX_AUDIT_ACTION_UPDATE,
					group->groupid, group->name);

			if (0 != (group->flags & ZBX_FLAG_LLD_GROUP_UPDATE_NAME))
			{
				char	*name_esc = zbx_db_dyn_escape_string(group->name);

				zbx_snprintf_alloc(&sql, &sql_alloc, &sql_offset, "name='%s'", name_esc);
				zbx_audit_host_group_update_json_update_name(ZBX_AUDIT_LLD_CONTEXT, group->groupid,
						group->name_orig, name_esc);

				zbx_free(name_esc);
			}
			zbx_snprintf_alloc(&sql, &sql_alloc, &sql_offset, " where groupid=" ZBX_FS_UI64 ";\n",
					group->groupid);

			zbx_db_execute_overflowed_sql(&sql, &sql_alloc, &sql_offset);
		}
	}

	if (0 != groups_insert_num)
	{
		zbx_db_insert_execute(&db_insert_group);
		zbx_db_insert_clean(&db_insert_group);

		lld_groups_save_rights(&new_groups);
		zbx_vector_lld_group_ptr_destroy(&new_groups);
	}

	for (i = 0; i < groups->values_num; i++)
	{
		zbx_lld_group_t	*group = groups->values[i];

		if (0 == (group->flags & ZBX_FLAG_LLD_GROUP_DISCOVERED))
			continue;

		for (j = 0; j < group->discovery.values_num; j++)
		{
			zbx_lld_group_discovery_t	*discovery = group->discovery.values[j];

			if (0 == (discovery->flags & ZBX_FLAG_LLD_GROUP_DISCOVERY_DISCOVERED))
				continue;

			if (0 == discovery->groupdiscoveryid)
			{
				zbx_lld_group_prototype_t	*group_prototype;
				int				k;

				if (FAIL != (k = zbx_vector_ptr_bsearch(group_prototypes,
						&discovery->parent_group_prototypeid,
						ZBX_DEFAULT_UINT64_PTR_COMPARE_FUNC)))
				{
					discovery->groupdiscoveryid = next_gdid++;
					group_prototype = (zbx_lld_group_prototype_t *)group_prototypes->values[k];

					zbx_db_insert_add_values(&db_insert_gdiscovery, discovery->groupdiscoveryid,
							group->groupid, discovery->parent_group_prototypeid,
							group_prototype->name);
				}
				else
					THIS_SHOULD_NEVER_HAPPEN;
			}
			else if (0 != (discovery->flags & ZBX_FLAG_LLD_GROUP_DISCOVERY_UPDATE))
			{
				char	delim = ' ';

				zbx_strcpy_alloc(&sql, &sql_alloc, &sql_offset, "update group_discovery set");

				if (0 != (discovery->flags & ZBX_FLAG_LLD_GROUP_DISCOVERY_UPDATE_NAME))
				{
					char	*name_esc = zbx_db_dyn_escape_string(discovery->name);

					zbx_snprintf_alloc(&sql, &sql_alloc, &sql_offset, "%cname='%s'", delim,
							name_esc);

					zbx_free(name_esc);
					delim = ',';
				}

				if (0 != (discovery->flags & ZBX_FLAG_LLD_GROUP_DISCOVERY_UPDATE_NAME))
				{
					zbx_snprintf_alloc(&sql, &sql_alloc, &sql_offset, "%cgroupid=" ZBX_FS_UI64,
							delim, group->groupid);
				}

				zbx_snprintf_alloc(&sql, &sql_alloc, &sql_offset, " where groupdiscoveryid="
						ZBX_FS_UI64 ";\n", discovery->groupdiscoveryid);

				zbx_db_execute_overflowed_sql(&sql, &sql_alloc, &sql_offset);
			}
		}
	}

	if (0 != gd_insert_num)
	{
		zbx_db_insert_execute(&db_insert_gdiscovery);
		zbx_db_insert_clean(&db_insert_gdiscovery);
	}

	if (0 != groups_update_num || 0 != gd_update_num)
	{
		zbx_db_end_multiple_update(&sql, &sql_alloc, &sql_offset);
		zbx_db_execute("%s", sql);
	}

	zbx_db_commit();

	zbx_free(sql);
out:
	zbx_vector_uint64_destroy(&groupids);

	zabbix_log(LOG_LEVEL_DEBUG, "End of %s()", __func__);
}

/******************************************************************************
 *                                                                            *
 * Purpose: retrieve list of host macros which should be present on the each  *
 *          discovered host                                                   *
 *                                                                            *
 * Parameters: lld_ruleid - [IN] low-level discovery rule identifier          *
 *             hostmacros - [OUT] list of host macros                         *
 *                                                                            *
 ******************************************************************************/
static void	lld_masterhostmacros_get(zbx_uint64_t lld_ruleid, zbx_vector_ptr_t *hostmacros)
{
	zbx_db_result_t		result;
	zbx_db_row_t		row;
	zbx_lld_hostmacro_t	*hostmacro;

	zabbix_log(LOG_LEVEL_DEBUG, "In %s()", __func__);

	result = zbx_db_select(
			"select hm.macro,hm.value,hm.description,hm.type"
			" from hostmacro hm,items i"
			" where hm.hostid=i.hostid"
				" and i.itemid=" ZBX_FS_UI64,
			lld_ruleid);

	while (NULL != (row = zbx_db_fetch(result)))
	{
		hostmacro = (zbx_lld_hostmacro_t *)zbx_malloc(NULL, sizeof(zbx_lld_hostmacro_t));

		hostmacro->hostmacroid = 0;
		hostmacro->macro = zbx_strdup(NULL, row[0]);
		hostmacro->value = zbx_strdup(NULL, row[1]);
		hostmacro->value_orig = NULL;
		hostmacro->description = zbx_strdup(NULL, row[2]);
		hostmacro->description_orig = NULL;
		hostmacro->type_orig = 0;
		hostmacro->flags = 0;
		ZBX_STR2UCHAR(hostmacro->type, row[3]);
		hostmacro->automatic = ZBX_USERMACRO_AUTOMATIC;

		zbx_vector_ptr_append(hostmacros, hostmacro);
	}
	zbx_db_free_result(result);

	zabbix_log(LOG_LEVEL_DEBUG, "End of %s()", __func__);
}

/******************************************************************************
 *                                                                            *
 * Purpose: compare the name of host macros for search in vector              *
 *                                                                            *
 * Parameters: d1 - [IN] first zbx_lld_hostmacro_t                            *
 *             d2 - [IN] second zbx_lld_hostmacro_t                           *
 *                                                                            *
 * Return value: 0 if name of macros are equal                                *
 *                                                                            *
 ******************************************************************************/
static int	macro_str_compare_func(const void *d1, const void *d2)
{
	const zbx_lld_hostmacro_t *hostmacro1 = *(const zbx_lld_hostmacro_t * const *)d1;
	const zbx_lld_hostmacro_t *hostmacro2 = *(const zbx_lld_hostmacro_t * const *)d2;

	return strcmp(hostmacro1->macro, hostmacro2->macro);
}

/******************************************************************************
 *                                                                            *
 * Purpose: retrieve list of host macros which should be present on the each  *
 *          discovered host                                                   *
 *                                                                            *
 * Parameters: parent_hostid    - [IN] host prototype id                      *
 *             masterhostmacros - [IN] list of master host macros             *
 *             hostmacros       - [OUT] list of host macros                   *
 *                                                                            *
 ******************************************************************************/
static void	lld_hostmacros_get(zbx_uint64_t parent_hostid, zbx_vector_ptr_t *masterhostmacros,
		zbx_vector_ptr_t *hostmacros)
{
	zbx_db_result_t		result;
	zbx_db_row_t		row;
	zbx_lld_hostmacro_t	*hostmacro;
	int			i;

	zabbix_log(LOG_LEVEL_DEBUG, "In %s()", __func__);

	result = zbx_db_select(
			"select hm.macro,hm.value,hm.description,hm.type"
			" from hostmacro hm"
			" where hm.hostid=" ZBX_FS_UI64,
			parent_hostid);

	while (NULL != (row = zbx_db_fetch(result)))
	{
		hostmacro = (zbx_lld_hostmacro_t *)zbx_malloc(NULL, sizeof(zbx_lld_hostmacro_t));

		hostmacro->hostmacroid = 0;
		hostmacro->macro = zbx_strdup(NULL, row[0]);
		hostmacro->value = zbx_strdup(NULL, row[1]);
		hostmacro->value_orig = NULL;
		hostmacro->description = zbx_strdup(NULL, row[2]);
		hostmacro->description_orig = NULL;
		ZBX_STR2UCHAR(hostmacro->type, row[3]);
		hostmacro->type_orig = hostmacro->type;
		hostmacro->automatic = ZBX_USERMACRO_AUTOMATIC;
		hostmacro->flags = 0;

		zbx_vector_ptr_append(hostmacros, hostmacro);
	}
	zbx_db_free_result(result);

	for (i = 0; i < masterhostmacros->values_num; i++)
	{
		const zbx_lld_hostmacro_t	*masterhostmacro;

		if (FAIL != zbx_vector_ptr_search(hostmacros, masterhostmacros->values[i], macro_str_compare_func))
			continue;

		hostmacro = (zbx_lld_hostmacro_t *)zbx_malloc(NULL, sizeof(zbx_lld_hostmacro_t));

		masterhostmacro = (const zbx_lld_hostmacro_t *)masterhostmacros->values[i];
		hostmacro->hostmacroid = 0;
		hostmacro->macro = zbx_strdup(NULL, masterhostmacro->macro);
		hostmacro->value = zbx_strdup(NULL, masterhostmacro->value);
		hostmacro->value_orig = NULL;
		hostmacro->description = zbx_strdup(NULL, masterhostmacro->description);
		hostmacro->description_orig = NULL;
		hostmacro->type = masterhostmacro->type;
		hostmacro->type_orig = hostmacro->type;
		hostmacro->automatic = masterhostmacro->automatic;
		hostmacro->flags = 0;
		zbx_vector_ptr_append(hostmacros, hostmacro);
	}

	zabbix_log(LOG_LEVEL_DEBUG, "End of %s()", __func__);
}

static void	lld_hostmacro_make(zbx_vector_ptr_t *hostmacros, zbx_uint64_t hostmacroid, const char *macro,
		const char *value, const char *description, unsigned char type, unsigned char automatic)
{
	zbx_lld_hostmacro_t	*hostmacro;
	int			i;

	for (i = 0; i < hostmacros->values_num; i++)
	{
		hostmacro = (zbx_lld_hostmacro_t *)hostmacros->values[i];

		/* check if host macro has already been added */
		if (0 == hostmacro->hostmacroid && 0 == strcmp(hostmacro->macro, macro))
		{
			hostmacro->hostmacroid = hostmacroid;

			/* do not update manual macros */
			if (ZBX_USERMACRO_MANUAL == automatic)
				return;

			if (0 != strcmp(hostmacro->value, value))
			{
				hostmacro->flags |= ZBX_FLAG_LLD_HMACRO_UPDATE_VALUE;
				hostmacro->value_orig = zbx_strdup(NULL, value);
			}
			if (0 != strcmp(hostmacro->description, description))
			{
				hostmacro->flags |= ZBX_FLAG_LLD_HMACRO_UPDATE_DESCRIPTION;
				hostmacro->description_orig = zbx_strdup(NULL, description);
			}
			if (hostmacro->type != type)
			{
				hostmacro->type_orig = type;
				hostmacro->flags |= ZBX_FLAG_LLD_HMACRO_UPDATE_TYPE;
			}
			return;
		}
	}

	/* do not remove manual macros */
	if (ZBX_USERMACRO_MANUAL == automatic)
		return;

	/* host macro is present on the host but not in new list, it should be removed */
	hostmacro = (zbx_lld_hostmacro_t *)zbx_malloc(NULL, sizeof(zbx_lld_hostmacro_t));
	hostmacro->hostmacroid = hostmacroid;
	hostmacro->macro = NULL;
	hostmacro->value = NULL;
	hostmacro->value_orig = NULL;
	hostmacro->description = NULL;
	hostmacro->description_orig = NULL;
	hostmacro->flags = ZBX_FLAG_LLD_HMACRO_REMOVE;
	hostmacro->type = 0;
	hostmacro->type_orig = 0;
	hostmacro->automatic = 0;

	zbx_vector_ptr_append(hostmacros, hostmacro);
}

/******************************************************************************
 *                                                                            *
 * Parameters: hostmacros       - [IN] list of host macros which              *
 *                                     should be present on the each          *
 *                                     discovered host                        *
 *             hosts            - [IN/OUT] list of hosts                      *
 *                                         should be sorted by hostid         *
 *             lld_macros       - [IN] list of low-level discovery macros     *
 *                                                                            *
 ******************************************************************************/
static void	lld_hostmacros_make(const zbx_vector_ptr_t *hostmacros, zbx_vector_ptr_t *hosts,
		const zbx_vector_lld_macro_path_t *lld_macros)
{
	zbx_db_result_t		result;
	zbx_db_row_t		row;
	int			i, j;
	zbx_vector_uint64_t	hostids;
	zbx_uint64_t		hostmacroid, hostid;
	zbx_lld_host_t		*host;
	zbx_lld_hostmacro_t	*hostmacro = NULL;

	zabbix_log(LOG_LEVEL_DEBUG, "In %s()", __func__);

	zbx_vector_uint64_create(&hostids);

	for (i = 0; i < hosts->values_num; i++)
	{
		host = (zbx_lld_host_t *)hosts->values[i];

		if (0 == (host->flags & ZBX_FLAG_LLD_HOST_DISCOVERED))
			continue;

		zbx_vector_ptr_reserve(&host->new_hostmacros, (size_t)hostmacros->values_num);
		for (j = 0; j < hostmacros->values_num; j++)
		{
			hostmacro = (zbx_lld_hostmacro_t *)zbx_malloc(NULL, sizeof(zbx_lld_hostmacro_t));

			hostmacro->hostmacroid = 0;
			hostmacro->macro = zbx_strdup(NULL, ((zbx_lld_hostmacro_t *)hostmacros->values[j])->macro);
			hostmacro->value = zbx_strdup(NULL, ((zbx_lld_hostmacro_t *)hostmacros->values[j])->value);
			hostmacro->value_orig = NULL;
			hostmacro->type = ((zbx_lld_hostmacro_t *)hostmacros->values[j])->type;
			hostmacro->type_orig = ((zbx_lld_hostmacro_t *)hostmacros->values[j])->type_orig;
			hostmacro->description = zbx_strdup(NULL,
					((zbx_lld_hostmacro_t *)hostmacros->values[j])->description);
			hostmacro->description_orig = NULL;
			hostmacro->automatic = ((zbx_lld_hostmacro_t *)hostmacros->values[j])->automatic;
			hostmacro->flags = 0x00;
			zbx_substitute_lld_macros(&hostmacro->value, host->jp_row, lld_macros, ZBX_MACRO_ANY, NULL, 0);
			zbx_substitute_lld_macros(&hostmacro->description, host->jp_row, lld_macros, ZBX_MACRO_ANY,
					NULL, 0);

			zbx_vector_ptr_append(&host->new_hostmacros, hostmacro);
		}

		if (0 != host->hostid)
			zbx_vector_uint64_append(&hostids, host->hostid);
	}

	if (0 != hostids.values_num)
	{
		char	*sql = NULL;
		size_t	sql_alloc = 0, sql_offset = 0;

		zbx_strcpy_alloc(&sql, &sql_alloc, &sql_offset,
				"select hostmacroid,hostid,macro,value,description,type,automatic"
				" from hostmacro"
				" where");
		zbx_db_add_condition_alloc(&sql, &sql_alloc, &sql_offset, "hostid", hostids.values, hostids.values_num);

		result = zbx_db_select("%s", sql);

		zbx_free(sql);

		while (NULL != (row = zbx_db_fetch(result)))
		{
			unsigned char	type, automatic;

			ZBX_STR2UINT64(hostid, row[1]);

			if (FAIL == (i = zbx_vector_ptr_bsearch(hosts, &hostid, ZBX_DEFAULT_UINT64_PTR_COMPARE_FUNC)))
			{
				THIS_SHOULD_NEVER_HAPPEN;
				continue;
			}

			host = (zbx_lld_host_t *)hosts->values[i];

			ZBX_STR2UINT64(hostmacroid, row[0]);
			ZBX_STR2UCHAR(type, row[5]);
			ZBX_STR2UCHAR(automatic, row[6]);

			lld_hostmacro_make(&host->new_hostmacros, hostmacroid, row[2], row[3], row[4], type, automatic);
		}
		zbx_db_free_result(result);
	}

	zbx_vector_uint64_destroy(&hostids);

	zabbix_log(LOG_LEVEL_DEBUG, "End of %s()", __func__);
}

/******************************************************************************
 *                                                                            *
 * Purpose: retrieve list of host tags which should be present on the each    *
 *          discovered host                                                   *
 *                                                                            *
 * Parameters: parent_hostid - [IN] host prototype id                         *
 *             tags          - [OUT] list of host tags                        *
 *                                                                            *
 ******************************************************************************/
static void	lld_proto_tags_get(zbx_uint64_t parent_hostid, zbx_vector_db_tag_ptr_t *tags)
{
	zbx_db_result_t	result;
	zbx_db_row_t	row;
	zbx_db_tag_t	*tag;

	zabbix_log(LOG_LEVEL_DEBUG, "In %s()", __func__);

	result = zbx_db_select(
			"select tag,value"
			" from host_tag"
			" where hostid=" ZBX_FS_UI64,
			parent_hostid);

	while (NULL != (row = zbx_db_fetch(result)))
	{
		tag = zbx_db_tag_create(row[0], row[1]);
		zbx_vector_db_tag_ptr_append(tags, tag);
	}
	zbx_db_free_result(result);

	zabbix_log(LOG_LEVEL_DEBUG, "End of %s()", __func__);
}

/******************************************************************************
 *                                                                            *
 * Purpose: gets templates from a host prototype                              *
 *                                                                            *
 * Parameters: parent_hostid - [IN] host prototype identifier                 *
 *             hosts         - [IN/OUT] list of hosts                         *
 *                                      should be sorted by hostid            *
 *                                                                            *
 ******************************************************************************/
static void	lld_templates_make(zbx_uint64_t parent_hostid, zbx_vector_ptr_t *hosts)
{
	zbx_db_result_t		result;
	zbx_db_row_t		row;
	zbx_vector_uint64_t	templateids, hostids;
	zbx_uint64_t		templateid, hostid;
	zbx_lld_host_t		*host;
	int			i, j;

	zabbix_log(LOG_LEVEL_DEBUG, "In %s()", __func__);

	zbx_vector_uint64_create(&templateids);
	zbx_vector_uint64_create(&hostids);

	/* select templates which should be linked */

	result = zbx_db_select("select templateid from hosts_templates where hostid=" ZBX_FS_UI64, parent_hostid);

	while (NULL != (row = zbx_db_fetch(result)))
	{
		ZBX_STR2UINT64(templateid, row[0]);
		zbx_vector_uint64_append(&templateids, templateid);
	}
	zbx_db_free_result(result);

	zbx_vector_uint64_sort(&templateids, ZBX_DEFAULT_UINT64_COMPARE_FUNC);

	/* select list of already created hosts */

	for (i = 0; i < hosts->values_num; i++)
	{
		host = (zbx_lld_host_t *)hosts->values[i];

		if (0 == (host->flags & ZBX_FLAG_LLD_HOST_DISCOVERED))
			continue;

		zbx_vector_uint64_reserve(&host->lnk_templateids, (size_t)templateids.values_num);
		for (j = 0; j < templateids.values_num; j++)
			zbx_vector_uint64_append(&host->lnk_templateids, templateids.values[j]);

		/* sort templates which should be linked by override */
		zbx_vector_uint64_sort(&host->lnk_templateids, ZBX_DEFAULT_UINT64_COMPARE_FUNC);
		zbx_vector_uint64_uniq(&host->lnk_templateids, ZBX_DEFAULT_UINT64_COMPARE_FUNC);

		if (0 != host->hostid)
			zbx_vector_uint64_append(&hostids, host->hostid);
	}

	if (0 != hostids.values_num)
	{
		char	*sql = NULL;
		size_t	sql_alloc = 0, sql_offset = 0;

		/* select already linked templates */

		zbx_strcpy_alloc(&sql, &sql_alloc, &sql_offset,
				"select hostid,templateid,link_type"
				" from hosts_templates"
				" where");
		zbx_db_add_condition_alloc(&sql, &sql_alloc, &sql_offset, "hostid", hostids.values, hostids.values_num);

		result = zbx_db_select("%s", sql);

		zbx_free(sql);

		while (NULL != (row = zbx_db_fetch(result)))
		{
			int	link_type;

			ZBX_STR2UINT64(hostid, row[0]);
			ZBX_STR2UINT64(templateid, row[1]);
			link_type = atoi(row[2]);

			if (FAIL == (i = zbx_vector_ptr_bsearch(hosts, &hostid, ZBX_DEFAULT_UINT64_PTR_COMPARE_FUNC)))
			{
				THIS_SHOULD_NEVER_HAPPEN;
				continue;
			}

			host = (zbx_lld_host_t *)hosts->values[i];

			if (FAIL == (i = zbx_vector_uint64_bsearch(&host->lnk_templateids, templateid,
					ZBX_DEFAULT_UINT64_COMPARE_FUNC)))
			{
				/* templates which should be unlinked */
				if (ZBX_TEMPLATE_LINK_LLD == link_type)
					zbx_vector_uint64_append(&host->del_templateids, templateid);
			}
			else
			{
				/* templates which are already linked */
				if (ZBX_TEMPLATE_LINK_MANUAL == link_type)
					zbx_vector_uint64_append(&host->del_templateids, templateid);
				else
					zbx_vector_uint64_remove(&host->lnk_templateids, i);
			}
		}
		zbx_db_free_result(result);

		for (i = 0; i < hosts->values_num; i++)
		{
			host = (zbx_lld_host_t *)hosts->values[i];

			if (0 == (host->flags & ZBX_FLAG_LLD_HOST_DISCOVERED))
				continue;

			zbx_vector_uint64_sort(&host->del_templateids, ZBX_DEFAULT_UINT64_COMPARE_FUNC);
		}
	}

	zbx_vector_uint64_destroy(&hostids);
	zbx_vector_uint64_destroy(&templateids);

	zabbix_log(LOG_LEVEL_DEBUG, "End of %s()", __func__);
}

/******************************************************************************
 *                                                                            *
 * Purpose: prepare sql for update record of interface_snmp table             *
 *                                                                            *
 * Parameters: hostid      - [IN] host identifier                             *
 *             interfaceid - [IN] snmp interface id;                          *
 *             snmp        - [IN] snmp values for update                      *
 *             sql         - [IN/OUT] sql string                              *
 *             sql_alloc   - [IN/OUT] size of sql string                      *
 *             sql_offset  - [IN/OUT] offset in sql string                    *
 *                                                                            *
 ******************************************************************************/
static void	lld_interface_snmp_prepare_sql(zbx_uint64_t hostid, const zbx_uint64_t interfaceid,
		const zbx_lld_interface_snmp_t *snmp, char **sql, size_t *sql_alloc, size_t *sql_offset)
{
	const char	*d = "";
	char		*value_esc;

	zbx_strcpy_alloc(sql, sql_alloc, sql_offset, "update interface_snmp set ");

	if (0 != (snmp->flags & ZBX_FLAG_LLD_INTERFACE_SNMP_UPDATE_TYPE))
	{
		zbx_snprintf_alloc(sql, sql_alloc, sql_offset, "version=%d", (int)snmp->version);
		d = ",";

		zbx_audit_host_update_json_update_interface_version(ZBX_AUDIT_LLD_CONTEXT, hostid, interfaceid,
				snmp->version_orig, snmp->version);
	}

	if (0 != (snmp->flags & ZBX_FLAG_LLD_INTERFACE_SNMP_UPDATE_BULK))
	{
		zbx_snprintf_alloc(sql, sql_alloc, sql_offset, "%sbulk=%d", d, (int)snmp->bulk);
		d = ",";

		zbx_audit_host_update_json_update_interface_bulk(ZBX_AUDIT_LLD_CONTEXT, hostid, interfaceid,
				snmp->bulk_orig, snmp->bulk);
	}

	if (0 != (snmp->flags & ZBX_FLAG_LLD_INTERFACE_SNMP_UPDATE_COMMUNITY))
	{
		value_esc = zbx_db_dyn_escape_string(snmp->community);
		zbx_snprintf_alloc(sql, sql_alloc, sql_offset, "%scommunity='%s'", d, value_esc);
		zbx_free(value_esc);
		d = ",";

		zbx_audit_host_update_json_update_interface_community(ZBX_AUDIT_LLD_CONTEXT, hostid, interfaceid,
				snmp->community_orig, snmp->community);
	}

	if (0 != (snmp->flags & ZBX_FLAG_LLD_INTERFACE_SNMP_UPDATE_SECNAME))
	{
		value_esc = zbx_db_dyn_escape_string(snmp->securityname);
		zbx_snprintf_alloc(sql, sql_alloc, sql_offset, "%ssecurityname='%s'", d, value_esc);
		zbx_free(value_esc);
		d = ",";

		zbx_audit_host_update_json_update_interface_securityname(ZBX_AUDIT_LLD_CONTEXT, hostid, interfaceid,
				snmp->securityname_orig, snmp->securityname);
	}

	if (0 != (snmp->flags & ZBX_FLAG_LLD_INTERFACE_SNMP_UPDATE_SECLEVEL))
	{
		zbx_snprintf_alloc(sql, sql_alloc, sql_offset, "%ssecuritylevel=%d", d, (int)snmp->securitylevel);
		d = ",";

		zbx_audit_host_update_json_update_interface_securitylevel(ZBX_AUDIT_LLD_CONTEXT, hostid, interfaceid,
				snmp->securitylevel_orig, snmp->securitylevel);
	}

	if (0 != (snmp->flags & ZBX_FLAG_LLD_INTERFACE_SNMP_UPDATE_AUTHPASS))
	{
		value_esc = zbx_db_dyn_escape_string(snmp->authpassphrase);
		zbx_snprintf_alloc(sql, sql_alloc, sql_offset, "%sauthpassphrase='%s'", d, value_esc);
		zbx_free(value_esc);
		d = ",";

		zbx_audit_host_update_json_update_interface_authpassphrase(ZBX_AUDIT_LLD_CONTEXT, hostid, interfaceid,
						snmp->authpassphrase_orig, snmp->authpassphrase);
	}

	if (0 != (snmp->flags & ZBX_FLAG_LLD_INTERFACE_SNMP_UPDATE_PRIVPASS))
	{
		value_esc = zbx_db_dyn_escape_string(snmp->privpassphrase);
		zbx_snprintf_alloc(sql, sql_alloc, sql_offset, "%sprivpassphrase='%s'", d, value_esc);
		zbx_free(value_esc);
		d = ",";

		zbx_audit_host_update_json_update_interface_privpassphrase(ZBX_AUDIT_LLD_CONTEXT, hostid, interfaceid,
						snmp->privpassphrase_orig, snmp->privpassphrase);
	}

	if (0 != (snmp->flags & ZBX_FLAG_LLD_INTERFACE_SNMP_UPDATE_AUTHPROTOCOL))
	{
		zbx_snprintf_alloc(sql, sql_alloc, sql_offset, "%sauthprotocol=%d", d, (int)snmp->authprotocol);
		d = ",";

		zbx_audit_host_update_json_update_interface_authprotocol(ZBX_AUDIT_LLD_CONTEXT, hostid, interfaceid,
				snmp->authprotocol_orig, snmp->authprotocol);
	}

	if (0 != (snmp->flags & ZBX_FLAG_LLD_INTERFACE_SNMP_UPDATE_PRIVPROTOCOL))
	{
		zbx_snprintf_alloc(sql, sql_alloc, sql_offset, "%sprivprotocol=%d", d, (int)snmp->privprotocol);
		d = ",";

		zbx_audit_host_update_json_update_interface_privprotocol(ZBX_AUDIT_LLD_CONTEXT, hostid, interfaceid,
				snmp->privprotocol_orig, snmp->privprotocol);
	}

	if (0 != (snmp->flags & ZBX_FLAG_LLD_INTERFACE_SNMP_UPDATE_CONTEXT))
	{
		value_esc = zbx_db_dyn_escape_string(snmp->contextname);
		zbx_snprintf_alloc(sql, sql_alloc, sql_offset, "%scontextname='%s'", d, value_esc);
		zbx_free(value_esc);

		zbx_audit_host_update_json_update_interface_contextname(ZBX_AUDIT_LLD_CONTEXT, hostid, interfaceid,
				snmp->contextname_orig, snmp->contextname);
	}

	zbx_snprintf_alloc(sql, sql_alloc, sql_offset, " where interfaceid=" ZBX_FS_UI64 ";\n", interfaceid);
}

/******************************************************************************
 *                                                                            *
 * Parameters: parent_hostid    - [IN]                                        *
 *             hosts            - [IN]                                        *
 *             host_proto       - [IN]                                        *
 *             proxyid          - [IN]                                        *
 *             ipmi_authtype    - [IN]                                        *
 *             ipmi_privilege   - [IN]                                        *
 *             ipmi_username    - [IN]                                        *
 *             ipmi_password    - [IN]                                        *
 *             tls_connect      - [IN]                                        *
 *             tls_accept       - [IN]                                        *
 *             tls_issuer       - [IN] tls cert issuer                        *
 *             tls_subject      - [IN] tls cert subject                       *
 *             tls_psk_identity - [IN]                                        *
 *             tls_psk          - [IN]                                        *
 *             hgsets           - [IN]                                        *
 *             permissions      - [IN]                                        *
 *             del_hostgroupids - [IN] host groups which should be deleted    *
 *             del_hgsetids     - [IN] host groups sets which should be       *
 *                                     deleted                                *
 *                                                                            *
 ******************************************************************************/
static void	lld_hosts_save(zbx_uint64_t parent_hostid, zbx_vector_ptr_t *hosts, const char *host_proto,
		zbx_uint64_t proxyid, signed char ipmi_authtype, unsigned char ipmi_privilege,
		const char *ipmi_username, const char *ipmi_password, unsigned char tls_connect,
		unsigned char tls_accept, const char *tls_issuer, const char *tls_subject, const char *tls_psk_identity,
		const char *tls_psk, zbx_vector_lld_hgset_ptr_t *hgsets, zbx_vector_lld_permission_t *permissions,
		const zbx_vector_uint64_t *del_hostgroupids, const zbx_vector_uint64_t *del_hgsetids)
{
	int			i, j, new_hosts = 0, new_host_inventories = 0, upd_hosts = 0, new_hostgroups = 0,
				new_hostmacros = 0, upd_hostmacros = 0, new_interfaces = 0, upd_interfaces = 0,
				new_snmp = 0, upd_snmp = 0, new_tags = 0, upd_tags = 0, new_hgsets = 0, new_host_hgsets = 0,
				upd_host_hgsets = 0;
	zbx_uint64_t		hosttagid = 0;
	zbx_lld_host_t		*host;
	zbx_lld_hostmacro_t	*hostmacro;
	zbx_lld_interface_t	*interface;
	zbx_vector_uint64_t	upd_manual_host_inventory_hostids, upd_auto_host_inventory_hostids,
				del_host_inventory_hostids, del_interfaceids,
				del_snmp_ids, del_hostmacroids, del_tagids, used_hgsetids;
	zbx_uint64_t		hostid = 0, hostgroupid = 0, hostmacroid = 0, interfaceid = 0, hgsetid = 0;
	char			*sql1 = NULL, *sql2 = NULL, *value_esc;
	size_t			sql1_alloc = 0, sql1_offset = 0,
				sql2_alloc = 0, sql2_offset = 0;
	zbx_db_insert_t		db_insert, db_insert_hdiscovery, db_insert_hinventory, db_insert_hgroups,
				db_insert_hmacro, db_insert_interface, db_insert_idiscovery, db_insert_snmp,
				db_insert_tag, db_insert_host_rtdata, db_insert_hgset, db_insert_hgset_group,
				db_insert_host_hgset, db_insert_permission;

	zabbix_log(LOG_LEVEL_DEBUG, "In %s()", __func__);

	zbx_vector_uint64_create(&upd_manual_host_inventory_hostids);
	zbx_vector_uint64_create(&upd_auto_host_inventory_hostids);
	zbx_vector_uint64_create(&del_host_inventory_hostids);
	zbx_vector_uint64_create(&del_interfaceids);
	zbx_vector_uint64_create(&del_hostmacroids);
	zbx_vector_uint64_create(&del_snmp_ids);
	zbx_vector_uint64_create(&del_tagids);
	zbx_vector_uint64_create(&used_hgsetids);

	for (i = 0; i < hosts->values_num; i++)
	{
		host = (zbx_lld_host_t *)hosts->values[i];

		if (0 == (host->flags & ZBX_FLAG_LLD_HOST_DISCOVERED))
			continue;

		if (0 == host->hostid)
		{
			new_hosts++;

			if (HOST_INVENTORY_DISABLED != host->inventory_mode)
				new_host_inventories++;
		}
		else
		{
			zbx_audit_host_create_entry(ZBX_AUDIT_LLD_CONTEXT, ZBX_AUDIT_ACTION_UPDATE, host->hostid,
					(NULL == host->host_orig) ? host->host : host->host_orig);

			if (0 != (host->flags & ZBX_FLAG_LLD_HOST_UPDATE))
				upd_hosts++;

			if (host->inventory_mode_orig != host->inventory_mode)
			{
				zbx_audit_host_update_json_update_inventory_mode(ZBX_AUDIT_LLD_CONTEXT, host->hostid,
						(int)host->inventory_mode_orig, (int)host->inventory_mode);

				if (HOST_INVENTORY_DISABLED == host->inventory_mode)
					zbx_vector_uint64_append(&del_host_inventory_hostids, host->hostid);
				else if (HOST_INVENTORY_DISABLED == host->inventory_mode_orig)
					new_host_inventories++;
				else
				{
					switch (host->inventory_mode)
					{
						case HOST_INVENTORY_MANUAL:
							zbx_vector_uint64_append(&upd_manual_host_inventory_hostids,
									host->hostid);
							break;
						case HOST_INVENTORY_AUTOMATIC:
							zbx_vector_uint64_append(&upd_auto_host_inventory_hostids,
									host->hostid);
							break;
					}
				}
			}
		}

		new_hostgroups += host->new_groupids.values_num;

		if (ZBX_LLD_HOST_HGSET_ACTION_ADD == host->hgset_action)
			new_host_hgsets++;
		else if (ZBX_LLD_HOST_HGSET_ACTION_UPDATE == host->hgset_action)
			upd_host_hgsets++;

		for (j = 0; j < host->interfaces.values_num; j++)
		{
			interface = (zbx_lld_interface_t *)host->interfaces.values[j];

			if (0 == interface->interfaceid)
			{
				new_interfaces++;
			}
			else if (0 != (interface->flags & ZBX_FLAG_LLD_INTERFACE_UPDATE))
			{
				upd_interfaces++;
			}
			else if (0 != (interface->flags & ZBX_FLAG_LLD_INTERFACE_REMOVE))
			{
				zbx_vector_uint64_append(&del_interfaceids, interface->interfaceid);

				zbx_audit_host_create_entry(ZBX_AUDIT_LLD_CONTEXT, ZBX_AUDIT_ACTION_UPDATE,
						host->hostid, (NULL == host->host_orig) ? host->host : host->host_orig);

				zbx_audit_host_update_json_delete_interface(ZBX_AUDIT_LLD_CONTEXT,
						host->hostid, interface->interfaceid);
			}

			if (0 != (interface->flags & ZBX_FLAG_LLD_INTERFACE_SNMP_REMOVE))
			{
				zbx_vector_uint64_append(&del_snmp_ids, interface->interfaceid);

				zbx_audit_host_create_entry(ZBX_AUDIT_LLD_CONTEXT, ZBX_AUDIT_ACTION_UPDATE,
						host->hostid, (NULL == host->host_orig) ? host->host : host->host_orig);

				zbx_audit_host_update_json_delete_interface(ZBX_AUDIT_LLD_CONTEXT,
						host->hostid, interface->interfaceid);
			}

			if (0 != (interface->flags & ZBX_FLAG_LLD_INTERFACE_SNMP_DATA_EXISTS))
			{
				if (0 == interface->interfaceid)
					interface->data.snmp->flags |= ZBX_FLAG_LLD_INTERFACE_SNMP_CREATE;

				if (0 != (interface->data.snmp->flags & ZBX_FLAG_LLD_INTERFACE_SNMP_CREATE))
					new_snmp++;
				else if (0 != (interface->data.snmp->flags & ZBX_FLAG_LLD_INTERFACE_SNMP_UPDATE))
					upd_snmp++;
			}
		}

		for (j = 0; j < host->new_hostmacros.values_num; j++)
		{
			hostmacro = (zbx_lld_hostmacro_t *)host->new_hostmacros.values[j];

			if (0 == hostmacro->hostmacroid)
			{
				new_hostmacros++;
			}
			else if (0 != (hostmacro->flags & ZBX_FLAG_LLD_HMACRO_UPDATE))
			{
				upd_hostmacros++;
			}
			else if (0 != (hostmacro->flags & ZBX_FLAG_LLD_HMACRO_REMOVE))
			{
				zbx_vector_uint64_append(&del_hostmacroids, hostmacro->hostmacroid);

				zbx_audit_host_create_entry(ZBX_AUDIT_LLD_CONTEXT, ZBX_AUDIT_ACTION_UPDATE,
						host->hostid, (NULL == host->host_orig) ? host->host : host->host_orig);

				zbx_audit_host_update_json_delete_hostmacro(ZBX_AUDIT_LLD_CONTEXT,
						host->hostid, hostmacro->hostmacroid);
			}
		}

		for (j = 0; j < host->tags.values_num; j++)
		{
			if (0 == host->tags.values[j]->tagid)
			{
				new_tags++;
			}
			else if (0 != (host->tags.values[j]->flags & ZBX_FLAG_DB_TAG_UPDATE))
			{
				upd_tags++;
			}
			else if (0 != (host->tags.values[j]->flags & ZBX_FLAG_DB_TAG_REMOVE))
			{
				zbx_vector_uint64_append(&del_tagids, host->tags.values[j]->tagid);

				zbx_audit_host_prototype_create_entry(ZBX_AUDIT_LLD_CONTEXT, ZBX_AUDIT_ACTION_UPDATE,
						host->hostid, host->host);
				zbx_audit_host_update_json_delete_tag(ZBX_AUDIT_LLD_CONTEXT, host->hostid,
						host->tags.values[j]->tagid);
			}
		}
	}

	for (i = 0; i < hgsets->values_num; i++)
	{
		zbx_lld_hgset_t	*hgset = hgsets->values[i];

		if (ZBX_LLD_HGSET_OPT_INSERT == hgset->opt)
			new_hgsets++;
		else if (ZBX_LLD_HGSET_OPT_REUSE == hgset->opt)
			zbx_vector_uint64_append(&used_hgsetids, hgset->hgsetid);
	}

	if (0 == new_hosts && 0 == new_host_inventories && 0 == upd_hosts && 0 == upd_interfaces &&
			0 == upd_hostmacros && 0 == new_hostgroups && 0 == new_hostmacros && 0 == new_interfaces &&
			0 == del_hostgroupids->values_num && 0 == del_hostmacroids.values_num &&
			0 == upd_auto_host_inventory_hostids.values_num &&
			0 == upd_manual_host_inventory_hostids.values_num &&
			0 == del_host_inventory_hostids.values_num && 0 == del_interfaceids.values_num &&
			0 == new_snmp && 0 == upd_snmp && 0 == del_snmp_ids.values_num &&
			0 == new_tags && 0 == upd_tags && 0 == del_tagids.values_num &&
			0 == new_hgsets && 0 == del_hgsetids->values_num && 0 == permissions->values_num &&
			0 == new_host_hgsets && 0 == upd_host_hgsets)
	{
		goto out;
	}

	zbx_db_begin();

	if (SUCCEED != zbx_db_lock_hostid(parent_hostid))
	{
		/* the host prototype was removed while processing lld rule */
		zbx_db_rollback();
		goto out;
	}

	if (0 != used_hgsetids.values_num && SUCCEED != zbx_db_lock_hgsetids(&used_hgsetids))
	{
		zbx_db_rollback();
		goto out;
	}

	if (0 != new_hosts)
	{
		hostid = zbx_db_get_maxid_num("hosts", new_hosts);

		zbx_db_insert_prepare(&db_insert, "hosts", "hostid", "host", "name", "proxyid", "ipmi_authtype",
				"ipmi_privilege", "ipmi_username", "ipmi_password", "status", "flags", "tls_connect",
				"tls_accept", "tls_issuer", "tls_subject", "tls_psk_identity", "tls_psk",
				"custom_interfaces", (char *)NULL);

		zbx_db_insert_prepare(&db_insert_hdiscovery, "host_discovery", "hostid", "parent_hostid", "host",
				(char *)NULL);
		zbx_db_insert_prepare(&db_insert_host_rtdata, "host_rtdata", "hostid", "active_available",
				(char *)NULL);
	}

	if (0 != new_host_hgsets)
	{
		zbx_db_insert_prepare(&db_insert_host_hgset, "host_hgset", "hostid", "hgsetid",
				(char *)NULL);
	}

	if (0 != new_host_inventories)
	{
		zbx_db_insert_prepare(&db_insert_hinventory, "host_inventory", "hostid", "inventory_mode",
				(char *)NULL);
	}

	if (0 != upd_hosts || 0 != upd_interfaces || 0 != upd_snmp || 0 != upd_hostmacros || 0 != upd_tags ||
			0 != upd_host_hgsets)
	{
		zbx_db_begin_multiple_update(&sql1, &sql1_alloc, &sql1_offset);
	}

	if (0 != new_hostgroups)
	{
		hostgroupid = zbx_db_get_maxid_num("hosts_groups", new_hostgroups);

		zbx_db_insert_prepare(&db_insert_hgroups, "hosts_groups", "hostgroupid", "hostid", "groupid",
				(char *)NULL);
	}

	if (0 != new_hgsets)
	{
		hgsetid = zbx_db_get_maxid_num("hgset", new_hgsets);

		zbx_db_insert_prepare(&db_insert_hgset, "hgset", "hgsetid", "hash", (char *)NULL);
		zbx_db_insert_prepare(&db_insert_hgset_group, "hgset_group", "hgsetid", "groupid", (char *)NULL);
	}

	if (0 != permissions->values_num)
	{
		zbx_db_insert_prepare(&db_insert_permission, "permission", "ugsetid", "hgsetid", "permission",
				(char *)NULL);
	}

	if (0 != new_hostmacros)
	{
		hostmacroid = zbx_db_get_maxid_num("hostmacro", new_hostmacros);

		zbx_db_insert_prepare(&db_insert_hmacro, "hostmacro", "hostmacroid", "hostid", "macro", "value",
				"description", "type", "automatic", (char *)NULL);
	}

	if (0 != new_interfaces)
	{
		interfaceid = zbx_db_get_maxid_num("interface", new_interfaces);

		zbx_db_insert_prepare(&db_insert_interface, "interface", "interfaceid", "hostid", "type", "main",
				"useip", "ip", "dns", "port", (char *)NULL);

		zbx_db_insert_prepare(&db_insert_idiscovery, "interface_discovery", "interfaceid",
				"parent_interfaceid", (char *)NULL);
	}

	if (0 != new_snmp)
	{
		zbx_db_insert_prepare(&db_insert_snmp, "interface_snmp", "interfaceid", "version", "bulk", "community",
				"securityname", "securitylevel", "authpassphrase", "privpassphrase", "authprotocol",
				"privprotocol", "contextname", (char *)NULL);
	}

	if (0 != new_tags)
	{
		hosttagid = zbx_db_get_maxid_num("host_tag", new_tags);

		zbx_db_insert_prepare(&db_insert_tag, "host_tag", "hosttagid", "hostid", "tag", "value", "automatic",
				(char *)NULL);
	}

	for (i = 0; i < hgsets->values_num; i++)
	{
		zbx_lld_hgset_t	*hgset = hgsets->values[i];

		if (ZBX_LLD_HGSET_OPT_INSERT != hgset->opt)
			continue;

		hgset->hgsetid = hgsetid++;
		zbx_db_insert_add_values(&db_insert_hgset, hgset->hgsetid, hgset->hash_str);

		for (j = 0; j < hgset->hgroupids.values_num; j++)
			zbx_db_insert_add_values(&db_insert_hgset_group, hgset->hgsetid, hgset->hgroupids.values[j]);
	}

	for (i = 0; i < permissions->values_num; i++)
	{
		zbx_lld_permission_t	*permission = &permissions->values[i];

		zbx_db_insert_add_values(&db_insert_permission, permission->ugsetid, permission->hgset->hgsetid,
				permission->permission);
	}

	for (i = 0; i < hosts->values_num; i++)
	{
		host = (zbx_lld_host_t *)hosts->values[i];

		if (0 == (host->flags & ZBX_FLAG_LLD_HOST_DISCOVERED))
			continue;

		if (0 == host->hostid)
		{
			host->hostid = hostid++;

			zbx_db_insert_add_values(&db_insert, host->hostid, host->host, host->name, proxyid,
					(int)ipmi_authtype, (int)ipmi_privilege, ipmi_username, ipmi_password,
					(int)host->status, (int)ZBX_FLAG_DISCOVERY_CREATED, (int)tls_connect,
					(int)tls_accept, tls_issuer, tls_subject, tls_psk_identity, tls_psk,
					(int)host->custom_interfaces);

			zbx_audit_host_create_entry(ZBX_AUDIT_LLD_CONTEXT, ZBX_AUDIT_ACTION_ADD, host->hostid,
					host->host);

			zbx_db_insert_add_values(&db_insert_hdiscovery, host->hostid, parent_hostid, host_proto);
			zbx_db_insert_add_values(&db_insert_host_rtdata, host->hostid, ZBX_INTERFACE_AVAILABLE_UNKNOWN);

			if (HOST_INVENTORY_DISABLED != host->inventory_mode)
			{
				zbx_db_insert_add_values(&db_insert_hinventory, host->hostid,
						(int)host->inventory_mode);
			}

			zbx_audit_host_update_json_add_details(ZBX_AUDIT_LLD_CONTEXT, host->hostid, host->host, proxyid,
					(int)ipmi_authtype, (int)ipmi_privilege, ipmi_username, ipmi_password,
					(int)host->status, (int)ZBX_FLAG_DISCOVERY_CREATED, (int)tls_connect,
					(int)tls_accept, tls_issuer, tls_subject, tls_psk_identity, tls_psk,
					host->custom_interfaces, (int)host->inventory_mode);
		}
		else
		{
			if (0 != (host->flags & ZBX_FLAG_LLD_HOST_UPDATE))
			{
				const char	*d = "";

				zbx_strcpy_alloc(&sql1, &sql1_alloc, &sql1_offset, "update hosts set ");

				if (0 != (host->flags & ZBX_FLAG_LLD_HOST_UPDATE_HOST))
				{
					value_esc = zbx_db_dyn_escape_string(host->host);

					zbx_snprintf_alloc(&sql1, &sql1_alloc, &sql1_offset, "host='%s'", value_esc);
					d = ",";

					zbx_audit_host_update_json_update_host(ZBX_AUDIT_LLD_CONTEXT, host->hostid,
							host->host_orig, value_esc);

					zbx_free(value_esc);
				}
				if (0 != (host->flags & ZBX_FLAG_LLD_HOST_UPDATE_NAME))
				{
					value_esc = zbx_db_dyn_escape_string(host->name);

					zbx_snprintf_alloc(&sql1, &sql1_alloc, &sql1_offset,
							"%sname='%s'", d, value_esc);
					d = ",";

					zbx_audit_host_update_json_update_name(ZBX_AUDIT_LLD_CONTEXT, host->hostid,
							host->name_orig, value_esc);

					zbx_free(value_esc);
				}
				if (0 != (host->flags & ZBX_FLAG_LLD_HOST_UPDATE_PROXY))
				{
					zbx_snprintf_alloc(&sql1, &sql1_alloc, &sql1_offset,
							"%sproxyid=%s", d, zbx_db_sql_id_ins(proxyid));
					d = ",";

					zbx_audit_host_update_json_update_proxyid(ZBX_AUDIT_LLD_CONTEXT, host->hostid,
							host->proxyid_orig, proxyid);
				}
				if (0 != (host->flags & ZBX_FLAG_LLD_HOST_UPDATE_IPMI_AUTH))
				{
					zbx_snprintf_alloc(&sql1, &sql1_alloc, &sql1_offset,
							"%sipmi_authtype=%d", d, (int)ipmi_authtype);
					d = ",";

					zbx_audit_host_update_json_update_ipmi_authtype(ZBX_AUDIT_LLD_CONTEXT,
							host->hostid, (int)host->ipmi_authtype_orig,
							(int)ipmi_authtype);
				}
				if (0 != (host->flags & ZBX_FLAG_LLD_HOST_UPDATE_IPMI_PRIV))
				{
					zbx_snprintf_alloc(&sql1, &sql1_alloc, &sql1_offset,
							"%sipmi_privilege=%d", d, (int)ipmi_privilege);
					d = ",";

					zbx_audit_host_update_json_update_ipmi_privilege(ZBX_AUDIT_LLD_CONTEXT,
							host->hostid, host->ipmi_privilege_orig, (int)ipmi_privilege);
				}
				if (0 != (host->flags & ZBX_FLAG_LLD_HOST_UPDATE_IPMI_USER))
				{
					value_esc = zbx_db_dyn_escape_string(ipmi_username);

					zbx_snprintf_alloc(&sql1, &sql1_alloc, &sql1_offset,
							"%sipmi_username='%s'", d, value_esc);
					d = ",";

					zbx_audit_host_update_json_update_ipmi_username(ZBX_AUDIT_LLD_CONTEXT,
							host->hostid, host->ipmi_username_orig, value_esc);

					zbx_free(value_esc);
				}
				if (0 != (host->flags & ZBX_FLAG_LLD_HOST_UPDATE_IPMI_PASS))
				{
					value_esc = zbx_db_dyn_escape_string(ipmi_password);

					zbx_snprintf_alloc(&sql1, &sql1_alloc, &sql1_offset,
							"%sipmi_password='%s'", d, value_esc);
					d = ",";

					zbx_audit_host_update_json_update_ipmi_password(ZBX_AUDIT_LLD_CONTEXT,
							host->hostid, host->ipmi_password_orig, value_esc);

					zbx_free(value_esc);
				}
				if (0 != (host->flags & ZBX_FLAG_LLD_HOST_UPDATE_TLS_CONNECT))
				{
					zbx_snprintf_alloc(&sql1, &sql1_alloc, &sql1_offset,
							"%stls_connect=%d", d, tls_connect);
					d = ",";

					zbx_audit_host_update_json_update_tls_connect(ZBX_AUDIT_LLD_CONTEXT,
							host->hostid, host->tls_connect_orig, (int)tls_connect);
				}
				if (0 != (host->flags & ZBX_FLAG_LLD_HOST_UPDATE_TLS_ACCEPT))
				{
					zbx_snprintf_alloc(&sql1, &sql1_alloc, &sql1_offset,
							"%stls_accept=%d", d, tls_accept);
					d = ",";

					zbx_audit_host_update_json_update_tls_accept(ZBX_AUDIT_LLD_CONTEXT,
							host->hostid, host->tls_accept_orig, (int)tls_accept);
				}
				if (0 != (host->flags & ZBX_FLAG_LLD_HOST_UPDATE_TLS_ISSUER))
				{
					value_esc = zbx_db_dyn_escape_string(tls_issuer);

					zbx_snprintf_alloc(&sql1, &sql1_alloc, &sql1_offset,
							"%stls_issuer='%s'", d, value_esc);
					d = ",";

					zbx_audit_host_update_json_update_tls_issuer(ZBX_AUDIT_LLD_CONTEXT,
							host->hostid, host->tls_issuer_orig, value_esc);

					zbx_free(value_esc);
				}
				if (0 != (host->flags & ZBX_FLAG_LLD_HOST_UPDATE_TLS_SUBJECT))
				{
					value_esc = zbx_db_dyn_escape_string(tls_subject);

					zbx_snprintf_alloc(&sql1, &sql1_alloc, &sql1_offset,
							"%stls_subject='%s'", d, value_esc);
					d = ",";

					zbx_audit_host_update_json_update_tls_subject(ZBX_AUDIT_LLD_CONTEXT,
							host->hostid, host->tls_subject_orig, value_esc);

					zbx_free(value_esc);
				}
				if (0 != (host->flags & ZBX_FLAG_LLD_HOST_UPDATE_TLS_PSK_IDENTITY))
				{
					value_esc = zbx_db_dyn_escape_string(tls_psk_identity);

					zbx_snprintf_alloc(&sql1, &sql1_alloc, &sql1_offset,
							"%stls_psk_identity='%s'", d, value_esc);
					d = ",";
					zbx_free(value_esc);

					zbx_audit_host_update_json_update_tls_psk_identity(ZBX_AUDIT_LLD_CONTEXT,
							host->hostid, (0 == strcmp("", host->tls_psk_identity_orig) ?
							"" : ZBX_MACRO_SECRET_MASK),
							(0 == strcmp("", tls_psk_identity) ?
							"" : ZBX_MACRO_SECRET_MASK));
				}
				if (0 != (host->flags & ZBX_FLAG_LLD_HOST_UPDATE_TLS_PSK))
				{
					value_esc = zbx_db_dyn_escape_string(tls_psk);

					zbx_snprintf_alloc(&sql1, &sql1_alloc, &sql1_offset,
							"%stls_psk='%s'", d, value_esc);
					d = ",";
					zbx_free(value_esc);

					zbx_audit_host_update_json_update_tls_psk(ZBX_AUDIT_LLD_CONTEXT, host->hostid,
							(0 == strcmp("", host->tls_psk_orig) ?
							"" : ZBX_MACRO_SECRET_MASK),
							(0 == strcmp("", tls_psk) ? "" : ZBX_MACRO_SECRET_MASK));
				}
				if (0 != (host->flags & ZBX_FLAG_LLD_HOST_UPDATE_CUSTOM_INTERFACES))
				{
					zbx_snprintf_alloc(&sql1, &sql1_alloc, &sql1_offset,
							"%scustom_interfaces=%d", d, (int)host->custom_interfaces);

					zbx_audit_host_update_json_update_custom_interfaces(ZBX_AUDIT_LLD_CONTEXT,
							host->hostid, host->custom_interfaces_orig,
							(int)host->custom_interfaces);
				}

				zbx_snprintf_alloc(&sql1, &sql1_alloc, &sql1_offset, " where hostid=" ZBX_FS_UI64 ";\n",
						host->hostid);
			}

			if (host->inventory_mode_orig != host->inventory_mode &&
					HOST_INVENTORY_DISABLED == host->inventory_mode_orig)
			{
				zbx_db_insert_add_values(&db_insert_hinventory, host->hostid,
						(int)host->inventory_mode);
			}

			if (0 != (host->flags & ZBX_FLAG_LLD_HOST_UPDATE_HOST))
			{
				value_esc = zbx_db_dyn_escape_string(host_proto);

				zbx_snprintf_alloc(&sql1, &sql1_alloc, &sql1_offset,
						"update host_discovery"
						" set host='%s'"
						" where hostid=" ZBX_FS_UI64 ";\n",
						value_esc, host->hostid);

				zbx_free(value_esc);
			}
		}

		if (ZBX_LLD_HOST_HGSET_ACTION_ADD == host->hgset_action)
		{
			zbx_db_insert_add_values(&db_insert_host_hgset, host->hostid, host->hgset->hgsetid);
		}
		else if (ZBX_LLD_HOST_HGSET_ACTION_UPDATE == host->hgset_action)
		{
			zbx_snprintf_alloc(&sql1, &sql1_alloc, &sql1_offset,
					"update host_hgset"
					" set hgsetid=" ZBX_FS_UI64
					" where hostid=" ZBX_FS_UI64 ";\n",
					host->hgset->hgsetid, host->hostid);
		}

		for (j = 0; j < host->interfaces.values_num; j++)
		{
			interface = (zbx_lld_interface_t *)host->interfaces.values[j];

			if (0 == interface->interfaceid)
			{
				interface->interfaceid = interfaceid++;

				zbx_db_insert_add_values(&db_insert_interface, interface->interfaceid, host->hostid,
						(int)interface->type, (int)interface->main, (int)interface->useip,
						interface->ip, interface->dns, interface->port);

				zbx_audit_host_update_json_add_interfaces(ZBX_AUDIT_LLD_CONTEXT, host->hostid,
						interface->interfaceid, interface->main, interface->type,
						interface->useip, interface->ip, interface->dns, atoi(interface->port));

				zbx_db_insert_add_values(&db_insert_idiscovery, interface->interfaceid,
						interface->parent_interfaceid);
			}
			else if (0 != (interface->flags & ZBX_FLAG_LLD_INTERFACE_UPDATE))
			{
				const char	*d = "";

				zbx_strcpy_alloc(&sql1, &sql1_alloc, &sql1_offset, "update interface set ");
				if (0 != (interface->flags & ZBX_FLAG_LLD_INTERFACE_UPDATE_TYPE))
				{
					zbx_snprintf_alloc(&sql1, &sql1_alloc, &sql1_offset, "type=%d",
							(int)interface->type);
					d = ",";
					zbx_audit_host_update_json_update_interface_type(ZBX_AUDIT_LLD_CONTEXT,
							host->hostid, interface->interfaceid, interface->type_orig,
							interface->type);
				}
				if (0 != (interface->flags & ZBX_FLAG_LLD_INTERFACE_UPDATE_MAIN))
				{
					zbx_snprintf_alloc(&sql1, &sql1_alloc, &sql1_offset, "%smain=%d",
							d, (int)interface->main);
					d = ",";
					zbx_audit_host_update_json_update_interface_main(ZBX_AUDIT_LLD_CONTEXT,
							host->hostid, interface->interfaceid, interface->main_orig,
							interface->main);
				}
				if (0 != (interface->flags & ZBX_FLAG_LLD_INTERFACE_UPDATE_USEIP))
				{
					zbx_snprintf_alloc(&sql1, &sql1_alloc, &sql1_offset, "%suseip=%d",
							d, (int)interface->useip);
					d = ",";
					zbx_audit_host_update_json_update_interface_useip(ZBX_AUDIT_LLD_CONTEXT,
							host->hostid, interface->interfaceid,
							(uint64_t)interface->useip_orig, interface->useip);
				}
				if (0 != (interface->flags & ZBX_FLAG_LLD_INTERFACE_UPDATE_IP))
				{
					value_esc = zbx_db_dyn_escape_string(interface->ip);
					zbx_snprintf_alloc(&sql1, &sql1_alloc, &sql1_offset, "%sip='%s'", d, value_esc);
					zbx_free(value_esc);
					d = ",";
					zbx_audit_host_update_json_update_interface_ip(ZBX_AUDIT_LLD_CONTEXT,
							host->hostid, interface->interfaceid, interface->ip_orig,
							interface->ip);
				}
				if (0 != (interface->flags & ZBX_FLAG_LLD_INTERFACE_UPDATE_DNS))
				{
					value_esc = zbx_db_dyn_escape_string(interface->dns);
					zbx_snprintf_alloc(&sql1, &sql1_alloc, &sql1_offset, "%sdns='%s'", d,
							value_esc);
					zbx_free(value_esc);
					d = ",";
					zbx_audit_host_update_json_update_interface_dns(ZBX_AUDIT_LLD_CONTEXT,
							host->hostid, interface->interfaceid, interface->dns_orig,
							interface->dns);
				}
				if (0 != (interface->flags & ZBX_FLAG_LLD_INTERFACE_UPDATE_PORT))
				{
					value_esc = zbx_db_dyn_escape_string(interface->port);
					zbx_snprintf_alloc(&sql1, &sql1_alloc, &sql1_offset, "%sport='%s'",
							d, value_esc);
					zbx_audit_host_update_json_update_interface_port(ZBX_AUDIT_LLD_CONTEXT,
							host->hostid, interface->interfaceid,
							atoi(interface->port_orig), atoi(interface->port));
					zbx_free(value_esc);
				}
				zbx_snprintf_alloc(&sql1, &sql1_alloc, &sql1_offset,
						" where interfaceid=" ZBX_FS_UI64 ";\n", interface->interfaceid);
			}

			if (0 != (interface->flags & ZBX_FLAG_LLD_INTERFACE_SNMP_DATA_EXISTS))
			{
				if (0 != (interface->data.snmp->flags & ZBX_FLAG_LLD_INTERFACE_SNMP_CREATE))
				{
					zbx_db_insert_add_values(&db_insert_snmp, interface->interfaceid,
							(int)interface->data.snmp->version,
							(int)interface->data.snmp->bulk,
							interface->data.snmp->community,
							interface->data.snmp->securityname,
							(int)interface->data.snmp->securitylevel,
							interface->data.snmp->authpassphrase,
							interface->data.snmp->privpassphrase,
							(int)interface->data.snmp->authprotocol,
							(int)interface->data.snmp->privprotocol,
							interface->data.snmp->contextname);
					zbx_audit_host_update_json_add_snmp_interface(ZBX_AUDIT_LLD_CONTEXT,
							host->hostid, interface->data.snmp->version,
							interface->data.snmp->bulk,
							interface->data.snmp->community,
							interface->data.snmp->securityname,
							interface->data.snmp->securitylevel,
							interface->data.snmp->authpassphrase,
							interface->data.snmp->privpassphrase,
							interface->data.snmp->authprotocol,
							interface->data.snmp->privprotocol,
							interface->data.snmp->contextname,
							interface->interfaceid);
				}
				else if (0 != (interface->data.snmp->flags & ZBX_FLAG_LLD_INTERFACE_SNMP_UPDATE))
				{
					lld_interface_snmp_prepare_sql(host->hostid, interface->interfaceid,
							interface->data.snmp, &sql1, &sql1_alloc, &sql1_offset);
				}
			}
		}

		for (j = 0; j < host->new_groupids.values_num; j++)
		{
			zbx_db_insert_add_values(&db_insert_hgroups, hostgroupid, host->hostid,
					host->new_groupids.values[j]);
			zbx_audit_hostgroup_update_json_add_group(ZBX_AUDIT_LLD_CONTEXT, host->hostid, hostgroupid,
					host->new_groupids.values[j]);
			hostgroupid++;
		}

		for (j = 0; j < host->new_hostmacros.values_num; j++)
		{
			hostmacro = (zbx_lld_hostmacro_t *)host->new_hostmacros.values[j];

			if (0 == hostmacro->hostmacroid)
			{
				zbx_db_insert_add_values(&db_insert_hmacro, hostmacroid, host->hostid,
						hostmacro->macro, hostmacro->value, hostmacro->description,
						(int)hostmacro->type, (int)hostmacro->automatic);
				zbx_audit_host_update_json_add_hostmacro(ZBX_AUDIT_LLD_CONTEXT, host->hostid,
						hostmacroid, hostmacro->macro, (ZBX_MACRO_VALUE_SECRET ==
						(int)hostmacro->type) ? ZBX_MACRO_SECRET_MASK : hostmacro->value,
						hostmacro->description, (int)hostmacro->type,
						(int)hostmacro->automatic);
				hostmacroid++;
			}
			else if (0 != (hostmacro->flags & ZBX_FLAG_LLD_HMACRO_UPDATE))
			{
				const char	*d = "";

				zbx_strcpy_alloc(&sql1, &sql1_alloc, &sql1_offset, "update hostmacro set ");

				zbx_audit_host_update_json_update_hostmacro_create_entry(ZBX_AUDIT_LLD_CONTEXT,
						host->hostid, hostmacro->hostmacroid);

				if (0 != (hostmacro->flags & ZBX_FLAG_LLD_HMACRO_UPDATE_VALUE))
				{
					value_esc = zbx_db_dyn_escape_string(hostmacro->value);
					zbx_snprintf_alloc(&sql1, &sql1_alloc, &sql1_offset, "value='%s'", value_esc);
					zbx_free(value_esc);
					d = ",";

					zbx_audit_host_update_json_update_hostmacro_value(
							ZBX_AUDIT_LLD_CONTEXT, host->hostid, hostmacro->hostmacroid,
							((0 != (hostmacro->flags & ZBX_FLAG_LLD_HMACRO_UPDATE_TYPE) &&
							ZBX_MACRO_VALUE_SECRET == (int)hostmacro->type_orig) ||
							(0 == (hostmacro->flags & ZBX_FLAG_LLD_HMACRO_UPDATE_TYPE) &&
							ZBX_MACRO_VALUE_SECRET == (int)hostmacro->type)) ?
							ZBX_MACRO_SECRET_MASK : hostmacro->value_orig,
							(ZBX_MACRO_VALUE_SECRET == (int)hostmacro->type) ?
							ZBX_MACRO_SECRET_MASK : hostmacro->value);
				}
				if (0 != (hostmacro->flags & ZBX_FLAG_LLD_HMACRO_UPDATE_DESCRIPTION))
				{
					value_esc = zbx_db_dyn_escape_string(hostmacro->description);
					zbx_snprintf_alloc(&sql1, &sql1_alloc, &sql1_offset, "%sdescription='%s'",
							d, value_esc);
					zbx_free(value_esc);
					d = ",";

					zbx_audit_host_update_json_update_hostmacro_description(ZBX_AUDIT_LLD_CONTEXT,
							host->hostid, hostmacro->hostmacroid,
							hostmacro->description_orig, hostmacro->description);
				}
				if (0 != (hostmacro->flags & ZBX_FLAG_LLD_HMACRO_UPDATE_TYPE))
				{
					zbx_snprintf_alloc(&sql1, &sql1_alloc, &sql1_offset, "%stype=%d",
							d, hostmacro->type);

					zbx_audit_host_update_json_update_hostmacro_type(ZBX_AUDIT_LLD_CONTEXT,
							host->hostid, hostmacro->hostmacroid,
							hostmacro->type_orig, hostmacro->type);
				}
				zbx_snprintf_alloc(&sql1, &sql1_alloc, &sql1_offset,
						" where hostmacroid=" ZBX_FS_UI64 ";\n", hostmacro->hostmacroid);
			}
		}

		for (j = 0; j < host->tags.values_num; j++)
		{
			zbx_db_tag_t	*tag = host->tags.values[j];

			if (0 == tag->tagid)
			{
				zbx_db_insert_add_values(&db_insert_tag, hosttagid, host->hostid, tag->tag, tag->value,
						tag->automatic);
				zbx_audit_host_update_json_add_tag(ZBX_AUDIT_LLD_CONTEXT, host->hostid, hosttagid,
						tag->tag, tag->value, tag->automatic);
				hosttagid++;
			}
			else if (0 != (tag->flags & ZBX_FLAG_DB_TAG_UPDATE))
			{
				char	delim = ' ';

				zbx_strcpy_alloc(&sql1, &sql1_alloc, &sql1_offset, "update host_tag set");

				zbx_audit_host_update_json_update_tag_create_entry(ZBX_AUDIT_LLD_CONTEXT, host->hostid,
						tag->tagid);

				if (0 != (tag->flags & ZBX_FLAG_DB_TAG_UPDATE_TAG))
				{
					value_esc = zbx_db_dyn_escape_string(tag->tag);
					zbx_snprintf_alloc(&sql1, &sql1_alloc, &sql1_offset, "%ctag='%s'", delim,
							value_esc);
					delim = ',';

					zbx_audit_host_update_json_update_tag_tag(ZBX_AUDIT_LLD_CONTEXT, host->hostid,
							tag->tagid, tag->tag_orig, value_esc);
					zbx_free(value_esc);
				}

				if (0 != (tag->flags & ZBX_FLAG_DB_TAG_UPDATE_VALUE))
				{
					value_esc = zbx_db_dyn_escape_string(tag->value);
					zbx_snprintf_alloc(&sql1, &sql1_alloc, &sql1_offset, "%cvalue='%s'", delim,
							value_esc);
					delim = ',';

					zbx_audit_host_update_json_update_tag_value(ZBX_AUDIT_LLD_CONTEXT, host->hostid,
							tag->tagid, tag->value_orig, value_esc);
					zbx_free(value_esc);
				}

				if (0 != (tag->flags & ZBX_FLAG_DB_TAG_UPDATE_AUTOMATIC))
				{
					zbx_snprintf_alloc(&sql1, &sql1_alloc, &sql1_offset, "%cautomatic=%d", delim,
							tag->automatic);

					zbx_audit_host_update_json_update_tag_type(ZBX_AUDIT_LLD_CONTEXT, host->hostid,
							tag->tagid, tag->automatic_orig, tag->automatic);
				}

				zbx_snprintf_alloc(&sql1, &sql1_alloc, &sql1_offset,
						" where hosttagid=" ZBX_FS_UI64 ";\n", tag->tagid);
			}
		}
	}

	if (0 != new_hgsets)
	{
		zbx_db_insert_execute(&db_insert_hgset);
		zbx_db_insert_clean(&db_insert_hgset);

		zbx_db_insert_execute(&db_insert_hgset_group);
		zbx_db_insert_clean(&db_insert_hgset_group);
	}

	if (0 != permissions->values_num)
	{
		zbx_db_insert_execute(&db_insert_permission);
		zbx_db_insert_clean(&db_insert_permission);
	}

	if (0 != new_hosts)
	{
		zbx_db_insert_execute(&db_insert);
		zbx_db_insert_clean(&db_insert);

		zbx_db_insert_execute(&db_insert_hdiscovery);
		zbx_db_insert_clean(&db_insert_hdiscovery);

		zbx_db_insert_execute(&db_insert_host_rtdata);
		zbx_db_insert_clean(&db_insert_host_rtdata);
	}

	if (0 != new_host_hgsets)
	{
		zbx_db_insert_execute(&db_insert_host_hgset);
		zbx_db_insert_clean(&db_insert_host_hgset);
	}

	if (0 != new_host_inventories)
	{
		zbx_db_insert_execute(&db_insert_hinventory);
		zbx_db_insert_clean(&db_insert_hinventory);
	}

	if (0 != new_hostgroups)
	{
		zbx_db_insert_execute(&db_insert_hgroups);
		zbx_db_insert_clean(&db_insert_hgroups);
	}

	if (0 != new_hostmacros)
	{
		zbx_db_insert_execute(&db_insert_hmacro);
		zbx_db_insert_clean(&db_insert_hmacro);
	}

	if (0 != new_interfaces)
	{
		zbx_db_insert_execute(&db_insert_interface);
		zbx_db_insert_clean(&db_insert_interface);

		zbx_db_insert_execute(&db_insert_idiscovery);
		zbx_db_insert_clean(&db_insert_idiscovery);
	}

	if (0 != new_snmp)
	{
		zbx_db_insert_execute(&db_insert_snmp);
		zbx_db_insert_clean(&db_insert_snmp);
	}

	if (0 != new_tags)
	{
		zbx_db_insert_execute(&db_insert_tag);
		zbx_db_insert_clean(&db_insert_tag);
	}

	if (NULL != sql1)
	{
		zbx_db_end_multiple_update(&sql1, &sql1_alloc, &sql1_offset);

		/* in ORACLE always present begin..end; */
		if (16 < sql1_offset)
			zbx_db_execute("%s", sql1);

		zbx_free(sql1);
	}

	if (0 != del_hostgroupids->values_num || 0 != del_hostmacroids.values_num ||
			0 != upd_auto_host_inventory_hostids.values_num ||
			0 != upd_manual_host_inventory_hostids.values_num ||
			0 != del_host_inventory_hostids.values_num ||
			0 != del_interfaceids.values_num || 0 != del_snmp_ids.values_num ||
			0 != del_tagids.values_num || 0 != del_hgsetids->values_num)
	{
		zbx_db_begin_multiple_update(&sql2, &sql2_alloc, &sql2_offset);

		if (0 != del_hgsetids->values_num)
		{
			zbx_strcpy_alloc(&sql2, &sql2_alloc, &sql2_offset, "delete from hgset where");
			zbx_db_add_condition_alloc(&sql2, &sql2_alloc, &sql2_offset, "hgsetid",
					del_hgsetids->values, del_hgsetids->values_num);
			zbx_strcpy_alloc(&sql2, &sql2_alloc, &sql2_offset, ";\n");
		}

		if (0 != del_hostgroupids->values_num)
		{
			zbx_strcpy_alloc(&sql2, &sql2_alloc, &sql2_offset, "delete from hosts_groups where");
			zbx_db_add_condition_alloc(&sql2, &sql2_alloc, &sql2_offset, "hostgroupid",
					del_hostgroupids->values, del_hostgroupids->values_num);
			zbx_strcpy_alloc(&sql2, &sql2_alloc, &sql2_offset, ";\n");
		}

		if (0 != del_hostmacroids.values_num)
		{
			zbx_vector_uint64_sort(&del_hostmacroids, ZBX_DEFAULT_UINT64_COMPARE_FUNC);
			zbx_strcpy_alloc(&sql2, &sql2_alloc, &sql2_offset, "delete from hostmacro where");
			zbx_db_add_condition_alloc(&sql2, &sql2_alloc, &sql2_offset, "hostmacroid",
					del_hostmacroids.values, del_hostmacroids.values_num);
			zbx_strcpy_alloc(&sql2, &sql2_alloc, &sql2_offset, ";\n");
		}

		if (0 != upd_manual_host_inventory_hostids.values_num)
		{
			zbx_snprintf_alloc(&sql2, &sql2_alloc, &sql2_offset,
				"update host_inventory set inventory_mode=%d where", HOST_INVENTORY_MANUAL);
			zbx_db_add_condition_alloc(&sql2, &sql2_alloc, &sql2_offset, "hostid",
					upd_manual_host_inventory_hostids.values,
					upd_manual_host_inventory_hostids.values_num);
			zbx_strcpy_alloc(&sql2, &sql2_alloc, &sql2_offset, ";\n");
		}

		if (0 != upd_auto_host_inventory_hostids.values_num)
		{
			zbx_snprintf_alloc(&sql2, &sql2_alloc, &sql2_offset,
				"update host_inventory set inventory_mode=%d where", HOST_INVENTORY_AUTOMATIC);
			zbx_db_add_condition_alloc(&sql2, &sql2_alloc, &sql2_offset, "hostid",
					upd_auto_host_inventory_hostids.values,
					upd_auto_host_inventory_hostids.values_num);
			zbx_strcpy_alloc(&sql2, &sql2_alloc, &sql2_offset, ";\n");
		}

		if (0 != del_host_inventory_hostids.values_num)
		{
			zbx_strcpy_alloc(&sql2, &sql2_alloc, &sql2_offset, "delete from host_inventory where");
			zbx_db_add_condition_alloc(&sql2, &sql2_alloc, &sql2_offset, "hostid",
					del_host_inventory_hostids.values, del_host_inventory_hostids.values_num);
			zbx_strcpy_alloc(&sql2, &sql2_alloc, &sql2_offset, ";\n");
		}

		if (0 != del_snmp_ids.values_num)
		{
			zbx_strcpy_alloc(&sql2, &sql2_alloc, &sql2_offset, "delete from interface_snmp where");
			zbx_db_add_condition_alloc(&sql2, &sql2_alloc, &sql2_offset, "interfaceid",
					del_snmp_ids.values, del_snmp_ids.values_num);
			zbx_strcpy_alloc(&sql2, &sql2_alloc, &sql2_offset, ";\n");
		}

		if (0 != del_interfaceids.values_num)
		{
			zbx_strcpy_alloc(&sql2, &sql2_alloc, &sql2_offset, "delete from interface where");
			zbx_db_add_condition_alloc(&sql2, &sql2_alloc, &sql2_offset, "interfaceid",
					del_interfaceids.values, del_interfaceids.values_num);
			zbx_strcpy_alloc(&sql2, &sql2_alloc, &sql2_offset, ";\n");
		}

		if (0 != del_tagids.values_num)
		{
			zbx_strcpy_alloc(&sql2, &sql2_alloc, &sql2_offset, "delete from host_tag where");
			zbx_db_add_condition_alloc(&sql2, &sql2_alloc, &sql2_offset, "hosttagid", del_tagids.values,
					del_tagids.values_num);
			zbx_strcpy_alloc(&sql2, &sql2_alloc, &sql2_offset, ";\n");
		}

		zbx_db_end_multiple_update(&sql2, &sql2_alloc, &sql2_offset);
		zbx_db_execute("%s", sql2);
		zbx_free(sql2);
	}

	zbx_db_commit();
out:
	zbx_vector_uint64_destroy(&used_hgsetids);
	zbx_vector_uint64_destroy(&del_tagids);
	zbx_vector_uint64_destroy(&del_snmp_ids);
	zbx_vector_uint64_destroy(&del_interfaceids);
	zbx_vector_uint64_destroy(&del_hostmacroids);
	zbx_vector_uint64_destroy(&del_host_inventory_hostids);
	zbx_vector_uint64_destroy(&upd_auto_host_inventory_hostids);
	zbx_vector_uint64_destroy(&upd_manual_host_inventory_hostids);

	zabbix_log(LOG_LEVEL_DEBUG, "End of %s()", __func__);
}

static void	lld_templates_link(const zbx_vector_ptr_t *hosts, char **error)
{
	int		i;
	zbx_lld_host_t	*host;
	char		*err = NULL;

	zabbix_log(LOG_LEVEL_DEBUG, "In %s()", __func__);

	zbx_db_begin();

	for (i = 0; i < hosts->values_num; i++)
	{
		host = (zbx_lld_host_t *)hosts->values[i];

		if (0 == (host->flags & ZBX_FLAG_LLD_HOST_DISCOVERED))
			continue;

		if (0 != host->del_templateids.values_num)
		{
			if (SUCCEED != zbx_db_delete_template_elements(host->hostid, host->host,
					&host->del_templateids, ZBX_AUDIT_LLD_CONTEXT, &err))
			{
				*error = zbx_strdcatf(*error, "Cannot unlink template: %s.\n", err);
				zbx_free(err);
			}
		}

		if (0 != host->lnk_templateids.values_num)
		{
			if (SUCCEED != zbx_db_copy_template_elements(host->hostid, &host->lnk_templateids,
					ZBX_TEMPLATE_LINK_LLD, ZBX_AUDIT_LLD_CONTEXT, &err))
			{
				*error = zbx_strdcatf(*error, "Cannot link template(s) %s.\n", err);
				zbx_free(err);
			}
		}
	}

	zbx_db_commit();

	zabbix_log(LOG_LEVEL_DEBUG, "End of %s()", __func__);
}

static int	lld_host_disable_validate(zbx_uint64_t hostid)
{
	int		ret;
	char		*sql;
	zbx_db_result_t	result;
	zbx_db_row_t	row;

	sql = zbx_dsprintf(NULL, "select status from hosts where hostid=" ZBX_FS_UI64, hostid);
	result = zbx_db_select_n(sql, 1);
	zbx_free(sql);

	if (NULL != (row = zbx_db_fetch(result)) && HOST_STATUS_MONITORED == atoi(row[0]))
		ret = SUCCEED;
	else
		ret = FAIL;

	zbx_db_free_result(result);

	return ret;
}

static int	lld_host_enable_validate(zbx_uint64_t hostid)
{
	int		ret = FAIL;
	char		*sql;
	zbx_db_result_t	result;
	zbx_db_row_t	row;

	sql = zbx_dsprintf(NULL, "select h.status,d.disable_source"
			" from hosts h"
			" join host_discovery d on h.hostid=d.hostid"
			" where h.hostid=" ZBX_FS_UI64, hostid);

	result = zbx_db_select_n(sql, 1);
	zbx_free(sql);

	if (NULL != (row = zbx_db_fetch(result)) && HOST_STATUS_NOT_MONITORED == atoi(row[0]))
	{
		unsigned char	disable_source;

		ZBX_STR2UCHAR(disable_source, row[1]);

		if (ZBX_LLD_DISABLE_SOURCE_LLD_LOST == disable_source)
			ret = SUCCEED;
	}
	zbx_db_free_result(result);

	return ret;
}

/******************************************************************************
 *                                                                            *
 * Purpose: updates host_discovery.lastcheck and host_discovery.ts_delete     *
 *          fields; removes lost resources                                    *
 *                                                                            *
 ******************************************************************************/
static void	lld_hosts_remove(const zbx_vector_ptr_t *hosts, zbx_lld_lifetime_t *lifetime,
		zbx_lld_lifetime_t *enabled_lifetime, int lastcheck)
{
	int			i;
	char			*sql = NULL;
	size_t			sql_alloc = 0, sql_offset = 0;
	const zbx_lld_host_t	*host;
	zbx_vector_uint64_t	del_hostids, lc_hostids, lost_hostids, discovered_hostids, dis_hostids, en_hostids;
	zbx_vector_str_t	del_hosts;
	zbx_hashset_t		ids_names;
	zbx_id_name_pair_t	local_id_name_pair;

	if (0 == hosts->values_num)
		return;

#define	IDS_NAMES_HASHSET_DEF_SIZE	100
	zbx_hashset_create(&ids_names, IDS_NAMES_HASHSET_DEF_SIZE,
			zbx_ids_names_hash_func,
			lld_ids_names_compare_func);
#undef IDS_NAMES_HASHSET_DEF_SIZE

	zbx_vector_uint64_create(&del_hostids);
	zbx_vector_str_create(&del_hosts);
	zbx_vector_uint64_create(&lc_hostids);
	zbx_vector_uint64_create(&lost_hostids);
	zbx_vector_uint64_create(&discovered_hostids);
	zbx_vector_uint64_create(&dis_hostids);
	zbx_vector_uint64_create(&en_hostids);

	zbx_db_begin_multiple_update(&sql, &sql_alloc, &sql_offset);

	zbx_db_begin();

	for (i = 0; i < hosts->values_num; i++)
	{
		host = (zbx_lld_host_t *)hosts->values[i];

		if (0 == host->hostid)
			continue;

		if (0 == (host->flags & ZBX_FLAG_LLD_HOST_DISCOVERED))
		{
			int	ts_delete, ts_disable;

			if (ZBX_LLD_LIFETIME_TYPE_IMMEDIATELY == lifetime->type ||
					(ZBX_LLD_LIFETIME_TYPE_AFTER == lifetime->type && lastcheck > (ts_delete =
					lld_end_of_life(host->lastcheck, lifetime->duration))))
			{
				zbx_vector_uint64_append(&del_hostids, host->hostid);
				local_id_name_pair.id = host->hostid;
				local_id_name_pair.name = zbx_strdup(NULL, host->host);
				zbx_hashset_insert(&ids_names, &local_id_name_pair, sizeof(local_id_name_pair));
				continue;
			}

			if (ZBX_LLD_DISCOVERY_STATUS_LOST != host->discovery_status)
				zbx_vector_uint64_append(&lost_hostids, host->hostid);

			if (ZBX_LLD_LIFETIME_TYPE_NEVER == lifetime->type)
				ts_delete = 0;

			if (ZBX_LLD_LIFETIME_TYPE_IMMEDIATELY != lifetime->type &&
					host->ts_delete != ts_delete)
			{
				zbx_snprintf_alloc(&sql, &sql_alloc, &sql_offset,
						"update host_discovery"
						" set ts_delete=%d"
						" where hostid=" ZBX_FS_UI64 ";\n",
						ts_delete, host->hostid);
			}

			if (ZBX_LLD_LIFETIME_TYPE_NEVER == enabled_lifetime->type)
				ts_disable = 0;
			else if (ZBX_LLD_LIFETIME_TYPE_AFTER == enabled_lifetime->type)
				ts_disable = lld_end_of_life(host->lastcheck, enabled_lifetime->duration);

			if (ZBX_LLD_LIFETIME_TYPE_IMMEDIATELY != enabled_lifetime->type &&
					host->ts_disable != ts_disable)
			{
				zbx_snprintf_alloc(&sql, &sql_alloc, &sql_offset,
						"update host_discovery"
						" set ts_disable=%d"
						" where hostid=" ZBX_FS_UI64 ";\n",
						ts_disable, host->hostid);
			}

			if ((ZBX_LLD_LIFETIME_TYPE_IMMEDIATELY != enabled_lifetime->type && lastcheck <= ts_disable) ||
					HOST_STATUS_NOT_MONITORED == host->status ||
					SUCCEED != zbx_db_lock_hostid(host->hostid) ||
					FAIL == lld_host_disable_validate(host->hostid))
			{
				continue;
			}

			zbx_vector_uint64_append(&dis_hostids, host->hostid);
			zbx_audit_host_create_entry(ZBX_AUDIT_LLD_CONTEXT, ZBX_AUDIT_ACTION_UPDATE, host->hostid,
					host->host);
			zbx_audit_host_update_json_update_host_status(ZBX_AUDIT_LLD_CONTEXT, host->hostid,
					HOST_STATUS_MONITORED, HOST_STATUS_NOT_MONITORED);
		}
		else
		{
			zbx_vector_uint64_append(&lc_hostids, host->hostid);

			if (ZBX_LLD_DISCOVERY_STATUS_NORMAL != host->discovery_status)
				zbx_vector_uint64_append(&discovered_hostids, host->hostid);

			if (HOST_STATUS_MONITORED == host->status ||
					ZBX_LLD_DISABLE_SOURCE_LLD_LOST != host->disable_source ||
					SUCCEED != zbx_db_lock_hostid(host->hostid) ||
					SUCCEED != lld_host_enable_validate(host->hostid))
			{
				continue;
			}

			zbx_vector_uint64_append(&en_hostids, host->hostid);
			zbx_audit_host_create_entry(ZBX_AUDIT_LLD_CONTEXT, ZBX_AUDIT_ACTION_UPDATE, host->hostid,
					host->host);
			zbx_audit_host_update_json_update_host_status(ZBX_AUDIT_LLD_CONTEXT, host->hostid,
					HOST_STATUS_NOT_MONITORED, HOST_STATUS_MONITORED);
		}
	}

	if (0 != discovered_hostids.values_num)
	{
		zbx_snprintf_alloc(&sql, &sql_alloc, &sql_offset, "update host_discovery set status=%d where",
				ZBX_LLD_DISCOVERY_STATUS_NORMAL);
		zbx_db_add_condition_alloc(&sql, &sql_alloc, &sql_offset, "hostid",
				discovered_hostids.values, discovered_hostids.values_num);
		zbx_strcpy_alloc(&sql, &sql_alloc, &sql_offset, ";\n");

		zbx_db_execute_overflowed_sql(&sql, &sql_alloc, &sql_offset);
	}

	if (0 != lost_hostids.values_num)
	{
		zbx_snprintf_alloc(&sql, &sql_alloc, &sql_offset, "update host_discovery set status=%d where",
				ZBX_LLD_DISCOVERY_STATUS_LOST);
		zbx_db_add_condition_alloc(&sql, &sql_alloc, &sql_offset, "hostid",
				lost_hostids.values, lost_hostids.values_num);
		zbx_strcpy_alloc(&sql, &sql_alloc, &sql_offset, ";\n");

		zbx_db_execute_overflowed_sql(&sql, &sql_alloc, &sql_offset);
	}

	if (0 != lc_hostids.values_num)
	{
		zbx_snprintf_alloc(&sql, &sql_alloc, &sql_offset, "update host_discovery set lastcheck=%d where",
				lastcheck);
		zbx_db_add_condition_alloc(&sql, &sql_alloc, &sql_offset, "hostid",
				lc_hostids.values, lc_hostids.values_num);
		zbx_strcpy_alloc(&sql, &sql_alloc, &sql_offset, ";\n");

		zbx_db_execute_overflowed_sql(&sql, &sql_alloc, &sql_offset);
	}

	if (0 != en_hostids.values_num)
	{
		zbx_snprintf_alloc(&sql, &sql_alloc, &sql_offset, "update hosts set status=%d where",
				HOST_STATUS_MONITORED);
		zbx_db_add_condition_alloc(&sql, &sql_alloc, &sql_offset, "hostid",
				en_hostids.values, en_hostids.values_num);
		zbx_strcpy_alloc(&sql, &sql_alloc, &sql_offset, ";\n");

		zbx_db_execute_overflowed_sql(&sql, &sql_alloc, &sql_offset);
	}

	if (0 != dis_hostids.values_num)
	{
		zbx_snprintf_alloc(&sql, &sql_alloc, &sql_offset, "update host_discovery set disable_source=%d where",
				ZBX_LLD_DISABLE_SOURCE_LLD_LOST);
		zbx_db_add_condition_alloc(&sql, &sql_alloc, &sql_offset, "hostid",
				dis_hostids.values, dis_hostids.values_num);
		zbx_strcpy_alloc(&sql, &sql_alloc, &sql_offset, ";\n");

		zbx_db_execute_overflowed_sql(&sql, &sql_alloc, &sql_offset);

		zbx_snprintf_alloc(&sql, &sql_alloc, &sql_offset, "update hosts set status=%d where",
				HOST_STATUS_NOT_MONITORED);
		zbx_db_add_condition_alloc(&sql, &sql_alloc, &sql_offset, "hostid",
				dis_hostids.values, dis_hostids.values_num);
		zbx_strcpy_alloc(&sql, &sql_alloc, &sql_offset, ";\n");
	}

	if (16 < sql_offset)	/* in ORACLE always present begin..end; */
	{
		zbx_db_end_multiple_update(&sql, &sql_alloc, &sql_offset);

		zbx_db_execute("%s", sql);
	}

	zbx_db_commit();

	zbx_free(sql);

	if (0 != del_hostids.values_num)
	{
		zbx_vector_uint64_sort(&del_hostids, ZBX_DEFAULT_UINT64_COMPARE_FUNC);

		for (i = 0; i < del_hostids.values_num; i++)
		{
			zbx_id_name_pair_t	*found, temp_t;
			temp_t.id = del_hostids.values[i];

			if (NULL != (found = (zbx_id_name_pair_t *)zbx_hashset_search(&ids_names, &temp_t)))
			{
				zbx_vector_str_append(&del_hosts, zbx_strdup(NULL, found->name));
				zbx_free(found->name);
			}
			else
			{
				THIS_SHOULD_NEVER_HAPPEN;
			}
		}

		zbx_db_begin();

		zbx_db_delete_hosts(&del_hostids, &del_hosts, ZBX_AUDIT_LLD_CONTEXT);

		zbx_db_commit();
	}

	zbx_vector_uint64_destroy(&lost_hostids);
	zbx_vector_uint64_destroy(&discovered_hostids);
	zbx_vector_uint64_destroy(&lc_hostids);
	zbx_vector_uint64_destroy(&del_hostids);
	zbx_vector_str_clear_ext(&del_hosts, zbx_str_free);
	zbx_vector_str_destroy(&del_hosts);
	zbx_hashset_destroy(&ids_names);
}

/******************************************************************************
 *                                                                            *
 * Purpose: updates group_discovery.lastcheck and group_discovery.ts_delete   *
 *          fields; removes lost resources                                    *
 *                                                                            *
 ******************************************************************************/
static void	lld_groups_remove(const zbx_vector_lld_group_ptr_t *groups, zbx_lld_lifetime_t *lifetime, int lastcheck)
{
	char			*sql = NULL;
	size_t			sql_alloc = 0, sql_offset = 0;
	const zbx_lld_group_t	*group;
	zbx_vector_uint64_t	del_ids, lc_ids, groupids, discovered_ids, lost_ids;
	int			i, j;

	if (0 == groups->values_num)
		return;

	zbx_vector_uint64_create(&del_ids);
	zbx_vector_uint64_create(&lc_ids);
	zbx_vector_uint64_create(&groupids);
	zbx_vector_uint64_create(&discovered_ids);
	zbx_vector_uint64_create(&lost_ids);

	zbx_db_begin();

	zbx_db_begin_multiple_update(&sql, &sql_alloc, &sql_offset);

	for (i = 0; i < groups->values_num; i++)
	{
		group = groups->values[i];

		if (0 == group->discovery.values_num)
		{
			zbx_vector_uint64_append(&groupids, group->groupid);
			continue;
		}

		for (j = 0; j < group->discovery.values_num; j++)
		{
			zbx_lld_group_discovery_t	*discovery = group->discovery.values[j];

			if (0 == discovery->groupdiscoveryid)
				continue;

			if (0 == (discovery->flags & ZBX_FLAG_LLD_GROUP_DISCOVERY_DISCOVERED))
			{
				int	ts_delete;

				if (0 != (group->flags & ZBX_FLAG_LLD_GROUP_DISCOVERED) ||
						ZBX_LLD_LIFETIME_TYPE_IMMEDIATELY == lifetime->type ||
						(ZBX_LLD_LIFETIME_TYPE_AFTER == lifetime->type && lastcheck >
						(ts_delete = lld_end_of_life(discovery->lastcheck,
						lifetime->duration))))
				{
					zbx_vector_uint64_append(&del_ids, discovery->groupdiscoveryid);
					zbx_vector_uint64_append(&groupids, group->groupid);
					continue;
				}

				if (ZBX_LLD_DISCOVERY_STATUS_LOST != discovery->discovery_status)
					zbx_vector_uint64_append(&lost_ids, discovery->groupdiscoveryid);

				if (ZBX_LLD_LIFETIME_TYPE_NEVER == lifetime->type)
					ts_delete = 0;

				if (ZBX_LLD_LIFETIME_TYPE_IMMEDIATELY != lifetime->type &&
						discovery->ts_delete != ts_delete)
				{
					zbx_snprintf_alloc(&sql, &sql_alloc, &sql_offset,
							"update group_discovery"
							" set ts_delete=%d"
							" where groupdiscoveryid=" ZBX_FS_UI64 ";\n",
							ts_delete, discovery->groupdiscoveryid);
				}
			}
			else
			{
				zbx_vector_uint64_append(&lc_ids, discovery->groupdiscoveryid);

				if (ZBX_LLD_DISCOVERY_STATUS_NORMAL != discovery->discovery_status)
					zbx_vector_uint64_append(&discovered_ids, discovery->groupdiscoveryid);
			}
		}
	}

	if (0 != lc_ids.values_num)
	{
		zbx_snprintf_alloc(&sql, &sql_alloc, &sql_offset, "update group_discovery set lastcheck=%d where",
				lastcheck);
		zbx_db_add_condition_alloc(&sql, &sql_alloc, &sql_offset, "groupdiscoveryid",
				lc_ids.values, lc_ids.values_num);
		zbx_strcpy_alloc(&sql, &sql_alloc, &sql_offset, ";\n");

		zbx_db_execute_overflowed_sql(&sql, &sql_alloc, &sql_offset);
	}

	if (0 != lost_ids.values_num)
	{
		zbx_snprintf_alloc(&sql, &sql_alloc, &sql_offset, "update group_discovery set status=%d where",
				ZBX_LLD_DISCOVERY_STATUS_LOST);
		zbx_db_add_condition_alloc(&sql, &sql_alloc, &sql_offset, "groupdiscoveryid",
				lost_ids.values, lost_ids.values_num);
		zbx_strcpy_alloc(&sql, &sql_alloc, &sql_offset, ";\n");

		zbx_db_execute_overflowed_sql(&sql, &sql_alloc, &sql_offset);
	}

	if (0 != discovered_ids.values_num)
	{
		zbx_snprintf_alloc(&sql, &sql_alloc, &sql_offset, "update group_discovery set status=%d where",
				ZBX_LLD_DISCOVERY_STATUS_NORMAL);
		zbx_db_add_condition_alloc(&sql, &sql_alloc, &sql_offset, "groupdiscoveryid",
				discovered_ids.values, discovered_ids.values_num);
		zbx_strcpy_alloc(&sql, &sql_alloc, &sql_offset, ";\n");
	}

	if (16 < sql_offset)	/* in ORACLE always present begin..end; */
	{
		zbx_db_end_multiple_update(&sql, &sql_alloc, &sql_offset);

		zbx_db_execute("%s", sql);
	}

	if (0 != del_ids.values_num)
	{
		zbx_vector_uint64_sort(&del_ids, ZBX_DEFAULT_UINT64_COMPARE_FUNC);

		/* remove group discovery records */

		sql_offset = 0;
		zbx_strcpy_alloc(&sql, &sql_alloc, &sql_offset, "delete from group_discovery where");
		zbx_db_add_condition_alloc(&sql, &sql_alloc, &sql_offset, "groupdiscoveryid", del_ids.values,
				del_ids.values_num);
		zbx_db_execute("%s", sql);
	}

	/* remove groups without group discovery records */

	if (0 != groupids.values_num)
	{
		zbx_vector_uint64_sort(&groupids, ZBX_DEFAULT_UINT64_COMPARE_FUNC);
		zbx_vector_uint64_uniq(&groupids, ZBX_DEFAULT_UINT64_COMPARE_FUNC);

		zbx_db_result_t	result;
		zbx_db_row_t	row;

		zbx_vector_uint64_clear(&del_ids);
		sql_offset = 0;

		zbx_strcpy_alloc(&sql, &sql_alloc, &sql_offset, "select groupid from hstgrp g where");

		zbx_db_add_condition_alloc(&sql, &sql_alloc, &sql_offset, "g.groupid", groupids.values,
				groupids.values_num);

		zbx_strcpy_alloc(&sql, &sql_alloc, &sql_offset,
				" and not exists"
					" (select null from group_discovery gd"
						" where g.groupid=gd.groupid)");

		result = zbx_db_select("%s", sql);

		while (NULL != (row = zbx_db_fetch(result)))
		{
			zbx_uint64_t	groupid;

			ZBX_DBROW2UINT64(groupid, row[0]);
			zbx_vector_uint64_append(&del_ids, groupid);
		}
		zbx_db_free_result(result);

		if (0 != del_ids.values_num)
		{
			zbx_vector_uint64_sort(&del_ids, ZBX_DEFAULT_UINT64_COMPARE_FUNC);
			zbx_vector_uint64_uniq(&del_ids, ZBX_DEFAULT_UINT64_COMPARE_FUNC);
			zbx_db_delete_groups(&del_ids);
		}
	}

	zbx_db_commit();

	zbx_free(sql);

	zbx_vector_uint64_destroy(&lost_ids);
	zbx_vector_uint64_destroy(&discovered_ids);
	zbx_vector_uint64_destroy(&groupids);
	zbx_vector_uint64_destroy(&lc_ids);
	zbx_vector_uint64_destroy(&del_ids);
}

/******************************************************************************
 *                                                                            *
 * Purpose: retrieves either the list of interfaces from the lld rule's host  *
 *          or the list of custom interfaces defined for the host prototype   *
 *                                                                            *
 ******************************************************************************/
static void	lld_interfaces_get(zbx_uint64_t id, zbx_vector_ptr_t *interfaces, unsigned char custom_interfaces)
{
	zbx_db_result_t		result;
	zbx_db_row_t		row;
	zbx_lld_interface_t	*interface;

	if (ZBX_HOST_PROT_INTERFACES_INHERIT == custom_interfaces)
	{
		result = zbx_db_select(
				"select hi.interfaceid,hi.type,hi.main,hi.useip,hi.ip,hi.dns,hi.port,s.version,s.bulk,"
				"s.community,s.securityname,s.securitylevel,s.authpassphrase,s.privpassphrase,"
				"s.authprotocol,s.privprotocol,s.contextname"
				" from interface hi"
				" inner join items i"
					" on hi.hostid=i.hostid "
				" left join interface_snmp s"
					" on hi.interfaceid=s.interfaceid"
				" where i.itemid=" ZBX_FS_UI64,
				id);
	}
	else
	{
		result = zbx_db_select(
				"select hi.interfaceid,hi.type,hi.main,hi.useip,hi.ip,hi.dns,hi.port,s.version,s.bulk,"
				"s.community,s.securityname,s.securitylevel,s.authpassphrase,s.privpassphrase,"
				"s.authprotocol,s.privprotocol,s.contextname"
				" from interface hi"
				" left join interface_snmp s"
					" on hi.interfaceid=s.interfaceid"
				" where hi.hostid=" ZBX_FS_UI64,
				id);
	}

	while (NULL != (row = zbx_db_fetch(result)))
	{
		interface = (zbx_lld_interface_t *)zbx_malloc(NULL, sizeof(zbx_lld_interface_t));

		ZBX_STR2UINT64(interface->interfaceid, row[0]);
		interface->type = (unsigned char)atoi(row[1]);
		interface->type_orig = interface->type;
		interface->main = (unsigned char)atoi(row[2]);
		interface->main_orig = interface->main;
		interface->useip = (unsigned char)atoi(row[3]);
		interface->useip_orig = interface->useip;
		interface->ip = zbx_strdup(NULL, row[4]);
		interface->dns = zbx_strdup(NULL, row[5]);
		interface->port = zbx_strdup(NULL, row[6]);
		interface->ip_orig = NULL;
		interface->dns_orig = NULL;
		interface->port_orig = NULL;
		interface->parent_interfaceid = 0;

		if (INTERFACE_TYPE_SNMP == interface->type)
		{
			zbx_lld_interface_snmp_t	*snmp;

			snmp = (zbx_lld_interface_snmp_t *)zbx_malloc(NULL, sizeof(zbx_lld_interface_snmp_t));
			ZBX_STR2UCHAR(snmp->version, row[7]);
			snmp->version_orig = snmp->version;
			ZBX_STR2UCHAR(snmp->bulk, row[8]);
			snmp->bulk_orig = snmp->bulk;
			snmp->community = zbx_strdup(NULL, row[9]);
			snmp->community_orig = NULL;
			snmp->securityname = zbx_strdup(NULL, row[10]);
			snmp->securityname_orig = NULL;
			ZBX_STR2UCHAR(snmp->securitylevel, row[11]);
			snmp->securitylevel_orig = snmp->securitylevel;
			snmp->authpassphrase = zbx_strdup(NULL, row[12]);
			snmp->authpassphrase_orig = NULL;
			snmp->privpassphrase = zbx_strdup(NULL, row[13]);
			snmp->privpassphrase_orig = NULL;
			ZBX_STR2UCHAR(snmp->authprotocol, row[14]);
			snmp->authprotocol_orig = snmp->authprotocol;
			ZBX_STR2UCHAR(snmp->privprotocol, row[15]);
			snmp->privprotocol_orig = snmp->privprotocol;
			snmp->contextname = zbx_strdup(NULL, row[16]);
			snmp->contextname_orig = NULL;
			snmp->flags = 0;
			interface->data.snmp = snmp;
			interface->flags = ZBX_FLAG_LLD_INTERFACE_SNMP_DATA_EXISTS;
		}
		else
		{
			interface->data.snmp = NULL;
			interface->flags = 0x00;
		}

		zbx_vector_ptr_append(interfaces, interface);
	}
	zbx_db_free_result(result);

	zbx_vector_ptr_sort(interfaces, ZBX_DEFAULT_UINT64_PTR_COMPARE_FUNC);
}

/******************************************************************************
 *                                                                            *
 * Purpose: check if two interfaces match by comparing all fields (including  *
 *          prototype interface id)                                           *
 *                                                                            *
 * Parameters: ifold - [IN] old (existing) interface                          *
 *             ifnew - [IN] new (discovered) interface                        *
 *                                                                            *
 * Return value: The interface fields update bitmask in low 32 bits and       *
 *               snmp fields update bitmask in high 32 bits                   *
 *                                                                            *
 ******************************************************************************/
static zbx_uint64_t	lld_interface_compare(const zbx_lld_interface_t *ifold, const zbx_lld_interface_t *ifnew)
{
	zbx_uint64_t	flags = 0, snmp_flags = 0;

	if (ifold->type != ifnew->type)
		flags |= ZBX_FLAG_LLD_INTERFACE_UPDATE_TYPE;

	if (ifold->main != ifnew->main)
		flags |= ZBX_FLAG_LLD_INTERFACE_UPDATE_MAIN;

	if (ifold->useip != ifnew->useip)
		flags |= ZBX_FLAG_LLD_INTERFACE_UPDATE_USEIP;

	if (0 != strcmp(ifold->ip, ifnew->ip))
		flags |= ZBX_FLAG_LLD_INTERFACE_UPDATE_IP;

	if (0 != strcmp(ifold->dns, ifnew->dns))
		flags |= ZBX_FLAG_LLD_INTERFACE_UPDATE_DNS;

	if (0 != strcmp(ifold->port, ifnew->port))
		flags |= ZBX_FLAG_LLD_INTERFACE_UPDATE_PORT;

	if (ifold->flags != ifnew->flags)
	{
		if (0 == ifold->flags)
			snmp_flags |= ZBX_FLAG_LLD_INTERFACE_SNMP_CREATE;
		else
			flags |= ZBX_FLAG_LLD_INTERFACE_SNMP_REMOVE;

		/* Add all field update to make snmp type change low priority match. */
		/* When saving create/remove flags are checked before update, so     */
		/* adding update flags won't affect interface saving.                */
		snmp_flags |= ZBX_FLAG_LLD_INTERFACE_SNMP_UPDATE;
	}

	if (INTERFACE_TYPE_SNMP == ifold->type && INTERFACE_TYPE_SNMP == ifnew->type)
	{
		if (ifold->data.snmp->version != ifnew->data.snmp->version)
			snmp_flags |= ZBX_FLAG_LLD_INTERFACE_SNMP_UPDATE_TYPE;

		if (ifold->data.snmp->bulk != ifnew->data.snmp->bulk)
			snmp_flags |= ZBX_FLAG_LLD_INTERFACE_SNMP_UPDATE_BULK;

		if (0 != strcmp(ifold->data.snmp->community, ifnew->data.snmp->community))
			snmp_flags |= ZBX_FLAG_LLD_INTERFACE_SNMP_UPDATE_COMMUNITY;

		if (0 != strcmp(ifold->data.snmp->securityname, ifnew->data.snmp->securityname))
			snmp_flags |= ZBX_FLAG_LLD_INTERFACE_SNMP_UPDATE_SECNAME;

		if (ifold->data.snmp->securitylevel != ifnew->data.snmp->securitylevel)
			snmp_flags |= ZBX_FLAG_LLD_INTERFACE_SNMP_UPDATE_SECLEVEL;

		if (0 != strcmp(ifold->data.snmp->authpassphrase, ifnew->data.snmp->authpassphrase))
			snmp_flags |= ZBX_FLAG_LLD_INTERFACE_SNMP_UPDATE_AUTHPASS;

		if (0 != strcmp(ifold->data.snmp->privpassphrase, ifnew->data.snmp->privpassphrase))
			snmp_flags |= ZBX_FLAG_LLD_INTERFACE_SNMP_UPDATE_PRIVPASS;

		if (ifold->data.snmp->authprotocol != ifnew->data.snmp->authprotocol)
			snmp_flags |= ZBX_FLAG_LLD_INTERFACE_SNMP_UPDATE_AUTHPROTOCOL;

		if (ifold->data.snmp->privprotocol != ifnew->data.snmp->privprotocol)
			snmp_flags |= ZBX_FLAG_LLD_INTERFACE_SNMP_UPDATE_PRIVPROTOCOL;

		if (0 != strcmp(ifold->data.snmp->contextname, ifnew->data.snmp->contextname))
			snmp_flags |= ZBX_FLAG_LLD_INTERFACE_SNMP_UPDATE_CONTEXT;
	}

	return (snmp_flags << 32) | flags;
}

typedef struct
{
	zbx_lld_interface_t	*ifold;
	zbx_lld_interface_t	*ifnew;
	int			diff_num;
	zbx_uint64_t		flags;
}
zbx_if_update_t;

ZBX_PTR_VECTOR_DECL(if_update, zbx_if_update_t *)
ZBX_PTR_VECTOR_IMPL(if_update, zbx_if_update_t *)

static int	lld_if_update_compare(const void *d1, const void *d2)
{
	const zbx_if_update_t *u1 = *(const zbx_if_update_t * const *)d1;
	const zbx_if_update_t *u2 = *(const zbx_if_update_t * const *)d2;

	return u1->diff_num - u2->diff_num;
}

static int	zbx_popcount64(zbx_uint64_t mask)
{
	mask -= (mask >> 1) & __UINT64_C(0x5555555555555555);
	mask = (mask & __UINT64_C(0x3333333333333333)) + (mask >> 2 & __UINT64_C(0x3333333333333333));
	return (int)(((mask + (mask >> 4)) & __UINT64_C(0xf0f0f0f0f0f0f0f)) * __UINT64_C(0x101010101010101) >> 56);
}

static void	lld_interfaces_link(const zbx_lld_interface_t *ifold, zbx_lld_interface_t *ifnew, zbx_uint64_t flags)
{
	ifnew->interfaceid = ifold->interfaceid;
	ifnew->flags |= (flags & 0xffffffff);

	if (0 != (ifnew->flags & ZBX_FLAG_LLD_INTERFACE_UPDATE_TYPE))
		ifnew->type_orig = ifold->type;

	if (0 != (ifnew->flags & ZBX_FLAG_LLD_INTERFACE_UPDATE_MAIN))
		ifnew->main_orig = ifold->main;

	if (0 != (ifnew->flags & ZBX_FLAG_LLD_INTERFACE_UPDATE_USEIP))
		ifnew->useip_orig = ifold->useip;

	if (0 != (ifnew->flags & ZBX_FLAG_LLD_INTERFACE_UPDATE_IP))
		ifnew->ip_orig = zbx_strdup(NULL, ifold->ip);

	if (0 != (ifnew->flags & ZBX_FLAG_LLD_INTERFACE_UPDATE_DNS))
		ifnew->dns_orig = zbx_strdup(NULL, ifold->dns);

	if (0 != (ifnew->flags & ZBX_FLAG_LLD_INTERFACE_UPDATE_PORT))
		ifnew->port_orig = zbx_strdup(NULL, ifold->port);

	if (0 != (ifnew->flags & ZBX_FLAG_LLD_INTERFACE_SNMP_DATA_EXISTS))
	{
		ifnew->data.snmp->flags |= (flags >> 32);

		if (0 == (ifnew->flags & ZBX_FLAG_LLD_INTERFACE_SNMP_CREATE))
		{
			if (0 != (ifnew->data.snmp->flags & ZBX_FLAG_LLD_INTERFACE_SNMP_UPDATE_TYPE))
				ifnew->data.snmp->version_orig = ifold->data.snmp->version;

			if (0 != (ifnew->data.snmp->flags & ZBX_FLAG_LLD_INTERFACE_SNMP_UPDATE_BULK))
				ifnew->data.snmp->bulk_orig = ifold->data.snmp->bulk;

			if (0 != (ifnew->data.snmp->flags & ZBX_FLAG_LLD_INTERFACE_SNMP_UPDATE_COMMUNITY))
				ifnew->data.snmp->community_orig = zbx_strdup(NULL, ifold->data.snmp->community);

			if (0 != (ifnew->data.snmp->flags & ZBX_FLAG_LLD_INTERFACE_SNMP_UPDATE_SECNAME))
				ifnew->data.snmp->securityname_orig = zbx_strdup(NULL, ifold->data.snmp->securityname);

			if (0 != (ifnew->data.snmp->flags & ZBX_FLAG_LLD_INTERFACE_SNMP_UPDATE_SECLEVEL))
				ifnew->data.snmp->securitylevel_orig = ifold->data.snmp->securitylevel;

			if (0 != (ifnew->data.snmp->flags & ZBX_FLAG_LLD_INTERFACE_SNMP_UPDATE_AUTHPASS))
				ifnew->data.snmp->authpassphrase_orig = zbx_strdup(NULL,
						ifold->data.snmp->authpassphrase);

			if (0 != (ifnew->data.snmp->flags & ZBX_FLAG_LLD_INTERFACE_SNMP_UPDATE_PRIVPASS))
				ifnew->data.snmp->privpassphrase_orig = zbx_strdup(NULL,
						ifold->data.snmp->privpassphrase);

			if (0 != (ifnew->data.snmp->flags & ZBX_FLAG_LLD_INTERFACE_SNMP_UPDATE_AUTHPROTOCOL))
				ifnew->data.snmp->authprotocol_orig = ifold->data.snmp->authprotocol;

			if (0 != (ifnew->data.snmp->flags & ZBX_FLAG_LLD_INTERFACE_SNMP_UPDATE_PRIVPROTOCOL))
				ifnew->data.snmp->privprotocol_orig = ifold->data.snmp->privprotocol;

			if (0 != (ifnew->data.snmp->flags & ZBX_FLAG_LLD_INTERFACE_SNMP_UPDATE_CONTEXT))
				ifnew->data.snmp->contextname_orig = zbx_strdup(NULL, ifold->data.snmp->contextname);
		}
	}
}

static void	lld_host_interfaces_make(zbx_uint64_t hostid, zbx_vector_ptr_t *hosts,
		zbx_vector_lld_interface_t *interfaces)
{
	int			i, j;
	zbx_lld_host_t		*host;
	zbx_if_update_t		*update;
	zbx_vector_if_update_t	updates;

	if (FAIL == (i = zbx_vector_ptr_bsearch(hosts, &hostid, ZBX_DEFAULT_UINT64_PTR_COMPARE_FUNC)))
	{
		zbx_vector_lld_interface_clear_ext(interfaces, lld_interface_free);
		THIS_SHOULD_NEVER_HAPPEN;
		return;
	}

	host = (zbx_lld_host_t *)hosts->values[i];

	/* prepare old-new interface match matrix as vector, sorted by least number of unmatched fields */

	zbx_vector_if_update_create(&updates);

	for (i = 0; i < host->interfaces.values_num; i++)
	{
		zbx_lld_interface_t	*ifnew = (zbx_lld_interface_t *)host->interfaces.values[i];

		for (j = 0; j < interfaces->values_num; j++)
		{
			if (ifnew->parent_interfaceid != interfaces->values[j]->parent_interfaceid)
				continue;

			update = (zbx_if_update_t *)zbx_malloc(NULL, sizeof(zbx_if_update_t));
			update->ifnew = ifnew;
			update->ifold = interfaces->values[j];
			update->flags = lld_interface_compare(update->ifold, update->ifnew);
			update->diff_num = zbx_popcount64(update->flags);

			zbx_vector_if_update_append(&updates, update);
		}
	}

	zbx_vector_if_update_sort(&updates, lld_if_update_compare);

	/* update new interface id to matching old interface id and set update flags accordingly */

	while (0 != updates.values_num)
	{
		update = updates.values[0];

		lld_interfaces_link(update->ifold, update->ifnew, update->flags);

		zbx_vector_if_update_remove(&updates, 0);

		for (i = 0; i < updates.values_num;)
		{
			if (update->ifnew == updates.values[i]->ifnew || update->ifold == updates.values[i]->ifold)
			{
				zbx_free(updates.values[i]);
				zbx_vector_if_update_remove(&updates, i);
			}
			else
				i++;
		}

		for (i = 0; i < interfaces->values_num;)
		{
			if (interfaces->values[i] == update->ifold)
			{
				lld_interface_free(interfaces->values[i]);
				zbx_vector_lld_interface_remove_noorder(interfaces, i);
				break;
			}
			else
				i++;
		}

		zbx_free(update);
	}

	/* mark leftover old interfaces to be removed */

	for (i = 0; i < interfaces->values_num; i++)
		interfaces->values[i]->flags |= ZBX_FLAG_LLD_INTERFACE_REMOVE;

	zbx_vector_ptr_append_array(&host->interfaces, (void **)interfaces->values, interfaces->values_num);
	zbx_vector_lld_interface_clear(interfaces);

	zbx_vector_if_update_destroy(&updates);
}

/******************************************************************************
 *                                                                            *
 * Parameters: interfaces - [IN] sorted list of interfaces which              *
 *                               should be present on the each                *
 *                               discovered host                              *
 *             hosts      - [IN/OUT] sorted list of hosts                     *
 *             lld_macros - [IN]                                              *
 *                                                                            *
 ******************************************************************************/
static void	lld_interfaces_make(const zbx_vector_ptr_t *interfaces, zbx_vector_ptr_t *hosts,
		const zbx_vector_lld_macro_path_t *lld_macros)
{
	zbx_db_result_t		result;
	zbx_db_row_t		row;
	int			i, j;
	zbx_vector_uint64_t	hostids;
	zbx_uint64_t		hostid;
	zbx_lld_host_t		*host;
	zbx_lld_interface_t	*new_interface, *interface;

	zabbix_log(LOG_LEVEL_DEBUG, "In %s()", __func__);

	zbx_vector_uint64_create(&hostids);

	for (i = 0; i < hosts->values_num; i++)
	{
		host = (zbx_lld_host_t *)hosts->values[i];

		if (0 == (host->flags & ZBX_FLAG_LLD_HOST_DISCOVERED))
			continue;

		zbx_vector_ptr_reserve(&host->interfaces, (size_t)interfaces->values_num);

		for (j = 0; j < interfaces->values_num; j++)
		{
			interface = (zbx_lld_interface_t *)interfaces->values[j];

			new_interface = (zbx_lld_interface_t *)zbx_malloc(NULL, sizeof(zbx_lld_interface_t));

			new_interface->interfaceid = 0;
			new_interface->parent_interfaceid = interface->interfaceid;
			new_interface->type = interface->type;
			new_interface->type_orig = interface->type_orig;
			new_interface->main = interface->main;
			new_interface->main_orig = interface->main_orig;
			new_interface->useip = interface->useip;
			new_interface->useip_orig = interface->useip_orig;
			new_interface->ip = zbx_strdup(NULL, interface->ip);
			new_interface->ip_orig = NULL;
			new_interface->dns = zbx_strdup(NULL, interface->dns);
			new_interface->dns_orig = NULL;
			new_interface->port = zbx_strdup(NULL, interface->port);
			new_interface->port_orig = NULL;

			zbx_substitute_lld_macros(&new_interface->ip, host->jp_row, lld_macros, ZBX_MACRO_ANY, NULL, 0);
			zbx_substitute_lld_macros(&new_interface->dns, host->jp_row, lld_macros, ZBX_MACRO_ANY, NULL,
					0);
			zbx_substitute_lld_macros(&new_interface->port, host->jp_row, lld_macros, ZBX_MACRO_ANY, NULL,
					0);

			if (INTERFACE_TYPE_SNMP == interface->type)
			{
				zbx_lld_interface_snmp_t *snmp;

				snmp = (zbx_lld_interface_snmp_t *)zbx_malloc(NULL, sizeof(zbx_lld_interface_snmp_t));
				snmp->version = interface->data.snmp->version;
				snmp->bulk = interface->data.snmp->bulk;
				snmp->community = zbx_strdup(NULL, interface->data.snmp->community);
				snmp->securityname = zbx_strdup(NULL, interface->data.snmp->securityname);
				snmp->securitylevel = interface->data.snmp->securitylevel;
				snmp->authpassphrase = zbx_strdup(NULL, interface->data.snmp->authpassphrase);
				snmp->privpassphrase = zbx_strdup(NULL, interface->data.snmp->privpassphrase);
				snmp->authprotocol = interface->data.snmp->authprotocol;
				snmp->privprotocol = interface->data.snmp->privprotocol;
				snmp->contextname = zbx_strdup(NULL, interface->data.snmp->contextname);
				snmp->community_orig = NULL;
				snmp->securityname_orig = NULL;
				snmp->authpassphrase_orig = NULL;
				snmp->privpassphrase_orig = NULL;
				snmp->contextname_orig = NULL;
				snmp->securitylevel_orig = snmp->securitylevel;
				snmp->authprotocol_orig = snmp->authprotocol;
				snmp->privprotocol_orig = snmp->privprotocol;
				snmp->version_orig = snmp->version;
				snmp->bulk_orig = snmp->bulk;
				snmp->flags = 0x00;
				new_interface->flags = ZBX_FLAG_LLD_INTERFACE_SNMP_DATA_EXISTS;
				new_interface->data.snmp = snmp;

				zbx_substitute_lld_macros(&snmp->community, host->jp_row, lld_macros, ZBX_MACRO_ANY,
						NULL, 0);
				zbx_substitute_lld_macros(&snmp->securityname, host->jp_row, lld_macros, ZBX_MACRO_ANY,
						NULL, 0);
				zbx_substitute_lld_macros(&snmp->authpassphrase, host->jp_row, lld_macros,
						ZBX_MACRO_ANY, NULL, 0);
				zbx_substitute_lld_macros(&snmp->privpassphrase, host->jp_row, lld_macros,
						ZBX_MACRO_ANY, NULL, 0);
				zbx_substitute_lld_macros(&snmp->contextname, host->jp_row, lld_macros, ZBX_MACRO_ANY,
						NULL, 0);
			}
			else
			{
				new_interface->flags = 0x00;
				new_interface->data.snmp = NULL;
			}

			zbx_vector_ptr_append(&host->interfaces, new_interface);
		}

		if (0 != host->hostid)
			zbx_vector_uint64_append(&hostids, host->hostid);
	}

	if (0 != hostids.values_num)
	{
		char				*sql = NULL;
		size_t				sql_alloc = 0, sql_offset = 0;
		zbx_vector_lld_interface_t	old_interfaces;
		zbx_uint64_t			last_hostid = 0;

		zbx_vector_lld_interface_create(&old_interfaces);

		zbx_strcpy_alloc(&sql, &sql_alloc, &sql_offset,
				"select hi.hostid,id.parent_interfaceid,hi.interfaceid,hi.type,hi.main,hi.useip,hi.ip,"
					"hi.dns,hi.port,s.version,s.bulk,s.community,s.securityname,s.securitylevel,"
					"s.authpassphrase,s.privpassphrase,s.authprotocol,s.privprotocol,s.contextname"
				" from interface hi"
					" left join interface_discovery id"
						" on hi.interfaceid=id.interfaceid"
					" left join interface_snmp s"
						" on hi.interfaceid=s.interfaceid"
				" where");
		zbx_db_add_condition_alloc(&sql, &sql_alloc, &sql_offset, "hi.hostid", hostids.values,
				hostids.values_num);
		zbx_strcpy_alloc(&sql, &sql_alloc, &sql_offset, " order by hi.hostid");

		result = zbx_db_select("%s", sql);

		zbx_free(sql);

		while (NULL != (row = zbx_db_fetch(result)))
		{
			ZBX_STR2UINT64(hostid, row[0]);

			if (0 != last_hostid && hostid != last_hostid)
				lld_host_interfaces_make(last_hostid, hosts, &old_interfaces);

			last_hostid = hostid;

			interface = (zbx_lld_interface_t *)zbx_malloc(NULL, sizeof(zbx_lld_interface_t));
			memset(interface, 0, sizeof(zbx_lld_interface_t));

			ZBX_DBROW2UINT64(interface->parent_interfaceid, row[1]);
			ZBX_DBROW2UINT64(interface->interfaceid, row[2]);
			ZBX_STR2UCHAR(interface->type, row[3]);
			ZBX_STR2UCHAR(interface->main, row[4]);
			ZBX_STR2UCHAR(interface->useip, row[5]);
			interface->ip = zbx_strdup(NULL, row[6]);
			interface->dns = zbx_strdup(NULL, row[7]);
			interface->port = zbx_strdup(NULL, row[8]);

			if (INTERFACE_TYPE_SNMP == interface->type)
			{
				zbx_lld_interface_snmp_t *snmp;

				snmp = (zbx_lld_interface_snmp_t *)zbx_malloc(NULL, sizeof(zbx_lld_interface_snmp_t));
				memset(snmp, 0, sizeof(zbx_lld_interface_snmp_t));

				ZBX_STR2UCHAR(snmp->version, row[9]);
				ZBX_STR2UCHAR(snmp->bulk, row[10]);
				snmp->community = zbx_strdup(NULL, row[11]);
				snmp->securityname = zbx_strdup(NULL, row[12]);
				ZBX_STR2UCHAR(snmp->securitylevel, row[13]);
				snmp->authpassphrase = zbx_strdup(NULL, row[14]);
				snmp->privpassphrase = zbx_strdup(NULL, row[15]);
				ZBX_STR2UCHAR(snmp->authprotocol, row[16]);
				ZBX_STR2UCHAR(snmp->privprotocol, row[17]);
				snmp->contextname = zbx_strdup(NULL, row[18]);

				snmp->flags = 0x00;
				interface->flags = ZBX_FLAG_LLD_INTERFACE_SNMP_DATA_EXISTS;
				interface->data.snmp = snmp;
			}
			else
			{
				interface->flags = 0x00;
				interface->data.snmp = NULL;
			}

			zbx_vector_lld_interface_append(&old_interfaces, interface);
		}
		zbx_db_free_result(result);

		if (0 != old_interfaces.values_num)
			lld_host_interfaces_make(last_hostid, hosts, &old_interfaces);

		zbx_vector_lld_interface_destroy(&old_interfaces);
	}

	zbx_vector_uint64_destroy(&hostids);

	zabbix_log(LOG_LEVEL_DEBUG, "End of %s()", __func__);
}

/******************************************************************************
 *                                                                            *
 * Return value: SUCCEED if interface with same type exists in the list of    *
 *               interfaces; FAIL - otherwise                                 *
 *                                                                            *
 * Comments: interfaces with ZBX_FLAG_LLD_INTERFACE_REMOVE flag are ignored   *
 *           auxiliary function for lld_interfaces_validate()                 *
 *                                                                            *
 ******************************************************************************/
static int	another_main_interface_exists(const zbx_vector_ptr_t *interfaces, const zbx_lld_interface_t *interface)
{
	const zbx_lld_interface_t	*interface_b;
	int				i;

	for (i = 0; i < interfaces->values_num; i++)
	{
		interface_b = (zbx_lld_interface_t *)interfaces->values[i];

		if (interface_b == interface)
			continue;

		if (0 != (interface_b->flags & ZBX_FLAG_LLD_INTERFACE_REMOVE))
			continue;

		if (interface_b->type != interface->type)
			continue;

		if (1 == interface_b->main)
			return SUCCEED;
	}

	return FAIL;
}

/******************************************************************************
 *                                                                            *
 * Parameters: hosts - [IN/OUT]                                               *
 *             error - [OUT]                                                  *
 *                                                                            *
 ******************************************************************************/
static void	lld_interfaces_validate(zbx_vector_ptr_t *hosts, char **error)
{
	zbx_db_result_t		result;
	zbx_db_row_t		row;
	int			i, j;
	zbx_vector_uint64_t	interfaceids;
	zbx_uint64_t		interfaceid;
	zbx_lld_host_t		*host;
	zbx_lld_interface_t	*interface;
	unsigned char		type;
	char			*sql = NULL;
	size_t			sql_alloc = 0, sql_offset = 0;

	zabbix_log(LOG_LEVEL_DEBUG, "In %s()", __func__);

	/* validate changed types */

	zbx_vector_uint64_create(&interfaceids);

	for (i = 0; i < hosts->values_num; i++)
	{
		host = (zbx_lld_host_t *)hosts->values[i];

		for (j = 0; j < host->interfaces.values_num; j++)
		{
			interface = (zbx_lld_interface_t *)host->interfaces.values[j];

			if (0 == (interface->flags & ZBX_FLAG_LLD_INTERFACE_UPDATE_TYPE))
				continue;

			zbx_vector_uint64_append(&interfaceids, interface->interfaceid);
		}
	}

	if (0 != interfaceids.values_num)
	{
		zbx_vector_uint64_sort(&interfaceids, ZBX_DEFAULT_UINT64_COMPARE_FUNC);

		zbx_strcpy_alloc(&sql, &sql_alloc, &sql_offset, "select interfaceid,type from items where");
		zbx_db_add_condition_alloc(&sql, &sql_alloc, &sql_offset, "interfaceid",
				interfaceids.values, interfaceids.values_num);
		zbx_strcpy_alloc(&sql, &sql_alloc, &sql_offset, " group by interfaceid,type");

		result = zbx_db_select("%s", sql);

		while (NULL != (row = zbx_db_fetch(result)))
		{
			type = get_interface_type_by_item_type((unsigned char)atoi(row[1]));

			if (type != INTERFACE_TYPE_ANY && type != INTERFACE_TYPE_UNKNOWN && type != INTERFACE_TYPE_OPT)
			{
				ZBX_STR2UINT64(interfaceid, row[0]);

				for (i = 0; i < hosts->values_num; i++)
				{
					host = (zbx_lld_host_t *)hosts->values[i];

					for (j = 0; j < host->interfaces.values_num; j++)
					{
						interface = (zbx_lld_interface_t *)host->interfaces.values[j];

						if (0 == (interface->flags & ZBX_FLAG_LLD_INTERFACE_UPDATE_TYPE))
							continue;

						if (interface->interfaceid != interfaceid)
							continue;

						*error = zbx_strdcatf(*error,
								"Cannot update \"%s\" interface on host \"%s\":"
								" the interface is used by items.\n",
								zbx_interface_type_string(interface->type_orig),
								host->host);

						/* return an original interface type and drop the corresponding flag */
						interface->type = interface->type_orig;
						interface->flags &= ~ZBX_FLAG_LLD_INTERFACE_UPDATE_TYPE;
					}
				}
			}
		}
		zbx_db_free_result(result);
	}

	/* validate interfaces which should be deleted */

	zbx_vector_uint64_clear(&interfaceids);

	for (i = 0; i < hosts->values_num; i++)
	{
		host = (zbx_lld_host_t *)hosts->values[i];

		for (j = 0; j < host->interfaces.values_num; j++)
		{
			interface = (zbx_lld_interface_t *)host->interfaces.values[j];

			if (0 == (interface->flags & ZBX_FLAG_LLD_INTERFACE_REMOVE))
				continue;

			zbx_vector_uint64_append(&interfaceids, interface->interfaceid);
		}
	}

	if (0 != interfaceids.values_num)
	{
		zbx_vector_uint64_sort(&interfaceids, ZBX_DEFAULT_UINT64_COMPARE_FUNC);

		sql_offset = 0;
		zbx_strcpy_alloc(&sql, &sql_alloc, &sql_offset, "select interfaceid from items where");
		zbx_db_add_condition_alloc(&sql, &sql_alloc, &sql_offset, "interfaceid",
				interfaceids.values, interfaceids.values_num);
		zbx_strcpy_alloc(&sql, &sql_alloc, &sql_offset, " group by interfaceid");

		result = zbx_db_select("%s", sql);

		while (NULL != (row = zbx_db_fetch(result)))
		{
			ZBX_STR2UINT64(interfaceid, row[0]);

			for (i = 0; i < hosts->values_num; i++)
			{
				host = (zbx_lld_host_t *)hosts->values[i];

				for (j = 0; j < host->interfaces.values_num; j++)
				{
					interface = (zbx_lld_interface_t *)host->interfaces.values[j];

					if (0 == (interface->flags & ZBX_FLAG_LLD_INTERFACE_REMOVE))
						continue;

					if (interface->interfaceid != interfaceid)
						continue;

					*error = zbx_strdcatf(*error, "Cannot delete \"%s\" interface on host \"%s\":"
							" the interface is used by items.\n",
							zbx_interface_type_string(interface->type), host->host);

					/* drop the corresponding flag */
					interface->flags &= ~ZBX_FLAG_LLD_INTERFACE_REMOVE;

					if (SUCCEED == another_main_interface_exists(&host->interfaces, interface))
					{
						if (1 == interface->main)
						{
							/* drop main flag */
							interface->main_orig = interface->main;
							interface->main = 0;
							interface->flags |= ZBX_FLAG_LLD_INTERFACE_UPDATE_MAIN;
						}
					}
					else if (1 != interface->main)
					{
						/* set main flag */
						interface->main_orig = interface->main;
						interface->main = 1;
						interface->flags |= ZBX_FLAG_LLD_INTERFACE_UPDATE_MAIN;
					}
				}
			}
		}
		zbx_db_free_result(result);
	}

	zbx_vector_uint64_destroy(&interfaceids);

	zbx_free(sql);

	zabbix_log(LOG_LEVEL_DEBUG, "End of %s()", __func__);
}

/******************************************************************************
 *                                                                            *
 * Purpose: add or update low-level discovered hosts                          *
 *                                                                            *
 ******************************************************************************/
void	lld_update_hosts(zbx_uint64_t lld_ruleid, const zbx_vector_lld_row_t *lld_rows,
		const zbx_vector_lld_macro_path_t *lld_macro_paths, char **error, zbx_lld_lifetime_t *lifetime,
		zbx_lld_lifetime_t *enabled_lifetime, int lastcheck)
{
	zbx_db_result_t			result;
	zbx_db_row_t			row;
	zbx_vector_ptr_t		hosts, group_prototypes, interfaces, masterhostmacros, hostmacros;
	zbx_vector_lld_group_ptr_t	groups, groups_in, groups_out;
	zbx_vector_lld_hgset_ptr_t	hgsets;
	zbx_vector_lld_permission_t	permissions;
	zbx_vector_db_tag_ptr_t		tags;
	zbx_vector_uint64_t		groupids;		/* list of host groups which should be added */
	zbx_vector_uint64_t		del_hostgroupids;	/* list of host groups which should be deleted */
	zbx_vector_uint64_t		del_hgsetids;		/* list of host groups sets which should be deleted */
	zbx_uint64_t			proxyid;
	char				*ipmi_username = NULL, *ipmi_password, *tls_issuer, *tls_subject,
					*tls_psk_identity, *tls_psk;
	signed char			ipmi_authtype, inventory_mode_proto;
	unsigned char			ipmi_privilege, tls_connect, tls_accept;

	zabbix_log(LOG_LEVEL_DEBUG, "In %s()", __func__);

	result = zbx_db_select(
			"select h.proxyid,h.ipmi_authtype,h.ipmi_privilege,h.ipmi_username,h.ipmi_password,"
				"h.tls_connect,h.tls_accept,h.tls_issuer,h.tls_subject,h.tls_psk_identity,h.tls_psk"
			" from hosts h,items i"
			" where h.hostid=i.hostid"
				" and i.itemid=" ZBX_FS_UI64,
			lld_ruleid);

	if (NULL != (row = zbx_db_fetch(result)))
	{
		ZBX_DBROW2UINT64(proxyid, row[0]);
		ipmi_authtype = (signed char)atoi(row[1]);
		ZBX_STR2UCHAR(ipmi_privilege, row[2]);
		ipmi_username = zbx_strdup(NULL, row[3]);
		ipmi_password = zbx_strdup(NULL, row[4]);

		ZBX_STR2UCHAR(tls_connect, row[5]);
		ZBX_STR2UCHAR(tls_accept, row[6]);
		tls_issuer = zbx_strdup(NULL, row[7]);
		tls_subject = zbx_strdup(NULL, row[8]);
		tls_psk_identity = zbx_strdup(NULL, row[9]);
		tls_psk = zbx_strdup(NULL, row[10]);
	}
	zbx_db_free_result(result);

	if (NULL == row)
	{
		*error = zbx_strdcatf(*error, "Cannot process host prototypes: a parent host not found.\n");
		return;
	}

	zbx_vector_ptr_create(&hosts);
	zbx_vector_uint64_create(&groupids);
	zbx_vector_ptr_create(&group_prototypes);
	zbx_vector_lld_group_ptr_create(&groups);
	zbx_vector_lld_group_ptr_create(&groups_in);
	zbx_vector_lld_group_ptr_create(&groups_out);
	zbx_vector_lld_hgset_ptr_create(&hgsets);
	zbx_vector_lld_permission_create(&permissions);
	zbx_vector_uint64_create(&del_hostgroupids);
	zbx_vector_uint64_create(&del_hgsetids);
	zbx_vector_ptr_create(&interfaces);
	zbx_vector_ptr_create(&masterhostmacros);
	zbx_vector_ptr_create(&hostmacros);
	zbx_vector_db_tag_ptr_create(&tags);

	lld_interfaces_get(lld_ruleid, &interfaces, 0);
	lld_masterhostmacros_get(lld_ruleid, &masterhostmacros);

	result = zbx_db_select(
			"select h.hostid,h.host,h.name,h.status,h.discover,hi.inventory_mode,h.custom_interfaces"
			" from hosts h,host_discovery hd"
				" left join host_inventory hi"
					" on hd.hostid=hi.hostid"
			" where h.hostid=hd.hostid"
				" and hd.parent_itemid=" ZBX_FS_UI64,
			lld_ruleid);

	while (NULL != (row = zbx_db_fetch(result)))
	{
		zbx_uint64_t		parent_hostid;
		const char		*host_proto, *name_proto;
		zbx_lld_host_t		*host;
		unsigned char		status, discover, use_custom_interfaces;
		int			i;
		zbx_vector_ptr_t	interfaces_custom;

		ZBX_STR2UINT64(parent_hostid, row[0]);
		host_proto = row[1];
		name_proto = row[2];
		ZBX_STR2UCHAR(status, row[3]);
		ZBX_STR2UCHAR(discover, row[4]);
		ZBX_STR2UCHAR(use_custom_interfaces, row[6]);

		if (SUCCEED == zbx_db_is_null(row[5]))
			inventory_mode_proto = HOST_INVENTORY_DISABLED;
		else
			inventory_mode_proto = (signed char)atoi(row[5]);

		lld_hosts_get(parent_hostid, &hosts, proxyid, ipmi_authtype, ipmi_privilege, ipmi_username,
				ipmi_password, tls_connect, tls_accept, tls_issuer, tls_subject,
				tls_psk_identity, tls_psk);

		if (0 != hosts.values_num)
			lld_hosts_get_tags(&hosts);

		lld_proto_tags_get(parent_hostid, &tags);

		lld_simple_groups_get(parent_hostid, &groupids);

		lld_group_prototypes_get(parent_hostid, &group_prototypes);

		lld_groups_get(parent_hostid, &groups);

		lld_hostmacros_get(parent_hostid, &masterhostmacros, &hostmacros);

		for (i = 0; i < lld_rows->values_num; i++)
		{
			const zbx_lld_row_t	*lld_row = lld_rows->values[i];

			if (NULL == (host = lld_host_make(&hosts, host_proto, name_proto, inventory_mode_proto,
					status, discover, &tags, lld_row, lld_macro_paths, use_custom_interfaces,
					error)))
			{
				continue;
			}

			lld_groups_make(host, &groups_in, &group_prototypes, &lld_row->jp_row, lld_macro_paths);
		}

		zbx_vector_ptr_sort(&hosts, ZBX_DEFAULT_UINT64_PTR_COMPARE_FUNC);

		lld_groups_validate(&group_prototypes, &groups, &groups_in, &groups_out, lld_macro_paths, error);
		lld_hosts_validate(&hosts, error);

		if (ZBX_HOST_PROT_INTERFACES_CUSTOM == use_custom_interfaces)
		{
			zbx_vector_ptr_create(&interfaces_custom);
			lld_interfaces_get(parent_hostid, &interfaces_custom, 1);
			lld_interfaces_make(&interfaces_custom, &hosts, lld_macro_paths);
		}
		else
			lld_interfaces_make(&interfaces, &hosts, lld_macro_paths);

		lld_interfaces_validate(&hosts, error);

		/* save groups before making hosts_groups links because groupids could be updated during save */
		lld_groups_save(&groups_out, &group_prototypes, error);

		lld_hostgroups_make(&groupids, &hosts, &groups_out, &del_hostgroupids);

		if (0 != hosts.values_num)
		{
			lld_hgsets_make(parent_hostid, &hosts, &hgsets, &del_hgsetids);
			lld_permissions_make(&permissions, &hgsets);
		}

		lld_templates_make(parent_hostid, &hosts);

		lld_hostmacros_make(&hostmacros, &hosts, lld_macro_paths);

		lld_hosts_save(parent_hostid, &hosts, host_proto, proxyid, ipmi_authtype, ipmi_privilege,
				ipmi_username, ipmi_password, tls_connect, tls_accept, tls_issuer, tls_subject,
				tls_psk_identity, tls_psk, &hgsets, &permissions, &del_hostgroupids, &del_hgsetids);

		/* linking of the templates */
		lld_templates_link(&hosts, error);

		lld_hosts_remove(&hosts, lifetime, enabled_lifetime, lastcheck);
		lld_groups_remove(&groups_out, lifetime, lastcheck);

		zbx_vector_db_tag_ptr_clear_ext(&tags, zbx_db_tag_free);
		zbx_vector_ptr_clear_ext(&hostmacros, (zbx_clean_func_t)lld_hostmacro_free);
		zbx_vector_lld_hgset_ptr_clear_ext(&hgsets, lld_hgset_free);
		zbx_vector_lld_group_ptr_clear_ext(&groups, lld_group_free);
		zbx_vector_lld_group_ptr_clear_ext(&groups_in, lld_group_free);
		zbx_vector_lld_group_ptr_clear_ext(&groups_out, lld_group_free);
		zbx_vector_ptr_clear_ext(&group_prototypes, (zbx_clean_func_t)lld_group_prototype_free);
		zbx_vector_ptr_clear_ext(&hosts, (zbx_clean_func_t)lld_host_free);

		zbx_vector_uint64_clear(&groupids);
		zbx_vector_uint64_clear(&del_hostgroupids);
		zbx_vector_uint64_clear(&del_hgsetids);
		zbx_vector_lld_permission_clear(&permissions);

		if (ZBX_HOST_PROT_INTERFACES_CUSTOM == use_custom_interfaces)
		{
			zbx_vector_ptr_clear_ext(&interfaces_custom, (zbx_clean_func_t)lld_interface_free);
			zbx_vector_ptr_destroy(&interfaces_custom);
		}
	}
	zbx_db_free_result(result);

	zbx_vector_ptr_clear_ext(&masterhostmacros, (zbx_clean_func_t)lld_hostmacro_free);
	zbx_vector_ptr_clear_ext(&interfaces, (zbx_clean_func_t)lld_interface_free);

	zbx_vector_db_tag_ptr_clear_ext(&tags, zbx_db_tag_free);
	zbx_vector_db_tag_ptr_destroy(&tags);
	zbx_vector_ptr_destroy(&hostmacros);
	zbx_vector_ptr_destroy(&masterhostmacros);
	zbx_vector_ptr_destroy(&interfaces);
	zbx_vector_uint64_destroy(&del_hostgroupids);
	zbx_vector_uint64_destroy(&del_hgsetids);
	zbx_vector_lld_permission_destroy(&permissions);
	zbx_vector_lld_hgset_ptr_destroy(&hgsets);
	zbx_vector_lld_group_ptr_destroy(&groups);
	zbx_vector_lld_group_ptr_destroy(&groups_in);
	zbx_vector_lld_group_ptr_destroy(&groups_out);
	zbx_vector_ptr_destroy(&group_prototypes);
	zbx_vector_uint64_destroy(&groupids);
	zbx_vector_ptr_destroy(&hosts);

	zbx_free(tls_psk);
	zbx_free(tls_psk_identity);
	zbx_free(tls_subject);
	zbx_free(tls_issuer);
	zbx_free(ipmi_password);
	zbx_free(ipmi_username);

	zabbix_log(LOG_LEVEL_DEBUG, "End of %s()", __func__);
}<|MERGE_RESOLUTION|>--- conflicted
+++ resolved
@@ -563,14 +563,10 @@
 		host->tls_accept_orig = 0;
 		host->flags = 0x00;
 		ZBX_STR2UCHAR(host->custom_interfaces, row[18]);
-<<<<<<< HEAD
-		ZBX_STR2UINT64(host->hgsetid_orig, row[19]);
+		host->hgset_action = ZBX_LLD_HOST_HGSET_ACTION_IDLE;
 		ZBX_STR2UCHAR(host->discovery_status, row[20]);
 		host->ts_disable = atoi(row[21]);
 		ZBX_STR2UCHAR(host->disable_source, row[22]);
-=======
-		host->hgset_action = ZBX_LLD_HOST_HGSET_ACTION_IDLE;
->>>>>>> 050a4519
 
 		ZBX_DBROW2UINT64(db_proxyid, row[6]);
 		if (db_proxyid != proxyid)
