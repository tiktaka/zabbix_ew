--- conflicted
+++ resolved
@@ -35,11 +35,8 @@
 #include "zbxdbhigh.h"
 #include "zbxexpr.h"
 #include "zbxhash.h"
-<<<<<<< HEAD
 #include "zbxinterface.h"
-=======
 #include "../server_constants.h"
->>>>>>> d55d185b
 
 /* host macro discovery state */
 #define ZBX_USERMACRO_MANUAL	0
