/*
** Zabbix
** Copyright (C) 2001-2024 Zabbix SIA
**
** This program is free software; you can redistribute it and/or modify
** it under the terms of the GNU General Public License as published by
** the Free Software Foundation; either version 2 of the License, or
** (at your option) any later version.
**
** This program is distributed in the hope that it will be useful,
** but WITHOUT ANY WARRANTY; without even the implied warranty of
** MERCHANTABILITY or FITNESS FOR A PARTICULAR PURPOSE.  See the
** GNU General Public License for more details.
**
** You should have received a copy of the GNU General Public License
** along with this program; if not, write to the Free Software
** Foundation, Inc., 51 Franklin Street, Fifth Floor, Boston, MA  02110-1301, USA.
**/

#ifndef ZABBIX_LLD_H
#define ZABBIX_LLD_H

#include "zbxalgo.h"
#include "zbxjson.h"
#include "zbxdbhigh.h"
#include "zbxcacheconfig.h"

typedef struct
{
	zbx_uint64_t	itemid;
	unsigned char	flags;
}
zbx_lld_item_t;

ZBX_PTR_VECTOR_DECL(lld_item_ptr, zbx_lld_item_t*)

int	lld_item_compare_func(const void *d1, const void *d2);

typedef struct
{
	zbx_uint64_t	parent_itemid;
	zbx_uint64_t	itemid;		/* the item, created by the item prototype */
}
zbx_lld_item_link_t;

ZBX_PTR_VECTOR_DECL(lld_item_link_ptr, zbx_lld_item_link_t*)

int	lld_item_link_compare_func(const void *d1, const void *d2);

/* lld rule filter condition (item_condition table record) */
typedef struct
{
	zbx_uint64_t		id;
	char			*macro;
	char			*regexp;
	zbx_vector_expression_t	regexps;
	unsigned char		op;
}
lld_condition_t;

ZBX_PTR_VECTOR_DECL(lld_condition_ptr, lld_condition_t*)

/* lld rule filter */
typedef struct
{
	zbx_vector_lld_condition_ptr_t	conditions;
	char				*expression;
	int				evaltype;
}
zbx_lld_filter_t;

typedef struct
{
	zbx_uint64_t	id;
	char		*name;
}
zbx_id_name_pair_t;

#define ZBX_LLD_DISCOVERY_STATUS_NORMAL		0
#define ZBX_LLD_DISCOVERY_STATUS_LOST		1

#define ZBX_LLD_OBJECT_STATUS_ENABLED		0
#define ZBX_LLD_OBJECT_STATUS_DISABLED		1

/* lld rule lifetime */
typedef struct
{
#define ZBX_LLD_LIFETIME_TYPE_AFTER		0
#define ZBX_LLD_LIFETIME_TYPE_NEVER		1
#define ZBX_LLD_LIFETIME_TYPE_IMMEDIATELY	2
	unsigned char		type;

	int			duration;
}
zbx_lld_lifetime_t;

/* lld rule override */
typedef struct
{
	zbx_uint64_t				overrideid;
	zbx_lld_filter_t			filter;
	zbx_vector_lld_override_operation_t	override_operations;
	int					step;
	unsigned char				stop;
}
zbx_lld_override_t;

ZBX_PTR_VECTOR_DECL(lld_override_ptr, zbx_lld_override_t*)

typedef struct
{
	struct zbx_json_parse		jp_row;
	zbx_vector_lld_item_link_ptr_t	item_links;	/* the list of item prototypes */
	zbx_vector_lld_override_ptr_t	overrides;
}
zbx_lld_row_t;

ZBX_PTR_VECTOR_DECL(lld_row_ptr, zbx_lld_row_t*)

typedef struct
{
	zbx_uint64_t	item_preprocid;
	int		step;
	int		type;
	int		type_orig;
	int		error_handler;
	int		error_handler_orig;
	char		*params;
	char		*params_orig;
	char		*error_handler_params;
	char		*error_handler_params_orig;

#define ZBX_FLAG_LLD_ITEM_PREPROC_UNSET				__UINT64_C(0x00)
#define ZBX_FLAG_LLD_ITEM_PREPROC_DISCOVERED			__UINT64_C(0x01)
#define ZBX_FLAG_LLD_ITEM_PREPROC_UPDATE_TYPE			__UINT64_C(0x02)
#define ZBX_FLAG_LLD_ITEM_PREPROC_UPDATE_PARAMS			__UINT64_C(0x04)
#define ZBX_FLAG_LLD_ITEM_PREPROC_UPDATE_ERROR_HANDLER		__UINT64_C(0x08)
#define ZBX_FLAG_LLD_ITEM_PREPROC_UPDATE_ERROR_HANDLER_PARAMS	__UINT64_C(0x10)
#define ZBX_FLAG_LLD_ITEM_PREPROC_UPDATE_STEP			__UINT64_C(0x20)
#define ZBX_FLAG_LLD_ITEM_PREPROC_UPDATE				\
		(ZBX_FLAG_LLD_ITEM_PREPROC_UPDATE_TYPE |		\
		ZBX_FLAG_LLD_ITEM_PREPROC_UPDATE_PARAMS |		\
		ZBX_FLAG_LLD_ITEM_PREPROC_UPDATE_ERROR_HANDLER |	\
		ZBX_FLAG_LLD_ITEM_PREPROC_UPDATE_ERROR_HANDLER_PARAMS |	\
		ZBX_FLAG_LLD_ITEM_PREPROC_UPDATE_STEP			\
		)
	zbx_uint64_t	flags;
}
zbx_lld_item_preproc_t;

ZBX_PTR_VECTOR_DECL(lld_item_preproc_ptr, zbx_lld_item_preproc_t*)

typedef struct
{
	zbx_uint64_t				itemid;
	zbx_uint64_t				valuemapid;
	zbx_uint64_t				interfaceid;
	zbx_uint64_t				master_itemid;
	char					*name;
	char					*key;
	char					*delay;
	char					*history;
	char					*trends;
	char					*trapper_hosts;
	char					*units;
	char					*formula;
	char					*logtimefmt;
	char					*params;
	char					*ipmi_sensor;
	char					*snmp_oid;
	char					*username;
	char					*password;
	char					*publickey;
	char					*privatekey;
	char					*description;
	char					*jmx_endpoint;
	char					*timeout;
	char					*url;
	char					*query_fields;
	char					*posts;
	char					*status_codes;
	char					*http_proxy;
	char					*headers;
	char					*ssl_cert_file;
	char					*ssl_key_file;
	char					*ssl_key_password;
	unsigned char				verify_peer;
	unsigned char				verify_host;
	unsigned char				follow_redirects;
	unsigned char				post_type;
	unsigned char				retrieve_mode;
	unsigned char				request_method;
	unsigned char				output_format;
	unsigned char				type;
	unsigned char				value_type;
	unsigned char				status;
	unsigned char				authtype;
	unsigned char				allow_traps;
	unsigned char				discover;
	zbx_vector_lld_row_ptr_t		lld_rows;
	zbx_vector_lld_item_preproc_ptr_t	preproc_ops;
	zbx_vector_item_param_ptr_t		item_params;
	zbx_vector_db_tag_ptr_t			item_tags;
}
zbx_lld_item_prototype_t;

typedef struct zbx_lld_item_full_s zbx_lld_item_full_t;

ZBX_VECTOR_STRUCT_DECL(lld_item_full_ptr, zbx_lld_item_full_t*)

struct zbx_lld_item_full_s
{
	zbx_uint64_t				itemid;
	zbx_uint64_t				parent_itemid;
	zbx_uint64_t				master_itemid;
	zbx_uint64_t				master_itemid_orig;
#define ZBX_FLAG_LLD_ITEM_UNSET				__UINT64_C(0x0000000000000000)
#define ZBX_FLAG_LLD_ITEM_DISCOVERED			__UINT64_C(0x0000000000000001)
#define ZBX_FLAG_LLD_ITEM_UPDATE_NAME			__UINT64_C(0x0000000000000002)
#define ZBX_FLAG_LLD_ITEM_UPDATE_KEY			__UINT64_C(0x0000000000000004)
#define ZBX_FLAG_LLD_ITEM_UPDATE_TYPE			__UINT64_C(0x0000000000000008)
#define ZBX_FLAG_LLD_ITEM_UPDATE_VALUE_TYPE		__UINT64_C(0x0000000000000010)
#define ZBX_FLAG_LLD_ITEM_UPDATE_DELAY			__UINT64_C(0x0000000000000040)
#define ZBX_FLAG_LLD_ITEM_UPDATE_HISTORY		__UINT64_C(0x0000000000000100)
#define ZBX_FLAG_LLD_ITEM_UPDATE_TRENDS			__UINT64_C(0x0000000000000200)
#define ZBX_FLAG_LLD_ITEM_UPDATE_TRAPPER_HOSTS		__UINT64_C(0x0000000000000400)
#define ZBX_FLAG_LLD_ITEM_UPDATE_UNITS			__UINT64_C(0x0000000000000800)
#define ZBX_FLAG_LLD_ITEM_UPDATE_FORMULA		__UINT64_C(0x0000000000004000)
#define ZBX_FLAG_LLD_ITEM_UPDATE_LOGTIMEFMT		__UINT64_C(0x0000000000008000)
#define ZBX_FLAG_LLD_ITEM_UPDATE_VALUEMAPID		__UINT64_C(0x0000000000010000)
#define ZBX_FLAG_LLD_ITEM_UPDATE_PARAMS			__UINT64_C(0x0000000000020000)
#define ZBX_FLAG_LLD_ITEM_UPDATE_IPMI_SENSOR		__UINT64_C(0x0000000000040000)
#define ZBX_FLAG_LLD_ITEM_UPDATE_SNMP_OID		__UINT64_C(0x0000000000100000)
#define ZBX_FLAG_LLD_ITEM_UPDATE_AUTHTYPE		__UINT64_C(0x0000000010000000)
#define ZBX_FLAG_LLD_ITEM_UPDATE_USERNAME		__UINT64_C(0x0000000020000000)
#define ZBX_FLAG_LLD_ITEM_UPDATE_PASSWORD		__UINT64_C(0x0000000040000000)
#define ZBX_FLAG_LLD_ITEM_UPDATE_PUBLICKEY		__UINT64_C(0x0000000080000000)
#define ZBX_FLAG_LLD_ITEM_UPDATE_PRIVATEKEY		__UINT64_C(0x0000000100000000)
#define ZBX_FLAG_LLD_ITEM_UPDATE_DESCRIPTION		__UINT64_C(0x0000000200000000)
#define ZBX_FLAG_LLD_ITEM_UPDATE_INTERFACEID		__UINT64_C(0x0000000400000000)
#define ZBX_FLAG_LLD_ITEM_UPDATE_JMX_ENDPOINT		__UINT64_C(0x0000001000000000)
#define ZBX_FLAG_LLD_ITEM_UPDATE_MASTER_ITEM		__UINT64_C(0x0000002000000000)
#define ZBX_FLAG_LLD_ITEM_UPDATE_TIMEOUT		__UINT64_C(0x0000004000000000)
#define ZBX_FLAG_LLD_ITEM_UPDATE_URL			__UINT64_C(0x0000008000000000)
#define ZBX_FLAG_LLD_ITEM_UPDATE_QUERY_FIELDS		__UINT64_C(0x0000010000000000)
#define ZBX_FLAG_LLD_ITEM_UPDATE_POSTS			__UINT64_C(0x0000020000000000)
#define ZBX_FLAG_LLD_ITEM_UPDATE_STATUS_CODES		__UINT64_C(0x0000040000000000)
#define ZBX_FLAG_LLD_ITEM_UPDATE_FOLLOW_REDIRECTS	__UINT64_C(0x0000080000000000)
#define ZBX_FLAG_LLD_ITEM_UPDATE_POST_TYPE		__UINT64_C(0x0000100000000000)
#define ZBX_FLAG_LLD_ITEM_UPDATE_HTTP_PROXY		__UINT64_C(0x0000200000000000)
#define ZBX_FLAG_LLD_ITEM_UPDATE_HEADERS		__UINT64_C(0x0000400000000000)
#define ZBX_FLAG_LLD_ITEM_UPDATE_RETRIEVE_MODE		__UINT64_C(0x0000800000000000)
#define ZBX_FLAG_LLD_ITEM_UPDATE_REQUEST_METHOD		__UINT64_C(0x0001000000000000)
#define ZBX_FLAG_LLD_ITEM_UPDATE_OUTPUT_FORMAT		__UINT64_C(0x0002000000000000)
#define ZBX_FLAG_LLD_ITEM_UPDATE_SSL_CERT_FILE		__UINT64_C(0x0004000000000000)
#define ZBX_FLAG_LLD_ITEM_UPDATE_SSL_KEY_FILE		__UINT64_C(0x0008000000000000)
#define ZBX_FLAG_LLD_ITEM_UPDATE_SSL_KEY_PASSWORD	__UINT64_C(0x0010000000000000)
#define ZBX_FLAG_LLD_ITEM_UPDATE_VERIFY_PEER		__UINT64_C(0x0020000000000000)
#define ZBX_FLAG_LLD_ITEM_UPDATE_VERIFY_HOST		__UINT64_C(0x0040000000000000)
#define ZBX_FLAG_LLD_ITEM_UPDATE_ALLOW_TRAPS		__UINT64_C(0x0080000000000000)
#define ZBX_FLAG_LLD_ITEM_UPDATE			(~ZBX_FLAG_LLD_ITEM_DISCOVERED)
<<<<<<< HEAD
	zbx_uint64_t				flags;
	char					*key_proto;
	char					*name;
	char					*name_proto;
	char					*key_orig;
	char					*key;
	char					*delay_orig;
	char					*delay;
	char					*history_orig;
	char					*history;
	char					*trends_orig;
	char					*trends;
	char					*units_orig;
	char					*units;
	char					*params_orig;
	char					*params;
	char					*username_orig;
	char					*username;
	char					*password_orig;
	char					*password;
	char					*ipmi_sensor_orig;
	char					*ipmi_sensor;
	char					*snmp_oid_orig;
	char					*snmp_oid;
	char					*description_orig;
	char					*description;
	char					*jmx_endpoint_orig;
	char					*jmx_endpoint;
	char					*timeout_orig;
	char					*timeout;
	char					*url_orig;
	char					*url;
	char					*query_fields_orig;
	char					*query_fields;
	char					*posts_orig;
	char					*posts;
	char					*status_codes_orig;
	char					*status_codes;
	char					*http_proxy_orig;
	char					*http_proxy;
	char					*headers_orig;
	char					*headers;
	char					*ssl_cert_file_orig;
	char					*ssl_cert_file;
	char					*ssl_key_file_orig;
	char					*ssl_key_file;
	char					*ssl_key_password_orig;
	char					*ssl_key_password;
	int					lastcheck;
	int					ts_delete;
	const zbx_lld_row_t			*lld_row;
	zbx_vector_lld_item_preproc_ptr_t	preproc_ops;
	zbx_vector_lld_item_full_ptr_t		dependent_items;
	zbx_vector_item_param_ptr_t		item_params;
	zbx_vector_db_tag_ptr_t			item_tags;
	zbx_vector_db_tag_ptr_t			override_tags;
	unsigned char				status;
	unsigned char				type_orig;
	unsigned char				type;
	unsigned char				value_type_orig;
	char					*trapper_hosts_orig;
	char					*formula_orig;
	char					*logtimefmt_orig;
	zbx_uint64_t				valuemapid_orig;
	unsigned char				authtype_orig;
	char					*publickey_orig;
	char					*privatekey_orig;
	zbx_uint64_t				interfaceid_orig;
	unsigned char				follow_redirects_orig;
	unsigned char				post_type_orig;
	unsigned char				retrieve_mode_orig;
	unsigned char				request_method_orig;
	unsigned char				output_format_orig;
	unsigned char				verify_peer_orig;
	unsigned char				verify_host_orig;
	unsigned char				allow_traps_orig;
=======
	zbx_uint64_t			flags;
	char				*key_proto;
	char				*name;
	char				*name_proto;
	char				*key_orig;
	char				*key;
	char				*delay_orig;
	char				*delay;
	char				*history_orig;
	char				*history;
	char				*trends_orig;
	char				*trends;
	char				*units_orig;
	char				*units;
	char				*params_orig;
	char				*params;
	char				*username_orig;
	char				*username;
	char				*password_orig;
	char				*password;
	char				*ipmi_sensor_orig;
	char				*ipmi_sensor;
	char				*snmp_oid_orig;
	char				*snmp_oid;
	char				*description_orig;
	char				*description;
	char				*jmx_endpoint_orig;
	char				*jmx_endpoint;
	char				*timeout_orig;
	char				*timeout;
	char				*url_orig;
	char				*url;
	char				*query_fields_orig;
	char				*query_fields;
	char				*posts_orig;
	char				*posts;
	char				*status_codes_orig;
	char				*status_codes;
	char				*http_proxy_orig;
	char				*http_proxy;
	char				*headers_orig;
	char				*headers;
	char				*ssl_cert_file_orig;
	char				*ssl_cert_file;
	char				*ssl_key_file_orig;
	char				*ssl_key_file;
	char				*ssl_key_password_orig;
	char				*ssl_key_password;
	int				lastcheck;
	unsigned char			discovery_status;
	int				ts_delete;
	int				ts_disable;
	unsigned char			disable_source;
	const zbx_lld_row_t		*lld_row;
	zbx_vector_lld_item_preproc_t	preproc_ops;
	zbx_vector_lld_item_full_t	dependent_items;
	zbx_vector_item_param_ptr_t	item_params;
	zbx_vector_db_tag_ptr_t		item_tags;
	zbx_vector_db_tag_ptr_t		override_tags;
	unsigned char			status;
	unsigned char			type_orig;
	unsigned char			type;
	unsigned char			value_type_orig;
	char				*trapper_hosts_orig;
	char				*formula_orig;
	char				*logtimefmt_orig;
	zbx_uint64_t			valuemapid_orig;
	unsigned char			authtype_orig;
	char				*publickey_orig;
	char				*privatekey_orig;
	zbx_uint64_t			interfaceid_orig;
	unsigned char			follow_redirects_orig;
	unsigned char			post_type_orig;
	unsigned char			retrieve_mode_orig;
	unsigned char			request_method_orig;
	unsigned char			output_format_orig;
	unsigned char			verify_peer_orig;
	unsigned char			verify_host_orig;
	unsigned char			allow_traps_orig;
>>>>>>> d55d185b
};

ZBX_PTR_VECTOR_FUNC_DECL(lld_item_full_ptr, zbx_lld_item_full_t*)

int	lld_item_full_compare_func(const void *d1, const void *d2);

int	lld_ids_names_compare_func(const void *d1, const void *d2);
void	lld_field_str_rollback(char **field, char **field_orig, zbx_uint64_t *flags, zbx_uint64_t flag);

void	lld_override_item(const zbx_vector_lld_override_ptr_t *overrides, const char *name, const char **delay,
		const char **history, const char **trends, zbx_vector_db_tag_ptr_t *override_tags,
		unsigned char *status, unsigned char *discover);
void	lld_override_trigger(const zbx_vector_lld_override_ptr_t *overrides, const char *name, unsigned char *severity,
		zbx_vector_db_tag_ptr_t *override_tags, unsigned char *status, unsigned char *discover);
void	lld_override_host(const zbx_vector_lld_override_ptr_t *overrides, const char *name,
		zbx_vector_uint64_t *lnk_templateids, signed char *inventory_mode,
		zbx_vector_db_tag_ptr_t *override_tags, unsigned char *status, unsigned char *discover);
void	lld_override_graph(const zbx_vector_lld_override_ptr_t *overrides, const char *name, unsigned char *discover);

int	lld_validate_item_override_no_discover(const zbx_vector_lld_override_ptr_t *overrides, const char *name,
		unsigned char override_default);

<<<<<<< HEAD
int	lld_update_items(zbx_uint64_t hostid, zbx_uint64_t lld_ruleid, zbx_vector_lld_row_ptr_t *lld_rows,
		const zbx_vector_lld_macro_path_ptr_t *lld_macro_paths, char **error, int lifetime, int lastcheck);
=======
int	lld_update_items(zbx_uint64_t hostid, zbx_uint64_t lld_ruleid, zbx_vector_lld_row_t *lld_rows,
		const zbx_vector_lld_macro_path_t *lld_macro_paths, char **error, zbx_lld_lifetime_t *lifetime,
		zbx_lld_lifetime_t *enabled_lifetime, int lastcheck);
>>>>>>> d55d185b

void	lld_item_links_sort(zbx_vector_lld_row_ptr_t *lld_rows);

<<<<<<< HEAD
int	lld_update_triggers(zbx_uint64_t hostid, zbx_uint64_t lld_ruleid, const zbx_vector_lld_row_ptr_t *lld_rows,
		const zbx_vector_lld_macro_path_ptr_t *lld_macro_paths, char **error, int lifetime, int lastcheck);

int	lld_update_graphs(zbx_uint64_t hostid, zbx_uint64_t lld_ruleid, const zbx_vector_lld_row_ptr_t *lld_rows,
		const zbx_vector_lld_macro_path_ptr_t *lld_macro_paths, char **error, int lifetime, int lastcheck);

void	lld_update_hosts(zbx_uint64_t lld_ruleid, const zbx_vector_lld_row_ptr_t *lld_rows,
		const zbx_vector_lld_macro_path_ptr_t *lld_macro_paths, char **error, int lifetime, int lastcheck);
=======
int	lld_update_triggers(zbx_uint64_t hostid, zbx_uint64_t lld_ruleid, const zbx_vector_lld_row_t *lld_rows,
		const zbx_vector_lld_macro_path_t *lld_macro_paths, char **error, zbx_lld_lifetime_t *lifetime,
		zbx_lld_lifetime_t *enabled_lifetime, int lastcheck);

int	lld_update_graphs(zbx_uint64_t hostid, zbx_uint64_t lld_ruleid, const zbx_vector_lld_row_t *lld_rows,
		const zbx_vector_lld_macro_path_t *lld_macro_paths, char **error, zbx_lld_lifetime_t *lifetime,
		int lastcheck);

void	lld_update_hosts(zbx_uint64_t lld_ruleid, const zbx_vector_lld_row_t *lld_rows,
		const zbx_vector_lld_macro_path_t *lld_macro_paths, char **error, zbx_lld_lifetime_t *lifetime,
		zbx_lld_lifetime_t *enabled_lifetime, int lastcheck);
>>>>>>> d55d185b

int	lld_end_of_life(int lastcheck, int lifetime);

typedef void	(*delete_ids_f)(zbx_vector_uint64_t *ids, int audit_context_mode);
typedef	void	(*get_object_info_f)(const void *object, zbx_uint64_t *id, int *discovery_flag, int *lastcheck,
		unsigned char *discovery_status, int *ts_delete, int *ts_disable, unsigned char *object_status,
		unsigned char *disable_source, char **name);
typedef void	(*object_audit_entry_create_f)(int audit_context_mode, int audit_action, zbx_uint64_t objectid,
		const char *name, int flags);
typedef void	(*object_audit_entry_update_status_f)(int audit_context_mode, zbx_uint64_t objectid, int flags,
		int status_old, int status_new);
typedef int	(get_object_status_val)(int status);
void	lld_process_lost_objects(const char *table, const char *table_obj, const char *id_name,
		zbx_vector_ptr_t *objects, zbx_lld_lifetime_t *lifetime, zbx_lld_lifetime_t *enabled_lifetime,
		int lastcheck, delete_ids_f cb, get_object_info_f cb_info, get_object_status_val cb_status,
		object_audit_entry_create_f cb_audit_create, object_audit_entry_update_status_f cb_audit_update_status);

int	lld_process_discovery_rule(zbx_uint64_t lld_ruleid, const char *value, char **error);

#endif<|MERGE_RESOLUTION|>--- conflicted
+++ resolved
@@ -259,7 +259,6 @@
 #define ZBX_FLAG_LLD_ITEM_UPDATE_VERIFY_HOST		__UINT64_C(0x0040000000000000)
 #define ZBX_FLAG_LLD_ITEM_UPDATE_ALLOW_TRAPS		__UINT64_C(0x0080000000000000)
 #define ZBX_FLAG_LLD_ITEM_UPDATE			(~ZBX_FLAG_LLD_ITEM_DISCOVERED)
-<<<<<<< HEAD
 	zbx_uint64_t				flags;
 	char					*key_proto;
 	char					*name;
@@ -309,7 +308,10 @@
 	char					*ssl_key_password_orig;
 	char					*ssl_key_password;
 	int					lastcheck;
+	unsigned char				discovery_status;
 	int					ts_delete;
+	int					ts_disable;
+	unsigned char				disable_source;
 	const zbx_lld_row_t			*lld_row;
 	zbx_vector_lld_item_preproc_ptr_t	preproc_ops;
 	zbx_vector_lld_item_full_ptr_t		dependent_items;
@@ -336,87 +338,6 @@
 	unsigned char				verify_peer_orig;
 	unsigned char				verify_host_orig;
 	unsigned char				allow_traps_orig;
-=======
-	zbx_uint64_t			flags;
-	char				*key_proto;
-	char				*name;
-	char				*name_proto;
-	char				*key_orig;
-	char				*key;
-	char				*delay_orig;
-	char				*delay;
-	char				*history_orig;
-	char				*history;
-	char				*trends_orig;
-	char				*trends;
-	char				*units_orig;
-	char				*units;
-	char				*params_orig;
-	char				*params;
-	char				*username_orig;
-	char				*username;
-	char				*password_orig;
-	char				*password;
-	char				*ipmi_sensor_orig;
-	char				*ipmi_sensor;
-	char				*snmp_oid_orig;
-	char				*snmp_oid;
-	char				*description_orig;
-	char				*description;
-	char				*jmx_endpoint_orig;
-	char				*jmx_endpoint;
-	char				*timeout_orig;
-	char				*timeout;
-	char				*url_orig;
-	char				*url;
-	char				*query_fields_orig;
-	char				*query_fields;
-	char				*posts_orig;
-	char				*posts;
-	char				*status_codes_orig;
-	char				*status_codes;
-	char				*http_proxy_orig;
-	char				*http_proxy;
-	char				*headers_orig;
-	char				*headers;
-	char				*ssl_cert_file_orig;
-	char				*ssl_cert_file;
-	char				*ssl_key_file_orig;
-	char				*ssl_key_file;
-	char				*ssl_key_password_orig;
-	char				*ssl_key_password;
-	int				lastcheck;
-	unsigned char			discovery_status;
-	int				ts_delete;
-	int				ts_disable;
-	unsigned char			disable_source;
-	const zbx_lld_row_t		*lld_row;
-	zbx_vector_lld_item_preproc_t	preproc_ops;
-	zbx_vector_lld_item_full_t	dependent_items;
-	zbx_vector_item_param_ptr_t	item_params;
-	zbx_vector_db_tag_ptr_t		item_tags;
-	zbx_vector_db_tag_ptr_t		override_tags;
-	unsigned char			status;
-	unsigned char			type_orig;
-	unsigned char			type;
-	unsigned char			value_type_orig;
-	char				*trapper_hosts_orig;
-	char				*formula_orig;
-	char				*logtimefmt_orig;
-	zbx_uint64_t			valuemapid_orig;
-	unsigned char			authtype_orig;
-	char				*publickey_orig;
-	char				*privatekey_orig;
-	zbx_uint64_t			interfaceid_orig;
-	unsigned char			follow_redirects_orig;
-	unsigned char			post_type_orig;
-	unsigned char			retrieve_mode_orig;
-	unsigned char			request_method_orig;
-	unsigned char			output_format_orig;
-	unsigned char			verify_peer_orig;
-	unsigned char			verify_host_orig;
-	unsigned char			allow_traps_orig;
->>>>>>> d55d185b
 };
 
 ZBX_PTR_VECTOR_FUNC_DECL(lld_item_full_ptr, zbx_lld_item_full_t*)
@@ -439,39 +360,23 @@
 int	lld_validate_item_override_no_discover(const zbx_vector_lld_override_ptr_t *overrides, const char *name,
 		unsigned char override_default);
 
-<<<<<<< HEAD
 int	lld_update_items(zbx_uint64_t hostid, zbx_uint64_t lld_ruleid, zbx_vector_lld_row_ptr_t *lld_rows,
-		const zbx_vector_lld_macro_path_ptr_t *lld_macro_paths, char **error, int lifetime, int lastcheck);
-=======
-int	lld_update_items(zbx_uint64_t hostid, zbx_uint64_t lld_ruleid, zbx_vector_lld_row_t *lld_rows,
-		const zbx_vector_lld_macro_path_t *lld_macro_paths, char **error, zbx_lld_lifetime_t *lifetime,
+		const zbx_vector_lld_macro_path_ptr_t *lld_macro_paths, char **error, zbx_lld_lifetime_t *lifetime,
 		zbx_lld_lifetime_t *enabled_lifetime, int lastcheck);
->>>>>>> d55d185b
 
 void	lld_item_links_sort(zbx_vector_lld_row_ptr_t *lld_rows);
 
-<<<<<<< HEAD
 int	lld_update_triggers(zbx_uint64_t hostid, zbx_uint64_t lld_ruleid, const zbx_vector_lld_row_ptr_t *lld_rows,
-		const zbx_vector_lld_macro_path_ptr_t *lld_macro_paths, char **error, int lifetime, int lastcheck);
+		const zbx_vector_lld_macro_path_ptr_t *lld_macro_paths, char **error, zbx_lld_lifetime_t *lifetime,
+		zbx_lld_lifetime_t *enabled_lifetime, int lastcheck);
 
 int	lld_update_graphs(zbx_uint64_t hostid, zbx_uint64_t lld_ruleid, const zbx_vector_lld_row_ptr_t *lld_rows,
-		const zbx_vector_lld_macro_path_ptr_t *lld_macro_paths, char **error, int lifetime, int lastcheck);
+		const zbx_vector_lld_macro_path_ptr_t *lld_macro_paths, char **error, zbx_lld_lifetime_t *lifetime,
+		int lastcheck);
 
 void	lld_update_hosts(zbx_uint64_t lld_ruleid, const zbx_vector_lld_row_ptr_t *lld_rows,
-		const zbx_vector_lld_macro_path_ptr_t *lld_macro_paths, char **error, int lifetime, int lastcheck);
-=======
-int	lld_update_triggers(zbx_uint64_t hostid, zbx_uint64_t lld_ruleid, const zbx_vector_lld_row_t *lld_rows,
-		const zbx_vector_lld_macro_path_t *lld_macro_paths, char **error, zbx_lld_lifetime_t *lifetime,
+		const zbx_vector_lld_macro_path_ptr_t *lld_macro_paths, char **error, zbx_lld_lifetime_t *lifetime,
 		zbx_lld_lifetime_t *enabled_lifetime, int lastcheck);
-
-int	lld_update_graphs(zbx_uint64_t hostid, zbx_uint64_t lld_ruleid, const zbx_vector_lld_row_t *lld_rows,
-		const zbx_vector_lld_macro_path_t *lld_macro_paths, char **error, zbx_lld_lifetime_t *lifetime,
-		int lastcheck);
-
-void	lld_update_hosts(zbx_uint64_t lld_ruleid, const zbx_vector_lld_row_t *lld_rows,
-		const zbx_vector_lld_macro_path_t *lld_macro_paths, char **error, zbx_lld_lifetime_t *lifetime,
-		zbx_lld_lifetime_t *enabled_lifetime, int lastcheck);
->>>>>>> d55d185b
 
 int	lld_end_of_life(int lastcheck, int lifetime);
 
