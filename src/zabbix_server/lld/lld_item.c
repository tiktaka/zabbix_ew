--- conflicted
+++ resolved
@@ -2050,12 +2050,6 @@
 
 	if (SUCCEED != ret || ITEM_STATUS_NO_CREATE == item->status)
 	{
-<<<<<<< HEAD
-		if (ITEM_STATUS_NO_CREATE != item->status)
-			*error = zbx_strdcatf(*error, "Cannot create item: %s.\n", err);
-
-=======
->>>>>>> 3b5ce3dd
 		lld_item_free(item);
 		item = NULL;
 	}
