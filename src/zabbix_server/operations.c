--- conflicted
+++ resolved
@@ -361,19 +361,13 @@
 					"select hostid,proxy_hostid"
 					" from hosts"
 					" where host='%s'"
-<<<<<<< HEAD
 						" and flags<>%d"
-						ZBX_SQL_NODE
-					" order by hostid",
-					host_esc, ZBX_FLAG_DISCOVERY_PROTOTYPE, DBand_node_local("hostid"));
-=======
 						" and status in (%d,%d)"
 						ZBX_SQL_NODE
 					" order by hostid",
-					host_esc,
+					host_esc, ZBX_FLAG_DISCOVERY_PROTOTYPE,
 					HOST_STATUS_MONITORED, HOST_STATUS_NOT_MONITORED,
 					DBand_node_local("hostid"));
->>>>>>> 47d54aef
 
 			result2 = DBselectN(sql, 1);
 
