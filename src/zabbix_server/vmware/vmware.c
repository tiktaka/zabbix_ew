--- conflicted
+++ resolved
@@ -345,14 +345,8 @@
 
 static size_t	curl_write_cb(void *ptr, size_t size, size_t nmemb, void *userdata)
 {
-<<<<<<< HEAD
 	size_t		r_size = size * nmemb;
 	ZBX_HTTPPAGE	*page_http = (ZBX_HTTPPAGE *)userdata;
-=======
-	size_t	r_size = size * nmemb;
-
-	ZBX_UNUSED(userdata);
->>>>>>> f4c69433
 
 	zbx_strncpy_alloc(&page_http->data, &page_http->alloc, &page_http->offset, (const char *)ptr, r_size);
 
@@ -3475,13 +3469,8 @@
 
 	ret = SUCCEED;
 out:
-<<<<<<< HEAD
 	xmlFreeDoc(cluster_data);
-	zbx_vector_str_clear_ext(&ids, zbx_ptr_free);
-=======
-	zbx_free(cluster_data);
 	zbx_vector_str_clear_ext(&ids, zbx_str_free);
->>>>>>> f4c69433
 	zbx_vector_str_destroy(&ids);
 
 	zabbix_log(LOG_LEVEL_DEBUG, "End of %s():%s found:%d", __function_name, zbx_result_string(ret),
@@ -3525,34 +3514,14 @@
 
 	if (SUCCEED != zbx_soap_post(__function_name, easyhandle, ZBX_POST_MAXQUERYMETRICS, &doc, error))
 	{
-<<<<<<< HEAD
 		if (NULL == doc)	/* if not SOAP error */
 			goto out;
-=======
-		*error = zbx_dsprintf(*error, "Cannot set cURL option %d: %s.", (int)opt, curl_easy_strerror(err));
-		goto out;
-	}
-
-	page.offset = 0;
->>>>>>> f4c69433
 
 		zabbix_log(LOG_LEVEL_WARNING, "Error of query maxQueryMetrics: %s.", *error);
 		zbx_free(*error);
 	}
 
-<<<<<<< HEAD
 	if (NULL == (val = zbx_xml_read_doc_value(doc, ZBX_XPATH_MAXQUERYMETRICS())))
-=======
-	zabbix_log(LOG_LEVEL_TRACE, "%s() SOAP response: %s", __function_name, page.data);
-
-	if (NULL != (*error = zbx_xml_read_value(page.data, ZBX_XPATH_FAULTSTRING())))
-	{
-		zabbix_log(LOG_LEVEL_WARNING, "Error of query maxQueryMetrics: %s.", *error);
-		zbx_free(*error);
-	}
-
-	if (NULL == (val = zbx_xml_read_value(page.data, ZBX_XPATH_MAXQUERYMETRICS())))
->>>>>>> f4c69433
 	{
 		*max_qm = ZBX_VPXD_STATS_MAXQUERYMETRICS;
 		zabbix_log(LOG_LEVEL_DEBUG, "maxQueryMetrics used default value %d", ZBX_VPXD_STATS_MAXQUERYMETRICS);
