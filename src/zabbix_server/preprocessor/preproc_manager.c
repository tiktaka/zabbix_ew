/*
** Zabbix
** Copyright (C) 2001-2023 Zabbix SIA
**
** This program is free software; you can redistribute it and/or modify
** it under the terms of the GNU General Public License as published by
** the Free Software Foundation; either version 2 of the License, or
** (at your option) any later version.
**
** This program is distributed in the hope that it will be useful,
** but WITHOUT ANY WARRANTY; without even the implied warranty of
** MERCHANTABILITY or FITNESS FOR A PARTICULAR PURPOSE. See the
** GNU General Public License for more details.
**
** You should have received a copy of the GNU General Public License
** along with this program; if not, write to the Free Software
** Foundation, Inc., 51 Franklin Street, Fifth Floor, Boston, MA  02110-1301, USA.
**/

#include "preproc_manager.h"

#include "zbxpreproc.h"
#include "preprocessing.h"
#include "zbxnix.h"
#include "zbxself.h"
#include "log.h"
<<<<<<< HEAD
#include "../lld/lld_protocol.h"
#include "preprocessing.h"
#include "preproc_history.h"
#include "preproc_manager.h"
=======
#include "zbxlld.h"
>>>>>>> 3cbf2619
#include "zbxtime.h"
#include "zbxsysinfo.h"
#include "zbx_item_constants.h"
#include "zbxcachehistory.h"

extern unsigned char	program_type;

#define PP_MANAGER_DELAY_SEC 	1
#define PP_MANAGER_DELAY_NS	0

/******************************************************************************
 *                                                                            *
 * Purpose: synchronize preprocessing manager with configuration cache data   *
 *                                                                            *
 * Parameters: manager - [IN] the manager to be synchronized                  *
 *                                                                            *
 ******************************************************************************/
static void	preprocessor_sync_configuration(zbx_pp_manager_t *manager)
{
	zbx_uint64_t	old_revision, revision;

	zabbix_log(LOG_LEVEL_DEBUG, "In %s()", __func__);

	old_revision = revision = zbx_pp_manager_get_revision(manager);
	DCconfig_get_preprocessable_items(zbx_pp_manager_items(manager), &revision);
	zbx_pp_manager_set_revision(manager, revision);

	if (SUCCEED == ZBX_CHECK_LOG_LEVEL(LOG_LEVEL_TRACE) && revision != old_revision)
		zbx_pp_manager_dump_items(manager);

	zabbix_log(LOG_LEVEL_DEBUG, "End of %s() item config size:%d revision:" ZBX_FS_UI64 "->" ZBX_FS_UI64, __func__,
			zbx_pp_manager_items(manager)->num_data, old_revision, revision);
}

/******************************************************************************
 *                                                                            *
 * Purpose: frees resources allocated by preprocessor item value              *
 *                                                                            *
 * Parameters: value - [IN] value to be freed                                 *
 *                                                                            *
 ******************************************************************************/
static void	preproc_item_value_clear(zbx_preproc_item_value_t *value)
{
	zbx_free(value->error);
	zbx_free(value->ts);

	if (NULL != value->result)
	{
		zbx_free_agent_result(value->result);
		zbx_free(value->result);
	}
}

/******************************************************************************
 *                                                                            *
 * Purpose: extract value, timestamp and optional data from preprocessing     *
 *          item value.                                                       *
 *                                                                            *
 * Parameters: value - [IN] preprocessing item value                          *
 *             var   - [OUT] the extracted value (including error message)    *
 *             ts    - [OUT] the extracted timestamp                          *
 *             opt   - [OUT] the extracted optional data                      *
 *                                                                            *
 ******************************************************************************/
static void	preproc_item_value_extract_data(zbx_preproc_item_value_t *value, zbx_variant_t *var, zbx_timespec_t *ts,
		zbx_pp_value_opt_t *opt)
{
	opt->flags = ZBX_PP_VALUE_OPT_NONE;

	if (NULL != value->ts)
	{
		*ts = *value->ts;
	}
	else
	{
		ts->sec = 0;
		ts->ns = 0;
	}

	if (ITEM_STATE_NOTSUPPORTED == value->state)
	{
		if (NULL != value->error)
		{
			zbx_variant_set_error(var, value->error);
			value->error = NULL;
		}
		else if (NULL != value->result && ZBX_ISSET_MSG(value->result))
			zbx_variant_set_error(var, zbx_strdup(NULL, value->result->msg));
		else
			zbx_variant_set_error(var, zbx_strdup(NULL, "Unknown error."));

		return;
	}

	if (NULL == value->result)
	{
		zbx_variant_set_none(var);
		return;
	}

	if (ZBX_ISSET_LOG(value->result))
	{
		zbx_variant_set_str(var, value->result->log->value);
		value->result->log->value = NULL;

		opt->source = value->result->log->source;
		value->result->log->source = NULL;

		opt->logeventid = value->result->log->logeventid;
		opt->severity = value->result->log->severity;
		opt->timestamp = value->result->log->timestamp;

		opt->flags |= ZBX_PP_VALUE_OPT_LOG;
	}
	else if (ZBX_ISSET_UI64(value->result))
	{
		zbx_variant_set_ui64(var, value->result->ui64);
	}
	else if (ZBX_ISSET_DBL(value->result))
	{
		zbx_variant_set_dbl(var, value->result->dbl);
	}
	else if (ZBX_ISSET_STR(value->result))
	{
		zbx_variant_set_str(var, value->result->str);
		value->result->str = NULL;
	}
	else if (ZBX_ISSET_TEXT(value->result))
	{
		zbx_variant_set_str(var, value->result->text);
		value->result->text = NULL;
	}
	else
		zbx_variant_set_none(var);

	if (ZBX_ISSET_META(value->result))
	{
		opt->lastlogsize = value->result->lastlogsize;
		opt->mtime = value->result->mtime;

		opt->flags |= ZBX_PP_VALUE_OPT_META;
	}
}

/******************************************************************************
 *                                                                            *
 * Purpose: flush preprocessed value                                          *
 *                                                                            *
 * Parameters: manager    - [IN] the preprocessing manager                    *
 *             itemid     - [IN] the item identifier                          *
 *             value_type - [IN] the item value type                          *
 *             flags      - [IN] the item flags                               *
 *             value      - [IN] preprocessed item value                      *
 *             ts         - [IN] the value timestamp                          *
 *             value_opt  - [IN] the optional value data                      *
 *                                                                            *
 ******************************************************************************/
static void	preprocessing_flush_value(zbx_pp_manager_t *manager, zbx_uint64_t itemid, unsigned char value_type,
		unsigned char flags, zbx_variant_t *value, zbx_timespec_t ts, zbx_pp_value_opt_t *value_opt)
{
	zabbix_log(LOG_LEVEL_DEBUG, "In %s()", __func__);

	if (0 == (flags & ZBX_FLAG_DISCOVERY_RULE) || 0 == (program_type & ZBX_PROGRAM_TYPE_SERVER))
	{
		dc_add_history_variant(itemid, value_type, flags, value, ts, value_opt);
	}
	else
	{
		zbx_pp_item_t	*item;

		if (NULL != (item = (zbx_pp_item_t *)zbx_hashset_search(zbx_pp_manager_items(manager), &itemid)))
		{
			const char	*value_lld = NULL, *error_lld = NULL;
			unsigned char	meta = 0;
			zbx_uint64_t	lastlogsize = 0;
			int		mtime = 0;

			if (ZBX_VARIANT_ERR == value->type)
			{
				error_lld = value->data.err;
			}
			else
			{
				if (SUCCEED == zbx_variant_convert(value, ZBX_VARIANT_STR))
					value_lld = value->data.str;
			}

			if (0 != (value_opt->flags & ZBX_PP_VALUE_OPT_META))
			{
				meta = 1;
				lastlogsize = value_opt->lastlogsize;
				mtime = value_opt->mtime;
			}

			if (NULL != value_lld || NULL != error_lld || 0 != meta)
			{
				zbx_lld_process_value(itemid, item->hostid, value_lld, &ts, meta, lastlogsize, mtime,
						error_lld);
			}
		}
	}

	zabbix_log(LOG_LEVEL_DEBUG, "End of %s()", __func__);
}

/******************************************************************************
 *                                                                            *
 * Purpose: handle new preprocessing request                                  *
 *                                                                            *
 * Parameters: manager - [IN] preprocessing manager                           *
 *             message - [IN] packed preprocessing request                    *
 *                                                                            *
 *  Return value: The number of requests queued for preprocessing             *
 *                                                                            *
 ******************************************************************************/
static zbx_uint64_t	preprocessor_add_request(zbx_pp_manager_t *manager, zbx_ipc_message_t *message)
{
	zbx_uint32_t			offset = 0;
	zbx_preproc_item_value_t	value;
	zbx_uint64_t			queued_num = 0;
	zbx_vector_pp_task_ptr_t	tasks;

	zabbix_log(LOG_LEVEL_DEBUG, "In %s()", __func__);

	zbx_vector_pp_task_ptr_create(&tasks);
	zbx_vector_pp_task_ptr_reserve(&tasks, ZBX_PREPROCESSING_BATCH_SIZE);

	preprocessor_sync_configuration(manager);

	while (offset < message->size)
	{
		zbx_variant_t		var;
		zbx_pp_value_opt_t	var_opt;
		zbx_timespec_t		ts;
		zbx_pp_task_t		*task;

		offset += zbx_preprocessor_unpack_value(&value, message->data + offset);
		preproc_item_value_extract_data(&value, &var, &ts, &var_opt);

		if (NULL == (task = zbx_pp_manager_create_task(manager, value.itemid, &var, ts, &var_opt)))
		{
			preprocessing_flush_value(manager, value.itemid, value.item_value_type, value.item_flags,
					&var, ts, &var_opt);

			zbx_variant_clear(&var);
			zbx_pp_value_opt_clear(&var_opt);
		}
		else
			zbx_vector_pp_task_ptr_append(&tasks, task);

		preproc_item_value_clear(&value);
	}

	if (0 != tasks.values_num)
		zbx_pp_manager_queue_value_preproc(manager, &tasks);

	queued_num = tasks.values_num;
	zbx_vector_pp_task_ptr_destroy(&tasks);

	zabbix_log(LOG_LEVEL_DEBUG, "End of %s()", __func__);

	return queued_num;
}

/******************************************************************************
 *                                                                            *
 * Purpose: handle new preprocessing test request                             *
 *                                                                            *
 * Parameters: manager - [IN] preprocessing manager                           *
 *             message - [IN] packed preprocessing request                    *
 *                                                                            *
 ******************************************************************************/
static void	preprocessor_add_test_request(zbx_pp_manager_t *manager, zbx_ipc_client_t *client,
		zbx_ipc_message_t *message)
{
	zbx_pp_item_preproc_t	*preproc;
	zbx_variant_t		value;
	zbx_timespec_t		ts;

	zabbix_log(LOG_LEVEL_DEBUG, "In %s()", __func__);

	preproc = zbx_pp_item_preproc_create(0, 0, 0);
	zbx_preprocessor_unpack_test_request(preproc, &value, &ts, message->data);
	zbx_pp_manager_queue_test(manager, preproc, &value, ts, client);
	zbx_pp_item_preproc_release(preproc);

	zabbix_log(LOG_LEVEL_DEBUG, "End of %s()", __func__);
}

static void	preprocessor_reply_queue_size(zbx_pp_manager_t *manager, zbx_ipc_client_t *client)
{
	zbx_uint64_t	pending_num = zbx_pp_manager_get_pending_num(manager);

	zbx_ipc_client_send(client, ZBX_IPC_PREPROCESSOR_QUEUE, (unsigned char *)&pending_num, sizeof(pending_num));
}

/******************************************************************************
 *                                                                            *
 * Purpose: flush processed value task                                        *
 *                                                                            *
 * Parameters: manager - [IN] preprocessing manager                           *
 *             tasks   - [IN] the processed tasks                             *
 *                                                                            *
 ******************************************************************************/
static void	prpeprocessor_flush_value_result(zbx_pp_manager_t *manager, zbx_pp_task_t *task)
{
	zbx_variant_t		*value;
	unsigned char		value_type, flags;
	zbx_timespec_t		ts;
	zbx_pp_value_opt_t	*value_opt;

	zbx_pp_value_task_get_data(task, &value_type, &flags, &value, &ts, &value_opt);
	preprocessing_flush_value(manager, task->itemid, value_type, flags, value, ts, value_opt);
}

/******************************************************************************
 *                                                                            *
 * Purpose: send back result of processed test task                           *
 *                                                                            *
 * Parameters: manager - [IN] preprocessing manager                           *
 *             tasks   - [IN] the processed tasks                             *
 *                                                                            *
 ******************************************************************************/
static void	preprocessor_reply_test_result(zbx_pp_task_t *task)
{
	unsigned char		*data;
	zbx_uint32_t		len;
	zbx_ipc_client_t	*client;
	zbx_variant_t		*result;
	zbx_pp_result_t		*results;
	int			results_num;
	zbx_pp_history_t	*history;

	zbx_pp_test_task_get_data(task, &client, &result, &results, &results_num, &history);

	len = zbx_preprocessor_pack_test_result(&data, results, results_num, history);

	zbx_ipc_client_send(client, ZBX_IPC_PREPROCESSOR_TEST_RESULT, data, len);
	zbx_free(data);
}

/******************************************************************************
 *                                                                            *
 * Purpose: flush processed tasks                                             *
 *                                                                            *
 * Parameters: manager - [IN] preprocessing manager                           *
 *             tasks   - [IN] the processed tasks                             *
 *                                                                            *
 ******************************************************************************/
static void	preprocessor_flush_tasks(zbx_pp_manager_t *manager, zbx_vector_pp_task_ptr_t *tasks)
{
	for (int i = 0; i < tasks->values_num; i++)
	{
		switch (tasks->values[i]->type)
		{
			case ZBX_PP_TASK_VALUE:
			case ZBX_PP_TASK_VALUE_SEQ:	/* value and value_seq task contents are identical */
				prpeprocessor_flush_value_result(manager, tasks->values[i]);
				break;
			case ZBX_PP_TASK_TEST:
				preprocessor_reply_test_result(tasks->values[i]);
				break;
			default:
				/* the internal tasks (dependent/sequence) shouldn't get here */
				THIS_SHOULD_NEVER_HAPPEN;
		}
	}
}

/******************************************************************************
 *                                                                            *
 * Purpose: respond to diagnostic information request                         *
 *                                                                            *
 * Parameters: manager - [IN] preprocessing manager                           *
 *             client  - [IN] the request source                              *
 *                                                                            *
 ******************************************************************************/
static void	preprocessor_reply_diag_info(zbx_pp_manager_t *manager, zbx_ipc_client_t *client)
{
	zbx_uint64_t	preproc_num, pending_num, finished_num, sequences_num;
	unsigned char	*data;
	zbx_uint32_t	data_len;

	zbx_pp_manager_get_diag_stats(manager, &preproc_num, &pending_num, &finished_num, &sequences_num);
	data_len = zbx_preprocessor_pack_diag_stats(&data, preproc_num, pending_num, finished_num, sequences_num);

	zbx_ipc_client_send(client, ZBX_IPC_PREPROCESSOR_DIAG_STATS_RESULT, data, data_len);

	zbx_free(data);
}

static int	preprocessor_compare_sequence_stats(const void *d1, const void *d2)
{
	const zbx_pp_sequence_stats_t *s1 = *(const zbx_pp_sequence_stats_t * const *)d1;
	const zbx_pp_sequence_stats_t *s2 = *(const zbx_pp_sequence_stats_t * const *)d2;

	return s2->tasks_num - s1->tasks_num;
}


/******************************************************************************
 *                                                                            *
 * Purpose: respond to top sequences request                                  *
 *                                                                            *
 * Parameters: manager - [IN] preprocessing manager                           *
 *             client  - [IN] the request source                              *
 *             message - [IN] the request message                             *
 *                                                                            *
 ******************************************************************************/
static void	preprocessor_reply_top_sequences(zbx_pp_manager_t *manager, zbx_ipc_client_t *client,
		zbx_ipc_message_t *message)
{
	int					limit;
	zbx_vector_pp_sequence_stats_ptr_t	sequences;
	unsigned char				*data;
	zbx_uint32_t				data_len;

	zbx_vector_pp_sequence_stats_ptr_create(&sequences);

	zbx_preprocessor_unpack_top_request(&limit, message->data);

	zbx_pp_manager_get_sequence_stats(manager, &sequences);

	if (limit > sequences.values_num)
		limit = sequences.values_num;

	zbx_vector_pp_sequence_stats_ptr_sort(&sequences, preprocessor_compare_sequence_stats);

	data_len = zbx_preprocessor_pack_top_sequences_result(&data, &sequences, limit);

	zbx_ipc_client_send(client, ZBX_IPC_PREPROCESSOR_TOP_SEQUENCES_RESULT, data, data_len);

	zbx_free(data);
	zbx_vector_pp_sequence_stats_ptr_clear_ext(&sequences, (zbx_pp_sequence_stats_ptr_free_func_t)zbx_ptr_free);
	zbx_vector_pp_sequence_stats_ptr_destroy(&sequences);
}

/******************************************************************************
 *                                                                            *
 * Purpose: respond to worker usage statistics request                        *
 *                                                                            *
 * Parameters: manager     - [IN] preprocessing manager                       *
 *             workers_num - [IN] number of preprocessing workers             *
 *             client      - [IN] the request source                          *
 *                                                                            *
 ******************************************************************************/
static void	preprocessor_reply_usage_stats(zbx_pp_manager_t *manager, int workers_num, zbx_ipc_client_t *client)
{
	zbx_vector_dbl_t	usage;
	unsigned char		*data;
	zbx_uint32_t		data_len;

	zbx_vector_dbl_create(&usage);
	zbx_pp_manager_get_worker_usage(manager, &usage);

	data_len = zbx_preprocessor_pack_usage_stats(&data, &usage,  workers_num);

	zbx_ipc_client_send(client, ZBX_IPC_PREPROCESSOR_DIAG_STATS_RESULT, data, data_len);

	zbx_free(data);
	zbx_vector_dbl_destroy(&usage);
}

static void	preprocessor_finished_task_cb(void *data)
{
	zbx_ipc_service_alert((zbx_ipc_service_t *)data);
}

ZBX_THREAD_ENTRY(preprocessing_manager_thread, args)
{
	zbx_ipc_service_t		service;
	char				*error = NULL;
	zbx_ipc_client_t		*client;
	zbx_ipc_message_t		*message;
	int				ret;
	double				time_stat, time_idle = 0, time_now, time_flush, sec;
	zbx_timespec_t			timeout = {PP_MANAGER_DELAY_SEC, PP_MANAGER_DELAY_NS};
	const zbx_thread_info_t		*info = &((zbx_thread_args_t *)args)->info;
	int				server_num = ((zbx_thread_args_t *)args)->info.server_num;
	int				process_num = ((zbx_thread_args_t *)args)->info.process_num;
	unsigned char			process_type = ((zbx_thread_args_t *)args)->info.process_type;
	const zbx_thread_preprocessing_manager_args	*pp_args = ((zbx_thread_args_t *)args)->args;
	zbx_pp_manager_t		*manager;
	zbx_vector_pp_task_ptr_t	tasks;
	zbx_uint64_t			pending_num, finished_num, processed_num = 0, queued_num = 0,
					processing_num = 0;

#define	STAT_INTERVAL	5	/* if a process is busy and does not sleep then update status not faster than */
				/* once in STAT_INTERVAL seconds */

	zbx_setproctitle("%s #%d starting", get_process_type_string(process_type), process_num);

	zabbix_log(LOG_LEVEL_INFORMATION, "%s #%d started [%s #%d]", get_program_type_string(info->program_type),
			server_num, get_process_type_string(process_type), process_num);

	zbx_update_selfmon_counter(info, ZBX_PROCESS_STATE_BUSY);

	if (FAIL == zbx_ipc_service_start(&service, ZBX_IPC_SERVICE_PREPROCESSING, &error))
	{
		zabbix_log(LOG_LEVEL_CRIT, "cannot start preprocessing service: %s", error);
		zbx_free(error);
		exit(EXIT_FAILURE);
	}

	if (NULL == (manager = zbx_pp_manager_create(pp_args->workers_num, preprocessor_finished_task_cb,
			(void *)&service, &error)))
	{
		zabbix_log(LOG_LEVEL_CRIT, "cannot initialize preprocessing manager: %s", error);
		zbx_free(error);
		exit(EXIT_FAILURE);
	}

	zbx_vector_pp_task_ptr_create(&tasks);

	/* initialize statistics */
	time_stat = zbx_time();
	time_flush = time_stat;

	zbx_setproctitle("%s #%d started", get_process_type_string(process_type), process_num);

	while (ZBX_IS_RUNNING())
	{
		time_now = zbx_time();

		if (STAT_INTERVAL < time_now - time_stat)
		{
			zbx_setproctitle("%s #%d [queued " ZBX_FS_UI64 ", processed " ZBX_FS_UI64 " values, idle "
					ZBX_FS_DBL " sec during " ZBX_FS_DBL " sec]",
					get_process_type_string(process_type), process_num,
					queued_num, processed_num, time_idle, time_now - time_stat);

			time_stat = time_now;
			time_idle = 0;
			processed_num = 0;
			queued_num = 0;
		}

		zbx_update_selfmon_counter(info, ZBX_PROCESS_STATE_IDLE);
		ret = zbx_ipc_service_recv(&service, &timeout, &client, &message);
		zbx_update_selfmon_counter(info, ZBX_PROCESS_STATE_BUSY);
		sec = zbx_time();
		zbx_update_env(get_process_type_string(process_type), sec);

		if (ZBX_IPC_RECV_IMMEDIATE != ret)
			time_idle += sec - time_now;

		if (NULL != message)
		{
			switch (message->code)
			{
				case ZBX_IPC_PREPROCESSOR_REQUEST:
					queued_num += preprocessor_add_request(manager, message);
					break;
				case ZBX_IPC_PREPROCESSOR_QUEUE:
					preprocessor_reply_queue_size(manager, client);
					break;
				case ZBX_IPC_PREPROCESSOR_TEST_REQUEST:
					preprocessor_add_test_request(manager, client, message);
					break;
				case ZBX_IPC_PREPROCESSOR_DIAG_STATS:
					preprocessor_reply_diag_info(manager, client);
					break;
				case ZBX_IPC_PREPROCESSOR_TOP_SEQUENCES:
					preprocessor_reply_top_sequences(manager, client, message);
					break;
				case ZBX_IPC_PREPROCESSOR_USAGE_STATS:
					preprocessor_reply_usage_stats(manager, pp_args->workers_num, client);
					break;
			}

			zbx_ipc_message_free(message);
		}

		if (NULL != client)
			zbx_ipc_client_release(client);

		zbx_pp_manager_process_finished(manager, &tasks, &pending_num, &processing_num, &finished_num);

		if (0 < tasks.values_num)
		{
			processed_num += (unsigned int)tasks.values_num;
			preprocessor_flush_tasks(manager, &tasks);
			zbx_pp_tasks_clear(&tasks);
		}

		if (0 != finished_num)
		{
			timeout.sec = 0;
			timeout.ns = 0;
		}
		else
		{
			timeout.sec = PP_MANAGER_DELAY_SEC;
			timeout.ns = PP_MANAGER_DELAY_NS;
		}

		/* flush local history cache when there is nothing more to process or one second after last flush */
		if (0 == pending_num + processing_num + finished_num || 1 < sec - time_flush)
		{
			dc_flush_history();
			time_flush = sec;
		}
	}

	zbx_setproctitle("%s #%d [terminating]", get_process_type_string(process_type), process_num);

	zbx_vector_pp_task_ptr_destroy(&tasks);
	zbx_pp_manager_free(manager);

	zbx_ipc_service_close(&service);

	exit(EXIT_SUCCESS);
#undef STAT_INTERVAL
}<|MERGE_RESOLUTION|>--- conflicted
+++ resolved
@@ -24,14 +24,6 @@
 #include "zbxnix.h"
 #include "zbxself.h"
 #include "log.h"
-<<<<<<< HEAD
-#include "../lld/lld_protocol.h"
-#include "preprocessing.h"
-#include "preproc_history.h"
-#include "preproc_manager.h"
-=======
-#include "zbxlld.h"
->>>>>>> 3cbf2619
 #include "zbxtime.h"
 #include "zbxsysinfo.h"
 #include "zbx_item_constants.h"
@@ -228,7 +220,7 @@
 
 			if (NULL != value_lld || NULL != error_lld || 0 != meta)
 			{
-				zbx_lld_process_value(itemid, item->hostid, value_lld, &ts, meta, lastlogsize, mtime,
+				zbx_lld_queue_value(itemid, item->hostid, value_lld, &ts, meta, lastlogsize, mtime,
 						error_lld);
 			}
 		}
