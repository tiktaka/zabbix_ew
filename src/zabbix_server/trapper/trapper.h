--- conflicted
+++ resolved
@@ -42,15 +42,9 @@
 	int				proxydata_frequency;
 	zbx_get_config_forks_f		get_process_forks_cb_arg;
 	const char			*config_stats_allowed_ip;
-<<<<<<< HEAD
-	const char			*config_externalscripts;
-	const char			*config_java_gateway;
-	int				config_java_gateway_port;
-=======
 	const char			*config_java_gateway;
 	int				config_java_gateway_port;
 	const char			*config_externalscripts;
->>>>>>> 2b26a7eb
 }
 zbx_thread_trapper_args;
 
