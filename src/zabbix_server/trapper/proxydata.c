/*
** Zabbix
** Copyright (C) 2001-2023 Zabbix SIA
**
** This program is free software; you can redistribute it and/or modify
** it under the terms of the GNU General Public License as published by
** the Free Software Foundation; either version 2 of the License, or
** (at your option) any later version.
**
** This program is distributed in the hope that it will be useful,
** but WITHOUT ANY WARRANTY; without even the implied warranty of
** MERCHANTABILITY or FITNESS FOR A PARTICULAR PURPOSE. See the
** GNU General Public License for more details.
**
** You should have received a copy of the GNU General Public License
** along with this program; if not, write to the Free Software
** Foundation, Inc., 51 Franklin Street, Fifth Floor, Boston, MA  02110-1301, USA.
**/

#include "proxydata.h"

#include "zbxdbwrap.h"
#include "zbxcachehistory.h"
#include "log.h"
#include "zbxtasks.h"
#include "zbxmutexs.h"
#include "zbxnix.h"
#include "zbxcompress.h"
#include "zbxcommshigh.h"
#include "zbxavailability.h"
#include "zbxnum.h"
#include "zbx_host_constants.h"
#include "../taskmanager/taskmanager.h"

extern unsigned char	program_type;
static zbx_mutex_t	proxy_lock = ZBX_MUTEX_NULL;

#define	LOCK_PROXY_HISTORY	if (0 != (program_type & ZBX_PROGRAM_TYPE_PROXY_PASSIVE)) zbx_mutex_lock(proxy_lock)
#define	UNLOCK_PROXY_HISTORY	if (0 != (program_type & ZBX_PROGRAM_TYPE_PROXY_PASSIVE)) zbx_mutex_unlock(proxy_lock)

int	zbx_send_proxy_data_response(const DC_PROXY *proxy, zbx_socket_t *sock, const char *info, int status,
		int upload_status)
{
	struct zbx_json		json;
	zbx_vector_tm_task_t	tasks;
	int			ret, flags = ZBX_TCP_PROTOCOL;

	zbx_vector_tm_task_create(&tasks);

	zbx_json_init(&json, ZBX_JSON_STAT_BUF_LEN);

	switch (upload_status)
	{
		case ZBX_PROXY_UPLOAD_DISABLED:
			zbx_json_addstring(&json, ZBX_PROTO_TAG_PROXY_UPLOAD, ZBX_PROTO_VALUE_PROXY_UPLOAD_DISABLED,
					ZBX_JSON_TYPE_STRING);
			break;
		case ZBX_PROXY_UPLOAD_ENABLED:
			zbx_json_addstring(&json, ZBX_PROTO_TAG_PROXY_UPLOAD, ZBX_PROTO_VALUE_PROXY_UPLOAD_ENABLED,
					ZBX_JSON_TYPE_STRING);
			break;
	}

	if (SUCCEED == status)
	{
		zbx_json_addstring(&json, ZBX_PROTO_TAG_RESPONSE, ZBX_PROTO_VALUE_SUCCESS, ZBX_JSON_TYPE_STRING);
		zbx_tm_get_remote_tasks(&tasks, proxy->hostid, proxy->compatibility);
	}
	else
		zbx_json_addstring(&json, ZBX_PROTO_TAG_RESPONSE, ZBX_PROTO_VALUE_FAILED, ZBX_JSON_TYPE_STRING);

	if (NULL != info && '\0' != *info)
		zbx_json_addstring(&json, ZBX_PROTO_TAG_INFO, info, ZBX_JSON_TYPE_STRING);

	if (0 != tasks.values_num)
		zbx_tm_json_serialize_tasks(&json, &tasks);

	if (0 != proxy->auto_compress)
		flags |= ZBX_TCP_COMPRESS;

	if (SUCCEED == (ret = zbx_tcp_send_ext(sock, json.buffer, strlen(json.buffer), 0, flags, 0)))
	{
		if (0 != tasks.values_num)
			zbx_tm_update_task_status(&tasks, ZBX_TM_STATUS_INPROGRESS);
	}

	zbx_json_free(&json);

	zbx_vector_tm_task_clear_ext(&tasks, zbx_tm_task_free);
	zbx_vector_tm_task_destroy(&tasks);

	return ret;
}

/******************************************************************************
 *                                                                            *
 * Purpose: check if the 'proxy data' packet has historical data              *
 *                                                                            *
 * Return value: SUCCEED - the 'proxy data' contains no historical records    *
 *               FAIL    - otherwise                                          *
 *                                                                            *
 ******************************************************************************/
static int	proxy_data_no_history(const struct zbx_json_parse *jp)
{
	struct zbx_json_parse	jp_data;

	if (SUCCEED == zbx_json_brackets_by_name(jp, ZBX_PROTO_TAG_HISTORY_DATA, &jp_data))
		return FAIL;

	if (SUCCEED == zbx_json_brackets_by_name(jp, ZBX_PROTO_TAG_DISCOVERY_DATA, &jp_data))
		return FAIL;

	if (SUCCEED == zbx_json_brackets_by_name(jp, ZBX_PROTO_TAG_AUTOREGISTRATION, &jp_data))
		return FAIL;

	if (SUCCEED == zbx_json_brackets_by_name(jp, ZBX_PROTO_TAG_INTERFACE_AVAILABILITY, &jp_data))
		return FAIL;

	return SUCCEED;
}

/******************************************************************************
 *                                                                            *
 * Purpose: receive 'proxy data' request from proxy                           *
 *                                                                            *
 * Parameters: sock           - [IN] connection socket                        *
 *             jp             - [IN] received JSON data                       *
 *             ts             - [IN] connection timestamp                     *
 *             events_cbs     - [IN]                                          *
 *             config_timeout - [IN]                                          *
 *                                                                            *
 ******************************************************************************/
void	zbx_recv_proxy_data(zbx_socket_t *sock, struct zbx_json_parse *jp, zbx_timespec_t *ts,
		zbx_events_funcs_t *events_cbs, int config_timeout)
{
	int			ret = FAIL, upload_status = 0, status, version_int, responded = 0;
	char			*error = NULL, *version_str = NULL;
	DC_PROXY		proxy;

	zabbix_log(LOG_LEVEL_DEBUG, "In %s()", __func__);

	if (SUCCEED != (status = zbx_get_active_proxy_from_request(jp, &proxy, &error)))
	{
		zabbix_log(LOG_LEVEL_WARNING, "cannot parse proxy data from active proxy at \"%s\": %s",
				sock->peer, error);
		goto out;
	}

	if (SUCCEED != (status = zbx_proxy_check_permissions(&proxy, sock, &error)))
	{
		zabbix_log(LOG_LEVEL_WARNING, "cannot accept connection from proxy \"%s\" at \"%s\", allowed address:"
				" \"%s\": %s", proxy.host, sock->peer, proxy.proxy_address, error);
		goto out;
	}

	version_str = zbx_get_proxy_protocol_version_str(jp);
	version_int = zbx_get_proxy_protocol_version_int(version_str);

	if (SUCCEED != zbx_check_protocol_version(&proxy, version_int))
	{
		upload_status = ZBX_PROXY_UPLOAD_DISABLED;
		error = zbx_strdup(error, "current proxy version is not supported by server");
		goto reply;
	}

	if (FAIL == (ret = zbx_hc_check_proxy(proxy.hostid)))
	{
		upload_status = ZBX_PROXY_UPLOAD_DISABLED;
		ret = proxy_data_no_history(jp);
	}
	else
		upload_status = ZBX_PROXY_UPLOAD_ENABLED;

	if (SUCCEED == ret)
	{
<<<<<<< HEAD
		if (SUCCEED != (ret = process_proxy_data(&proxy, jp, ts, HOST_STATUS_PROXY_ACTIVE, events_cbs, NULL,
				&error)))
=======
		if (SUCCEED != (ret = zbx_process_proxy_data(&proxy, jp, ts, HOST_STATUS_PROXY_ACTIVE, NULL, &error)))
>>>>>>> f2a6be54
		{
			zabbix_log(LOG_LEVEL_WARNING, "received invalid proxy data from proxy \"%s\" at \"%s\": %s",
					proxy.host, sock->peer, error);
			goto out;
		}
	}

	if (!ZBX_IS_RUNNING())
	{
		error = zbx_strdup(error, "Zabbix server shutdown in progress");
		zabbix_log(LOG_LEVEL_WARNING, "cannot process proxy data from active proxy at \"%s\": %s",
				sock->peer, error);
		ret = FAIL;
		goto out;
	}
reply:
	zbx_send_proxy_data_response(&proxy, sock, error, ret, upload_status);
	responded = 1;
out:
	if (SUCCEED == status)	/* moved the unpredictable long operation to the end */
				/* we are trying to save info about lastaccess to detect communication problem */
	{
		int	lastaccess;

		if (ZBX_PROXY_UPLOAD_DISABLED == upload_status)
			lastaccess = time(NULL);
		else
			lastaccess = ts->sec;

		zbx_update_proxy_data(&proxy, version_str, version_int, lastaccess,
				(0 != (sock->protocol & ZBX_TCP_COMPRESS) ? 1 : 0), 0);
	}

	if (0 == responded)
	{
		int	flags = ZBX_TCP_PROTOCOL;

		if (0 != (sock->protocol & ZBX_TCP_COMPRESS))
			flags |= ZBX_TCP_COMPRESS;

		zbx_send_response_ext(sock, ret, error, NULL, flags, config_timeout);
	}

	zbx_free(error);
	zbx_free(version_str);

	zabbix_log(LOG_LEVEL_DEBUG, "End of %s():%s", __func__, zbx_result_string(ret));
}

/******************************************************************************
 *                                                                            *
 * Purpose: sends data from proxy to server                                   *
 *                                                                            *
 * Parameters: sock            - [IN] the connection socket                   *
 *             buffer          -                                              *
 *             buffer_size     -                                              *
 *             reserved        -                                              *
 *             config_timeout  - [IN]                                         *
 *             error           - [OUT] the error message                      *
 *                                                                            *
 ******************************************************************************/
static int	send_data_to_server(zbx_socket_t *sock, char **buffer, size_t buffer_size, size_t reserved,
		int config_timeout, char **error)
{
	if (SUCCEED != zbx_tcp_send_ext(sock, *buffer, buffer_size, reserved, ZBX_TCP_PROTOCOL | ZBX_TCP_COMPRESS,
			config_timeout))
	{
		*error = zbx_strdup(*error, zbx_socket_strerror());
		return FAIL;
	}

	zbx_free(*buffer);

	if (SUCCEED != zbx_recv_response(sock, config_timeout, error))
		return FAIL;

	return SUCCEED;
}

/******************************************************************************
 *                                                                            *
 * Purpose: sends 'proxy data' request to server                              *
 *                                                                            *
 * Parameters: sock             - [IN] connection socket                      *
 *             ts               - [IN] connection timestamp                   *
 *             config_comms     - [IN] proxy configuration for communication  *
 *                                     with server                            *
 *                                                                            *
 ******************************************************************************/
void	zbx_send_proxy_data(zbx_socket_t *sock, zbx_timespec_t *ts, const zbx_config_comms_args_t *config_comms)
{
	struct zbx_json		j;
	zbx_uint64_t		areg_lastid = 0, history_lastid = 0, discovery_lastid = 0;
	char			*error = NULL, *buffer = NULL;
	int			availability_ts, more_history, more_discovery, more_areg, proxy_delay;
	zbx_vector_tm_task_t	tasks;
	struct zbx_json_parse	jp, jp_tasks;
	size_t			buffer_size, reserved;

	zabbix_log(LOG_LEVEL_DEBUG, "In %s()", __func__);

	if (SUCCEED != zbx_check_access_passive_proxy(sock, ZBX_DO_NOT_SEND_RESPONSE, "proxy data request",
			config_comms->config_tls, config_comms->config_timeout))
	{
		/* do not send any reply to server in this case as the server expects proxy data */
		goto out;
	}

	LOCK_PROXY_HISTORY;
	zbx_json_init(&j, ZBX_JSON_STAT_BUF_LEN);

	zbx_json_addstring(&j, ZBX_PROTO_TAG_SESSION, zbx_dc_get_session_token(), ZBX_JSON_TYPE_STRING);
	zbx_get_interface_availability_data(&j, &availability_ts);
	zbx_proxy_get_hist_data(&j, &history_lastid, &more_history);
	zbx_proxy_get_dhis_data(&j, &discovery_lastid, &more_discovery);
	zbx_proxy_get_areg_data(&j, &areg_lastid, &more_areg);
	zbx_proxy_get_host_active_availability(&j);

	zbx_vector_tm_task_create(&tasks);
	zbx_tm_get_remote_tasks(&tasks, 0, 0);

	if (0 != tasks.values_num)
		zbx_tm_json_serialize_tasks(&j, &tasks);

	if (ZBX_PROXY_DATA_MORE == more_history || ZBX_PROXY_DATA_MORE == more_discovery ||
			ZBX_PROXY_DATA_MORE == more_areg)
	{
		zbx_json_adduint64(&j, ZBX_PROTO_TAG_MORE, ZBX_PROXY_DATA_MORE);
	}

	zbx_json_addstring(&j, ZBX_PROTO_TAG_VERSION, ZABBIX_VERSION, ZBX_JSON_TYPE_STRING);
	zbx_json_adduint64(&j, ZBX_PROTO_TAG_CLOCK, ts->sec);
	zbx_json_adduint64(&j, ZBX_PROTO_TAG_NS, ts->ns);

	if (0 != history_lastid && 0 != (proxy_delay = zbx_proxy_get_delay(history_lastid)))
		zbx_json_adduint64(&j, ZBX_PROTO_TAG_PROXY_DELAY, proxy_delay);

	if (SUCCEED != zbx_compress(j.buffer, j.buffer_size, &buffer, &buffer_size))
	{
		zabbix_log(LOG_LEVEL_ERR,"cannot compress data: %s", zbx_compress_strerror());
		goto clean;
	}

	reserved = j.buffer_size;
	zbx_json_free(&j);	/* json buffer can be large, free as fast as possible */

	if (SUCCEED == send_data_to_server(sock, &buffer, buffer_size, reserved, config_comms->config_timeout,
			&error))
	{
		zbx_set_availability_diff_ts(availability_ts);

		zbx_db_begin();

		if (0 != history_lastid)
		{
			zbx_uint64_t	history_maxid;
			DB_RESULT	result;
			DB_ROW		row;

			result = zbx_db_select("select max(id) from proxy_history");

			if (NULL == (row = zbx_db_fetch(result)) || SUCCEED == zbx_db_is_null(row[0]))
				history_maxid = history_lastid;
			else
				ZBX_STR2UINT64(history_maxid, row[0]);

			zbx_db_free_result(result);

			reset_proxy_history_count(history_maxid - history_lastid);
			zbx_proxy_set_hist_lastid(history_lastid);
		}

		if (0 != discovery_lastid)
			zbx_proxy_set_dhis_lastid(discovery_lastid);

		if (0 != areg_lastid)
			zbx_proxy_set_areg_lastid(areg_lastid);

		if (0 != tasks.values_num)
		{
			zbx_tm_update_task_status(&tasks, ZBX_TM_STATUS_DONE);
			zbx_vector_tm_task_clear_ext(&tasks, zbx_tm_task_free);
		}

		if (SUCCEED == zbx_json_open(sock->buffer, &jp))
		{
			if (SUCCEED == zbx_json_brackets_by_name(&jp, ZBX_PROTO_TAG_TASKS, &jp_tasks))
			{
				zbx_tm_json_deserialize_tasks(&jp_tasks, &tasks);
				zbx_tm_save_tasks(&tasks);
			}
		}

		zbx_db_commit();
	}
	else
	{
		zabbix_log(LOG_LEVEL_WARNING, "cannot send proxy data to server at \"%s\": %s", sock->peer, error);
		zbx_free(error);
	}
clean:
	zbx_vector_tm_task_clear_ext(&tasks, zbx_tm_task_free);
	zbx_vector_tm_task_destroy(&tasks);

	zbx_json_free(&j);
	UNLOCK_PROXY_HISTORY;
out:
	zbx_free(buffer);
	zabbix_log(LOG_LEVEL_DEBUG, "End of %s()", __func__);
}

/******************************************************************************
 *                                                                            *
 * Purpose: sends 'proxy data' request to server                              *
 *                                                                            *
 * Parameters: sock             - [IN] connection socket                      *
 *             ts               - [IN] connection timestamp                   *
 *             config_comms     - [IN] proxy configuration for communication  *
 *                                     with server                            *
 *                                                                            *
 ******************************************************************************/
void	zbx_send_task_data(zbx_socket_t *sock, zbx_timespec_t *ts, const zbx_config_comms_args_t *config_comms)
{
	struct zbx_json		j;
	char			*error = NULL, *buffer = NULL;
	zbx_vector_tm_task_t	tasks;
	struct zbx_json_parse	jp, jp_tasks;
	size_t			buffer_size, reserved;

	zabbix_log(LOG_LEVEL_DEBUG, "In %s()", __func__);

	if (SUCCEED != zbx_check_access_passive_proxy(sock, ZBX_DO_NOT_SEND_RESPONSE, "proxy data request",
			config_comms->config_tls, config_comms->config_timeout))
	{
		/* do not send any reply to server in this case as the server expects proxy data */
		goto out;
	}

	zbx_json_init(&j, ZBX_JSON_STAT_BUF_LEN);

	zbx_vector_tm_task_create(&tasks);
	zbx_tm_get_remote_tasks(&tasks, 0, 0);

	if (0 != tasks.values_num)
		zbx_tm_json_serialize_tasks(&j, &tasks);

	zbx_json_addstring(&j, ZBX_PROTO_TAG_VERSION, ZABBIX_VERSION, ZBX_JSON_TYPE_STRING);
	zbx_json_adduint64(&j, ZBX_PROTO_TAG_CLOCK, ts->sec);
	zbx_json_adduint64(&j, ZBX_PROTO_TAG_NS, ts->ns);

	if (SUCCEED != zbx_compress(j.buffer, j.buffer_size, &buffer, &buffer_size))
	{
		zabbix_log(LOG_LEVEL_ERR,"cannot compress data: %s", zbx_compress_strerror());
		goto clean;
	}

	reserved = j.buffer_size;
	zbx_json_free(&j);	/* json buffer can be large, free as fast as possible */

	if (SUCCEED == send_data_to_server(sock, &buffer, buffer_size, reserved, config_comms->config_timeout,
			&error))
	{
		zbx_db_begin();

		if (0 != tasks.values_num)
		{
			zbx_tm_update_task_status(&tasks, ZBX_TM_STATUS_DONE);
			zbx_vector_tm_task_clear_ext(&tasks, zbx_tm_task_free);
		}

		if (SUCCEED == zbx_json_open(sock->buffer, &jp))
		{
			if (SUCCEED == zbx_json_brackets_by_name(&jp, ZBX_PROTO_TAG_TASKS, &jp_tasks))
			{
				zbx_tm_json_deserialize_tasks(&jp_tasks, &tasks);
				zbx_tm_save_tasks(&tasks);
			}
		}

		zbx_db_commit();
	}
	else
	{
		zabbix_log(LOG_LEVEL_WARNING, "cannot send task data to server at \"%s\": %s", sock->peer, error);
		zbx_free(error);
	}
clean:
	zbx_vector_tm_task_clear_ext(&tasks, zbx_tm_task_free);
	zbx_vector_tm_task_destroy(&tasks);

	zbx_json_free(&j);
out:
	zbx_free(buffer);
	zabbix_log(LOG_LEVEL_DEBUG, "End of %s()", __func__);
}

int	init_proxy_history_lock(char **error)
{
	if (0 != (program_type & ZBX_PROGRAM_TYPE_PROXY_PASSIVE))
		return zbx_mutex_create(&proxy_lock, ZBX_MUTEX_PROXY_HISTORY, error);

	return SUCCEED;
}

void	free_proxy_history_lock(void)
{
	if (0 != (program_type & ZBX_PROGRAM_TYPE_PROXY_PASSIVE))
		zbx_mutex_destroy(&proxy_lock);
}<|MERGE_RESOLUTION|>--- conflicted
+++ resolved
@@ -173,12 +173,8 @@
 
 	if (SUCCEED == ret)
 	{
-<<<<<<< HEAD
-		if (SUCCEED != (ret = process_proxy_data(&proxy, jp, ts, HOST_STATUS_PROXY_ACTIVE, events_cbs, NULL,
-				&error)))
-=======
-		if (SUCCEED != (ret = zbx_process_proxy_data(&proxy, jp, ts, HOST_STATUS_PROXY_ACTIVE, NULL, &error)))
->>>>>>> f2a6be54
+		if (SUCCEED != (ret = zbx_process_proxy_data(&proxy, jp, ts, HOST_STATUS_PROXY_ACTIVE, events_cbs,
+				NULL, &error)))
 		{
 			zabbix_log(LOG_LEVEL_WARNING, "received invalid proxy data from proxy \"%s\" at \"%s\": %s",
 					proxy.host, sock->peer, error);
