/*
** Zabbix
** Copyright (C) 2001-2022 Zabbix SIA
**
** This program is free software; you can redistribute it and/or modify
** it under the terms of the GNU General Public License as published by
** the Free Software Foundation; either version 2 of the License, or
** (at your option) any later version.
**
** This program is distributed in the hope that it will be useful,
** but WITHOUT ANY WARRANTY; without even the implied warranty of
** MERCHANTABILITY or FITNESS FOR A PARTICULAR PURPOSE. See the
** GNU General Public License for more details.
**
** You should have received a copy of the GNU General Public License
** along with this program; if not, write to the Free Software
** Foundation, Inc., 51 Franklin Street, Fifth Floor, Boston, MA  02110-1301, USA.
**/

#include "proxydata.h"

#include "zbxdbwrap.h"
#include "zbxcachehistory.h"
#include "log.h"
#include "zbxtasks.h"
#include "zbxmutexs.h"
#include "zbxnix.h"
#include "zbxcompress.h"
#include "zbxcommshigh.h"
#include "zbxavailability.h"
#include "zbxnum.h"
#include "zbx_host_constants.h"
#include "../taskmanager/taskmanager.h"

extern unsigned char	program_type;
static zbx_mutex_t	proxy_lock = ZBX_MUTEX_NULL;

#define	LOCK_PROXY_HISTORY	if (0 != (program_type & ZBX_PROGRAM_TYPE_PROXY_PASSIVE)) zbx_mutex_lock(proxy_lock)
#define	UNLOCK_PROXY_HISTORY	if (0 != (program_type & ZBX_PROGRAM_TYPE_PROXY_PASSIVE)) zbx_mutex_unlock(proxy_lock)

int	zbx_send_proxy_data_response(const DC_PROXY *proxy, zbx_socket_t *sock, const char *info, int status,
		int upload_status)
{
	struct zbx_json		json;
	zbx_vector_tm_task_t	tasks;
	int			ret, flags = ZBX_TCP_PROTOCOL;

	zbx_vector_tm_task_create(&tasks);

	zbx_json_init(&json, ZBX_JSON_STAT_BUF_LEN);

	switch (upload_status)
	{
		case ZBX_PROXY_UPLOAD_DISABLED:
			zbx_json_addstring(&json, ZBX_PROTO_TAG_PROXY_UPLOAD, ZBX_PROTO_VALUE_PROXY_UPLOAD_DISABLED,
					ZBX_JSON_TYPE_STRING);
			break;
		case ZBX_PROXY_UPLOAD_ENABLED:
			zbx_json_addstring(&json, ZBX_PROTO_TAG_PROXY_UPLOAD, ZBX_PROTO_VALUE_PROXY_UPLOAD_ENABLED,
					ZBX_JSON_TYPE_STRING);
			break;
	}

	if (SUCCEED == status)
	{
		zbx_json_addstring(&json, ZBX_PROTO_TAG_RESPONSE, ZBX_PROTO_VALUE_SUCCESS, ZBX_JSON_TYPE_STRING);
		zbx_tm_get_remote_tasks(&tasks, proxy->hostid, proxy->compatibility);
	}
	else
		zbx_json_addstring(&json, ZBX_PROTO_TAG_RESPONSE, ZBX_PROTO_VALUE_FAILED, ZBX_JSON_TYPE_STRING);

	if (NULL != info && '\0' != *info)
		zbx_json_addstring(&json, ZBX_PROTO_TAG_INFO, info, ZBX_JSON_TYPE_STRING);

	if (0 != tasks.values_num)
		zbx_tm_json_serialize_tasks(&json, &tasks);

	if (0 != proxy->auto_compress)
		flags |= ZBX_TCP_COMPRESS;

	if (SUCCEED == (ret = zbx_tcp_send_ext(sock, json.buffer, strlen(json.buffer), 0, flags, 0)))
	{
		if (0 != tasks.values_num)
			zbx_tm_update_task_status(&tasks, ZBX_TM_STATUS_INPROGRESS);
	}

	zbx_json_free(&json);

	zbx_vector_tm_task_clear_ext(&tasks, zbx_tm_task_free);
	zbx_vector_tm_task_destroy(&tasks);

	return ret;
}

/******************************************************************************
 *                                                                            *
 * Purpose: check if the 'proxy data' packet has historical data              *
 *                                                                            *
 * Return value: SUCCEED - the 'proxy data' contains no historical records    *
 *               FAIL    - otherwise                                          *
 *                                                                            *
 ******************************************************************************/
static int	proxy_data_no_history(const struct zbx_json_parse *jp)
{
	struct zbx_json_parse	jp_data;

	if (SUCCEED == zbx_json_brackets_by_name(jp, ZBX_PROTO_TAG_HISTORY_DATA, &jp_data))
		return FAIL;

	if (SUCCEED == zbx_json_brackets_by_name(jp, ZBX_PROTO_TAG_DISCOVERY_DATA, &jp_data))
		return FAIL;

	if (SUCCEED == zbx_json_brackets_by_name(jp, ZBX_PROTO_TAG_AUTOREGISTRATION, &jp_data))
		return FAIL;

	if (SUCCEED == zbx_json_brackets_by_name(jp, ZBX_PROTO_TAG_INTERFACE_AVAILABILITY, &jp_data))
		return FAIL;

	return SUCCEED;
}

/******************************************************************************
 *                                                                            *
 * Purpose: receive 'proxy data' request from proxy                           *
 *                                                                            *
<<<<<<< HEAD
 * Parameters: sock       - [IN] connection socket                            *
 *             jp         - [IN] received JSON data                           *
 *             ts         - [IN] connection timestamp                         *
 *             events_cbs - [IN]                                              *
 *                                                                            *
 ******************************************************************************/
void	zbx_recv_proxy_data(zbx_socket_t *sock, struct zbx_json_parse *jp, zbx_timespec_t *ts,
		zbx_events_funcs_t events_cbs)
=======
 * Parameters: sock           - [IN] the connection socket                    *
 *             jp             - [IN] the received JSON data                   *
 *             ts             - [IN] the connection timestamp                 *
 *             config_timeout - [IN]                                          *
 *                                                                            *
 ******************************************************************************/
void	zbx_recv_proxy_data(zbx_socket_t *sock, struct zbx_json_parse *jp, zbx_timespec_t *ts, int config_timeout)
>>>>>>> e98e08de
{
	int			ret = FAIL, upload_status = 0, status, version_int, responded = 0;
	char			*error = NULL, *version_str = NULL;
	DC_PROXY		proxy;

	zabbix_log(LOG_LEVEL_DEBUG, "In %s()", __func__);

	if (SUCCEED != (status = get_active_proxy_from_request(jp, &proxy, &error)))
	{
		zabbix_log(LOG_LEVEL_WARNING, "cannot parse proxy data from active proxy at \"%s\": %s",
				sock->peer, error);
		goto out;
	}

	if (SUCCEED != (status = zbx_proxy_check_permissions(&proxy, sock, &error)))
	{
		zabbix_log(LOG_LEVEL_WARNING, "cannot accept connection from proxy \"%s\" at \"%s\", allowed address:"
				" \"%s\": %s", proxy.host, sock->peer, proxy.proxy_address, error);
		goto out;
	}

	version_str = zbx_get_proxy_protocol_version_str(jp);
	version_int = zbx_get_proxy_protocol_version_int(version_str);

	if (SUCCEED != zbx_check_protocol_version(&proxy, version_int))
	{
		upload_status = ZBX_PROXY_UPLOAD_DISABLED;
		error = zbx_strdup(error, "current proxy version is not supported by server");
		goto reply;
	}

	if (FAIL == (ret = zbx_hc_check_proxy(proxy.hostid)))
	{
		upload_status = ZBX_PROXY_UPLOAD_DISABLED;
		ret = proxy_data_no_history(jp);
	}
	else
		upload_status = ZBX_PROXY_UPLOAD_ENABLED;

	if (SUCCEED == ret)
	{
		if (SUCCEED != (ret = process_proxy_data(&proxy, jp, ts, HOST_STATUS_PROXY_ACTIVE, events_cbs, NULL,
				&error)))
		{
			zabbix_log(LOG_LEVEL_WARNING, "received invalid proxy data from proxy \"%s\" at \"%s\": %s",
					proxy.host, sock->peer, error);
			goto out;
		}
	}

	if (!ZBX_IS_RUNNING())
	{
		error = zbx_strdup(error, "Zabbix server shutdown in progress");
		zabbix_log(LOG_LEVEL_WARNING, "cannot process proxy data from active proxy at \"%s\": %s",
				sock->peer, error);
		ret = FAIL;
		goto out;
	}
reply:
	zbx_send_proxy_data_response(&proxy, sock, error, ret, upload_status);
	responded = 1;
out:
	if (SUCCEED == status)	/* moved the unpredictable long operation to the end */
				/* we are trying to save info about lastaccess to detect communication problem */
	{
		int	lastaccess;

		if (ZBX_PROXY_UPLOAD_DISABLED == upload_status)
			lastaccess = time(NULL);
		else
			lastaccess = ts->sec;

		zbx_update_proxy_data(&proxy, version_str, version_int, lastaccess,
				(0 != (sock->protocol & ZBX_TCP_COMPRESS) ? 1 : 0), 0);
	}

	if (0 == responded)
	{
		int	flags = ZBX_TCP_PROTOCOL;

		if (0 != (sock->protocol & ZBX_TCP_COMPRESS))
			flags |= ZBX_TCP_COMPRESS;

		zbx_send_response_ext(sock, ret, error, NULL, flags, config_timeout);
	}

	zbx_free(error);
	zbx_free(version_str);

	zabbix_log(LOG_LEVEL_DEBUG, "End of %s():%s", __func__, zbx_result_string(ret));
}

/******************************************************************************
 *                                                                            *
 * Purpose: sends data from proxy to server                                   *
 *                                                                            *
 * Parameters: sock            - [IN] the connection socket                   *
 *             buffer          -                                              *
 *             buffer_size     -                                              *
 *             reserved        -                                              *
 *             config_timeout  - [IN]                                         *
 *             error           - [OUT] the error message                      *
 *                                                                            *
 ******************************************************************************/
static int	send_data_to_server(zbx_socket_t *sock, char **buffer, size_t buffer_size, size_t reserved,
		int config_timeout, char **error)
{
	if (SUCCEED != zbx_tcp_send_ext(sock, *buffer, buffer_size, reserved, ZBX_TCP_PROTOCOL | ZBX_TCP_COMPRESS,
			config_timeout))
	{
		*error = zbx_strdup(*error, zbx_socket_strerror());
		return FAIL;
	}

	zbx_free(*buffer);

	if (SUCCEED != zbx_recv_response(sock, config_timeout, error))
		return FAIL;

	return SUCCEED;
}

/******************************************************************************
 *                                                                            *
 * Purpose: sends 'proxy data' request to server                              *
 *                                                                            *
 * Parameters: sock             - [IN] connection socket                      *
 *             ts               - [IN] connection timestamp                   *
 *             zbx_config_comms - [IN] proxy configuration for communication  *
 *                                     with server                            *
 *                                                                            *
 ******************************************************************************/
void	zbx_send_proxy_data(zbx_socket_t *sock, zbx_timespec_t *ts, const zbx_config_comms_args_t *zbx_config_comms)
{
	struct zbx_json		j;
	zbx_uint64_t		areg_lastid = 0, history_lastid = 0, discovery_lastid = 0;
	char			*error = NULL, *buffer = NULL;
	int			availability_ts, more_history, more_discovery, more_areg, proxy_delay;
	zbx_vector_tm_task_t	tasks;
	struct zbx_json_parse	jp, jp_tasks;
	size_t			buffer_size, reserved;

	zabbix_log(LOG_LEVEL_DEBUG, "In %s()", __func__);

	if (SUCCEED != check_access_passive_proxy(sock, ZBX_DO_NOT_SEND_RESPONSE, "proxy data request",
			zbx_config_comms->zbx_config_tls, zbx_config_comms->config_timeout))
	{
		/* do not send any reply to server in this case as the server expects proxy data */
		goto out;
	}

	LOCK_PROXY_HISTORY;
	zbx_json_init(&j, ZBX_JSON_STAT_BUF_LEN);

	zbx_json_addstring(&j, ZBX_PROTO_TAG_SESSION, zbx_dc_get_session_token(), ZBX_JSON_TYPE_STRING);
	get_interface_availability_data(&j, &availability_ts);
	proxy_get_hist_data(&j, &history_lastid, &more_history);
	proxy_get_dhis_data(&j, &discovery_lastid, &more_discovery);
	proxy_get_areg_data(&j, &areg_lastid, &more_areg);
	proxy_get_host_active_availability(&j);

	zbx_vector_tm_task_create(&tasks);
	zbx_tm_get_remote_tasks(&tasks, 0, 0);

	if (0 != tasks.values_num)
		zbx_tm_json_serialize_tasks(&j, &tasks);

	if (ZBX_PROXY_DATA_MORE == more_history || ZBX_PROXY_DATA_MORE == more_discovery ||
			ZBX_PROXY_DATA_MORE == more_areg)
	{
		zbx_json_adduint64(&j, ZBX_PROTO_TAG_MORE, ZBX_PROXY_DATA_MORE);
	}

	zbx_json_addstring(&j, ZBX_PROTO_TAG_VERSION, ZABBIX_VERSION, ZBX_JSON_TYPE_STRING);
	zbx_json_adduint64(&j, ZBX_PROTO_TAG_CLOCK, ts->sec);
	zbx_json_adduint64(&j, ZBX_PROTO_TAG_NS, ts->ns);

	if (0 != history_lastid && 0 != (proxy_delay = proxy_get_delay(history_lastid)))
		zbx_json_adduint64(&j, ZBX_PROTO_TAG_PROXY_DELAY, proxy_delay);

	if (SUCCEED != zbx_compress(j.buffer, j.buffer_size, &buffer, &buffer_size))
	{
		zabbix_log(LOG_LEVEL_ERR,"cannot compress data: %s", zbx_compress_strerror());
		goto clean;
	}

	reserved = j.buffer_size;
	zbx_json_free(&j);	/* json buffer can be large, free as fast as possible */

	if (SUCCEED == send_data_to_server(sock, &buffer, buffer_size, reserved, zbx_config_comms->config_timeout,
			&error))
	{
		zbx_set_availability_diff_ts(availability_ts);

		DBbegin();

		if (0 != history_lastid)
		{
			zbx_uint64_t	history_maxid;
			DB_RESULT	result;
			DB_ROW		row;

			result = DBselect("select max(id) from proxy_history");

			if (NULL == (row = DBfetch(result)) || SUCCEED == DBis_null(row[0]))
				history_maxid = history_lastid;
			else
				ZBX_STR2UINT64(history_maxid, row[0]);

			DBfree_result(result);

			reset_proxy_history_count(history_maxid - history_lastid);
			proxy_set_hist_lastid(history_lastid);
		}

		if (0 != discovery_lastid)
			proxy_set_dhis_lastid(discovery_lastid);

		if (0 != areg_lastid)
			proxy_set_areg_lastid(areg_lastid);

		if (0 != tasks.values_num)
		{
			zbx_tm_update_task_status(&tasks, ZBX_TM_STATUS_DONE);
			zbx_vector_tm_task_clear_ext(&tasks, zbx_tm_task_free);
		}

		if (SUCCEED == zbx_json_open(sock->buffer, &jp))
		{
			if (SUCCEED == zbx_json_brackets_by_name(&jp, ZBX_PROTO_TAG_TASKS, &jp_tasks))
			{
				zbx_tm_json_deserialize_tasks(&jp_tasks, &tasks);
				zbx_tm_save_tasks(&tasks);
			}
		}

		DBcommit();
	}
	else
	{
		zabbix_log(LOG_LEVEL_WARNING, "cannot send proxy data to server at \"%s\": %s", sock->peer, error);
		zbx_free(error);
	}
clean:
	zbx_vector_tm_task_clear_ext(&tasks, zbx_tm_task_free);
	zbx_vector_tm_task_destroy(&tasks);

	zbx_json_free(&j);
	UNLOCK_PROXY_HISTORY;
out:
	zbx_free(buffer);
	zabbix_log(LOG_LEVEL_DEBUG, "End of %s()", __func__);
}

/******************************************************************************
 *                                                                            *
 * Purpose: sends 'proxy data' request to server                              *
 *                                                                            *
 * Parameters: sock             - [IN] connection socket                      *
 *             ts               - [IN] connection timestamp                   *
 *             zbx_config_comms - [IN] proxy configuration for communication  *
 *                                     with server                            *
 *                                                                            *
 ******************************************************************************/
void	zbx_send_task_data(zbx_socket_t *sock, zbx_timespec_t *ts, const zbx_config_comms_args_t *zbx_config_comms)
{
	struct zbx_json		j;
	char			*error = NULL, *buffer = NULL;
	zbx_vector_tm_task_t	tasks;
	struct zbx_json_parse	jp, jp_tasks;
	size_t			buffer_size, reserved;

	zabbix_log(LOG_LEVEL_DEBUG, "In %s()", __func__);

	if (SUCCEED != check_access_passive_proxy(sock, ZBX_DO_NOT_SEND_RESPONSE, "proxy data request",
			zbx_config_comms->zbx_config_tls, zbx_config_comms->config_timeout))
	{
		/* do not send any reply to server in this case as the server expects proxy data */
		goto out;
	}

	zbx_json_init(&j, ZBX_JSON_STAT_BUF_LEN);

	zbx_vector_tm_task_create(&tasks);
	zbx_tm_get_remote_tasks(&tasks, 0, 0);

	if (0 != tasks.values_num)
		zbx_tm_json_serialize_tasks(&j, &tasks);

	zbx_json_addstring(&j, ZBX_PROTO_TAG_VERSION, ZABBIX_VERSION, ZBX_JSON_TYPE_STRING);
	zbx_json_adduint64(&j, ZBX_PROTO_TAG_CLOCK, ts->sec);
	zbx_json_adduint64(&j, ZBX_PROTO_TAG_NS, ts->ns);

	if (SUCCEED != zbx_compress(j.buffer, j.buffer_size, &buffer, &buffer_size))
	{
		zabbix_log(LOG_LEVEL_ERR,"cannot compress data: %s", zbx_compress_strerror());
		goto clean;
	}

	reserved = j.buffer_size;
	zbx_json_free(&j);	/* json buffer can be large, free as fast as possible */

	if (SUCCEED == send_data_to_server(sock, &buffer, buffer_size, reserved, zbx_config_comms->config_timeout,
			&error))
	{
		DBbegin();

		if (0 != tasks.values_num)
		{
			zbx_tm_update_task_status(&tasks, ZBX_TM_STATUS_DONE);
			zbx_vector_tm_task_clear_ext(&tasks, zbx_tm_task_free);
		}

		if (SUCCEED == zbx_json_open(sock->buffer, &jp))
		{
			if (SUCCEED == zbx_json_brackets_by_name(&jp, ZBX_PROTO_TAG_TASKS, &jp_tasks))
			{
				zbx_tm_json_deserialize_tasks(&jp_tasks, &tasks);
				zbx_tm_save_tasks(&tasks);
			}
		}

		DBcommit();
	}
	else
	{
		zabbix_log(LOG_LEVEL_WARNING, "cannot send task data to server at \"%s\": %s", sock->peer, error);
		zbx_free(error);
	}
clean:
	zbx_vector_tm_task_clear_ext(&tasks, zbx_tm_task_free);
	zbx_vector_tm_task_destroy(&tasks);

	zbx_json_free(&j);
out:
	zbx_free(buffer);
	zabbix_log(LOG_LEVEL_DEBUG, "End of %s()", __func__);
}

int	init_proxy_history_lock(char **error)
{
	if (0 != (program_type & ZBX_PROGRAM_TYPE_PROXY_PASSIVE))
		return zbx_mutex_create(&proxy_lock, ZBX_MUTEX_PROXY_HISTORY, error);

	return SUCCEED;
}

void	free_proxy_history_lock(void)
{
	if (0 != (program_type & ZBX_PROGRAM_TYPE_PROXY_PASSIVE))
		zbx_mutex_destroy(&proxy_lock);
}<|MERGE_RESOLUTION|>--- conflicted
+++ resolved
@@ -123,24 +123,15 @@
  *                                                                            *
  * Purpose: receive 'proxy data' request from proxy                           *
  *                                                                            *
-<<<<<<< HEAD
- * Parameters: sock       - [IN] connection socket                            *
- *             jp         - [IN] received JSON data                           *
- *             ts         - [IN] connection timestamp                         *
- *             events_cbs - [IN]                                              *
+ * Parameters: sock           - [IN] connection socket                        *
+ *             jp             - [IN] received JSON data                       *
+ *             ts             - [IN] connection timestamp                     *
+ *             events_cbs     - [IN]                                          *
+ *             config_timeout - [IN]                                          *
  *                                                                            *
  ******************************************************************************/
 void	zbx_recv_proxy_data(zbx_socket_t *sock, struct zbx_json_parse *jp, zbx_timespec_t *ts,
-		zbx_events_funcs_t events_cbs)
-=======
- * Parameters: sock           - [IN] the connection socket                    *
- *             jp             - [IN] the received JSON data                   *
- *             ts             - [IN] the connection timestamp                 *
- *             config_timeout - [IN]                                          *
- *                                                                            *
- ******************************************************************************/
-void	zbx_recv_proxy_data(zbx_socket_t *sock, struct zbx_json_parse *jp, zbx_timespec_t *ts, int config_timeout)
->>>>>>> e98e08de
+		zbx_events_funcs_t events_cbs, int config_timeout)
 {
 	int			ret = FAIL, upload_status = 0, status, version_int, responded = 0;
 	char			*error = NULL, *version_str = NULL;
