/*
** Zabbix
** Copyright (C) 2001-2016 Zabbix SIA
**
** This program is free software; you can redistribute it and/or modify
** it under the terms of the GNU General Public License as published by
** the Free Software Foundation; either version 2 of the License, or
** (at your option) any later version.
**
** This program is distributed in the hope that it will be useful,
** but WITHOUT ANY WARRANTY; without even the implied warranty of
** MERCHANTABILITY or FITNESS FOR A PARTICULAR PURPOSE. See the
** GNU General Public License for more details.
**
** You should have received a copy of the GNU General Public License
** along with this program; if not, write to the Free Software
** Foundation, Inc., 51 Franklin Street, Fifth Floor, Boston, MA  02110-1301, USA.
**/

#include "common.h"

#include "comms.h"
#include "log.h"
#include "zbxjson.h"
#include "zbxserver.h"
#include "dbcache.h"
#include "proxy.h"
#include "zbxself.h"

#include "trapper.h"
#include "active.h"
#include "nodecommand.h"
#include "proxyconfig.h"
#include "proxydiscovery.h"
#include "proxyautoreg.h"
#include "proxyhosts.h"

#include "daemon.h"
#include "../../libs/zbxcrypto/tls.h"
#include "../../libs/zbxcrypto/tls_tcp_active.h"

extern unsigned char	process_type, program_type;
extern int		server_num, process_num;
extern size_t		(*find_psk_in_cache)(const unsigned char *, unsigned char *, size_t);

/******************************************************************************
 *                                                                            *
 * Function: recv_agenthistory                                                *
 *                                                                            *
 * Purpose: processes the received values from active agents and senders      *
 *                                                                            *
 ******************************************************************************/
static void	recv_agenthistory(zbx_socket_t *sock, struct zbx_json_parse *jp, zbx_timespec_t *ts)
{
	const char	*__function_name = "recv_agenthistory";
	char		*info = NULL;
	int		ret;

	zabbix_log(LOG_LEVEL_DEBUG, "In %s()", __function_name);

<<<<<<< HEAD
	if (SUCCEED != (ret = process_hist_data(sock, jp, 0, &info)))
		zabbix_log(LOG_LEVEL_WARNING, "received invalid agent history data from \"%s\": %s", sock->peer, info);
=======
	ret = process_hist_data(sock, jp, 0, ts, &info);
>>>>>>> ce49cca4

	zbx_send_response(sock, ret, info, CONFIG_TIMEOUT);

	zbx_free(info);

	zabbix_log(LOG_LEVEL_DEBUG, "End of %s()", __function_name);
}

/******************************************************************************
 *                                                                            *
 * Function: recv_proxyhistory                                                *
 *                                                                            *
 * Purpose: processes the received values from active proxies                 *
 *                                                                            *
 ******************************************************************************/
static void	recv_proxyhistory(zbx_socket_t *sock, struct zbx_json_parse *jp, zbx_timespec_t *ts)
{
	const char	*__function_name = "recv_proxyhistory";
	zbx_uint64_t	proxy_hostid;
	char		host[HOST_HOST_LEN_MAX], *error = NULL;
	int		ret;

	zabbix_log(LOG_LEVEL_DEBUG, "In %s()", __function_name);

	if (SUCCEED != (ret = get_active_proxy_id(jp, &proxy_hostid, host, sock, &error)))
	{
		zabbix_log(LOG_LEVEL_WARNING, "cannot parse history data from active proxy at \"%s\": %s",
				sock->peer, error);
		goto out;
	}

	if (SUCCEED != (ret = process_hist_data(sock, jp, proxy_hostid, &error)))
	{
		zabbix_log(LOG_LEVEL_WARNING, "received invalid history data from proxy \"%s\" at \"%s\": %s",
				host, sock->peer, error);
		goto out;
	}

<<<<<<< HEAD
	update_proxy_lastaccess(proxy_hostid);
=======
	ret = process_hist_data(sock, jp, proxy_hostid, ts, &error);
>>>>>>> ce49cca4
out:
	zbx_send_response(sock, ret, error, CONFIG_TIMEOUT);

	zbx_free(error);

	zabbix_log(LOG_LEVEL_DEBUG, "End of %s()", __function_name);
}

/******************************************************************************
 *                                                                            *
 * Function: send_proxyhistory                                                *
 *                                                                            *
 * Purpose: send history data to a Zabbix server                              *
 *                                                                            *
 ******************************************************************************/
static void	send_proxyhistory(zbx_socket_t *sock, zbx_timespec_t *ts)
{
	const char	*__function_name = "send_proxyhistory";

	struct zbx_json	j;
	zbx_uint64_t	lastid;
	int		records, ret = FAIL;
	char		*error = NULL;

	zabbix_log(LOG_LEVEL_DEBUG, "In %s()", __function_name);

	if (SUCCEED != check_access_passive_proxy(sock, ZBX_DO_NOT_SEND_RESPONSE, "history data request"))
	{
		/* do not send any reply to server in this case as the server expects history data */
		goto out1;
	}

	zbx_json_init(&j, ZBX_JSON_STAT_BUF_LEN);

	zbx_json_addarray(&j, ZBX_PROTO_TAG_DATA);

	records = proxy_get_hist_data(&j, &lastid);

	zbx_json_close(&j);

	zbx_json_adduint64(&j, ZBX_PROTO_TAG_CLOCK, ts->sec);
	zbx_json_adduint64(&j, ZBX_PROTO_TAG_NS, ts->ns);

	if (SUCCEED != zbx_tcp_send_to(sock, j.buffer, CONFIG_TIMEOUT))
	{
		error = zbx_strdup(error, zbx_socket_strerror());
		goto out;
	}

	if (SUCCEED != zbx_recv_response(sock, CONFIG_TIMEOUT, &error))
		goto out;

	if (0 != records)
		proxy_set_hist_lastid(lastid);

	ret = SUCCEED;
out:
	if (SUCCEED != ret)
		zabbix_log(LOG_LEVEL_WARNING, "cannot send history data to server at \"%s\": %s", sock->peer, error);

	zbx_json_free(&j);
	zbx_free(error);
out1:
	zabbix_log(LOG_LEVEL_DEBUG, "End of %s()", __function_name);
}

/******************************************************************************
 *                                                                            *
 * Function: recv_proxy_heartbeat                                             *
 *                                                                            *
 * Purpose: process heartbeat sent by proxy servers                           *
 *                                                                            *
 * Return value:  SUCCEED - processed successfully                            *
 *                FAIL - an error occurred                                    *
 *                                                                            *
 * Author: Alexander Vladishev                                                *
 *                                                                            *
 ******************************************************************************/
static void	recv_proxy_heartbeat(zbx_socket_t *sock, struct zbx_json_parse *jp)
{
	const char	*__function_name = "recv_proxy_heartbeat";

	zbx_uint64_t	proxy_hostid;
	char		host[HOST_HOST_LEN_MAX], *error = NULL;
	int		ret;

	zabbix_log(LOG_LEVEL_DEBUG, "In %s()", __function_name);

	if (SUCCEED != (ret = get_active_proxy_id(jp, &proxy_hostid, host, sock, &error)))
	{
		zabbix_log(LOG_LEVEL_WARNING, "cannot parse heartbeat from active proxy at \"%s\": %s",
				sock->peer, error);
		goto out;
	}

	update_proxy_lastaccess(proxy_hostid);
out:
	zbx_send_response(sock, ret, error, CONFIG_TIMEOUT);

	zbx_free(error);

	zabbix_log(LOG_LEVEL_DEBUG, "End of %s()", __function_name);
}

#define ZBX_GET_QUEUE_OVERVIEW		0
#define ZBX_GET_QUEUE_PROXY		1
#define ZBX_GET_QUEUE_DETAILS		2

/* queue stats split by delay times */
typedef struct
{
	zbx_uint64_t	id;
	int		delay5;
	int		delay10;
	int		delay30;
	int		delay60;
	int		delay300;
	int		delay600;
}
zbx_queue_stats_t;

/******************************************************************************
 *                                                                            *
 * Function: queue_stats_update                                               *
 *                                                                            *
 * Purpose: update queue stats with a new item delay                          *
 *                                                                            *
 * Parameters: stats   - [IN] the queue stats                                 *
 *             delay   - [IN] the delay time of an delayed item               *
 *                                                                            *
 ******************************************************************************/
static void	queue_stats_update(zbx_queue_stats_t *stats, int delay)
{
	if (10 >= delay)
		stats->delay5++;
	else if (30 >= delay)
		stats->delay10++;
	else if (60 >= delay)
		stats->delay30++;
	else if (300 >= delay)
		stats->delay60++;
	else if (600 >= delay)
		stats->delay300++;
	else
		stats->delay600++;
}

/******************************************************************************
 *                                                                            *
 * Function: queue_stats_export                                               *
 *                                                                            *
 * Purpose: export queue stats to JSON format                                 *
 *                                                                            *
 * Parameters: queue_stats - [IN] a hashset containing item stats             *
 *             id_name     - [IN] the name of stats id field                  *
 *             json        - [OUT] the output JSON                            *
 *                                                                            *
 ******************************************************************************/
static void	queue_stats_export(zbx_hashset_t *queue_stats, const char *id_name, struct zbx_json *json)
{
	zbx_hashset_iter_t	iter;
	zbx_queue_stats_t	*stats;

	zbx_json_addarray(json, ZBX_PROTO_TAG_DATA);

	zbx_hashset_iter_reset(queue_stats, &iter);

	while (NULL != (stats = zbx_hashset_iter_next(&iter)))
	{
		zbx_json_addobject(json, NULL);
		zbx_json_adduint64(json, id_name, stats->id);
		zbx_json_adduint64(json, "delay5", stats->delay5);
		zbx_json_adduint64(json, "delay10", stats->delay10);
		zbx_json_adduint64(json, "delay30", stats->delay30);
		zbx_json_adduint64(json, "delay60", stats->delay60);
		zbx_json_adduint64(json, "delay300", stats->delay300);
		zbx_json_adduint64(json, "delay600", stats->delay600);
		zbx_json_close(json);
	}

	zbx_json_close(json);
}

/* queue item comparison function used to sort queue by nextcheck */
static int	queue_compare_by_nextcheck_asc(void **d1, void **d2)
{
	zbx_queue_item_t	*i1 = *d1, *i2 = *d2;

	return i1->nextcheck - i2->nextcheck;
}

/******************************************************************************
 *                                                                            *
 * Function: zbx_session_validate                                             *
 *                                                                            *
 * Purpose: validates active session by access level                          *
 *                                                                            *
 * Parameters:  sessionid    - [IN] the session id to validate                *
 *              access_level - [IN] the required access rights                *
 *                                                                            *
 * Return value:  SUCCEED - the session is active and user has the required   *
 *                          access rights.                                    *
 *                FAIL    - the session is not active or usr has not enough   *
 *                          access rights.                                    *
 *                                                                            *
 ******************************************************************************/
static int	zbx_session_validate(const char *sessionid, int access_level)
{
	char		*sessionid_esc;
	int		ret = FAIL;
	DB_RESULT	result;
	DB_ROW		row;

	sessionid_esc = DBdyn_escape_string(sessionid);

	result = DBselect(
			"select null"
			" from users u,sessions s"
			" where u.userid=s.userid"
				" and s.status=%d"
				" and s.sessionid='%s'"
				" and u.type>=%d",
			ZBX_SESSION_ACTIVE, sessionid_esc, access_level);

	if (NULL != (row = DBfetch(result)))
		ret = SUCCEED;
	DBfree_result(result);

	zbx_free(sessionid_esc);

	return ret;
}

/******************************************************************************
 *                                                                            *
 * Function: recv_getqueue                                                    *
 *                                                                            *
 * Purpose: process queue request                                             *
 *                                                                            *
 * Parameters:  sock  - [IN] the request socket                               *
 *              jp    - [IN] the request data                                 *
 *                                                                            *
 * Return value:  SUCCEED - processed successfully                            *
 *                FAIL - an error occurred                                    *
 *                                                                            *
 ******************************************************************************/
static int	recv_getqueue(zbx_socket_t *sock, struct zbx_json_parse *jp)
{
	const char		*__function_name = "recv_getqueue";
	int			ret = FAIL, request_type = -1, now, i;
	char			type[MAX_STRING_LEN], sessionid[MAX_STRING_LEN];
	zbx_vector_ptr_t	queue;
	struct zbx_json		json;
	zbx_hashset_t		queue_stats;
	zbx_queue_stats_t	*stats;

	zabbix_log(LOG_LEVEL_DEBUG, "In %s()", __function_name);

	if (FAIL == zbx_json_value_by_name(jp, ZBX_PROTO_TAG_SID, sessionid, sizeof(sessionid)) ||
		FAIL == zbx_session_validate(sessionid, USER_TYPE_SUPER_ADMIN))
	{
		zbx_send_response_raw(sock, ret, "Permission denied.", CONFIG_TIMEOUT);
		goto out;
	}

	if (FAIL != zbx_json_value_by_name(jp, ZBX_PROTO_TAG_TYPE, type, sizeof(type)))
	{
		if (0 == strcmp(type, ZBX_PROTO_VALUE_GET_QUEUE_OVERVIEW))
			request_type = ZBX_GET_QUEUE_OVERVIEW;
		else if (0 == strcmp(type, ZBX_PROTO_VALUE_GET_QUEUE_PROXY))
			request_type = ZBX_GET_QUEUE_PROXY;
		else if (0 == strcmp(type, ZBX_PROTO_VALUE_GET_QUEUE_DETAILS))
			request_type = ZBX_GET_QUEUE_DETAILS;
	}

	if (-1 == request_type)
	{
		zbx_send_response_raw(sock, ret, "Unsupported request type.", CONFIG_TIMEOUT);
		goto out;
	}

	now = time(NULL);
	zbx_vector_ptr_create(&queue);
	DCget_item_queue(&queue, 6, -1);

	zbx_json_init(&json, ZBX_JSON_STAT_BUF_LEN);

	switch (request_type)
	{
		case ZBX_GET_QUEUE_OVERVIEW:
			zbx_hashset_create(&queue_stats, 32, ZBX_DEFAULT_UINT64_HASH_FUNC,
					ZBX_DEFAULT_UINT64_COMPARE_FUNC);

			/* gather queue stats by item type */
			for (i = 0; i < queue.values_num; i++)
			{
				zbx_queue_item_t	*item = queue.values[i];
				zbx_uint64_t		id = item->type;

				if (NULL == (stats = zbx_hashset_search(&queue_stats, &id)))
				{
					zbx_queue_stats_t	data = {id};

					stats = zbx_hashset_insert(&queue_stats, &data, sizeof(data));
				}
				queue_stats_update(stats, now - item->nextcheck);
			}

			zbx_json_addstring(&json, ZBX_PROTO_TAG_RESPONSE, ZBX_PROTO_VALUE_SUCCESS,
					ZBX_JSON_TYPE_STRING);
			queue_stats_export(&queue_stats, "itemtype", &json);
			zbx_hashset_destroy(&queue_stats);

			break;
		case ZBX_GET_QUEUE_PROXY:
			zbx_hashset_create(&queue_stats, 32, ZBX_DEFAULT_UINT64_HASH_FUNC,
					ZBX_DEFAULT_UINT64_COMPARE_FUNC);

			/* gather queue stats by proxy hostid */
			for (i = 0; i < queue.values_num; i++)
			{
				zbx_queue_item_t	*item = queue.values[i];
				zbx_uint64_t		id = item->proxy_hostid;

				if (NULL == (stats = zbx_hashset_search(&queue_stats, &id)))
				{
					zbx_queue_stats_t	data = {id};

					stats = zbx_hashset_insert(&queue_stats, &data, sizeof(data));
				}
				queue_stats_update(stats, now - item->nextcheck);
			}

			zbx_json_addstring(&json, ZBX_PROTO_TAG_RESPONSE, ZBX_PROTO_VALUE_SUCCESS,
					ZBX_JSON_TYPE_STRING);
			queue_stats_export(&queue_stats, "proxyid", &json);
			zbx_hashset_destroy(&queue_stats);

			break;
		case ZBX_GET_QUEUE_DETAILS:
			zbx_vector_ptr_sort(&queue, (zbx_compare_func_t)queue_compare_by_nextcheck_asc);
			zbx_json_addstring(&json, ZBX_PROTO_TAG_RESPONSE, ZBX_PROTO_VALUE_SUCCESS,
					ZBX_JSON_TYPE_STRING);
			zbx_json_addarray(&json, ZBX_PROTO_TAG_DATA);

			for (i = 0; i < queue.values_num && i <= 500; i++)
			{
				zbx_queue_item_t	*item = queue.values[i];

				zbx_json_addobject(&json, NULL);
				zbx_json_adduint64(&json, "itemid", item->itemid);
				zbx_json_adduint64(&json, "nextcheck", item->nextcheck);
				zbx_json_close(&json);
			}

			zbx_json_close(&json);

			break;
	}

	zabbix_log(LOG_LEVEL_DEBUG, "%s() json.buffer:'%s'", __function_name, json.buffer);

	zbx_tcp_send_raw(sock, json.buffer);

	DCfree_item_queue(&queue);
	zbx_vector_ptr_destroy(&queue);

	zbx_json_free(&json);

	ret = SUCCEED;
out:
	zabbix_log(LOG_LEVEL_DEBUG, "End of %s()", __function_name);

	return ret;
}

static void	active_passive_misconfig(zbx_socket_t *sock)
{
	char   *msg = NULL;

	msg = zbx_dsprintf(msg, "misconfiguration error: the proxy is running in the active mode but server at \"%s\""
			" sends requests to it as to proxy in passive mode", sock->peer);

	zabbix_log(LOG_LEVEL_WARNING, "%s", msg);
	zbx_send_response(sock, FAIL, msg, CONFIG_TIMEOUT);
	zbx_free(msg);
}

static int	process_trap(zbx_socket_t *sock, char *s, zbx_timespec_t *ts)
{
	int	ret = SUCCEED;

	zbx_rtrim(s, " \r\n");

	zabbix_log(LOG_LEVEL_DEBUG, "trapper got '%s'", s);

	if ('{' == *s)	/* JSON protocol */
	{
		struct zbx_json_parse	jp;
		char			value[MAX_STRING_LEN];

		if (SUCCEED != zbx_json_open(s, &jp))
		{
			zbx_send_response(sock, FAIL, zbx_json_strerror(), CONFIG_TIMEOUT);
			zabbix_log(LOG_LEVEL_WARNING, "received invalid JSON object from %s: %s",
					sock->peer, zbx_json_strerror());
			return FAIL;
		}

		if (SUCCEED == zbx_json_value_by_name(&jp, ZBX_PROTO_TAG_REQUEST, value, sizeof(value)))
		{
			if (0 == strcmp(value, ZBX_PROTO_VALUE_PROXY_CONFIG))
			{
				if (0 != (program_type & ZBX_PROGRAM_TYPE_SERVER))
				{
					send_proxyconfig(sock, &jp);
				}
				else if (0 != (program_type & ZBX_PROGRAM_TYPE_PROXY_PASSIVE))
				{
					zabbix_log(LOG_LEVEL_WARNING, "received configuration data from server"
							" at \"%s\", datalen " ZBX_FS_SIZE_T,
							sock->peer, (zbx_fs_size_t)(jp.end - jp.start + 1));
					recv_proxyconfig(sock, &jp);
				}
				else if (0 != (program_type & ZBX_PROGRAM_TYPE_PROXY_ACTIVE))
				{
					/* This is a misconfiguration: the proxy is configured in active mode */
					/* but server sends requests to it as to a proxy in passive mode. To  */
					/* prevent logging of this problem for every request we report it     */
					/* only when the server sends configuration to the proxy and ignore   */
					/* it for other requests.                                             */
					active_passive_misconfig(sock);
				}
			}
			else if (0 == strcmp(value, ZBX_PROTO_VALUE_AGENT_DATA) ||
					0 == strcmp(value, ZBX_PROTO_VALUE_SENDER_DATA))
			{
				recv_agenthistory(sock, &jp, ts);
			}
			else if (0 == strcmp(value, ZBX_PROTO_VALUE_HISTORY_DATA))
			{
				if (0 != (program_type & ZBX_PROGRAM_TYPE_SERVER))
					recv_proxyhistory(sock, &jp, ts);
				else if (0 != (program_type & ZBX_PROGRAM_TYPE_PROXY_PASSIVE))
					send_proxyhistory(sock, ts);
			}
			else if (0 == strcmp(value, ZBX_PROTO_VALUE_DISCOVERY_DATA))
			{
				if (0 != (program_type & ZBX_PROGRAM_TYPE_SERVER))
					recv_discovery_data(sock, &jp);
				else if (0 != (program_type & ZBX_PROGRAM_TYPE_PROXY_PASSIVE))
					send_discovery_data(sock);
			}
			else if (0 == strcmp(value, ZBX_PROTO_VALUE_AUTO_REGISTRATION_DATA))
			{
				if (0 != (program_type & ZBX_PROGRAM_TYPE_SERVER))
					recv_areg_data(sock, &jp);
				else if (0 != (program_type & ZBX_PROGRAM_TYPE_PROXY_PASSIVE))
					send_areg_data(sock);
			}
			else if (0 == strcmp(value, ZBX_PROTO_VALUE_PROXY_HEARTBEAT))
			{
				if (0 != (program_type & ZBX_PROGRAM_TYPE_SERVER))
					recv_proxy_heartbeat(sock, &jp);
			}
			else if (0 == strcmp(value, ZBX_PROTO_VALUE_GET_ACTIVE_CHECKS))
			{
				ret = send_list_of_active_checks_json(sock, &jp);
			}
			else if (0 == strcmp(value, ZBX_PROTO_VALUE_HOST_AVAILABILITY))
			{
				if (0 != (program_type & ZBX_PROGRAM_TYPE_SERVER))
					recv_host_availability(sock, &jp);
				else if (0 != (program_type & ZBX_PROGRAM_TYPE_PROXY_PASSIVE))
					send_host_availability(sock);
			}
			else if (0 == strcmp(value, ZBX_PROTO_VALUE_COMMAND))
			{
				ret = node_process_command(sock, s, &jp);
			}
			else if (0 == strcmp(value, ZBX_PROTO_VALUE_GET_QUEUE))
			{
				if (0 != (program_type & ZBX_PROGRAM_TYPE_SERVER))
					ret = recv_getqueue(sock, &jp);
			}
			else
				zabbix_log(LOG_LEVEL_WARNING, "unknown request received [%s]", value);
		}
	}
	else if (0 == strncmp(s, "ZBX_GET_ACTIVE_CHECKS", 21))	/* request for list of active checks */
	{
		ret = send_list_of_active_checks(sock, s);
	}
	else
	{
		char		value_dec[MAX_BUFFER_LEN], lastlogsize[ZBX_MAX_UINT64_LEN], timestamp[11],
				source[HISTORY_LOG_SOURCE_LEN_MAX], severity[11];
		AGENT_VALUE	av;

		memset(&av, 0, sizeof(AGENT_VALUE));

		if ('<' == *s)	/* XML protocol */
		{
			comms_parse_response(s, av.host_name, sizeof(av.host_name), av.key, sizeof(av.key), value_dec,
					sizeof(value_dec), lastlogsize, sizeof(lastlogsize), timestamp,
					sizeof(timestamp), source, sizeof(source), severity, sizeof(severity));

			av.value = value_dec;
			if (SUCCEED != is_uint64(lastlogsize, &av.lastlogsize))
				av.lastlogsize = 0;
			av.timestamp = atoi(timestamp);
			av.source = source;
			av.severity = atoi(severity);
		}
		else
		{
			char	*pl, *pr;

			pl = s;
			if (NULL == (pr = strchr(pl, ':')))
				return FAIL;

			*pr = '\0';
			zbx_strlcpy(av.host_name, pl, sizeof(av.host_name));
			*pr = ':';

			pl = pr + 1;
			if (NULL == (pr = strchr(pl, ':')))
				return FAIL;

			*pr = '\0';
			zbx_strlcpy(av.key, pl, sizeof(av.key));
			*pr = ':';

			av.value = pr + 1;
			av.severity = 0;
		}

		zbx_timespec(&av.ts);

		if (0 == strcmp(av.value, ZBX_NOTSUPPORTED))
			av.state = ITEM_STATE_NOTSUPPORTED;

		process_mass_data(sock, 0, &av, 1, NULL);

		zbx_alarm_on(CONFIG_TIMEOUT);
		if (SUCCEED != zbx_tcp_send_raw(sock, "OK"))
			zabbix_log(LOG_LEVEL_WARNING, "Error sending result back");
		zbx_alarm_off();
	}

	return ret;
}

static void	process_trapper_child(zbx_socket_t *sock, zbx_timespec_t *ts)
{
	if (SUCCEED != zbx_tcp_recv_to(sock, CONFIG_TRAPPER_TIMEOUT))
		return;

	process_trap(sock, sock->buffer, ts);
}

ZBX_THREAD_ENTRY(trapper_thread, args)
{
	double		sec = 0.0;
	zbx_socket_t	s;

	process_type = ((zbx_thread_args_t *)args)->process_type;
	server_num = ((zbx_thread_args_t *)args)->server_num;
	process_num = ((zbx_thread_args_t *)args)->process_num;

	zabbix_log(LOG_LEVEL_INFORMATION, "%s #%d started [%s #%d]", get_program_type_string(program_type),
			server_num, get_process_type_string(process_type), process_num);

	memcpy(&s, (zbx_socket_t *)((zbx_thread_args_t *)args)->args, sizeof(zbx_socket_t));

#if defined(HAVE_POLARSSL) || defined(HAVE_GNUTLS) || defined(HAVE_OPENSSL)
	zbx_tls_init_child();
	find_psk_in_cache = DCget_psk_by_identity;
#endif
	zbx_setproctitle("%s #%d [connecting to the database]", get_process_type_string(process_type), process_num);

	DBconnect(ZBX_DB_CONNECT_NORMAL);

	for (;;)
	{
		zbx_handle_log();

		zbx_setproctitle("%s #%d [processed data in " ZBX_FS_DBL " sec, waiting for connection]",
				get_process_type_string(process_type), process_num, sec);

		update_selfmon_counter(ZBX_PROCESS_STATE_IDLE);

		/* Trapper has to accept all types of connections it can accept with the specified configuration. */
		/* Only after receiving data it is known who has sent them and one can decide to accept or discard */
		/* the data. */
		if (SUCCEED == zbx_tcp_accept(&s, ZBX_TCP_SEC_TLS_CERT | ZBX_TCP_SEC_TLS_PSK | ZBX_TCP_SEC_UNENCRYPTED))
		{
			zbx_timespec_t	ts;

			/* get connection timestamp */
			zbx_timespec(&ts);

			update_selfmon_counter(ZBX_PROCESS_STATE_BUSY);

			zbx_setproctitle("%s #%d [processing data]", get_process_type_string(process_type),
					process_num);

			sec = zbx_time();
			process_trapper_child(&s, &ts);
			sec = zbx_time() - sec;

			zbx_tcp_unaccept(&s);
		}
		else if (EINTR != zbx_socket_last_error())
		{
			zabbix_log(LOG_LEVEL_WARNING, "failed to accept an incoming connection: %s",
					zbx_socket_strerror());
		}
	}
}<|MERGE_RESOLUTION|>--- conflicted
+++ resolved
@@ -58,12 +58,8 @@
 
 	zabbix_log(LOG_LEVEL_DEBUG, "In %s()", __function_name);
 
-<<<<<<< HEAD
-	if (SUCCEED != (ret = process_hist_data(sock, jp, 0, &info)))
+	if (SUCCEED != (ret = process_hist_data(sock, jp, 0, ts, &info)))
 		zabbix_log(LOG_LEVEL_WARNING, "received invalid agent history data from \"%s\": %s", sock->peer, info);
-=======
-	ret = process_hist_data(sock, jp, 0, ts, &info);
->>>>>>> ce49cca4
 
 	zbx_send_response(sock, ret, info, CONFIG_TIMEOUT);
 
@@ -95,18 +91,14 @@
 		goto out;
 	}
 
-	if (SUCCEED != (ret = process_hist_data(sock, jp, proxy_hostid, &error)))
+	if (SUCCEED != (ret = process_hist_data(sock, jp, proxy_hostid, ts, &error)))
 	{
 		zabbix_log(LOG_LEVEL_WARNING, "received invalid history data from proxy \"%s\" at \"%s\": %s",
 				host, sock->peer, error);
 		goto out;
 	}
 
-<<<<<<< HEAD
 	update_proxy_lastaccess(proxy_hostid);
-=======
-	ret = process_hist_data(sock, jp, proxy_hostid, ts, &error);
->>>>>>> ce49cca4
 out:
 	zbx_send_response(sock, ret, error, CONFIG_TIMEOUT);
 
