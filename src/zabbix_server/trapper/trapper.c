--- conflicted
+++ resolved
@@ -1112,11 +1112,7 @@
 		const zbx_config_comms_args_t *config_comms, const zbx_config_vault_t *config_vault,
 		int config_startup_time, const zbx_events_funcs_t *events_cbs, int proxydata_frequency,
 		zbx_get_config_forks_f get_config_forks, const char *config_stats_allowed_ip, const char *progname,
-<<<<<<< HEAD
-		const char *config_externalscripts, const char *config_java_gateway, int config_java_gateway_port)
-=======
 		const char *config_java_gateway, int config_java_gateway_port, const char *config_externalscripts)
->>>>>>> 2b26a7eb
 {
 	int	ret = SUCCEED;
 
@@ -1205,11 +1201,7 @@
 			{
 				zbx_trapper_item_test(sock, &jp, config_comms, config_startup_time,
 						zbx_get_program_type_cb(), progname, get_config_forks,
-<<<<<<< HEAD
-						config_externalscripts, config_java_gateway, config_java_gateway_port);
-=======
 						config_java_gateway, config_java_gateway_port, config_externalscripts);
->>>>>>> 2b26a7eb
 			}
 		}
 		else if (0 == strcmp(value, ZBX_PROTO_VALUE_ACTIVE_CHECK_HEARTBEAT))
@@ -1310,11 +1302,7 @@
 		const zbx_config_comms_args_t *config_comms, const zbx_config_vault_t *config_vault,
 		int config_startup_time, const zbx_events_funcs_t *events_cbs, int proxydata_frequency,
 		zbx_get_config_forks_f get_config_forks, const char *config_stats_allowed_ip, const char *progname,
-<<<<<<< HEAD
-		const char *config_externalscripts, const char *config_java_gateway, int config_java_gateway_port)
-=======
 		const char *config_java_gateway, int config_java_gateway_port, const char *config_externalscripts)
->>>>>>> 2b26a7eb
 {
 	ssize_t	bytes_received;
 
@@ -1323,11 +1311,7 @@
 
 	process_trap(sock, sock->buffer, bytes_received, ts, config_comms, config_vault, config_startup_time,
 			events_cbs, proxydata_frequency, get_config_forks, config_stats_allowed_ip, progname,
-<<<<<<< HEAD
-			config_externalscripts, config_java_gateway, config_java_gateway_port);
-=======
 			config_java_gateway, config_java_gateway_port, config_externalscripts);
->>>>>>> 2b26a7eb
 }
 
 ZBX_THREAD_ENTRY(trapper_thread, args)
@@ -1426,14 +1410,9 @@
 					trapper_args_in->proxydata_frequency,
 					trapper_args_in->get_process_forks_cb_arg,
 					trapper_args_in->config_stats_allowed_ip, trapper_args_in->progname,
-<<<<<<< HEAD
-					trapper_args_in->config_externalscripts, trapper_args_in->config_java_gateway,
-					trapper_args_in->config_java_gateway_port);
-=======
 					trapper_args_in->config_java_gateway,
 					trapper_args_in->config_java_gateway_port,
 					trapper_args_in->config_externalscripts);
->>>>>>> 2b26a7eb
 			sec = zbx_time() - sec;
 
 			zbx_tcp_unaccept(&s);
