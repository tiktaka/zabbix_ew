--- conflicted
+++ resolved
@@ -161,14 +161,10 @@
 
 		/* database APIs might not handle signals correctly and hang, block signals to avoid hanging */
 		zbx_block_signals(&orig_mask);
-<<<<<<< HEAD
-
+
+		zbx_prof_start(__func__, ZBX_PROF_PROCESSING);
 		zbx_sync_history_cache(dbsyncer_args_in->events_cbs, &values_num, &triggers_num, &more);
-=======
-		zbx_prof_start(__func__, ZBX_PROF_PROCESSING);
-		zbx_sync_history_cache(&values_num, &triggers_num, &more);
 		zbx_prof_end();
->>>>>>> 11ec66e7
 
 		if (!ZBX_IS_RUNNING() && SUCCEED != zbx_db_trigger_queue_locked())
 			zbx_db_flush_timer_queue();
