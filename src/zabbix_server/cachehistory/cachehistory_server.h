/*
** Zabbix
** Copyright (C) 2001-2024 Zabbix SIA
**
** This program is free software; you can redistribute it and/or modify
** it under the terms of the GNU General Public License as published by
** the Free Software Foundation; either version 2 of the License, or
** (at your option) any later version.
**
** This program is distributed in the hope that it will be useful,
** but WITHOUT ANY WARRANTY; without even the implied warranty of
** MERCHANTABILITY or FITNESS FOR A PARTICULAR PURPOSE. See the
** GNU General Public License for more details.
**
** You should have received a copy of the GNU General Public License
** along with this program; if not, write to the Free Software
** Foundation, Inc., 51 Franklin Street, Fifth Floor, Boston, MA  02110-1301, USA.
**/

#ifndef ZABBIX_CACHEHISTORY_SERVER_H
#define ZABBIX_CACHEHISTORY_SERVER_H

#include "zbxdbhigh.h"
#include "zbxipcservice.h"

void	zbx_sync_server_history(int *values_num, int *triggers_num, const zbx_events_funcs_t *events_cbs,
<<<<<<< HEAD
		zbx_ipc_async_socket_t *rtc, int *more);
=======
		int config_history_storage_pipelines, int *more);
>>>>>>> e5366fd5

int	zbx_hc_check_proxy(zbx_uint64_t proxyid);

#endif<|MERGE_RESOLUTION|>--- conflicted
+++ resolved
@@ -24,11 +24,7 @@
 #include "zbxipcservice.h"
 
 void	zbx_sync_server_history(int *values_num, int *triggers_num, const zbx_events_funcs_t *events_cbs,
-<<<<<<< HEAD
-		zbx_ipc_async_socket_t *rtc, int *more);
-=======
-		int config_history_storage_pipelines, int *more);
->>>>>>> e5366fd5
+		zbx_ipc_async_socket_t *rtc, int config_history_storage_pipelines, int *more);
 
 int	zbx_hc_check_proxy(zbx_uint64_t proxyid);
 
