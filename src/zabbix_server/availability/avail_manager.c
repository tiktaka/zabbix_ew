--- conflicted
+++ resolved
@@ -23,14 +23,7 @@
 #include "zbxself.h"
 #include "zbxavailability.h"
 #include "zbxipcservice.h"
-<<<<<<< HEAD
-#include "daemon.h"
-#include "sighandler.h"
-#include "dbcache.h"
-#include "avail_protocol.h"
-=======
 #include "zbxnix.h"
->>>>>>> 6f7a0c0a
 
 extern ZBX_THREAD_LOCAL unsigned char	process_type;
 extern unsigned char			program_type;
