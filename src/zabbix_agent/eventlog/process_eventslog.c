/*
** Zabbix
** Copyright (C) 2001-2023 Zabbix SIA
**
** This program is free software; you can redistribute it and/or modify
** it under the terms of the GNU General Public License as published by
** the Free Software Foundation; either version 2 of the License, or
** (at your option) any later version.
**
** This program is distributed in the hope that it will be useful,
** but WITHOUT ANY WARRANTY; without even the implied warranty of
** MERCHANTABILITY or FITNESS FOR A PARTICULAR PURPOSE. See the
** GNU General Public License for more details.
**
** You should have received a copy of the GNU General Public License
** along with this program; if not, write to the Free Software
** Foundation, Inc., 51 Franklin Street, Fifth Floor, Boston, MA  02110-1301, USA.
**/

#include "process_eventslog.h"
#include "severity_constants.h"

#include "../metrics.h"
#include "../logfiles/logfiles.h"

#include "zbxlog.h"
#include "zbxregexp.h"
#include "zbxstr.h"
#include "zbx_item_constants.h"
#include "zbxalgo.h"
#include "zbxcomms.h"
#include "zbxlog.h"

#include <strsafe.h> /* StringCchPrintf */

#define	EVENTLOG_REG_PATH TEXT("SYSTEM\\CurrentControlSet\\Services\\EventLog\\")

/******************************************************************************
 *                                                                            *
 * Purpose: gets event message and parameter translation files from registry  *
 *                                                                            *
 * Parameters: szLogName         - [IN]                                       *
 *             szSourceName      - [IN] log source name                       *
 *             pEventMessageFile - [OUT]                                      *
 *             pParamMessageFile - [OUT]                                      *
 *                                                                            *
 ******************************************************************************/
static void	zbx_get_message_files(const wchar_t *szLogName, const wchar_t *szSourceName,
		wchar_t **pEventMessageFile, wchar_t **pParamMessageFile)
{
	wchar_t	buf[MAX_PATH];
	HKEY	hKey = NULL;
	DWORD	szData = 0;

	/* Get path to message dll */
	StringCchPrintf(buf, MAX_PATH, EVENTLOG_REG_PATH TEXT("%s\\%s"), szLogName, szSourceName);

	if (ERROR_SUCCESS != RegOpenKeyEx(HKEY_LOCAL_MACHINE, buf, 0, KEY_READ, &hKey))
		return;

	if (ERROR_SUCCESS == RegQueryValueEx(hKey, TEXT("EventMessageFile"), NULL, NULL, NULL, &szData))
	{
		*pEventMessageFile = zbx_malloc(*pEventMessageFile, szData);
		if (ERROR_SUCCESS != RegQueryValueEx(hKey, TEXT("EventMessageFile"), NULL, NULL,
				(unsigned char *)*pEventMessageFile, &szData))
		{
			zbx_free(*pEventMessageFile);
		}
	}

	if (ERROR_SUCCESS == RegQueryValueEx(hKey, TEXT("ParameterMessageFile"), NULL, NULL, NULL, &szData))
	{
		*pParamMessageFile = zbx_malloc(*pParamMessageFile, szData);
		if (ERROR_SUCCESS != RegQueryValueEx(hKey, TEXT("ParameterMessageFile"), NULL, NULL,
				(unsigned char *)*pParamMessageFile, &szData))
		{
			zbx_free(*pParamMessageFile);
		}
	}

	RegCloseKey(hKey);
}

/******************************************************************************
 *                                                                            *
 * Purpose: Loads the specified message file, expanding environment variables *
 *          in the file name if necessary.                                    *
 *                                                                            *
 * Parameters: szFileName - [IN] message file name                            *
 *                                                                            *
 * Return value: handle to loaded library or NULL otherwise                   *
 *                                                                            *
 ******************************************************************************/
static HINSTANCE	zbx_load_message_file(const wchar_t *szFileName)
{
	wchar_t		*dll_name = NULL;
	long int	sz, len = 0;
	HINSTANCE	res = NULL;

	if (NULL == szFileName)
		return NULL;

	do
	{
		if (0 != (sz = len))
			dll_name = zbx_realloc(dll_name, sz * sizeof(wchar_t));

		len = ExpandEnvironmentStrings(szFileName, dll_name, sz);
	}
	while (0 != len && sz < len);

	if (0 != len)
		res = LoadLibraryEx(dll_name, NULL, LOAD_LIBRARY_AS_DATAFILE);

	zbx_free(dll_name);

	return res;
}

/******************************************************************************
 *                                                                            *
 * Purpose: extracts specified message from message file                      *
 *                                                                            *
 * Parameters: hLib           - [IN] message file handle                      *
 *             dwMessageId    - [IN]                                          *
 *             pInsertStrings - [IN] list of insert strings, optional         *
 *                                                                            *
 * Return value: formatted message converted to utf8 or NULL                  *
 *                                                                            *
 * Comments: This function allocates memory for the returned message, which   *
 *           must be freed by the caller later.                               *
 *                                                                            *
 ******************************************************************************/
static char	*zbx_format_message(HINSTANCE hLib, DWORD dwMessageId, wchar_t **pInsertStrings)
{
	wchar_t *pMsgBuf = NULL;
	char	*message;

	if (0 == FormatMessage(FORMAT_MESSAGE_FROM_HMODULE | FORMAT_MESSAGE_ALLOCATE_BUFFER |
			FORMAT_MESSAGE_ARGUMENT_ARRAY | FORMAT_MESSAGE_MAX_WIDTH_MASK,
			hLib, dwMessageId, MAKELANGID(LANG_NEUTRAL, SUBLANG_ENGLISH_US), (wchar_t *)&pMsgBuf, 0,
			(va_list *)pInsertStrings))
	{
		return NULL;
	}

	message = zbx_unicode_to_utf8(pMsgBuf);
	zbx_rtrim(message, "\r\n ");

	LocalFree((HLOCAL)pMsgBuf);

	return message;
}

/******************************************************************************
 *                                                                            *
 * Purpose: translates message by replacing parameters %%<id> with translated *
 *          values                                                            *
 *                                                                            *
 * Parameters: message - [IN/OUT] message to translate                        *
 *             hLib    - [IN] parameter message file handle                   *
 *                                                                            *
 ******************************************************************************/
static void	zbx_translate_message_params(char **message, HINSTANCE hLib)
{
	char	*param, *pstart, *pend;
	int	dwMessageId;
	size_t	offset = 0;

	while (1)
	{
		if (NULL == (pstart = strstr(*message + offset, "%%")))
			break;

		pend = pstart + 2;

		dwMessageId = atoi(pend);

		while ('\0' != *pend && 0 != isdigit(*pend))
			pend++;

		offset = pend - *message - 1;

		if (NULL != (param = zbx_format_message(hLib, dwMessageId, NULL)))
		{
			zbx_replace_string(message, pstart - *message, &offset, param);

			zbx_free(param);
		}
	}
}

/******************************************************************************
 *                                                                            *
 * Purpose: parses single Event Log record                                    *
 *                                                                            *
 * Parameters: wsource       - [IN] Event Log file name                       *
 *             pELR          - [IN] buffer with single Event Log Record       *
 *             ...           - [OUT] ELR detail                               *
 *                                                                            *
 ******************************************************************************/
static void	zbx_parse_eventlog_message(const wchar_t *wsource, const EVENTLOGRECORD *pELR, char **out_source,
		char **out_message, unsigned short *out_severity, unsigned long *out_timestamp,
		unsigned long *out_eventid)
{
#define MAX_INSERT_STRS 100
	wchar_t	*pEventMessageFile = NULL, *pParamMessageFile = NULL, *pFile = NULL, *pNextFile = NULL, *pCh,
			*aInsertStrings[MAX_INSERT_STRS];
	HINSTANCE	hLib = NULL, hParamLib = NULL;
	long		i;
	int		err;

	memset(aInsertStrings, 0, sizeof(aInsertStrings));

	*out_message = NULL;
	*out_severity = pELR->EventType;				/* return event type */
	*out_timestamp = pELR->TimeGenerated;				/* return timestamp */
	*out_eventid = pELR->EventID & 0xffff;
	*out_source = zbx_unicode_to_utf8((wchar_t *)(pELR + 1));	/* copy source name */

	/* get message file names */
	zbx_get_message_files(wsource, (wchar_t *)(pELR + 1), &pEventMessageFile, &pParamMessageFile);

	/* prepare insert string array */
	if (0 < pELR->NumStrings)
	{
		pCh = (wchar_t *)((unsigned char *)pELR + pELR->StringOffset);

		for (i = 0; i < pELR->NumStrings && i < MAX_INSERT_STRS; i++)
		{
			aInsertStrings[i] = pCh;
			pCh += wcslen(pCh) + 1;
		}
	}

	err = FAIL;

	for (pFile = pEventMessageFile; NULL != pFile && err != SUCCEED; pFile = pNextFile)
	{
		if (NULL != (pNextFile = wcschr(pFile, TEXT(';'))))
		{
			*pNextFile = '\0';
			pNextFile++;
		}

		if (NULL != (hLib = zbx_load_message_file(pFile)))
		{
			if (NULL != (*out_message = zbx_format_message(hLib, pELR->EventID, aInsertStrings)))
			{
				err = SUCCEED;

				if (NULL != (hParamLib = zbx_load_message_file(pParamMessageFile)))
				{
					zbx_translate_message_params(out_message, hParamLib);
					FreeLibrary(hParamLib);
				}
			}

			FreeLibrary(hLib);
		}
	}

	zbx_free(pEventMessageFile);
	zbx_free(pParamMessageFile);

	if (SUCCEED != err)
	{
		*out_message = zbx_strdcatf(*out_message, "The description for Event ID:%lu in Source:'%s'"
				" cannot be found. The local computer may not have the necessary registry"
				" information or message DLL files to display messages from a remote computer.",
				*out_eventid, NULL == *out_source ? "" : *out_source);

		if (0 < pELR->NumStrings)
		{
			char	*buf;

			*out_message = zbx_strdcat(*out_message, " The following information is part of the event: ");

			for (i = 0, pCh = (wchar_t *)((unsigned char *)pELR + pELR->StringOffset);
					i < pELR->NumStrings;
					i++, pCh += wcslen(pCh) + 1)
			{
				if (0 < i)
					*out_message = zbx_strdcat(*out_message, "; ");

				buf = zbx_unicode_to_utf8(pCh);
				*out_message = zbx_strdcat(*out_message, buf);
				zbx_free(buf);
			}
		}
	}

	zabbix_log(LOG_LEVEL_DEBUG, "End of %s()", __func__);
#undef MAX_INSERT_STRS
}

/* opens event logger and returns number of records */
static int	zbx_open_eventlog(LPCTSTR wsource, HANDLE *eventlog_handle, zbx_uint64_t *FirstID,
		zbx_uint64_t *LastID, DWORD *error_code)
{
	wchar_t	reg_path[MAX_PATH];
	HKEY	hk = NULL;
	DWORD	dwNumRecords, dwOldestRecord;
	int	ret = FAIL;

	zabbix_log(LOG_LEVEL_DEBUG, "In %s()", __func__);

	*eventlog_handle = NULL;

	/* Get path to eventlog */
	StringCchPrintf(reg_path, MAX_PATH, EVENTLOG_REG_PATH TEXT("%s"), wsource);

	if (ERROR_SUCCESS != RegOpenKeyEx(HKEY_LOCAL_MACHINE, reg_path, 0, KEY_READ, &hk))
	{
		*error_code = GetLastError();
		goto out;
	}

	RegCloseKey(hk);

	if (NULL == (*eventlog_handle = OpenEventLog(NULL, wsource)))	/* open log file */
	{
		*error_code = GetLastError();
		goto out;
	}

	if (0 == GetNumberOfEventLogRecords(*eventlog_handle, &dwNumRecords) ||
			0 == GetOldestEventLogRecord(*eventlog_handle, &dwOldestRecord))
	{
		*error_code = GetLastError();
		CloseEventLog(*eventlog_handle);
		*eventlog_handle = NULL;
		goto out;
	}

	*FirstID = dwOldestRecord;
	*LastID = dwOldestRecord + dwNumRecords - 1;

	zabbix_log(LOG_LEVEL_DEBUG, "FirstID:" ZBX_FS_UI64 " LastID:" ZBX_FS_UI64 " numIDs:%lu",
			*FirstID, *LastID, dwNumRecords);

	ret = SUCCEED;
out:
	zabbix_log(LOG_LEVEL_DEBUG, "End of %s():%s", __func__, zbx_result_string(ret));

	return ret;
}

/* close event logger */
static void	zbx_close_eventlog(HANDLE eventlog_handle)
{
	if (NULL != eventlog_handle)
		CloseEventLog(eventlog_handle);
}

/******************************************************************************
 *                                                                            *
 * Purpose: tries to set reading position in Event Log                        *
 *                                                                            *
 * Parameters: eventlog_handle - [IN] handle to Event Log to be read          *
 *             FirstID         - [IN] first Event Log record to be parsed     *
 *             ReadDirection   - [IN] direction of reading:                   *
 *                                    EVENTLOG_FORWARDS_READ or               *
 *                                    EVENTLOG_BACKWARDS_READ                 *
 *             LastID          - [IN] position of last record in Event Log    *
 *             eventlog_name   - [IN]                                         *
 *             pELRs           - [IN/OUT] buffer for reading Event Log data   *
 *             buffer_size     - [IN/OUT] size of pELRs                       *
 *             num_bytes_read  - [OUT] number of bytes read from Event Log    *
 *             error_code      - [OUT] (e.g. from ReadEventLog())             *
 *             error           - [OUT] error message in case of failure       *
 *                                                                            *
 * Return value: SUCCEED or FAIL                                              *
 *                                                                            *
 ******************************************************************************/
static int	seek_eventlog(HANDLE *eventlog_handle, zbx_uint64_t FirstID, DWORD ReadDirection, zbx_uint64_t LastID,
		const char *eventlog_name, BYTE **pELRs, int *buffer_size, DWORD *num_bytes_read, DWORD *error_code,
		char **error)
{
	DWORD		dwRecordNumber, required_buf_size;
	zbx_uint64_t	skip_count = 0;

	/* convert to DWORD to handle possible event record number wraparound */
	dwRecordNumber = (DWORD)FirstID;

	*error_code = ERROR_SUCCESS;

	while (ERROR_SUCCESS == *error_code)
	{
		if (0 != ReadEventLog(eventlog_handle, EVENTLOG_SEEK_READ | EVENTLOG_FORWARDS_READ, dwRecordNumber,
				*pELRs, *buffer_size, num_bytes_read, &required_buf_size))
		{
			return SUCCEED;
		}

		if (ERROR_INVALID_PARAMETER == (*error_code = GetLastError()))
		{
			/* See Microsoft Knowledge Base article, 177199 "BUG: ReadEventLog Fails with Error 87" */
			/* how ReadEventLog() can fail with all valid parameters. */
			/* Error code 87 is named ERROR_INVALID_PARAMETER. */
			break;
		}

		if (ERROR_HANDLE_EOF == *error_code)
			return SUCCEED;

		if (ERROR_INSUFFICIENT_BUFFER == *error_code)
		{
			*buffer_size = required_buf_size;
			*pELRs = (BYTE *)zbx_realloc((void *)*pELRs, *buffer_size);
			*error_code = ERROR_SUCCESS;
			continue;
		}

		*error = zbx_dsprintf(*error, "Cannot read eventlog '%s': %s.", eventlog_name,
				zbx_strerror_from_system(*error_code));
		return FAIL;
	}

	if (EVENTLOG_FORWARDS_READ == ReadDirection)
	{
		/* Error 87 when reading forwards is handled outside this function */
		*error_code = ERROR_SUCCESS;
		return SUCCEED;
	}

	/* fallback implementation to deal with Error 87 when reading backwards */

	if (ERROR_INVALID_PARAMETER == *error_code)
	{
		if (LastID == FirstID)
			skip_count = 1;
		else
			skip_count = LastID - FirstID;

		zabbix_log(LOG_LEVEL_DEBUG, "In %s(): fallback error_code=%d skip_count="ZBX_FS_UI64, __func__,
				*error_code, skip_count);
	}

	*error_code = ERROR_SUCCESS;

	while (0 < skip_count && ERROR_SUCCESS == *error_code)
	{
		BYTE	*pEndOfRecords, *pELR;

		if (0 == ReadEventLog(eventlog_handle, EVENTLOG_SEQUENTIAL_READ | ReadDirection, 0, *pELRs,
				*buffer_size, num_bytes_read, &required_buf_size))
		{
			if (ERROR_INSUFFICIENT_BUFFER == (*error_code = GetLastError()))
			{
				*error_code = ERROR_SUCCESS;
				*buffer_size = required_buf_size;
				*pELRs = (BYTE *)zbx_realloc((void *)*pELRs, *buffer_size);
				continue;
			}

			if (ERROR_HANDLE_EOF != *error_code)
				break;

			*error = zbx_dsprintf(*error, "Cannot read eventlog '%s': %s.", eventlog_name,
					zbx_strerror_from_system(*error_code));
			return FAIL;
		}

		pELR = *pELRs;
		pEndOfRecords = *pELRs + *num_bytes_read;
		*num_bytes_read = 0;	/* we can't reuse the buffer value because of the sort order */

		while (pELR < pEndOfRecords)
		{
			if (0 == --skip_count)
				break;

			pELR += ((PEVENTLOGRECORD)pELR)->Length;
		}
	}

	if (ERROR_HANDLE_EOF == *error_code)
		*error_code = ERROR_SUCCESS;

	return SUCCEED;
}

/********************************************************************************
 *                                                                              *
 * Purpose:  processes Event Log file in batch                                  *
 *                                                                              *
 * Parameters: addrs              - [IN] vector for passing server and port     *
 *                                       where to send data                     *
 *             agent2_result      - [IN] address of buffer where to store       *
 *                                       matching log records (used only in     *
 *                                       Agent2)                                *
 *             eventlog_name      - [IN]                                        *
 *             regexps            - [IN] set of regexp rules for Event Log test *
 *             pattern            - [IN] regular expression or global regular   *
 *                                       expression name (@<global regexp       *
 *                                       name>).                                *
 *             key_severity       - [IN] severity of logged data sources        *
 *             key_source         - [IN] name of logged data source             *
 *             key_logeventid     - [IN] application-specific identifier for    *
 *                                       event                                  *
 *             rate               - [IN] threshold of records count at a time   *
 *             process_value_cb   - [IN] callback function for sending data to  *
 *                                       server                                 *
 *             config_tls         - [IN]                                        *
 *             config_timeout     - [IN]                                        *
 *             config_source_ip   - [IN]                                        *
 *             config_hostname    - [IN]                                        *
 *             config_buffer_send - [IN]                                        *
 *             config_buffer_size - [IN]                                        *
 *             metric             - [IN/OUT] parameters for Event Log process   *
 *             lastlogsize_sent   - [OUT] position of last record sent to       *
 *                                        server                                *
 *             error              - [OUT] error message in case of failure      *
 *                                                                              *
 * Return value: SUCCEED or FAIL                                                *
 *                                                                              *
 ********************************************************************************/
int	process_eventslog(zbx_vector_addr_ptr_t *addrs, zbx_vector_ptr_t *agent2_result, const char
		*eventlog_name, zbx_vector_expression_t *regexps, const char *pattern, const char *key_severity,
		const char *key_source, const char *key_logeventid, int rate, zbx_process_value_func_t process_value_cb,
		const zbx_config_tls_t *config_tls, int config_timeout, const char *config_source_ip,
		const char *config_hostname, int config_buffer_send, int config_buffer_size,
		ZBX_ACTIVE_METRIC *metric, zbx_uint64_t *lastlogsize_sent, char **error)
{
#define EVT_LOG_ITEM 0
#define EVT_LOG_COUNT_ITEM 1
	HANDLE		eventlog_handle = NULL;
	wchar_t		*eventlog_name_w;
	zbx_uint64_t	FirstID, LastID, lastlogsize;
	DWORD		num_bytes_read = 0, required_buf_size, ReadDirection, error_code;
	BYTE		*pELRs = NULL;
	int		ret = FAIL, send_err = SUCCEED, match = SUCCEED, buffer_size = 64 * ZBX_KIBIBYTE, s_count,
			p_count, evt_item_type;
	unsigned long	timestamp = 0;
	char		*source;

	lastlogsize = metric->lastlogsize;
	zabbix_log(LOG_LEVEL_DEBUG, "In %s() source:'%s' lastlogsize:" ZBX_FS_UI64, __func__, eventlog_name,
			lastlogsize);

	/* From MSDN documentation:                                                                         */
	/* The RecordNumber member of EVENTLOGRECORD contains the record number for the Event Log record.   */
	/* The very first record written to an Event Log is record number 1, and other records are          */
	/* numbered sequentially. If the record number reaches ULONG_MAX, the next record number will be 0, */
	/* not 1; however, you use zero to seek to the record.                                              */
	/*                                                                                                  */
	/* This RecordNumber wraparound is handled simply by using 64bit integer to calculate record        */
	/* numbers and then converting to DWORD values.                                                     */

	if (0 != (ZBX_METRIC_FLAG_LOG_COUNT & metric->flags))
		evt_item_type = EVT_LOG_COUNT_ITEM;
	else
		evt_item_type = EVT_LOG_ITEM;

	if (NULL == eventlog_name || '\0' == *eventlog_name)
	{
		*error = zbx_strdup(*error, "Cannot open eventlog with empty name.");
		return ret;
	}

	eventlog_name_w = zbx_utf8_to_unicode(eventlog_name);

	if (SUCCEED != zbx_open_eventlog(eventlog_name_w, &eventlog_handle, &FirstID, &LastID, &error_code))
	{
		*error = zbx_dsprintf(*error, "Cannot open eventlog '%s': %s.", eventlog_name,
				zbx_strerror_from_system(error_code));
		goto out;
	}

	if (1 == metric->skip_old_data)
	{
		metric->lastlogsize = lastlogsize = LastID;
		metric->skip_old_data = 0;
		zabbix_log(LOG_LEVEL_DEBUG, "skipping existing data: lastlogsize:" ZBX_FS_UI64, metric->lastlogsize);
		goto finish;
	}

	/* Having lastlogsize greater than LastID means that there was oldest event record */
	/* (FirstID) wraparound. In this case we must also wrap the lastlogsize value.     */
	if (lastlogsize > LastID)
		lastlogsize = (DWORD)lastlogsize;

	ReadDirection = ((LastID - FirstID) / 2) > lastlogsize ? EVENTLOG_FORWARDS_READ : EVENTLOG_BACKWARDS_READ;

	/* if the lastlogsize is still outside log record interval reset it to the oldest record number, */
	/* otherwise set FirstID to the next record after lastlogsize, which is the first event record   */
	/* to read                                                                                       */
	if (lastlogsize > LastID || lastlogsize < FirstID)
	{
		lastlogsize = FirstID;
		ReadDirection = 0;
	}
	else
		FirstID = lastlogsize + 1;

	pELRs = (BYTE*)zbx_malloc((void *)pELRs, buffer_size);

	if (0 == ReadDirection)		/* read eventlog from the first record */
	{
		error_code = ERROR_SUCCESS;
	}
	else if (LastID < FirstID)	/* no new records */
	{
		error_code = ERROR_HANDLE_EOF;
	}
	else if (SUCCEED != seek_eventlog(eventlog_handle, FirstID, ReadDirection, LastID, eventlog_name, &pELRs,
			&buffer_size, &num_bytes_read, &error_code, error))
	{
		goto out;
	}

	zabbix_log(LOG_LEVEL_TRACE, "%s(): state before EventLog reading: num_bytes_read=%u error=%s FirstID="
			ZBX_FS_UI64 " LastID=" ZBX_FS_UI64 " lastlogsize=" ZBX_FS_UI64, __func__,
			(unsigned int)num_bytes_read, zbx_strerror_from_system(error_code), FirstID, LastID,
			lastlogsize);

	if (ERROR_HANDLE_EOF == error_code)
		goto finish;

	s_count = 0;
	p_count = 0;

	/* Read blocks of records until you reach the end of the log or an           */
	/* error occurs. The records are read from oldest to newest. If the buffer   */
	/* is not big enough to hold a complete event record, reallocate the buffer. */
	while (ERROR_SUCCESS == error_code)
	{
		BYTE	*pELR, *pEndOfRecords;

		if (0 == num_bytes_read && 0 == ReadEventLog(eventlog_handle,
				EVENTLOG_SEQUENTIAL_READ | EVENTLOG_FORWARDS_READ, 0,
				pELRs, buffer_size, &num_bytes_read, &required_buf_size))
		{
			if (ERROR_INSUFFICIENT_BUFFER == (error_code = GetLastError()))
			{
				error_code = ERROR_SUCCESS;
				buffer_size = required_buf_size;
				pELRs = (BYTE *)zbx_realloc((void *)pELRs, buffer_size);
				continue;
			}

			if (ERROR_HANDLE_EOF == error_code)
				break;

			*error = zbx_dsprintf(*error, "Cannot read eventlog '%s': %s.", eventlog_name,
					zbx_strerror_from_system(error_code));
			goto out;
		}

		pELR = pELRs;
		pEndOfRecords = pELR + num_bytes_read;

		zabbix_log(LOG_LEVEL_TRACE, "%s(): state before buffer parsing: num_bytes_read = %u RecordNumber = %d"
				"FirstID = "ZBX_FS_UI64" LastID = "ZBX_FS_UI64" lastlogsize="ZBX_FS_UI64,
				__func__, (unsigned int)num_bytes_read, ((PEVENTLOGRECORD)pELR)->RecordNumber,
				FirstID, LastID, lastlogsize);
		num_bytes_read = 0;

		while (pELR < pEndOfRecords)
		{
			/* to prevent mismatch in comparing with RecordNumber in case of wrap-around, */
			/* we look for using '=' */
			if (0 != timestamp || (DWORD)FirstID == ((PEVENTLOGRECORD)pELR)->RecordNumber)
			{
				const char	*str_severity;
				unsigned short	severity;
				unsigned long	logeventid;
				char		*value, str_logeventid[8];

				/* increase counter only for records >= FirstID (start point for the search) */
				/* to avoid wrap-around of the 32b RecordNumber we increase the 64b lastlogsize */
				if (0 == timestamp)
					lastlogsize = FirstID;
				else
					lastlogsize += 1;

				zbx_parse_eventlog_message(eventlog_name_w, (EVENTLOGRECORD *)pELR, &source, &value,
						&severity, &timestamp, &logeventid);

				switch (severity)
				{
					case EVENTLOG_SUCCESS:
					case EVENTLOG_INFORMATION_TYPE:
						severity = ITEM_LOGTYPE_INFORMATION;
						str_severity = INFORMATION_TYPE;
						break;
					case EVENTLOG_WARNING_TYPE:
						severity = ITEM_LOGTYPE_WARNING;
						str_severity = WARNING_TYPE;
						break;
					case EVENTLOG_ERROR_TYPE:
						severity = ITEM_LOGTYPE_ERROR;
						str_severity = ERROR_TYPE;
						break;
					case EVENTLOG_AUDIT_FAILURE:
						severity = ITEM_LOGTYPE_FAILURE_AUDIT;
						str_severity = AUDIT_FAILURE;
						break;
					case EVENTLOG_AUDIT_SUCCESS:
						severity = ITEM_LOGTYPE_SUCCESS_AUDIT;
						str_severity = AUDIT_SUCCESS;
						break;
					default:
						*error = zbx_dsprintf(*error, "Invalid severity detected: '%hu'.",
								severity);
						goto out;
				}

				zbx_snprintf(str_logeventid, sizeof(str_logeventid), "%lu", logeventid);

				if (0 == p_count)
				{
					int	ret1 = ZBX_REGEXP_NO_MATCH, ret2 = ZBX_REGEXP_NO_MATCH,
						ret3 = ZBX_REGEXP_NO_MATCH, ret4 = ZBX_REGEXP_NO_MATCH;

					if (FAIL == (ret1 = zbx_regexp_match_ex(regexps, value, pattern,
							ZBX_CASE_SENSITIVE)))
					{
						*error = zbx_strdup(*error,
								"Invalid regular expression in the second parameter.");
						match = FAIL;
					}
					else if (FAIL == (ret2 = zbx_regexp_match_ex(regexps, str_severity,
							key_severity, ZBX_IGNORE_CASE)))
					{
						*error = zbx_strdup(*error,
								"Invalid regular expression in the third parameter.");
						match = FAIL;
					}
					else if (FAIL == (ret3 = zbx_regexp_match_ex(regexps, source, key_source,
							ZBX_IGNORE_CASE)))
					{
						*error = zbx_strdup(*error,
								"Invalid regular expression in the fourth parameter.");
						match = FAIL;
					}
					else if (FAIL == (ret4 = zbx_regexp_match_ex(regexps, str_logeventid,
							key_logeventid, ZBX_CASE_SENSITIVE)))
					{
						*error = zbx_strdup(*error,
								"Invalid regular expression in the fifth parameter.");
						match = FAIL;
					}

					if (FAIL == match)
					{
						zbx_free(source);
						zbx_free(value);

						ret = FAIL;
						break;
					}
					else
					{
						match = ZBX_REGEXP_MATCH == ret1 && ZBX_REGEXP_MATCH == ret2 &&
								ZBX_REGEXP_MATCH == ret3 && ZBX_REGEXP_MATCH == ret4;
					}
				}
				else
				{
					match = ZBX_REGEXP_MATCH == zbx_regexp_match_ex(regexps, value, pattern,
								ZBX_CASE_SENSITIVE) &&
							ZBX_REGEXP_MATCH == zbx_regexp_match_ex(regexps, str_severity,
								key_severity, ZBX_IGNORE_CASE) &&
							ZBX_REGEXP_MATCH == zbx_regexp_match_ex(regexps, source,
								key_source, ZBX_IGNORE_CASE) &&
							ZBX_REGEXP_MATCH == zbx_regexp_match_ex(regexps,
								str_logeventid, key_logeventid, ZBX_CASE_SENSITIVE);
				}

				if (1 == match)
				{
<<<<<<< HEAD
					send_err = process_value_cb(addrs, agent2_result, config_hostname,
							metric->key_orig, value, ITEM_STATE_NORMAL, &lastlogsize,
							NULL, &timestamp, source, &severity, &logeventid,
							metric->flags | ZBX_METRIC_FLAG_PERSISTENT, config_tls,
							config_timeout, config_source_ip, config_buffer_send,
							config_buffer_size);

					if (SUCCEED == send_err)
=======
					if (EVT_LOG_ITEM == evt_item_type)
>>>>>>> 61c31fd4
					{
						send_err = process_value_cb(addrs, agent2_result, config_hostname,
								metric->key_orig, value, ITEM_STATE_NORMAL,
								&lastlogsize, NULL, &timestamp, source, &severity,
								&logeventid, metric->flags | ZBX_METRIC_FLAG_PERSISTENT,
								config_tls, config_timeout, config_source_ip);

						if (SUCCEED == send_err)
						{
							*lastlogsize_sent = lastlogsize;
							s_count++;
						}
					}
					else
						s_count++;
				}
				p_count++;

				zbx_free(source);
				zbx_free(value);

				if (EVT_LOG_ITEM == evt_item_type)
				{
					if (SUCCEED == send_err)
					{
						metric->lastlogsize = lastlogsize;
					}
					else
					{
						/* buffer is full, stop processing active checks */
						/* till the buffer is cleared */
						break;
					}
				}

				/* do not flood Zabbix server if file grows too fast */
				if (s_count >= (rate * metric->refresh))
					break;

				/* do not flood local system if file grows too fast */
				if (p_count >= (4 * rate * metric->refresh))
					break;
			}

			pELR += ((PEVENTLOGRECORD)pELR)->Length;
		}

		if (pELR < pEndOfRecords)
			error_code = ERROR_NO_MORE_ITEMS;
	}
finish:
	ret = SUCCEED;

	if (EVT_LOG_COUNT_ITEM == evt_item_type)
	{
		char	buf[ZBX_MAX_UINT64_LEN];

		zbx_snprintf(buf, sizeof(buf), "%d", s_count);
		send_err = process_value_cb(addrs, agent2_result, config_hostname, metric->key_orig, buf,
				ITEM_STATE_NORMAL, &lastlogsize, NULL, NULL, NULL, NULL, NULL, metric->flags |
				ZBX_METRIC_FLAG_PERSISTENT, config_tls, config_timeout, config_source_ip);

		if (SUCCEED == send_err)
		{
			*lastlogsize_sent = lastlogsize;
			metric->lastlogsize = lastlogsize;
		}
	}
out:
	zbx_close_eventlog(eventlog_handle);
	zbx_free(eventlog_name_w);
	zbx_free(pELRs);
	zabbix_log(LOG_LEVEL_DEBUG, "End of %s():%s", __func__, zbx_result_string(ret));

	return ret;
#undef EVT_LOG_COUNT_ITEM
#undef EVT_LOG_ITEM
}<|MERGE_RESOLUTION|>--- conflicted
+++ resolved
@@ -771,24 +771,14 @@
 
 				if (1 == match)
 				{
-<<<<<<< HEAD
-					send_err = process_value_cb(addrs, agent2_result, config_hostname,
-							metric->key_orig, value, ITEM_STATE_NORMAL, &lastlogsize,
-							NULL, &timestamp, source, &severity, &logeventid,
-							metric->flags | ZBX_METRIC_FLAG_PERSISTENT, config_tls,
-							config_timeout, config_source_ip, config_buffer_send,
-							config_buffer_size);
-
-					if (SUCCEED == send_err)
-=======
 					if (EVT_LOG_ITEM == evt_item_type)
->>>>>>> 61c31fd4
 					{
 						send_err = process_value_cb(addrs, agent2_result, config_hostname,
 								metric->key_orig, value, ITEM_STATE_NORMAL,
 								&lastlogsize, NULL, &timestamp, source, &severity,
 								&logeventid, metric->flags | ZBX_METRIC_FLAG_PERSISTENT,
-								config_tls, config_timeout, config_source_ip);
+								config_tls, config_timeout, config_source_ip, config_buffer_send,
+								config_buffer_size);
 
 						if (SUCCEED == send_err)
 						{
@@ -843,7 +833,8 @@
 		zbx_snprintf(buf, sizeof(buf), "%d", s_count);
 		send_err = process_value_cb(addrs, agent2_result, config_hostname, metric->key_orig, buf,
 				ITEM_STATE_NORMAL, &lastlogsize, NULL, NULL, NULL, NULL, NULL, metric->flags |
-				ZBX_METRIC_FLAG_PERSISTENT, config_tls, config_timeout, config_source_ip);
+				ZBX_METRIC_FLAG_PERSISTENT, config_tls, config_timeout, config_source_ip,
+				config_buffer_send, config_buffer_size);
 
 		if (SUCCEED == send_err)
 		{
