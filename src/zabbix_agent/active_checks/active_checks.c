--- conflicted
+++ resolved
@@ -496,13 +496,8 @@
 {
 	const char		*p;
 	size_t			name_alloc = 0, key_orig_alloc = 0;
-<<<<<<< HEAD
-	char			*name = NULL, *key_orig = NULL, expression[MAX_STRING_LEN], tmp[MAX_STRING_LEN],
-				exp_delimiter;
-=======
 	char			*name = NULL, *key_orig = NULL, expression[MAX_STRING_LEN],
 				tmp[MAX_STRING_LEN] = {0}, exp_delimiter;
->>>>>>> 67c7e3ea
 	zbx_uint64_t		lastlogsize;
 	struct zbx_json_parse	jp, jp_data, jp_row;
 	ZBX_ACTIVE_METRIC	*metric;
