/*
** Zabbix
** Copyright (C) 2001-2023 Zabbix SIA
**
** This program is free software; you can redistribute it and/or modify
** it under the terms of the GNU General Public License as published by
** the Free Software Foundation; either version 2 of the License, or
** (at your option) any later version.
**
** This program is distributed in the hope that it will be useful,
** but WITHOUT ANY WARRANTY; without even the implied warranty of
** MERCHANTABILITY or FITNESS FOR A PARTICULAR PURPOSE. See the
** GNU General Public License for more details.
**
** You should have received a copy of the GNU General Public License
** along with this program; if not, write to the Free Software
** Foundation, Inc., 51 Franklin Street, Fifth Floor, Boston, MA  02110-1301, USA.
**/

#include "active_checks.h"

#include "../zbxconf.h"
#include "../logfiles/logfiles.h"
#include "../logfiles/persistent_state.h"

#include "cfg.h"
#include "zbxlog.h"
#include "zbxsysinfo.h"
#include "zbxcommshigh.h"
#include "zbxthreads.h"
#include "zbxcrypto.h"
#include "zbxjson.h"
#include "zbxregexp.h"
#include "zbxstr.h"
#include "zbxnum.h"
#include "zbxtime.h"
#include "zbx_rtc_constants.h"
#include "zbx_item_constants.h"
#include "zbxalgo.h"
#include "zbxparam.h"

#if defined(ZABBIX_SERVICE)
#	include "zbxwinservice.h"
#elif !defined(_WINDOWS)
#	include "zbxnix.h"
#endif

typedef struct
{
	char		*host;
	char		*key;
	char		*value;
	unsigned char	state;
	zbx_uint64_t	lastlogsize;
	int		timestamp;
	char		*source;
	int		severity;
	zbx_timespec_t	ts;
	int		logeventid;
	int		mtime;
	unsigned char	flags;
	zbx_uint64_t	id;
}
active_buffer_element_t;

ZBX_PTR_VECTOR_DECL(command_result_ptr, struct zbx_command_result *)
typedef struct zbx_command_result
{
	zbx_uint64_t	id;
	char		*value;
	unsigned char	state;
}
zbx_command_result_t;
ZBX_PTR_VECTOR_IMPL(command_result_ptr, zbx_command_result_t *)

typedef struct
{
	active_buffer_element_t	*data;
	int			count;
	int			pcount;
	int			lastsent;
	int			first_error;
}
active_buffer_t;

typedef struct _zbx_active_command_t zbx_active_command_t;
ZBX_PTR_VECTOR_DECL(active_command_ptr, zbx_active_command_t *)
struct _zbx_active_command_t
{
	zbx_uint64_t		command_id;
	char			*key;
};
ZBX_PTR_VECTOR_IMPL(active_command_ptr, zbx_active_command_t *)

ZBX_PTR_VECTOR_DECL(active_metrics_ptr, ZBX_ACTIVE_METRIC *)
ZBX_PTR_VECTOR_IMPL(active_metrics_ptr, ZBX_ACTIVE_METRIC *)

static ZBX_THREAD_LOCAL active_buffer_t			buffer;
static ZBX_THREAD_LOCAL	zbx_vector_command_result_ptr_t	command_results;
static ZBX_THREAD_LOCAL zbx_vector_active_metrics_ptr_t	active_metrics;
static ZBX_THREAD_LOCAL	zbx_vector_active_command_ptr_t	active_commands;
static ZBX_THREAD_LOCAL zbx_hashset_t			commands_hash;
static ZBX_THREAD_LOCAL zbx_vector_expression_t		regexps;
static ZBX_THREAD_LOCAL char				*session_token;
static ZBX_THREAD_LOCAL zbx_uint64_t			last_valueid = 0;
static ZBX_THREAD_LOCAL zbx_vector_pre_persistent_t	pre_persistent_vec;	/* used for staging of data going */
										/* into persistent files */
/* used for deleting inactive persistent files */
static ZBX_THREAD_LOCAL zbx_vector_persistent_inactive_t	persistent_inactive_vec;

typedef struct
{
	zbx_uint64_t	id;
	time_t		ttl;
}
zbx_cmd_hash_t;

#ifndef _WINDOWS
static volatile sig_atomic_t	need_update_userparam;
#endif

static void	init_active_metrics(int config_buffer_size)
{
	size_t	sz;

	zabbix_log(LOG_LEVEL_DEBUG, "In %s()", __func__);

	if (NULL == buffer.data)
	{
		zabbix_log(LOG_LEVEL_DEBUG, "buffer: first allocation for %d elements", config_buffer_size);
		sz = (size_t)config_buffer_size * sizeof(active_buffer_element_t);
		buffer.data = (active_buffer_element_t *)zbx_malloc(buffer.data, sz);
		memset(buffer.data, 0, sz);
		buffer.count = 0;
		buffer.pcount = 0;
		buffer.lastsent = (int)time(NULL);
		buffer.first_error = 0;
	}

	zbx_vector_command_result_ptr_create(&command_results);
	zbx_vector_active_metrics_ptr_create(&active_metrics);
	zbx_vector_active_command_ptr_create(&active_commands);
	zbx_hashset_create(&commands_hash, 0, ZBX_DEFAULT_UINT64_HASH_FUNC, ZBX_DEFAULT_UINT64_COMPARE_FUNC);
	zbx_vector_expression_create(&regexps);
	zbx_vector_pre_persistent_create(&pre_persistent_vec);
	zbx_vector_persistent_inactive_create(&persistent_inactive_vec);

	zabbix_log(LOG_LEVEL_DEBUG, "End of %s()", __func__);
}

static void	free_active_metric(ZBX_ACTIVE_METRIC *metric)
{
	zbx_free(metric->key);
	zbx_free(metric->key_orig);

	for (int i = 0; i < metric->logfiles_num; i++)
		zbx_free(metric->logfiles[i].filename);

	zbx_free(metric->logfiles);
#if !defined(_WINDOWS) && !defined(__MINGW32__)
	zbx_free(metric->persistent_file_name);
#endif
	zbx_free(metric);
}

static void	free_active_command(zbx_active_command_t *command)
{
	zbx_free(command->key);
	zbx_free(command);
}

static void	free_command_result(zbx_command_result_t *result)
{
	zbx_free(result->value);
	zbx_free(result);
}

static void	clean_command_hash(void)
{
	zbx_cmd_hash_t		*cmd_hash;
	zbx_hashset_iter_t	iter;

	zbx_hashset_iter_reset(&commands_hash, &iter);

	while (NULL != (cmd_hash = (zbx_cmd_hash_t *)zbx_hashset_iter_next(&iter)))
	{
		int			i;
		zbx_command_result_t	*result, result_loc;

		if (cmd_hash->ttl > time(NULL))
			continue;

		result_loc.id = cmd_hash->id;

		if (FAIL != (i = zbx_vector_command_result_ptr_search(&command_results, &result_loc,
				ZBX_DEFAULT_UINT64_PTR_COMPARE_FUNC)))
		{
			result = (zbx_command_result_t *)command_results.values[i];
			zbx_vector_command_result_ptr_remove_noorder(&command_results, i);
			free_command_result(result);
		}

		zbx_hashset_iter_remove(&iter);
	}
}

#ifdef _WINDOWS
static void	free_active_metrics(void)
{
	zabbix_log(LOG_LEVEL_DEBUG, "In %s()", __func__);

	zbx_regexp_clean_expressions(&regexps);
	zbx_vector_expression_destroy(&regexps);

	zbx_vector_ptr_clear_ext(&active_metrics, (zbx_clean_func_t)free_active_metric);
	zbx_vector_active_metrics_ptr_destroy(&active_metrics);

	zbx_vector_command_result_ptr_clear_ext(&command_results, (zbx_clean_func_t)free_command_result);
	zbx_vector_command_result_ptr_destroy(&command_results);

	zbx_vector_active_command_ptr_clear_ext(&active_commands, (zbx_clean_func_t)free_command_result);
	zbx_vector_active_command_ptr_destroy(&active_commands);
	zbx_hashset_destroy(&commands_hash);

	zabbix_log(LOG_LEVEL_DEBUG, "End of %s()", __func__);
}
#endif

static int	get_min_nextcheck(void)
{
	int	min = -1;

	zabbix_log(LOG_LEVEL_DEBUG, "In %s()", __func__);

	for (int i = 0; i < active_metrics.values_num; i++)
	{
		const ZBX_ACTIVE_METRIC	*metric = (const ZBX_ACTIVE_METRIC *)active_metrics.values[i];

		if (metric->nextcheck < min || -1 == min)
			min = metric->nextcheck;
	}

	if (-1 == min)
		min = FAIL;

	zabbix_log(LOG_LEVEL_DEBUG, "End of %s():%d", __func__, min);

	return min;
}

static void	add_check(const char *key, const char *key_orig, int refresh, zbx_uint64_t lastlogsize, int mtime)
{
	ZBX_ACTIVE_METRIC	*metric;

	zabbix_log(LOG_LEVEL_DEBUG, "In %s() key:'%s' refresh:%d lastlogsize:" ZBX_FS_UI64 " mtime:%d",
			__func__, key, refresh, lastlogsize, mtime);

	for (int i = 0; i < active_metrics.values_num; i++)
	{
		metric = active_metrics.values[i];

		if (0 != strcmp(metric->key_orig, key_orig))
			continue;

		if (0 != strcmp(metric->key, key))
		{
			zbx_free(metric->key);
			metric->key = zbx_strdup(NULL, key);
			metric->lastlogsize = lastlogsize;
			metric->mtime = mtime;
			metric->big_rec = 0;
			metric->use_ino = 0;
			metric->error_count = 0;

			for (int j = 0; j < metric->logfiles_num; j++)
				zbx_free(metric->logfiles[j].filename);

			zbx_free(metric->logfiles);
			metric->logfiles_num = 0;
			metric->start_time = 0.0;
			metric->processed_bytes = 0;
#if !defined(_WINDOWS) && !defined(__MINGW32__)
			if (NULL != metric->persistent_file_name)
			{
				char	*error = NULL;

				zabbix_log(LOG_LEVEL_DEBUG, "%s() removing persistent file '%s'",
						__func__, metric->persistent_file_name);

				zbx_remove_from_persistent_inactive_list(&persistent_inactive_vec, metric->key_orig);

				if (SUCCEED != zbx_remove_persistent_file(metric->persistent_file_name, &error))
				{
					/* log error and continue operation */
					zabbix_log(LOG_LEVEL_WARNING, "cannot remove persistent file \"%s\": %s",
							metric->persistent_file_name, error);
					zbx_free(error);
				}

				zbx_free(metric->persistent_file_name);
			}
#endif
		}
#if !defined(_WINDOWS) && !defined(__MINGW32__)
		else if (NULL != metric->persistent_file_name)
		{
			/* the metric is active, but it could have been placed on inactive list earlier */
			zbx_remove_from_persistent_inactive_list(&persistent_inactive_vec, metric->key_orig);
		}
#endif
		/* replace metric */
		if (metric->refresh != refresh)
		{
			metric->nextcheck = 0;
			metric->refresh = refresh;
		}

		goto out;
	}

	metric = (ZBX_ACTIVE_METRIC *)zbx_malloc(NULL, sizeof(ZBX_ACTIVE_METRIC));

	/* add new metric */
	metric->key = zbx_strdup(NULL, key);
	metric->key_orig = zbx_strdup(NULL, key_orig);
	metric->refresh = refresh;
	metric->nextcheck = 0;
	metric->state = ITEM_STATE_NORMAL;
	metric->lastlogsize = lastlogsize;
	metric->mtime = mtime;
	/* existing log[], log.count[] and eventlog[] data can be skipped */
	metric->skip_old_data = (0 != metric->lastlogsize ? 0 : 1);
	metric->big_rec = 0;
	metric->use_ino = 0;
	metric->error_count = 0;
	metric->logfiles_num = 0;
	metric->logfiles = NULL;
	metric->flags = ZBX_METRIC_FLAG_NEW;

	if ('l' == metric->key[0] && 'o' == metric->key[1] && 'g' == metric->key[2])
	{
		if ('[' == metric->key[3])					/* log[ */
			metric->flags |= ZBX_METRIC_FLAG_LOG_LOG;
		else if (0 == strncmp(metric->key + 3, "rt[", 3))		/* logrt[ */
			metric->flags |= ZBX_METRIC_FLAG_LOG_LOGRT;
		else if (0 == strncmp(metric->key + 3, ".count[", 7))		/* log.count[ */
			metric->flags |= ZBX_METRIC_FLAG_LOG_LOG | ZBX_METRIC_FLAG_LOG_COUNT;
		else if (0 == strncmp(metric->key + 3, "rt.count[", 9))		/* logrt.count[ */
			metric->flags |= ZBX_METRIC_FLAG_LOG_LOGRT | ZBX_METRIC_FLAG_LOG_COUNT;
	}
	else if (0 == strncmp(metric->key, "eventlog[", 9))
		metric->flags |= ZBX_METRIC_FLAG_LOG_EVENTLOG;

	metric->start_time = 0.0;
	metric->processed_bytes = 0;
	metric->persistent_file_name = NULL;	/* initialized but not used on Microsoft Windows */

	zbx_vector_active_metrics_ptr_append(&active_metrics, metric);
out:
	zabbix_log(LOG_LEVEL_DEBUG, "End of %s()", __func__);
}

static void	add_command(const char *key, zbx_uint64_t id)
{
	zbx_active_command_t	*command;
	zbx_cmd_hash_t		cmd_hash_loc;

	zabbix_log(LOG_LEVEL_DEBUG, "In %s() key:'%s' id:" ZBX_FS_UI64, __func__, key, id);

	if (NULL == zbx_hashset_search(&commands_hash, &id))
	{
		cmd_hash_loc.id = id;
		cmd_hash_loc.ttl = time(NULL) + SEC_PER_HOUR;

		zbx_hashset_insert(&commands_hash, &cmd_hash_loc, sizeof(cmd_hash_loc));

		command = (zbx_active_command_t *)zbx_malloc(NULL, sizeof(zbx_active_command_t));

		command->key = zbx_strdup(NULL, key);
		command->command_id = id;
		zbx_vector_active_command_ptr_append(&active_commands, command);
	}

	zabbix_log(LOG_LEVEL_DEBUG, "End of %s()", __func__);
}


/******************************************************************************
 *                                                                            *
 * Purpose: tests log[] or log.count[] item key if <mode> parameter is set to *
 *          'skip'                                                            *
 *                                                                            *
 * Return value: SUCCEED - <mode> parameter is set to 'skip'                  *
 *               FAIL - <mode> is not 'skip' or error                         *
 *                                                                            *
 ******************************************************************************/
static int	mode_parameter_is_skip(unsigned char flags, const char *itemkey)
{
	AGENT_REQUEST	request;
	const char	*skip;
	int		ret = FAIL, max_num_parameters;

	if (0 == (ZBX_METRIC_FLAG_LOG_COUNT & flags))	/* log[] */
		max_num_parameters = 7;
	else						/* log.count[] */
		max_num_parameters = 6;

	zbx_init_agent_request(&request);

	if (SUCCEED == zbx_parse_item_key(itemkey, &request) && 0 < get_rparams_num(&request) &&
			max_num_parameters >= get_rparams_num(&request) && NULL != (skip = get_rparam(&request, 4)) &&
			0 == strcmp(skip, "skip"))
	{
		ret = SUCCEED;
	}

	zbx_free_agent_request(&request);

	return ret;
}

/********************************************************************************
 *                                                                              *
 * Purpose: parses list of active checks received from server                   *
 *                                                                              *
 * Parameters:                                                                  *
 *     str                   - [IN] NULL terminated string received from server *
 *     host                  - [IN] address of host                             *
 *     port                  - [IN] port number on host                         *
 *     config_revision_local - [IN/OUT] revision of processed configuration     *
 *                                                                              *
 * Comments:                                                                    *
 *    String is represented as "ZBX_EOF" termination list, with '\n'            *
 *    delimiter between elements.                                               *
 *    Each element represented as:                                              *
 *           <key>:<refresh time>:<last log size>:<modification time>           *
 *                                                                              *
 ********************************************************************************/
static int	parse_list_of_checks(char *str, const char *host, unsigned short port,
		zbx_uint32_t *config_revision_local)
{
	const char		*p;
	size_t			name_alloc = 0, key_orig_alloc = 0;
	char			*name = NULL, *key_orig = NULL, expression[MAX_STRING_LEN],
				tmp[MAX_STRING_LEN] = {0}, exp_delimiter;
	zbx_uint64_t		lastlogsize;
	struct zbx_json_parse	jp, jp_data, jp_row;
	ZBX_ACTIVE_METRIC	*metric;
	zbx_vector_str_t	received_metrics;
	int			delay, mtime, expression_type, case_sensitive, i, j, ret = FAIL;
	zbx_uint32_t		config_revision;

	zabbix_log(LOG_LEVEL_DEBUG, "In %s()", __func__);

	zbx_vector_str_create(&received_metrics);

	if (SUCCEED != zbx_json_open(str, &jp))
	{
		zabbix_log(LOG_LEVEL_ERR, "cannot parse list of active checks: %s", zbx_json_strerror());
		goto out;
	}

	if (SUCCEED != zbx_json_value_by_name(&jp, ZBX_PROTO_TAG_RESPONSE, tmp, sizeof(tmp), NULL))
	{
		zabbix_log(LOG_LEVEL_ERR, "cannot parse list of active checks: %s", zbx_json_strerror());
		goto out;
	}

	if (0 != strcmp(tmp, ZBX_PROTO_VALUE_SUCCESS))
	{
		if (SUCCEED == zbx_json_value_by_name(&jp, ZBX_PROTO_TAG_INFO, tmp, sizeof(tmp), NULL))
			zabbix_log(LOG_LEVEL_WARNING, "no active checks on server [%s:%hu]: %s", host, port, tmp);
		else
			zabbix_log(LOG_LEVEL_WARNING, "no active checks on server");

		goto out;
	}

	if (FAIL == zbx_json_value_by_name(&jp, ZBX_PROTO_TAG_CONFIG_REVISION, tmp, sizeof(tmp), NULL))
	{
		config_revision = 0;
	}
	else if (FAIL == zbx_is_uint32(tmp, &config_revision))
	{
		zabbix_log(LOG_LEVEL_WARNING, "\"%s\" is not a valid revision", tmp);
		goto out;
	}

	if (SUCCEED != zbx_json_brackets_by_name(&jp, ZBX_PROTO_TAG_DATA, &jp_data))
	{
		if (0 != *config_revision_local)
			goto success;;

		goto out;
	}

	if (*config_revision_local > config_revision)
	{
		zbx_hashset_iter_t	iter;

		zbx_hashset_iter_reset(&commands_hash, &iter);

		while (NULL != zbx_hashset_iter_next(&iter))
			zbx_hashset_iter_remove(&iter);

		zbx_vector_active_command_ptr_clear_ext(&active_commands, free_active_command);
		zbx_vector_command_result_ptr_clear_ext(&command_results, free_command_result);
	}

	*config_revision_local = config_revision;

	p = NULL;
	while (NULL != (p = zbx_json_next(&jp_data, p)))
	{
/* {"data":[{"key":"system.cpu.num",...,...},{...},...]}
 *          ^------------------------------^
 */		if (SUCCEED != zbx_json_brackets_open(p, &jp_row))
		{
			zabbix_log(LOG_LEVEL_ERR, "cannot parse list of active checks: %s", zbx_json_strerror());
			goto out;
		}

		if (SUCCEED != zbx_json_value_by_name_dyn(&jp_row, ZBX_PROTO_TAG_KEY, &name, &name_alloc, NULL) ||
				'\0' == *name)
		{
			zabbix_log(LOG_LEVEL_WARNING, "cannot retrieve value of tag \"%s\"", ZBX_PROTO_TAG_KEY);
			continue;
		}

		if (SUCCEED != zbx_json_value_by_name_dyn(&jp_row, ZBX_PROTO_TAG_KEY_ORIG, &key_orig, &key_orig_alloc,
				NULL) || '\0' == *key_orig)
		{
			size_t offset = 0;
			zbx_strcpy_alloc(&key_orig, &key_orig_alloc, &offset, name);
		}

		if (SUCCEED != zbx_json_value_by_name(&jp_row, ZBX_PROTO_TAG_DELAY, tmp, sizeof(tmp), NULL) ||
				'\0' == *tmp)
		{
			zabbix_log(LOG_LEVEL_WARNING, "cannot retrieve value of tag \"%s\"", ZBX_PROTO_TAG_DELAY);
			continue;
		}

		delay = atoi(tmp);

		if (SUCCEED != zbx_json_value_by_name(&jp_row, ZBX_PROTO_TAG_LASTLOGSIZE, tmp, sizeof(tmp), NULL) ||
				SUCCEED != zbx_is_uint64(tmp, &lastlogsize))
		{
			zabbix_log(LOG_LEVEL_WARNING, "cannot retrieve value of tag \"%s\"", ZBX_PROTO_TAG_LASTLOGSIZE);
			continue;
		}

		if (SUCCEED != zbx_json_value_by_name(&jp_row, ZBX_PROTO_TAG_MTIME, tmp, sizeof(tmp), NULL) ||
				'\0' == *tmp)
		{
			zabbix_log(LOG_LEVEL_WARNING, "cannot retrieve value of tag \"%s\"", ZBX_PROTO_TAG_MTIME);
			mtime = 0;
		}
		else
			mtime = atoi(tmp);

		add_check(zbx_alias_get(name), key_orig, delay, lastlogsize, mtime);

		/* remember what was received */
		zbx_vector_str_append(&received_metrics, zbx_strdup(NULL, key_orig));
	}

	/* remove what wasn't received */
	for (i = 0; i < active_metrics.values_num; i++)
	{
		int	found = 0;

		metric = active_metrics.values[i];

		/* 'Do-not-delete' exception for log[] and log.count[] items with <mode> parameter set */
		/* to 'skip'. */
		/* We need to keep their state, namely 'skip_old_data', in case the items become */
		/* NOTSUPPORTED as  server might not send them in a new active check list. */

		if (0 != (ZBX_METRIC_FLAG_LOG_LOG & metric->flags) && ITEM_STATE_NOTSUPPORTED == metric->state &&
				0 == metric->skip_old_data && SUCCEED == mode_parameter_is_skip(metric->flags,
				metric->key))
		{
			continue;
		}

		for (j = 0; j < received_metrics.values_num; j++)
		{
			if (0 == strcmp(metric->key_orig, received_metrics.values[j]))
			{
				found = 1;
				break;
			}
		}

		if (0 == found)
		{
#if !defined(_WINDOWS) && !defined(__MINGW32__)
			if (NULL != metric->persistent_file_name)
			{
				zbx_add_to_persistent_inactive_list(&persistent_inactive_vec, metric->key_orig,
						metric->persistent_file_name);
			}
#endif
			zbx_vector_active_metrics_ptr_remove_noorder(&active_metrics, i);
			free_active_metric(metric);
			i--;	/* consider the same index on the next run */
		}
	}

	zbx_regexp_clean_expressions(&regexps);

	if (SUCCEED == zbx_json_brackets_by_name(&jp, ZBX_PROTO_TAG_REGEXP, &jp_data))
	{
		p = NULL;
		while (NULL != (p = zbx_json_next(&jp_data, p)))
		{
/* {"regexp":[{"name":"regexp1",...,...},{...},...]}
 *            ^------------------------^
 */			if (SUCCEED != zbx_json_brackets_open(p, &jp_row))
			{
				zabbix_log(LOG_LEVEL_ERR, "cannot parse list of active checks: %s",
						zbx_json_strerror());
				goto out;
			}

			if (SUCCEED != zbx_json_value_by_name_dyn(&jp_row, "name", &name, &name_alloc, NULL))
			{
				zabbix_log(LOG_LEVEL_WARNING, "cannot retrieve value of tag \"%s\"", "name");
				continue;
			}

			if (SUCCEED != zbx_json_value_by_name(&jp_row, "expression", expression, sizeof(expression),
					NULL) || '\0' == *expression)
			{
				zabbix_log(LOG_LEVEL_WARNING, "cannot retrieve value of tag \"%s\"", "expression");
				continue;
			}

			if (SUCCEED != zbx_json_value_by_name(&jp_row, "expression_type", tmp, sizeof(tmp), NULL) ||
					'\0' == *tmp)
			{
				zabbix_log(LOG_LEVEL_WARNING, "cannot retrieve value of tag \"%s\"", "expression_type");
				continue;
			}

			expression_type = atoi(tmp);

			if (SUCCEED != zbx_json_value_by_name(&jp_row, "exp_delimiter", tmp, sizeof(tmp), NULL))
			{
				zabbix_log(LOG_LEVEL_WARNING, "cannot retrieve value of tag \"%s\"", "exp_delimiter");
				continue;
			}

			exp_delimiter = tmp[0];

			if (SUCCEED != zbx_json_value_by_name(&jp_row, "case_sensitive", tmp,
					sizeof(tmp), NULL) || '\0' == *tmp)
			{
				zabbix_log(LOG_LEVEL_WARNING, "cannot retrieve value of tag \"%s\"", "case_sensitive");
				continue;
			}

			case_sensitive = atoi(tmp);

			zbx_add_regexp_ex(&regexps, name, expression, expression_type, exp_delimiter, case_sensitive);
		}
	}
success:
	ret = SUCCEED;
out:
	zbx_vector_str_clear_ext(&received_metrics, zbx_str_free);
	zbx_vector_str_destroy(&received_metrics);
	zbx_free(key_orig);
	zbx_free(name);

	zabbix_log(LOG_LEVEL_DEBUG, "End of %s():%s", __func__, zbx_result_string(ret));

	return ret;
}

static int	parse_list_of_commands(char *str)
{
	const char		*p;
	char			*cmd = NULL, tmp[MAX_STRING_LEN], *key = NULL;
	int			ret = FAIL, commands_num = 0;
	zbx_uint64_t		command_id;
	struct zbx_json_parse	jp, jp_data, jp_row;
	size_t			cmd_alloc = 0, key_alloc;

	zabbix_log(LOG_LEVEL_DEBUG, "In %s()", __func__);

	if (SUCCEED != zbx_json_open(str, &jp))
	{
		zabbix_log(LOG_LEVEL_ERR, "cannot parse list of active commands: %s", zbx_json_strerror());
		goto out;
	}

	if (SUCCEED == zbx_json_brackets_by_name(&jp, ZBX_PROTO_TAG_COMMANDS, &jp_data))
	{
		p = NULL;
		while (NULL != (p = zbx_json_next(&jp_data, p)))
		{
			size_t	offset = 0;

			if (SUCCEED != zbx_json_brackets_open(p, &jp_row))
			{
				zabbix_log(LOG_LEVEL_ERR, "cannot parse list of active commands: %s",
						zbx_json_strerror());
				goto out;
			}

			if (SUCCEED != zbx_json_value_by_name_dyn(&jp_row, ZBX_PROTO_TAG_COMMAND, &cmd, &cmd_alloc,
					NULL) || '\0' == *cmd)
			{
				zabbix_log(LOG_LEVEL_WARNING, "cannot retrieve value of tag \"%s\"",
						ZBX_PROTO_TAG_COMMAND);
				continue;
			}

			if (SUCCEED != zbx_json_value_by_name(&jp_row, ZBX_PROTO_TAG_WAIT, tmp, sizeof(tmp), NULL) ||
					'\0' == *tmp)
			{
				zabbix_log(LOG_LEVEL_WARNING, "cannot retrieve value of tag \"%s\"",
						ZBX_PROTO_TAG_WAIT);
				continue;
			}

			if (SUCCEED != zbx_quote_key_param(&cmd, 0))
			{
				zabbix_log(LOG_LEVEL_WARNING, "Invalid command \"%s\"", cmd);
				continue;
			}

			if (0 == atoi(tmp))
			{
				zbx_snprintf_alloc(&key, &key_alloc, &offset, "system.run[%s,nowait]",
						cmd);
			}
			else
				zbx_snprintf_alloc(&key, &key_alloc, &offset, "system.run[%s,wait]",cmd);

			if (SUCCEED != zbx_json_value_by_name(&jp_row, ZBX_PROTO_TAG_ID, tmp, sizeof(tmp), NULL) ||
							SUCCEED != zbx_is_uint64(tmp, &command_id))
			{
				zabbix_log(LOG_LEVEL_WARNING, "cannot retrieve value of tag \"%s\"", ZBX_PROTO_TAG_ID);
				continue;
			}

			add_command(key, command_id);

			commands_num++;
		}
	}

	ret = SUCCEED;
out:
	zbx_free(key);
	zbx_free(cmd);

	zabbix_log(LOG_LEVEL_DEBUG, "End of %s():%s", __func__, zbx_result_string(ret));

	return ret;
}

/************************************************************************************************
 *                                                                                              *
 * Purpose: processes configuration item and sets its value to respective parameter             *
 *                                                                                              *
 * Parameters:                                                                                  *
 *     json                      - [OUT] pointer to JSON structure where to put resulting value *
 *     config                    - [IN] pointer to configuration parameter                      *
 *     length                    - [IN] length of configuration parameter                       *
 *     proto                     - [IN] configuration parameter prototype                       *
 *     config_host_metadata_item - [IN]                                                         *
 *                                                                                              *
 ************************************************************************************************/
static void	process_config_item(struct zbx_json *json, const char *config, size_t length, const char *proto,
		const char *config_host_metadata_item)
{
	char		**value;
	AGENT_RESULT	result;
	const char	*config_name, *config_type;

	if (config_host_metadata_item == config)
	{
		config_name = "HostMetadataItem";
		config_type = "metadata";
	}
	else /* config_host_interface_item */
	{
		config_name = "HostInterfaceItem";
		config_type = "interface";
	}

	zbx_init_agent_result(&result);

	if (SUCCEED == zbx_execute_agent_check(config, ZBX_PROCESS_LOCAL_COMMAND | ZBX_PROCESS_WITH_ALIAS, &result) &&
			NULL != (value = ZBX_GET_STR_RESULT(&result)) && NULL != *value)
	{
		if (SUCCEED != zbx_is_utf8(*value))
		{
			zabbix_log(LOG_LEVEL_WARNING, "cannot get host %s using \"%s\" item specified by"
					" \"%s\" configuration parameter: returned value is not"
					" a UTF-8 string",config_type, config, config_name);
		}
		else
		{
			if (length < zbx_strlen_utf8(*value))
			{
				size_t	bytes;

				zabbix_log(LOG_LEVEL_WARNING, "the returned value of \"%s\" item specified by"
						" \"%s\" configuration parameter is too long,"
						" using first %d characters", config, config_name, (int)length);

				bytes = zbx_strlen_utf8_nchars(*value, length);
				(*value)[bytes] = '\0';
			}
			zbx_json_addstring(json, proto, *value, ZBX_JSON_TYPE_STRING);
		}
	}
	else
		zabbix_log(LOG_LEVEL_WARNING, "cannot get host %s using \"%s\" item specified by"
				" \"%s\" configuration parameter", config_type, config, config_name);

	zbx_free_agent_result(&result);
}

/******************************************************************************
 *                                                                            *
 * Purpose: retrieves list of active checks from Zabbix server                *
 *                                                                            *
 * Return value: returns SUCCEED on successful parsing,                       *
 *               FAIL on other cases                                          *
 *                                                                            *
 ******************************************************************************/
static int	refresh_active_checks(zbx_vector_addr_ptr_t *addrs, const zbx_config_tls_t *config_tls,
		zbx_uint32_t *config_revision_local, int config_timeout, const char *config_source_ip,
		const char *config_hostname, const char *config_host_metadata, const char *config_host_metadata_item,
		const char *config_host_interface, const char *config_host_interface_item)
{
	static ZBX_THREAD_LOCAL int	last_ret = SUCCEED;
	int				ret, level;
	zbx_socket_t			s;
	struct zbx_json			json;

	zabbix_log(LOG_LEVEL_DEBUG, "In %s() host:'%s' port:%hu", __func__, ((zbx_addr_t *)addrs->values[0])->ip,
			((zbx_addr_t *)addrs->values[0])->port);

	zbx_json_init(&json, ZBX_JSON_STAT_BUF_LEN);

	zbx_json_addstring(&json, ZBX_PROTO_TAG_REQUEST, ZBX_PROTO_VALUE_GET_ACTIVE_CHECKS, ZBX_JSON_TYPE_STRING);
	zbx_json_addstring(&json, ZBX_PROTO_TAG_HOST, config_hostname, ZBX_JSON_TYPE_STRING);

	if (NULL != config_host_metadata)
	{
		zbx_json_addstring(&json, ZBX_PROTO_TAG_HOST_METADATA, config_host_metadata, ZBX_JSON_TYPE_STRING);
	}
	else if (NULL != config_host_metadata_item)
	{
#define HOST_METADATA_LEN	65535	/* UTF-8 characters, not bytes */
		process_config_item(&json, config_host_metadata_item, HOST_METADATA_LEN, ZBX_PROTO_TAG_HOST_METADATA,
				config_host_metadata_item);
#undef HOST_METADATA_LEN
	}

	if (NULL != config_host_interface)
	{
		zbx_json_addstring(&json, ZBX_PROTO_TAG_INTERFACE, config_host_interface, ZBX_JSON_TYPE_STRING);
	}
	else if (NULL != config_host_interface_item)
	{
		process_config_item(&json, config_host_interface_item, HOST_INTERFACE_LEN, ZBX_PROTO_TAG_INTERFACE,
				config_host_metadata_item);
	}

	if (NULL != CONFIG_LISTEN_IP)
	{
		char	*p;

		if (NULL != (p = strchr(CONFIG_LISTEN_IP, ',')))
			*p = '\0';

		zbx_json_addstring(&json, ZBX_PROTO_TAG_IP, CONFIG_LISTEN_IP, ZBX_JSON_TYPE_STRING);

		if (NULL != p)
			*p = ',';
	}

	if (ZBX_DEFAULT_AGENT_PORT != CONFIG_LISTEN_PORT)
		zbx_json_adduint64(&json, ZBX_PROTO_TAG_PORT, (zbx_uint64_t)CONFIG_LISTEN_PORT);

	zbx_json_adduint64(&json, ZBX_PROTO_TAG_CONFIG_REVISION, (zbx_uint64_t)*config_revision_local);
	zbx_json_addstring(&json, ZBX_PROTO_TAG_SESSION, session_token, ZBX_JSON_TYPE_STRING);

	level = SUCCEED != last_ret ? LOG_LEVEL_DEBUG : LOG_LEVEL_WARNING;

	if (SUCCEED == (ret = zbx_connect_to_server(&s, config_source_ip, addrs, config_timeout, config_timeout,
			0, level, config_tls)))
	{
		zabbix_log(LOG_LEVEL_DEBUG, "sending [%s]", json.buffer);

		if (SUCCEED == (ret = zbx_tcp_send(&s, json.buffer)))
		{
			zabbix_log(LOG_LEVEL_DEBUG, "before read");

			if (SUCCEED == (ret = zbx_tcp_recv(&s)))
			{
				zabbix_log(LOG_LEVEL_DEBUG, "got [%s]", s.buffer);

				if (SUCCEED != last_ret)
				{
					zabbix_log(LOG_LEVEL_WARNING, "Active check configuration update from [%s:%hu]"
							" is working again", ((zbx_addr_t *)addrs->values[0])->ip,
							((zbx_addr_t *)addrs->values[0])->port);
				}

				if (SUCCEED != parse_list_of_checks(s.buffer, ((zbx_addr_t *)addrs->values[0])->ip,
						((zbx_addr_t *)addrs->values[0])->port, config_revision_local))
				{
						zabbix_log(LOG_LEVEL_ERR, "cannot parse list of active checks: %s",
								zbx_json_strerror());
				}

				if (SUCCEED != parse_list_of_commands(s.buffer))
				{
					zabbix_log(LOG_LEVEL_ERR, "cannot parse list of active commands: %s",
							zbx_json_strerror());
				}
			}
			else
			{
				/* server is unaware if configuration is actually delivered and saves session */
				*config_revision_local = 0;
				zabbix_log(level, "Unable to receive from [%s]:%d [%s]",
						((zbx_addr_t *)addrs->values[0])->ip,
						((zbx_addr_t *)addrs->values[0])->port, zbx_socket_strerror());
			}
		}
		else
		{
			zabbix_log(level, "Unable to send to [%s]:%d [%s]",
					((zbx_addr_t *)addrs->values[0])->ip, ((zbx_addr_t *)addrs->values[0])->port,
					zbx_socket_strerror());
		}

		zbx_tcp_close(&s);
	}

	if (SUCCEED != ret && SUCCEED == last_ret)
		zabbix_log(LOG_LEVEL_WARNING, "Active check configuration update started to fail");

	last_ret = ret;

	zbx_json_free(&json);

	zabbix_log(LOG_LEVEL_DEBUG, "End of %s():%s", __func__, zbx_result_string(ret));

	return ret;
}

/******************************************************************************
 *                                                                            *
 * Purpose: checks whether JSON response is SUCCEED                           *
 *                                                                            *
 * Parameters: response - [IN] JSON response from Zabbix trapper              *
 *                                                                            *
 * Return value:  SUCCEED - processed successfully                            *
 *                FAIL - error occurred                                       *
 *                                                                            *
 * Comments: zabbix_sender has almost the same function!                      *
 *                                                                            *
 ******************************************************************************/
static int	check_response(const char *response)
{
	struct zbx_json_parse	jp;
	char			value[MAX_STRING_LEN], info[MAX_STRING_LEN];
	int			ret;

	zabbix_log(LOG_LEVEL_DEBUG, "In %s() response:'%s'", __func__, response);

	ret = zbx_json_open(response, &jp);

	if (SUCCEED == ret)
		ret = zbx_json_value_by_name(&jp, ZBX_PROTO_TAG_RESPONSE, value, sizeof(value), NULL);

	if (SUCCEED == ret && 0 != strcmp(value, ZBX_PROTO_VALUE_SUCCESS))
		ret = FAIL;

	if (SUCCEED == ret && SUCCEED == zbx_json_value_by_name(&jp, ZBX_PROTO_TAG_INFO, info, sizeof(info), NULL))
		zabbix_log(LOG_LEVEL_DEBUG, "info from server: '%s'", info);

	zabbix_log(LOG_LEVEL_DEBUG, "End of %s():%s", __func__, zbx_result_string(ret));

	return ret;
}

static int	format_metric_results(struct zbx_json *json, int now, int config_buffer_send, int config_buffer_size)
{
	active_buffer_element_t	*el;
	int			i, ret = FAIL;

	zabbix_log(LOG_LEVEL_DEBUG, "In %s()", __func__);

	if (config_buffer_size / 2 > buffer.pcount && config_buffer_size > buffer.count &&
			config_buffer_send > now - buffer.lastsent)
	{
		zabbix_log(LOG_LEVEL_DEBUG, "%s() now:%d lastsent:%d now-lastsent:%d BufferSend:%d; will not send now",
				__func__, now, buffer.lastsent, now - buffer.lastsent, config_buffer_send);
		goto ret;
	}

	if (0 == buffer.count)
		goto ret;

	zbx_json_addarray(json, ZBX_PROTO_TAG_DATA);

	for (i = 0; i < buffer.count; i++)
	{
		el = &buffer.data[i];

		zbx_json_addobject(json, NULL);
		zbx_json_addstring(json, ZBX_PROTO_TAG_HOST, el->host, ZBX_JSON_TYPE_STRING);
		zbx_json_addstring(json, ZBX_PROTO_TAG_KEY, el->key, ZBX_JSON_TYPE_STRING);

		if (NULL != el->value)
			zbx_json_addstring(json, ZBX_PROTO_TAG_VALUE, el->value, ZBX_JSON_TYPE_STRING);

		if (ITEM_STATE_NOTSUPPORTED == el->state)
		{
			zbx_json_adduint64(json, ZBX_PROTO_TAG_STATE, ITEM_STATE_NOTSUPPORTED);
		}
		else
		{
			/* add item meta information only for items in normal state */
			if (0 != (ZBX_METRIC_FLAG_LOG & el->flags))
				zbx_json_adduint64(json, ZBX_PROTO_TAG_LASTLOGSIZE, el->lastlogsize);
			if (0 != (ZBX_METRIC_FLAG_LOG_LOGRT & el->flags))
				zbx_json_addint64(json, ZBX_PROTO_TAG_MTIME, el->mtime);
		}

		if (0 != el->timestamp)
			zbx_json_addint64(json, ZBX_PROTO_TAG_LOGTIMESTAMP, el->timestamp);

		if (NULL != el->source)
			zbx_json_addstring(json, ZBX_PROTO_TAG_LOGSOURCE, el->source, ZBX_JSON_TYPE_STRING);

		if (0 != el->severity)
			zbx_json_addint64(json, ZBX_PROTO_TAG_LOGSEVERITY, el->severity);

		if (0 != el->logeventid)
			zbx_json_addint64(json, ZBX_PROTO_TAG_LOGEVENTID, el->logeventid);

		zbx_json_adduint64(json, ZBX_PROTO_TAG_ID, el->id);

		zbx_json_addint64(json, ZBX_PROTO_TAG_CLOCK, el->ts.sec);
		zbx_json_addint64(json, ZBX_PROTO_TAG_NS, el->ts.ns);
		zbx_json_close(json);
	}

	zbx_json_close(json);
	ret = SUCCEED;
ret:
	zabbix_log(LOG_LEVEL_DEBUG, "End of %s():%s", __func__, zbx_result_string(ret));

	return ret;
}

static int	format_command_results(struct zbx_json *json)
{
	int			i;
	zbx_command_result_t	*result;

	if (0 == command_results.values_num)
		return FAIL;

	zbx_json_addarray(json, ZBX_PROTO_TAG_COMMANDS);

	for (i = 0; i < command_results.values_num; i++)
	{
		result = (zbx_command_result_t *)command_results.values[i];

		if (NULL == result->value)
			continue;

		zbx_json_addobject(json, NULL);
		zbx_json_adduint64(json, ZBX_PROTO_TAG_ID, result->id);

		if (ITEM_STATE_NOTSUPPORTED == result->state)
			zbx_json_addstring(json, ZBX_PROTO_TAG_ERROR, result->value, ZBX_JSON_TYPE_STRING);
		else
			zbx_json_addstring(json, ZBX_PROTO_TAG_VALUE, result->value, ZBX_JSON_TYPE_STRING);

		zbx_json_close(json);
	}

	zbx_json_close(json);

	return SUCCEED;
}

static void	clear_metric_results(zbx_vector_addr_ptr_t *addrs, zbx_vector_pre_persistent_t *prep_vec, int now,
		int ret)
{
	int			i;
	active_buffer_element_t	*el;

	if (SUCCEED == ret)
	{
#if !defined(_WINDOWS) && !defined(__MINGW32__)
		zbx_write_persistent_files(prep_vec);
		zbx_clean_pre_persistent_elements(prep_vec);
#else
		ZBX_UNUSED(prep_vec);
#endif
		/* free buffer */
		for (i = 0; i < buffer.count; i++)
		{
			el = &buffer.data[i];

			zbx_free(el->host);
			zbx_free(el->key);
			zbx_free(el->value);
			zbx_free(el->source);
		}
		buffer.count = 0;
		buffer.pcount = 0;

		buffer.lastsent = now;

		if (0 != buffer.first_error)
		{
			zabbix_log(LOG_LEVEL_WARNING, "active check data upload to [%s:%hu] is working again",
					((zbx_addr_t *)addrs->values[0])->ip, ((zbx_addr_t *)addrs->values[0])->port);
			buffer.first_error = 0;
		}
	}
	else
	{
		if (0 == buffer.first_error)
		{
			zabbix_log(LOG_LEVEL_WARNING, "Active check data upload started to fail");
			buffer.first_error = now;
		}
	}
}

/******************************************************************************
 *                                                                            *
 * Purpose: sends value stored in buffer to Zabbix server                     *
 *                                                                            *
 * Parameters:                                                                *
 *   addrs              - [IN] vector with pair of Zabbix server IP or        *
 *                             Hostname and port number                       *
 *   prep_vec           - [IN/OUT] vector with data for writing into          *
 *                                 persistent files                           *
 *   config_tls         - [IN]                                                *
 *   config_timeout     - [IN]                                                *
 *   config_source_ip   - [IN]                                                *
 *   config_buffer_send - [IN]                                                *
 *   config_buffer_size - [IN]                                                *
 *                                                                            *
 * Return value: SUCCEED if:                                                  *
 *                    - no need to send data now (buffer empty or has enough  *
 *                      free elements, or recently sent)                      *
 *                    - data successfully sent to server (proxy)              *
 *               FAIL - error when sending data                               *
 *                                                                            *
 ******************************************************************************/
static int	send_buffer(zbx_vector_addr_ptr_t *addrs, zbx_vector_pre_persistent_t *prep_vec,
		const zbx_config_tls_t *config_tls, int config_timeout, const char *config_source_ip,
		int config_buffer_send, int config_buffer_size)
{
	int			ret = SUCCEED, ret_metrics, ret_commands, now, level;
	zbx_timespec_t		ts;
	zbx_socket_t		s;
	struct zbx_json		json;

	zabbix_log(LOG_LEVEL_DEBUG, "In %s() host:'%s' port:%d entries:%d/%d",
			__func__, ((zbx_addr_t *)addrs->values[0])->ip, ((zbx_addr_t *)addrs->values[0])->port,
			buffer.count, config_buffer_size);

	now = (int)time(NULL);

	zbx_json_init(&json, ZBX_JSON_STAT_BUF_LEN);
	zbx_json_addstring(&json, ZBX_PROTO_TAG_REQUEST, ZBX_PROTO_VALUE_AGENT_DATA, ZBX_JSON_TYPE_STRING);
	zbx_json_addstring(&json, ZBX_PROTO_TAG_SESSION, session_token, ZBX_JSON_TYPE_STRING);

	ret_metrics = format_metric_results(&json, now, config_buffer_send, config_buffer_size);
	ret_commands = format_command_results(&json);

	if (FAIL == ret_metrics && FAIL == ret_commands)
		goto ret;

	level = 0 == buffer.first_error ? LOG_LEVEL_WARNING : LOG_LEVEL_DEBUG;

	if (SUCCEED == (ret = zbx_connect_to_server(&s, config_source_ip, addrs, MIN(buffer.count * config_timeout, 60),
			config_timeout, 0, level, config_tls)))
	{
		zbx_timespec(&ts);
		zbx_json_addint64(&json, ZBX_PROTO_TAG_CLOCK, ts.sec);
		zbx_json_addint64(&json, ZBX_PROTO_TAG_NS, ts.ns);

		zabbix_log(LOG_LEVEL_DEBUG, "JSON before sending [%s]", json.buffer);

		if (SUCCEED == (ret = zbx_tcp_send(&s, json.buffer)))
		{
			if (SUCCEED == (ret = zbx_tcp_recv(&s)))
			{
				zabbix_log(LOG_LEVEL_DEBUG, "JSON back [%s]", s.buffer);

				if (NULL == s.buffer || SUCCEED != check_response(s.buffer))
				{
					ret = FAIL;
					zabbix_log(LOG_LEVEL_DEBUG, "NOT OK");
				}
				else
					zabbix_log(LOG_LEVEL_DEBUG, "OK");
			}
			else
			{
				zabbix_log(level, "Unable to receive from [%s]:%d [%s]",
						((zbx_addr_t *)addrs->values[0])->ip,
						((zbx_addr_t *)addrs->values[0])->port,
						zbx_socket_strerror());
			}
		}
		else
		{
			zabbix_log(level, "Unable to send to [%s]:%d [%s]",
					((zbx_addr_t *)addrs->values[0])->ip, ((zbx_addr_t *)addrs->values[0])->port,
					zbx_socket_strerror());
		}

		zbx_tcp_close(&s);
	}

	if (SUCCEED == ret_metrics)
		clear_metric_results(addrs, prep_vec, now, ret);

	if (SUCCEED == ret && SUCCEED == ret_commands)
		zbx_vector_command_result_ptr_clear_ext(&command_results, free_command_result);
ret:
	zbx_json_free(&json);
	zabbix_log(LOG_LEVEL_DEBUG, "End of %s():%s", __func__, zbx_result_string(ret));

	return ret;
}

/******************************************************************************************
 *                                                                                        *
 * Purpose: buffers new value or sends whole buffer to server                             *
 *                                                                                        *
 * Parameters:                                                                            *
 *   addrs              - [IN] In C agent - vector with a pair of Zabbix server IP or     *
 *                             Hostname and port number. In Agent2 it is not used (NULL). *
 *   agent2_result      - [IN] NULL in C agent. In Agent2 it is used for passing          *
 *                             address of buffer where to store matching log              *
 *                             records. It is here to have the same function              *
 *                             prototype as in Agent2.                                    *
 *   host               - [IN] name of host in Zabbix database                            *
 *   key                - [IN] name of metric                                             *
 *   value              - [IN] key value or error message why item became NOTSUPPORTED    *
 *   state              - [IN] ITEM_STATE_NORMAL or ITEM_STATE_NOTSUPPORTED               *
 *   lastlogsize        - [IN] size of read logfile                                       *
 *   mtime              - [IN] time of last file modification                             *
 *   timestamp          - [IN] timestamp of read value                                    *
 *   source             - [IN] name of logged data source                                 *
 *   severity           - [IN] severity of logged data sources                            *
 *   logeventid         - [IN] application-specific identifier for the event; used        *
 *                             for monitoring of Windows event logs                       *
 *   flags              - [IN] metric flags                                               *
 *   config_tls         - [IN]                                                            *
 *   config_timeout     - [IN]                                                            *
 *   config_source_ip   - [IN]                                                            *
 *   config_buffer_send - [IN]                                                            *
 *   config_buffer_size - [IN]                                                            *
 *                                                                                        *
 * Return value: returns SUCCEED on successful parsing,                                   *
 *               FAIL on other cases                                                      *
 *                                                                                        *
 * Comments: ATTENTION! This function's address and pointers to arguments                 *
 *           are described in Zabbix defined type "zbx_process_value_func_t"              *
 *           and used when calling process_log(), process_logrt() and                     *
 *           zbx_read2(). If you ever change this process_value() arguments               *
 *           or return value do not forget to synchronize changes with the                *
 *           defined type "zbx_process_value_func_t" and implementations of               *
 *           process_log(), process_logrt(), zbx_read2() and their callers.               *
 *                                                                                        *
 ******************************************************************************************/
static int	process_value(zbx_vector_addr_ptr_t *addrs, zbx_vector_ptr_t *agent2_result, const char *host,
		const char *key, const char *value, unsigned char state, zbx_uint64_t *lastlogsize,
		const int *mtime, const unsigned long *timestamp, const char *source,
		const unsigned short *severity, const unsigned long *logeventid, unsigned char flags,
		const zbx_config_tls_t *config_tls, int config_timeout, const char *config_source_ip,
		int config_buffer_send, int config_buffer_size)
{
	active_buffer_element_t	*el = NULL;
	int			i, ret = FAIL;
	size_t			sz;

	ZBX_UNUSED(agent2_result);

	if (SUCCEED == ZBX_CHECK_LOG_LEVEL(LOG_LEVEL_DEBUG))
	{
		if (NULL != lastlogsize)
		{
			zabbix_log(LOG_LEVEL_DEBUG, "In %s() key:'%s:%s' lastlogsize:" ZBX_FS_UI64 " value:'%s'",
					__func__, host, key, *lastlogsize, ZBX_NULL2STR(value));
		}
		else
		{
			/* log a dummy lastlogsize to keep the same record format for simpler parsing */
			zabbix_log(LOG_LEVEL_DEBUG, "In %s() key:'%s:%s' lastlogsize:null value:'%s'",
					__func__, host, key, ZBX_NULL2STR(value));
		}
	}

	/* do not send data from buffer if host/key are the same as previous unless buffer is full already */
	if (0 < buffer.count)
	{
		el = &buffer.data[buffer.count - 1];

		if ((0 != (flags & ZBX_METRIC_FLAG_PERSISTENT) && config_buffer_size / 2 <= buffer.pcount) ||
				config_buffer_size <= buffer.count ||
				0 != strcmp(el->key, key) || 0 != strcmp(el->host, host))
		{
			send_buffer(addrs, &pre_persistent_vec, config_tls, config_timeout, config_source_ip,
					config_buffer_send, config_buffer_size);
		}
	}

	if (0 != (ZBX_METRIC_FLAG_PERSISTENT & flags) && config_buffer_size / 2 <= buffer.pcount)
	{
		zabbix_log(LOG_LEVEL_WARNING, "buffer is full, cannot store persistent value");
		goto out;
	}

	if (config_buffer_size > buffer.count)
	{
		zabbix_log(LOG_LEVEL_DEBUG, "buffer: new element %d", buffer.count);
		el = &buffer.data[buffer.count];
		buffer.count++;
	}
	else
	{
		if (0 == (ZBX_METRIC_FLAG_PERSISTENT & flags))
		{
			for (i = 0; i < buffer.count; i++)
			{
				el = &buffer.data[i];
				if (0 == strcmp(el->host, host) && 0 == strcmp(el->key, key))
					break;
			}
		}

		if (0 != (ZBX_METRIC_FLAG_PERSISTENT & flags) || i == buffer.count)
		{
			for (i = 0; i < buffer.count; i++)
			{
				el = &buffer.data[i];
				if (0 == (ZBX_METRIC_FLAG_PERSISTENT & el->flags))
					break;
			}
		}

		if (NULL != el)
		{
			zabbix_log(LOG_LEVEL_DEBUG, "remove element [%d] Key:'%s:%s'", i, el->host, el->key);

			zbx_free(el->host);
			zbx_free(el->key);
			zbx_free(el->value);
			zbx_free(el->source);
		}

		sz = (size_t)(config_buffer_size - i - 1) * sizeof(active_buffer_element_t);
		memmove(&buffer.data[i], &buffer.data[i + 1], sz);

		zabbix_log(LOG_LEVEL_DEBUG, "buffer full: new element %d", buffer.count - 1);

		el = &buffer.data[config_buffer_size - 1];
	}

	memset(el, 0, sizeof(active_buffer_element_t));
	el->host = zbx_strdup(NULL, host);
	el->key = zbx_strdup(NULL, key);
	if (NULL != value)
		el->value = zbx_strdup(NULL, value);
	el->state = state;

	if (NULL != source)
		el->source = strdup(source);
	if (NULL != severity)
		el->severity = *severity;
	if (NULL != lastlogsize)
		el->lastlogsize = *lastlogsize;
	if (NULL != mtime)
		el->mtime = *mtime;
	if (NULL != timestamp)
		el->timestamp = *timestamp;
	if (NULL != logeventid)
		el->logeventid = (int)*logeventid;

	zbx_timespec(&el->ts);

	el->flags = flags;
	el->id = ++last_valueid;

	if (0 != (ZBX_METRIC_FLAG_PERSISTENT & flags))
		buffer.pcount++;

	/* If conditions are met then send buffer now. It is necessary for synchronization */
	/* between sending data to server and writing of persistent files. */
	if ((0 != (flags & ZBX_METRIC_FLAG_PERSISTENT) && config_buffer_size / 2 <= buffer.pcount) ||
			config_buffer_size <= buffer.count)
	{
		send_buffer(addrs, &pre_persistent_vec, config_tls, config_timeout, config_source_ip,
				config_buffer_send, config_buffer_size);
	}

	ret = SUCCEED;
out:
	zabbix_log(LOG_LEVEL_DEBUG, "End of %s():%s", __func__, zbx_result_string(ret));

	return ret;
}

static void	process_remote_command_value(const char *value, zbx_uint64_t id, unsigned char state)
{
	zbx_command_result_t	*result;

	result = (zbx_command_result_t *)zbx_malloc(NULL, sizeof(zbx_command_result_t));

	if (NULL != value)
		result->value = zbx_strdup(NULL, value);
	else
		result->value = NULL;

	result->id = id;
	result->state = state;
	zbx_vector_command_result_ptr_append(&command_results, result);
}

static int	need_meta_update(ZBX_ACTIVE_METRIC *metric, zbx_uint64_t lastlogsize_sent, int mtime_sent,
		unsigned char old_state, zbx_uint64_t lastlogsize_last, int mtime_last)
{
	int	ret = FAIL;

	zabbix_log(LOG_LEVEL_DEBUG, "In %s() key:%s", __func__, metric->key);

	if (0 != (ZBX_METRIC_FLAG_LOG & metric->flags))
	{
		/* meta information update is needed if:                                              */
		/* - lastlogsize or mtime changed since we last sent within this check                */
		/* - nothing was sent during this check and state changed from notsupported to normal */
		/* - nothing was sent during this check and it's a new metric                         */
		if (lastlogsize_sent != metric->lastlogsize || mtime_sent != metric->mtime ||
				(lastlogsize_last == lastlogsize_sent && mtime_last == mtime_sent &&
						(old_state != metric->state ||
						0 != (ZBX_METRIC_FLAG_NEW & metric->flags))))
		{
			/* needs meta information update */
			ret = SUCCEED;
		}
	}

	zabbix_log(LOG_LEVEL_DEBUG, "End of %s():%s", __func__, zbx_result_string(ret));

	return ret;
}

#if !defined(_WINDOWS) && !defined(__MINGW32__)
static int	process_eventlog_check(zbx_vector_addr_ptr_t *addrs, zbx_vector_ptr_t *agent2_result,
		zbx_vector_expression_t *regular_expressions, ZBX_ACTIVE_METRIC *metric,
		zbx_process_value_func_t process_value_cb, zbx_uint64_t *lastlogsize_sent,
		const zbx_config_tls_t *config_tls, int config_timeout, const char *config_source_ip,
		const char *config_hostname, int config_buffer_send, int config_buffer_size,
		int config_eventlog_max_lines_per_second, char **error)
{
	ZBX_UNUSED(addrs);
	ZBX_UNUSED(agent2_result);
	ZBX_UNUSED(regular_expressions);
	ZBX_UNUSED(metric);
	ZBX_UNUSED(process_value_cb);
	ZBX_UNUSED(lastlogsize_sent);
	ZBX_UNUSED(config_tls);
	ZBX_UNUSED(config_timeout);
	ZBX_UNUSED(config_source_ip);
	ZBX_UNUSED(config_hostname);
	ZBX_UNUSED(config_buffer_send);
	ZBX_UNUSED(config_buffer_size);
	ZBX_UNUSED(config_eventlog_max_lines_per_second);
	ZBX_UNUSED(error);

	return FAIL;
}
#else
int	process_eventlog_check(zbx_vector_addr_ptr_t *addrs, zbx_vector_ptr_t *agent2_result,
		zbx_vector_expression_t *regexps, ZBX_ACTIVE_METRIC *metric, zbx_process_value_func_t process_value_cb,
		zbx_uint64_t *lastlogsize_sent, const zbx_config_tls_t *config_tls, int config_timeout,
		const char *config_source_ip, const char *config_hostname, int config_buffer_send,
		int config_buffer_size, int config_eventlog_max_lines_per_second, char **error);
#endif

static int	process_common_check(zbx_vector_addr_ptr_t *addrs, ZBX_ACTIVE_METRIC *metric,
		const zbx_config_tls_t *config_tls, int config_timeout, const char *config_source_ip,
		const char *config_hostname, int config_buffer_send, int config_buffer_size, char **error)
{
	int		ret;
	AGENT_RESULT	result;
	char		**pvalue;

	zbx_init_agent_result(&result);

	if (SUCCEED != (ret = zbx_execute_agent_check(metric->key, 0, &result)))
	{
		if (NULL != (pvalue = ZBX_GET_MSG_RESULT(&result)))
			*error = zbx_strdup(*error, *pvalue);
		goto out;
	}

	if (NULL != (pvalue = ZBX_GET_TEXT_RESULT(&result)))
	{
		zabbix_log(LOG_LEVEL_DEBUG, "for key [%s] received value [%s]", metric->key, *pvalue);

		process_value(addrs, NULL, config_hostname, metric->key_orig, *pvalue, ITEM_STATE_NORMAL, NULL, NULL,
				NULL, NULL, NULL, NULL, metric->flags, config_tls, config_timeout, config_source_ip,
				config_buffer_send, config_buffer_size);
	}
out:
	zbx_free_agent_result(&result);

	return ret;
}

static void	process_command(zbx_active_command_t *command)
{
	AGENT_RESULT	result;
	char		**pvalue, *empty = "", *error = ZBX_NOTSUPPORTED_MSG;
	unsigned char	state = ITEM_STATE_NORMAL;

	zabbix_log(LOG_LEVEL_DEBUG, "In %s() command:%s", __func__, command->key);

	zbx_init_agent_result(&result);

	if (SUCCEED != zbx_execute_agent_check(command->key, 0, &result))
	{
		state = ITEM_STATE_NOTSUPPORTED;
		if (NULL == (pvalue = ZBX_GET_MSG_RESULT(&result)))
			pvalue = &error;
	}
	else if (NULL == (pvalue = ZBX_GET_TEXT_RESULT(&result)))
		pvalue = &empty;

	process_remote_command_value(*pvalue, command->command_id, state);

	zbx_free_agent_result(&result);

	zabbix_log(LOG_LEVEL_DEBUG, "End of %s() state:%d result:%s", __func__, state, *pvalue);
}

#if !defined(_WINDOWS) && !defined(__MINGW32__)
/********************************************************************************
 *                                                                              *
 * Purpose: initializes element of preparation vector with available data       *
 *                                                                              *
 * Parameters:                                                                  *
 *     lastlogsize   - [IN] lastlogize value to write into persistent data file *
 *     mtime         - [IN] mtime value to write into persistent data file      *
 *     prep_vec_elem - [IN/OUT] element of vector to initialize                 *
 *                                                                              *
 * Comments: This is a minimal initialization for using before sending status   *
 *           updates or meta-data. It initializes only 2 attributes to be       *
 *           usable without any data about log files.                           *
 *                                                                              *
 ********************************************************************************/
static void	zbx_minimal_init_prep_vec_data(zbx_uint64_t lastlogsize, int mtime, zbx_pre_persistent_t *prep_vec_elem)
{
	if (NULL != prep_vec_elem->filename)
		zbx_free(prep_vec_elem->filename);	/* filename == NULL should be checked when preparing JSON */
							/* for writing as most attributes are not initialized */
	prep_vec_elem->processed_size = lastlogsize;
	prep_vec_elem->mtime = mtime;
}

static void	zbx_fill_prep_vec_element(zbx_vector_pre_persistent_t *prep_vec, const char *key,
		const char *persistent_file_name, const struct st_logfile *logfile, const zbx_uint64_t lastlogsize,
		const int mtime)
{
	/* index in preparation vector */
	int	idx = zbx_find_or_create_prep_vec_element(prep_vec, key, persistent_file_name);

	if (NULL != logfile)
	{
		zbx_init_prep_vec_data(logfile, prep_vec->values + idx);
		zbx_update_prep_vec_data(logfile, logfile->processed_size, prep_vec->values + idx);
	}
	else
		zbx_minimal_init_prep_vec_data(lastlogsize, mtime, prep_vec->values + idx);
}
#endif	/* not WINDOWS, not __MINGW32__ */

static void	process_active_commands(zbx_vector_addr_ptr_t *addrs, const zbx_config_tls_t *config_tls,
		int config_timeout, const char *config_source_ip, int config_buffer_send, int config_buffer_size)
{
	int	i;

	zabbix_log(LOG_LEVEL_DEBUG, "In %s() server:'%s' port:%hu", __func__, addrs->values[0]->ip,
			addrs->values[0]->port);

	for (i = 0; i < active_commands.values_num; i++)
		process_command((zbx_active_command_t *)active_commands.values[i]);

	zbx_vector_active_command_ptr_clear_ext(&active_commands, free_active_command);

	send_buffer(addrs, &pre_persistent_vec, config_tls, config_timeout, config_source_ip, config_buffer_send,
			config_buffer_size);

	zabbix_log(LOG_LEVEL_DEBUG, "End of %s()", __func__);
}

static void	process_active_checks(zbx_vector_addr_ptr_t *addrs, const zbx_config_tls_t *config_tls,
		int config_timeout, const char *config_source_ip, const char *config_hostname, int config_buffer_send,
		int config_buffer_size, int config_eventlog_max_lines_per_second)
{
	char	*error = NULL;
	int	i, now;

	zabbix_log(LOG_LEVEL_DEBUG, "In %s() server:'%s' port:%hu", __func__, addrs->values[0]->ip,
			addrs->values[0]->port);

	now = (int)time(NULL);

	for (i = 0; i < active_metrics.values_num; i++)
	{
		zbx_uint64_t		lastlogsize_last, lastlogsize_sent;
		int			mtime_last, mtime_sent, ret;
		ZBX_ACTIVE_METRIC	*metric = active_metrics.values[i];

		if (metric->nextcheck > now)
			continue;

		/* for meta information update we need to know if something was sent at all during the check */
		lastlogsize_last = metric->lastlogsize;
		mtime_last = metric->mtime;

		lastlogsize_sent = metric->lastlogsize;
		mtime_sent = metric->mtime;

		/* before processing make sure refresh is not 0 to avoid overload */
		if (0 == metric->refresh)
		{
			ret = FAIL;
			metric->refresh = SEC_PER_YEAR;
			error = zbx_strdup(error, "Incorrect update interval.");
		}
		else if (0 != ((ZBX_METRIC_FLAG_LOG_LOG | ZBX_METRIC_FLAG_LOG_LOGRT) & metric->flags))
		{
			ret = process_log_check(addrs, NULL, &regexps, metric, process_value, &lastlogsize_sent,
					&mtime_sent, &error, &pre_persistent_vec, config_tls, config_timeout,
<<<<<<< HEAD
					config_source_ip, config_hostname, config_buffer_send, config_buffer_size);
=======
					config_source_ip, config_hostname, 0);
>>>>>>> 62659ad2
		}
		else if (0 != (ZBX_METRIC_FLAG_LOG_EVENTLOG & metric->flags))
		{
			ret = process_eventlog_check(addrs, NULL, &regexps, metric, process_value, &lastlogsize_sent,
					config_tls, config_timeout, config_source_ip, config_hostname,
					config_buffer_send, config_buffer_size, config_eventlog_max_lines_per_second,
					&error);
		}
		else
			ret = process_common_check(addrs, metric, config_tls, config_timeout, config_source_ip,
					config_hostname, config_buffer_send, config_buffer_size, &error);

		if (SUCCEED != ret)
		{
			const char	*perror = (NULL != error ? error : ZBX_NOTSUPPORTED_MSG);

			metric->state = ITEM_STATE_NOTSUPPORTED;
			metric->error_count = 0;
			metric->processed_bytes = 0;

			zabbix_log(LOG_LEVEL_WARNING, "active check \"%s\" is not supported: %s", metric->key, perror);
#if !defined(_WINDOWS) && !defined(__MINGW32__)
			/* only for log*[] items */
			if (0 != ((ZBX_METRIC_FLAG_LOG_LOG | ZBX_METRIC_FLAG_LOG_LOGRT) & metric->flags) &&
					NULL != metric->persistent_file_name)
			{
				const struct st_logfile	*logfile = NULL;

				if (0 < metric->logfiles_num)
				{
					logfile = find_last_processed_file_in_logfiles_list(metric->logfiles,
							metric->logfiles_num);
				}

				zbx_fill_prep_vec_element(&pre_persistent_vec, metric->key_orig,
						metric->persistent_file_name, logfile, metric->lastlogsize,
						metric->mtime);
			}
#endif
			process_value(addrs, NULL, config_hostname, metric->key_orig, perror, ITEM_STATE_NOTSUPPORTED,
					&metric->lastlogsize, &metric->mtime, NULL, NULL, NULL, NULL, metric->flags,
					config_tls, config_timeout, config_source_ip, config_buffer_send,
					config_buffer_size);

			zbx_free(error);
		}
		else
		{
			if (0 == metric->error_count)
			{
				unsigned char	old_state = metric->state;

				if (ITEM_STATE_NOTSUPPORTED == metric->state)
				{
					/* item became supported */
					metric->state = ITEM_STATE_NORMAL;
				}

				if (SUCCEED == need_meta_update(metric, lastlogsize_sent, mtime_sent, old_state,
						lastlogsize_last, mtime_last))
				{
#if !defined(_WINDOWS) && !defined(__MINGW32__)
					if (NULL != metric->persistent_file_name)
					{
						const struct st_logfile	*logfile = NULL;

						if (0 < metric->logfiles_num)
						{
							logfile = find_last_processed_file_in_logfiles_list(
									metric->logfiles, metric->logfiles_num);
						}

						zbx_fill_prep_vec_element(&pre_persistent_vec, metric->key_orig,
								metric->persistent_file_name, logfile,
								metric->lastlogsize, metric->mtime);
					}
#endif
					/* meta information update */
					process_value(addrs, NULL, config_hostname, metric->key_orig, NULL,
							metric->state, &metric->lastlogsize, &metric->mtime, NULL, NULL,
							NULL, NULL, metric->flags, config_tls, config_timeout,
							config_source_ip, config_buffer_send, config_buffer_size);
				}

				/* remove "new metric" flag */
				metric->flags &= ~ZBX_METRIC_FLAG_NEW;
			}
		}

		send_buffer(addrs, &pre_persistent_vec, config_tls, config_timeout, config_source_ip,
				config_buffer_send, config_buffer_size);
		metric->nextcheck = (int)time(NULL) + metric->refresh;
	}

	zabbix_log(LOG_LEVEL_DEBUG, "End of %s()", __func__);
}

/******************************************************************************
 *                                                                            *
 * Purpose: updates schedules of active checks and buffer by specified time   *
 *          delta                                                             *
 *                                                                            *
 * Parameters: delta - [IN] time delta in seconds                             *
 *                                                                            *
 * Comments: This function is used to update checking and sending schedules   *
 *           if the system time was rolled back.                              *
 *                                                                            *
 ******************************************************************************/
static void	update_schedule(int delta)
{
	int	i;

	for (i = 0; i < active_metrics.values_num; i++)
	{
		ZBX_ACTIVE_METRIC	*metric = active_metrics.values[i];
		metric->nextcheck += delta;
	}

	buffer.lastsent += delta;
}

#ifndef _WINDOWS
static void	zbx_active_checks_sigusr_handler(int flags)
{
	if (ZBX_RTC_USER_PARAMETERS_RELOAD == ZBX_RTC_GET_MSG(flags))
		need_update_userparam = 1;
}
#endif

static void	send_heartbeat_msg(zbx_vector_addr_ptr_t *addrs, const zbx_config_tls_t *config_tls, int config_timeout,
		const char *config_source_ip, const char *config_hostname, int config_heartbeat_frequency)
{
	static ZBX_THREAD_LOCAL int	last_ret = SUCCEED;
	int				ret, level;
	zbx_socket_t			s;
	struct zbx_json			json;

	zabbix_log(LOG_LEVEL_DEBUG, "In %s()", __func__);

	zbx_json_init(&json, ZBX_JSON_STAT_BUF_LEN);

	zbx_json_addstring(&json, ZBX_PROTO_TAG_REQUEST, ZBX_PROTO_VALUE_ACTIVE_CHECK_HEARTBEAT, ZBX_JSON_TYPE_STRING);
	zbx_json_addstring(&json, ZBX_PROTO_TAG_HOST, config_hostname, ZBX_JSON_TYPE_STRING);
	zbx_json_addint64(&json, ZBX_PROTO_TAG_HEARTBEAT_FREQ, config_heartbeat_frequency);

	level = SUCCEED != last_ret ? LOG_LEVEL_DEBUG : LOG_LEVEL_WARNING;

	if (SUCCEED == (ret = zbx_connect_to_server(&s, config_source_ip, addrs, config_timeout, config_timeout,
			0, level, config_tls)))
	{
		zabbix_log(LOG_LEVEL_DEBUG, "sending [%s]", json.buffer);

		if (SUCCEED == (ret = zbx_tcp_send(&s, json.buffer)))
		{
			(void)zbx_tcp_recv(&s);	/* allow Zabbix server or Zabbix proxy to close connection */

			if (last_ret == FAIL)
			{
				zabbix_log(LOG_LEVEL_WARNING, "Successfully sent heartbeat message to [%s]:%d",
						((zbx_addr_t *)addrs->values[0])->ip,
						((zbx_addr_t *)addrs->values[0])->port);
			}
		}
	}

	if (SUCCEED != ret)
	{
		zabbix_log(level, "Unable to send heartbeat message to [%s]:%d [%s]",
				((zbx_addr_t *)addrs->values[0])->ip, ((zbx_addr_t *)addrs->values[0])->port,
				zbx_socket_strerror());
	}

	zbx_tcp_close(&s);
	last_ret = ret;

	zabbix_log(LOG_LEVEL_DEBUG, "Out %s()", __func__);
}

ZBX_THREAD_ENTRY(active_checks_thread, args)
{
	zbx_thread_activechk_args	activechk_args, *activechks_args_in;
	time_t				nextcheck = 0, nextrefresh = 0, nextsend = 0, now, delta, lastcheck = 0,
					heartbeat_nextcheck = 0, lash_cmd_hash_check = 0;
	zbx_uint32_t			config_revision_local = 0;
	zbx_thread_info_t		*info = &((zbx_thread_args_t *)args)->info;
	unsigned char			process_type = ((zbx_thread_args_t *)args)->info.process_type;
	int				server_num = ((zbx_thread_args_t *)args)->info.server_num,
					process_num = ((zbx_thread_args_t *)args)->info.process_num;

	activechks_args_in = (zbx_thread_activechk_args *)((((zbx_thread_args_t *)args))->args);

	zabbix_log(LOG_LEVEL_INFORMATION, "%s #%d started [%s #%d]", get_program_type_string(info->program_type),
			server_num, get_process_type_string(process_type), process_num);

	zbx_vector_addr_ptr_create(&activechk_args.addrs);

	zbx_addr_copy(&activechk_args.addrs, &(activechks_args_in->addrs));
	const char	*config_hostname = zbx_strdup(NULL, activechks_args_in->config_hostname);

	zbx_free(args);

	session_token = zbx_create_token(0);

#if defined(HAVE_GNUTLS) || defined(HAVE_OPENSSL)
	zbx_tls_init_child(activechks_args_in->zbx_config_tls, activechks_args_in->zbx_get_program_type_cb_arg);
#endif
	init_active_metrics(activechks_args_in->config_buffer_size);

#ifndef _WINDOWS
	zbx_set_sigusr_handler(zbx_active_checks_sigusr_handler);
#endif

	if (0 != activechks_args_in->config_heartbeat_frequency)
		heartbeat_nextcheck = time(NULL);

	while (ZBX_IS_RUNNING())
	{
#ifndef _WINDOWS
		if (1 == need_update_userparam)
		{
			zbx_setproctitle("active checks #%d [reloading user parameters]", process_num);
			reload_user_parameters(process_type, process_num, activechks_args_in->config_file);
			need_update_userparam = 0;
		}
#endif

		zbx_update_env(get_process_type_string(process_type), zbx_time());

		if ((now = time(NULL)) >= nextsend)
		{
			send_buffer(&activechk_args.addrs, &pre_persistent_vec, activechks_args_in->zbx_config_tls,
					activechks_args_in->config_timeout, activechks_args_in->config_source_ip,
					activechks_args_in->config_buffer_send, activechks_args_in->config_buffer_size);

			nextsend = time(NULL) + 1;
		}

		if (heartbeat_nextcheck != 0 && now >= heartbeat_nextcheck)
		{
			heartbeat_nextcheck = now + activechks_args_in->config_heartbeat_frequency;
			send_heartbeat_msg(&activechk_args.addrs, activechks_args_in->zbx_config_tls,
					activechks_args_in->config_timeout, activechks_args_in->config_source_ip,
					config_hostname, activechks_args_in->config_heartbeat_frequency);
		}

		if (now >= nextrefresh)
		{
			zbx_setproctitle("active checks #%d [getting list of active checks]", process_num);

			if (FAIL == refresh_active_checks(&activechk_args.addrs, activechks_args_in->zbx_config_tls,
					&config_revision_local, activechks_args_in->config_timeout,
					activechks_args_in->config_source_ip, config_hostname,
					activechks_args_in->config_host_metadata,
					activechks_args_in->config_host_metadata_item,
					activechks_args_in->config_host_interface,
					activechks_args_in->config_host_interface_item))
			{
				nextrefresh = time(NULL) + 60;
			}
			else
			{
				nextrefresh = time(NULL) + CONFIG_REFRESH_ACTIVE_CHECKS;
				nextcheck = 0;
			}
#if !defined(_WINDOWS) && !defined(__MINGW32__)
			zbx_remove_inactive_persistent_files(&persistent_inactive_vec);
#endif
		}

		if (0 != active_commands.values_num)
		{
			process_active_commands(&activechk_args.addrs, activechks_args_in->zbx_config_tls,
					activechks_args_in->config_timeout, activechks_args_in->config_source_ip,
					activechks_args_in->config_buffer_send,
					activechks_args_in->config_buffer_size);
		}

		if (now >= nextcheck && activechks_args_in->config_buffer_size / 2 > buffer.pcount)
		{
			zbx_setproctitle("active checks #%d [processing active checks]", process_num);

			process_active_checks(&activechk_args.addrs, activechks_args_in->zbx_config_tls,
					activechks_args_in->config_timeout, activechks_args_in->config_source_ip,
					config_hostname, activechks_args_in->config_buffer_send,
					activechks_args_in->config_buffer_size,
					activechks_args_in->config_eventlog_max_lines_per_second);

			if (activechks_args_in->config_buffer_size / 2 <= buffer.pcount)
			{
				/* failed to complete processing active checks */
				continue;
			}

			nextcheck = get_min_nextcheck();
			if (FAIL == nextcheck)
				nextcheck = time(NULL) + 60;
		}
		else
		{
			if (0 > (delta = now - lastcheck))
			{
				zabbix_log(LOG_LEVEL_WARNING, "the system time has been pushed back,"
						" adjusting active check schedule");
				update_schedule((int)delta);
				nextcheck += delta;
				nextsend += delta;
				nextrefresh += delta;

				if (0 != heartbeat_nextcheck)
					heartbeat_nextcheck += delta;
			}

			zbx_setproctitle("active checks #%d [idle 1 sec]", process_num);
			zbx_sleep(1);
		}

		lastcheck = now;

		if (now > (lash_cmd_hash_check + SEC_PER_HOUR))
		{
			clean_command_hash();
			lash_cmd_hash_check = now;
		}
	}

	zbx_free(session_token);

#ifdef _WINDOWS
	zbx_vector_addr_ptr_clear_ext(&activechk_args.addrs, (zbx_clean_func_t)zbx_addr_free);
	zbx_vector_addr_ptr_destroy(&activechk_args.addrs);
	free_active_metrics();

	ZBX_DO_EXIT();

	zbx_thread_exit(EXIT_SUCCESS);
#else
	zbx_setproctitle("%s #%d [terminated]", get_process_type_string(process_type), process_num);

	while (1)
		zbx_sleep(SEC_PER_MIN);
#endif
}<|MERGE_RESOLUTION|>--- conflicted
+++ resolved
@@ -1660,11 +1660,7 @@
 		{
 			ret = process_log_check(addrs, NULL, &regexps, metric, process_value, &lastlogsize_sent,
 					&mtime_sent, &error, &pre_persistent_vec, config_tls, config_timeout,
-<<<<<<< HEAD
-					config_source_ip, config_hostname, config_buffer_send, config_buffer_size);
-=======
-					config_source_ip, config_hostname, 0);
->>>>>>> 62659ad2
+					config_source_ip, config_hostname, 0, config_buffer_send, config_buffer_size);
 		}
 		else if (0 != (ZBX_METRIC_FLAG_LOG_EVENTLOG & metric->flags))
 		{
