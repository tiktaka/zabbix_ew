--- conflicted
+++ resolved
@@ -1400,11 +1400,7 @@
 #ifdef _WINDOWS
 	int		ret;
 #endif
-<<<<<<< HEAD
 	zbx_init_library_common(zbx_log_impl);
-	zbx_init_library_cfg(program_type);
-=======
->>>>>>> 08c67cbb
 	zbx_init_library_sysinfo(get_zbx_config_timeout, get_zbx_config_enable_remote_commands,
 			get_zbx_config_log_remote_commands, get_zbx_config_unsafe_user_parameters);
 #if defined(_WINDOWS) || defined(__MINGW32__)
@@ -1423,7 +1419,6 @@
 
 	if (SUCCEED != parse_commandline(argc, argv, &t))
 		exit(EXIT_FAILURE);
-
 
 #ifdef _WINDOWS
 	/* if agent is started as windows service then try to log errors */
