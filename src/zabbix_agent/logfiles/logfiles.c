--- conflicted
+++ resolved
@@ -2077,11 +2077,7 @@
 		const char *hostname, const char *key, zbx_uint64_t *lastlogsize_sent, int *mtime_sent,
 		const char *persistent_file_name, zbx_vector_pre_persistent_t *prep_vec,
 		const zbx_config_tls_t *config_tls, int config_timeout, const char *config_source_ip,
-<<<<<<< HEAD
-		int config_buffer_send, int config_buffer_size, char **err_msg)
-=======
-		zbx_uint64_t itemid, char **err_msg)
->>>>>>> 62659ad2
+		zbx_uint64_t itemid, int config_buffer_send, int config_buffer_size, char **err_msg)
 {
 	static ZBX_THREAD_LOCAL char	*buf = NULL;
 
@@ -2513,11 +2509,7 @@
 		zbx_vector_addr_ptr_t *addrs, zbx_vector_ptr_t *agent2_result, const char *hostname, const char *key,
 		zbx_uint64_t *processed_bytes, zbx_uint64_t seek_offset, const char *persistent_file_name,
 		zbx_vector_pre_persistent_t *prep_vec, const zbx_config_tls_t *config_tls, int config_timeout,
-<<<<<<< HEAD
-		const char *config_source_ip, int config_buffer_send, int config_buffer_size, char **err_msg)
-=======
-		const char *config_source_ip, zbx_uint64_t itemid, char **err_msg)
->>>>>>> 62659ad2
+		const char *config_source_ip, zbx_uint64_t itemid, int config_buffer_send, int config_buffer_size, char **err_msg)
 {
 	int	f, ret = FAIL;
 
@@ -2536,12 +2528,8 @@
 		if (SUCCEED == (ret = zbx_read2(f, flags, logfile, lastlogsize, mtime, big_rec, encoding, regexps,
 				pattern, output_template, p_count, s_count, process_value, addrs, agent2_result,
 				hostname, key, lastlogsize_sent, mtime_sent, persistent_file_name, prep_vec,
-<<<<<<< HEAD
-				config_tls, config_timeout, config_source_ip, config_buffer_send, config_buffer_size,
-				err_msg)))
-=======
-				config_tls, config_timeout, config_source_ip, itemid, err_msg)))
->>>>>>> 62659ad2
+				config_tls, config_timeout, config_source_ip, itemid, config_buffer_send,
+				config_buffer_size, err_msg)))
 		{
 			*processed_bytes = *lastlogsize - seek_offset;
 		}
@@ -3395,11 +3383,7 @@
 		double *start_time, zbx_uint64_t *processed_bytes, zbx_log_rotation_options_t rotation_type,
 		const char *persistent_file_name, zbx_vector_pre_persistent_t *prep_vec,
 		const zbx_config_tls_t *config_tls, int config_timeout, const char *config_source_ip,
-<<<<<<< HEAD
-		int config_buffer_send, int config_buffer_size)
-=======
-		zbx_uint64_t itemid)
->>>>>>> 62659ad2
+		zbx_uint64_t itemid, int config_buffer_send, int config_buffer_size)
 {
 	int			i, start_idx, ret = FAIL, logfiles_num = 0, logfiles_alloc = 0, seq = 1,
 				from_first_file = 1, last_processed, limit_reached = 0, res;
@@ -3605,13 +3589,8 @@
 						mtime_sent, skip_old_data, big_rec, encoding, regexps, pattern,
 						output_template, p_count, s_count, process_value, addrs, agent2_result,
 						hostname, key, &processed_bytes_tmp, seek_offset, persistent_file_name,
-<<<<<<< HEAD
-						prep_vec, config_tls, config_timeout, config_source_ip,
+						prep_vec, config_tls, config_timeout, config_source_ip, itemid,
 						config_buffer_send, config_buffer_size, err_msg);
-=======
-						prep_vec, config_tls, config_timeout, config_source_ip, itemid,
-						err_msg);
->>>>>>> 62659ad2
 
 				/* process_log() advances 'lastlogsize' only on success therefore */
 				/* we do not check for errors here */
@@ -3952,11 +3931,7 @@
 		zbx_vector_expression_t *regexps, ZBX_ACTIVE_METRIC *metric, zbx_process_value_func_t process_value_cb,
 		zbx_uint64_t *lastlogsize_sent, int *mtime_sent, char **error, zbx_vector_pre_persistent_t *prep_vec,
 		const zbx_config_tls_t *config_tls, int config_timeout, const char *config_source_ip,
-<<<<<<< HEAD
-		const char *config_hostname, int config_buffer_send, int config_buffer_size)
-=======
-		const char *config_hostname, zbx_uint64_t itemid)
->>>>>>> 62659ad2
+		const char *config_hostname, zbx_uint64_t itemid, int config_buffer_send, int config_buffer_size)
 {
 	AGENT_REQUEST			request;
 	const char			*filename, *regexp, *encoding, *skip, *output_template;
@@ -4186,11 +4161,7 @@
 			output_template, &p_count, &s_count, process_value_cb, addrs, agent2_result, config_hostname,
 			metric->key_orig, &jumped, max_delay, &metric->start_time, &metric->processed_bytes,
 			rotation_type, metric->persistent_file_name, prep_vec, config_tls, config_timeout,
-<<<<<<< HEAD
-			config_source_ip, config_buffer_send, config_buffer_size);
-=======
-			config_source_ip, itemid);
->>>>>>> 62659ad2
+			config_source_ip, itemid, config_buffer_send, config_buffer_size);
 
 	if (0 == is_count_item && NULL != logfiles_new)
 	{
