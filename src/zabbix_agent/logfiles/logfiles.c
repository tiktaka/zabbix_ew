--- conflicted
+++ resolved
@@ -2022,21 +2022,12 @@
  *                                                                            *
  ******************************************************************************/
 static int	zbx_read2(int fd, unsigned char flags, struct st_logfile *logfile, zbx_uint64_t *lastlogsize,
-<<<<<<< HEAD
-		const int *mtime, int *big_rec, const char *encoding, zbx_vector_expression_t *regexps,
-		const char *pattern, const char *output_template, int *p_count, int *s_count,
-		zbx_process_value_func_t process_value, zbx_vector_ptr_t *addrs, zbx_vector_ptr_t *agent2_result,
-		const char *hostname, const char *key, zbx_uint64_t *lastlogsize_sent, int *mtime_sent,
-		const char *persistent_file_name, zbx_vector_pre_persistent_t *prep_vec,
-		const zbx_config_tls_t *zbx_config_tls, char **err_msg)
-=======
-		const int *mtime, int *big_rec, const char *encoding, zbx_vector_ptr_t *regexps, const char *pattern,
+		const int *mtime, int *big_rec, const char *encoding, zbx_vector_expression_t *regexps, const char *pattern,
 		const char *output_template, int *p_count, int *s_count, zbx_process_value_func_t process_value,
 		zbx_vector_ptr_t *addrs, zbx_vector_ptr_t *agent2_result, const char *hostname, const char *key,
 		zbx_uint64_t *lastlogsize_sent, int *mtime_sent, const char *persistent_file_name,
 		zbx_vector_pre_persistent_t *prep_vec, const zbx_config_tls_t *zbx_config_tls, int config_timeout,
 		char **err_msg)
->>>>>>> 59b76931
 {
 	static ZBX_THREAD_LOCAL char	*buf = NULL;
 
@@ -2428,19 +2419,11 @@
  ******************************************************************************/
 static int	process_log(unsigned char flags, struct st_logfile *logfile, zbx_uint64_t *lastlogsize, int *mtime,
 		zbx_uint64_t *lastlogsize_sent, int *mtime_sent, unsigned char *skip_old_data, int *big_rec,
-<<<<<<< HEAD
-		const char *encoding, zbx_vector_expression_t *regexps, const char *pattern,
-		const char *output_template, int *p_count, int *s_count, zbx_process_value_func_t process_value,
-		zbx_vector_ptr_t *addrs, zbx_vector_ptr_t *agent2_result, const char *hostname, const char *key,
-		zbx_uint64_t *processed_bytes, zbx_uint64_t seek_offset, const char *persistent_file_name,
-		zbx_vector_pre_persistent_t *prep_vec, const zbx_config_tls_t *zbx_config_tls, char **err_msg)
-=======
-		const char *encoding, zbx_vector_ptr_t *regexps, const char *pattern, const char *output_template,
+		const char *encoding, zbx_vector_expression_t *regexps, const char *pattern, const char *output_template,
 		int *p_count, int *s_count, zbx_process_value_func_t process_value, zbx_vector_ptr_t *addrs,
 		zbx_vector_ptr_t *agent2_result, const char *hostname, const char *key, zbx_uint64_t *processed_bytes,
 		zbx_uint64_t seek_offset, const char *persistent_file_name, zbx_vector_pre_persistent_t *prep_vec,
 		const zbx_config_tls_t *zbx_config_tls, int config_timeout, char **err_msg)
->>>>>>> 59b76931
 {
 	int	f, ret = FAIL;
 
