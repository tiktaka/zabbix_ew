zabbix_export:
  version: '6.0'
<<<<<<< HEAD
  date: '2021-12-10T06:17:44Z'
=======
  date: '2021-12-13T12:28:02Z'
>>>>>>> d3db14cc
  groups:
    -
      uuid: a571c0d144b14fd4a87a9d9b2aa9fcd6
      name: Templates/Applications
  templates:
    -
      uuid: b25b8b517a4743c48037bfa10af3dc3c
      template: 'Etcd by HTTP'
      name: 'Etcd by HTTP'
      description: |
        Get Etcd metrics by HTTP agent.
        
        Template tooling version used: 0.40
      groups:
        -
          name: Templates/Applications
      items:
        -
          uuid: 32a59c8e93e141d6a471266df6dbfbd3
          name: 'Etcd: Cluster version'
          type: DEPENDENT
          key: etcd.cluster.version
          delay: '0'
          history: 7d
          trends: '0'
          value_type: CHAR
          description: 'Version of the Etcd cluster.'
          preprocessing:
            -
              type: JSONPATH
              parameters:
                - $.etcdcluster
            -
              type: DISCARD_UNCHANGED_HEARTBEAT
              parameters:
                - 1d
          master_item:
            key: etcd.get_version
          tags:
            -
              tag: Application
              value: Etcd
          triggers:
            -
              uuid: 7c87424c4fb34c56bc9b976755b4ec02
              expression: 'last(/Etcd by HTTP/etcd.cluster.version,#1)<>last(/Etcd by HTTP/etcd.cluster.version,#2) and length(last(/Etcd by HTTP/etcd.cluster.version))>0'
              name: 'Etcd: Cluster version has changed (new version: {ITEM.VALUE})'
              priority: INFO
              description: 'Etcd version has changed. Ack to close.'
              manual_close: 'YES'
        -
          uuid: 04b0fa552b7d4267b4c5b67ee82ef5f1
          name: 'Etcd: CPU'
          type: DEPENDENT
          key: etcd.cpu.util
          delay: '0'
          history: 7d
          value_type: FLOAT
          units: s
          description: 'Total user and system CPU time spent in seconds.'
          preprocessing:
            -
              type: PROMETHEUS_PATTERN
              parameters:
                - process_cpu_seconds_total
                - value
                - ''
            -
              type: CHANGE_PER_SECOND
              parameters:
                - ''
          master_item:
            key: etcd.get_metrics
          tags:
            -
              tag: Application
              value: Etcd
        -
          uuid: bfa5bd42637642808802f7b2485a0c4d
          name: 'Etcd: DB size'
          type: DEPENDENT
          key: etcd.db.size
          delay: '0'
          history: 7d
          value_type: FLOAT
          units: B
          description: 'Total size of the underlying database.'
          preprocessing:
            -
              type: PROMETHEUS_PATTERN
              parameters:
                - etcd_debugging_mvcc_db_total_size_in_bytes
                - value
                - ''
          master_item:
            key: etcd.get_metrics
          tags:
            -
              tag: Application
              value: Etcd
        -
          uuid: a5bc7ffb090641ab92f537b38b6055e5
          name: 'Etcd: Deletes per second'
          type: DEPENDENT
          key: etcd.delete.rate
          delay: '0'
          history: 7d
          value_type: FLOAT
          units: rps
          description: 'The number of deletes seen by this member per second.'
          preprocessing:
            -
              type: PROMETHEUS_PATTERN
              parameters:
                - etcd_debugging_mvcc_delete_total
                - value
                - ''
            -
              type: CHANGE_PER_SECOND
              parameters:
                - ''
          master_item:
            key: etcd.get_metrics
          tags:
            -
              tag: Application
              value: Etcd
        -
          uuid: 183843bd93f84dc887a03fb638b2d323
          name: 'Etcd: Pending events'
          type: DEPENDENT
          key: etcd.events.sent.rate
          delay: '0'
          history: 7d
          description: 'Total number of pending events to be sent.'
          preprocessing:
            -
              type: PROMETHEUS_PATTERN
              parameters:
                - etcd_debugging_mvcc_pending_events_total
                - value
                - ''
          master_item:
            key: etcd.get_metrics
          tags:
            -
              tag: Application
              value: Etcd
        -
          uuid: 34ffab33275a400ab88e5217dee5ef96
          name: 'Etcd: Get node metrics'
          type: HTTP_AGENT
          key: etcd.get_metrics
          history: '0'
          trends: '0'
          value_type: TEXT
          authtype: BASIC
          username: '{$ETCD.USER}'
          password: '{$ETCD.PASSWORD}'
          url: '{$ETCD.SCHEME}://{HOST.CONN}:{$ETCD.PORT}/metrics'
          tags:
            -
              tag: Application
              value: 'Zabbix raw items'
        -
          uuid: fdf7593420ab42b2a5af8f8b8030b517
          name: 'Etcd: Get version'
          type: HTTP_AGENT
          key: etcd.get_version
          history: '0'
          trends: '0'
          value_type: TEXT
          url: '{$ETCD.SCHEME}://{HOST.CONN}:{$ETCD.PORT}/version'
          tags:
            -
              tag: Application
              value: 'Zabbix raw items'
        -
          uuid: d23baf75628043e193ba0a607e1b4215
          name: 'Etcd: RPCs received per second'
          type: DEPENDENT
          key: etcd.grpc.received.rate
          delay: '0'
          history: 7d
          value_type: FLOAT
          units: rps
          description: 'The number of RPC stream messages received on the server.'
          preprocessing:
            -
              type: PROMETHEUS_TO_JSON
              parameters:
                - grpc_server_msg_received_total
            -
              type: JAVASCRIPT
              parameters:
                - |
                  var valueArr = JSON.parse(value);
                  return valueArr.reduce(function(acc,obj){
                     return acc + parseFloat(obj['value'])
                  },0);
            -
              type: CHANGE_PER_SECOND
              parameters:
                - ''
          master_item:
            key: etcd.get_metrics
          tags:
            -
              tag: Application
              value: Etcd
        -
          uuid: eda81182710e47e1b5f2f21bb05b4775
          name: 'Etcd: RPCs sent per second'
          type: DEPENDENT
          key: etcd.grpc.sent.rate
          delay: '0'
          history: 7d
          value_type: FLOAT
          units: rps
          description: 'The number of gRPC stream messages sent by the server.'
          preprocessing:
            -
              type: PROMETHEUS_TO_JSON
              parameters:
                - grpc_server_msg_sent_total
            -
              type: JAVASCRIPT
              parameters:
                - |
                  var valueArr = JSON.parse(value);
                  return valueArr.reduce(function(acc,obj){
                     return acc + parseFloat(obj['value'])
                  },0);
            -
              type: CHANGE_PER_SECOND
              parameters:
                - ''
          master_item:
            key: etcd.get_metrics
          tags:
            -
              tag: Application
              value: Etcd
        -
          uuid: bf59a130b20d480d93eb9330750e8e28
          name: 'Etcd: RPCs started per second'
          type: DEPENDENT
          key: etcd.grpc.started.rate
          delay: '0'
          history: 7d
          value_type: FLOAT
          units: rps
          description: 'The number of RPCs started on the server.'
          preprocessing:
            -
              type: PROMETHEUS_TO_JSON
              parameters:
                - grpc_server_started_total
            -
              type: JAVASCRIPT
              parameters:
                - |
                  var valueArr = JSON.parse(value);
                  return valueArr.reduce(function(acc,obj){
                     return acc + parseFloat(obj['value'])
                  },0);
            -
              type: CHANGE_PER_SECOND
              parameters:
                - ''
          master_item:
            key: etcd.get_metrics
          tags:
            -
              tag: Application
              value: Etcd
        -
          uuid: e03575f4c472410eb6fbcf731ac6aab2
          name: 'Etcd: Server has a leader'
          type: DEPENDENT
          key: etcd.has.leader
          delay: '0'
          history: 7d
          description: 'Whether or not a leader exists. 1 is existence, 0 is not.'
          valuemap:
            name: 'Etcd leader'
          preprocessing:
            -
              type: PROMETHEUS_PATTERN
              parameters:
                - etcd_server_has_leader
                - value
                - ''
            -
              type: DISCARD_UNCHANGED_HEARTBEAT
              parameters:
                - 10m
          master_item:
            key: etcd.get_metrics
          tags:
            -
              tag: Application
              value: Etcd
          triggers:
            -
              uuid: 20165719d521453bb239d818ac57805c
              expression: 'last(/Etcd by HTTP/etcd.has.leader)=0'
              name: 'Etcd: Member has no leader'
              priority: AVERAGE
              description: '"If a member does not have a leader, it is totally unavailable."'
        -
          uuid: 3fde4db8b9684ba4b56ba915e48957b5
          name: 'Etcd: Node health'
          type: HTTP_AGENT
          key: etcd.health
          history: 7d
          authtype: BASIC
          username: '{$ETCD.USER}'
          password: '{$ETCD.PASSWORD}'
          valuemap:
            name: 'Etcd healthcheck'
          preprocessing:
            -
              type: JSONPATH
              parameters:
                - $.health
            -
              type: BOOL_TO_DECIMAL
              parameters:
                - ''
              error_handler: CUSTOM_VALUE
              error_handler_params: '0'
            -
              type: DISCARD_UNCHANGED_HEARTBEAT
              parameters:
                - 10m
          url: '{$ETCD.SCHEME}://{HOST.CONN}:{$ETCD.PORT}/health'
          tags:
            -
              tag: Application
              value: Etcd
          triggers:
            -
              uuid: 6acda7bdc9df4a4ab5b7cca76c6369f0
              expression: 'last(/Etcd by HTTP/etcd.health)=0'
              name: 'Etcd: Node healthcheck failed'
              opdata: 'Current state: {ITEM.LASTVALUE1}'
              priority: AVERAGE
              description: 'https://etcd.io/docs/v3.4.0/op-guide/monitoring/#health-check'
              dependencies:
                -
                  name: 'Etcd: Service is unavailable'
                  expression: 'last(/Etcd by HTTP/net.tcp.service["{$ETCD.SCHEME}","{HOST.CONN}","{$ETCD.PORT}"])=0'
        -
          uuid: 923a408dd4514e808b6e2137a94f8140
          name: 'Etcd: HTTP 4XX'
          type: DEPENDENT
          key: etcd.http.requests.4xx.rate
          delay: '0'
          history: 7d
          value_type: FLOAT
          units: rps
          description: 'Number of handle failures of requests (non-watches), by method (GET/PUT etc.), and code 4XX.'
          preprocessing:
            -
              type: PROMETHEUS_TO_JSON
              parameters:
                - 'etcd_http_failed_total{code=~"4.+"}'
            -
              type: JAVASCRIPT
              parameters:
                - |
                  var valueArr = JSON.parse(value);
                  return valueArr.reduce(function(acc,obj){
                     return acc + parseFloat(obj['value'])
                  },0);
            -
              type: CHANGE_PER_SECOND
              parameters:
                - ''
          master_item:
            key: etcd.get_metrics
          tags:
            -
              tag: Application
              value: Etcd
        -
          uuid: c0f27d4bfba344079a31ce8c10b22683
          name: 'Etcd: HTTP 5XX'
          type: DEPENDENT
          key: etcd.http.requests.5xx.rate
          delay: '0'
          history: 7d
          value_type: FLOAT
          units: rps
          description: 'Number of handle failures of requests (non-watches), by method (GET/PUT etc.), and code 5XX.'
          preprocessing:
            -
              type: PROMETHEUS_TO_JSON
              parameters:
                - 'etcd_http_failed_total{code=~"5.+"}'
            -
              type: JAVASCRIPT
              parameters:
                - |
                  var valueArr = JSON.parse(value);
                  return valueArr.reduce(function(acc,obj){
                     return acc + parseFloat(obj['value'])
                  },0);
            -
              type: CHANGE_PER_SECOND
              parameters:
                - ''
          master_item:
            key: etcd.get_metrics
          tags:
            -
              tag: Application
              value: Etcd
          triggers:
            -
              uuid: 0302957e0f6b43389546e1cfb958ed9c
              expression: 'min(/Etcd by HTTP/etcd.http.requests.5xx.rate,5m)>{$ETCD.HTTP.FAIL.MAX.WARN}'
              name: 'Etcd: Too many HTTP requests failures (over {$ETCD.HTTP.FAIL.MAX.WARN} for 5m)'''
              priority: WARNING
              description: '"Too many reqvests failed on etcd instance with 5xx HTTP code"'
        -
          uuid: 2a19db1c58ee4a509061fcb1b557c1a3
          name: 'Etcd: HTTP requests received'
          type: DEPENDENT
          key: etcd.http.requests.rate
          delay: '0'
          history: 7d
          value_type: FLOAT
          units: rps
          description: 'Number of requests received into the system (successfully parsed and authd).'
          preprocessing:
            -
              type: PROMETHEUS_TO_JSON
              parameters:
                - etcd_http_received_total
            -
              type: JAVASCRIPT
              parameters:
                - |
                  var valueArr = JSON.parse(value);
                  return valueArr.reduce(function(acc,obj){
                     return acc + parseFloat(obj['value'])
                  },0);
            -
              type: CHANGE_PER_SECOND
              parameters:
                - ''
          master_item:
            key: etcd.get_metrics
          tags:
            -
              tag: Application
              value: Etcd
        -
          uuid: b3760811472440baad6a338f481ba13a
          name: 'Etcd: Server is a leader'
          type: DEPENDENT
          key: etcd.is.leader
          delay: '0'
          history: 7d
          description: 'Whether or not this member is a leader. 1 if is, 0 otherwise.'
          valuemap:
            name: 'Etcd leader'
          preprocessing:
            -
              type: PROMETHEUS_PATTERN
              parameters:
                - etcd_server_is_leader
                - value
                - ''
              error_handler: CUSTOM_VALUE
              error_handler_params: '0'
            -
              type: DISCARD_UNCHANGED_HEARTBEAT
              parameters:
                - 10m
          master_item:
            key: etcd.get_metrics
          tags:
            -
              tag: Application
              value: Etcd
          triggers:
            -
              uuid: 44d66eb1a332418daf4c3a1110db5458
              expression: 'nodata(/Etcd by HTTP/etcd.is.leader,30m)=1'
              name: 'Etcd: Failed to fetch info data (or no data for 30m)'
              priority: WARNING
              description: 'Zabbix has not received data for items for the last 30 minutes'
              manual_close: 'YES'
              dependencies:
                -
                  name: 'Etcd: Service is unavailable'
                  expression: 'last(/Etcd by HTTP/net.tcp.service["{$ETCD.SCHEME}","{HOST.CONN}","{$ETCD.PORT}"])=0'
        -
          uuid: ecd1ae9c038f4fc2b720ad562ced0191
          name: 'Etcd: Keys compacted per second'
          type: DEPENDENT
          key: etcd.keys.compacted.rate
          delay: '0'
          history: 7d
          value_type: FLOAT
          description: 'The number of DB keys compacted per second.'
          preprocessing:
            -
              type: PROMETHEUS_PATTERN
              parameters:
                - etcd_debugging_mvcc_db_compaction_keys_total
                - value
                - ''
              error_handler: CUSTOM_VALUE
              error_handler_params: '0'
            -
              type: CHANGE_PER_SECOND
              parameters:
                - ''
          master_item:
            key: etcd.get_metrics
          tags:
            -
              tag: Application
              value: Etcd
        -
          uuid: a3f910efb0a04cc494c07b8703f9d2ec
          name: 'Etcd: Keys expired per second'
          type: DEPENDENT
          key: etcd.keys.expired.rate
          delay: '0'
          history: 7d
          value_type: FLOAT
          description: 'The number of expired keys per second.'
          preprocessing:
            -
              type: PROMETHEUS_PATTERN
              parameters:
                - etcd_debugging_store_expires_total
                - value
                - ''
            -
              type: CHANGE_PER_SECOND
              parameters:
                - ''
          master_item:
            key: etcd.get_metrics
          tags:
            -
              tag: Application
              value: Etcd
        -
          uuid: fbda737014544cf1bcf544a48aa6e48b
          name: 'Etcd: Keys total'
          type: DEPENDENT
          key: etcd.keys.total
          delay: '0'
          history: 7d
          description: 'Total number of keys.'
          preprocessing:
            -
              type: PROMETHEUS_PATTERN
              parameters:
                - etcd_debugging_mvcc_keys_total
                - value
                - ''
          master_item:
            key: etcd.get_metrics
          tags:
            -
              tag: Application
              value: Etcd
        -
          uuid: e45ba61d99b8432b86f5797a2cfdb416
          name: 'Etcd: Leader changes'
          type: DEPENDENT
          key: etcd.leader.changes
          delay: '0'
          history: 7d
          description: 'The the number of leader changes the member has seen since its start.'
          preprocessing:
            -
              type: PROMETHEUS_PATTERN
              parameters:
                - etcd_server_leader_changes_seen_total
                - value
                - ''
          master_item:
            key: etcd.get_metrics
          tags:
            -
              tag: Application
              value: Etcd
          triggers:
            -
              uuid: 1ea623927179489890a5a73eeb8177f7
              expression: '(max(/Etcd by HTTP/etcd.leader.changes,15m)-min(/Etcd by HTTP/etcd.leader.changes,15m))>{$ETCD.LEADER.CHANGES.MAX.WARN}'
              name: 'Etcd: Instance has seen too many leader changes (over {$ETCD.LEADER.CHANGES.MAX.WARN} for 15m)'''
              priority: WARNING
              description: 'Rapid leadership changes impact the performance of etcd significantly. It also signals that the leader is unstable, perhaps due to network connectivity issues or excessive load hitting the etcd cluster.'
        -
          uuid: 348e15d2ec3a4bb88e2ca371f96c2f00
          name: 'Etcd: Maximum open file descriptors'
          type: DEPENDENT
          key: etcd.max.fds
          delay: '0'
          history: 7d
          value_type: FLOAT
          description: 'The Maximum number of open file descriptors.'
          preprocessing:
            -
              type: PROMETHEUS_PATTERN
              parameters:
                - process_max_fds
                - value
                - ''
          master_item:
            key: etcd.get_metrics
          tags:
            -
              tag: Application
              value: Etcd
        -
          uuid: d016b8674ebd4251943f2e94b22f5ff2
          name: 'Etcd: Client gRPC received bytes per second'
          type: DEPENDENT
          key: etcd.network.grpc.received.rate
          delay: '0'
          history: 7d
          value_type: FLOAT
          units: Bps
          description: 'The number of bytes received from grpc clients per second'
          preprocessing:
            -
              type: PROMETHEUS_PATTERN
              parameters:
                - etcd_network_client_grpc_received_bytes_total
                - value
                - ''
            -
              type: CHANGE_PER_SECOND
              parameters:
                - ''
          master_item:
            key: etcd.get_metrics
          tags:
            -
              tag: Application
              value: Etcd
        -
          uuid: e50d2d088c6448dbb3ecaeebc3b2b8f1
          name: 'Etcd: Client gRPC sent bytes per second'
          type: DEPENDENT
          key: etcd.network.grpc.sent.rate
          delay: '0'
          history: 7d
          value_type: FLOAT
          units: Bps
          description: 'The number of bytes sent from grpc clients per second'
          preprocessing:
            -
              type: PROMETHEUS_PATTERN
              parameters:
                - etcd_network_client_grpc_sent_bytes_total
                - value
                - ''
            -
              type: CHANGE_PER_SECOND
              parameters:
                - ''
          master_item:
            key: etcd.get_metrics
          tags:
            -
              tag: Application
              value: Etcd
        -
          uuid: d5099d4cdb3044ba95935c2aea2b6352
          name: 'Etcd: Open file descriptors'
          type: DEPENDENT
          key: etcd.open.fds
          delay: '0'
          history: 7d
          value_type: FLOAT
          description: 'Number of open file descriptors.'
          preprocessing:
            -
              type: PROMETHEUS_PATTERN
              parameters:
                - process_open_fds
                - value
                - ''
          master_item:
            key: etcd.get_metrics
          tags:
            -
              tag: Application
              value: Etcd
        -
          uuid: a2927b1e85af41cab9c28b1b79c229ea
          name: 'Etcd: Proposals applied per second'
          type: DEPENDENT
          key: etcd.proposals.applied.rate
          delay: '0'
          history: 7d
          value_type: FLOAT
          description: 'The number of consensus proposals applied.'
          preprocessing:
            -
              type: PROMETHEUS_PATTERN
              parameters:
                - etcd_server_proposals_applied_total
                - value
                - ''
            -
              type: CHANGE_PER_SECOND
              parameters:
                - ''
          master_item:
            key: etcd.get_metrics
          tags:
            -
              tag: Application
              value: Etcd
        -
          uuid: e829f3df055e42dfbce5f27eb7ca487c
          name: 'Etcd: Proposals committed per second'
          type: DEPENDENT
          key: etcd.proposals.committed.rate
          delay: '0'
          history: 7d
          value_type: FLOAT
          description: 'The number of consensus proposals committed.'
          preprocessing:
            -
              type: PROMETHEUS_PATTERN
              parameters:
                - etcd_server_proposals_committed_total
                - value
                - ''
            -
              type: CHANGE_PER_SECOND
              parameters:
                - ''
          master_item:
            key: etcd.get_metrics
          tags:
            -
              tag: Application
              value: Etcd
        -
          uuid: 6b45b99526394a219d31b5c22cb98c85
          name: 'Etcd: Proposals failed per second'
          type: DEPENDENT
          key: etcd.proposals.failed.rate
          delay: '0'
          history: 7d
          value_type: FLOAT
          description: 'The number of failed proposals seen.'
          preprocessing:
            -
              type: PROMETHEUS_PATTERN
              parameters:
                - etcd_server_proposals_failed_total
                - value
                - ''
            -
              type: CHANGE_PER_SECOND
              parameters:
                - ''
          master_item:
            key: etcd.get_metrics
          tags:
            -
              tag: Application
              value: Etcd
          triggers:
            -
              uuid: 432cea8bddd742ca98528be2fbc7e35e
              expression: 'min(/Etcd by HTTP/etcd.proposals.failed.rate,5m)>{$ETCD.PROPOSAL.FAIL.MAX.WARN}'
              name: 'Etcd: Too many proposal failures (over {$ETCD.PROPOSAL.FAIL.MAX.WARN} for 5m)'''
              priority: WARNING
              description: |
                "Normally related to two issues: temporary failures related to a leader election or
                longer downtime caused by a loss of quorum in the cluster."
        -
          uuid: 1c506ff69e7b4564a6d95fd35b1a11fd
          name: 'Etcd: Proposals pending'
          type: DEPENDENT
          key: etcd.proposals.pending
          delay: '0'
          history: 7d
          description: 'The current number of pending proposals to commit.'
          preprocessing:
            -
              type: PROMETHEUS_PATTERN
              parameters:
                - etcd_server_proposals_pending
                - value
                - ''
          master_item:
            key: etcd.get_metrics
          tags:
            -
              tag: Application
              value: Etcd
          triggers:
            -
              uuid: 5feefc4dd5d14fe2b56dd63029b57026
              expression: 'min(/Etcd by HTTP/etcd.proposals.pending,5m)>{$ETCD.PROPOSAL.PENDING.MAX.WARN}'
              name: 'Etcd: Too many proposals are queued to commit (over {$ETCD.PROPOSAL.PENDING.MAX.WARN} for 5m)'''
              priority: WARNING
              description: '"Rising pending proposals suggests there is a high client load or the member cannot commit proposals."'
        -
          uuid: bd7398507c274bfab53339380df16761
          name: 'Etcd: PUT per second'
          type: DEPENDENT
          key: etcd.put.rate
          delay: '0'
          history: 7d
          value_type: FLOAT
          units: rps
          description: 'The number of puts seen by this member per second.'
          preprocessing:
            -
              type: PROMETHEUS_PATTERN
              parameters:
                - etcd_debugging_mvcc_put_total
                - value
                - ''
            -
              type: CHANGE_PER_SECOND
              parameters:
                - ''
          master_item:
            key: etcd.get_metrics
          tags:
            -
              tag: Application
              value: Etcd
        -
          uuid: b744c07f3290467b96b21ea38ad5d497
          name: 'Etcd: Range per second'
          type: DEPENDENT
          key: etcd.range.rate
          delay: '0'
          history: 7d
          value_type: FLOAT
          units: rps
          description: 'The number of ranges seen by this member per second.'
          preprocessing:
            -
              type: PROMETHEUS_PATTERN
              parameters:
                - etcd_debugging_mvcc_range_total
                - value
                - ''
            -
              type: CHANGE_PER_SECOND
              parameters:
                - ''
          master_item:
            key: etcd.get_metrics
          tags:
            -
              tag: Application
              value: Etcd
        -
          uuid: 88c91b36eca94fd2b357a67d171dc621
          name: 'Etcd: Reads per second'
          type: DEPENDENT
          key: etcd.reads.rate
          delay: '0'
          history: 7d
          value_type: FLOAT
          units: rps
          description: 'Number of reads action by (get/getRecursive), local to this member.'
          preprocessing:
            -
              type: PROMETHEUS_TO_JSON
              parameters:
                - etcd_debugging_store_reads_total
            -
              type: JAVASCRIPT
              parameters:
                - |
                  //calculates total reads
                  var valueArr = JSON.parse(value);
                  return valueArr.reduce(function(acc,obj){
                     return acc + parseFloat(obj['value'])
                  },0);
            -
              type: CHANGE_PER_SECOND
              parameters:
                - ''
          master_item:
            key: etcd.get_metrics
          tags:
            -
              tag: Application
              value: Etcd
        -
          uuid: 4b881e32094e4f478c5d0849cb5d07a7
          name: 'Etcd: Resident memory'
          type: DEPENDENT
          key: etcd.res.bytes
          delay: '0'
          history: 7d
          value_type: FLOAT
          units: B
          description: 'Resident memory size in bytes.'
          preprocessing:
            -
              type: PROMETHEUS_PATTERN
              parameters:
                - process_resident_memory_bytes
                - value
                - ''
          master_item:
            key: etcd.get_metrics
          tags:
            -
              tag: Application
              value: Etcd
        -
          uuid: dee9ed8897cf4d3582957707ea09cdf8
          name: 'Etcd: Server version'
          type: DEPENDENT
          key: etcd.server.version
          delay: '0'
          history: 7d
          trends: '0'
          value_type: CHAR
          description: 'Version of the Etcd server.'
          preprocessing:
            -
              type: JSONPATH
              parameters:
                - $.etcdserver
            -
              type: DISCARD_UNCHANGED_HEARTBEAT
              parameters:
                - 1d
          master_item:
            key: etcd.get_version
          tags:
            -
              tag: Application
              value: Etcd
          triggers:
            -
              uuid: cfb2fc467b224ef694d59b5c081ed965
              expression: 'last(/Etcd by HTTP/etcd.server.version,#1)<>last(/Etcd by HTTP/etcd.server.version,#2) and length(last(/Etcd by HTTP/etcd.server.version))>0'
              name: 'Etcd: Server version has changed (new version: {ITEM.VALUE})'
              priority: INFO
              description: 'Etcd version has changed. Ack to close.'
              manual_close: 'YES'
        -
          uuid: b14c787c716146e990bc388d277a2803
          name: 'Etcd: Transaction per second'
          type: DEPENDENT
          key: etcd.txn.rate
          delay: '0'
          history: 7d
          value_type: FLOAT
          units: rps
          description: 'The number of transactions seen by this member per second.'
          preprocessing:
            -
              type: PROMETHEUS_PATTERN
              parameters:
                - etcd_debugging_mvcc_range_total
                - value
                - ''
            -
              type: CHANGE_PER_SECOND
              parameters:
                - ''
          master_item:
            key: etcd.get_metrics
          tags:
            -
              tag: Application
              value: Etcd
        -
          uuid: 98ec9085d621446aa462efc86cf93905
          name: 'Etcd: Uptime'
          type: DEPENDENT
          key: etcd.uptime
          delay: '0'
          history: 7d
          value_type: FLOAT
          units: s
          description: 'Etcd server uptime.'
          preprocessing:
            -
              type: PROMETHEUS_PATTERN
              parameters:
                - process_start_time_seconds
                - value
                - ''
            -
              type: JAVASCRIPT
              parameters:
                - |
                  //use boottime to calculate uptime
                  return (Math.floor(Date.now()/1000)-Number(value));
          master_item:
            key: etcd.get_metrics
          tags:
            -
              tag: Application
              value: Etcd
          triggers:
            -
              uuid: 6843369969f5410a840494104d71fe1f
              expression: 'last(/Etcd by HTTP/etcd.uptime)<10m'
              name: 'Etcd: has been restarted (uptime < 10m)'
              priority: INFO
              description: 'Uptime is less than 10 minutes'
              manual_close: 'YES'
        -
          uuid: c35810b8b7bc4a62970b5293fb2d8fb2
          name: 'Etcd: Virtual memory'
          type: DEPENDENT
          key: etcd.virtual.bytes
          delay: '0'
          history: 7d
          value_type: FLOAT
          units: B
          description: 'Virtual memory size in bytes.'
          preprocessing:
            -
              type: PROMETHEUS_PATTERN
              parameters:
                - process_virtual_memory_bytes
                - value
                - ''
          master_item:
            key: etcd.get_metrics
          tags:
            -
              tag: Application
              value: Etcd
        -
          uuid: 16c041fc189248bfaaa5826ffaf38459
          name: 'Etcd: Writes per second'
          type: DEPENDENT
          key: etcd.writes.rate
          delay: '0'
          history: 7d
          value_type: FLOAT
          units: rps
          description: 'Number of writes (e.g. set/compareAndDelete) seen by this member.'
          preprocessing:
            -
              type: PROMETHEUS_TO_JSON
              parameters:
                - etcd_debugging_store_writes_total
            -
              type: JAVASCRIPT
              parameters:
                - |
                  var valueArr = JSON.parse(value);
                  return valueArr.reduce(function(acc,obj){
                     return acc + parseFloat(obj['value'])
                  },0);
            -
              type: CHANGE_PER_SECOND
              parameters:
                - ''
          master_item:
            key: etcd.get_metrics
          tags:
            -
              tag: Application
              value: Etcd
        -
          uuid: a0f94f429b99432e86d15ffa74d6eada
          name: 'Etcd: Service''s TCP port state'
          type: SIMPLE
          key: 'net.tcp.service["{$ETCD.SCHEME}","{HOST.CONN}","{$ETCD.PORT}"]'
          history: 7d
          valuemap:
            name: 'Service state'
          preprocessing:
            -
              type: DISCARD_UNCHANGED_HEARTBEAT
              parameters:
                - 10m
          tags:
            -
              tag: Application
              value: Etcd
          triggers:
            -
              uuid: 74164f0783ae4227ba44f3e865fee3bd
              expression: 'last(/Etcd by HTTP/net.tcp.service["{$ETCD.SCHEME}","{HOST.CONN}","{$ETCD.PORT}"])=0'
              name: 'Etcd: Service is unavailable'
              priority: AVERAGE
              manual_close: 'YES'
      discovery_rules:
        -
          uuid: 5e6121383e5d4f3eb1150a2068a4633b
          name: 'gRPC codes discovery'
          type: DEPENDENT
          key: etcd.grpc_code.discovery
          delay: '0'
          filter:
            evaltype: AND
            conditions:
              -
                macro: '{#GRPC.CODE}'
                value: '{$ETCD.GRPC_CODE.NOT_MATCHES}'
                operator: NOT_MATCHES_REGEX
                formulaid: A
              -
                macro: '{#GRPC.CODE}'
                value: '{$ETCD.GRPC_CODE.MATCHES}'
                formulaid: B
          item_prototypes:
            -
              uuid: 7d316cbec2ce4718ac133d90b7a89585
              name: 'Etcd: RPCs completed with code {#GRPC.CODE}'
              type: DEPENDENT
              key: 'etcd.grpc.handled.rate[{#GRPC.CODE}]'
              delay: '0'
              history: 7d
              value_type: FLOAT
              units: rps
              description: 'The number of RPCs completed on the server with grpc_code {#GRPC.CODE}'
              preprocessing:
                -
                  type: PROMETHEUS_TO_JSON
                  parameters:
                    - 'grpc_server_handled_total{grpc_method="{#GRPC.CODE}"}'
                -
                  type: JAVASCRIPT
                  parameters:
                    - |
                      var valueArr = JSON.parse(value);
                      return valueArr.reduce(function(acc,obj){
                         return acc + parseFloat(obj['value'])
                      },0);
                -
                  type: CHANGE_PER_SECOND
                  parameters:
                    - ''
              master_item:
                key: etcd.get_metrics
              tags:
                -
                  tag: Application
                  value: Etcd
              trigger_prototypes:
                -
                  uuid: 459b6ee5735047d597a6a4ab41b76e21
                  expression: 'min(/Etcd by HTTP/etcd.grpc.handled.rate[{#GRPC.CODE}],5m)>{$ETCD.GRPC.ERRORS.MAX.WARN}'
                  name: 'Etcd: Too many failed gRPC requests with code: {#GRPC.CODE} (over {$ETCD.GRPC.ERRORS.MAX.WARN} in 5m)'
                  priority: WARNING
          master_item:
            key: etcd.get_metrics
          preprocessing:
            -
              type: PROMETHEUS_TO_JSON
              parameters:
                - grpc_server_handled_total
            -
              type: JAVASCRIPT
              parameters:
                - |
                  var data = JSON.parse(value),
                   lookup = {},
                   result =[];
                  for (var item, i = 0; item = data[i++];) {
                   var code = item.labels.grpc_code;
                   if (!(code in lookup)) {
                    lookup[code] = 1;
                    result.push({ "{#GRPC.CODE}": code});
                  }
                  }
                  return JSON.stringify(result);
            -
              type: DISCARD_UNCHANGED_HEARTBEAT
              parameters:
                - 1h
          overrides:
            -
              name: trigger
              step: '1'
              filter:
                conditions:
                  -
                    macro: '{#GRPC.CODE}'
                    value: '{$ETCD.GRPC_CODE.TRIGGER.MATCHES}'
                    formulaid: A
              operations:
                -
                  operationobject: TRIGGER_PROTOTYPE
                  operator: LIKE
                  value: 'Too many failed gRPC requests'
                  status: ENABLED
                  discover: DISCOVER
        -
          uuid: b7b527ee30b84a569afcd1f85b705810
          name: 'Peers discovery'
          type: DEPENDENT
          key: etcd.peer.discovery
          delay: '0'
          item_prototypes:
            -
              uuid: 4129aa7b8acf4ca3b5476461fe5275c9
              name: 'Etcd: Etcd peer {#ETCD.PEER}: Bytes received'
              type: DEPENDENT
              key: 'etcd.bytes.received.rate[{#ETCD.PEER}]'
              delay: '0'
              history: 7d
              value_type: FLOAT
              units: Bps
              description: 'The number of bytes received from peer with ID {#ETCD.PEER}'
              preprocessing:
                -
                  type: PROMETHEUS_PATTERN
                  parameters:
                    - 'etcd_network_peer_received_bytes_total{From="{#ETCD.PEER}"}'
                    - value
                    - ''
                  error_handler: CUSTOM_VALUE
                  error_handler_params: '0'
                -
                  type: CHANGE_PER_SECOND
                  parameters:
                    - ''
              master_item:
                key: etcd.get_metrics
              tags:
                -
                  tag: Application
                  value: 'Etcd peer {#ETCD.PEER}'
            -
              uuid: 8f5fecbabe474baaab40df46879401af
              name: 'Etcd: Etcd peer {#ETCD.PEER}: Bytes sent'
              type: DEPENDENT
              key: 'etcd.bytes.sent.rate[{#ETCD.PEER}]'
              delay: '0'
              history: 7d
              value_type: FLOAT
              units: Bps
              description: 'The number of bytes sent to peer with ID {#ETCD.PEER}'
              preprocessing:
                -
                  type: PROMETHEUS_PATTERN
                  parameters:
                    - 'etcd_network_peer_sent_bytes_total{To="{#ETCD.PEER}"}'
                    - value
                    - ''
                  error_handler: CUSTOM_VALUE
                  error_handler_params: '0'
                -
                  type: CHANGE_PER_SECOND
                  parameters:
                    - ''
              master_item:
                key: etcd.get_metrics
              tags:
                -
                  tag: Application
                  value: 'Etcd peer {#ETCD.PEER}'
            -
              uuid: 2521ccfc16fc43069001883b85aa0243
              name: 'Etcd: Etcd peer {#ETCD.PEER}: Receive failures failures'
              type: DEPENDENT
              key: 'etcd.received.fail.rate[{#ETCD.PEER}]'
              delay: '0'
              history: 7d
              value_type: FLOAT
              units: rps
              description: 'The number of receive failures from the peer with ID {#ETCD.PEER}'
              preprocessing:
                -
                  type: PROMETHEUS_PATTERN
                  parameters:
                    - 'etcd_network_peer_received_failures_total{To="{#ETCD.PEER}"}'
                    - value
                    - ''
                  error_handler: CUSTOM_VALUE
                  error_handler_params: '0'
                -
                  type: CHANGE_PER_SECOND
                  parameters:
                    - ''
              master_item:
                key: etcd.get_metrics
              tags:
                -
                  tag: Application
                  value: 'Etcd peer {#ETCD.PEER}'
            -
              uuid: 5756f1a16e5c42b79f6d6225c5382599
              name: 'Etcd: Etcd peer {#ETCD.PEER}: Send failures'
              type: DEPENDENT
              key: 'etcd.sent.fail.rate[{#ETCD.PEER}]'
              delay: '0'
              history: 7d
              value_type: FLOAT
              units: rps
              description: 'The number of send failures from peer with ID {#ETCD.PEER}'
              preprocessing:
                -
                  type: PROMETHEUS_PATTERN
                  parameters:
                    - 'etcd_network_peer_sent_failures_total{To="{#ETCD.PEER}"}'
                    - value
                    - ''
                  error_handler: CUSTOM_VALUE
                  error_handler_params: '0'
                -
                  type: CHANGE_PER_SECOND
                  parameters:
                    - ''
              master_item:
                key: etcd.get_metrics
              tags:
                -
                  tag: Application
                  value: 'Etcd peer {#ETCD.PEER}'
          master_item:
            key: etcd.get_metrics
          lld_macro_paths:
            -
              lld_macro: '{#ETCD.PEER}'
              path: $.labels.To
          preprocessing:
            -
              type: PROMETHEUS_TO_JSON
              parameters:
                - etcd_network_peer_sent_bytes_total
      macros:
        -
          macro: '{$ETCD.GRPC.ERRORS.MAX.WARN}'
          value: '1'
          description: 'Maximum number of gRPC requests failures'
        -
          macro: '{$ETCD.GRPC_CODE.MATCHES}'
          value: '.*'
          description: 'Filter of discoverable gRPC codes https://github.com/grpc/grpc/blob/master/doc/statuscodes.md'
        -
          macro: '{$ETCD.GRPC_CODE.NOT_MATCHES}'
          value: CHANGE_IF_NEEDED
          description: 'Filter to exclude discovered gRPC codes https://github.com/grpc/grpc/blob/master/doc/statuscodes.md'
        -
          macro: '{$ETCD.GRPC_CODE.TRIGGER.MATCHES}'
          value: Aborted|Unavailable
          description: 'Filter of discoverable gRPC codes which will be create triggers'
        -
          macro: '{$ETCD.HTTP.FAIL.MAX.WARN}'
          value: '2'
          description: 'Maximum number of HTTP requests failures'
        -
          macro: '{$ETCD.LEADER.CHANGES.MAX.WARN}'
          value: '5'
          description: 'Maximum number of leader changes'
        -
          macro: '{$ETCD.OPEN.FDS.MAX.WARN}'
          value: '90'
          description: 'Maximum percentage of used file descriptors'
        -
          macro: '{$ETCD.PASSWORD}'
        -
          macro: '{$ETCD.PORT}'
          value: '2379'
          description: 'The port of Etcd API endpoint'
        -
          macro: '{$ETCD.PROPOSAL.FAIL.MAX.WARN}'
          value: '2'
          description: 'Maximum number of proposal failures'
        -
          macro: '{$ETCD.PROPOSAL.PENDING.MAX.WARN}'
          value: '5'
          description: 'Maximum number of proposals in queue'
        -
          macro: '{$ETCD.SCHEME}'
          value: http
          description: 'Request scheme which may be http or https'
        -
          macro: '{$ETCD.USER}'
      valuemaps:
        -
          uuid: f25e21a70baa4e009bdbcb44acb1a22e
          name: 'Etcd healthcheck'
          mappings:
            -
              value: '0'
              newvalue: Failed
            -
              value: '1'
              newvalue: Ok
        -
          uuid: 7bcaf8a520e24613a96d49e63a91a55b
          name: 'Etcd leader'
          mappings:
            -
              value: '0'
              newvalue: 'No'
            -
              value: '1'
              newvalue: 'Yes'
        -
          uuid: 1735a8d251b24c3fbab32e766064536b
          name: 'Service state'
          mappings:
            -
              value: '0'
              newvalue: Down
            -
              value: '1'
              newvalue: Up
  triggers:
    -
      uuid: c45583928d204c04ad8884115e1e35c5
      expression: 'min(/Etcd by HTTP/etcd.open.fds,5m)/last(/Etcd by HTTP/etcd.max.fds)*100>{$ETCD.OPEN.FDS.MAX.WARN}'
      name: 'Etcd: Current number of open files is too high (over {$ETCD.OPEN.FDS.MAX.WARN}% for 5m)'
      priority: WARNING
      description: |
        "Heavy file descriptor usage (i.e., near the process’s file descriptor limit) indicates a potential file descriptor exhaustion issue.
        If the file descriptors are exhausted, etcd may panic because it cannot create new WAL files."
  graphs:
    -
      uuid: 18baccd03c0f4814a42d32b51334787d
      name: 'Etcd: File descriptors'
      graph_items:
        -
          drawtype: GRADIENT_LINE
          color: 1A7C11
          item:
            host: 'Etcd by HTTP'
            key: etcd.open.fds
        -
          sortorder: '1'
          drawtype: BOLD_LINE
          color: 2774A4
          item:
            host: 'Etcd by HTTP'
            key: etcd.max.fds
    -
      uuid: eefd07cf30d84cc4b84f802468363200
      name: 'Etcd: gRPC client traffic'
      graph_items:
        -
          color: 1A7C11
          item:
            host: 'Etcd by HTTP'
            key: etcd.network.grpc.received.rate
        -
          sortorder: '1'
          color: 2774A4
          item:
            host: 'Etcd by HTTP'
            key: etcd.network.grpc.sent.rate
    -
      uuid: c53ee0dba42d4a1f8afedbe0f6e42785
      name: 'Etcd: gRPC requests rate'
      graph_items:
        -
          color: 1A7C11
          item:
            host: 'Etcd by HTTP'
            key: etcd.grpc.received.rate
        -
          sortorder: '1'
          color: 2774A4
          item:
            host: 'Etcd by HTTP'
            key: etcd.grpc.sent.rate
        -
          sortorder: '2'
          color: F63100
          item:
            host: 'Etcd by HTTP'
            key: etcd.grpc.started.rate
    -
      uuid: 520ff92815d84e0f84e9296d249c04ae
      name: 'Etcd: HTTP requests rate'
      graph_items:
        -
          color: 1A7C11
          item:
            host: 'Etcd by HTTP'
            key: etcd.http.requests.4xx.rate
        -
          sortorder: '1'
          color: 2774A4
          item:
            host: 'Etcd by HTTP'
            key: etcd.http.requests.5xx.rate
        -
          sortorder: '2'
          color: F63100
          item:
            host: 'Etcd by HTTP'
            key: etcd.http.requests.rate
    -
      uuid: 90af5b2f75b7402693bad7a8f371ab8e
      name: 'Etcd: Memory usage'
      graph_items:
        -
          drawtype: GRADIENT_LINE
          color: 1A7C11
          item:
            host: 'Etcd by HTTP'
            key: etcd.res.bytes
        -
          sortorder: '1'
          drawtype: GRADIENT_LINE
          color: 2774A4
          item:
            host: 'Etcd by HTTP'
            key: etcd.virtual.bytes
    -
      uuid: 59cd15292ad04ebd902a7d3080b53838
      name: 'Etcd: Proposals rate'
      graph_items:
        -
          color: 1A7C11
          item:
            host: 'Etcd by HTTP'
            key: etcd.proposals.failed.rate
        -
          sortorder: '1'
          color: 2774A4
          item:
            host: 'Etcd by HTTP'
            key: etcd.proposals.committed.rate
        -
          sortorder: '2'
          color: F63100
          item:
            host: 'Etcd by HTTP'
            key: etcd.proposals.applied.rate
        -
          sortorder: '3'
          drawtype: BOLD_LINE
          color: A54F10
          yaxisside: RIGHT
          item:
            host: 'Etcd by HTTP'
            key: etcd.proposals.pending
    -
      uuid: b374fab55bcc452e9279214ddb2c8024
      name: 'Etcd: Read/Write rate'
      graph_items:
        -
          color: 1A7C11
          item:
            host: 'Etcd by HTTP'
            key: etcd.reads.rate
        -
          sortorder: '1'
          color: 2774A4
          item:
            host: 'Etcd by HTTP'
            key: etcd.writes.rate<|MERGE_RESOLUTION|>--- conflicted
+++ resolved
@@ -1,10 +1,6 @@
 zabbix_export:
   version: '6.0'
-<<<<<<< HEAD
-  date: '2021-12-10T06:17:44Z'
-=======
-  date: '2021-12-13T12:28:02Z'
->>>>>>> d3db14cc
+  date: '2021-12-14T17:43:23Z'
   groups:
     -
       uuid: a571c0d144b14fd4a87a9d9b2aa9fcd6
@@ -314,7 +310,7 @@
               expression: 'last(/Etcd by HTTP/etcd.has.leader)=0'
               name: 'Etcd: Member has no leader'
               priority: AVERAGE
-              description: '"If a member does not have a leader, it is totally unavailable."'
+              description: 'If a member does not have a leader, it is totally unavailable.'
         -
           uuid: 3fde4db8b9684ba4b56ba915e48957b5
           name: 'Etcd: Node health'
@@ -430,7 +426,7 @@
               expression: 'min(/Etcd by HTTP/etcd.http.requests.5xx.rate,5m)>{$ETCD.HTTP.FAIL.MAX.WARN}'
               name: 'Etcd: Too many HTTP requests failures (over {$ETCD.HTTP.FAIL.MAX.WARN} for 5m)'''
               priority: WARNING
-              description: '"Too many reqvests failed on etcd instance with 5xx HTTP code"'
+              description: 'Too many reqvests failed on etcd instance with 5xx HTTP code.'
         -
           uuid: 2a19db1c58ee4a509061fcb1b557c1a3
           name: 'Etcd: HTTP requests received'
@@ -499,7 +495,7 @@
               expression: 'nodata(/Etcd by HTTP/etcd.is.leader,30m)=1'
               name: 'Etcd: Failed to fetch info data (or no data for 30m)'
               priority: WARNING
-              description: 'Zabbix has not received data for items for the last 30 minutes'
+              description: 'Zabbix has not received data for items for the last 30 minutes.'
               manual_close: 'YES'
               dependencies:
                 -
@@ -639,7 +635,7 @@
           history: 7d
           value_type: FLOAT
           units: Bps
-          description: 'The number of bytes received from grpc clients per second'
+          description: 'The number of bytes received from grpc clients per second.'
           preprocessing:
             -
               type: PROMETHEUS_PATTERN
@@ -666,7 +662,7 @@
           history: 7d
           value_type: FLOAT
           units: Bps
-          description: 'The number of bytes sent from grpc clients per second'
+          description: 'The number of bytes sent from grpc clients per second.'
           preprocessing:
             -
               type: PROMETHEUS_PATTERN
@@ -790,9 +786,7 @@
               expression: 'min(/Etcd by HTTP/etcd.proposals.failed.rate,5m)>{$ETCD.PROPOSAL.FAIL.MAX.WARN}'
               name: 'Etcd: Too many proposal failures (over {$ETCD.PROPOSAL.FAIL.MAX.WARN} for 5m)'''
               priority: WARNING
-              description: |
-                "Normally related to two issues: temporary failures related to a leader election or
-                longer downtime caused by a loss of quorum in the cluster."
+              description: 'Normally related to two issues: temporary failures related to a leader election or longer downtime caused by a loss of quorum in the cluster.'
         -
           uuid: 1c506ff69e7b4564a6d95fd35b1a11fd
           name: 'Etcd: Proposals pending'
@@ -820,7 +814,7 @@
               expression: 'min(/Etcd by HTTP/etcd.proposals.pending,5m)>{$ETCD.PROPOSAL.PENDING.MAX.WARN}'
               name: 'Etcd: Too many proposals are queued to commit (over {$ETCD.PROPOSAL.PENDING.MAX.WARN} for 5m)'''
               priority: WARNING
-              description: '"Rising pending proposals suggests there is a high client load or the member cannot commit proposals."'
+              description: 'Rising pending proposals suggests there is a high client load or the member cannot commit proposals.'
         -
           uuid: bd7398507c274bfab53339380df16761
           name: 'Etcd: PUT per second'
@@ -1138,7 +1132,7 @@
               history: 7d
               value_type: FLOAT
               units: rps
-              description: 'The number of RPCs completed on the server with grpc_code {#GRPC.CODE}'
+              description: 'The number of RPCs completed on the server with grpc_code {#GRPC.CODE}.'
               preprocessing:
                 -
                   type: PROMETHEUS_TO_JSON
@@ -1227,7 +1221,7 @@
               history: 7d
               value_type: FLOAT
               units: Bps
-              description: 'The number of bytes received from peer with ID {#ETCD.PEER}'
+              description: 'The number of bytes received from peer with ID {#ETCD.PEER}.'
               preprocessing:
                 -
                   type: PROMETHEUS_PATTERN
@@ -1256,7 +1250,7 @@
               history: 7d
               value_type: FLOAT
               units: Bps
-              description: 'The number of bytes sent to peer with ID {#ETCD.PEER}'
+              description: 'The number of bytes sent to peer with ID {#ETCD.PEER}.'
               preprocessing:
                 -
                   type: PROMETHEUS_PATTERN
@@ -1285,7 +1279,7 @@
               history: 7d
               value_type: FLOAT
               units: rps
-              description: 'The number of receive failures from the peer with ID {#ETCD.PEER}'
+              description: 'The number of receive failures from the peer with ID {#ETCD.PEER}.'
               preprocessing:
                 -
                   type: PROMETHEUS_PATTERN
@@ -1314,7 +1308,7 @@
               history: 7d
               value_type: FLOAT
               units: rps
-              description: 'The number of send failures from peer with ID {#ETCD.PEER}'
+              description: 'The number of send failures from peer with ID {#ETCD.PEER}.'
               preprocessing:
                 -
                   type: PROMETHEUS_PATTERN
@@ -1349,49 +1343,49 @@
         -
           macro: '{$ETCD.GRPC.ERRORS.MAX.WARN}'
           value: '1'
-          description: 'Maximum number of gRPC requests failures'
+          description: 'Maximum number of gRPC requests failures.'
         -
           macro: '{$ETCD.GRPC_CODE.MATCHES}'
           value: '.*'
-          description: 'Filter of discoverable gRPC codes https://github.com/grpc/grpc/blob/master/doc/statuscodes.md'
+          description: 'Filter of discoverable gRPC codes https://github.com/grpc/grpc/blob/master/doc/statuscodes.md.'
         -
           macro: '{$ETCD.GRPC_CODE.NOT_MATCHES}'
           value: CHANGE_IF_NEEDED
-          description: 'Filter to exclude discovered gRPC codes https://github.com/grpc/grpc/blob/master/doc/statuscodes.md'
+          description: 'Filter to exclude discovered gRPC codes https://github.com/grpc/grpc/blob/master/doc/statuscodes.md.'
         -
           macro: '{$ETCD.GRPC_CODE.TRIGGER.MATCHES}'
           value: Aborted|Unavailable
-          description: 'Filter of discoverable gRPC codes which will be create triggers'
+          description: 'Filter of discoverable gRPC codes which will be create triggers.'
         -
           macro: '{$ETCD.HTTP.FAIL.MAX.WARN}'
           value: '2'
-          description: 'Maximum number of HTTP requests failures'
+          description: 'Maximum number of HTTP requests failures.'
         -
           macro: '{$ETCD.LEADER.CHANGES.MAX.WARN}'
           value: '5'
-          description: 'Maximum number of leader changes'
+          description: 'Maximum number of leader changes.'
         -
           macro: '{$ETCD.OPEN.FDS.MAX.WARN}'
           value: '90'
-          description: 'Maximum percentage of used file descriptors'
+          description: 'Maximum percentage of used file descriptors.'
         -
           macro: '{$ETCD.PASSWORD}'
         -
           macro: '{$ETCD.PORT}'
           value: '2379'
-          description: 'The port of Etcd API endpoint'
+          description: 'The port of Etcd API endpoint.'
         -
           macro: '{$ETCD.PROPOSAL.FAIL.MAX.WARN}'
           value: '2'
-          description: 'Maximum number of proposal failures'
+          description: 'Maximum number of proposal failures.'
         -
           macro: '{$ETCD.PROPOSAL.PENDING.MAX.WARN}'
           value: '5'
-          description: 'Maximum number of proposals in queue'
+          description: 'Maximum number of proposals in queue.'
         -
           macro: '{$ETCD.SCHEME}'
           value: http
-          description: 'Request scheme which may be http or https'
+          description: 'Request scheme which may be http or https.'
         -
           macro: '{$ETCD.USER}'
       valuemaps:
@@ -1432,8 +1426,8 @@
       name: 'Etcd: Current number of open files is too high (over {$ETCD.OPEN.FDS.MAX.WARN}% for 5m)'
       priority: WARNING
       description: |
-        "Heavy file descriptor usage (i.e., near the process’s file descriptor limit) indicates a potential file descriptor exhaustion issue.
-        If the file descriptors are exhausted, etcd may panic because it cannot create new WAL files."
+        Heavy file descriptor usage (i.e., near the process's file descriptor limit) indicates a potential file descriptor exhaustion issue.
+        If the file descriptors are exhausted, etcd may panic because it cannot create new WAL files.
   graphs:
     -
       uuid: 18baccd03c0f4814a42d32b51334787d
