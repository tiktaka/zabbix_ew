--- conflicted
+++ resolved
@@ -3,11 +3,9 @@
   date: '2021-05-09T00:00:00Z'
   groups:
     -
-      uuid: a571c0d144b14fd4a87a9d9b2aa9fcd6
       name: Templates/Applications
   templates:
     -
-      uuid: 8d5fe5b4ebb64255a2429b34c7dd3681
       template: 'Microsoft SharePoint by HTTP'
       name: 'Microsoft SharePoint by HTTP'
       description: |
@@ -22,7 +20,6 @@
           name: Templates/Applications
       items:
         -
-          uuid: 71e23c666b84414490589a509b60c488
           name: 'Sharepoint: Get directory structure'
           type: SCRIPT
           key: sharepoint.get_dir
@@ -154,7 +151,6 @@
               tag: Application
               value: 'Zabbix raw items'
         -
-          uuid: cd47c3d00ce545b0a557e0e68c89d53e
           name: 'Sharepoint: Get directory structure: Status'
           type: DEPENDENT
           key: sharepoint.get_dir.status
@@ -182,17 +178,11 @@
               value: Sharepoint
           triggers:
             -
-<<<<<<< HEAD
-              uuid: 96127b2ca4be415d969f81b562d61595
-              expression: '{last()}<>200'
-=======
               expression: 'last(/Microsoft SharePoint by HTTP/sharepoint.get_dir.status)<>200'
->>>>>>> afed3e3c
               name: 'Sharepoint: Error getting directory structure.'
               priority: WARNING
               description: 'Error getting directory structure. Check the Zabbix server log for more details.'
         -
-          uuid: b2daa471665541168b2a394b9b226d73
           name: 'Sharepoint: Get directory structure: Exec time'
           type: DEPENDENT
           key: sharepoint.get_dir.time
@@ -219,16 +209,10 @@
               value: Sharepoint
           triggers:
             -
-<<<<<<< HEAD
-              uuid: a522a31c516c4aeab92fec876547ec13
-              expression: '{last()}>2000'
-=======
               expression: 'last(/Microsoft SharePoint by HTTP/sharepoint.get_dir.time)>2000'
->>>>>>> afed3e3c
               name: 'Sharepoint: Server responds slowly to API request'
               priority: WARNING
         -
-          uuid: 7b59d767712f49b3bbc17947999ca944
           name: 'Sharepoint: Health score'
           type: HTTP_AGENT
           key: sharepoint.health_score
@@ -262,17 +246,11 @@
               value: Sharepoint
           triggers:
             -
-<<<<<<< HEAD
-              uuid: 86e57b1eeb2e4fbabb6ea19c769e12f0
-              expression: '{last()}>"{$SHAREPOINT.MAX_HEALT_SCORE}"'
-=======
               expression: 'last(/Microsoft SharePoint by HTTP/sharepoint.health_score)>"{$SHAREPOINT.MAX_HEALT_SCORE}"'
->>>>>>> afed3e3c
               name: 'Sharepoint: Bad health score'
               priority: AVERAGE
       discovery_rules:
         -
-          uuid: 0fe7e8e5480a42b7903cb7ac9bf931cc
           name: 'Directory discovery'
           type: SCRIPT
           key: sharepoint.directory.discovery
@@ -380,7 +358,6 @@
                 formulaid: F
           item_prototypes:
             -
-              uuid: 337493ed37424be98abd4c0550279a0b
               name: 'Sharepoint: Created ({#SHAREPOINT.LLD.FULL_PATH})'
               type: DEPENDENT
               key: 'sharepoint.created["{#SHAREPOINT.LLD.FULL_PATH}"]'
@@ -407,7 +384,6 @@
                   tag: Application
                   value: 'Sharepoint object [{#SHAREPOINT.LLD.FULL_PATH}]"'
             -
-              uuid: b230bfba317e4d2eb2c6a816bd357d71
               name: 'Sharepoint: Modified ({#SHAREPOINT.LLD.FULL_PATH})'
               type: DEPENDENT
               key: 'sharepoint.modified["{#SHAREPOINT.LLD.FULL_PATH}"]'
@@ -435,19 +411,13 @@
                   value: 'Sharepoint object [{#SHAREPOINT.LLD.FULL_PATH}]"'
               trigger_prototypes:
                 -
-<<<<<<< HEAD
-                  uuid: 7f08d238b6a24eeb89b1b40903452b3c
-                  expression: '{diff()}=1'
-=======
                   expression: '(last(/Microsoft SharePoint by HTTP/sharepoint.modified["{#SHAREPOINT.LLD.FULL_PATH}"],#1)<>last(/Microsoft SharePoint by HTTP/sharepoint.modified["{#SHAREPOINT.LLD.FULL_PATH}"],#2))=1'
->>>>>>> afed3e3c
                   name: 'Sharepoint: Sharepoint object is changed'
                   opdata: '{#SHAREPOINT.LLD.FULL_PATH}'
                   priority: INFO
                   description: 'Updated date of modification of folder / file'
                   manual_close: 'YES'
             -
-              uuid: 68c3d2d2b33a494ab85ca6b883398fbb
               name: 'Sharepoint: Size ({#SHAREPOINT.LLD.FULL_PATH})'
               type: DEPENDENT
               key: 'sharepoint.size["{#SHAREPOINT.LLD.FULL_PATH}"]'
@@ -539,7 +509,6 @@
           macro: '{$SHAREPOINT.USER}'
       valuemaps:
         -
-          uuid: 70add725d6a84f6f9ed0917107dfffc9
           name: 'HTTP response status code'
           mappings:
             -
