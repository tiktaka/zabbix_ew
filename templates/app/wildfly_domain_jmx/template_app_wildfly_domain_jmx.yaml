--- conflicted
+++ resolved
@@ -3,11 +3,9 @@
   date: '2021-05-09T00:00:00Z'
   groups:
     -
-      uuid: a571c0d144b14fd4a87a9d9b2aa9fcd6
       name: Templates/Applications
   templates:
     -
-      uuid: 4b27e636b6ad4ce68511d344d5604999
       template: 'WildFly Domain by JMX'
       name: 'WildFly Domain by JMX'
       description: |
@@ -24,7 +22,6 @@
           name: Templates/Applications
       items:
         -
-          uuid: aa30358b46024aef8fa2e3ba387c4fb9
           name: 'WildFly: Uptime'
           type: JMX
           key: 'jmx["java.lang:type=Runtime","Uptime"]'
@@ -45,18 +42,12 @@
               value: WildFly
           triggers:
             -
-<<<<<<< HEAD
-              uuid: 4e603015b1604ce0b94b6acbfde29f18
-              expression: '{last()}<10m'
-=======
               expression: 'last(/WildFly Domain by JMX/jmx["java.lang:type=Runtime","Uptime"])<10m'
->>>>>>> afed3e3c
               name: 'WildFly: has been restarted (uptime < 10m)'
               priority: INFO
               description: 'Uptime is less than 10 minutes'
               manual_close: 'YES'
         -
-          uuid: 5c0653e99ddb4f26ae12ce4d6ce9892c
           name: 'WildFly: Launch type'
           type: JMX
           key: 'jmx["jboss.as:management-root=server","launchType"]'
@@ -77,7 +68,6 @@
               tag: Application
               value: WildFly
         -
-          uuid: 5412059106e844ae89f6f84b4da42388
           name: 'WildFly: Name'
           type: JMX
           key: 'jmx["jboss.as:management-root=server","name"]'
@@ -100,7 +90,6 @@
               tag: Application
               value: WildFly
         -
-          uuid: d5e2f5e277874567a5d46196fd032298
           name: 'WildFly: Process type'
           type: JMX
           key: 'jmx["jboss.as:management-root=server","processType"]'
@@ -121,7 +110,6 @@
               tag: Application
               value: WildFly
         -
-          uuid: f1bb15824f384e21bb9ae1224abd18e0
           name: 'WildFly: Version'
           type: JMX
           key: 'jmx["jboss.as:management-root=server","productVersion"]'
@@ -143,19 +131,13 @@
               value: WildFly
           triggers:
             -
-<<<<<<< HEAD
-              uuid: 154e68600b92422b84806a93d393f905
-              expression: '{diff()}=1 and {strlen()}>0'
-=======
               expression: '(last(/WildFly Domain by JMX/jmx["jboss.as:management-root=server","productVersion"],#1)<>last(/WildFly Domain by JMX/jmx["jboss.as:management-root=server","productVersion"],#2))=1 and length(last(/WildFly Domain by JMX/jmx["jboss.as:management-root=server","productVersion"]))>0'
->>>>>>> afed3e3c
               name: 'WildFly: Version has changed (new version: {ITEM.VALUE})'
               priority: INFO
               description: 'WildFly version has changed. Ack to close.'
               manual_close: 'YES'
       discovery_rules:
         -
-          uuid: 3af697e56771487abee9f62e453fb0c3
           name: 'Deployments discovery'
           type: JMX
           key: 'jmx.get[beans,"jboss.as.expr:deployment=*,server-group=*"]'
@@ -177,7 +159,6 @@
           description: 'Discovery deployments metrics.'
           item_prototypes:
             -
-              uuid: e6b1bebba5da4ce493ba7edf869c37b3
               name: 'WildFly deployment [{#DEPLOYMENT}]: Enabled'
               type: JMX
               key: 'jmx["{#JMXOBJ}",enabled]'
@@ -202,7 +183,6 @@
                   tag: Application
                   value: 'WildFly deployment [{#DEPLOYMENT}]'
             -
-              uuid: 45d729721df34ef297109b58027ca4c1
               name: 'WildFly deployment [{#DEPLOYMENT}]: Managed'
               type: JMX
               key: 'jmx["{#JMXOBJ}",managed]'
@@ -238,7 +218,6 @@
               lld_macro: '{#SERVER_GROUP}'
               path: '$.properties.["server-group"]'
         -
-          uuid: da7f7dfad0c1440a8980693870364baa
           name: 'Servers discovery'
           type: JMX
           key: 'jmx.get[beans,"jboss.as:host=master,server-config=*"]'
@@ -260,7 +239,6 @@
           description: 'Discovery instances in domain.'
           item_prototypes:
             -
-              uuid: d0938bbf20854315bd5cf17491b0ae1c
               name: 'WildFly domain: Server {#SERVER}: Autostart'
               type: JMX
               key: 'jmx["{#JMXOBJ}",autoStart]'
@@ -285,7 +263,6 @@
                   tag: Application
                   value: 'WildFly domain: Server [{#SERVER}]'
             -
-              uuid: bd544e2d41c148f993b84ca7d1aad4a9
               name: 'WildFly domain: Server {#SERVER}: Server group'
               type: JMX
               key: 'jmx["{#JMXOBJ}",group]'
@@ -307,18 +284,12 @@
                   value: 'WildFly domain: Server [{#SERVER}]'
               trigger_prototypes:
                 -
-<<<<<<< HEAD
-                  uuid: 1a1654e476624b9abd969bdfb8f2a41c
-                  expression: '{diff()}=1 and {strlen()}>0'
-=======
                   expression: '(last(/WildFly Domain by JMX/jmx["{#JMXOBJ}",group],#1)<>last(/WildFly Domain by JMX/jmx["{#JMXOBJ}",group],#2))=1 and length(last(/WildFly Domain by JMX/jmx["{#JMXOBJ}",group]))>0'
->>>>>>> afed3e3c
                   name: 'WildFly domain: Server {#SERVER}: Server group has changed (new group: {ITEM.VALUE})'
                   priority: INFO
                   description: 'Server group has changed. Ack to close.'
                   manual_close: 'YES'
             -
-              uuid: 64a8a71b3d254a479ce4e5ea82f566ee
               name: 'WildFly domain: Server {#SERVER}: Status'
               type: JMX
               key: 'jmx["{#JMXOBJ}",status]'
@@ -340,12 +311,7 @@
                   value: 'WildFly domain: Server [{#SERVER}]'
               trigger_prototypes:
                 -
-<<<<<<< HEAD
-                  uuid: 56b5c424a1ca44d9bbdf5bb95410ac2a
-                  expression: '{diff()}=1 and {strlen()}>0'
-=======
                   expression: '(last(/WildFly Domain by JMX/jmx["{#JMXOBJ}",status],#1)<>last(/WildFly Domain by JMX/jmx["{#JMXOBJ}",status],#2))=1 and length(last(/WildFly Domain by JMX/jmx["{#JMXOBJ}",status]))>0'
->>>>>>> afed3e3c
                   name: 'WildFly domain: Server {#SERVER}: Server status has changed (new status: {ITEM.VALUE})'
                   priority: WARNING
                   description: 'Server status has changed. Ack to close.'
@@ -386,7 +352,6 @@
           value: zabbix
       valuemaps:
         -
-          uuid: e23e06cfd0ce4e069b9d996f101f6ee6
           name: 'WildFly flag'
           mappings:
             -
