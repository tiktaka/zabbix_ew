
# OpenBSD by Zabbix agent

## Overview

For Zabbix version: 6.2 and higher  
<<<<<<< HEAD
Official OpenBSD template. Requires agent of Zabbix 6.0 and newer.
=======
Official OpenBSD template. Requires agent of Zabbix 6.2 and newer.
>>>>>>> 14f8d8d7


## Setup

> See [Zabbix template operation](https://www.zabbix.com/documentation/6.2/manual/config/templates_out_of_the_box/zabbix_agent) for basic instructions.

Install Zabbix agent on OpenBSD according to Zabbix documentation.


## Zabbix configuration

No specific Zabbix configuration is required.

### Macros used

|Name|Description|Default|
|----|-----------|-------|
|{$AGENT.TIMEOUT} |<p>Timeout after which agent is considered unavailable. Works only for agents reachable from Zabbix server/proxy (passive mode).</p> |`3m` |

## Template links

There are no template links in this template.

## Discovery rules

|Name|Description|Type|Key and additional info|
|----|-----------|----|----|
|Mounted filesystem discovery |<p>Discovery of file systems of different types as defined in global regular expression "File systems for discovery".</p> |ZABBIX_PASSIVE |vfs.fs.discovery<p>**Filter**:</p> <p>- {#FSTYPE} MATCHES_REGEX `@File systems for discovery`</p> |
|Network interface discovery |<p>Discovery of network interfaces as defined in global regular expression "Network interfaces for discovery".</p> |ZABBIX_PASSIVE |net.if.discovery<p>**Filter**:</p> <p>- {#IFNAME} MATCHES_REGEX `@Network interfaces for discovery`</p> |

## Items collected

|Group|Name|Description|Type|Key and additional info|
|-----|----|-----------|----|---------------------|
|CPU |Interrupts per second |<p>-</p> |ZABBIX_PASSIVE |system.cpu.intr<p>**Preprocessing**:</p><p>- CHANGE_PER_SECOND: ``</p> |
|CPU |Processor load (1 min average per core) |<p>The processor load is calculated as system CPU load divided by number of CPU cores.</p> |ZABBIX_PASSIVE |system.cpu.load[percpu,avg1] |
|CPU |Processor load (5 min average per core) |<p>The processor load is calculated as system CPU load divided by number of CPU cores.</p> |ZABBIX_PASSIVE |system.cpu.load[percpu,avg5] |
|CPU |Processor load (15 min average per core) |<p>The processor load is calculated as system CPU load divided by number of CPU cores.</p> |ZABBIX_PASSIVE |system.cpu.load[percpu,avg15] |
|CPU |Context switches per second |<p>-</p> |ZABBIX_PASSIVE |system.cpu.switches<p>**Preprocessing**:</p><p>- CHANGE_PER_SECOND: ``</p> |
|CPU |CPU idle time |<p>The time the CPU has spent doing nothing.</p> |ZABBIX_PASSIVE |system.cpu.util[,idle] |
|CPU |CPU interrupt time |<p>The amount of time the CPU has been servicing hardware interrupts.</p> |ZABBIX_PASSIVE |system.cpu.util[,interrupt] |
|CPU |CPU nice time |<p>The time the CPU has spent running users' processes that have been niced.</p> |ZABBIX_PASSIVE |system.cpu.util[,nice] |
|CPU |CPU system time |<p>The time the CPU has spent running the kernel and its processes.</p> |ZABBIX_PASSIVE |system.cpu.util[,system] |
|CPU |CPU user time |<p>The time the CPU has spent running users' processes that are not niced.</p> |ZABBIX_PASSIVE |system.cpu.util[,user] |
|Filesystems |Filesystems: Free inodes on {#FSNAME} (percentage) |<p>-</p> |ZABBIX_PASSIVE |vfs.fs.inode[{#FSNAME},pfree] |
|Filesystems |Filesystems: Free disk space on {#FSNAME} |<p>-</p> |ZABBIX_PASSIVE |vfs.fs.size[{#FSNAME},free] |
|Filesystems |Filesystems: Free disk space on {#FSNAME} (percentage) |<p>-</p> |ZABBIX_PASSIVE |vfs.fs.size[{#FSNAME},pfree] |
|Filesystems |Filesystems: Total disk space on {#FSNAME} |<p>-</p> |ZABBIX_PASSIVE |vfs.fs.size[{#FSNAME},total] |
|Filesystems |Filesystems: Used disk space on {#FSNAME} |<p>-</p> |ZABBIX_PASSIVE |vfs.fs.size[{#FSNAME},used] |
|General |Host boot time |<p>-</p> |ZABBIX_PASSIVE |system.boottime |
|General |Host name |<p>System host name.</p> |ZABBIX_PASSIVE |system.hostname<p>**Preprocessing**:</p><p>- DISCARD_UNCHANGED_HEARTBEAT: `1d`</p> |
|General |Host local time |<p>-</p> |ZABBIX_PASSIVE |system.localtime |
|General |System information |<p>The information as normally returned by 'uname -a'.</p> |ZABBIX_PASSIVE |system.uname<p>**Preprocessing**:</p><p>- DISCARD_UNCHANGED_HEARTBEAT: `1d`</p> |
|General |System uptime |<p>-</p> |ZABBIX_PASSIVE |system.uptime |
|Memory |Free swap space |<p>-</p> |ZABBIX_PASSIVE |system.swap.size[,free] |
|Memory |Free swap space in % |<p>-</p> |ZABBIX_PASSIVE |system.swap.size[,pfree] |
|Memory |Total swap space |<p>-</p> |ZABBIX_PASSIVE |system.swap.size[,total] |
|Memory |Available memory |<p>Available memory is defined as free+cached+buffers memory.</p> |ZABBIX_PASSIVE |vm.memory.size[available] |
|Memory |Total memory |<p>-</p> |ZABBIX_PASSIVE |vm.memory.size[total] |
|Monitoring agent |Version of Zabbix agent running |<p>-</p> |ZABBIX_PASSIVE |agent.version<p>**Preprocessing**:</p><p>- DISCARD_UNCHANGED_HEARTBEAT: `1d`</p> |
|Monitoring agent |Host name of Zabbix agent running |<p>-</p> |ZABBIX_PASSIVE |agent.hostname<p>**Preprocessing**:</p><p>- DISCARD_UNCHANGED_HEARTBEAT: `1d`</p> |
|Monitoring agent |Zabbix agent ping |<p>The agent always returns 1 for this item. It could be used in combination with nodata() for availability check.</p> |ZABBIX_PASSIVE |agent.ping |
|Network interfaces |Network interfaces: Incoming network traffic on {#IFNAME} |<p>-</p> |ZABBIX_PASSIVE |net.if.in[{#IFNAME}]<p>**Preprocessing**:</p><p>- CHANGE_PER_SECOND: ``</p><p>- MULTIPLIER: `8`</p> |
|Network interfaces |Network interfaces: Outgoing network traffic on {#IFNAME} |<p>-</p> |ZABBIX_PASSIVE |net.if.out[{#IFNAME}]<p>**Preprocessing**:</p><p>- CHANGE_PER_SECOND: ``</p><p>- MULTIPLIER: `8`</p> |
|OS |Maximum number of opened files |<p>It could be increased by using sysctl utility or modifying file /etc/sysctl.conf.</p> |ZABBIX_PASSIVE |kernel.maxfiles |
|OS |Maximum number of processes |<p>It could be increased by using sysctl utility or modifying file /etc/sysctl.conf.</p> |ZABBIX_PASSIVE |kernel.maxproc |
|OS |Number of logged in users |<p>Number of users who are currently logged in.</p> |ZABBIX_PASSIVE |system.users.num |
|Processes |Number of running processes |<p>Number of processes in running state.</p> |ZABBIX_PASSIVE |proc.num[,,run] |
|Processes |Number of processes |<p>Total number of processes in any state.</p> |ZABBIX_PASSIVE |proc.num[] |
|Security |Checksum of /etc/passwd |<p>-</p> |ZABBIX_PASSIVE |vfs.file.cksum[/etc/passwd,sha256] |
|Status |Zabbix agent availability |<p>Monitoring agent availability status</p> |INTERNAL |zabbix[host,agent,available] |

## Triggers

|Name|Description|Expression|Severity|Dependencies and additional info|
|----|-----------|----|----|----|
|Processor load is too high on {HOST.NAME} |<p>-</p> |`avg(/OpenBSD by Zabbix agent/system.cpu.load[percpu,avg1],5m)>5` |WARNING | |
|Filesystems: Free inodes is less than 20% on volume {#FSNAME} |<p>-</p> |`last(/OpenBSD by Zabbix agent/vfs.fs.inode[{#FSNAME},pfree])<20` |WARNING | |
|Filesystems: Free disk space is less than 20% on volume {#FSNAME} |<p>-</p> |`last(/OpenBSD by Zabbix agent/vfs.fs.size[{#FSNAME},pfree])<20` |WARNING | |
|Hostname was changed on {HOST.NAME} |<p>-</p> |`last(/OpenBSD by Zabbix agent/system.hostname,#1)<>last(/OpenBSD by Zabbix agent/system.hostname,#2)` |INFO | |
|Host information was changed on {HOST.NAME} |<p>-</p> |`last(/OpenBSD by Zabbix agent/system.uname,#1)<>last(/OpenBSD by Zabbix agent/system.uname,#2)` |INFO | |
|{HOST.NAME} has just been restarted |<p>-</p> |`change(/OpenBSD by Zabbix agent/system.uptime)<0` |INFO | |
|Lack of free swap space on {HOST.NAME} |<p>It probably means that the systems requires more physical memory.</p> |`last(/OpenBSD by Zabbix agent/system.swap.size[,pfree])<50` |WARNING | |
|Lack of available memory on server {HOST.NAME} |<p>-</p> |`last(/OpenBSD by Zabbix agent/vm.memory.size[available])<20M` |AVERAGE | |
|Configured max number of opened files is too low on {HOST.NAME} |<p>-</p> |`last(/OpenBSD by Zabbix agent/kernel.maxfiles)<1024` |INFO | |
|Configured max number of processes is too low on {HOST.NAME} |<p>-</p> |`last(/OpenBSD by Zabbix agent/kernel.maxproc)<256` |INFO | |
|Too many processes running on {HOST.NAME} |<p>-</p> |`avg(/OpenBSD by Zabbix agent/proc.num[,,run],5m)>30` |WARNING | |
|Too many processes on {HOST.NAME} |<p>-</p> |`avg(/OpenBSD by Zabbix agent/proc.num[],5m)>300` |WARNING | |
|/etc/passwd has been changed on {HOST.NAME} |<p>-</p> |`last(/OpenBSD by Zabbix agent/vfs.file.cksum[/etc/passwd,sha256],#1)<>last(/OpenBSD by Zabbix agent/vfs.file.cksum[/etc/passwd,sha256],#2)` |WARNING | |
|Zabbix agent is not available (for {$AGENT.TIMEOUT}) |<p>For passive only agents, host availability is used with {$AGENT.TIMEOUT} as time threshold.</p> |`max(/OpenBSD by Zabbix agent/zabbix[host,agent,available],{$AGENT.TIMEOUT})=0` |AVERAGE |<p>Manual close: YES</p> |

## Feedback

Please report any issues with the template at https://support.zabbix.com

You can also provide feedback, discuss the template or ask for help with it at [ZABBIX forums](https://www.zabbix.com/forum/zabbix-suggestions-and-feedback/).
<|MERGE_RESOLUTION|>--- conflicted
+++ resolved
@@ -4,11 +4,7 @@
 ## Overview
 
 For Zabbix version: 6.2 and higher  
-<<<<<<< HEAD
-Official OpenBSD template. Requires agent of Zabbix 6.0 and newer.
-=======
 Official OpenBSD template. Requires agent of Zabbix 6.2 and newer.
->>>>>>> 14f8d8d7
 
 
 ## Setup
