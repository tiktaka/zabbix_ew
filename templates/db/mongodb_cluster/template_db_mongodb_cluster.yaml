zabbix_export:
  version: '5.4'
<<<<<<< HEAD
  date: '2021-04-01T10:04:12Z'
=======
  date: '2021-04-22T11:28:28Z'
>>>>>>> 7aa8cf62
  groups:
    -
      name: Templates/Databases
  templates:
    -
      template: 'MongoDB cluster by Zabbix Agent 2'
      name: 'MongoDB cluster by Zabbix Agent 2'
      description: |
        Get MongoDB metrics from plugin for the zabbix-agent2.
          1. Setup and configure zabbix-agent2 compiled with the MongoDB monitoring plugin.
          2. Set the {$MONGODB.CONNSTRING} such as <protocol(host:port)> or named session.
          3. Set the user name and password in host macros ({$MONGODB.USER}, {$MONGODB.PASSWORD}) if you want to override parameters from the Zabbix agent configuration file.
        
          All sharded Mongodb nodes (mongod) will be discovered with attached template "MongoDB node".
        
        You can discuss this template or leave feedback on our forum https://www.zabbix.com/forum/zabbix-suggestions-and-feedback/420659-discussion-thread-for-official-zabbix-template-db-mongodb
        
        Template tooling version used: 0.38
      groups:
        -
          name: Templates/Databases
      items:
        -
          name: 'MongoDB cluster: Configserver heartbeat'
          type: DEPENDENT
          key: mongodb.config_server_heartbeat
          delay: '0'
          history: 7d
          units: s
          description: 'Difference between the latest optime of the CSRS primary that the mongos has seen and cluster time.'
          preprocessing:
            -
              type: JAVASCRIPT
              parameters:
                - |
                  data = JSON.parse(value)
                  return (data["$clusterTime"].clusterTime-data.sharding.lastSeenConfigServerOpTime.ts)/Math.pow(2,32);
          master_item:
            key: 'mongodb.server.status["{$MONGODB.CONNSTRING}","{$MONGODB.USER}","{$MONGODB.PASSWORD}"]'
          tags:
            -
              tag: Application
              value: 'MongoDB sharded cluster'
        -
          name: 'MongoDB cluster: Connections, active'
          type: DEPENDENT
          key: mongodb.connections.active
          delay: '0'
          history: 7d
          description: |
            "The number of active client connections to the server. 
            Active client connections refers to client connections that currently have operations in progress.
            Available starting in  4.0.7, 0 for older versions."
          preprocessing:
            -
              type: JSONPATH
              parameters:
                - $.connections.active
              error_handler: CUSTOM_VALUE
              error_handler_params: '0'
          master_item:
            key: 'mongodb.server.status["{$MONGODB.CONNSTRING}","{$MONGODB.USER}","{$MONGODB.PASSWORD}"]'
          tags:
            -
              tag: Application
              value: 'MongoDB sharded cluster'
        -
          name: 'MongoDB cluster: Connections, available'
          type: DEPENDENT
          key: mongodb.connections.available
          delay: '0'
          history: 7d
          description: '"The number of unused incoming connections available."'
          preprocessing:
            -
              type: JSONPATH
              parameters:
                - $.connections.available
          master_item:
            key: 'mongodb.server.status["{$MONGODB.CONNSTRING}","{$MONGODB.USER}","{$MONGODB.PASSWORD}"]'
          tags:
            -
              tag: Application
              value: 'MongoDB sharded cluster'
          triggers:
            -
              expression: '{max(5m)}<{$MONGODB.CONNS.AVAILABLE.MIN.WARN}'
              name: 'MongoDB cluster: Available connections less then {$MONGODB.CONNS.AVAILABLE.MIN.WARN}'
              priority: WARNING
              description: |
                "Too few available connections.
                Consider this value in combination with the value of connections current to understand the connection load on the database"
        -
          name: 'MongoDB cluster: Connections, current'
          type: DEPENDENT
          key: mongodb.connections.current
          delay: '0'
          history: 7d
          description: |
            "The number of incoming connections from clients to the database server. 
            This number includes the current shell session"
          preprocessing:
            -
              type: JSONPATH
              parameters:
                - $.connections.current
          master_item:
            key: 'mongodb.server.status["{$MONGODB.CONNSTRING}","{$MONGODB.USER}","{$MONGODB.PASSWORD}"]'
          tags:
            -
              tag: Application
              value: 'MongoDB sharded cluster'
        -
          name: 'MongoDB cluster: New connections, rate'
          type: DEPENDENT
          key: mongodb.connections.rate
          delay: '0'
          history: 7d
          value_type: FLOAT
          description: '"Rate of all incoming connections created to the server."'
          preprocessing:
            -
              type: JSONPATH
              parameters:
                - $.connections.totalCreated
            -
              type: CHANGE_PER_SECOND
              parameters:
                - ''
          master_item:
            key: 'mongodb.server.status["{$MONGODB.CONNSTRING}","{$MONGODB.USER}","{$MONGODB.PASSWORD}"]'
          tags:
            -
              tag: Application
              value: 'MongoDB sharded cluster'
        -
          name: 'MongoDB cluster: Connection pool: available'
          type: DEPENDENT
          key: mongodb.connection_pool.available
          delay: '0'
          history: 7d
          description: 'The total number of available outgoing connections from the current mongos instance to other members of the sharded cluster.'
          preprocessing:
            -
              type: JSONPATH
              parameters:
                - $.totalAvailable
          master_item:
            key: 'mongodb.connpool.stats["{$MONGODB.CONNSTRING}","{$MONGODB.USER}","{$MONGODB.PASSWORD}"]'
          tags:
            -
              tag: Application
              value: 'MongoDB sharded cluster'
        -
          name: 'MongoDB cluster: Connection pool: client connections'
          type: DEPENDENT
          key: mongodb.connection_pool.client
          delay: '0'
          history: 7d
          description: 'The number of active and stored outgoing synchronous connections from the current mongos instance to other members of the sharded cluster.'
          preprocessing:
            -
              type: JSONPATH
              parameters:
                - $.numClientConnections
          master_item:
            key: 'mongodb.connpool.stats["{$MONGODB.CONNSTRING}","{$MONGODB.USER}","{$MONGODB.PASSWORD}"]'
          tags:
            -
              tag: Application
              value: 'MongoDB sharded cluster'
        -
          name: 'MongoDB cluster: Connection pool: created, rate'
          type: DEPENDENT
          key: mongodb.connection_pool.created.rate
          delay: '0'
          history: 7d
          value_type: FLOAT
          description: 'The total number of outgoing connections created per second by the current mongos instance to other members of the sharded cluster.'
          preprocessing:
            -
              type: JSONPATH
              parameters:
                - $.totalCreated
            -
              type: CHANGE_PER_SECOND
              parameters:
                - ''
          master_item:
            key: 'mongodb.connpool.stats["{$MONGODB.CONNSTRING}","{$MONGODB.USER}","{$MONGODB.PASSWORD}"]'
          tags:
            -
              tag: Application
              value: 'MongoDB sharded cluster'
        -
          name: 'MongoDB cluster: Connection pool: in use'
          type: DEPENDENT
          key: mongodb.connection_pool.in_use
          delay: '0'
          history: 7d
          description: 'Reports the total number of outgoing connections from the current mongos instance to other members of the sharded cluster set that are currently in use.'
          preprocessing:
            -
              type: JSONPATH
              parameters:
                - $.totalInUse
          master_item:
            key: 'mongodb.connpool.stats["{$MONGODB.CONNSTRING}","{$MONGODB.USER}","{$MONGODB.PASSWORD}"]'
          tags:
            -
              tag: Application
              value: 'MongoDB sharded cluster'
        -
          name: 'MongoDB cluster: Connection pool: refreshing'
          type: DEPENDENT
          key: mongodb.connection_pool.refreshing
          delay: '0'
          history: 7d
          description: 'Reports the total number of outgoing connections from the current mongos instance to other members of the sharded cluster that are currently being refreshed.'
          preprocessing:
            -
              type: JSONPATH
              parameters:
                - $.totalRefreshing
          master_item:
            key: 'mongodb.connpool.stats["{$MONGODB.CONNSTRING}","{$MONGODB.USER}","{$MONGODB.PASSWORD}"]'
          tags:
            -
              tag: Application
              value: 'MongoDB sharded cluster'
        -
          name: 'MongoDB cluster: Connection pool: scoped'
          type: DEPENDENT
          key: mongodb.connection_pool.scoped
          delay: '0'
          history: 7d
          description: 'Number of active and stored outgoing scoped synchronous connections from the current mongos instance to other members of the sharded cluster.'
          preprocessing:
            -
              type: JSONPATH
              parameters:
                - $.numAScopedConnections
          master_item:
            key: 'mongodb.connpool.stats["{$MONGODB.CONNSTRING}","{$MONGODB.USER}","{$MONGODB.PASSWORD}"]'
          tags:
            -
              tag: Application
              value: 'MongoDB sharded cluster'
        -
          name: 'MongoDB cluster: Get mongodb.connpool.stats'
          key: 'mongodb.connpool.stats["{$MONGODB.CONNSTRING}","{$MONGODB.USER}","{$MONGODB.PASSWORD}"]'
          history: '0'
          trends: '0'
          value_type: TEXT
          description: 'Returns current info about connpool.stats.'
          tags:
            -
              tag: Application
              value: 'Zabbix raw items'
        -
          name: 'MongoDB cluster: Cursor: open pinned'
          type: DEPENDENT
          key: mongodb.cursor.open.pinned
          delay: '0'
          history: 7d
          description: 'Number of pinned open cursors.'
          preprocessing:
            -
              type: JSONPATH
              parameters:
                - $.metrics.cursor.open.pinned
          master_item:
            key: 'mongodb.server.status["{$MONGODB.CONNSTRING}","{$MONGODB.USER}","{$MONGODB.PASSWORD}"]'
          tags:
            -
              tag: Application
              value: 'MongoDB sharded cluster'
        -
          name: 'MongoDB cluster: Cursor: open total'
          type: DEPENDENT
          key: mongodb.cursor.open.total
          delay: '0'
          history: 7d
          description: 'Number of cursors that MongoDB is maintaining for clients.'
          preprocessing:
            -
              type: JSONPATH
              parameters:
                - $.metrics.cursor.open.total
          master_item:
            key: 'mongodb.server.status["{$MONGODB.CONNSTRING}","{$MONGODB.USER}","{$MONGODB.PASSWORD}"]'
          tags:
            -
              tag: Application
              value: 'MongoDB sharded cluster'
          triggers:
            -
              expression: '{min(5m)}>{$MONGODB.CURSOR.OPEN.MAX.WARN}'
              name: 'MongoDB cluster: Too many cursors opened by MongoDB for clients (over {$MONGODB.CURSOR.OPEN.MAX.WARN} in 5m)'
              priority: WARNING
        -
          name: 'MongoDB cluster: Cursor: timed out, rate'
          type: DEPENDENT
          key: mongodb.cursor.timed_out.rate
          delay: '0'
          history: 7d
          value_type: FLOAT
          description: 'Number of cursors that time out, per second.'
          preprocessing:
            -
              type: JSONPATH
              parameters:
                - $.metrics.cursor.timedOut
            -
              type: CHANGE_PER_SECOND
              parameters:
                - ''
          master_item:
            key: 'mongodb.server.status["{$MONGODB.CONNSTRING}","{$MONGODB.USER}","{$MONGODB.PASSWORD}"]'
          tags:
            -
              tag: Application
              value: 'MongoDB sharded cluster'
          triggers:
            -
              expression: '{min(5m)}>{$MONGODB.CURSOR.TIMEOUT.MAX.WARN}'
              name: 'MongoDB cluster: Too many cursors are timing out (over {$MONGODB.CURSOR.TIMEOUT.MAX.WARN} per second in 5m)'
              priority: WARNING
        -
          name: 'MongoDB cluster: Jumbo chunks'
          key: 'mongodb.jumbo_chunks.count["{$MONGODB.CONNSTRING}","{$MONGODB.USER}","{$MONGODB.PASSWORD}"]'
          history: 7d
          description: 'Total number of ''jumbo'' chunks in the mongo cluster.'
          tags:
            -
              tag: Application
              value: 'MongoDB sharded cluster'
        -
          name: 'MongoDB cluster: Last seen configserver'
          type: DEPENDENT
          key: mongodb.last_seen_config_server
          delay: '0'
          history: 7d
          units: unixtime
          description: 'The latest optime of the CSRS primary that the mongos has seen.'
          preprocessing:
            -
              type: JAVASCRIPT
              parameters:
                - |
                  data = JSON.parse(value)
                  return data.sharding.lastSeenConfigServerOpTime.ts/Math.pow(2,32)
          master_item:
            key: 'mongodb.server.status["{$MONGODB.CONNSTRING}","{$MONGODB.USER}","{$MONGODB.PASSWORD}"]'
          tags:
            -
              tag: Application
              value: 'MongoDB sharded cluster'
        -
          name: 'MongoDB cluster: Architecture'
          type: DEPENDENT
          key: mongodb.mem.bits
          delay: '0'
          history: 7d
          units: bit
          description: 'A number, either 64 or 32, that indicates whether the MongoDB instance is compiled for 64-bit or 32-bit architecture.'
          preprocessing:
            -
              type: JSONPATH
              parameters:
                - $.mem.bits
            -
              type: DISCARD_UNCHANGED_HEARTBEAT
              parameters:
                - 3h
          master_item:
            key: 'mongodb.server.status["{$MONGODB.CONNSTRING}","{$MONGODB.USER}","{$MONGODB.PASSWORD}"]'
          tags:
            -
              tag: Application
              value: 'MongoDB sharded cluster'
        -
          name: 'MongoDB cluster: Memory: resident'
          type: DEPENDENT
          key: mongodb.mem.resident
          delay: '0'
          history: 7d
          units: B
          description: 'Amount of memory currently used by the database process.'
          preprocessing:
            -
              type: JSONPATH
              parameters:
                - $.mem.resident
            -
              type: MULTIPLIER
              parameters:
                - '1048576'
          master_item:
            key: 'mongodb.server.status["{$MONGODB.CONNSTRING}","{$MONGODB.USER}","{$MONGODB.PASSWORD}"]'
          tags:
            -
              tag: Application
              value: 'MongoDB sharded cluster'
        -
          name: 'MongoDB cluster: Memory: virtual'
          type: DEPENDENT
          key: mongodb.mem.virtual
          delay: '0'
          history: 7d
          units: B
          description: 'Amount of virtual memory used by the mongos process.'
          preprocessing:
            -
              type: JSONPATH
              parameters:
                - $.mem.virtual
            -
              type: MULTIPLIER
              parameters:
                - '1048576'
          master_item:
            key: 'mongodb.server.status["{$MONGODB.CONNSTRING}","{$MONGODB.USER}","{$MONGODB.PASSWORD}"]'
          tags:
            -
              tag: Application
              value: 'MongoDB sharded cluster'
        -
          name: 'MongoDB cluster: Cursor: open no timeout'
          type: DEPENDENT
          key: mongodb.metrics.cursor.open.no_timeout
          delay: '0'
          history: 7d
          description: 'Number of open cursors with the option DBQuery.Option.noTimeout set to prevent timeout after a period of inactivity.'
          preprocessing:
            -
              type: JSONPATH
              parameters:
                - $.metrics.cursor.open.noTimeout
          master_item:
            key: 'mongodb.server.status["{$MONGODB.CONNSTRING}","{$MONGODB.USER}","{$MONGODB.PASSWORD}"]'
          tags:
            -
              tag: Application
              value: 'MongoDB sharded cluster'
        -
          name: 'MongoDB cluster: Bytes in, rate'
          type: DEPENDENT
          key: mongodb.network.bytes_in.rate
          delay: '0'
          history: 7d
          value_type: FLOAT
          description: 'The total number of bytes that the server has received over network connections initiated by clients or other mongod/mongos instances per second.'
          preprocessing:
            -
              type: JSONPATH
              parameters:
                - $.network.bytesIn
            -
              type: CHANGE_PER_SECOND
              parameters:
                - ''
          master_item:
            key: 'mongodb.server.status["{$MONGODB.CONNSTRING}","{$MONGODB.USER}","{$MONGODB.PASSWORD}"]'
          tags:
            -
              tag: Application
              value: 'MongoDB sharded cluster'
        -
          name: 'MongoDB cluster: Bytes out, rate'
          type: DEPENDENT
          key: mongodb.network.bytes_out.rate
          delay: '0'
          history: 7d
          value_type: FLOAT
          units: Bps
          description: 'The total number of bytes that the server has sent over network connections initiated by clients or other mongod/mongos instances per second.'
          preprocessing:
            -
              type: JSONPATH
              parameters:
                - $.network.bytesOut
            -
              type: CHANGE_PER_SECOND
              parameters:
                - ''
          master_item:
            key: 'mongodb.server.status["{$MONGODB.CONNSTRING}","{$MONGODB.USER}","{$MONGODB.PASSWORD}"]'
          tags:
            -
              tag: Application
              value: 'MongoDB sharded cluster'
        -
          name: 'MongoDB cluster: Requests, rate'
          type: DEPENDENT
          key: mongodb.network.numRequests.rate
          delay: '0'
          history: 7d
          value_type: FLOAT
          units: '!Rps'
          description: 'Number of distinct requests that the server has received per second'
          preprocessing:
            -
              type: JSONPATH
              parameters:
                - $.network.numRequests
            -
              type: CHANGE_PER_SECOND
              parameters:
                - ''
          master_item:
            key: 'mongodb.server.status["{$MONGODB.CONNSTRING}","{$MONGODB.USER}","{$MONGODB.PASSWORD}"]'
          tags:
            -
              tag: Application
              value: 'MongoDB sharded cluster'
        -
          name: 'MongoDB cluster: Operations: command'
          type: DEPENDENT
          key: mongodb.opcounters.command.rate
          delay: '0'
          history: 7d
          value_type: FLOAT
          description: |
            "The number of commands issued to the database per second.
            Counts all commands except the write commands: insert, update, and delete."
          preprocessing:
            -
              type: JSONPATH
              parameters:
                - $.opcounters.command
            -
              type: CHANGE_PER_SECOND
              parameters:
                - ''
          master_item:
            key: 'mongodb.server.status["{$MONGODB.CONNSTRING}","{$MONGODB.USER}","{$MONGODB.PASSWORD}"]'
          tags:
            -
              tag: Application
              value: 'MongoDB sharded cluster'
        -
          name: 'MongoDB cluster: Operations: delete'
          type: DEPENDENT
          key: mongodb.opcounters.delete.rate
          delay: '0'
          history: 7d
          value_type: FLOAT
          description: '"The number of delete operations the mongos instance per second."'
          preprocessing:
            -
              type: JSONPATH
              parameters:
                - $.opcounters.delete
            -
              type: CHANGE_PER_SECOND
              parameters:
                - ''
          master_item:
            key: 'mongodb.server.status["{$MONGODB.CONNSTRING}","{$MONGODB.USER}","{$MONGODB.PASSWORD}"]'
          tags:
            -
              tag: Application
              value: 'MongoDB sharded cluster'
        -
          name: 'MongoDB cluster: Operations: getmore, rate'
          type: DEPENDENT
          key: mongodb.opcounters.getmore.rate
          delay: '0'
          history: 7d
          value_type: FLOAT
          description: |
            "The number of “getmore” operations the mongos per second. This counter can be high even if the query count is low.
            Secondary nodes send getMore operations as part of the replication process."
          preprocessing:
            -
              type: JSONPATH
              parameters:
                - $.opcounters.getmore
            -
              type: CHANGE_PER_SECOND
              parameters:
                - ''
          master_item:
            key: 'mongodb.server.status["{$MONGODB.CONNSTRING}","{$MONGODB.USER}","{$MONGODB.PASSWORD}"]'
          tags:
            -
              tag: Application
              value: 'MongoDB sharded cluster'
        -
          name: 'MongoDB cluster: Operations: insert, rate'
          type: DEPENDENT
          key: mongodb.opcounters.insert.rate
          delay: '0'
          history: 7d
          value_type: FLOAT
          description: '"The number of insert operations received the mongos instance per second."'
          preprocessing:
            -
              type: JSONPATH
              parameters:
                - $.opcounters.insert
            -
              type: CHANGE_PER_SECOND
              parameters:
                - ''
          master_item:
            key: 'mongodb.server.status["{$MONGODB.CONNSTRING}","{$MONGODB.USER}","{$MONGODB.PASSWORD}"]'
          tags:
            -
              tag: Application
              value: 'MongoDB sharded cluster'
        -
          name: 'MongoDB cluster: Operations: query, rate'
          type: DEPENDENT
          key: mongodb.opcounters.query.rate
          delay: '0'
          history: 7d
          value_type: FLOAT
          description: '"The number of queries received the mongos instance per second."'
          preprocessing:
            -
              type: JSONPATH
              parameters:
                - $.opcounters.query
            -
              type: CHANGE_PER_SECOND
              parameters:
                - ''
          master_item:
            key: 'mongodb.server.status["{$MONGODB.CONNSTRING}","{$MONGODB.USER}","{$MONGODB.PASSWORD}"]'
          tags:
            -
              tag: Application
              value: 'MongoDB sharded cluster'
        -
          name: 'MongoDB cluster: Operations: update, rate'
          type: DEPENDENT
          key: mongodb.opcounters.update.rate
          delay: '0'
          history: 7d
          value_type: FLOAT
          description: '"The number of update operations the mongos instance per second."'
          preprocessing:
            -
              type: JSONPATH
              parameters:
                - $.opcounters.update
            -
              type: CHANGE_PER_SECOND
              parameters:
                - ''
          master_item:
            key: 'mongodb.server.status["{$MONGODB.CONNSTRING}","{$MONGODB.USER}","{$MONGODB.PASSWORD}"]'
          tags:
            -
              tag: Application
              value: 'MongoDB sharded cluster'
        -
          name: 'MongoDB cluster: Ping'
          key: 'mongodb.ping["{$MONGODB.CONNSTRING}","{$MONGODB.USER}","{$MONGODB.PASSWORD}"]'
          delay: 30s
          history: 7d
          description: 'Test if a connection is alive or not.'
          valuemap:
            name: 'Service state'
          preprocessing:
            -
              type: DISCARD_UNCHANGED_HEARTBEAT
              parameters:
                - 30m
          tags:
            -
              tag: Application
              value: 'MongoDB sharded cluster'
          triggers:
            -
              expression: '{last()}=0'
              name: 'MongoDB cluster: Connection to mongos proxy is unavailable'
              priority: HIGH
              description: 'Connection to mongos proxy instance is currently unavailable.'
        -
          name: 'MongoDB cluster: Get server status'
          key: 'mongodb.server.status["{$MONGODB.CONNSTRING}","{$MONGODB.USER}","{$MONGODB.PASSWORD}"]'
          history: '0'
          trends: '0'
          value_type: TEXT
          description: 'The mongos statistic'
          tags:
            -
              tag: Application
              value: 'Zabbix raw items'
        -
          name: 'MongoDB cluster: Uptime'
          type: DEPENDENT
          key: mongodb.uptime
          delay: '0'
          history: 7d
          units: s
          description: 'Number of seconds since Mongos server start'
          preprocessing:
            -
              type: JSONPATH
              parameters:
                - $.uptime
          master_item:
            key: 'mongodb.server.status["{$MONGODB.CONNSTRING}","{$MONGODB.USER}","{$MONGODB.PASSWORD}"]'
          tags:
            -
              tag: Application
              value: 'MongoDB sharded cluster'
          triggers:
            -
              expression: '{nodata(10m)}=1'
              name: 'MongoDB cluster: Failed to fetch info data (or no data for 10m)'
              priority: WARNING
              description: 'Zabbix has not received data for items for the last 10 minutes'
              manual_close: 'YES'
              dependencies:
                -
                  name: 'MongoDB cluster: Connection to mongos proxy is unavailable'
                  expression: '{MongoDB cluster by Zabbix Agent 2:mongodb.ping["{$MONGODB.CONNSTRING}","{$MONGODB.USER}","{$MONGODB.PASSWORD}"].last()}=0'
            -
              expression: '{last()}<10m'
              name: 'MongoDB cluster: has been restarted (uptime < 10m)'
              priority: INFO
              description: 'Uptime is less than 10 minutes'
              manual_close: 'YES'
        -
          name: 'MongoDB cluster: Mongos version'
          type: DEPENDENT
          key: mongodb.version
          delay: '0'
          history: 7d
          trends: '0'
          value_type: CHAR
          description: 'Version of the Mongos server'
          preprocessing:
            -
              type: JSONPATH
              parameters:
                - $.version
            -
              type: DISCARD_UNCHANGED_HEARTBEAT
              parameters:
                - 3h
          master_item:
            key: 'mongodb.server.status["{$MONGODB.CONNSTRING}","{$MONGODB.USER}","{$MONGODB.PASSWORD}"]'
          tags:
            -
              tag: Application
              value: 'MongoDB sharded cluster'
          triggers:
            -
              expression: '{diff()}=1 and {strlen()}>0'
              name: 'MongoDB cluster: Version has changed (new version: {ITEM.VALUE})'
              priority: INFO
              description: 'MongoDB cluster version has changed. Ack to close.'
              manual_close: 'YES'
      discovery_rules:
        -
          name: 'Config servers discovery'
          key: 'mongodb.cfg.discovery["{$MONGODB.CONNSTRING}","{$MONGODB.USER}","{$MONGODB.PASSWORD}"]'
          delay: 30m
          description: 'Discovery shared cluster config servers.'
          host_prototypes:
            -
              host: '{#HOSTNAME}'
              name: '{#HOSTNAME}'
              group_links:
                -
                  group:
                    name: Templates/Databases
              group_prototypes:
                -
                  name: 'MongoDB sharded cluster/{#REPLICASET}'
              templates:
                -
                  name: 'MongoDB node by Zabbix Agent 2'
              macros:
                -
                  macro: '{$MONGODB.CONNSTRING}'
                  value: '{#MONGOD_URI}'
                  description: 'Connection string in the URI format (password is not used).'
        -
          name: 'Collection discovery'
          key: 'mongodb.collections.discovery["{$MONGODB.CONNSTRING}","{$MONGODB.USER}","{$MONGODB.PASSWORD}"]'
          delay: 30m
          filter:
            evaltype: AND
            conditions:
              -
                macro: '{#DBNAME}'
                value: '{$MONGODB.LLD.FILTER.DB.MATCHES}'
                formulaid: C
              -
                macro: '{#DBNAME}'
                value: '{$MONGODB.LLD.FILTER.DB.NOT_MATCHES}'
                operator: NOT_MATCHES_REGEX
                formulaid: D
              -
                macro: '{#COLLECTION}'
                value: '{$MONGODB.LLD.FILTER.COLLECTION.MATCHES}'
                formulaid: A
              -
                macro: '{#COLLECTION}'
                value: '{$MONGODB.LLD.FILTER.COLLECTION.NOT_MATCHES}'
                operator: NOT_MATCHES_REGEX
                formulaid: B
          description: |
            Collect collections metrics.
            Note, depending on the number of DBs and collections this discovery operation may be expensive. Use filters with macros {$MONGODB.LLD.FILTER.DB.MATCHES}, {$MONGODB.LLD.FILTER.DB.NOT_MATCHES}, {$MONGODB.LLD.FILTER.COLLECTION.MATCHES}, {$MONGODB.LLD.FILTER.COLLECTION.NOT_MATCHES}.
          item_prototypes:
            -
              name: 'MongoDB {#DBNAME}.{#COLLECTION}: Objects, avg size'
              type: DEPENDENT
              key: 'mongodb.collection.avg_obj_size["{#DBNAME}","{#COLLECTION}"]'
              delay: '0'
              history: 7d
              value_type: FLOAT
              units: B
              description: 'The size of the average object in the collection in bytes.'
              preprocessing:
                -
                  type: JSONPATH
                  parameters:
                    - $.avgObjSize
                  error_handler: DISCARD_VALUE
              master_item:
                key: 'mongodb.collection.stats["{$MONGODB.CONNSTRING}","{$MONGODB.USER}","{$MONGODB.PASSWORD}","{#DBNAME}","{#COLLECTION}"]'
              tags:
                -
                  tag: Application
                  value: 'MongoDB sharded cluster: {#DBNAME}.{#COLLECTION}'
            -
              name: 'MongoDB {#DBNAME}.{#COLLECTION}: Capped'
              type: DEPENDENT
              key: 'mongodb.collection.capped["{#DBNAME}","{#COLLECTION}"]'
              delay: '0'
              history: 7d
              trends: '0'
              value_type: CHAR
              description: 'Whether or not the collection is capped.'
              valuemap:
                name: 'MongoDB flag'
              preprocessing:
                -
                  type: JSONPATH
                  parameters:
                    - $.capped
                -
                  type: BOOL_TO_DECIMAL
                  parameters:
                    - ''
                -
                  type: DISCARD_UNCHANGED_HEARTBEAT
                  parameters:
                    - 3h
              master_item:
                key: 'mongodb.collection.stats["{$MONGODB.CONNSTRING}","{$MONGODB.USER}","{$MONGODB.PASSWORD}","{#DBNAME}","{#COLLECTION}"]'
              tags:
                -
                  tag: Application
                  value: 'MongoDB sharded cluster: {#DBNAME}.{#COLLECTION}'
            -
              name: 'MongoDB {#DBNAME}.{#COLLECTION}: Objects, count'
              type: DEPENDENT
              key: 'mongodb.collection.count["{#DBNAME}","{#COLLECTION}"]'
              delay: '0'
              history: 7d
              description: 'Total number of objects in the collection.'
              preprocessing:
                -
                  type: JSONPATH
                  parameters:
                    - $.count
              master_item:
                key: 'mongodb.collection.stats["{$MONGODB.CONNSTRING}","{$MONGODB.USER}","{$MONGODB.PASSWORD}","{#DBNAME}","{#COLLECTION}"]'
              tags:
                -
                  tag: Application
                  value: 'MongoDB sharded cluster: {#DBNAME}.{#COLLECTION}'
            -
              name: 'MongoDB {#DBNAME}.{#COLLECTION}: Capped, max number'
              type: DEPENDENT
              key: 'mongodb.collection.max["{#DBNAME}","{#COLLECTION}"]'
              delay: '0'
              history: 7d
              value_type: FLOAT
              description: 'Maximum number of documents in a capped collection.'
              preprocessing:
                -
                  type: JSONPATH
                  parameters:
                    - $.max
                  error_handler: DISCARD_VALUE
              master_item:
                key: 'mongodb.collection.stats["{$MONGODB.CONNSTRING}","{$MONGODB.USER}","{$MONGODB.PASSWORD}","{#DBNAME}","{#COLLECTION}"]'
              tags:
                -
                  tag: Application
                  value: 'MongoDB sharded cluster: {#DBNAME}.{#COLLECTION}'
            -
              name: 'MongoDB {#DBNAME}.{#COLLECTION}: Capped, max size'
              type: DEPENDENT
              key: 'mongodb.collection.max_size["{#DBNAME}","{#COLLECTION}"]'
              delay: '0'
              history: 7d
              units: B
              description: 'Maximum size of a capped collection in bytes.'
              preprocessing:
                -
                  type: JSONPATH
                  parameters:
                    - $.maxSize
                  error_handler: DISCARD_VALUE
              master_item:
                key: 'mongodb.collection.stats["{$MONGODB.CONNSTRING}","{$MONGODB.USER}","{$MONGODB.PASSWORD}","{#DBNAME}","{#COLLECTION}"]'
              tags:
                -
                  tag: Application
                  value: 'MongoDB sharded cluster: {#DBNAME}.{#COLLECTION}'
            -
              name: 'MongoDB {#DBNAME}.{#COLLECTION}: Indexes'
              type: DEPENDENT
              key: 'mongodb.collection.nindexes["{#DBNAME}","{#COLLECTION}"]'
              delay: '0'
              history: 7d
              description: 'Total number of indices on the collection.'
              preprocessing:
                -
                  type: JSONPATH
                  parameters:
                    - $.nindexes
              master_item:
                key: 'mongodb.collection.stats["{$MONGODB.CONNSTRING}","{$MONGODB.USER}","{$MONGODB.PASSWORD}","{#DBNAME}","{#COLLECTION}"]'
              tags:
                -
                  tag: Application
                  value: 'MongoDB sharded cluster: {#DBNAME}.{#COLLECTION}'
            -
              name: 'MongoDB {#DBNAME}.{#COLLECTION}: Size'
              type: DEPENDENT
              key: 'mongodb.collection.size["{#DBNAME}","{#COLLECTION}"]'
              delay: '0'
              history: 7d
              units: B
              description: 'The total size in bytes of the data in the collection plus the size of every indexes on the mongodb.collection.'
              preprocessing:
                -
                  type: JSONPATH
                  parameters:
                    - $.size
              master_item:
                key: 'mongodb.collection.stats["{$MONGODB.CONNSTRING}","{$MONGODB.USER}","{$MONGODB.PASSWORD}","{#DBNAME}","{#COLLECTION}"]'
              tags:
                -
                  tag: Application
                  value: 'MongoDB sharded cluster: {#DBNAME}.{#COLLECTION}'
            -
              name: 'MongoDB {#DBNAME}.{#COLLECTION}: Get collection stats {#DBNAME}.{#COLLECTION}'
              key: 'mongodb.collection.stats["{$MONGODB.CONNSTRING}","{$MONGODB.USER}","{$MONGODB.PASSWORD}","{#DBNAME}","{#COLLECTION}"]'
              history: '0'
              trends: '0'
              value_type: TEXT
              description: 'Returns a variety of storage statistics for a given collection.'
              tags:
                -
                  tag: Application
                  value: 'Zabbix raw items'
            -
              name: 'MongoDB {#DBNAME}.{#COLLECTION}: Storage size'
              type: DEPENDENT
              key: 'mongodb.collection.storage_size["{#DBNAME}","{#COLLECTION}"]'
              delay: '0'
              history: 7d
              units: B
              description: 'Total storage space allocated to this collection for document storage.'
              preprocessing:
                -
                  type: JSONPATH
                  parameters:
                    - $.storageSize
              master_item:
                key: 'mongodb.collection.stats["{$MONGODB.CONNSTRING}","{$MONGODB.USER}","{$MONGODB.PASSWORD}","{#DBNAME}","{#COLLECTION}"]'
              tags:
                -
                  tag: Application
                  value: 'MongoDB sharded cluster: {#DBNAME}.{#COLLECTION}'
        -
          name: 'Database discovery'
          key: 'mongodb.db.discovery["{$MONGODB.CONNSTRING}","{$MONGODB.USER}","{$MONGODB.PASSWORD}"]'
          delay: 30m
          filter:
            evaltype: AND
            conditions:
              -
                macro: '{#DBNAME}'
                value: '{$MONGODB.LLD.FILTER.DB.MATCHES}'
                formulaid: A
              -
                macro: '{#DBNAME}'
                value: '{$MONGODB.LLD.FILTER.DB.NOT_MATCHES}'
                operator: NOT_MATCHES_REGEX
                formulaid: B
          description: |
            Collect database metrics.
            Note, depending on the number of DBs this discovery operation may be expensive. Use filters with macros {$MONGODB.LLD.FILTER.DB.MATCHES}, {$MONGODB.LLD.FILTER.DB.NOT_MATCHES}.
          item_prototypes:
            -
              name: 'MongoDB {#DBNAME}: Size, data'
              type: DEPENDENT
              key: 'mongodb.db.data_size["{#DBNAME}"]'
              delay: '0'
              history: 7d
              units: B
              description: 'Total size of the data held in this database including the padding factor.'
              preprocessing:
                -
                  type: JSONPATH
                  parameters:
                    - $.dataSize
              master_item:
                key: 'mongodb.db.stats["{$MONGODB.CONNSTRING}","{$MONGODB.USER}","{$MONGODB.PASSWORD}","{#DBNAME}"]'
              tags:
                -
                  tag: Application
                  value: 'MongoDB sharded cluster: {#DBNAME}'
            -
              name: 'MongoDB {#DBNAME}: Extents'
              type: DEPENDENT
              key: 'mongodb.db.extents["{#DBNAME}"]'
              delay: '0'
              history: 7d
              description: 'Contains a count of the number of extents in the database across all collections.'
              preprocessing:
                -
                  type: JSONPATH
                  parameters:
                    - $.numExtents
                  error_handler: DISCARD_VALUE
              master_item:
                key: 'mongodb.db.stats["{$MONGODB.CONNSTRING}","{$MONGODB.USER}","{$MONGODB.PASSWORD}","{#DBNAME}"]'
              tags:
                -
                  tag: Application
                  value: 'MongoDB sharded cluster: {#DBNAME}'
            -
              name: 'MongoDB {#DBNAME}: Size, file'
              type: DEPENDENT
              key: 'mongodb.db.file_size["{#DBNAME}"]'
              delay: '0'
              history: 7d
              units: B
              description: 'Total size of the data held in this database including the padding factor (only available with the mmapv1 storage engine).'
              preprocessing:
                -
                  type: JSONPATH
                  parameters:
                    - $.fileSize
                  error_handler: DISCARD_VALUE
              master_item:
                key: 'mongodb.db.stats["{$MONGODB.CONNSTRING}","{$MONGODB.USER}","{$MONGODB.PASSWORD}","{#DBNAME}"]'
              tags:
                -
                  tag: Application
                  value: 'MongoDB sharded cluster: {#DBNAME}'
            -
              name: 'MongoDB {#DBNAME}: Size, index'
              type: DEPENDENT
              key: 'mongodb.db.index_size["{#DBNAME}"]'
              delay: '0'
              history: 7d
              units: B
              description: 'Total size of all indexes created on this database.'
              preprocessing:
                -
                  type: JSONPATH
                  parameters:
                    - $.indexSize
              master_item:
                key: 'mongodb.db.stats["{$MONGODB.CONNSTRING}","{$MONGODB.USER}","{$MONGODB.PASSWORD}","{#DBNAME}"]'
              tags:
                -
                  tag: Application
                  value: 'MongoDB sharded cluster: {#DBNAME}'
            -
              name: 'MongoDB {#DBNAME}: Objects, count'
              type: DEPENDENT
              key: 'mongodb.db.objects["{#DBNAME}"]'
              delay: '0'
              history: 7d
              description: 'Number of objects (documents) in the database across all collections.'
              preprocessing:
                -
                  type: JSONPATH
                  parameters:
                    - $.objects
              master_item:
                key: 'mongodb.db.stats["{$MONGODB.CONNSTRING}","{$MONGODB.USER}","{$MONGODB.PASSWORD}","{#DBNAME}"]'
              tags:
                -
                  tag: Application
                  value: 'MongoDB sharded cluster: {#DBNAME}'
            -
              name: 'MongoDB {#DBNAME}: Objects, avg size'
              type: DEPENDENT
              key: 'mongodb.db.size["{#DBNAME}"]'
              delay: '0'
              history: 7d
              value_type: FLOAT
              units: B
              description: 'The average size of each document in bytes.'
              preprocessing:
                -
                  type: JSONPATH
                  parameters:
                    - $.avgObjSize
              master_item:
                key: 'mongodb.db.stats["{$MONGODB.CONNSTRING}","{$MONGODB.USER}","{$MONGODB.PASSWORD}","{#DBNAME}"]'
              tags:
                -
                  tag: Application
                  value: 'MongoDB sharded cluster: {#DBNAME}'
            -
              name: 'MongoDB {#DBNAME}: Get db stats {#DBNAME}'
              key: 'mongodb.db.stats["{$MONGODB.CONNSTRING}","{$MONGODB.USER}","{$MONGODB.PASSWORD}","{#DBNAME}"]'
              history: '0'
              trends: '0'
              value_type: TEXT
              description: 'Returns statistics reflecting the database system’s state.'
              tags:
                -
                  tag: Application
                  value: 'Zabbix raw items'
            -
              name: 'MongoDB {#DBNAME}: Size, storage'
              type: DEPENDENT
              key: 'mongodb.db.storage_size["{#DBNAME}"]'
              delay: '0'
              history: 7d
              units: B
              description: 'Total amount of space allocated to collections in this database for document storage.'
              preprocessing:
                -
                  type: JSONPATH
                  parameters:
                    - $.storageSize
              master_item:
                key: 'mongodb.db.stats["{$MONGODB.CONNSTRING}","{$MONGODB.USER}","{$MONGODB.PASSWORD}","{#DBNAME}"]'
              tags:
                -
                  tag: Application
                  value: 'MongoDB sharded cluster: {#DBNAME}'
          graph_prototypes:
            -
              name: 'MongoDB {#DBNAME}: Disk usage'
              graph_items:
                -
                  color: 1A7C11
                  item:
                    host: 'MongoDB cluster by Zabbix Agent 2'
                    key: 'mongodb.db.index_size["{#DBNAME}"]'
                -
                  sortorder: '1'
                  color: 2774A4
                  item:
                    host: 'MongoDB cluster by Zabbix Agent 2'
                    key: 'mongodb.db.storage_size["{#DBNAME}"]'
                -
                  sortorder: '2'
                  color: F63100
                  item:
                    host: 'MongoDB cluster by Zabbix Agent 2'
                    key: 'mongodb.db.file_size["{#DBNAME}"]'
                -
                  sortorder: '3'
                  color: A54F10
                  item:
                    host: 'MongoDB cluster by Zabbix Agent 2'
                    key: 'mongodb.db.data_size["{#DBNAME}"]'
        -
          name: 'Shards discovery'
          key: 'mongodb.sh.discovery["{$MONGODB.CONNSTRING}","{$MONGODB.USER}","{$MONGODB.PASSWORD}"]'
          delay: 30m
          description: 'Discovery shared cluster hosts.'
          host_prototypes:
            -
              host: '{#HOSTNAME}'
              name: '{#HOSTNAME}'
              group_links:
                -
                  group:
                    name: Templates/Databases
              group_prototypes:
                -
                  name: 'MongoDB sharded cluster/{#ID}'
              templates:
                -
                  name: 'MongoDB node by Zabbix Agent 2'
              macros:
                -
                  macro: '{$MONGODB.CONNSTRING}'
                  value: '{#MONGOD_URI}'
                  description: 'Connection string in the URI format (password is not used).'
      macros:
        -
          macro: '{$MONGODB.CONNS.AVAILABLE.MIN.WARN}'
          value: '1000'
          description: 'Minimum number of available connections'
        -
          macro: '{$MONGODB.CONNSTRING}'
          value: 'tcp://localhost:27017'
          description: 'Connection string in the URI format (password is not used). This param overwrites a value configured in the "Server" option of the configuration file (if it''s set), otherwise, the plugin''s default value is used: "tcp://localhost:27017"'
        -
          macro: '{$MONGODB.CURSOR.OPEN.MAX.WARN}'
          value: '10000'
          description: 'Maximum number of open cursors'
        -
          macro: '{$MONGODB.CURSOR.TIMEOUT.MAX.WARN}'
          value: '1'
          description: 'Maximum number of cursors timing out per second'
        -
          macro: '{$MONGODB.LLD.FILTER.COLLECTION.MATCHES}'
          value: '.*'
          description: 'Filter of discoverable collections'
        -
          macro: '{$MONGODB.LLD.FILTER.COLLECTION.NOT_MATCHES}'
          value: CHANGE_IF_NEEDED
          description: 'Filter to exclude discovered collections'
        -
          macro: '{$MONGODB.LLD.FILTER.DB.MATCHES}'
          value: '.*'
          description: 'Filter of discoverable databases'
        -
          macro: '{$MONGODB.LLD.FILTER.DB.NOT_MATCHES}'
          value: (admin|config|local)
          description: 'Filter to exclude discovered databases'
        -
          macro: '{$MONGODB.PASSWORD}'
          description: 'MongoDB user password'
        -
          macro: '{$MONGODB.USER}'
          description: 'MongoDB username'
      valuemaps:
        -
          name: 'MongoDB flag'
          mappings:
            -
              value: '0'
              newvalue: 'False'
            -
              value: '1'
              newvalue: 'True'
        -
          name: 'Service state'
          mappings:
            -
              value: '0'
              newvalue: Down
            -
              value: '1'
              newvalue: Up
  graphs:
    -
      name: 'MongoDB cluster: Connection pool'
      graph_items:
        -
          color: 1A7C11
          item:
            host: 'MongoDB cluster by Zabbix Agent 2'
            key: mongodb.connection_pool.available
        -
          sortorder: '1'
          color: 2774A4
          item:
            host: 'MongoDB cluster by Zabbix Agent 2'
            key: mongodb.connection_pool.refreshing
        -
          sortorder: '2'
          color: F63100
          item:
            host: 'MongoDB cluster by Zabbix Agent 2'
            key: mongodb.connection_pool.in_use
        -
          sortorder: '3'
          color: A54F10
          item:
            host: 'MongoDB cluster by Zabbix Agent 2'
            key: mongodb.connection_pool.scoped
        -
          sortorder: '4'
          color: FC6EA3
          item:
            host: 'MongoDB cluster by Zabbix Agent 2'
            key: mongodb.connection_pool.client
    -
      name: 'MongoDB cluster: Connections'
      graph_items:
        -
          color: 1A7C11
          item:
            host: 'MongoDB cluster by Zabbix Agent 2'
            key: mongodb.connections.available
        -
          sortorder: '1'
          color: 2774A4
          item:
            host: 'MongoDB cluster by Zabbix Agent 2'
            key: mongodb.connections.active
        -
          sortorder: '2'
          color: F63100
          item:
            host: 'MongoDB cluster by Zabbix Agent 2'
            key: mongodb.connections.current
        -
          sortorder: '3'
          drawtype: BOLD_LINE
          color: A54F10
          yaxisside: RIGHT
          item:
            host: 'MongoDB cluster by Zabbix Agent 2'
            key: mongodb.connections.rate
    -
      name: 'MongoDB cluster: Cursors'
      graph_items:
        -
          color: 1A7C11
          item:
            host: 'MongoDB cluster by Zabbix Agent 2'
            key: mongodb.cursor.open.total
        -
          sortorder: '1'
          color: 2774A4
          item:
            host: 'MongoDB cluster by Zabbix Agent 2'
            key: mongodb.cursor.open.pinned
        -
          sortorder: '2'
          color: F63100
          item:
            host: 'MongoDB cluster by Zabbix Agent 2'
            key: mongodb.metrics.cursor.open.no_timeout
    -
      name: 'MongoDB cluster: Network'
      graph_items:
        -
          color: 1A7C11
          item:
            host: 'MongoDB cluster by Zabbix Agent 2'
            key: mongodb.network.bytes_out.rate
        -
          sortorder: '1'
          color: 2774A4
          item:
            host: 'MongoDB cluster by Zabbix Agent 2'
            key: mongodb.network.bytes_in.rate
    -
      name: 'MongoDB cluster: Operations rate'
      graph_items:
        -
          drawtype: BOLD_LINE
          color: 1A7C11
          item:
            host: 'MongoDB cluster by Zabbix Agent 2'
            key: mongodb.opcounters.query.rate
        -
          sortorder: '1'
          drawtype: BOLD_LINE
          color: 2774A4
          item:
            host: 'MongoDB cluster by Zabbix Agent 2'
            key: mongodb.opcounters.insert.rate
        -
          sortorder: '2'
          drawtype: BOLD_LINE
          color: F63100
          item:
            host: 'MongoDB cluster by Zabbix Agent 2'
            key: mongodb.opcounters.getmore.rate
        -
          sortorder: '3'
          drawtype: BOLD_LINE
          color: A54F10
          item:
            host: 'MongoDB cluster by Zabbix Agent 2'
            key: mongodb.opcounters.update.rate
        -
          sortorder: '4'
          drawtype: BOLD_LINE
          color: FC6EA3
          item:
            host: 'MongoDB cluster by Zabbix Agent 2'
            key: mongodb.opcounters.delete.rate
        -
          sortorder: '5'
          drawtype: BOLD_LINE
          color: 6C59DC
          item:
            host: 'MongoDB cluster by Zabbix Agent 2'
            key: mongodb.opcounters.command.rate<|MERGE_RESOLUTION|>--- conflicted
+++ resolved
@@ -1,10 +1,6 @@
 zabbix_export:
   version: '5.4'
-<<<<<<< HEAD
-  date: '2021-04-01T10:04:12Z'
-=======
   date: '2021-04-22T11:28:28Z'
->>>>>>> 7aa8cf62
   groups:
     -
       name: Templates/Databases
@@ -814,9 +810,7 @@
                 value: '{$MONGODB.LLD.FILTER.COLLECTION.NOT_MATCHES}'
                 operator: NOT_MATCHES_REGEX
                 formulaid: B
-          description: |
-            Collect collections metrics.
-            Note, depending on the number of DBs and collections this discovery operation may be expensive. Use filters with macros {$MONGODB.LLD.FILTER.DB.MATCHES}, {$MONGODB.LLD.FILTER.DB.NOT_MATCHES}, {$MONGODB.LLD.FILTER.COLLECTION.MATCHES}, {$MONGODB.LLD.FILTER.COLLECTION.NOT_MATCHES}.
+          description: 'Collect collections metrics.'
           item_prototypes:
             -
               name: 'MongoDB {#DBNAME}.{#COLLECTION}: Objects, avg size'
@@ -1010,9 +1004,7 @@
                 value: '{$MONGODB.LLD.FILTER.DB.NOT_MATCHES}'
                 operator: NOT_MATCHES_REGEX
                 formulaid: B
-          description: |
-            Collect database metrics.
-            Note, depending on the number of DBs this discovery operation may be expensive. Use filters with macros {$MONGODB.LLD.FILTER.DB.MATCHES}, {$MONGODB.LLD.FILTER.DB.NOT_MATCHES}.
+          description: 'Collect database metrics.'
           item_prototypes:
             -
               name: 'MongoDB {#DBNAME}: Size, data'
