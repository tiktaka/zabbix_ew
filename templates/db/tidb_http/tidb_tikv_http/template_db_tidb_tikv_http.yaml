zabbix_export:
  version: '5.4'
  date: '2021-05-09T00:00:00Z'
  groups:
    -
      uuid: 748ad4d098d447d492bb935c907f652f
      name: Templates/Databases
  templates:
    -
      uuid: 3a0bbbb2ec0a4c58bba3ba3a3d6ce660
      template: 'TiDB TiKV by HTTP'
      name: 'TiDB TiKV by HTTP'
      description: |
        The template to monitor TiKV server of TiDB cluster by Zabbix that works without any external scripts.
        Most of the metrics are collected in one go, thanks to Zabbix bulk data collection.
        Don't forget to change the macros {$TIKV.URL}, {$TIKV.PORT}. 
        
        Template `TiDB TiKV by HTTP` — collects metrics by HTTP agent from TiKV /metrics endpoint.
        
        You can discuss this template or leave feedback on our forum https://www.zabbix.com/forum/zabbix-suggestions-and-feedback
        
        Template tooling version used: 0.38
      groups:
        -
          name: Templates/Databases
      items:
        -
          uuid: 449a7ba908884db3af4ec8ccc0d7ea43
          name: 'TiKV: Scheduler: High priority commands total, rate'
          type: DEPENDENT
          key: tikv.commands_pri.high.rate
          delay: '0'
          history: 7d
          value_type: FLOAT
          description: 'Total count of high priority commands per second.'
          preprocessing:
            -
              type: JSONPATH
              parameters:
                - '$[?(@.name == "tikv_scheduler_commands_pri_total" && @.labels.priority == "high")].value.first()'
            -
              type: CHANGE_PER_SECOND
              parameters:
                - ''
          master_item:
            key: tikv.get_metrics
          tags:
            -
              tag: Application
              value: 'TiKV node'
        -
          uuid: b5ce79ee79804e76bb7b91e17915159c
          name: 'TiKV: Scheduler: Low priority commands total, rate'
          type: DEPENDENT
          key: tikv.commands_pri.low.rate
          delay: '0'
          history: 7d
          value_type: FLOAT
          description: 'Total count of low priority commands per second.'
          preprocessing:
            -
              type: JSONPATH
              parameters:
                - '$[?(@.name == "tikv_scheduler_commands_pri_total" && @.labels.priority == "low")].value.first()'
            -
              type: CHANGE_PER_SECOND
              parameters:
                - ''
          master_item:
            key: tikv.get_metrics
          tags:
            -
              tag: Application
              value: 'TiKV node'
        -
          uuid: df3fa02457ac47168fad251727b300ff
          name: 'TiKV: Scheduler: Normal priority commands total, rate'
          type: DEPENDENT
          key: tikv.commands_pri.normal.rate
          delay: '0'
          history: 7d
          value_type: FLOAT
          description: 'Total count of normal priority commands per second.'
          preprocessing:
            -
              type: JSONPATH
              parameters:
                - '$[?(@.name == "tikv_scheduler_commands_pri_total" && @.labels.priority == "normal")].value.first()'
            -
              type: CHANGE_PER_SECOND
              parameters:
                - ''
          master_item:
            key: tikv.get_metrics
          tags:
            -
              tag: Application
              value: 'TiKV node'
        -
          uuid: dbf8288b5cab4e8a95b5e7c4355676bd
          name: 'TiKV: Coprocessor: Requests, rate'
          type: DEPENDENT
          key: tikv.coprocessor_request.rate
          delay: '0'
          history: 7d
          value_type: FLOAT
          units: Ops
          description: 'Total number of coprocessor requests per second.'
          preprocessing:
            -
              type: JSONPATH
              parameters:
                - '$[?(@.name == "tikv_coprocessor_request_duration_seconds_count")].value.sum()'
            -
              type: CHANGE_PER_SECOND
              parameters:
                - ''
          master_item:
            key: tikv.get_metrics
          tags:
            -
              tag: Application
              value: 'TiKV node'
        -
          uuid: d6185382a1974b9194e68bea4f14eb75
          name: 'TiKV: Coprocessor: Errors, rate'
          type: DEPENDENT
          key: tikv.coprocessor_request_error.rate
          delay: '0'
          history: 7d
          value_type: FLOAT
          units: Ops
          description: 'Total number of push down request error per second.'
          preprocessing:
            -
              type: JSONPATH
              parameters:
                - '$[?(@.name == "tikv_coprocessor_request_error")].value.sum()'
              error_handler: DISCARD_VALUE
            -
              type: CHANGE_PER_SECOND
              parameters:
                - ''
          master_item:
            key: tikv.get_metrics
          tags:
            -
              tag: Application
              value: 'TiKV node'
          triggers:
            -
<<<<<<< HEAD
              uuid: 5d90b573501144f198b81c1ed1bc14be
              expression: '{min(5m)}>{$TIKV.COPOCESSOR.ERRORS.MAX.WARN}'
=======
              expression: 'min(/TiDB TiKV by HTTP/tikv.coprocessor_request_error.rate,5m)>{$TIKV.COPOCESSOR.ERRORS.MAX.WARN}'
>>>>>>> afed3e3c
              name: 'TiKV: Too many coprocessor request error (over {$TIKV.COPOCESSOR.ERRORS.MAX.WARN} in 5m)'
              priority: WARNING
        -
          uuid: 237f6ba2973e472d8c20de1d61b4695c
          name: 'TiKV: Coprocessor: RocksDB ops, rate'
          type: DEPENDENT
          key: tikv.coprocessor_rocksdb_perf.rate
          delay: '0'
          history: 7d
          value_type: FLOAT
          units: Ops
          description: 'Total number of RocksDB internal operations from PerfContext per second.'
          preprocessing:
            -
              type: JSONPATH
              parameters:
                - '$[?(@.name == "tikv_coprocessor_rocksdb_perf")].value.sum()'
            -
              type: CHANGE_PER_SECOND
              parameters:
                - ''
          master_item:
            key: tikv.get_metrics
          tags:
            -
              tag: Application
              value: 'TiKV node'
        -
          uuid: 5567ebf02fb6441dbb6672e1bc77b3ab
          name: 'TiKV: Coprocessor: Response size, rate'
          type: DEPENDENT
          key: tikv.coprocessor_scan_keys.rate
          delay: '0'
          history: 7d
          value_type: FLOAT
          units: Bps
          description: 'The total size of coprocessor response per second.'
          preprocessing:
            -
              type: JSONPATH
              parameters:
                - '$[?(@.name == "tikv_coprocessor_response_bytes")].value.first()'
            -
              type: CHANGE_PER_SECOND
              parameters:
                - ''
          master_item:
            key: tikv.get_metrics
          tags:
            -
              tag: Application
              value: 'TiKV node'
        -
          uuid: a76665b7a9924f8cbd4a455bc248d790
          name: 'TiKV: CPU util'
          type: DEPENDENT
          key: tikv.cpu.util
          delay: '0'
          history: 7d
          value_type: FLOAT
          units: '%'
          description: 'The CPU usage ratio on TiKV instance.'
          preprocessing:
            -
              type: JSONPATH
              parameters:
                - '$[?(@.name == "tikv_thread_cpu_seconds_total")].value.sum()'
            -
              type: CHANGE_PER_SECOND
              parameters:
                - ''
            -
              type: MULTIPLIER
              parameters:
                - '100'
          master_item:
            key: tikv.get_metrics
          tags:
            -
              tag: Application
              value: 'TiKV node'
        -
          uuid: 4558a5a11c304584bf24a7c3d2eace23
          name: 'TiKV: Bytes read'
          type: DEPENDENT
          key: tikv.engine_flow_bytes.read
          delay: '0'
          history: 7d
          value_type: FLOAT
          units: Bps
          description: 'The total bytes of read in TiKV instance.'
          preprocessing:
            -
              type: JSONPATH
              parameters:
                - '$[?(@.name == "tikv_engine_flow_bytes" && @.labels.db == "kv" && @.labels.type =~ "bytes_read|iter_bytes_read")].value.sum()'
          master_item:
            key: tikv.get_metrics
          tags:
            -
              tag: Application
              value: 'TiKV node'
        -
          uuid: 0d44c3c9a7f34905b0404ae39a3bc881
          name: 'TiKV: Bytes write'
          type: DEPENDENT
          key: tikv.engine_flow_bytes.write
          delay: '0'
          history: 7d
          value_type: FLOAT
          units: Bps
          description: 'The total bytes of write in TiKV instance.'
          preprocessing:
            -
              type: JSONPATH
              parameters:
                - '$[?(@.name == "tikv_engine_flow_bytes" && @.labels.db == "kv" && @.labels.type == "wal_file_bytes")].value.first()'
          master_item:
            key: tikv.get_metrics
          tags:
            -
              tag: Application
              value: 'TiKV node'
        -
          uuid: f79d5daea61842b18e39c7289657ddf5
          name: 'TiKV: Store size'
          type: DEPENDENT
          key: tikv.engine_size
          delay: '0'
          history: 7d
          value_type: FLOAT
          units: B
          description: 'The storage size of TiKV instance.'
          preprocessing:
            -
              type: JSONPATH
              parameters:
                - '$[?(@.name == "tikv_engine_size_bytes")].value.sum()'
          master_item:
            key: tikv.get_metrics
          tags:
            -
              tag: Application
              value: 'TiKV node'
        -
          uuid: 418bcc8c0bc440468efe833bef02929d
          name: 'TiKV: Get instance metrics'
          type: HTTP_AGENT
          key: tikv.get_metrics
          history: '0'
          trends: '0'
          value_type: TEXT
          description: 'Get TiKV instance metrics.'
          preprocessing:
            -
              type: CHECK_NOT_SUPPORTED
              parameters:
                - ''
            -
              type: PROMETHEUS_TO_JSON
              parameters:
                - ''
          url: '{$TIKV.URL}:{$TIKV.PORT}/metrics'
          tags:
            -
              tag: Application
              value: 'Zabbix raw items'
        -
          uuid: fed3db7222fa41a8bf51d2ad860a22d4
          name: 'TiKV: Total query, rate'
          type: DEPENDENT
          key: tikv.grpc_msg.rate
          delay: '0'
          history: 7d
          value_type: FLOAT
          units: Ops
          description: 'The total QPS in TiKV instance.'
          preprocessing:
            -
              type: JSONPATH
              parameters:
                - '$[?(@.name == "tikv_grpc_msg_duration_seconds_count")].value.sum()'
            -
              type: CHANGE_PER_SECOND
              parameters:
                - ''
          master_item:
            key: tikv.get_metrics
          tags:
            -
              tag: Application
              value: 'TiKV node'
        -
          uuid: c68db41c184d44d98445cc66489ef39c
          name: 'TiKV: Total query errors, rate'
          type: DEPENDENT
          key: tikv.grpc_msg_fail.rate
          delay: '0'
          history: 7d
          value_type: FLOAT
          units: Ops
          description: 'The total number of gRPC message handling failure per second.'
          preprocessing:
            -
              type: JSONPATH
              parameters:
                - '$[?(@.name == "tikv_grpc_msg_fail_total")].value.sum()'
              error_handler: DISCARD_VALUE
            -
              type: CHANGE_PER_SECOND
              parameters:
                - ''
          master_item:
            key: tikv.get_metrics
          tags:
            -
              tag: Application
              value: 'TiKV node'
        -
          uuid: 7afa5147a1e247a5b8914d8739d31f15
          name: 'TiKV: Server: failure messages total, rate'
          type: DEPENDENT
          key: tikv.messages.failure.rate
          delay: '0'
          history: 7d
          value_type: FLOAT
          description: 'Total number of reporting failure messages per second.'
          preprocessing:
            -
              type: JSONPATH
              parameters:
                - '$[?(@.name == "tikv_server_report_failure_msg_total")].value.sum()'
              error_handler: DISCARD_VALUE
            -
              type: CHANGE_PER_SECOND
              parameters:
                - ''
          master_item:
            key: tikv.get_metrics
          tags:
            -
              tag: Application
              value: 'TiKV node'
        -
          uuid: e6137dd87faa496497b23cadaa37dca9
          name: 'TiKV: Regions, count'
          type: DEPENDENT
          key: tikv.region_count
          delay: '0'
          history: 7d
          description: 'The number of regions collected in TiKV instance.'
          preprocessing:
            -
              type: JSONPATH
              parameters:
                - '$[?(@.name == "tikv_raftstore_region_count" && @.labels.type == "region" )].value.first()'
          master_item:
            key: tikv.get_metrics
          tags:
            -
              tag: Application
              value: 'TiKV node'
        -
          uuid: 2ab7643435794ec6b5a2c3eb1dd7e913
          name: 'TiKV: Regions, leader'
          type: DEPENDENT
          key: tikv.region_leader
          delay: '0'
          history: 7d
          description: 'The number of leaders in TiKV instance.'
          preprocessing:
            -
              type: JSONPATH
              parameters:
                - '$[?(@.name == "tikv_raftstore_region_count" && @.labels.type == "leader" )].value.first()'
          master_item:
            key: tikv.get_metrics
          tags:
            -
              tag: Application
              value: 'TiKV node'
        -
          uuid: 1c480fa23eaa42bcb367bb5afdcb65b9
          name: 'TiKV: RSS memory usage'
          type: DEPENDENT
          key: tikv.rss_bytes
          delay: '0'
          history: 7d
          value_type: FLOAT
          units: B
          description: 'Resident memory size in bytes.'
          preprocessing:
            -
              type: JSONPATH
              parameters:
                - '$[?(@.name == "process_resident_memory_bytes")].value.first()'
          master_item:
            key: tikv.get_metrics
          tags:
            -
              tag: Application
              value: 'TiKV node'
        -
          uuid: 62f856cf22804262aef64e9369049332
          name: 'TiKV: Scheduler: Commands total, rate'
          type: DEPENDENT
          key: tikv.scheduler_commands.rate
          delay: '0'
          history: 7d
          value_type: FLOAT
          description: 'Total number of commands per second.'
          preprocessing:
            -
              type: JSONPATH
              parameters:
                - '$[?(@.name == "tikv_scheduler_stage_total")].value.sum()'
              error_handler: CUSTOM_VALUE
              error_handler_params: '0'
            -
              type: CHANGE_PER_SECOND
              parameters:
                - ''
          master_item:
            key: tikv.get_metrics
          tags:
            -
              tag: Application
              value: 'TiKV node'
        -
          uuid: 8b7c2dc8c60e491db76cafd2d0e1234b
          name: 'TiKV: Snapshot: Pending tasks'
          type: DEPENDENT
          key: tikv.scheduler_contex
          delay: '0'
          history: 7d
          description: 'The number of tasks currently running by the worker or pending.'
          preprocessing:
            -
              type: JSONPATH
              parameters:
                - '$[?(@.name == "tikv_worker_pending_task_total")].value.first()'
          master_item:
            key: tikv.get_metrics
          tags:
            -
              tag: Application
              value: 'TiKV node'
          triggers:
            -
<<<<<<< HEAD
              uuid: c8f12faad2d9426f8997853ac1ca8ffe
              expression: '{min(5m)}>{$TIKV.PENDING_COMMANDS.MAX.WARN}'
              name: 'TiKV: Too many pending commands (over {$TIKV.PENDING_COMMANDS.MAX.WARN} for 5m)'
              priority: AVERAGE
            -
              uuid: fe483e5238a041998af49a429f4826c2
              expression: '{min(5m)}>{$TIKV.PENDING_TASKS.MAX.WARN}'
=======
              expression: 'min(/TiDB TiKV by HTTP/tikv.scheduler_contex,5m)>{$TIKV.PENDING_COMMANDS.MAX.WARN}'
              name: 'TiKV: Too many pending commands (over {$TIKV.PENDING_COMMANDS.MAX.WARN} for 5m)'
              priority: AVERAGE
            -
              expression: 'min(/TiDB TiKV by HTTP/tikv.scheduler_contex,5m)>{$TIKV.PENDING_TASKS.MAX.WARN}'
>>>>>>> afed3e3c
              name: 'TiKV: Too many pending commands (over {$TIKV.PENDING_TASKS.MAX.WARN} for 5m)'
              priority: AVERAGE
        -
          uuid: 8f5c9d2b9eca4a489d764420ee06e4b6
          name: 'TiKV: Scheduler: Busy, rate'
          type: DEPENDENT
          key: tikv.scheduler_too_busy.rate
          delay: '0'
          history: 7d
          value_type: FLOAT
          description: 'The total count of too busy schedulers per second.'
          preprocessing:
            -
              type: JSONPATH
              parameters:
                - '$[?(@.name == "tikv_scheduler_too_busy_total")].value.sum()'
              error_handler: DISCARD_VALUE
            -
              type: CHANGE_PER_SECOND
              parameters:
                - ''
          master_item:
            key: tikv.get_metrics
          tags:
            -
              tag: Application
              value: 'TiKV node'
        -
          uuid: 0a2d0a119bcd406aadfc5c014186c5d3
          name: 'TiKV: Snapshot: Applying'
          type: DEPENDENT
          key: tikv.snapshot.applying
          delay: '0'
          history: 7d
          description: 'The total amount of raftstore snapshot traffic.'
          preprocessing:
            -
              type: JSONPATH
              parameters:
                - '$[?(@.name == "tikv_raftstore_snapshot_traffic_total" && @.labels.type == "applying")].value.first()'
          master_item:
            key: tikv.get_metrics
          tags:
            -
              tag: Application
              value: 'TiKV node'
        -
          uuid: 58559be859d64887a1b919e36aa1e336
          name: 'TiKV: Snapshot: Receiving'
          type: DEPENDENT
          key: tikv.snapshot.receiving
          delay: '0'
          history: 7d
          description: 'The total amount of raftstore snapshot traffic.'
          preprocessing:
            -
              type: JSONPATH
              parameters:
                - '$[?(@.name == "tikv_raftstore_snapshot_traffic_total" && @.labels.type == "receiving")].value.first()'
          master_item:
            key: tikv.get_metrics
          tags:
            -
              tag: Application
              value: 'TiKV node'
        -
          uuid: 0ae6a2024ed3488498e22bc542d27619
          name: 'TiKV: Snapshot: Sending'
          type: DEPENDENT
          key: tikv.snapshot.sending
          delay: '0'
          history: 7d
          description: 'The total amount of raftstore snapshot traffic.'
          preprocessing:
            -
              type: JSONPATH
              parameters:
                - '$[?(@.name == "tikv_raftstore_snapshot_traffic_total" && @.labels.type == "sending")].value.first()'
          master_item:
            key: tikv.get_metrics
          tags:
            -
              tag: Application
              value: 'TiKV node'
        -
          uuid: ce31318a420d40668e62a47fe19d3d40
          name: 'TiKV: Storage: commands total, rate'
          type: DEPENDENT
          key: tikv.storage_command.rate
          delay: '0'
          history: 7d
          value_type: FLOAT
          description: 'Total number of commands received per second.'
          preprocessing:
            -
              type: JSONPATH
              parameters:
                - '$[?(@.name == "tikv_storage_command_total")].value.sum()'
            -
              type: CHANGE_PER_SECOND
              parameters:
                - ''
          master_item:
            key: tikv.get_metrics
          tags:
            -
              tag: Application
              value: 'TiKV node'
        -
          uuid: fbfaa0d967c049c0a1bbcec5afea4bf2
          name: 'TiKV: Available size'
          type: DEPENDENT
          key: tikv.store_size.available
          delay: '0'
          history: 7d
          value_type: FLOAT
          units: B
          description: 'The available capacity of TiKV instance.'
          preprocessing:
            -
              type: JSONPATH
              parameters:
                - '$[?(@.name == "tikv_store_size_bytes" && @.labels.type == "available")].value.first()'
          master_item:
            key: tikv.get_metrics
          tags:
            -
              tag: Application
              value: 'TiKV node'
        -
          uuid: 1e0c1c071b604e77998797c2f9d41dfc
          name: 'TiKV: Capacity size'
          type: DEPENDENT
          key: tikv.store_size.capacity
          delay: '0'
          history: 7d
          value_type: FLOAT
          units: B
          description: 'The capacity size of TiKV instance.'
          preprocessing:
            -
              type: JSONPATH
              parameters:
                - '$[?(@.name == "tikv_store_size_bytes" && @.labels.type == "capacity")].value.first()'
          master_item:
            key: tikv.get_metrics
          tags:
            -
              tag: Application
              value: 'TiKV node'
        -
          uuid: f2632dbd773140398a7d61608d85f392
          name: 'TiKV: Uptime'
          type: DEPENDENT
          key: tikv.uptime
          delay: '0'
          history: 7d
          value_type: FLOAT
          units: uptime
          description: 'The runtime of each TiKV instance.'
          preprocessing:
            -
              type: JSONPATH
              parameters:
                - '$[?(@.name=="process_start_time_seconds")].value.first()'
            -
              type: JAVASCRIPT
              parameters:
                - |
                  //use boottime to calculate uptime
                  return (Math.floor(Date.now()/1000)-Number(value));
          master_item:
            key: tikv.get_metrics
          tags:
            -
              tag: Application
              value: 'TiKV node'
          triggers:
            -
<<<<<<< HEAD
              uuid: 79f8cba4ce5647e2beec0b06c2db00c4
              expression: '{last()}<10m'
=======
              expression: 'last(/TiDB TiKV by HTTP/tikv.uptime)<10m'
>>>>>>> afed3e3c
              name: 'TiKV: has been restarted (uptime < 10m)'
              priority: INFO
              description: 'Uptime is less than 10 minutes'
              manual_close: 'YES'
      discovery_rules:
        -
          uuid: f1c7de94679e40a4ac6f569e05ad61d0
          name: 'Coprocessor metrics discovery'
          type: DEPENDENT
          key: tikv.coprocessor.discovery
          delay: '0'
          description: 'Discovery coprocessor metrics.'
          item_prototypes:
            -
              uuid: ecbe08549fef42d5aad0369e861b4c20
              name: 'TiKV: Coprocessor: {#REQ_TYPE} requests, rate'
              type: DEPENDENT
              key: 'tikv.coprocessor_request.rate[{#REQ_TYPE}]'
              delay: '0'
              history: 7d
              value_type: FLOAT
              units: Ops
              description: 'Total number of coprocessor requests per second.'
              preprocessing:
                -
                  type: JSONPATH
                  parameters:
                    - '$[?(@.name == "tikv_coprocessor_request_duration_seconds_count" && @.labels.req == "{#REQ_TYPE}")].value.first()'
                -
                  type: CHANGE_PER_SECOND
                  parameters:
                    - ''
              master_item:
                key: tikv.get_metrics
              tags:
                -
                  tag: Application
                  value: 'TiKV node'
            -
              uuid: 08060401409b4fff97430c595fec7b82
              name: 'TiKV: Coprocessor: {#REQ_TYPE} errors, rate'
              type: DEPENDENT
              key: 'tikv.coprocessor_request_error.rate[{#REQ_TYPE}]'
              delay: '0'
              history: 7d
              value_type: FLOAT
              units: Ops
              description: 'Total number of push down request error per second.'
              preprocessing:
                -
                  type: JSONPATH
                  parameters:
                    - '$[?(@.name == "tikv_coprocessor_request_error" && @.labels.req == "{#REQ_TYPE}")].value.first()'
                  error_handler: DISCARD_VALUE
                -
                  type: CHANGE_PER_SECOND
                  parameters:
                    - ''
              master_item:
                key: tikv.get_metrics
              tags:
                -
                  tag: Application
                  value: 'TiKV node'
            -
              uuid: bff6ee970f7349edba6cac1cd0da70ed
              name: 'TiKV: Coprocessor: {#REQ_TYPE} RocksDB ops, rate'
              type: DEPENDENT
              key: 'tikv.coprocessor_rocksdb_perf.rate[{#REQ_TYPE}]'
              delay: '0'
              history: 7d
              value_type: FLOAT
              units: Ops
              description: 'Total number of RocksDB internal operations from PerfContext per second.'
              preprocessing:
                -
                  type: JSONPATH
                  parameters:
                    - '$[?(@.name == "tikv_coprocessor_rocksdb_perf" && @.labels.req == "{#REQ_TYPE}")].value.sum()'
                -
                  type: CHANGE_PER_SECOND
                  parameters:
                    - ''
              master_item:
                key: tikv.get_metrics
              tags:
                -
                  tag: Application
                  value: 'TiKV node'
            -
              uuid: 8ef93de8a25b4f35b2e54f6ced4a5bd2
              name: 'TiKV: Coprocessor: {#REQ_TYPE} scan keys, rate'
              type: DEPENDENT
              key: 'tikv.coprocessor_scan_keys.rate[{#REQ_TYPE}]'
              delay: '0'
              history: 7d
              value_type: FLOAT
              units: Ops
              description: 'Total number of scan keys observed per request per second.'
              preprocessing:
                -
                  type: JSONPATH
                  parameters:
                    - '$[?(@.name == "tikv_coprocessor_scan_keys_count" && @.labels.req == "{#REQ_TYPE}")].value.first()'
                -
                  type: CHANGE_PER_SECOND
                  parameters:
                    - ''
              master_item:
                key: tikv.get_metrics
              tags:
                -
                  tag: Application
                  value: 'TiKV node'
          master_item:
            key: tikv.get_metrics
          preprocessing:
            -
              type: JSONPATH
              parameters:
                - '$[?(@.name == "tikv_coprocessor_request_duration_seconds_count")]'
            -
              type: JAVASCRIPT
              parameters:
                - |
                  output = JSON.parse(value).map(function(item){
                  return {
                  "{#REQ_TYPE}": item.labels.req,
                  }})
                  return JSON.stringify({"data": output})
            -
              type: DISCARD_UNCHANGED_HEARTBEAT
              parameters:
                - 1h
        -
          uuid: 39e4031ee41143ed9d0c84492f817125
          name: 'QPS metrics discovery'
          type: DEPENDENT
          key: tikv.qps.discovery
          delay: '0'
          description: 'Discovery QPS metrics.'
          item_prototypes:
            -
              uuid: 3b1d1b10cee6465c822152072189ebbe
              name: 'TiKV: Query: {#TYPE}, rate'
              type: DEPENDENT
              key: 'tikv.grpc_msg.rate[{#TYPE}]'
              delay: '0'
              history: 7d
              value_type: FLOAT
              units: Ops
              description: 'The QPS per command in TiKV instance.'
              preprocessing:
                -
                  type: JSONPATH
                  parameters:
                    - '$[?(@.name == "tikv_grpc_msg_duration_seconds_count" && @.labels.type == "{#TYPE}")].value.first()'
                  error_handler: CUSTOM_VALUE
              master_item:
                key: tikv.get_metrics
              tags:
                -
                  tag: Application
                  value: 'TiKV node'
          master_item:
            key: tikv.get_metrics
          preprocessing:
            -
              type: JSONPATH
              parameters:
                - '$[?(@.name == "tikv_grpc_msg_duration_seconds_count")]'
            -
              type: JAVASCRIPT
              parameters:
                - |
                  output = JSON.parse(value).map(function(item){
                  return {
                  "{#TYPE}": item.labels.type,
                  }})
                  return JSON.stringify({"data": output})
            -
              type: DISCARD_UNCHANGED_HEARTBEAT
              parameters:
                - 1h
        -
          uuid: 7168e631146546129284cbf9c52b2025
          name: 'Scheduler metrics discovery'
          type: DEPENDENT
          key: tikv.scheduler.discovery
          delay: '0'
          description: 'Discovery scheduler metrics.'
          item_prototypes:
            -
              uuid: c4f902a0be5444b2babb1775b89a6827
              name: 'TiKV: Scheduler: commands {#STAGE}, rate'
              type: DEPENDENT
              key: 'tikv.scheduler_stage.rate[{#STAGE}]'
              delay: '0'
              history: 7d
              value_type: FLOAT
              description: 'Total number of commands on each stage per second.'
              preprocessing:
                -
                  type: JSONPATH
                  parameters:
                    - '$[?(@.name == "tikv_scheduler_stage_total" && @.labels.stage == "{#STAGE}")].value.sum()'
                  error_handler: CUSTOM_VALUE
                  error_handler_params: '0'
                -
                  type: CHANGE_PER_SECOND
                  parameters:
                    - ''
              master_item:
                key: tikv.get_metrics
              tags:
                -
                  tag: Application
                  value: 'TiKV node'
          master_item:
            key: tikv.get_metrics
          preprocessing:
            -
              type: JSONPATH
              parameters:
                - '$[?(@.name == "tikv_scheduler_stage_total")]'
            -
              type: JAVASCRIPT
              parameters:
                - |
                  var lookup = {},
                  result = [];
                  
                  JSON.parse(value).forEach(function (item) {
                  var stage = item.labels.stage;
                  if (!(lookup[stage])) {
                  lookup[stage] = 1;
                  result.push({ "{#STAGE}": stage });
                  }
                  })
                  
                  return JSON.stringify(result);
            -
              type: DISCARD_UNCHANGED_HEARTBEAT
              parameters:
                - 1h
        -
          uuid: 5ebd2e2131ab4a9f8ca63f0e490b04a3
          name: 'Server errors discovery'
          type: DEPENDENT
          key: tikv.server_report_failure.discovery
          delay: '0'
          description: 'Discovery server errors metrics.'
          item_prototypes:
            -
              uuid: 064e74b5484e42e4acf3122c8ead4826
              name: 'TiKV: Store_id {#STORE_ID}: failure messages "{#TYPE}", rate'
              type: DEPENDENT
              key: 'tikv.messages.failure.rate[{#STORE_ID},{#TYPE}]'
              delay: '0'
              history: 7d
              value_type: FLOAT
              description: 'Total number of reporting failure messages. The metric has two labels: type and store_id. type represents the failure type, and store_id represents the destination peer store id.'
              preprocessing:
                -
                  type: JSONPATH
                  parameters:
                    - '$[?(@.name == "tikv_server_report_failure_msg_total" && @.labels.store_id == "{#STORE_ID}"  && @.labels.type == "{#TYPE}")].value.sum()'
                -
                  type: CHANGE_PER_SECOND
                  parameters:
                    - ''
              master_item:
                key: tikv.get_metrics
              tags:
                -
                  tag: Application
                  value: 'TiKV node'
              trigger_prototypes:
                -
<<<<<<< HEAD
                  uuid: 2e7cf1236bd0459f8ae721655373af3f
                  expression: '{min(5m)}>{$TIKV.STORE.ERRORS.MAX.WARN}'
=======
                  expression: 'min(/TiDB TiKV by HTTP/tikv.messages.failure.rate[{#STORE_ID},{#TYPE}],5m)>{$TIKV.STORE.ERRORS.MAX.WARN}'
>>>>>>> afed3e3c
                  name: 'TiKV: Store_id {#STORE_ID}: Too many failure messages "{#TYPE}" (over {$TIKV.STORE.ERRORS.MAX.WARN} in 5m)'
                  discover: NO_DISCOVER
                  priority: WARNING
                  description: 'Indicates that the remote TiKV cannot be connected.'
          master_item:
            key: tikv.get_metrics
          preprocessing:
            -
              type: JSONPATH
              parameters:
                - '$[?(@.name == "tikv_server_report_failure_msg_total")]'
              error_handler: DISCARD_VALUE
            -
              type: JAVASCRIPT
              parameters:
                - |
                  output = JSON.parse(value).map(function(item){
                  return {
                  "{#STORE_ID}": item.labels.store_id,
                  "{#TYPE}": item.labels.type,
                  
                  }})
                  return JSON.stringify({"data": output})
            -
              type: DISCARD_UNCHANGED_HEARTBEAT
              parameters:
                - 1h
          overrides:
            -
              name: 'Too many unreachable messages trigger'
              step: '1'
              filter:
                conditions:
                  -
                    macro: '{#TYPE}'
                    value: unreachable
                    formulaid: A
              operations:
                -
                  operationobject: TRIGGER_PROTOTYPE
                  operator: LIKE
                  value: 'Too many failure messages'
                  status: ENABLED
                  discover: DISCOVER
      macros:
        -
          macro: '{$TIKV.COPOCESSOR.ERRORS.MAX.WARN}'
          value: '1'
          description: 'Maximum number of coprocessor request errors'
        -
          macro: '{$TIKV.PENDING_COMMANDS.MAX.WARN}'
          value: '1'
          description: 'Maximum number of pending commands'
        -
          macro: '{$TIKV.PENDING_TASKS.MAX.WARN}'
          value: '1'
          description: 'Maximum number of tasks currently running by the worker or pending'
        -
          macro: '{$TIKV.PORT}'
          value: '20180'
          description: 'The port of TiKV server metrics web endpoint'
        -
          macro: '{$TIKV.STORE.ERRORS.MAX.WARN}'
          value: '1'
          description: 'Maximum number of failure messages'
        -
          macro: '{$TIKV.URL}'
          value: localhost
          description: 'TiKV server URL'
  graphs:
    -
      uuid: cdca8a2bb2bb486da8c57740acc431d6
      name: 'TiKV: Scheduler priority commands rate'
      graph_items:
        -
          color: 1A7C11
          item:
            host: 'TiDB TiKV by HTTP'
            key: tikv.commands_pri.normal.rate
        -
          sortorder: '1'
          color: 2774A4
          item:
            host: 'TiDB TiKV by HTTP'
            key: tikv.commands_pri.high.rate
        -
          sortorder: '2'
          color: F63100
          item:
            host: 'TiDB TiKV by HTTP'
            key: tikv.commands_pri.low.rate
    -
      uuid: 93a38153ed8b44a49849cb1f920f50a4
      name: 'TiKV: Snapshot state count'
      graph_items:
        -
          color: 1A7C11
          item:
            host: 'TiDB TiKV by HTTP'
            key: tikv.snapshot.applying
        -
          sortorder: '1'
          color: 2774A4
          item:
            host: 'TiDB TiKV by HTTP'
            key: tikv.snapshot.receiving
        -
          sortorder: '2'
          color: F63100
          item:
            host: 'TiDB TiKV by HTTP'
            key: tikv.snapshot.sending<|MERGE_RESOLUTION|>--- conflicted
+++ resolved
@@ -3,11 +3,9 @@
   date: '2021-05-09T00:00:00Z'
   groups:
     -
-      uuid: 748ad4d098d447d492bb935c907f652f
       name: Templates/Databases
   templates:
     -
-      uuid: 3a0bbbb2ec0a4c58bba3ba3a3d6ce660
       template: 'TiDB TiKV by HTTP'
       name: 'TiDB TiKV by HTTP'
       description: |
@@ -25,7 +23,6 @@
           name: Templates/Databases
       items:
         -
-          uuid: 449a7ba908884db3af4ec8ccc0d7ea43
           name: 'TiKV: Scheduler: High priority commands total, rate'
           type: DEPENDENT
           key: tikv.commands_pri.high.rate
@@ -49,7 +46,6 @@
               tag: Application
               value: 'TiKV node'
         -
-          uuid: b5ce79ee79804e76bb7b91e17915159c
           name: 'TiKV: Scheduler: Low priority commands total, rate'
           type: DEPENDENT
           key: tikv.commands_pri.low.rate
@@ -73,7 +69,6 @@
               tag: Application
               value: 'TiKV node'
         -
-          uuid: df3fa02457ac47168fad251727b300ff
           name: 'TiKV: Scheduler: Normal priority commands total, rate'
           type: DEPENDENT
           key: tikv.commands_pri.normal.rate
@@ -97,7 +92,6 @@
               tag: Application
               value: 'TiKV node'
         -
-          uuid: dbf8288b5cab4e8a95b5e7c4355676bd
           name: 'TiKV: Coprocessor: Requests, rate'
           type: DEPENDENT
           key: tikv.coprocessor_request.rate
@@ -122,7 +116,6 @@
               tag: Application
               value: 'TiKV node'
         -
-          uuid: d6185382a1974b9194e68bea4f14eb75
           name: 'TiKV: Coprocessor: Errors, rate'
           type: DEPENDENT
           key: tikv.coprocessor_request_error.rate
@@ -149,16 +142,10 @@
               value: 'TiKV node'
           triggers:
             -
-<<<<<<< HEAD
-              uuid: 5d90b573501144f198b81c1ed1bc14be
-              expression: '{min(5m)}>{$TIKV.COPOCESSOR.ERRORS.MAX.WARN}'
-=======
               expression: 'min(/TiDB TiKV by HTTP/tikv.coprocessor_request_error.rate,5m)>{$TIKV.COPOCESSOR.ERRORS.MAX.WARN}'
->>>>>>> afed3e3c
               name: 'TiKV: Too many coprocessor request error (over {$TIKV.COPOCESSOR.ERRORS.MAX.WARN} in 5m)'
               priority: WARNING
         -
-          uuid: 237f6ba2973e472d8c20de1d61b4695c
           name: 'TiKV: Coprocessor: RocksDB ops, rate'
           type: DEPENDENT
           key: tikv.coprocessor_rocksdb_perf.rate
@@ -183,7 +170,6 @@
               tag: Application
               value: 'TiKV node'
         -
-          uuid: 5567ebf02fb6441dbb6672e1bc77b3ab
           name: 'TiKV: Coprocessor: Response size, rate'
           type: DEPENDENT
           key: tikv.coprocessor_scan_keys.rate
@@ -208,7 +194,6 @@
               tag: Application
               value: 'TiKV node'
         -
-          uuid: a76665b7a9924f8cbd4a455bc248d790
           name: 'TiKV: CPU util'
           type: DEPENDENT
           key: tikv.cpu.util
@@ -237,7 +222,6 @@
               tag: Application
               value: 'TiKV node'
         -
-          uuid: 4558a5a11c304584bf24a7c3d2eace23
           name: 'TiKV: Bytes read'
           type: DEPENDENT
           key: tikv.engine_flow_bytes.read
@@ -258,7 +242,6 @@
               tag: Application
               value: 'TiKV node'
         -
-          uuid: 0d44c3c9a7f34905b0404ae39a3bc881
           name: 'TiKV: Bytes write'
           type: DEPENDENT
           key: tikv.engine_flow_bytes.write
@@ -279,7 +262,6 @@
               tag: Application
               value: 'TiKV node'
         -
-          uuid: f79d5daea61842b18e39c7289657ddf5
           name: 'TiKV: Store size'
           type: DEPENDENT
           key: tikv.engine_size
@@ -300,7 +282,6 @@
               tag: Application
               value: 'TiKV node'
         -
-          uuid: 418bcc8c0bc440468efe833bef02929d
           name: 'TiKV: Get instance metrics'
           type: HTTP_AGENT
           key: tikv.get_metrics
@@ -323,7 +304,6 @@
               tag: Application
               value: 'Zabbix raw items'
         -
-          uuid: fed3db7222fa41a8bf51d2ad860a22d4
           name: 'TiKV: Total query, rate'
           type: DEPENDENT
           key: tikv.grpc_msg.rate
@@ -348,7 +328,6 @@
               tag: Application
               value: 'TiKV node'
         -
-          uuid: c68db41c184d44d98445cc66489ef39c
           name: 'TiKV: Total query errors, rate'
           type: DEPENDENT
           key: tikv.grpc_msg_fail.rate
@@ -374,7 +353,6 @@
               tag: Application
               value: 'TiKV node'
         -
-          uuid: 7afa5147a1e247a5b8914d8739d31f15
           name: 'TiKV: Server: failure messages total, rate'
           type: DEPENDENT
           key: tikv.messages.failure.rate
@@ -399,7 +377,6 @@
               tag: Application
               value: 'TiKV node'
         -
-          uuid: e6137dd87faa496497b23cadaa37dca9
           name: 'TiKV: Regions, count'
           type: DEPENDENT
           key: tikv.region_count
@@ -418,7 +395,6 @@
               tag: Application
               value: 'TiKV node'
         -
-          uuid: 2ab7643435794ec6b5a2c3eb1dd7e913
           name: 'TiKV: Regions, leader'
           type: DEPENDENT
           key: tikv.region_leader
@@ -437,7 +413,6 @@
               tag: Application
               value: 'TiKV node'
         -
-          uuid: 1c480fa23eaa42bcb367bb5afdcb65b9
           name: 'TiKV: RSS memory usage'
           type: DEPENDENT
           key: tikv.rss_bytes
@@ -458,7 +433,6 @@
               tag: Application
               value: 'TiKV node'
         -
-          uuid: 62f856cf22804262aef64e9369049332
           name: 'TiKV: Scheduler: Commands total, rate'
           type: DEPENDENT
           key: tikv.scheduler_commands.rate
@@ -484,7 +458,6 @@
               tag: Application
               value: 'TiKV node'
         -
-          uuid: 8b7c2dc8c60e491db76cafd2d0e1234b
           name: 'TiKV: Snapshot: Pending tasks'
           type: DEPENDENT
           key: tikv.scheduler_contex
@@ -504,25 +477,14 @@
               value: 'TiKV node'
           triggers:
             -
-<<<<<<< HEAD
-              uuid: c8f12faad2d9426f8997853ac1ca8ffe
-              expression: '{min(5m)}>{$TIKV.PENDING_COMMANDS.MAX.WARN}'
-              name: 'TiKV: Too many pending commands (over {$TIKV.PENDING_COMMANDS.MAX.WARN} for 5m)'
-              priority: AVERAGE
-            -
-              uuid: fe483e5238a041998af49a429f4826c2
-              expression: '{min(5m)}>{$TIKV.PENDING_TASKS.MAX.WARN}'
-=======
               expression: 'min(/TiDB TiKV by HTTP/tikv.scheduler_contex,5m)>{$TIKV.PENDING_COMMANDS.MAX.WARN}'
               name: 'TiKV: Too many pending commands (over {$TIKV.PENDING_COMMANDS.MAX.WARN} for 5m)'
               priority: AVERAGE
             -
               expression: 'min(/TiDB TiKV by HTTP/tikv.scheduler_contex,5m)>{$TIKV.PENDING_TASKS.MAX.WARN}'
->>>>>>> afed3e3c
               name: 'TiKV: Too many pending commands (over {$TIKV.PENDING_TASKS.MAX.WARN} for 5m)'
               priority: AVERAGE
         -
-          uuid: 8f5c9d2b9eca4a489d764420ee06e4b6
           name: 'TiKV: Scheduler: Busy, rate'
           type: DEPENDENT
           key: tikv.scheduler_too_busy.rate
@@ -547,7 +509,6 @@
               tag: Application
               value: 'TiKV node'
         -
-          uuid: 0a2d0a119bcd406aadfc5c014186c5d3
           name: 'TiKV: Snapshot: Applying'
           type: DEPENDENT
           key: tikv.snapshot.applying
@@ -566,7 +527,6 @@
               tag: Application
               value: 'TiKV node'
         -
-          uuid: 58559be859d64887a1b919e36aa1e336
           name: 'TiKV: Snapshot: Receiving'
           type: DEPENDENT
           key: tikv.snapshot.receiving
@@ -585,7 +545,6 @@
               tag: Application
               value: 'TiKV node'
         -
-          uuid: 0ae6a2024ed3488498e22bc542d27619
           name: 'TiKV: Snapshot: Sending'
           type: DEPENDENT
           key: tikv.snapshot.sending
@@ -604,7 +563,6 @@
               tag: Application
               value: 'TiKV node'
         -
-          uuid: ce31318a420d40668e62a47fe19d3d40
           name: 'TiKV: Storage: commands total, rate'
           type: DEPENDENT
           key: tikv.storage_command.rate
@@ -628,7 +586,6 @@
               tag: Application
               value: 'TiKV node'
         -
-          uuid: fbfaa0d967c049c0a1bbcec5afea4bf2
           name: 'TiKV: Available size'
           type: DEPENDENT
           key: tikv.store_size.available
@@ -649,7 +606,6 @@
               tag: Application
               value: 'TiKV node'
         -
-          uuid: 1e0c1c071b604e77998797c2f9d41dfc
           name: 'TiKV: Capacity size'
           type: DEPENDENT
           key: tikv.store_size.capacity
@@ -670,7 +626,6 @@
               tag: Application
               value: 'TiKV node'
         -
-          uuid: f2632dbd773140398a7d61608d85f392
           name: 'TiKV: Uptime'
           type: DEPENDENT
           key: tikv.uptime
@@ -698,19 +653,13 @@
               value: 'TiKV node'
           triggers:
             -
-<<<<<<< HEAD
-              uuid: 79f8cba4ce5647e2beec0b06c2db00c4
-              expression: '{last()}<10m'
-=======
               expression: 'last(/TiDB TiKV by HTTP/tikv.uptime)<10m'
->>>>>>> afed3e3c
               name: 'TiKV: has been restarted (uptime < 10m)'
               priority: INFO
               description: 'Uptime is less than 10 minutes'
               manual_close: 'YES'
       discovery_rules:
         -
-          uuid: f1c7de94679e40a4ac6f569e05ad61d0
           name: 'Coprocessor metrics discovery'
           type: DEPENDENT
           key: tikv.coprocessor.discovery
@@ -718,7 +667,6 @@
           description: 'Discovery coprocessor metrics.'
           item_prototypes:
             -
-              uuid: ecbe08549fef42d5aad0369e861b4c20
               name: 'TiKV: Coprocessor: {#REQ_TYPE} requests, rate'
               type: DEPENDENT
               key: 'tikv.coprocessor_request.rate[{#REQ_TYPE}]'
@@ -743,7 +691,6 @@
                   tag: Application
                   value: 'TiKV node'
             -
-              uuid: 08060401409b4fff97430c595fec7b82
               name: 'TiKV: Coprocessor: {#REQ_TYPE} errors, rate'
               type: DEPENDENT
               key: 'tikv.coprocessor_request_error.rate[{#REQ_TYPE}]'
@@ -769,7 +716,6 @@
                   tag: Application
                   value: 'TiKV node'
             -
-              uuid: bff6ee970f7349edba6cac1cd0da70ed
               name: 'TiKV: Coprocessor: {#REQ_TYPE} RocksDB ops, rate'
               type: DEPENDENT
               key: 'tikv.coprocessor_rocksdb_perf.rate[{#REQ_TYPE}]'
@@ -794,7 +740,6 @@
                   tag: Application
                   value: 'TiKV node'
             -
-              uuid: 8ef93de8a25b4f35b2e54f6ced4a5bd2
               name: 'TiKV: Coprocessor: {#REQ_TYPE} scan keys, rate'
               type: DEPENDENT
               key: 'tikv.coprocessor_scan_keys.rate[{#REQ_TYPE}]'
@@ -839,7 +784,6 @@
               parameters:
                 - 1h
         -
-          uuid: 39e4031ee41143ed9d0c84492f817125
           name: 'QPS metrics discovery'
           type: DEPENDENT
           key: tikv.qps.discovery
@@ -847,7 +791,6 @@
           description: 'Discovery QPS metrics.'
           item_prototypes:
             -
-              uuid: 3b1d1b10cee6465c822152072189ebbe
               name: 'TiKV: Query: {#TYPE}, rate'
               type: DEPENDENT
               key: 'tikv.grpc_msg.rate[{#TYPE}]'
@@ -889,7 +832,6 @@
               parameters:
                 - 1h
         -
-          uuid: 7168e631146546129284cbf9c52b2025
           name: 'Scheduler metrics discovery'
           type: DEPENDENT
           key: tikv.scheduler.discovery
@@ -897,7 +839,6 @@
           description: 'Discovery scheduler metrics.'
           item_prototypes:
             -
-              uuid: c4f902a0be5444b2babb1775b89a6827
               name: 'TiKV: Scheduler: commands {#STAGE}, rate'
               type: DEPENDENT
               key: 'tikv.scheduler_stage.rate[{#STAGE}]'
@@ -950,7 +891,6 @@
               parameters:
                 - 1h
         -
-          uuid: 5ebd2e2131ab4a9f8ca63f0e490b04a3
           name: 'Server errors discovery'
           type: DEPENDENT
           key: tikv.server_report_failure.discovery
@@ -958,7 +898,6 @@
           description: 'Discovery server errors metrics.'
           item_prototypes:
             -
-              uuid: 064e74b5484e42e4acf3122c8ead4826
               name: 'TiKV: Store_id {#STORE_ID}: failure messages "{#TYPE}", rate'
               type: DEPENDENT
               key: 'tikv.messages.failure.rate[{#STORE_ID},{#TYPE}]'
@@ -983,12 +922,7 @@
                   value: 'TiKV node'
               trigger_prototypes:
                 -
-<<<<<<< HEAD
-                  uuid: 2e7cf1236bd0459f8ae721655373af3f
-                  expression: '{min(5m)}>{$TIKV.STORE.ERRORS.MAX.WARN}'
-=======
                   expression: 'min(/TiDB TiKV by HTTP/tikv.messages.failure.rate[{#STORE_ID},{#TYPE}],5m)>{$TIKV.STORE.ERRORS.MAX.WARN}'
->>>>>>> afed3e3c
                   name: 'TiKV: Store_id {#STORE_ID}: Too many failure messages "{#TYPE}" (over {$TIKV.STORE.ERRORS.MAX.WARN} in 5m)'
                   discover: NO_DISCOVER
                   priority: WARNING
@@ -1060,7 +994,6 @@
           description: 'TiKV server URL'
   graphs:
     -
-      uuid: cdca8a2bb2bb486da8c57740acc431d6
       name: 'TiKV: Scheduler priority commands rate'
       graph_items:
         -
@@ -1081,7 +1014,6 @@
             host: 'TiDB TiKV by HTTP'
             key: tikv.commands_pri.low.rate
     -
-      uuid: 93a38153ed8b44a49849cb1f920f50a4
       name: 'TiKV: Snapshot state count'
       graph_items:
         -
