--- conflicted
+++ resolved
@@ -1,10 +1,6 @@
 zabbix_export:
   version: '5.4'
-<<<<<<< HEAD
-  date: '2021-04-01T10:04:17Z'
-=======
   date: '2021-04-22T11:28:34Z'
->>>>>>> 7aa8cf62
   groups:
     -
       name: Templates/Databases
@@ -1015,9 +1011,7 @@
                 value: '{$MONGODB.LLD.FILTER.COLLECTION.NOT_MATCHES}'
                 operator: NOT_MATCHES_REGEX
                 formulaid: B
-          description: |
-            Collect collections metrics.
-            Note, depending on the number of DBs and collections this discovery operation may be expensive. Use filters with macros {$MONGODB.LLD.FILTER.DB.MATCHES}, {$MONGODB.LLD.FILTER.DB.NOT_MATCHES}, {$MONGODB.LLD.FILTER.COLLECTION.MATCHES}, {$MONGODB.LLD.FILTER.COLLECTION.NOT_MATCHES}.
+          description: 'Collect collections metrics.'
           item_prototypes:
             -
               name: 'MongoDB {#DBNAME}.{#COLLECTION}: Objects, avg size'
@@ -1751,9 +1745,7 @@
                 value: '{$MONGODB.LLD.FILTER.DB.NOT_MATCHES}'
                 operator: NOT_MATCHES_REGEX
                 formulaid: B
-          description: |
-            Collect database metrics.
-            Note, depending on the number of DBs this discovery operation may be expensive. Use filters with macros {$MONGODB.LLD.FILTER.DB.MATCHES}, {$MONGODB.LLD.FILTER.DB.NOT_MATCHES}.
+          description: 'Collect database metrics.'
           item_prototypes:
             -
               name: 'MongoDB {#DBNAME}: Collections'
@@ -2487,22 +2479,6 @@
               parameters:
                 - 1h
           overrides:
-            -
-              name: 'Arbiter metrics'
-              step: '2'
-              filter:
-                conditions:
-                  -
-                    macro: '{#NODE_STATE}'
-                    value: '7'
-                    formulaid: A
-              operations:
-                -
-                  operationobject: ITEM_PROTOTYPE
-                  operator: LIKE
-                  value: 'Replication lag'
-                  status: ENABLED
-                  discover: NO_DISCOVER
             -
               name: 'Primary metrics'
               step: '1'
