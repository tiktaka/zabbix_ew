zabbix_export:
  version: '5.4'
  date: '2021-05-09T00:00:00Z'
  groups:
    -
      uuid: 846977d1dfed4968bc5f8bdb363285bc
      name: 'Templates/Operating systems'
  templates:
    -
      uuid: 760be6e1c2194a5bb7c0df47cc5f71ca
      template: OpenBSD
      name: OpenBSD
      templates:
        -
          name: 'Zabbix agent'
      groups:
        -
          name: 'Templates/Operating systems'
      items:
        -
          uuid: 56a83dc0e14e47339e13a451adcefef7
          name: 'Maximum number of opened files'
          key: kernel.maxfiles
          delay: 1h
          history: 1w
          description: 'It could be increased by using sysctrl utility or modifying file /etc/sysctl.conf.'
          tags:
            -
              tag: Application
              value: OS
          triggers:
            -
<<<<<<< HEAD
              uuid: 0351e574d9134083997eec79be109a44
              expression: '{last()}<1024'
=======
              expression: last(/OpenBSD/kernel.maxfiles)<1024
>>>>>>> afed3e3c
              name: 'Configured max number of opened files is too low on {HOST.NAME}'
              priority: INFO
        -
          uuid: e55f8256dd2d48fd9e7fd786f872b4bc
          name: 'Maximum number of processes'
          key: kernel.maxproc
          delay: 1h
          history: 1w
          description: 'It could be increased by using sysctrl utility or modifying file /etc/sysctl.conf.'
          tags:
            -
              tag: Application
              value: OS
          triggers:
            -
<<<<<<< HEAD
              uuid: 2148988c74694746b8d90022bfccc60c
              expression: '{last()}<256'
=======
              expression: last(/OpenBSD/kernel.maxproc)<256
>>>>>>> afed3e3c
              name: 'Configured max number of processes is too low on {HOST.NAME}'
              priority: INFO
        -
          uuid: 7f8fdbc74cf14fa2afda3b57c548c751
          name: 'Number of running processes'
          key: 'proc.num[,,run]'
          history: 1w
          description: 'Number of processes in running state.'
          tags:
            -
              tag: Application
              value: Processes
          triggers:
            -
<<<<<<< HEAD
              uuid: c8b26b39e8e340b289075735fbc70d87
              expression: '{avg(5m)}>30'
=======
              expression: 'avg(/OpenBSD/proc.num[,,run],5m)>30'
>>>>>>> afed3e3c
              name: 'Too many processes running on {HOST.NAME}'
              priority: WARNING
        -
          uuid: 966acafb928b43f8a63ee673b1716d28
          name: 'Number of processes'
          key: 'proc.num[]'
          history: 1w
          description: 'Total number of processes in any state.'
          tags:
            -
              tag: Application
              value: Processes
          triggers:
            -
<<<<<<< HEAD
              uuid: 22b07a4219b544d1a9a8b13b456fedbf
              expression: '{avg(5m)}>300'
=======
              expression: 'avg(/OpenBSD/proc.num[],5m)>300'
>>>>>>> afed3e3c
              name: 'Too many processes on {HOST.NAME}'
              priority: WARNING
        -
          uuid: 4e06c5b504c04c169ea1a0d6a7951eeb
          name: 'Host boot time'
          key: system.boottime
          delay: 10m
          history: 1w
          units: unixtime
          tags:
            -
              tag: Application
              value: General
            -
              tag: Application
              value: OS
        -
          uuid: f6ed0de8cbb545298b174b19938a527e
          name: 'Interrupts per second'
          key: system.cpu.intr
          history: 1w
          units: ips
          preprocessing:
            -
              type: CHANGE_PER_SECOND
              parameters:
                - ''
          tags:
            -
              tag: Application
              value: CPU
            -
              tag: Application
              value: Performance
        -
          uuid: 7e4eab397cfd43d2a4aef7e2aa8c3a37
          name: 'Processor load (1 min average per core)'
          key: 'system.cpu.load[percpu,avg1]'
          history: 1w
          value_type: FLOAT
          description: 'The processor load is calculated as system CPU load divided by number of CPU cores.'
          tags:
            -
              tag: Application
              value: CPU
            -
              tag: Application
              value: Performance
          triggers:
            -
<<<<<<< HEAD
              uuid: 6a6c34bd40744e44b79e21f9ebccd4dc
              expression: '{avg(5m)}>5'
=======
              expression: 'avg(/OpenBSD/system.cpu.load[percpu,avg1],5m)>5'
>>>>>>> afed3e3c
              name: 'Processor load is too high on {HOST.NAME}'
              priority: WARNING
        -
          uuid: 55ad1da5b20c465f8db86701dcf3e974
          name: 'Processor load (5 min average per core)'
          key: 'system.cpu.load[percpu,avg5]'
          history: 1w
          value_type: FLOAT
          description: 'The processor load is calculated as system CPU load divided by number of CPU cores.'
          tags:
            -
              tag: Application
              value: CPU
            -
              tag: Application
              value: Performance
        -
          uuid: 0403d3b318a649d4aa0da97e18546bcb
          name: 'Processor load (15 min average per core)'
          key: 'system.cpu.load[percpu,avg15]'
          history: 1w
          value_type: FLOAT
          description: 'The processor load is calculated as system CPU load divided by number of CPU cores.'
          tags:
            -
              tag: Application
              value: CPU
            -
              tag: Application
              value: Performance
        -
          uuid: 2226fac821fe4928a9d727770e0af4d0
          name: 'Context switches per second'
          key: system.cpu.switches
          history: 1w
          units: sps
          preprocessing:
            -
              type: CHANGE_PER_SECOND
              parameters:
                - ''
          tags:
            -
              tag: Application
              value: CPU
            -
              tag: Application
              value: Performance
        -
          uuid: 4689c51946c845e5b31cb7ca5b58fbe3
          name: 'CPU idle time'
          key: 'system.cpu.util[,idle]'
          history: 1w
          value_type: FLOAT
          units: '%'
          description: 'The time the CPU has spent doing nothing.'
          tags:
            -
              tag: Application
              value: CPU
            -
              tag: Application
              value: Performance
        -
          uuid: ad032417f6de4e03a4f956bea65d8ce0
          name: 'CPU interrupt time'
          key: 'system.cpu.util[,interrupt]'
          history: 1w
          value_type: FLOAT
          units: '%'
          description: 'The amount of time the CPU has been servicing hardware interrupts.'
          tags:
            -
              tag: Application
              value: CPU
            -
              tag: Application
              value: Performance
        -
          uuid: 84030949a4d545b59db4aa3b38402174
          name: 'CPU nice time'
          key: 'system.cpu.util[,nice]'
          history: 1w
          value_type: FLOAT
          units: '%'
          description: 'The time the CPU has spent running users'' processes that have been niced.'
          tags:
            -
              tag: Application
              value: CPU
            -
              tag: Application
              value: Performance
        -
          uuid: 63121eb34bc94eeabd7352992b67befb
          name: 'CPU system time'
          key: 'system.cpu.util[,system]'
          history: 1w
          value_type: FLOAT
          units: '%'
          description: 'The time the CPU has spent running the kernel and its processes.'
          tags:
            -
              tag: Application
              value: CPU
            -
              tag: Application
              value: Performance
        -
          uuid: c9adb1a7c2fd4db9b176f9008483f2d7
          name: 'CPU user time'
          key: 'system.cpu.util[,user]'
          history: 1w
          value_type: FLOAT
          units: '%'
          description: 'The time the CPU has spent running users'' processes that are not niced.'
          tags:
            -
              tag: Application
              value: CPU
            -
              tag: Application
              value: Performance
        -
          uuid: a80cd7ca70954cd1b6b89a686f642b9d
          name: 'Host name'
          key: system.hostname
          delay: 1h
          history: 1w
          trends: '0'
          value_type: CHAR
          description: 'System host name.'
          inventory_link: NAME
          tags:
            -
              tag: Application
              value: General
            -
              tag: Application
              value: OS
          triggers:
            -
<<<<<<< HEAD
              uuid: f421ab4d5228472fba92cf356860213d
              expression: '{diff(0)}>0'
=======
              expression: '(last(/OpenBSD/system.hostname,#1)<>last(/OpenBSD/system.hostname,#2))>0'
>>>>>>> afed3e3c
              name: 'Hostname was changed on {HOST.NAME}'
              priority: INFO
        -
          uuid: cfff34f2374c410492b89cce1c6b5198
          name: 'Host local time'
          key: system.localtime
          history: 1w
          units: unixtime
          tags:
            -
              tag: Application
              value: General
            -
              tag: Application
              value: OS
        -
          uuid: e758448d5ec242e6a7a17f67c8f62874
          name: 'Free swap space'
          key: 'system.swap.size[,free]'
          history: 1w
          units: B
          tags:
            -
              tag: Application
              value: Memory
        -
          uuid: 43648a7f2c79443781a0ad500e7a9e6c
          name: 'Free swap space in %'
          key: 'system.swap.size[,pfree]'
          history: 1w
          value_type: FLOAT
          units: '%'
          tags:
            -
              tag: Application
              value: Memory
          triggers:
            -
<<<<<<< HEAD
              uuid: 0f6c42a2f15b4ab4be3fd5866e1b5a11
              expression: '{last()}<50'
=======
              expression: 'last(/OpenBSD/system.swap.size[,pfree])<50'
>>>>>>> afed3e3c
              name: 'Lack of free swap space on {HOST.NAME}'
              priority: WARNING
              description: 'It probably means that the systems requires more physical memory.'
        -
          uuid: 61f33f0c3e35499b999626058048ec66
          name: 'Total swap space'
          key: 'system.swap.size[,total]'
          delay: 1h
          history: 1w
          units: B
          tags:
            -
              tag: Application
              value: Memory
        -
          uuid: b19974c64b4141c2aca0e997b03c2f0a
          name: 'System information'
          key: system.uname
          delay: 1h
          history: 1w
          trends: '0'
          value_type: CHAR
          description: 'The information as normally returned by ''uname -a''.'
          inventory_link: OS
          tags:
            -
              tag: Application
              value: General
            -
              tag: Application
              value: OS
          triggers:
            -
<<<<<<< HEAD
              uuid: 9aee0f9286b94cc6a9e9d8a1d530e0e7
              expression: '{diff(0)}>0'
=======
              expression: '(last(/OpenBSD/system.uname,#1)<>last(/OpenBSD/system.uname,#2))>0'
>>>>>>> afed3e3c
              name: 'Host information was changed on {HOST.NAME}'
              priority: INFO
        -
          uuid: d14bcdc15cc24f90baea06a13077a54f
          name: 'System uptime'
          key: system.uptime
          delay: 10m
          history: 1w
          units: uptime
          tags:
            -
              tag: Application
              value: General
            -
              tag: Application
              value: OS
          triggers:
            -
<<<<<<< HEAD
              uuid: 0799b211839842e897bf3add8f0cddb4
              expression: '{change(0)}<0'
=======
              expression: change(/OpenBSD/system.uptime)<0
>>>>>>> afed3e3c
              name: '{HOST.NAME} has just been restarted'
              priority: INFO
        -
          uuid: 165a44bf3b9d49378e500acb90aa7957
          name: 'Number of logged in users'
          key: system.users.num
          history: 1w
          description: 'Number of users who are currently logged in.'
          tags:
            -
              tag: Application
              value: OS
            -
              tag: Application
              value: Security
        -
          uuid: f11f6e3539a244409f1c72dbd6f16b76
          name: 'Checksum of /etc/passwd'
          key: 'vfs.file.cksum[/etc/passwd]'
          delay: 1h
          history: 1w
          tags:
            -
              tag: Application
              value: Security
          triggers:
            -
<<<<<<< HEAD
              uuid: 51d3a465dd72425bb6d4e885cafbe464
              expression: '{diff(0)}>0'
=======
              expression: '(last(/OpenBSD/vfs.file.cksum[/etc/passwd],#1)<>last(/OpenBSD/vfs.file.cksum[/etc/passwd],#2))>0'
>>>>>>> afed3e3c
              name: '/etc/passwd has been changed on {HOST.NAME}'
              priority: WARNING
        -
          uuid: 5b6c92c92e434dff8ce19e28b3ba785e
          name: 'Available memory'
          key: 'vm.memory.size[available]'
          history: 1w
          units: B
          description: 'Available memory is defined as free+cached+buffers memory.'
          tags:
            -
              tag: Application
              value: Memory
          triggers:
            -
<<<<<<< HEAD
              uuid: 934196f1e6df477a86aa8ac6532c1e7d
              expression: '{last()}<20M'
=======
              expression: 'last(/OpenBSD/vm.memory.size[available])<20M'
>>>>>>> afed3e3c
              name: 'Lack of available memory on server {HOST.NAME}'
              priority: AVERAGE
        -
          uuid: b32320608732421fac18437006bc1874
          name: 'Total memory'
          key: 'vm.memory.size[total]'
          delay: 1h
          history: 1w
          units: B
          tags:
            -
              tag: Application
              value: Memory
      discovery_rules:
        -
          uuid: d02d41ad698942bfab1fe29fad31010a
          name: 'Network interface discovery'
          key: net.if.discovery
          delay: 1h
          filter:
            conditions:
              -
                macro: '{#IFNAME}'
                value: '@Network interfaces for discovery'
                formulaid: A
          description: 'Discovery of network interfaces as defined in global regular expression "Network interfaces for discovery".'
          item_prototypes:
            -
              uuid: 81dec4b8de8c4ab68aef26d9f00aee87
              name: 'Incoming network traffic on {#IFNAME}'
              key: 'net.if.in[{#IFNAME}]'
              history: 1w
              units: bps
              preprocessing:
                -
                  type: CHANGE_PER_SECOND
                  parameters:
                    - ''
                -
                  type: MULTIPLIER
                  parameters:
                    - '8'
              tags:
                -
                  tag: Application
                  value: 'Network interfaces'
            -
              uuid: 16bced1c77eb46799ecedcde5049dbdb
              name: 'Outgoing network traffic on {#IFNAME}'
              key: 'net.if.out[{#IFNAME}]'
              history: 1w
              units: bps
              preprocessing:
                -
                  type: CHANGE_PER_SECOND
                  parameters:
                    - ''
                -
                  type: MULTIPLIER
                  parameters:
                    - '8'
              tags:
                -
                  tag: Application
                  value: 'Network interfaces'
          graph_prototypes:
            -
              uuid: c79845ab3101451c8f0fe033b5b2166e
              name: 'Network traffic on {#IFNAME}'
              ymin_type_1: FIXED
              graph_items:
                -
                  drawtype: GRADIENT_LINE
                  color: 00AA00
                  item:
                    host: OpenBSD
                    key: 'net.if.in[{#IFNAME}]'
                -
                  sortorder: '1'
                  drawtype: GRADIENT_LINE
                  color: 3333FF
                  item:
                    host: OpenBSD
                    key: 'net.if.out[{#IFNAME}]'
        -
          uuid: feb02c707aa64b91a3b340aa5ef23de9
          name: 'Mounted filesystem discovery'
          key: vfs.fs.discovery
          delay: 1h
          filter:
            conditions:
              -
                macro: '{#FSTYPE}'
                value: '@File systems for discovery'
                formulaid: A
          description: 'Discovery of file systems of different types as defined in global regular expression "File systems for discovery".'
          item_prototypes:
            -
              uuid: c29bc3c6bd844242b9165251dd3266bb
              name: 'Free inodes on {#FSNAME} (percentage)'
              key: 'vfs.fs.inode[{#FSNAME},pfree]'
              history: 1w
              value_type: FLOAT
              units: '%'
              tags:
                -
                  tag: Application
                  value: Filesystems
              trigger_prototypes:
                -
<<<<<<< HEAD
                  uuid: 7a4df452aaf3492faacb59a2dba7138e
                  expression: '{last()}<20'
=======
                  expression: 'last(/OpenBSD/vfs.fs.inode[{#FSNAME},pfree])<20'
>>>>>>> afed3e3c
                  name: 'Free inodes is less than 20% on volume {#FSNAME}'
                  priority: WARNING
            -
              uuid: d53bf828e684464a88157fd3dfd1b8d4
              name: 'Free disk space on {#FSNAME}'
              key: 'vfs.fs.size[{#FSNAME},free]'
              history: 1w
              units: B
              tags:
                -
                  tag: Application
                  value: Filesystems
            -
              uuid: bcae23e8404349af87c570c353bfe0fe
              name: 'Free disk space on {#FSNAME} (percentage)'
              key: 'vfs.fs.size[{#FSNAME},pfree]'
              history: 1w
              value_type: FLOAT
              units: '%'
              tags:
                -
                  tag: Application
                  value: Filesystems
              trigger_prototypes:
                -
<<<<<<< HEAD
                  uuid: 8cb5932991e34ad4912d0aa3b1fad6ae
                  expression: '{last()}<20'
=======
                  expression: 'last(/OpenBSD/vfs.fs.size[{#FSNAME},pfree])<20'
>>>>>>> afed3e3c
                  name: 'Free disk space is less than 20% on volume {#FSNAME}'
                  priority: WARNING
            -
              uuid: 5c27bfca98fc4e709b5fe66e8c181fbd
              name: 'Total disk space on {#FSNAME}'
              key: 'vfs.fs.size[{#FSNAME},total]'
              delay: 1h
              history: 1w
              units: B
              tags:
                -
                  tag: Application
                  value: Filesystems
            -
              uuid: 840eed51cf264b5698fe4f38fd03ea16
              name: 'Used disk space on {#FSNAME}'
              key: 'vfs.fs.size[{#FSNAME},used]'
              history: 1w
              units: B
              tags:
                -
                  tag: Application
                  value: Filesystems
          graph_prototypes:
            -
              uuid: ef0e881cfc3f4552a163a653cd52869c
              name: 'Disk space usage {#FSNAME}'
              width: '600'
              height: '340'
              show_work_period: 'NO'
              show_triggers: 'NO'
              type: PIE
              show_3d: 'YES'
              graph_items:
                -
                  color: C80000
                  type: GRAPH_SUM
                  item:
                    host: OpenBSD
                    key: 'vfs.fs.size[{#FSNAME},total]'
                -
                  sortorder: '1'
                  color: 00C800
                  item:
                    host: OpenBSD
                    key: 'vfs.fs.size[{#FSNAME},free]'
      dashboards:
        -
          uuid: b4606920366049bd98e2e6d31c602d67
          name: 'System performance'
          pages:
            -
              widgets:
                -
                  type: GRAPH_CLASSIC
                  width: '12'
                  height: '5'
                  fields:
                    -
                      type: INTEGER
                      name: source_type
                      value: '0'
                    -
                      type: GRAPH
                      name: graphid
                      value:
                        name: 'CPU load'
                        host: OpenBSD
                -
                  type: GRAPH_CLASSIC
                  x: '12'
                  width: '12'
                  height: '5'
                  fields:
                    -
                      type: INTEGER
                      name: source_type
                      value: '0'
                    -
                      type: GRAPH
                      name: graphid
                      value:
                        name: 'CPU utilization'
                        host: OpenBSD
                -
                  type: GRAPH_CLASSIC
                  'y': '5'
                  width: '12'
                  height: '7'
                  fields:
                    -
                      type: INTEGER
                      name: source_type
                      value: '0'
                    -
                      type: GRAPH
                      name: graphid
                      value:
                        name: 'Memory usage'
                        host: OpenBSD
                -
                  type: GRAPH_CLASSIC
                  x: '12'
                  'y': '5'
                  width: '12'
                  height: '7'
                  fields:
                    -
                      type: INTEGER
                      name: source_type
                      value: '0'
                    -
                      type: GRAPH
                      name: graphid
                      value:
                        name: 'Swap usage'
                        host: OpenBSD
                -
                  type: GRAPH_CLASSIC
                  'y': '12'
                  width: '12'
                  height: '5'
                  fields:
                    -
                      type: INTEGER
                      name: source_type
                      value: '1'
                    -
                      type: ITEM
                      name: itemid
                      value:
                        key: 'proc.num[]'
                        host: OpenBSD
                -
                  type: GRAPH_CLASSIC
                  x: '12'
                  'y': '12'
                  width: '12'
                  height: '5'
                  fields:
                    -
                      type: INTEGER
                      name: source_type
                      value: '1'
                    -
                      type: ITEM
                      name: itemid
                      value:
                        key: 'proc.num[,,run]'
                        host: OpenBSD
  graphs:
    -
      uuid: 947de3b0729948b0ae2f03342a7e3f9f
      name: 'CPU jumps'
      graph_items:
        -
          color: '009900'
          item:
            host: OpenBSD
            key: system.cpu.switches
        -
          sortorder: '1'
          color: '000099'
          item:
            host: OpenBSD
            key: system.cpu.intr
    -
      uuid: 765b83f3f7a246aa893eff4f19600326
      name: 'CPU load'
      ymin_type_1: FIXED
      graph_items:
        -
          color: '009900'
          item:
            host: OpenBSD
            key: 'system.cpu.load[percpu,avg1]'
        -
          sortorder: '1'
          color: '000099'
          item:
            host: OpenBSD
            key: 'system.cpu.load[percpu,avg5]'
        -
          sortorder: '2'
          color: '990000'
          item:
            host: OpenBSD
            key: 'system.cpu.load[percpu,avg15]'
    -
      uuid: 512ed29b170642d285b14a7e9b2d43de
      name: 'CPU utilization'
      show_triggers: 'NO'
      type: STACKED
      ymin_type_1: FIXED
      ymax_type_1: FIXED
      graph_items:
        -
          drawtype: FILLED_REGION
          color: '009999'
          item:
            host: OpenBSD
            key: 'system.cpu.util[,interrupt]'
        -
          sortorder: '1'
          drawtype: FILLED_REGION
          color: '990099'
          item:
            host: OpenBSD
            key: 'system.cpu.util[,nice]'
        -
          sortorder: '2'
          drawtype: FILLED_REGION
          color: '990000'
          item:
            host: OpenBSD
            key: 'system.cpu.util[,system]'
        -
          sortorder: '3'
          drawtype: FILLED_REGION
          color: '000099'
          item:
            host: OpenBSD
            key: 'system.cpu.util[,user]'
        -
          sortorder: '4'
          drawtype: FILLED_REGION
          color: '009900'
          item:
            host: OpenBSD
            key: 'system.cpu.util[,idle]'
    -
      uuid: 18bbcc8bba0840fc8353b90caa3e657f
      name: 'Memory usage'
      ymin_type_1: FIXED
      ymax_type_1: ITEM
      ymax_item_1:
        host: OpenBSD
        key: 'vm.memory.size[total]'
      graph_items:
        -
          drawtype: GRADIENT_LINE
          color: 00C800
          item:
            host: OpenBSD
            key: 'vm.memory.size[available]'
    -
      uuid: 8a422a49defb413ca16b1e8515b59e00
      name: 'Swap usage'
      width: '600'
      height: '340'
      show_work_period: 'NO'
      show_triggers: 'NO'
      type: PIE
      show_3d: 'YES'
      graph_items:
        -
          color: AA0000
          type: GRAPH_SUM
          item:
            host: OpenBSD
            key: 'system.swap.size[,total]'
        -
          sortorder: '1'
          color: 00AA00
          item:
            host: OpenBSD
            key: 'system.swap.size[,free]'<|MERGE_RESOLUTION|>--- conflicted
+++ resolved
@@ -3,11 +3,9 @@
   date: '2021-05-09T00:00:00Z'
   groups:
     -
-      uuid: 846977d1dfed4968bc5f8bdb363285bc
       name: 'Templates/Operating systems'
   templates:
     -
-      uuid: 760be6e1c2194a5bb7c0df47cc5f71ca
       template: OpenBSD
       name: OpenBSD
       templates:
@@ -18,7 +16,6 @@
           name: 'Templates/Operating systems'
       items:
         -
-          uuid: 56a83dc0e14e47339e13a451adcefef7
           name: 'Maximum number of opened files'
           key: kernel.maxfiles
           delay: 1h
@@ -30,16 +27,10 @@
               value: OS
           triggers:
             -
-<<<<<<< HEAD
-              uuid: 0351e574d9134083997eec79be109a44
-              expression: '{last()}<1024'
-=======
               expression: last(/OpenBSD/kernel.maxfiles)<1024
->>>>>>> afed3e3c
               name: 'Configured max number of opened files is too low on {HOST.NAME}'
               priority: INFO
         -
-          uuid: e55f8256dd2d48fd9e7fd786f872b4bc
           name: 'Maximum number of processes'
           key: kernel.maxproc
           delay: 1h
@@ -51,16 +42,10 @@
               value: OS
           triggers:
             -
-<<<<<<< HEAD
-              uuid: 2148988c74694746b8d90022bfccc60c
-              expression: '{last()}<256'
-=======
               expression: last(/OpenBSD/kernel.maxproc)<256
->>>>>>> afed3e3c
               name: 'Configured max number of processes is too low on {HOST.NAME}'
               priority: INFO
         -
-          uuid: 7f8fdbc74cf14fa2afda3b57c548c751
           name: 'Number of running processes'
           key: 'proc.num[,,run]'
           history: 1w
@@ -71,16 +56,10 @@
               value: Processes
           triggers:
             -
-<<<<<<< HEAD
-              uuid: c8b26b39e8e340b289075735fbc70d87
-              expression: '{avg(5m)}>30'
-=======
               expression: 'avg(/OpenBSD/proc.num[,,run],5m)>30'
->>>>>>> afed3e3c
               name: 'Too many processes running on {HOST.NAME}'
               priority: WARNING
         -
-          uuid: 966acafb928b43f8a63ee673b1716d28
           name: 'Number of processes'
           key: 'proc.num[]'
           history: 1w
@@ -91,16 +70,10 @@
               value: Processes
           triggers:
             -
-<<<<<<< HEAD
-              uuid: 22b07a4219b544d1a9a8b13b456fedbf
-              expression: '{avg(5m)}>300'
-=======
               expression: 'avg(/OpenBSD/proc.num[],5m)>300'
->>>>>>> afed3e3c
               name: 'Too many processes on {HOST.NAME}'
               priority: WARNING
         -
-          uuid: 4e06c5b504c04c169ea1a0d6a7951eeb
           name: 'Host boot time'
           key: system.boottime
           delay: 10m
@@ -114,7 +87,6 @@
               tag: Application
               value: OS
         -
-          uuid: f6ed0de8cbb545298b174b19938a527e
           name: 'Interrupts per second'
           key: system.cpu.intr
           history: 1w
@@ -132,7 +104,6 @@
               tag: Application
               value: Performance
         -
-          uuid: 7e4eab397cfd43d2a4aef7e2aa8c3a37
           name: 'Processor load (1 min average per core)'
           key: 'system.cpu.load[percpu,avg1]'
           history: 1w
@@ -147,16 +118,10 @@
               value: Performance
           triggers:
             -
-<<<<<<< HEAD
-              uuid: 6a6c34bd40744e44b79e21f9ebccd4dc
-              expression: '{avg(5m)}>5'
-=======
               expression: 'avg(/OpenBSD/system.cpu.load[percpu,avg1],5m)>5'
->>>>>>> afed3e3c
               name: 'Processor load is too high on {HOST.NAME}'
               priority: WARNING
         -
-          uuid: 55ad1da5b20c465f8db86701dcf3e974
           name: 'Processor load (5 min average per core)'
           key: 'system.cpu.load[percpu,avg5]'
           history: 1w
@@ -170,7 +135,6 @@
               tag: Application
               value: Performance
         -
-          uuid: 0403d3b318a649d4aa0da97e18546bcb
           name: 'Processor load (15 min average per core)'
           key: 'system.cpu.load[percpu,avg15]'
           history: 1w
@@ -184,7 +148,6 @@
               tag: Application
               value: Performance
         -
-          uuid: 2226fac821fe4928a9d727770e0af4d0
           name: 'Context switches per second'
           key: system.cpu.switches
           history: 1w
@@ -202,7 +165,6 @@
               tag: Application
               value: Performance
         -
-          uuid: 4689c51946c845e5b31cb7ca5b58fbe3
           name: 'CPU idle time'
           key: 'system.cpu.util[,idle]'
           history: 1w
@@ -217,7 +179,6 @@
               tag: Application
               value: Performance
         -
-          uuid: ad032417f6de4e03a4f956bea65d8ce0
           name: 'CPU interrupt time'
           key: 'system.cpu.util[,interrupt]'
           history: 1w
@@ -232,7 +193,6 @@
               tag: Application
               value: Performance
         -
-          uuid: 84030949a4d545b59db4aa3b38402174
           name: 'CPU nice time'
           key: 'system.cpu.util[,nice]'
           history: 1w
@@ -247,7 +207,6 @@
               tag: Application
               value: Performance
         -
-          uuid: 63121eb34bc94eeabd7352992b67befb
           name: 'CPU system time'
           key: 'system.cpu.util[,system]'
           history: 1w
@@ -262,7 +221,6 @@
               tag: Application
               value: Performance
         -
-          uuid: c9adb1a7c2fd4db9b176f9008483f2d7
           name: 'CPU user time'
           key: 'system.cpu.util[,user]'
           history: 1w
@@ -277,7 +235,6 @@
               tag: Application
               value: Performance
         -
-          uuid: a80cd7ca70954cd1b6b89a686f642b9d
           name: 'Host name'
           key: system.hostname
           delay: 1h
@@ -295,16 +252,10 @@
               value: OS
           triggers:
             -
-<<<<<<< HEAD
-              uuid: f421ab4d5228472fba92cf356860213d
-              expression: '{diff(0)}>0'
-=======
               expression: '(last(/OpenBSD/system.hostname,#1)<>last(/OpenBSD/system.hostname,#2))>0'
->>>>>>> afed3e3c
               name: 'Hostname was changed on {HOST.NAME}'
               priority: INFO
         -
-          uuid: cfff34f2374c410492b89cce1c6b5198
           name: 'Host local time'
           key: system.localtime
           history: 1w
@@ -317,7 +268,6 @@
               tag: Application
               value: OS
         -
-          uuid: e758448d5ec242e6a7a17f67c8f62874
           name: 'Free swap space'
           key: 'system.swap.size[,free]'
           history: 1w
@@ -327,7 +277,6 @@
               tag: Application
               value: Memory
         -
-          uuid: 43648a7f2c79443781a0ad500e7a9e6c
           name: 'Free swap space in %'
           key: 'system.swap.size[,pfree]'
           history: 1w
@@ -339,17 +288,11 @@
               value: Memory
           triggers:
             -
-<<<<<<< HEAD
-              uuid: 0f6c42a2f15b4ab4be3fd5866e1b5a11
-              expression: '{last()}<50'
-=======
               expression: 'last(/OpenBSD/system.swap.size[,pfree])<50'
->>>>>>> afed3e3c
               name: 'Lack of free swap space on {HOST.NAME}'
               priority: WARNING
               description: 'It probably means that the systems requires more physical memory.'
         -
-          uuid: 61f33f0c3e35499b999626058048ec66
           name: 'Total swap space'
           key: 'system.swap.size[,total]'
           delay: 1h
@@ -360,7 +303,6 @@
               tag: Application
               value: Memory
         -
-          uuid: b19974c64b4141c2aca0e997b03c2f0a
           name: 'System information'
           key: system.uname
           delay: 1h
@@ -378,16 +320,10 @@
               value: OS
           triggers:
             -
-<<<<<<< HEAD
-              uuid: 9aee0f9286b94cc6a9e9d8a1d530e0e7
-              expression: '{diff(0)}>0'
-=======
               expression: '(last(/OpenBSD/system.uname,#1)<>last(/OpenBSD/system.uname,#2))>0'
->>>>>>> afed3e3c
               name: 'Host information was changed on {HOST.NAME}'
               priority: INFO
         -
-          uuid: d14bcdc15cc24f90baea06a13077a54f
           name: 'System uptime'
           key: system.uptime
           delay: 10m
@@ -402,16 +338,10 @@
               value: OS
           triggers:
             -
-<<<<<<< HEAD
-              uuid: 0799b211839842e897bf3add8f0cddb4
-              expression: '{change(0)}<0'
-=======
               expression: change(/OpenBSD/system.uptime)<0
->>>>>>> afed3e3c
               name: '{HOST.NAME} has just been restarted'
               priority: INFO
         -
-          uuid: 165a44bf3b9d49378e500acb90aa7957
           name: 'Number of logged in users'
           key: system.users.num
           history: 1w
@@ -424,7 +354,6 @@
               tag: Application
               value: Security
         -
-          uuid: f11f6e3539a244409f1c72dbd6f16b76
           name: 'Checksum of /etc/passwd'
           key: 'vfs.file.cksum[/etc/passwd]'
           delay: 1h
@@ -435,16 +364,10 @@
               value: Security
           triggers:
             -
-<<<<<<< HEAD
-              uuid: 51d3a465dd72425bb6d4e885cafbe464
-              expression: '{diff(0)}>0'
-=======
               expression: '(last(/OpenBSD/vfs.file.cksum[/etc/passwd],#1)<>last(/OpenBSD/vfs.file.cksum[/etc/passwd],#2))>0'
->>>>>>> afed3e3c
               name: '/etc/passwd has been changed on {HOST.NAME}'
               priority: WARNING
         -
-          uuid: 5b6c92c92e434dff8ce19e28b3ba785e
           name: 'Available memory'
           key: 'vm.memory.size[available]'
           history: 1w
@@ -456,16 +379,10 @@
               value: Memory
           triggers:
             -
-<<<<<<< HEAD
-              uuid: 934196f1e6df477a86aa8ac6532c1e7d
-              expression: '{last()}<20M'
-=======
               expression: 'last(/OpenBSD/vm.memory.size[available])<20M'
->>>>>>> afed3e3c
               name: 'Lack of available memory on server {HOST.NAME}'
               priority: AVERAGE
         -
-          uuid: b32320608732421fac18437006bc1874
           name: 'Total memory'
           key: 'vm.memory.size[total]'
           delay: 1h
@@ -477,7 +394,6 @@
               value: Memory
       discovery_rules:
         -
-          uuid: d02d41ad698942bfab1fe29fad31010a
           name: 'Network interface discovery'
           key: net.if.discovery
           delay: 1h
@@ -490,7 +406,6 @@
           description: 'Discovery of network interfaces as defined in global regular expression "Network interfaces for discovery".'
           item_prototypes:
             -
-              uuid: 81dec4b8de8c4ab68aef26d9f00aee87
               name: 'Incoming network traffic on {#IFNAME}'
               key: 'net.if.in[{#IFNAME}]'
               history: 1w
@@ -509,7 +424,6 @@
                   tag: Application
                   value: 'Network interfaces'
             -
-              uuid: 16bced1c77eb46799ecedcde5049dbdb
               name: 'Outgoing network traffic on {#IFNAME}'
               key: 'net.if.out[{#IFNAME}]'
               history: 1w
@@ -529,7 +443,6 @@
                   value: 'Network interfaces'
           graph_prototypes:
             -
-              uuid: c79845ab3101451c8f0fe033b5b2166e
               name: 'Network traffic on {#IFNAME}'
               ymin_type_1: FIXED
               graph_items:
@@ -547,7 +460,6 @@
                     host: OpenBSD
                     key: 'net.if.out[{#IFNAME}]'
         -
-          uuid: feb02c707aa64b91a3b340aa5ef23de9
           name: 'Mounted filesystem discovery'
           key: vfs.fs.discovery
           delay: 1h
@@ -560,7 +472,6 @@
           description: 'Discovery of file systems of different types as defined in global regular expression "File systems for discovery".'
           item_prototypes:
             -
-              uuid: c29bc3c6bd844242b9165251dd3266bb
               name: 'Free inodes on {#FSNAME} (percentage)'
               key: 'vfs.fs.inode[{#FSNAME},pfree]'
               history: 1w
@@ -572,16 +483,10 @@
                   value: Filesystems
               trigger_prototypes:
                 -
-<<<<<<< HEAD
-                  uuid: 7a4df452aaf3492faacb59a2dba7138e
-                  expression: '{last()}<20'
-=======
                   expression: 'last(/OpenBSD/vfs.fs.inode[{#FSNAME},pfree])<20'
->>>>>>> afed3e3c
                   name: 'Free inodes is less than 20% on volume {#FSNAME}'
                   priority: WARNING
             -
-              uuid: d53bf828e684464a88157fd3dfd1b8d4
               name: 'Free disk space on {#FSNAME}'
               key: 'vfs.fs.size[{#FSNAME},free]'
               history: 1w
@@ -591,7 +496,6 @@
                   tag: Application
                   value: Filesystems
             -
-              uuid: bcae23e8404349af87c570c353bfe0fe
               name: 'Free disk space on {#FSNAME} (percentage)'
               key: 'vfs.fs.size[{#FSNAME},pfree]'
               history: 1w
@@ -603,16 +507,10 @@
                   value: Filesystems
               trigger_prototypes:
                 -
-<<<<<<< HEAD
-                  uuid: 8cb5932991e34ad4912d0aa3b1fad6ae
-                  expression: '{last()}<20'
-=======
                   expression: 'last(/OpenBSD/vfs.fs.size[{#FSNAME},pfree])<20'
->>>>>>> afed3e3c
                   name: 'Free disk space is less than 20% on volume {#FSNAME}'
                   priority: WARNING
             -
-              uuid: 5c27bfca98fc4e709b5fe66e8c181fbd
               name: 'Total disk space on {#FSNAME}'
               key: 'vfs.fs.size[{#FSNAME},total]'
               delay: 1h
@@ -623,7 +521,6 @@
                   tag: Application
                   value: Filesystems
             -
-              uuid: 840eed51cf264b5698fe4f38fd03ea16
               name: 'Used disk space on {#FSNAME}'
               key: 'vfs.fs.size[{#FSNAME},used]'
               history: 1w
@@ -634,7 +531,6 @@
                   value: Filesystems
           graph_prototypes:
             -
-              uuid: ef0e881cfc3f4552a163a653cd52869c
               name: 'Disk space usage {#FSNAME}'
               width: '600'
               height: '340'
@@ -657,7 +553,6 @@
                     key: 'vfs.fs.size[{#FSNAME},free]'
       dashboards:
         -
-          uuid: b4606920366049bd98e2e6d31c602d67
           name: 'System performance'
           pages:
             -
@@ -761,7 +656,6 @@
                         host: OpenBSD
   graphs:
     -
-      uuid: 947de3b0729948b0ae2f03342a7e3f9f
       name: 'CPU jumps'
       graph_items:
         -
@@ -776,7 +670,6 @@
             host: OpenBSD
             key: system.cpu.intr
     -
-      uuid: 765b83f3f7a246aa893eff4f19600326
       name: 'CPU load'
       ymin_type_1: FIXED
       graph_items:
@@ -798,7 +691,6 @@
             host: OpenBSD
             key: 'system.cpu.load[percpu,avg15]'
     -
-      uuid: 512ed29b170642d285b14a7e9b2d43de
       name: 'CPU utilization'
       show_triggers: 'NO'
       type: STACKED
@@ -840,7 +732,6 @@
             host: OpenBSD
             key: 'system.cpu.util[,idle]'
     -
-      uuid: 18bbcc8bba0840fc8353b90caa3e657f
       name: 'Memory usage'
       ymin_type_1: FIXED
       ymax_type_1: ITEM
@@ -855,7 +746,6 @@
             host: OpenBSD
             key: 'vm.memory.size[available]'
     -
-      uuid: 8a422a49defb413ca16b1e8515b59e00
       name: 'Swap usage'
       width: '600'
       height: '340'
