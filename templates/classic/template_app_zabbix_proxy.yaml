--- conflicted
+++ resolved
@@ -3,11 +3,9 @@
   date: '2021-05-09T00:00:00Z'
   groups:
     -
-      uuid: a571c0d144b14fd4a87a9d9b2aa9fcd6
       name: Templates/Applications
   templates:
     -
-      uuid: dd114bf0fb2f46bc84840f1bb24e2b23
       template: 'Zabbix Proxy'
       name: 'Zabbix Proxy'
       groups:
@@ -15,7 +13,6 @@
           name: Templates/Applications
       items:
         -
-          uuid: 0230306272c24858b49243ef1c61e2ec
           name: 'Zabbix preprocessing queue'
           type: INTERNAL
           key: 'zabbix[preprocessing_queue]'
@@ -26,7 +23,6 @@
               tag: Application
               value: 'Zabbix proxy'
         -
-          uuid: 5131f979c17a4346a95f8ba77e7133a4
           name: 'Utilization of availability manager internal processes, in %'
           type: INTERNAL
           key: 'zabbix[process,availability manager,avg,busy]'
@@ -39,18 +35,12 @@
               value: 'Zabbix proxy'
           triggers:
             -
-<<<<<<< HEAD
-              uuid: df29ae5bc6d4476f8cdbf074c052e257
-              expression: '{avg(10m)}>75'
-=======
               expression: 'avg(/Zabbix Proxy/zabbix[process,availability manager,avg,busy],10m)>75'
->>>>>>> afed3e3c
               recovery_mode: RECOVERY_EXPRESSION
               recovery_expression: 'avg(/Zabbix Proxy/zabbix[process,availability manager,avg,busy],10m)<65'
               name: 'Zabbix availability manager processes more than 75% busy'
               priority: AVERAGE
         -
-          uuid: 3d1bfa64a447427da0b463c3617b212e
           name: 'Utilization of configuration syncer internal processes, in %'
           type: INTERNAL
           key: 'zabbix[process,configuration syncer,avg,busy]'
@@ -64,18 +54,12 @@
               value: 'Zabbix proxy'
           triggers:
             -
-<<<<<<< HEAD
-              uuid: 71a76dbd9aeb47f88dbc24fd0c5f8473
-              expression: '{avg(10m)}>75'
-=======
               expression: 'avg(/Zabbix Proxy/zabbix[process,configuration syncer,avg,busy],10m)>75'
->>>>>>> afed3e3c
               recovery_mode: RECOVERY_EXPRESSION
               recovery_expression: 'avg(/Zabbix Proxy/zabbix[process,configuration syncer,avg,busy],10m)<65'
               name: 'Zabbix configuration syncer processes more than 75% busy'
               priority: AVERAGE
         -
-          uuid: 69eefd6aba164d71b0a2b8d2df06e9a3
           name: 'Utilization of data sender internal processes, in %'
           type: INTERNAL
           key: 'zabbix[process,data sender,avg,busy]'
@@ -89,18 +73,12 @@
               value: 'Zabbix proxy'
           triggers:
             -
-<<<<<<< HEAD
-              uuid: b6a15e03bfa34e3ca957107f0a44aa06
-              expression: '{avg(10m)}>75'
-=======
               expression: 'avg(/Zabbix Proxy/zabbix[process,data sender,avg,busy],10m)>75'
->>>>>>> afed3e3c
               recovery_mode: RECOVERY_EXPRESSION
               recovery_expression: 'avg(/Zabbix Proxy/zabbix[process,data sender,avg,busy],10m)<65'
               name: 'Zabbix data sender processes more than 75% busy'
               priority: AVERAGE
         -
-          uuid: 1d00c5ef345f4827a921ff3e3617d316
           name: 'Utilization of discoverer data collector processes, in %'
           type: INTERNAL
           key: 'zabbix[process,discoverer,avg,busy]'
@@ -115,18 +93,12 @@
               value: 'Zabbix proxy'
           triggers:
             -
-<<<<<<< HEAD
-              uuid: 44f29b3165d54d388a1c01d598fd4942
-              expression: '{avg(10m)}>75'
-=======
               expression: 'avg(/Zabbix Proxy/zabbix[process,discoverer,avg,busy],10m)>75'
->>>>>>> afed3e3c
               recovery_mode: RECOVERY_EXPRESSION
               recovery_expression: 'avg(/Zabbix Proxy/zabbix[process,discoverer,avg,busy],10m)<65'
               name: 'Zabbix discoverer processes more than 75% busy'
               priority: AVERAGE
         -
-          uuid: a1a7b0f3c34248a0993c305cd76fea5a
           name: 'Utilization of heartbeat sender internal processes, in %'
           type: INTERNAL
           key: 'zabbix[process,heartbeat sender,avg,busy]'
@@ -140,18 +112,12 @@
               value: 'Zabbix proxy'
           triggers:
             -
-<<<<<<< HEAD
-              uuid: 50421e00277245cfa1feb8725a2293a3
-              expression: '{avg(10m)}>75'
-=======
               expression: 'avg(/Zabbix Proxy/zabbix[process,heartbeat sender,avg,busy],10m)>75'
->>>>>>> afed3e3c
               recovery_mode: RECOVERY_EXPRESSION
               recovery_expression: 'avg(/Zabbix Proxy/zabbix[process,heartbeat sender,avg,busy],10m)<65'
               name: 'Zabbix heartbeat sender processes more than 75% busy'
               priority: AVERAGE
         -
-          uuid: d34bb8623fff4fb99f87167534299654
           name: 'Utilization of history poller data collector processes, in %'
           type: INTERNAL
           key: 'zabbix[process,history poller,avg,busy]'
@@ -164,18 +130,12 @@
               value: 'Zabbix proxy'
           triggers:
             -
-<<<<<<< HEAD
-              uuid: 041ea09ee07c46f7b632e55941cea229
-              expression: '{avg(10m)}>75'
-=======
               expression: 'avg(/Zabbix Proxy/zabbix[process,history poller,avg,busy],10m)>75'
->>>>>>> afed3e3c
               recovery_mode: RECOVERY_EXPRESSION
               recovery_expression: 'avg(/Zabbix Proxy/zabbix[process,history poller,avg,busy],10m)<65'
               name: 'Zabbix history poller processes more than 75% busy'
               priority: AVERAGE
         -
-          uuid: 7dde8cd03e5043a2bd484f7213a5f112
           name: 'Utilization of history syncer internal processes, in %'
           type: INTERNAL
           key: 'zabbix[process,history syncer,avg,busy]'
@@ -189,18 +149,12 @@
               value: 'Zabbix proxy'
           triggers:
             -
-<<<<<<< HEAD
-              uuid: f90e8dd86f934ceb9ec4fefcfa22cbc8
-              expression: '{avg(10m)}>75'
-=======
               expression: 'avg(/Zabbix Proxy/zabbix[process,history syncer,avg,busy],10m)>75'
->>>>>>> afed3e3c
               recovery_mode: RECOVERY_EXPRESSION
               recovery_expression: 'avg(/Zabbix Proxy/zabbix[process,history syncer,avg,busy],10m)<65'
               name: 'Zabbix history syncer processes more than 75% busy'
               priority: AVERAGE
         -
-          uuid: 31f0355f4d7c4de6b0d6f206d1ca9fa3
           name: 'Utilization of housekeeper internal processes, in %'
           type: INTERNAL
           key: 'zabbix[process,housekeeper,avg,busy]'
@@ -214,18 +168,12 @@
               value: 'Zabbix proxy'
           triggers:
             -
-<<<<<<< HEAD
-              uuid: 70e2b0943c75425b8694adb17bef6c4b
-              expression: '{avg(30m)}>75'
-=======
               expression: 'avg(/Zabbix Proxy/zabbix[process,housekeeper,avg,busy],30m)>75'
->>>>>>> afed3e3c
               recovery_mode: RECOVERY_EXPRESSION
               recovery_expression: 'avg(/Zabbix Proxy/zabbix[process,housekeeper,avg,busy],30m)<65'
               name: 'Zabbix housekeeper processes more than 75% busy'
               priority: AVERAGE
         -
-          uuid: 782b11dbe3ce47e3b9098c43d83057ad
           name: 'Utilization of http poller data collector processes, in %'
           type: INTERNAL
           key: 'zabbix[process,http poller,avg,busy]'
@@ -239,18 +187,12 @@
               value: 'Zabbix proxy'
           triggers:
             -
-<<<<<<< HEAD
-              uuid: 5f80758e845140c6b158d2b9841869f0
-              expression: '{avg(10m)}>75'
-=======
               expression: 'avg(/Zabbix Proxy/zabbix[process,http poller,avg,busy],10m)>75'
->>>>>>> afed3e3c
               recovery_mode: RECOVERY_EXPRESSION
               recovery_expression: 'avg(/Zabbix Proxy/zabbix[process,http poller,avg,busy],10m)<65'
               name: 'Zabbix http poller processes more than 75% busy'
               priority: AVERAGE
         -
-          uuid: 9b899ab317b447d1a82d1136e0a2ff6f
           name: 'Utilization of icmp pinger data collector processes, in %'
           type: INTERNAL
           key: 'zabbix[process,icmp pinger,avg,busy]'
@@ -264,18 +206,12 @@
               value: 'Zabbix proxy'
           triggers:
             -
-<<<<<<< HEAD
-              uuid: 8eeccbce853c4973b78269fa54037684
-              expression: '{avg(10m)}>75'
-=======
               expression: 'avg(/Zabbix Proxy/zabbix[process,icmp pinger,avg,busy],10m)>75'
->>>>>>> afed3e3c
               recovery_mode: RECOVERY_EXPRESSION
               recovery_expression: 'avg(/Zabbix Proxy/zabbix[process,icmp pinger,avg,busy],10m)<65'
               name: 'Zabbix icmp pinger processes more than 75% busy'
               priority: AVERAGE
         -
-          uuid: 52b3123dfef94d8bba1b1a13314a9d4f
           name: 'Utilization of ipmi manager internal processes, in %'
           type: INTERNAL
           key: 'zabbix[process,ipmi manager,avg,busy]'
@@ -289,18 +225,12 @@
               value: 'Zabbix proxy'
           triggers:
             -
-<<<<<<< HEAD
-              uuid: 665eb8e26e1b45d1b1405a38bba19f66
-              expression: '{avg(10m)}>75'
-=======
               expression: 'avg(/Zabbix Proxy/zabbix[process,ipmi manager,avg,busy],10m)>75'
->>>>>>> afed3e3c
               recovery_mode: RECOVERY_EXPRESSION
               recovery_expression: 'avg(/Zabbix Proxy/zabbix[process,ipmi manager,avg,busy],10m)<65'
               name: 'Zabbix ipmi manager processes more than 75% busy'
               priority: AVERAGE
         -
-          uuid: 7cfb2f1504dd4b0aaac804b132d49bc5
           name: 'Utilization of ipmi poller data collector processes, in %'
           type: INTERNAL
           key: 'zabbix[process,ipmi poller,avg,busy]'
@@ -314,18 +244,12 @@
               value: 'Zabbix proxy'
           triggers:
             -
-<<<<<<< HEAD
-              uuid: e10a82d65ca54453812664262c912f14
-              expression: '{avg(10m)}>75'
-=======
               expression: 'avg(/Zabbix Proxy/zabbix[process,ipmi poller,avg,busy],10m)>75'
->>>>>>> afed3e3c
               recovery_mode: RECOVERY_EXPRESSION
               recovery_expression: 'avg(/Zabbix Proxy/zabbix[process,ipmi poller,avg,busy],10m)<65'
               name: 'Zabbix ipmi poller processes more than 75% busy'
               priority: AVERAGE
         -
-          uuid: 02214c0c38394bef8d648369584ae30b
           name: 'Utilization of java poller data collector processes, in %'
           type: INTERNAL
           key: 'zabbix[process,java poller,avg,busy]'
@@ -339,18 +263,12 @@
               value: 'Zabbix proxy'
           triggers:
             -
-<<<<<<< HEAD
-              uuid: 5eaa5aae0b2748668f07531ea6b0e2f5
-              expression: '{avg(10m)}>75'
-=======
               expression: 'avg(/Zabbix Proxy/zabbix[process,java poller,avg,busy],10m)>75'
->>>>>>> afed3e3c
               recovery_mode: RECOVERY_EXPRESSION
               recovery_expression: 'avg(/Zabbix Proxy/zabbix[process,java poller,avg,busy],10m)<65'
               name: 'Zabbix java poller processes more than 75% busy'
               priority: AVERAGE
         -
-          uuid: 334398ad893e4146bc1b9370eef9df59
           name: 'Utilization of poller data collector processes, in %'
           type: INTERNAL
           key: 'zabbix[process,poller,avg,busy]'
@@ -365,18 +283,12 @@
               value: 'Zabbix proxy'
           triggers:
             -
-<<<<<<< HEAD
-              uuid: e64947db931c451d83f71c472481e24c
-              expression: '{avg(10m)}>75'
-=======
               expression: 'avg(/Zabbix Proxy/zabbix[process,poller,avg,busy],10m)>75'
->>>>>>> afed3e3c
               recovery_mode: RECOVERY_EXPRESSION
               recovery_expression: 'avg(/Zabbix Proxy/zabbix[process,poller,avg,busy],10m)<65'
               name: 'Zabbix poller processes more than 75% busy'
               priority: AVERAGE
         -
-          uuid: 20705fe12d4c40a4a27306b66ec9a69d
           name: 'Utilization of preprocessing manager internal processes, in %'
           type: INTERNAL
           key: 'zabbix[process,preprocessing manager,avg,busy]'
@@ -389,18 +301,12 @@
               value: 'Zabbix proxy'
           triggers:
             -
-<<<<<<< HEAD
-              uuid: 16ddf391872747d0b5034db744a24afa
-              expression: '{avg(10m)}>75'
-=======
               expression: 'avg(/Zabbix Proxy/zabbix[process,preprocessing manager,avg,busy],10m)>75'
->>>>>>> afed3e3c
               recovery_mode: RECOVERY_EXPRESSION
               recovery_expression: 'avg(/Zabbix Proxy/zabbix[process,preprocessing manager,avg,busy],10m)<65'
               name: 'Zabbix preprocessing manager processes more than 75% busy'
               priority: AVERAGE
         -
-          uuid: 9c7916375cf841fb8edaf383b93a0522
           name: 'Utilization of preprocessing worker internal processes, in %'
           type: INTERNAL
           key: 'zabbix[process,preprocessing worker,avg,busy]'
@@ -413,18 +319,12 @@
               value: 'Zabbix proxy'
           triggers:
             -
-<<<<<<< HEAD
-              uuid: d7f3260cb7ff4ad6b6f824bb8d12fa71
-              expression: '{avg(10m)}>75'
-=======
               expression: 'avg(/Zabbix Proxy/zabbix[process,preprocessing worker,avg,busy],10m)>75'
->>>>>>> afed3e3c
               recovery_mode: RECOVERY_EXPRESSION
               recovery_expression: 'avg(/Zabbix Proxy/zabbix[process,preprocessing worker,avg,busy],10m)<65'
               name: 'Zabbix preprocessing worker processes more than 75% busy'
               priority: AVERAGE
         -
-          uuid: 1fd488bbb4af450cb2b5e8c81b739f29
           name: 'Utilization of self-monitoring internal processes, in %'
           type: INTERNAL
           key: 'zabbix[process,self-monitoring,avg,busy]'
@@ -438,18 +338,12 @@
               value: 'Zabbix proxy'
           triggers:
             -
-<<<<<<< HEAD
-              uuid: eded3b89b7ea4b4e8d5ba8947c562dd9
-              expression: '{avg(10m)}>75'
-=======
               expression: 'avg(/Zabbix Proxy/zabbix[process,self-monitoring,avg,busy],10m)>75'
->>>>>>> afed3e3c
               recovery_mode: RECOVERY_EXPRESSION
               recovery_expression: 'avg(/Zabbix Proxy/zabbix[process,self-monitoring,avg,busy],10m)<65'
               name: 'Zabbix self-monitoring processes more than 75% busy'
               priority: AVERAGE
         -
-          uuid: 77ab21500d734deea86938a1a90035e0
           name: 'Utilization of snmp trapper data collector processes, in %'
           type: INTERNAL
           key: 'zabbix[process,snmp trapper,avg,busy]'
@@ -463,18 +357,12 @@
               value: 'Zabbix proxy'
           triggers:
             -
-<<<<<<< HEAD
-              uuid: cb0b65f4b7684489af19a0c5a0294261
-              expression: '{avg(10m)}>75'
-=======
               expression: 'avg(/Zabbix Proxy/zabbix[process,snmp trapper,avg,busy],10m)>75'
->>>>>>> afed3e3c
               recovery_mode: RECOVERY_EXPRESSION
               recovery_expression: 'avg(/Zabbix Proxy/zabbix[process,snmp trapper,avg,busy],10m)<65'
               name: 'Zabbix snmp trapper processes more than 75% busy'
               priority: AVERAGE
         -
-          uuid: 94d1aa1bff2d499f9e29dd9cafd04b9e
           name: 'Utilization of task manager internal processes, in %'
           type: INTERNAL
           key: 'zabbix[process,task manager,avg,busy]'
@@ -488,18 +376,12 @@
               value: 'Zabbix proxy'
           triggers:
             -
-<<<<<<< HEAD
-              uuid: f4a1015a57794f1785ffb740cdb820c3
-              expression: '{avg(10m)}>75'
-=======
               expression: 'avg(/Zabbix Proxy/zabbix[process,task manager,avg,busy],10m)>75'
->>>>>>> afed3e3c
               recovery_mode: RECOVERY_EXPRESSION
               recovery_expression: 'avg(/Zabbix Proxy/zabbix[process,task manager,avg,busy],10m)<65'
               name: 'Zabbix task manager processes more than 75% busy'
               priority: AVERAGE
         -
-          uuid: 8d99635291d14ae8a5ba7d794540bde2
           name: 'Utilization of trapper data collector processes, in %'
           type: INTERNAL
           key: 'zabbix[process,trapper,avg,busy]'
@@ -513,18 +395,12 @@
               value: 'Zabbix proxy'
           triggers:
             -
-<<<<<<< HEAD
-              uuid: 23a27def01ee4b299d1912541978e583
-              expression: '{avg(10m)}>75'
-=======
               expression: 'avg(/Zabbix Proxy/zabbix[process,trapper,avg,busy],10m)>75'
->>>>>>> afed3e3c
               recovery_mode: RECOVERY_EXPRESSION
               recovery_expression: 'avg(/Zabbix Proxy/zabbix[process,trapper,avg,busy],10m)<65'
               name: 'Zabbix trapper processes more than 75% busy'
               priority: AVERAGE
         -
-          uuid: 7b0f5b75d4854b84a7e1f51975732e25
           name: 'Utilization of unreachable poller data collector processes, in %'
           type: INTERNAL
           key: 'zabbix[process,unreachable poller,avg,busy]'
@@ -538,18 +414,12 @@
               value: 'Zabbix proxy'
           triggers:
             -
-<<<<<<< HEAD
-              uuid: 8cb54a8d8dc74bad866e7675301b5648
-              expression: '{avg(10m)}>75'
-=======
               expression: 'avg(/Zabbix Proxy/zabbix[process,unreachable poller,avg,busy],10m)>75'
->>>>>>> afed3e3c
               recovery_mode: RECOVERY_EXPRESSION
               recovery_expression: 'avg(/Zabbix Proxy/zabbix[process,unreachable poller,avg,busy],10m)<65'
               name: 'Zabbix unreachable poller processes more than 75% busy'
               priority: AVERAGE
         -
-          uuid: a5a7076a175c400f866a4d873d12e1e4
           name: 'Utilization of vmware data collector processes, in %'
           type: INTERNAL
           key: 'zabbix[process,vmware collector,avg,busy]'
@@ -563,18 +433,12 @@
               value: 'Zabbix proxy'
           triggers:
             -
-<<<<<<< HEAD
-              uuid: 43ddeb3566bd498a9cf4ae67a32f6db0
-              expression: '{avg(10m)}>75'
-=======
               expression: 'avg(/Zabbix Proxy/zabbix[process,vmware collector,avg,busy],10m)>75'
->>>>>>> afed3e3c
               recovery_mode: RECOVERY_EXPRESSION
               recovery_expression: 'avg(/Zabbix Proxy/zabbix[process,vmware collector,avg,busy],10m)<65'
               name: 'Zabbix vmware collector processes more than 75% busy'
               priority: AVERAGE
         -
-          uuid: 2fa1c8d8fcb94d4c83cf4e291420a690
           name: 'Zabbix queue over 10 minutes'
           type: INTERNAL
           key: 'zabbix[queue,10m]'
@@ -587,17 +451,11 @@
               value: 'Zabbix proxy'
           triggers:
             -
-<<<<<<< HEAD
-              uuid: e769403388e24e73b2e8ef3291fc8279
-              expression: '{min(10m)}>100'
-=======
               expression: 'min(/Zabbix Proxy/zabbix[queue,10m],10m)>100'
->>>>>>> afed3e3c
               name: 'More than 100 items having missing data for more than 10 minutes'
               priority: WARNING
               description: 'zabbix[queue,10m] item is collecting data about how many items are missing data for more than 10 minutes'
         -
-          uuid: cfbb623cca754fd49d4f606ab52f658d
           name: 'Zabbix queue'
           type: INTERNAL
           key: 'zabbix[queue]'
@@ -608,7 +466,6 @@
               tag: Application
               value: 'Zabbix proxy'
         -
-          uuid: 606d1d43812341db8260a233295a4a4e
           name: 'Zabbix configuration cache, % used'
           type: INTERNAL
           key: 'zabbix[rcache,buffer,pused]'
@@ -622,17 +479,11 @@
               value: 'Zabbix proxy'
           triggers:
             -
-<<<<<<< HEAD
-              uuid: ee5705705ba04d058886fcc951f7c16c
-              expression: '{max(10m)}>75'
-=======
               expression: 'max(/Zabbix Proxy/zabbix[rcache,buffer,pused],10m)>75'
->>>>>>> afed3e3c
               name: 'More than 75% used in the configuration cache'
               priority: AVERAGE
               description: 'Consider increasing CacheSize in the zabbix_proxy.conf configuration file'
         -
-          uuid: fc7412c1a02240b7931d3511743a2662
           name: 'Zabbix vmware cache, % used'
           type: INTERNAL
           key: 'zabbix[vmware,buffer,pused]'
@@ -646,17 +497,11 @@
               value: 'Zabbix proxy'
           triggers:
             -
-<<<<<<< HEAD
-              uuid: 6fe49cda50c44c818735a2a610c8c74d
-              expression: '{max(10m)}>75'
-=======
               expression: 'max(/Zabbix Proxy/zabbix[vmware,buffer,pused],10m)>75'
->>>>>>> afed3e3c
               name: 'More than 75% used in the vmware cache'
               priority: AVERAGE
               description: 'Consider increasing VMwareCacheSize in the zabbix_proxy.conf configuration file'
         -
-          uuid: aec73d2a7e444702b352c75998bf636e
           name: 'Zabbix history write cache, % used'
           type: INTERNAL
           key: 'zabbix[wcache,history,pused]'
@@ -670,17 +515,11 @@
               value: 'Zabbix proxy'
           triggers:
             -
-<<<<<<< HEAD
-              uuid: ea296c3d968f490f927b2a1ccf0b827f
-              expression: '{max(10m)}>75'
-=======
               expression: 'max(/Zabbix Proxy/zabbix[wcache,history,pused],10m)>75'
->>>>>>> afed3e3c
               name: 'More than 75% used in the history cache'
               priority: AVERAGE
               description: 'Consider increasing HistoryCacheSize in the zabbix_proxy.conf configuration file'
         -
-          uuid: 8c4c7802497d4de4988278edc29f8eb1
           name: 'Zabbix history index cache, % used'
           type: INTERNAL
           key: 'zabbix[wcache,index,pused]'
@@ -694,17 +533,11 @@
               value: 'Zabbix proxy'
           triggers:
             -
-<<<<<<< HEAD
-              uuid: 945eb600435f48969d03de9864eda9ec
-              expression: '{max(10m)}>75'
-=======
               expression: 'max(/Zabbix Proxy/zabbix[wcache,index,pused],10m)>75'
->>>>>>> afed3e3c
               name: 'More than 75% used in the history index cache'
               priority: AVERAGE
               description: 'Consider increasing HistoryIndexCacheSize in the zabbix_proxy.conf configuration file'
         -
-          uuid: ba5efd0ed21d4ac39e1375788b7198de
           name: 'Number of processed numeric (float) values per second'
           type: INTERNAL
           key: 'zabbix[wcache,values,float]'
@@ -721,7 +554,6 @@
               tag: Application
               value: 'Zabbix proxy'
         -
-          uuid: 47cdd6ef01734ec1ab15b0ab43d147ca
           name: 'Number of processed log values per second'
           type: INTERNAL
           key: 'zabbix[wcache,values,log]'
@@ -738,7 +570,6 @@
               tag: Application
               value: 'Zabbix proxy'
         -
-          uuid: 46574db1d70545f6af89e8607d22f5bb
           name: 'Number of processed not supported values per second'
           type: INTERNAL
           key: 'zabbix[wcache,values,not supported]'
@@ -755,7 +586,6 @@
               tag: Application
               value: 'Zabbix proxy'
         -
-          uuid: 5f0c3ed0998e499aaa1e4a30726928fc
           name: 'Number of processed character values per second'
           type: INTERNAL
           key: 'zabbix[wcache,values,str]'
@@ -772,7 +602,6 @@
               tag: Application
               value: 'Zabbix proxy'
         -
-          uuid: 1c259b08b3ff445f9b2f24a02c07c5db
           name: 'Number of processed text values per second'
           type: INTERNAL
           key: 'zabbix[wcache,values,text]'
@@ -789,7 +618,6 @@
               tag: Application
               value: 'Zabbix proxy'
         -
-          uuid: 8e4b9641b173415c8608ee4863bcd547
           name: 'Number of processed numeric (unsigned) values per second'
           type: INTERNAL
           key: 'zabbix[wcache,values,uint]'
@@ -806,7 +634,6 @@
               tag: Application
               value: 'Zabbix proxy'
         -
-          uuid: 5229b786efc84f01bb31f2819c47d9f4
           name: 'Number of processed values per second'
           type: INTERNAL
           key: 'zabbix[wcache,values]'
@@ -824,7 +651,6 @@
               value: 'Zabbix proxy'
       dashboards:
         -
-          uuid: c12bdb602db645a292d0cbba39d58e9f
           name: 'Zabbix proxy health'
           pages:
             -
@@ -895,7 +721,6 @@
                         host: 'Zabbix Proxy'
   graphs:
     -
-      uuid: 40b649050cb8420888abcae129eafe27
       name: 'Zabbix cache usage, % used'
       ymin_type_1: FIXED
       ymax_type_1: FIXED
@@ -924,7 +749,6 @@
             host: 'Zabbix Proxy'
             key: 'zabbix[vmware,buffer,pused]'
     -
-      uuid: 7635642bf94249e39d420a6eba1f6649
       name: 'Zabbix data gathering process busy %'
       ymin_type_1: FIXED
       ymax_type_1: FIXED
@@ -997,7 +821,6 @@
             host: 'Zabbix Proxy'
             key: 'zabbix[process,history poller,avg,busy]'
     -
-      uuid: 60a3dcc84e494c17b656395d78d9b9e9
       name: 'Zabbix internal process busy %'
       ymin_type_1: FIXED
       ymax_type_1: FIXED
@@ -1069,7 +892,6 @@
             host: 'Zabbix Proxy'
             key: 'zabbix[process,availability manager,avg,busy]'
     -
-      uuid: 787ad6ca2967415c8a1daa4a4400c12d
       name: 'Zabbix internal queues'
       graph_items:
         -
@@ -1078,7 +900,6 @@
             host: 'Zabbix Proxy'
             key: 'zabbix[preprocessing_queue]'
     -
-      uuid: d03bdc914520474084d6809312cdf097
       name: 'Zabbix proxy performance'
       graph_items:
         -
