zabbix_export:
  version: '5.4'
  date: '2021-05-09T00:00:00Z'
  groups:
    -
      uuid: 57b7ae836ca64446ba2c296389c009b7
      name: Templates/Modules
  templates:
    -
      uuid: e518b1340ce44d7389d2cc7c304a97b4
      template: 'SMART by Zabbix agent active 2'
      name: 'SMART by Zabbix agent active 2'
      description: |
        The template for monitoring S.M.A.R.T. attributes of physical disk that works without any external scripts. It collects metrics by Zabbix agent active 2 version 5.0 and later with Smartmontools version 7.1 and later. Disk discovery LLD rule finds all HDD, SSD, NVMe disks with S.M.A.R.T. enabled. Attribute discovery LLD rule finds all Vendor Specific Attributes for each disk. If you want to skip some attributes, please set regular expressions with disk names in {$SMART.DISK.NAME.MATCHES} and with attribute IDs in {$SMART.ATTRIBUTE.ID.MATCHES} macros on the host level.
        
        You can discuss this template or leave feedback on our forum https://www.zabbix.com/forum/zabbix-suggestions-and-feedback/415662-discussion-thread-for-official-zabbix-smart-disk-monitoring
        
        Template tooling version used: 0.38
      groups:
        -
          name: Templates/Modules
      items:
        -
          uuid: feba508d76b845039b434f62d9e62d54
          name: 'SMART: Get attributes'
          type: ZABBIX_ACTIVE
          key: smart.disk.get
          history: '0'
          trends: '0'
          value_type: TEXT
          tags:
            -
              tag: Application
              value: 'Zabbix raw items'
      discovery_rules:
        -
          uuid: 3b19696e4d8f4f98acb40481adfa7513
          name: 'Attribute discovery'
          type: ZABBIX_ACTIVE
          key: smart.attribute.discovery
          delay: 1h
          description: 'Discovery SMART Vendor Specific Attributes of disks.'
          item_prototypes:
            -
              uuid: 498a4f1b4b7442b5a38c52400646cc47
              name: 'SMART [{#NAME}]: ID {#ID} {#ATTRNAME}'
              type: DEPENDENT
              key: 'smart.disk.error[{#NAME},{#ID}]'
              delay: '0'
              history: 7d
              preprocessing:
                -
                  type: JSONPATH
                  parameters:
                    - '$[?(@.disk_name==''{#NAME}'')].ata_smart_attributes.table[?(@.id=={#ID})].value.first()'
                -
                  type: DISCARD_UNCHANGED_HEARTBEAT
                  parameters:
                    - 6h
              master_item:
                key: smart.disk.get
              tags:
                -
                  tag: Application
                  value: '{#DISKTYPE} {#NAME}'
              trigger_prototypes:
                -
<<<<<<< HEAD
                  uuid: f4ccd5b49b7447e491f40ae556773def
                  expression: '{last()} <= {#THRESH}'
=======
                  expression: 'last(/SMART by Zabbix agent active 2/smart.disk.error[{#NAME},{#ID}]) <= {#THRESH}'
>>>>>>> afed3e3c
                  name: 'SMART [{#NAME}]: Attribute {#ID} {#ATTRNAME} is failed'
                  priority: WARNING
                  description: 'The value should be greater than THRESH.'
          overrides:
            -
              name: 'ID filter'
              step: '1'
              filter:
                conditions:
                  -
                    macro: '{#ID}'
                    value: '{$SMART.ATTRIBUTE.ID.MATCHES}'
                    formulaid: A
                  -
                    macro: '{#NAME}'
                    value: '{$SMART.DISK.NAME.MATCHES}'
                    formulaid: B
              operations:
                -
                  operationobject: ITEM_PROTOTYPE
                  operator: REGEXP
                  status: ENABLED
                  discover: NO_DISCOVER
        -
          uuid: 0a56a348d4a446938beae1eae5ec8993
          name: 'Disk discovery'
          type: ZABBIX_ACTIVE
          key: smart.disk.discovery
          delay: 1h
          description: 'Discovery SMART disks.'
          item_prototypes:
            -
              uuid: ad6a9f6f7293495c916bb0aac0bc9729
              name: 'SMART [{#NAME}]: Critical warning'
              type: DEPENDENT
              key: 'smart.disk.critical_warning[{#NAME}]'
              delay: '0'
              history: 7d
              description: 'This field indicates critical warnings for the state of the controller.'
              preprocessing:
                -
                  type: JSONPATH
                  parameters:
                    - '$[?(@.disk_name==''{#NAME}'')].nvme_smart_health_information_log.critical_warning.first()'
                -
                  type: DISCARD_UNCHANGED_HEARTBEAT
                  parameters:
                    - 6h
              master_item:
                key: smart.disk.get
              tags:
                -
                  tag: Application
                  value: '{#DISKTYPE} {#NAME}'
            -
              uuid: e5bbd606e330469389bf081588b88d17
              name: 'SMART [{#NAME}]: Power on hours'
              type: DEPENDENT
              key: 'smart.disk.hours[{#NAME}]'
              delay: '0'
              history: 7d
              units: s
              description: 'Count of hours in power-on state. The raw value of this attribute shows total count of hours (or minutes, or seconds, depending on manufacturer) in power-on state. "By default, the total expected lifetime of a hard disk in perfect condition is defined as 5 years (running every day and night on all days). This is equal to 1825 days in 24/7 mode or 43800 hours." On some pre-2005 drives, this raw value may advance erratically and/or "wrap around" (reset to zero periodically). https://en.wikipedia.org/wiki/S.M.A.R.T.#Known_ATA_S.M.A.R.T._attributes'
              preprocessing:
                -
                  type: JSONPATH
                  parameters:
                    - '$[?(@.disk_name==''{#NAME}'')].power_on_time.hours.first()'
              master_item:
                key: smart.disk.get
              tags:
                -
                  tag: Application
                  value: '{#DISKTYPE} {#NAME}'
            -
              uuid: 0861b008b09a41799978e085625aaa4a
              name: 'SMART [{#NAME}]: Media errors'
              type: DEPENDENT
              key: 'smart.disk.media_errors[{#NAME}]'
              delay: '0'
              history: 7d
              description: 'Contains the number of occurrences where the controller detected an unrecovered data integrity error. Errors such as uncorrectable ECC, CRC checksum failure, or LBA tag mismatch are included in this field.'
              preprocessing:
                -
                  type: JSONPATH
                  parameters:
                    - '$[?(@.disk_name==''{#NAME}'')].nvme_smart_health_information_log.media_errors.first()'
                -
                  type: DISCARD_UNCHANGED_HEARTBEAT
                  parameters:
                    - 6h
              master_item:
                key: smart.disk.get
              tags:
                -
                  tag: Application
                  value: '{#DISKTYPE} {#NAME}'
            -
              uuid: f48fe3366b194eb4942411cc776c8633
              name: 'SMART [{#NAME}]: Device model'
              type: DEPENDENT
              key: 'smart.disk.model[{#NAME}]'
              delay: '0'
              history: 7d
              trends: '0'
              value_type: CHAR
              preprocessing:
                -
                  type: JSONPATH
                  parameters:
                    - '$[?(@.disk_name==''{#NAME}'')].model_name.first()'
                -
                  type: DISCARD_UNCHANGED_HEARTBEAT
                  parameters:
                    - 6h
              master_item:
                key: smart.disk.get
              tags:
                -
                  tag: Application
                  value: '{#DISKTYPE} {#NAME}'
            -
              uuid: d5cef21c49994c3e8e12ef6471d7cdcd
              name: 'SMART [{#NAME}]: Percentage used'
              type: DEPENDENT
              key: 'smart.disk.percentage_used[{#NAME}]'
              delay: '0'
              history: 7d
              units: '%'
              description: 'Contains a vendor specific estimate of the percentage of NVM subsystem life used based on the actual usage and the manufacturer’s prediction of NVM life. A value of 100 indicates that the estimated endurance of the NVM in the NVM subsystem has been consumed, but may not indicate an NVM subsystem failure. The value is allowed to exceed 100. Percentages greater than 254 shall be represented as 255. This value shall be updated once per power-on hour (when the controller is not in a sleep state).'
              preprocessing:
                -
                  type: JSONPATH
                  parameters:
                    - '$[?(@.disk_name==''{#NAME}'')].nvme_smart_health_information_log.percentage_used.first()'
                -
                  type: DISCARD_UNCHANGED_HEARTBEAT
                  parameters:
                    - 6h
              master_item:
                key: smart.disk.get
              tags:
                -
                  tag: Application
                  value: '{#DISKTYPE} {#NAME}'
              trigger_prototypes:
                -
<<<<<<< HEAD
                  uuid: 0cd0dc2b8cf8448198d6b76a4ecfda50
                  expression: '{last()}>90'
=======
                  expression: 'last(/SMART by Zabbix agent active 2/smart.disk.percentage_used[{#NAME}])>90'
>>>>>>> afed3e3c
                  name: 'SMART [{#NAME}]: NVMe disk percentage using is over 90% of estimated endurance'
                  priority: AVERAGE
            -
              uuid: 189d8e8d16ed40229ba3ca52b75d2dc4
              name: 'SMART [{#NAME}]: Serial number'
              type: DEPENDENT
              key: 'smart.disk.sn[{#NAME}]'
              delay: '0'
              history: 7d
              trends: '0'
              value_type: CHAR
              preprocessing:
                -
                  type: JSONPATH
                  parameters:
                    - '$[?(@.disk_name==''{#NAME}'')].serial_number.first()'
                -
                  type: DISCARD_UNCHANGED_HEARTBEAT
                  parameters:
                    - 6h
              master_item:
                key: smart.disk.get
              tags:
                -
                  tag: Application
                  value: '{#DISKTYPE} {#NAME}'
              trigger_prototypes:
                -
<<<<<<< HEAD
                  uuid: 4896ca0c82fa4c879ec798d60781db17
                  expression: '{diff()}=1 and {strlen()}>0'
=======
                  expression: '(last(/SMART by Zabbix agent active 2/smart.disk.sn[{#NAME}],#1)<>last(/SMART by Zabbix agent active 2/smart.disk.sn[{#NAME}],#2))=1 and length(last(/SMART by Zabbix agent active 2/smart.disk.sn[{#NAME}]))>0'
>>>>>>> afed3e3c
                  name: 'SMART [{#NAME}]: Disk has been replaced (new serial number received)'
                  priority: INFO
                  description: 'Device serial number has changed. Ack to close.'
                  manual_close: 'YES'
            -
              uuid: e79eaaf7ee0d40e7b91fc019f5edb19e
              name: 'SMART [{#NAME}]: Temperature'
              type: DEPENDENT
              key: 'smart.disk.temperature[{#NAME}]'
              delay: '0'
              history: 7d
              units: °C
              description: 'Current drive temperature.'
              preprocessing:
                -
                  type: JSONPATH
                  parameters:
                    - '$[?(@.disk_name==''{#NAME}'')].temperature.current.first()'
                -
                  type: DISCARD_UNCHANGED_HEARTBEAT
                  parameters:
                    - 6h
              master_item:
                key: smart.disk.get
              tags:
                -
                  tag: Application
                  value: '{#DISKTYPE} {#NAME}'
              trigger_prototypes:
                -
<<<<<<< HEAD
                  uuid: ddc7ae41ba534b0baf457d16f72878fb
                  expression: '{avg(5m)}>{$SMART.TEMPERATURE.MAX.CRIT}'
                  name: 'SMART [{#NAME}]: Average disk temperature is critical (over {$SMART.TEMPERATURE.MAX.CRIT}°C for 5m)'
                  priority: AVERAGE
                -
                  uuid: f1e71154f2144552a8bf93c766a27b81
                  expression: '{avg(5m)}>{$SMART.TEMPERATURE.MAX.WARN}'
=======
                  expression: 'avg(/SMART by Zabbix agent active 2/smart.disk.temperature[{#NAME}],5m)>{$SMART.TEMPERATURE.MAX.CRIT}'
                  name: 'SMART [{#NAME}]: Average disk temperature is critical (over {$SMART.TEMPERATURE.MAX.CRIT}°C for 5m)'
                  priority: AVERAGE
                -
                  expression: 'avg(/SMART by Zabbix agent active 2/smart.disk.temperature[{#NAME}],5m)>{$SMART.TEMPERATURE.MAX.WARN}'
>>>>>>> afed3e3c
                  name: 'SMART [{#NAME}]: Average disk temperature is too high (over {$SMART.TEMPERATURE.MAX.WARN}°C for 5m)'
                  priority: WARNING
                  dependencies:
                    -
                      name: 'SMART [{#NAME}]: Average disk temperature is critical (over {$SMART.TEMPERATURE.MAX.CRIT}°C for 5m)'
                      expression: 'avg(/SMART by Zabbix agent active 2/smart.disk.temperature[{#NAME}],5m)>{$SMART.TEMPERATURE.MAX.CRIT}'
            -
              uuid: 2475415cc95b4103b2933f921e62dd36
              name: 'SMART [{#NAME}]: Self-test passed'
              type: DEPENDENT
              key: 'smart.disk.test[{#NAME}]'
              delay: '0'
              history: 7d
              trends: '0'
              value_type: CHAR
              description: 'The disk is passed the SMART self-test or not.'
              preprocessing:
                -
                  type: JSONPATH
                  parameters:
                    - '$[?(@.disk_name==''{#NAME}'')].ata_smart_data.self_test.status.passed.first()'
                -
                  type: DISCARD_UNCHANGED_HEARTBEAT
                  parameters:
                    - 6h
              master_item:
                key: smart.disk.get
              tags:
                -
                  tag: Application
                  value: '{#DISKTYPE} {#NAME}'
              trigger_prototypes:
                -
<<<<<<< HEAD
                  uuid: ba6ad7f791604fcba3f4c0c975b0e0a7
                  expression: '{last()}="false"'
=======
                  expression: 'last(/SMART by Zabbix agent active 2/smart.disk.test[{#NAME}])="false"'
>>>>>>> afed3e3c
                  name: 'SMART [{#NAME}]: Disk self-test is not passed'
                  priority: HIGH
          overrides:
            -
              name: 'Not NVMe'
              step: '2'
              filter:
                conditions:
                  -
                    macro: '{#DISKTYPE}'
                    value: nvme
                    operator: NOT_MATCHES_REGEX
                    formulaid: A
              operations:
                -
                  operationobject: ITEM_PROTOTYPE
                  operator: REGEXP
                  value: Media|Percentage|Critical
                  status: ENABLED
                  discover: NO_DISCOVER
            -
              name: Self-test
              step: '1'
              filter:
                conditions:
                  -
                    macro: '{#DISKTYPE}'
                    value: nvme
                    formulaid: A
              operations:
                -
                  operationobject: ITEM_PROTOTYPE
                  operator: LIKE
                  value: Self-test
                  status: ENABLED
                  discover: NO_DISCOVER
      macros:
        -
          macro: '{$SMART.ATTRIBUTE.ID.MATCHES}'
          value: CHANGE_IF_NEEDED
          description: 'This macro is used in overrides of attribute discovery for filtering IDs. It can be overridden on the host or linked template level.'
        -
          macro: '{$SMART.DISK.NAME.MATCHES}'
          value: CHANGE_IF_NEEDED
          description: 'This macro is used in overrides of attribute discovery for filtering IDs. It can be overridden on the host or linked template level.'
        -
          macro: '{$SMART.TEMPERATURE.MAX.CRIT}'
          value: '65'
          description: 'This macro is used for trigger expression. It can be overridden on the host or linked template level.'
        -
          macro: '{$SMART.TEMPERATURE.MAX.WARN}'
          value: '50'
          description: 'This macro is used for trigger expression. It can be overridden on the host or linked template level.'<|MERGE_RESOLUTION|>--- conflicted
+++ resolved
@@ -3,11 +3,9 @@
   date: '2021-05-09T00:00:00Z'
   groups:
     -
-      uuid: 57b7ae836ca64446ba2c296389c009b7
       name: Templates/Modules
   templates:
     -
-      uuid: e518b1340ce44d7389d2cc7c304a97b4
       template: 'SMART by Zabbix agent active 2'
       name: 'SMART by Zabbix agent active 2'
       description: |
@@ -21,7 +19,6 @@
           name: Templates/Modules
       items:
         -
-          uuid: feba508d76b845039b434f62d9e62d54
           name: 'SMART: Get attributes'
           type: ZABBIX_ACTIVE
           key: smart.disk.get
@@ -34,7 +31,6 @@
               value: 'Zabbix raw items'
       discovery_rules:
         -
-          uuid: 3b19696e4d8f4f98acb40481adfa7513
           name: 'Attribute discovery'
           type: ZABBIX_ACTIVE
           key: smart.attribute.discovery
@@ -42,7 +38,6 @@
           description: 'Discovery SMART Vendor Specific Attributes of disks.'
           item_prototypes:
             -
-              uuid: 498a4f1b4b7442b5a38c52400646cc47
               name: 'SMART [{#NAME}]: ID {#ID} {#ATTRNAME}'
               type: DEPENDENT
               key: 'smart.disk.error[{#NAME},{#ID}]'
@@ -65,12 +60,7 @@
                   value: '{#DISKTYPE} {#NAME}'
               trigger_prototypes:
                 -
-<<<<<<< HEAD
-                  uuid: f4ccd5b49b7447e491f40ae556773def
-                  expression: '{last()} <= {#THRESH}'
-=======
                   expression: 'last(/SMART by Zabbix agent active 2/smart.disk.error[{#NAME},{#ID}]) <= {#THRESH}'
->>>>>>> afed3e3c
                   name: 'SMART [{#NAME}]: Attribute {#ID} {#ATTRNAME} is failed'
                   priority: WARNING
                   description: 'The value should be greater than THRESH.'
@@ -95,7 +85,6 @@
                   status: ENABLED
                   discover: NO_DISCOVER
         -
-          uuid: 0a56a348d4a446938beae1eae5ec8993
           name: 'Disk discovery'
           type: ZABBIX_ACTIVE
           key: smart.disk.discovery
@@ -103,7 +92,6 @@
           description: 'Discovery SMART disks.'
           item_prototypes:
             -
-              uuid: ad6a9f6f7293495c916bb0aac0bc9729
               name: 'SMART [{#NAME}]: Critical warning'
               type: DEPENDENT
               key: 'smart.disk.critical_warning[{#NAME}]'
@@ -126,7 +114,6 @@
                   tag: Application
                   value: '{#DISKTYPE} {#NAME}'
             -
-              uuid: e5bbd606e330469389bf081588b88d17
               name: 'SMART [{#NAME}]: Power on hours'
               type: DEPENDENT
               key: 'smart.disk.hours[{#NAME}]'
@@ -146,7 +133,6 @@
                   tag: Application
                   value: '{#DISKTYPE} {#NAME}'
             -
-              uuid: 0861b008b09a41799978e085625aaa4a
               name: 'SMART [{#NAME}]: Media errors'
               type: DEPENDENT
               key: 'smart.disk.media_errors[{#NAME}]'
@@ -169,7 +155,6 @@
                   tag: Application
                   value: '{#DISKTYPE} {#NAME}'
             -
-              uuid: f48fe3366b194eb4942411cc776c8633
               name: 'SMART [{#NAME}]: Device model'
               type: DEPENDENT
               key: 'smart.disk.model[{#NAME}]'
@@ -193,7 +178,6 @@
                   tag: Application
                   value: '{#DISKTYPE} {#NAME}'
             -
-              uuid: d5cef21c49994c3e8e12ef6471d7cdcd
               name: 'SMART [{#NAME}]: Percentage used'
               type: DEPENDENT
               key: 'smart.disk.percentage_used[{#NAME}]'
@@ -218,16 +202,10 @@
                   value: '{#DISKTYPE} {#NAME}'
               trigger_prototypes:
                 -
-<<<<<<< HEAD
-                  uuid: 0cd0dc2b8cf8448198d6b76a4ecfda50
-                  expression: '{last()}>90'
-=======
                   expression: 'last(/SMART by Zabbix agent active 2/smart.disk.percentage_used[{#NAME}])>90'
->>>>>>> afed3e3c
                   name: 'SMART [{#NAME}]: NVMe disk percentage using is over 90% of estimated endurance'
                   priority: AVERAGE
             -
-              uuid: 189d8e8d16ed40229ba3ca52b75d2dc4
               name: 'SMART [{#NAME}]: Serial number'
               type: DEPENDENT
               key: 'smart.disk.sn[{#NAME}]'
@@ -252,18 +230,12 @@
                   value: '{#DISKTYPE} {#NAME}'
               trigger_prototypes:
                 -
-<<<<<<< HEAD
-                  uuid: 4896ca0c82fa4c879ec798d60781db17
-                  expression: '{diff()}=1 and {strlen()}>0'
-=======
                   expression: '(last(/SMART by Zabbix agent active 2/smart.disk.sn[{#NAME}],#1)<>last(/SMART by Zabbix agent active 2/smart.disk.sn[{#NAME}],#2))=1 and length(last(/SMART by Zabbix agent active 2/smart.disk.sn[{#NAME}]))>0'
->>>>>>> afed3e3c
                   name: 'SMART [{#NAME}]: Disk has been replaced (new serial number received)'
                   priority: INFO
                   description: 'Device serial number has changed. Ack to close.'
                   manual_close: 'YES'
             -
-              uuid: e79eaaf7ee0d40e7b91fc019f5edb19e
               name: 'SMART [{#NAME}]: Temperature'
               type: DEPENDENT
               key: 'smart.disk.temperature[{#NAME}]'
@@ -288,21 +260,11 @@
                   value: '{#DISKTYPE} {#NAME}'
               trigger_prototypes:
                 -
-<<<<<<< HEAD
-                  uuid: ddc7ae41ba534b0baf457d16f72878fb
-                  expression: '{avg(5m)}>{$SMART.TEMPERATURE.MAX.CRIT}'
-                  name: 'SMART [{#NAME}]: Average disk temperature is critical (over {$SMART.TEMPERATURE.MAX.CRIT}°C for 5m)'
-                  priority: AVERAGE
-                -
-                  uuid: f1e71154f2144552a8bf93c766a27b81
-                  expression: '{avg(5m)}>{$SMART.TEMPERATURE.MAX.WARN}'
-=======
                   expression: 'avg(/SMART by Zabbix agent active 2/smart.disk.temperature[{#NAME}],5m)>{$SMART.TEMPERATURE.MAX.CRIT}'
                   name: 'SMART [{#NAME}]: Average disk temperature is critical (over {$SMART.TEMPERATURE.MAX.CRIT}°C for 5m)'
                   priority: AVERAGE
                 -
                   expression: 'avg(/SMART by Zabbix agent active 2/smart.disk.temperature[{#NAME}],5m)>{$SMART.TEMPERATURE.MAX.WARN}'
->>>>>>> afed3e3c
                   name: 'SMART [{#NAME}]: Average disk temperature is too high (over {$SMART.TEMPERATURE.MAX.WARN}°C for 5m)'
                   priority: WARNING
                   dependencies:
@@ -310,7 +272,6 @@
                       name: 'SMART [{#NAME}]: Average disk temperature is critical (over {$SMART.TEMPERATURE.MAX.CRIT}°C for 5m)'
                       expression: 'avg(/SMART by Zabbix agent active 2/smart.disk.temperature[{#NAME}],5m)>{$SMART.TEMPERATURE.MAX.CRIT}'
             -
-              uuid: 2475415cc95b4103b2933f921e62dd36
               name: 'SMART [{#NAME}]: Self-test passed'
               type: DEPENDENT
               key: 'smart.disk.test[{#NAME}]'
@@ -336,12 +297,7 @@
                   value: '{#DISKTYPE} {#NAME}'
               trigger_prototypes:
                 -
-<<<<<<< HEAD
-                  uuid: ba6ad7f791604fcba3f4c0c975b0e0a7
-                  expression: '{last()}="false"'
-=======
                   expression: 'last(/SMART by Zabbix agent active 2/smart.disk.test[{#NAME}])="false"'
->>>>>>> afed3e3c
                   name: 'SMART [{#NAME}]: Disk self-test is not passed'
                   priority: HIGH
           overrides:
