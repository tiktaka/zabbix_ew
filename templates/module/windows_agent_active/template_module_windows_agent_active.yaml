zabbix_export:
  version: '6.0'
<<<<<<< HEAD
  date: '2022-04-06T19:34:05Z'
=======
  date: '2022-04-08T09:22:28Z'
>>>>>>> 770543cf
  groups:
    -
      uuid: 57b7ae836ca64446ba2c296389c009b7
      name: Templates/Modules
  templates:
    -
      uuid: 296cb27ad93b4063b77aaf1a8339d40c
      template: 'Windows CPU by Zabbix agent active'
      name: 'Windows CPU by Zabbix agent active'
      description: 'Template tooling version used: 0.41'
      groups:
        -
          name: Templates/Modules
      items:
        -
          uuid: 94cedfa2390f4e509456222a69207023
          name: 'CPU DPC time'
          type: ZABBIX_ACTIVE
          key: 'perf_counter_en["\Processor Information(_total)\% DPC Time"]'
          history: 7d
          value_type: FLOAT
          units: '%'
          description: |
            Processor DPC time is the time that a single processor spent receiving and servicing deferred procedure
            calls (DPCs). DPCs are interrupts that run at a lower priority than standard interrupts. % DPC Time is a
            component of % Privileged Time because DPCs are executed in privileged mode. If a high % DPC Time is
            sustained, there may be a processor bottleneck or an application or hardware related issue that can
            significantly diminish overall system performance.
          tags:
            -
              tag: component
              value: cpu
        -
          uuid: 9c3ee1744a604a41b90dcec49effaff7
          name: 'CPU interrupt time'
          type: ZABBIX_ACTIVE
          key: 'perf_counter_en["\Processor Information(_total)\% Interrupt Time"]'
          history: 7d
          value_type: FLOAT
          units: '%'
          description: |
            The Processor Information\% Interrupt Time is the time the processor spends receiving and servicing
            hardware interrupts during sample intervals. This value is an indirect indicator of the activity of
            devices that generate interrupts, such as the system clock, the mouse, disk drivers, data communication
            lines, network interface cards and other peripheral devices. This is an easy way to identify a potential
            hardware failure. This should never be higher than 20%.
          tags:
            -
              tag: component
              value: cpu
          triggers:
            -
              uuid: cbcd8d6c2eab4f18be5a40c2128e1b76
              expression: 'min(/Windows CPU by Zabbix agent active/perf_counter_en["\Processor Information(_total)\% Interrupt Time"],5m)>{$CPU.INTERRUPT.CRIT.MAX}'
              name: 'CPU interrupt time is too high'
              event_name: 'CPU interrupt time is too high (over {$CPU.INTERRUPT.CRIT.MAX}% for 5m)'
              priority: WARNING
              description: |
                "The CPU Interrupt Time in the last 5 minutes exceeds {$CPU.INTERRUPT.CRIT.MAX}%."
                The Processor Information\% Interrupt Time is the time the processor spends receiving and servicing
                hardware interrupts during sample intervals. This value is an indirect indicator of the activity of
                devices that generate interrupts, such as the system clock, the mouse, disk drivers, data communication
                lines, network interface cards and other peripheral devices. This is an easy way to identify a potential
                hardware failure. This should never be higher than 20%.
              dependencies:
                -
                  name: 'High CPU utilization'
                  expression: 'min(/Windows CPU by Zabbix agent active/system.cpu.util,5m)>{$CPU.UTIL.CRIT}'
              tags:
                -
                  tag: scope
                  value: performance
        -
          uuid: 49073e4ccf964d349945824888ec46b0
          name: 'CPU privileged time'
          type: ZABBIX_ACTIVE
          key: 'perf_counter_en["\Processor Information(_total)\% Privileged Time"]'
          history: 7d
          value_type: FLOAT
          units: '%'
          description: |
            The Processor Information\% Privileged Time counter shows the percent of time that the processor is spent
            executing in Kernel (or Privileged) mode. Privileged mode includes services interrupts inside Interrupt
            Service Routines (ISRs), executing Deferred Procedure Calls (DPCs), Device Driver calls and other kernel-mode
            functions of the Windows® Operating System.
          tags:
            -
              tag: component
              value: cpu
          triggers:
            -
              uuid: 150f35f3b43c48eb995a1e8f1211e9b3
              expression: 'min(/Windows CPU by Zabbix agent active/perf_counter_en["\Processor Information(_total)\% Privileged Time"],5m)>{$CPU.PRIV.CRIT.MAX}'
              name: 'CPU privileged time is too high'
              event_name: 'CPU privileged time is too high (over {$CPU.PRIV.CRIT.MAX}% for 5m)'
              priority: WARNING
              description: 'The CPU privileged time in the last 5 minutes exceeds {$CPU.PRIV.CRIT.MAX}%.'
              dependencies:
                -
                  name: 'CPU interrupt time is too high'
                  expression: 'min(/Windows CPU by Zabbix agent active/perf_counter_en["\Processor Information(_total)\% Interrupt Time"],5m)>{$CPU.INTERRUPT.CRIT.MAX}'
                -
                  name: 'High CPU utilization'
                  expression: 'min(/Windows CPU by Zabbix agent active/system.cpu.util,5m)>{$CPU.UTIL.CRIT}'
              tags:
                -
                  tag: scope
                  value: performance
        -
          uuid: bebffbf027bb48feba459e7f344d67f2
          name: 'CPU user time'
          type: ZABBIX_ACTIVE
          key: 'perf_counter_en["\Processor Information(_total)\% User Time"]'
          history: 7d
          value_type: FLOAT
          units: '%'
          description: |
            The Processor Information\% User Time counter shows the percent of time that the processor(s) is spent executing
            in User mode.
          tags:
            -
              tag: component
              value: cpu
        -
          uuid: 8d1d279c74324690a1ee37dbc90a7f88
          name: 'Context switches per second'
          type: ZABBIX_ACTIVE
          key: 'perf_counter_en["\System\Context Switches/sec"]'
          history: 7d
          value_type: FLOAT
          description: |
            Context Switches/sec is the combined rate at which all processors on the computer are switched from one thread to another.
            Context switches occur when a running thread voluntarily relinquishes the processor, is preempted by a higher priority ready thread, or switches between user-mode and privileged (kernel) mode to use an Executive or subsystem service.
            It is the sum of Thread\\Context Switches/sec for all threads running on all processors in the computer and is measured in numbers of switches.
            There are context switch counters on the System and Thread objects. This counter displays the difference between the values observed in the last two samples, divided by the duration of the sample interval.
          tags:
            -
              tag: component
              value: cpu
        -
          uuid: b7a1b8f5c4664195921d459a60f09d57
          name: 'CPU queue length'
          type: ZABBIX_ACTIVE
          key: 'perf_counter_en["\System\Processor Queue Length"]'
          history: 7d
          value_type: FLOAT
          description: |
            The Processor Queue Length shows the number of threads that are observed as delayed in the processor Ready Queue
            and are waiting to be executed.
          tags:
            -
              tag: component
              value: cpu
        -
          uuid: 6f3c6b7312be445eb54e0851447a879e
          name: 'CPU utilization'
          type: ZABBIX_ACTIVE
          key: system.cpu.util
          history: 7d
          value_type: FLOAT
          units: '%'
          description: 'CPU utilization in %.'
          tags:
            -
              tag: component
              value: cpu
          triggers:
            -
              uuid: 5f1bdb9eb4c44e8a8f33afee709b0667
              expression: 'min(/Windows CPU by Zabbix agent active/system.cpu.util,5m)>{$CPU.UTIL.CRIT}'
              name: 'High CPU utilization'
              event_name: 'High CPU utilization (over {$CPU.UTIL.CRIT}% for 5m)'
              opdata: 'Current utilization: {ITEM.LASTVALUE1}'
              priority: WARNING
              description: 'CPU utilization is too high. The system might be slow to respond.'
              tags:
                -
                  tag: scope
                  value: performance
        -
          uuid: cb071eb5cc82471c83e88b9125c2832a
          name: 'Number of cores'
          type: ZABBIX_ACTIVE
          key: 'wmi.get[root/cimv2,"Select NumberOfLogicalProcessors from Win32_ComputerSystem"]'
          history: 7d
          description: 'The number of logical processors available on the computer.'
          tags:
            -
              tag: component
              value: cpu
      macros:
        -
          macro: '{$CPU.INTERRUPT.CRIT.MAX}'
          value: '50'
          description: 'The critical threshold of the % Interrupt Time counter.'
        -
          macro: '{$CPU.PRIV.CRIT.MAX}'
          value: '30'
          description: 'The threshold of the % Privileged Time counter.'
        -
          macro: '{$CPU.QUEUE.CRIT.MAX}'
          value: '3'
          description: 'The threshold of the Processor Queue Length counter.'
        -
          macro: '{$CPU.UTIL.CRIT}'
          value: '90'
          description: 'The critical threshold of the CPU utilization in %.'
    -
      uuid: 1b04ac025fcf474cb97e6c8c95855eeb
      template: 'Windows filesystems by Zabbix agent active'
      name: 'Windows filesystems by Zabbix agent active'
      description: 'Template tooling version used: 0.41'
      groups:
        -
          name: Templates/Modules
      discovery_rules:
        -
          uuid: c6af2bf05ad2458babf0a3533d6c36f3
          name: 'Mounted filesystem discovery'
          type: ZABBIX_ACTIVE
          key: vfs.fs.discovery
          delay: 1h
          filter:
            evaltype: AND
            conditions:
              -
                macro: '{#FSTYPE}'
                value: '{$VFS.FS.FSTYPE.MATCHES}'
                formulaid: E
              -
                macro: '{#FSTYPE}'
                value: '{$VFS.FS.FSTYPE.NOT_MATCHES}'
                operator: NOT_MATCHES_REGEX
                formulaid: F
              -
                macro: '{#FSNAME}'
                value: '{$VFS.FS.FSNAME.MATCHES}'
                formulaid: C
              -
                macro: '{#FSNAME}'
                value: '{$VFS.FS.FSNAME.NOT_MATCHES}'
                operator: NOT_MATCHES_REGEX
                formulaid: D
              -
                macro: '{#FSDRIVETYPE}'
                value: '{$VFS.FS.FSDRIVETYPE.MATCHES}'
                formulaid: A
              -
                macro: '{#FSDRIVETYPE}'
                value: '{$VFS.FS.FSDRIVETYPE.NOT_MATCHES}'
                operator: NOT_MATCHES_REGEX
                formulaid: B
          description: 'Discovery of file systems of different types.'
          item_prototypes:
            -
              uuid: 6d3c76d7f4644e07a351aacc0c2b0651
              name: '{#FSLABEL}({#FSNAME}): Space utilization'
              type: ZABBIX_ACTIVE
              key: 'vfs.fs.size[{#FSNAME},pused]'
              history: 7d
              value_type: FLOAT
              units: '%'
              description: 'Space utilization in % for {#FSNAME}'
              tags:
                -
                  tag: component
                  value: storage
                -
                  tag: filesystem
                  value: '{#FSNAME}'
            -
              uuid: 4ca1e75a143f4b1c9cb1b1e9d0d02286
              name: '{#FSLABEL}({#FSNAME}): Total space'
              type: ZABBIX_ACTIVE
              key: 'vfs.fs.size[{#FSNAME},total]'
              history: 7d
              units: B
              description: 'Total space in Bytes'
              tags:
                -
                  tag: component
                  value: storage
                -
                  tag: filesystem
                  value: '{#FSNAME}'
            -
              uuid: c221010d5aef4bb182681092d0df3586
              name: '{#FSLABEL}({#FSNAME}): Used space'
              type: ZABBIX_ACTIVE
              key: 'vfs.fs.size[{#FSNAME},used]'
              history: 7d
              units: B
              description: 'Used storage in Bytes'
              tags:
                -
                  tag: component
                  value: storage
                -
                  tag: filesystem
                  value: '{#FSNAME}'
          trigger_prototypes:
            -
              uuid: d09b152f2b53451b9daec16eadeaa0ee
              expression: |
                last(/Windows filesystems by Zabbix agent active/vfs.fs.size[{#FSNAME},pused])>{$VFS.FS.PUSED.MAX.CRIT:"{#FSNAME}"} and
<<<<<<< HEAD
                ((last(/Windows filesystems by Zabbix agent active/vfs.fs.size[{#FSNAME},total])-last(/Windows filesystems by Zabbix agent active/vfs.fs.size[{#FSNAME},used]))<5G or timeleft(/Windows filesystems by Zabbix agent active/vfs.fs.size[{#FSNAME},pused],1h,100)<1d)
              name: '{#FSLABEL}({#FSNAME}): Disk space is critically low'
              event_name: '{#FSLABEL}({#FSNAME}): Disk space is critically low (used > {$VFS.FS.PUSED.MAX.CRIT:"{#FSNAME}"}%)'
=======
                ((last(/Windows filesystems by Zabbix agent active/vfs.fs.size[{#FSNAME},total])-last(/Windows filesystems by Zabbix agent active/vfs.fs.size[{#FSNAME},used]))<{$VFS.FS.FREE.MIN.CRIT:"{#FSNAME}"} or timeleft(/Windows filesystems by Zabbix agent active/vfs.fs.size[{#FSNAME},pused],1h,100)<1d)
              name: '{#FSLABEL}({#FSNAME}): Disk space is critically low (used > {$VFS.FS.PUSED.MAX.CRIT:"{#FSNAME}"}%)'
>>>>>>> 770543cf
              opdata: 'Space used: {ITEM.LASTVALUE3} of {ITEM.LASTVALUE2} ({ITEM.LASTVALUE1})'
              priority: AVERAGE
              description: |
                Two conditions should match: First, space utilization should be above {$VFS.FS.PUSED.MAX.CRIT:"{#FSNAME}"}.
                Second condition should be one of the following:
                - The disk free space is less than {$VFS.FS.FREE.MIN.CRIT:"{#FSNAME}"}.
                - The disk will be full in less than 24 hours.
              manual_close: 'YES'
              tags:
                -
                  tag: scope
                  value: capacity
            -
              uuid: c3e9ee6d771d4047b4351e5870b8ca01
              expression: |
                last(/Windows filesystems by Zabbix agent active/vfs.fs.size[{#FSNAME},pused])>{$VFS.FS.PUSED.MAX.WARN:"{#FSNAME}"} and
<<<<<<< HEAD
                ((last(/Windows filesystems by Zabbix agent active/vfs.fs.size[{#FSNAME},total])-last(/Windows filesystems by Zabbix agent active/vfs.fs.size[{#FSNAME},used]))<10G or timeleft(/Windows filesystems by Zabbix agent active/vfs.fs.size[{#FSNAME},pused],1h,100)<1d)
              name: '{#FSLABEL}({#FSNAME}): Disk space is low'
              event_name: '{#FSLABEL}({#FSNAME}): Disk space is low (used > {$VFS.FS.PUSED.MAX.WARN:"{#FSNAME}"}%)'
=======
                ((last(/Windows filesystems by Zabbix agent active/vfs.fs.size[{#FSNAME},total])-last(/Windows filesystems by Zabbix agent active/vfs.fs.size[{#FSNAME},used]))<{$VFS.FS.FREE.MIN.WARN:"{#FSNAME}"} or timeleft(/Windows filesystems by Zabbix agent active/vfs.fs.size[{#FSNAME},pused],1h,100)<1d)
              name: '{#FSLABEL}({#FSNAME}): Disk space is low (used > {$VFS.FS.PUSED.MAX.WARN:"{#FSNAME}"}%)'
>>>>>>> 770543cf
              opdata: 'Space used: {ITEM.LASTVALUE3} of {ITEM.LASTVALUE2} ({ITEM.LASTVALUE1})'
              priority: WARNING
              description: |
                Two conditions should match: First, space utilization should be above {$VFS.FS.PUSED.MAX.WARN:"{#FSNAME}"}.
                Second condition should be one of the following:
                - The disk free space is less than {$VFS.FS.FREE.MIN.WARN:"{#FSNAME}"}.
                - The disk will be full in less than 24 hours.
              manual_close: 'YES'
              dependencies:
                -
                  name: '{#FSLABEL}({#FSNAME}): Disk space is critically low'
                  expression: |
                    last(/Windows filesystems by Zabbix agent active/vfs.fs.size[{#FSNAME},pused])>{$VFS.FS.PUSED.MAX.CRIT:"{#FSNAME}"} and
                    ((last(/Windows filesystems by Zabbix agent active/vfs.fs.size[{#FSNAME},total])-last(/Windows filesystems by Zabbix agent active/vfs.fs.size[{#FSNAME},used]))<{$VFS.FS.FREE.MIN.CRIT:"{#FSNAME}"} or timeleft(/Windows filesystems by Zabbix agent active/vfs.fs.size[{#FSNAME},pused],1h,100)<1d)
              tags:
                -
                  tag: scope
                  value: capacity
          graph_prototypes:
            -
              uuid: 112006f664834dcf932373b57900425c
              name: '{#FSLABEL}({#FSNAME}): Disk space usage'
              width: '600'
              height: '340'
              type: PIE
              show_3d: 'YES'
              graph_items:
                -
                  color: '969696'
                  calc_fnc: LAST
                  type: GRAPH_SUM
                  item:
                    host: 'Windows filesystems by Zabbix agent active'
                    key: 'vfs.fs.size[{#FSNAME},total]'
                -
                  sortorder: '1'
                  color: C80000
                  calc_fnc: LAST
                  item:
                    host: 'Windows filesystems by Zabbix agent active'
                    key: 'vfs.fs.size[{#FSNAME},used]'
      macros:
        -
          macro: '{$VFS.FS.FREE.MIN.CRIT}'
          value: 5G
          description: 'The critical threshold of the filesystem utilization.'
        -
          macro: '{$VFS.FS.FREE.MIN.WARN}'
          value: 10G
          description: 'The warning threshold of the filesystem utilization.'
        -
          macro: '{$VFS.FS.FSDRIVETYPE.MATCHES}'
          value: fixed
          description: 'This macro is used in filesystems discovery. Can be overridden on the host or linked template level.'
        -
          macro: '{$VFS.FS.FSDRIVETYPE.NOT_MATCHES}'
          value: ^\s$
          description: 'This macro is used in filesystems discovery. Can be overridden on the host or linked template level.'
        -
          macro: '{$VFS.FS.FSNAME.MATCHES}'
          value: '.*'
          description: 'This macro is used in filesystems discovery. Can be overridden on the host or linked template level.'
        -
          macro: '{$VFS.FS.FSNAME.NOT_MATCHES}'
          value: '^(?:/dev|/sys|/run|/proc|.+/shm$)'
          description: 'This macro is used in filesystems discovery. Can be overridden on the host or linked template level.'
        -
          macro: '{$VFS.FS.FSTYPE.MATCHES}'
          value: '.*'
          description: 'This macro is used in filesystems discovery. Can be overridden on the host or linked template level.'
        -
          macro: '{$VFS.FS.FSTYPE.NOT_MATCHES}'
          value: ^\s$
          description: 'This macro is used in filesystems discovery. Can be overridden on the host or linked template level.'
        -
          macro: '{$VFS.FS.PUSED.MAX.CRIT}'
          value: '90'
          description: 'The critical threshold of the filesystem utilization in percent.'
        -
          macro: '{$VFS.FS.PUSED.MAX.WARN}'
          value: '80'
          description: 'The warning threshold of the filesystem utilization in percent.'
    -
      uuid: 6dd37a415f4c40aa960d7ba91b6b5143
      template: 'Windows generic by Zabbix agent active'
      name: 'Windows generic by Zabbix agent active'
      description: 'Template tooling version used: 0.41'
      groups:
        -
          name: Templates/Modules
      items:
        -
          uuid: 09ff6e03432f4db58e5f43697d0333e8
          name: 'Number of threads'
          type: ZABBIX_ACTIVE
          key: 'perf_counter_en["\System\Threads"]'
          history: 7d
          description: 'The number of threads used by all running processes.'
          tags:
            -
              tag: component
              value: os
        -
          uuid: 665093a48f39404e9ae3221657a5e962
          name: 'Number of processes'
          type: ZABBIX_ACTIVE
          key: 'proc.num[]'
          history: 7d
          description: 'The number of processes.'
          tags:
            -
              tag: component
              value: os
        -
          uuid: 73b821a638a74e6d86be642952d2d6fe
          name: 'System name'
          type: ZABBIX_ACTIVE
          key: system.hostname
          delay: 1h
          history: 2w
          trends: '0'
          value_type: CHAR
          description: 'System host name.'
          inventory_link: NAME
          preprocessing:
            -
              type: DISCARD_UNCHANGED_HEARTBEAT
              parameters:
                - 1d
          tags:
            -
              tag: component
              value: system
          triggers:
            -
              uuid: 2f5aa644755c4d18a3eafc74bde2d3ad
              expression: 'last(/Windows generic by Zabbix agent active/system.hostname,#1)<>last(/Windows generic by Zabbix agent active/system.hostname,#2) and length(last(/Windows generic by Zabbix agent active/system.hostname))>0'
              name: 'System name has changed'
              event_name: 'System name has changed (new name: {ITEM.VALUE})'
              priority: INFO
              description: 'System name has changed. Ack to close.'
              manual_close: 'YES'
              tags:
                -
                  tag: scope
                  value: notice
        -
          uuid: 78f2089b58f54042ac70fd9ac3b2aa7e
          name: 'System local time'
          type: ZABBIX_ACTIVE
          key: system.localtime
          history: 7d
          units: unixtime
          description: 'System local time of the host.'
          tags:
            -
              tag: component
              value: system
          triggers:
            -
              uuid: ed8075fd5332427ca0f9b56d55f4912b
              expression: 'fuzzytime(/Windows generic by Zabbix agent active/system.localtime,{$SYSTEM.FUZZYTIME.MAX})=0'
              name: 'System time is out of syn'
              event_name: 'System time is out of sync (diff with Zabbix server > {$SYSTEM.FUZZYTIME.MAX}s)'
              priority: WARNING
              description: 'The host system time is different from the Zabbix server time.'
              manual_close: 'YES'
              tags:
                -
                  tag: scope
                  value: notice
        -
          uuid: 0522b89bdee248c5aad6ff77d9a68311
          name: 'Operating system architecture'
          type: ZABBIX_ACTIVE
          key: system.sw.arch
          delay: 1h
          history: 2w
          trends: '0'
          value_type: CHAR
          description: 'Operating system architecture of the host.'
          preprocessing:
            -
              type: DISCARD_UNCHANGED_HEARTBEAT
              parameters:
                - 1d
          tags:
            -
              tag: component
              value: os
        -
          uuid: 383c3f59afee455d8981fe85e46c94dd
          name: 'System description'
          type: ZABBIX_ACTIVE
          key: system.uname
          delay: 15m
          history: 2w
          trends: '0'
          value_type: CHAR
          description: 'System description of the host.'
          preprocessing:
            -
              type: DISCARD_UNCHANGED_HEARTBEAT
              parameters:
                - 1d
          tags:
            -
              tag: component
              value: system
        -
          uuid: e5342587828d40ed8feafdccdd6d92e3
          name: Uptime
          type: ZABBIX_ACTIVE
          key: system.uptime
          delay: 30s
          history: 2w
          trends: 0d
          units: uptime
          description: 'System uptime in ''N days, hh:mm:ss'' format.'
          tags:
            -
              tag: component
              value: system
          triggers:
            -
              uuid: 13f9c722d9664d988a97a1c8123ad17a
              expression: 'last(/Windows generic by Zabbix agent active/system.uptime)<10m'
              name: 'Host has been restarted'
              event_name: 'Host has been restarted (uptime < 10m)'
              priority: WARNING
              description: 'The device uptime is less than 10 minutes.'
              manual_close: 'YES'
              tags:
                -
                  tag: scope
                  value: notice
      macros:
        -
          macro: '{$SYSTEM.FUZZYTIME.MAX}'
          value: '60'
          description: 'The threshold for difference of system time in seconds.'
    -
      uuid: e6535f54a0554463889fb8c65db11250
      template: 'Windows memory by Zabbix agent active'
      name: 'Windows memory by Zabbix agent active'
      description: 'Template tooling version used: 0.41'
      groups:
        -
          name: Templates/Modules
      items:
        -
          uuid: 50610f9c46a848bdbdc08ed5b9c2a156
          name: 'Cache bytes'
          type: ZABBIX_ACTIVE
          key: 'perf_counter_en["\Memory\Cache Bytes"]'
          history: 7d
          units: B
          description: |
            Cache Bytes is the sum of the Memory\\System Cache Resident Bytes, Memory\\System Driver Resident Bytes,
            Memory\\System Code Resident Bytes, and Memory\\Pool Paged Resident Bytes counters. This counter displays
            the last observed value only; it is not an average.
          tags:
            -
              tag: component
              value: memory
        -
          uuid: 6faf395b5bb14456a33e6689b7618613
          name: 'Free system page table entries'
          type: ZABBIX_ACTIVE
          key: 'perf_counter_en["\Memory\Free System Page Table Entries"]'
          history: 7d
          description: |
            This indicates the number of page table entries not currently in use by the system. If the number is less
            than 5,000, there may well be a memory leak or you running out of memory.
          tags:
            -
              tag: component
              value: memory
          triggers:
            -
              uuid: 24fd9695799846b3ba812f8ec6148972
              expression: 'max(/Windows memory by Zabbix agent active/perf_counter_en["\Memory\Free System Page Table Entries"],5m)<{$MEM.PAGE_TABLE_CRIT.MIN}'
              name: 'Number of free system page table entries is too low'
              event_name: 'Number of free system page table entries is too low (less {$MEM.PAGE_TABLE_CRIT.MIN} for 5m)'
              priority: WARNING
              description: 'The Memory Free System Page Table Entries is less than {$MEM.PAGE_TABLE_CRIT.MIN} for 5 minutes. If the number is less than 5,000, there may well be a memory leak.'
              dependencies:
                -
                  name: 'High memory utilization'
                  expression: 'min(/Windows memory by Zabbix agent active/vm.memory.util,5m)>{$MEMORY.UTIL.MAX}'
              tags:
                -
                  tag: scope
                  value: capacity
        -
          uuid: 9529c721229841f78362b4759cf2a910
          name: 'Memory page faults per second'
          type: ZABBIX_ACTIVE
          key: 'perf_counter_en["\Memory\Page Faults/sec"]'
          history: 7d
          value_type: FLOAT
          description: |
            Page Faults/sec is the average number of pages faulted per second. It is measured in number of pages
            faulted per second because only one page is faulted in each fault operation, hence this is also equal
            to the number of page fault operations. This counter includes both hard faults (those that require
            disk access) and soft faults (where the faulted page is found elsewhere in physical memory.) Most
            processors can handle large numbers of soft faults without significant consequence. However, hard faults,
            which require disk access, can cause significant delays.
          tags:
            -
              tag: component
              value: memory
        -
          uuid: f6c50f669f59467e9c5dca1c54f11ba6
          name: 'Memory pages per second'
          type: ZABBIX_ACTIVE
          key: 'perf_counter_en["\Memory\Pages/sec"]'
          history: 7d
          value_type: FLOAT
          description: |
            This measures the rate at which pages are read from or written to disk to resolve hard page faults.
            If the value is greater than 1,000, as a result of excessive paging, there may be a memory leak.
          tags:
            -
              tag: component
              value: memory
          triggers:
            -
              uuid: 655191afccad4673a641808be5500b46
              expression: 'min(/Windows memory by Zabbix agent active/perf_counter_en["\Memory\Pages/sec"],5m)>{$MEM.PAGE_SEC.CRIT.MAX}'
              name: 'The Memory Pages/sec is too high'
              event_name: 'The Memory Pages/sec is too high (over {$MEM.PAGE_SEC.CRIT.MAX} for 5m)'
              priority: WARNING
              description: 'The Memory Pages/sec in the last 5 minutes exceeds {$MEM.PAGE_SEC.CRIT.MAX}. If the value is greater than 1,000, as a result of excessive paging, there may be a memory leak.'
              dependencies:
                -
                  name: 'High memory utilization'
                  expression: 'min(/Windows memory by Zabbix agent active/vm.memory.util,5m)>{$MEMORY.UTIL.MAX}'
              tags:
                -
                  tag: scope
                  value: capacity
        -
          uuid: 46dbc910c830421f9a95e0da1e467b39
          name: 'Memory pool non-paged'
          type: ZABBIX_ACTIVE
          key: 'perf_counter_en["\Memory\Pool Nonpaged Bytes"]'
          history: 7d
          units: B
          description: |
            This measures the size, in bytes, of the non-paged pool. This is an area of system memory for objects
            that cannot be written to disk but instead must remain in physical memory as long as they are allocated.
            There is a possible memory leak if the value is greater than 175MB (or 100MB with the /3GB switch).
            A typical Event ID 2019 is recorded in the system event log.
          tags:
            -
              tag: component
              value: memory
        -
          uuid: 81b54eadc3c546858982dc8cf9228dd4
          name: 'Used swap space in %'
          type: ZABBIX_ACTIVE
          key: 'perf_counter_en["\Paging file(_Total)\% Usage"]'
          history: 7d
          value_type: FLOAT
          units: '%'
          description: 'The used space of swap volume/file in percent.'
          tags:
            -
              tag: component
              value: memory
            -
              tag: component
              value: storage
        -
          uuid: 2eec55a22cf74c16b06eb6f9028637f8
          name: 'Free swap space'
          type: CALCULATED
          key: system.swap.free
          history: 7d
          units: B
          params: 'last(//system.swap.size[,total]) - last(//system.swap.size[,total]) / 100 * last(//perf_counter_en["\Paging file(_Total)\% Usage"])'
          description: 'The free space of swap volume/file in bytes.'
          tags:
            -
              tag: component
              value: memory
            -
              tag: component
              value: storage
        -
          uuid: 5f86e2a308a342769cb5bf91da3976ef
          name: 'Free swap space in %'
          type: DEPENDENT
          key: system.swap.pfree
          delay: '0'
          history: 7d
          value_type: FLOAT
          units: '%'
          description: 'The free space of swap volume/file in percent.'
          preprocessing:
            -
              type: JAVASCRIPT
              parameters:
                - 'return (100 - value)'
          master_item:
            key: 'perf_counter_en["\Paging file(_Total)\% Usage"]'
          tags:
            -
              tag: component
              value: memory
            -
              tag: component
              value: storage
        -
          uuid: 9a73bfe24f884eea9bb9a13042b6dbfd
          name: 'Total swap space'
          type: ZABBIX_ACTIVE
          key: 'system.swap.size[,total]'
          history: 7d
          units: B
          description: 'The total space of swap volume/file in bytes.'
          tags:
            -
              tag: component
              value: memory
            -
              tag: component
              value: storage
        -
          uuid: b6b897e08b0f4dd1b858304d5456ab86
          name: 'Total memory'
          type: ZABBIX_ACTIVE
          key: 'vm.memory.size[total]'
          history: 7d
          units: B
          description: 'Total memory in Bytes.'
          tags:
            -
              tag: component
              value: memory
        -
          uuid: 7b6b29a6d984476785e77b9604874ed5
          name: 'Used memory'
          type: ZABBIX_ACTIVE
          key: 'vm.memory.size[used]'
          history: 7d
          units: B
          description: 'Used memory in Bytes.'
          tags:
            -
              tag: component
              value: memory
        -
          uuid: 5731f496327c422e8fb33a1db6412d74
          name: 'Memory utilization'
          type: CALCULATED
          key: vm.memory.util
          history: 7d
          value_type: FLOAT
          units: '%'
          params: 'last(//vm.memory.size[used]) / last(//vm.memory.size[total]) * 100'
          description: 'Memory utilization in %.'
          tags:
            -
              tag: component
              value: memory
          triggers:
            -
              uuid: df816288349743ad9b2015dda9066abb
              expression: 'min(/Windows memory by Zabbix agent active/vm.memory.util,5m)>{$MEMORY.UTIL.MAX}'
              name: 'High memory utilization'
              event_name: 'High memory utilization (>{$MEMORY.UTIL.MAX}% for 5m)'
              priority: AVERAGE
              description: 'The system is running out of free memory.'
              tags:
                -
                  tag: scope
                  value: capacity
                -
                  tag: scope
                  value: performance
      macros:
        -
          macro: '{$MEM.PAGE_SEC.CRIT.MAX}'
          value: '1000'
          description: 'The warning threshold of the Memory Pages/sec counter.'
        -
          macro: '{$MEM.PAGE_TABLE_CRIT.MIN}'
          value: '5000'
          description: 'The warning threshold of the Free System Page Table Entries counter.'
        -
          macro: '{$MEMORY.UTIL.MAX}'
          value: '90'
          description: 'The warning threshold of the Memory util item.'
        -
          macro: '{$SWAP.PFREE.MIN.WARN}'
          value: '20'
          description: 'The warning threshold of the minimum free swap.'
    -
      uuid: 792cb76a1a6340d8acb36d8802d22c00
      template: 'Windows network by Zabbix agent active'
      name: 'Windows network by Zabbix agent active'
      description: 'Template tooling version used: 0.41'
      groups:
        -
          name: Templates/Modules
      items:
        -
          uuid: 7c115b04b8904cc187aa3c8bbf456a57
          name: 'Network interfaces WMI get'
          type: ZABBIX_ACTIVE
          key: 'wmi.getall[root\cimv2,"select Name,Description,NetConnectionID,Speed,AdapterTypeId,NetConnectionStatus,GUID from win32_networkadapter where PhysicalAdapter=True and NetConnectionStatus>0"]'
          history: '0'
          trends: '0'
          value_type: TEXT
          description: 'Raw data of win32_networkadapter.'
          preprocessing:
            -
              type: DISCARD_UNCHANGED_HEARTBEAT
              parameters:
                - 1h
          tags:
            -
              tag: component
              value: raw
      discovery_rules:
        -
          uuid: 876e793097d949e49d23b6c4e7df4988
          name: 'Network interfaces discovery'
          type: DEPENDENT
          key: net.if.discovery
          delay: '0'
          filter:
            evaltype: AND
            conditions:
              -
                macro: '{#IFNAME}'
                value: '{$NET.IF.IFNAME.MATCHES}'
                formulaid: E
              -
                macro: '{#IFNAME}'
                value: '{$NET.IF.IFNAME.NOT_MATCHES}'
                operator: NOT_MATCHES_REGEX
                formulaid: F
              -
                macro: '{#IFDESCR}'
                value: '{$NET.IF.IFDESCR.MATCHES}'
                formulaid: C
              -
                macro: '{#IFDESCR}'
                value: '{$NET.IF.IFDESCR.NOT_MATCHES}'
                operator: NOT_MATCHES_REGEX
                formulaid: D
              -
                macro: '{#IFALIAS}'
                value: '{$NET.IF.IFALIAS.MATCHES}'
                formulaid: A
              -
                macro: '{#IFALIAS}'
                value: '{$NET.IF.IFALIAS.NOT_MATCHES}'
                operator: NOT_MATCHES_REGEX
                formulaid: B
          description: 'Discovery of installed network interfaces.'
          item_prototypes:
            -
              uuid: a1c5afacb66f4c9abf4f8e901f42cb64
              name: 'Interface {#IFNAME}({#IFALIAS}): Inbound packets discarded'
              type: ZABBIX_ACTIVE
              key: 'net.if.in["{#IFGUID}",dropped]'
              delay: 3m
              history: 7d
              description: 'The number of incoming packets dropped on the network interface.'
              preprocessing:
                -
                  type: CHANGE_PER_SECOND
                  parameters:
                    - ''
              tags:
                -
                  tag: component
                  value: network
                -
                  tag: description
                  value: '{#IFALIAS}'
                -
                  tag: interface
                  value: '{#IFNAME}'
            -
              uuid: 3ee5bf3e405c4de2856bfaa729b0f469
              name: 'Interface {#IFNAME}({#IFALIAS}): Inbound packets with errors'
              type: ZABBIX_ACTIVE
              key: 'net.if.in["{#IFGUID}",errors]'
              delay: 3m
              history: 7d
              description: 'The number of incoming packets with errors on the network interface.'
              preprocessing:
                -
                  type: CHANGE_PER_SECOND
                  parameters:
                    - ''
              tags:
                -
                  tag: component
                  value: network
                -
                  tag: description
                  value: '{#IFALIAS}'
                -
                  tag: interface
                  value: '{#IFNAME}'
            -
              uuid: ea8b2a4901254965b40e57f7bdf1ea3f
              name: 'Interface {#IFNAME}({#IFALIAS}): Bits received'
              type: ZABBIX_ACTIVE
              key: 'net.if.in["{#IFGUID}"]'
              delay: 3m
              history: 7d
              units: bps
              description: 'Incoming traffic on the network interface.'
              preprocessing:
                -
                  type: CHANGE_PER_SECOND
                  parameters:
                    - ''
                -
                  type: MULTIPLIER
                  parameters:
                    - '8'
              tags:
                -
                  tag: component
                  value: network
                -
                  tag: description
                  value: '{#IFALIAS}'
                -
                  tag: interface
                  value: '{#IFNAME}'
            -
              uuid: 8feffdee85e2486191de0968ec7918b7
              name: 'Interface {#IFNAME}({#IFALIAS}): Outbound packets discarded'
              type: ZABBIX_ACTIVE
              key: 'net.if.out["{#IFGUID}",dropped]'
              delay: 3m
              history: 7d
              description: 'The number of outgoing packets dropped on the network interface.'
              preprocessing:
                -
                  type: CHANGE_PER_SECOND
                  parameters:
                    - ''
              tags:
                -
                  tag: component
                  value: network
                -
                  tag: description
                  value: '{#IFALIAS}'
                -
                  tag: interface
                  value: '{#IFNAME}'
            -
              uuid: 84d1943e15c046f894bf0219288671e4
              name: 'Interface {#IFNAME}({#IFALIAS}): Outbound packets with errors'
              type: ZABBIX_ACTIVE
              key: 'net.if.out["{#IFGUID}",errors]'
              delay: 3m
              history: 7d
              description: 'The number of outgoing packets with errors on the network interface.'
              preprocessing:
                -
                  type: CHANGE_PER_SECOND
                  parameters:
                    - ''
              tags:
                -
                  tag: component
                  value: network
                -
                  tag: description
                  value: '{#IFALIAS}'
                -
                  tag: interface
                  value: '{#IFNAME}'
            -
              uuid: fb0785a7e7e54743bef715fb60dbe890
              name: 'Interface {#IFNAME}({#IFALIAS}): Bits sent'
              type: ZABBIX_ACTIVE
              key: 'net.if.out["{#IFGUID}"]'
              delay: 3m
              history: 7d
              units: bps
              description: 'Outgoing traffic on the network interface.'
              preprocessing:
                -
                  type: CHANGE_PER_SECOND
                  parameters:
                    - ''
                -
                  type: MULTIPLIER
                  parameters:
                    - '8'
              tags:
                -
                  tag: component
                  value: network
                -
                  tag: description
                  value: '{#IFALIAS}'
                -
                  tag: interface
                  value: '{#IFNAME}'
            -
              uuid: 27bf112e7c1f4652aa326fa240215e41
              name: 'Interface {#IFNAME}({#IFALIAS}): Speed'
              type: DEPENDENT
              key: 'net.if.speed["{#IFGUID}"]'
              delay: '0'
              history: 7d
              trends: 0d
              units: bps
              description: 'Estimated bandwidth of the network interface if any.'
              preprocessing:
                -
                  type: JSONPATH
                  parameters:
                    - '$[?(@.GUID == "{#IFGUID}")].Speed.first()'
                  error_handler: CUSTOM_VALUE
                  error_handler_params: '0'
                -
                  type: JAVASCRIPT
                  parameters:
                    - 'return (value==''9223372036854775807'' ? 0 : value)'
                -
                  type: DISCARD_UNCHANGED_HEARTBEAT
                  parameters:
                    - 1h
              master_item:
                key: 'wmi.getall[root\cimv2,"select Name,Description,NetConnectionID,Speed,AdapterTypeId,NetConnectionStatus,GUID from win32_networkadapter where PhysicalAdapter=True and NetConnectionStatus>0"]'
              tags:
                -
                  tag: component
                  value: network
                -
                  tag: description
                  value: '{#IFALIAS}'
                -
                  tag: interface
                  value: '{#IFNAME}'
            -
              uuid: 44fd303ebab348ceb99c74599c587cb4
              name: 'Interface {#IFNAME}({#IFALIAS}): Operational status'
              type: DEPENDENT
              key: 'net.if.status["{#IFGUID}"]'
              delay: '0'
              history: 7d
              trends: '0'
              description: 'The operational status of the network interface.'
              valuemap:
                name: 'Win32_NetworkAdapter::NetConnectionStatus'
              preprocessing:
                -
                  type: JSONPATH
                  parameters:
                    - '$[?(@.GUID == "{#IFGUID}")].NetConnectionStatus.first()'
                -
                  type: DISCARD_UNCHANGED_HEARTBEAT
                  parameters:
                    - 1d
              master_item:
                key: 'wmi.getall[root\cimv2,"select Name,Description,NetConnectionID,Speed,AdapterTypeId,NetConnectionStatus,GUID from win32_networkadapter where PhysicalAdapter=True and NetConnectionStatus>0"]'
              tags:
                -
                  tag: component
                  value: network
                -
                  tag: description
                  value: '{#IFALIAS}'
                -
                  tag: interface
                  value: '{#IFNAME}'
              trigger_prototypes:
                -
                  uuid: d2af1fae64c940f2b2b923e159b836e6
                  expression: '{$IFCONTROL:"{#IFNAME}"}=1 and last(/Windows network by Zabbix agent active/net.if.status["{#IFGUID}"])<>2 and (last(/Windows network by Zabbix agent active/net.if.status["{#IFGUID}"],#1)<>last(/Windows network by Zabbix agent active/net.if.status["{#IFGUID}"],#2))'
                  recovery_mode: RECOVERY_EXPRESSION
                  recovery_expression: 'last(/Windows network by Zabbix agent active/net.if.status["{#IFGUID}"])=2 or {$IFCONTROL:"{#IFNAME}"}=0'
                  name: 'Interface {#IFNAME}({#IFALIAS}): Link down'
                  opdata: 'Current state: {ITEM.LASTVALUE1}'
                  priority: AVERAGE
                  description: |
                    This trigger expression works as follows:
                    1. Can be triggered if operations status is down.
                    2. {$IFCONTROL:\"{#IFNAME}\"}=1 - user can redefine Context macro to value - 0. That marks this interface as not important.
                        No new trigger will be fired if this interface is down.
                    3. {TEMPLATE_NAME:METRIC.diff()}=1) - trigger fires only if operational status is different from Connected(2).
                    
                    WARNING: if closed manually - won't fire again on next poll, because of .diff.
                  manual_close: 'YES'
                  tags:
                    -
                      tag: scope
                      value: availability
            -
              uuid: 14f7982f0a1a49799646fe4685df7db8
              name: 'Interface {#IFNAME}({#IFALIAS}): Interface type'
              type: DEPENDENT
              key: 'net.if.type["{#IFGUID}"]'
              delay: '0'
              history: 7d
              trends: 0d
              description: 'The type of the network interface.'
              valuemap:
                name: 'Win32_NetworkAdapter::AdapterTypeId'
              preprocessing:
                -
                  type: JSONPATH
                  parameters:
                    - '$[?(@.GUID == "{#IFGUID}")].AdapterTypeId.first()'
                -
                  type: DISCARD_UNCHANGED_HEARTBEAT
                  parameters:
                    - 1d
              master_item:
                key: 'wmi.getall[root\cimv2,"select Name,Description,NetConnectionID,Speed,AdapterTypeId,NetConnectionStatus,GUID from win32_networkadapter where PhysicalAdapter=True and NetConnectionStatus>0"]'
              tags:
                -
                  tag: component
                  value: network
                -
                  tag: description
                  value: '{#IFALIAS}'
                -
                  tag: interface
                  value: '{#IFNAME}'
          trigger_prototypes:
            -
              uuid: d2629ca744034cf7b92a39d7f847195a
              expression: |
                change(/Windows network by Zabbix agent active/net.if.speed["{#IFGUID}"])<0 and
                last(/Windows network by Zabbix agent active/net.if.speed["{#IFGUID}"])>0 and
                last(/Windows network by Zabbix agent active/net.if.status["{#IFGUID}"])=2
              name: 'Interface {#IFNAME}({#IFALIAS}): Ethernet has changed to lower speed than it was before'
              opdata: 'Current reported speed: {ITEM.LASTVALUE1}'
              priority: INFO
              description: 'This Ethernet connection has transitioned down from its known maximum speed. This might be a sign of autonegotiation issues. Ack to close.'
              manual_close: 'YES'
              dependencies:
                -
                  name: 'Interface {#IFNAME}({#IFALIAS}): Link down'
                  expression: '{$IFCONTROL:"{#IFNAME}"}=1 and last(/Windows network by Zabbix agent active/net.if.status["{#IFGUID}"])<>2 and (last(/Windows network by Zabbix agent active/net.if.status["{#IFGUID}"],#1)<>last(/Windows network by Zabbix agent active/net.if.status["{#IFGUID}"],#2))'
                  recovery_expression: 'last(/Windows network by Zabbix agent active/net.if.status["{#IFGUID}"])=2 or {$IFCONTROL:"{#IFNAME}"}=0'
              tags:
                -
                  tag: scope
                  value: capacity
            -
              uuid: 3bdd014bdaf04f0885816cbf1da11309
              expression: |
                (avg(/Windows network by Zabbix agent active/net.if.in["{#IFGUID}"],15m)>({$IF.UTIL.MAX:"{#IFNAME}"}/100)*last(/Windows network by Zabbix agent active/net.if.speed["{#IFGUID}"]) or
                avg(/Windows network by Zabbix agent active/net.if.out["{#IFGUID}"],15m)>({$IF.UTIL.MAX:"{#IFNAME}"}/100)*last(/Windows network by Zabbix agent active/net.if.speed["{#IFGUID}"])) and
                last(/Windows network by Zabbix agent active/net.if.speed["{#IFGUID}"])>0
              recovery_mode: RECOVERY_EXPRESSION
              recovery_expression: |
                avg(/Windows network by Zabbix agent active/net.if.in["{#IFGUID}"],15m)<(({$IF.UTIL.MAX:"{#IFNAME}"}-3)/100)*last(/Windows network by Zabbix agent active/net.if.speed["{#IFGUID}"]) and
                avg(/Windows network by Zabbix agent active/net.if.out["{#IFGUID}"],15m)<(({$IF.UTIL.MAX:"{#IFNAME}"}-3)/100)*last(/Windows network by Zabbix agent active/net.if.speed["{#IFGUID}"])
              name: 'Interface {#IFNAME}({#IFALIAS}): High bandwidth usage'
              event_name: 'Interface {#IFNAME}({#IFALIAS}): High bandwidth usage (>{$IF.UTIL.MAX:"{#IFNAME}"}%)'
              opdata: 'In: {ITEM.LASTVALUE1}, out: {ITEM.LASTVALUE3}, speed: {ITEM.LASTVALUE2}'
              priority: WARNING
              description: 'The network interface utilization is close to its estimated maximum bandwidth.'
              manual_close: 'YES'
              dependencies:
                -
                  name: 'Interface {#IFNAME}({#IFALIAS}): Link down'
                  expression: '{$IFCONTROL:"{#IFNAME}"}=1 and last(/Windows network by Zabbix agent active/net.if.status["{#IFGUID}"])<>2 and (last(/Windows network by Zabbix agent active/net.if.status["{#IFGUID}"],#1)<>last(/Windows network by Zabbix agent active/net.if.status["{#IFGUID}"],#2))'
                  recovery_expression: 'last(/Windows network by Zabbix agent active/net.if.status["{#IFGUID}"])=2 or {$IFCONTROL:"{#IFNAME}"}=0'
              tags:
                -
                  tag: scope
                  value: performance
            -
              uuid: e29c3aa283d74838b45040394a3eabe1
              expression: |
                min(/Windows network by Zabbix agent active/net.if.in["{#IFGUID}",errors],5m)>{$IF.ERRORS.WARN:"{#IFNAME}"}
                or min(/Windows network by Zabbix agent active/net.if.out["{#IFGUID}",errors],5m)>{$IF.ERRORS.WARN:"{#IFNAME}"}
              recovery_mode: RECOVERY_EXPRESSION
              recovery_expression: |
                max(/Windows network by Zabbix agent active/net.if.in["{#IFGUID}",errors],5m)<{$IF.ERRORS.WARN:"{#IFNAME}"}*0.8
                and max(/Windows network by Zabbix agent active/net.if.out["{#IFGUID}",errors],5m)<{$IF.ERRORS.WARN:"{#IFNAME}"}*0.8
              name: 'Interface {#IFNAME}({#IFALIAS}): High error rate'
              event_name: 'Interface {#IFNAME}({#IFALIAS}): High error rate (>{$IF.ERRORS.WARN:"{#IFNAME}"} for 5m)'
              opdata: 'errors in: {ITEM.LASTVALUE1}, errors out: {ITEM.LASTVALUE2}'
              priority: WARNING
              description: 'Recovers when below 80% of {$IF.ERRORS.WARN:"{#IFNAME}"} threshold'
              manual_close: 'YES'
              dependencies:
                -
                  name: 'Interface {#IFNAME}({#IFALIAS}): Link down'
                  expression: '{$IFCONTROL:"{#IFNAME}"}=1 and last(/Windows network by Zabbix agent active/net.if.status["{#IFGUID}"])<>2 and (last(/Windows network by Zabbix agent active/net.if.status["{#IFGUID}"],#1)<>last(/Windows network by Zabbix agent active/net.if.status["{#IFGUID}"],#2))'
                  recovery_expression: 'last(/Windows network by Zabbix agent active/net.if.status["{#IFGUID}"])=2 or {$IFCONTROL:"{#IFNAME}"}=0'
              tags:
                -
                  tag: scope
                  value: availability
          graph_prototypes:
            -
              uuid: 5042d069d9364413bc594f2a22a31cb6
              name: 'Interface {#IFNAME}({#IFALIAS}): Network traffic'
              graph_items:
                -
                  drawtype: GRADIENT_LINE
                  color: 1A7C11
                  item:
                    host: 'Windows network by Zabbix agent active'
                    key: 'net.if.in["{#IFGUID}"]'
                -
                  sortorder: '1'
                  drawtype: BOLD_LINE
                  color: 2774A4
                  item:
                    host: 'Windows network by Zabbix agent active'
                    key: 'net.if.out["{#IFGUID}"]'
                -
                  sortorder: '2'
                  color: F63100
                  yaxisside: RIGHT
                  item:
                    host: 'Windows network by Zabbix agent active'
                    key: 'net.if.out["{#IFGUID}",errors]'
                -
                  sortorder: '3'
                  color: A54F10
                  yaxisside: RIGHT
                  item:
                    host: 'Windows network by Zabbix agent active'
                    key: 'net.if.in["{#IFGUID}",errors]'
                -
                  sortorder: '4'
                  color: FC6EA3
                  yaxisside: RIGHT
                  item:
                    host: 'Windows network by Zabbix agent active'
                    key: 'net.if.out["{#IFGUID}",dropped]'
                -
                  sortorder: '5'
                  color: 6C59DC
                  yaxisside: RIGHT
                  item:
                    host: 'Windows network by Zabbix agent active'
                    key: 'net.if.in["{#IFGUID}",dropped]'
          master_item:
            key: 'wmi.getall[root\cimv2,"select Name,Description,NetConnectionID,Speed,AdapterTypeId,NetConnectionStatus,GUID from win32_networkadapter where PhysicalAdapter=True and NetConnectionStatus>0"]'
          preprocessing:
            -
              type: JAVASCRIPT
              parameters:
                - |
                  output = JSON.parse(value).map(function(net){
                      return {
                          "{#IFNAME}": net.Name,
                          "{#IFDESCR}": net.Description,
                          "{#IFALIAS}": net.NetConnectionID,
                          "{#IFGUID}": net.GUID
                      }})
                  return JSON.stringify({"data": output})
            -
              type: DISCARD_UNCHANGED_HEARTBEAT
              parameters:
                - 1h
      macros:
        -
          macro: '{$IF.ERRORS.WARN}'
          value: '2'
        -
          macro: '{$IF.UTIL.MAX}'
          value: '90'
        -
          macro: '{$IFCONTROL}'
          value: '1'
        -
          macro: '{$NET.IF.IFALIAS.MATCHES}'
          value: '.*'
          description: 'This macro is used in Network interface discovery. Can be overridden on the host or linked template level.'
        -
          macro: '{$NET.IF.IFALIAS.NOT_MATCHES}'
          value: CHANGE_THIS
          description: 'This macro is used in Network interface discovery. Can be overridden on the host or linked template level.'
        -
          macro: '{$NET.IF.IFDESCR.MATCHES}'
          value: '.*'
          description: 'This macro is used in Network interface discovery. Can be overridden on the host or linked template level.'
        -
          macro: '{$NET.IF.IFDESCR.NOT_MATCHES}'
          value: CHANGE_THIS
          description: 'This macro is used in Network interface discovery. Can be overridden on the host or linked template level.'
        -
          macro: '{$NET.IF.IFNAME.MATCHES}'
          value: '.*'
          description: 'This macro is used in Network interface discovery. Can be overridden on the host or linked template level.'
        -
          macro: '{$NET.IF.IFNAME.NOT_MATCHES}'
          value: Miniport|Virtual|Teredo|Kernel|Loopback|Bluetooth|HTTPS|6to4|QoS|Layer
          description: 'This macro is used in Network interface discovery. Can be overridden on the host or linked template level.'
      dashboards:
        -
          uuid: 1f4737b4a5364b35a8358dccedf6a492
          name: 'Network interfaces'
          pages:
            -
              widgets:
                -
                  type: GRAPH_PROTOTYPE
                  width: '24'
                  height: '5'
                  fields:
                    -
                      type: INTEGER
                      name: source_type
                      value: '2'
                    -
                      type: INTEGER
                      name: columns
                      value: '1'
                    -
                      type: INTEGER
                      name: rows
                      value: '1'
                    -
                      type: GRAPH_PROTOTYPE
                      name: graphid
                      value:
                        name: 'Interface {#IFNAME}({#IFALIAS}): Network traffic'
                        host: 'Windows network by Zabbix agent active'
      valuemaps:
        -
          uuid: 7300d3f66dec4f90bcd6889d206db89f
          name: 'Win32_NetworkAdapter::AdapterTypeId'
          mappings:
            -
              value: '0'
              newvalue: 'Ethernet 802.3'
            -
              value: '1'
              newvalue: 'Token Ring 802.5'
            -
              value: '2'
              newvalue: 'Fiber Distributed Data Interface (FDDI)'
            -
              value: '3'
              newvalue: 'Wide Area Network (WAN)'
            -
              value: '4'
              newvalue: LocalTalk
            -
              value: '5'
              newvalue: 'Ethernet using DIX header format'
            -
              value: '6'
              newvalue: ARCNET
            -
              value: '7'
              newvalue: 'ARCNET (878.2)'
            -
              value: '8'
              newvalue: ATM
            -
              value: '9'
              newvalue: Wireless
            -
              value: '10'
              newvalue: 'Infrared Wireless'
            -
              value: '11'
              newvalue: Bpc
            -
              value: '12'
              newvalue: CoWan
            -
              value: '13'
              newvalue: '1394'
        -
          uuid: a1e647b6b26547bfbc044d213150c71b
          name: 'Win32_NetworkAdapter::NetConnectionStatus'
          mappings:
            -
              value: '0'
              newvalue: Disconnected
            -
              value: '1'
              newvalue: Connecting
            -
              value: '2'
              newvalue: Connected
            -
              value: '3'
              newvalue: Disconnecting
            -
              value: '4'
              newvalue: 'Hardware Not Present'
            -
              value: '5'
              newvalue: 'Hardware Disabled'
            -
              value: '6'
              newvalue: 'Hardware Malfunction'
            -
              value: '7'
              newvalue: 'Media Disconnected'
            -
              value: '8'
              newvalue: Authenticating
            -
              value: '9'
              newvalue: 'Authentication Succeeded'
            -
              value: '10'
              newvalue: 'Authentication Failed'
            -
              value: '11'
              newvalue: 'Invalid Address'
            -
              value: '12'
              newvalue: 'Credentials Required'
    -
      uuid: 222cf73cb40941f6be62db0540524e5e
      template: 'Windows physical disks by Zabbix agent active'
      name: 'Windows physical disks by Zabbix agent active'
      description: 'Template tooling version used: 0.41'
      groups:
        -
          name: Templates/Modules
      discovery_rules:
        -
          uuid: 355a9297d1fb4cb0b587e40ef152dc0f
          name: 'Physical disks discovery'
          type: ZABBIX_ACTIVE
          key: 'perf_instance_en.discovery[PhysicalDisk]'
          delay: 1h
          filter:
            evaltype: AND
            conditions:
              -
                macro: '{#DEVNAME}'
                value: '{$VFS.DEV.DEVNAME.MATCHES}'
                formulaid: A
              -
                macro: '{#DEVNAME}'
                value: '{$VFS.DEV.DEVNAME.NOT_MATCHES}'
                operator: NOT_MATCHES_REGEX
                formulaid: B
          description: 'Discovery of installed physical disks.'
          item_prototypes:
            -
              uuid: 7d6ab9b1b76041869d7818652b5c5b0e
              name: '{#DEVNAME}: Disk utilization by idle time'
              type: ZABBIX_ACTIVE
              key: 'perf_counter_en["\PhysicalDisk({#DEVNAME})\% Idle Time",60]'
              history: 7d
              value_type: FLOAT
              units: '%'
              description: 'This item is the percentage of elapsed time that the selected disk drive was busy servicing read or writes requests based on idle time.'
              preprocessing:
                -
                  type: JAVASCRIPT
                  parameters:
                    - 'return (100 - value)'
              tags:
                -
                  tag: component
                  value: storage
                -
                  tag: disk
                  value: '{#DEVNAME}'
              trigger_prototypes:
                -
                  uuid: 6baacd2fab15466ab3b12dcfb7e2980a
                  expression: 'min(/Windows physical disks by Zabbix agent active/perf_counter_en["\PhysicalDisk({#DEVNAME})\% Idle Time",60],15m)>{$VFS.DEV.UTIL.MAX.WARN}'
                  name: '{#DEVNAME}: Disk is overloaded'
                  event_name: '{#DEVNAME}: Disk is overloaded (util > {$VFS.DEV.UTIL.MAX.WARN}% for 15m)'
                  priority: WARNING
                  description: 'The disk appears to be under heavy load'
                  manual_close: 'YES'
                  dependencies:
                    -
                      name: '{#DEVNAME}: Disk read request responses are too high'
                      expression: 'min(/Windows physical disks by Zabbix agent active/perf_counter_en["\PhysicalDisk({#DEVNAME})\Avg. Disk sec/Read",60],15m) > {$VFS.DEV.READ.AWAIT.WARN:"{#DEVNAME}"}'
                    -
                      name: '{#DEVNAME}: Disk write request responses are too high'
                      expression: 'min(/Windows physical disks by Zabbix agent active/perf_counter_en["\PhysicalDisk({#DEVNAME})\Avg. Disk sec/Write",60],15m) > {$VFS.DEV.WRITE.AWAIT.WARN:"{#DEVNAME}"}'
                  tags:
                    -
                      tag: scope
                      value: performance
            -
              uuid: ee3e17e348f84f8bb4eb9675cb0ef045
              name: '{#DEVNAME}: Average disk read queue length'
              type: ZABBIX_ACTIVE
              key: 'perf_counter_en["\PhysicalDisk({#DEVNAME})\Avg. Disk Read Queue Length",60]'
              history: 7d
              value_type: FLOAT
              description: 'Average disk read queue, the number of requests outstanding on the disk at the time the performance data is collected.'
              tags:
                -
                  tag: component
                  value: storage
                -
                  tag: disk
                  value: '{#DEVNAME}'
            -
              uuid: 83bc066220ec47bb898351e8d20fb81d
              name: '{#DEVNAME}: Disk read request avg waiting time'
              type: ZABBIX_ACTIVE
              key: 'perf_counter_en["\PhysicalDisk({#DEVNAME})\Avg. Disk sec/Read",60]'
              history: 7d
              value_type: FLOAT
              units: s
              description: 'The average time for read requests issued to the device to be served. This includes the time spent by the requests in queue and the time spent servicing them.'
              tags:
                -
                  tag: component
                  value: storage
                -
                  tag: disk
                  value: '{#DEVNAME}'
              trigger_prototypes:
                -
                  uuid: 32f7d131336348178069bbafbdabcfee
                  expression: 'min(/Windows physical disks by Zabbix agent active/perf_counter_en["\PhysicalDisk({#DEVNAME})\Avg. Disk sec/Read",60],15m) > {$VFS.DEV.READ.AWAIT.WARN:"{#DEVNAME}"}'
                  name: '{#DEVNAME}: Disk read request responses are too high'
                  event_name: '{#DEVNAME}: Disk read request responses are too high (read > {$VFS.DEV.READ.AWAIT.WARN:"{#DEVNAME}"}s for 15m'
                  priority: WARNING
                  description: 'This trigger might indicate disk {#DEVNAME} saturation.'
                  manual_close: 'YES'
                  tags:
                    -
                      tag: scope
                      value: performance
            -
              uuid: 9f906bcb67f847b7bfbca098659063d4
              name: '{#DEVNAME}: Disk write request avg waiting time'
              type: ZABBIX_ACTIVE
              key: 'perf_counter_en["\PhysicalDisk({#DEVNAME})\Avg. Disk sec/Write",60]'
              history: 7d
              value_type: FLOAT
              units: s
              description: 'The average time for write requests issued to the device to be served. This includes the time spent by the requests in queue and the time spent servicing them.'
              tags:
                -
                  tag: component
                  value: storage
                -
                  tag: disk
                  value: '{#DEVNAME}'
              trigger_prototypes:
                -
                  uuid: d7116046921d441dba5830140f8bf433
                  expression: 'min(/Windows physical disks by Zabbix agent active/perf_counter_en["\PhysicalDisk({#DEVNAME})\Avg. Disk sec/Write",60],15m) > {$VFS.DEV.WRITE.AWAIT.WARN:"{#DEVNAME}"}'
                  name: '{#DEVNAME}: Disk write request responses are too high'
                  event_name: '{#DEVNAME}: Disk write request responses are too high (write > {$VFS.DEV.WRITE.AWAIT.WARN:"{#DEVNAME}"}s for 15m)'
                  priority: WARNING
                  description: 'This trigger might indicate disk {#DEVNAME} saturation.'
                  manual_close: 'YES'
                  tags:
                    -
                      tag: scope
                      value: performance
            -
              uuid: 584f4a8fba0b4e3cba7f37cba42cd97c
              name: '{#DEVNAME}: Average disk write queue length'
              type: ZABBIX_ACTIVE
              key: 'perf_counter_en["\PhysicalDisk({#DEVNAME})\Avg. Disk Write Queue Length",60]'
              history: 7d
              value_type: FLOAT
              description: 'Average disk write queue, the number of requests outstanding on the disk at the time the performance data is collected.'
              tags:
                -
                  tag: component
                  value: storage
                -
                  tag: disk
                  value: '{#DEVNAME}'
            -
              uuid: 1201592953094d48af20a0e420bfa846
              name: '{#DEVNAME}: Disk average queue size (avgqu-sz)'
              type: ZABBIX_ACTIVE
              key: 'perf_counter_en["\PhysicalDisk({#DEVNAME})\Current Disk Queue Length",60]'
              history: 7d
              value_type: FLOAT
              description: 'Current average disk queue, the number of requests outstanding on the disk at the time the performance data is collected.'
              tags:
                -
                  tag: component
                  value: storage
                -
                  tag: disk
                  value: '{#DEVNAME}'
            -
              uuid: e0f052d64ea544b09dfe619cb91f28c8
              name: '{#DEVNAME}: Disk read rate'
              type: ZABBIX_ACTIVE
              key: 'perf_counter_en["\PhysicalDisk({#DEVNAME})\Disk Reads/sec",60]'
              history: 7d
              value_type: FLOAT
              units: '!r/s'
              description: 'Rate of read operations on the disk.'
              tags:
                -
                  tag: component
                  value: storage
                -
                  tag: disk
                  value: '{#DEVNAME}'
            -
              uuid: 33e5e9eccad84737bf428fc54b25fc5c
              name: '{#DEVNAME}: Disk write rate'
              type: ZABBIX_ACTIVE
              key: 'perf_counter_en["\PhysicalDisk({#DEVNAME})\Disk Writes/sec",60]'
              history: 7d
              value_type: FLOAT
              units: '!w/s'
              description: 'Rate of write operations on the disk.'
              tags:
                -
                  tag: component
                  value: storage
                -
                  tag: disk
                  value: '{#DEVNAME}'
          graph_prototypes:
            -
              uuid: b84e9fa116434ec8ba9ab9bb7a2aa6d2
              name: '{#DEVNAME}: Disk average queue length'
              graph_items:
                -
                  color: 1A7C11
                  item:
                    host: 'Windows physical disks by Zabbix agent active'
                    key: 'perf_counter_en["\PhysicalDisk({#DEVNAME})\Avg. Disk Read Queue Length",60]'
                -
                  sortorder: '1'
                  color: 2774A4
                  item:
                    host: 'Windows physical disks by Zabbix agent active'
                    key: 'perf_counter_en["\PhysicalDisk({#DEVNAME})\Avg. Disk Write Queue Length",60]'
            -
              uuid: ece6c5cbff6e4997b52ea1d7652b7680
              name: '{#DEVNAME}: Disk average waiting time'
              graph_items:
                -
                  color: 1A7C11
                  item:
                    host: 'Windows physical disks by Zabbix agent active'
                    key: 'perf_counter_en["\PhysicalDisk({#DEVNAME})\Avg. Disk sec/Read",60]'
                -
                  sortorder: '1'
                  drawtype: GRADIENT_LINE
                  color: 2774A4
                  item:
                    host: 'Windows physical disks by Zabbix agent active'
                    key: 'perf_counter_en["\PhysicalDisk({#DEVNAME})\Avg. Disk sec/Write",60]'
            -
              uuid: 681afbf26ef340c682f8deffd921ae2d
              name: '{#DEVNAME}: Disk read/write rates'
              graph_items:
                -
                  color: 1A7C11
                  item:
                    host: 'Windows physical disks by Zabbix agent active'
                    key: 'perf_counter_en["\PhysicalDisk({#DEVNAME})\Disk Reads/sec",60]'
                -
                  sortorder: '1'
                  drawtype: GRADIENT_LINE
                  color: 2774A4
                  item:
                    host: 'Windows physical disks by Zabbix agent active'
                    key: 'perf_counter_en["\PhysicalDisk({#DEVNAME})\Disk Writes/sec",60]'
            -
              uuid: 58fb9ac4f2864730aaeda6a035b1591e
              name: '{#DEVNAME}: Disk utilization and queue'
              graph_items:
                -
                  color: 1A7C11
                  yaxisside: RIGHT
                  item:
                    host: 'Windows physical disks by Zabbix agent active'
                    key: 'perf_counter_en["\PhysicalDisk({#DEVNAME})\Current Disk Queue Length",60]'
                -
                  sortorder: '1'
                  drawtype: GRADIENT_LINE
                  color: 2774A4
                  item:
                    host: 'Windows physical disks by Zabbix agent active'
                    key: 'perf_counter_en["\PhysicalDisk({#DEVNAME})\% Idle Time",60]'
          preprocessing:
            -
              type: STR_REPLACE
              parameters:
                - '{#INSTANCE}'
                - '{#DEVNAME}'
      macros:
        -
          macro: '{$VFS.DEV.DEVNAME.MATCHES}'
          value: '.*'
          description: 'This macro is used in physical disks discovery. Can be overridden on the host or linked template level.'
        -
          macro: '{$VFS.DEV.DEVNAME.NOT_MATCHES}'
          value: _Total
          description: 'This macro is used in physical disks discovery. Can be overridden on the host or linked template level.'
        -
          macro: '{$VFS.DEV.READ.AWAIT.WARN}'
          value: '0.02'
          description: 'Disk read average response time (in s) before the trigger would fire.'
        -
          macro: '{$VFS.DEV.UTIL.MAX.WARN}'
          value: '95'
          description: 'The warning threshold of disk time utilization in percent.'
        -
          macro: '{$VFS.DEV.WRITE.AWAIT.WARN}'
          value: '0.02'
          description: 'Disk write average response time (in s) before the trigger would fire.'
    -
      uuid: 3366a65bbc3e46348bec303e84e23b15
      template: 'Windows services by Zabbix agent active'
      name: 'Windows services by Zabbix agent active'
      description: |
        Template Services OS Windows
        
        Template tooling version used: 0.41
      groups:
        -
          name: Templates/Modules
      discovery_rules:
        -
          uuid: 25e19e75eb4d4fd68df976323c7fac21
          name: 'Windows services discovery'
          type: ZABBIX_ACTIVE
          key: service.discovery
          delay: 1h
          filter:
            evaltype: AND
            conditions:
              -
                macro: '{#SERVICE.NAME}'
                value: '{$SERVICE.NAME.MATCHES}'
                formulaid: A
              -
                macro: '{#SERVICE.NAME}'
                value: '{$SERVICE.NAME.NOT_MATCHES}'
                operator: NOT_MATCHES_REGEX
                formulaid: B
              -
                macro: '{#SERVICE.STARTUPNAME}'
                value: '{$SERVICE.STARTUPNAME.MATCHES}'
                formulaid: C
              -
                macro: '{#SERVICE.STARTUPNAME}'
                value: '{$SERVICE.STARTUPNAME.NOT_MATCHES}'
                operator: NOT_MATCHES_REGEX
                formulaid: D
          description: 'Discovery of Windows services of different types as defined in template''s macros.'
          item_prototypes:
            -
              uuid: c1606f1f7c9e4eb494c0c5e4e4f21ea5
              name: 'State of service "{#SERVICE.NAME}" ({#SERVICE.DISPLAYNAME})'
              type: ZABBIX_ACTIVE
              key: 'service.info["{#SERVICE.NAME}",state]'
              history: 7d
              valuemap:
                name: 'Windows service state'
              tags:
                -
                  tag: component
                  value: system
                -
                  tag: name
                  value: '{#SERVICE.DISPLAYNAME}'
                -
                  tag: service
                  value: '{#SERVICE.NAME}'
              trigger_prototypes:
                -
                  uuid: df3247515e2e4b48b2decd8401c11736
                  expression: 'min(/Windows services by Zabbix agent active/service.info["{#SERVICE.NAME}",state],#3)<>0'
                  name: '"{#SERVICE.NAME}" ({#SERVICE.DISPLAYNAME}) is not running'
                  event_name: '"{#SERVICE.NAME}" ({#SERVICE.DISPLAYNAME}) is not running (startup type {#SERVICE.STARTUPNAME})'
                  priority: AVERAGE
                  description: 'The service has a state other than "Running" for the last three times.'
                  tags:
                    -
                      tag: scope
                      value: notice
      macros:
        -
          macro: '{$SERVICE.NAME.MATCHES}'
          value: '^.*$'
          description: 'This macro is used in Service discovery. Can be overridden on the host or linked template level.'
        -
          macro: '{$SERVICE.NAME.NOT_MATCHES}'
          value: '^(?:RemoteRegistry|MMCSS|gupdate|SysmonLog|clr_optimization_v.+|clr_optimization_v.+|sppsvc|gpsvc|Pml Driver HPZ12|Net Driver HPZ12|MapsBroker|IntelAudioService|Intel\(R\) TPM Provisioning Service|dbupdate|DoSvc|CDPUserSvc_.+|WpnUserService_.+|OneSyncSvc_.+|WbioSrvc|BITS|tiledatamodelsvc|GISvc|ShellHWDetection|TrustedInstaller|TabletInputService|CDPSvc)$'
          description: 'This macro is used in Service discovery. Can be overridden on the host or linked template level.'
        -
          macro: '{$SERVICE.STARTUPNAME.MATCHES}'
          value: '^(?:automatic|automatic delayed)$'
          description: 'This macro is used in Service discovery. Can be overridden on the host or linked template level.'
        -
          macro: '{$SERVICE.STARTUPNAME.NOT_MATCHES}'
          value: '^(?:manual|disabled)$'
          description: 'This macro is used in Service discovery. Can be overridden on the host or linked template level.'
      valuemaps:
        -
          uuid: af7bd46d70ed4058afa4961d130dc0b2
          name: 'Windows service state'
          mappings:
            -
              value: '0'
              newvalue: Running
            -
              value: '1'
              newvalue: Paused
            -
              value: '2'
              newvalue: 'Start pending'
            -
              value: '3'
              newvalue: 'Pause pending'
            -
              value: '4'
              newvalue: 'Continue pending'
            -
              value: '5'
              newvalue: 'Stop pending'
            -
              value: '6'
              newvalue: Stopped
            -
              value: '7'
              newvalue: Unknown
            -
              value: '255'
              newvalue: 'No such service'
  triggers:
    -
      uuid: dfba6b17ab94449181584c8a4410f50f
      expression: 'min(/Windows CPU by Zabbix agent active/perf_counter_en["\System\Processor Queue Length"],5m) - last(/Windows CPU by Zabbix agent active/wmi.get[root/cimv2,"Select NumberOfLogicalProcessors from Win32_ComputerSystem"]) * 2 > {$CPU.QUEUE.CRIT.MAX}'
      name: 'CPU queue length is too high'
      event_name: 'CPU queue length is too high (over {$CPU.QUEUE.CRIT.MAX} for 5m)'
      priority: WARNING
      description: 'The CPU Queue Length in the last 5 minutes exceeds {$CPU.QUEUE.CRIT.MAX}. According to actual observations, PQL should not exceed the number of cores * 2. To fine-tune the conditions, use the macro {$CPU.QUEUE.CRIT.MAX }.'
      dependencies:
        -
          name: 'High CPU utilization'
          expression: 'min(/Windows CPU by Zabbix agent active/system.cpu.util,5m)>{$CPU.UTIL.CRIT}'
      tags:
        -
          tag: scope
          value: performance
    -
      uuid: 237760596cd647bca82044e843992d87
      expression: 'min(/Windows memory by Zabbix agent active/system.swap.pfree,5m)<{$SWAP.PFREE.MIN.WARN} and last(/Windows memory by Zabbix agent active/system.swap.size[,total])>0'
      name: 'High swap space usage'
      event_name: 'High swap space usage (less than {$SWAP.PFREE.MIN.WARN}% free)'
      opdata: 'Free: {ITEM.LASTVALUE1}, total: {ITEM.LASTVALUE2}'
      priority: WARNING
      description: 'This trigger is ignored, if there is no swap configured'
      dependencies:
        -
          name: 'High memory utilization'
          expression: 'min(/Windows memory by Zabbix agent active/vm.memory.util,5m)>{$MEMORY.UTIL.MAX}'
      tags:
        -
          tag: scope
          value: performance
  graphs:
    -
      uuid: 12c859baa46044a0a439f26d2eb50436
      name: 'CPU jumps'
      graph_items:
        -
          color: 1A7C11
          item:
            host: 'Windows CPU by Zabbix agent active'
            key: 'perf_counter_en["\System\Context Switches/sec"]'
        -
          sortorder: '1'
          color: 2774A4
          item:
            host: 'Windows CPU by Zabbix agent active'
            key: 'perf_counter_en["\Processor Information(_total)\% Interrupt Time"]'
    -
      uuid: 523969311486483e93b4704c544861d6
      name: 'CPU usage'
      type: STACKED
      ymin_type_1: FIXED
      ymax_type_1: FIXED
      graph_items:
        -
          color: 1A7C11
          item:
            host: 'Windows CPU by Zabbix agent active'
            key: 'perf_counter_en["\Processor Information(_total)\% User Time"]'
        -
          sortorder: '1'
          color: 2774A4
          item:
            host: 'Windows CPU by Zabbix agent active'
            key: 'perf_counter_en["\Processor Information(_total)\% Privileged Time"]'
    -
      uuid: 33392bbdf1d146e2ad347fafa4f9a5d2
      name: 'CPU utilization'
      ymin_type_1: FIXED
      ymax_type_1: FIXED
      graph_items:
        -
          drawtype: GRADIENT_LINE
          color: 1A7C11
          item:
            host: 'Windows CPU by Zabbix agent active'
            key: system.cpu.util
    -
      uuid: 3c50693dde6c4f6fa1487e3969a1c87d
      name: 'Memory utilization'
      ymin_type_1: FIXED
      ymax_type_1: FIXED
      graph_items:
        -
          drawtype: GRADIENT_LINE
          color: 1A7C11
          item:
            host: 'Windows memory by Zabbix agent active'
            key: vm.memory.util
    -
      uuid: 1d27499155b04933a51e4e0f419ea9e8
      name: 'Swap usage'
      graph_items:
        -
          color: 1A7C11
          item:
            host: 'Windows memory by Zabbix agent active'
            key: system.swap.free
        -
          sortorder: '1'
          color: 2774A4
          item:
            host: 'Windows memory by Zabbix agent active'
            key: 'system.swap.size[,total]'<|MERGE_RESOLUTION|>--- conflicted
+++ resolved
@@ -1,10 +1,6 @@
 zabbix_export:
   version: '6.0'
-<<<<<<< HEAD
-  date: '2022-04-06T19:34:05Z'
-=======
   date: '2022-04-08T09:22:28Z'
->>>>>>> 770543cf
   groups:
     -
       uuid: 57b7ae836ca64446ba2c296389c009b7
@@ -310,14 +306,9 @@
               uuid: d09b152f2b53451b9daec16eadeaa0ee
               expression: |
                 last(/Windows filesystems by Zabbix agent active/vfs.fs.size[{#FSNAME},pused])>{$VFS.FS.PUSED.MAX.CRIT:"{#FSNAME}"} and
-<<<<<<< HEAD
-                ((last(/Windows filesystems by Zabbix agent active/vfs.fs.size[{#FSNAME},total])-last(/Windows filesystems by Zabbix agent active/vfs.fs.size[{#FSNAME},used]))<5G or timeleft(/Windows filesystems by Zabbix agent active/vfs.fs.size[{#FSNAME},pused],1h,100)<1d)
+                ((last(/Windows filesystems by Zabbix agent active/vfs.fs.size[{#FSNAME},total])-last(/Windows filesystems by Zabbix agent active/vfs.fs.size[{#FSNAME},used]))<{$VFS.FS.FREE.MIN.CRIT:"{#FSNAME}"} or timeleft(/Windows filesystems by Zabbix agent active/vfs.fs.size[{#FSNAME},pused],1h,100)<1d)
               name: '{#FSLABEL}({#FSNAME}): Disk space is critically low'
               event_name: '{#FSLABEL}({#FSNAME}): Disk space is critically low (used > {$VFS.FS.PUSED.MAX.CRIT:"{#FSNAME}"}%)'
-=======
-                ((last(/Windows filesystems by Zabbix agent active/vfs.fs.size[{#FSNAME},total])-last(/Windows filesystems by Zabbix agent active/vfs.fs.size[{#FSNAME},used]))<{$VFS.FS.FREE.MIN.CRIT:"{#FSNAME}"} or timeleft(/Windows filesystems by Zabbix agent active/vfs.fs.size[{#FSNAME},pused],1h,100)<1d)
-              name: '{#FSLABEL}({#FSNAME}): Disk space is critically low (used > {$VFS.FS.PUSED.MAX.CRIT:"{#FSNAME}"}%)'
->>>>>>> 770543cf
               opdata: 'Space used: {ITEM.LASTVALUE3} of {ITEM.LASTVALUE2} ({ITEM.LASTVALUE1})'
               priority: AVERAGE
               description: |
@@ -334,14 +325,9 @@
               uuid: c3e9ee6d771d4047b4351e5870b8ca01
               expression: |
                 last(/Windows filesystems by Zabbix agent active/vfs.fs.size[{#FSNAME},pused])>{$VFS.FS.PUSED.MAX.WARN:"{#FSNAME}"} and
-<<<<<<< HEAD
-                ((last(/Windows filesystems by Zabbix agent active/vfs.fs.size[{#FSNAME},total])-last(/Windows filesystems by Zabbix agent active/vfs.fs.size[{#FSNAME},used]))<10G or timeleft(/Windows filesystems by Zabbix agent active/vfs.fs.size[{#FSNAME},pused],1h,100)<1d)
+                ((last(/Windows filesystems by Zabbix agent active/vfs.fs.size[{#FSNAME},total])-last(/Windows filesystems by Zabbix agent active/vfs.fs.size[{#FSNAME},used]))<{$VFS.FS.FREE.MIN.WARN:"{#FSNAME}"} or timeleft(/Windows filesystems by Zabbix agent active/vfs.fs.size[{#FSNAME},pused],1h,100)<1d)
               name: '{#FSLABEL}({#FSNAME}): Disk space is low'
               event_name: '{#FSLABEL}({#FSNAME}): Disk space is low (used > {$VFS.FS.PUSED.MAX.WARN:"{#FSNAME}"}%)'
-=======
-                ((last(/Windows filesystems by Zabbix agent active/vfs.fs.size[{#FSNAME},total])-last(/Windows filesystems by Zabbix agent active/vfs.fs.size[{#FSNAME},used]))<{$VFS.FS.FREE.MIN.WARN:"{#FSNAME}"} or timeleft(/Windows filesystems by Zabbix agent active/vfs.fs.size[{#FSNAME},pused],1h,100)<1d)
-              name: '{#FSLABEL}({#FSNAME}): Disk space is low (used > {$VFS.FS.PUSED.MAX.WARN:"{#FSNAME}"}%)'
->>>>>>> 770543cf
               opdata: 'Space used: {ITEM.LASTVALUE3} of {ITEM.LASTVALUE2} ({ITEM.LASTVALUE1})'
               priority: WARNING
               description: |
