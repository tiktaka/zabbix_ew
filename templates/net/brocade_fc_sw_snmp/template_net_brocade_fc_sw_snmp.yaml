zabbix_export:
  version: '5.4'
  date: '2021-05-09T00:00:00Z'
  groups:
    -
      uuid: 36bff6c29af64692839d077febfc7079
      name: 'Templates/Network devices'
  templates:
    -
      uuid: de96d02bd5f242bfa31308ae2131d03f
      template: 'Brocade FC SNMP'
      name: 'Brocade FC SNMP'
      description: |
        Template Net Brocade FC
        
        MIBs used:
        SW-MIB
        
        Known Issues:
        
          Description: no IF-MIB::ifAlias is available
          Version: v6.3.1c, v7.0.0c,  v7.4.1c
          Device: all
        
        Template tooling version used: 0.38
      templates:
        -
          name: 'Generic SNMP'
        -
          name: 'Interfaces SNMP'
      groups:
        -
          name: 'Templates/Network devices'
      items:
        -
          uuid: b17a06635cb2400f9c6d0f848fd38868
          name: 'CPU utilization'
          type: SNMP_AGENT
          snmp_oid: 1.3.6.1.4.1.1588.2.1.1.1.26.1.0
          key: 'system.cpu.util[swCpuUsage.0]'
          history: 7d
          value_type: FLOAT
          units: '%'
          description: |
            MIB: SW-MIB
            System's CPU usage.
          tags:
            -
              tag: Application
              value: CPU
          triggers:
            -
<<<<<<< HEAD
              uuid: 11a055b8c30b49b5bd5af572a46fd82b
              expression: '{min(5m)}>{$CPU.UTIL.CRIT}'
=======
              expression: 'min(/Brocade FC SNMP/system.cpu.util[swCpuUsage.0],5m)>{$CPU.UTIL.CRIT}'
>>>>>>> afed3e3c
              name: 'High CPU utilization (over {$CPU.UTIL.CRIT}% for 5m)'
              opdata: 'Current utilization: {ITEM.LASTVALUE1}'
              priority: WARNING
              description: 'CPU utilization is too high. The system might be slow to respond.'
        -
          uuid: c6e2d4c076b14ed19fbcb08caa32e5be
          name: 'Firmware version'
          type: SNMP_AGENT
          snmp_oid: 1.3.6.1.4.1.1588.2.1.1.1.1.6.0
          key: system.hw.firmware
          delay: 1h
          history: 2w
          trends: '0'
          value_type: CHAR
          description: 'MIB: SW-MIB'
          preprocessing:
            -
              type: DISCARD_UNCHANGED_HEARTBEAT
              parameters:
                - 1d
          tags:
            -
              tag: Application
              value: Inventory
          triggers:
            -
<<<<<<< HEAD
              uuid: 2b0b23434d9b474087c43ba42253548f
              expression: '{diff()}=1 and {strlen()}>0'
=======
              expression: '(last(/Brocade FC SNMP/system.hw.firmware,#1)<>last(/Brocade FC SNMP/system.hw.firmware,#2))=1 and length(last(/Brocade FC SNMP/system.hw.firmware))>0'
>>>>>>> afed3e3c
              name: 'Firmware has changed'
              opdata: 'Current value: {ITEM.LASTVALUE1}'
              priority: INFO
              description: 'Firmware version has changed. Ack to close'
              manual_close: 'YES'
        -
          uuid: 3c68a1be050d4c1287e63eb7b3b81f8f
          name: 'Hardware serial number'
          type: SNMP_AGENT
          snmp_oid: 1.3.6.1.4.1.1588.2.1.1.1.1.10.0
          key: system.hw.serialnumber
          delay: 1h
          history: 2w
          trends: '0'
          value_type: CHAR
          description: 'MIB: SW-MIB'
          inventory_link: SERIALNO_A
          preprocessing:
            -
              type: DISCARD_UNCHANGED_HEARTBEAT
              parameters:
                - 1d
          tags:
            -
              tag: Application
              value: Inventory
          triggers:
            -
<<<<<<< HEAD
              uuid: 59db15be9cde44ee99e44bc221152cd1
              expression: '{diff()}=1 and {strlen()}>0'
=======
              expression: '(last(/Brocade FC SNMP/system.hw.serialnumber,#1)<>last(/Brocade FC SNMP/system.hw.serialnumber,#2))=1 and length(last(/Brocade FC SNMP/system.hw.serialnumber))>0'
>>>>>>> afed3e3c
              name: 'Device has been replaced (new serial number received)'
              priority: INFO
              description: 'Device serial number has changed. Ack to close'
              manual_close: 'YES'
        -
          uuid: 29f1dda8042d4fd18d7da9eb95fea76c
          name: 'Overall system health status'
          type: SNMP_AGENT
          snmp_oid: 1.3.6.1.4.1.1588.2.1.1.1.1.7.0
          key: 'system.status[swOperStatus.0]'
          delay: 30s
          history: 2w
          trends: 0d
          description: |
            MIB: SW-MIB
            The current operational status of the switch.The states are as follow:
            online(1) means the switch is accessible by an external Fibre Channel port
            offline(2) means the switch is not accessible
            testing(3) means the switch is in a built-in test mode and is not accessible by an external Fibre Channel port
            faulty(4) means the switch is not operational.
          valuemap:
            name: 'SW-MIB::swOperStatus'
          tags:
            -
              tag: Application
              value: Status
          triggers:
            -
<<<<<<< HEAD
              uuid: 25ae3258f1ff464eba4acdd501fdf270
              expression: '{count(#1,{$HEALTH_CRIT_STATUS},eq)}=1'
=======
              expression: 'count(/Brocade FC SNMP/system.status[swOperStatus.0],#1,"eq","{$HEALTH_CRIT_STATUS}")=1'
>>>>>>> afed3e3c
              name: 'System status is in critical state'
              opdata: 'Current state: {ITEM.LASTVALUE1}'
              priority: HIGH
              description: 'Please check the device for errors'
            -
<<<<<<< HEAD
              uuid: 21e6aa2f40c74475a7693d220682cc86
              expression: '{count(#1,{$HEALTH_WARN_STATUS:"offline"},eq)}=1 or {count(#1,{$HEALTH_WARN_STATUS:"testing"},eq)}=1'
=======
              expression: 'count(/Brocade FC SNMP/system.status[swOperStatus.0],#1,"eq","{$HEALTH_WARN_STATUS:\"offline\"}")=1 or count(/Brocade FC SNMP/system.status[swOperStatus.0],#1,"eq","{$HEALTH_WARN_STATUS:\"testing\"}")=1'
>>>>>>> afed3e3c
              name: 'System status is in warning state'
              opdata: 'Current state: {ITEM.LASTVALUE1}'
              priority: WARNING
              description: 'Please check the device for warnings'
              dependencies:
                -
                  name: 'System status is in critical state'
                  expression: 'count(/Brocade FC SNMP/system.status[swOperStatus.0],#1,"eq","{$HEALTH_CRIT_STATUS}")=1'
        -
          uuid: 9a8441cae4fb4c698502a20d5ce23ddf
          name: 'Memory utilization'
          type: SNMP_AGENT
          snmp_oid: 1.3.6.1.4.1.1588.2.1.1.1.26.6.0
          key: 'vm.memory.util[swMemUsage.0]'
          history: 7d
          value_type: FLOAT
          units: '%'
          description: |
            MIB: SW-MIB
            Memory utilization in %
          tags:
            -
              tag: Application
              value: Memory
          triggers:
            -
<<<<<<< HEAD
              uuid: 814bcd086ae74bd0b20c2966308a9fd6
              expression: '{min(5m)}>{$MEMORY.UTIL.MAX}'
=======
              expression: 'min(/Brocade FC SNMP/vm.memory.util[swMemUsage.0],5m)>{$MEMORY.UTIL.MAX}'
>>>>>>> afed3e3c
              name: 'High memory utilization (>{$MEMORY.UTIL.MAX}% for 5m)'
              priority: AVERAGE
              description: 'The system is running out of free memory.'
      discovery_rules:
        -
          uuid: 721801e236e34b02b5430d115b23817e
          name: 'FAN Discovery'
          type: SNMP_AGENT
          snmp_oid: 'discovery[{#SNMPVALUE},1.3.6.1.4.1.1588.2.1.1.1.1.22.1.1,{#SENSOR_TYPE},1.3.6.1.4.1.1588.2.1.1.1.1.22.1.2,{#SENSOR_INFO},1.3.6.1.4.1.1588.2.1.1.1.1.22.1.5]'
          key: fan.discovery
          delay: 1h
          filter:
            conditions:
              -
                macro: '{#SENSOR_TYPE}'
                value: '2'
                formulaid: A
          item_prototypes:
            -
              uuid: 4f37f76d0b3241598e69b091f1835ef5
              name: '{#SENSOR_INFO}: Fan speed'
              type: SNMP_AGENT
              snmp_oid: '1.3.6.1.4.1.1588.2.1.1.1.1.22.1.4.{#SNMPINDEX}'
              key: 'sensor.fan.speed[swSensorValue.{#SNMPINDEX}]'
              units: rpm
              description: |
                MIB: SW-MIB
                The current value (reading) of the sensor.
                The value, -2147483648, represents an unknown quantity.
                The fan value will be in RPM(revolution per minute)
              tags:
                -
                  tag: Application
                  value: Fans
            -
              uuid: ee2569161ad146b392bb8f331a7f7d19
              name: '{#SENSOR_INFO}: Fan status'
              type: SNMP_AGENT
              snmp_oid: '1.3.6.1.4.1.1588.2.1.1.1.1.22.1.3.{#SNMPINDEX}'
              key: 'sensor.fan.status[swSensorStatus.{#SNMPINDEX}]'
              delay: 3m
              history: 2w
              trends: 0d
              description: 'MIB: SW-MIB'
              valuemap:
                name: 'SW-MIB::swSensorStatus'
              tags:
                -
                  tag: Application
                  value: Fans
              trigger_prototypes:
                -
<<<<<<< HEAD
                  uuid: a35409e10dd2495f9076cc3661c021ba
                  expression: '{count(#1,{$FAN_CRIT_STATUS},eq)}=1'
=======
                  expression: 'count(/Brocade FC SNMP/sensor.fan.status[swSensorStatus.{#SNMPINDEX}],#1,"eq","{$FAN_CRIT_STATUS}")=1'
>>>>>>> afed3e3c
                  name: '{#SENSOR_INFO}: Fan is in critical state'
                  opdata: 'Current state: {ITEM.LASTVALUE1}'
                  priority: AVERAGE
                  description: 'Please check the fan unit'
                -
<<<<<<< HEAD
                  uuid: 38b386396ae445e0a03e2b555d7396eb
                  expression: '{count(#1,{$FAN_OK_STATUS},ne)}=1'
=======
                  expression: 'count(/Brocade FC SNMP/sensor.fan.status[swSensorStatus.{#SNMPINDEX}],#1,"ne","{$FAN_OK_STATUS}")=1'
>>>>>>> afed3e3c
                  name: '{#SENSOR_INFO}: Fan is not in normal state'
                  opdata: 'Current state: {ITEM.LASTVALUE1}'
                  priority: INFO
                  description: 'Please check the fan unit'
                  dependencies:
                    -
                      name: '{#SENSOR_INFO}: Fan is in critical state'
                      expression: 'count(/Brocade FC SNMP/sensor.fan.status[swSensorStatus.{#SNMPINDEX}],#1,"eq","{$FAN_CRIT_STATUS}")=1'
        -
          uuid: 32c9720e348e4d4ebb9e70c2b247de29
          name: 'PSU Discovery'
          type: SNMP_AGENT
          snmp_oid: 'discovery[{#SNMPVALUE},1.3.6.1.4.1.1588.2.1.1.1.1.22.1.1,{#SENSOR_TYPE},1.3.6.1.4.1.1588.2.1.1.1.1.22.1.2,{#SENSOR_INFO},1.3.6.1.4.1.1588.2.1.1.1.1.22.1.5]'
          key: psu.discovery
          delay: 1h
          filter:
            conditions:
              -
                macro: '{#SENSOR_TYPE}'
                value: '3'
                formulaid: A
          item_prototypes:
            -
              uuid: 7a8f32cbb43f4ce789097e8cb26b0456
              name: '{#SENSOR_INFO}: Power supply status'
              type: SNMP_AGENT
              snmp_oid: '1.3.6.1.4.1.1588.2.1.1.1.1.22.1.3.{#SNMPINDEX}'
              key: 'sensor.psu.status[swSensorStatus.{#SNMPINDEX}]'
              delay: 3m
              history: 2w
              trends: 0d
              description: 'MIB: SW-MIB'
              valuemap:
                name: 'SW-MIB::swSensorStatus'
              tags:
                -
                  tag: Application
                  value: 'Power supply'
              trigger_prototypes:
                -
<<<<<<< HEAD
                  uuid: 61d5da83d973488681436eb199a9bc06
                  expression: '{count(#1,{$PSU_CRIT_STATUS},eq)}=1'
=======
                  expression: 'count(/Brocade FC SNMP/sensor.psu.status[swSensorStatus.{#SNMPINDEX}],#1,"eq","{$PSU_CRIT_STATUS}")=1'
>>>>>>> afed3e3c
                  name: '{#SENSOR_INFO}: Power supply is in critical state'
                  opdata: 'Current state: {ITEM.LASTVALUE1}'
                  priority: AVERAGE
                  description: 'Please check the power supply unit for errors'
                -
<<<<<<< HEAD
                  uuid: 6b523ec6f7fe485d870111fc12f2498f
                  expression: '{count(#1,{$PSU_OK_STATUS},ne)}=1'
=======
                  expression: 'count(/Brocade FC SNMP/sensor.psu.status[swSensorStatus.{#SNMPINDEX}],#1,"ne","{$PSU_OK_STATUS}")=1'
>>>>>>> afed3e3c
                  name: '{#SENSOR_INFO}: Power supply is not in normal state'
                  opdata: 'Current state: {ITEM.LASTVALUE1}'
                  priority: INFO
                  description: 'Please check the power supply unit for errors'
                  dependencies:
                    -
                      name: '{#SENSOR_INFO}: Power supply is in critical state'
                      expression: 'count(/Brocade FC SNMP/sensor.psu.status[swSensorStatus.{#SNMPINDEX}],#1,"eq","{$PSU_CRIT_STATUS}")=1'
        -
          uuid: efaa3e2dfb5b405d99998bd6f8a08697
          name: 'Temperature Discovery'
          type: SNMP_AGENT
          snmp_oid: 'discovery[{#SNMPVALUE},1.3.6.1.4.1.1588.2.1.1.1.1.22.1.1,{#SENSOR_TYPE},1.3.6.1.4.1.1588.2.1.1.1.1.22.1.2,{#SENSOR_INFO},1.3.6.1.4.1.1588.2.1.1.1.1.22.1.5]'
          key: temperature.discovery
          delay: 1h
          filter:
            conditions:
              -
                macro: '{#SENSOR_TYPE}'
                value: '1'
                formulaid: A
          item_prototypes:
            -
              uuid: f95f92a4151d4039ab3ce73ca231f079
              name: '{#SENSOR_INFO}: Temperature status'
              type: SNMP_AGENT
              snmp_oid: '1.3.6.1.4.1.1588.2.1.1.1.1.22.1.3.{#SNMPINDEX}'
              key: 'sensor.temp.status[swSensorStatus.{#SNMPINDEX}]'
              delay: 3m
              history: 2w
              trends: 0d
              description: |
                MIB: SW-MIB
                Temperature status of testpoint: {#SENSOR_INFO}
              valuemap:
                name: 'SW-MIB::swSensorStatus'
              tags:
                -
                  tag: Application
                  value: Temperature
            -
              uuid: ee48ef951f124c569327670a2a0f2152
              name: '{#SENSOR_INFO}: Temperature'
              type: SNMP_AGENT
              snmp_oid: '1.3.6.1.4.1.1588.2.1.1.1.1.22.1.4.{#SNMPINDEX}'
              key: 'sensor.temp.value[swSensorValue.{#SNMPINDEX}]'
              delay: 3m
              value_type: FLOAT
              units: °C
              description: |
                MIB: SW-MIB
                Temperature readings of testpoint: {#SENSOR_INFO}
              tags:
                -
                  tag: Application
                  value: Temperature
              trigger_prototypes:
                -
<<<<<<< HEAD
                  uuid: 098df9be0caf41719b22cd6572ed8f44
                  expression: '{avg(5m)}>{$TEMP_CRIT:""}'
=======
                  expression: 'avg(/Brocade FC SNMP/sensor.temp.value[swSensorValue.{#SNMPINDEX}],5m)>{$TEMP_CRIT:""}'
>>>>>>> afed3e3c
                  recovery_mode: RECOVERY_EXPRESSION
                  recovery_expression: 'max(/Brocade FC SNMP/sensor.temp.value[swSensorValue.{#SNMPINDEX}],5m)<{$TEMP_CRIT:""}-3'
                  name: '{#SENSOR_INFO}: Temperature is above critical threshold: >{$TEMP_CRIT:""}'
                  opdata: 'Current value: {ITEM.LASTVALUE1}'
                  priority: HIGH
                  description: 'This trigger uses temperature sensor values as well as temperature sensor status if available'
                -
<<<<<<< HEAD
                  uuid: 675ab175355646e380635aa38fb1a908
                  expression: '{avg(5m)}<{$TEMP_CRIT_LOW:""}'
=======
                  expression: 'avg(/Brocade FC SNMP/sensor.temp.value[swSensorValue.{#SNMPINDEX}],5m)<{$TEMP_CRIT_LOW:""}'
>>>>>>> afed3e3c
                  recovery_mode: RECOVERY_EXPRESSION
                  recovery_expression: 'min(/Brocade FC SNMP/sensor.temp.value[swSensorValue.{#SNMPINDEX}],5m)>{$TEMP_CRIT_LOW:""}+3'
                  name: '{#SENSOR_INFO}: Temperature is too low: <{$TEMP_CRIT_LOW:""}'
                  opdata: 'Current value: {ITEM.LASTVALUE1}'
                  priority: AVERAGE
          trigger_prototypes:
            -
              uuid: 783ca6c474f74cdabe550cb94d2be46f
              expression: |
                avg(/Brocade FC SNMP/sensor.temp.value[swSensorValue.{#SNMPINDEX}],5m)>{$TEMP_WARN:""}
                or
                last(/Brocade FC SNMP/sensor.temp.status[swSensorStatus.{#SNMPINDEX}])={$TEMP_WARN_STATUS}
              recovery_mode: RECOVERY_EXPRESSION
              recovery_expression: 'max(/Brocade FC SNMP/sensor.temp.value[swSensorValue.{#SNMPINDEX}],5m)<{$TEMP_WARN:""}-3'
              name: '{#SENSOR_INFO}: Temperature is above warning threshold: >{$TEMP_WARN:""}'
              opdata: 'Current value: {ITEM.LASTVALUE1}'
              priority: WARNING
              description: 'This trigger uses temperature sensor values as well as temperature sensor status if available'
              dependencies:
                -
                  name: '{#SENSOR_INFO}: Temperature is above critical threshold: >{$TEMP_CRIT:""}'
                  expression: 'avg(/Brocade FC SNMP/sensor.temp.value[swSensorValue.{#SNMPINDEX}],5m)>{$TEMP_CRIT:""}'
                  recovery_expression: 'max(/Brocade FC SNMP/sensor.temp.value[swSensorValue.{#SNMPINDEX}],5m)<{$TEMP_CRIT:""}-3'
      macros:
        -
          macro: '{$CPU.UTIL.CRIT}'
          value: '90'
        -
          macro: '{$FAN_CRIT_STATUS}'
          value: '2'
        -
          macro: '{$FAN_OK_STATUS}'
          value: '4'
        -
          macro: '{$HEALTH_CRIT_STATUS}'
          value: '4'
        -
          macro: '{$HEALTH_WARN_STATUS:"offline"}'
          value: '2'
        -
          macro: '{$HEALTH_WARN_STATUS:"testing"}'
          value: '3'
        -
          macro: '{$MEMORY.UTIL.MAX}'
          value: '90'
        -
          macro: '{$PSU_CRIT_STATUS}'
          value: '2'
        -
          macro: '{$PSU_OK_STATUS}'
          value: '4'
        -
          macro: '{$TEMP_CRIT}'
          value: '75'
        -
          macro: '{$TEMP_CRIT_LOW}'
          value: '5'
        -
          macro: '{$TEMP_WARN}'
          value: '65'
        -
          macro: '{$TEMP_WARN_STATUS}'
          value: '5'
      valuemaps:
        -
          uuid: 54427fdf694547c598e3662df09a980a
          name: 'SW-MIB::swOperStatus'
          mappings:
            -
              value: '1'
              newvalue: online
            -
              value: '2'
              newvalue: offline
            -
              value: '3'
              newvalue: testing
            -
              value: '4'
              newvalue: faulty
        -
          uuid: 73618556ee4b4e8f9ec9acf0893e13ea
          name: 'SW-MIB::swSensorStatus'
          mappings:
            -
              value: '1'
              newvalue: unknown
            -
              value: '2'
              newvalue: faulty
            -
              value: '3'
              newvalue: below-min
            -
              value: '4'
              newvalue: nominal
            -
              value: '5'
              newvalue: above-max
            -
              value: '6'
              newvalue: absent
  graphs:
    -
      uuid: 8d1edf299fde462bbca5ceaf1b439223
      name: 'CPU utilization'
      ymin_type_1: FIXED
      ymax_type_1: FIXED
      graph_items:
        -
          drawtype: GRADIENT_LINE
          color: 1A7C11
          item:
            host: 'Brocade FC SNMP'
            key: 'system.cpu.util[swCpuUsage.0]'
    -
      uuid: d1e06bb17c2f458699664bfa61c12496
      name: 'Memory utilization'
      ymin_type_1: FIXED
      ymax_type_1: FIXED
      graph_items:
        -
          drawtype: GRADIENT_LINE
          color: 1A7C11
          item:
            host: 'Brocade FC SNMP'
            key: 'vm.memory.util[swMemUsage.0]'<|MERGE_RESOLUTION|>--- conflicted
+++ resolved
@@ -3,11 +3,9 @@
   date: '2021-05-09T00:00:00Z'
   groups:
     -
-      uuid: 36bff6c29af64692839d077febfc7079
       name: 'Templates/Network devices'
   templates:
     -
-      uuid: de96d02bd5f242bfa31308ae2131d03f
       template: 'Brocade FC SNMP'
       name: 'Brocade FC SNMP'
       description: |
@@ -33,7 +31,6 @@
           name: 'Templates/Network devices'
       items:
         -
-          uuid: b17a06635cb2400f9c6d0f848fd38868
           name: 'CPU utilization'
           type: SNMP_AGENT
           snmp_oid: 1.3.6.1.4.1.1588.2.1.1.1.26.1.0
@@ -50,18 +47,12 @@
               value: CPU
           triggers:
             -
-<<<<<<< HEAD
-              uuid: 11a055b8c30b49b5bd5af572a46fd82b
-              expression: '{min(5m)}>{$CPU.UTIL.CRIT}'
-=======
               expression: 'min(/Brocade FC SNMP/system.cpu.util[swCpuUsage.0],5m)>{$CPU.UTIL.CRIT}'
->>>>>>> afed3e3c
               name: 'High CPU utilization (over {$CPU.UTIL.CRIT}% for 5m)'
               opdata: 'Current utilization: {ITEM.LASTVALUE1}'
               priority: WARNING
               description: 'CPU utilization is too high. The system might be slow to respond.'
         -
-          uuid: c6e2d4c076b14ed19fbcb08caa32e5be
           name: 'Firmware version'
           type: SNMP_AGENT
           snmp_oid: 1.3.6.1.4.1.1588.2.1.1.1.1.6.0
@@ -82,19 +73,13 @@
               value: Inventory
           triggers:
             -
-<<<<<<< HEAD
-              uuid: 2b0b23434d9b474087c43ba42253548f
-              expression: '{diff()}=1 and {strlen()}>0'
-=======
               expression: '(last(/Brocade FC SNMP/system.hw.firmware,#1)<>last(/Brocade FC SNMP/system.hw.firmware,#2))=1 and length(last(/Brocade FC SNMP/system.hw.firmware))>0'
->>>>>>> afed3e3c
               name: 'Firmware has changed'
               opdata: 'Current value: {ITEM.LASTVALUE1}'
               priority: INFO
               description: 'Firmware version has changed. Ack to close'
               manual_close: 'YES'
         -
-          uuid: 3c68a1be050d4c1287e63eb7b3b81f8f
           name: 'Hardware serial number'
           type: SNMP_AGENT
           snmp_oid: 1.3.6.1.4.1.1588.2.1.1.1.1.10.0
@@ -116,18 +101,12 @@
               value: Inventory
           triggers:
             -
-<<<<<<< HEAD
-              uuid: 59db15be9cde44ee99e44bc221152cd1
-              expression: '{diff()}=1 and {strlen()}>0'
-=======
               expression: '(last(/Brocade FC SNMP/system.hw.serialnumber,#1)<>last(/Brocade FC SNMP/system.hw.serialnumber,#2))=1 and length(last(/Brocade FC SNMP/system.hw.serialnumber))>0'
->>>>>>> afed3e3c
               name: 'Device has been replaced (new serial number received)'
               priority: INFO
               description: 'Device serial number has changed. Ack to close'
               manual_close: 'YES'
         -
-          uuid: 29f1dda8042d4fd18d7da9eb95fea76c
           name: 'Overall system health status'
           type: SNMP_AGENT
           snmp_oid: 1.3.6.1.4.1.1588.2.1.1.1.1.7.0
@@ -150,23 +129,13 @@
               value: Status
           triggers:
             -
-<<<<<<< HEAD
-              uuid: 25ae3258f1ff464eba4acdd501fdf270
-              expression: '{count(#1,{$HEALTH_CRIT_STATUS},eq)}=1'
-=======
               expression: 'count(/Brocade FC SNMP/system.status[swOperStatus.0],#1,"eq","{$HEALTH_CRIT_STATUS}")=1'
->>>>>>> afed3e3c
               name: 'System status is in critical state'
               opdata: 'Current state: {ITEM.LASTVALUE1}'
               priority: HIGH
               description: 'Please check the device for errors'
             -
-<<<<<<< HEAD
-              uuid: 21e6aa2f40c74475a7693d220682cc86
-              expression: '{count(#1,{$HEALTH_WARN_STATUS:"offline"},eq)}=1 or {count(#1,{$HEALTH_WARN_STATUS:"testing"},eq)}=1'
-=======
               expression: 'count(/Brocade FC SNMP/system.status[swOperStatus.0],#1,"eq","{$HEALTH_WARN_STATUS:\"offline\"}")=1 or count(/Brocade FC SNMP/system.status[swOperStatus.0],#1,"eq","{$HEALTH_WARN_STATUS:\"testing\"}")=1'
->>>>>>> afed3e3c
               name: 'System status is in warning state'
               opdata: 'Current state: {ITEM.LASTVALUE1}'
               priority: WARNING
@@ -176,7 +145,6 @@
                   name: 'System status is in critical state'
                   expression: 'count(/Brocade FC SNMP/system.status[swOperStatus.0],#1,"eq","{$HEALTH_CRIT_STATUS}")=1'
         -
-          uuid: 9a8441cae4fb4c698502a20d5ce23ddf
           name: 'Memory utilization'
           type: SNMP_AGENT
           snmp_oid: 1.3.6.1.4.1.1588.2.1.1.1.26.6.0
@@ -193,18 +161,12 @@
               value: Memory
           triggers:
             -
-<<<<<<< HEAD
-              uuid: 814bcd086ae74bd0b20c2966308a9fd6
-              expression: '{min(5m)}>{$MEMORY.UTIL.MAX}'
-=======
               expression: 'min(/Brocade FC SNMP/vm.memory.util[swMemUsage.0],5m)>{$MEMORY.UTIL.MAX}'
->>>>>>> afed3e3c
               name: 'High memory utilization (>{$MEMORY.UTIL.MAX}% for 5m)'
               priority: AVERAGE
               description: 'The system is running out of free memory.'
       discovery_rules:
         -
-          uuid: 721801e236e34b02b5430d115b23817e
           name: 'FAN Discovery'
           type: SNMP_AGENT
           snmp_oid: 'discovery[{#SNMPVALUE},1.3.6.1.4.1.1588.2.1.1.1.1.22.1.1,{#SENSOR_TYPE},1.3.6.1.4.1.1588.2.1.1.1.1.22.1.2,{#SENSOR_INFO},1.3.6.1.4.1.1588.2.1.1.1.1.22.1.5]'
@@ -218,7 +180,6 @@
                 formulaid: A
           item_prototypes:
             -
-              uuid: 4f37f76d0b3241598e69b091f1835ef5
               name: '{#SENSOR_INFO}: Fan speed'
               type: SNMP_AGENT
               snmp_oid: '1.3.6.1.4.1.1588.2.1.1.1.1.22.1.4.{#SNMPINDEX}'
@@ -234,7 +195,6 @@
                   tag: Application
                   value: Fans
             -
-              uuid: ee2569161ad146b392bb8f331a7f7d19
               name: '{#SENSOR_INFO}: Fan status'
               type: SNMP_AGENT
               snmp_oid: '1.3.6.1.4.1.1588.2.1.1.1.1.22.1.3.{#SNMPINDEX}'
@@ -251,23 +211,13 @@
                   value: Fans
               trigger_prototypes:
                 -
-<<<<<<< HEAD
-                  uuid: a35409e10dd2495f9076cc3661c021ba
-                  expression: '{count(#1,{$FAN_CRIT_STATUS},eq)}=1'
-=======
                   expression: 'count(/Brocade FC SNMP/sensor.fan.status[swSensorStatus.{#SNMPINDEX}],#1,"eq","{$FAN_CRIT_STATUS}")=1'
->>>>>>> afed3e3c
                   name: '{#SENSOR_INFO}: Fan is in critical state'
                   opdata: 'Current state: {ITEM.LASTVALUE1}'
                   priority: AVERAGE
                   description: 'Please check the fan unit'
                 -
-<<<<<<< HEAD
-                  uuid: 38b386396ae445e0a03e2b555d7396eb
-                  expression: '{count(#1,{$FAN_OK_STATUS},ne)}=1'
-=======
                   expression: 'count(/Brocade FC SNMP/sensor.fan.status[swSensorStatus.{#SNMPINDEX}],#1,"ne","{$FAN_OK_STATUS}")=1'
->>>>>>> afed3e3c
                   name: '{#SENSOR_INFO}: Fan is not in normal state'
                   opdata: 'Current state: {ITEM.LASTVALUE1}'
                   priority: INFO
@@ -277,7 +227,6 @@
                       name: '{#SENSOR_INFO}: Fan is in critical state'
                       expression: 'count(/Brocade FC SNMP/sensor.fan.status[swSensorStatus.{#SNMPINDEX}],#1,"eq","{$FAN_CRIT_STATUS}")=1'
         -
-          uuid: 32c9720e348e4d4ebb9e70c2b247de29
           name: 'PSU Discovery'
           type: SNMP_AGENT
           snmp_oid: 'discovery[{#SNMPVALUE},1.3.6.1.4.1.1588.2.1.1.1.1.22.1.1,{#SENSOR_TYPE},1.3.6.1.4.1.1588.2.1.1.1.1.22.1.2,{#SENSOR_INFO},1.3.6.1.4.1.1588.2.1.1.1.1.22.1.5]'
@@ -291,7 +240,6 @@
                 formulaid: A
           item_prototypes:
             -
-              uuid: 7a8f32cbb43f4ce789097e8cb26b0456
               name: '{#SENSOR_INFO}: Power supply status'
               type: SNMP_AGENT
               snmp_oid: '1.3.6.1.4.1.1588.2.1.1.1.1.22.1.3.{#SNMPINDEX}'
@@ -308,23 +256,13 @@
                   value: 'Power supply'
               trigger_prototypes:
                 -
-<<<<<<< HEAD
-                  uuid: 61d5da83d973488681436eb199a9bc06
-                  expression: '{count(#1,{$PSU_CRIT_STATUS},eq)}=1'
-=======
                   expression: 'count(/Brocade FC SNMP/sensor.psu.status[swSensorStatus.{#SNMPINDEX}],#1,"eq","{$PSU_CRIT_STATUS}")=1'
->>>>>>> afed3e3c
                   name: '{#SENSOR_INFO}: Power supply is in critical state'
                   opdata: 'Current state: {ITEM.LASTVALUE1}'
                   priority: AVERAGE
                   description: 'Please check the power supply unit for errors'
                 -
-<<<<<<< HEAD
-                  uuid: 6b523ec6f7fe485d870111fc12f2498f
-                  expression: '{count(#1,{$PSU_OK_STATUS},ne)}=1'
-=======
                   expression: 'count(/Brocade FC SNMP/sensor.psu.status[swSensorStatus.{#SNMPINDEX}],#1,"ne","{$PSU_OK_STATUS}")=1'
->>>>>>> afed3e3c
                   name: '{#SENSOR_INFO}: Power supply is not in normal state'
                   opdata: 'Current state: {ITEM.LASTVALUE1}'
                   priority: INFO
@@ -334,7 +272,6 @@
                       name: '{#SENSOR_INFO}: Power supply is in critical state'
                       expression: 'count(/Brocade FC SNMP/sensor.psu.status[swSensorStatus.{#SNMPINDEX}],#1,"eq","{$PSU_CRIT_STATUS}")=1'
         -
-          uuid: efaa3e2dfb5b405d99998bd6f8a08697
           name: 'Temperature Discovery'
           type: SNMP_AGENT
           snmp_oid: 'discovery[{#SNMPVALUE},1.3.6.1.4.1.1588.2.1.1.1.1.22.1.1,{#SENSOR_TYPE},1.3.6.1.4.1.1588.2.1.1.1.1.22.1.2,{#SENSOR_INFO},1.3.6.1.4.1.1588.2.1.1.1.1.22.1.5]'
@@ -348,7 +285,6 @@
                 formulaid: A
           item_prototypes:
             -
-              uuid: f95f92a4151d4039ab3ce73ca231f079
               name: '{#SENSOR_INFO}: Temperature status'
               type: SNMP_AGENT
               snmp_oid: '1.3.6.1.4.1.1588.2.1.1.1.1.22.1.3.{#SNMPINDEX}'
@@ -366,7 +302,6 @@
                   tag: Application
                   value: Temperature
             -
-              uuid: ee48ef951f124c569327670a2a0f2152
               name: '{#SENSOR_INFO}: Temperature'
               type: SNMP_AGENT
               snmp_oid: '1.3.6.1.4.1.1588.2.1.1.1.1.22.1.4.{#SNMPINDEX}'
@@ -383,12 +318,7 @@
                   value: Temperature
               trigger_prototypes:
                 -
-<<<<<<< HEAD
-                  uuid: 098df9be0caf41719b22cd6572ed8f44
-                  expression: '{avg(5m)}>{$TEMP_CRIT:""}'
-=======
                   expression: 'avg(/Brocade FC SNMP/sensor.temp.value[swSensorValue.{#SNMPINDEX}],5m)>{$TEMP_CRIT:""}'
->>>>>>> afed3e3c
                   recovery_mode: RECOVERY_EXPRESSION
                   recovery_expression: 'max(/Brocade FC SNMP/sensor.temp.value[swSensorValue.{#SNMPINDEX}],5m)<{$TEMP_CRIT:""}-3'
                   name: '{#SENSOR_INFO}: Temperature is above critical threshold: >{$TEMP_CRIT:""}'
@@ -396,12 +326,7 @@
                   priority: HIGH
                   description: 'This trigger uses temperature sensor values as well as temperature sensor status if available'
                 -
-<<<<<<< HEAD
-                  uuid: 675ab175355646e380635aa38fb1a908
-                  expression: '{avg(5m)}<{$TEMP_CRIT_LOW:""}'
-=======
                   expression: 'avg(/Brocade FC SNMP/sensor.temp.value[swSensorValue.{#SNMPINDEX}],5m)<{$TEMP_CRIT_LOW:""}'
->>>>>>> afed3e3c
                   recovery_mode: RECOVERY_EXPRESSION
                   recovery_expression: 'min(/Brocade FC SNMP/sensor.temp.value[swSensorValue.{#SNMPINDEX}],5m)>{$TEMP_CRIT_LOW:""}+3'
                   name: '{#SENSOR_INFO}: Temperature is too low: <{$TEMP_CRIT_LOW:""}'
@@ -409,7 +334,6 @@
                   priority: AVERAGE
           trigger_prototypes:
             -
-              uuid: 783ca6c474f74cdabe550cb94d2be46f
               expression: |
                 avg(/Brocade FC SNMP/sensor.temp.value[swSensorValue.{#SNMPINDEX}],5m)>{$TEMP_WARN:""}
                 or
@@ -467,7 +391,6 @@
           value: '5'
       valuemaps:
         -
-          uuid: 54427fdf694547c598e3662df09a980a
           name: 'SW-MIB::swOperStatus'
           mappings:
             -
@@ -483,7 +406,6 @@
               value: '4'
               newvalue: faulty
         -
-          uuid: 73618556ee4b4e8f9ec9acf0893e13ea
           name: 'SW-MIB::swSensorStatus'
           mappings:
             -
@@ -506,7 +428,6 @@
               newvalue: absent
   graphs:
     -
-      uuid: 8d1edf299fde462bbca5ceaf1b439223
       name: 'CPU utilization'
       ymin_type_1: FIXED
       ymax_type_1: FIXED
@@ -518,7 +439,6 @@
             host: 'Brocade FC SNMP'
             key: 'system.cpu.util[swCpuUsage.0]'
     -
-      uuid: d1e06bb17c2f458699664bfa61c12496
       name: 'Memory utilization'
       ymin_type_1: FIXED
       ymax_type_1: FIXED
