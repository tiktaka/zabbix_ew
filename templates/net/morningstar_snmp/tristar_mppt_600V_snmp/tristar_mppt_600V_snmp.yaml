zabbix_export:
  version: '5.4'
  date: '2021-05-09T00:00:00Z'
  groups:
    -
      uuid: 57b7ae836ca64446ba2c296389c009b7
      name: Templates/Modules
  templates:
    -
      uuid: 2d20a2fbd540492089fdcafc8feb60e3
      template: 'Morningstar TriStar MPPT 600V SNMP'
      name: 'Morningstar TriStar MPPT 600V SNMP'
      description: |
        MIBs used:
        TRISTAR-MPPT
        
        Template tooling version used: 0.38
      groups:
        -
          name: Templates/Modules
      items:
        -
          uuid: 2e83c42d78e8486f936733e3cb6dee6b
          name: 'Array: Array Current'
          type: SNMP_AGENT
          snmp_oid: 1.3.6.1.4.1.33333.7.31.0
          key: 'array.current[arrayCurrent.0]'
          history: 7d
          value_type: FLOAT
          units: A
          description: |
            MIB: TRISTAR-MPPT
            Description:Array Current
            Scaling Factor:1.0
            Units:A
            Range:[-10, 80]
            Modbus address:0x001d
          tags:
            -
              tag: Application
              value: Array
        -
          uuid: 9750ce4073d9467fa18f0e35f990c081
          name: 'Array: Sweep Pmax'
          type: SNMP_AGENT
          snmp_oid: 1.3.6.1.4.1.33333.7.33.0
          key: 'array.sweep_pmax[arrayPmaxLastSweep.0]'
          history: 7d
          value_type: FLOAT
          units: W
          description: |
            MIB: TRISTAR-MPPT
            Description:Pmax (last sweep)
            Scaling Factor:1.0
            Units:W
            Range:[-10, 5000]
            Modbus address:0x003c
          tags:
            -
              tag: Application
              value: Array
        -
          uuid: de36a1087b2d4ade8369c620c794c881
          name: 'Array: Sweep Vmp'
          type: SNMP_AGENT
          snmp_oid: 1.3.6.1.4.1.33333.7.34.0
          key: 'array.sweep_vmp[arrayVmpLastSweep.0]'
          history: 7d
          value_type: FLOAT
          units: V
          description: |
            MIB: TRISTAR-MPPT
            Description:Vmp (last sweep)
            Scaling Factor:1.0
            Units:V
            Range:[-10, 650.0]
            Modbus address:0x003d
          tags:
            -
              tag: Application
              value: Array
        -
          uuid: a8f4819131fe4247aef9b1cd819b47d9
          name: 'Array: Sweep Voc'
          type: SNMP_AGENT
          snmp_oid: 1.3.6.1.4.1.33333.7.35.0
          key: 'array.sweep_voc[arrayVocLastSweep.0]'
          history: 7d
          value_type: FLOAT
          units: V
          description: |
            MIB: TRISTAR-MPPT
            Description:Voc (last sweep)
            Scaling Factor:1.0
            Units:V
            Range:[-10, 650.0]
            Modbus address:0x003e
          tags:
            -
              tag: Application
              value: Array
        -
          uuid: e13c3135ce8649ea9c88d4f9eb56219e
          name: 'Array: Voltage'
          type: SNMP_AGENT
          snmp_oid: 1.3.6.1.4.1.33333.7.30.0
          key: 'array.voltage[arrayVoltage.0]'
          history: 7d
          value_type: FLOAT
          units: V
          description: |
            MIB: TRISTAR-MPPT
            Description:Array Voltage
            Scaling Factor:1.0
            Units:V
            Range:[-10, 650]
            Modbus address:0x001b
          tags:
            -
              tag: Application
              value: Array
        -
          uuid: 058dc403d9b541978aebcb2944ecf75f
          name: 'Battery: Battery Voltage discovery'
          type: SNMP_AGENT
          snmp_oid: 1.3.6.1.4.1.33333.7.36.0
          key: 'battery.voltage.discovery[batteryVoltage.0]'
          delay: 15m
          history: '0'
          value_type: FLOAT
          units: V
          description: |
            MIB: TRISTAR-MPPT
            Description:Battery voltage
            Scaling Factor:1.0
            Units:V
            Range:[-10, 80]
            Modbus address:0x0018
          tags:
            -
              tag: Application
              value: 'Zabbix raw items'
        -
          uuid: 5e42ba3c9a764b9690feb04d4bf7df45
          name: 'Battery: Charge Current'
          type: SNMP_AGENT
          snmp_oid: 1.3.6.1.4.1.33333.7.42.0
          key: 'charge.current[batteryCurrent.0]'
          history: 7d
          value_type: FLOAT
          units: A
          description: |
            MIB: TRISTAR-MPPT
            Description:Battery Current
            Scaling Factor:1.0
            Units:A
            Range:[-10, 80]
            Modbus address:0x001c
          tags:
            -
              tag: Application
              value: Battery
        -
          uuid: 6e168ff947324068aad1fc16d577369d
          name: 'Battery: Output Power'
          type: SNMP_AGENT
          snmp_oid: 1.3.6.1.4.1.33333.7.44.0
          key: 'charge.output_power[ outputPower.0]'
          history: 7d
          value_type: FLOAT
          units: W
          description: |
            MIB: TRISTAR-MPPT
            Description:Output Power
            Scaling Factor:1.0
            Units:W
            Range:[-10, 4000]
            Modbus address:0x003a
          tags:
            -
              tag: Application
              value: Battery
        -
          uuid: aa20a89288c444a492910cb1a7f19499
          name: 'Battery: Charge State'
          type: SNMP_AGENT
          snmp_oid: 1.3.6.1.4.1.33333.7.46.0
          key: 'charge.state[chargeState.0]'
          history: 7d
          value_type: FLOAT
          description: |
            MIB: TRISTAR-MPPT
            Description:Charge State
            Modbus address:0x0032
            
            0: Start
            1: NightCheck
            2: Disconnect
            3: Night
            4: Fault
            5: Mppt
            6: Absorption
            7: Float
            8: Equalize
            9: Slave
            10: Fixed
          valuemap:
            name: 'TriStar MPPT 600V charge state'
          preprocessing:
            -
              type: DISCARD_UNCHANGED_HEARTBEAT
              parameters:
                - 1h
          tags:
            -
              tag: Application
              value: Battery
          triggers:
            -
<<<<<<< HEAD
              uuid: 41b7b5c3149e46ef8d7d3685238b3e3b
              expression: '{last()}={$CHARGE.STATE.CRIT}'
=======
              expression: 'last(/Morningstar TriStar MPPT 600V SNMP/charge.state[chargeState.0])={$CHARGE.STATE.CRIT}'
>>>>>>> afed3e3c
              name: 'Battery: Device charge in critical state'
              opdata: 'Current value: {ITEM.LASTVALUE1}'
              priority: HIGH
            -
<<<<<<< HEAD
              uuid: a172c698d8be456d86f4e734ee499691
              expression: '{last()}={$CHARGE.STATE.WARN}'
=======
              expression: 'last(/Morningstar TriStar MPPT 600V SNMP/charge.state[chargeState.0])={$CHARGE.STATE.WARN}'
>>>>>>> afed3e3c
              name: 'Battery: Device charge in warning state'
              opdata: 'Current value: {ITEM.LASTVALUE1}'
              priority: WARNING
              dependencies:
                -
                  name: 'Battery: Device charge in critical state'
                  expression: 'last(/Morningstar TriStar MPPT 600V SNMP/charge.state[chargeState.0])={$CHARGE.STATE.CRIT}'
        -
          uuid: 3d67ceefb2c443d38051e2d22aca45ce
          name: 'Counter: Charge Amp-hours'
          type: SNMP_AGENT
          snmp_oid: 1.3.6.1.4.1.33333.7.50.0
          key: 'counter.charge_amp_hours[ahChargeResetable.0]'
          history: 7d
          value_type: FLOAT
          units: Ah
          description: |
            MIB: TRISTAR-MPPT
            Description:Ah Charge Resettable
            Scaling Factor:1.0
            Units:Ah
            Range:[0.0, 5000]
            Modbus addresses:H=0x0034 L=0x0035
          tags:
            -
              tag: Application
              value: Counter
        -
          uuid: 1a7ff2c884784eb4817956e0ecd5b718
          name: 'Counter: Charge KW-hours'
          type: SNMP_AGENT
          snmp_oid: 1.3.6.1.4.1.33333.7.52.0
          key: 'counter.charge_kw_hours[kwhChargeResetable.0]'
          history: 7d
          value_type: FLOAT
          units: '!kWh'
          description: |
            MIB: TRISTAR-MPPT
            Description:kWh Charge Resettable
            Scaling Factor:1.0
            Units:kWh
            Range:[0.0, 65535.0]
            Modbus address:0x0038
          tags:
            -
              tag: Application
              value: Counter
        -
          uuid: a2b5a78fe649480ea0cc580b5fa30bde
          name: 'Status: Alarms'
          type: SNMP_AGENT
          snmp_oid: 1.3.6.1.4.1.33333.7.57.0
          key: 'status.alarms[alarms.0]'
          history: 1h
          trends: '0'
          value_type: TEXT
          description: |
            MIB: TRISTAR-MPPT
            Description:Alarms
            Modbus addresses:H=0x002e L=0x002f
          preprocessing:
            -
              type: DISCARD_UNCHANGED_HEARTBEAT
              parameters:
                - 1h
            -
              type: JAVASCRIPT
              parameters:
                - |
                  var FIELDS = [
                    'rtsOpen',
                    'rtsShorted',
                    'rtsDisconnected',
                    'heatsinkTempSensorOpen',
                    'heatsinkTempSensorShorted',
                    'highTemperatureCurrentLimit',
                    'currentLimit',
                    'currentOffset',
                    'batterySense',
                    'batterySenseDisconnected',
                    'uncalibrated',
                    'rtsMiswire',
                    'highVoltageDisconnect',
                    'undefined',
                    'systemMiswire',
                    'mosfetSOpen',
                    'p12VoltageOutOfRange',
                    'highArrayVCurrentLimit',
                    'maxAdcValueReached',
                    'controllerWasReset',
                    'alarm21Internal',
                    'p3VoltageOutOfRange',
                    'derateLimit',
                    'arrayCurrentOffset',
                    'ee-i2cRetryLimit',
                    'ethernetAlarm',
                    'lvd',
                    'software',
                    'fp12VoltageOutOfRange',
                    'extflashFault',
                    'slaveControlFault',
                    'alarm32Undefined'
                  ];
                  
                  var flags = parseInt(value.replace(/\x20/g, ''), 16),
                    result = [];
                  
                  for (var i = 0, f = 1 << 31 >>> 0, l = FIELDS.length; i < l; i++, f >>>= 1) {
                      if (flags & f) {
                          result.push(FIELDS[i]);
                      }
                  }
                  
                  return result.length ? result.join('\n') : 'No alarms';
          tags:
            -
              tag: Application
              value: Status
          triggers:
            -
<<<<<<< HEAD
              uuid: 9e1cb6e367da4037bcc6ece79471db63
              expression: '{count(#3,"alarm21Internal","like")}=2'
=======
              expression: 'count(/Morningstar TriStar MPPT 600V SNMP/status.alarms[alarms.0],#3,"like","alarm21Internal")=2'
>>>>>>> afed3e3c
              name: 'Status: Device has "alarm21Internal" alarm flag'
              opdata: 'Current value: {ITEM.LASTVALUE1}'
              priority: WARNING
            -
<<<<<<< HEAD
              uuid: 55e478311c2346d89e4b960ccb58f7ea
              expression: '{count(#3,"arrayCurrentOffset","like")}=2'
=======
              expression: 'count(/Morningstar TriStar MPPT 600V SNMP/status.alarms[alarms.0],#3,"like","arrayCurrentOffset")=2'
>>>>>>> afed3e3c
              name: 'Status: Device has "arrayCurrentOffset" alarm flag'
              opdata: 'Current value: {ITEM.LASTVALUE1}'
              priority: WARNING
            -
<<<<<<< HEAD
              uuid: f8244ef3d35043e18e74b5089a958fbc
              expression: '{count(#3,"batterySense","like")}=2'
=======
              expression: 'count(/Morningstar TriStar MPPT 600V SNMP/status.alarms[alarms.0],#3,"like","batterySense")=2'
>>>>>>> afed3e3c
              name: 'Status: Device has "batterySense" alarm flag'
              opdata: 'Current value: {ITEM.LASTVALUE1}'
              priority: WARNING
            -
<<<<<<< HEAD
              uuid: cf7e5fc0ace542378b7875b01021e90f
              expression: '{count(#3,"batterySenseDisconnected","like")}=2'
=======
              expression: 'count(/Morningstar TriStar MPPT 600V SNMP/status.alarms[alarms.0],#3,"like","batterySenseDisconnected")=2'
>>>>>>> afed3e3c
              name: 'Status: Device has "batterySenseDisconnected" alarm flag'
              opdata: 'Current value: {ITEM.LASTVALUE1}'
              priority: WARNING
            -
<<<<<<< HEAD
              uuid: e95900b4c6144adc881cd7df15aff61e
              expression: '{count(#3,"controllerWasReset","like")}=2'
=======
              expression: 'count(/Morningstar TriStar MPPT 600V SNMP/status.alarms[alarms.0],#3,"like","controllerWasReset")=2'
>>>>>>> afed3e3c
              name: 'Status: Device has "controllerWasReset" alarm flag'
              opdata: 'Current value: {ITEM.LASTVALUE1}'
              priority: WARNING
            -
<<<<<<< HEAD
              uuid: 07b3fca2028d456f9610392721e3498b
              expression: '{count(#3,"currentLimit","like")}=2'
=======
              expression: 'count(/Morningstar TriStar MPPT 600V SNMP/status.alarms[alarms.0],#3,"like","currentLimit")=2'
>>>>>>> afed3e3c
              name: 'Status: Device has "currentLimit" alarm flag'
              opdata: 'Current value: {ITEM.LASTVALUE1}'
              priority: WARNING
            -
<<<<<<< HEAD
              uuid: 3a422b418e9d4f8c9cd1698dd01a5a7d
              expression: '{count(#3,"currentOffset","like")}=2'
=======
              expression: 'count(/Morningstar TriStar MPPT 600V SNMP/status.alarms[alarms.0],#3,"like","currentOffset")=2'
>>>>>>> afed3e3c
              name: 'Status: Device has "currentOffset" alarm flag'
              opdata: 'Current value: {ITEM.LASTVALUE1}'
              priority: WARNING
            -
<<<<<<< HEAD
              uuid: 54d334eb3b8e4783996518787b857b6d
              expression: '{count(#3,"derateLimit","like")}=2'
=======
              expression: 'count(/Morningstar TriStar MPPT 600V SNMP/status.alarms[alarms.0],#3,"like","derateLimit")=2'
>>>>>>> afed3e3c
              name: 'Status: Device has "derateLimit" alarm flag'
              opdata: 'Current value: {ITEM.LASTVALUE1}'
              priority: WARNING
            -
<<<<<<< HEAD
              uuid: d7575bd1915e4deab6fd6c7f0e4bc376
              expression: '{count(#3,"ee-i2cRetryLimit","like")}=2'
=======
              expression: 'count(/Morningstar TriStar MPPT 600V SNMP/status.alarms[alarms.0],#3,"like","ee-i2cRetryLimit")=2'
>>>>>>> afed3e3c
              name: 'Status: Device has "ee-i2cRetryLimit" alarm flag'
              opdata: 'Current value: {ITEM.LASTVALUE1}'
              priority: WARNING
            -
<<<<<<< HEAD
              uuid: 5f40113536b547d3a5a591599c40353b
              expression: '{count(#3,"ethernetAlarm","like")}=2'
=======
              expression: 'count(/Morningstar TriStar MPPT 600V SNMP/status.alarms[alarms.0],#3,"like","ethernetAlarm")=2'
>>>>>>> afed3e3c
              name: 'Status: Device has "ethernetAlarm" alarm flag'
              opdata: 'Current value: {ITEM.LASTVALUE1}'
              priority: WARNING
            -
<<<<<<< HEAD
              uuid: dc77a4fab7f842fc9cbbc418b96575d5
              expression: '{count(#3,"extflashFault","like")}=2'
=======
              expression: 'count(/Morningstar TriStar MPPT 600V SNMP/status.alarms[alarms.0],#3,"like","extflashFault")=2'
>>>>>>> afed3e3c
              name: 'Status: Device has "extflashFault" alarm flag'
              opdata: 'Current value: {ITEM.LASTVALUE1}'
              priority: WARNING
            -
<<<<<<< HEAD
              uuid: 442498ab6fac408da4aede316c203835
              expression: '{count(#3,"fp12VoltageOutOfRange","like")}=2'
=======
              expression: 'count(/Morningstar TriStar MPPT 600V SNMP/status.alarms[alarms.0],#3,"like","fp12VoltageOutOfRange")=2'
>>>>>>> afed3e3c
              name: 'Status: Device has "fp12VoltageOutOfRange" alarm flag'
              opdata: 'Current value: {ITEM.LASTVALUE1}'
              priority: WARNING
            -
<<<<<<< HEAD
              uuid: 0985bde79013437f9ed3cc86474e2478
              expression: '{count(#3,"heatsinkTempSensorOpen","like")}=2'
=======
              expression: 'count(/Morningstar TriStar MPPT 600V SNMP/status.alarms[alarms.0],#3,"like","heatsinkTempSensorOpen")=2'
>>>>>>> afed3e3c
              name: 'Status: Device has "heatsinkTempSensorOpen" alarm flag'
              opdata: 'Current value: {ITEM.LASTVALUE1}'
              priority: WARNING
            -
<<<<<<< HEAD
              uuid: 7554c4a6637d40ef84177b46b1c45dde
              expression: '{count(#3,"heatsinkTempSensorShorted","like")}=2'
=======
              expression: 'count(/Morningstar TriStar MPPT 600V SNMP/status.alarms[alarms.0],#3,"like","heatsinkTempSensorShorted")=2'
>>>>>>> afed3e3c
              name: 'Status: Device has "heatsinkTempSensorShorted" alarm flag'
              opdata: 'Current value: {ITEM.LASTVALUE1}'
              priority: WARNING
            -
<<<<<<< HEAD
              uuid: 29d570739c994cf1abe8e905ff8310ae
              expression: '{count(#3,"highArrayVCurrentLimit","like")}=2'
=======
              expression: 'count(/Morningstar TriStar MPPT 600V SNMP/status.alarms[alarms.0],#3,"like","highArrayVCurrentLimit")=2'
>>>>>>> afed3e3c
              name: 'Status: Device has "highArrayVCurrentLimit" alarm flag'
              opdata: 'Current value: {ITEM.LASTVALUE1}'
              priority: WARNING
            -
<<<<<<< HEAD
              uuid: 0b9b9c6a49e24d14a672cb038bbea719
              expression: '{count(#3,"highTemperatureCurrentLimit","like")}=2'
=======
              expression: 'count(/Morningstar TriStar MPPT 600V SNMP/status.alarms[alarms.0],#3,"like","highTemperatureCurrentLimit")=2'
>>>>>>> afed3e3c
              name: 'Status: Device has "highTemperatureCurrentLimit" alarm flag'
              opdata: 'Current value: {ITEM.LASTVALUE1}'
              priority: WARNING
            -
<<<<<<< HEAD
              uuid: de8b0e7c89fc4881a7089cf3b526aa2c
              expression: '{count(#3,"highVoltageDisconnect","like")}=2'
=======
              expression: 'count(/Morningstar TriStar MPPT 600V SNMP/status.alarms[alarms.0],#3,"like","highVoltageDisconnect")=2'
>>>>>>> afed3e3c
              name: 'Status: Device has "highVoltageDisconnect" alarm flag'
              opdata: 'Current value: {ITEM.LASTVALUE1}'
              priority: WARNING
            -
<<<<<<< HEAD
              uuid: 1072cbdc20f04a1cbdfa6f1d772bd388
              expression: '{count(#3,"lvd","like")}=2'
=======
              expression: 'count(/Morningstar TriStar MPPT 600V SNMP/status.alarms[alarms.0],#3,"like","lvd")=2'
>>>>>>> afed3e3c
              name: 'Status: Device has "lvd" alarm flag'
              opdata: 'Current value: {ITEM.LASTVALUE1}'
              priority: WARNING
            -
<<<<<<< HEAD
              uuid: 868e3cc9fe3f4370b68640ce624b35a7
              expression: '{count(#3,"maxAdcValueReached","like")}=2'
=======
              expression: 'count(/Morningstar TriStar MPPT 600V SNMP/status.alarms[alarms.0],#3,"like","maxAdcValueReached")=2'
>>>>>>> afed3e3c
              name: 'Status: Device has "maxAdcValueReached" alarm flag'
              opdata: 'Current value: {ITEM.LASTVALUE1}'
              priority: WARNING
            -
<<<<<<< HEAD
              uuid: 1c6801d0fe364563b264946c009ed3c7
              expression: '{count(#3,"mosfetSOpen","like")}=2'
=======
              expression: 'count(/Morningstar TriStar MPPT 600V SNMP/status.alarms[alarms.0],#3,"like","mosfetSOpen")=2'
>>>>>>> afed3e3c
              name: 'Status: Device has "mosfetSOpen" alarm flag'
              opdata: 'Current value: {ITEM.LASTVALUE1}'
              priority: WARNING
            -
<<<<<<< HEAD
              uuid: bc51c25d7dcc4a89a062087599697612
              expression: '{count(#3,"p3VoltageOutOfRange","like")}=2'
=======
              expression: 'count(/Morningstar TriStar MPPT 600V SNMP/status.alarms[alarms.0],#3,"like","p3VoltageOutOfRange")=2'
>>>>>>> afed3e3c
              name: 'Status: Device has "p3VoltageOutOfRange" alarm flag'
              opdata: 'Current value: {ITEM.LASTVALUE1}'
              priority: WARNING
            -
<<<<<<< HEAD
              uuid: 95abf75f2354493f9fa6422759ae6581
              expression: '{count(#3,"p12VoltageOutOfRange","like")}=2'
=======
              expression: 'count(/Morningstar TriStar MPPT 600V SNMP/status.alarms[alarms.0],#3,"like","p12VoltageOutOfRange")=2'
>>>>>>> afed3e3c
              name: 'Status: Device has "p12VoltageOutOfRange" alarm flag'
              opdata: 'Current value: {ITEM.LASTVALUE1}'
              priority: WARNING
            -
<<<<<<< HEAD
              uuid: 66c0cbf7bc6142c6b34b7c08abe14df6
              expression: '{count(#3,"rtsDisconnected","like")}=2'
=======
              expression: 'count(/Morningstar TriStar MPPT 600V SNMP/status.alarms[alarms.0],#3,"like","rtsDisconnected")=2'
>>>>>>> afed3e3c
              name: 'Status: Device has "rtsDisconnected" alarm flag'
              opdata: 'Current value: {ITEM.LASTVALUE1}'
              priority: WARNING
            -
<<<<<<< HEAD
              uuid: 9bcf21a66aca4c80a080ff0c232ebf0d
              expression: '{count(#3,"rtsMiswire","like")}=2'
=======
              expression: 'count(/Morningstar TriStar MPPT 600V SNMP/status.alarms[alarms.0],#3,"like","rtsMiswire")=2'
>>>>>>> afed3e3c
              name: 'Status: Device has "rtsMiswire" alarm flag'
              opdata: 'Current value: {ITEM.LASTVALUE1}'
              priority: WARNING
            -
<<<<<<< HEAD
              uuid: e5df94ec4e7642808c47bd4231f569f5
              expression: '{count(#3,"rtsShorted","like")}=2'
=======
              expression: 'count(/Morningstar TriStar MPPT 600V SNMP/status.alarms[alarms.0],#3,"like","rtsShorted")=2'
>>>>>>> afed3e3c
              name: 'Status: Device has "rtsShorted" alarm flag'
              opdata: 'Current value: {ITEM.LASTVALUE1}'
              priority: WARNING
            -
<<<<<<< HEAD
              uuid: 658e85648e214bc59703b41c70fac681
              expression: '{count(#3,"slaveControlFault","like")}=2'
=======
              expression: 'count(/Morningstar TriStar MPPT 600V SNMP/status.alarms[alarms.0],#3,"like","slaveControlFault")=2'
>>>>>>> afed3e3c
              name: 'Status: Device has "slaveControlFault" alarm flag'
              opdata: 'Current value: {ITEM.LASTVALUE1}'
              priority: WARNING
            -
<<<<<<< HEAD
              uuid: 031c8be03f564967a2bc291d9ade49a9
              expression: '{count(#3,"software","like")}=2'
=======
              expression: 'count(/Morningstar TriStar MPPT 600V SNMP/status.alarms[alarms.0],#3,"like","software")=2'
>>>>>>> afed3e3c
              name: 'Status: Device has "software" alarm flag'
              opdata: 'Current value: {ITEM.LASTVALUE1}'
              priority: WARNING
            -
<<<<<<< HEAD
              uuid: 51f80c74737145139e72045f40a238fb
              expression: '{count(#3,"systemMiswire","like")}=2'
=======
              expression: 'count(/Morningstar TriStar MPPT 600V SNMP/status.alarms[alarms.0],#3,"like","systemMiswire")=2'
>>>>>>> afed3e3c
              name: 'Status: Device has "systemMiswire" alarm flag'
              opdata: 'Current value: {ITEM.LASTVALUE1}'
              priority: WARNING
            -
<<<<<<< HEAD
              uuid: 3339ceb4c84043d09ae17dd844f66df2
              expression: '{count(#3,"uncalibrated","like")}=2'
=======
              expression: 'count(/Morningstar TriStar MPPT 600V SNMP/status.alarms[alarms.0],#3,"like","uncalibrated")=2'
>>>>>>> afed3e3c
              name: 'Status: Device has "uncalibrated" alarm flag'
              opdata: 'Current value: {ITEM.LASTVALUE1}'
              priority: WARNING
        -
          uuid: 81efe20cce1b4b26a6eda83e86fbd49c
          name: 'Status: Faults'
          type: SNMP_AGENT
          snmp_oid: 1.3.6.1.4.1.33333.7.55.0
          key: 'status.faults[faults.0]'
          history: 1h
          trends: '0'
          value_type: TEXT
          description: |
            MIB: TRISTAR-MPPT
            Description:Faults
            Modbus addresses:H=0x002c L=0x002d
          preprocessing:
            -
              type: DISCARD_UNCHANGED_HEARTBEAT
              parameters:
                - 1h
            -
              type: JAVASCRIPT
              parameters:
                - |
                  var FIELDS = [
                    'overcurrent',
                    'fetShort',
                    'softwareFault',
                    'batteryHvd',
                    'arrayHvd',
                    'dipSwitchChange',
                    'customSettingsEdit',
                    'rtsShorted',
                    'rtsDisconnected',
                    'eepromRetryLimit',
                    'controllerWasReset',
                    'chargeSlaveControlTimeout',
                    'rs232SerialToMeterBridge',
                    'batteryLvd',
                    'fault14Undefined',
                    'powerboardCommunicationFault',
                    'fault16Software',
                    'fault17Software',
                    'fault18Software',
                    'fault19Software',
                    'fault20Software',
                    'fault21Software',
                    'fpgaVersion',
                    'currentSensorReferenceOutOfRange',
                    'ia-refSlaveModeTimeout',
                    'blockbusBoot',
                    'hscommMaster',
                    'hscomm',
                    'slave',
                  ];
                  
                  var flags = parseInt(value.replace(/\x20/g, ''), 16),
                    result = [];
                  
                  for (var i = 0, f = 1 << 31 >>> 0, l = FIELDS.length; i < l; i++, f >>>= 1) {
                      if (flags & f) {
                          result.push(FIELDS[i]);
                      }
                  }
                  
                  return result.length ? result.join('\n') : 'No faults';
          tags:
            -
              tag: Application
              value: Status
          triggers:
            -
<<<<<<< HEAD
              uuid: 514d631602c34f399d4911ad7881229e
              expression: '{count(#3,"arrayHvd","like")}=2'
=======
              expression: 'count(/Morningstar TriStar MPPT 600V SNMP/status.faults[faults.0],#3,"like","arrayHvd")=2'
>>>>>>> afed3e3c
              name: 'Status: Device has "arrayHvd" faults flag'
              opdata: 'Current value: {ITEM.LASTVALUE1}'
              priority: HIGH
            -
<<<<<<< HEAD
              uuid: c465ff98281e48d2bc595a8430d7af8f
              expression: '{count(#3,"batteryHvd","like")}=2'
=======
              expression: 'count(/Morningstar TriStar MPPT 600V SNMP/status.faults[faults.0],#3,"like","batteryHvd")=2'
>>>>>>> afed3e3c
              name: 'Status: Device has "batteryHvd" faults flag'
              opdata: 'Current value: {ITEM.LASTVALUE1}'
              priority: HIGH
            -
<<<<<<< HEAD
              uuid: 77418eae72d64815b1c49b6c14b5e09d
              expression: '{count(#3,"batteryLvd","like")}=2'
=======
              expression: 'count(/Morningstar TriStar MPPT 600V SNMP/status.faults[faults.0],#3,"like","batteryLvd")=2'
>>>>>>> afed3e3c
              name: 'Status: Device has "batteryLvd" faults flag'
              opdata: 'Current value: {ITEM.LASTVALUE1}'
              priority: HIGH
            -
<<<<<<< HEAD
              uuid: e5932bb9007041eeb51a0955c1d520a3
              expression: '{count(#3,"blockbusBoot","like")}=2'
=======
              expression: 'count(/Morningstar TriStar MPPT 600V SNMP/status.faults[faults.0],#3,"like","blockbusBoot")=2'
>>>>>>> afed3e3c
              name: 'Status: Device has "blockbusBoot" faults flag'
              opdata: 'Current value: {ITEM.LASTVALUE1}'
              priority: HIGH
            -
<<<<<<< HEAD
              uuid: 0924f9d3c5d54dc6baaf406b56fefb15
              expression: '{count(#3,"chargeSlaveControlTimeout","like")}=2'
=======
              expression: 'count(/Morningstar TriStar MPPT 600V SNMP/status.faults[faults.0],#3,"like","chargeSlaveControlTimeout")=2'
>>>>>>> afed3e3c
              name: 'Status: Device has "chargeSlaveControlTimeout" faults flag'
              opdata: 'Current value: {ITEM.LASTVALUE1}'
              priority: HIGH
            -
<<<<<<< HEAD
              uuid: ff9d59cb864048d48eefb61e0f018a15
              expression: '{count(#3,"controllerWasReset","like")}=2'
=======
              expression: 'count(/Morningstar TriStar MPPT 600V SNMP/status.faults[faults.0],#3,"like","controllerWasReset")=2'
>>>>>>> afed3e3c
              name: 'Status: Device has "controllerWasReset" faults flag'
              opdata: 'Current value: {ITEM.LASTVALUE1}'
              priority: HIGH
            -
<<<<<<< HEAD
              uuid: e1b966726d6c4cbca00d1bf40e951e7b
              expression: '{count(#3,"currentSensorReferenceOutOfRange","like")}=2'
=======
              expression: 'count(/Morningstar TriStar MPPT 600V SNMP/status.faults[faults.0],#3,"like","currentSensorReferenceOutOfRange")=2'
>>>>>>> afed3e3c
              name: 'Status: Device has "currentSensorReferenceOutOfRange" faults flag'
              opdata: 'Current value: {ITEM.LASTVALUE1}'
              priority: HIGH
            -
<<<<<<< HEAD
              uuid: e04a32f40afd49f482d622a6e6e59494
              expression: '{count(#3,"customSettingsEdit","like")}=2'
=======
              expression: 'count(/Morningstar TriStar MPPT 600V SNMP/status.faults[faults.0],#3,"like","customSettingsEdit")=2'
>>>>>>> afed3e3c
              name: 'Status: Device has "customSettingsEdit" faults flag'
              opdata: 'Current value: {ITEM.LASTVALUE1}'
              priority: HIGH
            -
<<<<<<< HEAD
              uuid: 76b3c9cf127146e2b858c0de97a2997b
              expression: '{count(#3,"dipSwitchChange","like")}=2'
=======
              expression: 'count(/Morningstar TriStar MPPT 600V SNMP/status.faults[faults.0],#3,"like","dipSwitchChange")=2'
>>>>>>> afed3e3c
              name: 'Status: Device has "dipSwitchChange" faults flag'
              opdata: 'Current value: {ITEM.LASTVALUE1}'
              priority: HIGH
            -
<<<<<<< HEAD
              uuid: 0798986fb18943bfa1211c4db9e7b6e5
              expression: '{count(#3,"eepromRetryLimit","like")}=2'
=======
              expression: 'count(/Morningstar TriStar MPPT 600V SNMP/status.faults[faults.0],#3,"like","eepromRetryLimit")=2'
>>>>>>> afed3e3c
              name: 'Status: Device has "eepromRetryLimit" faults flag'
              opdata: 'Current value: {ITEM.LASTVALUE1}'
              priority: HIGH
            -
<<<<<<< HEAD
              uuid: 07b1f1dfb0c344e29dda3a69b85de22f
              expression: '{count(#3,"fault16Software","like")}=2'
=======
              expression: 'count(/Morningstar TriStar MPPT 600V SNMP/status.faults[faults.0],#3,"like","fault16Software")=2'
>>>>>>> afed3e3c
              name: 'Status: Device has "fault16Software" faults flag'
              opdata: 'Current value: {ITEM.LASTVALUE1}'
              priority: HIGH
            -
<<<<<<< HEAD
              uuid: 774a766d26234bd4a76696e38cea64e4
              expression: '{count(#3,"fault17Software","like")}=2'
=======
              expression: 'count(/Morningstar TriStar MPPT 600V SNMP/status.faults[faults.0],#3,"like","fault17Software")=2'
>>>>>>> afed3e3c
              name: 'Status: Device has "fault17Software" faults flag'
              opdata: 'Current value: {ITEM.LASTVALUE1}'
              priority: HIGH
            -
<<<<<<< HEAD
              uuid: 7cc91f2b26a6436a91036ada00e07e6e
              expression: '{count(#3,"fault18Software","like")}=2'
=======
              expression: 'count(/Morningstar TriStar MPPT 600V SNMP/status.faults[faults.0],#3,"like","fault18Software")=2'
>>>>>>> afed3e3c
              name: 'Status: Device has "fault18Software" faults flag'
              opdata: 'Current value: {ITEM.LASTVALUE1}'
              priority: HIGH
            -
<<<<<<< HEAD
              uuid: bd21df98c6534f8c95e0b5024d88234c
              expression: '{count(#3,"fault19Software","like")}=2'
=======
              expression: 'count(/Morningstar TriStar MPPT 600V SNMP/status.faults[faults.0],#3,"like","fault19Software")=2'
>>>>>>> afed3e3c
              name: 'Status: Device has "fault19Software" faults flag'
              opdata: 'Current value: {ITEM.LASTVALUE1}'
              priority: HIGH
            -
<<<<<<< HEAD
              uuid: a0aba858eeb74b04aa677e5ef3f421fb
              expression: '{count(#3,"fault20Software","like")}=2'
=======
              expression: 'count(/Morningstar TriStar MPPT 600V SNMP/status.faults[faults.0],#3,"like","fault20Software")=2'
>>>>>>> afed3e3c
              name: 'Status: Device has "fault20Software" faults flag'
              opdata: 'Current value: {ITEM.LASTVALUE1}'
              priority: HIGH
            -
<<<<<<< HEAD
              uuid: 485922a3a3824f29a39398da0eaa86c4
              expression: '{count(#3,"fault21Software","like")}=2'
=======
              expression: 'count(/Morningstar TriStar MPPT 600V SNMP/status.faults[faults.0],#3,"like","fault21Software")=2'
>>>>>>> afed3e3c
              name: 'Status: Device has "fault21Software" faults flag'
              opdata: 'Current value: {ITEM.LASTVALUE1}'
              priority: HIGH
            -
<<<<<<< HEAD
              uuid: 9a7b7007441d45549f0d977a9b3b178c
              expression: '{count(#3,"fetShort","like")}=2'
=======
              expression: 'count(/Morningstar TriStar MPPT 600V SNMP/status.faults[faults.0],#3,"like","fetShort")=2'
>>>>>>> afed3e3c
              name: 'Status: Device has "fetShort" faults flag'
              opdata: 'Current value: {ITEM.LASTVALUE1}'
              priority: HIGH
            -
<<<<<<< HEAD
              uuid: 67c104f9c0474f10a1c3f64082867fd8
              expression: '{count(#3,"fpgaVersion","like")}=2'
=======
              expression: 'count(/Morningstar TriStar MPPT 600V SNMP/status.faults[faults.0],#3,"like","fpgaVersion")=2'
>>>>>>> afed3e3c
              name: 'Status: Device has "fpgaVersion" faults flag'
              opdata: 'Current value: {ITEM.LASTVALUE1}'
              priority: HIGH
            -
<<<<<<< HEAD
              uuid: 466585997fba4257ba148d58cdea8328
              expression: '{count(#3,"hscomm","like")}=2'
=======
              expression: 'count(/Morningstar TriStar MPPT 600V SNMP/status.faults[faults.0],#3,"like","hscomm")=2'
>>>>>>> afed3e3c
              name: 'Status: Device has "hscomm" faults flag'
              opdata: 'Current value: {ITEM.LASTVALUE1}'
              priority: HIGH
            -
<<<<<<< HEAD
              uuid: 4d05613c35bb4bb88d217a62d78b2e28
              expression: '{count(#3,"hscommMaster","like")}=2'
=======
              expression: 'count(/Morningstar TriStar MPPT 600V SNMP/status.faults[faults.0],#3,"like","hscommMaster")=2'
>>>>>>> afed3e3c
              name: 'Status: Device has "hscommMaster" faults flag'
              opdata: 'Current value: {ITEM.LASTVALUE1}'
              priority: HIGH
            -
<<<<<<< HEAD
              uuid: 707ff5293f7e4573879e07c7334f5579
              expression: '{count(#3,"ia-refSlaveModeTimeout","like")}=2'
=======
              expression: 'count(/Morningstar TriStar MPPT 600V SNMP/status.faults[faults.0],#3,"like","ia-refSlaveModeTimeout")=2'
>>>>>>> afed3e3c
              name: 'Status: Device has "ia-refSlaveModeTimeout" faults flag'
              opdata: 'Current value: {ITEM.LASTVALUE1}'
              priority: HIGH
            -
<<<<<<< HEAD
              uuid: 21bf61ba99ed46979e16f5c3a3d16890
              expression: '{count(#3,"overcurrent","like")}=2'
=======
              expression: 'count(/Morningstar TriStar MPPT 600V SNMP/status.faults[faults.0],#3,"like","overcurrent")=2'
>>>>>>> afed3e3c
              name: 'Status: Device has "overcurrent" faults flag'
              opdata: 'Current value: {ITEM.LASTVALUE1}'
              priority: HIGH
            -
<<<<<<< HEAD
              uuid: 0eac05ccbec64bc7b4bebedc23d84cfc
              expression: '{count(#3,"powerboardCommunicationFault","like")}=2'
=======
              expression: 'count(/Morningstar TriStar MPPT 600V SNMP/status.faults[faults.0],#3,"like","powerboardCommunicationFault")=2'
>>>>>>> afed3e3c
              name: 'Status: Device has "powerboardCommunicationFault" faults flag'
              opdata: 'Current value: {ITEM.LASTVALUE1}'
              priority: HIGH
            -
<<<<<<< HEAD
              uuid: 4e78232a97a94d4e85210cac624d25f4
              expression: '{count(#3,"rs232SerialToMeterBridge","like")}=2'
=======
              expression: 'count(/Morningstar TriStar MPPT 600V SNMP/status.faults[faults.0],#3,"like","rs232SerialToMeterBridge")=2'
>>>>>>> afed3e3c
              name: 'Status: Device has "rs232SerialToMeterBridge" faults flag'
              opdata: 'Current value: {ITEM.LASTVALUE1}'
              priority: HIGH
            -
<<<<<<< HEAD
              uuid: 8079442d03b4452e8ab68b89112d71f4
              expression: '{count(#3,"rtsDisconnected","like")}=2'
=======
              expression: 'count(/Morningstar TriStar MPPT 600V SNMP/status.faults[faults.0],#3,"like","rtsDisconnected")=2'
>>>>>>> afed3e3c
              name: 'Status: Device has "rtsDisconnected" faults flag'
              opdata: 'Current value: {ITEM.LASTVALUE1}'
              priority: HIGH
            -
<<<<<<< HEAD
              uuid: cf8ca1e27f9b400c90f020d885fe8f76
              expression: '{count(#3,"rtsShorted","like")}=2'
=======
              expression: 'count(/Morningstar TriStar MPPT 600V SNMP/status.faults[faults.0],#3,"like","rtsShorted")=2'
>>>>>>> afed3e3c
              name: 'Status: Device has "rtsShorted" faults flag'
              opdata: 'Current value: {ITEM.LASTVALUE1}'
              priority: HIGH
            -
<<<<<<< HEAD
              uuid: 0c810b7be9ef40e9a33f4033be17b306
              expression: '{count(#3,"slave","like")}=2'
=======
              expression: 'count(/Morningstar TriStar MPPT 600V SNMP/status.faults[faults.0],#3,"like","slave")=2'
>>>>>>> afed3e3c
              name: 'Status: Device has "slave" faults flag'
              opdata: 'Current value: {ITEM.LASTVALUE1}'
              priority: HIGH
            -
<<<<<<< HEAD
              uuid: 70212f23b0fc4575b9c73963a830139d
              expression: '{count(#3,"softwareFault","like")}=2'
=======
              expression: 'count(/Morningstar TriStar MPPT 600V SNMP/status.faults[faults.0],#3,"like","softwareFault")=2'
>>>>>>> afed3e3c
              name: 'Status: Device has "softwareFault" faults flag'
              opdata: 'Current value: {ITEM.LASTVALUE1}'
              priority: HIGH
        -
          uuid: e6a4dd0a61c8479985a1179842d22766
          name: 'Status: Uptime'
          type: SNMP_AGENT
          snmp_oid: 1.3.6.1.2.1.1.3.0
          key: status.uptime
          history: 7d
          units: uptime
          description: 'Device uptime in seconds'
          preprocessing:
            -
              type: MULTIPLIER
              parameters:
                - '0.01'
          tags:
            -
              tag: Application
              value: Status
          triggers:
            -
<<<<<<< HEAD
              uuid: 2eff0141f8c54ec992923449f4ceb184
              expression: '{last()}<10m'
=======
              expression: 'last(/Morningstar TriStar MPPT 600V SNMP/status.uptime)<10m'
>>>>>>> afed3e3c
              name: 'Status: Device has been restarted (uptime < 10m)'
              priority: INFO
              description: 'Uptime is less than 10 minutes'
              manual_close: 'YES'
            -
<<<<<<< HEAD
              uuid: f60c5f4546bc4cf9865d57481c1e03c9
              expression: '{nodata(5m)}=1'
=======
              expression: 'nodata(/Morningstar TriStar MPPT 600V SNMP/status.uptime,5m)=1'
>>>>>>> afed3e3c
              name: 'Status: Failed to fetch data (or no data for 5m)'
              priority: WARNING
              description: 'Zabbix has not received data for items for the last 5 minutes'
              manual_close: 'YES'
        -
          uuid: 738f2e6d143a4e6db3ecf2736ca843cb
          name: 'Battery: Target Voltage'
          type: SNMP_AGENT
          snmp_oid: 1.3.6.1.4.1.33333.7.45.0
          key: 'target.voltage[targetRegulationVoltage.0]'
          history: 7d
          value_type: FLOAT
          units: V
          description: |
            MIB: TRISTAR-MPPT
            Description:Target Voltage
            Scaling Factor:1.0
            Units:V
            Range:[-10, 650.0]
            Modbus address:0x0033
          preprocessing:
            -
              type: DISCARD_UNCHANGED_HEARTBEAT
              parameters:
                - 1h
          tags:
            -
              tag: Application
              value: Battery
        -
          uuid: 4f3fdc6382704fb584fbe11264a0e5c2
          name: 'Temperature: Battery'
          type: SNMP_AGENT
          snmp_oid: 1.3.6.1.4.1.33333.7.48.0
          key: 'temp.battery[batteryTemperature.0]'
          history: 7d
          value_type: FLOAT
          units: C
          description: |
            MIB: TRISTAR-MPPT
            Description:Batt. Temp
            Scaling Factor:1.0
            Units:C
            Range:[-40, 80]
            Modbus address:0x0025
          tags:
            -
              tag: Application
              value: Temperature
          triggers:
            -
<<<<<<< HEAD
              uuid: b94e29ab3d2e44df8e5af0785c699799
              expression: '{min(5m)}>{$BATTERY.TEMP.MAX.CRIT}'
=======
              expression: 'min(/Morningstar TriStar MPPT 600V SNMP/temp.battery[batteryTemperature.0],5m)>{$BATTERY.TEMP.MAX.CRIT}'
>>>>>>> afed3e3c
              name: 'Temperature: Critically high battery temperature (over {$BATTERY.TEMP.MAX.CRIT}C for 5m)'
              opdata: 'Current value: {ITEM.LASTVALUE1}'
              priority: HIGH
            -
<<<<<<< HEAD
              uuid: ef6dc9d740b54513a09654240ad56ed7
              expression: '{max(5m)}<{$BATTERY.TEMP.MIN.CRIT}'
=======
              expression: 'max(/Morningstar TriStar MPPT 600V SNMP/temp.battery[batteryTemperature.0],5m)<{$BATTERY.TEMP.MIN.CRIT}'
>>>>>>> afed3e3c
              name: 'Temperature: Critically low battery temperature (below {$BATTERY.TEMP.MIN.WARN}C for 5m)'
              opdata: 'Current value: {ITEM.LASTVALUE1}'
              priority: HIGH
            -
<<<<<<< HEAD
              uuid: 78a59bd387774f2f96b4336b7d4a2fa2
              expression: '{min(5m)}>{$BATTERY.TEMP.MAX.WARN}'
=======
              expression: 'min(/Morningstar TriStar MPPT 600V SNMP/temp.battery[batteryTemperature.0],5m)>{$BATTERY.TEMP.MAX.WARN}'
>>>>>>> afed3e3c
              name: 'Temperature: High battery temperature (over {$BATTERY.TEMP.MAX.WARN}C for 5m)'
              opdata: 'Current value: {ITEM.LASTVALUE1}'
              priority: WARNING
              dependencies:
                -
                  name: 'Temperature: Critically high battery temperature (over {$BATTERY.TEMP.MAX.CRIT}C for 5m)'
                  expression: 'min(/Morningstar TriStar MPPT 600V SNMP/temp.battery[batteryTemperature.0],5m)>{$BATTERY.TEMP.MAX.CRIT}'
            -
<<<<<<< HEAD
              uuid: 5904ef884d744809846e58ddd6d405ed
              expression: '{max(5m)}<{$BATTERY.TEMP.MIN.WARN}'
=======
              expression: 'max(/Morningstar TriStar MPPT 600V SNMP/temp.battery[batteryTemperature.0],5m)<{$BATTERY.TEMP.MIN.WARN}'
>>>>>>> afed3e3c
              name: 'Temperature: Low battery temperature (below {$BATTERY.TEMP.MIN.WARN}C for 5m)'
              opdata: 'Current value: {ITEM.LASTVALUE1}'
              priority: WARNING
              dependencies:
                -
                  name: 'Temperature: Critically low battery temperature (below {$BATTERY.TEMP.MIN.WARN}C for 5m)'
                  expression: 'max(/Morningstar TriStar MPPT 600V SNMP/temp.battery[batteryTemperature.0],5m)<{$BATTERY.TEMP.MIN.CRIT}'
        -
          uuid: d3abc18d718540039adcfcb4a74bea43
          name: 'Temperature: Heatsink'
          type: SNMP_AGENT
          snmp_oid: 1.3.6.1.4.1.33333.7.49.0
          key: 'temp.heatsink[heatsinkTemperature.0]'
          history: 7d
          value_type: FLOAT
          units: C
          description: |
            MIB: TRISTAR-MPPT
            Description:HS Temp
            Scaling Factor:1.0
            Units:C
            Range:[-40, 80]
            Modbus address:0x0023
          tags:
            -
              tag: Application
              value: Temperature
      discovery_rules:
        -
          uuid: 7ba9493b38174751b448419b0b03312e
          name: 'Battery voltage discovery'
          type: DEPENDENT
          key: battery.voltage.discovery
          delay: '0'
          description: 'Discovery for battery voltage triggers'
          item_prototypes:
            -
              uuid: 429d19822647434ca7df7016f44d690f
              name: 'Battery: Voltage{#SINGLETON}'
              type: SNMP_AGENT
              snmp_oid: 1.3.6.1.4.1.33333.7.36.0
              key: 'battery.voltage[batteryVoltage.0{#SINGLETON}]'
              history: 7d
              value_type: FLOAT
              units: V
              description: |
                MIB: TRISTAR-MPPT
                Description:Battery voltage
                Scaling Factor:1.0
                Units:V
                Range:[-10, 80]
                Modbus address:0x0018
              tags:
                -
                  tag: Application
                  value: Battery
              trigger_prototypes:
                -
<<<<<<< HEAD
                  uuid: 2791241e03fc4c9eb7b29995a3235ae4
                  expression: '{min(5m)}>{#VOLTAGE.MAX.CRIT}'
=======
                  expression: 'min(/Morningstar TriStar MPPT 600V SNMP/battery.voltage[batteryVoltage.0{#SINGLETON}],5m)>{#VOLTAGE.MAX.CRIT}'
>>>>>>> afed3e3c
                  name: 'Battery: Critically high battery voltage (over {#VOLTAGE.MAX.CRIT}V for 5m)'
                  opdata: 'Current value: {ITEM.LASTVALUE1}'
                  priority: HIGH
                -
<<<<<<< HEAD
                  uuid: 01edf280bd784942b45a66b1cd682f3b
                  expression: '{max(5m)}<{#VOLTAGE.MIN.CRIT}'
=======
                  expression: 'max(/Morningstar TriStar MPPT 600V SNMP/battery.voltage[batteryVoltage.0{#SINGLETON}],5m)<{#VOLTAGE.MIN.CRIT}'
>>>>>>> afed3e3c
                  name: 'Battery: Critically low battery voltage (below {#VOLTAGE.MIN.CRIT}V for 5m)'
                  opdata: 'Current value: {ITEM.LASTVALUE1}'
                  priority: HIGH
                -
<<<<<<< HEAD
                  uuid: 37ac12e9e9be447aa2720044e1e3cab8
                  expression: '{min(5m)}>{#VOLTAGE.MAX.WARN}'
=======
                  expression: 'min(/Morningstar TriStar MPPT 600V SNMP/battery.voltage[batteryVoltage.0{#SINGLETON}],5m)>{#VOLTAGE.MAX.WARN}'
>>>>>>> afed3e3c
                  name: 'Battery: High battery voltage (over {#VOLTAGE.MAX.WARN}V for 5m)'
                  opdata: 'Current value: {ITEM.LASTVALUE1}'
                  priority: WARNING
                  dependencies:
                    -
                      name: 'Battery: Critically high battery voltage (over {#VOLTAGE.MAX.CRIT}V for 5m)'
                      expression: 'min(/Morningstar TriStar MPPT 600V SNMP/battery.voltage[batteryVoltage.0{#SINGLETON}],5m)>{#VOLTAGE.MAX.CRIT}'
                -
<<<<<<< HEAD
                  uuid: 813f2b16259e4cd0bec1f5f12e045903
                  expression: '{max(5m)}<{#VOLTAGE.MIN.WARN}'
=======
                  expression: 'max(/Morningstar TriStar MPPT 600V SNMP/battery.voltage[batteryVoltage.0{#SINGLETON}],5m)<{#VOLTAGE.MIN.WARN}'
>>>>>>> afed3e3c
                  name: 'Battery: Low battery voltage (below {#VOLTAGE.MIN.WARN}V for 5m)'
                  opdata: 'Current value: {ITEM.LASTVALUE1}'
                  priority: WARNING
                  dependencies:
                    -
                      name: 'Battery: Critically low battery voltage (below {#VOLTAGE.MIN.CRIT}V for 5m)'
                      expression: 'max(/Morningstar TriStar MPPT 600V SNMP/battery.voltage[batteryVoltage.0{#SINGLETON}],5m)<{#VOLTAGE.MIN.CRIT}'
          graph_prototypes:
            -
              uuid: 592990e094e842f68463ab542878d5a9
              name: 'Battery: Voltage{#SINGLETON}'
              graph_items:
                -
                  drawtype: GRADIENT_LINE
                  color: 1A7C11
                  item:
                    host: 'Morningstar TriStar MPPT 600V SNMP'
                    key: 'battery.voltage[batteryVoltage.0{#SINGLETON}]'
          master_item:
            key: 'battery.voltage.discovery[batteryVoltage.0]'
          preprocessing:
            -
              type: JAVASCRIPT
              parameters:
                - |
                  var v_range = [
                        [[0, 18], [12, 15, 11.5, 15.5]],
                        [[18, 36], [24, 30, 23, 31]],
                        [[36, 99], [48, 60, 46, 62]],
                    ],
                    result = [];
                  
                  for (var idx in v_range) {
                      if (v_range[idx][0][0] < value && value <= v_range[idx][0][1]) {
                          result = [{
                              '{#VOLTAGE.MIN.WARN}': parseInt({$VOLTAGE.MIN.WARN}) || v_range[idx][1][0],
                              '{#VOLTAGE.MAX.WARN}': parseInt({$VOLTAGE.MAX.WARN}) || v_range[idx][1][1],
                              '{#VOLTAGE.MIN.CRIT}': parseInt({$VOLTAGE.MIN.CRIT}) || v_range[idx][1][2],
                              '{#VOLTAGE.MAX.CRIT}': parseInt({$VOLTAGE.MAX.CRIT}) || v_range[idx][1][3],
                              '{#SINGLETON}': ''
                          }];
                          break;
                      }
                  }
                  
                  return JSON.stringify(result);
      macros:
        -
          macro: '{$BATTERY.TEMP.MAX.CRIT}'
          value: '60'
          description: 'Battery high temperature critical value'
        -
          macro: '{$BATTERY.TEMP.MAX.WARN}'
          value: '45'
          description: 'Battery high temperature warning value'
        -
          macro: '{$BATTERY.TEMP.MIN.CRIT}'
          value: '-20'
          description: 'Battery low temperature critical value'
        -
          macro: '{$BATTERY.TEMP.MIN.WARN}'
          value: '0'
          description: 'Battery low temperature warning value'
        -
          macro: '{$CHARGE.STATE.CRIT}'
          value: '4'
          description: fault
        -
          macro: '{$CHARGE.STATE.WARN}'
          value: '2'
          description: disconnect
        -
          macro: '{$LOAD.STATE.CRIT:"fault"}'
          value: '4'
          description: fault
        -
          macro: '{$LOAD.STATE.CRIT:"lvd"}'
          value: '3'
          description: lvd
        -
          macro: '{$LOAD.STATE.WARN:"disconnect"}'
          value: '5'
          description: disconnect
        -
          macro: '{$LOAD.STATE.WARN:"lvdWarning"}'
          value: '2'
          description: lvdWarning
        -
          macro: '{$LOAD.STATE.WARN:"override"}'
          value: '7'
          description: override
        -
          macro: '{$VOLTAGE.MAX.CRIT}'
        -
          macro: '{$VOLTAGE.MAX.WARN}'
        -
          macro: '{$VOLTAGE.MIN.CRIT}'
        -
          macro: '{$VOLTAGE.MIN.WARN}'
      valuemaps:
        -
          uuid: 8a0dfdf98d254c219905751cccc878d7
          name: 'TriStar MPPT 600V charge state'
          mappings:
            -
              value: '0'
              newvalue: Start
            -
              value: '1'
              newvalue: NightCheck
            -
              value: '2'
              newvalue: Disconnect
            -
              value: '3'
              newvalue: Night
            -
              value: '4'
              newvalue: Fault
            -
              value: '5'
              newvalue: Mppt
            -
              value: '6'
              newvalue: Absorption
            -
              value: '7'
              newvalue: Float
            -
              value: '8'
              newvalue: Equalize
            -
              value: '9'
              newvalue: Slave
            -
              value: '10'
              newvalue: Fixed
  graphs:
    -
      uuid: 6627675fc86645a88d7be9a80c91a8b4
      name: 'Array: Voltage'
      graph_items:
        -
          drawtype: GRADIENT_LINE
          color: 1A7C11
          item:
            host: 'Morningstar TriStar MPPT 600V SNMP'
            key: 'array.sweep_vmp[arrayVmpLastSweep.0]'
        -
          sortorder: '1'
          drawtype: GRADIENT_LINE
          color: 2774A4
          item:
            host: 'Morningstar TriStar MPPT 600V SNMP'
            key: 'array.sweep_voc[arrayVocLastSweep.0]'
        -
          sortorder: '2'
          drawtype: GRADIENT_LINE
          color: F63100
          item:
            host: 'Morningstar TriStar MPPT 600V SNMP'
            key: 'array.voltage[arrayVoltage.0]'
    -
      uuid: 711c5f397c5e4031b36070d20debcc13
      name: 'Battery: Current'
      graph_items:
        -
          drawtype: GRADIENT_LINE
          color: 1A7C11
          item:
            host: 'Morningstar TriStar MPPT 600V SNMP'
            key: 'charge.current[batteryCurrent.0]'
    -
      uuid: 12163228805449dcb48116a1a0b470d9
      name: 'Battery: Output Power (Watts)'
      graph_items:
        -
          drawtype: GRADIENT_LINE
          color: 1A7C11
          item:
            host: 'Morningstar TriStar MPPT 600V SNMP'
            key: 'charge.output_power[ outputPower.0]'
    -
      uuid: 09e9cd48bb6241e8b667e6e1b9f7c3ad
      name: 'Temperature: Battery/Heatsink'
      graph_items:
        -
          drawtype: GRADIENT_LINE
          color: 1A7C11
          item:
            host: 'Morningstar TriStar MPPT 600V SNMP'
            key: 'temp.battery[batteryTemperature.0]'
        -
          sortorder: '1'
          drawtype: GRADIENT_LINE
          color: 2774A4
          item:
            host: 'Morningstar TriStar MPPT 600V SNMP'
            key: 'temp.heatsink[heatsinkTemperature.0]'<|MERGE_RESOLUTION|>--- conflicted
+++ resolved
@@ -3,11 +3,9 @@
   date: '2021-05-09T00:00:00Z'
   groups:
     -
-      uuid: 57b7ae836ca64446ba2c296389c009b7
       name: Templates/Modules
   templates:
     -
-      uuid: 2d20a2fbd540492089fdcafc8feb60e3
       template: 'Morningstar TriStar MPPT 600V SNMP'
       name: 'Morningstar TriStar MPPT 600V SNMP'
       description: |
@@ -20,7 +18,6 @@
           name: Templates/Modules
       items:
         -
-          uuid: 2e83c42d78e8486f936733e3cb6dee6b
           name: 'Array: Array Current'
           type: SNMP_AGENT
           snmp_oid: 1.3.6.1.4.1.33333.7.31.0
@@ -40,7 +37,6 @@
               tag: Application
               value: Array
         -
-          uuid: 9750ce4073d9467fa18f0e35f990c081
           name: 'Array: Sweep Pmax'
           type: SNMP_AGENT
           snmp_oid: 1.3.6.1.4.1.33333.7.33.0
@@ -60,7 +56,6 @@
               tag: Application
               value: Array
         -
-          uuid: de36a1087b2d4ade8369c620c794c881
           name: 'Array: Sweep Vmp'
           type: SNMP_AGENT
           snmp_oid: 1.3.6.1.4.1.33333.7.34.0
@@ -80,7 +75,6 @@
               tag: Application
               value: Array
         -
-          uuid: a8f4819131fe4247aef9b1cd819b47d9
           name: 'Array: Sweep Voc'
           type: SNMP_AGENT
           snmp_oid: 1.3.6.1.4.1.33333.7.35.0
@@ -100,7 +94,6 @@
               tag: Application
               value: Array
         -
-          uuid: e13c3135ce8649ea9c88d4f9eb56219e
           name: 'Array: Voltage'
           type: SNMP_AGENT
           snmp_oid: 1.3.6.1.4.1.33333.7.30.0
@@ -120,7 +113,6 @@
               tag: Application
               value: Array
         -
-          uuid: 058dc403d9b541978aebcb2944ecf75f
           name: 'Battery: Battery Voltage discovery'
           type: SNMP_AGENT
           snmp_oid: 1.3.6.1.4.1.33333.7.36.0
@@ -141,7 +133,6 @@
               tag: Application
               value: 'Zabbix raw items'
         -
-          uuid: 5e42ba3c9a764b9690feb04d4bf7df45
           name: 'Battery: Charge Current'
           type: SNMP_AGENT
           snmp_oid: 1.3.6.1.4.1.33333.7.42.0
@@ -161,7 +152,6 @@
               tag: Application
               value: Battery
         -
-          uuid: 6e168ff947324068aad1fc16d577369d
           name: 'Battery: Output Power'
           type: SNMP_AGENT
           snmp_oid: 1.3.6.1.4.1.33333.7.44.0
@@ -181,7 +171,6 @@
               tag: Application
               value: Battery
         -
-          uuid: aa20a89288c444a492910cb1a7f19499
           name: 'Battery: Charge State'
           type: SNMP_AGENT
           snmp_oid: 1.3.6.1.4.1.33333.7.46.0
@@ -217,22 +206,12 @@
               value: Battery
           triggers:
             -
-<<<<<<< HEAD
-              uuid: 41b7b5c3149e46ef8d7d3685238b3e3b
-              expression: '{last()}={$CHARGE.STATE.CRIT}'
-=======
               expression: 'last(/Morningstar TriStar MPPT 600V SNMP/charge.state[chargeState.0])={$CHARGE.STATE.CRIT}'
->>>>>>> afed3e3c
               name: 'Battery: Device charge in critical state'
               opdata: 'Current value: {ITEM.LASTVALUE1}'
               priority: HIGH
             -
-<<<<<<< HEAD
-              uuid: a172c698d8be456d86f4e734ee499691
-              expression: '{last()}={$CHARGE.STATE.WARN}'
-=======
               expression: 'last(/Morningstar TriStar MPPT 600V SNMP/charge.state[chargeState.0])={$CHARGE.STATE.WARN}'
->>>>>>> afed3e3c
               name: 'Battery: Device charge in warning state'
               opdata: 'Current value: {ITEM.LASTVALUE1}'
               priority: WARNING
@@ -241,7 +220,6 @@
                   name: 'Battery: Device charge in critical state'
                   expression: 'last(/Morningstar TriStar MPPT 600V SNMP/charge.state[chargeState.0])={$CHARGE.STATE.CRIT}'
         -
-          uuid: 3d67ceefb2c443d38051e2d22aca45ce
           name: 'Counter: Charge Amp-hours'
           type: SNMP_AGENT
           snmp_oid: 1.3.6.1.4.1.33333.7.50.0
@@ -261,7 +239,6 @@
               tag: Application
               value: Counter
         -
-          uuid: 1a7ff2c884784eb4817956e0ecd5b718
           name: 'Counter: Charge KW-hours'
           type: SNMP_AGENT
           snmp_oid: 1.3.6.1.4.1.33333.7.52.0
@@ -281,7 +258,6 @@
               tag: Application
               value: Counter
         -
-          uuid: a2b5a78fe649480ea0cc580b5fa30bde
           name: 'Status: Alarms'
           type: SNMP_AGENT
           snmp_oid: 1.3.6.1.4.1.33333.7.57.0
@@ -353,297 +329,151 @@
               value: Status
           triggers:
             -
-<<<<<<< HEAD
-              uuid: 9e1cb6e367da4037bcc6ece79471db63
-              expression: '{count(#3,"alarm21Internal","like")}=2'
-=======
               expression: 'count(/Morningstar TriStar MPPT 600V SNMP/status.alarms[alarms.0],#3,"like","alarm21Internal")=2'
->>>>>>> afed3e3c
               name: 'Status: Device has "alarm21Internal" alarm flag'
               opdata: 'Current value: {ITEM.LASTVALUE1}'
               priority: WARNING
             -
-<<<<<<< HEAD
-              uuid: 55e478311c2346d89e4b960ccb58f7ea
-              expression: '{count(#3,"arrayCurrentOffset","like")}=2'
-=======
               expression: 'count(/Morningstar TriStar MPPT 600V SNMP/status.alarms[alarms.0],#3,"like","arrayCurrentOffset")=2'
->>>>>>> afed3e3c
               name: 'Status: Device has "arrayCurrentOffset" alarm flag'
               opdata: 'Current value: {ITEM.LASTVALUE1}'
               priority: WARNING
             -
-<<<<<<< HEAD
-              uuid: f8244ef3d35043e18e74b5089a958fbc
-              expression: '{count(#3,"batterySense","like")}=2'
-=======
               expression: 'count(/Morningstar TriStar MPPT 600V SNMP/status.alarms[alarms.0],#3,"like","batterySense")=2'
->>>>>>> afed3e3c
               name: 'Status: Device has "batterySense" alarm flag'
               opdata: 'Current value: {ITEM.LASTVALUE1}'
               priority: WARNING
             -
-<<<<<<< HEAD
-              uuid: cf7e5fc0ace542378b7875b01021e90f
-              expression: '{count(#3,"batterySenseDisconnected","like")}=2'
-=======
               expression: 'count(/Morningstar TriStar MPPT 600V SNMP/status.alarms[alarms.0],#3,"like","batterySenseDisconnected")=2'
->>>>>>> afed3e3c
               name: 'Status: Device has "batterySenseDisconnected" alarm flag'
               opdata: 'Current value: {ITEM.LASTVALUE1}'
               priority: WARNING
             -
-<<<<<<< HEAD
-              uuid: e95900b4c6144adc881cd7df15aff61e
-              expression: '{count(#3,"controllerWasReset","like")}=2'
-=======
               expression: 'count(/Morningstar TriStar MPPT 600V SNMP/status.alarms[alarms.0],#3,"like","controllerWasReset")=2'
->>>>>>> afed3e3c
               name: 'Status: Device has "controllerWasReset" alarm flag'
               opdata: 'Current value: {ITEM.LASTVALUE1}'
               priority: WARNING
             -
-<<<<<<< HEAD
-              uuid: 07b3fca2028d456f9610392721e3498b
-              expression: '{count(#3,"currentLimit","like")}=2'
-=======
               expression: 'count(/Morningstar TriStar MPPT 600V SNMP/status.alarms[alarms.0],#3,"like","currentLimit")=2'
->>>>>>> afed3e3c
               name: 'Status: Device has "currentLimit" alarm flag'
               opdata: 'Current value: {ITEM.LASTVALUE1}'
               priority: WARNING
             -
-<<<<<<< HEAD
-              uuid: 3a422b418e9d4f8c9cd1698dd01a5a7d
-              expression: '{count(#3,"currentOffset","like")}=2'
-=======
               expression: 'count(/Morningstar TriStar MPPT 600V SNMP/status.alarms[alarms.0],#3,"like","currentOffset")=2'
->>>>>>> afed3e3c
               name: 'Status: Device has "currentOffset" alarm flag'
               opdata: 'Current value: {ITEM.LASTVALUE1}'
               priority: WARNING
             -
-<<<<<<< HEAD
-              uuid: 54d334eb3b8e4783996518787b857b6d
-              expression: '{count(#3,"derateLimit","like")}=2'
-=======
               expression: 'count(/Morningstar TriStar MPPT 600V SNMP/status.alarms[alarms.0],#3,"like","derateLimit")=2'
->>>>>>> afed3e3c
               name: 'Status: Device has "derateLimit" alarm flag'
               opdata: 'Current value: {ITEM.LASTVALUE1}'
               priority: WARNING
             -
-<<<<<<< HEAD
-              uuid: d7575bd1915e4deab6fd6c7f0e4bc376
-              expression: '{count(#3,"ee-i2cRetryLimit","like")}=2'
-=======
               expression: 'count(/Morningstar TriStar MPPT 600V SNMP/status.alarms[alarms.0],#3,"like","ee-i2cRetryLimit")=2'
->>>>>>> afed3e3c
               name: 'Status: Device has "ee-i2cRetryLimit" alarm flag'
               opdata: 'Current value: {ITEM.LASTVALUE1}'
               priority: WARNING
             -
-<<<<<<< HEAD
-              uuid: 5f40113536b547d3a5a591599c40353b
-              expression: '{count(#3,"ethernetAlarm","like")}=2'
-=======
               expression: 'count(/Morningstar TriStar MPPT 600V SNMP/status.alarms[alarms.0],#3,"like","ethernetAlarm")=2'
->>>>>>> afed3e3c
               name: 'Status: Device has "ethernetAlarm" alarm flag'
               opdata: 'Current value: {ITEM.LASTVALUE1}'
               priority: WARNING
             -
-<<<<<<< HEAD
-              uuid: dc77a4fab7f842fc9cbbc418b96575d5
-              expression: '{count(#3,"extflashFault","like")}=2'
-=======
               expression: 'count(/Morningstar TriStar MPPT 600V SNMP/status.alarms[alarms.0],#3,"like","extflashFault")=2'
->>>>>>> afed3e3c
               name: 'Status: Device has "extflashFault" alarm flag'
               opdata: 'Current value: {ITEM.LASTVALUE1}'
               priority: WARNING
             -
-<<<<<<< HEAD
-              uuid: 442498ab6fac408da4aede316c203835
-              expression: '{count(#3,"fp12VoltageOutOfRange","like")}=2'
-=======
               expression: 'count(/Morningstar TriStar MPPT 600V SNMP/status.alarms[alarms.0],#3,"like","fp12VoltageOutOfRange")=2'
->>>>>>> afed3e3c
               name: 'Status: Device has "fp12VoltageOutOfRange" alarm flag'
               opdata: 'Current value: {ITEM.LASTVALUE1}'
               priority: WARNING
             -
-<<<<<<< HEAD
-              uuid: 0985bde79013437f9ed3cc86474e2478
-              expression: '{count(#3,"heatsinkTempSensorOpen","like")}=2'
-=======
               expression: 'count(/Morningstar TriStar MPPT 600V SNMP/status.alarms[alarms.0],#3,"like","heatsinkTempSensorOpen")=2'
->>>>>>> afed3e3c
               name: 'Status: Device has "heatsinkTempSensorOpen" alarm flag'
               opdata: 'Current value: {ITEM.LASTVALUE1}'
               priority: WARNING
             -
-<<<<<<< HEAD
-              uuid: 7554c4a6637d40ef84177b46b1c45dde
-              expression: '{count(#3,"heatsinkTempSensorShorted","like")}=2'
-=======
               expression: 'count(/Morningstar TriStar MPPT 600V SNMP/status.alarms[alarms.0],#3,"like","heatsinkTempSensorShorted")=2'
->>>>>>> afed3e3c
               name: 'Status: Device has "heatsinkTempSensorShorted" alarm flag'
               opdata: 'Current value: {ITEM.LASTVALUE1}'
               priority: WARNING
             -
-<<<<<<< HEAD
-              uuid: 29d570739c994cf1abe8e905ff8310ae
-              expression: '{count(#3,"highArrayVCurrentLimit","like")}=2'
-=======
               expression: 'count(/Morningstar TriStar MPPT 600V SNMP/status.alarms[alarms.0],#3,"like","highArrayVCurrentLimit")=2'
->>>>>>> afed3e3c
               name: 'Status: Device has "highArrayVCurrentLimit" alarm flag'
               opdata: 'Current value: {ITEM.LASTVALUE1}'
               priority: WARNING
             -
-<<<<<<< HEAD
-              uuid: 0b9b9c6a49e24d14a672cb038bbea719
-              expression: '{count(#3,"highTemperatureCurrentLimit","like")}=2'
-=======
               expression: 'count(/Morningstar TriStar MPPT 600V SNMP/status.alarms[alarms.0],#3,"like","highTemperatureCurrentLimit")=2'
->>>>>>> afed3e3c
               name: 'Status: Device has "highTemperatureCurrentLimit" alarm flag'
               opdata: 'Current value: {ITEM.LASTVALUE1}'
               priority: WARNING
             -
-<<<<<<< HEAD
-              uuid: de8b0e7c89fc4881a7089cf3b526aa2c
-              expression: '{count(#3,"highVoltageDisconnect","like")}=2'
-=======
               expression: 'count(/Morningstar TriStar MPPT 600V SNMP/status.alarms[alarms.0],#3,"like","highVoltageDisconnect")=2'
->>>>>>> afed3e3c
               name: 'Status: Device has "highVoltageDisconnect" alarm flag'
               opdata: 'Current value: {ITEM.LASTVALUE1}'
               priority: WARNING
             -
-<<<<<<< HEAD
-              uuid: 1072cbdc20f04a1cbdfa6f1d772bd388
-              expression: '{count(#3,"lvd","like")}=2'
-=======
               expression: 'count(/Morningstar TriStar MPPT 600V SNMP/status.alarms[alarms.0],#3,"like","lvd")=2'
->>>>>>> afed3e3c
               name: 'Status: Device has "lvd" alarm flag'
               opdata: 'Current value: {ITEM.LASTVALUE1}'
               priority: WARNING
             -
-<<<<<<< HEAD
-              uuid: 868e3cc9fe3f4370b68640ce624b35a7
-              expression: '{count(#3,"maxAdcValueReached","like")}=2'
-=======
               expression: 'count(/Morningstar TriStar MPPT 600V SNMP/status.alarms[alarms.0],#3,"like","maxAdcValueReached")=2'
->>>>>>> afed3e3c
               name: 'Status: Device has "maxAdcValueReached" alarm flag'
               opdata: 'Current value: {ITEM.LASTVALUE1}'
               priority: WARNING
             -
-<<<<<<< HEAD
-              uuid: 1c6801d0fe364563b264946c009ed3c7
-              expression: '{count(#3,"mosfetSOpen","like")}=2'
-=======
               expression: 'count(/Morningstar TriStar MPPT 600V SNMP/status.alarms[alarms.0],#3,"like","mosfetSOpen")=2'
->>>>>>> afed3e3c
               name: 'Status: Device has "mosfetSOpen" alarm flag'
               opdata: 'Current value: {ITEM.LASTVALUE1}'
               priority: WARNING
             -
-<<<<<<< HEAD
-              uuid: bc51c25d7dcc4a89a062087599697612
-              expression: '{count(#3,"p3VoltageOutOfRange","like")}=2'
-=======
               expression: 'count(/Morningstar TriStar MPPT 600V SNMP/status.alarms[alarms.0],#3,"like","p3VoltageOutOfRange")=2'
->>>>>>> afed3e3c
               name: 'Status: Device has "p3VoltageOutOfRange" alarm flag'
               opdata: 'Current value: {ITEM.LASTVALUE1}'
               priority: WARNING
             -
-<<<<<<< HEAD
-              uuid: 95abf75f2354493f9fa6422759ae6581
-              expression: '{count(#3,"p12VoltageOutOfRange","like")}=2'
-=======
               expression: 'count(/Morningstar TriStar MPPT 600V SNMP/status.alarms[alarms.0],#3,"like","p12VoltageOutOfRange")=2'
->>>>>>> afed3e3c
               name: 'Status: Device has "p12VoltageOutOfRange" alarm flag'
               opdata: 'Current value: {ITEM.LASTVALUE1}'
               priority: WARNING
             -
-<<<<<<< HEAD
-              uuid: 66c0cbf7bc6142c6b34b7c08abe14df6
-              expression: '{count(#3,"rtsDisconnected","like")}=2'
-=======
               expression: 'count(/Morningstar TriStar MPPT 600V SNMP/status.alarms[alarms.0],#3,"like","rtsDisconnected")=2'
->>>>>>> afed3e3c
               name: 'Status: Device has "rtsDisconnected" alarm flag'
               opdata: 'Current value: {ITEM.LASTVALUE1}'
               priority: WARNING
             -
-<<<<<<< HEAD
-              uuid: 9bcf21a66aca4c80a080ff0c232ebf0d
-              expression: '{count(#3,"rtsMiswire","like")}=2'
-=======
               expression: 'count(/Morningstar TriStar MPPT 600V SNMP/status.alarms[alarms.0],#3,"like","rtsMiswire")=2'
->>>>>>> afed3e3c
               name: 'Status: Device has "rtsMiswire" alarm flag'
               opdata: 'Current value: {ITEM.LASTVALUE1}'
               priority: WARNING
             -
-<<<<<<< HEAD
-              uuid: e5df94ec4e7642808c47bd4231f569f5
-              expression: '{count(#3,"rtsShorted","like")}=2'
-=======
               expression: 'count(/Morningstar TriStar MPPT 600V SNMP/status.alarms[alarms.0],#3,"like","rtsShorted")=2'
->>>>>>> afed3e3c
               name: 'Status: Device has "rtsShorted" alarm flag'
               opdata: 'Current value: {ITEM.LASTVALUE1}'
               priority: WARNING
             -
-<<<<<<< HEAD
-              uuid: 658e85648e214bc59703b41c70fac681
-              expression: '{count(#3,"slaveControlFault","like")}=2'
-=======
               expression: 'count(/Morningstar TriStar MPPT 600V SNMP/status.alarms[alarms.0],#3,"like","slaveControlFault")=2'
->>>>>>> afed3e3c
               name: 'Status: Device has "slaveControlFault" alarm flag'
               opdata: 'Current value: {ITEM.LASTVALUE1}'
               priority: WARNING
             -
-<<<<<<< HEAD
-              uuid: 031c8be03f564967a2bc291d9ade49a9
-              expression: '{count(#3,"software","like")}=2'
-=======
               expression: 'count(/Morningstar TriStar MPPT 600V SNMP/status.alarms[alarms.0],#3,"like","software")=2'
->>>>>>> afed3e3c
               name: 'Status: Device has "software" alarm flag'
               opdata: 'Current value: {ITEM.LASTVALUE1}'
               priority: WARNING
             -
-<<<<<<< HEAD
-              uuid: 51f80c74737145139e72045f40a238fb
-              expression: '{count(#3,"systemMiswire","like")}=2'
-=======
               expression: 'count(/Morningstar TriStar MPPT 600V SNMP/status.alarms[alarms.0],#3,"like","systemMiswire")=2'
->>>>>>> afed3e3c
               name: 'Status: Device has "systemMiswire" alarm flag'
               opdata: 'Current value: {ITEM.LASTVALUE1}'
               priority: WARNING
             -
-<<<<<<< HEAD
-              uuid: 3339ceb4c84043d09ae17dd844f66df2
-              expression: '{count(#3,"uncalibrated","like")}=2'
-=======
               expression: 'count(/Morningstar TriStar MPPT 600V SNMP/status.alarms[alarms.0],#3,"like","uncalibrated")=2'
->>>>>>> afed3e3c
               name: 'Status: Device has "uncalibrated" alarm flag'
               opdata: 'Current value: {ITEM.LASTVALUE1}'
               priority: WARNING
         -
-          uuid: 81efe20cce1b4b26a6eda83e86fbd49c
           name: 'Status: Faults'
           type: SNMP_AGENT
           snmp_oid: 1.3.6.1.4.1.33333.7.55.0
@@ -712,287 +542,146 @@
               value: Status
           triggers:
             -
-<<<<<<< HEAD
-              uuid: 514d631602c34f399d4911ad7881229e
-              expression: '{count(#3,"arrayHvd","like")}=2'
-=======
               expression: 'count(/Morningstar TriStar MPPT 600V SNMP/status.faults[faults.0],#3,"like","arrayHvd")=2'
->>>>>>> afed3e3c
               name: 'Status: Device has "arrayHvd" faults flag'
               opdata: 'Current value: {ITEM.LASTVALUE1}'
               priority: HIGH
             -
-<<<<<<< HEAD
-              uuid: c465ff98281e48d2bc595a8430d7af8f
-              expression: '{count(#3,"batteryHvd","like")}=2'
-=======
               expression: 'count(/Morningstar TriStar MPPT 600V SNMP/status.faults[faults.0],#3,"like","batteryHvd")=2'
->>>>>>> afed3e3c
               name: 'Status: Device has "batteryHvd" faults flag'
               opdata: 'Current value: {ITEM.LASTVALUE1}'
               priority: HIGH
             -
-<<<<<<< HEAD
-              uuid: 77418eae72d64815b1c49b6c14b5e09d
-              expression: '{count(#3,"batteryLvd","like")}=2'
-=======
               expression: 'count(/Morningstar TriStar MPPT 600V SNMP/status.faults[faults.0],#3,"like","batteryLvd")=2'
->>>>>>> afed3e3c
               name: 'Status: Device has "batteryLvd" faults flag'
               opdata: 'Current value: {ITEM.LASTVALUE1}'
               priority: HIGH
             -
-<<<<<<< HEAD
-              uuid: e5932bb9007041eeb51a0955c1d520a3
-              expression: '{count(#3,"blockbusBoot","like")}=2'
-=======
               expression: 'count(/Morningstar TriStar MPPT 600V SNMP/status.faults[faults.0],#3,"like","blockbusBoot")=2'
->>>>>>> afed3e3c
               name: 'Status: Device has "blockbusBoot" faults flag'
               opdata: 'Current value: {ITEM.LASTVALUE1}'
               priority: HIGH
             -
-<<<<<<< HEAD
-              uuid: 0924f9d3c5d54dc6baaf406b56fefb15
-              expression: '{count(#3,"chargeSlaveControlTimeout","like")}=2'
-=======
               expression: 'count(/Morningstar TriStar MPPT 600V SNMP/status.faults[faults.0],#3,"like","chargeSlaveControlTimeout")=2'
->>>>>>> afed3e3c
               name: 'Status: Device has "chargeSlaveControlTimeout" faults flag'
               opdata: 'Current value: {ITEM.LASTVALUE1}'
               priority: HIGH
             -
-<<<<<<< HEAD
-              uuid: ff9d59cb864048d48eefb61e0f018a15
-              expression: '{count(#3,"controllerWasReset","like")}=2'
-=======
               expression: 'count(/Morningstar TriStar MPPT 600V SNMP/status.faults[faults.0],#3,"like","controllerWasReset")=2'
->>>>>>> afed3e3c
               name: 'Status: Device has "controllerWasReset" faults flag'
               opdata: 'Current value: {ITEM.LASTVALUE1}'
               priority: HIGH
             -
-<<<<<<< HEAD
-              uuid: e1b966726d6c4cbca00d1bf40e951e7b
-              expression: '{count(#3,"currentSensorReferenceOutOfRange","like")}=2'
-=======
               expression: 'count(/Morningstar TriStar MPPT 600V SNMP/status.faults[faults.0],#3,"like","currentSensorReferenceOutOfRange")=2'
->>>>>>> afed3e3c
               name: 'Status: Device has "currentSensorReferenceOutOfRange" faults flag'
               opdata: 'Current value: {ITEM.LASTVALUE1}'
               priority: HIGH
             -
-<<<<<<< HEAD
-              uuid: e04a32f40afd49f482d622a6e6e59494
-              expression: '{count(#3,"customSettingsEdit","like")}=2'
-=======
               expression: 'count(/Morningstar TriStar MPPT 600V SNMP/status.faults[faults.0],#3,"like","customSettingsEdit")=2'
->>>>>>> afed3e3c
               name: 'Status: Device has "customSettingsEdit" faults flag'
               opdata: 'Current value: {ITEM.LASTVALUE1}'
               priority: HIGH
             -
-<<<<<<< HEAD
-              uuid: 76b3c9cf127146e2b858c0de97a2997b
-              expression: '{count(#3,"dipSwitchChange","like")}=2'
-=======
               expression: 'count(/Morningstar TriStar MPPT 600V SNMP/status.faults[faults.0],#3,"like","dipSwitchChange")=2'
->>>>>>> afed3e3c
               name: 'Status: Device has "dipSwitchChange" faults flag'
               opdata: 'Current value: {ITEM.LASTVALUE1}'
               priority: HIGH
             -
-<<<<<<< HEAD
-              uuid: 0798986fb18943bfa1211c4db9e7b6e5
-              expression: '{count(#3,"eepromRetryLimit","like")}=2'
-=======
               expression: 'count(/Morningstar TriStar MPPT 600V SNMP/status.faults[faults.0],#3,"like","eepromRetryLimit")=2'
->>>>>>> afed3e3c
               name: 'Status: Device has "eepromRetryLimit" faults flag'
               opdata: 'Current value: {ITEM.LASTVALUE1}'
               priority: HIGH
             -
-<<<<<<< HEAD
-              uuid: 07b1f1dfb0c344e29dda3a69b85de22f
-              expression: '{count(#3,"fault16Software","like")}=2'
-=======
               expression: 'count(/Morningstar TriStar MPPT 600V SNMP/status.faults[faults.0],#3,"like","fault16Software")=2'
->>>>>>> afed3e3c
               name: 'Status: Device has "fault16Software" faults flag'
               opdata: 'Current value: {ITEM.LASTVALUE1}'
               priority: HIGH
             -
-<<<<<<< HEAD
-              uuid: 774a766d26234bd4a76696e38cea64e4
-              expression: '{count(#3,"fault17Software","like")}=2'
-=======
               expression: 'count(/Morningstar TriStar MPPT 600V SNMP/status.faults[faults.0],#3,"like","fault17Software")=2'
->>>>>>> afed3e3c
               name: 'Status: Device has "fault17Software" faults flag'
               opdata: 'Current value: {ITEM.LASTVALUE1}'
               priority: HIGH
             -
-<<<<<<< HEAD
-              uuid: 7cc91f2b26a6436a91036ada00e07e6e
-              expression: '{count(#3,"fault18Software","like")}=2'
-=======
               expression: 'count(/Morningstar TriStar MPPT 600V SNMP/status.faults[faults.0],#3,"like","fault18Software")=2'
->>>>>>> afed3e3c
               name: 'Status: Device has "fault18Software" faults flag'
               opdata: 'Current value: {ITEM.LASTVALUE1}'
               priority: HIGH
             -
-<<<<<<< HEAD
-              uuid: bd21df98c6534f8c95e0b5024d88234c
-              expression: '{count(#3,"fault19Software","like")}=2'
-=======
               expression: 'count(/Morningstar TriStar MPPT 600V SNMP/status.faults[faults.0],#3,"like","fault19Software")=2'
->>>>>>> afed3e3c
               name: 'Status: Device has "fault19Software" faults flag'
               opdata: 'Current value: {ITEM.LASTVALUE1}'
               priority: HIGH
             -
-<<<<<<< HEAD
-              uuid: a0aba858eeb74b04aa677e5ef3f421fb
-              expression: '{count(#3,"fault20Software","like")}=2'
-=======
               expression: 'count(/Morningstar TriStar MPPT 600V SNMP/status.faults[faults.0],#3,"like","fault20Software")=2'
->>>>>>> afed3e3c
               name: 'Status: Device has "fault20Software" faults flag'
               opdata: 'Current value: {ITEM.LASTVALUE1}'
               priority: HIGH
             -
-<<<<<<< HEAD
-              uuid: 485922a3a3824f29a39398da0eaa86c4
-              expression: '{count(#3,"fault21Software","like")}=2'
-=======
               expression: 'count(/Morningstar TriStar MPPT 600V SNMP/status.faults[faults.0],#3,"like","fault21Software")=2'
->>>>>>> afed3e3c
               name: 'Status: Device has "fault21Software" faults flag'
               opdata: 'Current value: {ITEM.LASTVALUE1}'
               priority: HIGH
             -
-<<<<<<< HEAD
-              uuid: 9a7b7007441d45549f0d977a9b3b178c
-              expression: '{count(#3,"fetShort","like")}=2'
-=======
               expression: 'count(/Morningstar TriStar MPPT 600V SNMP/status.faults[faults.0],#3,"like","fetShort")=2'
->>>>>>> afed3e3c
               name: 'Status: Device has "fetShort" faults flag'
               opdata: 'Current value: {ITEM.LASTVALUE1}'
               priority: HIGH
             -
-<<<<<<< HEAD
-              uuid: 67c104f9c0474f10a1c3f64082867fd8
-              expression: '{count(#3,"fpgaVersion","like")}=2'
-=======
               expression: 'count(/Morningstar TriStar MPPT 600V SNMP/status.faults[faults.0],#3,"like","fpgaVersion")=2'
->>>>>>> afed3e3c
               name: 'Status: Device has "fpgaVersion" faults flag'
               opdata: 'Current value: {ITEM.LASTVALUE1}'
               priority: HIGH
             -
-<<<<<<< HEAD
-              uuid: 466585997fba4257ba148d58cdea8328
-              expression: '{count(#3,"hscomm","like")}=2'
-=======
               expression: 'count(/Morningstar TriStar MPPT 600V SNMP/status.faults[faults.0],#3,"like","hscomm")=2'
->>>>>>> afed3e3c
               name: 'Status: Device has "hscomm" faults flag'
               opdata: 'Current value: {ITEM.LASTVALUE1}'
               priority: HIGH
             -
-<<<<<<< HEAD
-              uuid: 4d05613c35bb4bb88d217a62d78b2e28
-              expression: '{count(#3,"hscommMaster","like")}=2'
-=======
               expression: 'count(/Morningstar TriStar MPPT 600V SNMP/status.faults[faults.0],#3,"like","hscommMaster")=2'
->>>>>>> afed3e3c
               name: 'Status: Device has "hscommMaster" faults flag'
               opdata: 'Current value: {ITEM.LASTVALUE1}'
               priority: HIGH
             -
-<<<<<<< HEAD
-              uuid: 707ff5293f7e4573879e07c7334f5579
-              expression: '{count(#3,"ia-refSlaveModeTimeout","like")}=2'
-=======
               expression: 'count(/Morningstar TriStar MPPT 600V SNMP/status.faults[faults.0],#3,"like","ia-refSlaveModeTimeout")=2'
->>>>>>> afed3e3c
               name: 'Status: Device has "ia-refSlaveModeTimeout" faults flag'
               opdata: 'Current value: {ITEM.LASTVALUE1}'
               priority: HIGH
             -
-<<<<<<< HEAD
-              uuid: 21bf61ba99ed46979e16f5c3a3d16890
-              expression: '{count(#3,"overcurrent","like")}=2'
-=======
               expression: 'count(/Morningstar TriStar MPPT 600V SNMP/status.faults[faults.0],#3,"like","overcurrent")=2'
->>>>>>> afed3e3c
               name: 'Status: Device has "overcurrent" faults flag'
               opdata: 'Current value: {ITEM.LASTVALUE1}'
               priority: HIGH
             -
-<<<<<<< HEAD
-              uuid: 0eac05ccbec64bc7b4bebedc23d84cfc
-              expression: '{count(#3,"powerboardCommunicationFault","like")}=2'
-=======
               expression: 'count(/Morningstar TriStar MPPT 600V SNMP/status.faults[faults.0],#3,"like","powerboardCommunicationFault")=2'
->>>>>>> afed3e3c
               name: 'Status: Device has "powerboardCommunicationFault" faults flag'
               opdata: 'Current value: {ITEM.LASTVALUE1}'
               priority: HIGH
             -
-<<<<<<< HEAD
-              uuid: 4e78232a97a94d4e85210cac624d25f4
-              expression: '{count(#3,"rs232SerialToMeterBridge","like")}=2'
-=======
               expression: 'count(/Morningstar TriStar MPPT 600V SNMP/status.faults[faults.0],#3,"like","rs232SerialToMeterBridge")=2'
->>>>>>> afed3e3c
               name: 'Status: Device has "rs232SerialToMeterBridge" faults flag'
               opdata: 'Current value: {ITEM.LASTVALUE1}'
               priority: HIGH
             -
-<<<<<<< HEAD
-              uuid: 8079442d03b4452e8ab68b89112d71f4
-              expression: '{count(#3,"rtsDisconnected","like")}=2'
-=======
               expression: 'count(/Morningstar TriStar MPPT 600V SNMP/status.faults[faults.0],#3,"like","rtsDisconnected")=2'
->>>>>>> afed3e3c
               name: 'Status: Device has "rtsDisconnected" faults flag'
               opdata: 'Current value: {ITEM.LASTVALUE1}'
               priority: HIGH
             -
-<<<<<<< HEAD
-              uuid: cf8ca1e27f9b400c90f020d885fe8f76
-              expression: '{count(#3,"rtsShorted","like")}=2'
-=======
               expression: 'count(/Morningstar TriStar MPPT 600V SNMP/status.faults[faults.0],#3,"like","rtsShorted")=2'
->>>>>>> afed3e3c
               name: 'Status: Device has "rtsShorted" faults flag'
               opdata: 'Current value: {ITEM.LASTVALUE1}'
               priority: HIGH
             -
-<<<<<<< HEAD
-              uuid: 0c810b7be9ef40e9a33f4033be17b306
-              expression: '{count(#3,"slave","like")}=2'
-=======
               expression: 'count(/Morningstar TriStar MPPT 600V SNMP/status.faults[faults.0],#3,"like","slave")=2'
->>>>>>> afed3e3c
               name: 'Status: Device has "slave" faults flag'
               opdata: 'Current value: {ITEM.LASTVALUE1}'
               priority: HIGH
             -
-<<<<<<< HEAD
-              uuid: 70212f23b0fc4575b9c73963a830139d
-              expression: '{count(#3,"softwareFault","like")}=2'
-=======
               expression: 'count(/Morningstar TriStar MPPT 600V SNMP/status.faults[faults.0],#3,"like","softwareFault")=2'
->>>>>>> afed3e3c
               name: 'Status: Device has "softwareFault" faults flag'
               opdata: 'Current value: {ITEM.LASTVALUE1}'
               priority: HIGH
         -
-          uuid: e6a4dd0a61c8479985a1179842d22766
           name: 'Status: Uptime'
           type: SNMP_AGENT
           snmp_oid: 1.3.6.1.2.1.1.3.0
@@ -1011,29 +700,18 @@
               value: Status
           triggers:
             -
-<<<<<<< HEAD
-              uuid: 2eff0141f8c54ec992923449f4ceb184
-              expression: '{last()}<10m'
-=======
               expression: 'last(/Morningstar TriStar MPPT 600V SNMP/status.uptime)<10m'
->>>>>>> afed3e3c
               name: 'Status: Device has been restarted (uptime < 10m)'
               priority: INFO
               description: 'Uptime is less than 10 minutes'
               manual_close: 'YES'
             -
-<<<<<<< HEAD
-              uuid: f60c5f4546bc4cf9865d57481c1e03c9
-              expression: '{nodata(5m)}=1'
-=======
               expression: 'nodata(/Morningstar TriStar MPPT 600V SNMP/status.uptime,5m)=1'
->>>>>>> afed3e3c
               name: 'Status: Failed to fetch data (or no data for 5m)'
               priority: WARNING
               description: 'Zabbix has not received data for items for the last 5 minutes'
               manual_close: 'YES'
         -
-          uuid: 738f2e6d143a4e6db3ecf2736ca843cb
           name: 'Battery: Target Voltage'
           type: SNMP_AGENT
           snmp_oid: 1.3.6.1.4.1.33333.7.45.0
@@ -1058,7 +736,6 @@
               tag: Application
               value: Battery
         -
-          uuid: 4f3fdc6382704fb584fbe11264a0e5c2
           name: 'Temperature: Battery'
           type: SNMP_AGENT
           snmp_oid: 1.3.6.1.4.1.33333.7.48.0
@@ -1079,32 +756,17 @@
               value: Temperature
           triggers:
             -
-<<<<<<< HEAD
-              uuid: b94e29ab3d2e44df8e5af0785c699799
-              expression: '{min(5m)}>{$BATTERY.TEMP.MAX.CRIT}'
-=======
               expression: 'min(/Morningstar TriStar MPPT 600V SNMP/temp.battery[batteryTemperature.0],5m)>{$BATTERY.TEMP.MAX.CRIT}'
->>>>>>> afed3e3c
               name: 'Temperature: Critically high battery temperature (over {$BATTERY.TEMP.MAX.CRIT}C for 5m)'
               opdata: 'Current value: {ITEM.LASTVALUE1}'
               priority: HIGH
             -
-<<<<<<< HEAD
-              uuid: ef6dc9d740b54513a09654240ad56ed7
-              expression: '{max(5m)}<{$BATTERY.TEMP.MIN.CRIT}'
-=======
               expression: 'max(/Morningstar TriStar MPPT 600V SNMP/temp.battery[batteryTemperature.0],5m)<{$BATTERY.TEMP.MIN.CRIT}'
->>>>>>> afed3e3c
               name: 'Temperature: Critically low battery temperature (below {$BATTERY.TEMP.MIN.WARN}C for 5m)'
               opdata: 'Current value: {ITEM.LASTVALUE1}'
               priority: HIGH
             -
-<<<<<<< HEAD
-              uuid: 78a59bd387774f2f96b4336b7d4a2fa2
-              expression: '{min(5m)}>{$BATTERY.TEMP.MAX.WARN}'
-=======
               expression: 'min(/Morningstar TriStar MPPT 600V SNMP/temp.battery[batteryTemperature.0],5m)>{$BATTERY.TEMP.MAX.WARN}'
->>>>>>> afed3e3c
               name: 'Temperature: High battery temperature (over {$BATTERY.TEMP.MAX.WARN}C for 5m)'
               opdata: 'Current value: {ITEM.LASTVALUE1}'
               priority: WARNING
@@ -1113,12 +775,7 @@
                   name: 'Temperature: Critically high battery temperature (over {$BATTERY.TEMP.MAX.CRIT}C for 5m)'
                   expression: 'min(/Morningstar TriStar MPPT 600V SNMP/temp.battery[batteryTemperature.0],5m)>{$BATTERY.TEMP.MAX.CRIT}'
             -
-<<<<<<< HEAD
-              uuid: 5904ef884d744809846e58ddd6d405ed
-              expression: '{max(5m)}<{$BATTERY.TEMP.MIN.WARN}'
-=======
               expression: 'max(/Morningstar TriStar MPPT 600V SNMP/temp.battery[batteryTemperature.0],5m)<{$BATTERY.TEMP.MIN.WARN}'
->>>>>>> afed3e3c
               name: 'Temperature: Low battery temperature (below {$BATTERY.TEMP.MIN.WARN}C for 5m)'
               opdata: 'Current value: {ITEM.LASTVALUE1}'
               priority: WARNING
@@ -1127,7 +784,6 @@
                   name: 'Temperature: Critically low battery temperature (below {$BATTERY.TEMP.MIN.WARN}C for 5m)'
                   expression: 'max(/Morningstar TriStar MPPT 600V SNMP/temp.battery[batteryTemperature.0],5m)<{$BATTERY.TEMP.MIN.CRIT}'
         -
-          uuid: d3abc18d718540039adcfcb4a74bea43
           name: 'Temperature: Heatsink'
           type: SNMP_AGENT
           snmp_oid: 1.3.6.1.4.1.33333.7.49.0
@@ -1148,7 +804,6 @@
               value: Temperature
       discovery_rules:
         -
-          uuid: 7ba9493b38174751b448419b0b03312e
           name: 'Battery voltage discovery'
           type: DEPENDENT
           key: battery.voltage.discovery
@@ -1156,7 +811,6 @@
           description: 'Discovery for battery voltage triggers'
           item_prototypes:
             -
-              uuid: 429d19822647434ca7df7016f44d690f
               name: 'Battery: Voltage{#SINGLETON}'
               type: SNMP_AGENT
               snmp_oid: 1.3.6.1.4.1.33333.7.36.0
@@ -1177,32 +831,17 @@
                   value: Battery
               trigger_prototypes:
                 -
-<<<<<<< HEAD
-                  uuid: 2791241e03fc4c9eb7b29995a3235ae4
-                  expression: '{min(5m)}>{#VOLTAGE.MAX.CRIT}'
-=======
                   expression: 'min(/Morningstar TriStar MPPT 600V SNMP/battery.voltage[batteryVoltage.0{#SINGLETON}],5m)>{#VOLTAGE.MAX.CRIT}'
->>>>>>> afed3e3c
                   name: 'Battery: Critically high battery voltage (over {#VOLTAGE.MAX.CRIT}V for 5m)'
                   opdata: 'Current value: {ITEM.LASTVALUE1}'
                   priority: HIGH
                 -
-<<<<<<< HEAD
-                  uuid: 01edf280bd784942b45a66b1cd682f3b
-                  expression: '{max(5m)}<{#VOLTAGE.MIN.CRIT}'
-=======
                   expression: 'max(/Morningstar TriStar MPPT 600V SNMP/battery.voltage[batteryVoltage.0{#SINGLETON}],5m)<{#VOLTAGE.MIN.CRIT}'
->>>>>>> afed3e3c
                   name: 'Battery: Critically low battery voltage (below {#VOLTAGE.MIN.CRIT}V for 5m)'
                   opdata: 'Current value: {ITEM.LASTVALUE1}'
                   priority: HIGH
                 -
-<<<<<<< HEAD
-                  uuid: 37ac12e9e9be447aa2720044e1e3cab8
-                  expression: '{min(5m)}>{#VOLTAGE.MAX.WARN}'
-=======
                   expression: 'min(/Morningstar TriStar MPPT 600V SNMP/battery.voltage[batteryVoltage.0{#SINGLETON}],5m)>{#VOLTAGE.MAX.WARN}'
->>>>>>> afed3e3c
                   name: 'Battery: High battery voltage (over {#VOLTAGE.MAX.WARN}V for 5m)'
                   opdata: 'Current value: {ITEM.LASTVALUE1}'
                   priority: WARNING
@@ -1211,12 +850,7 @@
                       name: 'Battery: Critically high battery voltage (over {#VOLTAGE.MAX.CRIT}V for 5m)'
                       expression: 'min(/Morningstar TriStar MPPT 600V SNMP/battery.voltage[batteryVoltage.0{#SINGLETON}],5m)>{#VOLTAGE.MAX.CRIT}'
                 -
-<<<<<<< HEAD
-                  uuid: 813f2b16259e4cd0bec1f5f12e045903
-                  expression: '{max(5m)}<{#VOLTAGE.MIN.WARN}'
-=======
                   expression: 'max(/Morningstar TriStar MPPT 600V SNMP/battery.voltage[batteryVoltage.0{#SINGLETON}],5m)<{#VOLTAGE.MIN.WARN}'
->>>>>>> afed3e3c
                   name: 'Battery: Low battery voltage (below {#VOLTAGE.MIN.WARN}V for 5m)'
                   opdata: 'Current value: {ITEM.LASTVALUE1}'
                   priority: WARNING
@@ -1226,7 +860,6 @@
                       expression: 'max(/Morningstar TriStar MPPT 600V SNMP/battery.voltage[batteryVoltage.0{#SINGLETON}],5m)<{#VOLTAGE.MIN.CRIT}'
           graph_prototypes:
             -
-              uuid: 592990e094e842f68463ab542878d5a9
               name: 'Battery: Voltage{#SINGLETON}'
               graph_items:
                 -
@@ -1318,7 +951,6 @@
           macro: '{$VOLTAGE.MIN.WARN}'
       valuemaps:
         -
-          uuid: 8a0dfdf98d254c219905751cccc878d7
           name: 'TriStar MPPT 600V charge state'
           mappings:
             -
@@ -1356,7 +988,6 @@
               newvalue: Fixed
   graphs:
     -
-      uuid: 6627675fc86645a88d7be9a80c91a8b4
       name: 'Array: Voltage'
       graph_items:
         -
@@ -1380,7 +1011,6 @@
             host: 'Morningstar TriStar MPPT 600V SNMP'
             key: 'array.voltage[arrayVoltage.0]'
     -
-      uuid: 711c5f397c5e4031b36070d20debcc13
       name: 'Battery: Current'
       graph_items:
         -
@@ -1390,7 +1020,6 @@
             host: 'Morningstar TriStar MPPT 600V SNMP'
             key: 'charge.current[batteryCurrent.0]'
     -
-      uuid: 12163228805449dcb48116a1a0b470d9
       name: 'Battery: Output Power (Watts)'
       graph_items:
         -
@@ -1400,7 +1029,6 @@
             host: 'Morningstar TriStar MPPT 600V SNMP'
             key: 'charge.output_power[ outputPower.0]'
     -
-      uuid: 09e9cd48bb6241e8b667e6e1b9f7c3ad
       name: 'Temperature: Battery/Heatsink'
       graph_items:
         -
