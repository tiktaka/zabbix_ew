zabbix_export:
  version: '5.4'
  date: '2021-05-09T00:00:00Z'
  groups:
    -
      uuid: e960332b3f6c46a1956486d4f3f99fce
      name: 'Templates/Server hardware'
  templates:
    -
      uuid: cf0947cc05d3450b9a6d66b2eb180482
      template: 'Supermicro Aten SNMP'
      name: 'Supermicro Aten SNMP'
      description: |
        Template Server Supermicro Aten
        
        MIBs used:
        ATEN-IPMI-MIB
        
        Template tooling version used: 0.38
      templates:
        -
          name: 'Generic SNMP'
      groups:
        -
          name: 'Templates/Server hardware'
      discovery_rules:
        -
          uuid: e31995e21b3942e58b7ed451f57f0360
          name: 'FAN Discovery'
          type: SNMP_AGENT
          snmp_oid: 'discovery[{#SNMPVALUE},1.3.6.1.4.1.21317.1.3.1.2,{#SENSOR_DESCR},1.3.6.1.4.1.21317.1.3.1.13]'
          key: fan.discovery
          delay: 1h
          filter:
            evaltype: AND
            conditions:
              -
                macro: '{#SNMPVALUE}'
                value: '[1-9]+'
                formulaid: B
              -
                macro: '{#SENSOR_DESCR}'
                value: 'FAN.*'
                formulaid: A
          description: 'Scanning ATEN-IPMI-MIB::sensorTable with filter: not connected FAN sensors (Value = 0)'
          item_prototypes:
            -
              uuid: 5309e5fab7a44b11a8f045db2868a544
              name: '{#SENSOR_DESCR}: Fan speed, %'
              type: SNMP_AGENT
              snmp_oid: '1.3.6.1.4.1.21317.1.3.1.2.{#SNMPINDEX}'
              key: 'sensor.fan.speed.percentage[sensorReading.{#SNMPINDEX}]'
              units: '%'
              description: |
                MIB: ATEN-IPMI-MIB
                A textual string containing information about the interface.
                This string should include the name of the manufacturer, the product name and the version of the interface hardware/software.
              tags:
                -
                  tag: Application
                  value: Fans
        -
          uuid: c03c556ed8e441099513aaacaf4a3752
          name: 'Temperature Discovery'
          type: SNMP_AGENT
          snmp_oid: 'discovery[{#SNMPVALUE},1.3.6.1.4.1.21317.1.3.1.2,{#SENSOR_DESCR},1.3.6.1.4.1.21317.1.3.1.13]'
          key: tempDescr.discovery
          delay: 1h
          filter:
            evaltype: AND
            conditions:
              -
                macro: '{#SNMPVALUE}'
                value: '[1-9]+'
                formulaid: B
              -
                macro: '{#SENSOR_DESCR}'
                value: '.*Temp.*'
                formulaid: A
          description: 'Scanning ATEN-IPMI-MIB::sensorTable with filter: not connected temp sensors (Value = 0)'
          item_prototypes:
            -
              uuid: fe3acdb63d884c10bc5abe7edf001ceb
              name: '{#SENSOR_DESCR}: Temperature'
              type: SNMP_AGENT
              snmp_oid: '1.3.6.1.4.1.21317.1.3.1.2.{#SNMPINDEX}'
              key: 'sensor.temp.value[sensorReading.{#SNMPINDEX}]'
              delay: 3m
              value_type: FLOAT
              units: °C
              description: |
                MIB: ATEN-IPMI-MIB
                A textual string containing information about the interface.
                This string should include the name of the manufacturer, the product name and the version of the interface hardware/software.
              tags:
                -
                  tag: Application
                  value: Temperature
              trigger_prototypes:
                -
<<<<<<< HEAD
                  uuid: fed1291dafea4fad91ba610618ced0d3
                  expression: '{avg(5m)}>{$TEMP_CRIT:""}'
=======
                  expression: 'avg(/Supermicro Aten SNMP/sensor.temp.value[sensorReading.{#SNMPINDEX}],5m)>{$TEMP_CRIT:""}'
>>>>>>> afed3e3c
                  recovery_mode: RECOVERY_EXPRESSION
                  recovery_expression: 'max(/Supermicro Aten SNMP/sensor.temp.value[sensorReading.{#SNMPINDEX}],5m)<{$TEMP_CRIT:""}-3'
                  name: '{#SENSOR_DESCR}: Temperature is above critical threshold: >{$TEMP_CRIT:""}'
                  opdata: 'Current value: {ITEM.LASTVALUE1}'
                  priority: HIGH
                  description: 'This trigger uses temperature sensor values as well as temperature sensor status if available'
                -
<<<<<<< HEAD
                  uuid: 068e8b7e4a91454a814fc9dd2fa591fc
                  expression: '{avg(5m)}>{$TEMP_WARN:""}'
=======
                  expression: 'avg(/Supermicro Aten SNMP/sensor.temp.value[sensorReading.{#SNMPINDEX}],5m)>{$TEMP_WARN:""}'
>>>>>>> afed3e3c
                  recovery_mode: RECOVERY_EXPRESSION
                  recovery_expression: 'max(/Supermicro Aten SNMP/sensor.temp.value[sensorReading.{#SNMPINDEX}],5m)<{$TEMP_WARN:""}-3'
                  name: '{#SENSOR_DESCR}: Temperature is above warning threshold: >{$TEMP_WARN:""}'
                  opdata: 'Current value: {ITEM.LASTVALUE1}'
                  priority: WARNING
                  description: 'This trigger uses temperature sensor values as well as temperature sensor status if available'
                  dependencies:
                    -
                      name: '{#SENSOR_DESCR}: Temperature is above critical threshold: >{$TEMP_CRIT:""}'
                      expression: 'avg(/Supermicro Aten SNMP/sensor.temp.value[sensorReading.{#SNMPINDEX}],5m)>{$TEMP_CRIT:""}'
                      recovery_expression: 'max(/Supermicro Aten SNMP/sensor.temp.value[sensorReading.{#SNMPINDEX}],5m)<{$TEMP_CRIT:""}-3'
                -
<<<<<<< HEAD
                  uuid: 50f5061eef834c57a3ac0b184d09544e
                  expression: '{avg(5m)}<{$TEMP_CRIT_LOW:""}'
=======
                  expression: 'avg(/Supermicro Aten SNMP/sensor.temp.value[sensorReading.{#SNMPINDEX}],5m)<{$TEMP_CRIT_LOW:""}'
>>>>>>> afed3e3c
                  recovery_mode: RECOVERY_EXPRESSION
                  recovery_expression: 'min(/Supermicro Aten SNMP/sensor.temp.value[sensorReading.{#SNMPINDEX}],5m)>{$TEMP_CRIT_LOW:""}+3'
                  name: '{#SENSOR_DESCR}: Temperature is too low: <{$TEMP_CRIT_LOW:""}'
                  opdata: 'Current value: {ITEM.LASTVALUE1}'
                  priority: AVERAGE
      macros:
        -
          macro: '{$TEMP_CRIT}'
          value: '60'
        -
          macro: '{$TEMP_CRIT_LOW}'
          value: '5'
        -
          macro: '{$TEMP_WARN}'
          value: '50'<|MERGE_RESOLUTION|>--- conflicted
+++ resolved
@@ -3,11 +3,9 @@
   date: '2021-05-09T00:00:00Z'
   groups:
     -
-      uuid: e960332b3f6c46a1956486d4f3f99fce
       name: 'Templates/Server hardware'
   templates:
     -
-      uuid: cf0947cc05d3450b9a6d66b2eb180482
       template: 'Supermicro Aten SNMP'
       name: 'Supermicro Aten SNMP'
       description: |
@@ -25,7 +23,6 @@
           name: 'Templates/Server hardware'
       discovery_rules:
         -
-          uuid: e31995e21b3942e58b7ed451f57f0360
           name: 'FAN Discovery'
           type: SNMP_AGENT
           snmp_oid: 'discovery[{#SNMPVALUE},1.3.6.1.4.1.21317.1.3.1.2,{#SENSOR_DESCR},1.3.6.1.4.1.21317.1.3.1.13]'
@@ -45,7 +42,6 @@
           description: 'Scanning ATEN-IPMI-MIB::sensorTable with filter: not connected FAN sensors (Value = 0)'
           item_prototypes:
             -
-              uuid: 5309e5fab7a44b11a8f045db2868a544
               name: '{#SENSOR_DESCR}: Fan speed, %'
               type: SNMP_AGENT
               snmp_oid: '1.3.6.1.4.1.21317.1.3.1.2.{#SNMPINDEX}'
@@ -60,7 +56,6 @@
                   tag: Application
                   value: Fans
         -
-          uuid: c03c556ed8e441099513aaacaf4a3752
           name: 'Temperature Discovery'
           type: SNMP_AGENT
           snmp_oid: 'discovery[{#SNMPVALUE},1.3.6.1.4.1.21317.1.3.1.2,{#SENSOR_DESCR},1.3.6.1.4.1.21317.1.3.1.13]'
@@ -80,7 +75,6 @@
           description: 'Scanning ATEN-IPMI-MIB::sensorTable with filter: not connected temp sensors (Value = 0)'
           item_prototypes:
             -
-              uuid: fe3acdb63d884c10bc5abe7edf001ceb
               name: '{#SENSOR_DESCR}: Temperature'
               type: SNMP_AGENT
               snmp_oid: '1.3.6.1.4.1.21317.1.3.1.2.{#SNMPINDEX}'
@@ -98,12 +92,7 @@
                   value: Temperature
               trigger_prototypes:
                 -
-<<<<<<< HEAD
-                  uuid: fed1291dafea4fad91ba610618ced0d3
-                  expression: '{avg(5m)}>{$TEMP_CRIT:""}'
-=======
                   expression: 'avg(/Supermicro Aten SNMP/sensor.temp.value[sensorReading.{#SNMPINDEX}],5m)>{$TEMP_CRIT:""}'
->>>>>>> afed3e3c
                   recovery_mode: RECOVERY_EXPRESSION
                   recovery_expression: 'max(/Supermicro Aten SNMP/sensor.temp.value[sensorReading.{#SNMPINDEX}],5m)<{$TEMP_CRIT:""}-3'
                   name: '{#SENSOR_DESCR}: Temperature is above critical threshold: >{$TEMP_CRIT:""}'
@@ -111,12 +100,7 @@
                   priority: HIGH
                   description: 'This trigger uses temperature sensor values as well as temperature sensor status if available'
                 -
-<<<<<<< HEAD
-                  uuid: 068e8b7e4a91454a814fc9dd2fa591fc
-                  expression: '{avg(5m)}>{$TEMP_WARN:""}'
-=======
                   expression: 'avg(/Supermicro Aten SNMP/sensor.temp.value[sensorReading.{#SNMPINDEX}],5m)>{$TEMP_WARN:""}'
->>>>>>> afed3e3c
                   recovery_mode: RECOVERY_EXPRESSION
                   recovery_expression: 'max(/Supermicro Aten SNMP/sensor.temp.value[sensorReading.{#SNMPINDEX}],5m)<{$TEMP_WARN:""}-3'
                   name: '{#SENSOR_DESCR}: Temperature is above warning threshold: >{$TEMP_WARN:""}'
@@ -129,12 +113,7 @@
                       expression: 'avg(/Supermicro Aten SNMP/sensor.temp.value[sensorReading.{#SNMPINDEX}],5m)>{$TEMP_CRIT:""}'
                       recovery_expression: 'max(/Supermicro Aten SNMP/sensor.temp.value[sensorReading.{#SNMPINDEX}],5m)<{$TEMP_CRIT:""}-3'
                 -
-<<<<<<< HEAD
-                  uuid: 50f5061eef834c57a3ac0b184d09544e
-                  expression: '{avg(5m)}<{$TEMP_CRIT_LOW:""}'
-=======
                   expression: 'avg(/Supermicro Aten SNMP/sensor.temp.value[sensorReading.{#SNMPINDEX}],5m)<{$TEMP_CRIT_LOW:""}'
->>>>>>> afed3e3c
                   recovery_mode: RECOVERY_EXPRESSION
                   recovery_expression: 'min(/Supermicro Aten SNMP/sensor.temp.value[sensorReading.{#SNMPINDEX}],5m)>{$TEMP_CRIT_LOW:""}+3'
                   name: '{#SENSOR_DESCR}: Temperature is too low: <{$TEMP_CRIT_LOW:""}'
