dnl
dnl Zabbix
dnl Copyright (C) 2001-2017 Zabbix SIA
dnl
dnl This program is free software; you can redistribute it and/or modify
dnl it under the terms of the GNU General Public License as published by
dnl the Free Software Foundation; either version 2 of the License, or
dnl (at your option) any later version.
dnl
dnl This program is distributed in the hope that it will be useful,
dnl but WITHOUT ANY WARRANTY; without even the implied warranty of
dnl MERCHANTABILITY or FITNESS FOR A PARTICULAR PURPOSE. See the
dnl GNU General Public License for more details.
dnl
dnl You should have received a copy of the GNU General Public License
dnl along with this program; if not, write to the Free Software
dnl Foundation, Inc., 51 Franklin Street, Fifth Floor, Boston, MA  02110-1301, USA.
dnl

dnl Process this file with autoconf to produce a configure script.

AC_INIT([Zabbix],[3.4.0alpha1])
AC_CONFIG_SRCDIR(src/zabbix_server/server.c)
AM_INIT_AUTOMAKE([subdir-objects])

AC_MSG_NOTICE([Configuring $PACKAGE_NAME $PACKAGE_VERSION])

AC_PROG_MAKE_SET

AM_CONFIG_HEADER(include/config.h)

AC_CANONICAL_HOST

dnl *****************************************************************
dnl *                                                               *
dnl *                     Checks for programs                       *
dnl *                                                               *
dnl *****************************************************************

AC_PROG_CC
AM_PROG_CC_C_O

dnl *****************************************************************
dnl *                                                               *
dnl *                   Checks for header files                     *
dnl *                                                               *
dnl *****************************************************************

AC_HEADER_STDC
AC_CHECK_HEADERS(stdio.h stdlib.h string.h unistd.h netdb.h signal.h \
  syslog.h time.h errno.h sys/types.h sys/stat.h netinet/in.h \
  math.h sys/socket.h dirent.h ctype.h \
  mtent.h fcntl.h sys/param.h arpa/inet.h \
  sys/vfs.h sys/pstat.h sys/sysinfo.h sys/statvfs.h sys/statfs.h \
  sys/socket.h sys/loadavg.h arpa/inet.h \
  sys/vmmeter.h strings.h vm/vm_param.h \
  sys/time.h kstat.h sys/syscall.h sys/sysmacros.h \
  stdint.h mach/host_info.h mach/mach_host.h knlist.h pwd.h \
  sys/var.h arpa/nameser.h assert.h sys/dkstat.h sys/disk.h sys/sched.h \
  zone.h nlist.h kvm.h linux/kernel.h procinfo.h sys/dk.h \
  sys/resource.h pthread.h windows.h process.h conio.h sys/wait.h pcreposix.h \
  stdarg.h winsock2.h pdh.h psapi.h sys/sem.h sys/ipc.h sys/shm.h Winldap.h \
  Winber.h lber.h ws2tcpip.h inttypes.h sys/file.h grp.h \
  execinfo.h libperfstat.h sys/systemcfg.h sys/mnttab.h mntent.h sys/times.h \
  dlfcn.h sys/utsname.h sys/un.h event.h)
AC_CHECK_HEADERS(resolv.h, [], [], [
#ifdef HAVE_SYS_TYPES_H
#  include <sys/types.h>
#endif
#ifdef HAVE_NETINET_IN_H
#  include <netinet/in.h>
#endif
#ifdef HAVE_ARPA_NAMESER_H
#  include <arpa/nameser.h>
#endif
#ifdef HAVE_NETDB_H
#  include <netdb.h>
#endif
])
AC_CHECK_HEADERS(net/if.h net/if_mib.h, [], [], [
#include <stdio.h>
#ifdef STDC_HEADERS
#  include <stdlib.h>
#  include <stddef.h>
#else
#  ifdef HAVE_STDLIB_H
#    include <stdlib.h>
#  endif
#endif
#ifdef HAVE_SYS_TYPES_H
#  include <sys/types.h>
#endif
#ifdef HAVE_SYS_SOCKET_H
#  include <sys/socket.h>
#endif
/* for net/if_mib.h */
#ifdef HAVE_NET_IF_H
#  include <net/if.h>
#endif
])
AC_CHECK_HEADERS(sys/mount.h sys/proc.h sys/sysctl.h sys/user.h, [], [], [
#ifdef HAVE_SYS_TYPES_H
#  include <sys/types.h>
#endif
#ifdef HAVE_SYS_PARAM_H
#  include <sys/param.h>
#endif
])
AC_CHECK_HEADERS(sys/swap.h, [], [], [
#ifdef HAVE_SYS_PARAM_H
#  include <sys/param.h>
#endif
])
AC_CHECK_HEADERS(sys/ucontext.h, [], [], [
#ifdef HAVE_SIGNAL_H
#  include <signal.h>
#endif
])
AC_CHECK_HEADERS(devstat.h, [], [], [
#ifdef HAVE_SYS_DKSTAT_H
#  include <sys/dkstat.h>
#endif
])
AC_CHECK_HEADERS(linux/netlink.h, [
	AC_CHECK_HEADERS(linux/inet_diag.h, [
		AC_DEFINE([HAVE_INET_DIAG], 1, [Define to 1 if you have NETLINK INET_DIAG support.])
	])
], [], [
#ifdef HAVE_SYS_SOCKET_H
#  include <sys/socket.h>
#endif
])

dnl *****************************************************************
dnl *                                                               *
dnl *                     Checks for libraries                      *
dnl *                                                               *
dnl *****************************************************************

AC_SEARCH_LIBS(socket, socket)
AC_SEARCH_LIBS(kstat_open, kstat)
AC_SEARCH_LIBS(gethostbyname, nsl)
AC_SEARCH_LIBS(clock_gettime, rt)
AC_SEARCH_LIBS(dlopen, dl)

dnl AIX
AC_SEARCH_LIBS(perfstat_memory_total, perfstat, [AC_DEFINE([HAVE_LIBPERFSTAT], 1, [Define to 1 if you have the 'libperfstat' library (-lperfstat)])])
AC_SEARCH_LIBS(devstat_getdevs, devstat, [AC_DEFINE([HAVE_LIBDEVSTAT], 1, [Define to 1 if you have the 'libdevstat' library (-ldevstat)])])
AC_SEARCH_LIBS(getdevs, devstat, [AC_DEFINE([HAVE_LIBDEVSTAT], 1, [Define to 1 if you have the 'libdevstat' library (-ldevstat)])])

dnl on FreeBSD we have to link with -lexecinfo to get backtraces
AC_SEARCH_LIBS(backtrace_symbols, execinfo, [AC_DEFINE([HAVE_LIBEXECINFO], 1, [Define to 1 if you have the 'libexecinfo' library (-lexecinfo)])])

AC_CHECK_LIB(m, main)
AC_CHECK_LIB(kvm, main)

dnl check for DNS lookup functions
found_resolv="no"
LIBRESOLV_CHECK_CONFIG([no])
if test "x$found_resolv" != "xyes"; then
	AC_MSG_ERROR([Unable to do DNS lookups (libresolv check failed)])
fi
LIBS="${LIBS} ${RESOLV_LIBS}"

dnl *****************************************************************
dnl *                                                               *
dnl *          Checks for type definitions and structures           *
dnl *                                                               *
dnl *****************************************************************

dnl large file support
largefile=yes

dnl disable large file support on 32-bit Solaris as it's incompatible with procfs and swapctl
case "${host_os}" in
	solaris*)
		largefile=no
		;;
esac

if test "x$largefile" = "xyes"; then
	AC_SYS_LARGEFILE
fi

AC_C_CONST
AC_TYPE_PID_T

AC_MSG_CHECKING(for socklen_t)
AC_TRY_COMPILE([
#include <sys/types.h>
#include <unistd.h>
#include <sys/socket.h>
],[socklen_t s;],
AC_MSG_RESULT(yes),
[AC_DEFINE(socklen_t, int, [Define socklen_t type.])
AC_MSG_RESULT(no)])

AC_MSG_CHECKING(for actual socklen_t parameter type in socket functions)
zbx_socklen_t=
for arg2 in "struct sockaddr" void; do
  for arg3 in socklen_t size_t int; do
    AC_TRY_COMPILE([
#ifdef HAVE_SYS_TYPES_H
#  include <sys/types.h>
#endif
#ifdef HAVE_SYS_SOCKET_H
#  include <sys/socket.h>
#endif
      extern int getpeername(int sockfd, $arg2 *addr, $arg3 *addrlen);
    ],[
      $arg3 addrlen;
      getpeername(0, 0, &addrlen);
    ],[
      zbx_socklen_t="$arg3"
      break 2
    ])
  done
done
if test "x$zbx_socklen_t" != "x"; then
  AC_MSG_RESULT($zbx_socklen_t)
  AC_DEFINE_UNQUOTED(ZBX_SOCKLEN_T, $zbx_socklen_t, [Define actual socklen_t parameter type in socket functions.])
else
  AC_MSG_RESULT(leaving undefined)
fi

AC_MSG_CHECKING(for integer field name in union sigval of struct siginfo_t)
zbx_sival_int=
for field in sival_int sigval_int; do
  AC_TRY_COMPILE([
#ifdef HAVE_SIGNAL_H
#  include <signal.h>
#endif
  ],[
    siginfo_t siginfo;
    siginfo.si_value.$field = 0;
  ],[
    zbx_sival_int="$field"
    break
  ])
done
if test "x$zbx_sival_int" != "x"; then
  AC_MSG_RESULT($zbx_sival_int)
  AC_DEFINE_UNQUOTED(ZBX_SIVAL_INT, $zbx_sival_int, [Define integer field name in union 'sigval' of struct 'siginfo_t'])
else
  AC_MSG_ERROR(Unable to find integer field name in union sigval of struct siginfo_t)
fi

AC_MSG_CHECKING(for union semun)
AC_TRY_COMPILE(
[
#include <sys/types.h>
#include <sys/ipc.h>
#include <sys/sem.h>
],
[union semun foo;],
AC_DEFINE(HAVE_SEMUN, 1, [Define to 1 if union 'semun' exists.])
AC_MSG_RESULT(yes),
AC_MSG_RESULT(no))

AC_MSG_CHECKING(for struct swaptable in sys/swap.h)
AC_TRY_COMPILE(
[
#include <stdlib.h>
#include <sys/types.h>
#include <sys/syscall.h>
#include <sys/swap.h>

#ifndef NULL
#define NULL (void *)0
#endif
],
[
    register int cnt, i;
    register int t, f;
    struct swaptable *swt;
    struct swapent *ste;
    static char path[256];

    /* get total number of swap entries */
    cnt = swapctl(SC_GETNSWP, 0);

    /* allocate enough space to hold count + n swapents */
    swt = (struct swaptable *)malloc(sizeof(int) +
             cnt * sizeof(struct swapent));
    if (swt == NULL)
    {
  return;
    }
    swt->swt_n = cnt;

    /* fill in ste_path pointers: we do not care about the paths, so we
point
       them all to the same buffer */
    ste = &(swt->swt_ent[0]);
    i = cnt;
    while (--i >= 0)
    {
  ste++->ste_path = path;
    }

    /* grab all swap info */
    swapctl(SC_LIST, swt);

    /* walk through the structs and sum up the fields */
    t = f = 0;
    ste = &(swt->swt_ent[0]);
    i = cnt;
    while (--i >= 0)
    {
  /* do not count slots being deleted */
  if (!(ste->ste_flags & ST_INDEL) &&
      !(ste->ste_flags & ST_DOINGDEL))
  {
      t += ste->ste_pages;
      f += ste->ste_free;
  } ste++;
    }

    /* fill in the results */
    free(swt);

],
AC_DEFINE(HAVE_SYS_SWAP_SWAPTABLE,1,[Define to 1 if struct 'swaptable' exists.])
AC_MSG_RESULT(yes),
AC_MSG_RESULT(no))

AC_MSG_CHECKING(for struct sensordev in sys/sensors.h)
AC_TRY_COMPILE([
#include <stdlib.h>
#include <sys/queue.h>
#include <sys/sensors.h>],
[struct sensordev sensordev;
sensordev.xname[0]='\0';
sensordev.maxnumt[0]=0;
],
AC_DEFINE(HAVE_SENSORDEV,1,[Define to 1 if struct 'sensordev' exists.])
AC_MSG_RESULT(yes),
AC_MSG_RESULT(no))

AC_MSG_CHECKING(for struct statvfs64 in sys/statvfs.h)
AC_TRY_COMPILE(
[
#ifdef HAVE_SYS_TYPES_H
#	include <sys/types.h>
#endif
#ifdef HAVE_SYS_STATVFS_H
#	include <sys/statvfs.h>
#endif
],
[
	struct statvfs64	s;
	s.f_frsize = s.f_blocks = s.f_bfree = s.f_bavail = 0;
	statvfs64("/", &s);
],
AC_DEFINE(HAVE_SYS_STATVFS64, 1, [Define to 1 if struct 'statvfs64' exists.])
AC_MSG_RESULT(yes),
AC_MSG_RESULT(no))

AC_MSG_CHECKING(for struct statfs64 in sys/statfs.h)
AC_TRY_COMPILE(
[
#ifdef HAVE_SYS_TYPES_H
#	include <sys/types.h>
#endif
#ifdef HAVE_SYS_STATFS_H
#	include <sys/statfs.h>
#endif
],
[
	struct statfs64	s;
	s.f_bsize = s.f_blocks = s.f_bfree = s.f_bavail = 0;
	statfs64("/", &s);
],
AC_DEFINE(HAVE_SYS_STATFS64, 1, [Define to 1 if struct 'statfs64' exists.])
AC_MSG_RESULT(yes),
AC_MSG_RESULT(no))

AC_MSG_CHECKING(for field ss_family in struct sockaddr_storage)
AC_TRY_COMPILE([#include <sys/socket.h>],
[struct sockaddr_storage ss;
ss.ss_family = 0;
],
AC_DEFINE(HAVE_SOCKADDR_STORAGE_SS_FAMILY, 1, [Define to 1 if 'sockaddr_storage.ss_family' exists.])
AC_MSG_RESULT(yes),
AC_MSG_RESULT(no))

AC_MSG_CHECKING(for field mem_unit in struct sysinfo)
AC_TRY_COMPILE([#include <sys/sysinfo.h>],
[struct sysinfo sysinfo;
sysinfo.mem_unit=0;
],
AC_DEFINE(HAVE_SYSINFO_MEM_UNIT,1,[Define to 1 if 'sysinfo.mem_unit' exists.])
AC_MSG_RESULT(yes),
AC_MSG_RESULT(no))

AC_MSG_CHECKING(for field freeswap in struct sysinfo)
AC_TRY_COMPILE([#include <sys/sysinfo.h>],
[struct sysinfo sysinfo;
sysinfo.freeswap=0;
],
AC_DEFINE(HAVE_SYSINFO_FREESWAP,1,[Define to 1 if 'sysinfo.freeswap' exists.])
AC_MSG_RESULT(yes),
AC_MSG_RESULT(no))

AC_MSG_CHECKING(for field totalswap in struct sysinfo)
AC_TRY_COMPILE([#include <sys/sysinfo.h>],
[struct sysinfo sysinfo;
sysinfo.totalswap=0;
],
AC_DEFINE(HAVE_SYSINFO_TOTALSWAP,1,[Define to 1 if 'sysinfo.totalswap' exists.])
AC_MSG_RESULT(yes),
AC_MSG_RESULT(no))

AC_MSG_CHECKING(for field totalram in struct sysinfo)
AC_TRY_COMPILE([#include <sys/sysinfo.h>],
[struct sysinfo sysinfo;
sysinfo.totalram=0;
],
AC_DEFINE(HAVE_SYSINFO_TOTALRAM,1,[Define to 1 if 'sysinfo.totalram' exists.])
AC_MSG_RESULT(yes),
AC_MSG_RESULT(no))

AC_MSG_CHECKING(for field sharedram in struct sysinfo)
AC_TRY_COMPILE([#include <sys/sysinfo.h>],
[struct sysinfo sysinfo;
sysinfo.sharedram=0;
],
AC_DEFINE(HAVE_SYSINFO_SHAREDRAM,1,[Define to 1 if 'sysinfo.sharedram' exists.])
AC_MSG_RESULT(yes),
AC_MSG_RESULT(no))

AC_MSG_CHECKING(for field bufferram in struct sysinfo)
AC_TRY_COMPILE([#include <sys/sysinfo.h>],
[struct sysinfo sysinfo;
sysinfo.bufferram=0;
],
AC_DEFINE(HAVE_SYSINFO_BUFFERRAM,1,[Define to 1 if 'sysinfo.bufferram' exists.])
AC_MSG_RESULT(yes),
AC_MSG_RESULT(no))

AC_MSG_CHECKING(for field freeram in struct sysinfo)
AC_TRY_COMPILE([#include <sys/sysinfo.h>],
[struct sysinfo sysinfo;
sysinfo.freeram=0;
],
AC_DEFINE(HAVE_SYSINFO_FREERAM,1,[Define to 1 if 'sysinfo.freeram' exists.])
AC_MSG_RESULT(yes),
AC_MSG_RESULT(no))

AC_MSG_CHECKING(for field uptime in struct sysinfo)
AC_TRY_COMPILE([#include <sys/sysinfo.h>],
[struct sysinfo sysinfo;
sysinfo.uptime=0;
],
AC_DEFINE(HAVE_SYSINFO_UPTIME,1,[Define to 1 if 'sysinfo.uptime' exists.])
AC_MSG_RESULT(yes),
AC_MSG_RESULT(no))

AC_MSG_CHECKING(for field procs in struct sysinfo)
AC_TRY_COMPILE([#include <sys/sysinfo.h>],
[struct sysinfo sysinfo;
sysinfo.procs=0;
],
AC_DEFINE(HAVE_SYSINFO_PROCS,1,[Define to 1 if 'sysinfo.procs' exists.])
AC_MSG_RESULT(yes),
AC_MSG_RESULT(no))

AC_MSG_CHECKING(for field tm_gmtoff in struct tm)
AC_TRY_COMPILE([
#ifdef HAVE_SYS_TIME_H
#include <sys/time.h>
#endif	/* HAVE_SYS_TIME_H */

#ifdef HAVE_TIME_H
#include <time.h>
#endif	/* HAVE_TIME_H */
],
[
	struct tm tm;
	tm.tm_gmtoff;
],
AC_DEFINE(HAVE_TM_TM_GMTOFF,1,[Define to 1 if 'tm.tm_gmtoff' exists.])
AC_MSG_RESULT(yes),
AC_MSG_RESULT(no))

dnl *****************************************************************
dnl *                                                               *
dnl *                     Checks for functions                      *
dnl *                                                               *
dnl *****************************************************************

AC_MSG_CHECKING(for function sysconf() in unistd.h)
AC_TRY_COMPILE(
[
#include <unistd.h>
],
[	int i;

	i=sysconf(_SC_PHYS_PAGES)*sysconf(_SC_PHYS_PAGES);
	i=sysconf(_SC_AVPHYS_PAGES)*sysconf(_SC_PHYS_PAGES);
],
AC_DEFINE(HAVE_UNISTD_SYSCONF,1,[Define to 1 if function 'sysconf' exists.])
AC_MSG_RESULT(yes),
AC_MSG_RESULT(no))

AC_MSG_CHECKING(for function initgroups())
AC_TRY_LINK(
[
#include <sys/types.h>
#include <grp.h>
],
[
	char	*user = "zabbix";
	initgroups(user, 0);
],
AC_DEFINE(HAVE_FUNCTION_INITGROUPS,1,[Define to 1 if function 'initgroups' exists.])
AC_MSG_RESULT(yes),
AC_MSG_RESULT(no))

AC_MSG_CHECKING(for functions seteuid() and setegid())
AC_TRY_LINK(
[
#include <sys/types.h>
#include <unistd.h>
],
[
	seteuid(0);
	setegid(0);
],
AC_DEFINE(HAVE_FUNCTION_SETEUID,1,[Define to 1 if functions 'seteuid' and 'setegid' exist.])
AC_MSG_RESULT(yes),
AC_MSG_RESULT(no))

AC_MSG_CHECKING(for function setproctitle())
AC_TRY_LINK(
[
#include <sys/types.h>
#include <unistd.h>
],
[
	setproctitle("Test %d", 1);
],
AC_DEFINE(HAVE_FUNCTION_SETPROCTITLE,1,[Define to 1 if function 'setproctitle' exists.])
AC_MSG_RESULT(yes),
AC_MSG_RESULT(no))

AC_MSG_CHECKING(for function sysctlbyname())
AC_TRY_LINK(
[
#ifdef HAVE_SYS_TYPES_H
#include <sys/types.h>
#endif /* HAVE_SYS_TYPES_H */

#ifdef HAVE_SYS_PARAM_H
#include <sys/param.h>
#endif /* HAVE_SYS_PARAM_H */

#include <sys/sysctl.h>
],
[
	sysctlbyname("", 0, 0, 0, 0);
],
AC_DEFINE(HAVE_FUNCTION_SYSCTLBYNAME,1,[Define to 1 if 'sysctlbyname' exists.])
AC_MSG_RESULT(yes),
AC_MSG_RESULT(no))

AC_MSG_CHECKING(for function sysctl (KERN_BOOTTIME))
AC_TRY_COMPILE(
[
#ifdef HAVE_SYS_TYPES_H
#include <sys/types.h>
#endif /* HAVE_SYS_TYPES_H */

#ifdef HAVE_SYS_PARAM_H
#include <sys/param.h>
#endif /* HAVE_SYS_PARAM_H */

#include <sys/sysctl.h>
#include <unistd.h>
#include <time.h>
#include <sys/time.h>
],
[
	size_t		len;
	struct timeval	uptime;
        int		mib[2];

        mib[0] = CTL_KERN;
        mib[1] = KERN_BOOTTIME;

        len = sizeof(uptime);
        sysctl(mib, 2, &uptime, &len, 0, 0);
],
AC_DEFINE(HAVE_FUNCTION_SYSCTL_KERN_BOOTTIME,1,[Define to 1 if 'KERN_BOOTTIME' exists.])
AC_MSG_RESULT(yes),
AC_MSG_RESULT(no))

AC_MSG_CHECKING(for function sysctl (HW_NCPU))
AC_TRY_COMPILE(
[
#ifdef HAVE_SYS_TYPES_H
#include <sys/types.h>
#endif /* HAVE_SYS_TYPES_H */

#ifdef HAVE_SYS_PARAM_H
#include <sys/param.h>
#endif /* HAVE_SYS_PARAM_H */

#include <sys/sysctl.h>
],
[
	size_t	len;
	int	mib[2], ncpu;

	mib[0] = CTL_HW;
	mib[1] = HW_NCPU;

	len = sizeof(ncpu);
	sysctl(mib, 2, &ncpu, &len, 0, 0);
],
AC_DEFINE(HAVE_FUNCTION_SYSCTL_HW_NCPU,1,[Define to 1 if 'HW_NCPU' exists.])
AC_MSG_RESULT(yes),
AC_MSG_RESULT(no))

AC_MSG_CHECKING(for function sysctl (KERN_MAXFILES))
AC_TRY_COMPILE(
[
#ifdef HAVE_SYS_TYPES_H
#include <sys/types.h>
#endif /* HAVE_SYS_TYPES_H */

#ifdef HAVE_SYS_PARAM_H
#include <sys/param.h>
#endif /* HAVE_SYS_PARAM_H */

#include <sys/sysctl.h>
],
[
	size_t	len;
        int	mib[2], maxfiles;

        mib[0] = CTL_KERN;
        mib[1] = KERN_MAXFILES;

        len = sizeof(maxfiles);
        sysctl(mib, 2, &maxfiles, &len, 0, 0);
],
AC_DEFINE(HAVE_FUNCTION_SYSCTL_KERN_MAXFILES,1,[Define to 1 if 'KERN_MAXFILES' exists.])
AC_MSG_RESULT(yes),
AC_MSG_RESULT(no))

AC_MSG_CHECKING(for function sysctl (KERN_MAXPROC))
AC_TRY_COMPILE(
[
#ifdef HAVE_SYS_TYPES_H
#include <sys/types.h>
#endif /* HAVE_SYS_TYPES_H */

#ifdef HAVE_SYS_PARAM_H
#include <sys/param.h>
#endif /* HAVE_SYS_PARAM_H */

#include <sys/sysctl.h>
],
[
	size_t	len;
	int	mib[2], maxproc;

        mib[0] = CTL_KERN;
        mib[1] = KERN_MAXPROC;

        len = sizeof(maxproc);
        sysctl(mib, 2, &maxproc, &len, 0, 0);
],
AC_DEFINE(HAVE_FUNCTION_SYSCTL_KERN_MAXPROC,1,[Define to 1 if 'KERN_MAXPROC' exists.])
AC_MSG_RESULT(yes),
AC_MSG_RESULT(no))

AC_MSG_CHECKING(for function sysctl (KERN_CPTIME,KERN_CPTIME2))
AC_TRY_COMPILE(
[
#include <sys/param.h>
#include <sys/sysctl.h>
#if defined(HAVE_SYS_DKSTAT_H)
#	include <sys/dkstat.h>
#elif defined(HAVE_SYS_SCHED_H)
#	include <sys/sched.h>
#endif
],
[
size_t	sz;
int	i[] = {CP_USER, CP_NICE, CP_SYS, CP_INTR, CP_IDLE};

{
	long	states[CPUSTATES];
	int	mib[2] = {CTL_KERN, KERN_CPTIME};

	sz = sizeof(states);
	sysctl(mib, 2, &states, &sz, NULL, 0);
}

{
	u_int64_t	states[CPUSTATES];
	int		mib[3] = {CTL_KERN, KERN_CPTIME2, 0};

	sz = sizeof(states);
	sysctl(mib, 3, &states, &sz, NULL, 0);
}
],
AC_DEFINE(HAVE_FUNCTION_SYSCTL_KERN_CPTIME,1,[Define to 1 if 'KERN_CPTIME,KERN_CPTIME2' exists.])
AC_MSG_RESULT(yes),
AC_MSG_RESULT(no))

AC_MSG_CHECKING(for function clock_gettime in time.h)
AC_TRY_LINK([
#ifdef HAVE_TIME_H
#	include <time.h>
#elif HAVE_SYS_TIME_H
#	include <sys/time.h>
#endif	/* HAVE_SYS_TIME_H */
],
[struct timespec tp;
clock_gettime(CLOCK_REALTIME, &tp);
],
AC_DEFINE(HAVE_TIME_CLOCK_GETTIME,1,[Define to 1 if function 'clock_gettime' exists.])
AC_MSG_RESULT(yes),
AC_MSG_RESULT(no))

dnl *****************************************************************
dnl *                                                               *
dnl *                      Checks for macros                        *
dnl *                                                               *
dnl *****************************************************************

AC_MSG_CHECKING(for macro __va_copy() in stdarg.h)
AC_TRY_COMPILE(
[
#include <stdarg.h>
],
[
	va_list	src,dst;

	__va_copy(dst,src);
],
AC_DEFINE(HAVE___VA_COPY,1,[Define to 1 if macro '__va_copy' exists.])
AC_MSG_RESULT(yes),
AC_MSG_RESULT(no))

AC_MSG_CHECKING(for macro __VA_ARGS__)
AC_TRY_COMPILE(
[
#define ZBX_CONST_STRING(str)   str
int test(const char *fmt, ...) { return 0; }
],
[
#define TEST(fmt, ...) test(ZBX_CONST_STRING(fmt), ##__VA_ARGS__)
TEST("%s","test");
TEST("test");
],
AC_DEFINE(HAVE___VA_ARGS__,1,[Define to 1 if macro '__VA_ARGS__' exists.])
AC_MSG_RESULT(yes),
AC_MSG_RESULT(no))

dnl *****************************************************************
dnl *                                                               *
dnl *                 Checks for library functions                  *
dnl *                                                               *
dnl *****************************************************************

AC_TYPE_SIGNAL
AC_REPLACE_FUNCS(getloadavg)
AC_CHECK_FUNCS(hstrerror)
AC_CHECK_FUNCS(getenv)
AC_CHECK_FUNCS(putenv)
AC_CHECK_FUNCS(sigqueue)

dnl *****************************************************************
dnl *                                                               *
dnl *            Checks for file system characteristics             *
dnl *                                                               *
dnl *****************************************************************

AC_MSG_CHECKING(for /proc filesystem)
if test -d /proc; then
	AC_MSG_RESULT(yes)
	AC_DEFINE(HAVE_PROC,1,[Define to 1 if '/proc' file system should be used.])
else
	AC_MSG_RESULT(no)
fi

AC_MSG_CHECKING(for file /proc/stat)
if test -r /proc/stat; then
	AC_MSG_RESULT(yes)
	AC_DEFINE(HAVE_PROC_STAT,1,[Define to 1 if file '/proc/stat' should be used.])
else
	AC_MSG_RESULT(no)
fi

AC_MSG_CHECKING(for file /proc/cpuinfo)
if test -r /proc/cpuinfo; then
	AC_MSG_RESULT(yes)
	AC_DEFINE(HAVE_PROC_CPUINFO,1,[Define to 1 if file '/proc/cpuinfo' should be used.])
else
	AC_MSG_RESULT(no)
fi

dnl Solaris
AC_MSG_CHECKING(for file /proc/0/psinfo)
if test -r /proc/0/psinfo; then
	AC_MSG_RESULT(yes)
	AC_DEFINE(HAVE_PROC_0_PSINFO,1,[Define to 1 if file '/proc/0/psinfo' should be used.])
else
	AC_MSG_RESULT(no)
fi

AC_MSG_CHECKING(for file /proc/loadavg)
if test -r /proc/loadavg; then
	AC_MSG_RESULT(yes)
	AC_DEFINE(HAVE_PROC_LOADAVG,1,[Define to 1 if file '/proc/loadavg' should be used.])
else
	AC_MSG_RESULT(no)
fi

AC_MSG_CHECKING(for file /proc/net/dev)
if test -r /proc/net/dev; then
	AC_MSG_RESULT(yes)
	AC_DEFINE(HAVE_PROC_NET_DEV,1,[Define to 1 if file '/proc/net/dev' should be used.])
else
	AC_MSG_RESULT(no)
fi

dnl *****************************************************************
dnl *                                                               *
dnl *              Checks for compiler characteristics              *
dnl *                                                               *
dnl *****************************************************************

dnl Check for %qu format (FreeBSD 4.x)
dnl FreeBSD 4.x does not support %llu
AC_MSG_CHECKING(for long long format)
AC_TRY_RUN(
[
#include <sys/types.h>
int main()
{
        uint64_t i;

        sscanf("200000000010020", "%qu", &i);

        if (i == 200000000010020) return 0;
        else return -1;
}
],
AC_DEFINE(HAVE_LONG_LONG_QU, 1 ,[Define to 1 if format '%qu' exists.])
AC_MSG_RESULT(yes),
AC_MSG_RESULT(no),
AC_MSG_RESULT(no))

dnl option -rdynamic is needed for readable backtraces
AC_MSG_CHECKING(for -rdynamic linking option)
saved_LDFLAGS="$LDFLAGS"
LDFLAGS="-rdynamic $LDFLAGS"
AC_TRY_LINK([#include <execinfo.h>],
[void *bcktrc[6];
(void)backtrace(bcktrc, 6);
],
LDFLAGS="-rdynamic $saved_LDFLAGS"
AC_MSG_RESULT(yes),
LDFLAGS="$saved_LDFLAGS"
AC_MSG_RESULT(no))

dnl *****************************************************************
dnl *                                                               *
dnl *                 Checks for operating systems                  *
dnl *                                                               *
dnl *****************************************************************

AC_MSG_CHECKING(for libperfstat 5.2.0.40 fileset)
AC_TRY_COMPILE([#include <libperfstat.h>],
[perfstat_memory_total_t	memstats;
memstats.virt_active = 0;
],
AC_DEFINE(HAVE_AIXOSLEVEL_520004,1,[Define to 1 if libperfstat 5.2.0.40 fileset exists.])
AC_MSG_RESULT(yes),
AC_MSG_RESULT(no))

AC_MSG_CHECKING(for libperfstat 5.3.0.60 fileset)
AC_TRY_COMPILE([#include <libperfstat.h>],
[perfstat_partition_total_t	lparstats;
lparstats.type.b.donate_enabled = 0;
lparstats.idle_donated_purr = 0;
lparstats.busy_donated_purr = 0;
lparstats.idle_stolen_purr = 0;
lparstats.busy_stolen_purr = 0;
],
AC_DEFINE(HAVE_AIXOSLEVEL_530006,1,[Define to 1 if libperfstat 5.3.0.60 fileset exists.])
AC_MSG_RESULT(yes),
AC_MSG_RESULT(no))

case "$host_os" in
linux*)
	ARCH="linux"
	;;
aix*)
	ARCH="aix"
	;;
darwin*|rhapsody*)
	ARCH="osx"
	AC_DEFINE([MAC_OS_X], 1, [Define to 1 if you are using Mac OS X.])
	;;
*solaris*)
	ARCH="solaris"
	;;
hpux*)
	ARCH="hpux"
	;;
freebsd*)
	ARCH="freebsd"
	;;
netbsd*)
	ARCH="netbsd"
	;;
osf*)
	ARCH="osf"
	;;
openbsd*)
	ARCH="openbsd"
	;;
*)
	ARCH="unknown"
	;;
esac

AC_MSG_CHECKING(for architecture)
AC_MSG_RESULT([$ARCH ($host_os)])

if test "x$ARCH" = "xlinux"; then
	AC_MSG_CHECKING([for the linux kernel version])

	kernel=`uname -r`

	case "${kernel}" in
		2.6.*)
			AC_MSG_RESULT([2.6 family (${kernel})])
			AC_DEFINE([KERNEL_2_6], 1, [Define to 1 if you are using Linux 2.6.x])
			;;
		2.4.*)
			AC_MSG_RESULT([2.4 family (${kernel})])
			AC_DEFINE([KERNEL_2_4], 1, [Define to 1 if you are using Linux 2.4.x])
			;;
		*)
			AC_MSG_RESULT([unknown family (${kernel})])
			;;
	esac
fi

if test "x$ARCH" = "xsolaris"; then
	dnl Forcing a 64-bit application for a 64-bit Solaris
	dnl A 32-bit program that uses /proc is able to look at 32-bit processes,
	dnl but is not able to understand all attributes of a 64-bit process.
	AC_MSG_CHECKING(for -m64 compilation flag)
	saved_CFLAGS="$CFLAGS"
	CFLAGS="-m64"
	AC_TRY_RUN(
	[int main(void) {return 0;}],
	CFLAGS="-m64 $saved_CFLAGS"
	AC_MSG_RESULT(yes),
	CFLAGS="$saved_CFLAGS"
	AC_MSG_RESULT(no))
fi

if test "x$ARCH" = "xhpux"; then
	dnl Low Level Discovery needs a way to get the list of network
	dnl interfaces available on the monitored system. On HP-UX systems
	dnl that way depends on the OS version.
	hpux_version=${host_os#hpux}
	hpux_major=${hpux_version%.*}
	hpux_minor=${hpux_version#*.}

	AC_DEFINE_UNQUOTED([HPUX_VERSION], $hpux_major$hpux_minor, [Define to HP-UX version])

	dnl This API level is needed so that "utsname.nodename" is not truncated.
	AC_MSG_CHECKING(for -D_HPUX_API_LEVEL=20040821 compilation flag)
	saved_CFLAGS="$CFLAGS"
	CFLAGS="-D_HPUX_API_LEVEL=20040821"
	AC_TRY_RUN(
[
#ifdef HAVE_DLFCN_H
#	include <dlfcn.h>
#endif
#ifdef HAVE_SYS_UTSNAME_H
#	include <sys/utsname.h>
#endif

int main(void)
{
	void		*p1, *p2;
	struct utsname	name;

	/* check that the compiler (e.g., GCC 4.3.0 and above) supports function-level versioning */

	p1 = uname;
	p2 = dlsym(RTLD_DEFAULT, "uname{20040821}");

	if (p1 != p2)
		return 1;

	/* uname() fails with EFAULT on HP-UX systems that were only partially upgraded to this API level */

	return -1 == uname(&name) ? 1 : 0;
}
],
	CFLAGS="-D_HPUX_API_LEVEL=20040821 $saved_CFLAGS"
	AC_MSG_RESULT(yes),
	CFLAGS="$saved_CFLAGS"
	AC_MSG_RESULT(no))
fi

AC_DEFINE_UNQUOTED([ARCH], "${ARCH}", [Define to OS name for code managing])
AC_SUBST(ARCH)

AC_CHECK_SIZEOF([void *])

dnl *****************************************************************
dnl *                                                               *
dnl *         Checks for options given on the command line          *
dnl *                                                               *
dnl *****************************************************************

AC_ARG_ENABLE(static,[  --enable-static         Build statically linked binaries],
[case "${enableval}" in
  yes)
    LDFLAGS="${LDFLAGS} -static"
    AC_MSG_CHECKING(if static linking is possible)
    AC_LINK_IFELSE([AC_LANG_PROGRAM(,)],
      [AC_MSG_RESULT([yes])
        static_linking=yes],
      [AC_MSG_RESULT([no])
        static_linking=no])
      if test "x$static_linking" = "xno"; then
        AC_MSG_ERROR([static linking is not possible on this system])
      fi
    ;;
  no) ;;
  *) AC_MSG_ERROR([bad value ${enableval} for --enable-static]) ;;
esac])

AC_ARG_ENABLE(server,[  --enable-server         Turn on build of Zabbix server],
[case "${enableval}" in
  yes) server=yes ;;
  no)  server=no ;;
  *) AC_MSG_ERROR([bad value ${enableval} for --enable-server]) ;;
esac],
[server=no])
AM_CONDITIONAL(SERVER, test "x$server" = "xyes")

AC_ARG_ENABLE(proxy,[  --enable-proxy          Turn on build of Zabbix proxy],
[case "${enableval}" in
  yes) proxy=yes ;;
  no)  proxy=no ;;
  *) AC_MSG_ERROR([bad value ${enableval} for --enable-proxy]) ;;
esac],
[proxy=no])
AM_CONDITIONAL(PROXY, test "x$proxy" = "xyes")

AC_ARG_ENABLE(agent,[  --enable-agent          Turn on build of Zabbix agent and client utilities],
[case "${enableval}" in
  yes) agent=yes ;;
  no)  agent=no ;;
  *) AC_MSG_ERROR([bad value ${enableval} for --enable-agent]) ;;
esac],
[agent=no])
AM_CONDITIONAL(AGENT, test "x$agent" = "xyes")

AC_ARG_ENABLE(java,[  --enable-java           Turn on build of Zabbix Java gateway],
[case "${enableval}" in
  yes) java=yes ;;
  no)  java=no ;;
  *) AC_MSG_ERROR([bad value ${enableval} for --enable-java]) ;;
esac],
[java=no])
AM_CONDITIONAL(JAVA, test "x$java" = "xyes")

AC_ARG_ENABLE(ipv6,[  --enable-ipv6           Turn on support of IPv6],
[case "${enableval}" in
  yes) ipv6=yes ;;
  no)  ipv6=no ;;
  *) AC_MSG_ERROR([bad value ${enableval} for --enable-ipv6]) ;;
esac],
[ipv6=no])

AM_CONDITIONAL([ZBXCUNIT], [test -f src/libs/zbxcunit/zbxcunit.c])

have_db="no"
have_unixodbc="no"
have_web_monitoring="no"
have_jabber="no"
have_snmp="no"
have_ipmi="no"
have_ipv6="no"
have_ssh2="no"
have_tls="no"


if test "x$ipv6" = "xyes"; then
	AC_DEFINE(HAVE_IPV6,1,[Define to 1 if IPv6 should be enabled.])
	have_ipv6="yes"
fi

if test "x$server" = "xyes" || test "x$proxy" = "xyes"; then

	have_multirow_insert="no"

	dnl Checking for IBM DB2 support
	AX_LIB_IBM_DB2()
	if test "x$want_ibm_db2" = "xyes"; then
		if test "x$have_db" != "xno"; then
			AC_MSG_ERROR([You can configure for only one database.])
		fi

		if test "x$found_ibm_db2" = "xyes"; then
			have_db="IBM DB2"
			have_multirow_insert="yes"
		else
			AC_MSG_ERROR([IBM DB2 library not found])
		fi
	fi

	dnl Checking for MySQL support
	AX_LIB_MYSQL()
	if test "x$want_mysql" = "xyes"; then
		if test "x$have_db" != "xno"; then
			AC_MSG_ERROR([You can configure for only one database.])
		fi

		if test "x$found_mysql" = "xyes"; then
			have_db="MySQL"
			have_multirow_insert="yes"
		else
			AC_MSG_ERROR([MySQL library not found])
		fi
	fi

	dnl Checking for Oracle support
	AX_LIB_ORACLE_OCI([10.0])
	if test "x$want_oracle_oci" = "xyes"; then
		if test "x$have_db" != "xno"; then
			AC_MSG_ERROR([You can configure for only one database.])
		fi

		if test "x$HAVE_ORACLE_OCI" = "xyes"; then
			have_db="Oracle"

			ORACLE_CPPFLAGS="$ORACLE_OCI_CFLAGS"
			ORACLE_LDFLAGS="$ORACLE_OCI_LDFLAGS"
			ORACLE_LIBS="$ORACLE_OCI_LIBS"

			AC_DEFINE(HAVE_ORACLE,1,[Define to 1 if Oracle should be enabled.])
		else
			AC_MSG_ERROR([Oracle OCI library not found])
		fi
	fi

	dnl Checking for PostgreSQL support
	AX_LIB_POSTGRESQL("8.1")
	if test "x$want_postgresql" = "xyes"; then
		if test "x$have_db" != "xno"; then
			AC_MSG_ERROR([You can configure for only one database.])
		fi

		if test "x$found_postgresql" = "xyes"; then
			if test "$postgresql_version_check" != "1"; then
				AC_MSG_ERROR([PostgreSQL version mismatch])
			fi

			have_db="PostgreSQL"

			if test "$postgresql_version_number" -ge 8002000; then
				have_multirow_insert="yes"
			fi

		else
			AC_MSG_ERROR([PostgreSQL library not found])
		fi
	fi

	dnl Checking for SQLite3 support
	AX_LIB_SQLITE3()
	if test "x$want_sqlite3" = "xyes"; then
		if test "x$server" = "xyes"; then
			AC_MSG_ERROR([SQLite is not supported as a main Zabbix database backend.])
		fi

		if test "x$have_db" != "xno"; then
			AC_MSG_ERROR([You can configure for only one database.])
		fi

		if test "x$found_sqlite3" = "xyes"; then
			have_db="SQLite v3.x"

			saved_CPPFLAGS="$CPPFLAGS"
			saved_LDFLAGS="$LDFLAGS"

			CPPFLAGS="$CPPFLAGS $SQLITE3_CPPFLAGS"
			LDFLAGS="$LDFLAGS $SQLITE3_LDFLAGS $SQLITE3_LIBS"

			AC_MSG_CHECKING([for function sqlite3_open_v2() in sqlite3.h])
			AC_TRY_LINK([#include <sqlite3.h>],
				[sqlite3 *conn = 0;
				sqlite3_open_v2("dbname", &conn, SQLITE_OPEN_READWRITE, 0);
				],
				AC_DEFINE(HAVE_FUNCTION_SQLITE3_OPEN_V2,1,[Define to 1 if function 'sqlite3_open_v2' exists.])
				AC_MSG_RESULT(yes),
				AC_MSG_RESULT(no))

			CPPFLAGS="$saved_CPPFLAGS"
			LDFLAGS="$saved_LDFLAGS"
		else
			AC_MSG_ERROR([SQLite3 library not found])
		fi
	fi

	AC_MSG_CHECKING(for Zabbix server/proxy database selection)
	if test "x$have_db" = "xno"; then
		AC_MSG_RESULT(error)
		AC_MSG_ERROR([No database selected for Zabbix server/proxy. Use --with-ibm-db2 or --with-mysql or --with-oracle or --with-postgresql or --with-sqlite3.])
	else
		AC_MSG_RESULT(ok)
	fi

	AC_MSG_CHECKING(for multirow insert statements)
	if test "x$have_multirow_insert" = "xyes"; then
		AC_DEFINE(HAVE_MULTIROW_INSERT,1,[Define to 1 if database supports multirow insert statements.])
		AC_MSG_RESULT(yes)
	else
		AC_MSG_RESULT(no)
	fi

	DB_CFLAGS="$IBM_DB2_CPPFLAGS $MYSQL_CFLAGS $ORACLE_CPPFLAGS $POSTGRESQL_CFLAGS $SQLITE3_CPPFLAGS"
	DB_LDFLAGS="$IBM_DB2_LDFLAGS $MYSQL_LDFLAGS $ORACLE_LDFLAGS $POSTGRESQL_LDFLAGS $SQLITE3_LDFLAGS"
	DB_LIBS="$IBM_DB2_LIBS $MYSQL_LIBS $ORACLE_LIBS $POSTGRESQL_LIBS $SQLITE3_LIBS"

	AC_SUBST(DB_CFLAGS)
	AC_SUBST(DB_LDFLAGS)
	AC_SUBST(DB_LIBS)

	SERVER_LDFLAGS="${SERVER_LDFLAGS} ${DB_LDFLAGS}"
	SERVER_LIBS="${SERVER_LIBS} ${DB_LIBS}"

	PROXY_LDFLAGS="${PROXY_LDFLAGS} ${DB_LDFLAGS}"
	PROXY_LIBS="${PROXY_LIBS} ${DB_LIBS}"

	dnl Checking for Jabber libraries
	JABBER_CHECK_CONFIG()
	if test "x$want_jabber" = "xyes"; then
		if test "x$found_jabber" != "xyes"; then
			AC_MSG_ERROR([Jabber library not found])
		else
			have_jabber="yes"
		fi
	fi
	SERVER_LDFLAGS="$SERVER_LDFLAGS $JABBER_LDFLAGS"
	SERVER_LIBS="$SERVER_LIBS $JABBER_LIBS"

	AC_SUBST(JABBER_CPPFLAGS)

	dnl Check for LIBXML2 [by default - skip]
	LIBXML2_CHECK_CONFIG([no])
	if test "x$want_libxml2" = "xyes"; then
		if test "x$found_libxml2" != "xyes"; then
			AC_MSG_ERROR([LIBXML2 library not found])
		else
			have_libxml2="yes"
		fi
	fi
	SERVER_LDFLAGS="$SERVER_LDFLAGS $LIBXML2_LDFLAGS"
	SERVER_LIBS="$SERVER_LIBS $LIBXML2_LIBS"

	PROXY_LDFLAGS="$PROXY_LDFLAGS $LIBXML2_LDFLAGS"
	PROXY_LIBS="$PROXY_LIBS $LIBXML2_LIBS"

	AC_SUBST(LIBXML2_CFLAGS)

	dnl Checking for unixODBC support
	LIBUNIXODBC_CHECK_CONFIG([no])
	if test "x$want_unixodbc" = "xyes"; then
		if test "x$unixodbc_error" != "x"; then
			AC_MSG_ERROR($unixodbc_error)
		fi
		have_unixodbc="yes"
	fi
	SERVER_LDFLAGS="$SERVER_LDFLAGS $UNIXODBC_LDFLAGS"
	SERVER_LIBS="$SERVER_LIBS $UNIXODBC_LIBS"

	PROXY_LDFLAGS="$PROXY_LDFLAGS $UNIXODBC_LDFLAGS"
	PROXY_LIBS="$PROXY_LIBS $UNIXODBC_LIBS"

	AC_SUBST(UNIXODBC_CFLAGS)

	dnl Check for Net-SNMP [by default - skip]
	LIBNETSNMP_CHECK_CONFIG([no])
	if test "x$want_netsnmp" = "xyes"; then
		if test "x$found_netsnmp" != "xyes"; then
			AC_MSG_ERROR([Invalid Net-SNMP directory - unable to find net-snmp-config])
		else
			have_snmp="yes"
		fi
	fi
	SERVER_LDFLAGS="$SERVER_LDFLAGS $SNMP_LDFLAGS"
	SERVER_LIBS="$SERVER_LIBS $SNMP_LIBS"

	PROXY_LDFLAGS="$PROXY_LDFLAGS $SNMP_LDFLAGS"
	PROXY_LIBS="$PROXY_LIBS $SNMP_LIBS"

	AC_SUBST(SNMP_CFLAGS)

	dnl Check for LIBSSH2 [by default - skip] at least of version 1.0.0.
	LIBSSH2_CHECK_CONFIG([no])
	if test "x$want_ssh2" = "xyes"; then
		if test "x$found_ssh2" != "xyes"; then
			AC_MSG_ERROR([SSH2 library not found])
		elif test "x$accept_ssh2_version" != "xyes"; then
			AC_MSG_ERROR([SSH2 library version requirement not met (>= 1.0.0)])
		else
			have_ssh2="yes"
		fi
	fi
	SERVER_LDFLAGS="$SERVER_LDFLAGS $SSH2_LDFLAGS"
	SERVER_LIBS="$SERVER_LIBS $SSH2_LIBS"

	PROXY_LDFLAGS="$PROXY_LDFLAGS $SSH2_LDFLAGS"
	PROXY_LIBS="$PROXY_LIBS $SSH2_LIBS"

	AC_SUBST(SSH2_CFLAGS)

	found_openipmi="no"
	dnl Check for libOpenIPMI [by default - skip]
	LIBOPENIPMI_CHECK_CONFIG([no])
	if test "x$want_openipmi" = "xyes"; then
		if test "x$found_openipmi" != "xyes"; then
			AC_MSG_ERROR([Invalid OPENIPMI directory - unable to find ipmiif.h])
		else
			have_ipmi="yes"
		fi
	fi

	SERVER_LDFLAGS="$SERVER_LDFLAGS $OPENIPMI_LDFLAGS"
	SERVER_LIBS="$SERVER_LIBS $OPENIPMI_LIBS"

	PROXY_LDFLAGS="$PROXY_LDFLAGS $OPENIPMI_LDFLAGS"
	PROXY_LIBS="$PROXY_LIBS $OPENIPMI_LIBS"

	AC_SUBST(OPENIPMI_CFLAGS)
fi

dnl Check for libevent, used by Zabbix IPC services
LIBEVENT_CHECK_CONFIG([no])
if test "x$found_libevent" != "xyes"; then
        AC_MSG_ERROR([Unable to use libevent (libevent check failed)])
fi
SERVER_LDFLAGS="$SERVER_LDFLAGS $LIBEVENT_LDFLAGS"
SERVER_LIBS="$SERVER_LIBS $LIBEVENT_LIBS"

<<<<<<< HEAD
PROXY_LDFLAGS="$PROXY_LDFLAGS $LIBEVENT_LDFLAGS"
PROXY_LIBS="$PROXY_LIBS $LIBEVENT_LIBS"

AC_SUBST(LIBEVENET_CFLAGS)
=======
if test "x$server" = "xyes"; then
	have_ipcservice="yes"
fi

dnl Check for libevent, used by Zabbix IPC services
if test "x$have_ipcservice" = "xyes"; then
	AC_DEFINE([HAVE_IPCSERVICE], 1, [Define to 1 if Zabbix IPC services are used])

	LIBEVENT_CHECK_CONFIG([no])
	if test "x$found_libevent" != "xyes"; then
		AC_MSG_ERROR([Unable to use libevent (libevent check failed)])
	fi
	SERVER_LDFLAGS="$SERVER_LDFLAGS $LIBEVENT_LDFLAGS"
	SERVER_LIBS="$SERVER_LIBS $LIBEVENT_LIBS"

	PROXY_LDFLAGS="$PROXY_LDFLAGS $LIBEVENT_LDFLAGS"
	PROXY_LIBS="$PROXY_LIBS $LIBEVENT_LIBS"

	AC_SUBST(LIBEVENET_CFLAGS)

fi
>>>>>>> 18a790cd

dnl Check for libpcre, used by Zabbix for regular expressions
LIBPCRE_CHECK_CONFIG([no])
if test "x$found_libpcre" != "xyes"; then
	AC_MSG_ERROR([Unable to use libpcre (libpcre check failed)])
fi
CFLAGS="$CFLAGS $LIBPCRE_CFLAGS"
LDFLAGS="$LDFLAGS $LIBPCRE_LDFLAGS"
LIBS="$LIBS $LIBPCRE_LIBS"

AC_SUBST(LIBPCRE_CFLAGS)

dnl Check for mbed TLS (PolarSSL) libpolarssl [by default - skip]
LIBMBEDTLS_CHECK_CONFIG([no])
if test "x$want_mbedtls" = "xyes"; then
	if test "x$have_tls" != "xno"; then
		AC_MSG_ERROR([You can configure for only one TLS library (--with-mbedtls, --with-gnutls or --with-openssl).])
	fi

	if test "x$found_mbedtls" != "xyes"; then
		AC_MSG_ERROR([mbed TLS (PolarSSL) library libpolarssl not found])
	elif test "x$accept_mbedtls_version" != "xyes"; then
		AC_MSG_ERROR([mbed TLS (PolarSSL) library version requirement not met (>= 1.3.9)])
	else
		have_tls="mbed TLS"
	fi
	TLS_CFLAGS="$MBEDTLS_CFLAGS"
	TLS_LDFLAGS="$MBEDTLS_LDFLAGS"
	TLS_LIBS="$MBEDTLS_LIBS"
fi

dnl Check for GnuTLS libgnutls [by default - skip]
LIBGNUTLS_CHECK_CONFIG([no])
if test "x$want_gnutls" = "xyes"; then
	if test "x$have_tls" != "xno"; then
		AC_MSG_ERROR([You can configure for only one TLS library (--with-mbedtls, --with-gnutls or --with-openssl).])
	fi

	if test "x$found_gnutls" != "xyes"; then
		AC_MSG_ERROR([GnuTLS library libgnutls not found])
	elif test "x$accept_gnutls_version" != "xyes"; then
		AC_MSG_ERROR([GnuTLS library version requirement not met (>= 3.1.18)])
	else
		have_tls="GnuTLS"
	fi
	TLS_CFLAGS="$GNUTLS_CFLAGS"
	TLS_LDFLAGS="$GNUTLS_LDFLAGS"
	TLS_LIBS="$GNUTLS_LIBS"
fi

dnl Check for OpenSSL libssl and libcrypto [by default - skip]
LIBOPENSSL_CHECK_CONFIG([no])
if test "x$want_openssl" = "xyes"; then
	if test "x$have_tls" != "xno"; then
		AC_MSG_ERROR([You can configure for only one TLS library (--with-mbedtls, --with-gnutls or --with-openssl).])
	fi

	if test "x$found_openssl" != "xyes"; then
		AC_MSG_ERROR([OpenSSL library libssl or libcrypto not found])
	elif test "x$accept_openssl_version" != "xyes"; then
		AC_MSG_ERROR([OpenSSL library version requirement not met (>= 1.0.1)])
	else
		have_tls="OpenSSL"
	fi
	TLS_CFLAGS="$OPENSSL_CFLAGS"
	TLS_LDFLAGS="$OPENSSL_LDFLAGS"
	TLS_LIBS="$OPENSSL_LIBS"
fi
AC_SUBST(TLS_CFLAGS)

SERVER_LDFLAGS="$SERVER_LDFLAGS $TLS_LDFLAGS"
SERVER_LIBS="$SERVER_LIBS $TLS_LIBS"

PROXY_LDFLAGS="$PROXY_LDFLAGS $TLS_LDFLAGS"
PROXY_LIBS="$PROXY_LIBS $TLS_LIBS"

AGENT_LDFLAGS="$AGENT_LDFLAGS $TLS_LDFLAGS"
AGENT_LIBS="$AGENT_LIBS $TLS_LIBS"

ZBXGET_LDFLAGS="$ZBXGET_LDFLAGS $TLS_LDFLAGS"
ZBXGET_LIBS="$ZBXGET_LIBS $TLS_LIBS"

SENDER_LDFLAGS="$SENDER_LDFLAGS $TLS_LDFLAGS"
SENDER_LIBS="$SENDER_LIBS $TLS_LIBS"

if test "x$java" = "xyes"; then
	AC_CHECK_PROGS([JAVAC], [javac], [no])
	if test "x$JAVAC" = "xno"; then
		AC_MSG_ERROR([Unable to find "javac" executable in path])
	fi
	AC_CHECK_PROGS([JAR], [jar], [no])
	if test "x$JAR" = "xno"; then
		AC_MSG_ERROR([Unable to find "jar" executable in path])
	fi
fi

found_ldap="no"
dnl Check for libLDAP [by default - skip]
LIBLDAP_CHECK_CONFIG([no])
if test "x$want_ldap" = "xyes"; then
	if test "x$found_ldap" != "xyes"; then
		AC_MSG_ERROR([Invalid LDAP directory - unable to find ldap.h])
	fi
fi
SERVER_LDFLAGS="$SERVER_LDFLAGS $LDAP_LDFLAGS"
SERVER_LIBS="$SERVER_LIBS $LDAP_LIBS"

PROXY_LDFLAGS="$PROXY_LDFLAGS $LDAP_LDFLAGS"
PROXY_LIBS="$PROXY_LIBS $LDAP_LIBS"

AGENT_LDFLAGS="$AGENT_LDFLAGS $LDAP_LDFLAGS"
AGENT_LIBS="$AGENT_LIBS $LDAP_LIBS"

AC_SUBST(LDAP_CPPFLAGS)

found_curl="no"
dnl Checking for libCurl [by default - skip]
LIBCURL_CHECK_CONFIG(, [7.13.1], [],[])
if test "x$want_curl" = "xyes"; then
	if test "x$found_curl" != "xyes"; then
		AC_MSG_ERROR([Curl library not found])
	fi
fi
if test "x$found_curl" = "xyes"; then
	have_web_monitoring="cURL"
fi
CFLAGS="$LIBCURL_CFLAGS $CFLAGS"

SERVER_LDFLAGS="$SERVER_LDFLAGS $LIBCURL_LDFLAGS"
SERVER_LIBS="$SERVER_LIBS $LIBCURL_LIBS"

PROXY_LDFLAGS="$PROXY_LDFLAGS $LIBCURL_LDFLAGS"
PROXY_LIBS="$PROXY_LIBS $LIBCURL_LIBS"

dnl Starting from 2.0 agent can do web monitoring
AGENT_LDFLAGS="$AGENT_LDFLAGS $LIBCURL_LDFLAGS"
AGENT_LIBS="$AGENT_LIBS $LIBCURL_LIBS"

found_iconv="no"
dnl Check for libiconv [by default - skip]
LIBICONV_CHECK_CONFIG([no])
if test "x$found_iconv" != "xyes"; then
	AC_MSG_ERROR([Unable to use iconv (libiconv check failed)])
fi
LDFLAGS="$LDFLAGS $ICONV_LDFLAGS"
LIBS="$LIBS $ICONV_LIBS"

AC_SUBST(ICONV_CFLAGS)

RANLIB="ranlib"
AC_SUBST(RANLIB)

AC_SUBST(SERVER_LDFLAGS)
AC_SUBST(SERVER_LIBS)

AC_SUBST(PROXY_LDFLAGS)
AC_SUBST(PROXY_LIBS)

AC_SUBST(AGENT_LDFLAGS)
AC_SUBST(AGENT_LIBS)

AC_SUBST(ZBXGET_LDFLAGS)
AC_SUBST(ZBXGET_LIBS)

AC_SUBST(SENDER_LDFLAGS)
AC_SUBST(SENDER_LIBS)

dnl *****************************************************************
dnl *                                                               *
dnl *                         Other checks                          *
dnl *                                                               *
dnl *****************************************************************

dnl Automake 1.8 to 1.9.6 sets mkdir_p macro (lower-cased).
AC_MSG_CHECKING(for mkdir -p candidate)
if test "x${MKDIR_P}" = "x"; then
        if test "x${mkdir_p}" = "x"; then
                AC_MSG_ERROR([No suitable "mkdir -p" candidate found.])
        fi
        AC_SUBST([MKDIR_P], ${mkdir_p})
fi
AC_MSG_RESULT([ok (${MKDIR_P})])

dnl Check if process statistics collector should be enabled
case "x$ARCH" in
	xlinux|xsolaris)
		AC_DEFINE(ZBX_PROCSTAT_COLLECTOR, 1 , [Define to 1 on linux and solaris platforms])
		;;
esac


dnl *****************************************************************
dnl *                                                               *
dnl *                 Output configuration results                  *
dnl *                                                               *
dnl *****************************************************************

AC_OUTPUT([
	Makefile
	database/Makefile
	misc/Makefile
	src/Makefile
	src/libs/Makefile
	src/libs/zbxlog/Makefile
	src/libs/zbxalgo/Makefile
	src/libs/zbxmemory/Makefile
	src/libs/zbxcrypto/Makefile
	src/libs/zbxconf/Makefile
	src/libs/zbxdbcache/Makefile
	src/libs/zbxdbhigh/Makefile
	src/libs/zbxmedia/Makefile
	src/libs/zbxsysinfo/Makefile
	src/libs/zbxcommon/Makefile
	src/libs/zbxsysinfo/agent/Makefile
	src/libs/zbxsysinfo/common/Makefile
	src/libs/zbxsysinfo/simple/Makefile
	src/libs/zbxsysinfo/linux/Makefile
	src/libs/zbxsysinfo/aix/Makefile
	src/libs/zbxsysinfo/freebsd/Makefile
	src/libs/zbxsysinfo/hpux/Makefile
	src/libs/zbxsysinfo/openbsd/Makefile
	src/libs/zbxsysinfo/osx/Makefile
	src/libs/zbxsysinfo/solaris/Makefile
	src/libs/zbxsysinfo/osf/Makefile
	src/libs/zbxsysinfo/netbsd/Makefile
	src/libs/zbxsysinfo/unknown/Makefile
	src/libs/zbxnix/Makefile
	src/libs/zbxsys/Makefile
	src/libs/zbxcomms/Makefile
	src/libs/zbxcommshigh/Makefile
	src/libs/zbxdb/Makefile
	src/libs/zbxdbupgrade/Makefile
	src/libs/zbxjson/Makefile
	src/libs/zbxhttp/Makefile
	src/libs/zbxpreproc/Makefile
	src/libs/zbxserver/Makefile
	src/libs/zbxicmpping/Makefile
	src/libs/zbxexec/Makefile
	src/libs/zbxself/Makefile
	src/libs/zbxmodules/Makefile
	src/libs/zbxregexp/Makefile
	src/libs/zbxtasks/Makefile
	src/zabbix_agent/Makefile
	src/zabbix_get/Makefile
	src/zabbix_sender/Makefile
	src/zabbix_server/Makefile
	src/zabbix_server/alerter/Makefile
	src/zabbix_server/dbsyncer/Makefile
	src/zabbix_server/dbconfig/Makefile
	src/zabbix_server/discoverer/Makefile
	src/zabbix_server/housekeeper/Makefile
	src/zabbix_server/httppoller/Makefile
	src/zabbix_server/pinger/Makefile
	src/zabbix_server/poller/Makefile
	src/zabbix_server/snmptrapper/Makefile
	src/zabbix_server/timer/Makefile
	src/zabbix_server/trapper/Makefile
	src/zabbix_server/escalator/Makefile
	src/zabbix_server/proxypoller/Makefile
	src/zabbix_server/selfmon/Makefile
	src/zabbix_server/vmware/Makefile
	src/zabbix_server/taskmanager/Makefile
	src/zabbix_server/ipmi/Makefile
	src/zabbix_server/scripts/Makefile
	src/zabbix_server/preprocessor/Makefile
	src/zabbix_proxy/Makefile
	src/zabbix_proxy/heart/Makefile
	src/zabbix_proxy/housekeeper/Makefile
	src/zabbix_proxy/proxyconfig/Makefile
	src/zabbix_proxy/datasender/Makefile
	src/zabbix_proxy/taskmanager/Makefile
	src/zabbix_java/Makefile
	upgrades/Makefile
	man/Makefile
	])

echo "

Configuration:

  Detected OS:           ${host_os}
  Install path:          ${prefix}
  Compilation arch:      ${ARCH}

  Compiler:              ${CC}
  Compiler flags:        ${CFLAGS}

  Library-specific flags:"

if test "x$DB_CFLAGS" != "x"; then
	echo "    database:              ${DB_CFLAGS}"
fi

if test "x$JABBER_CPPFLAGS" != "x"; then
	echo "    Jabber:                ${JABBER_CPPFLAGS}"
fi

if test "x$LIBXML2_CFLAGS" != "x"; then
	echo "    libXML2:               ${LIBXML2_CFLAGS}"
fi

if test "x$UNIXODBC_CFLAGS" != "x"; then
	echo "    unixODBC:              ${UNIXODBC_CFLAGS}"
fi

if test "x$SNMP_CFLAGS" != "x"; then
	echo "    Net-SNMP:              ${SNMP_CFLAGS}"
fi

if test "x$OPENIPMI_CFLAGS" != "x"; then
	echo "    OpenIPMI:              ${OPENIPMI_CFLAGS}"
fi

if test "x$SSH2_CFLAGS" != "x"; then
	echo "    libssh2:               ${SSH2_CFLAGS}"
fi

if test "x$TLS_CFLAGS" != "x"; then
	echo "    TLS:                   ${TLS_CFLAGS}"
fi

if test "x$LDAP_CPPFLAGS" != "x"; then
	echo "    LDAP:                  ${LDAP_CPPFLAGS}"
fi

if test "x$ICONV_CFLAGS" != "x"; then
	echo "    iconv:                 ${ICONV_CFLAGS}"
fi

echo "
  Enable server:         ${server}"

if test "x$server" != "xno"; then

echo "  Server details:
    With database:         ${have_db}
    WEB Monitoring:        ${have_web_monitoring}
    Native Jabber:         ${have_jabber}
    SNMP:                  ${have_snmp}
    IPMI:                  ${have_ipmi}
    SSH:                   ${have_ssh2}
    TLS:                   ${have_tls}
    ODBC:                  ${have_unixodbc}
    Linker flags:          ${SERVER_LDFLAGS} ${LDFLAGS}
    Libraries:             ${SERVER_LIBS} ${LIBS}"

fi

echo "
  Enable proxy:          ${proxy}"

if test "x$proxy" != "xno"; then

echo "  Proxy details:
    With database:         ${have_db}
    WEB Monitoring:        ${have_web_monitoring}
    SNMP:                  ${have_snmp}
    IPMI:                  ${have_ipmi}
    SSH:                   ${have_ssh2}
    TLS:                   ${have_tls}
    ODBC:                  ${have_unixodbc}
    Linker flags:          ${PROXY_LDFLAGS} ${LDFLAGS}
    Libraries:             ${PROXY_LIBS} ${LIBS}"

fi

echo "
  Enable agent:          ${agent}"

if test "x$agent" != "xno"; then

echo "  Agent details:
    TLS:                   ${have_tls}
    Linker flags:          ${AGENT_LDFLAGS} ${LDFLAGS}
    Libraries:             ${AGENT_LIBS} ${LIBS}"

fi

echo "
  Enable Java gateway:   ${java}"

if test "x$java" != "xno"; then

echo "  Java gateway details:
    Java compiler:         ${JAVAC}
    Java archiver:         ${JAR}"

fi

echo "
  LDAP support:          ${found_ldap}
  IPv6 support:          ${have_ipv6}"

echo
echo "***********************************************************"
echo "*            Now run '${am_make} install'                       *"
echo "*                                                         *"
echo "*            Thank you for using Zabbix!                  *"
echo "*              <http://www.zabbix.com>                    *"
echo "***********************************************************"
echo<|MERGE_RESOLUTION|>--- conflicted
+++ resolved
@@ -1361,34 +1361,10 @@
 SERVER_LDFLAGS="$SERVER_LDFLAGS $LIBEVENT_LDFLAGS"
 SERVER_LIBS="$SERVER_LIBS $LIBEVENT_LIBS"
 
-<<<<<<< HEAD
 PROXY_LDFLAGS="$PROXY_LDFLAGS $LIBEVENT_LDFLAGS"
 PROXY_LIBS="$PROXY_LIBS $LIBEVENT_LIBS"
 
 AC_SUBST(LIBEVENET_CFLAGS)
-=======
-if test "x$server" = "xyes"; then
-	have_ipcservice="yes"
-fi
-
-dnl Check for libevent, used by Zabbix IPC services
-if test "x$have_ipcservice" = "xyes"; then
-	AC_DEFINE([HAVE_IPCSERVICE], 1, [Define to 1 if Zabbix IPC services are used])
-
-	LIBEVENT_CHECK_CONFIG([no])
-	if test "x$found_libevent" != "xyes"; then
-		AC_MSG_ERROR([Unable to use libevent (libevent check failed)])
-	fi
-	SERVER_LDFLAGS="$SERVER_LDFLAGS $LIBEVENT_LDFLAGS"
-	SERVER_LIBS="$SERVER_LIBS $LIBEVENT_LIBS"
-
-	PROXY_LDFLAGS="$PROXY_LDFLAGS $LIBEVENT_LDFLAGS"
-	PROXY_LIBS="$PROXY_LIBS $LIBEVENT_LIBS"
-
-	AC_SUBST(LIBEVENET_CFLAGS)
-
-fi
->>>>>>> 18a790cd
 
 dnl Check for libpcre, used by Zabbix for regular expressions
 LIBPCRE_CHECK_CONFIG([no])
