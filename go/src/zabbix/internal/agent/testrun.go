--- conflicted
+++ resolved
@@ -87,18 +87,15 @@
 		"system.uname",
 		"system.hostname",
 		"vfs.file.cksum",
-<<<<<<< HEAD
 		"net.if.discovery",
 		"net.if.in",
 		"net.if.out",
 		"net.if.total",
 		"net.if.collisions",
-=======
 		"vfs.file.contents",
 		"vfs.file.exists",
 		"kernel.maxfiles",
 		"kernel.maxproc",
->>>>>>> fb4a1702
 	}
 
 	for _, metric := range metrics {
