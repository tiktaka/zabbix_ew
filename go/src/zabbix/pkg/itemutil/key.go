/*
** Zabbix
** Copyright (C) 2001-2019 Zabbix SIA
**
** This program is free software; you can redistribute it and/or modify
** it under the terms of the GNU General Public License as published by
** the Free Software Foundation; either version 2 of the License, or
** (at your option) any later version.
**
** This program is distributed in the hope that it will be useful,
** but WITHOUT ANY WARRANTY; without even the implied warranty of
** MERCHANTABILITY or FITNESS FOR A PARTICULAR PURPOSE. See the
** GNU General Public License for more details.
**
** You should have received a copy of the GNU General Public License
** along with this program; if not, write to the Free Software
** Foundation, Inc., 51 Franklin Street, Fifth Floor, Boston, MA  02110-1301, USA.
**/

package itemutil

import (
	"bytes"
	"errors"
	"fmt"
)

func isKeyChar(c byte) bool {
	if c >= 'a' && c <= 'z' {
		return true
	}
	if c == '.' || c == '-' || c == '_' {
		return true
	}
	if c >= '0' && c <= '9' {
		return true
	}
	if c >= 'A' && c <= 'Z' {
		return true
	}
	return false
}

// parseQuotedParam parses item key quoted parameter "..." and returns
// the parsed parameter (including quotes, but without whitespace outside quotes)
// and the data after the parameter (skipping also whitespace after closing quotes).
func parseQuotedParam(data []byte) (param []byte, left []byte, err error) {
	var last byte
	for i, c := range data[1:] {
		if c == '"' && last != '\\' {
			i += 2
			param = data[:i]
			for ; i < len(data) && data[i] == ' '; i++ {
			}
			left = data[i:]
			return
		}
		last = c
	}
	err = errors.New("unterminated quoted string")
	return
}

// parseParams parses item key normal parameter (any combination of any characters except ',' and ']',
// including trailing whitespace) and returns the parsed parameter and the data after the parameter.
func parseUnquotedParam(data []byte) (param []byte, left []byte, err error) {
	for i, c := range data {
		if c == ',' || c == ']' {
			param = data[:i]
			left = data[i:]
			return
		}
	}
	err = errors.New("unterminated parameter")
	return
}

// parseParams parses item key array parameter [...] and returns.
func parseArrayParam(data []byte) (param []byte, left []byte, err error) {
	var pos int
	b := data[1:]

	for len(b) > 0 {
	loop:
		for i, c := range b {
			switch c {
			case ' ':
				continue
			case '"':
				if _, b, err = parseQuotedParam(b[i:]); err != nil {
					return
				}
				break loop
			case '[':
				err = errors.New("nested arrays are not supported")
				return
			default:
				if _, b, err = parseUnquotedParam(b[i:]); err != nil {
					return
				}
				break loop
			}
		}
		if len(b) == 0 {
			err = errors.New("unterminated array parameter")
			return
		}
		if b[0] == ']' {
			pos = cap(data) - cap(b)
			left = b[1:]
			break
		}
		if b[0] != ',' {
			err = errors.New("unterminated array parameter")
			return
		}
		b = b[1:]
	}
	if left == nil {
		err = errors.New("unterminated array parameter X")
		return
	}
	param = data[:pos+1]
	return
}

// unquoteParam unquotes quoted parameter by removing enclosing double quotes '"' and
// unescaping '\"' escape sequences.
func unquoteParam(data []byte) (param []byte) {
	param = make([]byte, 0, len(data))
	var last byte
	for _, c := range data[1:] {
		switch c {
		case '"':
			if last != '\\' {
				return
			}
			param = append(param, c)
		case '\\':
			if last == '\\' {
				param = append(param, '\\')
			}
		default:
			if last == '\\' {
				param = append(param, '\\')
			}
			param = append(param, c)
		}
		last = c
	}
	return
}

// expandArray expands array parameter by removing enclosing brackets '[]' and,
// removing whitespace before normal array items and around quoted items.
func expandArray(data []byte) (param []byte) {
	param = make([]byte, 0, len(data))
	var p []byte
	b := data[1:]
	for len(b) > 0 {
	loop:
		for i, c := range b {
			switch c {
			case ' ':
				continue
			case '"':
				p, b, _ = parseQuotedParam(b[i:])
				break loop
			default:
				p, b, _ = parseUnquotedParam(b[i:])
				break loop
			}
		}
		param = append(param, p...)
		if b[0] == ']' {
			break
		}
		param = append(param, ',')
		b = b[1:]
	}
	return
}

// parseParams parses single item key parameter.
func parseParam(data []byte) (param []byte, left []byte, err error) {
	for i, c := range data {
		switch c {
		case ' ':
			continue
		case '"':
			if param, left, err = parseQuotedParam(data[i:]); err == nil {
				param = unquoteParam(param)
			}
			return
		case '[':
			if param, left, err = parseArrayParam(data[i:]); err == nil {
				param = expandArray(param)
			}
			return
		case ']', ',':
			return data[i:i], data[i:], nil
		default:
			param, left, err = parseUnquotedParam(data[i:])
			return
		}
	}
	err = errors.New("unterminated parameter list")
	return
}

// parseParams parses item key parameters.
func parseParams(data []byte) (params []string, left []byte, err error) {
	if data[0] != '[' {
		err = fmt.Errorf("key name must be followed by '['")
		return
	}
	if len(data) == 1 {
		err = fmt.Errorf("unterminated parameter list")
		return
	}
	var param []byte
	b := data[1:]
	for len(b) > 0 {
		if param, b, err = parseParam(b); err != nil {
			return
		}
		if len(b) == 0 {
			err = errors.New("key parameters ended unexpectedly")
			return
		}
		if b[0] == ']' {
			if len(b) > 1 {
				left = b[1:]
			}
			break
		}
		if b[0] != ',' {
			err = errors.New("invalid parameter separator")
			return
		}
		b = b[1:]
		params = append(params, string(param))
	}
	if len(b) == 0 {
		err = fmt.Errorf("unterminated parameter list")
	}
	params = append(params, string(param))
	return
}

<<<<<<< HEAD
func parseKey(data []byte) (key string, params []string, left []byte, err error) {
	for i, c := range data {
		if !isKeyChar(c) {
			if c != '[' {
				key = string(data[:i])
				left = data[i:]
				return
			}
			if params, left, err = parseParams(data[i:]); err != nil {
				err = fmt.Errorf("Cannot parse item key: %s", err)
=======
func newKeyError() (err error) {
	return errors.New("Invalid item key format.")
}

// ParseKey parses item key in format key[param1, param2, ...] and returns
// the parsed key and parameteres.
func ParseKey(text string) (key string, params []string, err error) {
	if text == "" {
		err = newKeyError()
		return
	}
	data := []byte(text)
	for i, c := range data {
		if !isKeyChar(c) {
			if i == 0 {
				err = newKeyError()
				return
			}
			if params, err = parseParams(data[i:]); err != nil {
				err = newKeyError()
>>>>>>> 3c4a571c
				return
			}
			key = string(data[:i])
			return
		}
	}
	key = string(data)
	return
}

// ParseKey parses item key in format key[param1, param2, ...] and returns
// the parsed key and parameteres.
func ParseKey(text string) (key string, params []string, err error) {
	if text == "" {
		err = errors.New("Cannot parse empty item key")
		return
	}
	var left []byte
	if key, params, left, err = parseKey([]byte(text)); err != nil {
		return
	}
	if len(left) > 0 {
		err = errors.New("detected characters after item key")
	}
	return
}

// ParseAlias parses Alias in format name:key and returns the name
// and the key seperatly without changes
func ParseAlias(text string) (key1, key2 string, err error) {
	var left, left2 []byte
	if _, _, left, err = parseKey([]byte(text)); err != nil {
		return
	}
	if len(left) < 2 || left[0] != ':' {
		err = fmt.Errorf("syntax error")
		return
	}
	key1 = text[:len(text)-len(left)]
	if _, _, left2, err = parseKey(left[1:]); err != nil {
		return
	}
	if len(left2) != 0 {
		err = fmt.Errorf("syntax error")
		return
	}
	key2 = string(left[1:])
	return
}

func mustQuote(param string) bool {
	for _, b := range param {
		switch b {
		case ',', ']':
			return true
		}
	}
	return false
}

func quoteParam(buf *bytes.Buffer, param string) {
	buf.WriteByte('"')
	for _, b := range param {
		if b == '"' {
			buf.WriteByte('\\')
		}
		buf.WriteRune(b)
	}
	buf.WriteByte('"')
}

func MakeKey(key string, params []string) (text string) {
	buf := bytes.Buffer{}
	buf.WriteString(key)

	if len(params) > 0 {
		buf.WriteByte('[')
		for i, p := range params {
			if i != 0 {
				buf.WriteByte(',')
			}
			if !mustQuote(p) {
				buf.WriteString(p)
			} else {
				quoteParam(&buf, p)
			}
		}
		buf.WriteByte(']')
	}

	return buf.String()
}

func CompareKeysParams(key1 string, params1 []string, key2 string, params2 []string) bool {
	if key1 != key2 {
		return false
	}
	if len(params1) != len(params2) {
		return false
	}

	for i := 0; i < len(params1); i++ {
		if params1[i] != params2[i] {
			return false
		}
	}
	return true
}<|MERGE_RESOLUTION|>--- conflicted
+++ resolved
@@ -248,20 +248,32 @@
 	return
 }
 
-<<<<<<< HEAD
+func newKeyError() (err error) {
+	return errors.New("Invalid item key format.")
+}
+
 func parseKey(data []byte) (key string, params []string, left []byte, err error) {
 	for i, c := range data {
 		if !isKeyChar(c) {
+			if i == 0 {
+				err = newKeyError()
+				return
+			}
 			if c != '[' {
 				key = string(data[:i])
 				left = data[i:]
 				return
 			}
 			if params, left, err = parseParams(data[i:]); err != nil {
-				err = fmt.Errorf("Cannot parse item key: %s", err)
-=======
-func newKeyError() (err error) {
-	return errors.New("Invalid item key format.")
+				err = newKeyError()
+				return
+			}
+			key = string(data[:i])
+			return
+		}
+	}
+	key = string(data)
+	return
 }
 
 // ParseKey parses item key in format key[param1, param2, ...] and returns
@@ -271,33 +283,6 @@
 		err = newKeyError()
 		return
 	}
-	data := []byte(text)
-	for i, c := range data {
-		if !isKeyChar(c) {
-			if i == 0 {
-				err = newKeyError()
-				return
-			}
-			if params, err = parseParams(data[i:]); err != nil {
-				err = newKeyError()
->>>>>>> 3c4a571c
-				return
-			}
-			key = string(data[:i])
-			return
-		}
-	}
-	key = string(data)
-	return
-}
-
-// ParseKey parses item key in format key[param1, param2, ...] and returns
-// the parsed key and parameteres.
-func ParseKey(text string) (key string, params []string, err error) {
-	if text == "" {
-		err = errors.New("Cannot parse empty item key")
-		return
-	}
 	var left []byte
 	if key, params, left, err = parseKey([]byte(text)); err != nil {
 		return
