--- conflicted
+++ resolved
@@ -85,33 +85,6 @@
 	sys     syscall.Stat_t
 }
 
-<<<<<<< HEAD
-// The defined file mode bits
-const (
-	// The single letters are the abbreviations
-	// used by the String method's formatting.
-	ModeDir        FileMode = 1 << (32 - 1 - iota) // d: is a directory
-	ModeAppend                                     // a: append-only
-	ModeExclusive                                  // l: exclusive use
-	ModeTemporary                                  // T: temporary file; Plan 9 only
-	ModeSymlink                                    // L: symbolic link
-	ModeDevice                                     // D: device file
-	ModeNamedPipe                                  // p: named pipe (FIFO)
-	ModeSocket                                     // S: Unix domain socket
-	ModeSetuid                                     // u: setuid
-	ModeSetgid                                     // g: setgid
-	ModeCharDevice                                 // c: Unix character device, when ModeDevice is set
-	ModeSticky                                     // t: sticky
-	ModeIrregular                                  // ?: non-regular file; nothing else is known about this file
-
-	// Mask for the type bits. For regular files, none will be set.
-	ModeType = ModeDir | ModeSymlink | ModeNamedPipe | ModeSocket | ModeDevice | ModeCharDevice | ModeIrregular
-
-	ModePerm FileMode = 0777 // Unix permission bits
-)
-
-=======
->>>>>>> 934af236
 func (o *mockOs) Open(name string) (File, error) {
 	if data, ok := o.files[name]; !ok {
 		return nil, errors.New("file does not exist")
@@ -144,14 +117,6 @@
 	return nil
 }
 
-<<<<<<< HEAD
-// IsRegular reports whether m describes a regular file.
-func (m FileMode) IsRegular() bool {
-	return m&ModeType == 0
-}
-
-=======
->>>>>>> 934af236
 func (o *mockOs) Stat(name string) (os.FileInfo, error) {
 	if data, ok := o.files[name]; !ok {
 		return nil, errors.New("file does not exist")
