--- conflicted
+++ resolved
@@ -99,23 +99,6 @@
 # Default:
 # RefreshActiveChecks=120
 
-<<<<<<< HEAD
-### Option: ListenIP
-#	List of comma delimited IP addresses that the agent should listen on.
-#	First IP address is sent to Zabbix server if connecting to it to retrieve list of active checks.
-#
-# Mandatory: no
-# Default:
-# ListenIP=0.0.0.0
-
-### Option: ListenPort
-#	Agent will listen on this port for connections from the server.
-#
-# Mandatory: no
-# Range: 1024-32767
-# Default:
-# ListenPort=10050
-=======
 ### Option: BufferSend
 #	Do not keep data longer than N seconds in buffer.
 #
@@ -123,16 +106,6 @@
 # Range: 1-3600
 # Default:
 # BufferSend=5
-
-### Option: BufferSize
-#	Maximum number of values in a memory buffer. The agent will send
-#	all collected data to Zabbix Server or Proxy if the buffer is full.
-#
-# Mandatory: no
-# Range: 2-65535
-# Default:
-# BufferSize=100
->>>>>>> 4bb0782a
 
 ############ ADVANCED PARAMETERS #################
 
