# This is a configuration file for Zabbix agent daemon (Unix)
# To get more information about Zabbix, visit http://www.zabbix.com

### Option: LogType
#	Specifies where log messages are written to:
#		system  - syslog
#		file    - file specified with LogFile parameter
#		console - standard output
#
# Mandatory: no
# Default:
LogType=console

### Option: LogFile
#	Log file name for LogType 'file' parameter.
#
# Mandatory: yes, if LogType is set to file, otherwise no
# Default:
# LogFile=

#LogFile=/tmp/zabbix_agentd.log

### Option: LogFileSize
#	Maximum size of log file in MB.
#	0 - disable automatic log rotation.
#
# Mandatory: no
# Range: 0-1024
# Default:
# LogFileSize=1

### Option: DebugLevel
#	Specifies debug level:
#	0 - basic information about starting and stopping of Zabbix processes
#	1 - critical information
#	2 - error information
#	3 - warnings
#	4 - for debugging (produces lots of information)
#	5 - extended debugging (produces even more information)
#
# Mandatory: no
# Range: 0-5
# Default:
DebugLevel=5

<<<<<<< HEAD
### Option: StatusPort
#	If port is specified Agent will create status web page that can be accessd through the port.
=======
### Option: SourceIP
#	Source IP address for outgoing connections.
#
# Mandatory: no
# Default:
# SourceIP=

### Option: EnableRemoteCommands
#	Whether remote commands from Zabbix server are allowed.
#	0 - not allowed
#	1 - allowed
#
# Mandatory: no
# Default:
# EnableRemoteCommands=0

### Option: LogRemoteCommands
#	Enable logging of executed shell commands as warnings.
#	0 - disabled
#	1 - enabled
#
# Mandatory: no
# Default:
# LogRemoteCommands=0

##### Passive checks related

### Option: Server
#	List of comma delimited IP addresses, optionally in CIDR notation, or DNS names of Zabbix servers and Zabbix proxies.
#	Incoming connections will be accepted only from the hosts listed here.
#	If IPv6 support is enabled then '127.0.0.1', '::127.0.0.1', '::ffff:127.0.0.1' are treated equally
#	and '::/0' will allow any IPv4 or IPv6 address.
#	'0.0.0.0/0' can be used to allow any IPv4 address.
#	Example: Server=127.0.0.1,192.168.1.0/24,::1,2001:db8::/32,zabbix.example.com
#
# Mandatory: yes, if StartAgents is not explicitly set to 0
# Default:
# Server=

Server=127.0.0.1

### Option: ListenPort
#	Agent will listen on this port for connections from the server.
>>>>>>> 3c4a571c
#
# Mandatory: no
# Range: 1024-32767
# Default:
<<<<<<< HEAD
# StatusPort=
=======
# ListenPort=10050

### Option: ListenIP
#	List of comma delimited IP addresses that the agent should listen on.
#	First IP address is sent to Zabbix server if connecting to it to retrieve list of active checks.
#
# Mandatory: no
# Default:
# ListenIP=0.0.0.0
>>>>>>> 3c4a571c

##### Active checks related

### Option: ServerActive
#	List of comma delimited IP:port (or DNS name:port) pairs of Zabbix servers and Zabbix proxies for active checks.
#	If port is not specified, default port is used.
#	IPv6 addresses must be enclosed in square brackets if port for that host is specified.
#	If port is not specified, square brackets for IPv6 addresses are optional.
#	If this parameter is not specified, active checks are disabled.
#	Example: ServerActive=127.0.0.1:20051,zabbix.domain,[::1]:30051,::1,[12fc::1]
#
# Mandatory: no
# Default:
# ServerActive=

ServerActive=127.0.0.1

### Option: Hostname
#	Unique, case sensitive hostname.
#	Required for active checks and must match hostname as configured on the server.
#	Value is acquired from HostnameItem if undefined.
#
# Mandatory: no
# Default:
# Hostname=

Hostname=Zabbix server

### Option: HostnameItem
#	Item used for generating Hostname if it is undefined. Ignored if Hostname is defined.
#	Does not support UserParameters or aliases.
#
# Mandatory: no
# Default:
# HostnameItem=system.hostname

### Option: HostMetadata
#	Optional parameter that defines host metadata.
#	Host metadata is used at host auto-registration process.
#	An agent will issue an error and not start if the value is over limit of 255 characters.
#	If not defined, value will be acquired from HostMetadataItem.
#
# Mandatory: no
# Range: 0-255 characters
# Default:
# HostMetadata=

### Option: HostMetadataItem
#	Optional parameter that defines an item used for getting host metadata.
#	Host metadata is used at host auto-registration process.
#	During an auto-registration request an agent will log a warning message if
#	the value returned by specified item is over limit of 255 characters.
#	This option is only used when HostMetadata is not defined.
#
# Mandatory: no
# Default:
# HostMetadataItem=

### Option: RefreshActiveChecks
#	How often list of active checks is refreshed, in seconds.
#
# Mandatory: no
# Range: 60-3600
# Default:
# RefreshActiveChecks=120

### Option: BufferSend
#	Do not keep data longer than N seconds in buffer.
#
# Mandatory: no
# Range: 1-3600
# Default:
# BufferSend=5

### Option: BufferSize
#	Maximum number of values in a memory buffer. The agent will send
#	all collected data to Zabbix Server or Proxy if the buffer is full.
#
# Mandatory: no
# Range: 2-65535
# Default:
# BufferSize=100

############ ADVANCED PARAMETERS #################

### Option: ControlSocket
#	The control socket, used to send runtime commands with '-R' option.
#
# Mandatory: no
# Default:
# ControlSocket=

ControlSocket=/tmp/agent.sock

### Option: Timeout
#	Spend no more than Timeout seconds on processing
#
# Mandatory: no
# Range: 1-30
# Default:
# Timeout=3

####### USER-DEFINED MONITORED PARAMETERS #######

### Option: UnsafeUserParameters
#	Allow all characters to be passed in arguments to user-defined parameters.
#	The following characters are not allowed:
#	\ ' " ` * ? [ ] { } ~ $ ! & ; ( ) < > | # @
#	Additionally, newline characters are not allowed.
#	0 - do not allow
#	1 - allow
#
# Mandatory: no
# Range: 0-1
# Default:
# UnsafeUserParameters=0

### Option: UserParameter
#	User-defined parameter to monitor. There can be several user-defined parameters.
#	Format: UserParameter=<key>,<shell command>
#	See 'zabbix_agentd' directory for examples.
#
# Mandatory: no
# Default:
# UserParameter=

####### TLS-RELATED PARAMETERS #######

### Option: TLSConnect
#	How the agent should connect to server or proxy. Used for active checks.
#	Only one value can be specified:
#		unencrypted - connect without encryption
#		psk         - connect using TLS and a pre-shared key
#		cert        - connect using TLS and a certificate
#
# Mandatory: yes, if TLS certificate or PSK parameters are defined (even for 'unencrypted' connection)
# Default:
# TLSConnect=unencrypted

### Option: TLSAccept
#	What incoming connections to accept.
#	Multiple values can be specified, separated by comma:
#		unencrypted - accept connections without encryption
#		psk         - accept connections secured with TLS and a pre-shared key
#		cert        - accept connections secured with TLS and a certificate
#
# Mandatory: yes, if TLS certificate or PSK parameters are defined (even for 'unencrypted' connection)
# Default:
# TLSAccept=unencrypted

### Option: TLSCAFile
#	Full pathname of a file containing the top-level CA(s) certificates for
#	peer certificate verification.
#
# Mandatory: no
# Default:
# TLSCAFile=

### Option: TLSCRLFile
#	Full pathname of a file containing revoked certificates.
#
# Mandatory: no
# Default:
# TLSCRLFile=

### Option: TLSServerCertIssuer
#		Allowed server certificate issuer.
#
# Mandatory: no
# Default:
# TLSServerCertIssuer=

### Option: TLSServerCertSubject
#		Allowed server certificate subject.
#
# Mandatory: no
# Default:
# TLSServerCertSubject=

### Option: TLSCertFile
#	Full pathname of a file containing the agent certificate or certificate chain.
#
# Mandatory: no
# Default:
# TLSCertFile=

### Option: TLSKeyFile
#	Full pathname of a file containing the agent private key.
#
# Mandatory: no
# Default:
# TLSKeyFile=

### Option: TLSPSKIdentity
#	Unique, case sensitive string used to identify the pre-shared key.
#
# Mandatory: no
# Default:
# TLSPSKIdentity=

### Option: TLSPSKFile
#	Full pathname of a file containing the pre-shared key.
#
# Mandatory: no
# Default:
# TLSPSKFile=

####### PLUGIN-SPECIFIC PARAMETERS #######

Plugins.Uptime.Capacity = 10<|MERGE_RESOLUTION|>--- conflicted
+++ resolved
@@ -43,10 +43,6 @@
 # Default:
 DebugLevel=5
 
-<<<<<<< HEAD
-### Option: StatusPort
-#	If port is specified Agent will create status web page that can be accessd through the port.
-=======
 ### Option: SourceIP
 #	Source IP address for outgoing connections.
 #
@@ -90,14 +86,10 @@
 
 ### Option: ListenPort
 #	Agent will listen on this port for connections from the server.
->>>>>>> 3c4a571c
 #
 # Mandatory: no
 # Range: 1024-32767
 # Default:
-<<<<<<< HEAD
-# StatusPort=
-=======
 # ListenPort=10050
 
 ### Option: ListenIP
@@ -107,7 +99,14 @@
 # Mandatory: no
 # Default:
 # ListenIP=0.0.0.0
->>>>>>> 3c4a571c
+
+### Option: StatusPort
+#	If port is specified Agent will create status web page that can be accessd through the port.
+#
+# Mandatory: no
+# Range: 1024-32767
+# Default:
+# StatusPort=
 
 ##### Active checks related
 
