--- conflicted
+++ resolved
@@ -273,15 +273,11 @@
 	}
 
 	if argTest || argPrint {
-<<<<<<< HEAD
-		if err := log.Open(log.Console, log.Warning, "", 0); err != nil {
-=======
 		if argConfig == false {
 			conf.Unmarshal([]byte{}, &agent.Options)
 		}
 
-		if err := log.Open(log.Console, log.Warning, ""); err != nil {
->>>>>>> e4c8f025
+		if err := log.Open(log.Console, log.Warning, "", 0); err != nil {
 			fmt.Fprintf(os.Stderr, "Cannot initialize logger: %s\n", err.Error())
 			os.Exit(1)
 		}
