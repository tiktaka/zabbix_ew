--
-- ZABBIX
-- Copyright (C) 2000-2011 SIA Zabbix
--
-- This program is free software; you can redistribute it and/or modify
-- it under the terms of the GNU General Public License as published by
-- the Free Software Foundation; either version 2 of the License, or
-- (at your option) any later version.
--
-- This program is distributed in the hope that it will be useful,
-- but WITHOUT ANY WARRANTY; without even the implied warranty of
-- MERCHANTABILITY or FITNESS FOR A PARTICULAR PURPOSE.  See the
-- GNU General Public License for more details.
--
-- You should have received a copy of the GNU General Public License
-- along with this program; if not, write to the Free Software
-- Foundation, Inc., 675 Mass Ave, Cambridge, MA 02139, USA.
--

--
-- Do not use spaces
--

TABLE|slideshows|slideshowid|ZBX_SYNC
FIELD		|slideshowid	|t_id		|	|NOT NULL	|0
FIELD		|name		|t_varchar(255)	|''	|NOT NULL	|ZBX_SYNC
FIELD		|delay		|t_integer	|'0'	|NOT NULL	|ZBX_SYNC

TABLE|slides|slideid|ZBX_SYNC
FIELD		|slideid	|t_id		|	|NOT NULL	|0
FIELD		|slideshowid	|t_id		|	|NOT NULL	|ZBX_SYNC		|1|slideshows
FIELD		|screenid	|t_id		|	|NOT NULL	|ZBX_SYNC		|2|screens
FIELD		|step		|t_integer	|'0'	|NOT NULL	|ZBX_SYNC
FIELD		|delay		|t_integer	|'0'	|NOT NULL	|ZBX_SYNC
INDEX		|slides_1	|slideshowid

TABLE|drules|druleid|ZBX_SYNC
FIELD		|druleid	|t_id		|	|NOT NULL	|0
FIELD		|proxy_hostid	|t_id		|	|NULL		|ZBX_SYNC		|1|hosts	|hostid		|RESTRICT
FIELD		|name		|t_varchar(255)	|''	|NOT NULL	|ZBX_SYNC
FIELD		|iprange	|t_varchar(255)	|''	|NOT NULL	|ZBX_SYNC,ZBX_PROXY
FIELD		|delay		|t_integer	|'3600'	|NOT NULL	|ZBX_SYNC,ZBX_PROXY
FIELD		|nextcheck	|t_integer	|'0'	|NOT NULL	|ZBX_SYNC
FIELD		|status		|t_integer	|'0'	|NOT NULL	|ZBX_SYNC

TABLE|dchecks|dcheckid|ZBX_SYNC
FIELD		|dcheckid	|t_id		|	|NOT NULL	|0
FIELD		|druleid	|t_id		|	|NOT NULL	|ZBX_SYNC,ZBX_PROXY	|1|drules
FIELD		|type		|t_integer	|'0'	|NOT NULL	|ZBX_SYNC,ZBX_PROXY
FIELD		|key_		|t_varchar(255)	|''	|NOT NULL	|ZBX_SYNC,ZBX_PROXY
FIELD		|snmp_community	|t_varchar(255)	|''	|NOT NULL	|ZBX_SYNC,ZBX_PROXY
FIELD		|ports		|t_varchar(255)	|'0'	|NOT NULL	|ZBX_SYNC,ZBX_PROXY
FIELD		|snmpv3_securityname|t_varchar(64)|''	|NOT NULL	|ZBX_SYNC,ZBX_PROXY
FIELD		|snmpv3_securitylevel|t_integer	|'0'	|NOT NULL	|ZBX_SYNC,ZBX_PROXY
FIELD		|snmpv3_authpassphrase|t_varchar(64)|''	|NOT NULL	|ZBX_SYNC,ZBX_PROXY
FIELD		|snmpv3_privpassphrase|t_varchar(64)|''	|NOT NULL	|ZBX_SYNC,ZBX_PROXY
FIELD		|uniq		|t_integer	|'0'	|NOT NULL	|ZBX_SYNC,ZBX_PROXY
INDEX		|1		|druleid

TABLE|dhosts|dhostid|ZBX_SYNC
FIELD		|dhostid	|t_id		|	|NOT NULL	|0
FIELD		|druleid	|t_id		|	|NOT NULL	|ZBX_SYNC		|1|drules
FIELD		|status		|t_integer	|'0'	|NOT NULL	|ZBX_SYNC
FIELD		|lastup		|t_integer	|'0'	|NOT NULL	|ZBX_SYNC
FIELD		|lastdown	|t_integer	|'0'	|NOT NULL	|ZBX_SYNC
INDEX		|1		|druleid

TABLE|dservices|dserviceid|ZBX_SYNC
FIELD		|dserviceid	|t_id		|	|NOT NULL	|0
FIELD		|dhostid	|t_id		|	|NOT NULL	|ZBX_SYNC		|1|dhosts
FIELD		|type		|t_integer	|'0'	|NOT NULL	|ZBX_SYNC
FIELD		|key_		|t_varchar(255)	|''	|NOT NULL	|ZBX_SYNC
FIELD		|value		|t_varchar(255)	|''	|NOT NULL	|ZBX_SYNC
FIELD		|port		|t_integer	|'0'	|NOT NULL	|ZBX_SYNC
FIELD		|status		|t_integer	|'0'	|NOT NULL	|ZBX_SYNC
FIELD		|lastup		|t_integer	|'0'	|NOT NULL	|ZBX_SYNC
FIELD		|lastdown	|t_integer	|'0'	|NOT NULL	|ZBX_SYNC
FIELD		|dcheckid	|t_id		|	|NOT NULL	|ZBX_SYNC		|2|dchecks
FIELD		|ip		|t_varchar(39)	|''	|NOT NULL	|ZBX_SYNC
FIELD		|dns		|t_varchar(64)	|''	|NOT NULL	|ZBX_SYNC
UNIQUE		|1		|dcheckid,type,key_,ip,port
INDEX		|2		|dhostid

TABLE|ids|nodeid,table_name,field_name|
FIELD		|nodeid		|t_integer	|	|NOT NULL	|0			|-|nodes
FIELD		|table_name	|t_varchar(64)	|''	|NOT NULL	|0
FIELD		|field_name	|t_varchar(64)	|''	|NOT NULL	|0
FIELD		|nextid		|t_id		|	|NOT NULL	|0

TABLE|httptest|httptestid|ZBX_SYNC
FIELD		|httptestid	|t_id		|	|NOT NULL	|0
FIELD		|name		|t_varchar(64)	|''	|NOT NULL	|ZBX_SYNC
FIELD		|applicationid	|t_id		|	|NOT NULL	|ZBX_SYNC		|1|applications
FIELD		|lastcheck	|t_integer	|'0'	|NOT NULL	|ZBX_SYNC
FIELD		|nextcheck	|t_integer	|'0'	|NOT NULL	|ZBX_SYNC
FIELD		|curstate	|t_integer	|'0'	|NOT NULL	|ZBX_SYNC
FIELD		|curstep	|t_integer	|'0'	|NOT NULL	|ZBX_SYNC
FIELD		|lastfailedstep	|t_integer	|'0'	|NOT NULL	|ZBX_SYNC
FIELD		|delay		|t_integer	|'60'	|NOT NULL	|ZBX_SYNC
FIELD		|status		|t_integer	|'0'	|NOT NULL	|ZBX_SYNC
FIELD		|macros		|t_blob		|''	|NOT NULL	|ZBX_SYNC
FIELD		|agent		|t_varchar(255)	|''	|NOT NULL	|ZBX_SYNC
FIELD		|time		|t_double	|'0'	|NOT NULL	|ZBX_SYNC
FIELD		|error		|t_varchar(255)	|''	|NOT NULL	|ZBX_SYNC
FIELD		|authentication	|t_integer	|'0'	|NOT NULL	|ZBX_SYNC
FIELD		|http_user	|t_varchar(64)	|''	|NOT NULL	|ZBX_SYNC
FIELD		|http_password	|t_varchar(64)	|''	|NOT NULL	|ZBX_SYNC
INDEX		|httptest_1	|applicationid
INDEX		|2		|name
INDEX		|3		|status

TABLE|httpstep|httpstepid|ZBX_SYNC
FIELD		|httpstepid	|t_id		|	|NOT NULL	|0
FIELD		|httptestid	|t_id		|	|NOT NULL	|ZBX_SYNC		|1|httptest
FIELD		|name		|t_varchar(64)	|''	|NOT NULL	|ZBX_SYNC
FIELD		|no		|t_integer	|'0'	|NOT NULL	|ZBX_SYNC
FIELD		|url		|t_varchar(255)	|''	|NOT NULL	|ZBX_SYNC
FIELD		|timeout	|t_integer	|'30'	|NOT NULL	|ZBX_SYNC
FIELD		|posts		|t_blob		|''	|NOT NULL	|ZBX_SYNC
FIELD		|required	|t_varchar(255)	|''	|NOT NULL	|ZBX_SYNC
FIELD		|status_codes	|t_varchar(255)	|''	|NOT NULL	|ZBX_SYNC
INDEX		|httpstep_1	|httptestid

TABLE|httpstepitem|httpstepitemid|ZBX_SYNC
FIELD		|httpstepitemid	|t_id		|	|NOT NULL	|0
FIELD		|httpstepid	|t_id		|	|NOT NULL	|ZBX_SYNC		|1|httpstep
FIELD		|itemid		|t_id		|	|NOT NULL	|ZBX_SYNC		|2|items
FIELD		|type		|t_integer	|'0'	|NOT NULL	|ZBX_SYNC
UNIQUE		|httpstepitem_1	|httpstepid,itemid

TABLE|httptestitem|httptestitemid|ZBX_SYNC
FIELD		|httptestitemid	|t_id		|	|NOT NULL	|0
FIELD		|httptestid	|t_id		|	|NOT NULL	|ZBX_SYNC		|1|httptest
FIELD		|itemid		|t_id		|	|NOT NULL	|ZBX_SYNC		|2|items
FIELD		|type		|t_integer	|'0'	|NOT NULL	|ZBX_SYNC
UNIQUE		|httptestitem_1	|httptestid,itemid

TABLE|nodes|nodeid|
FIELD		|nodeid		|t_integer	|	|NOT NULL	|0
FIELD		|name		|t_varchar(64)	|'0'	|NOT NULL	|0
FIELD		|timezone	|t_integer	|'0'	|NOT NULL	|0
FIELD		|ip		|t_varchar(39)	|''	|NOT NULL	|0
FIELD		|port		|t_integer	|'10051'|NOT NULL	|0
FIELD		|slave_history	|t_integer	|'30'	|NOT NULL	|0
FIELD		|slave_trends	|t_integer	|'365'	|NOT NULL	|0
FIELD		|nodetype	|t_integer	|'0'	|NOT NULL	|0
FIELD		|masterid	|t_integer	|	|NULL		|0			|1|nodes		|nodeid

TABLE|node_cksum||0
FIELD		|nodeid		|t_integer	|	|NOT NULL	|0			|1|nodes
FIELD		|tablename	|t_varchar(64)	|''	|NOT NULL	|0
FIELD		|recordid	|t_id		|	|NOT NULL	|0
FIELD		|cksumtype	|t_integer	|'0'	|NOT NULL	|0
FIELD		|cksum		|t_cksum_text	|''	|NOT NULL	|0
FIELD		|sync		|t_char(128)	|''	|NOT NULL	|0
INDEX		|1		|nodeid,cksumtype,tablename,recordid

TABLE|services_times|timeid|ZBX_SYNC
FIELD		|timeid		|t_id		|	|NOT NULL	|0
FIELD		|serviceid	|t_id		|	|NOT NULL	|ZBX_SYNC		|1|services
FIELD		|type		|t_integer	|'0'	|NOT NULL	|ZBX_SYNC
FIELD		|ts_from	|t_integer	|'0'	|NOT NULL	|ZBX_SYNC
FIELD		|ts_to		|t_integer	|'0'	|NOT NULL	|ZBX_SYNC
FIELD		|note		|t_varchar(255)	|''	|NOT NULL	|ZBX_SYNC
INDEX		|times_1	|serviceid,type,ts_from,ts_to

-- History tables

TABLE|alerts|alertid|ZBX_HISTORY
FIELD		|alertid	|t_id		|	|NOT NULL	|0
FIELD		|actionid	|t_id		|	|NOT NULL	|0			|1|actions
FIELD		|eventid	|t_id		|	|NOT NULL	|0			|2|events
FIELD		|userid		|t_id		|	|NULL		|0			|3|users
FIELD		|clock		|t_time		|'0'	|NOT NULL	|0
FIELD		|mediatypeid	|t_id		|	|NULL		|0			|4|media_type
FIELD		|sendto		|t_varchar(100)	|''	|NOT NULL	|0
FIELD		|subject	|t_varchar(255)	|''	|NOT NULL	|0
FIELD		|message	|t_blob		|''	|NOT NULL	|0
FIELD		|status		|t_integer	|'0'	|NOT NULL	|0
FIELD		|retries	|t_integer	|'0'	|NOT NULL	|0
FIELD		|error		|t_varchar(128)	|''	|NOT NULL	|0
FIELD		|nextcheck	|t_integer	|'0'	|NOT NULL	|0
FIELD		|esc_step	|t_integer	|'0'	|NOT NULL	|0
FIELD		|alerttype	|t_integer	|'0'	|NOT NULL	|0
INDEX		|1		|actionid
INDEX		|2		|clock
INDEX		|3		|eventid
INDEX		|4		|status,retries
INDEX		|5		|mediatypeid
INDEX		|6		|userid

TABLE|history||0
FIELD		|itemid		|t_id		|	|NOT NULL	|0			|-|items
FIELD		|clock		|t_time		|'0'	|NOT NULL	|0
FIELD		|value		|t_double	|'0.0000'|NOT NULL	|0
FIELD		|ns		|t_nanosec	|'0'	|NOT NULL	|0
INDEX		|1		|itemid,clock

TABLE|history_sync|id|ZBX_HISTORY_SYNC
FIELD		|id		|t_serial	|	|NOT NULL	|0
FIELD		|nodeid		|t_integer	|	|NOT NULL	|0			|-|nodes
FIELD		|itemid		|t_id		|	|NOT NULL	|ZBX_HISTORY_SYNC	|-|items
FIELD		|clock		|t_time		|'0'	|NOT NULL	|ZBX_HISTORY_SYNC
FIELD		|value		|t_double	|'0.0000'|NOT NULL	|ZBX_HISTORY_SYNC
FIELD		|ns		|t_nanosec	|'0'	|NOT NULL	|ZBX_HISTORY_SYNC
INDEX		|1		|nodeid,id

TABLE|history_uint||0
FIELD		|itemid		|t_id		|	|NOT NULL	|0			|-|items
FIELD		|clock		|t_time		|'0'	|NOT NULL	|0
FIELD		|value		|t_bigint	|'0'	|NOT NULL	|0
FIELD		|ns		|t_nanosec	|'0'	|NOT NULL	|0
INDEX		|1		|itemid,clock

TABLE|history_uint_sync|id|ZBX_HISTORY_SYNC
FIELD		|id		|t_serial	|	|NOT NULL	|0
FIELD		|nodeid		|t_integer	|	|NOT NULL	|0			|-|nodes
FIELD		|itemid		|t_id		|	|NOT NULL	|ZBX_HISTORY_SYNC	|-|items
FIELD		|clock		|t_time		|'0'	|NOT NULL	|ZBX_HISTORY_SYNC
FIELD		|value		|t_bigint	|'0'	|NOT NULL	|ZBX_HISTORY_SYNC
FIELD		|ns		|t_nanosec	|'0'	|NOT NULL	|ZBX_HISTORY_SYNC
INDEX		|1		|nodeid,id

TABLE|history_str||0
FIELD		|itemid		|t_id		|	|NOT NULL	|0			|-|items
FIELD		|clock		|t_time		|'0'	|NOT NULL	|0
FIELD		|value		|t_varchar(255)	|''	|NOT NULL	|0
FIELD		|ns		|t_nanosec	|'0'	|NOT NULL	|0
INDEX		|1		|itemid,clock

TABLE|history_str_sync|id|ZBX_HISTORY_SYNC
FIELD		|id		|t_serial	|	|NOT NULL	|0
FIELD		|nodeid		|t_integer	|	|NOT NULL	|0			|-|nodes
FIELD		|itemid		|t_id		|	|NOT NULL	|ZBX_HISTORY_SYNC	|-|items
FIELD		|clock		|t_time		|'0'	|NOT NULL	|ZBX_HISTORY_SYNC
FIELD		|value		|t_varchar(255)	|''	|NOT NULL	|ZBX_HISTORY_SYNC
FIELD		|ns		|t_nanosec	|'0'	|NOT NULL	|ZBX_HISTORY_SYNC
INDEX		|1		|nodeid,id

TABLE|history_log|id|ZBX_HISTORY
FIELD		|id		|t_id		|	|NOT NULL	|0
FIELD		|itemid		|t_id		|	|NOT NULL	|0			|-|items
FIELD		|clock		|t_time		|'0'	|NOT NULL	|0
FIELD		|timestamp	|t_time		|'0'	|NOT NULL	|0
FIELD		|source		|t_varchar(64)	|''	|NOT NULL	|0
FIELD		|severity	|t_integer	|'0'	|NOT NULL	|0
FIELD		|value		|t_history_log	|''	|NOT NULL	|0
FIELD		|logeventid	|t_integer	|'0'	|NOT NULL	|0
FIELD		|ns		|t_nanosec	|'0'	|NOT NULL	|0
INDEX		|1		|itemid,clock
UNIQUE		|2		|itemid,id

TABLE|history_text|id|ZBX_HISTORY
FIELD		|id		|t_id		|	|NOT NULL	|0
FIELD		|itemid		|t_id		|	|NOT NULL	|0			|-|items
FIELD		|clock		|t_time		|'0'	|NOT NULL	|0
FIELD		|value		|t_history_text	|''	|NOT NULL	|0
FIELD		|ns		|t_nanosec	|'0'	|NOT NULL	|0
INDEX		|1		|itemid,clock
UNIQUE		|2		|itemid,id

TABLE|proxy_history|id|0
FIELD		|id		|t_serial	|	|NOT NULL	|0
FIELD		|itemid		|t_id		|	|NOT NULL	|0			|-|items
FIELD		|clock		|t_time		|'0'	|NOT NULL	|0
FIELD		|timestamp	|t_time		|'0'	|NOT NULL	|0
FIELD		|source		|t_varchar(64)	|''	|NOT NULL	|0
FIELD		|severity	|t_integer	|'0'	|NOT NULL	|0
FIELD		|value		|t_history_log	|''	|NOT NULL	|0
FIELD		|logeventid	|t_integer	|'0'	|NOT NULL	|0
FIELD		|ns		|t_nanosec	|'0'	|NOT NULL	|0
INDEX		|1		|clock

TABLE|proxy_dhistory|id|0
FIELD		|id		|t_serial	|	|NOT NULL	|0
FIELD		|clock		|t_time		|'0'	|NOT NULL	|0
FIELD		|druleid	|t_id		|	|NOT NULL	|0			|-|drules
FIELD		|type		|t_integer	|'0'	|NOT NULL	|0
FIELD		|ip		|t_varchar(39)	|''	|NOT NULL	|0
FIELD		|port		|t_integer	|'0'	|NOT NULL	|0
FIELD		|key_		|t_varchar(255)	|''	|NOT NULL	|0
FIELD		|value		|t_varchar(255)	|''	|NOT NULL	|0
FIELD		|status		|t_integer	|'0'	|NOT NULL	|0
FIELD		|dcheckid	|t_id		|	|NOT NULL	|0			|-|dchecks
FIELD		|dns		|t_varchar(64)	|''	|NOT NULL	|0
INDEX		|1		|clock

TABLE|events|eventid|ZBX_HISTORY
FIELD		|eventid	|t_id		|	|NOT NULL	|0
FIELD		|source		|t_integer	|'0'	|NOT NULL	|0
FIELD		|object		|t_integer	|'0'	|NOT NULL	|0
FIELD		|objectid	|t_id		|'0'	|NOT NULL	|0
FIELD		|clock		|t_time		|'0'	|NOT NULL	|0
FIELD		|value		|t_integer	|'0'	|NOT NULL	|0
FIELD		|acknowledged	|t_integer	|'0'	|NOT NULL	|0
FIELD		|ns		|t_nanosec	|'0'	|NOT NULL	|0
FIELD		|value_changed	|t_integer	|'0'	|NOT NULL	|0
INDEX		|1		|object,objectid,eventid
INDEX		|2		|clock

TABLE|trends|itemid,clock|
FIELD		|itemid		|t_id		|	|NOT NULL	|0			|-|items
FIELD		|clock		|t_time		|'0'	|NOT NULL	|0
FIELD		|num		|t_integer	|'0'	|NOT NULL	|0
FIELD		|value_min	|t_double	|'0.0000'|NOT NULL	|0
FIELD		|value_avg	|t_double	|'0.0000'|NOT NULL	|0
FIELD		|value_max	|t_double	|'0.0000'|NOT NULL	|0

TABLE|trends_uint|itemid,clock|
FIELD		|itemid		|t_id		|	|NOT NULL	|0			|-|items
FIELD		|clock		|t_time		|'0'	|NOT NULL	|0
FIELD		|num		|t_integer	|'0'	|NOT NULL	|0
FIELD		|value_min	|t_bigint	|'0'	|NOT NULL	|0
FIELD		|value_avg	|t_bigint	|'0'	|NOT NULL	|0
FIELD		|value_max	|t_bigint	|'0'	|NOT NULL	|0

TABLE|acknowledges|acknowledgeid|ZBX_HISTORY
FIELD		|acknowledgeid	|t_id		|	|NOT NULL	|0
FIELD		|userid		|t_id		|	|NOT NULL	|0			|1|users
FIELD		|eventid	|t_id		|	|NOT NULL	|0			|2|events
FIELD		|clock		|t_time		|'0'	|NOT NULL	|0
FIELD		|message	|t_varchar(255)	|''	|NOT NULL	|0
INDEX		|1		|userid
INDEX		|2		|eventid
INDEX		|3		|clock

TABLE|auditlog|auditid|ZBX_HISTORY
FIELD		|auditid	|t_id		|	|NOT NULL	|0
FIELD		|userid		|t_id		|	|NOT NULL	|0			|1|users
FIELD		|clock		|t_time		|'0'	|NOT NULL	|0
FIELD		|action		|t_integer	|'0'	|NOT NULL	|0
FIELD		|resourcetype	|t_integer	|'0'	|NOT NULL	|0
FIELD		|details	|t_varchar(128) |'0'	|NOT NULL	|0
FIELD		|ip		|t_varchar(39)	|''	|NOT NULL	|0
FIELD		|resourceid	|t_id		|'0'	|NOT NULL	|0
FIELD		|resourcename	|t_varchar(255)	|''	|NOT NULL	|0
INDEX		|1		|userid,clock
INDEX		|2		|clock

TABLE|auditlog_details|auditdetailid|ZBX_HISTORY
FIELD		|auditdetailid	|t_id		|	|NOT NULL	|0
FIELD		|auditid	|t_id		|	|NOT NULL	|0			|1|auditlog
FIELD		|table_name	|t_varchar(64)	|''	|NOT NULL	|0
FIELD		|field_name	|t_varchar(64)	|''	|NOT NULL	|0
FIELD		|oldvalue	|t_blob		|''	|NOT NULL	|0
FIELD		|newvalue	|t_blob		|''	|NOT NULL	|0
INDEX		|1		|auditid

TABLE|service_alarms|servicealarmid|ZBX_HISTORY
FIELD		|servicealarmid	|t_id		|	|NOT NULL	|0
FIELD		|serviceid	|t_id		|	|NOT NULL	|0			|1|services
FIELD		|clock		|t_time		|'0'	|NOT NULL	|0
FIELD		|value		|t_integer	|'0'	|NOT NULL	|0
INDEX		|1		|serviceid,clock
INDEX		|2		|clock

-- Other tables

TABLE|actions|actionid|ZBX_SYNC
FIELD		|actionid	|t_id		|	|NOT NULL	|0
FIELD		|name		|t_varchar(255)	|''	|NOT NULL	|ZBX_SYNC
FIELD		|eventsource	|t_integer	|'0'	|NOT NULL	|ZBX_SYNC
FIELD		|evaltype	|t_integer	|'0'	|NOT NULL	|ZBX_SYNC
FIELD		|status		|t_integer	|'0'	|NOT NULL	|ZBX_SYNC
FIELD		|esc_period	|t_integer	|'0'	|NOT NULL	|ZBX_SYNC
FIELD		|def_shortdata	|t_varchar(255)	|''	|NOT NULL	|ZBX_SYNC
FIELD		|def_longdata	|t_blob		|''	|NOT NULL	|ZBX_SYNC
FIELD		|recovery_msg	|t_integer	|'0'	|NOT NULL	|ZBX_SYNC
FIELD		|r_shortdata	|t_varchar(255)	|''	|NOT NULL	|ZBX_SYNC
FIELD		|r_longdata	|t_blob		|''	|NOT NULL	|ZBX_SYNC
INDEX		|1		|eventsource,status

TABLE|operations|operationid|ZBX_SYNC
FIELD		|operationid	|t_id		|	|NOT NULL	|0
FIELD		|actionid	|t_id		|	|NOT NULL	|ZBX_SYNC		|1|actions
FIELD		|operationtype	|t_integer	|'0'	|NOT NULL	|ZBX_SYNC
FIELD		|esc_period	|t_integer	|'0'	|NOT NULL	|ZBX_SYNC
FIELD		|esc_step_from	|t_integer	|'1'	|NOT NULL	|ZBX_SYNC
FIELD		|esc_step_to	|t_integer	|'1'	|NOT NULL	|ZBX_SYNC
FIELD		|evaltype	|t_integer	|'0'	|NOT NULL	|ZBX_SYNC
INDEX		|1		|actionid

TABLE|opmessage|operationid|ZBX_SYNC
FIELD		|operationid	|t_id		|	|NOT NULL	|0			|1|operations
FIELD		|default_msg	|t_integer	|'0'	|NOT NULL	|ZBX_SYNC
FIELD		|subject	|t_varchar(255)	|''	|NOT NULL	|ZBX_SYNC
FIELD		|message	|t_text		|''	|NOT NULL	|ZBX_SYNC
FIELD		|mediatypeid	|t_id		|	|NULL		|ZBX_SYNC		|2|media_type	|		|RESTRICT

TABLE|opmessage_grp|opmessage_grpid|ZBX_SYNC
FIELD		|opmessage_grpid|t_id		|	|NOT NULL	|0
FIELD		|operationid	|t_id		|	|NOT NULL	|ZBX_SYNC		|1|operations
FIELD		|usrgrpid	|t_id		|	|NOT NULL	|ZBX_SYNC		|2|usrgrp	|		|RESTRICT
UNIQUE		|1		|operationid,usrgrpid

TABLE|opmessage_usr|opmessage_usrid|ZBX_SYNC
FIELD		|opmessage_usrid|t_id		|	|NOT NULL	|0
FIELD		|operationid	|t_id		|	|NOT NULL	|ZBX_SYNC		|1|operations
FIELD		|userid		|t_id		|	|NOT NULL	|ZBX_SYNC		|2|users	|		|RESTRICT
UNIQUE		|1		|operationid,userid

TABLE|opcommand|operationid|ZBX_SYNC
FIELD		|operationid	|t_id		|	|NOT NULL	|0			|1|operations
FIELD		|type		|t_integer	|'0'	|NOT NULL	|ZBX_SYNC
FIELD		|scriptid	|t_id		|	|NULL		|ZBX_SYNC		|2|scripts	|		|RESTRICT
FIELD		|execute_on	|t_integer	|'0'	|NOT NULL	|ZBX_SYNC
FIELD		|port		|t_varchar(64)	|''	|NOT NULL	|ZBX_SYNC
FIELD		|authtype	|t_integer	|'0'	|NOT NULL	|ZBX_SYNC
FIELD		|username	|t_varchar(64)	|''	|NOT NULL	|ZBX_SYNC
FIELD		|password	|t_varchar(64)	|''	|NOT NULL	|ZBX_SYNC
FIELD		|publickey	|t_varchar(64)	|''	|NOT NULL	|ZBX_SYNC
FIELD		|privatekey	|t_varchar(64)	|''	|NOT NULL	|ZBX_SYNC
FIELD		|command	|t_text		|''	|NOT NULL	|ZBX_SYNC

TABLE|opcommand_hst|opcommand_hstid|ZBX_SYNC
FIELD		|opcommand_hstid|t_id		|	|NOT NULL	|0
FIELD		|operationid	|t_id		|	|NOT NULL	|ZBX_SYNC		|1|operations
FIELD		|hostid		|t_id		|	|NULL		|ZBX_SYNC		|2|hosts	|		|RESTRICT
INDEX		|1		|operationid

TABLE|opcommand_grp|opcommand_grpid|ZBX_SYNC
FIELD		|opcommand_grpid|t_id		|	|NOT NULL	|0
FIELD		|operationid	|t_id		|	|NOT NULL	|ZBX_SYNC		|1|operations
FIELD		|groupid	|t_id		|	|NOT NULL	|ZBX_SYNC		|2|groups	|		|RESTRICT
INDEX		|1		|operationid

TABLE|opgroup|opgroupid|ZBX_SYNC
FIELD		|opgroupid	|t_id		|	|NOT NULL	|0
FIELD		|operationid	|t_id		|	|NOT NULL	|ZBX_SYNC		|1|operations
FIELD		|groupid	|t_id		|	|NOT NULL	|ZBX_SYNC		|2|groups	|		|RESTRICT
UNIQUE		|1		|operationid,groupid

TABLE|optemplate|optemplateid|ZBX_SYNC
FIELD		|optemplateid	|t_id		|	|NOT NULL	|0
FIELD		|operationid	|t_id		|	|NOT NULL	|ZBX_SYNC		|1|operations
FIELD		|templateid	|t_id		|	|NOT NULL	|ZBX_SYNC		|2|hosts	|hostid		|RESTRICT
UNIQUE		|1		|operationid,templateid

TABLE|opconditions|opconditionid|ZBX_SYNC
FIELD		|opconditionid	|t_id		|	|NOT NULL	|0
FIELD		|operationid	|t_id		|	|NOT NULL	|ZBX_SYNC		|1|operations
FIELD		|conditiontype	|t_integer	|'0'	|NOT NULL	|ZBX_SYNC
FIELD		|operator	|t_integer	|'0'	|NOT NULL	|ZBX_SYNC
FIELD		|value		|t_varchar(255)	|''	|NOT NULL	|ZBX_SYNC
INDEX		|1		|operationid

TABLE|escalations|escalationid|0
FIELD		|escalationid	|t_id		|	|NOT NULL	|0
FIELD		|actionid	|t_id		|	|NOT NULL	|0			|-|actions
FIELD		|triggerid	|t_id		|	|NULL		|0			|-|triggers
FIELD		|eventid	|t_id		|	|NOT NULL	|0			|-|events
FIELD		|r_eventid	|t_id		|	|NULL		|0			|-|events	|eventid
FIELD		|nextcheck	|t_time		|'0'	|NOT NULL	|0
FIELD		|esc_step	|t_integer	|'0'	|NOT NULL	|0
FIELD		|status		|t_integer	|'0'	|NOT NULL	|0
INDEX		|1		|actionid,triggerid
INDEX		|2		|status,nextcheck

TABLE|applications|applicationid|ZBX_SYNC
FIELD		|applicationid	|t_id		|	|NOT NULL	|0
FIELD		|hostid		|t_id		|	|NOT NULL	|ZBX_SYNC		|1|hosts
FIELD		|name		|t_varchar(255)	|''	|NOT NULL	|ZBX_SYNC
FIELD		|templateid	|t_id		|	|NULL		|ZBX_SYNC		|2|applications	|applicationid
INDEX		|1		|templateid
UNIQUE		|2		|hostid,name

TABLE|conditions|conditionid|ZBX_SYNC
FIELD		|conditionid	|t_id		|	|NOT NULL	|0
FIELD		|actionid	|t_id		|	|NOT NULL	|ZBX_SYNC		|1|actions
FIELD		|conditiontype	|t_integer	|'0'	|NOT NULL	|ZBX_SYNC
FIELD		|operator	|t_integer	|'0'	|NOT NULL	|ZBX_SYNC
FIELD		|value		|t_varchar(255)	|''	|NOT NULL	|ZBX_SYNC
INDEX		|1		|actionid

TABLE|config|configid|ZBX_SYNC
FIELD		|configid	|t_id		|	|NOT NULL	|0
FIELD		|alert_history	|t_integer	|'0'	|NOT NULL	|ZBX_SYNC
FIELD		|event_history	|t_integer	|'0'	|NOT NULL	|ZBX_SYNC
FIELD		|refresh_unsupported|t_integer	|'0'	|NOT NULL	|ZBX_SYNC,ZBX_PROXY
FIELD		|work_period	|t_varchar(100)	|'1-5,00:00-24:00'|NOT NULL	|ZBX_SYNC
FIELD		|alert_usrgrpid	|t_id		|	|NULL		|ZBX_SYNC		|1|usrgrp	|usrgrpid	|RESTRICT
FIELD		|event_ack_enable|t_integer	|'1'	|NOT NULL	|ZBX_SYNC
FIELD		|event_expire	|t_integer	|'7'	|NOT NULL	|ZBX_SYNC
FIELD		|event_show_max	|t_integer	|'100'	|NOT NULL	|ZBX_SYNC
FIELD		|default_theme	|t_varchar(128)	|'css_ob.css'|NOT NULL	|ZBX_SYNC
FIELD		|authentication_type|t_integer	|'0'	|NOT NULL	|ZBX_SYNC
FIELD		|ldap_host	|t_varchar(255)	|''	|NOT NULL	|ZBX_SYNC
FIELD		|ldap_port	|t_integer	|389	|NOT NULL	|ZBX_SYNC
FIELD		|ldap_base_dn	|t_varchar(255)	|''	|NOT NULL	|ZBX_SYNC
FIELD		|ldap_bind_dn	|t_varchar(255)	|''	|NOT NULL	|ZBX_SYNC
FIELD		|ldap_bind_password|t_varchar(128)|''	|NOT NULL	|ZBX_SYNC
FIELD		|ldap_search_attribute|t_varchar(128)|''|NOT NULL	|ZBX_SYNC
FIELD		|dropdown_first_entry|t_integer	|'1'	|NOT NULL	|ZBX_SYNC
FIELD		|dropdown_first_remember|t_integer|'1'	|NOT NULL	|ZBX_SYNC
FIELD		|discovery_groupid|t_id		|	|NOT NULL	|ZBX_SYNC,ZBX_PROXY	|2|groups	|groupid	|RESTRICT
FIELD		|max_in_table	|t_integer	|'50'	|NOT NULL	|ZBX_SYNC
FIELD		|search_limit	|t_integer	|'1000'	|NOT NULL	|ZBX_SYNC
FIELD		|ns_support	|t_integer	|'0'	|NOT NULL	|0
FIELD		|severity_color_0|t_varchar(6)	|'DBDBDB'|NOT NULL	|ZBX_SYNC
FIELD		|severity_color_1|t_varchar(6)	|'D6F6FF'|NOT NULL	|ZBX_SYNC
FIELD		|severity_color_2|t_varchar(6)	|'FFF6A5'|NOT NULL	|ZBX_SYNC
FIELD		|severity_color_3|t_varchar(6)	|'FFB689'|NOT NULL	|ZBX_SYNC
FIELD		|severity_color_4|t_varchar(6)	|'FF9999'|NOT NULL	|ZBX_SYNC
FIELD		|severity_color_5|t_varchar(6)	|'FF3838'|NOT NULL	|ZBX_SYNC
FIELD		|severity_name_0|t_varchar(32)	|'Not classified'|NOT NULL	|ZBX_SYNC
FIELD		|severity_name_1|t_varchar(32)	|'Information'|NOT NULL	|ZBX_SYNC
FIELD		|severity_name_2|t_varchar(32)	|'Warning'|NOT NULL	|ZBX_SYNC
FIELD		|severity_name_3|t_varchar(32)	|'Average'|NOT NULL	|ZBX_SYNC
FIELD		|severity_name_4|t_varchar(32)	|'High'	|NOT NULL	|ZBX_SYNC
FIELD		|severity_name_5|t_varchar(32)	|'Disaster'|NOT NULL	|ZBX_SYNC
FIELD		|ok_period	|t_integer	|'1800'	|NOT NULL	|ZBX_SYNC 
FIELD		|blink_period	|t_integer	|'1800'	|NOT NULL	|ZBX_SYNC 
FIELD		|problem_unack_color|t_varchar(6)|'DC0000'|NOT NULL	|ZBX_SYNC
FIELD		|problem_ack_color|t_varchar(6)	|'DC0000'|NOT NULL	|ZBX_SYNC 
FIELD		|ok_unack_color	|t_varchar(6)	|'00AA00'|NOT NULL	|ZBX_SYNC
FIELD		|ok_ack_color	|t_varchar(6)	|'00AA00'|NOT NULL	|ZBX_SYNC   
<<<<<<< HEAD
FIELD		|problem_unack_style|t_integer	|'0'	|NOT NULL	|ZBX_SYNC 
FIELD		|problem_ack_style|t_integer	|'0'	|NOT NULL	|ZBX_SYNC 
FIELD		|ok_unack_style	|t_integer	|'0'	|NOT NULL	|ZBX_SYNC 
FIELD		|ok_ack_style	|t_integer	|'0'	|NOT NULL	|ZBX_SYNC 
FIELD		|snmptrap_logging|t_integer	|'1'	|NOT NULL	|ZBX_SYNC,ZBX_PROXY

TABLE|globalvars|globalvarid|0
FIELD		|globalvarid	|t_id		|	|NOT NULL	|0
FIELD		|snmp_lastsize	|t_integer	|'0'	|NOT NULL	|0
=======
FIELD		|problem_unack_style|t_integer	|'1'	|NOT NULL	|ZBX_SYNC 
FIELD		|problem_ack_style|t_integer	|'1'	|NOT NULL	|ZBX_SYNC 
FIELD		|ok_unack_style	|t_integer	|'1'	|NOT NULL	|ZBX_SYNC 
FIELD		|ok_ack_style	|t_integer	|'1'	|NOT NULL	|ZBX_SYNC 
>>>>>>> bb5086d8

TABLE|functions|functionid|ZBX_SYNC
FIELD		|functionid	|t_id		|	|NOT NULL	|0
FIELD		|itemid		|t_id		|	|NOT NULL	|ZBX_SYNC		|1|items
FIELD		|triggerid	|t_id		|	|NOT NULL	|ZBX_SYNC		|2|triggers
FIELD		|function	|t_varchar(12)	|''	|NOT NULL	|ZBX_SYNC
FIELD		|parameter	|t_varchar(255)	|'0'	|NOT NULL	|ZBX_SYNC
INDEX		|1		|triggerid
INDEX		|2		|itemid,function,parameter

TABLE|graphs|graphid|ZBX_SYNC
FIELD		|graphid	|t_id		|	|NOT NULL	|0
FIELD		|name		|t_varchar(128)	|''	|NOT NULL	|ZBX_SYNC
FIELD		|width		|t_integer	|'0'	|NOT NULL	|ZBX_SYNC
FIELD		|height		|t_integer	|'0'	|NOT NULL	|ZBX_SYNC
FIELD		|yaxismin	|t_double	|'0'	|NOT NULL	|ZBX_SYNC
FIELD		|yaxismax	|t_double	|'0'	|NOT NULL	|ZBX_SYNC
FIELD		|templateid	|t_id		|	|NULL		|ZBX_SYNC		|1|graphs	|graphid
FIELD		|show_work_period|t_integer	|'1'	|NOT NULL	|ZBX_SYNC
FIELD		|show_triggers	|t_integer	|'1'	|NOT NULL	|ZBX_SYNC
FIELD		|graphtype	|t_integer	|'0'	|NOT NULL	|ZBX_SYNC
FIELD		|show_legend	|t_integer	|'1'	|NOT NULL	|ZBX_SYNC
FIELD		|show_3d	|t_integer	|'0'	|NOT NULL	|ZBX_SYNC
FIELD		|percent_left	|t_double	|'0'	|NOT NULL	|ZBX_SYNC
FIELD		|percent_right	|t_double	|'0'	|NOT NULL	|ZBX_SYNC
FIELD		|ymin_type	|t_integer	|'0'	|NOT NULL	|ZBX_SYNC
FIELD		|ymax_type	|t_integer	|'0'	|NOT NULL	|ZBX_SYNC
FIELD		|ymin_itemid	|t_id		|	|NULL		|ZBX_SYNC		|2|items	|itemid		|RESTRICT
FIELD		|ymax_itemid	|t_id		|	|NULL		|ZBX_SYNC		|3|items	|itemid		|RESTRICT
FIELD		|flags		|t_integer	|'0'	|NOT NULL	|ZBX_SYNC
INDEX		|graphs_1	|name

TABLE|graph_discovery|graphdiscoveryid|ZBX_SYNC
FIELD		|graphdiscoveryid|t_id		|	|NOT NULL	|0
FIELD		|graphid	|t_id		|	|NOT NULL	|ZBX_SYNC		|1|graphs
FIELD		|parent_graphid	|t_id		|	|NOT NULL	|ZBX_SYNC		|2|graphs	|graphid
FIELD		|name		|t_varchar(128)	|''	|NOT NULL	|0
UNIQUE		|1		|graphid,parent_graphid

TABLE|graphs_items|gitemid|ZBX_SYNC
FIELD		|gitemid	|t_id		|	|NOT NULL	|0
FIELD		|graphid	|t_id		|	|NOT NULL	|ZBX_SYNC		|1|graphs
FIELD		|itemid		|t_id		|	|NOT NULL	|ZBX_SYNC		|2|items
FIELD		|drawtype	|t_integer	|'0'	|NOT NULL	|ZBX_SYNC
FIELD		|sortorder	|t_integer	|'0'	|NOT NULL	|ZBX_SYNC
FIELD		|color		|t_varchar(6)	|'009600'|NOT NULL	|ZBX_SYNC
FIELD		|yaxisside	|t_integer	|'1'	|NOT NULL	|ZBX_SYNC
FIELD		|calc_fnc	|t_integer	|'2'	|NOT NULL	|ZBX_SYNC
FIELD		|type		|t_integer	|'0'	|NOT NULL	|ZBX_SYNC
FIELD		|periods_cnt	|t_integer	|'5'	|NOT NULL	|ZBX_SYNC
INDEX		|1		|itemid
INDEX		|2		|graphid

TABLE|graph_theme|graphthemeid|0
FIELD		|graphthemeid	|t_id		|	|NOT NULL	|0
FIELD		|description	|t_varchar(64)	|''	|NOT NULL	|0
FIELD		|theme		|t_varchar(64)	|''	|NOT NULL	|0
FIELD		|backgroundcolor|t_varchar(6)	|'F0F0F0'|NOT NULL	|0
FIELD		|graphcolor	|t_varchar(6)	|'FFFFFF'|NOT NULL	|0
FIELD		|graphbordercolor|t_varchar(6)	|'222222'|NOT NULL	|0
FIELD		|gridcolor	|t_varchar(6)	|'CCCCCC'|NOT NULL	|0
FIELD		|maingridcolor	|t_varchar(6)	|'AAAAAA'|NOT NULL	|0
FIELD		|gridbordercolor|t_varchar(6)	|'000000'|NOT NULL	|0
FIELD		|textcolor	|t_varchar(6)	|'202020'|NOT NULL	|0
FIELD		|highlightcolor	|t_varchar(6)	|'AA4444'|NOT NULL	|0
FIELD		|leftpercentilecolor|t_varchar(6)|'11CC11'|NOT NULL	|0
FIELD		|rightpercentilecolor|t_varchar(6)|'CC1111'|NOT NULL	|0
FIELD		|nonworktimecolor|t_varchar(6)	|'CCCCCC'|NOT NULL	|0
FIELD		|gridview	|t_integer	|1	|NOT NULL	|0
FIELD		|legendview	|t_integer	|1	|NOT NULL	|0
INDEX		|1		|description
INDEX		|2		|theme

TABLE|groups|groupid|ZBX_SYNC
FIELD		|groupid	|t_id		|	|NOT NULL	|0
FIELD		|name		|t_varchar(64)	|''	|NOT NULL	|ZBX_SYNC
FIELD		|internal	|t_integer	|'0'	|NOT NULL	|ZBX_SYNC
INDEX		|1		|name

TABLE|help_items|itemtype,key_|0
FIELD		|itemtype	|t_integer	|'0'	|NOT NULL	|0
FIELD		|key_		|t_varchar(255)	|''	|NOT NULL	|0
FIELD		|description	|t_varchar(255)	|''	|NOT NULL	|0

TABLE|hosts|hostid|ZBX_SYNC
FIELD		|hostid		|t_id		|	|NOT NULL	|0
FIELD		|proxy_hostid	|t_id		|	|NULL		|ZBX_SYNC		|1|hosts	|hostid		|RESTRICT
FIELD		|host		|t_varchar(64)	|''	|NOT NULL	|ZBX_SYNC,ZBX_PROXY
FIELD		|status		|t_integer	|'0'	|NOT NULL	|ZBX_SYNC
FIELD		|disable_until	|t_integer	|'0'	|NOT NULL	|0
FIELD		|error		|t_varchar(128)	|''	|NOT NULL	|ZBX_SYNC
FIELD		|available	|t_integer	|'0'	|NOT NULL	|ZBX_SYNC
FIELD		|errors_from	|t_integer	|'0'	|NOT NULL	|0
FIELD		|lastaccess	|t_integer	|'0'	|NOT NULL	|ZBX_SYNC
FIELD		|ipmi_authtype	|t_integer	|'0'	|NOT NULL	|ZBX_SYNC,ZBX_PROXY
FIELD		|ipmi_privilege	|t_integer	|'2'	|NOT NULL	|ZBX_SYNC,ZBX_PROXY
FIELD		|ipmi_username	|t_varchar(16)	|''	|NOT NULL	|ZBX_SYNC,ZBX_PROXY
FIELD		|ipmi_password	|t_varchar(20)	|''	|NOT NULL	|ZBX_SYNC,ZBX_PROXY
FIELD		|ipmi_disable_until|t_integer	|'0'	|NOT NULL	|0
FIELD		|ipmi_available	|t_integer	|'0'	|NOT NULL	|ZBX_SYNC
FIELD		|snmp_disable_until|t_integer	|'0'	|NOT NULL	|0
FIELD		|snmp_available	|t_integer	|'0'	|NOT NULL	|ZBX_SYNC
FIELD		|maintenanceid	|t_id		|	|NULL		|ZBX_SYNC		|2|maintenances	|		|RESTRICT
FIELD		|maintenance_status|t_integer	|'0'	|NOT NULL	|ZBX_SYNC
FIELD		|maintenance_type|t_integer	|'0'	|NOT NULL	|ZBX_SYNC
FIELD		|maintenance_from|t_integer	|'0'	|NOT NULL	|ZBX_SYNC
FIELD		|ipmi_errors_from|t_integer	|'0'	|NOT NULL	|0
FIELD		|snmp_errors_from|t_integer	|'0'	|NOT NULL	|0
FIELD		|ipmi_error	|t_varchar(128)	|''	|NOT NULL	|ZBX_SYNC
FIELD		|snmp_error	|t_varchar(128)	|''	|NOT NULL	|ZBX_SYNC
FIELD		|jmx_disable_until|t_integer	|'0'	|NOT NULL	|0
FIELD		|jmx_available	|t_integer	|'0'	|NOT NULL	|ZBX_SYNC
FIELD		|jmx_errors_from|t_integer	|'0'	|NOT NULL	|0
FIELD		|jmx_error	|t_varchar(128)	|''	|NOT NULL	|ZBX_SYNC
FIELD		|name		|t_varchar(64)	|''	|NOT NULL	|ZBX_SYNC
INDEX		|1		|host
INDEX		|2		|status
INDEX		|3		|proxy_hostid
INDEX		|4		|name

TABLE|interface|interfaceid|ZBX_SYNC
FIELD		|interfaceid	|t_id		|	|NOT NULL	|0
FIELD		|hostid		|t_id		|	|NOT NULL	|ZBX_SYNC,ZBX_PROXY	|1|hosts
FIELD		|main		|t_integer	|'0'	|NOT NULL	|ZBX_SYNC,ZBX_PROXY
FIELD		|type		|t_integer	|'0'	|NOT NULL	|ZBX_SYNC,ZBX_PROXY
FIELD		|useip		|t_integer	|'1'	|NOT NULL	|ZBX_SYNC,ZBX_PROXY
FIELD		|ip		|t_varchar(39)	|'127.0.0.1'|NOT NULL	|ZBX_SYNC,ZBX_PROXY
FIELD		|dns		|t_varchar(64)	|''	|NOT NULL	|ZBX_SYNC,ZBX_PROXY
FIELD		|port		|t_varchar(64)	|'10050'|NOT NULL	|ZBX_SYNC,ZBX_PROXY
INDEX		|1		|hostid,type
INDEX		|2		|ip,dns

TABLE|globalmacro|globalmacroid|ZBX_SYNC
FIELD		|globalmacroid	|t_id		|	|NOT NULL	|0
FIELD		|macro		|t_varchar(64)	|''	|NOT NULL	|ZBX_SYNC,ZBX_PROXY
FIELD		|value		|t_varchar(255)	|''	|NOT NULL	|ZBX_SYNC,ZBX_PROXY
INDEX		|1		|macro

TABLE|hostmacro|hostmacroid|ZBX_SYNC
FIELD		|hostmacroid	|t_id		|	|NOT NULL	|0
FIELD		|hostid		|t_id		|	|NOT NULL	|ZBX_SYNC,ZBX_PROXY	|1|hosts
FIELD		|macro		|t_varchar(64)	|''	|NOT NULL	|ZBX_SYNC,ZBX_PROXY
FIELD		|value		|t_varchar(255)	|''	|NOT NULL	|ZBX_SYNC,ZBX_PROXY
UNIQUE		|1		|hostid,macro

TABLE|hosts_groups|hostgroupid|ZBX_SYNC
FIELD		|hostgroupid	|t_id		|	|NOT NULL	|0
FIELD		|hostid		|t_id		|	|NOT NULL	|ZBX_SYNC		|1|hosts
FIELD		|groupid	|t_id		|	|NOT NULL	|ZBX_SYNC		|2|groups
UNIQUE		|1		|hostid,groupid
INDEX		|2		|groupid

TABLE|host_inventory|hostid|ZBX_SYNC
FIELD		|hostid		|t_id		|	|NOT NULL	|0			|1|hosts
FIELD		|inventory_mode	|t_integer	|'0'	|NOT NULL	|ZBX_SYNC
FIELD		|type		|t_varchar(64)	|''	|NOT NULL	|ZBX_SYNC
FIELD		|type_full	|t_varchar(64)	|''	|NOT NULL	|ZBX_SYNC
FIELD		|name		|t_varchar(64)	|''	|NOT NULL	|ZBX_SYNC
FIELD		|alias		|t_varchar(64)	|''	|NOT NULL	|ZBX_SYNC
FIELD		|os		|t_varchar(64)	|''	|NOT NULL	|ZBX_SYNC
FIELD		|os_full	|t_varchar(255)	|''	|NOT NULL	|ZBX_SYNC
FIELD		|os_short	|t_varchar(64)	|''	|NOT NULL	|ZBX_SYNC
FIELD		|serialno_a	|t_varchar(64)	|''	|NOT NULL	|ZBX_SYNC
FIELD		|serialno_b	|t_varchar(64)	|''	|NOT NULL	|ZBX_SYNC
FIELD		|tag		|t_varchar(64)	|''	|NOT NULL	|ZBX_SYNC
FIELD		|asset_tag	|t_varchar(64)	|''	|NOT NULL	|ZBX_SYNC
FIELD		|macaddress_a	|t_varchar(64)	|''	|NOT NULL	|ZBX_SYNC
FIELD		|macaddress_b	|t_varchar(64)	|''	|NOT NULL	|ZBX_SYNC
FIELD		|hardware	|t_varchar(255)	|''	|NOT NULL	|ZBX_SYNC
FIELD		|hardware_full	|t_text		|''	|NOT NULL	|ZBX_SYNC
FIELD		|software	|t_varchar(255)	|''	|NOT NULL	|ZBX_SYNC
FIELD		|software_full	|t_text		|''	|NOT NULL	|ZBX_SYNC
FIELD		|software_app_a	|t_varchar(64)	|''	|NOT NULL	|ZBX_SYNC
FIELD		|software_app_b	|t_varchar(64)	|''	|NOT NULL	|ZBX_SYNC
FIELD		|software_app_c	|t_varchar(64)	|''	|NOT NULL	|ZBX_SYNC
FIELD		|software_app_d	|t_varchar(64)	|''	|NOT NULL	|ZBX_SYNC
FIELD		|software_app_e	|t_varchar(64)	|''	|NOT NULL	|ZBX_SYNC
FIELD		|contact	|t_text		|''	|NOT NULL	|ZBX_SYNC
FIELD		|location	|t_text		|''	|NOT NULL	|ZBX_SYNC
FIELD		|location_lat	|t_varchar(16)	|''	|NOT NULL	|ZBX_SYNC
FIELD		|location_lon	|t_varchar(16)	|''	|NOT NULL	|ZBX_SYNC
FIELD		|notes		|t_text		|''	|NOT NULL	|ZBX_SYNC
FIELD		|chassis	|t_varchar(64)	|''	|NOT NULL	|ZBX_SYNC
FIELD		|model		|t_varchar(64)	|''	|NOT NULL	|ZBX_SYNC
FIELD		|hw_arch	|t_varchar(32)	|''	|NOT NULL	|ZBX_SYNC
FIELD		|vendor		|t_varchar(64)	|''	|NOT NULL	|ZBX_SYNC
FIELD		|contract_number|t_varchar(64)	|''	|NOT NULL	|ZBX_SYNC
FIELD		|installer_name	|t_varchar(64)	|''	|NOT NULL	|ZBX_SYNC
FIELD		|deployment_status|t_varchar(64)|''	|NOT NULL	|ZBX_SYNC
FIELD		|url_a		|t_varchar(255)	|''	|NOT NULL	|ZBX_SYNC
FIELD		|url_b		|t_varchar(255)	|''	|NOT NULL	|ZBX_SYNC
FIELD		|url_c		|t_varchar(255)	|''	|NOT NULL	|ZBX_SYNC
FIELD		|host_networks	|t_text		|''	|NOT NULL	|ZBX_SYNC
FIELD		|host_netmask	|t_varchar(39)	|''	|NOT NULL	|ZBX_SYNC
FIELD		|host_router	|t_varchar(39)	|''	|NOT NULL	|ZBX_SYNC
FIELD		|oob_ip		|t_varchar(39)	|''	|NOT NULL	|ZBX_SYNC
FIELD		|oob_netmask	|t_varchar(39)	|''	|NOT NULL	|ZBX_SYNC
FIELD		|oob_router	|t_varchar(39)	|''	|NOT NULL	|ZBX_SYNC
FIELD		|date_hw_purchase|t_varchar(64)	|''	|NOT NULL	|ZBX_SYNC
FIELD		|date_hw_install|t_varchar(64)	|''	|NOT NULL	|ZBX_SYNC
FIELD		|date_hw_expiry	|t_varchar(64)	|''	|NOT NULL	|ZBX_SYNC
FIELD		|date_hw_decomm	|t_varchar(64)	|''	|NOT NULL	|ZBX_SYNC
FIELD		|site_address_a	|t_varchar(128)	|''	|NOT NULL	|ZBX_SYNC
FIELD		|site_address_b	|t_varchar(128)	|''	|NOT NULL	|ZBX_SYNC
FIELD		|site_address_c	|t_varchar(128)	|''	|NOT NULL	|ZBX_SYNC
FIELD		|site_city	|t_varchar(128)	|''	|NOT NULL	|ZBX_SYNC
FIELD		|site_state	|t_varchar(64)	|''	|NOT NULL	|ZBX_SYNC
FIELD		|site_country	|t_varchar(64)	|''	|NOT NULL	|ZBX_SYNC
FIELD		|site_zip	|t_varchar(64)	|''	|NOT NULL	|ZBX_SYNC
FIELD		|site_rack	|t_varchar(128)	|''	|NOT NULL	|ZBX_SYNC
FIELD		|site_notes	|t_text		|''	|NOT NULL	|ZBX_SYNC
FIELD		|poc_1_name	|t_varchar(128)	|''	|NOT NULL	|ZBX_SYNC
FIELD		|poc_1_email	|t_varchar(128)	|''	|NOT NULL	|ZBX_SYNC
FIELD		|poc_1_phone_a	|t_varchar(64)	|''	|NOT NULL	|ZBX_SYNC
FIELD		|poc_1_phone_b	|t_varchar(64)	|''	|NOT NULL	|ZBX_SYNC
FIELD		|poc_1_cell	|t_varchar(64)	|''	|NOT NULL	|ZBX_SYNC
FIELD		|poc_1_screen	|t_varchar(64)	|''	|NOT NULL	|ZBX_SYNC
FIELD		|poc_1_notes	|t_text		|''	|NOT NULL	|ZBX_SYNC
FIELD		|poc_2_name	|t_varchar(128)	|''	|NOT NULL	|ZBX_SYNC
FIELD		|poc_2_email	|t_varchar(128)	|''	|NOT NULL	|ZBX_SYNC
FIELD		|poc_2_phone_a	|t_varchar(64)	|''	|NOT NULL	|ZBX_SYNC
FIELD		|poc_2_phone_b	|t_varchar(64)	|''	|NOT NULL	|ZBX_SYNC
FIELD		|poc_2_cell	|t_varchar(64)	|''	|NOT NULL	|ZBX_SYNC
FIELD		|poc_2_screen	|t_varchar(64)	|''	|NOT NULL	|ZBX_SYNC
FIELD		|poc_2_notes	|t_text		|''	|NOT NULL	|ZBX_SYNC

TABLE|hosts_templates|hosttemplateid|ZBX_SYNC
FIELD		|hosttemplateid	|t_id		|	|NOT NULL	|0
FIELD		|hostid		|t_id		|	|NOT NULL	|ZBX_SYNC,ZBX_PROXY	|1|hosts
FIELD		|templateid	|t_id		|	|NOT NULL	|ZBX_SYNC,ZBX_PROXY	|2|hosts	|hostid
UNIQUE		|1		|hostid,templateid
INDEX		|2		|templateid

TABLE|housekeeper|housekeeperid|0
FIELD		|housekeeperid	|t_id		|	|NOT NULL	|0
FIELD		|tablename	|t_varchar(64)	|''	|NOT NULL	|ZBX_SYNC
FIELD		|field		|t_varchar(64)	|''	|NOT NULL	|ZBX_SYNC
FIELD		|value		|t_id		|	|NOT NULL	|ZBX_SYNC		|-|items

TABLE|images|imageid|ZBX_SYNC
FIELD		|imageid	|t_id		|	|NOT NULL	|0
FIELD		|imagetype	|t_integer	|'0'	|NOT NULL	|ZBX_SYNC
FIELD		|name		|t_varchar(64)	|'0'	|NOT NULL	|ZBX_SYNC
FIELD		|image		|t_image	|''	|NOT NULL	|ZBX_SYNC
INDEX		|1		|imagetype,name

TABLE|items|itemid|ZBX_SYNC
FIELD		|itemid		|t_id		|	|NOT NULL	|0
FIELD		|type		|t_integer	|'0'	|NOT NULL	|ZBX_SYNC,ZBX_PROXY
FIELD		|snmp_community	|t_varchar(64)	|''	|NOT NULL	|ZBX_SYNC,ZBX_PROXY
FIELD		|snmp_oid	|t_varchar(255)	|''	|NOT NULL	|ZBX_SYNC,ZBX_PROXY
FIELD		|hostid		|t_id		|	|NOT NULL	|ZBX_SYNC,ZBX_PROXY	|1|hosts
FIELD		|name		|t_varchar(255)	|''	|NOT NULL	|ZBX_SYNC
FIELD		|key_		|t_varchar(255)	|''	|NOT NULL	|ZBX_SYNC,ZBX_PROXY
FIELD		|delay		|t_integer	|'0'	|NOT NULL	|ZBX_SYNC,ZBX_PROXY
FIELD		|history	|t_integer	|'90'	|NOT NULL	|ZBX_SYNC
FIELD		|trends		|t_integer	|'365'	|NOT NULL	|ZBX_SYNC
FIELD		|lastvalue	|t_varchar(255)	|	|NULL		|0
FIELD		|lastclock	|t_time		|	|NULL		|0
FIELD		|prevvalue	|t_varchar(255)	|	|NULL		|0
FIELD		|status		|t_integer	|'0'	|NOT NULL	|ZBX_SYNC,ZBX_PROXY
FIELD		|value_type	|t_integer	|'0'	|NOT NULL	|ZBX_SYNC,ZBX_PROXY
FIELD		|trapper_hosts	|t_varchar(255)	|''	|NOT NULL	|ZBX_SYNC,ZBX_PROXY
FIELD		|units		|t_varchar(255)	|''	|NOT NULL	|ZBX_SYNC,ZBX_PROXY
FIELD		|multiplier	|t_integer	|'0'	|NOT NULL	|ZBX_SYNC,ZBX_PROXY
FIELD		|delta		|t_integer	|'0'	|NOT NULL	|ZBX_SYNC,ZBX_PROXY
FIELD		|prevorgvalue	|t_varchar(255)	|	|NULL		|0
FIELD		|snmpv3_securityname|t_varchar(64)|''	|NOT NULL	|ZBX_SYNC,ZBX_PROXY
FIELD		|snmpv3_securitylevel|t_integer	|'0'	|NOT NULL	|ZBX_SYNC,ZBX_PROXY
FIELD		|snmpv3_authpassphrase|t_varchar(64)|''	|NOT NULL	|ZBX_SYNC,ZBX_PROXY
FIELD		|snmpv3_privpassphrase|t_varchar(64)|''	|NOT NULL	|ZBX_SYNC,ZBX_PROXY
FIELD		|formula	|t_varchar(255)	|'1'	|NOT NULL	|ZBX_SYNC,ZBX_PROXY
FIELD		|error		|t_varchar(128)	|''	|NOT NULL	|ZBX_SYNC
FIELD		|lastlogsize	|t_integer	|'0'	|NOT NULL	|0
FIELD		|logtimefmt	|t_varchar(64)	|''	|NOT NULL	|ZBX_SYNC,ZBX_PROXY
FIELD		|templateid	|t_id		|	|NULL		|ZBX_SYNC		|2|items	|itemid
FIELD		|valuemapid	|t_id		|	|NULL		|ZBX_SYNC		|3|valuemaps	|		|RESTRICT
FIELD		|delay_flex	|t_varchar(255)	|''	|NOT NULL	|ZBX_SYNC,ZBX_PROXY
FIELD		|params		|t_item_param	|''	|NOT NULL	|ZBX_SYNC,ZBX_PROXY
FIELD		|ipmi_sensor	|t_varchar(128)	|''	|NOT NULL	|ZBX_SYNC,ZBX_PROXY
FIELD		|data_type	|t_integer	|'0'	|NOT NULL	|ZBX_SYNC,ZBX_PROXY
FIELD		|authtype	|t_integer	|'0'	|NOT NULL	|ZBX_SYNC,ZBX_PROXY
FIELD		|username	|t_varchar(64)	|''	|NOT NULL	|ZBX_SYNC,ZBX_PROXY
FIELD		|password	|t_varchar(64)	|''	|NOT NULL	|ZBX_SYNC,ZBX_PROXY
FIELD		|publickey	|t_varchar(64)	|''	|NOT NULL	|ZBX_SYNC,ZBX_PROXY
FIELD		|privatekey	|t_varchar(64)	|''	|NOT NULL	|ZBX_SYNC,ZBX_PROXY
FIELD		|mtime		|t_integer	|'0'	|NOT NULL	|0
FIELD		|lastns		|t_nanosec	|	|NULL		|0
FIELD		|flags		|t_integer	|'0'	|NOT NULL	|ZBX_SYNC,ZBX_PROXY
FIELD		|filter		|t_varchar(255)	|''	|NOT NULL	|ZBX_SYNC,ZBX_PROXY
FIELD		|interfaceid	|t_id		|	|NULL		|ZBX_SYNC,ZBX_PROXY	|4|interface	|		|RESTRICT
FIELD		|port		|t_varchar(64)	|''	|NOT NULL	|ZBX_SYNC,ZBX_PROXY
FIELD		|description	|t_text		|''	|NOT NULL	|ZBX_SYNC
FIELD		|inventory_link	|t_integer	|'0'	|NOT NULL	|ZBX_SYNC
UNIQUE		|1		|hostid,key_
INDEX		|3		|status
INDEX		|4		|templateid
INDEX		|5		|valuemapid

TABLE|item_discovery|itemdiscoveryid|ZBX_SYNC
FIELD		|itemdiscoveryid|t_id		|	|NOT NULL	|0
FIELD		|itemid		|t_id		|	|NOT NULL	|ZBX_SYNC		|1|items
FIELD		|parent_itemid	|t_id		|	|NOT NULL	|ZBX_SYNC		|2|items	|itemid
FIELD		|key_		|t_varchar(255)	|''	|NOT NULL	|0
UNIQUE		|1		|itemid,parent_itemid

TABLE|items_applications|itemappid|ZBX_SYNC
FIELD		|itemappid	|t_id		|	|NOT NULL	|0
FIELD		|applicationid	|t_id		|	|NOT NULL	|ZBX_SYNC		|1|applications
FIELD		|itemid		|t_id		|	|NOT NULL	|ZBX_SYNC		|2|items
UNIQUE		|1		|applicationid,itemid
INDEX		|2		|itemid

TABLE|mappings|mappingid|ZBX_SYNC
FIELD		|mappingid	|t_id		|	|NOT NULL	|0
FIELD		|valuemapid	|t_id		|	|NOT NULL	|ZBX_SYNC		|1|valuemaps
FIELD		|value		|t_varchar(64)	|''	|NOT NULL	|ZBX_SYNC
FIELD		|newvalue	|t_varchar(64)	|''	|NOT NULL	|ZBX_SYNC
INDEX		|1		|valuemapid

TABLE|media|mediaid|ZBX_SYNC
FIELD		|mediaid	|t_id		|	|NOT NULL	|0
FIELD		|userid		|t_id		|	|NOT NULL	|ZBX_SYNC		|1|users
FIELD		|mediatypeid	|t_id		|	|NOT NULL	|ZBX_SYNC		|2|media_type
FIELD		|sendto		|t_varchar(100)	|''	|NOT NULL	|ZBX_SYNC
FIELD		|active		|t_integer	|'0'	|NOT NULL	|ZBX_SYNC
FIELD		|severity	|t_integer	|'63'	|NOT NULL	|ZBX_SYNC
FIELD		|period		|t_varchar(100)	|'1-7,00:00-24:00'|NOT NULL	|ZBX_SYNC
INDEX		|1		|userid
INDEX		|2		|mediatypeid

TABLE|media_type|mediatypeid|ZBX_SYNC
FIELD		|mediatypeid	|t_id		|	|NOT NULL	|0
FIELD		|type		|t_integer	|'0'	|NOT NULL	|ZBX_SYNC
FIELD		|description	|t_varchar(100)	|''	|NOT NULL	|ZBX_SYNC
FIELD		|smtp_server	|t_varchar(255)	|''	|NOT NULL	|ZBX_SYNC
FIELD		|smtp_helo	|t_varchar(255)	|''	|NOT NULL	|ZBX_SYNC
FIELD		|smtp_email	|t_varchar(255)	|''	|NOT NULL	|ZBX_SYNC
FIELD		|exec_path	|t_varchar(255)	|''	|NOT NULL	|ZBX_SYNC
FIELD		|gsm_modem	|t_varchar(255)	|''	|NOT NULL	|ZBX_SYNC
FIELD		|username	|t_varchar(255)	|''	|NOT NULL	|ZBX_SYNC
FIELD		|passwd		|t_varchar(255)	|''	|NOT NULL	|ZBX_SYNC

TABLE|profiles|profileid|0
FIELD		|profileid	|t_id		|	|NOT NULL	|0
FIELD		|userid		|t_id		|	|NOT NULL	|0			|1|users
FIELD		|idx		|t_varchar(96)	|''	|NOT NULL	|0
FIELD		|idx2		|t_id		|'0'	|NOT NULL	|0
FIELD		|value_id	|t_id		|'0'	|NOT NULL	|0
FIELD		|value_int	|t_integer	|'0'	|NOT NULL	|0
FIELD		|value_str	|t_varchar(255)	|''	|NOT NULL	|0
FIELD		|source		|t_varchar(96)	|''	|NOT NULL	|0
FIELD		|type		|t_integer	|'0'	|NOT NULL	|0
INDEX		|1		|userid,idx,idx2
INDEX		|2		|userid,profileid

TABLE|rights|rightid|ZBX_SYNC
FIELD		|rightid	|t_id		|	|NOT NULL	|0
FIELD		|groupid	|t_id		|	|NOT NULL	|ZBX_SYNC		|1|usrgrp	|usrgrpid
FIELD		|permission	|t_integer	|'0'	|NOT NULL	|ZBX_SYNC
FIELD		|id		|t_id		|	|NOT NULL	|ZBX_SYNC		|2|groups	|groupid
INDEX		|1		|groupid
INDEX		|2		|id

TABLE|scripts|scriptid|ZBX_SYNC
FIELD		|scriptid	|t_id		|	|NOT NULL	|0
FIELD		|name		|t_varchar(255)	|''	|NOT NULL	|ZBX_SYNC
FIELD		|command	|t_varchar(255)	|''	|NOT NULL	|ZBX_SYNC
FIELD		|host_access	|t_integer	|'2'	|NOT NULL	|ZBX_SYNC
FIELD		|usrgrpid	|t_id		|	|NULL		|ZBX_SYNC		|1|usrgrp	|		|RESTRICT
FIELD		|groupid	|t_id		|	|NULL		|ZBX_SYNC		|2|groups	|		|RESTRICT
FIELD		|description	|t_text		|''	|NOT NULL	|ZBX_SYNC
FIELD		|confirmation	|t_varchar(255)	|''	|NOT NULL	|ZBX_SYNC
FIELD		|type		|t_integer	|'0'	|NOT NULL	|ZBX_SYNC
FIELD		|execute_on	|t_integer	|'1'	|NOT NULL	|ZBX_SYNC

TABLE|screens|screenid|ZBX_SYNC
FIELD		|screenid	|t_id		|	|NOT NULL	|0
FIELD		|name		|t_varchar(255)	|	|NOT NULL	|ZBX_SYNC
FIELD		|hsize		|t_integer	|'1'	|NOT NULL	|ZBX_SYNC
FIELD		|vsize		|t_integer	|'1'	|NOT NULL	|ZBX_SYNC
FIELD		|templateid	|t_id		|	|NULL		|ZBX_SYNC		|1|hosts	|hostid

TABLE|screens_items|screenitemid|ZBX_SYNC
FIELD		|screenitemid	|t_id		|	|NOT NULL	|0
FIELD		|screenid	|t_id		|	|NOT NULL	|ZBX_SYNC		|1|screens
FIELD		|resourcetype	|t_integer	|'0'	|NOT NULL	|ZBX_SYNC
FIELD		|resourceid	|t_id		|'0'	|NOT NULL	|ZBX_SYNC
FIELD		|width		|t_integer	|'320'	|NOT NULL	|ZBX_SYNC
FIELD		|height		|t_integer	|'200'	|NOT NULL	|ZBX_SYNC
FIELD		|x		|t_integer	|'0'	|NOT NULL	|ZBX_SYNC
FIELD		|y		|t_integer	|'0'	|NOT NULL	|ZBX_SYNC
FIELD		|colspan	|t_integer	|'0'	|NOT NULL	|ZBX_SYNC
FIELD		|rowspan	|t_integer	|'0'	|NOT NULL	|ZBX_SYNC
FIELD		|elements	|t_integer	|'25'	|NOT NULL	|ZBX_SYNC
FIELD		|valign		|t_integer	|'0'	|NOT NULL	|ZBX_SYNC
FIELD		|halign		|t_integer	|'0'	|NOT NULL	|ZBX_SYNC
FIELD		|style		|t_integer	|'0'	|NOT NULL	|ZBX_SYNC
FIELD		|url		|t_varchar(255)	|''	|NOT NULL	|ZBX_SYNC
FIELD		|dynamic	|t_integer	|'0'	|NOT NULL	|ZBX_SYNC
FIELD		|sort_triggers	|t_integer	|'0'	|NOT NULL	|ZBX_SYNC

TABLE|services|serviceid|ZBX_SYNC
FIELD		|serviceid	|t_id		|	|NOT NULL	|0
FIELD		|name		|t_varchar(128)	|''	|NOT NULL	|ZBX_SYNC
FIELD		|status		|t_integer	|'0'	|NOT NULL	|ZBX_SYNC
FIELD		|algorithm	|t_integer	|'0'	|NOT NULL	|ZBX_SYNC
FIELD		|triggerid	|t_id		|	|NULL		|ZBX_SYNC		|1|triggers
FIELD		|showsla	|t_integer	|'0'	|NOT NULL	|ZBX_SYNC
FIELD		|goodsla	|t_double	|'99.9'	|NOT NULL	|ZBX_SYNC
FIELD		|sortorder	|t_integer	|'0'	|NOT NULL	|ZBX_SYNC
INDEX		|1		|triggerid

TABLE|services_links|linkid|ZBX_SYNC
FIELD		|linkid		|t_id		|	|NOT NULL	|0
FIELD		|serviceupid	|t_id		|	|NOT NULL	|ZBX_SYNC		|1|services	|serviceid
FIELD		|servicedownid	|t_id		|	|NOT NULL	|ZBX_SYNC		|2|services	|serviceid
FIELD		|soft		|t_integer	|'0'	|NOT NULL	|ZBX_SYNC
INDEX		|links_1	|servicedownid
UNIQUE		|links_2	|serviceupid,servicedownid

TABLE|sessions|sessionid|0
FIELD		|sessionid	|t_varchar(32)	|''	|NOT NULL	|0
FIELD		|userid		|t_id		|	|NOT NULL	|0			|1|users
FIELD		|lastaccess	|t_integer	|'0'	|NOT NULL	|0
FIELD		|status		|t_integer	|'0'	|NOT NULL	|0
INDEX		|1		|userid,status

TABLE|sysmaps_links|linkid|ZBX_SYNC
FIELD		|linkid		|t_id		|	|NOT NULL	|0
FIELD		|sysmapid	|t_id		|	|NOT NULL	|ZBX_SYNC		|1|sysmaps
FIELD		|selementid1	|t_id		|	|NOT NULL	|ZBX_SYNC		|2|sysmaps_elements|selementid
FIELD		|selementid2	|t_id		|	|NOT NULL	|ZBX_SYNC		|3|sysmaps_elements|selementid
FIELD		|drawtype	|t_integer	|'0'	|NOT NULL	|ZBX_SYNC
FIELD		|color		|t_varchar(6)	|'000000'|NOT NULL	|ZBX_SYNC
FIELD		|label		|t_varchar(255)|''	|NOT NULL	|ZBX_SYNC

TABLE|sysmaps_link_triggers|linktriggerid|ZBX_SYNC
FIELD		|linktriggerid	|t_id		|	|NOT NULL	|0
FIELD		|linkid		|t_id		|	|NOT NULL	|ZBX_SYNC		|1|sysmaps_links
FIELD		|triggerid	|t_id		|	|NOT NULL	|ZBX_SYNC		|2|triggers
FIELD		|drawtype	|t_integer	|'0'	|NOT NULL	|ZBX_SYNC
FIELD		|color		|t_varchar(6)	|'000000'|NOT NULL	|ZBX_SYNC
UNIQUE		|1		|linkid,triggerid

TABLE|sysmaps_elements|selementid|ZBX_SYNC
FIELD		|selementid	|t_id		|	|NOT NULL	|0
FIELD		|sysmapid	|t_id		|	|NOT NULL	|ZBX_SYNC		|1|sysmaps
FIELD		|elementid	|t_id		|'0'	|NOT NULL	|ZBX_SYNC
FIELD		|elementtype	|t_integer	|'0'	|NOT NULL	|ZBX_SYNC
FIELD		|iconid_off	|t_id		|	|NULL		|ZBX_SYNC		|2|images	|imageid	|RESTRICT
FIELD		|iconid_on	|t_id		|	|NULL		|ZBX_SYNC		|3|images	|imageid	|RESTRICT
FIELD		|label		|t_varchar(255)	|''	|NOT NULL	|ZBX_SYNC
FIELD		|label_location	|t_integer	|	|NULL		|ZBX_SYNC
FIELD		|x		|t_integer	|'0'	|NOT NULL	|ZBX_SYNC
FIELD		|y		|t_integer	|'0'	|NOT NULL	|ZBX_SYNC
FIELD		|iconid_disabled|t_id		|	|NULL		|ZBX_SYNC		|4|images	|imageid	|RESTRICT
FIELD		|iconid_maintenance|t_id	|	|NULL		|ZBX_SYNC		|5|images	|imageid	|RESTRICT
FIELD		|elementsubtype	|t_integer	|'0'	|NOT NULL	|ZBX_SYNC 
FIELD		|areatype	|t_integer	|'0'	|NOT NULL	|ZBX_SYNC 
FIELD		|width		|t_integer	|'200'	|NOT NULL	|ZBX_SYNC 
FIELD		|height		|t_integer	|'200'	|NOT NULL	|ZBX_SYNC 
FIELD		|viewtype	|t_integer	|'0'	|NOT NULL	|ZBX_SYNC 

TABLE|sysmap_element_url|sysmapelementurlid|ZBX_SYNC
FIELD		|sysmapelementurlid|t_id	|	|NOT NULL	|0
FIELD		|selementid	|t_id		|	|NOT NULL	|ZBX_SYNC		|1		|sysmaps_elements
FIELD		|name		|t_varchar(255)	|	|NOT NULL	|ZBX_SYNC
FIELD		|url		|t_varchar(255)	|''	|NOT NULL	|ZBX_SYNC
UNIQUE		|1		|selementid,name

TABLE|sysmaps|sysmapid|ZBX_SYNC
FIELD		|sysmapid	|t_id		|	|NOT NULL	|0
FIELD		|name		|t_varchar(128)	|''	|NOT NULL	|ZBX_SYNC
FIELD		|width		|t_integer	|'600'	|NOT NULL	|ZBX_SYNC
FIELD		|height		|t_integer	|'400'	|NOT NULL	|ZBX_SYNC
FIELD		|backgroundid	|t_id		|	|NULL		|ZBX_SYNC		|1|images	|imageid	|RESTRICT
FIELD		|label_type	|t_integer	|'2'	|NOT NULL	|ZBX_SYNC
FIELD		|label_location	|t_integer	|'3'	|NOT NULL	|ZBX_SYNC
FIELD		|highlight	|t_integer	|'1'	|NOT NULL	|ZBX_SYNC
FIELD		|expandproblem	|t_integer	|'1'	|NOT NULL	|ZBX_SYNC
FIELD		|markelements	|t_integer	|'0'	|NOT NULL	|ZBX_SYNC
FIELD		|show_unack	|t_integer	|'0'	|NOT NULL	|ZBX_SYNC
FIELD		|grid_size	|t_integer	|'50'	|NOT NULL	|ZBX_SYNC
FIELD		|grid_show	|t_integer	|'1'	|NOT NULL	|ZBX_SYNC
FIELD		|grid_align	|t_integer	|'1'	|NOT NULL	|ZBX_SYNC
FIELD		|label_format	|t_integer	|'0'	|NOT NULL	|ZBX_SYNC
FIELD		|label_type_host|t_integer	|'2'	|NOT NULL	|ZBX_SYNC
FIELD		|label_type_hostgroup|t_integer	|'2'	|NOT NULL	|ZBX_SYNC
FIELD		|label_type_trigger|t_integer	|'2'	|NOT NULL	|ZBX_SYNC
FIELD		|label_type_map|t_integer	|'2'	|NOT NULL	|ZBX_SYNC
FIELD		|label_type_image|t_integer	|'2'	|NOT NULL	|ZBX_SYNC
FIELD		|label_string_host|t_varchar(255)|''	|NOT NULL	|ZBX_SYNC
FIELD		|label_string_hostgroup|t_varchar(255)|''|NOT NULL	|ZBX_SYNC
FIELD		|label_string_trigger|t_varchar(255)|''	|NOT NULL	|ZBX_SYNC
FIELD		|label_string_map|t_varchar(255)|''	|NOT NULL	|ZBX_SYNC
FIELD		|label_string_image|t_varchar(255)|''	|NOT NULL	|ZBX_SYNC
INDEX		|1		|name

TABLE|sysmap_url|sysmapurlid|ZBX_SYNC
FIELD		|sysmapurlid	|t_id		|	|NOT NULL	|0
FIELD		|sysmapid	|t_id		|	|NOT NULL	|ZBX_SYNC		|1|sysmaps
FIELD		|name		|t_varchar(255)	|	|NOT NULL	|ZBX_SYNC
FIELD		|url		|t_varchar(255)	|''	|NOT NULL	|ZBX_SYNC
FIELD		|elementtype	|t_integer	|'0'	|NOT NULL	|ZBX_SYNC
UNIQUE		|1		|sysmapid,name

TABLE|triggers|triggerid|ZBX_SYNC
FIELD		|triggerid	|t_id		|	|NOT NULL	|0
FIELD		|expression	|t_varchar(255)	|''	|NOT NULL	|ZBX_SYNC
FIELD		|description	|t_varchar(255)	|''	|NOT NULL	|ZBX_SYNC
FIELD		|url		|t_varchar(255)	|''	|NOT NULL	|ZBX_SYNC
FIELD		|status		|t_integer	|'0'	|NOT NULL	|ZBX_SYNC
FIELD		|value		|t_integer	|'0'	|NOT NULL	|ZBX_SYNC
FIELD		|priority	|t_integer	|'0'	|NOT NULL	|ZBX_SYNC
FIELD		|lastchange	|t_integer	|'0'	|NOT NULL	|ZBX_SYNC
FIELD		|comments	|t_blob		|''	|NOT NULL	|ZBX_SYNC
FIELD		|error		|t_varchar(128)	|''	|NOT NULL	|ZBX_SYNC
FIELD		|templateid	|t_id		|	|NULL		|ZBX_SYNC		|1|triggers	|triggerid
FIELD		|type		|t_integer	|'0'	|NOT NULL	|ZBX_SYNC
FIELD		|value_flags	|t_integer	|'0'	|NOT NULL	|ZBX_SYNC
FIELD		|flags		|t_integer	|'0'	|NOT NULL	|ZBX_SYNC
INDEX		|1		|status
INDEX		|2		|value

TABLE|trigger_discovery|triggerdiscoveryid|ZBX_SYNC
FIELD		|triggerdiscoveryid|t_id	|	|NOT NULL	|0
FIELD		|triggerid	|t_id		|	|NOT NULL	|ZBX_SYNC		|1|triggers
FIELD		|parent_triggerid|t_id		|	|NOT NULL	|ZBX_SYNC		|2|triggers	|triggerid
FIELD		|name		|t_varchar(255)	|''	|NOT NULL	|0
UNIQUE		|1		|triggerid,parent_triggerid

TABLE|trigger_depends|triggerdepid|ZBX_SYNC
FIELD		|triggerdepid	|t_id		|	|NOT NULL	|0
FIELD		|triggerid_down	|t_id		|	|NOT NULL	|ZBX_SYNC		|1|triggers	|triggerid
FIELD		|triggerid_up	|t_id		|	|NOT NULL	|ZBX_SYNC		|2|triggers	|triggerid
UNIQUE		|1		|triggerid_down,triggerid_up
INDEX		|2		|triggerid_up

TABLE|users|userid|ZBX_SYNC
FIELD		|userid		|t_id		|	|NOT NULL	|0
FIELD		|alias		|t_varchar(100)	|''	|NOT NULL	|ZBX_SYNC
FIELD		|name		|t_varchar(100)	|''	|NOT NULL	|ZBX_SYNC
FIELD		|surname	|t_varchar(100)	|''	|NOT NULL	|ZBX_SYNC
FIELD		|passwd		|t_char(32)	|''	|NOT NULL	|ZBX_SYNC
FIELD		|url		|t_varchar(255)	|''	|NOT NULL	|ZBX_SYNC
FIELD		|autologin	|t_integer	|'0'	|NOT NULL	|ZBX_SYNC
FIELD		|autologout	|t_integer	|'900'	|NOT NULL	|ZBX_SYNC
FIELD		|lang		|t_varchar(5)	|'en_GB'|NOT NULL	|ZBX_SYNC
FIELD		|refresh	|t_integer	|'30'	|NOT NULL	|ZBX_SYNC
FIELD		|type		|t_integer	|'0'	|NOT NULL	|ZBX_SYNC
FIELD		|theme		|t_varchar(128)	|'default.css'|NOT NULL	|ZBX_SYNC
FIELD		|attempt_failed	|t_integer	|0	|NOT NULL	|ZBX_SYNC
FIELD		|attempt_ip	|t_varchar(39)	|''	|NOT NULL	|ZBX_SYNC
FIELD		|attempt_clock	|t_integer	|0	|NOT NULL	|ZBX_SYNC
FIELD		|rows_per_page	|t_integer	|50	|NOT NULL	|ZBX_SYNC
INDEX		|1		|alias

TABLE|usrgrp|usrgrpid|ZBX_SYNC
FIELD		|usrgrpid	|t_id		|	|NOT NULL	|0
FIELD		|name		|t_varchar(64)	|''	|NOT NULL	|ZBX_SYNC
FIELD		|gui_access	|t_integer	|'0'	|NOT NULL	|ZBX_SYNC
FIELD		|users_status	|t_integer	|'0'	|NOT NULL	|ZBX_SYNC
FIELD		|debug_mode	|t_integer	|'0'	|NOT NULL	|ZBX_SYNC
INDEX		|1		|name

TABLE|users_groups|id|ZBX_SYNC
FIELD		|id		|t_id		|	|NOT NULL	|0
FIELD		|usrgrpid	|t_id		|	|NOT NULL	|ZBX_SYNC		|1|usrgrp
FIELD		|userid		|t_id		|	|NOT NULL	|ZBX_SYNC		|2|users
UNIQUE		|1		|usrgrpid,userid

TABLE|valuemaps|valuemapid|ZBX_SYNC
FIELD		|valuemapid	|t_id		|	|NOT NULL	|0
FIELD		|name		|t_varchar(64)	|''	|NOT NULL	|ZBX_SYNC
INDEX		|1		|name

TABLE|maintenances|maintenanceid|ZBX_SYNC
FIELD		|maintenanceid	|t_id		|	|NOT NULL	|0
FIELD		|name		|t_varchar(128)	|''	|NOT NULL	|ZBX_SYNC
FIELD		|maintenance_type|t_integer	|'0'	|NOT NULL	|ZBX_SYNC
FIELD		|description	|t_blob		|''	|NOT NULL	|ZBX_SYNC
FIELD		|active_since	|t_integer	|'0'	|NOT NULL	|ZBX_SYNC
FIELD		|active_till	|t_integer	|'0'	|NOT NULL	|ZBX_SYNC
INDEX		|1		|active_since,active_till

TABLE|maintenances_hosts|maintenance_hostid|ZBX_SYNC
FIELD		|maintenance_hostid|t_id	|	|NOT NULL	|0
FIELD		|maintenanceid	|t_id		|	|NOT NULL	|ZBX_SYNC		|1|maintenances
FIELD		|hostid		|t_id		|	|NOT NULL	|ZBX_SYNC		|2|hosts
UNIQUE		|1		|maintenanceid,hostid

TABLE|maintenances_groups|maintenance_groupid|ZBX_SYNC
FIELD		|maintenance_groupid|t_id	|	|NOT NULL	|0
FIELD		|maintenanceid	|t_id		|	|NOT NULL	|ZBX_SYNC		|1|maintenances
FIELD		|groupid	|t_id		|	|NOT NULL	|ZBX_SYNC		|2|groups
UNIQUE		|1		|maintenanceid,groupid

TABLE|maintenances_windows|maintenance_timeperiodid|ZBX_SYNC
FIELD		|maintenance_timeperiodid|t_id	|	|NOT NULL	|0
FIELD		|maintenanceid	|t_id		|	|NOT NULL	|ZBX_SYNC		|1|maintenances
FIELD		|timeperiodid	|t_id		|	|NOT NULL	|ZBX_SYNC		|2|timeperiods
UNIQUE		|1		|maintenanceid,timeperiodid

TABLE|timeperiods|timeperiodid|ZBX_SYNC
FIELD		|timeperiodid	|t_id		|	|NOT NULL	|0
FIELD		|timeperiod_type|t_integer	|'0'	|NOT NULL	|ZBX_SYNC
FIELD		|every		|t_integer	|'0'	|NOT NULL	|ZBX_SYNC
FIELD		|month		|t_integer	|'0'	|NOT NULL	|ZBX_SYNC
FIELD		|dayofweek	|t_integer	|'0'	|NOT NULL	|ZBX_SYNC
FIELD		|day		|t_integer	|'0'	|NOT NULL	|ZBX_SYNC
FIELD		|start_time	|t_integer	|'0'	|NOT NULL	|ZBX_SYNC
FIELD		|period		|t_integer	|'0'	|NOT NULL	|ZBX_SYNC
FIELD		|start_date	|t_integer	|'0'	|NOT NULL	|ZBX_SYNC

TABLE|regexps|regexpid|ZBX_SYNC
FIELD		|regexpid	|t_id		|	|NOT NULL	|0
FIELD		|name		|t_varchar(128)	|''	|NOT NULL	|ZBX_SYNC,ZBX_PROXY
FIELD		|test_string	|t_blob		|''	|NOT NULL	|ZBX_SYNC
INDEX		|1		|name

TABLE|user_history|userhistoryid|0
FIELD		|userhistoryid	|t_id		|	|NOT NULL	|0
FIELD		|userid		|t_id		|	|NOT NULL	|0			|1|users
FIELD		|title1		|t_varchar(255)	|''	|NOT NULL	|0
FIELD		|url1		|t_varchar(255)	|''	|NOT NULL	|0
FIELD		|title2		|t_varchar(255)	|''	|NOT NULL	|0
FIELD		|url2		|t_varchar(255)	|''	|NOT NULL	|0
FIELD		|title3		|t_varchar(255)	|''	|NOT NULL	|0
FIELD		|url3		|t_varchar(255)	|''	|NOT NULL	|0
FIELD		|title4		|t_varchar(255)	|''	|NOT NULL	|0
FIELD		|url4		|t_varchar(255)	|''	|NOT NULL	|0
FIELD		|title5		|t_varchar(255)	|''	|NOT NULL	|0
FIELD		|url5		|t_varchar(255)	|''	|NOT NULL	|0
UNIQUE		|1		|userid

TABLE|expressions|expressionid|ZBX_SYNC
FIELD		|expressionid	|t_id		|	|NOT NULL	|0
FIELD		|regexpid	|t_id		|	|NOT NULL	|ZBX_SYNC,ZBX_PROXY	|1|regexps
FIELD		|expression	|t_varchar(255)	|''	|NOT NULL	|ZBX_SYNC,ZBX_PROXY
FIELD		|expression_type|t_integer	|'0'	|NOT NULL	|ZBX_SYNC,ZBX_PROXY
FIELD		|exp_delimiter	|t_varchar(1)	|''	|NOT NULL	|ZBX_SYNC,ZBX_PROXY
FIELD		|case_sensitive	|t_integer	|'0'	|NOT NULL	|ZBX_SYNC,ZBX_PROXY
INDEX		|1		|regexpid

TABLE|autoreg_host|autoreg_hostid|ZBX_SYNC
FIELD		|autoreg_hostid	|t_id		|	|NOT NULL	|0
FIELD		|proxy_hostid	|t_id		|	|NULL		|ZBX_SYNC		|1|hosts		|hostid
FIELD		|host		|t_varchar(64)	|''	|NOT NULL	|ZBX_SYNC
FIELD		|listen_ip	|t_varchar(39)	|''	|NOT NULL	|ZBX_SYNC
FIELD		|listen_port	|t_integer	|'0'	|NOT NULL	|ZBX_SYNC
FIELD		|listen_dns	|t_varchar(64)	|''	|NOT NULL	|ZBX_SYNC
INDEX		|1		|proxy_hostid,host

TABLE|proxy_autoreg_host|id|0
FIELD		|id		|t_serial	|	|NOT NULL	|0
FIELD		|clock		|t_time		|'0'	|NOT NULL	|0
FIELD		|host		|t_varchar(64)	|''	|NOT NULL	|0
FIELD		|listen_ip	|t_varchar(39)	|''	|NOT NULL	|0
FIELD		|listen_port	|t_integer	|'0'	|NOT NULL	|0
FIELD		|listen_dns	|t_varchar(64)	|''	|NOT NULL	|0
INDEX		|1		|clock<|MERGE_RESOLUTION|>--- conflicted
+++ resolved
@@ -514,22 +514,15 @@
 FIELD		|problem_ack_color|t_varchar(6)	|'DC0000'|NOT NULL	|ZBX_SYNC 
 FIELD		|ok_unack_color	|t_varchar(6)	|'00AA00'|NOT NULL	|ZBX_SYNC
 FIELD		|ok_ack_color	|t_varchar(6)	|'00AA00'|NOT NULL	|ZBX_SYNC   
-<<<<<<< HEAD
-FIELD		|problem_unack_style|t_integer	|'0'	|NOT NULL	|ZBX_SYNC 
-FIELD		|problem_ack_style|t_integer	|'0'	|NOT NULL	|ZBX_SYNC 
-FIELD		|ok_unack_style	|t_integer	|'0'	|NOT NULL	|ZBX_SYNC 
-FIELD		|ok_ack_style	|t_integer	|'0'	|NOT NULL	|ZBX_SYNC 
+FIELD		|problem_unack_style|t_integer	|'1'	|NOT NULL	|ZBX_SYNC
+FIELD		|problem_ack_style|t_integer	|'1'	|NOT NULL	|ZBX_SYNC
+FIELD		|ok_unack_style	|t_integer	|'1'	|NOT NULL	|ZBX_SYNC
+FIELD		|ok_ack_style	|t_integer	|'1'	|NOT NULL	|ZBX_SYNC
 FIELD		|snmptrap_logging|t_integer	|'1'	|NOT NULL	|ZBX_SYNC,ZBX_PROXY
 
 TABLE|globalvars|globalvarid|0
 FIELD		|globalvarid	|t_id		|	|NOT NULL	|0
 FIELD		|snmp_lastsize	|t_integer	|'0'	|NOT NULL	|0
-=======
-FIELD		|problem_unack_style|t_integer	|'1'	|NOT NULL	|ZBX_SYNC 
-FIELD		|problem_ack_style|t_integer	|'1'	|NOT NULL	|ZBX_SYNC 
-FIELD		|ok_unack_style	|t_integer	|'1'	|NOT NULL	|ZBX_SYNC 
-FIELD		|ok_ack_style	|t_integer	|'1'	|NOT NULL	|ZBX_SYNC 
->>>>>>> bb5086d8
 
 TABLE|functions|functionid|ZBX_SYNC
 FIELD		|functionid	|t_id		|	|NOT NULL	|0
