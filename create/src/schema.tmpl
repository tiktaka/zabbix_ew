--- conflicted
+++ resolved
@@ -1906,8 +1906,4 @@
 FIELD		|dbversionid	|t_id		|	|NOT NULL	|0
 FIELD		|mandatory	|t_integer	|'0'	|NOT NULL	|
 FIELD		|optional	|t_integer	|'0'	|NOT NULL	|
-<<<<<<< HEAD
-ROW		|1		|5050111	|5050111
-=======
-ROW		|1		|5050113	|5050113
->>>>>>> ac25c634
+ROW		|1		|5050114	|5050114