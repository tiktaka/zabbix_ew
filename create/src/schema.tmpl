--- conflicted
+++ resolved
@@ -1855,8 +1855,4 @@
 TABLE|dbversion||
 FIELD		|mandatory	|t_integer	|'0'	|NOT NULL	|
 FIELD		|optional	|t_integer	|'0'	|NOT NULL	|
-<<<<<<< HEAD
-ROW		|5030183	|5030183
-=======
-ROW		|5030170	|5030170
->>>>>>> 17c7dcad
+ROW		|5030187	|5030187