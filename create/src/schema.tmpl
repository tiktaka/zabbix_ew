--
-- Zabbix
-- Copyright (C) 2000-2011 Zabbix SIA
--
-- This program is free software; you can redistribute it and/or modify
-- it under the terms of the GNU General Public License as published by
-- the Free Software Foundation; either version 2 of the License, or
-- (at your option) any later version.
--
-- This program is distributed in the hope that it will be useful,
-- but WITHOUT ANY WARRANTY; without even the implied warranty of
-- MERCHANTABILITY or FITNESS FOR A PARTICULAR PURPOSE.  See the
-- GNU General Public License for more details.
--
-- You should have received a copy of the GNU General Public License
-- along with this program; if not, write to the Free Software
-- Foundation, Inc., 51 Franklin Street, Fifth Floor, Boston, MA  02110-1301, USA.
--

--
-- Do not use spaces
-- Tables must be sorted to match referential integrity rules
--

TABLE|maintenances|maintenanceid|ZBX_SYNC,ZBX_DATA
FIELD		|maintenanceid	|t_id		|	|NOT NULL	|0
FIELD		|name		|t_varchar(128)	|''	|NOT NULL	|ZBX_SYNC
FIELD		|maintenance_type|t_integer	|'0'	|NOT NULL	|ZBX_SYNC
FIELD		|description	|t_text		|''	|NOT NULL	|ZBX_SYNC
FIELD		|active_since	|t_integer	|'0'	|NOT NULL	|ZBX_SYNC
FIELD		|active_till	|t_integer	|'0'	|NOT NULL	|ZBX_SYNC
INDEX		|1		|active_since,active_till

TABLE|hosts|hostid|ZBX_SYNC,ZBX_DATA
FIELD		|hostid		|t_id		|	|NOT NULL	|0
FIELD		|proxy_hostid	|t_id		|	|NULL		|ZBX_SYNC		|1|hosts	|hostid		|RESTRICT
FIELD		|host		|t_varchar(64)	|''	|NOT NULL	|ZBX_SYNC,ZBX_PROXY
FIELD		|status		|t_integer	|'0'	|NOT NULL	|ZBX_SYNC,ZBX_PROXY
FIELD		|disable_until	|t_integer	|'0'	|NOT NULL	|ZBX_NODATA
FIELD		|error		|t_varchar(128)	|''	|NOT NULL	|ZBX_SYNC,ZBX_NODATA
FIELD		|available	|t_integer	|'0'	|NOT NULL	|ZBX_SYNC,ZBX_NODATA
FIELD		|errors_from	|t_integer	|'0'	|NOT NULL	|ZBX_NODATA
FIELD		|lastaccess	|t_integer	|'0'	|NOT NULL	|ZBX_SYNC,ZBX_NODATA
FIELD		|ipmi_authtype	|t_integer	|'0'	|NOT NULL	|ZBX_SYNC,ZBX_PROXY
FIELD		|ipmi_privilege	|t_integer	|'2'	|NOT NULL	|ZBX_SYNC,ZBX_PROXY
FIELD		|ipmi_username	|t_varchar(16)	|''	|NOT NULL	|ZBX_SYNC,ZBX_PROXY
FIELD		|ipmi_password	|t_varchar(20)	|''	|NOT NULL	|ZBX_SYNC,ZBX_PROXY
FIELD		|ipmi_disable_until|t_integer	|'0'	|NOT NULL	|ZBX_NODATA
FIELD		|ipmi_available	|t_integer	|'0'	|NOT NULL	|ZBX_SYNC,ZBX_NODATA
FIELD		|snmp_disable_until|t_integer	|'0'	|NOT NULL	|ZBX_NODATA
FIELD		|snmp_available	|t_integer	|'0'	|NOT NULL	|ZBX_SYNC,ZBX_NODATA
FIELD		|maintenanceid	|t_id		|	|NULL		|ZBX_SYNC,ZBX_NODATA	|2|maintenances	|		|RESTRICT
FIELD		|maintenance_status|t_integer	|'0'	|NOT NULL	|ZBX_SYNC,ZBX_NODATA
FIELD		|maintenance_type|t_integer	|'0'	|NOT NULL	|ZBX_SYNC,ZBX_NODATA
FIELD		|maintenance_from|t_integer	|'0'	|NOT NULL	|ZBX_SYNC,ZBX_NODATA
FIELD		|ipmi_errors_from|t_integer	|'0'	|NOT NULL	|ZBX_NODATA
FIELD		|snmp_errors_from|t_integer	|'0'	|NOT NULL	|ZBX_NODATA
FIELD		|ipmi_error	|t_varchar(128)	|''	|NOT NULL	|ZBX_SYNC,ZBX_NODATA
FIELD		|snmp_error	|t_varchar(128)	|''	|NOT NULL	|ZBX_SYNC,ZBX_NODATA
FIELD		|jmx_disable_until|t_integer	|'0'	|NOT NULL	|ZBX_NODATA
FIELD		|jmx_available	|t_integer	|'0'	|NOT NULL	|ZBX_SYNC,ZBX_NODATA
FIELD		|jmx_errors_from|t_integer	|'0'	|NOT NULL	|ZBX_NODATA
FIELD		|jmx_error	|t_varchar(128)	|''	|NOT NULL	|ZBX_SYNC,ZBX_NODATA
FIELD		|name		|t_varchar(64)	|''	|NOT NULL	|ZBX_SYNC,ZBX_PROXY
INDEX		|1		|host
INDEX		|2		|status
INDEX		|3		|proxy_hostid
INDEX		|4		|name

TABLE|groups|groupid|ZBX_SYNC,ZBX_DATA
FIELD		|groupid	|t_id		|	|NOT NULL	|0
FIELD		|name		|t_varchar(64)	|''	|NOT NULL	|ZBX_SYNC
FIELD		|internal	|t_integer	|'0'	|NOT NULL	|ZBX_SYNC
INDEX		|1		|name

TABLE|screens|screenid|ZBX_SYNC,ZBX_DATA
FIELD		|screenid	|t_id		|	|NOT NULL	|0
FIELD		|name		|t_varchar(255)	|	|NOT NULL	|ZBX_SYNC
FIELD		|hsize		|t_integer	|'1'	|NOT NULL	|ZBX_SYNC
FIELD		|vsize		|t_integer	|'1'	|NOT NULL	|ZBX_SYNC
FIELD		|templateid	|t_id		|	|NULL		|ZBX_SYNC		|1|hosts	|hostid

TABLE|screens_items|screenitemid|ZBX_SYNC,ZBX_DATA
FIELD		|screenitemid	|t_id		|	|NOT NULL	|0
FIELD		|screenid	|t_id		|	|NOT NULL	|ZBX_SYNC		|1|screens
FIELD		|resourcetype	|t_integer	|'0'	|NOT NULL	|ZBX_SYNC
FIELD		|resourceid	|t_id		|'0'	|NOT NULL	|ZBX_SYNC
FIELD		|width		|t_integer	|'320'	|NOT NULL	|ZBX_SYNC
FIELD		|height		|t_integer	|'200'	|NOT NULL	|ZBX_SYNC
FIELD		|x		|t_integer	|'0'	|NOT NULL	|ZBX_SYNC
FIELD		|y		|t_integer	|'0'	|NOT NULL	|ZBX_SYNC
FIELD		|colspan	|t_integer	|'0'	|NOT NULL	|ZBX_SYNC
FIELD		|rowspan	|t_integer	|'0'	|NOT NULL	|ZBX_SYNC
FIELD		|elements	|t_integer	|'25'	|NOT NULL	|ZBX_SYNC
FIELD		|valign		|t_integer	|'0'	|NOT NULL	|ZBX_SYNC
FIELD		|halign		|t_integer	|'0'	|NOT NULL	|ZBX_SYNC
FIELD		|style		|t_integer	|'0'	|NOT NULL	|ZBX_SYNC
FIELD		|url		|t_varchar(255)	|''	|NOT NULL	|ZBX_SYNC
FIELD		|dynamic	|t_integer	|'0'	|NOT NULL	|ZBX_SYNC
FIELD		|sort_triggers	|t_integer	|'0'	|NOT NULL	|ZBX_SYNC
FIELD		|application	|t_varchar(255)	|''	|NOT NULL	|ZBX_SYNC

TABLE|slideshows|slideshowid|ZBX_SYNC,ZBX_DATA
FIELD		|slideshowid	|t_id		|	|NOT NULL	|0
FIELD		|name		|t_varchar(255)	|''	|NOT NULL	|ZBX_SYNC
FIELD		|delay		|t_integer	|'0'	|NOT NULL	|ZBX_SYNC

TABLE|slides|slideid|ZBX_SYNC,ZBX_DATA
FIELD		|slideid	|t_id		|	|NOT NULL	|0
FIELD		|slideshowid	|t_id		|	|NOT NULL	|ZBX_SYNC		|1|slideshows
FIELD		|screenid	|t_id		|	|NOT NULL	|ZBX_SYNC		|2|screens
FIELD		|step		|t_integer	|'0'	|NOT NULL	|ZBX_SYNC
FIELD		|delay		|t_integer	|'0'	|NOT NULL	|ZBX_SYNC
INDEX		|slides_1	|slideshowid

TABLE|drules|druleid|ZBX_SYNC,ZBX_DATA
FIELD		|druleid	|t_id		|	|NOT NULL	|0
FIELD		|proxy_hostid	|t_id		|	|NULL		|ZBX_SYNC		|1|hosts	|hostid		|RESTRICT
FIELD		|name		|t_varchar(255)	|''	|NOT NULL	|ZBX_SYNC
FIELD		|iprange	|t_varchar(255)	|''	|NOT NULL	|ZBX_SYNC,ZBX_PROXY
FIELD		|delay		|t_integer	|'3600'	|NOT NULL	|ZBX_SYNC,ZBX_PROXY
FIELD		|nextcheck	|t_integer	|'0'	|NOT NULL	|ZBX_SYNC,ZBX_NODATA
FIELD		|status		|t_integer	|'0'	|NOT NULL	|ZBX_SYNC

TABLE|dchecks|dcheckid|ZBX_SYNC,ZBX_DATA
FIELD		|dcheckid	|t_id		|	|NOT NULL	|0
FIELD		|druleid	|t_id		|	|NOT NULL	|ZBX_SYNC,ZBX_PROXY	|1|drules
FIELD		|type		|t_integer	|'0'	|NOT NULL	|ZBX_SYNC,ZBX_PROXY
FIELD		|key_		|t_varchar(255)	|''	|NOT NULL	|ZBX_SYNC,ZBX_PROXY
FIELD		|snmp_community	|t_varchar(255)	|''	|NOT NULL	|ZBX_SYNC,ZBX_PROXY
FIELD		|ports		|t_varchar(255)	|'0'	|NOT NULL	|ZBX_SYNC,ZBX_PROXY
FIELD		|snmpv3_securityname|t_varchar(64)|''	|NOT NULL	|ZBX_SYNC,ZBX_PROXY
FIELD		|snmpv3_securitylevel|t_integer	|'0'	|NOT NULL	|ZBX_SYNC,ZBX_PROXY
FIELD		|snmpv3_authpassphrase|t_varchar(64)|''	|NOT NULL	|ZBX_SYNC,ZBX_PROXY
FIELD		|snmpv3_privpassphrase|t_varchar(64)|''	|NOT NULL	|ZBX_SYNC,ZBX_PROXY
FIELD		|uniq		|t_integer	|'0'	|NOT NULL	|ZBX_SYNC,ZBX_PROXY
FIELD		|snmpv3_authprotocol|t_integer	|'0'	|NOT NULL	|ZBX_SYNC,ZBX_PROXY
FIELD		|snmpv3_privprotocol|t_integer	|'0'	|NOT NULL	|ZBX_SYNC,ZBX_PROXY
INDEX		|1		|druleid

TABLE|applications|applicationid|ZBX_SYNC,ZBX_DATA
FIELD		|applicationid	|t_id		|	|NOT NULL	|0
FIELD		|hostid		|t_id		|	|NOT NULL	|ZBX_SYNC		|1|hosts
FIELD		|name		|t_varchar(255)	|''	|NOT NULL	|ZBX_SYNC
FIELD		|templateid	|t_id		|	|NULL		|ZBX_SYNC		|2|applications	|applicationid
INDEX		|1		|templateid
UNIQUE		|2		|hostid,name

TABLE|httptest|httptestid|ZBX_SYNC,ZBX_DATA
FIELD		|httptestid	|t_id		|	|NOT NULL	|0
FIELD		|name		|t_varchar(64)	|''	|NOT NULL	|ZBX_SYNC,ZBX_PROXY
FIELD		|applicationid	|t_id		|	|NULL		|ZBX_SYNC		|1|applications	|		|RESTRICT
FIELD		|nextcheck	|t_integer	|'0'	|NOT NULL	|ZBX_SYNC,ZBX_NODATA
FIELD		|delay		|t_integer	|'60'	|NOT NULL	|ZBX_SYNC,ZBX_PROXY
FIELD		|status		|t_integer	|'0'	|NOT NULL	|ZBX_SYNC
FIELD		|macros		|t_text		|''	|NOT NULL	|ZBX_SYNC,ZBX_PROXY
FIELD		|agent		|t_varchar(255)	|''	|NOT NULL	|ZBX_SYNC,ZBX_PROXY
FIELD		|authentication	|t_integer	|'0'	|NOT NULL	|ZBX_SYNC,ZBX_PROXY,ZBX_NODATA
FIELD		|http_user	|t_varchar(64)	|''	|NOT NULL	|ZBX_SYNC,ZBX_PROXY,ZBX_NODATA
FIELD		|http_password	|t_varchar(64)	|''	|NOT NULL	|ZBX_SYNC,ZBX_PROXY,ZBX_NODATA
FIELD		|hostid		|t_id		|	|NOT NULL	|ZBX_SYNC,ZBX_PROXY	|2|hosts
FIELD		|templateid	|t_id		|	|NULL		|ZBX_SYNC		|3|httptest	|httptestid
FIELD		|http_proxy	|t_varchar(255)	|''	|NOT NULL	|ZBX_SYNC,ZBX_PROXY,ZBX_NODATA
FIELD		|retries	|t_integer	|'1'	|NOT NULL	|ZBX_SYNC,ZBX_PROXY,ZBX_NODATA
INDEX		|httptest_1	|applicationid
UNIQUE		|2		|hostid,name
INDEX		|3		|status
INDEX		|4		|templateid

TABLE|httpstep|httpstepid|ZBX_SYNC,ZBX_DATA
FIELD		|httpstepid	|t_id		|	|NOT NULL	|0
FIELD		|httptestid	|t_id		|	|NOT NULL	|ZBX_SYNC,ZBX_PROXY	|1|httptest
FIELD		|name		|t_varchar(64)	|''	|NOT NULL	|ZBX_SYNC,ZBX_PROXY
FIELD		|no		|t_integer	|'0'	|NOT NULL	|ZBX_SYNC,ZBX_PROXY
FIELD		|url		|t_varchar(255)	|''	|NOT NULL	|ZBX_SYNC,ZBX_PROXY
FIELD		|timeout	|t_integer	|'30'	|NOT NULL	|ZBX_SYNC,ZBX_PROXY
FIELD		|posts		|t_text		|''	|NOT NULL	|ZBX_SYNC,ZBX_PROXY
FIELD		|required	|t_varchar(255)	|''	|NOT NULL	|ZBX_SYNC,ZBX_PROXY
FIELD		|status_codes	|t_varchar(255)	|''	|NOT NULL	|ZBX_SYNC,ZBX_PROXY
INDEX		|httpstep_1	|httptestid

TABLE|interface|interfaceid|ZBX_SYNC,ZBX_DATA
FIELD		|interfaceid	|t_id		|	|NOT NULL	|0
FIELD		|hostid		|t_id		|	|NOT NULL	|ZBX_SYNC,ZBX_PROXY	|1|hosts
FIELD		|main		|t_integer	|'0'	|NOT NULL	|ZBX_SYNC,ZBX_PROXY
FIELD		|type		|t_integer	|'0'	|NOT NULL	|ZBX_SYNC,ZBX_PROXY
FIELD		|useip		|t_integer	|'1'	|NOT NULL	|ZBX_SYNC,ZBX_PROXY
FIELD		|ip		|t_varchar(39)	|'127.0.0.1'|NOT NULL	|ZBX_SYNC,ZBX_PROXY
FIELD		|dns		|t_varchar(64)	|''	|NOT NULL	|ZBX_SYNC,ZBX_PROXY
FIELD		|port		|t_varchar(64)	|'10050'|NOT NULL	|ZBX_SYNC,ZBX_PROXY
INDEX		|1		|hostid,type
INDEX		|2		|ip,dns

TABLE|valuemaps|valuemapid|ZBX_SYNC,ZBX_DATA
FIELD		|valuemapid	|t_id		|	|NOT NULL	|0
FIELD		|name		|t_varchar(64)	|''	|NOT NULL	|ZBX_SYNC
INDEX		|1		|name

TABLE|items|itemid|ZBX_SYNC,ZBX_DATA
FIELD		|itemid		|t_id		|	|NOT NULL	|0
FIELD		|type		|t_integer	|'0'	|NOT NULL	|ZBX_SYNC,ZBX_PROXY
FIELD		|snmp_community	|t_varchar(64)	|''	|NOT NULL	|ZBX_SYNC,ZBX_PROXY
FIELD		|snmp_oid	|t_varchar(255)	|''	|NOT NULL	|ZBX_SYNC,ZBX_PROXY
FIELD		|hostid		|t_id		|	|NOT NULL	|ZBX_SYNC,ZBX_PROXY	|1|hosts
FIELD		|name		|t_varchar(255)	|''	|NOT NULL	|ZBX_SYNC
FIELD		|key_		|t_varchar(255)	|''	|NOT NULL	|ZBX_SYNC,ZBX_PROXY
FIELD		|delay		|t_integer	|'0'	|NOT NULL	|ZBX_SYNC,ZBX_PROXY
FIELD		|history	|t_integer	|'90'	|NOT NULL	|ZBX_SYNC
FIELD		|trends		|t_integer	|'365'	|NOT NULL	|ZBX_SYNC
FIELD		|lastvalue	|t_varchar(255)	|	|NULL		|ZBX_NODATA
FIELD		|lastclock	|t_time		|	|NULL		|ZBX_NODATA
FIELD		|prevvalue	|t_varchar(255)	|	|NULL		|ZBX_NODATA
FIELD		|status		|t_integer	|'0'	|NOT NULL	|ZBX_SYNC,ZBX_PROXY
FIELD		|value_type	|t_integer	|'0'	|NOT NULL	|ZBX_SYNC,ZBX_PROXY
FIELD		|trapper_hosts	|t_varchar(255)	|''	|NOT NULL	|ZBX_SYNC,ZBX_PROXY
FIELD		|units		|t_varchar(255)	|''	|NOT NULL	|ZBX_SYNC
FIELD		|multiplier	|t_integer	|'0'	|NOT NULL	|ZBX_SYNC
FIELD		|delta		|t_integer	|'0'	|NOT NULL	|ZBX_SYNC
FIELD		|prevorgvalue	|t_varchar(255)	|	|NULL		|ZBX_NODATA
FIELD		|snmpv3_securityname|t_varchar(64)|''	|NOT NULL	|ZBX_SYNC,ZBX_PROXY
FIELD		|snmpv3_securitylevel|t_integer	|'0'	|NOT NULL	|ZBX_SYNC,ZBX_PROXY
FIELD		|snmpv3_authpassphrase|t_varchar(64)|''	|NOT NULL	|ZBX_SYNC,ZBX_PROXY
FIELD		|snmpv3_privpassphrase|t_varchar(64)|''	|NOT NULL	|ZBX_SYNC,ZBX_PROXY
FIELD		|formula	|t_varchar(255)	|'1'	|NOT NULL	|ZBX_SYNC,ZBX_PROXY
FIELD		|error		|t_varchar(128)	|''	|NOT NULL	|ZBX_SYNC,ZBX_NODATA
FIELD		|lastlogsize	|t_bigint	|'0'	|NOT NULL	|ZBX_NODATA
FIELD		|logtimefmt	|t_varchar(64)	|''	|NOT NULL	|ZBX_SYNC,ZBX_PROXY
FIELD		|templateid	|t_id		|	|NULL		|ZBX_SYNC		|2|items	|itemid
FIELD		|valuemapid	|t_id		|	|NULL		|ZBX_SYNC		|3|valuemaps	|		|RESTRICT
FIELD		|delay_flex	|t_varchar(255)	|''	|NOT NULL	|ZBX_SYNC,ZBX_PROXY
FIELD		|params		|t_text		|''	|NOT NULL	|ZBX_SYNC,ZBX_PROXY
FIELD		|ipmi_sensor	|t_varchar(128)	|''	|NOT NULL	|ZBX_SYNC,ZBX_PROXY
FIELD		|data_type	|t_integer	|'0'	|NOT NULL	|ZBX_SYNC,ZBX_PROXY
FIELD		|authtype	|t_integer	|'0'	|NOT NULL	|ZBX_SYNC,ZBX_PROXY
FIELD		|username	|t_varchar(64)	|''	|NOT NULL	|ZBX_SYNC,ZBX_PROXY
FIELD		|password	|t_varchar(64)	|''	|NOT NULL	|ZBX_SYNC,ZBX_PROXY
FIELD		|publickey	|t_varchar(64)	|''	|NOT NULL	|ZBX_SYNC,ZBX_PROXY
FIELD		|privatekey	|t_varchar(64)	|''	|NOT NULL	|ZBX_SYNC,ZBX_PROXY
FIELD		|mtime		|t_integer	|'0'	|NOT NULL	|ZBX_NODATA
FIELD		|lastns		|t_nanosec	|	|NULL		|ZBX_NODATA
FIELD		|flags		|t_integer	|'0'	|NOT NULL	|ZBX_SYNC,ZBX_PROXY
FIELD		|filter		|t_varchar(255)	|''	|NOT NULL	|ZBX_SYNC,ZBX_PROXY
FIELD		|interfaceid	|t_id		|	|NULL		|ZBX_SYNC,ZBX_PROXY	|4|interface	|		|RESTRICT
FIELD		|port		|t_varchar(64)	|''	|NOT NULL	|ZBX_SYNC,ZBX_PROXY
FIELD		|description	|t_text		|''	|NOT NULL	|ZBX_SYNC
FIELD		|inventory_link	|t_integer	|'0'	|NOT NULL	|ZBX_SYNC
FIELD		|lifetime	|t_varchar(64)	|'30'	|NOT NULL	|ZBX_SYNC
FIELD		|snmpv3_authprotocol|t_integer	|'0'	|NOT NULL	|ZBX_SYNC,ZBX_PROXY
FIELD		|snmpv3_privprotocol|t_integer	|'0'	|NOT NULL	|ZBX_SYNC,ZBX_PROXY
FIELD		|state		|t_integer	|'0'	|NOT NULL	|ZBX_SYNC,ZBX_NODATA
UNIQUE		|1		|hostid,key_
INDEX		|3		|status
INDEX		|4		|templateid
INDEX		|5		|valuemapid

TABLE|httpstepitem|httpstepitemid|ZBX_SYNC,ZBX_DATA
FIELD		|httpstepitemid	|t_id		|	|NOT NULL	|0
FIELD		|httpstepid	|t_id		|	|NOT NULL	|ZBX_SYNC,ZBX_PROXY	|1|httpstep
FIELD		|itemid		|t_id		|	|NOT NULL	|ZBX_SYNC,ZBX_PROXY	|2|items
FIELD		|type		|t_integer	|'0'	|NOT NULL	|ZBX_SYNC,ZBX_PROXY
UNIQUE		|httpstepitem_1	|httpstepid,itemid

TABLE|httptestitem|httptestitemid|ZBX_SYNC,ZBX_DATA
FIELD		|httptestitemid	|t_id		|	|NOT NULL	|0
FIELD		|httptestid	|t_id		|	|NOT NULL	|ZBX_SYNC,ZBX_PROXY	|1|httptest
FIELD		|itemid		|t_id		|	|NOT NULL	|ZBX_SYNC,ZBX_PROXY	|2|items
FIELD		|type		|t_integer	|'0'	|NOT NULL	|ZBX_SYNC,ZBX_PROXY
UNIQUE		|httptestitem_1	|httptestid,itemid

TABLE|media_type|mediatypeid|ZBX_SYNC,ZBX_DATA
FIELD		|mediatypeid	|t_id		|	|NOT NULL	|0
FIELD		|type		|t_integer	|'0'	|NOT NULL	|ZBX_SYNC
FIELD		|description	|t_varchar(100)	|''	|NOT NULL	|ZBX_SYNC
FIELD		|smtp_server	|t_varchar(255)	|''	|NOT NULL	|ZBX_SYNC
FIELD		|smtp_helo	|t_varchar(255)	|''	|NOT NULL	|ZBX_SYNC
FIELD		|smtp_email	|t_varchar(255)	|''	|NOT NULL	|ZBX_SYNC
FIELD		|exec_path	|t_varchar(255)	|''	|NOT NULL	|ZBX_SYNC
FIELD		|gsm_modem	|t_varchar(255)	|''	|NOT NULL	|ZBX_SYNC
FIELD		|username	|t_varchar(255)	|''	|NOT NULL	|ZBX_SYNC
FIELD		|passwd		|t_varchar(255)	|''	|NOT NULL	|ZBX_SYNC
FIELD		|status		|t_integer	|'0'	|NOT NULL	|ZBX_SYNC

TABLE|users|userid|ZBX_SYNC,ZBX_DATA
FIELD		|userid		|t_id		|	|NOT NULL	|0
FIELD		|alias		|t_varchar(100)	|''	|NOT NULL	|ZBX_SYNC
FIELD		|name		|t_varchar(100)	|''	|NOT NULL	|ZBX_SYNC
FIELD		|surname	|t_varchar(100)	|''	|NOT NULL	|ZBX_SYNC
FIELD		|passwd		|t_char(32)	|''	|NOT NULL	|ZBX_SYNC
FIELD		|url		|t_varchar(255)	|''	|NOT NULL	|ZBX_SYNC
FIELD		|autologin	|t_integer	|'0'	|NOT NULL	|ZBX_SYNC
FIELD		|autologout	|t_integer	|'900'	|NOT NULL	|ZBX_SYNC
FIELD		|lang		|t_varchar(5)	|'en_GB'|NOT NULL	|ZBX_SYNC
FIELD		|refresh	|t_integer	|'30'	|NOT NULL	|ZBX_SYNC
FIELD		|type		|t_integer	|'1'	|NOT NULL	|ZBX_SYNC
FIELD		|theme		|t_varchar(128)	|'default'|NOT NULL	|ZBX_SYNC
FIELD		|attempt_failed	|t_integer	|0	|NOT NULL	|ZBX_SYNC,ZBX_NODATA
FIELD		|attempt_ip	|t_varchar(39)	|''	|NOT NULL	|ZBX_SYNC,ZBX_NODATA
FIELD		|attempt_clock	|t_integer	|0	|NOT NULL	|ZBX_SYNC,ZBX_NODATA
FIELD		|rows_per_page	|t_integer	|50	|NOT NULL	|ZBX_SYNC
INDEX		|1		|alias

TABLE|usrgrp|usrgrpid|ZBX_SYNC,ZBX_DATA
FIELD		|usrgrpid	|t_id		|	|NOT NULL	|0
FIELD		|name		|t_varchar(64)	|''	|NOT NULL	|ZBX_SYNC
FIELD		|gui_access	|t_integer	|'0'	|NOT NULL	|ZBX_SYNC
FIELD		|users_status	|t_integer	|'0'	|NOT NULL	|ZBX_SYNC
FIELD		|debug_mode	|t_integer	|'0'	|NOT NULL	|ZBX_SYNC
INDEX		|1		|name

TABLE|users_groups|id|ZBX_SYNC,ZBX_DATA
FIELD		|id		|t_id		|	|NOT NULL	|0
FIELD		|usrgrpid	|t_id		|	|NOT NULL	|ZBX_SYNC		|1|usrgrp
FIELD		|userid		|t_id		|	|NOT NULL	|ZBX_SYNC		|2|users
UNIQUE		|1		|usrgrpid,userid

TABLE|scripts|scriptid|ZBX_SYNC,ZBX_DATA
FIELD		|scriptid	|t_id		|	|NOT NULL	|0
FIELD		|name		|t_varchar(255)	|''	|NOT NULL	|ZBX_SYNC
FIELD		|command	|t_varchar(255)	|''	|NOT NULL	|ZBX_SYNC
FIELD		|host_access	|t_integer	|'2'	|NOT NULL	|ZBX_SYNC
FIELD		|usrgrpid	|t_id		|	|NULL		|ZBX_SYNC		|1|usrgrp	|		|RESTRICT
FIELD		|groupid	|t_id		|	|NULL		|ZBX_SYNC		|2|groups	|		|RESTRICT
FIELD		|description	|t_text		|''	|NOT NULL	|ZBX_SYNC
FIELD		|confirmation	|t_varchar(255)	|''	|NOT NULL	|ZBX_SYNC
FIELD		|type		|t_integer	|'0'	|NOT NULL	|ZBX_SYNC
FIELD		|execute_on	|t_integer	|'1'	|NOT NULL	|ZBX_SYNC

TABLE|actions|actionid|ZBX_SYNC,ZBX_DATA
FIELD		|actionid	|t_id		|	|NOT NULL	|0
FIELD		|name		|t_varchar(255)	|''	|NOT NULL	|ZBX_SYNC
FIELD		|eventsource	|t_integer	|'0'	|NOT NULL	|ZBX_SYNC
FIELD		|evaltype	|t_integer	|'0'	|NOT NULL	|ZBX_SYNC
FIELD		|status		|t_integer	|'0'	|NOT NULL	|ZBX_SYNC
FIELD		|esc_period	|t_integer	|'0'	|NOT NULL	|ZBX_SYNC
FIELD		|def_shortdata	|t_varchar(255)	|''	|NOT NULL	|ZBX_SYNC
FIELD		|def_longdata	|t_text		|''	|NOT NULL	|ZBX_SYNC
FIELD		|recovery_msg	|t_integer	|'0'	|NOT NULL	|ZBX_SYNC
FIELD		|r_shortdata	|t_varchar(255)	|''	|NOT NULL	|ZBX_SYNC
FIELD		|r_longdata	|t_text		|''	|NOT NULL	|ZBX_SYNC
INDEX		|1		|eventsource,status

TABLE|operations|operationid|ZBX_SYNC,ZBX_DATA
FIELD		|operationid	|t_id		|	|NOT NULL	|0
FIELD		|actionid	|t_id		|	|NOT NULL	|ZBX_SYNC		|1|actions
FIELD		|operationtype	|t_integer	|'0'	|NOT NULL	|ZBX_SYNC
FIELD		|esc_period	|t_integer	|'0'	|NOT NULL	|ZBX_SYNC
FIELD		|esc_step_from	|t_integer	|'1'	|NOT NULL	|ZBX_SYNC
FIELD		|esc_step_to	|t_integer	|'1'	|NOT NULL	|ZBX_SYNC
FIELD		|evaltype	|t_integer	|'0'	|NOT NULL	|ZBX_SYNC
INDEX		|1		|actionid

TABLE|opmessage|operationid|ZBX_SYNC,ZBX_DATA
FIELD		|operationid	|t_id		|	|NOT NULL	|0			|1|operations
FIELD		|default_msg	|t_integer	|'0'	|NOT NULL	|ZBX_SYNC
FIELD		|subject	|t_varchar(255)	|''	|NOT NULL	|ZBX_SYNC
FIELD		|message	|t_text		|''	|NOT NULL	|ZBX_SYNC
FIELD		|mediatypeid	|t_id		|	|NULL		|ZBX_SYNC		|2|media_type	|		|RESTRICT

TABLE|opmessage_grp|opmessage_grpid|ZBX_SYNC,ZBX_DATA
FIELD		|opmessage_grpid|t_id		|	|NOT NULL	|0
FIELD		|operationid	|t_id		|	|NOT NULL	|ZBX_SYNC		|1|operations
FIELD		|usrgrpid	|t_id		|	|NOT NULL	|ZBX_SYNC		|2|usrgrp	|		|RESTRICT
UNIQUE		|1		|operationid,usrgrpid

TABLE|opmessage_usr|opmessage_usrid|ZBX_SYNC,ZBX_DATA
FIELD		|opmessage_usrid|t_id		|	|NOT NULL	|0
FIELD		|operationid	|t_id		|	|NOT NULL	|ZBX_SYNC		|1|operations
FIELD		|userid		|t_id		|	|NOT NULL	|ZBX_SYNC		|2|users	|		|RESTRICT
UNIQUE		|1		|operationid,userid

TABLE|opcommand|operationid|ZBX_SYNC,ZBX_DATA
FIELD		|operationid	|t_id		|	|NOT NULL	|0			|1|operations
FIELD		|type		|t_integer	|'0'	|NOT NULL	|ZBX_SYNC
FIELD		|scriptid	|t_id		|	|NULL		|ZBX_SYNC		|2|scripts	|		|RESTRICT
FIELD		|execute_on	|t_integer	|'0'	|NOT NULL	|ZBX_SYNC
FIELD		|port		|t_varchar(64)	|''	|NOT NULL	|ZBX_SYNC
FIELD		|authtype	|t_integer	|'0'	|NOT NULL	|ZBX_SYNC
FIELD		|username	|t_varchar(64)	|''	|NOT NULL	|ZBX_SYNC
FIELD		|password	|t_varchar(64)	|''	|NOT NULL	|ZBX_SYNC
FIELD		|publickey	|t_varchar(64)	|''	|NOT NULL	|ZBX_SYNC
FIELD		|privatekey	|t_varchar(64)	|''	|NOT NULL	|ZBX_SYNC
FIELD		|command	|t_text		|''	|NOT NULL	|ZBX_SYNC

TABLE|opcommand_hst|opcommand_hstid|ZBX_SYNC,ZBX_DATA
FIELD		|opcommand_hstid|t_id		|	|NOT NULL	|0
FIELD		|operationid	|t_id		|	|NOT NULL	|ZBX_SYNC		|1|operations
FIELD		|hostid		|t_id		|	|NULL		|ZBX_SYNC		|2|hosts	|		|RESTRICT
INDEX		|1		|operationid

TABLE|opcommand_grp|opcommand_grpid|ZBX_SYNC,ZBX_DATA
FIELD		|opcommand_grpid|t_id		|	|NOT NULL	|0
FIELD		|operationid	|t_id		|	|NOT NULL	|ZBX_SYNC		|1|operations
FIELD		|groupid	|t_id		|	|NOT NULL	|ZBX_SYNC		|2|groups	|		|RESTRICT
INDEX		|1		|operationid

TABLE|opgroup|opgroupid|ZBX_SYNC,ZBX_DATA
FIELD		|opgroupid	|t_id		|	|NOT NULL	|0
FIELD		|operationid	|t_id		|	|NOT NULL	|ZBX_SYNC		|1|operations
FIELD		|groupid	|t_id		|	|NOT NULL	|ZBX_SYNC		|2|groups	|		|RESTRICT
UNIQUE		|1		|operationid,groupid

TABLE|optemplate|optemplateid|ZBX_SYNC,ZBX_DATA
FIELD		|optemplateid	|t_id		|	|NOT NULL	|0
FIELD		|operationid	|t_id		|	|NOT NULL	|ZBX_SYNC		|1|operations
FIELD		|templateid	|t_id		|	|NOT NULL	|ZBX_SYNC		|2|hosts	|hostid		|RESTRICT
UNIQUE		|1		|operationid,templateid

TABLE|opconditions|opconditionid|ZBX_SYNC,ZBX_DATA
FIELD		|opconditionid	|t_id		|	|NOT NULL	|0
FIELD		|operationid	|t_id		|	|NOT NULL	|ZBX_SYNC		|1|operations
FIELD		|conditiontype	|t_integer	|'0'	|NOT NULL	|ZBX_SYNC
FIELD		|operator	|t_integer	|'0'	|NOT NULL	|ZBX_SYNC
FIELD		|value		|t_varchar(255)	|''	|NOT NULL	|ZBX_SYNC
INDEX		|1		|operationid

TABLE|conditions|conditionid|ZBX_SYNC,ZBX_DATA
FIELD		|conditionid	|t_id		|	|NOT NULL	|0
FIELD		|actionid	|t_id		|	|NOT NULL	|ZBX_SYNC		|1|actions
FIELD		|conditiontype	|t_integer	|'0'	|NOT NULL	|ZBX_SYNC
FIELD		|operator	|t_integer	|'0'	|NOT NULL	|ZBX_SYNC
FIELD		|value		|t_varchar(255)	|''	|NOT NULL	|ZBX_SYNC
INDEX		|1		|actionid

TABLE|config|configid|ZBX_SYNC,ZBX_DATA
FIELD		|configid	|t_id		|	|NOT NULL	|0
FIELD		|alert_history	|t_integer	|'0'	|NOT NULL	|ZBX_SYNC
FIELD		|event_history	|t_integer	|'0'	|NOT NULL	|ZBX_SYNC
FIELD		|refresh_unsupported|t_integer	|'0'	|NOT NULL	|ZBX_SYNC,ZBX_PROXY
FIELD		|work_period	|t_varchar(100)	|'1-5,00:00-24:00'|NOT NULL|ZBX_SYNC
FIELD		|alert_usrgrpid	|t_id		|	|NULL		|ZBX_SYNC		|1|usrgrp	|usrgrpid	|RESTRICT
FIELD		|event_ack_enable|t_integer	|'1'	|NOT NULL	|ZBX_SYNC,ZBX_NODATA
FIELD		|event_expire	|t_integer	|'7'	|NOT NULL	|ZBX_SYNC,ZBX_NODATA
FIELD		|event_show_max	|t_integer	|'100'	|NOT NULL	|ZBX_SYNC,ZBX_NODATA
FIELD		|default_theme	|t_varchar(128)	|'originalblue'|NOT NULL	|ZBX_SYNC,ZBX_NODATA
FIELD		|authentication_type|t_integer	|'0'	|NOT NULL	|ZBX_SYNC,ZBX_NODATA
FIELD		|ldap_host	|t_varchar(255)	|''	|NOT NULL	|ZBX_SYNC,ZBX_NODATA
FIELD		|ldap_port	|t_integer	|389	|NOT NULL	|ZBX_SYNC,ZBX_NODATA
FIELD		|ldap_base_dn	|t_varchar(255)	|''	|NOT NULL	|ZBX_SYNC,ZBX_NODATA
FIELD		|ldap_bind_dn	|t_varchar(255)	|''	|NOT NULL	|ZBX_SYNC,ZBX_NODATA
FIELD		|ldap_bind_password|t_varchar(128)|''	|NOT NULL	|ZBX_SYNC,ZBX_NODATA
FIELD		|ldap_search_attribute|t_varchar(128)|''|NOT NULL	|ZBX_SYNC,ZBX_NODATA
FIELD		|dropdown_first_entry|t_integer	|'1'	|NOT NULL	|ZBX_SYNC,ZBX_NODATA
FIELD		|dropdown_first_remember|t_integer|'1'	|NOT NULL	|ZBX_SYNC,ZBX_NODATA
FIELD		|discovery_groupid|t_id		|	|NOT NULL	|ZBX_SYNC,ZBX_PROXY	|2|groups	|groupid	|RESTRICT
FIELD		|max_in_table	|t_integer	|'50'	|NOT NULL	|ZBX_SYNC,ZBX_NODATA
FIELD		|search_limit	|t_integer	|'1000'	|NOT NULL	|ZBX_SYNC,ZBX_NODATA
FIELD		|severity_color_0|t_varchar(6)	|'DBDBDB'|NOT NULL	|ZBX_SYNC,ZBX_NODATA
FIELD		|severity_color_1|t_varchar(6)	|'D6F6FF'|NOT NULL	|ZBX_SYNC,ZBX_NODATA
FIELD		|severity_color_2|t_varchar(6)	|'FFF6A5'|NOT NULL	|ZBX_SYNC,ZBX_NODATA
FIELD		|severity_color_3|t_varchar(6)	|'FFB689'|NOT NULL	|ZBX_SYNC,ZBX_NODATA
FIELD		|severity_color_4|t_varchar(6)	|'FF9999'|NOT NULL	|ZBX_SYNC,ZBX_NODATA
FIELD		|severity_color_5|t_varchar(6)	|'FF3838'|NOT NULL	|ZBX_SYNC,ZBX_NODATA
FIELD		|severity_name_0|t_varchar(32)	|'Not classified'|NOT NULL|ZBX_SYNC,ZBX_NODATA
FIELD		|severity_name_1|t_varchar(32)	|'Information'|NOT NULL	|ZBX_SYNC,ZBX_NODATA
FIELD		|severity_name_2|t_varchar(32)	|'Warning'|NOT NULL	|ZBX_SYNC,ZBX_NODATA
FIELD		|severity_name_3|t_varchar(32)	|'Average'|NOT NULL	|ZBX_SYNC,ZBX_NODATA
FIELD		|severity_name_4|t_varchar(32)	|'High'	|NOT NULL	|ZBX_SYNC,ZBX_NODATA
FIELD		|severity_name_5|t_varchar(32)	|'Disaster'|NOT NULL	|ZBX_SYNC,ZBX_NODATA
FIELD		|ok_period	|t_integer	|'1800'	|NOT NULL	|ZBX_SYNC,ZBX_NODATA
FIELD		|blink_period	|t_integer	|'1800'	|NOT NULL	|ZBX_SYNC,ZBX_NODATA
FIELD		|problem_unack_color|t_varchar(6)|'DC0000'|NOT NULL	|ZBX_SYNC,ZBX_NODATA
FIELD		|problem_ack_color|t_varchar(6)	|'DC0000'|NOT NULL	|ZBX_SYNC,ZBX_NODATA
FIELD		|ok_unack_color	|t_varchar(6)	|'00AA00'|NOT NULL	|ZBX_SYNC,ZBX_NODATA
FIELD		|ok_ack_color	|t_varchar(6)	|'00AA00'|NOT NULL	|ZBX_SYNC,ZBX_NODATA
FIELD		|problem_unack_style|t_integer	|'1'	|NOT NULL	|ZBX_SYNC,ZBX_NODATA
FIELD		|problem_ack_style|t_integer	|'1'	|NOT NULL	|ZBX_SYNC,ZBX_NODATA
FIELD		|ok_unack_style	|t_integer	|'1'	|NOT NULL	|ZBX_SYNC,ZBX_NODATA
FIELD		|ok_ack_style	|t_integer	|'1'	|NOT NULL	|ZBX_SYNC,ZBX_NODATA
FIELD		|snmptrap_logging|t_integer	|'1'	|NOT NULL	|ZBX_SYNC,ZBX_PROXY,ZBX_NODATA
FIELD		|server_check_interval|t_integer|'10'	|NOT NULL	|ZBX_SYNC,ZBX_NODATA

TABLE|triggers|triggerid|ZBX_SYNC,ZBX_DATA
FIELD		|triggerid	|t_id		|	|NOT NULL	|0
FIELD		|expression	|t_varchar(2048)|''	|NOT NULL	|ZBX_SYNC
FIELD		|description	|t_varchar(255)	|''	|NOT NULL	|ZBX_SYNC
FIELD		|url		|t_varchar(255)	|''	|NOT NULL	|ZBX_SYNC
FIELD		|status		|t_integer	|'0'	|NOT NULL	|ZBX_SYNC
FIELD		|value		|t_integer	|'0'	|NOT NULL	|ZBX_SYNC,ZBX_NODATA
FIELD		|priority	|t_integer	|'0'	|NOT NULL	|ZBX_SYNC
FIELD		|lastchange	|t_integer	|'0'	|NOT NULL	|ZBX_SYNC,ZBX_NODATA
FIELD		|comments	|t_text		|''	|NOT NULL	|ZBX_SYNC
FIELD		|error		|t_varchar(128)	|''	|NOT NULL	|ZBX_SYNC,ZBX_NODATA
FIELD		|templateid	|t_id		|	|NULL		|ZBX_SYNC		|1|triggers	|triggerid
FIELD		|type		|t_integer	|'0'	|NOT NULL	|ZBX_SYNC
FIELD		|state		|t_integer	|'0'	|NOT NULL	|ZBX_SYNC,ZBX_NODATA
FIELD		|flags		|t_integer	|'0'	|NOT NULL	|ZBX_SYNC
INDEX		|1		|status
INDEX		|2		|value

TABLE|trigger_depends|triggerdepid|ZBX_SYNC,ZBX_DATA
FIELD		|triggerdepid	|t_id		|	|NOT NULL	|0
FIELD		|triggerid_down	|t_id		|	|NOT NULL	|ZBX_SYNC		|1|triggers	|triggerid
FIELD		|triggerid_up	|t_id		|	|NOT NULL	|ZBX_SYNC		|2|triggers	|triggerid
UNIQUE		|1		|triggerid_down,triggerid_up
INDEX		|2		|triggerid_up

TABLE|functions|functionid|ZBX_SYNC,ZBX_DATA
FIELD		|functionid	|t_id		|	|NOT NULL	|0
FIELD		|itemid		|t_id		|	|NOT NULL	|ZBX_SYNC		|1|items
FIELD		|triggerid	|t_id		|	|NOT NULL	|ZBX_SYNC		|2|triggers
FIELD		|function	|t_varchar(12)	|''	|NOT NULL	|ZBX_SYNC
FIELD		|parameter	|t_varchar(255)	|'0'	|NOT NULL	|ZBX_SYNC
INDEX		|1		|triggerid
INDEX		|2		|itemid,function,parameter

TABLE|graphs|graphid|ZBX_SYNC,ZBX_DATA
FIELD		|graphid	|t_id		|	|NOT NULL	|0
FIELD		|name		|t_varchar(128)	|''	|NOT NULL	|ZBX_SYNC
FIELD		|width		|t_integer	|'0'	|NOT NULL	|ZBX_SYNC
FIELD		|height		|t_integer	|'0'	|NOT NULL	|ZBX_SYNC
FIELD		|yaxismin	|t_double	|'0'	|NOT NULL	|ZBX_SYNC
FIELD		|yaxismax	|t_double	|'0'	|NOT NULL	|ZBX_SYNC
FIELD		|templateid	|t_id		|	|NULL		|ZBX_SYNC		|1|graphs	|graphid
FIELD		|show_work_period|t_integer	|'1'	|NOT NULL	|ZBX_SYNC
FIELD		|show_triggers	|t_integer	|'1'	|NOT NULL	|ZBX_SYNC
FIELD		|graphtype	|t_integer	|'0'	|NOT NULL	|ZBX_SYNC
FIELD		|show_legend	|t_integer	|'1'	|NOT NULL	|ZBX_SYNC
FIELD		|show_3d	|t_integer	|'0'	|NOT NULL	|ZBX_SYNC
FIELD		|percent_left	|t_double	|'0'	|NOT NULL	|ZBX_SYNC
FIELD		|percent_right	|t_double	|'0'	|NOT NULL	|ZBX_SYNC
FIELD		|ymin_type	|t_integer	|'0'	|NOT NULL	|ZBX_SYNC
FIELD		|ymax_type	|t_integer	|'0'	|NOT NULL	|ZBX_SYNC
FIELD		|ymin_itemid	|t_id		|	|NULL		|ZBX_SYNC		|2|items	|itemid		|RESTRICT
FIELD		|ymax_itemid	|t_id		|	|NULL		|ZBX_SYNC		|3|items	|itemid		|RESTRICT
FIELD		|flags		|t_integer	|'0'	|NOT NULL	|ZBX_SYNC
INDEX		|graphs_1	|name

TABLE|graphs_items|gitemid|ZBX_SYNC,ZBX_DATA
FIELD		|gitemid	|t_id		|	|NOT NULL	|0
FIELD		|graphid	|t_id		|	|NOT NULL	|ZBX_SYNC		|1|graphs
FIELD		|itemid		|t_id		|	|NOT NULL	|ZBX_SYNC		|2|items
FIELD		|drawtype	|t_integer	|'0'	|NOT NULL	|ZBX_SYNC
FIELD		|sortorder	|t_integer	|'0'	|NOT NULL	|ZBX_SYNC
FIELD		|color		|t_varchar(6)	|'009600'|NOT NULL	|ZBX_SYNC
FIELD		|yaxisside	|t_integer	|'1'	|NOT NULL	|ZBX_SYNC
FIELD		|calc_fnc	|t_integer	|'2'	|NOT NULL	|ZBX_SYNC
FIELD		|type		|t_integer	|'0'	|NOT NULL	|ZBX_SYNC
INDEX		|1		|itemid
INDEX		|2		|graphid

TABLE|graph_theme|graphthemeid|ZBX_DATA
FIELD		|graphthemeid	|t_id		|	|NOT NULL	|0
FIELD		|description	|t_varchar(64)	|''	|NOT NULL	|0
FIELD		|theme		|t_varchar(64)	|''	|NOT NULL	|0
FIELD		|backgroundcolor|t_varchar(6)	|'F0F0F0'|NOT NULL	|0
FIELD		|graphcolor	|t_varchar(6)	|'FFFFFF'|NOT NULL	|0
FIELD		|graphbordercolor|t_varchar(6)	|'222222'|NOT NULL	|0
FIELD		|gridcolor	|t_varchar(6)	|'CCCCCC'|NOT NULL	|0
FIELD		|maingridcolor	|t_varchar(6)	|'AAAAAA'|NOT NULL	|0
FIELD		|gridbordercolor|t_varchar(6)	|'000000'|NOT NULL	|0
FIELD		|textcolor	|t_varchar(6)	|'202020'|NOT NULL	|0
FIELD		|highlightcolor	|t_varchar(6)	|'AA4444'|NOT NULL	|0
FIELD		|leftpercentilecolor|t_varchar(6)|'11CC11'|NOT NULL	|0
FIELD		|rightpercentilecolor|t_varchar(6)|'CC1111'|NOT NULL	|0
FIELD		|nonworktimecolor|t_varchar(6)	|'CCCCCC'|NOT NULL	|0
FIELD		|gridview	|t_integer	|1	|NOT NULL	|0
FIELD		|legendview	|t_integer	|1	|NOT NULL	|0
INDEX		|1		|description
INDEX		|2		|theme

TABLE|help_items|itemtype,key_|ZBX_DATA
FIELD		|itemtype	|t_integer	|'0'	|NOT NULL	|0
FIELD		|key_		|t_varchar(255)	|''	|NOT NULL	|0
FIELD		|description	|t_varchar(255)	|''	|NOT NULL	|0

TABLE|globalmacro|globalmacroid|ZBX_SYNC,ZBX_DATA
FIELD		|globalmacroid	|t_id		|	|NOT NULL	|0
FIELD		|macro		|t_varchar(64)	|''	|NOT NULL	|ZBX_SYNC,ZBX_PROXY
FIELD		|value		|t_varchar(255)	|''	|NOT NULL	|ZBX_SYNC,ZBX_PROXY
INDEX		|1		|macro

TABLE|hostmacro|hostmacroid|ZBX_SYNC,ZBX_DATA
FIELD		|hostmacroid	|t_id		|	|NOT NULL	|0
FIELD		|hostid		|t_id		|	|NOT NULL	|ZBX_SYNC,ZBX_PROXY	|1|hosts
FIELD		|macro		|t_varchar(64)	|''	|NOT NULL	|ZBX_SYNC,ZBX_PROXY
FIELD		|value		|t_varchar(255)	|''	|NOT NULL	|ZBX_SYNC,ZBX_PROXY
UNIQUE		|1		|hostid,macro

TABLE|hosts_groups|hostgroupid|ZBX_SYNC,ZBX_DATA
FIELD		|hostgroupid	|t_id		|	|NOT NULL	|0
FIELD		|hostid		|t_id		|	|NOT NULL	|ZBX_SYNC		|1|hosts
FIELD		|groupid	|t_id		|	|NOT NULL	|ZBX_SYNC		|2|groups
UNIQUE		|1		|hostid,groupid
INDEX		|2		|groupid

TABLE|hosts_templates|hosttemplateid|ZBX_SYNC,ZBX_DATA
FIELD		|hosttemplateid	|t_id		|	|NOT NULL	|0
FIELD		|hostid		|t_id		|	|NOT NULL	|ZBX_SYNC,ZBX_PROXY	|1|hosts
FIELD		|templateid	|t_id		|	|NOT NULL	|ZBX_SYNC,ZBX_PROXY	|2|hosts	|hostid
UNIQUE		|1		|hostid,templateid
INDEX		|2		|templateid

TABLE|items_applications|itemappid|ZBX_SYNC,ZBX_DATA
FIELD		|itemappid	|t_id		|	|NOT NULL	|0
FIELD		|applicationid	|t_id		|	|NOT NULL	|ZBX_SYNC		|1|applications
FIELD		|itemid		|t_id		|	|NOT NULL	|ZBX_SYNC		|2|items
UNIQUE		|1		|applicationid,itemid
INDEX		|2		|itemid

TABLE|mappings|mappingid|ZBX_SYNC,ZBX_DATA
FIELD		|mappingid	|t_id		|	|NOT NULL	|0
FIELD		|valuemapid	|t_id		|	|NOT NULL	|ZBX_SYNC		|1|valuemaps
FIELD		|value		|t_varchar(64)	|''	|NOT NULL	|ZBX_SYNC
FIELD		|newvalue	|t_varchar(64)	|''	|NOT NULL	|ZBX_SYNC
INDEX		|1		|valuemapid

TABLE|media|mediaid|ZBX_SYNC,ZBX_DATA
FIELD		|mediaid	|t_id		|	|NOT NULL	|0
FIELD		|userid		|t_id		|	|NOT NULL	|ZBX_SYNC		|1|users
FIELD		|mediatypeid	|t_id		|	|NOT NULL	|ZBX_SYNC		|2|media_type
FIELD		|sendto		|t_varchar(100)	|''	|NOT NULL	|ZBX_SYNC
FIELD		|active		|t_integer	|'0'	|NOT NULL	|ZBX_SYNC
FIELD		|severity	|t_integer	|'63'	|NOT NULL	|ZBX_SYNC
FIELD		|period		|t_varchar(100)	|'1-7,00:00-24:00'|NOT NULL|ZBX_SYNC
INDEX		|1		|userid
INDEX		|2		|mediatypeid

TABLE|rights|rightid|ZBX_SYNC,ZBX_DATA
FIELD		|rightid	|t_id		|	|NOT NULL	|0
FIELD		|groupid	|t_id		|	|NOT NULL	|ZBX_SYNC		|1|usrgrp	|usrgrpid
FIELD		|permission	|t_integer	|'0'	|NOT NULL	|ZBX_SYNC
FIELD		|id		|t_id		|	|NOT NULL	|ZBX_SYNC		|2|groups	|groupid
INDEX		|1		|groupid
INDEX		|2		|id

TABLE|services|serviceid|ZBX_SYNC,ZBX_DATA
FIELD		|serviceid	|t_id		|	|NOT NULL	|0
FIELD		|name		|t_varchar(128)	|''	|NOT NULL	|ZBX_SYNC
FIELD		|status		|t_integer	|'0'	|NOT NULL	|ZBX_SYNC
FIELD		|algorithm	|t_integer	|'0'	|NOT NULL	|ZBX_SYNC
FIELD		|triggerid	|t_id		|	|NULL		|ZBX_SYNC		|1|triggers
FIELD		|showsla	|t_integer	|'0'	|NOT NULL	|ZBX_SYNC
FIELD		|goodsla	|t_double	|'99.9'	|NOT NULL	|ZBX_SYNC
FIELD		|sortorder	|t_integer	|'0'	|NOT NULL	|ZBX_SYNC
INDEX		|1		|triggerid

TABLE|services_links|linkid|ZBX_SYNC,ZBX_DATA
FIELD		|linkid		|t_id		|	|NOT NULL	|0
FIELD		|serviceupid	|t_id		|	|NOT NULL	|ZBX_SYNC		|1|services	|serviceid
FIELD		|servicedownid	|t_id		|	|NOT NULL	|ZBX_SYNC		|2|services	|serviceid
FIELD		|soft		|t_integer	|'0'	|NOT NULL	|ZBX_SYNC
INDEX		|links_1	|servicedownid
UNIQUE		|links_2	|serviceupid,servicedownid

TABLE|services_times|timeid|ZBX_SYNC,ZBX_DATA
FIELD		|timeid		|t_id		|	|NOT NULL	|0
FIELD		|serviceid	|t_id		|	|NOT NULL	|ZBX_SYNC		|1|services
FIELD		|type		|t_integer	|'0'	|NOT NULL	|ZBX_SYNC
FIELD		|ts_from	|t_integer	|'0'	|NOT NULL	|ZBX_SYNC
FIELD		|ts_to		|t_integer	|'0'	|NOT NULL	|ZBX_SYNC
FIELD		|note		|t_varchar(255)	|''	|NOT NULL	|ZBX_SYNC
INDEX		|times_1	|serviceid,type,ts_from,ts_to

TABLE|icon_map|iconmapid|ZBX_SYNC,ZBX_DATA
FIELD		|iconmapid	|t_id		|	|NOT NULL	|0
FIELD		|name		|t_varchar(64)	|''	|NOT NULL	|ZBX_SYNC
FIELD		|default_iconid	|t_id		|	|NOT NULL	|ZBX_SYNC		|1|images	|imageid	|RESTRICT
INDEX		|1		|name

TABLE|icon_mapping|iconmappingid|ZBX_SYNC,ZBX_DATA
FIELD		|iconmappingid	|t_id		|	|NOT NULL	|0
FIELD		|iconmapid	|t_id		|	|NOT NULL	|ZBX_SYNC		|1|icon_map
FIELD		|iconid		|t_id		|	|NOT NULL	|ZBX_SYNC		|2|images	|imageid	|RESTRICT
FIELD		|inventory_link	|t_integer	|'0'	|NOT NULL	|ZBX_SYNC
FIELD		|expression	|t_varchar(64)	|''	|NOT NULL	|ZBX_SYNC
FIELD		|sortorder	|t_integer	|'0'	|NOT NULL	|ZBX_SYNC
INDEX		|1		|iconmapid

TABLE|sysmaps|sysmapid|ZBX_SYNC,ZBX_DATA
FIELD		|sysmapid	|t_id		|	|NOT NULL	|0
FIELD		|name		|t_varchar(128)	|''	|NOT NULL	|ZBX_SYNC
FIELD		|width		|t_integer	|'600'	|NOT NULL	|ZBX_SYNC
FIELD		|height		|t_integer	|'400'	|NOT NULL	|ZBX_SYNC
FIELD		|backgroundid	|t_id		|	|NULL		|ZBX_SYNC		|1|images	|imageid	|RESTRICT
FIELD		|label_type	|t_integer	|'2'	|NOT NULL	|ZBX_SYNC
FIELD		|label_location	|t_integer	|'3'	|NOT NULL	|ZBX_SYNC
FIELD		|highlight	|t_integer	|'1'	|NOT NULL	|ZBX_SYNC
FIELD		|expandproblem	|t_integer	|'1'	|NOT NULL	|ZBX_SYNC
FIELD		|markelements	|t_integer	|'0'	|NOT NULL	|ZBX_SYNC
FIELD		|show_unack	|t_integer	|'0'	|NOT NULL	|ZBX_SYNC
FIELD		|grid_size	|t_integer	|'50'	|NOT NULL	|ZBX_SYNC
FIELD		|grid_show	|t_integer	|'1'	|NOT NULL	|ZBX_SYNC
FIELD		|grid_align	|t_integer	|'1'	|NOT NULL	|ZBX_SYNC
FIELD		|label_format	|t_integer	|'0'	|NOT NULL	|ZBX_SYNC
FIELD		|label_type_host|t_integer	|'2'	|NOT NULL	|ZBX_SYNC
FIELD		|label_type_hostgroup|t_integer	|'2'	|NOT NULL	|ZBX_SYNC
FIELD		|label_type_trigger|t_integer	|'2'	|NOT NULL	|ZBX_SYNC
FIELD		|label_type_map|t_integer	|'2'	|NOT NULL	|ZBX_SYNC
FIELD		|label_type_image|t_integer	|'2'	|NOT NULL	|ZBX_SYNC
FIELD		|label_string_host|t_varchar(255)|''	|NOT NULL	|ZBX_SYNC
FIELD		|label_string_hostgroup|t_varchar(255)|''|NOT NULL	|ZBX_SYNC
FIELD		|label_string_trigger|t_varchar(255)|''	|NOT NULL	|ZBX_SYNC
FIELD		|label_string_map|t_varchar(255)|''	|NOT NULL	|ZBX_SYNC
FIELD		|label_string_image|t_varchar(255)|''	|NOT NULL	|ZBX_SYNC
FIELD		|iconmapid	|t_id		|	|NULL		|ZBX_SYNC		|2|icon_map	|		|RESTRICT
FIELD		|expand_macros	|t_integer	|'0'	|NOT NULL	|ZBX_SYNC
INDEX		|1		|name

TABLE|sysmaps_elements|selementid|ZBX_SYNC,ZBX_DATA
FIELD		|selementid	|t_id		|	|NOT NULL	|0
FIELD		|sysmapid	|t_id		|	|NOT NULL	|ZBX_SYNC		|1|sysmaps
FIELD		|elementid	|t_id		|'0'	|NOT NULL	|ZBX_SYNC
FIELD		|elementtype	|t_integer	|'0'	|NOT NULL	|ZBX_SYNC
FIELD		|iconid_off	|t_id		|	|NULL		|ZBX_SYNC		|2|images	|imageid	|RESTRICT
FIELD		|iconid_on	|t_id		|	|NULL		|ZBX_SYNC		|3|images	|imageid	|RESTRICT
FIELD		|label		|t_varchar(255)	|''	|NOT NULL	|ZBX_SYNC
FIELD		|label_location	|t_integer	|	|NULL		|ZBX_SYNC
FIELD		|x		|t_integer	|'0'	|NOT NULL	|ZBX_SYNC
FIELD		|y		|t_integer	|'0'	|NOT NULL	|ZBX_SYNC
FIELD		|iconid_disabled|t_id		|	|NULL		|ZBX_SYNC		|4|images	|imageid	|RESTRICT
FIELD		|iconid_maintenance|t_id	|	|NULL		|ZBX_SYNC		|5|images	|imageid	|RESTRICT
FIELD		|elementsubtype	|t_integer	|'0'	|NOT NULL	|ZBX_SYNC
FIELD		|areatype	|t_integer	|'0'	|NOT NULL	|ZBX_SYNC
FIELD		|width		|t_integer	|'200'	|NOT NULL	|ZBX_SYNC
FIELD		|height		|t_integer	|'200'	|NOT NULL	|ZBX_SYNC
FIELD		|viewtype	|t_integer	|'0'	|NOT NULL	|ZBX_SYNC
FIELD		|use_iconmap	|t_integer	|'1'	|NOT NULL	|ZBX_SYNC

TABLE|sysmaps_links|linkid|ZBX_SYNC,ZBX_DATA
FIELD		|linkid		|t_id		|	|NOT NULL	|0
FIELD		|sysmapid	|t_id		|	|NOT NULL	|ZBX_SYNC		|1|sysmaps
FIELD		|selementid1	|t_id		|	|NOT NULL	|ZBX_SYNC		|2|sysmaps_elements|selementid
FIELD		|selementid2	|t_id		|	|NOT NULL	|ZBX_SYNC		|3|sysmaps_elements|selementid
FIELD		|drawtype	|t_integer	|'0'	|NOT NULL	|ZBX_SYNC
FIELD		|color		|t_varchar(6)	|'000000'|NOT NULL	|ZBX_SYNC
FIELD		|label		|t_varchar(255)|''	|NOT NULL	|ZBX_SYNC

TABLE|sysmaps_link_triggers|linktriggerid|ZBX_SYNC,ZBX_DATA
FIELD		|linktriggerid	|t_id		|	|NOT NULL	|0
FIELD		|linkid		|t_id		|	|NOT NULL	|ZBX_SYNC		|1|sysmaps_links
FIELD		|triggerid	|t_id		|	|NOT NULL	|ZBX_SYNC		|2|triggers
FIELD		|drawtype	|t_integer	|'0'	|NOT NULL	|ZBX_SYNC
FIELD		|color		|t_varchar(6)	|'000000'|NOT NULL	|ZBX_SYNC
UNIQUE		|1		|linkid,triggerid

TABLE|sysmap_element_url|sysmapelementurlid|ZBX_SYNC,ZBX_DATA
FIELD		|sysmapelementurlid|t_id	|	|NOT NULL	|0
FIELD		|selementid	|t_id		|	|NOT NULL	|ZBX_SYNC		|1|sysmaps_elements
FIELD		|name		|t_varchar(255)	|	|NOT NULL	|ZBX_SYNC
FIELD		|url		|t_varchar(255)	|''	|NOT NULL	|ZBX_SYNC
UNIQUE		|1		|selementid,name

TABLE|sysmap_url|sysmapurlid|ZBX_SYNC,ZBX_DATA
FIELD		|sysmapurlid	|t_id		|	|NOT NULL	|0
FIELD		|sysmapid	|t_id		|	|NOT NULL	|ZBX_SYNC		|1|sysmaps
FIELD		|name		|t_varchar(255)	|	|NOT NULL	|ZBX_SYNC
FIELD		|url		|t_varchar(255)	|''	|NOT NULL	|ZBX_SYNC
FIELD		|elementtype	|t_integer	|'0'	|NOT NULL	|ZBX_SYNC
UNIQUE		|1		|sysmapid,name

TABLE|maintenances_hosts|maintenance_hostid|ZBX_SYNC,ZBX_DATA
FIELD		|maintenance_hostid|t_id	|	|NOT NULL	|0
FIELD		|maintenanceid	|t_id		|	|NOT NULL	|ZBX_SYNC		|1|maintenances
FIELD		|hostid		|t_id		|	|NOT NULL	|ZBX_SYNC		|2|hosts
UNIQUE		|1		|maintenanceid,hostid

TABLE|maintenances_groups|maintenance_groupid|ZBX_SYNC,ZBX_DATA
FIELD		|maintenance_groupid|t_id	|	|NOT NULL	|0
FIELD		|maintenanceid	|t_id		|	|NOT NULL	|ZBX_SYNC		|1|maintenances
FIELD		|groupid	|t_id		|	|NOT NULL	|ZBX_SYNC		|2|groups
UNIQUE		|1		|maintenanceid,groupid

TABLE|timeperiods|timeperiodid|ZBX_SYNC,ZBX_DATA
FIELD		|timeperiodid	|t_id		|	|NOT NULL	|0
FIELD		|timeperiod_type|t_integer	|'0'	|NOT NULL	|ZBX_SYNC
FIELD		|every		|t_integer	|'0'	|NOT NULL	|ZBX_SYNC
FIELD		|month		|t_integer	|'0'	|NOT NULL	|ZBX_SYNC
FIELD		|dayofweek	|t_integer	|'0'	|NOT NULL	|ZBX_SYNC
FIELD		|day		|t_integer	|'0'	|NOT NULL	|ZBX_SYNC
FIELD		|start_time	|t_integer	|'0'	|NOT NULL	|ZBX_SYNC
FIELD		|period		|t_integer	|'0'	|NOT NULL	|ZBX_SYNC
FIELD		|start_date	|t_integer	|'0'	|NOT NULL	|ZBX_SYNC

TABLE|maintenances_windows|maintenance_timeperiodid|ZBX_SYNC,ZBX_DATA
FIELD		|maintenance_timeperiodid|t_id	|	|NOT NULL	|0
FIELD		|maintenanceid	|t_id		|	|NOT NULL	|ZBX_SYNC		|1|maintenances
FIELD		|timeperiodid	|t_id		|	|NOT NULL	|ZBX_SYNC		|2|timeperiods
UNIQUE		|1		|maintenanceid,timeperiodid

TABLE|regexps|regexpid|ZBX_SYNC,ZBX_DATA
FIELD		|regexpid	|t_id		|	|NOT NULL	|0
FIELD		|name		|t_varchar(128)	|''	|NOT NULL	|ZBX_SYNC,ZBX_PROXY
FIELD		|test_string	|t_text		|''	|NOT NULL	|ZBX_SYNC
INDEX		|1		|name

TABLE|expressions|expressionid|ZBX_SYNC,ZBX_DATA
FIELD		|expressionid	|t_id		|	|NOT NULL	|0
FIELD		|regexpid	|t_id		|	|NOT NULL	|ZBX_SYNC,ZBX_PROXY	|1|regexps
FIELD		|expression	|t_varchar(255)	|''	|NOT NULL	|ZBX_SYNC,ZBX_PROXY
FIELD		|expression_type|t_integer	|'0'	|NOT NULL	|ZBX_SYNC,ZBX_PROXY
FIELD		|exp_delimiter	|t_varchar(1)	|''	|NOT NULL	|ZBX_SYNC,ZBX_PROXY
FIELD		|case_sensitive	|t_integer	|'0'	|NOT NULL	|ZBX_SYNC,ZBX_PROXY
INDEX		|1		|regexpid

TABLE|nodes|nodeid|0
FIELD		|nodeid		|t_integer	|	|NOT NULL	|0
FIELD		|name		|t_varchar(64)	|'0'	|NOT NULL	|0
FIELD		|ip		|t_varchar(39)	|''	|NOT NULL	|0
FIELD		|port		|t_integer	|'10051'|NOT NULL	|0
FIELD		|nodetype	|t_integer	|'0'	|NOT NULL	|0
FIELD		|masterid	|t_integer	|	|NULL		|0			|1|nodes	|nodeid		|RESTRICT

TABLE|node_cksum||0
FIELD		|nodeid		|t_integer	|	|NOT NULL	|0			|1|nodes
FIELD		|tablename	|t_varchar(64)	|''	|NOT NULL	|0
FIELD		|recordid	|t_id		|	|NOT NULL	|0
FIELD		|cksumtype	|t_integer	|'0'	|NOT NULL	|0
FIELD		|cksum		|t_cksum_text	|''	|NOT NULL	|0
FIELD		|sync		|t_char(128)	|''	|NOT NULL	|0
INDEX		|1		|nodeid,cksumtype,tablename,recordid

TABLE|ids|nodeid,table_name,field_name|0
FIELD		|nodeid		|t_integer	|	|NOT NULL	|0			|-|nodes
FIELD		|table_name	|t_varchar(64)	|''	|NOT NULL	|0
FIELD		|field_name	|t_varchar(64)	|''	|NOT NULL	|0
FIELD		|nextid		|t_id		|	|NOT NULL	|0

-- History tables

TABLE|alerts|alertid|ZBX_HISTORY
FIELD		|alertid	|t_id		|	|NOT NULL	|0
FIELD		|actionid	|t_id		|	|NOT NULL	|0			|1|actions
FIELD		|eventid	|t_id		|	|NOT NULL	|0			|2|events
FIELD		|userid		|t_id		|	|NULL		|0			|3|users
FIELD		|clock		|t_time		|'0'	|NOT NULL	|0
FIELD		|mediatypeid	|t_id		|	|NULL		|0			|4|media_type
FIELD		|sendto		|t_varchar(100)	|''	|NOT NULL	|0
FIELD		|subject	|t_varchar(255)	|''	|NOT NULL	|0
FIELD		|message	|t_text		|''	|NOT NULL	|0
FIELD		|status		|t_integer	|'0'	|NOT NULL	|0
FIELD		|retries	|t_integer	|'0'	|NOT NULL	|0
FIELD		|error		|t_varchar(128)	|''	|NOT NULL	|0
FIELD		|nextcheck	|t_integer	|'0'	|NOT NULL	|0
FIELD		|esc_step	|t_integer	|'0'	|NOT NULL	|0
FIELD		|alerttype	|t_integer	|'0'	|NOT NULL	|0
INDEX		|1		|actionid
INDEX		|2		|clock
INDEX		|3		|eventid
INDEX		|4		|status,retries
INDEX		|5		|mediatypeid
INDEX		|6		|userid

TABLE|history||0
FIELD		|itemid		|t_id		|	|NOT NULL	|0			|-|items
FIELD		|clock		|t_time		|'0'	|NOT NULL	|0
FIELD		|value		|t_double	|'0.0000'|NOT NULL	|0
FIELD		|ns		|t_nanosec	|'0'	|NOT NULL	|0
INDEX		|1		|itemid,clock

TABLE|history_sync|id|ZBX_HISTORY_SYNC
FIELD		|id		|t_serial	|	|NOT NULL	|0
FIELD		|nodeid		|t_integer	|	|NOT NULL	|0			|-|nodes
FIELD		|itemid		|t_id		|	|NOT NULL	|ZBX_HISTORY_SYNC	|-|items
FIELD		|clock		|t_time		|'0'	|NOT NULL	|ZBX_HISTORY_SYNC
FIELD		|value		|t_double	|'0.0000'|NOT NULL	|ZBX_HISTORY_SYNC
FIELD		|ns		|t_nanosec	|'0'	|NOT NULL	|ZBX_HISTORY_SYNC
INDEX		|1		|nodeid,id

TABLE|history_uint||0
FIELD		|itemid		|t_id		|	|NOT NULL	|0			|-|items
FIELD		|clock		|t_time		|'0'	|NOT NULL	|0
FIELD		|value		|t_bigint	|'0'	|NOT NULL	|0
FIELD		|ns		|t_nanosec	|'0'	|NOT NULL	|0
INDEX		|1		|itemid,clock

TABLE|history_uint_sync|id|ZBX_HISTORY_SYNC
FIELD		|id		|t_serial	|	|NOT NULL	|0
FIELD		|nodeid		|t_integer	|	|NOT NULL	|0			|-|nodes
FIELD		|itemid		|t_id		|	|NOT NULL	|ZBX_HISTORY_SYNC	|-|items
FIELD		|clock		|t_time		|'0'	|NOT NULL	|ZBX_HISTORY_SYNC
FIELD		|value		|t_bigint	|'0'	|NOT NULL	|ZBX_HISTORY_SYNC
FIELD		|ns		|t_nanosec	|'0'	|NOT NULL	|ZBX_HISTORY_SYNC
INDEX		|1		|nodeid,id

TABLE|history_str||0
FIELD		|itemid		|t_id		|	|NOT NULL	|0			|-|items
FIELD		|clock		|t_time		|'0'	|NOT NULL	|0
FIELD		|value		|t_varchar(255)	|''	|NOT NULL	|0
FIELD		|ns		|t_nanosec	|'0'	|NOT NULL	|0
INDEX		|1		|itemid,clock

TABLE|history_str_sync|id|ZBX_HISTORY_SYNC
FIELD		|id		|t_serial	|	|NOT NULL	|0
FIELD		|nodeid		|t_integer	|	|NOT NULL	|0			|-|nodes
FIELD		|itemid		|t_id		|	|NOT NULL	|ZBX_HISTORY_SYNC	|-|items
FIELD		|clock		|t_time		|'0'	|NOT NULL	|ZBX_HISTORY_SYNC
FIELD		|value		|t_varchar(255)	|''	|NOT NULL	|ZBX_HISTORY_SYNC
FIELD		|ns		|t_nanosec	|'0'	|NOT NULL	|ZBX_HISTORY_SYNC
INDEX		|1		|nodeid,id

TABLE|history_log|id|ZBX_HISTORY
FIELD		|id		|t_id		|	|NOT NULL	|0
FIELD		|itemid		|t_id		|	|NOT NULL	|0			|-|items
FIELD		|clock		|t_time		|'0'	|NOT NULL	|0
FIELD		|timestamp	|t_time		|'0'	|NOT NULL	|0
FIELD		|source		|t_varchar(64)	|''	|NOT NULL	|0
FIELD		|severity	|t_integer	|'0'	|NOT NULL	|0
FIELD		|value		|t_history_log	|''	|NOT NULL	|0
FIELD		|logeventid	|t_integer	|'0'	|NOT NULL	|0
FIELD		|ns		|t_nanosec	|'0'	|NOT NULL	|0
INDEX		|1		|itemid,clock
UNIQUE		|2		|itemid,id

TABLE|history_text|id|ZBX_HISTORY
FIELD		|id		|t_id		|	|NOT NULL	|0
FIELD		|itemid		|t_id		|	|NOT NULL	|0			|-|items
FIELD		|clock		|t_time		|'0'	|NOT NULL	|0
FIELD		|value		|t_history_text	|''	|NOT NULL	|0
FIELD		|ns		|t_nanosec	|'0'	|NOT NULL	|0
INDEX		|1		|itemid,clock
UNIQUE		|2		|itemid,id

TABLE|proxy_history|id|0
FIELD		|id		|t_serial	|	|NOT NULL	|0
FIELD		|itemid		|t_id		|	|NOT NULL	|0			|-|items
FIELD		|clock		|t_time		|'0'	|NOT NULL	|0
FIELD		|timestamp	|t_time		|'0'	|NOT NULL	|0
FIELD		|source		|t_varchar(64)	|''	|NOT NULL	|0
FIELD		|severity	|t_integer	|'0'	|NOT NULL	|0
FIELD		|value		|t_longtext	|''	|NOT NULL	|0
FIELD		|logeventid	|t_integer	|'0'	|NOT NULL	|0
FIELD		|ns		|t_nanosec	|'0'	|NOT NULL	|0
FIELD		|state		|t_integer	|'0'	|NOT NULL	|0
INDEX		|1		|clock

TABLE|proxy_dhistory|id|0
FIELD		|id		|t_serial	|	|NOT NULL	|0
FIELD		|clock		|t_time		|'0'	|NOT NULL	|0
FIELD		|druleid	|t_id		|	|NOT NULL	|0			|-|drules
FIELD		|type		|t_integer	|'0'	|NOT NULL	|0
FIELD		|ip		|t_varchar(39)	|''	|NOT NULL	|0
FIELD		|port		|t_integer	|'0'	|NOT NULL	|0
FIELD		|key_		|t_varchar(255)	|''	|NOT NULL	|0
FIELD		|value		|t_varchar(255)	|''	|NOT NULL	|0
FIELD		|status		|t_integer	|'0'	|NOT NULL	|0
FIELD		|dcheckid	|t_id		|	|NULL		|0			|-|dchecks
FIELD		|dns		|t_varchar(64)	|''	|NOT NULL	|0
INDEX		|1		|clock

TABLE|events|eventid|ZBX_HISTORY
FIELD		|eventid	|t_id		|	|NOT NULL	|0
FIELD		|source		|t_integer	|'0'	|NOT NULL	|0
FIELD		|object		|t_integer	|'0'	|NOT NULL	|0
FIELD		|objectid	|t_id		|'0'	|NOT NULL	|0
FIELD		|clock		|t_time		|'0'	|NOT NULL	|0
FIELD		|value		|t_integer	|'0'	|NOT NULL	|0
FIELD		|acknowledged	|t_integer	|'0'	|NOT NULL	|0
FIELD		|ns		|t_nanosec	|'0'	|NOT NULL	|0
UNIQUE		|1		|source,object,objectid,eventid
INDEX		|2		|clock

TABLE|trends|itemid,clock|0
FIELD		|itemid		|t_id		|	|NOT NULL	|0			|-|items
FIELD		|clock		|t_time		|'0'	|NOT NULL	|0
FIELD		|num		|t_integer	|'0'	|NOT NULL	|0
FIELD		|value_min	|t_double	|'0.0000'|NOT NULL	|0
FIELD		|value_avg	|t_double	|'0.0000'|NOT NULL	|0
FIELD		|value_max	|t_double	|'0.0000'|NOT NULL	|0

TABLE|trends_uint|itemid,clock|0
FIELD		|itemid		|t_id		|	|NOT NULL	|0			|-|items
FIELD		|clock		|t_time		|'0'	|NOT NULL	|0
FIELD		|num		|t_integer	|'0'	|NOT NULL	|0
FIELD		|value_min	|t_bigint	|'0'	|NOT NULL	|0
FIELD		|value_avg	|t_bigint	|'0'	|NOT NULL	|0
FIELD		|value_max	|t_bigint	|'0'	|NOT NULL	|0

TABLE|acknowledges|acknowledgeid|ZBX_HISTORY
FIELD		|acknowledgeid	|t_id		|	|NOT NULL	|0
FIELD		|userid		|t_id		|	|NOT NULL	|0			|1|users
FIELD		|eventid	|t_id		|	|NOT NULL	|0			|2|events
FIELD		|clock		|t_time		|'0'	|NOT NULL	|0
FIELD		|message	|t_varchar(255)	|''	|NOT NULL	|0
INDEX		|1		|userid
INDEX		|2		|eventid
INDEX		|3		|clock

TABLE|auditlog|auditid|ZBX_HISTORY
FIELD		|auditid	|t_id		|	|NOT NULL	|0
FIELD		|userid		|t_id		|	|NOT NULL	|0			|1|users
FIELD		|clock		|t_time		|'0'	|NOT NULL	|0
FIELD		|action		|t_integer	|'0'	|NOT NULL	|0
FIELD		|resourcetype	|t_integer	|'0'	|NOT NULL	|0
FIELD		|details	|t_varchar(128) |'0'	|NOT NULL	|0
FIELD		|ip		|t_varchar(39)	|''	|NOT NULL	|0
FIELD		|resourceid	|t_id		|'0'	|NOT NULL	|0
FIELD		|resourcename	|t_varchar(255)	|''	|NOT NULL	|0
INDEX		|1		|userid,clock
INDEX		|2		|clock

TABLE|auditlog_details|auditdetailid|ZBX_HISTORY
FIELD		|auditdetailid	|t_id		|	|NOT NULL	|0
FIELD		|auditid	|t_id		|	|NOT NULL	|0			|1|auditlog
FIELD		|table_name	|t_varchar(64)	|''	|NOT NULL	|0
FIELD		|field_name	|t_varchar(64)	|''	|NOT NULL	|0
FIELD		|oldvalue	|t_text		|''	|NOT NULL	|0
FIELD		|newvalue	|t_text		|''	|NOT NULL	|0
INDEX		|1		|auditid

TABLE|service_alarms|servicealarmid|ZBX_HISTORY
FIELD		|servicealarmid	|t_id		|	|NOT NULL	|0
FIELD		|serviceid	|t_id		|	|NOT NULL	|0			|1|services
FIELD		|clock		|t_time		|'0'	|NOT NULL	|0
FIELD		|value		|t_integer	|'0'	|NOT NULL	|0
INDEX		|1		|serviceid,clock
INDEX		|2		|clock

TABLE|autoreg_host|autoreg_hostid|ZBX_SYNC
FIELD		|autoreg_hostid	|t_id		|	|NOT NULL	|0
FIELD		|proxy_hostid	|t_id		|	|NULL		|ZBX_SYNC		|1|hosts	|hostid
FIELD		|host		|t_varchar(64)	|''	|NOT NULL	|ZBX_SYNC
FIELD		|listen_ip	|t_varchar(39)	|''	|NOT NULL	|ZBX_SYNC
FIELD		|listen_port	|t_integer	|'0'	|NOT NULL	|ZBX_SYNC
FIELD		|listen_dns	|t_varchar(64)	|''	|NOT NULL	|ZBX_SYNC
INDEX		|1		|proxy_hostid,host

TABLE|proxy_autoreg_host|id|0
FIELD		|id		|t_serial	|	|NOT NULL	|0
FIELD		|clock		|t_time		|'0'	|NOT NULL	|0
FIELD		|host		|t_varchar(64)	|''	|NOT NULL	|0
FIELD		|listen_ip	|t_varchar(39)	|''	|NOT NULL	|0
FIELD		|listen_port	|t_integer	|'0'	|NOT NULL	|0
FIELD		|listen_dns	|t_varchar(64)	|''	|NOT NULL	|0
INDEX		|1		|clock

TABLE|dhosts|dhostid|ZBX_SYNC
FIELD		|dhostid	|t_id		|	|NOT NULL	|0
FIELD		|druleid	|t_id		|	|NOT NULL	|ZBX_SYNC		|1|drules
FIELD		|status		|t_integer	|'0'	|NOT NULL	|ZBX_SYNC
FIELD		|lastup		|t_integer	|'0'	|NOT NULL	|ZBX_SYNC
FIELD		|lastdown	|t_integer	|'0'	|NOT NULL	|ZBX_SYNC
INDEX		|1		|druleid

TABLE|dservices|dserviceid|ZBX_SYNC
FIELD		|dserviceid	|t_id		|	|NOT NULL	|0
FIELD		|dhostid	|t_id		|	|NOT NULL	|ZBX_SYNC		|1|dhosts
FIELD		|type		|t_integer	|'0'	|NOT NULL	|ZBX_SYNC
FIELD		|key_		|t_varchar(255)	|''	|NOT NULL	|ZBX_SYNC
FIELD		|value		|t_varchar(255)	|''	|NOT NULL	|ZBX_SYNC
FIELD		|port		|t_integer	|'0'	|NOT NULL	|ZBX_SYNC
FIELD		|status		|t_integer	|'0'	|NOT NULL	|ZBX_SYNC
FIELD		|lastup		|t_integer	|'0'	|NOT NULL	|ZBX_SYNC
FIELD		|lastdown	|t_integer	|'0'	|NOT NULL	|ZBX_SYNC
FIELD		|dcheckid	|t_id		|	|NOT NULL	|ZBX_SYNC		|2|dchecks
FIELD		|ip		|t_varchar(39)	|''	|NOT NULL	|ZBX_SYNC
FIELD		|dns		|t_varchar(64)	|''	|NOT NULL	|ZBX_SYNC
UNIQUE		|1		|dcheckid,type,key_,ip,port
INDEX		|2		|dhostid

-- Other tables

TABLE|escalations|escalationid|0
FIELD		|escalationid	|t_id		|	|NOT NULL	|0
FIELD		|actionid	|t_id		|	|NOT NULL	|0			|-|actions
FIELD		|triggerid	|t_id		|	|NULL		|0			|-|triggers
FIELD		|eventid	|t_id		|	|NULL		|0			|-|events
FIELD		|r_eventid	|t_id		|	|NULL		|0			|-|events	|eventid
FIELD		|nextcheck	|t_time		|'0'	|NOT NULL	|0
FIELD		|esc_step	|t_integer	|'0'	|NOT NULL	|0
FIELD		|status		|t_integer	|'0'	|NOT NULL	|0
FIELD		|itemid		|t_id		|	|NULL		|0			|-|items
UNIQUE		|1		|actionid,triggerid,itemid,escalationid

TABLE|globalvars|globalvarid|0
FIELD		|globalvarid	|t_id		|	|NOT NULL	|0
FIELD		|snmp_lastsize	|t_integer	|'0'	|NOT NULL	|0

TABLE|graph_discovery|graphdiscoveryid|ZBX_SYNC
FIELD		|graphdiscoveryid|t_id		|	|NOT NULL	|0
FIELD		|graphid	|t_id		|	|NOT NULL	|ZBX_SYNC		|1|graphs
FIELD		|parent_graphid	|t_id		|	|NOT NULL	|ZBX_SYNC		|2|graphs	|graphid
FIELD		|name		|t_varchar(128)	|''	|NOT NULL	|0
UNIQUE		|1		|graphid,parent_graphid

TABLE|host_inventory|hostid|ZBX_SYNC
FIELD		|hostid		|t_id		|	|NOT NULL	|0			|1|hosts
FIELD		|inventory_mode	|t_integer	|'0'	|NOT NULL	|ZBX_SYNC
FIELD		|type		|t_varchar(64)	|''	|NOT NULL	|ZBX_SYNC
FIELD		|type_full	|t_varchar(64)	|''	|NOT NULL	|ZBX_SYNC
FIELD		|name		|t_varchar(64)	|''	|NOT NULL	|ZBX_SYNC
FIELD		|alias		|t_varchar(64)	|''	|NOT NULL	|ZBX_SYNC
FIELD		|os		|t_varchar(64)	|''	|NOT NULL	|ZBX_SYNC
FIELD		|os_full	|t_varchar(255)	|''	|NOT NULL	|ZBX_SYNC
FIELD		|os_short	|t_varchar(64)	|''	|NOT NULL	|ZBX_SYNC
FIELD		|serialno_a	|t_varchar(64)	|''	|NOT NULL	|ZBX_SYNC
FIELD		|serialno_b	|t_varchar(64)	|''	|NOT NULL	|ZBX_SYNC
FIELD		|tag		|t_varchar(64)	|''	|NOT NULL	|ZBX_SYNC
FIELD		|asset_tag	|t_varchar(64)	|''	|NOT NULL	|ZBX_SYNC
FIELD		|macaddress_a	|t_varchar(64)	|''	|NOT NULL	|ZBX_SYNC
FIELD		|macaddress_b	|t_varchar(64)	|''	|NOT NULL	|ZBX_SYNC
FIELD		|hardware	|t_varchar(255)	|''	|NOT NULL	|ZBX_SYNC
FIELD		|hardware_full	|t_text		|''	|NOT NULL	|ZBX_SYNC
FIELD		|software	|t_varchar(255)	|''	|NOT NULL	|ZBX_SYNC
FIELD		|software_full	|t_text		|''	|NOT NULL	|ZBX_SYNC
FIELD		|software_app_a	|t_varchar(64)	|''	|NOT NULL	|ZBX_SYNC
FIELD		|software_app_b	|t_varchar(64)	|''	|NOT NULL	|ZBX_SYNC
FIELD		|software_app_c	|t_varchar(64)	|''	|NOT NULL	|ZBX_SYNC
FIELD		|software_app_d	|t_varchar(64)	|''	|NOT NULL	|ZBX_SYNC
FIELD		|software_app_e	|t_varchar(64)	|''	|NOT NULL	|ZBX_SYNC
FIELD		|contact	|t_text		|''	|NOT NULL	|ZBX_SYNC
FIELD		|location	|t_text		|''	|NOT NULL	|ZBX_SYNC
FIELD		|location_lat	|t_varchar(16)	|''	|NOT NULL	|ZBX_SYNC
FIELD		|location_lon	|t_varchar(16)	|''	|NOT NULL	|ZBX_SYNC
FIELD		|notes		|t_text		|''	|NOT NULL	|ZBX_SYNC
FIELD		|chassis	|t_varchar(64)	|''	|NOT NULL	|ZBX_SYNC
FIELD		|model		|t_varchar(64)	|''	|NOT NULL	|ZBX_SYNC
FIELD		|hw_arch	|t_varchar(32)	|''	|NOT NULL	|ZBX_SYNC
FIELD		|vendor		|t_varchar(64)	|''	|NOT NULL	|ZBX_SYNC
FIELD		|contract_number|t_varchar(64)	|''	|NOT NULL	|ZBX_SYNC
FIELD		|installer_name	|t_varchar(64)	|''	|NOT NULL	|ZBX_SYNC
FIELD		|deployment_status|t_varchar(64)|''	|NOT NULL	|ZBX_SYNC
FIELD		|url_a		|t_varchar(255)	|''	|NOT NULL	|ZBX_SYNC
FIELD		|url_b		|t_varchar(255)	|''	|NOT NULL	|ZBX_SYNC
FIELD		|url_c		|t_varchar(255)	|''	|NOT NULL	|ZBX_SYNC
FIELD		|host_networks	|t_text		|''	|NOT NULL	|ZBX_SYNC
FIELD		|host_netmask	|t_varchar(39)	|''	|NOT NULL	|ZBX_SYNC
FIELD		|host_router	|t_varchar(39)	|''	|NOT NULL	|ZBX_SYNC
FIELD		|oob_ip		|t_varchar(39)	|''	|NOT NULL	|ZBX_SYNC
FIELD		|oob_netmask	|t_varchar(39)	|''	|NOT NULL	|ZBX_SYNC
FIELD		|oob_router	|t_varchar(39)	|''	|NOT NULL	|ZBX_SYNC
FIELD		|date_hw_purchase|t_varchar(64)	|''	|NOT NULL	|ZBX_SYNC
FIELD		|date_hw_install|t_varchar(64)	|''	|NOT NULL	|ZBX_SYNC
FIELD		|date_hw_expiry	|t_varchar(64)	|''	|NOT NULL	|ZBX_SYNC
FIELD		|date_hw_decomm	|t_varchar(64)	|''	|NOT NULL	|ZBX_SYNC
FIELD		|site_address_a	|t_varchar(128)	|''	|NOT NULL	|ZBX_SYNC
FIELD		|site_address_b	|t_varchar(128)	|''	|NOT NULL	|ZBX_SYNC
FIELD		|site_address_c	|t_varchar(128)	|''	|NOT NULL	|ZBX_SYNC
FIELD		|site_city	|t_varchar(128)	|''	|NOT NULL	|ZBX_SYNC
FIELD		|site_state	|t_varchar(64)	|''	|NOT NULL	|ZBX_SYNC
FIELD		|site_country	|t_varchar(64)	|''	|NOT NULL	|ZBX_SYNC
FIELD		|site_zip	|t_varchar(64)	|''	|NOT NULL	|ZBX_SYNC
FIELD		|site_rack	|t_varchar(128)	|''	|NOT NULL	|ZBX_SYNC
FIELD		|site_notes	|t_text		|''	|NOT NULL	|ZBX_SYNC
FIELD		|poc_1_name	|t_varchar(128)	|''	|NOT NULL	|ZBX_SYNC
FIELD		|poc_1_email	|t_varchar(128)	|''	|NOT NULL	|ZBX_SYNC
FIELD		|poc_1_phone_a	|t_varchar(64)	|''	|NOT NULL	|ZBX_SYNC
FIELD		|poc_1_phone_b	|t_varchar(64)	|''	|NOT NULL	|ZBX_SYNC
FIELD		|poc_1_cell	|t_varchar(64)	|''	|NOT NULL	|ZBX_SYNC
FIELD		|poc_1_screen	|t_varchar(64)	|''	|NOT NULL	|ZBX_SYNC
FIELD		|poc_1_notes	|t_text		|''	|NOT NULL	|ZBX_SYNC
FIELD		|poc_2_name	|t_varchar(128)	|''	|NOT NULL	|ZBX_SYNC
FIELD		|poc_2_email	|t_varchar(128)	|''	|NOT NULL	|ZBX_SYNC
FIELD		|poc_2_phone_a	|t_varchar(64)	|''	|NOT NULL	|ZBX_SYNC
FIELD		|poc_2_phone_b	|t_varchar(64)	|''	|NOT NULL	|ZBX_SYNC
FIELD		|poc_2_cell	|t_varchar(64)	|''	|NOT NULL	|ZBX_SYNC
FIELD		|poc_2_screen	|t_varchar(64)	|''	|NOT NULL	|ZBX_SYNC
FIELD		|poc_2_notes	|t_text		|''	|NOT NULL	|ZBX_SYNC

TABLE|housekeeper|housekeeperid|0
FIELD		|housekeeperid	|t_id		|	|NOT NULL	|0
FIELD		|tablename	|t_varchar(64)	|''	|NOT NULL	|ZBX_SYNC
FIELD		|field		|t_varchar(64)	|''	|NOT NULL	|ZBX_SYNC
FIELD		|value		|t_id		|	|NOT NULL	|ZBX_SYNC		|-|items

TABLE|images|imageid|ZBX_SYNC
FIELD		|imageid	|t_id		|	|NOT NULL	|0
FIELD		|imagetype	|t_integer	|'0'	|NOT NULL	|ZBX_SYNC
FIELD		|name		|t_varchar(64)	|'0'	|NOT NULL	|ZBX_SYNC
FIELD		|image		|t_image	|''	|NOT NULL	|ZBX_SYNC
INDEX		|1		|imagetype,name

TABLE|item_discovery|itemdiscoveryid|ZBX_SYNC,ZBX_DATA
FIELD		|itemdiscoveryid|t_id		|	|NOT NULL	|0
FIELD		|itemid		|t_id		|	|NOT NULL	|ZBX_SYNC		|1|items
FIELD		|parent_itemid	|t_id		|	|NOT NULL	|ZBX_SYNC		|2|items	|itemid
FIELD		|key_		|t_varchar(255)	|''	|NOT NULL	|ZBX_NODATA
FIELD		|lastcheck	|t_integer	|'0'	|NOT NULL	|ZBX_NODATA
FIELD		|ts_delete	|t_time		|'0'	|NOT NULL	|ZBX_NODATA
UNIQUE		|1		|itemid,parent_itemid

TABLE|profiles|profileid|0
FIELD		|profileid	|t_id		|	|NOT NULL	|0
FIELD		|userid		|t_id		|	|NOT NULL	|0			|1|users
FIELD		|idx		|t_varchar(96)	|''	|NOT NULL	|0
FIELD		|idx2		|t_id		|'0'	|NOT NULL	|0
FIELD		|value_id	|t_id		|'0'	|NOT NULL	|0
FIELD		|value_int	|t_integer	|'0'	|NOT NULL	|0
FIELD		|value_str	|t_varchar(255)	|''	|NOT NULL	|0
FIELD		|source		|t_varchar(96)	|''	|NOT NULL	|0
FIELD		|type		|t_integer	|'0'	|NOT NULL	|0
INDEX		|1		|userid,idx,idx2
INDEX		|2		|userid,profileid

TABLE|sessions|sessionid|0
FIELD		|sessionid	|t_varchar(32)	|''	|NOT NULL	|0
FIELD		|userid		|t_id		|	|NOT NULL	|0			|1|users
FIELD		|lastaccess	|t_integer	|'0'	|NOT NULL	|0
FIELD		|status		|t_integer	|'0'	|NOT NULL	|0
INDEX		|1		|userid,status

TABLE|trigger_discovery|triggerdiscoveryid|ZBX_SYNC
FIELD		|triggerdiscoveryid|t_id	|	|NOT NULL	|0
FIELD		|triggerid	|t_id		|	|NOT NULL	|ZBX_SYNC		|1|triggers
FIELD		|parent_triggerid|t_id		|	|NOT NULL	|ZBX_SYNC		|2|triggers	|triggerid
FIELD		|name		|t_varchar(255)	|''	|NOT NULL	|0
UNIQUE		|1		|triggerid,parent_triggerid

TABLE|user_history|userhistoryid|0
FIELD		|userhistoryid	|t_id		|	|NOT NULL	|0
FIELD		|userid		|t_id		|	|NOT NULL	|0			|1|users
FIELD		|title1		|t_varchar(255)	|''	|NOT NULL	|0
FIELD		|url1		|t_varchar(255)	|''	|NOT NULL	|0
FIELD		|title2		|t_varchar(255)	|''	|NOT NULL	|0
FIELD		|url2		|t_varchar(255)	|''	|NOT NULL	|0
FIELD		|title3		|t_varchar(255)	|''	|NOT NULL	|0
FIELD		|url3		|t_varchar(255)	|''	|NOT NULL	|0
FIELD		|title4		|t_varchar(255)	|''	|NOT NULL	|0
FIELD		|url4		|t_varchar(255)	|''	|NOT NULL	|0
FIELD		|title5		|t_varchar(255)	|''	|NOT NULL	|0
FIELD		|url5		|t_varchar(255)	|''	|NOT NULL	|0
UNIQUE		|1		|userid

TABLE|dbversion||
FIELD		|mandatory	|t_integer	|'0'	|NOT NULL	|
FIELD		|optional	|t_integer	|'0'	|NOT NULL	|
<<<<<<< HEAD
ROW		|2010044	|2010046
=======
ROW		|2010034	|2010037
>>>>>>> 2de0da32
<|MERGE_RESOLUTION|>--- conflicted
+++ resolved
@@ -1213,8 +1213,4 @@
 TABLE|dbversion||
 FIELD		|mandatory	|t_integer	|'0'	|NOT NULL	|
 FIELD		|optional	|t_integer	|'0'	|NOT NULL	|
-<<<<<<< HEAD
-ROW		|2010044	|2010046
-=======
-ROW		|2010034	|2010037
->>>>>>> 2de0da32
+ROW		|2010045	|2010047