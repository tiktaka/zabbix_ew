--- conflicted
+++ resolved
@@ -2190,8 +2190,4 @@
 FIELD		|dbversionid	|t_id		|	|NOT NULL	|0
 FIELD		|mandatory	|t_integer	|'0'	|NOT NULL	|
 FIELD		|optional	|t_integer	|'0'	|NOT NULL	|
-<<<<<<< HEAD
-ROW		|1		|6050121	|6050121
-=======
-ROW		|1		|6050100	|6050100
->>>>>>> 7e31001d
+ROW		|1		|6050122	|6050122