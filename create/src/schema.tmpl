--
-- Zabbix
-- Copyright (C) 2001-2022 Zabbix SIA
--
-- This program is free software; you can redistribute it and/or modify
-- it under the terms of the GNU General Public License as published by
-- the Free Software Foundation; either version 2 of the License, or
-- (at your option) any later version.
--
-- This program is distributed in the hope that it will be useful,
-- but WITHOUT ANY WARRANTY; without even the implied warranty of
-- MERCHANTABILITY or FITNESS FOR A PARTICULAR PURPOSE. See the
-- GNU General Public License for more details.
--
-- You should have received a copy of the GNU General Public License
-- along with this program; if not, write to the Free Software
-- Foundation, Inc., 51 Franklin Street, Fifth Floor, Boston, MA  02110-1301, USA.
--

--
-- Do not use spaces
-- Tables must be sorted to match referential integrity rules
--

TABLE|role|roleid|ZBX_DATA
FIELD		|roleid		|t_id		|	|NOT NULL	|0
FIELD		|name		|t_varchar(255)	|''	|NOT NULL	|0
FIELD		|type		|t_integer	|'0'	|NOT NULL	|0
FIELD		|readonly	|t_integer	|'0'	|NOT NULL	|0
UNIQUE		|1		|name

TABLE|users|userid|ZBX_DATA
FIELD		|userid		|t_id		|	|NOT NULL	|0
FIELD		|username	|t_varchar(100)	|''	|NOT NULL	|0
FIELD		|name		|t_varchar(100)	|''	|NOT NULL	|0
FIELD		|surname	|t_varchar(100)	|''	|NOT NULL	|0
FIELD		|passwd		|t_varchar(60)	|''	|NOT NULL	|0
FIELD		|url		|t_varchar(2048)|''	|NOT NULL	|0
FIELD		|autologin	|t_integer	|'0'	|NOT NULL	|0
FIELD		|autologout	|t_varchar(32)	|'15m'	|NOT NULL	|0
FIELD		|lang		|t_varchar(7)	|'default'|NOT NULL	|ZBX_NODATA
FIELD		|refresh	|t_varchar(32)	|'30s'	|NOT NULL	|0
FIELD		|theme		|t_varchar(128)	|'default'|NOT NULL	|ZBX_NODATA
FIELD		|attempt_failed	|t_integer	|0	|NOT NULL	|ZBX_NODATA
FIELD		|attempt_ip	|t_varchar(39)	|''	|NOT NULL	|ZBX_NODATA
FIELD		|attempt_clock	|t_integer	|0	|NOT NULL	|ZBX_NODATA
FIELD		|rows_per_page	|t_integer	|50	|NOT NULL	|0
FIELD		|timezone	|t_varchar(50)	|'default'|NOT NULL	|ZBX_NODATA
FIELD		|roleid		|t_id			|NULL	|NULL	|0	|1|role
FIELD		|userdirectoryid	|t_id	|NULL	|NULL	|ZBX_NODATA	|2|userdirectory	|userdirectoryid	|RESTRICT
FIELD		|ts_provisioned		|t_time	|'0'	|NOT NULL	|ZBX_NODATA
UNIQUE		|1		|username
INDEX		|2		|userdirectoryid

TABLE|maintenances|maintenanceid|ZBX_DATA
FIELD		|maintenanceid	|t_id		|	|NOT NULL	|0
FIELD		|name		|t_varchar(128)	|''	|NOT NULL	|0
FIELD		|maintenance_type|t_integer	|'0'	|NOT NULL	|0
FIELD		|description	|t_shorttext	|''	|NOT NULL	|0
FIELD		|active_since	|t_integer	|'0'	|NOT NULL	|0
FIELD		|active_till	|t_integer	|'0'	|NOT NULL	|0
FIELD		|tags_evaltype	|t_integer	|'0'	|NOT NULL	|0
INDEX		|1		|active_since,active_till
UNIQUE		|2		|name

TABLE|hosts|hostid|ZBX_TEMPLATE
FIELD		|hostid		|t_id		|	|NOT NULL	|0
FIELD		|proxy_hostid	|t_id		|	|NULL		|0			|1|hosts	|hostid		|RESTRICT
FIELD		|host		|t_varchar(128)	|''	|NOT NULL	|ZBX_PROXY
FIELD		|status		|t_integer	|'0'	|NOT NULL	|ZBX_PROXY
FIELD		|ipmi_authtype	|t_integer	|'-1'	|NOT NULL	|ZBX_PROXY
FIELD		|ipmi_privilege	|t_integer	|'2'	|NOT NULL	|ZBX_PROXY
FIELD		|ipmi_username	|t_varchar(16)	|''	|NOT NULL	|ZBX_PROXY
FIELD		|ipmi_password	|t_varchar(20)	|''	|NOT NULL	|ZBX_PROXY
FIELD		|maintenanceid	|t_id		|	|NULL		|ZBX_NODATA		|2|maintenances	|		|RESTRICT
FIELD		|maintenance_status|t_integer	|'0'	|NOT NULL	|ZBX_NODATA
FIELD		|maintenance_type|t_integer	|'0'	|NOT NULL	|ZBX_NODATA
FIELD		|maintenance_from|t_integer	|'0'	|NOT NULL	|ZBX_NODATA
FIELD		|name		|t_varchar(128)	|''	|NOT NULL	|ZBX_PROXY
FIELD		|flags		|t_integer	|'0'	|NOT NULL	|0
FIELD		|templateid	|t_id		|	|NULL		|0			|3|hosts	|hostid		|RESTRICT
FIELD		|description	|t_shorttext	|''	|NOT NULL	|0
FIELD		|tls_connect	|t_integer	|'1'	|NOT NULL	|ZBX_PROXY
FIELD		|tls_accept	|t_integer	|'1'	|NOT NULL	|ZBX_PROXY
FIELD		|tls_issuer	|t_varchar(1024)|''	|NOT NULL	|ZBX_PROXY
FIELD		|tls_subject	|t_varchar(1024)|''	|NOT NULL	|ZBX_PROXY
FIELD		|tls_psk_identity|t_varchar(128)|''	|NOT NULL	|ZBX_PROXY
FIELD		|tls_psk	|t_varchar(512)	|''	|NOT NULL	|ZBX_PROXY
FIELD		|proxy_address	|t_varchar(255)	|''	|NOT NULL	|0
FIELD		|auto_compress	|t_integer	|'1'	|NOT NULL	|0
FIELD		|discover	|t_integer	|'0'	|NOT NULL	|0
FIELD		|custom_interfaces|t_integer	|'0'	|NOT NULL	|0
FIELD		|uuid		|t_varchar(32)	|''	|NOT NULL	|0
FIELD		|name_upper	|t_varchar(128)	|''	|NOT NULL	|0
INDEX		|1		|host
INDEX		|2		|status
INDEX		|3		|proxy_hostid
INDEX		|4		|name
INDEX		|5		|maintenanceid
INDEX		|6		|name_upper
CHANGELOG	|1
UPD_TRIG_FUNC	|name		|name_upper	|hostid	|upper

TABLE|hstgrp|groupid|ZBX_DATA
FIELD		|groupid	|t_id		|	|NOT NULL	|0
FIELD		|name		|t_varchar(255)	|''	|NOT NULL	|0
FIELD		|flags		|t_integer	|'0'	|NOT NULL	|0
FIELD		|uuid		|t_varchar(32)	|''	|NOT NULL	|0
FIELD		|type		|t_integer	|'0'	|NOT NULL	|0
UNIQUE		|1		|type,name

TABLE|group_prototype|group_prototypeid|ZBX_TEMPLATE
FIELD		|group_prototypeid|t_id		|	|NOT NULL	|0
FIELD		|hostid		|t_id		|	|NOT NULL	|0			|1|hosts
FIELD		|name		|t_varchar(255)	|''	|NOT NULL	|0
FIELD		|groupid	|t_id		|	|NULL		|0			|2|hstgrp	|		|RESTRICT
FIELD		|templateid	|t_id		|	|NULL		|0			|3|group_prototype|group_prototypeid
INDEX		|1		|hostid

TABLE|group_discovery|groupid|ZBX_TEMPLATE
FIELD		|groupid	|t_id		|	|NOT NULL	|0			|1|hstgrp
FIELD		|parent_group_prototypeid|t_id	|	|NOT NULL	|0			|2|group_prototype|group_prototypeid|RESTRICT
FIELD		|name		|t_varchar(255)	|''	|NOT NULL	|ZBX_NODATA
FIELD		|lastcheck	|t_integer	|'0'	|NOT NULL	|ZBX_NODATA
FIELD		|ts_delete	|t_time		|'0'	|NOT NULL	|ZBX_NODATA

TABLE|drules|druleid|ZBX_DATA
FIELD		|druleid	|t_id		|	|NOT NULL	|0
FIELD		|proxy_hostid	|t_id		|	|NULL		|0			|1|hosts	|hostid		|RESTRICT
FIELD		|name		|t_varchar(255)	|''	|NOT NULL	|ZBX_PROXY
FIELD		|iprange	|t_varchar(2048)|''	|NOT NULL	|ZBX_PROXY
FIELD		|delay		|t_varchar(255)	|'1h'	|NOT NULL	|ZBX_PROXY
FIELD		|status		|t_integer	|'0'	|NOT NULL	|0
INDEX		|1		|proxy_hostid
UNIQUE		|2		|name
CHANGELOG	|9

TABLE|dchecks|dcheckid|ZBX_DATA
FIELD		|dcheckid	|t_id		|	|NOT NULL	|0
FIELD		|druleid	|t_id		|	|NOT NULL	|ZBX_PROXY		|1|drules	|		|RESTRICT
FIELD		|type		|t_integer	|'0'	|NOT NULL	|ZBX_PROXY
FIELD		|key_		|t_varchar(2048)|''	|NOT NULL	|ZBX_PROXY
FIELD		|snmp_community	|t_varchar(255)	|''	|NOT NULL	|ZBX_PROXY
FIELD		|ports		|t_varchar(255)	|'0'	|NOT NULL	|ZBX_PROXY
FIELD		|snmpv3_securityname|t_varchar(64)|''	|NOT NULL	|ZBX_PROXY
FIELD		|snmpv3_securitylevel|t_integer	|'0'	|NOT NULL	|ZBX_PROXY
FIELD		|snmpv3_authpassphrase|t_varchar(64)|''	|NOT NULL	|ZBX_PROXY
FIELD		|snmpv3_privpassphrase|t_varchar(64)|''	|NOT NULL	|ZBX_PROXY
FIELD		|uniq		|t_integer	|'0'	|NOT NULL	|ZBX_PROXY
FIELD		|snmpv3_authprotocol|t_integer	|'0'	|NOT NULL	|ZBX_PROXY
FIELD		|snmpv3_privprotocol|t_integer	|'0'	|NOT NULL	|ZBX_PROXY
FIELD		|snmpv3_contextname|t_varchar(255)|''	|NOT NULL	|ZBX_PROXY
FIELD		|host_source|t_integer	|'1'	|NOT NULL	|ZBX_PROXY
FIELD		|name_source|t_integer	|'0'	|NOT NULL	|ZBX_PROXY
INDEX		|1		|druleid,host_source,name_source
CHANGELOG	|10

TABLE|httptest|httptestid|ZBX_TEMPLATE
FIELD		|httptestid	|t_id		|	|NOT NULL	|0
FIELD		|name		|t_varchar(64)	|''	|NOT NULL	|ZBX_PROXY
FIELD		|delay		|t_varchar(255)	|'1m'	|NOT NULL	|ZBX_PROXY
FIELD		|status		|t_integer	|'0'	|NOT NULL	|0
FIELD		|agent		|t_varchar(255)	|'Zabbix'|NOT NULL	|ZBX_PROXY
FIELD		|authentication	|t_integer	|'0'	|NOT NULL	|ZBX_PROXY,ZBX_NODATA
FIELD		|http_user	|t_varchar(64)	|''	|NOT NULL	|ZBX_PROXY,ZBX_NODATA
FIELD		|http_password	|t_varchar(64)	|''	|NOT NULL	|ZBX_PROXY,ZBX_NODATA
FIELD		|hostid		|t_id		|	|NOT NULL	|ZBX_PROXY		|2|hosts	|		|RESTRICT
FIELD		|templateid	|t_id		|	|NULL		|0			|3|httptest	|httptestid	|RESTRICT
FIELD		|http_proxy	|t_varchar(255)	|''	|NOT NULL	|ZBX_PROXY,ZBX_NODATA
FIELD		|retries	|t_integer	|'1'	|NOT NULL	|ZBX_PROXY,ZBX_NODATA
FIELD		|ssl_cert_file	|t_varchar(255)	|''	|NOT NULL	|ZBX_PROXY,ZBX_NODATA
FIELD		|ssl_key_file	|t_varchar(255)	|''	|NOT NULL	|ZBX_PROXY,ZBX_NODATA
FIELD		|ssl_key_password|t_varchar(64)	|''	|NOT NULL	|ZBX_PROXY,ZBX_NODATA
FIELD		|verify_peer	|t_integer	|'0'	|NOT NULL	|ZBX_PROXY
FIELD		|verify_host	|t_integer	|'0'	|NOT NULL	|ZBX_PROXY
FIELD		|uuid		|t_varchar(32)	|''	|NOT NULL	|0
UNIQUE		|2		|hostid,name
INDEX		|3		|status
INDEX		|4		|templateid
CHANGELOG	|11

TABLE|httpstep|httpstepid|ZBX_TEMPLATE
FIELD		|httpstepid	|t_id		|	|NOT NULL	|0
FIELD		|httptestid	|t_id		|	|NOT NULL	|ZBX_PROXY		|1|httptest	|		|RESTRICT
FIELD		|name		|t_varchar(64)	|''	|NOT NULL	|ZBX_PROXY
FIELD		|no		|t_integer	|'0'	|NOT NULL	|ZBX_PROXY
FIELD		|url		|t_varchar(2048)|''	|NOT NULL	|ZBX_PROXY
FIELD		|timeout	|t_varchar(255)	|'15s'	|NOT NULL	|ZBX_PROXY
FIELD		|posts		|t_shorttext	|''	|NOT NULL	|ZBX_PROXY
FIELD		|required	|t_varchar(255)	|''	|NOT NULL	|ZBX_PROXY
FIELD		|status_codes	|t_varchar(255)	|''	|NOT NULL	|ZBX_PROXY
FIELD		|follow_redirects|t_integer	|'1'	|NOT NULL	|ZBX_PROXY
FIELD		|retrieve_mode	|t_integer	|'0'	|NOT NULL	|ZBX_PROXY
FIELD		|post_type	|t_integer	|'0'	|NOT NULL	|ZBX_PROXY
INDEX		|1		|httptestid
CHANGELOG	|14

TABLE|interface|interfaceid|ZBX_TEMPLATE
FIELD		|interfaceid	|t_id		|	|NOT NULL	|0
FIELD		|hostid		|t_id		|	|NOT NULL	|ZBX_PROXY		|1|hosts
FIELD		|main		|t_integer	|'0'	|NOT NULL	|ZBX_PROXY
FIELD		|type		|t_integer	|'1'	|NOT NULL	|ZBX_PROXY
FIELD		|useip		|t_integer	|'1'	|NOT NULL	|ZBX_PROXY
FIELD		|ip		|t_varchar(64)	|'127.0.0.1'|NOT NULL	|ZBX_PROXY
FIELD		|dns		|t_varchar(255)	|''	|NOT NULL	|ZBX_PROXY
FIELD		|port		|t_varchar(64)	|'10050'|NOT NULL	|ZBX_PROXY
FIELD		|available	|t_integer	|'0'	|NOT NULL	|ZBX_PROXY,ZBX_NODATA
FIELD		|error		|t_varchar(2048)|''	|NOT NULL	|ZBX_NODATA
FIELD		|errors_from	|t_integer	|'0'	|NOT NULL	|ZBX_NODATA
FIELD		|disable_until	|t_integer	|'0'	|NOT NULL	|ZBX_NODATA
INDEX		|1		|hostid,type
INDEX		|2		|ip,dns
INDEX		|3		|available

TABLE|valuemap|valuemapid|ZBX_TEMPLATE
FIELD		|valuemapid	|t_id		|	|NOT NULL	|0
FIELD		|hostid		|t_id		|	|NOT NULL	|0			|1|hosts
FIELD		|name		|t_varchar(64)	|''	|NOT NULL	|0
FIELD		|uuid		|t_varchar(32)	|''	|NOT NULL	|0
UNIQUE		|1		|hostid,name

TABLE|items|itemid|ZBX_TEMPLATE
FIELD		|itemid		|t_id		|	|NOT NULL	|0
FIELD		|type		|t_integer	|'0'	|NOT NULL	|ZBX_PROXY
FIELD		|snmp_oid	|t_varchar(512)	|''	|NOT NULL	|ZBX_PROXY
FIELD		|hostid		|t_id		|	|NOT NULL	|ZBX_PROXY		|1|hosts	|		|RESTRICT
FIELD		|name		|t_varchar(255)	|''	|NOT NULL	|0
FIELD		|key_		|t_varchar(2048)|''	|NOT NULL	|ZBX_PROXY
FIELD		|delay		|t_varchar(1024)|'0'	|NOT NULL	|ZBX_PROXY
FIELD		|history	|t_varchar(255)	|'90d'	|NOT NULL	|ZBX_PROXY
FIELD		|trends		|t_varchar(255)	|'365d'	|NOT NULL	|0
FIELD		|status		|t_integer	|'0'	|NOT NULL	|ZBX_PROXY
FIELD		|value_type	|t_integer	|'0'	|NOT NULL	|ZBX_PROXY
FIELD		|trapper_hosts	|t_varchar(255)	|''	|NOT NULL	|ZBX_PROXY
FIELD		|units		|t_varchar(255)	|''	|NOT NULL	|0
FIELD		|formula	|t_varchar(255)	|''	|NOT NULL	|0
FIELD		|logtimefmt	|t_varchar(64)	|''	|NOT NULL	|ZBX_PROXY
FIELD		|templateid	|t_id		|	|NULL		|0			|2|items	|itemid		|RESTRICT
FIELD		|valuemapid	|t_id		|	|NULL		|0			|3|valuemap	|		|RESTRICT
FIELD		|params		|t_text		|''	|NOT NULL	|ZBX_PROXY
FIELD		|ipmi_sensor	|t_varchar(128)	|''	|NOT NULL	|ZBX_PROXY
FIELD		|authtype	|t_integer	|'0'	|NOT NULL	|ZBX_PROXY
FIELD		|username	|t_varchar(64)	|''	|NOT NULL	|ZBX_PROXY
FIELD		|password	|t_varchar(64)	|''	|NOT NULL	|ZBX_PROXY
FIELD		|publickey	|t_varchar(64)	|''	|NOT NULL	|ZBX_PROXY
FIELD		|privatekey	|t_varchar(64)	|''	|NOT NULL	|ZBX_PROXY
FIELD		|flags		|t_integer	|'0'	|NOT NULL	|ZBX_PROXY
FIELD		|interfaceid	|t_id		|	|NULL		|ZBX_PROXY		|4|interface	|		|RESTRICT
FIELD		|description	|t_text		|''	|NOT NULL	|0
FIELD		|inventory_link	|t_integer	|'0'	|NOT NULL	|ZBX_PROXY
FIELD		|lifetime	|t_varchar(255)	|'30d'	|NOT NULL	|0
FIELD		|evaltype	|t_integer	|'0'	|NOT NULL	|0
FIELD		|jmx_endpoint	|t_varchar(255)	|''	|NOT NULL	|ZBX_PROXY
FIELD		|master_itemid	|t_id		|	|NULL		|ZBX_PROXY		|5|items	|itemid		|RESTRICT
FIELD		|timeout	|t_varchar(255)	|'3s'	|NOT NULL	|ZBX_PROXY
FIELD		|url		|t_varchar(2048)|''	|NOT NULL	|ZBX_PROXY
FIELD		|query_fields	|t_varchar(2048)|''	|NOT NULL	|ZBX_PROXY
FIELD		|posts		|t_text		|''	|NOT NULL	|ZBX_PROXY
FIELD		|status_codes	|t_varchar(255)	|'200'	|NOT NULL	|ZBX_PROXY
FIELD		|follow_redirects|t_integer	|'1'	|NOT NULL	|ZBX_PROXY
FIELD		|post_type	|t_integer	|'0'	|NOT NULL	|ZBX_PROXY
FIELD		|http_proxy	|t_varchar(255)	|''	|NOT NULL	|ZBX_PROXY,ZBX_NODATA
FIELD		|headers	|t_text		|''	|NOT NULL	|ZBX_PROXY
FIELD		|retrieve_mode	|t_integer	|'0'	|NOT NULL	|ZBX_PROXY
FIELD		|request_method	|t_integer	|'0'	|NOT NULL	|ZBX_PROXY
FIELD		|output_format	|t_integer	|'0'	|NOT NULL	|ZBX_PROXY
FIELD		|ssl_cert_file	|t_varchar(255)	|''	|NOT NULL	|ZBX_PROXY,ZBX_NODATA
FIELD		|ssl_key_file	|t_varchar(255)	|''	|NOT NULL	|ZBX_PROXY,ZBX_NODATA
FIELD		|ssl_key_password|t_varchar(64)	|''	|NOT NULL	|ZBX_PROXY,ZBX_NODATA
FIELD		|verify_peer	|t_integer	|'0'	|NOT NULL	|ZBX_PROXY
FIELD		|verify_host	|t_integer	|'0'	|NOT NULL	|ZBX_PROXY
FIELD		|allow_traps	|t_integer	|'0'	|NOT NULL	|ZBX_PROXY
FIELD		|discover	|t_integer	|'0'	|NOT NULL	|0
FIELD		|uuid		|t_varchar(32)	|''	|NOT NULL	|0
FIELD		|name_upper	|t_varchar(255)	|''	|NOT NULL	|0
INDEX		|1		|hostid,key_(764)
INDEX		|3		|status
INDEX		|4		|templateid
INDEX		|5		|valuemapid
INDEX		|6		|interfaceid
INDEX		|7		|master_itemid
INDEX		|8		|key_(768)
INDEX		|9		|hostid,name_upper
CHANGELOG	|3
UPD_TRIG_FUNC	|name		|name_upper	|itemid	|upper

TABLE|httpstepitem|httpstepitemid|ZBX_TEMPLATE
FIELD		|httpstepitemid	|t_id		|	|NOT NULL	|0
FIELD		|httpstepid	|t_id		|	|NOT NULL	|ZBX_PROXY		|1|httpstep	|		|RESTRICT
FIELD		|itemid		|t_id		|	|NOT NULL	|ZBX_PROXY		|2|items	|		|RESTRICT
FIELD		|type		|t_integer	|'0'	|NOT NULL	|ZBX_PROXY
UNIQUE		|1		|httpstepid,itemid
INDEX		|2		|itemid
CHANGELOG	|16

TABLE|httptestitem|httptestitemid|ZBX_TEMPLATE
FIELD		|httptestitemid	|t_id		|	|NOT NULL	|0
FIELD		|httptestid	|t_id		|	|NOT NULL	|ZBX_PROXY		|1|httptest	|		|RESTRICT
FIELD		|itemid		|t_id		|	|NOT NULL	|ZBX_PROXY		|2|items	|		|RESTRICT
FIELD		|type		|t_integer	|'0'	|NOT NULL	|ZBX_PROXY
UNIQUE		|1		|httptestid,itemid
INDEX		|2		|itemid
CHANGELOG	|13

TABLE|media_type|mediatypeid|ZBX_DATA
FIELD		|mediatypeid	|t_id		|	|NOT NULL	|0
FIELD		|type		|t_integer	|'0'	|NOT NULL	|0
FIELD		|name		|t_varchar(100)	|''	|NOT NULL	|0
FIELD		|smtp_server	|t_varchar(255)	|''	|NOT NULL	|0
FIELD		|smtp_helo	|t_varchar(255)	|''	|NOT NULL	|0
FIELD		|smtp_email	|t_varchar(255)	|''	|NOT NULL	|0
FIELD		|exec_path	|t_varchar(255)	|''	|NOT NULL	|0
FIELD		|gsm_modem	|t_varchar(255)	|''	|NOT NULL	|0
FIELD		|username	|t_varchar(255)	|''	|NOT NULL	|0
FIELD		|passwd		|t_varchar(255)	|''	|NOT NULL	|0
FIELD		|status		|t_integer	|'1'	|NOT NULL	|ZBX_NODATA
FIELD		|smtp_port	|t_integer	|'25'	|NOT NULL	|0
FIELD		|smtp_security	|t_integer	|'0'	|NOT NULL	|0
FIELD		|smtp_verify_peer|t_integer	|'0'	|NOT NULL	|0
FIELD		|smtp_verify_host|t_integer	|'0'	|NOT NULL	|0
FIELD		|smtp_authentication|t_integer	|'0'	|NOT NULL	|0
FIELD		|exec_params	|t_varchar(255)	|''	|NOT NULL	|0
FIELD		|maxsessions	|t_integer	|'1'	|NOT NULL	|0
FIELD		|maxattempts	|t_integer	|'3'	|NOT NULL	|0
FIELD		|attempt_interval|t_varchar(32)	|'10s'	|NOT NULL	|0
FIELD		|content_type	|t_integer	|'1'	|NOT NULL	|0
FIELD		|script		|t_text		|''	|NOT NULL	|0
FIELD		|timeout	|t_varchar(32)	|'30s'	|NOT NULL	|0
FIELD		|process_tags	|t_integer	|'0'	|NOT NULL	|0
FIELD		|show_event_menu|t_integer	|'0'	|NOT NULL	|0
FIELD		|event_menu_url	|t_varchar(2048)|''	|NOT NULL	|0
FIELD		|event_menu_name|t_varchar(255)	|''	|NOT NULL	|0
FIELD		|description	|t_shorttext	|''	|NOT NULL	|0
FIELD		|provider	|t_integer	|'0'	|NOT NULL	|0
UNIQUE		|1		|name

TABLE|media_type_param|mediatype_paramid|ZBX_DATA
FIELD		|mediatype_paramid|t_id		|	|NOT NULL	|0
FIELD		|mediatypeid	|t_id		|	|NOT NULL	|0			|1|media_type
FIELD		|name		|t_varchar(255)	|''	|NOT NULL	|0
FIELD		|value		|t_varchar(2048)|''	|NOT NULL	|0
INDEX		|1		|mediatypeid

TABLE|media_type_message|mediatype_messageid|ZBX_DATA
FIELD		|mediatype_messageid|t_id	|	|NOT NULL	|0
FIELD		|mediatypeid	|t_id		|	|NOT NULL	|0			|1|media_type
FIELD		|eventsource	|t_integer	|	|NOT NULL	|0
FIELD		|recovery	|t_integer	|	|NOT NULL	|0
FIELD		|subject	|t_varchar(255)	|''	|NOT NULL	|0
FIELD		|message	|t_text		|''	|NOT NULL	|0
UNIQUE		|1		|mediatypeid,eventsource,recovery

TABLE|usrgrp|usrgrpid|ZBX_DATA
FIELD		|usrgrpid	|t_id		|	|NOT NULL	|0
FIELD		|name		|t_varchar(64)	|''	|NOT NULL	|0
FIELD		|gui_access	|t_integer	|'0'	|NOT NULL	|0
FIELD		|users_status	|t_integer	|'0'	|NOT NULL	|0
FIELD		|debug_mode	|t_integer	|'0'	|NOT NULL	|0
FIELD		|userdirectoryid	|t_id	|NULL	|NULL	|0 |2|userdirectory	|	|RESTRICT
UNIQUE		|1		|name
INDEX		|2	|userdirectoryid

TABLE|users_groups|id|ZBX_DATA
FIELD		|id		|t_id		|	|NOT NULL	|0
FIELD		|usrgrpid	|t_id		|	|NOT NULL	|0			|1|usrgrp
FIELD		|userid		|t_id		|	|NOT NULL	|0			|2|users
UNIQUE		|1		|usrgrpid,userid
INDEX		|2		|userid

TABLE|scripts|scriptid|ZBX_DATA
FIELD		|scriptid	|t_id		|	|NOT NULL	|0
FIELD		|name		|t_varchar(255)	|''	|NOT NULL	|0
FIELD		|command	|t_text		|''	|NOT NULL	|0
FIELD		|host_access	|t_integer	|'2'	|NOT NULL	|0
FIELD		|usrgrpid	|t_id		|	|NULL		|0			|1|usrgrp	|		|RESTRICT
FIELD		|groupid	|t_id		|	|NULL		|0			|2|hstgrp	|		|RESTRICT
FIELD		|description	|t_shorttext	|''	|NOT NULL	|0
FIELD		|confirmation	|t_varchar(255)	|''	|NOT NULL	|0
FIELD		|type		|t_integer	|'5'	|NOT NULL	|0
FIELD		|execute_on	|t_integer	|'2'	|NOT NULL	|0
FIELD		|timeout	|t_varchar(32)	|'30s'	|NOT NULL	|0
FIELD		|scope		|t_integer	|'1'	|NOT NULL	|0
FIELD		|port		|t_varchar(64)	|''	|NOT NULL	|0
FIELD		|authtype	|t_integer	|'0'	|NOT NULL	|0
FIELD		|username	|t_varchar(64)	|''	|NOT NULL	|0
FIELD		|password	|t_varchar(64)	|''	|NOT NULL	|0
FIELD		|publickey	|t_varchar(64)	|''	|NOT NULL	|0
FIELD		|privatekey	|t_varchar(64)	|''	|NOT NULL	|0
FIELD		|menu_path	|t_varchar(255)	|''	|NOT NULL	|0
FIELD		|url		|t_varchar(2048)|''	|NOT NULL	|0
FIELD		|new_window	|t_integer	|'1'	|NOT NULL	|0
INDEX		|1		|usrgrpid
INDEX		|2		|groupid
UNIQUE		|3		|name

TABLE|script_param|script_paramid|ZBX_DATA
FIELD		|script_paramid	|t_id		|	|NOT NULL	|0
FIELD		|scriptid	|t_id		|	|NOT NULL	|0			|1|scripts
FIELD		|name		|t_varchar(255)	|''	|NOT NULL	|0
FIELD		|value		|t_varchar(2048)|''	|NOT NULL	|0
UNIQUE		|1		|scriptid,name

TABLE|actions|actionid|ZBX_DATA
FIELD		|actionid	|t_id		|	|NOT NULL	|0
FIELD		|name		|t_varchar(255)	|''	|NOT NULL	|0
FIELD		|eventsource	|t_integer	|'0'	|NOT NULL	|0
FIELD		|evaltype	|t_integer	|'0'	|NOT NULL	|0
FIELD		|status		|t_integer	|'0'	|NOT NULL	|0
FIELD		|esc_period	|t_varchar(255)	|'1h'	|NOT NULL	|0
FIELD		|formula	|t_varchar(1024)|''	|NOT NULL	|0
FIELD		|pause_suppressed|t_integer	|'1'	|NOT NULL	|0
FIELD		|notify_if_canceled|t_integer	|'1'	|NOT NULL	|0
FIELD		|pause_symptoms	|t_integer	|'1'	|NOT NULL	|0
INDEX		|1		|eventsource,status
UNIQUE		|2		|name

TABLE|operations|operationid|ZBX_DATA
FIELD		|operationid	|t_id		|	|NOT NULL	|0
FIELD		|actionid	|t_id		|	|NOT NULL	|0			|1|actions
FIELD		|operationtype	|t_integer	|'0'	|NOT NULL	|0
FIELD		|esc_period	|t_varchar(255)	|'0'	|NOT NULL	|0
FIELD		|esc_step_from	|t_integer	|'1'	|NOT NULL	|0
FIELD		|esc_step_to	|t_integer	|'1'	|NOT NULL	|0
FIELD		|evaltype	|t_integer	|'0'	|NOT NULL	|0
FIELD		|recovery	|t_integer	|'0'	|NOT NULL	|0
INDEX		|1		|actionid

TABLE|opmessage|operationid|ZBX_DATA
FIELD		|operationid	|t_id		|	|NOT NULL	|0			|1|operations
FIELD		|default_msg	|t_integer	|'1'	|NOT NULL	|0
FIELD		|subject	|t_varchar(255)	|''	|NOT NULL	|0
FIELD		|message	|t_shorttext	|''	|NOT NULL	|0
FIELD		|mediatypeid	|t_id		|	|NULL		|0			|2|media_type	|		|RESTRICT
INDEX		|1		|mediatypeid

TABLE|opmessage_grp|opmessage_grpid|ZBX_DATA
FIELD		|opmessage_grpid|t_id		|	|NOT NULL	|0
FIELD		|operationid	|t_id		|	|NOT NULL	|0			|1|operations
FIELD		|usrgrpid	|t_id		|	|NOT NULL	|0			|2|usrgrp	|		|RESTRICT
UNIQUE		|1		|operationid,usrgrpid
INDEX		|2		|usrgrpid

TABLE|opmessage_usr|opmessage_usrid|ZBX_DATA
FIELD		|opmessage_usrid|t_id		|	|NOT NULL	|0
FIELD		|operationid	|t_id		|	|NOT NULL	|0			|1|operations
FIELD		|userid		|t_id		|	|NOT NULL	|0			|2|users	|		|RESTRICT
UNIQUE		|1		|operationid,userid
INDEX		|2		|userid

TABLE|opcommand|operationid|ZBX_DATA
FIELD		|operationid	|t_id		|	|NOT NULL	|0			|1|operations
FIELD		|scriptid	|t_id		|	|NOT NULL	|0			|2|scripts	|		|RESTRICT
INDEX		|1		|scriptid

TABLE|opcommand_hst|opcommand_hstid|ZBX_DATA
FIELD		|opcommand_hstid|t_id		|	|NOT NULL	|0
FIELD		|operationid	|t_id		|	|NOT NULL	|0			|1|operations
FIELD		|hostid		|t_id		|	|NULL		|0			|2|hosts	|		|RESTRICT
INDEX		|1		|operationid
INDEX		|2		|hostid

TABLE|opcommand_grp|opcommand_grpid|ZBX_DATA
FIELD		|opcommand_grpid|t_id		|	|NOT NULL	|0
FIELD		|operationid	|t_id		|	|NOT NULL	|0			|1|operations
FIELD		|groupid	|t_id		|	|NOT NULL	|0			|2|hstgrp	|		|RESTRICT
INDEX		|1		|operationid
INDEX		|2		|groupid

TABLE|opgroup|opgroupid|ZBX_DATA
FIELD		|opgroupid	|t_id		|	|NOT NULL	|0
FIELD		|operationid	|t_id		|	|NOT NULL	|0			|1|operations
FIELD		|groupid	|t_id		|	|NOT NULL	|0			|2|hstgrp	|		|RESTRICT
UNIQUE		|1		|operationid,groupid
INDEX		|2		|groupid

TABLE|optemplate|optemplateid|ZBX_TEMPLATE
FIELD		|optemplateid	|t_id		|	|NOT NULL	|0
FIELD		|operationid	|t_id		|	|NOT NULL	|0			|1|operations
FIELD		|templateid	|t_id		|	|NOT NULL	|0			|2|hosts	|hostid		|RESTRICT
UNIQUE		|1		|operationid,templateid
INDEX		|2		|templateid

TABLE|opconditions|opconditionid|ZBX_DATA
FIELD		|opconditionid	|t_id		|	|NOT NULL	|0
FIELD		|operationid	|t_id		|	|NOT NULL	|0			|1|operations
FIELD		|conditiontype	|t_integer	|'0'	|NOT NULL	|0
FIELD		|operator	|t_integer	|'0'	|NOT NULL	|0
FIELD		|value		|t_varchar(255)	|''	|NOT NULL	|0
INDEX		|1		|operationid

TABLE|conditions|conditionid|ZBX_DATA
FIELD		|conditionid	|t_id		|	|NOT NULL	|0
FIELD		|actionid	|t_id		|	|NOT NULL	|0			|1|actions
FIELD		|conditiontype	|t_integer	|'0'	|NOT NULL	|0
FIELD		|operator	|t_integer	|'0'	|NOT NULL	|0
FIELD		|value		|t_varchar(255)	|''	|NOT NULL	|0
FIELD		|value2		|t_varchar(255)	|''	|NOT NULL	|0
INDEX		|1		|actionid

TABLE|config|configid|ZBX_DATA
FIELD		|configid	|t_id		|	|NOT NULL	|0
FIELD		|work_period	|t_varchar(255)	|'1-5,09:00-18:00'|NOT NULL|0
FIELD		|alert_usrgrpid	|t_id		|	|NULL		|0			|1|usrgrp	|usrgrpid	|RESTRICT
FIELD		|default_theme	|t_varchar(128)	|'blue-theme'|NOT NULL	|ZBX_NODATA
FIELD		|authentication_type|t_integer	|'0'	|NOT NULL	|ZBX_NODATA
FIELD		|discovery_groupid|t_id		|	|NULL		|0			|2|hstgrp	|groupid	|RESTRICT
FIELD		|max_in_table	|t_integer	|'50'	|NOT NULL	|ZBX_NODATA
FIELD		|search_limit	|t_integer	|'1000'	|NOT NULL	|ZBX_NODATA
FIELD		|severity_color_0|t_varchar(6)	|'97AAB3'|NOT NULL	|ZBX_NODATA
FIELD		|severity_color_1|t_varchar(6)	|'7499FF'|NOT NULL	|ZBX_NODATA
FIELD		|severity_color_2|t_varchar(6)	|'FFC859'|NOT NULL	|ZBX_NODATA
FIELD		|severity_color_3|t_varchar(6)	|'FFA059'|NOT NULL	|ZBX_NODATA
FIELD		|severity_color_4|t_varchar(6)	|'E97659'|NOT NULL	|ZBX_NODATA
FIELD		|severity_color_5|t_varchar(6)	|'E45959'|NOT NULL	|ZBX_NODATA
FIELD		|severity_name_0|t_varchar(32)	|'Not classified'|NOT NULL|ZBX_NODATA
FIELD		|severity_name_1|t_varchar(32)	|'Information'|NOT NULL	|ZBX_NODATA
FIELD		|severity_name_2|t_varchar(32)	|'Warning'|NOT NULL	|ZBX_NODATA
FIELD		|severity_name_3|t_varchar(32)	|'Average'|NOT NULL	|ZBX_NODATA
FIELD		|severity_name_4|t_varchar(32)	|'High'	|NOT NULL	|ZBX_NODATA
FIELD		|severity_name_5|t_varchar(32)	|'Disaster'|NOT NULL	|ZBX_NODATA
FIELD		|ok_period	|t_varchar(32)	|'5m'	|NOT NULL	|ZBX_NODATA
FIELD		|blink_period	|t_varchar(32)	|'2m'	|NOT NULL	|ZBX_NODATA
FIELD		|problem_unack_color|t_varchar(6)|'CC0000'|NOT NULL	|ZBX_NODATA
FIELD		|problem_ack_color|t_varchar(6)	|'CC0000'|NOT NULL	|ZBX_NODATA
FIELD		|ok_unack_color	|t_varchar(6)	|'009900'|NOT NULL	|ZBX_NODATA
FIELD		|ok_ack_color	|t_varchar(6)	|'009900'|NOT NULL	|ZBX_NODATA
FIELD		|problem_unack_style|t_integer	|'1'	|NOT NULL	|ZBX_NODATA
FIELD		|problem_ack_style|t_integer	|'1'	|NOT NULL	|ZBX_NODATA
FIELD		|ok_unack_style	|t_integer	|'1'	|NOT NULL	|ZBX_NODATA
FIELD		|ok_ack_style	|t_integer	|'1'	|NOT NULL	|ZBX_NODATA
FIELD		|snmptrap_logging|t_integer	|'1'	|NOT NULL	|ZBX_PROXY,ZBX_NODATA
FIELD		|server_check_interval|t_integer|'10'	|NOT NULL	|ZBX_NODATA
FIELD		|hk_events_mode	|t_integer	|'1'	|NOT NULL	|ZBX_NODATA
FIELD		|hk_events_trigger|t_varchar(32)|'365d'	|NOT NULL	|ZBX_NODATA
FIELD		|hk_events_internal|t_varchar(32)|'1d'	|NOT NULL	|ZBX_NODATA
FIELD		|hk_events_discovery|t_varchar(32)|'1d'	|NOT NULL	|ZBX_NODATA
FIELD		|hk_events_autoreg|t_varchar(32)|'1d'	|NOT NULL	|ZBX_NODATA
FIELD		|hk_services_mode|t_integer	|'1'	|NOT NULL	|ZBX_NODATA
FIELD		|hk_services	|t_varchar(32)	|'365d'	|NOT NULL	|ZBX_NODATA
FIELD		|hk_audit_mode	|t_integer	|'1'	|NOT NULL	|ZBX_NODATA
FIELD		|hk_audit	|t_varchar(32)	|'365d'	|NOT NULL	|ZBX_NODATA
FIELD		|hk_sessions_mode|t_integer	|'1'	|NOT NULL	|ZBX_NODATA
FIELD		|hk_sessions	|t_varchar(32)	|'365d'	|NOT NULL	|ZBX_NODATA
FIELD		|hk_history_mode|t_integer	|'1'	|NOT NULL	|ZBX_NODATA
FIELD		|hk_history_global|t_integer	|'0'	|NOT NULL	|ZBX_PROXY,ZBX_NODATA
FIELD		|hk_history	|t_varchar(32)	|'90d'	|NOT NULL	|ZBX_PROXY,ZBX_NODATA
FIELD		|hk_trends_mode	|t_integer	|'1'	|NOT NULL	|ZBX_NODATA
FIELD		|hk_trends_global|t_integer	|'0'	|NOT NULL	|ZBX_NODATA
FIELD		|hk_trends	|t_varchar(32)	|'365d'	|NOT NULL	|ZBX_NODATA
FIELD		|default_inventory_mode|t_integer|'-1'	|NOT NULL	|ZBX_NODATA
FIELD		|custom_color	|t_integer	|'0'	|NOT NULL	|ZBX_NODATA
FIELD		|http_auth_enabled	|t_integer	|'0'	|NOT NULL	|ZBX_NODATA
FIELD		|http_login_form	|t_integer	|'0'	|NOT NULL	|ZBX_NODATA
FIELD		|http_strip_domains	|t_varchar(2048)|''	|NOT NULL	|ZBX_NODATA
FIELD		|http_case_sensitive	|t_integer	|'1'	|NOT NULL	|ZBX_NODATA
FIELD		|ldap_auth_enabled		|t_integer		|'0'	|NOT NULL	|ZBX_NODATA
FIELD		|ldap_case_sensitive	|t_integer	|'1'	|NOT NULL	|ZBX_NODATA
FIELD		|db_extension	|t_varchar(32)	|''	|NOT NULL	|ZBX_NODATA
FIELD		|autoreg_tls_accept	|t_integer	|'1'	|NOT NULL	|ZBX_PROXY,ZBX_NODATA
FIELD		|compression_status	|t_integer	|'0'	|NOT NULL	|ZBX_NODATA
FIELD		|compress_older	|t_varchar(32)	|'7d'	|NOT NULL	|ZBX_NODATA
FIELD		|instanceid	|t_varchar(32)	|''	|NOT NULL	|ZBX_NODATA
FIELD		|saml_auth_enabled	|t_integer	|'0'	|NOT NULL	|ZBX_NODATA
FIELD		|saml_case_sensitive	|t_integer	|'0'	|NOT NULL	|ZBX_NODATA
FIELD		|default_lang		|t_varchar(5)	|'en_US'|NOT NULL	|ZBX_NODATA
FIELD		|default_timezone	|t_varchar(50)	|'system'|NOT NULL	|ZBX_NODATA
FIELD		|login_attempts	|t_integer	|'5'	|NOT NULL	|ZBX_NODATA
FIELD		|login_block	|t_varchar(32)	|'30s'	|NOT NULL	|ZBX_NODATA
FIELD		|show_technical_errors	|t_integer	|'0'	|NOT NULL	|ZBX_NODATA
FIELD		|validate_uri_schemes	|t_integer	|'1'	|NOT NULL	|ZBX_NODATA
FIELD		|uri_valid_schemes	|t_varchar(255)	|'http,https,ftp,file,mailto,tel,ssh'	|NOT NULL	|ZBX_NODATA
FIELD		|x_frame_options	|t_varchar(255)	|'SAMEORIGIN'	|NOT NULL	|ZBX_NODATA
FIELD		|iframe_sandboxing_enabled	|t_integer	|'1'	|NOT NULL	|ZBX_NODATA
FIELD		|iframe_sandboxing_exceptions	|t_varchar(255)	|''	|NOT NULL	|ZBX_NODATA
FIELD		|max_overview_table_size	|t_integer	|'50'	|NOT NULL	|ZBX_NODATA
FIELD		|history_period	|t_varchar(32)|	'24h'	|NOT NULL	|ZBX_NODATA
FIELD		|period_default	|t_varchar(32)	|'1h'	|NOT NULL	|ZBX_NODATA
FIELD		|max_period	|t_varchar(32)	|'2y'	|NOT NULL	|ZBX_NODATA
FIELD		|socket_timeout	|t_varchar(32)	|'3s'	|NOT NULL	|ZBX_NODATA
FIELD		|connect_timeout	|t_varchar(32)	|'3s'	|NOT NULL	|ZBX_NODATA
FIELD		|media_type_test_timeout	|t_varchar(32)	|'65s'	|NOT NULL	|ZBX_NODATA
FIELD		|script_timeout	|t_varchar(32)	|'60s'	|NOT NULL	|ZBX_NODATA
FIELD		|item_test_timeout	|t_varchar(32)	|'60s'	|NOT NULL	|ZBX_NODATA
FIELD		|session_key	|t_varchar(32)|''	|NOT NULL	|ZBX_NODATA
FIELD		|url		|t_varchar(255)	|''	|NOT NULL	|ZBX_NODATA
FIELD		|report_test_timeout|t_varchar(32)|'60s'|NOT NULL	|ZBX_NODATA
FIELD		|dbversion_status	|t_shorttext|''	|NOT NULL	|ZBX_NODATA
FIELD		|hk_events_service|t_varchar(32)|'1d'	|NOT NULL	|ZBX_NODATA
FIELD		|passwd_min_length	|t_integer	|'8'	|NOT NULL	|ZBX_NODATA
FIELD		|passwd_check_rules	|t_integer	|'8'	|NOT NULL	|ZBX_NODATA
FIELD		|auditlog_enabled	|t_integer	|'1'	|NOT NULL	|ZBX_NODATA
FIELD		|ha_failover_delay	|t_varchar(32)	|'1m'	|NOT NULL	|ZBX_NODATA
FIELD		|geomaps_tile_provider|t_varchar(255)	|''	|NOT NULL	|0
FIELD		|geomaps_tile_url	|t_varchar(1024)|''	|NOT NULL	|ZBX_NODATA
FIELD		|geomaps_max_zoom	|t_integer	|'0'	|NOT NULL	|ZBX_NODATA
FIELD		|geomaps_attribution|t_varchar(1024)|''	|NOT NULL	|ZBX_NODATA
FIELD		|vault_provider	|t_integer	|'0'	|NOT NULL	|ZBX_NODATA
FIELD		|ldap_userdirectoryid	|t_id	|NULL |NULL	|0		|3|userdirectory	|userdirectoryid|RESTRICT
FIELD		|server_status		|t_shorttext	|''	|NOT NULL	|ZBX_NODATA
FIELD		|jit_provision_interval		|t_varchar(32)	|'1h'	|NOT NULL	|ZBX_NODATA
FIELD		|saml_jit_status			|t_integer		|'0'	|NOT NULL	|ZBX_NODATA
FIELD		|ldap_jit_status			|t_integer		|'0'	|NOT NULL	|ZBX_NODATA
FIELD		|disabled_usrgrpid			|t_id			|NULL	|NULL		|ZBX_NODATA	|4|usrgrp	|usrgrpid|RESTRICT
INDEX		|1		|alert_usrgrpid
INDEX		|2		|discovery_groupid
INDEX		|3		|ldap_userdirectoryid
INDEX		|4		|disabled_usrgrpid

TABLE|triggers|triggerid|ZBX_TEMPLATE
FIELD		|triggerid	|t_id		|	|NOT NULL	|0
FIELD		|expression	|t_varchar(2048)|''	|NOT NULL	|0
FIELD		|description	|t_varchar(255)	|''	|NOT NULL	|0
FIELD		|url		|t_varchar(2048)|''	|NOT NULL	|0
FIELD		|status		|t_integer	|'0'	|NOT NULL	|0
FIELD		|value		|t_integer	|'0'	|NOT NULL	|ZBX_NODATA
FIELD		|priority	|t_integer	|'0'	|NOT NULL	|0
FIELD		|lastchange	|t_integer	|'0'	|NOT NULL	|ZBX_NODATA
FIELD		|comments	|t_shorttext	|''	|NOT NULL	|0
FIELD		|error		|t_varchar(2048)|''	|NOT NULL	|ZBX_NODATA
FIELD		|templateid	|t_id		|	|NULL		|0			|1|triggers	|triggerid		|RESTRICT
FIELD		|type		|t_integer	|'0'	|NOT NULL	|0
FIELD		|state		|t_integer	|'0'	|NOT NULL	|ZBX_NODATA
FIELD		|flags		|t_integer	|'0'	|NOT NULL	|0
FIELD		|recovery_mode	|t_integer	|'0'	|NOT NULL	|0
FIELD		|recovery_expression|t_varchar(2048)|''	|NOT NULL	|0
FIELD		|correlation_mode|t_integer	|'0'	|NOT NULL	|0
FIELD		|correlation_tag|t_varchar(255)	|''	|NOT NULL	|0
FIELD		|manual_close	|t_integer	|'0'	|NOT NULL	|0
FIELD		|opdata		|t_varchar(255)	|''	|NOT NULL	|0
FIELD		|discover	|t_integer	|'0'	|NOT NULL	|0
FIELD		|event_name	|t_varchar(2048)|''	|NOT NULL	|0
FIELD		|uuid		|t_varchar(32)	|''	|NOT NULL	|0
FIELD		|url_name	|t_varchar(64)	|''	|NOT NULL	|0
INDEX		|1		|status
INDEX		|2		|value,lastchange
INDEX		|3		|templateid
CHANGELOG	|5

TABLE|trigger_depends|triggerdepid|ZBX_TEMPLATE
FIELD		|triggerdepid	|t_id		|	|NOT NULL	|0
FIELD		|triggerid_down	|t_id		|	|NOT NULL	|0			|1|triggers	|triggerid
FIELD		|triggerid_up	|t_id		|	|NOT NULL	|0			|2|triggers	|triggerid
UNIQUE		|1		|triggerid_down,triggerid_up
INDEX		|2		|triggerid_up

TABLE|functions|functionid|ZBX_TEMPLATE
FIELD		|functionid	|t_id		|	|NOT NULL	|0
FIELD		|itemid		|t_id		|	|NOT NULL	|0			|1|items	|		|RESTRICT
FIELD		|triggerid	|t_id		|	|NOT NULL	|0			|2|triggers	|		|RESTRICT
FIELD		|name		|t_varchar(12)	|''	|NOT NULL	|0
FIELD		|parameter	|t_varchar(255)	|'0'	|NOT NULL	|0
INDEX		|1		|triggerid
INDEX		|2		|itemid,name,parameter
CHANGELOG	|7

TABLE|graphs|graphid|ZBX_TEMPLATE
FIELD		|graphid	|t_id		|	|NOT NULL	|0
FIELD		|name		|t_varchar(128)	|''	|NOT NULL	|0
FIELD		|width		|t_integer	|'900'	|NOT NULL	|0
FIELD		|height		|t_integer	|'200'	|NOT NULL	|0
FIELD		|yaxismin	|t_double	|'0'	|NOT NULL	|0
FIELD		|yaxismax	|t_double	|'100'	|NOT NULL	|0
FIELD		|templateid	|t_id		|	|NULL		|0			|1|graphs	|graphid
FIELD		|show_work_period|t_integer	|'1'	|NOT NULL	|0
FIELD		|show_triggers	|t_integer	|'1'	|NOT NULL	|0
FIELD		|graphtype	|t_integer	|'0'	|NOT NULL	|0
FIELD		|show_legend	|t_integer	|'1'	|NOT NULL	|0
FIELD		|show_3d	|t_integer	|'0'	|NOT NULL	|0
FIELD		|percent_left	|t_double	|'0'	|NOT NULL	|0
FIELD		|percent_right	|t_double	|'0'	|NOT NULL	|0
FIELD		|ymin_type	|t_integer	|'0'	|NOT NULL	|0
FIELD		|ymax_type	|t_integer	|'0'	|NOT NULL	|0
FIELD		|ymin_itemid	|t_id		|	|NULL		|0			|2|items	|itemid		|RESTRICT
FIELD		|ymax_itemid	|t_id		|	|NULL		|0			|3|items	|itemid		|RESTRICT
FIELD		|flags		|t_integer	|'0'	|NOT NULL	|0
FIELD		|discover	|t_integer	|'0'	|NOT NULL	|0
FIELD		|uuid		|t_varchar(32)	|''	|NOT NULL	|0
INDEX		|1		|name
INDEX		|2		|templateid
INDEX		|3		|ymin_itemid
INDEX		|4		|ymax_itemid

TABLE|graphs_items|gitemid|ZBX_TEMPLATE
FIELD		|gitemid	|t_id		|	|NOT NULL	|0
FIELD		|graphid	|t_id		|	|NOT NULL	|0			|1|graphs
FIELD		|itemid		|t_id		|	|NOT NULL	|0			|2|items
FIELD		|drawtype	|t_integer	|'0'	|NOT NULL	|0
FIELD		|sortorder	|t_integer	|'0'	|NOT NULL	|0
FIELD		|color		|t_varchar(6)	|'009600'|NOT NULL	|0
FIELD		|yaxisside	|t_integer	|'0'	|NOT NULL	|0
FIELD		|calc_fnc	|t_integer	|'2'	|NOT NULL	|0
FIELD		|type		|t_integer	|'0'	|NOT NULL	|0
INDEX		|1		|itemid
INDEX		|2		|graphid

TABLE|graph_theme|graphthemeid|ZBX_DATA
FIELD		|graphthemeid	|t_id		|	|NOT NULL	|0
FIELD		|theme		|t_varchar(64)	|''	|NOT NULL	|0
FIELD		|backgroundcolor|t_varchar(6)	|''	|NOT NULL	|0
FIELD		|graphcolor	|t_varchar(6)	|''	|NOT NULL	|0
FIELD		|gridcolor	|t_varchar(6)	|''	|NOT NULL	|0
FIELD		|maingridcolor	|t_varchar(6)	|''	|NOT NULL	|0
FIELD		|gridbordercolor|t_varchar(6)	|''	|NOT NULL	|0
FIELD		|textcolor	|t_varchar(6)	|''	|NOT NULL	|0
FIELD		|highlightcolor	|t_varchar(6)	|''	|NOT NULL	|0
FIELD		|leftpercentilecolor|t_varchar(6)|''	|NOT NULL	|0
FIELD		|rightpercentilecolor|t_varchar(6)|''	|NOT NULL	|0
FIELD		|nonworktimecolor|t_varchar(6)	|''	|NOT NULL	|0
FIELD		|colorpalette	|t_varchar(255)	|''	|NOT NULL	|0
UNIQUE		|1		|theme

TABLE|globalmacro|globalmacroid|ZBX_DATA
FIELD		|globalmacroid	|t_id		|	|NOT NULL	|0
FIELD		|macro		|t_varchar(255)	|''	|NOT NULL	|ZBX_PROXY
FIELD		|value		|t_varchar(2048)|''	|NOT NULL	|ZBX_PROXY
FIELD		|description	|t_shorttext	|''	|NOT NULL	|0
FIELD		|type		|t_integer	|'0'	|NOT NULL	|ZBX_PROXY
UNIQUE		|1		|macro

TABLE|hostmacro|hostmacroid|ZBX_TEMPLATE
FIELD		|hostmacroid	|t_id		|	|NOT NULL	|0
FIELD		|hostid		|t_id		|	|NOT NULL	|ZBX_PROXY		|1|hosts
FIELD		|macro		|t_varchar(255)	|''	|NOT NULL	|ZBX_PROXY
FIELD		|value		|t_varchar(2048)|''	|NOT NULL	|ZBX_PROXY
FIELD		|description	|t_shorttext	|''	|NOT NULL	|0
FIELD		|type		|t_integer	|'0'	|NOT NULL	|ZBX_PROXY
FIELD		|automatic	|t_integer	|'0'	|NOT NULL	|ZBX_PROXY
UNIQUE		|1		|hostid,macro

TABLE|hosts_groups|hostgroupid|ZBX_TEMPLATE
FIELD		|hostgroupid	|t_id		|	|NOT NULL	|0
FIELD		|hostid		|t_id		|	|NOT NULL	|0			|1|hosts
FIELD		|groupid	|t_id		|	|NOT NULL	|0			|2|hstgrp
UNIQUE		|1		|hostid,groupid
INDEX		|2		|groupid

TABLE|hosts_templates|hosttemplateid|ZBX_TEMPLATE
FIELD		|hosttemplateid	|t_id		|	|NOT NULL	|0
FIELD		|hostid		|t_id		|	|NOT NULL	|ZBX_PROXY		|1|hosts
FIELD		|templateid	|t_id		|	|NOT NULL	|ZBX_PROXY		|2|hosts	|hostid
FIELD		|link_type	|t_integer	|'0'	|NOT NULL	|ZBX_PROXY
UNIQUE		|1		|hostid,templateid
INDEX		|2		|templateid

TABLE|valuemap_mapping|valuemap_mappingid|ZBX_TEMPLATE
FIELD		|valuemap_mappingid|t_id	|	|NOT NULL	|0
FIELD		|valuemapid	|t_id		|	|NOT NULL	|0			|1|valuemap
FIELD		|value		|t_varchar(64)	|''	|NOT NULL	|0
FIELD		|newvalue	|t_varchar(64)	|''	|NOT NULL	|0
FIELD		|type		|t_integer	|'0'	|NOT NULL	|0
FIELD		|sortorder	|t_integer	|'0'	|NOT NULL	|0
UNIQUE		|1		|valuemapid,value,type

TABLE|media|mediaid|ZBX_DATA
FIELD		|mediaid	|t_id		|	|NOT NULL	|0
FIELD		|userid		|t_id		|	|NOT NULL	|0			|1|users
FIELD		|mediatypeid	|t_id		|	|NOT NULL	|0			|2|media_type
FIELD		|sendto		|t_varchar(1024)|''	|NOT NULL	|0
FIELD		|active		|t_integer	|'0'	|NOT NULL	|0
FIELD		|severity	|t_integer	|'63'	|NOT NULL	|0
FIELD		|period		|t_varchar(1024)|'1-7,00:00-24:00'|NOT NULL|0
INDEX		|1		|userid
INDEX		|2		|mediatypeid

TABLE|rights|rightid|ZBX_DATA
FIELD		|rightid	|t_id		|	|NOT NULL	|0
FIELD		|groupid	|t_id		|	|NOT NULL	|0			|1|usrgrp	|usrgrpid
FIELD		|permission	|t_integer	|'0'	|NOT NULL	|0
FIELD		|id		|t_id		|	|NOT NULL	|0			|2|hstgrp	|groupid
INDEX		|1		|groupid
INDEX		|2		|id

TABLE|services|serviceid|ZBX_DATA
FIELD		|serviceid	|t_id		|	|NOT NULL	|0
FIELD		|name		|t_varchar(128)	|''	|NOT NULL	|0
FIELD		|status		|t_integer	|'-1'	|NOT NULL	|0
FIELD		|algorithm	|t_integer	|'0'	|NOT NULL	|0
FIELD		|sortorder	|t_integer	|'0'	|NOT NULL	|0
FIELD		|weight		|t_integer	|'0'	|NOT NULL	|0
FIELD		|propagation_rule|t_integer	|'0'	|NOT NULL	|0
FIELD		|propagation_value|t_integer	|'0'	|NOT NULL	|0
FIELD		|description	|t_shorttext	|''	|NOT NULL	|0
FIELD		|uuid		|t_varchar(32)	|''	|NOT NULL	|0
FIELD		|created_at	|t_integer	|'0'	|NOT NULL	|0

TABLE|services_links|linkid|ZBX_DATA
FIELD		|linkid		|t_id		|	|NOT NULL	|0
FIELD		|serviceupid	|t_id		|	|NOT NULL	|0			|1|services	|serviceid
FIELD		|servicedownid	|t_id		|	|NOT NULL	|0			|2|services	|serviceid
INDEX		|1		|servicedownid
UNIQUE		|2		|serviceupid,servicedownid

TABLE|icon_map|iconmapid|ZBX_DATA
FIELD		|iconmapid	|t_id		|	|NOT NULL	|0
FIELD		|name		|t_varchar(64)	|''	|NOT NULL	|0
FIELD		|default_iconid	|t_id		|	|NOT NULL	|0			|1|images	|imageid	|RESTRICT
UNIQUE		|1		|name
INDEX		|2		|default_iconid

TABLE|icon_mapping|iconmappingid|ZBX_DATA
FIELD		|iconmappingid	|t_id		|	|NOT NULL	|0
FIELD		|iconmapid	|t_id		|	|NOT NULL	|0			|1|icon_map
FIELD		|iconid		|t_id		|	|NOT NULL	|0			|2|images	|imageid	|RESTRICT
FIELD		|inventory_link	|t_integer	|'0'	|NOT NULL	|0
FIELD		|expression	|t_varchar(64)	|''	|NOT NULL	|0
FIELD		|sortorder	|t_integer	|'0'	|NOT NULL	|0
INDEX		|1		|iconmapid
INDEX		|2		|iconid

TABLE|sysmaps|sysmapid|ZBX_TEMPLATE
FIELD		|sysmapid	|t_id		|	|NOT NULL	|0
FIELD		|name		|t_varchar(128)	|''	|NOT NULL	|0
FIELD		|width		|t_integer	|'600'	|NOT NULL	|0
FIELD		|height		|t_integer	|'400'	|NOT NULL	|0
FIELD		|backgroundid	|t_id		|	|NULL		|0			|1|images	|imageid	|RESTRICT
FIELD		|label_type	|t_integer	|'2'	|NOT NULL	|0
FIELD		|label_location	|t_integer	|'0'	|NOT NULL	|0
FIELD		|highlight	|t_integer	|'1'	|NOT NULL	|0
FIELD		|expandproblem	|t_integer	|'1'	|NOT NULL	|0
FIELD		|markelements	|t_integer	|'0'	|NOT NULL	|0
FIELD		|show_unack	|t_integer	|'0'	|NOT NULL	|0
FIELD		|grid_size	|t_integer	|'50'	|NOT NULL	|0
FIELD		|grid_show	|t_integer	|'1'	|NOT NULL	|0
FIELD		|grid_align	|t_integer	|'1'	|NOT NULL	|0
FIELD		|label_format	|t_integer	|'0'	|NOT NULL	|0
FIELD		|label_type_host|t_integer	|'2'	|NOT NULL	|0
FIELD		|label_type_hostgroup|t_integer	|'2'	|NOT NULL	|0
FIELD		|label_type_trigger|t_integer	|'2'	|NOT NULL	|0
FIELD		|label_type_map|t_integer	|'2'	|NOT NULL	|0
FIELD		|label_type_image|t_integer	|'2'	|NOT NULL	|0
FIELD		|label_string_host|t_varchar(255)|''	|NOT NULL	|0
FIELD		|label_string_hostgroup|t_varchar(255)|''|NOT NULL	|0
FIELD		|label_string_trigger|t_varchar(255)|''	|NOT NULL	|0
FIELD		|label_string_map|t_varchar(255)|''	|NOT NULL	|0
FIELD		|label_string_image|t_varchar(255)|''	|NOT NULL	|0
FIELD		|iconmapid	|t_id		|	|NULL		|0			|2|icon_map	|		|RESTRICT
FIELD		|expand_macros	|t_integer	|'0'	|NOT NULL	|0
FIELD		|severity_min	|t_integer	|'0'	|NOT NULL	|0
FIELD		|userid		|t_id		|	|NOT NULL	|0			|3|users	|		|RESTRICT
FIELD		|private	|t_integer	|'1'	|NOT NULL	|0
FIELD		|show_suppressed|t_integer	|'0'	|NOT NULL	|0
UNIQUE		|1		|name
INDEX		|2		|backgroundid
INDEX		|3		|iconmapid

TABLE|sysmaps_elements|selementid|ZBX_TEMPLATE
FIELD		|selementid	|t_id		|	|NOT NULL	|0
FIELD		|sysmapid	|t_id		|	|NOT NULL	|0			|1|sysmaps
FIELD		|elementid	|t_id		|'0'	|NOT NULL	|0
FIELD		|elementtype	|t_integer	|'0'	|NOT NULL	|0
FIELD		|iconid_off	|t_id		|	|NULL		|0			|2|images	|imageid	|RESTRICT
FIELD		|iconid_on	|t_id		|	|NULL		|0			|3|images	|imageid	|RESTRICT
FIELD		|label		|t_varchar(2048)|''	|NOT NULL	|0
FIELD		|label_location	|t_integer	|'-1'	|NOT NULL	|0
FIELD		|x		|t_integer	|'0'	|NOT NULL	|0
FIELD		|y		|t_integer	|'0'	|NOT NULL	|0
FIELD		|iconid_disabled|t_id		|	|NULL		|0			|4|images	|imageid	|RESTRICT
FIELD		|iconid_maintenance|t_id	|	|NULL		|0			|5|images	|imageid	|RESTRICT
FIELD		|elementsubtype	|t_integer	|'0'	|NOT NULL	|0
FIELD		|areatype	|t_integer	|'0'	|NOT NULL	|0
FIELD		|width		|t_integer	|'200'	|NOT NULL	|0
FIELD		|height		|t_integer	|'200'	|NOT NULL	|0
FIELD		|viewtype	|t_integer	|'0'	|NOT NULL	|0
FIELD		|use_iconmap	|t_integer	|'1'	|NOT NULL	|0
FIELD		|evaltype	|t_integer		|'0'|NOT NULL	|0
INDEX		|1		|sysmapid
INDEX		|2		|iconid_off
INDEX		|3		|iconid_on
INDEX		|4		|iconid_disabled
INDEX		|5		|iconid_maintenance

TABLE|sysmaps_links|linkid|ZBX_TEMPLATE
FIELD		|linkid		|t_id		|	|NOT NULL	|0
FIELD		|sysmapid	|t_id		|	|NOT NULL	|0			|1|sysmaps
FIELD		|selementid1	|t_id		|	|NOT NULL	|0			|2|sysmaps_elements|selementid
FIELD		|selementid2	|t_id		|	|NOT NULL	|0			|3|sysmaps_elements|selementid
FIELD		|drawtype	|t_integer	|'0'	|NOT NULL	|0
FIELD		|color		|t_varchar(6)	|'000000'|NOT NULL	|0
FIELD		|label		|t_varchar(2048)|''	|NOT NULL	|0
INDEX		|1		|sysmapid
INDEX		|2		|selementid1
INDEX		|3		|selementid2

TABLE|sysmaps_link_triggers|linktriggerid|ZBX_TEMPLATE
FIELD		|linktriggerid	|t_id		|	|NOT NULL	|0
FIELD		|linkid		|t_id		|	|NOT NULL	|0			|1|sysmaps_links
FIELD		|triggerid	|t_id		|	|NOT NULL	|0			|2|triggers
FIELD		|drawtype	|t_integer	|'0'	|NOT NULL	|0
FIELD		|color		|t_varchar(6)	|'000000'|NOT NULL	|0
UNIQUE		|1		|linkid,triggerid
INDEX		|2		|triggerid

TABLE|sysmap_element_url|sysmapelementurlid|ZBX_TEMPLATE
FIELD		|sysmapelementurlid|t_id	|	|NOT NULL	|0
FIELD		|selementid	|t_id		|	|NOT NULL	|0			|1|sysmaps_elements
FIELD		|name		|t_varchar(255)	|	|NOT NULL	|0
FIELD		|url		|t_varchar(255)	|''	|NOT NULL	|0
UNIQUE		|1		|selementid,name

TABLE|sysmap_url|sysmapurlid|ZBX_TEMPLATE
FIELD		|sysmapurlid	|t_id		|	|NOT NULL	|0
FIELD		|sysmapid	|t_id		|	|NOT NULL	|0			|1|sysmaps
FIELD		|name		|t_varchar(255)	|	|NOT NULL	|0
FIELD		|url		|t_varchar(255)	|''	|NOT NULL	|0
FIELD		|elementtype	|t_integer	|'0'	|NOT NULL	|0
UNIQUE		|1		|sysmapid,name

TABLE|sysmap_user|sysmapuserid|ZBX_TEMPLATE
FIELD		|sysmapuserid|t_id		|	|NOT NULL	|0
FIELD		|sysmapid	|t_id		|	|NOT NULL	|0			|1|sysmaps
FIELD		|userid		|t_id		|	|NOT NULL	|0			|2|users
FIELD		|permission	|t_integer	|'2'	|NOT NULL	|0
UNIQUE		|1		|sysmapid,userid

TABLE|sysmap_usrgrp|sysmapusrgrpid|ZBX_TEMPLATE
FIELD		|sysmapusrgrpid|t_id		|	|NOT NULL	|0
FIELD		|sysmapid	|t_id		|	|NOT NULL	|0			|1|sysmaps
FIELD		|usrgrpid	|t_id		|	|NOT NULL	|0			|2|usrgrp
FIELD		|permission	|t_integer	|'2'	|NOT NULL	|0
UNIQUE		|1		|sysmapid,usrgrpid

TABLE|maintenances_hosts|maintenance_hostid|ZBX_DATA
FIELD		|maintenance_hostid|t_id	|	|NOT NULL	|0
FIELD		|maintenanceid	|t_id		|	|NOT NULL	|0			|1|maintenances
FIELD		|hostid		|t_id		|	|NOT NULL	|0			|2|hosts
UNIQUE		|1		|maintenanceid,hostid
INDEX		|2		|hostid

TABLE|maintenances_groups|maintenance_groupid|ZBX_DATA
FIELD		|maintenance_groupid|t_id	|	|NOT NULL	|0
FIELD		|maintenanceid	|t_id		|	|NOT NULL	|0			|1|maintenances
FIELD		|groupid	|t_id		|	|NOT NULL	|0			|2|hstgrp
UNIQUE		|1		|maintenanceid,groupid
INDEX		|2		|groupid

TABLE|timeperiods|timeperiodid|ZBX_DATA
FIELD		|timeperiodid	|t_id		|	|NOT NULL	|0
FIELD		|timeperiod_type|t_integer	|'0'	|NOT NULL	|0
FIELD		|every		|t_integer	|'1'	|NOT NULL	|0
FIELD		|month		|t_integer	|'0'	|NOT NULL	|0
FIELD		|dayofweek	|t_integer	|'0'	|NOT NULL	|0
FIELD		|day		|t_integer	|'0'	|NOT NULL	|0
FIELD		|start_time	|t_integer	|'0'	|NOT NULL	|0
FIELD		|period		|t_integer	|'0'	|NOT NULL	|0
FIELD		|start_date	|t_integer	|'0'	|NOT NULL	|0

TABLE|maintenances_windows|maintenance_timeperiodid|ZBX_DATA
FIELD		|maintenance_timeperiodid|t_id	|	|NOT NULL	|0
FIELD		|maintenanceid	|t_id		|	|NOT NULL	|0			|1|maintenances
FIELD		|timeperiodid	|t_id		|	|NOT NULL	|0			|2|timeperiods
UNIQUE		|1		|maintenanceid,timeperiodid
INDEX		|2		|timeperiodid

TABLE|regexps|regexpid|ZBX_DATA
FIELD		|regexpid	|t_id		|	|NOT NULL	|0
FIELD		|name		|t_varchar(128)	|''	|NOT NULL	|ZBX_PROXY
FIELD		|test_string	|t_shorttext	|''	|NOT NULL	|0
UNIQUE		|1		|name

TABLE|expressions|expressionid|ZBX_DATA
FIELD		|expressionid	|t_id		|	|NOT NULL	|0
FIELD		|regexpid	|t_id		|	|NOT NULL	|ZBX_PROXY		|1|regexps
FIELD		|expression	|t_varchar(255)	|''	|NOT NULL	|ZBX_PROXY
FIELD		|expression_type|t_integer	|'0'	|NOT NULL	|ZBX_PROXY
FIELD		|exp_delimiter	|t_varchar(1)	|''	|NOT NULL	|ZBX_PROXY
FIELD		|case_sensitive	|t_integer	|'0'	|NOT NULL	|ZBX_PROXY
INDEX		|1		|regexpid

TABLE|ids|table_name,field_name|0
FIELD		|table_name	|t_varchar(64)	|''	|NOT NULL	|0
FIELD		|field_name	|t_varchar(64)	|''	|NOT NULL	|0
FIELD		|nextid		|t_id		|	|NOT NULL	|0

-- History tables

TABLE|alerts|alertid|0
FIELD		|alertid	|t_id		|	|NOT NULL	|0
FIELD		|actionid	|t_id		|	|NOT NULL	|0			|1|actions
FIELD		|eventid	|t_id		|	|NOT NULL	|0			|2|events
FIELD		|userid		|t_id		|	|NULL		|0			|3|users
FIELD		|clock		|t_time		|'0'	|NOT NULL	|0
FIELD		|mediatypeid	|t_id		|	|NULL		|0			|4|media_type
FIELD		|sendto		|t_varchar(1024)|''	|NOT NULL	|0
FIELD		|subject	|t_varchar(255)	|''	|NOT NULL	|0
FIELD		|message	|t_text		|''	|NOT NULL	|0
FIELD		|status		|t_integer	|'0'	|NOT NULL	|0
FIELD		|retries	|t_integer	|'0'	|NOT NULL	|0
FIELD		|error		|t_varchar(2048)|''	|NOT NULL	|0
FIELD		|esc_step	|t_integer	|'0'	|NOT NULL	|0
FIELD		|alerttype	|t_integer	|'0'	|NOT NULL	|0
FIELD		|p_eventid	|t_id		|	|NULL		|0			|5|events	|eventid
FIELD		|acknowledgeid	|t_id		|	|NULL		|0			|6|acknowledges	|acknowledgeid
FIELD		|parameters	|t_text		|'{}'	|NOT NULL	|0
INDEX		|1		|actionid
INDEX		|2		|clock
INDEX		|3		|eventid
INDEX		|4		|status
INDEX		|5		|mediatypeid
INDEX		|6		|userid
INDEX		|7		|p_eventid
INDEX		|8		|acknowledgeid

TABLE|history|itemid,clock,ns|0
FIELD		|itemid		|t_id		|	|NOT NULL	|0			|-|items
FIELD		|clock		|t_time		|'0'	|NOT NULL	|0
FIELD		|value		|t_double	|'0.0000'|NOT NULL	|0
FIELD		|ns		|t_nanosec	|'0'	|NOT NULL	|0

TABLE|history_uint|itemid,clock,ns|0
FIELD		|itemid		|t_id		|	|NOT NULL	|0			|-|items
FIELD		|clock		|t_time		|'0'	|NOT NULL	|0
FIELD		|value		|t_bigint	|'0'	|NOT NULL	|0
FIELD		|ns		|t_nanosec	|'0'	|NOT NULL	|0

TABLE|history_str|itemid,clock,ns|0
FIELD		|itemid		|t_id		|	|NOT NULL	|0			|-|items
FIELD		|clock		|t_time		|'0'	|NOT NULL	|0
FIELD		|value		|t_varchar(255)	|''	|NOT NULL	|0
FIELD		|ns		|t_nanosec	|'0'	|NOT NULL	|0

TABLE|history_log|itemid,clock,ns|0
FIELD		|itemid		|t_id		|	|NOT NULL	|0			|-|items
FIELD		|clock		|t_time		|'0'	|NOT NULL	|0
FIELD		|timestamp	|t_time		|'0'	|NOT NULL	|0
FIELD		|source		|t_varchar(64)	|''	|NOT NULL	|0
FIELD		|severity	|t_integer	|'0'	|NOT NULL	|0
FIELD		|value		|t_text		|''	|NOT NULL	|0
FIELD		|logeventid	|t_integer	|'0'	|NOT NULL	|0
FIELD		|ns		|t_nanosec	|'0'	|NOT NULL	|0

TABLE|history_text|itemid,clock,ns|0
FIELD		|itemid		|t_id		|	|NOT NULL	|0			|-|items
FIELD		|clock		|t_time		|'0'	|NOT NULL	|0
FIELD		|value		|t_text		|''	|NOT NULL	|0
FIELD		|ns		|t_nanosec	|'0'	|NOT NULL	|0

TABLE|proxy_history|id|0
FIELD		|id		|t_serial	|	|NOT NULL	|0
FIELD		|itemid		|t_id		|	|NOT NULL	|0			|-|items
FIELD		|clock		|t_time		|'0'	|NOT NULL	|0
FIELD		|timestamp	|t_time		|'0'	|NOT NULL	|0
FIELD		|source		|t_varchar(64)	|''	|NOT NULL	|0
FIELD		|severity	|t_integer	|'0'	|NOT NULL	|0
FIELD		|value		|t_longtext	|''	|NOT NULL	|0
FIELD		|logeventid	|t_integer	|'0'	|NOT NULL	|0
FIELD		|ns		|t_nanosec	|'0'	|NOT NULL	|0
FIELD		|state		|t_integer	|'0'	|NOT NULL	|0
FIELD		|lastlogsize	|t_bigint	|'0'	|NOT NULL	|0
FIELD		|mtime		|t_integer	|'0'	|NOT NULL	|0
FIELD		|flags		|t_integer	|'0'	|NOT NULL	|0
FIELD		|write_clock	|t_time		|'0'	|NOT NULL	|0
INDEX		|1		|clock

TABLE|proxy_dhistory|id|0
FIELD		|id		|t_serial	|	|NOT NULL	|0
FIELD		|clock		|t_time		|'0'	|NOT NULL	|0
FIELD		|druleid	|t_id		|	|NOT NULL	|0			|-|drules
FIELD		|ip		|t_varchar(39)	|''	|NOT NULL	|0
FIELD		|port		|t_integer	|'0'	|NOT NULL	|0
FIELD		|value		|t_varchar(255)	|''	|NOT NULL	|0
FIELD		|status		|t_integer	|'0'	|NOT NULL	|0
FIELD		|dcheckid	|t_id		|	|NULL		|0			|-|dchecks
FIELD		|dns		|t_varchar(255)	|''	|NOT NULL	|0
INDEX		|1		|clock
INDEX		|2		|druleid

TABLE|events|eventid|0
FIELD		|eventid	|t_id		|	|NOT NULL	|0
FIELD		|source		|t_integer	|'0'	|NOT NULL	|0
FIELD		|object		|t_integer	|'0'	|NOT NULL	|0
FIELD		|objectid	|t_id		|'0'	|NOT NULL	|0
FIELD		|clock		|t_time		|'0'	|NOT NULL	|0
FIELD		|value		|t_integer	|'0'	|NOT NULL	|0
FIELD		|acknowledged	|t_integer	|'0'	|NOT NULL	|0
FIELD		|ns		|t_nanosec	|'0'	|NOT NULL	|0
FIELD		|name		|t_varchar(2048)|''	|NOT NULL	|0
FIELD		|severity	|t_integer	|'0'	|NOT NULL	|0
INDEX		|1		|source,object,objectid,clock
INDEX		|2		|source,object,clock

TABLE|event_symptom|eventid|0
FIELD		|eventid	|t_id		|	|NOT NULL	|0			|1|events	|eventid|
FIELD		|cause_eventid	|t_id		|	|NOT NULL	|0			|2|events	|eventid|	RESTRICT
INDEX		|1		|cause_eventid

TABLE|trends|itemid,clock|0
FIELD		|itemid		|t_id		|	|NOT NULL	|0			|-|items
FIELD		|clock		|t_time		|'0'	|NOT NULL	|0
FIELD		|num		|t_integer	|'0'	|NOT NULL	|0
FIELD		|value_min	|t_double	|'0.0000'|NOT NULL	|0
FIELD		|value_avg	|t_double	|'0.0000'|NOT NULL	|0
FIELD		|value_max	|t_double	|'0.0000'|NOT NULL	|0

TABLE|trends_uint|itemid,clock|0
FIELD		|itemid		|t_id		|	|NOT NULL	|0			|-|items
FIELD		|clock		|t_time		|'0'	|NOT NULL	|0
FIELD		|num		|t_integer	|'0'	|NOT NULL	|0
FIELD		|value_min	|t_bigint	|'0'	|NOT NULL	|0
FIELD		|value_avg	|t_bigint	|'0'	|NOT NULL	|0
FIELD		|value_max	|t_bigint	|'0'	|NOT NULL	|0

TABLE|acknowledges|acknowledgeid|0
FIELD		|acknowledgeid	|t_id		|	|NOT NULL	|0
FIELD		|userid		|t_id		|	|NOT NULL	|0			|1|users
FIELD		|eventid	|t_id		|	|NOT NULL	|0			|2|events
FIELD		|clock		|t_time		|'0'	|NOT NULL	|0
FIELD		|message	|t_varchar(2048)|''	|NOT NULL	|0
FIELD		|action		|t_integer	|'0'	|NOT NULL	|0
FIELD		|old_severity	|t_integer	|'0'	|NOT NULL	|0
FIELD		|new_severity	|t_integer	|'0'	|NOT NULL	|0
FIELD		|suppress_until	|t_time		|'0'	|NOT NULL	|0
FIELD		|taskid		|t_id		|	|NULL		|0			|-|task
INDEX		|1		|userid
INDEX		|2		|eventid
INDEX		|3		|clock

TABLE|auditlog|auditid|0
FIELD		|auditid	|t_cuid		|	|NOT NULL	|0
FIELD		|userid		|t_id		|	|NULL		|0
FIELD		|username	|t_varchar(100)	|''	|NOT NULL	|0
FIELD		|clock		|t_time		|'0'	|NOT NULL	|0
FIELD		|ip		|t_varchar(39)	|''	|NOT NULL	|0
FIELD		|action		|t_integer	|'0'	|NOT NULL	|0
FIELD		|resourcetype	|t_integer	|'0'	|NOT NULL	|0
FIELD		|resourceid	|t_id		|	|NULL		|0
FIELD		|resource_cuid	|t_cuid		|	|NULL		|0
FIELD		|resourcename	|t_varchar(255)	|''	|NOT NULL	|0
FIELD		|recordsetid	|t_cuid		|	|NOT NULL	|0
FIELD		|details	|t_longtext	|''	|NOT NULL	|0
INDEX		|1		|userid,clock
INDEX		|2		|clock
INDEX		|3		|resourcetype,resourceid

TABLE|service_alarms|servicealarmid|0
FIELD		|servicealarmid	|t_id		|	|NOT NULL	|0
FIELD		|serviceid	|t_id		|	|NOT NULL	|0			|1|services
FIELD		|clock		|t_time		|'0'	|NOT NULL	|0
FIELD		|value		|t_integer	|'-1'	|NOT NULL	|0
INDEX		|1		|serviceid,clock
INDEX		|2		|clock

TABLE|autoreg_host|autoreg_hostid|0
FIELD		|autoreg_hostid	|t_id		|	|NOT NULL	|0
FIELD		|proxy_hostid	|t_id		|	|NULL		|0			|1|hosts	|hostid
FIELD		|host		|t_varchar(128)	|''	|NOT NULL	|0
FIELD		|listen_ip	|t_varchar(39)	|''	|NOT NULL	|0
FIELD		|listen_port	|t_integer	|'0'	|NOT NULL	|0
FIELD		|listen_dns	|t_varchar(255)	|''	|NOT NULL	|0
FIELD		|host_metadata	|t_text		|''	|NOT NULL	|0
FIELD		|flags		|t_integer	|'0'	|NOT NULL	|0
FIELD		|tls_accepted	|t_integer	|'1'	|NOT NULL	|0
INDEX		|1		|host
INDEX		|2		|proxy_hostid

TABLE|proxy_autoreg_host|id|0
FIELD		|id		|t_serial	|	|NOT NULL	|0
FIELD		|clock		|t_time		|'0'	|NOT NULL	|0
FIELD		|host		|t_varchar(128)	|''	|NOT NULL	|0
FIELD		|listen_ip	|t_varchar(39)	|''	|NOT NULL	|0
FIELD		|listen_port	|t_integer	|'0'	|NOT NULL	|0
FIELD		|listen_dns	|t_varchar(255)	|''	|NOT NULL	|0
FIELD		|host_metadata	|t_text		|''	|NOT NULL	|0
FIELD		|flags		|t_integer	|'0'	|NOT NULL	|0
FIELD		|tls_accepted	|t_integer	|'1'	|NOT NULL	|0
INDEX		|1		|clock

TABLE|dhosts|dhostid|0
FIELD		|dhostid	|t_id		|	|NOT NULL	|0
FIELD		|druleid	|t_id		|	|NOT NULL	|0			|1|drules
FIELD		|status		|t_integer	|'0'	|NOT NULL	|0
FIELD		|lastup		|t_integer	|'0'	|NOT NULL	|0
FIELD		|lastdown	|t_integer	|'0'	|NOT NULL	|0
INDEX		|1		|druleid

TABLE|dservices|dserviceid|0
FIELD		|dserviceid	|t_id		|	|NOT NULL	|0
FIELD		|dhostid	|t_id		|	|NOT NULL	|0			|1|dhosts
FIELD		|value		|t_varchar(255)	|''	|NOT NULL	|0
FIELD		|port		|t_integer	|'0'	|NOT NULL	|0
FIELD		|status		|t_integer	|'0'	|NOT NULL	|0
FIELD		|lastup		|t_integer	|'0'	|NOT NULL	|0
FIELD		|lastdown	|t_integer	|'0'	|NOT NULL	|0
FIELD		|dcheckid	|t_id		|	|NOT NULL	|0			|2|dchecks
FIELD		|ip		|t_varchar(39)	|''	|NOT NULL	|0
FIELD		|dns		|t_varchar(255)	|''	|NOT NULL	|0
UNIQUE		|1		|dcheckid,ip,port
INDEX		|2		|dhostid

-- Other tables

TABLE|escalations|escalationid|0
FIELD		|escalationid	|t_id		|	|NOT NULL	|0
FIELD		|actionid	|t_id		|	|NOT NULL	|0			|-|actions
FIELD		|triggerid	|t_id		|	|NULL		|0			|-|triggers
FIELD		|eventid	|t_id		|	|NULL		|0			|-|events
FIELD		|r_eventid	|t_id		|	|NULL		|0			|-|events	|eventid
FIELD		|nextcheck	|t_time		|'0'	|NOT NULL	|0
FIELD		|esc_step	|t_integer	|'0'	|NOT NULL	|0
FIELD		|status		|t_integer	|'0'	|NOT NULL	|0
FIELD		|itemid		|t_id		|	|NULL		|0			|-|items
FIELD		|acknowledgeid	|t_id		|	|NULL		|0			|-|acknowledges
FIELD		|servicealarmid	|t_id		|	|NULL		|0			|-|service_alarms
FIELD		|serviceid	|t_id		|	|NULL		|0			|-|services
UNIQUE		|1		|triggerid,itemid,serviceid,escalationid
INDEX		|2		|eventid
INDEX		|3		|nextcheck

TABLE|globalvars|globalvarid|0
FIELD		|globalvarid	|t_id		|	|NOT NULL	|0
FIELD		|snmp_lastsize	|t_bigint	|'0'	|NOT NULL	|0

TABLE|graph_discovery|graphid|0
FIELD		|graphid	|t_id		|	|NOT NULL	|0			|1|graphs
FIELD		|parent_graphid	|t_id		|	|NOT NULL	|0			|2|graphs	|graphid	|RESTRICT
FIELD		|lastcheck	|t_integer	|'0'	|NOT NULL	|ZBX_NODATA
FIELD		|ts_delete	|t_time		|'0'	|NOT NULL	|ZBX_NODATA
INDEX		|1		|parent_graphid

TABLE|host_inventory|hostid|ZBX_TEMPLATE
FIELD		|hostid		|t_id		|	|NOT NULL	|0			|1|hosts
FIELD		|inventory_mode	|t_integer	|'0'	|NOT NULL	|0
FIELD		|type		|t_varchar(64)	|''	|NOT NULL	|ZBX_PROXY,ZBX_NODATA
FIELD		|type_full	|t_varchar(64)	|''	|NOT NULL	|ZBX_PROXY,ZBX_NODATA
FIELD		|name		|t_varchar(128)	|''	|NOT NULL	|ZBX_PROXY,ZBX_NODATA
FIELD		|alias		|t_varchar(128)	|''	|NOT NULL	|ZBX_PROXY,ZBX_NODATA
FIELD		|os		|t_varchar(128)	|''	|NOT NULL	|ZBX_PROXY,ZBX_NODATA
FIELD		|os_full	|t_varchar(255)	|''	|NOT NULL	|ZBX_PROXY,ZBX_NODATA
FIELD		|os_short	|t_varchar(128)	|''	|NOT NULL	|ZBX_PROXY,ZBX_NODATA
FIELD		|serialno_a	|t_varchar(64)	|''	|NOT NULL	|ZBX_PROXY,ZBX_NODATA
FIELD		|serialno_b	|t_varchar(64)	|''	|NOT NULL	|ZBX_PROXY,ZBX_NODATA
FIELD		|tag		|t_varchar(64)	|''	|NOT NULL	|ZBX_PROXY,ZBX_NODATA
FIELD		|asset_tag	|t_varchar(64)	|''	|NOT NULL	|ZBX_PROXY,ZBX_NODATA
FIELD		|macaddress_a	|t_varchar(64)	|''	|NOT NULL	|ZBX_PROXY,ZBX_NODATA
FIELD		|macaddress_b	|t_varchar(64)	|''	|NOT NULL	|ZBX_PROXY,ZBX_NODATA
FIELD		|hardware	|t_varchar(255)	|''	|NOT NULL	|ZBX_PROXY,ZBX_NODATA
FIELD		|hardware_full	|t_shorttext	|''	|NOT NULL	|ZBX_PROXY,ZBX_NODATA
FIELD		|software	|t_varchar(255)	|''	|NOT NULL	|ZBX_PROXY,ZBX_NODATA
FIELD		|software_full	|t_shorttext	|''	|NOT NULL	|ZBX_PROXY,ZBX_NODATA
FIELD		|software_app_a	|t_varchar(64)	|''	|NOT NULL	|ZBX_PROXY,ZBX_NODATA
FIELD		|software_app_b	|t_varchar(64)	|''	|NOT NULL	|ZBX_PROXY,ZBX_NODATA
FIELD		|software_app_c	|t_varchar(64)	|''	|NOT NULL	|ZBX_PROXY,ZBX_NODATA
FIELD		|software_app_d	|t_varchar(64)	|''	|NOT NULL	|ZBX_PROXY,ZBX_NODATA
FIELD		|software_app_e	|t_varchar(64)	|''	|NOT NULL	|ZBX_PROXY,ZBX_NODATA
FIELD		|contact	|t_shorttext	|''	|NOT NULL	|ZBX_PROXY,ZBX_NODATA
FIELD		|location	|t_shorttext	|''	|NOT NULL	|ZBX_PROXY,ZBX_NODATA
FIELD		|location_lat	|t_varchar(16)	|''	|NOT NULL	|ZBX_PROXY
FIELD		|location_lon	|t_varchar(16)	|''	|NOT NULL	|ZBX_PROXY
FIELD		|notes		|t_shorttext	|''	|NOT NULL	|ZBX_PROXY,ZBX_NODATA
FIELD		|chassis	|t_varchar(64)	|''	|NOT NULL	|ZBX_PROXY,ZBX_NODATA
FIELD		|model		|t_varchar(64)	|''	|NOT NULL	|ZBX_PROXY,ZBX_NODATA
FIELD		|hw_arch	|t_varchar(32)	|''	|NOT NULL	|ZBX_PROXY,ZBX_NODATA
FIELD		|vendor		|t_varchar(64)	|''	|NOT NULL	|ZBX_PROXY,ZBX_NODATA
FIELD		|contract_number|t_varchar(64)	|''	|NOT NULL	|ZBX_PROXY,ZBX_NODATA
FIELD		|installer_name	|t_varchar(64)	|''	|NOT NULL	|ZBX_PROXY,ZBX_NODATA
FIELD		|deployment_status|t_varchar(64)|''	|NOT NULL	|ZBX_PROXY,ZBX_NODATA
FIELD		|url_a		|t_varchar(255)	|''	|NOT NULL	|ZBX_PROXY,ZBX_NODATA
FIELD		|url_b		|t_varchar(255)	|''	|NOT NULL	|ZBX_PROXY,ZBX_NODATA
FIELD		|url_c		|t_varchar(255)	|''	|NOT NULL	|ZBX_PROXY,ZBX_NODATA
FIELD		|host_networks	|t_shorttext	|''	|NOT NULL	|ZBX_PROXY,ZBX_NODATA
FIELD		|host_netmask	|t_varchar(39)	|''	|NOT NULL	|ZBX_PROXY,ZBX_NODATA
FIELD		|host_router	|t_varchar(39)	|''	|NOT NULL	|ZBX_PROXY,ZBX_NODATA
FIELD		|oob_ip		|t_varchar(39)	|''	|NOT NULL	|ZBX_PROXY,ZBX_NODATA
FIELD		|oob_netmask	|t_varchar(39)	|''	|NOT NULL	|ZBX_PROXY,ZBX_NODATA
FIELD		|oob_router	|t_varchar(39)	|''	|NOT NULL	|ZBX_PROXY,ZBX_NODATA
FIELD		|date_hw_purchase|t_varchar(64)	|''	|NOT NULL	|ZBX_PROXY,ZBX_NODATA
FIELD		|date_hw_install|t_varchar(64)	|''	|NOT NULL	|ZBX_PROXY,ZBX_NODATA
FIELD		|date_hw_expiry	|t_varchar(64)	|''	|NOT NULL	|ZBX_PROXY,ZBX_NODATA
FIELD		|date_hw_decomm	|t_varchar(64)	|''	|NOT NULL	|ZBX_PROXY,ZBX_NODATA
FIELD		|site_address_a	|t_varchar(128)	|''	|NOT NULL	|ZBX_PROXY,ZBX_NODATA
FIELD		|site_address_b	|t_varchar(128)	|''	|NOT NULL	|ZBX_PROXY,ZBX_NODATA
FIELD		|site_address_c	|t_varchar(128)	|''	|NOT NULL	|ZBX_PROXY,ZBX_NODATA
FIELD		|site_city	|t_varchar(128)	|''	|NOT NULL	|ZBX_PROXY,ZBX_NODATA
FIELD		|site_state	|t_varchar(64)	|''	|NOT NULL	|ZBX_PROXY,ZBX_NODATA
FIELD		|site_country	|t_varchar(64)	|''	|NOT NULL	|ZBX_PROXY,ZBX_NODATA
FIELD		|site_zip	|t_varchar(64)	|''	|NOT NULL	|ZBX_PROXY,ZBX_NODATA
FIELD		|site_rack	|t_varchar(128)	|''	|NOT NULL	|ZBX_PROXY,ZBX_NODATA
FIELD		|site_notes	|t_shorttext	|''	|NOT NULL	|ZBX_PROXY,ZBX_NODATA
FIELD		|poc_1_name	|t_varchar(128)	|''	|NOT NULL	|ZBX_PROXY,ZBX_NODATA
FIELD		|poc_1_email	|t_varchar(128)	|''	|NOT NULL	|ZBX_PROXY,ZBX_NODATA
FIELD		|poc_1_phone_a	|t_varchar(64)	|''	|NOT NULL	|ZBX_PROXY,ZBX_NODATA
FIELD		|poc_1_phone_b	|t_varchar(64)	|''	|NOT NULL	|ZBX_PROXY,ZBX_NODATA
FIELD		|poc_1_cell	|t_varchar(64)	|''	|NOT NULL	|ZBX_PROXY,ZBX_NODATA
FIELD		|poc_1_screen	|t_varchar(64)	|''	|NOT NULL	|ZBX_PROXY,ZBX_NODATA
FIELD		|poc_1_notes	|t_shorttext	|''	|NOT NULL	|ZBX_PROXY,ZBX_NODATA
FIELD		|poc_2_name	|t_varchar(128)	|''	|NOT NULL	|ZBX_PROXY,ZBX_NODATA
FIELD		|poc_2_email	|t_varchar(128)	|''	|NOT NULL	|ZBX_PROXY,ZBX_NODATA
FIELD		|poc_2_phone_a	|t_varchar(64)	|''	|NOT NULL	|ZBX_PROXY,ZBX_NODATA
FIELD		|poc_2_phone_b	|t_varchar(64)	|''	|NOT NULL	|ZBX_PROXY,ZBX_NODATA
FIELD		|poc_2_cell	|t_varchar(64)	|''	|NOT NULL	|ZBX_PROXY,ZBX_NODATA
FIELD		|poc_2_screen	|t_varchar(64)	|''	|NOT NULL	|ZBX_PROXY,ZBX_NODATA
FIELD		|poc_2_notes	|t_shorttext	|''	|NOT NULL	|ZBX_PROXY,ZBX_NODATA

TABLE|housekeeper|housekeeperid|0
FIELD		|housekeeperid	|t_id		|	|NOT NULL	|0
FIELD		|tablename	|t_varchar(64)	|''	|NOT NULL	|0
FIELD		|field		|t_varchar(64)	|''	|NOT NULL	|0
FIELD		|value		|t_id		|	|NOT NULL	|0			|-|items

TABLE|images|imageid|0
FIELD		|imageid	|t_id		|	|NOT NULL	|0
FIELD		|imagetype	|t_integer	|'0'	|NOT NULL	|0
FIELD		|name		|t_varchar(64)	|'0'	|NOT NULL	|0
FIELD		|image		|t_image	|''	|NOT NULL	|0
UNIQUE		|1		|name

TABLE|item_discovery|itemdiscoveryid|ZBX_TEMPLATE
FIELD		|itemdiscoveryid|t_id		|	|NOT NULL	|0
FIELD		|itemid		|t_id		|	|NOT NULL	|0			|1|items
FIELD		|parent_itemid	|t_id		|	|NOT NULL	|0			|2|items	|itemid
FIELD		|key_		|t_varchar(2048)|''	|NOT NULL	|ZBX_NODATA
FIELD		|lastcheck	|t_integer	|'0'	|NOT NULL	|ZBX_NODATA
FIELD		|ts_delete	|t_time		|'0'	|NOT NULL	|ZBX_NODATA
UNIQUE		|1		|itemid,parent_itemid
INDEX		|2		|parent_itemid

TABLE|host_discovery|hostid|ZBX_TEMPLATE
FIELD		|hostid		|t_id		|	|NOT NULL	|0			|1|hosts
FIELD		|parent_hostid	|t_id		|	|NULL		|0			|2|hosts	|hostid		|RESTRICT
FIELD		|parent_itemid	|t_id		|	|NULL		|0			|3|items	|itemid		|RESTRICT
FIELD		|host		|t_varchar(128)	|''	|NOT NULL	|ZBX_NODATA
FIELD		|lastcheck	|t_integer	|'0'	|NOT NULL	|ZBX_NODATA
FIELD		|ts_delete	|t_time		|'0'	|NOT NULL	|ZBX_NODATA

TABLE|interface_discovery|interfaceid|0
FIELD		|interfaceid	|t_id		|	|NOT NULL	|0			|1|interface
FIELD		|parent_interfaceid|t_id	|	|NOT NULL	|0			|2|interface	|interfaceid

TABLE|profiles|profileid|0
FIELD		|profileid	|t_id		|	|NOT NULL	|0
FIELD		|userid		|t_id		|	|NOT NULL	|0			|1|users
FIELD		|idx		|t_varchar(96)	|''	|NOT NULL	|0
FIELD		|idx2		|t_id		|'0'	|NOT NULL	|0
FIELD		|value_id	|t_id		|'0'	|NOT NULL	|0
FIELD		|value_int	|t_integer	|'0'	|NOT NULL	|0
FIELD		|value_str	|t_text		|''	|NOT NULL	|0
FIELD		|source		|t_varchar(96)	|''	|NOT NULL	|0
FIELD		|type		|t_integer	|'0'	|NOT NULL	|0
INDEX		|1		|userid,idx,idx2
INDEX		|2		|userid,profileid

TABLE|sessions|sessionid|0
FIELD		|sessionid	|t_varchar(32)	|''	|NOT NULL	|0
FIELD		|userid		|t_id		|	|NOT NULL	|0			|1|users
FIELD		|lastaccess	|t_integer	|'0'	|NOT NULL	|0
FIELD		|status		|t_integer	|'0'	|NOT NULL	|0
INDEX		|1		|userid,status,lastaccess

TABLE|trigger_discovery|triggerid|0
FIELD		|triggerid	|t_id		|	|NOT NULL	|0			|1|triggers
FIELD		|parent_triggerid|t_id		|	|NOT NULL	|0			|2|triggers	|triggerid	|RESTRICT
FIELD		|lastcheck	|t_integer	|'0'	|NOT NULL	|ZBX_NODATA
FIELD		|ts_delete	|t_time		|'0'	|NOT NULL	|ZBX_NODATA
INDEX		|1		|parent_triggerid

TABLE|item_condition|item_conditionid|ZBX_TEMPLATE
FIELD		|item_conditionid|t_id		|	|NOT NULL	|0
FIELD		|itemid		|t_id		|	|NOT NULL	|0			|1|items
FIELD		|operator	|t_integer	|'8'	|NOT NULL	|0
FIELD		|macro		|t_varchar(64)	|''	|NOT NULL	|0
FIELD		|value		|t_varchar(255)	|''	|NOT NULL	|0
INDEX		|1		|itemid

TABLE|item_rtdata|itemid|ZBX_TEMPLATE
FIELD		|itemid		|t_id		|	|NOT NULL	|0			|1|items
FIELD		|lastlogsize	|t_bigint	|'0'	|NOT NULL	|ZBX_PROXY,ZBX_NODATA
FIELD		|state		|t_integer	|'0'	|NOT NULL	|ZBX_NODATA
FIELD		|mtime		|t_integer	|'0'	|NOT NULL	|ZBX_PROXY,ZBX_NODATA
FIELD		|error		|t_varchar(2048)|''	|NOT NULL	|ZBX_NODATA

TABLE|opinventory|operationid|ZBX_DATA
FIELD		|operationid	|t_id		|	|NOT NULL	|0			|1|operations
FIELD		|inventory_mode	|t_integer	|'0'	|NOT NULL	|0

TABLE|trigger_tag|triggertagid|ZBX_TEMPLATE
FIELD		|triggertagid	|t_id		|	|NOT NULL	|0
FIELD		|triggerid	|t_id		|	|NOT NULL	|0			|1|triggers	|		|RESTRICT
FIELD		|tag		|t_varchar(255)	|''	|NOT NULL	|0
FIELD		|value		|t_varchar(255)	|''	|NOT NULL	|0
INDEX		|1		|triggerid
CHANGELOG	|6

TABLE|event_tag|eventtagid|0
FIELD		|eventtagid	|t_id		|	|NOT NULL	|0
FIELD		|eventid	|t_id		|	|NOT NULL	|0			|1|events
FIELD		|tag		|t_varchar(255)	|''	|NOT NULL	|0
FIELD		|value		|t_varchar(255)	|''	|NOT NULL	|0
INDEX		|1		|eventid

TABLE|problem|eventid|0
FIELD		|eventid	|t_id		|	|NOT NULL	|0			|1|events
FIELD		|source		|t_integer	|'0'	|NOT NULL	|0
FIELD		|object		|t_integer	|'0'	|NOT NULL	|0
FIELD		|objectid	|t_id		|'0'	|NOT NULL	|0
FIELD		|clock		|t_time		|'0'	|NOT NULL	|0
FIELD		|ns		|t_nanosec	|'0'	|NOT NULL	|0
FIELD		|r_eventid	|t_id		|	|NULL		|0			|2|events	|eventid
FIELD		|r_clock	|t_time		|'0'	|NOT NULL	|0
FIELD		|r_ns		|t_nanosec	|'0'	|NOT NULL	|0
FIELD		|correlationid	|t_id		|	|NULL		|0			|-|correlation
FIELD		|userid		|t_id		|	|NULL		|0			|-|users
FIELD		|name		|t_varchar(2048)|''	|NOT NULL	|0
FIELD		|acknowledged	|t_integer	|'0'	|NOT NULL	|0
FIELD		|severity	|t_integer	|'0'	|NOT NULL	|0
FIELD		|cause_eventid	|t_id		|	|NULL		|0			|3|events	|eventid	|RESTRICT
INDEX		|1		|source,object,objectid
INDEX		|2		|r_clock
INDEX		|3		|r_eventid

TABLE|problem_tag|problemtagid|0
FIELD		|problemtagid	|t_id		|	|NOT NULL	|0
FIELD		|eventid	|t_id		|	|NOT NULL	|0			|1|problem
FIELD		|tag		|t_varchar(255)	|''	|NOT NULL	|0
FIELD		|value		|t_varchar(255)	|''	|NOT NULL	|0
INDEX		|1		|eventid,tag,value

TABLE|tag_filter|tag_filterid|0
FIELD		|tag_filterid	|t_id		|	|NOT NULL	|0
FIELD		|usrgrpid	|t_id		|	|NOT NULL	|0 			|1|usrgrp	|usrgrpid
FIELD		|groupid	|t_id		|	|NOT NULL	|0			|2|hstgrp	|groupid
FIELD		|tag	|t_varchar(255)	|'' |NOT NULL	|0
FIELD		|value	|t_varchar(255)	|'' |NOT NULL	|0

TABLE|event_recovery|eventid|0
FIELD		|eventid	|t_id		|	|NOT NULL	|0			|1|events
FIELD		|r_eventid	|t_id		|	|NOT NULL	|0			|2|events	|eventid
FIELD		|c_eventid	|t_id		|	|NULL		|0			|3|events	|eventid
FIELD		|correlationid	|t_id		|	|NULL		|0			|-|correlation
FIELD		|userid		|t_id		|	|NULL		|0			|-|users
INDEX		|1		|r_eventid
INDEX		|2		|c_eventid

TABLE|correlation|correlationid|ZBX_DATA
FIELD		|correlationid	|t_id		|	|NOT NULL	|0
FIELD		|name		|t_varchar(255)	|''	|NOT NULL	|0
FIELD		|description	|t_shorttext	|''	|NOT NULL	|0
FIELD		|evaltype	|t_integer	|'0'	|NOT NULL	|0
FIELD		|status		|t_integer	|'0'	|NOT NULL	|0
FIELD		|formula	|t_varchar(255)	|''	|NOT NULL	|0
INDEX		|1		|status
UNIQUE		|2		|name

TABLE|corr_condition|corr_conditionid|ZBX_DATA
FIELD		|corr_conditionid|t_id		|	|NOT NULL	|0
FIELD		|correlationid	|t_id		|	|NOT NULL	|0			|1|correlation
FIELD		|type		|t_integer	|'0'	|NOT NULL	|0
INDEX		|1		|correlationid

TABLE|corr_condition_tag|corr_conditionid|ZBX_DATA
FIELD		|corr_conditionid|t_id		|	|NOT NULL	|0			|1|corr_condition
FIELD		|tag		|t_varchar(255)	|''	|NOT NULL	|0

TABLE|corr_condition_group|corr_conditionid|ZBX_DATA
FIELD		|corr_conditionid|t_id		|	|NOT NULL	|0			|1|corr_condition
FIELD		|operator	|t_integer	|'0'	|NOT NULL	|0
FIELD		|groupid	|t_id		|	|NOT NULL	|0			|2|hstgrp	|	|RESTRICT
INDEX		|1		|groupid

TABLE|corr_condition_tagpair|corr_conditionid|ZBX_DATA
FIELD		|corr_conditionid|t_id		|	|NOT NULL	|0			|1|corr_condition
FIELD		|oldtag		|t_varchar(255)	|''	|NOT NULL	|0
FIELD		|newtag		|t_varchar(255)	|''	|NOT NULL	|0

TABLE|corr_condition_tagvalue|corr_conditionid|ZBX_DATA
FIELD		|corr_conditionid|t_id		|	|NOT NULL	|0			|1|corr_condition
FIELD		|tag		|t_varchar(255)	|''	|NOT NULL	|0
FIELD		|operator	|t_integer	|'0'	|NOT NULL	|0
FIELD		|value		|t_varchar(255)	|''	|NOT NULL	|0

TABLE|corr_operation|corr_operationid|ZBX_DATA
FIELD		|corr_operationid|t_id		|	|NOT NULL	|0
FIELD		|correlationid	|t_id		|	|NOT NULL	|0			|1|correlation
FIELD		|type		|t_integer	|'0'	|NOT NULL	|0
INDEX		|1		|correlationid

TABLE|task|taskid|0
FIELD		|taskid		|t_id		|	|NOT NULL	|0
FIELD		|type		|t_integer	|	|NOT NULL	|0
FIELD		|status		|t_integer	|'0'	|NOT NULL	|0
FIELD		|clock		|t_integer	|'0'	|NOT NULL	|0
FIELD		|ttl		|t_integer	|'0'	|NOT NULL	|0
FIELD		|proxy_hostid	|t_id		|	|NULL		|0			|1|hosts	|hostid
INDEX		|1		|status,proxy_hostid

TABLE|task_close_problem|taskid|0
FIELD		|taskid		|t_id		|	|NOT NULL	|0			|1|task
FIELD		|acknowledgeid	|t_id		|	|NOT NULL	|0			|-|acknowledges

TABLE|item_preproc|item_preprocid|ZBX_TEMPLATE
FIELD		|item_preprocid	|t_id		|	|NOT NULL	|0
FIELD		|itemid		|t_id		|	|NOT NULL	|ZBX_PROXY			|1|items	|		|RESTRICT
FIELD		|step		|t_integer	|'0'	|NOT NULL	|ZBX_PROXY
FIELD		|type		|t_integer	|'0'	|NOT NULL	|ZBX_PROXY
FIELD		|params		|t_text		|''	|NOT NULL	|ZBX_PROXY
FIELD		|error_handler	|t_integer	|'0'	|NOT NULL	|ZBX_PROXY
FIELD		|error_handler_params|t_varchar(255)|''	|NOT NULL	|ZBX_PROXY
INDEX		|1		|itemid,step
CHANGELOG	|8

TABLE|task_remote_command|taskid|0
FIELD		|taskid		|t_id		|	|NOT NULL	|0			|1|task
FIELD		|command_type	|t_integer	|'0'	|NOT NULL	|0
FIELD		|execute_on	|t_integer	|'0'	|NOT NULL	|0
FIELD		|port		|t_integer	|'0'	|NOT NULL	|0
FIELD		|authtype	|t_integer	|'0'	|NOT NULL	|0
FIELD		|username	|t_varchar(64)	|''	|NOT NULL	|0
FIELD		|password	|t_varchar(64)	|''	|NOT NULL	|0
FIELD		|publickey	|t_varchar(64)	|''	|NOT NULL	|0
FIELD		|privatekey	|t_varchar(64)	|''	|NOT NULL	|0
FIELD		|command	|t_text		|''	|NOT NULL	|0
FIELD		|alertid	|t_id		|	|NULL		|0			|-|alerts
FIELD		|parent_taskid	|t_id		|	|NOT NULL	|0			|-|task		|taskid
FIELD		|hostid		|t_id		|	|NOT NULL	|0			|-|hosts

TABLE|task_remote_command_result|taskid|0
FIELD		|taskid		|t_id		|	|NOT NULL	|0			|1|task
FIELD		|status		|t_integer	|'0'	|NOT NULL	|0
FIELD		|parent_taskid	|t_id		|	|NOT NULL	|0			|-|task		|taskid
FIELD		|info		|t_shorttext	|''	|NOT NULL	|0

TABLE|task_data|taskid|0
FIELD		|taskid		|t_id		|	|NOT NULL	|0			|1|task
FIELD		|type		|t_integer	|'0'	|NOT NULL	|0
FIELD		|data		|t_text		|''	|NOT NULL	|0
FIELD		|parent_taskid	|t_id		|	|NULL		|0			|-|task		|taskid

TABLE|task_result|taskid|0
FIELD		|taskid		|t_id		|	|NOT NULL	|0			|1|task
FIELD		|status		|t_integer	|'0'	|NOT NULL	|0
FIELD		|parent_taskid	|t_id		|	|NOT NULL	|0			|-|task		|taskid
FIELD		|info		|t_longtext	|''	|NOT NULL	|0
INDEX		|1		|parent_taskid

TABLE|task_acknowledge|taskid|0
FIELD		|taskid		|t_id		|	|NOT NULL	|0			|1|task
FIELD		|acknowledgeid	|t_id		|	|NOT NULL	|0			|-|acknowledges

TABLE|sysmap_shape|sysmap_shapeid|ZBX_TEMPLATE
FIELD		|sysmap_shapeid	|t_id		|	|NOT NULL	|0
FIELD		|sysmapid	|t_id		|	|NOT NULL	|0			|1|sysmaps
FIELD		|type		|t_integer	|'0'	|NOT NULL	|0
FIELD		|x		|t_integer	|'0'	|NOT NULL	|0
FIELD		|y		|t_integer	|'0'	|NOT NULL	|0
FIELD		|width		|t_integer	|'200'	|NOT NULL	|0
FIELD		|height		|t_integer	|'200'	|NOT NULL	|0
FIELD		|text		|t_shorttext	|''	|NOT NULL	|0
FIELD		|font		|t_integer	|'9'	|NOT NULL	|0
FIELD		|font_size	|t_integer	|'11'	|NOT NULL	|0
FIELD		|font_color	|t_varchar(6)	|'000000'|NOT NULL	|0
FIELD		|text_halign	|t_integer	|'0'	|NOT NULL	|0
FIELD		|text_valign	|t_integer	|'0'	|NOT NULL	|0
FIELD		|border_type	|t_integer	|'0'	|NOT NULL	|0
FIELD		|border_width	|t_integer	|'1'	|NOT NULL	|0
FIELD		|border_color	|t_varchar(6)	|'000000'|NOT NULL	|0
FIELD		|background_color|t_varchar(6)	|''	|NOT NULL	|0
FIELD		|zindex		|t_integer	|'0'	|NOT NULL	|0
INDEX		|1		|sysmapid

TABLE|sysmap_element_trigger|selement_triggerid|ZBX_TEMPLATE
FIELD		|selement_triggerid	|t_id	|	|NOT NULL	|0
FIELD		|selementid		|t_id	|	|NOT NULL	|0			|1|sysmaps_elements
FIELD		|triggerid		|t_id	|	|NOT NULL	|0			|2|triggers
UNIQUE		|1			|selementid,triggerid

TABLE|httptest_field|httptest_fieldid|ZBX_TEMPLATE
FIELD		|httptest_fieldid	|t_id		|	|NOT NULL	|0
FIELD		|httptestid		|t_id		|	|NOT NULL	|ZBX_PROXY	|1|httptest	|		|RESTRICT
FIELD		|type			|t_integer	|'0'	|NOT NULL	|ZBX_PROXY
FIELD		|name			|t_varchar(255)	|''	|NOT NULL	|ZBX_PROXY
FIELD		|value			|t_shorttext	|''	|NOT NULL	|ZBX_PROXY
INDEX		|1			|httptestid
CHANGELOG	|12

TABLE|httpstep_field|httpstep_fieldid|ZBX_TEMPLATE
FIELD		|httpstep_fieldid	|t_id		|	|NOT NULL	|0
FIELD		|httpstepid		|t_id		|	|NOT NULL	|ZBX_PROXY	|1|httpstep	|		|RESTRICT
FIELD		|type			|t_integer	|'0'	|NOT NULL	|ZBX_PROXY
FIELD		|name			|t_varchar(255)	|''	|NOT NULL	|ZBX_PROXY
FIELD		|value			|t_shorttext	|''	|NOT NULL	|ZBX_PROXY
INDEX		|1			|httpstepid
CHANGELOG	|15

TABLE|dashboard|dashboardid|ZBX_DASHBOARD
FIELD		|dashboardid	|t_id		|	|NOT NULL	|0
FIELD		|name		|t_varchar(255)	|	|NOT NULL	|0
FIELD		|userid		|t_id		|	|NULL		|0			|1|users	|	|RESTRICT
FIELD		|private	|t_integer	|'1'	|NOT NULL	|0
FIELD		|templateid	|t_id		|	|NULL		|0			|2|hosts	|hostid
FIELD		|display_period	|t_integer	|'30'	|NOT NULL	|0
FIELD		|auto_start	|t_integer	|'1'	|NOT NULL	|0
FIELD		|uuid		|t_varchar(32)	|''	|NOT NULL	|0
INDEX		|1		|userid
INDEX		|2		|templateid

TABLE|dashboard_user|dashboard_userid|ZBX_DASHBOARD
FIELD		|dashboard_userid|t_id		|	|NOT NULL	|0
FIELD		|dashboardid	|t_id		|	|NOT NULL	|0			|1|dashboard
FIELD		|userid		|t_id		|	|NOT NULL	|0			|2|users
FIELD		|permission	|t_integer	|'2'	|NOT NULL	|0
UNIQUE		|1		|dashboardid,userid

TABLE|dashboard_usrgrp|dashboard_usrgrpid|ZBX_DASHBOARD
FIELD		|dashboard_usrgrpid|t_id	|	|NOT NULL	|0
FIELD		|dashboardid	|t_id		|	|NOT NULL	|0			|1|dashboard
FIELD		|usrgrpid	|t_id		|	|NOT NULL	|0			|2|usrgrp
FIELD		|permission	|t_integer	|'2'	|NOT NULL	|0
UNIQUE		|1		|dashboardid,usrgrpid

TABLE|dashboard_page|dashboard_pageid|ZBX_DASHBOARD
FIELD		|dashboard_pageid|t_id		|	|NOT NULL	|0
FIELD		|dashboardid	|t_id		|	|NOT NULL	|0		|1|dashboard
FIELD		|name		|t_varchar(255)	|''	|NOT NULL	|0
FIELD		|display_period	|t_integer	|'0'	|NOT NULL	|0
FIELD		|sortorder	|t_integer	|'0'	|NOT NULL	|0
INDEX		|1		|dashboardid

TABLE|widget|widgetid|ZBX_DASHBOARD
FIELD		|widgetid	|t_id		|	|NOT NULL	|0
FIELD		|type		|t_varchar(255)	|''	|NOT NULL	|0
FIELD		|name		|t_varchar(255)	|''	|NOT NULL	|0
FIELD		|x		|t_integer	|'0'	|NOT NULL	|0
FIELD		|y		|t_integer	|'0'	|NOT NULL	|0
FIELD		|width		|t_integer	|'1'	|NOT NULL	|0
FIELD		|height		|t_integer	|'2'	|NOT NULL	|0
FIELD		|view_mode	|t_integer	|'0'	|NOT NULL	|0
FIELD		|dashboard_pageid|t_id		|	|NOT NULL	|0		|1|dashboard_page
INDEX		|1		|dashboard_pageid

TABLE|widget_field|widget_fieldid|ZBX_DASHBOARD
FIELD		|widget_fieldid	|t_id		|	|NOT NULL	|0
FIELD		|widgetid	|t_id		|	|NOT NULL	|0			|1|widget
FIELD		|type		|t_integer	|'0'	|NOT NULL	|0
FIELD		|name		|t_varchar(255)	|''	|NOT NULL	|0
FIELD		|value_int	|t_integer	|'0'	|NOT NULL	|0
FIELD		|value_str	|t_varchar(255)	|''	|NOT NULL	|0
FIELD		|value_groupid	|t_id		|	|NULL		|0			|2|hstgrp	|groupid
FIELD		|value_hostid	|t_id		|	|NULL		|0			|3|hosts	|hostid
FIELD		|value_itemid	|t_id		|	|NULL		|0			|4|items	|itemid
FIELD		|value_graphid	|t_id		|	|NULL		|0			|5|graphs	|graphid
FIELD		|value_sysmapid	|t_id		|	|NULL		|0			|6|sysmaps	|sysmapid
FIELD		|value_serviceid|t_id		|	|NULL		|0			|7|services	|serviceid
FIELD		|value_slaid	|t_id		|	|NULL		|0			|8|sla		|slaid
FIELD		|value_userid	|t_id		|	|NULL		|0			|9|users	|userid
FIELD		|value_actionid	|t_id		|	|NULL		|0			|10|actions	|actionid
FIELD		|value_mediatypeid|t_id		|	|NULL		|0			|11|media_type	|mediatypeid
INDEX		|1		|widgetid
INDEX		|2		|value_groupid
INDEX		|3		|value_hostid
INDEX		|4		|value_itemid
INDEX		|5		|value_graphid
INDEX		|6		|value_sysmapid
INDEX		|7		|value_serviceid
INDEX		|8		|value_slaid
INDEX		|9		|value_userid
INDEX		|10		|value_actionid
INDEX		|11		|value_mediatypeid

TABLE|task_check_now|taskid|0
FIELD		|taskid		|t_id		|	|NOT NULL	|0			|1|task
FIELD		|itemid		|t_id		|	|NOT NULL	|0			|-|items

TABLE|event_suppress|event_suppressid|0
FIELD		|event_suppressid|t_id		|	|NOT NULL	|0
FIELD		|eventid	|t_id		|	|NOT NULL	|0			|1|events
FIELD		|maintenanceid	|t_id		|	|NULL		|0			|2|maintenances
FIELD		|suppress_until	|t_time		|'0'	|NOT NULL	|0
FIELD		|userid		|t_id		|	|NULL		|0			|3|users
UNIQUE		|1		|eventid,maintenanceid
INDEX		|2		|suppress_until
INDEX		|3		|maintenanceid

TABLE|maintenance_tag|maintenancetagid|ZBX_DATA
FIELD		|maintenancetagid|t_id		|	|NOT NULL	|0
FIELD		|maintenanceid	|t_id		|	|NOT NULL	|0			|1|maintenances
FIELD		|tag		|t_varchar(255)	|''	|NOT NULL	|0
FIELD		|operator	|t_integer	|'2'	|NOT NULL	|0
FIELD		|value		|t_varchar(255)	|''	|NOT NULL	|0
INDEX		|1		|maintenanceid

TABLE|lld_macro_path|lld_macro_pathid|ZBX_TEMPLATE
FIELD		|lld_macro_pathid|t_id		|	|NOT NULL	|0
FIELD		|itemid		|t_id		|	|NOT NULL	|0			|1|items
FIELD		|lld_macro	|t_varchar(255)	|''	|NOT NULL	|0
FIELD		|path		|t_varchar(255)	|''	|NOT NULL	|0
UNIQUE		|1		|itemid,lld_macro

TABLE|host_tag|hosttagid|ZBX_TEMPLATE
FIELD		|hosttagid	|t_id		|	|NOT NULL	|0
FIELD		|hostid		|t_id		|	|NOT NULL	|0			|1|hosts	|		|RESTRICT
FIELD		|tag		|t_varchar(255)	|''	|NOT NULL	|0
FIELD		|value		|t_varchar(255)	|''	|NOT NULL	|0
FIELD		|automatic	|t_integer	|'0'	|NOT NULL	|0
INDEX		|1		|hostid
CHANGELOG	|2

TABLE|config_autoreg_tls|autoreg_tlsid|ZBX_DATA
FIELD		|autoreg_tlsid	|t_id		|	|NOT NULL	|0
FIELD		|tls_psk_identity|t_varchar(128)|''	|NOT NULL	|ZBX_PROXY
FIELD		|tls_psk	|t_varchar(512)	|''	|NOT NULL	|ZBX_PROXY
UNIQUE		|1		|tls_psk_identity

TABLE|module|moduleid|ZBX_DATA
FIELD		|moduleid	|t_id		|	|NOT NULL	|0
FIELD		|id		|t_varchar(255)	|''	|NOT NULL	|0
FIELD		|relative_path	|t_varchar(255)	|''	|NOT NULL	|0
FIELD		|status		|t_integer	|'0'	|NOT NULL	|0
FIELD		|config		|t_shorttext	|''	|NOT NULL	|0

TABLE|interface_snmp|interfaceid|ZBX_TEMPLATE
FIELD		|interfaceid	|t_id		|	|NOT NULL	|0			|1|interface
FIELD		|version	|t_integer	|'2'	|NOT NULL	|ZBX_PROXY
FIELD		|bulk		|t_integer	|'1'	|NOT NULL	|ZBX_PROXY
FIELD		|community	|t_varchar(64)	|''	|NOT NULL	|ZBX_PROXY
FIELD		|securityname	|t_varchar(64)	|''	|NOT NULL	|ZBX_PROXY
FIELD		|securitylevel	|t_integer	|'0'	|NOT NULL	|ZBX_PROXY
FIELD		|authpassphrase	|t_varchar(64)	|''	|NOT NULL	|ZBX_PROXY
FIELD		|privpassphrase	|t_varchar(64)	|''	|NOT NULL	|ZBX_PROXY
FIELD		|authprotocol	|t_integer	|'0'	|NOT NULL	|ZBX_PROXY
FIELD		|privprotocol	|t_integer	|'0'	|NOT NULL	|ZBX_PROXY
FIELD		|contextname	|t_varchar(255)	|''	|NOT NULL	|ZBX_PROXY

TABLE|lld_override|lld_overrideid|ZBX_TEMPLATE
FIELD		|lld_overrideid	|t_id		|	|NOT NULL	|0
FIELD		|itemid		|t_id		|	|NOT NULL	|0	|1|items
FIELD		|name		|t_varchar(255)	|''	|NOT NULL	|0
FIELD		|step		|t_integer	|'0'	|NOT NULL	|0
FIELD		|evaltype	|t_integer	|'0'	|NOT NULL	|0
FIELD		|formula	|t_varchar(255)	|''	|NOT NULL	|0
FIELD		|stop		|t_integer	|'0'	|NOT NULL	|0
UNIQUE		|1		|itemid,name

TABLE|lld_override_condition|lld_override_conditionid|ZBX_TEMPLATE
FIELD	|lld_override_conditionid	|t_id		|	|NOT NULL	|0
FIELD	|lld_overrideid			|t_id		|	|NOT NULL	|0	|1|lld_override
FIELD	|operator			|t_integer	|'8'	|NOT NULL	|0
FIELD	|macro				|t_varchar(64)	|''	|NOT NULL	|0
FIELD	|value				|t_varchar(255)	|''	|NOT NULL	|0
INDEX	|1				|lld_overrideid

TABLE|lld_override_operation|lld_override_operationid|ZBX_TEMPLATE
FIELD	|lld_override_operationid	|t_id		|	|NOT NULL	|0
FIELD	|lld_overrideid			|t_id		|	|NOT NULL	|0	|1|lld_override
FIELD	|operationobject		|t_integer	|'0'	|NOT NULL	|0
FIELD	|operator			|t_integer	|'0'	|NOT NULL	|0
FIELD	|value				|t_varchar(255)	|''	|NOT NULL	|0
INDEX	|1				|lld_overrideid

TABLE|lld_override_opstatus|lld_override_operationid|ZBX_TEMPLATE
FIELD	|lld_override_operationid	|t_id		|	|NOT NULL	|0	|1|lld_override_operation
FIELD	|status				|t_integer	|'0'	|NOT NULL	|0

TABLE|lld_override_opdiscover|lld_override_operationid|ZBX_TEMPLATE
FIELD	|lld_override_operationid	|t_id		|	|NOT NULL	|0	|1|lld_override_operation
FIELD	|discover			|t_integer	|'0'	|NOT NULL	|0

TABLE|lld_override_opperiod|lld_override_operationid|ZBX_TEMPLATE
FIELD	|lld_override_operationid	|t_id		|	|NOT NULL	|0	|1|lld_override_operation
FIELD	|delay				|t_varchar(1024)|'0'	|NOT NULL	|0

TABLE|lld_override_ophistory|lld_override_operationid|ZBX_TEMPLATE
FIELD	|lld_override_operationid	|t_id		|	|NOT NULL	|0	|1|lld_override_operation
FIELD	|history			|t_varchar(255)	|'90d'	|NOT NULL	|0

TABLE|lld_override_optrends|lld_override_operationid|ZBX_TEMPLATE
FIELD	|lld_override_operationid	|t_id		|	|NOT NULL	|0	|1|lld_override_operation
FIELD	|trends				|t_varchar(255)	|'365d'	|NOT NULL	|0

TABLE|lld_override_opseverity|lld_override_operationid|ZBX_TEMPLATE
FIELD	|lld_override_operationid	|t_id		|	|NOT NULL	|0	|1|lld_override_operation
FIELD	|severity			|t_integer	|'0'	|NOT NULL	|0

TABLE|lld_override_optag|lld_override_optagid|ZBX_TEMPLATE
FIELD	|lld_override_optagid		|t_id		|	|NOT NULL	|0
FIELD	|lld_override_operationid	|t_id		|	|NOT NULL	|0	|1|lld_override_operation
FIELD	|tag				|t_varchar(255)	|''	|NOT NULL	|0
FIELD	|value				|t_varchar(255)	|''	|NOT NULL	|0
INDEX	|1				|lld_override_operationid

TABLE|lld_override_optemplate|lld_override_optemplateid|ZBX_TEMPLATE
FIELD	|lld_override_optemplateid	|t_id		|	|NOT NULL	|0
FIELD	|lld_override_operationid	|t_id		|	|NOT NULL	|0	|1|lld_override_operation
FIELD	|templateid			|t_id		|	|NOT NULL	|0	|2|hosts	|hostid	|RESTRICT
UNIQUE	|1				|lld_override_operationid,templateid
INDEX	|2				|templateid

TABLE|lld_override_opinventory|lld_override_operationid|ZBX_TEMPLATE
FIELD	|lld_override_operationid	|t_id		|	|NOT NULL	|0	|1|lld_override_operation
FIELD	|inventory_mode			|t_integer	|'0'	|NOT NULL	|0

TABLE|trigger_queue|trigger_queueid|0
FIELD		|trigger_queueid|t_id		|	|NOT NULL	|0
FIELD		|objectid	|t_id		|	|NOT NULL	|0
FIELD		|type		|t_integer	|'0'	|NOT NULL	|0
FIELD		|clock		|t_time		|'0'	|NOT NULL	|0
FIELD		|ns		|t_nanosec	|'0'	|NOT NULL	|0

TABLE|item_parameter|item_parameterid|ZBX_TEMPLATE
FIELD		|item_parameterid|t_id		|	|NOT NULL	|0
FIELD		|itemid		|t_id		|	|NOT NULL	|ZBX_PROXY		|1|items
FIELD		|name		|t_varchar(255)	|''	|NOT NULL	|ZBX_PROXY
FIELD		|value		|t_varchar(2048)|''	|NOT NULL	|ZBX_PROXY
INDEX		|1		|itemid

TABLE|role_rule|role_ruleid|ZBX_DATA
FIELD		|role_ruleid	|t_id		|	|NOT NULL	|0
FIELD		|roleid		|t_id		|	|NOT NULL	|0			|1|role
FIELD		|type		|t_integer	|'0'	|NOT NULL	|0
FIELD		|name		|t_varchar(255)	|''	|NOT NULL	|0
FIELD		|value_int	|t_integer	|'0'	|NOT NULL	|0
FIELD		|value_str	|t_varchar(255)	|''	|NOT NULL	|0
FIELD		|value_moduleid	|t_id		|	|NULL		|0			|2|module	|moduleid
FIELD		|value_serviceid|t_id		|	|NULL	|0			|3|services	|serviceid
INDEX		|1		|roleid
INDEX		|2		|value_moduleid
INDEX		|3		|value_serviceid

TABLE|token|tokenid|ZBX_DATA
FIELD	|tokenid	|t_id		|	|NOT NULL	|0
FIELD	|name		|t_varchar(64)	|''	|NOT NULL	|0
FIELD	|description	|t_shorttext	|''	|NOT NULL	|0
FIELD	|userid		|t_id		|	|NOT NULL	|0	|1	|users
FIELD	|token		|t_varchar(128)	|	|NULL		|0
FIELD	|lastaccess	|t_integer	|'0'	|NOT NULL	|0
FIELD	|status		|t_integer	|'0'	|NOT NULL	|0
FIELD	|expires_at	|t_time		|'0'	|NOT NULL	|0
FIELD	|created_at	|t_time		|'0'	|NOT NULL	|0
FIELD	|creator_userid	|t_id		|	|NULL		|0	|2	|users	|userid	|RESTRICT
INDEX	|1		|name
UNIQUE	|2		|userid,name
UNIQUE	|3		|token
INDEX	|4		|creator_userid

TABLE|item_tag|itemtagid|ZBX_TEMPLATE
FIELD		|itemtagid	|t_id		|	|NOT NULL	|0
FIELD		|itemid		|t_id		|	|NOT NULL	|0			|1|items	|		|RESTRICT
FIELD		|tag		|t_varchar(255)	|''	|NOT NULL	|0
FIELD		|value		|t_varchar(255)	|''	|NOT NULL	|0
INDEX		|1		|itemid
CHANGELOG	|4

TABLE|httptest_tag|httptesttagid|ZBX_TEMPLATE
FIELD		|httptesttagid	|t_id		|	|NOT NULL	|0
FIELD		|httptestid	|t_id			|	|NOT NULL	|0		|1|httptest
FIELD		|tag		|t_varchar(255)	|''	|NOT NULL	|0
FIELD		|value		|t_varchar(255)	|''	|NOT NULL	|0
INDEX		|1		|httptestid

TABLE|sysmaps_element_tag|selementtagid|ZBX_TEMPLATE
FIELD		|selementtagid	|t_id		|	|NOT NULL	|0
FIELD		|selementid	|t_id			|	|NOT NULL	|0		|1|sysmaps_elements
FIELD		|tag		|t_varchar(255)	|''	|NOT NULL	|0
FIELD		|value		|t_varchar(255)	|''	|NOT NULL	|0
FIELD		|operator	|t_integer		|'0'|NOT NULL	|0
INDEX		|1		|selementid

TABLE|report|reportid|ZBX_DATA
FIELD		|reportid	|t_id		|	|NOT NULL	|0
FIELD		|userid		|t_id		|	|NOT NULL	|0		|1|users|userid
FIELD		|name		|t_varchar(255)	|''	|NOT NULL	|0
FIELD		|description	|t_varchar(2048)|''	|NOT NULL	|0
FIELD		|status		|t_integer	|'0'	|NOT NULL	|0
FIELD		|dashboardid	|t_id		|	|NOT NULL	|0		|2|dashboard|dashboardid
FIELD		|period		|t_integer	|'0'	|NOT NULL	|0
FIELD		|cycle		|t_integer	|'0'	|NOT NULL	|0
FIELD		|weekdays	|t_integer	|'0'	|NOT NULL	|0
FIELD		|start_time	|t_integer	|'0'	|NOT NULL	|0
FIELD		|active_since	|t_integer	|'0'	|NOT NULL	|0
FIELD		|active_till	|t_integer	|'0'	|NOT NULL	|0
FIELD		|state		|t_integer	|'0'	|NOT NULL	|ZBX_NODATA
FIELD		|lastsent	|t_time	|'0'		|NOT NULL	|ZBX_NODATA
FIELD		|info		|t_varchar(2048)|''	|NOT NULL	|ZBX_NODATA
UNIQUE		|1		|name

TABLE|report_param|reportparamid|ZBX_DATA
FIELD		|reportparamid	|t_id		|	|NOT NULL	|0
FIELD		|reportid	|t_id		|	|NOT NULL	|0		|1|report|reportid
FIELD		|name		|t_varchar(255)	|''	|NOT NULL	|0
FIELD		|value		|t_shorttext	|''	|NOT NULL	|0
INDEX		|1		|reportid

TABLE|report_user|reportuserid|ZBX_DATA
FIELD		|reportuserid	|t_id		|	|NOT NULL	|0
FIELD		|reportid	|t_id		|	|NOT NULL	|0		|1|report|reportid
FIELD		|userid		|t_id		|	|NOT NULL	|0		|2|users|userid
FIELD		|exclude	|t_integer	|'0'	|NOT NULL	|0
FIELD		|access_userid	|t_id		|	|NULL		|0		|3|users|userid		|RESTRICT
INDEX		|1		|reportid

TABLE|report_usrgrp|reportusrgrpid|ZBX_DATA
FIELD		|reportusrgrpid|t_id		|	|NOT NULL	|0
FIELD		|reportid	|t_id		|	|NOT NULL	|0		|1|report|reportid
FIELD		|usrgrpid	|t_id		|	|NOT NULL	|0		|2|usrgrp|usrgrpid
FIELD		|access_userid	|t_id		|	|NULL		|0		|3|users|userid		|RESTRICT
INDEX		|1		|reportid

TABLE|service_problem_tag|service_problem_tagid|ZBX_DATA
FIELD		|service_problem_tagid	|t_id		|	|NOT NULL	|0
FIELD		|serviceid		|t_id		|	|NOT NULL	|0	|1|services|serviceid
FIELD		|tag			|t_varchar(255)	|''	|NOT NULL	|0
FIELD		|operator		|t_integer	|'0'	|NOT NULL	|0
FIELD		|value			|t_varchar(255)	|''	|NOT NULL	|0
INDEX		|1			|serviceid

TABLE|service_problem|service_problemid|ZBX_DATA
FIELD		|service_problemid	|t_id		|	|NOT NULL	|0
FIELD		|eventid		|t_id		|	|NOT NULL	|0	|1|problem|eventid
FIELD		|serviceid		|t_id		|	|NOT NULL	|0	|2|services|serviceid
FIELD		|severity		|t_integer	|'0'	|NOT NULL	|0
INDEX		|1			|eventid
INDEX		|2			|serviceid

TABLE|service_tag|servicetagid|0
FIELD		|servicetagid	|t_id		|	|NOT NULL	|0
FIELD		|serviceid	|t_id		|	|NOT NULL	|0		|1|services|serviceid
FIELD		|tag		|t_varchar(255)	|''	|NOT NULL	|0
FIELD		|value		|t_varchar(255)	|''	|NOT NULL	|0
INDEX		|1		|serviceid

TABLE|service_status_rule|service_status_ruleid|ZBX_DATA
FIELD		|service_status_ruleid|t_id	|	|NOT NULL	|0
FIELD		|serviceid	|t_id		|	|NOT NULL	|0		|1|services|serviceid
FIELD		|type		|t_integer	|'0'	|NOT NULL	|0
FIELD		|limit_value	|t_integer	|'0'	|NOT NULL	|0
FIELD		|limit_status	|t_integer	|'0'	|NOT NULL	|0
FIELD		|new_status	|t_integer	|'0'	|NOT NULL	|0
INDEX		|1		|serviceid

TABLE|ha_node|ha_nodeid|ZBX_DATA
FIELD		|ha_nodeid	|t_cuid		|	|NOT NULL	|0
FIELD		|name		|t_varchar(255)	|''	|NOT NULL	|0
FIELD		|address	|t_varchar(255)	|''	|NOT NULL	|0
FIELD		|port		|t_integer	|'10051'|NOT NULL	|0
FIELD		|lastaccess	|t_integer	|'0'	|NOT NULL	|0
FIELD		|status		|t_integer	|'0'	|NOT NULL	|0
FIELD		|ha_sessionid	|t_cuid		|''	|NOT NULL	|0
UNIQUE		|1		|name
INDEX		|2		|status,lastaccess

TABLE|sla|slaid|ZBX_DATA
FIELD		|slaid		|t_id		|	|NOT NULL	|0
FIELD		|name		|t_varchar(255)	|''	|NOT NULL	|0
FIELD		|period		|t_integer	|'0'	|NOT NULL	|0
FIELD		|slo		|t_double	|'99.9'	|NOT NULL	|0
FIELD		|effective_date	|t_integer	|'0'	|NOT NULL	|0
FIELD		|timezone	|t_varchar(50)	|'UTC'	|NOT NULL	|ZBX_NODATA
FIELD		|status		|t_integer	|'1'	|NOT NULL	|0
FIELD		|description	|t_shorttext	|''	|NOT NULL	|0
UNIQUE		|1		|name

TABLE|sla_schedule|sla_scheduleid|ZBX_DATA
FIELD		|sla_scheduleid	|t_id		|	|NOT NULL	|0
FIELD		|slaid		|t_id		|	|NOT NULL	|0		|1|sla|slaid
FIELD		|period_from	|t_integer	|'0'	|NOT NULL	|0
FIELD		|period_to	|t_integer	|'0'	|NOT NULL	|0
INDEX		|1		|slaid

TABLE|sla_excluded_downtime|sla_excluded_downtimeid|ZBX_DATA
FIELD		|sla_excluded_downtimeid|t_id		|	|NOT NULL	|0
FIELD		|slaid			|t_id		|	|NOT NULL	|0	|1|sla|slaid
FIELD		|name			|t_varchar(255)	|''	|NOT NULL	|0
FIELD		|period_from		|t_integer	|'0'	|NOT NULL	|0
FIELD		|period_to		|t_integer	|'0'	|NOT NULL	|0
INDEX		|1			|slaid

TABLE|sla_service_tag|sla_service_tagid|0
FIELD		|sla_service_tagid	|t_id		|	|NOT NULL	|0
FIELD		|slaid			|t_id		|	|NOT NULL	|0	|1|sla|slaid
FIELD		|tag			|t_varchar(255)	|''	|NOT NULL	|0
FIELD		|operator		|t_integer	|'0'	|NOT NULL	|0
FIELD		|value			|t_varchar(255)	|''	|NOT NULL	|0
INDEX		|1			|slaid

TABLE|host_rtdata|hostid|ZBX_TEMPLATE
FIELD		|hostid			|t_id		|	|NOT NULL	|0	|1|hosts|hostid
FIELD		|active_available	|t_integer	|'0'	|NOT NULL	|0
FIELD		|lastaccess		|t_integer	|'0'	|NOT NULL	|ZBX_NODATA
FIELD		|version		|t_integer	|'0'	|NOT NULL	|ZBX_NODATA
FIELD		|compatibility		|t_integer	|'0'	|NOT NULL	|ZBX_NODATA

TABLE|userdirectory|userdirectoryid|0
FIELD		|userdirectoryid	|t_id			|		|NOT NULL	|0
FIELD		|name				|t_varchar(128)	|''		|NOT NULL	|0
FIELD		|description		|t_shorttext	|''		|NOT NULL	|0
FIELD		|idp_type			|t_integer		|'1'	|NOT NULL	|0
FIELD		|provision_status	|t_integer		|'0'	|NOT NULL	|0
INDEX		|1			|idp_type

TABLE|userdirectory_ldap|userdirectoryid|0
FIELD		|userdirectoryid		|t_id			|		|NOT NULL	|0	|1|userdirectory
FIELD		|host					|t_varchar(255)	|''		|NOT NULL	|0
FIELD		|port					|t_integer		|'389'	|NOT NULL	|0
FIELD		|base_dn				|t_varchar(255)	|''		|NOT NULL	|0
FIELD		|search_attribute		|t_varchar(128)	|''		|NOT NULL	|0
FIELD		|bind_dn				|t_varchar(255)	|''		|NOT NULL	|0
FIELD		|bind_password			|t_varchar(128)	|''		|NOT NULL	|0
FIELD		|start_tls				|t_integer		|'0'	|NOT NULL	|0
FIELD		|search_filter			|t_varchar(255)	|''		|NOT NULL	|0
FIELD		|group_basedn			|t_varchar(255)	|''		|NOT NULL	|0
FIELD		|group_name				|t_varchar(255)	|''		|NOT NULL	|0
FIELD		|group_member			|t_varchar(255)	|''		|NOT NULL	|0
FIELD		|user_ref_attr			|t_varchar(255)	|''		|NOT NULL	|0
FIELD		|group_filter			|t_varchar(255)	|''		|NOT NULL	|0
FIELD		|group_membership		|t_varchar(255)	|''		|NOT NULL	|0
FIELD		|user_username			|t_varchar(255)	|''		|NOT NULL	|0
FIELD		|user_lastname			|t_varchar(255)	|''		|NOT NULL	|0

TABLE|userdirectory_saml|userdirectoryid|0
FIELD		|userdirectoryid		|t_id			|		|NOT NULL	|0	|1|userdirectory
FIELD		|idp_entityid			|t_varchar(1024)|''		|NOT NULL	|0
FIELD		|sso_url				|t_varchar(2048)|''		|NOT NULL	|0
FIELD		|slo_url				|t_varchar(2048)|''		|NOT NULL	|0
FIELD		|username_attribute		|t_varchar(128)	|''		|NOT NULL	|0
FIELD		|sp_entityid			|t_varchar(1024)|''		|NOT NULL	|0
FIELD		|nameid_format			|t_varchar(2048)|''		|NOT NULL	|0
FIELD		|sign_messages			|t_integer		|'0'	|NOT NULL	|0
FIELD		|sign_assertions		|t_integer		|'0'	|NOT NULL	|0
FIELD		|sign_authn_requests	|t_integer		|'0'	|NOT NULL	|0
FIELD		|sign_logout_requests	|t_integer		|'0'	|NOT NULL	|0
FIELD		|sign_logout_responses	|t_integer		|'0'	|NOT NULL	|0
FIELD		|encrypt_nameid			|t_integer		|'0'	|NOT NULL	|0
FIELD		|encrypt_assertions		|t_integer		|'0'	|NOT NULL	|0
FIELD		|group_name				|t_varchar(255)	|''		|NOT NULL	|0
FIELD		|user_username			|t_varchar(255)	|''		|NOT NULL	|0
FIELD		|user_lastname			|t_varchar(255)	|''		|NOT NULL	|0
FIELD		|scim_status			|t_integer		|'0'	|NOT NULL	|0

TABLE|userdirectory_media|userdirectory_mediaid|0
FIELD		|userdirectory_mediaid	|t_id			|	|NOT NULL	|0
FIELD		|userdirectoryid	|t_id			|	|NOT NULL	|0	|1	|userdirectory
FIELD		|mediatypeid		|t_id			|	|NOT NULL	|0	|2	|media_type
FIELD		|name				|t_varchar(64)	|''	|NOT NULL	|0
FIELD		|attribute			|t_varchar(255)	|''	|NOT NULL	|0
INDEX		|1	|userdirectoryid
INDEX		|2	|mediatypeid

TABLE|userdirectory_usrgrp|userdirectory_usrgrpid|0
FIELD		|userdirectory_usrgrpid		|t_id		|	|NOT NULL	|0
FIELD		|userdirectory_idpgroupid	|t_id		|	|NOT NULL	|0	|1	|userdirectory_idpgroup
FIELD		|usrgrpid					|t_id		|	|NOT NULL	|0	|2	|usrgrp
UNIQUE		|1	|userdirectory_idpgroupid,usrgrpid
INDEX		|2	|usrgrpid
INDEX		|3	|userdirectory_idpgroupid

TABLE|userdirectory_idpgroup|userdirectory_idpgroupid|0
FIELD		|userdirectory_idpgroupid	|t_id			|	|NOT NULL	|0
FIELD		|userdirectoryid		|t_id			|	|NOT NULL	|0	|1	|userdirectory
FIELD		|roleid					|t_id			|	|NOT NULL	|0	|2	|role
FIELD		|name					|t_varchar(255)	|''	|NOT NULL	|0
INDEX		|1	|userdirectoryid
INDEX		|2	|roleid

TABLE|changelog|changelogid|0
FIELD		|changelogid	|t_serial	|	|NOT NULL	|0
FIELD		|object		|t_integer	|'0'	|NOT NULL	|0
FIELD		|objectid	|t_id		|	|NOT NULL	|0
FIELD		|operation	|t_integer	|'0'	|NOT NULL	|0
FIELD		|clock		|t_integer	|'0'	|NOT NULL	|0
INDEX		|1		|clock

TABLE|scim_group|scim_groupid|0
FIELD		|scim_groupid	|t_id			|	|NOT NULL	|0
FIELD		|name			|t_varchar(64)	|''	|NOT NULL	|0
UNIQUE		|1		|name

TABLE|user_scim_group|user_scim_groupid|0
FIELD		|user_scim_groupid	|t_id	|	|NOT NULL	|0
FIELD		|userid				|t_id	|	|NOT NULL	|0	|1|users
FIELD		|scim_groupid		|t_id	|	|NOT NULL	|0	|2|scim_group
INDEX		|1	|userid
INDEX		|2	|scim_groupid

TABLE|dbversion|dbversionid|
FIELD		|dbversionid	|t_id		|	|NOT NULL	|0
FIELD		|mandatory	|t_integer	|'0'	|NOT NULL	|
FIELD		|optional	|t_integer	|'0'	|NOT NULL	|
<<<<<<< HEAD
ROW		|1		|6030156	|6030156
=======
ROW		|1		|6030149	|6030149
>>>>>>> fe1fa612
<|MERGE_RESOLUTION|>--- conflicted
+++ resolved
@@ -2072,8 +2072,4 @@
 FIELD		|dbversionid	|t_id		|	|NOT NULL	|0
 FIELD		|mandatory	|t_integer	|'0'	|NOT NULL	|
 FIELD		|optional	|t_integer	|'0'	|NOT NULL	|
-<<<<<<< HEAD
-ROW		|1		|6030156	|6030156
-=======
-ROW		|1		|6030149	|6030149
->>>>>>> fe1fa612
+ROW		|1		|6030157	|6030157