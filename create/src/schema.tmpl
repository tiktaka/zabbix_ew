--
-- Zabbix
-- Copyright (C) 2001-2023 Zabbix SIA
--
-- This program is free software; you can redistribute it and/or modify
-- it under the terms of the GNU General Public License as published by
-- the Free Software Foundation; either version 2 of the License, or
-- (at your option) any later version.
--
-- This program is distributed in the hope that it will be useful,
-- but WITHOUT ANY WARRANTY; without even the implied warranty of
-- MERCHANTABILITY or FITNESS FOR A PARTICULAR PURPOSE. See the
-- GNU General Public License for more details.
--
-- You should have received a copy of the GNU General Public License
-- along with this program; if not, write to the Free Software
-- Foundation, Inc., 51 Franklin Street, Fifth Floor, Boston, MA  02110-1301, USA.
--

--
-- Do not use spaces
-- Tables must be sorted to match referential integrity rules
--

TABLE|role|roleid|ZBX_DATA
FIELD		|roleid		|t_id		|	|NOT NULL	|0
FIELD		|name		|t_varchar(255)	|''	|NOT NULL	|0
FIELD		|type		|t_integer	|'0'	|NOT NULL	|0
FIELD		|readonly	|t_integer	|'0'	|NOT NULL	|0
UNIQUE		|1		|name

TABLE|users|userid|ZBX_DATA
FIELD		|userid		|t_id		|	|NOT NULL	|0
FIELD		|username	|t_varchar(100)	|''	|NOT NULL	|0
FIELD		|name		|t_varchar(100)	|''	|NOT NULL	|0
FIELD		|surname	|t_varchar(100)	|''	|NOT NULL	|0
FIELD		|passwd		|t_varchar(60)	|''	|NOT NULL	|0
FIELD		|url		|t_varchar(2048)|''	|NOT NULL	|0
FIELD		|autologin	|t_integer	|'0'	|NOT NULL	|0
FIELD		|autologout	|t_varchar(32)	|'15m'	|NOT NULL	|0
FIELD		|lang		|t_varchar(7)	|'default'|NOT NULL	|ZBX_NODATA
FIELD		|refresh	|t_varchar(32)	|'30s'	|NOT NULL	|0
FIELD		|theme		|t_varchar(128)	|'default'|NOT NULL	|ZBX_NODATA
FIELD		|attempt_failed	|t_integer	|0	|NOT NULL	|ZBX_NODATA
FIELD		|attempt_ip	|t_varchar(39)	|''	|NOT NULL	|ZBX_NODATA
FIELD		|attempt_clock	|t_integer	|0	|NOT NULL	|ZBX_NODATA
FIELD		|rows_per_page	|t_integer	|50	|NOT NULL	|0
FIELD		|timezone	|t_varchar(50)	|'default'|NOT NULL	|ZBX_NODATA
FIELD		|roleid		|t_id			|NULL	|NULL	|0	|1|role
FIELD		|userdirectoryid	|t_id	|NULL	|NULL	|ZBX_NODATA	|2|userdirectory	|userdirectoryid	|RESTRICT
FIELD		|ts_provisioned		|t_time	|'0'	|NOT NULL	|ZBX_NODATA
UNIQUE		|1		|username
INDEX		|2		|userdirectoryid
INDEX		|3		|roleid

TABLE|maintenances|maintenanceid|ZBX_DATA
FIELD		|maintenanceid	|t_id		|	|NOT NULL	|0
FIELD		|name		|t_varchar(128)	|''	|NOT NULL	|0
FIELD		|maintenance_type|t_integer	|'0'	|NOT NULL	|0
FIELD		|description	|t_shorttext	|''	|NOT NULL	|0
FIELD		|active_since	|t_integer	|'0'	|NOT NULL	|0
FIELD		|active_till	|t_integer	|'0'	|NOT NULL	|0
FIELD		|tags_evaltype	|t_integer	|'0'	|NOT NULL	|0
INDEX		|1		|active_since,active_till
UNIQUE		|2		|name

TABLE|hosts|hostid|ZBX_TEMPLATE
FIELD		|hostid		|t_id		|	|NOT NULL	|0
FIELD		|proxyid	|t_id		|	|NULL		|0			|1|proxy	|proxyid	|RESTRICT
FIELD		|host		|t_varchar(128)	|''	|NOT NULL	|ZBX_PROXY
FIELD		|status		|t_integer	|'0'	|NOT NULL	|ZBX_PROXY
FIELD		|ipmi_authtype	|t_integer	|'-1'	|NOT NULL	|ZBX_PROXY
FIELD		|ipmi_privilege	|t_integer	|'2'	|NOT NULL	|ZBX_PROXY
FIELD		|ipmi_username	|t_varchar(16)	|''	|NOT NULL	|ZBX_PROXY
FIELD		|ipmi_password	|t_varchar(20)	|''	|NOT NULL	|ZBX_PROXY
FIELD		|maintenanceid	|t_id		|	|NULL		|ZBX_NODATA		|2|maintenances	|		|RESTRICT
FIELD		|maintenance_status|t_integer	|'0'	|NOT NULL	|ZBX_NODATA
FIELD		|maintenance_type|t_integer	|'0'	|NOT NULL	|ZBX_NODATA
FIELD		|maintenance_from|t_integer	|'0'	|NOT NULL	|ZBX_NODATA
FIELD		|name		|t_varchar(128)	|''	|NOT NULL	|ZBX_PROXY
FIELD		|flags		|t_integer	|'0'	|NOT NULL	|0
FIELD		|templateid	|t_id		|	|NULL		|0			|3|hosts	|hostid		|RESTRICT
FIELD		|description	|t_shorttext	|''	|NOT NULL	|0
FIELD		|tls_connect	|t_integer	|'1'	|NOT NULL	|ZBX_PROXY
FIELD		|tls_accept	|t_integer	|'1'	|NOT NULL	|ZBX_PROXY
FIELD		|tls_issuer	|t_varchar(1024)|''	|NOT NULL	|ZBX_PROXY
FIELD		|tls_subject	|t_varchar(1024)|''	|NOT NULL	|ZBX_PROXY
FIELD		|tls_psk_identity|t_varchar(128)|''	|NOT NULL	|ZBX_PROXY
FIELD		|tls_psk	|t_varchar(512)	|''	|NOT NULL	|ZBX_PROXY
FIELD		|discover	|t_integer	|'0'	|NOT NULL	|0
FIELD		|custom_interfaces|t_integer	|'0'	|NOT NULL	|0
FIELD		|uuid		|t_varchar(32)	|''	|NOT NULL	|0
FIELD		|name_upper	|t_varchar(128)	|''	|NOT NULL	|0
FIELD		|vendor_name	|t_varchar(64)	|''	|NOT NULL	|0
FIELD		|vendor_version	|t_varchar(32)	|''	|NOT NULL	|0
INDEX		|1		|host
INDEX		|2		|status
INDEX		|3		|proxyid
INDEX		|4		|name
INDEX		|5		|maintenanceid
INDEX		|6		|name_upper
INDEX		|7		|templateid
CHANGELOG	|1
UPD_TRIG_FUNC	|name		|name_upper	|hostid	|upper

TABLE|hstgrp|groupid|ZBX_DATA
FIELD		|groupid	|t_id		|	|NOT NULL	|0
FIELD		|name		|t_varchar(255)	|''	|NOT NULL	|0
FIELD		|flags		|t_integer	|'0'	|NOT NULL	|0
FIELD		|uuid		|t_varchar(32)	|''	|NOT NULL	|0
FIELD		|type		|t_integer	|'0'	|NOT NULL	|0
UNIQUE		|1		|type,name

TABLE|group_prototype|group_prototypeid|ZBX_TEMPLATE
FIELD		|group_prototypeid|t_id		|	|NOT NULL	|0
FIELD		|hostid		|t_id		|	|NOT NULL	|0			|1|hosts
FIELD		|name		|t_varchar(255)	|''	|NOT NULL	|0
FIELD		|groupid	|t_id		|	|NULL		|0			|2|hstgrp	|		|RESTRICT
FIELD		|templateid	|t_id		|	|NULL		|0			|3|group_prototype|group_prototypeid
INDEX		|1		|hostid
INDEX		|2		|groupid
INDEX		|3		|templateid

TABLE|group_discovery|groupdiscoveryid|ZBX_TEMPLATE
FIELD		|groupdiscoveryid|t_id		|	|NOT NULL	|0
FIELD		|groupid	|t_id		|	|NOT NULL	|0			|1|hstgrp
FIELD		|parent_group_prototypeid|t_id	|	|NOT NULL	|0			|2|group_prototype|group_prototypeid|RESTRICT
FIELD		|name		|t_varchar(255)	|''	|NOT NULL	|ZBX_NODATA
FIELD		|lastcheck	|t_integer	|'0'	|NOT NULL	|ZBX_NODATA
FIELD		|ts_delete	|t_time		|'0'	|NOT NULL	|ZBX_NODATA
UNIQUE		|1		|groupid,parent_group_prototypeid
INDEX		|2		|parent_group_prototypeid

TABLE|drules|druleid|ZBX_DATA
FIELD		|druleid	|t_id		|	|NOT NULL	|0
FIELD		|proxyid	|t_id		|	|NULL		|0			|1|proxy	|proxyid	|RESTRICT
FIELD		|name		|t_varchar(255)	|''	|NOT NULL	|ZBX_PROXY
FIELD		|iprange	|t_varchar(2048)|''	|NOT NULL	|ZBX_PROXY
FIELD		|delay		|t_varchar(255)	|'1h'	|NOT NULL	|ZBX_PROXY
FIELD		|status		|t_integer	|'0'	|NOT NULL	|0
FIELD		|concurrency_max	|t_integer	|'0'	|NOT NULL	|ZBX_PROXY
INDEX		|1		|proxyid
UNIQUE		|2		|name
CHANGELOG	|9

TABLE|dchecks|dcheckid|ZBX_DATA
FIELD		|dcheckid	|t_id		|	|NOT NULL	|0
FIELD		|druleid	|t_id		|	|NOT NULL	|ZBX_PROXY		|1|drules	|		|RESTRICT
FIELD		|type		|t_integer	|'0'	|NOT NULL	|ZBX_PROXY
FIELD		|key_		|t_varchar(2048)|''	|NOT NULL	|ZBX_PROXY
FIELD		|snmp_community	|t_varchar(255)	|''	|NOT NULL	|ZBX_PROXY
FIELD		|ports		|t_varchar(255)	|'0'	|NOT NULL	|ZBX_PROXY
FIELD		|snmpv3_securityname|t_varchar(64)|''	|NOT NULL	|ZBX_PROXY
FIELD		|snmpv3_securitylevel|t_integer	|'0'	|NOT NULL	|ZBX_PROXY
FIELD		|snmpv3_authpassphrase|t_varchar(64)|''	|NOT NULL	|ZBX_PROXY
FIELD		|snmpv3_privpassphrase|t_varchar(64)|''	|NOT NULL	|ZBX_PROXY
FIELD		|uniq		|t_integer	|'0'	|NOT NULL	|ZBX_PROXY
FIELD		|snmpv3_authprotocol|t_integer	|'0'	|NOT NULL	|ZBX_PROXY
FIELD		|snmpv3_privprotocol|t_integer	|'0'	|NOT NULL	|ZBX_PROXY
FIELD		|snmpv3_contextname|t_varchar(255)|''	|NOT NULL	|ZBX_PROXY
FIELD		|host_source|t_integer	|'1'	|NOT NULL	|ZBX_PROXY
FIELD		|name_source|t_integer	|'0'	|NOT NULL	|ZBX_PROXY
FIELD		|allow_redirect|t_integer	|'0'	|NOT NULL	|ZBX_PROXY
INDEX		|1		|druleid,host_source,name_source
CHANGELOG	|10

TABLE|httptest|httptestid|ZBX_TEMPLATE
FIELD		|httptestid	|t_id		|	|NOT NULL	|0
FIELD		|name		|t_varchar(64)	|''	|NOT NULL	|ZBX_PROXY
FIELD		|delay		|t_varchar(255)	|'1m'	|NOT NULL	|ZBX_PROXY
FIELD		|status		|t_integer	|'0'	|NOT NULL	|0
FIELD		|agent		|t_varchar(255)	|'Zabbix'|NOT NULL	|ZBX_PROXY
FIELD		|authentication	|t_integer	|'0'	|NOT NULL	|ZBX_PROXY,ZBX_NODATA
FIELD		|http_user	|t_varchar(255)	|''	|NOT NULL	|ZBX_PROXY,ZBX_NODATA
FIELD		|http_password	|t_varchar(255)	|''	|NOT NULL	|ZBX_PROXY,ZBX_NODATA
FIELD		|hostid		|t_id		|	|NOT NULL	|ZBX_PROXY		|2|hosts	|		|RESTRICT
FIELD		|templateid	|t_id		|	|NULL		|0			|3|httptest	|httptestid	|RESTRICT
FIELD		|http_proxy	|t_varchar(255)	|''	|NOT NULL	|ZBX_PROXY,ZBX_NODATA
FIELD		|retries	|t_integer	|'1'	|NOT NULL	|ZBX_PROXY,ZBX_NODATA
FIELD		|ssl_cert_file	|t_varchar(255)	|''	|NOT NULL	|ZBX_PROXY,ZBX_NODATA
FIELD		|ssl_key_file	|t_varchar(255)	|''	|NOT NULL	|ZBX_PROXY,ZBX_NODATA
FIELD		|ssl_key_password|t_varchar(64)	|''	|NOT NULL	|ZBX_PROXY,ZBX_NODATA
FIELD		|verify_peer	|t_integer	|'0'	|NOT NULL	|ZBX_PROXY
FIELD		|verify_host	|t_integer	|'0'	|NOT NULL	|ZBX_PROXY
FIELD		|uuid		|t_varchar(32)	|''	|NOT NULL	|0
UNIQUE		|2		|hostid,name
INDEX		|3		|status
INDEX		|4		|templateid
CHANGELOG	|11

TABLE|httpstep|httpstepid|ZBX_TEMPLATE
FIELD		|httpstepid	|t_id		|	|NOT NULL	|0
FIELD		|httptestid	|t_id		|	|NOT NULL	|ZBX_PROXY		|1|httptest	|		|RESTRICT
FIELD		|name		|t_varchar(64)	|''	|NOT NULL	|ZBX_PROXY
FIELD		|no		|t_integer	|'0'	|NOT NULL	|ZBX_PROXY
FIELD		|url		|t_varchar(2048)|''	|NOT NULL	|ZBX_PROXY
FIELD		|timeout	|t_varchar(255)	|'15s'	|NOT NULL	|ZBX_PROXY
FIELD		|posts		|t_shorttext	|''	|NOT NULL	|ZBX_PROXY
FIELD		|required	|t_varchar(255)	|''	|NOT NULL	|ZBX_PROXY
FIELD		|status_codes	|t_varchar(255)	|''	|NOT NULL	|ZBX_PROXY
FIELD		|follow_redirects|t_integer	|'1'	|NOT NULL	|ZBX_PROXY
FIELD		|retrieve_mode	|t_integer	|'0'	|NOT NULL	|ZBX_PROXY
FIELD		|post_type	|t_integer	|'0'	|NOT NULL	|ZBX_PROXY
INDEX		|1		|httptestid
CHANGELOG	|14

TABLE|interface|interfaceid|ZBX_TEMPLATE
FIELD		|interfaceid	|t_id		|	|NOT NULL	|0
FIELD		|hostid		|t_id		|	|NOT NULL	|ZBX_PROXY		|1|hosts
FIELD		|main		|t_integer	|'0'	|NOT NULL	|ZBX_PROXY
FIELD		|type		|t_integer	|'1'	|NOT NULL	|ZBX_PROXY
FIELD		|useip		|t_integer	|'1'	|NOT NULL	|ZBX_PROXY
FIELD		|ip		|t_varchar(64)	|'127.0.0.1'|NOT NULL	|ZBX_PROXY
FIELD		|dns		|t_varchar(255)	|''	|NOT NULL	|ZBX_PROXY
FIELD		|port		|t_varchar(64)	|'10050'|NOT NULL	|ZBX_PROXY
FIELD		|available	|t_integer	|'0'	|NOT NULL	|ZBX_PROXY,ZBX_NODATA
FIELD		|error		|t_varchar(2048)|''	|NOT NULL	|ZBX_NODATA
FIELD		|errors_from	|t_integer	|'0'	|NOT NULL	|ZBX_NODATA
FIELD		|disable_until	|t_integer	|'0'	|NOT NULL	|ZBX_NODATA
INDEX		|1		|hostid,type
INDEX		|2		|ip,dns
INDEX		|3		|available

TABLE|valuemap|valuemapid|ZBX_TEMPLATE
FIELD		|valuemapid	|t_id		|	|NOT NULL	|0
FIELD		|hostid		|t_id		|	|NOT NULL	|0			|1|hosts
FIELD		|name		|t_varchar(64)	|''	|NOT NULL	|0
FIELD		|uuid		|t_varchar(32)	|''	|NOT NULL	|0
UNIQUE		|1		|hostid,name

TABLE|items|itemid|ZBX_TEMPLATE
FIELD		|itemid		|t_id		|	|NOT NULL	|0
FIELD		|type		|t_integer	|'0'	|NOT NULL	|ZBX_PROXY
FIELD		|snmp_oid	|t_varchar(512)	|''	|NOT NULL	|ZBX_PROXY
FIELD		|hostid		|t_id		|	|NOT NULL	|ZBX_PROXY		|1|hosts	|		|RESTRICT
FIELD		|name		|t_varchar(255)	|''	|NOT NULL	|0
FIELD		|key_		|t_varchar(2048)|''	|NOT NULL	|ZBX_PROXY
FIELD		|delay		|t_varchar(1024)|'0'	|NOT NULL	|ZBX_PROXY
FIELD		|history	|t_varchar(255)	|'90d'	|NOT NULL	|ZBX_PROXY
FIELD		|trends		|t_varchar(255)	|'365d'	|NOT NULL	|0
FIELD		|status		|t_integer	|'0'	|NOT NULL	|ZBX_PROXY
FIELD		|value_type	|t_integer	|'0'	|NOT NULL	|ZBX_PROXY
FIELD		|trapper_hosts	|t_varchar(255)	|''	|NOT NULL	|ZBX_PROXY
FIELD		|units		|t_varchar(255)	|''	|NOT NULL	|0
FIELD		|formula	|t_varchar(255)	|''	|NOT NULL	|0
FIELD		|logtimefmt	|t_varchar(64)	|''	|NOT NULL	|ZBX_PROXY
FIELD		|templateid	|t_id		|	|NULL		|0			|2|items	|itemid		|RESTRICT
FIELD		|valuemapid	|t_id		|	|NULL		|0			|3|valuemap	|		|RESTRICT
FIELD		|params		|t_text		|''	|NOT NULL	|ZBX_PROXY
FIELD		|ipmi_sensor	|t_varchar(128)	|''	|NOT NULL	|ZBX_PROXY
FIELD		|authtype	|t_integer	|'0'	|NOT NULL	|ZBX_PROXY
FIELD		|username	|t_varchar(255)	|''	|NOT NULL	|ZBX_PROXY
FIELD		|password	|t_varchar(255)	|''	|NOT NULL	|ZBX_PROXY
FIELD		|publickey	|t_varchar(64)	|''	|NOT NULL	|ZBX_PROXY
FIELD		|privatekey	|t_varchar(64)	|''	|NOT NULL	|ZBX_PROXY
FIELD		|flags		|t_integer	|'0'	|NOT NULL	|ZBX_PROXY
FIELD		|interfaceid	|t_id		|	|NULL		|ZBX_PROXY		|4|interface	|		|RESTRICT
FIELD		|description	|t_text		|''	|NOT NULL	|0
FIELD		|inventory_link	|t_integer	|'0'	|NOT NULL	|ZBX_PROXY
FIELD		|lifetime	|t_varchar(255)	|'30d'	|NOT NULL	|0
FIELD		|evaltype	|t_integer	|'0'	|NOT NULL	|0
FIELD		|jmx_endpoint	|t_varchar(255)	|''	|NOT NULL	|ZBX_PROXY
FIELD		|master_itemid	|t_id		|	|NULL		|ZBX_PROXY		|5|items	|itemid		|RESTRICT
FIELD		|timeout	|t_varchar(255)	|''	|NOT NULL	|ZBX_PROXY
FIELD		|url		|t_varchar(2048)|''	|NOT NULL	|ZBX_PROXY
FIELD		|query_fields	|t_text		|''	|NOT NULL	|ZBX_PROXY
FIELD		|posts		|t_text		|''	|NOT NULL	|ZBX_PROXY
FIELD		|status_codes	|t_varchar(255)	|'200'	|NOT NULL	|ZBX_PROXY
FIELD		|follow_redirects|t_integer	|'1'	|NOT NULL	|ZBX_PROXY
FIELD		|post_type	|t_integer	|'0'	|NOT NULL	|ZBX_PROXY
FIELD		|http_proxy	|t_varchar(255)	|''	|NOT NULL	|ZBX_PROXY,ZBX_NODATA
FIELD		|headers	|t_text		|''	|NOT NULL	|ZBX_PROXY
FIELD		|retrieve_mode	|t_integer	|'0'	|NOT NULL	|ZBX_PROXY
FIELD		|request_method	|t_integer	|'0'	|NOT NULL	|ZBX_PROXY
FIELD		|output_format	|t_integer	|'0'	|NOT NULL	|ZBX_PROXY
FIELD		|ssl_cert_file	|t_varchar(255)	|''	|NOT NULL	|ZBX_PROXY,ZBX_NODATA
FIELD		|ssl_key_file	|t_varchar(255)	|''	|NOT NULL	|ZBX_PROXY,ZBX_NODATA
FIELD		|ssl_key_password|t_varchar(64)	|''	|NOT NULL	|ZBX_PROXY,ZBX_NODATA
FIELD		|verify_peer	|t_integer	|'0'	|NOT NULL	|ZBX_PROXY
FIELD		|verify_host	|t_integer	|'0'	|NOT NULL	|ZBX_PROXY
FIELD		|allow_traps	|t_integer	|'0'	|NOT NULL	|ZBX_PROXY
FIELD		|discover	|t_integer	|'0'	|NOT NULL	|0
FIELD		|uuid		|t_varchar(32)	|''	|NOT NULL	|0
INDEX		|1		|hostid,key_(764)
INDEX		|3		|status
INDEX		|4		|templateid
INDEX		|5		|valuemapid
INDEX		|6		|interfaceid
INDEX		|7		|master_itemid
INDEX		|8		|key_(768)
CHANGELOG	|3

TABLE|httpstepitem|httpstepitemid|ZBX_TEMPLATE
FIELD		|httpstepitemid	|t_id		|	|NOT NULL	|0
FIELD		|httpstepid	|t_id		|	|NOT NULL	|ZBX_PROXY		|1|httpstep	|		|RESTRICT
FIELD		|itemid		|t_id		|	|NOT NULL	|ZBX_PROXY		|2|items	|		|RESTRICT
FIELD		|type		|t_integer	|'0'	|NOT NULL	|ZBX_PROXY
UNIQUE		|1		|httpstepid,itemid
INDEX		|2		|itemid
CHANGELOG	|16

TABLE|httptestitem|httptestitemid|ZBX_TEMPLATE
FIELD		|httptestitemid	|t_id		|	|NOT NULL	|0
FIELD		|httptestid	|t_id		|	|NOT NULL	|ZBX_PROXY		|1|httptest	|		|RESTRICT
FIELD		|itemid		|t_id		|	|NOT NULL	|ZBX_PROXY		|2|items	|		|RESTRICT
FIELD		|type		|t_integer	|'0'	|NOT NULL	|ZBX_PROXY
UNIQUE		|1		|httptestid,itemid
INDEX		|2		|itemid
CHANGELOG	|13

TABLE|media_type|mediatypeid|ZBX_DATA
FIELD		|mediatypeid	|t_id		|	|NOT NULL	|0
FIELD		|type		|t_integer	|'0'	|NOT NULL	|0
FIELD		|name		|t_varchar(100)	|''	|NOT NULL	|0
FIELD		|smtp_server	|t_varchar(255)	|''	|NOT NULL	|0
FIELD		|smtp_helo	|t_varchar(255)	|''	|NOT NULL	|0
FIELD		|smtp_email	|t_varchar(255)	|''	|NOT NULL	|0
FIELD		|exec_path	|t_varchar(255)	|''	|NOT NULL	|0
FIELD		|gsm_modem	|t_varchar(255)	|''	|NOT NULL	|0
FIELD		|username	|t_varchar(255)	|''	|NOT NULL	|0
FIELD		|passwd		|t_varchar(255)	|''	|NOT NULL	|0
FIELD		|status		|t_integer	|'1'	|NOT NULL	|ZBX_NODATA
FIELD		|smtp_port	|t_integer	|'25'	|NOT NULL	|0
FIELD		|smtp_security	|t_integer	|'0'	|NOT NULL	|0
FIELD		|smtp_verify_peer|t_integer	|'0'	|NOT NULL	|0
FIELD		|smtp_verify_host|t_integer	|'0'	|NOT NULL	|0
FIELD		|smtp_authentication|t_integer	|'0'	|NOT NULL	|0
FIELD		|maxsessions	|t_integer	|'1'	|NOT NULL	|0
FIELD		|maxattempts	|t_integer	|'3'	|NOT NULL	|0
FIELD		|attempt_interval|t_varchar(32)	|'10s'	|NOT NULL	|0
FIELD		|content_type	|t_integer	|'1'	|NOT NULL	|0
FIELD		|script		|t_text		|''	|NOT NULL	|0
FIELD		|timeout	|t_varchar(32)	|'30s'	|NOT NULL	|0
FIELD		|process_tags	|t_integer	|'0'	|NOT NULL	|0
FIELD		|show_event_menu|t_integer	|'0'	|NOT NULL	|0
FIELD		|event_menu_url	|t_varchar(2048)|''	|NOT NULL	|0
FIELD		|event_menu_name|t_varchar(255)	|''	|NOT NULL	|0
FIELD		|description	|t_shorttext	|''	|NOT NULL	|0
FIELD		|provider	|t_integer	|'0'	|NOT NULL	|0
UNIQUE		|1		|name

TABLE|media_type_param|mediatype_paramid|ZBX_DATA
FIELD		|mediatype_paramid|t_id		|	|NOT NULL	|0
FIELD		|mediatypeid	|t_id		|	|NOT NULL	|0			|1|media_type
FIELD		|name		|t_varchar(255)	|''	|NOT NULL	|0
FIELD		|value		|t_varchar(2048)|''	|NOT NULL	|0
FIELD		|sortorder	|t_integer	|'0'	|NOT NULL	|0
INDEX		|1		|mediatypeid

TABLE|media_type_message|mediatype_messageid|ZBX_DATA
FIELD		|mediatype_messageid|t_id	|	|NOT NULL	|0
FIELD		|mediatypeid	|t_id		|	|NOT NULL	|0			|1|media_type
FIELD		|eventsource	|t_integer	|	|NOT NULL	|0
FIELD		|recovery	|t_integer	|	|NOT NULL	|0
FIELD		|subject	|t_varchar(255)	|''	|NOT NULL	|0
FIELD		|message	|t_text		|''	|NOT NULL	|0
UNIQUE		|1		|mediatypeid,eventsource,recovery

TABLE|usrgrp|usrgrpid|ZBX_DATA
FIELD		|usrgrpid	|t_id		|	|NOT NULL	|0
FIELD		|name		|t_varchar(64)	|''	|NOT NULL	|0
FIELD		|gui_access	|t_integer	|'0'	|NOT NULL	|0
FIELD		|users_status	|t_integer	|'0'	|NOT NULL	|0
FIELD		|debug_mode	|t_integer	|'0'	|NOT NULL	|0
FIELD		|userdirectoryid	|t_id	|NULL	|NULL	|0 |2|userdirectory	|	|RESTRICT
UNIQUE		|1		|name
INDEX		|2	|userdirectoryid

TABLE|users_groups|id|ZBX_DATA
FIELD		|id		|t_id		|	|NOT NULL	|0
FIELD		|usrgrpid	|t_id		|	|NOT NULL	|0			|1|usrgrp
FIELD		|userid		|t_id		|	|NOT NULL	|0			|2|users
UNIQUE		|1		|usrgrpid,userid
INDEX		|2		|userid

TABLE|scripts|scriptid|ZBX_DATA
FIELD		|scriptid			|t_id		|	|NOT NULL	|0
FIELD		|name				|t_varchar(255)	|''	|NOT NULL	|0
FIELD		|command			|t_text		|''	|NOT NULL	|0
FIELD		|host_access			|t_integer	|'2'	|NOT NULL	|0
FIELD		|usrgrpid			|t_id		|	|NULL		|0			|1|usrgrp	|		|RESTRICT
FIELD		|groupid			|t_id		|	|NULL		|0			|2|hstgrp	|		|RESTRICT
FIELD		|description			|t_shorttext	|''	|NOT NULL	|0
FIELD		|confirmation			|t_varchar(255)	|''	|NOT NULL	|0
FIELD		|type				|t_integer	|'5'	|NOT NULL	|0
FIELD		|execute_on			|t_integer	|'2'	|NOT NULL	|0
FIELD		|timeout			|t_varchar(32)	|'30s'	|NOT NULL	|0
FIELD		|scope				|t_integer	|'1'	|NOT NULL	|0
FIELD		|port				|t_varchar(64)	|''	|NOT NULL	|0
FIELD		|authtype			|t_integer	|'0'	|NOT NULL	|0
FIELD		|username			|t_varchar(64)	|''	|NOT NULL	|0
FIELD		|password			|t_varchar(64)	|''	|NOT NULL	|0
FIELD		|publickey			|t_varchar(64)	|''	|NOT NULL	|0
FIELD		|privatekey			|t_varchar(64)	|''	|NOT NULL	|0
FIELD		|menu_path			|t_varchar(255)	|''	|NOT NULL	|0
FIELD		|url				|t_varchar(2048)|''	|NOT NULL	|0
FIELD		|new_window			|t_integer	|'1'	|NOT NULL	|0
FIELD		|manualinput			|t_integer	|'0'	|NOT NULL	|0
FIELD		|manualinput_prompt		|t_varchar(255)	|''	|NOT NULL	|0
FIELD		|manualinput_validator		|t_varchar(2048)|''	|NOT NULL	|0
FIELD		|manualinput_validator_type	|t_integer	|'0'	|NOT NULL	|0
FIELD		|manualinput_default_value	|t_varchar(255)	|''	|NOT NULL	|0
INDEX		|1				|usrgrpid
INDEX		|2				|groupid
UNIQUE		|3				|name,menu_path

TABLE|script_param|script_paramid|ZBX_DATA
FIELD		|script_paramid	|t_id		|	|NOT NULL	|0
FIELD		|scriptid	|t_id		|	|NOT NULL	|0			|1|scripts
FIELD		|name		|t_varchar(255)	|''	|NOT NULL	|0
FIELD		|value		|t_varchar(2048)|''	|NOT NULL	|0
UNIQUE		|1		|scriptid,name

TABLE|actions|actionid|ZBX_DATA
FIELD		|actionid	|t_id		|	|NOT NULL	|0
FIELD		|name		|t_varchar(255)	|''	|NOT NULL	|0
FIELD		|eventsource	|t_integer	|'0'	|NOT NULL	|0
FIELD		|evaltype	|t_integer	|'0'	|NOT NULL	|0
FIELD		|status		|t_integer	|'0'	|NOT NULL	|0
FIELD		|esc_period	|t_varchar(255)	|'1h'	|NOT NULL	|0
FIELD		|formula	|t_varchar(1024)|''	|NOT NULL	|0
FIELD		|pause_suppressed|t_integer	|'1'	|NOT NULL	|0
FIELD		|notify_if_canceled|t_integer	|'1'	|NOT NULL	|0
FIELD		|pause_symptoms	|t_integer	|'1'	|NOT NULL	|0
INDEX		|1		|eventsource,status
UNIQUE		|2		|name

TABLE|operations|operationid|ZBX_DATA
FIELD		|operationid	|t_id		|	|NOT NULL	|0
FIELD		|actionid	|t_id		|	|NOT NULL	|0			|1|actions
FIELD		|operationtype	|t_integer	|'0'	|NOT NULL	|0
FIELD		|esc_period	|t_varchar(255)	|'0'	|NOT NULL	|0
FIELD		|esc_step_from	|t_integer	|'1'	|NOT NULL	|0
FIELD		|esc_step_to	|t_integer	|'1'	|NOT NULL	|0
FIELD		|evaltype	|t_integer	|'0'	|NOT NULL	|0
FIELD		|recovery	|t_integer	|'0'	|NOT NULL	|0
INDEX		|1		|actionid

TABLE|optag|optagid|ZBX_DATA
FIELD		|optagid	|t_id		|	|NOT NULL	|0
FIELD		|operationid	|t_id		|	|NOT NULL	|0			|1|operations
FIELD		|tag		|t_varchar(255)	|''	|NOT NULL	|0
FIELD		|value		|t_varchar(255)	|''	|NOT NULL	|0
INDEX		|1		|operationid

TABLE|opmessage|operationid|ZBX_DATA
FIELD		|operationid	|t_id		|	|NOT NULL	|0			|1|operations
FIELD		|default_msg	|t_integer	|'1'	|NOT NULL	|0
FIELD		|subject	|t_varchar(255)	|''	|NOT NULL	|0
FIELD		|message	|t_shorttext	|''	|NOT NULL	|0
FIELD		|mediatypeid	|t_id		|	|NULL		|0			|2|media_type	|		|RESTRICT
INDEX		|1		|mediatypeid

TABLE|opmessage_grp|opmessage_grpid|ZBX_DATA
FIELD		|opmessage_grpid|t_id		|	|NOT NULL	|0
FIELD		|operationid	|t_id		|	|NOT NULL	|0			|1|operations
FIELD		|usrgrpid	|t_id		|	|NOT NULL	|0			|2|usrgrp	|		|RESTRICT
UNIQUE		|1		|operationid,usrgrpid
INDEX		|2		|usrgrpid

TABLE|opmessage_usr|opmessage_usrid|ZBX_DATA
FIELD		|opmessage_usrid|t_id		|	|NOT NULL	|0
FIELD		|operationid	|t_id		|	|NOT NULL	|0			|1|operations
FIELD		|userid		|t_id		|	|NOT NULL	|0			|2|users	|		|RESTRICT
UNIQUE		|1		|operationid,userid
INDEX		|2		|userid

TABLE|opcommand|operationid|ZBX_DATA
FIELD		|operationid	|t_id		|	|NOT NULL	|0			|1|operations
FIELD		|scriptid	|t_id		|	|NOT NULL	|0			|2|scripts	|		|RESTRICT
INDEX		|1		|scriptid

TABLE|opcommand_hst|opcommand_hstid|ZBX_DATA
FIELD		|opcommand_hstid|t_id		|	|NOT NULL	|0
FIELD		|operationid	|t_id		|	|NOT NULL	|0			|1|operations
FIELD		|hostid		|t_id		|	|NULL		|0			|2|hosts	|		|RESTRICT
INDEX		|1		|operationid
INDEX		|2		|hostid

TABLE|opcommand_grp|opcommand_grpid|ZBX_DATA
FIELD		|opcommand_grpid|t_id		|	|NOT NULL	|0
FIELD		|operationid	|t_id		|	|NOT NULL	|0			|1|operations
FIELD		|groupid	|t_id		|	|NOT NULL	|0			|2|hstgrp	|		|RESTRICT
INDEX		|1		|operationid
INDEX		|2		|groupid

TABLE|opgroup|opgroupid|ZBX_DATA
FIELD		|opgroupid	|t_id		|	|NOT NULL	|0
FIELD		|operationid	|t_id		|	|NOT NULL	|0			|1|operations
FIELD		|groupid	|t_id		|	|NOT NULL	|0			|2|hstgrp	|		|RESTRICT
UNIQUE		|1		|operationid,groupid
INDEX		|2		|groupid

TABLE|optemplate|optemplateid|ZBX_TEMPLATE
FIELD		|optemplateid	|t_id		|	|NOT NULL	|0
FIELD		|operationid	|t_id		|	|NOT NULL	|0			|1|operations
FIELD		|templateid	|t_id		|	|NOT NULL	|0			|2|hosts	|hostid		|RESTRICT
UNIQUE		|1		|operationid,templateid
INDEX		|2		|templateid

TABLE|opconditions|opconditionid|ZBX_DATA
FIELD		|opconditionid	|t_id		|	|NOT NULL	|0
FIELD		|operationid	|t_id		|	|NOT NULL	|0			|1|operations
FIELD		|conditiontype	|t_integer	|'0'	|NOT NULL	|0
FIELD		|operator	|t_integer	|'0'	|NOT NULL	|0
FIELD		|value		|t_varchar(255)	|''	|NOT NULL	|0
INDEX		|1		|operationid

TABLE|conditions|conditionid|ZBX_DATA
FIELD		|conditionid	|t_id		|	|NOT NULL	|0
FIELD		|actionid	|t_id		|	|NOT NULL	|0			|1|actions
FIELD		|conditiontype	|t_integer	|'0'	|NOT NULL	|0
FIELD		|operator	|t_integer	|'0'	|NOT NULL	|0
FIELD		|value		|t_varchar(255)	|''	|NOT NULL	|0
FIELD		|value2		|t_varchar(255)	|''	|NOT NULL	|0
INDEX		|1		|actionid

TABLE|config|configid|ZBX_DATA
FIELD		|configid	|t_id		|	|NOT NULL	|0
FIELD		|work_period	|t_varchar(255)	|'1-5,09:00-18:00'|NOT NULL|0
FIELD		|alert_usrgrpid	|t_id		|	|NULL		|0			|1|usrgrp	|usrgrpid	|RESTRICT
FIELD		|default_theme	|t_varchar(128)	|'blue-theme'|NOT NULL	|ZBX_NODATA
FIELD		|authentication_type|t_integer	|'0'	|NOT NULL	|ZBX_NODATA
FIELD		|discovery_groupid|t_id		|	|NULL		|0			|2|hstgrp	|groupid	|RESTRICT
FIELD		|max_in_table	|t_integer	|'50'	|NOT NULL	|ZBX_NODATA
FIELD		|search_limit	|t_integer	|'1000'	|NOT NULL	|ZBX_NODATA
FIELD		|severity_color_0|t_varchar(6)	|'97AAB3'|NOT NULL	|ZBX_NODATA
FIELD		|severity_color_1|t_varchar(6)	|'7499FF'|NOT NULL	|ZBX_NODATA
FIELD		|severity_color_2|t_varchar(6)	|'FFC859'|NOT NULL	|ZBX_NODATA
FIELD		|severity_color_3|t_varchar(6)	|'FFA059'|NOT NULL	|ZBX_NODATA
FIELD		|severity_color_4|t_varchar(6)	|'E97659'|NOT NULL	|ZBX_NODATA
FIELD		|severity_color_5|t_varchar(6)	|'E45959'|NOT NULL	|ZBX_NODATA
FIELD		|severity_name_0|t_varchar(32)	|'Not classified'|NOT NULL|ZBX_NODATA
FIELD		|severity_name_1|t_varchar(32)	|'Information'|NOT NULL	|ZBX_NODATA
FIELD		|severity_name_2|t_varchar(32)	|'Warning'|NOT NULL	|ZBX_NODATA
FIELD		|severity_name_3|t_varchar(32)	|'Average'|NOT NULL	|ZBX_NODATA
FIELD		|severity_name_4|t_varchar(32)	|'High'	|NOT NULL	|ZBX_NODATA
FIELD		|severity_name_5|t_varchar(32)	|'Disaster'|NOT NULL	|ZBX_NODATA
FIELD		|ok_period	|t_varchar(32)	|'5m'	|NOT NULL	|ZBX_NODATA
FIELD		|blink_period	|t_varchar(32)	|'2m'	|NOT NULL	|ZBX_NODATA
FIELD		|problem_unack_color|t_varchar(6)|'CC0000'|NOT NULL	|ZBX_NODATA
FIELD		|problem_ack_color|t_varchar(6)	|'CC0000'|NOT NULL	|ZBX_NODATA
FIELD		|ok_unack_color	|t_varchar(6)	|'009900'|NOT NULL	|ZBX_NODATA
FIELD		|ok_ack_color	|t_varchar(6)	|'009900'|NOT NULL	|ZBX_NODATA
FIELD		|problem_unack_style|t_integer	|'1'	|NOT NULL	|ZBX_NODATA
FIELD		|problem_ack_style|t_integer	|'1'	|NOT NULL	|ZBX_NODATA
FIELD		|ok_unack_style	|t_integer	|'1'	|NOT NULL	|ZBX_NODATA
FIELD		|ok_ack_style	|t_integer	|'1'	|NOT NULL	|ZBX_NODATA
FIELD		|snmptrap_logging|t_integer	|'1'	|NOT NULL	|ZBX_PROXY,ZBX_NODATA
FIELD		|server_check_interval|t_integer|'10'	|NOT NULL	|ZBX_NODATA
FIELD		|hk_events_mode	|t_integer	|'1'	|NOT NULL	|ZBX_NODATA
FIELD		|hk_events_trigger|t_varchar(32)|'365d'	|NOT NULL	|ZBX_NODATA
FIELD		|hk_events_internal|t_varchar(32)|'1d'	|NOT NULL	|ZBX_NODATA
FIELD		|hk_events_discovery|t_varchar(32)|'1d'	|NOT NULL	|ZBX_NODATA
FIELD		|hk_events_autoreg|t_varchar(32)|'1d'	|NOT NULL	|ZBX_NODATA
FIELD		|hk_services_mode|t_integer	|'1'	|NOT NULL	|ZBX_NODATA
FIELD		|hk_services	|t_varchar(32)	|'365d'	|NOT NULL	|ZBX_NODATA
FIELD		|hk_audit_mode	|t_integer	|'1'	|NOT NULL	|ZBX_NODATA
FIELD		|hk_audit	|t_varchar(32)	|'31d'	|NOT NULL	|ZBX_NODATA
FIELD		|hk_sessions_mode|t_integer	|'1'	|NOT NULL	|ZBX_NODATA
FIELD		|hk_sessions	|t_varchar(32)	|'365d'	|NOT NULL	|ZBX_NODATA
FIELD		|hk_history_mode|t_integer	|'1'	|NOT NULL	|ZBX_NODATA
FIELD		|hk_history_global|t_integer	|'0'	|NOT NULL	|ZBX_PROXY,ZBX_NODATA
FIELD		|hk_history	|t_varchar(32)	|'31d'	|NOT NULL	|ZBX_PROXY,ZBX_NODATA
FIELD		|hk_trends_mode	|t_integer	|'1'	|NOT NULL	|ZBX_NODATA
FIELD		|hk_trends_global|t_integer	|'0'	|NOT NULL	|ZBX_NODATA
FIELD		|hk_trends	|t_varchar(32)	|'365d'	|NOT NULL	|ZBX_NODATA
FIELD		|default_inventory_mode|t_integer|'-1'	|NOT NULL	|ZBX_NODATA
FIELD		|custom_color	|t_integer	|'0'	|NOT NULL	|ZBX_NODATA
FIELD		|http_auth_enabled	|t_integer	|'0'	|NOT NULL	|ZBX_NODATA
FIELD		|http_login_form	|t_integer	|'0'	|NOT NULL	|ZBX_NODATA
FIELD		|http_strip_domains	|t_varchar(2048)|''	|NOT NULL	|ZBX_NODATA
FIELD		|http_case_sensitive	|t_integer	|'1'	|NOT NULL	|ZBX_NODATA
FIELD		|ldap_auth_enabled		|t_integer		|'0'	|NOT NULL	|ZBX_NODATA
FIELD		|ldap_case_sensitive	|t_integer	|'1'	|NOT NULL	|ZBX_NODATA
FIELD		|db_extension	|t_varchar(32)	|''	|NOT NULL	|ZBX_NODATA
FIELD		|autoreg_tls_accept	|t_integer	|'1'	|NOT NULL	|ZBX_PROXY,ZBX_NODATA
FIELD		|compression_status	|t_integer	|'0'	|NOT NULL	|ZBX_NODATA
FIELD		|compress_older	|t_varchar(32)	|'7d'	|NOT NULL	|ZBX_NODATA
FIELD		|instanceid	|t_varchar(32)	|''	|NOT NULL	|ZBX_NODATA
FIELD		|saml_auth_enabled	|t_integer	|'0'	|NOT NULL	|ZBX_NODATA
FIELD		|saml_case_sensitive	|t_integer	|'0'	|NOT NULL	|ZBX_NODATA
FIELD		|default_lang		|t_varchar(5)	|'en_US'|NOT NULL	|ZBX_NODATA
FIELD		|default_timezone	|t_varchar(50)	|'system'|NOT NULL	|ZBX_NODATA
FIELD		|login_attempts	|t_integer	|'5'	|NOT NULL	|ZBX_NODATA
FIELD		|login_block	|t_varchar(32)	|'30s'	|NOT NULL	|ZBX_NODATA
FIELD		|show_technical_errors	|t_integer	|'0'	|NOT NULL	|ZBX_NODATA
FIELD		|validate_uri_schemes	|t_integer	|'1'	|NOT NULL	|ZBX_NODATA
FIELD		|uri_valid_schemes	|t_varchar(255)	|'http,https,ftp,file,mailto,tel,ssh'	|NOT NULL	|ZBX_NODATA
FIELD		|x_frame_options	|t_varchar(255)	|'SAMEORIGIN'	|NOT NULL	|ZBX_NODATA
FIELD		|iframe_sandboxing_enabled	|t_integer	|'1'	|NOT NULL	|ZBX_NODATA
FIELD		|iframe_sandboxing_exceptions	|t_varchar(255)	|''	|NOT NULL	|ZBX_NODATA
FIELD		|max_overview_table_size	|t_integer	|'50'	|NOT NULL	|ZBX_NODATA
FIELD		|history_period	|t_varchar(32)|	'24h'	|NOT NULL	|ZBX_NODATA
FIELD		|period_default	|t_varchar(32)	|'1h'	|NOT NULL	|ZBX_NODATA
FIELD		|max_period	|t_varchar(32)	|'2y'	|NOT NULL	|ZBX_NODATA
FIELD		|socket_timeout	|t_varchar(32)	|'3s'	|NOT NULL	|ZBX_NODATA
FIELD		|connect_timeout	|t_varchar(32)	|'3s'	|NOT NULL	|ZBX_NODATA
FIELD		|media_type_test_timeout	|t_varchar(32)	|'65s'	|NOT NULL	|ZBX_NODATA
FIELD		|script_timeout	|t_varchar(32)	|'60s'	|NOT NULL	|ZBX_NODATA
FIELD		|item_test_timeout	|t_varchar(32)	|'60s'	|NOT NULL	|ZBX_NODATA
FIELD		|session_key	|t_varchar(32)|''	|NOT NULL	|ZBX_NODATA
FIELD		|url			|t_varchar(2048)|''	|NOT NULL	|ZBX_NODATA
FIELD		|report_test_timeout|t_varchar(32)|'60s'|NOT NULL	|ZBX_NODATA
FIELD		|dbversion_status	|t_shorttext|''	|NOT NULL	|ZBX_NODATA
FIELD		|hk_events_service|t_varchar(32)|'1d'	|NOT NULL	|ZBX_NODATA
FIELD		|passwd_min_length	|t_integer	|'8'	|NOT NULL	|ZBX_NODATA
FIELD		|passwd_check_rules	|t_integer	|'8'	|NOT NULL	|ZBX_NODATA
FIELD		|auditlog_enabled	|t_integer	|'1'	|NOT NULL	|ZBX_NODATA
FIELD		|ha_failover_delay	|t_varchar(32)	|'1m'	|NOT NULL	|ZBX_NODATA
FIELD		|geomaps_tile_provider|t_varchar(255)	|''	|NOT NULL	|0
FIELD		|geomaps_tile_url	|t_varchar(2048)|''	|NOT NULL	|ZBX_NODATA
FIELD		|geomaps_max_zoom	|t_integer	|'0'	|NOT NULL	|ZBX_NODATA
FIELD		|geomaps_attribution|t_varchar(1024)|''	|NOT NULL	|ZBX_NODATA
FIELD		|vault_provider	|t_integer	|'0'	|NOT NULL	|ZBX_NODATA
FIELD		|ldap_userdirectoryid	|t_id	|NULL |NULL	|0		|3|userdirectory	|userdirectoryid|RESTRICT
FIELD		|server_status		|t_shorttext	|''	|NOT NULL	|ZBX_NODATA
FIELD		|jit_provision_interval		|t_varchar(32)	|'1h'	|NOT NULL	|ZBX_NODATA
FIELD		|saml_jit_status			|t_integer		|'0'	|NOT NULL	|ZBX_NODATA
FIELD		|ldap_jit_status			|t_integer		|'0'	|NOT NULL	|ZBX_NODATA
FIELD		|disabled_usrgrpid			|t_id			|NULL	|NULL		|ZBX_NODATA	|4|usrgrp	|usrgrpid|RESTRICT
FIELD		|timeout_zabbix_agent	|t_varchar(255)	|'3s'	|NOT NULL	|ZBX_PROXY,ZBX_NODATA
FIELD		|timeout_simple_check	|t_varchar(255)	|'3s'	|NOT NULL	|ZBX_PROXY,ZBX_NODATA
FIELD		|timeout_snmp_agent	|t_varchar(255)	|'3s'	|NOT NULL	|ZBX_PROXY,ZBX_NODATA
FIELD		|timeout_external_check	|t_varchar(255)	|'3s'	|NOT NULL	|ZBX_PROXY,ZBX_NODATA
FIELD		|timeout_db_monitor	|t_varchar(255)	|'3s'	|NOT NULL	|ZBX_PROXY,ZBX_NODATA
FIELD		|timeout_http_agent	|t_varchar(255)	|'3s'	|NOT NULL	|ZBX_PROXY,ZBX_NODATA
FIELD		|timeout_ssh_agent	|t_varchar(255)	|'3s'	|NOT NULL	|ZBX_PROXY,ZBX_NODATA
FIELD		|timeout_telnet_agent	|t_varchar(255)	|'3s'	|NOT NULL	|ZBX_PROXY,ZBX_NODATA
FIELD		|timeout_script		|t_varchar(255)	|'3s'	|NOT NULL	|ZBX_PROXY,ZBX_NODATA
INDEX		|1		|alert_usrgrpid
INDEX		|2		|discovery_groupid
INDEX		|3		|ldap_userdirectoryid
INDEX		|4		|disabled_usrgrpid

TABLE|triggers|triggerid|ZBX_TEMPLATE
FIELD		|triggerid	|t_id		|	|NOT NULL	|0
FIELD		|expression	|t_varchar(2048)|''	|NOT NULL	|0
FIELD		|description	|t_varchar(255)	|''	|NOT NULL	|0
FIELD		|url		|t_varchar(2048)|''	|NOT NULL	|0
FIELD		|status		|t_integer	|'0'	|NOT NULL	|0
FIELD		|value		|t_integer	|'0'	|NOT NULL	|ZBX_NODATA
FIELD		|priority	|t_integer	|'0'	|NOT NULL	|0
FIELD		|lastchange	|t_integer	|'0'	|NOT NULL	|ZBX_NODATA
FIELD		|comments	|t_shorttext	|''	|NOT NULL	|0
FIELD		|error		|t_varchar(2048)|''	|NOT NULL	|ZBX_NODATA
FIELD		|templateid	|t_id		|	|NULL		|0			|1|triggers	|triggerid		|RESTRICT
FIELD		|type		|t_integer	|'0'	|NOT NULL	|0
FIELD		|state		|t_integer	|'0'	|NOT NULL	|ZBX_NODATA
FIELD		|flags		|t_integer	|'0'	|NOT NULL	|0
FIELD		|recovery_mode	|t_integer	|'0'	|NOT NULL	|0
FIELD		|recovery_expression|t_varchar(2048)|''	|NOT NULL	|0
FIELD		|correlation_mode|t_integer	|'0'	|NOT NULL	|0
FIELD		|correlation_tag|t_varchar(255)	|''	|NOT NULL	|0
FIELD		|manual_close	|t_integer	|'0'	|NOT NULL	|0
FIELD		|opdata		|t_varchar(255)	|''	|NOT NULL	|0
FIELD		|discover	|t_integer	|'0'	|NOT NULL	|0
FIELD		|event_name	|t_varchar(2048)|''	|NOT NULL	|0
FIELD		|uuid		|t_varchar(32)	|''	|NOT NULL	|0
FIELD		|url_name	|t_varchar(64)	|''	|NOT NULL	|0
INDEX		|1		|status
INDEX		|2		|value,lastchange
INDEX		|3		|templateid
CHANGELOG	|5

TABLE|trigger_depends|triggerdepid|ZBX_TEMPLATE
FIELD		|triggerdepid	|t_id		|	|NOT NULL	|0
FIELD		|triggerid_down	|t_id		|	|NOT NULL	|0			|1|triggers	|triggerid
FIELD		|triggerid_up	|t_id		|	|NOT NULL	|0			|2|triggers	|triggerid
UNIQUE		|1		|triggerid_down,triggerid_up
INDEX		|2		|triggerid_up

TABLE|functions|functionid|ZBX_TEMPLATE
FIELD		|functionid	|t_id		|	|NOT NULL	|0
FIELD		|itemid		|t_id		|	|NOT NULL	|0			|1|items	|		|RESTRICT
FIELD		|triggerid	|t_id		|	|NOT NULL	|0			|2|triggers	|		|RESTRICT
FIELD		|name		|t_varchar(12)	|''	|NOT NULL	|0
FIELD		|parameter	|t_varchar(255)	|'0'	|NOT NULL	|0
INDEX		|1		|triggerid
INDEX		|2		|itemid,name,parameter
CHANGELOG	|7

TABLE|graphs|graphid|ZBX_TEMPLATE
FIELD		|graphid	|t_id		|	|NOT NULL	|0
FIELD		|name		|t_varchar(128)	|''	|NOT NULL	|0
FIELD		|width		|t_integer	|'900'	|NOT NULL	|0
FIELD		|height		|t_integer	|'200'	|NOT NULL	|0
FIELD		|yaxismin	|t_double	|'0'	|NOT NULL	|0
FIELD		|yaxismax	|t_double	|'100'	|NOT NULL	|0
FIELD		|templateid	|t_id		|	|NULL		|0			|1|graphs	|graphid
FIELD		|show_work_period|t_integer	|'1'	|NOT NULL	|0
FIELD		|show_triggers	|t_integer	|'1'	|NOT NULL	|0
FIELD		|graphtype	|t_integer	|'0'	|NOT NULL	|0
FIELD		|show_legend	|t_integer	|'1'	|NOT NULL	|0
FIELD		|show_3d	|t_integer	|'0'	|NOT NULL	|0
FIELD		|percent_left	|t_double	|'0'	|NOT NULL	|0
FIELD		|percent_right	|t_double	|'0'	|NOT NULL	|0
FIELD		|ymin_type	|t_integer	|'0'	|NOT NULL	|0
FIELD		|ymax_type	|t_integer	|'0'	|NOT NULL	|0
FIELD		|ymin_itemid	|t_id		|	|NULL		|0			|2|items	|itemid		|RESTRICT
FIELD		|ymax_itemid	|t_id		|	|NULL		|0			|3|items	|itemid		|RESTRICT
FIELD		|flags		|t_integer	|'0'	|NOT NULL	|0
FIELD		|discover	|t_integer	|'0'	|NOT NULL	|0
FIELD		|uuid		|t_varchar(32)	|''	|NOT NULL	|0
INDEX		|1		|name
INDEX		|2		|templateid
INDEX		|3		|ymin_itemid
INDEX		|4		|ymax_itemid

TABLE|graphs_items|gitemid|ZBX_TEMPLATE
FIELD		|gitemid	|t_id		|	|NOT NULL	|0
FIELD		|graphid	|t_id		|	|NOT NULL	|0			|1|graphs
FIELD		|itemid		|t_id		|	|NOT NULL	|0			|2|items
FIELD		|drawtype	|t_integer	|'0'	|NOT NULL	|0
FIELD		|sortorder	|t_integer	|'0'	|NOT NULL	|0
FIELD		|color		|t_varchar(6)	|'009600'|NOT NULL	|0
FIELD		|yaxisside	|t_integer	|'0'	|NOT NULL	|0
FIELD		|calc_fnc	|t_integer	|'2'	|NOT NULL	|0
FIELD		|type		|t_integer	|'0'	|NOT NULL	|0
INDEX		|1		|itemid
INDEX		|2		|graphid

TABLE|graph_theme|graphthemeid|ZBX_DATA
FIELD		|graphthemeid	|t_id		|	|NOT NULL	|0
FIELD		|theme		|t_varchar(64)	|''	|NOT NULL	|0
FIELD		|backgroundcolor|t_varchar(6)	|''	|NOT NULL	|0
FIELD		|graphcolor	|t_varchar(6)	|''	|NOT NULL	|0
FIELD		|gridcolor	|t_varchar(6)	|''	|NOT NULL	|0
FIELD		|maingridcolor	|t_varchar(6)	|''	|NOT NULL	|0
FIELD		|gridbordercolor|t_varchar(6)	|''	|NOT NULL	|0
FIELD		|textcolor	|t_varchar(6)	|''	|NOT NULL	|0
FIELD		|highlightcolor	|t_varchar(6)	|''	|NOT NULL	|0
FIELD		|leftpercentilecolor|t_varchar(6)|''	|NOT NULL	|0
FIELD		|rightpercentilecolor|t_varchar(6)|''	|NOT NULL	|0
FIELD		|nonworktimecolor|t_varchar(6)	|''	|NOT NULL	|0
FIELD		|colorpalette	|t_varchar(255)	|''	|NOT NULL	|0
UNIQUE		|1		|theme

TABLE|globalmacro|globalmacroid|ZBX_DATA
FIELD		|globalmacroid	|t_id		|	|NOT NULL	|0
FIELD		|macro		|t_varchar(255)	|''	|NOT NULL	|ZBX_PROXY
FIELD		|value		|t_varchar(2048)|''	|NOT NULL	|ZBX_PROXY
FIELD		|description	|t_shorttext	|''	|NOT NULL	|0
FIELD		|type		|t_integer	|'0'	|NOT NULL	|ZBX_PROXY
UNIQUE		|1		|macro

TABLE|hostmacro|hostmacroid|ZBX_TEMPLATE
FIELD		|hostmacroid	|t_id		|	|NOT NULL	|0
FIELD		|hostid		|t_id		|	|NOT NULL	|ZBX_PROXY		|1|hosts
FIELD		|macro		|t_varchar(255)	|''	|NOT NULL	|ZBX_PROXY
FIELD		|value		|t_varchar(2048)|''	|NOT NULL	|ZBX_PROXY
FIELD		|description	|t_shorttext	|''	|NOT NULL	|0
FIELD		|type		|t_integer	|'0'	|NOT NULL	|ZBX_PROXY
FIELD		|automatic	|t_integer	|'0'	|NOT NULL	|ZBX_PROXY
UNIQUE		|1		|hostid,macro

TABLE|hosts_groups|hostgroupid|ZBX_TEMPLATE
FIELD		|hostgroupid	|t_id		|	|NOT NULL	|0
FIELD		|hostid		|t_id		|	|NOT NULL	|0			|1|hosts
FIELD		|groupid	|t_id		|	|NOT NULL	|0			|2|hstgrp
UNIQUE		|1		|hostid,groupid
INDEX		|2		|groupid

TABLE|hosts_templates|hosttemplateid|ZBX_TEMPLATE
FIELD		|hosttemplateid	|t_id		|	|NOT NULL	|0
FIELD		|hostid		|t_id		|	|NOT NULL	|ZBX_PROXY		|1|hosts
FIELD		|templateid	|t_id		|	|NOT NULL	|ZBX_PROXY		|2|hosts	|hostid
FIELD		|link_type	|t_integer	|'0'	|NOT NULL	|ZBX_PROXY
UNIQUE		|1		|hostid,templateid
INDEX		|2		|templateid

TABLE|valuemap_mapping|valuemap_mappingid|ZBX_TEMPLATE
FIELD		|valuemap_mappingid|t_id	|	|NOT NULL	|0
FIELD		|valuemapid	|t_id		|	|NOT NULL	|0			|1|valuemap
FIELD		|value		|t_varchar(64)	|''	|NOT NULL	|0
FIELD		|newvalue	|t_varchar(64)	|''	|NOT NULL	|0
FIELD		|type		|t_integer	|'0'	|NOT NULL	|0
FIELD		|sortorder	|t_integer	|'0'	|NOT NULL	|0
UNIQUE		|1		|valuemapid,value,type

TABLE|media|mediaid|ZBX_DATA
FIELD		|mediaid	|t_id		|	|NOT NULL	|0
FIELD		|userid		|t_id		|	|NOT NULL	|0			|1|users
FIELD		|mediatypeid	|t_id		|	|NOT NULL	|0			|2|media_type
FIELD		|sendto		|t_varchar(1024)|''	|NOT NULL	|0
FIELD		|active		|t_integer	|'0'	|NOT NULL	|0
FIELD		|severity	|t_integer	|'63'	|NOT NULL	|0
FIELD		|period		|t_varchar(1024)|'1-7,00:00-24:00'|NOT NULL|0
INDEX		|1		|userid
INDEX		|2		|mediatypeid

TABLE|rights|rightid|ZBX_DATA
FIELD		|rightid	|t_id		|	|NOT NULL	|0
FIELD		|groupid	|t_id		|	|NOT NULL	|0			|1|usrgrp	|usrgrpid
FIELD		|permission	|t_integer	|'0'	|NOT NULL	|0
FIELD		|id		|t_id		|	|NOT NULL	|0			|2|hstgrp	|groupid
INDEX		|1		|groupid
INDEX		|2		|id

TABLE|services|serviceid|ZBX_DATA
FIELD		|serviceid	|t_id		|	|NOT NULL	|0
FIELD		|name		|t_varchar(128)	|''	|NOT NULL	|0
FIELD		|status		|t_integer	|'-1'	|NOT NULL	|0
FIELD		|algorithm	|t_integer	|'0'	|NOT NULL	|0
FIELD		|sortorder	|t_integer	|'0'	|NOT NULL	|0
FIELD		|weight		|t_integer	|'0'	|NOT NULL	|0
FIELD		|propagation_rule|t_integer	|'0'	|NOT NULL	|0
FIELD		|propagation_value|t_integer	|'0'	|NOT NULL	|0
FIELD		|description	|t_shorttext	|''	|NOT NULL	|0
FIELD		|uuid		|t_varchar(32)	|''	|NOT NULL	|0
FIELD		|created_at	|t_integer	|'0'	|NOT NULL	|0

TABLE|services_links|linkid|ZBX_DATA
FIELD		|linkid		|t_id		|	|NOT NULL	|0
FIELD		|serviceupid	|t_id		|	|NOT NULL	|0			|1|services	|serviceid
FIELD		|servicedownid	|t_id		|	|NOT NULL	|0			|2|services	|serviceid
INDEX		|1		|servicedownid
UNIQUE		|2		|serviceupid,servicedownid

TABLE|icon_map|iconmapid|ZBX_DATA
FIELD		|iconmapid	|t_id		|	|NOT NULL	|0
FIELD		|name		|t_varchar(64)	|''	|NOT NULL	|0
FIELD		|default_iconid	|t_id		|	|NOT NULL	|0			|1|images	|imageid	|RESTRICT
UNIQUE		|1		|name
INDEX		|2		|default_iconid

TABLE|icon_mapping|iconmappingid|ZBX_DATA
FIELD		|iconmappingid	|t_id		|	|NOT NULL	|0
FIELD		|iconmapid	|t_id		|	|NOT NULL	|0			|1|icon_map
FIELD		|iconid		|t_id		|	|NOT NULL	|0			|2|images	|imageid	|RESTRICT
FIELD		|inventory_link	|t_integer	|'0'	|NOT NULL	|0
FIELD		|expression	|t_varchar(64)	|''	|NOT NULL	|0
FIELD		|sortorder	|t_integer	|'0'	|NOT NULL	|0
INDEX		|1		|iconmapid
INDEX		|2		|iconid

TABLE|sysmaps|sysmapid|ZBX_TEMPLATE
FIELD		|sysmapid	|t_id		|	|NOT NULL	|0
FIELD		|name		|t_varchar(128)	|''	|NOT NULL	|0
FIELD		|width		|t_integer	|'600'	|NOT NULL	|0
FIELD		|height		|t_integer	|'400'	|NOT NULL	|0
FIELD		|backgroundid	|t_id		|	|NULL		|0			|1|images	|imageid	|RESTRICT
FIELD		|label_type	|t_integer	|'2'	|NOT NULL	|0
FIELD		|label_location	|t_integer	|'0'	|NOT NULL	|0
FIELD		|highlight	|t_integer	|'1'	|NOT NULL	|0
FIELD		|expandproblem	|t_integer	|'1'	|NOT NULL	|0
FIELD		|markelements	|t_integer	|'0'	|NOT NULL	|0
FIELD		|show_unack	|t_integer	|'0'	|NOT NULL	|0
FIELD		|grid_size	|t_integer	|'50'	|NOT NULL	|0
FIELD		|grid_show	|t_integer	|'1'	|NOT NULL	|0
FIELD		|grid_align	|t_integer	|'1'	|NOT NULL	|0
FIELD		|label_format	|t_integer	|'0'	|NOT NULL	|0
FIELD		|label_type_host|t_integer	|'2'	|NOT NULL	|0
FIELD		|label_type_hostgroup|t_integer	|'2'	|NOT NULL	|0
FIELD		|label_type_trigger|t_integer	|'2'	|NOT NULL	|0
FIELD		|label_type_map|t_integer	|'2'	|NOT NULL	|0
FIELD		|label_type_image|t_integer	|'2'	|NOT NULL	|0
FIELD		|label_string_host|t_varchar(255)|''	|NOT NULL	|0
FIELD		|label_string_hostgroup|t_varchar(255)|''|NOT NULL	|0
FIELD		|label_string_trigger|t_varchar(255)|''	|NOT NULL	|0
FIELD		|label_string_map|t_varchar(255)|''	|NOT NULL	|0
FIELD		|label_string_image|t_varchar(255)|''	|NOT NULL	|0
FIELD		|iconmapid	|t_id		|	|NULL		|0			|2|icon_map	|		|RESTRICT
FIELD		|expand_macros	|t_integer	|'0'	|NOT NULL	|0
FIELD		|severity_min	|t_integer	|'0'	|NOT NULL	|0
FIELD		|userid		|t_id		|	|NOT NULL	|0			|3|users	|		|RESTRICT
FIELD		|private	|t_integer	|'1'	|NOT NULL	|0
FIELD		|show_suppressed|t_integer	|'0'	|NOT NULL	|0
UNIQUE		|1		|name
INDEX		|2		|backgroundid
INDEX		|3		|iconmapid
INDEX		|4		|userid

TABLE|sysmaps_elements|selementid|ZBX_TEMPLATE
FIELD		|selementid	|t_id		|	|NOT NULL	|0
FIELD		|sysmapid	|t_id		|	|NOT NULL	|0			|1|sysmaps
FIELD		|elementid	|t_id		|'0'	|NOT NULL	|0
FIELD		|elementtype	|t_integer	|'0'	|NOT NULL	|0
FIELD		|iconid_off	|t_id		|	|NULL		|0			|2|images	|imageid	|RESTRICT
FIELD		|iconid_on	|t_id		|	|NULL		|0			|3|images	|imageid	|RESTRICT
FIELD		|label		|t_varchar(2048)|''	|NOT NULL	|0
FIELD		|label_location	|t_integer	|'-1'	|NOT NULL	|0
FIELD		|x		|t_integer	|'0'	|NOT NULL	|0
FIELD		|y		|t_integer	|'0'	|NOT NULL	|0
FIELD		|iconid_disabled|t_id		|	|NULL		|0			|4|images	|imageid	|RESTRICT
FIELD		|iconid_maintenance|t_id	|	|NULL		|0			|5|images	|imageid	|RESTRICT
FIELD		|elementsubtype	|t_integer	|'0'	|NOT NULL	|0
FIELD		|areatype	|t_integer	|'0'	|NOT NULL	|0
FIELD		|width		|t_integer	|'200'	|NOT NULL	|0
FIELD		|height		|t_integer	|'200'	|NOT NULL	|0
FIELD		|viewtype	|t_integer	|'0'	|NOT NULL	|0
FIELD		|use_iconmap	|t_integer	|'1'	|NOT NULL	|0
FIELD		|evaltype	|t_integer		|'0'|NOT NULL	|0
INDEX		|1		|sysmapid
INDEX		|2		|iconid_off
INDEX		|3		|iconid_on
INDEX		|4		|iconid_disabled
INDEX		|5		|iconid_maintenance

TABLE|sysmaps_links|linkid|ZBX_TEMPLATE
FIELD		|linkid		|t_id		|	|NOT NULL	|0
FIELD		|sysmapid	|t_id		|	|NOT NULL	|0			|1|sysmaps
FIELD		|selementid1	|t_id		|	|NOT NULL	|0			|2|sysmaps_elements|selementid
FIELD		|selementid2	|t_id		|	|NOT NULL	|0			|3|sysmaps_elements|selementid
FIELD		|drawtype	|t_integer	|'0'	|NOT NULL	|0
FIELD		|color		|t_varchar(6)	|'000000'|NOT NULL	|0
FIELD		|label		|t_varchar(2048)|''	|NOT NULL	|0
INDEX		|1		|sysmapid
INDEX		|2		|selementid1
INDEX		|3		|selementid2

TABLE|sysmaps_link_triggers|linktriggerid|ZBX_TEMPLATE
FIELD		|linktriggerid	|t_id		|	|NOT NULL	|0
FIELD		|linkid		|t_id		|	|NOT NULL	|0			|1|sysmaps_links
FIELD		|triggerid	|t_id		|	|NOT NULL	|0			|2|triggers
FIELD		|drawtype	|t_integer	|'0'	|NOT NULL	|0
FIELD		|color		|t_varchar(6)	|'000000'|NOT NULL	|0
UNIQUE		|1		|linkid,triggerid
INDEX		|2		|triggerid

TABLE|sysmap_element_url|sysmapelementurlid|ZBX_TEMPLATE
FIELD		|sysmapelementurlid|t_id	|	|NOT NULL	|0
FIELD		|selementid	|t_id		|	|NOT NULL	|0			|1|sysmaps_elements
FIELD		|name		|t_varchar(255)	|	|NOT NULL	|0
FIELD		|url		|t_varchar(2048)|''	|NOT NULL	|0
UNIQUE		|1		|selementid,name

TABLE|sysmap_url|sysmapurlid|ZBX_TEMPLATE
FIELD		|sysmapurlid	|t_id		|	|NOT NULL	|0
FIELD		|sysmapid	|t_id		|	|NOT NULL	|0			|1|sysmaps
FIELD		|name		|t_varchar(255)	|	|NOT NULL	|0
FIELD		|url		|t_varchar(2048)|''	|NOT NULL	|0
FIELD		|elementtype	|t_integer	|'0'	|NOT NULL	|0
UNIQUE		|1		|sysmapid,name

TABLE|sysmap_user|sysmapuserid|ZBX_TEMPLATE
FIELD		|sysmapuserid|t_id		|	|NOT NULL	|0
FIELD		|sysmapid	|t_id		|	|NOT NULL	|0			|1|sysmaps
FIELD		|userid		|t_id		|	|NOT NULL	|0			|2|users
FIELD		|permission	|t_integer	|'2'	|NOT NULL	|0
UNIQUE		|1		|sysmapid,userid
INDEX		|2		|userid

TABLE|sysmap_usrgrp|sysmapusrgrpid|ZBX_TEMPLATE
FIELD		|sysmapusrgrpid|t_id		|	|NOT NULL	|0
FIELD		|sysmapid	|t_id		|	|NOT NULL	|0			|1|sysmaps
FIELD		|usrgrpid	|t_id		|	|NOT NULL	|0			|2|usrgrp
FIELD		|permission	|t_integer	|'2'	|NOT NULL	|0
UNIQUE		|1		|sysmapid,usrgrpid
INDEX		|2		|usrgrpid

TABLE|maintenances_hosts|maintenance_hostid|ZBX_DATA
FIELD		|maintenance_hostid|t_id	|	|NOT NULL	|0
FIELD		|maintenanceid	|t_id		|	|NOT NULL	|0			|1|maintenances
FIELD		|hostid		|t_id		|	|NOT NULL	|0			|2|hosts
UNIQUE		|1		|maintenanceid,hostid
INDEX		|2		|hostid

TABLE|maintenances_groups|maintenance_groupid|ZBX_DATA
FIELD		|maintenance_groupid|t_id	|	|NOT NULL	|0
FIELD		|maintenanceid	|t_id		|	|NOT NULL	|0			|1|maintenances
FIELD		|groupid	|t_id		|	|NOT NULL	|0			|2|hstgrp
UNIQUE		|1		|maintenanceid,groupid
INDEX		|2		|groupid

TABLE|timeperiods|timeperiodid|ZBX_DATA
FIELD		|timeperiodid	|t_id		|	|NOT NULL	|0
FIELD		|timeperiod_type|t_integer	|'0'	|NOT NULL	|0
FIELD		|every		|t_integer	|'1'	|NOT NULL	|0
FIELD		|month		|t_integer	|'0'	|NOT NULL	|0
FIELD		|dayofweek	|t_integer	|'0'	|NOT NULL	|0
FIELD		|day		|t_integer	|'0'	|NOT NULL	|0
FIELD		|start_time	|t_integer	|'0'	|NOT NULL	|0
FIELD		|period		|t_integer	|'0'	|NOT NULL	|0
FIELD		|start_date	|t_integer	|'0'	|NOT NULL	|0

TABLE|maintenances_windows|maintenance_timeperiodid|ZBX_DATA
FIELD		|maintenance_timeperiodid|t_id	|	|NOT NULL	|0
FIELD		|maintenanceid	|t_id		|	|NOT NULL	|0			|1|maintenances
FIELD		|timeperiodid	|t_id		|	|NOT NULL	|0			|2|timeperiods
UNIQUE		|1		|maintenanceid,timeperiodid
INDEX		|2		|timeperiodid

TABLE|regexps|regexpid|ZBX_DATA
FIELD		|regexpid	|t_id		|	|NOT NULL	|0
FIELD		|name		|t_varchar(128)	|''	|NOT NULL	|ZBX_PROXY
FIELD		|test_string	|t_shorttext	|''	|NOT NULL	|0
UNIQUE		|1		|name

TABLE|expressions|expressionid|ZBX_DATA
FIELD		|expressionid	|t_id		|	|NOT NULL	|0
FIELD		|regexpid	|t_id		|	|NOT NULL	|ZBX_PROXY		|1|regexps
FIELD		|expression	|t_varchar(255)	|''	|NOT NULL	|ZBX_PROXY
FIELD		|expression_type|t_integer	|'0'	|NOT NULL	|ZBX_PROXY
FIELD		|exp_delimiter	|t_varchar(1)	|''	|NOT NULL	|ZBX_PROXY
FIELD		|case_sensitive	|t_integer	|'0'	|NOT NULL	|ZBX_PROXY
INDEX		|1		|regexpid

TABLE|ids|table_name,field_name|0
FIELD		|table_name	|t_varchar(64)	|''	|NOT NULL	|0
FIELD		|field_name	|t_varchar(64)	|''	|NOT NULL	|0
FIELD		|nextid		|t_id		|	|NOT NULL	|0

-- History tables

TABLE|alerts|alertid|0
FIELD		|alertid	|t_id		|	|NOT NULL	|0
FIELD		|actionid	|t_id		|	|NOT NULL	|0			|1|actions
FIELD		|eventid	|t_id		|	|NOT NULL	|0			|2|events
FIELD		|userid		|t_id		|	|NULL		|0			|3|users
FIELD		|clock		|t_time		|'0'	|NOT NULL	|0
FIELD		|mediatypeid	|t_id		|	|NULL		|0			|4|media_type
FIELD		|sendto		|t_varchar(1024)|''	|NOT NULL	|0
FIELD		|subject	|t_varchar(255)	|''	|NOT NULL	|0
FIELD		|message	|t_text		|''	|NOT NULL	|0
FIELD		|status		|t_integer	|'0'	|NOT NULL	|0
FIELD		|retries	|t_integer	|'0'	|NOT NULL	|0
FIELD		|error		|t_varchar(2048)|''	|NOT NULL	|0
FIELD		|esc_step	|t_integer	|'0'	|NOT NULL	|0
FIELD		|alerttype	|t_integer	|'0'	|NOT NULL	|0
FIELD		|p_eventid	|t_id		|	|NULL		|0			|5|events	|eventid
FIELD		|acknowledgeid	|t_id		|	|NULL		|0			|6|acknowledges	|acknowledgeid
FIELD		|parameters	|t_text		|'{}'	|NOT NULL	|0
INDEX		|1		|actionid
INDEX		|2		|clock
INDEX		|3		|eventid
INDEX		|4		|status
INDEX		|5		|mediatypeid
INDEX		|6		|userid
INDEX		|7		|p_eventid
INDEX		|8		|acknowledgeid

TABLE|history|itemid,clock,ns|0
FIELD		|itemid		|t_id		|	|NOT NULL	|0			|-|items
FIELD		|clock		|t_time		|'0'	|NOT NULL	|0
FIELD		|value		|t_double	|'0.0000'|NOT NULL	|0
FIELD		|ns		|t_nanosec	|'0'	|NOT NULL	|0

TABLE|history_uint|itemid,clock,ns|0
FIELD		|itemid		|t_id		|	|NOT NULL	|0			|-|items
FIELD		|clock		|t_time		|'0'	|NOT NULL	|0
FIELD		|value		|t_bigint	|'0'	|NOT NULL	|0
FIELD		|ns		|t_nanosec	|'0'	|NOT NULL	|0

TABLE|history_str|itemid,clock,ns|0
FIELD		|itemid		|t_id		|	|NOT NULL	|0			|-|items
FIELD		|clock		|t_time		|'0'	|NOT NULL	|0
FIELD		|value		|t_varchar(255)	|''	|NOT NULL	|0
FIELD		|ns		|t_nanosec	|'0'	|NOT NULL	|0

TABLE|history_log|itemid,clock,ns|0
FIELD		|itemid		|t_id		|	|NOT NULL	|0			|-|items
FIELD		|clock		|t_time		|'0'	|NOT NULL	|0
FIELD		|timestamp	|t_time		|'0'	|NOT NULL	|0
FIELD		|source		|t_varchar(64)	|''	|NOT NULL	|0
FIELD		|severity	|t_integer	|'0'	|NOT NULL	|0
FIELD		|value		|t_text		|''	|NOT NULL	|0
FIELD		|logeventid	|t_integer	|'0'	|NOT NULL	|0
FIELD		|ns		|t_nanosec	|'0'	|NOT NULL	|0

TABLE|history_text|itemid,clock,ns|0
FIELD		|itemid		|t_id		|	|NOT NULL	|0			|-|items
FIELD		|clock		|t_time		|'0'	|NOT NULL	|0
FIELD		|value		|t_text		|''	|NOT NULL	|0
FIELD		|ns		|t_nanosec	|'0'	|NOT NULL	|0

TABLE|history_bin|itemid,clock,ns|0
FIELD		|itemid		|t_id		|	|NOT NULL	|0			|-|items
FIELD		|clock		|t_time		|'0'	|NOT NULL	|0
FIELD		|ns		|t_nanosec	|'0'	|NOT NULL	|0
FIELD		|value		|t_bin		|''	|NOT NULL	|0

TABLE|proxy_history|id|0
FIELD		|id		|t_id		|	|NOT NULL	|0
FIELD		|itemid		|t_id		|	|NOT NULL	|0			|-|items
FIELD		|clock		|t_time		|'0'	|NOT NULL	|0
FIELD		|timestamp	|t_time		|'0'	|NOT NULL	|0
FIELD		|source		|t_varchar(64)	|''	|NOT NULL	|0
FIELD		|severity	|t_integer	|'0'	|NOT NULL	|0
FIELD		|value		|t_longtext	|''	|NOT NULL	|0
FIELD		|logeventid	|t_integer	|'0'	|NOT NULL	|0
FIELD		|ns		|t_nanosec	|'0'	|NOT NULL	|0
FIELD		|state		|t_integer	|'0'	|NOT NULL	|0
FIELD		|lastlogsize	|t_bigint	|'0'	|NOT NULL	|0
FIELD		|mtime		|t_integer	|'0'	|NOT NULL	|0
FIELD		|flags		|t_integer	|'0'	|NOT NULL	|0
FIELD		|write_clock	|t_time		|'0'	|NOT NULL	|0
INDEX		|1		|clock

TABLE|proxy_dhistory|id|0
FIELD		|id		|t_id		|	|NOT NULL	|0
FIELD		|clock		|t_time		|'0'	|NOT NULL	|0
FIELD		|druleid	|t_id		|	|NOT NULL	|0			|-|drules
FIELD		|ip		|t_varchar(39)	|''	|NOT NULL	|0
FIELD		|port		|t_integer	|'0'	|NOT NULL	|0
FIELD		|value		|t_varchar(255)	|''	|NOT NULL	|0
FIELD		|status		|t_integer	|'0'	|NOT NULL	|0
FIELD		|dcheckid	|t_id		|	|NULL		|0			|-|dchecks
FIELD		|dns		|t_varchar(255)	|''	|NOT NULL	|0
INDEX		|1		|clock
INDEX		|2		|druleid

TABLE|events|eventid|0
FIELD		|eventid	|t_id		|	|NOT NULL	|0
FIELD		|source		|t_integer	|'0'	|NOT NULL	|0
FIELD		|object		|t_integer	|'0'	|NOT NULL	|0
FIELD		|objectid	|t_id		|'0'	|NOT NULL	|0
FIELD		|clock		|t_time		|'0'	|NOT NULL	|0
FIELD		|value		|t_integer	|'0'	|NOT NULL	|0
FIELD		|acknowledged	|t_integer	|'0'	|NOT NULL	|0
FIELD		|ns		|t_nanosec	|'0'	|NOT NULL	|0
FIELD		|name		|t_varchar(2048)|''	|NOT NULL	|0
FIELD		|severity	|t_integer	|'0'	|NOT NULL	|0
INDEX		|1		|source,object,objectid,clock
INDEX		|2		|source,object,clock

TABLE|event_symptom|eventid|0
FIELD		|eventid	|t_id		|	|NOT NULL	|0			|1|events	|eventid|
FIELD		|cause_eventid	|t_id		|	|NOT NULL	|0			|2|events	|eventid|	RESTRICT
INDEX		|1		|cause_eventid

TABLE|trends|itemid,clock|0
FIELD		|itemid		|t_id		|	|NOT NULL	|0			|-|items
FIELD		|clock		|t_time		|'0'	|NOT NULL	|0
FIELD		|num		|t_integer	|'0'	|NOT NULL	|0
FIELD		|value_min	|t_double	|'0.0000'|NOT NULL	|0
FIELD		|value_avg	|t_double	|'0.0000'|NOT NULL	|0
FIELD		|value_max	|t_double	|'0.0000'|NOT NULL	|0

TABLE|trends_uint|itemid,clock|0
FIELD		|itemid		|t_id		|	|NOT NULL	|0			|-|items
FIELD		|clock		|t_time		|'0'	|NOT NULL	|0
FIELD		|num		|t_integer	|'0'	|NOT NULL	|0
FIELD		|value_min	|t_bigint	|'0'	|NOT NULL	|0
FIELD		|value_avg	|t_bigint	|'0'	|NOT NULL	|0
FIELD		|value_max	|t_bigint	|'0'	|NOT NULL	|0

TABLE|acknowledges|acknowledgeid|0
FIELD		|acknowledgeid	|t_id		|	|NOT NULL	|0
FIELD		|userid		|t_id		|	|NOT NULL	|0			|1|users
FIELD		|eventid	|t_id		|	|NOT NULL	|0			|2|events
FIELD		|clock		|t_time		|'0'	|NOT NULL	|0
FIELD		|message	|t_varchar(2048)|''	|NOT NULL	|0
FIELD		|action		|t_integer	|'0'	|NOT NULL	|0
FIELD		|old_severity	|t_integer	|'0'	|NOT NULL	|0
FIELD		|new_severity	|t_integer	|'0'	|NOT NULL	|0
FIELD		|suppress_until	|t_time		|'0'	|NOT NULL	|0
FIELD		|taskid		|t_id		|	|NULL		|0			|-|task
INDEX		|1		|userid
INDEX		|2		|eventid
INDEX		|3		|clock

TABLE|auditlog|auditid|0
FIELD		|auditid	|t_cuid		|	|NOT NULL	|0
FIELD		|userid		|t_id		|	|NULL		|0
FIELD		|username	|t_varchar(100)	|''	|NOT NULL	|0
FIELD		|clock		|t_time		|'0'	|NOT NULL	|0
FIELD		|ip		|t_varchar(39)	|''	|NOT NULL	|0
FIELD		|action		|t_integer	|'0'	|NOT NULL	|0
FIELD		|resourcetype	|t_integer	|'0'	|NOT NULL	|0
FIELD		|resourceid	|t_id		|	|NULL		|0
FIELD		|resource_cuid	|t_cuid		|	|NULL		|0
FIELD		|resourcename	|t_varchar(255)	|''	|NOT NULL	|0
FIELD		|recordsetid	|t_cuid		|	|NOT NULL	|0
FIELD		|details	|t_longtext	|''	|NOT NULL	|0
INDEX		|1		|userid,clock
INDEX		|2		|clock
INDEX		|3		|resourcetype,resourceid

TABLE|service_alarms|servicealarmid|0
FIELD		|servicealarmid	|t_id		|	|NOT NULL	|0
FIELD		|serviceid	|t_id		|	|NOT NULL	|0			|1|services
FIELD		|clock		|t_time		|'0'	|NOT NULL	|0
FIELD		|value		|t_integer	|'-1'	|NOT NULL	|0
INDEX		|1		|serviceid,clock
INDEX		|2		|clock

TABLE|autoreg_host|autoreg_hostid|0
FIELD		|autoreg_hostid	|t_id		|	|NOT NULL	|0
FIELD		|proxyid	|t_id		|	|NULL		|0			|1|proxy	|proxyid
FIELD		|host		|t_varchar(128)	|''	|NOT NULL	|0
FIELD		|listen_ip	|t_varchar(39)	|''	|NOT NULL	|0
FIELD		|listen_port	|t_integer	|'0'	|NOT NULL	|0
FIELD		|listen_dns	|t_varchar(255)	|''	|NOT NULL	|0
FIELD		|host_metadata	|t_text		|''	|NOT NULL	|0
FIELD		|flags		|t_integer	|'0'	|NOT NULL	|0
FIELD		|tls_accepted	|t_integer	|'1'	|NOT NULL	|0
INDEX		|1		|host
INDEX		|2		|proxyid

TABLE|proxy_autoreg_host|id|0
FIELD		|id		|t_id		|	|NOT NULL	|0
FIELD		|clock		|t_time		|'0'	|NOT NULL	|0
FIELD		|host		|t_varchar(128)	|''	|NOT NULL	|0
FIELD		|listen_ip	|t_varchar(39)	|''	|NOT NULL	|0
FIELD		|listen_port	|t_integer	|'0'	|NOT NULL	|0
FIELD		|listen_dns	|t_varchar(255)	|''	|NOT NULL	|0
FIELD		|host_metadata	|t_text		|''	|NOT NULL	|0
FIELD		|flags		|t_integer	|'0'	|NOT NULL	|0
FIELD		|tls_accepted	|t_integer	|'1'	|NOT NULL	|0
INDEX		|1		|clock

TABLE|dhosts|dhostid|0
FIELD		|dhostid	|t_id		|	|NOT NULL	|0
FIELD		|druleid	|t_id		|	|NOT NULL	|0			|1|drules
FIELD		|status		|t_integer	|'0'	|NOT NULL	|0
FIELD		|lastup		|t_integer	|'0'	|NOT NULL	|0
FIELD		|lastdown	|t_integer	|'0'	|NOT NULL	|0
INDEX		|1		|druleid

TABLE|dservices|dserviceid|0
FIELD		|dserviceid	|t_id		|	|NOT NULL	|0
FIELD		|dhostid	|t_id		|	|NOT NULL	|0			|1|dhosts
FIELD		|value		|t_varchar(255)	|''	|NOT NULL	|0
FIELD		|port		|t_integer	|'0'	|NOT NULL	|0
FIELD		|status		|t_integer	|'0'	|NOT NULL	|0
FIELD		|lastup		|t_integer	|'0'	|NOT NULL	|0
FIELD		|lastdown	|t_integer	|'0'	|NOT NULL	|0
FIELD		|dcheckid	|t_id		|	|NOT NULL	|0			|2|dchecks
FIELD		|ip		|t_varchar(39)	|''	|NOT NULL	|0
FIELD		|dns		|t_varchar(255)	|''	|NOT NULL	|0
UNIQUE		|1		|dcheckid,ip,port
INDEX		|2		|dhostid

-- Other tables

TABLE|escalations|escalationid|0
FIELD		|escalationid	|t_id		|	|NOT NULL	|0
FIELD		|actionid	|t_id		|	|NOT NULL	|0			|-|actions
FIELD		|triggerid	|t_id		|	|NULL		|0			|-|triggers
FIELD		|eventid	|t_id		|	|NULL		|0			|-|events
FIELD		|r_eventid	|t_id		|	|NULL		|0			|-|events	|eventid
FIELD		|nextcheck	|t_time		|'0'	|NOT NULL	|0
FIELD		|esc_step	|t_integer	|'0'	|NOT NULL	|0
FIELD		|status		|t_integer	|'0'	|NOT NULL	|0
FIELD		|itemid		|t_id		|	|NULL		|0			|-|items
FIELD		|acknowledgeid	|t_id		|	|NULL		|0			|-|acknowledges
FIELD		|servicealarmid	|t_id		|	|NULL		|0			|-|service_alarms
FIELD		|serviceid	|t_id		|	|NULL		|0			|-|services
UNIQUE		|1		|triggerid,itemid,serviceid,escalationid
INDEX		|2		|eventid
INDEX		|3		|nextcheck

TABLE|globalvars|globalvarid|0
FIELD		|globalvarid	|t_id		|	|NOT NULL	|0
FIELD		|snmp_lastsize	|t_bigint	|'0'	|NOT NULL	|0

TABLE|graph_discovery|graphid|0
FIELD		|graphid	|t_id		|	|NOT NULL	|0			|1|graphs
FIELD		|parent_graphid	|t_id		|	|NOT NULL	|0			|2|graphs	|graphid	|RESTRICT
FIELD		|lastcheck	|t_integer	|'0'	|NOT NULL	|ZBX_NODATA
FIELD		|ts_delete	|t_time		|'0'	|NOT NULL	|ZBX_NODATA
INDEX		|1		|parent_graphid

TABLE|host_inventory|hostid|ZBX_TEMPLATE
FIELD		|hostid		|t_id		|	|NOT NULL	|0			|1|hosts
FIELD		|inventory_mode	|t_integer	|'0'	|NOT NULL	|0
FIELD		|type		|t_varchar(64)	|''	|NOT NULL	|ZBX_PROXY,ZBX_NODATA
FIELD		|type_full	|t_varchar(64)	|''	|NOT NULL	|ZBX_PROXY,ZBX_NODATA
FIELD		|name		|t_varchar(128)	|''	|NOT NULL	|ZBX_PROXY,ZBX_NODATA
FIELD		|alias		|t_varchar(128)	|''	|NOT NULL	|ZBX_PROXY,ZBX_NODATA
FIELD		|os		|t_varchar(128)	|''	|NOT NULL	|ZBX_PROXY,ZBX_NODATA
FIELD		|os_full	|t_varchar(255)	|''	|NOT NULL	|ZBX_PROXY,ZBX_NODATA
FIELD		|os_short	|t_varchar(128)	|''	|NOT NULL	|ZBX_PROXY,ZBX_NODATA
FIELD		|serialno_a	|t_varchar(64)	|''	|NOT NULL	|ZBX_PROXY,ZBX_NODATA
FIELD		|serialno_b	|t_varchar(64)	|''	|NOT NULL	|ZBX_PROXY,ZBX_NODATA
FIELD		|tag		|t_varchar(64)	|''	|NOT NULL	|ZBX_PROXY,ZBX_NODATA
FIELD		|asset_tag	|t_varchar(64)	|''	|NOT NULL	|ZBX_PROXY,ZBX_NODATA
FIELD		|macaddress_a	|t_varchar(64)	|''	|NOT NULL	|ZBX_PROXY,ZBX_NODATA
FIELD		|macaddress_b	|t_varchar(64)	|''	|NOT NULL	|ZBX_PROXY,ZBX_NODATA
FIELD		|hardware	|t_varchar(255)	|''	|NOT NULL	|ZBX_PROXY,ZBX_NODATA
FIELD		|hardware_full	|t_shorttext	|''	|NOT NULL	|ZBX_PROXY,ZBX_NODATA
FIELD		|software	|t_varchar(255)	|''	|NOT NULL	|ZBX_PROXY,ZBX_NODATA
FIELD		|software_full	|t_shorttext	|''	|NOT NULL	|ZBX_PROXY,ZBX_NODATA
FIELD		|software_app_a	|t_varchar(64)	|''	|NOT NULL	|ZBX_PROXY,ZBX_NODATA
FIELD		|software_app_b	|t_varchar(64)	|''	|NOT NULL	|ZBX_PROXY,ZBX_NODATA
FIELD		|software_app_c	|t_varchar(64)	|''	|NOT NULL	|ZBX_PROXY,ZBX_NODATA
FIELD		|software_app_d	|t_varchar(64)	|''	|NOT NULL	|ZBX_PROXY,ZBX_NODATA
FIELD		|software_app_e	|t_varchar(64)	|''	|NOT NULL	|ZBX_PROXY,ZBX_NODATA
FIELD		|contact	|t_shorttext	|''	|NOT NULL	|ZBX_PROXY,ZBX_NODATA
FIELD		|location	|t_shorttext	|''	|NOT NULL	|ZBX_PROXY,ZBX_NODATA
FIELD		|location_lat	|t_varchar(16)	|''	|NOT NULL	|ZBX_PROXY
FIELD		|location_lon	|t_varchar(16)	|''	|NOT NULL	|ZBX_PROXY
FIELD		|notes		|t_shorttext	|''	|NOT NULL	|ZBX_PROXY,ZBX_NODATA
FIELD		|chassis	|t_varchar(64)	|''	|NOT NULL	|ZBX_PROXY,ZBX_NODATA
FIELD		|model		|t_varchar(64)	|''	|NOT NULL	|ZBX_PROXY,ZBX_NODATA
FIELD		|hw_arch	|t_varchar(32)	|''	|NOT NULL	|ZBX_PROXY,ZBX_NODATA
FIELD		|vendor		|t_varchar(64)	|''	|NOT NULL	|ZBX_PROXY,ZBX_NODATA
FIELD		|contract_number|t_varchar(64)	|''	|NOT NULL	|ZBX_PROXY,ZBX_NODATA
FIELD		|installer_name	|t_varchar(64)	|''	|NOT NULL	|ZBX_PROXY,ZBX_NODATA
FIELD		|deployment_status|t_varchar(64)|''	|NOT NULL	|ZBX_PROXY,ZBX_NODATA
FIELD		|url_a		|t_varchar(2048)|''	|NOT NULL	|ZBX_PROXY,ZBX_NODATA
FIELD		|url_b		|t_varchar(2048)|''	|NOT NULL	|ZBX_PROXY,ZBX_NODATA
FIELD		|url_c		|t_varchar(2048)|''	|NOT NULL	|ZBX_PROXY,ZBX_NODATA
FIELD		|host_networks	|t_shorttext	|''	|NOT NULL	|ZBX_PROXY,ZBX_NODATA
FIELD		|host_netmask	|t_varchar(39)	|''	|NOT NULL	|ZBX_PROXY,ZBX_NODATA
FIELD		|host_router	|t_varchar(39)	|''	|NOT NULL	|ZBX_PROXY,ZBX_NODATA
FIELD		|oob_ip		|t_varchar(39)	|''	|NOT NULL	|ZBX_PROXY,ZBX_NODATA
FIELD		|oob_netmask	|t_varchar(39)	|''	|NOT NULL	|ZBX_PROXY,ZBX_NODATA
FIELD		|oob_router	|t_varchar(39)	|''	|NOT NULL	|ZBX_PROXY,ZBX_NODATA
FIELD		|date_hw_purchase|t_varchar(64)	|''	|NOT NULL	|ZBX_PROXY,ZBX_NODATA
FIELD		|date_hw_install|t_varchar(64)	|''	|NOT NULL	|ZBX_PROXY,ZBX_NODATA
FIELD		|date_hw_expiry	|t_varchar(64)	|''	|NOT NULL	|ZBX_PROXY,ZBX_NODATA
FIELD		|date_hw_decomm	|t_varchar(64)	|''	|NOT NULL	|ZBX_PROXY,ZBX_NODATA
FIELD		|site_address_a	|t_varchar(128)	|''	|NOT NULL	|ZBX_PROXY,ZBX_NODATA
FIELD		|site_address_b	|t_varchar(128)	|''	|NOT NULL	|ZBX_PROXY,ZBX_NODATA
FIELD		|site_address_c	|t_varchar(128)	|''	|NOT NULL	|ZBX_PROXY,ZBX_NODATA
FIELD		|site_city	|t_varchar(128)	|''	|NOT NULL	|ZBX_PROXY,ZBX_NODATA
FIELD		|site_state	|t_varchar(64)	|''	|NOT NULL	|ZBX_PROXY,ZBX_NODATA
FIELD		|site_country	|t_varchar(64)	|''	|NOT NULL	|ZBX_PROXY,ZBX_NODATA
FIELD		|site_zip	|t_varchar(64)	|''	|NOT NULL	|ZBX_PROXY,ZBX_NODATA
FIELD		|site_rack	|t_varchar(128)	|''	|NOT NULL	|ZBX_PROXY,ZBX_NODATA
FIELD		|site_notes	|t_shorttext	|''	|NOT NULL	|ZBX_PROXY,ZBX_NODATA
FIELD		|poc_1_name	|t_varchar(128)	|''	|NOT NULL	|ZBX_PROXY,ZBX_NODATA
FIELD		|poc_1_email	|t_varchar(128)	|''	|NOT NULL	|ZBX_PROXY,ZBX_NODATA
FIELD		|poc_1_phone_a	|t_varchar(64)	|''	|NOT NULL	|ZBX_PROXY,ZBX_NODATA
FIELD		|poc_1_phone_b	|t_varchar(64)	|''	|NOT NULL	|ZBX_PROXY,ZBX_NODATA
FIELD		|poc_1_cell	|t_varchar(64)	|''	|NOT NULL	|ZBX_PROXY,ZBX_NODATA
FIELD		|poc_1_screen	|t_varchar(64)	|''	|NOT NULL	|ZBX_PROXY,ZBX_NODATA
FIELD		|poc_1_notes	|t_shorttext	|''	|NOT NULL	|ZBX_PROXY,ZBX_NODATA
FIELD		|poc_2_name	|t_varchar(128)	|''	|NOT NULL	|ZBX_PROXY,ZBX_NODATA
FIELD		|poc_2_email	|t_varchar(128)	|''	|NOT NULL	|ZBX_PROXY,ZBX_NODATA
FIELD		|poc_2_phone_a	|t_varchar(64)	|''	|NOT NULL	|ZBX_PROXY,ZBX_NODATA
FIELD		|poc_2_phone_b	|t_varchar(64)	|''	|NOT NULL	|ZBX_PROXY,ZBX_NODATA
FIELD		|poc_2_cell	|t_varchar(64)	|''	|NOT NULL	|ZBX_PROXY,ZBX_NODATA
FIELD		|poc_2_screen	|t_varchar(64)	|''	|NOT NULL	|ZBX_PROXY,ZBX_NODATA
FIELD		|poc_2_notes	|t_shorttext	|''	|NOT NULL	|ZBX_PROXY,ZBX_NODATA

TABLE|housekeeper|housekeeperid|0
FIELD		|housekeeperid	|t_id		|	|NOT NULL	|0
FIELD		|tablename	|t_varchar(64)	|''	|NOT NULL	|0
FIELD		|field		|t_varchar(64)	|''	|NOT NULL	|0
FIELD		|value		|t_id		|	|NOT NULL	|0			|-|items

TABLE|images|imageid|0
FIELD		|imageid	|t_id		|	|NOT NULL	|0
FIELD		|imagetype	|t_integer	|'0'	|NOT NULL	|0
FIELD		|name		|t_varchar(64)	|'0'	|NOT NULL	|0
FIELD		|image		|t_image	|''	|NOT NULL	|0
UNIQUE		|1		|name

TABLE|item_discovery|itemdiscoveryid|ZBX_TEMPLATE
FIELD		|itemdiscoveryid|t_id		|	|NOT NULL	|0
FIELD		|itemid		|t_id		|	|NOT NULL	|0			|1|items
FIELD		|parent_itemid	|t_id		|	|NOT NULL	|0			|2|items	|itemid
FIELD		|key_		|t_varchar(2048)|''	|NOT NULL	|ZBX_NODATA
FIELD		|lastcheck	|t_integer	|'0'	|NOT NULL	|ZBX_NODATA
FIELD		|ts_delete	|t_time		|'0'	|NOT NULL	|ZBX_NODATA
UNIQUE		|1		|itemid,parent_itemid
INDEX		|2		|parent_itemid

TABLE|host_discovery|hostid|ZBX_TEMPLATE
FIELD		|hostid		|t_id		|	|NOT NULL	|0			|1|hosts
FIELD		|parent_hostid	|t_id		|	|NULL		|0			|2|hosts	|hostid		|RESTRICT
FIELD		|parent_itemid	|t_id		|	|NULL		|0			|3|items	|itemid		|RESTRICT
FIELD		|host		|t_varchar(128)	|''	|NOT NULL	|ZBX_NODATA
FIELD		|lastcheck	|t_integer	|'0'	|NOT NULL	|ZBX_NODATA
FIELD		|ts_delete	|t_time		|'0'	|NOT NULL	|ZBX_NODATA
INDEX		|1		|parent_hostid
INDEX		|2		|parent_itemid

TABLE|interface_discovery|interfaceid|0
FIELD		|interfaceid	|t_id		|	|NOT NULL	|0			|1|interface
FIELD		|parent_interfaceid|t_id	|	|NOT NULL	|0			|2|interface	|interfaceid
INDEX		|1		|parent_interfaceid

TABLE|profiles|profileid|0
FIELD		|profileid	|t_id		|	|NOT NULL	|0
FIELD		|userid		|t_id		|	|NOT NULL	|0			|1|users
FIELD		|idx		|t_varchar(96)	|''	|NOT NULL	|0
FIELD		|idx2		|t_id		|'0'	|NOT NULL	|0
FIELD		|value_id	|t_id		|'0'	|NOT NULL	|0
FIELD		|value_int	|t_integer	|'0'	|NOT NULL	|0
FIELD		|value_str	|t_text		|''	|NOT NULL	|0
FIELD		|source		|t_varchar(96)	|''	|NOT NULL	|0
FIELD		|type		|t_integer	|'0'	|NOT NULL	|0
INDEX		|1		|userid,idx,idx2
INDEX		|2		|userid,profileid

TABLE|sessions|sessionid|0
FIELD		|sessionid	|t_varchar(32)	|''	|NOT NULL	|0
FIELD		|userid		|t_id		|	|NOT NULL	|0			|1|users
FIELD		|lastaccess	|t_integer	|'0'	|NOT NULL	|0
FIELD		|status		|t_integer	|'0'	|NOT NULL	|0
FIELD		|secret		|t_varchar(32)	|''	|NOT NULL	|0
INDEX		|1		|userid,status,lastaccess

TABLE|trigger_discovery|triggerid|0
FIELD		|triggerid	|t_id		|	|NOT NULL	|0			|1|triggers
FIELD		|parent_triggerid|t_id		|	|NOT NULL	|0			|2|triggers	|triggerid	|RESTRICT
FIELD		|lastcheck	|t_integer	|'0'	|NOT NULL	|ZBX_NODATA
FIELD		|ts_delete	|t_time		|'0'	|NOT NULL	|ZBX_NODATA
INDEX		|1		|parent_triggerid

TABLE|item_condition|item_conditionid|ZBX_TEMPLATE
FIELD		|item_conditionid|t_id		|	|NOT NULL	|0
FIELD		|itemid		|t_id		|	|NOT NULL	|0			|1|items
FIELD		|operator	|t_integer	|'8'	|NOT NULL	|0
FIELD		|macro		|t_varchar(64)	|''	|NOT NULL	|0
FIELD		|value		|t_varchar(255)	|''	|NOT NULL	|0
INDEX		|1		|itemid

TABLE|item_rtdata|itemid|ZBX_TEMPLATE
FIELD		|itemid		|t_id		|	|NOT NULL	|0			|1|items
FIELD		|lastlogsize	|t_bigint	|'0'	|NOT NULL	|ZBX_PROXY,ZBX_NODATA
FIELD		|state		|t_integer	|'0'	|NOT NULL	|ZBX_NODATA
FIELD		|mtime		|t_integer	|'0'	|NOT NULL	|ZBX_PROXY,ZBX_NODATA
FIELD		|error		|t_varchar(2048)|''	|NOT NULL	|ZBX_NODATA

TABLE|item_rtname|itemid|ZBX_TEMPLATE
FIELD		|itemid		|t_id		|	|NOT NULL	|0			|1|items
FIELD		|name_resolved	|t_varchar(2048)	|''	|NOT NULL	|0
FIELD		|name_resolved_upper|t_varchar(2048)	|''	|NOT NULL	|ZBX_UPPER

TABLE|opinventory|operationid|ZBX_DATA
FIELD		|operationid	|t_id		|	|NOT NULL	|0			|1|operations
FIELD		|inventory_mode	|t_integer	|'0'	|NOT NULL	|0

TABLE|trigger_tag|triggertagid|ZBX_TEMPLATE
FIELD		|triggertagid	|t_id		|	|NOT NULL	|0
FIELD		|triggerid	|t_id		|	|NOT NULL	|0			|1|triggers	|		|RESTRICT
FIELD		|tag		|t_varchar(255)	|''	|NOT NULL	|0
FIELD		|value		|t_varchar(255)	|''	|NOT NULL	|0
INDEX		|1		|triggerid
CHANGELOG	|6

TABLE|event_tag|eventtagid|0
FIELD		|eventtagid	|t_id		|	|NOT NULL	|0
FIELD		|eventid	|t_id		|	|NOT NULL	|0			|1|events
FIELD		|tag		|t_varchar(255)	|''	|NOT NULL	|0
FIELD		|value		|t_varchar(255)	|''	|NOT NULL	|0
INDEX		|1		|eventid

TABLE|problem|eventid|0
FIELD		|eventid	|t_id		|	|NOT NULL	|0			|1|events
FIELD		|source		|t_integer	|'0'	|NOT NULL	|0
FIELD		|object		|t_integer	|'0'	|NOT NULL	|0
FIELD		|objectid	|t_id		|'0'	|NOT NULL	|0
FIELD		|clock		|t_time		|'0'	|NOT NULL	|0
FIELD		|ns		|t_nanosec	|'0'	|NOT NULL	|0
FIELD		|r_eventid	|t_id		|	|NULL		|0			|2|events	|eventid
FIELD		|r_clock	|t_time		|'0'	|NOT NULL	|0
FIELD		|r_ns		|t_nanosec	|'0'	|NOT NULL	|0
FIELD		|correlationid	|t_id		|	|NULL		|0			|-|correlation
FIELD		|userid		|t_id		|	|NULL		|0			|-|users
FIELD		|name		|t_varchar(2048)|''	|NOT NULL	|0
FIELD		|acknowledged	|t_integer	|'0'	|NOT NULL	|0
FIELD		|severity	|t_integer	|'0'	|NOT NULL	|0
FIELD		|cause_eventid	|t_id		|	|NULL		|0			|3|events	|eventid	|RESTRICT
INDEX		|1		|source,object,objectid
INDEX		|2		|r_clock
INDEX		|3		|r_eventid
INDEX		|4		|cause_eventid

TABLE|problem_tag|problemtagid|0
FIELD		|problemtagid	|t_id		|	|NOT NULL	|0
FIELD		|eventid	|t_id		|	|NOT NULL	|0			|1|problem
FIELD		|tag		|t_varchar(255)	|''	|NOT NULL	|0
FIELD		|value		|t_varchar(255)	|''	|NOT NULL	|0
INDEX		|1		|eventid,tag,value

TABLE|tag_filter|tag_filterid|0
FIELD		|tag_filterid	|t_id		|	|NOT NULL	|0
FIELD		|usrgrpid	|t_id		|	|NOT NULL	|0 			|1|usrgrp	|usrgrpid
FIELD		|groupid	|t_id		|	|NOT NULL	|0			|2|hstgrp	|groupid
FIELD		|tag		|t_varchar(255)	|''	|NOT NULL	|0
FIELD		|value		|t_varchar(255)	|''	|NOT NULL	|0
INDEX		|1		|usrgrpid
INDEX		|2		|groupid

TABLE|event_recovery|eventid|0
FIELD		|eventid	|t_id		|	|NOT NULL	|0			|1|events
FIELD		|r_eventid	|t_id		|	|NOT NULL	|0			|2|events	|eventid
FIELD		|c_eventid	|t_id		|	|NULL		|0			|3|events	|eventid
FIELD		|correlationid	|t_id		|	|NULL		|0			|-|correlation
FIELD		|userid		|t_id		|	|NULL		|0			|-|users
INDEX		|1		|r_eventid
INDEX		|2		|c_eventid

TABLE|correlation|correlationid|ZBX_DATA
FIELD		|correlationid	|t_id		|	|NOT NULL	|0
FIELD		|name		|t_varchar(255)	|''	|NOT NULL	|0
FIELD		|description	|t_shorttext	|''	|NOT NULL	|0
FIELD		|evaltype	|t_integer	|'0'	|NOT NULL	|0
FIELD		|status		|t_integer	|'0'	|NOT NULL	|0
FIELD		|formula	|t_varchar(255)	|''	|NOT NULL	|0
INDEX		|1		|status
UNIQUE		|2		|name

TABLE|corr_condition|corr_conditionid|ZBX_DATA
FIELD		|corr_conditionid|t_id		|	|NOT NULL	|0
FIELD		|correlationid	|t_id		|	|NOT NULL	|0			|1|correlation
FIELD		|type		|t_integer	|'0'	|NOT NULL	|0
INDEX		|1		|correlationid

TABLE|corr_condition_tag|corr_conditionid|ZBX_DATA
FIELD		|corr_conditionid|t_id		|	|NOT NULL	|0			|1|corr_condition
FIELD		|tag		|t_varchar(255)	|''	|NOT NULL	|0

TABLE|corr_condition_group|corr_conditionid|ZBX_DATA
FIELD		|corr_conditionid|t_id		|	|NOT NULL	|0			|1|corr_condition
FIELD		|operator	|t_integer	|'0'	|NOT NULL	|0
FIELD		|groupid	|t_id		|	|NOT NULL	|0			|2|hstgrp	|	|RESTRICT
INDEX		|1		|groupid

TABLE|corr_condition_tagpair|corr_conditionid|ZBX_DATA
FIELD		|corr_conditionid|t_id		|	|NOT NULL	|0			|1|corr_condition
FIELD		|oldtag		|t_varchar(255)	|''	|NOT NULL	|0
FIELD		|newtag		|t_varchar(255)	|''	|NOT NULL	|0

TABLE|corr_condition_tagvalue|corr_conditionid|ZBX_DATA
FIELD		|corr_conditionid|t_id		|	|NOT NULL	|0			|1|corr_condition
FIELD		|tag		|t_varchar(255)	|''	|NOT NULL	|0
FIELD		|operator	|t_integer	|'0'	|NOT NULL	|0
FIELD		|value		|t_varchar(255)	|''	|NOT NULL	|0

TABLE|corr_operation|corr_operationid|ZBX_DATA
FIELD		|corr_operationid|t_id		|	|NOT NULL	|0
FIELD		|correlationid	|t_id		|	|NOT NULL	|0			|1|correlation
FIELD		|type		|t_integer	|'0'	|NOT NULL	|0
INDEX		|1		|correlationid

TABLE|task|taskid|0
FIELD		|taskid		|t_id		|	|NOT NULL	|0
FIELD		|type		|t_integer	|	|NOT NULL	|0
FIELD		|status		|t_integer	|'0'	|NOT NULL	|0
FIELD		|clock		|t_integer	|'0'	|NOT NULL	|0
FIELD		|ttl		|t_integer	|'0'	|NOT NULL	|0
FIELD		|proxyid	|t_id		|	|NULL		|0			|1|proxy	|proxyid
INDEX		|1		|status,proxyid
INDEX		|2		|proxyid

TABLE|task_close_problem|taskid|0
FIELD		|taskid		|t_id		|	|NOT NULL	|0			|1|task
FIELD		|acknowledgeid	|t_id		|	|NOT NULL	|0			|-|acknowledges

TABLE|item_preproc|item_preprocid|ZBX_TEMPLATE
FIELD		|item_preprocid	|t_id		|	|NOT NULL	|0
FIELD		|itemid		|t_id		|	|NOT NULL	|ZBX_PROXY			|1|items	|		|RESTRICT
FIELD		|step		|t_integer	|'0'	|NOT NULL	|ZBX_PROXY
FIELD		|type		|t_integer	|'0'	|NOT NULL	|ZBX_PROXY
FIELD		|params		|t_text		|''	|NOT NULL	|ZBX_PROXY
FIELD		|error_handler	|t_integer	|'0'	|NOT NULL	|ZBX_PROXY
FIELD		|error_handler_params|t_varchar(255)|''	|NOT NULL	|ZBX_PROXY
INDEX		|1		|itemid,step
CHANGELOG	|8

TABLE|task_remote_command|taskid|0
FIELD		|taskid		|t_id		|	|NOT NULL	|0			|1|task
FIELD		|command_type	|t_integer	|'0'	|NOT NULL	|0
FIELD		|execute_on	|t_integer	|'0'	|NOT NULL	|0
FIELD		|port		|t_integer	|'0'	|NOT NULL	|0
FIELD		|authtype	|t_integer	|'0'	|NOT NULL	|0
FIELD		|username	|t_varchar(64)	|''	|NOT NULL	|0
FIELD		|password	|t_varchar(64)	|''	|NOT NULL	|0
FIELD		|publickey	|t_varchar(64)	|''	|NOT NULL	|0
FIELD		|privatekey	|t_varchar(64)	|''	|NOT NULL	|0
FIELD		|command	|t_text		|''	|NOT NULL	|0
FIELD		|alertid	|t_id		|	|NULL		|0			|-|alerts
FIELD		|parent_taskid	|t_id		|	|NOT NULL	|0			|-|task		|taskid
FIELD		|hostid		|t_id		|	|NOT NULL	|0			|-|hosts

TABLE|task_remote_command_result|taskid|0
FIELD		|taskid		|t_id		|	|NOT NULL	|0			|1|task
FIELD		|status		|t_integer	|'0'	|NOT NULL	|0
FIELD		|parent_taskid	|t_id		|	|NOT NULL	|0			|-|task		|taskid
FIELD		|info		|t_longtext	|''	|NOT NULL	|0

TABLE|task_data|taskid|0
FIELD		|taskid		|t_id		|	|NOT NULL	|0			|1|task
FIELD		|type		|t_integer	|'0'	|NOT NULL	|0
FIELD		|data		|t_text		|''	|NOT NULL	|0
FIELD		|parent_taskid	|t_id		|	|NULL		|0			|-|task		|taskid

TABLE|task_result|taskid|0
FIELD		|taskid		|t_id		|	|NOT NULL	|0			|1|task
FIELD		|status		|t_integer	|'0'	|NOT NULL	|0
FIELD		|parent_taskid	|t_id		|	|NOT NULL	|0			|-|task		|taskid
FIELD		|info		|t_longtext	|''	|NOT NULL	|0
INDEX		|1		|parent_taskid

TABLE|task_acknowledge|taskid|0
FIELD		|taskid		|t_id		|	|NOT NULL	|0			|1|task
FIELD		|acknowledgeid	|t_id		|	|NOT NULL	|0			|-|acknowledges

TABLE|sysmap_shape|sysmap_shapeid|ZBX_TEMPLATE
FIELD		|sysmap_shapeid	|t_id		|	|NOT NULL	|0
FIELD		|sysmapid	|t_id		|	|NOT NULL	|0			|1|sysmaps
FIELD		|type		|t_integer	|'0'	|NOT NULL	|0
FIELD		|x		|t_integer	|'0'	|NOT NULL	|0
FIELD		|y		|t_integer	|'0'	|NOT NULL	|0
FIELD		|width		|t_integer	|'200'	|NOT NULL	|0
FIELD		|height		|t_integer	|'200'	|NOT NULL	|0
FIELD		|text		|t_shorttext	|''	|NOT NULL	|0
FIELD		|font		|t_integer	|'9'	|NOT NULL	|0
FIELD		|font_size	|t_integer	|'11'	|NOT NULL	|0
FIELD		|font_color	|t_varchar(6)	|'000000'|NOT NULL	|0
FIELD		|text_halign	|t_integer	|'0'	|NOT NULL	|0
FIELD		|text_valign	|t_integer	|'0'	|NOT NULL	|0
FIELD		|border_type	|t_integer	|'0'	|NOT NULL	|0
FIELD		|border_width	|t_integer	|'1'	|NOT NULL	|0
FIELD		|border_color	|t_varchar(6)	|'000000'|NOT NULL	|0
FIELD		|background_color|t_varchar(6)	|''	|NOT NULL	|0
FIELD		|zindex		|t_integer	|'0'	|NOT NULL	|0
INDEX		|1		|sysmapid

TABLE|sysmap_element_trigger|selement_triggerid|ZBX_TEMPLATE
FIELD		|selement_triggerid	|t_id	|	|NOT NULL	|0
FIELD		|selementid		|t_id	|	|NOT NULL	|0			|1|sysmaps_elements
FIELD		|triggerid		|t_id	|	|NOT NULL	|0			|2|triggers
UNIQUE		|1			|selementid,triggerid
INDEX		|2			|triggerid

TABLE|httptest_field|httptest_fieldid|ZBX_TEMPLATE
FIELD		|httptest_fieldid	|t_id		|	|NOT NULL	|0
FIELD		|httptestid		|t_id		|	|NOT NULL	|ZBX_PROXY	|1|httptest	|		|RESTRICT
FIELD		|type			|t_integer	|'0'	|NOT NULL	|ZBX_PROXY
FIELD		|name			|t_varchar(255)	|''	|NOT NULL	|ZBX_PROXY
FIELD		|value			|t_shorttext	|''	|NOT NULL	|ZBX_PROXY
INDEX		|1			|httptestid
CHANGELOG	|12

TABLE|httpstep_field|httpstep_fieldid|ZBX_TEMPLATE
FIELD		|httpstep_fieldid	|t_id		|	|NOT NULL	|0
FIELD		|httpstepid		|t_id		|	|NOT NULL	|ZBX_PROXY	|1|httpstep	|		|RESTRICT
FIELD		|type			|t_integer	|'0'	|NOT NULL	|ZBX_PROXY
FIELD		|name			|t_varchar(255)	|''	|NOT NULL	|ZBX_PROXY
FIELD		|value			|t_shorttext	|''	|NOT NULL	|ZBX_PROXY
INDEX		|1			|httpstepid
CHANGELOG	|15

TABLE|dashboard|dashboardid|ZBX_DASHBOARD
FIELD		|dashboardid	|t_id		|	|NOT NULL	|0
FIELD		|name		|t_varchar(255)	|	|NOT NULL	|0
FIELD		|userid		|t_id		|	|NULL		|0			|1|users	|	|RESTRICT
FIELD		|private	|t_integer	|'1'	|NOT NULL	|0
FIELD		|templateid	|t_id		|	|NULL		|0			|2|hosts	|hostid
FIELD		|display_period	|t_integer	|'30'	|NOT NULL	|0
FIELD		|auto_start	|t_integer	|'1'	|NOT NULL	|0
FIELD		|uuid		|t_varchar(32)	|''	|NOT NULL	|0
INDEX		|1		|userid
INDEX		|2		|templateid

TABLE|dashboard_user|dashboard_userid|ZBX_DASHBOARD
FIELD		|dashboard_userid|t_id		|	|NOT NULL	|0
FIELD		|dashboardid	|t_id		|	|NOT NULL	|0			|1|dashboard
FIELD		|userid		|t_id		|	|NOT NULL	|0			|2|users
FIELD		|permission	|t_integer	|'2'	|NOT NULL	|0
UNIQUE		|1		|dashboardid,userid
INDEX		|2		|userid

TABLE|dashboard_usrgrp|dashboard_usrgrpid|ZBX_DASHBOARD
FIELD		|dashboard_usrgrpid|t_id	|	|NOT NULL	|0
FIELD		|dashboardid	|t_id		|	|NOT NULL	|0			|1|dashboard
FIELD		|usrgrpid	|t_id		|	|NOT NULL	|0			|2|usrgrp
FIELD		|permission	|t_integer	|'2'	|NOT NULL	|0
UNIQUE		|1		|dashboardid,usrgrpid
INDEX		|2		|usrgrpid

TABLE|dashboard_page|dashboard_pageid|ZBX_DASHBOARD
FIELD		|dashboard_pageid|t_id		|	|NOT NULL	|0
FIELD		|dashboardid	|t_id		|	|NOT NULL	|0		|1|dashboard
FIELD		|name		|t_varchar(255)	|''	|NOT NULL	|0
FIELD		|display_period	|t_integer	|'0'	|NOT NULL	|0
FIELD		|sortorder	|t_integer	|'0'	|NOT NULL	|0
INDEX		|1		|dashboardid

TABLE|widget|widgetid|ZBX_DASHBOARD
FIELD		|widgetid	|t_id		|	|NOT NULL	|0
FIELD		|type		|t_varchar(255)	|''	|NOT NULL	|0
FIELD		|name		|t_varchar(255)	|''	|NOT NULL	|0
FIELD		|x		|t_integer	|'0'	|NOT NULL	|0
FIELD		|y		|t_integer	|'0'	|NOT NULL	|0
FIELD		|width		|t_integer	|'1'	|NOT NULL	|0
FIELD		|height		|t_integer	|'2'	|NOT NULL	|0
FIELD		|view_mode	|t_integer	|'0'	|NOT NULL	|0
FIELD		|dashboard_pageid|t_id		|	|NOT NULL	|0		|1|dashboard_page
INDEX		|1		|dashboard_pageid

TABLE|widget_field|widget_fieldid|ZBX_DASHBOARD
FIELD		|widget_fieldid	|t_id		|	|NOT NULL	|0
FIELD		|widgetid	|t_id		|	|NOT NULL	|0			|1|widget
FIELD		|type		|t_integer	|'0'	|NOT NULL	|0
FIELD		|name		|t_varchar(255)	|''	|NOT NULL	|0
FIELD		|value_int	|t_integer	|'0'	|NOT NULL	|0
FIELD		|value_str	|t_varchar(2048)|''	|NOT NULL	|0
FIELD		|value_groupid	|t_id		|	|NULL		|0			|2|hstgrp	|groupid
FIELD		|value_hostid	|t_id		|	|NULL		|0			|3|hosts	|hostid
FIELD		|value_itemid	|t_id		|	|NULL		|0			|4|items	|itemid
FIELD		|value_graphid	|t_id		|	|NULL		|0			|5|graphs	|graphid
FIELD		|value_sysmapid	|t_id		|	|NULL		|0			|6|sysmaps	|sysmapid
FIELD		|value_serviceid|t_id		|	|NULL		|0			|7|services	|serviceid
FIELD		|value_slaid	|t_id		|	|NULL		|0			|8|sla		|slaid
FIELD		|value_userid	|t_id		|	|NULL		|0			|9|users	|userid
FIELD		|value_actionid	|t_id		|	|NULL		|0			|10|actions	|actionid
FIELD		|value_mediatypeid|t_id		|	|NULL		|0			|11|media_type	|mediatypeid
INDEX		|1		|widgetid
INDEX		|2		|value_groupid
INDEX		|3		|value_hostid
INDEX		|4		|value_itemid
INDEX		|5		|value_graphid
INDEX		|6		|value_sysmapid
INDEX		|7		|value_serviceid
INDEX		|8		|value_slaid
INDEX		|9		|value_userid
INDEX		|10		|value_actionid
INDEX		|11		|value_mediatypeid

TABLE|task_check_now|taskid|0
FIELD		|taskid		|t_id		|	|NOT NULL	|0			|1|task
FIELD		|itemid		|t_id		|	|NOT NULL	|0			|-|items

TABLE|event_suppress|event_suppressid|0
FIELD		|event_suppressid|t_id		|	|NOT NULL	|0
FIELD		|eventid	|t_id		|	|NOT NULL	|0			|1|events
FIELD		|maintenanceid	|t_id		|	|NULL		|0			|2|maintenances
FIELD		|suppress_until	|t_time		|'0'	|NOT NULL	|0
FIELD		|userid		|t_id		|	|NULL		|0			|3|users
UNIQUE		|1		|eventid,maintenanceid
INDEX		|2		|suppress_until
INDEX		|3		|maintenanceid
INDEX		|4		|userid

TABLE|maintenance_tag|maintenancetagid|ZBX_DATA
FIELD		|maintenancetagid|t_id		|	|NOT NULL	|0
FIELD		|maintenanceid	|t_id		|	|NOT NULL	|0			|1|maintenances
FIELD		|tag		|t_varchar(255)	|''	|NOT NULL	|0
FIELD		|operator	|t_integer	|'2'	|NOT NULL	|0
FIELD		|value		|t_varchar(255)	|''	|NOT NULL	|0
INDEX		|1		|maintenanceid

TABLE|lld_macro_path|lld_macro_pathid|ZBX_TEMPLATE
FIELD		|lld_macro_pathid|t_id		|	|NOT NULL	|0
FIELD		|itemid		|t_id		|	|NOT NULL	|0			|1|items
FIELD		|lld_macro	|t_varchar(255)	|''	|NOT NULL	|0
FIELD		|path		|t_varchar(255)	|''	|NOT NULL	|0
UNIQUE		|1		|itemid,lld_macro

TABLE|host_tag|hosttagid|ZBX_TEMPLATE
FIELD		|hosttagid	|t_id		|	|NOT NULL	|0
FIELD		|hostid		|t_id		|	|NOT NULL	|0			|1|hosts	|		|RESTRICT
FIELD		|tag		|t_varchar(255)	|''	|NOT NULL	|0
FIELD		|value		|t_varchar(255)	|''	|NOT NULL	|0
FIELD		|automatic	|t_integer	|'0'	|NOT NULL	|0
INDEX		|1		|hostid
CHANGELOG	|2

TABLE|config_autoreg_tls|autoreg_tlsid|ZBX_DATA
FIELD		|autoreg_tlsid	|t_id		|	|NOT NULL	|0
FIELD		|tls_psk_identity|t_varchar(128)|''	|NOT NULL	|ZBX_PROXY
FIELD		|tls_psk	|t_varchar(512)	|''	|NOT NULL	|ZBX_PROXY
UNIQUE		|1		|tls_psk_identity

TABLE|module|moduleid|ZBX_DATA
FIELD		|moduleid	|t_id		|	|NOT NULL	|0
FIELD		|id		|t_varchar(255)	|''	|NOT NULL	|0
FIELD		|relative_path	|t_varchar(255)	|''	|NOT NULL	|0
FIELD		|status		|t_integer	|'0'	|NOT NULL	|0
FIELD		|config		|t_shorttext	|''	|NOT NULL	|0

TABLE|interface_snmp|interfaceid|ZBX_TEMPLATE
FIELD		|interfaceid	|t_id		|	|NOT NULL	|0			|1|interface
FIELD		|version	|t_integer	|'2'	|NOT NULL	|ZBX_PROXY
FIELD		|bulk		|t_integer	|'1'	|NOT NULL	|ZBX_PROXY
FIELD		|community	|t_varchar(64)	|''	|NOT NULL	|ZBX_PROXY
FIELD		|securityname	|t_varchar(64)	|''	|NOT NULL	|ZBX_PROXY
FIELD		|securitylevel	|t_integer	|'0'	|NOT NULL	|ZBX_PROXY
FIELD		|authpassphrase	|t_varchar(64)	|''	|NOT NULL	|ZBX_PROXY
FIELD		|privpassphrase	|t_varchar(64)	|''	|NOT NULL	|ZBX_PROXY
FIELD		|authprotocol	|t_integer	|'0'	|NOT NULL	|ZBX_PROXY
FIELD		|privprotocol	|t_integer	|'0'	|NOT NULL	|ZBX_PROXY
FIELD		|contextname	|t_varchar(255)	|''	|NOT NULL	|ZBX_PROXY
FIELD		|max_repetitions|t_integer	|'10'	|NOT NULL	|ZBX_PROXY

TABLE|lld_override|lld_overrideid|ZBX_TEMPLATE
FIELD		|lld_overrideid	|t_id		|	|NOT NULL	|0
FIELD		|itemid		|t_id		|	|NOT NULL	|0	|1|items
FIELD		|name		|t_varchar(255)	|''	|NOT NULL	|0
FIELD		|step		|t_integer	|'0'	|NOT NULL	|0
FIELD		|evaltype	|t_integer	|'0'	|NOT NULL	|0
FIELD		|formula	|t_varchar(255)	|''	|NOT NULL	|0
FIELD		|stop		|t_integer	|'0'	|NOT NULL	|0
UNIQUE		|1		|itemid,name

TABLE|lld_override_condition|lld_override_conditionid|ZBX_TEMPLATE
FIELD	|lld_override_conditionid	|t_id		|	|NOT NULL	|0
FIELD	|lld_overrideid			|t_id		|	|NOT NULL	|0	|1|lld_override
FIELD	|operator			|t_integer	|'8'	|NOT NULL	|0
FIELD	|macro				|t_varchar(64)	|''	|NOT NULL	|0
FIELD	|value				|t_varchar(255)	|''	|NOT NULL	|0
INDEX	|1				|lld_overrideid

TABLE|lld_override_operation|lld_override_operationid|ZBX_TEMPLATE
FIELD	|lld_override_operationid	|t_id		|	|NOT NULL	|0
FIELD	|lld_overrideid			|t_id		|	|NOT NULL	|0	|1|lld_override
FIELD	|operationobject		|t_integer	|'0'	|NOT NULL	|0
FIELD	|operator			|t_integer	|'0'	|NOT NULL	|0
FIELD	|value				|t_varchar(255)	|''	|NOT NULL	|0
INDEX	|1				|lld_overrideid

TABLE|lld_override_opstatus|lld_override_operationid|ZBX_TEMPLATE
FIELD	|lld_override_operationid	|t_id		|	|NOT NULL	|0	|1|lld_override_operation
FIELD	|status				|t_integer	|'0'	|NOT NULL	|0

TABLE|lld_override_opdiscover|lld_override_operationid|ZBX_TEMPLATE
FIELD	|lld_override_operationid	|t_id		|	|NOT NULL	|0	|1|lld_override_operation
FIELD	|discover			|t_integer	|'0'	|NOT NULL	|0

TABLE|lld_override_opperiod|lld_override_operationid|ZBX_TEMPLATE
FIELD	|lld_override_operationid	|t_id		|	|NOT NULL	|0	|1|lld_override_operation
FIELD	|delay				|t_varchar(1024)|'0'	|NOT NULL	|0

TABLE|lld_override_ophistory|lld_override_operationid|ZBX_TEMPLATE
FIELD	|lld_override_operationid	|t_id		|	|NOT NULL	|0	|1|lld_override_operation
FIELD	|history			|t_varchar(255)	|'90d'	|NOT NULL	|0

TABLE|lld_override_optrends|lld_override_operationid|ZBX_TEMPLATE
FIELD	|lld_override_operationid	|t_id		|	|NOT NULL	|0	|1|lld_override_operation
FIELD	|trends				|t_varchar(255)	|'365d'	|NOT NULL	|0

TABLE|lld_override_opseverity|lld_override_operationid|ZBX_TEMPLATE
FIELD	|lld_override_operationid	|t_id		|	|NOT NULL	|0	|1|lld_override_operation
FIELD	|severity			|t_integer	|'0'	|NOT NULL	|0

TABLE|lld_override_optag|lld_override_optagid|ZBX_TEMPLATE
FIELD	|lld_override_optagid		|t_id		|	|NOT NULL	|0
FIELD	|lld_override_operationid	|t_id		|	|NOT NULL	|0	|1|lld_override_operation
FIELD	|tag				|t_varchar(255)	|''	|NOT NULL	|0
FIELD	|value				|t_varchar(255)	|''	|NOT NULL	|0
INDEX	|1				|lld_override_operationid

TABLE|lld_override_optemplate|lld_override_optemplateid|ZBX_TEMPLATE
FIELD	|lld_override_optemplateid	|t_id		|	|NOT NULL	|0
FIELD	|lld_override_operationid	|t_id		|	|NOT NULL	|0	|1|lld_override_operation
FIELD	|templateid			|t_id		|	|NOT NULL	|0	|2|hosts	|hostid	|RESTRICT
UNIQUE	|1				|lld_override_operationid,templateid
INDEX	|2				|templateid

TABLE|lld_override_opinventory|lld_override_operationid|ZBX_TEMPLATE
FIELD	|lld_override_operationid	|t_id		|	|NOT NULL	|0	|1|lld_override_operation
FIELD	|inventory_mode			|t_integer	|'0'	|NOT NULL	|0

TABLE|trigger_queue|trigger_queueid|0
FIELD		|trigger_queueid|t_id		|	|NOT NULL	|0
FIELD		|objectid	|t_id		|	|NOT NULL	|0
FIELD		|type		|t_integer	|'0'	|NOT NULL	|0
FIELD		|clock		|t_time		|'0'	|NOT NULL	|0
FIELD		|ns		|t_nanosec	|'0'	|NOT NULL	|0

TABLE|item_parameter|item_parameterid|ZBX_TEMPLATE
FIELD		|item_parameterid|t_id		|	|NOT NULL	|0
FIELD		|itemid		|t_id		|	|NOT NULL	|ZBX_PROXY		|1|items
FIELD		|name		|t_varchar(255)	|''	|NOT NULL	|ZBX_PROXY
FIELD		|value		|t_varchar(2048)|''	|NOT NULL	|ZBX_PROXY
INDEX		|1		|itemid

TABLE|role_rule|role_ruleid|ZBX_DATA
FIELD		|role_ruleid	|t_id		|	|NOT NULL	|0
FIELD		|roleid		|t_id		|	|NOT NULL	|0			|1|role
FIELD		|type		|t_integer	|'0'	|NOT NULL	|0
FIELD		|name		|t_varchar(255)	|''	|NOT NULL	|0
FIELD		|value_int	|t_integer	|'0'	|NOT NULL	|0
FIELD		|value_str	|t_varchar(255)	|''	|NOT NULL	|0
FIELD		|value_moduleid	|t_id		|	|NULL		|0			|2|module	|moduleid
FIELD		|value_serviceid|t_id		|	|NULL	|0			|3|services	|serviceid
INDEX		|1		|roleid
INDEX		|2		|value_moduleid
INDEX		|3		|value_serviceid

TABLE|token|tokenid|ZBX_DATA
FIELD	|tokenid	|t_id		|	|NOT NULL	|0
FIELD	|name		|t_varchar(64)	|''	|NOT NULL	|0
FIELD	|description	|t_shorttext	|''	|NOT NULL	|0
FIELD	|userid		|t_id		|	|NOT NULL	|0	|1	|users
FIELD	|token		|t_varchar(128)	|	|NULL		|0
FIELD	|lastaccess	|t_integer	|'0'	|NOT NULL	|0
FIELD	|status		|t_integer	|'0'	|NOT NULL	|0
FIELD	|expires_at	|t_time		|'0'	|NOT NULL	|0
FIELD	|created_at	|t_time		|'0'	|NOT NULL	|0
FIELD	|creator_userid	|t_id		|	|NULL		|0	|2	|users	|userid	|RESTRICT
INDEX	|1		|name
UNIQUE	|2		|userid,name
UNIQUE	|3		|token
INDEX	|4		|creator_userid

TABLE|item_tag|itemtagid|ZBX_TEMPLATE
FIELD		|itemtagid	|t_id		|	|NOT NULL	|0
FIELD		|itemid		|t_id		|	|NOT NULL	|0			|1|items	|		|RESTRICT
FIELD		|tag		|t_varchar(255)	|''	|NOT NULL	|0
FIELD		|value		|t_varchar(255)	|''	|NOT NULL	|0
INDEX		|1		|itemid
CHANGELOG	|4

TABLE|httptest_tag|httptesttagid|ZBX_TEMPLATE
FIELD		|httptesttagid	|t_id		|	|NOT NULL	|0
FIELD		|httptestid	|t_id			|	|NOT NULL	|0		|1|httptest
FIELD		|tag		|t_varchar(255)	|''	|NOT NULL	|0
FIELD		|value		|t_varchar(255)	|''	|NOT NULL	|0
INDEX		|1		|httptestid

TABLE|sysmaps_element_tag|selementtagid|ZBX_TEMPLATE
FIELD		|selementtagid	|t_id		|	|NOT NULL	|0
FIELD		|selementid	|t_id			|	|NOT NULL	|0		|1|sysmaps_elements
FIELD		|tag		|t_varchar(255)	|''	|NOT NULL	|0
FIELD		|value		|t_varchar(255)	|''	|NOT NULL	|0
FIELD		|operator	|t_integer		|'0'|NOT NULL	|0
INDEX		|1		|selementid

TABLE|report|reportid|ZBX_DATA
FIELD		|reportid	|t_id		|	|NOT NULL	|0
FIELD		|userid		|t_id		|	|NOT NULL	|0		|1|users|userid
FIELD		|name		|t_varchar(255)	|''	|NOT NULL	|0
FIELD		|description	|t_varchar(2048)|''	|NOT NULL	|0
FIELD		|status		|t_integer	|'0'	|NOT NULL	|0
FIELD		|dashboardid	|t_id		|	|NOT NULL	|0		|2|dashboard|dashboardid
FIELD		|period		|t_integer	|'0'	|NOT NULL	|0
FIELD		|cycle		|t_integer	|'0'	|NOT NULL	|0
FIELD		|weekdays	|t_integer	|'0'	|NOT NULL	|0
FIELD		|start_time	|t_integer	|'0'	|NOT NULL	|0
FIELD		|active_since	|t_integer	|'0'	|NOT NULL	|0
FIELD		|active_till	|t_integer	|'0'	|NOT NULL	|0
FIELD		|state		|t_integer	|'0'	|NOT NULL	|ZBX_NODATA
FIELD		|lastsent	|t_time	|'0'		|NOT NULL	|ZBX_NODATA
FIELD		|info		|t_varchar(2048)|''	|NOT NULL	|ZBX_NODATA
UNIQUE		|1		|name
INDEX		|2		|userid
INDEX		|3		|dashboardid

TABLE|report_param|reportparamid|ZBX_DATA
FIELD		|reportparamid	|t_id		|	|NOT NULL	|0
FIELD		|reportid	|t_id		|	|NOT NULL	|0		|1|report|reportid
FIELD		|name		|t_varchar(255)	|''	|NOT NULL	|0
FIELD		|value		|t_shorttext	|''	|NOT NULL	|0
INDEX		|1		|reportid

TABLE|report_user|reportuserid|ZBX_DATA
FIELD		|reportuserid	|t_id		|	|NOT NULL	|0
FIELD		|reportid	|t_id		|	|NOT NULL	|0		|1|report|reportid
FIELD		|userid		|t_id		|	|NOT NULL	|0		|2|users|userid
FIELD		|exclude	|t_integer	|'0'	|NOT NULL	|0
FIELD		|access_userid	|t_id		|	|NULL		|0		|3|users|userid		|RESTRICT
INDEX		|1		|reportid
INDEX		|2		|userid
INDEX		|3		|access_userid

TABLE|report_usrgrp|reportusrgrpid|ZBX_DATA
FIELD		|reportusrgrpid|t_id		|	|NOT NULL	|0
FIELD		|reportid	|t_id		|	|NOT NULL	|0		|1|report|reportid
FIELD		|usrgrpid	|t_id		|	|NOT NULL	|0		|2|usrgrp|usrgrpid
FIELD		|access_userid	|t_id		|	|NULL		|0		|3|users|userid		|RESTRICT
INDEX		|1		|reportid
INDEX		|2		|usrgrpid
INDEX		|3		|access_userid

TABLE|service_problem_tag|service_problem_tagid|ZBX_DATA
FIELD		|service_problem_tagid	|t_id		|	|NOT NULL	|0
FIELD		|serviceid		|t_id		|	|NOT NULL	|0	|1|services|serviceid
FIELD		|tag			|t_varchar(255)	|''	|NOT NULL	|0
FIELD		|operator		|t_integer	|'0'	|NOT NULL	|0
FIELD		|value			|t_varchar(255)	|''	|NOT NULL	|0
INDEX		|1			|serviceid

TABLE|service_problem|service_problemid|ZBX_DATA
FIELD		|service_problemid	|t_id		|	|NOT NULL	|0
FIELD		|eventid		|t_id		|	|NOT NULL	|0	|1|problem|eventid
FIELD		|serviceid		|t_id		|	|NOT NULL	|0	|2|services|serviceid
FIELD		|severity		|t_integer	|'0'	|NOT NULL	|0
INDEX		|1			|eventid
INDEX		|2			|serviceid

TABLE|service_tag|servicetagid|0
FIELD		|servicetagid	|t_id		|	|NOT NULL	|0
FIELD		|serviceid	|t_id		|	|NOT NULL	|0		|1|services|serviceid
FIELD		|tag		|t_varchar(255)	|''	|NOT NULL	|0
FIELD		|value		|t_varchar(255)	|''	|NOT NULL	|0
INDEX		|1		|serviceid

TABLE|service_status_rule|service_status_ruleid|ZBX_DATA
FIELD		|service_status_ruleid|t_id	|	|NOT NULL	|0
FIELD		|serviceid	|t_id		|	|NOT NULL	|0		|1|services|serviceid
FIELD		|type		|t_integer	|'0'	|NOT NULL	|0
FIELD		|limit_value	|t_integer	|'0'	|NOT NULL	|0
FIELD		|limit_status	|t_integer	|'0'	|NOT NULL	|0
FIELD		|new_status	|t_integer	|'0'	|NOT NULL	|0
INDEX		|1		|serviceid

TABLE|ha_node|ha_nodeid|ZBX_DATA
FIELD		|ha_nodeid	|t_cuid		|	|NOT NULL	|0
FIELD		|name		|t_varchar(255)	|''	|NOT NULL	|0
FIELD		|address	|t_varchar(255)	|''	|NOT NULL	|0
FIELD		|port		|t_integer	|'10051'|NOT NULL	|0
FIELD		|lastaccess	|t_integer	|'0'	|NOT NULL	|0
FIELD		|status		|t_integer	|'0'	|NOT NULL	|0
FIELD		|ha_sessionid	|t_cuid		|''	|NOT NULL	|0
UNIQUE		|1		|name
INDEX		|2		|status,lastaccess

TABLE|sla|slaid|ZBX_DATA
FIELD		|slaid		|t_id		|	|NOT NULL	|0
FIELD		|name		|t_varchar(255)	|''	|NOT NULL	|0
FIELD		|period		|t_integer	|'0'	|NOT NULL	|0
FIELD		|slo		|t_double	|'99.9'	|NOT NULL	|0
FIELD		|effective_date	|t_integer	|'0'	|NOT NULL	|0
FIELD		|timezone	|t_varchar(50)	|'UTC'	|NOT NULL	|ZBX_NODATA
FIELD		|status		|t_integer	|'1'	|NOT NULL	|0
FIELD		|description	|t_shorttext	|''	|NOT NULL	|0
UNIQUE		|1		|name

TABLE|sla_schedule|sla_scheduleid|ZBX_DATA
FIELD		|sla_scheduleid	|t_id		|	|NOT NULL	|0
FIELD		|slaid		|t_id		|	|NOT NULL	|0		|1|sla|slaid
FIELD		|period_from	|t_integer	|'0'	|NOT NULL	|0
FIELD		|period_to	|t_integer	|'0'	|NOT NULL	|0
INDEX		|1		|slaid

TABLE|sla_excluded_downtime|sla_excluded_downtimeid|ZBX_DATA
FIELD		|sla_excluded_downtimeid|t_id		|	|NOT NULL	|0
FIELD		|slaid			|t_id		|	|NOT NULL	|0	|1|sla|slaid
FIELD		|name			|t_varchar(255)	|''	|NOT NULL	|0
FIELD		|period_from		|t_integer	|'0'	|NOT NULL	|0
FIELD		|period_to		|t_integer	|'0'	|NOT NULL	|0
INDEX		|1			|slaid

TABLE|sla_service_tag|sla_service_tagid|0
FIELD		|sla_service_tagid	|t_id		|	|NOT NULL	|0
FIELD		|slaid			|t_id		|	|NOT NULL	|0	|1|sla|slaid
FIELD		|tag			|t_varchar(255)	|''	|NOT NULL	|0
FIELD		|operator		|t_integer	|'0'	|NOT NULL	|0
FIELD		|value			|t_varchar(255)	|''	|NOT NULL	|0
INDEX		|1			|slaid

TABLE|host_rtdata|hostid|ZBX_TEMPLATE
FIELD		|hostid			|t_id		|	|NOT NULL	|0	|1|hosts|hostid
FIELD		|active_available	|t_integer	|'0'	|NOT NULL	|0

TABLE|userdirectory|userdirectoryid|0
FIELD		|userdirectoryid	|t_id			|		|NOT NULL	|0
FIELD		|name				|t_varchar(128)	|''		|NOT NULL	|0
FIELD		|description		|t_shorttext	|''		|NOT NULL	|0
FIELD		|idp_type			|t_integer		|'1'	|NOT NULL	|0
FIELD		|provision_status	|t_integer		|'0'	|NOT NULL	|0
INDEX		|1			|idp_type

TABLE|userdirectory_ldap|userdirectoryid|0
FIELD		|userdirectoryid		|t_id			|		|NOT NULL	|0	|1|userdirectory
FIELD		|host					|t_varchar(255)	|''		|NOT NULL	|0
FIELD		|port					|t_integer		|'389'	|NOT NULL	|0
FIELD		|base_dn				|t_varchar(255)	|''		|NOT NULL	|0
FIELD		|search_attribute		|t_varchar(128)	|''		|NOT NULL	|0
FIELD		|bind_dn				|t_varchar(255)	|''		|NOT NULL	|0
FIELD		|bind_password			|t_varchar(128)	|''		|NOT NULL	|0
FIELD		|start_tls				|t_integer		|'0'	|NOT NULL	|0
FIELD		|search_filter			|t_varchar(255)	|''		|NOT NULL	|0
FIELD		|group_basedn			|t_varchar(255)	|''		|NOT NULL	|0
FIELD		|group_name				|t_varchar(255)	|''		|NOT NULL	|0
FIELD		|group_member			|t_varchar(255)	|''		|NOT NULL	|0
FIELD		|user_ref_attr			|t_varchar(255)	|''		|NOT NULL	|0
FIELD		|group_filter			|t_varchar(255)	|''		|NOT NULL	|0
FIELD		|group_membership		|t_varchar(255)	|''		|NOT NULL	|0
FIELD		|user_username			|t_varchar(255)	|''		|NOT NULL	|0
FIELD		|user_lastname			|t_varchar(255)	|''		|NOT NULL	|0

TABLE|userdirectory_saml|userdirectoryid|0
FIELD		|userdirectoryid		|t_id			|		|NOT NULL	|0	|1|userdirectory
FIELD		|idp_entityid			|t_varchar(1024)|''		|NOT NULL	|0
FIELD		|sso_url				|t_varchar(2048)|''		|NOT NULL	|0
FIELD		|slo_url				|t_varchar(2048)|''		|NOT NULL	|0
FIELD		|username_attribute		|t_varchar(128)	|''		|NOT NULL	|0
FIELD		|sp_entityid			|t_varchar(1024)|''		|NOT NULL	|0
FIELD		|nameid_format			|t_varchar(2048)|''		|NOT NULL	|0
FIELD		|sign_messages			|t_integer		|'0'	|NOT NULL	|0
FIELD		|sign_assertions		|t_integer		|'0'	|NOT NULL	|0
FIELD		|sign_authn_requests	|t_integer		|'0'	|NOT NULL	|0
FIELD		|sign_logout_requests	|t_integer		|'0'	|NOT NULL	|0
FIELD		|sign_logout_responses	|t_integer		|'0'	|NOT NULL	|0
FIELD		|encrypt_nameid			|t_integer		|'0'	|NOT NULL	|0
FIELD		|encrypt_assertions		|t_integer		|'0'	|NOT NULL	|0
FIELD		|group_name				|t_varchar(255)	|''		|NOT NULL	|0
FIELD		|user_username			|t_varchar(255)	|''		|NOT NULL	|0
FIELD		|user_lastname			|t_varchar(255)	|''		|NOT NULL	|0
FIELD		|scim_status			|t_integer		|'0'	|NOT NULL	|0

TABLE|userdirectory_media|userdirectory_mediaid|0
FIELD		|userdirectory_mediaid	|t_id			|	|NOT NULL	|0
FIELD		|userdirectoryid	|t_id			|	|NOT NULL	|0	|1	|userdirectory
FIELD		|mediatypeid		|t_id			|	|NOT NULL	|0	|2	|media_type
FIELD		|name				|t_varchar(64)	|''	|NOT NULL	|0
FIELD		|attribute			|t_varchar(255)	|''	|NOT NULL	|0
INDEX		|1	|userdirectoryid
INDEX		|2	|mediatypeid

TABLE|userdirectory_usrgrp|userdirectory_usrgrpid|0
FIELD		|userdirectory_usrgrpid		|t_id		|	|NOT NULL	|0
FIELD		|userdirectory_idpgroupid	|t_id		|	|NOT NULL	|0	|1	|userdirectory_idpgroup
FIELD		|usrgrpid					|t_id		|	|NOT NULL	|0	|2	|usrgrp
UNIQUE		|1	|userdirectory_idpgroupid,usrgrpid
INDEX		|2	|usrgrpid
INDEX		|3	|userdirectory_idpgroupid

TABLE|userdirectory_idpgroup|userdirectory_idpgroupid|0
FIELD		|userdirectory_idpgroupid	|t_id			|	|NOT NULL	|0
FIELD		|userdirectoryid		|t_id			|	|NOT NULL	|0	|1	|userdirectory
FIELD		|roleid					|t_id			|	|NOT NULL	|0	|2	|role
FIELD		|name					|t_varchar(255)	|''	|NOT NULL	|0
INDEX		|1	|userdirectoryid
INDEX		|2	|roleid

TABLE|changelog|changelogid|0
FIELD		|changelogid	|t_serial	|	|NOT NULL	|0
FIELD		|object		|t_integer	|'0'	|NOT NULL	|0
FIELD		|objectid	|t_id		|	|NOT NULL	|0
FIELD		|operation	|t_integer	|'0'	|NOT NULL	|0
FIELD		|clock		|t_integer	|'0'	|NOT NULL	|0
INDEX		|1		|clock

TABLE|scim_group|scim_groupid|0
FIELD		|scim_groupid	|t_id			|	|NOT NULL	|0
FIELD		|name			|t_varchar(64)	|''	|NOT NULL	|0
UNIQUE		|1		|name

TABLE|user_scim_group|user_scim_groupid|0
FIELD		|user_scim_groupid	|t_id	|	|NOT NULL	|0
FIELD		|userid				|t_id	|	|NOT NULL	|0	|1|users
FIELD		|scim_groupid		|t_id	|	|NOT NULL	|0	|2|scim_group
INDEX		|1	|userid
INDEX		|2	|scim_groupid

TABLE|connector|connectorid|ZBX_DATA
FIELD		|connectorid	|t_id		|	|NOT NULL	|0
FIELD		|name		|t_varchar(255)	|''	|NOT NULL	|0
FIELD		|protocol	|t_integer	|'0'	|NOT NULL	|0
FIELD		|data_type	|t_integer	|'0'	|NOT NULL	|0
FIELD		|url		|t_varchar(2048)|''	|NOT NULL	|0
FIELD		|max_records	|t_integer	|'0'	|NOT NULL	|0
FIELD		|max_senders	|t_integer	|'1'	|NOT NULL	|0
FIELD		|max_attempts	|t_integer	|'1'	|NOT NULL	|0
FIELD		|timeout	|t_varchar(255)	|'5s'	|NOT NULL	|0
FIELD		|http_proxy	|t_varchar(255)	|''	|NOT NULL	|0
FIELD		|authtype	|t_integer	|'0'	|NOT NULL	|0
FIELD		|username	|t_varchar(255)	|''	|NOT NULL	|0
FIELD		|password	|t_varchar(255)	|''	|NOT NULL	|0
FIELD		|token		|t_varchar(128)	|''	|NOT NULL	|0
FIELD		|verify_peer	|t_integer	|'1'	|NOT NULL	|0
FIELD		|verify_host	|t_integer	|'1'	|NOT NULL	|0
FIELD		|ssl_cert_file	|t_varchar(255)	|''	|NOT NULL	|0
FIELD		|ssl_key_file	|t_varchar(255)	|''	|NOT NULL	|0
FIELD		|ssl_key_password|t_varchar(64)	|''	|NOT NULL	|0
FIELD		|description	|t_shorttext	|''	|NOT NULL	|0
FIELD		|status		|t_integer	|'1'	|NOT NULL	|0
FIELD		|tags_evaltype	|t_integer	|'0'	|NOT NULL	|0
FIELD		|item_value_type|t_integer	|'31'	|NOT NULL	|0
FIELD		|attempt_interval|t_varchar(32)	|'5s'	|NOT NULL	|0
UNIQUE		|1		|name
CHANGELOG	|17

TABLE|connector_tag|connector_tagid|0
FIELD	|connector_tagid|t_id		|	|NOT NULL	|0
FIELD	|connectorid	|t_id		|	|NOT NULL	|0	|1|connector|	|RESTRICT
FIELD	|tag		|t_varchar(255)	|''	|NOT NULL	|0
FIELD	|operator	|t_integer	|'0'	|NOT NULL	|0
FIELD	|value		|t_varchar(255)	|''	|NOT NULL	|0
INDEX	|1		|connectorid
CHANGELOG	|18

TABLE|proxy|proxyid|0
FIELD		|proxyid		|t_id		|		|NOT NULL	|0
FIELD		|name			|t_varchar(128)	|''		|NOT NULL	|0
FIELD		|operating_mode		|t_integer	|'0'		|NOT NULL	|0
FIELD		|description		|t_shorttext	|''		|NOT NULL	|0
FIELD		|tls_connect		|t_integer	|'1'		|NOT NULL	|0
FIELD		|tls_accept		|t_integer	|'1'		|NOT NULL	|0
FIELD		|tls_issuer		|t_varchar(1024)|''		|NOT NULL	|0
FIELD		|tls_subject		|t_varchar(1024)|''		|NOT NULL	|0
FIELD		|tls_psk_identity	|t_varchar(128)	|''		|NOT NULL	|0
FIELD		|tls_psk		|t_varchar(512)	|''		|NOT NULL	|0
FIELD		|allowed_addresses	|t_varchar(255)	|''		|NOT NULL	|0
FIELD		|address		|t_varchar(255)	|'127.0.0.1'	|NOT NULL	|0
FIELD		|port			|t_varchar(64)	|'10051'	|NOT NULL	|0
FIELD		|custom_timeouts	|t_integer	|'0'		|NOT NULL	|0
FIELD		|timeout_zabbix_agent	|t_varchar(255)	|''		|NOT NULL	|0
FIELD		|timeout_simple_check	|t_varchar(255)	|''		|NOT NULL	|0
FIELD		|timeout_snmp_agent	|t_varchar(255)	|''		|NOT NULL	|0
FIELD		|timeout_external_check	|t_varchar(255)	|''		|NOT NULL	|0
FIELD		|timeout_db_monitor	|t_varchar(255)	|''		|NOT NULL	|0
FIELD		|timeout_http_agent	|t_varchar(255)	|''		|NOT NULL	|0
FIELD		|timeout_ssh_agent	|t_varchar(255)	|''		|NOT NULL	|0
FIELD		|timeout_telnet_agent	|t_varchar(255)	|''		|NOT NULL	|0
FIELD		|timeout_script		|t_varchar(255)	|''		|NOT NULL	|0
UNIQUE		|1		|name
CHANGELOG	|19

TABLE|proxy_rtdata|proxyid|0
FIELD		|proxyid	|t_id		|	|NOT NULL	|0		|1|proxy|proxyid
FIELD		|lastaccess	|t_integer	|'0'	|NOT NULL	|ZBX_NODATA
FIELD		|version	|t_integer	|'0'	|NOT NULL	|ZBX_NODATA
FIELD		|compatibility	|t_integer	|'0'	|NOT NULL	|ZBX_NODATA

TABLE|dbversion|dbversionid|
FIELD		|dbversionid	|t_id		|	|NOT NULL	|0
FIELD		|mandatory	|t_integer	|'0'	|NOT NULL	|
FIELD		|optional	|t_integer	|'0'	|NOT NULL	|
<<<<<<< HEAD
ROW		|1		|6050163	|6050163
=======
ROW		|1		|6050159	|6050159
>>>>>>> 40f8f752
<|MERGE_RESOLUTION|>--- conflicted
+++ resolved
@@ -2199,8 +2199,4 @@
 FIELD		|dbversionid	|t_id		|	|NOT NULL	|0
 FIELD		|mandatory	|t_integer	|'0'	|NOT NULL	|
 FIELD		|optional	|t_integer	|'0'	|NOT NULL	|
-<<<<<<< HEAD
-ROW		|1		|6050163	|6050163
-=======
-ROW		|1		|6050159	|6050159
->>>>>>> 40f8f752
+ROW		|1		|6050164	|6050164