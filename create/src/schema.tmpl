--
-- Zabbix
-- Copyright (C) 2001-2022 Zabbix SIA
--
-- This program is free software; you can redistribute it and/or modify
-- it under the terms of the GNU General Public License as published by
-- the Free Software Foundation; either version 2 of the License, or
-- (at your option) any later version.
--
-- This program is distributed in the hope that it will be useful,
-- but WITHOUT ANY WARRANTY; without even the implied warranty of
-- MERCHANTABILITY or FITNESS FOR A PARTICULAR PURPOSE. See the
-- GNU General Public License for more details.
--
-- You should have received a copy of the GNU General Public License
-- along with this program; if not, write to the Free Software
-- Foundation, Inc., 51 Franklin Street, Fifth Floor, Boston, MA  02110-1301, USA.
--

--
-- Do not use spaces
-- Tables must be sorted to match referential integrity rules
--

TABLE|role|roleid|ZBX_DATA
FIELD		|roleid		|t_id		|	|NOT NULL	|0
FIELD		|name		|t_varchar(255)	|''	|NOT NULL	|0
FIELD		|type		|t_integer	|'0'	|NOT NULL	|0
FIELD		|readonly	|t_integer	|'0'	|NOT NULL	|0
UNIQUE		|1		|name

TABLE|users|userid|ZBX_DATA
FIELD		|userid		|t_id		|	|NOT NULL	|0
FIELD		|username	|t_varchar(100)	|''	|NOT NULL	|0
FIELD		|name		|t_varchar(100)	|''	|NOT NULL	|0
FIELD		|surname	|t_varchar(100)	|''	|NOT NULL	|0
FIELD		|passwd		|t_varchar(60)	|''	|NOT NULL	|0
FIELD		|url		|t_varchar(2048)|''	|NOT NULL	|0
FIELD		|autologin	|t_integer	|'0'	|NOT NULL	|0
FIELD		|autologout	|t_varchar(32)	|'15m'	|NOT NULL	|0
FIELD		|lang		|t_varchar(7)	|'default'|NOT NULL	|ZBX_NODATA
FIELD		|refresh	|t_varchar(32)	|'30s'	|NOT NULL	|0
FIELD		|theme		|t_varchar(128)	|'default'|NOT NULL	|ZBX_NODATA
FIELD		|attempt_failed	|t_integer	|0	|NOT NULL	|ZBX_NODATA
FIELD		|attempt_ip	|t_varchar(39)	|''	|NOT NULL	|ZBX_NODATA
FIELD		|attempt_clock	|t_integer	|0	|NOT NULL	|ZBX_NODATA
FIELD		|rows_per_page	|t_integer	|50	|NOT NULL	|0
FIELD		|timezone	|t_varchar(50)	|'default'|NOT NULL	|ZBX_NODATA
FIELD		|roleid		|t_id			|NULL	|NULL	|0	|1|role
FIELD		|userdirectoryid	|t_id	|NULL	|NULL	|ZBX_NODATA	|2|userdirectory	|userdirectoryid	|RESTRICT
FIELD		|ts_provisioned		|t_time	|'0'	|NOT NULL	|ZBX_NODATA
UNIQUE		|1		|username
INDEX		|2		|userdirectoryid

TABLE|maintenances|maintenanceid|ZBX_DATA
FIELD		|maintenanceid	|t_id		|	|NOT NULL	|0
FIELD		|name		|t_varchar(128)	|''	|NOT NULL	|0
FIELD		|maintenance_type|t_integer	|'0'	|NOT NULL	|0
FIELD		|description	|t_shorttext	|''	|NOT NULL	|0
FIELD		|active_since	|t_integer	|'0'	|NOT NULL	|0
FIELD		|active_till	|t_integer	|'0'	|NOT NULL	|0
FIELD		|tags_evaltype	|t_integer	|'0'	|NOT NULL	|0
INDEX		|1		|active_since,active_till
UNIQUE		|2		|name

TABLE|hosts|hostid|ZBX_TEMPLATE
FIELD		|hostid		|t_id		|	|NOT NULL	|0
FIELD		|proxy_hostid	|t_id		|	|NULL		|0			|1|hosts	|hostid		|RESTRICT
FIELD		|host		|t_varchar(128)	|''	|NOT NULL	|ZBX_PROXY
FIELD		|status		|t_integer	|'0'	|NOT NULL	|ZBX_PROXY
FIELD		|ipmi_authtype	|t_integer	|'-1'	|NOT NULL	|ZBX_PROXY
FIELD		|ipmi_privilege	|t_integer	|'2'	|NOT NULL	|ZBX_PROXY
FIELD		|ipmi_username	|t_varchar(16)	|''	|NOT NULL	|ZBX_PROXY
FIELD		|ipmi_password	|t_varchar(20)	|''	|NOT NULL	|ZBX_PROXY
FIELD		|maintenanceid	|t_id		|	|NULL		|ZBX_NODATA		|2|maintenances	|		|RESTRICT
FIELD		|maintenance_status|t_integer	|'0'	|NOT NULL	|ZBX_NODATA
FIELD		|maintenance_type|t_integer	|'0'	|NOT NULL	|ZBX_NODATA
FIELD		|maintenance_from|t_integer	|'0'	|NOT NULL	|ZBX_NODATA
FIELD		|name		|t_varchar(128)	|''	|NOT NULL	|ZBX_PROXY
FIELD		|flags		|t_integer	|'0'	|NOT NULL	|0
FIELD		|templateid	|t_id		|	|NULL		|0			|3|hosts	|hostid		|RESTRICT
FIELD		|description	|t_shorttext	|''	|NOT NULL	|0
FIELD		|tls_connect	|t_integer	|'1'	|NOT NULL	|ZBX_PROXY
FIELD		|tls_accept	|t_integer	|'1'	|NOT NULL	|ZBX_PROXY
FIELD		|tls_issuer	|t_varchar(1024)|''	|NOT NULL	|ZBX_PROXY
FIELD		|tls_subject	|t_varchar(1024)|''	|NOT NULL	|ZBX_PROXY
FIELD		|tls_psk_identity|t_varchar(128)|''	|NOT NULL	|ZBX_PROXY
FIELD		|tls_psk	|t_varchar(512)	|''	|NOT NULL	|ZBX_PROXY
FIELD		|proxy_address	|t_varchar(255)	|''	|NOT NULL	|0
FIELD		|auto_compress	|t_integer	|'1'	|NOT NULL	|0
FIELD		|discover	|t_integer	|'0'	|NOT NULL	|0
FIELD		|custom_interfaces|t_integer	|'0'	|NOT NULL	|0
FIELD		|uuid		|t_varchar(32)	|''	|NOT NULL	|0
FIELD		|name_upper	|t_varchar(128)	|''	|NOT NULL	|0
INDEX		|1		|host
INDEX		|2		|status
INDEX		|3		|proxy_hostid
INDEX		|4		|name
INDEX		|5		|maintenanceid
INDEX		|6		|name_upper
CHANGELOG	|1
UPD_TRIG_FUNC	|name		|name_upper	|hostid	|upper

TABLE|hstgrp|groupid|ZBX_DATA
FIELD		|groupid	|t_id		|	|NOT NULL	|0
FIELD		|name		|t_varchar(255)	|''	|NOT NULL	|0
FIELD		|flags		|t_integer	|'0'	|NOT NULL	|0
FIELD		|uuid		|t_varchar(32)	|''	|NOT NULL	|0
FIELD		|type		|t_integer	|'0'	|NOT NULL	|0
UNIQUE		|1		|type,name

TABLE|group_prototype|group_prototypeid|ZBX_TEMPLATE
FIELD		|group_prototypeid|t_id		|	|NOT NULL	|0
FIELD		|hostid		|t_id		|	|NOT NULL	|0			|1|hosts
FIELD		|name		|t_varchar(255)	|''	|NOT NULL	|0
FIELD		|groupid	|t_id		|	|NULL		|0			|2|hstgrp	|		|RESTRICT
FIELD		|templateid	|t_id		|	|NULL		|0			|3|group_prototype|group_prototypeid
INDEX		|1		|hostid

TABLE|group_discovery|groupid|ZBX_TEMPLATE
FIELD		|groupid	|t_id		|	|NOT NULL	|0			|1|hstgrp
FIELD		|parent_group_prototypeid|t_id	|	|NOT NULL	|0			|2|group_prototype|group_prototypeid|RESTRICT
FIELD		|name		|t_varchar(255)	|''	|NOT NULL	|ZBX_NODATA
FIELD		|lastcheck	|t_integer	|'0'	|NOT NULL	|ZBX_NODATA
FIELD		|ts_delete	|t_time		|'0'	|NOT NULL	|ZBX_NODATA

TABLE|drules|druleid|ZBX_DATA
FIELD		|druleid	|t_id		|	|NOT NULL	|0
FIELD		|proxy_hostid	|t_id		|	|NULL		|0			|1|hosts	|hostid		|RESTRICT
FIELD		|name		|t_varchar(255)	|''	|NOT NULL	|ZBX_PROXY
FIELD		|iprange	|t_varchar(2048)|''	|NOT NULL	|ZBX_PROXY
FIELD		|delay		|t_varchar(255)	|'1h'	|NOT NULL	|ZBX_PROXY
FIELD		|status		|t_integer	|'0'	|NOT NULL	|0
INDEX		|1		|proxy_hostid
UNIQUE		|2		|name
CHANGELOG	|9

TABLE|dchecks|dcheckid|ZBX_DATA
FIELD		|dcheckid	|t_id		|	|NOT NULL	|0
FIELD		|druleid	|t_id		|	|NOT NULL	|ZBX_PROXY		|1|drules	|		|RESTRICT
FIELD		|type		|t_integer	|'0'	|NOT NULL	|ZBX_PROXY
FIELD		|key_		|t_varchar(2048)|''	|NOT NULL	|ZBX_PROXY
FIELD		|snmp_community	|t_varchar(255)	|''	|NOT NULL	|ZBX_PROXY
FIELD		|ports		|t_varchar(255)	|'0'	|NOT NULL	|ZBX_PROXY
FIELD		|snmpv3_securityname|t_varchar(64)|''	|NOT NULL	|ZBX_PROXY
FIELD		|snmpv3_securitylevel|t_integer	|'0'	|NOT NULL	|ZBX_PROXY
FIELD		|snmpv3_authpassphrase|t_varchar(64)|''	|NOT NULL	|ZBX_PROXY
FIELD		|snmpv3_privpassphrase|t_varchar(64)|''	|NOT NULL	|ZBX_PROXY
FIELD		|uniq		|t_integer	|'0'	|NOT NULL	|ZBX_PROXY
FIELD		|snmpv3_authprotocol|t_integer	|'0'	|NOT NULL	|ZBX_PROXY
FIELD		|snmpv3_privprotocol|t_integer	|'0'	|NOT NULL	|ZBX_PROXY
FIELD		|snmpv3_contextname|t_varchar(255)|''	|NOT NULL	|ZBX_PROXY
FIELD		|host_source|t_integer	|'1'	|NOT NULL	|ZBX_PROXY
FIELD		|name_source|t_integer	|'0'	|NOT NULL	|ZBX_PROXY
INDEX		|1		|druleid,host_source,name_source
CHANGELOG	|10

TABLE|httptest|httptestid|ZBX_TEMPLATE
FIELD		|httptestid	|t_id		|	|NOT NULL	|0
FIELD		|name		|t_varchar(64)	|''	|NOT NULL	|ZBX_PROXY
FIELD		|delay		|t_varchar(255)	|'1m'	|NOT NULL	|ZBX_PROXY
FIELD		|status		|t_integer	|'0'	|NOT NULL	|0
FIELD		|agent		|t_varchar(255)	|'Zabbix'|NOT NULL	|ZBX_PROXY
FIELD		|authentication	|t_integer	|'0'	|NOT NULL	|ZBX_PROXY,ZBX_NODATA
FIELD		|http_user	|t_varchar(64)	|''	|NOT NULL	|ZBX_PROXY,ZBX_NODATA
FIELD		|http_password	|t_varchar(64)	|''	|NOT NULL	|ZBX_PROXY,ZBX_NODATA
FIELD		|hostid		|t_id		|	|NOT NULL	|ZBX_PROXY		|2|hosts	|		|RESTRICT
FIELD		|templateid	|t_id		|	|NULL		|0			|3|httptest	|httptestid	|RESTRICT
FIELD		|http_proxy	|t_varchar(255)	|''	|NOT NULL	|ZBX_PROXY,ZBX_NODATA
FIELD		|retries	|t_integer	|'1'	|NOT NULL	|ZBX_PROXY,ZBX_NODATA
FIELD		|ssl_cert_file	|t_varchar(255)	|''	|NOT NULL	|ZBX_PROXY,ZBX_NODATA
FIELD		|ssl_key_file	|t_varchar(255)	|''	|NOT NULL	|ZBX_PROXY,ZBX_NODATA
FIELD		|ssl_key_password|t_varchar(64)	|''	|NOT NULL	|ZBX_PROXY,ZBX_NODATA
FIELD		|verify_peer	|t_integer	|'0'	|NOT NULL	|ZBX_PROXY
FIELD		|verify_host	|t_integer	|'0'	|NOT NULL	|ZBX_PROXY
FIELD		|uuid		|t_varchar(32)	|''	|NOT NULL	|0
UNIQUE		|2		|hostid,name
INDEX		|3		|status
INDEX		|4		|templateid
CHANGELOG	|11

TABLE|httpstep|httpstepid|ZBX_TEMPLATE
FIELD		|httpstepid	|t_id		|	|NOT NULL	|0
FIELD		|httptestid	|t_id		|	|NOT NULL	|ZBX_PROXY		|1|httptest	|		|RESTRICT
FIELD		|name		|t_varchar(64)	|''	|NOT NULL	|ZBX_PROXY
FIELD		|no		|t_integer	|'0'	|NOT NULL	|ZBX_PROXY
FIELD		|url		|t_varchar(2048)|''	|NOT NULL	|ZBX_PROXY
FIELD		|timeout	|t_varchar(255)	|'15s'	|NOT NULL	|ZBX_PROXY
FIELD		|posts		|t_shorttext	|''	|NOT NULL	|ZBX_PROXY
FIELD		|required	|t_varchar(255)	|''	|NOT NULL	|ZBX_PROXY
FIELD		|status_codes	|t_varchar(255)	|''	|NOT NULL	|ZBX_PROXY
FIELD		|follow_redirects|t_integer	|'1'	|NOT NULL	|ZBX_PROXY
FIELD		|retrieve_mode	|t_integer	|'0'	|NOT NULL	|ZBX_PROXY
FIELD		|post_type	|t_integer	|'0'	|NOT NULL	|ZBX_PROXY
INDEX		|1		|httptestid
CHANGELOG	|14

TABLE|interface|interfaceid|ZBX_TEMPLATE
FIELD		|interfaceid	|t_id		|	|NOT NULL	|0
FIELD		|hostid		|t_id		|	|NOT NULL	|ZBX_PROXY		|1|hosts
FIELD		|main		|t_integer	|'0'	|NOT NULL	|ZBX_PROXY
FIELD		|type		|t_integer	|'1'	|NOT NULL	|ZBX_PROXY
FIELD		|useip		|t_integer	|'1'	|NOT NULL	|ZBX_PROXY
FIELD		|ip		|t_varchar(64)	|'127.0.0.1'|NOT NULL	|ZBX_PROXY
FIELD		|dns		|t_varchar(255)	|''	|NOT NULL	|ZBX_PROXY
FIELD		|port		|t_varchar(64)	|'10050'|NOT NULL	|ZBX_PROXY
FIELD		|available	|t_integer	|'0'	|NOT NULL	|ZBX_PROXY,ZBX_NODATA
FIELD		|error		|t_varchar(2048)|''	|NOT NULL	|ZBX_NODATA
FIELD		|errors_from	|t_integer	|'0'	|NOT NULL	|ZBX_NODATA
FIELD		|disable_until	|t_integer	|'0'	|NOT NULL	|ZBX_NODATA
INDEX		|1		|hostid,type
INDEX		|2		|ip,dns
INDEX		|3		|available

TABLE|valuemap|valuemapid|ZBX_TEMPLATE
FIELD		|valuemapid	|t_id		|	|NOT NULL	|0
FIELD		|hostid		|t_id		|	|NOT NULL	|0			|1|hosts
FIELD		|name		|t_varchar(64)	|''	|NOT NULL	|0
FIELD		|uuid		|t_varchar(32)	|''	|NOT NULL	|0
UNIQUE		|1		|hostid,name

TABLE|items|itemid|ZBX_TEMPLATE
FIELD		|itemid		|t_id		|	|NOT NULL	|0
FIELD		|type		|t_integer	|'0'	|NOT NULL	|ZBX_PROXY
FIELD		|snmp_oid	|t_varchar(512)	|''	|NOT NULL	|ZBX_PROXY
FIELD		|hostid		|t_id		|	|NOT NULL	|ZBX_PROXY		|1|hosts	|		|RESTRICT
FIELD		|name		|t_varchar(255)	|''	|NOT NULL	|0
FIELD		|key_		|t_varchar(2048)|''	|NOT NULL	|ZBX_PROXY
FIELD		|delay		|t_varchar(1024)|'0'	|NOT NULL	|ZBX_PROXY
FIELD		|history	|t_varchar(255)	|'90d'	|NOT NULL	|ZBX_PROXY
FIELD		|trends		|t_varchar(255)	|'365d'	|NOT NULL	|0
FIELD		|status		|t_integer	|'0'	|NOT NULL	|ZBX_PROXY
FIELD		|value_type	|t_integer	|'0'	|NOT NULL	|ZBX_PROXY
FIELD		|trapper_hosts	|t_varchar(255)	|''	|NOT NULL	|ZBX_PROXY
FIELD		|units		|t_varchar(255)	|''	|NOT NULL	|0
FIELD		|formula	|t_varchar(255)	|''	|NOT NULL	|0
FIELD		|logtimefmt	|t_varchar(64)	|''	|NOT NULL	|ZBX_PROXY
FIELD		|templateid	|t_id		|	|NULL		|0			|2|items	|itemid		|RESTRICT
FIELD		|valuemapid	|t_id		|	|NULL		|0			|3|valuemap	|		|RESTRICT
FIELD		|params		|t_text		|''	|NOT NULL	|ZBX_PROXY
FIELD		|ipmi_sensor	|t_varchar(128)	|''	|NOT NULL	|ZBX_PROXY
FIELD		|authtype	|t_integer	|'0'	|NOT NULL	|ZBX_PROXY
FIELD		|username	|t_varchar(64)	|''	|NOT NULL	|ZBX_PROXY
FIELD		|password	|t_varchar(64)	|''	|NOT NULL	|ZBX_PROXY
FIELD		|publickey	|t_varchar(64)	|''	|NOT NULL	|ZBX_PROXY
FIELD		|privatekey	|t_varchar(64)	|''	|NOT NULL	|ZBX_PROXY
FIELD		|flags		|t_integer	|'0'	|NOT NULL	|ZBX_PROXY
FIELD		|interfaceid	|t_id		|	|NULL		|ZBX_PROXY		|4|interface	|		|RESTRICT
FIELD		|description	|t_text		|''	|NOT NULL	|0
FIELD		|inventory_link	|t_integer	|'0'	|NOT NULL	|ZBX_PROXY
FIELD		|lifetime	|t_varchar(255)	|'30d'	|NOT NULL	|0
FIELD		|evaltype	|t_integer	|'0'	|NOT NULL	|0
FIELD		|jmx_endpoint	|t_varchar(255)	|''	|NOT NULL	|ZBX_PROXY
FIELD		|master_itemid	|t_id		|	|NULL		|ZBX_PROXY		|5|items	|itemid		|RESTRICT
FIELD		|timeout	|t_varchar(255)	|'3s'	|NOT NULL	|ZBX_PROXY
FIELD		|url		|t_varchar(2048)|''	|NOT NULL	|ZBX_PROXY
FIELD		|query_fields	|t_varchar(2048)|''	|NOT NULL	|ZBX_PROXY
FIELD		|posts		|t_text		|''	|NOT NULL	|ZBX_PROXY
FIELD		|status_codes	|t_varchar(255)	|'200'	|NOT NULL	|ZBX_PROXY
FIELD		|follow_redirects|t_integer	|'1'	|NOT NULL	|ZBX_PROXY
FIELD		|post_type	|t_integer	|'0'	|NOT NULL	|ZBX_PROXY
FIELD		|http_proxy	|t_varchar(255)	|''	|NOT NULL	|ZBX_PROXY,ZBX_NODATA
FIELD		|headers	|t_text		|''	|NOT NULL	|ZBX_PROXY
FIELD		|retrieve_mode	|t_integer	|'0'	|NOT NULL	|ZBX_PROXY
FIELD		|request_method	|t_integer	|'0'	|NOT NULL	|ZBX_PROXY
FIELD		|output_format	|t_integer	|'0'	|NOT NULL	|ZBX_PROXY
FIELD		|ssl_cert_file	|t_varchar(255)	|''	|NOT NULL	|ZBX_PROXY,ZBX_NODATA
FIELD		|ssl_key_file	|t_varchar(255)	|''	|NOT NULL	|ZBX_PROXY,ZBX_NODATA
FIELD		|ssl_key_password|t_varchar(64)	|''	|NOT NULL	|ZBX_PROXY,ZBX_NODATA
FIELD		|verify_peer	|t_integer	|'0'	|NOT NULL	|ZBX_PROXY
FIELD		|verify_host	|t_integer	|'0'	|NOT NULL	|ZBX_PROXY
FIELD		|allow_traps	|t_integer	|'0'	|NOT NULL	|ZBX_PROXY
FIELD		|discover	|t_integer	|'0'	|NOT NULL	|0
FIELD		|uuid		|t_varchar(32)	|''	|NOT NULL	|0
FIELD		|name_upper	|t_varchar(255)	|''	|NOT NULL	|0
INDEX		|1		|hostid,key_(764)
INDEX		|3		|status
INDEX		|4		|templateid
INDEX		|5		|valuemapid
INDEX		|6		|interfaceid
INDEX		|7		|master_itemid
INDEX		|8		|key_(768)
INDEX		|9		|hostid,name_upper
CHANGELOG	|3
UPD_TRIG_FUNC	|name		|name_upper	|itemid	|upper

TABLE|httpstepitem|httpstepitemid|ZBX_TEMPLATE
FIELD		|httpstepitemid	|t_id		|	|NOT NULL	|0
FIELD		|httpstepid	|t_id		|	|NOT NULL	|ZBX_PROXY		|1|httpstep	|		|RESTRICT
FIELD		|itemid		|t_id		|	|NOT NULL	|ZBX_PROXY		|2|items	|		|RESTRICT
FIELD		|type		|t_integer	|'0'	|NOT NULL	|ZBX_PROXY
UNIQUE		|1		|httpstepid,itemid
INDEX		|2		|itemid
CHANGELOG	|16

TABLE|httptestitem|httptestitemid|ZBX_TEMPLATE
FIELD		|httptestitemid	|t_id		|	|NOT NULL	|0
FIELD		|httptestid	|t_id		|	|NOT NULL	|ZBX_PROXY		|1|httptest	|		|RESTRICT
FIELD		|itemid		|t_id		|	|NOT NULL	|ZBX_PROXY		|2|items	|		|RESTRICT
FIELD		|type		|t_integer	|'0'	|NOT NULL	|ZBX_PROXY
UNIQUE		|1		|httptestid,itemid
INDEX		|2		|itemid
CHANGELOG	|13

TABLE|media_type|mediatypeid|ZBX_DATA
FIELD		|mediatypeid	|t_id		|	|NOT NULL	|0
FIELD		|type		|t_integer	|'0'	|NOT NULL	|0
FIELD		|name		|t_varchar(100)	|''	|NOT NULL	|0
FIELD		|smtp_server	|t_varchar(255)	|''	|NOT NULL	|0
FIELD		|smtp_helo	|t_varchar(255)	|''	|NOT NULL	|0
FIELD		|smtp_email	|t_varchar(255)	|''	|NOT NULL	|0
FIELD		|exec_path	|t_varchar(255)	|''	|NOT NULL	|0
FIELD		|gsm_modem	|t_varchar(255)	|''	|NOT NULL	|0
FIELD		|username	|t_varchar(255)	|''	|NOT NULL	|0
FIELD		|passwd		|t_varchar(255)	|''	|NOT NULL	|0
FIELD		|status		|t_integer	|'1'	|NOT NULL	|ZBX_NODATA
FIELD		|smtp_port	|t_integer	|'25'	|NOT NULL	|0
FIELD		|smtp_security	|t_integer	|'0'	|NOT NULL	|0
FIELD		|smtp_verify_peer|t_integer	|'0'	|NOT NULL	|0
FIELD		|smtp_verify_host|t_integer	|'0'	|NOT NULL	|0
FIELD		|smtp_authentication|t_integer	|'0'	|NOT NULL	|0
FIELD		|exec_params	|t_varchar(255)	|''	|NOT NULL	|0
FIELD		|maxsessions	|t_integer	|'1'	|NOT NULL	|0
FIELD		|maxattempts	|t_integer	|'3'	|NOT NULL	|0
FIELD		|attempt_interval|t_varchar(32)	|'10s'	|NOT NULL	|0
FIELD		|content_type	|t_integer	|'1'	|NOT NULL	|0
FIELD		|script		|t_text		|''	|NOT NULL	|0
FIELD		|timeout	|t_varchar(32)	|'30s'	|NOT NULL	|0
FIELD		|process_tags	|t_integer	|'0'	|NOT NULL	|0
FIELD		|show_event_menu|t_integer	|'0'	|NOT NULL	|0
FIELD		|event_menu_url	|t_varchar(2048)|''	|NOT NULL	|0
FIELD		|event_menu_name|t_varchar(255)	|''	|NOT NULL	|0
FIELD		|description	|t_shorttext	|''	|NOT NULL	|0
FIELD		|provider	|t_integer	|'0'	|NOT NULL	|0
UNIQUE		|1		|name

TABLE|media_type_param|mediatype_paramid|ZBX_DATA
FIELD		|mediatype_paramid|t_id		|	|NOT NULL	|0
FIELD		|mediatypeid	|t_id		|	|NOT NULL	|0			|1|media_type
FIELD		|name		|t_varchar(255)	|''	|NOT NULL	|0
FIELD		|value		|t_varchar(2048)|''	|NOT NULL	|0
INDEX		|1		|mediatypeid

TABLE|media_type_message|mediatype_messageid|ZBX_DATA
FIELD		|mediatype_messageid|t_id	|	|NOT NULL	|0
FIELD		|mediatypeid	|t_id		|	|NOT NULL	|0			|1|media_type
FIELD		|eventsource	|t_integer	|	|NOT NULL	|0
FIELD		|recovery	|t_integer	|	|NOT NULL	|0
FIELD		|subject	|t_varchar(255)	|''	|NOT NULL	|0
FIELD		|message	|t_text		|''	|NOT NULL	|0
UNIQUE		|1		|mediatypeid,eventsource,recovery

TABLE|usrgrp|usrgrpid|ZBX_DATA
FIELD		|usrgrpid	|t_id		|	|NOT NULL	|0
FIELD		|name		|t_varchar(64)	|''	|NOT NULL	|0
FIELD		|gui_access	|t_integer	|'0'	|NOT NULL	|0
FIELD		|users_status	|t_integer	|'0'	|NOT NULL	|0
FIELD		|debug_mode	|t_integer	|'0'	|NOT NULL	|0
FIELD		|userdirectoryid	|t_id	|NULL	|NULL	|0 |2|userdirectory	|	|RESTRICT
UNIQUE		|1		|name
INDEX		|2	|userdirectoryid

TABLE|users_groups|id|ZBX_DATA
FIELD		|id		|t_id		|	|NOT NULL	|0
FIELD		|usrgrpid	|t_id		|	|NOT NULL	|0			|1|usrgrp
FIELD		|userid		|t_id		|	|NOT NULL	|0			|2|users
UNIQUE		|1		|usrgrpid,userid
INDEX		|2		|userid

TABLE|scripts|scriptid|ZBX_DATA
FIELD		|scriptid	|t_id		|	|NOT NULL	|0
FIELD		|name		|t_varchar(255)	|''	|NOT NULL	|0
FIELD		|command	|t_text		|''	|NOT NULL	|0
FIELD		|host_access	|t_integer	|'2'	|NOT NULL	|0
FIELD		|usrgrpid	|t_id		|	|NULL		|0			|1|usrgrp	|		|RESTRICT
FIELD		|groupid	|t_id		|	|NULL		|0			|2|hstgrp	|		|RESTRICT
FIELD		|description	|t_shorttext	|''	|NOT NULL	|0
FIELD		|confirmation	|t_varchar(255)	|''	|NOT NULL	|0
FIELD		|type		|t_integer	|'5'	|NOT NULL	|0
FIELD		|execute_on	|t_integer	|'2'	|NOT NULL	|0
FIELD		|timeout	|t_varchar(32)	|'30s'	|NOT NULL	|0
FIELD		|scope		|t_integer	|'1'	|NOT NULL	|0
FIELD		|port		|t_varchar(64)	|''	|NOT NULL	|0
FIELD		|authtype	|t_integer	|'0'	|NOT NULL	|0
FIELD		|username	|t_varchar(64)	|''	|NOT NULL	|0
FIELD		|password	|t_varchar(64)	|''	|NOT NULL	|0
FIELD		|publickey	|t_varchar(64)	|''	|NOT NULL	|0
FIELD		|privatekey	|t_varchar(64)	|''	|NOT NULL	|0
FIELD		|menu_path	|t_varchar(255)	|''	|NOT NULL	|0
FIELD		|url		|t_varchar(2048)|''	|NOT NULL	|0
FIELD		|new_window	|t_integer	|'1'	|NOT NULL	|0
INDEX		|1		|usrgrpid
INDEX		|2		|groupid
UNIQUE		|3		|name

TABLE|script_param|script_paramid|ZBX_DATA
FIELD		|script_paramid	|t_id		|	|NOT NULL	|0
FIELD		|scriptid	|t_id		|	|NOT NULL	|0			|1|scripts
FIELD		|name		|t_varchar(255)	|''	|NOT NULL	|0
FIELD		|value		|t_varchar(2048)|''	|NOT NULL	|0
UNIQUE		|1		|scriptid,name

TABLE|actions|actionid|ZBX_DATA
FIELD		|actionid	|t_id		|	|NOT NULL	|0
FIELD		|name		|t_varchar(255)	|''	|NOT NULL	|0
FIELD		|eventsource	|t_integer	|'0'	|NOT NULL	|0
FIELD		|evaltype	|t_integer	|'0'	|NOT NULL	|0
FIELD		|status		|t_integer	|'0'	|NOT NULL	|0
FIELD		|esc_period	|t_varchar(255)	|'1h'	|NOT NULL	|0
FIELD		|formula	|t_varchar(1024)|''	|NOT NULL	|0
FIELD		|pause_suppressed|t_integer	|'1'	|NOT NULL	|0
FIELD		|notify_if_canceled|t_integer	|'1'	|NOT NULL	|0
INDEX		|1		|eventsource,status
UNIQUE		|2		|name

TABLE|operations|operationid|ZBX_DATA
FIELD		|operationid	|t_id		|	|NOT NULL	|0
FIELD		|actionid	|t_id		|	|NOT NULL	|0			|1|actions
FIELD		|operationtype	|t_integer	|'0'	|NOT NULL	|0
FIELD		|esc_period	|t_varchar(255)	|'0'	|NOT NULL	|0
FIELD		|esc_step_from	|t_integer	|'1'	|NOT NULL	|0
FIELD		|esc_step_to	|t_integer	|'1'	|NOT NULL	|0
FIELD		|evaltype	|t_integer	|'0'	|NOT NULL	|0
FIELD		|recovery	|t_integer	|'0'	|NOT NULL	|0
INDEX		|1		|actionid

TABLE|opmessage|operationid|ZBX_DATA
FIELD		|operationid	|t_id		|	|NOT NULL	|0			|1|operations
FIELD		|default_msg	|t_integer	|'1'	|NOT NULL	|0
FIELD		|subject	|t_varchar(255)	|''	|NOT NULL	|0
FIELD		|message	|t_shorttext	|''	|NOT NULL	|0
FIELD		|mediatypeid	|t_id		|	|NULL		|0			|2|media_type	|		|RESTRICT
INDEX		|1		|mediatypeid

TABLE|opmessage_grp|opmessage_grpid|ZBX_DATA
FIELD		|opmessage_grpid|t_id		|	|NOT NULL	|0
FIELD		|operationid	|t_id		|	|NOT NULL	|0			|1|operations
FIELD		|usrgrpid	|t_id		|	|NOT NULL	|0			|2|usrgrp	|		|RESTRICT
UNIQUE		|1		|operationid,usrgrpid
INDEX		|2		|usrgrpid

TABLE|opmessage_usr|opmessage_usrid|ZBX_DATA
FIELD		|opmessage_usrid|t_id		|	|NOT NULL	|0
FIELD		|operationid	|t_id		|	|NOT NULL	|0			|1|operations
FIELD		|userid		|t_id		|	|NOT NULL	|0			|2|users	|		|RESTRICT
UNIQUE		|1		|operationid,userid
INDEX		|2		|userid

TABLE|opcommand|operationid|ZBX_DATA
FIELD		|operationid	|t_id		|	|NOT NULL	|0			|1|operations
FIELD		|scriptid	|t_id		|	|NOT NULL	|0			|2|scripts	|		|RESTRICT
INDEX		|1		|scriptid

TABLE|opcommand_hst|opcommand_hstid|ZBX_DATA
FIELD		|opcommand_hstid|t_id		|	|NOT NULL	|0
FIELD		|operationid	|t_id		|	|NOT NULL	|0			|1|operations
FIELD		|hostid		|t_id		|	|NULL		|0			|2|hosts	|		|RESTRICT
INDEX		|1		|operationid
INDEX		|2		|hostid

TABLE|opcommand_grp|opcommand_grpid|ZBX_DATA
FIELD		|opcommand_grpid|t_id		|	|NOT NULL	|0
FIELD		|operationid	|t_id		|	|NOT NULL	|0			|1|operations
FIELD		|groupid	|t_id		|	|NOT NULL	|0			|2|hstgrp	|		|RESTRICT
INDEX		|1		|operationid
INDEX		|2		|groupid

TABLE|opgroup|opgroupid|ZBX_DATA
FIELD		|opgroupid	|t_id		|	|NOT NULL	|0
FIELD		|operationid	|t_id		|	|NOT NULL	|0			|1|operations
FIELD		|groupid	|t_id		|	|NOT NULL	|0			|2|hstgrp	|		|RESTRICT
UNIQUE		|1		|operationid,groupid
INDEX		|2		|groupid

TABLE|optemplate|optemplateid|ZBX_TEMPLATE
FIELD		|optemplateid	|t_id		|	|NOT NULL	|0
FIELD		|operationid	|t_id		|	|NOT NULL	|0			|1|operations
FIELD		|templateid	|t_id		|	|NOT NULL	|0			|2|hosts	|hostid		|RESTRICT
UNIQUE		|1		|operationid,templateid
INDEX		|2		|templateid

TABLE|opconditions|opconditionid|ZBX_DATA
FIELD		|opconditionid	|t_id		|	|NOT NULL	|0
FIELD		|operationid	|t_id		|	|NOT NULL	|0			|1|operations
FIELD		|conditiontype	|t_integer	|'0'	|NOT NULL	|0
FIELD		|operator	|t_integer	|'0'	|NOT NULL	|0
FIELD		|value		|t_varchar(255)	|''	|NOT NULL	|0
INDEX		|1		|operationid

TABLE|conditions|conditionid|ZBX_DATA
FIELD		|conditionid	|t_id		|	|NOT NULL	|0
FIELD		|actionid	|t_id		|	|NOT NULL	|0			|1|actions
FIELD		|conditiontype	|t_integer	|'0'	|NOT NULL	|0
FIELD		|operator	|t_integer	|'0'	|NOT NULL	|0
FIELD		|value		|t_varchar(255)	|''	|NOT NULL	|0
FIELD		|value2		|t_varchar(255)	|''	|NOT NULL	|0
INDEX		|1		|actionid

TABLE|config|configid|ZBX_DATA
FIELD		|configid	|t_id		|	|NOT NULL	|0
FIELD		|work_period	|t_varchar(255)	|'1-5,09:00-18:00'|NOT NULL|0
FIELD		|alert_usrgrpid	|t_id		|	|NULL		|0			|1|usrgrp	|usrgrpid	|RESTRICT
FIELD		|default_theme	|t_varchar(128)	|'blue-theme'|NOT NULL	|ZBX_NODATA
FIELD		|authentication_type|t_integer	|'0'	|NOT NULL	|ZBX_NODATA
FIELD		|discovery_groupid|t_id		|	|NULL		|0			|2|hstgrp	|groupid	|RESTRICT
FIELD		|max_in_table	|t_integer	|'50'	|NOT NULL	|ZBX_NODATA
FIELD		|search_limit	|t_integer	|'1000'	|NOT NULL	|ZBX_NODATA
FIELD		|severity_color_0|t_varchar(6)	|'97AAB3'|NOT NULL	|ZBX_NODATA
FIELD		|severity_color_1|t_varchar(6)	|'7499FF'|NOT NULL	|ZBX_NODATA
FIELD		|severity_color_2|t_varchar(6)	|'FFC859'|NOT NULL	|ZBX_NODATA
FIELD		|severity_color_3|t_varchar(6)	|'FFA059'|NOT NULL	|ZBX_NODATA
FIELD		|severity_color_4|t_varchar(6)	|'E97659'|NOT NULL	|ZBX_NODATA
FIELD		|severity_color_5|t_varchar(6)	|'E45959'|NOT NULL	|ZBX_NODATA
FIELD		|severity_name_0|t_varchar(32)	|'Not classified'|NOT NULL|ZBX_NODATA
FIELD		|severity_name_1|t_varchar(32)	|'Information'|NOT NULL	|ZBX_NODATA
FIELD		|severity_name_2|t_varchar(32)	|'Warning'|NOT NULL	|ZBX_NODATA
FIELD		|severity_name_3|t_varchar(32)	|'Average'|NOT NULL	|ZBX_NODATA
FIELD		|severity_name_4|t_varchar(32)	|'High'	|NOT NULL	|ZBX_NODATA
FIELD		|severity_name_5|t_varchar(32)	|'Disaster'|NOT NULL	|ZBX_NODATA
FIELD		|ok_period	|t_varchar(32)	|'5m'	|NOT NULL	|ZBX_NODATA
FIELD		|blink_period	|t_varchar(32)	|'2m'	|NOT NULL	|ZBX_NODATA
FIELD		|problem_unack_color|t_varchar(6)|'CC0000'|NOT NULL	|ZBX_NODATA
FIELD		|problem_ack_color|t_varchar(6)	|'CC0000'|NOT NULL	|ZBX_NODATA
FIELD		|ok_unack_color	|t_varchar(6)	|'009900'|NOT NULL	|ZBX_NODATA
FIELD		|ok_ack_color	|t_varchar(6)	|'009900'|NOT NULL	|ZBX_NODATA
FIELD		|problem_unack_style|t_integer	|'1'	|NOT NULL	|ZBX_NODATA
FIELD		|problem_ack_style|t_integer	|'1'	|NOT NULL	|ZBX_NODATA
FIELD		|ok_unack_style	|t_integer	|'1'	|NOT NULL	|ZBX_NODATA
FIELD		|ok_ack_style	|t_integer	|'1'	|NOT NULL	|ZBX_NODATA
FIELD		|snmptrap_logging|t_integer	|'1'	|NOT NULL	|ZBX_PROXY,ZBX_NODATA
FIELD		|server_check_interval|t_integer|'10'	|NOT NULL	|ZBX_NODATA
FIELD		|hk_events_mode	|t_integer	|'1'	|NOT NULL	|ZBX_NODATA
FIELD		|hk_events_trigger|t_varchar(32)|'365d'	|NOT NULL	|ZBX_NODATA
FIELD		|hk_events_internal|t_varchar(32)|'1d'	|NOT NULL	|ZBX_NODATA
FIELD		|hk_events_discovery|t_varchar(32)|'1d'	|NOT NULL	|ZBX_NODATA
FIELD		|hk_events_autoreg|t_varchar(32)|'1d'	|NOT NULL	|ZBX_NODATA
FIELD		|hk_services_mode|t_integer	|'1'	|NOT NULL	|ZBX_NODATA
FIELD		|hk_services	|t_varchar(32)	|'365d'	|NOT NULL	|ZBX_NODATA
FIELD		|hk_audit_mode	|t_integer	|'1'	|NOT NULL	|ZBX_NODATA
FIELD		|hk_audit	|t_varchar(32)	|'365d'	|NOT NULL	|ZBX_NODATA
FIELD		|hk_sessions_mode|t_integer	|'1'	|NOT NULL	|ZBX_NODATA
FIELD		|hk_sessions	|t_varchar(32)	|'365d'	|NOT NULL	|ZBX_NODATA
FIELD		|hk_history_mode|t_integer	|'1'	|NOT NULL	|ZBX_NODATA
FIELD		|hk_history_global|t_integer	|'0'	|NOT NULL	|ZBX_PROXY,ZBX_NODATA
FIELD		|hk_history	|t_varchar(32)	|'90d'	|NOT NULL	|ZBX_PROXY,ZBX_NODATA
FIELD		|hk_trends_mode	|t_integer	|'1'	|NOT NULL	|ZBX_NODATA
FIELD		|hk_trends_global|t_integer	|'0'	|NOT NULL	|ZBX_NODATA
FIELD		|hk_trends	|t_varchar(32)	|'365d'	|NOT NULL	|ZBX_NODATA
FIELD		|default_inventory_mode|t_integer|'-1'	|NOT NULL	|ZBX_NODATA
FIELD		|custom_color	|t_integer	|'0'	|NOT NULL	|ZBX_NODATA
FIELD		|http_auth_enabled	|t_integer	|'0'	|NOT NULL	|ZBX_NODATA
FIELD		|http_login_form	|t_integer	|'0'	|NOT NULL	|ZBX_NODATA
FIELD		|http_strip_domains	|t_varchar(2048)|''	|NOT NULL	|ZBX_NODATA
FIELD		|http_case_sensitive	|t_integer	|'1'	|NOT NULL	|ZBX_NODATA
FIELD		|ldap_auth_enabled		|t_integer		|'0'	|NOT NULL	|ZBX_NODATA
FIELD		|ldap_case_sensitive	|t_integer	|'1'	|NOT NULL	|ZBX_NODATA
FIELD		|db_extension	|t_varchar(32)	|''	|NOT NULL	|ZBX_NODATA
FIELD		|autoreg_tls_accept	|t_integer	|'1'	|NOT NULL	|ZBX_PROXY,ZBX_NODATA
FIELD		|compression_status	|t_integer	|'0'	|NOT NULL	|ZBX_NODATA
FIELD		|compress_older	|t_varchar(32)	|'7d'	|NOT NULL	|ZBX_NODATA
FIELD		|instanceid	|t_varchar(32)	|''	|NOT NULL	|ZBX_NODATA
FIELD		|saml_auth_enabled	|t_integer	|'0'	|NOT NULL	|ZBX_NODATA
FIELD		|saml_case_sensitive	|t_integer	|'0'	|NOT NULL	|ZBX_NODATA
FIELD		|default_lang		|t_varchar(5)	|'en_US'|NOT NULL	|ZBX_NODATA
FIELD		|default_timezone	|t_varchar(50)	|'system'|NOT NULL	|ZBX_NODATA
FIELD		|login_attempts	|t_integer	|'5'	|NOT NULL	|ZBX_NODATA
FIELD		|login_block	|t_varchar(32)	|'30s'	|NOT NULL	|ZBX_NODATA
FIELD		|show_technical_errors	|t_integer	|'0'	|NOT NULL	|ZBX_NODATA
FIELD		|validate_uri_schemes	|t_integer	|'1'	|NOT NULL	|ZBX_NODATA
FIELD		|uri_valid_schemes	|t_varchar(255)	|'http,https,ftp,file,mailto,tel,ssh'	|NOT NULL	|ZBX_NODATA
FIELD		|x_frame_options	|t_varchar(255)	|'SAMEORIGIN'	|NOT NULL	|ZBX_NODATA
FIELD		|iframe_sandboxing_enabled	|t_integer	|'1'	|NOT NULL	|ZBX_NODATA
FIELD		|iframe_sandboxing_exceptions	|t_varchar(255)	|''	|NOT NULL	|ZBX_NODATA
FIELD		|max_overview_table_size	|t_integer	|'50'	|NOT NULL	|ZBX_NODATA
FIELD		|history_period	|t_varchar(32)|	'24h'	|NOT NULL	|ZBX_NODATA
FIELD		|period_default	|t_varchar(32)	|'1h'	|NOT NULL	|ZBX_NODATA
FIELD		|max_period	|t_varchar(32)	|'2y'	|NOT NULL	|ZBX_NODATA
FIELD		|socket_timeout	|t_varchar(32)	|'3s'	|NOT NULL	|ZBX_NODATA
FIELD		|connect_timeout	|t_varchar(32)	|'3s'	|NOT NULL	|ZBX_NODATA
FIELD		|media_type_test_timeout	|t_varchar(32)	|'65s'	|NOT NULL	|ZBX_NODATA
FIELD		|script_timeout	|t_varchar(32)	|'60s'	|NOT NULL	|ZBX_NODATA
FIELD		|item_test_timeout	|t_varchar(32)	|'60s'	|NOT NULL	|ZBX_NODATA
FIELD		|session_key	|t_varchar(32)|''	|NOT NULL	|ZBX_NODATA
FIELD		|url		|t_varchar(255)	|''	|NOT NULL	|ZBX_NODATA
FIELD		|report_test_timeout|t_varchar(32)|'60s'|NOT NULL	|ZBX_NODATA
FIELD		|dbversion_status	|t_shorttext|''	|NOT NULL	|ZBX_NODATA
FIELD		|hk_events_service|t_varchar(32)|'1d'	|NOT NULL	|ZBX_NODATA
FIELD		|passwd_min_length	|t_integer	|'8'	|NOT NULL	|ZBX_NODATA
FIELD		|passwd_check_rules	|t_integer	|'8'	|NOT NULL	|ZBX_NODATA
FIELD		|auditlog_enabled	|t_integer	|'1'	|NOT NULL	|ZBX_NODATA
FIELD		|ha_failover_delay	|t_varchar(32)	|'1m'	|NOT NULL	|ZBX_NODATA
FIELD		|geomaps_tile_provider|t_varchar(255)	|''	|NOT NULL	|0
FIELD		|geomaps_tile_url	|t_varchar(1024)|''	|NOT NULL	|ZBX_NODATA
FIELD		|geomaps_max_zoom	|t_integer	|'0'	|NOT NULL	|ZBX_NODATA
FIELD		|geomaps_attribution|t_varchar(1024)|''	|NOT NULL	|ZBX_NODATA
FIELD		|vault_provider	|t_integer	|'0'	|NOT NULL	|ZBX_NODATA
FIELD		|ldap_userdirectoryid	|t_id	|NULL |NULL	|0		|3|userdirectory	|userdirectoryid|RESTRICT
FIELD		|server_status		|t_shorttext	|''	|NOT NULL	|ZBX_NODATA
FIELD		|jit_provision_interval		|t_varchar(32)	|'1h'	|NOT NULL	|ZBX_NODATA
FIELD		|saml_jit_status			|t_integer		|'0'	|NOT NULL	|ZBX_NODATA
FIELD		|ldap_jit_status			|t_integer		|'0'	|NOT NULL	|ZBX_NODATA
FIELD		|disabled_usrgrpid			|t_id			|NULL	|NULL		|ZBX_NODATA	|4|usrgrp	|usrgrpid|RESTRICT
INDEX		|1		|alert_usrgrpid
INDEX		|2		|discovery_groupid
INDEX		|3		|ldap_userdirectoryid
INDEX		|4		|disabled_usrgrpid

TABLE|triggers|triggerid|ZBX_TEMPLATE
FIELD		|triggerid	|t_id		|	|NOT NULL	|0
FIELD		|expression	|t_varchar(2048)|''	|NOT NULL	|0
FIELD		|description	|t_varchar(255)	|''	|NOT NULL	|0
FIELD		|url		|t_varchar(2048)|''	|NOT NULL	|0
FIELD		|status		|t_integer	|'0'	|NOT NULL	|0
FIELD		|value		|t_integer	|'0'	|NOT NULL	|ZBX_NODATA
FIELD		|priority	|t_integer	|'0'	|NOT NULL	|0
FIELD		|lastchange	|t_integer	|'0'	|NOT NULL	|ZBX_NODATA
FIELD		|comments	|t_shorttext	|''	|NOT NULL	|0
FIELD		|error		|t_varchar(2048)|''	|NOT NULL	|ZBX_NODATA
FIELD		|templateid	|t_id		|	|NULL		|0			|1|triggers	|triggerid		|RESTRICT
FIELD		|type		|t_integer	|'0'	|NOT NULL	|0
FIELD		|state		|t_integer	|'0'	|NOT NULL	|ZBX_NODATA
FIELD		|flags		|t_integer	|'0'	|NOT NULL	|0
FIELD		|recovery_mode	|t_integer	|'0'	|NOT NULL	|0
FIELD		|recovery_expression|t_varchar(2048)|''	|NOT NULL	|0
FIELD		|correlation_mode|t_integer	|'0'	|NOT NULL	|0
FIELD		|correlation_tag|t_varchar(255)	|''	|NOT NULL	|0
FIELD		|manual_close	|t_integer	|'0'	|NOT NULL	|0
FIELD		|opdata		|t_varchar(255)	|''	|NOT NULL	|0
FIELD		|discover	|t_integer	|'0'	|NOT NULL	|0
FIELD		|event_name	|t_varchar(2048)|''	|NOT NULL	|0
FIELD		|uuid		|t_varchar(32)	|''	|NOT NULL	|0
FIELD		|url_name	|t_varchar(64)	|''	|NOT NULL	|0
INDEX		|1		|status
INDEX		|2		|value,lastchange
INDEX		|3		|templateid
CHANGELOG	|5

TABLE|trigger_depends|triggerdepid|ZBX_TEMPLATE
FIELD		|triggerdepid	|t_id		|	|NOT NULL	|0
FIELD		|triggerid_down	|t_id		|	|NOT NULL	|0			|1|triggers	|triggerid
FIELD		|triggerid_up	|t_id		|	|NOT NULL	|0			|2|triggers	|triggerid
UNIQUE		|1		|triggerid_down,triggerid_up
INDEX		|2		|triggerid_up

TABLE|functions|functionid|ZBX_TEMPLATE
FIELD		|functionid	|t_id		|	|NOT NULL	|0
FIELD		|itemid		|t_id		|	|NOT NULL	|0			|1|items	|		|RESTRICT
FIELD		|triggerid	|t_id		|	|NOT NULL	|0			|2|triggers	|		|RESTRICT
FIELD		|name		|t_varchar(12)	|''	|NOT NULL	|0
FIELD		|parameter	|t_varchar(255)	|'0'	|NOT NULL	|0
INDEX		|1		|triggerid
INDEX		|2		|itemid,name,parameter
CHANGELOG	|7

TABLE|graphs|graphid|ZBX_TEMPLATE
FIELD		|graphid	|t_id		|	|NOT NULL	|0
FIELD		|name		|t_varchar(128)	|''	|NOT NULL	|0
FIELD		|width		|t_integer	|'900'	|NOT NULL	|0
FIELD		|height		|t_integer	|'200'	|NOT NULL	|0
FIELD		|yaxismin	|t_double	|'0'	|NOT NULL	|0
FIELD		|yaxismax	|t_double	|'100'	|NOT NULL	|0
FIELD		|templateid	|t_id		|	|NULL		|0			|1|graphs	|graphid
FIELD		|show_work_period|t_integer	|'1'	|NOT NULL	|0
FIELD		|show_triggers	|t_integer	|'1'	|NOT NULL	|0
FIELD		|graphtype	|t_integer	|'0'	|NOT NULL	|0
FIELD		|show_legend	|t_integer	|'1'	|NOT NULL	|0
FIELD		|show_3d	|t_integer	|'0'	|NOT NULL	|0
FIELD		|percent_left	|t_double	|'0'	|NOT NULL	|0
FIELD		|percent_right	|t_double	|'0'	|NOT NULL	|0
FIELD		|ymin_type	|t_integer	|'0'	|NOT NULL	|0
FIELD		|ymax_type	|t_integer	|'0'	|NOT NULL	|0
FIELD		|ymin_itemid	|t_id		|	|NULL		|0			|2|items	|itemid		|RESTRICT
FIELD		|ymax_itemid	|t_id		|	|NULL		|0			|3|items	|itemid		|RESTRICT
FIELD		|flags		|t_integer	|'0'	|NOT NULL	|0
FIELD		|discover	|t_integer	|'0'	|NOT NULL	|0
FIELD		|uuid		|t_varchar(32)	|''	|NOT NULL	|0
INDEX		|1		|name
INDEX		|2		|templateid
INDEX		|3		|ymin_itemid
INDEX		|4		|ymax_itemid

TABLE|graphs_items|gitemid|ZBX_TEMPLATE
FIELD		|gitemid	|t_id		|	|NOT NULL	|0
FIELD		|graphid	|t_id		|	|NOT NULL	|0			|1|graphs
FIELD		|itemid		|t_id		|	|NOT NULL	|0			|2|items
FIELD		|drawtype	|t_integer	|'0'	|NOT NULL	|0
FIELD		|sortorder	|t_integer	|'0'	|NOT NULL	|0
FIELD		|color		|t_varchar(6)	|'009600'|NOT NULL	|0
FIELD		|yaxisside	|t_integer	|'0'	|NOT NULL	|0
FIELD		|calc_fnc	|t_integer	|'2'	|NOT NULL	|0
FIELD		|type		|t_integer	|'0'	|NOT NULL	|0
INDEX		|1		|itemid
INDEX		|2		|graphid

TABLE|graph_theme|graphthemeid|ZBX_DATA
FIELD		|graphthemeid	|t_id		|	|NOT NULL	|0
FIELD		|theme		|t_varchar(64)	|''	|NOT NULL	|0
FIELD		|backgroundcolor|t_varchar(6)	|''	|NOT NULL	|0
FIELD		|graphcolor	|t_varchar(6)	|''	|NOT NULL	|0
FIELD		|gridcolor	|t_varchar(6)	|''	|NOT NULL	|0
FIELD		|maingridcolor	|t_varchar(6)	|''	|NOT NULL	|0
FIELD		|gridbordercolor|t_varchar(6)	|''	|NOT NULL	|0
FIELD		|textcolor	|t_varchar(6)	|''	|NOT NULL	|0
FIELD		|highlightcolor	|t_varchar(6)	|''	|NOT NULL	|0
FIELD		|leftpercentilecolor|t_varchar(6)|''	|NOT NULL	|0
FIELD		|rightpercentilecolor|t_varchar(6)|''	|NOT NULL	|0
FIELD		|nonworktimecolor|t_varchar(6)	|''	|NOT NULL	|0
FIELD		|colorpalette	|t_varchar(255)	|''	|NOT NULL	|0
UNIQUE		|1		|theme

TABLE|globalmacro|globalmacroid|ZBX_DATA
FIELD		|globalmacroid	|t_id		|	|NOT NULL	|0
FIELD		|macro		|t_varchar(255)	|''	|NOT NULL	|ZBX_PROXY
FIELD		|value		|t_varchar(2048)|''	|NOT NULL	|ZBX_PROXY
FIELD		|description	|t_shorttext	|''	|NOT NULL	|0
FIELD		|type		|t_integer	|'0'	|NOT NULL	|ZBX_PROXY
UNIQUE		|1		|macro

TABLE|hostmacro|hostmacroid|ZBX_TEMPLATE
FIELD		|hostmacroid	|t_id		|	|NOT NULL	|0
FIELD		|hostid		|t_id		|	|NOT NULL	|ZBX_PROXY		|1|hosts
FIELD		|macro		|t_varchar(255)	|''	|NOT NULL	|ZBX_PROXY
FIELD		|value		|t_varchar(2048)|''	|NOT NULL	|ZBX_PROXY
FIELD		|description	|t_shorttext	|''	|NOT NULL	|0
FIELD		|type		|t_integer	|'0'	|NOT NULL	|ZBX_PROXY
FIELD		|automatic	|t_integer	|'0'	|NOT NULL	|ZBX_PROXY
UNIQUE		|1		|hostid,macro

TABLE|hosts_groups|hostgroupid|ZBX_TEMPLATE
FIELD		|hostgroupid	|t_id		|	|NOT NULL	|0
FIELD		|hostid		|t_id		|	|NOT NULL	|0			|1|hosts
FIELD		|groupid	|t_id		|	|NOT NULL	|0			|2|hstgrp
UNIQUE		|1		|hostid,groupid
INDEX		|2		|groupid

TABLE|hosts_templates|hosttemplateid|ZBX_TEMPLATE
FIELD		|hosttemplateid	|t_id		|	|NOT NULL	|0
FIELD		|hostid		|t_id		|	|NOT NULL	|ZBX_PROXY		|1|hosts
FIELD		|templateid	|t_id		|	|NOT NULL	|ZBX_PROXY		|2|hosts	|hostid
FIELD		|link_type	|t_integer	|'0'	|NOT NULL	|ZBX_PROXY
UNIQUE		|1		|hostid,templateid
INDEX		|2		|templateid

TABLE|valuemap_mapping|valuemap_mappingid|ZBX_TEMPLATE
FIELD		|valuemap_mappingid|t_id	|	|NOT NULL	|0
FIELD		|valuemapid	|t_id		|	|NOT NULL	|0			|1|valuemap
FIELD		|value		|t_varchar(64)	|''	|NOT NULL	|0
FIELD		|newvalue	|t_varchar(64)	|''	|NOT NULL	|0
FIELD		|type		|t_integer	|'0'	|NOT NULL	|0
FIELD		|sortorder	|t_integer	|'0'	|NOT NULL	|0
UNIQUE		|1		|valuemapid,value,type

TABLE|media|mediaid|ZBX_DATA
FIELD		|mediaid	|t_id		|	|NOT NULL	|0
FIELD		|userid		|t_id		|	|NOT NULL	|0			|1|users
FIELD		|mediatypeid	|t_id		|	|NOT NULL	|0			|2|media_type
FIELD		|sendto		|t_varchar(1024)|''	|NOT NULL	|0
FIELD		|active		|t_integer	|'0'	|NOT NULL	|0
FIELD		|severity	|t_integer	|'63'	|NOT NULL	|0
FIELD		|period		|t_varchar(1024)|'1-7,00:00-24:00'|NOT NULL|0
INDEX		|1		|userid
INDEX		|2		|mediatypeid

TABLE|rights|rightid|ZBX_DATA
FIELD		|rightid	|t_id		|	|NOT NULL	|0
FIELD		|groupid	|t_id		|	|NOT NULL	|0			|1|usrgrp	|usrgrpid
FIELD		|permission	|t_integer	|'0'	|NOT NULL	|0
FIELD		|id		|t_id		|	|NOT NULL	|0			|2|hstgrp	|groupid
INDEX		|1		|groupid
INDEX		|2		|id

TABLE|services|serviceid|ZBX_DATA
FIELD		|serviceid	|t_id		|	|NOT NULL	|0
FIELD		|name		|t_varchar(128)	|''	|NOT NULL	|0
FIELD		|status		|t_integer	|'-1'	|NOT NULL	|0
FIELD		|algorithm	|t_integer	|'0'	|NOT NULL	|0
FIELD		|sortorder	|t_integer	|'0'	|NOT NULL	|0
FIELD		|weight		|t_integer	|'0'	|NOT NULL	|0
FIELD		|propagation_rule|t_integer	|'0'	|NOT NULL	|0
FIELD		|propagation_value|t_integer	|'0'	|NOT NULL	|0
FIELD		|description	|t_shorttext	|''	|NOT NULL	|0
FIELD		|uuid		|t_varchar(32)	|''	|NOT NULL	|0
FIELD		|created_at	|t_integer	|'0'	|NOT NULL	|0

TABLE|services_links|linkid|ZBX_DATA
FIELD		|linkid		|t_id		|	|NOT NULL	|0
FIELD		|serviceupid	|t_id		|	|NOT NULL	|0			|1|services	|serviceid
FIELD		|servicedownid	|t_id		|	|NOT NULL	|0			|2|services	|serviceid
INDEX		|1		|servicedownid
UNIQUE		|2		|serviceupid,servicedownid

TABLE|icon_map|iconmapid|ZBX_DATA
FIELD		|iconmapid	|t_id		|	|NOT NULL	|0
FIELD		|name		|t_varchar(64)	|''	|NOT NULL	|0
FIELD		|default_iconid	|t_id		|	|NOT NULL	|0			|1|images	|imageid	|RESTRICT
UNIQUE		|1		|name
INDEX		|2		|default_iconid

TABLE|icon_mapping|iconmappingid|ZBX_DATA
FIELD		|iconmappingid	|t_id		|	|NOT NULL	|0
FIELD		|iconmapid	|t_id		|	|NOT NULL	|0			|1|icon_map
FIELD		|iconid		|t_id		|	|NOT NULL	|0			|2|images	|imageid	|RESTRICT
FIELD		|inventory_link	|t_integer	|'0'	|NOT NULL	|0
FIELD		|expression	|t_varchar(64)	|''	|NOT NULL	|0
FIELD		|sortorder	|t_integer	|'0'	|NOT NULL	|0
INDEX		|1		|iconmapid
INDEX		|2		|iconid

TABLE|sysmaps|sysmapid|ZBX_TEMPLATE
FIELD		|sysmapid	|t_id		|	|NOT NULL	|0
FIELD		|name		|t_varchar(128)	|''	|NOT NULL	|0
FIELD		|width		|t_integer	|'600'	|NOT NULL	|0
FIELD		|height		|t_integer	|'400'	|NOT NULL	|0
FIELD		|backgroundid	|t_id		|	|NULL		|0			|1|images	|imageid	|RESTRICT
FIELD		|label_type	|t_integer	|'2'	|NOT NULL	|0
FIELD		|label_location	|t_integer	|'0'	|NOT NULL	|0
FIELD		|highlight	|t_integer	|'1'	|NOT NULL	|0
FIELD		|expandproblem	|t_integer	|'1'	|NOT NULL	|0
FIELD		|markelements	|t_integer	|'0'	|NOT NULL	|0
FIELD		|show_unack	|t_integer	|'0'	|NOT NULL	|0
FIELD		|grid_size	|t_integer	|'50'	|NOT NULL	|0
FIELD		|grid_show	|t_integer	|'1'	|NOT NULL	|0
FIELD		|grid_align	|t_integer	|'1'	|NOT NULL	|0
FIELD		|label_format	|t_integer	|'0'	|NOT NULL	|0
FIELD		|label_type_host|t_integer	|'2'	|NOT NULL	|0
FIELD		|label_type_hostgroup|t_integer	|'2'	|NOT NULL	|0
FIELD		|label_type_trigger|t_integer	|'2'	|NOT NULL	|0
FIELD		|label_type_map|t_integer	|'2'	|NOT NULL	|0
FIELD		|label_type_image|t_integer	|'2'	|NOT NULL	|0
FIELD		|label_string_host|t_varchar(255)|''	|NOT NULL	|0
FIELD		|label_string_hostgroup|t_varchar(255)|''|NOT NULL	|0
FIELD		|label_string_trigger|t_varchar(255)|''	|NOT NULL	|0
FIELD		|label_string_map|t_varchar(255)|''	|NOT NULL	|0
FIELD		|label_string_image|t_varchar(255)|''	|NOT NULL	|0
FIELD		|iconmapid	|t_id		|	|NULL		|0			|2|icon_map	|		|RESTRICT
FIELD		|expand_macros	|t_integer	|'0'	|NOT NULL	|0
FIELD		|severity_min	|t_integer	|'0'	|NOT NULL	|0
FIELD		|userid		|t_id		|	|NOT NULL	|0			|3|users	|		|RESTRICT
FIELD		|private	|t_integer	|'1'	|NOT NULL	|0
FIELD		|show_suppressed|t_integer	|'0'	|NOT NULL	|0
UNIQUE		|1		|name
INDEX		|2		|backgroundid
INDEX		|3		|iconmapid

TABLE|sysmaps_elements|selementid|ZBX_TEMPLATE
FIELD		|selementid	|t_id		|	|NOT NULL	|0
FIELD		|sysmapid	|t_id		|	|NOT NULL	|0			|1|sysmaps
FIELD		|elementid	|t_id		|'0'	|NOT NULL	|0
FIELD		|elementtype	|t_integer	|'0'	|NOT NULL	|0
FIELD		|iconid_off	|t_id		|	|NULL		|0			|2|images	|imageid	|RESTRICT
FIELD		|iconid_on	|t_id		|	|NULL		|0			|3|images	|imageid	|RESTRICT
FIELD		|label		|t_varchar(2048)|''	|NOT NULL	|0
FIELD		|label_location	|t_integer	|'-1'	|NOT NULL	|0
FIELD		|x		|t_integer	|'0'	|NOT NULL	|0
FIELD		|y		|t_integer	|'0'	|NOT NULL	|0
FIELD		|iconid_disabled|t_id		|	|NULL		|0			|4|images	|imageid	|RESTRICT
FIELD		|iconid_maintenance|t_id	|	|NULL		|0			|5|images	|imageid	|RESTRICT
FIELD		|elementsubtype	|t_integer	|'0'	|NOT NULL	|0
FIELD		|areatype	|t_integer	|'0'	|NOT NULL	|0
FIELD		|width		|t_integer	|'200'	|NOT NULL	|0
FIELD		|height		|t_integer	|'200'	|NOT NULL	|0
FIELD		|viewtype	|t_integer	|'0'	|NOT NULL	|0
FIELD		|use_iconmap	|t_integer	|'1'	|NOT NULL	|0
FIELD		|evaltype	|t_integer		|'0'|NOT NULL	|0
INDEX		|1		|sysmapid
INDEX		|2		|iconid_off
INDEX		|3		|iconid_on
INDEX		|4		|iconid_disabled
INDEX		|5		|iconid_maintenance

TABLE|sysmaps_links|linkid|ZBX_TEMPLATE
FIELD		|linkid		|t_id		|	|NOT NULL	|0
FIELD		|sysmapid	|t_id		|	|NOT NULL	|0			|1|sysmaps
FIELD		|selementid1	|t_id		|	|NOT NULL	|0			|2|sysmaps_elements|selementid
FIELD		|selementid2	|t_id		|	|NOT NULL	|0			|3|sysmaps_elements|selementid
FIELD		|drawtype	|t_integer	|'0'	|NOT NULL	|0
FIELD		|color		|t_varchar(6)	|'000000'|NOT NULL	|0
FIELD		|label		|t_varchar(2048)|''	|NOT NULL	|0
INDEX		|1		|sysmapid
INDEX		|2		|selementid1
INDEX		|3		|selementid2

TABLE|sysmaps_link_triggers|linktriggerid|ZBX_TEMPLATE
FIELD		|linktriggerid	|t_id		|	|NOT NULL	|0
FIELD		|linkid		|t_id		|	|NOT NULL	|0			|1|sysmaps_links
FIELD		|triggerid	|t_id		|	|NOT NULL	|0			|2|triggers
FIELD		|drawtype	|t_integer	|'0'	|NOT NULL	|0
FIELD		|color		|t_varchar(6)	|'000000'|NOT NULL	|0
UNIQUE		|1		|linkid,triggerid
INDEX		|2		|triggerid

TABLE|sysmap_element_url|sysmapelementurlid|ZBX_TEMPLATE
FIELD		|sysmapelementurlid|t_id	|	|NOT NULL	|0
FIELD		|selementid	|t_id		|	|NOT NULL	|0			|1|sysmaps_elements
FIELD		|name		|t_varchar(255)	|	|NOT NULL	|0
FIELD		|url		|t_varchar(255)	|''	|NOT NULL	|0
UNIQUE		|1		|selementid,name

TABLE|sysmap_url|sysmapurlid|ZBX_TEMPLATE
FIELD		|sysmapurlid	|t_id		|	|NOT NULL	|0
FIELD		|sysmapid	|t_id		|	|NOT NULL	|0			|1|sysmaps
FIELD		|name		|t_varchar(255)	|	|NOT NULL	|0
FIELD		|url		|t_varchar(255)	|''	|NOT NULL	|0
FIELD		|elementtype	|t_integer	|'0'	|NOT NULL	|0
UNIQUE		|1		|sysmapid,name

TABLE|sysmap_user|sysmapuserid|ZBX_TEMPLATE
FIELD		|sysmapuserid|t_id		|	|NOT NULL	|0
FIELD		|sysmapid	|t_id		|	|NOT NULL	|0			|1|sysmaps
FIELD		|userid		|t_id		|	|NOT NULL	|0			|2|users
FIELD		|permission	|t_integer	|'2'	|NOT NULL	|0
UNIQUE		|1		|sysmapid,userid

TABLE|sysmap_usrgrp|sysmapusrgrpid|ZBX_TEMPLATE
FIELD		|sysmapusrgrpid|t_id		|	|NOT NULL	|0
FIELD		|sysmapid	|t_id		|	|NOT NULL	|0			|1|sysmaps
FIELD		|usrgrpid	|t_id		|	|NOT NULL	|0			|2|usrgrp
FIELD		|permission	|t_integer	|'2'	|NOT NULL	|0
UNIQUE		|1		|sysmapid,usrgrpid

TABLE|maintenances_hosts|maintenance_hostid|ZBX_DATA
FIELD		|maintenance_hostid|t_id	|	|NOT NULL	|0
FIELD		|maintenanceid	|t_id		|	|NOT NULL	|0			|1|maintenances
FIELD		|hostid		|t_id		|	|NOT NULL	|0			|2|hosts
UNIQUE		|1		|maintenanceid,hostid
INDEX		|2		|hostid

TABLE|maintenances_groups|maintenance_groupid|ZBX_DATA
FIELD		|maintenance_groupid|t_id	|	|NOT NULL	|0
FIELD		|maintenanceid	|t_id		|	|NOT NULL	|0			|1|maintenances
FIELD		|groupid	|t_id		|	|NOT NULL	|0			|2|hstgrp
UNIQUE		|1		|maintenanceid,groupid
INDEX		|2		|groupid

TABLE|timeperiods|timeperiodid|ZBX_DATA
FIELD		|timeperiodid	|t_id		|	|NOT NULL	|0
FIELD		|timeperiod_type|t_integer	|'0'	|NOT NULL	|0
FIELD		|every		|t_integer	|'1'	|NOT NULL	|0
FIELD		|month		|t_integer	|'0'	|NOT NULL	|0
FIELD		|dayofweek	|t_integer	|'0'	|NOT NULL	|0
FIELD		|day		|t_integer	|'0'	|NOT NULL	|0
FIELD		|start_time	|t_integer	|'0'	|NOT NULL	|0
FIELD		|period		|t_integer	|'0'	|NOT NULL	|0
FIELD		|start_date	|t_integer	|'0'	|NOT NULL	|0

TABLE|maintenances_windows|maintenance_timeperiodid|ZBX_DATA
FIELD		|maintenance_timeperiodid|t_id	|	|NOT NULL	|0
FIELD		|maintenanceid	|t_id		|	|NOT NULL	|0			|1|maintenances
FIELD		|timeperiodid	|t_id		|	|NOT NULL	|0			|2|timeperiods
UNIQUE		|1		|maintenanceid,timeperiodid
INDEX		|2		|timeperiodid

TABLE|regexps|regexpid|ZBX_DATA
FIELD		|regexpid	|t_id		|	|NOT NULL	|0
FIELD		|name		|t_varchar(128)	|''	|NOT NULL	|ZBX_PROXY
FIELD		|test_string	|t_shorttext	|''	|NOT NULL	|0
UNIQUE		|1		|name

TABLE|expressions|expressionid|ZBX_DATA
FIELD		|expressionid	|t_id		|	|NOT NULL	|0
FIELD		|regexpid	|t_id		|	|NOT NULL	|ZBX_PROXY		|1|regexps
FIELD		|expression	|t_varchar(255)	|''	|NOT NULL	|ZBX_PROXY
FIELD		|expression_type|t_integer	|'0'	|NOT NULL	|ZBX_PROXY
FIELD		|exp_delimiter	|t_varchar(1)	|''	|NOT NULL	|ZBX_PROXY
FIELD		|case_sensitive	|t_integer	|'0'	|NOT NULL	|ZBX_PROXY
INDEX		|1		|regexpid

TABLE|ids|table_name,field_name|0
FIELD		|table_name	|t_varchar(64)	|''	|NOT NULL	|0
FIELD		|field_name	|t_varchar(64)	|''	|NOT NULL	|0
FIELD		|nextid		|t_id		|	|NOT NULL	|0

-- History tables

TABLE|alerts|alertid|0
FIELD		|alertid	|t_id		|	|NOT NULL	|0
FIELD		|actionid	|t_id		|	|NOT NULL	|0			|1|actions
FIELD		|eventid	|t_id		|	|NOT NULL	|0			|2|events
FIELD		|userid		|t_id		|	|NULL		|0			|3|users
FIELD		|clock		|t_time		|'0'	|NOT NULL	|0
FIELD		|mediatypeid	|t_id		|	|NULL		|0			|4|media_type
FIELD		|sendto		|t_varchar(1024)|''	|NOT NULL	|0
FIELD		|subject	|t_varchar(255)	|''	|NOT NULL	|0
FIELD		|message	|t_text		|''	|NOT NULL	|0
FIELD		|status		|t_integer	|'0'	|NOT NULL	|0
FIELD		|retries	|t_integer	|'0'	|NOT NULL	|0
FIELD		|error		|t_varchar(2048)|''	|NOT NULL	|0
FIELD		|esc_step	|t_integer	|'0'	|NOT NULL	|0
FIELD		|alerttype	|t_integer	|'0'	|NOT NULL	|0
FIELD		|p_eventid	|t_id		|	|NULL		|0			|5|events	|eventid
FIELD		|acknowledgeid	|t_id		|	|NULL		|0			|6|acknowledges	|acknowledgeid
FIELD		|parameters	|t_text		|'{}'	|NOT NULL	|0
INDEX		|1		|actionid
INDEX		|2		|clock
INDEX		|3		|eventid
INDEX		|4		|status
INDEX		|5		|mediatypeid
INDEX		|6		|userid
INDEX		|7		|p_eventid
INDEX		|8		|acknowledgeid

TABLE|history|itemid,clock,ns|0
FIELD		|itemid		|t_id		|	|NOT NULL	|0			|-|items
FIELD		|clock		|t_time		|'0'	|NOT NULL	|0
FIELD		|value		|t_double	|'0.0000'|NOT NULL	|0
FIELD		|ns		|t_nanosec	|'0'	|NOT NULL	|0

TABLE|history_uint|itemid,clock,ns|0
FIELD		|itemid		|t_id		|	|NOT NULL	|0			|-|items
FIELD		|clock		|t_time		|'0'	|NOT NULL	|0
FIELD		|value		|t_bigint	|'0'	|NOT NULL	|0
FIELD		|ns		|t_nanosec	|'0'	|NOT NULL	|0

TABLE|history_str|itemid,clock,ns|0
FIELD		|itemid		|t_id		|	|NOT NULL	|0			|-|items
FIELD		|clock		|t_time		|'0'	|NOT NULL	|0
FIELD		|value		|t_varchar(255)	|''	|NOT NULL	|0
FIELD		|ns		|t_nanosec	|'0'	|NOT NULL	|0

TABLE|history_log|itemid,clock,ns|0
FIELD		|itemid		|t_id		|	|NOT NULL	|0			|-|items
FIELD		|clock		|t_time		|'0'	|NOT NULL	|0
FIELD		|timestamp	|t_time		|'0'	|NOT NULL	|0
FIELD		|source		|t_varchar(64)	|''	|NOT NULL	|0
FIELD		|severity	|t_integer	|'0'	|NOT NULL	|0
FIELD		|value		|t_text		|''	|NOT NULL	|0
FIELD		|logeventid	|t_integer	|'0'	|NOT NULL	|0
FIELD		|ns		|t_nanosec	|'0'	|NOT NULL	|0

TABLE|history_text|itemid,clock,ns|0
FIELD		|itemid		|t_id		|	|NOT NULL	|0			|-|items
FIELD		|clock		|t_time		|'0'	|NOT NULL	|0
FIELD		|value		|t_text		|''	|NOT NULL	|0
FIELD		|ns		|t_nanosec	|'0'	|NOT NULL	|0

TABLE|proxy_history|id|0
FIELD		|id		|t_serial	|	|NOT NULL	|0
FIELD		|itemid		|t_id		|	|NOT NULL	|0			|-|items
FIELD		|clock		|t_time		|'0'	|NOT NULL	|0
FIELD		|timestamp	|t_time		|'0'	|NOT NULL	|0
FIELD		|source		|t_varchar(64)	|''	|NOT NULL	|0
FIELD		|severity	|t_integer	|'0'	|NOT NULL	|0
FIELD		|value		|t_longtext	|''	|NOT NULL	|0
FIELD		|logeventid	|t_integer	|'0'	|NOT NULL	|0
FIELD		|ns		|t_nanosec	|'0'	|NOT NULL	|0
FIELD		|state		|t_integer	|'0'	|NOT NULL	|0
FIELD		|lastlogsize	|t_bigint	|'0'	|NOT NULL	|0
FIELD		|mtime		|t_integer	|'0'	|NOT NULL	|0
FIELD		|flags		|t_integer	|'0'	|NOT NULL	|0
FIELD		|write_clock	|t_time		|'0'	|NOT NULL	|0
INDEX		|1		|clock

TABLE|proxy_dhistory|id|0
FIELD		|id		|t_serial	|	|NOT NULL	|0
FIELD		|clock		|t_time		|'0'	|NOT NULL	|0
FIELD		|druleid	|t_id		|	|NOT NULL	|0			|-|drules
FIELD		|ip		|t_varchar(39)	|''	|NOT NULL	|0
FIELD		|port		|t_integer	|'0'	|NOT NULL	|0
FIELD		|value		|t_varchar(255)	|''	|NOT NULL	|0
FIELD		|status		|t_integer	|'0'	|NOT NULL	|0
FIELD		|dcheckid	|t_id		|	|NULL		|0			|-|dchecks
FIELD		|dns		|t_varchar(255)	|''	|NOT NULL	|0
INDEX		|1		|clock
INDEX		|2		|druleid

TABLE|events|eventid|0
FIELD		|eventid	|t_id		|	|NOT NULL	|0
FIELD		|source		|t_integer	|'0'	|NOT NULL	|0
FIELD		|object		|t_integer	|'0'	|NOT NULL	|0
FIELD		|objectid	|t_id		|'0'	|NOT NULL	|0
FIELD		|clock		|t_time		|'0'	|NOT NULL	|0
FIELD		|value		|t_integer	|'0'	|NOT NULL	|0
FIELD		|acknowledged	|t_integer	|'0'	|NOT NULL	|0
FIELD		|ns		|t_nanosec	|'0'	|NOT NULL	|0
FIELD		|name		|t_varchar(2048)|''	|NOT NULL	|0
FIELD		|severity	|t_integer	|'0'	|NOT NULL	|0
INDEX		|1		|source,object,objectid,clock
INDEX		|2		|source,object,clock

TABLE|trends|itemid,clock|0
FIELD		|itemid		|t_id		|	|NOT NULL	|0			|-|items
FIELD		|clock		|t_time		|'0'	|NOT NULL	|0
FIELD		|num		|t_integer	|'0'	|NOT NULL	|0
FIELD		|value_min	|t_double	|'0.0000'|NOT NULL	|0
FIELD		|value_avg	|t_double	|'0.0000'|NOT NULL	|0
FIELD		|value_max	|t_double	|'0.0000'|NOT NULL	|0

TABLE|trends_uint|itemid,clock|0
FIELD		|itemid		|t_id		|	|NOT NULL	|0			|-|items
FIELD		|clock		|t_time		|'0'	|NOT NULL	|0
FIELD		|num		|t_integer	|'0'	|NOT NULL	|0
FIELD		|value_min	|t_bigint	|'0'	|NOT NULL	|0
FIELD		|value_avg	|t_bigint	|'0'	|NOT NULL	|0
FIELD		|value_max	|t_bigint	|'0'	|NOT NULL	|0

TABLE|acknowledges|acknowledgeid|0
FIELD		|acknowledgeid	|t_id		|	|NOT NULL	|0
FIELD		|userid		|t_id		|	|NOT NULL	|0			|1|users
FIELD		|eventid	|t_id		|	|NOT NULL	|0			|2|events
FIELD		|clock		|t_time		|'0'	|NOT NULL	|0
FIELD		|message	|t_varchar(2048)|''	|NOT NULL	|0
FIELD		|action		|t_integer	|'0'	|NOT NULL	|0
FIELD		|old_severity	|t_integer	|'0'	|NOT NULL	|0
FIELD		|new_severity	|t_integer	|'0'	|NOT NULL	|0
FIELD		|suppress_until	|t_time		|'0'	|NOT NULL	|0
INDEX		|1		|userid
INDEX		|2		|eventid
INDEX		|3		|clock

TABLE|auditlog|auditid|0
FIELD		|auditid	|t_cuid		|	|NOT NULL	|0
FIELD		|userid		|t_id		|	|NULL		|0
FIELD		|username	|t_varchar(100)	|''	|NOT NULL	|0
FIELD		|clock		|t_time		|'0'	|NOT NULL	|0
FIELD		|ip		|t_varchar(39)	|''	|NOT NULL	|0
FIELD		|action		|t_integer	|'0'	|NOT NULL	|0
FIELD		|resourcetype	|t_integer	|'0'	|NOT NULL	|0
FIELD		|resourceid	|t_id		|	|NULL		|0
FIELD		|resource_cuid	|t_cuid		|	|NULL		|0
FIELD		|resourcename	|t_varchar(255)	|''	|NOT NULL	|0
FIELD		|recordsetid	|t_cuid		|	|NOT NULL	|0
FIELD		|details	|t_longtext	|''	|NOT NULL	|0
INDEX		|1		|userid,clock
INDEX		|2		|clock
INDEX		|3		|resourcetype,resourceid

TABLE|service_alarms|servicealarmid|0
FIELD		|servicealarmid	|t_id		|	|NOT NULL	|0
FIELD		|serviceid	|t_id		|	|NOT NULL	|0			|1|services
FIELD		|clock		|t_time		|'0'	|NOT NULL	|0
FIELD		|value		|t_integer	|'-1'	|NOT NULL	|0
INDEX		|1		|serviceid,clock
INDEX		|2		|clock

TABLE|autoreg_host|autoreg_hostid|0
FIELD		|autoreg_hostid	|t_id		|	|NOT NULL	|0
FIELD		|proxy_hostid	|t_id		|	|NULL		|0			|1|hosts	|hostid
FIELD		|host		|t_varchar(128)	|''	|NOT NULL	|0
FIELD		|listen_ip	|t_varchar(39)	|''	|NOT NULL	|0
FIELD		|listen_port	|t_integer	|'0'	|NOT NULL	|0
FIELD		|listen_dns	|t_varchar(255)	|''	|NOT NULL	|0
FIELD		|host_metadata	|t_text		|''	|NOT NULL	|0
FIELD		|flags		|t_integer	|'0'	|NOT NULL	|0
FIELD		|tls_accepted	|t_integer	|'1'	|NOT NULL	|0
INDEX		|1		|host
INDEX		|2		|proxy_hostid

TABLE|proxy_autoreg_host|id|0
FIELD		|id		|t_serial	|	|NOT NULL	|0
FIELD		|clock		|t_time		|'0'	|NOT NULL	|0
FIELD		|host		|t_varchar(128)	|''	|NOT NULL	|0
FIELD		|listen_ip	|t_varchar(39)	|''	|NOT NULL	|0
FIELD		|listen_port	|t_integer	|'0'	|NOT NULL	|0
FIELD		|listen_dns	|t_varchar(255)	|''	|NOT NULL	|0
FIELD		|host_metadata	|t_text		|''	|NOT NULL	|0
FIELD		|flags		|t_integer	|'0'	|NOT NULL	|0
FIELD		|tls_accepted	|t_integer	|'1'	|NOT NULL	|0
INDEX		|1		|clock

TABLE|dhosts|dhostid|0
FIELD		|dhostid	|t_id		|	|NOT NULL	|0
FIELD		|druleid	|t_id		|	|NOT NULL	|0			|1|drules
FIELD		|status		|t_integer	|'0'	|NOT NULL	|0
FIELD		|lastup		|t_integer	|'0'	|NOT NULL	|0
FIELD		|lastdown	|t_integer	|'0'	|NOT NULL	|0
INDEX		|1		|druleid

TABLE|dservices|dserviceid|0
FIELD		|dserviceid	|t_id		|	|NOT NULL	|0
FIELD		|dhostid	|t_id		|	|NOT NULL	|0			|1|dhosts
FIELD		|value		|t_varchar(255)	|''	|NOT NULL	|0
FIELD		|port		|t_integer	|'0'	|NOT NULL	|0
FIELD		|status		|t_integer	|'0'	|NOT NULL	|0
FIELD		|lastup		|t_integer	|'0'	|NOT NULL	|0
FIELD		|lastdown	|t_integer	|'0'	|NOT NULL	|0
FIELD		|dcheckid	|t_id		|	|NOT NULL	|0			|2|dchecks
FIELD		|ip		|t_varchar(39)	|''	|NOT NULL	|0
FIELD		|dns		|t_varchar(255)	|''	|NOT NULL	|0
UNIQUE		|1		|dcheckid,ip,port
INDEX		|2		|dhostid

-- Other tables

TABLE|escalations|escalationid|0
FIELD		|escalationid	|t_id		|	|NOT NULL	|0
FIELD		|actionid	|t_id		|	|NOT NULL	|0			|-|actions
FIELD		|triggerid	|t_id		|	|NULL		|0			|-|triggers
FIELD		|eventid	|t_id		|	|NULL		|0			|-|events
FIELD		|r_eventid	|t_id		|	|NULL		|0			|-|events	|eventid
FIELD		|nextcheck	|t_time		|'0'	|NOT NULL	|0
FIELD		|esc_step	|t_integer	|'0'	|NOT NULL	|0
FIELD		|status		|t_integer	|'0'	|NOT NULL	|0
FIELD		|itemid		|t_id		|	|NULL		|0			|-|items
FIELD		|acknowledgeid	|t_id		|	|NULL		|0			|-|acknowledges
FIELD		|servicealarmid	|t_id		|	|NULL		|0			|-|service_alarms
FIELD		|serviceid	|t_id		|	|NULL		|0			|-|services
UNIQUE		|1		|triggerid,itemid,serviceid,escalationid
INDEX		|2		|eventid
INDEX		|3		|nextcheck

TABLE|globalvars|globalvarid|0
FIELD		|globalvarid	|t_id		|	|NOT NULL	|0
FIELD		|snmp_lastsize	|t_bigint	|'0'	|NOT NULL	|0

TABLE|graph_discovery|graphid|0
FIELD		|graphid	|t_id		|	|NOT NULL	|0			|1|graphs
FIELD		|parent_graphid	|t_id		|	|NOT NULL	|0			|2|graphs	|graphid	|RESTRICT
FIELD		|lastcheck	|t_integer	|'0'	|NOT NULL	|ZBX_NODATA
FIELD		|ts_delete	|t_time		|'0'	|NOT NULL	|ZBX_NODATA
INDEX		|1		|parent_graphid

TABLE|host_inventory|hostid|ZBX_TEMPLATE
FIELD		|hostid		|t_id		|	|NOT NULL	|0			|1|hosts
FIELD		|inventory_mode	|t_integer	|'0'	|NOT NULL	|0
FIELD		|type		|t_varchar(64)	|''	|NOT NULL	|ZBX_PROXY,ZBX_NODATA
FIELD		|type_full	|t_varchar(64)	|''	|NOT NULL	|ZBX_PROXY,ZBX_NODATA
FIELD		|name		|t_varchar(128)	|''	|NOT NULL	|ZBX_PROXY,ZBX_NODATA
FIELD		|alias		|t_varchar(128)	|''	|NOT NULL	|ZBX_PROXY,ZBX_NODATA
FIELD		|os		|t_varchar(128)	|''	|NOT NULL	|ZBX_PROXY,ZBX_NODATA
FIELD		|os_full	|t_varchar(255)	|''	|NOT NULL	|ZBX_PROXY,ZBX_NODATA
FIELD		|os_short	|t_varchar(128)	|''	|NOT NULL	|ZBX_PROXY,ZBX_NODATA
FIELD		|serialno_a	|t_varchar(64)	|''	|NOT NULL	|ZBX_PROXY,ZBX_NODATA
FIELD		|serialno_b	|t_varchar(64)	|''	|NOT NULL	|ZBX_PROXY,ZBX_NODATA
FIELD		|tag		|t_varchar(64)	|''	|NOT NULL	|ZBX_PROXY,ZBX_NODATA
FIELD		|asset_tag	|t_varchar(64)	|''	|NOT NULL	|ZBX_PROXY,ZBX_NODATA
FIELD		|macaddress_a	|t_varchar(64)	|''	|NOT NULL	|ZBX_PROXY,ZBX_NODATA
FIELD		|macaddress_b	|t_varchar(64)	|''	|NOT NULL	|ZBX_PROXY,ZBX_NODATA
FIELD		|hardware	|t_varchar(255)	|''	|NOT NULL	|ZBX_PROXY,ZBX_NODATA
FIELD		|hardware_full	|t_shorttext	|''	|NOT NULL	|ZBX_PROXY,ZBX_NODATA
FIELD		|software	|t_varchar(255)	|''	|NOT NULL	|ZBX_PROXY,ZBX_NODATA
FIELD		|software_full	|t_shorttext	|''	|NOT NULL	|ZBX_PROXY,ZBX_NODATA
FIELD		|software_app_a	|t_varchar(64)	|''	|NOT NULL	|ZBX_PROXY,ZBX_NODATA
FIELD		|software_app_b	|t_varchar(64)	|''	|NOT NULL	|ZBX_PROXY,ZBX_NODATA
FIELD		|software_app_c	|t_varchar(64)	|''	|NOT NULL	|ZBX_PROXY,ZBX_NODATA
FIELD		|software_app_d	|t_varchar(64)	|''	|NOT NULL	|ZBX_PROXY,ZBX_NODATA
FIELD		|software_app_e	|t_varchar(64)	|''	|NOT NULL	|ZBX_PROXY,ZBX_NODATA
FIELD		|contact	|t_shorttext	|''	|NOT NULL	|ZBX_PROXY,ZBX_NODATA
FIELD		|location	|t_shorttext	|''	|NOT NULL	|ZBX_PROXY,ZBX_NODATA
FIELD		|location_lat	|t_varchar(16)	|''	|NOT NULL	|ZBX_PROXY
FIELD		|location_lon	|t_varchar(16)	|''	|NOT NULL	|ZBX_PROXY
FIELD		|notes		|t_shorttext	|''	|NOT NULL	|ZBX_PROXY,ZBX_NODATA
FIELD		|chassis	|t_varchar(64)	|''	|NOT NULL	|ZBX_PROXY,ZBX_NODATA
FIELD		|model		|t_varchar(64)	|''	|NOT NULL	|ZBX_PROXY,ZBX_NODATA
FIELD		|hw_arch	|t_varchar(32)	|''	|NOT NULL	|ZBX_PROXY,ZBX_NODATA
FIELD		|vendor		|t_varchar(64)	|''	|NOT NULL	|ZBX_PROXY,ZBX_NODATA
FIELD		|contract_number|t_varchar(64)	|''	|NOT NULL	|ZBX_PROXY,ZBX_NODATA
FIELD		|installer_name	|t_varchar(64)	|''	|NOT NULL	|ZBX_PROXY,ZBX_NODATA
FIELD		|deployment_status|t_varchar(64)|''	|NOT NULL	|ZBX_PROXY,ZBX_NODATA
FIELD		|url_a		|t_varchar(255)	|''	|NOT NULL	|ZBX_PROXY,ZBX_NODATA
FIELD		|url_b		|t_varchar(255)	|''	|NOT NULL	|ZBX_PROXY,ZBX_NODATA
FIELD		|url_c		|t_varchar(255)	|''	|NOT NULL	|ZBX_PROXY,ZBX_NODATA
FIELD		|host_networks	|t_shorttext	|''	|NOT NULL	|ZBX_PROXY,ZBX_NODATA
FIELD		|host_netmask	|t_varchar(39)	|''	|NOT NULL	|ZBX_PROXY,ZBX_NODATA
FIELD		|host_router	|t_varchar(39)	|''	|NOT NULL	|ZBX_PROXY,ZBX_NODATA
FIELD		|oob_ip		|t_varchar(39)	|''	|NOT NULL	|ZBX_PROXY,ZBX_NODATA
FIELD		|oob_netmask	|t_varchar(39)	|''	|NOT NULL	|ZBX_PROXY,ZBX_NODATA
FIELD		|oob_router	|t_varchar(39)	|''	|NOT NULL	|ZBX_PROXY,ZBX_NODATA
FIELD		|date_hw_purchase|t_varchar(64)	|''	|NOT NULL	|ZBX_PROXY,ZBX_NODATA
FIELD		|date_hw_install|t_varchar(64)	|''	|NOT NULL	|ZBX_PROXY,ZBX_NODATA
FIELD		|date_hw_expiry	|t_varchar(64)	|''	|NOT NULL	|ZBX_PROXY,ZBX_NODATA
FIELD		|date_hw_decomm	|t_varchar(64)	|''	|NOT NULL	|ZBX_PROXY,ZBX_NODATA
FIELD		|site_address_a	|t_varchar(128)	|''	|NOT NULL	|ZBX_PROXY,ZBX_NODATA
FIELD		|site_address_b	|t_varchar(128)	|''	|NOT NULL	|ZBX_PROXY,ZBX_NODATA
FIELD		|site_address_c	|t_varchar(128)	|''	|NOT NULL	|ZBX_PROXY,ZBX_NODATA
FIELD		|site_city	|t_varchar(128)	|''	|NOT NULL	|ZBX_PROXY,ZBX_NODATA
FIELD		|site_state	|t_varchar(64)	|''	|NOT NULL	|ZBX_PROXY,ZBX_NODATA
FIELD		|site_country	|t_varchar(64)	|''	|NOT NULL	|ZBX_PROXY,ZBX_NODATA
FIELD		|site_zip	|t_varchar(64)	|''	|NOT NULL	|ZBX_PROXY,ZBX_NODATA
FIELD		|site_rack	|t_varchar(128)	|''	|NOT NULL	|ZBX_PROXY,ZBX_NODATA
FIELD		|site_notes	|t_shorttext	|''	|NOT NULL	|ZBX_PROXY,ZBX_NODATA
FIELD		|poc_1_name	|t_varchar(128)	|''	|NOT NULL	|ZBX_PROXY,ZBX_NODATA
FIELD		|poc_1_email	|t_varchar(128)	|''	|NOT NULL	|ZBX_PROXY,ZBX_NODATA
FIELD		|poc_1_phone_a	|t_varchar(64)	|''	|NOT NULL	|ZBX_PROXY,ZBX_NODATA
FIELD		|poc_1_phone_b	|t_varchar(64)	|''	|NOT NULL	|ZBX_PROXY,ZBX_NODATA
FIELD		|poc_1_cell	|t_varchar(64)	|''	|NOT NULL	|ZBX_PROXY,ZBX_NODATA
FIELD		|poc_1_screen	|t_varchar(64)	|''	|NOT NULL	|ZBX_PROXY,ZBX_NODATA
FIELD		|poc_1_notes	|t_shorttext	|''	|NOT NULL	|ZBX_PROXY,ZBX_NODATA
FIELD		|poc_2_name	|t_varchar(128)	|''	|NOT NULL	|ZBX_PROXY,ZBX_NODATA
FIELD		|poc_2_email	|t_varchar(128)	|''	|NOT NULL	|ZBX_PROXY,ZBX_NODATA
FIELD		|poc_2_phone_a	|t_varchar(64)	|''	|NOT NULL	|ZBX_PROXY,ZBX_NODATA
FIELD		|poc_2_phone_b	|t_varchar(64)	|''	|NOT NULL	|ZBX_PROXY,ZBX_NODATA
FIELD		|poc_2_cell	|t_varchar(64)	|''	|NOT NULL	|ZBX_PROXY,ZBX_NODATA
FIELD		|poc_2_screen	|t_varchar(64)	|''	|NOT NULL	|ZBX_PROXY,ZBX_NODATA
FIELD		|poc_2_notes	|t_shorttext	|''	|NOT NULL	|ZBX_PROXY,ZBX_NODATA

TABLE|housekeeper|housekeeperid|0
FIELD		|housekeeperid	|t_id		|	|NOT NULL	|0
FIELD		|tablename	|t_varchar(64)	|''	|NOT NULL	|0
FIELD		|field		|t_varchar(64)	|''	|NOT NULL	|0
FIELD		|value		|t_id		|	|NOT NULL	|0			|-|items

TABLE|images|imageid|0
FIELD		|imageid	|t_id		|	|NOT NULL	|0
FIELD		|imagetype	|t_integer	|'0'	|NOT NULL	|0
FIELD		|name		|t_varchar(64)	|'0'	|NOT NULL	|0
FIELD		|image		|t_image	|''	|NOT NULL	|0
UNIQUE		|1		|name

TABLE|item_discovery|itemdiscoveryid|ZBX_TEMPLATE
FIELD		|itemdiscoveryid|t_id		|	|NOT NULL	|0
FIELD		|itemid		|t_id		|	|NOT NULL	|0			|1|items
FIELD		|parent_itemid	|t_id		|	|NOT NULL	|0			|2|items	|itemid
FIELD		|key_		|t_varchar(2048)|''	|NOT NULL	|ZBX_NODATA
FIELD		|lastcheck	|t_integer	|'0'	|NOT NULL	|ZBX_NODATA
FIELD		|ts_delete	|t_time		|'0'	|NOT NULL	|ZBX_NODATA
UNIQUE		|1		|itemid,parent_itemid
INDEX		|2		|parent_itemid

TABLE|host_discovery|hostid|ZBX_TEMPLATE
FIELD		|hostid		|t_id		|	|NOT NULL	|0			|1|hosts
FIELD		|parent_hostid	|t_id		|	|NULL		|0			|2|hosts	|hostid		|RESTRICT
FIELD		|parent_itemid	|t_id		|	|NULL		|0			|3|items	|itemid		|RESTRICT
FIELD		|host		|t_varchar(128)	|''	|NOT NULL	|ZBX_NODATA
FIELD		|lastcheck	|t_integer	|'0'	|NOT NULL	|ZBX_NODATA
FIELD		|ts_delete	|t_time		|'0'	|NOT NULL	|ZBX_NODATA

TABLE|interface_discovery|interfaceid|0
FIELD		|interfaceid	|t_id		|	|NOT NULL	|0			|1|interface
FIELD		|parent_interfaceid|t_id	|	|NOT NULL	|0			|2|interface	|interfaceid

TABLE|profiles|profileid|0
FIELD		|profileid	|t_id		|	|NOT NULL	|0
FIELD		|userid		|t_id		|	|NOT NULL	|0			|1|users
FIELD		|idx		|t_varchar(96)	|''	|NOT NULL	|0
FIELD		|idx2		|t_id		|'0'	|NOT NULL	|0
FIELD		|value_id	|t_id		|'0'	|NOT NULL	|0
FIELD		|value_int	|t_integer	|'0'	|NOT NULL	|0
FIELD		|value_str	|t_text		|''	|NOT NULL	|0
FIELD		|source		|t_varchar(96)	|''	|NOT NULL	|0
FIELD		|type		|t_integer	|'0'	|NOT NULL	|0
INDEX		|1		|userid,idx,idx2
INDEX		|2		|userid,profileid

TABLE|sessions|sessionid|0
FIELD		|sessionid	|t_varchar(32)	|''	|NOT NULL	|0
FIELD		|userid		|t_id		|	|NOT NULL	|0			|1|users
FIELD		|lastaccess	|t_integer	|'0'	|NOT NULL	|0
FIELD		|status		|t_integer	|'0'	|NOT NULL	|0
INDEX		|1		|userid,status,lastaccess

TABLE|trigger_discovery|triggerid|0
FIELD		|triggerid	|t_id		|	|NOT NULL	|0			|1|triggers
FIELD		|parent_triggerid|t_id		|	|NOT NULL	|0			|2|triggers	|triggerid	|RESTRICT
FIELD		|lastcheck	|t_integer	|'0'	|NOT NULL	|ZBX_NODATA
FIELD		|ts_delete	|t_time		|'0'	|NOT NULL	|ZBX_NODATA
INDEX		|1		|parent_triggerid

TABLE|item_condition|item_conditionid|ZBX_TEMPLATE
FIELD		|item_conditionid|t_id		|	|NOT NULL	|0
FIELD		|itemid		|t_id		|	|NOT NULL	|0			|1|items
FIELD		|operator	|t_integer	|'8'	|NOT NULL	|0
FIELD		|macro		|t_varchar(64)	|''	|NOT NULL	|0
FIELD		|value		|t_varchar(255)	|''	|NOT NULL	|0
INDEX		|1		|itemid

TABLE|item_rtdata|itemid|ZBX_TEMPLATE
FIELD		|itemid		|t_id		|	|NOT NULL	|0			|1|items
FIELD		|lastlogsize	|t_bigint	|'0'	|NOT NULL	|ZBX_PROXY,ZBX_NODATA
FIELD		|state		|t_integer	|'0'	|NOT NULL	|ZBX_NODATA
FIELD		|mtime		|t_integer	|'0'	|NOT NULL	|ZBX_PROXY,ZBX_NODATA
FIELD		|error		|t_varchar(2048)|''	|NOT NULL	|ZBX_NODATA

TABLE|opinventory|operationid|ZBX_DATA
FIELD		|operationid	|t_id		|	|NOT NULL	|0			|1|operations
FIELD		|inventory_mode	|t_integer	|'0'	|NOT NULL	|0

TABLE|trigger_tag|triggertagid|ZBX_TEMPLATE
FIELD		|triggertagid	|t_id		|	|NOT NULL	|0
FIELD		|triggerid	|t_id		|	|NOT NULL	|0			|1|triggers	|		|RESTRICT
FIELD		|tag		|t_varchar(255)	|''	|NOT NULL	|0
FIELD		|value		|t_varchar(255)	|''	|NOT NULL	|0
INDEX		|1		|triggerid
CHANGELOG	|6

TABLE|event_tag|eventtagid|0
FIELD		|eventtagid	|t_id		|	|NOT NULL	|0
FIELD		|eventid	|t_id		|	|NOT NULL	|0			|1|events
FIELD		|tag		|t_varchar(255)	|''	|NOT NULL	|0
FIELD		|value		|t_varchar(255)	|''	|NOT NULL	|0
INDEX		|1		|eventid

TABLE|problem|eventid|0
FIELD		|eventid	|t_id		|	|NOT NULL	|0			|1|events
FIELD		|source		|t_integer	|'0'	|NOT NULL	|0
FIELD		|object		|t_integer	|'0'	|NOT NULL	|0
FIELD		|objectid	|t_id		|'0'	|NOT NULL	|0
FIELD		|clock		|t_time		|'0'	|NOT NULL	|0
FIELD		|ns		|t_nanosec	|'0'	|NOT NULL	|0
FIELD		|r_eventid	|t_id		|	|NULL		|0			|2|events	|eventid
FIELD		|r_clock	|t_time		|'0'	|NOT NULL	|0
FIELD		|r_ns		|t_nanosec	|'0'	|NOT NULL	|0
FIELD		|correlationid	|t_id		|	|NULL		|0			|-|correlation
FIELD		|userid		|t_id		|	|NULL		|0			|-|users
FIELD		|name		|t_varchar(2048)|''	|NOT NULL	|0
FIELD		|acknowledged	|t_integer	|'0'	|NOT NULL	|0
FIELD		|severity	|t_integer	|'0'	|NOT NULL	|0
INDEX		|1		|source,object,objectid
INDEX		|2		|r_clock
INDEX		|3		|r_eventid

TABLE|problem_tag|problemtagid|0
FIELD		|problemtagid	|t_id		|	|NOT NULL	|0
FIELD		|eventid	|t_id		|	|NOT NULL	|0			|1|problem
FIELD		|tag		|t_varchar(255)	|''	|NOT NULL	|0
FIELD		|value		|t_varchar(255)	|''	|NOT NULL	|0
INDEX		|1		|eventid,tag,value

TABLE|tag_filter|tag_filterid|0
FIELD		|tag_filterid	|t_id		|	|NOT NULL	|0
FIELD		|usrgrpid	|t_id		|	|NOT NULL	|0 			|1|usrgrp	|usrgrpid
FIELD		|groupid	|t_id		|	|NOT NULL	|0			|2|hstgrp	|groupid
FIELD		|tag	|t_varchar(255)	|'' |NOT NULL	|0
FIELD		|value	|t_varchar(255)	|'' |NOT NULL	|0

TABLE|event_recovery|eventid|0
FIELD		|eventid	|t_id		|	|NOT NULL	|0			|1|events
FIELD		|r_eventid	|t_id		|	|NOT NULL	|0			|2|events	|eventid
FIELD		|c_eventid	|t_id		|	|NULL		|0			|3|events	|eventid
FIELD		|correlationid	|t_id		|	|NULL		|0			|-|correlation
FIELD		|userid		|t_id		|	|NULL		|0			|-|users
INDEX		|1		|r_eventid
INDEX		|2		|c_eventid

TABLE|correlation|correlationid|ZBX_DATA
FIELD		|correlationid	|t_id		|	|NOT NULL	|0
FIELD		|name		|t_varchar(255)	|''	|NOT NULL	|0
FIELD		|description	|t_shorttext	|''	|NOT NULL	|0
FIELD		|evaltype	|t_integer	|'0'	|NOT NULL	|0
FIELD		|status		|t_integer	|'0'	|NOT NULL	|0
FIELD		|formula	|t_varchar(255)	|''	|NOT NULL	|0
INDEX		|1		|status
UNIQUE		|2		|name

TABLE|corr_condition|corr_conditionid|ZBX_DATA
FIELD		|corr_conditionid|t_id		|	|NOT NULL	|0
FIELD		|correlationid	|t_id		|	|NOT NULL	|0			|1|correlation
FIELD		|type		|t_integer	|'0'	|NOT NULL	|0
INDEX		|1		|correlationid

TABLE|corr_condition_tag|corr_conditionid|ZBX_DATA
FIELD		|corr_conditionid|t_id		|	|NOT NULL	|0			|1|corr_condition
FIELD		|tag		|t_varchar(255)	|''	|NOT NULL	|0

TABLE|corr_condition_group|corr_conditionid|ZBX_DATA
FIELD		|corr_conditionid|t_id		|	|NOT NULL	|0			|1|corr_condition
FIELD		|operator	|t_integer	|'0'	|NOT NULL	|0
FIELD		|groupid	|t_id		|	|NOT NULL	|0			|2|hstgrp	|	|RESTRICT
INDEX		|1		|groupid

TABLE|corr_condition_tagpair|corr_conditionid|ZBX_DATA
FIELD		|corr_conditionid|t_id		|	|NOT NULL	|0			|1|corr_condition
FIELD		|oldtag		|t_varchar(255)	|''	|NOT NULL	|0
FIELD		|newtag		|t_varchar(255)	|''	|NOT NULL	|0

TABLE|corr_condition_tagvalue|corr_conditionid|ZBX_DATA
FIELD		|corr_conditionid|t_id		|	|NOT NULL	|0			|1|corr_condition
FIELD		|tag		|t_varchar(255)	|''	|NOT NULL	|0
FIELD		|operator	|t_integer	|'0'	|NOT NULL	|0
FIELD		|value		|t_varchar(255)	|''	|NOT NULL	|0

TABLE|corr_operation|corr_operationid|ZBX_DATA
FIELD		|corr_operationid|t_id		|	|NOT NULL	|0
FIELD		|correlationid	|t_id		|	|NOT NULL	|0			|1|correlation
FIELD		|type		|t_integer	|'0'	|NOT NULL	|0
INDEX		|1		|correlationid

TABLE|task|taskid|0
FIELD		|taskid		|t_id		|	|NOT NULL	|0
FIELD		|type		|t_integer	|	|NOT NULL	|0
FIELD		|status		|t_integer	|'0'	|NOT NULL	|0
FIELD		|clock		|t_integer	|'0'	|NOT NULL	|0
FIELD		|ttl		|t_integer	|'0'	|NOT NULL	|0
FIELD		|proxy_hostid	|t_id		|	|NULL		|0			|1|hosts	|hostid
INDEX		|1		|status,proxy_hostid

TABLE|task_close_problem|taskid|0
FIELD		|taskid		|t_id		|	|NOT NULL	|0			|1|task
FIELD		|acknowledgeid	|t_id		|	|NOT NULL	|0			|-|acknowledges

TABLE|item_preproc|item_preprocid|ZBX_TEMPLATE
FIELD		|item_preprocid	|t_id		|	|NOT NULL	|0
FIELD		|itemid		|t_id		|	|NOT NULL	|ZBX_PROXY			|1|items	|		|RESTRICT
FIELD		|step		|t_integer	|'0'	|NOT NULL	|ZBX_PROXY
FIELD		|type		|t_integer	|'0'	|NOT NULL	|ZBX_PROXY
FIELD		|params		|t_text		|''	|NOT NULL	|ZBX_PROXY
FIELD		|error_handler	|t_integer	|'0'	|NOT NULL	|ZBX_PROXY
FIELD		|error_handler_params|t_varchar(255)|''	|NOT NULL	|ZBX_PROXY
INDEX		|1		|itemid,step
CHANGELOG	|8

TABLE|task_remote_command|taskid|0
FIELD		|taskid		|t_id		|	|NOT NULL	|0			|1|task
FIELD		|command_type	|t_integer	|'0'	|NOT NULL	|0
FIELD		|execute_on	|t_integer	|'0'	|NOT NULL	|0
FIELD		|port		|t_integer	|'0'	|NOT NULL	|0
FIELD		|authtype	|t_integer	|'0'	|NOT NULL	|0
FIELD		|username	|t_varchar(64)	|''	|NOT NULL	|0
FIELD		|password	|t_varchar(64)	|''	|NOT NULL	|0
FIELD		|publickey	|t_varchar(64)	|''	|NOT NULL	|0
FIELD		|privatekey	|t_varchar(64)	|''	|NOT NULL	|0
FIELD		|command	|t_text		|''	|NOT NULL	|0
FIELD		|alertid	|t_id		|	|NULL		|0			|-|alerts
FIELD		|parent_taskid	|t_id		|	|NOT NULL	|0			|-|task		|taskid
FIELD		|hostid		|t_id		|	|NOT NULL	|0			|-|hosts

TABLE|task_remote_command_result|taskid|0
FIELD		|taskid		|t_id		|	|NOT NULL	|0			|1|task
FIELD		|status		|t_integer	|'0'	|NOT NULL	|0
FIELD		|parent_taskid	|t_id		|	|NOT NULL	|0			|-|task		|taskid
FIELD		|info		|t_shorttext	|''	|NOT NULL	|0

TABLE|task_data|taskid|0
FIELD		|taskid		|t_id		|	|NOT NULL	|0			|1|task
FIELD		|type		|t_integer	|'0'	|NOT NULL	|0
FIELD		|data		|t_text		|''	|NOT NULL	|0
FIELD		|parent_taskid	|t_id		|	|NULL		|0			|-|task		|taskid

TABLE|task_result|taskid|0
FIELD		|taskid		|t_id		|	|NOT NULL	|0			|1|task
FIELD		|status		|t_integer	|'0'	|NOT NULL	|0
FIELD		|parent_taskid	|t_id		|	|NOT NULL	|0			|-|task		|taskid
FIELD		|info		|t_longtext	|''	|NOT NULL	|0
INDEX		|1		|parent_taskid

TABLE|task_acknowledge|taskid|0
FIELD		|taskid		|t_id		|	|NOT NULL	|0			|1|task
FIELD		|acknowledgeid	|t_id		|	|NOT NULL	|0			|-|acknowledges

TABLE|sysmap_shape|sysmap_shapeid|ZBX_TEMPLATE
FIELD		|sysmap_shapeid	|t_id		|	|NOT NULL	|0
FIELD		|sysmapid	|t_id		|	|NOT NULL	|0			|1|sysmaps
FIELD		|type		|t_integer	|'0'	|NOT NULL	|0
FIELD		|x		|t_integer	|'0'	|NOT NULL	|0
FIELD		|y		|t_integer	|'0'	|NOT NULL	|0
FIELD		|width		|t_integer	|'200'	|NOT NULL	|0
FIELD		|height		|t_integer	|'200'	|NOT NULL	|0
FIELD		|text		|t_shorttext	|''	|NOT NULL	|0
FIELD		|font		|t_integer	|'9'	|NOT NULL	|0
FIELD		|font_size	|t_integer	|'11'	|NOT NULL	|0
FIELD		|font_color	|t_varchar(6)	|'000000'|NOT NULL	|0
FIELD		|text_halign	|t_integer	|'0'	|NOT NULL	|0
FIELD		|text_valign	|t_integer	|'0'	|NOT NULL	|0
FIELD		|border_type	|t_integer	|'0'	|NOT NULL	|0
FIELD		|border_width	|t_integer	|'1'	|NOT NULL	|0
FIELD		|border_color	|t_varchar(6)	|'000000'|NOT NULL	|0
FIELD		|background_color|t_varchar(6)	|''	|NOT NULL	|0
FIELD		|zindex		|t_integer	|'0'	|NOT NULL	|0
INDEX		|1		|sysmapid

TABLE|sysmap_element_trigger|selement_triggerid|ZBX_TEMPLATE
FIELD		|selement_triggerid	|t_id	|	|NOT NULL	|0
FIELD		|selementid		|t_id	|	|NOT NULL	|0			|1|sysmaps_elements
FIELD		|triggerid		|t_id	|	|NOT NULL	|0			|2|triggers
UNIQUE		|1			|selementid,triggerid

TABLE|httptest_field|httptest_fieldid|ZBX_TEMPLATE
FIELD		|httptest_fieldid	|t_id		|	|NOT NULL	|0
FIELD		|httptestid		|t_id		|	|NOT NULL	|ZBX_PROXY	|1|httptest	|		|RESTRICT
FIELD		|type			|t_integer	|'0'	|NOT NULL	|ZBX_PROXY
FIELD		|name			|t_varchar(255)	|''	|NOT NULL	|ZBX_PROXY
FIELD		|value			|t_shorttext	|''	|NOT NULL	|ZBX_PROXY
INDEX		|1			|httptestid
CHANGELOG	|12

TABLE|httpstep_field|httpstep_fieldid|ZBX_TEMPLATE
FIELD		|httpstep_fieldid	|t_id		|	|NOT NULL	|0
FIELD		|httpstepid		|t_id		|	|NOT NULL	|ZBX_PROXY	|1|httpstep	|		|RESTRICT
FIELD		|type			|t_integer	|'0'	|NOT NULL	|ZBX_PROXY
FIELD		|name			|t_varchar(255)	|''	|NOT NULL	|ZBX_PROXY
FIELD		|value			|t_shorttext	|''	|NOT NULL	|ZBX_PROXY
INDEX		|1			|httpstepid
CHANGELOG	|15

TABLE|dashboard|dashboardid|ZBX_DASHBOARD
FIELD		|dashboardid	|t_id		|	|NOT NULL	|0
FIELD		|name		|t_varchar(255)	|	|NOT NULL	|0
FIELD		|userid		|t_id		|	|NULL		|0			|1|users	|	|RESTRICT
FIELD		|private	|t_integer	|'1'	|NOT NULL	|0
FIELD		|templateid	|t_id		|	|NULL		|0			|2|hosts	|hostid
FIELD		|display_period	|t_integer	|'30'	|NOT NULL	|0
FIELD		|auto_start	|t_integer	|'1'	|NOT NULL	|0
FIELD		|uuid		|t_varchar(32)	|''	|NOT NULL	|0
INDEX		|1		|userid
INDEX		|2		|templateid

TABLE|dashboard_user|dashboard_userid|ZBX_DASHBOARD
FIELD		|dashboard_userid|t_id		|	|NOT NULL	|0
FIELD		|dashboardid	|t_id		|	|NOT NULL	|0			|1|dashboard
FIELD		|userid		|t_id		|	|NOT NULL	|0			|2|users
FIELD		|permission	|t_integer	|'2'	|NOT NULL	|0
UNIQUE		|1		|dashboardid,userid

TABLE|dashboard_usrgrp|dashboard_usrgrpid|ZBX_DASHBOARD
FIELD		|dashboard_usrgrpid|t_id	|	|NOT NULL	|0
FIELD		|dashboardid	|t_id		|	|NOT NULL	|0			|1|dashboard
FIELD		|usrgrpid	|t_id		|	|NOT NULL	|0			|2|usrgrp
FIELD		|permission	|t_integer	|'2'	|NOT NULL	|0
UNIQUE		|1		|dashboardid,usrgrpid

TABLE|dashboard_page|dashboard_pageid|ZBX_DASHBOARD
FIELD		|dashboard_pageid|t_id		|	|NOT NULL	|0
FIELD		|dashboardid	|t_id		|	|NOT NULL	|0		|1|dashboard
FIELD		|name		|t_varchar(255)	|''	|NOT NULL	|0
FIELD		|display_period	|t_integer	|'0'	|NOT NULL	|0
FIELD		|sortorder	|t_integer	|'0'	|NOT NULL	|0
INDEX		|1		|dashboardid

TABLE|widget|widgetid|ZBX_DASHBOARD
FIELD		|widgetid	|t_id		|	|NOT NULL	|0
FIELD		|type		|t_varchar(255)	|''	|NOT NULL	|0
FIELD		|name		|t_varchar(255)	|''	|NOT NULL	|0
FIELD		|x		|t_integer	|'0'	|NOT NULL	|0
FIELD		|y		|t_integer	|'0'	|NOT NULL	|0
FIELD		|width		|t_integer	|'1'	|NOT NULL	|0
FIELD		|height		|t_integer	|'2'	|NOT NULL	|0
FIELD		|view_mode	|t_integer	|'0'	|NOT NULL	|0
FIELD		|dashboard_pageid|t_id		|	|NOT NULL	|0		|1|dashboard_page
INDEX		|1		|dashboard_pageid

TABLE|widget_field|widget_fieldid|ZBX_DASHBOARD
FIELD		|widget_fieldid	|t_id		|	|NOT NULL	|0
FIELD		|widgetid	|t_id		|	|NOT NULL	|0			|1|widget
FIELD		|type		|t_integer	|'0'	|NOT NULL	|0
FIELD		|name		|t_varchar(255)	|''	|NOT NULL	|0
FIELD		|value_int	|t_integer	|'0'	|NOT NULL	|0
FIELD		|value_str	|t_varchar(255)	|''	|NOT NULL	|0
FIELD		|value_groupid	|t_id		|	|NULL		|0			|2|hstgrp	|groupid
FIELD		|value_hostid	|t_id		|	|NULL		|0			|3|hosts	|hostid
FIELD		|value_itemid	|t_id		|	|NULL		|0			|4|items	|itemid
FIELD		|value_graphid	|t_id		|	|NULL		|0			|5|graphs	|graphid
FIELD		|value_sysmapid	|t_id		|	|NULL		|0			|6|sysmaps	|sysmapid
FIELD		|value_serviceid|t_id		|	|NULL		|0			|7|services	|serviceid
FIELD		|value_slaid	|t_id		|	|NULL		|0			|8|sla		|slaid
FIELD		|value_userid	|t_id		|	|NULL		|0			|9|users	|userid
FIELD		|value_actionid	|t_id		|	|NULL		|0			|10|actions	|actionid
FIELD		|value_mediatypeid|t_id		|	|NULL		|0			|11|media_type	|mediatypeid
INDEX		|1		|widgetid
INDEX		|2		|value_groupid
INDEX		|3		|value_hostid
INDEX		|4		|value_itemid
INDEX		|5		|value_graphid
INDEX		|6		|value_sysmapid
INDEX		|7		|value_serviceid
INDEX		|8		|value_slaid
INDEX		|9		|value_userid
INDEX		|10		|value_actionid
INDEX		|11		|value_mediatypeid

TABLE|task_check_now|taskid|0
FIELD		|taskid		|t_id		|	|NOT NULL	|0			|1|task
FIELD		|itemid		|t_id		|	|NOT NULL	|0			|-|items

TABLE|event_suppress|event_suppressid|0
FIELD		|event_suppressid|t_id		|	|NOT NULL	|0
FIELD		|eventid	|t_id		|	|NOT NULL	|0			|1|events
FIELD		|maintenanceid	|t_id		|	|NULL		|0			|2|maintenances
FIELD		|suppress_until	|t_time		|'0'	|NOT NULL	|0
FIELD		|userid		|t_id		|	|NULL		|0			|3|users
UNIQUE		|1		|eventid,maintenanceid
INDEX		|2		|suppress_until
INDEX		|3		|maintenanceid

TABLE|maintenance_tag|maintenancetagid|ZBX_DATA
FIELD		|maintenancetagid|t_id		|	|NOT NULL	|0
FIELD		|maintenanceid	|t_id		|	|NOT NULL	|0			|1|maintenances
FIELD		|tag		|t_varchar(255)	|''	|NOT NULL	|0
FIELD		|operator	|t_integer	|'2'	|NOT NULL	|0
FIELD		|value		|t_varchar(255)	|''	|NOT NULL	|0
INDEX		|1		|maintenanceid

TABLE|lld_macro_path|lld_macro_pathid|ZBX_TEMPLATE
FIELD		|lld_macro_pathid|t_id		|	|NOT NULL	|0
FIELD		|itemid		|t_id		|	|NOT NULL	|0			|1|items
FIELD		|lld_macro	|t_varchar(255)	|''	|NOT NULL	|0
FIELD		|path		|t_varchar(255)	|''	|NOT NULL	|0
UNIQUE		|1		|itemid,lld_macro

TABLE|host_tag|hosttagid|ZBX_TEMPLATE
FIELD		|hosttagid	|t_id		|	|NOT NULL	|0
FIELD		|hostid		|t_id		|	|NOT NULL	|0			|1|hosts	|		|RESTRICT
FIELD		|tag		|t_varchar(255)	|''	|NOT NULL	|0
FIELD		|value		|t_varchar(255)	|''	|NOT NULL	|0
FIELD		|automatic	|t_integer	|'0'	|NOT NULL	|0
INDEX		|1		|hostid
CHANGELOG	|2

TABLE|config_autoreg_tls|autoreg_tlsid|ZBX_DATA
FIELD		|autoreg_tlsid	|t_id		|	|NOT NULL	|0
FIELD		|tls_psk_identity|t_varchar(128)|''	|NOT NULL	|ZBX_PROXY
FIELD		|tls_psk	|t_varchar(512)	|''	|NOT NULL	|ZBX_PROXY
UNIQUE		|1		|tls_psk_identity

TABLE|module|moduleid|ZBX_DATA
FIELD		|moduleid	|t_id		|	|NOT NULL	|0
FIELD		|id		|t_varchar(255)	|''	|NOT NULL	|0
FIELD		|relative_path	|t_varchar(255)	|''	|NOT NULL	|0
FIELD		|status		|t_integer	|'0'	|NOT NULL	|0
FIELD		|config		|t_shorttext	|''	|NOT NULL	|0

TABLE|interface_snmp|interfaceid|ZBX_TEMPLATE
FIELD		|interfaceid	|t_id		|	|NOT NULL	|0			|1|interface
FIELD		|version	|t_integer	|'2'	|NOT NULL	|ZBX_PROXY
FIELD		|bulk		|t_integer	|'1'	|NOT NULL	|ZBX_PROXY
FIELD		|community	|t_varchar(64)	|''	|NOT NULL	|ZBX_PROXY
FIELD		|securityname	|t_varchar(64)	|''	|NOT NULL	|ZBX_PROXY
FIELD		|securitylevel	|t_integer	|'0'	|NOT NULL	|ZBX_PROXY
FIELD		|authpassphrase	|t_varchar(64)	|''	|NOT NULL	|ZBX_PROXY
FIELD		|privpassphrase	|t_varchar(64)	|''	|NOT NULL	|ZBX_PROXY
FIELD		|authprotocol	|t_integer	|'0'	|NOT NULL	|ZBX_PROXY
FIELD		|privprotocol	|t_integer	|'0'	|NOT NULL	|ZBX_PROXY
FIELD		|contextname	|t_varchar(255)	|''	|NOT NULL	|ZBX_PROXY
FIELD		|max_repetitions|t_integer	|'10'	|NOT NULL	|ZBX_PROXY

TABLE|lld_override|lld_overrideid|ZBX_TEMPLATE
FIELD		|lld_overrideid	|t_id		|	|NOT NULL	|0
FIELD		|itemid		|t_id		|	|NOT NULL	|0	|1|items
FIELD		|name		|t_varchar(255)	|''	|NOT NULL	|0
FIELD		|step		|t_integer	|'0'	|NOT NULL	|0
FIELD		|evaltype	|t_integer	|'0'	|NOT NULL	|0
FIELD		|formula	|t_varchar(255)	|''	|NOT NULL	|0
FIELD		|stop		|t_integer	|'0'	|NOT NULL	|0
UNIQUE		|1		|itemid,name

TABLE|lld_override_condition|lld_override_conditionid|ZBX_TEMPLATE
FIELD	|lld_override_conditionid	|t_id		|	|NOT NULL	|0
FIELD	|lld_overrideid			|t_id		|	|NOT NULL	|0	|1|lld_override
FIELD	|operator			|t_integer	|'8'	|NOT NULL	|0
FIELD	|macro				|t_varchar(64)	|''	|NOT NULL	|0
FIELD	|value				|t_varchar(255)	|''	|NOT NULL	|0
INDEX	|1				|lld_overrideid

TABLE|lld_override_operation|lld_override_operationid|ZBX_TEMPLATE
FIELD	|lld_override_operationid	|t_id		|	|NOT NULL	|0
FIELD	|lld_overrideid			|t_id		|	|NOT NULL	|0	|1|lld_override
FIELD	|operationobject		|t_integer	|'0'	|NOT NULL	|0
FIELD	|operator			|t_integer	|'0'	|NOT NULL	|0
FIELD	|value				|t_varchar(255)	|''	|NOT NULL	|0
INDEX	|1				|lld_overrideid

TABLE|lld_override_opstatus|lld_override_operationid|ZBX_TEMPLATE
FIELD	|lld_override_operationid	|t_id		|	|NOT NULL	|0	|1|lld_override_operation
FIELD	|status				|t_integer	|'0'	|NOT NULL	|0

TABLE|lld_override_opdiscover|lld_override_operationid|ZBX_TEMPLATE
FIELD	|lld_override_operationid	|t_id		|	|NOT NULL	|0	|1|lld_override_operation
FIELD	|discover			|t_integer	|'0'	|NOT NULL	|0

TABLE|lld_override_opperiod|lld_override_operationid|ZBX_TEMPLATE
FIELD	|lld_override_operationid	|t_id		|	|NOT NULL	|0	|1|lld_override_operation
FIELD	|delay				|t_varchar(1024)|'0'	|NOT NULL	|0

TABLE|lld_override_ophistory|lld_override_operationid|ZBX_TEMPLATE
FIELD	|lld_override_operationid	|t_id		|	|NOT NULL	|0	|1|lld_override_operation
FIELD	|history			|t_varchar(255)	|'90d'	|NOT NULL	|0

TABLE|lld_override_optrends|lld_override_operationid|ZBX_TEMPLATE
FIELD	|lld_override_operationid	|t_id		|	|NOT NULL	|0	|1|lld_override_operation
FIELD	|trends				|t_varchar(255)	|'365d'	|NOT NULL	|0

TABLE|lld_override_opseverity|lld_override_operationid|ZBX_TEMPLATE
FIELD	|lld_override_operationid	|t_id		|	|NOT NULL	|0	|1|lld_override_operation
FIELD	|severity			|t_integer	|'0'	|NOT NULL	|0

TABLE|lld_override_optag|lld_override_optagid|ZBX_TEMPLATE
FIELD	|lld_override_optagid		|t_id		|	|NOT NULL	|0
FIELD	|lld_override_operationid	|t_id		|	|NOT NULL	|0	|1|lld_override_operation
FIELD	|tag				|t_varchar(255)	|''	|NOT NULL	|0
FIELD	|value				|t_varchar(255)	|''	|NOT NULL	|0
INDEX	|1				|lld_override_operationid

TABLE|lld_override_optemplate|lld_override_optemplateid|ZBX_TEMPLATE
FIELD	|lld_override_optemplateid	|t_id		|	|NOT NULL	|0
FIELD	|lld_override_operationid	|t_id		|	|NOT NULL	|0	|1|lld_override_operation
FIELD	|templateid			|t_id		|	|NOT NULL	|0	|2|hosts	|hostid	|RESTRICT
UNIQUE	|1				|lld_override_operationid,templateid
INDEX	|2				|templateid

TABLE|lld_override_opinventory|lld_override_operationid|ZBX_TEMPLATE
FIELD	|lld_override_operationid	|t_id		|	|NOT NULL	|0	|1|lld_override_operation
FIELD	|inventory_mode			|t_integer	|'0'	|NOT NULL	|0

TABLE|trigger_queue|trigger_queueid|0
FIELD		|trigger_queueid|t_id		|	|NOT NULL	|0
FIELD		|objectid	|t_id		|	|NOT NULL	|0
FIELD		|type		|t_integer	|'0'	|NOT NULL	|0
FIELD		|clock		|t_time		|'0'	|NOT NULL	|0
FIELD		|ns		|t_nanosec	|'0'	|NOT NULL	|0

TABLE|item_parameter|item_parameterid|ZBX_TEMPLATE
FIELD		|item_parameterid|t_id		|	|NOT NULL	|0
FIELD		|itemid		|t_id		|	|NOT NULL	|ZBX_PROXY		|1|items
FIELD		|name		|t_varchar(255)	|''	|NOT NULL	|ZBX_PROXY
FIELD		|value		|t_varchar(2048)|''	|NOT NULL	|ZBX_PROXY
INDEX		|1		|itemid

TABLE|role_rule|role_ruleid|ZBX_DATA
FIELD		|role_ruleid	|t_id		|	|NOT NULL	|0
FIELD		|roleid		|t_id		|	|NOT NULL	|0			|1|role
FIELD		|type		|t_integer	|'0'	|NOT NULL	|0
FIELD		|name		|t_varchar(255)	|''	|NOT NULL	|0
FIELD		|value_int	|t_integer	|'0'	|NOT NULL	|0
FIELD		|value_str	|t_varchar(255)	|''	|NOT NULL	|0
FIELD		|value_moduleid	|t_id		|	|NULL		|0			|2|module	|moduleid
FIELD		|value_serviceid|t_id		|	|NULL	|0			|3|services	|serviceid
INDEX		|1		|roleid
INDEX		|2		|value_moduleid
INDEX		|3		|value_serviceid

TABLE|token|tokenid|ZBX_DATA
FIELD	|tokenid	|t_id		|	|NOT NULL	|0
FIELD	|name		|t_varchar(64)	|''	|NOT NULL	|0
FIELD	|description	|t_shorttext	|''	|NOT NULL	|0
FIELD	|userid		|t_id		|	|NOT NULL	|0	|1	|users
FIELD	|token		|t_varchar(128)	|	|NULL		|0
FIELD	|lastaccess	|t_integer	|'0'	|NOT NULL	|0
FIELD	|status		|t_integer	|'0'	|NOT NULL	|0
FIELD	|expires_at	|t_time		|'0'	|NOT NULL	|0
FIELD	|created_at	|t_time		|'0'	|NOT NULL	|0
FIELD	|creator_userid	|t_id		|	|NULL		|0	|2	|users	|userid	|RESTRICT
INDEX	|1		|name
UNIQUE	|2		|userid,name
UNIQUE	|3		|token
INDEX	|4		|creator_userid

TABLE|item_tag|itemtagid|ZBX_TEMPLATE
FIELD		|itemtagid	|t_id		|	|NOT NULL	|0
FIELD		|itemid		|t_id		|	|NOT NULL	|0			|1|items	|		|RESTRICT
FIELD		|tag		|t_varchar(255)	|''	|NOT NULL	|0
FIELD		|value		|t_varchar(255)	|''	|NOT NULL	|0
INDEX		|1		|itemid
CHANGELOG	|4

TABLE|httptest_tag|httptesttagid|ZBX_TEMPLATE
FIELD		|httptesttagid	|t_id		|	|NOT NULL	|0
FIELD		|httptestid	|t_id			|	|NOT NULL	|0		|1|httptest
FIELD		|tag		|t_varchar(255)	|''	|NOT NULL	|0
FIELD		|value		|t_varchar(255)	|''	|NOT NULL	|0
INDEX		|1		|httptestid

TABLE|sysmaps_element_tag|selementtagid|ZBX_TEMPLATE
FIELD		|selementtagid	|t_id		|	|NOT NULL	|0
FIELD		|selementid	|t_id			|	|NOT NULL	|0		|1|sysmaps_elements
FIELD		|tag		|t_varchar(255)	|''	|NOT NULL	|0
FIELD		|value		|t_varchar(255)	|''	|NOT NULL	|0
FIELD		|operator	|t_integer		|'0'|NOT NULL	|0
INDEX		|1		|selementid

TABLE|report|reportid|ZBX_DATA
FIELD		|reportid	|t_id		|	|NOT NULL	|0
FIELD		|userid		|t_id		|	|NOT NULL	|0		|1|users|userid
FIELD		|name		|t_varchar(255)	|''	|NOT NULL	|0
FIELD		|description	|t_varchar(2048)|''	|NOT NULL	|0
FIELD		|status		|t_integer	|'0'	|NOT NULL	|0
FIELD		|dashboardid	|t_id		|	|NOT NULL	|0		|2|dashboard|dashboardid
FIELD		|period		|t_integer	|'0'	|NOT NULL	|0
FIELD		|cycle		|t_integer	|'0'	|NOT NULL	|0
FIELD		|weekdays	|t_integer	|'0'	|NOT NULL	|0
FIELD		|start_time	|t_integer	|'0'	|NOT NULL	|0
FIELD		|active_since	|t_integer	|'0'	|NOT NULL	|0
FIELD		|active_till	|t_integer	|'0'	|NOT NULL	|0
FIELD		|state		|t_integer	|'0'	|NOT NULL	|ZBX_NODATA
FIELD		|lastsent	|t_time	|'0'		|NOT NULL	|ZBX_NODATA
FIELD		|info		|t_varchar(2048)|''	|NOT NULL	|ZBX_NODATA
UNIQUE		|1		|name

TABLE|report_param|reportparamid|ZBX_DATA
FIELD		|reportparamid	|t_id		|	|NOT NULL	|0
FIELD		|reportid	|t_id		|	|NOT NULL	|0		|1|report|reportid
FIELD		|name		|t_varchar(255)	|''	|NOT NULL	|0
FIELD		|value		|t_shorttext	|''	|NOT NULL	|0
INDEX		|1		|reportid

TABLE|report_user|reportuserid|ZBX_DATA
FIELD		|reportuserid	|t_id		|	|NOT NULL	|0
FIELD		|reportid	|t_id		|	|NOT NULL	|0		|1|report|reportid
FIELD		|userid		|t_id		|	|NOT NULL	|0		|2|users|userid
FIELD		|exclude	|t_integer	|'0'	|NOT NULL	|0
FIELD		|access_userid	|t_id		|	|NULL		|0		|3|users|userid		|RESTRICT
INDEX		|1		|reportid

TABLE|report_usrgrp|reportusrgrpid|ZBX_DATA
FIELD		|reportusrgrpid|t_id		|	|NOT NULL	|0
FIELD		|reportid	|t_id		|	|NOT NULL	|0		|1|report|reportid
FIELD		|usrgrpid	|t_id		|	|NOT NULL	|0		|2|usrgrp|usrgrpid
FIELD		|access_userid	|t_id		|	|NULL		|0		|3|users|userid		|RESTRICT
INDEX		|1		|reportid

TABLE|service_problem_tag|service_problem_tagid|ZBX_DATA
FIELD		|service_problem_tagid	|t_id		|	|NOT NULL	|0
FIELD		|serviceid		|t_id		|	|NOT NULL	|0	|1|services|serviceid
FIELD		|tag			|t_varchar(255)	|''	|NOT NULL	|0
FIELD		|operator		|t_integer	|'0'	|NOT NULL	|0
FIELD		|value			|t_varchar(255)	|''	|NOT NULL	|0
INDEX		|1			|serviceid

TABLE|service_problem|service_problemid|ZBX_DATA
FIELD		|service_problemid	|t_id		|	|NOT NULL	|0
FIELD		|eventid		|t_id		|	|NOT NULL	|0	|1|problem|eventid
FIELD		|serviceid		|t_id		|	|NOT NULL	|0	|2|services|serviceid
FIELD		|severity		|t_integer	|'0'	|NOT NULL	|0
INDEX		|1			|eventid
INDEX		|2			|serviceid

TABLE|service_tag|servicetagid|0
FIELD		|servicetagid	|t_id		|	|NOT NULL	|0
FIELD		|serviceid	|t_id		|	|NOT NULL	|0		|1|services|serviceid
FIELD		|tag		|t_varchar(255)	|''	|NOT NULL	|0
FIELD		|value		|t_varchar(255)	|''	|NOT NULL	|0
INDEX		|1		|serviceid

TABLE|service_status_rule|service_status_ruleid|ZBX_DATA
FIELD		|service_status_ruleid|t_id	|	|NOT NULL	|0
FIELD		|serviceid	|t_id		|	|NOT NULL	|0		|1|services|serviceid
FIELD		|type		|t_integer	|'0'	|NOT NULL	|0
FIELD		|limit_value	|t_integer	|'0'	|NOT NULL	|0
FIELD		|limit_status	|t_integer	|'0'	|NOT NULL	|0
FIELD		|new_status	|t_integer	|'0'	|NOT NULL	|0
INDEX		|1		|serviceid

TABLE|ha_node|ha_nodeid|ZBX_DATA
FIELD		|ha_nodeid	|t_cuid		|	|NOT NULL	|0
FIELD		|name		|t_varchar(255)	|''	|NOT NULL	|0
FIELD		|address	|t_varchar(255)	|''	|NOT NULL	|0
FIELD		|port		|t_integer	|'10051'|NOT NULL	|0
FIELD		|lastaccess	|t_integer	|'0'	|NOT NULL	|0
FIELD		|status		|t_integer	|'0'	|NOT NULL	|0
FIELD		|ha_sessionid	|t_cuid		|''	|NOT NULL	|0
UNIQUE		|1		|name
INDEX		|2		|status,lastaccess

TABLE|sla|slaid|ZBX_DATA
FIELD		|slaid		|t_id		|	|NOT NULL	|0
FIELD		|name		|t_varchar(255)	|''	|NOT NULL	|0
FIELD		|period		|t_integer	|'0'	|NOT NULL	|0
FIELD		|slo		|t_double	|'99.9'	|NOT NULL	|0
FIELD		|effective_date	|t_integer	|'0'	|NOT NULL	|0
FIELD		|timezone	|t_varchar(50)	|'UTC'	|NOT NULL	|ZBX_NODATA
FIELD		|status		|t_integer	|'1'	|NOT NULL	|0
FIELD		|description	|t_shorttext	|''	|NOT NULL	|0
UNIQUE		|1		|name

TABLE|sla_schedule|sla_scheduleid|ZBX_DATA
FIELD		|sla_scheduleid	|t_id		|	|NOT NULL	|0
FIELD		|slaid		|t_id		|	|NOT NULL	|0		|1|sla|slaid
FIELD		|period_from	|t_integer	|'0'	|NOT NULL	|0
FIELD		|period_to	|t_integer	|'0'	|NOT NULL	|0
INDEX		|1		|slaid

TABLE|sla_excluded_downtime|sla_excluded_downtimeid|ZBX_DATA
FIELD		|sla_excluded_downtimeid|t_id		|	|NOT NULL	|0
FIELD		|slaid			|t_id		|	|NOT NULL	|0	|1|sla|slaid
FIELD		|name			|t_varchar(255)	|''	|NOT NULL	|0
FIELD		|period_from		|t_integer	|'0'	|NOT NULL	|0
FIELD		|period_to		|t_integer	|'0'	|NOT NULL	|0
INDEX		|1			|slaid

TABLE|sla_service_tag|sla_service_tagid|0
FIELD		|sla_service_tagid	|t_id		|	|NOT NULL	|0
FIELD		|slaid			|t_id		|	|NOT NULL	|0	|1|sla|slaid
FIELD		|tag			|t_varchar(255)	|''	|NOT NULL	|0
FIELD		|operator		|t_integer	|'0'	|NOT NULL	|0
FIELD		|value			|t_varchar(255)	|''	|NOT NULL	|0
INDEX		|1			|slaid

TABLE|host_rtdata|hostid|ZBX_TEMPLATE
FIELD		|hostid			|t_id		|	|NOT NULL	|0	|1|hosts|hostid
FIELD		|active_available	|t_integer	|'0'	|NOT NULL	|0
FIELD		|lastaccess		|t_integer	|'0'	|NOT NULL	|ZBX_NODATA
FIELD		|version		|t_integer	|'0'	|NOT NULL	|ZBX_NODATA
FIELD		|compatibility		|t_integer	|'0'	|NOT NULL	|ZBX_NODATA

TABLE|userdirectory|userdirectoryid|0
FIELD		|userdirectoryid	|t_id			|		|NOT NULL	|0
FIELD		|name				|t_varchar(128)	|''		|NOT NULL	|0
FIELD		|description		|t_shorttext	|''		|NOT NULL	|0
FIELD		|idp_type			|t_integer		|'1'	|NOT NULL	|0
FIELD		|provision_status	|t_integer		|'0'	|NOT NULL	|0
INDEX		|1			|idp_type

TABLE|userdirectory_ldap|userdirectoryid|0
FIELD		|userdirectoryid		|t_id			|		|NOT NULL	|0	|1|userdirectory
FIELD		|host					|t_varchar(255)	|''		|NOT NULL	|0
FIELD		|port					|t_integer		|'389'	|NOT NULL	|0
FIELD		|base_dn				|t_varchar(255)	|''		|NOT NULL	|0
FIELD		|search_attribute		|t_varchar(128)	|''		|NOT NULL	|0
FIELD		|bind_dn				|t_varchar(255)	|''		|NOT NULL	|0
FIELD		|bind_password			|t_varchar(128)	|''		|NOT NULL	|0
FIELD		|start_tls				|t_integer		|'0'	|NOT NULL	|0
FIELD		|search_filter			|t_varchar(255)	|''		|NOT NULL	|0
FIELD		|group_basedn			|t_varchar(255)	|''		|NOT NULL	|0
FIELD		|group_name				|t_varchar(255)	|''		|NOT NULL	|0
FIELD		|group_member			|t_varchar(255)	|''		|NOT NULL	|0
FIELD		|user_ref_attr			|t_varchar(255)	|''		|NOT NULL	|0
FIELD		|group_filter			|t_varchar(255)	|''		|NOT NULL	|0
FIELD		|group_membership		|t_varchar(255)	|''		|NOT NULL	|0
FIELD		|user_username			|t_varchar(255)	|''		|NOT NULL	|0
FIELD		|user_lastname			|t_varchar(255)	|''		|NOT NULL	|0

TABLE|userdirectory_saml|userdirectoryid|0
FIELD		|userdirectoryid		|t_id			|		|NOT NULL	|0	|1|userdirectory
FIELD		|idp_entityid			|t_varchar(1024)|''		|NOT NULL	|0
FIELD		|sso_url				|t_varchar(2048)|''		|NOT NULL	|0
FIELD		|slo_url				|t_varchar(2048)|''		|NOT NULL	|0
FIELD		|username_attribute		|t_varchar(128)	|''		|NOT NULL	|0
FIELD		|sp_entityid			|t_varchar(1024)|''		|NOT NULL	|0
FIELD		|nameid_format			|t_varchar(2048)|''		|NOT NULL	|0
FIELD		|sign_messages			|t_integer		|'0'	|NOT NULL	|0
FIELD		|sign_assertions		|t_integer		|'0'	|NOT NULL	|0
FIELD		|sign_authn_requests	|t_integer		|'0'	|NOT NULL	|0
FIELD		|sign_logout_requests	|t_integer		|'0'	|NOT NULL	|0
FIELD		|sign_logout_responses	|t_integer		|'0'	|NOT NULL	|0
FIELD		|encrypt_nameid			|t_integer		|'0'	|NOT NULL	|0
FIELD		|encrypt_assertions		|t_integer		|'0'	|NOT NULL	|0
FIELD		|group_name				|t_varchar(255)	|''		|NOT NULL	|0
FIELD		|user_username			|t_varchar(255)	|''		|NOT NULL	|0
FIELD		|user_lastname			|t_varchar(255)	|''		|NOT NULL	|0
FIELD		|scim_status			|t_integer		|'0'	|NOT NULL	|0

TABLE|userdirectory_media|userdirectory_mediaid|0
FIELD		|userdirectory_mediaid	|t_id			|	|NOT NULL	|0
FIELD		|userdirectoryid	|t_id			|	|NOT NULL	|0	|1	|userdirectory
FIELD		|mediatypeid		|t_id			|	|NOT NULL	|0	|2	|media_type
FIELD		|name				|t_varchar(64)	|''	|NOT NULL	|0
FIELD		|attribute			|t_varchar(255)	|''	|NOT NULL	|0
INDEX		|1	|userdirectoryid
INDEX		|2	|mediatypeid

TABLE|userdirectory_usrgrp|userdirectory_usrgrpid|0
FIELD		|userdirectory_usrgrpid		|t_id		|	|NOT NULL	|0
FIELD		|userdirectory_idpgroupid	|t_id		|	|NOT NULL	|0	|1	|userdirectory_idpgroup
FIELD		|usrgrpid					|t_id		|	|NOT NULL	|0	|2	|usrgrp
UNIQUE		|1	|userdirectory_idpgroupid,usrgrpid
INDEX		|2	|usrgrpid
INDEX		|3	|userdirectory_idpgroupid

TABLE|userdirectory_idpgroup|userdirectory_idpgroupid|0
FIELD		|userdirectory_idpgroupid	|t_id			|	|NOT NULL	|0
FIELD		|userdirectoryid		|t_id			|	|NOT NULL	|0	|1	|userdirectory
FIELD		|roleid					|t_id			|	|NOT NULL	|0	|2	|role
FIELD		|name					|t_varchar(255)	|''	|NOT NULL	|0
INDEX		|1	|userdirectoryid
INDEX		|2	|roleid

TABLE|changelog|changelogid|0
FIELD		|changelogid	|t_serial	|	|NOT NULL	|0
FIELD		|object		|t_integer	|'0'	|NOT NULL	|0
FIELD		|objectid	|t_id		|	|NOT NULL	|0
FIELD		|operation	|t_integer	|'0'	|NOT NULL	|0
FIELD		|clock		|t_integer	|'0'	|NOT NULL	|0
INDEX		|1		|clock

TABLE|scim_group|scim_groupid|0
FIELD		|scim_groupid	|t_id			|	|NOT NULL	|0
FIELD		|name			|t_varchar(64)	|''	|NOT NULL	|0
UNIQUE		|1		|name

TABLE|user_scim_group|user_scim_groupid|0
FIELD		|user_scim_groupid	|t_id	|	|NOT NULL	|0
FIELD		|userid				|t_id	|	|NOT NULL	|0	|1|users
FIELD		|scim_groupid		|t_id	|	|NOT NULL	|0	|2|scim_group
INDEX		|1	|userid
INDEX		|2	|scim_groupid

TABLE|dbversion|dbversionid|
FIELD		|dbversionid	|t_id		|	|NOT NULL	|0
FIELD		|mandatory	|t_integer	|'0'	|NOT NULL	|
FIELD		|optional	|t_integer	|'0'	|NOT NULL	|
<<<<<<< HEAD
ROW		|1		|6030159	|6030159
=======
ROW		|1		|6030150	|6030150
>>>>>>> 89049fb7
<|MERGE_RESOLUTION|>--- conflicted
+++ resolved
@@ -2065,8 +2065,4 @@
 FIELD		|dbversionid	|t_id		|	|NOT NULL	|0
 FIELD		|mandatory	|t_integer	|'0'	|NOT NULL	|
 FIELD		|optional	|t_integer	|'0'	|NOT NULL	|
-<<<<<<< HEAD
-ROW		|1		|6030159	|6030159
-=======
-ROW		|1		|6030150	|6030150
->>>>>>> 89049fb7
+ROW		|1		|6030160	|6030160