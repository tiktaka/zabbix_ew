--
-- Zabbix
-- Copyright (C) 2001-2019 Zabbix SIA
--
-- This program is free software; you can redistribute it and/or modify
-- it under the terms of the GNU General Public License as published by
-- the Free Software Foundation; either version 2 of the License, or
-- (at your option) any later version.
--
-- This program is distributed in the hope that it will be useful,
-- but WITHOUT ANY WARRANTY; without even the implied warranty of
-- MERCHANTABILITY or FITNESS FOR A PARTICULAR PURPOSE. See the
-- GNU General Public License for more details.
--
-- You should have received a copy of the GNU General Public License
-- along with this program; if not, write to the Free Software
-- Foundation, Inc., 51 Franklin Street, Fifth Floor, Boston, MA  02110-1301, USA.
--

--
-- Do not use spaces
-- Tables must be sorted to match referential integrity rules
--

TABLE|users|userid|ZBX_DATA
FIELD		|userid		|t_id		|	|NOT NULL	|0
FIELD		|alias		|t_varchar(100)	|''	|NOT NULL	|0
FIELD		|name		|t_varchar(100)	|''	|NOT NULL	|0
FIELD		|surname	|t_varchar(100)	|''	|NOT NULL	|0
FIELD		|passwd		|t_varchar(32)	|''	|NOT NULL	|0
FIELD		|url		|t_varchar(255)	|''	|NOT NULL	|0
FIELD		|autologin	|t_integer	|'0'	|NOT NULL	|0
FIELD		|autologout	|t_varchar(32)	|'15m'	|NOT NULL	|0
FIELD		|lang		|t_varchar(5)	|'en_GB'|NOT NULL	|0
FIELD		|refresh	|t_varchar(32)	|'30s'	|NOT NULL	|0
FIELD		|type		|t_integer	|'1'	|NOT NULL	|0
FIELD		|theme		|t_varchar(128)	|'default'|NOT NULL	|0
FIELD		|attempt_failed	|t_integer	|0	|NOT NULL	|ZBX_NODATA
FIELD		|attempt_ip	|t_varchar(39)	|''	|NOT NULL	|ZBX_NODATA
FIELD		|attempt_clock	|t_integer	|0	|NOT NULL	|ZBX_NODATA
FIELD		|rows_per_page	|t_integer	|50	|NOT NULL	|0
UNIQUE		|1		|alias

TABLE|maintenances|maintenanceid|ZBX_DATA
FIELD		|maintenanceid	|t_id		|	|NOT NULL	|0
FIELD		|name		|t_varchar(128)	|''	|NOT NULL	|0
FIELD		|maintenance_type|t_integer	|'0'	|NOT NULL	|0
FIELD		|description	|t_shorttext	|''	|NOT NULL	|0
FIELD		|active_since	|t_integer	|'0'	|NOT NULL	|0
FIELD		|active_till	|t_integer	|'0'	|NOT NULL	|0
FIELD		|tags_evaltype	|t_integer	|'0'	|NOT NULL	|0
INDEX		|1		|active_since,active_till
UNIQUE		|2		|name

TABLE|hosts|hostid|ZBX_TEMPLATE
FIELD		|hostid		|t_id		|	|NOT NULL	|0
FIELD		|proxy_hostid	|t_id		|	|NULL		|0			|1|hosts	|hostid		|RESTRICT
FIELD		|host		|t_varchar(128)	|''	|NOT NULL	|ZBX_PROXY
FIELD		|status		|t_integer	|'0'	|NOT NULL	|ZBX_PROXY
FIELD		|disable_until	|t_integer	|'0'	|NOT NULL	|ZBX_NODATA
FIELD		|error		|t_varchar(2048)|''	|NOT NULL	|ZBX_NODATA
FIELD		|available	|t_integer	|'0'	|NOT NULL	|ZBX_PROXY
FIELD		|errors_from	|t_integer	|'0'	|NOT NULL	|ZBX_NODATA
FIELD		|lastaccess	|t_integer	|'0'	|NOT NULL	|ZBX_NODATA
FIELD		|ipmi_authtype	|t_integer	|'-1'	|NOT NULL	|ZBX_PROXY
FIELD		|ipmi_privilege	|t_integer	|'2'	|NOT NULL	|ZBX_PROXY
FIELD		|ipmi_username	|t_varchar(16)	|''	|NOT NULL	|ZBX_PROXY
FIELD		|ipmi_password	|t_varchar(20)	|''	|NOT NULL	|ZBX_PROXY
FIELD		|ipmi_disable_until|t_integer	|'0'	|NOT NULL	|ZBX_NODATA
FIELD		|ipmi_available	|t_integer	|'0'	|NOT NULL	|ZBX_PROXY
FIELD		|snmp_disable_until|t_integer	|'0'	|NOT NULL	|ZBX_NODATA
FIELD		|snmp_available	|t_integer	|'0'	|NOT NULL	|ZBX_PROXY
FIELD		|maintenanceid	|t_id		|	|NULL		|ZBX_NODATA		|2|maintenances	|		|RESTRICT
FIELD		|maintenance_status|t_integer	|'0'	|NOT NULL	|ZBX_NODATA
FIELD		|maintenance_type|t_integer	|'0'	|NOT NULL	|ZBX_NODATA
FIELD		|maintenance_from|t_integer	|'0'	|NOT NULL	|ZBX_NODATA
FIELD		|ipmi_errors_from|t_integer	|'0'	|NOT NULL	|ZBX_NODATA
FIELD		|snmp_errors_from|t_integer	|'0'	|NOT NULL	|ZBX_NODATA
FIELD		|ipmi_error	|t_varchar(2048)|''	|NOT NULL	|ZBX_NODATA
FIELD		|snmp_error	|t_varchar(2048)|''	|NOT NULL	|ZBX_NODATA
FIELD		|jmx_disable_until|t_integer	|'0'	|NOT NULL	|ZBX_NODATA
FIELD		|jmx_available	|t_integer	|'0'	|NOT NULL	|ZBX_PROXY
FIELD		|jmx_errors_from|t_integer	|'0'	|NOT NULL	|ZBX_NODATA
FIELD		|jmx_error	|t_varchar(2048)|''	|NOT NULL	|ZBX_NODATA
FIELD		|name		|t_varchar(128)	|''	|NOT NULL	|ZBX_PROXY
FIELD		|flags		|t_integer	|'0'	|NOT NULL	|0
FIELD		|templateid	|t_id		|	|NULL		|0			|3|hosts	|hostid
FIELD		|description	|t_shorttext	|''	|NOT NULL	|0
FIELD		|tls_connect	|t_integer	|'1'	|NOT NULL	|ZBX_PROXY
FIELD		|tls_accept	|t_integer	|'1'	|NOT NULL	|ZBX_PROXY
FIELD		|tls_issuer	|t_varchar(1024)|''	|NOT NULL	|ZBX_PROXY
FIELD		|tls_subject	|t_varchar(1024)|''	|NOT NULL	|ZBX_PROXY
FIELD		|tls_psk_identity|t_varchar(128)|''	|NOT NULL	|ZBX_PROXY
FIELD		|tls_psk	|t_varchar(512)	|''	|NOT NULL	|ZBX_PROXY
FIELD		|proxy_address	|t_varchar(255)	|''	|NOT NULL	|0
FIELD		|auto_compress	|t_integer	|'1'	|NOT NULL	|0
INDEX		|1		|host
INDEX		|2		|status
INDEX		|3		|proxy_hostid
INDEX		|4		|name
INDEX		|5		|maintenanceid

TABLE|hstgrp|groupid|ZBX_DATA
FIELD		|groupid	|t_id		|	|NOT NULL	|0
FIELD		|name		|t_varchar(255)	|''	|NOT NULL	|0
FIELD		|internal	|t_integer	|'0'	|NOT NULL	|0
FIELD		|flags		|t_integer	|'0'	|NOT NULL	|0
INDEX		|1		|name

TABLE|group_prototype|group_prototypeid|ZBX_TEMPLATE
FIELD		|group_prototypeid|t_id		|	|NOT NULL	|0
FIELD		|hostid		|t_id		|	|NOT NULL	|0			|1|hosts
FIELD		|name		|t_varchar(255)	|''	|NOT NULL	|0
FIELD		|groupid	|t_id		|	|NULL		|0			|2|hstgrp	|		|RESTRICT
FIELD		|templateid	|t_id		|	|NULL		|0			|3|group_prototype|group_prototypeid
INDEX		|1		|hostid

TABLE|group_discovery|groupid|ZBX_TEMPLATE
FIELD		|groupid	|t_id		|	|NOT NULL	|0			|1|hstgrp
FIELD		|parent_group_prototypeid|t_id	|	|NOT NULL	|0			|2|group_prototype|group_prototypeid|RESTRICT
FIELD		|name		|t_varchar(64)	|''	|NOT NULL	|ZBX_NODATA
FIELD		|lastcheck	|t_integer	|'0'	|NOT NULL	|ZBX_NODATA
FIELD		|ts_delete	|t_time		|'0'	|NOT NULL	|ZBX_NODATA

TABLE|screens|screenid|ZBX_TEMPLATE
FIELD		|screenid	|t_id		|	|NOT NULL	|0
FIELD		|name		|t_varchar(255)	|	|NOT NULL	|0
FIELD		|hsize		|t_integer	|'1'	|NOT NULL	|0
FIELD		|vsize		|t_integer	|'1'	|NOT NULL	|0
FIELD		|templateid	|t_id		|	|NULL		|0			|1|hosts	|hostid
FIELD		|userid		|t_id		|	|NULL		|0			|3|users	|		|RESTRICT
FIELD		|private	|t_integer	|'1'	|NOT NULL	|0
INDEX		|1		|templateid

TABLE|screens_items|screenitemid|ZBX_TEMPLATE
FIELD		|screenitemid	|t_id		|	|NOT NULL	|0
FIELD		|screenid	|t_id		|	|NOT NULL	|0			|1|screens
FIELD		|resourcetype	|t_integer	|'0'	|NOT NULL	|0
FIELD		|resourceid	|t_id		|'0'	|NOT NULL	|0
FIELD		|width		|t_integer	|'320'	|NOT NULL	|0
FIELD		|height		|t_integer	|'200'	|NOT NULL	|0
FIELD		|x		|t_integer	|'0'	|NOT NULL	|0
FIELD		|y		|t_integer	|'0'	|NOT NULL	|0
FIELD		|colspan	|t_integer	|'1'	|NOT NULL	|0
FIELD		|rowspan	|t_integer	|'1'	|NOT NULL	|0
FIELD		|elements	|t_integer	|'25'	|NOT NULL	|0
FIELD		|valign		|t_integer	|'0'	|NOT NULL	|0
FIELD		|halign		|t_integer	|'0'	|NOT NULL	|0
FIELD		|style		|t_integer	|'0'	|NOT NULL	|0
FIELD		|url		|t_varchar(255)	|''	|NOT NULL	|0
FIELD		|dynamic	|t_integer	|'0'	|NOT NULL	|0
FIELD		|sort_triggers	|t_integer	|'0'	|NOT NULL	|0
FIELD		|application	|t_varchar(255)	|''	|NOT NULL	|0
FIELD		|max_columns	|t_integer	|'3'	|NOT NULL	|0
INDEX		|1		|screenid

TABLE|screen_user|screenuserid|ZBX_DATA
FIELD		|screenuserid|t_id		|	|NOT NULL	|0
FIELD		|screenid	|t_id		|	|NOT NULL	|0			|1|screens
FIELD		|userid		|t_id		|	|NOT NULL	|0			|2|users
FIELD		|permission	|t_integer	|'2'	|NOT NULL	|0
UNIQUE		|1		|screenid,userid

TABLE|screen_usrgrp|screenusrgrpid|ZBX_DATA
FIELD		|screenusrgrpid|t_id		|	|NOT NULL	|0
FIELD		|screenid	|t_id		|	|NOT NULL	|0			|1|screens
FIELD		|usrgrpid	|t_id		|	|NOT NULL	|0			|2|usrgrp
FIELD		|permission	|t_integer	|'2'	|NOT NULL	|0
UNIQUE		|1		|screenid,usrgrpid

TABLE|slideshows|slideshowid|ZBX_DATA
FIELD		|slideshowid	|t_id		|	|NOT NULL	|0
FIELD		|name		|t_varchar(255)	|''	|NOT NULL	|0
FIELD		|delay		|t_varchar(32)	|'30s'	|NOT NULL	|0
FIELD		|userid		|t_id		|	|NOT NULL	|0			|3|users	|		|RESTRICT
FIELD		|private	|t_integer	|'1'	|NOT NULL	|0
UNIQUE		|1		|name

TABLE|slideshow_user|slideshowuserid|ZBX_DATA
FIELD		|slideshowuserid|t_id		|	|NOT NULL	|0
FIELD		|slideshowid	|t_id		|	|NOT NULL	|0			|1|slideshows
FIELD		|userid		|t_id		|	|NOT NULL	|0			|2|users
FIELD		|permission	|t_integer	|'2'	|NOT NULL	|0
UNIQUE		|1		|slideshowid,userid

TABLE|slideshow_usrgrp|slideshowusrgrpid|ZBX_DATA
FIELD		|slideshowusrgrpid|t_id		|	|NOT NULL	|0
FIELD		|slideshowid	|t_id		|	|NOT NULL	|0			|1|slideshows
FIELD		|usrgrpid	|t_id		|	|NOT NULL	|0			|2|usrgrp
FIELD		|permission	|t_integer	|'2'	|NOT NULL	|0
UNIQUE		|1		|slideshowid,usrgrpid

TABLE|slides|slideid|ZBX_DATA
FIELD		|slideid	|t_id		|	|NOT NULL	|0
FIELD		|slideshowid	|t_id		|	|NOT NULL	|0			|1|slideshows
FIELD		|screenid	|t_id		|	|NOT NULL	|0			|2|screens
FIELD		|step		|t_integer	|'0'	|NOT NULL	|0
FIELD		|delay		|t_varchar(32)	|'0'	|NOT NULL	|0
INDEX		|1		|slideshowid
INDEX		|2		|screenid

TABLE|drules|druleid|ZBX_DATA
FIELD		|druleid	|t_id		|	|NOT NULL	|0
FIELD		|proxy_hostid	|t_id		|	|NULL		|0			|1|hosts	|hostid		|RESTRICT
FIELD		|name		|t_varchar(255)	|''	|NOT NULL	|ZBX_PROXY
FIELD		|iprange	|t_varchar(2048)|''	|NOT NULL	|ZBX_PROXY
FIELD		|delay		|t_varchar(255)	|'1h'	|NOT NULL	|ZBX_PROXY
FIELD		|nextcheck	|t_integer	|'0'	|NOT NULL	|ZBX_NODATA
FIELD		|status		|t_integer	|'0'	|NOT NULL	|0
INDEX		|1		|proxy_hostid
UNIQUE		|2		|name

TABLE|dchecks|dcheckid|ZBX_DATA
FIELD		|dcheckid	|t_id		|	|NOT NULL	|0
FIELD		|druleid	|t_id		|	|NOT NULL	|ZBX_PROXY		|1|drules
FIELD		|type		|t_integer	|'0'	|NOT NULL	|ZBX_PROXY
FIELD		|key_		|t_varchar(512)	|''	|NOT NULL	|ZBX_PROXY
FIELD		|snmp_community	|t_varchar(255)	|''	|NOT NULL	|ZBX_PROXY
FIELD		|ports		|t_varchar(255)	|'0'	|NOT NULL	|ZBX_PROXY
FIELD		|snmpv3_securityname|t_varchar(64)|''	|NOT NULL	|ZBX_PROXY
FIELD		|snmpv3_securitylevel|t_integer	|'0'	|NOT NULL	|ZBX_PROXY
FIELD		|snmpv3_authpassphrase|t_varchar(64)|''	|NOT NULL	|ZBX_PROXY
FIELD		|snmpv3_privpassphrase|t_varchar(64)|''	|NOT NULL	|ZBX_PROXY
FIELD		|uniq		|t_integer	|'0'	|NOT NULL	|ZBX_PROXY
FIELD		|snmpv3_authprotocol|t_integer	|'0'	|NOT NULL	|ZBX_PROXY
FIELD		|snmpv3_privprotocol|t_integer	|'0'	|NOT NULL	|ZBX_PROXY
FIELD		|snmpv3_contextname|t_varchar(255)|''	|NOT NULL	|ZBX_PROXY
FIELD		|host_source|t_integer	|'1'	|NOT NULL	|ZBX_PROXY
FIELD		|name_source|t_integer	|'0'	|NOT NULL	|ZBX_PROXY
INDEX		|1		|druleid,host_source,name_source

TABLE|applications|applicationid|ZBX_TEMPLATE
FIELD		|applicationid	|t_id		|	|NOT NULL	|0
FIELD		|hostid		|t_id		|	|NOT NULL	|0			|1|hosts
FIELD		|name		|t_varchar(255)	|''	|NOT NULL	|0
FIELD		|flags		|t_integer	|'0'	|NOT NULL	|0
UNIQUE		|2		|hostid,name

TABLE|httptest|httptestid|ZBX_TEMPLATE
FIELD		|httptestid	|t_id		|	|NOT NULL	|0
FIELD		|name		|t_varchar(64)	|''	|NOT NULL	|ZBX_PROXY
FIELD		|applicationid	|t_id		|	|NULL		|0			|1|applications	|		|RESTRICT
FIELD		|nextcheck	|t_integer	|'0'	|NOT NULL	|ZBX_NODATA
FIELD		|delay		|t_varchar(255)	|'1m'	|NOT NULL	|ZBX_PROXY
FIELD		|status		|t_integer	|'0'	|NOT NULL	|0
FIELD		|agent		|t_varchar(255)	|'Zabbix'|NOT NULL	|ZBX_PROXY
FIELD		|authentication	|t_integer	|'0'	|NOT NULL	|ZBX_PROXY,ZBX_NODATA
FIELD		|http_user	|t_varchar(64)	|''	|NOT NULL	|ZBX_PROXY,ZBX_NODATA
FIELD		|http_password	|t_varchar(64)	|''	|NOT NULL	|ZBX_PROXY,ZBX_NODATA
FIELD		|hostid		|t_id		|	|NOT NULL	|ZBX_PROXY		|2|hosts
FIELD		|templateid	|t_id		|	|NULL		|0			|3|httptest	|httptestid
FIELD		|http_proxy	|t_varchar(255)	|''	|NOT NULL	|ZBX_PROXY,ZBX_NODATA
FIELD		|retries	|t_integer	|'1'	|NOT NULL	|ZBX_PROXY,ZBX_NODATA
FIELD		|ssl_cert_file	|t_varchar(255)	|''	|NOT NULL	|ZBX_PROXY,ZBX_NODATA
FIELD		|ssl_key_file	|t_varchar(255)	|''	|NOT NULL	|ZBX_PROXY,ZBX_NODATA
FIELD		|ssl_key_password|t_varchar(64)	|''	|NOT NULL	|ZBX_PROXY,ZBX_NODATA
FIELD		|verify_peer	|t_integer	|'0'	|NOT NULL	|ZBX_PROXY
FIELD		|verify_host	|t_integer	|'0'	|NOT NULL	|ZBX_PROXY
INDEX		|1		|applicationid
UNIQUE		|2		|hostid,name
INDEX		|3		|status
INDEX		|4		|templateid

TABLE|httpstep|httpstepid|ZBX_TEMPLATE
FIELD		|httpstepid	|t_id		|	|NOT NULL	|0
FIELD		|httptestid	|t_id		|	|NOT NULL	|ZBX_PROXY		|1|httptest
FIELD		|name		|t_varchar(64)	|''	|NOT NULL	|ZBX_PROXY
FIELD		|no		|t_integer	|'0'	|NOT NULL	|ZBX_PROXY
FIELD		|url		|t_varchar(2048)|''	|NOT NULL	|ZBX_PROXY
FIELD		|timeout	|t_varchar(255)	|'15s'	|NOT NULL	|ZBX_PROXY
FIELD		|posts		|t_shorttext	|''	|NOT NULL	|ZBX_PROXY
FIELD		|required	|t_varchar(255)	|''	|NOT NULL	|ZBX_PROXY
FIELD		|status_codes	|t_varchar(255)	|''	|NOT NULL	|ZBX_PROXY
FIELD		|follow_redirects|t_integer	|'1'	|NOT NULL	|ZBX_PROXY
FIELD		|retrieve_mode	|t_integer	|'0'	|NOT NULL	|ZBX_PROXY
FIELD		|post_type	|t_integer	|'0'	|NOT NULL	|ZBX_PROXY
INDEX		|1		|httptestid

TABLE|interface|interfaceid|ZBX_TEMPLATE
FIELD		|interfaceid	|t_id		|	|NOT NULL	|0
FIELD		|hostid		|t_id		|	|NOT NULL	|ZBX_PROXY		|1|hosts
FIELD		|main		|t_integer	|'0'	|NOT NULL	|ZBX_PROXY
FIELD		|type		|t_integer	|'0'	|NOT NULL	|ZBX_PROXY
FIELD		|useip		|t_integer	|'1'	|NOT NULL	|ZBX_PROXY
FIELD		|ip		|t_varchar(64)	|'127.0.0.1'|NOT NULL	|ZBX_PROXY
FIELD		|dns		|t_varchar(255)	|''	|NOT NULL	|ZBX_PROXY
FIELD		|port		|t_varchar(64)	|'10050'|NOT NULL	|ZBX_PROXY
FIELD		|bulk		|t_integer	|'1'	|NOT NULL	|ZBX_PROXY
INDEX		|1		|hostid,type
INDEX		|2		|ip,dns

TABLE|valuemaps|valuemapid|ZBX_TEMPLATE
FIELD		|valuemapid	|t_id		|	|NOT NULL	|0
FIELD		|name		|t_varchar(64)	|''	|NOT NULL	|0
UNIQUE		|1		|name

TABLE|items|itemid|ZBX_TEMPLATE
FIELD		|itemid		|t_id		|	|NOT NULL	|0
FIELD		|type		|t_integer	|'0'	|NOT NULL	|ZBX_PROXY
FIELD		|snmp_community	|t_varchar(64)	|''	|NOT NULL	|ZBX_PROXY
FIELD		|snmp_oid	|t_varchar(512)	|''	|NOT NULL	|ZBX_PROXY
FIELD		|hostid		|t_id		|	|NOT NULL	|ZBX_PROXY		|1|hosts
FIELD		|name		|t_varchar(255)	|''	|NOT NULL	|0
FIELD		|key_		|t_varchar(255)	|''	|NOT NULL	|ZBX_PROXY
FIELD		|delay		|t_varchar(1024)|'0'	|NOT NULL	|ZBX_PROXY
FIELD		|history	|t_varchar(255)	|'90d'	|NOT NULL	|0
FIELD		|trends		|t_varchar(255)	|'365d'	|NOT NULL	|0
FIELD		|status		|t_integer	|'0'	|NOT NULL	|ZBX_PROXY
FIELD		|value_type	|t_integer	|'0'	|NOT NULL	|ZBX_PROXY
FIELD		|trapper_hosts	|t_varchar(255)	|''	|NOT NULL	|ZBX_PROXY
FIELD		|units		|t_varchar(255)	|''	|NOT NULL	|0
FIELD		|snmpv3_securityname|t_varchar(64)|''	|NOT NULL	|ZBX_PROXY
FIELD		|snmpv3_securitylevel|t_integer	|'0'	|NOT NULL	|ZBX_PROXY
FIELD		|snmpv3_authpassphrase|t_varchar(64)|''	|NOT NULL	|ZBX_PROXY
FIELD		|snmpv3_privpassphrase|t_varchar(64)|''	|NOT NULL	|ZBX_PROXY
FIELD		|formula	|t_varchar(255)	|''	|NOT NULL	|0
FIELD		|logtimefmt	|t_varchar(64)	|''	|NOT NULL	|ZBX_PROXY
FIELD		|templateid	|t_id		|	|NULL		|0			|2|items	|itemid
FIELD		|valuemapid	|t_id		|	|NULL		|0			|3|valuemaps	|		|RESTRICT
FIELD		|params		|t_shorttext	|''	|NOT NULL	|ZBX_PROXY
FIELD		|ipmi_sensor	|t_varchar(128)	|''	|NOT NULL	|ZBX_PROXY
FIELD		|authtype	|t_integer	|'0'	|NOT NULL	|ZBX_PROXY
FIELD		|username	|t_varchar(64)	|''	|NOT NULL	|ZBX_PROXY
FIELD		|password	|t_varchar(64)	|''	|NOT NULL	|ZBX_PROXY
FIELD		|publickey	|t_varchar(64)	|''	|NOT NULL	|ZBX_PROXY
FIELD		|privatekey	|t_varchar(64)	|''	|NOT NULL	|ZBX_PROXY
FIELD		|flags		|t_integer	|'0'	|NOT NULL	|ZBX_PROXY
FIELD		|interfaceid	|t_id		|	|NULL		|ZBX_PROXY		|4|interface	|		|RESTRICT
FIELD		|port		|t_varchar(64)	|''	|NOT NULL	|ZBX_PROXY
FIELD		|description	|t_shorttext	|''	|NOT NULL	|0
FIELD		|inventory_link	|t_integer	|'0'	|NOT NULL	|0
FIELD		|lifetime	|t_varchar(255)	|'30d'	|NOT NULL	|0
FIELD		|snmpv3_authprotocol|t_integer	|'0'	|NOT NULL	|ZBX_PROXY
FIELD		|snmpv3_privprotocol|t_integer	|'0'	|NOT NULL	|ZBX_PROXY
FIELD		|snmpv3_contextname|t_varchar(255)|''	|NOT NULL	|ZBX_PROXY
FIELD		|evaltype	|t_integer	|'0'	|NOT NULL	|0
FIELD		|jmx_endpoint	|t_varchar(255)	|''	|NOT NULL	|ZBX_PROXY
FIELD		|master_itemid	|t_id		|	|NULL		|ZBX_PROXY		|5|items	|itemid
FIELD		|timeout	|t_varchar(255)	|'3s'	|NOT NULL	|ZBX_PROXY
FIELD		|url		|t_varchar(2048)|''	|NOT NULL	|ZBX_PROXY
FIELD		|query_fields	|t_varchar(2048)|''	|NOT NULL	|ZBX_PROXY
FIELD		|posts		|t_shorttext	|''	|NOT NULL	|ZBX_PROXY
FIELD		|status_codes	|t_varchar(255)	|'200'	|NOT NULL	|ZBX_PROXY
FIELD		|follow_redirects|t_integer	|'1'	|NOT NULL	|ZBX_PROXY
FIELD		|post_type	|t_integer	|'0'	|NOT NULL	|ZBX_PROXY
FIELD		|http_proxy	|t_varchar(255)	|''	|NOT NULL	|ZBX_PROXY,ZBX_NODATA
FIELD		|headers	|t_shorttext	|''	|NOT NULL	|ZBX_PROXY
FIELD		|retrieve_mode	|t_integer	|'0'	|NOT NULL	|ZBX_PROXY
FIELD		|request_method	|t_integer	|'0'	|NOT NULL	|ZBX_PROXY
FIELD		|output_format	|t_integer	|'0'	|NOT NULL	|ZBX_PROXY
FIELD		|ssl_cert_file	|t_varchar(255)	|''	|NOT NULL	|ZBX_PROXY,ZBX_NODATA
FIELD		|ssl_key_file	|t_varchar(255)	|''	|NOT NULL	|ZBX_PROXY,ZBX_NODATA
FIELD		|ssl_key_password|t_varchar(64)	|''	|NOT NULL	|ZBX_PROXY,ZBX_NODATA
FIELD		|verify_peer	|t_integer	|'0'	|NOT NULL	|ZBX_PROXY
FIELD		|verify_host	|t_integer	|'0'	|NOT NULL	|ZBX_PROXY
FIELD		|allow_traps	|t_integer	|'0'	|NOT NULL	|ZBX_PROXY
UNIQUE		|1		|hostid,key_
INDEX		|3		|status
INDEX		|4		|templateid
INDEX		|5		|valuemapid
INDEX		|6		|interfaceid
INDEX		|7		|master_itemid

TABLE|httpstepitem|httpstepitemid|ZBX_TEMPLATE
FIELD		|httpstepitemid	|t_id		|	|NOT NULL	|0
FIELD		|httpstepid	|t_id		|	|NOT NULL	|ZBX_PROXY		|1|httpstep
FIELD		|itemid		|t_id		|	|NOT NULL	|ZBX_PROXY		|2|items
FIELD		|type		|t_integer	|'0'	|NOT NULL	|ZBX_PROXY
UNIQUE		|1		|httpstepid,itemid
INDEX		|2		|itemid

TABLE|httptestitem|httptestitemid|ZBX_TEMPLATE
FIELD		|httptestitemid	|t_id		|	|NOT NULL	|0
FIELD		|httptestid	|t_id		|	|NOT NULL	|ZBX_PROXY		|1|httptest
FIELD		|itemid		|t_id		|	|NOT NULL	|ZBX_PROXY		|2|items
FIELD		|type		|t_integer	|'0'	|NOT NULL	|ZBX_PROXY
UNIQUE		|1		|httptestid,itemid
INDEX		|2		|itemid

TABLE|media_type|mediatypeid|ZBX_DATA
FIELD		|mediatypeid	|t_id		|	|NOT NULL	|0
FIELD		|type		|t_integer	|'0'	|NOT NULL	|0
FIELD		|description	|t_varchar(100)	|''	|NOT NULL	|0
FIELD		|smtp_server	|t_varchar(255)	|''	|NOT NULL	|0
FIELD		|smtp_helo	|t_varchar(255)	|''	|NOT NULL	|0
FIELD		|smtp_email	|t_varchar(255)	|''	|NOT NULL	|0
FIELD		|exec_path	|t_varchar(255)	|''	|NOT NULL	|0
FIELD		|gsm_modem	|t_varchar(255)	|''	|NOT NULL	|0
FIELD		|username	|t_varchar(255)	|''	|NOT NULL	|0
FIELD		|passwd		|t_varchar(255)	|''	|NOT NULL	|0
FIELD		|status		|t_integer	|'0'	|NOT NULL	|0
FIELD		|smtp_port	|t_integer	|'25'	|NOT NULL	|0
FIELD		|smtp_security	|t_integer	|'0'	|NOT NULL	|0
FIELD		|smtp_verify_peer|t_integer	|'0'	|NOT NULL	|0
FIELD		|smtp_verify_host|t_integer	|'0'	|NOT NULL	|0
FIELD		|smtp_authentication|t_integer	|'0'	|NOT NULL	|0
FIELD		|exec_params	|t_varchar(255)	|''	|NOT NULL	|0
FIELD		|maxsessions	|t_integer	|'1'	|NOT NULL	|0
FIELD		|maxattempts	|t_integer	|'3'	|NOT NULL	|0
FIELD		|attempt_interval|t_varchar(32)	|'10s'	|NOT NULL	|0
FIELD		|content_type	|t_integer	|'1'	|NOT NULL	|0
UNIQUE		|1		|description

TABLE|usrgrp|usrgrpid|ZBX_DATA
FIELD		|usrgrpid	|t_id		|	|NOT NULL	|0
FIELD		|name		|t_varchar(64)	|''	|NOT NULL	|0
FIELD		|gui_access	|t_integer	|'0'	|NOT NULL	|0
FIELD		|users_status	|t_integer	|'0'	|NOT NULL	|0
FIELD		|debug_mode	|t_integer	|'0'	|NOT NULL	|0
UNIQUE		|1		|name

TABLE|users_groups|id|ZBX_DATA
FIELD		|id		|t_id		|	|NOT NULL	|0
FIELD		|usrgrpid	|t_id		|	|NOT NULL	|0			|1|usrgrp
FIELD		|userid		|t_id		|	|NOT NULL	|0			|2|users
UNIQUE		|1		|usrgrpid,userid
INDEX		|2		|userid

TABLE|scripts|scriptid|ZBX_DATA
FIELD		|scriptid	|t_id		|	|NOT NULL	|0
FIELD		|name		|t_varchar(255)	|''	|NOT NULL	|0
FIELD		|command	|t_varchar(255)	|''	|NOT NULL	|0
FIELD		|host_access	|t_integer	|'2'	|NOT NULL	|0
FIELD		|usrgrpid	|t_id		|	|NULL		|0			|1|usrgrp	|		|RESTRICT
FIELD		|groupid	|t_id		|	|NULL		|0			|2|hstgrp	|		|RESTRICT
FIELD		|description	|t_shorttext	|''	|NOT NULL	|0
FIELD		|confirmation	|t_varchar(255)	|''	|NOT NULL	|0
FIELD		|type		|t_integer	|'0'	|NOT NULL	|0
FIELD		|execute_on	|t_integer	|'2'	|NOT NULL	|0
INDEX		|1		|usrgrpid
INDEX		|2		|groupid
UNIQUE		|3		|name

TABLE|actions|actionid|ZBX_DATA
FIELD		|actionid	|t_id		|	|NOT NULL	|0
FIELD		|name		|t_varchar(255)	|''	|NOT NULL	|0
FIELD		|eventsource	|t_integer	|'0'	|NOT NULL	|0
FIELD		|evaltype	|t_integer	|'0'	|NOT NULL	|0
FIELD		|status		|t_integer	|'0'	|NOT NULL	|0
FIELD		|esc_period	|t_varchar(255)	|'1h'	|NOT NULL	|0
FIELD		|def_shortdata	|t_varchar(255)	|''	|NOT NULL	|0
FIELD		|def_longdata	|t_shorttext	|''	|NOT NULL	|0
FIELD		|r_shortdata	|t_varchar(255)	|''	|NOT NULL	|0
FIELD		|r_longdata	|t_shorttext	|''	|NOT NULL	|0
FIELD		|formula	|t_varchar(255)	|''	|NOT NULL	|0
FIELD		|pause_suppressed|t_integer	|'1'	|NOT NULL	|0
FIELD		|ack_shortdata	|t_varchar(255)	|''	|NOT NULL	|0
FIELD		|ack_longdata	|t_shorttext	|''	|NOT NULL	|0
INDEX		|1		|eventsource,status
UNIQUE		|2		|name

TABLE|operations|operationid|ZBX_DATA
FIELD		|operationid	|t_id		|	|NOT NULL	|0
FIELD		|actionid	|t_id		|	|NOT NULL	|0			|1|actions
FIELD		|operationtype	|t_integer	|'0'	|NOT NULL	|0
FIELD		|esc_period	|t_varchar(255)	|'0'	|NOT NULL	|0
FIELD		|esc_step_from	|t_integer	|'1'	|NOT NULL	|0
FIELD		|esc_step_to	|t_integer	|'1'	|NOT NULL	|0
FIELD		|evaltype	|t_integer	|'0'	|NOT NULL	|0
FIELD		|recovery	|t_integer	|'0'	|NOT NULL	|0
INDEX		|1		|actionid

TABLE|opmessage|operationid|ZBX_DATA
FIELD		|operationid	|t_id		|	|NOT NULL	|0			|1|operations
FIELD		|default_msg	|t_integer	|'0'	|NOT NULL	|0
FIELD		|subject	|t_varchar(255)	|''	|NOT NULL	|0
FIELD		|message	|t_shorttext	|''	|NOT NULL	|0
FIELD		|mediatypeid	|t_id		|	|NULL		|0			|2|media_type	|		|RESTRICT
INDEX		|1		|mediatypeid

TABLE|opmessage_grp|opmessage_grpid|ZBX_DATA
FIELD		|opmessage_grpid|t_id		|	|NOT NULL	|0
FIELD		|operationid	|t_id		|	|NOT NULL	|0			|1|operations
FIELD		|usrgrpid	|t_id		|	|NOT NULL	|0			|2|usrgrp	|		|RESTRICT
UNIQUE		|1		|operationid,usrgrpid
INDEX		|2		|usrgrpid

TABLE|opmessage_usr|opmessage_usrid|ZBX_DATA
FIELD		|opmessage_usrid|t_id		|	|NOT NULL	|0
FIELD		|operationid	|t_id		|	|NOT NULL	|0			|1|operations
FIELD		|userid		|t_id		|	|NOT NULL	|0			|2|users	|		|RESTRICT
UNIQUE		|1		|operationid,userid
INDEX		|2		|userid

TABLE|opcommand|operationid|ZBX_DATA
FIELD		|operationid	|t_id		|	|NOT NULL	|0			|1|operations
FIELD		|type		|t_integer	|'0'	|NOT NULL	|0
FIELD		|scriptid	|t_id		|	|NULL		|0			|2|scripts	|		|RESTRICT
FIELD		|execute_on	|t_integer	|'0'	|NOT NULL	|0
FIELD		|port		|t_varchar(64)	|''	|NOT NULL	|0
FIELD		|authtype	|t_integer	|'0'	|NOT NULL	|0
FIELD		|username	|t_varchar(64)	|''	|NOT NULL	|0
FIELD		|password	|t_varchar(64)	|''	|NOT NULL	|0
FIELD		|publickey	|t_varchar(64)	|''	|NOT NULL	|0
FIELD		|privatekey	|t_varchar(64)	|''	|NOT NULL	|0
FIELD		|command	|t_shorttext	|''	|NOT NULL	|0
INDEX		|1		|scriptid

TABLE|opcommand_hst|opcommand_hstid|ZBX_DATA
FIELD		|opcommand_hstid|t_id		|	|NOT NULL	|0
FIELD		|operationid	|t_id		|	|NOT NULL	|0			|1|operations
FIELD		|hostid		|t_id		|	|NULL		|0			|2|hosts	|		|RESTRICT
INDEX		|1		|operationid
INDEX		|2		|hostid

TABLE|opcommand_grp|opcommand_grpid|ZBX_DATA
FIELD		|opcommand_grpid|t_id		|	|NOT NULL	|0
FIELD		|operationid	|t_id		|	|NOT NULL	|0			|1|operations
FIELD		|groupid	|t_id		|	|NOT NULL	|0			|2|hstgrp	|		|RESTRICT
INDEX		|1		|operationid
INDEX		|2		|groupid

TABLE|opgroup|opgroupid|ZBX_DATA
FIELD		|opgroupid	|t_id		|	|NOT NULL	|0
FIELD		|operationid	|t_id		|	|NOT NULL	|0			|1|operations
FIELD		|groupid	|t_id		|	|NOT NULL	|0			|2|hstgrp	|		|RESTRICT
UNIQUE		|1		|operationid,groupid
INDEX		|2		|groupid

TABLE|optemplate|optemplateid|ZBX_TEMPLATE
FIELD		|optemplateid	|t_id		|	|NOT NULL	|0
FIELD		|operationid	|t_id		|	|NOT NULL	|0			|1|operations
FIELD		|templateid	|t_id		|	|NOT NULL	|0			|2|hosts	|hostid		|RESTRICT
UNIQUE		|1		|operationid,templateid
INDEX		|2		|templateid

TABLE|opconditions|opconditionid|ZBX_DATA
FIELD		|opconditionid	|t_id		|	|NOT NULL	|0
FIELD		|operationid	|t_id		|	|NOT NULL	|0			|1|operations
FIELD		|conditiontype	|t_integer	|'0'	|NOT NULL	|0
FIELD		|operator	|t_integer	|'0'	|NOT NULL	|0
FIELD		|value		|t_varchar(255)	|''	|NOT NULL	|0
INDEX		|1		|operationid

TABLE|conditions|conditionid|ZBX_DATA
FIELD		|conditionid	|t_id		|	|NOT NULL	|0
FIELD		|actionid	|t_id		|	|NOT NULL	|0			|1|actions
FIELD		|conditiontype	|t_integer	|'0'	|NOT NULL	|0
FIELD		|operator	|t_integer	|'0'	|NOT NULL	|0
FIELD		|value		|t_varchar(255)	|''	|NOT NULL	|0
FIELD		|value2		|t_varchar(255)	|''	|NOT NULL	|0
INDEX		|1		|actionid

TABLE|config|configid|ZBX_DATA
FIELD		|configid	|t_id		|	|NOT NULL	|0
FIELD		|refresh_unsupported|t_varchar(32)|'10m'	|NOT NULL	|ZBX_PROXY
FIELD		|work_period	|t_varchar(255)	|'1-5,09:00-18:00'|NOT NULL|0
FIELD		|alert_usrgrpid	|t_id		|	|NULL		|0			|1|usrgrp	|usrgrpid	|RESTRICT
FIELD		|default_theme	|t_varchar(128)	|'blue-theme'|NOT NULL	|ZBX_NODATA
FIELD		|authentication_type|t_integer	|'0'	|NOT NULL	|ZBX_NODATA
FIELD		|ldap_host	|t_varchar(255)	|''	|NOT NULL	|ZBX_NODATA
FIELD		|ldap_port	|t_integer	|389	|NOT NULL	|ZBX_NODATA
FIELD		|ldap_base_dn	|t_varchar(255)	|''	|NOT NULL	|ZBX_NODATA
FIELD		|ldap_bind_dn	|t_varchar(255)	|''	|NOT NULL	|ZBX_NODATA
FIELD		|ldap_bind_password|t_varchar(128)|''	|NOT NULL	|ZBX_NODATA
FIELD		|ldap_search_attribute|t_varchar(128)|''|NOT NULL	|ZBX_NODATA
FIELD		|dropdown_first_entry|t_integer	|'1'	|NOT NULL	|ZBX_NODATA
FIELD		|dropdown_first_remember|t_integer|'1'	|NOT NULL	|ZBX_NODATA
FIELD		|discovery_groupid|t_id		|	|NOT NULL	|ZBX_PROXY		|2|hstgrp	|groupid	|RESTRICT
FIELD		|max_in_table	|t_integer	|'50'	|NOT NULL	|ZBX_NODATA
FIELD		|search_limit	|t_integer	|'1000'	|NOT NULL	|ZBX_NODATA
FIELD		|severity_color_0|t_varchar(6)	|'97AAB3'|NOT NULL	|ZBX_NODATA
FIELD		|severity_color_1|t_varchar(6)	|'7499FF'|NOT NULL	|ZBX_NODATA
FIELD		|severity_color_2|t_varchar(6)	|'FFC859'|NOT NULL	|ZBX_NODATA
FIELD		|severity_color_3|t_varchar(6)	|'FFA059'|NOT NULL	|ZBX_NODATA
FIELD		|severity_color_4|t_varchar(6)	|'E97659'|NOT NULL	|ZBX_NODATA
FIELD		|severity_color_5|t_varchar(6)	|'E45959'|NOT NULL	|ZBX_NODATA
FIELD		|severity_name_0|t_varchar(32)	|'Not classified'|NOT NULL|ZBX_NODATA
FIELD		|severity_name_1|t_varchar(32)	|'Information'|NOT NULL	|ZBX_NODATA
FIELD		|severity_name_2|t_varchar(32)	|'Warning'|NOT NULL	|ZBX_NODATA
FIELD		|severity_name_3|t_varchar(32)	|'Average'|NOT NULL	|ZBX_NODATA
FIELD		|severity_name_4|t_varchar(32)	|'High'	|NOT NULL	|ZBX_NODATA
FIELD		|severity_name_5|t_varchar(32)	|'Disaster'|NOT NULL	|ZBX_NODATA
FIELD		|ok_period	|t_varchar(32)	|'5m'	|NOT NULL	|ZBX_NODATA
FIELD		|blink_period	|t_varchar(32)	|'2m'	|NOT NULL	|ZBX_NODATA
FIELD		|problem_unack_color|t_varchar(6)|'CC0000'|NOT NULL	|ZBX_NODATA
FIELD		|problem_ack_color|t_varchar(6)	|'CC0000'|NOT NULL	|ZBX_NODATA
FIELD		|ok_unack_color	|t_varchar(6)	|'009900'|NOT NULL	|ZBX_NODATA
FIELD		|ok_ack_color	|t_varchar(6)	|'009900'|NOT NULL	|ZBX_NODATA
FIELD		|problem_unack_style|t_integer	|'1'	|NOT NULL	|ZBX_NODATA
FIELD		|problem_ack_style|t_integer	|'1'	|NOT NULL	|ZBX_NODATA
FIELD		|ok_unack_style	|t_integer	|'1'	|NOT NULL	|ZBX_NODATA
FIELD		|ok_ack_style	|t_integer	|'1'	|NOT NULL	|ZBX_NODATA
FIELD		|snmptrap_logging|t_integer	|'1'	|NOT NULL	|ZBX_PROXY,ZBX_NODATA
FIELD		|server_check_interval|t_integer|'10'	|NOT NULL	|ZBX_NODATA
FIELD		|hk_events_mode	|t_integer	|'1'	|NOT NULL	|ZBX_NODATA
FIELD		|hk_events_trigger|t_varchar(32)|'365d'	|NOT NULL	|ZBX_NODATA
FIELD		|hk_events_internal|t_varchar(32)|'1d'	|NOT NULL	|ZBX_NODATA
FIELD		|hk_events_discovery|t_varchar(32)|'1d'	|NOT NULL	|ZBX_NODATA
FIELD		|hk_events_autoreg|t_varchar(32)|'1d'	|NOT NULL	|ZBX_NODATA
FIELD		|hk_services_mode|t_integer	|'1'	|NOT NULL	|ZBX_NODATA
FIELD		|hk_services	|t_varchar(32)	|'365d'	|NOT NULL	|ZBX_NODATA
FIELD		|hk_audit_mode	|t_integer	|'1'	|NOT NULL	|ZBX_NODATA
FIELD		|hk_audit	|t_varchar(32)	|'365d'	|NOT NULL	|ZBX_NODATA
FIELD		|hk_sessions_mode|t_integer	|'1'	|NOT NULL	|ZBX_NODATA
FIELD		|hk_sessions	|t_varchar(32)	|'365d'	|NOT NULL	|ZBX_NODATA
FIELD		|hk_history_mode|t_integer	|'1'	|NOT NULL	|ZBX_NODATA
FIELD		|hk_history_global|t_integer	|'0'	|NOT NULL	|ZBX_NODATA
FIELD		|hk_history	|t_varchar(32)	|'90d'	|NOT NULL	|ZBX_NODATA
FIELD		|hk_trends_mode	|t_integer	|'1'	|NOT NULL	|ZBX_NODATA
FIELD		|hk_trends_global|t_integer	|'0'	|NOT NULL	|ZBX_NODATA
FIELD		|hk_trends	|t_varchar(32)	|'365d'	|NOT NULL	|ZBX_NODATA
FIELD		|default_inventory_mode|t_integer|'-1'	|NOT NULL	|ZBX_NODATA
FIELD		|custom_color	|t_integer	|'0'	|NOT NULL	|ZBX_NODATA
FIELD		|http_auth_enabled	|t_integer	|'0'	|NOT NULL	|ZBX_NODATA
FIELD		|http_login_form	|t_integer	|'0'	|NOT NULL	|ZBX_NODATA
FIELD		|http_strip_domains	|t_varchar(2048)|''	|NOT NULL	|ZBX_NODATA
FIELD		|http_case_sensitive	|t_integer	|'1'	|NOT NULL	|ZBX_NODATA
FIELD		|ldap_configured		|t_integer		|'0'	|NOT NULL	|ZBX_NODATA
FIELD		|ldap_case_sensitive	|t_integer	|'1'	|NOT NULL	|ZBX_NODATA
FIELD		|db_extension	|t_varchar(32)	|''	|NOT NULL	|ZBX_NODATA
FIELD		|autoreg_tls_accept	|t_integer	|'1'	|NOT NULL	|ZBX_PROXY,ZBX_NODATA
INDEX		|1		|alert_usrgrpid
INDEX		|2		|discovery_groupid

TABLE|triggers|triggerid|ZBX_TEMPLATE
FIELD		|triggerid	|t_id		|	|NOT NULL	|0
FIELD		|expression	|t_varchar(2048)|''	|NOT NULL	|0
FIELD		|description	|t_varchar(255)	|''	|NOT NULL	|0
FIELD		|url		|t_varchar(255)	|''	|NOT NULL	|0
FIELD		|status		|t_integer	|'0'	|NOT NULL	|0
FIELD		|value		|t_integer	|'0'	|NOT NULL	|ZBX_NODATA
FIELD		|priority	|t_integer	|'0'	|NOT NULL	|0
FIELD		|lastchange	|t_integer	|'0'	|NOT NULL	|ZBX_NODATA
FIELD		|comments	|t_shorttext	|''	|NOT NULL	|0
FIELD		|error		|t_varchar(2048)|''	|NOT NULL	|ZBX_NODATA
FIELD		|templateid	|t_id		|	|NULL		|0			|1|triggers	|triggerid
FIELD		|type		|t_integer	|'0'	|NOT NULL	|0
FIELD		|state		|t_integer	|'0'	|NOT NULL	|ZBX_NODATA
FIELD		|flags		|t_integer	|'0'	|NOT NULL	|0
FIELD		|recovery_mode	|t_integer	|'0'	|NOT NULL	|0
FIELD		|recovery_expression|t_varchar(2048)|''	|NOT NULL	|0
FIELD		|correlation_mode|t_integer	|'0'	|NOT NULL	|0
FIELD		|correlation_tag|t_varchar(255)	|''	|NOT NULL	|0
FIELD		|manual_close	|t_integer	|'0'	|NOT NULL	|0
FIELD		|details	|t_varchar(255)	|''	|NOT NULL	|0
INDEX		|1		|status
INDEX		|2		|value,lastchange
INDEX		|3		|templateid

TABLE|trigger_depends|triggerdepid|ZBX_TEMPLATE
FIELD		|triggerdepid	|t_id		|	|NOT NULL	|0
FIELD		|triggerid_down	|t_id		|	|NOT NULL	|0			|1|triggers	|triggerid
FIELD		|triggerid_up	|t_id		|	|NOT NULL	|0			|2|triggers	|triggerid
UNIQUE		|1		|triggerid_down,triggerid_up
INDEX		|2		|triggerid_up

TABLE|functions|functionid|ZBX_TEMPLATE
FIELD		|functionid	|t_id		|	|NOT NULL	|0
FIELD		|itemid		|t_id		|	|NOT NULL	|0			|1|items
FIELD		|triggerid	|t_id		|	|NOT NULL	|0			|2|triggers
FIELD		|name		|t_varchar(12)	|''	|NOT NULL	|0
FIELD		|parameter	|t_varchar(255)	|'0'	|NOT NULL	|0
INDEX		|1		|triggerid
INDEX		|2		|itemid,name,parameter

TABLE|graphs|graphid|ZBX_TEMPLATE
FIELD		|graphid	|t_id		|	|NOT NULL	|0
FIELD		|name		|t_varchar(128)	|''	|NOT NULL	|0
FIELD		|width		|t_integer	|'900'	|NOT NULL	|0
FIELD		|height		|t_integer	|'200'	|NOT NULL	|0
FIELD		|yaxismin	|t_double	|'0'	|NOT NULL	|0
FIELD		|yaxismax	|t_double	|'100'	|NOT NULL	|0
FIELD		|templateid	|t_id		|	|NULL		|0			|1|graphs	|graphid
FIELD		|show_work_period|t_integer	|'1'	|NOT NULL	|0
FIELD		|show_triggers	|t_integer	|'1'	|NOT NULL	|0
FIELD		|graphtype	|t_integer	|'0'	|NOT NULL	|0
FIELD		|show_legend	|t_integer	|'1'	|NOT NULL	|0
FIELD		|show_3d	|t_integer	|'0'	|NOT NULL	|0
FIELD		|percent_left	|t_double	|'0'	|NOT NULL	|0
FIELD		|percent_right	|t_double	|'0'	|NOT NULL	|0
FIELD		|ymin_type	|t_integer	|'0'	|NOT NULL	|0
FIELD		|ymax_type	|t_integer	|'0'	|NOT NULL	|0
FIELD		|ymin_itemid	|t_id		|	|NULL		|0			|2|items	|itemid		|RESTRICT
FIELD		|ymax_itemid	|t_id		|	|NULL		|0			|3|items	|itemid		|RESTRICT
FIELD		|flags		|t_integer	|'0'	|NOT NULL	|0
INDEX		|1		|name
INDEX		|2		|templateid
INDEX		|3		|ymin_itemid
INDEX		|4		|ymax_itemid

TABLE|graphs_items|gitemid|ZBX_TEMPLATE
FIELD		|gitemid	|t_id		|	|NOT NULL	|0
FIELD		|graphid	|t_id		|	|NOT NULL	|0			|1|graphs
FIELD		|itemid		|t_id		|	|NOT NULL	|0			|2|items
FIELD		|drawtype	|t_integer	|'0'	|NOT NULL	|0
FIELD		|sortorder	|t_integer	|'0'	|NOT NULL	|0
FIELD		|color		|t_varchar(6)	|'009600'|NOT NULL	|0
FIELD		|yaxisside	|t_integer	|'0'	|NOT NULL	|0
FIELD		|calc_fnc	|t_integer	|'2'	|NOT NULL	|0
FIELD		|type		|t_integer	|'0'	|NOT NULL	|0
INDEX		|1		|itemid
INDEX		|2		|graphid

TABLE|graph_theme|graphthemeid|ZBX_DATA
FIELD		|graphthemeid	|t_id		|	|NOT NULL	|0
FIELD		|theme		|t_varchar(64)	|''	|NOT NULL	|0
FIELD		|backgroundcolor|t_varchar(6)	|''	|NOT NULL	|0
FIELD		|graphcolor	|t_varchar(6)	|''	|NOT NULL	|0
FIELD		|gridcolor	|t_varchar(6)	|''	|NOT NULL	|0
FIELD		|maingridcolor	|t_varchar(6)	|''	|NOT NULL	|0
FIELD		|gridbordercolor|t_varchar(6)	|''	|NOT NULL	|0
FIELD		|textcolor	|t_varchar(6)	|''	|NOT NULL	|0
FIELD		|highlightcolor	|t_varchar(6)	|''	|NOT NULL	|0
FIELD		|leftpercentilecolor|t_varchar(6)|''	|NOT NULL	|0
FIELD		|rightpercentilecolor|t_varchar(6)|''	|NOT NULL	|0
FIELD		|nonworktimecolor|t_varchar(6)	|''	|NOT NULL	|0
FIELD		|colorpalette	|t_varchar(255)	|''	|NOT NULL	|0
UNIQUE		|1		|theme

TABLE|globalmacro|globalmacroid|ZBX_DATA
FIELD		|globalmacroid	|t_id		|	|NOT NULL	|0
FIELD		|macro		|t_varchar(255)	|''	|NOT NULL	|ZBX_PROXY
FIELD		|value		|t_varchar(255)	|''	|NOT NULL	|ZBX_PROXY
UNIQUE		|1		|macro

TABLE|hostmacro|hostmacroid|ZBX_TEMPLATE
FIELD		|hostmacroid	|t_id		|	|NOT NULL	|0
FIELD		|hostid		|t_id		|	|NOT NULL	|ZBX_PROXY		|1|hosts
FIELD		|macro		|t_varchar(255)	|''	|NOT NULL	|ZBX_PROXY
FIELD		|value		|t_varchar(255)	|''	|NOT NULL	|ZBX_PROXY
UNIQUE		|1		|hostid,macro

TABLE|hosts_groups|hostgroupid|ZBX_TEMPLATE
FIELD		|hostgroupid	|t_id		|	|NOT NULL	|0
FIELD		|hostid		|t_id		|	|NOT NULL	|0			|1|hosts
FIELD		|groupid	|t_id		|	|NOT NULL	|0			|2|hstgrp
UNIQUE		|1		|hostid,groupid
INDEX		|2		|groupid

TABLE|hosts_templates|hosttemplateid|ZBX_TEMPLATE
FIELD		|hosttemplateid	|t_id		|	|NOT NULL	|0
FIELD		|hostid		|t_id		|	|NOT NULL	|ZBX_PROXY		|1|hosts
FIELD		|templateid	|t_id		|	|NOT NULL	|ZBX_PROXY		|2|hosts	|hostid
UNIQUE		|1		|hostid,templateid
INDEX		|2		|templateid

TABLE|items_applications|itemappid|ZBX_TEMPLATE
FIELD		|itemappid	|t_id		|	|NOT NULL	|0
FIELD		|applicationid	|t_id		|	|NOT NULL	|0			|1|applications
FIELD		|itemid		|t_id		|	|NOT NULL	|0			|2|items
UNIQUE		|1		|applicationid,itemid
INDEX		|2		|itemid

TABLE|mappings|mappingid|ZBX_TEMPLATE
FIELD		|mappingid	|t_id		|	|NOT NULL	|0
FIELD		|valuemapid	|t_id		|	|NOT NULL	|0			|1|valuemaps
FIELD		|value		|t_varchar(64)	|''	|NOT NULL	|0
FIELD		|newvalue	|t_varchar(64)	|''	|NOT NULL	|0
INDEX		|1		|valuemapid

TABLE|media|mediaid|ZBX_DATA
FIELD		|mediaid	|t_id		|	|NOT NULL	|0
FIELD		|userid		|t_id		|	|NOT NULL	|0			|1|users
FIELD		|mediatypeid	|t_id		|	|NOT NULL	|0			|2|media_type
FIELD		|sendto		|t_varchar(1024)|''	|NOT NULL	|0
FIELD		|active		|t_integer	|'0'	|NOT NULL	|0
FIELD		|severity	|t_integer	|'63'	|NOT NULL	|0
FIELD		|period		|t_varchar(1024)|'1-7,00:00-24:00'|NOT NULL|0
INDEX		|1		|userid
INDEX		|2		|mediatypeid

TABLE|rights|rightid|ZBX_DATA
FIELD		|rightid	|t_id		|	|NOT NULL	|0
FIELD		|groupid	|t_id		|	|NOT NULL	|0			|1|usrgrp	|usrgrpid
FIELD		|permission	|t_integer	|'0'	|NOT NULL	|0
FIELD		|id		|t_id		|	|NOT NULL	|0			|2|hstgrp	|groupid
INDEX		|1		|groupid
INDEX		|2		|id

TABLE|services|serviceid|ZBX_DATA
FIELD		|serviceid	|t_id		|	|NOT NULL	|0
FIELD		|name		|t_varchar(128)	|''	|NOT NULL	|0
FIELD		|status		|t_integer	|'0'	|NOT NULL	|0
FIELD		|algorithm	|t_integer	|'0'	|NOT NULL	|0
FIELD		|triggerid	|t_id		|	|NULL		|0			|1|triggers
FIELD		|showsla	|t_integer	|'0'	|NOT NULL	|0
FIELD		|goodsla	|t_double	|'99.9'	|NOT NULL	|0
FIELD		|sortorder	|t_integer	|'0'	|NOT NULL	|0
INDEX		|1		|triggerid

TABLE|services_links|linkid|ZBX_DATA
FIELD		|linkid		|t_id		|	|NOT NULL	|0
FIELD		|serviceupid	|t_id		|	|NOT NULL	|0			|1|services	|serviceid
FIELD		|servicedownid	|t_id		|	|NOT NULL	|0			|2|services	|serviceid
FIELD		|soft		|t_integer	|'0'	|NOT NULL	|0
INDEX		|1		|servicedownid
UNIQUE		|2		|serviceupid,servicedownid

TABLE|services_times|timeid|ZBX_DATA
FIELD		|timeid		|t_id		|	|NOT NULL	|0
FIELD		|serviceid	|t_id		|	|NOT NULL	|0			|1|services
FIELD		|type		|t_integer	|'0'	|NOT NULL	|0
FIELD		|ts_from	|t_integer	|'0'	|NOT NULL	|0
FIELD		|ts_to		|t_integer	|'0'	|NOT NULL	|0
FIELD		|note		|t_varchar(255)	|''	|NOT NULL	|0
INDEX		|1		|serviceid,type,ts_from,ts_to

TABLE|icon_map|iconmapid|ZBX_DATA
FIELD		|iconmapid	|t_id		|	|NOT NULL	|0
FIELD		|name		|t_varchar(64)	|''	|NOT NULL	|0
FIELD		|default_iconid	|t_id		|	|NOT NULL	|0			|1|images	|imageid	|RESTRICT
UNIQUE		|1		|name
INDEX		|2		|default_iconid

TABLE|icon_mapping|iconmappingid|ZBX_DATA
FIELD		|iconmappingid	|t_id		|	|NOT NULL	|0
FIELD		|iconmapid	|t_id		|	|NOT NULL	|0			|1|icon_map
FIELD		|iconid		|t_id		|	|NOT NULL	|0			|2|images	|imageid	|RESTRICT
FIELD		|inventory_link	|t_integer	|'0'	|NOT NULL	|0
FIELD		|expression	|t_varchar(64)	|''	|NOT NULL	|0
FIELD		|sortorder	|t_integer	|'0'	|NOT NULL	|0
INDEX		|1		|iconmapid
INDEX		|2		|iconid

TABLE|sysmaps|sysmapid|ZBX_TEMPLATE
FIELD		|sysmapid	|t_id		|	|NOT NULL	|0
FIELD		|name		|t_varchar(128)	|''	|NOT NULL	|0
FIELD		|width		|t_integer	|'600'	|NOT NULL	|0
FIELD		|height		|t_integer	|'400'	|NOT NULL	|0
FIELD		|backgroundid	|t_id		|	|NULL		|0			|1|images	|imageid	|RESTRICT
FIELD		|label_type	|t_integer	|'2'	|NOT NULL	|0
FIELD		|label_location	|t_integer	|'0'	|NOT NULL	|0
FIELD		|highlight	|t_integer	|'1'	|NOT NULL	|0
FIELD		|expandproblem	|t_integer	|'1'	|NOT NULL	|0
FIELD		|markelements	|t_integer	|'0'	|NOT NULL	|0
FIELD		|show_unack	|t_integer	|'0'	|NOT NULL	|0
FIELD		|grid_size	|t_integer	|'50'	|NOT NULL	|0
FIELD		|grid_show	|t_integer	|'1'	|NOT NULL	|0
FIELD		|grid_align	|t_integer	|'1'	|NOT NULL	|0
FIELD		|label_format	|t_integer	|'0'	|NOT NULL	|0
FIELD		|label_type_host|t_integer	|'2'	|NOT NULL	|0
FIELD		|label_type_hostgroup|t_integer	|'2'	|NOT NULL	|0
FIELD		|label_type_trigger|t_integer	|'2'	|NOT NULL	|0
FIELD		|label_type_map|t_integer	|'2'	|NOT NULL	|0
FIELD		|label_type_image|t_integer	|'2'	|NOT NULL	|0
FIELD		|label_string_host|t_varchar(255)|''	|NOT NULL	|0
FIELD		|label_string_hostgroup|t_varchar(255)|''|NOT NULL	|0
FIELD		|label_string_trigger|t_varchar(255)|''	|NOT NULL	|0
FIELD		|label_string_map|t_varchar(255)|''	|NOT NULL	|0
FIELD		|label_string_image|t_varchar(255)|''	|NOT NULL	|0
FIELD		|iconmapid	|t_id		|	|NULL		|0			|2|icon_map	|		|RESTRICT
FIELD		|expand_macros	|t_integer	|'0'	|NOT NULL	|0
FIELD		|severity_min	|t_integer	|'0'	|NOT NULL	|0
FIELD		|userid		|t_id		|	|NOT NULL	|0			|3|users	|		|RESTRICT
FIELD		|private	|t_integer	|'1'	|NOT NULL	|0
FIELD		|show_suppressed|t_integer	|'0'	|NOT NULL	|0
UNIQUE		|1		|name
INDEX		|2		|backgroundid
INDEX		|3		|iconmapid

TABLE|sysmaps_elements|selementid|ZBX_TEMPLATE
FIELD		|selementid	|t_id		|	|NOT NULL	|0
FIELD		|sysmapid	|t_id		|	|NOT NULL	|0			|1|sysmaps
FIELD		|elementid	|t_id		|'0'	|NOT NULL	|0
FIELD		|elementtype	|t_integer	|'0'	|NOT NULL	|0
FIELD		|iconid_off	|t_id		|	|NULL		|0			|2|images	|imageid	|RESTRICT
FIELD		|iconid_on	|t_id		|	|NULL		|0			|3|images	|imageid	|RESTRICT
FIELD		|label		|t_varchar(2048)|''	|NOT NULL	|0
FIELD		|label_location	|t_integer	|'-1'	|NOT NULL	|0
FIELD		|x		|t_integer	|'0'	|NOT NULL	|0
FIELD		|y		|t_integer	|'0'	|NOT NULL	|0
FIELD		|iconid_disabled|t_id		|	|NULL		|0			|4|images	|imageid	|RESTRICT
FIELD		|iconid_maintenance|t_id	|	|NULL		|0			|5|images	|imageid	|RESTRICT
FIELD		|elementsubtype	|t_integer	|'0'	|NOT NULL	|0
FIELD		|areatype	|t_integer	|'0'	|NOT NULL	|0
FIELD		|width		|t_integer	|'200'	|NOT NULL	|0
FIELD		|height		|t_integer	|'200'	|NOT NULL	|0
FIELD		|viewtype	|t_integer	|'0'	|NOT NULL	|0
FIELD		|use_iconmap	|t_integer	|'1'	|NOT NULL	|0
FIELD		|application	|t_varchar(255)	|''	|NOT NULL	|0
INDEX		|1		|sysmapid
INDEX		|2		|iconid_off
INDEX		|3		|iconid_on
INDEX		|4		|iconid_disabled
INDEX		|5		|iconid_maintenance

TABLE|sysmaps_links|linkid|ZBX_TEMPLATE
FIELD		|linkid		|t_id		|	|NOT NULL	|0
FIELD		|sysmapid	|t_id		|	|NOT NULL	|0			|1|sysmaps
FIELD		|selementid1	|t_id		|	|NOT NULL	|0			|2|sysmaps_elements|selementid
FIELD		|selementid2	|t_id		|	|NOT NULL	|0			|3|sysmaps_elements|selementid
FIELD		|drawtype	|t_integer	|'0'	|NOT NULL	|0
FIELD		|color		|t_varchar(6)	|'000000'|NOT NULL	|0
FIELD		|label		|t_varchar(2048)|''	|NOT NULL	|0
INDEX		|1		|sysmapid
INDEX		|2		|selementid1
INDEX		|3		|selementid2

TABLE|sysmaps_link_triggers|linktriggerid|ZBX_TEMPLATE
FIELD		|linktriggerid	|t_id		|	|NOT NULL	|0
FIELD		|linkid		|t_id		|	|NOT NULL	|0			|1|sysmaps_links
FIELD		|triggerid	|t_id		|	|NOT NULL	|0			|2|triggers
FIELD		|drawtype	|t_integer	|'0'	|NOT NULL	|0
FIELD		|color		|t_varchar(6)	|'000000'|NOT NULL	|0
UNIQUE		|1		|linkid,triggerid
INDEX		|2		|triggerid

TABLE|sysmap_element_url|sysmapelementurlid|ZBX_TEMPLATE
FIELD		|sysmapelementurlid|t_id	|	|NOT NULL	|0
FIELD		|selementid	|t_id		|	|NOT NULL	|0			|1|sysmaps_elements
FIELD		|name		|t_varchar(255)	|	|NOT NULL	|0
FIELD		|url		|t_varchar(255)	|''	|NOT NULL	|0
UNIQUE		|1		|selementid,name

TABLE|sysmap_url|sysmapurlid|ZBX_TEMPLATE
FIELD		|sysmapurlid	|t_id		|	|NOT NULL	|0
FIELD		|sysmapid	|t_id		|	|NOT NULL	|0			|1|sysmaps
FIELD		|name		|t_varchar(255)	|	|NOT NULL	|0
FIELD		|url		|t_varchar(255)	|''	|NOT NULL	|0
FIELD		|elementtype	|t_integer	|'0'	|NOT NULL	|0
UNIQUE		|1		|sysmapid,name

TABLE|sysmap_user|sysmapuserid|ZBX_TEMPLATE
FIELD		|sysmapuserid|t_id		|	|NOT NULL	|0
FIELD		|sysmapid	|t_id		|	|NOT NULL	|0			|1|sysmaps
FIELD		|userid		|t_id		|	|NOT NULL	|0			|2|users
FIELD		|permission	|t_integer	|'2'	|NOT NULL	|0
UNIQUE		|1		|sysmapid,userid

TABLE|sysmap_usrgrp|sysmapusrgrpid|ZBX_TEMPLATE
FIELD		|sysmapusrgrpid|t_id		|	|NOT NULL	|0
FIELD		|sysmapid	|t_id		|	|NOT NULL	|0			|1|sysmaps
FIELD		|usrgrpid	|t_id		|	|NOT NULL	|0			|2|usrgrp
FIELD		|permission	|t_integer	|'2'	|NOT NULL	|0
UNIQUE		|1		|sysmapid,usrgrpid

TABLE|maintenances_hosts|maintenance_hostid|ZBX_DATA
FIELD		|maintenance_hostid|t_id	|	|NOT NULL	|0
FIELD		|maintenanceid	|t_id		|	|NOT NULL	|0			|1|maintenances
FIELD		|hostid		|t_id		|	|NOT NULL	|0			|2|hosts
UNIQUE		|1		|maintenanceid,hostid
INDEX		|2		|hostid

TABLE|maintenances_groups|maintenance_groupid|ZBX_DATA
FIELD		|maintenance_groupid|t_id	|	|NOT NULL	|0
FIELD		|maintenanceid	|t_id		|	|NOT NULL	|0			|1|maintenances
FIELD		|groupid	|t_id		|	|NOT NULL	|0			|2|hstgrp
UNIQUE		|1		|maintenanceid,groupid
INDEX		|2		|groupid

TABLE|timeperiods|timeperiodid|ZBX_DATA
FIELD		|timeperiodid	|t_id		|	|NOT NULL	|0
FIELD		|timeperiod_type|t_integer	|'0'	|NOT NULL	|0
FIELD		|every		|t_integer	|'1'	|NOT NULL	|0
FIELD		|month		|t_integer	|'0'	|NOT NULL	|0
FIELD		|dayofweek	|t_integer	|'0'	|NOT NULL	|0
FIELD		|day		|t_integer	|'0'	|NOT NULL	|0
FIELD		|start_time	|t_integer	|'0'	|NOT NULL	|0
FIELD		|period		|t_integer	|'0'	|NOT NULL	|0
FIELD		|start_date	|t_integer	|'0'	|NOT NULL	|0

TABLE|maintenances_windows|maintenance_timeperiodid|ZBX_DATA
FIELD		|maintenance_timeperiodid|t_id	|	|NOT NULL	|0
FIELD		|maintenanceid	|t_id		|	|NOT NULL	|0			|1|maintenances
FIELD		|timeperiodid	|t_id		|	|NOT NULL	|0			|2|timeperiods
UNIQUE		|1		|maintenanceid,timeperiodid
INDEX		|2		|timeperiodid

TABLE|regexps|regexpid|ZBX_DATA
FIELD		|regexpid	|t_id		|	|NOT NULL	|0
FIELD		|name		|t_varchar(128)	|''	|NOT NULL	|ZBX_PROXY
FIELD		|test_string	|t_shorttext	|''	|NOT NULL	|0
UNIQUE		|1		|name

TABLE|expressions|expressionid|ZBX_DATA
FIELD		|expressionid	|t_id		|	|NOT NULL	|0
FIELD		|regexpid	|t_id		|	|NOT NULL	|ZBX_PROXY		|1|regexps
FIELD		|expression	|t_varchar(255)	|''	|NOT NULL	|ZBX_PROXY
FIELD		|expression_type|t_integer	|'0'	|NOT NULL	|ZBX_PROXY
FIELD		|exp_delimiter	|t_varchar(1)	|''	|NOT NULL	|ZBX_PROXY
FIELD		|case_sensitive	|t_integer	|'0'	|NOT NULL	|ZBX_PROXY
INDEX		|1		|regexpid

TABLE|ids|table_name,field_name|0
FIELD		|table_name	|t_varchar(64)	|''	|NOT NULL	|0
FIELD		|field_name	|t_varchar(64)	|''	|NOT NULL	|0
FIELD		|nextid		|t_id		|	|NOT NULL	|0

-- History tables

TABLE|alerts|alertid|0
FIELD		|alertid	|t_id		|	|NOT NULL	|0
FIELD		|actionid	|t_id		|	|NOT NULL	|0			|1|actions
FIELD		|eventid	|t_id		|	|NOT NULL	|0			|2|events
FIELD		|userid		|t_id		|	|NULL		|0			|3|users
FIELD		|clock		|t_time		|'0'	|NOT NULL	|0
FIELD		|mediatypeid	|t_id		|	|NULL		|0			|4|media_type
FIELD		|sendto		|t_varchar(1024)|''	|NOT NULL	|0
FIELD		|subject	|t_varchar(255)	|''	|NOT NULL	|0
FIELD		|message	|t_text		|''	|NOT NULL	|0
FIELD		|status		|t_integer	|'0'	|NOT NULL	|0
FIELD		|retries	|t_integer	|'0'	|NOT NULL	|0
FIELD		|error		|t_varchar(2048)|''	|NOT NULL	|0
FIELD		|esc_step	|t_integer	|'0'	|NOT NULL	|0
FIELD		|alerttype	|t_integer	|'0'	|NOT NULL	|0
FIELD		|p_eventid	|t_id		|	|NULL		|0			|5|events	|eventid
FIELD		|acknowledgeid	|t_id		|	|NULL		|0			|6|acknowledges	|acknowledgeid
INDEX		|1		|actionid
INDEX		|2		|clock
INDEX		|3		|eventid
INDEX		|4		|status
INDEX		|5		|mediatypeid
INDEX		|6		|userid
INDEX		|7		|p_eventid

TABLE|history||0
FIELD		|itemid		|t_id		|	|NOT NULL	|0			|-|items
FIELD		|clock		|t_time		|'0'	|NOT NULL	|0
FIELD		|value		|t_double	|'0.0000'|NOT NULL	|0
FIELD		|ns		|t_nanosec	|'0'	|NOT NULL	|0
INDEX		|1		|itemid,clock

TABLE|history_uint||0
FIELD		|itemid		|t_id		|	|NOT NULL	|0			|-|items
FIELD		|clock		|t_time		|'0'	|NOT NULL	|0
FIELD		|value		|t_bigint	|'0'	|NOT NULL	|0
FIELD		|ns		|t_nanosec	|'0'	|NOT NULL	|0
INDEX		|1		|itemid,clock

TABLE|history_str||0
FIELD		|itemid		|t_id		|	|NOT NULL	|0			|-|items
FIELD		|clock		|t_time		|'0'	|NOT NULL	|0
FIELD		|value		|t_varchar(255)	|''	|NOT NULL	|0
FIELD		|ns		|t_nanosec	|'0'	|NOT NULL	|0
INDEX		|1		|itemid,clock

TABLE|history_log||0
FIELD		|itemid		|t_id		|	|NOT NULL	|0			|-|items
FIELD		|clock		|t_time		|'0'	|NOT NULL	|0
FIELD		|timestamp	|t_time		|'0'	|NOT NULL	|0
FIELD		|source		|t_varchar(64)	|''	|NOT NULL	|0
FIELD		|severity	|t_integer	|'0'	|NOT NULL	|0
FIELD		|value		|t_text		|''	|NOT NULL	|0
FIELD		|logeventid	|t_integer	|'0'	|NOT NULL	|0
FIELD		|ns		|t_nanosec	|'0'	|NOT NULL	|0
INDEX		|1		|itemid,clock

TABLE|history_text||0
FIELD		|itemid		|t_id		|	|NOT NULL	|0			|-|items
FIELD		|clock		|t_time		|'0'	|NOT NULL	|0
FIELD		|value		|t_text		|''	|NOT NULL	|0
FIELD		|ns		|t_nanosec	|'0'	|NOT NULL	|0
INDEX		|1		|itemid,clock

TABLE|proxy_history|id|0
FIELD		|id		|t_serial	|	|NOT NULL	|0
FIELD		|itemid		|t_id		|	|NOT NULL	|0			|-|items
FIELD		|clock		|t_time		|'0'	|NOT NULL	|0
FIELD		|timestamp	|t_time		|'0'	|NOT NULL	|0
FIELD		|source		|t_varchar(64)	|''	|NOT NULL	|0
FIELD		|severity	|t_integer	|'0'	|NOT NULL	|0
FIELD		|value		|t_longtext	|''	|NOT NULL	|0
FIELD		|logeventid	|t_integer	|'0'	|NOT NULL	|0
FIELD		|ns		|t_nanosec	|'0'	|NOT NULL	|0
FIELD		|state		|t_integer	|'0'	|NOT NULL	|0
FIELD		|lastlogsize	|t_bigint	|'0'	|NOT NULL	|0
FIELD		|mtime		|t_integer	|'0'	|NOT NULL	|0
FIELD		|flags		|t_integer	|'0'	|NOT NULL	|0
INDEX		|1		|clock

TABLE|proxy_dhistory|id|0
FIELD		|id		|t_serial	|	|NOT NULL	|0
FIELD		|clock		|t_time		|'0'	|NOT NULL	|0
FIELD		|druleid	|t_id		|	|NOT NULL	|0			|-|drules
FIELD		|ip		|t_varchar(39)	|''	|NOT NULL	|0
FIELD		|port		|t_integer	|'0'	|NOT NULL	|0
FIELD		|value		|t_varchar(255)	|''	|NOT NULL	|0
FIELD		|status		|t_integer	|'0'	|NOT NULL	|0
FIELD		|dcheckid	|t_id		|	|NULL		|0			|-|dchecks
FIELD		|dns		|t_varchar(255)	|''	|NOT NULL	|0
INDEX		|1		|clock
INDEX		|2		|druleid

TABLE|events|eventid|0
FIELD		|eventid	|t_id		|	|NOT NULL	|0
FIELD		|source		|t_integer	|'0'	|NOT NULL	|0
FIELD		|object		|t_integer	|'0'	|NOT NULL	|0
FIELD		|objectid	|t_id		|'0'	|NOT NULL	|0
FIELD		|clock		|t_time		|'0'	|NOT NULL	|0
FIELD		|value		|t_integer	|'0'	|NOT NULL	|0
FIELD		|acknowledged	|t_integer	|'0'	|NOT NULL	|0
FIELD		|ns		|t_nanosec	|'0'	|NOT NULL	|0
FIELD		|name		|t_varchar(2048)|''	|NOT NULL	|0
FIELD		|severity	|t_integer	|'0'	|NOT NULL	|0
INDEX		|1		|source,object,objectid,clock
INDEX		|2		|source,object,clock

TABLE|trends|itemid,clock|0
FIELD		|itemid		|t_id		|	|NOT NULL	|0			|-|items
FIELD		|clock		|t_time		|'0'	|NOT NULL	|0
FIELD		|num		|t_integer	|'0'	|NOT NULL	|0
FIELD		|value_min	|t_double	|'0.0000'|NOT NULL	|0
FIELD		|value_avg	|t_double	|'0.0000'|NOT NULL	|0
FIELD		|value_max	|t_double	|'0.0000'|NOT NULL	|0

TABLE|trends_uint|itemid,clock|0
FIELD		|itemid		|t_id		|	|NOT NULL	|0			|-|items
FIELD		|clock		|t_time		|'0'	|NOT NULL	|0
FIELD		|num		|t_integer	|'0'	|NOT NULL	|0
FIELD		|value_min	|t_bigint	|'0'	|NOT NULL	|0
FIELD		|value_avg	|t_bigint	|'0'	|NOT NULL	|0
FIELD		|value_max	|t_bigint	|'0'	|NOT NULL	|0

TABLE|acknowledges|acknowledgeid|0
FIELD		|acknowledgeid	|t_id		|	|NOT NULL	|0
FIELD		|userid		|t_id		|	|NOT NULL	|0			|1|users
FIELD		|eventid	|t_id		|	|NOT NULL	|0			|2|events
FIELD		|clock		|t_time		|'0'	|NOT NULL	|0
FIELD		|message	|t_varchar(255)	|''	|NOT NULL	|0
FIELD		|action		|t_integer	|'0'	|NOT NULL	|0
FIELD		|old_severity	|t_integer	|'0'	|NOT NULL	|0
FIELD		|new_severity	|t_integer	|'0'	|NOT NULL	|0
INDEX		|1		|userid
INDEX		|2		|eventid
INDEX		|3		|clock

TABLE|auditlog|auditid|0
FIELD		|auditid	|t_id		|	|NOT NULL	|0
FIELD		|userid		|t_id		|	|NOT NULL	|0			|1|users
FIELD		|clock		|t_time		|'0'	|NOT NULL	|0
FIELD		|action		|t_integer	|'0'	|NOT NULL	|0
FIELD		|resourcetype	|t_integer	|'0'	|NOT NULL	|0
FIELD		|details	|t_varchar(128) |'0'	|NOT NULL	|0
FIELD		|ip		|t_varchar(39)	|''	|NOT NULL	|0
FIELD		|resourceid	|t_id		|'0'	|NOT NULL	|0
FIELD		|resourcename	|t_varchar(255)	|''	|NOT NULL	|0
INDEX		|1		|userid,clock
INDEX		|2		|clock

TABLE|auditlog_details|auditdetailid|0
FIELD		|auditdetailid	|t_id		|	|NOT NULL	|0
FIELD		|auditid	|t_id		|	|NOT NULL	|0			|1|auditlog
FIELD		|table_name	|t_varchar(64)	|''	|NOT NULL	|0
FIELD		|field_name	|t_varchar(64)	|''	|NOT NULL	|0
FIELD		|oldvalue	|t_shorttext	|''	|NOT NULL	|0
FIELD		|newvalue	|t_shorttext	|''	|NOT NULL	|0
INDEX		|1		|auditid

TABLE|service_alarms|servicealarmid|0
FIELD		|servicealarmid	|t_id		|	|NOT NULL	|0
FIELD		|serviceid	|t_id		|	|NOT NULL	|0			|1|services
FIELD		|clock		|t_time		|'0'	|NOT NULL	|0
FIELD		|value		|t_integer	|'0'	|NOT NULL	|0
INDEX		|1		|serviceid,clock
INDEX		|2		|clock

TABLE|autoreg_host|autoreg_hostid|0
FIELD		|autoreg_hostid	|t_id		|	|NOT NULL	|0
FIELD		|proxy_hostid	|t_id		|	|NULL		|0			|1|hosts	|hostid
FIELD		|host		|t_varchar(128)	|''	|NOT NULL	|0
FIELD		|listen_ip	|t_varchar(39)	|''	|NOT NULL	|0
FIELD		|listen_port	|t_integer	|'0'	|NOT NULL	|0
FIELD		|listen_dns	|t_varchar(255)	|''	|NOT NULL	|0
FIELD		|host_metadata	|t_varchar(255)	|''	|NOT NULL	|0
FIELD		|flags		|t_integer	|'0'	|NOT NULL	|0
FIELD		|tls_accepted	|t_integer	|'1'	|NOT NULL	|0
INDEX		|1		|host
INDEX		|2		|proxy_hostid

TABLE|proxy_autoreg_host|id|0
FIELD		|id		|t_serial	|	|NOT NULL	|0
FIELD		|clock		|t_time		|'0'	|NOT NULL	|0
FIELD		|host		|t_varchar(128)	|''	|NOT NULL	|0
FIELD		|listen_ip	|t_varchar(39)	|''	|NOT NULL	|0
FIELD		|listen_port	|t_integer	|'0'	|NOT NULL	|0
FIELD		|listen_dns	|t_varchar(255)	|''	|NOT NULL	|0
FIELD		|host_metadata	|t_varchar(255)	|''	|NOT NULL	|0
FIELD		|flags		|t_integer	|'0'	|NOT NULL	|0
FIELD		|tls_accepted	|t_integer	|'1'	|NOT NULL	|0
INDEX		|1		|clock

TABLE|dhosts|dhostid|0
FIELD		|dhostid	|t_id		|	|NOT NULL	|0
FIELD		|druleid	|t_id		|	|NOT NULL	|0			|1|drules
FIELD		|status		|t_integer	|'0'	|NOT NULL	|0
FIELD		|lastup		|t_integer	|'0'	|NOT NULL	|0
FIELD		|lastdown	|t_integer	|'0'	|NOT NULL	|0
INDEX		|1		|druleid

TABLE|dservices|dserviceid|0
FIELD		|dserviceid	|t_id		|	|NOT NULL	|0
FIELD		|dhostid	|t_id		|	|NOT NULL	|0			|1|dhosts
FIELD		|value		|t_varchar(255)	|''	|NOT NULL	|0
FIELD		|port		|t_integer	|'0'	|NOT NULL	|0
FIELD		|status		|t_integer	|'0'	|NOT NULL	|0
FIELD		|lastup		|t_integer	|'0'	|NOT NULL	|0
FIELD		|lastdown	|t_integer	|'0'	|NOT NULL	|0
FIELD		|dcheckid	|t_id		|	|NOT NULL	|0			|2|dchecks
FIELD		|ip		|t_varchar(39)	|''	|NOT NULL	|0
FIELD		|dns		|t_varchar(255)	|''	|NOT NULL	|0
UNIQUE		|1		|dcheckid,ip,port
INDEX		|2		|dhostid

-- Other tables

TABLE|escalations|escalationid|0
FIELD		|escalationid	|t_id		|	|NOT NULL	|0
FIELD		|actionid	|t_id		|	|NOT NULL	|0			|-|actions
FIELD		|triggerid	|t_id		|	|NULL		|0			|-|triggers
FIELD		|eventid	|t_id		|	|NULL		|0			|-|events
FIELD		|r_eventid	|t_id		|	|NULL		|0			|-|events	|eventid
FIELD		|nextcheck	|t_time		|'0'	|NOT NULL	|0
FIELD		|esc_step	|t_integer	|'0'	|NOT NULL	|0
FIELD		|status		|t_integer	|'0'	|NOT NULL	|0
FIELD		|itemid		|t_id		|	|NULL		|0			|-|items
FIELD		|acknowledgeid	|t_id		|	|NULL		|0			|-|acknowledges
UNIQUE		|1		|triggerid,itemid,escalationid
INDEX		|2		|eventid
INDEX		|3		|nextcheck

TABLE|globalvars|globalvarid|0
FIELD		|globalvarid	|t_id		|	|NOT NULL	|0
FIELD		|snmp_lastsize	|t_bigint	|'0'	|NOT NULL	|0

TABLE|graph_discovery|graphid|0
FIELD		|graphid	|t_id		|	|NOT NULL	|0			|1|graphs
FIELD		|parent_graphid	|t_id		|	|NOT NULL	|0			|2|graphs	|graphid	|RESTRICT
INDEX		|1		|parent_graphid

TABLE|host_inventory|hostid|0
FIELD		|hostid		|t_id		|	|NOT NULL	|0			|1|hosts
FIELD		|inventory_mode	|t_integer	|'0'	|NOT NULL	|0
FIELD		|type		|t_varchar(64)	|''	|NOT NULL	|0
FIELD		|type_full	|t_varchar(64)	|''	|NOT NULL	|0
FIELD		|name		|t_varchar(64)	|''	|NOT NULL	|0
FIELD		|alias		|t_varchar(64)	|''	|NOT NULL	|0
FIELD		|os		|t_varchar(64)	|''	|NOT NULL	|0
FIELD		|os_full	|t_varchar(255)	|''	|NOT NULL	|0
FIELD		|os_short	|t_varchar(64)	|''	|NOT NULL	|0
FIELD		|serialno_a	|t_varchar(64)	|''	|NOT NULL	|0
FIELD		|serialno_b	|t_varchar(64)	|''	|NOT NULL	|0
FIELD		|tag		|t_varchar(64)	|''	|NOT NULL	|0
FIELD		|asset_tag	|t_varchar(64)	|''	|NOT NULL	|0
FIELD		|macaddress_a	|t_varchar(64)	|''	|NOT NULL	|0
FIELD		|macaddress_b	|t_varchar(64)	|''	|NOT NULL	|0
FIELD		|hardware	|t_varchar(255)	|''	|NOT NULL	|0
FIELD		|hardware_full	|t_shorttext	|''	|NOT NULL	|0
FIELD		|software	|t_varchar(255)	|''	|NOT NULL	|0
FIELD		|software_full	|t_shorttext	|''	|NOT NULL	|0
FIELD		|software_app_a	|t_varchar(64)	|''	|NOT NULL	|0
FIELD		|software_app_b	|t_varchar(64)	|''	|NOT NULL	|0
FIELD		|software_app_c	|t_varchar(64)	|''	|NOT NULL	|0
FIELD		|software_app_d	|t_varchar(64)	|''	|NOT NULL	|0
FIELD		|software_app_e	|t_varchar(64)	|''	|NOT NULL	|0
FIELD		|contact	|t_shorttext	|''	|NOT NULL	|0
FIELD		|location	|t_shorttext	|''	|NOT NULL	|0
FIELD		|location_lat	|t_varchar(16)	|''	|NOT NULL	|0
FIELD		|location_lon	|t_varchar(16)	|''	|NOT NULL	|0
FIELD		|notes		|t_shorttext	|''	|NOT NULL	|0
FIELD		|chassis	|t_varchar(64)	|''	|NOT NULL	|0
FIELD		|model		|t_varchar(64)	|''	|NOT NULL	|0
FIELD		|hw_arch	|t_varchar(32)	|''	|NOT NULL	|0
FIELD		|vendor		|t_varchar(64)	|''	|NOT NULL	|0
FIELD		|contract_number|t_varchar(64)	|''	|NOT NULL	|0
FIELD		|installer_name	|t_varchar(64)	|''	|NOT NULL	|0
FIELD		|deployment_status|t_varchar(64)|''	|NOT NULL	|0
FIELD		|url_a		|t_varchar(255)	|''	|NOT NULL	|0
FIELD		|url_b		|t_varchar(255)	|''	|NOT NULL	|0
FIELD		|url_c		|t_varchar(255)	|''	|NOT NULL	|0
FIELD		|host_networks	|t_shorttext	|''	|NOT NULL	|0
FIELD		|host_netmask	|t_varchar(39)	|''	|NOT NULL	|0
FIELD		|host_router	|t_varchar(39)	|''	|NOT NULL	|0
FIELD		|oob_ip		|t_varchar(39)	|''	|NOT NULL	|0
FIELD		|oob_netmask	|t_varchar(39)	|''	|NOT NULL	|0
FIELD		|oob_router	|t_varchar(39)	|''	|NOT NULL	|0
FIELD		|date_hw_purchase|t_varchar(64)	|''	|NOT NULL	|0
FIELD		|date_hw_install|t_varchar(64)	|''	|NOT NULL	|0
FIELD		|date_hw_expiry	|t_varchar(64)	|''	|NOT NULL	|0
FIELD		|date_hw_decomm	|t_varchar(64)	|''	|NOT NULL	|0
FIELD		|site_address_a	|t_varchar(128)	|''	|NOT NULL	|0
FIELD		|site_address_b	|t_varchar(128)	|''	|NOT NULL	|0
FIELD		|site_address_c	|t_varchar(128)	|''	|NOT NULL	|0
FIELD		|site_city	|t_varchar(128)	|''	|NOT NULL	|0
FIELD		|site_state	|t_varchar(64)	|''	|NOT NULL	|0
FIELD		|site_country	|t_varchar(64)	|''	|NOT NULL	|0
FIELD		|site_zip	|t_varchar(64)	|''	|NOT NULL	|0
FIELD		|site_rack	|t_varchar(128)	|''	|NOT NULL	|0
FIELD		|site_notes	|t_shorttext	|''	|NOT NULL	|0
FIELD		|poc_1_name	|t_varchar(128)	|''	|NOT NULL	|0
FIELD		|poc_1_email	|t_varchar(128)	|''	|NOT NULL	|0
FIELD		|poc_1_phone_a	|t_varchar(64)	|''	|NOT NULL	|0
FIELD		|poc_1_phone_b	|t_varchar(64)	|''	|NOT NULL	|0
FIELD		|poc_1_cell	|t_varchar(64)	|''	|NOT NULL	|0
FIELD		|poc_1_screen	|t_varchar(64)	|''	|NOT NULL	|0
FIELD		|poc_1_notes	|t_shorttext	|''	|NOT NULL	|0
FIELD		|poc_2_name	|t_varchar(128)	|''	|NOT NULL	|0
FIELD		|poc_2_email	|t_varchar(128)	|''	|NOT NULL	|0
FIELD		|poc_2_phone_a	|t_varchar(64)	|''	|NOT NULL	|0
FIELD		|poc_2_phone_b	|t_varchar(64)	|''	|NOT NULL	|0
FIELD		|poc_2_cell	|t_varchar(64)	|''	|NOT NULL	|0
FIELD		|poc_2_screen	|t_varchar(64)	|''	|NOT NULL	|0
FIELD		|poc_2_notes	|t_shorttext	|''	|NOT NULL	|0

TABLE|housekeeper|housekeeperid|0
FIELD		|housekeeperid	|t_id		|	|NOT NULL	|0
FIELD		|tablename	|t_varchar(64)	|''	|NOT NULL	|0
FIELD		|field		|t_varchar(64)	|''	|NOT NULL	|0
FIELD		|value		|t_id		|	|NOT NULL	|0			|-|items

TABLE|images|imageid|0
FIELD		|imageid	|t_id		|	|NOT NULL	|0
FIELD		|imagetype	|t_integer	|'0'	|NOT NULL	|0
FIELD		|name		|t_varchar(64)	|'0'	|NOT NULL	|0
FIELD		|image		|t_image	|''	|NOT NULL	|0
UNIQUE		|1		|name

TABLE|item_discovery|itemdiscoveryid|ZBX_TEMPLATE
FIELD		|itemdiscoveryid|t_id		|	|NOT NULL	|0
FIELD		|itemid		|t_id		|	|NOT NULL	|0			|1|items
FIELD		|parent_itemid	|t_id		|	|NOT NULL	|0			|2|items	|itemid
FIELD		|key_		|t_varchar(255)	|''	|NOT NULL	|ZBX_NODATA
FIELD		|lastcheck	|t_integer	|'0'	|NOT NULL	|ZBX_NODATA
FIELD		|ts_delete	|t_time		|'0'	|NOT NULL	|ZBX_NODATA
UNIQUE		|1		|itemid,parent_itemid
INDEX		|2		|parent_itemid

TABLE|host_discovery|hostid|ZBX_TEMPLATE
FIELD		|hostid		|t_id		|	|NOT NULL	|0			|1|hosts
FIELD		|parent_hostid	|t_id		|	|NULL		|0			|2|hosts	|hostid		|RESTRICT
FIELD		|parent_itemid	|t_id		|	|NULL		|0			|3|items	|itemid		|RESTRICT
FIELD		|host		|t_varchar(128)	|''	|NOT NULL	|ZBX_NODATA
FIELD		|lastcheck	|t_integer	|'0'	|NOT NULL	|ZBX_NODATA
FIELD		|ts_delete	|t_time		|'0'	|NOT NULL	|ZBX_NODATA

TABLE|interface_discovery|interfaceid|0
FIELD		|interfaceid	|t_id		|	|NOT NULL	|0			|1|interface
FIELD		|parent_interfaceid|t_id	|	|NOT NULL	|0			|2|interface	|interfaceid

TABLE|profiles|profileid|0
FIELD		|profileid	|t_id		|	|NOT NULL	|0
FIELD		|userid		|t_id		|	|NOT NULL	|0			|1|users
FIELD		|idx		|t_varchar(96)	|''	|NOT NULL	|0
FIELD		|idx2		|t_id		|'0'	|NOT NULL	|0
FIELD		|value_id	|t_id		|'0'	|NOT NULL	|0
FIELD		|value_int	|t_integer	|'0'	|NOT NULL	|0
FIELD		|value_str	|t_varchar(255)	|''	|NOT NULL	|0
FIELD		|source		|t_varchar(96)	|''	|NOT NULL	|0
FIELD		|type		|t_integer	|'0'	|NOT NULL	|0
INDEX		|1		|userid,idx,idx2
INDEX		|2		|userid,profileid

TABLE|sessions|sessionid|0
FIELD		|sessionid	|t_varchar(32)	|''	|NOT NULL	|0
FIELD		|userid		|t_id		|	|NOT NULL	|0			|1|users
FIELD		|lastaccess	|t_integer	|'0'	|NOT NULL	|0
FIELD		|status		|t_integer	|'0'	|NOT NULL	|0
INDEX		|1		|userid,status,lastaccess

TABLE|trigger_discovery|triggerid|0
FIELD		|triggerid	|t_id		|	|NOT NULL	|0			|1|triggers
FIELD		|parent_triggerid|t_id		|	|NOT NULL	|0			|2|triggers	|triggerid	|RESTRICT
INDEX		|1		|parent_triggerid

TABLE|application_template|application_templateid|ZBX_TEMPLATE
FIELD		|application_templateid|t_id	|	|NOT NULL	|0
FIELD		|applicationid	|t_id		|	|NOT NULL	|0			|1|applications
FIELD		|templateid	|t_id		|	|NOT NULL	|0			|2|applications	|applicationid
UNIQUE		|1		|applicationid,templateid
INDEX		|2		|templateid

TABLE|item_condition|item_conditionid|ZBX_TEMPLATE
FIELD		|item_conditionid|t_id		|	|NOT NULL	|0
FIELD		|itemid		|t_id		|	|NOT NULL	|0			|1|items
FIELD		|operator	|t_integer	|'8'	|NOT NULL	|0
FIELD		|macro		|t_varchar(64)	|''	|NOT NULL	|0
FIELD		|value		|t_varchar(255)	|''	|NOT NULL	|0
INDEX		|1		|itemid

TABLE|item_rtdata|itemid|ZBX_TEMPLATE
FIELD		|itemid		|t_id		|	|NOT NULL	|0			|1|items
FIELD		|lastlogsize	|t_bigint	|'0'	|NOT NULL	|ZBX_PROXY,ZBX_NODATA
FIELD		|state		|t_integer	|'0'	|NOT NULL	|ZBX_NODATA
FIELD		|mtime		|t_integer	|'0'	|NOT NULL	|ZBX_PROXY,ZBX_NODATA
FIELD		|error		|t_varchar(2048)|''	|NOT NULL	|ZBX_NODATA

TABLE|application_prototype|application_prototypeid|ZBX_TEMPLATE
FIELD		|application_prototypeid|t_id	|	|NOT NULL	|0
FIELD		|itemid		|t_id		|	|NOT NULL	|0			|1|items
FIELD		|templateid	|t_id		|	|NULL		|0			|2|application_prototype|application_prototypeid
FIELD		|name		|t_varchar(255)	|''	|NOT NULL	|0
INDEX		|1		|itemid
INDEX		|2		|templateid

TABLE|item_application_prototype|item_application_prototypeid|ZBX_TEMPLATE
FIELD		|item_application_prototypeid|t_id|	|NOT NULL	|0
FIELD		|application_prototypeid|t_id	|	|NOT NULL	|0			|1|application_prototype
FIELD		|itemid		|t_id		|	|NOT NULL	|0			|2|items
UNIQUE		|1		|application_prototypeid,itemid
INDEX		|2		|itemid

TABLE|application_discovery|application_discoveryid|ZBX_TEMPLATE
FIELD		|application_discoveryid|t_id	|	|NOT NULL	|0
FIELD		|applicationid	|t_id		|	|NOT NULL	|0			|1|applications
FIELD		|application_prototypeid|t_id	|	|NOT NULL	|0			|2|application_prototype
FIELD		|name		|t_varchar(255)	|''	|NOT NULL	|ZBX_NODATA
FIELD		|lastcheck	|t_integer	|'0'	|NOT NULL	|ZBX_NODATA
FIELD		|ts_delete	|t_time		|'0'	|NOT NULL	|ZBX_NODATA
INDEX		|1		|applicationid
INDEX		|2		|application_prototypeid

TABLE|opinventory|operationid|ZBX_DATA
FIELD		|operationid	|t_id		|	|NOT NULL	|0			|1|operations
FIELD		|inventory_mode	|t_integer	|'0'	|NOT NULL	|0

TABLE|trigger_tag|triggertagid|ZBX_TEMPLATE
FIELD		|triggertagid	|t_id		|	|NOT NULL	|0
FIELD		|triggerid	|t_id		|	|NOT NULL	|0			|1|triggers
FIELD		|tag		|t_varchar(255)	|''	|NOT NULL	|0
FIELD		|value		|t_varchar(255)	|''	|NOT NULL	|0
INDEX		|1		|triggerid

TABLE|event_tag|eventtagid|0
FIELD		|eventtagid	|t_id		|	|NOT NULL	|0
FIELD		|eventid	|t_id		|	|NOT NULL	|0			|1|events
FIELD		|tag		|t_varchar(255)	|''	|NOT NULL	|0
FIELD		|value		|t_varchar(255)	|''	|NOT NULL	|0
INDEX		|1		|eventid

TABLE|problem|eventid|0
FIELD		|eventid	|t_id		|	|NOT NULL	|0			|1|events
FIELD		|source		|t_integer	|'0'	|NOT NULL	|0
FIELD		|object		|t_integer	|'0'	|NOT NULL	|0
FIELD		|objectid	|t_id		|'0'	|NOT NULL	|0
FIELD		|clock		|t_time		|'0'	|NOT NULL	|0
FIELD		|ns		|t_nanosec	|'0'	|NOT NULL	|0
FIELD		|r_eventid	|t_id		|	|NULL		|0			|2|events	|eventid
FIELD		|r_clock	|t_time		|'0'	|NOT NULL	|0
FIELD		|r_ns		|t_nanosec	|'0'	|NOT NULL	|0
FIELD		|correlationid	|t_id		|	|NULL		|0			|-|correlation
FIELD		|userid		|t_id		|	|NULL		|0			|-|users
FIELD		|name		|t_varchar(2048)|''	|NOT NULL	|0
FIELD		|acknowledged	|t_integer	|'0'	|NOT NULL	|0
FIELD		|severity	|t_integer	|'0'	|NOT NULL	|0
INDEX		|1		|source,object,objectid
INDEX		|2		|r_clock
INDEX		|3		|r_eventid

TABLE|problem_tag|problemtagid|0
FIELD		|problemtagid	|t_id		|	|NOT NULL	|0
FIELD		|eventid	|t_id		|	|NOT NULL	|0			|1|problem
FIELD		|tag		|t_varchar(255)	|''	|NOT NULL	|0
FIELD		|value		|t_varchar(255)	|''	|NOT NULL	|0
INDEX		|1		|eventid,tag,value

TABLE|tag_filter|tag_filterid|0
FIELD		|tag_filterid	|t_id		|	|NOT NULL	|0
FIELD		|usrgrpid	|t_id		|	|NOT NULL	|0 			|1|usrgrp	|usrgrpid
FIELD		|groupid	|t_id		|	|NOT NULL	|0			|2|hstgrp	|groupid
FIELD		|tag	|t_varchar(255)	|'' |NOT NULL	|0
FIELD		|value	|t_varchar(255)	|'' |NOT NULL	|0

TABLE|event_recovery|eventid|0
FIELD		|eventid	|t_id		|	|NOT NULL	|0			|1|events
FIELD		|r_eventid	|t_id		|	|NOT NULL	|0			|2|events	|eventid
FIELD		|c_eventid	|t_id		|	|NULL		|0			|3|events	|eventid
FIELD		|correlationid	|t_id		|	|NULL		|0			|-|correlation
FIELD		|userid		|t_id		|	|NULL		|0			|-|users
INDEX		|1		|r_eventid
INDEX		|2		|c_eventid

TABLE|correlation|correlationid|ZBX_DATA
FIELD		|correlationid	|t_id		|	|NOT NULL	|0
FIELD		|name		|t_varchar(255)	|''	|NOT NULL	|0
FIELD		|description	|t_shorttext	|''	|NOT NULL	|0
FIELD		|evaltype	|t_integer	|'0'	|NOT NULL	|0
FIELD		|status		|t_integer	|'0'	|NOT NULL	|0
FIELD		|formula	|t_varchar(255)	|''	|NOT NULL	|0
INDEX		|1		|status
UNIQUE		|2		|name

TABLE|corr_condition|corr_conditionid|ZBX_DATA
FIELD		|corr_conditionid|t_id		|	|NOT NULL	|0
FIELD		|correlationid	|t_id		|	|NOT NULL	|0			|1|correlation
FIELD		|type		|t_integer	|'0'	|NOT NULL	|0
INDEX		|1		|correlationid

TABLE|corr_condition_tag|corr_conditionid|ZBX_DATA
FIELD		|corr_conditionid|t_id		|	|NOT NULL	|0			|1|corr_condition
FIELD		|tag		|t_varchar(255)	|''	|NOT NULL	|0

TABLE|corr_condition_group|corr_conditionid|ZBX_DATA
FIELD		|corr_conditionid|t_id		|	|NOT NULL	|0			|1|corr_condition
FIELD		|operator	|t_integer	|'0'	|NOT NULL	|0
FIELD		|groupid	|t_id		|	|NOT NULL	|0			|2|hstgrp	|	|RESTRICT
INDEX		|1		|groupid

TABLE|corr_condition_tagpair|corr_conditionid|ZBX_DATA
FIELD		|corr_conditionid|t_id		|	|NOT NULL	|0			|1|corr_condition
FIELD		|oldtag		|t_varchar(255)	|''	|NOT NULL	|0
FIELD		|newtag		|t_varchar(255)	|''	|NOT NULL	|0

TABLE|corr_condition_tagvalue|corr_conditionid|ZBX_DATA
FIELD		|corr_conditionid|t_id		|	|NOT NULL	|0			|1|corr_condition
FIELD		|tag		|t_varchar(255)	|''	|NOT NULL	|0
FIELD		|operator	|t_integer	|'0'	|NOT NULL	|0
FIELD		|value		|t_varchar(255)	|''	|NOT NULL	|0

TABLE|corr_operation|corr_operationid|ZBX_DATA
FIELD		|corr_operationid|t_id		|	|NOT NULL	|0
FIELD		|correlationid	|t_id		|	|NOT NULL	|0			|1|correlation
FIELD		|type		|t_integer	|'0'	|NOT NULL	|0
INDEX		|1		|correlationid

TABLE|task|taskid|0
FIELD		|taskid		|t_id		|	|NOT NULL	|0
FIELD		|type		|t_integer	|	|NOT NULL	|0
FIELD		|status		|t_integer	|'0'	|NOT NULL	|0
FIELD		|clock		|t_integer	|'0'	|NOT NULL	|0
FIELD		|ttl		|t_integer	|'0'	|NOT NULL	|0
FIELD		|proxy_hostid	|t_id		|	|NULL		|0			|1|hosts	|hostid
INDEX		|1		|status,proxy_hostid

TABLE|task_close_problem|taskid|0
FIELD		|taskid		|t_id		|	|NOT NULL	|0			|1|task
FIELD		|acknowledgeid	|t_id		|	|NOT NULL	|0			|-|acknowledges

TABLE|item_preproc|item_preprocid|ZBX_TEMPLATE
FIELD		|item_preprocid	|t_id		|	|NOT NULL	|0
FIELD		|itemid		|t_id		|	|NOT NULL	|ZBX_PROXY			|1|items
FIELD		|step		|t_integer	|'0'	|NOT NULL	|ZBX_PROXY
FIELD		|type		|t_integer	|'0'	|NOT NULL	|ZBX_PROXY
FIELD		|params		|t_shorttext	|''	|NOT NULL	|ZBX_PROXY
FIELD		|error_handler	|t_integer	|'0'	|NOT NULL	|ZBX_PROXY
FIELD		|error_handler_params|t_varchar(255)|''	|NOT NULL	|ZBX_PROXY
INDEX		|1		|itemid,step

TABLE|task_remote_command|taskid|0
FIELD		|taskid		|t_id		|	|NOT NULL	|0			|1|task
FIELD		|command_type	|t_integer	|'0'	|NOT NULL	|0
FIELD		|execute_on	|t_integer	|'0'	|NOT NULL	|0
FIELD		|port		|t_integer	|'0'	|NOT NULL	|0
FIELD		|authtype	|t_integer	|'0'	|NOT NULL	|0
FIELD		|username	|t_varchar(64)	|''	|NOT NULL	|0
FIELD		|password	|t_varchar(64)	|''	|NOT NULL	|0
FIELD		|publickey	|t_varchar(64)	|''	|NOT NULL	|0
FIELD		|privatekey	|t_varchar(64)	|''	|NOT NULL	|0
FIELD		|command	|t_shorttext	|''	|NOT NULL	|0
FIELD		|alertid	|t_id		|	|NULL		|0			|-|alerts
FIELD		|parent_taskid	|t_id		|	|NOT NULL	|0			|-|task		|taskid
FIELD		|hostid		|t_id		|	|NOT NULL	|0			|-|hosts

TABLE|task_remote_command_result|taskid|0
FIELD		|taskid		|t_id		|	|NOT NULL	|0			|1|task
FIELD		|status		|t_integer	|'0'	|NOT NULL	|0
FIELD		|parent_taskid	|t_id		|	|NOT NULL	|0			|-|task		|taskid
FIELD		|info		|t_shorttext	|''	|NOT NULL	|0

TABLE|task_acknowledge|taskid|0
FIELD		|taskid		|t_id		|	|NOT NULL	|0			|1|task
FIELD		|acknowledgeid	|t_id		|	|NOT NULL	|0			|-|acknowledges

TABLE|sysmap_shape|sysmap_shapeid|ZBX_TEMPLATE
FIELD		|sysmap_shapeid	|t_id		|	|NOT NULL	|0
FIELD		|sysmapid	|t_id		|	|NOT NULL	|0			|1|sysmaps
FIELD		|type		|t_integer	|'0'	|NOT NULL	|0
FIELD		|x		|t_integer	|'0'	|NOT NULL	|0
FIELD		|y		|t_integer	|'0'	|NOT NULL	|0
FIELD		|width		|t_integer	|'200'	|NOT NULL	|0
FIELD		|height		|t_integer	|'200'	|NOT NULL	|0
FIELD		|text		|t_shorttext	|''	|NOT NULL	|0
FIELD		|font		|t_integer	|'9'	|NOT NULL	|0
FIELD		|font_size	|t_integer	|'11'	|NOT NULL	|0
FIELD		|font_color	|t_varchar(6)	|'000000'|NOT NULL	|0
FIELD		|text_halign	|t_integer	|'0'	|NOT NULL	|0
FIELD		|text_valign	|t_integer	|'0'	|NOT NULL	|0
FIELD		|border_type	|t_integer	|'0'	|NOT NULL	|0
FIELD		|border_width	|t_integer	|'1'	|NOT NULL	|0
FIELD		|border_color	|t_varchar(6)	|'000000'|NOT NULL	|0
FIELD		|background_color|t_varchar(6)	|''	|NOT NULL	|0
FIELD		|zindex		|t_integer	|'0'	|NOT NULL	|0
INDEX		|1		|sysmapid

TABLE|sysmap_element_trigger|selement_triggerid|ZBX_TEMPLATE
FIELD		|selement_triggerid	|t_id	|	|NOT NULL	|0
FIELD		|selementid		|t_id	|	|NOT NULL	|0			|1|sysmaps_elements
FIELD		|triggerid		|t_id	|	|NOT NULL	|0			|2|triggers
UNIQUE		|1			|selementid,triggerid

TABLE|httptest_field|httptest_fieldid|ZBX_TEMPLATE
FIELD		|httptest_fieldid	|t_id		|	|NOT NULL	|0
FIELD		|httptestid		|t_id		|	|NOT NULL	|ZBX_PROXY	|1|httptest
FIELD		|type			|t_integer	|'0'	|NOT NULL	|ZBX_PROXY
FIELD		|name			|t_varchar(255)	|''	|NOT NULL	|ZBX_PROXY
FIELD		|value			|t_shorttext	|''	|NOT NULL	|ZBX_PROXY
INDEX		|1			|httptestid

TABLE|httpstep_field|httpstep_fieldid|ZBX_TEMPLATE
FIELD		|httpstep_fieldid	|t_id		|	|NOT NULL	|0
FIELD		|httpstepid		|t_id		|	|NOT NULL	|ZBX_PROXY	|1|httpstep
FIELD		|type			|t_integer	|'0'	|NOT NULL	|ZBX_PROXY
FIELD		|name			|t_varchar(255)	|''	|NOT NULL	|ZBX_PROXY
FIELD		|value			|t_shorttext	|''	|NOT NULL	|ZBX_PROXY
INDEX		|1			|httpstepid

TABLE|dashboard|dashboardid|ZBX_DASHBOARD
FIELD		|dashboardid	|t_id		|	|NOT NULL	|0
FIELD		|name		|t_varchar(255)	|	|NOT NULL	|0
FIELD		|userid		|t_id		|	|NOT NULL	|0			|1|users	|		|RESTRICT
FIELD		|private	|t_integer	|'1'	|NOT NULL	|0

TABLE|dashboard_user|dashboard_userid|ZBX_DASHBOARD
FIELD		|dashboard_userid|t_id		|	|NOT NULL	|0
FIELD		|dashboardid	|t_id		|	|NOT NULL	|0			|1|dashboard
FIELD		|userid		|t_id		|	|NOT NULL	|0			|2|users
FIELD		|permission	|t_integer	|'2'	|NOT NULL	|0
UNIQUE		|1		|dashboardid,userid

TABLE|dashboard_usrgrp|dashboard_usrgrpid|ZBX_DASHBOARD
FIELD		|dashboard_usrgrpid|t_id	|	|NOT NULL	|0
FIELD		|dashboardid	|t_id		|	|NOT NULL	|0			|1|dashboard
FIELD		|usrgrpid	|t_id		|	|NOT NULL	|0			|2|usrgrp
FIELD		|permission	|t_integer	|'2'	|NOT NULL	|0
UNIQUE		|1		|dashboardid,usrgrpid

TABLE|widget|widgetid|ZBX_DASHBOARD
FIELD		|widgetid	|t_id		|	|NOT NULL	|0
FIELD		|dashboardid	|t_id		|	|NOT NULL	|0			|1|dashboard
FIELD		|type		|t_varchar(255)	|''	|NOT NULL	|0
FIELD		|name		|t_varchar(255)	|''	|NOT NULL	|0
FIELD		|x		|t_integer	|'0'	|NOT NULL	|0
FIELD		|y		|t_integer	|'0'	|NOT NULL	|0
FIELD		|width		|t_integer	|'1'	|NOT NULL	|0
FIELD		|height		|t_integer	|'2'	|NOT NULL	|0
FIELD		|view_mode	|t_integer	|'0'	|NOT NULL	|0
INDEX		|1		|dashboardid

TABLE|widget_field|widget_fieldid|ZBX_DASHBOARD
FIELD		|widget_fieldid	|t_id		|	|NOT NULL	|0
FIELD		|widgetid	|t_id		|	|NOT NULL	|0			|1|widget
FIELD		|type		|t_integer	|'0'	|NOT NULL	|0
FIELD		|name		|t_varchar(255)	|''	|NOT NULL	|0
FIELD		|value_int	|t_integer	|'0'	|NOT NULL	|0
FIELD		|value_str	|t_varchar(255)	|''	|NOT NULL	|0
FIELD		|value_groupid	|t_id		|	|NULL		|0			|2|hstgrp	|groupid
FIELD		|value_hostid	|t_id		|	|NULL		|0			|3|hosts	|hostid
FIELD		|value_itemid	|t_id		|	|NULL		|0			|4|items	|itemid
FIELD		|value_graphid	|t_id		|	|NULL		|0			|5|graphs	|graphid
FIELD		|value_sysmapid	|t_id		|	|NULL		|0			|6|sysmaps	|sysmapid
INDEX		|1		|widgetid
INDEX		|2		|value_groupid
INDEX		|3		|value_hostid
INDEX		|4		|value_itemid
INDEX		|5		|value_graphid
INDEX		|6		|value_sysmapid

TABLE|task_check_now|taskid|0
FIELD		|taskid		|t_id		|	|NOT NULL	|0			|1|task
FIELD		|itemid		|t_id		|	|NOT NULL	|0			|-|items

TABLE|event_suppress|event_suppressid|0
FIELD		|event_suppressid|t_id		|	|NOT NULL	|0
FIELD		|eventid	|t_id		|	|NOT NULL	|0			|1|events
FIELD		|maintenanceid	|t_id		|	|NULL		|0			|2|maintenances
FIELD		|suppress_until	|t_time		|'0'	|NOT NULL	|0
UNIQUE		|1		|eventid,maintenanceid
INDEX		|2		|suppress_until
INDEX		|3		|maintenanceid

TABLE|maintenance_tag|maintenancetagid|ZBX_DATA
FIELD		|maintenancetagid|t_id		|	|NOT NULL	|0
FIELD		|maintenanceid	|t_id		|	|NOT NULL	|0			|1|maintenances
FIELD		|tag		|t_varchar(255)	|''	|NOT NULL	|0
FIELD		|operator	|t_integer	|'2'	|NOT NULL	|0
FIELD		|value		|t_varchar(255)	|''	|NOT NULL	|0
INDEX		|1		|maintenanceid

TABLE|lld_macro_path|lld_macro_pathid|ZBX_TEMPLATE
FIELD		|lld_macro_pathid|t_id		|	|NOT NULL	|0
FIELD		|itemid		|t_id		|	|NOT NULL	|0			|1|items
FIELD		|lld_macro	|t_varchar(255)	|''	|NOT NULL	|0
FIELD		|path		|t_varchar(255)	|''	|NOT NULL	|0
UNIQUE		|1		|itemid,lld_macro

TABLE|host_tag|hosttagid|ZBX_TEMPLATE
FIELD		|hosttagid	|t_id		|	|NOT NULL	|0
FIELD		|hostid		|t_id		|	|NOT NULL	|0			|1|hosts
FIELD		|tag		|t_varchar(255)	|''	|NOT NULL	|0
FIELD		|value		|t_varchar(255)	|''	|NOT NULL	|0
INDEX		|1		|hostid

TABLE|config_autoreg_tls|autoreg_tlsid|0
FIELD		|autoreg_tlsid		|t_id		|	|NOT NULL	|0
FIELD		|tls_psk_identity	|t_varchar(128)|''	|NOT NULL	|ZBX_PROXY
FIELD		|tls_psk		|t_varchar(512)	|''	|NOT NULL	|ZBX_PROXY

TABLE|dbversion||
FIELD		|mandatory	|t_integer	|'0'	|NOT NULL	|
FIELD		|optional	|t_integer	|'0'	|NOT NULL	|
<<<<<<< HEAD
ROW		|4030018	|4030018
=======
ROW			|4030015	|4030015
>>>>>>> 0f245dfb
<|MERGE_RESOLUTION|>--- conflicted
+++ resolved
@@ -1687,8 +1687,4 @@
 TABLE|dbversion||
 FIELD		|mandatory	|t_integer	|'0'	|NOT NULL	|
 FIELD		|optional	|t_integer	|'0'	|NOT NULL	|
-<<<<<<< HEAD
-ROW		|4030018	|4030018
-=======
-ROW			|4030015	|4030015
->>>>>>> 0f245dfb
+ROW		|4030020	|4030020