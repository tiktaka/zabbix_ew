--
-- Zabbix
-- Copyright (C) 2001-2021 Zabbix SIA
--
-- This program is free software; you can redistribute it and/or modify
-- it under the terms of the GNU General Public License as published by
-- the Free Software Foundation; either version 2 of the License, or
-- (at your option) any later version.
--
-- This program is distributed in the hope that it will be useful,
-- but WITHOUT ANY WARRANTY; without even the implied warranty of
-- MERCHANTABILITY or FITNESS FOR A PARTICULAR PURPOSE. See the
-- GNU General Public License for more details.
--
-- You should have received a copy of the GNU General Public License
-- along with this program; if not, write to the Free Software
-- Foundation, Inc., 51 Franklin Street, Fifth Floor, Boston, MA  02110-1301, USA.
--

--
-- Do not use spaces
-- Tables must be sorted to match referential integrity rules
--

TABLE|role|roleid|ZBX_DATA
FIELD		|roleid		|t_id		|	|NOT NULL	|0
FIELD		|name		|t_varchar(255)	|''	|NOT NULL	|0
FIELD		|type		|t_integer	|'0'	|NOT NULL	|0
FIELD		|readonly	|t_integer	|'0'	|NOT NULL	|0
UNIQUE		|1		|name

TABLE|users|userid|ZBX_DATA
FIELD		|userid		|t_id		|	|NOT NULL	|0
FIELD		|username	|t_varchar(100)	|''	|NOT NULL	|0
FIELD		|name		|t_varchar(100)	|''	|NOT NULL	|0
FIELD		|surname	|t_varchar(100)	|''	|NOT NULL	|0
FIELD		|passwd		|t_varchar(60)	|''	|NOT NULL	|0
FIELD		|url		|t_varchar(255)	|''	|NOT NULL	|0
FIELD		|autologin	|t_integer	|'0'	|NOT NULL	|0
FIELD		|autologout	|t_varchar(32)	|'15m'	|NOT NULL	|0
FIELD		|lang		|t_varchar(7)	|'default'|NOT NULL	|ZBX_NODATA
FIELD		|refresh	|t_varchar(32)	|'30s'	|NOT NULL	|0
FIELD		|theme		|t_varchar(128)	|'default'|NOT NULL	|ZBX_NODATA
FIELD		|attempt_failed	|t_integer	|0	|NOT NULL	|ZBX_NODATA
FIELD		|attempt_ip	|t_varchar(39)	|''	|NOT NULL	|ZBX_NODATA
FIELD		|attempt_clock	|t_integer	|0	|NOT NULL	|ZBX_NODATA
FIELD		|rows_per_page	|t_integer	|50	|NOT NULL	|0
FIELD		|timezone	|t_varchar(50)	|'default'|NOT NULL	|ZBX_NODATA
FIELD		|roleid		|t_id		|	|NOT NULL	|0			|1|role
UNIQUE		|1		|username

TABLE|maintenances|maintenanceid|ZBX_DATA
FIELD		|maintenanceid	|t_id		|	|NOT NULL	|0
FIELD		|name		|t_varchar(128)	|''	|NOT NULL	|0
FIELD		|maintenance_type|t_integer	|'0'	|NOT NULL	|0
FIELD		|description	|t_shorttext	|''	|NOT NULL	|0
FIELD		|active_since	|t_integer	|'0'	|NOT NULL	|0
FIELD		|active_till	|t_integer	|'0'	|NOT NULL	|0
FIELD		|tags_evaltype	|t_integer	|'0'	|NOT NULL	|0
INDEX		|1		|active_since,active_till
UNIQUE		|2		|name

TABLE|hosts|hostid|ZBX_TEMPLATE
FIELD		|hostid		|t_id		|	|NOT NULL	|0
FIELD		|proxy_hostid	|t_id		|	|NULL		|0			|1|hosts	|hostid		|RESTRICT
FIELD		|host		|t_varchar(128)	|''	|NOT NULL	|ZBX_PROXY
FIELD		|status		|t_integer	|'0'	|NOT NULL	|ZBX_PROXY
FIELD		|lastaccess	|t_integer	|'0'	|NOT NULL	|ZBX_NODATA
FIELD		|ipmi_authtype	|t_integer	|'-1'	|NOT NULL	|ZBX_PROXY
FIELD		|ipmi_privilege	|t_integer	|'2'	|NOT NULL	|ZBX_PROXY
FIELD		|ipmi_username	|t_varchar(16)	|''	|NOT NULL	|ZBX_PROXY
FIELD		|ipmi_password	|t_varchar(20)	|''	|NOT NULL	|ZBX_PROXY
FIELD		|maintenanceid	|t_id		|	|NULL		|ZBX_NODATA		|2|maintenances	|		|RESTRICT
FIELD		|maintenance_status|t_integer	|'0'	|NOT NULL	|ZBX_NODATA
FIELD		|maintenance_type|t_integer	|'0'	|NOT NULL	|ZBX_NODATA
FIELD		|maintenance_from|t_integer	|'0'	|NOT NULL	|ZBX_NODATA
FIELD		|name		|t_varchar(128)	|''	|NOT NULL	|ZBX_PROXY
FIELD		|flags		|t_integer	|'0'	|NOT NULL	|0
FIELD		|templateid	|t_id		|	|NULL		|0			|3|hosts	|hostid
FIELD		|description	|t_shorttext	|''	|NOT NULL	|0
FIELD		|tls_connect	|t_integer	|'1'	|NOT NULL	|ZBX_PROXY
FIELD		|tls_accept	|t_integer	|'1'	|NOT NULL	|ZBX_PROXY
FIELD		|tls_issuer	|t_varchar(1024)|''	|NOT NULL	|ZBX_PROXY
FIELD		|tls_subject	|t_varchar(1024)|''	|NOT NULL	|ZBX_PROXY
FIELD		|tls_psk_identity|t_varchar(128)|''	|NOT NULL	|ZBX_PROXY
FIELD		|tls_psk	|t_varchar(512)	|''	|NOT NULL	|ZBX_PROXY
FIELD		|proxy_address	|t_varchar(255)	|''	|NOT NULL	|0
FIELD		|auto_compress	|t_integer	|'1'	|NOT NULL	|0
FIELD		|discover	|t_integer	|'0'	|NOT NULL	|0
FIELD		|custom_interfaces|t_integer	|'0'	|NOT NULL	|0
FIELD		|uuid		|t_varchar(32)	|''	|NOT NULL	|0
INDEX		|1		|host
INDEX		|2		|status
INDEX		|3		|proxy_hostid
INDEX		|4		|name
INDEX		|5		|maintenanceid

TABLE|hstgrp|groupid|ZBX_DATA
FIELD		|groupid	|t_id		|	|NOT NULL	|0
FIELD		|name		|t_varchar(255)	|''	|NOT NULL	|0
FIELD		|internal	|t_integer	|'0'	|NOT NULL	|0
FIELD		|flags		|t_integer	|'0'	|NOT NULL	|0
FIELD		|uuid		|t_varchar(32)	|''	|NOT NULL	|0
INDEX		|1		|name

TABLE|group_prototype|group_prototypeid|ZBX_TEMPLATE
FIELD		|group_prototypeid|t_id		|	|NOT NULL	|0
FIELD		|hostid		|t_id		|	|NOT NULL	|0			|1|hosts
FIELD		|name		|t_varchar(255)	|''	|NOT NULL	|0
FIELD		|groupid	|t_id		|	|NULL		|0			|2|hstgrp	|		|RESTRICT
FIELD		|templateid	|t_id		|	|NULL		|0			|3|group_prototype|group_prototypeid
INDEX		|1		|hostid

TABLE|group_discovery|groupid|ZBX_TEMPLATE
FIELD		|groupid	|t_id		|	|NOT NULL	|0			|1|hstgrp
FIELD		|parent_group_prototypeid|t_id	|	|NOT NULL	|0			|2|group_prototype|group_prototypeid|RESTRICT
FIELD		|name		|t_varchar(64)	|''	|NOT NULL	|ZBX_NODATA
FIELD		|lastcheck	|t_integer	|'0'	|NOT NULL	|ZBX_NODATA
FIELD		|ts_delete	|t_time		|'0'	|NOT NULL	|ZBX_NODATA

TABLE|drules|druleid|ZBX_DATA
FIELD		|druleid	|t_id		|	|NOT NULL	|0
FIELD		|proxy_hostid	|t_id		|	|NULL		|0			|1|hosts	|hostid		|RESTRICT
FIELD		|name		|t_varchar(255)	|''	|NOT NULL	|ZBX_PROXY
FIELD		|iprange	|t_varchar(2048)|''	|NOT NULL	|ZBX_PROXY
FIELD		|delay		|t_varchar(255)	|'1h'	|NOT NULL	|ZBX_PROXY
FIELD		|nextcheck	|t_integer	|'0'	|NOT NULL	|ZBX_NODATA
FIELD		|status		|t_integer	|'0'	|NOT NULL	|0
INDEX		|1		|proxy_hostid
UNIQUE		|2		|name

TABLE|dchecks|dcheckid|ZBX_DATA
FIELD		|dcheckid	|t_id		|	|NOT NULL	|0
FIELD		|druleid	|t_id		|	|NOT NULL	|ZBX_PROXY		|1|drules
FIELD		|type		|t_integer	|'0'	|NOT NULL	|ZBX_PROXY
FIELD		|key_		|t_varchar(2048)|''	|NOT NULL	|ZBX_PROXY
FIELD		|snmp_community	|t_varchar(255)	|''	|NOT NULL	|ZBX_PROXY
FIELD		|ports		|t_varchar(255)	|'0'	|NOT NULL	|ZBX_PROXY
FIELD		|snmpv3_securityname|t_varchar(64)|''	|NOT NULL	|ZBX_PROXY
FIELD		|snmpv3_securitylevel|t_integer	|'0'	|NOT NULL	|ZBX_PROXY
FIELD		|snmpv3_authpassphrase|t_varchar(64)|''	|NOT NULL	|ZBX_PROXY
FIELD		|snmpv3_privpassphrase|t_varchar(64)|''	|NOT NULL	|ZBX_PROXY
FIELD		|uniq		|t_integer	|'0'	|NOT NULL	|ZBX_PROXY
FIELD		|snmpv3_authprotocol|t_integer	|'0'	|NOT NULL	|ZBX_PROXY
FIELD		|snmpv3_privprotocol|t_integer	|'0'	|NOT NULL	|ZBX_PROXY
FIELD		|snmpv3_contextname|t_varchar(255)|''	|NOT NULL	|ZBX_PROXY
FIELD		|host_source|t_integer	|'1'	|NOT NULL	|ZBX_PROXY
FIELD		|name_source|t_integer	|'0'	|NOT NULL	|ZBX_PROXY
INDEX		|1		|druleid,host_source,name_source

TABLE|httptest|httptestid|ZBX_TEMPLATE
FIELD		|httptestid	|t_id		|	|NOT NULL	|0
FIELD		|name		|t_varchar(64)	|''	|NOT NULL	|ZBX_PROXY
FIELD		|nextcheck	|t_integer	|'0'	|NOT NULL	|ZBX_NODATA
FIELD		|delay		|t_varchar(255)	|'1m'	|NOT NULL	|ZBX_PROXY
FIELD		|status		|t_integer	|'0'	|NOT NULL	|0
FIELD		|agent		|t_varchar(255)	|'Zabbix'|NOT NULL	|ZBX_PROXY
FIELD		|authentication	|t_integer	|'0'	|NOT NULL	|ZBX_PROXY,ZBX_NODATA
FIELD		|http_user	|t_varchar(64)	|''	|NOT NULL	|ZBX_PROXY,ZBX_NODATA
FIELD		|http_password	|t_varchar(64)	|''	|NOT NULL	|ZBX_PROXY,ZBX_NODATA
FIELD		|hostid		|t_id		|	|NOT NULL	|ZBX_PROXY		|2|hosts
FIELD		|templateid	|t_id		|	|NULL		|0			|3|httptest	|httptestid
FIELD		|http_proxy	|t_varchar(255)	|''	|NOT NULL	|ZBX_PROXY,ZBX_NODATA
FIELD		|retries	|t_integer	|'1'	|NOT NULL	|ZBX_PROXY,ZBX_NODATA
FIELD		|ssl_cert_file	|t_varchar(255)	|''	|NOT NULL	|ZBX_PROXY,ZBX_NODATA
FIELD		|ssl_key_file	|t_varchar(255)	|''	|NOT NULL	|ZBX_PROXY,ZBX_NODATA
FIELD		|ssl_key_password|t_varchar(64)	|''	|NOT NULL	|ZBX_PROXY,ZBX_NODATA
FIELD		|verify_peer	|t_integer	|'0'	|NOT NULL	|ZBX_PROXY
FIELD		|verify_host	|t_integer	|'0'	|NOT NULL	|ZBX_PROXY
FIELD		|uuid		|t_varchar(32)	|''	|NOT NULL	|0
UNIQUE		|2		|hostid,name
INDEX		|3		|status
INDEX		|4		|templateid

TABLE|httpstep|httpstepid|ZBX_TEMPLATE
FIELD		|httpstepid	|t_id		|	|NOT NULL	|0
FIELD		|httptestid	|t_id		|	|NOT NULL	|ZBX_PROXY		|1|httptest
FIELD		|name		|t_varchar(64)	|''	|NOT NULL	|ZBX_PROXY
FIELD		|no		|t_integer	|'0'	|NOT NULL	|ZBX_PROXY
FIELD		|url		|t_varchar(2048)|''	|NOT NULL	|ZBX_PROXY
FIELD		|timeout	|t_varchar(255)	|'15s'	|NOT NULL	|ZBX_PROXY
FIELD		|posts		|t_shorttext	|''	|NOT NULL	|ZBX_PROXY
FIELD		|required	|t_varchar(255)	|''	|NOT NULL	|ZBX_PROXY
FIELD		|status_codes	|t_varchar(255)	|''	|NOT NULL	|ZBX_PROXY
FIELD		|follow_redirects|t_integer	|'1'	|NOT NULL	|ZBX_PROXY
FIELD		|retrieve_mode	|t_integer	|'0'	|NOT NULL	|ZBX_PROXY
FIELD		|post_type	|t_integer	|'0'	|NOT NULL	|ZBX_PROXY
INDEX		|1		|httptestid

TABLE|interface|interfaceid|ZBX_TEMPLATE
FIELD		|interfaceid	|t_id		|	|NOT NULL	|0
FIELD		|hostid		|t_id		|	|NOT NULL	|ZBX_PROXY		|1|hosts
FIELD		|main		|t_integer	|'0'	|NOT NULL	|ZBX_PROXY
FIELD		|type		|t_integer	|'1'	|NOT NULL	|ZBX_PROXY
FIELD		|useip		|t_integer	|'1'	|NOT NULL	|ZBX_PROXY
FIELD		|ip		|t_varchar(64)	|'127.0.0.1'|NOT NULL	|ZBX_PROXY
FIELD		|dns		|t_varchar(255)	|''	|NOT NULL	|ZBX_PROXY
FIELD		|port		|t_varchar(64)	|'10050'|NOT NULL	|ZBX_PROXY
FIELD		|available	|t_integer	|'0'	|NOT NULL	|ZBX_PROXY,ZBX_NODATA
FIELD		|error		|t_varchar(2048)|''	|NOT NULL	|ZBX_NODATA
FIELD		|errors_from	|t_integer	|'0'	|NOT NULL	|ZBX_NODATA
FIELD		|disable_until	|t_integer	|'0'	|NOT NULL	|ZBX_NODATA
INDEX		|1		|hostid,type
INDEX		|2		|ip,dns
INDEX		|3		|available

TABLE|valuemap|valuemapid|ZBX_TEMPLATE
FIELD		|valuemapid	|t_id		|	|NOT NULL	|0
FIELD		|hostid		|t_id		|	|NOT NULL	|0			|1|hosts
FIELD		|name		|t_varchar(64)	|''	|NOT NULL	|0
FIELD		|uuid		|t_varchar(32)	|''	|NOT NULL	|0
UNIQUE		|1		|hostid,name

TABLE|items|itemid|ZBX_TEMPLATE
FIELD		|itemid		|t_id		|	|NOT NULL	|0
FIELD		|type		|t_integer	|'0'	|NOT NULL	|ZBX_PROXY
FIELD		|snmp_oid	|t_varchar(512)	|''	|NOT NULL	|ZBX_PROXY
FIELD		|hostid		|t_id		|	|NOT NULL	|ZBX_PROXY		|1|hosts
FIELD		|name		|t_varchar(255)	|''	|NOT NULL	|0
FIELD		|key_		|t_varchar(2048)|''	|NOT NULL	|ZBX_PROXY
FIELD		|delay		|t_varchar(1024)|'0'	|NOT NULL	|ZBX_PROXY
FIELD		|history	|t_varchar(255)	|'90d'	|NOT NULL	|ZBX_PROXY
FIELD		|trends		|t_varchar(255)	|'365d'	|NOT NULL	|0
FIELD		|status		|t_integer	|'0'	|NOT NULL	|ZBX_PROXY
FIELD		|value_type	|t_integer	|'0'	|NOT NULL	|ZBX_PROXY
FIELD		|trapper_hosts	|t_varchar(255)	|''	|NOT NULL	|ZBX_PROXY
FIELD		|units		|t_varchar(255)	|''	|NOT NULL	|0
FIELD		|formula	|t_varchar(255)	|''	|NOT NULL	|0
FIELD		|logtimefmt	|t_varchar(64)	|''	|NOT NULL	|ZBX_PROXY
FIELD		|templateid	|t_id		|	|NULL		|0			|2|items	|itemid
FIELD		|valuemapid	|t_id		|	|NULL		|0			|3|valuemap	|		|RESTRICT
FIELD		|params		|t_text		|''	|NOT NULL	|ZBX_PROXY
FIELD		|ipmi_sensor	|t_varchar(128)	|''	|NOT NULL	|ZBX_PROXY
FIELD		|authtype	|t_integer	|'0'	|NOT NULL	|ZBX_PROXY
FIELD		|username	|t_varchar(64)	|''	|NOT NULL	|ZBX_PROXY
FIELD		|password	|t_varchar(64)	|''	|NOT NULL	|ZBX_PROXY
FIELD		|publickey	|t_varchar(64)	|''	|NOT NULL	|ZBX_PROXY
FIELD		|privatekey	|t_varchar(64)	|''	|NOT NULL	|ZBX_PROXY
FIELD		|flags		|t_integer	|'0'	|NOT NULL	|ZBX_PROXY
FIELD		|interfaceid	|t_id		|	|NULL		|ZBX_PROXY		|4|interface	|		|RESTRICT
FIELD		|description	|t_text		|''	|NOT NULL	|0
FIELD		|inventory_link	|t_integer	|'0'	|NOT NULL	|ZBX_PROXY
FIELD		|lifetime	|t_varchar(255)	|'30d'	|NOT NULL	|0
FIELD		|evaltype	|t_integer	|'0'	|NOT NULL	|0
FIELD		|jmx_endpoint	|t_varchar(255)	|''	|NOT NULL	|ZBX_PROXY
FIELD		|master_itemid	|t_id		|	|NULL		|ZBX_PROXY		|5|items	|itemid
FIELD		|timeout	|t_varchar(255)	|'3s'	|NOT NULL	|ZBX_PROXY
FIELD		|url		|t_varchar(2048)|''	|NOT NULL	|ZBX_PROXY
FIELD		|query_fields	|t_varchar(2048)|''	|NOT NULL	|ZBX_PROXY
FIELD		|posts		|t_text		|''	|NOT NULL	|ZBX_PROXY
FIELD		|status_codes	|t_varchar(255)	|'200'	|NOT NULL	|ZBX_PROXY
FIELD		|follow_redirects|t_integer	|'1'	|NOT NULL	|ZBX_PROXY
FIELD		|post_type	|t_integer	|'0'	|NOT NULL	|ZBX_PROXY
FIELD		|http_proxy	|t_varchar(255)	|''	|NOT NULL	|ZBX_PROXY,ZBX_NODATA
FIELD		|headers	|t_text		|''	|NOT NULL	|ZBX_PROXY
FIELD		|retrieve_mode	|t_integer	|'0'	|NOT NULL	|ZBX_PROXY
FIELD		|request_method	|t_integer	|'0'	|NOT NULL	|ZBX_PROXY
FIELD		|output_format	|t_integer	|'0'	|NOT NULL	|ZBX_PROXY
FIELD		|ssl_cert_file	|t_varchar(255)	|''	|NOT NULL	|ZBX_PROXY,ZBX_NODATA
FIELD		|ssl_key_file	|t_varchar(255)	|''	|NOT NULL	|ZBX_PROXY,ZBX_NODATA
FIELD		|ssl_key_password|t_varchar(64)	|''	|NOT NULL	|ZBX_PROXY,ZBX_NODATA
FIELD		|verify_peer	|t_integer	|'0'	|NOT NULL	|ZBX_PROXY
FIELD		|verify_host	|t_integer	|'0'	|NOT NULL	|ZBX_PROXY
FIELD		|allow_traps	|t_integer	|'0'	|NOT NULL	|ZBX_PROXY
FIELD		|discover	|t_integer	|'0'	|NOT NULL	|0
FIELD		|uuid		|t_varchar(32)	|''	|NOT NULL	|0
INDEX		|1		|hostid,key_(764)
INDEX		|3		|status
INDEX		|4		|templateid
INDEX		|5		|valuemapid
INDEX		|6		|interfaceid
INDEX		|7		|master_itemid
INDEX		|8		|key_(768)

TABLE|httpstepitem|httpstepitemid|ZBX_TEMPLATE
FIELD		|httpstepitemid	|t_id		|	|NOT NULL	|0
FIELD		|httpstepid	|t_id		|	|NOT NULL	|ZBX_PROXY		|1|httpstep
FIELD		|itemid		|t_id		|	|NOT NULL	|ZBX_PROXY		|2|items
FIELD		|type		|t_integer	|'0'	|NOT NULL	|ZBX_PROXY
UNIQUE		|1		|httpstepid,itemid
INDEX		|2		|itemid

TABLE|httptestitem|httptestitemid|ZBX_TEMPLATE
FIELD		|httptestitemid	|t_id		|	|NOT NULL	|0
FIELD		|httptestid	|t_id		|	|NOT NULL	|ZBX_PROXY		|1|httptest
FIELD		|itemid		|t_id		|	|NOT NULL	|ZBX_PROXY		|2|items
FIELD		|type		|t_integer	|'0'	|NOT NULL	|ZBX_PROXY
UNIQUE		|1		|httptestid,itemid
INDEX		|2		|itemid

TABLE|media_type|mediatypeid|ZBX_DATA
FIELD		|mediatypeid	|t_id		|	|NOT NULL	|0
FIELD		|type		|t_integer	|'0'	|NOT NULL	|0
FIELD		|name		|t_varchar(100)	|''	|NOT NULL	|0
FIELD		|smtp_server	|t_varchar(255)	|''	|NOT NULL	|0
FIELD		|smtp_helo	|t_varchar(255)	|''	|NOT NULL	|0
FIELD		|smtp_email	|t_varchar(255)	|''	|NOT NULL	|0
FIELD		|exec_path	|t_varchar(255)	|''	|NOT NULL	|0
FIELD		|gsm_modem	|t_varchar(255)	|''	|NOT NULL	|0
FIELD		|username	|t_varchar(255)	|''	|NOT NULL	|0
FIELD		|passwd		|t_varchar(255)	|''	|NOT NULL	|0
FIELD		|status		|t_integer	|'0'	|NOT NULL	|0
FIELD		|smtp_port	|t_integer	|'25'	|NOT NULL	|0
FIELD		|smtp_security	|t_integer	|'0'	|NOT NULL	|0
FIELD		|smtp_verify_peer|t_integer	|'0'	|NOT NULL	|0
FIELD		|smtp_verify_host|t_integer	|'0'	|NOT NULL	|0
FIELD		|smtp_authentication|t_integer	|'0'	|NOT NULL	|0
FIELD		|exec_params	|t_varchar(255)	|''	|NOT NULL	|0
FIELD		|maxsessions	|t_integer	|'1'	|NOT NULL	|0
FIELD		|maxattempts	|t_integer	|'3'	|NOT NULL	|0
FIELD		|attempt_interval|t_varchar(32)	|'10s'	|NOT NULL	|0
FIELD		|content_type	|t_integer	|'1'	|NOT NULL	|0
FIELD		|script		|t_text		|''	|NOT NULL	|0
FIELD		|timeout	|t_varchar(32)	|'30s'	|NOT NULL	|0
FIELD		|process_tags	|t_integer	|'0'	|NOT NULL	|0
FIELD		|show_event_menu|t_integer	|'0'	|NOT NULL	|0
FIELD		|event_menu_url	|t_varchar(2048)|''	|NOT NULL	|0
FIELD		|event_menu_name|t_varchar(255)	|''	|NOT NULL	|0
FIELD		|description	|t_shorttext	|''	|NOT NULL	|0
UNIQUE		|1		|name

TABLE|media_type_param|mediatype_paramid|ZBX_DATA
FIELD		|mediatype_paramid|t_id		|	|NOT NULL	|0
FIELD		|mediatypeid	|t_id		|	|NOT NULL	|0			|1|media_type
FIELD		|name		|t_varchar(255)	|''	|NOT NULL	|0
FIELD		|value		|t_varchar(2048)|''	|NOT NULL	|0
INDEX		|1		|mediatypeid

TABLE|media_type_message|mediatype_messageid|ZBX_DATA
FIELD		|mediatype_messageid|t_id	|	|NOT NULL	|0
FIELD		|mediatypeid	|t_id		|	|NOT NULL	|0			|1|media_type
FIELD		|eventsource	|t_integer	|	|NOT NULL	|0
FIELD		|recovery	|t_integer	|	|NOT NULL	|0
FIELD		|subject	|t_varchar(255)	|''	|NOT NULL	|0
FIELD		|message	|t_text		|''	|NOT NULL	|0
UNIQUE		|1		|mediatypeid,eventsource,recovery

TABLE|usrgrp|usrgrpid|ZBX_DATA
FIELD		|usrgrpid	|t_id		|	|NOT NULL	|0
FIELD		|name		|t_varchar(64)	|''	|NOT NULL	|0
FIELD		|gui_access	|t_integer	|'0'	|NOT NULL	|0
FIELD		|users_status	|t_integer	|'0'	|NOT NULL	|0
FIELD		|debug_mode	|t_integer	|'0'	|NOT NULL	|0
UNIQUE		|1		|name

TABLE|users_groups|id|ZBX_DATA
FIELD		|id		|t_id		|	|NOT NULL	|0
FIELD		|usrgrpid	|t_id		|	|NOT NULL	|0			|1|usrgrp
FIELD		|userid		|t_id		|	|NOT NULL	|0			|2|users
UNIQUE		|1		|usrgrpid,userid
INDEX		|2		|userid

TABLE|scripts|scriptid|ZBX_DATA
FIELD		|scriptid	|t_id		|	|NOT NULL	|0
FIELD		|name		|t_varchar(255)	|''	|NOT NULL	|0
FIELD		|command	|t_text		|''	|NOT NULL	|0
FIELD		|host_access	|t_integer	|'2'	|NOT NULL	|0
FIELD		|usrgrpid	|t_id		|	|NULL		|0			|1|usrgrp	|		|RESTRICT
FIELD		|groupid	|t_id		|	|NULL		|0			|2|hstgrp	|		|RESTRICT
FIELD		|description	|t_shorttext	|''	|NOT NULL	|0
FIELD		|confirmation	|t_varchar(255)	|''	|NOT NULL	|0
FIELD		|type		|t_integer	|'5'	|NOT NULL	|0
FIELD		|execute_on	|t_integer	|'2'	|NOT NULL	|0
FIELD		|timeout	|t_varchar(32)	|'30s'	|NOT NULL	|ZBX_NODATA
FIELD		|scope		|t_integer	|'1'	|NOT NULL	|0
FIELD		|port		|t_varchar(64)	|''	|NOT NULL	|0
FIELD		|authtype	|t_integer	|'0'	|NOT NULL	|0
FIELD		|username	|t_varchar(64)	|''	|NOT NULL	|0
FIELD		|password	|t_varchar(64)	|''	|NOT NULL	|0
FIELD		|publickey	|t_varchar(64)	|''	|NOT NULL	|0
FIELD		|privatekey	|t_varchar(64)	|''	|NOT NULL	|0
FIELD		|menu_path	|t_varchar(255)	|''	|NOT NULL	|0
INDEX		|1		|usrgrpid
INDEX		|2		|groupid
UNIQUE		|3		|name

TABLE|script_param|script_paramid|ZBX_DATA
FIELD		|script_paramid	|t_id		|	|NOT NULL	|0
FIELD		|scriptid	|t_id		|	|NOT NULL	|0			|1|scripts
FIELD		|name		|t_varchar(255)	|''	|NOT NULL	|0
FIELD		|value		|t_varchar(2048)|''	|NOT NULL	|0
UNIQUE		|1		|scriptid,name

TABLE|actions|actionid|ZBX_DATA
FIELD		|actionid	|t_id		|	|NOT NULL	|0
FIELD		|name		|t_varchar(255)	|''	|NOT NULL	|0
FIELD		|eventsource	|t_integer	|'0'	|NOT NULL	|0
FIELD		|evaltype	|t_integer	|'0'	|NOT NULL	|0
FIELD		|status		|t_integer	|'0'	|NOT NULL	|0
FIELD		|esc_period	|t_varchar(255)	|'1h'	|NOT NULL	|0
FIELD		|formula	|t_varchar(1024)|''	|NOT NULL	|0
FIELD		|pause_suppressed|t_integer	|'1'	|NOT NULL	|0
FIELD		|notify_if_canceled|t_integer	|'1'	|NOT NULL	|0
INDEX		|1		|eventsource,status
UNIQUE		|2		|name

TABLE|operations|operationid|ZBX_DATA
FIELD		|operationid	|t_id		|	|NOT NULL	|0
FIELD		|actionid	|t_id		|	|NOT NULL	|0			|1|actions
FIELD		|operationtype	|t_integer	|'0'	|NOT NULL	|0
FIELD		|esc_period	|t_varchar(255)	|'0'	|NOT NULL	|0
FIELD		|esc_step_from	|t_integer	|'1'	|NOT NULL	|0
FIELD		|esc_step_to	|t_integer	|'1'	|NOT NULL	|0
FIELD		|evaltype	|t_integer	|'0'	|NOT NULL	|0
FIELD		|recovery	|t_integer	|'0'	|NOT NULL	|0
INDEX		|1		|actionid

TABLE|opmessage|operationid|ZBX_DATA
FIELD		|operationid	|t_id		|	|NOT NULL	|0			|1|operations
FIELD		|default_msg	|t_integer	|'1'	|NOT NULL	|0
FIELD		|subject	|t_varchar(255)	|''	|NOT NULL	|0
FIELD		|message	|t_shorttext	|''	|NOT NULL	|0
FIELD		|mediatypeid	|t_id		|	|NULL		|0			|2|media_type	|		|RESTRICT
INDEX		|1		|mediatypeid

TABLE|opmessage_grp|opmessage_grpid|ZBX_DATA
FIELD		|opmessage_grpid|t_id		|	|NOT NULL	|0
FIELD		|operationid	|t_id		|	|NOT NULL	|0			|1|operations
FIELD		|usrgrpid	|t_id		|	|NOT NULL	|0			|2|usrgrp	|		|RESTRICT
UNIQUE		|1		|operationid,usrgrpid
INDEX		|2		|usrgrpid

TABLE|opmessage_usr|opmessage_usrid|ZBX_DATA
FIELD		|opmessage_usrid|t_id		|	|NOT NULL	|0
FIELD		|operationid	|t_id		|	|NOT NULL	|0			|1|operations
FIELD		|userid		|t_id		|	|NOT NULL	|0			|2|users	|		|RESTRICT
UNIQUE		|1		|operationid,userid
INDEX		|2		|userid

TABLE|opcommand|operationid|ZBX_DATA
FIELD		|operationid	|t_id		|	|NOT NULL	|0			|1|operations
FIELD		|scriptid	|t_id		|	|NOT NULL	|0			|2|scripts	|		|RESTRICT
INDEX		|1		|scriptid

TABLE|opcommand_hst|opcommand_hstid|ZBX_DATA
FIELD		|opcommand_hstid|t_id		|	|NOT NULL	|0
FIELD		|operationid	|t_id		|	|NOT NULL	|0			|1|operations
FIELD		|hostid		|t_id		|	|NULL		|0			|2|hosts	|		|RESTRICT
INDEX		|1		|operationid
INDEX		|2		|hostid

TABLE|opcommand_grp|opcommand_grpid|ZBX_DATA
FIELD		|opcommand_grpid|t_id		|	|NOT NULL	|0
FIELD		|operationid	|t_id		|	|NOT NULL	|0			|1|operations
FIELD		|groupid	|t_id		|	|NOT NULL	|0			|2|hstgrp	|		|RESTRICT
INDEX		|1		|operationid
INDEX		|2		|groupid

TABLE|opgroup|opgroupid|ZBX_DATA
FIELD		|opgroupid	|t_id		|	|NOT NULL	|0
FIELD		|operationid	|t_id		|	|NOT NULL	|0			|1|operations
FIELD		|groupid	|t_id		|	|NOT NULL	|0			|2|hstgrp	|		|RESTRICT
UNIQUE		|1		|operationid,groupid
INDEX		|2		|groupid

TABLE|optemplate|optemplateid|ZBX_TEMPLATE
FIELD		|optemplateid	|t_id		|	|NOT NULL	|0
FIELD		|operationid	|t_id		|	|NOT NULL	|0			|1|operations
FIELD		|templateid	|t_id		|	|NOT NULL	|0			|2|hosts	|hostid		|RESTRICT
UNIQUE		|1		|operationid,templateid
INDEX		|2		|templateid

TABLE|opconditions|opconditionid|ZBX_DATA
FIELD		|opconditionid	|t_id		|	|NOT NULL	|0
FIELD		|operationid	|t_id		|	|NOT NULL	|0			|1|operations
FIELD		|conditiontype	|t_integer	|'0'	|NOT NULL	|0
FIELD		|operator	|t_integer	|'0'	|NOT NULL	|0
FIELD		|value		|t_varchar(255)	|''	|NOT NULL	|0
INDEX		|1		|operationid

TABLE|conditions|conditionid|ZBX_DATA
FIELD		|conditionid	|t_id		|	|NOT NULL	|0
FIELD		|actionid	|t_id		|	|NOT NULL	|0			|1|actions
FIELD		|conditiontype	|t_integer	|'0'	|NOT NULL	|0
FIELD		|operator	|t_integer	|'0'	|NOT NULL	|0
FIELD		|value		|t_varchar(255)	|''	|NOT NULL	|0
FIELD		|value2		|t_varchar(255)	|''	|NOT NULL	|0
INDEX		|1		|actionid

TABLE|config|configid|ZBX_DATA
FIELD		|configid	|t_id		|	|NOT NULL	|0
FIELD		|work_period	|t_varchar(255)	|'1-5,09:00-18:00'|NOT NULL|0
FIELD		|alert_usrgrpid	|t_id		|	|NULL		|0			|1|usrgrp	|usrgrpid	|RESTRICT
FIELD		|default_theme	|t_varchar(128)	|'blue-theme'|NOT NULL	|ZBX_NODATA
FIELD		|authentication_type|t_integer	|'0'	|NOT NULL	|ZBX_NODATA
FIELD		|ldap_host	|t_varchar(255)	|''	|NOT NULL	|ZBX_NODATA
FIELD		|ldap_port	|t_integer	|389	|NOT NULL	|ZBX_NODATA
FIELD		|ldap_base_dn	|t_varchar(255)	|''	|NOT NULL	|ZBX_NODATA
FIELD		|ldap_bind_dn	|t_varchar(255)	|''	|NOT NULL	|ZBX_NODATA
FIELD		|ldap_bind_password|t_varchar(128)|''	|NOT NULL	|ZBX_NODATA
FIELD		|ldap_search_attribute|t_varchar(128)|''|NOT NULL	|ZBX_NODATA
FIELD		|discovery_groupid|t_id		|	|NOT NULL	|ZBX_PROXY		|2|hstgrp	|groupid	|RESTRICT
FIELD		|max_in_table	|t_integer	|'50'	|NOT NULL	|ZBX_NODATA
FIELD		|search_limit	|t_integer	|'1000'	|NOT NULL	|ZBX_NODATA
FIELD		|severity_color_0|t_varchar(6)	|'97AAB3'|NOT NULL	|ZBX_NODATA
FIELD		|severity_color_1|t_varchar(6)	|'7499FF'|NOT NULL	|ZBX_NODATA
FIELD		|severity_color_2|t_varchar(6)	|'FFC859'|NOT NULL	|ZBX_NODATA
FIELD		|severity_color_3|t_varchar(6)	|'FFA059'|NOT NULL	|ZBX_NODATA
FIELD		|severity_color_4|t_varchar(6)	|'E97659'|NOT NULL	|ZBX_NODATA
FIELD		|severity_color_5|t_varchar(6)	|'E45959'|NOT NULL	|ZBX_NODATA
FIELD		|severity_name_0|t_varchar(32)	|'Not classified'|NOT NULL|ZBX_NODATA
FIELD		|severity_name_1|t_varchar(32)	|'Information'|NOT NULL	|ZBX_NODATA
FIELD		|severity_name_2|t_varchar(32)	|'Warning'|NOT NULL	|ZBX_NODATA
FIELD		|severity_name_3|t_varchar(32)	|'Average'|NOT NULL	|ZBX_NODATA
FIELD		|severity_name_4|t_varchar(32)	|'High'	|NOT NULL	|ZBX_NODATA
FIELD		|severity_name_5|t_varchar(32)	|'Disaster'|NOT NULL	|ZBX_NODATA
FIELD		|ok_period	|t_varchar(32)	|'5m'	|NOT NULL	|ZBX_NODATA
FIELD		|blink_period	|t_varchar(32)	|'2m'	|NOT NULL	|ZBX_NODATA
FIELD		|problem_unack_color|t_varchar(6)|'CC0000'|NOT NULL	|ZBX_NODATA
FIELD		|problem_ack_color|t_varchar(6)	|'CC0000'|NOT NULL	|ZBX_NODATA
FIELD		|ok_unack_color	|t_varchar(6)	|'009900'|NOT NULL	|ZBX_NODATA
FIELD		|ok_ack_color	|t_varchar(6)	|'009900'|NOT NULL	|ZBX_NODATA
FIELD		|problem_unack_style|t_integer	|'1'	|NOT NULL	|ZBX_NODATA
FIELD		|problem_ack_style|t_integer	|'1'	|NOT NULL	|ZBX_NODATA
FIELD		|ok_unack_style	|t_integer	|'1'	|NOT NULL	|ZBX_NODATA
FIELD		|ok_ack_style	|t_integer	|'1'	|NOT NULL	|ZBX_NODATA
FIELD		|snmptrap_logging|t_integer	|'1'	|NOT NULL	|ZBX_PROXY,ZBX_NODATA
FIELD		|server_check_interval|t_integer|'10'	|NOT NULL	|ZBX_NODATA
FIELD		|hk_events_mode	|t_integer	|'1'	|NOT NULL	|ZBX_NODATA
FIELD		|hk_events_trigger|t_varchar(32)|'365d'	|NOT NULL	|ZBX_NODATA
FIELD		|hk_events_internal|t_varchar(32)|'1d'	|NOT NULL	|ZBX_NODATA
FIELD		|hk_events_discovery|t_varchar(32)|'1d'	|NOT NULL	|ZBX_NODATA
FIELD		|hk_events_autoreg|t_varchar(32)|'1d'	|NOT NULL	|ZBX_NODATA
FIELD		|hk_services_mode|t_integer	|'1'	|NOT NULL	|ZBX_NODATA
FIELD		|hk_services	|t_varchar(32)	|'365d'	|NOT NULL	|ZBX_NODATA
FIELD		|hk_audit_mode	|t_integer	|'1'	|NOT NULL	|ZBX_NODATA
FIELD		|hk_audit	|t_varchar(32)	|'365d'	|NOT NULL	|ZBX_NODATA
FIELD		|hk_sessions_mode|t_integer	|'1'	|NOT NULL	|ZBX_NODATA
FIELD		|hk_sessions	|t_varchar(32)	|'365d'	|NOT NULL	|ZBX_NODATA
FIELD		|hk_history_mode|t_integer	|'1'	|NOT NULL	|ZBX_NODATA
FIELD		|hk_history_global|t_integer	|'0'	|NOT NULL	|ZBX_PROXY,ZBX_NODATA
FIELD		|hk_history	|t_varchar(32)	|'90d'	|NOT NULL	|ZBX_PROXY,ZBX_NODATA
FIELD		|hk_trends_mode	|t_integer	|'1'	|NOT NULL	|ZBX_NODATA
FIELD		|hk_trends_global|t_integer	|'0'	|NOT NULL	|ZBX_NODATA
FIELD		|hk_trends	|t_varchar(32)	|'365d'	|NOT NULL	|ZBX_NODATA
FIELD		|default_inventory_mode|t_integer|'-1'	|NOT NULL	|ZBX_NODATA
FIELD		|custom_color	|t_integer	|'0'	|NOT NULL	|ZBX_NODATA
FIELD		|http_auth_enabled	|t_integer	|'0'	|NOT NULL	|ZBX_NODATA
FIELD		|http_login_form	|t_integer	|'0'	|NOT NULL	|ZBX_NODATA
FIELD		|http_strip_domains	|t_varchar(2048)|''	|NOT NULL	|ZBX_NODATA
FIELD		|http_case_sensitive	|t_integer	|'1'	|NOT NULL	|ZBX_NODATA
FIELD		|ldap_configured		|t_integer		|'0'	|NOT NULL	|ZBX_NODATA
FIELD		|ldap_case_sensitive	|t_integer	|'1'	|NOT NULL	|ZBX_NODATA
FIELD		|db_extension	|t_varchar(32)	|''	|NOT NULL	|ZBX_NODATA
FIELD		|autoreg_tls_accept	|t_integer	|'1'	|NOT NULL	|ZBX_PROXY,ZBX_NODATA
FIELD		|compression_status	|t_integer	|'0'	|NOT NULL	|ZBX_NODATA
FIELD		|compress_older	|t_varchar(32)	|'7d'	|NOT NULL	|ZBX_NODATA
FIELD		|instanceid	|t_varchar(32)	|''	|NOT NULL	|ZBX_NODATA
FIELD		|saml_auth_enabled	|t_integer	|'0'	|NOT NULL	|ZBX_NODATA
FIELD		|saml_idp_entityid	|t_varchar(1024)|''	|NOT NULL	|ZBX_NODATA
FIELD		|saml_sso_url	|t_varchar(2048)|''	|NOT NULL	|ZBX_NODATA
FIELD		|saml_slo_url	|t_varchar(2048)|''	|NOT NULL	|ZBX_NODATA
FIELD		|saml_username_attribute|t_varchar(128)	|''	|NOT NULL	|ZBX_NODATA
FIELD		|saml_sp_entityid	|t_varchar(1024)|''	|NOT NULL	|ZBX_NODATA
FIELD		|saml_nameid_format	|t_varchar(2048)|''	|NOT NULL	|ZBX_NODATA
FIELD		|saml_sign_messages	|t_integer	|'0'	|NOT NULL	|ZBX_NODATA
FIELD		|saml_sign_assertions	|t_integer	|'0'	|NOT NULL	|ZBX_NODATA
FIELD		|saml_sign_authn_requests	|t_integer	|'0'	|NOT NULL	|ZBX_NODATA
FIELD		|saml_sign_logout_requests	|t_integer	|'0'	|NOT NULL	|ZBX_NODATA
FIELD		|saml_sign_logout_responses	|t_integer	|'0'	|NOT NULL	|ZBX_NODATA
FIELD		|saml_encrypt_nameid	|t_integer	|'0'	|NOT NULL	|ZBX_NODATA
FIELD		|saml_encrypt_assertions|t_integer	|'0'	|NOT NULL	|ZBX_NODATA
FIELD		|saml_case_sensitive	|t_integer	|'0'	|NOT NULL	|ZBX_NODATA
FIELD		|default_lang		|t_varchar(5)	|'en_US'|NOT NULL	|ZBX_NODATA
FIELD		|default_timezone	|t_varchar(50)	|'system'|NOT NULL	|ZBX_NODATA
FIELD		|login_attempts	|t_integer	|'5'	|NOT NULL	|ZBX_NODATA
FIELD		|login_block	|t_varchar(32)	|'30s'	|NOT NULL	|ZBX_NODATA
FIELD		|show_technical_errors	|t_integer	|'0'	|NOT NULL	|ZBX_NODATA
FIELD		|validate_uri_schemes	|t_integer	|'1'	|NOT NULL	|ZBX_NODATA
FIELD		|uri_valid_schemes	|t_varchar(255)	|'http,https,ftp,file,mailto,tel,ssh'	|NOT NULL	|ZBX_NODATA
FIELD		|x_frame_options	|t_varchar(255)	|'SAMEORIGIN'	|NOT NULL	|ZBX_NODATA
FIELD		|iframe_sandboxing_enabled	|t_integer	|'1'	|NOT NULL	|ZBX_NODATA
FIELD		|iframe_sandboxing_exceptions	|t_varchar(255)	|''	|NOT NULL	|ZBX_NODATA
FIELD		|max_overview_table_size	|t_integer	|'50'	|NOT NULL	|ZBX_NODATA
FIELD		|history_period	|t_varchar(32)|	'24h'	|NOT NULL	|ZBX_NODATA
FIELD		|period_default	|t_varchar(32)	|'1h'	|NOT NULL	|ZBX_NODATA
FIELD		|max_period	|t_varchar(32)	|'2y'	|NOT NULL	|ZBX_NODATA
FIELD		|socket_timeout	|t_varchar(32)	|'3s'	|NOT NULL	|ZBX_NODATA
FIELD		|connect_timeout	|t_varchar(32)	|'3s'	|NOT NULL	|ZBX_NODATA
FIELD		|media_type_test_timeout	|t_varchar(32)	|'65s'	|NOT NULL	|ZBX_NODATA
FIELD		|script_timeout	|t_varchar(32)	|'60s'	|NOT NULL	|ZBX_NODATA
FIELD		|item_test_timeout	|t_varchar(32)	|'60s'	|NOT NULL	|ZBX_NODATA
FIELD		|session_key	|t_varchar(32)|''	|NOT NULL	|ZBX_NODATA
FIELD		|url		|t_varchar(255)	|''	|NOT NULL	|ZBX_NODATA
FIELD		|report_test_timeout|t_varchar(32)|'60s'|NOT NULL	|ZBX_NODATA
FIELD		|dbversion_status	|t_shorttext|''	|NOT NULL	|ZBX_NODATA
FIELD		|hk_events_service|t_varchar(32)|'1d'	|NOT NULL	|ZBX_NODATA
FIELD		|passwd_min_length	|t_integer	|'8'	|NOT NULL	|ZBX_NODATA
FIELD		|passwd_check_rules	|t_integer	|'8'	|NOT NULL	|ZBX_NODATA
FIELD		|auditlog_enabled	|t_integer	|'1'	|NOT NULL	|ZBX_NODATA
FIELD		|ha_failover_delay	|t_varchar(32)	|'1m'	|NOT NULL	|ZBX_NODATA
FIELD		|geomaps_tile_provider|t_varchar(255)	|''	|NOT NULL	|ZBX_NODATA
FIELD		|geomaps_tile_url	|t_varchar(1024)|''	|NOT NULL	|ZBX_NODATA
FIELD		|geomaps_max_zoom	|t_integer	|'0'	|NOT NULL	|ZBX_NODATA
FIELD		|geomaps_attribution|t_varchar(1024)|''	|NOT NULL	|ZBX_NODATA
INDEX		|1		|alert_usrgrpid
INDEX		|2		|discovery_groupid

TABLE|triggers|triggerid|ZBX_TEMPLATE
FIELD		|triggerid	|t_id		|	|NOT NULL	|0
FIELD		|expression	|t_varchar(2048)|''	|NOT NULL	|0
FIELD		|description	|t_shorttext	|''	|NOT NULL	|0
FIELD		|url		|t_varchar(255)	|''	|NOT NULL	|0
FIELD		|status		|t_integer	|'0'	|NOT NULL	|0
FIELD		|value		|t_integer	|'0'	|NOT NULL	|ZBX_NODATA
FIELD		|priority	|t_integer	|'0'	|NOT NULL	|0
FIELD		|lastchange	|t_integer	|'0'	|NOT NULL	|ZBX_NODATA
FIELD		|comments	|t_shorttext	|''	|NOT NULL	|0
FIELD		|error		|t_varchar(2048)|''	|NOT NULL	|ZBX_NODATA
FIELD		|templateid	|t_id		|	|NULL		|0			|1|triggers	|triggerid
FIELD		|type		|t_integer	|'0'	|NOT NULL	|0
FIELD		|state		|t_integer	|'0'	|NOT NULL	|ZBX_NODATA
FIELD		|flags		|t_integer	|'0'	|NOT NULL	|0
FIELD		|recovery_mode	|t_integer	|'0'	|NOT NULL	|0
FIELD		|recovery_expression|t_varchar(2048)|''	|NOT NULL	|0
FIELD		|correlation_mode|t_integer	|'0'	|NOT NULL	|0
FIELD		|correlation_tag|t_varchar(255)	|''	|NOT NULL	|0
FIELD		|manual_close	|t_integer	|'0'	|NOT NULL	|0
FIELD		|opdata		|t_varchar(255)	|''	|NOT NULL	|0
FIELD		|discover	|t_integer	|'0'	|NOT NULL	|0
FIELD		|event_name	|t_varchar(2048)|''	|NOT NULL	|0
FIELD		|uuid		|t_varchar(32)	|''	|NOT NULL	|0
INDEX		|1		|status
INDEX		|2		|value,lastchange
INDEX		|3		|templateid

TABLE|trigger_depends|triggerdepid|ZBX_TEMPLATE
FIELD		|triggerdepid	|t_id		|	|NOT NULL	|0
FIELD		|triggerid_down	|t_id		|	|NOT NULL	|0			|1|triggers	|triggerid
FIELD		|triggerid_up	|t_id		|	|NOT NULL	|0			|2|triggers	|triggerid
UNIQUE		|1		|triggerid_down,triggerid_up
INDEX		|2		|triggerid_up

TABLE|functions|functionid|ZBX_TEMPLATE
FIELD		|functionid	|t_id		|	|NOT NULL	|0
FIELD		|itemid		|t_id		|	|NOT NULL	|0			|1|items
FIELD		|triggerid	|t_id		|	|NOT NULL	|0			|2|triggers
FIELD		|name		|t_varchar(12)	|''	|NOT NULL	|0
FIELD		|parameter	|t_varchar(255)	|'0'	|NOT NULL	|0
INDEX		|1		|triggerid
INDEX		|2		|itemid,name,parameter

TABLE|graphs|graphid|ZBX_TEMPLATE
FIELD		|graphid	|t_id		|	|NOT NULL	|0
FIELD		|name		|t_varchar(128)	|''	|NOT NULL	|0
FIELD		|width		|t_integer	|'900'	|NOT NULL	|0
FIELD		|height		|t_integer	|'200'	|NOT NULL	|0
FIELD		|yaxismin	|t_double	|'0'	|NOT NULL	|0
FIELD		|yaxismax	|t_double	|'100'	|NOT NULL	|0
FIELD		|templateid	|t_id		|	|NULL		|0			|1|graphs	|graphid
FIELD		|show_work_period|t_integer	|'1'	|NOT NULL	|0
FIELD		|show_triggers	|t_integer	|'1'	|NOT NULL	|0
FIELD		|graphtype	|t_integer	|'0'	|NOT NULL	|0
FIELD		|show_legend	|t_integer	|'1'	|NOT NULL	|0
FIELD		|show_3d	|t_integer	|'0'	|NOT NULL	|0
FIELD		|percent_left	|t_double	|'0'	|NOT NULL	|0
FIELD		|percent_right	|t_double	|'0'	|NOT NULL	|0
FIELD		|ymin_type	|t_integer	|'0'	|NOT NULL	|0
FIELD		|ymax_type	|t_integer	|'0'	|NOT NULL	|0
FIELD		|ymin_itemid	|t_id		|	|NULL		|0			|2|items	|itemid		|RESTRICT
FIELD		|ymax_itemid	|t_id		|	|NULL		|0			|3|items	|itemid		|RESTRICT
FIELD		|flags		|t_integer	|'0'	|NOT NULL	|0
FIELD		|discover	|t_integer	|'0'	|NOT NULL	|0
FIELD		|uuid		|t_varchar(32)	|''	|NOT NULL	|0
INDEX		|1		|name
INDEX		|2		|templateid
INDEX		|3		|ymin_itemid
INDEX		|4		|ymax_itemid

TABLE|graphs_items|gitemid|ZBX_TEMPLATE
FIELD		|gitemid	|t_id		|	|NOT NULL	|0
FIELD		|graphid	|t_id		|	|NOT NULL	|0			|1|graphs
FIELD		|itemid		|t_id		|	|NOT NULL	|0			|2|items
FIELD		|drawtype	|t_integer	|'0'	|NOT NULL	|0
FIELD		|sortorder	|t_integer	|'0'	|NOT NULL	|0
FIELD		|color		|t_varchar(6)	|'009600'|NOT NULL	|0
FIELD		|yaxisside	|t_integer	|'0'	|NOT NULL	|0
FIELD		|calc_fnc	|t_integer	|'2'	|NOT NULL	|0
FIELD		|type		|t_integer	|'0'	|NOT NULL	|0
INDEX		|1		|itemid
INDEX		|2		|graphid

TABLE|graph_theme|graphthemeid|ZBX_DATA
FIELD		|graphthemeid	|t_id		|	|NOT NULL	|0
FIELD		|theme		|t_varchar(64)	|''	|NOT NULL	|0
FIELD		|backgroundcolor|t_varchar(6)	|''	|NOT NULL	|0
FIELD		|graphcolor	|t_varchar(6)	|''	|NOT NULL	|0
FIELD		|gridcolor	|t_varchar(6)	|''	|NOT NULL	|0
FIELD		|maingridcolor	|t_varchar(6)	|''	|NOT NULL	|0
FIELD		|gridbordercolor|t_varchar(6)	|''	|NOT NULL	|0
FIELD		|textcolor	|t_varchar(6)	|''	|NOT NULL	|0
FIELD		|highlightcolor	|t_varchar(6)	|''	|NOT NULL	|0
FIELD		|leftpercentilecolor|t_varchar(6)|''	|NOT NULL	|0
FIELD		|rightpercentilecolor|t_varchar(6)|''	|NOT NULL	|0
FIELD		|nonworktimecolor|t_varchar(6)	|''	|NOT NULL	|0
FIELD		|colorpalette	|t_varchar(255)	|''	|NOT NULL	|0
UNIQUE		|1		|theme

TABLE|globalmacro|globalmacroid|ZBX_DATA
FIELD		|globalmacroid	|t_id		|	|NOT NULL	|0
FIELD		|macro		|t_varchar(255)	|''	|NOT NULL	|ZBX_PROXY
FIELD		|value		|t_varchar(2048)|''	|NOT NULL	|ZBX_PROXY
FIELD		|description	|t_shorttext	|''	|NOT NULL	|0
FIELD		|type		|t_integer	|'0'	|NOT NULL	|ZBX_PROXY
UNIQUE		|1		|macro

TABLE|hostmacro|hostmacroid|ZBX_TEMPLATE
FIELD		|hostmacroid	|t_id		|	|NOT NULL	|0
FIELD		|hostid		|t_id		|	|NOT NULL	|ZBX_PROXY		|1|hosts
FIELD		|macro		|t_varchar(255)	|''	|NOT NULL	|ZBX_PROXY
FIELD		|value		|t_varchar(2048)|''	|NOT NULL	|ZBX_PROXY
FIELD		|description	|t_shorttext	|''	|NOT NULL	|0
FIELD		|type		|t_integer	|'0'	|NOT NULL	|ZBX_PROXY
UNIQUE		|1		|hostid,macro

TABLE|hosts_groups|hostgroupid|ZBX_TEMPLATE
FIELD		|hostgroupid	|t_id		|	|NOT NULL	|0
FIELD		|hostid		|t_id		|	|NOT NULL	|0			|1|hosts
FIELD		|groupid	|t_id		|	|NOT NULL	|0			|2|hstgrp
UNIQUE		|1		|hostid,groupid
INDEX		|2		|groupid

TABLE|hosts_templates|hosttemplateid|ZBX_TEMPLATE
FIELD		|hosttemplateid	|t_id		|	|NOT NULL	|0
FIELD		|hostid		|t_id		|	|NOT NULL	|ZBX_PROXY		|1|hosts
FIELD		|templateid	|t_id		|	|NOT NULL	|ZBX_PROXY		|2|hosts	|hostid
UNIQUE		|1		|hostid,templateid
INDEX		|2		|templateid

TABLE|valuemap_mapping|valuemap_mappingid|ZBX_TEMPLATE
FIELD		|valuemap_mappingid|t_id	|	|NOT NULL	|0
FIELD		|valuemapid	|t_id		|	|NOT NULL	|0			|1|valuemap
FIELD		|value		|t_varchar(64)	|''	|NOT NULL	|0
FIELD		|newvalue	|t_varchar(64)	|''	|NOT NULL	|0
FIELD		|type		|t_integer	|'0'	|NOT NULL	|0
FIELD		|sortorder	|t_integer	|'0'	|NOT NULL	|0
UNIQUE		|1		|valuemapid,value,type

TABLE|media|mediaid|ZBX_DATA
FIELD		|mediaid	|t_id		|	|NOT NULL	|0
FIELD		|userid		|t_id		|	|NOT NULL	|0			|1|users
FIELD		|mediatypeid	|t_id		|	|NOT NULL	|0			|2|media_type
FIELD		|sendto		|t_varchar(1024)|''	|NOT NULL	|0
FIELD		|active		|t_integer	|'0'	|NOT NULL	|0
FIELD		|severity	|t_integer	|'63'	|NOT NULL	|0
FIELD		|period		|t_varchar(1024)|'1-7,00:00-24:00'|NOT NULL|0
INDEX		|1		|userid
INDEX		|2		|mediatypeid

TABLE|rights|rightid|ZBX_DATA
FIELD		|rightid	|t_id		|	|NOT NULL	|0
FIELD		|groupid	|t_id		|	|NOT NULL	|0			|1|usrgrp	|usrgrpid
FIELD		|permission	|t_integer	|'0'	|NOT NULL	|0
FIELD		|id		|t_id		|	|NOT NULL	|0			|2|hstgrp	|groupid
INDEX		|1		|groupid
INDEX		|2		|id

TABLE|services|serviceid|ZBX_DATA
FIELD		|serviceid	|t_id		|	|NOT NULL	|0
FIELD		|name		|t_varchar(128)	|''	|NOT NULL	|0
FIELD		|status		|t_integer	|'-1'	|NOT NULL	|0
FIELD		|algorithm	|t_integer	|'0'	|NOT NULL	|0
FIELD		|showsla	|t_integer	|'0'	|NOT NULL	|0
FIELD		|goodsla	|t_double	|'99.9'	|NOT NULL	|0
FIELD		|sortorder	|t_integer	|'0'	|NOT NULL	|0
FIELD		|weight		|t_integer	|'0'	|NOT NULL	|0
FIELD		|propagation_rule|t_integer	|'0'	|NOT NULL	|0
FIELD		|propagation_value|t_integer	|'0'	|NOT NULL	|0

TABLE|services_links|linkid|ZBX_DATA
FIELD		|linkid		|t_id		|	|NOT NULL	|0
FIELD		|serviceupid	|t_id		|	|NOT NULL	|0			|1|services	|serviceid
FIELD		|servicedownid	|t_id		|	|NOT NULL	|0			|2|services	|serviceid
INDEX		|1		|servicedownid
UNIQUE		|2		|serviceupid,servicedownid

TABLE|services_times|timeid|ZBX_DATA
FIELD		|timeid		|t_id		|	|NOT NULL	|0
FIELD		|serviceid	|t_id		|	|NOT NULL	|0			|1|services
FIELD		|type		|t_integer	|'0'	|NOT NULL	|0
FIELD		|ts_from	|t_integer	|'0'	|NOT NULL	|0
FIELD		|ts_to		|t_integer	|'0'	|NOT NULL	|0
FIELD		|note		|t_varchar(255)	|''	|NOT NULL	|0
INDEX		|1		|serviceid,type,ts_from,ts_to

TABLE|icon_map|iconmapid|ZBX_DATA
FIELD		|iconmapid	|t_id		|	|NOT NULL	|0
FIELD		|name		|t_varchar(64)	|''	|NOT NULL	|0
FIELD		|default_iconid	|t_id		|	|NOT NULL	|0			|1|images	|imageid	|RESTRICT
UNIQUE		|1		|name
INDEX		|2		|default_iconid

TABLE|icon_mapping|iconmappingid|ZBX_DATA
FIELD		|iconmappingid	|t_id		|	|NOT NULL	|0
FIELD		|iconmapid	|t_id		|	|NOT NULL	|0			|1|icon_map
FIELD		|iconid		|t_id		|	|NOT NULL	|0			|2|images	|imageid	|RESTRICT
FIELD		|inventory_link	|t_integer	|'0'	|NOT NULL	|0
FIELD		|expression	|t_varchar(64)	|''	|NOT NULL	|0
FIELD		|sortorder	|t_integer	|'0'	|NOT NULL	|0
INDEX		|1		|iconmapid
INDEX		|2		|iconid

TABLE|sysmaps|sysmapid|ZBX_TEMPLATE
FIELD		|sysmapid	|t_id		|	|NOT NULL	|0
FIELD		|name		|t_varchar(128)	|''	|NOT NULL	|0
FIELD		|width		|t_integer	|'600'	|NOT NULL	|0
FIELD		|height		|t_integer	|'400'	|NOT NULL	|0
FIELD		|backgroundid	|t_id		|	|NULL		|0			|1|images	|imageid	|RESTRICT
FIELD		|label_type	|t_integer	|'2'	|NOT NULL	|0
FIELD		|label_location	|t_integer	|'0'	|NOT NULL	|0
FIELD		|highlight	|t_integer	|'1'	|NOT NULL	|0
FIELD		|expandproblem	|t_integer	|'1'	|NOT NULL	|0
FIELD		|markelements	|t_integer	|'0'	|NOT NULL	|0
FIELD		|show_unack	|t_integer	|'0'	|NOT NULL	|0
FIELD		|grid_size	|t_integer	|'50'	|NOT NULL	|0
FIELD		|grid_show	|t_integer	|'1'	|NOT NULL	|0
FIELD		|grid_align	|t_integer	|'1'	|NOT NULL	|0
FIELD		|label_format	|t_integer	|'0'	|NOT NULL	|0
FIELD		|label_type_host|t_integer	|'2'	|NOT NULL	|0
FIELD		|label_type_hostgroup|t_integer	|'2'	|NOT NULL	|0
FIELD		|label_type_trigger|t_integer	|'2'	|NOT NULL	|0
FIELD		|label_type_map|t_integer	|'2'	|NOT NULL	|0
FIELD		|label_type_image|t_integer	|'2'	|NOT NULL	|0
FIELD		|label_string_host|t_varchar(255)|''	|NOT NULL	|0
FIELD		|label_string_hostgroup|t_varchar(255)|''|NOT NULL	|0
FIELD		|label_string_trigger|t_varchar(255)|''	|NOT NULL	|0
FIELD		|label_string_map|t_varchar(255)|''	|NOT NULL	|0
FIELD		|label_string_image|t_varchar(255)|''	|NOT NULL	|0
FIELD		|iconmapid	|t_id		|	|NULL		|0			|2|icon_map	|		|RESTRICT
FIELD		|expand_macros	|t_integer	|'0'	|NOT NULL	|0
FIELD		|severity_min	|t_integer	|'0'	|NOT NULL	|0
FIELD		|userid		|t_id		|	|NOT NULL	|0			|3|users	|		|RESTRICT
FIELD		|private	|t_integer	|'1'	|NOT NULL	|0
FIELD		|show_suppressed|t_integer	|'0'	|NOT NULL	|0
UNIQUE		|1		|name
INDEX		|2		|backgroundid
INDEX		|3		|iconmapid

TABLE|sysmaps_elements|selementid|ZBX_TEMPLATE
FIELD		|selementid	|t_id		|	|NOT NULL	|0
FIELD		|sysmapid	|t_id		|	|NOT NULL	|0			|1|sysmaps
FIELD		|elementid	|t_id		|'0'	|NOT NULL	|0
FIELD		|elementtype	|t_integer	|'0'	|NOT NULL	|0
FIELD		|iconid_off	|t_id		|	|NULL		|0			|2|images	|imageid	|RESTRICT
FIELD		|iconid_on	|t_id		|	|NULL		|0			|3|images	|imageid	|RESTRICT
FIELD		|label		|t_varchar(2048)|''	|NOT NULL	|0
FIELD		|label_location	|t_integer	|'-1'	|NOT NULL	|0
FIELD		|x		|t_integer	|'0'	|NOT NULL	|0
FIELD		|y		|t_integer	|'0'	|NOT NULL	|0
FIELD		|iconid_disabled|t_id		|	|NULL		|0			|4|images	|imageid	|RESTRICT
FIELD		|iconid_maintenance|t_id	|	|NULL		|0			|5|images	|imageid	|RESTRICT
FIELD		|elementsubtype	|t_integer	|'0'	|NOT NULL	|0
FIELD		|areatype	|t_integer	|'0'	|NOT NULL	|0
FIELD		|width		|t_integer	|'200'	|NOT NULL	|0
FIELD		|height		|t_integer	|'200'	|NOT NULL	|0
FIELD		|viewtype	|t_integer	|'0'	|NOT NULL	|0
FIELD		|use_iconmap	|t_integer	|'1'	|NOT NULL	|0
FIELD		|evaltype	|t_integer		|'0'|NOT NULL	|0
INDEX		|1		|sysmapid
INDEX		|2		|iconid_off
INDEX		|3		|iconid_on
INDEX		|4		|iconid_disabled
INDEX		|5		|iconid_maintenance

TABLE|sysmaps_links|linkid|ZBX_TEMPLATE
FIELD		|linkid		|t_id		|	|NOT NULL	|0
FIELD		|sysmapid	|t_id		|	|NOT NULL	|0			|1|sysmaps
FIELD		|selementid1	|t_id		|	|NOT NULL	|0			|2|sysmaps_elements|selementid
FIELD		|selementid2	|t_id		|	|NOT NULL	|0			|3|sysmaps_elements|selementid
FIELD		|drawtype	|t_integer	|'0'	|NOT NULL	|0
FIELD		|color		|t_varchar(6)	|'000000'|NOT NULL	|0
FIELD		|label		|t_varchar(2048)|''	|NOT NULL	|0
INDEX		|1		|sysmapid
INDEX		|2		|selementid1
INDEX		|3		|selementid2

TABLE|sysmaps_link_triggers|linktriggerid|ZBX_TEMPLATE
FIELD		|linktriggerid	|t_id		|	|NOT NULL	|0
FIELD		|linkid		|t_id		|	|NOT NULL	|0			|1|sysmaps_links
FIELD		|triggerid	|t_id		|	|NOT NULL	|0			|2|triggers
FIELD		|drawtype	|t_integer	|'0'	|NOT NULL	|0
FIELD		|color		|t_varchar(6)	|'000000'|NOT NULL	|0
UNIQUE		|1		|linkid,triggerid
INDEX		|2		|triggerid

TABLE|sysmap_element_url|sysmapelementurlid|ZBX_TEMPLATE
FIELD		|sysmapelementurlid|t_id	|	|NOT NULL	|0
FIELD		|selementid	|t_id		|	|NOT NULL	|0			|1|sysmaps_elements
FIELD		|name		|t_varchar(255)	|	|NOT NULL	|0
FIELD		|url		|t_varchar(255)	|''	|NOT NULL	|0
UNIQUE		|1		|selementid,name

TABLE|sysmap_url|sysmapurlid|ZBX_TEMPLATE
FIELD		|sysmapurlid	|t_id		|	|NOT NULL	|0
FIELD		|sysmapid	|t_id		|	|NOT NULL	|0			|1|sysmaps
FIELD		|name		|t_varchar(255)	|	|NOT NULL	|0
FIELD		|url		|t_varchar(255)	|''	|NOT NULL	|0
FIELD		|elementtype	|t_integer	|'0'	|NOT NULL	|0
UNIQUE		|1		|sysmapid,name

TABLE|sysmap_user|sysmapuserid|ZBX_TEMPLATE
FIELD		|sysmapuserid|t_id		|	|NOT NULL	|0
FIELD		|sysmapid	|t_id		|	|NOT NULL	|0			|1|sysmaps
FIELD		|userid		|t_id		|	|NOT NULL	|0			|2|users
FIELD		|permission	|t_integer	|'2'	|NOT NULL	|0
UNIQUE		|1		|sysmapid,userid

TABLE|sysmap_usrgrp|sysmapusrgrpid|ZBX_TEMPLATE
FIELD		|sysmapusrgrpid|t_id		|	|NOT NULL	|0
FIELD		|sysmapid	|t_id		|	|NOT NULL	|0			|1|sysmaps
FIELD		|usrgrpid	|t_id		|	|NOT NULL	|0			|2|usrgrp
FIELD		|permission	|t_integer	|'2'	|NOT NULL	|0
UNIQUE		|1		|sysmapid,usrgrpid

TABLE|maintenances_hosts|maintenance_hostid|ZBX_DATA
FIELD		|maintenance_hostid|t_id	|	|NOT NULL	|0
FIELD		|maintenanceid	|t_id		|	|NOT NULL	|0			|1|maintenances
FIELD		|hostid		|t_id		|	|NOT NULL	|0			|2|hosts
UNIQUE		|1		|maintenanceid,hostid
INDEX		|2		|hostid

TABLE|maintenances_groups|maintenance_groupid|ZBX_DATA
FIELD		|maintenance_groupid|t_id	|	|NOT NULL	|0
FIELD		|maintenanceid	|t_id		|	|NOT NULL	|0			|1|maintenances
FIELD		|groupid	|t_id		|	|NOT NULL	|0			|2|hstgrp
UNIQUE		|1		|maintenanceid,groupid
INDEX		|2		|groupid

TABLE|timeperiods|timeperiodid|ZBX_DATA
FIELD		|timeperiodid	|t_id		|	|NOT NULL	|0
FIELD		|timeperiod_type|t_integer	|'0'	|NOT NULL	|0
FIELD		|every		|t_integer	|'1'	|NOT NULL	|0
FIELD		|month		|t_integer	|'0'	|NOT NULL	|0
FIELD		|dayofweek	|t_integer	|'0'	|NOT NULL	|0
FIELD		|day		|t_integer	|'0'	|NOT NULL	|0
FIELD		|start_time	|t_integer	|'0'	|NOT NULL	|0
FIELD		|period		|t_integer	|'0'	|NOT NULL	|0
FIELD		|start_date	|t_integer	|'0'	|NOT NULL	|0

TABLE|maintenances_windows|maintenance_timeperiodid|ZBX_DATA
FIELD		|maintenance_timeperiodid|t_id	|	|NOT NULL	|0
FIELD		|maintenanceid	|t_id		|	|NOT NULL	|0			|1|maintenances
FIELD		|timeperiodid	|t_id		|	|NOT NULL	|0			|2|timeperiods
UNIQUE		|1		|maintenanceid,timeperiodid
INDEX		|2		|timeperiodid

TABLE|regexps|regexpid|ZBX_DATA
FIELD		|regexpid	|t_id		|	|NOT NULL	|0
FIELD		|name		|t_varchar(128)	|''	|NOT NULL	|ZBX_PROXY
FIELD		|test_string	|t_shorttext	|''	|NOT NULL	|0
UNIQUE		|1		|name

TABLE|expressions|expressionid|ZBX_DATA
FIELD		|expressionid	|t_id		|	|NOT NULL	|0
FIELD		|regexpid	|t_id		|	|NOT NULL	|ZBX_PROXY		|1|regexps
FIELD		|expression	|t_varchar(255)	|''	|NOT NULL	|ZBX_PROXY
FIELD		|expression_type|t_integer	|'0'	|NOT NULL	|ZBX_PROXY
FIELD		|exp_delimiter	|t_varchar(1)	|''	|NOT NULL	|ZBX_PROXY
FIELD		|case_sensitive	|t_integer	|'0'	|NOT NULL	|ZBX_PROXY
INDEX		|1		|regexpid

TABLE|ids|table_name,field_name|0
FIELD		|table_name	|t_varchar(64)	|''	|NOT NULL	|0
FIELD		|field_name	|t_varchar(64)	|''	|NOT NULL	|0
FIELD		|nextid		|t_id		|	|NOT NULL	|0

-- History tables

TABLE|alerts|alertid|0
FIELD		|alertid	|t_id		|	|NOT NULL	|0
FIELD		|actionid	|t_id		|	|NOT NULL	|0			|1|actions
FIELD		|eventid	|t_id		|	|NOT NULL	|0			|2|events
FIELD		|userid		|t_id		|	|NULL		|0			|3|users
FIELD		|clock		|t_time		|'0'	|NOT NULL	|0
FIELD		|mediatypeid	|t_id		|	|NULL		|0			|4|media_type
FIELD		|sendto		|t_varchar(1024)|''	|NOT NULL	|0
FIELD		|subject	|t_varchar(255)	|''	|NOT NULL	|0
FIELD		|message	|t_text		|''	|NOT NULL	|0
FIELD		|status		|t_integer	|'0'	|NOT NULL	|0
FIELD		|retries	|t_integer	|'0'	|NOT NULL	|0
FIELD		|error		|t_varchar(2048)|''	|NOT NULL	|0
FIELD		|esc_step	|t_integer	|'0'	|NOT NULL	|0
FIELD		|alerttype	|t_integer	|'0'	|NOT NULL	|0
FIELD		|p_eventid	|t_id		|	|NULL		|0			|5|events	|eventid
FIELD		|acknowledgeid	|t_id		|	|NULL		|0			|6|acknowledges	|acknowledgeid
FIELD		|parameters	|t_shorttext	|'{}'	|NOT NULL	|0
INDEX		|1		|actionid
INDEX		|2		|clock
INDEX		|3		|eventid
INDEX		|4		|status
INDEX		|5		|mediatypeid
INDEX		|6		|userid
INDEX		|7		|p_eventid
INDEX		|8		|acknowledgeid

TABLE|history|itemid,clock,ns|0
FIELD		|itemid		|t_id		|	|NOT NULL	|0			|-|items
FIELD		|clock		|t_time		|'0'	|NOT NULL	|0
FIELD		|value		|t_double	|'0.0000'|NOT NULL	|0
FIELD		|ns		|t_nanosec	|'0'	|NOT NULL	|0

TABLE|history_uint|itemid,clock,ns|0
FIELD		|itemid		|t_id		|	|NOT NULL	|0			|-|items
FIELD		|clock		|t_time		|'0'	|NOT NULL	|0
FIELD		|value		|t_bigint	|'0'	|NOT NULL	|0
FIELD		|ns		|t_nanosec	|'0'	|NOT NULL	|0

TABLE|history_str|itemid,clock,ns|0
FIELD		|itemid		|t_id		|	|NOT NULL	|0			|-|items
FIELD		|clock		|t_time		|'0'	|NOT NULL	|0
FIELD		|value		|t_varchar(255)	|''	|NOT NULL	|0
FIELD		|ns		|t_nanosec	|'0'	|NOT NULL	|0

TABLE|history_log|itemid,clock,ns|0
FIELD		|itemid		|t_id		|	|NOT NULL	|0			|-|items
FIELD		|clock		|t_time		|'0'	|NOT NULL	|0
FIELD		|timestamp	|t_time		|'0'	|NOT NULL	|0
FIELD		|source		|t_varchar(64)	|''	|NOT NULL	|0
FIELD		|severity	|t_integer	|'0'	|NOT NULL	|0
FIELD		|value		|t_text		|''	|NOT NULL	|0
FIELD		|logeventid	|t_integer	|'0'	|NOT NULL	|0
FIELD		|ns		|t_nanosec	|'0'	|NOT NULL	|0

TABLE|history_text|itemid,clock,ns|0
FIELD		|itemid		|t_id		|	|NOT NULL	|0			|-|items
FIELD		|clock		|t_time		|'0'	|NOT NULL	|0
FIELD		|value		|t_text		|''	|NOT NULL	|0
FIELD		|ns		|t_nanosec	|'0'	|NOT NULL	|0

TABLE|proxy_history|id|0
FIELD		|id		|t_serial	|	|NOT NULL	|0
FIELD		|itemid		|t_id		|	|NOT NULL	|0			|-|items
FIELD		|clock		|t_time		|'0'	|NOT NULL	|0
FIELD		|timestamp	|t_time		|'0'	|NOT NULL	|0
FIELD		|source		|t_varchar(64)	|''	|NOT NULL	|0
FIELD		|severity	|t_integer	|'0'	|NOT NULL	|0
FIELD		|value		|t_longtext	|''	|NOT NULL	|0
FIELD		|logeventid	|t_integer	|'0'	|NOT NULL	|0
FIELD		|ns		|t_nanosec	|'0'	|NOT NULL	|0
FIELD		|state		|t_integer	|'0'	|NOT NULL	|0
FIELD		|lastlogsize	|t_bigint	|'0'	|NOT NULL	|0
FIELD		|mtime		|t_integer	|'0'	|NOT NULL	|0
FIELD		|flags		|t_integer	|'0'	|NOT NULL	|0
FIELD		|write_clock	|t_time		|'0'	|NOT NULL	|0
INDEX		|1		|clock

TABLE|proxy_dhistory|id|0
FIELD		|id		|t_serial	|	|NOT NULL	|0
FIELD		|clock		|t_time		|'0'	|NOT NULL	|0
FIELD		|druleid	|t_id		|	|NOT NULL	|0			|-|drules
FIELD		|ip		|t_varchar(39)	|''	|NOT NULL	|0
FIELD		|port		|t_integer	|'0'	|NOT NULL	|0
FIELD		|value		|t_varchar(255)	|''	|NOT NULL	|0
FIELD		|status		|t_integer	|'0'	|NOT NULL	|0
FIELD		|dcheckid	|t_id		|	|NULL		|0			|-|dchecks
FIELD		|dns		|t_varchar(255)	|''	|NOT NULL	|0
INDEX		|1		|clock
INDEX		|2		|druleid

TABLE|events|eventid|0
FIELD		|eventid	|t_id		|	|NOT NULL	|0
FIELD		|source		|t_integer	|'0'	|NOT NULL	|0
FIELD		|object		|t_integer	|'0'	|NOT NULL	|0
FIELD		|objectid	|t_id		|'0'	|NOT NULL	|0
FIELD		|clock		|t_time		|'0'	|NOT NULL	|0
FIELD		|value		|t_integer	|'0'	|NOT NULL	|0
FIELD		|acknowledged	|t_integer	|'0'	|NOT NULL	|0
FIELD		|ns		|t_nanosec	|'0'	|NOT NULL	|0
FIELD		|name		|t_varchar(2048)|''	|NOT NULL	|0
FIELD		|severity	|t_integer	|'0'	|NOT NULL	|0
INDEX		|1		|source,object,objectid,clock
INDEX		|2		|source,object,clock

TABLE|trends|itemid,clock|0
FIELD		|itemid		|t_id		|	|NOT NULL	|0			|-|items
FIELD		|clock		|t_time		|'0'	|NOT NULL	|0
FIELD		|num		|t_integer	|'0'	|NOT NULL	|0
FIELD		|value_min	|t_double	|'0.0000'|NOT NULL	|0
FIELD		|value_avg	|t_double	|'0.0000'|NOT NULL	|0
FIELD		|value_max	|t_double	|'0.0000'|NOT NULL	|0

TABLE|trends_uint|itemid,clock|0
FIELD		|itemid		|t_id		|	|NOT NULL	|0			|-|items
FIELD		|clock		|t_time		|'0'	|NOT NULL	|0
FIELD		|num		|t_integer	|'0'	|NOT NULL	|0
FIELD		|value_min	|t_bigint	|'0'	|NOT NULL	|0
FIELD		|value_avg	|t_bigint	|'0'	|NOT NULL	|0
FIELD		|value_max	|t_bigint	|'0'	|NOT NULL	|0

TABLE|acknowledges|acknowledgeid|0
FIELD		|acknowledgeid	|t_id		|	|NOT NULL	|0
FIELD		|userid		|t_id		|	|NOT NULL	|0			|1|users
FIELD		|eventid	|t_id		|	|NOT NULL	|0			|2|events
FIELD		|clock		|t_time		|'0'	|NOT NULL	|0
FIELD		|message	|t_varchar(2048)|''	|NOT NULL	|0
FIELD		|action		|t_integer	|'0'	|NOT NULL	|0
FIELD		|old_severity	|t_integer	|'0'	|NOT NULL	|0
FIELD		|new_severity	|t_integer	|'0'	|NOT NULL	|0
INDEX		|1		|userid
INDEX		|2		|eventid
INDEX		|3		|clock

TABLE|auditlog|auditid|0
FIELD		|auditid	|t_cuid		|	|NOT NULL	|0
FIELD		|userid		|t_id		|	|NULL		|0
FIELD		|username	|t_varchar(100)	|''	|NOT NULL	|0
FIELD		|clock		|t_time		|'0'	|NOT NULL	|0
FIELD		|ip		|t_varchar(39)	|''	|NOT NULL	|0
FIELD		|action		|t_integer	|'0'	|NOT NULL	|0
FIELD		|resourcetype	|t_integer	|'0'	|NOT NULL	|0
FIELD		|resourceid	|t_id		|	|NULL		|0
FIELD		|resource_cuid	|t_cuid		|	|NULL		|0
FIELD		|resourcename	|t_varchar(255)	|''	|NOT NULL	|0
FIELD		|recordsetid	|t_cuid		|	|NOT NULL	|0
FIELD		|details	|t_longtext	|''	|NOT NULL	|0
INDEX		|1		|userid,clock
INDEX		|2		|clock
INDEX		|3		|resourcetype,resourceid

TABLE|service_alarms|servicealarmid|0
FIELD		|servicealarmid	|t_id		|	|NOT NULL	|0
FIELD		|serviceid	|t_id		|	|NOT NULL	|0			|1|services
FIELD		|clock		|t_time		|'0'	|NOT NULL	|0
FIELD		|value		|t_integer	|'-1'	|NOT NULL	|0
INDEX		|1		|serviceid,clock
INDEX		|2		|clock

TABLE|autoreg_host|autoreg_hostid|0
FIELD		|autoreg_hostid	|t_id		|	|NOT NULL	|0
FIELD		|proxy_hostid	|t_id		|	|NULL		|0			|1|hosts	|hostid
FIELD		|host		|t_varchar(128)	|''	|NOT NULL	|0
FIELD		|listen_ip	|t_varchar(39)	|''	|NOT NULL	|0
FIELD		|listen_port	|t_integer	|'0'	|NOT NULL	|0
FIELD		|listen_dns	|t_varchar(255)	|''	|NOT NULL	|0
FIELD		|host_metadata	|t_varchar(255)	|''	|NOT NULL	|0
FIELD		|flags		|t_integer	|'0'	|NOT NULL	|0
FIELD		|tls_accepted	|t_integer	|'1'	|NOT NULL	|0
INDEX		|1		|host
INDEX		|2		|proxy_hostid

TABLE|proxy_autoreg_host|id|0
FIELD		|id		|t_serial	|	|NOT NULL	|0
FIELD		|clock		|t_time		|'0'	|NOT NULL	|0
FIELD		|host		|t_varchar(128)	|''	|NOT NULL	|0
FIELD		|listen_ip	|t_varchar(39)	|''	|NOT NULL	|0
FIELD		|listen_port	|t_integer	|'0'	|NOT NULL	|0
FIELD		|listen_dns	|t_varchar(255)	|''	|NOT NULL	|0
FIELD		|host_metadata	|t_varchar(255)	|''	|NOT NULL	|0
FIELD		|flags		|t_integer	|'0'	|NOT NULL	|0
FIELD		|tls_accepted	|t_integer	|'1'	|NOT NULL	|0
INDEX		|1		|clock

TABLE|dhosts|dhostid|0
FIELD		|dhostid	|t_id		|	|NOT NULL	|0
FIELD		|druleid	|t_id		|	|NOT NULL	|0			|1|drules
FIELD		|status		|t_integer	|'0'	|NOT NULL	|0
FIELD		|lastup		|t_integer	|'0'	|NOT NULL	|0
FIELD		|lastdown	|t_integer	|'0'	|NOT NULL	|0
INDEX		|1		|druleid

TABLE|dservices|dserviceid|0
FIELD		|dserviceid	|t_id		|	|NOT NULL	|0
FIELD		|dhostid	|t_id		|	|NOT NULL	|0			|1|dhosts
FIELD		|value		|t_varchar(255)	|''	|NOT NULL	|0
FIELD		|port		|t_integer	|'0'	|NOT NULL	|0
FIELD		|status		|t_integer	|'0'	|NOT NULL	|0
FIELD		|lastup		|t_integer	|'0'	|NOT NULL	|0
FIELD		|lastdown	|t_integer	|'0'	|NOT NULL	|0
FIELD		|dcheckid	|t_id		|	|NOT NULL	|0			|2|dchecks
FIELD		|ip		|t_varchar(39)	|''	|NOT NULL	|0
FIELD		|dns		|t_varchar(255)	|''	|NOT NULL	|0
UNIQUE		|1		|dcheckid,ip,port
INDEX		|2		|dhostid

-- Other tables

TABLE|escalations|escalationid|0
FIELD		|escalationid	|t_id		|	|NOT NULL	|0
FIELD		|actionid	|t_id		|	|NOT NULL	|0			|-|actions
FIELD		|triggerid	|t_id		|	|NULL		|0			|-|triggers
FIELD		|eventid	|t_id		|	|NULL		|0			|-|events
FIELD		|r_eventid	|t_id		|	|NULL		|0			|-|events	|eventid
FIELD		|nextcheck	|t_time		|'0'	|NOT NULL	|0
FIELD		|esc_step	|t_integer	|'0'	|NOT NULL	|0
FIELD		|status		|t_integer	|'0'	|NOT NULL	|0
FIELD		|itemid		|t_id		|	|NULL		|0			|-|items
FIELD		|acknowledgeid	|t_id		|	|NULL		|0			|-|acknowledges
FIELD		|servicealarmid	|t_id		|	|NULL		|0			|-|service_alarms
FIELD		|serviceid	|t_id		|	|NULL		|0			|-|services
UNIQUE		|1		|triggerid,itemid,serviceid,escalationid
INDEX		|2		|eventid
INDEX		|3		|nextcheck

TABLE|globalvars|globalvarid|0
FIELD		|globalvarid	|t_id		|	|NOT NULL	|0
FIELD		|snmp_lastsize	|t_bigint	|'0'	|NOT NULL	|0

TABLE|graph_discovery|graphid|0
FIELD		|graphid	|t_id		|	|NOT NULL	|0			|1|graphs
FIELD		|parent_graphid	|t_id		|	|NOT NULL	|0			|2|graphs	|graphid	|RESTRICT
FIELD		|lastcheck	|t_integer	|'0'	|NOT NULL	|ZBX_NODATA
FIELD		|ts_delete	|t_time		|'0'	|NOT NULL	|ZBX_NODATA
INDEX		|1		|parent_graphid

TABLE|host_inventory|hostid|0
FIELD		|hostid		|t_id		|	|NOT NULL	|0			|1|hosts
FIELD		|inventory_mode	|t_integer	|'0'	|NOT NULL	|0
FIELD		|type		|t_varchar(64)	|''	|NOT NULL	|0
FIELD		|type_full	|t_varchar(64)	|''	|NOT NULL	|0
FIELD		|name		|t_varchar(128)	|''	|NOT NULL	|0
FIELD		|alias		|t_varchar(128)	|''	|NOT NULL	|0
FIELD		|os		|t_varchar(128)	|''	|NOT NULL	|0
FIELD		|os_full	|t_varchar(255)	|''	|NOT NULL	|0
FIELD		|os_short	|t_varchar(128)	|''	|NOT NULL	|0
FIELD		|serialno_a	|t_varchar(64)	|''	|NOT NULL	|0
FIELD		|serialno_b	|t_varchar(64)	|''	|NOT NULL	|0
FIELD		|tag		|t_varchar(64)	|''	|NOT NULL	|0
FIELD		|asset_tag	|t_varchar(64)	|''	|NOT NULL	|0
FIELD		|macaddress_a	|t_varchar(64)	|''	|NOT NULL	|0
FIELD		|macaddress_b	|t_varchar(64)	|''	|NOT NULL	|0
FIELD		|hardware	|t_varchar(255)	|''	|NOT NULL	|0
FIELD		|hardware_full	|t_shorttext	|''	|NOT NULL	|0
FIELD		|software	|t_varchar(255)	|''	|NOT NULL	|0
FIELD		|software_full	|t_shorttext	|''	|NOT NULL	|0
FIELD		|software_app_a	|t_varchar(64)	|''	|NOT NULL	|0
FIELD		|software_app_b	|t_varchar(64)	|''	|NOT NULL	|0
FIELD		|software_app_c	|t_varchar(64)	|''	|NOT NULL	|0
FIELD		|software_app_d	|t_varchar(64)	|''	|NOT NULL	|0
FIELD		|software_app_e	|t_varchar(64)	|''	|NOT NULL	|0
FIELD		|contact	|t_shorttext	|''	|NOT NULL	|0
FIELD		|location	|t_shorttext	|''	|NOT NULL	|0
FIELD		|location_lat	|t_varchar(16)	|''	|NOT NULL	|0
FIELD		|location_lon	|t_varchar(16)	|''	|NOT NULL	|0
FIELD		|notes		|t_shorttext	|''	|NOT NULL	|0
FIELD		|chassis	|t_varchar(64)	|''	|NOT NULL	|0
FIELD		|model		|t_varchar(64)	|''	|NOT NULL	|0
FIELD		|hw_arch	|t_varchar(32)	|''	|NOT NULL	|0
FIELD		|vendor		|t_varchar(64)	|''	|NOT NULL	|0
FIELD		|contract_number|t_varchar(64)	|''	|NOT NULL	|0
FIELD		|installer_name	|t_varchar(64)	|''	|NOT NULL	|0
FIELD		|deployment_status|t_varchar(64)|''	|NOT NULL	|0
FIELD		|url_a		|t_varchar(255)	|''	|NOT NULL	|0
FIELD		|url_b		|t_varchar(255)	|''	|NOT NULL	|0
FIELD		|url_c		|t_varchar(255)	|''	|NOT NULL	|0
FIELD		|host_networks	|t_shorttext	|''	|NOT NULL	|0
FIELD		|host_netmask	|t_varchar(39)	|''	|NOT NULL	|0
FIELD		|host_router	|t_varchar(39)	|''	|NOT NULL	|0
FIELD		|oob_ip		|t_varchar(39)	|''	|NOT NULL	|0
FIELD		|oob_netmask	|t_varchar(39)	|''	|NOT NULL	|0
FIELD		|oob_router	|t_varchar(39)	|''	|NOT NULL	|0
FIELD		|date_hw_purchase|t_varchar(64)	|''	|NOT NULL	|0
FIELD		|date_hw_install|t_varchar(64)	|''	|NOT NULL	|0
FIELD		|date_hw_expiry	|t_varchar(64)	|''	|NOT NULL	|0
FIELD		|date_hw_decomm	|t_varchar(64)	|''	|NOT NULL	|0
FIELD		|site_address_a	|t_varchar(128)	|''	|NOT NULL	|0
FIELD		|site_address_b	|t_varchar(128)	|''	|NOT NULL	|0
FIELD		|site_address_c	|t_varchar(128)	|''	|NOT NULL	|0
FIELD		|site_city	|t_varchar(128)	|''	|NOT NULL	|0
FIELD		|site_state	|t_varchar(64)	|''	|NOT NULL	|0
FIELD		|site_country	|t_varchar(64)	|''	|NOT NULL	|0
FIELD		|site_zip	|t_varchar(64)	|''	|NOT NULL	|0
FIELD		|site_rack	|t_varchar(128)	|''	|NOT NULL	|0
FIELD		|site_notes	|t_shorttext	|''	|NOT NULL	|0
FIELD		|poc_1_name	|t_varchar(128)	|''	|NOT NULL	|0
FIELD		|poc_1_email	|t_varchar(128)	|''	|NOT NULL	|0
FIELD		|poc_1_phone_a	|t_varchar(64)	|''	|NOT NULL	|0
FIELD		|poc_1_phone_b	|t_varchar(64)	|''	|NOT NULL	|0
FIELD		|poc_1_cell	|t_varchar(64)	|''	|NOT NULL	|0
FIELD		|poc_1_screen	|t_varchar(64)	|''	|NOT NULL	|0
FIELD		|poc_1_notes	|t_shorttext	|''	|NOT NULL	|0
FIELD		|poc_2_name	|t_varchar(128)	|''	|NOT NULL	|0
FIELD		|poc_2_email	|t_varchar(128)	|''	|NOT NULL	|0
FIELD		|poc_2_phone_a	|t_varchar(64)	|''	|NOT NULL	|0
FIELD		|poc_2_phone_b	|t_varchar(64)	|''	|NOT NULL	|0
FIELD		|poc_2_cell	|t_varchar(64)	|''	|NOT NULL	|0
FIELD		|poc_2_screen	|t_varchar(64)	|''	|NOT NULL	|0
FIELD		|poc_2_notes	|t_shorttext	|''	|NOT NULL	|0

TABLE|housekeeper|housekeeperid|0
FIELD		|housekeeperid	|t_id		|	|NOT NULL	|0
FIELD		|tablename	|t_varchar(64)	|''	|NOT NULL	|0
FIELD		|field		|t_varchar(64)	|''	|NOT NULL	|0
FIELD		|value		|t_id		|	|NOT NULL	|0			|-|items

TABLE|images|imageid|0
FIELD		|imageid	|t_id		|	|NOT NULL	|0
FIELD		|imagetype	|t_integer	|'0'	|NOT NULL	|0
FIELD		|name		|t_varchar(64)	|'0'	|NOT NULL	|0
FIELD		|image		|t_image	|''	|NOT NULL	|0
UNIQUE		|1		|name

TABLE|item_discovery|itemdiscoveryid|ZBX_TEMPLATE
FIELD		|itemdiscoveryid|t_id		|	|NOT NULL	|0
FIELD		|itemid		|t_id		|	|NOT NULL	|0			|1|items
FIELD		|parent_itemid	|t_id		|	|NOT NULL	|0			|2|items	|itemid
FIELD		|key_		|t_varchar(2048)|''	|NOT NULL	|ZBX_NODATA
FIELD		|lastcheck	|t_integer	|'0'	|NOT NULL	|ZBX_NODATA
FIELD		|ts_delete	|t_time		|'0'	|NOT NULL	|ZBX_NODATA
UNIQUE		|1		|itemid,parent_itemid
INDEX		|2		|parent_itemid

TABLE|host_discovery|hostid|ZBX_TEMPLATE
FIELD		|hostid		|t_id		|	|NOT NULL	|0			|1|hosts
FIELD		|parent_hostid	|t_id		|	|NULL		|0			|2|hosts	|hostid		|RESTRICT
FIELD		|parent_itemid	|t_id		|	|NULL		|0			|3|items	|itemid		|RESTRICT
FIELD		|host		|t_varchar(128)	|''	|NOT NULL	|ZBX_NODATA
FIELD		|lastcheck	|t_integer	|'0'	|NOT NULL	|ZBX_NODATA
FIELD		|ts_delete	|t_time		|'0'	|NOT NULL	|ZBX_NODATA

TABLE|interface_discovery|interfaceid|0
FIELD		|interfaceid	|t_id		|	|NOT NULL	|0			|1|interface
FIELD		|parent_interfaceid|t_id	|	|NOT NULL	|0			|2|interface	|interfaceid

TABLE|profiles|profileid|0
FIELD		|profileid	|t_id		|	|NOT NULL	|0
FIELD		|userid		|t_id		|	|NOT NULL	|0			|1|users
FIELD		|idx		|t_varchar(96)	|''	|NOT NULL	|0
FIELD		|idx2		|t_id		|'0'	|NOT NULL	|0
FIELD		|value_id	|t_id		|'0'	|NOT NULL	|0
FIELD		|value_int	|t_integer	|'0'	|NOT NULL	|0
FIELD		|value_str	|t_text		|''	|NOT NULL	|0
FIELD		|source		|t_varchar(96)	|''	|NOT NULL	|0
FIELD		|type		|t_integer	|'0'	|NOT NULL	|0
INDEX		|1		|userid,idx,idx2
INDEX		|2		|userid,profileid

TABLE|sessions|sessionid|0
FIELD		|sessionid	|t_varchar(32)	|''	|NOT NULL	|0
FIELD		|userid		|t_id		|	|NOT NULL	|0			|1|users
FIELD		|lastaccess	|t_integer	|'0'	|NOT NULL	|0
FIELD		|status		|t_integer	|'0'	|NOT NULL	|0
INDEX		|1		|userid,status,lastaccess

TABLE|trigger_discovery|triggerid|0
FIELD		|triggerid	|t_id		|	|NOT NULL	|0			|1|triggers
FIELD		|parent_triggerid|t_id		|	|NOT NULL	|0			|2|triggers	|triggerid	|RESTRICT
FIELD		|lastcheck	|t_integer	|'0'	|NOT NULL	|ZBX_NODATA
FIELD		|ts_delete	|t_time		|'0'	|NOT NULL	|ZBX_NODATA
INDEX		|1		|parent_triggerid

TABLE|item_condition|item_conditionid|ZBX_TEMPLATE
FIELD		|item_conditionid|t_id		|	|NOT NULL	|0
FIELD		|itemid		|t_id		|	|NOT NULL	|0			|1|items
FIELD		|operator	|t_integer	|'8'	|NOT NULL	|0
FIELD		|macro		|t_varchar(64)	|''	|NOT NULL	|0
FIELD		|value		|t_varchar(255)	|''	|NOT NULL	|0
INDEX		|1		|itemid

TABLE|item_rtdata|itemid|ZBX_TEMPLATE
FIELD		|itemid		|t_id		|	|NOT NULL	|0			|1|items
FIELD		|lastlogsize	|t_bigint	|'0'	|NOT NULL	|ZBX_PROXY,ZBX_NODATA
FIELD		|state		|t_integer	|'0'	|NOT NULL	|ZBX_NODATA
FIELD		|mtime		|t_integer	|'0'	|NOT NULL	|ZBX_PROXY,ZBX_NODATA
FIELD		|error		|t_varchar(2048)|''	|NOT NULL	|ZBX_NODATA

TABLE|opinventory|operationid|ZBX_DATA
FIELD		|operationid	|t_id		|	|NOT NULL	|0			|1|operations
FIELD		|inventory_mode	|t_integer	|'0'	|NOT NULL	|0

TABLE|trigger_tag|triggertagid|ZBX_TEMPLATE
FIELD		|triggertagid	|t_id		|	|NOT NULL	|0
FIELD		|triggerid	|t_id		|	|NOT NULL	|0			|1|triggers
FIELD		|tag		|t_varchar(255)	|''	|NOT NULL	|0
FIELD		|value		|t_varchar(255)	|''	|NOT NULL	|0
INDEX		|1		|triggerid

TABLE|event_tag|eventtagid|0
FIELD		|eventtagid	|t_id		|	|NOT NULL	|0
FIELD		|eventid	|t_id		|	|NOT NULL	|0			|1|events
FIELD		|tag		|t_varchar(255)	|''	|NOT NULL	|0
FIELD		|value		|t_varchar(255)	|''	|NOT NULL	|0
INDEX		|1		|eventid

TABLE|problem|eventid|0
FIELD		|eventid	|t_id		|	|NOT NULL	|0			|1|events
FIELD		|source		|t_integer	|'0'	|NOT NULL	|0
FIELD		|object		|t_integer	|'0'	|NOT NULL	|0
FIELD		|objectid	|t_id		|'0'	|NOT NULL	|0
FIELD		|clock		|t_time		|'0'	|NOT NULL	|0
FIELD		|ns		|t_nanosec	|'0'	|NOT NULL	|0
FIELD		|r_eventid	|t_id		|	|NULL		|0			|2|events	|eventid
FIELD		|r_clock	|t_time		|'0'	|NOT NULL	|0
FIELD		|r_ns		|t_nanosec	|'0'	|NOT NULL	|0
FIELD		|correlationid	|t_id		|	|NULL		|0			|-|correlation
FIELD		|userid		|t_id		|	|NULL		|0			|-|users
FIELD		|name		|t_varchar(2048)|''	|NOT NULL	|0
FIELD		|acknowledged	|t_integer	|'0'	|NOT NULL	|0
FIELD		|severity	|t_integer	|'0'	|NOT NULL	|0
INDEX		|1		|source,object,objectid
INDEX		|2		|r_clock
INDEX		|3		|r_eventid

TABLE|problem_tag|problemtagid|0
FIELD		|problemtagid	|t_id		|	|NOT NULL	|0
FIELD		|eventid	|t_id		|	|NOT NULL	|0			|1|problem
FIELD		|tag		|t_varchar(255)	|''	|NOT NULL	|0
FIELD		|value		|t_varchar(255)	|''	|NOT NULL	|0
INDEX		|1		|eventid,tag,value

TABLE|tag_filter|tag_filterid|0
FIELD		|tag_filterid	|t_id		|	|NOT NULL	|0
FIELD		|usrgrpid	|t_id		|	|NOT NULL	|0 			|1|usrgrp	|usrgrpid
FIELD		|groupid	|t_id		|	|NOT NULL	|0			|2|hstgrp	|groupid
FIELD		|tag	|t_varchar(255)	|'' |NOT NULL	|0
FIELD		|value	|t_varchar(255)	|'' |NOT NULL	|0

TABLE|event_recovery|eventid|0
FIELD		|eventid	|t_id		|	|NOT NULL	|0			|1|events
FIELD		|r_eventid	|t_id		|	|NOT NULL	|0			|2|events	|eventid
FIELD		|c_eventid	|t_id		|	|NULL		|0			|3|events	|eventid
FIELD		|correlationid	|t_id		|	|NULL		|0			|-|correlation
FIELD		|userid		|t_id		|	|NULL		|0			|-|users
INDEX		|1		|r_eventid
INDEX		|2		|c_eventid

TABLE|correlation|correlationid|ZBX_DATA
FIELD		|correlationid	|t_id		|	|NOT NULL	|0
FIELD		|name		|t_varchar(255)	|''	|NOT NULL	|0
FIELD		|description	|t_shorttext	|''	|NOT NULL	|0
FIELD		|evaltype	|t_integer	|'0'	|NOT NULL	|0
FIELD		|status		|t_integer	|'0'	|NOT NULL	|0
FIELD		|formula	|t_varchar(255)	|''	|NOT NULL	|0
INDEX		|1		|status
UNIQUE		|2		|name

TABLE|corr_condition|corr_conditionid|ZBX_DATA
FIELD		|corr_conditionid|t_id		|	|NOT NULL	|0
FIELD		|correlationid	|t_id		|	|NOT NULL	|0			|1|correlation
FIELD		|type		|t_integer	|'0'	|NOT NULL	|0
INDEX		|1		|correlationid

TABLE|corr_condition_tag|corr_conditionid|ZBX_DATA
FIELD		|corr_conditionid|t_id		|	|NOT NULL	|0			|1|corr_condition
FIELD		|tag		|t_varchar(255)	|''	|NOT NULL	|0

TABLE|corr_condition_group|corr_conditionid|ZBX_DATA
FIELD		|corr_conditionid|t_id		|	|NOT NULL	|0			|1|corr_condition
FIELD		|operator	|t_integer	|'0'	|NOT NULL	|0
FIELD		|groupid	|t_id		|	|NOT NULL	|0			|2|hstgrp	|	|RESTRICT
INDEX		|1		|groupid

TABLE|corr_condition_tagpair|corr_conditionid|ZBX_DATA
FIELD		|corr_conditionid|t_id		|	|NOT NULL	|0			|1|corr_condition
FIELD		|oldtag		|t_varchar(255)	|''	|NOT NULL	|0
FIELD		|newtag		|t_varchar(255)	|''	|NOT NULL	|0

TABLE|corr_condition_tagvalue|corr_conditionid|ZBX_DATA
FIELD		|corr_conditionid|t_id		|	|NOT NULL	|0			|1|corr_condition
FIELD		|tag		|t_varchar(255)	|''	|NOT NULL	|0
FIELD		|operator	|t_integer	|'0'	|NOT NULL	|0
FIELD		|value		|t_varchar(255)	|''	|NOT NULL	|0

TABLE|corr_operation|corr_operationid|ZBX_DATA
FIELD		|corr_operationid|t_id		|	|NOT NULL	|0
FIELD		|correlationid	|t_id		|	|NOT NULL	|0			|1|correlation
FIELD		|type		|t_integer	|'0'	|NOT NULL	|0
INDEX		|1		|correlationid

TABLE|task|taskid|0
FIELD		|taskid		|t_id		|	|NOT NULL	|0
FIELD		|type		|t_integer	|	|NOT NULL	|0
FIELD		|status		|t_integer	|'0'	|NOT NULL	|0
FIELD		|clock		|t_integer	|'0'	|NOT NULL	|0
FIELD		|ttl		|t_integer	|'0'	|NOT NULL	|0
FIELD		|proxy_hostid	|t_id		|	|NULL		|0			|1|hosts	|hostid
INDEX		|1		|status,proxy_hostid

TABLE|task_close_problem|taskid|0
FIELD		|taskid		|t_id		|	|NOT NULL	|0			|1|task
FIELD		|acknowledgeid	|t_id		|	|NOT NULL	|0			|-|acknowledges

TABLE|item_preproc|item_preprocid|ZBX_TEMPLATE
FIELD		|item_preprocid	|t_id		|	|NOT NULL	|0
FIELD		|itemid		|t_id		|	|NOT NULL	|ZBX_PROXY			|1|items
FIELD		|step		|t_integer	|'0'	|NOT NULL	|ZBX_PROXY
FIELD		|type		|t_integer	|'0'	|NOT NULL	|ZBX_PROXY
FIELD		|params		|t_text		|''	|NOT NULL	|ZBX_PROXY
FIELD		|error_handler	|t_integer	|'0'	|NOT NULL	|ZBX_PROXY
FIELD		|error_handler_params|t_varchar(255)|''	|NOT NULL	|ZBX_PROXY
INDEX		|1		|itemid,step

TABLE|task_remote_command|taskid|0
FIELD		|taskid		|t_id		|	|NOT NULL	|0			|1|task
FIELD		|command_type	|t_integer	|'0'	|NOT NULL	|0
FIELD		|execute_on	|t_integer	|'0'	|NOT NULL	|0
FIELD		|port		|t_integer	|'0'	|NOT NULL	|0
FIELD		|authtype	|t_integer	|'0'	|NOT NULL	|0
FIELD		|username	|t_varchar(64)	|''	|NOT NULL	|0
FIELD		|password	|t_varchar(64)	|''	|NOT NULL	|0
FIELD		|publickey	|t_varchar(64)	|''	|NOT NULL	|0
FIELD		|privatekey	|t_varchar(64)	|''	|NOT NULL	|0
FIELD		|command	|t_text		|''	|NOT NULL	|0
FIELD		|alertid	|t_id		|	|NULL		|0			|-|alerts
FIELD		|parent_taskid	|t_id		|	|NOT NULL	|0			|-|task		|taskid
FIELD		|hostid		|t_id		|	|NOT NULL	|0			|-|hosts

TABLE|task_remote_command_result|taskid|0
FIELD		|taskid		|t_id		|	|NOT NULL	|0			|1|task
FIELD		|status		|t_integer	|'0'	|NOT NULL	|0
FIELD		|parent_taskid	|t_id		|	|NOT NULL	|0			|-|task		|taskid
FIELD		|info		|t_shorttext	|''	|NOT NULL	|0

TABLE|task_data|taskid|0
FIELD		|taskid		|t_id		|	|NOT NULL	|0			|1|task
FIELD		|type	|t_integer	|'0'	|NOT NULL	|0
FIELD		|data	|t_text	|''	|NOT NULL	|0
FIELD		|parent_taskid	|t_id		|	|NOT NULL	|0			|-|task		|taskid

TABLE|task_result|taskid|0
FIELD		|taskid		|t_id		|	|NOT NULL	|0			|1|task
FIELD		|status		|t_integer	|'0'	|NOT NULL	|0
FIELD		|parent_taskid	|t_id		|	|NOT NULL	|0			|-|task		|taskid
FIELD		|info		|t_text		|''	|NOT NULL	|0
INDEX		|1		|parent_taskid

TABLE|task_acknowledge|taskid|0
FIELD		|taskid		|t_id		|	|NOT NULL	|0			|1|task
FIELD		|acknowledgeid	|t_id		|	|NOT NULL	|0			|-|acknowledges

TABLE|sysmap_shape|sysmap_shapeid|ZBX_TEMPLATE
FIELD		|sysmap_shapeid	|t_id		|	|NOT NULL	|0
FIELD		|sysmapid	|t_id		|	|NOT NULL	|0			|1|sysmaps
FIELD		|type		|t_integer	|'0'	|NOT NULL	|0
FIELD		|x		|t_integer	|'0'	|NOT NULL	|0
FIELD		|y		|t_integer	|'0'	|NOT NULL	|0
FIELD		|width		|t_integer	|'200'	|NOT NULL	|0
FIELD		|height		|t_integer	|'200'	|NOT NULL	|0
FIELD		|text		|t_shorttext	|''	|NOT NULL	|0
FIELD		|font		|t_integer	|'9'	|NOT NULL	|0
FIELD		|font_size	|t_integer	|'11'	|NOT NULL	|0
FIELD		|font_color	|t_varchar(6)	|'000000'|NOT NULL	|0
FIELD		|text_halign	|t_integer	|'0'	|NOT NULL	|0
FIELD		|text_valign	|t_integer	|'0'	|NOT NULL	|0
FIELD		|border_type	|t_integer	|'0'	|NOT NULL	|0
FIELD		|border_width	|t_integer	|'1'	|NOT NULL	|0
FIELD		|border_color	|t_varchar(6)	|'000000'|NOT NULL	|0
FIELD		|background_color|t_varchar(6)	|''	|NOT NULL	|0
FIELD		|zindex		|t_integer	|'0'	|NOT NULL	|0
INDEX		|1		|sysmapid

TABLE|sysmap_element_trigger|selement_triggerid|ZBX_TEMPLATE
FIELD		|selement_triggerid	|t_id	|	|NOT NULL	|0
FIELD		|selementid		|t_id	|	|NOT NULL	|0			|1|sysmaps_elements
FIELD		|triggerid		|t_id	|	|NOT NULL	|0			|2|triggers
UNIQUE		|1			|selementid,triggerid

TABLE|httptest_field|httptest_fieldid|ZBX_TEMPLATE
FIELD		|httptest_fieldid	|t_id		|	|NOT NULL	|0
FIELD		|httptestid		|t_id		|	|NOT NULL	|ZBX_PROXY	|1|httptest
FIELD		|type			|t_integer	|'0'	|NOT NULL	|ZBX_PROXY
FIELD		|name			|t_varchar(255)	|''	|NOT NULL	|ZBX_PROXY
FIELD		|value			|t_shorttext	|''	|NOT NULL	|ZBX_PROXY
INDEX		|1			|httptestid

TABLE|httpstep_field|httpstep_fieldid|ZBX_TEMPLATE
FIELD		|httpstep_fieldid	|t_id		|	|NOT NULL	|0
FIELD		|httpstepid		|t_id		|	|NOT NULL	|ZBX_PROXY	|1|httpstep
FIELD		|type			|t_integer	|'0'	|NOT NULL	|ZBX_PROXY
FIELD		|name			|t_varchar(255)	|''	|NOT NULL	|ZBX_PROXY
FIELD		|value			|t_shorttext	|''	|NOT NULL	|ZBX_PROXY
INDEX		|1			|httpstepid

TABLE|dashboard|dashboardid|ZBX_DASHBOARD
FIELD		|dashboardid	|t_id		|	|NOT NULL	|0
FIELD		|name		|t_varchar(255)	|	|NOT NULL	|0
FIELD		|userid		|t_id		|	|NULL		|0			|1|users	|	|RESTRICT
FIELD		|private	|t_integer	|'1'	|NOT NULL	|0
FIELD		|templateid	|t_id		|	|NULL		|0			|2|hosts	|hostid
FIELD		|display_period	|t_integer	|'30'	|NOT NULL	|0
FIELD		|auto_start	|t_integer	|'1'	|NOT NULL	|0
FIELD		|uuid		|t_varchar(32)	|''	|NOT NULL	|0
INDEX		|1		|userid
INDEX		|2		|templateid

TABLE|dashboard_user|dashboard_userid|ZBX_DASHBOARD
FIELD		|dashboard_userid|t_id		|	|NOT NULL	|0
FIELD		|dashboardid	|t_id		|	|NOT NULL	|0			|1|dashboard
FIELD		|userid		|t_id		|	|NOT NULL	|0			|2|users
FIELD		|permission	|t_integer	|'2'	|NOT NULL	|0
UNIQUE		|1		|dashboardid,userid

TABLE|dashboard_usrgrp|dashboard_usrgrpid|ZBX_DASHBOARD
FIELD		|dashboard_usrgrpid|t_id	|	|NOT NULL	|0
FIELD		|dashboardid	|t_id		|	|NOT NULL	|0			|1|dashboard
FIELD		|usrgrpid	|t_id		|	|NOT NULL	|0			|2|usrgrp
FIELD		|permission	|t_integer	|'2'	|NOT NULL	|0
UNIQUE		|1		|dashboardid,usrgrpid

TABLE|dashboard_page|dashboard_pageid|ZBX_DASHBOARD
FIELD		|dashboard_pageid|t_id		|	|NOT NULL	|0
FIELD		|dashboardid	|t_id		|	|NOT NULL	|0		|1|dashboard
FIELD		|name		|t_varchar(255)	|''	|NOT NULL	|0
FIELD		|display_period	|t_integer	|'0'	|NOT NULL	|0
FIELD		|sortorder	|t_integer	|'0'	|NOT NULL	|0
INDEX		|1		|dashboardid

TABLE|widget|widgetid|ZBX_DASHBOARD
FIELD		|widgetid	|t_id		|	|NOT NULL	|0
FIELD		|type		|t_varchar(255)	|''	|NOT NULL	|0
FIELD		|name		|t_varchar(255)	|''	|NOT NULL	|0
FIELD		|x		|t_integer	|'0'	|NOT NULL	|0
FIELD		|y		|t_integer	|'0'	|NOT NULL	|0
FIELD		|width		|t_integer	|'1'	|NOT NULL	|0
FIELD		|height		|t_integer	|'2'	|NOT NULL	|0
FIELD		|view_mode	|t_integer	|'0'	|NOT NULL	|0
FIELD		|dashboard_pageid|t_id		|	|NOT NULL	|0		|1|dashboard_page
INDEX		|1		|dashboard_pageid

TABLE|widget_field|widget_fieldid|ZBX_DASHBOARD
FIELD		|widget_fieldid	|t_id		|	|NOT NULL	|0
FIELD		|widgetid	|t_id		|	|NOT NULL	|0			|1|widget
FIELD		|type		|t_integer	|'0'	|NOT NULL	|0
FIELD		|name		|t_varchar(255)	|''	|NOT NULL	|0
FIELD		|value_int	|t_integer	|'0'	|NOT NULL	|0
FIELD		|value_str	|t_varchar(255)	|''	|NOT NULL	|0
FIELD		|value_groupid	|t_id		|	|NULL		|0			|2|hstgrp	|groupid
FIELD		|value_hostid	|t_id		|	|NULL		|0			|3|hosts	|hostid
FIELD		|value_itemid	|t_id		|	|NULL		|0			|4|items	|itemid
FIELD		|value_graphid	|t_id		|	|NULL		|0			|5|graphs	|graphid
FIELD		|value_sysmapid	|t_id		|	|NULL		|0			|6|sysmaps	|sysmapid
INDEX		|1		|widgetid
INDEX		|2		|value_groupid
INDEX		|3		|value_hostid
INDEX		|4		|value_itemid
INDEX		|5		|value_graphid
INDEX		|6		|value_sysmapid

TABLE|task_check_now|taskid|0
FIELD		|taskid		|t_id		|	|NOT NULL	|0			|1|task
FIELD		|itemid		|t_id		|	|NOT NULL	|0			|-|items

TABLE|event_suppress|event_suppressid|0
FIELD		|event_suppressid|t_id		|	|NOT NULL	|0
FIELD		|eventid	|t_id		|	|NOT NULL	|0			|1|events
FIELD		|maintenanceid	|t_id		|	|NULL		|0			|2|maintenances
FIELD		|suppress_until	|t_time		|'0'	|NOT NULL	|0
UNIQUE		|1		|eventid,maintenanceid
INDEX		|2		|suppress_until
INDEX		|3		|maintenanceid

TABLE|maintenance_tag|maintenancetagid|ZBX_DATA
FIELD		|maintenancetagid|t_id		|	|NOT NULL	|0
FIELD		|maintenanceid	|t_id		|	|NOT NULL	|0			|1|maintenances
FIELD		|tag		|t_varchar(255)	|''	|NOT NULL	|0
FIELD		|operator	|t_integer	|'2'	|NOT NULL	|0
FIELD		|value		|t_varchar(255)	|''	|NOT NULL	|0
INDEX		|1		|maintenanceid

TABLE|lld_macro_path|lld_macro_pathid|ZBX_TEMPLATE
FIELD		|lld_macro_pathid|t_id		|	|NOT NULL	|0
FIELD		|itemid		|t_id		|	|NOT NULL	|0			|1|items
FIELD		|lld_macro	|t_varchar(255)	|''	|NOT NULL	|0
FIELD		|path		|t_varchar(255)	|''	|NOT NULL	|0
UNIQUE		|1		|itemid,lld_macro

TABLE|host_tag|hosttagid|ZBX_TEMPLATE
FIELD		|hosttagid	|t_id		|	|NOT NULL	|0
FIELD		|hostid		|t_id		|	|NOT NULL	|0			|1|hosts
FIELD		|tag		|t_varchar(255)	|''	|NOT NULL	|0
FIELD		|value		|t_varchar(255)	|''	|NOT NULL	|0
INDEX		|1		|hostid

TABLE|config_autoreg_tls|autoreg_tlsid|ZBX_DATA
FIELD		|autoreg_tlsid	|t_id		|	|NOT NULL	|0
FIELD		|tls_psk_identity|t_varchar(128)|''	|NOT NULL	|ZBX_PROXY
FIELD		|tls_psk	|t_varchar(512)	|''	|NOT NULL	|ZBX_PROXY
UNIQUE		|1		|tls_psk_identity

TABLE|module|moduleid|
FIELD		|moduleid	|t_id		|	|NOT NULL	|0
FIELD		|id		|t_varchar(255)	|''	|NOT NULL	|0
FIELD		|relative_path	|t_varchar(255)	|''	|NOT NULL	|0
FIELD		|status		|t_integer	|'0'	|NOT NULL	|0
FIELD		|config		|t_shorttext	|''	|NOT NULL	|0

TABLE|interface_snmp|interfaceid|ZBX_TEMPLATE
FIELD		|interfaceid	|t_id		|	|NOT NULL	|0			|1|interface
FIELD		|version	|t_integer	|'2'	|NOT NULL	|ZBX_PROXY
FIELD		|bulk		|t_integer	|'1'	|NOT NULL	|ZBX_PROXY
FIELD		|community	|t_varchar(64)	|''	|NOT NULL	|ZBX_PROXY
FIELD		|securityname	|t_varchar(64)	|''	|NOT NULL	|ZBX_PROXY
FIELD		|securitylevel	|t_integer	|'0'	|NOT NULL	|ZBX_PROXY
FIELD		|authpassphrase	|t_varchar(64)	|''	|NOT NULL	|ZBX_PROXY
FIELD		|privpassphrase	|t_varchar(64)	|''	|NOT NULL	|ZBX_PROXY
FIELD		|authprotocol	|t_integer	|'0'	|NOT NULL	|ZBX_PROXY
FIELD		|privprotocol	|t_integer	|'0'	|NOT NULL	|ZBX_PROXY
FIELD		|contextname	|t_varchar(255)	|''	|NOT NULL	|ZBX_PROXY

TABLE|lld_override|lld_overrideid|ZBX_TEMPLATE
FIELD		|lld_overrideid	|t_id		|	|NOT NULL	|0
FIELD		|itemid		|t_id		|	|NOT NULL	|0	|1|items
FIELD		|name		|t_varchar(255)	|''	|NOT NULL	|0
FIELD		|step		|t_integer	|'0'	|NOT NULL	|0
FIELD		|evaltype	|t_integer	|'0'	|NOT NULL	|0
FIELD		|formula	|t_varchar(255)	|''	|NOT NULL	|0
FIELD		|stop		|t_integer	|'0'	|NOT NULL	|0
UNIQUE		|1		|itemid,name

TABLE|lld_override_condition|lld_override_conditionid|ZBX_TEMPLATE
FIELD	|lld_override_conditionid	|t_id		|	|NOT NULL	|0
FIELD	|lld_overrideid			|t_id		|	|NOT NULL	|0	|1|lld_override
FIELD	|operator			|t_integer	|'8'	|NOT NULL	|0
FIELD	|macro				|t_varchar(64)	|''	|NOT NULL	|0
FIELD	|value				|t_varchar(255)	|''	|NOT NULL	|0
INDEX	|1				|lld_overrideid

TABLE|lld_override_operation|lld_override_operationid|ZBX_TEMPLATE
FIELD	|lld_override_operationid	|t_id		|	|NOT NULL	|0
FIELD	|lld_overrideid			|t_id		|	|NOT NULL	|0	|1|lld_override
FIELD	|operationobject		|t_integer	|'0'	|NOT NULL	|0
FIELD	|operator			|t_integer	|'0'	|NOT NULL	|0
FIELD	|value				|t_varchar(255)	|''	|NOT NULL	|0
INDEX	|1				|lld_overrideid

TABLE|lld_override_opstatus|lld_override_operationid|ZBX_TEMPLATE
FIELD	|lld_override_operationid	|t_id		|	|NOT NULL	|0	|1|lld_override_operation
FIELD	|status				|t_integer	|'0'	|NOT NULL	|0

TABLE|lld_override_opdiscover|lld_override_operationid|ZBX_TEMPLATE
FIELD	|lld_override_operationid	|t_id		|	|NOT NULL	|0	|1|lld_override_operation
FIELD	|discover			|t_integer	|'0'	|NOT NULL	|0

TABLE|lld_override_opperiod|lld_override_operationid|ZBX_TEMPLATE
FIELD	|lld_override_operationid	|t_id		|	|NOT NULL	|0	|1|lld_override_operation
FIELD	|delay				|t_varchar(1024)|'0'	|NOT NULL	|0

TABLE|lld_override_ophistory|lld_override_operationid|ZBX_TEMPLATE
FIELD	|lld_override_operationid	|t_id		|	|NOT NULL	|0	|1|lld_override_operation
FIELD	|history			|t_varchar(255)	|'90d'	|NOT NULL	|0

TABLE|lld_override_optrends|lld_override_operationid|ZBX_TEMPLATE
FIELD	|lld_override_operationid	|t_id		|	|NOT NULL	|0	|1|lld_override_operation
FIELD	|trends				|t_varchar(255)	|'365d'	|NOT NULL	|0

TABLE|lld_override_opseverity|lld_override_operationid|ZBX_TEMPLATE
FIELD	|lld_override_operationid	|t_id		|	|NOT NULL	|0	|1|lld_override_operation
FIELD	|severity			|t_integer	|'0'	|NOT NULL	|0

TABLE|lld_override_optag|lld_override_optagid|ZBX_TEMPLATE
FIELD	|lld_override_optagid		|t_id		|	|NOT NULL	|0
FIELD	|lld_override_operationid	|t_id		|	|NOT NULL	|0	|1|lld_override_operation
FIELD	|tag				|t_varchar(255)	|''	|NOT NULL	|0
FIELD	|value				|t_varchar(255)	|''	|NOT NULL	|0
INDEX	|1				|lld_override_operationid

TABLE|lld_override_optemplate|lld_override_optemplateid|ZBX_TEMPLATE
FIELD	|lld_override_optemplateid	|t_id		|	|NOT NULL	|0
FIELD	|lld_override_operationid	|t_id		|	|NOT NULL	|0	|1|lld_override_operation
FIELD	|templateid			|t_id		|	|NOT NULL	|0	|2|hosts	|hostid	|RESTRICT
UNIQUE	|1				|lld_override_operationid,templateid
INDEX	|2				|templateid

TABLE|lld_override_opinventory|lld_override_operationid|ZBX_TEMPLATE
FIELD	|lld_override_operationid	|t_id		|	|NOT NULL	|0	|1|lld_override_operation
FIELD	|inventory_mode			|t_integer	|'0'	|NOT NULL	|0

TABLE|trigger_queue|trigger_queueid|0
FIELD		|trigger_queueid|t_id		|	|NOT NULL	|0
FIELD		|objectid	|t_id		|	|NOT NULL	|0
FIELD		|type		|t_integer	|'0'	|NOT NULL	|0
FIELD		|clock		|t_time		|'0'	|NOT NULL	|0
FIELD		|ns		|t_nanosec	|'0'	|NOT NULL	|0

TABLE|item_parameter|item_parameterid|ZBX_TEMPLATE
FIELD		|item_parameterid|t_id		|	|NOT NULL	|0
FIELD		|itemid		|t_id		|	|NOT NULL	|ZBX_PROXY		|1|items
FIELD		|name		|t_varchar(255)	|''	|NOT NULL	|ZBX_PROXY
FIELD		|value		|t_varchar(2048)|''	|NOT NULL	|ZBX_PROXY
INDEX		|1		|itemid

TABLE|role_rule|role_ruleid|ZBX_DATA
FIELD		|role_ruleid	|t_id		|	|NOT NULL	|0
FIELD		|roleid		|t_id		|	|NOT NULL	|0			|1|role
FIELD		|type		|t_integer	|'0'	|NOT NULL	|0
FIELD		|name		|t_varchar(255)	|''	|NOT NULL	|0
FIELD		|value_int	|t_integer	|'0'	|NOT NULL	|0
FIELD		|value_str	|t_varchar(255)	|''	|NOT NULL	|0
FIELD		|value_moduleid	|t_id		|	|NULL		|0			|2|module	|moduleid
FIELD		|value_serviceid|t_id		|	|NULL	|0			|3|services	|serviceid
INDEX		|1		|roleid
INDEX		|2		|value_moduleid
INDEX		|3		|value_serviceid

TABLE|token|tokenid|ZBX_DATA
FIELD	|tokenid	|t_id		|	|NOT NULL	|0
FIELD	|name		|t_varchar(64)	|''	|NOT NULL	|0
FIELD	|description	|t_shorttext	|''	|NOT NULL	|0
FIELD	|userid		|t_id		|	|NOT NULL	|0	|1	|users
FIELD	|token		|t_varchar(128)	|	|NULL		|0
FIELD	|lastaccess	|t_integer	|'0'	|NOT NULL	|0
FIELD	|status		|t_integer	|'0'	|NOT NULL	|0
FIELD	|expires_at	|t_time		|'0'	|NOT NULL	|0
FIELD	|created_at	|t_time		|'0'	|NOT NULL	|0
FIELD	|creator_userid	|t_id		|	|NULL		|0	|2	|users	|userid	|RESTRICT
INDEX	|1		|name
UNIQUE	|2		|userid,name
UNIQUE	|3		|token
INDEX	|4		|creator_userid

TABLE|item_tag|itemtagid|ZBX_TEMPLATE
FIELD		|itemtagid	|t_id		|	|NOT NULL	|0
FIELD		|itemid		|t_id		|	|NOT NULL	|0			|1|items
FIELD		|tag		|t_varchar(255)	|''	|NOT NULL	|0
FIELD		|value		|t_varchar(255)	|''	|NOT NULL	|0
INDEX		|1		|itemid

TABLE|httptest_tag|httptesttagid|ZBX_TEMPLATE
FIELD		|httptesttagid	|t_id		|	|NOT NULL	|0
FIELD		|httptestid	|t_id			|	|NOT NULL	|0		|1|httptest
FIELD		|tag		|t_varchar(255)	|''	|NOT NULL	|0
FIELD		|value		|t_varchar(255)	|''	|NOT NULL	|0
INDEX		|1		|httptestid

TABLE|sysmaps_element_tag|selementtagid|ZBX_TEMPLATE
FIELD		|selementtagid	|t_id		|	|NOT NULL	|0
FIELD		|selementid	|t_id			|	|NOT NULL	|0		|1|sysmaps_elements
FIELD		|tag		|t_varchar(255)	|''	|NOT NULL	|0
FIELD		|value		|t_varchar(255)	|''	|NOT NULL	|0
FIELD		|operator	|t_integer		|'0'|NOT NULL	|0
INDEX		|1		|selementid

TABLE|report|reportid|ZBX_DATA
FIELD		|reportid	|t_id		|	|NOT NULL	|0
FIELD		|userid		|t_id		|	|NOT NULL	|0		|1|users|userid
FIELD		|name		|t_varchar(255)	|''	|NOT NULL	|0
FIELD		|description	|t_varchar(2048)|''	|NOT NULL	|0
FIELD		|status		|t_integer	|'0'	|NOT NULL	|0
FIELD		|dashboardid	|t_id		|	|NOT NULL	|0		|2|dashboard|dashboardid
FIELD		|period		|t_integer	|'0'	|NOT NULL	|0
FIELD		|cycle		|t_integer	|'0'	|NOT NULL	|0
FIELD		|weekdays	|t_integer	|'0'	|NOT NULL	|0
FIELD		|start_time	|t_integer	|'0'	|NOT NULL	|0
FIELD		|active_since	|t_integer	|'0'	|NOT NULL	|0
FIELD		|active_till	|t_integer	|'0'	|NOT NULL	|0
FIELD		|state		|t_integer	|'0'	|NOT NULL	|ZBX_NODATA
FIELD		|lastsent	|t_time	|'0'		|NOT NULL	|ZBX_NODATA
FIELD		|info		|t_varchar(2048)|''	|NOT NULL	|ZBX_NODATA
UNIQUE		|1		|name

TABLE|report_param|reportparamid|ZBX_DATA
FIELD		|reportparamid	|t_id		|	|NOT NULL	|0
FIELD		|reportid	|t_id		|	|NOT NULL	|0		|1|report|reportid
FIELD		|name		|t_varchar(255)	|''	|NOT NULL	|0
FIELD		|value		|t_shorttext	|''	|NOT NULL	|0
INDEX		|1		|reportid

TABLE|report_user|reportuserid|ZBX_DATA
FIELD		|reportuserid	|t_id		|	|NOT NULL	|0
FIELD		|reportid	|t_id		|	|NOT NULL	|0		|1|report|reportid
FIELD		|userid		|t_id		|	|NOT NULL	|0		|2|users|userid
FIELD		|exclude	|t_integer	|'0'	|NOT NULL	|0
FIELD		|access_userid	|t_id		|	|NULL		|0		|3|users|userid		|RESTRICT
INDEX		|1		|reportid

TABLE|report_usrgrp|reportusrgrpid|ZBX_DATA
FIELD		|reportusrgrpid|t_id		|	|NOT NULL	|0
FIELD		|reportid	|t_id		|	|NOT NULL	|0		|1|report|reportid
FIELD		|usrgrpid	|t_id		|	|NOT NULL	|0		|2|usrgrp|usrgrpid
FIELD		|access_userid	|t_id		|	|NULL		|0		|3|users|userid		|RESTRICT
INDEX		|1		|reportid

TABLE|service_problem_tag|service_problem_tagid|ZBX_DATA
FIELD		|service_problem_tagid	|t_id		|	|NOT NULL	|0
FIELD		|serviceid		|t_id		|	|NOT NULL	|0	|1|services|serviceid
FIELD		|tag			|t_varchar(255)	|''	|NOT NULL	|0
FIELD		|operator		|t_integer	|'0'	|NOT NULL	|0
FIELD		|value			|t_varchar(255)	|''	|NOT NULL	|0
INDEX		|1			|serviceid

TABLE|service_problem|service_problemid|ZBX_DATA
FIELD		|service_problemid	|t_id		|	|NOT NULL	|0
FIELD		|eventid		|t_id		|	|NOT NULL	|0	|1|problem|eventid
FIELD		|serviceid		|t_id		|	|NOT NULL	|0	|2|services|serviceid
FIELD		|severity		|t_integer	|'0'	|NOT NULL	|0
INDEX		|1			|eventid
INDEX		|2			|serviceid

TABLE|service_tag|servicetagid|0
FIELD		|servicetagid	|t_id		|	|NOT NULL	|0
FIELD		|serviceid	|t_id		|	|NOT NULL	|0		|1|services|serviceid
FIELD		|tag		|t_varchar(255)	|''	|NOT NULL	|0
FIELD		|value		|t_varchar(255)	|''	|NOT NULL	|0
INDEX		|1		|serviceid

TABLE|service_status_rule|service_status_ruleid|ZBX_DATA
FIELD		|service_status_ruleid|t_id	|	|NOT NULL	|0
FIELD		|serviceid	|t_id		|	|NOT NULL	|0		|1|services|serviceid
FIELD		|type		|t_integer	|'0'	|NOT NULL	|0
FIELD		|limit_value	|t_integer	|'0'	|NOT NULL	|0
FIELD		|limit_status	|t_integer	|'0'	|NOT NULL	|0
FIELD		|new_status	|t_integer	|'0'	|NOT NULL	|0
INDEX		|1		|serviceid

TABLE|ha_node|ha_nodeid|ZBX_DATA
FIELD		|ha_nodeid	|t_cuid		|	|NOT NULL	|0
FIELD		|name		|t_varchar(255)	|''	|NOT NULL	|0
FIELD		|address	|t_varchar(255)	|''	|NOT NULL	|0
FIELD		|port		|t_integer	|'10051'|NOT NULL	|0
FIELD		|lastaccess	|t_integer	|'0'	|NOT NULL	|0
FIELD		|status		|t_integer	|'0'	|NOT NULL	|0
FIELD		|ha_sessionid	|t_cuid		|''	|NOT NULL	|0
UNIQUE		|1		|name
INDEX		|2		|status,lastaccess

TABLE|dbversion|dbversionid|
FIELD		|dbversionid	|t_id		|	|NOT NULL	|0
FIELD		|mandatory	|t_integer	|'0'	|NOT NULL	|
FIELD		|optional	|t_integer	|'0'	|NOT NULL	|
<<<<<<< HEAD
ROW		|1		|5050112	|5050112
=======
ROW		|1		|5050114	|5050114
>>>>>>> a3aa4b13
<|MERGE_RESOLUTION|>--- conflicted
+++ resolved
@@ -1906,8 +1906,5 @@
 FIELD		|dbversionid	|t_id		|	|NOT NULL	|0
 FIELD		|mandatory	|t_integer	|'0'	|NOT NULL	|
 FIELD		|optional	|t_integer	|'0'	|NOT NULL	|
-<<<<<<< HEAD
-ROW		|1		|5050112	|5050112
-=======
-ROW		|1		|5050114	|5050114
->>>>>>> a3aa4b13
+
+ROW		|1		|5050114	|5050115