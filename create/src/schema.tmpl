--- conflicted
+++ resolved
@@ -1590,8 +1590,4 @@
 TABLE|dbversion||
 FIELD		|mandatory	|t_integer	|'0'	|NOT NULL	|
 FIELD		|optional	|t_integer	|'0'	|NOT NULL	|
-<<<<<<< HEAD
-ROW		|3050019	|3050019
-=======
-ROW		|3050024	|3050024
->>>>>>> f17ec15b
+ROW		|3050026	|3050026