--
-- Zabbix
-- Copyright (C) 2001-2020 Zabbix SIA
--
-- This program is free software; you can redistribute it and/or modify
-- it under the terms of the GNU General Public License as published by
-- the Free Software Foundation; either version 2 of the License, or
-- (at your option) any later version.
--
-- This program is distributed in the hope that it will be useful,
-- but WITHOUT ANY WARRANTY; without even the implied warranty of
-- MERCHANTABILITY or FITNESS FOR A PARTICULAR PURPOSE. See the
-- GNU General Public License for more details.
--
-- You should have received a copy of the GNU General Public License
-- along with this program; if not, write to the Free Software
-- Foundation, Inc., 51 Franklin Street, Fifth Floor, Boston, MA  02110-1301, USA.
--

--
-- Do not use spaces
-- Tables must be sorted to match referential integrity rules
--

TABLE|users|userid|ZBX_DATA
FIELD		|userid		|t_id		|	|NOT NULL	|0
FIELD		|alias		|t_varchar(100)	|''	|NOT NULL	|0
FIELD		|name		|t_varchar(100)	|''	|NOT NULL	|0
FIELD		|surname	|t_varchar(100)	|''	|NOT NULL	|0
FIELD		|passwd		|t_varchar(60)	|''	|NOT NULL	|0
FIELD		|url		|t_varchar(255)	|''	|NOT NULL	|0
FIELD		|autologin	|t_integer	|'0'	|NOT NULL	|0
FIELD		|autologout	|t_varchar(32)	|'15m'	|NOT NULL	|0
FIELD		|lang		|t_varchar(7)	|'default'|NOT NULL	|ZBX_NODATA
FIELD		|refresh	|t_varchar(32)	|'30s'	|NOT NULL	|0
FIELD		|type		|t_integer	|'1'	|NOT NULL	|0
FIELD		|theme		|t_varchar(128)	|'default'|NOT NULL	|ZBX_NODATA
FIELD		|attempt_failed	|t_integer	|0	|NOT NULL	|ZBX_NODATA
FIELD		|attempt_ip	|t_varchar(39)	|''	|NOT NULL	|ZBX_NODATA
FIELD		|attempt_clock	|t_integer	|0	|NOT NULL	|ZBX_NODATA
FIELD		|rows_per_page	|t_integer	|50	|NOT NULL	|0
FIELD		|timezone	|t_varchar(50)	|'default'|NOT NULL	|ZBX_NODATA
UNIQUE		|1		|alias

TABLE|maintenances|maintenanceid|ZBX_DATA
FIELD		|maintenanceid	|t_id		|	|NOT NULL	|0
FIELD		|name		|t_varchar(128)	|''	|NOT NULL	|0
FIELD		|maintenance_type|t_integer	|'0'	|NOT NULL	|0
FIELD		|description	|t_shorttext	|''	|NOT NULL	|0
FIELD		|active_since	|t_integer	|'0'	|NOT NULL	|0
FIELD		|active_till	|t_integer	|'0'	|NOT NULL	|0
FIELD		|tags_evaltype	|t_integer	|'0'	|NOT NULL	|0
INDEX		|1		|active_since,active_till
UNIQUE		|2		|name

TABLE|hosts|hostid|ZBX_TEMPLATE
FIELD		|hostid		|t_id		|	|NOT NULL	|0
FIELD		|proxy_hostid	|t_id		|	|NULL		|0			|1|hosts	|hostid		|RESTRICT
FIELD		|host		|t_varchar(128)	|''	|NOT NULL	|ZBX_PROXY
FIELD		|status		|t_integer	|'0'	|NOT NULL	|ZBX_PROXY
FIELD		|disable_until	|t_integer	|'0'	|NOT NULL	|ZBX_NODATA
FIELD		|error		|t_varchar(2048)|''	|NOT NULL	|ZBX_NODATA
FIELD		|available	|t_integer	|'0'	|NOT NULL	|ZBX_PROXY,ZBX_NODATA
FIELD		|errors_from	|t_integer	|'0'	|NOT NULL	|ZBX_NODATA
FIELD		|lastaccess	|t_integer	|'0'	|NOT NULL	|ZBX_NODATA
FIELD		|ipmi_authtype	|t_integer	|'-1'	|NOT NULL	|ZBX_PROXY
FIELD		|ipmi_privilege	|t_integer	|'2'	|NOT NULL	|ZBX_PROXY
FIELD		|ipmi_username	|t_varchar(16)	|''	|NOT NULL	|ZBX_PROXY
FIELD		|ipmi_password	|t_varchar(20)	|''	|NOT NULL	|ZBX_PROXY
FIELD		|ipmi_disable_until|t_integer	|'0'	|NOT NULL	|ZBX_NODATA
FIELD		|ipmi_available	|t_integer	|'0'	|NOT NULL	|ZBX_PROXY,ZBX_NODATA
FIELD		|snmp_disable_until|t_integer	|'0'	|NOT NULL	|ZBX_NODATA
FIELD		|snmp_available	|t_integer	|'0'	|NOT NULL	|ZBX_PROXY,ZBX_NODATA
FIELD		|maintenanceid	|t_id		|	|NULL		|ZBX_NODATA		|2|maintenances	|		|RESTRICT
FIELD		|maintenance_status|t_integer	|'0'	|NOT NULL	|ZBX_NODATA
FIELD		|maintenance_type|t_integer	|'0'	|NOT NULL	|ZBX_NODATA
FIELD		|maintenance_from|t_integer	|'0'	|NOT NULL	|ZBX_NODATA
FIELD		|ipmi_errors_from|t_integer	|'0'	|NOT NULL	|ZBX_NODATA
FIELD		|snmp_errors_from|t_integer	|'0'	|NOT NULL	|ZBX_NODATA
FIELD		|ipmi_error	|t_varchar(2048)|''	|NOT NULL	|ZBX_NODATA
FIELD		|snmp_error	|t_varchar(2048)|''	|NOT NULL	|ZBX_NODATA
FIELD		|jmx_disable_until|t_integer	|'0'	|NOT NULL	|ZBX_NODATA
FIELD		|jmx_available	|t_integer	|'0'	|NOT NULL	|ZBX_PROXY,ZBX_NODATA
FIELD		|jmx_errors_from|t_integer	|'0'	|NOT NULL	|ZBX_NODATA
FIELD		|jmx_error	|t_varchar(2048)|''	|NOT NULL	|ZBX_NODATA
FIELD		|name		|t_varchar(128)	|''	|NOT NULL	|ZBX_PROXY
FIELD		|flags		|t_integer	|'0'	|NOT NULL	|0
FIELD		|templateid	|t_id		|	|NULL		|0			|3|hosts	|hostid
FIELD		|description	|t_shorttext	|''	|NOT NULL	|0
FIELD		|tls_connect	|t_integer	|'1'	|NOT NULL	|ZBX_PROXY
FIELD		|tls_accept	|t_integer	|'1'	|NOT NULL	|ZBX_PROXY
FIELD		|tls_issuer	|t_varchar(1024)|''	|NOT NULL	|ZBX_PROXY
FIELD		|tls_subject	|t_varchar(1024)|''	|NOT NULL	|ZBX_PROXY
FIELD		|tls_psk_identity|t_varchar(128)|''	|NOT NULL	|ZBX_PROXY
FIELD		|tls_psk	|t_varchar(512)	|''	|NOT NULL	|ZBX_PROXY
FIELD		|proxy_address	|t_varchar(255)	|''	|NOT NULL	|0
FIELD		|auto_compress	|t_integer	|'1'	|NOT NULL	|0
FIELD		|discover	|t_integer	|'0'	|NOT NULL	|0
FIELD		|custom_interfaces|t_integer	|'0'	|NOT NULL	|0
INDEX		|1		|host
INDEX		|2		|status
INDEX		|3		|proxy_hostid
INDEX		|4		|name
INDEX		|5		|maintenanceid

TABLE|hstgrp|groupid|ZBX_DATA
FIELD		|groupid	|t_id		|	|NOT NULL	|0
FIELD		|name		|t_varchar(255)	|''	|NOT NULL	|0
FIELD		|internal	|t_integer	|'0'	|NOT NULL	|0
FIELD		|flags		|t_integer	|'0'	|NOT NULL	|0
INDEX		|1		|name

TABLE|group_prototype|group_prototypeid|ZBX_TEMPLATE
FIELD		|group_prototypeid|t_id		|	|NOT NULL	|0
FIELD		|hostid		|t_id		|	|NOT NULL	|0			|1|hosts
FIELD		|name		|t_varchar(255)	|''	|NOT NULL	|0
FIELD		|groupid	|t_id		|	|NULL		|0			|2|hstgrp	|		|RESTRICT
FIELD		|templateid	|t_id		|	|NULL		|0			|3|group_prototype|group_prototypeid
INDEX		|1		|hostid

TABLE|group_discovery|groupid|ZBX_TEMPLATE
FIELD		|groupid	|t_id		|	|NOT NULL	|0			|1|hstgrp
FIELD		|parent_group_prototypeid|t_id	|	|NOT NULL	|0			|2|group_prototype|group_prototypeid|RESTRICT
FIELD		|name		|t_varchar(64)	|''	|NOT NULL	|ZBX_NODATA
FIELD		|lastcheck	|t_integer	|'0'	|NOT NULL	|ZBX_NODATA
FIELD		|ts_delete	|t_time		|'0'	|NOT NULL	|ZBX_NODATA

TABLE|screens|screenid|ZBX_TEMPLATE
FIELD		|screenid	|t_id		|	|NOT NULL	|0
FIELD		|name		|t_varchar(255)	|	|NOT NULL	|0
FIELD		|hsize		|t_integer	|'1'	|NOT NULL	|0
FIELD		|vsize		|t_integer	|'1'	|NOT NULL	|0
FIELD		|userid		|t_id		|	|NULL		|0			|3|users	|		|RESTRICT
FIELD		|private	|t_integer	|'1'	|NOT NULL	|0
INDEX		|1		|userid

TABLE|screens_items|screenitemid|ZBX_TEMPLATE
FIELD		|screenitemid	|t_id		|	|NOT NULL	|0
FIELD		|screenid	|t_id		|	|NOT NULL	|0			|1|screens
FIELD		|resourcetype	|t_integer	|'0'	|NOT NULL	|0
FIELD		|resourceid	|t_id		|'0'	|NOT NULL	|0
FIELD		|width		|t_integer	|'320'	|NOT NULL	|0
FIELD		|height		|t_integer	|'200'	|NOT NULL	|0
FIELD		|x		|t_integer	|'0'	|NOT NULL	|0
FIELD		|y		|t_integer	|'0'	|NOT NULL	|0
FIELD		|colspan	|t_integer	|'1'	|NOT NULL	|0
FIELD		|rowspan	|t_integer	|'1'	|NOT NULL	|0
FIELD		|elements	|t_integer	|'25'	|NOT NULL	|0
FIELD		|valign		|t_integer	|'0'	|NOT NULL	|0
FIELD		|halign		|t_integer	|'0'	|NOT NULL	|0
FIELD		|style		|t_integer	|'0'	|NOT NULL	|0
FIELD		|url		|t_varchar(255)	|''	|NOT NULL	|0
FIELD		|dynamic	|t_integer	|'0'	|NOT NULL	|0
FIELD		|sort_triggers	|t_integer	|'0'	|NOT NULL	|0
FIELD		|application	|t_varchar(255)	|''	|NOT NULL	|0
FIELD		|max_columns	|t_integer	|'3'	|NOT NULL	|0
INDEX		|1		|screenid

TABLE|screen_user|screenuserid|ZBX_DATA
FIELD		|screenuserid|t_id		|	|NOT NULL	|0
FIELD		|screenid	|t_id		|	|NOT NULL	|0			|1|screens
FIELD		|userid		|t_id		|	|NOT NULL	|0			|2|users
FIELD		|permission	|t_integer	|'2'	|NOT NULL	|0
UNIQUE		|1		|screenid,userid

TABLE|screen_usrgrp|screenusrgrpid|ZBX_DATA
FIELD		|screenusrgrpid|t_id		|	|NOT NULL	|0
FIELD		|screenid	|t_id		|	|NOT NULL	|0			|1|screens
FIELD		|usrgrpid	|t_id		|	|NOT NULL	|0			|2|usrgrp
FIELD		|permission	|t_integer	|'2'	|NOT NULL	|0
UNIQUE		|1		|screenid,usrgrpid

TABLE|slideshows|slideshowid|ZBX_DATA
FIELD		|slideshowid	|t_id		|	|NOT NULL	|0
FIELD		|name		|t_varchar(255)	|''	|NOT NULL	|0
FIELD		|delay		|t_varchar(32)	|'30s'	|NOT NULL	|0
FIELD		|userid		|t_id		|	|NOT NULL	|0			|3|users	|		|RESTRICT
FIELD		|private	|t_integer	|'1'	|NOT NULL	|0
UNIQUE		|1		|name

TABLE|slideshow_user|slideshowuserid|ZBX_DATA
FIELD		|slideshowuserid|t_id		|	|NOT NULL	|0
FIELD		|slideshowid	|t_id		|	|NOT NULL	|0			|1|slideshows
FIELD		|userid		|t_id		|	|NOT NULL	|0			|2|users
FIELD		|permission	|t_integer	|'2'	|NOT NULL	|0
UNIQUE		|1		|slideshowid,userid

TABLE|slideshow_usrgrp|slideshowusrgrpid|ZBX_DATA
FIELD		|slideshowusrgrpid|t_id		|	|NOT NULL	|0
FIELD		|slideshowid	|t_id		|	|NOT NULL	|0			|1|slideshows
FIELD		|usrgrpid	|t_id		|	|NOT NULL	|0			|2|usrgrp
FIELD		|permission	|t_integer	|'2'	|NOT NULL	|0
UNIQUE		|1		|slideshowid,usrgrpid

TABLE|slides|slideid|ZBX_DATA
FIELD		|slideid	|t_id		|	|NOT NULL	|0
FIELD		|slideshowid	|t_id		|	|NOT NULL	|0			|1|slideshows
FIELD		|screenid	|t_id		|	|NOT NULL	|0			|2|screens
FIELD		|step		|t_integer	|'0'	|NOT NULL	|0
FIELD		|delay		|t_varchar(32)	|'0'	|NOT NULL	|0
INDEX		|1		|slideshowid
INDEX		|2		|screenid

TABLE|drules|druleid|ZBX_DATA
FIELD		|druleid	|t_id		|	|NOT NULL	|0
FIELD		|proxy_hostid	|t_id		|	|NULL		|0			|1|hosts	|hostid		|RESTRICT
FIELD		|name		|t_varchar(255)	|''	|NOT NULL	|ZBX_PROXY
FIELD		|iprange	|t_varchar(2048)|''	|NOT NULL	|ZBX_PROXY
FIELD		|delay		|t_varchar(255)	|'1h'	|NOT NULL	|ZBX_PROXY
FIELD		|nextcheck	|t_integer	|'0'	|NOT NULL	|ZBX_NODATA
FIELD		|status		|t_integer	|'0'	|NOT NULL	|0
INDEX		|1		|proxy_hostid
UNIQUE		|2		|name

TABLE|dchecks|dcheckid|ZBX_DATA
FIELD		|dcheckid	|t_id		|	|NOT NULL	|0
FIELD		|druleid	|t_id		|	|NOT NULL	|ZBX_PROXY		|1|drules
FIELD		|type		|t_integer	|'0'	|NOT NULL	|ZBX_PROXY
FIELD		|key_		|t_varchar(2048)|''	|NOT NULL	|ZBX_PROXY
FIELD		|snmp_community	|t_varchar(255)	|''	|NOT NULL	|ZBX_PROXY
FIELD		|ports		|t_varchar(255)	|'0'	|NOT NULL	|ZBX_PROXY
FIELD		|snmpv3_securityname|t_varchar(64)|''	|NOT NULL	|ZBX_PROXY
FIELD		|snmpv3_securitylevel|t_integer	|'0'	|NOT NULL	|ZBX_PROXY
FIELD		|snmpv3_authpassphrase|t_varchar(64)|''	|NOT NULL	|ZBX_PROXY
FIELD		|snmpv3_privpassphrase|t_varchar(64)|''	|NOT NULL	|ZBX_PROXY
FIELD		|uniq		|t_integer	|'0'	|NOT NULL	|ZBX_PROXY
FIELD		|snmpv3_authprotocol|t_integer	|'0'	|NOT NULL	|ZBX_PROXY
FIELD		|snmpv3_privprotocol|t_integer	|'0'	|NOT NULL	|ZBX_PROXY
FIELD		|snmpv3_contextname|t_varchar(255)|''	|NOT NULL	|ZBX_PROXY
FIELD		|host_source|t_integer	|'1'	|NOT NULL	|ZBX_PROXY
FIELD		|name_source|t_integer	|'0'	|NOT NULL	|ZBX_PROXY
INDEX		|1		|druleid,host_source,name_source

TABLE|applications|applicationid|ZBX_TEMPLATE
FIELD		|applicationid	|t_id		|	|NOT NULL	|0
FIELD		|hostid		|t_id		|	|NOT NULL	|0			|1|hosts
FIELD		|name		|t_varchar(255)	|''	|NOT NULL	|0
FIELD		|flags		|t_integer	|'0'	|NOT NULL	|0
UNIQUE		|2		|hostid,name

TABLE|httptest|httptestid|ZBX_TEMPLATE
FIELD		|httptestid	|t_id		|	|NOT NULL	|0
FIELD		|name		|t_varchar(64)	|''	|NOT NULL	|ZBX_PROXY
FIELD		|applicationid	|t_id		|	|NULL		|0			|1|applications	|		|RESTRICT
FIELD		|nextcheck	|t_integer	|'0'	|NOT NULL	|ZBX_NODATA
FIELD		|delay		|t_varchar(255)	|'1m'	|NOT NULL	|ZBX_PROXY
FIELD		|status		|t_integer	|'0'	|NOT NULL	|0
FIELD		|agent		|t_varchar(255)	|'Zabbix'|NOT NULL	|ZBX_PROXY
FIELD		|authentication	|t_integer	|'0'	|NOT NULL	|ZBX_PROXY,ZBX_NODATA
FIELD		|http_user	|t_varchar(64)	|''	|NOT NULL	|ZBX_PROXY,ZBX_NODATA
FIELD		|http_password	|t_varchar(64)	|''	|NOT NULL	|ZBX_PROXY,ZBX_NODATA
FIELD		|hostid		|t_id		|	|NOT NULL	|ZBX_PROXY		|2|hosts
FIELD		|templateid	|t_id		|	|NULL		|0			|3|httptest	|httptestid
FIELD		|http_proxy	|t_varchar(255)	|''	|NOT NULL	|ZBX_PROXY,ZBX_NODATA
FIELD		|retries	|t_integer	|'1'	|NOT NULL	|ZBX_PROXY,ZBX_NODATA
FIELD		|ssl_cert_file	|t_varchar(255)	|''	|NOT NULL	|ZBX_PROXY,ZBX_NODATA
FIELD		|ssl_key_file	|t_varchar(255)	|''	|NOT NULL	|ZBX_PROXY,ZBX_NODATA
FIELD		|ssl_key_password|t_varchar(64)	|''	|NOT NULL	|ZBX_PROXY,ZBX_NODATA
FIELD		|verify_peer	|t_integer	|'0'	|NOT NULL	|ZBX_PROXY
FIELD		|verify_host	|t_integer	|'0'	|NOT NULL	|ZBX_PROXY
INDEX		|1		|applicationid
UNIQUE		|2		|hostid,name
INDEX		|3		|status
INDEX		|4		|templateid

TABLE|httpstep|httpstepid|ZBX_TEMPLATE
FIELD		|httpstepid	|t_id		|	|NOT NULL	|0
FIELD		|httptestid	|t_id		|	|NOT NULL	|ZBX_PROXY		|1|httptest
FIELD		|name		|t_varchar(64)	|''	|NOT NULL	|ZBX_PROXY
FIELD		|no		|t_integer	|'0'	|NOT NULL	|ZBX_PROXY
FIELD		|url		|t_varchar(2048)|''	|NOT NULL	|ZBX_PROXY
FIELD		|timeout	|t_varchar(255)	|'15s'	|NOT NULL	|ZBX_PROXY
FIELD		|posts		|t_shorttext	|''	|NOT NULL	|ZBX_PROXY
FIELD		|required	|t_varchar(255)	|''	|NOT NULL	|ZBX_PROXY
FIELD		|status_codes	|t_varchar(255)	|''	|NOT NULL	|ZBX_PROXY
FIELD		|follow_redirects|t_integer	|'1'	|NOT NULL	|ZBX_PROXY
FIELD		|retrieve_mode	|t_integer	|'0'	|NOT NULL	|ZBX_PROXY
FIELD		|post_type	|t_integer	|'0'	|NOT NULL	|ZBX_PROXY
INDEX		|1		|httptestid

TABLE|interface|interfaceid|ZBX_TEMPLATE
FIELD		|interfaceid	|t_id		|	|NOT NULL	|0
FIELD		|hostid		|t_id		|	|NOT NULL	|ZBX_PROXY		|1|hosts
FIELD		|main		|t_integer	|'0'	|NOT NULL	|ZBX_PROXY
FIELD		|type		|t_integer	|'1'	|NOT NULL	|ZBX_PROXY
FIELD		|useip		|t_integer	|'1'	|NOT NULL	|ZBX_PROXY
FIELD		|ip		|t_varchar(64)	|'127.0.0.1'|NOT NULL	|ZBX_PROXY
FIELD		|dns		|t_varchar(255)	|''	|NOT NULL	|ZBX_PROXY
FIELD		|port		|t_varchar(64)	|'10050'|NOT NULL	|ZBX_PROXY
INDEX		|1		|hostid,type
INDEX		|2		|ip,dns

TABLE|valuemaps|valuemapid|ZBX_TEMPLATE
FIELD		|valuemapid	|t_id		|	|NOT NULL	|0
FIELD		|name		|t_varchar(64)	|''	|NOT NULL	|0
UNIQUE		|1		|name

TABLE|items|itemid|ZBX_TEMPLATE
FIELD		|itemid		|t_id		|	|NOT NULL	|0
FIELD		|type		|t_integer	|'0'	|NOT NULL	|ZBX_PROXY
FIELD		|snmp_oid	|t_varchar(512)	|''	|NOT NULL	|ZBX_PROXY
FIELD		|hostid		|t_id		|	|NOT NULL	|ZBX_PROXY		|1|hosts
FIELD		|name		|t_varchar(255)	|''	|NOT NULL	|0
FIELD		|key_		|t_varchar(2048)|''	|NOT NULL	|ZBX_PROXY
FIELD		|delay		|t_varchar(1024)|'0'	|NOT NULL	|ZBX_PROXY
FIELD		|history	|t_varchar(255)	|'90d'	|NOT NULL	|ZBX_PROXY
FIELD		|trends		|t_varchar(255)	|'365d'	|NOT NULL	|0
FIELD		|status		|t_integer	|'0'	|NOT NULL	|ZBX_PROXY
FIELD		|value_type	|t_integer	|'0'	|NOT NULL	|ZBX_PROXY
FIELD		|trapper_hosts	|t_varchar(255)	|''	|NOT NULL	|ZBX_PROXY
FIELD		|units		|t_varchar(255)	|''	|NOT NULL	|0
FIELD		|formula	|t_varchar(255)	|''	|NOT NULL	|0
FIELD		|logtimefmt	|t_varchar(64)	|''	|NOT NULL	|ZBX_PROXY
FIELD		|templateid	|t_id		|	|NULL		|0			|2|items	|itemid
FIELD		|valuemapid	|t_id		|	|NULL		|0			|3|valuemaps	|		|RESTRICT
FIELD		|params		|t_text		|''	|NOT NULL	|ZBX_PROXY
FIELD		|ipmi_sensor	|t_varchar(128)	|''	|NOT NULL	|ZBX_PROXY
FIELD		|authtype	|t_integer	|'0'	|NOT NULL	|ZBX_PROXY
FIELD		|username	|t_varchar(64)	|''	|NOT NULL	|ZBX_PROXY
FIELD		|password	|t_varchar(64)	|''	|NOT NULL	|ZBX_PROXY
FIELD		|publickey	|t_varchar(64)	|''	|NOT NULL	|ZBX_PROXY
FIELD		|privatekey	|t_varchar(64)	|''	|NOT NULL	|ZBX_PROXY
FIELD		|flags		|t_integer	|'0'	|NOT NULL	|ZBX_PROXY
FIELD		|interfaceid	|t_id		|	|NULL		|ZBX_PROXY		|4|interface	|		|RESTRICT
FIELD		|description	|t_text		|''	|NOT NULL	|0
FIELD		|inventory_link	|t_integer	|'0'	|NOT NULL	|ZBX_PROXY
FIELD		|lifetime	|t_varchar(255)	|'30d'	|NOT NULL	|0
FIELD		|evaltype	|t_integer	|'0'	|NOT NULL	|0
FIELD		|jmx_endpoint	|t_varchar(255)	|''	|NOT NULL	|ZBX_PROXY
FIELD		|master_itemid	|t_id		|	|NULL		|ZBX_PROXY		|5|items	|itemid
FIELD		|timeout	|t_varchar(255)	|'3s'	|NOT NULL	|ZBX_PROXY
FIELD		|url		|t_varchar(2048)|''	|NOT NULL	|ZBX_PROXY
FIELD		|query_fields	|t_varchar(2048)|''	|NOT NULL	|ZBX_PROXY
FIELD		|posts		|t_text		|''	|NOT NULL	|ZBX_PROXY
FIELD		|status_codes	|t_varchar(255)	|'200'	|NOT NULL	|ZBX_PROXY
FIELD		|follow_redirects|t_integer	|'1'	|NOT NULL	|ZBX_PROXY
FIELD		|post_type	|t_integer	|'0'	|NOT NULL	|ZBX_PROXY
FIELD		|http_proxy	|t_varchar(255)	|''	|NOT NULL	|ZBX_PROXY,ZBX_NODATA
FIELD		|headers	|t_text		|''	|NOT NULL	|ZBX_PROXY
FIELD		|retrieve_mode	|t_integer	|'0'	|NOT NULL	|ZBX_PROXY
FIELD		|request_method	|t_integer	|'0'	|NOT NULL	|ZBX_PROXY
FIELD		|output_format	|t_integer	|'0'	|NOT NULL	|ZBX_PROXY
FIELD		|ssl_cert_file	|t_varchar(255)	|''	|NOT NULL	|ZBX_PROXY,ZBX_NODATA
FIELD		|ssl_key_file	|t_varchar(255)	|''	|NOT NULL	|ZBX_PROXY,ZBX_NODATA
FIELD		|ssl_key_password|t_varchar(64)	|''	|NOT NULL	|ZBX_PROXY,ZBX_NODATA
FIELD		|verify_peer	|t_integer	|'0'	|NOT NULL	|ZBX_PROXY
FIELD		|verify_host	|t_integer	|'0'	|NOT NULL	|ZBX_PROXY
FIELD		|allow_traps	|t_integer	|'0'	|NOT NULL	|ZBX_PROXY
FIELD		|discover	|t_integer	|'0'	|NOT NULL	|0
INDEX		|1		|hostid,key_(1021)
INDEX		|3		|status
INDEX		|4		|templateid
INDEX		|5		|valuemapid
INDEX		|6		|interfaceid
INDEX		|7		|master_itemid

TABLE|httpstepitem|httpstepitemid|ZBX_TEMPLATE
FIELD		|httpstepitemid	|t_id		|	|NOT NULL	|0
FIELD		|httpstepid	|t_id		|	|NOT NULL	|ZBX_PROXY		|1|httpstep
FIELD		|itemid		|t_id		|	|NOT NULL	|ZBX_PROXY		|2|items
FIELD		|type		|t_integer	|'0'	|NOT NULL	|ZBX_PROXY
UNIQUE		|1		|httpstepid,itemid
INDEX		|2		|itemid

TABLE|httptestitem|httptestitemid|ZBX_TEMPLATE
FIELD		|httptestitemid	|t_id		|	|NOT NULL	|0
FIELD		|httptestid	|t_id		|	|NOT NULL	|ZBX_PROXY		|1|httptest
FIELD		|itemid		|t_id		|	|NOT NULL	|ZBX_PROXY		|2|items
FIELD		|type		|t_integer	|'0'	|NOT NULL	|ZBX_PROXY
UNIQUE		|1		|httptestid,itemid
INDEX		|2		|itemid

TABLE|media_type|mediatypeid|ZBX_DATA
FIELD		|mediatypeid	|t_id		|	|NOT NULL	|0
FIELD		|type		|t_integer	|'0'	|NOT NULL	|0
FIELD		|name		|t_varchar(100)	|''	|NOT NULL	|0
FIELD		|smtp_server	|t_varchar(255)	|''	|NOT NULL	|0
FIELD		|smtp_helo	|t_varchar(255)	|''	|NOT NULL	|0
FIELD		|smtp_email	|t_varchar(255)	|''	|NOT NULL	|0
FIELD		|exec_path	|t_varchar(255)	|''	|NOT NULL	|0
FIELD		|gsm_modem	|t_varchar(255)	|''	|NOT NULL	|0
FIELD		|username	|t_varchar(255)	|''	|NOT NULL	|0
FIELD		|passwd		|t_varchar(255)	|''	|NOT NULL	|0
FIELD		|status		|t_integer	|'0'	|NOT NULL	|0
FIELD		|smtp_port	|t_integer	|'25'	|NOT NULL	|0
FIELD		|smtp_security	|t_integer	|'0'	|NOT NULL	|0
FIELD		|smtp_verify_peer|t_integer	|'0'	|NOT NULL	|0
FIELD		|smtp_verify_host|t_integer	|'0'	|NOT NULL	|0
FIELD		|smtp_authentication|t_integer	|'0'	|NOT NULL	|0
FIELD		|exec_params	|t_varchar(255)	|''	|NOT NULL	|0
FIELD		|maxsessions	|t_integer	|'1'	|NOT NULL	|0
FIELD		|maxattempts	|t_integer	|'3'	|NOT NULL	|0
FIELD		|attempt_interval|t_varchar(32)	|'10s'	|NOT NULL	|0
FIELD		|content_type	|t_integer	|'1'	|NOT NULL	|0
FIELD		|script		|t_text		|''	|NOT NULL	|0
FIELD		|timeout	|t_varchar(32)	|'30s'	|NOT NULL	|0
FIELD		|process_tags	|t_integer	|'0'	|NOT NULL	|0
FIELD		|show_event_menu|t_integer	|'0'	|NOT NULL	|0
FIELD		|event_menu_url	|t_varchar(2048)|''	|NOT NULL	|0
FIELD		|event_menu_name|t_varchar(255)	|''	|NOT NULL	|0
FIELD		|description	|t_shorttext	|''	|NOT NULL	|0
UNIQUE		|1		|name

TABLE|media_type_param|mediatype_paramid|ZBX_DATA
FIELD		|mediatype_paramid|t_id		|	|NOT NULL	|0
FIELD		|mediatypeid	|t_id		|	|NOT NULL	|0			|1|media_type
FIELD		|name		|t_varchar(255)	|''	|NOT NULL	|0
FIELD		|value		|t_varchar(2048)|''	|NOT NULL	|0
INDEX		|1		|mediatypeid

TABLE|media_type_message|mediatype_messageid|ZBX_DATA
FIELD		|mediatype_messageid|t_id	|	|NOT NULL	|0
FIELD		|mediatypeid	|t_id		|	|NOT NULL	|0			|1|media_type
FIELD		|eventsource	|t_integer	|	|NOT NULL	|0
FIELD		|recovery	|t_integer	|	|NOT NULL	|0
FIELD		|subject	|t_varchar(255)	|''	|NOT NULL	|0
FIELD		|message	|t_shorttext	|''	|NOT NULL	|0
UNIQUE		|1		|mediatypeid,eventsource,recovery

TABLE|usrgrp|usrgrpid|ZBX_DATA
FIELD		|usrgrpid	|t_id		|	|NOT NULL	|0
FIELD		|name		|t_varchar(64)	|''	|NOT NULL	|0
FIELD		|gui_access	|t_integer	|'0'	|NOT NULL	|0
FIELD		|users_status	|t_integer	|'0'	|NOT NULL	|0
FIELD		|debug_mode	|t_integer	|'0'	|NOT NULL	|0
UNIQUE		|1		|name

TABLE|users_groups|id|ZBX_DATA
FIELD		|id		|t_id		|	|NOT NULL	|0
FIELD		|usrgrpid	|t_id		|	|NOT NULL	|0			|1|usrgrp
FIELD		|userid		|t_id		|	|NOT NULL	|0			|2|users
UNIQUE		|1		|usrgrpid,userid
INDEX		|2		|userid

TABLE|scripts|scriptid|ZBX_DATA
FIELD		|scriptid	|t_id		|	|NOT NULL	|0
FIELD		|name		|t_varchar(255)	|''	|NOT NULL	|0
FIELD		|command	|t_varchar(255)	|''	|NOT NULL	|0
FIELD		|host_access	|t_integer	|'2'	|NOT NULL	|0
FIELD		|usrgrpid	|t_id		|	|NULL		|0			|1|usrgrp	|		|RESTRICT
FIELD		|groupid	|t_id		|	|NULL		|0			|2|hstgrp	|		|RESTRICT
FIELD		|description	|t_shorttext	|''	|NOT NULL	|0
FIELD		|confirmation	|t_varchar(255)	|''	|NOT NULL	|0
FIELD		|type		|t_integer	|'0'	|NOT NULL	|0
FIELD		|execute_on	|t_integer	|'2'	|NOT NULL	|0
INDEX		|1		|usrgrpid
INDEX		|2		|groupid
UNIQUE		|3		|name

TABLE|actions|actionid|ZBX_DATA
FIELD		|actionid	|t_id		|	|NOT NULL	|0
FIELD		|name		|t_varchar(255)	|''	|NOT NULL	|0
FIELD		|eventsource	|t_integer	|'0'	|NOT NULL	|0
FIELD		|evaltype	|t_integer	|'0'	|NOT NULL	|0
FIELD		|status		|t_integer	|'0'	|NOT NULL	|0
FIELD		|esc_period	|t_varchar(255)	|'1h'	|NOT NULL	|0
FIELD		|formula	|t_varchar(255)	|''	|NOT NULL	|0
FIELD		|pause_suppressed|t_integer	|'1'	|NOT NULL	|0
INDEX		|1		|eventsource,status
UNIQUE		|2		|name

TABLE|operations|operationid|ZBX_DATA
FIELD		|operationid	|t_id		|	|NOT NULL	|0
FIELD		|actionid	|t_id		|	|NOT NULL	|0			|1|actions
FIELD		|operationtype	|t_integer	|'0'	|NOT NULL	|0
FIELD		|esc_period	|t_varchar(255)	|'0'	|NOT NULL	|0
FIELD		|esc_step_from	|t_integer	|'1'	|NOT NULL	|0
FIELD		|esc_step_to	|t_integer	|'1'	|NOT NULL	|0
FIELD		|evaltype	|t_integer	|'0'	|NOT NULL	|0
FIELD		|recovery	|t_integer	|'0'	|NOT NULL	|0
INDEX		|1		|actionid

TABLE|opmessage|operationid|ZBX_DATA
FIELD		|operationid	|t_id		|	|NOT NULL	|0			|1|operations
FIELD		|default_msg	|t_integer	|'1'	|NOT NULL	|0
FIELD		|subject	|t_varchar(255)	|''	|NOT NULL	|0
FIELD		|message	|t_shorttext	|''	|NOT NULL	|0
FIELD		|mediatypeid	|t_id		|	|NULL		|0			|2|media_type	|		|RESTRICT
INDEX		|1		|mediatypeid

TABLE|opmessage_grp|opmessage_grpid|ZBX_DATA
FIELD		|opmessage_grpid|t_id		|	|NOT NULL	|0
FIELD		|operationid	|t_id		|	|NOT NULL	|0			|1|operations
FIELD		|usrgrpid	|t_id		|	|NOT NULL	|0			|2|usrgrp	|		|RESTRICT
UNIQUE		|1		|operationid,usrgrpid
INDEX		|2		|usrgrpid

TABLE|opmessage_usr|opmessage_usrid|ZBX_DATA
FIELD		|opmessage_usrid|t_id		|	|NOT NULL	|0
FIELD		|operationid	|t_id		|	|NOT NULL	|0			|1|operations
FIELD		|userid		|t_id		|	|NOT NULL	|0			|2|users	|		|RESTRICT
UNIQUE		|1		|operationid,userid
INDEX		|2		|userid

TABLE|opcommand|operationid|ZBX_DATA
FIELD		|operationid	|t_id		|	|NOT NULL	|0			|1|operations
FIELD		|type		|t_integer	|'0'	|NOT NULL	|0
FIELD		|scriptid	|t_id		|	|NULL		|0			|2|scripts	|		|RESTRICT
FIELD		|execute_on	|t_integer	|'0'	|NOT NULL	|0
FIELD		|port		|t_varchar(64)	|''	|NOT NULL	|0
FIELD		|authtype	|t_integer	|'0'	|NOT NULL	|0
FIELD		|username	|t_varchar(64)	|''	|NOT NULL	|0
FIELD		|password	|t_varchar(64)	|''	|NOT NULL	|0
FIELD		|publickey	|t_varchar(64)	|''	|NOT NULL	|0
FIELD		|privatekey	|t_varchar(64)	|''	|NOT NULL	|0
FIELD		|command	|t_shorttext	|''	|NOT NULL	|0
INDEX		|1		|scriptid

TABLE|opcommand_hst|opcommand_hstid|ZBX_DATA
FIELD		|opcommand_hstid|t_id		|	|NOT NULL	|0
FIELD		|operationid	|t_id		|	|NOT NULL	|0			|1|operations
FIELD		|hostid		|t_id		|	|NULL		|0			|2|hosts	|		|RESTRICT
INDEX		|1		|operationid
INDEX		|2		|hostid

TABLE|opcommand_grp|opcommand_grpid|ZBX_DATA
FIELD		|opcommand_grpid|t_id		|	|NOT NULL	|0
FIELD		|operationid	|t_id		|	|NOT NULL	|0			|1|operations
FIELD		|groupid	|t_id		|	|NOT NULL	|0			|2|hstgrp	|		|RESTRICT
INDEX		|1		|operationid
INDEX		|2		|groupid

TABLE|opgroup|opgroupid|ZBX_DATA
FIELD		|opgroupid	|t_id		|	|NOT NULL	|0
FIELD		|operationid	|t_id		|	|NOT NULL	|0			|1|operations
FIELD		|groupid	|t_id		|	|NOT NULL	|0			|2|hstgrp	|		|RESTRICT
UNIQUE		|1		|operationid,groupid
INDEX		|2		|groupid

TABLE|optemplate|optemplateid|ZBX_TEMPLATE
FIELD		|optemplateid	|t_id		|	|NOT NULL	|0
FIELD		|operationid	|t_id		|	|NOT NULL	|0			|1|operations
FIELD		|templateid	|t_id		|	|NOT NULL	|0			|2|hosts	|hostid		|RESTRICT
UNIQUE		|1		|operationid,templateid
INDEX		|2		|templateid

TABLE|opconditions|opconditionid|ZBX_DATA
FIELD		|opconditionid	|t_id		|	|NOT NULL	|0
FIELD		|operationid	|t_id		|	|NOT NULL	|0			|1|operations
FIELD		|conditiontype	|t_integer	|'0'	|NOT NULL	|0
FIELD		|operator	|t_integer	|'0'	|NOT NULL	|0
FIELD		|value		|t_varchar(255)	|''	|NOT NULL	|0
INDEX		|1		|operationid

TABLE|conditions|conditionid|ZBX_DATA
FIELD		|conditionid	|t_id		|	|NOT NULL	|0
FIELD		|actionid	|t_id		|	|NOT NULL	|0			|1|actions
FIELD		|conditiontype	|t_integer	|'0'	|NOT NULL	|0
FIELD		|operator	|t_integer	|'0'	|NOT NULL	|0
FIELD		|value		|t_varchar(255)	|''	|NOT NULL	|0
FIELD		|value2		|t_varchar(255)	|''	|NOT NULL	|0
INDEX		|1		|actionid

TABLE|config|configid|ZBX_DATA
FIELD		|configid	|t_id		|	|NOT NULL	|0
FIELD		|refresh_unsupported|t_varchar(32)|'10m'	|NOT NULL	|ZBX_PROXY
FIELD		|work_period	|t_varchar(255)	|'1-5,09:00-18:00'|NOT NULL|0
FIELD		|alert_usrgrpid	|t_id		|	|NULL		|0			|1|usrgrp	|usrgrpid	|RESTRICT
FIELD		|default_theme	|t_varchar(128)	|'blue-theme'|NOT NULL	|ZBX_NODATA
FIELD		|authentication_type|t_integer	|'0'	|NOT NULL	|ZBX_NODATA
FIELD		|ldap_host	|t_varchar(255)	|''	|NOT NULL	|ZBX_NODATA
FIELD		|ldap_port	|t_integer	|389	|NOT NULL	|ZBX_NODATA
FIELD		|ldap_base_dn	|t_varchar(255)	|''	|NOT NULL	|ZBX_NODATA
FIELD		|ldap_bind_dn	|t_varchar(255)	|''	|NOT NULL	|ZBX_NODATA
FIELD		|ldap_bind_password|t_varchar(128)|''	|NOT NULL	|ZBX_NODATA
FIELD		|ldap_search_attribute|t_varchar(128)|''|NOT NULL	|ZBX_NODATA
FIELD		|discovery_groupid|t_id		|	|NOT NULL	|ZBX_PROXY		|2|hstgrp	|groupid	|RESTRICT
FIELD		|max_in_table	|t_integer	|'50'	|NOT NULL	|ZBX_NODATA
FIELD		|search_limit	|t_integer	|'1000'	|NOT NULL	|ZBX_NODATA
FIELD		|severity_color_0|t_varchar(6)	|'97AAB3'|NOT NULL	|ZBX_NODATA
FIELD		|severity_color_1|t_varchar(6)	|'7499FF'|NOT NULL	|ZBX_NODATA
FIELD		|severity_color_2|t_varchar(6)	|'FFC859'|NOT NULL	|ZBX_NODATA
FIELD		|severity_color_3|t_varchar(6)	|'FFA059'|NOT NULL	|ZBX_NODATA
FIELD		|severity_color_4|t_varchar(6)	|'E97659'|NOT NULL	|ZBX_NODATA
FIELD		|severity_color_5|t_varchar(6)	|'E45959'|NOT NULL	|ZBX_NODATA
FIELD		|severity_name_0|t_varchar(32)	|'Not classified'|NOT NULL|ZBX_NODATA
FIELD		|severity_name_1|t_varchar(32)	|'Information'|NOT NULL	|ZBX_NODATA
FIELD		|severity_name_2|t_varchar(32)	|'Warning'|NOT NULL	|ZBX_NODATA
FIELD		|severity_name_3|t_varchar(32)	|'Average'|NOT NULL	|ZBX_NODATA
FIELD		|severity_name_4|t_varchar(32)	|'High'	|NOT NULL	|ZBX_NODATA
FIELD		|severity_name_5|t_varchar(32)	|'Disaster'|NOT NULL	|ZBX_NODATA
FIELD		|ok_period	|t_varchar(32)	|'5m'	|NOT NULL	|ZBX_NODATA
FIELD		|blink_period	|t_varchar(32)	|'2m'	|NOT NULL	|ZBX_NODATA
FIELD		|problem_unack_color|t_varchar(6)|'CC0000'|NOT NULL	|ZBX_NODATA
FIELD		|problem_ack_color|t_varchar(6)	|'CC0000'|NOT NULL	|ZBX_NODATA
FIELD		|ok_unack_color	|t_varchar(6)	|'009900'|NOT NULL	|ZBX_NODATA
FIELD		|ok_ack_color	|t_varchar(6)	|'009900'|NOT NULL	|ZBX_NODATA
FIELD		|problem_unack_style|t_integer	|'1'	|NOT NULL	|ZBX_NODATA
FIELD		|problem_ack_style|t_integer	|'1'	|NOT NULL	|ZBX_NODATA
FIELD		|ok_unack_style	|t_integer	|'1'	|NOT NULL	|ZBX_NODATA
FIELD		|ok_ack_style	|t_integer	|'1'	|NOT NULL	|ZBX_NODATA
FIELD		|snmptrap_logging|t_integer	|'1'	|NOT NULL	|ZBX_PROXY,ZBX_NODATA
FIELD		|server_check_interval|t_integer|'10'	|NOT NULL	|ZBX_NODATA
FIELD		|hk_events_mode	|t_integer	|'1'	|NOT NULL	|ZBX_NODATA
FIELD		|hk_events_trigger|t_varchar(32)|'365d'	|NOT NULL	|ZBX_NODATA
FIELD		|hk_events_internal|t_varchar(32)|'1d'	|NOT NULL	|ZBX_NODATA
FIELD		|hk_events_discovery|t_varchar(32)|'1d'	|NOT NULL	|ZBX_NODATA
FIELD		|hk_events_autoreg|t_varchar(32)|'1d'	|NOT NULL	|ZBX_NODATA
FIELD		|hk_services_mode|t_integer	|'1'	|NOT NULL	|ZBX_NODATA
FIELD		|hk_services	|t_varchar(32)	|'365d'	|NOT NULL	|ZBX_NODATA
FIELD		|hk_audit_mode	|t_integer	|'1'	|NOT NULL	|ZBX_NODATA
FIELD		|hk_audit	|t_varchar(32)	|'365d'	|NOT NULL	|ZBX_NODATA
FIELD		|hk_sessions_mode|t_integer	|'1'	|NOT NULL	|ZBX_NODATA
FIELD		|hk_sessions	|t_varchar(32)	|'365d'	|NOT NULL	|ZBX_NODATA
FIELD		|hk_history_mode|t_integer	|'1'	|NOT NULL	|ZBX_NODATA
FIELD		|hk_history_global|t_integer	|'0'	|NOT NULL	|ZBX_PROXY,ZBX_NODATA
FIELD		|hk_history	|t_varchar(32)	|'90d'	|NOT NULL	|ZBX_PROXY,ZBX_NODATA
FIELD		|hk_trends_mode	|t_integer	|'1'	|NOT NULL	|ZBX_NODATA
FIELD		|hk_trends_global|t_integer	|'0'	|NOT NULL	|ZBX_NODATA
FIELD		|hk_trends	|t_varchar(32)	|'365d'	|NOT NULL	|ZBX_NODATA
FIELD		|default_inventory_mode|t_integer|'-1'	|NOT NULL	|ZBX_NODATA
FIELD		|custom_color	|t_integer	|'0'	|NOT NULL	|ZBX_NODATA
FIELD		|http_auth_enabled	|t_integer	|'0'	|NOT NULL	|ZBX_NODATA
FIELD		|http_login_form	|t_integer	|'0'	|NOT NULL	|ZBX_NODATA
FIELD		|http_strip_domains	|t_varchar(2048)|''	|NOT NULL	|ZBX_NODATA
FIELD		|http_case_sensitive	|t_integer	|'1'	|NOT NULL	|ZBX_NODATA
FIELD		|ldap_configured		|t_integer		|'0'	|NOT NULL	|ZBX_NODATA
FIELD		|ldap_case_sensitive	|t_integer	|'1'	|NOT NULL	|ZBX_NODATA
FIELD		|db_extension	|t_varchar(32)	|''	|NOT NULL	|ZBX_NODATA
FIELD		|autoreg_tls_accept	|t_integer	|'1'	|NOT NULL	|ZBX_PROXY,ZBX_NODATA
FIELD		|compression_status	|t_integer	|'0'	|NOT NULL	|ZBX_NODATA
FIELD		|compression_availability	|t_integer	|'0'	|NOT NULL	|ZBX_NODATA
FIELD		|compress_older	|t_varchar(32)	|'7d'	|NOT NULL	|ZBX_NODATA
FIELD		|instanceid	|t_varchar(32)	|''	|NOT NULL	|ZBX_NODATA
FIELD		|saml_auth_enabled	|t_integer	|'0'	|NOT NULL	|ZBX_NODATA
FIELD		|saml_idp_entityid	|t_varchar(1024)|''	|NOT NULL	|ZBX_NODATA
FIELD		|saml_sso_url	|t_varchar(2048)|''	|NOT NULL	|ZBX_NODATA
FIELD		|saml_slo_url	|t_varchar(2048)|''	|NOT NULL	|ZBX_NODATA
FIELD		|saml_username_attribute|t_varchar(128)	|''	|NOT NULL	|ZBX_NODATA
FIELD		|saml_sp_entityid	|t_varchar(1024)|''	|NOT NULL	|ZBX_NODATA
FIELD		|saml_nameid_format	|t_varchar(2048)|''	|NOT NULL	|ZBX_NODATA
FIELD		|saml_sign_messages	|t_integer	|'0'	|NOT NULL	|ZBX_NODATA
FIELD		|saml_sign_assertions	|t_integer	|'0'	|NOT NULL	|ZBX_NODATA
FIELD		|saml_sign_authn_requests	|t_integer	|'0'	|NOT NULL	|ZBX_NODATA
FIELD		|saml_sign_logout_requests	|t_integer	|'0'	|NOT NULL	|ZBX_NODATA
FIELD		|saml_sign_logout_responses	|t_integer	|'0'	|NOT NULL	|ZBX_NODATA
FIELD		|saml_encrypt_nameid	|t_integer	|'0'	|NOT NULL	|ZBX_NODATA
FIELD		|saml_encrypt_assertions|t_integer	|'0'	|NOT NULL	|ZBX_NODATA
FIELD		|saml_case_sensitive	|t_integer	|'0'	|NOT NULL	|ZBX_NODATA
FIELD		|default_lang		|t_varchar(5)	|'en_GB'|NOT NULL	|ZBX_NODATA
FIELD		|default_timezone	|t_varchar(50)	|'system'|NOT NULL	|ZBX_NODATA
FIELD		|login_attempts	|t_integer	|'5'	|NOT NULL	|ZBX_NODATA
FIELD		|login_block	|t_varchar(32)	|'30s'	|NOT NULL	|ZBX_NODATA
FIELD		|show_technical_errors	|t_integer	|'0'	|NOT NULL	|ZBX_NODATA
FIELD		|validate_uri_schemes	|t_integer	|'1'	|NOT NULL	|ZBX_NODATA
FIELD		|uri_valid_schemes	|t_varchar(255)	|'http,https,ftp,file,mailto,tel,ssh'	|NOT NULL	|ZBX_NODATA
FIELD		|x_frame_options	|t_varchar(255)	|'SAMEORIGIN'	|NOT NULL	|ZBX_NODATA
FIELD		|iframe_sandboxing_enabled	|t_integer	|'1'	|NOT NULL	|ZBX_NODATA
FIELD		|iframe_sandboxing_exceptions	|t_varchar(255)	|''	|NOT NULL	|ZBX_NODATA
FIELD		|max_overview_table_size	|t_integer	|'50'	|NOT NULL	|ZBX_NODATA
FIELD		|history_period	|t_varchar(32)|	'24h'	|NOT NULL	|ZBX_NODATA
FIELD		|period_default	|t_varchar(32)	|'1h'	|NOT NULL	|ZBX_NODATA
FIELD		|max_period	|t_varchar(32)	|'2y'	|NOT NULL	|ZBX_NODATA
FIELD		|socket_timeout	|t_varchar(32)	|'3s'	|NOT NULL	|ZBX_NODATA
FIELD		|connect_timeout	|t_varchar(32)	|'3s'	|NOT NULL	|ZBX_NODATA
FIELD		|media_type_test_timeout	|t_varchar(32)	|'65s'	|NOT NULL	|ZBX_NODATA
FIELD		|script_timeout	|t_varchar(32)	|'60s'	|NOT NULL	|ZBX_NODATA
FIELD		|item_test_timeout	|t_varchar(32)	|'60s'	|NOT NULL	|ZBX_NODATA
FIELD		|session_key	|t_varchar(32)|''	|NOT NULL	|ZBX_NODATA
INDEX		|1		|alert_usrgrpid
INDEX		|2		|discovery_groupid

TABLE|triggers|triggerid|ZBX_TEMPLATE
FIELD		|triggerid	|t_id		|	|NOT NULL	|0
FIELD		|expression	|t_varchar(2048)|''	|NOT NULL	|0
FIELD		|description	|t_varchar(255)	|''	|NOT NULL	|0
FIELD		|url		|t_varchar(255)	|''	|NOT NULL	|0
FIELD		|status		|t_integer	|'0'	|NOT NULL	|0
FIELD		|value		|t_integer	|'0'	|NOT NULL	|ZBX_NODATA
FIELD		|priority	|t_integer	|'0'	|NOT NULL	|0
FIELD		|lastchange	|t_integer	|'0'	|NOT NULL	|ZBX_NODATA
FIELD		|comments	|t_shorttext	|''	|NOT NULL	|0
FIELD		|error		|t_varchar(2048)|''	|NOT NULL	|ZBX_NODATA
FIELD		|templateid	|t_id		|	|NULL		|0			|1|triggers	|triggerid
FIELD		|type		|t_integer	|'0'	|NOT NULL	|0
FIELD		|state		|t_integer	|'0'	|NOT NULL	|ZBX_NODATA
FIELD		|flags		|t_integer	|'0'	|NOT NULL	|0
FIELD		|recovery_mode	|t_integer	|'0'	|NOT NULL	|0
FIELD		|recovery_expression|t_varchar(2048)|''	|NOT NULL	|0
FIELD		|correlation_mode|t_integer	|'0'	|NOT NULL	|0
FIELD		|correlation_tag|t_varchar(255)	|''	|NOT NULL	|0
FIELD		|manual_close	|t_integer	|'0'	|NOT NULL	|0
FIELD		|opdata		|t_varchar(255)	|''	|NOT NULL	|0
FIELD		|discover	|t_integer	|'0'	|NOT NULL	|0
INDEX		|1		|status
INDEX		|2		|value,lastchange
INDEX		|3		|templateid

TABLE|trigger_depends|triggerdepid|ZBX_TEMPLATE
FIELD		|triggerdepid	|t_id		|	|NOT NULL	|0
FIELD		|triggerid_down	|t_id		|	|NOT NULL	|0			|1|triggers	|triggerid
FIELD		|triggerid_up	|t_id		|	|NOT NULL	|0			|2|triggers	|triggerid
UNIQUE		|1		|triggerid_down,triggerid_up
INDEX		|2		|triggerid_up

TABLE|functions|functionid|ZBX_TEMPLATE
FIELD		|functionid	|t_id		|	|NOT NULL	|0
FIELD		|itemid		|t_id		|	|NOT NULL	|0			|1|items
FIELD		|triggerid	|t_id		|	|NOT NULL	|0			|2|triggers
FIELD		|name		|t_varchar(12)	|''	|NOT NULL	|0
FIELD		|parameter	|t_varchar(255)	|'0'	|NOT NULL	|0
INDEX		|1		|triggerid
INDEX		|2		|itemid,name,parameter

TABLE|graphs|graphid|ZBX_TEMPLATE
FIELD		|graphid	|t_id		|	|NOT NULL	|0
FIELD		|name		|t_varchar(128)	|''	|NOT NULL	|0
FIELD		|width		|t_integer	|'900'	|NOT NULL	|0
FIELD		|height		|t_integer	|'200'	|NOT NULL	|0
FIELD		|yaxismin	|t_double	|'0'	|NOT NULL	|0
FIELD		|yaxismax	|t_double	|'100'	|NOT NULL	|0
FIELD		|templateid	|t_id		|	|NULL		|0			|1|graphs	|graphid
FIELD		|show_work_period|t_integer	|'1'	|NOT NULL	|0
FIELD		|show_triggers	|t_integer	|'1'	|NOT NULL	|0
FIELD		|graphtype	|t_integer	|'0'	|NOT NULL	|0
FIELD		|show_legend	|t_integer	|'1'	|NOT NULL	|0
FIELD		|show_3d	|t_integer	|'0'	|NOT NULL	|0
FIELD		|percent_left	|t_double	|'0'	|NOT NULL	|0
FIELD		|percent_right	|t_double	|'0'	|NOT NULL	|0
FIELD		|ymin_type	|t_integer	|'0'	|NOT NULL	|0
FIELD		|ymax_type	|t_integer	|'0'	|NOT NULL	|0
FIELD		|ymin_itemid	|t_id		|	|NULL		|0			|2|items	|itemid		|RESTRICT
FIELD		|ymax_itemid	|t_id		|	|NULL		|0			|3|items	|itemid		|RESTRICT
FIELD		|flags		|t_integer	|'0'	|NOT NULL	|0
FIELD		|discover	|t_integer	|'0'	|NOT NULL	|0
INDEX		|1		|name
INDEX		|2		|templateid
INDEX		|3		|ymin_itemid
INDEX		|4		|ymax_itemid

TABLE|graphs_items|gitemid|ZBX_TEMPLATE
FIELD		|gitemid	|t_id		|	|NOT NULL	|0
FIELD		|graphid	|t_id		|	|NOT NULL	|0			|1|graphs
FIELD		|itemid		|t_id		|	|NOT NULL	|0			|2|items
FIELD		|drawtype	|t_integer	|'0'	|NOT NULL	|0
FIELD		|sortorder	|t_integer	|'0'	|NOT NULL	|0
FIELD		|color		|t_varchar(6)	|'009600'|NOT NULL	|0
FIELD		|yaxisside	|t_integer	|'0'	|NOT NULL	|0
FIELD		|calc_fnc	|t_integer	|'2'	|NOT NULL	|0
FIELD		|type		|t_integer	|'0'	|NOT NULL	|0
INDEX		|1		|itemid
INDEX		|2		|graphid

TABLE|graph_theme|graphthemeid|ZBX_DATA
FIELD		|graphthemeid	|t_id		|	|NOT NULL	|0
FIELD		|theme		|t_varchar(64)	|''	|NOT NULL	|0
FIELD		|backgroundcolor|t_varchar(6)	|''	|NOT NULL	|0
FIELD		|graphcolor	|t_varchar(6)	|''	|NOT NULL	|0
FIELD		|gridcolor	|t_varchar(6)	|''	|NOT NULL	|0
FIELD		|maingridcolor	|t_varchar(6)	|''	|NOT NULL	|0
FIELD		|gridbordercolor|t_varchar(6)	|''	|NOT NULL	|0
FIELD		|textcolor	|t_varchar(6)	|''	|NOT NULL	|0
FIELD		|highlightcolor	|t_varchar(6)	|''	|NOT NULL	|0
FIELD		|leftpercentilecolor|t_varchar(6)|''	|NOT NULL	|0
FIELD		|rightpercentilecolor|t_varchar(6)|''	|NOT NULL	|0
FIELD		|nonworktimecolor|t_varchar(6)	|''	|NOT NULL	|0
FIELD		|colorpalette	|t_varchar(255)	|''	|NOT NULL	|0
UNIQUE		|1		|theme

TABLE|globalmacro|globalmacroid|ZBX_DATA
FIELD		|globalmacroid	|t_id		|	|NOT NULL	|0
FIELD		|macro		|t_varchar(255)	|''	|NOT NULL	|ZBX_PROXY
FIELD		|value		|t_varchar(2048)|''	|NOT NULL	|ZBX_PROXY
FIELD		|description	|t_shorttext	|''	|NOT NULL	|0
FIELD		|type		|t_integer	|'0'	|NOT NULL	|ZBX_PROXY
UNIQUE		|1		|macro

TABLE|hostmacro|hostmacroid|ZBX_TEMPLATE
FIELD		|hostmacroid	|t_id		|	|NOT NULL	|0
FIELD		|hostid		|t_id		|	|NOT NULL	|ZBX_PROXY		|1|hosts
FIELD		|macro		|t_varchar(255)	|''	|NOT NULL	|ZBX_PROXY
FIELD		|value		|t_varchar(2048)|''	|NOT NULL	|ZBX_PROXY
FIELD		|description	|t_shorttext	|''	|NOT NULL	|0
FIELD		|type		|t_integer	|'0'	|NOT NULL	|ZBX_PROXY
UNIQUE		|1		|hostid,macro

TABLE|hosts_groups|hostgroupid|ZBX_TEMPLATE
FIELD		|hostgroupid	|t_id		|	|NOT NULL	|0
FIELD		|hostid		|t_id		|	|NOT NULL	|0			|1|hosts
FIELD		|groupid	|t_id		|	|NOT NULL	|0			|2|hstgrp
UNIQUE		|1		|hostid,groupid
INDEX		|2		|groupid

TABLE|hosts_templates|hosttemplateid|ZBX_TEMPLATE
FIELD		|hosttemplateid	|t_id		|	|NOT NULL	|0
FIELD		|hostid		|t_id		|	|NOT NULL	|ZBX_PROXY		|1|hosts
FIELD		|templateid	|t_id		|	|NOT NULL	|ZBX_PROXY		|2|hosts	|hostid
UNIQUE		|1		|hostid,templateid
INDEX		|2		|templateid

TABLE|items_applications|itemappid|ZBX_TEMPLATE
FIELD		|itemappid	|t_id		|	|NOT NULL	|0
FIELD		|applicationid	|t_id		|	|NOT NULL	|0			|1|applications
FIELD		|itemid		|t_id		|	|NOT NULL	|0			|2|items
UNIQUE		|1		|applicationid,itemid
INDEX		|2		|itemid

TABLE|mappings|mappingid|ZBX_TEMPLATE
FIELD		|mappingid	|t_id		|	|NOT NULL	|0
FIELD		|valuemapid	|t_id		|	|NOT NULL	|0			|1|valuemaps
FIELD		|value		|t_varchar(64)	|''	|NOT NULL	|0
FIELD		|newvalue	|t_varchar(64)	|''	|NOT NULL	|0
INDEX		|1		|valuemapid

TABLE|media|mediaid|ZBX_DATA
FIELD		|mediaid	|t_id		|	|NOT NULL	|0
FIELD		|userid		|t_id		|	|NOT NULL	|0			|1|users
FIELD		|mediatypeid	|t_id		|	|NOT NULL	|0			|2|media_type
FIELD		|sendto		|t_varchar(1024)|''	|NOT NULL	|0
FIELD		|active		|t_integer	|'0'	|NOT NULL	|0
FIELD		|severity	|t_integer	|'63'	|NOT NULL	|0
FIELD		|period		|t_varchar(1024)|'1-7,00:00-24:00'|NOT NULL|0
INDEX		|1		|userid
INDEX		|2		|mediatypeid

TABLE|rights|rightid|ZBX_DATA
FIELD		|rightid	|t_id		|	|NOT NULL	|0
FIELD		|groupid	|t_id		|	|NOT NULL	|0			|1|usrgrp	|usrgrpid
FIELD		|permission	|t_integer	|'0'	|NOT NULL	|0
FIELD		|id		|t_id		|	|NOT NULL	|0			|2|hstgrp	|groupid
INDEX		|1		|groupid
INDEX		|2		|id

TABLE|services|serviceid|ZBX_DATA
FIELD		|serviceid	|t_id		|	|NOT NULL	|0
FIELD		|name		|t_varchar(128)	|''	|NOT NULL	|0
FIELD		|status		|t_integer	|'0'	|NOT NULL	|0
FIELD		|algorithm	|t_integer	|'0'	|NOT NULL	|0
FIELD		|triggerid	|t_id		|	|NULL		|0			|1|triggers
FIELD		|showsla	|t_integer	|'0'	|NOT NULL	|0
FIELD		|goodsla	|t_double	|'99.9'	|NOT NULL	|0
FIELD		|sortorder	|t_integer	|'0'	|NOT NULL	|0
INDEX		|1		|triggerid

TABLE|services_links|linkid|ZBX_DATA
FIELD		|linkid		|t_id		|	|NOT NULL	|0
FIELD		|serviceupid	|t_id		|	|NOT NULL	|0			|1|services	|serviceid
FIELD		|servicedownid	|t_id		|	|NOT NULL	|0			|2|services	|serviceid
FIELD		|soft		|t_integer	|'0'	|NOT NULL	|0
INDEX		|1		|servicedownid
UNIQUE		|2		|serviceupid,servicedownid

TABLE|services_times|timeid|ZBX_DATA
FIELD		|timeid		|t_id		|	|NOT NULL	|0
FIELD		|serviceid	|t_id		|	|NOT NULL	|0			|1|services
FIELD		|type		|t_integer	|'0'	|NOT NULL	|0
FIELD		|ts_from	|t_integer	|'0'	|NOT NULL	|0
FIELD		|ts_to		|t_integer	|'0'	|NOT NULL	|0
FIELD		|note		|t_varchar(255)	|''	|NOT NULL	|0
INDEX		|1		|serviceid,type,ts_from,ts_to

TABLE|icon_map|iconmapid|ZBX_DATA
FIELD		|iconmapid	|t_id		|	|NOT NULL	|0
FIELD		|name		|t_varchar(64)	|''	|NOT NULL	|0
FIELD		|default_iconid	|t_id		|	|NOT NULL	|0			|1|images	|imageid	|RESTRICT
UNIQUE		|1		|name
INDEX		|2		|default_iconid

TABLE|icon_mapping|iconmappingid|ZBX_DATA
FIELD		|iconmappingid	|t_id		|	|NOT NULL	|0
FIELD		|iconmapid	|t_id		|	|NOT NULL	|0			|1|icon_map
FIELD		|iconid		|t_id		|	|NOT NULL	|0			|2|images	|imageid	|RESTRICT
FIELD		|inventory_link	|t_integer	|'0'	|NOT NULL	|0
FIELD		|expression	|t_varchar(64)	|''	|NOT NULL	|0
FIELD		|sortorder	|t_integer	|'0'	|NOT NULL	|0
INDEX		|1		|iconmapid
INDEX		|2		|iconid

TABLE|sysmaps|sysmapid|ZBX_TEMPLATE
FIELD		|sysmapid	|t_id		|	|NOT NULL	|0
FIELD		|name		|t_varchar(128)	|''	|NOT NULL	|0
FIELD		|width		|t_integer	|'600'	|NOT NULL	|0
FIELD		|height		|t_integer	|'400'	|NOT NULL	|0
FIELD		|backgroundid	|t_id		|	|NULL		|0			|1|images	|imageid	|RESTRICT
FIELD		|label_type	|t_integer	|'2'	|NOT NULL	|0
FIELD		|label_location	|t_integer	|'0'	|NOT NULL	|0
FIELD		|highlight	|t_integer	|'1'	|NOT NULL	|0
FIELD		|expandproblem	|t_integer	|'1'	|NOT NULL	|0
FIELD		|markelements	|t_integer	|'0'	|NOT NULL	|0
FIELD		|show_unack	|t_integer	|'0'	|NOT NULL	|0
FIELD		|grid_size	|t_integer	|'50'	|NOT NULL	|0
FIELD		|grid_show	|t_integer	|'1'	|NOT NULL	|0
FIELD		|grid_align	|t_integer	|'1'	|NOT NULL	|0
FIELD		|label_format	|t_integer	|'0'	|NOT NULL	|0
FIELD		|label_type_host|t_integer	|'2'	|NOT NULL	|0
FIELD		|label_type_hostgroup|t_integer	|'2'	|NOT NULL	|0
FIELD		|label_type_trigger|t_integer	|'2'	|NOT NULL	|0
FIELD		|label_type_map|t_integer	|'2'	|NOT NULL	|0
FIELD		|label_type_image|t_integer	|'2'	|NOT NULL	|0
FIELD		|label_string_host|t_varchar(255)|''	|NOT NULL	|0
FIELD		|label_string_hostgroup|t_varchar(255)|''|NOT NULL	|0
FIELD		|label_string_trigger|t_varchar(255)|''	|NOT NULL	|0
FIELD		|label_string_map|t_varchar(255)|''	|NOT NULL	|0
FIELD		|label_string_image|t_varchar(255)|''	|NOT NULL	|0
FIELD		|iconmapid	|t_id		|	|NULL		|0			|2|icon_map	|		|RESTRICT
FIELD		|expand_macros	|t_integer	|'0'	|NOT NULL	|0
FIELD		|severity_min	|t_integer	|'0'	|NOT NULL	|0
FIELD		|userid		|t_id		|	|NOT NULL	|0			|3|users	|		|RESTRICT
FIELD		|private	|t_integer	|'1'	|NOT NULL	|0
FIELD		|show_suppressed|t_integer	|'0'	|NOT NULL	|0
UNIQUE		|1		|name
INDEX		|2		|backgroundid
INDEX		|3		|iconmapid

TABLE|sysmaps_elements|selementid|ZBX_TEMPLATE
FIELD		|selementid	|t_id		|	|NOT NULL	|0
FIELD		|sysmapid	|t_id		|	|NOT NULL	|0			|1|sysmaps
FIELD		|elementid	|t_id		|'0'	|NOT NULL	|0
FIELD		|elementtype	|t_integer	|'0'	|NOT NULL	|0
FIELD		|iconid_off	|t_id		|	|NULL		|0			|2|images	|imageid	|RESTRICT
FIELD		|iconid_on	|t_id		|	|NULL		|0			|3|images	|imageid	|RESTRICT
FIELD		|label		|t_varchar(2048)|''	|NOT NULL	|0
FIELD		|label_location	|t_integer	|'-1'	|NOT NULL	|0
FIELD		|x		|t_integer	|'0'	|NOT NULL	|0
FIELD		|y		|t_integer	|'0'	|NOT NULL	|0
FIELD		|iconid_disabled|t_id		|	|NULL		|0			|4|images	|imageid	|RESTRICT
FIELD		|iconid_maintenance|t_id	|	|NULL		|0			|5|images	|imageid	|RESTRICT
FIELD		|elementsubtype	|t_integer	|'0'	|NOT NULL	|0
FIELD		|areatype	|t_integer	|'0'	|NOT NULL	|0
FIELD		|width		|t_integer	|'200'	|NOT NULL	|0
FIELD		|height		|t_integer	|'200'	|NOT NULL	|0
FIELD		|viewtype	|t_integer	|'0'	|NOT NULL	|0
FIELD		|use_iconmap	|t_integer	|'1'	|NOT NULL	|0
FIELD		|application	|t_varchar(255)	|''	|NOT NULL	|0
INDEX		|1		|sysmapid
INDEX		|2		|iconid_off
INDEX		|3		|iconid_on
INDEX		|4		|iconid_disabled
INDEX		|5		|iconid_maintenance

TABLE|sysmaps_links|linkid|ZBX_TEMPLATE
FIELD		|linkid		|t_id		|	|NOT NULL	|0
FIELD		|sysmapid	|t_id		|	|NOT NULL	|0			|1|sysmaps
FIELD		|selementid1	|t_id		|	|NOT NULL	|0			|2|sysmaps_elements|selementid
FIELD		|selementid2	|t_id		|	|NOT NULL	|0			|3|sysmaps_elements|selementid
FIELD		|drawtype	|t_integer	|'0'	|NOT NULL	|0
FIELD		|color		|t_varchar(6)	|'000000'|NOT NULL	|0
FIELD		|label		|t_varchar(2048)|''	|NOT NULL	|0
INDEX		|1		|sysmapid
INDEX		|2		|selementid1
INDEX		|3		|selementid2

TABLE|sysmaps_link_triggers|linktriggerid|ZBX_TEMPLATE
FIELD		|linktriggerid	|t_id		|	|NOT NULL	|0
FIELD		|linkid		|t_id		|	|NOT NULL	|0			|1|sysmaps_links
FIELD		|triggerid	|t_id		|	|NOT NULL	|0			|2|triggers
FIELD		|drawtype	|t_integer	|'0'	|NOT NULL	|0
FIELD		|color		|t_varchar(6)	|'000000'|NOT NULL	|0
UNIQUE		|1		|linkid,triggerid
INDEX		|2		|triggerid

TABLE|sysmap_element_url|sysmapelementurlid|ZBX_TEMPLATE
FIELD		|sysmapelementurlid|t_id	|	|NOT NULL	|0
FIELD		|selementid	|t_id		|	|NOT NULL	|0			|1|sysmaps_elements
FIELD		|name		|t_varchar(255)	|	|NOT NULL	|0
FIELD		|url		|t_varchar(255)	|''	|NOT NULL	|0
UNIQUE		|1		|selementid,name

TABLE|sysmap_url|sysmapurlid|ZBX_TEMPLATE
FIELD		|sysmapurlid	|t_id		|	|NOT NULL	|0
FIELD		|sysmapid	|t_id		|	|NOT NULL	|0			|1|sysmaps
FIELD		|name		|t_varchar(255)	|	|NOT NULL	|0
FIELD		|url		|t_varchar(255)	|''	|NOT NULL	|0
FIELD		|elementtype	|t_integer	|'0'	|NOT NULL	|0
UNIQUE		|1		|sysmapid,name

TABLE|sysmap_user|sysmapuserid|ZBX_TEMPLATE
FIELD		|sysmapuserid|t_id		|	|NOT NULL	|0
FIELD		|sysmapid	|t_id		|	|NOT NULL	|0			|1|sysmaps
FIELD		|userid		|t_id		|	|NOT NULL	|0			|2|users
FIELD		|permission	|t_integer	|'2'	|NOT NULL	|0
UNIQUE		|1		|sysmapid,userid

TABLE|sysmap_usrgrp|sysmapusrgrpid|ZBX_TEMPLATE
FIELD		|sysmapusrgrpid|t_id		|	|NOT NULL	|0
FIELD		|sysmapid	|t_id		|	|NOT NULL	|0			|1|sysmaps
FIELD		|usrgrpid	|t_id		|	|NOT NULL	|0			|2|usrgrp
FIELD		|permission	|t_integer	|'2'	|NOT NULL	|0
UNIQUE		|1		|sysmapid,usrgrpid

TABLE|maintenances_hosts|maintenance_hostid|ZBX_DATA
FIELD		|maintenance_hostid|t_id	|	|NOT NULL	|0
FIELD		|maintenanceid	|t_id		|	|NOT NULL	|0			|1|maintenances
FIELD		|hostid		|t_id		|	|NOT NULL	|0			|2|hosts
UNIQUE		|1		|maintenanceid,hostid
INDEX		|2		|hostid

TABLE|maintenances_groups|maintenance_groupid|ZBX_DATA
FIELD		|maintenance_groupid|t_id	|	|NOT NULL	|0
FIELD		|maintenanceid	|t_id		|	|NOT NULL	|0			|1|maintenances
FIELD		|groupid	|t_id		|	|NOT NULL	|0			|2|hstgrp
UNIQUE		|1		|maintenanceid,groupid
INDEX		|2		|groupid

TABLE|timeperiods|timeperiodid|ZBX_DATA
FIELD		|timeperiodid	|t_id		|	|NOT NULL	|0
FIELD		|timeperiod_type|t_integer	|'0'	|NOT NULL	|0
FIELD		|every		|t_integer	|'1'	|NOT NULL	|0
FIELD		|month		|t_integer	|'0'	|NOT NULL	|0
FIELD		|dayofweek	|t_integer	|'0'	|NOT NULL	|0
FIELD		|day		|t_integer	|'0'	|NOT NULL	|0
FIELD		|start_time	|t_integer	|'0'	|NOT NULL	|0
FIELD		|period		|t_integer	|'0'	|NOT NULL	|0
FIELD		|start_date	|t_integer	|'0'	|NOT NULL	|0

TABLE|maintenances_windows|maintenance_timeperiodid|ZBX_DATA
FIELD		|maintenance_timeperiodid|t_id	|	|NOT NULL	|0
FIELD		|maintenanceid	|t_id		|	|NOT NULL	|0			|1|maintenances
FIELD		|timeperiodid	|t_id		|	|NOT NULL	|0			|2|timeperiods
UNIQUE		|1		|maintenanceid,timeperiodid
INDEX		|2		|timeperiodid

TABLE|regexps|regexpid|ZBX_DATA
FIELD		|regexpid	|t_id		|	|NOT NULL	|0
FIELD		|name		|t_varchar(128)	|''	|NOT NULL	|ZBX_PROXY
FIELD		|test_string	|t_shorttext	|''	|NOT NULL	|0
UNIQUE		|1		|name

TABLE|expressions|expressionid|ZBX_DATA
FIELD		|expressionid	|t_id		|	|NOT NULL	|0
FIELD		|regexpid	|t_id		|	|NOT NULL	|ZBX_PROXY		|1|regexps
FIELD		|expression	|t_varchar(255)	|''	|NOT NULL	|ZBX_PROXY
FIELD		|expression_type|t_integer	|'0'	|NOT NULL	|ZBX_PROXY
FIELD		|exp_delimiter	|t_varchar(1)	|''	|NOT NULL	|ZBX_PROXY
FIELD		|case_sensitive	|t_integer	|'0'	|NOT NULL	|ZBX_PROXY
INDEX		|1		|regexpid

TABLE|ids|table_name,field_name|0
FIELD		|table_name	|t_varchar(64)	|''	|NOT NULL	|0
FIELD		|field_name	|t_varchar(64)	|''	|NOT NULL	|0
FIELD		|nextid		|t_id		|	|NOT NULL	|0

-- History tables

TABLE|alerts|alertid|0
FIELD		|alertid	|t_id		|	|NOT NULL	|0
FIELD		|actionid	|t_id		|	|NOT NULL	|0			|1|actions
FIELD		|eventid	|t_id		|	|NOT NULL	|0			|2|events
FIELD		|userid		|t_id		|	|NULL		|0			|3|users
FIELD		|clock		|t_time		|'0'	|NOT NULL	|0
FIELD		|mediatypeid	|t_id		|	|NULL		|0			|4|media_type
FIELD		|sendto		|t_varchar(1024)|''	|NOT NULL	|0
FIELD		|subject	|t_varchar(255)	|''	|NOT NULL	|0
FIELD		|message	|t_text		|''	|NOT NULL	|0
FIELD		|status		|t_integer	|'0'	|NOT NULL	|0
FIELD		|retries	|t_integer	|'0'	|NOT NULL	|0
FIELD		|error		|t_varchar(2048)|''	|NOT NULL	|0
FIELD		|esc_step	|t_integer	|'0'	|NOT NULL	|0
FIELD		|alerttype	|t_integer	|'0'	|NOT NULL	|0
FIELD		|p_eventid	|t_id		|	|NULL		|0			|5|events	|eventid
FIELD		|acknowledgeid	|t_id		|	|NULL		|0			|6|acknowledges	|acknowledgeid
FIELD		|parameters	|t_shorttext	|'{}'	|NOT NULL	|0
INDEX		|1		|actionid
INDEX		|2		|clock
INDEX		|3		|eventid
INDEX		|4		|status
INDEX		|5		|mediatypeid
INDEX		|6		|userid
INDEX		|7		|p_eventid

TABLE|history||0
FIELD		|itemid		|t_id		|	|NOT NULL	|0			|-|items
FIELD		|clock		|t_time		|'0'	|NOT NULL	|0
FIELD		|value		|t_double	|'0.0000'|NOT NULL	|0
FIELD		|ns		|t_nanosec	|'0'	|NOT NULL	|0
INDEX		|1		|itemid,clock

TABLE|history_uint||0
FIELD		|itemid		|t_id		|	|NOT NULL	|0			|-|items
FIELD		|clock		|t_time		|'0'	|NOT NULL	|0
FIELD		|value		|t_bigint	|'0'	|NOT NULL	|0
FIELD		|ns		|t_nanosec	|'0'	|NOT NULL	|0
INDEX		|1		|itemid,clock

TABLE|history_str||0
FIELD		|itemid		|t_id		|	|NOT NULL	|0			|-|items
FIELD		|clock		|t_time		|'0'	|NOT NULL	|0
FIELD		|value		|t_varchar(255)	|''	|NOT NULL	|0
FIELD		|ns		|t_nanosec	|'0'	|NOT NULL	|0
INDEX		|1		|itemid,clock

TABLE|history_log||0
FIELD		|itemid		|t_id		|	|NOT NULL	|0			|-|items
FIELD		|clock		|t_time		|'0'	|NOT NULL	|0
FIELD		|timestamp	|t_time		|'0'	|NOT NULL	|0
FIELD		|source		|t_varchar(64)	|''	|NOT NULL	|0
FIELD		|severity	|t_integer	|'0'	|NOT NULL	|0
FIELD		|value		|t_text		|''	|NOT NULL	|0
FIELD		|logeventid	|t_integer	|'0'	|NOT NULL	|0
FIELD		|ns		|t_nanosec	|'0'	|NOT NULL	|0
INDEX		|1		|itemid,clock

TABLE|history_text||0
FIELD		|itemid		|t_id		|	|NOT NULL	|0			|-|items
FIELD		|clock		|t_time		|'0'	|NOT NULL	|0
FIELD		|value		|t_text		|''	|NOT NULL	|0
FIELD		|ns		|t_nanosec	|'0'	|NOT NULL	|0
INDEX		|1		|itemid,clock

TABLE|proxy_history|id|0
FIELD		|id		|t_serial	|	|NOT NULL	|0
FIELD		|itemid		|t_id		|	|NOT NULL	|0			|-|items
FIELD		|clock		|t_time		|'0'	|NOT NULL	|0
FIELD		|timestamp	|t_time		|'0'	|NOT NULL	|0
FIELD		|source		|t_varchar(64)	|''	|NOT NULL	|0
FIELD		|severity	|t_integer	|'0'	|NOT NULL	|0
FIELD		|value		|t_longtext	|''	|NOT NULL	|0
FIELD		|logeventid	|t_integer	|'0'	|NOT NULL	|0
FIELD		|ns		|t_nanosec	|'0'	|NOT NULL	|0
FIELD		|state		|t_integer	|'0'	|NOT NULL	|0
FIELD		|lastlogsize	|t_bigint	|'0'	|NOT NULL	|0
FIELD		|mtime		|t_integer	|'0'	|NOT NULL	|0
FIELD		|flags		|t_integer	|'0'	|NOT NULL	|0
FIELD		|write_clock	|t_time		|'0'	|NOT NULL	|0
INDEX		|1		|clock

TABLE|proxy_dhistory|id|0
FIELD		|id		|t_serial	|	|NOT NULL	|0
FIELD		|clock		|t_time		|'0'	|NOT NULL	|0
FIELD		|druleid	|t_id		|	|NOT NULL	|0			|-|drules
FIELD		|ip		|t_varchar(39)	|''	|NOT NULL	|0
FIELD		|port		|t_integer	|'0'	|NOT NULL	|0
FIELD		|value		|t_varchar(255)	|''	|NOT NULL	|0
FIELD		|status		|t_integer	|'0'	|NOT NULL	|0
FIELD		|dcheckid	|t_id		|	|NULL		|0			|-|dchecks
FIELD		|dns		|t_varchar(255)	|''	|NOT NULL	|0
INDEX		|1		|clock
INDEX		|2		|druleid

TABLE|events|eventid|0
FIELD		|eventid	|t_id		|	|NOT NULL	|0
FIELD		|source		|t_integer	|'0'	|NOT NULL	|0
FIELD		|object		|t_integer	|'0'	|NOT NULL	|0
FIELD		|objectid	|t_id		|'0'	|NOT NULL	|0
FIELD		|clock		|t_time		|'0'	|NOT NULL	|0
FIELD		|value		|t_integer	|'0'	|NOT NULL	|0
FIELD		|acknowledged	|t_integer	|'0'	|NOT NULL	|0
FIELD		|ns		|t_nanosec	|'0'	|NOT NULL	|0
FIELD		|name		|t_varchar(2048)|''	|NOT NULL	|0
FIELD		|severity	|t_integer	|'0'	|NOT NULL	|0
INDEX		|1		|source,object,objectid,clock
INDEX		|2		|source,object,clock

TABLE|trends|itemid,clock|0
FIELD		|itemid		|t_id		|	|NOT NULL	|0			|-|items
FIELD		|clock		|t_time		|'0'	|NOT NULL	|0
FIELD		|num		|t_integer	|'0'	|NOT NULL	|0
FIELD		|value_min	|t_double	|'0.0000'|NOT NULL	|0
FIELD		|value_avg	|t_double	|'0.0000'|NOT NULL	|0
FIELD		|value_max	|t_double	|'0.0000'|NOT NULL	|0

TABLE|trends_uint|itemid,clock|0
FIELD		|itemid		|t_id		|	|NOT NULL	|0			|-|items
FIELD		|clock		|t_time		|'0'	|NOT NULL	|0
FIELD		|num		|t_integer	|'0'	|NOT NULL	|0
FIELD		|value_min	|t_bigint	|'0'	|NOT NULL	|0
FIELD		|value_avg	|t_bigint	|'0'	|NOT NULL	|0
FIELD		|value_max	|t_bigint	|'0'	|NOT NULL	|0

TABLE|acknowledges|acknowledgeid|0
FIELD		|acknowledgeid	|t_id		|	|NOT NULL	|0
FIELD		|userid		|t_id		|	|NOT NULL	|0			|1|users
FIELD		|eventid	|t_id		|	|NOT NULL	|0			|2|events
FIELD		|clock		|t_time		|'0'	|NOT NULL	|0
FIELD		|message	|t_varchar(2048)|''	|NOT NULL	|0
FIELD		|action		|t_integer	|'0'	|NOT NULL	|0
FIELD		|old_severity	|t_integer	|'0'	|NOT NULL	|0
FIELD		|new_severity	|t_integer	|'0'	|NOT NULL	|0
INDEX		|1		|userid
INDEX		|2		|eventid
INDEX		|3		|clock

TABLE|auditlog|auditid|0
FIELD		|auditid	|t_id		|	|NOT NULL	|0
FIELD		|userid		|t_id		|	|NOT NULL	|0			|1|users
FIELD		|clock		|t_time		|'0'	|NOT NULL	|0
FIELD		|action		|t_integer	|'0'	|NOT NULL	|0
FIELD		|resourcetype	|t_integer	|'0'	|NOT NULL	|0
FIELD		|note		|t_varchar(128) |''	|NOT NULL	|0
FIELD		|ip		|t_varchar(39)	|''	|NOT NULL	|0
FIELD		|resourceid	|t_id		|	|NULL		|0
FIELD		|resourcename	|t_varchar(255)	|''	|NOT NULL	|0
INDEX		|1		|userid,clock
INDEX		|2		|clock
INDEX		|3		|resourcetype,resourceid

TABLE|auditlog_details|auditdetailid|0
FIELD		|auditdetailid	|t_id		|	|NOT NULL	|0
FIELD		|auditid	|t_id		|	|NOT NULL	|0			|1|auditlog
FIELD		|table_name	|t_varchar(64)	|''	|NOT NULL	|0
FIELD		|field_name	|t_varchar(64)	|''	|NOT NULL	|0
FIELD		|oldvalue	|t_text		|''	|NOT NULL	|0
FIELD		|newvalue	|t_text		|''	|NOT NULL	|0
INDEX		|1		|auditid

TABLE|service_alarms|servicealarmid|0
FIELD		|servicealarmid	|t_id		|	|NOT NULL	|0
FIELD		|serviceid	|t_id		|	|NOT NULL	|0			|1|services
FIELD		|clock		|t_time		|'0'	|NOT NULL	|0
FIELD		|value		|t_integer	|'0'	|NOT NULL	|0
INDEX		|1		|serviceid,clock
INDEX		|2		|clock

TABLE|autoreg_host|autoreg_hostid|0
FIELD		|autoreg_hostid	|t_id		|	|NOT NULL	|0
FIELD		|proxy_hostid	|t_id		|	|NULL		|0			|1|hosts	|hostid
FIELD		|host		|t_varchar(128)	|''	|NOT NULL	|0
FIELD		|listen_ip	|t_varchar(39)	|''	|NOT NULL	|0
FIELD		|listen_port	|t_integer	|'0'	|NOT NULL	|0
FIELD		|listen_dns	|t_varchar(255)	|''	|NOT NULL	|0
FIELD		|host_metadata	|t_varchar(255)	|''	|NOT NULL	|0
FIELD		|flags		|t_integer	|'0'	|NOT NULL	|0
FIELD		|tls_accepted	|t_integer	|'1'	|NOT NULL	|0
INDEX		|1		|host
INDEX		|2		|proxy_hostid

TABLE|proxy_autoreg_host|id|0
FIELD		|id		|t_serial	|	|NOT NULL	|0
FIELD		|clock		|t_time		|'0'	|NOT NULL	|0
FIELD		|host		|t_varchar(128)	|''	|NOT NULL	|0
FIELD		|listen_ip	|t_varchar(39)	|''	|NOT NULL	|0
FIELD		|listen_port	|t_integer	|'0'	|NOT NULL	|0
FIELD		|listen_dns	|t_varchar(255)	|''	|NOT NULL	|0
FIELD		|host_metadata	|t_varchar(255)	|''	|NOT NULL	|0
FIELD		|flags		|t_integer	|'0'	|NOT NULL	|0
FIELD		|tls_accepted	|t_integer	|'1'	|NOT NULL	|0
INDEX		|1		|clock

TABLE|dhosts|dhostid|0
FIELD		|dhostid	|t_id		|	|NOT NULL	|0
FIELD		|druleid	|t_id		|	|NOT NULL	|0			|1|drules
FIELD		|status		|t_integer	|'0'	|NOT NULL	|0
FIELD		|lastup		|t_integer	|'0'	|NOT NULL	|0
FIELD		|lastdown	|t_integer	|'0'	|NOT NULL	|0
INDEX		|1		|druleid

TABLE|dservices|dserviceid|0
FIELD		|dserviceid	|t_id		|	|NOT NULL	|0
FIELD		|dhostid	|t_id		|	|NOT NULL	|0			|1|dhosts
FIELD		|value		|t_varchar(255)	|''	|NOT NULL	|0
FIELD		|port		|t_integer	|'0'	|NOT NULL	|0
FIELD		|status		|t_integer	|'0'	|NOT NULL	|0
FIELD		|lastup		|t_integer	|'0'	|NOT NULL	|0
FIELD		|lastdown	|t_integer	|'0'	|NOT NULL	|0
FIELD		|dcheckid	|t_id		|	|NOT NULL	|0			|2|dchecks
FIELD		|ip		|t_varchar(39)	|''	|NOT NULL	|0
FIELD		|dns		|t_varchar(255)	|''	|NOT NULL	|0
UNIQUE		|1		|dcheckid,ip,port
INDEX		|2		|dhostid

-- Other tables

TABLE|escalations|escalationid|0
FIELD		|escalationid	|t_id		|	|NOT NULL	|0
FIELD		|actionid	|t_id		|	|NOT NULL	|0			|-|actions
FIELD		|triggerid	|t_id		|	|NULL		|0			|-|triggers
FIELD		|eventid	|t_id		|	|NULL		|0			|-|events
FIELD		|r_eventid	|t_id		|	|NULL		|0			|-|events	|eventid
FIELD		|nextcheck	|t_time		|'0'	|NOT NULL	|0
FIELD		|esc_step	|t_integer	|'0'	|NOT NULL	|0
FIELD		|status		|t_integer	|'0'	|NOT NULL	|0
FIELD		|itemid		|t_id		|	|NULL		|0			|-|items
FIELD		|acknowledgeid	|t_id		|	|NULL		|0			|-|acknowledges
UNIQUE		|1		|triggerid,itemid,escalationid
INDEX		|2		|eventid
INDEX		|3		|nextcheck

TABLE|globalvars|globalvarid|0
FIELD		|globalvarid	|t_id		|	|NOT NULL	|0
FIELD		|snmp_lastsize	|t_bigint	|'0'	|NOT NULL	|0

TABLE|graph_discovery|graphid|0
FIELD		|graphid	|t_id		|	|NOT NULL	|0			|1|graphs
FIELD		|parent_graphid	|t_id		|	|NOT NULL	|0			|2|graphs	|graphid	|RESTRICT
FIELD		|lastcheck	|t_integer	|'0'	|NOT NULL	|ZBX_NODATA
FIELD		|ts_delete	|t_time		|'0'	|NOT NULL	|ZBX_NODATA
INDEX		|1		|parent_graphid

TABLE|host_inventory|hostid|0
FIELD		|hostid		|t_id		|	|NOT NULL	|0			|1|hosts
FIELD		|inventory_mode	|t_integer	|'0'	|NOT NULL	|0
FIELD		|type		|t_varchar(64)	|''	|NOT NULL	|0
FIELD		|type_full	|t_varchar(64)	|''	|NOT NULL	|0
FIELD		|name		|t_varchar(128)	|''	|NOT NULL	|0
FIELD		|alias		|t_varchar(128)	|''	|NOT NULL	|0
FIELD		|os		|t_varchar(128)	|''	|NOT NULL	|0
FIELD		|os_full	|t_varchar(255)	|''	|NOT NULL	|0
FIELD		|os_short	|t_varchar(128)	|''	|NOT NULL	|0
FIELD		|serialno_a	|t_varchar(64)	|''	|NOT NULL	|0
FIELD		|serialno_b	|t_varchar(64)	|''	|NOT NULL	|0
FIELD		|tag		|t_varchar(64)	|''	|NOT NULL	|0
FIELD		|asset_tag	|t_varchar(64)	|''	|NOT NULL	|0
FIELD		|macaddress_a	|t_varchar(64)	|''	|NOT NULL	|0
FIELD		|macaddress_b	|t_varchar(64)	|''	|NOT NULL	|0
FIELD		|hardware	|t_varchar(255)	|''	|NOT NULL	|0
FIELD		|hardware_full	|t_shorttext	|''	|NOT NULL	|0
FIELD		|software	|t_varchar(255)	|''	|NOT NULL	|0
FIELD		|software_full	|t_shorttext	|''	|NOT NULL	|0
FIELD		|software_app_a	|t_varchar(64)	|''	|NOT NULL	|0
FIELD		|software_app_b	|t_varchar(64)	|''	|NOT NULL	|0
FIELD		|software_app_c	|t_varchar(64)	|''	|NOT NULL	|0
FIELD		|software_app_d	|t_varchar(64)	|''	|NOT NULL	|0
FIELD		|software_app_e	|t_varchar(64)	|''	|NOT NULL	|0
FIELD		|contact	|t_shorttext	|''	|NOT NULL	|0
FIELD		|location	|t_shorttext	|''	|NOT NULL	|0
FIELD		|location_lat	|t_varchar(16)	|''	|NOT NULL	|0
FIELD		|location_lon	|t_varchar(16)	|''	|NOT NULL	|0
FIELD		|notes		|t_shorttext	|''	|NOT NULL	|0
FIELD		|chassis	|t_varchar(64)	|''	|NOT NULL	|0
FIELD		|model		|t_varchar(64)	|''	|NOT NULL	|0
FIELD		|hw_arch	|t_varchar(32)	|''	|NOT NULL	|0
FIELD		|vendor		|t_varchar(64)	|''	|NOT NULL	|0
FIELD		|contract_number|t_varchar(64)	|''	|NOT NULL	|0
FIELD		|installer_name	|t_varchar(64)	|''	|NOT NULL	|0
FIELD		|deployment_status|t_varchar(64)|''	|NOT NULL	|0
FIELD		|url_a		|t_varchar(255)	|''	|NOT NULL	|0
FIELD		|url_b		|t_varchar(255)	|''	|NOT NULL	|0
FIELD		|url_c		|t_varchar(255)	|''	|NOT NULL	|0
FIELD		|host_networks	|t_shorttext	|''	|NOT NULL	|0
FIELD		|host_netmask	|t_varchar(39)	|''	|NOT NULL	|0
FIELD		|host_router	|t_varchar(39)	|''	|NOT NULL	|0
FIELD		|oob_ip		|t_varchar(39)	|''	|NOT NULL	|0
FIELD		|oob_netmask	|t_varchar(39)	|''	|NOT NULL	|0
FIELD		|oob_router	|t_varchar(39)	|''	|NOT NULL	|0
FIELD		|date_hw_purchase|t_varchar(64)	|''	|NOT NULL	|0
FIELD		|date_hw_install|t_varchar(64)	|''	|NOT NULL	|0
FIELD		|date_hw_expiry	|t_varchar(64)	|''	|NOT NULL	|0
FIELD		|date_hw_decomm	|t_varchar(64)	|''	|NOT NULL	|0
FIELD		|site_address_a	|t_varchar(128)	|''	|NOT NULL	|0
FIELD		|site_address_b	|t_varchar(128)	|''	|NOT NULL	|0
FIELD		|site_address_c	|t_varchar(128)	|''	|NOT NULL	|0
FIELD		|site_city	|t_varchar(128)	|''	|NOT NULL	|0
FIELD		|site_state	|t_varchar(64)	|''	|NOT NULL	|0
FIELD		|site_country	|t_varchar(64)	|''	|NOT NULL	|0
FIELD		|site_zip	|t_varchar(64)	|''	|NOT NULL	|0
FIELD		|site_rack	|t_varchar(128)	|''	|NOT NULL	|0
FIELD		|site_notes	|t_shorttext	|''	|NOT NULL	|0
FIELD		|poc_1_name	|t_varchar(128)	|''	|NOT NULL	|0
FIELD		|poc_1_email	|t_varchar(128)	|''	|NOT NULL	|0
FIELD		|poc_1_phone_a	|t_varchar(64)	|''	|NOT NULL	|0
FIELD		|poc_1_phone_b	|t_varchar(64)	|''	|NOT NULL	|0
FIELD		|poc_1_cell	|t_varchar(64)	|''	|NOT NULL	|0
FIELD		|poc_1_screen	|t_varchar(64)	|''	|NOT NULL	|0
FIELD		|poc_1_notes	|t_shorttext	|''	|NOT NULL	|0
FIELD		|poc_2_name	|t_varchar(128)	|''	|NOT NULL	|0
FIELD		|poc_2_email	|t_varchar(128)	|''	|NOT NULL	|0
FIELD		|poc_2_phone_a	|t_varchar(64)	|''	|NOT NULL	|0
FIELD		|poc_2_phone_b	|t_varchar(64)	|''	|NOT NULL	|0
FIELD		|poc_2_cell	|t_varchar(64)	|''	|NOT NULL	|0
FIELD		|poc_2_screen	|t_varchar(64)	|''	|NOT NULL	|0
FIELD		|poc_2_notes	|t_shorttext	|''	|NOT NULL	|0

TABLE|housekeeper|housekeeperid|0
FIELD		|housekeeperid	|t_id		|	|NOT NULL	|0
FIELD		|tablename	|t_varchar(64)	|''	|NOT NULL	|0
FIELD		|field		|t_varchar(64)	|''	|NOT NULL	|0
FIELD		|value		|t_id		|	|NOT NULL	|0			|-|items

TABLE|images|imageid|0
FIELD		|imageid	|t_id		|	|NOT NULL	|0
FIELD		|imagetype	|t_integer	|'0'	|NOT NULL	|0
FIELD		|name		|t_varchar(64)	|'0'	|NOT NULL	|0
FIELD		|image		|t_image	|''	|NOT NULL	|0
UNIQUE		|1		|name

TABLE|item_discovery|itemdiscoveryid|ZBX_TEMPLATE
FIELD		|itemdiscoveryid|t_id		|	|NOT NULL	|0
FIELD		|itemid		|t_id		|	|NOT NULL	|0			|1|items
FIELD		|parent_itemid	|t_id		|	|NOT NULL	|0			|2|items	|itemid
FIELD		|key_		|t_varchar(2048)|''	|NOT NULL	|ZBX_NODATA
FIELD		|lastcheck	|t_integer	|'0'	|NOT NULL	|ZBX_NODATA
FIELD		|ts_delete	|t_time		|'0'	|NOT NULL	|ZBX_NODATA
UNIQUE		|1		|itemid,parent_itemid
INDEX		|2		|parent_itemid

TABLE|host_discovery|hostid|ZBX_TEMPLATE
FIELD		|hostid		|t_id		|	|NOT NULL	|0			|1|hosts
FIELD		|parent_hostid	|t_id		|	|NULL		|0			|2|hosts	|hostid		|RESTRICT
FIELD		|parent_itemid	|t_id		|	|NULL		|0			|3|items	|itemid		|RESTRICT
FIELD		|host		|t_varchar(128)	|''	|NOT NULL	|ZBX_NODATA
FIELD		|lastcheck	|t_integer	|'0'	|NOT NULL	|ZBX_NODATA
FIELD		|ts_delete	|t_time		|'0'	|NOT NULL	|ZBX_NODATA

TABLE|interface_discovery|interfaceid|0
FIELD		|interfaceid	|t_id		|	|NOT NULL	|0			|1|interface
FIELD		|parent_interfaceid|t_id	|	|NOT NULL	|0			|2|interface	|interfaceid

TABLE|profiles|profileid|0
FIELD		|profileid	|t_id		|	|NOT NULL	|0
FIELD		|userid		|t_id		|	|NOT NULL	|0			|1|users
FIELD		|idx		|t_varchar(96)	|''	|NOT NULL	|0
FIELD		|idx2		|t_id		|'0'	|NOT NULL	|0
FIELD		|value_id	|t_id		|'0'	|NOT NULL	|0
FIELD		|value_int	|t_integer	|'0'	|NOT NULL	|0
FIELD		|value_str	|t_varchar(255)	|''	|NOT NULL	|0
FIELD		|source		|t_varchar(96)	|''	|NOT NULL	|0
FIELD		|type		|t_integer	|'0'	|NOT NULL	|0
INDEX		|1		|userid,idx,idx2
INDEX		|2		|userid,profileid

TABLE|sessions|sessionid|0
FIELD		|sessionid	|t_varchar(32)	|''	|NOT NULL	|0
FIELD		|userid		|t_id		|	|NOT NULL	|0			|1|users
FIELD		|lastaccess	|t_integer	|'0'	|NOT NULL	|0
FIELD		|status		|t_integer	|'0'	|NOT NULL	|0
INDEX		|1		|userid,status,lastaccess

TABLE|trigger_discovery|triggerid|0
FIELD		|triggerid	|t_id		|	|NOT NULL	|0			|1|triggers
FIELD		|parent_triggerid|t_id		|	|NOT NULL	|0			|2|triggers	|triggerid	|RESTRICT
FIELD		|lastcheck	|t_integer	|'0'	|NOT NULL	|ZBX_NODATA
FIELD		|ts_delete	|t_time		|'0'	|NOT NULL	|ZBX_NODATA
INDEX		|1		|parent_triggerid

TABLE|application_template|application_templateid|ZBX_TEMPLATE
FIELD		|application_templateid|t_id	|	|NOT NULL	|0
FIELD		|applicationid	|t_id		|	|NOT NULL	|0			|1|applications
FIELD		|templateid	|t_id		|	|NOT NULL	|0			|2|applications	|applicationid
UNIQUE		|1		|applicationid,templateid
INDEX		|2		|templateid

TABLE|item_condition|item_conditionid|ZBX_TEMPLATE
FIELD		|item_conditionid|t_id		|	|NOT NULL	|0
FIELD		|itemid		|t_id		|	|NOT NULL	|0			|1|items
FIELD		|operator	|t_integer	|'8'	|NOT NULL	|0
FIELD		|macro		|t_varchar(64)	|''	|NOT NULL	|0
FIELD		|value		|t_varchar(255)	|''	|NOT NULL	|0
INDEX		|1		|itemid

TABLE|item_rtdata|itemid|ZBX_TEMPLATE
FIELD		|itemid		|t_id		|	|NOT NULL	|0			|1|items
FIELD		|lastlogsize	|t_bigint	|'0'	|NOT NULL	|ZBX_PROXY,ZBX_NODATA
FIELD		|state		|t_integer	|'0'	|NOT NULL	|ZBX_NODATA
FIELD		|mtime		|t_integer	|'0'	|NOT NULL	|ZBX_PROXY,ZBX_NODATA
FIELD		|error		|t_varchar(2048)|''	|NOT NULL	|ZBX_NODATA

TABLE|application_prototype|application_prototypeid|ZBX_TEMPLATE
FIELD		|application_prototypeid|t_id	|	|NOT NULL	|0
FIELD		|itemid		|t_id		|	|NOT NULL	|0			|1|items
FIELD		|templateid	|t_id		|	|NULL		|0			|2|application_prototype|application_prototypeid
FIELD		|name		|t_varchar(255)	|''	|NOT NULL	|0
INDEX		|1		|itemid
INDEX		|2		|templateid

TABLE|item_application_prototype|item_application_prototypeid|ZBX_TEMPLATE
FIELD		|item_application_prototypeid|t_id|	|NOT NULL	|0
FIELD		|application_prototypeid|t_id	|	|NOT NULL	|0			|1|application_prototype
FIELD		|itemid		|t_id		|	|NOT NULL	|0			|2|items
UNIQUE		|1		|application_prototypeid,itemid
INDEX		|2		|itemid

TABLE|application_discovery|application_discoveryid|ZBX_TEMPLATE
FIELD		|application_discoveryid|t_id	|	|NOT NULL	|0
FIELD		|applicationid	|t_id		|	|NOT NULL	|0			|1|applications
FIELD		|application_prototypeid|t_id	|	|NOT NULL	|0			|2|application_prototype
FIELD		|name		|t_varchar(255)	|''	|NOT NULL	|ZBX_NODATA
FIELD		|lastcheck	|t_integer	|'0'	|NOT NULL	|ZBX_NODATA
FIELD		|ts_delete	|t_time		|'0'	|NOT NULL	|ZBX_NODATA
INDEX		|1		|applicationid
INDEX		|2		|application_prototypeid

TABLE|opinventory|operationid|ZBX_DATA
FIELD		|operationid	|t_id		|	|NOT NULL	|0			|1|operations
FIELD		|inventory_mode	|t_integer	|'0'	|NOT NULL	|0

TABLE|trigger_tag|triggertagid|ZBX_TEMPLATE
FIELD		|triggertagid	|t_id		|	|NOT NULL	|0
FIELD		|triggerid	|t_id		|	|NOT NULL	|0			|1|triggers
FIELD		|tag		|t_varchar(255)	|''	|NOT NULL	|0
FIELD		|value		|t_varchar(255)	|''	|NOT NULL	|0
INDEX		|1		|triggerid

TABLE|event_tag|eventtagid|0
FIELD		|eventtagid	|t_id		|	|NOT NULL	|0
FIELD		|eventid	|t_id		|	|NOT NULL	|0			|1|events
FIELD		|tag		|t_varchar(255)	|''	|NOT NULL	|0
FIELD		|value		|t_varchar(255)	|''	|NOT NULL	|0
INDEX		|1		|eventid

TABLE|problem|eventid|0
FIELD		|eventid	|t_id		|	|NOT NULL	|0			|1|events
FIELD		|source		|t_integer	|'0'	|NOT NULL	|0
FIELD		|object		|t_integer	|'0'	|NOT NULL	|0
FIELD		|objectid	|t_id		|'0'	|NOT NULL	|0
FIELD		|clock		|t_time		|'0'	|NOT NULL	|0
FIELD		|ns		|t_nanosec	|'0'	|NOT NULL	|0
FIELD		|r_eventid	|t_id		|	|NULL		|0			|2|events	|eventid
FIELD		|r_clock	|t_time		|'0'	|NOT NULL	|0
FIELD		|r_ns		|t_nanosec	|'0'	|NOT NULL	|0
FIELD		|correlationid	|t_id		|	|NULL		|0			|-|correlation
FIELD		|userid		|t_id		|	|NULL		|0			|-|users
FIELD		|name		|t_varchar(2048)|''	|NOT NULL	|0
FIELD		|acknowledged	|t_integer	|'0'	|NOT NULL	|0
FIELD		|severity	|t_integer	|'0'	|NOT NULL	|0
INDEX		|1		|source,object,objectid
INDEX		|2		|r_clock
INDEX		|3		|r_eventid

TABLE|problem_tag|problemtagid|0
FIELD		|problemtagid	|t_id		|	|NOT NULL	|0
FIELD		|eventid	|t_id		|	|NOT NULL	|0			|1|problem
FIELD		|tag		|t_varchar(255)	|''	|NOT NULL	|0
FIELD		|value		|t_varchar(255)	|''	|NOT NULL	|0
INDEX		|1		|eventid,tag,value

TABLE|tag_filter|tag_filterid|0
FIELD		|tag_filterid	|t_id		|	|NOT NULL	|0
FIELD		|usrgrpid	|t_id		|	|NOT NULL	|0			|1|usrgrp	|usrgrpid
FIELD		|groupid	|t_id		|	|NOT NULL	|0			|2|hstgrp	|groupid
FIELD		|tag	|t_varchar(255)	|'' |NOT NULL	|0
FIELD		|value	|t_varchar(255)	|'' |NOT NULL	|0

TABLE|event_recovery|eventid|0
FIELD		|eventid	|t_id		|	|NOT NULL	|0			|1|events
FIELD		|r_eventid	|t_id		|	|NOT NULL	|0			|2|events	|eventid
FIELD		|c_eventid	|t_id		|	|NULL		|0			|3|events	|eventid
FIELD		|correlationid	|t_id		|	|NULL		|0			|-|correlation
FIELD		|userid		|t_id		|	|NULL		|0			|-|users
INDEX		|1		|r_eventid
INDEX		|2		|c_eventid

TABLE|correlation|correlationid|ZBX_DATA
FIELD		|correlationid	|t_id		|	|NOT NULL	|0
FIELD		|name		|t_varchar(255)	|''	|NOT NULL	|0
FIELD		|description	|t_shorttext	|''	|NOT NULL	|0
FIELD		|evaltype	|t_integer	|'0'	|NOT NULL	|0
FIELD		|status		|t_integer	|'0'	|NOT NULL	|0
FIELD		|formula	|t_varchar(255)	|''	|NOT NULL	|0
INDEX		|1		|status
UNIQUE		|2		|name

TABLE|corr_condition|corr_conditionid|ZBX_DATA
FIELD		|corr_conditionid|t_id		|	|NOT NULL	|0
FIELD		|correlationid	|t_id		|	|NOT NULL	|0			|1|correlation
FIELD		|type		|t_integer	|'0'	|NOT NULL	|0
INDEX		|1		|correlationid

TABLE|corr_condition_tag|corr_conditionid|ZBX_DATA
FIELD		|corr_conditionid|t_id		|	|NOT NULL	|0			|1|corr_condition
FIELD		|tag		|t_varchar(255)	|''	|NOT NULL	|0

TABLE|corr_condition_group|corr_conditionid|ZBX_DATA
FIELD		|corr_conditionid|t_id		|	|NOT NULL	|0			|1|corr_condition
FIELD		|operator	|t_integer	|'0'	|NOT NULL	|0
FIELD		|groupid	|t_id		|	|NOT NULL	|0			|2|hstgrp	|	|RESTRICT
INDEX		|1		|groupid

TABLE|corr_condition_tagpair|corr_conditionid|ZBX_DATA
FIELD		|corr_conditionid|t_id		|	|NOT NULL	|0			|1|corr_condition
FIELD		|oldtag		|t_varchar(255)	|''	|NOT NULL	|0
FIELD		|newtag		|t_varchar(255)	|''	|NOT NULL	|0

TABLE|corr_condition_tagvalue|corr_conditionid|ZBX_DATA
FIELD		|corr_conditionid|t_id		|	|NOT NULL	|0			|1|corr_condition
FIELD		|tag		|t_varchar(255)	|''	|NOT NULL	|0
FIELD		|operator	|t_integer	|'0'	|NOT NULL	|0
FIELD		|value		|t_varchar(255)	|''	|NOT NULL	|0

TABLE|corr_operation|corr_operationid|ZBX_DATA
FIELD		|corr_operationid|t_id		|	|NOT NULL	|0
FIELD		|correlationid	|t_id		|	|NOT NULL	|0			|1|correlation
FIELD		|type		|t_integer	|'0'	|NOT NULL	|0
INDEX		|1		|correlationid

TABLE|task|taskid|0
FIELD		|taskid		|t_id		|	|NOT NULL	|0
FIELD		|type		|t_integer	|	|NOT NULL	|0
FIELD		|status		|t_integer	|'0'	|NOT NULL	|0
FIELD		|clock		|t_integer	|'0'	|NOT NULL	|0
FIELD		|ttl		|t_integer	|'0'	|NOT NULL	|0
FIELD		|proxy_hostid	|t_id		|	|NULL		|0			|1|hosts	|hostid
INDEX		|1		|status,proxy_hostid

TABLE|task_close_problem|taskid|0
FIELD		|taskid		|t_id		|	|NOT NULL	|0			|1|task
FIELD		|acknowledgeid	|t_id		|	|NOT NULL	|0			|-|acknowledges

TABLE|item_preproc|item_preprocid|ZBX_TEMPLATE
FIELD		|item_preprocid	|t_id		|	|NOT NULL	|0
FIELD		|itemid		|t_id		|	|NOT NULL	|ZBX_PROXY			|1|items
FIELD		|step		|t_integer	|'0'	|NOT NULL	|ZBX_PROXY
FIELD		|type		|t_integer	|'0'	|NOT NULL	|ZBX_PROXY
FIELD		|params		|t_shorttext	|''	|NOT NULL	|ZBX_PROXY
FIELD		|error_handler	|t_integer	|'0'	|NOT NULL	|ZBX_PROXY
FIELD		|error_handler_params|t_varchar(255)|''	|NOT NULL	|ZBX_PROXY
INDEX		|1		|itemid,step

TABLE|task_remote_command|taskid|0
FIELD		|taskid		|t_id		|	|NOT NULL	|0			|1|task
FIELD		|command_type	|t_integer	|'0'	|NOT NULL	|0
FIELD		|execute_on	|t_integer	|'0'	|NOT NULL	|0
FIELD		|port		|t_integer	|'0'	|NOT NULL	|0
FIELD		|authtype	|t_integer	|'0'	|NOT NULL	|0
FIELD		|username	|t_varchar(64)	|''	|NOT NULL	|0
FIELD		|password	|t_varchar(64)	|''	|NOT NULL	|0
FIELD		|publickey	|t_varchar(64)	|''	|NOT NULL	|0
FIELD		|privatekey	|t_varchar(64)	|''	|NOT NULL	|0
FIELD		|command	|t_shorttext	|''	|NOT NULL	|0
FIELD		|alertid	|t_id		|	|NULL		|0			|-|alerts
FIELD		|parent_taskid	|t_id		|	|NOT NULL	|0			|-|task		|taskid
FIELD		|hostid		|t_id		|	|NOT NULL	|0			|-|hosts

TABLE|task_remote_command_result|taskid|0
FIELD		|taskid		|t_id		|	|NOT NULL	|0			|1|task
FIELD		|status		|t_integer	|'0'	|NOT NULL	|0
FIELD		|parent_taskid	|t_id		|	|NOT NULL	|0			|-|task		|taskid
FIELD		|info		|t_shorttext	|''	|NOT NULL	|0

TABLE|task_data|taskid|0
FIELD		|taskid		|t_id		|	|NOT NULL	|0			|1|task
FIELD		|type	|t_integer	|'0'	|NOT NULL	|0
FIELD		|data	|t_text	|''	|NOT NULL	|0
FIELD		|parent_taskid	|t_id		|	|NOT NULL	|0			|-|task		|taskid

TABLE|task_result|taskid|0
FIELD		|taskid		|t_id		|	|NOT NULL	|0			|1|task
FIELD		|status		|t_integer	|'0'	|NOT NULL	|0
FIELD		|parent_taskid	|t_id		|	|NOT NULL	|0			|-|task		|taskid
FIELD		|info		|t_text		|''	|NOT NULL	|0
INDEX		|1		|parent_taskid

TABLE|task_acknowledge|taskid|0
FIELD		|taskid		|t_id		|	|NOT NULL	|0			|1|task
FIELD		|acknowledgeid	|t_id		|	|NOT NULL	|0			|-|acknowledges

TABLE|sysmap_shape|sysmap_shapeid|ZBX_TEMPLATE
FIELD		|sysmap_shapeid	|t_id		|	|NOT NULL	|0
FIELD		|sysmapid	|t_id		|	|NOT NULL	|0			|1|sysmaps
FIELD		|type		|t_integer	|'0'	|NOT NULL	|0
FIELD		|x		|t_integer	|'0'	|NOT NULL	|0
FIELD		|y		|t_integer	|'0'	|NOT NULL	|0
FIELD		|width		|t_integer	|'200'	|NOT NULL	|0
FIELD		|height		|t_integer	|'200'	|NOT NULL	|0
FIELD		|text		|t_shorttext	|''	|NOT NULL	|0
FIELD		|font		|t_integer	|'9'	|NOT NULL	|0
FIELD		|font_size	|t_integer	|'11'	|NOT NULL	|0
FIELD		|font_color	|t_varchar(6)	|'000000'|NOT NULL	|0
FIELD		|text_halign	|t_integer	|'0'	|NOT NULL	|0
FIELD		|text_valign	|t_integer	|'0'	|NOT NULL	|0
FIELD		|border_type	|t_integer	|'0'	|NOT NULL	|0
FIELD		|border_width	|t_integer	|'1'	|NOT NULL	|0
FIELD		|border_color	|t_varchar(6)	|'000000'|NOT NULL	|0
FIELD		|background_color|t_varchar(6)	|''	|NOT NULL	|0
FIELD		|zindex		|t_integer	|'0'	|NOT NULL	|0
INDEX		|1		|sysmapid

TABLE|sysmap_element_trigger|selement_triggerid|ZBX_TEMPLATE
FIELD		|selement_triggerid	|t_id	|	|NOT NULL	|0
FIELD		|selementid		|t_id	|	|NOT NULL	|0			|1|sysmaps_elements
FIELD		|triggerid		|t_id	|	|NOT NULL	|0			|2|triggers
UNIQUE		|1			|selementid,triggerid

TABLE|httptest_field|httptest_fieldid|ZBX_TEMPLATE
FIELD		|httptest_fieldid	|t_id		|	|NOT NULL	|0
FIELD		|httptestid		|t_id		|	|NOT NULL	|ZBX_PROXY	|1|httptest
FIELD		|type			|t_integer	|'0'	|NOT NULL	|ZBX_PROXY
FIELD		|name			|t_varchar(255)	|''	|NOT NULL	|ZBX_PROXY
FIELD		|value			|t_shorttext	|''	|NOT NULL	|ZBX_PROXY
INDEX		|1			|httptestid

TABLE|httpstep_field|httpstep_fieldid|ZBX_TEMPLATE
FIELD		|httpstep_fieldid	|t_id		|	|NOT NULL	|0
FIELD		|httpstepid		|t_id		|	|NOT NULL	|ZBX_PROXY	|1|httpstep
FIELD		|type			|t_integer	|'0'	|NOT NULL	|ZBX_PROXY
FIELD		|name			|t_varchar(255)	|''	|NOT NULL	|ZBX_PROXY
FIELD		|value			|t_shorttext	|''	|NOT NULL	|ZBX_PROXY
INDEX		|1			|httpstepid

TABLE|dashboard|dashboardid|ZBX_DASHBOARD
FIELD		|dashboardid	|t_id		|	|NOT NULL	|0
FIELD		|name		|t_varchar(255)	|	|NOT NULL	|0
FIELD		|userid		|t_id		|	|NULL		|0			|1|users	|	|RESTRICT
FIELD		|private	|t_integer	|'1'	|NOT NULL	|0
FIELD		|templateid	|t_id		|	|NULL		|0			|2|hosts	|hostid
INDEX		|1		|userid
INDEX		|2		|templateid

TABLE|dashboard_user|dashboard_userid|ZBX_DASHBOARD
FIELD		|dashboard_userid|t_id		|	|NOT NULL	|0
FIELD		|dashboardid	|t_id		|	|NOT NULL	|0			|1|dashboard
FIELD		|userid		|t_id		|	|NOT NULL	|0			|2|users
FIELD		|permission	|t_integer	|'2'	|NOT NULL	|0
UNIQUE		|1		|dashboardid,userid

TABLE|dashboard_usrgrp|dashboard_usrgrpid|ZBX_DASHBOARD
FIELD		|dashboard_usrgrpid|t_id	|	|NOT NULL	|0
FIELD		|dashboardid	|t_id		|	|NOT NULL	|0			|1|dashboard
FIELD		|usrgrpid	|t_id		|	|NOT NULL	|0			|2|usrgrp
FIELD		|permission	|t_integer	|'2'	|NOT NULL	|0
UNIQUE		|1		|dashboardid,usrgrpid

TABLE|widget|widgetid|ZBX_DASHBOARD
FIELD		|widgetid	|t_id		|	|NOT NULL	|0
FIELD		|dashboardid	|t_id		|	|NOT NULL	|0			|1|dashboard
FIELD		|type		|t_varchar(255)	|''	|NOT NULL	|0
FIELD		|name		|t_varchar(255)	|''	|NOT NULL	|0
FIELD		|x		|t_integer	|'0'	|NOT NULL	|0
FIELD		|y		|t_integer	|'0'	|NOT NULL	|0
FIELD		|width		|t_integer	|'1'	|NOT NULL	|0
FIELD		|height		|t_integer	|'2'	|NOT NULL	|0
FIELD		|view_mode	|t_integer	|'0'	|NOT NULL	|0
INDEX		|1		|dashboardid

TABLE|widget_field|widget_fieldid|ZBX_DASHBOARD
FIELD		|widget_fieldid	|t_id		|	|NOT NULL	|0
FIELD		|widgetid	|t_id		|	|NOT NULL	|0			|1|widget
FIELD		|type		|t_integer	|'0'	|NOT NULL	|0
FIELD		|name		|t_varchar(255)	|''	|NOT NULL	|0
FIELD		|value_int	|t_integer	|'0'	|NOT NULL	|0
FIELD		|value_str	|t_varchar(255)	|''	|NOT NULL	|0
FIELD		|value_groupid	|t_id		|	|NULL		|0			|2|hstgrp	|groupid
FIELD		|value_hostid	|t_id		|	|NULL		|0			|3|hosts	|hostid
FIELD		|value_itemid	|t_id		|	|NULL		|0			|4|items	|itemid
FIELD		|value_graphid	|t_id		|	|NULL		|0			|5|graphs	|graphid
FIELD		|value_sysmapid	|t_id		|	|NULL		|0			|6|sysmaps	|sysmapid
INDEX		|1		|widgetid
INDEX		|2		|value_groupid
INDEX		|3		|value_hostid
INDEX		|4		|value_itemid
INDEX		|5		|value_graphid
INDEX		|6		|value_sysmapid

TABLE|task_check_now|taskid|0
FIELD		|taskid		|t_id		|	|NOT NULL	|0			|1|task
FIELD		|itemid		|t_id		|	|NOT NULL	|0			|-|items

TABLE|event_suppress|event_suppressid|0
FIELD		|event_suppressid|t_id		|	|NOT NULL	|0
FIELD		|eventid	|t_id		|	|NOT NULL	|0			|1|events
FIELD		|maintenanceid	|t_id		|	|NULL		|0			|2|maintenances
FIELD		|suppress_until	|t_time		|'0'	|NOT NULL	|0
UNIQUE		|1		|eventid,maintenanceid
INDEX		|2		|suppress_until
INDEX		|3		|maintenanceid

TABLE|maintenance_tag|maintenancetagid|ZBX_DATA
FIELD		|maintenancetagid|t_id		|	|NOT NULL	|0
FIELD		|maintenanceid	|t_id		|	|NOT NULL	|0			|1|maintenances
FIELD		|tag		|t_varchar(255)	|''	|NOT NULL	|0
FIELD		|operator	|t_integer	|'2'	|NOT NULL	|0
FIELD		|value		|t_varchar(255)	|''	|NOT NULL	|0
INDEX		|1		|maintenanceid

TABLE|lld_macro_path|lld_macro_pathid|ZBX_TEMPLATE
FIELD		|lld_macro_pathid|t_id		|	|NOT NULL	|0
FIELD		|itemid		|t_id		|	|NOT NULL	|0			|1|items
FIELD		|lld_macro	|t_varchar(255)	|''	|NOT NULL	|0
FIELD		|path		|t_varchar(255)	|''	|NOT NULL	|0
UNIQUE		|1		|itemid,lld_macro

TABLE|host_tag|hosttagid|ZBX_TEMPLATE
FIELD		|hosttagid	|t_id		|	|NOT NULL	|0
FIELD		|hostid		|t_id		|	|NOT NULL	|0			|1|hosts
FIELD		|tag		|t_varchar(255)	|''	|NOT NULL	|0
FIELD		|value		|t_varchar(255)	|''	|NOT NULL	|0
INDEX		|1		|hostid

TABLE|config_autoreg_tls|autoreg_tlsid|ZBX_DATA
FIELD		|autoreg_tlsid	|t_id		|	|NOT NULL	|0
FIELD		|tls_psk_identity|t_varchar(128)|''	|NOT NULL	|ZBX_PROXY
FIELD		|tls_psk	|t_varchar(512)	|''	|NOT NULL	|ZBX_PROXY
UNIQUE		|1		|tls_psk_identity

TABLE|module|moduleid|
FIELD		|moduleid	|t_id		|	|NOT NULL	|0
FIELD		|id		|t_varchar(255)	|''	|NOT NULL	|0
FIELD		|relative_path	|t_varchar(255)	|''	|NOT NULL	|0
FIELD		|status		|t_integer	|'0'	|NOT NULL	|0
FIELD		|config		|t_shorttext	|''	|NOT NULL	|0

TABLE|interface_snmp|interfaceid|ZBX_TEMPLATE
FIELD		|interfaceid	|t_id		|	|NOT NULL	|0			|1|interface
FIELD		|version	|t_integer	|'2'	|NOT NULL	|ZBX_PROXY
FIELD		|bulk		|t_integer	|'1'	|NOT NULL	|ZBX_PROXY
FIELD		|community	|t_varchar(64)	|''	|NOT NULL	|ZBX_PROXY
FIELD		|securityname	|t_varchar(64)	|''	|NOT NULL	|ZBX_PROXY
FIELD		|securitylevel	|t_integer	|'0'	|NOT NULL	|ZBX_PROXY
FIELD		|authpassphrase	|t_varchar(64)	|''	|NOT NULL	|ZBX_PROXY
FIELD		|privpassphrase	|t_varchar(64)	|''	|NOT NULL	|ZBX_PROXY
FIELD		|authprotocol	|t_integer	|'0'	|NOT NULL	|ZBX_PROXY
FIELD		|privprotocol	|t_integer	|'0'	|NOT NULL	|ZBX_PROXY
FIELD		|contextname	|t_varchar(255)	|''	|NOT NULL	|ZBX_PROXY

TABLE|lld_override|lld_overrideid|ZBX_TEMPLATE
FIELD		|lld_overrideid	|t_id		|	|NOT NULL	|0
FIELD		|itemid		|t_id		|	|NOT NULL	|0	|1|items
FIELD		|name		|t_varchar(255)	|''	|NOT NULL	|0
FIELD		|step		|t_integer	|'0'	|NOT NULL	|0
FIELD		|evaltype	|t_integer	|'0'	|NOT NULL	|0
FIELD		|formula	|t_varchar(255)	|''	|NOT NULL	|0
FIELD		|stop		|t_integer	|'0'	|NOT NULL	|0
UNIQUE		|1		|itemid,name

TABLE|lld_override_condition|lld_override_conditionid|ZBX_TEMPLATE
FIELD	|lld_override_conditionid	|t_id		|	|NOT NULL	|0
FIELD	|lld_overrideid			|t_id		|	|NOT NULL	|0	|1|lld_override
FIELD	|operator			|t_integer	|'8'	|NOT NULL	|0
FIELD	|macro				|t_varchar(64)	|''	|NOT NULL	|0
FIELD	|value				|t_varchar(255)	|''	|NOT NULL	|0
INDEX	|1				|lld_overrideid

TABLE|lld_override_operation|lld_override_operationid|ZBX_TEMPLATE
FIELD	|lld_override_operationid	|t_id		|	|NOT NULL	|0
FIELD	|lld_overrideid			|t_id		|	|NOT NULL	|0	|1|lld_override
FIELD	|operationobject		|t_integer	|'0'	|NOT NULL	|0
FIELD	|operator			|t_integer	|'0'	|NOT NULL	|0
FIELD	|value				|t_varchar(255)	|''	|NOT NULL	|0
INDEX	|1				|lld_overrideid

TABLE|lld_override_opstatus|lld_override_operationid|ZBX_TEMPLATE
FIELD	|lld_override_operationid	|t_id		|	|NOT NULL	|0	|1|lld_override_operation
FIELD	|status				|t_integer	|'0'	|NOT NULL	|0

TABLE|lld_override_opdiscover|lld_override_operationid|ZBX_TEMPLATE
FIELD	|lld_override_operationid	|t_id		|	|NOT NULL	|0	|1|lld_override_operation
FIELD	|discover			|t_integer	|'0'	|NOT NULL	|0

TABLE|lld_override_opperiod|lld_override_operationid|ZBX_TEMPLATE
FIELD	|lld_override_operationid	|t_id		|	|NOT NULL	|0	|1|lld_override_operation
FIELD	|delay				|t_varchar(1024)|'0'	|NOT NULL	|0

TABLE|lld_override_ophistory|lld_override_operationid|ZBX_TEMPLATE
FIELD	|lld_override_operationid	|t_id		|	|NOT NULL	|0	|1|lld_override_operation
FIELD	|history			|t_varchar(255)	|'90d'	|NOT NULL	|0

TABLE|lld_override_optrends|lld_override_operationid|ZBX_TEMPLATE
FIELD	|lld_override_operationid	|t_id		|	|NOT NULL	|0	|1|lld_override_operation
FIELD	|trends				|t_varchar(255)	|'365d'	|NOT NULL	|0

TABLE|lld_override_opseverity|lld_override_operationid|ZBX_TEMPLATE
FIELD	|lld_override_operationid	|t_id		|	|NOT NULL	|0	|1|lld_override_operation
FIELD	|severity			|t_integer	|'0'	|NOT NULL	|0

TABLE|lld_override_optag|lld_override_optagid|ZBX_TEMPLATE
FIELD	|lld_override_optagid		|t_id		|	|NOT NULL	|0
FIELD	|lld_override_operationid	|t_id		|	|NOT NULL	|0	|1|lld_override_operation
FIELD	|tag				|t_varchar(255)	|''	|NOT NULL	|0
FIELD	|value				|t_varchar(255)	|''	|NOT NULL	|0
INDEX	|1				|lld_override_operationid

TABLE|lld_override_optemplate|lld_override_optemplateid|ZBX_TEMPLATE
FIELD	|lld_override_optemplateid	|t_id		|	|NOT NULL	|0
FIELD	|lld_override_operationid	|t_id		|	|NOT NULL	|0	|1|lld_override_operation
FIELD	|templateid			|t_id		|	|NOT NULL	|0	|2|hosts	|hostid	|RESTRICT
UNIQUE	|1				|lld_override_operationid,templateid
INDEX	|2				|templateid

TABLE|lld_override_opinventory|lld_override_operationid|ZBX_TEMPLATE
FIELD	|lld_override_operationid	|t_id		|	|NOT NULL	|0	|1|lld_override_operation
FIELD	|inventory_mode			|t_integer	|'0'	|NOT NULL	|0

TABLE|dbversion||
FIELD		|mandatory	|t_integer	|'0'	|NOT NULL	|
FIELD		|optional	|t_integer	|'0'	|NOT NULL	|
<<<<<<< HEAD
ROW		|5010043	|5010043
=======
ROW		|5010033	|5010033
>>>>>>> a3026fdd
<|MERGE_RESOLUTION|>--- conflicted
+++ resolved
@@ -96,7 +96,6 @@
 FIELD		|proxy_address	|t_varchar(255)	|''	|NOT NULL	|0
 FIELD		|auto_compress	|t_integer	|'1'	|NOT NULL	|0
 FIELD		|discover	|t_integer	|'0'	|NOT NULL	|0
-FIELD		|custom_interfaces|t_integer	|'0'	|NOT NULL	|0
 INDEX		|1		|host
 INDEX		|2		|status
 INDEX		|3		|proxy_hostid
@@ -1852,8 +1851,4 @@
 TABLE|dbversion||
 FIELD		|mandatory	|t_integer	|'0'	|NOT NULL	|
 FIELD		|optional	|t_integer	|'0'	|NOT NULL	|
-<<<<<<< HEAD
-ROW		|5010043	|5010043
-=======
-ROW		|5010033	|5010033
->>>>>>> a3026fdd
+ROW		|5010044	|5010044