--- conflicted
+++ resolved
@@ -1954,8 +1954,4 @@
 FIELD		|dbversionid	|t_id		|	|NOT NULL	|0
 FIELD		|mandatory	|t_integer	|'0'	|NOT NULL	|
 FIELD		|optional	|t_integer	|'0'	|NOT NULL	|
-<<<<<<< HEAD
-ROW		|1		|6010030	|6010030
-=======
-ROW		|1		|6010025	|6010025
->>>>>>> 49c52540
+ROW		|1		|6010032	|6010032