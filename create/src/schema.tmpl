--
-- Zabbix
-- Copyright (C) 2001-2024 Zabbix SIA
--
-- This program is free software; you can redistribute it and/or modify
-- it under the terms of the GNU General Public License as published by
-- the Free Software Foundation; either version 2 of the License, or
-- (at your option) any later version.
--
-- This program is distributed in the hope that it will be useful,
-- but WITHOUT ANY WARRANTY; without even the implied warranty of
-- MERCHANTABILITY or FITNESS FOR A PARTICULAR PURPOSE. See the
-- GNU General Public License for more details.
--
-- You should have received a copy of the GNU General Public License
-- along with this program; if not, write to the Free Software
-- Foundation, Inc., 51 Franklin Street, Fifth Floor, Boston, MA  02110-1301, USA.
--

--
-- Do not use spaces
-- Tables must be sorted to match referential integrity rules
--

TABLE|role|roleid|ZBX_DATA
FIELD		|roleid		|t_id		|	|NOT NULL	|0
FIELD		|name		|t_varchar(255)	|''	|NOT NULL	|0
FIELD		|type		|t_integer	|'0'	|NOT NULL	|0
FIELD		|readonly	|t_integer	|'0'	|NOT NULL	|0
UNIQUE		|1		|name

TABLE|ugset|ugsetid|ZBX_DATA
FIELD		|ugsetid	|t_id		|	|NOT NULL	|0
FIELD		|hash		|t_varchar(64)	|''	|NOT NULL	|0
INDEX		|1		|hash

TABLE|users|userid|ZBX_DATA
FIELD		|userid		|t_id		|	|NOT NULL	|0
FIELD		|username	|t_varchar(100)	|''	|NOT NULL	|0
FIELD		|name		|t_varchar(100)	|''	|NOT NULL	|0
FIELD		|surname	|t_varchar(100)	|''	|NOT NULL	|0
FIELD		|passwd		|t_varchar(60)	|''	|NOT NULL	|0
FIELD		|url		|t_varchar(2048)|''	|NOT NULL	|0
FIELD		|autologin	|t_integer	|'0'	|NOT NULL	|0
FIELD		|autologout	|t_varchar(32)	|'15m'	|NOT NULL	|0
FIELD		|lang		|t_varchar(7)	|'default'|NOT NULL	|ZBX_NODATA
FIELD		|refresh	|t_varchar(32)	|'30s'	|NOT NULL	|0
FIELD		|theme		|t_varchar(128)	|'default'|NOT NULL	|ZBX_NODATA
FIELD		|attempt_failed	|t_integer	|0	|NOT NULL	|ZBX_NODATA
FIELD		|attempt_ip	|t_varchar(39)	|''	|NOT NULL	|ZBX_NODATA
FIELD		|attempt_clock	|t_integer	|0	|NOT NULL	|ZBX_NODATA
FIELD		|rows_per_page	|t_integer	|50	|NOT NULL	|0
FIELD		|timezone	|t_varchar(50)	|'default'|NOT NULL	|ZBX_NODATA
FIELD		|roleid		|t_id			|NULL	|NULL	|0	|1|role
FIELD		|userdirectoryid	|t_id	|NULL	|NULL	|ZBX_NODATA	|2|userdirectory	|userdirectoryid	|RESTRICT
FIELD		|ts_provisioned		|t_time	|'0'	|NOT NULL	|ZBX_NODATA
UNIQUE		|1		|username
INDEX		|2		|userdirectoryid
INDEX		|3		|roleid

TABLE|maintenances|maintenanceid|ZBX_DATA
FIELD		|maintenanceid	|t_id		|	|NOT NULL	|0
FIELD		|name		|t_varchar(128)	|''	|NOT NULL	|0
FIELD		|maintenance_type|t_integer	|'0'	|NOT NULL	|0
FIELD		|description	|t_shorttext	|''	|NOT NULL	|0
FIELD		|active_since	|t_integer	|'0'	|NOT NULL	|0
FIELD		|active_till	|t_integer	|'0'	|NOT NULL	|0
FIELD		|tags_evaltype	|t_integer	|'0'	|NOT NULL	|0
INDEX		|1		|active_since,active_till
UNIQUE		|2		|name

TABLE|hgset|hgsetid|ZBX_TEMPLATE
FIELD		|hgsetid	|t_id		|	|NOT NULL	|0
FIELD		|hash		|t_varchar(64)	|''	|NOT NULL	|0
INDEX		|1		|hash

TABLE|hosts|hostid|ZBX_TEMPLATE
FIELD		|hostid		|t_id		|	|NOT NULL	|0
FIELD		|proxyid	|t_id		|	|NULL		|0			|1|proxy	|proxyid	|RESTRICT
FIELD		|host		|t_varchar(128)	|''	|NOT NULL	|ZBX_PROXY
FIELD		|status		|t_integer	|'0'	|NOT NULL	|ZBX_PROXY
FIELD		|ipmi_authtype	|t_integer	|'-1'	|NOT NULL	|ZBX_PROXY
FIELD		|ipmi_privilege	|t_integer	|'2'	|NOT NULL	|ZBX_PROXY
FIELD		|ipmi_username	|t_varchar(16)	|''	|NOT NULL	|ZBX_PROXY
FIELD		|ipmi_password	|t_varchar(20)	|''	|NOT NULL	|ZBX_PROXY
FIELD		|maintenanceid	|t_id		|	|NULL		|ZBX_NODATA		|2|maintenances	|		|RESTRICT
FIELD		|maintenance_status|t_integer	|'0'	|NOT NULL	|ZBX_NODATA
FIELD		|maintenance_type|t_integer	|'0'	|NOT NULL	|ZBX_NODATA
FIELD		|maintenance_from|t_integer	|'0'	|NOT NULL	|ZBX_NODATA
FIELD		|name		|t_varchar(128)	|''	|NOT NULL	|ZBX_PROXY
FIELD		|flags		|t_integer	|'0'	|NOT NULL	|0
FIELD		|templateid	|t_id		|	|NULL		|0			|3|hosts	|hostid		|RESTRICT
FIELD		|description	|t_shorttext	|''	|NOT NULL	|0
FIELD		|tls_connect	|t_integer	|'1'	|NOT NULL	|ZBX_PROXY
FIELD		|tls_accept	|t_integer	|'1'	|NOT NULL	|ZBX_PROXY
FIELD		|tls_issuer	|t_varchar(1024)|''	|NOT NULL	|ZBX_PROXY
FIELD		|tls_subject	|t_varchar(1024)|''	|NOT NULL	|ZBX_PROXY
FIELD		|tls_psk_identity|t_varchar(128)|''	|NOT NULL	|ZBX_PROXY
FIELD		|tls_psk	|t_varchar(512)	|''	|NOT NULL	|ZBX_PROXY
FIELD		|discover	|t_integer	|'0'	|NOT NULL	|0
FIELD		|custom_interfaces|t_integer	|'0'	|NOT NULL	|0
FIELD		|uuid		|t_varchar(32)	|''	|NOT NULL	|0
FIELD		|name_upper	|t_varchar(128)	|''	|NOT NULL	|0
FIELD		|vendor_name	|t_varchar(64)	|''	|NOT NULL	|0
FIELD		|vendor_version	|t_varchar(32)	|''	|NOT NULL	|0
INDEX		|1		|host
INDEX		|2		|status
INDEX		|3		|proxyid
INDEX		|4		|name
INDEX		|5		|maintenanceid
INDEX		|6		|name_upper
INDEX		|7		|templateid
CHANGELOG	|1
UPD_TRIG_FUNC	|name		|name_upper	|hostid	|upper

TABLE|hstgrp|groupid|ZBX_DATA
FIELD		|groupid	|t_id		|	|NOT NULL	|0
FIELD		|name		|t_varchar(255)	|''	|NOT NULL	|0
FIELD		|flags		|t_integer	|'0'	|NOT NULL	|0
FIELD		|uuid		|t_varchar(32)	|''	|NOT NULL	|0
FIELD		|type		|t_integer	|'0'	|NOT NULL	|0
UNIQUE		|1		|type,name

TABLE|hgset_group|hgsetid,groupid|ZBX_TEMPLATE
FIELD		|hgsetid	|t_id		|	|NOT NULL	|0			|1|hgset
FIELD		|groupid	|t_id		|	|NOT NULL	|0			|2|hstgrp	|		|RESTRICT
INDEX		|1		|groupid

TABLE|host_hgset|hostid|ZBX_TEMPLATE
FIELD		|hostid		|t_id		|	|NOT NULL	|0			|1|hosts
FIELD		|hgsetid	|t_id		|	|NOT NULL	|0			|2|hgset	|		|RESTRICT
INDEX		|1		|hgsetid

TABLE|group_prototype|group_prototypeid|ZBX_TEMPLATE
FIELD		|group_prototypeid|t_id		|	|NOT NULL	|0
FIELD		|hostid		|t_id		|	|NOT NULL	|0			|1|hosts
FIELD		|name		|t_varchar(255)	|''	|NOT NULL	|0
FIELD		|groupid	|t_id		|	|NULL		|0			|2|hstgrp	|		|RESTRICT
FIELD		|templateid	|t_id		|	|NULL		|0			|3|group_prototype|group_prototypeid
INDEX		|1		|hostid
INDEX		|2		|groupid
INDEX		|3		|templateid

TABLE|group_discovery|groupdiscoveryid|ZBX_TEMPLATE
FIELD		|groupdiscoveryid|t_id		|	|NOT NULL	|0
FIELD		|groupid	|t_id		|	|NOT NULL	|0			|1|hstgrp
FIELD		|parent_group_prototypeid|t_id	|	|NOT NULL	|0			|2|group_prototype|group_prototypeid|RESTRICT
FIELD		|name		|t_varchar(255)	|''	|NOT NULL	|ZBX_NODATA
FIELD		|lastcheck	|t_integer	|'0'	|NOT NULL	|ZBX_NODATA
FIELD		|ts_delete	|t_time		|'0'	|NOT NULL	|ZBX_NODATA
UNIQUE		|1		|groupid,parent_group_prototypeid
INDEX		|2		|parent_group_prototypeid

TABLE|drules|druleid|ZBX_DATA
FIELD		|druleid	|t_id		|	|NOT NULL	|0
FIELD		|proxyid	|t_id		|	|NULL		|0			|1|proxy	|proxyid	|RESTRICT
FIELD		|name		|t_varchar(255)	|''	|NOT NULL	|ZBX_PROXY
FIELD		|iprange	|t_varchar(2048)|''	|NOT NULL	|ZBX_PROXY
FIELD		|delay		|t_varchar(255)	|'1h'	|NOT NULL	|ZBX_PROXY
FIELD		|status		|t_integer	|'0'	|NOT NULL	|0
FIELD		|concurrency_max	|t_integer	|'0'	|NOT NULL	|ZBX_PROXY
INDEX		|1		|proxyid
UNIQUE		|2		|name
CHANGELOG	|9

TABLE|dchecks|dcheckid|ZBX_DATA
FIELD		|dcheckid	|t_id		|	|NOT NULL	|0
FIELD		|druleid	|t_id		|	|NOT NULL	|ZBX_PROXY		|1|drules	|		|RESTRICT
FIELD		|type		|t_integer	|'0'	|NOT NULL	|ZBX_PROXY
FIELD		|key_		|t_varchar(2048)|''	|NOT NULL	|ZBX_PROXY
FIELD		|snmp_community	|t_varchar(255)	|''	|NOT NULL	|ZBX_PROXY
FIELD		|ports		|t_varchar(255)	|'0'	|NOT NULL	|ZBX_PROXY
FIELD		|snmpv3_securityname|t_varchar(64)|''	|NOT NULL	|ZBX_PROXY
FIELD		|snmpv3_securitylevel|t_integer	|'0'	|NOT NULL	|ZBX_PROXY
FIELD		|snmpv3_authpassphrase|t_varchar(64)|''	|NOT NULL	|ZBX_PROXY
FIELD		|snmpv3_privpassphrase|t_varchar(64)|''	|NOT NULL	|ZBX_PROXY
FIELD		|uniq		|t_integer	|'0'	|NOT NULL	|ZBX_PROXY
FIELD		|snmpv3_authprotocol|t_integer	|'0'	|NOT NULL	|ZBX_PROXY
FIELD		|snmpv3_privprotocol|t_integer	|'0'	|NOT NULL	|ZBX_PROXY
FIELD		|snmpv3_contextname|t_varchar(255)|''	|NOT NULL	|ZBX_PROXY
FIELD		|host_source|t_integer	|'1'	|NOT NULL	|ZBX_PROXY
FIELD		|name_source|t_integer	|'0'	|NOT NULL	|ZBX_PROXY
FIELD		|allow_redirect|t_integer	|'0'	|NOT NULL	|ZBX_PROXY
INDEX		|1		|druleid,host_source,name_source
CHANGELOG	|10

TABLE|httptest|httptestid|ZBX_TEMPLATE
FIELD		|httptestid	|t_id		|	|NOT NULL	|0
FIELD		|name		|t_varchar(64)	|''	|NOT NULL	|ZBX_PROXY
FIELD		|delay		|t_varchar(255)	|'1m'	|NOT NULL	|ZBX_PROXY
FIELD		|status		|t_integer	|'0'	|NOT NULL	|ZBX_PROXY
FIELD		|agent		|t_varchar(255)	|'Zabbix'|NOT NULL	|ZBX_PROXY
FIELD		|authentication	|t_integer	|'0'	|NOT NULL	|ZBX_PROXY,ZBX_NODATA
FIELD		|http_user	|t_varchar(255)	|''	|NOT NULL	|ZBX_PROXY,ZBX_NODATA
FIELD		|http_password	|t_varchar(255)	|''	|NOT NULL	|ZBX_PROXY,ZBX_NODATA
FIELD		|hostid		|t_id		|	|NOT NULL	|ZBX_PROXY		|2|hosts	|		|RESTRICT
FIELD		|templateid	|t_id		|	|NULL		|0			|3|httptest	|httptestid	|RESTRICT
FIELD		|http_proxy	|t_varchar(255)	|''	|NOT NULL	|ZBX_PROXY,ZBX_NODATA
FIELD		|retries	|t_integer	|'1'	|NOT NULL	|ZBX_PROXY,ZBX_NODATA
FIELD		|ssl_cert_file	|t_varchar(255)	|''	|NOT NULL	|ZBX_PROXY,ZBX_NODATA
FIELD		|ssl_key_file	|t_varchar(255)	|''	|NOT NULL	|ZBX_PROXY,ZBX_NODATA
FIELD		|ssl_key_password|t_varchar(64)	|''	|NOT NULL	|ZBX_PROXY,ZBX_NODATA
FIELD		|verify_peer	|t_integer	|'0'	|NOT NULL	|ZBX_PROXY
FIELD		|verify_host	|t_integer	|'0'	|NOT NULL	|ZBX_PROXY
FIELD		|uuid		|t_varchar(32)	|''	|NOT NULL	|0
UNIQUE		|2		|hostid,name
INDEX		|3		|status
INDEX		|4		|templateid
CHANGELOG	|11

TABLE|httpstep|httpstepid|ZBX_TEMPLATE
FIELD		|httpstepid	|t_id		|	|NOT NULL	|0
FIELD		|httptestid	|t_id		|	|NOT NULL	|ZBX_PROXY		|1|httptest	|		|RESTRICT
FIELD		|name		|t_varchar(64)	|''	|NOT NULL	|ZBX_PROXY
FIELD		|no		|t_integer	|'0'	|NOT NULL	|ZBX_PROXY
FIELD		|url		|t_varchar(2048)|''	|NOT NULL	|ZBX_PROXY
FIELD		|timeout	|t_varchar(255)	|'15s'	|NOT NULL	|ZBX_PROXY
FIELD		|posts		|t_shorttext	|''	|NOT NULL	|ZBX_PROXY
FIELD		|required	|t_varchar(255)	|''	|NOT NULL	|ZBX_PROXY
FIELD		|status_codes	|t_varchar(255)	|''	|NOT NULL	|ZBX_PROXY
FIELD		|follow_redirects|t_integer	|'1'	|NOT NULL	|ZBX_PROXY
FIELD		|retrieve_mode	|t_integer	|'0'	|NOT NULL	|ZBX_PROXY
FIELD		|post_type	|t_integer	|'0'	|NOT NULL	|ZBX_PROXY
INDEX		|1		|httptestid
CHANGELOG	|14

TABLE|interface|interfaceid|ZBX_TEMPLATE
FIELD		|interfaceid	|t_id		|	|NOT NULL	|0
FIELD		|hostid		|t_id		|	|NOT NULL	|ZBX_PROXY		|1|hosts
FIELD		|main		|t_integer	|'0'	|NOT NULL	|ZBX_PROXY
FIELD		|type		|t_integer	|'1'	|NOT NULL	|ZBX_PROXY
FIELD		|useip		|t_integer	|'1'	|NOT NULL	|ZBX_PROXY
FIELD		|ip		|t_varchar(64)	|'127.0.0.1'|NOT NULL	|ZBX_PROXY
FIELD		|dns		|t_varchar(255)	|''	|NOT NULL	|ZBX_PROXY
FIELD		|port		|t_varchar(64)	|'10050'|NOT NULL	|ZBX_PROXY
FIELD		|available	|t_integer	|'0'	|NOT NULL	|ZBX_PROXY,ZBX_NODATA
FIELD		|error		|t_varchar(2048)|''	|NOT NULL	|ZBX_NODATA
FIELD		|errors_from	|t_integer	|'0'	|NOT NULL	|ZBX_NODATA
FIELD		|disable_until	|t_integer	|'0'	|NOT NULL	|ZBX_NODATA
INDEX		|1		|hostid,type
INDEX		|2		|ip,dns
INDEX		|3		|available

TABLE|valuemap|valuemapid|ZBX_TEMPLATE
FIELD		|valuemapid	|t_id		|	|NOT NULL	|0
FIELD		|hostid		|t_id		|	|NOT NULL	|0			|1|hosts
FIELD		|name		|t_varchar(64)	|''	|NOT NULL	|0
FIELD		|uuid		|t_varchar(32)	|''	|NOT NULL	|0
UNIQUE		|1		|hostid,name

TABLE|items|itemid|ZBX_TEMPLATE
FIELD		|itemid		|t_id		|	|NOT NULL	|0
FIELD		|type		|t_integer	|'0'	|NOT NULL	|ZBX_PROXY
FIELD		|snmp_oid	|t_varchar(512)	|''	|NOT NULL	|ZBX_PROXY
FIELD		|hostid		|t_id		|	|NOT NULL	|ZBX_PROXY		|1|hosts	|		|RESTRICT
FIELD		|name		|t_varchar(255)	|''	|NOT NULL	|0
FIELD		|key_		|t_varchar(2048)|''	|NOT NULL	|ZBX_PROXY
FIELD		|delay		|t_varchar(1024)|'0'	|NOT NULL	|ZBX_PROXY
FIELD		|history	|t_varchar(255)	|'90d'	|NOT NULL	|ZBX_PROXY
FIELD		|trends		|t_varchar(255)	|'365d'	|NOT NULL	|0
FIELD		|status		|t_integer	|'0'	|NOT NULL	|ZBX_PROXY
FIELD		|value_type	|t_integer	|'0'	|NOT NULL	|ZBX_PROXY
FIELD		|trapper_hosts	|t_varchar(255)	|''	|NOT NULL	|ZBX_PROXY
FIELD		|units		|t_varchar(255)	|''	|NOT NULL	|0
FIELD		|formula	|t_varchar(255)	|''	|NOT NULL	|0
FIELD		|logtimefmt	|t_varchar(64)	|''	|NOT NULL	|ZBX_PROXY
FIELD		|templateid	|t_id		|	|NULL		|0			|2|items	|itemid		|RESTRICT
FIELD		|valuemapid	|t_id		|	|NULL		|0			|3|valuemap	|		|RESTRICT
FIELD		|params		|t_text		|''	|NOT NULL	|ZBX_PROXY
FIELD		|ipmi_sensor	|t_varchar(128)	|''	|NOT NULL	|ZBX_PROXY
FIELD		|authtype	|t_integer	|'0'	|NOT NULL	|ZBX_PROXY
FIELD		|username	|t_varchar(255)	|''	|NOT NULL	|ZBX_PROXY
FIELD		|password	|t_varchar(255)	|''	|NOT NULL	|ZBX_PROXY
FIELD		|publickey	|t_varchar(64)	|''	|NOT NULL	|ZBX_PROXY
FIELD		|privatekey	|t_varchar(64)	|''	|NOT NULL	|ZBX_PROXY
FIELD		|flags		|t_integer	|'0'	|NOT NULL	|ZBX_PROXY
FIELD		|interfaceid	|t_id		|	|NULL		|ZBX_PROXY		|4|interface	|		|RESTRICT
FIELD		|description	|t_text		|''	|NOT NULL	|0
FIELD		|inventory_link	|t_integer	|'0'	|NOT NULL	|ZBX_PROXY
FIELD		|lifetime	|t_varchar(255)	|'30d'	|NOT NULL	|0
FIELD		|evaltype	|t_integer	|'0'	|NOT NULL	|0
FIELD		|jmx_endpoint	|t_varchar(255)	|''	|NOT NULL	|ZBX_PROXY
FIELD		|master_itemid	|t_id		|	|NULL		|ZBX_PROXY		|5|items	|itemid		|RESTRICT
FIELD		|timeout	|t_varchar(255)	|''	|NOT NULL	|ZBX_PROXY
FIELD		|url		|t_varchar(2048)|''	|NOT NULL	|ZBX_PROXY
FIELD		|query_fields	|t_text		|''	|NOT NULL	|ZBX_PROXY
FIELD		|posts		|t_text		|''	|NOT NULL	|ZBX_PROXY
FIELD		|status_codes	|t_varchar(255)	|'200'	|NOT NULL	|ZBX_PROXY
FIELD		|follow_redirects|t_integer	|'1'	|NOT NULL	|ZBX_PROXY
FIELD		|post_type	|t_integer	|'0'	|NOT NULL	|ZBX_PROXY
FIELD		|http_proxy	|t_varchar(255)	|''	|NOT NULL	|ZBX_PROXY,ZBX_NODATA
FIELD		|headers	|t_text		|''	|NOT NULL	|ZBX_PROXY
FIELD		|retrieve_mode	|t_integer	|'0'	|NOT NULL	|ZBX_PROXY
FIELD		|request_method	|t_integer	|'0'	|NOT NULL	|ZBX_PROXY
FIELD		|output_format	|t_integer	|'0'	|NOT NULL	|ZBX_PROXY
FIELD		|ssl_cert_file	|t_varchar(255)	|''	|NOT NULL	|ZBX_PROXY,ZBX_NODATA
FIELD		|ssl_key_file	|t_varchar(255)	|''	|NOT NULL	|ZBX_PROXY,ZBX_NODATA
FIELD		|ssl_key_password|t_varchar(64)	|''	|NOT NULL	|ZBX_PROXY,ZBX_NODATA
FIELD		|verify_peer	|t_integer	|'0'	|NOT NULL	|ZBX_PROXY
FIELD		|verify_host	|t_integer	|'0'	|NOT NULL	|ZBX_PROXY
FIELD		|allow_traps	|t_integer	|'0'	|NOT NULL	|ZBX_PROXY
FIELD		|discover	|t_integer	|'0'	|NOT NULL	|0
FIELD		|uuid		|t_varchar(32)	|''	|NOT NULL	|0
INDEX		|1		|hostid,key_(764)
INDEX		|3		|status
INDEX		|4		|templateid
INDEX		|5		|valuemapid
INDEX		|6		|interfaceid
INDEX		|7		|master_itemid
INDEX		|8		|key_(768)
CHANGELOG	|3

TABLE|httpstepitem|httpstepitemid|ZBX_TEMPLATE
FIELD		|httpstepitemid	|t_id		|	|NOT NULL	|0
FIELD		|httpstepid	|t_id		|	|NOT NULL	|ZBX_PROXY		|1|httpstep	|		|RESTRICT
FIELD		|itemid		|t_id		|	|NOT NULL	|ZBX_PROXY		|2|items	|		|RESTRICT
FIELD		|type		|t_integer	|'0'	|NOT NULL	|ZBX_PROXY
UNIQUE		|1		|httpstepid,itemid
INDEX		|2		|itemid
CHANGELOG	|16

TABLE|httptestitem|httptestitemid|ZBX_TEMPLATE
FIELD		|httptestitemid	|t_id		|	|NOT NULL	|0
FIELD		|httptestid	|t_id		|	|NOT NULL	|ZBX_PROXY		|1|httptest	|		|RESTRICT
FIELD		|itemid		|t_id		|	|NOT NULL	|ZBX_PROXY		|2|items	|		|RESTRICT
FIELD		|type		|t_integer	|'0'	|NOT NULL	|ZBX_PROXY
UNIQUE		|1		|httptestid,itemid
INDEX		|2		|itemid
CHANGELOG	|13

TABLE|media_type|mediatypeid|ZBX_DATA
FIELD		|mediatypeid	|t_id		|	|NOT NULL	|0
FIELD		|type		|t_integer	|'0'	|NOT NULL	|0
FIELD		|name		|t_varchar(100)	|''	|NOT NULL	|0
FIELD		|smtp_server	|t_varchar(255)	|''	|NOT NULL	|0
FIELD		|smtp_helo	|t_varchar(255)	|''	|NOT NULL	|0
FIELD		|smtp_email	|t_varchar(255)	|''	|NOT NULL	|0
FIELD		|exec_path	|t_varchar(255)	|''	|NOT NULL	|0
FIELD		|gsm_modem	|t_varchar(255)	|''	|NOT NULL	|0
FIELD		|username	|t_varchar(255)	|''	|NOT NULL	|0
FIELD		|passwd		|t_varchar(255)	|''	|NOT NULL	|0
FIELD		|status		|t_integer	|'1'	|NOT NULL	|ZBX_NODATA
FIELD		|smtp_port	|t_integer	|'25'	|NOT NULL	|0
FIELD		|smtp_security	|t_integer	|'0'	|NOT NULL	|0
FIELD		|smtp_verify_peer|t_integer	|'0'	|NOT NULL	|0
FIELD		|smtp_verify_host|t_integer	|'0'	|NOT NULL	|0
FIELD		|smtp_authentication|t_integer	|'0'	|NOT NULL	|0
FIELD		|maxsessions	|t_integer	|'1'	|NOT NULL	|0
FIELD		|maxattempts	|t_integer	|'3'	|NOT NULL	|0
FIELD		|attempt_interval|t_varchar(32)	|'10s'	|NOT NULL	|0
FIELD		|content_type	|t_integer	|'1'	|NOT NULL	|0
FIELD		|script		|t_text		|''	|NOT NULL	|0
FIELD		|timeout	|t_varchar(32)	|'30s'	|NOT NULL	|0
FIELD		|process_tags	|t_integer	|'0'	|NOT NULL	|0
FIELD		|show_event_menu|t_integer	|'0'	|NOT NULL	|0
FIELD		|event_menu_url	|t_varchar(2048)|''	|NOT NULL	|0
FIELD		|event_menu_name|t_varchar(255)	|''	|NOT NULL	|0
FIELD		|description	|t_shorttext	|''	|NOT NULL	|0
FIELD		|provider	|t_integer	|'0'	|NOT NULL	|0
UNIQUE		|1		|name

TABLE|media_type_param|mediatype_paramid|ZBX_DATA
FIELD		|mediatype_paramid|t_id		|	|NOT NULL	|0
FIELD		|mediatypeid	|t_id		|	|NOT NULL	|0			|1|media_type
FIELD		|name		|t_varchar(255)	|''	|NOT NULL	|0
FIELD		|value		|t_varchar(2048)|''	|NOT NULL	|0
FIELD		|sortorder	|t_integer	|'0'	|NOT NULL	|0
INDEX		|1		|mediatypeid

TABLE|media_type_message|mediatype_messageid|ZBX_DATA
FIELD		|mediatype_messageid|t_id	|	|NOT NULL	|0
FIELD		|mediatypeid	|t_id		|	|NOT NULL	|0			|1|media_type
FIELD		|eventsource	|t_integer	|	|NOT NULL	|0
FIELD		|recovery	|t_integer	|	|NOT NULL	|0
FIELD		|subject	|t_varchar(255)	|''	|NOT NULL	|0
FIELD		|message	|t_text		|''	|NOT NULL	|0
UNIQUE		|1		|mediatypeid,eventsource,recovery

TABLE|usrgrp|usrgrpid|ZBX_DATA
FIELD		|usrgrpid	|t_id		|	|NOT NULL	|0
FIELD		|name		|t_varchar(64)	|''	|NOT NULL	|0
FIELD		|gui_access	|t_integer	|'0'	|NOT NULL	|0
FIELD		|users_status	|t_integer	|'0'	|NOT NULL	|0
FIELD		|debug_mode	|t_integer	|'0'	|NOT NULL	|0
FIELD		|userdirectoryid|t_id		|NULL	|NULL		|0			|2|userdirectory	|	|RESTRICT
UNIQUE		|1		|name
INDEX		|2		|userdirectoryid

TABLE|users_groups|id|ZBX_DATA
FIELD		|id		|t_id		|	|NOT NULL	|0
FIELD		|usrgrpid	|t_id		|	|NOT NULL	|0			|1|usrgrp
FIELD		|userid		|t_id		|	|NOT NULL	|0			|2|users
UNIQUE		|1		|usrgrpid,userid
INDEX		|2		|userid

TABLE|ugset_group|ugsetid,usrgrpid|ZBX_DATA
FIELD		|ugsetid	|t_id		|	|NOT NULL	|0			|1|ugset
FIELD		|usrgrpid	|t_id		|	|NOT NULL	|0			|2|usrgrp	|		|RESTRICT
INDEX		|1		|usrgrpid

TABLE|user_ugset|userid|ZBX_DATA
FIELD		|userid		|t_id		|	|NOT NULL	|0			|1|users
FIELD		|ugsetid	|t_id		|	|NOT NULL	|0			|2|ugset	|		|RESTRICT
INDEX		|1		|ugsetid

TABLE|scripts|scriptid|ZBX_DATA
FIELD		|scriptid			|t_id		|	|NOT NULL	|0
FIELD		|name				|t_varchar(255)	|''	|NOT NULL	|0
FIELD		|command			|t_text		|''	|NOT NULL	|0
FIELD		|host_access			|t_integer	|'2'	|NOT NULL	|0
FIELD		|usrgrpid			|t_id		|	|NULL		|0			|1|usrgrp	|		|RESTRICT
FIELD		|groupid			|t_id		|	|NULL		|0			|2|hstgrp	|		|RESTRICT
FIELD		|description			|t_shorttext	|''	|NOT NULL	|0
FIELD		|confirmation			|t_varchar(255)	|''	|NOT NULL	|0
FIELD		|type				|t_integer	|'5'	|NOT NULL	|0
FIELD		|execute_on			|t_integer	|'2'	|NOT NULL	|0
FIELD		|timeout			|t_varchar(32)	|'30s'	|NOT NULL	|0
FIELD		|scope				|t_integer	|'1'	|NOT NULL	|0
FIELD		|port				|t_varchar(64)	|''	|NOT NULL	|0
FIELD		|authtype			|t_integer	|'0'	|NOT NULL	|0
FIELD		|username			|t_varchar(64)	|''	|NOT NULL	|0
FIELD		|password			|t_varchar(64)	|''	|NOT NULL	|0
FIELD		|publickey			|t_varchar(64)	|''	|NOT NULL	|0
FIELD		|privatekey			|t_varchar(64)	|''	|NOT NULL	|0
FIELD		|menu_path			|t_varchar(255)	|''	|NOT NULL	|0
FIELD		|url				|t_varchar(2048)|''	|NOT NULL	|0
FIELD		|new_window			|t_integer	|'1'	|NOT NULL	|0
FIELD		|manualinput			|t_integer	|'0'	|NOT NULL	|0
FIELD		|manualinput_prompt		|t_varchar(255)	|''	|NOT NULL	|0
FIELD		|manualinput_validator		|t_varchar(2048)|''	|NOT NULL	|0
FIELD		|manualinput_validator_type	|t_integer	|'0'	|NOT NULL	|0
FIELD		|manualinput_default_value	|t_varchar(255)	|''	|NOT NULL	|0
INDEX		|1				|usrgrpid
INDEX		|2				|groupid
UNIQUE		|3				|name,menu_path

TABLE|script_param|script_paramid|ZBX_DATA
FIELD		|script_paramid	|t_id		|	|NOT NULL	|0
FIELD		|scriptid	|t_id		|	|NOT NULL	|0			|1|scripts
FIELD		|name		|t_varchar(255)	|''	|NOT NULL	|0
FIELD		|value		|t_varchar(2048)|''	|NOT NULL	|0
UNIQUE		|1		|scriptid,name

TABLE|actions|actionid|ZBX_DATA
FIELD		|actionid	|t_id		|	|NOT NULL	|0
FIELD		|name		|t_varchar(255)	|''	|NOT NULL	|0
FIELD		|eventsource	|t_integer	|'0'	|NOT NULL	|0
FIELD		|evaltype	|t_integer	|'0'	|NOT NULL	|0
FIELD		|status		|t_integer	|'0'	|NOT NULL	|0
FIELD		|esc_period	|t_varchar(255)	|'1h'	|NOT NULL	|0
FIELD		|formula	|t_varchar(1024)|''	|NOT NULL	|0
FIELD		|pause_suppressed|t_integer	|'1'	|NOT NULL	|0
FIELD		|notify_if_canceled|t_integer	|'1'	|NOT NULL	|0
FIELD		|pause_symptoms	|t_integer	|'1'	|NOT NULL	|0
INDEX		|1		|eventsource,status
UNIQUE		|2		|name

TABLE|operations|operationid|ZBX_DATA
FIELD		|operationid	|t_id		|	|NOT NULL	|0
FIELD		|actionid	|t_id		|	|NOT NULL	|0			|1|actions
FIELD		|operationtype	|t_integer	|'0'	|NOT NULL	|0
FIELD		|esc_period	|t_varchar(255)	|'0'	|NOT NULL	|0
FIELD		|esc_step_from	|t_integer	|'1'	|NOT NULL	|0
FIELD		|esc_step_to	|t_integer	|'1'	|NOT NULL	|0
FIELD		|evaltype	|t_integer	|'0'	|NOT NULL	|0
FIELD		|recovery	|t_integer	|'0'	|NOT NULL	|0
INDEX		|1		|actionid

TABLE|optag|optagid|ZBX_DATA
FIELD		|optagid	|t_id		|	|NOT NULL	|0
FIELD		|operationid	|t_id		|	|NOT NULL	|0			|1|operations
FIELD		|tag		|t_varchar(255)	|''	|NOT NULL	|0
FIELD		|value		|t_varchar(255)	|''	|NOT NULL	|0
INDEX		|1		|operationid

TABLE|opmessage|operationid|ZBX_DATA
FIELD		|operationid	|t_id		|	|NOT NULL	|0			|1|operations
FIELD		|default_msg	|t_integer	|'1'	|NOT NULL	|0
FIELD		|subject	|t_varchar(255)	|''	|NOT NULL	|0
FIELD		|message	|t_shorttext	|''	|NOT NULL	|0
FIELD		|mediatypeid	|t_id		|	|NULL		|0			|2|media_type	|		|RESTRICT
INDEX		|1		|mediatypeid

TABLE|opmessage_grp|opmessage_grpid|ZBX_DATA
FIELD		|opmessage_grpid|t_id		|	|NOT NULL	|0
FIELD		|operationid	|t_id		|	|NOT NULL	|0			|1|operations
FIELD		|usrgrpid	|t_id		|	|NOT NULL	|0			|2|usrgrp	|		|RESTRICT
UNIQUE		|1		|operationid,usrgrpid
INDEX		|2		|usrgrpid

TABLE|opmessage_usr|opmessage_usrid|ZBX_DATA
FIELD		|opmessage_usrid|t_id		|	|NOT NULL	|0
FIELD		|operationid	|t_id		|	|NOT NULL	|0			|1|operations
FIELD		|userid		|t_id		|	|NOT NULL	|0			|2|users	|		|RESTRICT
UNIQUE		|1		|operationid,userid
INDEX		|2		|userid

TABLE|opcommand|operationid|ZBX_DATA
FIELD		|operationid	|t_id		|	|NOT NULL	|0			|1|operations
FIELD		|scriptid	|t_id		|	|NOT NULL	|0			|2|scripts	|		|RESTRICT
INDEX		|1		|scriptid

TABLE|opcommand_hst|opcommand_hstid|ZBX_DATA
FIELD		|opcommand_hstid|t_id		|	|NOT NULL	|0
FIELD		|operationid	|t_id		|	|NOT NULL	|0			|1|operations
FIELD		|hostid		|t_id		|	|NULL		|0			|2|hosts	|		|RESTRICT
INDEX		|1		|operationid
INDEX		|2		|hostid

TABLE|opcommand_grp|opcommand_grpid|ZBX_DATA
FIELD		|opcommand_grpid|t_id		|	|NOT NULL	|0
FIELD		|operationid	|t_id		|	|NOT NULL	|0			|1|operations
FIELD		|groupid	|t_id		|	|NOT NULL	|0			|2|hstgrp	|		|RESTRICT
INDEX		|1		|operationid
INDEX		|2		|groupid

TABLE|opgroup|opgroupid|ZBX_DATA
FIELD		|opgroupid	|t_id		|	|NOT NULL	|0
FIELD		|operationid	|t_id		|	|NOT NULL	|0			|1|operations
FIELD		|groupid	|t_id		|	|NOT NULL	|0			|2|hstgrp	|		|RESTRICT
UNIQUE		|1		|operationid,groupid
INDEX		|2		|groupid

TABLE|optemplate|optemplateid|ZBX_TEMPLATE
FIELD		|optemplateid	|t_id		|	|NOT NULL	|0
FIELD		|operationid	|t_id		|	|NOT NULL	|0			|1|operations
FIELD		|templateid	|t_id		|	|NOT NULL	|0			|2|hosts	|hostid		|RESTRICT
UNIQUE		|1		|operationid,templateid
INDEX		|2		|templateid

TABLE|opconditions|opconditionid|ZBX_DATA
FIELD		|opconditionid	|t_id		|	|NOT NULL	|0
FIELD		|operationid	|t_id		|	|NOT NULL	|0			|1|operations
FIELD		|conditiontype	|t_integer	|'0'	|NOT NULL	|0
FIELD		|operator	|t_integer	|'0'	|NOT NULL	|0
FIELD		|value		|t_varchar(255)	|''	|NOT NULL	|0
INDEX		|1		|operationid

TABLE|conditions|conditionid|ZBX_DATA
FIELD		|conditionid	|t_id		|	|NOT NULL	|0
FIELD		|actionid	|t_id		|	|NOT NULL	|0			|1|actions
FIELD		|conditiontype	|t_integer	|'0'	|NOT NULL	|0
FIELD		|operator	|t_integer	|'0'	|NOT NULL	|0
FIELD		|value		|t_varchar(255)	|''	|NOT NULL	|0
FIELD		|value2		|t_varchar(255)	|''	|NOT NULL	|0
INDEX		|1		|actionid

TABLE|config|configid|ZBX_DATA
FIELD		|configid	|t_id		|	|NOT NULL	|0
FIELD		|work_period	|t_varchar(255)	|'1-5,09:00-18:00'|NOT NULL|0
FIELD		|alert_usrgrpid	|t_id		|	|NULL		|0			|1|usrgrp	|usrgrpid	|RESTRICT
FIELD		|default_theme	|t_varchar(128)	|'blue-theme'|NOT NULL	|ZBX_NODATA
FIELD		|authentication_type|t_integer	|'0'	|NOT NULL	|ZBX_NODATA
FIELD		|discovery_groupid|t_id		|	|NULL		|0			|2|hstgrp	|groupid	|RESTRICT
FIELD		|max_in_table	|t_integer	|'50'	|NOT NULL	|ZBX_NODATA
FIELD		|search_limit	|t_integer	|'1000'	|NOT NULL	|ZBX_NODATA
FIELD		|severity_color_0|t_varchar(6)	|'97AAB3'|NOT NULL	|ZBX_NODATA
FIELD		|severity_color_1|t_varchar(6)	|'7499FF'|NOT NULL	|ZBX_NODATA
FIELD		|severity_color_2|t_varchar(6)	|'FFC859'|NOT NULL	|ZBX_NODATA
FIELD		|severity_color_3|t_varchar(6)	|'FFA059'|NOT NULL	|ZBX_NODATA
FIELD		|severity_color_4|t_varchar(6)	|'E97659'|NOT NULL	|ZBX_NODATA
FIELD		|severity_color_5|t_varchar(6)	|'E45959'|NOT NULL	|ZBX_NODATA
FIELD		|severity_name_0|t_varchar(32)	|'Not classified'|NOT NULL|ZBX_NODATA
FIELD		|severity_name_1|t_varchar(32)	|'Information'|NOT NULL	|ZBX_NODATA
FIELD		|severity_name_2|t_varchar(32)	|'Warning'|NOT NULL	|ZBX_NODATA
FIELD		|severity_name_3|t_varchar(32)	|'Average'|NOT NULL	|ZBX_NODATA
FIELD		|severity_name_4|t_varchar(32)	|'High'	|NOT NULL	|ZBX_NODATA
FIELD		|severity_name_5|t_varchar(32)	|'Disaster'|NOT NULL	|ZBX_NODATA
FIELD		|ok_period	|t_varchar(32)	|'5m'	|NOT NULL	|ZBX_NODATA
FIELD		|blink_period	|t_varchar(32)	|'2m'	|NOT NULL	|ZBX_NODATA
FIELD		|problem_unack_color|t_varchar(6)|'CC0000'|NOT NULL	|ZBX_NODATA
FIELD		|problem_ack_color|t_varchar(6)	|'CC0000'|NOT NULL	|ZBX_NODATA
FIELD		|ok_unack_color	|t_varchar(6)	|'009900'|NOT NULL	|ZBX_NODATA
FIELD		|ok_ack_color	|t_varchar(6)	|'009900'|NOT NULL	|ZBX_NODATA
FIELD		|problem_unack_style|t_integer	|'1'	|NOT NULL	|ZBX_NODATA
FIELD		|problem_ack_style|t_integer	|'1'	|NOT NULL	|ZBX_NODATA
FIELD		|ok_unack_style	|t_integer	|'1'	|NOT NULL	|ZBX_NODATA
FIELD		|ok_ack_style	|t_integer	|'1'	|NOT NULL	|ZBX_NODATA
FIELD		|snmptrap_logging|t_integer	|'1'	|NOT NULL	|ZBX_PROXY,ZBX_NODATA
FIELD		|server_check_interval|t_integer|'10'	|NOT NULL	|ZBX_NODATA
FIELD		|hk_events_mode	|t_integer	|'1'	|NOT NULL	|ZBX_NODATA
FIELD		|hk_events_trigger|t_varchar(32)|'365d'	|NOT NULL	|ZBX_NODATA
FIELD		|hk_events_internal|t_varchar(32)|'1d'	|NOT NULL	|ZBX_NODATA
FIELD		|hk_events_discovery|t_varchar(32)|'1d'	|NOT NULL	|ZBX_NODATA
FIELD		|hk_events_autoreg|t_varchar(32)|'1d'	|NOT NULL	|ZBX_NODATA
FIELD		|hk_services_mode|t_integer	|'1'	|NOT NULL	|ZBX_NODATA
FIELD		|hk_services	|t_varchar(32)	|'365d'	|NOT NULL	|ZBX_NODATA
FIELD		|hk_audit_mode	|t_integer	|'1'	|NOT NULL	|ZBX_NODATA
FIELD		|hk_audit	|t_varchar(32)	|'31d'	|NOT NULL	|ZBX_NODATA
FIELD		|hk_sessions_mode|t_integer	|'1'	|NOT NULL	|ZBX_NODATA
FIELD		|hk_sessions	|t_varchar(32)	|'365d'	|NOT NULL	|ZBX_NODATA
FIELD		|hk_history_mode|t_integer	|'1'	|NOT NULL	|ZBX_NODATA
FIELD		|hk_history_global|t_integer	|'0'	|NOT NULL	|ZBX_PROXY,ZBX_NODATA
FIELD		|hk_history	|t_varchar(32)	|'31d'	|NOT NULL	|ZBX_PROXY,ZBX_NODATA
FIELD		|hk_trends_mode	|t_integer	|'1'	|NOT NULL	|ZBX_NODATA
FIELD		|hk_trends_global|t_integer	|'0'	|NOT NULL	|ZBX_NODATA
FIELD		|hk_trends	|t_varchar(32)	|'365d'	|NOT NULL	|ZBX_NODATA
FIELD		|default_inventory_mode|t_integer|'-1'	|NOT NULL	|ZBX_NODATA
FIELD		|custom_color	|t_integer	|'0'	|NOT NULL	|ZBX_NODATA
FIELD		|http_auth_enabled	|t_integer	|'0'	|NOT NULL	|ZBX_NODATA
FIELD		|http_login_form	|t_integer	|'0'	|NOT NULL	|ZBX_NODATA
FIELD		|http_strip_domains	|t_varchar(2048)|''	|NOT NULL	|ZBX_NODATA
FIELD		|http_case_sensitive	|t_integer	|'1'	|NOT NULL	|ZBX_NODATA
FIELD		|ldap_auth_enabled		|t_integer		|'0'	|NOT NULL	|ZBX_NODATA
FIELD		|ldap_case_sensitive	|t_integer	|'1'	|NOT NULL	|ZBX_NODATA
FIELD		|db_extension	|t_varchar(32)	|''	|NOT NULL	|ZBX_NODATA
FIELD		|autoreg_tls_accept	|t_integer	|'1'	|NOT NULL	|ZBX_PROXY,ZBX_NODATA
FIELD		|compression_status	|t_integer	|'0'	|NOT NULL	|ZBX_NODATA
FIELD		|compress_older	|t_varchar(32)	|'7d'	|NOT NULL	|ZBX_NODATA
FIELD		|instanceid	|t_varchar(32)	|''	|NOT NULL	|ZBX_NODATA
FIELD		|saml_auth_enabled	|t_integer	|'0'	|NOT NULL	|ZBX_NODATA
FIELD		|saml_case_sensitive	|t_integer	|'0'	|NOT NULL	|ZBX_NODATA
FIELD		|default_lang		|t_varchar(5)	|'en_US'|NOT NULL	|ZBX_NODATA
FIELD		|default_timezone	|t_varchar(50)	|'system'|NOT NULL	|ZBX_NODATA
FIELD		|login_attempts	|t_integer	|'5'	|NOT NULL	|ZBX_NODATA
FIELD		|login_block	|t_varchar(32)	|'30s'	|NOT NULL	|ZBX_NODATA
FIELD		|show_technical_errors	|t_integer	|'0'	|NOT NULL	|ZBX_NODATA
FIELD		|validate_uri_schemes	|t_integer	|'1'	|NOT NULL	|ZBX_NODATA
FIELD		|uri_valid_schemes	|t_varchar(255)	|'http,https,ftp,file,mailto,tel,ssh'	|NOT NULL	|ZBX_NODATA
FIELD		|x_frame_options	|t_varchar(255)	|'SAMEORIGIN'	|NOT NULL	|ZBX_NODATA
FIELD		|iframe_sandboxing_enabled	|t_integer	|'1'	|NOT NULL	|ZBX_NODATA
FIELD		|iframe_sandboxing_exceptions	|t_varchar(255)	|''	|NOT NULL	|ZBX_NODATA
FIELD		|max_overview_table_size	|t_integer	|'50'	|NOT NULL	|ZBX_NODATA
FIELD		|history_period	|t_varchar(32)|	'24h'	|NOT NULL	|ZBX_NODATA
FIELD		|period_default	|t_varchar(32)	|'1h'	|NOT NULL	|ZBX_NODATA
FIELD		|max_period	|t_varchar(32)	|'2y'	|NOT NULL	|ZBX_NODATA
FIELD		|socket_timeout	|t_varchar(32)	|'3s'	|NOT NULL	|ZBX_NODATA
FIELD		|connect_timeout	|t_varchar(32)	|'3s'	|NOT NULL	|ZBX_NODATA
FIELD		|media_type_test_timeout	|t_varchar(32)	|'65s'	|NOT NULL	|ZBX_NODATA
FIELD		|script_timeout	|t_varchar(32)	|'60s'	|NOT NULL	|ZBX_NODATA
FIELD		|item_test_timeout	|t_varchar(32)	|'60s'	|NOT NULL	|ZBX_NODATA
FIELD		|session_key	|t_varchar(32)|''	|NOT NULL	|ZBX_NODATA
FIELD		|url			|t_varchar(2048)|''	|NOT NULL	|ZBX_NODATA
FIELD		|report_test_timeout|t_varchar(32)|'60s'|NOT NULL	|ZBX_NODATA
FIELD		|dbversion_status	|t_shorttext|''	|NOT NULL	|ZBX_NODATA
FIELD		|hk_events_service|t_varchar(32)|'1d'	|NOT NULL	|ZBX_NODATA
FIELD		|passwd_min_length	|t_integer	|'8'	|NOT NULL	|ZBX_NODATA
FIELD		|passwd_check_rules	|t_integer	|'8'	|NOT NULL	|ZBX_NODATA
FIELD		|auditlog_enabled	|t_integer	|'1'	|NOT NULL	|ZBX_NODATA
FIELD		|ha_failover_delay	|t_varchar(32)	|'1m'	|NOT NULL	|ZBX_NODATA
FIELD		|geomaps_tile_provider|t_varchar(255)	|''	|NOT NULL	|0
FIELD		|geomaps_tile_url	|t_varchar(2048)|''	|NOT NULL	|ZBX_NODATA
FIELD		|geomaps_max_zoom	|t_integer	|'0'	|NOT NULL	|ZBX_NODATA
FIELD		|geomaps_attribution|t_varchar(1024)|''	|NOT NULL	|ZBX_NODATA
FIELD		|vault_provider	|t_integer	|'0'	|NOT NULL	|ZBX_NODATA
FIELD		|ldap_userdirectoryid	|t_id	|NULL |NULL	|0		|3|userdirectory	|userdirectoryid|RESTRICT
FIELD		|server_status		|t_shorttext	|''	|NOT NULL	|ZBX_NODATA
FIELD		|jit_provision_interval		|t_varchar(32)	|'1h'	|NOT NULL	|ZBX_NODATA
FIELD		|saml_jit_status			|t_integer		|'0'	|NOT NULL	|ZBX_NODATA
FIELD		|ldap_jit_status			|t_integer		|'0'	|NOT NULL	|ZBX_NODATA
FIELD		|disabled_usrgrpid			|t_id			|NULL	|NULL		|ZBX_NODATA	|4|usrgrp	|usrgrpid|RESTRICT
FIELD		|timeout_zabbix_agent	|t_varchar(255)	|'3s'	|NOT NULL	|ZBX_PROXY,ZBX_NODATA
FIELD		|timeout_simple_check	|t_varchar(255)	|'3s'	|NOT NULL	|ZBX_PROXY,ZBX_NODATA
FIELD		|timeout_snmp_agent	|t_varchar(255)	|'3s'	|NOT NULL	|ZBX_PROXY,ZBX_NODATA
FIELD		|timeout_external_check	|t_varchar(255)	|'3s'	|NOT NULL	|ZBX_PROXY,ZBX_NODATA
FIELD		|timeout_db_monitor	|t_varchar(255)	|'3s'	|NOT NULL	|ZBX_PROXY,ZBX_NODATA
FIELD		|timeout_http_agent	|t_varchar(255)	|'3s'	|NOT NULL	|ZBX_PROXY,ZBX_NODATA
FIELD		|timeout_ssh_agent	|t_varchar(255)	|'3s'	|NOT NULL	|ZBX_PROXY,ZBX_NODATA
FIELD		|timeout_telnet_agent	|t_varchar(255)	|'3s'	|NOT NULL	|ZBX_PROXY,ZBX_NODATA
FIELD		|timeout_script		|t_varchar(255)	|'3s'	|NOT NULL	|ZBX_PROXY,ZBX_NODATA
FIELD		|auditlog_mode	|t_integer	|'1'	|NOT NULL	|ZBX_NODATA
INDEX		|1		|alert_usrgrpid
INDEX		|2		|discovery_groupid
INDEX		|3		|ldap_userdirectoryid
INDEX		|4		|disabled_usrgrpid

TABLE|triggers|triggerid|ZBX_TEMPLATE
FIELD		|triggerid	|t_id		|	|NOT NULL	|0
FIELD		|expression	|t_varchar(2048)|''	|NOT NULL	|0
FIELD		|description	|t_varchar(255)	|''	|NOT NULL	|0
FIELD		|url		|t_varchar(2048)|''	|NOT NULL	|0
FIELD		|status		|t_integer	|'0'	|NOT NULL	|0
FIELD		|value		|t_integer	|'0'	|NOT NULL	|ZBX_NODATA
FIELD		|priority	|t_integer	|'0'	|NOT NULL	|0
FIELD		|lastchange	|t_integer	|'0'	|NOT NULL	|ZBX_NODATA
FIELD		|comments	|t_shorttext	|''	|NOT NULL	|0
FIELD		|error		|t_varchar(2048)|''	|NOT NULL	|ZBX_NODATA
FIELD		|templateid	|t_id		|	|NULL		|0			|1|triggers	|triggerid		|RESTRICT
FIELD		|type		|t_integer	|'0'	|NOT NULL	|0
FIELD		|state		|t_integer	|'0'	|NOT NULL	|ZBX_NODATA
FIELD		|flags		|t_integer	|'0'	|NOT NULL	|0
FIELD		|recovery_mode	|t_integer	|'0'	|NOT NULL	|0
FIELD		|recovery_expression|t_varchar(2048)|''	|NOT NULL	|0
FIELD		|correlation_mode|t_integer	|'0'	|NOT NULL	|0
FIELD		|correlation_tag|t_varchar(255)	|''	|NOT NULL	|0
FIELD		|manual_close	|t_integer	|'0'	|NOT NULL	|0
FIELD		|opdata		|t_varchar(255)	|''	|NOT NULL	|0
FIELD		|discover	|t_integer	|'0'	|NOT NULL	|0
FIELD		|event_name	|t_varchar(2048)|''	|NOT NULL	|0
FIELD		|uuid		|t_varchar(32)	|''	|NOT NULL	|0
FIELD		|url_name	|t_varchar(64)	|''	|NOT NULL	|0
INDEX		|1		|status
INDEX		|2		|value,lastchange
INDEX		|3		|templateid
CHANGELOG	|5

TABLE|trigger_depends|triggerdepid|ZBX_TEMPLATE
FIELD		|triggerdepid	|t_id		|	|NOT NULL	|0
FIELD		|triggerid_down	|t_id		|	|NOT NULL	|0			|1|triggers	|triggerid
FIELD		|triggerid_up	|t_id		|	|NOT NULL	|0			|2|triggers	|triggerid
UNIQUE		|1		|triggerid_down,triggerid_up
INDEX		|2		|triggerid_up

TABLE|functions|functionid|ZBX_TEMPLATE
FIELD		|functionid	|t_id		|	|NOT NULL	|0
FIELD		|itemid		|t_id		|	|NOT NULL	|0			|1|items	|		|RESTRICT
FIELD		|triggerid	|t_id		|	|NOT NULL	|0			|2|triggers	|		|RESTRICT
FIELD		|name		|t_varchar(12)	|''	|NOT NULL	|0
FIELD		|parameter	|t_varchar(255)	|'0'	|NOT NULL	|0
INDEX		|1		|triggerid
INDEX		|2		|itemid,name,parameter
CHANGELOG	|7

TABLE|graphs|graphid|ZBX_TEMPLATE
FIELD		|graphid	|t_id		|	|NOT NULL	|0
FIELD		|name		|t_varchar(128)	|''	|NOT NULL	|0
FIELD		|width		|t_integer	|'900'	|NOT NULL	|0
FIELD		|height		|t_integer	|'200'	|NOT NULL	|0
FIELD		|yaxismin	|t_double	|'0'	|NOT NULL	|0
FIELD		|yaxismax	|t_double	|'100'	|NOT NULL	|0
FIELD		|templateid	|t_id		|	|NULL		|0			|1|graphs	|graphid
FIELD		|show_work_period|t_integer	|'1'	|NOT NULL	|0
FIELD		|show_triggers	|t_integer	|'1'	|NOT NULL	|0
FIELD		|graphtype	|t_integer	|'0'	|NOT NULL	|0
FIELD		|show_legend	|t_integer	|'1'	|NOT NULL	|0
FIELD		|show_3d	|t_integer	|'0'	|NOT NULL	|0
FIELD		|percent_left	|t_double	|'0'	|NOT NULL	|0
FIELD		|percent_right	|t_double	|'0'	|NOT NULL	|0
FIELD		|ymin_type	|t_integer	|'0'	|NOT NULL	|0
FIELD		|ymax_type	|t_integer	|'0'	|NOT NULL	|0
FIELD		|ymin_itemid	|t_id		|	|NULL		|0			|2|items	|itemid		|RESTRICT
FIELD		|ymax_itemid	|t_id		|	|NULL		|0			|3|items	|itemid		|RESTRICT
FIELD		|flags		|t_integer	|'0'	|NOT NULL	|0
FIELD		|discover	|t_integer	|'0'	|NOT NULL	|0
FIELD		|uuid		|t_varchar(32)	|''	|NOT NULL	|0
INDEX		|1		|name
INDEX		|2		|templateid
INDEX		|3		|ymin_itemid
INDEX		|4		|ymax_itemid

TABLE|graphs_items|gitemid|ZBX_TEMPLATE
FIELD		|gitemid	|t_id		|	|NOT NULL	|0
FIELD		|graphid	|t_id		|	|NOT NULL	|0			|1|graphs
FIELD		|itemid		|t_id		|	|NOT NULL	|0			|2|items
FIELD		|drawtype	|t_integer	|'0'	|NOT NULL	|0
FIELD		|sortorder	|t_integer	|'0'	|NOT NULL	|0
FIELD		|color		|t_varchar(6)	|'009600'|NOT NULL	|0
FIELD		|yaxisside	|t_integer	|'0'	|NOT NULL	|0
FIELD		|calc_fnc	|t_integer	|'2'	|NOT NULL	|0
FIELD		|type		|t_integer	|'0'	|NOT NULL	|0
INDEX		|1		|itemid
INDEX		|2		|graphid

TABLE|graph_theme|graphthemeid|ZBX_DATA
FIELD		|graphthemeid	|t_id		|	|NOT NULL	|0
FIELD		|theme		|t_varchar(64)	|''	|NOT NULL	|0
FIELD		|backgroundcolor|t_varchar(6)	|''	|NOT NULL	|0
FIELD		|graphcolor	|t_varchar(6)	|''	|NOT NULL	|0
FIELD		|gridcolor	|t_varchar(6)	|''	|NOT NULL	|0
FIELD		|maingridcolor	|t_varchar(6)	|''	|NOT NULL	|0
FIELD		|gridbordercolor|t_varchar(6)	|''	|NOT NULL	|0
FIELD		|textcolor	|t_varchar(6)	|''	|NOT NULL	|0
FIELD		|highlightcolor	|t_varchar(6)	|''	|NOT NULL	|0
FIELD		|leftpercentilecolor|t_varchar(6)|''	|NOT NULL	|0
FIELD		|rightpercentilecolor|t_varchar(6)|''	|NOT NULL	|0
FIELD		|nonworktimecolor|t_varchar(6)	|''	|NOT NULL	|0
FIELD		|colorpalette	|t_varchar(255)	|''	|NOT NULL	|0
UNIQUE		|1		|theme

TABLE|globalmacro|globalmacroid|ZBX_DATA
FIELD		|globalmacroid	|t_id		|	|NOT NULL	|0
FIELD		|macro		|t_varchar(255)	|''	|NOT NULL	|ZBX_PROXY
FIELD		|value		|t_varchar(2048)|''	|NOT NULL	|ZBX_PROXY
FIELD		|description	|t_shorttext	|''	|NOT NULL	|0
FIELD		|type		|t_integer	|'0'	|NOT NULL	|ZBX_PROXY
UNIQUE		|1		|macro

TABLE|hostmacro|hostmacroid|ZBX_TEMPLATE
FIELD		|hostmacroid	|t_id		|	|NOT NULL	|0
FIELD		|hostid		|t_id		|	|NOT NULL	|ZBX_PROXY		|1|hosts
FIELD		|macro		|t_varchar(255)	|''	|NOT NULL	|ZBX_PROXY
FIELD		|value		|t_varchar(2048)|''	|NOT NULL	|ZBX_PROXY
FIELD		|description	|t_shorttext	|''	|NOT NULL	|0
FIELD		|type		|t_integer	|'0'	|NOT NULL	|ZBX_PROXY
FIELD		|automatic	|t_integer	|'0'	|NOT NULL	|ZBX_PROXY
UNIQUE		|1		|hostid,macro

TABLE|hosts_groups|hostgroupid|ZBX_TEMPLATE
FIELD		|hostgroupid	|t_id		|	|NOT NULL	|0
FIELD		|hostid		|t_id		|	|NOT NULL	|0			|1|hosts
FIELD		|groupid	|t_id		|	|NOT NULL	|0			|2|hstgrp
UNIQUE		|1		|hostid,groupid
INDEX		|2		|groupid

TABLE|hosts_templates|hosttemplateid|ZBX_TEMPLATE
FIELD		|hosttemplateid	|t_id		|	|NOT NULL	|0
FIELD		|hostid		|t_id		|	|NOT NULL	|ZBX_PROXY		|1|hosts
FIELD		|templateid	|t_id		|	|NOT NULL	|ZBX_PROXY		|2|hosts	|hostid
FIELD		|link_type	|t_integer	|'0'	|NOT NULL	|ZBX_PROXY
UNIQUE		|1		|hostid,templateid
INDEX		|2		|templateid

TABLE|valuemap_mapping|valuemap_mappingid|ZBX_TEMPLATE
FIELD		|valuemap_mappingid|t_id	|	|NOT NULL	|0
FIELD		|valuemapid	|t_id		|	|NOT NULL	|0			|1|valuemap
FIELD		|value		|t_varchar(64)	|''	|NOT NULL	|0
FIELD		|newvalue	|t_varchar(64)	|''	|NOT NULL	|0
FIELD		|type		|t_integer	|'0'	|NOT NULL	|0
FIELD		|sortorder	|t_integer	|'0'	|NOT NULL	|0
UNIQUE		|1		|valuemapid,value,type

TABLE|media|mediaid|ZBX_DATA
FIELD		|mediaid	|t_id		|	|NOT NULL	|0
FIELD		|userid		|t_id		|	|NOT NULL	|0			|1|users
FIELD		|mediatypeid	|t_id		|	|NOT NULL	|0			|2|media_type
FIELD		|sendto		|t_varchar(1024)|''	|NOT NULL	|0
FIELD		|active		|t_integer	|'0'	|NOT NULL	|0
FIELD		|severity	|t_integer	|'63'	|NOT NULL	|0
FIELD		|period		|t_varchar(1024)|'1-7,00:00-24:00'|NOT NULL|0
FIELD		|userdirectory_mediaid	|t_id	|NULL	|NULL		|ZBX_NODATA		|3|userdirectory_media	|userdirectory_mediaid
INDEX		|1		|userid
INDEX		|2		|mediatypeid
INDEX		|3		|userdirectory_mediaid

TABLE|rights|rightid|ZBX_DATA
FIELD		|rightid	|t_id		|	|NOT NULL	|0
FIELD		|groupid	|t_id		|	|NOT NULL	|0			|1|usrgrp	|usrgrpid
FIELD		|permission	|t_integer	|'0'	|NOT NULL	|0
FIELD		|id		|t_id		|	|NOT NULL	|0			|2|hstgrp	|groupid
INDEX		|1		|groupid
INDEX		|2		|id

TABLE|permission|ugsetid,hgsetid|ZBX_DATA
FIELD		|ugsetid	|t_id		|	|NOT NULL	|0			|1|ugset
FIELD		|hgsetid	|t_id		|	|NOT NULL	|0			|2|hgset
FIELD		|permission	|t_integer	|'2'	|NOT NULL	|0
INDEX		|1		|hgsetid

TABLE|services|serviceid|ZBX_DATA
FIELD		|serviceid	|t_id		|	|NOT NULL	|0
FIELD		|name		|t_varchar(128)	|''	|NOT NULL	|0
FIELD		|status		|t_integer	|'-1'	|NOT NULL	|0
FIELD		|algorithm	|t_integer	|'0'	|NOT NULL	|0
FIELD		|sortorder	|t_integer	|'0'	|NOT NULL	|0
FIELD		|weight		|t_integer	|'0'	|NOT NULL	|0
FIELD		|propagation_rule|t_integer	|'0'	|NOT NULL	|0
FIELD		|propagation_value|t_integer	|'0'	|NOT NULL	|0
FIELD		|description	|t_shorttext	|''	|NOT NULL	|0
FIELD		|uuid		|t_varchar(32)	|''	|NOT NULL	|0
FIELD		|created_at	|t_integer	|'0'	|NOT NULL	|0

TABLE|services_links|linkid|ZBX_DATA
FIELD		|linkid		|t_id		|	|NOT NULL	|0
FIELD		|serviceupid	|t_id		|	|NOT NULL	|0			|1|services	|serviceid
FIELD		|servicedownid	|t_id		|	|NOT NULL	|0			|2|services	|serviceid
INDEX		|1		|servicedownid
UNIQUE		|2		|serviceupid,servicedownid

TABLE|icon_map|iconmapid|ZBX_DATA
FIELD		|iconmapid	|t_id		|	|NOT NULL	|0
FIELD		|name		|t_varchar(64)	|''	|NOT NULL	|0
FIELD		|default_iconid	|t_id		|	|NOT NULL	|0			|1|images	|imageid	|RESTRICT
UNIQUE		|1		|name
INDEX		|2		|default_iconid

TABLE|icon_mapping|iconmappingid|ZBX_DATA
FIELD		|iconmappingid	|t_id		|	|NOT NULL	|0
FIELD		|iconmapid	|t_id		|	|NOT NULL	|0			|1|icon_map
FIELD		|iconid		|t_id		|	|NOT NULL	|0			|2|images	|imageid	|RESTRICT
FIELD		|inventory_link	|t_integer	|'0'	|NOT NULL	|0
FIELD		|expression	|t_varchar(64)	|''	|NOT NULL	|0
FIELD		|sortorder	|t_integer	|'0'	|NOT NULL	|0
INDEX		|1		|iconmapid
INDEX		|2		|iconid

TABLE|sysmaps|sysmapid|ZBX_TEMPLATE
FIELD		|sysmapid	|t_id		|	|NOT NULL	|0
FIELD		|name		|t_varchar(128)	|''	|NOT NULL	|0
FIELD		|width		|t_integer	|'600'	|NOT NULL	|0
FIELD		|height		|t_integer	|'400'	|NOT NULL	|0
FIELD		|backgroundid	|t_id		|	|NULL		|0			|1|images	|imageid	|RESTRICT
FIELD		|label_type	|t_integer	|'2'	|NOT NULL	|0
FIELD		|label_location	|t_integer	|'0'	|NOT NULL	|0
FIELD		|highlight	|t_integer	|'1'	|NOT NULL	|0
FIELD		|expandproblem	|t_integer	|'1'	|NOT NULL	|0
FIELD		|markelements	|t_integer	|'0'	|NOT NULL	|0
FIELD		|show_unack	|t_integer	|'0'	|NOT NULL	|0
FIELD		|grid_size	|t_integer	|'50'	|NOT NULL	|0
FIELD		|grid_show	|t_integer	|'1'	|NOT NULL	|0
FIELD		|grid_align	|t_integer	|'1'	|NOT NULL	|0
FIELD		|label_format	|t_integer	|'0'	|NOT NULL	|0
FIELD		|label_type_host|t_integer	|'2'	|NOT NULL	|0
FIELD		|label_type_hostgroup|t_integer	|'2'	|NOT NULL	|0
FIELD		|label_type_trigger|t_integer	|'2'	|NOT NULL	|0
FIELD		|label_type_map|t_integer	|'2'	|NOT NULL	|0
FIELD		|label_type_image|t_integer	|'2'	|NOT NULL	|0
FIELD		|label_string_host|t_varchar(255)|''	|NOT NULL	|0
FIELD		|label_string_hostgroup|t_varchar(255)|''|NOT NULL	|0
FIELD		|label_string_trigger|t_varchar(255)|''	|NOT NULL	|0
FIELD		|label_string_map|t_varchar(255)|''	|NOT NULL	|0
FIELD		|label_string_image|t_varchar(255)|''	|NOT NULL	|0
FIELD		|iconmapid	|t_id		|	|NULL		|0			|2|icon_map	|		|RESTRICT
FIELD		|expand_macros	|t_integer	|'0'	|NOT NULL	|0
FIELD		|severity_min	|t_integer	|'0'	|NOT NULL	|0
FIELD		|userid		|t_id		|	|NOT NULL	|0			|3|users	|		|RESTRICT
FIELD		|private	|t_integer	|'1'	|NOT NULL	|0
FIELD		|show_suppressed|t_integer	|'0'	|NOT NULL	|0
UNIQUE		|1		|name
INDEX		|2		|backgroundid
INDEX		|3		|iconmapid
INDEX		|4		|userid

TABLE|sysmaps_elements|selementid|ZBX_TEMPLATE
FIELD		|selementid	|t_id		|	|NOT NULL	|0
FIELD		|sysmapid	|t_id		|	|NOT NULL	|0			|1|sysmaps
FIELD		|elementid	|t_id		|'0'	|NOT NULL	|0
FIELD		|elementtype	|t_integer	|'0'	|NOT NULL	|0
FIELD		|iconid_off	|t_id		|	|NULL		|0			|2|images	|imageid	|RESTRICT
FIELD		|iconid_on	|t_id		|	|NULL		|0			|3|images	|imageid	|RESTRICT
FIELD		|label		|t_varchar(2048)|''	|NOT NULL	|0
FIELD		|label_location	|t_integer	|'-1'	|NOT NULL	|0
FIELD		|x		|t_integer	|'0'	|NOT NULL	|0
FIELD		|y		|t_integer	|'0'	|NOT NULL	|0
FIELD		|iconid_disabled|t_id		|	|NULL		|0			|4|images	|imageid	|RESTRICT
FIELD		|iconid_maintenance|t_id	|	|NULL		|0			|5|images	|imageid	|RESTRICT
FIELD		|elementsubtype	|t_integer	|'0'	|NOT NULL	|0
FIELD		|areatype	|t_integer	|'0'	|NOT NULL	|0
FIELD		|width		|t_integer	|'200'	|NOT NULL	|0
FIELD		|height		|t_integer	|'200'	|NOT NULL	|0
FIELD		|viewtype	|t_integer	|'0'	|NOT NULL	|0
FIELD		|use_iconmap	|t_integer	|'1'	|NOT NULL	|0
FIELD		|evaltype	|t_integer		|'0'|NOT NULL	|0
INDEX		|1		|sysmapid
INDEX		|2		|iconid_off
INDEX		|3		|iconid_on
INDEX		|4		|iconid_disabled
INDEX		|5		|iconid_maintenance

TABLE|sysmaps_links|linkid|ZBX_TEMPLATE
FIELD		|linkid		|t_id		|	|NOT NULL	|0
FIELD		|sysmapid	|t_id		|	|NOT NULL	|0			|1|sysmaps
FIELD		|selementid1	|t_id		|	|NOT NULL	|0			|2|sysmaps_elements|selementid
FIELD		|selementid2	|t_id		|	|NOT NULL	|0			|3|sysmaps_elements|selementid
FIELD		|drawtype	|t_integer	|'0'	|NOT NULL	|0
FIELD		|color		|t_varchar(6)	|'000000'|NOT NULL	|0
FIELD		|label		|t_varchar(2048)|''	|NOT NULL	|0
INDEX		|1		|sysmapid
INDEX		|2		|selementid1
INDEX		|3		|selementid2

TABLE|sysmaps_link_triggers|linktriggerid|ZBX_TEMPLATE
FIELD		|linktriggerid	|t_id		|	|NOT NULL	|0
FIELD		|linkid		|t_id		|	|NOT NULL	|0			|1|sysmaps_links
FIELD		|triggerid	|t_id		|	|NOT NULL	|0			|2|triggers
FIELD		|drawtype	|t_integer	|'0'	|NOT NULL	|0
FIELD		|color		|t_varchar(6)	|'000000'|NOT NULL	|0
UNIQUE		|1		|linkid,triggerid
INDEX		|2		|triggerid

TABLE|sysmap_element_url|sysmapelementurlid|ZBX_TEMPLATE
FIELD		|sysmapelementurlid|t_id	|	|NOT NULL	|0
FIELD		|selementid	|t_id		|	|NOT NULL	|0			|1|sysmaps_elements
FIELD		|name		|t_varchar(255)	|	|NOT NULL	|0
FIELD		|url		|t_varchar(2048)|''	|NOT NULL	|0
UNIQUE		|1		|selementid,name

TABLE|sysmap_url|sysmapurlid|ZBX_TEMPLATE
FIELD		|sysmapurlid	|t_id		|	|NOT NULL	|0
FIELD		|sysmapid	|t_id		|	|NOT NULL	|0			|1|sysmaps
FIELD		|name		|t_varchar(255)	|	|NOT NULL	|0
FIELD		|url		|t_varchar(2048)|''	|NOT NULL	|0
FIELD		|elementtype	|t_integer	|'0'	|NOT NULL	|0
UNIQUE		|1		|sysmapid,name

TABLE|sysmap_user|sysmapuserid|ZBX_TEMPLATE
FIELD		|sysmapuserid|t_id		|	|NOT NULL	|0
FIELD		|sysmapid	|t_id		|	|NOT NULL	|0			|1|sysmaps
FIELD		|userid		|t_id		|	|NOT NULL	|0			|2|users
FIELD		|permission	|t_integer	|'2'	|NOT NULL	|0
UNIQUE		|1		|sysmapid,userid
INDEX		|2		|userid

TABLE|sysmap_usrgrp|sysmapusrgrpid|ZBX_TEMPLATE
FIELD		|sysmapusrgrpid|t_id		|	|NOT NULL	|0
FIELD		|sysmapid	|t_id		|	|NOT NULL	|0			|1|sysmaps
FIELD		|usrgrpid	|t_id		|	|NOT NULL	|0			|2|usrgrp
FIELD		|permission	|t_integer	|'2'	|NOT NULL	|0
UNIQUE		|1		|sysmapid,usrgrpid
INDEX		|2		|usrgrpid

TABLE|maintenances_hosts|maintenance_hostid|ZBX_DATA
FIELD		|maintenance_hostid|t_id	|	|NOT NULL	|0
FIELD		|maintenanceid	|t_id		|	|NOT NULL	|0			|1|maintenances
FIELD		|hostid		|t_id		|	|NOT NULL	|0			|2|hosts
UNIQUE		|1		|maintenanceid,hostid
INDEX		|2		|hostid

TABLE|maintenances_groups|maintenance_groupid|ZBX_DATA
FIELD		|maintenance_groupid|t_id	|	|NOT NULL	|0
FIELD		|maintenanceid	|t_id		|	|NOT NULL	|0			|1|maintenances
FIELD		|groupid	|t_id		|	|NOT NULL	|0			|2|hstgrp
UNIQUE		|1		|maintenanceid,groupid
INDEX		|2		|groupid

TABLE|timeperiods|timeperiodid|ZBX_DATA
FIELD		|timeperiodid	|t_id		|	|NOT NULL	|0
FIELD		|timeperiod_type|t_integer	|'0'	|NOT NULL	|0
FIELD		|every		|t_integer	|'1'	|NOT NULL	|0
FIELD		|month		|t_integer	|'0'	|NOT NULL	|0
FIELD		|dayofweek	|t_integer	|'0'	|NOT NULL	|0
FIELD		|day		|t_integer	|'0'	|NOT NULL	|0
FIELD		|start_time	|t_integer	|'0'	|NOT NULL	|0
FIELD		|period		|t_integer	|'0'	|NOT NULL	|0
FIELD		|start_date	|t_integer	|'0'	|NOT NULL	|0

TABLE|maintenances_windows|maintenance_timeperiodid|ZBX_DATA
FIELD		|maintenance_timeperiodid|t_id	|	|NOT NULL	|0
FIELD		|maintenanceid	|t_id		|	|NOT NULL	|0			|1|maintenances
FIELD		|timeperiodid	|t_id		|	|NOT NULL	|0			|2|timeperiods
UNIQUE		|1		|maintenanceid,timeperiodid
INDEX		|2		|timeperiodid

TABLE|regexps|regexpid|ZBX_DATA
FIELD		|regexpid	|t_id		|	|NOT NULL	|0
FIELD		|name		|t_varchar(128)	|''	|NOT NULL	|ZBX_PROXY
FIELD		|test_string	|t_shorttext	|''	|NOT NULL	|0
UNIQUE		|1		|name

TABLE|expressions|expressionid|ZBX_DATA
FIELD		|expressionid	|t_id		|	|NOT NULL	|0
FIELD		|regexpid	|t_id		|	|NOT NULL	|ZBX_PROXY		|1|regexps
FIELD		|expression	|t_varchar(255)	|''	|NOT NULL	|ZBX_PROXY
FIELD		|expression_type|t_integer	|'0'	|NOT NULL	|ZBX_PROXY
FIELD		|exp_delimiter	|t_varchar(1)	|''	|NOT NULL	|ZBX_PROXY
FIELD		|case_sensitive	|t_integer	|'0'	|NOT NULL	|ZBX_PROXY
INDEX		|1		|regexpid

TABLE|ids|table_name,field_name|0
FIELD		|table_name	|t_varchar(64)	|''	|NOT NULL	|0
FIELD		|field_name	|t_varchar(64)	|''	|NOT NULL	|0
FIELD		|nextid		|t_id		|	|NOT NULL	|0

-- History tables

TABLE|alerts|alertid|0
FIELD		|alertid	|t_id		|	|NOT NULL	|0
FIELD		|actionid	|t_id		|	|NOT NULL	|0			|1|actions
FIELD		|eventid	|t_id		|	|NOT NULL	|0			|2|events
FIELD		|userid		|t_id		|	|NULL		|0			|3|users
FIELD		|clock		|t_time		|'0'	|NOT NULL	|0
FIELD		|mediatypeid	|t_id		|	|NULL		|0			|4|media_type
FIELD		|sendto		|t_varchar(1024)|''	|NOT NULL	|0
FIELD		|subject	|t_varchar(255)	|''	|NOT NULL	|0
FIELD		|message	|t_text		|''	|NOT NULL	|0
FIELD		|status		|t_integer	|'0'	|NOT NULL	|0
FIELD		|retries	|t_integer	|'0'	|NOT NULL	|0
FIELD		|error		|t_varchar(2048)|''	|NOT NULL	|0
FIELD		|esc_step	|t_integer	|'0'	|NOT NULL	|0
FIELD		|alerttype	|t_integer	|'0'	|NOT NULL	|0
FIELD		|p_eventid	|t_id		|	|NULL		|0			|5|events	|eventid
FIELD		|acknowledgeid	|t_id		|	|NULL		|0			|6|acknowledges	|acknowledgeid
FIELD		|parameters	|t_text		|'{}'	|NOT NULL	|0
INDEX		|1		|actionid
INDEX		|2		|clock
INDEX		|3		|eventid
INDEX		|4		|status
INDEX		|5		|mediatypeid
INDEX		|6		|userid
INDEX		|7		|p_eventid
INDEX		|8		|acknowledgeid

TABLE|history|itemid,clock,ns|0
FIELD		|itemid		|t_id		|	|NOT NULL	|0			|-|items
FIELD		|clock		|t_time		|'0'	|NOT NULL	|0
FIELD		|value		|t_double	|'0.0000'|NOT NULL	|0
FIELD		|ns		|t_nanosec	|'0'	|NOT NULL	|0

TABLE|history_uint|itemid,clock,ns|0
FIELD		|itemid		|t_id		|	|NOT NULL	|0			|-|items
FIELD		|clock		|t_time		|'0'	|NOT NULL	|0
FIELD		|value		|t_bigint	|'0'	|NOT NULL	|0
FIELD		|ns		|t_nanosec	|'0'	|NOT NULL	|0

TABLE|history_str|itemid,clock,ns|0
FIELD		|itemid		|t_id		|	|NOT NULL	|0			|-|items
FIELD		|clock		|t_time		|'0'	|NOT NULL	|0
FIELD		|value		|t_varchar(255)	|''	|NOT NULL	|0
FIELD		|ns		|t_nanosec	|'0'	|NOT NULL	|0

TABLE|history_log|itemid,clock,ns|0
FIELD		|itemid		|t_id		|	|NOT NULL	|0			|-|items
FIELD		|clock		|t_time		|'0'	|NOT NULL	|0
FIELD		|timestamp	|t_time		|'0'	|NOT NULL	|0
FIELD		|source		|t_varchar(64)	|''	|NOT NULL	|0
FIELD		|severity	|t_integer	|'0'	|NOT NULL	|0
FIELD		|value		|t_text		|''	|NOT NULL	|0
FIELD		|logeventid	|t_integer	|'0'	|NOT NULL	|0
FIELD		|ns		|t_nanosec	|'0'	|NOT NULL	|0

TABLE|history_text|itemid,clock,ns|0
FIELD		|itemid		|t_id		|	|NOT NULL	|0			|-|items
FIELD		|clock		|t_time		|'0'	|NOT NULL	|0
FIELD		|value		|t_text		|''	|NOT NULL	|0
FIELD		|ns		|t_nanosec	|'0'	|NOT NULL	|0

TABLE|history_bin|itemid,clock,ns|0
FIELD		|itemid		|t_id		|	|NOT NULL	|0			|-|items
FIELD		|clock		|t_time		|'0'	|NOT NULL	|0
FIELD		|ns		|t_nanosec	|'0'	|NOT NULL	|0
FIELD		|value		|t_bin		|''	|NOT NULL	|0

TABLE|proxy_history|id|0
FIELD		|id		|t_id		|	|NOT NULL	|0
FIELD		|itemid		|t_id		|	|NOT NULL	|0			|-|items
FIELD		|clock		|t_time		|'0'	|NOT NULL	|0
FIELD		|timestamp	|t_time		|'0'	|NOT NULL	|0
FIELD		|source		|t_varchar(64)	|''	|NOT NULL	|0
FIELD		|severity	|t_integer	|'0'	|NOT NULL	|0
FIELD		|value		|t_longtext	|''	|NOT NULL	|0
FIELD		|logeventid	|t_integer	|'0'	|NOT NULL	|0
FIELD		|ns		|t_nanosec	|'0'	|NOT NULL	|0
FIELD		|state		|t_integer	|'0'	|NOT NULL	|0
FIELD		|lastlogsize	|t_bigint	|'0'	|NOT NULL	|0
FIELD		|mtime		|t_integer	|'0'	|NOT NULL	|0
FIELD		|flags		|t_integer	|'0'	|NOT NULL	|0
FIELD		|write_clock	|t_time		|'0'	|NOT NULL	|0
INDEX		|1		|clock

TABLE|proxy_dhistory|id|0
FIELD		|id		|t_id		|	|NOT NULL	|0
FIELD		|clock		|t_time		|'0'	|NOT NULL	|0
FIELD		|druleid	|t_id		|	|NOT NULL	|0			|-|drules
FIELD		|ip		|t_varchar(39)	|''	|NOT NULL	|0
FIELD		|port		|t_integer	|'0'	|NOT NULL	|0
FIELD		|value		|t_varchar(255)	|''	|NOT NULL	|0
FIELD		|status		|t_integer	|'0'	|NOT NULL	|0
FIELD		|dcheckid	|t_id		|	|NULL		|0			|-|dchecks
FIELD		|dns		|t_varchar(255)	|''	|NOT NULL	|0
INDEX		|1		|clock
INDEX		|2		|druleid

TABLE|events|eventid|0
FIELD		|eventid	|t_id		|	|NOT NULL	|0
FIELD		|source		|t_integer	|'0'	|NOT NULL	|0
FIELD		|object		|t_integer	|'0'	|NOT NULL	|0
FIELD		|objectid	|t_id		|'0'	|NOT NULL	|0
FIELD		|clock		|t_time		|'0'	|NOT NULL	|0
FIELD		|value		|t_integer	|'0'	|NOT NULL	|0
FIELD		|acknowledged	|t_integer	|'0'	|NOT NULL	|0
FIELD		|ns		|t_nanosec	|'0'	|NOT NULL	|0
FIELD		|name		|t_varchar(2048)|''	|NOT NULL	|0
FIELD		|severity	|t_integer	|'0'	|NOT NULL	|0
INDEX		|1		|source,object,objectid,clock
INDEX		|2		|source,object,clock

TABLE|event_symptom|eventid|0
FIELD		|eventid	|t_id		|	|NOT NULL	|0			|1|events	|eventid|
FIELD		|cause_eventid	|t_id		|	|NOT NULL	|0			|2|events	|eventid|	RESTRICT
INDEX		|1		|cause_eventid

TABLE|trends|itemid,clock|0
FIELD		|itemid		|t_id		|	|NOT NULL	|0			|-|items
FIELD		|clock		|t_time		|'0'	|NOT NULL	|0
FIELD		|num		|t_integer	|'0'	|NOT NULL	|0
FIELD		|value_min	|t_double	|'0.0000'|NOT NULL	|0
FIELD		|value_avg	|t_double	|'0.0000'|NOT NULL	|0
FIELD		|value_max	|t_double	|'0.0000'|NOT NULL	|0

TABLE|trends_uint|itemid,clock|0
FIELD		|itemid		|t_id		|	|NOT NULL	|0			|-|items
FIELD		|clock		|t_time		|'0'	|NOT NULL	|0
FIELD		|num		|t_integer	|'0'	|NOT NULL	|0
FIELD		|value_min	|t_bigint	|'0'	|NOT NULL	|0
FIELD		|value_avg	|t_bigint	|'0'	|NOT NULL	|0
FIELD		|value_max	|t_bigint	|'0'	|NOT NULL	|0

TABLE|acknowledges|acknowledgeid|0
FIELD		|acknowledgeid	|t_id		|	|NOT NULL	|0
FIELD		|userid		|t_id		|	|NOT NULL	|0			|1|users
FIELD		|eventid	|t_id		|	|NOT NULL	|0			|2|events
FIELD		|clock		|t_time		|'0'	|NOT NULL	|0
FIELD		|message	|t_varchar(2048)|''	|NOT NULL	|0
FIELD		|action		|t_integer	|'0'	|NOT NULL	|0
FIELD		|old_severity	|t_integer	|'0'	|NOT NULL	|0
FIELD		|new_severity	|t_integer	|'0'	|NOT NULL	|0
FIELD		|suppress_until	|t_time		|'0'	|NOT NULL	|0
FIELD		|taskid		|t_id		|	|NULL		|0			|-|task
INDEX		|1		|userid
INDEX		|2		|eventid
INDEX		|3		|clock

TABLE|auditlog|auditid|0
FIELD		|auditid	|t_cuid		|	|NOT NULL	|0
FIELD		|userid		|t_id		|	|NULL		|0
FIELD		|username	|t_varchar(100)	|''	|NOT NULL	|0
FIELD		|clock		|t_time		|'0'	|NOT NULL	|0
FIELD		|ip		|t_varchar(39)	|''	|NOT NULL	|0
FIELD		|action		|t_integer	|'0'	|NOT NULL	|0
FIELD		|resourcetype	|t_integer	|'0'	|NOT NULL	|0
FIELD		|resourceid	|t_id		|	|NULL		|0
FIELD		|resource_cuid	|t_cuid		|	|NULL		|0
FIELD		|resourcename	|t_varchar(255)	|''	|NOT NULL	|0
FIELD		|recordsetid	|t_cuid		|	|NOT NULL	|0
FIELD		|details	|t_longtext	|''	|NOT NULL	|0
INDEX		|1		|userid,clock
INDEX		|2		|clock
INDEX		|3		|resourcetype,resourceid

TABLE|service_alarms|servicealarmid|0
FIELD		|servicealarmid	|t_id		|	|NOT NULL	|0
FIELD		|serviceid	|t_id		|	|NOT NULL	|0			|1|services
FIELD		|clock		|t_time		|'0'	|NOT NULL	|0
FIELD		|value		|t_integer	|'-1'	|NOT NULL	|0
INDEX		|1		|serviceid,clock
INDEX		|2		|clock

TABLE|autoreg_host|autoreg_hostid|0
FIELD		|autoreg_hostid	|t_id		|	|NOT NULL	|0
FIELD		|proxyid	|t_id		|	|NULL		|0			|1|proxy	|proxyid
FIELD		|host		|t_varchar(128)	|''	|NOT NULL	|0
FIELD		|listen_ip	|t_varchar(39)	|''	|NOT NULL	|0
FIELD		|listen_port	|t_integer	|'0'	|NOT NULL	|0
FIELD		|listen_dns	|t_varchar(255)	|''	|NOT NULL	|0
FIELD		|host_metadata	|t_text		|''	|NOT NULL	|0
FIELD		|flags		|t_integer	|'0'	|NOT NULL	|0
FIELD		|tls_accepted	|t_integer	|'1'	|NOT NULL	|0
INDEX		|1		|host
INDEX		|2		|proxyid

TABLE|proxy_autoreg_host|id|0
FIELD		|id		|t_id		|	|NOT NULL	|0
FIELD		|clock		|t_time		|'0'	|NOT NULL	|0
FIELD		|host		|t_varchar(128)	|''	|NOT NULL	|0
FIELD		|listen_ip	|t_varchar(39)	|''	|NOT NULL	|0
FIELD		|listen_port	|t_integer	|'0'	|NOT NULL	|0
FIELD		|listen_dns	|t_varchar(255)	|''	|NOT NULL	|0
FIELD		|host_metadata	|t_text		|''	|NOT NULL	|0
FIELD		|flags		|t_integer	|'0'	|NOT NULL	|0
FIELD		|tls_accepted	|t_integer	|'1'	|NOT NULL	|0
INDEX		|1		|clock

TABLE|dhosts|dhostid|0
FIELD		|dhostid	|t_id		|	|NOT NULL	|0
FIELD		|druleid	|t_id		|	|NOT NULL	|0			|1|drules
FIELD		|status		|t_integer	|'0'	|NOT NULL	|0
FIELD		|lastup		|t_integer	|'0'	|NOT NULL	|0
FIELD		|lastdown	|t_integer	|'0'	|NOT NULL	|0
INDEX		|1		|druleid

TABLE|dservices|dserviceid|0
FIELD		|dserviceid	|t_id		|	|NOT NULL	|0
FIELD		|dhostid	|t_id		|	|NOT NULL	|0			|1|dhosts
FIELD		|value		|t_varchar(255)	|''	|NOT NULL	|0
FIELD		|port		|t_integer	|'0'	|NOT NULL	|0
FIELD		|status		|t_integer	|'0'	|NOT NULL	|0
FIELD		|lastup		|t_integer	|'0'	|NOT NULL	|0
FIELD		|lastdown	|t_integer	|'0'	|NOT NULL	|0
FIELD		|dcheckid	|t_id		|	|NOT NULL	|0			|2|dchecks
FIELD		|ip		|t_varchar(39)	|''	|NOT NULL	|0
FIELD		|dns		|t_varchar(255)	|''	|NOT NULL	|0
UNIQUE		|1		|dcheckid,ip,port
INDEX		|2		|dhostid

-- Other tables

TABLE|escalations|escalationid|0
FIELD		|escalationid	|t_id		|	|NOT NULL	|0
FIELD		|actionid	|t_id		|	|NOT NULL	|0			|-|actions
FIELD		|triggerid	|t_id		|	|NULL		|0			|-|triggers
FIELD		|eventid	|t_id		|	|NULL		|0			|-|events
FIELD		|r_eventid	|t_id		|	|NULL		|0			|-|events	|eventid
FIELD		|nextcheck	|t_time		|'0'	|NOT NULL	|0
FIELD		|esc_step	|t_integer	|'0'	|NOT NULL	|0
FIELD		|status		|t_integer	|'0'	|NOT NULL	|0
FIELD		|itemid		|t_id		|	|NULL		|0			|-|items
FIELD		|acknowledgeid	|t_id		|	|NULL		|0			|-|acknowledges
FIELD		|servicealarmid	|t_id		|	|NULL		|0			|-|service_alarms
FIELD		|serviceid	|t_id		|	|NULL		|0			|-|services
UNIQUE		|1		|triggerid,itemid,serviceid,escalationid
INDEX		|2		|eventid
INDEX		|3		|nextcheck

TABLE|globalvars|name|0
FIELD		|name	|t_varchar(64)		|''	|NOT NULL	|0
FIELD		|value	|t_varchar(2048)	|''	|NOT NULL	|0

TABLE|graph_discovery|graphid|0
FIELD		|graphid	|t_id		|	|NOT NULL	|0			|1|graphs
FIELD		|parent_graphid	|t_id		|	|NOT NULL	|0			|2|graphs	|graphid	|RESTRICT
FIELD		|lastcheck	|t_integer	|'0'	|NOT NULL	|ZBX_NODATA
FIELD		|ts_delete	|t_time		|'0'	|NOT NULL	|ZBX_NODATA
INDEX		|1		|parent_graphid

TABLE|host_inventory|hostid|ZBX_TEMPLATE
FIELD		|hostid		|t_id		|	|NOT NULL	|0			|1|hosts
FIELD		|inventory_mode	|t_integer	|'0'	|NOT NULL	|0
FIELD		|type		|t_varchar(64)	|''	|NOT NULL	|ZBX_PROXY,ZBX_NODATA
FIELD		|type_full	|t_varchar(64)	|''	|NOT NULL	|ZBX_PROXY,ZBX_NODATA
FIELD		|name		|t_varchar(128)	|''	|NOT NULL	|ZBX_PROXY,ZBX_NODATA
FIELD		|alias		|t_varchar(128)	|''	|NOT NULL	|ZBX_PROXY,ZBX_NODATA
FIELD		|os		|t_varchar(128)	|''	|NOT NULL	|ZBX_PROXY,ZBX_NODATA
FIELD		|os_full	|t_varchar(255)	|''	|NOT NULL	|ZBX_PROXY,ZBX_NODATA
FIELD		|os_short	|t_varchar(128)	|''	|NOT NULL	|ZBX_PROXY,ZBX_NODATA
FIELD		|serialno_a	|t_varchar(64)	|''	|NOT NULL	|ZBX_PROXY,ZBX_NODATA
FIELD		|serialno_b	|t_varchar(64)	|''	|NOT NULL	|ZBX_PROXY,ZBX_NODATA
FIELD		|tag		|t_varchar(64)	|''	|NOT NULL	|ZBX_PROXY,ZBX_NODATA
FIELD		|asset_tag	|t_varchar(64)	|''	|NOT NULL	|ZBX_PROXY,ZBX_NODATA
FIELD		|macaddress_a	|t_varchar(64)	|''	|NOT NULL	|ZBX_PROXY,ZBX_NODATA
FIELD		|macaddress_b	|t_varchar(64)	|''	|NOT NULL	|ZBX_PROXY,ZBX_NODATA
FIELD		|hardware	|t_varchar(255)	|''	|NOT NULL	|ZBX_PROXY,ZBX_NODATA
FIELD		|hardware_full	|t_shorttext	|''	|NOT NULL	|ZBX_PROXY,ZBX_NODATA
FIELD		|software	|t_varchar(255)	|''	|NOT NULL	|ZBX_PROXY,ZBX_NODATA
FIELD		|software_full	|t_shorttext	|''	|NOT NULL	|ZBX_PROXY,ZBX_NODATA
FIELD		|software_app_a	|t_varchar(64)	|''	|NOT NULL	|ZBX_PROXY,ZBX_NODATA
FIELD		|software_app_b	|t_varchar(64)	|''	|NOT NULL	|ZBX_PROXY,ZBX_NODATA
FIELD		|software_app_c	|t_varchar(64)	|''	|NOT NULL	|ZBX_PROXY,ZBX_NODATA
FIELD		|software_app_d	|t_varchar(64)	|''	|NOT NULL	|ZBX_PROXY,ZBX_NODATA
FIELD		|software_app_e	|t_varchar(64)	|''	|NOT NULL	|ZBX_PROXY,ZBX_NODATA
FIELD		|contact	|t_shorttext	|''	|NOT NULL	|ZBX_PROXY,ZBX_NODATA
FIELD		|location	|t_shorttext	|''	|NOT NULL	|ZBX_PROXY,ZBX_NODATA
FIELD		|location_lat	|t_varchar(16)	|''	|NOT NULL	|ZBX_PROXY
FIELD		|location_lon	|t_varchar(16)	|''	|NOT NULL	|ZBX_PROXY
FIELD		|notes		|t_shorttext	|''	|NOT NULL	|ZBX_PROXY,ZBX_NODATA
FIELD		|chassis	|t_varchar(64)	|''	|NOT NULL	|ZBX_PROXY,ZBX_NODATA
FIELD		|model		|t_varchar(64)	|''	|NOT NULL	|ZBX_PROXY,ZBX_NODATA
FIELD		|hw_arch	|t_varchar(32)	|''	|NOT NULL	|ZBX_PROXY,ZBX_NODATA
FIELD		|vendor		|t_varchar(64)	|''	|NOT NULL	|ZBX_PROXY,ZBX_NODATA
FIELD		|contract_number|t_varchar(64)	|''	|NOT NULL	|ZBX_PROXY,ZBX_NODATA
FIELD		|installer_name	|t_varchar(64)	|''	|NOT NULL	|ZBX_PROXY,ZBX_NODATA
FIELD		|deployment_status|t_varchar(64)|''	|NOT NULL	|ZBX_PROXY,ZBX_NODATA
FIELD		|url_a		|t_varchar(2048)|''	|NOT NULL	|ZBX_PROXY,ZBX_NODATA
FIELD		|url_b		|t_varchar(2048)|''	|NOT NULL	|ZBX_PROXY,ZBX_NODATA
FIELD		|url_c		|t_varchar(2048)|''	|NOT NULL	|ZBX_PROXY,ZBX_NODATA
FIELD		|host_networks	|t_shorttext	|''	|NOT NULL	|ZBX_PROXY,ZBX_NODATA
FIELD		|host_netmask	|t_varchar(39)	|''	|NOT NULL	|ZBX_PROXY,ZBX_NODATA
FIELD		|host_router	|t_varchar(39)	|''	|NOT NULL	|ZBX_PROXY,ZBX_NODATA
FIELD		|oob_ip		|t_varchar(39)	|''	|NOT NULL	|ZBX_PROXY,ZBX_NODATA
FIELD		|oob_netmask	|t_varchar(39)	|''	|NOT NULL	|ZBX_PROXY,ZBX_NODATA
FIELD		|oob_router	|t_varchar(39)	|''	|NOT NULL	|ZBX_PROXY,ZBX_NODATA
FIELD		|date_hw_purchase|t_varchar(64)	|''	|NOT NULL	|ZBX_PROXY,ZBX_NODATA
FIELD		|date_hw_install|t_varchar(64)	|''	|NOT NULL	|ZBX_PROXY,ZBX_NODATA
FIELD		|date_hw_expiry	|t_varchar(64)	|''	|NOT NULL	|ZBX_PROXY,ZBX_NODATA
FIELD		|date_hw_decomm	|t_varchar(64)	|''	|NOT NULL	|ZBX_PROXY,ZBX_NODATA
FIELD		|site_address_a	|t_varchar(128)	|''	|NOT NULL	|ZBX_PROXY,ZBX_NODATA
FIELD		|site_address_b	|t_varchar(128)	|''	|NOT NULL	|ZBX_PROXY,ZBX_NODATA
FIELD		|site_address_c	|t_varchar(128)	|''	|NOT NULL	|ZBX_PROXY,ZBX_NODATA
FIELD		|site_city	|t_varchar(128)	|''	|NOT NULL	|ZBX_PROXY,ZBX_NODATA
FIELD		|site_state	|t_varchar(64)	|''	|NOT NULL	|ZBX_PROXY,ZBX_NODATA
FIELD		|site_country	|t_varchar(64)	|''	|NOT NULL	|ZBX_PROXY,ZBX_NODATA
FIELD		|site_zip	|t_varchar(64)	|''	|NOT NULL	|ZBX_PROXY,ZBX_NODATA
FIELD		|site_rack	|t_varchar(128)	|''	|NOT NULL	|ZBX_PROXY,ZBX_NODATA
FIELD		|site_notes	|t_shorttext	|''	|NOT NULL	|ZBX_PROXY,ZBX_NODATA
FIELD		|poc_1_name	|t_varchar(128)	|''	|NOT NULL	|ZBX_PROXY,ZBX_NODATA
FIELD		|poc_1_email	|t_varchar(128)	|''	|NOT NULL	|ZBX_PROXY,ZBX_NODATA
FIELD		|poc_1_phone_a	|t_varchar(64)	|''	|NOT NULL	|ZBX_PROXY,ZBX_NODATA
FIELD		|poc_1_phone_b	|t_varchar(64)	|''	|NOT NULL	|ZBX_PROXY,ZBX_NODATA
FIELD		|poc_1_cell	|t_varchar(64)	|''	|NOT NULL	|ZBX_PROXY,ZBX_NODATA
FIELD		|poc_1_screen	|t_varchar(64)	|''	|NOT NULL	|ZBX_PROXY,ZBX_NODATA
FIELD		|poc_1_notes	|t_shorttext	|''	|NOT NULL	|ZBX_PROXY,ZBX_NODATA
FIELD		|poc_2_name	|t_varchar(128)	|''	|NOT NULL	|ZBX_PROXY,ZBX_NODATA
FIELD		|poc_2_email	|t_varchar(128)	|''	|NOT NULL	|ZBX_PROXY,ZBX_NODATA
FIELD		|poc_2_phone_a	|t_varchar(64)	|''	|NOT NULL	|ZBX_PROXY,ZBX_NODATA
FIELD		|poc_2_phone_b	|t_varchar(64)	|''	|NOT NULL	|ZBX_PROXY,ZBX_NODATA
FIELD		|poc_2_cell	|t_varchar(64)	|''	|NOT NULL	|ZBX_PROXY,ZBX_NODATA
FIELD		|poc_2_screen	|t_varchar(64)	|''	|NOT NULL	|ZBX_PROXY,ZBX_NODATA
FIELD		|poc_2_notes	|t_shorttext	|''	|NOT NULL	|ZBX_PROXY,ZBX_NODATA

TABLE|housekeeper|housekeeperid|0
FIELD		|housekeeperid	|t_id		|	|NOT NULL	|0
FIELD		|tablename	|t_varchar(64)	|''	|NOT NULL	|0
FIELD		|field		|t_varchar(64)	|''	|NOT NULL	|0
FIELD		|value		|t_id		|	|NOT NULL	|0			|-|items

TABLE|images|imageid|0
FIELD		|imageid	|t_id		|	|NOT NULL	|0
FIELD		|imagetype	|t_integer	|'0'	|NOT NULL	|0
FIELD		|name		|t_varchar(64)	|'0'	|NOT NULL	|0
FIELD		|image		|t_image	|''	|NOT NULL	|0
UNIQUE		|1		|name

TABLE|item_discovery|itemdiscoveryid|ZBX_TEMPLATE
FIELD		|itemdiscoveryid|t_id		|	|NOT NULL	|0
FIELD		|itemid		|t_id		|	|NOT NULL	|0			|1|items
FIELD		|parent_itemid	|t_id		|	|NOT NULL	|0			|2|items	|itemid
FIELD		|key_		|t_varchar(2048)|''	|NOT NULL	|ZBX_NODATA
FIELD		|lastcheck	|t_integer	|'0'	|NOT NULL	|ZBX_NODATA
FIELD		|ts_delete	|t_time		|'0'	|NOT NULL	|ZBX_NODATA
UNIQUE		|1		|itemid,parent_itemid
INDEX		|2		|parent_itemid

TABLE|host_discovery|hostid|ZBX_TEMPLATE
FIELD		|hostid		|t_id		|	|NOT NULL	|0			|1|hosts
FIELD		|parent_hostid	|t_id		|	|NULL		|0			|2|hosts	|hostid		|RESTRICT
FIELD		|parent_itemid	|t_id		|	|NULL		|0			|3|items	|itemid		|RESTRICT
FIELD		|host		|t_varchar(128)	|''	|NOT NULL	|ZBX_NODATA
FIELD		|lastcheck	|t_integer	|'0'	|NOT NULL	|ZBX_NODATA
FIELD		|ts_delete	|t_time		|'0'	|NOT NULL	|ZBX_NODATA
INDEX		|1		|parent_hostid
INDEX		|2		|parent_itemid

TABLE|interface_discovery|interfaceid|0
FIELD		|interfaceid	|t_id		|	|NOT NULL	|0			|1|interface
FIELD		|parent_interfaceid|t_id	|	|NOT NULL	|0			|2|interface	|interfaceid
INDEX		|1		|parent_interfaceid

TABLE|profiles|profileid|0
FIELD		|profileid	|t_id		|	|NOT NULL	|0
FIELD		|userid		|t_id		|	|NOT NULL	|0			|1|users
FIELD		|idx		|t_varchar(96)	|''	|NOT NULL	|0
FIELD		|idx2		|t_id		|'0'	|NOT NULL	|0
FIELD		|value_id	|t_id		|'0'	|NOT NULL	|0
FIELD		|value_int	|t_integer	|'0'	|NOT NULL	|0
FIELD		|value_str	|t_text		|''	|NOT NULL	|0
FIELD		|source		|t_varchar(96)	|''	|NOT NULL	|0
FIELD		|type		|t_integer	|'0'	|NOT NULL	|0
INDEX		|1		|userid,idx,idx2
INDEX		|2		|userid,profileid

TABLE|sessions|sessionid|0
FIELD		|sessionid	|t_varchar(32)	|''	|NOT NULL	|0
FIELD		|userid		|t_id		|	|NOT NULL	|0			|1|users
FIELD		|lastaccess	|t_integer	|'0'	|NOT NULL	|0
FIELD		|status		|t_integer	|'0'	|NOT NULL	|0
FIELD		|secret		|t_varchar(32)	|''	|NOT NULL	|0
INDEX		|1		|userid,status,lastaccess

TABLE|trigger_discovery|triggerid|0
FIELD		|triggerid	|t_id		|	|NOT NULL	|0			|1|triggers
FIELD		|parent_triggerid|t_id		|	|NOT NULL	|0			|2|triggers	|triggerid	|RESTRICT
FIELD		|lastcheck	|t_integer	|'0'	|NOT NULL	|ZBX_NODATA
FIELD		|ts_delete	|t_time		|'0'	|NOT NULL	|ZBX_NODATA
INDEX		|1		|parent_triggerid

TABLE|item_condition|item_conditionid|ZBX_TEMPLATE
FIELD		|item_conditionid|t_id		|	|NOT NULL	|0
FIELD		|itemid		|t_id		|	|NOT NULL	|0			|1|items
FIELD		|operator	|t_integer	|'8'	|NOT NULL	|0
FIELD		|macro		|t_varchar(64)	|''	|NOT NULL	|0
FIELD		|value		|t_varchar(255)	|''	|NOT NULL	|0
INDEX		|1		|itemid

TABLE|item_rtdata|itemid|ZBX_TEMPLATE
FIELD		|itemid		|t_id		|	|NOT NULL	|0			|1|items
FIELD		|lastlogsize	|t_bigint	|'0'	|NOT NULL	|ZBX_PROXY,ZBX_NODATA
FIELD		|state		|t_integer	|'0'	|NOT NULL	|ZBX_NODATA
FIELD		|mtime		|t_integer	|'0'	|NOT NULL	|ZBX_PROXY,ZBX_NODATA
FIELD		|error		|t_varchar(2048)|''	|NOT NULL	|ZBX_NODATA

TABLE|item_rtname|itemid|ZBX_TEMPLATE
FIELD		|itemid		|t_id		|	|NOT NULL	|0			|1|items
FIELD		|name_resolved	|t_varchar(2048)	|''	|NOT NULL	|0
FIELD		|name_resolved_upper|t_varchar(2048)	|''	|NOT NULL	|ZBX_UPPER

TABLE|opinventory|operationid|ZBX_DATA
FIELD		|operationid	|t_id		|	|NOT NULL	|0			|1|operations
FIELD		|inventory_mode	|t_integer	|'0'	|NOT NULL	|0

TABLE|trigger_tag|triggertagid|ZBX_TEMPLATE
FIELD		|triggertagid	|t_id		|	|NOT NULL	|0
FIELD		|triggerid	|t_id		|	|NOT NULL	|0			|1|triggers	|		|RESTRICT
FIELD		|tag		|t_varchar(255)	|''	|NOT NULL	|0
FIELD		|value		|t_varchar(255)	|''	|NOT NULL	|0
INDEX		|1		|triggerid
CHANGELOG	|6

TABLE|event_tag|eventtagid|0
FIELD		|eventtagid	|t_id		|	|NOT NULL	|0
FIELD		|eventid	|t_id		|	|NOT NULL	|0			|1|events
FIELD		|tag		|t_varchar(255)	|''	|NOT NULL	|0
FIELD		|value		|t_varchar(255)	|''	|NOT NULL	|0
INDEX		|1		|eventid

TABLE|problem|eventid|0
FIELD		|eventid	|t_id		|	|NOT NULL	|0			|1|events
FIELD		|source		|t_integer	|'0'	|NOT NULL	|0
FIELD		|object		|t_integer	|'0'	|NOT NULL	|0
FIELD		|objectid	|t_id		|'0'	|NOT NULL	|0
FIELD		|clock		|t_time		|'0'	|NOT NULL	|0
FIELD		|ns		|t_nanosec	|'0'	|NOT NULL	|0
FIELD		|r_eventid	|t_id		|	|NULL		|0			|2|events	|eventid
FIELD		|r_clock	|t_time		|'0'	|NOT NULL	|0
FIELD		|r_ns		|t_nanosec	|'0'	|NOT NULL	|0
FIELD		|correlationid	|t_id		|	|NULL		|0			|-|correlation
FIELD		|userid		|t_id		|	|NULL		|0			|-|users
FIELD		|name		|t_varchar(2048)|''	|NOT NULL	|0
FIELD		|acknowledged	|t_integer	|'0'	|NOT NULL	|0
FIELD		|severity	|t_integer	|'0'	|NOT NULL	|0
FIELD		|cause_eventid	|t_id		|	|NULL		|0			|3|events	|eventid	|RESTRICT
INDEX		|1		|source,object,objectid
INDEX		|2		|r_clock
INDEX		|3		|r_eventid
INDEX		|4		|cause_eventid

TABLE|problem_tag|problemtagid|0
FIELD		|problemtagid	|t_id		|	|NOT NULL	|0
FIELD		|eventid	|t_id		|	|NOT NULL	|0			|1|problem
FIELD		|tag		|t_varchar(255)	|''	|NOT NULL	|0
FIELD		|value		|t_varchar(255)	|''	|NOT NULL	|0
INDEX		|1		|eventid,tag,value

TABLE|tag_filter|tag_filterid|0
FIELD		|tag_filterid	|t_id		|	|NOT NULL	|0
FIELD		|usrgrpid	|t_id		|	|NOT NULL	|0 			|1|usrgrp	|usrgrpid
FIELD		|groupid	|t_id		|	|NOT NULL	|0			|2|hstgrp	|groupid
FIELD		|tag		|t_varchar(255)	|''	|NOT NULL	|0
FIELD		|value		|t_varchar(255)	|''	|NOT NULL	|0
INDEX		|1		|usrgrpid
INDEX		|2		|groupid

TABLE|event_recovery|eventid|0
FIELD		|eventid	|t_id		|	|NOT NULL	|0			|1|events
FIELD		|r_eventid	|t_id		|	|NOT NULL	|0			|2|events	|eventid
FIELD		|c_eventid	|t_id		|	|NULL		|0			|3|events	|eventid
FIELD		|correlationid	|t_id		|	|NULL		|0			|-|correlation
FIELD		|userid		|t_id		|	|NULL		|0			|-|users
INDEX		|1		|r_eventid
INDEX		|2		|c_eventid

TABLE|correlation|correlationid|ZBX_DATA
FIELD		|correlationid	|t_id		|	|NOT NULL	|0
FIELD		|name		|t_varchar(255)	|''	|NOT NULL	|0
FIELD		|description	|t_shorttext	|''	|NOT NULL	|0
FIELD		|evaltype	|t_integer	|'0'	|NOT NULL	|0
FIELD		|status		|t_integer	|'0'	|NOT NULL	|0
FIELD		|formula	|t_varchar(255)	|''	|NOT NULL	|0
INDEX		|1		|status
UNIQUE		|2		|name

TABLE|corr_condition|corr_conditionid|ZBX_DATA
FIELD		|corr_conditionid|t_id		|	|NOT NULL	|0
FIELD		|correlationid	|t_id		|	|NOT NULL	|0			|1|correlation
FIELD		|type		|t_integer	|'0'	|NOT NULL	|0
INDEX		|1		|correlationid

TABLE|corr_condition_tag|corr_conditionid|ZBX_DATA
FIELD		|corr_conditionid|t_id		|	|NOT NULL	|0			|1|corr_condition
FIELD		|tag		|t_varchar(255)	|''	|NOT NULL	|0

TABLE|corr_condition_group|corr_conditionid|ZBX_DATA
FIELD		|corr_conditionid|t_id		|	|NOT NULL	|0			|1|corr_condition
FIELD		|operator	|t_integer	|'0'	|NOT NULL	|0
FIELD		|groupid	|t_id		|	|NOT NULL	|0			|2|hstgrp	|	|RESTRICT
INDEX		|1		|groupid

TABLE|corr_condition_tagpair|corr_conditionid|ZBX_DATA
FIELD		|corr_conditionid|t_id		|	|NOT NULL	|0			|1|corr_condition
FIELD		|oldtag		|t_varchar(255)	|''	|NOT NULL	|0
FIELD		|newtag		|t_varchar(255)	|''	|NOT NULL	|0

TABLE|corr_condition_tagvalue|corr_conditionid|ZBX_DATA
FIELD		|corr_conditionid|t_id		|	|NOT NULL	|0			|1|corr_condition
FIELD		|tag		|t_varchar(255)	|''	|NOT NULL	|0
FIELD		|operator	|t_integer	|'0'	|NOT NULL	|0
FIELD		|value		|t_varchar(255)	|''	|NOT NULL	|0

TABLE|corr_operation|corr_operationid|ZBX_DATA
FIELD		|corr_operationid|t_id		|	|NOT NULL	|0
FIELD		|correlationid	|t_id		|	|NOT NULL	|0			|1|correlation
FIELD		|type		|t_integer	|'0'	|NOT NULL	|0
INDEX		|1		|correlationid

TABLE|task|taskid|0
FIELD		|taskid		|t_id		|	|NOT NULL	|0
FIELD		|type		|t_integer	|	|NOT NULL	|0
FIELD		|status		|t_integer	|'0'	|NOT NULL	|0
FIELD		|clock		|t_integer	|'0'	|NOT NULL	|0
FIELD		|ttl		|t_integer	|'0'	|NOT NULL	|0
FIELD		|proxyid	|t_id		|	|NULL		|0			|1|proxy	|proxyid
INDEX		|1		|status,proxyid
INDEX		|2		|proxyid

TABLE|task_close_problem|taskid|0
FIELD		|taskid		|t_id		|	|NOT NULL	|0			|1|task
FIELD		|acknowledgeid	|t_id		|	|NOT NULL	|0			|-|acknowledges

TABLE|item_preproc|item_preprocid|ZBX_TEMPLATE
FIELD		|item_preprocid	|t_id		|	|NOT NULL	|0
FIELD		|itemid		|t_id		|	|NOT NULL	|ZBX_PROXY			|1|items	|		|RESTRICT
FIELD		|step		|t_integer	|'0'	|NOT NULL	|ZBX_PROXY
FIELD		|type		|t_integer	|'0'	|NOT NULL	|ZBX_PROXY
FIELD		|params		|t_text		|''	|NOT NULL	|ZBX_PROXY
FIELD		|error_handler	|t_integer	|'0'	|NOT NULL	|ZBX_PROXY
FIELD		|error_handler_params|t_varchar(255)|''	|NOT NULL	|ZBX_PROXY
INDEX		|1		|itemid,step
CHANGELOG	|8

TABLE|task_remote_command|taskid|0
FIELD		|taskid		|t_id		|	|NOT NULL	|0			|1|task
FIELD		|command_type	|t_integer	|'0'	|NOT NULL	|0
FIELD		|execute_on	|t_integer	|'0'	|NOT NULL	|0
FIELD		|port		|t_integer	|'0'	|NOT NULL	|0
FIELD		|authtype	|t_integer	|'0'	|NOT NULL	|0
FIELD		|username	|t_varchar(64)	|''	|NOT NULL	|0
FIELD		|password	|t_varchar(64)	|''	|NOT NULL	|0
FIELD		|publickey	|t_varchar(64)	|''	|NOT NULL	|0
FIELD		|privatekey	|t_varchar(64)	|''	|NOT NULL	|0
FIELD		|command	|t_text		|''	|NOT NULL	|0
FIELD		|alertid	|t_id		|	|NULL		|0			|-|alerts
FIELD		|parent_taskid	|t_id		|	|NOT NULL	|0			|-|task		|taskid
FIELD		|hostid		|t_id		|	|NOT NULL	|0			|-|hosts

TABLE|task_remote_command_result|taskid|0
FIELD		|taskid		|t_id		|	|NOT NULL	|0			|1|task
FIELD		|status		|t_integer	|'0'	|NOT NULL	|0
FIELD		|parent_taskid	|t_id		|	|NOT NULL	|0			|-|task		|taskid
FIELD		|info		|t_longtext	|''	|NOT NULL	|0

TABLE|task_data|taskid|0
FIELD		|taskid		|t_id		|	|NOT NULL	|0			|1|task
FIELD		|type		|t_integer	|'0'	|NOT NULL	|0
FIELD		|data		|t_text		|''	|NOT NULL	|0
FIELD		|parent_taskid	|t_id		|	|NULL		|0			|-|task		|taskid

TABLE|task_result|taskid|0
FIELD		|taskid		|t_id		|	|NOT NULL	|0			|1|task
FIELD		|status		|t_integer	|'0'	|NOT NULL	|0
FIELD		|parent_taskid	|t_id		|	|NOT NULL	|0			|-|task		|taskid
FIELD		|info		|t_longtext	|''	|NOT NULL	|0
INDEX		|1		|parent_taskid

TABLE|task_acknowledge|taskid|0
FIELD		|taskid		|t_id		|	|NOT NULL	|0			|1|task
FIELD		|acknowledgeid	|t_id		|	|NOT NULL	|0			|-|acknowledges

TABLE|sysmap_shape|sysmap_shapeid|ZBX_TEMPLATE
FIELD		|sysmap_shapeid	|t_id		|	|NOT NULL	|0
FIELD		|sysmapid	|t_id		|	|NOT NULL	|0			|1|sysmaps
FIELD		|type		|t_integer	|'0'	|NOT NULL	|0
FIELD		|x		|t_integer	|'0'	|NOT NULL	|0
FIELD		|y		|t_integer	|'0'	|NOT NULL	|0
FIELD		|width		|t_integer	|'200'	|NOT NULL	|0
FIELD		|height		|t_integer	|'200'	|NOT NULL	|0
FIELD		|text		|t_shorttext	|''	|NOT NULL	|0
FIELD		|font		|t_integer	|'9'	|NOT NULL	|0
FIELD		|font_size	|t_integer	|'11'	|NOT NULL	|0
FIELD		|font_color	|t_varchar(6)	|'000000'|NOT NULL	|0
FIELD		|text_halign	|t_integer	|'0'	|NOT NULL	|0
FIELD		|text_valign	|t_integer	|'0'	|NOT NULL	|0
FIELD		|border_type	|t_integer	|'0'	|NOT NULL	|0
FIELD		|border_width	|t_integer	|'1'	|NOT NULL	|0
FIELD		|border_color	|t_varchar(6)	|'000000'|NOT NULL	|0
FIELD		|background_color|t_varchar(6)	|''	|NOT NULL	|0
FIELD		|zindex		|t_integer	|'0'	|NOT NULL	|0
INDEX		|1		|sysmapid

TABLE|sysmap_element_trigger|selement_triggerid|ZBX_TEMPLATE
FIELD		|selement_triggerid	|t_id	|	|NOT NULL	|0
FIELD		|selementid		|t_id	|	|NOT NULL	|0			|1|sysmaps_elements
FIELD		|triggerid		|t_id	|	|NOT NULL	|0			|2|triggers
UNIQUE		|1			|selementid,triggerid
INDEX		|2			|triggerid

TABLE|httptest_field|httptest_fieldid|ZBX_TEMPLATE
FIELD		|httptest_fieldid	|t_id		|	|NOT NULL	|0
FIELD		|httptestid		|t_id		|	|NOT NULL	|ZBX_PROXY	|1|httptest	|		|RESTRICT
FIELD		|type			|t_integer	|'0'	|NOT NULL	|ZBX_PROXY
FIELD		|name			|t_varchar(255)	|''	|NOT NULL	|ZBX_PROXY
FIELD		|value			|t_shorttext	|''	|NOT NULL	|ZBX_PROXY
INDEX		|1			|httptestid
CHANGELOG	|12

TABLE|httpstep_field|httpstep_fieldid|ZBX_TEMPLATE
FIELD		|httpstep_fieldid	|t_id		|	|NOT NULL	|0
FIELD		|httpstepid		|t_id		|	|NOT NULL	|ZBX_PROXY	|1|httpstep	|		|RESTRICT
FIELD		|type			|t_integer	|'0'	|NOT NULL	|ZBX_PROXY
FIELD		|name			|t_varchar(255)	|''	|NOT NULL	|ZBX_PROXY
FIELD		|value			|t_shorttext	|''	|NOT NULL	|ZBX_PROXY
INDEX		|1			|httpstepid
CHANGELOG	|15

TABLE|dashboard|dashboardid|ZBX_DASHBOARD
FIELD		|dashboardid	|t_id		|	|NOT NULL	|0
FIELD		|name		|t_varchar(255)	|	|NOT NULL	|0
FIELD		|userid		|t_id		|	|NULL		|0			|1|users	|	|RESTRICT
FIELD		|private	|t_integer	|'1'	|NOT NULL	|0
FIELD		|templateid	|t_id		|	|NULL		|0			|2|hosts	|hostid
FIELD		|display_period	|t_integer	|'30'	|NOT NULL	|0
FIELD		|auto_start	|t_integer	|'1'	|NOT NULL	|0
FIELD		|uuid		|t_varchar(32)	|''	|NOT NULL	|0
INDEX		|1		|userid
INDEX		|2		|templateid

TABLE|dashboard_user|dashboard_userid|ZBX_DASHBOARD
FIELD		|dashboard_userid|t_id		|	|NOT NULL	|0
FIELD		|dashboardid	|t_id		|	|NOT NULL	|0			|1|dashboard
FIELD		|userid		|t_id		|	|NOT NULL	|0			|2|users
FIELD		|permission	|t_integer	|'2'	|NOT NULL	|0
UNIQUE		|1		|dashboardid,userid
INDEX		|2		|userid

TABLE|dashboard_usrgrp|dashboard_usrgrpid|ZBX_DASHBOARD
FIELD		|dashboard_usrgrpid|t_id	|	|NOT NULL	|0
FIELD		|dashboardid	|t_id		|	|NOT NULL	|0			|1|dashboard
FIELD		|usrgrpid	|t_id		|	|NOT NULL	|0			|2|usrgrp
FIELD		|permission	|t_integer	|'2'	|NOT NULL	|0
UNIQUE		|1		|dashboardid,usrgrpid
INDEX		|2		|usrgrpid

TABLE|dashboard_page|dashboard_pageid|ZBX_DASHBOARD
FIELD		|dashboard_pageid|t_id		|	|NOT NULL	|0
FIELD		|dashboardid	|t_id		|	|NOT NULL	|0		|1|dashboard
FIELD		|name		|t_varchar(255)	|''	|NOT NULL	|0
FIELD		|display_period	|t_integer	|'0'	|NOT NULL	|0
FIELD		|sortorder	|t_integer	|'0'	|NOT NULL	|0
INDEX		|1		|dashboardid

TABLE|widget|widgetid|ZBX_DASHBOARD
FIELD		|widgetid	|t_id		|	|NOT NULL	|0
FIELD		|type		|t_varchar(255)	|''	|NOT NULL	|0
FIELD		|name		|t_varchar(255)	|''	|NOT NULL	|0
FIELD		|x		|t_integer	|'0'	|NOT NULL	|0
FIELD		|y		|t_integer	|'0'	|NOT NULL	|0
FIELD		|width		|t_integer	|'1'	|NOT NULL	|0
FIELD		|height		|t_integer	|'2'	|NOT NULL	|0
FIELD		|view_mode	|t_integer	|'0'	|NOT NULL	|0
FIELD		|dashboard_pageid|t_id		|	|NOT NULL	|0		|1|dashboard_page
INDEX		|1		|dashboard_pageid

TABLE|widget_field|widget_fieldid|ZBX_DASHBOARD
FIELD		|widget_fieldid	|t_id		|	|NOT NULL	|0
FIELD		|widgetid	|t_id		|	|NOT NULL	|0			|1|widget
FIELD		|type		|t_integer	|'0'	|NOT NULL	|0
FIELD		|name		|t_varchar(255)	|''	|NOT NULL	|0
FIELD		|value_int	|t_integer	|'0'	|NOT NULL	|0
FIELD		|value_str	|t_varchar(2048)|''	|NOT NULL	|0
FIELD		|value_groupid	|t_id		|	|NULL		|0			|2|hstgrp	|groupid
FIELD		|value_hostid	|t_id		|	|NULL		|0			|3|hosts	|hostid
FIELD		|value_itemid	|t_id		|	|NULL		|0			|4|items	|itemid
FIELD		|value_graphid	|t_id		|	|NULL		|0			|5|graphs	|graphid
FIELD		|value_sysmapid	|t_id		|	|NULL		|0			|6|sysmaps	|sysmapid
FIELD		|value_serviceid|t_id		|	|NULL		|0			|7|services	|serviceid
FIELD		|value_slaid	|t_id		|	|NULL		|0			|8|sla		|slaid
FIELD		|value_userid	|t_id		|	|NULL		|0			|9|users	|userid
FIELD		|value_actionid	|t_id		|	|NULL		|0			|10|actions	|actionid
FIELD		|value_mediatypeid|t_id		|	|NULL		|0			|11|media_type	|mediatypeid
INDEX		|1		|widgetid
INDEX		|2		|value_groupid
INDEX		|3		|value_hostid
INDEX		|4		|value_itemid
INDEX		|5		|value_graphid
INDEX		|6		|value_sysmapid
INDEX		|7		|value_serviceid
INDEX		|8		|value_slaid
INDEX		|9		|value_userid
INDEX		|10		|value_actionid
INDEX		|11		|value_mediatypeid

TABLE|task_check_now|taskid|0
FIELD		|taskid		|t_id		|	|NOT NULL	|0			|1|task
FIELD		|itemid		|t_id		|	|NOT NULL	|0			|-|items

TABLE|event_suppress|event_suppressid|0
FIELD		|event_suppressid|t_id		|	|NOT NULL	|0
FIELD		|eventid	|t_id		|	|NOT NULL	|0			|1|events
FIELD		|maintenanceid	|t_id		|	|NULL		|0			|2|maintenances
FIELD		|suppress_until	|t_time		|'0'	|NOT NULL	|0
FIELD		|userid		|t_id		|	|NULL		|0			|3|users
UNIQUE		|1		|eventid,maintenanceid
INDEX		|2		|suppress_until
INDEX		|3		|maintenanceid
INDEX		|4		|userid

TABLE|maintenance_tag|maintenancetagid|ZBX_DATA
FIELD		|maintenancetagid|t_id		|	|NOT NULL	|0
FIELD		|maintenanceid	|t_id		|	|NOT NULL	|0			|1|maintenances
FIELD		|tag		|t_varchar(255)	|''	|NOT NULL	|0
FIELD		|operator	|t_integer	|'2'	|NOT NULL	|0
FIELD		|value		|t_varchar(255)	|''	|NOT NULL	|0
INDEX		|1		|maintenanceid

TABLE|lld_macro_path|lld_macro_pathid|ZBX_TEMPLATE
FIELD		|lld_macro_pathid|t_id		|	|NOT NULL	|0
FIELD		|itemid		|t_id		|	|NOT NULL	|0			|1|items
FIELD		|lld_macro	|t_varchar(255)	|''	|NOT NULL	|0
FIELD		|path		|t_varchar(255)	|''	|NOT NULL	|0
UNIQUE		|1		|itemid,lld_macro

TABLE|host_tag|hosttagid|ZBX_TEMPLATE
FIELD		|hosttagid	|t_id		|	|NOT NULL	|0
FIELD		|hostid		|t_id		|	|NOT NULL	|0			|1|hosts	|		|RESTRICT
FIELD		|tag		|t_varchar(255)	|''	|NOT NULL	|0
FIELD		|value		|t_varchar(255)	|''	|NOT NULL	|0
FIELD		|automatic	|t_integer	|'0'	|NOT NULL	|0
INDEX		|1		|hostid
CHANGELOG	|2

TABLE|config_autoreg_tls|autoreg_tlsid|ZBX_DATA
FIELD		|autoreg_tlsid	|t_id		|	|NOT NULL	|0
FIELD		|tls_psk_identity|t_varchar(128)|''	|NOT NULL	|ZBX_PROXY
FIELD		|tls_psk	|t_varchar(512)	|''	|NOT NULL	|ZBX_PROXY
UNIQUE		|1		|tls_psk_identity

TABLE|module|moduleid|ZBX_DATA
FIELD		|moduleid	|t_id		|	|NOT NULL	|0
FIELD		|id		|t_varchar(255)	|''	|NOT NULL	|0
FIELD		|relative_path	|t_varchar(255)	|''	|NOT NULL	|0
FIELD		|status		|t_integer	|'0'	|NOT NULL	|0
FIELD		|config		|t_shorttext	|''	|NOT NULL	|0

TABLE|interface_snmp|interfaceid|ZBX_TEMPLATE
FIELD		|interfaceid	|t_id		|	|NOT NULL	|0			|1|interface
FIELD		|version	|t_integer	|'2'	|NOT NULL	|ZBX_PROXY
FIELD		|bulk		|t_integer	|'1'	|NOT NULL	|ZBX_PROXY
FIELD		|community	|t_varchar(64)	|''	|NOT NULL	|ZBX_PROXY
FIELD		|securityname	|t_varchar(64)	|''	|NOT NULL	|ZBX_PROXY
FIELD		|securitylevel	|t_integer	|'0'	|NOT NULL	|ZBX_PROXY
FIELD		|authpassphrase	|t_varchar(64)	|''	|NOT NULL	|ZBX_PROXY
FIELD		|privpassphrase	|t_varchar(64)	|''	|NOT NULL	|ZBX_PROXY
FIELD		|authprotocol	|t_integer	|'0'	|NOT NULL	|ZBX_PROXY
FIELD		|privprotocol	|t_integer	|'0'	|NOT NULL	|ZBX_PROXY
FIELD		|contextname	|t_varchar(255)	|''	|NOT NULL	|ZBX_PROXY
FIELD		|max_repetitions|t_integer	|'10'	|NOT NULL	|ZBX_PROXY

TABLE|lld_override|lld_overrideid|ZBX_TEMPLATE
FIELD		|lld_overrideid	|t_id		|	|NOT NULL	|0
FIELD		|itemid		|t_id		|	|NOT NULL	|0	|1|items
FIELD		|name		|t_varchar(255)	|''	|NOT NULL	|0
FIELD		|step		|t_integer	|'0'	|NOT NULL	|0
FIELD		|evaltype	|t_integer	|'0'	|NOT NULL	|0
FIELD		|formula	|t_varchar(255)	|''	|NOT NULL	|0
FIELD		|stop		|t_integer	|'0'	|NOT NULL	|0
UNIQUE		|1		|itemid,name

TABLE|lld_override_condition|lld_override_conditionid|ZBX_TEMPLATE
FIELD	|lld_override_conditionid	|t_id		|	|NOT NULL	|0
FIELD	|lld_overrideid			|t_id		|	|NOT NULL	|0	|1|lld_override
FIELD	|operator			|t_integer	|'8'	|NOT NULL	|0
FIELD	|macro				|t_varchar(64)	|''	|NOT NULL	|0
FIELD	|value				|t_varchar(255)	|''	|NOT NULL	|0
INDEX	|1				|lld_overrideid

TABLE|lld_override_operation|lld_override_operationid|ZBX_TEMPLATE
FIELD	|lld_override_operationid	|t_id		|	|NOT NULL	|0
FIELD	|lld_overrideid			|t_id		|	|NOT NULL	|0	|1|lld_override
FIELD	|operationobject		|t_integer	|'0'	|NOT NULL	|0
FIELD	|operator			|t_integer	|'0'	|NOT NULL	|0
FIELD	|value				|t_varchar(255)	|''	|NOT NULL	|0
INDEX	|1				|lld_overrideid

TABLE|lld_override_opstatus|lld_override_operationid|ZBX_TEMPLATE
FIELD	|lld_override_operationid	|t_id		|	|NOT NULL	|0	|1|lld_override_operation
FIELD	|status				|t_integer	|'0'	|NOT NULL	|0

TABLE|lld_override_opdiscover|lld_override_operationid|ZBX_TEMPLATE
FIELD	|lld_override_operationid	|t_id		|	|NOT NULL	|0	|1|lld_override_operation
FIELD	|discover			|t_integer	|'0'	|NOT NULL	|0

TABLE|lld_override_opperiod|lld_override_operationid|ZBX_TEMPLATE
FIELD	|lld_override_operationid	|t_id		|	|NOT NULL	|0	|1|lld_override_operation
FIELD	|delay				|t_varchar(1024)|'0'	|NOT NULL	|0

TABLE|lld_override_ophistory|lld_override_operationid|ZBX_TEMPLATE
FIELD	|lld_override_operationid	|t_id		|	|NOT NULL	|0	|1|lld_override_operation
FIELD	|history			|t_varchar(255)	|'90d'	|NOT NULL	|0

TABLE|lld_override_optrends|lld_override_operationid|ZBX_TEMPLATE
FIELD	|lld_override_operationid	|t_id		|	|NOT NULL	|0	|1|lld_override_operation
FIELD	|trends				|t_varchar(255)	|'365d'	|NOT NULL	|0

TABLE|lld_override_opseverity|lld_override_operationid|ZBX_TEMPLATE
FIELD	|lld_override_operationid	|t_id		|	|NOT NULL	|0	|1|lld_override_operation
FIELD	|severity			|t_integer	|'0'	|NOT NULL	|0

TABLE|lld_override_optag|lld_override_optagid|ZBX_TEMPLATE
FIELD	|lld_override_optagid		|t_id		|	|NOT NULL	|0
FIELD	|lld_override_operationid	|t_id		|	|NOT NULL	|0	|1|lld_override_operation
FIELD	|tag				|t_varchar(255)	|''	|NOT NULL	|0
FIELD	|value				|t_varchar(255)	|''	|NOT NULL	|0
INDEX	|1				|lld_override_operationid

TABLE|lld_override_optemplate|lld_override_optemplateid|ZBX_TEMPLATE
FIELD	|lld_override_optemplateid	|t_id		|	|NOT NULL	|0
FIELD	|lld_override_operationid	|t_id		|	|NOT NULL	|0	|1|lld_override_operation
FIELD	|templateid			|t_id		|	|NOT NULL	|0	|2|hosts	|hostid	|RESTRICT
UNIQUE	|1				|lld_override_operationid,templateid
INDEX	|2				|templateid

TABLE|lld_override_opinventory|lld_override_operationid|ZBX_TEMPLATE
FIELD	|lld_override_operationid	|t_id		|	|NOT NULL	|0	|1|lld_override_operation
FIELD	|inventory_mode			|t_integer	|'0'	|NOT NULL	|0

TABLE|trigger_queue|trigger_queueid|0
FIELD		|trigger_queueid|t_id		|	|NOT NULL	|0
FIELD		|objectid	|t_id		|	|NOT NULL	|0
FIELD		|type		|t_integer	|'0'	|NOT NULL	|0
FIELD		|clock		|t_time		|'0'	|NOT NULL	|0
FIELD		|ns		|t_nanosec	|'0'	|NOT NULL	|0

TABLE|item_parameter|item_parameterid|ZBX_TEMPLATE
FIELD		|item_parameterid|t_id		|	|NOT NULL	|0
FIELD		|itemid		|t_id		|	|NOT NULL	|ZBX_PROXY		|1|items
FIELD		|name		|t_varchar(255)	|''	|NOT NULL	|ZBX_PROXY
FIELD		|value		|t_varchar(2048)|''	|NOT NULL	|ZBX_PROXY
INDEX		|1		|itemid

TABLE|role_rule|role_ruleid|ZBX_DATA
FIELD		|role_ruleid	|t_id		|	|NOT NULL	|0
FIELD		|roleid		|t_id		|	|NOT NULL	|0			|1|role
FIELD		|type		|t_integer	|'0'	|NOT NULL	|0
FIELD		|name		|t_varchar(255)	|''	|NOT NULL	|0
FIELD		|value_int	|t_integer	|'0'	|NOT NULL	|0
FIELD		|value_str	|t_varchar(255)	|''	|NOT NULL	|0
FIELD		|value_moduleid	|t_id		|	|NULL		|0			|2|module	|moduleid
FIELD		|value_serviceid|t_id		|	|NULL	|0			|3|services	|serviceid
INDEX		|1		|roleid
INDEX		|2		|value_moduleid
INDEX		|3		|value_serviceid

TABLE|token|tokenid|ZBX_DATA
FIELD	|tokenid	|t_id		|	|NOT NULL	|0
FIELD	|name		|t_varchar(64)	|''	|NOT NULL	|0
FIELD	|description	|t_shorttext	|''	|NOT NULL	|0
FIELD	|userid		|t_id		|	|NOT NULL	|0	|1	|users
FIELD	|token		|t_varchar(128)	|	|NULL		|0
FIELD	|lastaccess	|t_integer	|'0'	|NOT NULL	|0
FIELD	|status		|t_integer	|'0'	|NOT NULL	|0
FIELD	|expires_at	|t_time		|'0'	|NOT NULL	|0
FIELD	|created_at	|t_time		|'0'	|NOT NULL	|0
FIELD	|creator_userid	|t_id		|	|NULL		|0	|2	|users	|userid	|RESTRICT
INDEX	|1		|name
UNIQUE	|2		|userid,name
UNIQUE	|3		|token
INDEX	|4		|creator_userid

TABLE|item_tag|itemtagid|ZBX_TEMPLATE
FIELD		|itemtagid	|t_id		|	|NOT NULL	|0
FIELD		|itemid		|t_id		|	|NOT NULL	|0			|1|items	|		|RESTRICT
FIELD		|tag		|t_varchar(255)	|''	|NOT NULL	|0
FIELD		|value		|t_varchar(255)	|''	|NOT NULL	|0
INDEX		|1		|itemid
CHANGELOG	|4

TABLE|httptest_tag|httptesttagid|ZBX_TEMPLATE
FIELD		|httptesttagid	|t_id		|	|NOT NULL	|0
FIELD		|httptestid	|t_id			|	|NOT NULL	|0		|1|httptest
FIELD		|tag		|t_varchar(255)	|''	|NOT NULL	|0
FIELD		|value		|t_varchar(255)	|''	|NOT NULL	|0
INDEX		|1		|httptestid

TABLE|sysmaps_element_tag|selementtagid|ZBX_TEMPLATE
FIELD		|selementtagid	|t_id		|	|NOT NULL	|0
FIELD		|selementid	|t_id			|	|NOT NULL	|0		|1|sysmaps_elements
FIELD		|tag		|t_varchar(255)	|''	|NOT NULL	|0
FIELD		|value		|t_varchar(255)	|''	|NOT NULL	|0
FIELD		|operator	|t_integer		|'0'|NOT NULL	|0
INDEX		|1		|selementid

TABLE|report|reportid|ZBX_DATA
FIELD		|reportid	|t_id		|	|NOT NULL	|0
FIELD		|userid		|t_id		|	|NOT NULL	|0		|1|users|userid
FIELD		|name		|t_varchar(255)	|''	|NOT NULL	|0
FIELD		|description	|t_varchar(2048)|''	|NOT NULL	|0
FIELD		|status		|t_integer	|'0'	|NOT NULL	|0
FIELD		|dashboardid	|t_id		|	|NOT NULL	|0		|2|dashboard|dashboardid
FIELD		|period		|t_integer	|'0'	|NOT NULL	|0
FIELD		|cycle		|t_integer	|'0'	|NOT NULL	|0
FIELD		|weekdays	|t_integer	|'0'	|NOT NULL	|0
FIELD		|start_time	|t_integer	|'0'	|NOT NULL	|0
FIELD		|active_since	|t_integer	|'0'	|NOT NULL	|0
FIELD		|active_till	|t_integer	|'0'	|NOT NULL	|0
FIELD		|state		|t_integer	|'0'	|NOT NULL	|ZBX_NODATA
FIELD		|lastsent	|t_time	|'0'		|NOT NULL	|ZBX_NODATA
FIELD		|info		|t_varchar(2048)|''	|NOT NULL	|ZBX_NODATA
UNIQUE		|1		|name
INDEX		|2		|userid
INDEX		|3		|dashboardid

TABLE|report_param|reportparamid|ZBX_DATA
FIELD		|reportparamid	|t_id		|	|NOT NULL	|0
FIELD		|reportid	|t_id		|	|NOT NULL	|0		|1|report|reportid
FIELD		|name		|t_varchar(255)	|''	|NOT NULL	|0
FIELD		|value		|t_shorttext	|''	|NOT NULL	|0
INDEX		|1		|reportid

TABLE|report_user|reportuserid|ZBX_DATA
FIELD		|reportuserid	|t_id		|	|NOT NULL	|0
FIELD		|reportid	|t_id		|	|NOT NULL	|0		|1|report|reportid
FIELD		|userid		|t_id		|	|NOT NULL	|0		|2|users|userid
FIELD		|exclude	|t_integer	|'0'	|NOT NULL	|0
FIELD		|access_userid	|t_id		|	|NULL		|0		|3|users|userid		|RESTRICT
INDEX		|1		|reportid
INDEX		|2		|userid
INDEX		|3		|access_userid

TABLE|report_usrgrp|reportusrgrpid|ZBX_DATA
FIELD		|reportusrgrpid|t_id		|	|NOT NULL	|0
FIELD		|reportid	|t_id		|	|NOT NULL	|0		|1|report|reportid
FIELD		|usrgrpid	|t_id		|	|NOT NULL	|0		|2|usrgrp|usrgrpid
FIELD		|access_userid	|t_id		|	|NULL		|0		|3|users|userid		|RESTRICT
INDEX		|1		|reportid
INDEX		|2		|usrgrpid
INDEX		|3		|access_userid

TABLE|service_problem_tag|service_problem_tagid|ZBX_DATA
FIELD		|service_problem_tagid	|t_id		|	|NOT NULL	|0
FIELD		|serviceid		|t_id		|	|NOT NULL	|0	|1|services|serviceid
FIELD		|tag			|t_varchar(255)	|''	|NOT NULL	|0
FIELD		|operator		|t_integer	|'0'	|NOT NULL	|0
FIELD		|value			|t_varchar(255)	|''	|NOT NULL	|0
INDEX		|1			|serviceid

TABLE|service_problem|service_problemid|ZBX_DATA
FIELD		|service_problemid	|t_id		|	|NOT NULL	|0
FIELD		|eventid		|t_id		|	|NOT NULL	|0	|1|problem|eventid
FIELD		|serviceid		|t_id		|	|NOT NULL	|0	|2|services|serviceid
FIELD		|severity		|t_integer	|'0'	|NOT NULL	|0
INDEX		|1			|eventid
INDEX		|2			|serviceid

TABLE|service_tag|servicetagid|0
FIELD		|servicetagid	|t_id		|	|NOT NULL	|0
FIELD		|serviceid	|t_id		|	|NOT NULL	|0		|1|services|serviceid
FIELD		|tag		|t_varchar(255)	|''	|NOT NULL	|0
FIELD		|value		|t_varchar(255)	|''	|NOT NULL	|0
INDEX		|1		|serviceid

TABLE|service_status_rule|service_status_ruleid|ZBX_DATA
FIELD		|service_status_ruleid|t_id	|	|NOT NULL	|0
FIELD		|serviceid	|t_id		|	|NOT NULL	|0		|1|services|serviceid
FIELD		|type		|t_integer	|'0'	|NOT NULL	|0
FIELD		|limit_value	|t_integer	|'0'	|NOT NULL	|0
FIELD		|limit_status	|t_integer	|'0'	|NOT NULL	|0
FIELD		|new_status	|t_integer	|'0'	|NOT NULL	|0
INDEX		|1		|serviceid

TABLE|ha_node|ha_nodeid|ZBX_DATA
FIELD		|ha_nodeid	|t_cuid		|	|NOT NULL	|0
FIELD		|name		|t_varchar(255)	|''	|NOT NULL	|0
FIELD		|address	|t_varchar(255)	|''	|NOT NULL	|0
FIELD		|port		|t_integer	|'10051'|NOT NULL	|0
FIELD		|lastaccess	|t_integer	|'0'	|NOT NULL	|0
FIELD		|status		|t_integer	|'0'	|NOT NULL	|0
FIELD		|ha_sessionid	|t_cuid		|''	|NOT NULL	|0
UNIQUE		|1		|name
INDEX		|2		|status,lastaccess

TABLE|sla|slaid|ZBX_DATA
FIELD		|slaid		|t_id		|	|NOT NULL	|0
FIELD		|name		|t_varchar(255)	|''	|NOT NULL	|0
FIELD		|period		|t_integer	|'0'	|NOT NULL	|0
FIELD		|slo		|t_double	|'99.9'	|NOT NULL	|0
FIELD		|effective_date	|t_integer	|'0'	|NOT NULL	|0
FIELD		|timezone	|t_varchar(50)	|'UTC'	|NOT NULL	|ZBX_NODATA
FIELD		|status		|t_integer	|'1'	|NOT NULL	|0
FIELD		|description	|t_shorttext	|''	|NOT NULL	|0
UNIQUE		|1		|name

TABLE|sla_schedule|sla_scheduleid|ZBX_DATA
FIELD		|sla_scheduleid	|t_id		|	|NOT NULL	|0
FIELD		|slaid		|t_id		|	|NOT NULL	|0		|1|sla|slaid
FIELD		|period_from	|t_integer	|'0'	|NOT NULL	|0
FIELD		|period_to	|t_integer	|'0'	|NOT NULL	|0
INDEX		|1		|slaid

TABLE|sla_excluded_downtime|sla_excluded_downtimeid|ZBX_DATA
FIELD		|sla_excluded_downtimeid|t_id		|	|NOT NULL	|0
FIELD		|slaid			|t_id		|	|NOT NULL	|0	|1|sla|slaid
FIELD		|name			|t_varchar(255)	|''	|NOT NULL	|0
FIELD		|period_from		|t_integer	|'0'	|NOT NULL	|0
FIELD		|period_to		|t_integer	|'0'	|NOT NULL	|0
INDEX		|1			|slaid

TABLE|sla_service_tag|sla_service_tagid|0
FIELD		|sla_service_tagid	|t_id		|	|NOT NULL	|0
FIELD		|slaid			|t_id		|	|NOT NULL	|0	|1|sla|slaid
FIELD		|tag			|t_varchar(255)	|''	|NOT NULL	|0
FIELD		|operator		|t_integer	|'0'	|NOT NULL	|0
FIELD		|value			|t_varchar(255)	|''	|NOT NULL	|0
INDEX		|1			|slaid

TABLE|host_rtdata|hostid|ZBX_TEMPLATE
FIELD		|hostid			|t_id		|	|NOT NULL	|0	|1|hosts|hostid
FIELD		|active_available	|t_integer	|'0'	|NOT NULL	|0

TABLE|userdirectory|userdirectoryid|0
FIELD		|userdirectoryid	|t_id			|		|NOT NULL	|0
FIELD		|name				|t_varchar(128)	|''		|NOT NULL	|0
FIELD		|description		|t_shorttext	|''		|NOT NULL	|0
FIELD		|idp_type			|t_integer		|'1'	|NOT NULL	|0
FIELD		|provision_status	|t_integer		|'0'	|NOT NULL	|0
INDEX		|1			|idp_type

TABLE|userdirectory_ldap|userdirectoryid|0
FIELD		|userdirectoryid		|t_id			|		|NOT NULL	|0	|1|userdirectory
FIELD		|host					|t_varchar(255)	|''		|NOT NULL	|0
FIELD		|port					|t_integer		|'389'	|NOT NULL	|0
FIELD		|base_dn				|t_varchar(255)	|''		|NOT NULL	|0
FIELD		|search_attribute		|t_varchar(128)	|''		|NOT NULL	|0
FIELD		|bind_dn				|t_varchar(255)	|''		|NOT NULL	|0
FIELD		|bind_password			|t_varchar(128)	|''		|NOT NULL	|0
FIELD		|start_tls				|t_integer		|'0'	|NOT NULL	|0
FIELD		|search_filter			|t_varchar(255)	|''		|NOT NULL	|0
FIELD		|group_basedn			|t_varchar(255)	|''		|NOT NULL	|0
FIELD		|group_name				|t_varchar(255)	|''		|NOT NULL	|0
FIELD		|group_member			|t_varchar(255)	|''		|NOT NULL	|0
FIELD		|user_ref_attr			|t_varchar(255)	|''		|NOT NULL	|0
FIELD		|group_filter			|t_varchar(255)	|''		|NOT NULL	|0
FIELD		|group_membership		|t_varchar(255)	|''		|NOT NULL	|0
FIELD		|user_username			|t_varchar(255)	|''		|NOT NULL	|0
FIELD		|user_lastname			|t_varchar(255)	|''		|NOT NULL	|0

TABLE|userdirectory_saml|userdirectoryid|0
FIELD		|userdirectoryid		|t_id			|		|NOT NULL	|0	|1|userdirectory
FIELD		|idp_entityid			|t_varchar(1024)|''		|NOT NULL	|0
FIELD		|sso_url				|t_varchar(2048)|''		|NOT NULL	|0
FIELD		|slo_url				|t_varchar(2048)|''		|NOT NULL	|0
FIELD		|username_attribute		|t_varchar(128)	|''		|NOT NULL	|0
FIELD		|sp_entityid			|t_varchar(1024)|''		|NOT NULL	|0
FIELD		|nameid_format			|t_varchar(2048)|''		|NOT NULL	|0
FIELD		|sign_messages			|t_integer		|'0'	|NOT NULL	|0
FIELD		|sign_assertions		|t_integer		|'0'	|NOT NULL	|0
FIELD		|sign_authn_requests	|t_integer		|'0'	|NOT NULL	|0
FIELD		|sign_logout_requests	|t_integer		|'0'	|NOT NULL	|0
FIELD		|sign_logout_responses	|t_integer		|'0'	|NOT NULL	|0
FIELD		|encrypt_nameid			|t_integer		|'0'	|NOT NULL	|0
FIELD		|encrypt_assertions		|t_integer		|'0'	|NOT NULL	|0
FIELD		|group_name				|t_varchar(255)	|''		|NOT NULL	|0
FIELD		|user_username			|t_varchar(255)	|''		|NOT NULL	|0
FIELD		|user_lastname			|t_varchar(255)	|''		|NOT NULL	|0
FIELD		|scim_status			|t_integer		|'0'	|NOT NULL	|0

TABLE|userdirectory_media|userdirectory_mediaid|0
FIELD		|userdirectory_mediaid	|t_id			|	|NOT NULL	|0
FIELD		|userdirectoryid	|t_id			|	|NOT NULL	|0	|1	|userdirectory
FIELD		|mediatypeid		|t_id			|	|NOT NULL	|0	|2	|media_type
FIELD		|name				|t_varchar(64)	|''	|NOT NULL	|0
FIELD		|attribute			|t_varchar(255)	|''	|NOT NULL	|0
FIELD		|active			|t_integer		|'0'	|NOT NULL	|0
FIELD		|severity		|t_integer		|'63'	|NOT NULL	|0
FIELD		|period			|t_varchar(1024)	|'1-7,00:00-24:00'|NOT NULL|0
INDEX		|1	|userdirectoryid
INDEX		|2	|mediatypeid

TABLE|userdirectory_usrgrp|userdirectory_usrgrpid|0
FIELD		|userdirectory_usrgrpid		|t_id		|	|NOT NULL	|0
FIELD		|userdirectory_idpgroupid	|t_id		|	|NOT NULL	|0	|1	|userdirectory_idpgroup
FIELD		|usrgrpid					|t_id		|	|NOT NULL	|0	|2	|usrgrp
UNIQUE		|1	|userdirectory_idpgroupid,usrgrpid
INDEX		|2	|usrgrpid
INDEX		|3	|userdirectory_idpgroupid

TABLE|userdirectory_idpgroup|userdirectory_idpgroupid|0
FIELD		|userdirectory_idpgroupid	|t_id			|	|NOT NULL	|0
FIELD		|userdirectoryid		|t_id			|	|NOT NULL	|0	|1	|userdirectory
FIELD		|roleid					|t_id			|	|NOT NULL	|0	|2	|role
FIELD		|name					|t_varchar(255)	|''	|NOT NULL	|0
INDEX		|1	|userdirectoryid
INDEX		|2	|roleid

TABLE|changelog|changelogid|0
FIELD		|changelogid	|t_serial	|	|NOT NULL	|0
FIELD		|object		|t_integer	|'0'	|NOT NULL	|0
FIELD		|objectid	|t_id		|	|NOT NULL	|0
FIELD		|operation	|t_integer	|'0'	|NOT NULL	|0
FIELD		|clock		|t_integer	|'0'	|NOT NULL	|0
INDEX		|1		|clock

TABLE|scim_group|scim_groupid|0
FIELD		|scim_groupid	|t_id			|	|NOT NULL	|0
FIELD		|name			|t_varchar(64)	|''	|NOT NULL	|0
UNIQUE		|1		|name

TABLE|user_scim_group|user_scim_groupid|0
FIELD		|user_scim_groupid	|t_id	|	|NOT NULL	|0
FIELD		|userid				|t_id	|	|NOT NULL	|0	|1|users
FIELD		|scim_groupid		|t_id	|	|NOT NULL	|0	|2|scim_group
INDEX		|1	|userid
INDEX		|2	|scim_groupid

TABLE|connector|connectorid|ZBX_DATA
FIELD		|connectorid	|t_id		|	|NOT NULL	|0
FIELD		|name		|t_varchar(255)	|''	|NOT NULL	|0
FIELD		|protocol	|t_integer	|'0'	|NOT NULL	|0
FIELD		|data_type	|t_integer	|'0'	|NOT NULL	|0
FIELD		|url		|t_varchar(2048)|''	|NOT NULL	|0
FIELD		|max_records	|t_integer	|'0'	|NOT NULL	|0
FIELD		|max_senders	|t_integer	|'1'	|NOT NULL	|0
FIELD		|max_attempts	|t_integer	|'1'	|NOT NULL	|0
FIELD		|timeout	|t_varchar(255)	|'5s'	|NOT NULL	|0
FIELD		|http_proxy	|t_varchar(255)	|''	|NOT NULL	|0
FIELD		|authtype	|t_integer	|'0'	|NOT NULL	|0
FIELD		|username	|t_varchar(255)	|''	|NOT NULL	|0
FIELD		|password	|t_varchar(255)	|''	|NOT NULL	|0
FIELD		|token		|t_varchar(128)	|''	|NOT NULL	|0
FIELD		|verify_peer	|t_integer	|'1'	|NOT NULL	|0
FIELD		|verify_host	|t_integer	|'1'	|NOT NULL	|0
FIELD		|ssl_cert_file	|t_varchar(255)	|''	|NOT NULL	|0
FIELD		|ssl_key_file	|t_varchar(255)	|''	|NOT NULL	|0
FIELD		|ssl_key_password|t_varchar(64)	|''	|NOT NULL	|0
FIELD		|description	|t_shorttext	|''	|NOT NULL	|0
FIELD		|status		|t_integer	|'1'	|NOT NULL	|0
FIELD		|tags_evaltype	|t_integer	|'0'	|NOT NULL	|0
FIELD		|item_value_type|t_integer	|'31'	|NOT NULL	|0
FIELD		|attempt_interval|t_varchar(32)	|'5s'	|NOT NULL	|0
UNIQUE		|1		|name
CHANGELOG	|17

TABLE|connector_tag|connector_tagid|0
FIELD	|connector_tagid|t_id		|	|NOT NULL	|0
FIELD	|connectorid	|t_id		|	|NOT NULL	|0	|1|connector|	|RESTRICT
FIELD	|tag		|t_varchar(255)	|''	|NOT NULL	|0
FIELD	|operator	|t_integer	|'0'	|NOT NULL	|0
FIELD	|value		|t_varchar(255)	|''	|NOT NULL	|0
INDEX	|1		|connectorid
CHANGELOG	|18

TABLE|proxy|proxyid|0
FIELD		|proxyid		|t_id		|		|NOT NULL	|0
FIELD		|name			|t_varchar(128)	|''		|NOT NULL	|0
FIELD		|operating_mode		|t_integer	|'0'		|NOT NULL	|0
FIELD		|description		|t_shorttext	|''		|NOT NULL	|0
FIELD		|tls_connect		|t_integer	|'1'		|NOT NULL	|0
FIELD		|tls_accept		|t_integer	|'1'		|NOT NULL	|0
FIELD		|tls_issuer		|t_varchar(1024)|''		|NOT NULL	|0
FIELD		|tls_subject		|t_varchar(1024)|''		|NOT NULL	|0
FIELD		|tls_psk_identity	|t_varchar(128)	|''		|NOT NULL	|0
FIELD		|tls_psk		|t_varchar(512)	|''		|NOT NULL	|0
FIELD		|allowed_addresses	|t_varchar(255)	|''		|NOT NULL	|0
FIELD		|address		|t_varchar(255)	|'127.0.0.1'	|NOT NULL	|0
FIELD		|port			|t_varchar(64)	|'10051'	|NOT NULL	|0
FIELD		|custom_timeouts	|t_integer	|'0'		|NOT NULL	|0
FIELD		|timeout_zabbix_agent	|t_varchar(255)	|''		|NOT NULL	|0
FIELD		|timeout_simple_check	|t_varchar(255)	|''		|NOT NULL	|0
FIELD		|timeout_snmp_agent	|t_varchar(255)	|''		|NOT NULL	|0
FIELD		|timeout_external_check	|t_varchar(255)	|''		|NOT NULL	|0
FIELD		|timeout_db_monitor	|t_varchar(255)	|''		|NOT NULL	|0
FIELD		|timeout_http_agent	|t_varchar(255)	|''		|NOT NULL	|0
FIELD		|timeout_ssh_agent	|t_varchar(255)	|''		|NOT NULL	|0
FIELD		|timeout_telnet_agent	|t_varchar(255)	|''		|NOT NULL	|0
FIELD		|timeout_script		|t_varchar(255)	|''		|NOT NULL	|0
UNIQUE		|1		|name
CHANGELOG	|19

TABLE|proxy_rtdata|proxyid|0
FIELD		|proxyid	|t_id		|	|NOT NULL	|0		|1|proxy|proxyid
FIELD		|lastaccess	|t_integer	|'0'	|NOT NULL	|ZBX_NODATA
FIELD		|version	|t_integer	|'0'	|NOT NULL	|ZBX_NODATA
FIELD		|compatibility	|t_integer	|'0'	|NOT NULL	|ZBX_NODATA

TABLE|dbversion|dbversionid|
FIELD		|dbversionid	|t_id		|	|NOT NULL	|0
FIELD		|mandatory	|t_integer	|'0'	|NOT NULL	|
FIELD		|optional	|t_integer	|'0'	|NOT NULL	|
<<<<<<< HEAD
ROW		|1		|6050216	|6050216
=======
ROW		|1		|6050210	|6050210
>>>>>>> 79855cca
<|MERGE_RESOLUTION|>--- conflicted
+++ resolved
@@ -2241,8 +2241,4 @@
 FIELD		|dbversionid	|t_id		|	|NOT NULL	|0
 FIELD		|mandatory	|t_integer	|'0'	|NOT NULL	|
 FIELD		|optional	|t_integer	|'0'	|NOT NULL	|
-<<<<<<< HEAD
-ROW		|1		|6050216	|6050216
-=======
-ROW		|1		|6050210	|6050210
->>>>>>> 79855cca
+ROW		|1		|6050217	|6050217