--
-- Zabbix
-- Copyright (C) 2001-2013 Zabbix SIA
--
-- This program is free software; you can redistribute it and/or modify
-- it under the terms of the GNU General Public License as published by
-- the Free Software Foundation; either version 2 of the License, or
-- (at your option) any later version.
--
-- This program is distributed in the hope that it will be useful,
-- but WITHOUT ANY WARRANTY; without even the implied warranty of
-- MERCHANTABILITY or FITNESS FOR A PARTICULAR PURPOSE. See the
-- GNU General Public License for more details.
--
-- You should have received a copy of the GNU General Public License
-- along with this program; if not, write to the Free Software
-- Foundation, Inc., 51 Franklin Street, Fifth Floor, Boston, MA  02110-1301, USA.
--

--
-- Do not use spaces
-- Tables must be sorted to match referential integrity rules
--

TABLE|maintenances|maintenanceid|ZBX_SYNC,ZBX_DATA
FIELD		|maintenanceid	|t_id		|	|NOT NULL	|0
FIELD		|name		|t_varchar(128)	|''	|NOT NULL	|ZBX_SYNC
FIELD		|maintenance_type|t_integer	|'0'	|NOT NULL	|ZBX_SYNC
FIELD		|description	|t_shorttext	|''	|NOT NULL	|ZBX_SYNC
FIELD		|active_since	|t_integer	|'0'	|NOT NULL	|ZBX_SYNC
FIELD		|active_till	|t_integer	|'0'	|NOT NULL	|ZBX_SYNC
INDEX		|1		|active_since,active_till

TABLE|hosts|hostid|ZBX_SYNC,ZBX_DATA
FIELD		|hostid		|t_id		|	|NOT NULL	|0
FIELD		|proxy_hostid	|t_id		|	|NULL		|ZBX_SYNC		|1|hosts	|hostid		|RESTRICT
FIELD		|host		|t_varchar(64)	|''	|NOT NULL	|ZBX_SYNC,ZBX_PROXY
FIELD		|status		|t_integer	|'0'	|NOT NULL	|ZBX_SYNC,ZBX_PROXY
FIELD		|disable_until	|t_integer	|'0'	|NOT NULL	|ZBX_NODATA
FIELD		|error		|t_varchar(128)	|''	|NOT NULL	|ZBX_SYNC,ZBX_NODATA
FIELD		|available	|t_integer	|'0'	|NOT NULL	|ZBX_SYNC,ZBX_NODATA
FIELD		|errors_from	|t_integer	|'0'	|NOT NULL	|ZBX_NODATA
FIELD		|lastaccess	|t_integer	|'0'	|NOT NULL	|ZBX_SYNC,ZBX_NODATA
FIELD		|ipmi_authtype	|t_integer	|'0'	|NOT NULL	|ZBX_SYNC,ZBX_PROXY
FIELD		|ipmi_privilege	|t_integer	|'2'	|NOT NULL	|ZBX_SYNC,ZBX_PROXY
FIELD		|ipmi_username	|t_varchar(16)	|''	|NOT NULL	|ZBX_SYNC,ZBX_PROXY
FIELD		|ipmi_password	|t_varchar(20)	|''	|NOT NULL	|ZBX_SYNC,ZBX_PROXY
FIELD		|ipmi_disable_until|t_integer	|'0'	|NOT NULL	|ZBX_NODATA
FIELD		|ipmi_available	|t_integer	|'0'	|NOT NULL	|ZBX_SYNC,ZBX_NODATA
FIELD		|snmp_disable_until|t_integer	|'0'	|NOT NULL	|ZBX_NODATA
FIELD		|snmp_available	|t_integer	|'0'	|NOT NULL	|ZBX_SYNC,ZBX_NODATA
FIELD		|maintenanceid	|t_id		|	|NULL		|ZBX_SYNC,ZBX_NODATA	|2|maintenances	|		|RESTRICT
FIELD		|maintenance_status|t_integer	|'0'	|NOT NULL	|ZBX_SYNC,ZBX_NODATA
FIELD		|maintenance_type|t_integer	|'0'	|NOT NULL	|ZBX_SYNC,ZBX_NODATA
FIELD		|maintenance_from|t_integer	|'0'	|NOT NULL	|ZBX_SYNC,ZBX_NODATA
FIELD		|ipmi_errors_from|t_integer	|'0'	|NOT NULL	|ZBX_NODATA
FIELD		|snmp_errors_from|t_integer	|'0'	|NOT NULL	|ZBX_NODATA
FIELD		|ipmi_error	|t_varchar(128)	|''	|NOT NULL	|ZBX_SYNC,ZBX_NODATA
FIELD		|snmp_error	|t_varchar(128)	|''	|NOT NULL	|ZBX_SYNC,ZBX_NODATA
FIELD		|jmx_disable_until|t_integer	|'0'	|NOT NULL	|ZBX_NODATA
FIELD		|jmx_available	|t_integer	|'0'	|NOT NULL	|ZBX_SYNC,ZBX_NODATA
FIELD		|jmx_errors_from|t_integer	|'0'	|NOT NULL	|ZBX_NODATA
FIELD		|jmx_error	|t_varchar(128)	|''	|NOT NULL	|ZBX_SYNC,ZBX_NODATA
FIELD		|name		|t_varchar(64)	|''	|NOT NULL	|ZBX_SYNC,ZBX_PROXY
FIELD		|flags		|t_integer	|'0'	|NOT NULL	|ZBX_SYNC
FIELD		|templateid	|t_id		|	|NULL		|ZBX_SYNC		|3|hosts	|hostid
INDEX		|1		|host
INDEX		|2		|status
INDEX		|3		|proxy_hostid
INDEX		|4		|name

TABLE|groups|groupid|ZBX_SYNC,ZBX_DATA
FIELD		|groupid	|t_id		|	|NOT NULL	|0
FIELD		|name		|t_varchar(64)	|''	|NOT NULL	|ZBX_SYNC
FIELD		|internal	|t_integer	|'0'	|NOT NULL	|ZBX_SYNC
FIELD		|flags		|t_integer	|'0'	|NOT NULL	|ZBX_SYNC
INDEX		|1		|name

TABLE|group_prototype|group_prototypeid|ZBX_SYNC,ZBX_DATA
FIELD		|group_prototypeid|t_id		|	|NOT NULL	|0
FIELD		|hostid		|t_id		|	|NOT NULL	|ZBX_SYNC		|1|hosts
FIELD		|name		|t_varchar(64)	|''	|NOT NULL	|ZBX_SYNC
FIELD		|groupid	|t_id		|	|NULL		|ZBX_SYNC		|2|groups	|		|RESTRICT
FIELD		|templateid	|t_id		|	|NULL		|ZBX_SYNC		|3|group_prototype|group_prototypeid
INDEX		|1		|hostid

TABLE|group_discovery|groupid|ZBX_SYNC,ZBX_DATA
FIELD		|groupid	|t_id		|	|NOT NULL	|ZBX_SYNC		|1|groups
FIELD		|parent_group_prototypeid|t_id	|	|NOT NULL	|ZBX_SYNC		|2|group_prototype|group_prototypeid|RESTRICT
FIELD		|name		|t_varchar(64)	|''	|NOT NULL	|ZBX_NODATA
FIELD		|lastcheck	|t_integer	|'0'	|NOT NULL	|ZBX_NODATA
FIELD		|ts_delete	|t_time		|'0'	|NOT NULL	|ZBX_NODATA

TABLE|screens|screenid|ZBX_SYNC,ZBX_DATA
FIELD		|screenid	|t_id		|	|NOT NULL	|0
FIELD		|name		|t_varchar(255)	|	|NOT NULL	|ZBX_SYNC
FIELD		|hsize		|t_integer	|'1'	|NOT NULL	|ZBX_SYNC
FIELD		|vsize		|t_integer	|'1'	|NOT NULL	|ZBX_SYNC
FIELD		|templateid	|t_id		|	|NULL		|ZBX_SYNC		|1|hosts	|hostid

TABLE|screens_items|screenitemid|ZBX_SYNC,ZBX_DATA
FIELD		|screenitemid	|t_id		|	|NOT NULL	|0
FIELD		|screenid	|t_id		|	|NOT NULL	|ZBX_SYNC		|1|screens
FIELD		|resourcetype	|t_integer	|'0'	|NOT NULL	|ZBX_SYNC
FIELD		|resourceid	|t_id		|'0'	|NOT NULL	|ZBX_SYNC
FIELD		|width		|t_integer	|'320'	|NOT NULL	|ZBX_SYNC
FIELD		|height		|t_integer	|'200'	|NOT NULL	|ZBX_SYNC
FIELD		|x		|t_integer	|'0'	|NOT NULL	|ZBX_SYNC
FIELD		|y		|t_integer	|'0'	|NOT NULL	|ZBX_SYNC
FIELD		|colspan	|t_integer	|'0'	|NOT NULL	|ZBX_SYNC
FIELD		|rowspan	|t_integer	|'0'	|NOT NULL	|ZBX_SYNC
FIELD		|elements	|t_integer	|'25'	|NOT NULL	|ZBX_SYNC
FIELD		|valign		|t_integer	|'0'	|NOT NULL	|ZBX_SYNC
FIELD		|halign		|t_integer	|'0'	|NOT NULL	|ZBX_SYNC
FIELD		|style		|t_integer	|'0'	|NOT NULL	|ZBX_SYNC
FIELD		|url		|t_varchar(255)	|''	|NOT NULL	|ZBX_SYNC
FIELD		|dynamic	|t_integer	|'0'	|NOT NULL	|ZBX_SYNC
FIELD		|sort_triggers	|t_integer	|'0'	|NOT NULL	|ZBX_SYNC
FIELD		|application	|t_varchar(255)	|''	|NOT NULL	|ZBX_SYNC

TABLE|slideshows|slideshowid|ZBX_SYNC,ZBX_DATA
FIELD		|slideshowid	|t_id		|	|NOT NULL	|0
FIELD		|name		|t_varchar(255)	|''	|NOT NULL	|ZBX_SYNC
FIELD		|delay		|t_integer	|'0'	|NOT NULL	|ZBX_SYNC

TABLE|slides|slideid|ZBX_SYNC,ZBX_DATA
FIELD		|slideid	|t_id		|	|NOT NULL	|0
FIELD		|slideshowid	|t_id		|	|NOT NULL	|ZBX_SYNC		|1|slideshows
FIELD		|screenid	|t_id		|	|NOT NULL	|ZBX_SYNC		|2|screens
FIELD		|step		|t_integer	|'0'	|NOT NULL	|ZBX_SYNC
FIELD		|delay		|t_integer	|'0'	|NOT NULL	|ZBX_SYNC
INDEX		|slides_1	|slideshowid

TABLE|drules|druleid|ZBX_SYNC,ZBX_DATA
FIELD		|druleid	|t_id		|	|NOT NULL	|0
FIELD		|proxy_hostid	|t_id		|	|NULL		|ZBX_SYNC		|1|hosts	|hostid		|RESTRICT
FIELD		|name		|t_varchar(255)	|''	|NOT NULL	|ZBX_SYNC
FIELD		|iprange	|t_varchar(255)	|''	|NOT NULL	|ZBX_SYNC,ZBX_PROXY
FIELD		|delay		|t_integer	|'3600'	|NOT NULL	|ZBX_SYNC,ZBX_PROXY
FIELD		|nextcheck	|t_integer	|'0'	|NOT NULL	|ZBX_SYNC,ZBX_NODATA
FIELD		|status		|t_integer	|'0'	|NOT NULL	|ZBX_SYNC

TABLE|dchecks|dcheckid|ZBX_SYNC,ZBX_DATA
FIELD		|dcheckid	|t_id		|	|NOT NULL	|0
FIELD		|druleid	|t_id		|	|NOT NULL	|ZBX_SYNC,ZBX_PROXY	|1|drules
FIELD		|type		|t_integer	|'0'	|NOT NULL	|ZBX_SYNC,ZBX_PROXY
FIELD		|key_		|t_varchar(255)	|''	|NOT NULL	|ZBX_SYNC,ZBX_PROXY
FIELD		|snmp_community	|t_varchar(255)	|''	|NOT NULL	|ZBX_SYNC,ZBX_PROXY
FIELD		|ports		|t_varchar(255)	|'0'	|NOT NULL	|ZBX_SYNC,ZBX_PROXY
FIELD		|snmpv3_securityname|t_varchar(64)|''	|NOT NULL	|ZBX_SYNC,ZBX_PROXY
FIELD		|snmpv3_securitylevel|t_integer	|'0'	|NOT NULL	|ZBX_SYNC,ZBX_PROXY
FIELD		|snmpv3_authpassphrase|t_varchar(64)|''	|NOT NULL	|ZBX_SYNC,ZBX_PROXY
FIELD		|snmpv3_privpassphrase|t_varchar(64)|''	|NOT NULL	|ZBX_SYNC,ZBX_PROXY
FIELD		|uniq		|t_integer	|'0'	|NOT NULL	|ZBX_SYNC,ZBX_PROXY
FIELD		|snmpv3_authprotocol|t_integer	|'0'	|NOT NULL	|ZBX_SYNC,ZBX_PROXY
FIELD		|snmpv3_privprotocol|t_integer	|'0'	|NOT NULL	|ZBX_SYNC,ZBX_PROXY
FIELD		|snmpv3_contextname|t_varchar(255)|''	|NOT NULL	|ZBX_SYNC,ZBX_PROXY
INDEX		|1		|druleid

TABLE|applications|applicationid|ZBX_SYNC,ZBX_DATA
FIELD		|applicationid	|t_id		|	|NOT NULL	|0
FIELD		|hostid		|t_id		|	|NOT NULL	|ZBX_SYNC		|1|hosts
FIELD		|name		|t_varchar(255)	|''	|NOT NULL	|ZBX_SYNC
UNIQUE		|2		|hostid,name

TABLE|httptest|httptestid|ZBX_SYNC,ZBX_DATA
FIELD		|httptestid	|t_id		|	|NOT NULL	|0
FIELD		|name		|t_varchar(64)	|''	|NOT NULL	|ZBX_SYNC,ZBX_PROXY
FIELD		|applicationid	|t_id		|	|NULL		|ZBX_SYNC		|1|applications	|		|RESTRICT
FIELD		|nextcheck	|t_integer	|'0'	|NOT NULL	|ZBX_SYNC,ZBX_NODATA
FIELD		|delay		|t_integer	|'60'	|NOT NULL	|ZBX_SYNC,ZBX_PROXY
FIELD		|status		|t_integer	|'0'	|NOT NULL	|ZBX_SYNC
FIELD		|variables	|t_shorttext	|''	|NOT NULL	|ZBX_SYNC,ZBX_PROXY
FIELD		|agent		|t_varchar(255)	|''	|NOT NULL	|ZBX_SYNC,ZBX_PROXY
FIELD		|authentication	|t_integer	|'0'	|NOT NULL	|ZBX_SYNC,ZBX_PROXY,ZBX_NODATA
FIELD		|http_user	|t_varchar(64)	|''	|NOT NULL	|ZBX_SYNC,ZBX_PROXY,ZBX_NODATA
FIELD		|http_password	|t_varchar(64)	|''	|NOT NULL	|ZBX_SYNC,ZBX_PROXY,ZBX_NODATA
FIELD		|hostid		|t_id		|	|NOT NULL	|ZBX_SYNC,ZBX_PROXY	|2|hosts
FIELD		|templateid	|t_id		|	|NULL		|ZBX_SYNC		|3|httptest	|httptestid
FIELD		|http_proxy	|t_varchar(255)	|''	|NOT NULL	|ZBX_SYNC,ZBX_PROXY,ZBX_NODATA
FIELD		|retries	|t_integer	|'1'	|NOT NULL	|ZBX_SYNC,ZBX_PROXY,ZBX_NODATA
INDEX		|httptest_1	|applicationid
UNIQUE		|2		|hostid,name
INDEX		|3		|status
INDEX		|4		|templateid

TABLE|httpstep|httpstepid|ZBX_SYNC,ZBX_DATA
FIELD		|httpstepid	|t_id		|	|NOT NULL	|0
FIELD		|httptestid	|t_id		|	|NOT NULL	|ZBX_SYNC,ZBX_PROXY	|1|httptest
FIELD		|name		|t_varchar(64)	|''	|NOT NULL	|ZBX_SYNC,ZBX_PROXY
FIELD		|no		|t_integer	|'0'	|NOT NULL	|ZBX_SYNC,ZBX_PROXY
FIELD		|url		|t_varchar(255)	|''	|NOT NULL	|ZBX_SYNC,ZBX_PROXY
FIELD		|timeout	|t_integer	|'30'	|NOT NULL	|ZBX_SYNC,ZBX_PROXY
FIELD		|posts		|t_shorttext	|''	|NOT NULL	|ZBX_SYNC,ZBX_PROXY
FIELD		|required	|t_varchar(255)	|''	|NOT NULL	|ZBX_SYNC,ZBX_PROXY
FIELD		|status_codes	|t_varchar(255)	|''	|NOT NULL	|ZBX_SYNC,ZBX_PROXY
FIELD		|variables	|t_shorttext	|''	|NOT NULL	|ZBX_SYNC,ZBX_PROXY
INDEX		|httpstep_1	|httptestid

TABLE|interface|interfaceid|ZBX_SYNC,ZBX_DATA
FIELD		|interfaceid	|t_id		|	|NOT NULL	|0
FIELD		|hostid		|t_id		|	|NOT NULL	|ZBX_SYNC,ZBX_PROXY	|1|hosts
FIELD		|main		|t_integer	|'0'	|NOT NULL	|ZBX_SYNC,ZBX_PROXY
FIELD		|type		|t_integer	|'0'	|NOT NULL	|ZBX_SYNC,ZBX_PROXY
FIELD		|useip		|t_integer	|'1'	|NOT NULL	|ZBX_SYNC,ZBX_PROXY
FIELD		|ip		|t_varchar(39)	|'127.0.0.1'|NOT NULL	|ZBX_SYNC,ZBX_PROXY
FIELD		|dns		|t_varchar(64)	|''	|NOT NULL	|ZBX_SYNC,ZBX_PROXY
FIELD		|port		|t_varchar(64)	|'10050'|NOT NULL	|ZBX_SYNC,ZBX_PROXY
INDEX		|1		|hostid,type
INDEX		|2		|ip,dns

TABLE|valuemaps|valuemapid|ZBX_SYNC,ZBX_DATA
FIELD		|valuemapid	|t_id		|	|NOT NULL	|0
FIELD		|name		|t_varchar(64)	|''	|NOT NULL	|ZBX_SYNC
INDEX		|1		|name

TABLE|items|itemid|ZBX_SYNC,ZBX_DATA
FIELD		|itemid		|t_id		|	|NOT NULL	|0
FIELD		|type		|t_integer	|'0'	|NOT NULL	|ZBX_SYNC,ZBX_PROXY
FIELD		|snmp_community	|t_varchar(64)	|''	|NOT NULL	|ZBX_SYNC,ZBX_PROXY
FIELD		|snmp_oid	|t_varchar(255)	|''	|NOT NULL	|ZBX_SYNC,ZBX_PROXY
FIELD		|hostid		|t_id		|	|NOT NULL	|ZBX_SYNC,ZBX_PROXY	|1|hosts
FIELD		|name		|t_varchar(255)	|''	|NOT NULL	|ZBX_SYNC
FIELD		|key_		|t_varchar(255)	|''	|NOT NULL	|ZBX_SYNC,ZBX_PROXY
FIELD		|delay		|t_integer	|'0'	|NOT NULL	|ZBX_SYNC,ZBX_PROXY
FIELD		|history	|t_integer	|'90'	|NOT NULL	|ZBX_SYNC
FIELD		|trends		|t_integer	|'365'	|NOT NULL	|ZBX_SYNC
FIELD		|status		|t_integer	|'0'	|NOT NULL	|ZBX_SYNC,ZBX_PROXY
FIELD		|value_type	|t_integer	|'0'	|NOT NULL	|ZBX_SYNC,ZBX_PROXY
FIELD		|trapper_hosts	|t_varchar(255)	|''	|NOT NULL	|ZBX_SYNC,ZBX_PROXY
FIELD		|units		|t_varchar(255)	|''	|NOT NULL	|ZBX_SYNC
FIELD		|multiplier	|t_integer	|'0'	|NOT NULL	|ZBX_SYNC
FIELD		|delta		|t_integer	|'0'	|NOT NULL	|ZBX_SYNC
FIELD		|snmpv3_securityname|t_varchar(64)|''	|NOT NULL	|ZBX_SYNC,ZBX_PROXY
FIELD		|snmpv3_securitylevel|t_integer	|'0'	|NOT NULL	|ZBX_SYNC,ZBX_PROXY
FIELD		|snmpv3_authpassphrase|t_varchar(64)|''	|NOT NULL	|ZBX_SYNC,ZBX_PROXY
FIELD		|snmpv3_privpassphrase|t_varchar(64)|''	|NOT NULL	|ZBX_SYNC,ZBX_PROXY
FIELD		|formula	|t_varchar(255)	|'1'	|NOT NULL	|ZBX_SYNC,ZBX_PROXY
FIELD		|error		|t_varchar(128)	|''	|NOT NULL	|ZBX_SYNC,ZBX_NODATA
FIELD		|lastlogsize	|t_bigint	|'0'	|NOT NULL	|ZBX_NODATA
FIELD		|logtimefmt	|t_varchar(64)	|''	|NOT NULL	|ZBX_SYNC,ZBX_PROXY
FIELD		|templateid	|t_id		|	|NULL		|ZBX_SYNC		|2|items	|itemid
FIELD		|valuemapid	|t_id		|	|NULL		|ZBX_SYNC		|3|valuemaps	|		|RESTRICT
FIELD		|delay_flex	|t_varchar(255)	|''	|NOT NULL	|ZBX_SYNC,ZBX_PROXY
FIELD		|params		|t_shorttext	|''	|NOT NULL	|ZBX_SYNC,ZBX_PROXY
FIELD		|ipmi_sensor	|t_varchar(128)	|''	|NOT NULL	|ZBX_SYNC,ZBX_PROXY
FIELD		|data_type	|t_integer	|'0'	|NOT NULL	|ZBX_SYNC,ZBX_PROXY
FIELD		|authtype	|t_integer	|'0'	|NOT NULL	|ZBX_SYNC,ZBX_PROXY
FIELD		|username	|t_varchar(64)	|''	|NOT NULL	|ZBX_SYNC,ZBX_PROXY
FIELD		|password	|t_varchar(64)	|''	|NOT NULL	|ZBX_SYNC,ZBX_PROXY
FIELD		|publickey	|t_varchar(64)	|''	|NOT NULL	|ZBX_SYNC,ZBX_PROXY
FIELD		|privatekey	|t_varchar(64)	|''	|NOT NULL	|ZBX_SYNC,ZBX_PROXY
FIELD		|mtime		|t_integer	|'0'	|NOT NULL	|ZBX_NODATA
FIELD		|flags		|t_integer	|'0'	|NOT NULL	|ZBX_SYNC,ZBX_PROXY
FIELD		|filter		|t_varchar(255)	|''	|NOT NULL	|ZBX_SYNC,ZBX_PROXY
FIELD		|interfaceid	|t_id		|	|NULL		|ZBX_SYNC,ZBX_PROXY	|4|interface	|		|RESTRICT
FIELD		|port		|t_varchar(64)	|''	|NOT NULL	|ZBX_SYNC,ZBX_PROXY
FIELD		|description	|t_shorttext	|''	|NOT NULL	|ZBX_SYNC
FIELD		|inventory_link	|t_integer	|'0'	|NOT NULL	|ZBX_SYNC
FIELD		|lifetime	|t_varchar(64)	|'30'	|NOT NULL	|ZBX_SYNC
FIELD		|snmpv3_authprotocol|t_integer	|'0'	|NOT NULL	|ZBX_SYNC,ZBX_PROXY
FIELD		|snmpv3_privprotocol|t_integer	|'0'	|NOT NULL	|ZBX_SYNC,ZBX_PROXY
FIELD		|state		|t_integer	|'0'	|NOT NULL	|ZBX_SYNC,ZBX_NODATA
FIELD		|snmpv3_contextname|t_varchar(255)|''	|NOT NULL	|ZBX_SYNC,ZBX_PROXY
UNIQUE		|1		|hostid,key_
INDEX		|3		|status
INDEX		|4		|templateid
INDEX		|5		|valuemapid

TABLE|httpstepitem|httpstepitemid|ZBX_SYNC,ZBX_DATA
FIELD		|httpstepitemid	|t_id		|	|NOT NULL	|0
FIELD		|httpstepid	|t_id		|	|NOT NULL	|ZBX_SYNC,ZBX_PROXY	|1|httpstep
FIELD		|itemid		|t_id		|	|NOT NULL	|ZBX_SYNC,ZBX_PROXY	|2|items
FIELD		|type		|t_integer	|'0'	|NOT NULL	|ZBX_SYNC,ZBX_PROXY
UNIQUE		|httpstepitem_1	|httpstepid,itemid

TABLE|httptestitem|httptestitemid|ZBX_SYNC,ZBX_DATA
FIELD		|httptestitemid	|t_id		|	|NOT NULL	|0
FIELD		|httptestid	|t_id		|	|NOT NULL	|ZBX_SYNC,ZBX_PROXY	|1|httptest
FIELD		|itemid		|t_id		|	|NOT NULL	|ZBX_SYNC,ZBX_PROXY	|2|items
FIELD		|type		|t_integer	|'0'	|NOT NULL	|ZBX_SYNC,ZBX_PROXY
UNIQUE		|httptestitem_1	|httptestid,itemid

TABLE|media_type|mediatypeid|ZBX_SYNC,ZBX_DATA
FIELD		|mediatypeid	|t_id		|	|NOT NULL	|0
FIELD		|type		|t_integer	|'0'	|NOT NULL	|ZBX_SYNC
FIELD		|description	|t_varchar(100)	|''	|NOT NULL	|ZBX_SYNC
FIELD		|smtp_server	|t_varchar(255)	|''	|NOT NULL	|ZBX_SYNC
FIELD		|smtp_helo	|t_varchar(255)	|''	|NOT NULL	|ZBX_SYNC
FIELD		|smtp_email	|t_varchar(255)	|''	|NOT NULL	|ZBX_SYNC
FIELD		|exec_path	|t_varchar(255)	|''	|NOT NULL	|ZBX_SYNC
FIELD		|gsm_modem	|t_varchar(255)	|''	|NOT NULL	|ZBX_SYNC
FIELD		|username	|t_varchar(255)	|''	|NOT NULL	|ZBX_SYNC
FIELD		|passwd		|t_varchar(255)	|''	|NOT NULL	|ZBX_SYNC
FIELD		|status		|t_integer	|'0'	|NOT NULL	|ZBX_SYNC

TABLE|users|userid|ZBX_SYNC,ZBX_DATA
FIELD		|userid		|t_id		|	|NOT NULL	|0
FIELD		|alias		|t_varchar(100)	|''	|NOT NULL	|ZBX_SYNC
FIELD		|name		|t_varchar(100)	|''	|NOT NULL	|ZBX_SYNC
FIELD		|surname	|t_varchar(100)	|''	|NOT NULL	|ZBX_SYNC
FIELD		|passwd		|t_char(32)	|''	|NOT NULL	|ZBX_SYNC
FIELD		|url		|t_varchar(255)	|''	|NOT NULL	|ZBX_SYNC
FIELD		|autologin	|t_integer	|'0'	|NOT NULL	|ZBX_SYNC
FIELD		|autologout	|t_integer	|'900'	|NOT NULL	|ZBX_SYNC
FIELD		|lang		|t_varchar(5)	|'en_GB'|NOT NULL	|ZBX_SYNC
FIELD		|refresh	|t_integer	|'30'	|NOT NULL	|ZBX_SYNC
FIELD		|type		|t_integer	|'1'	|NOT NULL	|ZBX_SYNC
FIELD		|theme		|t_varchar(128)	|'default'|NOT NULL	|ZBX_SYNC
FIELD		|attempt_failed	|t_integer	|0	|NOT NULL	|ZBX_SYNC,ZBX_NODATA
FIELD		|attempt_ip	|t_varchar(39)	|''	|NOT NULL	|ZBX_SYNC,ZBX_NODATA
FIELD		|attempt_clock	|t_integer	|0	|NOT NULL	|ZBX_SYNC,ZBX_NODATA
FIELD		|rows_per_page	|t_integer	|50	|NOT NULL	|ZBX_SYNC
INDEX		|1		|alias

TABLE|usrgrp|usrgrpid|ZBX_SYNC,ZBX_DATA
FIELD		|usrgrpid	|t_id		|	|NOT NULL	|0
FIELD		|name		|t_varchar(64)	|''	|NOT NULL	|ZBX_SYNC
FIELD		|gui_access	|t_integer	|'0'	|NOT NULL	|ZBX_SYNC
FIELD		|users_status	|t_integer	|'0'	|NOT NULL	|ZBX_SYNC
FIELD		|debug_mode	|t_integer	|'0'	|NOT NULL	|ZBX_SYNC
INDEX		|1		|name

TABLE|users_groups|id|ZBX_SYNC,ZBX_DATA
FIELD		|id		|t_id		|	|NOT NULL	|0
FIELD		|usrgrpid	|t_id		|	|NOT NULL	|ZBX_SYNC		|1|usrgrp
FIELD		|userid		|t_id		|	|NOT NULL	|ZBX_SYNC		|2|users
UNIQUE		|1		|usrgrpid,userid

TABLE|scripts|scriptid|ZBX_SYNC,ZBX_DATA
FIELD		|scriptid	|t_id		|	|NOT NULL	|0
FIELD		|name		|t_varchar(255)	|''	|NOT NULL	|ZBX_SYNC
FIELD		|command	|t_varchar(255)	|''	|NOT NULL	|ZBX_SYNC
FIELD		|host_access	|t_integer	|'2'	|NOT NULL	|ZBX_SYNC
FIELD		|usrgrpid	|t_id		|	|NULL		|ZBX_SYNC		|1|usrgrp	|		|RESTRICT
FIELD		|groupid	|t_id		|	|NULL		|ZBX_SYNC		|2|groups	|		|RESTRICT
FIELD		|description	|t_shorttext	|''	|NOT NULL	|ZBX_SYNC
FIELD		|confirmation	|t_varchar(255)	|''	|NOT NULL	|ZBX_SYNC
FIELD		|type		|t_integer	|'0'	|NOT NULL	|ZBX_SYNC
FIELD		|execute_on	|t_integer	|'1'	|NOT NULL	|ZBX_SYNC

TABLE|actions|actionid|ZBX_SYNC,ZBX_DATA
FIELD		|actionid	|t_id		|	|NOT NULL	|0
FIELD		|name		|t_varchar(255)	|''	|NOT NULL	|ZBX_SYNC
FIELD		|eventsource	|t_integer	|'0'	|NOT NULL	|ZBX_SYNC
FIELD		|evaltype	|t_integer	|'0'	|NOT NULL	|ZBX_SYNC
FIELD		|status		|t_integer	|'0'	|NOT NULL	|ZBX_SYNC
FIELD		|esc_period	|t_integer	|'0'	|NOT NULL	|ZBX_SYNC
FIELD		|def_shortdata	|t_varchar(255)	|''	|NOT NULL	|ZBX_SYNC
FIELD		|def_longdata	|t_shorttext	|''	|NOT NULL	|ZBX_SYNC
FIELD		|recovery_msg	|t_integer	|'0'	|NOT NULL	|ZBX_SYNC
FIELD		|r_shortdata	|t_varchar(255)	|''	|NOT NULL	|ZBX_SYNC
FIELD		|r_longdata	|t_shorttext	|''	|NOT NULL	|ZBX_SYNC
INDEX		|1		|eventsource,status

TABLE|operations|operationid|ZBX_SYNC,ZBX_DATA
FIELD		|operationid	|t_id		|	|NOT NULL	|0
FIELD		|actionid	|t_id		|	|NOT NULL	|ZBX_SYNC		|1|actions
FIELD		|operationtype	|t_integer	|'0'	|NOT NULL	|ZBX_SYNC
FIELD		|esc_period	|t_integer	|'0'	|NOT NULL	|ZBX_SYNC
FIELD		|esc_step_from	|t_integer	|'1'	|NOT NULL	|ZBX_SYNC
FIELD		|esc_step_to	|t_integer	|'1'	|NOT NULL	|ZBX_SYNC
FIELD		|evaltype	|t_integer	|'0'	|NOT NULL	|ZBX_SYNC
INDEX		|1		|actionid

TABLE|opmessage|operationid|ZBX_SYNC,ZBX_DATA
FIELD		|operationid	|t_id		|	|NOT NULL	|0			|1|operations
FIELD		|default_msg	|t_integer	|'0'	|NOT NULL	|ZBX_SYNC
FIELD		|subject	|t_varchar(255)	|''	|NOT NULL	|ZBX_SYNC
FIELD		|message	|t_shorttext	|''	|NOT NULL	|ZBX_SYNC
FIELD		|mediatypeid	|t_id		|	|NULL		|ZBX_SYNC		|2|media_type	|		|RESTRICT

TABLE|opmessage_grp|opmessage_grpid|ZBX_SYNC,ZBX_DATA
FIELD		|opmessage_grpid|t_id		|	|NOT NULL	|0
FIELD		|operationid	|t_id		|	|NOT NULL	|ZBX_SYNC		|1|operations
FIELD		|usrgrpid	|t_id		|	|NOT NULL	|ZBX_SYNC		|2|usrgrp	|		|RESTRICT
UNIQUE		|1		|operationid,usrgrpid

TABLE|opmessage_usr|opmessage_usrid|ZBX_SYNC,ZBX_DATA
FIELD		|opmessage_usrid|t_id		|	|NOT NULL	|0
FIELD		|operationid	|t_id		|	|NOT NULL	|ZBX_SYNC		|1|operations
FIELD		|userid		|t_id		|	|NOT NULL	|ZBX_SYNC		|2|users	|		|RESTRICT
UNIQUE		|1		|operationid,userid

TABLE|opcommand|operationid|ZBX_SYNC,ZBX_DATA
FIELD		|operationid	|t_id		|	|NOT NULL	|0			|1|operations
FIELD		|type		|t_integer	|'0'	|NOT NULL	|ZBX_SYNC
FIELD		|scriptid	|t_id		|	|NULL		|ZBX_SYNC		|2|scripts	|		|RESTRICT
FIELD		|execute_on	|t_integer	|'0'	|NOT NULL	|ZBX_SYNC
FIELD		|port		|t_varchar(64)	|''	|NOT NULL	|ZBX_SYNC
FIELD		|authtype	|t_integer	|'0'	|NOT NULL	|ZBX_SYNC
FIELD		|username	|t_varchar(64)	|''	|NOT NULL	|ZBX_SYNC
FIELD		|password	|t_varchar(64)	|''	|NOT NULL	|ZBX_SYNC
FIELD		|publickey	|t_varchar(64)	|''	|NOT NULL	|ZBX_SYNC
FIELD		|privatekey	|t_varchar(64)	|''	|NOT NULL	|ZBX_SYNC
FIELD		|command	|t_shorttext	|''	|NOT NULL	|ZBX_SYNC

TABLE|opcommand_hst|opcommand_hstid|ZBX_SYNC,ZBX_DATA
FIELD		|opcommand_hstid|t_id		|	|NOT NULL	|0
FIELD		|operationid	|t_id		|	|NOT NULL	|ZBX_SYNC		|1|operations
FIELD		|hostid		|t_id		|	|NULL		|ZBX_SYNC		|2|hosts	|		|RESTRICT
INDEX		|1		|operationid

TABLE|opcommand_grp|opcommand_grpid|ZBX_SYNC,ZBX_DATA
FIELD		|opcommand_grpid|t_id		|	|NOT NULL	|0
FIELD		|operationid	|t_id		|	|NOT NULL	|ZBX_SYNC		|1|operations
FIELD		|groupid	|t_id		|	|NOT NULL	|ZBX_SYNC		|2|groups	|		|RESTRICT
INDEX		|1		|operationid

TABLE|opgroup|opgroupid|ZBX_SYNC,ZBX_DATA
FIELD		|opgroupid	|t_id		|	|NOT NULL	|0
FIELD		|operationid	|t_id		|	|NOT NULL	|ZBX_SYNC		|1|operations
FIELD		|groupid	|t_id		|	|NOT NULL	|ZBX_SYNC		|2|groups	|		|RESTRICT
UNIQUE		|1		|operationid,groupid

TABLE|optemplate|optemplateid|ZBX_SYNC,ZBX_DATA
FIELD		|optemplateid	|t_id		|	|NOT NULL	|0
FIELD		|operationid	|t_id		|	|NOT NULL	|ZBX_SYNC		|1|operations
FIELD		|templateid	|t_id		|	|NOT NULL	|ZBX_SYNC		|2|hosts	|hostid		|RESTRICT
UNIQUE		|1		|operationid,templateid

TABLE|opconditions|opconditionid|ZBX_SYNC,ZBX_DATA
FIELD		|opconditionid	|t_id		|	|NOT NULL	|0
FIELD		|operationid	|t_id		|	|NOT NULL	|ZBX_SYNC		|1|operations
FIELD		|conditiontype	|t_integer	|'0'	|NOT NULL	|ZBX_SYNC
FIELD		|operator	|t_integer	|'0'	|NOT NULL	|ZBX_SYNC
FIELD		|value		|t_varchar(255)	|''	|NOT NULL	|ZBX_SYNC
INDEX		|1		|operationid

TABLE|conditions|conditionid|ZBX_SYNC,ZBX_DATA
FIELD		|conditionid	|t_id		|	|NOT NULL	|0
FIELD		|actionid	|t_id		|	|NOT NULL	|ZBX_SYNC		|1|actions
FIELD		|conditiontype	|t_integer	|'0'	|NOT NULL	|ZBX_SYNC
FIELD		|operator	|t_integer	|'0'	|NOT NULL	|ZBX_SYNC
FIELD		|value		|t_varchar(255)	|''	|NOT NULL	|ZBX_SYNC
INDEX		|1		|actionid

TABLE|config|configid|ZBX_SYNC,ZBX_DATA
FIELD		|configid	|t_id		|	|NOT NULL	|0
FIELD		|refresh_unsupported|t_integer	|'0'	|NOT NULL	|ZBX_SYNC,ZBX_PROXY
FIELD		|work_period	|t_varchar(100)	|'1-5,00:00-24:00'|NOT NULL|ZBX_SYNC
FIELD		|alert_usrgrpid	|t_id		|	|NULL		|ZBX_SYNC		|1|usrgrp	|usrgrpid	|RESTRICT
FIELD		|event_ack_enable|t_integer	|'1'	|NOT NULL	|ZBX_SYNC,ZBX_NODATA
FIELD		|event_expire	|t_integer	|'7'	|NOT NULL	|ZBX_SYNC,ZBX_NODATA
FIELD		|event_show_max	|t_integer	|'100'	|NOT NULL	|ZBX_SYNC,ZBX_NODATA
FIELD		|default_theme	|t_varchar(128)	|'originalblue'|NOT NULL	|ZBX_SYNC,ZBX_NODATA
FIELD		|authentication_type|t_integer	|'0'	|NOT NULL	|ZBX_SYNC,ZBX_NODATA
FIELD		|ldap_host	|t_varchar(255)	|''	|NOT NULL	|ZBX_SYNC,ZBX_NODATA
FIELD		|ldap_port	|t_integer	|389	|NOT NULL	|ZBX_SYNC,ZBX_NODATA
FIELD		|ldap_base_dn	|t_varchar(255)	|''	|NOT NULL	|ZBX_SYNC,ZBX_NODATA
FIELD		|ldap_bind_dn	|t_varchar(255)	|''	|NOT NULL	|ZBX_SYNC,ZBX_NODATA
FIELD		|ldap_bind_password|t_varchar(128)|''	|NOT NULL	|ZBX_SYNC,ZBX_NODATA
FIELD		|ldap_search_attribute|t_varchar(128)|''|NOT NULL	|ZBX_SYNC,ZBX_NODATA
FIELD		|dropdown_first_entry|t_integer	|'1'	|NOT NULL	|ZBX_SYNC,ZBX_NODATA
FIELD		|dropdown_first_remember|t_integer|'1'	|NOT NULL	|ZBX_SYNC,ZBX_NODATA
FIELD		|discovery_groupid|t_id		|	|NOT NULL	|ZBX_SYNC,ZBX_PROXY	|2|groups	|groupid	|RESTRICT
FIELD		|max_in_table	|t_integer	|'50'	|NOT NULL	|ZBX_SYNC,ZBX_NODATA
FIELD		|search_limit	|t_integer	|'1000'	|NOT NULL	|ZBX_SYNC,ZBX_NODATA
FIELD		|severity_color_0|t_varchar(6)	|'DBDBDB'|NOT NULL	|ZBX_SYNC,ZBX_NODATA
FIELD		|severity_color_1|t_varchar(6)	|'D6F6FF'|NOT NULL	|ZBX_SYNC,ZBX_NODATA
FIELD		|severity_color_2|t_varchar(6)	|'FFF6A5'|NOT NULL	|ZBX_SYNC,ZBX_NODATA
FIELD		|severity_color_3|t_varchar(6)	|'FFB689'|NOT NULL	|ZBX_SYNC,ZBX_NODATA
FIELD		|severity_color_4|t_varchar(6)	|'FF9999'|NOT NULL	|ZBX_SYNC,ZBX_NODATA
FIELD		|severity_color_5|t_varchar(6)	|'FF3838'|NOT NULL	|ZBX_SYNC,ZBX_NODATA
FIELD		|severity_name_0|t_varchar(32)	|'Not classified'|NOT NULL|ZBX_SYNC,ZBX_NODATA
FIELD		|severity_name_1|t_varchar(32)	|'Information'|NOT NULL	|ZBX_SYNC,ZBX_NODATA
FIELD		|severity_name_2|t_varchar(32)	|'Warning'|NOT NULL	|ZBX_SYNC,ZBX_NODATA
FIELD		|severity_name_3|t_varchar(32)	|'Average'|NOT NULL	|ZBX_SYNC,ZBX_NODATA
FIELD		|severity_name_4|t_varchar(32)	|'High'	|NOT NULL	|ZBX_SYNC,ZBX_NODATA
FIELD		|severity_name_5|t_varchar(32)	|'Disaster'|NOT NULL	|ZBX_SYNC,ZBX_NODATA
FIELD		|ok_period	|t_integer	|'1800'	|NOT NULL	|ZBX_SYNC,ZBX_NODATA
FIELD		|blink_period	|t_integer	|'1800'	|NOT NULL	|ZBX_SYNC,ZBX_NODATA
FIELD		|problem_unack_color|t_varchar(6)|'DC0000'|NOT NULL	|ZBX_SYNC,ZBX_NODATA
FIELD		|problem_ack_color|t_varchar(6)	|'DC0000'|NOT NULL	|ZBX_SYNC,ZBX_NODATA
FIELD		|ok_unack_color	|t_varchar(6)	|'00AA00'|NOT NULL	|ZBX_SYNC,ZBX_NODATA
FIELD		|ok_ack_color	|t_varchar(6)	|'00AA00'|NOT NULL	|ZBX_SYNC,ZBX_NODATA
FIELD		|problem_unack_style|t_integer	|'1'	|NOT NULL	|ZBX_SYNC,ZBX_NODATA
FIELD		|problem_ack_style|t_integer	|'1'	|NOT NULL	|ZBX_SYNC,ZBX_NODATA
FIELD		|ok_unack_style	|t_integer	|'1'	|NOT NULL	|ZBX_SYNC,ZBX_NODATA
FIELD		|ok_ack_style	|t_integer	|'1'	|NOT NULL	|ZBX_SYNC,ZBX_NODATA
FIELD		|snmptrap_logging|t_integer	|'1'	|NOT NULL	|ZBX_SYNC,ZBX_PROXY,ZBX_NODATA
FIELD		|server_check_interval|t_integer|'10'	|NOT NULL	|ZBX_SYNC,ZBX_NODATA
FIELD		|hk_events_mode	|t_integer	|'1'	|NOT NULL	|ZBX_SYNC,ZBX_NODATA
FIELD		|hk_events_trigger|t_integer	|'365'	|NOT NULL	|ZBX_SYNC,ZBX_NODATA
FIELD		|hk_events_internal|t_integer	|'365'	|NOT NULL	|ZBX_SYNC,ZBX_NODATA
FIELD		|hk_events_discovery|t_integer	|'365'	|NOT NULL	|ZBX_SYNC,ZBX_NODATA
FIELD		|hk_events_autoreg|t_integer	|'365'	|NOT NULL	|ZBX_SYNC,ZBX_NODATA
FIELD		|hk_services_mode|t_integer	|'1'	|NOT NULL	|ZBX_SYNC,ZBX_NODATA
FIELD		|hk_services	|t_integer	|'365'	|NOT NULL	|ZBX_SYNC,ZBX_NODATA
FIELD		|hk_audit_mode	|t_integer	|'1'	|NOT NULL	|ZBX_SYNC,ZBX_NODATA
FIELD		|hk_audit	|t_integer	|'365'	|NOT NULL	|ZBX_SYNC,ZBX_NODATA
FIELD		|hk_sessions_mode|t_integer	|'1'	|NOT NULL	|ZBX_SYNC,ZBX_NODATA
FIELD		|hk_sessions	|t_integer	|'365'	|NOT NULL	|ZBX_SYNC,ZBX_NODATA
FIELD		|hk_history_mode|t_integer	|'1'	|NOT NULL	|ZBX_SYNC,ZBX_NODATA
FIELD		|hk_history_global|t_integer	|'0'	|NOT NULL	|ZBX_SYNC,ZBX_NODATA
FIELD		|hk_history	|t_integer	|'90'	|NOT NULL	|ZBX_SYNC,ZBX_NODATA
FIELD		|hk_trends_mode	|t_integer	|'1'	|NOT NULL	|ZBX_SYNC,ZBX_NODATA
FIELD		|hk_trends_global|t_integer	|'0'	|NOT NULL	|ZBX_SYNC,ZBX_NODATA
FIELD		|hk_trends	|t_integer	|'365'	|NOT NULL	|ZBX_SYNC,ZBX_NODATA

TABLE|triggers|triggerid|ZBX_SYNC,ZBX_DATA
FIELD		|triggerid	|t_id		|	|NOT NULL	|0
FIELD		|expression	|t_varchar(2048)|''	|NOT NULL	|ZBX_SYNC
FIELD		|description	|t_varchar(255)	|''	|NOT NULL	|ZBX_SYNC
FIELD		|url		|t_varchar(255)	|''	|NOT NULL	|ZBX_SYNC
FIELD		|status		|t_integer	|'0'	|NOT NULL	|ZBX_SYNC
FIELD		|value		|t_integer	|'0'	|NOT NULL	|ZBX_SYNC,ZBX_NODATA
FIELD		|priority	|t_integer	|'0'	|NOT NULL	|ZBX_SYNC
FIELD		|lastchange	|t_integer	|'0'	|NOT NULL	|ZBX_SYNC,ZBX_NODATA
FIELD		|comments	|t_shorttext	|''	|NOT NULL	|ZBX_SYNC
FIELD		|error		|t_varchar(128)	|''	|NOT NULL	|ZBX_SYNC,ZBX_NODATA
FIELD		|templateid	|t_id		|	|NULL		|ZBX_SYNC		|1|triggers	|triggerid
FIELD		|type		|t_integer	|'0'	|NOT NULL	|ZBX_SYNC
FIELD		|state		|t_integer	|'0'	|NOT NULL	|ZBX_SYNC,ZBX_NODATA
FIELD		|flags		|t_integer	|'0'	|NOT NULL	|ZBX_SYNC
INDEX		|1		|status
INDEX		|2		|value

TABLE|trigger_depends|triggerdepid|ZBX_SYNC,ZBX_DATA
FIELD		|triggerdepid	|t_id		|	|NOT NULL	|0
FIELD		|triggerid_down	|t_id		|	|NOT NULL	|ZBX_SYNC		|1|triggers	|triggerid
FIELD		|triggerid_up	|t_id		|	|NOT NULL	|ZBX_SYNC		|2|triggers	|triggerid
UNIQUE		|1		|triggerid_down,triggerid_up
INDEX		|2		|triggerid_up

TABLE|functions|functionid|ZBX_SYNC,ZBX_DATA
FIELD		|functionid	|t_id		|	|NOT NULL	|0
FIELD		|itemid		|t_id		|	|NOT NULL	|ZBX_SYNC		|1|items
FIELD		|triggerid	|t_id		|	|NOT NULL	|ZBX_SYNC		|2|triggers
FIELD		|function	|t_varchar(12)	|''	|NOT NULL	|ZBX_SYNC
FIELD		|parameter	|t_varchar(255)	|'0'	|NOT NULL	|ZBX_SYNC
INDEX		|1		|triggerid
INDEX		|2		|itemid,function,parameter

TABLE|graphs|graphid|ZBX_SYNC,ZBX_DATA
FIELD		|graphid	|t_id		|	|NOT NULL	|0
FIELD		|name		|t_varchar(128)	|''	|NOT NULL	|ZBX_SYNC
FIELD		|width		|t_integer	|'900'	|NOT NULL	|ZBX_SYNC
FIELD		|height		|t_integer	|'200'	|NOT NULL	|ZBX_SYNC
FIELD		|yaxismin	|t_double	|'0'	|NOT NULL	|ZBX_SYNC
FIELD		|yaxismax	|t_double	|'0'	|NOT NULL	|ZBX_SYNC
FIELD		|templateid	|t_id		|	|NULL		|ZBX_SYNC		|1|graphs	|graphid
FIELD		|show_work_period|t_integer	|'1'	|NOT NULL	|ZBX_SYNC
FIELD		|show_triggers	|t_integer	|'1'	|NOT NULL	|ZBX_SYNC
FIELD		|graphtype	|t_integer	|'0'	|NOT NULL	|ZBX_SYNC
FIELD		|show_legend	|t_integer	|'1'	|NOT NULL	|ZBX_SYNC
FIELD		|show_3d	|t_integer	|'0'	|NOT NULL	|ZBX_SYNC
FIELD		|percent_left	|t_double	|'0'	|NOT NULL	|ZBX_SYNC
FIELD		|percent_right	|t_double	|'0'	|NOT NULL	|ZBX_SYNC
FIELD		|ymin_type	|t_integer	|'0'	|NOT NULL	|ZBX_SYNC
FIELD		|ymax_type	|t_integer	|'0'	|NOT NULL	|ZBX_SYNC
FIELD		|ymin_itemid	|t_id		|	|NULL		|ZBX_SYNC		|2|items	|itemid		|RESTRICT
FIELD		|ymax_itemid	|t_id		|	|NULL		|ZBX_SYNC		|3|items	|itemid		|RESTRICT
FIELD		|flags		|t_integer	|'0'	|NOT NULL	|ZBX_SYNC
INDEX		|graphs_1	|name

TABLE|graphs_items|gitemid|ZBX_SYNC,ZBX_DATA
FIELD		|gitemid	|t_id		|	|NOT NULL	|0
FIELD		|graphid	|t_id		|	|NOT NULL	|ZBX_SYNC		|1|graphs
FIELD		|itemid		|t_id		|	|NOT NULL	|ZBX_SYNC		|2|items
FIELD		|drawtype	|t_integer	|'0'	|NOT NULL	|ZBX_SYNC
FIELD		|sortorder	|t_integer	|'0'	|NOT NULL	|ZBX_SYNC
FIELD		|color		|t_varchar(6)	|'009600'|NOT NULL	|ZBX_SYNC
FIELD		|yaxisside	|t_integer	|'1'	|NOT NULL	|ZBX_SYNC
FIELD		|calc_fnc	|t_integer	|'2'	|NOT NULL	|ZBX_SYNC
FIELD		|type		|t_integer	|'0'	|NOT NULL	|ZBX_SYNC
INDEX		|1		|itemid
INDEX		|2		|graphid

TABLE|graph_theme|graphthemeid|ZBX_DATA
FIELD		|graphthemeid	|t_id		|	|NOT NULL	|0
FIELD		|description	|t_varchar(64)	|''	|NOT NULL	|0
FIELD		|theme		|t_varchar(64)	|''	|NOT NULL	|0
FIELD		|backgroundcolor|t_varchar(6)	|'F0F0F0'|NOT NULL	|0
FIELD		|graphcolor	|t_varchar(6)	|'FFFFFF'|NOT NULL	|0
FIELD		|graphbordercolor|t_varchar(6)	|'222222'|NOT NULL	|0
FIELD		|gridcolor	|t_varchar(6)	|'CCCCCC'|NOT NULL	|0
FIELD		|maingridcolor	|t_varchar(6)	|'AAAAAA'|NOT NULL	|0
FIELD		|gridbordercolor|t_varchar(6)	|'000000'|NOT NULL	|0
FIELD		|textcolor	|t_varchar(6)	|'202020'|NOT NULL	|0
FIELD		|highlightcolor	|t_varchar(6)	|'AA4444'|NOT NULL	|0
FIELD		|leftpercentilecolor|t_varchar(6)|'11CC11'|NOT NULL	|0
FIELD		|rightpercentilecolor|t_varchar(6)|'CC1111'|NOT NULL	|0
FIELD		|nonworktimecolor|t_varchar(6)	|'CCCCCC'|NOT NULL	|0
FIELD		|gridview	|t_integer	|1	|NOT NULL	|0
FIELD		|legendview	|t_integer	|1	|NOT NULL	|0
INDEX		|1		|description
INDEX		|2		|theme

TABLE|help_items|itemtype,key_|ZBX_DATA
FIELD		|itemtype	|t_integer	|'0'	|NOT NULL	|0
FIELD		|key_		|t_varchar(255)	|''	|NOT NULL	|0
FIELD		|description	|t_varchar(255)	|''	|NOT NULL	|0

TABLE|globalmacro|globalmacroid|ZBX_SYNC,ZBX_DATA
FIELD		|globalmacroid	|t_id		|	|NOT NULL	|0
FIELD		|macro		|t_varchar(64)	|''	|NOT NULL	|ZBX_SYNC,ZBX_PROXY
FIELD		|value		|t_varchar(255)	|''	|NOT NULL	|ZBX_SYNC,ZBX_PROXY
INDEX		|1		|macro

TABLE|hostmacro|hostmacroid|ZBX_SYNC,ZBX_DATA
FIELD		|hostmacroid	|t_id		|	|NOT NULL	|0
FIELD		|hostid		|t_id		|	|NOT NULL	|ZBX_SYNC,ZBX_PROXY	|1|hosts
FIELD		|macro		|t_varchar(64)	|''	|NOT NULL	|ZBX_SYNC,ZBX_PROXY
FIELD		|value		|t_varchar(255)	|''	|NOT NULL	|ZBX_SYNC,ZBX_PROXY
UNIQUE		|1		|hostid,macro

TABLE|hosts_groups|hostgroupid|ZBX_SYNC,ZBX_DATA
FIELD		|hostgroupid	|t_id		|	|NOT NULL	|0
FIELD		|hostid		|t_id		|	|NOT NULL	|ZBX_SYNC		|1|hosts
FIELD		|groupid	|t_id		|	|NOT NULL	|ZBX_SYNC		|2|groups
UNIQUE		|1		|hostid,groupid
INDEX		|2		|groupid

TABLE|hosts_templates|hosttemplateid|ZBX_SYNC,ZBX_DATA
FIELD		|hosttemplateid	|t_id		|	|NOT NULL	|0
FIELD		|hostid		|t_id		|	|NOT NULL	|ZBX_SYNC,ZBX_PROXY	|1|hosts
FIELD		|templateid	|t_id		|	|NOT NULL	|ZBX_SYNC,ZBX_PROXY	|2|hosts	|hostid
UNIQUE		|1		|hostid,templateid
INDEX		|2		|templateid

TABLE|items_applications|itemappid|ZBX_SYNC,ZBX_DATA
FIELD		|itemappid	|t_id		|	|NOT NULL	|0
FIELD		|applicationid	|t_id		|	|NOT NULL	|ZBX_SYNC		|1|applications
FIELD		|itemid		|t_id		|	|NOT NULL	|ZBX_SYNC		|2|items
UNIQUE		|1		|applicationid,itemid
INDEX		|2		|itemid

TABLE|mappings|mappingid|ZBX_SYNC,ZBX_DATA
FIELD		|mappingid	|t_id		|	|NOT NULL	|0
FIELD		|valuemapid	|t_id		|	|NOT NULL	|ZBX_SYNC		|1|valuemaps
FIELD		|value		|t_varchar(64)	|''	|NOT NULL	|ZBX_SYNC
FIELD		|newvalue	|t_varchar(64)	|''	|NOT NULL	|ZBX_SYNC
INDEX		|1		|valuemapid

TABLE|media|mediaid|ZBX_SYNC,ZBX_DATA
FIELD		|mediaid	|t_id		|	|NOT NULL	|0
FIELD		|userid		|t_id		|	|NOT NULL	|ZBX_SYNC		|1|users
FIELD		|mediatypeid	|t_id		|	|NOT NULL	|ZBX_SYNC		|2|media_type
FIELD		|sendto		|t_varchar(100)	|''	|NOT NULL	|ZBX_SYNC
FIELD		|active		|t_integer	|'0'	|NOT NULL	|ZBX_SYNC
FIELD		|severity	|t_integer	|'63'	|NOT NULL	|ZBX_SYNC
FIELD		|period		|t_varchar(100)	|'1-7,00:00-24:00'|NOT NULL|ZBX_SYNC
INDEX		|1		|userid
INDEX		|2		|mediatypeid

TABLE|rights|rightid|ZBX_SYNC,ZBX_DATA
FIELD		|rightid	|t_id		|	|NOT NULL	|0
FIELD		|groupid	|t_id		|	|NOT NULL	|ZBX_SYNC		|1|usrgrp	|usrgrpid
FIELD		|permission	|t_integer	|'0'	|NOT NULL	|ZBX_SYNC
FIELD		|id		|t_id		|	|NOT NULL	|ZBX_SYNC		|2|groups	|groupid
INDEX		|1		|groupid
INDEX		|2		|id

TABLE|services|serviceid|ZBX_SYNC,ZBX_DATA
FIELD		|serviceid	|t_id		|	|NOT NULL	|0
FIELD		|name		|t_varchar(128)	|''	|NOT NULL	|ZBX_SYNC
FIELD		|status		|t_integer	|'0'	|NOT NULL	|ZBX_SYNC
FIELD		|algorithm	|t_integer	|'0'	|NOT NULL	|ZBX_SYNC
FIELD		|triggerid	|t_id		|	|NULL		|ZBX_SYNC		|1|triggers
FIELD		|showsla	|t_integer	|'0'	|NOT NULL	|ZBX_SYNC
FIELD		|goodsla	|t_double	|'99.9'	|NOT NULL	|ZBX_SYNC
FIELD		|sortorder	|t_integer	|'0'	|NOT NULL	|ZBX_SYNC
INDEX		|1		|triggerid

TABLE|services_links|linkid|ZBX_SYNC,ZBX_DATA
FIELD		|linkid		|t_id		|	|NOT NULL	|0
FIELD		|serviceupid	|t_id		|	|NOT NULL	|ZBX_SYNC		|1|services	|serviceid
FIELD		|servicedownid	|t_id		|	|NOT NULL	|ZBX_SYNC		|2|services	|serviceid
FIELD		|soft		|t_integer	|'0'	|NOT NULL	|ZBX_SYNC
INDEX		|links_1	|servicedownid
UNIQUE		|links_2	|serviceupid,servicedownid

TABLE|services_times|timeid|ZBX_SYNC,ZBX_DATA
FIELD		|timeid		|t_id		|	|NOT NULL	|0
FIELD		|serviceid	|t_id		|	|NOT NULL	|ZBX_SYNC		|1|services
FIELD		|type		|t_integer	|'0'	|NOT NULL	|ZBX_SYNC
FIELD		|ts_from	|t_integer	|'0'	|NOT NULL	|ZBX_SYNC
FIELD		|ts_to		|t_integer	|'0'	|NOT NULL	|ZBX_SYNC
FIELD		|note		|t_varchar(255)	|''	|NOT NULL	|ZBX_SYNC
INDEX		|times_1	|serviceid,type,ts_from,ts_to

TABLE|icon_map|iconmapid|ZBX_SYNC,ZBX_DATA
FIELD		|iconmapid	|t_id		|	|NOT NULL	|0
FIELD		|name		|t_varchar(64)	|''	|NOT NULL	|ZBX_SYNC
FIELD		|default_iconid	|t_id		|	|NOT NULL	|ZBX_SYNC		|1|images	|imageid	|RESTRICT
INDEX		|1		|name

TABLE|icon_mapping|iconmappingid|ZBX_SYNC,ZBX_DATA
FIELD		|iconmappingid	|t_id		|	|NOT NULL	|0
FIELD		|iconmapid	|t_id		|	|NOT NULL	|ZBX_SYNC		|1|icon_map
FIELD		|iconid		|t_id		|	|NOT NULL	|ZBX_SYNC		|2|images	|imageid	|RESTRICT
FIELD		|inventory_link	|t_integer	|'0'	|NOT NULL	|ZBX_SYNC
FIELD		|expression	|t_varchar(64)	|''	|NOT NULL	|ZBX_SYNC
FIELD		|sortorder	|t_integer	|'0'	|NOT NULL	|ZBX_SYNC
INDEX		|1		|iconmapid

TABLE|sysmaps|sysmapid|ZBX_SYNC,ZBX_DATA
FIELD		|sysmapid	|t_id		|	|NOT NULL	|0
FIELD		|name		|t_varchar(128)	|''	|NOT NULL	|ZBX_SYNC
FIELD		|width		|t_integer	|'600'	|NOT NULL	|ZBX_SYNC
FIELD		|height		|t_integer	|'400'	|NOT NULL	|ZBX_SYNC
FIELD		|backgroundid	|t_id		|	|NULL		|ZBX_SYNC		|1|images	|imageid	|RESTRICT
FIELD		|label_type	|t_integer	|'2'	|NOT NULL	|ZBX_SYNC
FIELD		|label_location	|t_integer	|'3'	|NOT NULL	|ZBX_SYNC
FIELD		|highlight	|t_integer	|'1'	|NOT NULL	|ZBX_SYNC
FIELD		|expandproblem	|t_integer	|'1'	|NOT NULL	|ZBX_SYNC
FIELD		|markelements	|t_integer	|'0'	|NOT NULL	|ZBX_SYNC
FIELD		|show_unack	|t_integer	|'0'	|NOT NULL	|ZBX_SYNC
FIELD		|grid_size	|t_integer	|'50'	|NOT NULL	|ZBX_SYNC
FIELD		|grid_show	|t_integer	|'1'	|NOT NULL	|ZBX_SYNC
FIELD		|grid_align	|t_integer	|'1'	|NOT NULL	|ZBX_SYNC
FIELD		|label_format	|t_integer	|'0'	|NOT NULL	|ZBX_SYNC
FIELD		|label_type_host|t_integer	|'2'	|NOT NULL	|ZBX_SYNC
FIELD		|label_type_hostgroup|t_integer	|'2'	|NOT NULL	|ZBX_SYNC
FIELD		|label_type_trigger|t_integer	|'2'	|NOT NULL	|ZBX_SYNC
FIELD		|label_type_map|t_integer	|'2'	|NOT NULL	|ZBX_SYNC
FIELD		|label_type_image|t_integer	|'2'	|NOT NULL	|ZBX_SYNC
FIELD		|label_string_host|t_varchar(255)|''	|NOT NULL	|ZBX_SYNC
FIELD		|label_string_hostgroup|t_varchar(255)|''|NOT NULL	|ZBX_SYNC
FIELD		|label_string_trigger|t_varchar(255)|''	|NOT NULL	|ZBX_SYNC
FIELD		|label_string_map|t_varchar(255)|''	|NOT NULL	|ZBX_SYNC
FIELD		|label_string_image|t_varchar(255)|''	|NOT NULL	|ZBX_SYNC
FIELD		|iconmapid	|t_id		|	|NULL		|ZBX_SYNC		|2|icon_map	|		|RESTRICT
FIELD		|expand_macros	|t_integer	|'0'	|NOT NULL	|ZBX_SYNC
FIELD		|severity_min	|t_integer	|'0'	|NOT NULL	|ZBX_SYNC
INDEX		|1		|name

TABLE|sysmaps_elements|selementid|ZBX_SYNC,ZBX_DATA
FIELD		|selementid	|t_id		|	|NOT NULL	|0
FIELD		|sysmapid	|t_id		|	|NOT NULL	|ZBX_SYNC		|1|sysmaps
FIELD		|elementid	|t_id		|'0'	|NOT NULL	|ZBX_SYNC
FIELD		|elementtype	|t_integer	|'0'	|NOT NULL	|ZBX_SYNC
FIELD		|iconid_off	|t_id		|	|NULL		|ZBX_SYNC		|2|images	|imageid	|RESTRICT
FIELD		|iconid_on	|t_id		|	|NULL		|ZBX_SYNC		|3|images	|imageid	|RESTRICT
FIELD		|label		|t_varchar(255)	|''	|NOT NULL	|ZBX_SYNC
FIELD		|label_location	|t_integer	|	|NULL		|ZBX_SYNC
FIELD		|x		|t_integer	|'0'	|NOT NULL	|ZBX_SYNC
FIELD		|y		|t_integer	|'0'	|NOT NULL	|ZBX_SYNC
FIELD		|iconid_disabled|t_id		|	|NULL		|ZBX_SYNC		|4|images	|imageid	|RESTRICT
FIELD		|iconid_maintenance|t_id	|	|NULL		|ZBX_SYNC		|5|images	|imageid	|RESTRICT
FIELD		|elementsubtype	|t_integer	|'0'	|NOT NULL	|ZBX_SYNC
FIELD		|areatype	|t_integer	|'0'	|NOT NULL	|ZBX_SYNC
FIELD		|width		|t_integer	|'200'	|NOT NULL	|ZBX_SYNC
FIELD		|height		|t_integer	|'200'	|NOT NULL	|ZBX_SYNC
FIELD		|viewtype	|t_integer	|'0'	|NOT NULL	|ZBX_SYNC
FIELD		|use_iconmap	|t_integer	|'1'	|NOT NULL	|ZBX_SYNC

TABLE|sysmaps_links|linkid|ZBX_SYNC,ZBX_DATA
FIELD		|linkid		|t_id		|	|NOT NULL	|0
FIELD		|sysmapid	|t_id		|	|NOT NULL	|ZBX_SYNC		|1|sysmaps
FIELD		|selementid1	|t_id		|	|NOT NULL	|ZBX_SYNC		|2|sysmaps_elements|selementid
FIELD		|selementid2	|t_id		|	|NOT NULL	|ZBX_SYNC		|3|sysmaps_elements|selementid
FIELD		|drawtype	|t_integer	|'0'	|NOT NULL	|ZBX_SYNC
FIELD		|color		|t_varchar(6)	|'000000'|NOT NULL	|ZBX_SYNC
FIELD		|label		|t_varchar(255)|''	|NOT NULL	|ZBX_SYNC

TABLE|sysmaps_link_triggers|linktriggerid|ZBX_SYNC,ZBX_DATA
FIELD		|linktriggerid	|t_id		|	|NOT NULL	|0
FIELD		|linkid		|t_id		|	|NOT NULL	|ZBX_SYNC		|1|sysmaps_links
FIELD		|triggerid	|t_id		|	|NOT NULL	|ZBX_SYNC		|2|triggers
FIELD		|drawtype	|t_integer	|'0'	|NOT NULL	|ZBX_SYNC
FIELD		|color		|t_varchar(6)	|'000000'|NOT NULL	|ZBX_SYNC
UNIQUE		|1		|linkid,triggerid

TABLE|sysmap_element_url|sysmapelementurlid|ZBX_SYNC,ZBX_DATA
FIELD		|sysmapelementurlid|t_id	|	|NOT NULL	|0
FIELD		|selementid	|t_id		|	|NOT NULL	|ZBX_SYNC		|1|sysmaps_elements
FIELD		|name		|t_varchar(255)	|	|NOT NULL	|ZBX_SYNC
FIELD		|url		|t_varchar(255)	|''	|NOT NULL	|ZBX_SYNC
UNIQUE		|1		|selementid,name

TABLE|sysmap_url|sysmapurlid|ZBX_SYNC,ZBX_DATA
FIELD		|sysmapurlid	|t_id		|	|NOT NULL	|0
FIELD		|sysmapid	|t_id		|	|NOT NULL	|ZBX_SYNC		|1|sysmaps
FIELD		|name		|t_varchar(255)	|	|NOT NULL	|ZBX_SYNC
FIELD		|url		|t_varchar(255)	|''	|NOT NULL	|ZBX_SYNC
FIELD		|elementtype	|t_integer	|'0'	|NOT NULL	|ZBX_SYNC
UNIQUE		|1		|sysmapid,name

TABLE|maintenances_hosts|maintenance_hostid|ZBX_SYNC,ZBX_DATA
FIELD		|maintenance_hostid|t_id	|	|NOT NULL	|0
FIELD		|maintenanceid	|t_id		|	|NOT NULL	|ZBX_SYNC		|1|maintenances
FIELD		|hostid		|t_id		|	|NOT NULL	|ZBX_SYNC		|2|hosts
UNIQUE		|1		|maintenanceid,hostid

TABLE|maintenances_groups|maintenance_groupid|ZBX_SYNC,ZBX_DATA
FIELD		|maintenance_groupid|t_id	|	|NOT NULL	|0
FIELD		|maintenanceid	|t_id		|	|NOT NULL	|ZBX_SYNC		|1|maintenances
FIELD		|groupid	|t_id		|	|NOT NULL	|ZBX_SYNC		|2|groups
UNIQUE		|1		|maintenanceid,groupid

TABLE|timeperiods|timeperiodid|ZBX_SYNC,ZBX_DATA
FIELD		|timeperiodid	|t_id		|	|NOT NULL	|0
FIELD		|timeperiod_type|t_integer	|'0'	|NOT NULL	|ZBX_SYNC
FIELD		|every		|t_integer	|'0'	|NOT NULL	|ZBX_SYNC
FIELD		|month		|t_integer	|'0'	|NOT NULL	|ZBX_SYNC
FIELD		|dayofweek	|t_integer	|'0'	|NOT NULL	|ZBX_SYNC
FIELD		|day		|t_integer	|'0'	|NOT NULL	|ZBX_SYNC
FIELD		|start_time	|t_integer	|'0'	|NOT NULL	|ZBX_SYNC
FIELD		|period		|t_integer	|'0'	|NOT NULL	|ZBX_SYNC
FIELD		|start_date	|t_integer	|'0'	|NOT NULL	|ZBX_SYNC

TABLE|maintenances_windows|maintenance_timeperiodid|ZBX_SYNC,ZBX_DATA
FIELD		|maintenance_timeperiodid|t_id	|	|NOT NULL	|0
FIELD		|maintenanceid	|t_id		|	|NOT NULL	|ZBX_SYNC		|1|maintenances
FIELD		|timeperiodid	|t_id		|	|NOT NULL	|ZBX_SYNC		|2|timeperiods
UNIQUE		|1		|maintenanceid,timeperiodid

TABLE|regexps|regexpid|ZBX_SYNC,ZBX_DATA
FIELD		|regexpid	|t_id		|	|NOT NULL	|0
FIELD		|name		|t_varchar(128)	|''	|NOT NULL	|ZBX_SYNC,ZBX_PROXY
FIELD		|test_string	|t_shorttext	|''	|NOT NULL	|ZBX_SYNC
INDEX		|1		|name

TABLE|expressions|expressionid|ZBX_SYNC,ZBX_DATA
FIELD		|expressionid	|t_id		|	|NOT NULL	|0
FIELD		|regexpid	|t_id		|	|NOT NULL	|ZBX_SYNC,ZBX_PROXY	|1|regexps
FIELD		|expression	|t_varchar(255)	|''	|NOT NULL	|ZBX_SYNC,ZBX_PROXY
FIELD		|expression_type|t_integer	|'0'	|NOT NULL	|ZBX_SYNC,ZBX_PROXY
FIELD		|exp_delimiter	|t_varchar(1)	|''	|NOT NULL	|ZBX_SYNC,ZBX_PROXY
FIELD		|case_sensitive	|t_integer	|'0'	|NOT NULL	|ZBX_SYNC,ZBX_PROXY
INDEX		|1		|regexpid

TABLE|nodes|nodeid|0
FIELD		|nodeid		|t_integer	|	|NOT NULL	|0
FIELD		|name		|t_varchar(64)	|'0'	|NOT NULL	|0
FIELD		|ip		|t_varchar(39)	|''	|NOT NULL	|0
FIELD		|port		|t_integer	|'10051'|NOT NULL	|0
FIELD		|nodetype	|t_integer	|'0'	|NOT NULL	|0
FIELD		|masterid	|t_integer	|	|NULL		|0			|1|nodes	|nodeid		|RESTRICT

TABLE|node_cksum||0
FIELD		|nodeid		|t_integer	|	|NOT NULL	|0			|1|nodes
FIELD		|tablename	|t_varchar(64)	|''	|NOT NULL	|0
FIELD		|recordid	|t_id		|	|NOT NULL	|0
FIELD		|cksumtype	|t_integer	|'0'	|NOT NULL	|0
FIELD		|cksum		|t_text		|''	|NOT NULL	|0
FIELD		|sync		|t_char(128)	|''	|NOT NULL	|0
INDEX		|1		|nodeid,cksumtype,tablename,recordid

TABLE|ids|nodeid,table_name,field_name|0
FIELD		|nodeid		|t_integer	|	|NOT NULL	|0			|-|nodes
FIELD		|table_name	|t_varchar(64)	|''	|NOT NULL	|0
FIELD		|field_name	|t_varchar(64)	|''	|NOT NULL	|0
FIELD		|nextid		|t_id		|	|NOT NULL	|0

-- History tables

TABLE|alerts|alertid|ZBX_HISTORY
FIELD		|alertid	|t_id		|	|NOT NULL	|0
FIELD		|actionid	|t_id		|	|NOT NULL	|0			|1|actions
FIELD		|eventid	|t_id		|	|NOT NULL	|0			|2|events
FIELD		|userid		|t_id		|	|NULL		|0			|3|users
FIELD		|clock		|t_time		|'0'	|NOT NULL	|0
FIELD		|mediatypeid	|t_id		|	|NULL		|0			|4|media_type
FIELD		|sendto		|t_varchar(100)	|''	|NOT NULL	|0
FIELD		|subject	|t_varchar(255)	|''	|NOT NULL	|0
FIELD		|message	|t_shorttext	|''	|NOT NULL	|0
FIELD		|status		|t_integer	|'0'	|NOT NULL	|0
FIELD		|retries	|t_integer	|'0'	|NOT NULL	|0
FIELD		|error		|t_varchar(128)	|''	|NOT NULL	|0
FIELD		|esc_step	|t_integer	|'0'	|NOT NULL	|0
FIELD		|alerttype	|t_integer	|'0'	|NOT NULL	|0
INDEX		|1		|actionid
INDEX		|2		|clock
INDEX		|3		|eventid
INDEX		|4		|status,retries
INDEX		|5		|mediatypeid
INDEX		|6		|userid

TABLE|history||0
FIELD		|itemid		|t_id		|	|NOT NULL	|0			|-|items
FIELD		|clock		|t_time		|'0'	|NOT NULL	|0
FIELD		|value		|t_double	|'0.0000'|NOT NULL	|0
FIELD		|ns		|t_nanosec	|'0'	|NOT NULL	|0
INDEX		|1		|itemid,clock

TABLE|history_sync|id|ZBX_HISTORY_SYNC
FIELD		|id		|t_serial	|	|NOT NULL	|0
FIELD		|nodeid		|t_integer	|	|NOT NULL	|0			|-|nodes
FIELD		|itemid		|t_id		|	|NOT NULL	|ZBX_HISTORY_SYNC	|-|items
FIELD		|clock		|t_time		|'0'	|NOT NULL	|ZBX_HISTORY_SYNC
FIELD		|value		|t_double	|'0.0000'|NOT NULL	|ZBX_HISTORY_SYNC
FIELD		|ns		|t_nanosec	|'0'	|NOT NULL	|ZBX_HISTORY_SYNC
INDEX		|1		|nodeid,id

TABLE|history_uint||0
FIELD		|itemid		|t_id		|	|NOT NULL	|0			|-|items
FIELD		|clock		|t_time		|'0'	|NOT NULL	|0
FIELD		|value		|t_bigint	|'0'	|NOT NULL	|0
FIELD		|ns		|t_nanosec	|'0'	|NOT NULL	|0
INDEX		|1		|itemid,clock

TABLE|history_uint_sync|id|ZBX_HISTORY_SYNC
FIELD		|id		|t_serial	|	|NOT NULL	|0
FIELD		|nodeid		|t_integer	|	|NOT NULL	|0			|-|nodes
FIELD		|itemid		|t_id		|	|NOT NULL	|ZBX_HISTORY_SYNC	|-|items
FIELD		|clock		|t_time		|'0'	|NOT NULL	|ZBX_HISTORY_SYNC
FIELD		|value		|t_bigint	|'0'	|NOT NULL	|ZBX_HISTORY_SYNC
FIELD		|ns		|t_nanosec	|'0'	|NOT NULL	|ZBX_HISTORY_SYNC
INDEX		|1		|nodeid,id

TABLE|history_str||0
FIELD		|itemid		|t_id		|	|NOT NULL	|0			|-|items
FIELD		|clock		|t_time		|'0'	|NOT NULL	|0
FIELD		|value		|t_varchar(255)	|''	|NOT NULL	|0
FIELD		|ns		|t_nanosec	|'0'	|NOT NULL	|0
INDEX		|1		|itemid,clock

TABLE|history_str_sync|id|ZBX_HISTORY_SYNC
FIELD		|id		|t_serial	|	|NOT NULL	|0
FIELD		|nodeid		|t_integer	|	|NOT NULL	|0			|-|nodes
FIELD		|itemid		|t_id		|	|NOT NULL	|ZBX_HISTORY_SYNC	|-|items
FIELD		|clock		|t_time		|'0'	|NOT NULL	|ZBX_HISTORY_SYNC
FIELD		|value		|t_varchar(255)	|''	|NOT NULL	|ZBX_HISTORY_SYNC
FIELD		|ns		|t_nanosec	|'0'	|NOT NULL	|ZBX_HISTORY_SYNC
INDEX		|1		|nodeid,id

TABLE|history_log|id|ZBX_HISTORY
FIELD		|id		|t_id		|	|NOT NULL	|0
FIELD		|itemid		|t_id		|	|NOT NULL	|0			|-|items
FIELD		|clock		|t_time		|'0'	|NOT NULL	|0
FIELD		|timestamp	|t_time		|'0'	|NOT NULL	|0
FIELD		|source		|t_varchar(64)	|''	|NOT NULL	|0
FIELD		|severity	|t_integer	|'0'	|NOT NULL	|0
FIELD		|value		|t_text		|''	|NOT NULL	|0
FIELD		|logeventid	|t_integer	|'0'	|NOT NULL	|0
FIELD		|ns		|t_nanosec	|'0'	|NOT NULL	|0
INDEX		|1		|itemid,clock
UNIQUE		|2		|itemid,id

TABLE|history_text|id|ZBX_HISTORY
FIELD		|id		|t_id		|	|NOT NULL	|0
FIELD		|itemid		|t_id		|	|NOT NULL	|0			|-|items
FIELD		|clock		|t_time		|'0'	|NOT NULL	|0
FIELD		|value		|t_text		|''	|NOT NULL	|0
FIELD		|ns		|t_nanosec	|'0'	|NOT NULL	|0
INDEX		|1		|itemid,clock
UNIQUE		|2		|itemid,id

TABLE|proxy_history|id|0
FIELD		|id		|t_serial	|	|NOT NULL	|0
FIELD		|itemid		|t_id		|	|NOT NULL	|0			|-|items
FIELD		|clock		|t_time		|'0'	|NOT NULL	|0
FIELD		|timestamp	|t_time		|'0'	|NOT NULL	|0
FIELD		|source		|t_varchar(64)	|''	|NOT NULL	|0
FIELD		|severity	|t_integer	|'0'	|NOT NULL	|0
FIELD		|value		|t_longtext	|''	|NOT NULL	|0
FIELD		|logeventid	|t_integer	|'0'	|NOT NULL	|0
FIELD		|ns		|t_nanosec	|'0'	|NOT NULL	|0
FIELD		|state		|t_integer	|'0'	|NOT NULL	|0
INDEX		|1		|clock

TABLE|proxy_dhistory|id|0
FIELD		|id		|t_serial	|	|NOT NULL	|0
FIELD		|clock		|t_time		|'0'	|NOT NULL	|0
FIELD		|druleid	|t_id		|	|NOT NULL	|0			|-|drules
FIELD		|type		|t_integer	|'0'	|NOT NULL	|0
FIELD		|ip		|t_varchar(39)	|''	|NOT NULL	|0
FIELD		|port		|t_integer	|'0'	|NOT NULL	|0
FIELD		|key_		|t_varchar(255)	|''	|NOT NULL	|0
FIELD		|value		|t_varchar(255)	|''	|NOT NULL	|0
FIELD		|status		|t_integer	|'0'	|NOT NULL	|0
FIELD		|dcheckid	|t_id		|	|NULL		|0			|-|dchecks
FIELD		|dns		|t_varchar(64)	|''	|NOT NULL	|0
INDEX		|1		|clock

TABLE|events|eventid|ZBX_HISTORY
FIELD		|eventid	|t_id		|	|NOT NULL	|0
FIELD		|source		|t_integer	|'0'	|NOT NULL	|0
FIELD		|object		|t_integer	|'0'	|NOT NULL	|0
FIELD		|objectid	|t_id		|'0'	|NOT NULL	|0
FIELD		|clock		|t_time		|'0'	|NOT NULL	|0
FIELD		|value		|t_integer	|'0'	|NOT NULL	|0
FIELD		|acknowledged	|t_integer	|'0'	|NOT NULL	|0
FIELD		|ns		|t_nanosec	|'0'	|NOT NULL	|0
UNIQUE		|1		|source,object,objectid,eventid
INDEX		|2		|clock

TABLE|trends|itemid,clock|0
FIELD		|itemid		|t_id		|	|NOT NULL	|0			|-|items
FIELD		|clock		|t_time		|'0'	|NOT NULL	|0
FIELD		|num		|t_integer	|'0'	|NOT NULL	|0
FIELD		|value_min	|t_double	|'0.0000'|NOT NULL	|0
FIELD		|value_avg	|t_double	|'0.0000'|NOT NULL	|0
FIELD		|value_max	|t_double	|'0.0000'|NOT NULL	|0

TABLE|trends_uint|itemid,clock|0
FIELD		|itemid		|t_id		|	|NOT NULL	|0			|-|items
FIELD		|clock		|t_time		|'0'	|NOT NULL	|0
FIELD		|num		|t_integer	|'0'	|NOT NULL	|0
FIELD		|value_min	|t_bigint	|'0'	|NOT NULL	|0
FIELD		|value_avg	|t_bigint	|'0'	|NOT NULL	|0
FIELD		|value_max	|t_bigint	|'0'	|NOT NULL	|0

TABLE|acknowledges|acknowledgeid|ZBX_HISTORY
FIELD		|acknowledgeid	|t_id		|	|NOT NULL	|0
FIELD		|userid		|t_id		|	|NOT NULL	|0			|1|users
FIELD		|eventid	|t_id		|	|NOT NULL	|0			|2|events
FIELD		|clock		|t_time		|'0'	|NOT NULL	|0
FIELD		|message	|t_varchar(255)	|''	|NOT NULL	|0
INDEX		|1		|userid
INDEX		|2		|eventid
INDEX		|3		|clock

TABLE|auditlog|auditid|ZBX_HISTORY
FIELD		|auditid	|t_id		|	|NOT NULL	|0
FIELD		|userid		|t_id		|	|NOT NULL	|0			|1|users
FIELD		|clock		|t_time		|'0'	|NOT NULL	|0
FIELD		|action		|t_integer	|'0'	|NOT NULL	|0
FIELD		|resourcetype	|t_integer	|'0'	|NOT NULL	|0
FIELD		|details	|t_varchar(128) |'0'	|NOT NULL	|0
FIELD		|ip		|t_varchar(39)	|''	|NOT NULL	|0
FIELD		|resourceid	|t_id		|'0'	|NOT NULL	|0
FIELD		|resourcename	|t_varchar(255)	|''	|NOT NULL	|0
INDEX		|1		|userid,clock
INDEX		|2		|clock

TABLE|auditlog_details|auditdetailid|ZBX_HISTORY
FIELD		|auditdetailid	|t_id		|	|NOT NULL	|0
FIELD		|auditid	|t_id		|	|NOT NULL	|0			|1|auditlog
FIELD		|table_name	|t_varchar(64)	|''	|NOT NULL	|0
FIELD		|field_name	|t_varchar(64)	|''	|NOT NULL	|0
FIELD		|oldvalue	|t_shorttext	|''	|NOT NULL	|0
FIELD		|newvalue	|t_shorttext	|''	|NOT NULL	|0
INDEX		|1		|auditid

TABLE|service_alarms|servicealarmid|ZBX_HISTORY
FIELD		|servicealarmid	|t_id		|	|NOT NULL	|0
FIELD		|serviceid	|t_id		|	|NOT NULL	|0			|1|services
FIELD		|clock		|t_time		|'0'	|NOT NULL	|0
FIELD		|value		|t_integer	|'0'	|NOT NULL	|0
INDEX		|1		|serviceid,clock
INDEX		|2		|clock

TABLE|autoreg_host|autoreg_hostid|ZBX_SYNC
FIELD		|autoreg_hostid	|t_id		|	|NOT NULL	|0
FIELD		|proxy_hostid	|t_id		|	|NULL		|ZBX_SYNC		|1|hosts	|hostid
FIELD		|host		|t_varchar(64)	|''	|NOT NULL	|ZBX_SYNC
FIELD		|listen_ip	|t_varchar(39)	|''	|NOT NULL	|ZBX_SYNC
FIELD		|listen_port	|t_integer	|'0'	|NOT NULL	|ZBX_SYNC
FIELD		|listen_dns	|t_varchar(64)	|''	|NOT NULL	|ZBX_SYNC
FIELD		|host_metadata	|t_varchar(255)	|''	|NOT NULL	|ZBX_SYNC
INDEX		|1		|proxy_hostid,host

TABLE|proxy_autoreg_host|id|0
FIELD		|id		|t_serial	|	|NOT NULL	|0
FIELD		|clock		|t_time		|'0'	|NOT NULL	|0
FIELD		|host		|t_varchar(64)	|''	|NOT NULL	|0
FIELD		|listen_ip	|t_varchar(39)	|''	|NOT NULL	|0
FIELD		|listen_port	|t_integer	|'0'	|NOT NULL	|0
FIELD		|listen_dns	|t_varchar(64)	|''	|NOT NULL	|0
FIELD		|host_metadata	|t_varchar(255)	|''	|NOT NULL	|0
INDEX		|1		|clock

TABLE|dhosts|dhostid|ZBX_SYNC
FIELD		|dhostid	|t_id		|	|NOT NULL	|0
FIELD		|druleid	|t_id		|	|NOT NULL	|ZBX_SYNC		|1|drules
FIELD		|status		|t_integer	|'0'	|NOT NULL	|ZBX_SYNC
FIELD		|lastup		|t_integer	|'0'	|NOT NULL	|ZBX_SYNC
FIELD		|lastdown	|t_integer	|'0'	|NOT NULL	|ZBX_SYNC
INDEX		|1		|druleid

TABLE|dservices|dserviceid|ZBX_SYNC
FIELD		|dserviceid	|t_id		|	|NOT NULL	|0
FIELD		|dhostid	|t_id		|	|NOT NULL	|ZBX_SYNC		|1|dhosts
FIELD		|type		|t_integer	|'0'	|NOT NULL	|ZBX_SYNC
FIELD		|key_		|t_varchar(255)	|''	|NOT NULL	|ZBX_SYNC
FIELD		|value		|t_varchar(255)	|''	|NOT NULL	|ZBX_SYNC
FIELD		|port		|t_integer	|'0'	|NOT NULL	|ZBX_SYNC
FIELD		|status		|t_integer	|'0'	|NOT NULL	|ZBX_SYNC
FIELD		|lastup		|t_integer	|'0'	|NOT NULL	|ZBX_SYNC
FIELD		|lastdown	|t_integer	|'0'	|NOT NULL	|ZBX_SYNC
FIELD		|dcheckid	|t_id		|	|NOT NULL	|ZBX_SYNC		|2|dchecks
FIELD		|ip		|t_varchar(39)	|''	|NOT NULL	|ZBX_SYNC
FIELD		|dns		|t_varchar(64)	|''	|NOT NULL	|ZBX_SYNC
UNIQUE		|1		|dcheckid,type,key_,ip,port
INDEX		|2		|dhostid

-- Other tables

TABLE|escalations|escalationid|0
FIELD		|escalationid	|t_id		|	|NOT NULL	|0
FIELD		|actionid	|t_id		|	|NOT NULL	|0			|-|actions
FIELD		|triggerid	|t_id		|	|NULL		|0			|-|triggers
FIELD		|eventid	|t_id		|	|NULL		|0			|-|events
FIELD		|r_eventid	|t_id		|	|NULL		|0			|-|events	|eventid
FIELD		|nextcheck	|t_time		|'0'	|NOT NULL	|0
FIELD		|esc_step	|t_integer	|'0'	|NOT NULL	|0
FIELD		|status		|t_integer	|'0'	|NOT NULL	|0
FIELD		|itemid		|t_id		|	|NULL		|0			|-|items
UNIQUE		|1		|actionid,triggerid,itemid,escalationid

TABLE|globalvars|globalvarid|0
FIELD		|globalvarid	|t_id		|	|NOT NULL	|0
FIELD		|snmp_lastsize	|t_integer	|'0'	|NOT NULL	|0

TABLE|graph_discovery|graphdiscoveryid|ZBX_SYNC
FIELD		|graphdiscoveryid|t_id		|	|NOT NULL	|0
FIELD		|graphid	|t_id		|	|NOT NULL	|ZBX_SYNC		|1|graphs
FIELD		|parent_graphid	|t_id		|	|NOT NULL	|ZBX_SYNC		|2|graphs	|graphid
FIELD		|name		|t_varchar(128)	|''	|NOT NULL	|0
UNIQUE		|1		|graphid,parent_graphid

TABLE|host_inventory|hostid|ZBX_SYNC
FIELD		|hostid		|t_id		|	|NOT NULL	|0			|1|hosts
FIELD		|inventory_mode	|t_integer	|'0'	|NOT NULL	|ZBX_SYNC
FIELD		|type		|t_varchar(64)	|''	|NOT NULL	|ZBX_SYNC
FIELD		|type_full	|t_varchar(64)	|''	|NOT NULL	|ZBX_SYNC
FIELD		|name		|t_varchar(64)	|''	|NOT NULL	|ZBX_SYNC
FIELD		|alias		|t_varchar(64)	|''	|NOT NULL	|ZBX_SYNC
FIELD		|os		|t_varchar(64)	|''	|NOT NULL	|ZBX_SYNC
FIELD		|os_full	|t_varchar(255)	|''	|NOT NULL	|ZBX_SYNC
FIELD		|os_short	|t_varchar(64)	|''	|NOT NULL	|ZBX_SYNC
FIELD		|serialno_a	|t_varchar(64)	|''	|NOT NULL	|ZBX_SYNC
FIELD		|serialno_b	|t_varchar(64)	|''	|NOT NULL	|ZBX_SYNC
FIELD		|tag		|t_varchar(64)	|''	|NOT NULL	|ZBX_SYNC
FIELD		|asset_tag	|t_varchar(64)	|''	|NOT NULL	|ZBX_SYNC
FIELD		|macaddress_a	|t_varchar(64)	|''	|NOT NULL	|ZBX_SYNC
FIELD		|macaddress_b	|t_varchar(64)	|''	|NOT NULL	|ZBX_SYNC
FIELD		|hardware	|t_varchar(255)	|''	|NOT NULL	|ZBX_SYNC
FIELD		|hardware_full	|t_shorttext	|''	|NOT NULL	|ZBX_SYNC
FIELD		|software	|t_varchar(255)	|''	|NOT NULL	|ZBX_SYNC
FIELD		|software_full	|t_shorttext	|''	|NOT NULL	|ZBX_SYNC
FIELD		|software_app_a	|t_varchar(64)	|''	|NOT NULL	|ZBX_SYNC
FIELD		|software_app_b	|t_varchar(64)	|''	|NOT NULL	|ZBX_SYNC
FIELD		|software_app_c	|t_varchar(64)	|''	|NOT NULL	|ZBX_SYNC
FIELD		|software_app_d	|t_varchar(64)	|''	|NOT NULL	|ZBX_SYNC
FIELD		|software_app_e	|t_varchar(64)	|''	|NOT NULL	|ZBX_SYNC
FIELD		|contact	|t_shorttext	|''	|NOT NULL	|ZBX_SYNC
FIELD		|location	|t_shorttext	|''	|NOT NULL	|ZBX_SYNC
FIELD		|location_lat	|t_varchar(16)	|''	|NOT NULL	|ZBX_SYNC
FIELD		|location_lon	|t_varchar(16)	|''	|NOT NULL	|ZBX_SYNC
FIELD		|notes		|t_shorttext	|''	|NOT NULL	|ZBX_SYNC
FIELD		|chassis	|t_varchar(64)	|''	|NOT NULL	|ZBX_SYNC
FIELD		|model		|t_varchar(64)	|''	|NOT NULL	|ZBX_SYNC
FIELD		|hw_arch	|t_varchar(32)	|''	|NOT NULL	|ZBX_SYNC
FIELD		|vendor		|t_varchar(64)	|''	|NOT NULL	|ZBX_SYNC
FIELD		|contract_number|t_varchar(64)	|''	|NOT NULL	|ZBX_SYNC
FIELD		|installer_name	|t_varchar(64)	|''	|NOT NULL	|ZBX_SYNC
FIELD		|deployment_status|t_varchar(64)|''	|NOT NULL	|ZBX_SYNC
FIELD		|url_a		|t_varchar(255)	|''	|NOT NULL	|ZBX_SYNC
FIELD		|url_b		|t_varchar(255)	|''	|NOT NULL	|ZBX_SYNC
FIELD		|url_c		|t_varchar(255)	|''	|NOT NULL	|ZBX_SYNC
FIELD		|host_networks	|t_shorttext	|''	|NOT NULL	|ZBX_SYNC
FIELD		|host_netmask	|t_varchar(39)	|''	|NOT NULL	|ZBX_SYNC
FIELD		|host_router	|t_varchar(39)	|''	|NOT NULL	|ZBX_SYNC
FIELD		|oob_ip		|t_varchar(39)	|''	|NOT NULL	|ZBX_SYNC
FIELD		|oob_netmask	|t_varchar(39)	|''	|NOT NULL	|ZBX_SYNC
FIELD		|oob_router	|t_varchar(39)	|''	|NOT NULL	|ZBX_SYNC
FIELD		|date_hw_purchase|t_varchar(64)	|''	|NOT NULL	|ZBX_SYNC
FIELD		|date_hw_install|t_varchar(64)	|''	|NOT NULL	|ZBX_SYNC
FIELD		|date_hw_expiry	|t_varchar(64)	|''	|NOT NULL	|ZBX_SYNC
FIELD		|date_hw_decomm	|t_varchar(64)	|''	|NOT NULL	|ZBX_SYNC
FIELD		|site_address_a	|t_varchar(128)	|''	|NOT NULL	|ZBX_SYNC
FIELD		|site_address_b	|t_varchar(128)	|''	|NOT NULL	|ZBX_SYNC
FIELD		|site_address_c	|t_varchar(128)	|''	|NOT NULL	|ZBX_SYNC
FIELD		|site_city	|t_varchar(128)	|''	|NOT NULL	|ZBX_SYNC
FIELD		|site_state	|t_varchar(64)	|''	|NOT NULL	|ZBX_SYNC
FIELD		|site_country	|t_varchar(64)	|''	|NOT NULL	|ZBX_SYNC
FIELD		|site_zip	|t_varchar(64)	|''	|NOT NULL	|ZBX_SYNC
FIELD		|site_rack	|t_varchar(128)	|''	|NOT NULL	|ZBX_SYNC
FIELD		|site_notes	|t_shorttext	|''	|NOT NULL	|ZBX_SYNC
FIELD		|poc_1_name	|t_varchar(128)	|''	|NOT NULL	|ZBX_SYNC
FIELD		|poc_1_email	|t_varchar(128)	|''	|NOT NULL	|ZBX_SYNC
FIELD		|poc_1_phone_a	|t_varchar(64)	|''	|NOT NULL	|ZBX_SYNC
FIELD		|poc_1_phone_b	|t_varchar(64)	|''	|NOT NULL	|ZBX_SYNC
FIELD		|poc_1_cell	|t_varchar(64)	|''	|NOT NULL	|ZBX_SYNC
FIELD		|poc_1_screen	|t_varchar(64)	|''	|NOT NULL	|ZBX_SYNC
FIELD		|poc_1_notes	|t_shorttext	|''	|NOT NULL	|ZBX_SYNC
FIELD		|poc_2_name	|t_varchar(128)	|''	|NOT NULL	|ZBX_SYNC
FIELD		|poc_2_email	|t_varchar(128)	|''	|NOT NULL	|ZBX_SYNC
FIELD		|poc_2_phone_a	|t_varchar(64)	|''	|NOT NULL	|ZBX_SYNC
FIELD		|poc_2_phone_b	|t_varchar(64)	|''	|NOT NULL	|ZBX_SYNC
FIELD		|poc_2_cell	|t_varchar(64)	|''	|NOT NULL	|ZBX_SYNC
FIELD		|poc_2_screen	|t_varchar(64)	|''	|NOT NULL	|ZBX_SYNC
FIELD		|poc_2_notes	|t_shorttext	|''	|NOT NULL	|ZBX_SYNC

TABLE|housekeeper|housekeeperid|0
FIELD		|housekeeperid	|t_id		|	|NOT NULL	|0
FIELD		|tablename	|t_varchar(64)	|''	|NOT NULL	|ZBX_SYNC
FIELD		|field		|t_varchar(64)	|''	|NOT NULL	|ZBX_SYNC
FIELD		|value		|t_id		|	|NOT NULL	|ZBX_SYNC		|-|items

TABLE|images|imageid|ZBX_SYNC
FIELD		|imageid	|t_id		|	|NOT NULL	|0
FIELD		|imagetype	|t_integer	|'0'	|NOT NULL	|ZBX_SYNC
FIELD		|name		|t_varchar(64)	|'0'	|NOT NULL	|ZBX_SYNC
FIELD		|image		|t_image	|''	|NOT NULL	|ZBX_SYNC
INDEX		|1		|imagetype,name

TABLE|item_discovery|itemdiscoveryid|ZBX_SYNC,ZBX_DATA
FIELD		|itemdiscoveryid|t_id		|	|NOT NULL	|0
FIELD		|itemid		|t_id		|	|NOT NULL	|ZBX_SYNC		|1|items
FIELD		|parent_itemid	|t_id		|	|NOT NULL	|ZBX_SYNC		|2|items	|itemid
FIELD		|key_		|t_varchar(255)	|''	|NOT NULL	|ZBX_NODATA
FIELD		|lastcheck	|t_integer	|'0'	|NOT NULL	|ZBX_NODATA
FIELD		|ts_delete	|t_time		|'0'	|NOT NULL	|ZBX_NODATA
UNIQUE		|1		|itemid,parent_itemid

TABLE|host_discovery|hostid|ZBX_SYNC,ZBX_DATA
FIELD		|hostid		|t_id		|	|NOT NULL	|0			|1|hosts
FIELD		|parent_hostid	|t_id		|	|NULL		|ZBX_SYNC		|2|hosts	|hostid		|RESTRICT
FIELD		|parent_itemid	|t_id		|	|NULL		|ZBX_SYNC		|3|items	|itemid		|RESTRICT
FIELD		|host		|t_varchar(64)	|''	|NOT NULL	|ZBX_NODATA
FIELD		|lastcheck	|t_integer	|'0'	|NOT NULL	|ZBX_NODATA
FIELD		|ts_delete	|t_time		|'0'	|NOT NULL	|ZBX_NODATA

TABLE|interface_discovery|interfaceid|ZBX_SYNC
FIELD		|interfaceid	|t_id		|	|NOT NULL	|ZBX_SYNC		|1|interface
FIELD		|parent_interfaceid|t_id	|	|NOT NULL	|ZBX_SYNC		|2|interface	|interfaceid

TABLE|profiles|profileid|0
FIELD		|profileid	|t_id		|	|NOT NULL	|0
FIELD		|userid		|t_id		|	|NOT NULL	|0			|1|users
FIELD		|idx		|t_varchar(96)	|''	|NOT NULL	|0
FIELD		|idx2		|t_id		|'0'	|NOT NULL	|0
FIELD		|value_id	|t_id		|'0'	|NOT NULL	|0
FIELD		|value_int	|t_integer	|'0'	|NOT NULL	|0
FIELD		|value_str	|t_varchar(255)	|''	|NOT NULL	|0
FIELD		|source		|t_varchar(96)	|''	|NOT NULL	|0
FIELD		|type		|t_integer	|'0'	|NOT NULL	|0
INDEX		|1		|userid,idx,idx2
INDEX		|2		|userid,profileid

TABLE|sessions|sessionid|0
FIELD		|sessionid	|t_varchar(32)	|''	|NOT NULL	|0
FIELD		|userid		|t_id		|	|NOT NULL	|0			|1|users
FIELD		|lastaccess	|t_integer	|'0'	|NOT NULL	|0
FIELD		|status		|t_integer	|'0'	|NOT NULL	|0
INDEX		|1		|userid,status

TABLE|trigger_discovery|triggerdiscoveryid|ZBX_SYNC
FIELD		|triggerdiscoveryid|t_id	|	|NOT NULL	|0
FIELD		|triggerid	|t_id		|	|NOT NULL	|ZBX_SYNC		|1|triggers
FIELD		|parent_triggerid|t_id		|	|NOT NULL	|ZBX_SYNC		|2|triggers	|triggerid
FIELD		|name		|t_varchar(255)	|''	|NOT NULL	|0
UNIQUE		|1		|triggerid,parent_triggerid

TABLE|user_history|userhistoryid|0
FIELD		|userhistoryid	|t_id		|	|NOT NULL	|0
FIELD		|userid		|t_id		|	|NOT NULL	|0			|1|users
FIELD		|title1		|t_varchar(255)	|''	|NOT NULL	|0
FIELD		|url1		|t_varchar(255)	|''	|NOT NULL	|0
FIELD		|title2		|t_varchar(255)	|''	|NOT NULL	|0
FIELD		|url2		|t_varchar(255)	|''	|NOT NULL	|0
FIELD		|title3		|t_varchar(255)	|''	|NOT NULL	|0
FIELD		|url3		|t_varchar(255)	|''	|NOT NULL	|0
FIELD		|title4		|t_varchar(255)	|''	|NOT NULL	|0
FIELD		|url4		|t_varchar(255)	|''	|NOT NULL	|0
FIELD		|title5		|t_varchar(255)	|''	|NOT NULL	|0
FIELD		|url5		|t_varchar(255)	|''	|NOT NULL	|0
UNIQUE		|1		|userid

TABLE|application_template|application_templateid|ZBX_SYNC,ZBX_DATA
FIELD		|application_templateid	|t_id	|	|NOT NULL	|0
FIELD		|applicationid		|t_id	|	|NOT NULL	|ZBX_SYNC		|1|applications
FIELD		|templateid		|t_id	|	|NOT NULL	|ZBX_SYNC		|2|applications	|applicationid
UNIQUE		|1			|applicationid,templateid

TABLE|dbversion||
FIELD		|mandatory	|t_integer	|'0'	|NOT NULL	|
FIELD		|optional	|t_integer	|'0'	|NOT NULL	|
<<<<<<< HEAD
ROW		|2010113	|2010113
=======
ROW		|2010094	|2010100
>>>>>>> 47d54aef
<|MERGE_RESOLUTION|>--- conflicted
+++ resolved
@@ -1262,8 +1262,4 @@
 TABLE|dbversion||
 FIELD		|mandatory	|t_integer	|'0'	|NOT NULL	|
 FIELD		|optional	|t_integer	|'0'	|NOT NULL	|
-<<<<<<< HEAD
-ROW		|2010113	|2010113
-=======
-ROW		|2010094	|2010100
->>>>>>> 47d54aef
+ROW		|2010119	|2010119