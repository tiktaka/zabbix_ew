--
-- Zabbix
-- Copyright (C) 2001-2021 Zabbix SIA
--
-- This program is free software; you can redistribute it and/or modify
-- it under the terms of the GNU General Public License as published by
-- the Free Software Foundation; either version 2 of the License, or
-- (at your option) any later version.
--
-- This program is distributed in the hope that it will be useful,
-- but WITHOUT ANY WARRANTY; without even the implied warranty of
-- MERCHANTABILITY or FITNESS FOR A PARTICULAR PURPOSE. See the
-- GNU General Public License for more details.
--
-- You should have received a copy of the GNU General Public License
-- along with this program; if not, write to the Free Software
-- Foundation, Inc., 51 Franklin Street, Fifth Floor, Boston, MA  02110-1301, USA.
--

--
-- Do not use spaces
-- Tables must be sorted to match referential integrity rules
--

TABLE|role|roleid|ZBX_DATA
FIELD		|roleid		|t_id		|	|NOT NULL	|0
FIELD		|name		|t_varchar(255)	|''	|NOT NULL	|0
FIELD		|type		|t_integer	|'0'	|NOT NULL	|0
FIELD		|readonly	|t_integer	|'0'	|NOT NULL	|0
UNIQUE		|1		|name

TABLE|users|userid|ZBX_DATA
FIELD		|userid		|t_id		|	|NOT NULL	|0
FIELD		|username	|t_varchar(100)	|''	|NOT NULL	|0
FIELD		|name		|t_varchar(100)	|''	|NOT NULL	|0
FIELD		|surname	|t_varchar(100)	|''	|NOT NULL	|0
FIELD		|passwd		|t_varchar(60)	|''	|NOT NULL	|0
FIELD		|url		|t_varchar(255)	|''	|NOT NULL	|0
FIELD		|autologin	|t_integer	|'0'	|NOT NULL	|0
FIELD		|autologout	|t_varchar(32)	|'15m'	|NOT NULL	|0
FIELD		|lang		|t_varchar(7)	|'default'|NOT NULL	|ZBX_NODATA
FIELD		|refresh	|t_varchar(32)	|'30s'	|NOT NULL	|0
FIELD		|theme		|t_varchar(128)	|'default'|NOT NULL	|ZBX_NODATA
FIELD		|attempt_failed	|t_integer	|0	|NOT NULL	|ZBX_NODATA
FIELD		|attempt_ip	|t_varchar(39)	|''	|NOT NULL	|ZBX_NODATA
FIELD		|attempt_clock	|t_integer	|0	|NOT NULL	|ZBX_NODATA
FIELD		|rows_per_page	|t_integer	|50	|NOT NULL	|0
FIELD		|timezone	|t_varchar(50)	|'default'|NOT NULL	|ZBX_NODATA
FIELD		|roleid		|t_id		|	|NOT NULL	|0			|1|role
UNIQUE		|1		|username

TABLE|maintenances|maintenanceid|ZBX_DATA
FIELD		|maintenanceid	|t_id		|	|NOT NULL	|0
FIELD		|name		|t_varchar(128)	|''	|NOT NULL	|0
FIELD		|maintenance_type|t_integer	|'0'	|NOT NULL	|0
FIELD		|description	|t_shorttext	|''	|NOT NULL	|0
FIELD		|active_since	|t_integer	|'0'	|NOT NULL	|0
FIELD		|active_till	|t_integer	|'0'	|NOT NULL	|0
FIELD		|tags_evaltype	|t_integer	|'0'	|NOT NULL	|0
INDEX		|1		|active_since,active_till
UNIQUE		|2		|name

TABLE|hosts|hostid|ZBX_TEMPLATE
FIELD		|hostid		|t_id		|	|NOT NULL	|0
FIELD		|proxy_hostid	|t_id		|	|NULL		|0			|1|hosts	|hostid		|RESTRICT
FIELD		|host		|t_varchar(128)	|''	|NOT NULL	|ZBX_PROXY
FIELD		|status		|t_integer	|'0'	|NOT NULL	|ZBX_PROXY
FIELD		|lastaccess	|t_integer	|'0'	|NOT NULL	|ZBX_NODATA
FIELD		|ipmi_authtype	|t_integer	|'-1'	|NOT NULL	|ZBX_PROXY
FIELD		|ipmi_privilege	|t_integer	|'2'	|NOT NULL	|ZBX_PROXY
FIELD		|ipmi_username	|t_varchar(16)	|''	|NOT NULL	|ZBX_PROXY
FIELD		|ipmi_password	|t_varchar(20)	|''	|NOT NULL	|ZBX_PROXY
FIELD		|maintenanceid	|t_id		|	|NULL		|ZBX_NODATA		|2|maintenances	|		|RESTRICT
FIELD		|maintenance_status|t_integer	|'0'	|NOT NULL	|ZBX_NODATA
FIELD		|maintenance_type|t_integer	|'0'	|NOT NULL	|ZBX_NODATA
FIELD		|maintenance_from|t_integer	|'0'	|NOT NULL	|ZBX_NODATA
FIELD		|name		|t_varchar(128)	|''	|NOT NULL	|ZBX_PROXY
FIELD		|flags		|t_integer	|'0'	|NOT NULL	|0
FIELD		|templateid	|t_id		|	|NULL		|0			|3|hosts	|hostid
FIELD		|description	|t_shorttext	|''	|NOT NULL	|0
FIELD		|tls_connect	|t_integer	|'1'	|NOT NULL	|ZBX_PROXY
FIELD		|tls_accept	|t_integer	|'1'	|NOT NULL	|ZBX_PROXY
FIELD		|tls_issuer	|t_varchar(1024)|''	|NOT NULL	|ZBX_PROXY
FIELD		|tls_subject	|t_varchar(1024)|''	|NOT NULL	|ZBX_PROXY
FIELD		|tls_psk_identity|t_varchar(128)|''	|NOT NULL	|ZBX_PROXY
FIELD		|tls_psk	|t_varchar(512)	|''	|NOT NULL	|ZBX_PROXY
FIELD		|proxy_address	|t_varchar(255)	|''	|NOT NULL	|0
FIELD		|auto_compress	|t_integer	|'1'	|NOT NULL	|0
FIELD		|discover	|t_integer	|'0'	|NOT NULL	|0
FIELD		|custom_interfaces|t_integer	|'0'	|NOT NULL	|0
FIELD		|uuid		|t_varchar(32)	|''	|NOT NULL	|0
INDEX		|1		|host
INDEX		|2		|status
INDEX		|3		|proxy_hostid
INDEX		|4		|name
INDEX		|5		|maintenanceid

TABLE|hstgrp|groupid|ZBX_DATA
FIELD		|groupid	|t_id		|	|NOT NULL	|0
FIELD		|name		|t_varchar(255)	|''	|NOT NULL	|0
FIELD		|internal	|t_integer	|'0'	|NOT NULL	|0
FIELD		|flags		|t_integer	|'0'	|NOT NULL	|0
FIELD		|uuid		|t_varchar(32)	|''	|NOT NULL	|0
INDEX		|1		|name

TABLE|group_prototype|group_prototypeid|ZBX_TEMPLATE
FIELD		|group_prototypeid|t_id		|	|NOT NULL	|0
FIELD		|hostid		|t_id		|	|NOT NULL	|0			|1|hosts
FIELD		|name		|t_varchar(255)	|''	|NOT NULL	|0
FIELD		|groupid	|t_id		|	|NULL		|0			|2|hstgrp	|		|RESTRICT
FIELD		|templateid	|t_id		|	|NULL		|0			|3|group_prototype|group_prototypeid
INDEX		|1		|hostid

TABLE|group_discovery|groupid|ZBX_TEMPLATE
FIELD		|groupid	|t_id		|	|NOT NULL	|0			|1|hstgrp
FIELD		|parent_group_prototypeid|t_id	|	|NOT NULL	|0			|2|group_prototype|group_prototypeid|RESTRICT
FIELD		|name		|t_varchar(64)	|''	|NOT NULL	|ZBX_NODATA
FIELD		|lastcheck	|t_integer	|'0'	|NOT NULL	|ZBX_NODATA
FIELD		|ts_delete	|t_time		|'0'	|NOT NULL	|ZBX_NODATA

TABLE|drules|druleid|ZBX_DATA
FIELD		|druleid	|t_id		|	|NOT NULL	|0
FIELD		|proxy_hostid	|t_id		|	|NULL		|0			|1|hosts	|hostid		|RESTRICT
FIELD		|name		|t_varchar(255)	|''	|NOT NULL	|ZBX_PROXY
FIELD		|iprange	|t_varchar(2048)|''	|NOT NULL	|ZBX_PROXY
FIELD		|delay		|t_varchar(255)	|'1h'	|NOT NULL	|ZBX_PROXY
FIELD		|nextcheck	|t_integer	|'0'	|NOT NULL	|ZBX_NODATA
FIELD		|status		|t_integer	|'0'	|NOT NULL	|0
INDEX		|1		|proxy_hostid
UNIQUE		|2		|name

TABLE|dchecks|dcheckid|ZBX_DATA
FIELD		|dcheckid	|t_id		|	|NOT NULL	|0
FIELD		|druleid	|t_id		|	|NOT NULL	|ZBX_PROXY		|1|drules
FIELD		|type		|t_integer	|'0'	|NOT NULL	|ZBX_PROXY
FIELD		|key_		|t_varchar(2048)|''	|NOT NULL	|ZBX_PROXY
FIELD		|snmp_community	|t_varchar(255)	|''	|NOT NULL	|ZBX_PROXY
FIELD		|ports		|t_varchar(255)	|'0'	|NOT NULL	|ZBX_PROXY
FIELD		|snmpv3_securityname|t_varchar(64)|''	|NOT NULL	|ZBX_PROXY
FIELD		|snmpv3_securitylevel|t_integer	|'0'	|NOT NULL	|ZBX_PROXY
FIELD		|snmpv3_authpassphrase|t_varchar(64)|''	|NOT NULL	|ZBX_PROXY
FIELD		|snmpv3_privpassphrase|t_varchar(64)|''	|NOT NULL	|ZBX_PROXY
FIELD		|uniq		|t_integer	|'0'	|NOT NULL	|ZBX_PROXY
FIELD		|snmpv3_authprotocol|t_integer	|'0'	|NOT NULL	|ZBX_PROXY
FIELD		|snmpv3_privprotocol|t_integer	|'0'	|NOT NULL	|ZBX_PROXY
FIELD		|snmpv3_contextname|t_varchar(255)|''	|NOT NULL	|ZBX_PROXY
FIELD		|host_source|t_integer	|'1'	|NOT NULL	|ZBX_PROXY
FIELD		|name_source|t_integer	|'0'	|NOT NULL	|ZBX_PROXY
INDEX		|1		|druleid,host_source,name_source

TABLE|httptest|httptestid|ZBX_TEMPLATE
FIELD		|httptestid	|t_id		|	|NOT NULL	|0
FIELD		|name		|t_varchar(64)	|''	|NOT NULL	|ZBX_PROXY
FIELD		|nextcheck	|t_integer	|'0'	|NOT NULL	|ZBX_NODATA
FIELD		|delay		|t_varchar(255)	|'1m'	|NOT NULL	|ZBX_PROXY
FIELD		|status		|t_integer	|'0'	|NOT NULL	|0
FIELD		|agent		|t_varchar(255)	|'Zabbix'|NOT NULL	|ZBX_PROXY
FIELD		|authentication	|t_integer	|'0'	|NOT NULL	|ZBX_PROXY,ZBX_NODATA
FIELD		|http_user	|t_varchar(64)	|''	|NOT NULL	|ZBX_PROXY,ZBX_NODATA
FIELD		|http_password	|t_varchar(64)	|''	|NOT NULL	|ZBX_PROXY,ZBX_NODATA
FIELD		|hostid		|t_id		|	|NOT NULL	|ZBX_PROXY		|2|hosts
FIELD		|templateid	|t_id		|	|NULL		|0			|3|httptest	|httptestid
FIELD		|http_proxy	|t_varchar(255)	|''	|NOT NULL	|ZBX_PROXY,ZBX_NODATA
FIELD		|retries	|t_integer	|'1'	|NOT NULL	|ZBX_PROXY,ZBX_NODATA
FIELD		|ssl_cert_file	|t_varchar(255)	|''	|NOT NULL	|ZBX_PROXY,ZBX_NODATA
FIELD		|ssl_key_file	|t_varchar(255)	|''	|NOT NULL	|ZBX_PROXY,ZBX_NODATA
FIELD		|ssl_key_password|t_varchar(64)	|''	|NOT NULL	|ZBX_PROXY,ZBX_NODATA
FIELD		|verify_peer	|t_integer	|'0'	|NOT NULL	|ZBX_PROXY
FIELD		|verify_host	|t_integer	|'0'	|NOT NULL	|ZBX_PROXY
FIELD		|uuid		|t_varchar(32)	|''	|NOT NULL	|0
UNIQUE		|2		|hostid,name
INDEX		|3		|status
INDEX		|4		|templateid

TABLE|httpstep|httpstepid|ZBX_TEMPLATE
FIELD		|httpstepid	|t_id		|	|NOT NULL	|0
FIELD		|httptestid	|t_id		|	|NOT NULL	|ZBX_PROXY		|1|httptest
FIELD		|name		|t_varchar(64)	|''	|NOT NULL	|ZBX_PROXY
FIELD		|no		|t_integer	|'0'	|NOT NULL	|ZBX_PROXY
FIELD		|url		|t_varchar(2048)|''	|NOT NULL	|ZBX_PROXY
FIELD		|timeout	|t_varchar(255)	|'15s'	|NOT NULL	|ZBX_PROXY
FIELD		|posts		|t_shorttext	|''	|NOT NULL	|ZBX_PROXY
FIELD		|required	|t_varchar(255)	|''	|NOT NULL	|ZBX_PROXY
FIELD		|status_codes	|t_varchar(255)	|''	|NOT NULL	|ZBX_PROXY
FIELD		|follow_redirects|t_integer	|'1'	|NOT NULL	|ZBX_PROXY
FIELD		|retrieve_mode	|t_integer	|'0'	|NOT NULL	|ZBX_PROXY
FIELD		|post_type	|t_integer	|'0'	|NOT NULL	|ZBX_PROXY
INDEX		|1		|httptestid

TABLE|interface|interfaceid|ZBX_TEMPLATE
FIELD		|interfaceid	|t_id		|	|NOT NULL	|0
FIELD		|hostid		|t_id		|	|NOT NULL	|ZBX_PROXY		|1|hosts
FIELD		|main		|t_integer	|'0'	|NOT NULL	|ZBX_PROXY
FIELD		|type		|t_integer	|'1'	|NOT NULL	|ZBX_PROXY
FIELD		|useip		|t_integer	|'1'	|NOT NULL	|ZBX_PROXY
FIELD		|ip		|t_varchar(64)	|'127.0.0.1'|NOT NULL	|ZBX_PROXY
FIELD		|dns		|t_varchar(255)	|''	|NOT NULL	|ZBX_PROXY
FIELD		|port		|t_varchar(64)	|'10050'|NOT NULL	|ZBX_PROXY
FIELD		|available	|t_integer	|'0'	|NOT NULL	|ZBX_PROXY,ZBX_NODATA
FIELD		|error		|t_varchar(2048)|''	|NOT NULL	|ZBX_NODATA
FIELD		|errors_from	|t_integer	|'0'	|NOT NULL	|ZBX_NODATA
FIELD		|disable_until	|t_integer	|'0'	|NOT NULL	|ZBX_NODATA
INDEX		|1		|hostid,type
INDEX		|2		|ip,dns
INDEX		|3		|available

TABLE|valuemap|valuemapid|ZBX_TEMPLATE
FIELD		|valuemapid	|t_id		|	|NOT NULL	|0
FIELD		|hostid		|t_id		|	|NOT NULL	|0			|1|hosts
FIELD		|name		|t_varchar(64)	|''	|NOT NULL	|0
FIELD		|uuid		|t_varchar(32)	|''	|NOT NULL	|0
UNIQUE		|1		|hostid,name

TABLE|items|itemid|ZBX_TEMPLATE
FIELD		|itemid		|t_id		|	|NOT NULL	|0
FIELD		|type		|t_integer	|'0'	|NOT NULL	|ZBX_PROXY
FIELD		|snmp_oid	|t_varchar(512)	|''	|NOT NULL	|ZBX_PROXY
FIELD		|hostid		|t_id		|	|NOT NULL	|ZBX_PROXY		|1|hosts
FIELD		|name		|t_varchar(255)	|''	|NOT NULL	|0
FIELD		|key_		|t_varchar(2048)|''	|NOT NULL	|ZBX_PROXY
FIELD		|delay		|t_varchar(1024)|'0'	|NOT NULL	|ZBX_PROXY
FIELD		|history	|t_varchar(255)	|'90d'	|NOT NULL	|ZBX_PROXY
FIELD		|trends		|t_varchar(255)	|'365d'	|NOT NULL	|0
FIELD		|status		|t_integer	|'0'	|NOT NULL	|ZBX_PROXY
FIELD		|value_type	|t_integer	|'0'	|NOT NULL	|ZBX_PROXY
FIELD		|trapper_hosts	|t_varchar(255)	|''	|NOT NULL	|ZBX_PROXY
FIELD		|units		|t_varchar(255)	|''	|NOT NULL	|0
FIELD		|formula	|t_varchar(255)	|''	|NOT NULL	|0
FIELD		|logtimefmt	|t_varchar(64)	|''	|NOT NULL	|ZBX_PROXY
FIELD		|templateid	|t_id		|	|NULL		|0			|2|items	|itemid
FIELD		|valuemapid	|t_id		|	|NULL		|0			|3|valuemap	|		|RESTRICT
FIELD		|params		|t_text		|''	|NOT NULL	|ZBX_PROXY
FIELD		|ipmi_sensor	|t_varchar(128)	|''	|NOT NULL	|ZBX_PROXY
FIELD		|authtype	|t_integer	|'0'	|NOT NULL	|ZBX_PROXY
FIELD		|username	|t_varchar(64)	|''	|NOT NULL	|ZBX_PROXY
FIELD		|password	|t_varchar(64)	|''	|NOT NULL	|ZBX_PROXY
FIELD		|publickey	|t_varchar(64)	|''	|NOT NULL	|ZBX_PROXY
FIELD		|privatekey	|t_varchar(64)	|''	|NOT NULL	|ZBX_PROXY
FIELD		|flags		|t_integer	|'0'	|NOT NULL	|ZBX_PROXY
FIELD		|interfaceid	|t_id		|	|NULL		|ZBX_PROXY		|4|interface	|		|RESTRICT
FIELD		|description	|t_text		|''	|NOT NULL	|0
FIELD		|inventory_link	|t_integer	|'0'	|NOT NULL	|ZBX_PROXY
FIELD		|lifetime	|t_varchar(255)	|'30d'	|NOT NULL	|0
FIELD		|evaltype	|t_integer	|'0'	|NOT NULL	|0
FIELD		|jmx_endpoint	|t_varchar(255)	|''	|NOT NULL	|ZBX_PROXY
FIELD		|master_itemid	|t_id		|	|NULL		|ZBX_PROXY		|5|items	|itemid
FIELD		|timeout	|t_varchar(255)	|'3s'	|NOT NULL	|ZBX_PROXY
FIELD		|url		|t_varchar(2048)|''	|NOT NULL	|ZBX_PROXY
FIELD		|query_fields	|t_varchar(2048)|''	|NOT NULL	|ZBX_PROXY
FIELD		|posts		|t_text		|''	|NOT NULL	|ZBX_PROXY
FIELD		|status_codes	|t_varchar(255)	|'200'	|NOT NULL	|ZBX_PROXY
FIELD		|follow_redirects|t_integer	|'1'	|NOT NULL	|ZBX_PROXY
FIELD		|post_type	|t_integer	|'0'	|NOT NULL	|ZBX_PROXY
FIELD		|http_proxy	|t_varchar(255)	|''	|NOT NULL	|ZBX_PROXY,ZBX_NODATA
FIELD		|headers	|t_text		|''	|NOT NULL	|ZBX_PROXY
FIELD		|retrieve_mode	|t_integer	|'0'	|NOT NULL	|ZBX_PROXY
FIELD		|request_method	|t_integer	|'0'	|NOT NULL	|ZBX_PROXY
FIELD		|output_format	|t_integer	|'0'	|NOT NULL	|ZBX_PROXY
FIELD		|ssl_cert_file	|t_varchar(255)	|''	|NOT NULL	|ZBX_PROXY,ZBX_NODATA
FIELD		|ssl_key_file	|t_varchar(255)	|''	|NOT NULL	|ZBX_PROXY,ZBX_NODATA
FIELD		|ssl_key_password|t_varchar(64)	|''	|NOT NULL	|ZBX_PROXY,ZBX_NODATA
FIELD		|verify_peer	|t_integer	|'0'	|NOT NULL	|ZBX_PROXY
FIELD		|verify_host	|t_integer	|'0'	|NOT NULL	|ZBX_PROXY
FIELD		|allow_traps	|t_integer	|'0'	|NOT NULL	|ZBX_PROXY
FIELD		|discover	|t_integer	|'0'	|NOT NULL	|0
FIELD		|uuid		|t_varchar(32)	|''	|NOT NULL	|0
INDEX		|1		|hostid,key_(1021)
INDEX		|3		|status
INDEX		|4		|templateid
INDEX		|5		|valuemapid
INDEX		|6		|interfaceid
INDEX		|7		|master_itemid
INDEX		|8		|key_(1024)

TABLE|httpstepitem|httpstepitemid|ZBX_TEMPLATE
FIELD		|httpstepitemid	|t_id		|	|NOT NULL	|0
FIELD		|httpstepid	|t_id		|	|NOT NULL	|ZBX_PROXY		|1|httpstep
FIELD		|itemid		|t_id		|	|NOT NULL	|ZBX_PROXY		|2|items
FIELD		|type		|t_integer	|'0'	|NOT NULL	|ZBX_PROXY
UNIQUE		|1		|httpstepid,itemid
INDEX		|2		|itemid

TABLE|httptestitem|httptestitemid|ZBX_TEMPLATE
FIELD		|httptestitemid	|t_id		|	|NOT NULL	|0
FIELD		|httptestid	|t_id		|	|NOT NULL	|ZBX_PROXY		|1|httptest
FIELD		|itemid		|t_id		|	|NOT NULL	|ZBX_PROXY		|2|items
FIELD		|type		|t_integer	|'0'	|NOT NULL	|ZBX_PROXY
UNIQUE		|1		|httptestid,itemid
INDEX		|2		|itemid

TABLE|media_type|mediatypeid|ZBX_DATA
FIELD		|mediatypeid	|t_id		|	|NOT NULL	|0
FIELD		|type		|t_integer	|'0'	|NOT NULL	|0
FIELD		|name		|t_varchar(100)	|''	|NOT NULL	|0
FIELD		|smtp_server	|t_varchar(255)	|''	|NOT NULL	|0
FIELD		|smtp_helo	|t_varchar(255)	|''	|NOT NULL	|0
FIELD		|smtp_email	|t_varchar(255)	|''	|NOT NULL	|0
FIELD		|exec_path	|t_varchar(255)	|''	|NOT NULL	|0
FIELD		|gsm_modem	|t_varchar(255)	|''	|NOT NULL	|0
FIELD		|username	|t_varchar(255)	|''	|NOT NULL	|0
FIELD		|passwd		|t_varchar(255)	|''	|NOT NULL	|0
FIELD		|status		|t_integer	|'0'	|NOT NULL	|0
FIELD		|smtp_port	|t_integer	|'25'	|NOT NULL	|0
FIELD		|smtp_security	|t_integer	|'0'	|NOT NULL	|0
FIELD		|smtp_verify_peer|t_integer	|'0'	|NOT NULL	|0
FIELD		|smtp_verify_host|t_integer	|'0'	|NOT NULL	|0
FIELD		|smtp_authentication|t_integer	|'0'	|NOT NULL	|0
FIELD		|exec_params	|t_varchar(255)	|''	|NOT NULL	|0
FIELD		|maxsessions	|t_integer	|'1'	|NOT NULL	|0
FIELD		|maxattempts	|t_integer	|'3'	|NOT NULL	|0
FIELD		|attempt_interval|t_varchar(32)	|'10s'	|NOT NULL	|0
FIELD		|content_type	|t_integer	|'1'	|NOT NULL	|0
FIELD		|script		|t_text		|''	|NOT NULL	|0
FIELD		|timeout	|t_varchar(32)	|'30s'	|NOT NULL	|0
FIELD		|process_tags	|t_integer	|'0'	|NOT NULL	|0
FIELD		|show_event_menu|t_integer	|'0'	|NOT NULL	|0
FIELD		|event_menu_url	|t_varchar(2048)|''	|NOT NULL	|0
FIELD		|event_menu_name|t_varchar(255)	|''	|NOT NULL	|0
FIELD		|description	|t_shorttext	|''	|NOT NULL	|0
UNIQUE		|1		|name

TABLE|media_type_param|mediatype_paramid|ZBX_DATA
FIELD		|mediatype_paramid|t_id		|	|NOT NULL	|0
FIELD		|mediatypeid	|t_id		|	|NOT NULL	|0			|1|media_type
FIELD		|name		|t_varchar(255)	|''	|NOT NULL	|0
FIELD		|value		|t_varchar(2048)|''	|NOT NULL	|0
INDEX		|1		|mediatypeid

TABLE|media_type_message|mediatype_messageid|ZBX_DATA
FIELD		|mediatype_messageid|t_id	|	|NOT NULL	|0
FIELD		|mediatypeid	|t_id		|	|NOT NULL	|0			|1|media_type
FIELD		|eventsource	|t_integer	|	|NOT NULL	|0
FIELD		|recovery	|t_integer	|	|NOT NULL	|0
FIELD		|subject	|t_varchar(255)	|''	|NOT NULL	|0
FIELD		|message	|t_text		|''	|NOT NULL	|0
UNIQUE		|1		|mediatypeid,eventsource,recovery

TABLE|usrgrp|usrgrpid|ZBX_DATA
FIELD		|usrgrpid	|t_id		|	|NOT NULL	|0
FIELD		|name		|t_varchar(64)	|''	|NOT NULL	|0
FIELD		|gui_access	|t_integer	|'0'	|NOT NULL	|0
FIELD		|users_status	|t_integer	|'0'	|NOT NULL	|0
FIELD		|debug_mode	|t_integer	|'0'	|NOT NULL	|0
UNIQUE		|1		|name

TABLE|users_groups|id|ZBX_DATA
FIELD		|id		|t_id		|	|NOT NULL	|0
FIELD		|usrgrpid	|t_id		|	|NOT NULL	|0			|1|usrgrp
FIELD		|userid		|t_id		|	|NOT NULL	|0			|2|users
UNIQUE		|1		|usrgrpid,userid
INDEX		|2		|userid

TABLE|scripts|scriptid|ZBX_DATA
FIELD		|scriptid	|t_id		|	|NOT NULL	|0
FIELD		|name		|t_varchar(255)	|''	|NOT NULL	|0
FIELD		|command	|t_text		|''	|NOT NULL	|0
FIELD		|host_access	|t_integer	|'2'	|NOT NULL	|0
FIELD		|usrgrpid	|t_id		|	|NULL		|0			|1|usrgrp	|		|RESTRICT
FIELD		|groupid	|t_id		|	|NULL		|0			|2|hstgrp	|		|RESTRICT
FIELD		|description	|t_shorttext	|''	|NOT NULL	|0
FIELD		|confirmation	|t_varchar(255)	|''	|NOT NULL	|0
FIELD		|type		|t_integer	|'5'	|NOT NULL	|0
FIELD		|execute_on	|t_integer	|'2'	|NOT NULL	|0
FIELD		|timeout	|t_varchar(32)	|'30s'	|NOT NULL	|ZBX_NODATA
FIELD		|scope		|t_integer	|'1'	|NOT NULL	|0
FIELD		|port		|t_varchar(64)	|''	|NOT NULL	|0
FIELD		|authtype	|t_integer	|'0'	|NOT NULL	|0
FIELD		|username	|t_varchar(64)	|''	|NOT NULL	|0
FIELD		|password	|t_varchar(64)	|''	|NOT NULL	|0
FIELD		|publickey	|t_varchar(64)	|''	|NOT NULL	|0
FIELD		|privatekey	|t_varchar(64)	|''	|NOT NULL	|0
FIELD		|menu_path	|t_varchar(255)	|''	|NOT NULL	|0
INDEX		|1		|usrgrpid
INDEX		|2		|groupid
UNIQUE		|3		|name

TABLE|script_param|script_paramid|ZBX_DATA
FIELD		|script_paramid	|t_id		|	|NOT NULL	|0
FIELD		|scriptid	|t_id		|	|NOT NULL	|0			|1|scripts
FIELD		|name		|t_varchar(255)	|''	|NOT NULL	|0
FIELD		|value		|t_varchar(2048)|''	|NOT NULL	|0
UNIQUE		|1		|scriptid,name

TABLE|actions|actionid|ZBX_DATA
FIELD		|actionid	|t_id		|	|NOT NULL	|0
FIELD		|name		|t_varchar(255)	|''	|NOT NULL	|0
FIELD		|eventsource	|t_integer	|'0'	|NOT NULL	|0
FIELD		|evaltype	|t_integer	|'0'	|NOT NULL	|0
FIELD		|status		|t_integer	|'0'	|NOT NULL	|0
FIELD		|esc_period	|t_varchar(255)	|'1h'	|NOT NULL	|0
FIELD		|formula	|t_varchar(255)	|''	|NOT NULL	|0
FIELD		|pause_suppressed|t_integer	|'1'	|NOT NULL	|0
INDEX		|1		|eventsource,status
UNIQUE		|2		|name

TABLE|operations|operationid|ZBX_DATA
FIELD		|operationid	|t_id		|	|NOT NULL	|0
FIELD		|actionid	|t_id		|	|NOT NULL	|0			|1|actions
FIELD		|operationtype	|t_integer	|'0'	|NOT NULL	|0
FIELD		|esc_period	|t_varchar(255)	|'0'	|NOT NULL	|0
FIELD		|esc_step_from	|t_integer	|'1'	|NOT NULL	|0
FIELD		|esc_step_to	|t_integer	|'1'	|NOT NULL	|0
FIELD		|evaltype	|t_integer	|'0'	|NOT NULL	|0
FIELD		|recovery	|t_integer	|'0'	|NOT NULL	|0
INDEX		|1		|actionid

TABLE|opmessage|operationid|ZBX_DATA
FIELD		|operationid	|t_id		|	|NOT NULL	|0			|1|operations
FIELD		|default_msg	|t_integer	|'1'	|NOT NULL	|0
FIELD		|subject	|t_varchar(255)	|''	|NOT NULL	|0
FIELD		|message	|t_shorttext	|''	|NOT NULL	|0
FIELD		|mediatypeid	|t_id		|	|NULL		|0			|2|media_type	|		|RESTRICT
INDEX		|1		|mediatypeid

TABLE|opmessage_grp|opmessage_grpid|ZBX_DATA
FIELD		|opmessage_grpid|t_id		|	|NOT NULL	|0
FIELD		|operationid	|t_id		|	|NOT NULL	|0			|1|operations
FIELD		|usrgrpid	|t_id		|	|NOT NULL	|0			|2|usrgrp	|		|RESTRICT
UNIQUE		|1		|operationid,usrgrpid
INDEX		|2		|usrgrpid

TABLE|opmessage_usr|opmessage_usrid|ZBX_DATA
FIELD		|opmessage_usrid|t_id		|	|NOT NULL	|0
FIELD		|operationid	|t_id		|	|NOT NULL	|0			|1|operations
FIELD		|userid		|t_id		|	|NOT NULL	|0			|2|users	|		|RESTRICT
UNIQUE		|1		|operationid,userid
INDEX		|2		|userid

TABLE|opcommand|operationid|ZBX_DATA
FIELD		|operationid	|t_id		|	|NOT NULL	|0			|1|operations
FIELD		|scriptid	|t_id		|	|NOT NULL	|0			|2|scripts	|		|RESTRICT
INDEX		|1		|scriptid

TABLE|opcommand_hst|opcommand_hstid|ZBX_DATA
FIELD		|opcommand_hstid|t_id		|	|NOT NULL	|0
FIELD		|operationid	|t_id		|	|NOT NULL	|0			|1|operations
FIELD		|hostid		|t_id		|	|NULL		|0			|2|hosts	|		|RESTRICT
INDEX		|1		|operationid
INDEX		|2		|hostid

TABLE|opcommand_grp|opcommand_grpid|ZBX_DATA
FIELD		|opcommand_grpid|t_id		|	|NOT NULL	|0
FIELD		|operationid	|t_id		|	|NOT NULL	|0			|1|operations
FIELD		|groupid	|t_id		|	|NOT NULL	|0			|2|hstgrp	|		|RESTRICT
INDEX		|1		|operationid
INDEX		|2		|groupid

TABLE|opgroup|opgroupid|ZBX_DATA
FIELD		|opgroupid	|t_id		|	|NOT NULL	|0
FIELD		|operationid	|t_id		|	|NOT NULL	|0			|1|operations
FIELD		|groupid	|t_id		|	|NOT NULL	|0			|2|hstgrp	|		|RESTRICT
UNIQUE		|1		|operationid,groupid
INDEX		|2		|groupid

TABLE|optemplate|optemplateid|ZBX_TEMPLATE
FIELD		|optemplateid	|t_id		|	|NOT NULL	|0
FIELD		|operationid	|t_id		|	|NOT NULL	|0			|1|operations
FIELD		|templateid	|t_id		|	|NOT NULL	|0			|2|hosts	|hostid		|RESTRICT
UNIQUE		|1		|operationid,templateid
INDEX		|2		|templateid

TABLE|opconditions|opconditionid|ZBX_DATA
FIELD		|opconditionid	|t_id		|	|NOT NULL	|0
FIELD		|operationid	|t_id		|	|NOT NULL	|0			|1|operations
FIELD		|conditiontype	|t_integer	|'0'	|NOT NULL	|0
FIELD		|operator	|t_integer	|'0'	|NOT NULL	|0
FIELD		|value		|t_varchar(255)	|''	|NOT NULL	|0
INDEX		|1		|operationid

TABLE|conditions|conditionid|ZBX_DATA
FIELD		|conditionid	|t_id		|	|NOT NULL	|0
FIELD		|actionid	|t_id		|	|NOT NULL	|0			|1|actions
FIELD		|conditiontype	|t_integer	|'0'	|NOT NULL	|0
FIELD		|operator	|t_integer	|'0'	|NOT NULL	|0
FIELD		|value		|t_varchar(255)	|''	|NOT NULL	|0
FIELD		|value2		|t_varchar(255)	|''	|NOT NULL	|0
INDEX		|1		|actionid

TABLE|config|configid|ZBX_DATA
FIELD		|configid	|t_id		|	|NOT NULL	|0
FIELD		|work_period	|t_varchar(255)	|'1-5,09:00-18:00'|NOT NULL|0
FIELD		|alert_usrgrpid	|t_id		|	|NULL		|0			|1|usrgrp	|usrgrpid	|RESTRICT
FIELD		|default_theme	|t_varchar(128)	|'blue-theme'|NOT NULL	|ZBX_NODATA
FIELD		|authentication_type|t_integer	|'0'	|NOT NULL	|ZBX_NODATA
FIELD		|ldap_host	|t_varchar(255)	|''	|NOT NULL	|ZBX_NODATA
FIELD		|ldap_port	|t_integer	|389	|NOT NULL	|ZBX_NODATA
FIELD		|ldap_base_dn	|t_varchar(255)	|''	|NOT NULL	|ZBX_NODATA
FIELD		|ldap_bind_dn	|t_varchar(255)	|''	|NOT NULL	|ZBX_NODATA
FIELD		|ldap_bind_password|t_varchar(128)|''	|NOT NULL	|ZBX_NODATA
FIELD		|ldap_search_attribute|t_varchar(128)|''|NOT NULL	|ZBX_NODATA
FIELD		|discovery_groupid|t_id		|	|NOT NULL	|ZBX_PROXY		|2|hstgrp	|groupid	|RESTRICT
FIELD		|max_in_table	|t_integer	|'50'	|NOT NULL	|ZBX_NODATA
FIELD		|search_limit	|t_integer	|'1000'	|NOT NULL	|ZBX_NODATA
FIELD		|severity_color_0|t_varchar(6)	|'97AAB3'|NOT NULL	|ZBX_NODATA
FIELD		|severity_color_1|t_varchar(6)	|'7499FF'|NOT NULL	|ZBX_NODATA
FIELD		|severity_color_2|t_varchar(6)	|'FFC859'|NOT NULL	|ZBX_NODATA
FIELD		|severity_color_3|t_varchar(6)	|'FFA059'|NOT NULL	|ZBX_NODATA
FIELD		|severity_color_4|t_varchar(6)	|'E97659'|NOT NULL	|ZBX_NODATA
FIELD		|severity_color_5|t_varchar(6)	|'E45959'|NOT NULL	|ZBX_NODATA
FIELD		|severity_name_0|t_varchar(32)	|'Not classified'|NOT NULL|ZBX_NODATA
FIELD		|severity_name_1|t_varchar(32)	|'Information'|NOT NULL	|ZBX_NODATA
FIELD		|severity_name_2|t_varchar(32)	|'Warning'|NOT NULL	|ZBX_NODATA
FIELD		|severity_name_3|t_varchar(32)	|'Average'|NOT NULL	|ZBX_NODATA
FIELD		|severity_name_4|t_varchar(32)	|'High'	|NOT NULL	|ZBX_NODATA
FIELD		|severity_name_5|t_varchar(32)	|'Disaster'|NOT NULL	|ZBX_NODATA
FIELD		|ok_period	|t_varchar(32)	|'5m'	|NOT NULL	|ZBX_NODATA
FIELD		|blink_period	|t_varchar(32)	|'2m'	|NOT NULL	|ZBX_NODATA
FIELD		|problem_unack_color|t_varchar(6)|'CC0000'|NOT NULL	|ZBX_NODATA
FIELD		|problem_ack_color|t_varchar(6)	|'CC0000'|NOT NULL	|ZBX_NODATA
FIELD		|ok_unack_color	|t_varchar(6)	|'009900'|NOT NULL	|ZBX_NODATA
FIELD		|ok_ack_color	|t_varchar(6)	|'009900'|NOT NULL	|ZBX_NODATA
FIELD		|problem_unack_style|t_integer	|'1'	|NOT NULL	|ZBX_NODATA
FIELD		|problem_ack_style|t_integer	|'1'	|NOT NULL	|ZBX_NODATA
FIELD		|ok_unack_style	|t_integer	|'1'	|NOT NULL	|ZBX_NODATA
FIELD		|ok_ack_style	|t_integer	|'1'	|NOT NULL	|ZBX_NODATA
FIELD		|snmptrap_logging|t_integer	|'1'	|NOT NULL	|ZBX_PROXY,ZBX_NODATA
FIELD		|server_check_interval|t_integer|'10'	|NOT NULL	|ZBX_NODATA
FIELD		|hk_events_mode	|t_integer	|'1'	|NOT NULL	|ZBX_NODATA
FIELD		|hk_events_trigger|t_varchar(32)|'365d'	|NOT NULL	|ZBX_NODATA
FIELD		|hk_events_internal|t_varchar(32)|'1d'	|NOT NULL	|ZBX_NODATA
FIELD		|hk_events_discovery|t_varchar(32)|'1d'	|NOT NULL	|ZBX_NODATA
FIELD		|hk_events_autoreg|t_varchar(32)|'1d'	|NOT NULL	|ZBX_NODATA
FIELD		|hk_services_mode|t_integer	|'1'	|NOT NULL	|ZBX_NODATA
FIELD		|hk_services	|t_varchar(32)	|'365d'	|NOT NULL	|ZBX_NODATA
FIELD		|hk_audit_mode	|t_integer	|'1'	|NOT NULL	|ZBX_NODATA
FIELD		|hk_audit	|t_varchar(32)	|'365d'	|NOT NULL	|ZBX_NODATA
FIELD		|hk_sessions_mode|t_integer	|'1'	|NOT NULL	|ZBX_NODATA
FIELD		|hk_sessions	|t_varchar(32)	|'365d'	|NOT NULL	|ZBX_NODATA
FIELD		|hk_history_mode|t_integer	|'1'	|NOT NULL	|ZBX_NODATA
FIELD		|hk_history_global|t_integer	|'0'	|NOT NULL	|ZBX_PROXY,ZBX_NODATA
FIELD		|hk_history	|t_varchar(32)	|'90d'	|NOT NULL	|ZBX_PROXY,ZBX_NODATA
FIELD		|hk_trends_mode	|t_integer	|'1'	|NOT NULL	|ZBX_NODATA
FIELD		|hk_trends_global|t_integer	|'0'	|NOT NULL	|ZBX_NODATA
FIELD		|hk_trends	|t_varchar(32)	|'365d'	|NOT NULL	|ZBX_NODATA
FIELD		|default_inventory_mode|t_integer|'-1'	|NOT NULL	|ZBX_NODATA
FIELD		|custom_color	|t_integer	|'0'	|NOT NULL	|ZBX_NODATA
FIELD		|http_auth_enabled	|t_integer	|'0'	|NOT NULL	|ZBX_NODATA
FIELD		|http_login_form	|t_integer	|'0'	|NOT NULL	|ZBX_NODATA
FIELD		|http_strip_domains	|t_varchar(2048)|''	|NOT NULL	|ZBX_NODATA
FIELD		|http_case_sensitive	|t_integer	|'1'	|NOT NULL	|ZBX_NODATA
FIELD		|ldap_configured		|t_integer		|'0'	|NOT NULL	|ZBX_NODATA
FIELD		|ldap_case_sensitive	|t_integer	|'1'	|NOT NULL	|ZBX_NODATA
FIELD		|db_extension	|t_varchar(32)	|''	|NOT NULL	|ZBX_NODATA
FIELD		|autoreg_tls_accept	|t_integer	|'1'	|NOT NULL	|ZBX_PROXY,ZBX_NODATA
FIELD		|compression_status	|t_integer	|'0'	|NOT NULL	|ZBX_NODATA
FIELD		|compress_older	|t_varchar(32)	|'7d'	|NOT NULL	|ZBX_NODATA
FIELD		|instanceid	|t_varchar(32)	|''	|NOT NULL	|ZBX_NODATA
FIELD		|saml_auth_enabled	|t_integer	|'0'	|NOT NULL	|ZBX_NODATA
FIELD		|saml_idp_entityid	|t_varchar(1024)|''	|NOT NULL	|ZBX_NODATA
FIELD		|saml_sso_url	|t_varchar(2048)|''	|NOT NULL	|ZBX_NODATA
FIELD		|saml_slo_url	|t_varchar(2048)|''	|NOT NULL	|ZBX_NODATA
FIELD		|saml_username_attribute|t_varchar(128)	|''	|NOT NULL	|ZBX_NODATA
FIELD		|saml_sp_entityid	|t_varchar(1024)|''	|NOT NULL	|ZBX_NODATA
FIELD		|saml_nameid_format	|t_varchar(2048)|''	|NOT NULL	|ZBX_NODATA
FIELD		|saml_sign_messages	|t_integer	|'0'	|NOT NULL	|ZBX_NODATA
FIELD		|saml_sign_assertions	|t_integer	|'0'	|NOT NULL	|ZBX_NODATA
FIELD		|saml_sign_authn_requests	|t_integer	|'0'	|NOT NULL	|ZBX_NODATA
FIELD		|saml_sign_logout_requests	|t_integer	|'0'	|NOT NULL	|ZBX_NODATA
FIELD		|saml_sign_logout_responses	|t_integer	|'0'	|NOT NULL	|ZBX_NODATA
FIELD		|saml_encrypt_nameid	|t_integer	|'0'	|NOT NULL	|ZBX_NODATA
FIELD		|saml_encrypt_assertions|t_integer	|'0'	|NOT NULL	|ZBX_NODATA
FIELD		|saml_case_sensitive	|t_integer	|'0'	|NOT NULL	|ZBX_NODATA
FIELD		|default_lang		|t_varchar(5)	|'en_US'|NOT NULL	|ZBX_NODATA
FIELD		|default_timezone	|t_varchar(50)	|'system'|NOT NULL	|ZBX_NODATA
FIELD		|login_attempts	|t_integer	|'5'	|NOT NULL	|ZBX_NODATA
FIELD		|login_block	|t_varchar(32)	|'30s'	|NOT NULL	|ZBX_NODATA
FIELD		|show_technical_errors	|t_integer	|'0'	|NOT NULL	|ZBX_NODATA
FIELD		|validate_uri_schemes	|t_integer	|'1'	|NOT NULL	|ZBX_NODATA
FIELD		|uri_valid_schemes	|t_varchar(255)	|'http,https,ftp,file,mailto,tel,ssh'	|NOT NULL	|ZBX_NODATA
FIELD		|x_frame_options	|t_varchar(255)	|'SAMEORIGIN'	|NOT NULL	|ZBX_NODATA
FIELD		|iframe_sandboxing_enabled	|t_integer	|'1'	|NOT NULL	|ZBX_NODATA
FIELD		|iframe_sandboxing_exceptions	|t_varchar(255)	|''	|NOT NULL	|ZBX_NODATA
FIELD		|max_overview_table_size	|t_integer	|'50'	|NOT NULL	|ZBX_NODATA
FIELD		|history_period	|t_varchar(32)|	'24h'	|NOT NULL	|ZBX_NODATA
FIELD		|period_default	|t_varchar(32)	|'1h'	|NOT NULL	|ZBX_NODATA
FIELD		|max_period	|t_varchar(32)	|'2y'	|NOT NULL	|ZBX_NODATA
FIELD		|socket_timeout	|t_varchar(32)	|'3s'	|NOT NULL	|ZBX_NODATA
FIELD		|connect_timeout	|t_varchar(32)	|'3s'	|NOT NULL	|ZBX_NODATA
FIELD		|media_type_test_timeout	|t_varchar(32)	|'65s'	|NOT NULL	|ZBX_NODATA
FIELD		|script_timeout	|t_varchar(32)	|'60s'	|NOT NULL	|ZBX_NODATA
FIELD		|item_test_timeout	|t_varchar(32)	|'60s'	|NOT NULL	|ZBX_NODATA
FIELD		|session_key	|t_varchar(32)|''	|NOT NULL	|ZBX_NODATA
FIELD		|url		|t_varchar(255)	|''	|NOT NULL	|ZBX_NODATA
FIELD		|report_test_timeout|t_varchar(32)|'60s'|NOT NULL	|ZBX_NODATA
FIELD		|dbversion_status	|t_varchar(1024)|''	|NOT NULL	|ZBX_NODATA
FIELD		|hk_events_service|t_varchar(32)|'1d'	|NOT NULL	|ZBX_NODATA
FIELD		|passwd_min_length	|t_integer	|'8'	|NOT NULL	|ZBX_NODATA
FIELD		|passwd_check_rules	|t_integer	|'8'	|NOT NULL	|ZBX_NODATA
FIELD		|auditlog_enabled	|t_integer	|'1'	|NOT NULL	|ZBX_NODATA
FIELD		|ha_failover_delay	|t_varchar(32)	|'1m'	|NOT NULL	|ZBX_NODATA
INDEX		|1		|alert_usrgrpid
INDEX		|2		|discovery_groupid

TABLE|triggers|triggerid|ZBX_TEMPLATE
FIELD		|triggerid	|t_id		|	|NOT NULL	|0
FIELD		|expression	|t_varchar(2048)|''	|NOT NULL	|0
FIELD		|description	|t_shorttext	|''	|NOT NULL	|0
FIELD		|url		|t_varchar(255)	|''	|NOT NULL	|0
FIELD		|status		|t_integer	|'0'	|NOT NULL	|0
FIELD		|value		|t_integer	|'0'	|NOT NULL	|ZBX_NODATA
FIELD		|priority	|t_integer	|'0'	|NOT NULL	|0
FIELD		|lastchange	|t_integer	|'0'	|NOT NULL	|ZBX_NODATA
FIELD		|comments	|t_shorttext	|''	|NOT NULL	|0
FIELD		|error		|t_varchar(2048)|''	|NOT NULL	|ZBX_NODATA
FIELD		|templateid	|t_id		|	|NULL		|0			|1|triggers	|triggerid
FIELD		|type		|t_integer	|'0'	|NOT NULL	|0
FIELD		|state		|t_integer	|'0'	|NOT NULL	|ZBX_NODATA
FIELD		|flags		|t_integer	|'0'	|NOT NULL	|0
FIELD		|recovery_mode	|t_integer	|'0'	|NOT NULL	|0
FIELD		|recovery_expression|t_varchar(2048)|''	|NOT NULL	|0
FIELD		|correlation_mode|t_integer	|'0'	|NOT NULL	|0
FIELD		|correlation_tag|t_varchar(255)	|''	|NOT NULL	|0
FIELD		|manual_close	|t_integer	|'0'	|NOT NULL	|0
FIELD		|opdata		|t_varchar(255)	|''	|NOT NULL	|0
FIELD		|discover	|t_integer	|'0'	|NOT NULL	|0
FIELD		|event_name	|t_varchar(2048)|''	|NOT NULL	|0
FIELD		|uuid		|t_varchar(32)	|''	|NOT NULL	|0
INDEX		|1		|status
INDEX		|2		|value,lastchange
INDEX		|3		|templateid

TABLE|trigger_depends|triggerdepid|ZBX_TEMPLATE
FIELD		|triggerdepid	|t_id		|	|NOT NULL	|0
FIELD		|triggerid_down	|t_id		|	|NOT NULL	|0			|1|triggers	|triggerid
FIELD		|triggerid_up	|t_id		|	|NOT NULL	|0			|2|triggers	|triggerid
UNIQUE		|1		|triggerid_down,triggerid_up
INDEX		|2		|triggerid_up

TABLE|functions|functionid|ZBX_TEMPLATE
FIELD		|functionid	|t_id		|	|NOT NULL	|0
FIELD		|itemid		|t_id		|	|NOT NULL	|0			|1|items
FIELD		|triggerid	|t_id		|	|NOT NULL	|0			|2|triggers
FIELD		|name		|t_varchar(12)	|''	|NOT NULL	|0
FIELD		|parameter	|t_varchar(255)	|'0'	|NOT NULL	|0
INDEX		|1		|triggerid
INDEX		|2		|itemid,name,parameter

TABLE|graphs|graphid|ZBX_TEMPLATE
FIELD		|graphid	|t_id		|	|NOT NULL	|0
FIELD		|name		|t_varchar(128)	|''	|NOT NULL	|0
FIELD		|width		|t_integer	|'900'	|NOT NULL	|0
FIELD		|height		|t_integer	|'200'	|NOT NULL	|0
FIELD		|yaxismin	|t_double	|'0'	|NOT NULL	|0
FIELD		|yaxismax	|t_double	|'100'	|NOT NULL	|0
FIELD		|templateid	|t_id		|	|NULL		|0			|1|graphs	|graphid
FIELD		|show_work_period|t_integer	|'1'	|NOT NULL	|0
FIELD		|show_triggers	|t_integer	|'1'	|NOT NULL	|0
FIELD		|graphtype	|t_integer	|'0'	|NOT NULL	|0
FIELD		|show_legend	|t_integer	|'1'	|NOT NULL	|0
FIELD		|show_3d	|t_integer	|'0'	|NOT NULL	|0
FIELD		|percent_left	|t_double	|'0'	|NOT NULL	|0
FIELD		|percent_right	|t_double	|'0'	|NOT NULL	|0
FIELD		|ymin_type	|t_integer	|'0'	|NOT NULL	|0
FIELD		|ymax_type	|t_integer	|'0'	|NOT NULL	|0
FIELD		|ymin_itemid	|t_id		|	|NULL		|0			|2|items	|itemid		|RESTRICT
FIELD		|ymax_itemid	|t_id		|	|NULL		|0			|3|items	|itemid		|RESTRICT
FIELD		|flags		|t_integer	|'0'	|NOT NULL	|0
FIELD		|discover	|t_integer	|'0'	|NOT NULL	|0
FIELD		|uuid		|t_varchar(32)	|''	|NOT NULL	|0
INDEX		|1		|name
INDEX		|2		|templateid
INDEX		|3		|ymin_itemid
INDEX		|4		|ymax_itemid

TABLE|graphs_items|gitemid|ZBX_TEMPLATE
FIELD		|gitemid	|t_id		|	|NOT NULL	|0
FIELD		|graphid	|t_id		|	|NOT NULL	|0			|1|graphs
FIELD		|itemid		|t_id		|	|NOT NULL	|0			|2|items
FIELD		|drawtype	|t_integer	|'0'	|NOT NULL	|0
FIELD		|sortorder	|t_integer	|'0'	|NOT NULL	|0
FIELD		|color		|t_varchar(6)	|'009600'|NOT NULL	|0
FIELD		|yaxisside	|t_integer	|'0'	|NOT NULL	|0
FIELD		|calc_fnc	|t_integer	|'2'	|NOT NULL	|0
FIELD		|type		|t_integer	|'0'	|NOT NULL	|0
INDEX		|1		|itemid
INDEX		|2		|graphid

TABLE|graph_theme|graphthemeid|ZBX_DATA
FIELD		|graphthemeid	|t_id		|	|NOT NULL	|0
FIELD		|theme		|t_varchar(64)	|''	|NOT NULL	|0
FIELD		|backgroundcolor|t_varchar(6)	|''	|NOT NULL	|0
FIELD		|graphcolor	|t_varchar(6)	|''	|NOT NULL	|0
FIELD		|gridcolor	|t_varchar(6)	|''	|NOT NULL	|0
FIELD		|maingridcolor	|t_varchar(6)	|''	|NOT NULL	|0
FIELD		|gridbordercolor|t_varchar(6)	|''	|NOT NULL	|0
FIELD		|textcolor	|t_varchar(6)	|''	|NOT NULL	|0
FIELD		|highlightcolor	|t_varchar(6)	|''	|NOT NULL	|0
FIELD		|leftpercentilecolor|t_varchar(6)|''	|NOT NULL	|0
FIELD		|rightpercentilecolor|t_varchar(6)|''	|NOT NULL	|0
FIELD		|nonworktimecolor|t_varchar(6)	|''	|NOT NULL	|0
FIELD		|colorpalette	|t_varchar(255)	|''	|NOT NULL	|0
UNIQUE		|1		|theme

TABLE|globalmacro|globalmacroid|ZBX_DATA
FIELD		|globalmacroid	|t_id		|	|NOT NULL	|0
FIELD		|macro		|t_varchar(255)	|''	|NOT NULL	|ZBX_PROXY
FIELD		|value		|t_varchar(2048)|''	|NOT NULL	|ZBX_PROXY
FIELD		|description	|t_shorttext	|''	|NOT NULL	|0
FIELD		|type		|t_integer	|'0'	|NOT NULL	|ZBX_PROXY
UNIQUE		|1		|macro

TABLE|hostmacro|hostmacroid|ZBX_TEMPLATE
FIELD		|hostmacroid	|t_id		|	|NOT NULL	|0
FIELD		|hostid		|t_id		|	|NOT NULL	|ZBX_PROXY		|1|hosts
FIELD		|macro		|t_varchar(255)	|''	|NOT NULL	|ZBX_PROXY
FIELD		|value		|t_varchar(2048)|''	|NOT NULL	|ZBX_PROXY
FIELD		|description	|t_shorttext	|''	|NOT NULL	|0
FIELD		|type		|t_integer	|'0'	|NOT NULL	|ZBX_PROXY
UNIQUE		|1		|hostid,macro

TABLE|hosts_groups|hostgroupid|ZBX_TEMPLATE
FIELD		|hostgroupid	|t_id		|	|NOT NULL	|0
FIELD		|hostid		|t_id		|	|NOT NULL	|0			|1|hosts
FIELD		|groupid	|t_id		|	|NOT NULL	|0			|2|hstgrp
UNIQUE		|1		|hostid,groupid
INDEX		|2		|groupid

TABLE|hosts_templates|hosttemplateid|ZBX_TEMPLATE
FIELD		|hosttemplateid	|t_id		|	|NOT NULL	|0
FIELD		|hostid		|t_id		|	|NOT NULL	|ZBX_PROXY		|1|hosts
FIELD		|templateid	|t_id		|	|NOT NULL	|ZBX_PROXY		|2|hosts	|hostid
UNIQUE		|1		|hostid,templateid
INDEX		|2		|templateid

TABLE|valuemap_mapping|valuemap_mappingid|ZBX_TEMPLATE
FIELD		|valuemap_mappingid|t_id	|	|NOT NULL	|0
FIELD		|valuemapid	|t_id		|	|NOT NULL	|0			|1|valuemap
FIELD		|value		|t_varchar(64)	|''	|NOT NULL	|0
FIELD		|newvalue	|t_varchar(64)	|''	|NOT NULL	|0
FIELD		|type		|t_integer	|'0'	|NOT NULL	|0
FIELD		|sortorder	|t_integer	|'0'	|NOT NULL	|0
UNIQUE		|1		|valuemapid,value,type

TABLE|media|mediaid|ZBX_DATA
FIELD		|mediaid	|t_id		|	|NOT NULL	|0
FIELD		|userid		|t_id		|	|NOT NULL	|0			|1|users
FIELD		|mediatypeid	|t_id		|	|NOT NULL	|0			|2|media_type
FIELD		|sendto		|t_varchar(1024)|''	|NOT NULL	|0
FIELD		|active		|t_integer	|'0'	|NOT NULL	|0
FIELD		|severity	|t_integer	|'63'	|NOT NULL	|0
FIELD		|period		|t_varchar(1024)|'1-7,00:00-24:00'|NOT NULL|0
INDEX		|1		|userid
INDEX		|2		|mediatypeid

TABLE|rights|rightid|ZBX_DATA
FIELD		|rightid	|t_id		|	|NOT NULL	|0
FIELD		|groupid	|t_id		|	|NOT NULL	|0			|1|usrgrp	|usrgrpid
FIELD		|permission	|t_integer	|'0'	|NOT NULL	|0
FIELD		|id		|t_id		|	|NOT NULL	|0			|2|hstgrp	|groupid
INDEX		|1		|groupid
INDEX		|2		|id

TABLE|services|serviceid|ZBX_DATA
FIELD		|serviceid	|t_id		|	|NOT NULL	|0
FIELD		|name		|t_varchar(128)	|''	|NOT NULL	|0
FIELD		|status		|t_integer	|'-1'	|NOT NULL	|0
FIELD		|algorithm	|t_integer	|'0'	|NOT NULL	|0
FIELD		|showsla	|t_integer	|'0'	|NOT NULL	|0
FIELD		|goodsla	|t_double	|'99.9'	|NOT NULL	|0
FIELD		|sortorder	|t_integer	|'0'	|NOT NULL	|0
FIELD		|weight		|t_integer	|'0'	|NOT NULL	|0
FIELD		|propagation_rule|t_integer	|'0'	|NOT NULL	|0
FIELD		|propagation_value|t_integer	|'0'	|NOT NULL	|0

TABLE|services_links|linkid|ZBX_DATA
FIELD		|linkid		|t_id		|	|NOT NULL	|0
FIELD		|serviceupid	|t_id		|	|NOT NULL	|0			|1|services	|serviceid
FIELD		|servicedownid	|t_id		|	|NOT NULL	|0			|2|services	|serviceid
INDEX		|1		|servicedownid
UNIQUE		|2		|serviceupid,servicedownid

TABLE|services_times|timeid|ZBX_DATA
FIELD		|timeid		|t_id		|	|NOT NULL	|0
FIELD		|serviceid	|t_id		|	|NOT NULL	|0			|1|services
FIELD		|type		|t_integer	|'0'	|NOT NULL	|0
FIELD		|ts_from	|t_integer	|'0'	|NOT NULL	|0
FIELD		|ts_to		|t_integer	|'0'	|NOT NULL	|0
FIELD		|note		|t_varchar(255)	|''	|NOT NULL	|0
INDEX		|1		|serviceid,type,ts_from,ts_to

TABLE|icon_map|iconmapid|ZBX_DATA
FIELD		|iconmapid	|t_id		|	|NOT NULL	|0
FIELD		|name		|t_varchar(64)	|''	|NOT NULL	|0
FIELD		|default_iconid	|t_id		|	|NOT NULL	|0			|1|images	|imageid	|RESTRICT
UNIQUE		|1		|name
INDEX		|2		|default_iconid

TABLE|icon_mapping|iconmappingid|ZBX_DATA
FIELD		|iconmappingid	|t_id		|	|NOT NULL	|0
FIELD		|iconmapid	|t_id		|	|NOT NULL	|0			|1|icon_map
FIELD		|iconid		|t_id		|	|NOT NULL	|0			|2|images	|imageid	|RESTRICT
FIELD		|inventory_link	|t_integer	|'0'	|NOT NULL	|0
FIELD		|expression	|t_varchar(64)	|''	|NOT NULL	|0
FIELD		|sortorder	|t_integer	|'0'	|NOT NULL	|0
INDEX		|1		|iconmapid
INDEX		|2		|iconid

TABLE|sysmaps|sysmapid|ZBX_TEMPLATE
FIELD		|sysmapid	|t_id		|	|NOT NULL	|0
FIELD		|name		|t_varchar(128)	|''	|NOT NULL	|0
FIELD		|width		|t_integer	|'600'	|NOT NULL	|0
FIELD		|height		|t_integer	|'400'	|NOT NULL	|0
FIELD		|backgroundid	|t_id		|	|NULL		|0			|1|images	|imageid	|RESTRICT
FIELD		|label_type	|t_integer	|'2'	|NOT NULL	|0
FIELD		|label_location	|t_integer	|'0'	|NOT NULL	|0
FIELD		|highlight	|t_integer	|'1'	|NOT NULL	|0
FIELD		|expandproblem	|t_integer	|'1'	|NOT NULL	|0
FIELD		|markelements	|t_integer	|'0'	|NOT NULL	|0
FIELD		|show_unack	|t_integer	|'0'	|NOT NULL	|0
FIELD		|grid_size	|t_integer	|'50'	|NOT NULL	|0
FIELD		|grid_show	|t_integer	|'1'	|NOT NULL	|0
FIELD		|grid_align	|t_integer	|'1'	|NOT NULL	|0
FIELD		|label_format	|t_integer	|'0'	|NOT NULL	|0
FIELD		|label_type_host|t_integer	|'2'	|NOT NULL	|0
FIELD		|label_type_hostgroup|t_integer	|'2'	|NOT NULL	|0
FIELD		|label_type_trigger|t_integer	|'2'	|NOT NULL	|0
FIELD		|label_type_map|t_integer	|'2'	|NOT NULL	|0
FIELD		|label_type_image|t_integer	|'2'	|NOT NULL	|0
FIELD		|label_string_host|t_varchar(255)|''	|NOT NULL	|0
FIELD		|label_string_hostgroup|t_varchar(255)|''|NOT NULL	|0
FIELD		|label_string_trigger|t_varchar(255)|''	|NOT NULL	|0
FIELD		|label_string_map|t_varchar(255)|''	|NOT NULL	|0
FIELD		|label_string_image|t_varchar(255)|''	|NOT NULL	|0
FIELD		|iconmapid	|t_id		|	|NULL		|0			|2|icon_map	|		|RESTRICT
FIELD		|expand_macros	|t_integer	|'0'	|NOT NULL	|0
FIELD		|severity_min	|t_integer	|'0'	|NOT NULL	|0
FIELD		|userid		|t_id		|	|NOT NULL	|0			|3|users	|		|RESTRICT
FIELD		|private	|t_integer	|'1'	|NOT NULL	|0
FIELD		|show_suppressed|t_integer	|'0'	|NOT NULL	|0
UNIQUE		|1		|name
INDEX		|2		|backgroundid
INDEX		|3		|iconmapid

TABLE|sysmaps_elements|selementid|ZBX_TEMPLATE
FIELD		|selementid	|t_id		|	|NOT NULL	|0
FIELD		|sysmapid	|t_id		|	|NOT NULL	|0			|1|sysmaps
FIELD		|elementid	|t_id		|'0'	|NOT NULL	|0
FIELD		|elementtype	|t_integer	|'0'	|NOT NULL	|0
FIELD		|iconid_off	|t_id		|	|NULL		|0			|2|images	|imageid	|RESTRICT
FIELD		|iconid_on	|t_id		|	|NULL		|0			|3|images	|imageid	|RESTRICT
FIELD		|label		|t_varchar(2048)|''	|NOT NULL	|0
FIELD		|label_location	|t_integer	|'-1'	|NOT NULL	|0
FIELD		|x		|t_integer	|'0'	|NOT NULL	|0
FIELD		|y		|t_integer	|'0'	|NOT NULL	|0
FIELD		|iconid_disabled|t_id		|	|NULL		|0			|4|images	|imageid	|RESTRICT
FIELD		|iconid_maintenance|t_id	|	|NULL		|0			|5|images	|imageid	|RESTRICT
FIELD		|elementsubtype	|t_integer	|'0'	|NOT NULL	|0
FIELD		|areatype	|t_integer	|'0'	|NOT NULL	|0
FIELD		|width		|t_integer	|'200'	|NOT NULL	|0
FIELD		|height		|t_integer	|'200'	|NOT NULL	|0
FIELD		|viewtype	|t_integer	|'0'	|NOT NULL	|0
FIELD		|use_iconmap	|t_integer	|'1'	|NOT NULL	|0
FIELD		|evaltype	|t_integer		|'0'|NOT NULL	|0
INDEX		|1		|sysmapid
INDEX		|2		|iconid_off
INDEX		|3		|iconid_on
INDEX		|4		|iconid_disabled
INDEX		|5		|iconid_maintenance

TABLE|sysmaps_links|linkid|ZBX_TEMPLATE
FIELD		|linkid		|t_id		|	|NOT NULL	|0
FIELD		|sysmapid	|t_id		|	|NOT NULL	|0			|1|sysmaps
FIELD		|selementid1	|t_id		|	|NOT NULL	|0			|2|sysmaps_elements|selementid
FIELD		|selementid2	|t_id		|	|NOT NULL	|0			|3|sysmaps_elements|selementid
FIELD		|drawtype	|t_integer	|'0'	|NOT NULL	|0
FIELD		|color		|t_varchar(6)	|'000000'|NOT NULL	|0
FIELD		|label		|t_varchar(2048)|''	|NOT NULL	|0
INDEX		|1		|sysmapid
INDEX		|2		|selementid1
INDEX		|3		|selementid2

TABLE|sysmaps_link_triggers|linktriggerid|ZBX_TEMPLATE
FIELD		|linktriggerid	|t_id		|	|NOT NULL	|0
FIELD		|linkid		|t_id		|	|NOT NULL	|0			|1|sysmaps_links
FIELD		|triggerid	|t_id		|	|NOT NULL	|0			|2|triggers
FIELD		|drawtype	|t_integer	|'0'	|NOT NULL	|0
FIELD		|color		|t_varchar(6)	|'000000'|NOT NULL	|0
UNIQUE		|1		|linkid,triggerid
INDEX		|2		|triggerid

TABLE|sysmap_element_url|sysmapelementurlid|ZBX_TEMPLATE
FIELD		|sysmapelementurlid|t_id	|	|NOT NULL	|0
FIELD		|selementid	|t_id		|	|NOT NULL	|0			|1|sysmaps_elements
FIELD		|name		|t_varchar(255)	|	|NOT NULL	|0
FIELD		|url		|t_varchar(255)	|''	|NOT NULL	|0
UNIQUE		|1		|selementid,name

TABLE|sysmap_url|sysmapurlid|ZBX_TEMPLATE
FIELD		|sysmapurlid	|t_id		|	|NOT NULL	|0
FIELD		|sysmapid	|t_id		|	|NOT NULL	|0			|1|sysmaps
FIELD		|name		|t_varchar(255)	|	|NOT NULL	|0
FIELD		|url		|t_varchar(255)	|''	|NOT NULL	|0
FIELD		|elementtype	|t_integer	|'0'	|NOT NULL	|0
UNIQUE		|1		|sysmapid,name

TABLE|sysmap_user|sysmapuserid|ZBX_TEMPLATE
FIELD		|sysmapuserid|t_id		|	|NOT NULL	|0
FIELD		|sysmapid	|t_id		|	|NOT NULL	|0			|1|sysmaps
FIELD		|userid		|t_id		|	|NOT NULL	|0			|2|users
FIELD		|permission	|t_integer	|'2'	|NOT NULL	|0
UNIQUE		|1		|sysmapid,userid

TABLE|sysmap_usrgrp|sysmapusrgrpid|ZBX_TEMPLATE
FIELD		|sysmapusrgrpid|t_id		|	|NOT NULL	|0
FIELD		|sysmapid	|t_id		|	|NOT NULL	|0			|1|sysmaps
FIELD		|usrgrpid	|t_id		|	|NOT NULL	|0			|2|usrgrp
FIELD		|permission	|t_integer	|'2'	|NOT NULL	|0
UNIQUE		|1		|sysmapid,usrgrpid

TABLE|maintenances_hosts|maintenance_hostid|ZBX_DATA
FIELD		|maintenance_hostid|t_id	|	|NOT NULL	|0
FIELD		|maintenanceid	|t_id		|	|NOT NULL	|0			|1|maintenances
FIELD		|hostid		|t_id		|	|NOT NULL	|0			|2|hosts
UNIQUE		|1		|maintenanceid,hostid
INDEX		|2		|hostid

TABLE|maintenances_groups|maintenance_groupid|ZBX_DATA
FIELD		|maintenance_groupid|t_id	|	|NOT NULL	|0
FIELD		|maintenanceid	|t_id		|	|NOT NULL	|0			|1|maintenances
FIELD		|groupid	|t_id		|	|NOT NULL	|0			|2|hstgrp
UNIQUE		|1		|maintenanceid,groupid
INDEX		|2		|groupid

TABLE|timeperiods|timeperiodid|ZBX_DATA
FIELD		|timeperiodid	|t_id		|	|NOT NULL	|0
FIELD		|timeperiod_type|t_integer	|'0'	|NOT NULL	|0
FIELD		|every		|t_integer	|'1'	|NOT NULL	|0
FIELD		|month		|t_integer	|'0'	|NOT NULL	|0
FIELD		|dayofweek	|t_integer	|'0'	|NOT NULL	|0
FIELD		|day		|t_integer	|'0'	|NOT NULL	|0
FIELD		|start_time	|t_integer	|'0'	|NOT NULL	|0
FIELD		|period		|t_integer	|'0'	|NOT NULL	|0
FIELD		|start_date	|t_integer	|'0'	|NOT NULL	|0

TABLE|maintenances_windows|maintenance_timeperiodid|ZBX_DATA
FIELD		|maintenance_timeperiodid|t_id	|	|NOT NULL	|0
FIELD		|maintenanceid	|t_id		|	|NOT NULL	|0			|1|maintenances
FIELD		|timeperiodid	|t_id		|	|NOT NULL	|0			|2|timeperiods
UNIQUE		|1		|maintenanceid,timeperiodid
INDEX		|2		|timeperiodid

TABLE|regexps|regexpid|ZBX_DATA
FIELD		|regexpid	|t_id		|	|NOT NULL	|0
FIELD		|name		|t_varchar(128)	|''	|NOT NULL	|ZBX_PROXY
FIELD		|test_string	|t_shorttext	|''	|NOT NULL	|0
UNIQUE		|1		|name

TABLE|expressions|expressionid|ZBX_DATA
FIELD		|expressionid	|t_id		|	|NOT NULL	|0
FIELD		|regexpid	|t_id		|	|NOT NULL	|ZBX_PROXY		|1|regexps
FIELD		|expression	|t_varchar(255)	|''	|NOT NULL	|ZBX_PROXY
FIELD		|expression_type|t_integer	|'0'	|NOT NULL	|ZBX_PROXY
FIELD		|exp_delimiter	|t_varchar(1)	|''	|NOT NULL	|ZBX_PROXY
FIELD		|case_sensitive	|t_integer	|'0'	|NOT NULL	|ZBX_PROXY
INDEX		|1		|regexpid

TABLE|ids|table_name,field_name|0
FIELD		|table_name	|t_varchar(64)	|''	|NOT NULL	|0
FIELD		|field_name	|t_varchar(64)	|''	|NOT NULL	|0
FIELD		|nextid		|t_id		|	|NOT NULL	|0

-- History tables

TABLE|alerts|alertid|0
FIELD		|alertid	|t_id		|	|NOT NULL	|0
FIELD		|actionid	|t_id		|	|NOT NULL	|0			|1|actions
FIELD		|eventid	|t_id		|	|NOT NULL	|0			|2|events
FIELD		|userid		|t_id		|	|NULL		|0			|3|users
FIELD		|clock		|t_time		|'0'	|NOT NULL	|0
FIELD		|mediatypeid	|t_id		|	|NULL		|0			|4|media_type
FIELD		|sendto		|t_varchar(1024)|''	|NOT NULL	|0
FIELD		|subject	|t_varchar(255)	|''	|NOT NULL	|0
FIELD		|message	|t_text		|''	|NOT NULL	|0
FIELD		|status		|t_integer	|'0'	|NOT NULL	|0
FIELD		|retries	|t_integer	|'0'	|NOT NULL	|0
FIELD		|error		|t_varchar(2048)|''	|NOT NULL	|0
FIELD		|esc_step	|t_integer	|'0'	|NOT NULL	|0
FIELD		|alerttype	|t_integer	|'0'	|NOT NULL	|0
FIELD		|p_eventid	|t_id		|	|NULL		|0			|5|events	|eventid
FIELD		|acknowledgeid	|t_id		|	|NULL		|0			|6|acknowledges	|acknowledgeid
FIELD		|parameters	|t_shorttext	|'{}'	|NOT NULL	|0
INDEX		|1		|actionid
INDEX		|2		|clock
INDEX		|3		|eventid
INDEX		|4		|status
INDEX		|5		|mediatypeid
INDEX		|6		|userid
INDEX		|7		|p_eventid

TABLE|history||0
FIELD		|itemid		|t_id		|	|NOT NULL	|0			|-|items
FIELD		|clock		|t_time		|'0'	|NOT NULL	|0
FIELD		|value		|t_double	|'0.0000'|NOT NULL	|0
FIELD		|ns		|t_nanosec	|'0'	|NOT NULL	|0
INDEX		|1		|itemid,clock

TABLE|history_uint||0
FIELD		|itemid		|t_id		|	|NOT NULL	|0			|-|items
FIELD		|clock		|t_time		|'0'	|NOT NULL	|0
FIELD		|value		|t_bigint	|'0'	|NOT NULL	|0
FIELD		|ns		|t_nanosec	|'0'	|NOT NULL	|0
INDEX		|1		|itemid,clock

TABLE|history_str||0
FIELD		|itemid		|t_id		|	|NOT NULL	|0			|-|items
FIELD		|clock		|t_time		|'0'	|NOT NULL	|0
FIELD		|value		|t_varchar(255)	|''	|NOT NULL	|0
FIELD		|ns		|t_nanosec	|'0'	|NOT NULL	|0
INDEX		|1		|itemid,clock

TABLE|history_log||0
FIELD		|itemid		|t_id		|	|NOT NULL	|0			|-|items
FIELD		|clock		|t_time		|'0'	|NOT NULL	|0
FIELD		|timestamp	|t_time		|'0'	|NOT NULL	|0
FIELD		|source		|t_varchar(64)	|''	|NOT NULL	|0
FIELD		|severity	|t_integer	|'0'	|NOT NULL	|0
FIELD		|value		|t_text		|''	|NOT NULL	|0
FIELD		|logeventid	|t_integer	|'0'	|NOT NULL	|0
FIELD		|ns		|t_nanosec	|'0'	|NOT NULL	|0
INDEX		|1		|itemid,clock

TABLE|history_text||0
FIELD		|itemid		|t_id		|	|NOT NULL	|0			|-|items
FIELD		|clock		|t_time		|'0'	|NOT NULL	|0
FIELD		|value		|t_text		|''	|NOT NULL	|0
FIELD		|ns		|t_nanosec	|'0'	|NOT NULL	|0
INDEX		|1		|itemid,clock

TABLE|proxy_history|id|0
FIELD		|id		|t_serial	|	|NOT NULL	|0
FIELD		|itemid		|t_id		|	|NOT NULL	|0			|-|items
FIELD		|clock		|t_time		|'0'	|NOT NULL	|0
FIELD		|timestamp	|t_time		|'0'	|NOT NULL	|0
FIELD		|source		|t_varchar(64)	|''	|NOT NULL	|0
FIELD		|severity	|t_integer	|'0'	|NOT NULL	|0
FIELD		|value		|t_longtext	|''	|NOT NULL	|0
FIELD		|logeventid	|t_integer	|'0'	|NOT NULL	|0
FIELD		|ns		|t_nanosec	|'0'	|NOT NULL	|0
FIELD		|state		|t_integer	|'0'	|NOT NULL	|0
FIELD		|lastlogsize	|t_bigint	|'0'	|NOT NULL	|0
FIELD		|mtime		|t_integer	|'0'	|NOT NULL	|0
FIELD		|flags		|t_integer	|'0'	|NOT NULL	|0
FIELD		|write_clock	|t_time		|'0'	|NOT NULL	|0
INDEX		|1		|clock

TABLE|proxy_dhistory|id|0
FIELD		|id		|t_serial	|	|NOT NULL	|0
FIELD		|clock		|t_time		|'0'	|NOT NULL	|0
FIELD		|druleid	|t_id		|	|NOT NULL	|0			|-|drules
FIELD		|ip		|t_varchar(39)	|''	|NOT NULL	|0
FIELD		|port		|t_integer	|'0'	|NOT NULL	|0
FIELD		|value		|t_varchar(255)	|''	|NOT NULL	|0
FIELD		|status		|t_integer	|'0'	|NOT NULL	|0
FIELD		|dcheckid	|t_id		|	|NULL		|0			|-|dchecks
FIELD		|dns		|t_varchar(255)	|''	|NOT NULL	|0
INDEX		|1		|clock
INDEX		|2		|druleid

TABLE|events|eventid|0
FIELD		|eventid	|t_id		|	|NOT NULL	|0
FIELD		|source		|t_integer	|'0'	|NOT NULL	|0
FIELD		|object		|t_integer	|'0'	|NOT NULL	|0
FIELD		|objectid	|t_id		|'0'	|NOT NULL	|0
FIELD		|clock		|t_time		|'0'	|NOT NULL	|0
FIELD		|value		|t_integer	|'0'	|NOT NULL	|0
FIELD		|acknowledged	|t_integer	|'0'	|NOT NULL	|0
FIELD		|ns		|t_nanosec	|'0'	|NOT NULL	|0
FIELD		|name		|t_varchar(2048)|''	|NOT NULL	|0
FIELD		|severity	|t_integer	|'0'	|NOT NULL	|0
INDEX		|1		|source,object,objectid,clock
INDEX		|2		|source,object,clock

TABLE|trends|itemid,clock|0
FIELD		|itemid		|t_id		|	|NOT NULL	|0			|-|items
FIELD		|clock		|t_time		|'0'	|NOT NULL	|0
FIELD		|num		|t_integer	|'0'	|NOT NULL	|0
FIELD		|value_min	|t_double	|'0.0000'|NOT NULL	|0
FIELD		|value_avg	|t_double	|'0.0000'|NOT NULL	|0
FIELD		|value_max	|t_double	|'0.0000'|NOT NULL	|0

TABLE|trends_uint|itemid,clock|0
FIELD		|itemid		|t_id		|	|NOT NULL	|0			|-|items
FIELD		|clock		|t_time		|'0'	|NOT NULL	|0
FIELD		|num		|t_integer	|'0'	|NOT NULL	|0
FIELD		|value_min	|t_bigint	|'0'	|NOT NULL	|0
FIELD		|value_avg	|t_bigint	|'0'	|NOT NULL	|0
FIELD		|value_max	|t_bigint	|'0'	|NOT NULL	|0

TABLE|acknowledges|acknowledgeid|0
FIELD		|acknowledgeid	|t_id		|	|NOT NULL	|0
FIELD		|userid		|t_id		|	|NOT NULL	|0			|1|users
FIELD		|eventid	|t_id		|	|NOT NULL	|0			|2|events
FIELD		|clock		|t_time		|'0'	|NOT NULL	|0
FIELD		|message	|t_varchar(2048)|''	|NOT NULL	|0
FIELD		|action		|t_integer	|'0'	|NOT NULL	|0
FIELD		|old_severity	|t_integer	|'0'	|NOT NULL	|0
FIELD		|new_severity	|t_integer	|'0'	|NOT NULL	|0
INDEX		|1		|userid
INDEX		|2		|eventid
INDEX		|3		|clock

TABLE|auditlog|auditid|0
FIELD		|auditid	|t_cuid		|	|NOT NULL	|0
FIELD		|userid		|t_id		|	|NULL		|0
FIELD		|username	|t_varchar(100)	|''	|NOT NULL	|0
FIELD		|clock		|t_time		|'0'	|NOT NULL	|0
FIELD		|ip		|t_varchar(39)	|''	|NOT NULL	|0
FIELD		|action		|t_integer	|'0'	|NOT NULL	|0
FIELD		|resourcetype	|t_integer	|'0'	|NOT NULL	|0
FIELD		|resourceid	|t_id		|	|NULL		|0
FIELD		|resource_cuid	|t_cuid		|	|NULL		|0
FIELD		|resourcename	|t_varchar(255)	|''	|NOT NULL	|0
FIELD		|recordsetid	|t_cuid		|	|NOT NULL	|0
FIELD		|details	|t_longtext	|''	|NOT NULL	|0
INDEX		|1		|userid,clock
INDEX		|2		|clock
INDEX		|3		|resourcetype,resourceid

TABLE|service_alarms|servicealarmid|0
FIELD		|servicealarmid	|t_id		|	|NOT NULL	|0
FIELD		|serviceid	|t_id		|	|NOT NULL	|0			|1|services
FIELD		|clock		|t_time		|'0'	|NOT NULL	|0
FIELD		|value		|t_integer	|'-1'	|NOT NULL	|0
INDEX		|1		|serviceid,clock
INDEX		|2		|clock

TABLE|autoreg_host|autoreg_hostid|0
FIELD		|autoreg_hostid	|t_id		|	|NOT NULL	|0
FIELD		|proxy_hostid	|t_id		|	|NULL		|0			|1|hosts	|hostid
FIELD		|host		|t_varchar(128)	|''	|NOT NULL	|0
FIELD		|listen_ip	|t_varchar(39)	|''	|NOT NULL	|0
FIELD		|listen_port	|t_integer	|'0'	|NOT NULL	|0
FIELD		|listen_dns	|t_varchar(255)	|''	|NOT NULL	|0
FIELD		|host_metadata	|t_varchar(255)	|''	|NOT NULL	|0
FIELD		|flags		|t_integer	|'0'	|NOT NULL	|0
FIELD		|tls_accepted	|t_integer	|'1'	|NOT NULL	|0
INDEX		|1		|host
INDEX		|2		|proxy_hostid

TABLE|proxy_autoreg_host|id|0
FIELD		|id		|t_serial	|	|NOT NULL	|0
FIELD		|clock		|t_time		|'0'	|NOT NULL	|0
FIELD		|host		|t_varchar(128)	|''	|NOT NULL	|0
FIELD		|listen_ip	|t_varchar(39)	|''	|NOT NULL	|0
FIELD		|listen_port	|t_integer	|'0'	|NOT NULL	|0
FIELD		|listen_dns	|t_varchar(255)	|''	|NOT NULL	|0
FIELD		|host_metadata	|t_varchar(255)	|''	|NOT NULL	|0
FIELD		|flags		|t_integer	|'0'	|NOT NULL	|0
FIELD		|tls_accepted	|t_integer	|'1'	|NOT NULL	|0
INDEX		|1		|clock

TABLE|dhosts|dhostid|0
FIELD		|dhostid	|t_id		|	|NOT NULL	|0
FIELD		|druleid	|t_id		|	|NOT NULL	|0			|1|drules
FIELD		|status		|t_integer	|'0'	|NOT NULL	|0
FIELD		|lastup		|t_integer	|'0'	|NOT NULL	|0
FIELD		|lastdown	|t_integer	|'0'	|NOT NULL	|0
INDEX		|1		|druleid

TABLE|dservices|dserviceid|0
FIELD		|dserviceid	|t_id		|	|NOT NULL	|0
FIELD		|dhostid	|t_id		|	|NOT NULL	|0			|1|dhosts
FIELD		|value		|t_varchar(255)	|''	|NOT NULL	|0
FIELD		|port		|t_integer	|'0'	|NOT NULL	|0
FIELD		|status		|t_integer	|'0'	|NOT NULL	|0
FIELD		|lastup		|t_integer	|'0'	|NOT NULL	|0
FIELD		|lastdown	|t_integer	|'0'	|NOT NULL	|0
FIELD		|dcheckid	|t_id		|	|NOT NULL	|0			|2|dchecks
FIELD		|ip		|t_varchar(39)	|''	|NOT NULL	|0
FIELD		|dns		|t_varchar(255)	|''	|NOT NULL	|0
UNIQUE		|1		|dcheckid,ip,port
INDEX		|2		|dhostid

-- Other tables

TABLE|escalations|escalationid|0
FIELD		|escalationid	|t_id		|	|NOT NULL	|0
FIELD		|actionid	|t_id		|	|NOT NULL	|0			|-|actions
FIELD		|triggerid	|t_id		|	|NULL		|0			|-|triggers
FIELD		|eventid	|t_id		|	|NULL		|0			|-|events
FIELD		|r_eventid	|t_id		|	|NULL		|0			|-|events	|eventid
FIELD		|nextcheck	|t_time		|'0'	|NOT NULL	|0
FIELD		|esc_step	|t_integer	|'0'	|NOT NULL	|0
FIELD		|status		|t_integer	|'0'	|NOT NULL	|0
FIELD		|itemid		|t_id		|	|NULL		|0			|-|items
FIELD		|acknowledgeid	|t_id		|	|NULL		|0			|-|acknowledges
FIELD		|servicealarmid	|t_id		|	|NULL		|0			|-|service_alarms
FIELD		|serviceid	|t_id		|	|NULL		|0			|-|services
UNIQUE		|1		|triggerid,itemid,serviceid,escalationid
INDEX		|2		|eventid
INDEX		|3		|nextcheck

TABLE|globalvars|globalvarid|0
FIELD		|globalvarid	|t_id		|	|NOT NULL	|0
FIELD		|snmp_lastsize	|t_bigint	|'0'	|NOT NULL	|0

TABLE|graph_discovery|graphid|0
FIELD		|graphid	|t_id		|	|NOT NULL	|0			|1|graphs
FIELD		|parent_graphid	|t_id		|	|NOT NULL	|0			|2|graphs	|graphid	|RESTRICT
FIELD		|lastcheck	|t_integer	|'0'	|NOT NULL	|ZBX_NODATA
FIELD		|ts_delete	|t_time		|'0'	|NOT NULL	|ZBX_NODATA
INDEX		|1		|parent_graphid

TABLE|host_inventory|hostid|0
FIELD		|hostid		|t_id		|	|NOT NULL	|0			|1|hosts
FIELD		|inventory_mode	|t_integer	|'0'	|NOT NULL	|0
FIELD		|type		|t_varchar(64)	|''	|NOT NULL	|0
FIELD		|type_full	|t_varchar(64)	|''	|NOT NULL	|0
FIELD		|name		|t_varchar(128)	|''	|NOT NULL	|0
FIELD		|alias		|t_varchar(128)	|''	|NOT NULL	|0
FIELD		|os		|t_varchar(128)	|''	|NOT NULL	|0
FIELD		|os_full	|t_varchar(255)	|''	|NOT NULL	|0
FIELD		|os_short	|t_varchar(128)	|''	|NOT NULL	|0
FIELD		|serialno_a	|t_varchar(64)	|''	|NOT NULL	|0
FIELD		|serialno_b	|t_varchar(64)	|''	|NOT NULL	|0
FIELD		|tag		|t_varchar(64)	|''	|NOT NULL	|0
FIELD		|asset_tag	|t_varchar(64)	|''	|NOT NULL	|0
FIELD		|macaddress_a	|t_varchar(64)	|''	|NOT NULL	|0
FIELD		|macaddress_b	|t_varchar(64)	|''	|NOT NULL	|0
FIELD		|hardware	|t_varchar(255)	|''	|NOT NULL	|0
FIELD		|hardware_full	|t_shorttext	|''	|NOT NULL	|0
FIELD		|software	|t_varchar(255)	|''	|NOT NULL	|0
FIELD		|software_full	|t_shorttext	|''	|NOT NULL	|0
FIELD		|software_app_a	|t_varchar(64)	|''	|NOT NULL	|0
FIELD		|software_app_b	|t_varchar(64)	|''	|NOT NULL	|0
FIELD		|software_app_c	|t_varchar(64)	|''	|NOT NULL	|0
FIELD		|software_app_d	|t_varchar(64)	|''	|NOT NULL	|0
FIELD		|software_app_e	|t_varchar(64)	|''	|NOT NULL	|0
FIELD		|contact	|t_shorttext	|''	|NOT NULL	|0
FIELD		|location	|t_shorttext	|''	|NOT NULL	|0
FIELD		|location_lat	|t_varchar(16)	|''	|NOT NULL	|0
FIELD		|location_lon	|t_varchar(16)	|''	|NOT NULL	|0
FIELD		|notes		|t_shorttext	|''	|NOT NULL	|0
FIELD		|chassis	|t_varchar(64)	|''	|NOT NULL	|0
FIELD		|model		|t_varchar(64)	|''	|NOT NULL	|0
FIELD		|hw_arch	|t_varchar(32)	|''	|NOT NULL	|0
FIELD		|vendor		|t_varchar(64)	|''	|NOT NULL	|0
FIELD		|contract_number|t_varchar(64)	|''	|NOT NULL	|0
FIELD		|installer_name	|t_varchar(64)	|''	|NOT NULL	|0
FIELD		|deployment_status|t_varchar(64)|''	|NOT NULL	|0
FIELD		|url_a		|t_varchar(255)	|''	|NOT NULL	|0
FIELD		|url_b		|t_varchar(255)	|''	|NOT NULL	|0
FIELD		|url_c		|t_varchar(255)	|''	|NOT NULL	|0
FIELD		|host_networks	|t_shorttext	|''	|NOT NULL	|0
FIELD		|host_netmask	|t_varchar(39)	|''	|NOT NULL	|0
FIELD		|host_router	|t_varchar(39)	|''	|NOT NULL	|0
FIELD		|oob_ip		|t_varchar(39)	|''	|NOT NULL	|0
FIELD		|oob_netmask	|t_varchar(39)	|''	|NOT NULL	|0
FIELD		|oob_router	|t_varchar(39)	|''	|NOT NULL	|0
FIELD		|date_hw_purchase|t_varchar(64)	|''	|NOT NULL	|0
FIELD		|date_hw_install|t_varchar(64)	|''	|NOT NULL	|0
FIELD		|date_hw_expiry	|t_varchar(64)	|''	|NOT NULL	|0
FIELD		|date_hw_decomm	|t_varchar(64)	|''	|NOT NULL	|0
FIELD		|site_address_a	|t_varchar(128)	|''	|NOT NULL	|0
FIELD		|site_address_b	|t_varchar(128)	|''	|NOT NULL	|0
FIELD		|site_address_c	|t_varchar(128)	|''	|NOT NULL	|0
FIELD		|site_city	|t_varchar(128)	|''	|NOT NULL	|0
FIELD		|site_state	|t_varchar(64)	|''	|NOT NULL	|0
FIELD		|site_country	|t_varchar(64)	|''	|NOT NULL	|0
FIELD		|site_zip	|t_varchar(64)	|''	|NOT NULL	|0
FIELD		|site_rack	|t_varchar(128)	|''	|NOT NULL	|0
FIELD		|site_notes	|t_shorttext	|''	|NOT NULL	|0
FIELD		|poc_1_name	|t_varchar(128)	|''	|NOT NULL	|0
FIELD		|poc_1_email	|t_varchar(128)	|''	|NOT NULL	|0
FIELD		|poc_1_phone_a	|t_varchar(64)	|''	|NOT NULL	|0
FIELD		|poc_1_phone_b	|t_varchar(64)	|''	|NOT NULL	|0
FIELD		|poc_1_cell	|t_varchar(64)	|''	|NOT NULL	|0
FIELD		|poc_1_screen	|t_varchar(64)	|''	|NOT NULL	|0
FIELD		|poc_1_notes	|t_shorttext	|''	|NOT NULL	|0
FIELD		|poc_2_name	|t_varchar(128)	|''	|NOT NULL	|0
FIELD		|poc_2_email	|t_varchar(128)	|''	|NOT NULL	|0
FIELD		|poc_2_phone_a	|t_varchar(64)	|''	|NOT NULL	|0
FIELD		|poc_2_phone_b	|t_varchar(64)	|''	|NOT NULL	|0
FIELD		|poc_2_cell	|t_varchar(64)	|''	|NOT NULL	|0
FIELD		|poc_2_screen	|t_varchar(64)	|''	|NOT NULL	|0
FIELD		|poc_2_notes	|t_shorttext	|''	|NOT NULL	|0

TABLE|housekeeper|housekeeperid|0
FIELD		|housekeeperid	|t_id		|	|NOT NULL	|0
FIELD		|tablename	|t_varchar(64)	|''	|NOT NULL	|0
FIELD		|field		|t_varchar(64)	|''	|NOT NULL	|0
FIELD		|value		|t_id		|	|NOT NULL	|0			|-|items

TABLE|images|imageid|0
FIELD		|imageid	|t_id		|	|NOT NULL	|0
FIELD		|imagetype	|t_integer	|'0'	|NOT NULL	|0
FIELD		|name		|t_varchar(64)	|'0'	|NOT NULL	|0
FIELD		|image		|t_image	|''	|NOT NULL	|0
UNIQUE		|1		|name

TABLE|item_discovery|itemdiscoveryid|ZBX_TEMPLATE
FIELD		|itemdiscoveryid|t_id		|	|NOT NULL	|0
FIELD		|itemid		|t_id		|	|NOT NULL	|0			|1|items
FIELD		|parent_itemid	|t_id		|	|NOT NULL	|0			|2|items	|itemid
FIELD		|key_		|t_varchar(2048)|''	|NOT NULL	|ZBX_NODATA
FIELD		|lastcheck	|t_integer	|'0'	|NOT NULL	|ZBX_NODATA
FIELD		|ts_delete	|t_time		|'0'	|NOT NULL	|ZBX_NODATA
UNIQUE		|1		|itemid,parent_itemid
INDEX		|2		|parent_itemid

TABLE|host_discovery|hostid|ZBX_TEMPLATE
FIELD		|hostid		|t_id		|	|NOT NULL	|0			|1|hosts
FIELD		|parent_hostid	|t_id		|	|NULL		|0			|2|hosts	|hostid		|RESTRICT
FIELD		|parent_itemid	|t_id		|	|NULL		|0			|3|items	|itemid		|RESTRICT
FIELD		|host		|t_varchar(128)	|''	|NOT NULL	|ZBX_NODATA
FIELD		|lastcheck	|t_integer	|'0'	|NOT NULL	|ZBX_NODATA
FIELD		|ts_delete	|t_time		|'0'	|NOT NULL	|ZBX_NODATA

TABLE|interface_discovery|interfaceid|0
FIELD		|interfaceid	|t_id		|	|NOT NULL	|0			|1|interface
FIELD		|parent_interfaceid|t_id	|	|NOT NULL	|0			|2|interface	|interfaceid

TABLE|profiles|profileid|0
FIELD		|profileid	|t_id		|	|NOT NULL	|0
FIELD		|userid		|t_id		|	|NOT NULL	|0			|1|users
FIELD		|idx		|t_varchar(96)	|''	|NOT NULL	|0
FIELD		|idx2		|t_id		|'0'	|NOT NULL	|0
FIELD		|value_id	|t_id		|'0'	|NOT NULL	|0
FIELD		|value_int	|t_integer	|'0'	|NOT NULL	|0
FIELD		|value_str	|t_text		|''	|NOT NULL	|0
FIELD		|source		|t_varchar(96)	|''	|NOT NULL	|0
FIELD		|type		|t_integer	|'0'	|NOT NULL	|0
INDEX		|1		|userid,idx,idx2
INDEX		|2		|userid,profileid

TABLE|sessions|sessionid|0
FIELD		|sessionid	|t_varchar(32)	|''	|NOT NULL	|0
FIELD		|userid		|t_id		|	|NOT NULL	|0			|1|users
FIELD		|lastaccess	|t_integer	|'0'	|NOT NULL	|0
FIELD		|status		|t_integer	|'0'	|NOT NULL	|0
INDEX		|1		|userid,status,lastaccess

TABLE|trigger_discovery|triggerid|0
FIELD		|triggerid	|t_id		|	|NOT NULL	|0			|1|triggers
FIELD		|parent_triggerid|t_id		|	|NOT NULL	|0			|2|triggers	|triggerid	|RESTRICT
FIELD		|lastcheck	|t_integer	|'0'	|NOT NULL	|ZBX_NODATA
FIELD		|ts_delete	|t_time		|'0'	|NOT NULL	|ZBX_NODATA
INDEX		|1		|parent_triggerid

TABLE|item_condition|item_conditionid|ZBX_TEMPLATE
FIELD		|item_conditionid|t_id		|	|NOT NULL	|0
FIELD		|itemid		|t_id		|	|NOT NULL	|0			|1|items
FIELD		|operator	|t_integer	|'8'	|NOT NULL	|0
FIELD		|macro		|t_varchar(64)	|''	|NOT NULL	|0
FIELD		|value		|t_varchar(255)	|''	|NOT NULL	|0
INDEX		|1		|itemid

TABLE|item_rtdata|itemid|ZBX_TEMPLATE
FIELD		|itemid		|t_id		|	|NOT NULL	|0			|1|items
FIELD		|lastlogsize	|t_bigint	|'0'	|NOT NULL	|ZBX_PROXY,ZBX_NODATA
FIELD		|state		|t_integer	|'0'	|NOT NULL	|ZBX_NODATA
FIELD		|mtime		|t_integer	|'0'	|NOT NULL	|ZBX_PROXY,ZBX_NODATA
FIELD		|error		|t_varchar(2048)|''	|NOT NULL	|ZBX_NODATA

TABLE|opinventory|operationid|ZBX_DATA
FIELD		|operationid	|t_id		|	|NOT NULL	|0			|1|operations
FIELD		|inventory_mode	|t_integer	|'0'	|NOT NULL	|0

TABLE|trigger_tag|triggertagid|ZBX_TEMPLATE
FIELD		|triggertagid	|t_id		|	|NOT NULL	|0
FIELD		|triggerid	|t_id		|	|NOT NULL	|0			|1|triggers
FIELD		|tag		|t_varchar(255)	|''	|NOT NULL	|0
FIELD		|value		|t_varchar(255)	|''	|NOT NULL	|0
INDEX		|1		|triggerid

TABLE|event_tag|eventtagid|0
FIELD		|eventtagid	|t_id		|	|NOT NULL	|0
FIELD		|eventid	|t_id		|	|NOT NULL	|0			|1|events
FIELD		|tag		|t_varchar(255)	|''	|NOT NULL	|0
FIELD		|value		|t_varchar(255)	|''	|NOT NULL	|0
INDEX		|1		|eventid

TABLE|problem|eventid|0
FIELD		|eventid	|t_id		|	|NOT NULL	|0			|1|events
FIELD		|source		|t_integer	|'0'	|NOT NULL	|0
FIELD		|object		|t_integer	|'0'	|NOT NULL	|0
FIELD		|objectid	|t_id		|'0'	|NOT NULL	|0
FIELD		|clock		|t_time		|'0'	|NOT NULL	|0
FIELD		|ns		|t_nanosec	|'0'	|NOT NULL	|0
FIELD		|r_eventid	|t_id		|	|NULL		|0			|2|events	|eventid
FIELD		|r_clock	|t_time		|'0'	|NOT NULL	|0
FIELD		|r_ns		|t_nanosec	|'0'	|NOT NULL	|0
FIELD		|correlationid	|t_id		|	|NULL		|0			|-|correlation
FIELD		|userid		|t_id		|	|NULL		|0			|-|users
FIELD		|name		|t_varchar(2048)|''	|NOT NULL	|0
FIELD		|acknowledged	|t_integer	|'0'	|NOT NULL	|0
FIELD		|severity	|t_integer	|'0'	|NOT NULL	|0
INDEX		|1		|source,object,objectid
INDEX		|2		|r_clock
INDEX		|3		|r_eventid

TABLE|problem_tag|problemtagid|0
FIELD		|problemtagid	|t_id		|	|NOT NULL	|0
FIELD		|eventid	|t_id		|	|NOT NULL	|0			|1|problem
FIELD		|tag		|t_varchar(255)	|''	|NOT NULL	|0
FIELD		|value		|t_varchar(255)	|''	|NOT NULL	|0
INDEX		|1		|eventid,tag,value

TABLE|tag_filter|tag_filterid|0
FIELD		|tag_filterid	|t_id		|	|NOT NULL	|0
FIELD		|usrgrpid	|t_id		|	|NOT NULL	|0 			|1|usrgrp	|usrgrpid
FIELD		|groupid	|t_id		|	|NOT NULL	|0			|2|hstgrp	|groupid
FIELD		|tag	|t_varchar(255)	|'' |NOT NULL	|0
FIELD		|value	|t_varchar(255)	|'' |NOT NULL	|0

TABLE|event_recovery|eventid|0
FIELD		|eventid	|t_id		|	|NOT NULL	|0			|1|events
FIELD		|r_eventid	|t_id		|	|NOT NULL	|0			|2|events	|eventid
FIELD		|c_eventid	|t_id		|	|NULL		|0			|3|events	|eventid
FIELD		|correlationid	|t_id		|	|NULL		|0			|-|correlation
FIELD		|userid		|t_id		|	|NULL		|0			|-|users
INDEX		|1		|r_eventid
INDEX		|2		|c_eventid

TABLE|correlation|correlationid|ZBX_DATA
FIELD		|correlationid	|t_id		|	|NOT NULL	|0
FIELD		|name		|t_varchar(255)	|''	|NOT NULL	|0
FIELD		|description	|t_shorttext	|''	|NOT NULL	|0
FIELD		|evaltype	|t_integer	|'0'	|NOT NULL	|0
FIELD		|status		|t_integer	|'0'	|NOT NULL	|0
FIELD		|formula	|t_varchar(255)	|''	|NOT NULL	|0
INDEX		|1		|status
UNIQUE		|2		|name

TABLE|corr_condition|corr_conditionid|ZBX_DATA
FIELD		|corr_conditionid|t_id		|	|NOT NULL	|0
FIELD		|correlationid	|t_id		|	|NOT NULL	|0			|1|correlation
FIELD		|type		|t_integer	|'0'	|NOT NULL	|0
INDEX		|1		|correlationid

TABLE|corr_condition_tag|corr_conditionid|ZBX_DATA
FIELD		|corr_conditionid|t_id		|	|NOT NULL	|0			|1|corr_condition
FIELD		|tag		|t_varchar(255)	|''	|NOT NULL	|0

TABLE|corr_condition_group|corr_conditionid|ZBX_DATA
FIELD		|corr_conditionid|t_id		|	|NOT NULL	|0			|1|corr_condition
FIELD		|operator	|t_integer	|'0'	|NOT NULL	|0
FIELD		|groupid	|t_id		|	|NOT NULL	|0			|2|hstgrp	|	|RESTRICT
INDEX		|1		|groupid

TABLE|corr_condition_tagpair|corr_conditionid|ZBX_DATA
FIELD		|corr_conditionid|t_id		|	|NOT NULL	|0			|1|corr_condition
FIELD		|oldtag		|t_varchar(255)	|''	|NOT NULL	|0
FIELD		|newtag		|t_varchar(255)	|''	|NOT NULL	|0

TABLE|corr_condition_tagvalue|corr_conditionid|ZBX_DATA
FIELD		|corr_conditionid|t_id		|	|NOT NULL	|0			|1|corr_condition
FIELD		|tag		|t_varchar(255)	|''	|NOT NULL	|0
FIELD		|operator	|t_integer	|'0'	|NOT NULL	|0
FIELD		|value		|t_varchar(255)	|''	|NOT NULL	|0

TABLE|corr_operation|corr_operationid|ZBX_DATA
FIELD		|corr_operationid|t_id		|	|NOT NULL	|0
FIELD		|correlationid	|t_id		|	|NOT NULL	|0			|1|correlation
FIELD		|type		|t_integer	|'0'	|NOT NULL	|0
INDEX		|1		|correlationid

TABLE|task|taskid|0
FIELD		|taskid		|t_id		|	|NOT NULL	|0
FIELD		|type		|t_integer	|	|NOT NULL	|0
FIELD		|status		|t_integer	|'0'	|NOT NULL	|0
FIELD		|clock		|t_integer	|'0'	|NOT NULL	|0
FIELD		|ttl		|t_integer	|'0'	|NOT NULL	|0
FIELD		|proxy_hostid	|t_id		|	|NULL		|0			|1|hosts	|hostid
INDEX		|1		|status,proxy_hostid

TABLE|task_close_problem|taskid|0
FIELD		|taskid		|t_id		|	|NOT NULL	|0			|1|task
FIELD		|acknowledgeid	|t_id		|	|NOT NULL	|0			|-|acknowledges

TABLE|item_preproc|item_preprocid|ZBX_TEMPLATE
FIELD		|item_preprocid	|t_id		|	|NOT NULL	|0
FIELD		|itemid		|t_id		|	|NOT NULL	|ZBX_PROXY			|1|items
FIELD		|step		|t_integer	|'0'	|NOT NULL	|ZBX_PROXY
FIELD		|type		|t_integer	|'0'	|NOT NULL	|ZBX_PROXY
FIELD		|params		|t_text		|''	|NOT NULL	|ZBX_PROXY
FIELD		|error_handler	|t_integer	|'0'	|NOT NULL	|ZBX_PROXY
FIELD		|error_handler_params|t_varchar(255)|''	|NOT NULL	|ZBX_PROXY
INDEX		|1		|itemid,step

TABLE|task_remote_command|taskid|0
FIELD		|taskid		|t_id		|	|NOT NULL	|0			|1|task
FIELD		|command_type	|t_integer	|'0'	|NOT NULL	|0
FIELD		|execute_on	|t_integer	|'0'	|NOT NULL	|0
FIELD		|port		|t_integer	|'0'	|NOT NULL	|0
FIELD		|authtype	|t_integer	|'0'	|NOT NULL	|0
FIELD		|username	|t_varchar(64)	|''	|NOT NULL	|0
FIELD		|password	|t_varchar(64)	|''	|NOT NULL	|0
FIELD		|publickey	|t_varchar(64)	|''	|NOT NULL	|0
FIELD		|privatekey	|t_varchar(64)	|''	|NOT NULL	|0
FIELD		|command	|t_text		|''	|NOT NULL	|0
FIELD		|alertid	|t_id		|	|NULL		|0			|-|alerts
FIELD		|parent_taskid	|t_id		|	|NOT NULL	|0			|-|task		|taskid
FIELD		|hostid		|t_id		|	|NOT NULL	|0			|-|hosts

TABLE|task_remote_command_result|taskid|0
FIELD		|taskid		|t_id		|	|NOT NULL	|0			|1|task
FIELD		|status		|t_integer	|'0'	|NOT NULL	|0
FIELD		|parent_taskid	|t_id		|	|NOT NULL	|0			|-|task		|taskid
FIELD		|info		|t_shorttext	|''	|NOT NULL	|0

TABLE|task_data|taskid|0
FIELD		|taskid		|t_id		|	|NOT NULL	|0			|1|task
FIELD		|type	|t_integer	|'0'	|NOT NULL	|0
FIELD		|data	|t_text	|''	|NOT NULL	|0
FIELD		|parent_taskid	|t_id		|	|NOT NULL	|0			|-|task		|taskid

TABLE|task_result|taskid|0
FIELD		|taskid		|t_id		|	|NOT NULL	|0			|1|task
FIELD		|status		|t_integer	|'0'	|NOT NULL	|0
FIELD		|parent_taskid	|t_id		|	|NOT NULL	|0			|-|task		|taskid
FIELD		|info		|t_text		|''	|NOT NULL	|0
INDEX		|1		|parent_taskid

TABLE|task_acknowledge|taskid|0
FIELD		|taskid		|t_id		|	|NOT NULL	|0			|1|task
FIELD		|acknowledgeid	|t_id		|	|NOT NULL	|0			|-|acknowledges

TABLE|sysmap_shape|sysmap_shapeid|ZBX_TEMPLATE
FIELD		|sysmap_shapeid	|t_id		|	|NOT NULL	|0
FIELD		|sysmapid	|t_id		|	|NOT NULL	|0			|1|sysmaps
FIELD		|type		|t_integer	|'0'	|NOT NULL	|0
FIELD		|x		|t_integer	|'0'	|NOT NULL	|0
FIELD		|y		|t_integer	|'0'	|NOT NULL	|0
FIELD		|width		|t_integer	|'200'	|NOT NULL	|0
FIELD		|height		|t_integer	|'200'	|NOT NULL	|0
FIELD		|text		|t_shorttext	|''	|NOT NULL	|0
FIELD		|font		|t_integer	|'9'	|NOT NULL	|0
FIELD		|font_size	|t_integer	|'11'	|NOT NULL	|0
FIELD		|font_color	|t_varchar(6)	|'000000'|NOT NULL	|0
FIELD		|text_halign	|t_integer	|'0'	|NOT NULL	|0
FIELD		|text_valign	|t_integer	|'0'	|NOT NULL	|0
FIELD		|border_type	|t_integer	|'0'	|NOT NULL	|0
FIELD		|border_width	|t_integer	|'1'	|NOT NULL	|0
FIELD		|border_color	|t_varchar(6)	|'000000'|NOT NULL	|0
FIELD		|background_color|t_varchar(6)	|''	|NOT NULL	|0
FIELD		|zindex		|t_integer	|'0'	|NOT NULL	|0
INDEX		|1		|sysmapid

TABLE|sysmap_element_trigger|selement_triggerid|ZBX_TEMPLATE
FIELD		|selement_triggerid	|t_id	|	|NOT NULL	|0
FIELD		|selementid		|t_id	|	|NOT NULL	|0			|1|sysmaps_elements
FIELD		|triggerid		|t_id	|	|NOT NULL	|0			|2|triggers
UNIQUE		|1			|selementid,triggerid

TABLE|httptest_field|httptest_fieldid|ZBX_TEMPLATE
FIELD		|httptest_fieldid	|t_id		|	|NOT NULL	|0
FIELD		|httptestid		|t_id		|	|NOT NULL	|ZBX_PROXY	|1|httptest
FIELD		|type			|t_integer	|'0'	|NOT NULL	|ZBX_PROXY
FIELD		|name			|t_varchar(255)	|''	|NOT NULL	|ZBX_PROXY
FIELD		|value			|t_shorttext	|''	|NOT NULL	|ZBX_PROXY
INDEX		|1			|httptestid

TABLE|httpstep_field|httpstep_fieldid|ZBX_TEMPLATE
FIELD		|httpstep_fieldid	|t_id		|	|NOT NULL	|0
FIELD		|httpstepid		|t_id		|	|NOT NULL	|ZBX_PROXY	|1|httpstep
FIELD		|type			|t_integer	|'0'	|NOT NULL	|ZBX_PROXY
FIELD		|name			|t_varchar(255)	|''	|NOT NULL	|ZBX_PROXY
FIELD		|value			|t_shorttext	|''	|NOT NULL	|ZBX_PROXY
INDEX		|1			|httpstepid

TABLE|dashboard|dashboardid|ZBX_DASHBOARD
FIELD		|dashboardid	|t_id		|	|NOT NULL	|0
FIELD		|name		|t_varchar(255)	|	|NOT NULL	|0
FIELD		|userid		|t_id		|	|NULL		|0			|1|users	|	|RESTRICT
FIELD		|private	|t_integer	|'1'	|NOT NULL	|0
FIELD		|templateid	|t_id		|	|NULL		|0			|2|hosts	|hostid
FIELD		|display_period	|t_integer	|'30'	|NOT NULL	|0
FIELD		|auto_start	|t_integer	|'1'	|NOT NULL	|0
FIELD		|uuid		|t_varchar(32)	|''	|NOT NULL	|0
INDEX		|1		|userid
INDEX		|2		|templateid

TABLE|dashboard_user|dashboard_userid|ZBX_DASHBOARD
FIELD		|dashboard_userid|t_id		|	|NOT NULL	|0
FIELD		|dashboardid	|t_id		|	|NOT NULL	|0			|1|dashboard
FIELD		|userid		|t_id		|	|NOT NULL	|0			|2|users
FIELD		|permission	|t_integer	|'2'	|NOT NULL	|0
UNIQUE		|1		|dashboardid,userid

TABLE|dashboard_usrgrp|dashboard_usrgrpid|ZBX_DASHBOARD
FIELD		|dashboard_usrgrpid|t_id	|	|NOT NULL	|0
FIELD		|dashboardid	|t_id		|	|NOT NULL	|0			|1|dashboard
FIELD		|usrgrpid	|t_id		|	|NOT NULL	|0			|2|usrgrp
FIELD		|permission	|t_integer	|'2'	|NOT NULL	|0
UNIQUE		|1		|dashboardid,usrgrpid

TABLE|dashboard_page|dashboard_pageid|ZBX_DASHBOARD
FIELD		|dashboard_pageid|t_id		|	|NOT NULL	|0
FIELD		|dashboardid	|t_id		|	|NOT NULL	|0		|1|dashboard
FIELD		|name		|t_varchar(255)	|''	|NOT NULL	|0
FIELD		|display_period	|t_integer	|'0'	|NOT NULL	|0
FIELD		|sortorder	|t_integer	|'0'	|NOT NULL	|0
INDEX		|1		|dashboardid

TABLE|widget|widgetid|ZBX_DASHBOARD
FIELD		|widgetid	|t_id		|	|NOT NULL	|0
FIELD		|type		|t_varchar(255)	|''	|NOT NULL	|0
FIELD		|name		|t_varchar(255)	|''	|NOT NULL	|0
FIELD		|x		|t_integer	|'0'	|NOT NULL	|0
FIELD		|y		|t_integer	|'0'	|NOT NULL	|0
FIELD		|width		|t_integer	|'1'	|NOT NULL	|0
FIELD		|height		|t_integer	|'2'	|NOT NULL	|0
FIELD		|view_mode	|t_integer	|'0'	|NOT NULL	|0
FIELD		|dashboard_pageid|t_id		|	|NOT NULL	|0		|1|dashboard_page
INDEX		|1		|dashboard_pageid

TABLE|widget_field|widget_fieldid|ZBX_DASHBOARD
FIELD		|widget_fieldid	|t_id		|	|NOT NULL	|0
FIELD		|widgetid	|t_id		|	|NOT NULL	|0			|1|widget
FIELD		|type		|t_integer	|'0'	|NOT NULL	|0
FIELD		|name		|t_varchar(255)	|''	|NOT NULL	|0
FIELD		|value_int	|t_integer	|'0'	|NOT NULL	|0
FIELD		|value_str	|t_varchar(255)	|''	|NOT NULL	|0
FIELD		|value_groupid	|t_id		|	|NULL		|0			|2|hstgrp	|groupid
FIELD		|value_hostid	|t_id		|	|NULL		|0			|3|hosts	|hostid
FIELD		|value_itemid	|t_id		|	|NULL		|0			|4|items	|itemid
FIELD		|value_graphid	|t_id		|	|NULL		|0			|5|graphs	|graphid
FIELD		|value_sysmapid	|t_id		|	|NULL		|0			|6|sysmaps	|sysmapid
INDEX		|1		|widgetid
INDEX		|2		|value_groupid
INDEX		|3		|value_hostid
INDEX		|4		|value_itemid
INDEX		|5		|value_graphid
INDEX		|6		|value_sysmapid

TABLE|task_check_now|taskid|0
FIELD		|taskid		|t_id		|	|NOT NULL	|0			|1|task
FIELD		|itemid		|t_id		|	|NOT NULL	|0			|-|items

TABLE|event_suppress|event_suppressid|0
FIELD		|event_suppressid|t_id		|	|NOT NULL	|0
FIELD		|eventid	|t_id		|	|NOT NULL	|0			|1|events
FIELD		|maintenanceid	|t_id		|	|NULL		|0			|2|maintenances
FIELD		|suppress_until	|t_time		|'0'	|NOT NULL	|0
UNIQUE		|1		|eventid,maintenanceid
INDEX		|2		|suppress_until
INDEX		|3		|maintenanceid

TABLE|maintenance_tag|maintenancetagid|ZBX_DATA
FIELD		|maintenancetagid|t_id		|	|NOT NULL	|0
FIELD		|maintenanceid	|t_id		|	|NOT NULL	|0			|1|maintenances
FIELD		|tag		|t_varchar(255)	|''	|NOT NULL	|0
FIELD		|operator	|t_integer	|'2'	|NOT NULL	|0
FIELD		|value		|t_varchar(255)	|''	|NOT NULL	|0
INDEX		|1		|maintenanceid

TABLE|lld_macro_path|lld_macro_pathid|ZBX_TEMPLATE
FIELD		|lld_macro_pathid|t_id		|	|NOT NULL	|0
FIELD		|itemid		|t_id		|	|NOT NULL	|0			|1|items
FIELD		|lld_macro	|t_varchar(255)	|''	|NOT NULL	|0
FIELD		|path		|t_varchar(255)	|''	|NOT NULL	|0
UNIQUE		|1		|itemid,lld_macro

TABLE|host_tag|hosttagid|ZBX_TEMPLATE
FIELD		|hosttagid	|t_id		|	|NOT NULL	|0
FIELD		|hostid		|t_id		|	|NOT NULL	|0			|1|hosts
FIELD		|tag		|t_varchar(255)	|''	|NOT NULL	|0
FIELD		|value		|t_varchar(255)	|''	|NOT NULL	|0
INDEX		|1		|hostid

TABLE|config_autoreg_tls|autoreg_tlsid|ZBX_DATA
FIELD		|autoreg_tlsid	|t_id		|	|NOT NULL	|0
FIELD		|tls_psk_identity|t_varchar(128)|''	|NOT NULL	|ZBX_PROXY
FIELD		|tls_psk	|t_varchar(512)	|''	|NOT NULL	|ZBX_PROXY
UNIQUE		|1		|tls_psk_identity

TABLE|module|moduleid|
FIELD		|moduleid	|t_id		|	|NOT NULL	|0
FIELD		|id		|t_varchar(255)	|''	|NOT NULL	|0
FIELD		|relative_path	|t_varchar(255)	|''	|NOT NULL	|0
FIELD		|status		|t_integer	|'0'	|NOT NULL	|0
FIELD		|config		|t_shorttext	|''	|NOT NULL	|0

TABLE|interface_snmp|interfaceid|ZBX_TEMPLATE
FIELD		|interfaceid	|t_id		|	|NOT NULL	|0			|1|interface
FIELD		|version	|t_integer	|'2'	|NOT NULL	|ZBX_PROXY
FIELD		|bulk		|t_integer	|'1'	|NOT NULL	|ZBX_PROXY
FIELD		|community	|t_varchar(64)	|''	|NOT NULL	|ZBX_PROXY
FIELD		|securityname	|t_varchar(64)	|''	|NOT NULL	|ZBX_PROXY
FIELD		|securitylevel	|t_integer	|'0'	|NOT NULL	|ZBX_PROXY
FIELD		|authpassphrase	|t_varchar(64)	|''	|NOT NULL	|ZBX_PROXY
FIELD		|privpassphrase	|t_varchar(64)	|''	|NOT NULL	|ZBX_PROXY
FIELD		|authprotocol	|t_integer	|'0'	|NOT NULL	|ZBX_PROXY
FIELD		|privprotocol	|t_integer	|'0'	|NOT NULL	|ZBX_PROXY
FIELD		|contextname	|t_varchar(255)	|''	|NOT NULL	|ZBX_PROXY

TABLE|lld_override|lld_overrideid|ZBX_TEMPLATE
FIELD		|lld_overrideid	|t_id		|	|NOT NULL	|0
FIELD		|itemid		|t_id		|	|NOT NULL	|0	|1|items
FIELD		|name		|t_varchar(255)	|''	|NOT NULL	|0
FIELD		|step		|t_integer	|'0'	|NOT NULL	|0
FIELD		|evaltype	|t_integer	|'0'	|NOT NULL	|0
FIELD		|formula	|t_varchar(255)	|''	|NOT NULL	|0
FIELD		|stop		|t_integer	|'0'	|NOT NULL	|0
UNIQUE		|1		|itemid,name

TABLE|lld_override_condition|lld_override_conditionid|ZBX_TEMPLATE
FIELD	|lld_override_conditionid	|t_id		|	|NOT NULL	|0
FIELD	|lld_overrideid			|t_id		|	|NOT NULL	|0	|1|lld_override
FIELD	|operator			|t_integer	|'8'	|NOT NULL	|0
FIELD	|macro				|t_varchar(64)	|''	|NOT NULL	|0
FIELD	|value				|t_varchar(255)	|''	|NOT NULL	|0
INDEX	|1				|lld_overrideid

TABLE|lld_override_operation|lld_override_operationid|ZBX_TEMPLATE
FIELD	|lld_override_operationid	|t_id		|	|NOT NULL	|0
FIELD	|lld_overrideid			|t_id		|	|NOT NULL	|0	|1|lld_override
FIELD	|operationobject		|t_integer	|'0'	|NOT NULL	|0
FIELD	|operator			|t_integer	|'0'	|NOT NULL	|0
FIELD	|value				|t_varchar(255)	|''	|NOT NULL	|0
INDEX	|1				|lld_overrideid

TABLE|lld_override_opstatus|lld_override_operationid|ZBX_TEMPLATE
FIELD	|lld_override_operationid	|t_id		|	|NOT NULL	|0	|1|lld_override_operation
FIELD	|status				|t_integer	|'0'	|NOT NULL	|0

TABLE|lld_override_opdiscover|lld_override_operationid|ZBX_TEMPLATE
FIELD	|lld_override_operationid	|t_id		|	|NOT NULL	|0	|1|lld_override_operation
FIELD	|discover			|t_integer	|'0'	|NOT NULL	|0

TABLE|lld_override_opperiod|lld_override_operationid|ZBX_TEMPLATE
FIELD	|lld_override_operationid	|t_id		|	|NOT NULL	|0	|1|lld_override_operation
FIELD	|delay				|t_varchar(1024)|'0'	|NOT NULL	|0

TABLE|lld_override_ophistory|lld_override_operationid|ZBX_TEMPLATE
FIELD	|lld_override_operationid	|t_id		|	|NOT NULL	|0	|1|lld_override_operation
FIELD	|history			|t_varchar(255)	|'90d'	|NOT NULL	|0

TABLE|lld_override_optrends|lld_override_operationid|ZBX_TEMPLATE
FIELD	|lld_override_operationid	|t_id		|	|NOT NULL	|0	|1|lld_override_operation
FIELD	|trends				|t_varchar(255)	|'365d'	|NOT NULL	|0

TABLE|lld_override_opseverity|lld_override_operationid|ZBX_TEMPLATE
FIELD	|lld_override_operationid	|t_id		|	|NOT NULL	|0	|1|lld_override_operation
FIELD	|severity			|t_integer	|'0'	|NOT NULL	|0

TABLE|lld_override_optag|lld_override_optagid|ZBX_TEMPLATE
FIELD	|lld_override_optagid		|t_id		|	|NOT NULL	|0
FIELD	|lld_override_operationid	|t_id		|	|NOT NULL	|0	|1|lld_override_operation
FIELD	|tag				|t_varchar(255)	|''	|NOT NULL	|0
FIELD	|value				|t_varchar(255)	|''	|NOT NULL	|0
INDEX	|1				|lld_override_operationid

TABLE|lld_override_optemplate|lld_override_optemplateid|ZBX_TEMPLATE
FIELD	|lld_override_optemplateid	|t_id		|	|NOT NULL	|0
FIELD	|lld_override_operationid	|t_id		|	|NOT NULL	|0	|1|lld_override_operation
FIELD	|templateid			|t_id		|	|NOT NULL	|0	|2|hosts	|hostid	|RESTRICT
UNIQUE	|1				|lld_override_operationid,templateid
INDEX	|2				|templateid

TABLE|lld_override_opinventory|lld_override_operationid|ZBX_TEMPLATE
FIELD	|lld_override_operationid	|t_id		|	|NOT NULL	|0	|1|lld_override_operation
FIELD	|inventory_mode			|t_integer	|'0'	|NOT NULL	|0

TABLE|trigger_queue|trigger_queueid|0
FIELD		|trigger_queueid|t_id		|	|NOT NULL	|0
FIELD		|objectid	|t_id		|	|NOT NULL	|0
FIELD		|type		|t_integer	|'0'	|NOT NULL	|0
FIELD		|clock		|t_time		|'0'	|NOT NULL	|0
FIELD		|ns		|t_nanosec	|'0'	|NOT NULL	|0

TABLE|item_parameter|item_parameterid|ZBX_TEMPLATE
FIELD		|item_parameterid|t_id		|	|NOT NULL	|0
FIELD		|itemid		|t_id		|	|NOT NULL	|ZBX_PROXY		|1|items
FIELD		|name		|t_varchar(255)	|''	|NOT NULL	|ZBX_PROXY
FIELD		|value		|t_varchar(2048)|''	|NOT NULL	|ZBX_PROXY
INDEX		|1		|itemid

TABLE|role_rule|role_ruleid|ZBX_DATA
FIELD		|role_ruleid	|t_id		|	|NOT NULL	|0
FIELD		|roleid		|t_id		|	|NOT NULL	|0			|1|role
FIELD		|type		|t_integer	|'0'	|NOT NULL	|0
FIELD		|name		|t_varchar(255)	|''	|NOT NULL	|0
FIELD		|value_int	|t_integer	|'0'	|NOT NULL	|0
FIELD		|value_str	|t_varchar(255)	|''	|NOT NULL	|0
FIELD		|value_moduleid	|t_id		|	|NULL		|0			|2|module	|moduleid
FIELD		|value_serviceid|t_id		|	|NULL	|0			|3|services	|serviceid
INDEX		|1		|roleid
INDEX		|2		|value_moduleid
INDEX		|3		|value_serviceid

TABLE|token|tokenid|ZBX_DATA
FIELD	|tokenid	|t_id		|	|NOT NULL	|0
FIELD	|name		|t_varchar(64)	|''	|NOT NULL	|0
FIELD	|description	|t_shorttext	|''	|NOT NULL	|0
FIELD	|userid		|t_id		|	|NOT NULL	|0	|1	|users
FIELD	|token		|t_varchar(128)	|	|NULL		|0
FIELD	|lastaccess	|t_integer	|'0'	|NOT NULL	|0
FIELD	|status		|t_integer	|'0'	|NOT NULL	|0
FIELD	|expires_at	|t_time		|'0'	|NOT NULL	|0
FIELD	|created_at	|t_time		|'0'	|NOT NULL	|0
FIELD	|creator_userid	|t_id		|	|NULL		|0	|2	|users	|userid	|RESTRICT
INDEX	|1		|name
UNIQUE	|2		|userid,name
UNIQUE	|3		|token
INDEX	|4		|creator_userid

TABLE|item_tag|itemtagid|ZBX_TEMPLATE
FIELD		|itemtagid	|t_id		|	|NOT NULL	|0
FIELD		|itemid		|t_id		|	|NOT NULL	|0			|1|items
FIELD		|tag		|t_varchar(255)	|''	|NOT NULL	|0
FIELD		|value		|t_varchar(255)	|''	|NOT NULL	|0
INDEX		|1		|itemid

TABLE|httptest_tag|httptesttagid|ZBX_TEMPLATE
FIELD		|httptesttagid	|t_id		|	|NOT NULL	|0
FIELD		|httptestid	|t_id			|	|NOT NULL	|0		|1|httptest
FIELD		|tag		|t_varchar(255)	|''	|NOT NULL	|0
FIELD		|value		|t_varchar(255)	|''	|NOT NULL	|0
INDEX		|1		|httptestid

TABLE|sysmaps_element_tag|selementtagid|ZBX_TEMPLATE
FIELD		|selementtagid	|t_id		|	|NOT NULL	|0
FIELD		|selementid	|t_id			|	|NOT NULL	|0		|1|sysmaps_elements
FIELD		|tag		|t_varchar(255)	|''	|NOT NULL	|0
FIELD		|value		|t_varchar(255)	|''	|NOT NULL	|0
FIELD		|operator	|t_integer		|'0'|NOT NULL	|0
INDEX		|1		|selementid

TABLE|report|reportid|ZBX_DATA
FIELD		|reportid	|t_id		|	|NOT NULL	|0
FIELD		|userid		|t_id		|	|NOT NULL	|0		|1|users|userid
FIELD		|name		|t_varchar(255)	|''	|NOT NULL	|0
FIELD		|description	|t_varchar(2048)|''	|NOT NULL	|0
FIELD		|status		|t_integer	|'0'	|NOT NULL	|0
FIELD		|dashboardid	|t_id		|	|NOT NULL	|0		|2|dashboard|dashboardid
FIELD		|period		|t_integer	|'0'	|NOT NULL	|0
FIELD		|cycle		|t_integer	|'0'	|NOT NULL	|0
FIELD		|weekdays	|t_integer	|'0'	|NOT NULL	|0
FIELD		|start_time	|t_integer	|'0'	|NOT NULL	|0
FIELD		|active_since	|t_integer	|'0'	|NOT NULL	|0
FIELD		|active_till	|t_integer	|'0'	|NOT NULL	|0
FIELD		|state		|t_integer	|'0'	|NOT NULL	|ZBX_NODATA
FIELD		|lastsent	|t_time	|'0'		|NOT NULL	|ZBX_NODATA
FIELD		|info		|t_varchar(2048)|''	|NOT NULL	|ZBX_NODATA
UNIQUE		|1		|name

TABLE|report_param|reportparamid|ZBX_DATA
FIELD		|reportparamid	|t_id		|	|NOT NULL	|0
FIELD		|reportid	|t_id		|	|NOT NULL	|0		|1|report|reportid
FIELD		|name		|t_varchar(255)	|''	|NOT NULL	|0
FIELD		|value		|t_shorttext	|''	|NOT NULL	|0
INDEX		|1		|reportid

TABLE|report_user|reportuserid|ZBX_DATA
FIELD		|reportuserid	|t_id		|	|NOT NULL	|0
FIELD		|reportid	|t_id		|	|NOT NULL	|0		|1|report|reportid
FIELD		|userid		|t_id		|	|NOT NULL	|0		|2|users|userid
FIELD		|exclude	|t_integer	|'0'	|NOT NULL	|0
FIELD		|access_userid	|t_id		|	|NULL		|0		|3|users|userid		|RESTRICT
INDEX		|1		|reportid

TABLE|report_usrgrp|reportusrgrpid|ZBX_DATA
FIELD		|reportusrgrpid|t_id		|	|NOT NULL	|0
FIELD		|reportid	|t_id		|	|NOT NULL	|0		|1|report|reportid
FIELD		|usrgrpid	|t_id		|	|NOT NULL	|0		|2|usrgrp|usrgrpid
FIELD		|access_userid	|t_id		|	|NULL		|0		|3|users|userid		|RESTRICT
INDEX		|1		|reportid

TABLE|service_problem_tag|service_problem_tagid|ZBX_DATA
FIELD		|service_problem_tagid	|t_id		|	|NOT NULL	|0
FIELD		|serviceid		|t_id		|	|NOT NULL	|0	|1|services|serviceid
FIELD		|tag			|t_varchar(255)	|''	|NOT NULL	|0
FIELD		|operator		|t_integer	|'0'	|NOT NULL	|0
FIELD		|value			|t_varchar(255)	|''	|NOT NULL	|0
INDEX		|1			|serviceid

TABLE|service_problem|service_problemid|ZBX_DATA
FIELD		|service_problemid	|t_id		|	|NOT NULL	|0
FIELD		|eventid		|t_id		|	|NOT NULL	|0	|1|problem|eventid
FIELD		|serviceid		|t_id		|	|NOT NULL	|0	|2|services|serviceid
FIELD		|severity		|t_integer	|'0'	|NOT NULL	|0
INDEX		|1			|eventid
INDEX		|2			|serviceid

TABLE|service_tag|servicetagid|0
FIELD		|servicetagid	|t_id		|	|NOT NULL	|0
FIELD		|serviceid	|t_id		|	|NOT NULL	|0		|1|services|serviceid
FIELD		|tag		|t_varchar(255)	|''	|NOT NULL	|0
FIELD		|value		|t_varchar(255)	|''	|NOT NULL	|0
INDEX		|1		|serviceid

TABLE|service_status_rule|service_status_ruleid|ZBX_DATA
FIELD		|service_status_ruleid|t_id	|	|NOT NULL	|0
FIELD		|serviceid	|t_id		|	|NOT NULL	|0		|1|services|serviceid
FIELD		|type		|t_integer	|'0'	|NOT NULL	|0
FIELD		|limit_value	|t_integer	|'0'	|NOT NULL	|0
FIELD		|limit_status	|t_integer	|'0'	|NOT NULL	|0
FIELD		|new_status	|t_integer	|'0'	|NOT NULL	|0
INDEX		|1		|serviceid

TABLE|ha_node|ha_nodeid|ZBX_DATA
FIELD		|ha_nodeid	|t_cuid		|	|NOT NULL	|0
FIELD		|name		|t_varchar(255)	|''	|NOT NULL	|0
FIELD		|address	|t_varchar(255)	|''	|NOT NULL	|0
FIELD		|port		|t_integer	|'10051'|NOT NULL	|0
FIELD		|lastaccess	|t_integer	|'0'	|NOT NULL	|0
FIELD		|status		|t_integer	|'0'	|NOT NULL	|0
FIELD		|ha_sessionid	|t_cuid		|''	|NOT NULL	|0
UNIQUE		|1		|name
INDEX		|2		|status,lastaccess

TABLE|dbversion||
FIELD		|mandatory	|t_integer	|'0'	|NOT NULL	|
FIELD		|optional	|t_integer	|'0'	|NOT NULL	|
<<<<<<< HEAD
ROW		|5050078	|5050078
=======
ROW		|5050074	|5050074
>>>>>>> c8fab6d8
<|MERGE_RESOLUTION|>--- conflicted
+++ resolved
@@ -1904,8 +1904,4 @@
 TABLE|dbversion||
 FIELD		|mandatory	|t_integer	|'0'	|NOT NULL	|
 FIELD		|optional	|t_integer	|'0'	|NOT NULL	|
-<<<<<<< HEAD
-ROW		|5050078	|5050078
-=======
-ROW		|5050074	|5050074
->>>>>>> c8fab6d8
+ROW		|5050083	|5050083