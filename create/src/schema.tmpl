--- conflicted
+++ resolved
@@ -1977,8 +1977,4 @@
 FIELD		|dbversionid	|t_id		|	|NOT NULL	|0
 FIELD		|mandatory	|t_integer	|'0'	|NOT NULL	|
 FIELD		|optional	|t_integer	|'0'	|NOT NULL	|
-<<<<<<< HEAD
-ROW		|1		|6030003	|6030003
-=======
-ROW		|1		|6030002	|6030002
->>>>>>> f6c96221
+ROW		|1		|6030005	|6030005