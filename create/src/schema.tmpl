--
-- Zabbix
-- Copyright (C) 2001-2023 Zabbix SIA
--
-- This program is free software; you can redistribute it and/or modify
-- it under the terms of the GNU General Public License as published by
-- the Free Software Foundation; either version 2 of the License, or
-- (at your option) any later version.
--
-- This program is distributed in the hope that it will be useful,
-- but WITHOUT ANY WARRANTY; without even the implied warranty of
-- MERCHANTABILITY or FITNESS FOR A PARTICULAR PURPOSE. See the
-- GNU General Public License for more details.
--
-- You should have received a copy of the GNU General Public License
-- along with this program; if not, write to the Free Software
-- Foundation, Inc., 51 Franklin Street, Fifth Floor, Boston, MA  02110-1301, USA.
--

--
-- Do not use spaces
-- Tables must be sorted to match referential integrity rules
--

TABLE|role|roleid|ZBX_DATA
FIELD		|roleid		|t_id		|	|NOT NULL	|0
FIELD		|name		|t_varchar(255)	|''	|NOT NULL	|0
FIELD		|type		|t_integer	|'0'	|NOT NULL	|0
FIELD		|readonly	|t_integer	|'0'	|NOT NULL	|0
UNIQUE		|1		|name

TABLE|users|userid|ZBX_DATA
FIELD		|userid		|t_id		|	|NOT NULL	|0
FIELD		|username	|t_varchar(100)	|''	|NOT NULL	|0
FIELD		|name		|t_varchar(100)	|''	|NOT NULL	|0
FIELD		|surname	|t_varchar(100)	|''	|NOT NULL	|0
FIELD		|passwd		|t_varchar(60)	|''	|NOT NULL	|0
FIELD		|url		|t_varchar(2048)|''	|NOT NULL	|0
FIELD		|autologin	|t_integer	|'0'	|NOT NULL	|0
FIELD		|autologout	|t_varchar(32)	|'15m'	|NOT NULL	|0
FIELD		|lang		|t_varchar(7)	|'default'|NOT NULL	|ZBX_NODATA
FIELD		|refresh	|t_varchar(32)	|'30s'	|NOT NULL	|0
FIELD		|theme		|t_varchar(128)	|'default'|NOT NULL	|ZBX_NODATA
FIELD		|attempt_failed	|t_integer	|0	|NOT NULL	|ZBX_NODATA
FIELD		|attempt_ip	|t_varchar(39)	|''	|NOT NULL	|ZBX_NODATA
FIELD		|attempt_clock	|t_integer	|0	|NOT NULL	|ZBX_NODATA
FIELD		|rows_per_page	|t_integer	|50	|NOT NULL	|0
FIELD		|timezone	|t_varchar(50)	|'default'|NOT NULL	|ZBX_NODATA
FIELD		|roleid		|t_id			|NULL	|NULL	|0	|1|role
FIELD		|userdirectoryid	|t_id	|NULL	|NULL	|ZBX_NODATA	|2|userdirectory	|userdirectoryid	|RESTRICT
FIELD		|ts_provisioned		|t_time	|'0'	|NOT NULL	|ZBX_NODATA
UNIQUE		|1		|username
INDEX		|2		|userdirectoryid
INDEX		|3		|roleid

TABLE|maintenances|maintenanceid|ZBX_DATA
FIELD		|maintenanceid	|t_id		|	|NOT NULL	|0
FIELD		|name		|t_varchar(128)	|''	|NOT NULL	|0
FIELD		|maintenance_type|t_integer	|'0'	|NOT NULL	|0
FIELD		|description	|t_shorttext	|''	|NOT NULL	|0
FIELD		|active_since	|t_integer	|'0'	|NOT NULL	|0
FIELD		|active_till	|t_integer	|'0'	|NOT NULL	|0
FIELD		|tags_evaltype	|t_integer	|'0'	|NOT NULL	|0
INDEX		|1		|active_since,active_till
UNIQUE		|2		|name

TABLE|hosts|hostid|ZBX_TEMPLATE
FIELD		|hostid		|t_id		|	|NOT NULL	|0
FIELD		|proxyid	|t_id		|	|NULL		|0			|1|proxy	|proxyid	|RESTRICT
FIELD		|host		|t_varchar(128)	|''	|NOT NULL	|ZBX_PROXY
FIELD		|status		|t_integer	|'0'	|NOT NULL	|ZBX_PROXY
FIELD		|ipmi_authtype	|t_integer	|'-1'	|NOT NULL	|ZBX_PROXY
FIELD		|ipmi_privilege	|t_integer	|'2'	|NOT NULL	|ZBX_PROXY
FIELD		|ipmi_username	|t_varchar(16)	|''	|NOT NULL	|ZBX_PROXY
FIELD		|ipmi_password	|t_varchar(20)	|''	|NOT NULL	|ZBX_PROXY
FIELD		|maintenanceid	|t_id		|	|NULL		|ZBX_NODATA		|2|maintenances	|		|RESTRICT
FIELD		|maintenance_status|t_integer	|'0'	|NOT NULL	|ZBX_NODATA
FIELD		|maintenance_type|t_integer	|'0'	|NOT NULL	|ZBX_NODATA
FIELD		|maintenance_from|t_integer	|'0'	|NOT NULL	|ZBX_NODATA
FIELD		|name		|t_varchar(128)	|''	|NOT NULL	|ZBX_PROXY
FIELD		|flags		|t_integer	|'0'	|NOT NULL	|0
FIELD		|templateid	|t_id		|	|NULL		|0			|3|hosts	|hostid		|RESTRICT
FIELD		|description	|t_shorttext	|''	|NOT NULL	|0
FIELD		|tls_connect	|t_integer	|'1'	|NOT NULL	|ZBX_PROXY
FIELD		|tls_accept	|t_integer	|'1'	|NOT NULL	|ZBX_PROXY
FIELD		|tls_issuer	|t_varchar(1024)|''	|NOT NULL	|ZBX_PROXY
FIELD		|tls_subject	|t_varchar(1024)|''	|NOT NULL	|ZBX_PROXY
FIELD		|tls_psk_identity|t_varchar(128)|''	|NOT NULL	|ZBX_PROXY
FIELD		|tls_psk	|t_varchar(512)	|''	|NOT NULL	|ZBX_PROXY
FIELD		|discover	|t_integer	|'0'	|NOT NULL	|0
FIELD		|custom_interfaces|t_integer	|'0'	|NOT NULL	|0
FIELD		|uuid		|t_varchar(32)	|''	|NOT NULL	|0
FIELD		|name_upper	|t_varchar(128)	|''	|NOT NULL	|0
FIELD		|vendor_name	|t_varchar(64)	|''	|NOT NULL	|0
FIELD		|vendor_version	|t_varchar(32)	|''	|NOT NULL	|0
INDEX		|1		|host
INDEX		|2		|status
INDEX		|3		|proxyid
INDEX		|4		|name
INDEX		|5		|maintenanceid
INDEX		|6		|name_upper
INDEX		|7		|templateid
CHANGELOG	|1
UPD_TRIG_FUNC	|name		|name_upper	|hostid	|upper

TABLE|hstgrp|groupid|ZBX_DATA
FIELD		|groupid	|t_id		|	|NOT NULL	|0
FIELD		|name		|t_varchar(255)	|''	|NOT NULL	|0
FIELD		|flags		|t_integer	|'0'	|NOT NULL	|0
FIELD		|uuid		|t_varchar(32)	|''	|NOT NULL	|0
FIELD		|type		|t_integer	|'0'	|NOT NULL	|0
UNIQUE		|1		|type,name

TABLE|group_prototype|group_prototypeid|ZBX_TEMPLATE
FIELD		|group_prototypeid|t_id		|	|NOT NULL	|0
FIELD		|hostid		|t_id		|	|NOT NULL	|0			|1|hosts
FIELD		|name		|t_varchar(255)	|''	|NOT NULL	|0
FIELD		|groupid	|t_id		|	|NULL		|0			|2|hstgrp	|		|RESTRICT
FIELD		|templateid	|t_id		|	|NULL		|0			|3|group_prototype|group_prototypeid
INDEX		|1		|hostid
INDEX		|2		|groupid
INDEX		|3		|templateid

TABLE|group_discovery|groupdiscoveryid|ZBX_TEMPLATE
FIELD		|groupdiscoveryid|t_id		|	|NOT NULL	|0
FIELD		|groupid	|t_id		|	|NOT NULL	|0			|1|hstgrp
FIELD		|parent_group_prototypeid|t_id	|	|NOT NULL	|0			|2|group_prototype|group_prototypeid|RESTRICT
FIELD		|name		|t_varchar(255)	|''	|NOT NULL	|ZBX_NODATA
FIELD		|lastcheck	|t_integer	|'0'	|NOT NULL	|ZBX_NODATA
FIELD		|ts_delete	|t_time		|'0'	|NOT NULL	|ZBX_NODATA
UNIQUE		|1		|groupid,parent_group_prototypeid
INDEX		|2		|parent_group_prototypeid

TABLE|drules|druleid|ZBX_DATA
FIELD		|druleid	|t_id		|	|NOT NULL	|0
FIELD		|proxyid	|t_id		|	|NULL		|0			|1|proxy	|proxyid	|RESTRICT
FIELD		|name		|t_varchar(255)	|''	|NOT NULL	|ZBX_PROXY
FIELD		|iprange	|t_varchar(2048)|''	|NOT NULL	|ZBX_PROXY
FIELD		|delay		|t_varchar(255)	|'1h'	|NOT NULL	|ZBX_PROXY
FIELD		|status		|t_integer	|'0'	|NOT NULL	|0
FIELD		|concurrency_max	|t_integer	|'0'	|NOT NULL	|ZBX_PROXY
INDEX		|1		|proxyid
UNIQUE		|2		|name
CHANGELOG	|9

TABLE|dchecks|dcheckid|ZBX_DATA
FIELD		|dcheckid	|t_id		|	|NOT NULL	|0
FIELD		|druleid	|t_id		|	|NOT NULL	|ZBX_PROXY		|1|drules	|		|RESTRICT
FIELD		|type		|t_integer	|'0'	|NOT NULL	|ZBX_PROXY
FIELD		|key_		|t_varchar(2048)|''	|NOT NULL	|ZBX_PROXY
FIELD		|snmp_community	|t_varchar(255)	|''	|NOT NULL	|ZBX_PROXY
FIELD		|ports		|t_varchar(255)	|'0'	|NOT NULL	|ZBX_PROXY
FIELD		|snmpv3_securityname|t_varchar(64)|''	|NOT NULL	|ZBX_PROXY
FIELD		|snmpv3_securitylevel|t_integer	|'0'	|NOT NULL	|ZBX_PROXY
FIELD		|snmpv3_authpassphrase|t_varchar(64)|''	|NOT NULL	|ZBX_PROXY
FIELD		|snmpv3_privpassphrase|t_varchar(64)|''	|NOT NULL	|ZBX_PROXY
FIELD		|uniq		|t_integer	|'0'	|NOT NULL	|ZBX_PROXY
FIELD		|snmpv3_authprotocol|t_integer	|'0'	|NOT NULL	|ZBX_PROXY
FIELD		|snmpv3_privprotocol|t_integer	|'0'	|NOT NULL	|ZBX_PROXY
FIELD		|snmpv3_contextname|t_varchar(255)|''	|NOT NULL	|ZBX_PROXY
FIELD		|host_source|t_integer	|'1'	|NOT NULL	|ZBX_PROXY
FIELD		|name_source|t_integer	|'0'	|NOT NULL	|ZBX_PROXY
FIELD		|allow_redirect|t_integer	|'0'	|NOT NULL	|ZBX_PROXY
INDEX		|1		|druleid,host_source,name_source
CHANGELOG	|10

TABLE|httptest|httptestid|ZBX_TEMPLATE
FIELD		|httptestid	|t_id		|	|NOT NULL	|0
FIELD		|name		|t_varchar(64)	|''	|NOT NULL	|ZBX_PROXY
FIELD		|delay		|t_varchar(255)	|'1m'	|NOT NULL	|ZBX_PROXY
FIELD		|status		|t_integer	|'0'	|NOT NULL	|0
FIELD		|agent		|t_varchar(255)	|'Zabbix'|NOT NULL	|ZBX_PROXY
FIELD		|authentication	|t_integer	|'0'	|NOT NULL	|ZBX_PROXY,ZBX_NODATA
FIELD		|http_user	|t_varchar(255)	|''	|NOT NULL	|ZBX_PROXY,ZBX_NODATA
FIELD		|http_password	|t_varchar(255)	|''	|NOT NULL	|ZBX_PROXY,ZBX_NODATA
FIELD		|hostid		|t_id		|	|NOT NULL	|ZBX_PROXY		|2|hosts	|		|RESTRICT
FIELD		|templateid	|t_id		|	|NULL		|0			|3|httptest	|httptestid	|RESTRICT
FIELD		|http_proxy	|t_varchar(255)	|''	|NOT NULL	|ZBX_PROXY,ZBX_NODATA
FIELD		|retries	|t_integer	|'1'	|NOT NULL	|ZBX_PROXY,ZBX_NODATA
FIELD		|ssl_cert_file	|t_varchar(255)	|''	|NOT NULL	|ZBX_PROXY,ZBX_NODATA
FIELD		|ssl_key_file	|t_varchar(255)	|''	|NOT NULL	|ZBX_PROXY,ZBX_NODATA
FIELD		|ssl_key_password|t_varchar(64)	|''	|NOT NULL	|ZBX_PROXY,ZBX_NODATA
FIELD		|verify_peer	|t_integer	|'0'	|NOT NULL	|ZBX_PROXY
FIELD		|verify_host	|t_integer	|'0'	|NOT NULL	|ZBX_PROXY
FIELD		|uuid		|t_varchar(32)	|''	|NOT NULL	|0
UNIQUE		|2		|hostid,name
INDEX		|3		|status
INDEX		|4		|templateid
CHANGELOG	|11

TABLE|httpstep|httpstepid|ZBX_TEMPLATE
FIELD		|httpstepid	|t_id		|	|NOT NULL	|0
FIELD		|httptestid	|t_id		|	|NOT NULL	|ZBX_PROXY		|1|httptest	|		|RESTRICT
FIELD		|name		|t_varchar(64)	|''	|NOT NULL	|ZBX_PROXY
FIELD		|no		|t_integer	|'0'	|NOT NULL	|ZBX_PROXY
FIELD		|url		|t_varchar(2048)|''	|NOT NULL	|ZBX_PROXY
FIELD		|timeout	|t_varchar(255)	|'15s'	|NOT NULL	|ZBX_PROXY
FIELD		|posts		|t_shorttext	|''	|NOT NULL	|ZBX_PROXY
FIELD		|required	|t_varchar(255)	|''	|NOT NULL	|ZBX_PROXY
FIELD		|status_codes	|t_varchar(255)	|''	|NOT NULL	|ZBX_PROXY
FIELD		|follow_redirects|t_integer	|'1'	|NOT NULL	|ZBX_PROXY
FIELD		|retrieve_mode	|t_integer	|'0'	|NOT NULL	|ZBX_PROXY
FIELD		|post_type	|t_integer	|'0'	|NOT NULL	|ZBX_PROXY
INDEX		|1		|httptestid
CHANGELOG	|14

TABLE|interface|interfaceid|ZBX_TEMPLATE
FIELD		|interfaceid	|t_id		|	|NOT NULL	|0
FIELD		|hostid		|t_id		|	|NOT NULL	|ZBX_PROXY		|1|hosts
FIELD		|main		|t_integer	|'0'	|NOT NULL	|ZBX_PROXY
FIELD		|type		|t_integer	|'1'	|NOT NULL	|ZBX_PROXY
FIELD		|useip		|t_integer	|'1'	|NOT NULL	|ZBX_PROXY
FIELD		|ip		|t_varchar(64)	|'127.0.0.1'|NOT NULL	|ZBX_PROXY
FIELD		|dns		|t_varchar(255)	|''	|NOT NULL	|ZBX_PROXY
FIELD		|port		|t_varchar(64)	|'10050'|NOT NULL	|ZBX_PROXY
FIELD		|available	|t_integer	|'0'	|NOT NULL	|ZBX_PROXY,ZBX_NODATA
FIELD		|error		|t_varchar(2048)|''	|NOT NULL	|ZBX_NODATA
FIELD		|errors_from	|t_integer	|'0'	|NOT NULL	|ZBX_NODATA
FIELD		|disable_until	|t_integer	|'0'	|NOT NULL	|ZBX_NODATA
INDEX		|1		|hostid,type
INDEX		|2		|ip,dns
INDEX		|3		|available

TABLE|valuemap|valuemapid|ZBX_TEMPLATE
FIELD		|valuemapid	|t_id		|	|NOT NULL	|0
FIELD		|hostid		|t_id		|	|NOT NULL	|0			|1|hosts
FIELD		|name		|t_varchar(64)	|''	|NOT NULL	|0
FIELD		|uuid		|t_varchar(32)	|''	|NOT NULL	|0
UNIQUE		|1		|hostid,name

TABLE|items|itemid|ZBX_TEMPLATE
FIELD		|itemid		|t_id		|	|NOT NULL	|0
FIELD		|type		|t_integer	|'0'	|NOT NULL	|ZBX_PROXY
FIELD		|snmp_oid	|t_varchar(512)	|''	|NOT NULL	|ZBX_PROXY
FIELD		|hostid		|t_id		|	|NOT NULL	|ZBX_PROXY		|1|hosts	|		|RESTRICT
FIELD		|name		|t_varchar(255)	|''	|NOT NULL	|0
FIELD		|key_		|t_varchar(2048)|''	|NOT NULL	|ZBX_PROXY
FIELD		|delay		|t_varchar(1024)|'0'	|NOT NULL	|ZBX_PROXY
FIELD		|history	|t_varchar(255)	|'90d'	|NOT NULL	|ZBX_PROXY
FIELD		|trends		|t_varchar(255)	|'365d'	|NOT NULL	|0
FIELD		|status		|t_integer	|'0'	|NOT NULL	|ZBX_PROXY
FIELD		|value_type	|t_integer	|'0'	|NOT NULL	|ZBX_PROXY
FIELD		|trapper_hosts	|t_varchar(255)	|''	|NOT NULL	|ZBX_PROXY
FIELD		|units		|t_varchar(255)	|''	|NOT NULL	|0
FIELD		|formula	|t_varchar(255)	|''	|NOT NULL	|0
FIELD		|logtimefmt	|t_varchar(64)	|''	|NOT NULL	|ZBX_PROXY
FIELD		|templateid	|t_id		|	|NULL		|0			|2|items	|itemid		|RESTRICT
FIELD		|valuemapid	|t_id		|	|NULL		|0			|3|valuemap	|		|RESTRICT
FIELD		|params		|t_text		|''	|NOT NULL	|ZBX_PROXY
FIELD		|ipmi_sensor	|t_varchar(128)	|''	|NOT NULL	|ZBX_PROXY
FIELD		|authtype	|t_integer	|'0'	|NOT NULL	|ZBX_PROXY
FIELD		|username	|t_varchar(255)	|''	|NOT NULL	|ZBX_PROXY
FIELD		|password	|t_varchar(255)	|''	|NOT NULL	|ZBX_PROXY
FIELD		|publickey	|t_varchar(64)	|''	|NOT NULL	|ZBX_PROXY
FIELD		|privatekey	|t_varchar(64)	|''	|NOT NULL	|ZBX_PROXY
FIELD		|flags		|t_integer	|'0'	|NOT NULL	|ZBX_PROXY
FIELD		|interfaceid	|t_id		|	|NULL		|ZBX_PROXY		|4|interface	|		|RESTRICT
FIELD		|description	|t_text		|''	|NOT NULL	|0
FIELD		|inventory_link	|t_integer	|'0'	|NOT NULL	|ZBX_PROXY
FIELD		|lifetime	|t_varchar(255)	|'30d'	|NOT NULL	|0
FIELD		|evaltype	|t_integer	|'0'	|NOT NULL	|0
FIELD		|jmx_endpoint	|t_varchar(255)	|''	|NOT NULL	|ZBX_PROXY
FIELD		|master_itemid	|t_id		|	|NULL		|ZBX_PROXY		|5|items	|itemid		|RESTRICT
FIELD		|timeout	|t_varchar(255)	|''	|NOT NULL	|ZBX_PROXY
FIELD		|url		|t_varchar(2048)|''	|NOT NULL	|ZBX_PROXY
FIELD		|query_fields	|t_text		|''	|NOT NULL	|ZBX_PROXY
FIELD		|posts		|t_text		|''	|NOT NULL	|ZBX_PROXY
FIELD		|status_codes	|t_varchar(255)	|'200'	|NOT NULL	|ZBX_PROXY
FIELD		|follow_redirects|t_integer	|'1'	|NOT NULL	|ZBX_PROXY
FIELD		|post_type	|t_integer	|'0'	|NOT NULL	|ZBX_PROXY
FIELD		|http_proxy	|t_varchar(255)	|''	|NOT NULL	|ZBX_PROXY,ZBX_NODATA
FIELD		|headers	|t_text		|''	|NOT NULL	|ZBX_PROXY
FIELD		|retrieve_mode	|t_integer	|'0'	|NOT NULL	|ZBX_PROXY
FIELD		|request_method	|t_integer	|'0'	|NOT NULL	|ZBX_PROXY
FIELD		|output_format	|t_integer	|'0'	|NOT NULL	|ZBX_PROXY
FIELD		|ssl_cert_file	|t_varchar(255)	|''	|NOT NULL	|ZBX_PROXY,ZBX_NODATA
FIELD		|ssl_key_file	|t_varchar(255)	|''	|NOT NULL	|ZBX_PROXY,ZBX_NODATA
FIELD		|ssl_key_password|t_varchar(64)	|''	|NOT NULL	|ZBX_PROXY,ZBX_NODATA
FIELD		|verify_peer	|t_integer	|'0'	|NOT NULL	|ZBX_PROXY
FIELD		|verify_host	|t_integer	|'0'	|NOT NULL	|ZBX_PROXY
FIELD		|allow_traps	|t_integer	|'0'	|NOT NULL	|ZBX_PROXY
FIELD		|discover	|t_integer	|'0'	|NOT NULL	|0
FIELD		|uuid		|t_varchar(32)	|''	|NOT NULL	|0
INDEX		|1		|hostid,key_(764)
INDEX		|3		|status
INDEX		|4		|templateid
INDEX		|5		|valuemapid
INDEX		|6		|interfaceid
INDEX		|7		|master_itemid
INDEX		|8		|key_(768)
CHANGELOG	|3

TABLE|httpstepitem|httpstepitemid|ZBX_TEMPLATE
FIELD		|httpstepitemid	|t_id		|	|NOT NULL	|0
FIELD		|httpstepid	|t_id		|	|NOT NULL	|ZBX_PROXY		|1|httpstep	|		|RESTRICT
FIELD		|itemid		|t_id		|	|NOT NULL	|ZBX_PROXY		|2|items	|		|RESTRICT
FIELD		|type		|t_integer	|'0'	|NOT NULL	|ZBX_PROXY
UNIQUE		|1		|httpstepid,itemid
INDEX		|2		|itemid
CHANGELOG	|16

TABLE|httptestitem|httptestitemid|ZBX_TEMPLATE
FIELD		|httptestitemid	|t_id		|	|NOT NULL	|0
FIELD		|httptestid	|t_id		|	|NOT NULL	|ZBX_PROXY		|1|httptest	|		|RESTRICT
FIELD		|itemid		|t_id		|	|NOT NULL	|ZBX_PROXY		|2|items	|		|RESTRICT
FIELD		|type		|t_integer	|'0'	|NOT NULL	|ZBX_PROXY
UNIQUE		|1		|httptestid,itemid
INDEX		|2		|itemid
CHANGELOG	|13

TABLE|media_type|mediatypeid|ZBX_DATA
FIELD		|mediatypeid	|t_id		|	|NOT NULL	|0
FIELD		|type		|t_integer	|'0'	|NOT NULL	|0
FIELD		|name		|t_varchar(100)	|''	|NOT NULL	|0
FIELD		|smtp_server	|t_varchar(255)	|''	|NOT NULL	|0
FIELD		|smtp_helo	|t_varchar(255)	|''	|NOT NULL	|0
FIELD		|smtp_email	|t_varchar(255)	|''	|NOT NULL	|0
FIELD		|exec_path	|t_varchar(255)	|''	|NOT NULL	|0
FIELD		|gsm_modem	|t_varchar(255)	|''	|NOT NULL	|0
FIELD		|username	|t_varchar(255)	|''	|NOT NULL	|0
FIELD		|passwd		|t_varchar(255)	|''	|NOT NULL	|0
FIELD		|status		|t_integer	|'1'	|NOT NULL	|ZBX_NODATA
FIELD		|smtp_port	|t_integer	|'25'	|NOT NULL	|0
FIELD		|smtp_security	|t_integer	|'0'	|NOT NULL	|0
FIELD		|smtp_verify_peer|t_integer	|'0'	|NOT NULL	|0
FIELD		|smtp_verify_host|t_integer	|'0'	|NOT NULL	|0
FIELD		|smtp_authentication|t_integer	|'0'	|NOT NULL	|0
FIELD		|maxsessions	|t_integer	|'1'	|NOT NULL	|0
FIELD		|maxattempts	|t_integer	|'3'	|NOT NULL	|0
FIELD		|attempt_interval|t_varchar(32)	|'10s'	|NOT NULL	|0
FIELD		|content_type	|t_integer	|'1'	|NOT NULL	|0
FIELD		|script		|t_text		|''	|NOT NULL	|0
FIELD		|timeout	|t_varchar(32)	|'30s'	|NOT NULL	|0
FIELD		|process_tags	|t_integer	|'0'	|NOT NULL	|0
FIELD		|show_event_menu|t_integer	|'0'	|NOT NULL	|0
FIELD		|event_menu_url	|t_varchar(2048)|''	|NOT NULL	|0
FIELD		|event_menu_name|t_varchar(255)	|''	|NOT NULL	|0
FIELD		|description	|t_shorttext	|''	|NOT NULL	|0
FIELD		|provider	|t_integer	|'0'	|NOT NULL	|0
UNIQUE		|1		|name

TABLE|media_type_param|mediatype_paramid|ZBX_DATA
FIELD		|mediatype_paramid|t_id		|	|NOT NULL	|0
FIELD		|mediatypeid	|t_id		|	|NOT NULL	|0			|1|media_type
FIELD		|name		|t_varchar(255)	|''	|NOT NULL	|0
FIELD		|value		|t_varchar(2048)|''	|NOT NULL	|0
FIELD		|sortorder	|t_integer	|'0'	|NOT NULL	|0
INDEX		|1		|mediatypeid

TABLE|media_type_message|mediatype_messageid|ZBX_DATA
FIELD		|mediatype_messageid|t_id	|	|NOT NULL	|0
FIELD		|mediatypeid	|t_id		|	|NOT NULL	|0			|1|media_type
FIELD		|eventsource	|t_integer	|	|NOT NULL	|0
FIELD		|recovery	|t_integer	|	|NOT NULL	|0
FIELD		|subject	|t_varchar(255)	|''	|NOT NULL	|0
FIELD		|message	|t_text		|''	|NOT NULL	|0
UNIQUE		|1		|mediatypeid,eventsource,recovery

TABLE|usrgrp|usrgrpid|ZBX_DATA
FIELD		|usrgrpid	|t_id		|	|NOT NULL	|0
FIELD		|name		|t_varchar(64)	|''	|NOT NULL	|0
FIELD		|gui_access	|t_integer	|'0'	|NOT NULL	|0
FIELD		|users_status	|t_integer	|'0'	|NOT NULL	|0
FIELD		|debug_mode	|t_integer	|'0'	|NOT NULL	|0
FIELD		|userdirectoryid	|t_id	|NULL	|NULL	|0 |2|userdirectory	|	|RESTRICT
UNIQUE		|1		|name
INDEX		|2	|userdirectoryid

TABLE|users_groups|id|ZBX_DATA
FIELD		|id		|t_id		|	|NOT NULL	|0
FIELD		|usrgrpid	|t_id		|	|NOT NULL	|0			|1|usrgrp
FIELD		|userid		|t_id		|	|NOT NULL	|0			|2|users
UNIQUE		|1		|usrgrpid,userid
INDEX		|2		|userid

TABLE|scripts|scriptid|ZBX_DATA
FIELD		|scriptid			|t_id		|	|NOT NULL	|0
FIELD		|name				|t_varchar(255)	|''	|NOT NULL	|0
FIELD		|command			|t_text		|''	|NOT NULL	|0
FIELD		|host_access			|t_integer	|'2'	|NOT NULL	|0
FIELD		|usrgrpid			|t_id		|	|NULL		|0			|1|usrgrp	|		|RESTRICT
FIELD		|groupid			|t_id		|	|NULL		|0			|2|hstgrp	|		|RESTRICT
FIELD		|description			|t_shorttext	|''	|NOT NULL	|0
FIELD		|confirmation			|t_varchar(255)	|''	|NOT NULL	|0
FIELD		|type				|t_integer	|'5'	|NOT NULL	|0
FIELD		|execute_on			|t_integer	|'2'	|NOT NULL	|0
FIELD		|timeout			|t_varchar(32)	|'30s'	|NOT NULL	|0
FIELD		|scope				|t_integer	|'1'	|NOT NULL	|0
FIELD		|port				|t_varchar(64)	|''	|NOT NULL	|0
FIELD		|authtype			|t_integer	|'0'	|NOT NULL	|0
FIELD		|username			|t_varchar(64)	|''	|NOT NULL	|0
FIELD		|password			|t_varchar(64)	|''	|NOT NULL	|0
FIELD		|publickey			|t_varchar(64)	|''	|NOT NULL	|0
FIELD		|privatekey			|t_varchar(64)	|''	|NOT NULL	|0
FIELD		|menu_path			|t_varchar(255)	|''	|NOT NULL	|0
FIELD		|url				|t_varchar(2048)|''	|NOT NULL	|0
FIELD		|new_window			|t_integer	|'1'	|NOT NULL	|0
FIELD		|manualinput			|t_integer	|'0'	|NOT NULL	|0
FIELD		|manualinput_prompt		|t_varchar(255)	|''	|NOT NULL	|0
FIELD		|manualinput_validator		|t_varchar(2048)|''	|NOT NULL	|0
FIELD		|manualinput_validator_type	|t_integer	|'0'	|NOT NULL	|0
FIELD		|manualinput_default_value	|t_varchar(255)	|''	|NOT NULL	|0
INDEX		|1				|usrgrpid
INDEX		|2				|groupid
UNIQUE		|3				|name,menu_path

TABLE|script_param|script_paramid|ZBX_DATA
FIELD		|script_paramid	|t_id		|	|NOT NULL	|0
FIELD		|scriptid	|t_id		|	|NOT NULL	|0			|1|scripts
FIELD		|name		|t_varchar(255)	|''	|NOT NULL	|0
FIELD		|value		|t_varchar(2048)|''	|NOT NULL	|0
UNIQUE		|1		|scriptid,name

TABLE|actions|actionid|ZBX_DATA
FIELD		|actionid	|t_id		|	|NOT NULL	|0
FIELD		|name		|t_varchar(255)	|''	|NOT NULL	|0
FIELD		|eventsource	|t_integer	|'0'	|NOT NULL	|0
FIELD		|evaltype	|t_integer	|'0'	|NOT NULL	|0
FIELD		|status		|t_integer	|'0'	|NOT NULL	|0
FIELD		|esc_period	|t_varchar(255)	|'1h'	|NOT NULL	|0
FIELD		|formula	|t_varchar(1024)|''	|NOT NULL	|0
FIELD		|pause_suppressed|t_integer	|'1'	|NOT NULL	|0
FIELD		|notify_if_canceled|t_integer	|'1'	|NOT NULL	|0
FIELD		|pause_symptoms	|t_integer	|'1'	|NOT NULL	|0
INDEX		|1		|eventsource,status
UNIQUE		|2		|name

TABLE|operations|operationid|ZBX_DATA
FIELD		|operationid	|t_id		|	|NOT NULL	|0
FIELD		|actionid	|t_id		|	|NOT NULL	|0			|1|actions
FIELD		|operationtype	|t_integer	|'0'	|NOT NULL	|0
FIELD		|esc_period	|t_varchar(255)	|'0'	|NOT NULL	|0
FIELD		|esc_step_from	|t_integer	|'1'	|NOT NULL	|0
FIELD		|esc_step_to	|t_integer	|'1'	|NOT NULL	|0
FIELD		|evaltype	|t_integer	|'0'	|NOT NULL	|0
FIELD		|recovery	|t_integer	|'0'	|NOT NULL	|0
INDEX		|1		|actionid

TABLE|optag|optagid|ZBX_DATA
FIELD		|optagid	|t_id		|	|NOT NULL	|0
FIELD		|operationid	|t_id		|	|NOT NULL	|0			|1|operations
FIELD		|tag		|t_varchar(255)	|''	|NOT NULL	|0
FIELD		|value		|t_varchar(255)	|''	|NOT NULL	|0
INDEX		|1		|operationid

TABLE|opmessage|operationid|ZBX_DATA
FIELD		|operationid	|t_id		|	|NOT NULL	|0			|1|operations
FIELD		|default_msg	|t_integer	|'1'	|NOT NULL	|0
FIELD		|subject	|t_varchar(255)	|''	|NOT NULL	|0
FIELD		|message	|t_shorttext	|''	|NOT NULL	|0
FIELD		|mediatypeid	|t_id		|	|NULL		|0			|2|media_type	|		|RESTRICT
INDEX		|1		|mediatypeid

TABLE|opmessage_grp|opmessage_grpid|ZBX_DATA
FIELD		|opmessage_grpid|t_id		|	|NOT NULL	|0
FIELD		|operationid	|t_id		|	|NOT NULL	|0			|1|operations
FIELD		|usrgrpid	|t_id		|	|NOT NULL	|0			|2|usrgrp	|		|RESTRICT
UNIQUE		|1		|operationid,usrgrpid
INDEX		|2		|usrgrpid

TABLE|opmessage_usr|opmessage_usrid|ZBX_DATA
FIELD		|opmessage_usrid|t_id		|	|NOT NULL	|0
FIELD		|operationid	|t_id		|	|NOT NULL	|0			|1|operations
FIELD		|userid		|t_id		|	|NOT NULL	|0			|2|users	|		|RESTRICT
UNIQUE		|1		|operationid,userid
INDEX		|2		|userid

TABLE|opcommand|operationid|ZBX_DATA
FIELD		|operationid	|t_id		|	|NOT NULL	|0			|1|operations
FIELD		|scriptid	|t_id		|	|NOT NULL	|0			|2|scripts	|		|RESTRICT
INDEX		|1		|scriptid

TABLE|opcommand_hst|opcommand_hstid|ZBX_DATA
FIELD		|opcommand_hstid|t_id		|	|NOT NULL	|0
FIELD		|operationid	|t_id		|	|NOT NULL	|0			|1|operations
FIELD		|hostid		|t_id		|	|NULL		|0			|2|hosts	|		|RESTRICT
INDEX		|1		|operationid
INDEX		|2		|hostid

TABLE|opcommand_grp|opcommand_grpid|ZBX_DATA
FIELD		|opcommand_grpid|t_id		|	|NOT NULL	|0
FIELD		|operationid	|t_id		|	|NOT NULL	|0			|1|operations
FIELD		|groupid	|t_id		|	|NOT NULL	|0			|2|hstgrp	|		|RESTRICT
INDEX		|1		|operationid
INDEX		|2		|groupid

TABLE|opgroup|opgroupid|ZBX_DATA
FIELD		|opgroupid	|t_id		|	|NOT NULL	|0
FIELD		|operationid	|t_id		|	|NOT NULL	|0			|1|operations
FIELD		|groupid	|t_id		|	|NOT NULL	|0			|2|hstgrp	|		|RESTRICT
UNIQUE		|1		|operationid,groupid
INDEX		|2		|groupid

TABLE|optemplate|optemplateid|ZBX_TEMPLATE
FIELD		|optemplateid	|t_id		|	|NOT NULL	|0
FIELD		|operationid	|t_id		|	|NOT NULL	|0			|1|operations
FIELD		|templateid	|t_id		|	|NOT NULL	|0			|2|hosts	|hostid		|RESTRICT
UNIQUE		|1		|operationid,templateid
INDEX		|2		|templateid

TABLE|opconditions|opconditionid|ZBX_DATA
FIELD		|opconditionid	|t_id		|	|NOT NULL	|0
FIELD		|operationid	|t_id		|	|NOT NULL	|0			|1|operations
FIELD		|conditiontype	|t_integer	|'0'	|NOT NULL	|0
FIELD		|operator	|t_integer	|'0'	|NOT NULL	|0
FIELD		|value		|t_varchar(255)	|''	|NOT NULL	|0
INDEX		|1		|operationid

TABLE|conditions|conditionid|ZBX_DATA
FIELD		|conditionid	|t_id		|	|NOT NULL	|0
FIELD		|actionid	|t_id		|	|NOT NULL	|0			|1|actions
FIELD		|conditiontype	|t_integer	|'0'	|NOT NULL	|0
FIELD		|operator	|t_integer	|'0'	|NOT NULL	|0
FIELD		|value		|t_varchar(255)	|''	|NOT NULL	|0
FIELD		|value2		|t_varchar(255)	|''	|NOT NULL	|0
INDEX		|1		|actionid

TABLE|config|configid|ZBX_DATA
FIELD		|configid	|t_id		|	|NOT NULL	|0
FIELD		|work_period	|t_varchar(255)	|'1-5,09:00-18:00'|NOT NULL|0
FIELD		|alert_usrgrpid	|t_id		|	|NULL		|0			|1|usrgrp	|usrgrpid	|RESTRICT
FIELD		|default_theme	|t_varchar(128)	|'blue-theme'|NOT NULL	|ZBX_NODATA
FIELD		|authentication_type|t_integer	|'0'	|NOT NULL	|ZBX_NODATA
FIELD		|discovery_groupid|t_id		|	|NULL		|0			|2|hstgrp	|groupid	|RESTRICT
FIELD		|max_in_table	|t_integer	|'50'	|NOT NULL	|ZBX_NODATA
FIELD		|search_limit	|t_integer	|'1000'	|NOT NULL	|ZBX_NODATA
FIELD		|severity_color_0|t_varchar(6)	|'97AAB3'|NOT NULL	|ZBX_NODATA
FIELD		|severity_color_1|t_varchar(6)	|'7499FF'|NOT NULL	|ZBX_NODATA
FIELD		|severity_color_2|t_varchar(6)	|'FFC859'|NOT NULL	|ZBX_NODATA
FIELD		|severity_color_3|t_varchar(6)	|'FFA059'|NOT NULL	|ZBX_NODATA
FIELD		|severity_color_4|t_varchar(6)	|'E97659'|NOT NULL	|ZBX_NODATA
FIELD		|severity_color_5|t_varchar(6)	|'E45959'|NOT NULL	|ZBX_NODATA
FIELD		|severity_name_0|t_varchar(32)	|'Not classified'|NOT NULL|ZBX_NODATA
FIELD		|severity_name_1|t_varchar(32)	|'Information'|NOT NULL	|ZBX_NODATA
FIELD		|severity_name_2|t_varchar(32)	|'Warning'|NOT NULL	|ZBX_NODATA
FIELD		|severity_name_3|t_varchar(32)	|'Average'|NOT NULL	|ZBX_NODATA
FIELD		|severity_name_4|t_varchar(32)	|'High'	|NOT NULL	|ZBX_NODATA
FIELD		|severity_name_5|t_varchar(32)	|'Disaster'|NOT NULL	|ZBX_NODATA
FIELD		|ok_period	|t_varchar(32)	|'5m'	|NOT NULL	|ZBX_NODATA
FIELD		|blink_period	|t_varchar(32)	|'2m'	|NOT NULL	|ZBX_NODATA
FIELD		|problem_unack_color|t_varchar(6)|'CC0000'|NOT NULL	|ZBX_NODATA
FIELD		|problem_ack_color|t_varchar(6)	|'CC0000'|NOT NULL	|ZBX_NODATA
FIELD		|ok_unack_color	|t_varchar(6)	|'009900'|NOT NULL	|ZBX_NODATA
FIELD		|ok_ack_color	|t_varchar(6)	|'009900'|NOT NULL	|ZBX_NODATA
FIELD		|problem_unack_style|t_integer	|'1'	|NOT NULL	|ZBX_NODATA
FIELD		|problem_ack_style|t_integer	|'1'	|NOT NULL	|ZBX_NODATA
FIELD		|ok_unack_style	|t_integer	|'1'	|NOT NULL	|ZBX_NODATA
FIELD		|ok_ack_style	|t_integer	|'1'	|NOT NULL	|ZBX_NODATA
FIELD		|snmptrap_logging|t_integer	|'1'	|NOT NULL	|ZBX_PROXY,ZBX_NODATA
FIELD		|server_check_interval|t_integer|'10'	|NOT NULL	|ZBX_NODATA
FIELD		|hk_events_mode	|t_integer	|'1'	|NOT NULL	|ZBX_NODATA
FIELD		|hk_events_trigger|t_varchar(32)|'365d'	|NOT NULL	|ZBX_NODATA
FIELD		|hk_events_internal|t_varchar(32)|'1d'	|NOT NULL	|ZBX_NODATA
FIELD		|hk_events_discovery|t_varchar(32)|'1d'	|NOT NULL	|ZBX_NODATA
FIELD		|hk_events_autoreg|t_varchar(32)|'1d'	|NOT NULL	|ZBX_NODATA
FIELD		|hk_services_mode|t_integer	|'1'	|NOT NULL	|ZBX_NODATA
FIELD		|hk_services	|t_varchar(32)	|'365d'	|NOT NULL	|ZBX_NODATA
FIELD		|hk_audit_mode	|t_integer	|'1'	|NOT NULL	|ZBX_NODATA
FIELD		|hk_audit	|t_varchar(32)	|'31d'	|NOT NULL	|ZBX_NODATA
FIELD		|hk_sessions_mode|t_integer	|'1'	|NOT NULL	|ZBX_NODATA
FIELD		|hk_sessions	|t_varchar(32)	|'365d'	|NOT NULL	|ZBX_NODATA
FIELD		|hk_history_mode|t_integer	|'1'	|NOT NULL	|ZBX_NODATA
FIELD		|hk_history_global|t_integer	|'0'	|NOT NULL	|ZBX_PROXY,ZBX_NODATA
FIELD		|hk_history	|t_varchar(32)	|'31d'	|NOT NULL	|ZBX_PROXY,ZBX_NODATA
FIELD		|hk_trends_mode	|t_integer	|'1'	|NOT NULL	|ZBX_NODATA
FIELD		|hk_trends_global|t_integer	|'0'	|NOT NULL	|ZBX_NODATA
FIELD		|hk_trends	|t_varchar(32)	|'365d'	|NOT NULL	|ZBX_NODATA
FIELD		|default_inventory_mode|t_integer|'-1'	|NOT NULL	|ZBX_NODATA
FIELD		|custom_color	|t_integer	|'0'	|NOT NULL	|ZBX_NODATA
FIELD		|http_auth_enabled	|t_integer	|'0'	|NOT NULL	|ZBX_NODATA
FIELD		|http_login_form	|t_integer	|'0'	|NOT NULL	|ZBX_NODATA
FIELD		|http_strip_domains	|t_varchar(2048)|''	|NOT NULL	|ZBX_NODATA
FIELD		|http_case_sensitive	|t_integer	|'1'	|NOT NULL	|ZBX_NODATA
FIELD		|ldap_auth_enabled		|t_integer		|'0'	|NOT NULL	|ZBX_NODATA
FIELD		|ldap_case_sensitive	|t_integer	|'1'	|NOT NULL	|ZBX_NODATA
FIELD		|db_extension	|t_varchar(32)	|''	|NOT NULL	|ZBX_NODATA
FIELD		|autoreg_tls_accept	|t_integer	|'1'	|NOT NULL	|ZBX_PROXY,ZBX_NODATA
FIELD		|compression_status	|t_integer	|'0'	|NOT NULL	|ZBX_NODATA
FIELD		|compress_older	|t_varchar(32)	|'7d'	|NOT NULL	|ZBX_NODATA
FIELD		|instanceid	|t_varchar(32)	|''	|NOT NULL	|ZBX_NODATA
FIELD		|saml_auth_enabled	|t_integer	|'0'	|NOT NULL	|ZBX_NODATA
FIELD		|saml_case_sensitive	|t_integer	|'0'	|NOT NULL	|ZBX_NODATA
FIELD		|default_lang		|t_varchar(5)	|'en_US'|NOT NULL	|ZBX_NODATA
FIELD		|default_timezone	|t_varchar(50)	|'system'|NOT NULL	|ZBX_NODATA
FIELD		|login_attempts	|t_integer	|'5'	|NOT NULL	|ZBX_NODATA
FIELD		|login_block	|t_varchar(32)	|'30s'	|NOT NULL	|ZBX_NODATA
FIELD		|show_technical_errors	|t_integer	|'0'	|NOT NULL	|ZBX_NODATA
FIELD		|validate_uri_schemes	|t_integer	|'1'	|NOT NULL	|ZBX_NODATA
FIELD		|uri_valid_schemes	|t_varchar(255)	|'http,https,ftp,file,mailto,tel,ssh'	|NOT NULL	|ZBX_NODATA
FIELD		|x_frame_options	|t_varchar(255)	|'SAMEORIGIN'	|NOT NULL	|ZBX_NODATA
FIELD		|iframe_sandboxing_enabled	|t_integer	|'1'	|NOT NULL	|ZBX_NODATA
FIELD		|iframe_sandboxing_exceptions	|t_varchar(255)	|''	|NOT NULL	|ZBX_NODATA
FIELD		|max_overview_table_size	|t_integer	|'50'	|NOT NULL	|ZBX_NODATA
FIELD		|history_period	|t_varchar(32)|	'24h'	|NOT NULL	|ZBX_NODATA
FIELD		|period_default	|t_varchar(32)	|'1h'	|NOT NULL	|ZBX_NODATA
FIELD		|max_period	|t_varchar(32)	|'2y'	|NOT NULL	|ZBX_NODATA
FIELD		|socket_timeout	|t_varchar(32)	|'3s'	|NOT NULL	|ZBX_NODATA
FIELD		|connect_timeout	|t_varchar(32)	|'3s'	|NOT NULL	|ZBX_NODATA
FIELD		|media_type_test_timeout	|t_varchar(32)	|'65s'	|NOT NULL	|ZBX_NODATA
FIELD		|script_timeout	|t_varchar(32)	|'60s'	|NOT NULL	|ZBX_NODATA
FIELD		|item_test_timeout	|t_varchar(32)	|'60s'	|NOT NULL	|ZBX_NODATA
FIELD		|session_key	|t_varchar(32)|''	|NOT NULL	|ZBX_NODATA
FIELD		|url			|t_varchar(2048)|''	|NOT NULL	|ZBX_NODATA
FIELD		|report_test_timeout|t_varchar(32)|'60s'|NOT NULL	|ZBX_NODATA
FIELD		|dbversion_status	|t_shorttext|''	|NOT NULL	|ZBX_NODATA
FIELD		|hk_events_service|t_varchar(32)|'1d'	|NOT NULL	|ZBX_NODATA
FIELD		|passwd_min_length	|t_integer	|'8'	|NOT NULL	|ZBX_NODATA
FIELD		|passwd_check_rules	|t_integer	|'8'	|NOT NULL	|ZBX_NODATA
FIELD		|auditlog_enabled	|t_integer	|'1'	|NOT NULL	|ZBX_NODATA
FIELD		|ha_failover_delay	|t_varchar(32)	|'1m'	|NOT NULL	|ZBX_NODATA
FIELD		|geomaps_tile_provider|t_varchar(255)	|''	|NOT NULL	|0
FIELD		|geomaps_tile_url	|t_varchar(2048)|''	|NOT NULL	|ZBX_NODATA
FIELD		|geomaps_max_zoom	|t_integer	|'0'	|NOT NULL	|ZBX_NODATA
FIELD		|geomaps_attribution|t_varchar(1024)|''	|NOT NULL	|ZBX_NODATA
FIELD		|vault_provider	|t_integer	|'0'	|NOT NULL	|ZBX_NODATA
FIELD		|ldap_userdirectoryid	|t_id	|NULL |NULL	|0		|3|userdirectory	|userdirectoryid|RESTRICT
FIELD		|server_status		|t_shorttext	|''	|NOT NULL	|ZBX_NODATA
FIELD		|jit_provision_interval		|t_varchar(32)	|'1h'	|NOT NULL	|ZBX_NODATA
FIELD		|saml_jit_status			|t_integer		|'0'	|NOT NULL	|ZBX_NODATA
FIELD		|ldap_jit_status			|t_integer		|'0'	|NOT NULL	|ZBX_NODATA
FIELD		|disabled_usrgrpid			|t_id			|NULL	|NULL		|ZBX_NODATA	|4|usrgrp	|usrgrpid|RESTRICT
FIELD		|timeout_zabbix_agent	|t_varchar(255)	|'3s'	|NOT NULL	|ZBX_PROXY,ZBX_NODATA
FIELD		|timeout_simple_check	|t_varchar(255)	|'3s'	|NOT NULL	|ZBX_PROXY,ZBX_NODATA
FIELD		|timeout_snmp_agent	|t_varchar(255)	|'3s'	|NOT NULL	|ZBX_PROXY,ZBX_NODATA
FIELD		|timeout_external_check	|t_varchar(255)	|'3s'	|NOT NULL	|ZBX_PROXY,ZBX_NODATA
FIELD		|timeout_db_monitor	|t_varchar(255)	|'3s'	|NOT NULL	|ZBX_PROXY,ZBX_NODATA
FIELD		|timeout_http_agent	|t_varchar(255)	|'3s'	|NOT NULL	|ZBX_PROXY,ZBX_NODATA
FIELD		|timeout_ssh_agent	|t_varchar(255)	|'3s'	|NOT NULL	|ZBX_PROXY,ZBX_NODATA
FIELD		|timeout_telnet_agent	|t_varchar(255)	|'3s'	|NOT NULL	|ZBX_PROXY,ZBX_NODATA
FIELD		|timeout_script		|t_varchar(255)	|'3s'	|NOT NULL	|ZBX_PROXY,ZBX_NODATA
INDEX		|1		|alert_usrgrpid
INDEX		|2		|discovery_groupid
INDEX		|3		|ldap_userdirectoryid
INDEX		|4		|disabled_usrgrpid

TABLE|triggers|triggerid|ZBX_TEMPLATE
FIELD		|triggerid	|t_id		|	|NOT NULL	|0
FIELD		|expression	|t_varchar(2048)|''	|NOT NULL	|0
FIELD		|description	|t_varchar(255)	|''	|NOT NULL	|0
FIELD		|url		|t_varchar(2048)|''	|NOT NULL	|0
FIELD		|status		|t_integer	|'0'	|NOT NULL	|0
FIELD		|value		|t_integer	|'0'	|NOT NULL	|ZBX_NODATA
FIELD		|priority	|t_integer	|'0'	|NOT NULL	|0
FIELD		|lastchange	|t_integer	|'0'	|NOT NULL	|ZBX_NODATA
FIELD		|comments	|t_shorttext	|''	|NOT NULL	|0
FIELD		|error		|t_varchar(2048)|''	|NOT NULL	|ZBX_NODATA
FIELD		|templateid	|t_id		|	|NULL		|0			|1|triggers	|triggerid		|RESTRICT
FIELD		|type		|t_integer	|'0'	|NOT NULL	|0
FIELD		|state		|t_integer	|'0'	|NOT NULL	|ZBX_NODATA
FIELD		|flags		|t_integer	|'0'	|NOT NULL	|0
FIELD		|recovery_mode	|t_integer	|'0'	|NOT NULL	|0
FIELD		|recovery_expression|t_varchar(2048)|''	|NOT NULL	|0
FIELD		|correlation_mode|t_integer	|'0'	|NOT NULL	|0
FIELD		|correlation_tag|t_varchar(255)	|''	|NOT NULL	|0
FIELD		|manual_close	|t_integer	|'0'	|NOT NULL	|0
FIELD		|opdata		|t_varchar(255)	|''	|NOT NULL	|0
FIELD		|discover	|t_integer	|'0'	|NOT NULL	|0
FIELD		|event_name	|t_varchar(2048)|''	|NOT NULL	|0
FIELD		|uuid		|t_varchar(32)	|''	|NOT NULL	|0
FIELD		|url_name	|t_varchar(64)	|''	|NOT NULL	|0
INDEX		|1		|status
INDEX		|2		|value,lastchange
INDEX		|3		|templateid
CHANGELOG	|5

TABLE|trigger_depends|triggerdepid|ZBX_TEMPLATE
FIELD		|triggerdepid	|t_id		|	|NOT NULL	|0
FIELD		|triggerid_down	|t_id		|	|NOT NULL	|0			|1|triggers	|triggerid
FIELD		|triggerid_up	|t_id		|	|NOT NULL	|0			|2|triggers	|triggerid
UNIQUE		|1		|triggerid_down,triggerid_up
INDEX		|2		|triggerid_up

TABLE|functions|functionid|ZBX_TEMPLATE
FIELD		|functionid	|t_id		|	|NOT NULL	|0
FIELD		|itemid		|t_id		|	|NOT NULL	|0			|1|items	|		|RESTRICT
FIELD		|triggerid	|t_id		|	|NOT NULL	|0			|2|triggers	|		|RESTRICT
FIELD		|name		|t_varchar(12)	|''	|NOT NULL	|0
FIELD		|parameter	|t_varchar(255)	|'0'	|NOT NULL	|0
INDEX		|1		|triggerid
INDEX		|2		|itemid,name,parameter
CHANGELOG	|7

TABLE|graphs|graphid|ZBX_TEMPLATE
FIELD		|graphid	|t_id		|	|NOT NULL	|0
FIELD		|name		|t_varchar(128)	|''	|NOT NULL	|0
FIELD		|width		|t_integer	|'900'	|NOT NULL	|0
FIELD		|height		|t_integer	|'200'	|NOT NULL	|0
FIELD		|yaxismin	|t_double	|'0'	|NOT NULL	|0
FIELD		|yaxismax	|t_double	|'100'	|NOT NULL	|0
FIELD		|templateid	|t_id		|	|NULL		|0			|1|graphs	|graphid
FIELD		|show_work_period|t_integer	|'1'	|NOT NULL	|0
FIELD		|show_triggers	|t_integer	|'1'	|NOT NULL	|0
FIELD		|graphtype	|t_integer	|'0'	|NOT NULL	|0
FIELD		|show_legend	|t_integer	|'1'	|NOT NULL	|0
FIELD		|show_3d	|t_integer	|'0'	|NOT NULL	|0
FIELD		|percent_left	|t_double	|'0'	|NOT NULL	|0
FIELD		|percent_right	|t_double	|'0'	|NOT NULL	|0
FIELD		|ymin_type	|t_integer	|'0'	|NOT NULL	|0
FIELD		|ymax_type	|t_integer	|'0'	|NOT NULL	|0
FIELD		|ymin_itemid	|t_id		|	|NULL		|0			|2|items	|itemid		|RESTRICT
FIELD		|ymax_itemid	|t_id		|	|NULL		|0			|3|items	|itemid		|RESTRICT
FIELD		|flags		|t_integer	|'0'	|NOT NULL	|0
FIELD		|discover	|t_integer	|'0'	|NOT NULL	|0
FIELD		|uuid		|t_varchar(32)	|''	|NOT NULL	|0
INDEX		|1		|name
INDEX		|2		|templateid
INDEX		|3		|ymin_itemid
INDEX		|4		|ymax_itemid

TABLE|graphs_items|gitemid|ZBX_TEMPLATE
FIELD		|gitemid	|t_id		|	|NOT NULL	|0
FIELD		|graphid	|t_id		|	|NOT NULL	|0			|1|graphs
FIELD		|itemid		|t_id		|	|NOT NULL	|0			|2|items
FIELD		|drawtype	|t_integer	|'0'	|NOT NULL	|0
FIELD		|sortorder	|t_integer	|'0'	|NOT NULL	|0
FIELD		|color		|t_varchar(6)	|'009600'|NOT NULL	|0
FIELD		|yaxisside	|t_integer	|'0'	|NOT NULL	|0
FIELD		|calc_fnc	|t_integer	|'2'	|NOT NULL	|0
FIELD		|type		|t_integer	|'0'	|NOT NULL	|0
INDEX		|1		|itemid
INDEX		|2		|graphid

TABLE|graph_theme|graphthemeid|ZBX_DATA
FIELD		|graphthemeid	|t_id		|	|NOT NULL	|0
FIELD		|theme		|t_varchar(64)	|''	|NOT NULL	|0
FIELD		|backgroundcolor|t_varchar(6)	|''	|NOT NULL	|0
FIELD		|graphcolor	|t_varchar(6)	|''	|NOT NULL	|0
FIELD		|gridcolor	|t_varchar(6)	|''	|NOT NULL	|0
FIELD		|maingridcolor	|t_varchar(6)	|''	|NOT NULL	|0
FIELD		|gridbordercolor|t_varchar(6)	|''	|NOT NULL	|0
FIELD		|textcolor	|t_varchar(6)	|''	|NOT NULL	|0
FIELD		|highlightcolor	|t_varchar(6)	|''	|NOT NULL	|0
FIELD		|leftpercentilecolor|t_varchar(6)|''	|NOT NULL	|0
FIELD		|rightpercentilecolor|t_varchar(6)|''	|NOT NULL	|0
FIELD		|nonworktimecolor|t_varchar(6)	|''	|NOT NULL	|0
FIELD		|colorpalette	|t_varchar(255)	|''	|NOT NULL	|0
UNIQUE		|1		|theme

TABLE|globalmacro|globalmacroid|ZBX_DATA
FIELD		|globalmacroid	|t_id		|	|NOT NULL	|0
FIELD		|macro		|t_varchar(255)	|''	|NOT NULL	|ZBX_PROXY
FIELD		|value		|t_varchar(2048)|''	|NOT NULL	|ZBX_PROXY
FIELD		|description	|t_shorttext	|''	|NOT NULL	|0
FIELD		|type		|t_integer	|'0'	|NOT NULL	|ZBX_PROXY
UNIQUE		|1		|macro

TABLE|hostmacro|hostmacroid|ZBX_TEMPLATE
FIELD		|hostmacroid	|t_id		|	|NOT NULL	|0
FIELD		|hostid		|t_id		|	|NOT NULL	|ZBX_PROXY		|1|hosts
FIELD		|macro		|t_varchar(255)	|''	|NOT NULL	|ZBX_PROXY
FIELD		|value		|t_varchar(2048)|''	|NOT NULL	|ZBX_PROXY
FIELD		|description	|t_shorttext	|''	|NOT NULL	|0
FIELD		|type		|t_integer	|'0'	|NOT NULL	|ZBX_PROXY
FIELD		|automatic	|t_integer	|'0'	|NOT NULL	|ZBX_PROXY
UNIQUE		|1		|hostid,macro

TABLE|hosts_groups|hostgroupid|ZBX_TEMPLATE
FIELD		|hostgroupid	|t_id		|	|NOT NULL	|0
FIELD		|hostid		|t_id		|	|NOT NULL	|0			|1|hosts
FIELD		|groupid	|t_id		|	|NOT NULL	|0			|2|hstgrp
UNIQUE		|1		|hostid,groupid
INDEX		|2		|groupid

TABLE|hosts_templates|hosttemplateid|ZBX_TEMPLATE
FIELD		|hosttemplateid	|t_id		|	|NOT NULL	|0
FIELD		|hostid		|t_id		|	|NOT NULL	|ZBX_PROXY		|1|hosts
FIELD		|templateid	|t_id		|	|NOT NULL	|ZBX_PROXY		|2|hosts	|hostid
FIELD		|link_type	|t_integer	|'0'	|NOT NULL	|ZBX_PROXY
UNIQUE		|1		|hostid,templateid
INDEX		|2		|templateid

TABLE|valuemap_mapping|valuemap_mappingid|ZBX_TEMPLATE
FIELD		|valuemap_mappingid|t_id	|	|NOT NULL	|0
FIELD		|valuemapid	|t_id		|	|NOT NULL	|0			|1|valuemap
FIELD		|value		|t_varchar(64)	|''	|NOT NULL	|0
FIELD		|newvalue	|t_varchar(64)	|''	|NOT NULL	|0
FIELD		|type		|t_integer	|'0'	|NOT NULL	|0
FIELD		|sortorder	|t_integer	|'0'	|NOT NULL	|0
UNIQUE		|1		|valuemapid,value,type

TABLE|media|mediaid|ZBX_DATA
FIELD		|mediaid	|t_id		|	|NOT NULL	|0
FIELD		|userid		|t_id		|	|NOT NULL	|0			|1|users
FIELD		|mediatypeid	|t_id		|	|NOT NULL	|0			|2|media_type
FIELD		|sendto		|t_varchar(1024)|''	|NOT NULL	|0
FIELD		|active		|t_integer	|'0'	|NOT NULL	|0
FIELD		|severity	|t_integer	|'63'	|NOT NULL	|0
FIELD		|period		|t_varchar(1024)|'1-7,00:00-24:00'|NOT NULL|0
INDEX		|1		|userid
INDEX		|2		|mediatypeid

TABLE|rights|rightid|ZBX_DATA
FIELD		|rightid	|t_id		|	|NOT NULL	|0
FIELD		|groupid	|t_id		|	|NOT NULL	|0			|1|usrgrp	|usrgrpid
FIELD		|permission	|t_integer	|'0'	|NOT NULL	|0
FIELD		|id		|t_id		|	|NOT NULL	|0			|2|hstgrp	|groupid
INDEX		|1		|groupid
INDEX		|2		|id

TABLE|services|serviceid|ZBX_DATA
FIELD		|serviceid	|t_id		|	|NOT NULL	|0
FIELD		|name		|t_varchar(128)	|''	|NOT NULL	|0
FIELD		|status		|t_integer	|'-1'	|NOT NULL	|0
FIELD		|algorithm	|t_integer	|'0'	|NOT NULL	|0
FIELD		|sortorder	|t_integer	|'0'	|NOT NULL	|0
FIELD		|weight		|t_integer	|'0'	|NOT NULL	|0
FIELD		|propagation_rule|t_integer	|'0'	|NOT NULL	|0
FIELD		|propagation_value|t_integer	|'0'	|NOT NULL	|0
FIELD		|description	|t_shorttext	|''	|NOT NULL	|0
FIELD		|uuid		|t_varchar(32)	|''	|NOT NULL	|0
FIELD		|created_at	|t_integer	|'0'	|NOT NULL	|0

TABLE|services_links|linkid|ZBX_DATA
FIELD		|linkid		|t_id		|	|NOT NULL	|0
FIELD		|serviceupid	|t_id		|	|NOT NULL	|0			|1|services	|serviceid
FIELD		|servicedownid	|t_id		|	|NOT NULL	|0			|2|services	|serviceid
INDEX		|1		|servicedownid
UNIQUE		|2		|serviceupid,servicedownid

TABLE|icon_map|iconmapid|ZBX_DATA
FIELD		|iconmapid	|t_id		|	|NOT NULL	|0
FIELD		|name		|t_varchar(64)	|''	|NOT NULL	|0
FIELD		|default_iconid	|t_id		|	|NOT NULL	|0			|1|images	|imageid	|RESTRICT
UNIQUE		|1		|name
INDEX		|2		|default_iconid

TABLE|icon_mapping|iconmappingid|ZBX_DATA
FIELD		|iconmappingid	|t_id		|	|NOT NULL	|0
FIELD		|iconmapid	|t_id		|	|NOT NULL	|0			|1|icon_map
FIELD		|iconid		|t_id		|	|NOT NULL	|0			|2|images	|imageid	|RESTRICT
FIELD		|inventory_link	|t_integer	|'0'	|NOT NULL	|0
FIELD		|expression	|t_varchar(64)	|''	|NOT NULL	|0
FIELD		|sortorder	|t_integer	|'0'	|NOT NULL	|0
INDEX		|1		|iconmapid
INDEX		|2		|iconid

TABLE|sysmaps|sysmapid|ZBX_TEMPLATE
FIELD		|sysmapid	|t_id		|	|NOT NULL	|0
FIELD		|name		|t_varchar(128)	|''	|NOT NULL	|0
FIELD		|width		|t_integer	|'600'	|NOT NULL	|0
FIELD		|height		|t_integer	|'400'	|NOT NULL	|0
FIELD		|backgroundid	|t_id		|	|NULL		|0			|1|images	|imageid	|RESTRICT
FIELD		|label_type	|t_integer	|'2'	|NOT NULL	|0
FIELD		|label_location	|t_integer	|'0'	|NOT NULL	|0
FIELD		|highlight	|t_integer	|'1'	|NOT NULL	|0
FIELD		|expandproblem	|t_integer	|'1'	|NOT NULL	|0
FIELD		|markelements	|t_integer	|'0'	|NOT NULL	|0
FIELD		|show_unack	|t_integer	|'0'	|NOT NULL	|0
FIELD		|grid_size	|t_integer	|'50'	|NOT NULL	|0
FIELD		|grid_show	|t_integer	|'1'	|NOT NULL	|0
FIELD		|grid_align	|t_integer	|'1'	|NOT NULL	|0
FIELD		|label_format	|t_integer	|'0'	|NOT NULL	|0
FIELD		|label_type_host|t_integer	|'2'	|NOT NULL	|0
FIELD		|label_type_hostgroup|t_integer	|'2'	|NOT NULL	|0
FIELD		|label_type_trigger|t_integer	|'2'	|NOT NULL	|0
FIELD		|label_type_map|t_integer	|'2'	|NOT NULL	|0
FIELD		|label_type_image|t_integer	|'2'	|NOT NULL	|0
FIELD		|label_string_host|t_varchar(255)|''	|NOT NULL	|0
FIELD		|label_string_hostgroup|t_varchar(255)|''|NOT NULL	|0
FIELD		|label_string_trigger|t_varchar(255)|''	|NOT NULL	|0
FIELD		|label_string_map|t_varchar(255)|''	|NOT NULL	|0
FIELD		|label_string_image|t_varchar(255)|''	|NOT NULL	|0
FIELD		|iconmapid	|t_id		|	|NULL		|0			|2|icon_map	|		|RESTRICT
FIELD		|expand_macros	|t_integer	|'0'	|NOT NULL	|0
FIELD		|severity_min	|t_integer	|'0'	|NOT NULL	|0
FIELD		|userid		|t_id		|	|NOT NULL	|0			|3|users	|		|RESTRICT
FIELD		|private	|t_integer	|'1'	|NOT NULL	|0
FIELD		|show_suppressed|t_integer	|'0'	|NOT NULL	|0
UNIQUE		|1		|name
INDEX		|2		|backgroundid
INDEX		|3		|iconmapid
INDEX		|4		|userid

TABLE|sysmaps_elements|selementid|ZBX_TEMPLATE
FIELD		|selementid	|t_id		|	|NOT NULL	|0
FIELD		|sysmapid	|t_id		|	|NOT NULL	|0			|1|sysmaps
FIELD		|elementid	|t_id		|'0'	|NOT NULL	|0
FIELD		|elementtype	|t_integer	|'0'	|NOT NULL	|0
FIELD		|iconid_off	|t_id		|	|NULL		|0			|2|images	|imageid	|RESTRICT
FIELD		|iconid_on	|t_id		|	|NULL		|0			|3|images	|imageid	|RESTRICT
FIELD		|label		|t_varchar(2048)|''	|NOT NULL	|0
FIELD		|label_location	|t_integer	|'-1'	|NOT NULL	|0
FIELD		|x		|t_integer	|'0'	|NOT NULL	|0
FIELD		|y		|t_integer	|'0'	|NOT NULL	|0
FIELD		|iconid_disabled|t_id		|	|NULL		|0			|4|images	|imageid	|RESTRICT
FIELD		|iconid_maintenance|t_id	|	|NULL		|0			|5|images	|imageid	|RESTRICT
FIELD		|elementsubtype	|t_integer	|'0'	|NOT NULL	|0
FIELD		|areatype	|t_integer	|'0'	|NOT NULL	|0
FIELD		|width		|t_integer	|'200'	|NOT NULL	|0
FIELD		|height		|t_integer	|'200'	|NOT NULL	|0
FIELD		|viewtype	|t_integer	|'0'	|NOT NULL	|0
FIELD		|use_iconmap	|t_integer	|'1'	|NOT NULL	|0
FIELD		|evaltype	|t_integer		|'0'|NOT NULL	|0
INDEX		|1		|sysmapid
INDEX		|2		|iconid_off
INDEX		|3		|iconid_on
INDEX		|4		|iconid_disabled
INDEX		|5		|iconid_maintenance

TABLE|sysmaps_links|linkid|ZBX_TEMPLATE
FIELD		|linkid		|t_id		|	|NOT NULL	|0
FIELD		|sysmapid	|t_id		|	|NOT NULL	|0			|1|sysmaps
FIELD		|selementid1	|t_id		|	|NOT NULL	|0			|2|sysmaps_elements|selementid
FIELD		|selementid2	|t_id		|	|NOT NULL	|0			|3|sysmaps_elements|selementid
FIELD		|drawtype	|t_integer	|'0'	|NOT NULL	|0
FIELD		|color		|t_varchar(6)	|'000000'|NOT NULL	|0
FIELD		|label		|t_varchar(2048)|''	|NOT NULL	|0
INDEX		|1		|sysmapid
INDEX		|2		|selementid1
INDEX		|3		|selementid2

TABLE|sysmaps_link_triggers|linktriggerid|ZBX_TEMPLATE
FIELD		|linktriggerid	|t_id		|	|NOT NULL	|0
FIELD		|linkid		|t_id		|	|NOT NULL	|0			|1|sysmaps_links
FIELD		|triggerid	|t_id		|	|NOT NULL	|0			|2|triggers
FIELD		|drawtype	|t_integer	|'0'	|NOT NULL	|0
FIELD		|color		|t_varchar(6)	|'000000'|NOT NULL	|0
UNIQUE		|1		|linkid,triggerid
INDEX		|2		|triggerid

TABLE|sysmap_element_url|sysmapelementurlid|ZBX_TEMPLATE
FIELD		|sysmapelementurlid|t_id	|	|NOT NULL	|0
FIELD		|selementid	|t_id		|	|NOT NULL	|0			|1|sysmaps_elements
FIELD		|name		|t_varchar(255)	|	|NOT NULL	|0
FIELD		|url		|t_varchar(2048)|''	|NOT NULL	|0
UNIQUE		|1		|selementid,name

TABLE|sysmap_url|sysmapurlid|ZBX_TEMPLATE
FIELD		|sysmapurlid	|t_id		|	|NOT NULL	|0
FIELD		|sysmapid	|t_id		|	|NOT NULL	|0			|1|sysmaps
FIELD		|name		|t_varchar(255)	|	|NOT NULL	|0
FIELD		|url		|t_varchar(2048)|''	|NOT NULL	|0
FIELD		|elementtype	|t_integer	|'0'	|NOT NULL	|0
UNIQUE		|1		|sysmapid,name

TABLE|sysmap_user|sysmapuserid|ZBX_TEMPLATE
FIELD		|sysmapuserid|t_id		|	|NOT NULL	|0
FIELD		|sysmapid	|t_id		|	|NOT NULL	|0			|1|sysmaps
FIELD		|userid		|t_id		|	|NOT NULL	|0			|2|users
FIELD		|permission	|t_integer	|'2'	|NOT NULL	|0
UNIQUE		|1		|sysmapid,userid
INDEX		|2		|userid

TABLE|sysmap_usrgrp|sysmapusrgrpid|ZBX_TEMPLATE
FIELD		|sysmapusrgrpid|t_id		|	|NOT NULL	|0
FIELD		|sysmapid	|t_id		|	|NOT NULL	|0			|1|sysmaps
FIELD		|usrgrpid	|t_id		|	|NOT NULL	|0			|2|usrgrp
FIELD		|permission	|t_integer	|'2'	|NOT NULL	|0
UNIQUE		|1		|sysmapid,usrgrpid
INDEX		|2		|usrgrpid

TABLE|maintenances_hosts|maintenance_hostid|ZBX_DATA
FIELD		|maintenance_hostid|t_id	|	|NOT NULL	|0
FIELD		|maintenanceid	|t_id		|	|NOT NULL	|0			|1|maintenances
FIELD		|hostid		|t_id		|	|NOT NULL	|0			|2|hosts
UNIQUE		|1		|maintenanceid,hostid
INDEX		|2		|hostid

TABLE|maintenances_groups|maintenance_groupid|ZBX_DATA
FIELD		|maintenance_groupid|t_id	|	|NOT NULL	|0
FIELD		|maintenanceid	|t_id		|	|NOT NULL	|0			|1|maintenances
FIELD		|groupid	|t_id		|	|NOT NULL	|0			|2|hstgrp
UNIQUE		|1		|maintenanceid,groupid
INDEX		|2		|groupid

TABLE|timeperiods|timeperiodid|ZBX_DATA
FIELD		|timeperiodid	|t_id		|	|NOT NULL	|0
FIELD		|timeperiod_type|t_integer	|'0'	|NOT NULL	|0
FIELD		|every		|t_integer	|'1'	|NOT NULL	|0
FIELD		|month		|t_integer	|'0'	|NOT NULL	|0
FIELD		|dayofweek	|t_integer	|'0'	|NOT NULL	|0
FIELD		|day		|t_integer	|'0'	|NOT NULL	|0
FIELD		|start_time	|t_integer	|'0'	|NOT NULL	|0
FIELD		|period		|t_integer	|'0'	|NOT NULL	|0
FIELD		|start_date	|t_integer	|'0'	|NOT NULL	|0

TABLE|maintenances_windows|maintenance_timeperiodid|ZBX_DATA
FIELD		|maintenance_timeperiodid|t_id	|	|NOT NULL	|0
FIELD		|maintenanceid	|t_id		|	|NOT NULL	|0			|1|maintenances
FIELD		|timeperiodid	|t_id		|	|NOT NULL	|0			|2|timeperiods
UNIQUE		|1		|maintenanceid,timeperiodid
INDEX		|2		|timeperiodid

TABLE|regexps|regexpid|ZBX_DATA
FIELD		|regexpid	|t_id		|	|NOT NULL	|0
FIELD		|name		|t_varchar(128)	|''	|NOT NULL	|ZBX_PROXY
FIELD		|test_string	|t_shorttext	|''	|NOT NULL	|0
UNIQUE		|1		|name

TABLE|expressions|expressionid|ZBX_DATA
FIELD		|expressionid	|t_id		|	|NOT NULL	|0
FIELD		|regexpid	|t_id		|	|NOT NULL	|ZBX_PROXY		|1|regexps
FIELD		|expression	|t_varchar(255)	|''	|NOT NULL	|ZBX_PROXY
FIELD		|expression_type|t_integer	|'0'	|NOT NULL	|ZBX_PROXY
FIELD		|exp_delimiter	|t_varchar(1)	|''	|NOT NULL	|ZBX_PROXY
FIELD		|case_sensitive	|t_integer	|'0'	|NOT NULL	|ZBX_PROXY
INDEX		|1		|regexpid

TABLE|ids|table_name,field_name|0
FIELD		|table_name	|t_varchar(64)	|''	|NOT NULL	|0
FIELD		|field_name	|t_varchar(64)	|''	|NOT NULL	|0
FIELD		|nextid		|t_id		|	|NOT NULL	|0

-- History tables

TABLE|alerts|alertid|0
FIELD		|alertid	|t_id		|	|NOT NULL	|0
FIELD		|actionid	|t_id		|	|NOT NULL	|0			|1|actions
FIELD		|eventid	|t_id		|	|NOT NULL	|0			|2|events
FIELD		|userid		|t_id		|	|NULL		|0			|3|users
FIELD		|clock		|t_time		|'0'	|NOT NULL	|0
FIELD		|mediatypeid	|t_id		|	|NULL		|0			|4|media_type
FIELD		|sendto		|t_varchar(1024)|''	|NOT NULL	|0
FIELD		|subject	|t_varchar(255)	|''	|NOT NULL	|0
FIELD		|message	|t_text		|''	|NOT NULL	|0
FIELD		|status		|t_integer	|'0'	|NOT NULL	|0
FIELD		|retries	|t_integer	|'0'	|NOT NULL	|0
FIELD		|error		|t_varchar(2048)|''	|NOT NULL	|0
FIELD		|esc_step	|t_integer	|'0'	|NOT NULL	|0
FIELD		|alerttype	|t_integer	|'0'	|NOT NULL	|0
FIELD		|p_eventid	|t_id		|	|NULL		|0			|5|events	|eventid
FIELD		|acknowledgeid	|t_id		|	|NULL		|0			|6|acknowledges	|acknowledgeid
FIELD		|parameters	|t_text		|'{}'	|NOT NULL	|0
INDEX		|1		|actionid
INDEX		|2		|clock
INDEX		|3		|eventid
INDEX		|4		|status
INDEX		|5		|mediatypeid
INDEX		|6		|userid
INDEX		|7		|p_eventid
INDEX		|8		|acknowledgeid

TABLE|history|itemid,clock,ns|0
FIELD		|itemid		|t_id		|	|NOT NULL	|0			|-|items
FIELD		|clock		|t_time		|'0'	|NOT NULL	|0
FIELD		|value		|t_double	|'0.0000'|NOT NULL	|0
FIELD		|ns		|t_nanosec	|'0'	|NOT NULL	|0

TABLE|history_uint|itemid,clock,ns|0
FIELD		|itemid		|t_id		|	|NOT NULL	|0			|-|items
FIELD		|clock		|t_time		|'0'	|NOT NULL	|0
FIELD		|value		|t_bigint	|'0'	|NOT NULL	|0
FIELD		|ns		|t_nanosec	|'0'	|NOT NULL	|0

TABLE|history_str|itemid,clock,ns|0
FIELD		|itemid		|t_id		|	|NOT NULL	|0			|-|items
FIELD		|clock		|t_time		|'0'	|NOT NULL	|0
FIELD		|value		|t_varchar(255)	|''	|NOT NULL	|0
FIELD		|ns		|t_nanosec	|'0'	|NOT NULL	|0

TABLE|history_log|itemid,clock,ns|0
FIELD		|itemid		|t_id		|	|NOT NULL	|0			|-|items
FIELD		|clock		|t_time		|'0'	|NOT NULL	|0
FIELD		|timestamp	|t_time		|'0'	|NOT NULL	|0
FIELD		|source		|t_varchar(64)	|''	|NOT NULL	|0
FIELD		|severity	|t_integer	|'0'	|NOT NULL	|0
FIELD		|value		|t_text		|''	|NOT NULL	|0
FIELD		|logeventid	|t_integer	|'0'	|NOT NULL	|0
FIELD		|ns		|t_nanosec	|'0'	|NOT NULL	|0

TABLE|history_text|itemid,clock,ns|0
FIELD		|itemid		|t_id		|	|NOT NULL	|0			|-|items
FIELD		|clock		|t_time		|'0'	|NOT NULL	|0
FIELD		|value		|t_text		|''	|NOT NULL	|0
FIELD		|ns		|t_nanosec	|'0'	|NOT NULL	|0

TABLE|history_bin|itemid,clock,ns|0
FIELD		|itemid		|t_id		|	|NOT NULL	|0			|-|items
FIELD		|clock		|t_time		|'0'	|NOT NULL	|0
FIELD		|ns		|t_nanosec	|'0'	|NOT NULL	|0
FIELD		|value		|t_bin		|''	|NOT NULL	|0

TABLE|proxy_history|id|0
FIELD		|id		|t_id		|	|NOT NULL	|0
FIELD		|itemid		|t_id		|	|NOT NULL	|0			|-|items
FIELD		|clock		|t_time		|'0'	|NOT NULL	|0
FIELD		|timestamp	|t_time		|'0'	|NOT NULL	|0
FIELD		|source		|t_varchar(64)	|''	|NOT NULL	|0
FIELD		|severity	|t_integer	|'0'	|NOT NULL	|0
FIELD		|value		|t_longtext	|''	|NOT NULL	|0
FIELD		|logeventid	|t_integer	|'0'	|NOT NULL	|0
FIELD		|ns		|t_nanosec	|'0'	|NOT NULL	|0
FIELD		|state		|t_integer	|'0'	|NOT NULL	|0
FIELD		|lastlogsize	|t_bigint	|'0'	|NOT NULL	|0
FIELD		|mtime		|t_integer	|'0'	|NOT NULL	|0
FIELD		|flags		|t_integer	|'0'	|NOT NULL	|0
FIELD		|write_clock	|t_time		|'0'	|NOT NULL	|0
INDEX		|1		|clock

TABLE|proxy_dhistory|id|0
FIELD		|id		|t_id		|	|NOT NULL	|0
FIELD		|clock		|t_time		|'0'	|NOT NULL	|0
FIELD		|druleid	|t_id		|	|NOT NULL	|0			|-|drules
FIELD		|ip		|t_varchar(39)	|''	|NOT NULL	|0
FIELD		|port		|t_integer	|'0'	|NOT NULL	|0
FIELD		|value		|t_varchar(255)	|''	|NOT NULL	|0
FIELD		|status		|t_integer	|'0'	|NOT NULL	|0
FIELD		|dcheckid	|t_id		|	|NULL		|0			|-|dchecks
FIELD		|dns		|t_varchar(255)	|''	|NOT NULL	|0
INDEX		|1		|clock
INDEX		|2		|druleid

TABLE|events|eventid|0
FIELD		|eventid	|t_id		|	|NOT NULL	|0
FIELD		|source		|t_integer	|'0'	|NOT NULL	|0
FIELD		|object		|t_integer	|'0'	|NOT NULL	|0
FIELD		|objectid	|t_id		|'0'	|NOT NULL	|0
FIELD		|clock		|t_time		|'0'	|NOT NULL	|0
FIELD		|value		|t_integer	|'0'	|NOT NULL	|0
FIELD		|acknowledged	|t_integer	|'0'	|NOT NULL	|0
FIELD		|ns		|t_nanosec	|'0'	|NOT NULL	|0
FIELD		|name		|t_varchar(2048)|''	|NOT NULL	|0
FIELD		|severity	|t_integer	|'0'	|NOT NULL	|0
INDEX		|1		|source,object,objectid,clock
INDEX		|2		|source,object,clock

TABLE|event_symptom|eventid|0
FIELD		|eventid	|t_id		|	|NOT NULL	|0			|1|events	|eventid|
FIELD		|cause_eventid	|t_id		|	|NOT NULL	|0			|2|events	|eventid|	RESTRICT
INDEX		|1		|cause_eventid

TABLE|trends|itemid,clock|0
FIELD		|itemid		|t_id		|	|NOT NULL	|0			|-|items
FIELD		|clock		|t_time		|'0'	|NOT NULL	|0
FIELD		|num		|t_integer	|'0'	|NOT NULL	|0
FIELD		|value_min	|t_double	|'0.0000'|NOT NULL	|0
FIELD		|value_avg	|t_double	|'0.0000'|NOT NULL	|0
FIELD		|value_max	|t_double	|'0.0000'|NOT NULL	|0

TABLE|trends_uint|itemid,clock|0
FIELD		|itemid		|t_id		|	|NOT NULL	|0			|-|items
FIELD		|clock		|t_time		|'0'	|NOT NULL	|0
FIELD		|num		|t_integer	|'0'	|NOT NULL	|0
FIELD		|value_min	|t_bigint	|'0'	|NOT NULL	|0
FIELD		|value_avg	|t_bigint	|'0'	|NOT NULL	|0
FIELD		|value_max	|t_bigint	|'0'	|NOT NULL	|0

TABLE|acknowledges|acknowledgeid|0
FIELD		|acknowledgeid	|t_id		|	|NOT NULL	|0
FIELD		|userid		|t_id		|	|NOT NULL	|0			|1|users
FIELD		|eventid	|t_id		|	|NOT NULL	|0			|2|events
FIELD		|clock		|t_time		|'0'	|NOT NULL	|0
FIELD		|message	|t_varchar(2048)|''	|NOT NULL	|0
FIELD		|action		|t_integer	|'0'	|NOT NULL	|0
FIELD		|old_severity	|t_integer	|'0'	|NOT NULL	|0
FIELD		|new_severity	|t_integer	|'0'	|NOT NULL	|0
FIELD		|suppress_until	|t_time		|'0'	|NOT NULL	|0
FIELD		|taskid		|t_id		|	|NULL		|0			|-|task
INDEX		|1		|userid
INDEX		|2		|eventid
INDEX		|3		|clock

TABLE|auditlog|auditid|0
FIELD		|auditid	|t_cuid		|	|NOT NULL	|0
FIELD		|userid		|t_id		|	|NULL		|0
FIELD		|username	|t_varchar(100)	|''	|NOT NULL	|0
FIELD		|clock		|t_time		|'0'	|NOT NULL	|0
FIELD		|ip		|t_varchar(39)	|''	|NOT NULL	|0
FIELD		|action		|t_integer	|'0'	|NOT NULL	|0
FIELD		|resourcetype	|t_integer	|'0'	|NOT NULL	|0
FIELD		|resourceid	|t_id		|	|NULL		|0
FIELD		|resource_cuid	|t_cuid		|	|NULL		|0
FIELD		|resourcename	|t_varchar(255)	|''	|NOT NULL	|0
FIELD		|recordsetid	|t_cuid		|	|NOT NULL	|0
FIELD		|details	|t_longtext	|''	|NOT NULL	|0
INDEX		|1		|userid,clock
INDEX		|2		|clock
INDEX		|3		|resourcetype,resourceid

TABLE|service_alarms|servicealarmid|0
FIELD		|servicealarmid	|t_id		|	|NOT NULL	|0
FIELD		|serviceid	|t_id		|	|NOT NULL	|0			|1|services
FIELD		|clock		|t_time		|'0'	|NOT NULL	|0
FIELD		|value		|t_integer	|'-1'	|NOT NULL	|0
INDEX		|1		|serviceid,clock
INDEX		|2		|clock

TABLE|autoreg_host|autoreg_hostid|0
FIELD		|autoreg_hostid	|t_id		|	|NOT NULL	|0
FIELD		|proxyid	|t_id		|	|NULL		|0			|1|proxy	|proxyid
FIELD		|host		|t_varchar(128)	|''	|NOT NULL	|0
FIELD		|listen_ip	|t_varchar(39)	|''	|NOT NULL	|0
FIELD		|listen_port	|t_integer	|'0'	|NOT NULL	|0
FIELD		|listen_dns	|t_varchar(255)	|''	|NOT NULL	|0
FIELD		|host_metadata	|t_text		|''	|NOT NULL	|0
FIELD		|flags		|t_integer	|'0'	|NOT NULL	|0
FIELD		|tls_accepted	|t_integer	|'1'	|NOT NULL	|0
INDEX		|1		|host
INDEX		|2		|proxyid

TABLE|proxy_autoreg_host|id|0
FIELD		|id		|t_id		|	|NOT NULL	|0
FIELD		|clock		|t_time		|'0'	|NOT NULL	|0
FIELD		|host		|t_varchar(128)	|''	|NOT NULL	|0
FIELD		|listen_ip	|t_varchar(39)	|''	|NOT NULL	|0
FIELD		|listen_port	|t_integer	|'0'	|NOT NULL	|0
FIELD		|listen_dns	|t_varchar(255)	|''	|NOT NULL	|0
FIELD		|host_metadata	|t_text		|''	|NOT NULL	|0
FIELD		|flags		|t_integer	|'0'	|NOT NULL	|0
FIELD		|tls_accepted	|t_integer	|'1'	|NOT NULL	|0
INDEX		|1		|clock

TABLE|dhosts|dhostid|0
FIELD		|dhostid	|t_id		|	|NOT NULL	|0
FIELD		|druleid	|t_id		|	|NOT NULL	|0			|1|drules
FIELD		|status		|t_integer	|'0'	|NOT NULL	|0
FIELD		|lastup		|t_integer	|'0'	|NOT NULL	|0
FIELD		|lastdown	|t_integer	|'0'	|NOT NULL	|0
INDEX		|1		|druleid

TABLE|dservices|dserviceid|0
FIELD		|dserviceid	|t_id		|	|NOT NULL	|0
FIELD		|dhostid	|t_id		|	|NOT NULL	|0			|1|dhosts
FIELD		|value		|t_varchar(255)	|''	|NOT NULL	|0
FIELD		|port		|t_integer	|'0'	|NOT NULL	|0
FIELD		|status		|t_integer	|'0'	|NOT NULL	|0
FIELD		|lastup		|t_integer	|'0'	|NOT NULL	|0
FIELD		|lastdown	|t_integer	|'0'	|NOT NULL	|0
FIELD		|dcheckid	|t_id		|	|NOT NULL	|0			|2|dchecks
FIELD		|ip		|t_varchar(39)	|''	|NOT NULL	|0
FIELD		|dns		|t_varchar(255)	|''	|NOT NULL	|0
UNIQUE		|1		|dcheckid,ip,port
INDEX		|2		|dhostid

-- Other tables

TABLE|escalations|escalationid|0
FIELD		|escalationid	|t_id		|	|NOT NULL	|0
FIELD		|actionid	|t_id		|	|NOT NULL	|0			|-|actions
FIELD		|triggerid	|t_id		|	|NULL		|0			|-|triggers
FIELD		|eventid	|t_id		|	|NULL		|0			|-|events
FIELD		|r_eventid	|t_id		|	|NULL		|0			|-|events	|eventid
FIELD		|nextcheck	|t_time		|'0'	|NOT NULL	|0
FIELD		|esc_step	|t_integer	|'0'	|NOT NULL	|0
FIELD		|status		|t_integer	|'0'	|NOT NULL	|0
FIELD		|itemid		|t_id		|	|NULL		|0			|-|items
FIELD		|acknowledgeid	|t_id		|	|NULL		|0			|-|acknowledges
FIELD		|servicealarmid	|t_id		|	|NULL		|0			|-|service_alarms
FIELD		|serviceid	|t_id		|	|NULL		|0			|-|services
UNIQUE		|1		|triggerid,itemid,serviceid,escalationid
INDEX		|2		|eventid
INDEX		|3		|nextcheck

TABLE|globalvars|globalvarid|0
FIELD		|globalvarid	|t_id		|	|NOT NULL	|0
FIELD		|snmp_lastsize	|t_bigint	|'0'	|NOT NULL	|0

TABLE|graph_discovery|graphid|0
FIELD		|graphid	|t_id		|	|NOT NULL	|0			|1|graphs
FIELD		|parent_graphid	|t_id		|	|NOT NULL	|0			|2|graphs	|graphid	|RESTRICT
FIELD		|lastcheck	|t_integer	|'0'	|NOT NULL	|ZBX_NODATA
FIELD		|ts_delete	|t_time		|'0'	|NOT NULL	|ZBX_NODATA
INDEX		|1		|parent_graphid

TABLE|host_inventory|hostid|ZBX_TEMPLATE
FIELD		|hostid		|t_id		|	|NOT NULL	|0			|1|hosts
FIELD		|inventory_mode	|t_integer	|'0'	|NOT NULL	|0
FIELD		|type		|t_varchar(64)	|''	|NOT NULL	|ZBX_PROXY,ZBX_NODATA
FIELD		|type_full	|t_varchar(64)	|''	|NOT NULL	|ZBX_PROXY,ZBX_NODATA
FIELD		|name		|t_varchar(128)	|''	|NOT NULL	|ZBX_PROXY,ZBX_NODATA
FIELD		|alias		|t_varchar(128)	|''	|NOT NULL	|ZBX_PROXY,ZBX_NODATA
FIELD		|os		|t_varchar(128)	|''	|NOT NULL	|ZBX_PROXY,ZBX_NODATA
FIELD		|os_full	|t_varchar(255)	|''	|NOT NULL	|ZBX_PROXY,ZBX_NODATA
FIELD		|os_short	|t_varchar(128)	|''	|NOT NULL	|ZBX_PROXY,ZBX_NODATA
FIELD		|serialno_a	|t_varchar(64)	|''	|NOT NULL	|ZBX_PROXY,ZBX_NODATA
FIELD		|serialno_b	|t_varchar(64)	|''	|NOT NULL	|ZBX_PROXY,ZBX_NODATA
FIELD		|tag		|t_varchar(64)	|''	|NOT NULL	|ZBX_PROXY,ZBX_NODATA
FIELD		|asset_tag	|t_varchar(64)	|''	|NOT NULL	|ZBX_PROXY,ZBX_NODATA
FIELD		|macaddress_a	|t_varchar(64)	|''	|NOT NULL	|ZBX_PROXY,ZBX_NODATA
FIELD		|macaddress_b	|t_varchar(64)	|''	|NOT NULL	|ZBX_PROXY,ZBX_NODATA
FIELD		|hardware	|t_varchar(255)	|''	|NOT NULL	|ZBX_PROXY,ZBX_NODATA
FIELD		|hardware_full	|t_shorttext	|''	|NOT NULL	|ZBX_PROXY,ZBX_NODATA
FIELD		|software	|t_varchar(255)	|''	|NOT NULL	|ZBX_PROXY,ZBX_NODATA
FIELD		|software_full	|t_shorttext	|''	|NOT NULL	|ZBX_PROXY,ZBX_NODATA
FIELD		|software_app_a	|t_varchar(64)	|''	|NOT NULL	|ZBX_PROXY,ZBX_NODATA
FIELD		|software_app_b	|t_varchar(64)	|''	|NOT NULL	|ZBX_PROXY,ZBX_NODATA
FIELD		|software_app_c	|t_varchar(64)	|''	|NOT NULL	|ZBX_PROXY,ZBX_NODATA
FIELD		|software_app_d	|t_varchar(64)	|''	|NOT NULL	|ZBX_PROXY,ZBX_NODATA
FIELD		|software_app_e	|t_varchar(64)	|''	|NOT NULL	|ZBX_PROXY,ZBX_NODATA
FIELD		|contact	|t_shorttext	|''	|NOT NULL	|ZBX_PROXY,ZBX_NODATA
FIELD		|location	|t_shorttext	|''	|NOT NULL	|ZBX_PROXY,ZBX_NODATA
FIELD		|location_lat	|t_varchar(16)	|''	|NOT NULL	|ZBX_PROXY
FIELD		|location_lon	|t_varchar(16)	|''	|NOT NULL	|ZBX_PROXY
FIELD		|notes		|t_shorttext	|''	|NOT NULL	|ZBX_PROXY,ZBX_NODATA
FIELD		|chassis	|t_varchar(64)	|''	|NOT NULL	|ZBX_PROXY,ZBX_NODATA
FIELD		|model		|t_varchar(64)	|''	|NOT NULL	|ZBX_PROXY,ZBX_NODATA
FIELD		|hw_arch	|t_varchar(32)	|''	|NOT NULL	|ZBX_PROXY,ZBX_NODATA
FIELD		|vendor		|t_varchar(64)	|''	|NOT NULL	|ZBX_PROXY,ZBX_NODATA
FIELD		|contract_number|t_varchar(64)	|''	|NOT NULL	|ZBX_PROXY,ZBX_NODATA
FIELD		|installer_name	|t_varchar(64)	|''	|NOT NULL	|ZBX_PROXY,ZBX_NODATA
FIELD		|deployment_status|t_varchar(64)|''	|NOT NULL	|ZBX_PROXY,ZBX_NODATA
FIELD		|url_a		|t_varchar(2048)|''	|NOT NULL	|ZBX_PROXY,ZBX_NODATA
FIELD		|url_b		|t_varchar(2048)|''	|NOT NULL	|ZBX_PROXY,ZBX_NODATA
FIELD		|url_c		|t_varchar(2048)|''	|NOT NULL	|ZBX_PROXY,ZBX_NODATA
FIELD		|host_networks	|t_shorttext	|''	|NOT NULL	|ZBX_PROXY,ZBX_NODATA
FIELD		|host_netmask	|t_varchar(39)	|''	|NOT NULL	|ZBX_PROXY,ZBX_NODATA
FIELD		|host_router	|t_varchar(39)	|''	|NOT NULL	|ZBX_PROXY,ZBX_NODATA
FIELD		|oob_ip		|t_varchar(39)	|''	|NOT NULL	|ZBX_PROXY,ZBX_NODATA
FIELD		|oob_netmask	|t_varchar(39)	|''	|NOT NULL	|ZBX_PROXY,ZBX_NODATA
FIELD		|oob_router	|t_varchar(39)	|''	|NOT NULL	|ZBX_PROXY,ZBX_NODATA
FIELD		|date_hw_purchase|t_varchar(64)	|''	|NOT NULL	|ZBX_PROXY,ZBX_NODATA
FIELD		|date_hw_install|t_varchar(64)	|''	|NOT NULL	|ZBX_PROXY,ZBX_NODATA
FIELD		|date_hw_expiry	|t_varchar(64)	|''	|NOT NULL	|ZBX_PROXY,ZBX_NODATA
FIELD		|date_hw_decomm	|t_varchar(64)	|''	|NOT NULL	|ZBX_PROXY,ZBX_NODATA
FIELD		|site_address_a	|t_varchar(128)	|''	|NOT NULL	|ZBX_PROXY,ZBX_NODATA
FIELD		|site_address_b	|t_varchar(128)	|''	|NOT NULL	|ZBX_PROXY,ZBX_NODATA
FIELD		|site_address_c	|t_varchar(128)	|''	|NOT NULL	|ZBX_PROXY,ZBX_NODATA
FIELD		|site_city	|t_varchar(128)	|''	|NOT NULL	|ZBX_PROXY,ZBX_NODATA
FIELD		|site_state	|t_varchar(64)	|''	|NOT NULL	|ZBX_PROXY,ZBX_NODATA
FIELD		|site_country	|t_varchar(64)	|''	|NOT NULL	|ZBX_PROXY,ZBX_NODATA
FIELD		|site_zip	|t_varchar(64)	|''	|NOT NULL	|ZBX_PROXY,ZBX_NODATA
FIELD		|site_rack	|t_varchar(128)	|''	|NOT NULL	|ZBX_PROXY,ZBX_NODATA
FIELD		|site_notes	|t_shorttext	|''	|NOT NULL	|ZBX_PROXY,ZBX_NODATA
FIELD		|poc_1_name	|t_varchar(128)	|''	|NOT NULL	|ZBX_PROXY,ZBX_NODATA
FIELD		|poc_1_email	|t_varchar(128)	|''	|NOT NULL	|ZBX_PROXY,ZBX_NODATA
FIELD		|poc_1_phone_a	|t_varchar(64)	|''	|NOT NULL	|ZBX_PROXY,ZBX_NODATA
FIELD		|poc_1_phone_b	|t_varchar(64)	|''	|NOT NULL	|ZBX_PROXY,ZBX_NODATA
FIELD		|poc_1_cell	|t_varchar(64)	|''	|NOT NULL	|ZBX_PROXY,ZBX_NODATA
FIELD		|poc_1_screen	|t_varchar(64)	|''	|NOT NULL	|ZBX_PROXY,ZBX_NODATA
FIELD		|poc_1_notes	|t_shorttext	|''	|NOT NULL	|ZBX_PROXY,ZBX_NODATA
FIELD		|poc_2_name	|t_varchar(128)	|''	|NOT NULL	|ZBX_PROXY,ZBX_NODATA
FIELD		|poc_2_email	|t_varchar(128)	|''	|NOT NULL	|ZBX_PROXY,ZBX_NODATA
FIELD		|poc_2_phone_a	|t_varchar(64)	|''	|NOT NULL	|ZBX_PROXY,ZBX_NODATA
FIELD		|poc_2_phone_b	|t_varchar(64)	|''	|NOT NULL	|ZBX_PROXY,ZBX_NODATA
FIELD		|poc_2_cell	|t_varchar(64)	|''	|NOT NULL	|ZBX_PROXY,ZBX_NODATA
FIELD		|poc_2_screen	|t_varchar(64)	|''	|NOT NULL	|ZBX_PROXY,ZBX_NODATA
FIELD		|poc_2_notes	|t_shorttext	|''	|NOT NULL	|ZBX_PROXY,ZBX_NODATA

TABLE|housekeeper|housekeeperid|0
FIELD		|housekeeperid	|t_id		|	|NOT NULL	|0
FIELD		|tablename	|t_varchar(64)	|''	|NOT NULL	|0
FIELD		|field		|t_varchar(64)	|''	|NOT NULL	|0
FIELD		|value		|t_id		|	|NOT NULL	|0			|-|items

TABLE|images|imageid|0
FIELD		|imageid	|t_id		|	|NOT NULL	|0
FIELD		|imagetype	|t_integer	|'0'	|NOT NULL	|0
FIELD		|name		|t_varchar(64)	|'0'	|NOT NULL	|0
FIELD		|image		|t_image	|''	|NOT NULL	|0
UNIQUE		|1		|name

TABLE|item_discovery|itemdiscoveryid|ZBX_TEMPLATE
FIELD		|itemdiscoveryid|t_id		|	|NOT NULL	|0
FIELD		|itemid		|t_id		|	|NOT NULL	|0			|1|items
FIELD		|parent_itemid	|t_id		|	|NOT NULL	|0			|2|items	|itemid
FIELD		|key_		|t_varchar(2048)|''	|NOT NULL	|ZBX_NODATA
FIELD		|lastcheck	|t_integer	|'0'	|NOT NULL	|ZBX_NODATA
FIELD		|ts_delete	|t_time		|'0'	|NOT NULL	|ZBX_NODATA
UNIQUE		|1		|itemid,parent_itemid
INDEX		|2		|parent_itemid

TABLE|host_discovery|hostid|ZBX_TEMPLATE
FIELD		|hostid		|t_id		|	|NOT NULL	|0			|1|hosts
FIELD		|parent_hostid	|t_id		|	|NULL		|0			|2|hosts	|hostid		|RESTRICT
FIELD		|parent_itemid	|t_id		|	|NULL		|0			|3|items	|itemid		|RESTRICT
FIELD		|host		|t_varchar(128)	|''	|NOT NULL	|ZBX_NODATA
FIELD		|lastcheck	|t_integer	|'0'	|NOT NULL	|ZBX_NODATA
FIELD		|ts_delete	|t_time		|'0'	|NOT NULL	|ZBX_NODATA
INDEX		|1		|parent_hostid
INDEX		|2		|parent_itemid

TABLE|interface_discovery|interfaceid|0
FIELD		|interfaceid	|t_id		|	|NOT NULL	|0			|1|interface
FIELD		|parent_interfaceid|t_id	|	|NOT NULL	|0			|2|interface	|interfaceid
INDEX		|1		|parent_interfaceid

TABLE|profiles|profileid|0
FIELD		|profileid	|t_id		|	|NOT NULL	|0
FIELD		|userid		|t_id		|	|NOT NULL	|0			|1|users
FIELD		|idx		|t_varchar(96)	|''	|NOT NULL	|0
FIELD		|idx2		|t_id		|'0'	|NOT NULL	|0
FIELD		|value_id	|t_id		|'0'	|NOT NULL	|0
FIELD		|value_int	|t_integer	|'0'	|NOT NULL	|0
FIELD		|value_str	|t_text		|''	|NOT NULL	|0
FIELD		|source		|t_varchar(96)	|''	|NOT NULL	|0
FIELD		|type		|t_integer	|'0'	|NOT NULL	|0
INDEX		|1		|userid,idx,idx2
INDEX		|2		|userid,profileid

TABLE|sessions|sessionid|0
FIELD		|sessionid	|t_varchar(32)	|''	|NOT NULL	|0
FIELD		|userid		|t_id		|	|NOT NULL	|0			|1|users
FIELD		|lastaccess	|t_integer	|'0'	|NOT NULL	|0
FIELD		|status		|t_integer	|'0'	|NOT NULL	|0
FIELD		|secret		|t_varchar(32)	|''	|NOT NULL	|0
INDEX		|1		|userid,status,lastaccess

TABLE|trigger_discovery|triggerid|0
FIELD		|triggerid	|t_id		|	|NOT NULL	|0			|1|triggers
FIELD		|parent_triggerid|t_id		|	|NOT NULL	|0			|2|triggers	|triggerid	|RESTRICT
FIELD		|lastcheck	|t_integer	|'0'	|NOT NULL	|ZBX_NODATA
FIELD		|ts_delete	|t_time		|'0'	|NOT NULL	|ZBX_NODATA
INDEX		|1		|parent_triggerid

TABLE|item_condition|item_conditionid|ZBX_TEMPLATE
FIELD		|item_conditionid|t_id		|	|NOT NULL	|0
FIELD		|itemid		|t_id		|	|NOT NULL	|0			|1|items
FIELD		|operator	|t_integer	|'8'	|NOT NULL	|0
FIELD		|macro		|t_varchar(64)	|''	|NOT NULL	|0
FIELD		|value		|t_varchar(255)	|''	|NOT NULL	|0
INDEX		|1		|itemid

TABLE|item_rtdata|itemid|ZBX_TEMPLATE
FIELD		|itemid		|t_id		|	|NOT NULL	|0			|1|items
FIELD		|lastlogsize	|t_bigint	|'0'	|NOT NULL	|ZBX_PROXY,ZBX_NODATA
FIELD		|state		|t_integer	|'0'	|NOT NULL	|ZBX_NODATA
FIELD		|mtime		|t_integer	|'0'	|NOT NULL	|ZBX_PROXY,ZBX_NODATA
FIELD		|error		|t_varchar(2048)|''	|NOT NULL	|ZBX_NODATA

TABLE|item_rtname|itemid|ZBX_TEMPLATE
FIELD		|itemid		|t_id		|	|NOT NULL	|0			|1|items
FIELD		|name_resolved	|t_varchar(2048)	|''	|NOT NULL	|0
FIELD		|name_resolved_upper|t_varchar(2048)	|''	|NOT NULL	|ZBX_UPPER

TABLE|opinventory|operationid|ZBX_DATA
FIELD		|operationid	|t_id		|	|NOT NULL	|0			|1|operations
FIELD		|inventory_mode	|t_integer	|'0'	|NOT NULL	|0

TABLE|trigger_tag|triggertagid|ZBX_TEMPLATE
FIELD		|triggertagid	|t_id		|	|NOT NULL	|0
FIELD		|triggerid	|t_id		|	|NOT NULL	|0			|1|triggers	|		|RESTRICT
FIELD		|tag		|t_varchar(255)	|''	|NOT NULL	|0
FIELD		|value		|t_varchar(255)	|''	|NOT NULL	|0
INDEX		|1		|triggerid
CHANGELOG	|6

TABLE|event_tag|eventtagid|0
FIELD		|eventtagid	|t_id		|	|NOT NULL	|0
FIELD		|eventid	|t_id		|	|NOT NULL	|0			|1|events
FIELD		|tag		|t_varchar(255)	|''	|NOT NULL	|0
FIELD		|value		|t_varchar(255)	|''	|NOT NULL	|0
INDEX		|1		|eventid

TABLE|problem|eventid|0
FIELD		|eventid	|t_id		|	|NOT NULL	|0			|1|events
FIELD		|source		|t_integer	|'0'	|NOT NULL	|0
FIELD		|object		|t_integer	|'0'	|NOT NULL	|0
FIELD		|objectid	|t_id		|'0'	|NOT NULL	|0
FIELD		|clock		|t_time		|'0'	|NOT NULL	|0
FIELD		|ns		|t_nanosec	|'0'	|NOT NULL	|0
FIELD		|r_eventid	|t_id		|	|NULL		|0			|2|events	|eventid
FIELD		|r_clock	|t_time		|'0'	|NOT NULL	|0
FIELD		|r_ns		|t_nanosec	|'0'	|NOT NULL	|0
FIELD		|correlationid	|t_id		|	|NULL		|0			|-|correlation
FIELD		|userid		|t_id		|	|NULL		|0			|-|users
FIELD		|name		|t_varchar(2048)|''	|NOT NULL	|0
FIELD		|acknowledged	|t_integer	|'0'	|NOT NULL	|0
FIELD		|severity	|t_integer	|'0'	|NOT NULL	|0
FIELD		|cause_eventid	|t_id		|	|NULL		|0			|3|events	|eventid	|RESTRICT
INDEX		|1		|source,object,objectid
INDEX		|2		|r_clock
INDEX		|3		|r_eventid
INDEX		|4		|cause_eventid

TABLE|problem_tag|problemtagid|0
FIELD		|problemtagid	|t_id		|	|NOT NULL	|0
FIELD		|eventid	|t_id		|	|NOT NULL	|0			|1|problem
FIELD		|tag		|t_varchar(255)	|''	|NOT NULL	|0
FIELD		|value		|t_varchar(255)	|''	|NOT NULL	|0
INDEX		|1		|eventid,tag,value

TABLE|tag_filter|tag_filterid|0
FIELD		|tag_filterid	|t_id		|	|NOT NULL	|0
FIELD		|usrgrpid	|t_id		|	|NOT NULL	|0 			|1|usrgrp	|usrgrpid
FIELD		|groupid	|t_id		|	|NOT NULL	|0			|2|hstgrp	|groupid
FIELD		|tag		|t_varchar(255)	|''	|NOT NULL	|0
FIELD		|value		|t_varchar(255)	|''	|NOT NULL	|0
INDEX		|1		|usrgrpid
INDEX		|2		|groupid

TABLE|event_recovery|eventid|0
FIELD		|eventid	|t_id		|	|NOT NULL	|0			|1|events
FIELD		|r_eventid	|t_id		|	|NOT NULL	|0			|2|events	|eventid
FIELD		|c_eventid	|t_id		|	|NULL		|0			|3|events	|eventid
FIELD		|correlationid	|t_id		|	|NULL		|0			|-|correlation
FIELD		|userid		|t_id		|	|NULL		|0			|-|users
INDEX		|1		|r_eventid
INDEX		|2		|c_eventid

TABLE|correlation|correlationid|ZBX_DATA
FIELD		|correlationid	|t_id		|	|NOT NULL	|0
FIELD		|name		|t_varchar(255)	|''	|NOT NULL	|0
FIELD		|description	|t_shorttext	|''	|NOT NULL	|0
FIELD		|evaltype	|t_integer	|'0'	|NOT NULL	|0
FIELD		|status		|t_integer	|'0'	|NOT NULL	|0
FIELD		|formula	|t_varchar(255)	|''	|NOT NULL	|0
INDEX		|1		|status
UNIQUE		|2		|name

TABLE|corr_condition|corr_conditionid|ZBX_DATA
FIELD		|corr_conditionid|t_id		|	|NOT NULL	|0
FIELD		|correlationid	|t_id		|	|NOT NULL	|0			|1|correlation
FIELD		|type		|t_integer	|'0'	|NOT NULL	|0
INDEX		|1		|correlationid

TABLE|corr_condition_tag|corr_conditionid|ZBX_DATA
FIELD		|corr_conditionid|t_id		|	|NOT NULL	|0			|1|corr_condition
FIELD		|tag		|t_varchar(255)	|''	|NOT NULL	|0

TABLE|corr_condition_group|corr_conditionid|ZBX_DATA
FIELD		|corr_conditionid|t_id		|	|NOT NULL	|0			|1|corr_condition
FIELD		|operator	|t_integer	|'0'	|NOT NULL	|0
FIELD		|groupid	|t_id		|	|NOT NULL	|0			|2|hstgrp	|	|RESTRICT
INDEX		|1		|groupid

TABLE|corr_condition_tagpair|corr_conditionid|ZBX_DATA
FIELD		|corr_conditionid|t_id		|	|NOT NULL	|0			|1|corr_condition
FIELD		|oldtag		|t_varchar(255)	|''	|NOT NULL	|0
FIELD		|newtag		|t_varchar(255)	|''	|NOT NULL	|0

TABLE|corr_condition_tagvalue|corr_conditionid|ZBX_DATA
FIELD		|corr_conditionid|t_id		|	|NOT NULL	|0			|1|corr_condition
FIELD		|tag		|t_varchar(255)	|''	|NOT NULL	|0
FIELD		|operator	|t_integer	|'0'	|NOT NULL	|0
FIELD		|value		|t_varchar(255)	|''	|NOT NULL	|0

TABLE|corr_operation|corr_operationid|ZBX_DATA
FIELD		|corr_operationid|t_id		|	|NOT NULL	|0
FIELD		|correlationid	|t_id		|	|NOT NULL	|0			|1|correlation
FIELD		|type		|t_integer	|'0'	|NOT NULL	|0
INDEX		|1		|correlationid

TABLE|task|taskid|0
FIELD		|taskid		|t_id		|	|NOT NULL	|0
FIELD		|type		|t_integer	|	|NOT NULL	|0
FIELD		|status		|t_integer	|'0'	|NOT NULL	|0
FIELD		|clock		|t_integer	|'0'	|NOT NULL	|0
FIELD		|ttl		|t_integer	|'0'	|NOT NULL	|0
FIELD		|proxyid	|t_id		|	|NULL		|0			|1|proxy	|proxyid
INDEX		|1		|status,proxyid
INDEX		|2		|proxyid

TABLE|task_close_problem|taskid|0
FIELD		|taskid		|t_id		|	|NOT NULL	|0			|1|task
FIELD		|acknowledgeid	|t_id		|	|NOT NULL	|0			|-|acknowledges

TABLE|item_preproc|item_preprocid|ZBX_TEMPLATE
FIELD		|item_preprocid	|t_id		|	|NOT NULL	|0
FIELD		|itemid		|t_id		|	|NOT NULL	|ZBX_PROXY			|1|items	|		|RESTRICT
FIELD		|step		|t_integer	|'0'	|NOT NULL	|ZBX_PROXY
FIELD		|type		|t_integer	|'0'	|NOT NULL	|ZBX_PROXY
FIELD		|params		|t_text		|''	|NOT NULL	|ZBX_PROXY
FIELD		|error_handler	|t_integer	|'0'	|NOT NULL	|ZBX_PROXY
FIELD		|error_handler_params|t_varchar(255)|''	|NOT NULL	|ZBX_PROXY
INDEX		|1		|itemid,step
CHANGELOG	|8

TABLE|task_remote_command|taskid|0
FIELD		|taskid		|t_id		|	|NOT NULL	|0			|1|task
FIELD		|command_type	|t_integer	|'0'	|NOT NULL	|0
FIELD		|execute_on	|t_integer	|'0'	|NOT NULL	|0
FIELD		|port		|t_integer	|'0'	|NOT NULL	|0
FIELD		|authtype	|t_integer	|'0'	|NOT NULL	|0
FIELD		|username	|t_varchar(64)	|''	|NOT NULL	|0
FIELD		|password	|t_varchar(64)	|''	|NOT NULL	|0
FIELD		|publickey	|t_varchar(64)	|''	|NOT NULL	|0
FIELD		|privatekey	|t_varchar(64)	|''	|NOT NULL	|0
FIELD		|command	|t_text		|''	|NOT NULL	|0
FIELD		|alertid	|t_id		|	|NULL		|0			|-|alerts
FIELD		|parent_taskid	|t_id		|	|NOT NULL	|0			|-|task		|taskid
FIELD		|hostid		|t_id		|	|NOT NULL	|0			|-|hosts

TABLE|task_remote_command_result|taskid|0
FIELD		|taskid		|t_id		|	|NOT NULL	|0			|1|task
FIELD		|status		|t_integer	|'0'	|NOT NULL	|0
FIELD		|parent_taskid	|t_id		|	|NOT NULL	|0			|-|task		|taskid
FIELD		|info		|t_longtext	|''	|NOT NULL	|0

TABLE|task_data|taskid|0
FIELD		|taskid		|t_id		|	|NOT NULL	|0			|1|task
FIELD		|type		|t_integer	|'0'	|NOT NULL	|0
FIELD		|data		|t_text		|''	|NOT NULL	|0
FIELD		|parent_taskid	|t_id		|	|NULL		|0			|-|task		|taskid

TABLE|task_result|taskid|0
FIELD		|taskid		|t_id		|	|NOT NULL	|0			|1|task
FIELD		|status		|t_integer	|'0'	|NOT NULL	|0
FIELD		|parent_taskid	|t_id		|	|NOT NULL	|0			|-|task		|taskid
FIELD		|info		|t_longtext	|''	|NOT NULL	|0
INDEX		|1		|parent_taskid

TABLE|task_acknowledge|taskid|0
FIELD		|taskid		|t_id		|	|NOT NULL	|0			|1|task
FIELD		|acknowledgeid	|t_id		|	|NOT NULL	|0			|-|acknowledges

TABLE|sysmap_shape|sysmap_shapeid|ZBX_TEMPLATE
FIELD		|sysmap_shapeid	|t_id		|	|NOT NULL	|0
FIELD		|sysmapid	|t_id		|	|NOT NULL	|0			|1|sysmaps
FIELD		|type		|t_integer	|'0'	|NOT NULL	|0
FIELD		|x		|t_integer	|'0'	|NOT NULL	|0
FIELD		|y		|t_integer	|'0'	|NOT NULL	|0
FIELD		|width		|t_integer	|'200'	|NOT NULL	|0
FIELD		|height		|t_integer	|'200'	|NOT NULL	|0
FIELD		|text		|t_shorttext	|''	|NOT NULL	|0
FIELD		|font		|t_integer	|'9'	|NOT NULL	|0
FIELD		|font_size	|t_integer	|'11'	|NOT NULL	|0
FIELD		|font_color	|t_varchar(6)	|'000000'|NOT NULL	|0
FIELD		|text_halign	|t_integer	|'0'	|NOT NULL	|0
FIELD		|text_valign	|t_integer	|'0'	|NOT NULL	|0
FIELD		|border_type	|t_integer	|'0'	|NOT NULL	|0
FIELD		|border_width	|t_integer	|'1'	|NOT NULL	|0
FIELD		|border_color	|t_varchar(6)	|'000000'|NOT NULL	|0
FIELD		|background_color|t_varchar(6)	|''	|NOT NULL	|0
FIELD		|zindex		|t_integer	|'0'	|NOT NULL	|0
INDEX		|1		|sysmapid

TABLE|sysmap_element_trigger|selement_triggerid|ZBX_TEMPLATE
FIELD		|selement_triggerid	|t_id	|	|NOT NULL	|0
FIELD		|selementid		|t_id	|	|NOT NULL	|0			|1|sysmaps_elements
FIELD		|triggerid		|t_id	|	|NOT NULL	|0			|2|triggers
UNIQUE		|1			|selementid,triggerid
INDEX		|2			|triggerid

TABLE|httptest_field|httptest_fieldid|ZBX_TEMPLATE
FIELD		|httptest_fieldid	|t_id		|	|NOT NULL	|0
FIELD		|httptestid		|t_id		|	|NOT NULL	|ZBX_PROXY	|1|httptest	|		|RESTRICT
FIELD		|type			|t_integer	|'0'	|NOT NULL	|ZBX_PROXY
FIELD		|name			|t_varchar(255)	|''	|NOT NULL	|ZBX_PROXY
FIELD		|value			|t_shorttext	|''	|NOT NULL	|ZBX_PROXY
INDEX		|1			|httptestid
CHANGELOG	|12

TABLE|httpstep_field|httpstep_fieldid|ZBX_TEMPLATE
FIELD		|httpstep_fieldid	|t_id		|	|NOT NULL	|0
FIELD		|httpstepid		|t_id		|	|NOT NULL	|ZBX_PROXY	|1|httpstep	|		|RESTRICT
FIELD		|type			|t_integer	|'0'	|NOT NULL	|ZBX_PROXY
FIELD		|name			|t_varchar(255)	|''	|NOT NULL	|ZBX_PROXY
FIELD		|value			|t_shorttext	|''	|NOT NULL	|ZBX_PROXY
INDEX		|1			|httpstepid
CHANGELOG	|15

TABLE|dashboard|dashboardid|ZBX_DASHBOARD
FIELD		|dashboardid	|t_id		|	|NOT NULL	|0
FIELD		|name		|t_varchar(255)	|	|NOT NULL	|0
FIELD		|userid		|t_id		|	|NULL		|0			|1|users	|	|RESTRICT
FIELD		|private	|t_integer	|'1'	|NOT NULL	|0
FIELD		|templateid	|t_id		|	|NULL		|0			|2|hosts	|hostid
FIELD		|display_period	|t_integer	|'30'	|NOT NULL	|0
FIELD		|auto_start	|t_integer	|'1'	|NOT NULL	|0
FIELD		|uuid		|t_varchar(32)	|''	|NOT NULL	|0
INDEX		|1		|userid
INDEX		|2		|templateid

TABLE|dashboard_user|dashboard_userid|ZBX_DASHBOARD
FIELD		|dashboard_userid|t_id		|	|NOT NULL	|0
FIELD		|dashboardid	|t_id		|	|NOT NULL	|0			|1|dashboard
FIELD		|userid		|t_id		|	|NOT NULL	|0			|2|users
FIELD		|permission	|t_integer	|'2'	|NOT NULL	|0
UNIQUE		|1		|dashboardid,userid
INDEX		|2		|userid

TABLE|dashboard_usrgrp|dashboard_usrgrpid|ZBX_DASHBOARD
FIELD		|dashboard_usrgrpid|t_id	|	|NOT NULL	|0
FIELD		|dashboardid	|t_id		|	|NOT NULL	|0			|1|dashboard
FIELD		|usrgrpid	|t_id		|	|NOT NULL	|0			|2|usrgrp
FIELD		|permission	|t_integer	|'2'	|NOT NULL	|0
UNIQUE		|1		|dashboardid,usrgrpid
INDEX		|2		|usrgrpid

TABLE|dashboard_page|dashboard_pageid|ZBX_DASHBOARD
FIELD		|dashboard_pageid|t_id		|	|NOT NULL	|0
FIELD		|dashboardid	|t_id		|	|NOT NULL	|0		|1|dashboard
FIELD		|name		|t_varchar(255)	|''	|NOT NULL	|0
FIELD		|display_period	|t_integer	|'0'	|NOT NULL	|0
FIELD		|sortorder	|t_integer	|'0'	|NOT NULL	|0
INDEX		|1		|dashboardid

TABLE|widget|widgetid|ZBX_DASHBOARD
FIELD		|widgetid	|t_id		|	|NOT NULL	|0
FIELD		|type		|t_varchar(255)	|''	|NOT NULL	|0
FIELD		|name		|t_varchar(255)	|''	|NOT NULL	|0
FIELD		|x		|t_integer	|'0'	|NOT NULL	|0
FIELD		|y		|t_integer	|'0'	|NOT NULL	|0
FIELD		|width		|t_integer	|'1'	|NOT NULL	|0
FIELD		|height		|t_integer	|'2'	|NOT NULL	|0
FIELD		|view_mode	|t_integer	|'0'	|NOT NULL	|0
FIELD		|dashboard_pageid|t_id		|	|NOT NULL	|0		|1|dashboard_page
INDEX		|1		|dashboard_pageid

TABLE|widget_field|widget_fieldid|ZBX_DASHBOARD
FIELD		|widget_fieldid	|t_id		|	|NOT NULL	|0
FIELD		|widgetid	|t_id		|	|NOT NULL	|0			|1|widget
FIELD		|type		|t_integer	|'0'	|NOT NULL	|0
FIELD		|name		|t_varchar(255)	|''	|NOT NULL	|0
FIELD		|value_int	|t_integer	|'0'	|NOT NULL	|0
FIELD		|value_str	|t_varchar(2048)|''	|NOT NULL	|0
FIELD		|value_groupid	|t_id		|	|NULL		|0			|2|hstgrp	|groupid
FIELD		|value_hostid	|t_id		|	|NULL		|0			|3|hosts	|hostid
FIELD		|value_itemid	|t_id		|	|NULL		|0			|4|items	|itemid
FIELD		|value_graphid	|t_id		|	|NULL		|0			|5|graphs	|graphid
FIELD		|value_sysmapid	|t_id		|	|NULL		|0			|6|sysmaps	|sysmapid
FIELD		|value_serviceid|t_id		|	|NULL		|0			|7|services	|serviceid
FIELD		|value_slaid	|t_id		|	|NULL		|0			|8|sla		|slaid
FIELD		|value_userid	|t_id		|	|NULL		|0			|9|users	|userid
FIELD		|value_actionid	|t_id		|	|NULL		|0			|10|actions	|actionid
FIELD		|value_mediatypeid|t_id		|	|NULL		|0			|11|media_type	|mediatypeid
INDEX		|1		|widgetid
INDEX		|2		|value_groupid
INDEX		|3		|value_hostid
INDEX		|4		|value_itemid
INDEX		|5		|value_graphid
INDEX		|6		|value_sysmapid
INDEX		|7		|value_serviceid
INDEX		|8		|value_slaid
INDEX		|9		|value_userid
INDEX		|10		|value_actionid
INDEX		|11		|value_mediatypeid

TABLE|task_check_now|taskid|0
FIELD		|taskid		|t_id		|	|NOT NULL	|0			|1|task
FIELD		|itemid		|t_id		|	|NOT NULL	|0			|-|items

TABLE|event_suppress|event_suppressid|0
FIELD		|event_suppressid|t_id		|	|NOT NULL	|0
FIELD		|eventid	|t_id		|	|NOT NULL	|0			|1|events
FIELD		|maintenanceid	|t_id		|	|NULL		|0			|2|maintenances
FIELD		|suppress_until	|t_time		|'0'	|NOT NULL	|0
FIELD		|userid		|t_id		|	|NULL		|0			|3|users
UNIQUE		|1		|eventid,maintenanceid
INDEX		|2		|suppress_until
INDEX		|3		|maintenanceid
INDEX		|4		|userid

TABLE|maintenance_tag|maintenancetagid|ZBX_DATA
FIELD		|maintenancetagid|t_id		|	|NOT NULL	|0
FIELD		|maintenanceid	|t_id		|	|NOT NULL	|0			|1|maintenances
FIELD		|tag		|t_varchar(255)	|''	|NOT NULL	|0
FIELD		|operator	|t_integer	|'2'	|NOT NULL	|0
FIELD		|value		|t_varchar(255)	|''	|NOT NULL	|0
INDEX		|1		|maintenanceid

TABLE|lld_macro_path|lld_macro_pathid|ZBX_TEMPLATE
FIELD		|lld_macro_pathid|t_id		|	|NOT NULL	|0
FIELD		|itemid		|t_id		|	|NOT NULL	|0			|1|items
FIELD		|lld_macro	|t_varchar(255)	|''	|NOT NULL	|0
FIELD		|path		|t_varchar(255)	|''	|NOT NULL	|0
UNIQUE		|1		|itemid,lld_macro

TABLE|host_tag|hosttagid|ZBX_TEMPLATE
FIELD		|hosttagid	|t_id		|	|NOT NULL	|0
FIELD		|hostid		|t_id		|	|NOT NULL	|0			|1|hosts	|		|RESTRICT
FIELD		|tag		|t_varchar(255)	|''	|NOT NULL	|0
FIELD		|value		|t_varchar(255)	|''	|NOT NULL	|0
FIELD		|automatic	|t_integer	|'0'	|NOT NULL	|0
INDEX		|1		|hostid
CHANGELOG	|2

TABLE|config_autoreg_tls|autoreg_tlsid|ZBX_DATA
FIELD		|autoreg_tlsid	|t_id		|	|NOT NULL	|0
FIELD		|tls_psk_identity|t_varchar(128)|''	|NOT NULL	|ZBX_PROXY
FIELD		|tls_psk	|t_varchar(512)	|''	|NOT NULL	|ZBX_PROXY
UNIQUE		|1		|tls_psk_identity

TABLE|module|moduleid|ZBX_DATA
FIELD		|moduleid	|t_id		|	|NOT NULL	|0
FIELD		|id		|t_varchar(255)	|''	|NOT NULL	|0
FIELD		|relative_path	|t_varchar(255)	|''	|NOT NULL	|0
FIELD		|status		|t_integer	|'0'	|NOT NULL	|0
FIELD		|config		|t_shorttext	|''	|NOT NULL	|0

TABLE|interface_snmp|interfaceid|ZBX_TEMPLATE
FIELD		|interfaceid	|t_id		|	|NOT NULL	|0			|1|interface
FIELD		|version	|t_integer	|'2'	|NOT NULL	|ZBX_PROXY
FIELD		|bulk		|t_integer	|'1'	|NOT NULL	|ZBX_PROXY
FIELD		|community	|t_varchar(64)	|''	|NOT NULL	|ZBX_PROXY
FIELD		|securityname	|t_varchar(64)	|''	|NOT NULL	|ZBX_PROXY
FIELD		|securitylevel	|t_integer	|'0'	|NOT NULL	|ZBX_PROXY
FIELD		|authpassphrase	|t_varchar(64)	|''	|NOT NULL	|ZBX_PROXY
FIELD		|privpassphrase	|t_varchar(64)	|''	|NOT NULL	|ZBX_PROXY
FIELD		|authprotocol	|t_integer	|'0'	|NOT NULL	|ZBX_PROXY
FIELD		|privprotocol	|t_integer	|'0'	|NOT NULL	|ZBX_PROXY
FIELD		|contextname	|t_varchar(255)	|''	|NOT NULL	|ZBX_PROXY
FIELD		|max_repetitions|t_integer	|'10'	|NOT NULL	|ZBX_PROXY

TABLE|lld_override|lld_overrideid|ZBX_TEMPLATE
FIELD		|lld_overrideid	|t_id		|	|NOT NULL	|0
FIELD		|itemid		|t_id		|	|NOT NULL	|0	|1|items
FIELD		|name		|t_varchar(255)	|''	|NOT NULL	|0
FIELD		|step		|t_integer	|'0'	|NOT NULL	|0
FIELD		|evaltype	|t_integer	|'0'	|NOT NULL	|0
FIELD		|formula	|t_varchar(255)	|''	|NOT NULL	|0
FIELD		|stop		|t_integer	|'0'	|NOT NULL	|0
UNIQUE		|1		|itemid,name

TABLE|lld_override_condition|lld_override_conditionid|ZBX_TEMPLATE
FIELD	|lld_override_conditionid	|t_id		|	|NOT NULL	|0
FIELD	|lld_overrideid			|t_id		|	|NOT NULL	|0	|1|lld_override
FIELD	|operator			|t_integer	|'8'	|NOT NULL	|0
FIELD	|macro				|t_varchar(64)	|''	|NOT NULL	|0
FIELD	|value				|t_varchar(255)	|''	|NOT NULL	|0
INDEX	|1				|lld_overrideid

TABLE|lld_override_operation|lld_override_operationid|ZBX_TEMPLATE
FIELD	|lld_override_operationid	|t_id		|	|NOT NULL	|0
FIELD	|lld_overrideid			|t_id		|	|NOT NULL	|0	|1|lld_override
FIELD	|operationobject		|t_integer	|'0'	|NOT NULL	|0
FIELD	|operator			|t_integer	|'0'	|NOT NULL	|0
FIELD	|value				|t_varchar(255)	|''	|NOT NULL	|0
INDEX	|1				|lld_overrideid

TABLE|lld_override_opstatus|lld_override_operationid|ZBX_TEMPLATE
FIELD	|lld_override_operationid	|t_id		|	|NOT NULL	|0	|1|lld_override_operation
FIELD	|status				|t_integer	|'0'	|NOT NULL	|0

TABLE|lld_override_opdiscover|lld_override_operationid|ZBX_TEMPLATE
FIELD	|lld_override_operationid	|t_id		|	|NOT NULL	|0	|1|lld_override_operation
FIELD	|discover			|t_integer	|'0'	|NOT NULL	|0

TABLE|lld_override_opperiod|lld_override_operationid|ZBX_TEMPLATE
FIELD	|lld_override_operationid	|t_id		|	|NOT NULL	|0	|1|lld_override_operation
FIELD	|delay				|t_varchar(1024)|'0'	|NOT NULL	|0

TABLE|lld_override_ophistory|lld_override_operationid|ZBX_TEMPLATE
FIELD	|lld_override_operationid	|t_id		|	|NOT NULL	|0	|1|lld_override_operation
FIELD	|history			|t_varchar(255)	|'90d'	|NOT NULL	|0

TABLE|lld_override_optrends|lld_override_operationid|ZBX_TEMPLATE
FIELD	|lld_override_operationid	|t_id		|	|NOT NULL	|0	|1|lld_override_operation
FIELD	|trends				|t_varchar(255)	|'365d'	|NOT NULL	|0

TABLE|lld_override_opseverity|lld_override_operationid|ZBX_TEMPLATE
FIELD	|lld_override_operationid	|t_id		|	|NOT NULL	|0	|1|lld_override_operation
FIELD	|severity			|t_integer	|'0'	|NOT NULL	|0

TABLE|lld_override_optag|lld_override_optagid|ZBX_TEMPLATE
FIELD	|lld_override_optagid		|t_id		|	|NOT NULL	|0
FIELD	|lld_override_operationid	|t_id		|	|NOT NULL	|0	|1|lld_override_operation
FIELD	|tag				|t_varchar(255)	|''	|NOT NULL	|0
FIELD	|value				|t_varchar(255)	|''	|NOT NULL	|0
INDEX	|1				|lld_override_operationid

TABLE|lld_override_optemplate|lld_override_optemplateid|ZBX_TEMPLATE
FIELD	|lld_override_optemplateid	|t_id		|	|NOT NULL	|0
FIELD	|lld_override_operationid	|t_id		|	|NOT NULL	|0	|1|lld_override_operation
FIELD	|templateid			|t_id		|	|NOT NULL	|0	|2|hosts	|hostid	|RESTRICT
UNIQUE	|1				|lld_override_operationid,templateid
INDEX	|2				|templateid

TABLE|lld_override_opinventory|lld_override_operationid|ZBX_TEMPLATE
FIELD	|lld_override_operationid	|t_id		|	|NOT NULL	|0	|1|lld_override_operation
FIELD	|inventory_mode			|t_integer	|'0'	|NOT NULL	|0

TABLE|trigger_queue|trigger_queueid|0
FIELD		|trigger_queueid|t_id		|	|NOT NULL	|0
FIELD		|objectid	|t_id		|	|NOT NULL	|0
FIELD		|type		|t_integer	|'0'	|NOT NULL	|0
FIELD		|clock		|t_time		|'0'	|NOT NULL	|0
FIELD		|ns		|t_nanosec	|'0'	|NOT NULL	|0

TABLE|item_parameter|item_parameterid|ZBX_TEMPLATE
FIELD		|item_parameterid|t_id		|	|NOT NULL	|0
FIELD		|itemid		|t_id		|	|NOT NULL	|ZBX_PROXY		|1|items
FIELD		|name		|t_varchar(255)	|''	|NOT NULL	|ZBX_PROXY
FIELD		|value		|t_varchar(2048)|''	|NOT NULL	|ZBX_PROXY
INDEX		|1		|itemid

TABLE|role_rule|role_ruleid|ZBX_DATA
FIELD		|role_ruleid	|t_id		|	|NOT NULL	|0
FIELD		|roleid		|t_id		|	|NOT NULL	|0			|1|role
FIELD		|type		|t_integer	|'0'	|NOT NULL	|0
FIELD		|name		|t_varchar(255)	|''	|NOT NULL	|0
FIELD		|value_int	|t_integer	|'0'	|NOT NULL	|0
FIELD		|value_str	|t_varchar(255)	|''	|NOT NULL	|0
FIELD		|value_moduleid	|t_id		|	|NULL		|0			|2|module	|moduleid
FIELD		|value_serviceid|t_id		|	|NULL	|0			|3|services	|serviceid
INDEX		|1		|roleid
INDEX		|2		|value_moduleid
INDEX		|3		|value_serviceid

TABLE|token|tokenid|ZBX_DATA
FIELD	|tokenid	|t_id		|	|NOT NULL	|0
FIELD	|name		|t_varchar(64)	|''	|NOT NULL	|0
FIELD	|description	|t_shorttext	|''	|NOT NULL	|0
FIELD	|userid		|t_id		|	|NOT NULL	|0	|1	|users
FIELD	|token		|t_varchar(128)	|	|NULL		|0
FIELD	|lastaccess	|t_integer	|'0'	|NOT NULL	|0
FIELD	|status		|t_integer	|'0'	|NOT NULL	|0
FIELD	|expires_at	|t_time		|'0'	|NOT NULL	|0
FIELD	|created_at	|t_time		|'0'	|NOT NULL	|0
FIELD	|creator_userid	|t_id		|	|NULL		|0	|2	|users	|userid	|RESTRICT
INDEX	|1		|name
UNIQUE	|2		|userid,name
UNIQUE	|3		|token
INDEX	|4		|creator_userid

TABLE|item_tag|itemtagid|ZBX_TEMPLATE
FIELD		|itemtagid	|t_id		|	|NOT NULL	|0
FIELD		|itemid		|t_id		|	|NOT NULL	|0			|1|items	|		|RESTRICT
FIELD		|tag		|t_varchar(255)	|''	|NOT NULL	|0
FIELD		|value		|t_varchar(255)	|''	|NOT NULL	|0
INDEX		|1		|itemid
CHANGELOG	|4

TABLE|httptest_tag|httptesttagid|ZBX_TEMPLATE
FIELD		|httptesttagid	|t_id		|	|NOT NULL	|0
FIELD		|httptestid	|t_id			|	|NOT NULL	|0		|1|httptest
FIELD		|tag		|t_varchar(255)	|''	|NOT NULL	|0
FIELD		|value		|t_varchar(255)	|''	|NOT NULL	|0
INDEX		|1		|httptestid

TABLE|sysmaps_element_tag|selementtagid|ZBX_TEMPLATE
FIELD		|selementtagid	|t_id		|	|NOT NULL	|0
FIELD		|selementid	|t_id			|	|NOT NULL	|0		|1|sysmaps_elements
FIELD		|tag		|t_varchar(255)	|''	|NOT NULL	|0
FIELD		|value		|t_varchar(255)	|''	|NOT NULL	|0
FIELD		|operator	|t_integer		|'0'|NOT NULL	|0
INDEX		|1		|selementid

TABLE|report|reportid|ZBX_DATA
FIELD		|reportid	|t_id		|	|NOT NULL	|0
FIELD		|userid		|t_id		|	|NOT NULL	|0		|1|users|userid
FIELD		|name		|t_varchar(255)	|''	|NOT NULL	|0
FIELD		|description	|t_varchar(2048)|''	|NOT NULL	|0
FIELD		|status		|t_integer	|'0'	|NOT NULL	|0
FIELD		|dashboardid	|t_id		|	|NOT NULL	|0		|2|dashboard|dashboardid
FIELD		|period		|t_integer	|'0'	|NOT NULL	|0
FIELD		|cycle		|t_integer	|'0'	|NOT NULL	|0
FIELD		|weekdays	|t_integer	|'0'	|NOT NULL	|0
FIELD		|start_time	|t_integer	|'0'	|NOT NULL	|0
FIELD		|active_since	|t_integer	|'0'	|NOT NULL	|0
FIELD		|active_till	|t_integer	|'0'	|NOT NULL	|0
FIELD		|state		|t_integer	|'0'	|NOT NULL	|ZBX_NODATA
FIELD		|lastsent	|t_time	|'0'		|NOT NULL	|ZBX_NODATA
FIELD		|info		|t_varchar(2048)|''	|NOT NULL	|ZBX_NODATA
UNIQUE		|1		|name
INDEX		|2		|userid
INDEX		|3		|dashboardid

TABLE|report_param|reportparamid|ZBX_DATA
FIELD		|reportparamid	|t_id		|	|NOT NULL	|0
FIELD		|reportid	|t_id		|	|NOT NULL	|0		|1|report|reportid
FIELD		|name		|t_varchar(255)	|''	|NOT NULL	|0
FIELD		|value		|t_shorttext	|''	|NOT NULL	|0
INDEX		|1		|reportid

TABLE|report_user|reportuserid|ZBX_DATA
FIELD		|reportuserid	|t_id		|	|NOT NULL	|0
FIELD		|reportid	|t_id		|	|NOT NULL	|0		|1|report|reportid
FIELD		|userid		|t_id		|	|NOT NULL	|0		|2|users|userid
FIELD		|exclude	|t_integer	|'0'	|NOT NULL	|0
FIELD		|access_userid	|t_id		|	|NULL		|0		|3|users|userid		|RESTRICT
INDEX		|1		|reportid
INDEX		|2		|userid
INDEX		|3		|access_userid

TABLE|report_usrgrp|reportusrgrpid|ZBX_DATA
FIELD		|reportusrgrpid|t_id		|	|NOT NULL	|0
FIELD		|reportid	|t_id		|	|NOT NULL	|0		|1|report|reportid
FIELD		|usrgrpid	|t_id		|	|NOT NULL	|0		|2|usrgrp|usrgrpid
FIELD		|access_userid	|t_id		|	|NULL		|0		|3|users|userid		|RESTRICT
INDEX		|1		|reportid
INDEX		|2		|usrgrpid
INDEX		|3		|access_userid

TABLE|service_problem_tag|service_problem_tagid|ZBX_DATA
FIELD		|service_problem_tagid	|t_id		|	|NOT NULL	|0
FIELD		|serviceid		|t_id		|	|NOT NULL	|0	|1|services|serviceid
FIELD		|tag			|t_varchar(255)	|''	|NOT NULL	|0
FIELD		|operator		|t_integer	|'0'	|NOT NULL	|0
FIELD		|value			|t_varchar(255)	|''	|NOT NULL	|0
INDEX		|1			|serviceid

TABLE|service_problem|service_problemid|ZBX_DATA
FIELD		|service_problemid	|t_id		|	|NOT NULL	|0
FIELD		|eventid		|t_id		|	|NOT NULL	|0	|1|problem|eventid
FIELD		|serviceid		|t_id		|	|NOT NULL	|0	|2|services|serviceid
FIELD		|severity		|t_integer	|'0'	|NOT NULL	|0
INDEX		|1			|eventid
INDEX		|2			|serviceid

TABLE|service_tag|servicetagid|0
FIELD		|servicetagid	|t_id		|	|NOT NULL	|0
FIELD		|serviceid	|t_id		|	|NOT NULL	|0		|1|services|serviceid
FIELD		|tag		|t_varchar(255)	|''	|NOT NULL	|0
FIELD		|value		|t_varchar(255)	|''	|NOT NULL	|0
INDEX		|1		|serviceid

TABLE|service_status_rule|service_status_ruleid|ZBX_DATA
FIELD		|service_status_ruleid|t_id	|	|NOT NULL	|0
FIELD		|serviceid	|t_id		|	|NOT NULL	|0		|1|services|serviceid
FIELD		|type		|t_integer	|'0'	|NOT NULL	|0
FIELD		|limit_value	|t_integer	|'0'	|NOT NULL	|0
FIELD		|limit_status	|t_integer	|'0'	|NOT NULL	|0
FIELD		|new_status	|t_integer	|'0'	|NOT NULL	|0
INDEX		|1		|serviceid

TABLE|ha_node|ha_nodeid|ZBX_DATA
FIELD		|ha_nodeid	|t_cuid		|	|NOT NULL	|0
FIELD		|name		|t_varchar(255)	|''	|NOT NULL	|0
FIELD		|address	|t_varchar(255)	|''	|NOT NULL	|0
FIELD		|port		|t_integer	|'10051'|NOT NULL	|0
FIELD		|lastaccess	|t_integer	|'0'	|NOT NULL	|0
FIELD		|status		|t_integer	|'0'	|NOT NULL	|0
FIELD		|ha_sessionid	|t_cuid		|''	|NOT NULL	|0
UNIQUE		|1		|name
INDEX		|2		|status,lastaccess

TABLE|sla|slaid|ZBX_DATA
FIELD		|slaid		|t_id		|	|NOT NULL	|0
FIELD		|name		|t_varchar(255)	|''	|NOT NULL	|0
FIELD		|period		|t_integer	|'0'	|NOT NULL	|0
FIELD		|slo		|t_double	|'99.9'	|NOT NULL	|0
FIELD		|effective_date	|t_integer	|'0'	|NOT NULL	|0
FIELD		|timezone	|t_varchar(50)	|'UTC'	|NOT NULL	|ZBX_NODATA
FIELD		|status		|t_integer	|'1'	|NOT NULL	|0
FIELD		|description	|t_shorttext	|''	|NOT NULL	|0
UNIQUE		|1		|name

TABLE|sla_schedule|sla_scheduleid|ZBX_DATA
FIELD		|sla_scheduleid	|t_id		|	|NOT NULL	|0
FIELD		|slaid		|t_id		|	|NOT NULL	|0		|1|sla|slaid
FIELD		|period_from	|t_integer	|'0'	|NOT NULL	|0
FIELD		|period_to	|t_integer	|'0'	|NOT NULL	|0
INDEX		|1		|slaid

TABLE|sla_excluded_downtime|sla_excluded_downtimeid|ZBX_DATA
FIELD		|sla_excluded_downtimeid|t_id		|	|NOT NULL	|0
FIELD		|slaid			|t_id		|	|NOT NULL	|0	|1|sla|slaid
FIELD		|name			|t_varchar(255)	|''	|NOT NULL	|0
FIELD		|period_from		|t_integer	|'0'	|NOT NULL	|0
FIELD		|period_to		|t_integer	|'0'	|NOT NULL	|0
INDEX		|1			|slaid

TABLE|sla_service_tag|sla_service_tagid|0
FIELD		|sla_service_tagid	|t_id		|	|NOT NULL	|0
FIELD		|slaid			|t_id		|	|NOT NULL	|0	|1|sla|slaid
FIELD		|tag			|t_varchar(255)	|''	|NOT NULL	|0
FIELD		|operator		|t_integer	|'0'	|NOT NULL	|0
FIELD		|value			|t_varchar(255)	|''	|NOT NULL	|0
INDEX		|1			|slaid

TABLE|host_rtdata|hostid|ZBX_TEMPLATE
FIELD		|hostid			|t_id		|	|NOT NULL	|0	|1|hosts|hostid
FIELD		|active_available	|t_integer	|'0'	|NOT NULL	|0

TABLE|userdirectory|userdirectoryid|0
FIELD		|userdirectoryid	|t_id			|		|NOT NULL	|0
FIELD		|name				|t_varchar(128)	|''		|NOT NULL	|0
FIELD		|description		|t_shorttext	|''		|NOT NULL	|0
FIELD		|idp_type			|t_integer		|'1'	|NOT NULL	|0
FIELD		|provision_status	|t_integer		|'0'	|NOT NULL	|0
INDEX		|1			|idp_type

TABLE|userdirectory_ldap|userdirectoryid|0
FIELD		|userdirectoryid		|t_id			|		|NOT NULL	|0	|1|userdirectory
FIELD		|host					|t_varchar(255)	|''		|NOT NULL	|0
FIELD		|port					|t_integer		|'389'	|NOT NULL	|0
FIELD		|base_dn				|t_varchar(255)	|''		|NOT NULL	|0
FIELD		|search_attribute		|t_varchar(128)	|''		|NOT NULL	|0
FIELD		|bind_dn				|t_varchar(255)	|''		|NOT NULL	|0
FIELD		|bind_password			|t_varchar(128)	|''		|NOT NULL	|0
FIELD		|start_tls				|t_integer		|'0'	|NOT NULL	|0
FIELD		|search_filter			|t_varchar(255)	|''		|NOT NULL	|0
FIELD		|group_basedn			|t_varchar(255)	|''		|NOT NULL	|0
FIELD		|group_name				|t_varchar(255)	|''		|NOT NULL	|0
FIELD		|group_member			|t_varchar(255)	|''		|NOT NULL	|0
FIELD		|user_ref_attr			|t_varchar(255)	|''		|NOT NULL	|0
FIELD		|group_filter			|t_varchar(255)	|''		|NOT NULL	|0
FIELD		|group_membership		|t_varchar(255)	|''		|NOT NULL	|0
FIELD		|user_username			|t_varchar(255)	|''		|NOT NULL	|0
FIELD		|user_lastname			|t_varchar(255)	|''		|NOT NULL	|0

TABLE|userdirectory_saml|userdirectoryid|0
FIELD		|userdirectoryid		|t_id			|		|NOT NULL	|0	|1|userdirectory
FIELD		|idp_entityid			|t_varchar(1024)|''		|NOT NULL	|0
FIELD		|sso_url				|t_varchar(2048)|''		|NOT NULL	|0
FIELD		|slo_url				|t_varchar(2048)|''		|NOT NULL	|0
FIELD		|username_attribute		|t_varchar(128)	|''		|NOT NULL	|0
FIELD		|sp_entityid			|t_varchar(1024)|''		|NOT NULL	|0
FIELD		|nameid_format			|t_varchar(2048)|''		|NOT NULL	|0
FIELD		|sign_messages			|t_integer		|'0'	|NOT NULL	|0
FIELD		|sign_assertions		|t_integer		|'0'	|NOT NULL	|0
FIELD		|sign_authn_requests	|t_integer		|'0'	|NOT NULL	|0
FIELD		|sign_logout_requests	|t_integer		|'0'	|NOT NULL	|0
FIELD		|sign_logout_responses	|t_integer		|'0'	|NOT NULL	|0
FIELD		|encrypt_nameid			|t_integer		|'0'	|NOT NULL	|0
FIELD		|encrypt_assertions		|t_integer		|'0'	|NOT NULL	|0
FIELD		|group_name				|t_varchar(255)	|''		|NOT NULL	|0
FIELD		|user_username			|t_varchar(255)	|''		|NOT NULL	|0
FIELD		|user_lastname			|t_varchar(255)	|''		|NOT NULL	|0
FIELD		|scim_status			|t_integer		|'0'	|NOT NULL	|0

TABLE|userdirectory_media|userdirectory_mediaid|0
FIELD		|userdirectory_mediaid	|t_id			|	|NOT NULL	|0
FIELD		|userdirectoryid	|t_id			|	|NOT NULL	|0	|1	|userdirectory
FIELD		|mediatypeid		|t_id			|	|NOT NULL	|0	|2	|media_type
FIELD		|name				|t_varchar(64)	|''	|NOT NULL	|0
FIELD		|attribute			|t_varchar(255)	|''	|NOT NULL	|0
INDEX		|1	|userdirectoryid
INDEX		|2	|mediatypeid

TABLE|userdirectory_usrgrp|userdirectory_usrgrpid|0
FIELD		|userdirectory_usrgrpid		|t_id		|	|NOT NULL	|0
FIELD		|userdirectory_idpgroupid	|t_id		|	|NOT NULL	|0	|1	|userdirectory_idpgroup
FIELD		|usrgrpid					|t_id		|	|NOT NULL	|0	|2	|usrgrp
UNIQUE		|1	|userdirectory_idpgroupid,usrgrpid
INDEX		|2	|usrgrpid
INDEX		|3	|userdirectory_idpgroupid

TABLE|userdirectory_idpgroup|userdirectory_idpgroupid|0
FIELD		|userdirectory_idpgroupid	|t_id			|	|NOT NULL	|0
FIELD		|userdirectoryid		|t_id			|	|NOT NULL	|0	|1	|userdirectory
FIELD		|roleid					|t_id			|	|NOT NULL	|0	|2	|role
FIELD		|name					|t_varchar(255)	|''	|NOT NULL	|0
INDEX		|1	|userdirectoryid
INDEX		|2	|roleid

TABLE|changelog|changelogid|0
FIELD		|changelogid	|t_serial	|	|NOT NULL	|0
FIELD		|object		|t_integer	|'0'	|NOT NULL	|0
FIELD		|objectid	|t_id		|	|NOT NULL	|0
FIELD		|operation	|t_integer	|'0'	|NOT NULL	|0
FIELD		|clock		|t_integer	|'0'	|NOT NULL	|0
INDEX		|1		|clock

TABLE|scim_group|scim_groupid|0
FIELD		|scim_groupid	|t_id			|	|NOT NULL	|0
FIELD		|name			|t_varchar(64)	|''	|NOT NULL	|0
UNIQUE		|1		|name

TABLE|user_scim_group|user_scim_groupid|0
FIELD		|user_scim_groupid	|t_id	|	|NOT NULL	|0
FIELD		|userid				|t_id	|	|NOT NULL	|0	|1|users
FIELD		|scim_groupid		|t_id	|	|NOT NULL	|0	|2|scim_group
INDEX		|1	|userid
INDEX		|2	|scim_groupid

TABLE|connector|connectorid|ZBX_DATA
FIELD		|connectorid	|t_id		|	|NOT NULL	|0
FIELD		|name		|t_varchar(255)	|''	|NOT NULL	|0
FIELD		|protocol	|t_integer	|'0'	|NOT NULL	|0
FIELD		|data_type	|t_integer	|'0'	|NOT NULL	|0
FIELD		|url		|t_varchar(2048)|''	|NOT NULL	|0
FIELD		|max_records	|t_integer	|'0'	|NOT NULL	|0
FIELD		|max_senders	|t_integer	|'1'	|NOT NULL	|0
FIELD		|max_attempts	|t_integer	|'1'	|NOT NULL	|0
FIELD		|timeout	|t_varchar(255)	|'5s'	|NOT NULL	|0
FIELD		|http_proxy	|t_varchar(255)	|''	|NOT NULL	|0
FIELD		|authtype	|t_integer	|'0'	|NOT NULL	|0
FIELD		|username	|t_varchar(255)	|''	|NOT NULL	|0
FIELD		|password	|t_varchar(255)	|''	|NOT NULL	|0
FIELD		|token		|t_varchar(128)	|''	|NOT NULL	|0
FIELD		|verify_peer	|t_integer	|'1'	|NOT NULL	|0
FIELD		|verify_host	|t_integer	|'1'	|NOT NULL	|0
FIELD		|ssl_cert_file	|t_varchar(255)	|''	|NOT NULL	|0
FIELD		|ssl_key_file	|t_varchar(255)	|''	|NOT NULL	|0
FIELD		|ssl_key_password|t_varchar(64)	|''	|NOT NULL	|0
FIELD		|description	|t_shorttext	|''	|NOT NULL	|0
FIELD		|status		|t_integer	|'1'	|NOT NULL	|0
FIELD		|tags_evaltype	|t_integer	|'0'	|NOT NULL	|0
FIELD		|item_value_type|t_integer	|'31'	|NOT NULL	|0
FIELD		|attempt_interval|t_varchar(32)	|'5s'	|NOT NULL	|0
UNIQUE		|1		|name
CHANGELOG	|17

TABLE|connector_tag|connector_tagid|0
FIELD	|connector_tagid|t_id		|	|NOT NULL	|0
FIELD	|connectorid	|t_id		|	|NOT NULL	|0	|1|connector|	|RESTRICT
FIELD	|tag		|t_varchar(255)	|''	|NOT NULL	|0
FIELD	|operator	|t_integer	|'0'	|NOT NULL	|0
FIELD	|value		|t_varchar(255)	|''	|NOT NULL	|0
INDEX	|1		|connectorid
CHANGELOG	|18

TABLE|proxy|proxyid|0
FIELD		|proxyid		|t_id		|		|NOT NULL	|0
FIELD		|name			|t_varchar(128)	|''		|NOT NULL	|0
FIELD		|operating_mode		|t_integer	|'0'		|NOT NULL	|0
FIELD		|description		|t_shorttext	|''		|NOT NULL	|0
FIELD		|tls_connect		|t_integer	|'1'		|NOT NULL	|0
FIELD		|tls_accept		|t_integer	|'1'		|NOT NULL	|0
FIELD		|tls_issuer		|t_varchar(1024)|''		|NOT NULL	|0
FIELD		|tls_subject		|t_varchar(1024)|''		|NOT NULL	|0
FIELD		|tls_psk_identity	|t_varchar(128)	|''		|NOT NULL	|0
FIELD		|tls_psk		|t_varchar(512)	|''		|NOT NULL	|0
FIELD		|allowed_addresses	|t_varchar(255)	|''		|NOT NULL	|0
FIELD		|address		|t_varchar(255)	|'127.0.0.1'	|NOT NULL	|0
FIELD		|port			|t_varchar(64)	|'10051'	|NOT NULL	|0
FIELD		|custom_timeouts	|t_integer	|'0'		|NOT NULL	|0
FIELD		|timeout_zabbix_agent	|t_varchar(255)	|''		|NOT NULL	|0
FIELD		|timeout_simple_check	|t_varchar(255)	|''		|NOT NULL	|0
FIELD		|timeout_snmp_agent	|t_varchar(255)	|''		|NOT NULL	|0
FIELD		|timeout_external_check	|t_varchar(255)	|''		|NOT NULL	|0
FIELD		|timeout_db_monitor	|t_varchar(255)	|''		|NOT NULL	|0
FIELD		|timeout_http_agent	|t_varchar(255)	|''		|NOT NULL	|0
FIELD		|timeout_ssh_agent	|t_varchar(255)	|''		|NOT NULL	|0
FIELD		|timeout_telnet_agent	|t_varchar(255)	|''		|NOT NULL	|0
FIELD		|timeout_script		|t_varchar(255)	|''		|NOT NULL	|0
UNIQUE		|1		|name
CHANGELOG	|19

TABLE|proxy_rtdata|proxyid|0
FIELD		|proxyid	|t_id		|	|NOT NULL	|0		|1|proxy|proxyid
FIELD		|lastaccess	|t_integer	|'0'	|NOT NULL	|ZBX_NODATA
FIELD		|version	|t_integer	|'0'	|NOT NULL	|ZBX_NODATA
FIELD		|compatibility	|t_integer	|'0'	|NOT NULL	|ZBX_NODATA

TABLE|dbversion|dbversionid|
FIELD		|dbversionid	|t_id		|	|NOT NULL	|0
FIELD		|mandatory	|t_integer	|'0'	|NOT NULL	|
FIELD		|optional	|t_integer	|'0'	|NOT NULL	|
<<<<<<< HEAD
ROW		|1		|6050169	|6050169
=======
ROW		|1		|6050164	|6050164
>>>>>>> f7b4ab77
<|MERGE_RESOLUTION|>--- conflicted
+++ resolved
@@ -2199,8 +2199,4 @@
 FIELD		|dbversionid	|t_id		|	|NOT NULL	|0
 FIELD		|mandatory	|t_integer	|'0'	|NOT NULL	|
 FIELD		|optional	|t_integer	|'0'	|NOT NULL	|
-<<<<<<< HEAD
-ROW		|1		|6050169	|6050169
-=======
-ROW		|1		|6050164	|6050164
->>>>>>> f7b4ab77
+ROW		|1		|6050175	|6050175