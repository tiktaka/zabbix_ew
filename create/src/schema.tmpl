--
-- Zabbix
-- Copyright (C) 2001-2020 Zabbix SIA
--
-- This program is free software; you can redistribute it and/or modify
-- it under the terms of the GNU General Public License as published by
-- the Free Software Foundation; either version 2 of the License, or
-- (at your option) any later version.
--
-- This program is distributed in the hope that it will be useful,
-- but WITHOUT ANY WARRANTY; without even the implied warranty of
-- MERCHANTABILITY or FITNESS FOR A PARTICULAR PURPOSE. See the
-- GNU General Public License for more details.
--
-- You should have received a copy of the GNU General Public License
-- along with this program; if not, write to the Free Software
-- Foundation, Inc., 51 Franklin Street, Fifth Floor, Boston, MA  02110-1301, USA.
--

--
-- Do not use spaces
-- Tables must be sorted to match referential integrity rules
--

TABLE|users|userid|ZBX_DATA
FIELD		|userid		|t_id		|	|NOT NULL	|0
FIELD		|alias		|t_varchar(100)	|''	|NOT NULL	|0
FIELD		|name		|t_varchar(100)	|''	|NOT NULL	|0
FIELD		|surname	|t_varchar(100)	|''	|NOT NULL	|0
FIELD		|passwd		|t_varchar(60)	|''	|NOT NULL	|0
FIELD		|url		|t_varchar(255)	|''	|NOT NULL	|0
FIELD		|autologin	|t_integer	|'0'	|NOT NULL	|0
FIELD		|autologout	|t_varchar(32)	|'15m'	|NOT NULL	|0
FIELD		|lang		|t_varchar(5)	|'en_GB'|NOT NULL	|0
FIELD		|refresh	|t_varchar(32)	|'30s'	|NOT NULL	|0
FIELD		|type		|t_integer	|'1'	|NOT NULL	|0
FIELD		|theme		|t_varchar(128)	|'default'|NOT NULL	|0
FIELD		|attempt_failed	|t_integer	|0	|NOT NULL	|ZBX_NODATA
FIELD		|attempt_ip	|t_varchar(39)	|''	|NOT NULL	|ZBX_NODATA
FIELD		|attempt_clock	|t_integer	|0	|NOT NULL	|ZBX_NODATA
FIELD		|rows_per_page	|t_integer	|50	|NOT NULL	|0
UNIQUE		|1		|alias

TABLE|maintenances|maintenanceid|ZBX_DATA
FIELD		|maintenanceid	|t_id		|	|NOT NULL	|0
FIELD		|name		|t_varchar(128)	|''	|NOT NULL	|0
FIELD		|maintenance_type|t_integer	|'0'	|NOT NULL	|0
FIELD		|description	|t_shorttext	|''	|NOT NULL	|0
FIELD		|active_since	|t_integer	|'0'	|NOT NULL	|0
FIELD		|active_till	|t_integer	|'0'	|NOT NULL	|0
FIELD		|tags_evaltype	|t_integer	|'0'	|NOT NULL	|0
INDEX		|1		|active_since,active_till
UNIQUE		|2		|name

TABLE|hosts|hostid|ZBX_TEMPLATE
FIELD		|hostid		|t_id		|	|NOT NULL	|0
FIELD		|proxy_hostid	|t_id		|	|NULL		|0			|1|hosts	|hostid		|RESTRICT
FIELD		|host		|t_varchar(128)	|''	|NOT NULL	|ZBX_PROXY
FIELD		|status		|t_integer	|'0'	|NOT NULL	|ZBX_PROXY
FIELD		|disable_until	|t_integer	|'0'	|NOT NULL	|ZBX_NODATA
FIELD		|error		|t_varchar(2048)|''	|NOT NULL	|ZBX_NODATA
FIELD		|available	|t_integer	|'0'	|NOT NULL	|ZBX_PROXY,ZBX_NODATA
FIELD		|errors_from	|t_integer	|'0'	|NOT NULL	|ZBX_NODATA
FIELD		|lastaccess	|t_integer	|'0'	|NOT NULL	|ZBX_NODATA
FIELD		|ipmi_authtype	|t_integer	|'-1'	|NOT NULL	|ZBX_PROXY
FIELD		|ipmi_privilege	|t_integer	|'2'	|NOT NULL	|ZBX_PROXY
FIELD		|ipmi_username	|t_varchar(16)	|''	|NOT NULL	|ZBX_PROXY
FIELD		|ipmi_password	|t_varchar(20)	|''	|NOT NULL	|ZBX_PROXY
FIELD		|ipmi_disable_until|t_integer	|'0'	|NOT NULL	|ZBX_NODATA
FIELD		|ipmi_available	|t_integer	|'0'	|NOT NULL	|ZBX_PROXY,ZBX_NODATA
FIELD		|snmp_disable_until|t_integer	|'0'	|NOT NULL	|ZBX_NODATA
FIELD		|snmp_available	|t_integer	|'0'	|NOT NULL	|ZBX_PROXY,ZBX_NODATA
FIELD		|maintenanceid	|t_id		|	|NULL		|ZBX_NODATA		|2|maintenances	|		|RESTRICT
FIELD		|maintenance_status|t_integer	|'0'	|NOT NULL	|ZBX_NODATA
FIELD		|maintenance_type|t_integer	|'0'	|NOT NULL	|ZBX_NODATA
FIELD		|maintenance_from|t_integer	|'0'	|NOT NULL	|ZBX_NODATA
FIELD		|ipmi_errors_from|t_integer	|'0'	|NOT NULL	|ZBX_NODATA
FIELD		|snmp_errors_from|t_integer	|'0'	|NOT NULL	|ZBX_NODATA
FIELD		|ipmi_error	|t_varchar(2048)|''	|NOT NULL	|ZBX_NODATA
FIELD		|snmp_error	|t_varchar(2048)|''	|NOT NULL	|ZBX_NODATA
FIELD		|jmx_disable_until|t_integer	|'0'	|NOT NULL	|ZBX_NODATA
FIELD		|jmx_available	|t_integer	|'0'	|NOT NULL	|ZBX_PROXY,ZBX_NODATA
FIELD		|jmx_errors_from|t_integer	|'0'	|NOT NULL	|ZBX_NODATA
FIELD		|jmx_error	|t_varchar(2048)|''	|NOT NULL	|ZBX_NODATA
FIELD		|name		|t_varchar(128)	|''	|NOT NULL	|ZBX_PROXY
FIELD		|flags		|t_integer	|'0'	|NOT NULL	|0
FIELD		|templateid	|t_id		|	|NULL		|0			|3|hosts	|hostid
FIELD		|description	|t_shorttext	|''	|NOT NULL	|0
FIELD		|tls_connect	|t_integer	|'1'	|NOT NULL	|ZBX_PROXY
FIELD		|tls_accept	|t_integer	|'1'	|NOT NULL	|ZBX_PROXY
FIELD		|tls_issuer	|t_varchar(1024)|''	|NOT NULL	|ZBX_PROXY
FIELD		|tls_subject	|t_varchar(1024)|''	|NOT NULL	|ZBX_PROXY
FIELD		|tls_psk_identity|t_varchar(128)|''	|NOT NULL	|ZBX_PROXY
FIELD		|tls_psk	|t_varchar(512)	|''	|NOT NULL	|ZBX_PROXY
FIELD		|proxy_address	|t_varchar(255)	|''	|NOT NULL	|0
FIELD		|auto_compress	|t_integer	|'1'	|NOT NULL	|0
INDEX		|1		|host
INDEX		|2		|status
INDEX		|3		|proxy_hostid
INDEX		|4		|name
INDEX		|5		|maintenanceid

TABLE|hstgrp|groupid|ZBX_DATA
FIELD		|groupid	|t_id		|	|NOT NULL	|0
FIELD		|name		|t_varchar(255)	|''	|NOT NULL	|0
FIELD		|internal	|t_integer	|'0'	|NOT NULL	|0
FIELD		|flags		|t_integer	|'0'	|NOT NULL	|0
INDEX		|1		|name

TABLE|group_prototype|group_prototypeid|ZBX_TEMPLATE
FIELD		|group_prototypeid|t_id		|	|NOT NULL	|0
FIELD		|hostid		|t_id		|	|NOT NULL	|0			|1|hosts
FIELD		|name		|t_varchar(255)	|''	|NOT NULL	|0
FIELD		|groupid	|t_id		|	|NULL		|0			|2|hstgrp	|		|RESTRICT
FIELD		|templateid	|t_id		|	|NULL		|0			|3|group_prototype|group_prototypeid
INDEX		|1		|hostid

TABLE|group_discovery|groupid|ZBX_TEMPLATE
FIELD		|groupid	|t_id		|	|NOT NULL	|0			|1|hstgrp
FIELD		|parent_group_prototypeid|t_id	|	|NOT NULL	|0			|2|group_prototype|group_prototypeid|RESTRICT
FIELD		|name		|t_varchar(64)	|''	|NOT NULL	|ZBX_NODATA
FIELD		|lastcheck	|t_integer	|'0'	|NOT NULL	|ZBX_NODATA
FIELD		|ts_delete	|t_time		|'0'	|NOT NULL	|ZBX_NODATA

TABLE|screens|screenid|ZBX_TEMPLATE
FIELD		|screenid	|t_id		|	|NOT NULL	|0
FIELD		|name		|t_varchar(255)	|	|NOT NULL	|0
FIELD		|hsize		|t_integer	|'1'	|NOT NULL	|0
FIELD		|vsize		|t_integer	|'1'	|NOT NULL	|0
FIELD		|templateid	|t_id		|	|NULL		|0			|1|hosts	|hostid
FIELD		|userid		|t_id		|	|NULL		|0			|3|users	|		|RESTRICT
FIELD		|private	|t_integer	|'1'	|NOT NULL	|0
INDEX		|1		|templateid

TABLE|screens_items|screenitemid|ZBX_TEMPLATE
FIELD		|screenitemid	|t_id		|	|NOT NULL	|0
FIELD		|screenid	|t_id		|	|NOT NULL	|0			|1|screens
FIELD		|resourcetype	|t_integer	|'0'	|NOT NULL	|0
FIELD		|resourceid	|t_id		|'0'	|NOT NULL	|0
FIELD		|width		|t_integer	|'320'	|NOT NULL	|0
FIELD		|height		|t_integer	|'200'	|NOT NULL	|0
FIELD		|x		|t_integer	|'0'	|NOT NULL	|0
FIELD		|y		|t_integer	|'0'	|NOT NULL	|0
FIELD		|colspan	|t_integer	|'1'	|NOT NULL	|0
FIELD		|rowspan	|t_integer	|'1'	|NOT NULL	|0
FIELD		|elements	|t_integer	|'25'	|NOT NULL	|0
FIELD		|valign		|t_integer	|'0'	|NOT NULL	|0
FIELD		|halign		|t_integer	|'0'	|NOT NULL	|0
FIELD		|style		|t_integer	|'0'	|NOT NULL	|0
FIELD		|url		|t_varchar(255)	|''	|NOT NULL	|0
FIELD		|dynamic	|t_integer	|'0'	|NOT NULL	|0
FIELD		|sort_triggers	|t_integer	|'0'	|NOT NULL	|0
FIELD		|application	|t_varchar(255)	|''	|NOT NULL	|0
FIELD		|max_columns	|t_integer	|'3'	|NOT NULL	|0
INDEX		|1		|screenid

TABLE|screen_user|screenuserid|ZBX_DATA
FIELD		|screenuserid|t_id		|	|NOT NULL	|0
FIELD		|screenid	|t_id		|	|NOT NULL	|0			|1|screens
FIELD		|userid		|t_id		|	|NOT NULL	|0			|2|users
FIELD		|permission	|t_integer	|'2'	|NOT NULL	|0
UNIQUE		|1		|screenid,userid

TABLE|screen_usrgrp|screenusrgrpid|ZBX_DATA
FIELD		|screenusrgrpid|t_id		|	|NOT NULL	|0
FIELD		|screenid	|t_id		|	|NOT NULL	|0			|1|screens
FIELD		|usrgrpid	|t_id		|	|NOT NULL	|0			|2|usrgrp
FIELD		|permission	|t_integer	|'2'	|NOT NULL	|0
UNIQUE		|1		|screenid,usrgrpid

TABLE|slideshows|slideshowid|ZBX_DATA
FIELD		|slideshowid	|t_id		|	|NOT NULL	|0
FIELD		|name		|t_varchar(255)	|''	|NOT NULL	|0
FIELD		|delay		|t_varchar(32)	|'30s'	|NOT NULL	|0
FIELD		|userid		|t_id		|	|NOT NULL	|0			|3|users	|		|RESTRICT
FIELD		|private	|t_integer	|'1'	|NOT NULL	|0
UNIQUE		|1		|name

TABLE|slideshow_user|slideshowuserid|ZBX_DATA
FIELD		|slideshowuserid|t_id		|	|NOT NULL	|0
FIELD		|slideshowid	|t_id		|	|NOT NULL	|0			|1|slideshows
FIELD		|userid		|t_id		|	|NOT NULL	|0			|2|users
FIELD		|permission	|t_integer	|'2'	|NOT NULL	|0
UNIQUE		|1		|slideshowid,userid

TABLE|slideshow_usrgrp|slideshowusrgrpid|ZBX_DATA
FIELD		|slideshowusrgrpid|t_id		|	|NOT NULL	|0
FIELD		|slideshowid	|t_id		|	|NOT NULL	|0			|1|slideshows
FIELD		|usrgrpid	|t_id		|	|NOT NULL	|0			|2|usrgrp
FIELD		|permission	|t_integer	|'2'	|NOT NULL	|0
UNIQUE		|1		|slideshowid,usrgrpid

TABLE|slides|slideid|ZBX_DATA
FIELD		|slideid	|t_id		|	|NOT NULL	|0
FIELD		|slideshowid	|t_id		|	|NOT NULL	|0			|1|slideshows
FIELD		|screenid	|t_id		|	|NOT NULL	|0			|2|screens
FIELD		|step		|t_integer	|'0'	|NOT NULL	|0
FIELD		|delay		|t_varchar(32)	|'0'	|NOT NULL	|0
INDEX		|1		|slideshowid
INDEX		|2		|screenid

TABLE|drules|druleid|ZBX_DATA
FIELD		|druleid	|t_id		|	|NOT NULL	|0
FIELD		|proxy_hostid	|t_id		|	|NULL		|0			|1|hosts	|hostid		|RESTRICT
FIELD		|name		|t_varchar(255)	|''	|NOT NULL	|ZBX_PROXY
FIELD		|iprange	|t_varchar(2048)|''	|NOT NULL	|ZBX_PROXY
FIELD		|delay		|t_varchar(255)	|'1h'	|NOT NULL	|ZBX_PROXY
FIELD		|nextcheck	|t_integer	|'0'	|NOT NULL	|ZBX_NODATA
FIELD		|status		|t_integer	|'0'	|NOT NULL	|0
INDEX		|1		|proxy_hostid
UNIQUE		|2		|name

TABLE|dchecks|dcheckid|ZBX_DATA
FIELD		|dcheckid	|t_id		|	|NOT NULL	|0
FIELD		|druleid	|t_id		|	|NOT NULL	|ZBX_PROXY		|1|drules
FIELD		|type		|t_integer	|'0'	|NOT NULL	|ZBX_PROXY
FIELD		|key_		|t_varchar(2048)|''	|NOT NULL	|ZBX_PROXY
FIELD		|snmp_community	|t_varchar(255)	|''	|NOT NULL	|ZBX_PROXY
FIELD		|ports		|t_varchar(255)	|'0'	|NOT NULL	|ZBX_PROXY
FIELD		|snmpv3_securityname|t_varchar(64)|''	|NOT NULL	|ZBX_PROXY
FIELD		|snmpv3_securitylevel|t_integer	|'0'	|NOT NULL	|ZBX_PROXY
FIELD		|snmpv3_authpassphrase|t_varchar(64)|''	|NOT NULL	|ZBX_PROXY
FIELD		|snmpv3_privpassphrase|t_varchar(64)|''	|NOT NULL	|ZBX_PROXY
FIELD		|uniq		|t_integer	|'0'	|NOT NULL	|ZBX_PROXY
FIELD		|snmpv3_authprotocol|t_integer	|'0'	|NOT NULL	|ZBX_PROXY
FIELD		|snmpv3_privprotocol|t_integer	|'0'	|NOT NULL	|ZBX_PROXY
FIELD		|snmpv3_contextname|t_varchar(255)|''	|NOT NULL	|ZBX_PROXY
FIELD		|host_source|t_integer	|'1'	|NOT NULL	|ZBX_PROXY
FIELD		|name_source|t_integer	|'0'	|NOT NULL	|ZBX_PROXY
INDEX		|1		|druleid,host_source,name_source

TABLE|applications|applicationid|ZBX_TEMPLATE
FIELD		|applicationid	|t_id		|	|NOT NULL	|0
FIELD		|hostid		|t_id		|	|NOT NULL	|0			|1|hosts
FIELD		|name		|t_varchar(255)	|''	|NOT NULL	|0
FIELD		|flags		|t_integer	|'0'	|NOT NULL	|0
UNIQUE		|2		|hostid,name

TABLE|httptest|httptestid|ZBX_TEMPLATE
FIELD		|httptestid	|t_id		|	|NOT NULL	|0
FIELD		|name		|t_varchar(64)	|''	|NOT NULL	|ZBX_PROXY
FIELD		|applicationid	|t_id		|	|NULL		|0			|1|applications	|		|RESTRICT
FIELD		|nextcheck	|t_integer	|'0'	|NOT NULL	|ZBX_NODATA
FIELD		|delay		|t_varchar(255)	|'1m'	|NOT NULL	|ZBX_PROXY
FIELD		|status		|t_integer	|'0'	|NOT NULL	|0
FIELD		|agent		|t_varchar(255)	|'Zabbix'|NOT NULL	|ZBX_PROXY
FIELD		|authentication	|t_integer	|'0'	|NOT NULL	|ZBX_PROXY,ZBX_NODATA
FIELD		|http_user	|t_varchar(64)	|''	|NOT NULL	|ZBX_PROXY,ZBX_NODATA
FIELD		|http_password	|t_varchar(64)	|''	|NOT NULL	|ZBX_PROXY,ZBX_NODATA
FIELD		|hostid		|t_id		|	|NOT NULL	|ZBX_PROXY		|2|hosts
FIELD		|templateid	|t_id		|	|NULL		|0			|3|httptest	|httptestid
FIELD		|http_proxy	|t_varchar(255)	|''	|NOT NULL	|ZBX_PROXY,ZBX_NODATA
FIELD		|retries	|t_integer	|'1'	|NOT NULL	|ZBX_PROXY,ZBX_NODATA
FIELD		|ssl_cert_file	|t_varchar(255)	|''	|NOT NULL	|ZBX_PROXY,ZBX_NODATA
FIELD		|ssl_key_file	|t_varchar(255)	|''	|NOT NULL	|ZBX_PROXY,ZBX_NODATA
FIELD		|ssl_key_password|t_varchar(64)	|''	|NOT NULL	|ZBX_PROXY,ZBX_NODATA
FIELD		|verify_peer	|t_integer	|'0'	|NOT NULL	|ZBX_PROXY
FIELD		|verify_host	|t_integer	|'0'	|NOT NULL	|ZBX_PROXY
INDEX		|1		|applicationid
UNIQUE		|2		|hostid,name
INDEX		|3		|status
INDEX		|4		|templateid

TABLE|httpstep|httpstepid|ZBX_TEMPLATE
FIELD		|httpstepid	|t_id		|	|NOT NULL	|0
FIELD		|httptestid	|t_id		|	|NOT NULL	|ZBX_PROXY		|1|httptest
FIELD		|name		|t_varchar(64)	|''	|NOT NULL	|ZBX_PROXY
FIELD		|no		|t_integer	|'0'	|NOT NULL	|ZBX_PROXY
FIELD		|url		|t_varchar(2048)|''	|NOT NULL	|ZBX_PROXY
FIELD		|timeout	|t_varchar(255)	|'15s'	|NOT NULL	|ZBX_PROXY
FIELD		|posts		|t_shorttext	|''	|NOT NULL	|ZBX_PROXY
FIELD		|required	|t_varchar(255)	|''	|NOT NULL	|ZBX_PROXY
FIELD		|status_codes	|t_varchar(255)	|''	|NOT NULL	|ZBX_PROXY
FIELD		|follow_redirects|t_integer	|'1'	|NOT NULL	|ZBX_PROXY
FIELD		|retrieve_mode	|t_integer	|'0'	|NOT NULL	|ZBX_PROXY
FIELD		|post_type	|t_integer	|'0'	|NOT NULL	|ZBX_PROXY
INDEX		|1		|httptestid

TABLE|interface|interfaceid|ZBX_TEMPLATE
FIELD		|interfaceid	|t_id		|	|NOT NULL	|0
FIELD		|hostid		|t_id		|	|NOT NULL	|ZBX_PROXY		|1|hosts
FIELD		|main		|t_integer	|'0'	|NOT NULL	|ZBX_PROXY
FIELD		|type		|t_integer	|'1'	|NOT NULL	|ZBX_PROXY
FIELD		|useip		|t_integer	|'1'	|NOT NULL	|ZBX_PROXY
FIELD		|ip		|t_varchar(64)	|'127.0.0.1'|NOT NULL	|ZBX_PROXY
FIELD		|dns		|t_varchar(255)	|''	|NOT NULL	|ZBX_PROXY
FIELD		|port		|t_varchar(64)	|'10050'|NOT NULL	|ZBX_PROXY
INDEX		|1		|hostid,type
INDEX		|2		|ip,dns

TABLE|valuemaps|valuemapid|ZBX_TEMPLATE
FIELD		|valuemapid	|t_id		|	|NOT NULL	|0
FIELD		|name		|t_varchar(64)	|''	|NOT NULL	|0
UNIQUE		|1		|name

TABLE|items|itemid|ZBX_TEMPLATE
FIELD		|itemid		|t_id		|	|NOT NULL	|0
FIELD		|type		|t_integer	|'0'	|NOT NULL	|ZBX_PROXY
FIELD		|snmp_oid	|t_varchar(512)	|''	|NOT NULL	|ZBX_PROXY
FIELD		|hostid		|t_id		|	|NOT NULL	|ZBX_PROXY		|1|hosts
FIELD		|name		|t_varchar(255)	|''	|NOT NULL	|0
FIELD		|key_		|t_varchar(2048)|''	|NOT NULL	|ZBX_PROXY
FIELD		|delay		|t_varchar(1024)|'0'	|NOT NULL	|ZBX_PROXY
FIELD		|history	|t_varchar(255)	|'90d'	|NOT NULL	|0
FIELD		|trends		|t_varchar(255)	|'365d'	|NOT NULL	|0
FIELD		|status		|t_integer	|'0'	|NOT NULL	|ZBX_PROXY
FIELD		|value_type	|t_integer	|'0'	|NOT NULL	|ZBX_PROXY
FIELD		|trapper_hosts	|t_varchar(255)	|''	|NOT NULL	|ZBX_PROXY
FIELD		|units		|t_varchar(255)	|''	|NOT NULL	|0
FIELD		|formula	|t_varchar(255)	|''	|NOT NULL	|0
FIELD		|logtimefmt	|t_varchar(64)	|''	|NOT NULL	|ZBX_PROXY
FIELD		|templateid	|t_id		|	|NULL		|0			|2|items	|itemid
FIELD		|valuemapid	|t_id		|	|NULL		|0			|3|valuemaps	|		|RESTRICT
FIELD		|params		|t_shorttext	|''	|NOT NULL	|ZBX_PROXY
FIELD		|ipmi_sensor	|t_varchar(128)	|''	|NOT NULL	|ZBX_PROXY
FIELD		|authtype	|t_integer	|'0'	|NOT NULL	|ZBX_PROXY
FIELD		|username	|t_varchar(64)	|''	|NOT NULL	|ZBX_PROXY
FIELD		|password	|t_varchar(64)	|''	|NOT NULL	|ZBX_PROXY
FIELD		|publickey	|t_varchar(64)	|''	|NOT NULL	|ZBX_PROXY
FIELD		|privatekey	|t_varchar(64)	|''	|NOT NULL	|ZBX_PROXY
FIELD		|flags		|t_integer	|'0'	|NOT NULL	|ZBX_PROXY
FIELD		|interfaceid	|t_id		|	|NULL		|ZBX_PROXY		|4|interface	|		|RESTRICT
FIELD		|description	|t_shorttext	|''	|NOT NULL	|0
FIELD		|inventory_link	|t_integer	|'0'	|NOT NULL	|0
FIELD		|lifetime	|t_varchar(255)	|'30d'	|NOT NULL	|0
FIELD		|evaltype	|t_integer	|'0'	|NOT NULL	|0
FIELD		|jmx_endpoint	|t_varchar(255)	|''	|NOT NULL	|ZBX_PROXY
FIELD		|master_itemid	|t_id		|	|NULL		|ZBX_PROXY		|5|items	|itemid
FIELD		|timeout	|t_varchar(255)	|'3s'	|NOT NULL	|ZBX_PROXY
FIELD		|url		|t_varchar(2048)|''	|NOT NULL	|ZBX_PROXY
FIELD		|query_fields	|t_varchar(2048)|''	|NOT NULL	|ZBX_PROXY
FIELD		|posts		|t_shorttext	|''	|NOT NULL	|ZBX_PROXY
FIELD		|status_codes	|t_varchar(255)	|'200'	|NOT NULL	|ZBX_PROXY
FIELD		|follow_redirects|t_integer	|'1'	|NOT NULL	|ZBX_PROXY
FIELD		|post_type	|t_integer	|'0'	|NOT NULL	|ZBX_PROXY
FIELD		|http_proxy	|t_varchar(255)	|''	|NOT NULL	|ZBX_PROXY,ZBX_NODATA
FIELD		|headers	|t_shorttext	|''	|NOT NULL	|ZBX_PROXY
FIELD		|retrieve_mode	|t_integer	|'0'	|NOT NULL	|ZBX_PROXY
FIELD		|request_method	|t_integer	|'0'	|NOT NULL	|ZBX_PROXY
FIELD		|output_format	|t_integer	|'0'	|NOT NULL	|ZBX_PROXY
FIELD		|ssl_cert_file	|t_varchar(255)	|''	|NOT NULL	|ZBX_PROXY,ZBX_NODATA
FIELD		|ssl_key_file	|t_varchar(255)	|''	|NOT NULL	|ZBX_PROXY,ZBX_NODATA
FIELD		|ssl_key_password|t_varchar(64)	|''	|NOT NULL	|ZBX_PROXY,ZBX_NODATA
FIELD		|verify_peer	|t_integer	|'0'	|NOT NULL	|ZBX_PROXY
FIELD		|verify_host	|t_integer	|'0'	|NOT NULL	|ZBX_PROXY
FIELD		|allow_traps	|t_integer	|'0'	|NOT NULL	|ZBX_PROXY
INDEX		|1		|hostid,key_(1021)
INDEX		|3		|status
INDEX		|4		|templateid
INDEX		|5		|valuemapid
INDEX		|6		|interfaceid
INDEX		|7		|master_itemid

TABLE|httpstepitem|httpstepitemid|ZBX_TEMPLATE
FIELD		|httpstepitemid	|t_id		|	|NOT NULL	|0
FIELD		|httpstepid	|t_id		|	|NOT NULL	|ZBX_PROXY		|1|httpstep
FIELD		|itemid		|t_id		|	|NOT NULL	|ZBX_PROXY		|2|items
FIELD		|type		|t_integer	|'0'	|NOT NULL	|ZBX_PROXY
UNIQUE		|1		|httpstepid,itemid
INDEX		|2		|itemid

TABLE|httptestitem|httptestitemid|ZBX_TEMPLATE
FIELD		|httptestitemid	|t_id		|	|NOT NULL	|0
FIELD		|httptestid	|t_id		|	|NOT NULL	|ZBX_PROXY		|1|httptest
FIELD		|itemid		|t_id		|	|NOT NULL	|ZBX_PROXY		|2|items
FIELD		|type		|t_integer	|'0'	|NOT NULL	|ZBX_PROXY
UNIQUE		|1		|httptestid,itemid
INDEX		|2		|itemid

TABLE|media_type|mediatypeid|ZBX_DATA
FIELD		|mediatypeid	|t_id		|	|NOT NULL	|0
FIELD		|type		|t_integer	|'0'	|NOT NULL	|0
FIELD		|name		|t_varchar(100)	|''	|NOT NULL	|0
FIELD		|smtp_server	|t_varchar(255)	|''	|NOT NULL	|0
FIELD		|smtp_helo	|t_varchar(255)	|''	|NOT NULL	|0
FIELD		|smtp_email	|t_varchar(255)	|''	|NOT NULL	|0
FIELD		|exec_path	|t_varchar(255)	|''	|NOT NULL	|0
FIELD		|gsm_modem	|t_varchar(255)	|''	|NOT NULL	|0
FIELD		|username	|t_varchar(255)	|''	|NOT NULL	|0
FIELD		|passwd		|t_varchar(255)	|''	|NOT NULL	|0
FIELD		|status		|t_integer	|'0'	|NOT NULL	|0
FIELD		|smtp_port	|t_integer	|'25'	|NOT NULL	|0
FIELD		|smtp_security	|t_integer	|'0'	|NOT NULL	|0
FIELD		|smtp_verify_peer|t_integer	|'0'	|NOT NULL	|0
FIELD		|smtp_verify_host|t_integer	|'0'	|NOT NULL	|0
FIELD		|smtp_authentication|t_integer	|'0'	|NOT NULL	|0
FIELD		|exec_params	|t_varchar(255)	|''	|NOT NULL	|0
FIELD		|maxsessions	|t_integer	|'1'	|NOT NULL	|0
FIELD		|maxattempts	|t_integer	|'3'	|NOT NULL	|0
FIELD		|attempt_interval|t_varchar(32)	|'10s'	|NOT NULL	|0
FIELD		|content_type	|t_integer	|'1'	|NOT NULL	|0
FIELD		|script		|t_shorttext	|''	|NOT NULL	|0
FIELD		|timeout	|t_varchar(32)	|'30s'	|NOT NULL	|0
FIELD		|process_tags	|t_integer	|'0'	|NOT NULL	|0
FIELD		|show_event_menu|t_integer	|'0'	|NOT NULL	|0
FIELD		|event_menu_url	|t_varchar(2048)|''	|NOT NULL	|0
FIELD		|event_menu_name|t_varchar(255)	|''	|NOT NULL	|0
FIELD		|description	|t_shorttext	|''	|NOT NULL	|0
UNIQUE		|1		|name

TABLE|media_type_param|mediatype_paramid|ZBX_DATA
FIELD		|mediatype_paramid|t_id		|	|NOT NULL	|0
FIELD		|mediatypeid	|t_id		|	|NOT NULL	|0			|1|media_type
FIELD		|name		|t_varchar(255)	|''	|NOT NULL	|0
FIELD		|value		|t_varchar(2048)|''	|NOT NULL	|0
INDEX		|1		|mediatypeid

TABLE|media_type_message|mediatype_messageid|ZBX_DATA
FIELD		|mediatype_messageid|t_id	|	|NOT NULL	|0
FIELD		|mediatypeid	|t_id		|	|NOT NULL	|0			|1|media_type
FIELD		|eventsource	|t_integer	|	|NOT NULL	|0
FIELD		|recovery	|t_integer	|	|NOT NULL	|0
FIELD		|subject	|t_varchar(255)	|''	|NOT NULL	|0
FIELD		|message	|t_shorttext	|''	|NOT NULL	|0
UNIQUE		|1		|mediatypeid,eventsource,recovery

TABLE|usrgrp|usrgrpid|ZBX_DATA
FIELD		|usrgrpid	|t_id		|	|NOT NULL	|0
FIELD		|name		|t_varchar(64)	|''	|NOT NULL	|0
FIELD		|gui_access	|t_integer	|'0'	|NOT NULL	|0
FIELD		|users_status	|t_integer	|'0'	|NOT NULL	|0
FIELD		|debug_mode	|t_integer	|'0'	|NOT NULL	|0
UNIQUE		|1		|name

TABLE|users_groups|id|ZBX_DATA
FIELD		|id		|t_id		|	|NOT NULL	|0
FIELD		|usrgrpid	|t_id		|	|NOT NULL	|0			|1|usrgrp
FIELD		|userid		|t_id		|	|NOT NULL	|0			|2|users
UNIQUE		|1		|usrgrpid,userid
INDEX		|2		|userid

TABLE|scripts|scriptid|ZBX_DATA
FIELD		|scriptid	|t_id		|	|NOT NULL	|0
FIELD		|name		|t_varchar(255)	|''	|NOT NULL	|0
FIELD		|command	|t_varchar(255)	|''	|NOT NULL	|0
FIELD		|host_access	|t_integer	|'2'	|NOT NULL	|0
FIELD		|usrgrpid	|t_id		|	|NULL		|0			|1|usrgrp	|		|RESTRICT
FIELD		|groupid	|t_id		|	|NULL		|0			|2|hstgrp	|		|RESTRICT
FIELD		|description	|t_shorttext	|''	|NOT NULL	|0
FIELD		|confirmation	|t_varchar(255)	|''	|NOT NULL	|0
FIELD		|type		|t_integer	|'0'	|NOT NULL	|0
FIELD		|execute_on	|t_integer	|'2'	|NOT NULL	|0
INDEX		|1		|usrgrpid
INDEX		|2		|groupid
UNIQUE		|3		|name

TABLE|actions|actionid|ZBX_DATA
FIELD		|actionid	|t_id		|	|NOT NULL	|0
FIELD		|name		|t_varchar(255)	|''	|NOT NULL	|0
FIELD		|eventsource	|t_integer	|'0'	|NOT NULL	|0
FIELD		|evaltype	|t_integer	|'0'	|NOT NULL	|0
FIELD		|status		|t_integer	|'0'	|NOT NULL	|0
FIELD		|esc_period	|t_varchar(255)	|'1h'	|NOT NULL	|0
FIELD		|formula	|t_varchar(255)	|''	|NOT NULL	|0
FIELD		|pause_suppressed|t_integer	|'1'	|NOT NULL	|0
INDEX		|1		|eventsource,status
UNIQUE		|2		|name

TABLE|operations|operationid|ZBX_DATA
FIELD		|operationid	|t_id		|	|NOT NULL	|0
FIELD		|actionid	|t_id		|	|NOT NULL	|0			|1|actions
FIELD		|operationtype	|t_integer	|'0'	|NOT NULL	|0
FIELD		|esc_period	|t_varchar(255)	|'0'	|NOT NULL	|0
FIELD		|esc_step_from	|t_integer	|'1'	|NOT NULL	|0
FIELD		|esc_step_to	|t_integer	|'1'	|NOT NULL	|0
FIELD		|evaltype	|t_integer	|'0'	|NOT NULL	|0
FIELD		|recovery	|t_integer	|'0'	|NOT NULL	|0
INDEX		|1		|actionid

TABLE|opmessage|operationid|ZBX_DATA
FIELD		|operationid	|t_id		|	|NOT NULL	|0			|1|operations
FIELD		|default_msg	|t_integer	|'1'	|NOT NULL	|0
FIELD		|subject	|t_varchar(255)	|''	|NOT NULL	|0
FIELD		|message	|t_shorttext	|''	|NOT NULL	|0
FIELD		|mediatypeid	|t_id		|	|NULL		|0			|2|media_type	|		|RESTRICT
INDEX		|1		|mediatypeid

TABLE|opmessage_grp|opmessage_grpid|ZBX_DATA
FIELD		|opmessage_grpid|t_id		|	|NOT NULL	|0
FIELD		|operationid	|t_id		|	|NOT NULL	|0			|1|operations
FIELD		|usrgrpid	|t_id		|	|NOT NULL	|0			|2|usrgrp	|		|RESTRICT
UNIQUE		|1		|operationid,usrgrpid
INDEX		|2		|usrgrpid

TABLE|opmessage_usr|opmessage_usrid|ZBX_DATA
FIELD		|opmessage_usrid|t_id		|	|NOT NULL	|0
FIELD		|operationid	|t_id		|	|NOT NULL	|0			|1|operations
FIELD		|userid		|t_id		|	|NOT NULL	|0			|2|users	|		|RESTRICT
UNIQUE		|1		|operationid,userid
INDEX		|2		|userid

TABLE|opcommand|operationid|ZBX_DATA
FIELD		|operationid	|t_id		|	|NOT NULL	|0			|1|operations
FIELD		|type		|t_integer	|'0'	|NOT NULL	|0
FIELD		|scriptid	|t_id		|	|NULL		|0			|2|scripts	|		|RESTRICT
FIELD		|execute_on	|t_integer	|'0'	|NOT NULL	|0
FIELD		|port		|t_varchar(64)	|''	|NOT NULL	|0
FIELD		|authtype	|t_integer	|'0'	|NOT NULL	|0
FIELD		|username	|t_varchar(64)	|''	|NOT NULL	|0
FIELD		|password	|t_varchar(64)	|''	|NOT NULL	|0
FIELD		|publickey	|t_varchar(64)	|''	|NOT NULL	|0
FIELD		|privatekey	|t_varchar(64)	|''	|NOT NULL	|0
FIELD		|command	|t_shorttext	|''	|NOT NULL	|0
INDEX		|1		|scriptid

TABLE|opcommand_hst|opcommand_hstid|ZBX_DATA
FIELD		|opcommand_hstid|t_id		|	|NOT NULL	|0
FIELD		|operationid	|t_id		|	|NOT NULL	|0			|1|operations
FIELD		|hostid		|t_id		|	|NULL		|0			|2|hosts	|		|RESTRICT
INDEX		|1		|operationid
INDEX		|2		|hostid

TABLE|opcommand_grp|opcommand_grpid|ZBX_DATA
FIELD		|opcommand_grpid|t_id		|	|NOT NULL	|0
FIELD		|operationid	|t_id		|	|NOT NULL	|0			|1|operations
FIELD		|groupid	|t_id		|	|NOT NULL	|0			|2|hstgrp	|		|RESTRICT
INDEX		|1		|operationid
INDEX		|2		|groupid

TABLE|opgroup|opgroupid|ZBX_DATA
FIELD		|opgroupid	|t_id		|	|NOT NULL	|0
FIELD		|operationid	|t_id		|	|NOT NULL	|0			|1|operations
FIELD		|groupid	|t_id		|	|NOT NULL	|0			|2|hstgrp	|		|RESTRICT
UNIQUE		|1		|operationid,groupid
INDEX		|2		|groupid

TABLE|optemplate|optemplateid|ZBX_TEMPLATE
FIELD		|optemplateid	|t_id		|	|NOT NULL	|0
FIELD		|operationid	|t_id		|	|NOT NULL	|0			|1|operations
FIELD		|templateid	|t_id		|	|NOT NULL	|0			|2|hosts	|hostid		|RESTRICT
UNIQUE		|1		|operationid,templateid
INDEX		|2		|templateid

TABLE|opconditions|opconditionid|ZBX_DATA
FIELD		|opconditionid	|t_id		|	|NOT NULL	|0
FIELD		|operationid	|t_id		|	|NOT NULL	|0			|1|operations
FIELD		|conditiontype	|t_integer	|'0'	|NOT NULL	|0
FIELD		|operator	|t_integer	|'0'	|NOT NULL	|0
FIELD		|value		|t_varchar(255)	|''	|NOT NULL	|0
INDEX		|1		|operationid

TABLE|conditions|conditionid|ZBX_DATA
FIELD		|conditionid	|t_id		|	|NOT NULL	|0
FIELD		|actionid	|t_id		|	|NOT NULL	|0			|1|actions
FIELD		|conditiontype	|t_integer	|'0'	|NOT NULL	|0
FIELD		|operator	|t_integer	|'0'	|NOT NULL	|0
FIELD		|value		|t_varchar(255)	|''	|NOT NULL	|0
FIELD		|value2		|t_varchar(255)	|''	|NOT NULL	|0
INDEX		|1		|actionid

TABLE|config|configid|ZBX_DATA
FIELD		|configid	|t_id		|	|NOT NULL	|0
FIELD		|refresh_unsupported|t_varchar(32)|'10m'	|NOT NULL	|ZBX_PROXY
FIELD		|work_period	|t_varchar(255)	|'1-5,09:00-18:00'|NOT NULL|0
FIELD		|alert_usrgrpid	|t_id		|	|NULL		|0			|1|usrgrp	|usrgrpid	|RESTRICT
FIELD		|default_theme	|t_varchar(128)	|'blue-theme'|NOT NULL	|ZBX_NODATA
FIELD		|authentication_type|t_integer	|'0'	|NOT NULL	|ZBX_NODATA
FIELD		|ldap_host	|t_varchar(255)	|''	|NOT NULL	|ZBX_NODATA
FIELD		|ldap_port	|t_integer	|389	|NOT NULL	|ZBX_NODATA
FIELD		|ldap_base_dn	|t_varchar(255)	|''	|NOT NULL	|ZBX_NODATA
FIELD		|ldap_bind_dn	|t_varchar(255)	|''	|NOT NULL	|ZBX_NODATA
FIELD		|ldap_bind_password|t_varchar(128)|''	|NOT NULL	|ZBX_NODATA
FIELD		|ldap_search_attribute|t_varchar(128)|''|NOT NULL	|ZBX_NODATA
FIELD		|discovery_groupid|t_id		|	|NOT NULL	|ZBX_PROXY		|2|hstgrp	|groupid	|RESTRICT
FIELD		|max_in_table	|t_integer	|'50'	|NOT NULL	|ZBX_NODATA
FIELD		|search_limit	|t_integer	|'1000'	|NOT NULL	|ZBX_NODATA
FIELD		|severity_color_0|t_varchar(6)	|'97AAB3'|NOT NULL	|ZBX_NODATA
FIELD		|severity_color_1|t_varchar(6)	|'7499FF'|NOT NULL	|ZBX_NODATA
FIELD		|severity_color_2|t_varchar(6)	|'FFC859'|NOT NULL	|ZBX_NODATA
FIELD		|severity_color_3|t_varchar(6)	|'FFA059'|NOT NULL	|ZBX_NODATA
FIELD		|severity_color_4|t_varchar(6)	|'E97659'|NOT NULL	|ZBX_NODATA
FIELD		|severity_color_5|t_varchar(6)	|'E45959'|NOT NULL	|ZBX_NODATA
FIELD		|severity_name_0|t_varchar(32)	|'Not classified'|NOT NULL|ZBX_NODATA
FIELD		|severity_name_1|t_varchar(32)	|'Information'|NOT NULL	|ZBX_NODATA
FIELD		|severity_name_2|t_varchar(32)	|'Warning'|NOT NULL	|ZBX_NODATA
FIELD		|severity_name_3|t_varchar(32)	|'Average'|NOT NULL	|ZBX_NODATA
FIELD		|severity_name_4|t_varchar(32)	|'High'	|NOT NULL	|ZBX_NODATA
FIELD		|severity_name_5|t_varchar(32)	|'Disaster'|NOT NULL	|ZBX_NODATA
FIELD		|ok_period	|t_varchar(32)	|'5m'	|NOT NULL	|ZBX_NODATA
FIELD		|blink_period	|t_varchar(32)	|'2m'	|NOT NULL	|ZBX_NODATA
FIELD		|problem_unack_color|t_varchar(6)|'CC0000'|NOT NULL	|ZBX_NODATA
FIELD		|problem_ack_color|t_varchar(6)	|'CC0000'|NOT NULL	|ZBX_NODATA
FIELD		|ok_unack_color	|t_varchar(6)	|'009900'|NOT NULL	|ZBX_NODATA
FIELD		|ok_ack_color	|t_varchar(6)	|'009900'|NOT NULL	|ZBX_NODATA
FIELD		|problem_unack_style|t_integer	|'1'	|NOT NULL	|ZBX_NODATA
FIELD		|problem_ack_style|t_integer	|'1'	|NOT NULL	|ZBX_NODATA
FIELD		|ok_unack_style	|t_integer	|'1'	|NOT NULL	|ZBX_NODATA
FIELD		|ok_ack_style	|t_integer	|'1'	|NOT NULL	|ZBX_NODATA
FIELD		|snmptrap_logging|t_integer	|'1'	|NOT NULL	|ZBX_PROXY,ZBX_NODATA
FIELD		|server_check_interval|t_integer|'10'	|NOT NULL	|ZBX_NODATA
FIELD		|hk_events_mode	|t_integer	|'1'	|NOT NULL	|ZBX_NODATA
FIELD		|hk_events_trigger|t_varchar(32)|'365d'	|NOT NULL	|ZBX_NODATA
FIELD		|hk_events_internal|t_varchar(32)|'1d'	|NOT NULL	|ZBX_NODATA
FIELD		|hk_events_discovery|t_varchar(32)|'1d'	|NOT NULL	|ZBX_NODATA
FIELD		|hk_events_autoreg|t_varchar(32)|'1d'	|NOT NULL	|ZBX_NODATA
FIELD		|hk_services_mode|t_integer	|'1'	|NOT NULL	|ZBX_NODATA
FIELD		|hk_services	|t_varchar(32)	|'365d'	|NOT NULL	|ZBX_NODATA
FIELD		|hk_audit_mode	|t_integer	|'1'	|NOT NULL	|ZBX_NODATA
FIELD		|hk_audit	|t_varchar(32)	|'365d'	|NOT NULL	|ZBX_NODATA
FIELD		|hk_sessions_mode|t_integer	|'1'	|NOT NULL	|ZBX_NODATA
FIELD		|hk_sessions	|t_varchar(32)	|'365d'	|NOT NULL	|ZBX_NODATA
FIELD		|hk_history_mode|t_integer	|'1'	|NOT NULL	|ZBX_NODATA
FIELD		|hk_history_global|t_integer	|'0'	|NOT NULL	|ZBX_NODATA
FIELD		|hk_history	|t_varchar(32)	|'90d'	|NOT NULL	|ZBX_NODATA
FIELD		|hk_trends_mode	|t_integer	|'1'	|NOT NULL	|ZBX_NODATA
FIELD		|hk_trends_global|t_integer	|'0'	|NOT NULL	|ZBX_NODATA
FIELD		|hk_trends	|t_varchar(32)	|'365d'	|NOT NULL	|ZBX_NODATA
FIELD		|default_inventory_mode|t_integer|'-1'	|NOT NULL	|ZBX_NODATA
FIELD		|custom_color	|t_integer	|'0'	|NOT NULL	|ZBX_NODATA
FIELD		|http_auth_enabled	|t_integer	|'0'	|NOT NULL	|ZBX_NODATA
FIELD		|http_login_form	|t_integer	|'0'	|NOT NULL	|ZBX_NODATA
FIELD		|http_strip_domains	|t_varchar(2048)|''	|NOT NULL	|ZBX_NODATA
FIELD		|http_case_sensitive	|t_integer	|'1'	|NOT NULL	|ZBX_NODATA
FIELD		|ldap_configured		|t_integer		|'0'	|NOT NULL	|ZBX_NODATA
FIELD		|ldap_case_sensitive	|t_integer	|'1'	|NOT NULL	|ZBX_NODATA
FIELD		|db_extension	|t_varchar(32)	|''	|NOT NULL	|ZBX_NODATA
FIELD		|autoreg_tls_accept	|t_integer	|'1'	|NOT NULL	|ZBX_PROXY,ZBX_NODATA
FIELD		|compression_status	|t_integer	|'0'	|NOT NULL	|ZBX_NODATA
FIELD		|compression_availability	|t_integer	|'0'	|NOT NULL	|ZBX_NODATA
FIELD		|compress_older	|t_varchar(32)	|'7d'	|NOT NULL	|ZBX_NODATA
INDEX		|1		|alert_usrgrpid
INDEX		|2		|discovery_groupid

TABLE|triggers|triggerid|ZBX_TEMPLATE
FIELD		|triggerid	|t_id		|	|NOT NULL	|0
FIELD		|expression	|t_varchar(2048)|''	|NOT NULL	|0
FIELD		|description	|t_varchar(255)	|''	|NOT NULL	|0
FIELD		|url		|t_varchar(255)	|''	|NOT NULL	|0
FIELD		|status		|t_integer	|'0'	|NOT NULL	|0
FIELD		|value		|t_integer	|'0'	|NOT NULL	|ZBX_NODATA
FIELD		|priority	|t_integer	|'0'	|NOT NULL	|0
FIELD		|lastchange	|t_integer	|'0'	|NOT NULL	|ZBX_NODATA
FIELD		|comments	|t_shorttext	|''	|NOT NULL	|0
FIELD		|error		|t_varchar(2048)|''	|NOT NULL	|ZBX_NODATA
FIELD		|templateid	|t_id		|	|NULL		|0			|1|triggers	|triggerid
FIELD		|type		|t_integer	|'0'	|NOT NULL	|0
FIELD		|state		|t_integer	|'0'	|NOT NULL	|ZBX_NODATA
FIELD		|flags		|t_integer	|'0'	|NOT NULL	|0
FIELD		|recovery_mode	|t_integer	|'0'	|NOT NULL	|0
FIELD		|recovery_expression|t_varchar(2048)|''	|NOT NULL	|0
FIELD		|correlation_mode|t_integer	|'0'	|NOT NULL	|0
FIELD		|correlation_tag|t_varchar(255)	|''	|NOT NULL	|0
FIELD		|manual_close	|t_integer	|'0'	|NOT NULL	|0
FIELD		|opdata		|t_varchar(255)	|''	|NOT NULL	|0
INDEX		|1		|status
INDEX		|2		|value,lastchange
INDEX		|3		|templateid

TABLE|trigger_depends|triggerdepid|ZBX_TEMPLATE
FIELD		|triggerdepid	|t_id		|	|NOT NULL	|0
FIELD		|triggerid_down	|t_id		|	|NOT NULL	|0			|1|triggers	|triggerid
FIELD		|triggerid_up	|t_id		|	|NOT NULL	|0			|2|triggers	|triggerid
UNIQUE		|1		|triggerid_down,triggerid_up
INDEX		|2		|triggerid_up

TABLE|functions|functionid|ZBX_TEMPLATE
FIELD		|functionid	|t_id		|	|NOT NULL	|0
FIELD		|itemid		|t_id		|	|NOT NULL	|0			|1|items
FIELD		|triggerid	|t_id		|	|NOT NULL	|0			|2|triggers
FIELD		|name		|t_varchar(12)	|''	|NOT NULL	|0
FIELD		|parameter	|t_varchar(255)	|'0'	|NOT NULL	|0
INDEX		|1		|triggerid
INDEX		|2		|itemid,name,parameter

TABLE|graphs|graphid|ZBX_TEMPLATE
FIELD		|graphid	|t_id		|	|NOT NULL	|0
FIELD		|name		|t_varchar(128)	|''	|NOT NULL	|0
FIELD		|width		|t_integer	|'900'	|NOT NULL	|0
FIELD		|height		|t_integer	|'200'	|NOT NULL	|0
FIELD		|yaxismin	|t_double	|'0'	|NOT NULL	|0
FIELD		|yaxismax	|t_double	|'100'	|NOT NULL	|0
FIELD		|templateid	|t_id		|	|NULL		|0			|1|graphs	|graphid
FIELD		|show_work_period|t_integer	|'1'	|NOT NULL	|0
FIELD		|show_triggers	|t_integer	|'1'	|NOT NULL	|0
FIELD		|graphtype	|t_integer	|'0'	|NOT NULL	|0
FIELD		|show_legend	|t_integer	|'1'	|NOT NULL	|0
FIELD		|show_3d	|t_integer	|'0'	|NOT NULL	|0
FIELD		|percent_left	|t_double	|'0'	|NOT NULL	|0
FIELD		|percent_right	|t_double	|'0'	|NOT NULL	|0
FIELD		|ymin_type	|t_integer	|'0'	|NOT NULL	|0
FIELD		|ymax_type	|t_integer	|'0'	|NOT NULL	|0
FIELD		|ymin_itemid	|t_id		|	|NULL		|0			|2|items	|itemid		|RESTRICT
FIELD		|ymax_itemid	|t_id		|	|NULL		|0			|3|items	|itemid		|RESTRICT
FIELD		|flags		|t_integer	|'0'	|NOT NULL	|0
INDEX		|1		|name
INDEX		|2		|templateid
INDEX		|3		|ymin_itemid
INDEX		|4		|ymax_itemid

TABLE|graphs_items|gitemid|ZBX_TEMPLATE
FIELD		|gitemid	|t_id		|	|NOT NULL	|0
FIELD		|graphid	|t_id		|	|NOT NULL	|0			|1|graphs
FIELD		|itemid		|t_id		|	|NOT NULL	|0			|2|items
FIELD		|drawtype	|t_integer	|'0'	|NOT NULL	|0
FIELD		|sortorder	|t_integer	|'0'	|NOT NULL	|0
FIELD		|color		|t_varchar(6)	|'009600'|NOT NULL	|0
FIELD		|yaxisside	|t_integer	|'0'	|NOT NULL	|0
FIELD		|calc_fnc	|t_integer	|'2'	|NOT NULL	|0
FIELD		|type		|t_integer	|'0'	|NOT NULL	|0
INDEX		|1		|itemid
INDEX		|2		|graphid

TABLE|graph_theme|graphthemeid|ZBX_DATA
FIELD		|graphthemeid	|t_id		|	|NOT NULL	|0
FIELD		|theme		|t_varchar(64)	|''	|NOT NULL	|0
FIELD		|backgroundcolor|t_varchar(6)	|''	|NOT NULL	|0
FIELD		|graphcolor	|t_varchar(6)	|''	|NOT NULL	|0
FIELD		|gridcolor	|t_varchar(6)	|''	|NOT NULL	|0
FIELD		|maingridcolor	|t_varchar(6)	|''	|NOT NULL	|0
FIELD		|gridbordercolor|t_varchar(6)	|''	|NOT NULL	|0
FIELD		|textcolor	|t_varchar(6)	|''	|NOT NULL	|0
FIELD		|highlightcolor	|t_varchar(6)	|''	|NOT NULL	|0
FIELD		|leftpercentilecolor|t_varchar(6)|''	|NOT NULL	|0
FIELD		|rightpercentilecolor|t_varchar(6)|''	|NOT NULL	|0
FIELD		|nonworktimecolor|t_varchar(6)	|''	|NOT NULL	|0
FIELD		|colorpalette	|t_varchar(255)	|''	|NOT NULL	|0
UNIQUE		|1		|theme

TABLE|globalmacro|globalmacroid|ZBX_DATA
FIELD		|globalmacroid	|t_id		|	|NOT NULL	|0
FIELD		|macro		|t_varchar(255)	|''	|NOT NULL	|ZBX_PROXY
FIELD		|value		|t_varchar(255)	|''	|NOT NULL	|ZBX_PROXY
FIELD		|description	|t_shorttext	|''	|NOT NULL	|0
FIELD		|type		|t_integer	|'0'	|NOT NULL	|0
UNIQUE		|1		|macro

TABLE|hostmacro|hostmacroid|ZBX_TEMPLATE
FIELD		|hostmacroid	|t_id		|	|NOT NULL	|0
FIELD		|hostid		|t_id		|	|NOT NULL	|ZBX_PROXY		|1|hosts
FIELD		|macro		|t_varchar(255)	|''	|NOT NULL	|ZBX_PROXY
FIELD		|value		|t_varchar(255)	|''	|NOT NULL	|ZBX_PROXY
FIELD		|description	|t_shorttext	|''	|NOT NULL	|0
FIELD		|type		|t_integer	|'0'	|NOT NULL	|0
UNIQUE		|1		|hostid,macro

TABLE|hosts_groups|hostgroupid|ZBX_TEMPLATE
FIELD		|hostgroupid	|t_id		|	|NOT NULL	|0
FIELD		|hostid		|t_id		|	|NOT NULL	|0			|1|hosts
FIELD		|groupid	|t_id		|	|NOT NULL	|0			|2|hstgrp
UNIQUE		|1		|hostid,groupid
INDEX		|2		|groupid

TABLE|hosts_templates|hosttemplateid|ZBX_TEMPLATE
FIELD		|hosttemplateid	|t_id		|	|NOT NULL	|0
FIELD		|hostid		|t_id		|	|NOT NULL	|ZBX_PROXY		|1|hosts
FIELD		|templateid	|t_id		|	|NOT NULL	|ZBX_PROXY		|2|hosts	|hostid
UNIQUE		|1		|hostid,templateid
INDEX		|2		|templateid

TABLE|items_applications|itemappid|ZBX_TEMPLATE
FIELD		|itemappid	|t_id		|	|NOT NULL	|0
FIELD		|applicationid	|t_id		|	|NOT NULL	|0			|1|applications
FIELD		|itemid		|t_id		|	|NOT NULL	|0			|2|items
UNIQUE		|1		|applicationid,itemid
INDEX		|2		|itemid

TABLE|mappings|mappingid|ZBX_TEMPLATE
FIELD		|mappingid	|t_id		|	|NOT NULL	|0
FIELD		|valuemapid	|t_id		|	|NOT NULL	|0			|1|valuemaps
FIELD		|value		|t_varchar(64)	|''	|NOT NULL	|0
FIELD		|newvalue	|t_varchar(64)	|''	|NOT NULL	|0
INDEX		|1		|valuemapid

TABLE|media|mediaid|ZBX_DATA
FIELD		|mediaid	|t_id		|	|NOT NULL	|0
FIELD		|userid		|t_id		|	|NOT NULL	|0			|1|users
FIELD		|mediatypeid	|t_id		|	|NOT NULL	|0			|2|media_type
FIELD		|sendto		|t_varchar(1024)|''	|NOT NULL	|0
FIELD		|active		|t_integer	|'0'	|NOT NULL	|0
FIELD		|severity	|t_integer	|'63'	|NOT NULL	|0
FIELD		|period		|t_varchar(1024)|'1-7,00:00-24:00'|NOT NULL|0
INDEX		|1		|userid
INDEX		|2		|mediatypeid

TABLE|rights|rightid|ZBX_DATA
FIELD		|rightid	|t_id		|	|NOT NULL	|0
FIELD		|groupid	|t_id		|	|NOT NULL	|0			|1|usrgrp	|usrgrpid
FIELD		|permission	|t_integer	|'0'	|NOT NULL	|0
FIELD		|id		|t_id		|	|NOT NULL	|0			|2|hstgrp	|groupid
INDEX		|1		|groupid
INDEX		|2		|id

TABLE|services|serviceid|ZBX_DATA
FIELD		|serviceid	|t_id		|	|NOT NULL	|0
FIELD		|name		|t_varchar(128)	|''	|NOT NULL	|0
FIELD		|status		|t_integer	|'0'	|NOT NULL	|0
FIELD		|algorithm	|t_integer	|'0'	|NOT NULL	|0
FIELD		|triggerid	|t_id		|	|NULL		|0			|1|triggers
FIELD		|showsla	|t_integer	|'0'	|NOT NULL	|0
FIELD		|goodsla	|t_double	|'99.9'	|NOT NULL	|0
FIELD		|sortorder	|t_integer	|'0'	|NOT NULL	|0
INDEX		|1		|triggerid

TABLE|services_links|linkid|ZBX_DATA
FIELD		|linkid		|t_id		|	|NOT NULL	|0
FIELD		|serviceupid	|t_id		|	|NOT NULL	|0			|1|services	|serviceid
FIELD		|servicedownid	|t_id		|	|NOT NULL	|0			|2|services	|serviceid
FIELD		|soft		|t_integer	|'0'	|NOT NULL	|0
INDEX		|1		|servicedownid
UNIQUE		|2		|serviceupid,servicedownid

TABLE|services_times|timeid|ZBX_DATA
FIELD		|timeid		|t_id		|	|NOT NULL	|0
FIELD		|serviceid	|t_id		|	|NOT NULL	|0			|1|services
FIELD		|type		|t_integer	|'0'	|NOT NULL	|0
FIELD		|ts_from	|t_integer	|'0'	|NOT NULL	|0
FIELD		|ts_to		|t_integer	|'0'	|NOT NULL	|0
FIELD		|note		|t_varchar(255)	|''	|NOT NULL	|0
INDEX		|1		|serviceid,type,ts_from,ts_to

TABLE|icon_map|iconmapid|ZBX_DATA
FIELD		|iconmapid	|t_id		|	|NOT NULL	|0
FIELD		|name		|t_varchar(64)	|''	|NOT NULL	|0
FIELD		|default_iconid	|t_id		|	|NOT NULL	|0			|1|images	|imageid	|RESTRICT
UNIQUE		|1		|name
INDEX		|2		|default_iconid

TABLE|icon_mapping|iconmappingid|ZBX_DATA
FIELD		|iconmappingid	|t_id		|	|NOT NULL	|0
FIELD		|iconmapid	|t_id		|	|NOT NULL	|0			|1|icon_map
FIELD		|iconid		|t_id		|	|NOT NULL	|0			|2|images	|imageid	|RESTRICT
FIELD		|inventory_link	|t_integer	|'0'	|NOT NULL	|0
FIELD		|expression	|t_varchar(64)	|''	|NOT NULL	|0
FIELD		|sortorder	|t_integer	|'0'	|NOT NULL	|0
INDEX		|1		|iconmapid
INDEX		|2		|iconid

TABLE|sysmaps|sysmapid|ZBX_TEMPLATE
FIELD		|sysmapid	|t_id		|	|NOT NULL	|0
FIELD		|name		|t_varchar(128)	|''	|NOT NULL	|0
FIELD		|width		|t_integer	|'600'	|NOT NULL	|0
FIELD		|height		|t_integer	|'400'	|NOT NULL	|0
FIELD		|backgroundid	|t_id		|	|NULL		|0			|1|images	|imageid	|RESTRICT
FIELD		|label_type	|t_integer	|'2'	|NOT NULL	|0
FIELD		|label_location	|t_integer	|'0'	|NOT NULL	|0
FIELD		|highlight	|t_integer	|'1'	|NOT NULL	|0
FIELD		|expandproblem	|t_integer	|'1'	|NOT NULL	|0
FIELD		|markelements	|t_integer	|'0'	|NOT NULL	|0
FIELD		|show_unack	|t_integer	|'0'	|NOT NULL	|0
FIELD		|grid_size	|t_integer	|'50'	|NOT NULL	|0
FIELD		|grid_show	|t_integer	|'1'	|NOT NULL	|0
FIELD		|grid_align	|t_integer	|'1'	|NOT NULL	|0
FIELD		|label_format	|t_integer	|'0'	|NOT NULL	|0
FIELD		|label_type_host|t_integer	|'2'	|NOT NULL	|0
FIELD		|label_type_hostgroup|t_integer	|'2'	|NOT NULL	|0
FIELD		|label_type_trigger|t_integer	|'2'	|NOT NULL	|0
FIELD		|label_type_map|t_integer	|'2'	|NOT NULL	|0
FIELD		|label_type_image|t_integer	|'2'	|NOT NULL	|0
FIELD		|label_string_host|t_varchar(255)|''	|NOT NULL	|0
FIELD		|label_string_hostgroup|t_varchar(255)|''|NOT NULL	|0
FIELD		|label_string_trigger|t_varchar(255)|''	|NOT NULL	|0
FIELD		|label_string_map|t_varchar(255)|''	|NOT NULL	|0
FIELD		|label_string_image|t_varchar(255)|''	|NOT NULL	|0
FIELD		|iconmapid	|t_id		|	|NULL		|0			|2|icon_map	|		|RESTRICT
FIELD		|expand_macros	|t_integer	|'0'	|NOT NULL	|0
FIELD		|severity_min	|t_integer	|'0'	|NOT NULL	|0
FIELD		|userid		|t_id		|	|NOT NULL	|0			|3|users	|		|RESTRICT
FIELD		|private	|t_integer	|'1'	|NOT NULL	|0
FIELD		|show_suppressed|t_integer	|'0'	|NOT NULL	|0
UNIQUE		|1		|name
INDEX		|2		|backgroundid
INDEX		|3		|iconmapid

TABLE|sysmaps_elements|selementid|ZBX_TEMPLATE
FIELD		|selementid	|t_id		|	|NOT NULL	|0
FIELD		|sysmapid	|t_id		|	|NOT NULL	|0			|1|sysmaps
FIELD		|elementid	|t_id		|'0'	|NOT NULL	|0
FIELD		|elementtype	|t_integer	|'0'	|NOT NULL	|0
FIELD		|iconid_off	|t_id		|	|NULL		|0			|2|images	|imageid	|RESTRICT
FIELD		|iconid_on	|t_id		|	|NULL		|0			|3|images	|imageid	|RESTRICT
FIELD		|label		|t_varchar(2048)|''	|NOT NULL	|0
FIELD		|label_location	|t_integer	|'-1'	|NOT NULL	|0
FIELD		|x		|t_integer	|'0'	|NOT NULL	|0
FIELD		|y		|t_integer	|'0'	|NOT NULL	|0
FIELD		|iconid_disabled|t_id		|	|NULL		|0			|4|images	|imageid	|RESTRICT
FIELD		|iconid_maintenance|t_id	|	|NULL		|0			|5|images	|imageid	|RESTRICT
FIELD		|elementsubtype	|t_integer	|'0'	|NOT NULL	|0
FIELD		|areatype	|t_integer	|'0'	|NOT NULL	|0
FIELD		|width		|t_integer	|'200'	|NOT NULL	|0
FIELD		|height		|t_integer	|'200'	|NOT NULL	|0
FIELD		|viewtype	|t_integer	|'0'	|NOT NULL	|0
FIELD		|use_iconmap	|t_integer	|'1'	|NOT NULL	|0
FIELD		|application	|t_varchar(255)	|''	|NOT NULL	|0
INDEX		|1		|sysmapid
INDEX		|2		|iconid_off
INDEX		|3		|iconid_on
INDEX		|4		|iconid_disabled
INDEX		|5		|iconid_maintenance

TABLE|sysmaps_links|linkid|ZBX_TEMPLATE
FIELD		|linkid		|t_id		|	|NOT NULL	|0
FIELD		|sysmapid	|t_id		|	|NOT NULL	|0			|1|sysmaps
FIELD		|selementid1	|t_id		|	|NOT NULL	|0			|2|sysmaps_elements|selementid
FIELD		|selementid2	|t_id		|	|NOT NULL	|0			|3|sysmaps_elements|selementid
FIELD		|drawtype	|t_integer	|'0'	|NOT NULL	|0
FIELD		|color		|t_varchar(6)	|'000000'|NOT NULL	|0
FIELD		|label		|t_varchar(2048)|''	|NOT NULL	|0
INDEX		|1		|sysmapid
INDEX		|2		|selementid1
INDEX		|3		|selementid2

TABLE|sysmaps_link_triggers|linktriggerid|ZBX_TEMPLATE
FIELD		|linktriggerid	|t_id		|	|NOT NULL	|0
FIELD		|linkid		|t_id		|	|NOT NULL	|0			|1|sysmaps_links
FIELD		|triggerid	|t_id		|	|NOT NULL	|0			|2|triggers
FIELD		|drawtype	|t_integer	|'0'	|NOT NULL	|0
FIELD		|color		|t_varchar(6)	|'000000'|NOT NULL	|0
UNIQUE		|1		|linkid,triggerid
INDEX		|2		|triggerid

TABLE|sysmap_element_url|sysmapelementurlid|ZBX_TEMPLATE
FIELD		|sysmapelementurlid|t_id	|	|NOT NULL	|0
FIELD		|selementid	|t_id		|	|NOT NULL	|0			|1|sysmaps_elements
FIELD		|name		|t_varchar(255)	|	|NOT NULL	|0
FIELD		|url		|t_varchar(255)	|''	|NOT NULL	|0
UNIQUE		|1		|selementid,name

TABLE|sysmap_url|sysmapurlid|ZBX_TEMPLATE
FIELD		|sysmapurlid	|t_id		|	|NOT NULL	|0
FIELD		|sysmapid	|t_id		|	|NOT NULL	|0			|1|sysmaps
FIELD		|name		|t_varchar(255)	|	|NOT NULL	|0
FIELD		|url		|t_varchar(255)	|''	|NOT NULL	|0
FIELD		|elementtype	|t_integer	|'0'	|NOT NULL	|0
UNIQUE		|1		|sysmapid,name

TABLE|sysmap_user|sysmapuserid|ZBX_TEMPLATE
FIELD		|sysmapuserid|t_id		|	|NOT NULL	|0
FIELD		|sysmapid	|t_id		|	|NOT NULL	|0			|1|sysmaps
FIELD		|userid		|t_id		|	|NOT NULL	|0			|2|users
FIELD		|permission	|t_integer	|'2'	|NOT NULL	|0
UNIQUE		|1		|sysmapid,userid

TABLE|sysmap_usrgrp|sysmapusrgrpid|ZBX_TEMPLATE
FIELD		|sysmapusrgrpid|t_id		|	|NOT NULL	|0
FIELD		|sysmapid	|t_id		|	|NOT NULL	|0			|1|sysmaps
FIELD		|usrgrpid	|t_id		|	|NOT NULL	|0			|2|usrgrp
FIELD		|permission	|t_integer	|'2'	|NOT NULL	|0
UNIQUE		|1		|sysmapid,usrgrpid

TABLE|maintenances_hosts|maintenance_hostid|ZBX_DATA
FIELD		|maintenance_hostid|t_id	|	|NOT NULL	|0
FIELD		|maintenanceid	|t_id		|	|NOT NULL	|0			|1|maintenances
FIELD		|hostid		|t_id		|	|NOT NULL	|0			|2|hosts
UNIQUE		|1		|maintenanceid,hostid
INDEX		|2		|hostid

TABLE|maintenances_groups|maintenance_groupid|ZBX_DATA
FIELD		|maintenance_groupid|t_id	|	|NOT NULL	|0
FIELD		|maintenanceid	|t_id		|	|NOT NULL	|0			|1|maintenances
FIELD		|groupid	|t_id		|	|NOT NULL	|0			|2|hstgrp
UNIQUE		|1		|maintenanceid,groupid
INDEX		|2		|groupid

TABLE|timeperiods|timeperiodid|ZBX_DATA
FIELD		|timeperiodid	|t_id		|	|NOT NULL	|0
FIELD		|timeperiod_type|t_integer	|'0'	|NOT NULL	|0
FIELD		|every		|t_integer	|'1'	|NOT NULL	|0
FIELD		|month		|t_integer	|'0'	|NOT NULL	|0
FIELD		|dayofweek	|t_integer	|'0'	|NOT NULL	|0
FIELD		|day		|t_integer	|'0'	|NOT NULL	|0
FIELD		|start_time	|t_integer	|'0'	|NOT NULL	|0
FIELD		|period		|t_integer	|'0'	|NOT NULL	|0
FIELD		|start_date	|t_integer	|'0'	|NOT NULL	|0

TABLE|maintenances_windows|maintenance_timeperiodid|ZBX_DATA
FIELD		|maintenance_timeperiodid|t_id	|	|NOT NULL	|0
FIELD		|maintenanceid	|t_id		|	|NOT NULL	|0			|1|maintenances
FIELD		|timeperiodid	|t_id		|	|NOT NULL	|0			|2|timeperiods
UNIQUE		|1		|maintenanceid,timeperiodid
INDEX		|2		|timeperiodid

TABLE|regexps|regexpid|ZBX_DATA
FIELD		|regexpid	|t_id		|	|NOT NULL	|0
FIELD		|name		|t_varchar(128)	|''	|NOT NULL	|ZBX_PROXY
FIELD		|test_string	|t_shorttext	|''	|NOT NULL	|0
UNIQUE		|1		|name

TABLE|expressions|expressionid|ZBX_DATA
FIELD		|expressionid	|t_id		|	|NOT NULL	|0
FIELD		|regexpid	|t_id		|	|NOT NULL	|ZBX_PROXY		|1|regexps
FIELD		|expression	|t_varchar(255)	|''	|NOT NULL	|ZBX_PROXY
FIELD		|expression_type|t_integer	|'0'	|NOT NULL	|ZBX_PROXY
FIELD		|exp_delimiter	|t_varchar(1)	|''	|NOT NULL	|ZBX_PROXY
FIELD		|case_sensitive	|t_integer	|'0'	|NOT NULL	|ZBX_PROXY
INDEX		|1		|regexpid

TABLE|ids|table_name,field_name|0
FIELD		|table_name	|t_varchar(64)	|''	|NOT NULL	|0
FIELD		|field_name	|t_varchar(64)	|''	|NOT NULL	|0
FIELD		|nextid		|t_id		|	|NOT NULL	|0

-- History tables

TABLE|alerts|alertid|0
FIELD		|alertid	|t_id		|	|NOT NULL	|0
FIELD		|actionid	|t_id		|	|NOT NULL	|0			|1|actions
FIELD		|eventid	|t_id		|	|NOT NULL	|0			|2|events
FIELD		|userid		|t_id		|	|NULL		|0			|3|users
FIELD		|clock		|t_time		|'0'	|NOT NULL	|0
FIELD		|mediatypeid	|t_id		|	|NULL		|0			|4|media_type
FIELD		|sendto		|t_varchar(1024)|''	|NOT NULL	|0
FIELD		|subject	|t_varchar(255)	|''	|NOT NULL	|0
FIELD		|message	|t_text		|''	|NOT NULL	|0
FIELD		|status		|t_integer	|'0'	|NOT NULL	|0
FIELD		|retries	|t_integer	|'0'	|NOT NULL	|0
FIELD		|error		|t_varchar(2048)|''	|NOT NULL	|0
FIELD		|esc_step	|t_integer	|'0'	|NOT NULL	|0
FIELD		|alerttype	|t_integer	|'0'	|NOT NULL	|0
FIELD		|p_eventid	|t_id		|	|NULL		|0			|5|events	|eventid
FIELD		|acknowledgeid	|t_id		|	|NULL		|0			|6|acknowledges	|acknowledgeid
FIELD		|parameters	|t_shorttext	|'{}'	|NOT NULL	|0
INDEX		|1		|actionid
INDEX		|2		|clock
INDEX		|3		|eventid
INDEX		|4		|status
INDEX		|5		|mediatypeid
INDEX		|6		|userid
INDEX		|7		|p_eventid

TABLE|history||0
FIELD		|itemid		|t_id		|	|NOT NULL	|0			|-|items
FIELD		|clock		|t_time		|'0'	|NOT NULL	|0
FIELD		|value		|t_double	|'0.0000'|NOT NULL	|0
FIELD		|ns		|t_nanosec	|'0'	|NOT NULL	|0
INDEX		|1		|itemid,clock

TABLE|history_uint||0
FIELD		|itemid		|t_id		|	|NOT NULL	|0			|-|items
FIELD		|clock		|t_time		|'0'	|NOT NULL	|0
FIELD		|value		|t_bigint	|'0'	|NOT NULL	|0
FIELD		|ns		|t_nanosec	|'0'	|NOT NULL	|0
INDEX		|1		|itemid,clock

TABLE|history_str||0
FIELD		|itemid		|t_id		|	|NOT NULL	|0			|-|items
FIELD		|clock		|t_time		|'0'	|NOT NULL	|0
FIELD		|value		|t_varchar(255)	|''	|NOT NULL	|0
FIELD		|ns		|t_nanosec	|'0'	|NOT NULL	|0
INDEX		|1		|itemid,clock

TABLE|history_log||0
FIELD		|itemid		|t_id		|	|NOT NULL	|0			|-|items
FIELD		|clock		|t_time		|'0'	|NOT NULL	|0
FIELD		|timestamp	|t_time		|'0'	|NOT NULL	|0
FIELD		|source		|t_varchar(64)	|''	|NOT NULL	|0
FIELD		|severity	|t_integer	|'0'	|NOT NULL	|0
FIELD		|value		|t_text		|''	|NOT NULL	|0
FIELD		|logeventid	|t_integer	|'0'	|NOT NULL	|0
FIELD		|ns		|t_nanosec	|'0'	|NOT NULL	|0
INDEX		|1		|itemid,clock

TABLE|history_text||0
FIELD		|itemid		|t_id		|	|NOT NULL	|0			|-|items
FIELD		|clock		|t_time		|'0'	|NOT NULL	|0
FIELD		|value		|t_text		|''	|NOT NULL	|0
FIELD		|ns		|t_nanosec	|'0'	|NOT NULL	|0
INDEX		|1		|itemid,clock

TABLE|proxy_history|id|0
FIELD		|id		|t_serial	|	|NOT NULL	|0
FIELD		|itemid		|t_id		|	|NOT NULL	|0			|-|items
FIELD		|clock		|t_time		|'0'	|NOT NULL	|0
FIELD		|timestamp	|t_time		|'0'	|NOT NULL	|0
FIELD		|source		|t_varchar(64)	|''	|NOT NULL	|0
FIELD		|severity	|t_integer	|'0'	|NOT NULL	|0
FIELD		|value		|t_longtext	|''	|NOT NULL	|0
FIELD		|logeventid	|t_integer	|'0'	|NOT NULL	|0
FIELD		|ns		|t_nanosec	|'0'	|NOT NULL	|0
FIELD		|state		|t_integer	|'0'	|NOT NULL	|0
FIELD		|lastlogsize	|t_bigint	|'0'	|NOT NULL	|0
FIELD		|mtime		|t_integer	|'0'	|NOT NULL	|0
FIELD		|flags		|t_integer	|'0'	|NOT NULL	|0
FIELD		|write_clock	|t_time		|'0'	|NOT NULL	|0
INDEX		|1		|clock

TABLE|proxy_dhistory|id|0
FIELD		|id		|t_serial	|	|NOT NULL	|0
FIELD		|clock		|t_time		|'0'	|NOT NULL	|0
FIELD		|druleid	|t_id		|	|NOT NULL	|0			|-|drules
FIELD		|ip		|t_varchar(39)	|''	|NOT NULL	|0
FIELD		|port		|t_integer	|'0'	|NOT NULL	|0
FIELD		|value		|t_varchar(255)	|''	|NOT NULL	|0
FIELD		|status		|t_integer	|'0'	|NOT NULL	|0
FIELD		|dcheckid	|t_id		|	|NULL		|0			|-|dchecks
FIELD		|dns		|t_varchar(255)	|''	|NOT NULL	|0
INDEX		|1		|clock
INDEX		|2		|druleid

TABLE|events|eventid|0
FIELD		|eventid	|t_id		|	|NOT NULL	|0
FIELD		|source		|t_integer	|'0'	|NOT NULL	|0
FIELD		|object		|t_integer	|'0'	|NOT NULL	|0
FIELD		|objectid	|t_id		|'0'	|NOT NULL	|0
FIELD		|clock		|t_time		|'0'	|NOT NULL	|0
FIELD		|value		|t_integer	|'0'	|NOT NULL	|0
FIELD		|acknowledged	|t_integer	|'0'	|NOT NULL	|0
FIELD		|ns		|t_nanosec	|'0'	|NOT NULL	|0
FIELD		|name		|t_varchar(2048)|''	|NOT NULL	|0
FIELD		|severity	|t_integer	|'0'	|NOT NULL	|0
INDEX		|1		|source,object,objectid,clock
INDEX		|2		|source,object,clock

TABLE|trends|itemid,clock|0
FIELD		|itemid		|t_id		|	|NOT NULL	|0			|-|items
FIELD		|clock		|t_time		|'0'	|NOT NULL	|0
FIELD		|num		|t_integer	|'0'	|NOT NULL	|0
FIELD		|value_min	|t_double	|'0.0000'|NOT NULL	|0
FIELD		|value_avg	|t_double	|'0.0000'|NOT NULL	|0
FIELD		|value_max	|t_double	|'0.0000'|NOT NULL	|0

TABLE|trends_uint|itemid,clock|0
FIELD		|itemid		|t_id		|	|NOT NULL	|0			|-|items
FIELD		|clock		|t_time		|'0'	|NOT NULL	|0
FIELD		|num		|t_integer	|'0'	|NOT NULL	|0
FIELD		|value_min	|t_bigint	|'0'	|NOT NULL	|0
FIELD		|value_avg	|t_bigint	|'0'	|NOT NULL	|0
FIELD		|value_max	|t_bigint	|'0'	|NOT NULL	|0

TABLE|acknowledges|acknowledgeid|0
FIELD		|acknowledgeid	|t_id		|	|NOT NULL	|0
FIELD		|userid		|t_id		|	|NOT NULL	|0			|1|users
FIELD		|eventid	|t_id		|	|NOT NULL	|0			|2|events
FIELD		|clock		|t_time		|'0'	|NOT NULL	|0
FIELD		|message	|t_varchar(2048)|''	|NOT NULL	|0
FIELD		|action		|t_integer	|'0'	|NOT NULL	|0
FIELD		|old_severity	|t_integer	|'0'	|NOT NULL	|0
FIELD		|new_severity	|t_integer	|'0'	|NOT NULL	|0
INDEX		|1		|userid
INDEX		|2		|eventid
INDEX		|3		|clock

TABLE|auditlog|auditid|0
FIELD		|auditid	|t_id		|	|NOT NULL	|0
FIELD		|userid		|t_id		|	|NOT NULL	|0			|1|users
FIELD		|clock		|t_time		|'0'	|NOT NULL	|0
FIELD		|action		|t_integer	|'0'	|NOT NULL	|0
FIELD		|resourcetype	|t_integer	|'0'	|NOT NULL	|0
FIELD		|note		|t_varchar(128) |''	|NOT NULL	|0
FIELD		|ip		|t_varchar(39)	|''	|NOT NULL	|0
FIELD		|resourceid	|t_id		|	|NULL		|0
FIELD		|resourcename	|t_varchar(255)	|''	|NOT NULL	|0
INDEX		|1		|userid,clock
INDEX		|2		|clock
INDEX		|3		|resourcetype,resourceid

TABLE|auditlog_details|auditdetailid|0
FIELD		|auditdetailid	|t_id		|	|NOT NULL	|0
FIELD		|auditid	|t_id		|	|NOT NULL	|0			|1|auditlog
FIELD		|table_name	|t_varchar(64)	|''	|NOT NULL	|0
FIELD		|field_name	|t_varchar(64)	|''	|NOT NULL	|0
FIELD		|oldvalue	|t_shorttext	|''	|NOT NULL	|0
FIELD		|newvalue	|t_shorttext	|''	|NOT NULL	|0
INDEX		|1		|auditid

TABLE|service_alarms|servicealarmid|0
FIELD		|servicealarmid	|t_id		|	|NOT NULL	|0
FIELD		|serviceid	|t_id		|	|NOT NULL	|0			|1|services
FIELD		|clock		|t_time		|'0'	|NOT NULL	|0
FIELD		|value		|t_integer	|'0'	|NOT NULL	|0
INDEX		|1		|serviceid,clock
INDEX		|2		|clock

TABLE|autoreg_host|autoreg_hostid|0
FIELD		|autoreg_hostid	|t_id		|	|NOT NULL	|0
FIELD		|proxy_hostid	|t_id		|	|NULL		|0			|1|hosts	|hostid
FIELD		|host		|t_varchar(128)	|''	|NOT NULL	|0
FIELD		|listen_ip	|t_varchar(39)	|''	|NOT NULL	|0
FIELD		|listen_port	|t_integer	|'0'	|NOT NULL	|0
FIELD		|listen_dns	|t_varchar(255)	|''	|NOT NULL	|0
FIELD		|host_metadata	|t_varchar(255)	|''	|NOT NULL	|0
FIELD		|flags		|t_integer	|'0'	|NOT NULL	|0
FIELD		|tls_accepted	|t_integer	|'1'	|NOT NULL	|0
INDEX		|1		|host
INDEX		|2		|proxy_hostid

TABLE|proxy_autoreg_host|id|0
FIELD		|id		|t_serial	|	|NOT NULL	|0
FIELD		|clock		|t_time		|'0'	|NOT NULL	|0
FIELD		|host		|t_varchar(128)	|''	|NOT NULL	|0
FIELD		|listen_ip	|t_varchar(39)	|''	|NOT NULL	|0
FIELD		|listen_port	|t_integer	|'0'	|NOT NULL	|0
FIELD		|listen_dns	|t_varchar(255)	|''	|NOT NULL	|0
FIELD		|host_metadata	|t_varchar(255)	|''	|NOT NULL	|0
FIELD		|flags		|t_integer	|'0'	|NOT NULL	|0
FIELD		|tls_accepted	|t_integer	|'1'	|NOT NULL	|0
INDEX		|1		|clock

TABLE|dhosts|dhostid|0
FIELD		|dhostid	|t_id		|	|NOT NULL	|0
FIELD		|druleid	|t_id		|	|NOT NULL	|0			|1|drules
FIELD		|status		|t_integer	|'0'	|NOT NULL	|0
FIELD		|lastup		|t_integer	|'0'	|NOT NULL	|0
FIELD		|lastdown	|t_integer	|'0'	|NOT NULL	|0
INDEX		|1		|druleid

TABLE|dservices|dserviceid|0
FIELD		|dserviceid	|t_id		|	|NOT NULL	|0
FIELD		|dhostid	|t_id		|	|NOT NULL	|0			|1|dhosts
FIELD		|value		|t_varchar(255)	|''	|NOT NULL	|0
FIELD		|port		|t_integer	|'0'	|NOT NULL	|0
FIELD		|status		|t_integer	|'0'	|NOT NULL	|0
FIELD		|lastup		|t_integer	|'0'	|NOT NULL	|0
FIELD		|lastdown	|t_integer	|'0'	|NOT NULL	|0
FIELD		|dcheckid	|t_id		|	|NOT NULL	|0			|2|dchecks
FIELD		|ip		|t_varchar(39)	|''	|NOT NULL	|0
FIELD		|dns		|t_varchar(255)	|''	|NOT NULL	|0
UNIQUE		|1		|dcheckid,ip,port
INDEX		|2		|dhostid

-- Other tables

TABLE|escalations|escalationid|0
FIELD		|escalationid	|t_id		|	|NOT NULL	|0
FIELD		|actionid	|t_id		|	|NOT NULL	|0			|-|actions
FIELD		|triggerid	|t_id		|	|NULL		|0			|-|triggers
FIELD		|eventid	|t_id		|	|NULL		|0			|-|events
FIELD		|r_eventid	|t_id		|	|NULL		|0			|-|events	|eventid
FIELD		|nextcheck	|t_time		|'0'	|NOT NULL	|0
FIELD		|esc_step	|t_integer	|'0'	|NOT NULL	|0
FIELD		|status		|t_integer	|'0'	|NOT NULL	|0
FIELD		|itemid		|t_id		|	|NULL		|0			|-|items
FIELD		|acknowledgeid	|t_id		|	|NULL		|0			|-|acknowledges
UNIQUE		|1		|triggerid,itemid,escalationid
INDEX		|2		|eventid
INDEX		|3		|nextcheck

TABLE|globalvars|globalvarid|0
FIELD		|globalvarid	|t_id		|	|NOT NULL	|0
FIELD		|snmp_lastsize	|t_bigint	|'0'	|NOT NULL	|0

TABLE|graph_discovery|graphid|0
FIELD		|graphid	|t_id		|	|NOT NULL	|0			|1|graphs
FIELD		|parent_graphid	|t_id		|	|NOT NULL	|0			|2|graphs	|graphid	|RESTRICT
INDEX		|1		|parent_graphid

TABLE|host_inventory|hostid|0
FIELD		|hostid		|t_id		|	|NOT NULL	|0			|1|hosts
FIELD		|inventory_mode	|t_integer	|'0'	|NOT NULL	|0
FIELD		|type		|t_varchar(64)	|''	|NOT NULL	|0
FIELD		|type_full	|t_varchar(64)	|''	|NOT NULL	|0
FIELD		|name		|t_varchar(128)	|''	|NOT NULL	|0
FIELD		|alias		|t_varchar(128)	|''	|NOT NULL	|0
FIELD		|os		|t_varchar(128)	|''	|NOT NULL	|0
FIELD		|os_full	|t_varchar(255)	|''	|NOT NULL	|0
FIELD		|os_short	|t_varchar(128)	|''	|NOT NULL	|0
FIELD		|serialno_a	|t_varchar(64)	|''	|NOT NULL	|0
FIELD		|serialno_b	|t_varchar(64)	|''	|NOT NULL	|0
FIELD		|tag		|t_varchar(64)	|''	|NOT NULL	|0
FIELD		|asset_tag	|t_varchar(64)	|''	|NOT NULL	|0
FIELD		|macaddress_a	|t_varchar(64)	|''	|NOT NULL	|0
FIELD		|macaddress_b	|t_varchar(64)	|''	|NOT NULL	|0
FIELD		|hardware	|t_varchar(255)	|''	|NOT NULL	|0
FIELD		|hardware_full	|t_shorttext	|''	|NOT NULL	|0
FIELD		|software	|t_varchar(255)	|''	|NOT NULL	|0
FIELD		|software_full	|t_shorttext	|''	|NOT NULL	|0
FIELD		|software_app_a	|t_varchar(64)	|''	|NOT NULL	|0
FIELD		|software_app_b	|t_varchar(64)	|''	|NOT NULL	|0
FIELD		|software_app_c	|t_varchar(64)	|''	|NOT NULL	|0
FIELD		|software_app_d	|t_varchar(64)	|''	|NOT NULL	|0
FIELD		|software_app_e	|t_varchar(64)	|''	|NOT NULL	|0
FIELD		|contact	|t_shorttext	|''	|NOT NULL	|0
FIELD		|location	|t_shorttext	|''	|NOT NULL	|0
FIELD		|location_lat	|t_varchar(16)	|''	|NOT NULL	|0
FIELD		|location_lon	|t_varchar(16)	|''	|NOT NULL	|0
FIELD		|notes		|t_shorttext	|''	|NOT NULL	|0
FIELD		|chassis	|t_varchar(64)	|''	|NOT NULL	|0
FIELD		|model		|t_varchar(64)	|''	|NOT NULL	|0
FIELD		|hw_arch	|t_varchar(32)	|''	|NOT NULL	|0
FIELD		|vendor		|t_varchar(64)	|''	|NOT NULL	|0
FIELD		|contract_number|t_varchar(64)	|''	|NOT NULL	|0
FIELD		|installer_name	|t_varchar(64)	|''	|NOT NULL	|0
FIELD		|deployment_status|t_varchar(64)|''	|NOT NULL	|0
FIELD		|url_a		|t_varchar(255)	|''	|NOT NULL	|0
FIELD		|url_b		|t_varchar(255)	|''	|NOT NULL	|0
FIELD		|url_c		|t_varchar(255)	|''	|NOT NULL	|0
FIELD		|host_networks	|t_shorttext	|''	|NOT NULL	|0
FIELD		|host_netmask	|t_varchar(39)	|''	|NOT NULL	|0
FIELD		|host_router	|t_varchar(39)	|''	|NOT NULL	|0
FIELD		|oob_ip		|t_varchar(39)	|''	|NOT NULL	|0
FIELD		|oob_netmask	|t_varchar(39)	|''	|NOT NULL	|0
FIELD		|oob_router	|t_varchar(39)	|''	|NOT NULL	|0
FIELD		|date_hw_purchase|t_varchar(64)	|''	|NOT NULL	|0
FIELD		|date_hw_install|t_varchar(64)	|''	|NOT NULL	|0
FIELD		|date_hw_expiry	|t_varchar(64)	|''	|NOT NULL	|0
FIELD		|date_hw_decomm	|t_varchar(64)	|''	|NOT NULL	|0
FIELD		|site_address_a	|t_varchar(128)	|''	|NOT NULL	|0
FIELD		|site_address_b	|t_varchar(128)	|''	|NOT NULL	|0
FIELD		|site_address_c	|t_varchar(128)	|''	|NOT NULL	|0
FIELD		|site_city	|t_varchar(128)	|''	|NOT NULL	|0
FIELD		|site_state	|t_varchar(64)	|''	|NOT NULL	|0
FIELD		|site_country	|t_varchar(64)	|''	|NOT NULL	|0
FIELD		|site_zip	|t_varchar(64)	|''	|NOT NULL	|0
FIELD		|site_rack	|t_varchar(128)	|''	|NOT NULL	|0
FIELD		|site_notes	|t_shorttext	|''	|NOT NULL	|0
FIELD		|poc_1_name	|t_varchar(128)	|''	|NOT NULL	|0
FIELD		|poc_1_email	|t_varchar(128)	|''	|NOT NULL	|0
FIELD		|poc_1_phone_a	|t_varchar(64)	|''	|NOT NULL	|0
FIELD		|poc_1_phone_b	|t_varchar(64)	|''	|NOT NULL	|0
FIELD		|poc_1_cell	|t_varchar(64)	|''	|NOT NULL	|0
FIELD		|poc_1_screen	|t_varchar(64)	|''	|NOT NULL	|0
FIELD		|poc_1_notes	|t_shorttext	|''	|NOT NULL	|0
FIELD		|poc_2_name	|t_varchar(128)	|''	|NOT NULL	|0
FIELD		|poc_2_email	|t_varchar(128)	|''	|NOT NULL	|0
FIELD		|poc_2_phone_a	|t_varchar(64)	|''	|NOT NULL	|0
FIELD		|poc_2_phone_b	|t_varchar(64)	|''	|NOT NULL	|0
FIELD		|poc_2_cell	|t_varchar(64)	|''	|NOT NULL	|0
FIELD		|poc_2_screen	|t_varchar(64)	|''	|NOT NULL	|0
FIELD		|poc_2_notes	|t_shorttext	|''	|NOT NULL	|0

TABLE|housekeeper|housekeeperid|0
FIELD		|housekeeperid	|t_id		|	|NOT NULL	|0
FIELD		|tablename	|t_varchar(64)	|''	|NOT NULL	|0
FIELD		|field		|t_varchar(64)	|''	|NOT NULL	|0
FIELD		|value		|t_id		|	|NOT NULL	|0			|-|items

TABLE|images|imageid|0
FIELD		|imageid	|t_id		|	|NOT NULL	|0
FIELD		|imagetype	|t_integer	|'0'	|NOT NULL	|0
FIELD		|name		|t_varchar(64)	|'0'	|NOT NULL	|0
FIELD		|image		|t_image	|''	|NOT NULL	|0
UNIQUE		|1		|name

TABLE|item_discovery|itemdiscoveryid|ZBX_TEMPLATE
FIELD		|itemdiscoveryid|t_id		|	|NOT NULL	|0
FIELD		|itemid		|t_id		|	|NOT NULL	|0			|1|items
FIELD		|parent_itemid	|t_id		|	|NOT NULL	|0			|2|items	|itemid
FIELD		|key_		|t_varchar(2048)|''	|NOT NULL	|ZBX_NODATA
FIELD		|lastcheck	|t_integer	|'0'	|NOT NULL	|ZBX_NODATA
FIELD		|ts_delete	|t_time		|'0'	|NOT NULL	|ZBX_NODATA
UNIQUE		|1		|itemid,parent_itemid
INDEX		|2		|parent_itemid

TABLE|host_discovery|hostid|ZBX_TEMPLATE
FIELD		|hostid		|t_id		|	|NOT NULL	|0			|1|hosts
FIELD		|parent_hostid	|t_id		|	|NULL		|0			|2|hosts	|hostid		|RESTRICT
FIELD		|parent_itemid	|t_id		|	|NULL		|0			|3|items	|itemid		|RESTRICT
FIELD		|host		|t_varchar(128)	|''	|NOT NULL	|ZBX_NODATA
FIELD		|lastcheck	|t_integer	|'0'	|NOT NULL	|ZBX_NODATA
FIELD		|ts_delete	|t_time		|'0'	|NOT NULL	|ZBX_NODATA

TABLE|interface_discovery|interfaceid|0
FIELD		|interfaceid	|t_id		|	|NOT NULL	|0			|1|interface
FIELD		|parent_interfaceid|t_id	|	|NOT NULL	|0			|2|interface	|interfaceid

TABLE|profiles|profileid|0
FIELD		|profileid	|t_id		|	|NOT NULL	|0
FIELD		|userid		|t_id		|	|NOT NULL	|0			|1|users
FIELD		|idx		|t_varchar(96)	|''	|NOT NULL	|0
FIELD		|idx2		|t_id		|'0'	|NOT NULL	|0
FIELD		|value_id	|t_id		|'0'	|NOT NULL	|0
FIELD		|value_int	|t_integer	|'0'	|NOT NULL	|0
FIELD		|value_str	|t_varchar(255)	|''	|NOT NULL	|0
FIELD		|source		|t_varchar(96)	|''	|NOT NULL	|0
FIELD		|type		|t_integer	|'0'	|NOT NULL	|0
INDEX		|1		|userid,idx,idx2
INDEX		|2		|userid,profileid

TABLE|sessions|sessionid|0
FIELD		|sessionid	|t_varchar(32)	|''	|NOT NULL	|0
FIELD		|userid		|t_id		|	|NOT NULL	|0			|1|users
FIELD		|lastaccess	|t_integer	|'0'	|NOT NULL	|0
FIELD		|status		|t_integer	|'0'	|NOT NULL	|0
INDEX		|1		|userid,status,lastaccess

TABLE|trigger_discovery|triggerid|0
FIELD		|triggerid	|t_id		|	|NOT NULL	|0			|1|triggers
FIELD		|parent_triggerid|t_id		|	|NOT NULL	|0			|2|triggers	|triggerid	|RESTRICT
INDEX		|1		|parent_triggerid

TABLE|application_template|application_templateid|ZBX_TEMPLATE
FIELD		|application_templateid|t_id	|	|NOT NULL	|0
FIELD		|applicationid	|t_id		|	|NOT NULL	|0			|1|applications
FIELD		|templateid	|t_id		|	|NOT NULL	|0			|2|applications	|applicationid
UNIQUE		|1		|applicationid,templateid
INDEX		|2		|templateid

TABLE|item_condition|item_conditionid|ZBX_TEMPLATE
FIELD		|item_conditionid|t_id		|	|NOT NULL	|0
FIELD		|itemid		|t_id		|	|NOT NULL	|0			|1|items
FIELD		|operator	|t_integer	|'8'	|NOT NULL	|0
FIELD		|macro		|t_varchar(64)	|''	|NOT NULL	|0
FIELD		|value		|t_varchar(255)	|''	|NOT NULL	|0
INDEX		|1		|itemid

TABLE|item_rtdata|itemid|ZBX_TEMPLATE
FIELD		|itemid		|t_id		|	|NOT NULL	|0			|1|items
FIELD		|lastlogsize	|t_bigint	|'0'	|NOT NULL	|ZBX_PROXY,ZBX_NODATA
FIELD		|state		|t_integer	|'0'	|NOT NULL	|ZBX_NODATA
FIELD		|mtime		|t_integer	|'0'	|NOT NULL	|ZBX_PROXY,ZBX_NODATA
FIELD		|error		|t_varchar(2048)|''	|NOT NULL	|ZBX_NODATA

TABLE|application_prototype|application_prototypeid|ZBX_TEMPLATE
FIELD		|application_prototypeid|t_id	|	|NOT NULL	|0
FIELD		|itemid		|t_id		|	|NOT NULL	|0			|1|items
FIELD		|templateid	|t_id		|	|NULL		|0			|2|application_prototype|application_prototypeid
FIELD		|name		|t_varchar(255)	|''	|NOT NULL	|0
INDEX		|1		|itemid
INDEX		|2		|templateid

TABLE|item_application_prototype|item_application_prototypeid|ZBX_TEMPLATE
FIELD		|item_application_prototypeid|t_id|	|NOT NULL	|0
FIELD		|application_prototypeid|t_id	|	|NOT NULL	|0			|1|application_prototype
FIELD		|itemid		|t_id		|	|NOT NULL	|0			|2|items
UNIQUE		|1		|application_prototypeid,itemid
INDEX		|2		|itemid

TABLE|application_discovery|application_discoveryid|ZBX_TEMPLATE
FIELD		|application_discoveryid|t_id	|	|NOT NULL	|0
FIELD		|applicationid	|t_id		|	|NOT NULL	|0			|1|applications
FIELD		|application_prototypeid|t_id	|	|NOT NULL	|0			|2|application_prototype
FIELD		|name		|t_varchar(255)	|''	|NOT NULL	|ZBX_NODATA
FIELD		|lastcheck	|t_integer	|'0'	|NOT NULL	|ZBX_NODATA
FIELD		|ts_delete	|t_time		|'0'	|NOT NULL	|ZBX_NODATA
INDEX		|1		|applicationid
INDEX		|2		|application_prototypeid

TABLE|opinventory|operationid|ZBX_DATA
FIELD		|operationid	|t_id		|	|NOT NULL	|0			|1|operations
FIELD		|inventory_mode	|t_integer	|'0'	|NOT NULL	|0

TABLE|trigger_tag|triggertagid|ZBX_TEMPLATE
FIELD		|triggertagid	|t_id		|	|NOT NULL	|0
FIELD		|triggerid	|t_id		|	|NOT NULL	|0			|1|triggers
FIELD		|tag		|t_varchar(255)	|''	|NOT NULL	|0
FIELD		|value		|t_varchar(255)	|''	|NOT NULL	|0
INDEX		|1		|triggerid

TABLE|event_tag|eventtagid|0
FIELD		|eventtagid	|t_id		|	|NOT NULL	|0
FIELD		|eventid	|t_id		|	|NOT NULL	|0			|1|events
FIELD		|tag		|t_varchar(255)	|''	|NOT NULL	|0
FIELD		|value		|t_varchar(255)	|''	|NOT NULL	|0
INDEX		|1		|eventid

TABLE|problem|eventid|0
FIELD		|eventid	|t_id		|	|NOT NULL	|0			|1|events
FIELD		|source		|t_integer	|'0'	|NOT NULL	|0
FIELD		|object		|t_integer	|'0'	|NOT NULL	|0
FIELD		|objectid	|t_id		|'0'	|NOT NULL	|0
FIELD		|clock		|t_time		|'0'	|NOT NULL	|0
FIELD		|ns		|t_nanosec	|'0'	|NOT NULL	|0
FIELD		|r_eventid	|t_id		|	|NULL		|0			|2|events	|eventid
FIELD		|r_clock	|t_time		|'0'	|NOT NULL	|0
FIELD		|r_ns		|t_nanosec	|'0'	|NOT NULL	|0
FIELD		|correlationid	|t_id		|	|NULL		|0			|-|correlation
FIELD		|userid		|t_id		|	|NULL		|0			|-|users
FIELD		|name		|t_varchar(2048)|''	|NOT NULL	|0
FIELD		|acknowledged	|t_integer	|'0'	|NOT NULL	|0
FIELD		|severity	|t_integer	|'0'	|NOT NULL	|0
INDEX		|1		|source,object,objectid
INDEX		|2		|r_clock
INDEX		|3		|r_eventid

TABLE|problem_tag|problemtagid|0
FIELD		|problemtagid	|t_id		|	|NOT NULL	|0
FIELD		|eventid	|t_id		|	|NOT NULL	|0			|1|problem
FIELD		|tag		|t_varchar(255)	|''	|NOT NULL	|0
FIELD		|value		|t_varchar(255)	|''	|NOT NULL	|0
INDEX		|1		|eventid,tag,value

TABLE|tag_filter|tag_filterid|0
FIELD		|tag_filterid	|t_id		|	|NOT NULL	|0
FIELD		|usrgrpid	|t_id		|	|NOT NULL	|0 			|1|usrgrp	|usrgrpid
FIELD		|groupid	|t_id		|	|NOT NULL	|0			|2|hstgrp	|groupid
FIELD		|tag	|t_varchar(255)	|'' |NOT NULL	|0
FIELD		|value	|t_varchar(255)	|'' |NOT NULL	|0

TABLE|event_recovery|eventid|0
FIELD		|eventid	|t_id		|	|NOT NULL	|0			|1|events
FIELD		|r_eventid	|t_id		|	|NOT NULL	|0			|2|events	|eventid
FIELD		|c_eventid	|t_id		|	|NULL		|0			|3|events	|eventid
FIELD		|correlationid	|t_id		|	|NULL		|0			|-|correlation
FIELD		|userid		|t_id		|	|NULL		|0			|-|users
INDEX		|1		|r_eventid
INDEX		|2		|c_eventid

TABLE|correlation|correlationid|ZBX_DATA
FIELD		|correlationid	|t_id		|	|NOT NULL	|0
FIELD		|name		|t_varchar(255)	|''	|NOT NULL	|0
FIELD		|description	|t_shorttext	|''	|NOT NULL	|0
FIELD		|evaltype	|t_integer	|'0'	|NOT NULL	|0
FIELD		|status		|t_integer	|'0'	|NOT NULL	|0
FIELD		|formula	|t_varchar(255)	|''	|NOT NULL	|0
INDEX		|1		|status
UNIQUE		|2		|name

TABLE|corr_condition|corr_conditionid|ZBX_DATA
FIELD		|corr_conditionid|t_id		|	|NOT NULL	|0
FIELD		|correlationid	|t_id		|	|NOT NULL	|0			|1|correlation
FIELD		|type		|t_integer	|'0'	|NOT NULL	|0
INDEX		|1		|correlationid

TABLE|corr_condition_tag|corr_conditionid|ZBX_DATA
FIELD		|corr_conditionid|t_id		|	|NOT NULL	|0			|1|corr_condition
FIELD		|tag		|t_varchar(255)	|''	|NOT NULL	|0

TABLE|corr_condition_group|corr_conditionid|ZBX_DATA
FIELD		|corr_conditionid|t_id		|	|NOT NULL	|0			|1|corr_condition
FIELD		|operator	|t_integer	|'0'	|NOT NULL	|0
FIELD		|groupid	|t_id		|	|NOT NULL	|0			|2|hstgrp	|	|RESTRICT
INDEX		|1		|groupid

TABLE|corr_condition_tagpair|corr_conditionid|ZBX_DATA
FIELD		|corr_conditionid|t_id		|	|NOT NULL	|0			|1|corr_condition
FIELD		|oldtag		|t_varchar(255)	|''	|NOT NULL	|0
FIELD		|newtag		|t_varchar(255)	|''	|NOT NULL	|0

TABLE|corr_condition_tagvalue|corr_conditionid|ZBX_DATA
FIELD		|corr_conditionid|t_id		|	|NOT NULL	|0			|1|corr_condition
FIELD		|tag		|t_varchar(255)	|''	|NOT NULL	|0
FIELD		|operator	|t_integer	|'0'	|NOT NULL	|0
FIELD		|value		|t_varchar(255)	|''	|NOT NULL	|0

TABLE|corr_operation|corr_operationid|ZBX_DATA
FIELD		|corr_operationid|t_id		|	|NOT NULL	|0
FIELD		|correlationid	|t_id		|	|NOT NULL	|0			|1|correlation
FIELD		|type		|t_integer	|'0'	|NOT NULL	|0
INDEX		|1		|correlationid

TABLE|task|taskid|0
FIELD		|taskid		|t_id		|	|NOT NULL	|0
FIELD		|type		|t_integer	|	|NOT NULL	|0
FIELD		|status		|t_integer	|'0'	|NOT NULL	|0
FIELD		|clock		|t_integer	|'0'	|NOT NULL	|0
FIELD		|ttl		|t_integer	|'0'	|NOT NULL	|0
FIELD		|proxy_hostid	|t_id		|	|NULL		|0			|1|hosts	|hostid
INDEX		|1		|status,proxy_hostid

TABLE|task_close_problem|taskid|0
FIELD		|taskid		|t_id		|	|NOT NULL	|0			|1|task
FIELD		|acknowledgeid	|t_id		|	|NOT NULL	|0			|-|acknowledges

TABLE|item_preproc|item_preprocid|ZBX_TEMPLATE
FIELD		|item_preprocid	|t_id		|	|NOT NULL	|0
FIELD		|itemid		|t_id		|	|NOT NULL	|ZBX_PROXY			|1|items
FIELD		|step		|t_integer	|'0'	|NOT NULL	|ZBX_PROXY
FIELD		|type		|t_integer	|'0'	|NOT NULL	|ZBX_PROXY
FIELD		|params		|t_shorttext	|''	|NOT NULL	|ZBX_PROXY
FIELD		|error_handler	|t_integer	|'0'	|NOT NULL	|ZBX_PROXY
FIELD		|error_handler_params|t_varchar(255)|''	|NOT NULL	|ZBX_PROXY
INDEX		|1		|itemid,step

TABLE|task_remote_command|taskid|0
FIELD		|taskid		|t_id		|	|NOT NULL	|0			|1|task
FIELD		|command_type	|t_integer	|'0'	|NOT NULL	|0
FIELD		|execute_on	|t_integer	|'0'	|NOT NULL	|0
FIELD		|port		|t_integer	|'0'	|NOT NULL	|0
FIELD		|authtype	|t_integer	|'0'	|NOT NULL	|0
FIELD		|username	|t_varchar(64)	|''	|NOT NULL	|0
FIELD		|password	|t_varchar(64)	|''	|NOT NULL	|0
FIELD		|publickey	|t_varchar(64)	|''	|NOT NULL	|0
FIELD		|privatekey	|t_varchar(64)	|''	|NOT NULL	|0
FIELD		|command	|t_shorttext	|''	|NOT NULL	|0
FIELD		|alertid	|t_id		|	|NULL		|0			|-|alerts
FIELD		|parent_taskid	|t_id		|	|NOT NULL	|0			|-|task		|taskid
FIELD		|hostid		|t_id		|	|NOT NULL	|0			|-|hosts

TABLE|task_remote_command_result|taskid|0
FIELD		|taskid		|t_id		|	|NOT NULL	|0			|1|task
FIELD		|status		|t_integer	|'0'	|NOT NULL	|0
FIELD		|parent_taskid	|t_id		|	|NOT NULL	|0			|-|task		|taskid
FIELD		|info		|t_shorttext	|''	|NOT NULL	|0

TABLE|task_data|taskid|0
FIELD		|taskid		|t_id		|	|NOT NULL	|0			|1|task
FIELD		|type	|t_integer	|'0'	|NOT NULL	|0
FIELD		|data	|t_shorttext	|''	|NOT NULL	|0
FIELD		|parent_taskid	|t_id		|	|NOT NULL	|0			|-|task		|taskid

TABLE|task_result|taskid|0
FIELD		|taskid		|t_id		|	|NOT NULL	|0			|1|task
FIELD		|status		|t_integer	|'0'	|NOT NULL	|0
FIELD		|parent_taskid	|t_id		|	|NOT NULL	|0			|-|task		|taskid
FIELD		|info		|t_shorttext	|''	|NOT NULL	|0
INDEX		|1		|parent_taskid

TABLE|task_acknowledge|taskid|0
FIELD		|taskid		|t_id		|	|NOT NULL	|0			|1|task
FIELD		|acknowledgeid	|t_id		|	|NOT NULL	|0			|-|acknowledges

TABLE|sysmap_shape|sysmap_shapeid|ZBX_TEMPLATE
FIELD		|sysmap_shapeid	|t_id		|	|NOT NULL	|0
FIELD		|sysmapid	|t_id		|	|NOT NULL	|0			|1|sysmaps
FIELD		|type		|t_integer	|'0'	|NOT NULL	|0
FIELD		|x		|t_integer	|'0'	|NOT NULL	|0
FIELD		|y		|t_integer	|'0'	|NOT NULL	|0
FIELD		|width		|t_integer	|'200'	|NOT NULL	|0
FIELD		|height		|t_integer	|'200'	|NOT NULL	|0
FIELD		|text		|t_shorttext	|''	|NOT NULL	|0
FIELD		|font		|t_integer	|'9'	|NOT NULL	|0
FIELD		|font_size	|t_integer	|'11'	|NOT NULL	|0
FIELD		|font_color	|t_varchar(6)	|'000000'|NOT NULL	|0
FIELD		|text_halign	|t_integer	|'0'	|NOT NULL	|0
FIELD		|text_valign	|t_integer	|'0'	|NOT NULL	|0
FIELD		|border_type	|t_integer	|'0'	|NOT NULL	|0
FIELD		|border_width	|t_integer	|'1'	|NOT NULL	|0
FIELD		|border_color	|t_varchar(6)	|'000000'|NOT NULL	|0
FIELD		|background_color|t_varchar(6)	|''	|NOT NULL	|0
FIELD		|zindex		|t_integer	|'0'	|NOT NULL	|0
INDEX		|1		|sysmapid

TABLE|sysmap_element_trigger|selement_triggerid|ZBX_TEMPLATE
FIELD		|selement_triggerid	|t_id	|	|NOT NULL	|0
FIELD		|selementid		|t_id	|	|NOT NULL	|0			|1|sysmaps_elements
FIELD		|triggerid		|t_id	|	|NOT NULL	|0			|2|triggers
UNIQUE		|1			|selementid,triggerid

TABLE|httptest_field|httptest_fieldid|ZBX_TEMPLATE
FIELD		|httptest_fieldid	|t_id		|	|NOT NULL	|0
FIELD		|httptestid		|t_id		|	|NOT NULL	|ZBX_PROXY	|1|httptest
FIELD		|type			|t_integer	|'0'	|NOT NULL	|ZBX_PROXY
FIELD		|name			|t_varchar(255)	|''	|NOT NULL	|ZBX_PROXY
FIELD		|value			|t_shorttext	|''	|NOT NULL	|ZBX_PROXY
INDEX		|1			|httptestid

TABLE|httpstep_field|httpstep_fieldid|ZBX_TEMPLATE
FIELD		|httpstep_fieldid	|t_id		|	|NOT NULL	|0
FIELD		|httpstepid		|t_id		|	|NOT NULL	|ZBX_PROXY	|1|httpstep
FIELD		|type			|t_integer	|'0'	|NOT NULL	|ZBX_PROXY
FIELD		|name			|t_varchar(255)	|''	|NOT NULL	|ZBX_PROXY
FIELD		|value			|t_shorttext	|''	|NOT NULL	|ZBX_PROXY
INDEX		|1			|httpstepid

TABLE|dashboard|dashboardid|ZBX_DASHBOARD
FIELD		|dashboardid	|t_id		|	|NOT NULL	|0
FIELD		|name		|t_varchar(255)	|	|NOT NULL	|0
FIELD		|userid		|t_id		|	|NOT NULL	|0			|1|users	|		|RESTRICT
FIELD		|private	|t_integer	|'1'	|NOT NULL	|0

TABLE|dashboard_user|dashboard_userid|ZBX_DASHBOARD
FIELD		|dashboard_userid|t_id		|	|NOT NULL	|0
FIELD		|dashboardid	|t_id		|	|NOT NULL	|0			|1|dashboard
FIELD		|userid		|t_id		|	|NOT NULL	|0			|2|users
FIELD		|permission	|t_integer	|'2'	|NOT NULL	|0
UNIQUE		|1		|dashboardid,userid

TABLE|dashboard_usrgrp|dashboard_usrgrpid|ZBX_DASHBOARD
FIELD		|dashboard_usrgrpid|t_id	|	|NOT NULL	|0
FIELD		|dashboardid	|t_id		|	|NOT NULL	|0			|1|dashboard
FIELD		|usrgrpid	|t_id		|	|NOT NULL	|0			|2|usrgrp
FIELD		|permission	|t_integer	|'2'	|NOT NULL	|0
UNIQUE		|1		|dashboardid,usrgrpid

TABLE|widget|widgetid|ZBX_DASHBOARD
FIELD		|widgetid	|t_id		|	|NOT NULL	|0
FIELD		|dashboardid	|t_id		|	|NOT NULL	|0			|1|dashboard
FIELD		|type		|t_varchar(255)	|''	|NOT NULL	|0
FIELD		|name		|t_varchar(255)	|''	|NOT NULL	|0
FIELD		|x		|t_integer	|'0'	|NOT NULL	|0
FIELD		|y		|t_integer	|'0'	|NOT NULL	|0
FIELD		|width		|t_integer	|'1'	|NOT NULL	|0
FIELD		|height		|t_integer	|'2'	|NOT NULL	|0
FIELD		|view_mode	|t_integer	|'0'	|NOT NULL	|0
INDEX		|1		|dashboardid

TABLE|widget_field|widget_fieldid|ZBX_DASHBOARD
FIELD		|widget_fieldid	|t_id		|	|NOT NULL	|0
FIELD		|widgetid	|t_id		|	|NOT NULL	|0			|1|widget
FIELD		|type		|t_integer	|'0'	|NOT NULL	|0
FIELD		|name		|t_varchar(255)	|''	|NOT NULL	|0
FIELD		|value_int	|t_integer	|'0'	|NOT NULL	|0
FIELD		|value_str	|t_varchar(255)	|''	|NOT NULL	|0
FIELD		|value_groupid	|t_id		|	|NULL		|0			|2|hstgrp	|groupid
FIELD		|value_hostid	|t_id		|	|NULL		|0			|3|hosts	|hostid
FIELD		|value_itemid	|t_id		|	|NULL		|0			|4|items	|itemid
FIELD		|value_graphid	|t_id		|	|NULL		|0			|5|graphs	|graphid
FIELD		|value_sysmapid	|t_id		|	|NULL		|0			|6|sysmaps	|sysmapid
INDEX		|1		|widgetid
INDEX		|2		|value_groupid
INDEX		|3		|value_hostid
INDEX		|4		|value_itemid
INDEX		|5		|value_graphid
INDEX		|6		|value_sysmapid

TABLE|task_check_now|taskid|0
FIELD		|taskid		|t_id		|	|NOT NULL	|0			|1|task
FIELD		|itemid		|t_id		|	|NOT NULL	|0			|-|items

TABLE|event_suppress|event_suppressid|0
FIELD		|event_suppressid|t_id		|	|NOT NULL	|0
FIELD		|eventid	|t_id		|	|NOT NULL	|0			|1|events
FIELD		|maintenanceid	|t_id		|	|NULL		|0			|2|maintenances
FIELD		|suppress_until	|t_time		|'0'	|NOT NULL	|0
UNIQUE		|1		|eventid,maintenanceid
INDEX		|2		|suppress_until
INDEX		|3		|maintenanceid

TABLE|maintenance_tag|maintenancetagid|ZBX_DATA
FIELD		|maintenancetagid|t_id		|	|NOT NULL	|0
FIELD		|maintenanceid	|t_id		|	|NOT NULL	|0			|1|maintenances
FIELD		|tag		|t_varchar(255)	|''	|NOT NULL	|0
FIELD		|operator	|t_integer	|'2'	|NOT NULL	|0
FIELD		|value		|t_varchar(255)	|''	|NOT NULL	|0
INDEX		|1		|maintenanceid

TABLE|lld_macro_path|lld_macro_pathid|ZBX_TEMPLATE
FIELD		|lld_macro_pathid|t_id		|	|NOT NULL	|0
FIELD		|itemid		|t_id		|	|NOT NULL	|0			|1|items
FIELD		|lld_macro	|t_varchar(255)	|''	|NOT NULL	|0
FIELD		|path		|t_varchar(255)	|''	|NOT NULL	|0
UNIQUE		|1		|itemid,lld_macro

TABLE|host_tag|hosttagid|ZBX_TEMPLATE
FIELD		|hosttagid	|t_id		|	|NOT NULL	|0
FIELD		|hostid		|t_id		|	|NOT NULL	|0			|1|hosts
FIELD		|tag		|t_varchar(255)	|''	|NOT NULL	|0
FIELD		|value		|t_varchar(255)	|''	|NOT NULL	|0
INDEX		|1		|hostid

TABLE|config_autoreg_tls|autoreg_tlsid|ZBX_DATA
FIELD		|autoreg_tlsid	|t_id		|	|NOT NULL	|0
FIELD		|tls_psk_identity|t_varchar(128)|''	|NOT NULL	|ZBX_PROXY
FIELD		|tls_psk	|t_varchar(512)	|''	|NOT NULL	|ZBX_PROXY
UNIQUE		|1		|tls_psk_identity

TABLE|module|moduleid|
FIELD		|moduleid	|t_id		|	|NOT NULL	|0
FIELD		|id		|t_varchar(255)	|''	|NOT NULL	|0
FIELD		|relative_path	|t_varchar(255)	|''	|NOT NULL	|0
FIELD		|status		|t_integer	|'0'	|NOT NULL	|0
FIELD		|config		|t_shorttext	|''	|NOT NULL	|0

TABLE|interface_snmp|interfaceid|ZBX_TEMPLATE
FIELD		|interfaceid	|t_id		|	|NOT NULL	|0			|1|interface
FIELD		|version	|t_integer	|'2'	|NOT NULL	|ZBX_PROXY
FIELD		|bulk		|t_integer	|'1'	|NOT NULL	|ZBX_PROXY
FIELD		|community	|t_varchar(64)	|''	|NOT NULL	|ZBX_PROXY
FIELD		|securityname	|t_varchar(64)	|''	|NOT NULL	|ZBX_PROXY
FIELD		|securitylevel	|t_integer	|'0'	|NOT NULL	|ZBX_PROXY
FIELD		|authpassphrase	|t_varchar(64)	|''	|NOT NULL	|ZBX_PROXY
FIELD		|privpassphrase	|t_varchar(64)	|''	|NOT NULL	|ZBX_PROXY
FIELD		|authprotocol	|t_integer	|'0'	|NOT NULL	|ZBX_PROXY
FIELD		|privprotocol	|t_integer	|'0'	|NOT NULL	|ZBX_PROXY
FIELD		|contextname	|t_varchar(255)	|''	|NOT NULL	|ZBX_PROXY

TABLE|dbversion||
FIELD		|mandatory	|t_integer	|'0'	|NOT NULL	|
FIELD		|optional	|t_integer	|'0'	|NOT NULL	|
<<<<<<< HEAD
ROW		|4050064	|4050064
=======
ROW		|4050077	|4050077
>>>>>>> 2822442e
<|MERGE_RESOLUTION|>--- conflicted
+++ resolved
@@ -1736,8 +1736,4 @@
 TABLE|dbversion||
 FIELD		|mandatory	|t_integer	|'0'	|NOT NULL	|
 FIELD		|optional	|t_integer	|'0'	|NOT NULL	|
-<<<<<<< HEAD
-ROW		|4050064	|4050064
-=======
-ROW		|4050077	|4050077
->>>>>>> 2822442e
+ROW		|4050078	|4050078