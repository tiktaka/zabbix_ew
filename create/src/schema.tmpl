--
-- Zabbix
-- Copyright (C) 2001-2013 Zabbix SIA
--
-- This program is free software; you can redistribute it and/or modify
-- it under the terms of the GNU General Public License as published by
-- the Free Software Foundation; either version 2 of the License, or
-- (at your option) any later version.
--
-- This program is distributed in the hope that it will be useful,
-- but WITHOUT ANY WARRANTY; without even the implied warranty of
-- MERCHANTABILITY or FITNESS FOR A PARTICULAR PURPOSE. See the
-- GNU General Public License for more details.
--
-- You should have received a copy of the GNU General Public License
-- along with this program; if not, write to the Free Software
-- Foundation, Inc., 51 Franklin Street, Fifth Floor, Boston, MA  02110-1301, USA.
--

--
-- Do not use spaces
-- Tables must be sorted to match referential integrity rules
--

TABLE|maintenances|maintenanceid|ZBX_SYNC,ZBX_DATA
FIELD		|maintenanceid	|t_id		|	|NOT NULL	|0
FIELD		|name		|t_varchar(128)	|''	|NOT NULL	|ZBX_SYNC
FIELD		|maintenance_type|t_integer	|'0'	|NOT NULL	|ZBX_SYNC
FIELD		|description	|t_shorttext	|''	|NOT NULL	|ZBX_SYNC
FIELD		|active_since	|t_integer	|'0'	|NOT NULL	|ZBX_SYNC
FIELD		|active_till	|t_integer	|'0'	|NOT NULL	|ZBX_SYNC
INDEX		|1		|active_since,active_till

TABLE|hosts|hostid|ZBX_SYNC,ZBX_DATA
FIELD		|hostid		|t_id		|	|NOT NULL	|0
FIELD		|proxy_hostid	|t_id		|	|NULL		|ZBX_SYNC		|1|hosts	|hostid		|RESTRICT
FIELD		|host		|t_varchar(64)	|''	|NOT NULL	|ZBX_SYNC,ZBX_PROXY
FIELD		|status		|t_integer	|'0'	|NOT NULL	|ZBX_SYNC,ZBX_PROXY
FIELD		|disable_until	|t_integer	|'0'	|NOT NULL	|ZBX_NODATA
FIELD		|error		|t_varchar(128)	|''	|NOT NULL	|ZBX_SYNC,ZBX_NODATA
FIELD		|available	|t_integer	|'0'	|NOT NULL	|ZBX_SYNC,ZBX_NODATA
FIELD		|errors_from	|t_integer	|'0'	|NOT NULL	|ZBX_NODATA
FIELD		|lastaccess	|t_integer	|'0'	|NOT NULL	|ZBX_SYNC,ZBX_NODATA
FIELD		|ipmi_authtype	|t_integer	|'0'	|NOT NULL	|ZBX_SYNC,ZBX_PROXY
FIELD		|ipmi_privilege	|t_integer	|'2'	|NOT NULL	|ZBX_SYNC,ZBX_PROXY
FIELD		|ipmi_username	|t_varchar(16)	|''	|NOT NULL	|ZBX_SYNC,ZBX_PROXY
FIELD		|ipmi_password	|t_varchar(20)	|''	|NOT NULL	|ZBX_SYNC,ZBX_PROXY
FIELD		|ipmi_disable_until|t_integer	|'0'	|NOT NULL	|ZBX_NODATA
FIELD		|ipmi_available	|t_integer	|'0'	|NOT NULL	|ZBX_SYNC,ZBX_NODATA
FIELD		|snmp_disable_until|t_integer	|'0'	|NOT NULL	|ZBX_NODATA
FIELD		|snmp_available	|t_integer	|'0'	|NOT NULL	|ZBX_SYNC,ZBX_NODATA
FIELD		|maintenanceid	|t_id		|	|NULL		|ZBX_SYNC,ZBX_NODATA	|2|maintenances	|		|RESTRICT
FIELD		|maintenance_status|t_integer	|'0'	|NOT NULL	|ZBX_SYNC,ZBX_NODATA
FIELD		|maintenance_type|t_integer	|'0'	|NOT NULL	|ZBX_SYNC,ZBX_NODATA
FIELD		|maintenance_from|t_integer	|'0'	|NOT NULL	|ZBX_SYNC,ZBX_NODATA
FIELD		|ipmi_errors_from|t_integer	|'0'	|NOT NULL	|ZBX_NODATA
FIELD		|snmp_errors_from|t_integer	|'0'	|NOT NULL	|ZBX_NODATA
FIELD		|ipmi_error	|t_varchar(128)	|''	|NOT NULL	|ZBX_SYNC,ZBX_NODATA
FIELD		|snmp_error	|t_varchar(128)	|''	|NOT NULL	|ZBX_SYNC,ZBX_NODATA
FIELD		|jmx_disable_until|t_integer	|'0'	|NOT NULL	|ZBX_NODATA
FIELD		|jmx_available	|t_integer	|'0'	|NOT NULL	|ZBX_SYNC,ZBX_NODATA
FIELD		|jmx_errors_from|t_integer	|'0'	|NOT NULL	|ZBX_NODATA
FIELD		|jmx_error	|t_varchar(128)	|''	|NOT NULL	|ZBX_SYNC,ZBX_NODATA
FIELD		|name		|t_varchar(64)	|''	|NOT NULL	|ZBX_SYNC,ZBX_PROXY
FIELD		|flags		|t_integer	|'0'	|NOT NULL	|ZBX_SYNC
FIELD		|templateid	|t_id		|	|NULL		|ZBX_SYNC		|3|hosts	|hostid
INDEX		|1		|host
INDEX		|2		|status
INDEX		|3		|proxy_hostid
INDEX		|4		|name
INDEX		|5		|maintenanceid

TABLE|groups|groupid|ZBX_SYNC,ZBX_DATA
FIELD		|groupid	|t_id		|	|NOT NULL	|0
FIELD		|name		|t_varchar(64)	|''	|NOT NULL	|ZBX_SYNC
FIELD		|internal	|t_integer	|'0'	|NOT NULL	|ZBX_SYNC
FIELD		|flags		|t_integer	|'0'	|NOT NULL	|ZBX_SYNC
INDEX		|1		|name

TABLE|group_prototype|group_prototypeid|ZBX_SYNC,ZBX_DATA
FIELD		|group_prototypeid|t_id		|	|NOT NULL	|0
FIELD		|hostid		|t_id		|	|NOT NULL	|ZBX_SYNC		|1|hosts
FIELD		|name		|t_varchar(64)	|''	|NOT NULL	|ZBX_SYNC
FIELD		|groupid	|t_id		|	|NULL		|ZBX_SYNC		|2|groups	|		|RESTRICT
FIELD		|templateid	|t_id		|	|NULL		|ZBX_SYNC		|3|group_prototype|group_prototypeid
INDEX		|1		|hostid

TABLE|group_discovery|groupid|ZBX_SYNC,ZBX_DATA
FIELD		|groupid	|t_id		|	|NOT NULL	|ZBX_SYNC		|1|groups
FIELD		|parent_group_prototypeid|t_id	|	|NOT NULL	|ZBX_SYNC		|2|group_prototype|group_prototypeid|RESTRICT
FIELD		|name		|t_varchar(64)	|''	|NOT NULL	|ZBX_NODATA
FIELD		|lastcheck	|t_integer	|'0'	|NOT NULL	|ZBX_NODATA
FIELD		|ts_delete	|t_time		|'0'	|NOT NULL	|ZBX_NODATA

TABLE|screens|screenid|ZBX_SYNC,ZBX_DATA
FIELD		|screenid	|t_id		|	|NOT NULL	|0
FIELD		|name		|t_varchar(255)	|	|NOT NULL	|ZBX_SYNC
FIELD		|hsize		|t_integer	|'1'	|NOT NULL	|ZBX_SYNC
FIELD		|vsize		|t_integer	|'1'	|NOT NULL	|ZBX_SYNC
FIELD		|templateid	|t_id		|	|NULL		|ZBX_SYNC		|1|hosts	|hostid
INDEX		|1		|templateid

TABLE|screens_items|screenitemid|ZBX_SYNC,ZBX_DATA
FIELD		|screenitemid	|t_id		|	|NOT NULL	|0
FIELD		|screenid	|t_id		|	|NOT NULL	|ZBX_SYNC		|1|screens
FIELD		|resourcetype	|t_integer	|'0'	|NOT NULL	|ZBX_SYNC
FIELD		|resourceid	|t_id		|'0'	|NOT NULL	|ZBX_SYNC
FIELD		|width		|t_integer	|'320'	|NOT NULL	|ZBX_SYNC
FIELD		|height		|t_integer	|'200'	|NOT NULL	|ZBX_SYNC
FIELD		|x		|t_integer	|'0'	|NOT NULL	|ZBX_SYNC
FIELD		|y		|t_integer	|'0'	|NOT NULL	|ZBX_SYNC
FIELD		|colspan	|t_integer	|'0'	|NOT NULL	|ZBX_SYNC
FIELD		|rowspan	|t_integer	|'0'	|NOT NULL	|ZBX_SYNC
FIELD		|elements	|t_integer	|'25'	|NOT NULL	|ZBX_SYNC
FIELD		|valign		|t_integer	|'0'	|NOT NULL	|ZBX_SYNC
FIELD		|halign		|t_integer	|'0'	|NOT NULL	|ZBX_SYNC
FIELD		|style		|t_integer	|'0'	|NOT NULL	|ZBX_SYNC
FIELD		|url		|t_varchar(255)	|''	|NOT NULL	|ZBX_SYNC
FIELD		|dynamic	|t_integer	|'0'	|NOT NULL	|ZBX_SYNC
FIELD		|sort_triggers	|t_integer	|'0'	|NOT NULL	|ZBX_SYNC
FIELD		|application	|t_varchar(255)	|''	|NOT NULL	|ZBX_SYNC
INDEX		|1		|screenid

TABLE|slideshows|slideshowid|ZBX_SYNC,ZBX_DATA
FIELD		|slideshowid	|t_id		|	|NOT NULL	|0
FIELD		|name		|t_varchar(255)	|''	|NOT NULL	|ZBX_SYNC
FIELD		|delay		|t_integer	|'0'	|NOT NULL	|ZBX_SYNC

TABLE|slides|slideid|ZBX_SYNC,ZBX_DATA
FIELD		|slideid	|t_id		|	|NOT NULL	|0
FIELD		|slideshowid	|t_id		|	|NOT NULL	|ZBX_SYNC		|1|slideshows
FIELD		|screenid	|t_id		|	|NOT NULL	|ZBX_SYNC		|2|screens
FIELD		|step		|t_integer	|'0'	|NOT NULL	|ZBX_SYNC
FIELD		|delay		|t_integer	|'0'	|NOT NULL	|ZBX_SYNC
INDEX		|1		|slideshowid
INDEX		|2		|screenid

TABLE|drules|druleid|ZBX_SYNC,ZBX_DATA
FIELD		|druleid	|t_id		|	|NOT NULL	|0
FIELD		|proxy_hostid	|t_id		|	|NULL		|ZBX_SYNC		|1|hosts	|hostid		|RESTRICT
FIELD		|name		|t_varchar(255)	|''	|NOT NULL	|ZBX_SYNC
FIELD		|iprange	|t_varchar(255)	|''	|NOT NULL	|ZBX_SYNC,ZBX_PROXY
FIELD		|delay		|t_integer	|'3600'	|NOT NULL	|ZBX_SYNC,ZBX_PROXY
FIELD		|nextcheck	|t_integer	|'0'	|NOT NULL	|ZBX_SYNC,ZBX_NODATA
FIELD		|status		|t_integer	|'0'	|NOT NULL	|ZBX_SYNC
INDEX		|1		|proxy_hostid

TABLE|dchecks|dcheckid|ZBX_SYNC,ZBX_DATA
FIELD		|dcheckid	|t_id		|	|NOT NULL	|0
FIELD		|druleid	|t_id		|	|NOT NULL	|ZBX_SYNC,ZBX_PROXY	|1|drules
FIELD		|type		|t_integer	|'0'	|NOT NULL	|ZBX_SYNC,ZBX_PROXY
FIELD		|key_		|t_varchar(255)	|''	|NOT NULL	|ZBX_SYNC,ZBX_PROXY
FIELD		|snmp_community	|t_varchar(255)	|''	|NOT NULL	|ZBX_SYNC,ZBX_PROXY
FIELD		|ports		|t_varchar(255)	|'0'	|NOT NULL	|ZBX_SYNC,ZBX_PROXY
FIELD		|snmpv3_securityname|t_varchar(64)|''	|NOT NULL	|ZBX_SYNC,ZBX_PROXY
FIELD		|snmpv3_securitylevel|t_integer	|'0'	|NOT NULL	|ZBX_SYNC,ZBX_PROXY
FIELD		|snmpv3_authpassphrase|t_varchar(64)|''	|NOT NULL	|ZBX_SYNC,ZBX_PROXY
FIELD		|snmpv3_privpassphrase|t_varchar(64)|''	|NOT NULL	|ZBX_SYNC,ZBX_PROXY
FIELD		|uniq		|t_integer	|'0'	|NOT NULL	|ZBX_SYNC,ZBX_PROXY
FIELD		|snmpv3_authprotocol|t_integer	|'0'	|NOT NULL	|ZBX_SYNC,ZBX_PROXY
FIELD		|snmpv3_privprotocol|t_integer	|'0'	|NOT NULL	|ZBX_SYNC,ZBX_PROXY
FIELD		|snmpv3_contextname|t_varchar(255)|''	|NOT NULL	|ZBX_SYNC,ZBX_PROXY
INDEX		|1		|druleid

TABLE|applications|applicationid|ZBX_SYNC,ZBX_DATA
FIELD		|applicationid	|t_id		|	|NOT NULL	|0
FIELD		|hostid		|t_id		|	|NOT NULL	|ZBX_SYNC		|1|hosts
FIELD		|name		|t_varchar(255)	|''	|NOT NULL	|ZBX_SYNC
UNIQUE		|2		|hostid,name

TABLE|httptest|httptestid|ZBX_SYNC,ZBX_DATA
FIELD		|httptestid	|t_id		|	|NOT NULL	|0
FIELD		|name		|t_varchar(64)	|''	|NOT NULL	|ZBX_SYNC,ZBX_PROXY
FIELD		|applicationid	|t_id		|	|NULL		|ZBX_SYNC		|1|applications	|		|RESTRICT
FIELD		|nextcheck	|t_integer	|'0'	|NOT NULL	|ZBX_SYNC,ZBX_NODATA
FIELD		|delay		|t_integer	|'60'	|NOT NULL	|ZBX_SYNC,ZBX_PROXY
FIELD		|status		|t_integer	|'0'	|NOT NULL	|ZBX_SYNC
FIELD		|variables	|t_shorttext	|''	|NOT NULL	|ZBX_SYNC,ZBX_PROXY
FIELD		|agent		|t_varchar(255)	|''	|NOT NULL	|ZBX_SYNC,ZBX_PROXY
FIELD		|authentication	|t_integer	|'0'	|NOT NULL	|ZBX_SYNC,ZBX_PROXY,ZBX_NODATA
FIELD		|http_user	|t_varchar(64)	|''	|NOT NULL	|ZBX_SYNC,ZBX_PROXY,ZBX_NODATA
FIELD		|http_password	|t_varchar(64)	|''	|NOT NULL	|ZBX_SYNC,ZBX_PROXY,ZBX_NODATA
FIELD		|hostid		|t_id		|	|NOT NULL	|ZBX_SYNC,ZBX_PROXY	|2|hosts
FIELD		|templateid	|t_id		|	|NULL		|ZBX_SYNC		|3|httptest	|httptestid
FIELD		|http_proxy	|t_varchar(255)	|''	|NOT NULL	|ZBX_SYNC,ZBX_PROXY,ZBX_NODATA
FIELD		|retries	|t_integer	|'1'	|NOT NULL	|ZBX_SYNC,ZBX_PROXY,ZBX_NODATA
INDEX		|1		|applicationid
UNIQUE		|2		|hostid,name
INDEX		|3		|status
INDEX		|4		|templateid

TABLE|httpstep|httpstepid|ZBX_SYNC,ZBX_DATA
FIELD		|httpstepid	|t_id		|	|NOT NULL	|0
FIELD		|httptestid	|t_id		|	|NOT NULL	|ZBX_SYNC,ZBX_PROXY	|1|httptest
FIELD		|name		|t_varchar(64)	|''	|NOT NULL	|ZBX_SYNC,ZBX_PROXY
FIELD		|no		|t_integer	|'0'	|NOT NULL	|ZBX_SYNC,ZBX_PROXY
FIELD		|url		|t_varchar(255)	|''	|NOT NULL	|ZBX_SYNC,ZBX_PROXY
FIELD		|timeout	|t_integer	|'30'	|NOT NULL	|ZBX_SYNC,ZBX_PROXY
FIELD		|posts		|t_shorttext	|''	|NOT NULL	|ZBX_SYNC,ZBX_PROXY
FIELD		|required	|t_varchar(255)	|''	|NOT NULL	|ZBX_SYNC,ZBX_PROXY
FIELD		|status_codes	|t_varchar(255)	|''	|NOT NULL	|ZBX_SYNC,ZBX_PROXY
FIELD		|variables	|t_shorttext	|''	|NOT NULL	|ZBX_SYNC,ZBX_PROXY
INDEX		|1		|httptestid

TABLE|interface|interfaceid|ZBX_SYNC,ZBX_DATA
FIELD		|interfaceid	|t_id		|	|NOT NULL	|0
FIELD		|hostid		|t_id		|	|NOT NULL	|ZBX_SYNC,ZBX_PROXY	|1|hosts
FIELD		|main		|t_integer	|'0'	|NOT NULL	|ZBX_SYNC,ZBX_PROXY
FIELD		|type		|t_integer	|'0'	|NOT NULL	|ZBX_SYNC,ZBX_PROXY
FIELD		|useip		|t_integer	|'1'	|NOT NULL	|ZBX_SYNC,ZBX_PROXY
FIELD		|ip		|t_varchar(64)	|'127.0.0.1'|NOT NULL	|ZBX_SYNC,ZBX_PROXY
FIELD		|dns		|t_varchar(64)	|''	|NOT NULL	|ZBX_SYNC,ZBX_PROXY
FIELD		|port		|t_varchar(64)	|'10050'|NOT NULL	|ZBX_SYNC,ZBX_PROXY
INDEX		|1		|hostid,type
INDEX		|2		|ip,dns

TABLE|valuemaps|valuemapid|ZBX_SYNC,ZBX_DATA
FIELD		|valuemapid	|t_id		|	|NOT NULL	|0
FIELD		|name		|t_varchar(64)	|''	|NOT NULL	|ZBX_SYNC
INDEX		|1		|name

TABLE|items|itemid|ZBX_SYNC,ZBX_DATA
FIELD		|itemid		|t_id		|	|NOT NULL	|0
FIELD		|type		|t_integer	|'0'	|NOT NULL	|ZBX_SYNC,ZBX_PROXY
FIELD		|snmp_community	|t_varchar(64)	|''	|NOT NULL	|ZBX_SYNC,ZBX_PROXY
FIELD		|snmp_oid	|t_varchar(255)	|''	|NOT NULL	|ZBX_SYNC,ZBX_PROXY
FIELD		|hostid		|t_id		|	|NOT NULL	|ZBX_SYNC,ZBX_PROXY	|1|hosts
FIELD		|name		|t_varchar(255)	|''	|NOT NULL	|ZBX_SYNC
FIELD		|key_		|t_varchar(255)	|''	|NOT NULL	|ZBX_SYNC,ZBX_PROXY
FIELD		|delay		|t_integer	|'0'	|NOT NULL	|ZBX_SYNC,ZBX_PROXY
FIELD		|history	|t_integer	|'90'	|NOT NULL	|ZBX_SYNC
FIELD		|trends		|t_integer	|'365'	|NOT NULL	|ZBX_SYNC
FIELD		|status		|t_integer	|'0'	|NOT NULL	|ZBX_SYNC,ZBX_PROXY
FIELD		|value_type	|t_integer	|'0'	|NOT NULL	|ZBX_SYNC,ZBX_PROXY
FIELD		|trapper_hosts	|t_varchar(255)	|''	|NOT NULL	|ZBX_SYNC,ZBX_PROXY
FIELD		|units		|t_varchar(255)	|''	|NOT NULL	|ZBX_SYNC
FIELD		|multiplier	|t_integer	|'0'	|NOT NULL	|ZBX_SYNC
FIELD		|delta		|t_integer	|'0'	|NOT NULL	|ZBX_SYNC
FIELD		|snmpv3_securityname|t_varchar(64)|''	|NOT NULL	|ZBX_SYNC,ZBX_PROXY
FIELD		|snmpv3_securitylevel|t_integer	|'0'	|NOT NULL	|ZBX_SYNC,ZBX_PROXY
FIELD		|snmpv3_authpassphrase|t_varchar(64)|''	|NOT NULL	|ZBX_SYNC,ZBX_PROXY
FIELD		|snmpv3_privpassphrase|t_varchar(64)|''	|NOT NULL	|ZBX_SYNC,ZBX_PROXY
FIELD		|formula	|t_varchar(255)	|'1'	|NOT NULL	|ZBX_SYNC,ZBX_PROXY
FIELD		|error		|t_varchar(128)	|''	|NOT NULL	|ZBX_SYNC,ZBX_NODATA
FIELD		|lastlogsize	|t_bigint	|'0'	|NOT NULL	|ZBX_NODATA
FIELD		|logtimefmt	|t_varchar(64)	|''	|NOT NULL	|ZBX_SYNC,ZBX_PROXY
FIELD		|templateid	|t_id		|	|NULL		|ZBX_SYNC		|2|items	|itemid
FIELD		|valuemapid	|t_id		|	|NULL		|ZBX_SYNC		|3|valuemaps	|		|RESTRICT
FIELD		|delay_flex	|t_varchar(255)	|''	|NOT NULL	|ZBX_SYNC,ZBX_PROXY
FIELD		|params		|t_shorttext	|''	|NOT NULL	|ZBX_SYNC,ZBX_PROXY
FIELD		|ipmi_sensor	|t_varchar(128)	|''	|NOT NULL	|ZBX_SYNC,ZBX_PROXY
FIELD		|data_type	|t_integer	|'0'	|NOT NULL	|ZBX_SYNC,ZBX_PROXY
FIELD		|authtype	|t_integer	|'0'	|NOT NULL	|ZBX_SYNC,ZBX_PROXY
FIELD		|username	|t_varchar(64)	|''	|NOT NULL	|ZBX_SYNC,ZBX_PROXY
FIELD		|password	|t_varchar(64)	|''	|NOT NULL	|ZBX_SYNC,ZBX_PROXY
FIELD		|publickey	|t_varchar(64)	|''	|NOT NULL	|ZBX_SYNC,ZBX_PROXY
FIELD		|privatekey	|t_varchar(64)	|''	|NOT NULL	|ZBX_SYNC,ZBX_PROXY
FIELD		|mtime		|t_integer	|'0'	|NOT NULL	|ZBX_NODATA
FIELD		|flags		|t_integer	|'0'	|NOT NULL	|ZBX_SYNC,ZBX_PROXY
FIELD		|filter		|t_varchar(255)	|''	|NOT NULL	|ZBX_SYNC,ZBX_PROXY
FIELD		|interfaceid	|t_id		|	|NULL		|ZBX_SYNC,ZBX_PROXY	|4|interface	|		|RESTRICT
FIELD		|port		|t_varchar(64)	|''	|NOT NULL	|ZBX_SYNC,ZBX_PROXY
FIELD		|description	|t_shorttext	|''	|NOT NULL	|ZBX_SYNC
FIELD		|inventory_link	|t_integer	|'0'	|NOT NULL	|ZBX_SYNC
FIELD		|lifetime	|t_varchar(64)	|'30'	|NOT NULL	|ZBX_SYNC
FIELD		|snmpv3_authprotocol|t_integer	|'0'	|NOT NULL	|ZBX_SYNC,ZBX_PROXY
FIELD		|snmpv3_privprotocol|t_integer	|'0'	|NOT NULL	|ZBX_SYNC,ZBX_PROXY
FIELD		|state		|t_integer	|'0'	|NOT NULL	|ZBX_SYNC,ZBX_NODATA
FIELD		|snmpv3_contextname|t_varchar(255)|''	|NOT NULL	|ZBX_SYNC,ZBX_PROXY
UNIQUE		|1		|hostid,key_
INDEX		|3		|status
INDEX		|4		|templateid
INDEX		|5		|valuemapid
INDEX		|6		|interfaceid

TABLE|httpstepitem|httpstepitemid|ZBX_SYNC,ZBX_DATA
FIELD		|httpstepitemid	|t_id		|	|NOT NULL	|0
FIELD		|httpstepid	|t_id		|	|NOT NULL	|ZBX_SYNC,ZBX_PROXY	|1|httpstep
FIELD		|itemid		|t_id		|	|NOT NULL	|ZBX_SYNC,ZBX_PROXY	|2|items
FIELD		|type		|t_integer	|'0'	|NOT NULL	|ZBX_SYNC,ZBX_PROXY
UNIQUE		|1		|httpstepid,itemid
INDEX		|2		|itemid

TABLE|httptestitem|httptestitemid|ZBX_SYNC,ZBX_DATA
FIELD		|httptestitemid	|t_id		|	|NOT NULL	|0
FIELD		|httptestid	|t_id		|	|NOT NULL	|ZBX_SYNC,ZBX_PROXY	|1|httptest
FIELD		|itemid		|t_id		|	|NOT NULL	|ZBX_SYNC,ZBX_PROXY	|2|items
FIELD		|type		|t_integer	|'0'	|NOT NULL	|ZBX_SYNC,ZBX_PROXY
UNIQUE		|1		|httptestid,itemid
INDEX		|2		|itemid

TABLE|media_type|mediatypeid|ZBX_SYNC,ZBX_DATA
FIELD		|mediatypeid	|t_id		|	|NOT NULL	|0
FIELD		|type		|t_integer	|'0'	|NOT NULL	|ZBX_SYNC
FIELD		|description	|t_varchar(100)	|''	|NOT NULL	|ZBX_SYNC
FIELD		|smtp_server	|t_varchar(255)	|''	|NOT NULL	|ZBX_SYNC
FIELD		|smtp_helo	|t_varchar(255)	|''	|NOT NULL	|ZBX_SYNC
FIELD		|smtp_email	|t_varchar(255)	|''	|NOT NULL	|ZBX_SYNC
FIELD		|exec_path	|t_varchar(255)	|''	|NOT NULL	|ZBX_SYNC
FIELD		|gsm_modem	|t_varchar(255)	|''	|NOT NULL	|ZBX_SYNC
FIELD		|username	|t_varchar(255)	|''	|NOT NULL	|ZBX_SYNC
FIELD		|passwd		|t_varchar(255)	|''	|NOT NULL	|ZBX_SYNC
FIELD		|status		|t_integer	|'0'	|NOT NULL	|ZBX_SYNC

TABLE|users|userid|ZBX_SYNC,ZBX_DATA
FIELD		|userid		|t_id		|	|NOT NULL	|0
FIELD		|alias		|t_varchar(100)	|''	|NOT NULL	|ZBX_SYNC
FIELD		|name		|t_varchar(100)	|''	|NOT NULL	|ZBX_SYNC
FIELD		|surname	|t_varchar(100)	|''	|NOT NULL	|ZBX_SYNC
FIELD		|passwd		|t_char(32)	|''	|NOT NULL	|ZBX_SYNC
FIELD		|url		|t_varchar(255)	|''	|NOT NULL	|ZBX_SYNC
FIELD		|autologin	|t_integer	|'0'	|NOT NULL	|ZBX_SYNC
FIELD		|autologout	|t_integer	|'900'	|NOT NULL	|ZBX_SYNC
FIELD		|lang		|t_varchar(5)	|'en_GB'|NOT NULL	|ZBX_SYNC
FIELD		|refresh	|t_integer	|'30'	|NOT NULL	|ZBX_SYNC
FIELD		|type		|t_integer	|'1'	|NOT NULL	|ZBX_SYNC
FIELD		|theme		|t_varchar(128)	|'default'|NOT NULL	|ZBX_SYNC
FIELD		|attempt_failed	|t_integer	|0	|NOT NULL	|ZBX_SYNC,ZBX_NODATA
FIELD		|attempt_ip	|t_varchar(39)	|''	|NOT NULL	|ZBX_SYNC,ZBX_NODATA
FIELD		|attempt_clock	|t_integer	|0	|NOT NULL	|ZBX_SYNC,ZBX_NODATA
FIELD		|rows_per_page	|t_integer	|50	|NOT NULL	|ZBX_SYNC
INDEX		|1		|alias

TABLE|usrgrp|usrgrpid|ZBX_SYNC,ZBX_DATA
FIELD		|usrgrpid	|t_id		|	|NOT NULL	|0
FIELD		|name		|t_varchar(64)	|''	|NOT NULL	|ZBX_SYNC
FIELD		|gui_access	|t_integer	|'0'	|NOT NULL	|ZBX_SYNC
FIELD		|users_status	|t_integer	|'0'	|NOT NULL	|ZBX_SYNC
FIELD		|debug_mode	|t_integer	|'0'	|NOT NULL	|ZBX_SYNC
INDEX		|1		|name

TABLE|users_groups|id|ZBX_SYNC,ZBX_DATA
FIELD		|id		|t_id		|	|NOT NULL	|0
FIELD		|usrgrpid	|t_id		|	|NOT NULL	|ZBX_SYNC		|1|usrgrp
FIELD		|userid		|t_id		|	|NOT NULL	|ZBX_SYNC		|2|users
UNIQUE		|1		|usrgrpid,userid
INDEX		|2		|userid

TABLE|scripts|scriptid|ZBX_SYNC,ZBX_DATA
FIELD		|scriptid	|t_id		|	|NOT NULL	|0
FIELD		|name		|t_varchar(255)	|''	|NOT NULL	|ZBX_SYNC
FIELD		|command	|t_varchar(255)	|''	|NOT NULL	|ZBX_SYNC
FIELD		|host_access	|t_integer	|'2'	|NOT NULL	|ZBX_SYNC
FIELD		|usrgrpid	|t_id		|	|NULL		|ZBX_SYNC		|1|usrgrp	|		|RESTRICT
FIELD		|groupid	|t_id		|	|NULL		|ZBX_SYNC		|2|groups	|		|RESTRICT
FIELD		|description	|t_shorttext	|''	|NOT NULL	|ZBX_SYNC
FIELD		|confirmation	|t_varchar(255)	|''	|NOT NULL	|ZBX_SYNC
FIELD		|type		|t_integer	|'0'	|NOT NULL	|ZBX_SYNC
FIELD		|execute_on	|t_integer	|'1'	|NOT NULL	|ZBX_SYNC
INDEX		|1		|usrgrpid
INDEX		|2		|groupid

TABLE|actions|actionid|ZBX_SYNC,ZBX_DATA
FIELD		|actionid	|t_id		|	|NOT NULL	|0
FIELD		|name		|t_varchar(255)	|''	|NOT NULL	|ZBX_SYNC
FIELD		|eventsource	|t_integer	|'0'	|NOT NULL	|ZBX_SYNC
FIELD		|evaltype	|t_integer	|'0'	|NOT NULL	|ZBX_SYNC
FIELD		|status		|t_integer	|'0'	|NOT NULL	|ZBX_SYNC
FIELD		|esc_period	|t_integer	|'0'	|NOT NULL	|ZBX_SYNC
FIELD		|def_shortdata	|t_varchar(255)	|''	|NOT NULL	|ZBX_SYNC
FIELD		|def_longdata	|t_shorttext	|''	|NOT NULL	|ZBX_SYNC
FIELD		|recovery_msg	|t_integer	|'0'	|NOT NULL	|ZBX_SYNC
FIELD		|r_shortdata	|t_varchar(255)	|''	|NOT NULL	|ZBX_SYNC
FIELD		|r_longdata	|t_shorttext	|''	|NOT NULL	|ZBX_SYNC
INDEX		|1		|eventsource,status

TABLE|operations|operationid|ZBX_SYNC,ZBX_DATA
FIELD		|operationid	|t_id		|	|NOT NULL	|0
FIELD		|actionid	|t_id		|	|NOT NULL	|ZBX_SYNC		|1|actions
FIELD		|operationtype	|t_integer	|'0'	|NOT NULL	|ZBX_SYNC
FIELD		|esc_period	|t_integer	|'0'	|NOT NULL	|ZBX_SYNC
FIELD		|esc_step_from	|t_integer	|'1'	|NOT NULL	|ZBX_SYNC
FIELD		|esc_step_to	|t_integer	|'1'	|NOT NULL	|ZBX_SYNC
FIELD		|evaltype	|t_integer	|'0'	|NOT NULL	|ZBX_SYNC
INDEX		|1		|actionid

TABLE|opmessage|operationid|ZBX_SYNC,ZBX_DATA
FIELD		|operationid	|t_id		|	|NOT NULL	|0			|1|operations
FIELD		|default_msg	|t_integer	|'0'	|NOT NULL	|ZBX_SYNC
FIELD		|subject	|t_varchar(255)	|''	|NOT NULL	|ZBX_SYNC
FIELD		|message	|t_shorttext	|''	|NOT NULL	|ZBX_SYNC
FIELD		|mediatypeid	|t_id		|	|NULL		|ZBX_SYNC		|2|media_type	|		|RESTRICT
INDEX		|1		|mediatypeid

TABLE|opmessage_grp|opmessage_grpid|ZBX_SYNC,ZBX_DATA
FIELD		|opmessage_grpid|t_id		|	|NOT NULL	|0
FIELD		|operationid	|t_id		|	|NOT NULL	|ZBX_SYNC		|1|operations
FIELD		|usrgrpid	|t_id		|	|NOT NULL	|ZBX_SYNC		|2|usrgrp	|		|RESTRICT
UNIQUE		|1		|operationid,usrgrpid
INDEX		|2		|usrgrpid

TABLE|opmessage_usr|opmessage_usrid|ZBX_SYNC,ZBX_DATA
FIELD		|opmessage_usrid|t_id		|	|NOT NULL	|0
FIELD		|operationid	|t_id		|	|NOT NULL	|ZBX_SYNC		|1|operations
FIELD		|userid		|t_id		|	|NOT NULL	|ZBX_SYNC		|2|users	|		|RESTRICT
UNIQUE		|1		|operationid,userid
INDEX		|2		|userid

TABLE|opcommand|operationid|ZBX_SYNC,ZBX_DATA
FIELD		|operationid	|t_id		|	|NOT NULL	|0			|1|operations
FIELD		|type		|t_integer	|'0'	|NOT NULL	|ZBX_SYNC
FIELD		|scriptid	|t_id		|	|NULL		|ZBX_SYNC		|2|scripts	|		|RESTRICT
FIELD		|execute_on	|t_integer	|'0'	|NOT NULL	|ZBX_SYNC
FIELD		|port		|t_varchar(64)	|''	|NOT NULL	|ZBX_SYNC
FIELD		|authtype	|t_integer	|'0'	|NOT NULL	|ZBX_SYNC
FIELD		|username	|t_varchar(64)	|''	|NOT NULL	|ZBX_SYNC
FIELD		|password	|t_varchar(64)	|''	|NOT NULL	|ZBX_SYNC
FIELD		|publickey	|t_varchar(64)	|''	|NOT NULL	|ZBX_SYNC
FIELD		|privatekey	|t_varchar(64)	|''	|NOT NULL	|ZBX_SYNC
FIELD		|command	|t_shorttext	|''	|NOT NULL	|ZBX_SYNC
INDEX		|1		|scriptid

TABLE|opcommand_hst|opcommand_hstid|ZBX_SYNC,ZBX_DATA
FIELD		|opcommand_hstid|t_id		|	|NOT NULL	|0
FIELD		|operationid	|t_id		|	|NOT NULL	|ZBX_SYNC		|1|operations
FIELD		|hostid		|t_id		|	|NULL		|ZBX_SYNC		|2|hosts	|		|RESTRICT
INDEX		|1		|operationid
INDEX		|2		|hostid

TABLE|opcommand_grp|opcommand_grpid|ZBX_SYNC,ZBX_DATA
FIELD		|opcommand_grpid|t_id		|	|NOT NULL	|0
FIELD		|operationid	|t_id		|	|NOT NULL	|ZBX_SYNC		|1|operations
FIELD		|groupid	|t_id		|	|NOT NULL	|ZBX_SYNC		|2|groups	|		|RESTRICT
INDEX		|1		|operationid
INDEX		|2		|groupid

TABLE|opgroup|opgroupid|ZBX_SYNC,ZBX_DATA
FIELD		|opgroupid	|t_id		|	|NOT NULL	|0
FIELD		|operationid	|t_id		|	|NOT NULL	|ZBX_SYNC		|1|operations
FIELD		|groupid	|t_id		|	|NOT NULL	|ZBX_SYNC		|2|groups	|		|RESTRICT
UNIQUE		|1		|operationid,groupid
INDEX		|2		|groupid

TABLE|optemplate|optemplateid|ZBX_SYNC,ZBX_DATA
FIELD		|optemplateid	|t_id		|	|NOT NULL	|0
FIELD		|operationid	|t_id		|	|NOT NULL	|ZBX_SYNC		|1|operations
FIELD		|templateid	|t_id		|	|NOT NULL	|ZBX_SYNC		|2|hosts	|hostid		|RESTRICT
UNIQUE		|1		|operationid,templateid
INDEX		|2		|templateid

TABLE|opconditions|opconditionid|ZBX_SYNC,ZBX_DATA
FIELD		|opconditionid	|t_id		|	|NOT NULL	|0
FIELD		|operationid	|t_id		|	|NOT NULL	|ZBX_SYNC		|1|operations
FIELD		|conditiontype	|t_integer	|'0'	|NOT NULL	|ZBX_SYNC
FIELD		|operator	|t_integer	|'0'	|NOT NULL	|ZBX_SYNC
FIELD		|value		|t_varchar(255)	|''	|NOT NULL	|ZBX_SYNC
INDEX		|1		|operationid

TABLE|conditions|conditionid|ZBX_SYNC,ZBX_DATA
FIELD		|conditionid	|t_id		|	|NOT NULL	|0
FIELD		|actionid	|t_id		|	|NOT NULL	|ZBX_SYNC		|1|actions
FIELD		|conditiontype	|t_integer	|'0'	|NOT NULL	|ZBX_SYNC
FIELD		|operator	|t_integer	|'0'	|NOT NULL	|ZBX_SYNC
FIELD		|value		|t_varchar(255)	|''	|NOT NULL	|ZBX_SYNC
INDEX		|1		|actionid

TABLE|config|configid|ZBX_SYNC,ZBX_DATA
FIELD		|configid	|t_id		|	|NOT NULL	|0
FIELD		|refresh_unsupported|t_integer	|'0'	|NOT NULL	|ZBX_SYNC,ZBX_PROXY
FIELD		|work_period	|t_varchar(100)	|'1-5,00:00-24:00'|NOT NULL|ZBX_SYNC
FIELD		|alert_usrgrpid	|t_id		|	|NULL		|ZBX_SYNC		|1|usrgrp	|usrgrpid	|RESTRICT
FIELD		|event_ack_enable|t_integer	|'1'	|NOT NULL	|ZBX_SYNC,ZBX_NODATA
FIELD		|event_expire	|t_integer	|'7'	|NOT NULL	|ZBX_SYNC,ZBX_NODATA
FIELD		|event_show_max	|t_integer	|'100'	|NOT NULL	|ZBX_SYNC,ZBX_NODATA
FIELD		|default_theme	|t_varchar(128)	|'originalblue'|NOT NULL	|ZBX_SYNC,ZBX_NODATA
FIELD		|authentication_type|t_integer	|'0'	|NOT NULL	|ZBX_SYNC,ZBX_NODATA
FIELD		|ldap_host	|t_varchar(255)	|''	|NOT NULL	|ZBX_SYNC,ZBX_NODATA
FIELD		|ldap_port	|t_integer	|389	|NOT NULL	|ZBX_SYNC,ZBX_NODATA
FIELD		|ldap_base_dn	|t_varchar(255)	|''	|NOT NULL	|ZBX_SYNC,ZBX_NODATA
FIELD		|ldap_bind_dn	|t_varchar(255)	|''	|NOT NULL	|ZBX_SYNC,ZBX_NODATA
FIELD		|ldap_bind_password|t_varchar(128)|''	|NOT NULL	|ZBX_SYNC,ZBX_NODATA
FIELD		|ldap_search_attribute|t_varchar(128)|''|NOT NULL	|ZBX_SYNC,ZBX_NODATA
FIELD		|dropdown_first_entry|t_integer	|'1'	|NOT NULL	|ZBX_SYNC,ZBX_NODATA
FIELD		|dropdown_first_remember|t_integer|'1'	|NOT NULL	|ZBX_SYNC,ZBX_NODATA
FIELD		|discovery_groupid|t_id		|	|NOT NULL	|ZBX_SYNC,ZBX_PROXY	|2|groups	|groupid	|RESTRICT
FIELD		|max_in_table	|t_integer	|'50'	|NOT NULL	|ZBX_SYNC,ZBX_NODATA
FIELD		|search_limit	|t_integer	|'1000'	|NOT NULL	|ZBX_SYNC,ZBX_NODATA
FIELD		|severity_color_0|t_varchar(6)	|'DBDBDB'|NOT NULL	|ZBX_SYNC,ZBX_NODATA
FIELD		|severity_color_1|t_varchar(6)	|'D6F6FF'|NOT NULL	|ZBX_SYNC,ZBX_NODATA
FIELD		|severity_color_2|t_varchar(6)	|'FFF6A5'|NOT NULL	|ZBX_SYNC,ZBX_NODATA
FIELD		|severity_color_3|t_varchar(6)	|'FFB689'|NOT NULL	|ZBX_SYNC,ZBX_NODATA
FIELD		|severity_color_4|t_varchar(6)	|'FF9999'|NOT NULL	|ZBX_SYNC,ZBX_NODATA
FIELD		|severity_color_5|t_varchar(6)	|'FF3838'|NOT NULL	|ZBX_SYNC,ZBX_NODATA
FIELD		|severity_name_0|t_varchar(32)	|'Not classified'|NOT NULL|ZBX_SYNC,ZBX_NODATA
FIELD		|severity_name_1|t_varchar(32)	|'Information'|NOT NULL	|ZBX_SYNC,ZBX_NODATA
FIELD		|severity_name_2|t_varchar(32)	|'Warning'|NOT NULL	|ZBX_SYNC,ZBX_NODATA
FIELD		|severity_name_3|t_varchar(32)	|'Average'|NOT NULL	|ZBX_SYNC,ZBX_NODATA
FIELD		|severity_name_4|t_varchar(32)	|'High'	|NOT NULL	|ZBX_SYNC,ZBX_NODATA
FIELD		|severity_name_5|t_varchar(32)	|'Disaster'|NOT NULL	|ZBX_SYNC,ZBX_NODATA
FIELD		|ok_period	|t_integer	|'1800'	|NOT NULL	|ZBX_SYNC,ZBX_NODATA
FIELD		|blink_period	|t_integer	|'1800'	|NOT NULL	|ZBX_SYNC,ZBX_NODATA
FIELD		|problem_unack_color|t_varchar(6)|'DC0000'|NOT NULL	|ZBX_SYNC,ZBX_NODATA
FIELD		|problem_ack_color|t_varchar(6)	|'DC0000'|NOT NULL	|ZBX_SYNC,ZBX_NODATA
FIELD		|ok_unack_color	|t_varchar(6)	|'00AA00'|NOT NULL	|ZBX_SYNC,ZBX_NODATA
FIELD		|ok_ack_color	|t_varchar(6)	|'00AA00'|NOT NULL	|ZBX_SYNC,ZBX_NODATA
FIELD		|problem_unack_style|t_integer	|'1'	|NOT NULL	|ZBX_SYNC,ZBX_NODATA
FIELD		|problem_ack_style|t_integer	|'1'	|NOT NULL	|ZBX_SYNC,ZBX_NODATA
FIELD		|ok_unack_style	|t_integer	|'1'	|NOT NULL	|ZBX_SYNC,ZBX_NODATA
FIELD		|ok_ack_style	|t_integer	|'1'	|NOT NULL	|ZBX_SYNC,ZBX_NODATA
FIELD		|snmptrap_logging|t_integer	|'1'	|NOT NULL	|ZBX_SYNC,ZBX_PROXY,ZBX_NODATA
FIELD		|server_check_interval|t_integer|'10'	|NOT NULL	|ZBX_SYNC,ZBX_NODATA
FIELD		|hk_events_mode	|t_integer	|'1'	|NOT NULL	|ZBX_SYNC,ZBX_NODATA
FIELD		|hk_events_trigger|t_integer	|'365'	|NOT NULL	|ZBX_SYNC,ZBX_NODATA
FIELD		|hk_events_internal|t_integer	|'365'	|NOT NULL	|ZBX_SYNC,ZBX_NODATA
FIELD		|hk_events_discovery|t_integer	|'365'	|NOT NULL	|ZBX_SYNC,ZBX_NODATA
FIELD		|hk_events_autoreg|t_integer	|'365'	|NOT NULL	|ZBX_SYNC,ZBX_NODATA
FIELD		|hk_services_mode|t_integer	|'1'	|NOT NULL	|ZBX_SYNC,ZBX_NODATA
FIELD		|hk_services	|t_integer	|'365'	|NOT NULL	|ZBX_SYNC,ZBX_NODATA
FIELD		|hk_audit_mode	|t_integer	|'1'	|NOT NULL	|ZBX_SYNC,ZBX_NODATA
FIELD		|hk_audit	|t_integer	|'365'	|NOT NULL	|ZBX_SYNC,ZBX_NODATA
FIELD		|hk_sessions_mode|t_integer	|'1'	|NOT NULL	|ZBX_SYNC,ZBX_NODATA
FIELD		|hk_sessions	|t_integer	|'365'	|NOT NULL	|ZBX_SYNC,ZBX_NODATA
FIELD		|hk_history_mode|t_integer	|'1'	|NOT NULL	|ZBX_SYNC,ZBX_NODATA
FIELD		|hk_history_global|t_integer	|'0'	|NOT NULL	|ZBX_SYNC,ZBX_NODATA
FIELD		|hk_history	|t_integer	|'90'	|NOT NULL	|ZBX_SYNC,ZBX_NODATA
FIELD		|hk_trends_mode	|t_integer	|'1'	|NOT NULL	|ZBX_SYNC,ZBX_NODATA
FIELD		|hk_trends_global|t_integer	|'0'	|NOT NULL	|ZBX_SYNC,ZBX_NODATA
FIELD		|hk_trends	|t_integer	|'365'	|NOT NULL	|ZBX_SYNC,ZBX_NODATA
INDEX		|1		|alert_usrgrpid
INDEX		|2		|discovery_groupid

TABLE|triggers|triggerid|ZBX_SYNC,ZBX_DATA
FIELD		|triggerid	|t_id		|	|NOT NULL	|0
FIELD		|expression	|t_varchar(2048)|''	|NOT NULL	|ZBX_SYNC
FIELD		|description	|t_varchar(255)	|''	|NOT NULL	|ZBX_SYNC
FIELD		|url		|t_varchar(255)	|''	|NOT NULL	|ZBX_SYNC
FIELD		|status		|t_integer	|'0'	|NOT NULL	|ZBX_SYNC
FIELD		|value		|t_integer	|'0'	|NOT NULL	|ZBX_SYNC,ZBX_NODATA
FIELD		|priority	|t_integer	|'0'	|NOT NULL	|ZBX_SYNC
FIELD		|lastchange	|t_integer	|'0'	|NOT NULL	|ZBX_SYNC,ZBX_NODATA
FIELD		|comments	|t_shorttext	|''	|NOT NULL	|ZBX_SYNC
FIELD		|error		|t_varchar(128)	|''	|NOT NULL	|ZBX_SYNC,ZBX_NODATA
FIELD		|templateid	|t_id		|	|NULL		|ZBX_SYNC		|1|triggers	|triggerid
FIELD		|type		|t_integer	|'0'	|NOT NULL	|ZBX_SYNC
FIELD		|state		|t_integer	|'0'	|NOT NULL	|ZBX_SYNC,ZBX_NODATA
FIELD		|flags		|t_integer	|'0'	|NOT NULL	|ZBX_SYNC
INDEX		|1		|status
INDEX		|2		|value
INDEX		|3		|templateid

TABLE|trigger_depends|triggerdepid|ZBX_SYNC,ZBX_DATA
FIELD		|triggerdepid	|t_id		|	|NOT NULL	|0
FIELD		|triggerid_down	|t_id		|	|NOT NULL	|ZBX_SYNC		|1|triggers	|triggerid
FIELD		|triggerid_up	|t_id		|	|NOT NULL	|ZBX_SYNC		|2|triggers	|triggerid
UNIQUE		|1		|triggerid_down,triggerid_up
INDEX		|2		|triggerid_up

TABLE|functions|functionid|ZBX_SYNC,ZBX_DATA
FIELD		|functionid	|t_id		|	|NOT NULL	|0
FIELD		|itemid		|t_id		|	|NOT NULL	|ZBX_SYNC		|1|items
FIELD		|triggerid	|t_id		|	|NOT NULL	|ZBX_SYNC		|2|triggers
FIELD		|function	|t_varchar(12)	|''	|NOT NULL	|ZBX_SYNC
FIELD		|parameter	|t_varchar(255)	|'0'	|NOT NULL	|ZBX_SYNC
INDEX		|1		|triggerid
INDEX		|2		|itemid,function,parameter

TABLE|graphs|graphid|ZBX_SYNC,ZBX_DATA
FIELD		|graphid	|t_id		|	|NOT NULL	|0
FIELD		|name		|t_varchar(128)	|''	|NOT NULL	|ZBX_SYNC
FIELD		|width		|t_integer	|'900'	|NOT NULL	|ZBX_SYNC
FIELD		|height		|t_integer	|'200'	|NOT NULL	|ZBX_SYNC
FIELD		|yaxismin	|t_double	|'0'	|NOT NULL	|ZBX_SYNC
FIELD		|yaxismax	|t_double	|'100'	|NOT NULL	|ZBX_SYNC
FIELD		|templateid	|t_id		|	|NULL		|ZBX_SYNC		|1|graphs	|graphid
FIELD		|show_work_period|t_integer	|'1'	|NOT NULL	|ZBX_SYNC
FIELD		|show_triggers	|t_integer	|'1'	|NOT NULL	|ZBX_SYNC
FIELD		|graphtype	|t_integer	|'0'	|NOT NULL	|ZBX_SYNC
FIELD		|show_legend	|t_integer	|'1'	|NOT NULL	|ZBX_SYNC
FIELD		|show_3d	|t_integer	|'0'	|NOT NULL	|ZBX_SYNC
FIELD		|percent_left	|t_double	|'0'	|NOT NULL	|ZBX_SYNC
FIELD		|percent_right	|t_double	|'0'	|NOT NULL	|ZBX_SYNC
FIELD		|ymin_type	|t_integer	|'0'	|NOT NULL	|ZBX_SYNC
FIELD		|ymax_type	|t_integer	|'0'	|NOT NULL	|ZBX_SYNC
FIELD		|ymin_itemid	|t_id		|	|NULL		|ZBX_SYNC		|2|items	|itemid		|RESTRICT
FIELD		|ymax_itemid	|t_id		|	|NULL		|ZBX_SYNC		|3|items	|itemid		|RESTRICT
FIELD		|flags		|t_integer	|'0'	|NOT NULL	|ZBX_SYNC
INDEX		|1		|name
INDEX		|2		|templateid
INDEX		|3		|ymin_itemid
INDEX		|4		|ymax_itemid

TABLE|graphs_items|gitemid|ZBX_SYNC,ZBX_DATA
FIELD		|gitemid	|t_id		|	|NOT NULL	|0
FIELD		|graphid	|t_id		|	|NOT NULL	|ZBX_SYNC		|1|graphs
FIELD		|itemid		|t_id		|	|NOT NULL	|ZBX_SYNC		|2|items
FIELD		|drawtype	|t_integer	|'0'	|NOT NULL	|ZBX_SYNC
FIELD		|sortorder	|t_integer	|'0'	|NOT NULL	|ZBX_SYNC
FIELD		|color		|t_varchar(6)	|'009600'|NOT NULL	|ZBX_SYNC
FIELD		|yaxisside	|t_integer	|'0'	|NOT NULL	|ZBX_SYNC
FIELD		|calc_fnc	|t_integer	|'2'	|NOT NULL	|ZBX_SYNC
FIELD		|type		|t_integer	|'0'	|NOT NULL	|ZBX_SYNC
INDEX		|1		|itemid
INDEX		|2		|graphid

TABLE|graph_theme|graphthemeid|ZBX_DATA
FIELD		|graphthemeid	|t_id		|	|NOT NULL	|0
FIELD		|description	|t_varchar(64)	|''	|NOT NULL	|0
FIELD		|theme		|t_varchar(64)	|''	|NOT NULL	|0
FIELD		|backgroundcolor|t_varchar(6)	|'F0F0F0'|NOT NULL	|0
FIELD		|graphcolor	|t_varchar(6)	|'FFFFFF'|NOT NULL	|0
FIELD		|graphbordercolor|t_varchar(6)	|'222222'|NOT NULL	|0
FIELD		|gridcolor	|t_varchar(6)	|'CCCCCC'|NOT NULL	|0
FIELD		|maingridcolor	|t_varchar(6)	|'AAAAAA'|NOT NULL	|0
FIELD		|gridbordercolor|t_varchar(6)	|'000000'|NOT NULL	|0
FIELD		|textcolor	|t_varchar(6)	|'202020'|NOT NULL	|0
FIELD		|highlightcolor	|t_varchar(6)	|'AA4444'|NOT NULL	|0
FIELD		|leftpercentilecolor|t_varchar(6)|'11CC11'|NOT NULL	|0
FIELD		|rightpercentilecolor|t_varchar(6)|'CC1111'|NOT NULL	|0
FIELD		|nonworktimecolor|t_varchar(6)	|'CCCCCC'|NOT NULL	|0
FIELD		|gridview	|t_integer	|1	|NOT NULL	|0
FIELD		|legendview	|t_integer	|1	|NOT NULL	|0
INDEX		|1		|description
INDEX		|2		|theme

TABLE|help_items|itemtype,key_|ZBX_DATA
FIELD		|itemtype	|t_integer	|'0'	|NOT NULL	|0
FIELD		|key_		|t_varchar(255)	|''	|NOT NULL	|0
FIELD		|description	|t_varchar(255)	|''	|NOT NULL	|0

TABLE|globalmacro|globalmacroid|ZBX_SYNC,ZBX_DATA
FIELD		|globalmacroid	|t_id		|	|NOT NULL	|0
FIELD		|macro		|t_varchar(64)	|''	|NOT NULL	|ZBX_SYNC,ZBX_PROXY
FIELD		|value		|t_varchar(255)	|''	|NOT NULL	|ZBX_SYNC,ZBX_PROXY
INDEX		|1		|macro

TABLE|hostmacro|hostmacroid|ZBX_SYNC,ZBX_DATA
FIELD		|hostmacroid	|t_id		|	|NOT NULL	|0
FIELD		|hostid		|t_id		|	|NOT NULL	|ZBX_SYNC,ZBX_PROXY	|1|hosts
FIELD		|macro		|t_varchar(64)	|''	|NOT NULL	|ZBX_SYNC,ZBX_PROXY
FIELD		|value		|t_varchar(255)	|''	|NOT NULL	|ZBX_SYNC,ZBX_PROXY
UNIQUE		|1		|hostid,macro

TABLE|hosts_groups|hostgroupid|ZBX_SYNC,ZBX_DATA
FIELD		|hostgroupid	|t_id		|	|NOT NULL	|0
FIELD		|hostid		|t_id		|	|NOT NULL	|ZBX_SYNC		|1|hosts
FIELD		|groupid	|t_id		|	|NOT NULL	|ZBX_SYNC		|2|groups
UNIQUE		|1		|hostid,groupid
INDEX		|2		|groupid

TABLE|hosts_templates|hosttemplateid|ZBX_SYNC,ZBX_DATA
FIELD		|hosttemplateid	|t_id		|	|NOT NULL	|0
FIELD		|hostid		|t_id		|	|NOT NULL	|ZBX_SYNC,ZBX_PROXY	|1|hosts
FIELD		|templateid	|t_id		|	|NOT NULL	|ZBX_SYNC,ZBX_PROXY	|2|hosts	|hostid
UNIQUE		|1		|hostid,templateid
INDEX		|2		|templateid

TABLE|items_applications|itemappid|ZBX_SYNC,ZBX_DATA
FIELD		|itemappid	|t_id		|	|NOT NULL	|0
FIELD		|applicationid	|t_id		|	|NOT NULL	|ZBX_SYNC		|1|applications
FIELD		|itemid		|t_id		|	|NOT NULL	|ZBX_SYNC		|2|items
UNIQUE		|1		|applicationid,itemid
INDEX		|2		|itemid

TABLE|mappings|mappingid|ZBX_SYNC,ZBX_DATA
FIELD		|mappingid	|t_id		|	|NOT NULL	|0
FIELD		|valuemapid	|t_id		|	|NOT NULL	|ZBX_SYNC		|1|valuemaps
FIELD		|value		|t_varchar(64)	|''	|NOT NULL	|ZBX_SYNC
FIELD		|newvalue	|t_varchar(64)	|''	|NOT NULL	|ZBX_SYNC
INDEX		|1		|valuemapid

TABLE|media|mediaid|ZBX_SYNC,ZBX_DATA
FIELD		|mediaid	|t_id		|	|NOT NULL	|0
FIELD		|userid		|t_id		|	|NOT NULL	|ZBX_SYNC		|1|users
FIELD		|mediatypeid	|t_id		|	|NOT NULL	|ZBX_SYNC		|2|media_type
FIELD		|sendto		|t_varchar(100)	|''	|NOT NULL	|ZBX_SYNC
FIELD		|active		|t_integer	|'0'	|NOT NULL	|ZBX_SYNC
FIELD		|severity	|t_integer	|'63'	|NOT NULL	|ZBX_SYNC
FIELD		|period		|t_varchar(100)	|'1-7,00:00-24:00'|NOT NULL|ZBX_SYNC
INDEX		|1		|userid
INDEX		|2		|mediatypeid

TABLE|rights|rightid|ZBX_SYNC,ZBX_DATA
FIELD		|rightid	|t_id		|	|NOT NULL	|0
FIELD		|groupid	|t_id		|	|NOT NULL	|ZBX_SYNC		|1|usrgrp	|usrgrpid
FIELD		|permission	|t_integer	|'0'	|NOT NULL	|ZBX_SYNC
FIELD		|id		|t_id		|	|NOT NULL	|ZBX_SYNC		|2|groups	|groupid
INDEX		|1		|groupid
INDEX		|2		|id

TABLE|services|serviceid|ZBX_SYNC,ZBX_DATA
FIELD		|serviceid	|t_id		|	|NOT NULL	|0
FIELD		|name		|t_varchar(128)	|''	|NOT NULL	|ZBX_SYNC
FIELD		|status		|t_integer	|'0'	|NOT NULL	|ZBX_SYNC
FIELD		|algorithm	|t_integer	|'0'	|NOT NULL	|ZBX_SYNC
FIELD		|triggerid	|t_id		|	|NULL		|ZBX_SYNC		|1|triggers
FIELD		|showsla	|t_integer	|'0'	|NOT NULL	|ZBX_SYNC
FIELD		|goodsla	|t_double	|'99.9'	|NOT NULL	|ZBX_SYNC
FIELD		|sortorder	|t_integer	|'0'	|NOT NULL	|ZBX_SYNC
INDEX		|1		|triggerid

TABLE|services_links|linkid|ZBX_SYNC,ZBX_DATA
FIELD		|linkid		|t_id		|	|NOT NULL	|0
FIELD		|serviceupid	|t_id		|	|NOT NULL	|ZBX_SYNC		|1|services	|serviceid
FIELD		|servicedownid	|t_id		|	|NOT NULL	|ZBX_SYNC		|2|services	|serviceid
FIELD		|soft		|t_integer	|'0'	|NOT NULL	|ZBX_SYNC
INDEX		|1		|servicedownid
UNIQUE		|2		|serviceupid,servicedownid

TABLE|services_times|timeid|ZBX_SYNC,ZBX_DATA
FIELD		|timeid		|t_id		|	|NOT NULL	|0
FIELD		|serviceid	|t_id		|	|NOT NULL	|ZBX_SYNC		|1|services
FIELD		|type		|t_integer	|'0'	|NOT NULL	|ZBX_SYNC
FIELD		|ts_from	|t_integer	|'0'	|NOT NULL	|ZBX_SYNC
FIELD		|ts_to		|t_integer	|'0'	|NOT NULL	|ZBX_SYNC
FIELD		|note		|t_varchar(255)	|''	|NOT NULL	|ZBX_SYNC
INDEX		|1		|serviceid,type,ts_from,ts_to

TABLE|icon_map|iconmapid|ZBX_SYNC,ZBX_DATA
FIELD		|iconmapid	|t_id		|	|NOT NULL	|0
FIELD		|name		|t_varchar(64)	|''	|NOT NULL	|ZBX_SYNC
FIELD		|default_iconid	|t_id		|	|NOT NULL	|ZBX_SYNC		|1|images	|imageid	|RESTRICT
INDEX		|1		|name
INDEX		|2		|default_iconid

TABLE|icon_mapping|iconmappingid|ZBX_SYNC,ZBX_DATA
FIELD		|iconmappingid	|t_id		|	|NOT NULL	|0
FIELD		|iconmapid	|t_id		|	|NOT NULL	|ZBX_SYNC		|1|icon_map
FIELD		|iconid		|t_id		|	|NOT NULL	|ZBX_SYNC		|2|images	|imageid	|RESTRICT
FIELD		|inventory_link	|t_integer	|'0'	|NOT NULL	|ZBX_SYNC
FIELD		|expression	|t_varchar(64)	|''	|NOT NULL	|ZBX_SYNC
FIELD		|sortorder	|t_integer	|'0'	|NOT NULL	|ZBX_SYNC
INDEX		|1		|iconmapid
INDEX		|2		|iconid

TABLE|sysmaps|sysmapid|ZBX_SYNC,ZBX_DATA
FIELD		|sysmapid	|t_id		|	|NOT NULL	|0
FIELD		|name		|t_varchar(128)	|''	|NOT NULL	|ZBX_SYNC
FIELD		|width		|t_integer	|'600'	|NOT NULL	|ZBX_SYNC
FIELD		|height		|t_integer	|'400'	|NOT NULL	|ZBX_SYNC
FIELD		|backgroundid	|t_id		|	|NULL		|ZBX_SYNC		|1|images	|imageid	|RESTRICT
FIELD		|label_type	|t_integer	|'2'	|NOT NULL	|ZBX_SYNC
FIELD		|label_location	|t_integer	|'0'	|NOT NULL	|ZBX_SYNC
FIELD		|highlight	|t_integer	|'1'	|NOT NULL	|ZBX_SYNC
FIELD		|expandproblem	|t_integer	|'1'	|NOT NULL	|ZBX_SYNC
FIELD		|markelements	|t_integer	|'0'	|NOT NULL	|ZBX_SYNC
FIELD		|show_unack	|t_integer	|'0'	|NOT NULL	|ZBX_SYNC
FIELD		|grid_size	|t_integer	|'50'	|NOT NULL	|ZBX_SYNC
FIELD		|grid_show	|t_integer	|'1'	|NOT NULL	|ZBX_SYNC
FIELD		|grid_align	|t_integer	|'1'	|NOT NULL	|ZBX_SYNC
FIELD		|label_format	|t_integer	|'0'	|NOT NULL	|ZBX_SYNC
FIELD		|label_type_host|t_integer	|'2'	|NOT NULL	|ZBX_SYNC
FIELD		|label_type_hostgroup|t_integer	|'2'	|NOT NULL	|ZBX_SYNC
FIELD		|label_type_trigger|t_integer	|'2'	|NOT NULL	|ZBX_SYNC
FIELD		|label_type_map|t_integer	|'2'	|NOT NULL	|ZBX_SYNC
FIELD		|label_type_image|t_integer	|'2'	|NOT NULL	|ZBX_SYNC
FIELD		|label_string_host|t_varchar(255)|''	|NOT NULL	|ZBX_SYNC
FIELD		|label_string_hostgroup|t_varchar(255)|''|NOT NULL	|ZBX_SYNC
FIELD		|label_string_trigger|t_varchar(255)|''	|NOT NULL	|ZBX_SYNC
FIELD		|label_string_map|t_varchar(255)|''	|NOT NULL	|ZBX_SYNC
FIELD		|label_string_image|t_varchar(255)|''	|NOT NULL	|ZBX_SYNC
FIELD		|iconmapid	|t_id		|	|NULL		|ZBX_SYNC		|2|icon_map	|		|RESTRICT
FIELD		|expand_macros	|t_integer	|'0'	|NOT NULL	|ZBX_SYNC
FIELD		|severity_min	|t_integer	|'0'	|NOT NULL	|ZBX_SYNC
INDEX		|1		|name
INDEX		|2		|backgroundid
INDEX		|3		|iconmapid

TABLE|sysmaps_elements|selementid|ZBX_SYNC,ZBX_DATA
FIELD		|selementid	|t_id		|	|NOT NULL	|0
FIELD		|sysmapid	|t_id		|	|NOT NULL	|ZBX_SYNC		|1|sysmaps
FIELD		|elementid	|t_id		|'0'	|NOT NULL	|ZBX_SYNC
FIELD		|elementtype	|t_integer	|'0'	|NOT NULL	|ZBX_SYNC
FIELD		|iconid_off	|t_id		|	|NULL		|ZBX_SYNC		|2|images	|imageid	|RESTRICT
FIELD		|iconid_on	|t_id		|	|NULL		|ZBX_SYNC		|3|images	|imageid	|RESTRICT
FIELD		|label		|t_varchar(2048)|''	|NOT NULL	|ZBX_SYNC
FIELD		|label_location	|t_integer	|'-1'	|NOT NULL	|ZBX_SYNC
FIELD		|x		|t_integer	|'0'	|NOT NULL	|ZBX_SYNC
FIELD		|y		|t_integer	|'0'	|NOT NULL	|ZBX_SYNC
FIELD		|iconid_disabled|t_id		|	|NULL		|ZBX_SYNC		|4|images	|imageid	|RESTRICT
FIELD		|iconid_maintenance|t_id	|	|NULL		|ZBX_SYNC		|5|images	|imageid	|RESTRICT
FIELD		|elementsubtype	|t_integer	|'0'	|NOT NULL	|ZBX_SYNC
FIELD		|areatype	|t_integer	|'0'	|NOT NULL	|ZBX_SYNC
FIELD		|width		|t_integer	|'200'	|NOT NULL	|ZBX_SYNC
FIELD		|height		|t_integer	|'200'	|NOT NULL	|ZBX_SYNC
FIELD		|viewtype	|t_integer	|'0'	|NOT NULL	|ZBX_SYNC
FIELD		|use_iconmap	|t_integer	|'1'	|NOT NULL	|ZBX_SYNC
INDEX		|1		|sysmapid
INDEX		|2		|iconid_off
INDEX		|3		|iconid_on
INDEX		|4		|iconid_disabled
INDEX		|5		|iconid_maintenance

TABLE|sysmaps_links|linkid|ZBX_SYNC,ZBX_DATA
FIELD		|linkid		|t_id		|	|NOT NULL	|0
FIELD		|sysmapid	|t_id		|	|NOT NULL	|ZBX_SYNC		|1|sysmaps
FIELD		|selementid1	|t_id		|	|NOT NULL	|ZBX_SYNC		|2|sysmaps_elements|selementid
FIELD		|selementid2	|t_id		|	|NOT NULL	|ZBX_SYNC		|3|sysmaps_elements|selementid
FIELD		|drawtype	|t_integer	|'0'	|NOT NULL	|ZBX_SYNC
FIELD		|color		|t_varchar(6)	|'000000'|NOT NULL	|ZBX_SYNC
FIELD		|label		|t_varchar(2048)|''	|NOT NULL	|ZBX_SYNC
INDEX		|1		|sysmapid
INDEX		|2		|selementid1
INDEX		|3		|selementid2

TABLE|sysmaps_link_triggers|linktriggerid|ZBX_SYNC,ZBX_DATA
FIELD		|linktriggerid	|t_id		|	|NOT NULL	|0
FIELD		|linkid		|t_id		|	|NOT NULL	|ZBX_SYNC		|1|sysmaps_links
FIELD		|triggerid	|t_id		|	|NOT NULL	|ZBX_SYNC		|2|triggers
FIELD		|drawtype	|t_integer	|'0'	|NOT NULL	|ZBX_SYNC
FIELD		|color		|t_varchar(6)	|'000000'|NOT NULL	|ZBX_SYNC
UNIQUE		|1		|linkid,triggerid
INDEX		|2		|triggerid

TABLE|sysmap_element_url|sysmapelementurlid|ZBX_SYNC,ZBX_DATA
FIELD		|sysmapelementurlid|t_id	|	|NOT NULL	|0
FIELD		|selementid	|t_id		|	|NOT NULL	|ZBX_SYNC		|1|sysmaps_elements
FIELD		|name		|t_varchar(255)	|	|NOT NULL	|ZBX_SYNC
FIELD		|url		|t_varchar(255)	|''	|NOT NULL	|ZBX_SYNC
UNIQUE		|1		|selementid,name

TABLE|sysmap_url|sysmapurlid|ZBX_SYNC,ZBX_DATA
FIELD		|sysmapurlid	|t_id		|	|NOT NULL	|0
FIELD		|sysmapid	|t_id		|	|NOT NULL	|ZBX_SYNC		|1|sysmaps
FIELD		|name		|t_varchar(255)	|	|NOT NULL	|ZBX_SYNC
FIELD		|url		|t_varchar(255)	|''	|NOT NULL	|ZBX_SYNC
FIELD		|elementtype	|t_integer	|'0'	|NOT NULL	|ZBX_SYNC
UNIQUE		|1		|sysmapid,name

TABLE|maintenances_hosts|maintenance_hostid|ZBX_SYNC,ZBX_DATA
FIELD		|maintenance_hostid|t_id	|	|NOT NULL	|0
FIELD		|maintenanceid	|t_id		|	|NOT NULL	|ZBX_SYNC		|1|maintenances
FIELD		|hostid		|t_id		|	|NOT NULL	|ZBX_SYNC		|2|hosts
UNIQUE		|1		|maintenanceid,hostid
INDEX		|2		|hostid

TABLE|maintenances_groups|maintenance_groupid|ZBX_SYNC,ZBX_DATA
FIELD		|maintenance_groupid|t_id	|	|NOT NULL	|0
FIELD		|maintenanceid	|t_id		|	|NOT NULL	|ZBX_SYNC		|1|maintenances
FIELD		|groupid	|t_id		|	|NOT NULL	|ZBX_SYNC		|2|groups
UNIQUE		|1		|maintenanceid,groupid
INDEX		|2		|groupid

TABLE|timeperiods|timeperiodid|ZBX_SYNC,ZBX_DATA
FIELD		|timeperiodid	|t_id		|	|NOT NULL	|0
FIELD		|timeperiod_type|t_integer	|'0'	|NOT NULL	|ZBX_SYNC
FIELD		|every		|t_integer	|'0'	|NOT NULL	|ZBX_SYNC
FIELD		|month		|t_integer	|'0'	|NOT NULL	|ZBX_SYNC
FIELD		|dayofweek	|t_integer	|'0'	|NOT NULL	|ZBX_SYNC
FIELD		|day		|t_integer	|'0'	|NOT NULL	|ZBX_SYNC
FIELD		|start_time	|t_integer	|'0'	|NOT NULL	|ZBX_SYNC
FIELD		|period		|t_integer	|'0'	|NOT NULL	|ZBX_SYNC
FIELD		|start_date	|t_integer	|'0'	|NOT NULL	|ZBX_SYNC

TABLE|maintenances_windows|maintenance_timeperiodid|ZBX_SYNC,ZBX_DATA
FIELD		|maintenance_timeperiodid|t_id	|	|NOT NULL	|0
FIELD		|maintenanceid	|t_id		|	|NOT NULL	|ZBX_SYNC		|1|maintenances
FIELD		|timeperiodid	|t_id		|	|NOT NULL	|ZBX_SYNC		|2|timeperiods
UNIQUE		|1		|maintenanceid,timeperiodid
INDEX		|2		|timeperiodid

TABLE|regexps|regexpid|ZBX_SYNC,ZBX_DATA
FIELD		|regexpid	|t_id		|	|NOT NULL	|0
FIELD		|name		|t_varchar(128)	|''	|NOT NULL	|ZBX_SYNC,ZBX_PROXY
FIELD		|test_string	|t_shorttext	|''	|NOT NULL	|ZBX_SYNC
INDEX		|1		|name

TABLE|expressions|expressionid|ZBX_SYNC,ZBX_DATA
FIELD		|expressionid	|t_id		|	|NOT NULL	|0
FIELD		|regexpid	|t_id		|	|NOT NULL	|ZBX_SYNC,ZBX_PROXY	|1|regexps
FIELD		|expression	|t_varchar(255)	|''	|NOT NULL	|ZBX_SYNC,ZBX_PROXY
FIELD		|expression_type|t_integer	|'0'	|NOT NULL	|ZBX_SYNC,ZBX_PROXY
FIELD		|exp_delimiter	|t_varchar(1)	|''	|NOT NULL	|ZBX_SYNC,ZBX_PROXY
FIELD		|case_sensitive	|t_integer	|'0'	|NOT NULL	|ZBX_SYNC,ZBX_PROXY
INDEX		|1		|regexpid

TABLE|nodes|nodeid|0
FIELD		|nodeid		|t_integer	|	|NOT NULL	|0
FIELD		|name		|t_varchar(64)	|'0'	|NOT NULL	|0
FIELD		|ip		|t_varchar(39)	|''	|NOT NULL	|0
FIELD		|port		|t_integer	|'10051'|NOT NULL	|0
FIELD		|nodetype	|t_integer	|'0'	|NOT NULL	|0
FIELD		|masterid	|t_integer	|	|NULL		|0			|1|nodes	|nodeid		|RESTRICT
INDEX		|1		|masterid

TABLE|node_cksum||0
FIELD		|nodeid		|t_integer	|	|NOT NULL	|0			|1|nodes
FIELD		|tablename	|t_varchar(64)	|''	|NOT NULL	|0
FIELD		|recordid	|t_id		|	|NOT NULL	|0
FIELD		|cksumtype	|t_integer	|'0'	|NOT NULL	|0
FIELD		|cksum		|t_text		|''	|NOT NULL	|0
FIELD		|sync		|t_char(128)	|''	|NOT NULL	|0
INDEX		|1		|nodeid,cksumtype,tablename,recordid

TABLE|ids|nodeid,table_name,field_name|0
FIELD		|nodeid		|t_integer	|	|NOT NULL	|0			|-|nodes
FIELD		|table_name	|t_varchar(64)	|''	|NOT NULL	|0
FIELD		|field_name	|t_varchar(64)	|''	|NOT NULL	|0
FIELD		|nextid		|t_id		|	|NOT NULL	|0

-- History tables

TABLE|alerts|alertid|ZBX_HISTORY
FIELD		|alertid	|t_id		|	|NOT NULL	|0
FIELD		|actionid	|t_id		|	|NOT NULL	|0			|1|actions
FIELD		|eventid	|t_id		|	|NOT NULL	|0			|2|events
FIELD		|userid		|t_id		|	|NULL		|0			|3|users
FIELD		|clock		|t_time		|'0'	|NOT NULL	|0
FIELD		|mediatypeid	|t_id		|	|NULL		|0			|4|media_type
FIELD		|sendto		|t_varchar(100)	|''	|NOT NULL	|0
FIELD		|subject	|t_varchar(255)	|''	|NOT NULL	|0
FIELD		|message	|t_text		|''	|NOT NULL	|0
FIELD		|status		|t_integer	|'0'	|NOT NULL	|0
FIELD		|retries	|t_integer	|'0'	|NOT NULL	|0
FIELD		|error		|t_varchar(128)	|''	|NOT NULL	|0
FIELD		|esc_step	|t_integer	|'0'	|NOT NULL	|0
FIELD		|alerttype	|t_integer	|'0'	|NOT NULL	|0
INDEX		|1		|actionid
INDEX		|2		|clock
INDEX		|3		|eventid
INDEX		|4		|status,retries
INDEX		|5		|mediatypeid
INDEX		|6		|userid

TABLE|history||0
FIELD		|itemid		|t_id		|	|NOT NULL	|0			|-|items
FIELD		|clock		|t_time		|'0'	|NOT NULL	|0
FIELD		|value		|t_double	|'0.0000'|NOT NULL	|0
FIELD		|ns		|t_nanosec	|'0'	|NOT NULL	|0
INDEX		|1		|itemid,clock

TABLE|history_sync|id|ZBX_HISTORY_SYNC
FIELD		|id		|t_serial	|	|NOT NULL	|0
FIELD		|nodeid		|t_integer	|	|NOT NULL	|0			|-|nodes
FIELD		|itemid		|t_id		|	|NOT NULL	|ZBX_HISTORY_SYNC	|-|items
FIELD		|clock		|t_time		|'0'	|NOT NULL	|ZBX_HISTORY_SYNC
FIELD		|value		|t_double	|'0.0000'|NOT NULL	|ZBX_HISTORY_SYNC
FIELD		|ns		|t_nanosec	|'0'	|NOT NULL	|ZBX_HISTORY_SYNC
INDEX		|1		|nodeid,id

TABLE|history_uint||0
FIELD		|itemid		|t_id		|	|NOT NULL	|0			|-|items
FIELD		|clock		|t_time		|'0'	|NOT NULL	|0
FIELD		|value		|t_bigint	|'0'	|NOT NULL	|0
FIELD		|ns		|t_nanosec	|'0'	|NOT NULL	|0
INDEX		|1		|itemid,clock

TABLE|history_uint_sync|id|ZBX_HISTORY_SYNC
FIELD		|id		|t_serial	|	|NOT NULL	|0
FIELD		|nodeid		|t_integer	|	|NOT NULL	|0			|-|nodes
FIELD		|itemid		|t_id		|	|NOT NULL	|ZBX_HISTORY_SYNC	|-|items
FIELD		|clock		|t_time		|'0'	|NOT NULL	|ZBX_HISTORY_SYNC
FIELD		|value		|t_bigint	|'0'	|NOT NULL	|ZBX_HISTORY_SYNC
FIELD		|ns		|t_nanosec	|'0'	|NOT NULL	|ZBX_HISTORY_SYNC
INDEX		|1		|nodeid,id

TABLE|history_str||0
FIELD		|itemid		|t_id		|	|NOT NULL	|0			|-|items
FIELD		|clock		|t_time		|'0'	|NOT NULL	|0
FIELD		|value		|t_varchar(255)	|''	|NOT NULL	|0
FIELD		|ns		|t_nanosec	|'0'	|NOT NULL	|0
INDEX		|1		|itemid,clock

TABLE|history_str_sync|id|ZBX_HISTORY_SYNC
FIELD		|id		|t_serial	|	|NOT NULL	|0
FIELD		|nodeid		|t_integer	|	|NOT NULL	|0			|-|nodes
FIELD		|itemid		|t_id		|	|NOT NULL	|ZBX_HISTORY_SYNC	|-|items
FIELD		|clock		|t_time		|'0'	|NOT NULL	|ZBX_HISTORY_SYNC
FIELD		|value		|t_varchar(255)	|''	|NOT NULL	|ZBX_HISTORY_SYNC
FIELD		|ns		|t_nanosec	|'0'	|NOT NULL	|ZBX_HISTORY_SYNC
INDEX		|1		|nodeid,id

TABLE|history_log|id|ZBX_HISTORY
FIELD		|id		|t_id		|	|NOT NULL	|0
FIELD		|itemid		|t_id		|	|NOT NULL	|0			|-|items
FIELD		|clock		|t_time		|'0'	|NOT NULL	|0
FIELD		|timestamp	|t_time		|'0'	|NOT NULL	|0
FIELD		|source		|t_varchar(64)	|''	|NOT NULL	|0
FIELD		|severity	|t_integer	|'0'	|NOT NULL	|0
FIELD		|value		|t_text		|''	|NOT NULL	|0
FIELD		|logeventid	|t_integer	|'0'	|NOT NULL	|0
FIELD		|ns		|t_nanosec	|'0'	|NOT NULL	|0
INDEX		|1		|itemid,clock
UNIQUE		|2		|itemid,id

TABLE|history_text|id|ZBX_HISTORY
FIELD		|id		|t_id		|	|NOT NULL	|0
FIELD		|itemid		|t_id		|	|NOT NULL	|0			|-|items
FIELD		|clock		|t_time		|'0'	|NOT NULL	|0
FIELD		|value		|t_text		|''	|NOT NULL	|0
FIELD		|ns		|t_nanosec	|'0'	|NOT NULL	|0
INDEX		|1		|itemid,clock
UNIQUE		|2		|itemid,id

TABLE|proxy_history|id|0
FIELD		|id		|t_serial	|	|NOT NULL	|0
FIELD		|itemid		|t_id		|	|NOT NULL	|0			|-|items
FIELD		|clock		|t_time		|'0'	|NOT NULL	|0
FIELD		|timestamp	|t_time		|'0'	|NOT NULL	|0
FIELD		|source		|t_varchar(64)	|''	|NOT NULL	|0
FIELD		|severity	|t_integer	|'0'	|NOT NULL	|0
FIELD		|value		|t_longtext	|''	|NOT NULL	|0
FIELD		|logeventid	|t_integer	|'0'	|NOT NULL	|0
FIELD		|ns		|t_nanosec	|'0'	|NOT NULL	|0
FIELD		|state		|t_integer	|'0'	|NOT NULL	|0
INDEX		|1		|clock

TABLE|proxy_dhistory|id|0
FIELD		|id		|t_serial	|	|NOT NULL	|0
FIELD		|clock		|t_time		|'0'	|NOT NULL	|0
FIELD		|druleid	|t_id		|	|NOT NULL	|0			|-|drules
FIELD		|type		|t_integer	|'0'	|NOT NULL	|0
FIELD		|ip		|t_varchar(39)	|''	|NOT NULL	|0
FIELD		|port		|t_integer	|'0'	|NOT NULL	|0
FIELD		|key_		|t_varchar(255)	|''	|NOT NULL	|0
FIELD		|value		|t_varchar(255)	|''	|NOT NULL	|0
FIELD		|status		|t_integer	|'0'	|NOT NULL	|0
FIELD		|dcheckid	|t_id		|	|NULL		|0			|-|dchecks
FIELD		|dns		|t_varchar(64)	|''	|NOT NULL	|0
INDEX		|1		|clock

TABLE|events|eventid|ZBX_HISTORY
FIELD		|eventid	|t_id		|	|NOT NULL	|0
FIELD		|source		|t_integer	|'0'	|NOT NULL	|0
FIELD		|object		|t_integer	|'0'	|NOT NULL	|0
FIELD		|objectid	|t_id		|'0'	|NOT NULL	|0
FIELD		|clock		|t_time		|'0'	|NOT NULL	|0
FIELD		|value		|t_integer	|'0'	|NOT NULL	|0
FIELD		|acknowledged	|t_integer	|'0'	|NOT NULL	|0
FIELD		|ns		|t_nanosec	|'0'	|NOT NULL	|0
INDEX		|1		|source,object,objectid,clock
INDEX		|2		|source,object,clock

TABLE|trends|itemid,clock|0
FIELD		|itemid		|t_id		|	|NOT NULL	|0			|-|items
FIELD		|clock		|t_time		|'0'	|NOT NULL	|0
FIELD		|num		|t_integer	|'0'	|NOT NULL	|0
FIELD		|value_min	|t_double	|'0.0000'|NOT NULL	|0
FIELD		|value_avg	|t_double	|'0.0000'|NOT NULL	|0
FIELD		|value_max	|t_double	|'0.0000'|NOT NULL	|0

TABLE|trends_uint|itemid,clock|0
FIELD		|itemid		|t_id		|	|NOT NULL	|0			|-|items
FIELD		|clock		|t_time		|'0'	|NOT NULL	|0
FIELD		|num		|t_integer	|'0'	|NOT NULL	|0
FIELD		|value_min	|t_bigint	|'0'	|NOT NULL	|0
FIELD		|value_avg	|t_bigint	|'0'	|NOT NULL	|0
FIELD		|value_max	|t_bigint	|'0'	|NOT NULL	|0

TABLE|acknowledges|acknowledgeid|ZBX_HISTORY
FIELD		|acknowledgeid	|t_id		|	|NOT NULL	|0
FIELD		|userid		|t_id		|	|NOT NULL	|0			|1|users
FIELD		|eventid	|t_id		|	|NOT NULL	|0			|2|events
FIELD		|clock		|t_time		|'0'	|NOT NULL	|0
FIELD		|message	|t_varchar(255)	|''	|NOT NULL	|0
INDEX		|1		|userid
INDEX		|2		|eventid
INDEX		|3		|clock

TABLE|auditlog|auditid|ZBX_HISTORY
FIELD		|auditid	|t_id		|	|NOT NULL	|0
FIELD		|userid		|t_id		|	|NOT NULL	|0			|1|users
FIELD		|clock		|t_time		|'0'	|NOT NULL	|0
FIELD		|action		|t_integer	|'0'	|NOT NULL	|0
FIELD		|resourcetype	|t_integer	|'0'	|NOT NULL	|0
FIELD		|details	|t_varchar(128) |'0'	|NOT NULL	|0
FIELD		|ip		|t_varchar(39)	|''	|NOT NULL	|0
FIELD		|resourceid	|t_id		|'0'	|NOT NULL	|0
FIELD		|resourcename	|t_varchar(255)	|''	|NOT NULL	|0
INDEX		|1		|userid,clock
INDEX		|2		|clock

TABLE|auditlog_details|auditdetailid|ZBX_HISTORY
FIELD		|auditdetailid	|t_id		|	|NOT NULL	|0
FIELD		|auditid	|t_id		|	|NOT NULL	|0			|1|auditlog
FIELD		|table_name	|t_varchar(64)	|''	|NOT NULL	|0
FIELD		|field_name	|t_varchar(64)	|''	|NOT NULL	|0
FIELD		|oldvalue	|t_shorttext	|''	|NOT NULL	|0
FIELD		|newvalue	|t_shorttext	|''	|NOT NULL	|0
INDEX		|1		|auditid

TABLE|service_alarms|servicealarmid|ZBX_HISTORY
FIELD		|servicealarmid	|t_id		|	|NOT NULL	|0
FIELD		|serviceid	|t_id		|	|NOT NULL	|0			|1|services
FIELD		|clock		|t_time		|'0'	|NOT NULL	|0
FIELD		|value		|t_integer	|'0'	|NOT NULL	|0
INDEX		|1		|serviceid,clock
INDEX		|2		|clock

TABLE|autoreg_host|autoreg_hostid|ZBX_SYNC
FIELD		|autoreg_hostid	|t_id		|	|NOT NULL	|0
FIELD		|proxy_hostid	|t_id		|	|NULL		|ZBX_SYNC		|1|hosts	|hostid
FIELD		|host		|t_varchar(64)	|''	|NOT NULL	|ZBX_SYNC
FIELD		|listen_ip	|t_varchar(39)	|''	|NOT NULL	|ZBX_SYNC
FIELD		|listen_port	|t_integer	|'0'	|NOT NULL	|ZBX_SYNC
FIELD		|listen_dns	|t_varchar(64)	|''	|NOT NULL	|ZBX_SYNC
FIELD		|host_metadata	|t_varchar(255)	|''	|NOT NULL	|ZBX_SYNC
INDEX		|1		|proxy_hostid,host

TABLE|proxy_autoreg_host|id|0
FIELD		|id		|t_serial	|	|NOT NULL	|0
FIELD		|clock		|t_time		|'0'	|NOT NULL	|0
FIELD		|host		|t_varchar(64)	|''	|NOT NULL	|0
FIELD		|listen_ip	|t_varchar(39)	|''	|NOT NULL	|0
FIELD		|listen_port	|t_integer	|'0'	|NOT NULL	|0
FIELD		|listen_dns	|t_varchar(64)	|''	|NOT NULL	|0
FIELD		|host_metadata	|t_varchar(255)	|''	|NOT NULL	|0
INDEX		|1		|clock

TABLE|dhosts|dhostid|ZBX_SYNC
FIELD		|dhostid	|t_id		|	|NOT NULL	|0
FIELD		|druleid	|t_id		|	|NOT NULL	|ZBX_SYNC		|1|drules
FIELD		|status		|t_integer	|'0'	|NOT NULL	|ZBX_SYNC
FIELD		|lastup		|t_integer	|'0'	|NOT NULL	|ZBX_SYNC
FIELD		|lastdown	|t_integer	|'0'	|NOT NULL	|ZBX_SYNC
INDEX		|1		|druleid

TABLE|dservices|dserviceid|ZBX_SYNC
FIELD		|dserviceid	|t_id		|	|NOT NULL	|0
FIELD		|dhostid	|t_id		|	|NOT NULL	|ZBX_SYNC		|1|dhosts
FIELD		|type		|t_integer	|'0'	|NOT NULL	|ZBX_SYNC
FIELD		|key_		|t_varchar(255)	|''	|NOT NULL	|ZBX_SYNC
FIELD		|value		|t_varchar(255)	|''	|NOT NULL	|ZBX_SYNC
FIELD		|port		|t_integer	|'0'	|NOT NULL	|ZBX_SYNC
FIELD		|status		|t_integer	|'0'	|NOT NULL	|ZBX_SYNC
FIELD		|lastup		|t_integer	|'0'	|NOT NULL	|ZBX_SYNC
FIELD		|lastdown	|t_integer	|'0'	|NOT NULL	|ZBX_SYNC
FIELD		|dcheckid	|t_id		|	|NOT NULL	|ZBX_SYNC		|2|dchecks
FIELD		|ip		|t_varchar(39)	|''	|NOT NULL	|ZBX_SYNC
FIELD		|dns		|t_varchar(64)	|''	|NOT NULL	|ZBX_SYNC
UNIQUE		|1		|dcheckid,type,key_,ip,port
INDEX		|2		|dhostid

-- Other tables

TABLE|escalations|escalationid|0
FIELD		|escalationid	|t_id		|	|NOT NULL	|0
FIELD		|actionid	|t_id		|	|NOT NULL	|0			|-|actions
FIELD		|triggerid	|t_id		|	|NULL		|0			|-|triggers
FIELD		|eventid	|t_id		|	|NULL		|0			|-|events
FIELD		|r_eventid	|t_id		|	|NULL		|0			|-|events	|eventid
FIELD		|nextcheck	|t_time		|'0'	|NOT NULL	|0
FIELD		|esc_step	|t_integer	|'0'	|NOT NULL	|0
FIELD		|status		|t_integer	|'0'	|NOT NULL	|0
FIELD		|itemid		|t_id		|	|NULL		|0			|-|items
UNIQUE		|1		|actionid,triggerid,itemid,escalationid

TABLE|globalvars|globalvarid|0
FIELD		|globalvarid	|t_id		|	|NOT NULL	|0
FIELD		|snmp_lastsize	|t_integer	|'0'	|NOT NULL	|0

TABLE|graph_discovery|graphdiscoveryid|ZBX_SYNC
FIELD		|graphdiscoveryid|t_id		|	|NOT NULL	|0
FIELD		|graphid	|t_id		|	|NOT NULL	|ZBX_SYNC		|1|graphs
FIELD		|parent_graphid	|t_id		|	|NOT NULL	|ZBX_SYNC		|2|graphs	|graphid
FIELD		|name		|t_varchar(128)	|''	|NOT NULL	|0
UNIQUE		|1		|graphid,parent_graphid
INDEX		|2		|parent_graphid

TABLE|host_inventory|hostid|ZBX_SYNC
FIELD		|hostid		|t_id		|	|NOT NULL	|0			|1|hosts
FIELD		|inventory_mode	|t_integer	|'0'	|NOT NULL	|ZBX_SYNC
FIELD		|type		|t_varchar(64)	|''	|NOT NULL	|ZBX_SYNC
FIELD		|type_full	|t_varchar(64)	|''	|NOT NULL	|ZBX_SYNC
FIELD		|name		|t_varchar(64)	|''	|NOT NULL	|ZBX_SYNC
FIELD		|alias		|t_varchar(64)	|''	|NOT NULL	|ZBX_SYNC
FIELD		|os		|t_varchar(64)	|''	|NOT NULL	|ZBX_SYNC
FIELD		|os_full	|t_varchar(255)	|''	|NOT NULL	|ZBX_SYNC
FIELD		|os_short	|t_varchar(64)	|''	|NOT NULL	|ZBX_SYNC
FIELD		|serialno_a	|t_varchar(64)	|''	|NOT NULL	|ZBX_SYNC
FIELD		|serialno_b	|t_varchar(64)	|''	|NOT NULL	|ZBX_SYNC
FIELD		|tag		|t_varchar(64)	|''	|NOT NULL	|ZBX_SYNC
FIELD		|asset_tag	|t_varchar(64)	|''	|NOT NULL	|ZBX_SYNC
FIELD		|macaddress_a	|t_varchar(64)	|''	|NOT NULL	|ZBX_SYNC
FIELD		|macaddress_b	|t_varchar(64)	|''	|NOT NULL	|ZBX_SYNC
FIELD		|hardware	|t_varchar(255)	|''	|NOT NULL	|ZBX_SYNC
FIELD		|hardware_full	|t_shorttext	|''	|NOT NULL	|ZBX_SYNC
FIELD		|software	|t_varchar(255)	|''	|NOT NULL	|ZBX_SYNC
FIELD		|software_full	|t_shorttext	|''	|NOT NULL	|ZBX_SYNC
FIELD		|software_app_a	|t_varchar(64)	|''	|NOT NULL	|ZBX_SYNC
FIELD		|software_app_b	|t_varchar(64)	|''	|NOT NULL	|ZBX_SYNC
FIELD		|software_app_c	|t_varchar(64)	|''	|NOT NULL	|ZBX_SYNC
FIELD		|software_app_d	|t_varchar(64)	|''	|NOT NULL	|ZBX_SYNC
FIELD		|software_app_e	|t_varchar(64)	|''	|NOT NULL	|ZBX_SYNC
FIELD		|contact	|t_shorttext	|''	|NOT NULL	|ZBX_SYNC
FIELD		|location	|t_shorttext	|''	|NOT NULL	|ZBX_SYNC
FIELD		|location_lat	|t_varchar(16)	|''	|NOT NULL	|ZBX_SYNC
FIELD		|location_lon	|t_varchar(16)	|''	|NOT NULL	|ZBX_SYNC
FIELD		|notes		|t_shorttext	|''	|NOT NULL	|ZBX_SYNC
FIELD		|chassis	|t_varchar(64)	|''	|NOT NULL	|ZBX_SYNC
FIELD		|model		|t_varchar(64)	|''	|NOT NULL	|ZBX_SYNC
FIELD		|hw_arch	|t_varchar(32)	|''	|NOT NULL	|ZBX_SYNC
FIELD		|vendor		|t_varchar(64)	|''	|NOT NULL	|ZBX_SYNC
FIELD		|contract_number|t_varchar(64)	|''	|NOT NULL	|ZBX_SYNC
FIELD		|installer_name	|t_varchar(64)	|''	|NOT NULL	|ZBX_SYNC
FIELD		|deployment_status|t_varchar(64)|''	|NOT NULL	|ZBX_SYNC
FIELD		|url_a		|t_varchar(255)	|''	|NOT NULL	|ZBX_SYNC
FIELD		|url_b		|t_varchar(255)	|''	|NOT NULL	|ZBX_SYNC
FIELD		|url_c		|t_varchar(255)	|''	|NOT NULL	|ZBX_SYNC
FIELD		|host_networks	|t_shorttext	|''	|NOT NULL	|ZBX_SYNC
FIELD		|host_netmask	|t_varchar(39)	|''	|NOT NULL	|ZBX_SYNC
FIELD		|host_router	|t_varchar(39)	|''	|NOT NULL	|ZBX_SYNC
FIELD		|oob_ip		|t_varchar(39)	|''	|NOT NULL	|ZBX_SYNC
FIELD		|oob_netmask	|t_varchar(39)	|''	|NOT NULL	|ZBX_SYNC
FIELD		|oob_router	|t_varchar(39)	|''	|NOT NULL	|ZBX_SYNC
FIELD		|date_hw_purchase|t_varchar(64)	|''	|NOT NULL	|ZBX_SYNC
FIELD		|date_hw_install|t_varchar(64)	|''	|NOT NULL	|ZBX_SYNC
FIELD		|date_hw_expiry	|t_varchar(64)	|''	|NOT NULL	|ZBX_SYNC
FIELD		|date_hw_decomm	|t_varchar(64)	|''	|NOT NULL	|ZBX_SYNC
FIELD		|site_address_a	|t_varchar(128)	|''	|NOT NULL	|ZBX_SYNC
FIELD		|site_address_b	|t_varchar(128)	|''	|NOT NULL	|ZBX_SYNC
FIELD		|site_address_c	|t_varchar(128)	|''	|NOT NULL	|ZBX_SYNC
FIELD		|site_city	|t_varchar(128)	|''	|NOT NULL	|ZBX_SYNC
FIELD		|site_state	|t_varchar(64)	|''	|NOT NULL	|ZBX_SYNC
FIELD		|site_country	|t_varchar(64)	|''	|NOT NULL	|ZBX_SYNC
FIELD		|site_zip	|t_varchar(64)	|''	|NOT NULL	|ZBX_SYNC
FIELD		|site_rack	|t_varchar(128)	|''	|NOT NULL	|ZBX_SYNC
FIELD		|site_notes	|t_shorttext	|''	|NOT NULL	|ZBX_SYNC
FIELD		|poc_1_name	|t_varchar(128)	|''	|NOT NULL	|ZBX_SYNC
FIELD		|poc_1_email	|t_varchar(128)	|''	|NOT NULL	|ZBX_SYNC
FIELD		|poc_1_phone_a	|t_varchar(64)	|''	|NOT NULL	|ZBX_SYNC
FIELD		|poc_1_phone_b	|t_varchar(64)	|''	|NOT NULL	|ZBX_SYNC
FIELD		|poc_1_cell	|t_varchar(64)	|''	|NOT NULL	|ZBX_SYNC
FIELD		|poc_1_screen	|t_varchar(64)	|''	|NOT NULL	|ZBX_SYNC
FIELD		|poc_1_notes	|t_shorttext	|''	|NOT NULL	|ZBX_SYNC
FIELD		|poc_2_name	|t_varchar(128)	|''	|NOT NULL	|ZBX_SYNC
FIELD		|poc_2_email	|t_varchar(128)	|''	|NOT NULL	|ZBX_SYNC
FIELD		|poc_2_phone_a	|t_varchar(64)	|''	|NOT NULL	|ZBX_SYNC
FIELD		|poc_2_phone_b	|t_varchar(64)	|''	|NOT NULL	|ZBX_SYNC
FIELD		|poc_2_cell	|t_varchar(64)	|''	|NOT NULL	|ZBX_SYNC
FIELD		|poc_2_screen	|t_varchar(64)	|''	|NOT NULL	|ZBX_SYNC
FIELD		|poc_2_notes	|t_shorttext	|''	|NOT NULL	|ZBX_SYNC

TABLE|housekeeper|housekeeperid|0
FIELD		|housekeeperid	|t_id		|	|NOT NULL	|0
FIELD		|tablename	|t_varchar(64)	|''	|NOT NULL	|ZBX_SYNC
FIELD		|field		|t_varchar(64)	|''	|NOT NULL	|ZBX_SYNC
FIELD		|value		|t_id		|	|NOT NULL	|ZBX_SYNC		|-|items

TABLE|images|imageid|ZBX_SYNC
FIELD		|imageid	|t_id		|	|NOT NULL	|0
FIELD		|imagetype	|t_integer	|'0'	|NOT NULL	|ZBX_SYNC
FIELD		|name		|t_varchar(64)	|'0'	|NOT NULL	|ZBX_SYNC
FIELD		|image		|t_image	|''	|NOT NULL	|ZBX_SYNC
INDEX		|1		|imagetype,name

TABLE|item_discovery|itemdiscoveryid|ZBX_SYNC,ZBX_DATA
FIELD		|itemdiscoveryid|t_id		|	|NOT NULL	|0
FIELD		|itemid		|t_id		|	|NOT NULL	|ZBX_SYNC		|1|items
FIELD		|parent_itemid	|t_id		|	|NOT NULL	|ZBX_SYNC		|2|items	|itemid
FIELD		|key_		|t_varchar(255)	|''	|NOT NULL	|ZBX_NODATA
FIELD		|lastcheck	|t_integer	|'0'	|NOT NULL	|ZBX_NODATA
FIELD		|ts_delete	|t_time		|'0'	|NOT NULL	|ZBX_NODATA
UNIQUE		|1		|itemid,parent_itemid
INDEX		|2		|parent_itemid

TABLE|host_discovery|hostid|ZBX_SYNC,ZBX_DATA
FIELD		|hostid		|t_id		|	|NOT NULL	|0			|1|hosts
FIELD		|parent_hostid	|t_id		|	|NULL		|ZBX_SYNC		|2|hosts	|hostid		|RESTRICT
FIELD		|parent_itemid	|t_id		|	|NULL		|ZBX_SYNC		|3|items	|itemid		|RESTRICT
FIELD		|host		|t_varchar(64)	|''	|NOT NULL	|ZBX_NODATA
FIELD		|lastcheck	|t_integer	|'0'	|NOT NULL	|ZBX_NODATA
FIELD		|ts_delete	|t_time		|'0'	|NOT NULL	|ZBX_NODATA

TABLE|interface_discovery|interfaceid|ZBX_SYNC
FIELD		|interfaceid	|t_id		|	|NOT NULL	|ZBX_SYNC		|1|interface
FIELD		|parent_interfaceid|t_id	|	|NOT NULL	|ZBX_SYNC		|2|interface	|interfaceid

TABLE|profiles|profileid|0
FIELD		|profileid	|t_id		|	|NOT NULL	|0
FIELD		|userid		|t_id		|	|NOT NULL	|0			|1|users
FIELD		|idx		|t_varchar(96)	|''	|NOT NULL	|0
FIELD		|idx2		|t_id		|'0'	|NOT NULL	|0
FIELD		|value_id	|t_id		|'0'	|NOT NULL	|0
FIELD		|value_int	|t_integer	|'0'	|NOT NULL	|0
FIELD		|value_str	|t_varchar(255)	|''	|NOT NULL	|0
FIELD		|source		|t_varchar(96)	|''	|NOT NULL	|0
FIELD		|type		|t_integer	|'0'	|NOT NULL	|0
INDEX		|1		|userid,idx,idx2
INDEX		|2		|userid,profileid

TABLE|sessions|sessionid|0
FIELD		|sessionid	|t_varchar(32)	|''	|NOT NULL	|0
FIELD		|userid		|t_id		|	|NOT NULL	|0			|1|users
FIELD		|lastaccess	|t_integer	|'0'	|NOT NULL	|0
FIELD		|status		|t_integer	|'0'	|NOT NULL	|0
INDEX		|1		|userid,status

TABLE|trigger_discovery|triggerdiscoveryid|ZBX_SYNC
FIELD		|triggerdiscoveryid|t_id	|	|NOT NULL	|0
FIELD		|triggerid	|t_id		|	|NOT NULL	|ZBX_SYNC		|1|triggers
FIELD		|parent_triggerid|t_id		|	|NOT NULL	|ZBX_SYNC		|2|triggers	|triggerid
FIELD		|name		|t_varchar(255)	|''	|NOT NULL	|0
UNIQUE		|1		|triggerid,parent_triggerid
INDEX		|2		|parent_triggerid

TABLE|user_history|userhistoryid|0
FIELD		|userhistoryid	|t_id		|	|NOT NULL	|0
FIELD		|userid		|t_id		|	|NOT NULL	|0			|1|users
FIELD		|title1		|t_varchar(255)	|''	|NOT NULL	|0
FIELD		|url1		|t_varchar(255)	|''	|NOT NULL	|0
FIELD		|title2		|t_varchar(255)	|''	|NOT NULL	|0
FIELD		|url2		|t_varchar(255)	|''	|NOT NULL	|0
FIELD		|title3		|t_varchar(255)	|''	|NOT NULL	|0
FIELD		|url3		|t_varchar(255)	|''	|NOT NULL	|0
FIELD		|title4		|t_varchar(255)	|''	|NOT NULL	|0
FIELD		|url4		|t_varchar(255)	|''	|NOT NULL	|0
FIELD		|title5		|t_varchar(255)	|''	|NOT NULL	|0
FIELD		|url5		|t_varchar(255)	|''	|NOT NULL	|0
UNIQUE		|1		|userid

TABLE|application_template|application_templateid|ZBX_SYNC,ZBX_DATA
FIELD		|application_templateid|t_id	|	|NOT NULL	|0
FIELD		|applicationid	|t_id		|	|NOT NULL	|ZBX_SYNC		|1|applications
FIELD		|templateid	|t_id		|	|NOT NULL	|ZBX_SYNC		|2|applications	|applicationid
UNIQUE		|1		|applicationid,templateid
INDEX		|2		|templateid

TABLE|dbversion||
FIELD		|mandatory	|t_integer	|'0'	|NOT NULL	|
FIELD		|optional	|t_integer	|'0'	|NOT NULL	|
<<<<<<< HEAD
ROW		|2010195	|2010195
=======
ROW		|2010191	|2010193
>>>>>>> 631eae7e
<|MERGE_RESOLUTION|>--- conflicted
+++ resolved
@@ -1308,8 +1308,4 @@
 TABLE|dbversion||
 FIELD		|mandatory	|t_integer	|'0'	|NOT NULL	|
 FIELD		|optional	|t_integer	|'0'	|NOT NULL	|
-<<<<<<< HEAD
-ROW		|2010195	|2010195
-=======
-ROW		|2010191	|2010193
->>>>>>> 631eae7e
+ROW		|2010197	|2010197