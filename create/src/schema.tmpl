--- conflicted
+++ resolved
@@ -1295,8 +1295,4 @@
 TABLE|dbversion||
 FIELD		|mandatory	|t_integer	|'0'	|NOT NULL	|
 FIELD		|optional	|t_integer	|'0'	|NOT NULL	|
-<<<<<<< HEAD
-ROW		|2050052	|2050052
-=======
-ROW		|2050051	|2050051
->>>>>>> 5c60c1dc
+ROW		|2050053	|2050053