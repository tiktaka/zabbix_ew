--- conflicted
+++ resolved
@@ -1987,8 +1987,4 @@
 FIELD		|dbversionid	|t_id		|	|NOT NULL	|0
 FIELD		|mandatory	|t_integer	|'0'	|NOT NULL	|
 FIELD		|optional	|t_integer	|'0'	|NOT NULL	|
-<<<<<<< HEAD
-ROW		|1		|6030062	|6030062
-=======
-ROW		|1		|6030063	|6030063
->>>>>>> f36b0798
+ROW		|1		|6030063	|6030063