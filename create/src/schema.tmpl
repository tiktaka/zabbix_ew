--- conflicted
+++ resolved
@@ -2108,8 +2108,4 @@
 FIELD		|dbversionid	|t_id		|	|NOT NULL	|0
 FIELD		|mandatory	|t_integer	|'0'	|NOT NULL	|
 FIELD		|optional	|t_integer	|'0'	|NOT NULL	|
-<<<<<<< HEAD
-ROW		|1		|6030169	|6030169
-=======
-ROW		|1		|6030159	|6030159
->>>>>>> 24c7608b
+ROW		|1		|6030170	|6030170