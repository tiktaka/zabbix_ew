--
-- Zabbix
-- Copyright (C) 2001-2013 Zabbix SIA
--
-- This program is free software; you can redistribute it and/or modify
-- it under the terms of the GNU General Public License as published by
-- the Free Software Foundation; either version 2 of the License, or
-- (at your option) any later version.
--
-- This program is distributed in the hope that it will be useful,
-- but WITHOUT ANY WARRANTY; without even the implied warranty of
-- MERCHANTABILITY or FITNESS FOR A PARTICULAR PURPOSE. See the
-- GNU General Public License for more details.
--
-- You should have received a copy of the GNU General Public License
-- along with this program; if not, write to the Free Software
-- Foundation, Inc., 51 Franklin Street, Fifth Floor, Boston, MA  02110-1301, USA.
--

--
-- Do not use spaces
-- Tables must be sorted to match referential integrity rules
--

TABLE|maintenances|maintenanceid|ZBX_SYNC,ZBX_DATA
FIELD		|maintenanceid	|t_id		|	|NOT NULL	|0
FIELD		|name		|t_varchar(128)	|''	|NOT NULL	|ZBX_SYNC
FIELD		|maintenance_type|t_integer	|'0'	|NOT NULL	|ZBX_SYNC
FIELD		|description	|t_shorttext	|''	|NOT NULL	|ZBX_SYNC
FIELD		|active_since	|t_integer	|'0'	|NOT NULL	|ZBX_SYNC
FIELD		|active_till	|t_integer	|'0'	|NOT NULL	|ZBX_SYNC
INDEX		|1		|active_since,active_till

TABLE|hosts|hostid|ZBX_SYNC,ZBX_DATA
FIELD		|hostid		|t_id		|	|NOT NULL	|0
FIELD		|proxy_hostid	|t_id		|	|NULL		|ZBX_SYNC		|1|hosts	|hostid		|RESTRICT
FIELD		|host		|t_varchar(64)	|''	|NOT NULL	|ZBX_SYNC,ZBX_PROXY
FIELD		|status		|t_integer	|'0'	|NOT NULL	|ZBX_SYNC,ZBX_PROXY
FIELD		|disable_until	|t_integer	|'0'	|NOT NULL	|ZBX_NODATA
FIELD		|error		|t_varchar(128)	|''	|NOT NULL	|ZBX_SYNC,ZBX_NODATA
FIELD		|available	|t_integer	|'0'	|NOT NULL	|ZBX_SYNC,ZBX_NODATA
FIELD		|errors_from	|t_integer	|'0'	|NOT NULL	|ZBX_NODATA
FIELD		|lastaccess	|t_integer	|'0'	|NOT NULL	|ZBX_SYNC,ZBX_NODATA
FIELD		|ipmi_authtype	|t_integer	|'0'	|NOT NULL	|ZBX_SYNC,ZBX_PROXY
FIELD		|ipmi_privilege	|t_integer	|'2'	|NOT NULL	|ZBX_SYNC,ZBX_PROXY
FIELD		|ipmi_username	|t_varchar(16)	|''	|NOT NULL	|ZBX_SYNC,ZBX_PROXY
FIELD		|ipmi_password	|t_varchar(20)	|''	|NOT NULL	|ZBX_SYNC,ZBX_PROXY
FIELD		|ipmi_disable_until|t_integer	|'0'	|NOT NULL	|ZBX_NODATA
FIELD		|ipmi_available	|t_integer	|'0'	|NOT NULL	|ZBX_SYNC,ZBX_NODATA
FIELD		|snmp_disable_until|t_integer	|'0'	|NOT NULL	|ZBX_NODATA
FIELD		|snmp_available	|t_integer	|'0'	|NOT NULL	|ZBX_SYNC,ZBX_NODATA
FIELD		|maintenanceid	|t_id		|	|NULL		|ZBX_SYNC,ZBX_NODATA	|2|maintenances	|		|RESTRICT
FIELD		|maintenance_status|t_integer	|'0'	|NOT NULL	|ZBX_SYNC,ZBX_NODATA
FIELD		|maintenance_type|t_integer	|'0'	|NOT NULL	|ZBX_SYNC,ZBX_NODATA
FIELD		|maintenance_from|t_integer	|'0'	|NOT NULL	|ZBX_SYNC,ZBX_NODATA
FIELD		|ipmi_errors_from|t_integer	|'0'	|NOT NULL	|ZBX_NODATA
FIELD		|snmp_errors_from|t_integer	|'0'	|NOT NULL	|ZBX_NODATA
FIELD		|ipmi_error	|t_varchar(128)	|''	|NOT NULL	|ZBX_SYNC,ZBX_NODATA
FIELD		|snmp_error	|t_varchar(128)	|''	|NOT NULL	|ZBX_SYNC,ZBX_NODATA
FIELD		|jmx_disable_until|t_integer	|'0'	|NOT NULL	|ZBX_NODATA
FIELD		|jmx_available	|t_integer	|'0'	|NOT NULL	|ZBX_SYNC,ZBX_NODATA
FIELD		|jmx_errors_from|t_integer	|'0'	|NOT NULL	|ZBX_NODATA
FIELD		|jmx_error	|t_varchar(128)	|''	|NOT NULL	|ZBX_SYNC,ZBX_NODATA
FIELD		|name		|t_varchar(64)	|''	|NOT NULL	|ZBX_SYNC,ZBX_PROXY
FIELD		|flags		|t_integer	|'0'	|NOT NULL	|ZBX_SYNC
FIELD		|templateid	|t_id		|	|NULL		|ZBX_SYNC		|3|hosts	|hostid
INDEX		|1		|host
INDEX		|2		|status
INDEX		|3		|proxy_hostid
INDEX		|4		|name

TABLE|groups|groupid|ZBX_SYNC,ZBX_DATA
FIELD		|groupid	|t_id		|	|NOT NULL	|0
FIELD		|name		|t_varchar(64)	|''	|NOT NULL	|ZBX_SYNC
FIELD		|internal	|t_integer	|'0'	|NOT NULL	|ZBX_SYNC
FIELD		|flags		|t_integer	|'0'	|NOT NULL	|ZBX_SYNC
INDEX		|1		|name

TABLE|group_prototype|group_prototypeid|ZBX_SYNC,ZBX_DATA
FIELD		|group_prototypeid|t_id		|	|NOT NULL	|0
FIELD		|hostid		|t_id		|	|NOT NULL	|ZBX_SYNC		|1|hosts
FIELD		|name		|t_varchar(64)	|''	|NOT NULL	|ZBX_SYNC
FIELD		|groupid	|t_id		|	|NULL		|ZBX_SYNC		|2|groups	|		|RESTRICT
FIELD		|templateid	|t_id		|	|NULL		|ZBX_SYNC		|3|group_prototype	|group_prototypeid
INDEX		|1		|hostid

TABLE|group_discovery|groupid|ZBX_SYNC,ZBX_DATA
FIELD		|groupid	|t_id		|	|NOT NULL	|ZBX_SYNC		|1|groups
FIELD		|parent_group_prototypeid|t_id	|	|NOT NULL	|ZBX_SYNC		|2|group_prototype|group_prototypeid|RESTRICT
FIELD		|name		|t_varchar(64)	|''	|NOT NULL	|ZBX_NODATA
FIELD		|lastcheck	|t_integer	|'0'	|NOT NULL	|ZBX_NODATA
FIELD		|ts_delete	|t_time		|'0'	|NOT NULL	|ZBX_NODATA

TABLE|screens|screenid|ZBX_SYNC,ZBX_DATA
FIELD		|screenid	|t_id		|	|NOT NULL	|0
FIELD		|name		|t_varchar(255)	|	|NOT NULL	|ZBX_SYNC
FIELD		|hsize		|t_integer	|'1'	|NOT NULL	|ZBX_SYNC
FIELD		|vsize		|t_integer	|'1'	|NOT NULL	|ZBX_SYNC
FIELD		|templateid	|t_id		|	|NULL		|ZBX_SYNC		|1|hosts	|hostid

TABLE|screens_items|screenitemid|ZBX_SYNC,ZBX_DATA
FIELD		|screenitemid	|t_id		|	|NOT NULL	|0
FIELD		|screenid	|t_id		|	|NOT NULL	|ZBX_SYNC		|1|screens
FIELD		|resourcetype	|t_integer	|'0'	|NOT NULL	|ZBX_SYNC
FIELD		|resourceid	|t_id		|'0'	|NOT NULL	|ZBX_SYNC
FIELD		|width		|t_integer	|'320'	|NOT NULL	|ZBX_SYNC
FIELD		|height		|t_integer	|'200'	|NOT NULL	|ZBX_SYNC
FIELD		|x		|t_integer	|'0'	|NOT NULL	|ZBX_SYNC
FIELD		|y		|t_integer	|'0'	|NOT NULL	|ZBX_SYNC
FIELD		|colspan	|t_integer	|'0'	|NOT NULL	|ZBX_SYNC
FIELD		|rowspan	|t_integer	|'0'	|NOT NULL	|ZBX_SYNC
FIELD		|elements	|t_integer	|'25'	|NOT NULL	|ZBX_SYNC
FIELD		|valign		|t_integer	|'0'	|NOT NULL	|ZBX_SYNC
FIELD		|halign		|t_integer	|'0'	|NOT NULL	|ZBX_SYNC
FIELD		|style		|t_integer	|'0'	|NOT NULL	|ZBX_SYNC
FIELD		|url		|t_varchar(255)	|''	|NOT NULL	|ZBX_SYNC
FIELD		|dynamic	|t_integer	|'0'	|NOT NULL	|ZBX_SYNC
FIELD		|sort_triggers	|t_integer	|'0'	|NOT NULL	|ZBX_SYNC
FIELD		|application	|t_varchar(255)	|''	|NOT NULL	|ZBX_SYNC

TABLE|slideshows|slideshowid|ZBX_SYNC,ZBX_DATA
FIELD		|slideshowid	|t_id		|	|NOT NULL	|0
FIELD		|name		|t_varchar(255)	|''	|NOT NULL	|ZBX_SYNC
FIELD		|delay		|t_integer	|'0'	|NOT NULL	|ZBX_SYNC

TABLE|slides|slideid|ZBX_SYNC,ZBX_DATA
FIELD		|slideid	|t_id		|	|NOT NULL	|0
FIELD		|slideshowid	|t_id		|	|NOT NULL	|ZBX_SYNC		|1|slideshows
FIELD		|screenid	|t_id		|	|NOT NULL	|ZBX_SYNC		|2|screens
FIELD		|step		|t_integer	|'0'	|NOT NULL	|ZBX_SYNC
FIELD		|delay		|t_integer	|'0'	|NOT NULL	|ZBX_SYNC
INDEX		|slides_1	|slideshowid

TABLE|drules|druleid|ZBX_SYNC,ZBX_DATA
FIELD		|druleid	|t_id		|	|NOT NULL	|0
FIELD		|proxy_hostid	|t_id		|	|NULL		|ZBX_SYNC		|1|hosts	|hostid		|RESTRICT
FIELD		|name		|t_varchar(255)	|''	|NOT NULL	|ZBX_SYNC
FIELD		|iprange	|t_varchar(255)	|''	|NOT NULL	|ZBX_SYNC,ZBX_PROXY
FIELD		|delay		|t_integer	|'3600'	|NOT NULL	|ZBX_SYNC,ZBX_PROXY
FIELD		|nextcheck	|t_integer	|'0'	|NOT NULL	|ZBX_SYNC,ZBX_NODATA
FIELD		|status		|t_integer	|'0'	|NOT NULL	|ZBX_SYNC

TABLE|dchecks|dcheckid|ZBX_SYNC,ZBX_DATA
FIELD		|dcheckid	|t_id		|	|NOT NULL	|0
FIELD		|druleid	|t_id		|	|NOT NULL	|ZBX_SYNC,ZBX_PROXY	|1|drules
FIELD		|type		|t_integer	|'0'	|NOT NULL	|ZBX_SYNC,ZBX_PROXY
FIELD		|key_		|t_varchar(255)	|''	|NOT NULL	|ZBX_SYNC,ZBX_PROXY
FIELD		|snmp_community	|t_varchar(255)	|''	|NOT NULL	|ZBX_SYNC,ZBX_PROXY
FIELD		|ports		|t_varchar(255)	|'0'	|NOT NULL	|ZBX_SYNC,ZBX_PROXY
FIELD		|snmpv3_securityname|t_varchar(64)|''	|NOT NULL	|ZBX_SYNC,ZBX_PROXY
FIELD		|snmpv3_securitylevel|t_integer	|'0'	|NOT NULL	|ZBX_SYNC,ZBX_PROXY
FIELD		|snmpv3_authpassphrase|t_varchar(64)|''	|NOT NULL	|ZBX_SYNC,ZBX_PROXY
FIELD		|snmpv3_privpassphrase|t_varchar(64)|''	|NOT NULL	|ZBX_SYNC,ZBX_PROXY
FIELD		|uniq		|t_integer	|'0'	|NOT NULL	|ZBX_SYNC,ZBX_PROXY
FIELD		|snmpv3_authprotocol|t_integer	|'0'	|NOT NULL	|ZBX_SYNC,ZBX_PROXY
FIELD		|snmpv3_privprotocol|t_integer	|'0'	|NOT NULL	|ZBX_SYNC,ZBX_PROXY
FIELD		|snmpv3_contextname|t_varchar(255)|''	|NOT NULL	|ZBX_SYNC,ZBX_PROXY
INDEX		|1		|druleid

TABLE|applications|applicationid|ZBX_SYNC,ZBX_DATA
FIELD		|applicationid	|t_id		|	|NOT NULL	|0
FIELD		|hostid		|t_id		|	|NOT NULL	|ZBX_SYNC		|1|hosts
FIELD		|name		|t_varchar(255)	|''	|NOT NULL	|ZBX_SYNC
FIELD		|templateid	|t_id		|	|NULL		|ZBX_SYNC		|2|applications	|applicationid
INDEX		|1		|templateid
UNIQUE		|2		|hostid,name

TABLE|httptest|httptestid|ZBX_SYNC,ZBX_DATA
FIELD		|httptestid	|t_id		|	|NOT NULL	|0
FIELD		|name		|t_varchar(64)	|''	|NOT NULL	|ZBX_SYNC,ZBX_PROXY
FIELD		|applicationid	|t_id		|	|NULL		|ZBX_SYNC		|1|applications	|		|RESTRICT
FIELD		|nextcheck	|t_integer	|'0'	|NOT NULL	|ZBX_SYNC,ZBX_NODATA
FIELD		|delay		|t_integer	|'60'	|NOT NULL	|ZBX_SYNC,ZBX_PROXY
FIELD		|status		|t_integer	|'0'	|NOT NULL	|ZBX_SYNC
FIELD		|variables	|t_shorttext	|''	|NOT NULL	|ZBX_SYNC,ZBX_PROXY
FIELD		|agent		|t_varchar(255)	|''	|NOT NULL	|ZBX_SYNC,ZBX_PROXY
FIELD		|authentication	|t_integer	|'0'	|NOT NULL	|ZBX_SYNC,ZBX_PROXY,ZBX_NODATA
FIELD		|http_user	|t_varchar(64)	|''	|NOT NULL	|ZBX_SYNC,ZBX_PROXY,ZBX_NODATA
FIELD		|http_password	|t_varchar(64)	|''	|NOT NULL	|ZBX_SYNC,ZBX_PROXY,ZBX_NODATA
FIELD		|hostid		|t_id		|	|NOT NULL	|ZBX_SYNC,ZBX_PROXY	|2|hosts
FIELD		|templateid	|t_id		|	|NULL		|ZBX_SYNC		|3|httptest	|httptestid
FIELD		|http_proxy	|t_varchar(255)	|''	|NOT NULL	|ZBX_SYNC,ZBX_PROXY,ZBX_NODATA
FIELD		|retries	|t_integer	|'1'	|NOT NULL	|ZBX_SYNC,ZBX_PROXY,ZBX_NODATA
INDEX		|httptest_1	|applicationid
UNIQUE		|2		|hostid,name
INDEX		|3		|status
INDEX		|4		|templateid

TABLE|httpstep|httpstepid|ZBX_SYNC,ZBX_DATA
FIELD		|httpstepid	|t_id		|	|NOT NULL	|0
FIELD		|httptestid	|t_id		|	|NOT NULL	|ZBX_SYNC,ZBX_PROXY	|1|httptest
FIELD		|name		|t_varchar(64)	|''	|NOT NULL	|ZBX_SYNC,ZBX_PROXY
FIELD		|no		|t_integer	|'0'	|NOT NULL	|ZBX_SYNC,ZBX_PROXY
FIELD		|url		|t_varchar(255)	|''	|NOT NULL	|ZBX_SYNC,ZBX_PROXY
FIELD		|timeout	|t_integer	|'30'	|NOT NULL	|ZBX_SYNC,ZBX_PROXY
FIELD		|posts		|t_shorttext	|''	|NOT NULL	|ZBX_SYNC,ZBX_PROXY
FIELD		|required	|t_varchar(255)	|''	|NOT NULL	|ZBX_SYNC,ZBX_PROXY
FIELD		|status_codes	|t_varchar(255)	|''	|NOT NULL	|ZBX_SYNC,ZBX_PROXY
FIELD		|variables	|t_shorttext	|''	|NOT NULL	|ZBX_SYNC,ZBX_PROXY
INDEX		|httpstep_1	|httptestid

TABLE|interface|interfaceid|ZBX_SYNC,ZBX_DATA
FIELD		|interfaceid	|t_id		|	|NOT NULL	|0
FIELD		|hostid		|t_id		|	|NOT NULL	|ZBX_SYNC,ZBX_PROXY	|1|hosts
FIELD		|main		|t_integer	|'0'	|NOT NULL	|ZBX_SYNC,ZBX_PROXY
FIELD		|type		|t_integer	|'0'	|NOT NULL	|ZBX_SYNC,ZBX_PROXY
FIELD		|useip		|t_integer	|'1'	|NOT NULL	|ZBX_SYNC,ZBX_PROXY
FIELD		|ip		|t_varchar(39)	|'127.0.0.1'|NOT NULL	|ZBX_SYNC,ZBX_PROXY
FIELD		|dns		|t_varchar(64)	|''	|NOT NULL	|ZBX_SYNC,ZBX_PROXY
FIELD		|port		|t_varchar(64)	|'10050'|NOT NULL	|ZBX_SYNC,ZBX_PROXY
INDEX		|1		|hostid,type
INDEX		|2		|ip,dns

TABLE|valuemaps|valuemapid|ZBX_SYNC,ZBX_DATA
FIELD		|valuemapid	|t_id		|	|NOT NULL	|0
FIELD		|name		|t_varchar(64)	|''	|NOT NULL	|ZBX_SYNC
INDEX		|1		|name

TABLE|items|itemid|ZBX_SYNC,ZBX_DATA
FIELD		|itemid		|t_id		|	|NOT NULL	|0
FIELD		|type		|t_integer	|'0'	|NOT NULL	|ZBX_SYNC,ZBX_PROXY
FIELD		|snmp_community	|t_varchar(64)	|''	|NOT NULL	|ZBX_SYNC,ZBX_PROXY
FIELD		|snmp_oid	|t_varchar(255)	|''	|NOT NULL	|ZBX_SYNC,ZBX_PROXY
FIELD		|hostid		|t_id		|	|NOT NULL	|ZBX_SYNC,ZBX_PROXY	|1|hosts
FIELD		|name		|t_varchar(255)	|''	|NOT NULL	|ZBX_SYNC
FIELD		|key_		|t_varchar(255)	|''	|NOT NULL	|ZBX_SYNC,ZBX_PROXY
FIELD		|delay		|t_integer	|'0'	|NOT NULL	|ZBX_SYNC,ZBX_PROXY
FIELD		|history	|t_integer	|'90'	|NOT NULL	|ZBX_SYNC
FIELD		|trends		|t_integer	|'365'	|NOT NULL	|ZBX_SYNC
FIELD		|lastvalue	|t_varchar(255)	|	|NULL		|ZBX_NODATA
FIELD		|lastclock	|t_time		|	|NULL		|ZBX_NODATA
FIELD		|prevvalue	|t_varchar(255)	|	|NULL		|ZBX_NODATA
FIELD		|status		|t_integer	|'0'	|NOT NULL	|ZBX_SYNC,ZBX_PROXY
FIELD		|value_type	|t_integer	|'0'	|NOT NULL	|ZBX_SYNC,ZBX_PROXY
FIELD		|trapper_hosts	|t_varchar(255)	|''	|NOT NULL	|ZBX_SYNC,ZBX_PROXY
FIELD		|units		|t_varchar(255)	|''	|NOT NULL	|ZBX_SYNC
FIELD		|multiplier	|t_integer	|'0'	|NOT NULL	|ZBX_SYNC
FIELD		|delta		|t_integer	|'0'	|NOT NULL	|ZBX_SYNC
FIELD		|prevorgvalue	|t_varchar(255)	|	|NULL		|ZBX_NODATA
FIELD		|snmpv3_securityname|t_varchar(64)|''	|NOT NULL	|ZBX_SYNC,ZBX_PROXY
FIELD		|snmpv3_securitylevel|t_integer	|'0'	|NOT NULL	|ZBX_SYNC,ZBX_PROXY
FIELD		|snmpv3_authpassphrase|t_varchar(64)|''	|NOT NULL	|ZBX_SYNC,ZBX_PROXY
FIELD		|snmpv3_privpassphrase|t_varchar(64)|''	|NOT NULL	|ZBX_SYNC,ZBX_PROXY
FIELD		|formula	|t_varchar(255)	|'1'	|NOT NULL	|ZBX_SYNC,ZBX_PROXY
FIELD		|error		|t_varchar(128)	|''	|NOT NULL	|ZBX_SYNC,ZBX_NODATA
FIELD		|lastlogsize	|t_bigint	|'0'	|NOT NULL	|ZBX_NODATA
FIELD		|logtimefmt	|t_varchar(64)	|''	|NOT NULL	|ZBX_SYNC,ZBX_PROXY
FIELD		|templateid	|t_id		|	|NULL		|ZBX_SYNC		|2|items	|itemid
FIELD		|valuemapid	|t_id		|	|NULL		|ZBX_SYNC		|3|valuemaps	|		|RESTRICT
FIELD		|delay_flex	|t_varchar(255)	|''	|NOT NULL	|ZBX_SYNC,ZBX_PROXY
FIELD		|params		|t_shorttext	|''	|NOT NULL	|ZBX_SYNC,ZBX_PROXY
FIELD		|ipmi_sensor	|t_varchar(128)	|''	|NOT NULL	|ZBX_SYNC,ZBX_PROXY
FIELD		|data_type	|t_integer	|'0'	|NOT NULL	|ZBX_SYNC,ZBX_PROXY
FIELD		|authtype	|t_integer	|'0'	|NOT NULL	|ZBX_SYNC,ZBX_PROXY
FIELD		|username	|t_varchar(64)	|''	|NOT NULL	|ZBX_SYNC,ZBX_PROXY
FIELD		|password	|t_varchar(64)	|''	|NOT NULL	|ZBX_SYNC,ZBX_PROXY
FIELD		|publickey	|t_varchar(64)	|''	|NOT NULL	|ZBX_SYNC,ZBX_PROXY
FIELD		|privatekey	|t_varchar(64)	|''	|NOT NULL	|ZBX_SYNC,ZBX_PROXY
FIELD		|mtime		|t_integer	|'0'	|NOT NULL	|ZBX_NODATA
FIELD		|lastns		|t_nanosec	|	|NULL		|ZBX_NODATA
FIELD		|flags		|t_integer	|'0'	|NOT NULL	|ZBX_SYNC,ZBX_PROXY
FIELD		|filter		|t_varchar(255)	|''	|NOT NULL	|ZBX_SYNC,ZBX_PROXY
FIELD		|interfaceid	|t_id		|	|NULL		|ZBX_SYNC,ZBX_PROXY	|4|interface	|		|RESTRICT
FIELD		|port		|t_varchar(64)	|''	|NOT NULL	|ZBX_SYNC,ZBX_PROXY
FIELD		|description	|t_shorttext	|''	|NOT NULL	|ZBX_SYNC
FIELD		|inventory_link	|t_integer	|'0'	|NOT NULL	|ZBX_SYNC
FIELD		|lifetime	|t_varchar(64)	|'30'	|NOT NULL	|ZBX_SYNC
FIELD		|snmpv3_authprotocol|t_integer	|'0'	|NOT NULL	|ZBX_SYNC,ZBX_PROXY
FIELD		|snmpv3_privprotocol|t_integer	|'0'	|NOT NULL	|ZBX_SYNC,ZBX_PROXY
FIELD		|state		|t_integer	|'0'	|NOT NULL	|ZBX_SYNC,ZBX_NODATA
FIELD		|snmpv3_contextname|t_varchar(255)|''	|NOT NULL	|ZBX_SYNC,ZBX_PROXY
UNIQUE		|1		|hostid,key_
INDEX		|3		|status
INDEX		|4		|templateid
INDEX		|5		|valuemapid

TABLE|httpstepitem|httpstepitemid|ZBX_SYNC,ZBX_DATA
FIELD		|httpstepitemid	|t_id		|	|NOT NULL	|0
FIELD		|httpstepid	|t_id		|	|NOT NULL	|ZBX_SYNC,ZBX_PROXY	|1|httpstep
FIELD		|itemid		|t_id		|	|NOT NULL	|ZBX_SYNC,ZBX_PROXY	|2|items
FIELD		|type		|t_integer	|'0'	|NOT NULL	|ZBX_SYNC,ZBX_PROXY
UNIQUE		|httpstepitem_1	|httpstepid,itemid

TABLE|httptestitem|httptestitemid|ZBX_SYNC,ZBX_DATA
FIELD		|httptestitemid	|t_id		|	|NOT NULL	|0
FIELD		|httptestid	|t_id		|	|NOT NULL	|ZBX_SYNC,ZBX_PROXY	|1|httptest
FIELD		|itemid		|t_id		|	|NOT NULL	|ZBX_SYNC,ZBX_PROXY	|2|items
FIELD		|type		|t_integer	|'0'	|NOT NULL	|ZBX_SYNC,ZBX_PROXY
UNIQUE		|httptestitem_1	|httptestid,itemid

TABLE|media_type|mediatypeid|ZBX_SYNC,ZBX_DATA
FIELD		|mediatypeid	|t_id		|	|NOT NULL	|0
FIELD		|type		|t_integer	|'0'	|NOT NULL	|ZBX_SYNC
FIELD		|description	|t_varchar(100)	|''	|NOT NULL	|ZBX_SYNC
FIELD		|smtp_server	|t_varchar(255)	|''	|NOT NULL	|ZBX_SYNC
FIELD		|smtp_helo	|t_varchar(255)	|''	|NOT NULL	|ZBX_SYNC
FIELD		|smtp_email	|t_varchar(255)	|''	|NOT NULL	|ZBX_SYNC
FIELD		|exec_path	|t_varchar(255)	|''	|NOT NULL	|ZBX_SYNC
FIELD		|gsm_modem	|t_varchar(255)	|''	|NOT NULL	|ZBX_SYNC
FIELD		|username	|t_varchar(255)	|''	|NOT NULL	|ZBX_SYNC
FIELD		|passwd		|t_varchar(255)	|''	|NOT NULL	|ZBX_SYNC
FIELD		|status		|t_integer	|'0'	|NOT NULL	|ZBX_SYNC

TABLE|users|userid|ZBX_SYNC,ZBX_DATA
FIELD		|userid		|t_id		|	|NOT NULL	|0
FIELD		|alias		|t_varchar(100)	|''	|NOT NULL	|ZBX_SYNC
FIELD		|name		|t_varchar(100)	|''	|NOT NULL	|ZBX_SYNC
FIELD		|surname	|t_varchar(100)	|''	|NOT NULL	|ZBX_SYNC
FIELD		|passwd		|t_char(32)	|''	|NOT NULL	|ZBX_SYNC
FIELD		|url		|t_varchar(255)	|''	|NOT NULL	|ZBX_SYNC
FIELD		|autologin	|t_integer	|'0'	|NOT NULL	|ZBX_SYNC
FIELD		|autologout	|t_integer	|'900'	|NOT NULL	|ZBX_SYNC
FIELD		|lang		|t_varchar(5)	|'en_GB'|NOT NULL	|ZBX_SYNC
FIELD		|refresh	|t_integer	|'30'	|NOT NULL	|ZBX_SYNC
FIELD		|type		|t_integer	|'1'	|NOT NULL	|ZBX_SYNC
FIELD		|theme		|t_varchar(128)	|'default'|NOT NULL	|ZBX_SYNC
FIELD		|attempt_failed	|t_integer	|0	|NOT NULL	|ZBX_SYNC,ZBX_NODATA
FIELD		|attempt_ip	|t_varchar(39)	|''	|NOT NULL	|ZBX_SYNC,ZBX_NODATA
FIELD		|attempt_clock	|t_integer	|0	|NOT NULL	|ZBX_SYNC,ZBX_NODATA
FIELD		|rows_per_page	|t_integer	|50	|NOT NULL	|ZBX_SYNC
INDEX		|1		|alias

TABLE|usrgrp|usrgrpid|ZBX_SYNC,ZBX_DATA
FIELD		|usrgrpid	|t_id		|	|NOT NULL	|0
FIELD		|name		|t_varchar(64)	|''	|NOT NULL	|ZBX_SYNC
FIELD		|gui_access	|t_integer	|'0'	|NOT NULL	|ZBX_SYNC
FIELD		|users_status	|t_integer	|'0'	|NOT NULL	|ZBX_SYNC
FIELD		|debug_mode	|t_integer	|'0'	|NOT NULL	|ZBX_SYNC
INDEX		|1		|name

TABLE|users_groups|id|ZBX_SYNC,ZBX_DATA
FIELD		|id		|t_id		|	|NOT NULL	|0
FIELD		|usrgrpid	|t_id		|	|NOT NULL	|ZBX_SYNC		|1|usrgrp
FIELD		|userid		|t_id		|	|NOT NULL	|ZBX_SYNC		|2|users
UNIQUE		|1		|usrgrpid,userid

TABLE|scripts|scriptid|ZBX_SYNC,ZBX_DATA
FIELD		|scriptid	|t_id		|	|NOT NULL	|0
FIELD		|name		|t_varchar(255)	|''	|NOT NULL	|ZBX_SYNC
FIELD		|command	|t_varchar(255)	|''	|NOT NULL	|ZBX_SYNC
FIELD		|host_access	|t_integer	|'2'	|NOT NULL	|ZBX_SYNC
FIELD		|usrgrpid	|t_id		|	|NULL		|ZBX_SYNC		|1|usrgrp	|		|RESTRICT
FIELD		|groupid	|t_id		|	|NULL		|ZBX_SYNC		|2|groups	|		|RESTRICT
FIELD		|description	|t_shorttext	|''	|NOT NULL	|ZBX_SYNC
FIELD		|confirmation	|t_varchar(255)	|''	|NOT NULL	|ZBX_SYNC
FIELD		|type		|t_integer	|'0'	|NOT NULL	|ZBX_SYNC
FIELD		|execute_on	|t_integer	|'1'	|NOT NULL	|ZBX_SYNC

TABLE|actions|actionid|ZBX_SYNC,ZBX_DATA
FIELD		|actionid	|t_id		|	|NOT NULL	|0
FIELD		|name		|t_varchar(255)	|''	|NOT NULL	|ZBX_SYNC
FIELD		|eventsource	|t_integer	|'0'	|NOT NULL	|ZBX_SYNC
FIELD		|evaltype	|t_integer	|'0'	|NOT NULL	|ZBX_SYNC
FIELD		|status		|t_integer	|'0'	|NOT NULL	|ZBX_SYNC
FIELD		|esc_period	|t_integer	|'0'	|NOT NULL	|ZBX_SYNC
FIELD		|def_shortdata	|t_varchar(255)	|''	|NOT NULL	|ZBX_SYNC
FIELD		|def_longdata	|t_shorttext	|''	|NOT NULL	|ZBX_SYNC
FIELD		|recovery_msg	|t_integer	|'0'	|NOT NULL	|ZBX_SYNC
FIELD		|r_shortdata	|t_varchar(255)	|''	|NOT NULL	|ZBX_SYNC
FIELD		|r_longdata	|t_shorttext	|''	|NOT NULL	|ZBX_SYNC
INDEX		|1		|eventsource,status

TABLE|operations|operationid|ZBX_SYNC,ZBX_DATA
FIELD		|operationid	|t_id		|	|NOT NULL	|0
FIELD		|actionid	|t_id		|	|NOT NULL	|ZBX_SYNC		|1|actions
FIELD		|operationtype	|t_integer	|'0'	|NOT NULL	|ZBX_SYNC
FIELD		|esc_period	|t_integer	|'0'	|NOT NULL	|ZBX_SYNC
FIELD		|esc_step_from	|t_integer	|'1'	|NOT NULL	|ZBX_SYNC
FIELD		|esc_step_to	|t_integer	|'1'	|NOT NULL	|ZBX_SYNC
FIELD		|evaltype	|t_integer	|'0'	|NOT NULL	|ZBX_SYNC
INDEX		|1		|actionid

TABLE|opmessage|operationid|ZBX_SYNC,ZBX_DATA
FIELD		|operationid	|t_id		|	|NOT NULL	|0			|1|operations
FIELD		|default_msg	|t_integer	|'0'	|NOT NULL	|ZBX_SYNC
FIELD		|subject	|t_varchar(255)	|''	|NOT NULL	|ZBX_SYNC
FIELD		|message	|t_shorttext	|''	|NOT NULL	|ZBX_SYNC
FIELD		|mediatypeid	|t_id		|	|NULL		|ZBX_SYNC		|2|media_type	|		|RESTRICT

TABLE|opmessage_grp|opmessage_grpid|ZBX_SYNC,ZBX_DATA
FIELD		|opmessage_grpid|t_id		|	|NOT NULL	|0
FIELD		|operationid	|t_id		|	|NOT NULL	|ZBX_SYNC		|1|operations
FIELD		|usrgrpid	|t_id		|	|NOT NULL	|ZBX_SYNC		|2|usrgrp	|		|RESTRICT
UNIQUE		|1		|operationid,usrgrpid

TABLE|opmessage_usr|opmessage_usrid|ZBX_SYNC,ZBX_DATA
FIELD		|opmessage_usrid|t_id		|	|NOT NULL	|0
FIELD		|operationid	|t_id		|	|NOT NULL	|ZBX_SYNC		|1|operations
FIELD		|userid		|t_id		|	|NOT NULL	|ZBX_SYNC		|2|users	|		|RESTRICT
UNIQUE		|1		|operationid,userid

TABLE|opcommand|operationid|ZBX_SYNC,ZBX_DATA
FIELD		|operationid	|t_id		|	|NOT NULL	|0			|1|operations
FIELD		|type		|t_integer	|'0'	|NOT NULL	|ZBX_SYNC
FIELD		|scriptid	|t_id		|	|NULL		|ZBX_SYNC		|2|scripts	|		|RESTRICT
FIELD		|execute_on	|t_integer	|'0'	|NOT NULL	|ZBX_SYNC
FIELD		|port		|t_varchar(64)	|''	|NOT NULL	|ZBX_SYNC
FIELD		|authtype	|t_integer	|'0'	|NOT NULL	|ZBX_SYNC
FIELD		|username	|t_varchar(64)	|''	|NOT NULL	|ZBX_SYNC
FIELD		|password	|t_varchar(64)	|''	|NOT NULL	|ZBX_SYNC
FIELD		|publickey	|t_varchar(64)	|''	|NOT NULL	|ZBX_SYNC
FIELD		|privatekey	|t_varchar(64)	|''	|NOT NULL	|ZBX_SYNC
FIELD		|command	|t_shorttext	|''	|NOT NULL	|ZBX_SYNC

TABLE|opcommand_hst|opcommand_hstid|ZBX_SYNC,ZBX_DATA
FIELD		|opcommand_hstid|t_id		|	|NOT NULL	|0
FIELD		|operationid	|t_id		|	|NOT NULL	|ZBX_SYNC		|1|operations
FIELD		|hostid		|t_id		|	|NULL		|ZBX_SYNC		|2|hosts	|		|RESTRICT
INDEX		|1		|operationid

TABLE|opcommand_grp|opcommand_grpid|ZBX_SYNC,ZBX_DATA
FIELD		|opcommand_grpid|t_id		|	|NOT NULL	|0
FIELD		|operationid	|t_id		|	|NOT NULL	|ZBX_SYNC		|1|operations
FIELD		|groupid	|t_id		|	|NOT NULL	|ZBX_SYNC		|2|groups	|		|RESTRICT
INDEX		|1		|operationid

TABLE|opgroup|opgroupid|ZBX_SYNC,ZBX_DATA
FIELD		|opgroupid	|t_id		|	|NOT NULL	|0
FIELD		|operationid	|t_id		|	|NOT NULL	|ZBX_SYNC		|1|operations
FIELD		|groupid	|t_id		|	|NOT NULL	|ZBX_SYNC		|2|groups	|		|RESTRICT
UNIQUE		|1		|operationid,groupid

TABLE|optemplate|optemplateid|ZBX_SYNC,ZBX_DATA
FIELD		|optemplateid	|t_id		|	|NOT NULL	|0
FIELD		|operationid	|t_id		|	|NOT NULL	|ZBX_SYNC		|1|operations
FIELD		|templateid	|t_id		|	|NOT NULL	|ZBX_SYNC		|2|hosts	|hostid		|RESTRICT
UNIQUE		|1		|operationid,templateid

TABLE|opconditions|opconditionid|ZBX_SYNC,ZBX_DATA
FIELD		|opconditionid	|t_id		|	|NOT NULL	|0
FIELD		|operationid	|t_id		|	|NOT NULL	|ZBX_SYNC		|1|operations
FIELD		|conditiontype	|t_integer	|'0'	|NOT NULL	|ZBX_SYNC
FIELD		|operator	|t_integer	|'0'	|NOT NULL	|ZBX_SYNC
FIELD		|value		|t_varchar(255)	|''	|NOT NULL	|ZBX_SYNC
INDEX		|1		|operationid

TABLE|conditions|conditionid|ZBX_SYNC,ZBX_DATA
FIELD		|conditionid	|t_id		|	|NOT NULL	|0
FIELD		|actionid	|t_id		|	|NOT NULL	|ZBX_SYNC		|1|actions
FIELD		|conditiontype	|t_integer	|'0'	|NOT NULL	|ZBX_SYNC
FIELD		|operator	|t_integer	|'0'	|NOT NULL	|ZBX_SYNC
FIELD		|value		|t_varchar(255)	|''	|NOT NULL	|ZBX_SYNC
INDEX		|1		|actionid

TABLE|config|configid|ZBX_SYNC,ZBX_DATA
FIELD		|configid	|t_id		|	|NOT NULL	|0
FIELD		|refresh_unsupported|t_integer	|'0'	|NOT NULL	|ZBX_SYNC,ZBX_PROXY
FIELD		|work_period	|t_varchar(100)	|'1-5,00:00-24:00'|NOT NULL|ZBX_SYNC
FIELD		|alert_usrgrpid	|t_id		|	|NULL		|ZBX_SYNC		|1|usrgrp	|usrgrpid	|RESTRICT
FIELD		|event_ack_enable|t_integer	|'1'	|NOT NULL	|ZBX_SYNC,ZBX_NODATA
FIELD		|event_expire	|t_integer	|'7'	|NOT NULL	|ZBX_SYNC,ZBX_NODATA
FIELD		|event_show_max	|t_integer	|'100'	|NOT NULL	|ZBX_SYNC,ZBX_NODATA
FIELD		|default_theme	|t_varchar(128)	|'originalblue'|NOT NULL	|ZBX_SYNC,ZBX_NODATA
FIELD		|authentication_type|t_integer	|'0'	|NOT NULL	|ZBX_SYNC,ZBX_NODATA
FIELD		|ldap_host	|t_varchar(255)	|''	|NOT NULL	|ZBX_SYNC,ZBX_NODATA
FIELD		|ldap_port	|t_integer	|389	|NOT NULL	|ZBX_SYNC,ZBX_NODATA
FIELD		|ldap_base_dn	|t_varchar(255)	|''	|NOT NULL	|ZBX_SYNC,ZBX_NODATA
FIELD		|ldap_bind_dn	|t_varchar(255)	|''	|NOT NULL	|ZBX_SYNC,ZBX_NODATA
FIELD		|ldap_bind_password|t_varchar(128)|''	|NOT NULL	|ZBX_SYNC,ZBX_NODATA
FIELD		|ldap_search_attribute|t_varchar(128)|''|NOT NULL	|ZBX_SYNC,ZBX_NODATA
FIELD		|dropdown_first_entry|t_integer	|'1'	|NOT NULL	|ZBX_SYNC,ZBX_NODATA
FIELD		|dropdown_first_remember|t_integer|'1'	|NOT NULL	|ZBX_SYNC,ZBX_NODATA
FIELD		|discovery_groupid|t_id		|	|NOT NULL	|ZBX_SYNC,ZBX_PROXY	|2|groups	|groupid	|RESTRICT
FIELD		|max_in_table	|t_integer	|'50'	|NOT NULL	|ZBX_SYNC,ZBX_NODATA
FIELD		|search_limit	|t_integer	|'1000'	|NOT NULL	|ZBX_SYNC,ZBX_NODATA
FIELD		|severity_color_0|t_varchar(6)	|'DBDBDB'|NOT NULL	|ZBX_SYNC,ZBX_NODATA
FIELD		|severity_color_1|t_varchar(6)	|'D6F6FF'|NOT NULL	|ZBX_SYNC,ZBX_NODATA
FIELD		|severity_color_2|t_varchar(6)	|'FFF6A5'|NOT NULL	|ZBX_SYNC,ZBX_NODATA
FIELD		|severity_color_3|t_varchar(6)	|'FFB689'|NOT NULL	|ZBX_SYNC,ZBX_NODATA
FIELD		|severity_color_4|t_varchar(6)	|'FF9999'|NOT NULL	|ZBX_SYNC,ZBX_NODATA
FIELD		|severity_color_5|t_varchar(6)	|'FF3838'|NOT NULL	|ZBX_SYNC,ZBX_NODATA
FIELD		|severity_name_0|t_varchar(32)	|'Not classified'|NOT NULL|ZBX_SYNC,ZBX_NODATA
FIELD		|severity_name_1|t_varchar(32)	|'Information'|NOT NULL	|ZBX_SYNC,ZBX_NODATA
FIELD		|severity_name_2|t_varchar(32)	|'Warning'|NOT NULL	|ZBX_SYNC,ZBX_NODATA
FIELD		|severity_name_3|t_varchar(32)	|'Average'|NOT NULL	|ZBX_SYNC,ZBX_NODATA
FIELD		|severity_name_4|t_varchar(32)	|'High'	|NOT NULL	|ZBX_SYNC,ZBX_NODATA
FIELD		|severity_name_5|t_varchar(32)	|'Disaster'|NOT NULL	|ZBX_SYNC,ZBX_NODATA
FIELD		|ok_period	|t_integer	|'1800'	|NOT NULL	|ZBX_SYNC,ZBX_NODATA
FIELD		|blink_period	|t_integer	|'1800'	|NOT NULL	|ZBX_SYNC,ZBX_NODATA
FIELD		|problem_unack_color|t_varchar(6)|'DC0000'|NOT NULL	|ZBX_SYNC,ZBX_NODATA
FIELD		|problem_ack_color|t_varchar(6)	|'DC0000'|NOT NULL	|ZBX_SYNC,ZBX_NODATA
FIELD		|ok_unack_color	|t_varchar(6)	|'00AA00'|NOT NULL	|ZBX_SYNC,ZBX_NODATA
FIELD		|ok_ack_color	|t_varchar(6)	|'00AA00'|NOT NULL	|ZBX_SYNC,ZBX_NODATA
FIELD		|problem_unack_style|t_integer	|'1'	|NOT NULL	|ZBX_SYNC,ZBX_NODATA
FIELD		|problem_ack_style|t_integer	|'1'	|NOT NULL	|ZBX_SYNC,ZBX_NODATA
FIELD		|ok_unack_style	|t_integer	|'1'	|NOT NULL	|ZBX_SYNC,ZBX_NODATA
FIELD		|ok_ack_style	|t_integer	|'1'	|NOT NULL	|ZBX_SYNC,ZBX_NODATA
FIELD		|snmptrap_logging|t_integer	|'1'	|NOT NULL	|ZBX_SYNC,ZBX_PROXY,ZBX_NODATA
FIELD		|server_check_interval|t_integer|'10'	|NOT NULL	|ZBX_SYNC,ZBX_NODATA
FIELD		|hk_events_mode	|t_integer	|'1'	|NOT NULL	|ZBX_SYNC,ZBX_NODATA
FIELD		|hk_events_trigger|t_integer	|'365'	|NOT NULL	|ZBX_SYNC,ZBX_NODATA
FIELD		|hk_events_internal|t_integer	|'365'	|NOT NULL	|ZBX_SYNC,ZBX_NODATA
FIELD		|hk_events_discovery|t_integer	|'365'	|NOT NULL	|ZBX_SYNC,ZBX_NODATA
FIELD		|hk_events_autoreg|t_integer	|'365'	|NOT NULL	|ZBX_SYNC,ZBX_NODATA
FIELD		|hk_services_mode|t_integer	|'1'	|NOT NULL	|ZBX_SYNC,ZBX_NODATA
FIELD		|hk_services	|t_integer	|'365'	|NOT NULL	|ZBX_SYNC,ZBX_NODATA
FIELD		|hk_audit_mode	|t_integer	|'1'	|NOT NULL	|ZBX_SYNC,ZBX_NODATA
FIELD		|hk_audit	|t_integer	|'365'	|NOT NULL	|ZBX_SYNC,ZBX_NODATA
FIELD		|hk_sessions_mode|t_integer	|'1'	|NOT NULL	|ZBX_SYNC,ZBX_NODATA
FIELD		|hk_sessions	|t_integer	|'365'	|NOT NULL	|ZBX_SYNC,ZBX_NODATA
FIELD		|hk_history_mode|t_integer	|'1'	|NOT NULL	|ZBX_SYNC,ZBX_NODATA
FIELD		|hk_history_global|t_integer	|'0'	|NOT NULL	|ZBX_SYNC,ZBX_NODATA
FIELD		|hk_history	|t_integer	|'90'	|NOT NULL	|ZBX_SYNC,ZBX_NODATA
FIELD		|hk_trends_mode	|t_integer	|'1'	|NOT NULL	|ZBX_SYNC,ZBX_NODATA
FIELD		|hk_trends_global|t_integer	|'0'	|NOT NULL	|ZBX_SYNC,ZBX_NODATA
FIELD		|hk_trends	|t_integer	|'365'	|NOT NULL	|ZBX_SYNC,ZBX_NODATA

TABLE|triggers|triggerid|ZBX_SYNC,ZBX_DATA
FIELD		|triggerid	|t_id		|	|NOT NULL	|0
FIELD		|expression	|t_varchar(2048)|''	|NOT NULL	|ZBX_SYNC
FIELD		|description	|t_varchar(255)	|''	|NOT NULL	|ZBX_SYNC
FIELD		|url		|t_varchar(255)	|''	|NOT NULL	|ZBX_SYNC
FIELD		|status		|t_integer	|'0'	|NOT NULL	|ZBX_SYNC
FIELD		|value		|t_integer	|'0'	|NOT NULL	|ZBX_SYNC,ZBX_NODATA
FIELD		|priority	|t_integer	|'0'	|NOT NULL	|ZBX_SYNC
FIELD		|lastchange	|t_integer	|'0'	|NOT NULL	|ZBX_SYNC,ZBX_NODATA
FIELD		|comments	|t_shorttext	|''	|NOT NULL	|ZBX_SYNC
FIELD		|error		|t_varchar(128)	|''	|NOT NULL	|ZBX_SYNC,ZBX_NODATA
FIELD		|templateid	|t_id		|	|NULL		|ZBX_SYNC		|1|triggers	|triggerid
FIELD		|type		|t_integer	|'0'	|NOT NULL	|ZBX_SYNC
FIELD		|state		|t_integer	|'0'	|NOT NULL	|ZBX_SYNC,ZBX_NODATA
FIELD		|flags		|t_integer	|'0'	|NOT NULL	|ZBX_SYNC
INDEX		|1		|status
INDEX		|2		|value

TABLE|trigger_depends|triggerdepid|ZBX_SYNC,ZBX_DATA
FIELD		|triggerdepid	|t_id		|	|NOT NULL	|0
FIELD		|triggerid_down	|t_id		|	|NOT NULL	|ZBX_SYNC		|1|triggers	|triggerid
FIELD		|triggerid_up	|t_id		|	|NOT NULL	|ZBX_SYNC		|2|triggers	|triggerid
UNIQUE		|1		|triggerid_down,triggerid_up
INDEX		|2		|triggerid_up

TABLE|functions|functionid|ZBX_SYNC,ZBX_DATA
FIELD		|functionid	|t_id		|	|NOT NULL	|0
FIELD		|itemid		|t_id		|	|NOT NULL	|ZBX_SYNC		|1|items
FIELD		|triggerid	|t_id		|	|NOT NULL	|ZBX_SYNC		|2|triggers
FIELD		|function	|t_varchar(12)	|''	|NOT NULL	|ZBX_SYNC
FIELD		|parameter	|t_varchar(255)	|'0'	|NOT NULL	|ZBX_SYNC
INDEX		|1		|triggerid
INDEX		|2		|itemid,function,parameter

TABLE|graphs|graphid|ZBX_SYNC,ZBX_DATA
FIELD		|graphid	|t_id		|	|NOT NULL	|0
FIELD		|name		|t_varchar(128)	|''	|NOT NULL	|ZBX_SYNC
FIELD		|width		|t_integer	|'0'	|NOT NULL	|ZBX_SYNC
FIELD		|height		|t_integer	|'0'	|NOT NULL	|ZBX_SYNC
FIELD		|yaxismin	|t_double	|'0'	|NOT NULL	|ZBX_SYNC
FIELD		|yaxismax	|t_double	|'0'	|NOT NULL	|ZBX_SYNC
FIELD		|templateid	|t_id		|	|NULL		|ZBX_SYNC		|1|graphs	|graphid
FIELD		|show_work_period|t_integer	|'1'	|NOT NULL	|ZBX_SYNC
FIELD		|show_triggers	|t_integer	|'1'	|NOT NULL	|ZBX_SYNC
FIELD		|graphtype	|t_integer	|'0'	|NOT NULL	|ZBX_SYNC
FIELD		|show_legend	|t_integer	|'1'	|NOT NULL	|ZBX_SYNC
FIELD		|show_3d	|t_integer	|'0'	|NOT NULL	|ZBX_SYNC
FIELD		|percent_left	|t_double	|'0'	|NOT NULL	|ZBX_SYNC
FIELD		|percent_right	|t_double	|'0'	|NOT NULL	|ZBX_SYNC
FIELD		|ymin_type	|t_integer	|'0'	|NOT NULL	|ZBX_SYNC
FIELD		|ymax_type	|t_integer	|'0'	|NOT NULL	|ZBX_SYNC
FIELD		|ymin_itemid	|t_id		|	|NULL		|ZBX_SYNC		|2|items	|itemid		|RESTRICT
FIELD		|ymax_itemid	|t_id		|	|NULL		|ZBX_SYNC		|3|items	|itemid		|RESTRICT
FIELD		|flags		|t_integer	|'0'	|NOT NULL	|ZBX_SYNC
INDEX		|graphs_1	|name

TABLE|graphs_items|gitemid|ZBX_SYNC,ZBX_DATA
FIELD		|gitemid	|t_id		|	|NOT NULL	|0
FIELD		|graphid	|t_id		|	|NOT NULL	|ZBX_SYNC		|1|graphs
FIELD		|itemid		|t_id		|	|NOT NULL	|ZBX_SYNC		|2|items
FIELD		|drawtype	|t_integer	|'0'	|NOT NULL	|ZBX_SYNC
FIELD		|sortorder	|t_integer	|'0'	|NOT NULL	|ZBX_SYNC
FIELD		|color		|t_varchar(6)	|'009600'|NOT NULL	|ZBX_SYNC
FIELD		|yaxisside	|t_integer	|'1'	|NOT NULL	|ZBX_SYNC
FIELD		|calc_fnc	|t_integer	|'2'	|NOT NULL	|ZBX_SYNC
FIELD		|type		|t_integer	|'0'	|NOT NULL	|ZBX_SYNC
INDEX		|1		|itemid
INDEX		|2		|graphid

TABLE|graph_theme|graphthemeid|ZBX_DATA
FIELD		|graphthemeid	|t_id		|	|NOT NULL	|0
FIELD		|description	|t_varchar(64)	|''	|NOT NULL	|0
FIELD		|theme		|t_varchar(64)	|''	|NOT NULL	|0
FIELD		|backgroundcolor|t_varchar(6)	|'F0F0F0'|NOT NULL	|0
FIELD		|graphcolor	|t_varchar(6)	|'FFFFFF'|NOT NULL	|0
FIELD		|graphbordercolor|t_varchar(6)	|'222222'|NOT NULL	|0
FIELD		|gridcolor	|t_varchar(6)	|'CCCCCC'|NOT NULL	|0
FIELD		|maingridcolor	|t_varchar(6)	|'AAAAAA'|NOT NULL	|0
FIELD		|gridbordercolor|t_varchar(6)	|'000000'|NOT NULL	|0
FIELD		|textcolor	|t_varchar(6)	|'202020'|NOT NULL	|0
FIELD		|highlightcolor	|t_varchar(6)	|'AA4444'|NOT NULL	|0
FIELD		|leftpercentilecolor|t_varchar(6)|'11CC11'|NOT NULL	|0
FIELD		|rightpercentilecolor|t_varchar(6)|'CC1111'|NOT NULL	|0
FIELD		|nonworktimecolor|t_varchar(6)	|'CCCCCC'|NOT NULL	|0
FIELD		|gridview	|t_integer	|1	|NOT NULL	|0
FIELD		|legendview	|t_integer	|1	|NOT NULL	|0
INDEX		|1		|description
INDEX		|2		|theme

TABLE|help_items|itemtype,key_|ZBX_DATA
FIELD		|itemtype	|t_integer	|'0'	|NOT NULL	|0
FIELD		|key_		|t_varchar(255)	|''	|NOT NULL	|0
FIELD		|description	|t_varchar(255)	|''	|NOT NULL	|0

TABLE|globalmacro|globalmacroid|ZBX_SYNC,ZBX_DATA
FIELD		|globalmacroid	|t_id		|	|NOT NULL	|0
FIELD		|macro		|t_varchar(64)	|''	|NOT NULL	|ZBX_SYNC,ZBX_PROXY
FIELD		|value		|t_varchar(255)	|''	|NOT NULL	|ZBX_SYNC,ZBX_PROXY
INDEX		|1		|macro

TABLE|hostmacro|hostmacroid|ZBX_SYNC,ZBX_DATA
FIELD		|hostmacroid	|t_id		|	|NOT NULL	|0
FIELD		|hostid		|t_id		|	|NOT NULL	|ZBX_SYNC,ZBX_PROXY	|1|hosts
FIELD		|macro		|t_varchar(64)	|''	|NOT NULL	|ZBX_SYNC,ZBX_PROXY
FIELD		|value		|t_varchar(255)	|''	|NOT NULL	|ZBX_SYNC,ZBX_PROXY
UNIQUE		|1		|hostid,macro

TABLE|hosts_groups|hostgroupid|ZBX_SYNC,ZBX_DATA
FIELD		|hostgroupid	|t_id		|	|NOT NULL	|0
FIELD		|hostid		|t_id		|	|NOT NULL	|ZBX_SYNC		|1|hosts
FIELD		|groupid	|t_id		|	|NOT NULL	|ZBX_SYNC		|2|groups
UNIQUE		|1		|hostid,groupid
INDEX		|2		|groupid

TABLE|hosts_templates|hosttemplateid|ZBX_SYNC,ZBX_DATA
FIELD		|hosttemplateid	|t_id		|	|NOT NULL	|0
FIELD		|hostid		|t_id		|	|NOT NULL	|ZBX_SYNC,ZBX_PROXY	|1|hosts
FIELD		|templateid	|t_id		|	|NOT NULL	|ZBX_SYNC,ZBX_PROXY	|2|hosts	|hostid
UNIQUE		|1		|hostid,templateid
INDEX		|2		|templateid

TABLE|items_applications|itemappid|ZBX_SYNC,ZBX_DATA
FIELD		|itemappid	|t_id		|	|NOT NULL	|0
FIELD		|applicationid	|t_id		|	|NOT NULL	|ZBX_SYNC		|1|applications
FIELD		|itemid		|t_id		|	|NOT NULL	|ZBX_SYNC		|2|items
UNIQUE		|1		|applicationid,itemid
INDEX		|2		|itemid

TABLE|mappings|mappingid|ZBX_SYNC,ZBX_DATA
FIELD		|mappingid	|t_id		|	|NOT NULL	|0
FIELD		|valuemapid	|t_id		|	|NOT NULL	|ZBX_SYNC		|1|valuemaps
FIELD		|value		|t_varchar(64)	|''	|NOT NULL	|ZBX_SYNC
FIELD		|newvalue	|t_varchar(64)	|''	|NOT NULL	|ZBX_SYNC
INDEX		|1		|valuemapid

TABLE|media|mediaid|ZBX_SYNC,ZBX_DATA
FIELD		|mediaid	|t_id		|	|NOT NULL	|0
FIELD		|userid		|t_id		|	|NOT NULL	|ZBX_SYNC		|1|users
FIELD		|mediatypeid	|t_id		|	|NOT NULL	|ZBX_SYNC		|2|media_type
FIELD		|sendto		|t_varchar(100)	|''	|NOT NULL	|ZBX_SYNC
FIELD		|active		|t_integer	|'0'	|NOT NULL	|ZBX_SYNC
FIELD		|severity	|t_integer	|'63'	|NOT NULL	|ZBX_SYNC
FIELD		|period		|t_varchar(100)	|'1-7,00:00-24:00'|NOT NULL|ZBX_SYNC
INDEX		|1		|userid
INDEX		|2		|mediatypeid

TABLE|rights|rightid|ZBX_SYNC,ZBX_DATA
FIELD		|rightid	|t_id		|	|NOT NULL	|0
FIELD		|groupid	|t_id		|	|NOT NULL	|ZBX_SYNC		|1|usrgrp	|usrgrpid
FIELD		|permission	|t_integer	|'0'	|NOT NULL	|ZBX_SYNC
FIELD		|id		|t_id		|	|NOT NULL	|ZBX_SYNC		|2|groups	|groupid
INDEX		|1		|groupid
INDEX		|2		|id

TABLE|services|serviceid|ZBX_SYNC,ZBX_DATA
FIELD		|serviceid	|t_id		|	|NOT NULL	|0
FIELD		|name		|t_varchar(128)	|''	|NOT NULL	|ZBX_SYNC
FIELD		|status		|t_integer	|'0'	|NOT NULL	|ZBX_SYNC
FIELD		|algorithm	|t_integer	|'0'	|NOT NULL	|ZBX_SYNC
FIELD		|triggerid	|t_id		|	|NULL		|ZBX_SYNC		|1|triggers
FIELD		|showsla	|t_integer	|'0'	|NOT NULL	|ZBX_SYNC
FIELD		|goodsla	|t_double	|'99.9'	|NOT NULL	|ZBX_SYNC
FIELD		|sortorder	|t_integer	|'0'	|NOT NULL	|ZBX_SYNC
INDEX		|1		|triggerid

TABLE|services_links|linkid|ZBX_SYNC,ZBX_DATA
FIELD		|linkid		|t_id		|	|NOT NULL	|0
FIELD		|serviceupid	|t_id		|	|NOT NULL	|ZBX_SYNC		|1|services	|serviceid
FIELD		|servicedownid	|t_id		|	|NOT NULL	|ZBX_SYNC		|2|services	|serviceid
FIELD		|soft		|t_integer	|'0'	|NOT NULL	|ZBX_SYNC
INDEX		|links_1	|servicedownid
UNIQUE		|links_2	|serviceupid,servicedownid

TABLE|services_times|timeid|ZBX_SYNC,ZBX_DATA
FIELD		|timeid		|t_id		|	|NOT NULL	|0
FIELD		|serviceid	|t_id		|	|NOT NULL	|ZBX_SYNC		|1|services
FIELD		|type		|t_integer	|'0'	|NOT NULL	|ZBX_SYNC
FIELD		|ts_from	|t_integer	|'0'	|NOT NULL	|ZBX_SYNC
FIELD		|ts_to		|t_integer	|'0'	|NOT NULL	|ZBX_SYNC
FIELD		|note		|t_varchar(255)	|''	|NOT NULL	|ZBX_SYNC
INDEX		|times_1	|serviceid,type,ts_from,ts_to

TABLE|icon_map|iconmapid|ZBX_SYNC,ZBX_DATA
FIELD		|iconmapid	|t_id		|	|NOT NULL	|0
FIELD		|name		|t_varchar(64)	|''	|NOT NULL	|ZBX_SYNC
FIELD		|default_iconid	|t_id		|	|NOT NULL	|ZBX_SYNC		|1|images	|imageid	|RESTRICT
INDEX		|1		|name

TABLE|icon_mapping|iconmappingid|ZBX_SYNC,ZBX_DATA
FIELD		|iconmappingid	|t_id		|	|NOT NULL	|0
FIELD		|iconmapid	|t_id		|	|NOT NULL	|ZBX_SYNC		|1|icon_map
FIELD		|iconid		|t_id		|	|NOT NULL	|ZBX_SYNC		|2|images	|imageid	|RESTRICT
FIELD		|inventory_link	|t_integer	|'0'	|NOT NULL	|ZBX_SYNC
FIELD		|expression	|t_varchar(64)	|''	|NOT NULL	|ZBX_SYNC
FIELD		|sortorder	|t_integer	|'0'	|NOT NULL	|ZBX_SYNC
INDEX		|1		|iconmapid

TABLE|sysmaps|sysmapid|ZBX_SYNC,ZBX_DATA
FIELD		|sysmapid	|t_id		|	|NOT NULL	|0
FIELD		|name		|t_varchar(128)	|''	|NOT NULL	|ZBX_SYNC
FIELD		|width		|t_integer	|'600'	|NOT NULL	|ZBX_SYNC
FIELD		|height		|t_integer	|'400'	|NOT NULL	|ZBX_SYNC
FIELD		|backgroundid	|t_id		|	|NULL		|ZBX_SYNC		|1|images	|imageid	|RESTRICT
FIELD		|label_type	|t_integer	|'2'	|NOT NULL	|ZBX_SYNC
FIELD		|label_location	|t_integer	|'3'	|NOT NULL	|ZBX_SYNC
FIELD		|highlight	|t_integer	|'1'	|NOT NULL	|ZBX_SYNC
FIELD		|expandproblem	|t_integer	|'1'	|NOT NULL	|ZBX_SYNC
FIELD		|markelements	|t_integer	|'0'	|NOT NULL	|ZBX_SYNC
FIELD		|show_unack	|t_integer	|'0'	|NOT NULL	|ZBX_SYNC
FIELD		|grid_size	|t_integer	|'50'	|NOT NULL	|ZBX_SYNC
FIELD		|grid_show	|t_integer	|'1'	|NOT NULL	|ZBX_SYNC
FIELD		|grid_align	|t_integer	|'1'	|NOT NULL	|ZBX_SYNC
FIELD		|label_format	|t_integer	|'0'	|NOT NULL	|ZBX_SYNC
FIELD		|label_type_host|t_integer	|'2'	|NOT NULL	|ZBX_SYNC
FIELD		|label_type_hostgroup|t_integer	|'2'	|NOT NULL	|ZBX_SYNC
FIELD		|label_type_trigger|t_integer	|'2'	|NOT NULL	|ZBX_SYNC
FIELD		|label_type_map|t_integer	|'2'	|NOT NULL	|ZBX_SYNC
FIELD		|label_type_image|t_integer	|'2'	|NOT NULL	|ZBX_SYNC
FIELD		|label_string_host|t_varchar(255)|''	|NOT NULL	|ZBX_SYNC
FIELD		|label_string_hostgroup|t_varchar(255)|''|NOT NULL	|ZBX_SYNC
FIELD		|label_string_trigger|t_varchar(255)|''	|NOT NULL	|ZBX_SYNC
FIELD		|label_string_map|t_varchar(255)|''	|NOT NULL	|ZBX_SYNC
FIELD		|label_string_image|t_varchar(255)|''	|NOT NULL	|ZBX_SYNC
FIELD		|iconmapid	|t_id		|	|NULL		|ZBX_SYNC		|2|icon_map	|		|RESTRICT
FIELD		|expand_macros	|t_integer	|'0'	|NOT NULL	|ZBX_SYNC
INDEX		|1		|name

TABLE|sysmaps_elements|selementid|ZBX_SYNC,ZBX_DATA
FIELD		|selementid	|t_id		|	|NOT NULL	|0
FIELD		|sysmapid	|t_id		|	|NOT NULL	|ZBX_SYNC		|1|sysmaps
FIELD		|elementid	|t_id		|'0'	|NOT NULL	|ZBX_SYNC
FIELD		|elementtype	|t_integer	|'0'	|NOT NULL	|ZBX_SYNC
FIELD		|iconid_off	|t_id		|	|NULL		|ZBX_SYNC		|2|images	|imageid	|RESTRICT
FIELD		|iconid_on	|t_id		|	|NULL		|ZBX_SYNC		|3|images	|imageid	|RESTRICT
FIELD		|label		|t_varchar(255)	|''	|NOT NULL	|ZBX_SYNC
FIELD		|label_location	|t_integer	|	|NULL		|ZBX_SYNC
FIELD		|x		|t_integer	|'0'	|NOT NULL	|ZBX_SYNC
FIELD		|y		|t_integer	|'0'	|NOT NULL	|ZBX_SYNC
FIELD		|iconid_disabled|t_id		|	|NULL		|ZBX_SYNC		|4|images	|imageid	|RESTRICT
FIELD		|iconid_maintenance|t_id	|	|NULL		|ZBX_SYNC		|5|images	|imageid	|RESTRICT
FIELD		|elementsubtype	|t_integer	|'0'	|NOT NULL	|ZBX_SYNC
FIELD		|areatype	|t_integer	|'0'	|NOT NULL	|ZBX_SYNC
FIELD		|width		|t_integer	|'200'	|NOT NULL	|ZBX_SYNC
FIELD		|height		|t_integer	|'200'	|NOT NULL	|ZBX_SYNC
FIELD		|viewtype	|t_integer	|'0'	|NOT NULL	|ZBX_SYNC
FIELD		|use_iconmap	|t_integer	|'1'	|NOT NULL	|ZBX_SYNC

TABLE|sysmaps_links|linkid|ZBX_SYNC,ZBX_DATA
FIELD		|linkid		|t_id		|	|NOT NULL	|0
FIELD		|sysmapid	|t_id		|	|NOT NULL	|ZBX_SYNC		|1|sysmaps
FIELD		|selementid1	|t_id		|	|NOT NULL	|ZBX_SYNC		|2|sysmaps_elements|selementid
FIELD		|selementid2	|t_id		|	|NOT NULL	|ZBX_SYNC		|3|sysmaps_elements|selementid
FIELD		|drawtype	|t_integer	|'0'	|NOT NULL	|ZBX_SYNC
FIELD		|color		|t_varchar(6)	|'000000'|NOT NULL	|ZBX_SYNC
FIELD		|label		|t_varchar(255)|''	|NOT NULL	|ZBX_SYNC

TABLE|sysmaps_link_triggers|linktriggerid|ZBX_SYNC,ZBX_DATA
FIELD		|linktriggerid	|t_id		|	|NOT NULL	|0
FIELD		|linkid		|t_id		|	|NOT NULL	|ZBX_SYNC		|1|sysmaps_links
FIELD		|triggerid	|t_id		|	|NOT NULL	|ZBX_SYNC		|2|triggers
FIELD		|drawtype	|t_integer	|'0'	|NOT NULL	|ZBX_SYNC
FIELD		|color		|t_varchar(6)	|'000000'|NOT NULL	|ZBX_SYNC
UNIQUE		|1		|linkid,triggerid

TABLE|sysmap_element_url|sysmapelementurlid|ZBX_SYNC,ZBX_DATA
FIELD		|sysmapelementurlid|t_id	|	|NOT NULL	|0
FIELD		|selementid	|t_id		|	|NOT NULL	|ZBX_SYNC		|1|sysmaps_elements
FIELD		|name		|t_varchar(255)	|	|NOT NULL	|ZBX_SYNC
FIELD		|url		|t_varchar(255)	|''	|NOT NULL	|ZBX_SYNC
UNIQUE		|1		|selementid,name

TABLE|sysmap_url|sysmapurlid|ZBX_SYNC,ZBX_DATA
FIELD		|sysmapurlid	|t_id		|	|NOT NULL	|0
FIELD		|sysmapid	|t_id		|	|NOT NULL	|ZBX_SYNC		|1|sysmaps
FIELD		|name		|t_varchar(255)	|	|NOT NULL	|ZBX_SYNC
FIELD		|url		|t_varchar(255)	|''	|NOT NULL	|ZBX_SYNC
FIELD		|elementtype	|t_integer	|'0'	|NOT NULL	|ZBX_SYNC
UNIQUE		|1		|sysmapid,name

TABLE|maintenances_hosts|maintenance_hostid|ZBX_SYNC,ZBX_DATA
FIELD		|maintenance_hostid|t_id	|	|NOT NULL	|0
FIELD		|maintenanceid	|t_id		|	|NOT NULL	|ZBX_SYNC		|1|maintenances
FIELD		|hostid		|t_id		|	|NOT NULL	|ZBX_SYNC		|2|hosts
UNIQUE		|1		|maintenanceid,hostid

TABLE|maintenances_groups|maintenance_groupid|ZBX_SYNC,ZBX_DATA
FIELD		|maintenance_groupid|t_id	|	|NOT NULL	|0
FIELD		|maintenanceid	|t_id		|	|NOT NULL	|ZBX_SYNC		|1|maintenances
FIELD		|groupid	|t_id		|	|NOT NULL	|ZBX_SYNC		|2|groups
UNIQUE		|1		|maintenanceid,groupid

TABLE|timeperiods|timeperiodid|ZBX_SYNC,ZBX_DATA
FIELD		|timeperiodid	|t_id		|	|NOT NULL	|0
FIELD		|timeperiod_type|t_integer	|'0'	|NOT NULL	|ZBX_SYNC
FIELD		|every		|t_integer	|'0'	|NOT NULL	|ZBX_SYNC
FIELD		|month		|t_integer	|'0'	|NOT NULL	|ZBX_SYNC
FIELD		|dayofweek	|t_integer	|'0'	|NOT NULL	|ZBX_SYNC
FIELD		|day		|t_integer	|'0'	|NOT NULL	|ZBX_SYNC
FIELD		|start_time	|t_integer	|'0'	|NOT NULL	|ZBX_SYNC
FIELD		|period		|t_integer	|'0'	|NOT NULL	|ZBX_SYNC
FIELD		|start_date	|t_integer	|'0'	|NOT NULL	|ZBX_SYNC

TABLE|maintenances_windows|maintenance_timeperiodid|ZBX_SYNC,ZBX_DATA
FIELD		|maintenance_timeperiodid|t_id	|	|NOT NULL	|0
FIELD		|maintenanceid	|t_id		|	|NOT NULL	|ZBX_SYNC		|1|maintenances
FIELD		|timeperiodid	|t_id		|	|NOT NULL	|ZBX_SYNC		|2|timeperiods
UNIQUE		|1		|maintenanceid,timeperiodid

TABLE|regexps|regexpid|ZBX_SYNC,ZBX_DATA
FIELD		|regexpid	|t_id		|	|NOT NULL	|0
FIELD		|name		|t_varchar(128)	|''	|NOT NULL	|ZBX_SYNC,ZBX_PROXY
FIELD		|test_string	|t_shorttext	|''	|NOT NULL	|ZBX_SYNC
INDEX		|1		|name

TABLE|expressions|expressionid|ZBX_SYNC,ZBX_DATA
FIELD		|expressionid	|t_id		|	|NOT NULL	|0
FIELD		|regexpid	|t_id		|	|NOT NULL	|ZBX_SYNC,ZBX_PROXY	|1|regexps
FIELD		|expression	|t_varchar(255)	|''	|NOT NULL	|ZBX_SYNC,ZBX_PROXY
FIELD		|expression_type|t_integer	|'0'	|NOT NULL	|ZBX_SYNC,ZBX_PROXY
FIELD		|exp_delimiter	|t_varchar(1)	|''	|NOT NULL	|ZBX_SYNC,ZBX_PROXY
FIELD		|case_sensitive	|t_integer	|'0'	|NOT NULL	|ZBX_SYNC,ZBX_PROXY
INDEX		|1		|regexpid

TABLE|nodes|nodeid|0
FIELD		|nodeid		|t_integer	|	|NOT NULL	|0
FIELD		|name		|t_varchar(64)	|'0'	|NOT NULL	|0
FIELD		|ip		|t_varchar(39)	|''	|NOT NULL	|0
FIELD		|port		|t_integer	|'10051'|NOT NULL	|0
FIELD		|nodetype	|t_integer	|'0'	|NOT NULL	|0
FIELD		|masterid	|t_integer	|	|NULL		|0			|1|nodes	|nodeid		|RESTRICT

TABLE|node_cksum||0
FIELD		|nodeid		|t_integer	|	|NOT NULL	|0			|1|nodes
FIELD		|tablename	|t_varchar(64)	|''	|NOT NULL	|0
FIELD		|recordid	|t_id		|	|NOT NULL	|0
FIELD		|cksumtype	|t_integer	|'0'	|NOT NULL	|0
FIELD		|cksum		|t_text		|''	|NOT NULL	|0
FIELD		|sync		|t_char(128)	|''	|NOT NULL	|0
INDEX		|1		|nodeid,cksumtype,tablename,recordid

TABLE|ids|nodeid,table_name,field_name|0
FIELD		|nodeid		|t_integer	|	|NOT NULL	|0			|-|nodes
FIELD		|table_name	|t_varchar(64)	|''	|NOT NULL	|0
FIELD		|field_name	|t_varchar(64)	|''	|NOT NULL	|0
FIELD		|nextid		|t_id		|	|NOT NULL	|0

-- History tables

TABLE|alerts|alertid|ZBX_HISTORY
FIELD		|alertid	|t_id		|	|NOT NULL	|0
FIELD		|actionid	|t_id		|	|NOT NULL	|0			|1|actions
FIELD		|eventid	|t_id		|	|NOT NULL	|0			|2|events
FIELD		|userid		|t_id		|	|NULL		|0			|3|users
FIELD		|clock		|t_time		|'0'	|NOT NULL	|0
FIELD		|mediatypeid	|t_id		|	|NULL		|0			|4|media_type
FIELD		|sendto		|t_varchar(100)	|''	|NOT NULL	|0
FIELD		|subject	|t_varchar(255)	|''	|NOT NULL	|0
FIELD		|message	|t_shorttext	|''	|NOT NULL	|0
FIELD		|status		|t_integer	|'0'	|NOT NULL	|0
FIELD		|retries	|t_integer	|'0'	|NOT NULL	|0
FIELD		|error		|t_varchar(128)	|''	|NOT NULL	|0
FIELD		|esc_step	|t_integer	|'0'	|NOT NULL	|0
FIELD		|alerttype	|t_integer	|'0'	|NOT NULL	|0
INDEX		|1		|actionid
INDEX		|2		|clock
INDEX		|3		|eventid
INDEX		|4		|status,retries
INDEX		|5		|mediatypeid
INDEX		|6		|userid

TABLE|history||0
FIELD		|itemid		|t_id		|	|NOT NULL	|0			|-|items
FIELD		|clock		|t_time		|'0'	|NOT NULL	|0
FIELD		|value		|t_double	|'0.0000'|NOT NULL	|0
FIELD		|ns		|t_nanosec	|'0'	|NOT NULL	|0
INDEX		|1		|itemid,clock

TABLE|history_sync|id|ZBX_HISTORY_SYNC
FIELD		|id		|t_serial	|	|NOT NULL	|0
FIELD		|nodeid		|t_integer	|	|NOT NULL	|0			|-|nodes
FIELD		|itemid		|t_id		|	|NOT NULL	|ZBX_HISTORY_SYNC	|-|items
FIELD		|clock		|t_time		|'0'	|NOT NULL	|ZBX_HISTORY_SYNC
FIELD		|value		|t_double	|'0.0000'|NOT NULL	|ZBX_HISTORY_SYNC
FIELD		|ns		|t_nanosec	|'0'	|NOT NULL	|ZBX_HISTORY_SYNC
INDEX		|1		|nodeid,id

TABLE|history_uint||0
FIELD		|itemid		|t_id		|	|NOT NULL	|0			|-|items
FIELD		|clock		|t_time		|'0'	|NOT NULL	|0
FIELD		|value		|t_bigint	|'0'	|NOT NULL	|0
FIELD		|ns		|t_nanosec	|'0'	|NOT NULL	|0
INDEX		|1		|itemid,clock

TABLE|history_uint_sync|id|ZBX_HISTORY_SYNC
FIELD		|id		|t_serial	|	|NOT NULL	|0
FIELD		|nodeid		|t_integer	|	|NOT NULL	|0			|-|nodes
FIELD		|itemid		|t_id		|	|NOT NULL	|ZBX_HISTORY_SYNC	|-|items
FIELD		|clock		|t_time		|'0'	|NOT NULL	|ZBX_HISTORY_SYNC
FIELD		|value		|t_bigint	|'0'	|NOT NULL	|ZBX_HISTORY_SYNC
FIELD		|ns		|t_nanosec	|'0'	|NOT NULL	|ZBX_HISTORY_SYNC
INDEX		|1		|nodeid,id

TABLE|history_str||0
FIELD		|itemid		|t_id		|	|NOT NULL	|0			|-|items
FIELD		|clock		|t_time		|'0'	|NOT NULL	|0
FIELD		|value		|t_varchar(255)	|''	|NOT NULL	|0
FIELD		|ns		|t_nanosec	|'0'	|NOT NULL	|0
INDEX		|1		|itemid,clock

TABLE|history_str_sync|id|ZBX_HISTORY_SYNC
FIELD		|id		|t_serial	|	|NOT NULL	|0
FIELD		|nodeid		|t_integer	|	|NOT NULL	|0			|-|nodes
FIELD		|itemid		|t_id		|	|NOT NULL	|ZBX_HISTORY_SYNC	|-|items
FIELD		|clock		|t_time		|'0'	|NOT NULL	|ZBX_HISTORY_SYNC
FIELD		|value		|t_varchar(255)	|''	|NOT NULL	|ZBX_HISTORY_SYNC
FIELD		|ns		|t_nanosec	|'0'	|NOT NULL	|ZBX_HISTORY_SYNC
INDEX		|1		|nodeid,id

TABLE|history_log|id|ZBX_HISTORY
FIELD		|id		|t_id		|	|NOT NULL	|0
FIELD		|itemid		|t_id		|	|NOT NULL	|0			|-|items
FIELD		|clock		|t_time		|'0'	|NOT NULL	|0
FIELD		|timestamp	|t_time		|'0'	|NOT NULL	|0
FIELD		|source		|t_varchar(64)	|''	|NOT NULL	|0
FIELD		|severity	|t_integer	|'0'	|NOT NULL	|0
FIELD		|value		|t_text		|''	|NOT NULL	|0
FIELD		|logeventid	|t_integer	|'0'	|NOT NULL	|0
FIELD		|ns		|t_nanosec	|'0'	|NOT NULL	|0
INDEX		|1		|itemid,clock
UNIQUE		|2		|itemid,id

TABLE|history_text|id|ZBX_HISTORY
FIELD		|id		|t_id		|	|NOT NULL	|0
FIELD		|itemid		|t_id		|	|NOT NULL	|0			|-|items
FIELD		|clock		|t_time		|'0'	|NOT NULL	|0
FIELD		|value		|t_text		|''	|NOT NULL	|0
FIELD		|ns		|t_nanosec	|'0'	|NOT NULL	|0
INDEX		|1		|itemid,clock
UNIQUE		|2		|itemid,id

TABLE|proxy_history|id|0
FIELD		|id		|t_serial	|	|NOT NULL	|0
FIELD		|itemid		|t_id		|	|NOT NULL	|0			|-|items
FIELD		|clock		|t_time		|'0'	|NOT NULL	|0
FIELD		|timestamp	|t_time		|'0'	|NOT NULL	|0
FIELD		|source		|t_varchar(64)	|''	|NOT NULL	|0
FIELD		|severity	|t_integer	|'0'	|NOT NULL	|0
FIELD		|value		|t_longtext	|''	|NOT NULL	|0
FIELD		|logeventid	|t_integer	|'0'	|NOT NULL	|0
FIELD		|ns		|t_nanosec	|'0'	|NOT NULL	|0
FIELD		|state		|t_integer	|'0'	|NOT NULL	|0
INDEX		|1		|clock

TABLE|proxy_dhistory|id|0
FIELD		|id		|t_serial	|	|NOT NULL	|0
FIELD		|clock		|t_time		|'0'	|NOT NULL	|0
FIELD		|druleid	|t_id		|	|NOT NULL	|0			|-|drules
FIELD		|type		|t_integer	|'0'	|NOT NULL	|0
FIELD		|ip		|t_varchar(39)	|''	|NOT NULL	|0
FIELD		|port		|t_integer	|'0'	|NOT NULL	|0
FIELD		|key_		|t_varchar(255)	|''	|NOT NULL	|0
FIELD		|value		|t_varchar(255)	|''	|NOT NULL	|0
FIELD		|status		|t_integer	|'0'	|NOT NULL	|0
FIELD		|dcheckid	|t_id		|	|NULL		|0			|-|dchecks
FIELD		|dns		|t_varchar(64)	|''	|NOT NULL	|0
INDEX		|1		|clock

TABLE|events|eventid|ZBX_HISTORY
FIELD		|eventid	|t_id		|	|NOT NULL	|0
FIELD		|source		|t_integer	|'0'	|NOT NULL	|0
FIELD		|object		|t_integer	|'0'	|NOT NULL	|0
FIELD		|objectid	|t_id		|'0'	|NOT NULL	|0
FIELD		|clock		|t_time		|'0'	|NOT NULL	|0
FIELD		|value		|t_integer	|'0'	|NOT NULL	|0
FIELD		|acknowledged	|t_integer	|'0'	|NOT NULL	|0
FIELD		|ns		|t_nanosec	|'0'	|NOT NULL	|0
UNIQUE		|1		|source,object,objectid,eventid
INDEX		|2		|clock

TABLE|trends|itemid,clock|0
FIELD		|itemid		|t_id		|	|NOT NULL	|0			|-|items
FIELD		|clock		|t_time		|'0'	|NOT NULL	|0
FIELD		|num		|t_integer	|'0'	|NOT NULL	|0
FIELD		|value_min	|t_double	|'0.0000'|NOT NULL	|0
FIELD		|value_avg	|t_double	|'0.0000'|NOT NULL	|0
FIELD		|value_max	|t_double	|'0.0000'|NOT NULL	|0

TABLE|trends_uint|itemid,clock|0
FIELD		|itemid		|t_id		|	|NOT NULL	|0			|-|items
FIELD		|clock		|t_time		|'0'	|NOT NULL	|0
FIELD		|num		|t_integer	|'0'	|NOT NULL	|0
FIELD		|value_min	|t_bigint	|'0'	|NOT NULL	|0
FIELD		|value_avg	|t_bigint	|'0'	|NOT NULL	|0
FIELD		|value_max	|t_bigint	|'0'	|NOT NULL	|0

TABLE|acknowledges|acknowledgeid|ZBX_HISTORY
FIELD		|acknowledgeid	|t_id		|	|NOT NULL	|0
FIELD		|userid		|t_id		|	|NOT NULL	|0			|1|users
FIELD		|eventid	|t_id		|	|NOT NULL	|0			|2|events
FIELD		|clock		|t_time		|'0'	|NOT NULL	|0
FIELD		|message	|t_varchar(255)	|''	|NOT NULL	|0
INDEX		|1		|userid
INDEX		|2		|eventid
INDEX		|3		|clock

TABLE|auditlog|auditid|ZBX_HISTORY
FIELD		|auditid	|t_id		|	|NOT NULL	|0
FIELD		|userid		|t_id		|	|NOT NULL	|0			|1|users
FIELD		|clock		|t_time		|'0'	|NOT NULL	|0
FIELD		|action		|t_integer	|'0'	|NOT NULL	|0
FIELD		|resourcetype	|t_integer	|'0'	|NOT NULL	|0
FIELD		|details	|t_varchar(128) |'0'	|NOT NULL	|0
FIELD		|ip		|t_varchar(39)	|''	|NOT NULL	|0
FIELD		|resourceid	|t_id		|'0'	|NOT NULL	|0
FIELD		|resourcename	|t_varchar(255)	|''	|NOT NULL	|0
INDEX		|1		|userid,clock
INDEX		|2		|clock

TABLE|auditlog_details|auditdetailid|ZBX_HISTORY
FIELD		|auditdetailid	|t_id		|	|NOT NULL	|0
FIELD		|auditid	|t_id		|	|NOT NULL	|0			|1|auditlog
FIELD		|table_name	|t_varchar(64)	|''	|NOT NULL	|0
FIELD		|field_name	|t_varchar(64)	|''	|NOT NULL	|0
FIELD		|oldvalue	|t_shorttext	|''	|NOT NULL	|0
FIELD		|newvalue	|t_shorttext	|''	|NOT NULL	|0
INDEX		|1		|auditid

TABLE|service_alarms|servicealarmid|ZBX_HISTORY
FIELD		|servicealarmid	|t_id		|	|NOT NULL	|0
FIELD		|serviceid	|t_id		|	|NOT NULL	|0			|1|services
FIELD		|clock		|t_time		|'0'	|NOT NULL	|0
FIELD		|value		|t_integer	|'0'	|NOT NULL	|0
INDEX		|1		|serviceid,clock
INDEX		|2		|clock

TABLE|autoreg_host|autoreg_hostid|ZBX_SYNC
FIELD		|autoreg_hostid	|t_id		|	|NOT NULL	|0
FIELD		|proxy_hostid	|t_id		|	|NULL		|ZBX_SYNC		|1|hosts	|hostid
FIELD		|host		|t_varchar(64)	|''	|NOT NULL	|ZBX_SYNC
FIELD		|listen_ip	|t_varchar(39)	|''	|NOT NULL	|ZBX_SYNC
FIELD		|listen_port	|t_integer	|'0'	|NOT NULL	|ZBX_SYNC
FIELD		|listen_dns	|t_varchar(64)	|''	|NOT NULL	|ZBX_SYNC
INDEX		|1		|proxy_hostid,host

TABLE|proxy_autoreg_host|id|0
FIELD		|id		|t_serial	|	|NOT NULL	|0
FIELD		|clock		|t_time		|'0'	|NOT NULL	|0
FIELD		|host		|t_varchar(64)	|''	|NOT NULL	|0
FIELD		|listen_ip	|t_varchar(39)	|''	|NOT NULL	|0
FIELD		|listen_port	|t_integer	|'0'	|NOT NULL	|0
FIELD		|listen_dns	|t_varchar(64)	|''	|NOT NULL	|0
INDEX		|1		|clock

TABLE|dhosts|dhostid|ZBX_SYNC
FIELD		|dhostid	|t_id		|	|NOT NULL	|0
FIELD		|druleid	|t_id		|	|NOT NULL	|ZBX_SYNC		|1|drules
FIELD		|status		|t_integer	|'0'	|NOT NULL	|ZBX_SYNC
FIELD		|lastup		|t_integer	|'0'	|NOT NULL	|ZBX_SYNC
FIELD		|lastdown	|t_integer	|'0'	|NOT NULL	|ZBX_SYNC
INDEX		|1		|druleid

TABLE|dservices|dserviceid|ZBX_SYNC
FIELD		|dserviceid	|t_id		|	|NOT NULL	|0
FIELD		|dhostid	|t_id		|	|NOT NULL	|ZBX_SYNC		|1|dhosts
FIELD		|type		|t_integer	|'0'	|NOT NULL	|ZBX_SYNC
FIELD		|key_		|t_varchar(255)	|''	|NOT NULL	|ZBX_SYNC
FIELD		|value		|t_varchar(255)	|''	|NOT NULL	|ZBX_SYNC
FIELD		|port		|t_integer	|'0'	|NOT NULL	|ZBX_SYNC
FIELD		|status		|t_integer	|'0'	|NOT NULL	|ZBX_SYNC
FIELD		|lastup		|t_integer	|'0'	|NOT NULL	|ZBX_SYNC
FIELD		|lastdown	|t_integer	|'0'	|NOT NULL	|ZBX_SYNC
FIELD		|dcheckid	|t_id		|	|NOT NULL	|ZBX_SYNC		|2|dchecks
FIELD		|ip		|t_varchar(39)	|''	|NOT NULL	|ZBX_SYNC
FIELD		|dns		|t_varchar(64)	|''	|NOT NULL	|ZBX_SYNC
UNIQUE		|1		|dcheckid,type,key_,ip,port
INDEX		|2		|dhostid

-- Other tables

TABLE|escalations|escalationid|0
FIELD		|escalationid	|t_id		|	|NOT NULL	|0
FIELD		|actionid	|t_id		|	|NOT NULL	|0			|-|actions
FIELD		|triggerid	|t_id		|	|NULL		|0			|-|triggers
FIELD		|eventid	|t_id		|	|NULL		|0			|-|events
FIELD		|r_eventid	|t_id		|	|NULL		|0			|-|events	|eventid
FIELD		|nextcheck	|t_time		|'0'	|NOT NULL	|0
FIELD		|esc_step	|t_integer	|'0'	|NOT NULL	|0
FIELD		|status		|t_integer	|'0'	|NOT NULL	|0
FIELD		|itemid		|t_id		|	|NULL		|0			|-|items
UNIQUE		|1		|actionid,triggerid,itemid,escalationid

TABLE|globalvars|globalvarid|0
FIELD		|globalvarid	|t_id		|	|NOT NULL	|0
FIELD		|snmp_lastsize	|t_integer	|'0'	|NOT NULL	|0

TABLE|graph_discovery|graphdiscoveryid|ZBX_SYNC
FIELD		|graphdiscoveryid|t_id		|	|NOT NULL	|0
FIELD		|graphid	|t_id		|	|NOT NULL	|ZBX_SYNC		|1|graphs
FIELD		|parent_graphid	|t_id		|	|NOT NULL	|ZBX_SYNC		|2|graphs	|graphid
FIELD		|name		|t_varchar(128)	|''	|NOT NULL	|0
UNIQUE		|1		|graphid,parent_graphid

TABLE|host_inventory|hostid|ZBX_SYNC
FIELD		|hostid		|t_id		|	|NOT NULL	|0			|1|hosts
FIELD		|inventory_mode	|t_integer	|'0'	|NOT NULL	|ZBX_SYNC
FIELD		|type		|t_varchar(64)	|''	|NOT NULL	|ZBX_SYNC
FIELD		|type_full	|t_varchar(64)	|''	|NOT NULL	|ZBX_SYNC
FIELD		|name		|t_varchar(64)	|''	|NOT NULL	|ZBX_SYNC
FIELD		|alias		|t_varchar(64)	|''	|NOT NULL	|ZBX_SYNC
FIELD		|os		|t_varchar(64)	|''	|NOT NULL	|ZBX_SYNC
FIELD		|os_full	|t_varchar(255)	|''	|NOT NULL	|ZBX_SYNC
FIELD		|os_short	|t_varchar(64)	|''	|NOT NULL	|ZBX_SYNC
FIELD		|serialno_a	|t_varchar(64)	|''	|NOT NULL	|ZBX_SYNC
FIELD		|serialno_b	|t_varchar(64)	|''	|NOT NULL	|ZBX_SYNC
FIELD		|tag		|t_varchar(64)	|''	|NOT NULL	|ZBX_SYNC
FIELD		|asset_tag	|t_varchar(64)	|''	|NOT NULL	|ZBX_SYNC
FIELD		|macaddress_a	|t_varchar(64)	|''	|NOT NULL	|ZBX_SYNC
FIELD		|macaddress_b	|t_varchar(64)	|''	|NOT NULL	|ZBX_SYNC
FIELD		|hardware	|t_varchar(255)	|''	|NOT NULL	|ZBX_SYNC
FIELD		|hardware_full	|t_shorttext	|''	|NOT NULL	|ZBX_SYNC
FIELD		|software	|t_varchar(255)	|''	|NOT NULL	|ZBX_SYNC
FIELD		|software_full	|t_shorttext	|''	|NOT NULL	|ZBX_SYNC
FIELD		|software_app_a	|t_varchar(64)	|''	|NOT NULL	|ZBX_SYNC
FIELD		|software_app_b	|t_varchar(64)	|''	|NOT NULL	|ZBX_SYNC
FIELD		|software_app_c	|t_varchar(64)	|''	|NOT NULL	|ZBX_SYNC
FIELD		|software_app_d	|t_varchar(64)	|''	|NOT NULL	|ZBX_SYNC
FIELD		|software_app_e	|t_varchar(64)	|''	|NOT NULL	|ZBX_SYNC
FIELD		|contact	|t_shorttext	|''	|NOT NULL	|ZBX_SYNC
FIELD		|location	|t_shorttext	|''	|NOT NULL	|ZBX_SYNC
FIELD		|location_lat	|t_varchar(16)	|''	|NOT NULL	|ZBX_SYNC
FIELD		|location_lon	|t_varchar(16)	|''	|NOT NULL	|ZBX_SYNC
FIELD		|notes		|t_shorttext	|''	|NOT NULL	|ZBX_SYNC
FIELD		|chassis	|t_varchar(64)	|''	|NOT NULL	|ZBX_SYNC
FIELD		|model		|t_varchar(64)	|''	|NOT NULL	|ZBX_SYNC
FIELD		|hw_arch	|t_varchar(32)	|''	|NOT NULL	|ZBX_SYNC
FIELD		|vendor		|t_varchar(64)	|''	|NOT NULL	|ZBX_SYNC
FIELD		|contract_number|t_varchar(64)	|''	|NOT NULL	|ZBX_SYNC
FIELD		|installer_name	|t_varchar(64)	|''	|NOT NULL	|ZBX_SYNC
FIELD		|deployment_status|t_varchar(64)|''	|NOT NULL	|ZBX_SYNC
FIELD		|url_a		|t_varchar(255)	|''	|NOT NULL	|ZBX_SYNC
FIELD		|url_b		|t_varchar(255)	|''	|NOT NULL	|ZBX_SYNC
FIELD		|url_c		|t_varchar(255)	|''	|NOT NULL	|ZBX_SYNC
FIELD		|host_networks	|t_shorttext	|''	|NOT NULL	|ZBX_SYNC
FIELD		|host_netmask	|t_varchar(39)	|''	|NOT NULL	|ZBX_SYNC
FIELD		|host_router	|t_varchar(39)	|''	|NOT NULL	|ZBX_SYNC
FIELD		|oob_ip		|t_varchar(39)	|''	|NOT NULL	|ZBX_SYNC
FIELD		|oob_netmask	|t_varchar(39)	|''	|NOT NULL	|ZBX_SYNC
FIELD		|oob_router	|t_varchar(39)	|''	|NOT NULL	|ZBX_SYNC
FIELD		|date_hw_purchase|t_varchar(64)	|''	|NOT NULL	|ZBX_SYNC
FIELD		|date_hw_install|t_varchar(64)	|''	|NOT NULL	|ZBX_SYNC
FIELD		|date_hw_expiry	|t_varchar(64)	|''	|NOT NULL	|ZBX_SYNC
FIELD		|date_hw_decomm	|t_varchar(64)	|''	|NOT NULL	|ZBX_SYNC
FIELD		|site_address_a	|t_varchar(128)	|''	|NOT NULL	|ZBX_SYNC
FIELD		|site_address_b	|t_varchar(128)	|''	|NOT NULL	|ZBX_SYNC
FIELD		|site_address_c	|t_varchar(128)	|''	|NOT NULL	|ZBX_SYNC
FIELD		|site_city	|t_varchar(128)	|''	|NOT NULL	|ZBX_SYNC
FIELD		|site_state	|t_varchar(64)	|''	|NOT NULL	|ZBX_SYNC
FIELD		|site_country	|t_varchar(64)	|''	|NOT NULL	|ZBX_SYNC
FIELD		|site_zip	|t_varchar(64)	|''	|NOT NULL	|ZBX_SYNC
FIELD		|site_rack	|t_varchar(128)	|''	|NOT NULL	|ZBX_SYNC
FIELD		|site_notes	|t_shorttext	|''	|NOT NULL	|ZBX_SYNC
FIELD		|poc_1_name	|t_varchar(128)	|''	|NOT NULL	|ZBX_SYNC
FIELD		|poc_1_email	|t_varchar(128)	|''	|NOT NULL	|ZBX_SYNC
FIELD		|poc_1_phone_a	|t_varchar(64)	|''	|NOT NULL	|ZBX_SYNC
FIELD		|poc_1_phone_b	|t_varchar(64)	|''	|NOT NULL	|ZBX_SYNC
FIELD		|poc_1_cell	|t_varchar(64)	|''	|NOT NULL	|ZBX_SYNC
FIELD		|poc_1_screen	|t_varchar(64)	|''	|NOT NULL	|ZBX_SYNC
FIELD		|poc_1_notes	|t_shorttext	|''	|NOT NULL	|ZBX_SYNC
FIELD		|poc_2_name	|t_varchar(128)	|''	|NOT NULL	|ZBX_SYNC
FIELD		|poc_2_email	|t_varchar(128)	|''	|NOT NULL	|ZBX_SYNC
FIELD		|poc_2_phone_a	|t_varchar(64)	|''	|NOT NULL	|ZBX_SYNC
FIELD		|poc_2_phone_b	|t_varchar(64)	|''	|NOT NULL	|ZBX_SYNC
FIELD		|poc_2_cell	|t_varchar(64)	|''	|NOT NULL	|ZBX_SYNC
FIELD		|poc_2_screen	|t_varchar(64)	|''	|NOT NULL	|ZBX_SYNC
FIELD		|poc_2_notes	|t_shorttext	|''	|NOT NULL	|ZBX_SYNC

TABLE|housekeeper|housekeeperid|0
FIELD		|housekeeperid	|t_id		|	|NOT NULL	|0
FIELD		|tablename	|t_varchar(64)	|''	|NOT NULL	|ZBX_SYNC
FIELD		|field		|t_varchar(64)	|''	|NOT NULL	|ZBX_SYNC
FIELD		|value		|t_id		|	|NOT NULL	|ZBX_SYNC		|-|items

TABLE|images|imageid|ZBX_SYNC
FIELD		|imageid	|t_id		|	|NOT NULL	|0
FIELD		|imagetype	|t_integer	|'0'	|NOT NULL	|ZBX_SYNC
FIELD		|name		|t_varchar(64)	|'0'	|NOT NULL	|ZBX_SYNC
FIELD		|image		|t_image	|''	|NOT NULL	|ZBX_SYNC
INDEX		|1		|imagetype,name

TABLE|item_discovery|itemdiscoveryid|ZBX_SYNC,ZBX_DATA
FIELD		|itemdiscoveryid|t_id		|	|NOT NULL	|0
FIELD		|itemid		|t_id		|	|NOT NULL	|ZBX_SYNC		|1|items
FIELD		|parent_itemid	|t_id		|	|NOT NULL	|ZBX_SYNC		|2|items	|itemid
FIELD		|key_		|t_varchar(255)	|''	|NOT NULL	|ZBX_NODATA
FIELD		|lastcheck	|t_integer	|'0'	|NOT NULL	|ZBX_NODATA
FIELD		|ts_delete	|t_time		|'0'	|NOT NULL	|ZBX_NODATA
UNIQUE		|1		|itemid,parent_itemid

TABLE|host_discovery|hostid|ZBX_SYNC,ZBX_DATA
FIELD		|hostid		|t_id		|	|NOT NULL	|0			|1|hosts
FIELD		|parent_hostid	|t_id		|	|NULL		|ZBX_SYNC		|2|hosts	|hostid		|RESTRICT
FIELD		|parent_itemid	|t_id		|	|NULL		|ZBX_SYNC		|3|items	|itemid		|RESTRICT
FIELD		|host		|t_varchar(64)	|''	|NOT NULL	|ZBX_NODATA
FIELD		|lastcheck	|t_integer	|'0'	|NOT NULL	|ZBX_NODATA
FIELD		|ts_delete	|t_time		|'0'	|NOT NULL	|ZBX_NODATA

TABLE|interface_discovery|interfaceid|ZBX_SYNC
FIELD		|interfaceid	|t_id		|	|NOT NULL	|ZBX_SYNC		|1|interface
FIELD		|parent_interfaceid|t_id	|	|NOT NULL	|ZBX_SYNC		|2|interface	|interfaceid

TABLE|profiles|profileid|0
FIELD		|profileid	|t_id		|	|NOT NULL	|0
FIELD		|userid		|t_id		|	|NOT NULL	|0			|1|users
FIELD		|idx		|t_varchar(96)	|''	|NOT NULL	|0
FIELD		|idx2		|t_id		|'0'	|NOT NULL	|0
FIELD		|value_id	|t_id		|'0'	|NOT NULL	|0
FIELD		|value_int	|t_integer	|'0'	|NOT NULL	|0
FIELD		|value_str	|t_varchar(255)	|''	|NOT NULL	|0
FIELD		|source		|t_varchar(96)	|''	|NOT NULL	|0
FIELD		|type		|t_integer	|'0'	|NOT NULL	|0
INDEX		|1		|userid,idx,idx2
INDEX		|2		|userid,profileid

TABLE|sessions|sessionid|0
FIELD		|sessionid	|t_varchar(32)	|''	|NOT NULL	|0
FIELD		|userid		|t_id		|	|NOT NULL	|0			|1|users
FIELD		|lastaccess	|t_integer	|'0'	|NOT NULL	|0
FIELD		|status		|t_integer	|'0'	|NOT NULL	|0
INDEX		|1		|userid,status

TABLE|trigger_discovery|triggerdiscoveryid|ZBX_SYNC
FIELD		|triggerdiscoveryid|t_id	|	|NOT NULL	|0
FIELD		|triggerid	|t_id		|	|NOT NULL	|ZBX_SYNC		|1|triggers
FIELD		|parent_triggerid|t_id		|	|NOT NULL	|ZBX_SYNC		|2|triggers	|triggerid
FIELD		|name		|t_varchar(255)	|''	|NOT NULL	|0
UNIQUE		|1		|triggerid,parent_triggerid

TABLE|user_history|userhistoryid|0
FIELD		|userhistoryid	|t_id		|	|NOT NULL	|0
FIELD		|userid		|t_id		|	|NOT NULL	|0			|1|users
FIELD		|title1		|t_varchar(255)	|''	|NOT NULL	|0
FIELD		|url1		|t_varchar(255)	|''	|NOT NULL	|0
FIELD		|title2		|t_varchar(255)	|''	|NOT NULL	|0
FIELD		|url2		|t_varchar(255)	|''	|NOT NULL	|0
FIELD		|title3		|t_varchar(255)	|''	|NOT NULL	|0
FIELD		|url3		|t_varchar(255)	|''	|NOT NULL	|0
FIELD		|title4		|t_varchar(255)	|''	|NOT NULL	|0
FIELD		|url4		|t_varchar(255)	|''	|NOT NULL	|0
FIELD		|title5		|t_varchar(255)	|''	|NOT NULL	|0
FIELD		|url5		|t_varchar(255)	|''	|NOT NULL	|0
UNIQUE		|1		|userid

TABLE|dbversion||
FIELD		|mandatory	|t_integer	|'0'	|NOT NULL	|
FIELD		|optional	|t_integer	|'0'	|NOT NULL	|
<<<<<<< HEAD
ROW		|2010092	|2010092
=======
ROW		|2010075	|2010075
>>>>>>> 44fab474
<|MERGE_RESOLUTION|>--- conflicted
+++ resolved
@@ -1260,8 +1260,4 @@
 TABLE|dbversion||
 FIELD		|mandatory	|t_integer	|'0'	|NOT NULL	|
 FIELD		|optional	|t_integer	|'0'	|NOT NULL	|
-<<<<<<< HEAD
-ROW		|2010092	|2010092
-=======
-ROW		|2010075	|2010075
->>>>>>> 44fab474
+ROW		|2010094	|2010094