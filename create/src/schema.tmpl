--- conflicted
+++ resolved
@@ -1308,8 +1308,4 @@
 TABLE|dbversion||
 FIELD		|mandatory	|t_integer	|'0'	|NOT NULL	|
 FIELD		|optional	|t_integer	|'0'	|NOT NULL	|
-<<<<<<< HEAD
-ROW		|2010120	|2010120
-=======
-ROW		|2010101	|2010156
->>>>>>> 4c6e4a22
+ROW		|2010175	|2010175