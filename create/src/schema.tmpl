--
-- Zabbix
-- Copyright (C) 2001-2022 Zabbix SIA
--
-- This program is free software; you can redistribute it and/or modify
-- it under the terms of the GNU General Public License as published by
-- the Free Software Foundation; either version 2 of the License, or
-- (at your option) any later version.
--
-- This program is distributed in the hope that it will be useful,
-- but WITHOUT ANY WARRANTY; without even the implied warranty of
-- MERCHANTABILITY or FITNESS FOR A PARTICULAR PURPOSE. See the
-- GNU General Public License for more details.
--
-- You should have received a copy of the GNU General Public License
-- along with this program; if not, write to the Free Software
-- Foundation, Inc., 51 Franklin Street, Fifth Floor, Boston, MA  02110-1301, USA.
--

--
-- Do not use spaces
-- Tables must be sorted to match referential integrity rules
--

TABLE|role|roleid|ZBX_DATA
FIELD		|roleid		|t_id		|	|NOT NULL	|0
FIELD		|name		|t_varchar(255)	|''	|NOT NULL	|0
FIELD		|type		|t_integer	|'0'	|NOT NULL	|0
FIELD		|readonly	|t_integer	|'0'	|NOT NULL	|0
UNIQUE		|1		|name

TABLE|users|userid|ZBX_DATA
FIELD		|userid		|t_id		|	|NOT NULL	|0
FIELD		|username	|t_varchar(100)	|''	|NOT NULL	|0
FIELD		|name		|t_varchar(100)	|''	|NOT NULL	|0
FIELD		|surname	|t_varchar(100)	|''	|NOT NULL	|0
FIELD		|passwd		|t_varchar(60)	|''	|NOT NULL	|0
FIELD		|url		|t_varchar(255)	|''	|NOT NULL	|0
FIELD		|autologin	|t_integer	|'0'	|NOT NULL	|0
FIELD		|autologout	|t_varchar(32)	|'15m'	|NOT NULL	|0
FIELD		|lang		|t_varchar(7)	|'default'|NOT NULL	|ZBX_NODATA
FIELD		|refresh	|t_varchar(32)	|'30s'	|NOT NULL	|0
FIELD		|theme		|t_varchar(128)	|'default'|NOT NULL	|ZBX_NODATA
FIELD		|attempt_failed	|t_integer	|0	|NOT NULL	|ZBX_NODATA
FIELD		|attempt_ip	|t_varchar(39)	|''	|NOT NULL	|ZBX_NODATA
FIELD		|attempt_clock	|t_integer	|0	|NOT NULL	|ZBX_NODATA
FIELD		|rows_per_page	|t_integer	|50	|NOT NULL	|0
FIELD		|timezone	|t_varchar(50)	|'default'|NOT NULL	|ZBX_NODATA
FIELD		|roleid		|t_id		|	|NOT NULL	|0			|1|role
UNIQUE		|1		|username

TABLE|maintenances|maintenanceid|ZBX_DATA
FIELD		|maintenanceid	|t_id		|	|NOT NULL	|0
FIELD		|name		|t_varchar(128)	|''	|NOT NULL	|0
FIELD		|maintenance_type|t_integer	|'0'	|NOT NULL	|0
FIELD		|description	|t_shorttext	|''	|NOT NULL	|0
FIELD		|active_since	|t_integer	|'0'	|NOT NULL	|0
FIELD		|active_till	|t_integer	|'0'	|NOT NULL	|0
FIELD		|tags_evaltype	|t_integer	|'0'	|NOT NULL	|0
INDEX		|1		|active_since,active_till
UNIQUE		|2		|name

TABLE|hosts|hostid|ZBX_TEMPLATE
FIELD		|hostid		|t_id		|	|NOT NULL	|0
FIELD		|proxy_hostid	|t_id		|	|NULL		|0			|1|hosts	|hostid		|RESTRICT
FIELD		|host		|t_varchar(128)	|''	|NOT NULL	|ZBX_PROXY
FIELD		|status		|t_integer	|'0'	|NOT NULL	|ZBX_PROXY
FIELD		|ipmi_authtype	|t_integer	|'-1'	|NOT NULL	|ZBX_PROXY
FIELD		|ipmi_privilege	|t_integer	|'2'	|NOT NULL	|ZBX_PROXY
FIELD		|ipmi_username	|t_varchar(16)	|''	|NOT NULL	|ZBX_PROXY
FIELD		|ipmi_password	|t_varchar(20)	|''	|NOT NULL	|ZBX_PROXY
FIELD		|maintenanceid	|t_id		|	|NULL		|ZBX_NODATA		|2|maintenances	|		|RESTRICT
FIELD		|maintenance_status|t_integer	|'0'	|NOT NULL	|ZBX_NODATA
FIELD		|maintenance_type|t_integer	|'0'	|NOT NULL	|ZBX_NODATA
FIELD		|maintenance_from|t_integer	|'0'	|NOT NULL	|ZBX_NODATA
FIELD		|name		|t_varchar(128)	|''	|NOT NULL	|ZBX_PROXY
FIELD		|flags		|t_integer	|'0'	|NOT NULL	|0
FIELD		|templateid	|t_id		|	|NULL		|0			|3|hosts	|hostid		|RESTRICT
FIELD		|description	|t_shorttext	|''	|NOT NULL	|0
FIELD		|tls_connect	|t_integer	|'1'	|NOT NULL	|ZBX_PROXY
FIELD		|tls_accept	|t_integer	|'1'	|NOT NULL	|ZBX_PROXY
FIELD		|tls_issuer	|t_varchar(1024)|''	|NOT NULL	|ZBX_PROXY
FIELD		|tls_subject	|t_varchar(1024)|''	|NOT NULL	|ZBX_PROXY
FIELD		|tls_psk_identity|t_varchar(128)|''	|NOT NULL	|ZBX_PROXY
FIELD		|tls_psk	|t_varchar(512)	|''	|NOT NULL	|ZBX_PROXY
FIELD		|proxy_address	|t_varchar(255)	|''	|NOT NULL	|0
FIELD		|auto_compress	|t_integer	|'1'	|NOT NULL	|0
FIELD		|discover	|t_integer	|'0'	|NOT NULL	|0
FIELD		|custom_interfaces|t_integer	|'0'	|NOT NULL	|0
FIELD		|uuid		|t_varchar(32)	|''	|NOT NULL	|0
INDEX		|1		|host
INDEX		|2		|status
INDEX		|3		|proxy_hostid
INDEX		|4		|name
INDEX		|5		|maintenanceid
CHANGELOG	|1

TABLE|hstgrp|groupid|ZBX_DATA
FIELD		|groupid	|t_id		|	|NOT NULL	|0
FIELD		|name		|t_varchar(255)	|''	|NOT NULL	|0
FIELD		|flags		|t_integer	|'0'	|NOT NULL	|0
FIELD		|uuid		|t_varchar(32)	|''	|NOT NULL	|0
FIELD		|type		|t_integer	|'0'	|NOT NULL	|0
UNIQUE		|1		|type,name

TABLE|group_prototype|group_prototypeid|ZBX_TEMPLATE
FIELD		|group_prototypeid|t_id		|	|NOT NULL	|0
FIELD		|hostid		|t_id		|	|NOT NULL	|0			|1|hosts
FIELD		|name		|t_varchar(255)	|''	|NOT NULL	|0
FIELD		|groupid	|t_id		|	|NULL		|0			|2|hstgrp	|		|RESTRICT
FIELD		|templateid	|t_id		|	|NULL		|0			|3|group_prototype|group_prototypeid
INDEX		|1		|hostid

TABLE|group_discovery|groupid|ZBX_TEMPLATE
FIELD		|groupid	|t_id		|	|NOT NULL	|0			|1|hstgrp
FIELD		|parent_group_prototypeid|t_id	|	|NOT NULL	|0			|2|group_prototype|group_prototypeid|RESTRICT
FIELD		|name		|t_varchar(64)	|''	|NOT NULL	|ZBX_NODATA
FIELD		|lastcheck	|t_integer	|'0'	|NOT NULL	|ZBX_NODATA
FIELD		|ts_delete	|t_time		|'0'	|NOT NULL	|ZBX_NODATA

TABLE|drules|druleid|ZBX_DATA
FIELD		|druleid	|t_id		|	|NOT NULL	|0
FIELD		|proxy_hostid	|t_id		|	|NULL		|0			|1|hosts	|hostid		|RESTRICT
FIELD		|name		|t_varchar(255)	|''	|NOT NULL	|ZBX_PROXY
FIELD		|iprange	|t_varchar(2048)|''	|NOT NULL	|ZBX_PROXY
FIELD		|delay		|t_varchar(255)	|'1h'	|NOT NULL	|ZBX_PROXY
FIELD		|nextcheck	|t_integer	|'0'	|NOT NULL	|ZBX_NODATA
FIELD		|status		|t_integer	|'0'	|NOT NULL	|0
INDEX		|1		|proxy_hostid
UNIQUE		|2		|name

TABLE|dchecks|dcheckid|ZBX_DATA
FIELD		|dcheckid	|t_id		|	|NOT NULL	|0
FIELD		|druleid	|t_id		|	|NOT NULL	|ZBX_PROXY		|1|drules
FIELD		|type		|t_integer	|'0'	|NOT NULL	|ZBX_PROXY
FIELD		|key_		|t_varchar(2048)|''	|NOT NULL	|ZBX_PROXY
FIELD		|snmp_community	|t_varchar(255)	|''	|NOT NULL	|ZBX_PROXY
FIELD		|ports		|t_varchar(255)	|'0'	|NOT NULL	|ZBX_PROXY
FIELD		|snmpv3_securityname|t_varchar(64)|''	|NOT NULL	|ZBX_PROXY
FIELD		|snmpv3_securitylevel|t_integer	|'0'	|NOT NULL	|ZBX_PROXY
FIELD		|snmpv3_authpassphrase|t_varchar(64)|''	|NOT NULL	|ZBX_PROXY
FIELD		|snmpv3_privpassphrase|t_varchar(64)|''	|NOT NULL	|ZBX_PROXY
FIELD		|uniq		|t_integer	|'0'	|NOT NULL	|ZBX_PROXY
FIELD		|snmpv3_authprotocol|t_integer	|'0'	|NOT NULL	|ZBX_PROXY
FIELD		|snmpv3_privprotocol|t_integer	|'0'	|NOT NULL	|ZBX_PROXY
FIELD		|snmpv3_contextname|t_varchar(255)|''	|NOT NULL	|ZBX_PROXY
FIELD		|host_source|t_integer	|'1'	|NOT NULL	|ZBX_PROXY
FIELD		|name_source|t_integer	|'0'	|NOT NULL	|ZBX_PROXY
INDEX		|1		|druleid,host_source,name_source

TABLE|httptest|httptestid|ZBX_TEMPLATE
FIELD		|httptestid	|t_id		|	|NOT NULL	|0
FIELD		|name		|t_varchar(64)	|''	|NOT NULL	|ZBX_PROXY
FIELD		|nextcheck	|t_integer	|'0'	|NOT NULL	|ZBX_NODATA
FIELD		|delay		|t_varchar(255)	|'1m'	|NOT NULL	|ZBX_PROXY
FIELD		|status		|t_integer	|'0'	|NOT NULL	|0
FIELD		|agent		|t_varchar(255)	|'Zabbix'|NOT NULL	|ZBX_PROXY
FIELD		|authentication	|t_integer	|'0'	|NOT NULL	|ZBX_PROXY,ZBX_NODATA
FIELD		|http_user	|t_varchar(64)	|''	|NOT NULL	|ZBX_PROXY,ZBX_NODATA
FIELD		|http_password	|t_varchar(64)	|''	|NOT NULL	|ZBX_PROXY,ZBX_NODATA
FIELD		|hostid		|t_id		|	|NOT NULL	|ZBX_PROXY		|2|hosts
FIELD		|templateid	|t_id		|	|NULL		|0			|3|httptest	|httptestid
FIELD		|http_proxy	|t_varchar(255)	|''	|NOT NULL	|ZBX_PROXY,ZBX_NODATA
FIELD		|retries	|t_integer	|'1'	|NOT NULL	|ZBX_PROXY,ZBX_NODATA
FIELD		|ssl_cert_file	|t_varchar(255)	|''	|NOT NULL	|ZBX_PROXY,ZBX_NODATA
FIELD		|ssl_key_file	|t_varchar(255)	|''	|NOT NULL	|ZBX_PROXY,ZBX_NODATA
FIELD		|ssl_key_password|t_varchar(64)	|''	|NOT NULL	|ZBX_PROXY,ZBX_NODATA
FIELD		|verify_peer	|t_integer	|'0'	|NOT NULL	|ZBX_PROXY
FIELD		|verify_host	|t_integer	|'0'	|NOT NULL	|ZBX_PROXY
FIELD		|uuid		|t_varchar(32)	|''	|NOT NULL	|0
UNIQUE		|2		|hostid,name
INDEX		|3		|status
INDEX		|4		|templateid

TABLE|httpstep|httpstepid|ZBX_TEMPLATE
FIELD		|httpstepid	|t_id		|	|NOT NULL	|0
FIELD		|httptestid	|t_id		|	|NOT NULL	|ZBX_PROXY		|1|httptest
FIELD		|name		|t_varchar(64)	|''	|NOT NULL	|ZBX_PROXY
FIELD		|no		|t_integer	|'0'	|NOT NULL	|ZBX_PROXY
FIELD		|url		|t_varchar(2048)|''	|NOT NULL	|ZBX_PROXY
FIELD		|timeout	|t_varchar(255)	|'15s'	|NOT NULL	|ZBX_PROXY
FIELD		|posts		|t_shorttext	|''	|NOT NULL	|ZBX_PROXY
FIELD		|required	|t_varchar(255)	|''	|NOT NULL	|ZBX_PROXY
FIELD		|status_codes	|t_varchar(255)	|''	|NOT NULL	|ZBX_PROXY
FIELD		|follow_redirects|t_integer	|'1'	|NOT NULL	|ZBX_PROXY
FIELD		|retrieve_mode	|t_integer	|'0'	|NOT NULL	|ZBX_PROXY
FIELD		|post_type	|t_integer	|'0'	|NOT NULL	|ZBX_PROXY
INDEX		|1		|httptestid

TABLE|interface|interfaceid|ZBX_TEMPLATE
FIELD		|interfaceid	|t_id		|	|NOT NULL	|0
FIELD		|hostid		|t_id		|	|NOT NULL	|ZBX_PROXY		|1|hosts
FIELD		|main		|t_integer	|'0'	|NOT NULL	|ZBX_PROXY
FIELD		|type		|t_integer	|'1'	|NOT NULL	|ZBX_PROXY
FIELD		|useip		|t_integer	|'1'	|NOT NULL	|ZBX_PROXY
FIELD		|ip		|t_varchar(64)	|'127.0.0.1'|NOT NULL	|ZBX_PROXY
FIELD		|dns		|t_varchar(255)	|''	|NOT NULL	|ZBX_PROXY
FIELD		|port		|t_varchar(64)	|'10050'|NOT NULL	|ZBX_PROXY
FIELD		|available	|t_integer	|'0'	|NOT NULL	|ZBX_PROXY,ZBX_NODATA
FIELD		|error		|t_varchar(2048)|''	|NOT NULL	|ZBX_NODATA
FIELD		|errors_from	|t_integer	|'0'	|NOT NULL	|ZBX_NODATA
FIELD		|disable_until	|t_integer	|'0'	|NOT NULL	|ZBX_NODATA
INDEX		|1		|hostid,type
INDEX		|2		|ip,dns
INDEX		|3		|available

TABLE|valuemap|valuemapid|ZBX_TEMPLATE
FIELD		|valuemapid	|t_id		|	|NOT NULL	|0
FIELD		|hostid		|t_id		|	|NOT NULL	|0			|1|hosts
FIELD		|name		|t_varchar(64)	|''	|NOT NULL	|0
FIELD		|uuid		|t_varchar(32)	|''	|NOT NULL	|0
UNIQUE		|1		|hostid,name

TABLE|items|itemid|ZBX_TEMPLATE
FIELD		|itemid		|t_id		|	|NOT NULL	|0
FIELD		|type		|t_integer	|'0'	|NOT NULL	|ZBX_PROXY
FIELD		|snmp_oid	|t_varchar(512)	|''	|NOT NULL	|ZBX_PROXY
FIELD		|hostid		|t_id		|	|NOT NULL	|ZBX_PROXY		|1|hosts	|		|RESTRICT
FIELD		|name		|t_varchar(255)	|''	|NOT NULL	|0
FIELD		|key_		|t_varchar(2048)|''	|NOT NULL	|ZBX_PROXY
FIELD		|delay		|t_varchar(1024)|'0'	|NOT NULL	|ZBX_PROXY
FIELD		|history	|t_varchar(255)	|'90d'	|NOT NULL	|ZBX_PROXY
FIELD		|trends		|t_varchar(255)	|'365d'	|NOT NULL	|0
FIELD		|status		|t_integer	|'0'	|NOT NULL	|ZBX_PROXY
FIELD		|value_type	|t_integer	|'0'	|NOT NULL	|ZBX_PROXY
FIELD		|trapper_hosts	|t_varchar(255)	|''	|NOT NULL	|ZBX_PROXY
FIELD		|units		|t_varchar(255)	|''	|NOT NULL	|0
FIELD		|formula	|t_varchar(255)	|''	|NOT NULL	|0
FIELD		|logtimefmt	|t_varchar(64)	|''	|NOT NULL	|ZBX_PROXY
FIELD		|templateid	|t_id		|	|NULL		|0			|2|items	|itemid		|RESTRICT
FIELD		|valuemapid	|t_id		|	|NULL		|0			|3|valuemap	|		|RESTRICT
FIELD		|params		|t_text		|''	|NOT NULL	|ZBX_PROXY
FIELD		|ipmi_sensor	|t_varchar(128)	|''	|NOT NULL	|ZBX_PROXY
FIELD		|authtype	|t_integer	|'0'	|NOT NULL	|ZBX_PROXY
FIELD		|username	|t_varchar(64)	|''	|NOT NULL	|ZBX_PROXY
FIELD		|password	|t_varchar(64)	|''	|NOT NULL	|ZBX_PROXY
FIELD		|publickey	|t_varchar(64)	|''	|NOT NULL	|ZBX_PROXY
FIELD		|privatekey	|t_varchar(64)	|''	|NOT NULL	|ZBX_PROXY
FIELD		|flags		|t_integer	|'0'	|NOT NULL	|ZBX_PROXY
FIELD		|interfaceid	|t_id		|	|NULL		|ZBX_PROXY		|4|interface	|		|RESTRICT
FIELD		|description	|t_text		|''	|NOT NULL	|0
FIELD		|inventory_link	|t_integer	|'0'	|NOT NULL	|ZBX_PROXY
FIELD		|lifetime	|t_varchar(255)	|'30d'	|NOT NULL	|0
FIELD		|evaltype	|t_integer	|'0'	|NOT NULL	|0
FIELD		|jmx_endpoint	|t_varchar(255)	|''	|NOT NULL	|ZBX_PROXY
FIELD		|master_itemid	|t_id		|	|NULL		|ZBX_PROXY		|5|items	|itemid		|RESTRICT
FIELD		|timeout	|t_varchar(255)	|'3s'	|NOT NULL	|ZBX_PROXY
FIELD		|url		|t_varchar(2048)|''	|NOT NULL	|ZBX_PROXY
FIELD		|query_fields	|t_varchar(2048)|''	|NOT NULL	|ZBX_PROXY
FIELD		|posts		|t_text		|''	|NOT NULL	|ZBX_PROXY
FIELD		|status_codes	|t_varchar(255)	|'200'	|NOT NULL	|ZBX_PROXY
FIELD		|follow_redirects|t_integer	|'1'	|NOT NULL	|ZBX_PROXY
FIELD		|post_type	|t_integer	|'0'	|NOT NULL	|ZBX_PROXY
FIELD		|http_proxy	|t_varchar(255)	|''	|NOT NULL	|ZBX_PROXY,ZBX_NODATA
FIELD		|headers	|t_text		|''	|NOT NULL	|ZBX_PROXY
FIELD		|retrieve_mode	|t_integer	|'0'	|NOT NULL	|ZBX_PROXY
FIELD		|request_method	|t_integer	|'0'	|NOT NULL	|ZBX_PROXY
FIELD		|output_format	|t_integer	|'0'	|NOT NULL	|ZBX_PROXY
FIELD		|ssl_cert_file	|t_varchar(255)	|''	|NOT NULL	|ZBX_PROXY,ZBX_NODATA
FIELD		|ssl_key_file	|t_varchar(255)	|''	|NOT NULL	|ZBX_PROXY,ZBX_NODATA
FIELD		|ssl_key_password|t_varchar(64)	|''	|NOT NULL	|ZBX_PROXY,ZBX_NODATA
FIELD		|verify_peer	|t_integer	|'0'	|NOT NULL	|ZBX_PROXY
FIELD		|verify_host	|t_integer	|'0'	|NOT NULL	|ZBX_PROXY
FIELD		|allow_traps	|t_integer	|'0'	|NOT NULL	|ZBX_PROXY
FIELD		|discover	|t_integer	|'0'	|NOT NULL	|0
FIELD		|uuid		|t_varchar(32)	|''	|NOT NULL	|0
INDEX		|1		|hostid,key_(764)
INDEX		|3		|status
INDEX		|4		|templateid
INDEX		|5		|valuemapid
INDEX		|6		|interfaceid
INDEX		|7		|master_itemid
INDEX		|8		|key_(768)
CHANGELOG	|3

TABLE|httpstepitem|httpstepitemid|ZBX_TEMPLATE
FIELD		|httpstepitemid	|t_id		|	|NOT NULL	|0
FIELD		|httpstepid	|t_id		|	|NOT NULL	|ZBX_PROXY		|1|httpstep
FIELD		|itemid		|t_id		|	|NOT NULL	|ZBX_PROXY		|2|items
FIELD		|type		|t_integer	|'0'	|NOT NULL	|ZBX_PROXY
UNIQUE		|1		|httpstepid,itemid
INDEX		|2		|itemid

TABLE|httptestitem|httptestitemid|ZBX_TEMPLATE
FIELD		|httptestitemid	|t_id		|	|NOT NULL	|0
FIELD		|httptestid	|t_id		|	|NOT NULL	|ZBX_PROXY		|1|httptest
FIELD		|itemid		|t_id		|	|NOT NULL	|ZBX_PROXY		|2|items
FIELD		|type		|t_integer	|'0'	|NOT NULL	|ZBX_PROXY
UNIQUE		|1		|httptestid,itemid
INDEX		|2		|itemid

TABLE|media_type|mediatypeid|ZBX_DATA
FIELD		|mediatypeid	|t_id		|	|NOT NULL	|0
FIELD		|type		|t_integer	|'0'	|NOT NULL	|0
FIELD		|name		|t_varchar(100)	|''	|NOT NULL	|0
FIELD		|smtp_server	|t_varchar(255)	|''	|NOT NULL	|0
FIELD		|smtp_helo	|t_varchar(255)	|''	|NOT NULL	|0
FIELD		|smtp_email	|t_varchar(255)	|''	|NOT NULL	|0
FIELD		|exec_path	|t_varchar(255)	|''	|NOT NULL	|0
FIELD		|gsm_modem	|t_varchar(255)	|''	|NOT NULL	|0
FIELD		|username	|t_varchar(255)	|''	|NOT NULL	|0
FIELD		|passwd		|t_varchar(255)	|''	|NOT NULL	|0
FIELD		|status		|t_integer	|'0'	|NOT NULL	|0
FIELD		|smtp_port	|t_integer	|'25'	|NOT NULL	|0
FIELD		|smtp_security	|t_integer	|'0'	|NOT NULL	|0
FIELD		|smtp_verify_peer|t_integer	|'0'	|NOT NULL	|0
FIELD		|smtp_verify_host|t_integer	|'0'	|NOT NULL	|0
FIELD		|smtp_authentication|t_integer	|'0'	|NOT NULL	|0
FIELD		|exec_params	|t_varchar(255)	|''	|NOT NULL	|0
FIELD		|maxsessions	|t_integer	|'1'	|NOT NULL	|0
FIELD		|maxattempts	|t_integer	|'3'	|NOT NULL	|0
FIELD		|attempt_interval|t_varchar(32)	|'10s'	|NOT NULL	|0
FIELD		|content_type	|t_integer	|'1'	|NOT NULL	|0
FIELD		|script		|t_text		|''	|NOT NULL	|0
FIELD		|timeout	|t_varchar(32)	|'30s'	|NOT NULL	|0
FIELD		|process_tags	|t_integer	|'0'	|NOT NULL	|0
FIELD		|show_event_menu|t_integer	|'0'	|NOT NULL	|0
FIELD		|event_menu_url	|t_varchar(2048)|''	|NOT NULL	|0
FIELD		|event_menu_name|t_varchar(255)	|''	|NOT NULL	|0
FIELD		|description	|t_shorttext	|''	|NOT NULL	|0
UNIQUE		|1		|name

TABLE|media_type_param|mediatype_paramid|ZBX_DATA
FIELD		|mediatype_paramid|t_id		|	|NOT NULL	|0
FIELD		|mediatypeid	|t_id		|	|NOT NULL	|0			|1|media_type
FIELD		|name		|t_varchar(255)	|''	|NOT NULL	|0
FIELD		|value		|t_varchar(2048)|''	|NOT NULL	|0
INDEX		|1		|mediatypeid

TABLE|media_type_message|mediatype_messageid|ZBX_DATA
FIELD		|mediatype_messageid|t_id	|	|NOT NULL	|0
FIELD		|mediatypeid	|t_id		|	|NOT NULL	|0			|1|media_type
FIELD		|eventsource	|t_integer	|	|NOT NULL	|0
FIELD		|recovery	|t_integer	|	|NOT NULL	|0
FIELD		|subject	|t_varchar(255)	|''	|NOT NULL	|0
FIELD		|message	|t_text		|''	|NOT NULL	|0
UNIQUE		|1		|mediatypeid,eventsource,recovery

TABLE|usrgrp|usrgrpid|ZBX_DATA
FIELD		|usrgrpid	|t_id		|	|NOT NULL	|0
FIELD		|name		|t_varchar(64)	|''	|NOT NULL	|0
FIELD		|gui_access	|t_integer	|'0'	|NOT NULL	|0
FIELD		|users_status	|t_integer	|'0'	|NOT NULL	|0
FIELD		|debug_mode	|t_integer	|'0'	|NOT NULL	|0
FIELD		|userdirectoryid	|t_id	|NULL	|NULL	|0 |2|userdirectory	|	|RESTRICT
UNIQUE		|1		|name
INDEX		|2	|userdirectoryid

TABLE|users_groups|id|ZBX_DATA
FIELD		|id		|t_id		|	|NOT NULL	|0
FIELD		|usrgrpid	|t_id		|	|NOT NULL	|0			|1|usrgrp
FIELD		|userid		|t_id		|	|NOT NULL	|0			|2|users
UNIQUE		|1		|usrgrpid,userid
INDEX		|2		|userid

TABLE|scripts|scriptid|ZBX_DATA
FIELD		|scriptid	|t_id		|	|NOT NULL	|0
FIELD		|name		|t_varchar(255)	|''	|NOT NULL	|0
FIELD		|command	|t_text		|''	|NOT NULL	|0
FIELD		|host_access	|t_integer	|'2'	|NOT NULL	|0
FIELD		|usrgrpid	|t_id		|	|NULL		|0			|1|usrgrp	|		|RESTRICT
FIELD		|groupid	|t_id		|	|NULL		|0			|2|hstgrp	|		|RESTRICT
FIELD		|description	|t_shorttext	|''	|NOT NULL	|0
FIELD		|confirmation	|t_varchar(255)	|''	|NOT NULL	|0
FIELD		|type		|t_integer	|'5'	|NOT NULL	|0
FIELD		|execute_on	|t_integer	|'2'	|NOT NULL	|0
FIELD		|timeout	|t_varchar(32)	|'30s'	|NOT NULL	|0
FIELD		|scope		|t_integer	|'1'	|NOT NULL	|0
FIELD		|port		|t_varchar(64)	|''	|NOT NULL	|0
FIELD		|authtype	|t_integer	|'0'	|NOT NULL	|0
FIELD		|username	|t_varchar(64)	|''	|NOT NULL	|0
FIELD		|password	|t_varchar(64)	|''	|NOT NULL	|0
FIELD		|publickey	|t_varchar(64)	|''	|NOT NULL	|0
FIELD		|privatekey	|t_varchar(64)	|''	|NOT NULL	|0
FIELD		|menu_path	|t_varchar(255)	|''	|NOT NULL	|0
INDEX		|1		|usrgrpid
INDEX		|2		|groupid
UNIQUE		|3		|name

TABLE|script_param|script_paramid|ZBX_DATA
FIELD		|script_paramid	|t_id		|	|NOT NULL	|0
FIELD		|scriptid	|t_id		|	|NOT NULL	|0			|1|scripts
FIELD		|name		|t_varchar(255)	|''	|NOT NULL	|0
FIELD		|value		|t_varchar(2048)|''	|NOT NULL	|0
UNIQUE		|1		|scriptid,name

TABLE|actions|actionid|ZBX_DATA
FIELD		|actionid	|t_id		|	|NOT NULL	|0
FIELD		|name		|t_varchar(255)	|''	|NOT NULL	|0
FIELD		|eventsource	|t_integer	|'0'	|NOT NULL	|0
FIELD		|evaltype	|t_integer	|'0'	|NOT NULL	|0
FIELD		|status		|t_integer	|'0'	|NOT NULL	|0
FIELD		|esc_period	|t_varchar(255)	|'1h'	|NOT NULL	|0
FIELD		|formula	|t_varchar(1024)|''	|NOT NULL	|0
FIELD		|pause_suppressed|t_integer	|'1'	|NOT NULL	|0
FIELD		|notify_if_canceled|t_integer	|'1'	|NOT NULL	|0
INDEX		|1		|eventsource,status
UNIQUE		|2		|name

TABLE|operations|operationid|ZBX_DATA
FIELD		|operationid	|t_id		|	|NOT NULL	|0
FIELD		|actionid	|t_id		|	|NOT NULL	|0			|1|actions
FIELD		|operationtype	|t_integer	|'0'	|NOT NULL	|0
FIELD		|esc_period	|t_varchar(255)	|'0'	|NOT NULL	|0
FIELD		|esc_step_from	|t_integer	|'1'	|NOT NULL	|0
FIELD		|esc_step_to	|t_integer	|'1'	|NOT NULL	|0
FIELD		|evaltype	|t_integer	|'0'	|NOT NULL	|0
FIELD		|recovery	|t_integer	|'0'	|NOT NULL	|0
INDEX		|1		|actionid

TABLE|opmessage|operationid|ZBX_DATA
FIELD		|operationid	|t_id		|	|NOT NULL	|0			|1|operations
FIELD		|default_msg	|t_integer	|'1'	|NOT NULL	|0
FIELD		|subject	|t_varchar(255)	|''	|NOT NULL	|0
FIELD		|message	|t_shorttext	|''	|NOT NULL	|0
FIELD		|mediatypeid	|t_id		|	|NULL		|0			|2|media_type	|		|RESTRICT
INDEX		|1		|mediatypeid

TABLE|opmessage_grp|opmessage_grpid|ZBX_DATA
FIELD		|opmessage_grpid|t_id		|	|NOT NULL	|0
FIELD		|operationid	|t_id		|	|NOT NULL	|0			|1|operations
FIELD		|usrgrpid	|t_id		|	|NOT NULL	|0			|2|usrgrp	|		|RESTRICT
UNIQUE		|1		|operationid,usrgrpid
INDEX		|2		|usrgrpid

TABLE|opmessage_usr|opmessage_usrid|ZBX_DATA
FIELD		|opmessage_usrid|t_id		|	|NOT NULL	|0
FIELD		|operationid	|t_id		|	|NOT NULL	|0			|1|operations
FIELD		|userid		|t_id		|	|NOT NULL	|0			|2|users	|		|RESTRICT
UNIQUE		|1		|operationid,userid
INDEX		|2		|userid

TABLE|opcommand|operationid|ZBX_DATA
FIELD		|operationid	|t_id		|	|NOT NULL	|0			|1|operations
FIELD		|scriptid	|t_id		|	|NOT NULL	|0			|2|scripts	|		|RESTRICT
INDEX		|1		|scriptid

TABLE|opcommand_hst|opcommand_hstid|ZBX_DATA
FIELD		|opcommand_hstid|t_id		|	|NOT NULL	|0
FIELD		|operationid	|t_id		|	|NOT NULL	|0			|1|operations
FIELD		|hostid		|t_id		|	|NULL		|0			|2|hosts	|		|RESTRICT
INDEX		|1		|operationid
INDEX		|2		|hostid

TABLE|opcommand_grp|opcommand_grpid|ZBX_DATA
FIELD		|opcommand_grpid|t_id		|	|NOT NULL	|0
FIELD		|operationid	|t_id		|	|NOT NULL	|0			|1|operations
FIELD		|groupid	|t_id		|	|NOT NULL	|0			|2|hstgrp	|		|RESTRICT
INDEX		|1		|operationid
INDEX		|2		|groupid

TABLE|opgroup|opgroupid|ZBX_DATA
FIELD		|opgroupid	|t_id		|	|NOT NULL	|0
FIELD		|operationid	|t_id		|	|NOT NULL	|0			|1|operations
FIELD		|groupid	|t_id		|	|NOT NULL	|0			|2|hstgrp	|		|RESTRICT
UNIQUE		|1		|operationid,groupid
INDEX		|2		|groupid

TABLE|optemplate|optemplateid|ZBX_TEMPLATE
FIELD		|optemplateid	|t_id		|	|NOT NULL	|0
FIELD		|operationid	|t_id		|	|NOT NULL	|0			|1|operations
FIELD		|templateid	|t_id		|	|NOT NULL	|0			|2|hosts	|hostid		|RESTRICT
UNIQUE		|1		|operationid,templateid
INDEX		|2		|templateid

TABLE|opconditions|opconditionid|ZBX_DATA
FIELD		|opconditionid	|t_id		|	|NOT NULL	|0
FIELD		|operationid	|t_id		|	|NOT NULL	|0			|1|operations
FIELD		|conditiontype	|t_integer	|'0'	|NOT NULL	|0
FIELD		|operator	|t_integer	|'0'	|NOT NULL	|0
FIELD		|value		|t_varchar(255)	|''	|NOT NULL	|0
INDEX		|1		|operationid

TABLE|conditions|conditionid|ZBX_DATA
FIELD		|conditionid	|t_id		|	|NOT NULL	|0
FIELD		|actionid	|t_id		|	|NOT NULL	|0			|1|actions
FIELD		|conditiontype	|t_integer	|'0'	|NOT NULL	|0
FIELD		|operator	|t_integer	|'0'	|NOT NULL	|0
FIELD		|value		|t_varchar(255)	|''	|NOT NULL	|0
FIELD		|value2		|t_varchar(255)	|''	|NOT NULL	|0
INDEX		|1		|actionid

TABLE|config|configid|ZBX_DATA
FIELD		|configid	|t_id		|	|NOT NULL	|0
FIELD		|work_period	|t_varchar(255)	|'1-5,09:00-18:00'|NOT NULL|0
FIELD		|alert_usrgrpid	|t_id		|	|NULL		|0			|1|usrgrp	|usrgrpid	|RESTRICT
FIELD		|default_theme	|t_varchar(128)	|'blue-theme'|NOT NULL	|ZBX_NODATA
FIELD		|authentication_type|t_integer	|'0'	|NOT NULL	|ZBX_NODATA
FIELD		|discovery_groupid|t_id		|	|NOT NULL	|ZBX_PROXY		|2|hstgrp	|groupid	|RESTRICT
FIELD		|max_in_table	|t_integer	|'50'	|NOT NULL	|ZBX_NODATA
FIELD		|search_limit	|t_integer	|'1000'	|NOT NULL	|ZBX_NODATA
FIELD		|severity_color_0|t_varchar(6)	|'97AAB3'|NOT NULL	|ZBX_NODATA
FIELD		|severity_color_1|t_varchar(6)	|'7499FF'|NOT NULL	|ZBX_NODATA
FIELD		|severity_color_2|t_varchar(6)	|'FFC859'|NOT NULL	|ZBX_NODATA
FIELD		|severity_color_3|t_varchar(6)	|'FFA059'|NOT NULL	|ZBX_NODATA
FIELD		|severity_color_4|t_varchar(6)	|'E97659'|NOT NULL	|ZBX_NODATA
FIELD		|severity_color_5|t_varchar(6)	|'E45959'|NOT NULL	|ZBX_NODATA
FIELD		|severity_name_0|t_varchar(32)	|'Not classified'|NOT NULL|ZBX_NODATA
FIELD		|severity_name_1|t_varchar(32)	|'Information'|NOT NULL	|ZBX_NODATA
FIELD		|severity_name_2|t_varchar(32)	|'Warning'|NOT NULL	|ZBX_NODATA
FIELD		|severity_name_3|t_varchar(32)	|'Average'|NOT NULL	|ZBX_NODATA
FIELD		|severity_name_4|t_varchar(32)	|'High'	|NOT NULL	|ZBX_NODATA
FIELD		|severity_name_5|t_varchar(32)	|'Disaster'|NOT NULL	|ZBX_NODATA
FIELD		|ok_period	|t_varchar(32)	|'5m'	|NOT NULL	|ZBX_NODATA
FIELD		|blink_period	|t_varchar(32)	|'2m'	|NOT NULL	|ZBX_NODATA
FIELD		|problem_unack_color|t_varchar(6)|'CC0000'|NOT NULL	|ZBX_NODATA
FIELD		|problem_ack_color|t_varchar(6)	|'CC0000'|NOT NULL	|ZBX_NODATA
FIELD		|ok_unack_color	|t_varchar(6)	|'009900'|NOT NULL	|ZBX_NODATA
FIELD		|ok_ack_color	|t_varchar(6)	|'009900'|NOT NULL	|ZBX_NODATA
FIELD		|problem_unack_style|t_integer	|'1'	|NOT NULL	|ZBX_NODATA
FIELD		|problem_ack_style|t_integer	|'1'	|NOT NULL	|ZBX_NODATA
FIELD		|ok_unack_style	|t_integer	|'1'	|NOT NULL	|ZBX_NODATA
FIELD		|ok_ack_style	|t_integer	|'1'	|NOT NULL	|ZBX_NODATA
FIELD		|snmptrap_logging|t_integer	|'1'	|NOT NULL	|ZBX_PROXY,ZBX_NODATA
FIELD		|server_check_interval|t_integer|'10'	|NOT NULL	|ZBX_NODATA
FIELD		|hk_events_mode	|t_integer	|'1'	|NOT NULL	|ZBX_NODATA
FIELD		|hk_events_trigger|t_varchar(32)|'365d'	|NOT NULL	|ZBX_NODATA
FIELD		|hk_events_internal|t_varchar(32)|'1d'	|NOT NULL	|ZBX_NODATA
FIELD		|hk_events_discovery|t_varchar(32)|'1d'	|NOT NULL	|ZBX_NODATA
FIELD		|hk_events_autoreg|t_varchar(32)|'1d'	|NOT NULL	|ZBX_NODATA
FIELD		|hk_services_mode|t_integer	|'1'	|NOT NULL	|ZBX_NODATA
FIELD		|hk_services	|t_varchar(32)	|'365d'	|NOT NULL	|ZBX_NODATA
FIELD		|hk_audit_mode	|t_integer	|'1'	|NOT NULL	|ZBX_NODATA
FIELD		|hk_audit	|t_varchar(32)	|'365d'	|NOT NULL	|ZBX_NODATA
FIELD		|hk_sessions_mode|t_integer	|'1'	|NOT NULL	|ZBX_NODATA
FIELD		|hk_sessions	|t_varchar(32)	|'365d'	|NOT NULL	|ZBX_NODATA
FIELD		|hk_history_mode|t_integer	|'1'	|NOT NULL	|ZBX_NODATA
FIELD		|hk_history_global|t_integer	|'0'	|NOT NULL	|ZBX_PROXY,ZBX_NODATA
FIELD		|hk_history	|t_varchar(32)	|'90d'	|NOT NULL	|ZBX_PROXY,ZBX_NODATA
FIELD		|hk_trends_mode	|t_integer	|'1'	|NOT NULL	|ZBX_NODATA
FIELD		|hk_trends_global|t_integer	|'0'	|NOT NULL	|ZBX_NODATA
FIELD		|hk_trends	|t_varchar(32)	|'365d'	|NOT NULL	|ZBX_NODATA
FIELD		|default_inventory_mode|t_integer|'-1'	|NOT NULL	|ZBX_NODATA
FIELD		|custom_color	|t_integer	|'0'	|NOT NULL	|ZBX_NODATA
FIELD		|http_auth_enabled	|t_integer	|'0'	|NOT NULL	|ZBX_NODATA
FIELD		|http_login_form	|t_integer	|'0'	|NOT NULL	|ZBX_NODATA
FIELD		|http_strip_domains	|t_varchar(2048)|''	|NOT NULL	|ZBX_NODATA
FIELD		|http_case_sensitive	|t_integer	|'1'	|NOT NULL	|ZBX_NODATA
FIELD		|ldap_configured		|t_integer		|'0'	|NOT NULL	|ZBX_NODATA
FIELD		|ldap_case_sensitive	|t_integer	|'1'	|NOT NULL	|ZBX_NODATA
FIELD		|db_extension	|t_varchar(32)	|''	|NOT NULL	|ZBX_NODATA
FIELD		|autoreg_tls_accept	|t_integer	|'1'	|NOT NULL	|ZBX_PROXY,ZBX_NODATA
FIELD		|compression_status	|t_integer	|'0'	|NOT NULL	|ZBX_NODATA
FIELD		|compress_older	|t_varchar(32)	|'7d'	|NOT NULL	|ZBX_NODATA
FIELD		|instanceid	|t_varchar(32)	|''	|NOT NULL	|ZBX_NODATA
FIELD		|saml_auth_enabled	|t_integer	|'0'	|NOT NULL	|ZBX_NODATA
FIELD		|saml_idp_entityid	|t_varchar(1024)|''	|NOT NULL	|ZBX_NODATA
FIELD		|saml_sso_url	|t_varchar(2048)|''	|NOT NULL	|ZBX_NODATA
FIELD		|saml_slo_url	|t_varchar(2048)|''	|NOT NULL	|ZBX_NODATA
FIELD		|saml_username_attribute|t_varchar(128)	|''	|NOT NULL	|ZBX_NODATA
FIELD		|saml_sp_entityid	|t_varchar(1024)|''	|NOT NULL	|ZBX_NODATA
FIELD		|saml_nameid_format	|t_varchar(2048)|''	|NOT NULL	|ZBX_NODATA
FIELD		|saml_sign_messages	|t_integer	|'0'	|NOT NULL	|ZBX_NODATA
FIELD		|saml_sign_assertions	|t_integer	|'0'	|NOT NULL	|ZBX_NODATA
FIELD		|saml_sign_authn_requests	|t_integer	|'0'	|NOT NULL	|ZBX_NODATA
FIELD		|saml_sign_logout_requests	|t_integer	|'0'	|NOT NULL	|ZBX_NODATA
FIELD		|saml_sign_logout_responses	|t_integer	|'0'	|NOT NULL	|ZBX_NODATA
FIELD		|saml_encrypt_nameid	|t_integer	|'0'	|NOT NULL	|ZBX_NODATA
FIELD		|saml_encrypt_assertions|t_integer	|'0'	|NOT NULL	|ZBX_NODATA
FIELD		|saml_case_sensitive	|t_integer	|'0'	|NOT NULL	|ZBX_NODATA
FIELD		|default_lang		|t_varchar(5)	|'en_US'|NOT NULL	|ZBX_NODATA
FIELD		|default_timezone	|t_varchar(50)	|'system'|NOT NULL	|ZBX_NODATA
FIELD		|login_attempts	|t_integer	|'5'	|NOT NULL	|ZBX_NODATA
FIELD		|login_block	|t_varchar(32)	|'30s'	|NOT NULL	|ZBX_NODATA
FIELD		|show_technical_errors	|t_integer	|'0'	|NOT NULL	|ZBX_NODATA
FIELD		|validate_uri_schemes	|t_integer	|'1'	|NOT NULL	|ZBX_NODATA
FIELD		|uri_valid_schemes	|t_varchar(255)	|'http,https,ftp,file,mailto,tel,ssh'	|NOT NULL	|ZBX_NODATA
FIELD		|x_frame_options	|t_varchar(255)	|'SAMEORIGIN'	|NOT NULL	|ZBX_NODATA
FIELD		|iframe_sandboxing_enabled	|t_integer	|'1'	|NOT NULL	|ZBX_NODATA
FIELD		|iframe_sandboxing_exceptions	|t_varchar(255)	|''	|NOT NULL	|ZBX_NODATA
FIELD		|max_overview_table_size	|t_integer	|'50'	|NOT NULL	|ZBX_NODATA
FIELD		|history_period	|t_varchar(32)|	'24h'	|NOT NULL	|ZBX_NODATA
FIELD		|period_default	|t_varchar(32)	|'1h'	|NOT NULL	|ZBX_NODATA
FIELD		|max_period	|t_varchar(32)	|'2y'	|NOT NULL	|ZBX_NODATA
FIELD		|socket_timeout	|t_varchar(32)	|'3s'	|NOT NULL	|ZBX_NODATA
FIELD		|connect_timeout	|t_varchar(32)	|'3s'	|NOT NULL	|ZBX_NODATA
FIELD		|media_type_test_timeout	|t_varchar(32)	|'65s'	|NOT NULL	|ZBX_NODATA
FIELD		|script_timeout	|t_varchar(32)	|'60s'	|NOT NULL	|ZBX_NODATA
FIELD		|item_test_timeout	|t_varchar(32)	|'60s'	|NOT NULL	|ZBX_NODATA
FIELD		|session_key	|t_varchar(32)|''	|NOT NULL	|ZBX_NODATA
FIELD		|url		|t_varchar(255)	|''	|NOT NULL	|ZBX_NODATA
FIELD		|report_test_timeout|t_varchar(32)|'60s'|NOT NULL	|ZBX_NODATA
FIELD		|dbversion_status	|t_shorttext|''	|NOT NULL	|ZBX_NODATA
FIELD		|hk_events_service|t_varchar(32)|'1d'	|NOT NULL	|ZBX_NODATA
FIELD		|passwd_min_length	|t_integer	|'8'	|NOT NULL	|ZBX_NODATA
FIELD		|passwd_check_rules	|t_integer	|'8'	|NOT NULL	|ZBX_NODATA
FIELD		|auditlog_enabled	|t_integer	|'1'	|NOT NULL	|ZBX_NODATA
FIELD		|ha_failover_delay	|t_varchar(32)	|'1m'	|NOT NULL	|ZBX_NODATA
FIELD		|geomaps_tile_provider|t_varchar(255)	|''	|NOT NULL	|0
FIELD		|geomaps_tile_url	|t_varchar(1024)|''	|NOT NULL	|ZBX_NODATA
FIELD		|geomaps_max_zoom	|t_integer	|'0'	|NOT NULL	|ZBX_NODATA
FIELD		|geomaps_attribution|t_varchar(1024)|''	|NOT NULL	|ZBX_NODATA
FIELD		|vault_provider	|t_integer	|'0'	|NOT NULL	|ZBX_NODATA
FIELD		|ldap_userdirectoryid	|t_id	|NULL |NULL	|0		|3|userdirectory	|userdirectoryid|RESTRICT
INDEX		|1		|alert_usrgrpid
INDEX		|2		|discovery_groupid
INDEX		|3		|ldap_userdirectoryid

TABLE|triggers|triggerid|ZBX_TEMPLATE
FIELD		|triggerid	|t_id		|	|NOT NULL	|0
FIELD		|expression	|t_varchar(2048)|''	|NOT NULL	|0
FIELD		|description	|t_varchar(255)	|''	|NOT NULL	|0
FIELD		|url		|t_varchar(255)	|''	|NOT NULL	|0
FIELD		|status		|t_integer	|'0'	|NOT NULL	|0
FIELD		|value		|t_integer	|'0'	|NOT NULL	|ZBX_NODATA
FIELD		|priority	|t_integer	|'0'	|NOT NULL	|0
FIELD		|lastchange	|t_integer	|'0'	|NOT NULL	|ZBX_NODATA
FIELD		|comments	|t_shorttext	|''	|NOT NULL	|0
FIELD		|error		|t_varchar(2048)|''	|NOT NULL	|ZBX_NODATA
FIELD		|templateid	|t_id		|	|NULL		|0			|1|triggers	|triggerid		|RESTRICT
FIELD		|type		|t_integer	|'0'	|NOT NULL	|0
FIELD		|state		|t_integer	|'0'	|NOT NULL	|ZBX_NODATA
FIELD		|flags		|t_integer	|'0'	|NOT NULL	|0
FIELD		|recovery_mode	|t_integer	|'0'	|NOT NULL	|0
FIELD		|recovery_expression|t_varchar(2048)|''	|NOT NULL	|0
FIELD		|correlation_mode|t_integer	|'0'	|NOT NULL	|0
FIELD		|correlation_tag|t_varchar(255)	|''	|NOT NULL	|0
FIELD		|manual_close	|t_integer	|'0'	|NOT NULL	|0
FIELD		|opdata		|t_varchar(255)	|''	|NOT NULL	|0
FIELD		|discover	|t_integer	|'0'	|NOT NULL	|0
FIELD		|event_name	|t_varchar(2048)|''	|NOT NULL	|0
FIELD		|uuid		|t_varchar(32)	|''	|NOT NULL	|0
INDEX		|1		|status
INDEX		|2		|value,lastchange
INDEX		|3		|templateid
CHANGELOG	|5

TABLE|trigger_depends|triggerdepid|ZBX_TEMPLATE
FIELD		|triggerdepid	|t_id		|	|NOT NULL	|0
FIELD		|triggerid_down	|t_id		|	|NOT NULL	|0			|1|triggers	|triggerid
FIELD		|triggerid_up	|t_id		|	|NOT NULL	|0			|2|triggers	|triggerid
UNIQUE		|1		|triggerid_down,triggerid_up
INDEX		|2		|triggerid_up

TABLE|functions|functionid|ZBX_TEMPLATE
FIELD		|functionid	|t_id		|	|NOT NULL	|0
FIELD		|itemid		|t_id		|	|NOT NULL	|0			|1|items	|		|RESTRICT
FIELD		|triggerid	|t_id		|	|NOT NULL	|0			|2|triggers	|		|RESTRICT
FIELD		|name		|t_varchar(12)	|''	|NOT NULL	|0
FIELD		|parameter	|t_varchar(255)	|'0'	|NOT NULL	|0
INDEX		|1		|triggerid
INDEX		|2		|itemid,name,parameter
CHANGELOG	|7

TABLE|graphs|graphid|ZBX_TEMPLATE
FIELD		|graphid	|t_id		|	|NOT NULL	|0
FIELD		|name		|t_varchar(128)	|''	|NOT NULL	|0
FIELD		|width		|t_integer	|'900'	|NOT NULL	|0
FIELD		|height		|t_integer	|'200'	|NOT NULL	|0
FIELD		|yaxismin	|t_double	|'0'	|NOT NULL	|0
FIELD		|yaxismax	|t_double	|'100'	|NOT NULL	|0
FIELD		|templateid	|t_id		|	|NULL		|0			|1|graphs	|graphid
FIELD		|show_work_period|t_integer	|'1'	|NOT NULL	|0
FIELD		|show_triggers	|t_integer	|'1'	|NOT NULL	|0
FIELD		|graphtype	|t_integer	|'0'	|NOT NULL	|0
FIELD		|show_legend	|t_integer	|'1'	|NOT NULL	|0
FIELD		|show_3d	|t_integer	|'0'	|NOT NULL	|0
FIELD		|percent_left	|t_double	|'0'	|NOT NULL	|0
FIELD		|percent_right	|t_double	|'0'	|NOT NULL	|0
FIELD		|ymin_type	|t_integer	|'0'	|NOT NULL	|0
FIELD		|ymax_type	|t_integer	|'0'	|NOT NULL	|0
FIELD		|ymin_itemid	|t_id		|	|NULL		|0			|2|items	|itemid		|RESTRICT
FIELD		|ymax_itemid	|t_id		|	|NULL		|0			|3|items	|itemid		|RESTRICT
FIELD		|flags		|t_integer	|'0'	|NOT NULL	|0
FIELD		|discover	|t_integer	|'0'	|NOT NULL	|0
FIELD		|uuid		|t_varchar(32)	|''	|NOT NULL	|0
INDEX		|1		|name
INDEX		|2		|templateid
INDEX		|3		|ymin_itemid
INDEX		|4		|ymax_itemid

TABLE|graphs_items|gitemid|ZBX_TEMPLATE
FIELD		|gitemid	|t_id		|	|NOT NULL	|0
FIELD		|graphid	|t_id		|	|NOT NULL	|0			|1|graphs
FIELD		|itemid		|t_id		|	|NOT NULL	|0			|2|items
FIELD		|drawtype	|t_integer	|'0'	|NOT NULL	|0
FIELD		|sortorder	|t_integer	|'0'	|NOT NULL	|0
FIELD		|color		|t_varchar(6)	|'009600'|NOT NULL	|0
FIELD		|yaxisside	|t_integer	|'0'	|NOT NULL	|0
FIELD		|calc_fnc	|t_integer	|'2'	|NOT NULL	|0
FIELD		|type		|t_integer	|'0'	|NOT NULL	|0
INDEX		|1		|itemid
INDEX		|2		|graphid

TABLE|graph_theme|graphthemeid|ZBX_DATA
FIELD		|graphthemeid	|t_id		|	|NOT NULL	|0
FIELD		|theme		|t_varchar(64)	|''	|NOT NULL	|0
FIELD		|backgroundcolor|t_varchar(6)	|''	|NOT NULL	|0
FIELD		|graphcolor	|t_varchar(6)	|''	|NOT NULL	|0
FIELD		|gridcolor	|t_varchar(6)	|''	|NOT NULL	|0
FIELD		|maingridcolor	|t_varchar(6)	|''	|NOT NULL	|0
FIELD		|gridbordercolor|t_varchar(6)	|''	|NOT NULL	|0
FIELD		|textcolor	|t_varchar(6)	|''	|NOT NULL	|0
FIELD		|highlightcolor	|t_varchar(6)	|''	|NOT NULL	|0
FIELD		|leftpercentilecolor|t_varchar(6)|''	|NOT NULL	|0
FIELD		|rightpercentilecolor|t_varchar(6)|''	|NOT NULL	|0
FIELD		|nonworktimecolor|t_varchar(6)	|''	|NOT NULL	|0
FIELD		|colorpalette	|t_varchar(255)	|''	|NOT NULL	|0
UNIQUE		|1		|theme

TABLE|globalmacro|globalmacroid|ZBX_DATA
FIELD		|globalmacroid	|t_id		|	|NOT NULL	|0
FIELD		|macro		|t_varchar(255)	|''	|NOT NULL	|ZBX_PROXY
FIELD		|value		|t_varchar(2048)|''	|NOT NULL	|ZBX_PROXY
FIELD		|description	|t_shorttext	|''	|NOT NULL	|0
FIELD		|type		|t_integer	|'0'	|NOT NULL	|ZBX_PROXY
UNIQUE		|1		|macro

TABLE|hostmacro|hostmacroid|ZBX_TEMPLATE
FIELD		|hostmacroid	|t_id		|	|NOT NULL	|0
FIELD		|hostid		|t_id		|	|NOT NULL	|ZBX_PROXY		|1|hosts
FIELD		|macro		|t_varchar(255)	|''	|NOT NULL	|ZBX_PROXY
FIELD		|value		|t_varchar(2048)|''	|NOT NULL	|ZBX_PROXY
FIELD		|description	|t_shorttext	|''	|NOT NULL	|0
FIELD		|type		|t_integer	|'0'	|NOT NULL	|ZBX_PROXY
UNIQUE		|1		|hostid,macro

TABLE|hosts_groups|hostgroupid|ZBX_TEMPLATE
FIELD		|hostgroupid	|t_id		|	|NOT NULL	|0
FIELD		|hostid		|t_id		|	|NOT NULL	|0			|1|hosts
FIELD		|groupid	|t_id		|	|NOT NULL	|0			|2|hstgrp
UNIQUE		|1		|hostid,groupid
INDEX		|2		|groupid

TABLE|hosts_templates|hosttemplateid|ZBX_TEMPLATE
FIELD		|hosttemplateid	|t_id		|	|NOT NULL	|0
FIELD		|hostid		|t_id		|	|NOT NULL	|ZBX_PROXY		|1|hosts
FIELD		|templateid	|t_id		|	|NOT NULL	|ZBX_PROXY		|2|hosts	|hostid
FIELD		|link_type	|t_integer	|'0'	|NOT NULL	|ZBX_PROXY
UNIQUE		|1		|hostid,templateid
INDEX		|2		|templateid

TABLE|valuemap_mapping|valuemap_mappingid|ZBX_TEMPLATE
FIELD		|valuemap_mappingid|t_id	|	|NOT NULL	|0
FIELD		|valuemapid	|t_id		|	|NOT NULL	|0			|1|valuemap
FIELD		|value		|t_varchar(64)	|''	|NOT NULL	|0
FIELD		|newvalue	|t_varchar(64)	|''	|NOT NULL	|0
FIELD		|type		|t_integer	|'0'	|NOT NULL	|0
FIELD		|sortorder	|t_integer	|'0'	|NOT NULL	|0
UNIQUE		|1		|valuemapid,value,type

TABLE|media|mediaid|ZBX_DATA
FIELD		|mediaid	|t_id		|	|NOT NULL	|0
FIELD		|userid		|t_id		|	|NOT NULL	|0			|1|users
FIELD		|mediatypeid	|t_id		|	|NOT NULL	|0			|2|media_type
FIELD		|sendto		|t_varchar(1024)|''	|NOT NULL	|0
FIELD		|active		|t_integer	|'0'	|NOT NULL	|0
FIELD		|severity	|t_integer	|'63'	|NOT NULL	|0
FIELD		|period		|t_varchar(1024)|'1-7,00:00-24:00'|NOT NULL|0
INDEX		|1		|userid
INDEX		|2		|mediatypeid

TABLE|rights|rightid|ZBX_DATA
FIELD		|rightid	|t_id		|	|NOT NULL	|0
FIELD		|groupid	|t_id		|	|NOT NULL	|0			|1|usrgrp	|usrgrpid
FIELD		|permission	|t_integer	|'0'	|NOT NULL	|0
FIELD		|id		|t_id		|	|NOT NULL	|0			|2|hstgrp	|groupid
INDEX		|1		|groupid
INDEX		|2		|id

TABLE|services|serviceid|ZBX_DATA
FIELD		|serviceid	|t_id		|	|NOT NULL	|0
FIELD		|name		|t_varchar(128)	|''	|NOT NULL	|0
FIELD		|status		|t_integer	|'-1'	|NOT NULL	|0
FIELD		|algorithm	|t_integer	|'0'	|NOT NULL	|0
FIELD		|sortorder	|t_integer	|'0'	|NOT NULL	|0
FIELD		|weight		|t_integer	|'0'	|NOT NULL	|0
FIELD		|propagation_rule|t_integer	|'0'	|NOT NULL	|0
FIELD		|propagation_value|t_integer	|'0'	|NOT NULL	|0
FIELD		|description	|t_shorttext	|''	|NOT NULL	|0
FIELD		|uuid		|t_varchar(32)	|''	|NOT NULL	|0
FIELD		|created_at	|t_integer	|'0'	|NOT NULL	|0

TABLE|services_links|linkid|ZBX_DATA
FIELD		|linkid		|t_id		|	|NOT NULL	|0
FIELD		|serviceupid	|t_id		|	|NOT NULL	|0			|1|services	|serviceid
FIELD		|servicedownid	|t_id		|	|NOT NULL	|0			|2|services	|serviceid
INDEX		|1		|servicedownid
UNIQUE		|2		|serviceupid,servicedownid

TABLE|icon_map|iconmapid|ZBX_DATA
FIELD		|iconmapid	|t_id		|	|NOT NULL	|0
FIELD		|name		|t_varchar(64)	|''	|NOT NULL	|0
FIELD		|default_iconid	|t_id		|	|NOT NULL	|0			|1|images	|imageid	|RESTRICT
UNIQUE		|1		|name
INDEX		|2		|default_iconid

TABLE|icon_mapping|iconmappingid|ZBX_DATA
FIELD		|iconmappingid	|t_id		|	|NOT NULL	|0
FIELD		|iconmapid	|t_id		|	|NOT NULL	|0			|1|icon_map
FIELD		|iconid		|t_id		|	|NOT NULL	|0			|2|images	|imageid	|RESTRICT
FIELD		|inventory_link	|t_integer	|'0'	|NOT NULL	|0
FIELD		|expression	|t_varchar(64)	|''	|NOT NULL	|0
FIELD		|sortorder	|t_integer	|'0'	|NOT NULL	|0
INDEX		|1		|iconmapid
INDEX		|2		|iconid

TABLE|sysmaps|sysmapid|ZBX_TEMPLATE
FIELD		|sysmapid	|t_id		|	|NOT NULL	|0
FIELD		|name		|t_varchar(128)	|''	|NOT NULL	|0
FIELD		|width		|t_integer	|'600'	|NOT NULL	|0
FIELD		|height		|t_integer	|'400'	|NOT NULL	|0
FIELD		|backgroundid	|t_id		|	|NULL		|0			|1|images	|imageid	|RESTRICT
FIELD		|label_type	|t_integer	|'2'	|NOT NULL	|0
FIELD		|label_location	|t_integer	|'0'	|NOT NULL	|0
FIELD		|highlight	|t_integer	|'1'	|NOT NULL	|0
FIELD		|expandproblem	|t_integer	|'1'	|NOT NULL	|0
FIELD		|markelements	|t_integer	|'0'	|NOT NULL	|0
FIELD		|show_unack	|t_integer	|'0'	|NOT NULL	|0
FIELD		|grid_size	|t_integer	|'50'	|NOT NULL	|0
FIELD		|grid_show	|t_integer	|'1'	|NOT NULL	|0
FIELD		|grid_align	|t_integer	|'1'	|NOT NULL	|0
FIELD		|label_format	|t_integer	|'0'	|NOT NULL	|0
FIELD		|label_type_host|t_integer	|'2'	|NOT NULL	|0
FIELD		|label_type_hostgroup|t_integer	|'2'	|NOT NULL	|0
FIELD		|label_type_trigger|t_integer	|'2'	|NOT NULL	|0
FIELD		|label_type_map|t_integer	|'2'	|NOT NULL	|0
FIELD		|label_type_image|t_integer	|'2'	|NOT NULL	|0
FIELD		|label_string_host|t_varchar(255)|''	|NOT NULL	|0
FIELD		|label_string_hostgroup|t_varchar(255)|''|NOT NULL	|0
FIELD		|label_string_trigger|t_varchar(255)|''	|NOT NULL	|0
FIELD		|label_string_map|t_varchar(255)|''	|NOT NULL	|0
FIELD		|label_string_image|t_varchar(255)|''	|NOT NULL	|0
FIELD		|iconmapid	|t_id		|	|NULL		|0			|2|icon_map	|		|RESTRICT
FIELD		|expand_macros	|t_integer	|'0'	|NOT NULL	|0
FIELD		|severity_min	|t_integer	|'0'	|NOT NULL	|0
FIELD		|userid		|t_id		|	|NOT NULL	|0			|3|users	|		|RESTRICT
FIELD		|private	|t_integer	|'1'	|NOT NULL	|0
FIELD		|show_suppressed|t_integer	|'0'	|NOT NULL	|0
UNIQUE		|1		|name
INDEX		|2		|backgroundid
INDEX		|3		|iconmapid

TABLE|sysmaps_elements|selementid|ZBX_TEMPLATE
FIELD		|selementid	|t_id		|	|NOT NULL	|0
FIELD		|sysmapid	|t_id		|	|NOT NULL	|0			|1|sysmaps
FIELD		|elementid	|t_id		|'0'	|NOT NULL	|0
FIELD		|elementtype	|t_integer	|'0'	|NOT NULL	|0
FIELD		|iconid_off	|t_id		|	|NULL		|0			|2|images	|imageid	|RESTRICT
FIELD		|iconid_on	|t_id		|	|NULL		|0			|3|images	|imageid	|RESTRICT
FIELD		|label		|t_varchar(2048)|''	|NOT NULL	|0
FIELD		|label_location	|t_integer	|'-1'	|NOT NULL	|0
FIELD		|x		|t_integer	|'0'	|NOT NULL	|0
FIELD		|y		|t_integer	|'0'	|NOT NULL	|0
FIELD		|iconid_disabled|t_id		|	|NULL		|0			|4|images	|imageid	|RESTRICT
FIELD		|iconid_maintenance|t_id	|	|NULL		|0			|5|images	|imageid	|RESTRICT
FIELD		|elementsubtype	|t_integer	|'0'	|NOT NULL	|0
FIELD		|areatype	|t_integer	|'0'	|NOT NULL	|0
FIELD		|width		|t_integer	|'200'	|NOT NULL	|0
FIELD		|height		|t_integer	|'200'	|NOT NULL	|0
FIELD		|viewtype	|t_integer	|'0'	|NOT NULL	|0
FIELD		|use_iconmap	|t_integer	|'1'	|NOT NULL	|0
FIELD		|evaltype	|t_integer		|'0'|NOT NULL	|0
INDEX		|1		|sysmapid
INDEX		|2		|iconid_off
INDEX		|3		|iconid_on
INDEX		|4		|iconid_disabled
INDEX		|5		|iconid_maintenance

TABLE|sysmaps_links|linkid|ZBX_TEMPLATE
FIELD		|linkid		|t_id		|	|NOT NULL	|0
FIELD		|sysmapid	|t_id		|	|NOT NULL	|0			|1|sysmaps
FIELD		|selementid1	|t_id		|	|NOT NULL	|0			|2|sysmaps_elements|selementid
FIELD		|selementid2	|t_id		|	|NOT NULL	|0			|3|sysmaps_elements|selementid
FIELD		|drawtype	|t_integer	|'0'	|NOT NULL	|0
FIELD		|color		|t_varchar(6)	|'000000'|NOT NULL	|0
FIELD		|label		|t_varchar(2048)|''	|NOT NULL	|0
INDEX		|1		|sysmapid
INDEX		|2		|selementid1
INDEX		|3		|selementid2

TABLE|sysmaps_link_triggers|linktriggerid|ZBX_TEMPLATE
FIELD		|linktriggerid	|t_id		|	|NOT NULL	|0
FIELD		|linkid		|t_id		|	|NOT NULL	|0			|1|sysmaps_links
FIELD		|triggerid	|t_id		|	|NOT NULL	|0			|2|triggers
FIELD		|drawtype	|t_integer	|'0'	|NOT NULL	|0
FIELD		|color		|t_varchar(6)	|'000000'|NOT NULL	|0
UNIQUE		|1		|linkid,triggerid
INDEX		|2		|triggerid

TABLE|sysmap_element_url|sysmapelementurlid|ZBX_TEMPLATE
FIELD		|sysmapelementurlid|t_id	|	|NOT NULL	|0
FIELD		|selementid	|t_id		|	|NOT NULL	|0			|1|sysmaps_elements
FIELD		|name		|t_varchar(255)	|	|NOT NULL	|0
FIELD		|url		|t_varchar(255)	|''	|NOT NULL	|0
UNIQUE		|1		|selementid,name

TABLE|sysmap_url|sysmapurlid|ZBX_TEMPLATE
FIELD		|sysmapurlid	|t_id		|	|NOT NULL	|0
FIELD		|sysmapid	|t_id		|	|NOT NULL	|0			|1|sysmaps
FIELD		|name		|t_varchar(255)	|	|NOT NULL	|0
FIELD		|url		|t_varchar(255)	|''	|NOT NULL	|0
FIELD		|elementtype	|t_integer	|'0'	|NOT NULL	|0
UNIQUE		|1		|sysmapid,name

TABLE|sysmap_user|sysmapuserid|ZBX_TEMPLATE
FIELD		|sysmapuserid|t_id		|	|NOT NULL	|0
FIELD		|sysmapid	|t_id		|	|NOT NULL	|0			|1|sysmaps
FIELD		|userid		|t_id		|	|NOT NULL	|0			|2|users
FIELD		|permission	|t_integer	|'2'	|NOT NULL	|0
UNIQUE		|1		|sysmapid,userid

TABLE|sysmap_usrgrp|sysmapusrgrpid|ZBX_TEMPLATE
FIELD		|sysmapusrgrpid|t_id		|	|NOT NULL	|0
FIELD		|sysmapid	|t_id		|	|NOT NULL	|0			|1|sysmaps
FIELD		|usrgrpid	|t_id		|	|NOT NULL	|0			|2|usrgrp
FIELD		|permission	|t_integer	|'2'	|NOT NULL	|0
UNIQUE		|1		|sysmapid,usrgrpid

TABLE|maintenances_hosts|maintenance_hostid|ZBX_DATA
FIELD		|maintenance_hostid|t_id	|	|NOT NULL	|0
FIELD		|maintenanceid	|t_id		|	|NOT NULL	|0			|1|maintenances
FIELD		|hostid		|t_id		|	|NOT NULL	|0			|2|hosts
UNIQUE		|1		|maintenanceid,hostid
INDEX		|2		|hostid

TABLE|maintenances_groups|maintenance_groupid|ZBX_DATA
FIELD		|maintenance_groupid|t_id	|	|NOT NULL	|0
FIELD		|maintenanceid	|t_id		|	|NOT NULL	|0			|1|maintenances
FIELD		|groupid	|t_id		|	|NOT NULL	|0			|2|hstgrp
UNIQUE		|1		|maintenanceid,groupid
INDEX		|2		|groupid

TABLE|timeperiods|timeperiodid|ZBX_DATA
FIELD		|timeperiodid	|t_id		|	|NOT NULL	|0
FIELD		|timeperiod_type|t_integer	|'0'	|NOT NULL	|0
FIELD		|every		|t_integer	|'1'	|NOT NULL	|0
FIELD		|month		|t_integer	|'0'	|NOT NULL	|0
FIELD		|dayofweek	|t_integer	|'0'	|NOT NULL	|0
FIELD		|day		|t_integer	|'0'	|NOT NULL	|0
FIELD		|start_time	|t_integer	|'0'	|NOT NULL	|0
FIELD		|period		|t_integer	|'0'	|NOT NULL	|0
FIELD		|start_date	|t_integer	|'0'	|NOT NULL	|0

TABLE|maintenances_windows|maintenance_timeperiodid|ZBX_DATA
FIELD		|maintenance_timeperiodid|t_id	|	|NOT NULL	|0
FIELD		|maintenanceid	|t_id		|	|NOT NULL	|0			|1|maintenances
FIELD		|timeperiodid	|t_id		|	|NOT NULL	|0			|2|timeperiods
UNIQUE		|1		|maintenanceid,timeperiodid
INDEX		|2		|timeperiodid

TABLE|regexps|regexpid|ZBX_DATA
FIELD		|regexpid	|t_id		|	|NOT NULL	|0
FIELD		|name		|t_varchar(128)	|''	|NOT NULL	|ZBX_PROXY
FIELD		|test_string	|t_shorttext	|''	|NOT NULL	|0
UNIQUE		|1		|name

TABLE|expressions|expressionid|ZBX_DATA
FIELD		|expressionid	|t_id		|	|NOT NULL	|0
FIELD		|regexpid	|t_id		|	|NOT NULL	|ZBX_PROXY		|1|regexps
FIELD		|expression	|t_varchar(255)	|''	|NOT NULL	|ZBX_PROXY
FIELD		|expression_type|t_integer	|'0'	|NOT NULL	|ZBX_PROXY
FIELD		|exp_delimiter	|t_varchar(1)	|''	|NOT NULL	|ZBX_PROXY
FIELD		|case_sensitive	|t_integer	|'0'	|NOT NULL	|ZBX_PROXY
INDEX		|1		|regexpid

TABLE|ids|table_name,field_name|0
FIELD		|table_name	|t_varchar(64)	|''	|NOT NULL	|0
FIELD		|field_name	|t_varchar(64)	|''	|NOT NULL	|0
FIELD		|nextid		|t_id		|	|NOT NULL	|0

-- History tables

TABLE|alerts|alertid|0
FIELD		|alertid	|t_id		|	|NOT NULL	|0
FIELD		|actionid	|t_id		|	|NOT NULL	|0			|1|actions
FIELD		|eventid	|t_id		|	|NOT NULL	|0			|2|events
FIELD		|userid		|t_id		|	|NULL		|0			|3|users
FIELD		|clock		|t_time		|'0'	|NOT NULL	|0
FIELD		|mediatypeid	|t_id		|	|NULL		|0			|4|media_type
FIELD		|sendto		|t_varchar(1024)|''	|NOT NULL	|0
FIELD		|subject	|t_varchar(255)	|''	|NOT NULL	|0
FIELD		|message	|t_text		|''	|NOT NULL	|0
FIELD		|status		|t_integer	|'0'	|NOT NULL	|0
FIELD		|retries	|t_integer	|'0'	|NOT NULL	|0
FIELD		|error		|t_varchar(2048)|''	|NOT NULL	|0
FIELD		|esc_step	|t_integer	|'0'	|NOT NULL	|0
FIELD		|alerttype	|t_integer	|'0'	|NOT NULL	|0
FIELD		|p_eventid	|t_id		|	|NULL		|0			|5|events	|eventid
FIELD		|acknowledgeid	|t_id		|	|NULL		|0			|6|acknowledges	|acknowledgeid
FIELD		|parameters	|t_text		|'{}'	|NOT NULL	|0
INDEX		|1		|actionid
INDEX		|2		|clock
INDEX		|3		|eventid
INDEX		|4		|status
INDEX		|5		|mediatypeid
INDEX		|6		|userid
INDEX		|7		|p_eventid
INDEX		|8		|acknowledgeid

TABLE|history|itemid,clock,ns|0
FIELD		|itemid		|t_id		|	|NOT NULL	|0			|-|items
FIELD		|clock		|t_time		|'0'	|NOT NULL	|0
FIELD		|value		|t_double	|'0.0000'|NOT NULL	|0
FIELD		|ns		|t_nanosec	|'0'	|NOT NULL	|0

TABLE|history_uint|itemid,clock,ns|0
FIELD		|itemid		|t_id		|	|NOT NULL	|0			|-|items
FIELD		|clock		|t_time		|'0'	|NOT NULL	|0
FIELD		|value		|t_bigint	|'0'	|NOT NULL	|0
FIELD		|ns		|t_nanosec	|'0'	|NOT NULL	|0

TABLE|history_str|itemid,clock,ns|0
FIELD		|itemid		|t_id		|	|NOT NULL	|0			|-|items
FIELD		|clock		|t_time		|'0'	|NOT NULL	|0
FIELD		|value		|t_varchar(255)	|''	|NOT NULL	|0
FIELD		|ns		|t_nanosec	|'0'	|NOT NULL	|0

TABLE|history_log|itemid,clock,ns|0
FIELD		|itemid		|t_id		|	|NOT NULL	|0			|-|items
FIELD		|clock		|t_time		|'0'	|NOT NULL	|0
FIELD		|timestamp	|t_time		|'0'	|NOT NULL	|0
FIELD		|source		|t_varchar(64)	|''	|NOT NULL	|0
FIELD		|severity	|t_integer	|'0'	|NOT NULL	|0
FIELD		|value		|t_text		|''	|NOT NULL	|0
FIELD		|logeventid	|t_integer	|'0'	|NOT NULL	|0
FIELD		|ns		|t_nanosec	|'0'	|NOT NULL	|0

TABLE|history_text|itemid,clock,ns|0
FIELD		|itemid		|t_id		|	|NOT NULL	|0			|-|items
FIELD		|clock		|t_time		|'0'	|NOT NULL	|0
FIELD		|value		|t_text		|''	|NOT NULL	|0
FIELD		|ns		|t_nanosec	|'0'	|NOT NULL	|0

TABLE|proxy_history|id|0
FIELD		|id		|t_serial	|	|NOT NULL	|0
FIELD		|itemid		|t_id		|	|NOT NULL	|0			|-|items
FIELD		|clock		|t_time		|'0'	|NOT NULL	|0
FIELD		|timestamp	|t_time		|'0'	|NOT NULL	|0
FIELD		|source		|t_varchar(64)	|''	|NOT NULL	|0
FIELD		|severity	|t_integer	|'0'	|NOT NULL	|0
FIELD		|value		|t_longtext	|''	|NOT NULL	|0
FIELD		|logeventid	|t_integer	|'0'	|NOT NULL	|0
FIELD		|ns		|t_nanosec	|'0'	|NOT NULL	|0
FIELD		|state		|t_integer	|'0'	|NOT NULL	|0
FIELD		|lastlogsize	|t_bigint	|'0'	|NOT NULL	|0
FIELD		|mtime		|t_integer	|'0'	|NOT NULL	|0
FIELD		|flags		|t_integer	|'0'	|NOT NULL	|0
FIELD		|write_clock	|t_time		|'0'	|NOT NULL	|0
INDEX		|1		|clock

TABLE|proxy_dhistory|id|0
FIELD		|id		|t_serial	|	|NOT NULL	|0
FIELD		|clock		|t_time		|'0'	|NOT NULL	|0
FIELD		|druleid	|t_id		|	|NOT NULL	|0			|-|drules
FIELD		|ip		|t_varchar(39)	|''	|NOT NULL	|0
FIELD		|port		|t_integer	|'0'	|NOT NULL	|0
FIELD		|value		|t_varchar(255)	|''	|NOT NULL	|0
FIELD		|status		|t_integer	|'0'	|NOT NULL	|0
FIELD		|dcheckid	|t_id		|	|NULL		|0			|-|dchecks
FIELD		|dns		|t_varchar(255)	|''	|NOT NULL	|0
INDEX		|1		|clock
INDEX		|2		|druleid

TABLE|events|eventid|0
FIELD		|eventid	|t_id		|	|NOT NULL	|0
FIELD		|source		|t_integer	|'0'	|NOT NULL	|0
FIELD		|object		|t_integer	|'0'	|NOT NULL	|0
FIELD		|objectid	|t_id		|'0'	|NOT NULL	|0
FIELD		|clock		|t_time		|'0'	|NOT NULL	|0
FIELD		|value		|t_integer	|'0'	|NOT NULL	|0
FIELD		|acknowledged	|t_integer	|'0'	|NOT NULL	|0
FIELD		|ns		|t_nanosec	|'0'	|NOT NULL	|0
FIELD		|name		|t_varchar(2048)|''	|NOT NULL	|0
FIELD		|severity	|t_integer	|'0'	|NOT NULL	|0
INDEX		|1		|source,object,objectid,clock
INDEX		|2		|source,object,clock

TABLE|trends|itemid,clock|0
FIELD		|itemid		|t_id		|	|NOT NULL	|0			|-|items
FIELD		|clock		|t_time		|'0'	|NOT NULL	|0
FIELD		|num		|t_integer	|'0'	|NOT NULL	|0
FIELD		|value_min	|t_double	|'0.0000'|NOT NULL	|0
FIELD		|value_avg	|t_double	|'0.0000'|NOT NULL	|0
FIELD		|value_max	|t_double	|'0.0000'|NOT NULL	|0

TABLE|trends_uint|itemid,clock|0
FIELD		|itemid		|t_id		|	|NOT NULL	|0			|-|items
FIELD		|clock		|t_time		|'0'	|NOT NULL	|0
FIELD		|num		|t_integer	|'0'	|NOT NULL	|0
FIELD		|value_min	|t_bigint	|'0'	|NOT NULL	|0
FIELD		|value_avg	|t_bigint	|'0'	|NOT NULL	|0
FIELD		|value_max	|t_bigint	|'0'	|NOT NULL	|0

TABLE|acknowledges|acknowledgeid|0
FIELD		|acknowledgeid	|t_id		|	|NOT NULL	|0
FIELD		|userid		|t_id		|	|NOT NULL	|0			|1|users
FIELD		|eventid	|t_id		|	|NOT NULL	|0			|2|events
FIELD		|clock		|t_time		|'0'	|NOT NULL	|0
FIELD		|message	|t_varchar(2048)|''	|NOT NULL	|0
FIELD		|action		|t_integer	|'0'	|NOT NULL	|0
FIELD		|old_severity	|t_integer	|'0'	|NOT NULL	|0
FIELD		|new_severity	|t_integer	|'0'	|NOT NULL	|0
INDEX		|1		|userid
INDEX		|2		|eventid
INDEX		|3		|clock

TABLE|auditlog|auditid|0
FIELD		|auditid	|t_cuid		|	|NOT NULL	|0
FIELD		|userid		|t_id		|	|NULL		|0
FIELD		|username	|t_varchar(100)	|''	|NOT NULL	|0
FIELD		|clock		|t_time		|'0'	|NOT NULL	|0
FIELD		|ip		|t_varchar(39)	|''	|NOT NULL	|0
FIELD		|action		|t_integer	|'0'	|NOT NULL	|0
FIELD		|resourcetype	|t_integer	|'0'	|NOT NULL	|0
FIELD		|resourceid	|t_id		|	|NULL		|0
FIELD		|resource_cuid	|t_cuid		|	|NULL		|0
FIELD		|resourcename	|t_varchar(255)	|''	|NOT NULL	|0
FIELD		|recordsetid	|t_cuid		|	|NOT NULL	|0
FIELD		|details	|t_longtext	|''	|NOT NULL	|0
INDEX		|1		|userid,clock
INDEX		|2		|clock
INDEX		|3		|resourcetype,resourceid

TABLE|service_alarms|servicealarmid|0
FIELD		|servicealarmid	|t_id		|	|NOT NULL	|0
FIELD		|serviceid	|t_id		|	|NOT NULL	|0			|1|services
FIELD		|clock		|t_time		|'0'	|NOT NULL	|0
FIELD		|value		|t_integer	|'-1'	|NOT NULL	|0
INDEX		|1		|serviceid,clock
INDEX		|2		|clock

TABLE|autoreg_host|autoreg_hostid|0
FIELD		|autoreg_hostid	|t_id		|	|NOT NULL	|0
FIELD		|proxy_hostid	|t_id		|	|NULL		|0			|1|hosts	|hostid
FIELD		|host		|t_varchar(128)	|''	|NOT NULL	|0
FIELD		|listen_ip	|t_varchar(39)	|''	|NOT NULL	|0
FIELD		|listen_port	|t_integer	|'0'	|NOT NULL	|0
FIELD		|listen_dns	|t_varchar(255)	|''	|NOT NULL	|0
FIELD		|host_metadata	|t_varchar(255)	|''	|NOT NULL	|0
FIELD		|flags		|t_integer	|'0'	|NOT NULL	|0
FIELD		|tls_accepted	|t_integer	|'1'	|NOT NULL	|0
INDEX		|1		|host
INDEX		|2		|proxy_hostid

TABLE|proxy_autoreg_host|id|0
FIELD		|id		|t_serial	|	|NOT NULL	|0
FIELD		|clock		|t_time		|'0'	|NOT NULL	|0
FIELD		|host		|t_varchar(128)	|''	|NOT NULL	|0
FIELD		|listen_ip	|t_varchar(39)	|''	|NOT NULL	|0
FIELD		|listen_port	|t_integer	|'0'	|NOT NULL	|0
FIELD		|listen_dns	|t_varchar(255)	|''	|NOT NULL	|0
FIELD		|host_metadata	|t_varchar(255)	|''	|NOT NULL	|0
FIELD		|flags		|t_integer	|'0'	|NOT NULL	|0
FIELD		|tls_accepted	|t_integer	|'1'	|NOT NULL	|0
INDEX		|1		|clock

TABLE|dhosts|dhostid|0
FIELD		|dhostid	|t_id		|	|NOT NULL	|0
FIELD		|druleid	|t_id		|	|NOT NULL	|0			|1|drules
FIELD		|status		|t_integer	|'0'	|NOT NULL	|0
FIELD		|lastup		|t_integer	|'0'	|NOT NULL	|0
FIELD		|lastdown	|t_integer	|'0'	|NOT NULL	|0
INDEX		|1		|druleid

TABLE|dservices|dserviceid|0
FIELD		|dserviceid	|t_id		|	|NOT NULL	|0
FIELD		|dhostid	|t_id		|	|NOT NULL	|0			|1|dhosts
FIELD		|value		|t_varchar(255)	|''	|NOT NULL	|0
FIELD		|port		|t_integer	|'0'	|NOT NULL	|0
FIELD		|status		|t_integer	|'0'	|NOT NULL	|0
FIELD		|lastup		|t_integer	|'0'	|NOT NULL	|0
FIELD		|lastdown	|t_integer	|'0'	|NOT NULL	|0
FIELD		|dcheckid	|t_id		|	|NOT NULL	|0			|2|dchecks
FIELD		|ip		|t_varchar(39)	|''	|NOT NULL	|0
FIELD		|dns		|t_varchar(255)	|''	|NOT NULL	|0
UNIQUE		|1		|dcheckid,ip,port
INDEX		|2		|dhostid

-- Other tables

TABLE|escalations|escalationid|0
FIELD		|escalationid	|t_id		|	|NOT NULL	|0
FIELD		|actionid	|t_id		|	|NOT NULL	|0			|-|actions
FIELD		|triggerid	|t_id		|	|NULL		|0			|-|triggers
FIELD		|eventid	|t_id		|	|NULL		|0			|-|events
FIELD		|r_eventid	|t_id		|	|NULL		|0			|-|events	|eventid
FIELD		|nextcheck	|t_time		|'0'	|NOT NULL	|0
FIELD		|esc_step	|t_integer	|'0'	|NOT NULL	|0
FIELD		|status		|t_integer	|'0'	|NOT NULL	|0
FIELD		|itemid		|t_id		|	|NULL		|0			|-|items
FIELD		|acknowledgeid	|t_id		|	|NULL		|0			|-|acknowledges
FIELD		|servicealarmid	|t_id		|	|NULL		|0			|-|service_alarms
FIELD		|serviceid	|t_id		|	|NULL		|0			|-|services
UNIQUE		|1		|triggerid,itemid,serviceid,escalationid
INDEX		|2		|eventid
INDEX		|3		|nextcheck

TABLE|globalvars|globalvarid|0
FIELD		|globalvarid	|t_id		|	|NOT NULL	|0
FIELD		|snmp_lastsize	|t_bigint	|'0'	|NOT NULL	|0

TABLE|graph_discovery|graphid|0
FIELD		|graphid	|t_id		|	|NOT NULL	|0			|1|graphs
FIELD		|parent_graphid	|t_id		|	|NOT NULL	|0			|2|graphs	|graphid	|RESTRICT
FIELD		|lastcheck	|t_integer	|'0'	|NOT NULL	|ZBX_NODATA
FIELD		|ts_delete	|t_time		|'0'	|NOT NULL	|ZBX_NODATA
INDEX		|1		|parent_graphid

TABLE|host_inventory|hostid|ZBX_TEMPLATE
FIELD		|hostid		|t_id		|	|NOT NULL	|0			|1|hosts
FIELD		|inventory_mode	|t_integer	|'0'	|NOT NULL	|0
FIELD		|type		|t_varchar(64)	|''	|NOT NULL	|ZBX_PROXY,ZBX_NODATA
FIELD		|type_full	|t_varchar(64)	|''	|NOT NULL	|ZBX_PROXY,ZBX_NODATA
FIELD		|name		|t_varchar(128)	|''	|NOT NULL	|ZBX_PROXY,ZBX_NODATA
FIELD		|alias		|t_varchar(128)	|''	|NOT NULL	|ZBX_PROXY,ZBX_NODATA
FIELD		|os		|t_varchar(128)	|''	|NOT NULL	|ZBX_PROXY,ZBX_NODATA
FIELD		|os_full	|t_varchar(255)	|''	|NOT NULL	|ZBX_PROXY,ZBX_NODATA
FIELD		|os_short	|t_varchar(128)	|''	|NOT NULL	|ZBX_PROXY,ZBX_NODATA
FIELD		|serialno_a	|t_varchar(64)	|''	|NOT NULL	|ZBX_PROXY,ZBX_NODATA
FIELD		|serialno_b	|t_varchar(64)	|''	|NOT NULL	|ZBX_PROXY,ZBX_NODATA
FIELD		|tag		|t_varchar(64)	|''	|NOT NULL	|ZBX_PROXY,ZBX_NODATA
FIELD		|asset_tag	|t_varchar(64)	|''	|NOT NULL	|ZBX_PROXY,ZBX_NODATA
FIELD		|macaddress_a	|t_varchar(64)	|''	|NOT NULL	|ZBX_PROXY,ZBX_NODATA
FIELD		|macaddress_b	|t_varchar(64)	|''	|NOT NULL	|ZBX_PROXY,ZBX_NODATA
FIELD		|hardware	|t_varchar(255)	|''	|NOT NULL	|ZBX_PROXY,ZBX_NODATA
FIELD		|hardware_full	|t_shorttext	|''	|NOT NULL	|ZBX_PROXY,ZBX_NODATA
FIELD		|software	|t_varchar(255)	|''	|NOT NULL	|ZBX_PROXY,ZBX_NODATA
FIELD		|software_full	|t_shorttext	|''	|NOT NULL	|ZBX_PROXY,ZBX_NODATA
FIELD		|software_app_a	|t_varchar(64)	|''	|NOT NULL	|ZBX_PROXY,ZBX_NODATA
FIELD		|software_app_b	|t_varchar(64)	|''	|NOT NULL	|ZBX_PROXY,ZBX_NODATA
FIELD		|software_app_c	|t_varchar(64)	|''	|NOT NULL	|ZBX_PROXY,ZBX_NODATA
FIELD		|software_app_d	|t_varchar(64)	|''	|NOT NULL	|ZBX_PROXY,ZBX_NODATA
FIELD		|software_app_e	|t_varchar(64)	|''	|NOT NULL	|ZBX_PROXY,ZBX_NODATA
FIELD		|contact	|t_shorttext	|''	|NOT NULL	|ZBX_PROXY,ZBX_NODATA
FIELD		|location	|t_shorttext	|''	|NOT NULL	|ZBX_PROXY,ZBX_NODATA
FIELD		|location_lat	|t_varchar(16)	|''	|NOT NULL	|ZBX_PROXY
FIELD		|location_lon	|t_varchar(16)	|''	|NOT NULL	|ZBX_PROXY
FIELD		|notes		|t_shorttext	|''	|NOT NULL	|ZBX_PROXY,ZBX_NODATA
FIELD		|chassis	|t_varchar(64)	|''	|NOT NULL	|ZBX_PROXY,ZBX_NODATA
FIELD		|model		|t_varchar(64)	|''	|NOT NULL	|ZBX_PROXY,ZBX_NODATA
FIELD		|hw_arch	|t_varchar(32)	|''	|NOT NULL	|ZBX_PROXY,ZBX_NODATA
FIELD		|vendor		|t_varchar(64)	|''	|NOT NULL	|ZBX_PROXY,ZBX_NODATA
FIELD		|contract_number|t_varchar(64)	|''	|NOT NULL	|ZBX_PROXY,ZBX_NODATA
FIELD		|installer_name	|t_varchar(64)	|''	|NOT NULL	|ZBX_PROXY,ZBX_NODATA
FIELD		|deployment_status|t_varchar(64)|''	|NOT NULL	|ZBX_PROXY,ZBX_NODATA
FIELD		|url_a		|t_varchar(255)	|''	|NOT NULL	|ZBX_PROXY,ZBX_NODATA
FIELD		|url_b		|t_varchar(255)	|''	|NOT NULL	|ZBX_PROXY,ZBX_NODATA
FIELD		|url_c		|t_varchar(255)	|''	|NOT NULL	|ZBX_PROXY,ZBX_NODATA
FIELD		|host_networks	|t_shorttext	|''	|NOT NULL	|ZBX_PROXY,ZBX_NODATA
FIELD		|host_netmask	|t_varchar(39)	|''	|NOT NULL	|ZBX_PROXY,ZBX_NODATA
FIELD		|host_router	|t_varchar(39)	|''	|NOT NULL	|ZBX_PROXY,ZBX_NODATA
FIELD		|oob_ip		|t_varchar(39)	|''	|NOT NULL	|ZBX_PROXY,ZBX_NODATA
FIELD		|oob_netmask	|t_varchar(39)	|''	|NOT NULL	|ZBX_PROXY,ZBX_NODATA
FIELD		|oob_router	|t_varchar(39)	|''	|NOT NULL	|ZBX_PROXY,ZBX_NODATA
FIELD		|date_hw_purchase|t_varchar(64)	|''	|NOT NULL	|ZBX_PROXY,ZBX_NODATA
FIELD		|date_hw_install|t_varchar(64)	|''	|NOT NULL	|ZBX_PROXY,ZBX_NODATA
FIELD		|date_hw_expiry	|t_varchar(64)	|''	|NOT NULL	|ZBX_PROXY,ZBX_NODATA
FIELD		|date_hw_decomm	|t_varchar(64)	|''	|NOT NULL	|ZBX_PROXY,ZBX_NODATA
FIELD		|site_address_a	|t_varchar(128)	|''	|NOT NULL	|ZBX_PROXY,ZBX_NODATA
FIELD		|site_address_b	|t_varchar(128)	|''	|NOT NULL	|ZBX_PROXY,ZBX_NODATA
FIELD		|site_address_c	|t_varchar(128)	|''	|NOT NULL	|ZBX_PROXY,ZBX_NODATA
FIELD		|site_city	|t_varchar(128)	|''	|NOT NULL	|ZBX_PROXY,ZBX_NODATA
FIELD		|site_state	|t_varchar(64)	|''	|NOT NULL	|ZBX_PROXY,ZBX_NODATA
FIELD		|site_country	|t_varchar(64)	|''	|NOT NULL	|ZBX_PROXY,ZBX_NODATA
FIELD		|site_zip	|t_varchar(64)	|''	|NOT NULL	|ZBX_PROXY,ZBX_NODATA
FIELD		|site_rack	|t_varchar(128)	|''	|NOT NULL	|ZBX_PROXY,ZBX_NODATA
FIELD		|site_notes	|t_shorttext	|''	|NOT NULL	|ZBX_PROXY,ZBX_NODATA
FIELD		|poc_1_name	|t_varchar(128)	|''	|NOT NULL	|ZBX_PROXY,ZBX_NODATA
FIELD		|poc_1_email	|t_varchar(128)	|''	|NOT NULL	|ZBX_PROXY,ZBX_NODATA
FIELD		|poc_1_phone_a	|t_varchar(64)	|''	|NOT NULL	|ZBX_PROXY,ZBX_NODATA
FIELD		|poc_1_phone_b	|t_varchar(64)	|''	|NOT NULL	|ZBX_PROXY,ZBX_NODATA
FIELD		|poc_1_cell	|t_varchar(64)	|''	|NOT NULL	|ZBX_PROXY,ZBX_NODATA
FIELD		|poc_1_screen	|t_varchar(64)	|''	|NOT NULL	|ZBX_PROXY,ZBX_NODATA
FIELD		|poc_1_notes	|t_shorttext	|''	|NOT NULL	|ZBX_PROXY,ZBX_NODATA
FIELD		|poc_2_name	|t_varchar(128)	|''	|NOT NULL	|ZBX_PROXY,ZBX_NODATA
FIELD		|poc_2_email	|t_varchar(128)	|''	|NOT NULL	|ZBX_PROXY,ZBX_NODATA
FIELD		|poc_2_phone_a	|t_varchar(64)	|''	|NOT NULL	|ZBX_PROXY,ZBX_NODATA
FIELD		|poc_2_phone_b	|t_varchar(64)	|''	|NOT NULL	|ZBX_PROXY,ZBX_NODATA
FIELD		|poc_2_cell	|t_varchar(64)	|''	|NOT NULL	|ZBX_PROXY,ZBX_NODATA
FIELD		|poc_2_screen	|t_varchar(64)	|''	|NOT NULL	|ZBX_PROXY,ZBX_NODATA
FIELD		|poc_2_notes	|t_shorttext	|''	|NOT NULL	|ZBX_PROXY,ZBX_NODATA

TABLE|housekeeper|housekeeperid|0
FIELD		|housekeeperid	|t_id		|	|NOT NULL	|0
FIELD		|tablename	|t_varchar(64)	|''	|NOT NULL	|0
FIELD		|field		|t_varchar(64)	|''	|NOT NULL	|0
FIELD		|value		|t_id		|	|NOT NULL	|0			|-|items

TABLE|images|imageid|0
FIELD		|imageid	|t_id		|	|NOT NULL	|0
FIELD		|imagetype	|t_integer	|'0'	|NOT NULL	|0
FIELD		|name		|t_varchar(64)	|'0'	|NOT NULL	|0
FIELD		|image		|t_image	|''	|NOT NULL	|0
UNIQUE		|1		|name

TABLE|item_discovery|itemdiscoveryid|ZBX_TEMPLATE
FIELD		|itemdiscoveryid|t_id		|	|NOT NULL	|0
FIELD		|itemid		|t_id		|	|NOT NULL	|0			|1|items
FIELD		|parent_itemid	|t_id		|	|NOT NULL	|0			|2|items	|itemid
FIELD		|key_		|t_varchar(2048)|''	|NOT NULL	|ZBX_NODATA
FIELD		|lastcheck	|t_integer	|'0'	|NOT NULL	|ZBX_NODATA
FIELD		|ts_delete	|t_time		|'0'	|NOT NULL	|ZBX_NODATA
UNIQUE		|1		|itemid,parent_itemid
INDEX		|2		|parent_itemid

TABLE|host_discovery|hostid|ZBX_TEMPLATE
FIELD		|hostid		|t_id		|	|NOT NULL	|0			|1|hosts
FIELD		|parent_hostid	|t_id		|	|NULL		|0			|2|hosts	|hostid		|RESTRICT
FIELD		|parent_itemid	|t_id		|	|NULL		|0			|3|items	|itemid		|RESTRICT
FIELD		|host		|t_varchar(128)	|''	|NOT NULL	|ZBX_NODATA
FIELD		|lastcheck	|t_integer	|'0'	|NOT NULL	|ZBX_NODATA
FIELD		|ts_delete	|t_time		|'0'	|NOT NULL	|ZBX_NODATA

TABLE|interface_discovery|interfaceid|0
FIELD		|interfaceid	|t_id		|	|NOT NULL	|0			|1|interface
FIELD		|parent_interfaceid|t_id	|	|NOT NULL	|0			|2|interface	|interfaceid

TABLE|profiles|profileid|0
FIELD		|profileid	|t_id		|	|NOT NULL	|0
FIELD		|userid		|t_id		|	|NOT NULL	|0			|1|users
FIELD		|idx		|t_varchar(96)	|''	|NOT NULL	|0
FIELD		|idx2		|t_id		|'0'	|NOT NULL	|0
FIELD		|value_id	|t_id		|'0'	|NOT NULL	|0
FIELD		|value_int	|t_integer	|'0'	|NOT NULL	|0
FIELD		|value_str	|t_text		|''	|NOT NULL	|0
FIELD		|source		|t_varchar(96)	|''	|NOT NULL	|0
FIELD		|type		|t_integer	|'0'	|NOT NULL	|0
INDEX		|1		|userid,idx,idx2
INDEX		|2		|userid,profileid

TABLE|sessions|sessionid|0
FIELD		|sessionid	|t_varchar(32)	|''	|NOT NULL	|0
FIELD		|userid		|t_id		|	|NOT NULL	|0			|1|users
FIELD		|lastaccess	|t_integer	|'0'	|NOT NULL	|0
FIELD		|status		|t_integer	|'0'	|NOT NULL	|0
INDEX		|1		|userid,status,lastaccess

TABLE|trigger_discovery|triggerid|0
FIELD		|triggerid	|t_id		|	|NOT NULL	|0			|1|triggers
FIELD		|parent_triggerid|t_id		|	|NOT NULL	|0			|2|triggers	|triggerid	|RESTRICT
FIELD		|lastcheck	|t_integer	|'0'	|NOT NULL	|ZBX_NODATA
FIELD		|ts_delete	|t_time		|'0'	|NOT NULL	|ZBX_NODATA
INDEX		|1		|parent_triggerid

TABLE|item_condition|item_conditionid|ZBX_TEMPLATE
FIELD		|item_conditionid|t_id		|	|NOT NULL	|0
FIELD		|itemid		|t_id		|	|NOT NULL	|0			|1|items
FIELD		|operator	|t_integer	|'8'	|NOT NULL	|0
FIELD		|macro		|t_varchar(64)	|''	|NOT NULL	|0
FIELD		|value		|t_varchar(255)	|''	|NOT NULL	|0
INDEX		|1		|itemid

TABLE|item_rtdata|itemid|ZBX_TEMPLATE
FIELD		|itemid		|t_id		|	|NOT NULL	|0			|1|items
FIELD		|lastlogsize	|t_bigint	|'0'	|NOT NULL	|ZBX_PROXY,ZBX_NODATA
FIELD		|state		|t_integer	|'0'	|NOT NULL	|ZBX_NODATA
FIELD		|mtime		|t_integer	|'0'	|NOT NULL	|ZBX_PROXY,ZBX_NODATA
FIELD		|error		|t_varchar(2048)|''	|NOT NULL	|ZBX_NODATA

TABLE|opinventory|operationid|ZBX_DATA
FIELD		|operationid	|t_id		|	|NOT NULL	|0			|1|operations
FIELD		|inventory_mode	|t_integer	|'0'	|NOT NULL	|0

TABLE|trigger_tag|triggertagid|ZBX_TEMPLATE
FIELD		|triggertagid	|t_id		|	|NOT NULL	|0
FIELD		|triggerid	|t_id		|	|NOT NULL	|0			|1|triggers	|		|RESTRICT
FIELD		|tag		|t_varchar(255)	|''	|NOT NULL	|0
FIELD		|value		|t_varchar(255)	|''	|NOT NULL	|0
INDEX		|1		|triggerid
CHANGELOG	|6

TABLE|event_tag|eventtagid|0
FIELD		|eventtagid	|t_id		|	|NOT NULL	|0
FIELD		|eventid	|t_id		|	|NOT NULL	|0			|1|events
FIELD		|tag		|t_varchar(255)	|''	|NOT NULL	|0
FIELD		|value		|t_varchar(255)	|''	|NOT NULL	|0
INDEX		|1		|eventid

TABLE|problem|eventid|0
FIELD		|eventid	|t_id		|	|NOT NULL	|0			|1|events
FIELD		|source		|t_integer	|'0'	|NOT NULL	|0
FIELD		|object		|t_integer	|'0'	|NOT NULL	|0
FIELD		|objectid	|t_id		|'0'	|NOT NULL	|0
FIELD		|clock		|t_time		|'0'	|NOT NULL	|0
FIELD		|ns		|t_nanosec	|'0'	|NOT NULL	|0
FIELD		|r_eventid	|t_id		|	|NULL		|0			|2|events	|eventid
FIELD		|r_clock	|t_time		|'0'	|NOT NULL	|0
FIELD		|r_ns		|t_nanosec	|'0'	|NOT NULL	|0
FIELD		|correlationid	|t_id		|	|NULL		|0			|-|correlation
FIELD		|userid		|t_id		|	|NULL		|0			|-|users
FIELD		|name		|t_varchar(2048)|''	|NOT NULL	|0
FIELD		|acknowledged	|t_integer	|'0'	|NOT NULL	|0
FIELD		|severity	|t_integer	|'0'	|NOT NULL	|0
INDEX		|1		|source,object,objectid
INDEX		|2		|r_clock
INDEX		|3		|r_eventid

TABLE|problem_tag|problemtagid|0
FIELD		|problemtagid	|t_id		|	|NOT NULL	|0
FIELD		|eventid	|t_id		|	|NOT NULL	|0			|1|problem
FIELD		|tag		|t_varchar(255)	|''	|NOT NULL	|0
FIELD		|value		|t_varchar(255)	|''	|NOT NULL	|0
INDEX		|1		|eventid,tag,value

TABLE|tag_filter|tag_filterid|0
FIELD		|tag_filterid	|t_id		|	|NOT NULL	|0
FIELD		|usrgrpid	|t_id		|	|NOT NULL	|0 			|1|usrgrp	|usrgrpid
FIELD		|groupid	|t_id		|	|NOT NULL	|0			|2|hstgrp	|groupid
FIELD		|tag	|t_varchar(255)	|'' |NOT NULL	|0
FIELD		|value	|t_varchar(255)	|'' |NOT NULL	|0

TABLE|event_recovery|eventid|0
FIELD		|eventid	|t_id		|	|NOT NULL	|0			|1|events
FIELD		|r_eventid	|t_id		|	|NOT NULL	|0			|2|events	|eventid
FIELD		|c_eventid	|t_id		|	|NULL		|0			|3|events	|eventid
FIELD		|correlationid	|t_id		|	|NULL		|0			|-|correlation
FIELD		|userid		|t_id		|	|NULL		|0			|-|users
INDEX		|1		|r_eventid
INDEX		|2		|c_eventid

TABLE|correlation|correlationid|ZBX_DATA
FIELD		|correlationid	|t_id		|	|NOT NULL	|0
FIELD		|name		|t_varchar(255)	|''	|NOT NULL	|0
FIELD		|description	|t_shorttext	|''	|NOT NULL	|0
FIELD		|evaltype	|t_integer	|'0'	|NOT NULL	|0
FIELD		|status		|t_integer	|'0'	|NOT NULL	|0
FIELD		|formula	|t_varchar(255)	|''	|NOT NULL	|0
INDEX		|1		|status
UNIQUE		|2		|name

TABLE|corr_condition|corr_conditionid|ZBX_DATA
FIELD		|corr_conditionid|t_id		|	|NOT NULL	|0
FIELD		|correlationid	|t_id		|	|NOT NULL	|0			|1|correlation
FIELD		|type		|t_integer	|'0'	|NOT NULL	|0
INDEX		|1		|correlationid

TABLE|corr_condition_tag|corr_conditionid|ZBX_DATA
FIELD		|corr_conditionid|t_id		|	|NOT NULL	|0			|1|corr_condition
FIELD		|tag		|t_varchar(255)	|''	|NOT NULL	|0

TABLE|corr_condition_group|corr_conditionid|ZBX_DATA
FIELD		|corr_conditionid|t_id		|	|NOT NULL	|0			|1|corr_condition
FIELD		|operator	|t_integer	|'0'	|NOT NULL	|0
FIELD		|groupid	|t_id		|	|NOT NULL	|0			|2|hstgrp	|	|RESTRICT
INDEX		|1		|groupid

TABLE|corr_condition_tagpair|corr_conditionid|ZBX_DATA
FIELD		|corr_conditionid|t_id		|	|NOT NULL	|0			|1|corr_condition
FIELD		|oldtag		|t_varchar(255)	|''	|NOT NULL	|0
FIELD		|newtag		|t_varchar(255)	|''	|NOT NULL	|0

TABLE|corr_condition_tagvalue|corr_conditionid|ZBX_DATA
FIELD		|corr_conditionid|t_id		|	|NOT NULL	|0			|1|corr_condition
FIELD		|tag		|t_varchar(255)	|''	|NOT NULL	|0
FIELD		|operator	|t_integer	|'0'	|NOT NULL	|0
FIELD		|value		|t_varchar(255)	|''	|NOT NULL	|0

TABLE|corr_operation|corr_operationid|ZBX_DATA
FIELD		|corr_operationid|t_id		|	|NOT NULL	|0
FIELD		|correlationid	|t_id		|	|NOT NULL	|0			|1|correlation
FIELD		|type		|t_integer	|'0'	|NOT NULL	|0
INDEX		|1		|correlationid

TABLE|task|taskid|0
FIELD		|taskid		|t_id		|	|NOT NULL	|0
FIELD		|type		|t_integer	|	|NOT NULL	|0
FIELD		|status		|t_integer	|'0'	|NOT NULL	|0
FIELD		|clock		|t_integer	|'0'	|NOT NULL	|0
FIELD		|ttl		|t_integer	|'0'	|NOT NULL	|0
FIELD		|proxy_hostid	|t_id		|	|NULL		|0			|1|hosts	|hostid
INDEX		|1		|status,proxy_hostid

TABLE|task_close_problem|taskid|0
FIELD		|taskid		|t_id		|	|NOT NULL	|0			|1|task
FIELD		|acknowledgeid	|t_id		|	|NOT NULL	|0			|-|acknowledges

TABLE|item_preproc|item_preprocid|ZBX_TEMPLATE
FIELD		|item_preprocid	|t_id		|	|NOT NULL	|0
FIELD		|itemid		|t_id		|	|NOT NULL	|ZBX_PROXY			|1|items	|		|RESTRICT
FIELD		|step		|t_integer	|'0'	|NOT NULL	|ZBX_PROXY
FIELD		|type		|t_integer	|'0'	|NOT NULL	|ZBX_PROXY
FIELD		|params		|t_text		|''	|NOT NULL	|ZBX_PROXY
FIELD		|error_handler	|t_integer	|'0'	|NOT NULL	|ZBX_PROXY
FIELD		|error_handler_params|t_varchar(255)|''	|NOT NULL	|ZBX_PROXY
INDEX		|1		|itemid,step
CHANGELOG	|8

TABLE|task_remote_command|taskid|0
FIELD		|taskid		|t_id		|	|NOT NULL	|0			|1|task
FIELD		|command_type	|t_integer	|'0'	|NOT NULL	|0
FIELD		|execute_on	|t_integer	|'0'	|NOT NULL	|0
FIELD		|port		|t_integer	|'0'	|NOT NULL	|0
FIELD		|authtype	|t_integer	|'0'	|NOT NULL	|0
FIELD		|username	|t_varchar(64)	|''	|NOT NULL	|0
FIELD		|password	|t_varchar(64)	|''	|NOT NULL	|0
FIELD		|publickey	|t_varchar(64)	|''	|NOT NULL	|0
FIELD		|privatekey	|t_varchar(64)	|''	|NOT NULL	|0
FIELD		|command	|t_text		|''	|NOT NULL	|0
FIELD		|alertid	|t_id		|	|NULL		|0			|-|alerts
FIELD		|parent_taskid	|t_id		|	|NOT NULL	|0			|-|task		|taskid
FIELD		|hostid		|t_id		|	|NOT NULL	|0			|-|hosts

TABLE|task_remote_command_result|taskid|0
FIELD		|taskid		|t_id		|	|NOT NULL	|0			|1|task
FIELD		|status		|t_integer	|'0'	|NOT NULL	|0
FIELD		|parent_taskid	|t_id		|	|NOT NULL	|0			|-|task		|taskid
FIELD		|info		|t_shorttext	|''	|NOT NULL	|0

TABLE|task_data|taskid|0
FIELD		|taskid		|t_id		|	|NOT NULL	|0			|1|task
FIELD		|type	|t_integer	|'0'	|NOT NULL	|0
FIELD		|data	|t_text	|''	|NOT NULL	|0
FIELD		|parent_taskid	|t_id		|	|NOT NULL	|0			|-|task		|taskid

TABLE|task_result|taskid|0
FIELD		|taskid		|t_id		|	|NOT NULL	|0			|1|task
FIELD		|status		|t_integer	|'0'	|NOT NULL	|0
FIELD		|parent_taskid	|t_id		|	|NOT NULL	|0			|-|task		|taskid
FIELD		|info		|t_text		|''	|NOT NULL	|0
INDEX		|1		|parent_taskid

TABLE|task_acknowledge|taskid|0
FIELD		|taskid		|t_id		|	|NOT NULL	|0			|1|task
FIELD		|acknowledgeid	|t_id		|	|NOT NULL	|0			|-|acknowledges

TABLE|sysmap_shape|sysmap_shapeid|ZBX_TEMPLATE
FIELD		|sysmap_shapeid	|t_id		|	|NOT NULL	|0
FIELD		|sysmapid	|t_id		|	|NOT NULL	|0			|1|sysmaps
FIELD		|type		|t_integer	|'0'	|NOT NULL	|0
FIELD		|x		|t_integer	|'0'	|NOT NULL	|0
FIELD		|y		|t_integer	|'0'	|NOT NULL	|0
FIELD		|width		|t_integer	|'200'	|NOT NULL	|0
FIELD		|height		|t_integer	|'200'	|NOT NULL	|0
FIELD		|text		|t_shorttext	|''	|NOT NULL	|0
FIELD		|font		|t_integer	|'9'	|NOT NULL	|0
FIELD		|font_size	|t_integer	|'11'	|NOT NULL	|0
FIELD		|font_color	|t_varchar(6)	|'000000'|NOT NULL	|0
FIELD		|text_halign	|t_integer	|'0'	|NOT NULL	|0
FIELD		|text_valign	|t_integer	|'0'	|NOT NULL	|0
FIELD		|border_type	|t_integer	|'0'	|NOT NULL	|0
FIELD		|border_width	|t_integer	|'1'	|NOT NULL	|0
FIELD		|border_color	|t_varchar(6)	|'000000'|NOT NULL	|0
FIELD		|background_color|t_varchar(6)	|''	|NOT NULL	|0
FIELD		|zindex		|t_integer	|'0'	|NOT NULL	|0
INDEX		|1		|sysmapid

TABLE|sysmap_element_trigger|selement_triggerid|ZBX_TEMPLATE
FIELD		|selement_triggerid	|t_id	|	|NOT NULL	|0
FIELD		|selementid		|t_id	|	|NOT NULL	|0			|1|sysmaps_elements
FIELD		|triggerid		|t_id	|	|NOT NULL	|0			|2|triggers
UNIQUE		|1			|selementid,triggerid

TABLE|httptest_field|httptest_fieldid|ZBX_TEMPLATE
FIELD		|httptest_fieldid	|t_id		|	|NOT NULL	|0
FIELD		|httptestid		|t_id		|	|NOT NULL	|ZBX_PROXY	|1|httptest
FIELD		|type			|t_integer	|'0'	|NOT NULL	|ZBX_PROXY
FIELD		|name			|t_varchar(255)	|''	|NOT NULL	|ZBX_PROXY
FIELD		|value			|t_shorttext	|''	|NOT NULL	|ZBX_PROXY
INDEX		|1			|httptestid

TABLE|httpstep_field|httpstep_fieldid|ZBX_TEMPLATE
FIELD		|httpstep_fieldid	|t_id		|	|NOT NULL	|0
FIELD		|httpstepid		|t_id		|	|NOT NULL	|ZBX_PROXY	|1|httpstep
FIELD		|type			|t_integer	|'0'	|NOT NULL	|ZBX_PROXY
FIELD		|name			|t_varchar(255)	|''	|NOT NULL	|ZBX_PROXY
FIELD		|value			|t_shorttext	|''	|NOT NULL	|ZBX_PROXY
INDEX		|1			|httpstepid

TABLE|dashboard|dashboardid|ZBX_DASHBOARD
FIELD		|dashboardid	|t_id		|	|NOT NULL	|0
FIELD		|name		|t_varchar(255)	|	|NOT NULL	|0
FIELD		|userid		|t_id		|	|NULL		|0			|1|users	|	|RESTRICT
FIELD		|private	|t_integer	|'1'	|NOT NULL	|0
FIELD		|templateid	|t_id		|	|NULL		|0			|2|hosts	|hostid
FIELD		|display_period	|t_integer	|'30'	|NOT NULL	|0
FIELD		|auto_start	|t_integer	|'1'	|NOT NULL	|0
FIELD		|uuid		|t_varchar(32)	|''	|NOT NULL	|0
INDEX		|1		|userid
INDEX		|2		|templateid

TABLE|dashboard_user|dashboard_userid|ZBX_DASHBOARD
FIELD		|dashboard_userid|t_id		|	|NOT NULL	|0
FIELD		|dashboardid	|t_id		|	|NOT NULL	|0			|1|dashboard
FIELD		|userid		|t_id		|	|NOT NULL	|0			|2|users
FIELD		|permission	|t_integer	|'2'	|NOT NULL	|0
UNIQUE		|1		|dashboardid,userid

TABLE|dashboard_usrgrp|dashboard_usrgrpid|ZBX_DASHBOARD
FIELD		|dashboard_usrgrpid|t_id	|	|NOT NULL	|0
FIELD		|dashboardid	|t_id		|	|NOT NULL	|0			|1|dashboard
FIELD		|usrgrpid	|t_id		|	|NOT NULL	|0			|2|usrgrp
FIELD		|permission	|t_integer	|'2'	|NOT NULL	|0
UNIQUE		|1		|dashboardid,usrgrpid

TABLE|dashboard_page|dashboard_pageid|ZBX_DASHBOARD
FIELD		|dashboard_pageid|t_id		|	|NOT NULL	|0
FIELD		|dashboardid	|t_id		|	|NOT NULL	|0		|1|dashboard
FIELD		|name		|t_varchar(255)	|''	|NOT NULL	|0
FIELD		|display_period	|t_integer	|'0'	|NOT NULL	|0
FIELD		|sortorder	|t_integer	|'0'	|NOT NULL	|0
INDEX		|1		|dashboardid

TABLE|widget|widgetid|ZBX_DASHBOARD
FIELD		|widgetid	|t_id		|	|NOT NULL	|0
FIELD		|type		|t_varchar(255)	|''	|NOT NULL	|0
FIELD		|name		|t_varchar(255)	|''	|NOT NULL	|0
FIELD		|x		|t_integer	|'0'	|NOT NULL	|0
FIELD		|y		|t_integer	|'0'	|NOT NULL	|0
FIELD		|width		|t_integer	|'1'	|NOT NULL	|0
FIELD		|height		|t_integer	|'2'	|NOT NULL	|0
FIELD		|view_mode	|t_integer	|'0'	|NOT NULL	|0
FIELD		|dashboard_pageid|t_id		|	|NOT NULL	|0		|1|dashboard_page
INDEX		|1		|dashboard_pageid

TABLE|widget_field|widget_fieldid|ZBX_DASHBOARD
FIELD		|widget_fieldid	|t_id		|	|NOT NULL	|0
FIELD		|widgetid	|t_id		|	|NOT NULL	|0			|1|widget
FIELD		|type		|t_integer	|'0'	|NOT NULL	|0
FIELD		|name		|t_varchar(255)	|''	|NOT NULL	|0
FIELD		|value_int	|t_integer	|'0'	|NOT NULL	|0
FIELD		|value_str	|t_varchar(255)	|''	|NOT NULL	|0
FIELD		|value_groupid	|t_id		|	|NULL		|0			|2|hstgrp	|groupid
FIELD		|value_hostid	|t_id		|	|NULL		|0			|3|hosts	|hostid
FIELD		|value_itemid	|t_id		|	|NULL		|0			|4|items	|itemid
FIELD		|value_graphid	|t_id		|	|NULL		|0			|5|graphs	|graphid
FIELD		|value_sysmapid	|t_id		|	|NULL		|0			|6|sysmaps	|sysmapid
FIELD		|value_serviceid|t_id		|	|NULL		|0			|7|services	|serviceid
FIELD		|value_slaid	|t_id		|	|NULL		|0			|8|sla		|slaid
INDEX		|1		|widgetid
INDEX		|2		|value_groupid
INDEX		|3		|value_hostid
INDEX		|4		|value_itemid
INDEX		|5		|value_graphid
INDEX		|6		|value_sysmapid
INDEX		|7		|value_serviceid
INDEX		|8		|value_slaid

TABLE|task_check_now|taskid|0
FIELD		|taskid		|t_id		|	|NOT NULL	|0			|1|task
FIELD		|itemid		|t_id		|	|NOT NULL	|0			|-|items

TABLE|event_suppress|event_suppressid|0
FIELD		|event_suppressid|t_id		|	|NOT NULL	|0
FIELD		|eventid	|t_id		|	|NOT NULL	|0			|1|events
FIELD		|maintenanceid	|t_id		|	|NULL		|0			|2|maintenances
FIELD		|suppress_until	|t_time		|'0'	|NOT NULL	|0
UNIQUE		|1		|eventid,maintenanceid
INDEX		|2		|suppress_until
INDEX		|3		|maintenanceid

TABLE|maintenance_tag|maintenancetagid|ZBX_DATA
FIELD		|maintenancetagid|t_id		|	|NOT NULL	|0
FIELD		|maintenanceid	|t_id		|	|NOT NULL	|0			|1|maintenances
FIELD		|tag		|t_varchar(255)	|''	|NOT NULL	|0
FIELD		|operator	|t_integer	|'2'	|NOT NULL	|0
FIELD		|value		|t_varchar(255)	|''	|NOT NULL	|0
INDEX		|1		|maintenanceid

TABLE|lld_macro_path|lld_macro_pathid|ZBX_TEMPLATE
FIELD		|lld_macro_pathid|t_id		|	|NOT NULL	|0
FIELD		|itemid		|t_id		|	|NOT NULL	|0			|1|items
FIELD		|lld_macro	|t_varchar(255)	|''	|NOT NULL	|0
FIELD		|path		|t_varchar(255)	|''	|NOT NULL	|0
UNIQUE		|1		|itemid,lld_macro

TABLE|host_tag|hosttagid|ZBX_TEMPLATE
FIELD		|hosttagid	|t_id		|	|NOT NULL	|0
FIELD		|hostid		|t_id		|	|NOT NULL	|0			|1|hosts	|		|RESTRICT
FIELD		|tag		|t_varchar(255)	|''	|NOT NULL	|0
FIELD		|value		|t_varchar(255)	|''	|NOT NULL	|0
INDEX		|1		|hostid
CHANGELOG	|2

TABLE|config_autoreg_tls|autoreg_tlsid|ZBX_DATA
FIELD		|autoreg_tlsid	|t_id		|	|NOT NULL	|0
FIELD		|tls_psk_identity|t_varchar(128)|''	|NOT NULL	|ZBX_PROXY
FIELD		|tls_psk	|t_varchar(512)	|''	|NOT NULL	|ZBX_PROXY
UNIQUE		|1		|tls_psk_identity

TABLE|module|moduleid|
FIELD		|moduleid	|t_id		|	|NOT NULL	|0
FIELD		|id		|t_varchar(255)	|''	|NOT NULL	|0
FIELD		|relative_path	|t_varchar(255)	|''	|NOT NULL	|0
FIELD		|status		|t_integer	|'0'	|NOT NULL	|0
FIELD		|config		|t_shorttext	|''	|NOT NULL	|0

TABLE|interface_snmp|interfaceid|ZBX_TEMPLATE
FIELD		|interfaceid	|t_id		|	|NOT NULL	|0			|1|interface
FIELD		|version	|t_integer	|'2'	|NOT NULL	|ZBX_PROXY
FIELD		|bulk		|t_integer	|'1'	|NOT NULL	|ZBX_PROXY
FIELD		|community	|t_varchar(64)	|''	|NOT NULL	|ZBX_PROXY
FIELD		|securityname	|t_varchar(64)	|''	|NOT NULL	|ZBX_PROXY
FIELD		|securitylevel	|t_integer	|'0'	|NOT NULL	|ZBX_PROXY
FIELD		|authpassphrase	|t_varchar(64)	|''	|NOT NULL	|ZBX_PROXY
FIELD		|privpassphrase	|t_varchar(64)	|''	|NOT NULL	|ZBX_PROXY
FIELD		|authprotocol	|t_integer	|'0'	|NOT NULL	|ZBX_PROXY
FIELD		|privprotocol	|t_integer	|'0'	|NOT NULL	|ZBX_PROXY
FIELD		|contextname	|t_varchar(255)	|''	|NOT NULL	|ZBX_PROXY

TABLE|lld_override|lld_overrideid|ZBX_TEMPLATE
FIELD		|lld_overrideid	|t_id		|	|NOT NULL	|0
FIELD		|itemid		|t_id		|	|NOT NULL	|0	|1|items
FIELD		|name		|t_varchar(255)	|''	|NOT NULL	|0
FIELD		|step		|t_integer	|'0'	|NOT NULL	|0
FIELD		|evaltype	|t_integer	|'0'	|NOT NULL	|0
FIELD		|formula	|t_varchar(255)	|''	|NOT NULL	|0
FIELD		|stop		|t_integer	|'0'	|NOT NULL	|0
UNIQUE		|1		|itemid,name

TABLE|lld_override_condition|lld_override_conditionid|ZBX_TEMPLATE
FIELD	|lld_override_conditionid	|t_id		|	|NOT NULL	|0
FIELD	|lld_overrideid			|t_id		|	|NOT NULL	|0	|1|lld_override
FIELD	|operator			|t_integer	|'8'	|NOT NULL	|0
FIELD	|macro				|t_varchar(64)	|''	|NOT NULL	|0
FIELD	|value				|t_varchar(255)	|''	|NOT NULL	|0
INDEX	|1				|lld_overrideid

TABLE|lld_override_operation|lld_override_operationid|ZBX_TEMPLATE
FIELD	|lld_override_operationid	|t_id		|	|NOT NULL	|0
FIELD	|lld_overrideid			|t_id		|	|NOT NULL	|0	|1|lld_override
FIELD	|operationobject		|t_integer	|'0'	|NOT NULL	|0
FIELD	|operator			|t_integer	|'0'	|NOT NULL	|0
FIELD	|value				|t_varchar(255)	|''	|NOT NULL	|0
INDEX	|1				|lld_overrideid

TABLE|lld_override_opstatus|lld_override_operationid|ZBX_TEMPLATE
FIELD	|lld_override_operationid	|t_id		|	|NOT NULL	|0	|1|lld_override_operation
FIELD	|status				|t_integer	|'0'	|NOT NULL	|0

TABLE|lld_override_opdiscover|lld_override_operationid|ZBX_TEMPLATE
FIELD	|lld_override_operationid	|t_id		|	|NOT NULL	|0	|1|lld_override_operation
FIELD	|discover			|t_integer	|'0'	|NOT NULL	|0

TABLE|lld_override_opperiod|lld_override_operationid|ZBX_TEMPLATE
FIELD	|lld_override_operationid	|t_id		|	|NOT NULL	|0	|1|lld_override_operation
FIELD	|delay				|t_varchar(1024)|'0'	|NOT NULL	|0

TABLE|lld_override_ophistory|lld_override_operationid|ZBX_TEMPLATE
FIELD	|lld_override_operationid	|t_id		|	|NOT NULL	|0	|1|lld_override_operation
FIELD	|history			|t_varchar(255)	|'90d'	|NOT NULL	|0

TABLE|lld_override_optrends|lld_override_operationid|ZBX_TEMPLATE
FIELD	|lld_override_operationid	|t_id		|	|NOT NULL	|0	|1|lld_override_operation
FIELD	|trends				|t_varchar(255)	|'365d'	|NOT NULL	|0

TABLE|lld_override_opseverity|lld_override_operationid|ZBX_TEMPLATE
FIELD	|lld_override_operationid	|t_id		|	|NOT NULL	|0	|1|lld_override_operation
FIELD	|severity			|t_integer	|'0'	|NOT NULL	|0

TABLE|lld_override_optag|lld_override_optagid|ZBX_TEMPLATE
FIELD	|lld_override_optagid		|t_id		|	|NOT NULL	|0
FIELD	|lld_override_operationid	|t_id		|	|NOT NULL	|0	|1|lld_override_operation
FIELD	|tag				|t_varchar(255)	|''	|NOT NULL	|0
FIELD	|value				|t_varchar(255)	|''	|NOT NULL	|0
INDEX	|1				|lld_override_operationid

TABLE|lld_override_optemplate|lld_override_optemplateid|ZBX_TEMPLATE
FIELD	|lld_override_optemplateid	|t_id		|	|NOT NULL	|0
FIELD	|lld_override_operationid	|t_id		|	|NOT NULL	|0	|1|lld_override_operation
FIELD	|templateid			|t_id		|	|NOT NULL	|0	|2|hosts	|hostid	|RESTRICT
UNIQUE	|1				|lld_override_operationid,templateid
INDEX	|2				|templateid

TABLE|lld_override_opinventory|lld_override_operationid|ZBX_TEMPLATE
FIELD	|lld_override_operationid	|t_id		|	|NOT NULL	|0	|1|lld_override_operation
FIELD	|inventory_mode			|t_integer	|'0'	|NOT NULL	|0

TABLE|trigger_queue|trigger_queueid|0
FIELD		|trigger_queueid|t_id		|	|NOT NULL	|0
FIELD		|objectid	|t_id		|	|NOT NULL	|0
FIELD		|type		|t_integer	|'0'	|NOT NULL	|0
FIELD		|clock		|t_time		|'0'	|NOT NULL	|0
FIELD		|ns		|t_nanosec	|'0'	|NOT NULL	|0

TABLE|item_parameter|item_parameterid|ZBX_TEMPLATE
FIELD		|item_parameterid|t_id		|	|NOT NULL	|0
FIELD		|itemid		|t_id		|	|NOT NULL	|ZBX_PROXY		|1|items
FIELD		|name		|t_varchar(255)	|''	|NOT NULL	|ZBX_PROXY
FIELD		|value		|t_varchar(2048)|''	|NOT NULL	|ZBX_PROXY
INDEX		|1		|itemid

TABLE|role_rule|role_ruleid|ZBX_DATA
FIELD		|role_ruleid	|t_id		|	|NOT NULL	|0
FIELD		|roleid		|t_id		|	|NOT NULL	|0			|1|role
FIELD		|type		|t_integer	|'0'	|NOT NULL	|0
FIELD		|name		|t_varchar(255)	|''	|NOT NULL	|0
FIELD		|value_int	|t_integer	|'0'	|NOT NULL	|0
FIELD		|value_str	|t_varchar(255)	|''	|NOT NULL	|0
FIELD		|value_moduleid	|t_id		|	|NULL		|0			|2|module	|moduleid
FIELD		|value_serviceid|t_id		|	|NULL	|0			|3|services	|serviceid
INDEX		|1		|roleid
INDEX		|2		|value_moduleid
INDEX		|3		|value_serviceid

TABLE|token|tokenid|ZBX_DATA
FIELD	|tokenid	|t_id		|	|NOT NULL	|0
FIELD	|name		|t_varchar(64)	|''	|NOT NULL	|0
FIELD	|description	|t_shorttext	|''	|NOT NULL	|0
FIELD	|userid		|t_id		|	|NOT NULL	|0	|1	|users
FIELD	|token		|t_varchar(128)	|	|NULL		|0
FIELD	|lastaccess	|t_integer	|'0'	|NOT NULL	|0
FIELD	|status		|t_integer	|'0'	|NOT NULL	|0
FIELD	|expires_at	|t_time		|'0'	|NOT NULL	|0
FIELD	|created_at	|t_time		|'0'	|NOT NULL	|0
FIELD	|creator_userid	|t_id		|	|NULL		|0	|2	|users	|userid	|RESTRICT
INDEX	|1		|name
UNIQUE	|2		|userid,name
UNIQUE	|3		|token
INDEX	|4		|creator_userid

TABLE|item_tag|itemtagid|ZBX_TEMPLATE
FIELD		|itemtagid	|t_id		|	|NOT NULL	|0
FIELD		|itemid		|t_id		|	|NOT NULL	|0			|1|items	|		|RESTRICT
FIELD		|tag		|t_varchar(255)	|''	|NOT NULL	|0
FIELD		|value		|t_varchar(255)	|''	|NOT NULL	|0
INDEX		|1		|itemid
CHANGELOG	|4

TABLE|httptest_tag|httptesttagid|ZBX_TEMPLATE
FIELD		|httptesttagid	|t_id		|	|NOT NULL	|0
FIELD		|httptestid	|t_id			|	|NOT NULL	|0		|1|httptest
FIELD		|tag		|t_varchar(255)	|''	|NOT NULL	|0
FIELD		|value		|t_varchar(255)	|''	|NOT NULL	|0
INDEX		|1		|httptestid

TABLE|sysmaps_element_tag|selementtagid|ZBX_TEMPLATE
FIELD		|selementtagid	|t_id		|	|NOT NULL	|0
FIELD		|selementid	|t_id			|	|NOT NULL	|0		|1|sysmaps_elements
FIELD		|tag		|t_varchar(255)	|''	|NOT NULL	|0
FIELD		|value		|t_varchar(255)	|''	|NOT NULL	|0
FIELD		|operator	|t_integer		|'0'|NOT NULL	|0
INDEX		|1		|selementid

TABLE|report|reportid|ZBX_DATA
FIELD		|reportid	|t_id		|	|NOT NULL	|0
FIELD		|userid		|t_id		|	|NOT NULL	|0		|1|users|userid
FIELD		|name		|t_varchar(255)	|''	|NOT NULL	|0
FIELD		|description	|t_varchar(2048)|''	|NOT NULL	|0
FIELD		|status		|t_integer	|'0'	|NOT NULL	|0
FIELD		|dashboardid	|t_id		|	|NOT NULL	|0		|2|dashboard|dashboardid
FIELD		|period		|t_integer	|'0'	|NOT NULL	|0
FIELD		|cycle		|t_integer	|'0'	|NOT NULL	|0
FIELD		|weekdays	|t_integer	|'0'	|NOT NULL	|0
FIELD		|start_time	|t_integer	|'0'	|NOT NULL	|0
FIELD		|active_since	|t_integer	|'0'	|NOT NULL	|0
FIELD		|active_till	|t_integer	|'0'	|NOT NULL	|0
FIELD		|state		|t_integer	|'0'	|NOT NULL	|ZBX_NODATA
FIELD		|lastsent	|t_time	|'0'		|NOT NULL	|ZBX_NODATA
FIELD		|info		|t_varchar(2048)|''	|NOT NULL	|ZBX_NODATA
UNIQUE		|1		|name

TABLE|report_param|reportparamid|ZBX_DATA
FIELD		|reportparamid	|t_id		|	|NOT NULL	|0
FIELD		|reportid	|t_id		|	|NOT NULL	|0		|1|report|reportid
FIELD		|name		|t_varchar(255)	|''	|NOT NULL	|0
FIELD		|value		|t_shorttext	|''	|NOT NULL	|0
INDEX		|1		|reportid

TABLE|report_user|reportuserid|ZBX_DATA
FIELD		|reportuserid	|t_id		|	|NOT NULL	|0
FIELD		|reportid	|t_id		|	|NOT NULL	|0		|1|report|reportid
FIELD		|userid		|t_id		|	|NOT NULL	|0		|2|users|userid
FIELD		|exclude	|t_integer	|'0'	|NOT NULL	|0
FIELD		|access_userid	|t_id		|	|NULL		|0		|3|users|userid		|RESTRICT
INDEX		|1		|reportid

TABLE|report_usrgrp|reportusrgrpid|ZBX_DATA
FIELD		|reportusrgrpid|t_id		|	|NOT NULL	|0
FIELD		|reportid	|t_id		|	|NOT NULL	|0		|1|report|reportid
FIELD		|usrgrpid	|t_id		|	|NOT NULL	|0		|2|usrgrp|usrgrpid
FIELD		|access_userid	|t_id		|	|NULL		|0		|3|users|userid		|RESTRICT
INDEX		|1		|reportid

TABLE|service_problem_tag|service_problem_tagid|ZBX_DATA
FIELD		|service_problem_tagid	|t_id		|	|NOT NULL	|0
FIELD		|serviceid		|t_id		|	|NOT NULL	|0	|1|services|serviceid
FIELD		|tag			|t_varchar(255)	|''	|NOT NULL	|0
FIELD		|operator		|t_integer	|'0'	|NOT NULL	|0
FIELD		|value			|t_varchar(255)	|''	|NOT NULL	|0
INDEX		|1			|serviceid

TABLE|service_problem|service_problemid|ZBX_DATA
FIELD		|service_problemid	|t_id		|	|NOT NULL	|0
FIELD		|eventid		|t_id		|	|NOT NULL	|0	|1|problem|eventid
FIELD		|serviceid		|t_id		|	|NOT NULL	|0	|2|services|serviceid
FIELD		|severity		|t_integer	|'0'	|NOT NULL	|0
INDEX		|1			|eventid
INDEX		|2			|serviceid

TABLE|service_tag|servicetagid|0
FIELD		|servicetagid	|t_id		|	|NOT NULL	|0
FIELD		|serviceid	|t_id		|	|NOT NULL	|0		|1|services|serviceid
FIELD		|tag		|t_varchar(255)	|''	|NOT NULL	|0
FIELD		|value		|t_varchar(255)	|''	|NOT NULL	|0
INDEX		|1		|serviceid

TABLE|service_status_rule|service_status_ruleid|ZBX_DATA
FIELD		|service_status_ruleid|t_id	|	|NOT NULL	|0
FIELD		|serviceid	|t_id		|	|NOT NULL	|0		|1|services|serviceid
FIELD		|type		|t_integer	|'0'	|NOT NULL	|0
FIELD		|limit_value	|t_integer	|'0'	|NOT NULL	|0
FIELD		|limit_status	|t_integer	|'0'	|NOT NULL	|0
FIELD		|new_status	|t_integer	|'0'	|NOT NULL	|0
INDEX		|1		|serviceid

TABLE|ha_node|ha_nodeid|ZBX_DATA
FIELD		|ha_nodeid	|t_cuid		|	|NOT NULL	|0
FIELD		|name		|t_varchar(255)	|''	|NOT NULL	|0
FIELD		|address	|t_varchar(255)	|''	|NOT NULL	|0
FIELD		|port		|t_integer	|'10051'|NOT NULL	|0
FIELD		|lastaccess	|t_integer	|'0'	|NOT NULL	|0
FIELD		|status		|t_integer	|'0'	|NOT NULL	|0
FIELD		|ha_sessionid	|t_cuid		|''	|NOT NULL	|0
UNIQUE		|1		|name
INDEX		|2		|status,lastaccess

TABLE|sla|slaid|ZBX_DATA
FIELD		|slaid		|t_id		|	|NOT NULL	|0
FIELD		|name		|t_varchar(255)	|''	|NOT NULL	|0
FIELD		|period		|t_integer	|'0'	|NOT NULL	|0
FIELD		|slo		|t_double	|'99.9'	|NOT NULL	|0
FIELD		|effective_date	|t_integer	|'0'	|NOT NULL	|0
FIELD		|timezone	|t_varchar(50)	|'UTC'	|NOT NULL	|ZBX_NODATA
FIELD		|status		|t_integer	|'1'	|NOT NULL	|0
FIELD		|description	|t_shorttext	|''	|NOT NULL	|0
UNIQUE		|1		|name

TABLE|sla_schedule|sla_scheduleid|ZBX_DATA
FIELD		|sla_scheduleid	|t_id		|	|NOT NULL	|0
FIELD		|slaid		|t_id		|	|NOT NULL	|0		|1|sla|slaid
FIELD		|period_from	|t_integer	|'0'	|NOT NULL	|0
FIELD		|period_to	|t_integer	|'0'	|NOT NULL	|0
INDEX		|1		|slaid

TABLE|sla_excluded_downtime|sla_excluded_downtimeid|ZBX_DATA
FIELD		|sla_excluded_downtimeid|t_id		|	|NOT NULL	|0
FIELD		|slaid			|t_id		|	|NOT NULL	|0	|1|sla|slaid
FIELD		|name			|t_varchar(255)	|''	|NOT NULL	|0
FIELD		|period_from		|t_integer	|'0'	|NOT NULL	|0
FIELD		|period_to		|t_integer	|'0'	|NOT NULL	|0
INDEX		|1			|slaid

TABLE|sla_service_tag|sla_service_tagid|0
FIELD		|sla_service_tagid	|t_id		|	|NOT NULL	|0
FIELD		|slaid			|t_id		|	|NOT NULL	|0	|1|sla|slaid
FIELD		|tag			|t_varchar(255)	|''	|NOT NULL	|0
FIELD		|operator		|t_integer	|'0'	|NOT NULL	|0
FIELD		|value			|t_varchar(255)	|''	|NOT NULL	|0
INDEX		|1			|slaid

TABLE|host_rtdata|hostid|ZBX_TEMPLATE
FIELD		|hostid			|t_id		|	|NOT NULL	|0	|1|hosts|hostid
FIELD		|active_available	|t_integer	|'0'	|NOT NULL	|0
FIELD		|lastaccess		|t_integer	|'0'	|NOT NULL	|ZBX_NODATA


TABLE|userdirectory|userdirectoryid|0
FIELD		|userdirectoryid	|t_id			|		|NOT NULL	|0
FIELD		|name				|t_varchar(128)	|''		|NOT NULL	|0
FIELD		|description		|t_shorttext	|''		|NOT NULL	|0
FIELD		|host				|t_varchar(255)	|''		|NOT NULL	|0
FIELD		|port				|t_integer		|'389'	|NOT NULL	|0
FIELD		|base_dn			|t_varchar(255)	|''		|NOT NULL	|0
FIELD		|bind_dn			|t_varchar(255)	|''		|NOT NULL	|0
FIELD		|bind_password		|t_varchar(128)	|''		|NOT NULL	|0
FIELD		|search_attribute	|t_varchar(128)	|''		|NOT NULL	|0
FIELD		|start_tls			|t_integer		|'0'	|NOT NULL	|0
FIELD		|search_filter		|t_varchar(255)	|''		|NOT NULL	|0

TABLE|changelog|changelogid|0
FIELD		|changelogid	|t_serial	|	|NOT NULL	|0
FIELD		|object		|t_integer	|'0'	|NOT NULL	|0
FIELD		|objectid	|t_id		|	|NOT NULL	|0
FIELD		|operation	|t_integer	|'0'	|NOT NULL	|0
FIELD		|clock		|t_integer	|'0'	|NOT NULL	|0
INDEX		|1		|clock

TABLE|dbversion|dbversionid|
FIELD		|dbversionid	|t_id		|	|NOT NULL	|0
FIELD		|mandatory	|t_integer	|'0'	|NOT NULL	|
FIELD		|optional	|t_integer	|'0'	|NOT NULL	|
<<<<<<< HEAD
ROW		|1		|6010081	|6010081
=======
ROW		|1		|6010036	|6010036
>>>>>>> 0a011161
<|MERGE_RESOLUTION|>--- conflicted
+++ resolved
@@ -1970,8 +1970,4 @@
 FIELD		|dbversionid	|t_id		|	|NOT NULL	|0
 FIELD		|mandatory	|t_integer	|'0'	|NOT NULL	|
 FIELD		|optional	|t_integer	|'0'	|NOT NULL	|
-<<<<<<< HEAD
-ROW		|1		|6010081	|6010081
-=======
-ROW		|1		|6010036	|6010036
->>>>>>> 0a011161
+ROW		|1		|6010089	|6010089