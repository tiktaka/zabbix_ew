--
-- Zabbix
-- Copyright (C) 2001-2024 Zabbix SIA
--
-- This program is free software; you can redistribute it and/or modify
-- it under the terms of the GNU General Public License as published by
-- the Free Software Foundation; either version 2 of the License, or
-- (at your option) any later version.
--
-- This program is distributed in the hope that it will be useful,
-- but WITHOUT ANY WARRANTY; without even the implied warranty of
-- MERCHANTABILITY or FITNESS FOR A PARTICULAR PURPOSE. See the
-- GNU General Public License for more details.
--
-- You should have received a copy of the GNU General Public License
-- along with this program; if not, write to the Free Software
-- Foundation, Inc., 51 Franklin Street, Fifth Floor, Boston, MA  02110-1301, USA.
--

--
-- Do not use spaces
-- Tables must be sorted to match referential integrity rules
--

TABLE|role|roleid|ZBX_DATA
FIELD		|roleid		|t_id		|	|NOT NULL	|0
FIELD		|name		|t_varchar(255)	|''	|NOT NULL	|0
FIELD		|type		|t_integer	|'0'	|NOT NULL	|0
FIELD		|readonly	|t_integer	|'0'	|NOT NULL	|0
UNIQUE		|1		|name

TABLE|ugset|ugsetid|ZBX_DATA
FIELD		|ugsetid	|t_id		|	|NOT NULL	|0
FIELD		|hash		|t_varchar(64)	|''	|NOT NULL	|0
INDEX		|1		|hash

TABLE|users|userid|ZBX_DATA
FIELD		|userid		|t_id		|	|NOT NULL	|0
FIELD		|username	|t_varchar(100)	|''	|NOT NULL	|0
FIELD		|name		|t_varchar(100)	|''	|NOT NULL	|0
FIELD		|surname	|t_varchar(100)	|''	|NOT NULL	|0
FIELD		|passwd		|t_varchar(60)	|''	|NOT NULL	|0
FIELD		|url		|t_varchar(2048)|''	|NOT NULL	|0
FIELD		|autologin	|t_integer	|'0'	|NOT NULL	|0
FIELD		|autologout	|t_varchar(32)	|'15m'	|NOT NULL	|0
FIELD		|lang		|t_varchar(7)	|'default'|NOT NULL	|ZBX_NODATA
FIELD		|refresh	|t_varchar(32)	|'30s'	|NOT NULL	|0
FIELD		|theme		|t_varchar(128)	|'default'|NOT NULL	|ZBX_NODATA
FIELD		|attempt_failed	|t_integer	|0	|NOT NULL	|ZBX_NODATA
FIELD		|attempt_ip	|t_varchar(39)	|''	|NOT NULL	|ZBX_NODATA
FIELD		|attempt_clock	|t_integer	|0	|NOT NULL	|ZBX_NODATA
FIELD		|rows_per_page	|t_integer	|50	|NOT NULL	|0
FIELD		|timezone	|t_varchar(50)	|'default'|NOT NULL	|ZBX_NODATA
FIELD		|roleid		|t_id			|NULL	|NULL	|0	|1|role
FIELD		|userdirectoryid	|t_id	|NULL	|NULL	|ZBX_NODATA	|2|userdirectory	|userdirectoryid	|RESTRICT
FIELD		|ts_provisioned		|t_time	|'0'	|NOT NULL	|ZBX_NODATA
UNIQUE		|1		|username
INDEX		|2		|userdirectoryid
INDEX		|3		|roleid

TABLE|maintenances|maintenanceid|ZBX_DATA
FIELD		|maintenanceid	|t_id		|	|NOT NULL	|0
FIELD		|name		|t_varchar(128)	|''	|NOT NULL	|0
FIELD		|maintenance_type|t_integer	|'0'	|NOT NULL	|0
FIELD		|description	|t_shorttext	|''	|NOT NULL	|0
FIELD		|active_since	|t_integer	|'0'	|NOT NULL	|0
FIELD		|active_till	|t_integer	|'0'	|NOT NULL	|0
FIELD		|tags_evaltype	|t_integer	|'0'	|NOT NULL	|0
INDEX		|1		|active_since,active_till
UNIQUE		|2		|name

TABLE|hgset|hgsetid|ZBX_TEMPLATE
FIELD		|hgsetid	|t_id		|	|NOT NULL	|0
FIELD		|hash		|t_varchar(64)	|''	|NOT NULL	|0
INDEX		|1		|hash

TABLE|hosts|hostid|ZBX_TEMPLATE
FIELD		|hostid		|t_id		|	|NOT NULL	|0
FIELD		|proxyid	|t_id		|	|NULL		|0			|1|proxy	|proxyid	|RESTRICT
FIELD		|host		|t_varchar(128)	|''	|NOT NULL	|ZBX_PROXY
FIELD		|status		|t_integer	|'0'	|NOT NULL	|ZBX_PROXY
FIELD		|ipmi_authtype	|t_integer	|'-1'	|NOT NULL	|ZBX_PROXY
FIELD		|ipmi_privilege	|t_integer	|'2'	|NOT NULL	|ZBX_PROXY
FIELD		|ipmi_username	|t_varchar(16)	|''	|NOT NULL	|ZBX_PROXY
FIELD		|ipmi_password	|t_varchar(20)	|''	|NOT NULL	|ZBX_PROXY
FIELD		|maintenanceid	|t_id		|	|NULL		|ZBX_NODATA		|2|maintenances	|		|RESTRICT
FIELD		|maintenance_status|t_integer	|'0'	|NOT NULL	|ZBX_NODATA
FIELD		|maintenance_type|t_integer	|'0'	|NOT NULL	|ZBX_NODATA
FIELD		|maintenance_from|t_integer	|'0'	|NOT NULL	|ZBX_NODATA
FIELD		|name		|t_varchar(128)	|''	|NOT NULL	|ZBX_PROXY
FIELD		|flags		|t_integer	|'0'	|NOT NULL	|0
FIELD		|templateid	|t_id		|	|NULL		|0			|3|hosts	|hostid		|RESTRICT
FIELD		|description	|t_shorttext	|''	|NOT NULL	|0
FIELD		|tls_connect	|t_integer	|'1'	|NOT NULL	|ZBX_PROXY
FIELD		|tls_accept	|t_integer	|'1'	|NOT NULL	|ZBX_PROXY
FIELD		|tls_issuer	|t_varchar(1024)|''	|NOT NULL	|ZBX_PROXY
FIELD		|tls_subject	|t_varchar(1024)|''	|NOT NULL	|ZBX_PROXY
FIELD		|tls_psk_identity|t_varchar(128)|''	|NOT NULL	|ZBX_PROXY
FIELD		|tls_psk	|t_varchar(512)	|''	|NOT NULL	|ZBX_PROXY
FIELD		|discover	|t_integer	|'0'	|NOT NULL	|0
FIELD		|custom_interfaces|t_integer	|'0'	|NOT NULL	|0
FIELD		|uuid		|t_varchar(32)	|''	|NOT NULL	|0
FIELD		|name_upper	|t_varchar(128)	|''	|NOT NULL	|0
FIELD		|vendor_name	|t_varchar(64)	|''	|NOT NULL	|0
FIELD		|vendor_version	|t_varchar(32)	|''	|NOT NULL	|0
INDEX		|1		|host
INDEX		|2		|status
INDEX		|3		|proxyid
INDEX		|4		|name
INDEX		|5		|maintenanceid
INDEX		|6		|name_upper
INDEX		|7		|templateid
CHANGELOG	|1
UPD_TRIG_FUNC	|name		|name_upper	|hostid	|upper

TABLE|hstgrp|groupid|ZBX_DATA
FIELD		|groupid	|t_id		|	|NOT NULL	|0
FIELD		|name		|t_varchar(255)	|''	|NOT NULL	|0
FIELD		|flags		|t_integer	|'0'	|NOT NULL	|0
FIELD		|uuid		|t_varchar(32)	|''	|NOT NULL	|0
FIELD		|type		|t_integer	|'0'	|NOT NULL	|0
UNIQUE		|1		|type,name

TABLE|hgset_group|hgsetid,groupid|ZBX_TEMPLATE
FIELD		|hgsetid	|t_id		|	|NOT NULL	|0			|1|hgset
FIELD		|groupid	|t_id		|	|NOT NULL	|0			|2|hstgrp	|		|RESTRICT
INDEX		|1		|groupid

TABLE|host_hgset|hostid|ZBX_TEMPLATE
FIELD		|hostid		|t_id		|	|NOT NULL	|0			|1|hosts
FIELD		|hgsetid	|t_id		|	|NOT NULL	|0			|2|hgset	|		|RESTRICT
INDEX		|1		|hgsetid

TABLE|group_prototype|group_prototypeid|ZBX_TEMPLATE
FIELD		|group_prototypeid|t_id		|	|NOT NULL	|0
FIELD		|hostid		|t_id		|	|NOT NULL	|0			|1|hosts
FIELD		|name		|t_varchar(255)	|''	|NOT NULL	|0
FIELD		|groupid	|t_id		|	|NULL		|0			|2|hstgrp	|		|RESTRICT
FIELD		|templateid	|t_id		|	|NULL		|0			|3|group_prototype|group_prototypeid
INDEX		|1		|hostid
INDEX		|2		|groupid
INDEX		|3		|templateid

TABLE|group_discovery|groupdiscoveryid|ZBX_TEMPLATE
FIELD		|groupdiscoveryid|t_id		|	|NOT NULL	|0
FIELD		|groupid	|t_id		|	|NOT NULL	|0			|1|hstgrp
FIELD		|parent_group_prototypeid|t_id	|	|NOT NULL	|0			|2|group_prototype|group_prototypeid|RESTRICT
FIELD		|name		|t_varchar(255)	|''	|NOT NULL	|ZBX_NODATA
FIELD		|lastcheck	|t_integer	|'0'	|NOT NULL	|ZBX_NODATA
FIELD		|ts_delete	|t_time		|'0'	|NOT NULL	|ZBX_NODATA
UNIQUE		|1		|groupid,parent_group_prototypeid
INDEX		|2		|parent_group_prototypeid

TABLE|drules|druleid|ZBX_DATA
FIELD		|druleid	|t_id		|	|NOT NULL	|0
FIELD		|proxyid	|t_id		|	|NULL		|0			|1|proxy	|proxyid	|RESTRICT
FIELD		|name		|t_varchar(255)	|''	|NOT NULL	|ZBX_PROXY
FIELD		|iprange	|t_varchar(2048)|''	|NOT NULL	|ZBX_PROXY
FIELD		|delay		|t_varchar(255)	|'1h'	|NOT NULL	|ZBX_PROXY
FIELD		|status		|t_integer	|'0'	|NOT NULL	|0
FIELD		|concurrency_max	|t_integer	|'0'	|NOT NULL	|ZBX_PROXY
INDEX		|1		|proxyid
UNIQUE		|2		|name
CHANGELOG	|9

TABLE|dchecks|dcheckid|ZBX_DATA
FIELD		|dcheckid	|t_id		|	|NOT NULL	|0
FIELD		|druleid	|t_id		|	|NOT NULL	|ZBX_PROXY		|1|drules	|		|RESTRICT
FIELD		|type		|t_integer	|'0'	|NOT NULL	|ZBX_PROXY
FIELD		|key_		|t_varchar(2048)|''	|NOT NULL	|ZBX_PROXY
FIELD		|snmp_community	|t_varchar(255)	|''	|NOT NULL	|ZBX_PROXY
FIELD		|ports		|t_varchar(255)	|'0'	|NOT NULL	|ZBX_PROXY
FIELD		|snmpv3_securityname|t_varchar(64)|''	|NOT NULL	|ZBX_PROXY
FIELD		|snmpv3_securitylevel|t_integer	|'0'	|NOT NULL	|ZBX_PROXY
FIELD		|snmpv3_authpassphrase|t_varchar(64)|''	|NOT NULL	|ZBX_PROXY
FIELD		|snmpv3_privpassphrase|t_varchar(64)|''	|NOT NULL	|ZBX_PROXY
FIELD		|uniq		|t_integer	|'0'	|NOT NULL	|ZBX_PROXY
FIELD		|snmpv3_authprotocol|t_integer	|'0'	|NOT NULL	|ZBX_PROXY
FIELD		|snmpv3_privprotocol|t_integer	|'0'	|NOT NULL	|ZBX_PROXY
FIELD		|snmpv3_contextname|t_varchar(255)|''	|NOT NULL	|ZBX_PROXY
FIELD		|host_source|t_integer	|'1'	|NOT NULL	|ZBX_PROXY
FIELD		|name_source|t_integer	|'0'	|NOT NULL	|ZBX_PROXY
FIELD		|allow_redirect|t_integer	|'0'	|NOT NULL	|ZBX_PROXY
INDEX		|1		|druleid,host_source,name_source
CHANGELOG	|10

TABLE|httptest|httptestid|ZBX_TEMPLATE
FIELD		|httptestid	|t_id		|	|NOT NULL	|0
FIELD		|name		|t_varchar(64)	|''	|NOT NULL	|ZBX_PROXY
FIELD		|delay		|t_varchar(255)	|'1m'	|NOT NULL	|ZBX_PROXY
FIELD		|status		|t_integer	|'0'	|NOT NULL	|ZBX_PROXY
FIELD		|agent		|t_varchar(255)	|'Zabbix'|NOT NULL	|ZBX_PROXY
FIELD		|authentication	|t_integer	|'0'	|NOT NULL	|ZBX_PROXY,ZBX_NODATA
FIELD		|http_user	|t_varchar(255)	|''	|NOT NULL	|ZBX_PROXY,ZBX_NODATA
FIELD		|http_password	|t_varchar(255)	|''	|NOT NULL	|ZBX_PROXY,ZBX_NODATA
FIELD		|hostid		|t_id		|	|NOT NULL	|ZBX_PROXY		|2|hosts	|		|RESTRICT
FIELD		|templateid	|t_id		|	|NULL		|0			|3|httptest	|httptestid	|RESTRICT
FIELD		|http_proxy	|t_varchar(255)	|''	|NOT NULL	|ZBX_PROXY,ZBX_NODATA
FIELD		|retries	|t_integer	|'1'	|NOT NULL	|ZBX_PROXY,ZBX_NODATA
FIELD		|ssl_cert_file	|t_varchar(255)	|''	|NOT NULL	|ZBX_PROXY,ZBX_NODATA
FIELD		|ssl_key_file	|t_varchar(255)	|''	|NOT NULL	|ZBX_PROXY,ZBX_NODATA
FIELD		|ssl_key_password|t_varchar(64)	|''	|NOT NULL	|ZBX_PROXY,ZBX_NODATA
FIELD		|verify_peer	|t_integer	|'0'	|NOT NULL	|ZBX_PROXY
FIELD		|verify_host	|t_integer	|'0'	|NOT NULL	|ZBX_PROXY
FIELD		|uuid		|t_varchar(32)	|''	|NOT NULL	|0
UNIQUE		|2		|hostid,name
INDEX		|3		|status
INDEX		|4		|templateid
CHANGELOG	|11

TABLE|httpstep|httpstepid|ZBX_TEMPLATE
FIELD		|httpstepid	|t_id		|	|NOT NULL	|0
FIELD		|httptestid	|t_id		|	|NOT NULL	|ZBX_PROXY		|1|httptest	|		|RESTRICT
FIELD		|name		|t_varchar(64)	|''	|NOT NULL	|ZBX_PROXY
FIELD		|no		|t_integer	|'0'	|NOT NULL	|ZBX_PROXY
FIELD		|url		|t_varchar(2048)|''	|NOT NULL	|ZBX_PROXY
FIELD		|timeout	|t_varchar(255)	|'15s'	|NOT NULL	|ZBX_PROXY
FIELD		|posts		|t_shorttext	|''	|NOT NULL	|ZBX_PROXY
FIELD		|required	|t_varchar(255)	|''	|NOT NULL	|ZBX_PROXY
FIELD		|status_codes	|t_varchar(255)	|''	|NOT NULL	|ZBX_PROXY
FIELD		|follow_redirects|t_integer	|'1'	|NOT NULL	|ZBX_PROXY
FIELD		|retrieve_mode	|t_integer	|'0'	|NOT NULL	|ZBX_PROXY
FIELD		|post_type	|t_integer	|'0'	|NOT NULL	|ZBX_PROXY
INDEX		|1		|httptestid
CHANGELOG	|14

TABLE|interface|interfaceid|ZBX_TEMPLATE
FIELD		|interfaceid	|t_id		|	|NOT NULL	|0
FIELD		|hostid		|t_id		|	|NOT NULL	|ZBX_PROXY		|1|hosts
FIELD		|main		|t_integer	|'0'	|NOT NULL	|ZBX_PROXY
FIELD		|type		|t_integer	|'1'	|NOT NULL	|ZBX_PROXY
FIELD		|useip		|t_integer	|'1'	|NOT NULL	|ZBX_PROXY
FIELD		|ip		|t_varchar(64)	|'127.0.0.1'|NOT NULL	|ZBX_PROXY
FIELD		|dns		|t_varchar(255)	|''	|NOT NULL	|ZBX_PROXY
FIELD		|port		|t_varchar(64)	|'10050'|NOT NULL	|ZBX_PROXY
FIELD		|available	|t_integer	|'0'	|NOT NULL	|ZBX_PROXY,ZBX_NODATA
FIELD		|error		|t_varchar(2048)|''	|NOT NULL	|ZBX_NODATA
FIELD		|errors_from	|t_integer	|'0'	|NOT NULL	|ZBX_NODATA
FIELD		|disable_until	|t_integer	|'0'	|NOT NULL	|ZBX_NODATA
INDEX		|1		|hostid,type
INDEX		|2		|ip,dns
INDEX		|3		|available

TABLE|valuemap|valuemapid|ZBX_TEMPLATE
FIELD		|valuemapid	|t_id		|	|NOT NULL	|0
FIELD		|hostid		|t_id		|	|NOT NULL	|0			|1|hosts
FIELD		|name		|t_varchar(64)	|''	|NOT NULL	|0
FIELD		|uuid		|t_varchar(32)	|''	|NOT NULL	|0
UNIQUE		|1		|hostid,name

TABLE|items|itemid|ZBX_TEMPLATE
FIELD		|itemid		|t_id		|	|NOT NULL	|0
FIELD		|type		|t_integer	|'0'	|NOT NULL	|ZBX_PROXY
FIELD		|snmp_oid	|t_varchar(512)	|''	|NOT NULL	|ZBX_PROXY
FIELD		|hostid		|t_id		|	|NOT NULL	|ZBX_PROXY		|1|hosts	|		|RESTRICT
FIELD		|name		|t_varchar(255)	|''	|NOT NULL	|0
FIELD		|key_		|t_varchar(2048)|''	|NOT NULL	|ZBX_PROXY
FIELD		|delay		|t_varchar(1024)|'0'	|NOT NULL	|ZBX_PROXY
FIELD		|history	|t_varchar(255)	|'31d'	|NOT NULL	|ZBX_PROXY
FIELD		|trends		|t_varchar(255)	|'365d'	|NOT NULL	|0
FIELD		|status		|t_integer	|'0'	|NOT NULL	|ZBX_PROXY
FIELD		|value_type	|t_integer	|'0'	|NOT NULL	|ZBX_PROXY
FIELD		|trapper_hosts	|t_varchar(255)	|''	|NOT NULL	|ZBX_PROXY
FIELD		|units		|t_varchar(255)	|''	|NOT NULL	|0
FIELD		|formula	|t_varchar(255)	|''	|NOT NULL	|0
FIELD		|logtimefmt	|t_varchar(64)	|''	|NOT NULL	|ZBX_PROXY
FIELD		|templateid	|t_id		|	|NULL		|0			|2|items	|itemid		|RESTRICT
FIELD		|valuemapid	|t_id		|	|NULL		|0			|3|valuemap	|		|RESTRICT
FIELD		|params		|t_text		|''	|NOT NULL	|ZBX_PROXY
FIELD		|ipmi_sensor	|t_varchar(128)	|''	|NOT NULL	|ZBX_PROXY
FIELD		|authtype	|t_integer	|'0'	|NOT NULL	|ZBX_PROXY
FIELD		|username	|t_varchar(255)	|''	|NOT NULL	|ZBX_PROXY
FIELD		|password	|t_varchar(255)	|''	|NOT NULL	|ZBX_PROXY
FIELD		|publickey	|t_varchar(64)	|''	|NOT NULL	|ZBX_PROXY
FIELD		|privatekey	|t_varchar(64)	|''	|NOT NULL	|ZBX_PROXY
FIELD		|flags		|t_integer	|'0'	|NOT NULL	|ZBX_PROXY
FIELD		|interfaceid	|t_id		|	|NULL		|ZBX_PROXY		|4|interface	|		|RESTRICT
FIELD		|description	|t_text		|''	|NOT NULL	|0
FIELD		|inventory_link	|t_integer	|'0'	|NOT NULL	|ZBX_PROXY
FIELD		|lifetime	|t_varchar(255)	|'30d'	|NOT NULL	|0
FIELD		|evaltype	|t_integer	|'0'	|NOT NULL	|0
FIELD		|jmx_endpoint	|t_varchar(255)	|''	|NOT NULL	|ZBX_PROXY
FIELD		|master_itemid	|t_id		|	|NULL		|ZBX_PROXY		|5|items	|itemid		|RESTRICT
FIELD		|timeout	|t_varchar(255)	|''	|NOT NULL	|ZBX_PROXY
FIELD		|url		|t_varchar(2048)|''	|NOT NULL	|ZBX_PROXY
FIELD		|query_fields	|t_text		|''	|NOT NULL	|ZBX_PROXY
FIELD		|posts		|t_text		|''	|NOT NULL	|ZBX_PROXY
FIELD		|status_codes	|t_varchar(255)	|'200'	|NOT NULL	|ZBX_PROXY
FIELD		|follow_redirects|t_integer	|'1'	|NOT NULL	|ZBX_PROXY
FIELD		|post_type	|t_integer	|'0'	|NOT NULL	|ZBX_PROXY
FIELD		|http_proxy	|t_varchar(255)	|''	|NOT NULL	|ZBX_PROXY,ZBX_NODATA
FIELD		|headers	|t_text		|''	|NOT NULL	|ZBX_PROXY
FIELD		|retrieve_mode	|t_integer	|'0'	|NOT NULL	|ZBX_PROXY
FIELD		|request_method	|t_integer	|'0'	|NOT NULL	|ZBX_PROXY
FIELD		|output_format	|t_integer	|'0'	|NOT NULL	|ZBX_PROXY
FIELD		|ssl_cert_file	|t_varchar(255)	|''	|NOT NULL	|ZBX_PROXY,ZBX_NODATA
FIELD		|ssl_key_file	|t_varchar(255)	|''	|NOT NULL	|ZBX_PROXY,ZBX_NODATA
FIELD		|ssl_key_password|t_varchar(64)	|''	|NOT NULL	|ZBX_PROXY,ZBX_NODATA
FIELD		|verify_peer	|t_integer	|'0'	|NOT NULL	|ZBX_PROXY
FIELD		|verify_host	|t_integer	|'0'	|NOT NULL	|ZBX_PROXY
FIELD		|allow_traps	|t_integer	|'0'	|NOT NULL	|ZBX_PROXY
FIELD		|discover	|t_integer	|'0'	|NOT NULL	|0
FIELD		|uuid		|t_varchar(32)	|''	|NOT NULL	|0
INDEX		|1		|hostid,key_(764)
INDEX		|3		|status
INDEX		|4		|templateid
INDEX		|5		|valuemapid
INDEX		|6		|interfaceid
INDEX		|7		|master_itemid
INDEX		|8		|key_(768)
CHANGELOG	|3

TABLE|httpstepitem|httpstepitemid|ZBX_TEMPLATE
FIELD		|httpstepitemid	|t_id		|	|NOT NULL	|0
FIELD		|httpstepid	|t_id		|	|NOT NULL	|ZBX_PROXY		|1|httpstep	|		|RESTRICT
FIELD		|itemid		|t_id		|	|NOT NULL	|ZBX_PROXY		|2|items	|		|RESTRICT
FIELD		|type		|t_integer	|'0'	|NOT NULL	|ZBX_PROXY
UNIQUE		|1		|httpstepid,itemid
INDEX		|2		|itemid
CHANGELOG	|16

TABLE|httptestitem|httptestitemid|ZBX_TEMPLATE
FIELD		|httptestitemid	|t_id		|	|NOT NULL	|0
FIELD		|httptestid	|t_id		|	|NOT NULL	|ZBX_PROXY		|1|httptest	|		|RESTRICT
FIELD		|itemid		|t_id		|	|NOT NULL	|ZBX_PROXY		|2|items	|		|RESTRICT
FIELD		|type		|t_integer	|'0'	|NOT NULL	|ZBX_PROXY
UNIQUE		|1		|httptestid,itemid
INDEX		|2		|itemid
CHANGELOG	|13

TABLE|media_type|mediatypeid|ZBX_DATA
FIELD		|mediatypeid	|t_id		|	|NOT NULL	|0
FIELD		|type		|t_integer	|'0'	|NOT NULL	|0
FIELD		|name		|t_varchar(100)	|''	|NOT NULL	|0
FIELD		|smtp_server	|t_varchar(255)	|''	|NOT NULL	|0
FIELD		|smtp_helo	|t_varchar(255)	|''	|NOT NULL	|0
FIELD		|smtp_email	|t_varchar(255)	|''	|NOT NULL	|0
FIELD		|exec_path	|t_varchar(255)	|''	|NOT NULL	|0
FIELD		|gsm_modem	|t_varchar(255)	|''	|NOT NULL	|0
FIELD		|username	|t_varchar(255)	|''	|NOT NULL	|0
FIELD		|passwd		|t_varchar(255)	|''	|NOT NULL	|0
FIELD		|status		|t_integer	|'1'	|NOT NULL	|ZBX_NODATA
FIELD		|smtp_port	|t_integer	|'25'	|NOT NULL	|0
FIELD		|smtp_security	|t_integer	|'0'	|NOT NULL	|0
FIELD		|smtp_verify_peer|t_integer	|'0'	|NOT NULL	|0
FIELD		|smtp_verify_host|t_integer	|'0'	|NOT NULL	|0
FIELD		|smtp_authentication|t_integer	|'0'	|NOT NULL	|0
FIELD		|maxsessions	|t_integer	|'1'	|NOT NULL	|0
FIELD		|maxattempts	|t_integer	|'3'	|NOT NULL	|0
FIELD		|attempt_interval|t_varchar(32)	|'10s'	|NOT NULL	|0
FIELD		|content_type	|t_integer	|'1'	|NOT NULL	|0
FIELD		|script		|t_text		|''	|NOT NULL	|0
FIELD		|timeout	|t_varchar(32)	|'30s'	|NOT NULL	|0
FIELD		|process_tags	|t_integer	|'0'	|NOT NULL	|0
FIELD		|show_event_menu|t_integer	|'0'	|NOT NULL	|0
FIELD		|event_menu_url	|t_varchar(2048)|''	|NOT NULL	|0
FIELD		|event_menu_name|t_varchar(255)	|''	|NOT NULL	|0
FIELD		|description	|t_shorttext	|''	|NOT NULL	|0
FIELD		|provider	|t_integer	|'0'	|NOT NULL	|0
UNIQUE		|1		|name

TABLE|media_type_param|mediatype_paramid|ZBX_DATA
FIELD		|mediatype_paramid|t_id		|	|NOT NULL	|0
FIELD		|mediatypeid	|t_id		|	|NOT NULL	|0			|1|media_type
FIELD		|name		|t_varchar(255)	|''	|NOT NULL	|0
FIELD		|value		|t_varchar(2048)|''	|NOT NULL	|0
FIELD		|sortorder	|t_integer	|'0'	|NOT NULL	|0
INDEX		|1		|mediatypeid

TABLE|media_type_message|mediatype_messageid|ZBX_DATA
FIELD		|mediatype_messageid|t_id	|	|NOT NULL	|0
FIELD		|mediatypeid	|t_id		|	|NOT NULL	|0			|1|media_type
FIELD		|eventsource	|t_integer	|	|NOT NULL	|0
FIELD		|recovery	|t_integer	|	|NOT NULL	|0
FIELD		|subject	|t_varchar(255)	|''	|NOT NULL	|0
FIELD		|message	|t_text		|''	|NOT NULL	|0
UNIQUE		|1		|mediatypeid,eventsource,recovery

TABLE|usrgrp|usrgrpid|ZBX_DATA
FIELD		|usrgrpid	|t_id		|	|NOT NULL	|0
FIELD		|name		|t_varchar(64)	|''	|NOT NULL	|0
FIELD		|gui_access	|t_integer	|'0'	|NOT NULL	|0
FIELD		|users_status	|t_integer	|'0'	|NOT NULL	|0
FIELD		|debug_mode	|t_integer	|'0'	|NOT NULL	|0
FIELD		|userdirectoryid|t_id		|NULL	|NULL		|0			|2|userdirectory	|	|RESTRICT
FIELD		|mfa_status	|t_integer	|'0'	|NOT NULL	|0
FIELD		|mfaid		|t_id	|	|NULL	|0 |3|mfa	|	|RESTRICT
UNIQUE		|1		|name
INDEX		|2		|userdirectoryid
INDEX		|3		|mfaid

TABLE|users_groups|id|ZBX_DATA
FIELD		|id		|t_id		|	|NOT NULL	|0
FIELD		|usrgrpid	|t_id		|	|NOT NULL	|0			|1|usrgrp
FIELD		|userid		|t_id		|	|NOT NULL	|0			|2|users
UNIQUE		|1		|usrgrpid,userid
INDEX		|2		|userid

TABLE|ugset_group|ugsetid,usrgrpid|ZBX_DATA
FIELD		|ugsetid	|t_id		|	|NOT NULL	|0			|1|ugset
FIELD		|usrgrpid	|t_id		|	|NOT NULL	|0			|2|usrgrp	|		|RESTRICT
INDEX		|1		|usrgrpid

TABLE|user_ugset|userid|ZBX_DATA
FIELD		|userid		|t_id		|	|NOT NULL	|0			|1|users
FIELD		|ugsetid	|t_id		|	|NOT NULL	|0			|2|ugset	|		|RESTRICT
INDEX		|1		|ugsetid

TABLE|scripts|scriptid|ZBX_DATA
FIELD		|scriptid			|t_id		|	|NOT NULL	|0
FIELD		|name				|t_varchar(255)	|''	|NOT NULL	|0
FIELD		|command			|t_text		|''	|NOT NULL	|0
FIELD		|host_access			|t_integer	|'2'	|NOT NULL	|0
FIELD		|usrgrpid			|t_id		|	|NULL		|0			|1|usrgrp	|		|RESTRICT
FIELD		|groupid			|t_id		|	|NULL		|0			|2|hstgrp	|		|RESTRICT
FIELD		|description			|t_shorttext	|''	|NOT NULL	|0
FIELD		|confirmation			|t_varchar(255)	|''	|NOT NULL	|0
FIELD		|type				|t_integer	|'5'	|NOT NULL	|0
FIELD		|execute_on			|t_integer	|'2'	|NOT NULL	|0
FIELD		|timeout			|t_varchar(32)	|'30s'	|NOT NULL	|0
FIELD		|scope				|t_integer	|'1'	|NOT NULL	|0
FIELD		|port				|t_varchar(64)	|''	|NOT NULL	|0
FIELD		|authtype			|t_integer	|'0'	|NOT NULL	|0
FIELD		|username			|t_varchar(64)	|''	|NOT NULL	|0
FIELD		|password			|t_varchar(64)	|''	|NOT NULL	|0
FIELD		|publickey			|t_varchar(64)	|''	|NOT NULL	|0
FIELD		|privatekey			|t_varchar(64)	|''	|NOT NULL	|0
FIELD		|menu_path			|t_varchar(255)	|''	|NOT NULL	|0
FIELD		|url				|t_varchar(2048)|''	|NOT NULL	|0
FIELD		|new_window			|t_integer	|'1'	|NOT NULL	|0
FIELD		|manualinput			|t_integer	|'0'	|NOT NULL	|0
FIELD		|manualinput_prompt		|t_varchar(255)	|''	|NOT NULL	|0
FIELD		|manualinput_validator		|t_varchar(2048)|''	|NOT NULL	|0
FIELD		|manualinput_validator_type	|t_integer	|'0'	|NOT NULL	|0
FIELD		|manualinput_default_value	|t_varchar(255)	|''	|NOT NULL	|0
INDEX		|1				|usrgrpid
INDEX		|2				|groupid
UNIQUE		|3				|name,menu_path

TABLE|script_param|script_paramid|ZBX_DATA
FIELD		|script_paramid	|t_id		|	|NOT NULL	|0
FIELD		|scriptid	|t_id		|	|NOT NULL	|0			|1|scripts
FIELD		|name		|t_varchar(255)	|''	|NOT NULL	|0
FIELD		|value		|t_varchar(2048)|''	|NOT NULL	|0
UNIQUE		|1		|scriptid,name

TABLE|actions|actionid|ZBX_DATA
FIELD		|actionid	|t_id		|	|NOT NULL	|0
FIELD		|name		|t_varchar(255)	|''	|NOT NULL	|0
FIELD		|eventsource	|t_integer	|'0'	|NOT NULL	|0
FIELD		|evaltype	|t_integer	|'0'	|NOT NULL	|0
FIELD		|status		|t_integer	|'0'	|NOT NULL	|0
FIELD		|esc_period	|t_varchar(255)	|'1h'	|NOT NULL	|0
FIELD		|formula	|t_varchar(1024)|''	|NOT NULL	|0
FIELD		|pause_suppressed|t_integer	|'1'	|NOT NULL	|0
FIELD		|notify_if_canceled|t_integer	|'1'	|NOT NULL	|0
FIELD		|pause_symptoms	|t_integer	|'1'	|NOT NULL	|0
INDEX		|1		|eventsource,status
UNIQUE		|2		|name

TABLE|operations|operationid|ZBX_DATA
FIELD		|operationid	|t_id		|	|NOT NULL	|0
FIELD		|actionid	|t_id		|	|NOT NULL	|0			|1|actions
FIELD		|operationtype	|t_integer	|'0'	|NOT NULL	|0
FIELD		|esc_period	|t_varchar(255)	|'0'	|NOT NULL	|0
FIELD		|esc_step_from	|t_integer	|'1'	|NOT NULL	|0
FIELD		|esc_step_to	|t_integer	|'1'	|NOT NULL	|0
FIELD		|evaltype	|t_integer	|'0'	|NOT NULL	|0
FIELD		|recovery	|t_integer	|'0'	|NOT NULL	|0
INDEX		|1		|actionid

TABLE|optag|optagid|ZBX_DATA
FIELD		|optagid	|t_id		|	|NOT NULL	|0
FIELD		|operationid	|t_id		|	|NOT NULL	|0			|1|operations
FIELD		|tag		|t_varchar(255)	|''	|NOT NULL	|0
FIELD		|value		|t_varchar(255)	|''	|NOT NULL	|0
INDEX		|1		|operationid

TABLE|opmessage|operationid|ZBX_DATA
FIELD		|operationid	|t_id		|	|NOT NULL	|0			|1|operations
FIELD		|default_msg	|t_integer	|'1'	|NOT NULL	|0
FIELD		|subject	|t_varchar(255)	|''	|NOT NULL	|0
FIELD		|message	|t_shorttext	|''	|NOT NULL	|0
FIELD		|mediatypeid	|t_id		|	|NULL		|0			|2|media_type	|		|RESTRICT
INDEX		|1		|mediatypeid

TABLE|opmessage_grp|opmessage_grpid|ZBX_DATA
FIELD		|opmessage_grpid|t_id		|	|NOT NULL	|0
FIELD		|operationid	|t_id		|	|NOT NULL	|0			|1|operations
FIELD		|usrgrpid	|t_id		|	|NOT NULL	|0			|2|usrgrp	|		|RESTRICT
UNIQUE		|1		|operationid,usrgrpid
INDEX		|2		|usrgrpid

TABLE|opmessage_usr|opmessage_usrid|ZBX_DATA
FIELD		|opmessage_usrid|t_id		|	|NOT NULL	|0
FIELD		|operationid	|t_id		|	|NOT NULL	|0			|1|operations
FIELD		|userid		|t_id		|	|NOT NULL	|0			|2|users	|		|RESTRICT
UNIQUE		|1		|operationid,userid
INDEX		|2		|userid

TABLE|opcommand|operationid|ZBX_DATA
FIELD		|operationid	|t_id		|	|NOT NULL	|0			|1|operations
FIELD		|scriptid	|t_id		|	|NOT NULL	|0			|2|scripts	|		|RESTRICT
INDEX		|1		|scriptid

TABLE|opcommand_hst|opcommand_hstid|ZBX_DATA
FIELD		|opcommand_hstid|t_id		|	|NOT NULL	|0
FIELD		|operationid	|t_id		|	|NOT NULL	|0			|1|operations
FIELD		|hostid		|t_id		|	|NULL		|0			|2|hosts	|		|RESTRICT
INDEX		|1		|operationid
INDEX		|2		|hostid

TABLE|opcommand_grp|opcommand_grpid|ZBX_DATA
FIELD		|opcommand_grpid|t_id		|	|NOT NULL	|0
FIELD		|operationid	|t_id		|	|NOT NULL	|0			|1|operations
FIELD		|groupid	|t_id		|	|NOT NULL	|0			|2|hstgrp	|		|RESTRICT
INDEX		|1		|operationid
INDEX		|2		|groupid

TABLE|opgroup|opgroupid|ZBX_DATA
FIELD		|opgroupid	|t_id		|	|NOT NULL	|0
FIELD		|operationid	|t_id		|	|NOT NULL	|0			|1|operations
FIELD		|groupid	|t_id		|	|NOT NULL	|0			|2|hstgrp	|		|RESTRICT
UNIQUE		|1		|operationid,groupid
INDEX		|2		|groupid

TABLE|optemplate|optemplateid|ZBX_TEMPLATE
FIELD		|optemplateid	|t_id		|	|NOT NULL	|0
FIELD		|operationid	|t_id		|	|NOT NULL	|0			|1|operations
FIELD		|templateid	|t_id		|	|NOT NULL	|0			|2|hosts	|hostid		|RESTRICT
UNIQUE		|1		|operationid,templateid
INDEX		|2		|templateid

TABLE|opconditions|opconditionid|ZBX_DATA
FIELD		|opconditionid	|t_id		|	|NOT NULL	|0
FIELD		|operationid	|t_id		|	|NOT NULL	|0			|1|operations
FIELD		|conditiontype	|t_integer	|'0'	|NOT NULL	|0
FIELD		|operator	|t_integer	|'0'	|NOT NULL	|0
FIELD		|value		|t_varchar(255)	|''	|NOT NULL	|0
INDEX		|1		|operationid

TABLE|conditions|conditionid|ZBX_DATA
FIELD		|conditionid	|t_id		|	|NOT NULL	|0
FIELD		|actionid	|t_id		|	|NOT NULL	|0			|1|actions
FIELD		|conditiontype	|t_integer	|'0'	|NOT NULL	|0
FIELD		|operator	|t_integer	|'0'	|NOT NULL	|0
FIELD		|value		|t_varchar(255)	|''	|NOT NULL	|0
FIELD		|value2		|t_varchar(255)	|''	|NOT NULL	|0
INDEX		|1		|actionid

TABLE|config|configid|ZBX_DATA
FIELD		|configid	|t_id		|	|NOT NULL	|0
FIELD		|work_period	|t_varchar(255)	|'1-5,09:00-18:00'|NOT NULL|0
FIELD		|alert_usrgrpid	|t_id		|	|NULL		|0			|1|usrgrp	|usrgrpid	|RESTRICT
FIELD		|default_theme	|t_varchar(128)	|'blue-theme'|NOT NULL	|ZBX_NODATA
FIELD		|authentication_type|t_integer	|'0'	|NOT NULL	|ZBX_NODATA
FIELD		|discovery_groupid|t_id		|	|NULL		|0			|2|hstgrp	|groupid	|RESTRICT
FIELD		|max_in_table	|t_integer	|'50'	|NOT NULL	|ZBX_NODATA
FIELD		|search_limit	|t_integer	|'1000'	|NOT NULL	|ZBX_NODATA
FIELD		|severity_color_0|t_varchar(6)	|'97AAB3'|NOT NULL	|ZBX_NODATA
FIELD		|severity_color_1|t_varchar(6)	|'7499FF'|NOT NULL	|ZBX_NODATA
FIELD		|severity_color_2|t_varchar(6)	|'FFC859'|NOT NULL	|ZBX_NODATA
FIELD		|severity_color_3|t_varchar(6)	|'FFA059'|NOT NULL	|ZBX_NODATA
FIELD		|severity_color_4|t_varchar(6)	|'E97659'|NOT NULL	|ZBX_NODATA
FIELD		|severity_color_5|t_varchar(6)	|'E45959'|NOT NULL	|ZBX_NODATA
FIELD		|severity_name_0|t_varchar(32)	|'Not classified'|NOT NULL|ZBX_NODATA
FIELD		|severity_name_1|t_varchar(32)	|'Information'|NOT NULL	|ZBX_NODATA
FIELD		|severity_name_2|t_varchar(32)	|'Warning'|NOT NULL	|ZBX_NODATA
FIELD		|severity_name_3|t_varchar(32)	|'Average'|NOT NULL	|ZBX_NODATA
FIELD		|severity_name_4|t_varchar(32)	|'High'	|NOT NULL	|ZBX_NODATA
FIELD		|severity_name_5|t_varchar(32)	|'Disaster'|NOT NULL	|ZBX_NODATA
FIELD		|ok_period	|t_varchar(32)	|'5m'	|NOT NULL	|ZBX_NODATA
FIELD		|blink_period	|t_varchar(32)	|'2m'	|NOT NULL	|ZBX_NODATA
FIELD		|problem_unack_color|t_varchar(6)|'CC0000'|NOT NULL	|ZBX_NODATA
FIELD		|problem_ack_color|t_varchar(6)	|'CC0000'|NOT NULL	|ZBX_NODATA
FIELD		|ok_unack_color	|t_varchar(6)	|'009900'|NOT NULL	|ZBX_NODATA
FIELD		|ok_ack_color	|t_varchar(6)	|'009900'|NOT NULL	|ZBX_NODATA
FIELD		|problem_unack_style|t_integer	|'1'	|NOT NULL	|ZBX_NODATA
FIELD		|problem_ack_style|t_integer	|'1'	|NOT NULL	|ZBX_NODATA
FIELD		|ok_unack_style	|t_integer	|'1'	|NOT NULL	|ZBX_NODATA
FIELD		|ok_ack_style	|t_integer	|'1'	|NOT NULL	|ZBX_NODATA
FIELD		|snmptrap_logging|t_integer	|'1'	|NOT NULL	|ZBX_PROXY,ZBX_NODATA
FIELD		|server_check_interval|t_integer|'10'	|NOT NULL	|ZBX_NODATA
FIELD		|hk_events_mode	|t_integer	|'1'	|NOT NULL	|ZBX_NODATA
FIELD		|hk_events_trigger|t_varchar(32)|'365d'	|NOT NULL	|ZBX_NODATA
FIELD		|hk_events_internal|t_varchar(32)|'1d'	|NOT NULL	|ZBX_NODATA
FIELD		|hk_events_discovery|t_varchar(32)|'1d'	|NOT NULL	|ZBX_NODATA
FIELD		|hk_events_autoreg|t_varchar(32)|'1d'	|NOT NULL	|ZBX_NODATA
FIELD		|hk_services_mode|t_integer	|'1'	|NOT NULL	|ZBX_NODATA
FIELD		|hk_services	|t_varchar(32)	|'365d'	|NOT NULL	|ZBX_NODATA
FIELD		|hk_audit_mode	|t_integer	|'1'	|NOT NULL	|ZBX_NODATA
FIELD		|hk_audit	|t_varchar(32)	|'31d'	|NOT NULL	|ZBX_NODATA
FIELD		|hk_sessions_mode|t_integer	|'1'	|NOT NULL	|ZBX_NODATA
FIELD		|hk_sessions	|t_varchar(32)	|'365d'	|NOT NULL	|ZBX_NODATA
FIELD		|hk_history_mode|t_integer	|'1'	|NOT NULL	|ZBX_NODATA
FIELD		|hk_history_global|t_integer	|'0'	|NOT NULL	|ZBX_PROXY,ZBX_NODATA
FIELD		|hk_history	|t_varchar(32)	|'31d'	|NOT NULL	|ZBX_PROXY,ZBX_NODATA
FIELD		|hk_trends_mode	|t_integer	|'1'	|NOT NULL	|ZBX_NODATA
FIELD		|hk_trends_global|t_integer	|'0'	|NOT NULL	|ZBX_NODATA
FIELD		|hk_trends	|t_varchar(32)	|'365d'	|NOT NULL	|ZBX_NODATA
FIELD		|default_inventory_mode|t_integer|'-1'	|NOT NULL	|ZBX_NODATA
FIELD		|custom_color	|t_integer	|'0'	|NOT NULL	|ZBX_NODATA
FIELD		|http_auth_enabled	|t_integer	|'0'	|NOT NULL	|ZBX_NODATA
FIELD		|http_login_form	|t_integer	|'0'	|NOT NULL	|ZBX_NODATA
FIELD		|http_strip_domains	|t_varchar(2048)|''	|NOT NULL	|ZBX_NODATA
FIELD		|http_case_sensitive	|t_integer	|'1'	|NOT NULL	|ZBX_NODATA
FIELD		|ldap_auth_enabled		|t_integer		|'0'	|NOT NULL	|ZBX_NODATA
FIELD		|ldap_case_sensitive	|t_integer	|'1'	|NOT NULL	|ZBX_NODATA
FIELD		|db_extension	|t_varchar(32)	|''	|NOT NULL	|ZBX_NODATA
FIELD		|autoreg_tls_accept	|t_integer	|'1'	|NOT NULL	|ZBX_PROXY,ZBX_NODATA
FIELD		|compression_status	|t_integer	|'0'	|NOT NULL	|ZBX_NODATA
FIELD		|compress_older	|t_varchar(32)	|'7d'	|NOT NULL	|ZBX_NODATA
FIELD		|instanceid	|t_varchar(32)	|''	|NOT NULL	|ZBX_NODATA
FIELD		|saml_auth_enabled	|t_integer	|'0'	|NOT NULL	|ZBX_NODATA
FIELD		|saml_case_sensitive	|t_integer	|'0'	|NOT NULL	|ZBX_NODATA
FIELD		|default_lang		|t_varchar(5)	|'en_US'|NOT NULL	|ZBX_NODATA
FIELD		|default_timezone	|t_varchar(50)	|'system'|NOT NULL	|ZBX_NODATA
FIELD		|login_attempts	|t_integer	|'5'	|NOT NULL	|ZBX_NODATA
FIELD		|login_block	|t_varchar(32)	|'30s'	|NOT NULL	|ZBX_NODATA
FIELD		|show_technical_errors	|t_integer	|'0'	|NOT NULL	|ZBX_NODATA
FIELD		|validate_uri_schemes	|t_integer	|'1'	|NOT NULL	|ZBX_NODATA
FIELD		|uri_valid_schemes	|t_varchar(255)	|'http,https,ftp,file,mailto,tel,ssh'	|NOT NULL	|ZBX_NODATA
FIELD		|x_frame_options	|t_varchar(255)	|'SAMEORIGIN'	|NOT NULL	|ZBX_NODATA
FIELD		|iframe_sandboxing_enabled	|t_integer	|'1'	|NOT NULL	|ZBX_NODATA
FIELD		|iframe_sandboxing_exceptions	|t_varchar(255)	|''	|NOT NULL	|ZBX_NODATA
FIELD		|max_overview_table_size	|t_integer	|'50'	|NOT NULL	|ZBX_NODATA
FIELD		|history_period	|t_varchar(32)|	'24h'	|NOT NULL	|ZBX_NODATA
FIELD		|period_default	|t_varchar(32)	|'1h'	|NOT NULL	|ZBX_NODATA
FIELD		|max_period	|t_varchar(32)	|'2y'	|NOT NULL	|ZBX_NODATA
FIELD		|socket_timeout	|t_varchar(32)	|'3s'	|NOT NULL	|ZBX_NODATA
FIELD		|connect_timeout	|t_varchar(32)	|'3s'	|NOT NULL	|ZBX_NODATA
FIELD		|media_type_test_timeout	|t_varchar(32)	|'65s'	|NOT NULL	|ZBX_NODATA
FIELD		|script_timeout	|t_varchar(32)	|'60s'	|NOT NULL	|ZBX_NODATA
FIELD		|item_test_timeout	|t_varchar(32)	|'60s'	|NOT NULL	|ZBX_NODATA
FIELD		|session_key	|t_varchar(32)|''	|NOT NULL	|ZBX_NODATA
FIELD		|url			|t_varchar(2048)|''	|NOT NULL	|ZBX_NODATA
FIELD		|report_test_timeout|t_varchar(32)|'60s'|NOT NULL	|ZBX_NODATA
FIELD		|dbversion_status	|t_shorttext|''	|NOT NULL	|ZBX_NODATA
FIELD		|hk_events_service|t_varchar(32)|'1d'	|NOT NULL	|ZBX_NODATA
FIELD		|passwd_min_length	|t_integer	|'8'	|NOT NULL	|ZBX_NODATA
FIELD		|passwd_check_rules	|t_integer	|'8'	|NOT NULL	|ZBX_NODATA
FIELD		|auditlog_enabled	|t_integer	|'1'	|NOT NULL	|ZBX_NODATA
FIELD		|ha_failover_delay	|t_varchar(32)	|'1m'	|NOT NULL	|ZBX_NODATA
FIELD		|geomaps_tile_provider|t_varchar(255)	|''	|NOT NULL	|0
FIELD		|geomaps_tile_url	|t_varchar(2048)|''	|NOT NULL	|ZBX_NODATA
FIELD		|geomaps_max_zoom	|t_integer	|'0'	|NOT NULL	|ZBX_NODATA
FIELD		|geomaps_attribution|t_varchar(1024)|''	|NOT NULL	|ZBX_NODATA
FIELD		|vault_provider	|t_integer	|'0'	|NOT NULL	|ZBX_NODATA
FIELD		|ldap_userdirectoryid	|t_id	|NULL |NULL	|0		|3|userdirectory	|userdirectoryid|RESTRICT
FIELD		|server_status		|t_shorttext	|''	|NOT NULL	|ZBX_NODATA
FIELD		|jit_provision_interval		|t_varchar(32)	|'1h'	|NOT NULL	|ZBX_NODATA
FIELD		|saml_jit_status			|t_integer		|'0'	|NOT NULL	|ZBX_NODATA
FIELD		|ldap_jit_status			|t_integer		|'0'	|NOT NULL	|ZBX_NODATA
FIELD		|disabled_usrgrpid			|t_id			|NULL	|NULL		|ZBX_NODATA	|4|usrgrp	|usrgrpid|RESTRICT
FIELD		|timeout_zabbix_agent	|t_varchar(255)	|'3s'	|NOT NULL	|ZBX_PROXY,ZBX_NODATA
FIELD		|timeout_simple_check	|t_varchar(255)	|'3s'	|NOT NULL	|ZBX_PROXY,ZBX_NODATA
FIELD		|timeout_snmp_agent	|t_varchar(255)	|'3s'	|NOT NULL	|ZBX_PROXY,ZBX_NODATA
FIELD		|timeout_external_check	|t_varchar(255)	|'3s'	|NOT NULL	|ZBX_PROXY,ZBX_NODATA
FIELD		|timeout_db_monitor	|t_varchar(255)	|'3s'	|NOT NULL	|ZBX_PROXY,ZBX_NODATA
FIELD		|timeout_http_agent	|t_varchar(255)	|'3s'	|NOT NULL	|ZBX_PROXY,ZBX_NODATA
FIELD		|timeout_ssh_agent	|t_varchar(255)	|'3s'	|NOT NULL	|ZBX_PROXY,ZBX_NODATA
FIELD		|timeout_telnet_agent	|t_varchar(255)	|'3s'	|NOT NULL	|ZBX_PROXY,ZBX_NODATA
FIELD		|timeout_script		|t_varchar(255)	|'3s'	|NOT NULL	|ZBX_PROXY,ZBX_NODATA
FIELD		|auditlog_mode	|t_integer	|'1'	|NOT NULL	|ZBX_NODATA
FIELD		|mfa_status		|t_integer	|'0'	|NOT NULL	|ZBX_NODATA
FIELD		|mfaid			|t_id		|	|NULL		|0		|5|mfa	|	|RESTRICT
INDEX		|1		|alert_usrgrpid
INDEX		|2		|discovery_groupid
INDEX		|3		|ldap_userdirectoryid
INDEX		|4		|disabled_usrgrpid
INDEX		|5		|mfaid

TABLE|triggers|triggerid|ZBX_TEMPLATE
FIELD		|triggerid	|t_id		|	|NOT NULL	|0
FIELD		|expression	|t_varchar(2048)|''	|NOT NULL	|0
FIELD		|description	|t_varchar(255)	|''	|NOT NULL	|0
FIELD		|url		|t_varchar(2048)|''	|NOT NULL	|0
FIELD		|status		|t_integer	|'0'	|NOT NULL	|0
FIELD		|value		|t_integer	|'0'	|NOT NULL	|ZBX_NODATA
FIELD		|priority	|t_integer	|'0'	|NOT NULL	|0
FIELD		|lastchange	|t_integer	|'0'	|NOT NULL	|ZBX_NODATA
FIELD		|comments	|t_shorttext	|''	|NOT NULL	|0
FIELD		|error		|t_varchar(2048)|''	|NOT NULL	|ZBX_NODATA
FIELD		|templateid	|t_id		|	|NULL		|0			|1|triggers	|triggerid		|RESTRICT
FIELD		|type		|t_integer	|'0'	|NOT NULL	|0
FIELD		|state		|t_integer	|'0'	|NOT NULL	|ZBX_NODATA
FIELD		|flags		|t_integer	|'0'	|NOT NULL	|0
FIELD		|recovery_mode	|t_integer	|'0'	|NOT NULL	|0
FIELD		|recovery_expression|t_varchar(2048)|''	|NOT NULL	|0
FIELD		|correlation_mode|t_integer	|'0'	|NOT NULL	|0
FIELD		|correlation_tag|t_varchar(255)	|''	|NOT NULL	|0
FIELD		|manual_close	|t_integer	|'0'	|NOT NULL	|0
FIELD		|opdata		|t_varchar(255)	|''	|NOT NULL	|0
FIELD		|discover	|t_integer	|'0'	|NOT NULL	|0
FIELD		|event_name	|t_varchar(2048)|''	|NOT NULL	|0
FIELD		|uuid		|t_varchar(32)	|''	|NOT NULL	|0
FIELD		|url_name	|t_varchar(64)	|''	|NOT NULL	|0
INDEX		|1		|status
INDEX		|2		|value,lastchange
INDEX		|3		|templateid
CHANGELOG	|5

TABLE|trigger_depends|triggerdepid|ZBX_TEMPLATE
FIELD		|triggerdepid	|t_id		|	|NOT NULL	|0
FIELD		|triggerid_down	|t_id		|	|NOT NULL	|0			|1|triggers	|triggerid
FIELD		|triggerid_up	|t_id		|	|NOT NULL	|0			|2|triggers	|triggerid
UNIQUE		|1		|triggerid_down,triggerid_up
INDEX		|2		|triggerid_up

TABLE|functions|functionid|ZBX_TEMPLATE
FIELD		|functionid	|t_id		|	|NOT NULL	|0
FIELD		|itemid		|t_id		|	|NOT NULL	|0			|1|items	|		|RESTRICT
FIELD		|triggerid	|t_id		|	|NOT NULL	|0			|2|triggers	|		|RESTRICT
FIELD		|name		|t_varchar(12)	|''	|NOT NULL	|0
FIELD		|parameter	|t_varchar(255)	|'0'	|NOT NULL	|0
INDEX		|1		|triggerid
INDEX		|2		|itemid,name,parameter
CHANGELOG	|7

TABLE|graphs|graphid|ZBX_TEMPLATE
FIELD		|graphid	|t_id		|	|NOT NULL	|0
FIELD		|name		|t_varchar(128)	|''	|NOT NULL	|0
FIELD		|width		|t_integer	|'900'	|NOT NULL	|0
FIELD		|height		|t_integer	|'200'	|NOT NULL	|0
FIELD		|yaxismin	|t_double	|'0'	|NOT NULL	|0
FIELD		|yaxismax	|t_double	|'100'	|NOT NULL	|0
FIELD		|templateid	|t_id		|	|NULL		|0			|1|graphs	|graphid
FIELD		|show_work_period|t_integer	|'1'	|NOT NULL	|0
FIELD		|show_triggers	|t_integer	|'1'	|NOT NULL	|0
FIELD		|graphtype	|t_integer	|'0'	|NOT NULL	|0
FIELD		|show_legend	|t_integer	|'1'	|NOT NULL	|0
FIELD		|show_3d	|t_integer	|'0'	|NOT NULL	|0
FIELD		|percent_left	|t_double	|'0'	|NOT NULL	|0
FIELD		|percent_right	|t_double	|'0'	|NOT NULL	|0
FIELD		|ymin_type	|t_integer	|'0'	|NOT NULL	|0
FIELD		|ymax_type	|t_integer	|'0'	|NOT NULL	|0
FIELD		|ymin_itemid	|t_id		|	|NULL		|0			|2|items	|itemid		|RESTRICT
FIELD		|ymax_itemid	|t_id		|	|NULL		|0			|3|items	|itemid		|RESTRICT
FIELD		|flags		|t_integer	|'0'	|NOT NULL	|0
FIELD		|discover	|t_integer	|'0'	|NOT NULL	|0
FIELD		|uuid		|t_varchar(32)	|''	|NOT NULL	|0
INDEX		|1		|name
INDEX		|2		|templateid
INDEX		|3		|ymin_itemid
INDEX		|4		|ymax_itemid

TABLE|graphs_items|gitemid|ZBX_TEMPLATE
FIELD		|gitemid	|t_id		|	|NOT NULL	|0
FIELD		|graphid	|t_id		|	|NOT NULL	|0			|1|graphs
FIELD		|itemid		|t_id		|	|NOT NULL	|0			|2|items
FIELD		|drawtype	|t_integer	|'0'	|NOT NULL	|0
FIELD		|sortorder	|t_integer	|'0'	|NOT NULL	|0
FIELD		|color		|t_varchar(6)	|'009600'|NOT NULL	|0
FIELD		|yaxisside	|t_integer	|'0'	|NOT NULL	|0
FIELD		|calc_fnc	|t_integer	|'2'	|NOT NULL	|0
FIELD		|type		|t_integer	|'0'	|NOT NULL	|0
INDEX		|1		|itemid
INDEX		|2		|graphid

TABLE|graph_theme|graphthemeid|ZBX_DATA
FIELD		|graphthemeid	|t_id		|	|NOT NULL	|0
FIELD		|theme		|t_varchar(64)	|''	|NOT NULL	|0
FIELD		|backgroundcolor|t_varchar(6)	|''	|NOT NULL	|0
FIELD		|graphcolor	|t_varchar(6)	|''	|NOT NULL	|0
FIELD		|gridcolor	|t_varchar(6)	|''	|NOT NULL	|0
FIELD		|maingridcolor	|t_varchar(6)	|''	|NOT NULL	|0
FIELD		|gridbordercolor|t_varchar(6)	|''	|NOT NULL	|0
FIELD		|textcolor	|t_varchar(6)	|''	|NOT NULL	|0
FIELD		|highlightcolor	|t_varchar(6)	|''	|NOT NULL	|0
FIELD		|leftpercentilecolor|t_varchar(6)|''	|NOT NULL	|0
FIELD		|rightpercentilecolor|t_varchar(6)|''	|NOT NULL	|0
FIELD		|nonworktimecolor|t_varchar(6)	|''	|NOT NULL	|0
FIELD		|colorpalette	|t_varchar(255)	|''	|NOT NULL	|0
UNIQUE		|1		|theme

TABLE|globalmacro|globalmacroid|ZBX_DATA
FIELD		|globalmacroid	|t_id		|	|NOT NULL	|0
FIELD		|macro		|t_varchar(255)	|''	|NOT NULL	|ZBX_PROXY
FIELD		|value		|t_varchar(2048)|''	|NOT NULL	|ZBX_PROXY
FIELD		|description	|t_shorttext	|''	|NOT NULL	|0
FIELD		|type		|t_integer	|'0'	|NOT NULL	|ZBX_PROXY
UNIQUE		|1		|macro

TABLE|hostmacro|hostmacroid|ZBX_TEMPLATE
FIELD		|hostmacroid	|t_id		|	|NOT NULL	|0
FIELD		|hostid		|t_id		|	|NOT NULL	|ZBX_PROXY		|1|hosts
FIELD		|macro		|t_varchar(255)	|''	|NOT NULL	|ZBX_PROXY
FIELD		|value		|t_varchar(2048)|''	|NOT NULL	|ZBX_PROXY
FIELD		|description	|t_shorttext	|''	|NOT NULL	|0
FIELD		|type		|t_integer	|'0'	|NOT NULL	|ZBX_PROXY
FIELD		|automatic	|t_integer	|'0'	|NOT NULL	|ZBX_PROXY
UNIQUE		|1		|hostid,macro

TABLE|hosts_groups|hostgroupid|ZBX_TEMPLATE
FIELD		|hostgroupid	|t_id		|	|NOT NULL	|0
FIELD		|hostid		|t_id		|	|NOT NULL	|0			|1|hosts
FIELD		|groupid	|t_id		|	|NOT NULL	|0			|2|hstgrp
UNIQUE		|1		|hostid,groupid
INDEX		|2		|groupid

TABLE|hosts_templates|hosttemplateid|ZBX_TEMPLATE
FIELD		|hosttemplateid	|t_id		|	|NOT NULL	|0
FIELD		|hostid		|t_id		|	|NOT NULL	|ZBX_PROXY		|1|hosts
FIELD		|templateid	|t_id		|	|NOT NULL	|ZBX_PROXY		|2|hosts	|hostid
FIELD		|link_type	|t_integer	|'0'	|NOT NULL	|ZBX_PROXY
UNIQUE		|1		|hostid,templateid
INDEX		|2		|templateid

TABLE|valuemap_mapping|valuemap_mappingid|ZBX_TEMPLATE
FIELD		|valuemap_mappingid|t_id	|	|NOT NULL	|0
FIELD		|valuemapid	|t_id		|	|NOT NULL	|0			|1|valuemap
FIELD		|value		|t_varchar(64)	|''	|NOT NULL	|0
FIELD		|newvalue	|t_varchar(64)	|''	|NOT NULL	|0
FIELD		|type		|t_integer	|'0'	|NOT NULL	|0
FIELD		|sortorder	|t_integer	|'0'	|NOT NULL	|0
UNIQUE		|1		|valuemapid,value,type

TABLE|media|mediaid|ZBX_DATA
FIELD		|mediaid	|t_id		|	|NOT NULL	|0
FIELD		|userid		|t_id		|	|NOT NULL	|0			|1|users
FIELD		|mediatypeid	|t_id		|	|NOT NULL	|0			|2|media_type
FIELD		|sendto		|t_varchar(1024)|''	|NOT NULL	|0
FIELD		|active		|t_integer	|'0'	|NOT NULL	|0
FIELD		|severity	|t_integer	|'63'	|NOT NULL	|0
FIELD		|period		|t_varchar(1024)|'1-7,00:00-24:00'|NOT NULL|0
INDEX		|1		|userid
INDEX		|2		|mediatypeid

TABLE|rights|rightid|ZBX_DATA
FIELD		|rightid	|t_id		|	|NOT NULL	|0
FIELD		|groupid	|t_id		|	|NOT NULL	|0			|1|usrgrp	|usrgrpid
FIELD		|permission	|t_integer	|'0'	|NOT NULL	|0
FIELD		|id		|t_id		|	|NOT NULL	|0			|2|hstgrp	|groupid
INDEX		|1		|groupid
INDEX		|2		|id

TABLE|permission|ugsetid,hgsetid|ZBX_DATA
FIELD		|ugsetid	|t_id		|	|NOT NULL	|0			|1|ugset
FIELD		|hgsetid	|t_id		|	|NOT NULL	|0			|2|hgset
FIELD		|permission	|t_integer	|'2'	|NOT NULL	|0
INDEX		|1		|hgsetid

TABLE|services|serviceid|ZBX_DATA
FIELD		|serviceid	|t_id		|	|NOT NULL	|0
FIELD		|name		|t_varchar(128)	|''	|NOT NULL	|0
FIELD		|status		|t_integer	|'-1'	|NOT NULL	|0
FIELD		|algorithm	|t_integer	|'0'	|NOT NULL	|0
FIELD		|sortorder	|t_integer	|'0'	|NOT NULL	|0
FIELD		|weight		|t_integer	|'0'	|NOT NULL	|0
FIELD		|propagation_rule|t_integer	|'0'	|NOT NULL	|0
FIELD		|propagation_value|t_integer	|'0'	|NOT NULL	|0
FIELD		|description	|t_shorttext	|''	|NOT NULL	|0
FIELD		|uuid		|t_varchar(32)	|''	|NOT NULL	|0
FIELD		|created_at	|t_integer	|'0'	|NOT NULL	|0

TABLE|services_links|linkid|ZBX_DATA
FIELD		|linkid		|t_id		|	|NOT NULL	|0
FIELD		|serviceupid	|t_id		|	|NOT NULL	|0			|1|services	|serviceid
FIELD		|servicedownid	|t_id		|	|NOT NULL	|0			|2|services	|serviceid
INDEX		|1		|servicedownid
UNIQUE		|2		|serviceupid,servicedownid

TABLE|icon_map|iconmapid|ZBX_DATA
FIELD		|iconmapid	|t_id		|	|NOT NULL	|0
FIELD		|name		|t_varchar(64)	|''	|NOT NULL	|0
FIELD		|default_iconid	|t_id		|	|NOT NULL	|0			|1|images	|imageid	|RESTRICT
UNIQUE		|1		|name
INDEX		|2		|default_iconid

TABLE|icon_mapping|iconmappingid|ZBX_DATA
FIELD		|iconmappingid	|t_id		|	|NOT NULL	|0
FIELD		|iconmapid	|t_id		|	|NOT NULL	|0			|1|icon_map
FIELD		|iconid		|t_id		|	|NOT NULL	|0			|2|images	|imageid	|RESTRICT
FIELD		|inventory_link	|t_integer	|'0'	|NOT NULL	|0
FIELD		|expression	|t_varchar(64)	|''	|NOT NULL	|0
FIELD		|sortorder	|t_integer	|'0'	|NOT NULL	|0
INDEX		|1		|iconmapid
INDEX		|2		|iconid

TABLE|sysmaps|sysmapid|ZBX_TEMPLATE
FIELD		|sysmapid	|t_id		|	|NOT NULL	|0
FIELD		|name		|t_varchar(128)	|''	|NOT NULL	|0
FIELD		|width		|t_integer	|'600'	|NOT NULL	|0
FIELD		|height		|t_integer	|'400'	|NOT NULL	|0
FIELD		|backgroundid	|t_id		|	|NULL		|0			|1|images	|imageid	|RESTRICT
FIELD		|label_type	|t_integer	|'2'	|NOT NULL	|0
FIELD		|label_location	|t_integer	|'0'	|NOT NULL	|0
FIELD		|highlight	|t_integer	|'1'	|NOT NULL	|0
FIELD		|expandproblem	|t_integer	|'1'	|NOT NULL	|0
FIELD		|markelements	|t_integer	|'0'	|NOT NULL	|0
FIELD		|show_unack	|t_integer	|'0'	|NOT NULL	|0
FIELD		|grid_size	|t_integer	|'50'	|NOT NULL	|0
FIELD		|grid_show	|t_integer	|'1'	|NOT NULL	|0
FIELD		|grid_align	|t_integer	|'1'	|NOT NULL	|0
FIELD		|label_format	|t_integer	|'0'	|NOT NULL	|0
FIELD		|label_type_host|t_integer	|'2'	|NOT NULL	|0
FIELD		|label_type_hostgroup|t_integer	|'2'	|NOT NULL	|0
FIELD		|label_type_trigger|t_integer	|'2'	|NOT NULL	|0
FIELD		|label_type_map|t_integer	|'2'	|NOT NULL	|0
FIELD		|label_type_image|t_integer	|'2'	|NOT NULL	|0
FIELD		|label_string_host|t_varchar(255)|''	|NOT NULL	|0
FIELD		|label_string_hostgroup|t_varchar(255)|''|NOT NULL	|0
FIELD		|label_string_trigger|t_varchar(255)|''	|NOT NULL	|0
FIELD		|label_string_map|t_varchar(255)|''	|NOT NULL	|0
FIELD		|label_string_image|t_varchar(255)|''	|NOT NULL	|0
FIELD		|iconmapid	|t_id		|	|NULL		|0			|2|icon_map	|		|RESTRICT
FIELD		|expand_macros	|t_integer	|'0'	|NOT NULL	|0
FIELD		|severity_min	|t_integer	|'0'	|NOT NULL	|0
FIELD		|userid		|t_id		|	|NOT NULL	|0			|3|users	|		|RESTRICT
FIELD		|private	|t_integer	|'1'	|NOT NULL	|0
FIELD		|show_suppressed|t_integer	|'0'	|NOT NULL	|0
UNIQUE		|1		|name
INDEX		|2		|backgroundid
INDEX		|3		|iconmapid
INDEX		|4		|userid

TABLE|sysmaps_elements|selementid|ZBX_TEMPLATE
FIELD		|selementid	|t_id		|	|NOT NULL	|0
FIELD		|sysmapid	|t_id		|	|NOT NULL	|0			|1|sysmaps
FIELD		|elementid	|t_id		|'0'	|NOT NULL	|0
FIELD		|elementtype	|t_integer	|'0'	|NOT NULL	|0
FIELD		|iconid_off	|t_id		|	|NULL		|0			|2|images	|imageid	|RESTRICT
FIELD		|iconid_on	|t_id		|	|NULL		|0			|3|images	|imageid	|RESTRICT
FIELD		|label		|t_varchar(2048)|''	|NOT NULL	|0
FIELD		|label_location	|t_integer	|'-1'	|NOT NULL	|0
FIELD		|x		|t_integer	|'0'	|NOT NULL	|0
FIELD		|y		|t_integer	|'0'	|NOT NULL	|0
FIELD		|iconid_disabled|t_id		|	|NULL		|0			|4|images	|imageid	|RESTRICT
FIELD		|iconid_maintenance|t_id	|	|NULL		|0			|5|images	|imageid	|RESTRICT
FIELD		|elementsubtype	|t_integer	|'0'	|NOT NULL	|0
FIELD		|areatype	|t_integer	|'0'	|NOT NULL	|0
FIELD		|width		|t_integer	|'200'	|NOT NULL	|0
FIELD		|height		|t_integer	|'200'	|NOT NULL	|0
FIELD		|viewtype	|t_integer	|'0'	|NOT NULL	|0
FIELD		|use_iconmap	|t_integer	|'1'	|NOT NULL	|0
FIELD		|evaltype	|t_integer		|'0'|NOT NULL	|0
INDEX		|1		|sysmapid
INDEX		|2		|iconid_off
INDEX		|3		|iconid_on
INDEX		|4		|iconid_disabled
INDEX		|5		|iconid_maintenance

TABLE|sysmaps_links|linkid|ZBX_TEMPLATE
FIELD		|linkid		|t_id		|	|NOT NULL	|0
FIELD		|sysmapid	|t_id		|	|NOT NULL	|0			|1|sysmaps
FIELD		|selementid1	|t_id		|	|NOT NULL	|0			|2|sysmaps_elements|selementid
FIELD		|selementid2	|t_id		|	|NOT NULL	|0			|3|sysmaps_elements|selementid
FIELD		|drawtype	|t_integer	|'0'	|NOT NULL	|0
FIELD		|color		|t_varchar(6)	|'000000'|NOT NULL	|0
FIELD		|label		|t_varchar(2048)|''	|NOT NULL	|0
INDEX		|1		|sysmapid
INDEX		|2		|selementid1
INDEX		|3		|selementid2

TABLE|sysmaps_link_triggers|linktriggerid|ZBX_TEMPLATE
FIELD		|linktriggerid	|t_id		|	|NOT NULL	|0
FIELD		|linkid		|t_id		|	|NOT NULL	|0			|1|sysmaps_links
FIELD		|triggerid	|t_id		|	|NOT NULL	|0			|2|triggers
FIELD		|drawtype	|t_integer	|'0'	|NOT NULL	|0
FIELD		|color		|t_varchar(6)	|'000000'|NOT NULL	|0
UNIQUE		|1		|linkid,triggerid
INDEX		|2		|triggerid

TABLE|sysmap_element_url|sysmapelementurlid|ZBX_TEMPLATE
FIELD		|sysmapelementurlid|t_id	|	|NOT NULL	|0
FIELD		|selementid	|t_id		|	|NOT NULL	|0			|1|sysmaps_elements
FIELD		|name		|t_varchar(255)	|	|NOT NULL	|0
FIELD		|url		|t_varchar(2048)|''	|NOT NULL	|0
UNIQUE		|1		|selementid,name

TABLE|sysmap_url|sysmapurlid|ZBX_TEMPLATE
FIELD		|sysmapurlid	|t_id		|	|NOT NULL	|0
FIELD		|sysmapid	|t_id		|	|NOT NULL	|0			|1|sysmaps
FIELD		|name		|t_varchar(255)	|	|NOT NULL	|0
FIELD		|url		|t_varchar(2048)|''	|NOT NULL	|0
FIELD		|elementtype	|t_integer	|'0'	|NOT NULL	|0
UNIQUE		|1		|sysmapid,name

TABLE|sysmap_user|sysmapuserid|ZBX_TEMPLATE
FIELD		|sysmapuserid|t_id		|	|NOT NULL	|0
FIELD		|sysmapid	|t_id		|	|NOT NULL	|0			|1|sysmaps
FIELD		|userid		|t_id		|	|NOT NULL	|0			|2|users
FIELD		|permission	|t_integer	|'2'	|NOT NULL	|0
UNIQUE		|1		|sysmapid,userid
INDEX		|2		|userid

TABLE|sysmap_usrgrp|sysmapusrgrpid|ZBX_TEMPLATE
FIELD		|sysmapusrgrpid|t_id		|	|NOT NULL	|0
FIELD		|sysmapid	|t_id		|	|NOT NULL	|0			|1|sysmaps
FIELD		|usrgrpid	|t_id		|	|NOT NULL	|0			|2|usrgrp
FIELD		|permission	|t_integer	|'2'	|NOT NULL	|0
UNIQUE		|1		|sysmapid,usrgrpid
INDEX		|2		|usrgrpid

TABLE|maintenances_hosts|maintenance_hostid|ZBX_DATA
FIELD		|maintenance_hostid|t_id	|	|NOT NULL	|0
FIELD		|maintenanceid	|t_id		|	|NOT NULL	|0			|1|maintenances
FIELD		|hostid		|t_id		|	|NOT NULL	|0			|2|hosts
UNIQUE		|1		|maintenanceid,hostid
INDEX		|2		|hostid

TABLE|maintenances_groups|maintenance_groupid|ZBX_DATA
FIELD		|maintenance_groupid|t_id	|	|NOT NULL	|0
FIELD		|maintenanceid	|t_id		|	|NOT NULL	|0			|1|maintenances
FIELD		|groupid	|t_id		|	|NOT NULL	|0			|2|hstgrp
UNIQUE		|1		|maintenanceid,groupid
INDEX		|2		|groupid

TABLE|timeperiods|timeperiodid|ZBX_DATA
FIELD		|timeperiodid	|t_id		|	|NOT NULL	|0
FIELD		|timeperiod_type|t_integer	|'0'	|NOT NULL	|0
FIELD		|every		|t_integer	|'1'	|NOT NULL	|0
FIELD		|month		|t_integer	|'0'	|NOT NULL	|0
FIELD		|dayofweek	|t_integer	|'0'	|NOT NULL	|0
FIELD		|day		|t_integer	|'0'	|NOT NULL	|0
FIELD		|start_time	|t_integer	|'0'	|NOT NULL	|0
FIELD		|period		|t_integer	|'0'	|NOT NULL	|0
FIELD		|start_date	|t_integer	|'0'	|NOT NULL	|0

TABLE|maintenances_windows|maintenance_timeperiodid|ZBX_DATA
FIELD		|maintenance_timeperiodid|t_id	|	|NOT NULL	|0
FIELD		|maintenanceid	|t_id		|	|NOT NULL	|0			|1|maintenances
FIELD		|timeperiodid	|t_id		|	|NOT NULL	|0			|2|timeperiods
UNIQUE		|1		|maintenanceid,timeperiodid
INDEX		|2		|timeperiodid

TABLE|regexps|regexpid|ZBX_DATA
FIELD		|regexpid	|t_id		|	|NOT NULL	|0
FIELD		|name		|t_varchar(128)	|''	|NOT NULL	|ZBX_PROXY
FIELD		|test_string	|t_shorttext	|''	|NOT NULL	|0
UNIQUE		|1		|name

TABLE|expressions|expressionid|ZBX_DATA
FIELD		|expressionid	|t_id		|	|NOT NULL	|0
FIELD		|regexpid	|t_id		|	|NOT NULL	|ZBX_PROXY		|1|regexps
FIELD		|expression	|t_varchar(255)	|''	|NOT NULL	|ZBX_PROXY
FIELD		|expression_type|t_integer	|'0'	|NOT NULL	|ZBX_PROXY
FIELD		|exp_delimiter	|t_varchar(1)	|''	|NOT NULL	|ZBX_PROXY
FIELD		|case_sensitive	|t_integer	|'0'	|NOT NULL	|ZBX_PROXY
INDEX		|1		|regexpid

TABLE|ids|table_name,field_name|0
FIELD		|table_name	|t_varchar(64)	|''	|NOT NULL	|0
FIELD		|field_name	|t_varchar(64)	|''	|NOT NULL	|0
FIELD		|nextid		|t_id		|	|NOT NULL	|0

-- History tables

TABLE|alerts|alertid|0
FIELD		|alertid	|t_id		|	|NOT NULL	|0
FIELD		|actionid	|t_id		|	|NOT NULL	|0			|1|actions
FIELD		|eventid	|t_id		|	|NOT NULL	|0			|2|events
FIELD		|userid		|t_id		|	|NULL		|0			|3|users
FIELD		|clock		|t_time		|'0'	|NOT NULL	|0
FIELD		|mediatypeid	|t_id		|	|NULL		|0			|4|media_type
FIELD		|sendto		|t_varchar(1024)|''	|NOT NULL	|0
FIELD		|subject	|t_varchar(255)	|''	|NOT NULL	|0
FIELD		|message	|t_text		|''	|NOT NULL	|0
FIELD		|status		|t_integer	|'0'	|NOT NULL	|0
FIELD		|retries	|t_integer	|'0'	|NOT NULL	|0
FIELD		|error		|t_varchar(2048)|''	|NOT NULL	|0
FIELD		|esc_step	|t_integer	|'0'	|NOT NULL	|0
FIELD		|alerttype	|t_integer	|'0'	|NOT NULL	|0
FIELD		|p_eventid	|t_id		|	|NULL		|0			|5|events	|eventid
FIELD		|acknowledgeid	|t_id		|	|NULL		|0			|6|acknowledges	|acknowledgeid
FIELD		|parameters	|t_text		|'{}'	|NOT NULL	|0
INDEX		|1		|actionid
INDEX		|2		|clock
INDEX		|3		|eventid
INDEX		|4		|status
INDEX		|5		|mediatypeid
INDEX		|6		|userid
INDEX		|7		|p_eventid
INDEX		|8		|acknowledgeid

TABLE|history|itemid,clock,ns|0
FIELD		|itemid		|t_id		|	|NOT NULL	|0			|-|items
FIELD		|clock		|t_time		|'0'	|NOT NULL	|0
FIELD		|value		|t_double	|'0.0000'|NOT NULL	|0
FIELD		|ns		|t_nanosec	|'0'	|NOT NULL	|0

TABLE|history_uint|itemid,clock,ns|0
FIELD		|itemid		|t_id		|	|NOT NULL	|0			|-|items
FIELD		|clock		|t_time		|'0'	|NOT NULL	|0
FIELD		|value		|t_bigint	|'0'	|NOT NULL	|0
FIELD		|ns		|t_nanosec	|'0'	|NOT NULL	|0

TABLE|history_str|itemid,clock,ns|0
FIELD		|itemid		|t_id		|	|NOT NULL	|0			|-|items
FIELD		|clock		|t_time		|'0'	|NOT NULL	|0
FIELD		|value		|t_varchar(255)	|''	|NOT NULL	|0
FIELD		|ns		|t_nanosec	|'0'	|NOT NULL	|0

TABLE|history_log|itemid,clock,ns|0
FIELD		|itemid		|t_id		|	|NOT NULL	|0			|-|items
FIELD		|clock		|t_time		|'0'	|NOT NULL	|0
FIELD		|timestamp	|t_time		|'0'	|NOT NULL	|0
FIELD		|source		|t_varchar(64)	|''	|NOT NULL	|0
FIELD		|severity	|t_integer	|'0'	|NOT NULL	|0
FIELD		|value		|t_text		|''	|NOT NULL	|0
FIELD		|logeventid	|t_integer	|'0'	|NOT NULL	|0
FIELD		|ns		|t_nanosec	|'0'	|NOT NULL	|0

TABLE|history_text|itemid,clock,ns|0
FIELD		|itemid		|t_id		|	|NOT NULL	|0			|-|items
FIELD		|clock		|t_time		|'0'	|NOT NULL	|0
FIELD		|value		|t_text		|''	|NOT NULL	|0
FIELD		|ns		|t_nanosec	|'0'	|NOT NULL	|0

TABLE|history_bin|itemid,clock,ns|0
FIELD		|itemid		|t_id		|	|NOT NULL	|0			|-|items
FIELD		|clock		|t_time		|'0'	|NOT NULL	|0
FIELD		|ns		|t_nanosec	|'0'	|NOT NULL	|0
FIELD		|value		|t_bin		|''	|NOT NULL	|0

TABLE|proxy_history|id|0
FIELD		|id		|t_id		|	|NOT NULL	|0
FIELD		|itemid		|t_id		|	|NOT NULL	|0			|-|items
FIELD		|clock		|t_time		|'0'	|NOT NULL	|0
FIELD		|timestamp	|t_time		|'0'	|NOT NULL	|0
FIELD		|source		|t_varchar(64)	|''	|NOT NULL	|0
FIELD		|severity	|t_integer	|'0'	|NOT NULL	|0
FIELD		|value		|t_longtext	|''	|NOT NULL	|0
FIELD		|logeventid	|t_integer	|'0'	|NOT NULL	|0
FIELD		|ns		|t_nanosec	|'0'	|NOT NULL	|0
FIELD		|state		|t_integer	|'0'	|NOT NULL	|0
FIELD		|lastlogsize	|t_bigint	|'0'	|NOT NULL	|0
FIELD		|mtime		|t_integer	|'0'	|NOT NULL	|0
FIELD		|flags		|t_integer	|'0'	|NOT NULL	|0
FIELD		|write_clock	|t_time		|'0'	|NOT NULL	|0
INDEX		|1		|clock

TABLE|proxy_dhistory|id|0
FIELD		|id		|t_id		|	|NOT NULL	|0
FIELD		|clock		|t_time		|'0'	|NOT NULL	|0
FIELD		|druleid	|t_id		|	|NOT NULL	|0			|-|drules
FIELD		|ip		|t_varchar(39)	|''	|NOT NULL	|0
FIELD		|port		|t_integer	|'0'	|NOT NULL	|0
FIELD		|value		|t_varchar(255)	|''	|NOT NULL	|0
FIELD		|status		|t_integer	|'0'	|NOT NULL	|0
FIELD		|dcheckid	|t_id		|	|NULL		|0			|-|dchecks
FIELD		|dns		|t_varchar(255)	|''	|NOT NULL	|0
INDEX		|1		|clock
INDEX		|2		|druleid

TABLE|events|eventid|0
FIELD		|eventid	|t_id		|	|NOT NULL	|0
FIELD		|source		|t_integer	|'0'	|NOT NULL	|0
FIELD		|object		|t_integer	|'0'	|NOT NULL	|0
FIELD		|objectid	|t_id		|'0'	|NOT NULL	|0
FIELD		|clock		|t_time		|'0'	|NOT NULL	|0
FIELD		|value		|t_integer	|'0'	|NOT NULL	|0
FIELD		|acknowledged	|t_integer	|'0'	|NOT NULL	|0
FIELD		|ns		|t_nanosec	|'0'	|NOT NULL	|0
FIELD		|name		|t_varchar(2048)|''	|NOT NULL	|0
FIELD		|severity	|t_integer	|'0'	|NOT NULL	|0
INDEX		|1		|source,object,objectid,clock
INDEX		|2		|source,object,clock

TABLE|event_symptom|eventid|0
FIELD		|eventid	|t_id		|	|NOT NULL	|0			|1|events	|eventid|
FIELD		|cause_eventid	|t_id		|	|NOT NULL	|0			|2|events	|eventid|	RESTRICT
INDEX		|1		|cause_eventid

TABLE|trends|itemid,clock|0
FIELD		|itemid		|t_id		|	|NOT NULL	|0			|-|items
FIELD		|clock		|t_time		|'0'	|NOT NULL	|0
FIELD		|num		|t_integer	|'0'	|NOT NULL	|0
FIELD		|value_min	|t_double	|'0.0000'|NOT NULL	|0
FIELD		|value_avg	|t_double	|'0.0000'|NOT NULL	|0
FIELD		|value_max	|t_double	|'0.0000'|NOT NULL	|0

TABLE|trends_uint|itemid,clock|0
FIELD		|itemid		|t_id		|	|NOT NULL	|0			|-|items
FIELD		|clock		|t_time		|'0'	|NOT NULL	|0
FIELD		|num		|t_integer	|'0'	|NOT NULL	|0
FIELD		|value_min	|t_bigint	|'0'	|NOT NULL	|0
FIELD		|value_avg	|t_bigint	|'0'	|NOT NULL	|0
FIELD		|value_max	|t_bigint	|'0'	|NOT NULL	|0

TABLE|acknowledges|acknowledgeid|0
FIELD		|acknowledgeid	|t_id		|	|NOT NULL	|0
FIELD		|userid		|t_id		|	|NOT NULL	|0			|1|users
FIELD		|eventid	|t_id		|	|NOT NULL	|0			|2|events
FIELD		|clock		|t_time		|'0'	|NOT NULL	|0
FIELD		|message	|t_varchar(2048)|''	|NOT NULL	|0
FIELD		|action		|t_integer	|'0'	|NOT NULL	|0
FIELD		|old_severity	|t_integer	|'0'	|NOT NULL	|0
FIELD		|new_severity	|t_integer	|'0'	|NOT NULL	|0
FIELD		|suppress_until	|t_time		|'0'	|NOT NULL	|0
FIELD		|taskid		|t_id		|	|NULL		|0			|-|task
INDEX		|1		|userid
INDEX		|2		|eventid
INDEX		|3		|clock

TABLE|auditlog|auditid|0
FIELD		|auditid	|t_cuid		|	|NOT NULL	|0
FIELD		|userid		|t_id		|	|NULL		|0
FIELD		|username	|t_varchar(100)	|''	|NOT NULL	|0
FIELD		|clock		|t_time		|'0'	|NOT NULL	|0
FIELD		|ip		|t_varchar(39)	|''	|NOT NULL	|0
FIELD		|action		|t_integer	|'0'	|NOT NULL	|0
FIELD		|resourcetype	|t_integer	|'0'	|NOT NULL	|0
FIELD		|resourceid	|t_id		|	|NULL		|0
FIELD		|resource_cuid	|t_cuid		|	|NULL		|0
FIELD		|resourcename	|t_varchar(255)	|''	|NOT NULL	|0
FIELD		|recordsetid	|t_cuid		|	|NOT NULL	|0
FIELD		|details	|t_longtext	|''	|NOT NULL	|0
INDEX		|1		|userid,clock
INDEX		|2		|clock
INDEX		|3		|resourcetype,resourceid

TABLE|service_alarms|servicealarmid|0
FIELD		|servicealarmid	|t_id		|	|NOT NULL	|0
FIELD		|serviceid	|t_id		|	|NOT NULL	|0			|1|services
FIELD		|clock		|t_time		|'0'	|NOT NULL	|0
FIELD		|value		|t_integer	|'-1'	|NOT NULL	|0
INDEX		|1		|serviceid,clock
INDEX		|2		|clock

TABLE|autoreg_host|autoreg_hostid|0
FIELD		|autoreg_hostid	|t_id		|	|NOT NULL	|0
FIELD		|proxyid	|t_id		|	|NULL		|0			|1|proxy	|proxyid
FIELD		|host		|t_varchar(128)	|''	|NOT NULL	|0
FIELD		|listen_ip	|t_varchar(39)	|''	|NOT NULL	|0
FIELD		|listen_port	|t_integer	|'0'	|NOT NULL	|0
FIELD		|listen_dns	|t_varchar(255)	|''	|NOT NULL	|0
FIELD		|host_metadata	|t_text		|''	|NOT NULL	|0
FIELD		|flags		|t_integer	|'0'	|NOT NULL	|0
FIELD		|tls_accepted	|t_integer	|'1'	|NOT NULL	|0
INDEX		|1		|host
INDEX		|2		|proxyid

TABLE|proxy_autoreg_host|id|0
FIELD		|id		|t_id		|	|NOT NULL	|0
FIELD		|clock		|t_time		|'0'	|NOT NULL	|0
FIELD		|host		|t_varchar(128)	|''	|NOT NULL	|0
FIELD		|listen_ip	|t_varchar(39)	|''	|NOT NULL	|0
FIELD		|listen_port	|t_integer	|'0'	|NOT NULL	|0
FIELD		|listen_dns	|t_varchar(255)	|''	|NOT NULL	|0
FIELD		|host_metadata	|t_text		|''	|NOT NULL	|0
FIELD		|flags		|t_integer	|'0'	|NOT NULL	|0
FIELD		|tls_accepted	|t_integer	|'1'	|NOT NULL	|0
INDEX		|1		|clock

TABLE|dhosts|dhostid|0
FIELD		|dhostid	|t_id		|	|NOT NULL	|0
FIELD		|druleid	|t_id		|	|NOT NULL	|0			|1|drules
FIELD		|status		|t_integer	|'0'	|NOT NULL	|0
FIELD		|lastup		|t_integer	|'0'	|NOT NULL	|0
FIELD		|lastdown	|t_integer	|'0'	|NOT NULL	|0
INDEX		|1		|druleid

TABLE|dservices|dserviceid|0
FIELD		|dserviceid	|t_id		|	|NOT NULL	|0
FIELD		|dhostid	|t_id		|	|NOT NULL	|0			|1|dhosts
FIELD		|value		|t_varchar(255)	|''	|NOT NULL	|0
FIELD		|port		|t_integer	|'0'	|NOT NULL	|0
FIELD		|status		|t_integer	|'0'	|NOT NULL	|0
FIELD		|lastup		|t_integer	|'0'	|NOT NULL	|0
FIELD		|lastdown	|t_integer	|'0'	|NOT NULL	|0
FIELD		|dcheckid	|t_id		|	|NOT NULL	|0			|2|dchecks
FIELD		|ip		|t_varchar(39)	|''	|NOT NULL	|0
FIELD		|dns		|t_varchar(255)	|''	|NOT NULL	|0
UNIQUE		|1		|dcheckid,ip,port
INDEX		|2		|dhostid

-- Other tables

TABLE|escalations|escalationid|0
FIELD		|escalationid	|t_id		|	|NOT NULL	|0
FIELD		|actionid	|t_id		|	|NOT NULL	|0			|-|actions
FIELD		|triggerid	|t_id		|	|NULL		|0			|-|triggers
FIELD		|eventid	|t_id		|	|NULL		|0			|-|events
FIELD		|r_eventid	|t_id		|	|NULL		|0			|-|events	|eventid
FIELD		|nextcheck	|t_time		|'0'	|NOT NULL	|0
FIELD		|esc_step	|t_integer	|'0'	|NOT NULL	|0
FIELD		|status		|t_integer	|'0'	|NOT NULL	|0
FIELD		|itemid		|t_id		|	|NULL		|0			|-|items
FIELD		|acknowledgeid	|t_id		|	|NULL		|0			|-|acknowledges
FIELD		|servicealarmid	|t_id		|	|NULL		|0			|-|service_alarms
FIELD		|serviceid	|t_id		|	|NULL		|0			|-|services
UNIQUE		|1		|triggerid,itemid,serviceid,escalationid
INDEX		|2		|eventid
INDEX		|3		|nextcheck

TABLE|globalvars|name|0
FIELD		|name	|t_varchar(64)		|''	|NOT NULL	|0
FIELD		|value	|t_varchar(2048)	|''	|NOT NULL	|0

TABLE|graph_discovery|graphid|0
FIELD		|graphid	|t_id		|	|NOT NULL	|0			|1|graphs
FIELD		|parent_graphid	|t_id		|	|NOT NULL	|0			|2|graphs	|graphid	|RESTRICT
FIELD		|lastcheck	|t_integer	|'0'	|NOT NULL	|ZBX_NODATA
FIELD		|ts_delete	|t_time		|'0'	|NOT NULL	|ZBX_NODATA
INDEX		|1		|parent_graphid

TABLE|host_inventory|hostid|ZBX_TEMPLATE
FIELD		|hostid		|t_id		|	|NOT NULL	|0			|1|hosts
FIELD		|inventory_mode	|t_integer	|'0'	|NOT NULL	|0
FIELD		|type		|t_varchar(64)	|''	|NOT NULL	|ZBX_PROXY,ZBX_NODATA
FIELD		|type_full	|t_varchar(64)	|''	|NOT NULL	|ZBX_PROXY,ZBX_NODATA
FIELD		|name		|t_varchar(128)	|''	|NOT NULL	|ZBX_PROXY,ZBX_NODATA
FIELD		|alias		|t_varchar(128)	|''	|NOT NULL	|ZBX_PROXY,ZBX_NODATA
FIELD		|os		|t_varchar(128)	|''	|NOT NULL	|ZBX_PROXY,ZBX_NODATA
FIELD		|os_full	|t_varchar(255)	|''	|NOT NULL	|ZBX_PROXY,ZBX_NODATA
FIELD		|os_short	|t_varchar(128)	|''	|NOT NULL	|ZBX_PROXY,ZBX_NODATA
FIELD		|serialno_a	|t_varchar(64)	|''	|NOT NULL	|ZBX_PROXY,ZBX_NODATA
FIELD		|serialno_b	|t_varchar(64)	|''	|NOT NULL	|ZBX_PROXY,ZBX_NODATA
FIELD		|tag		|t_varchar(64)	|''	|NOT NULL	|ZBX_PROXY,ZBX_NODATA
FIELD		|asset_tag	|t_varchar(64)	|''	|NOT NULL	|ZBX_PROXY,ZBX_NODATA
FIELD		|macaddress_a	|t_varchar(64)	|''	|NOT NULL	|ZBX_PROXY,ZBX_NODATA
FIELD		|macaddress_b	|t_varchar(64)	|''	|NOT NULL	|ZBX_PROXY,ZBX_NODATA
FIELD		|hardware	|t_varchar(255)	|''	|NOT NULL	|ZBX_PROXY,ZBX_NODATA
FIELD		|hardware_full	|t_shorttext	|''	|NOT NULL	|ZBX_PROXY,ZBX_NODATA
FIELD		|software	|t_varchar(255)	|''	|NOT NULL	|ZBX_PROXY,ZBX_NODATA
FIELD		|software_full	|t_shorttext	|''	|NOT NULL	|ZBX_PROXY,ZBX_NODATA
FIELD		|software_app_a	|t_varchar(64)	|''	|NOT NULL	|ZBX_PROXY,ZBX_NODATA
FIELD		|software_app_b	|t_varchar(64)	|''	|NOT NULL	|ZBX_PROXY,ZBX_NODATA
FIELD		|software_app_c	|t_varchar(64)	|''	|NOT NULL	|ZBX_PROXY,ZBX_NODATA
FIELD		|software_app_d	|t_varchar(64)	|''	|NOT NULL	|ZBX_PROXY,ZBX_NODATA
FIELD		|software_app_e	|t_varchar(64)	|''	|NOT NULL	|ZBX_PROXY,ZBX_NODATA
FIELD		|contact	|t_shorttext	|''	|NOT NULL	|ZBX_PROXY,ZBX_NODATA
FIELD		|location	|t_shorttext	|''	|NOT NULL	|ZBX_PROXY,ZBX_NODATA
FIELD		|location_lat	|t_varchar(16)	|''	|NOT NULL	|ZBX_PROXY
FIELD		|location_lon	|t_varchar(16)	|''	|NOT NULL	|ZBX_PROXY
FIELD		|notes		|t_shorttext	|''	|NOT NULL	|ZBX_PROXY,ZBX_NODATA
FIELD		|chassis	|t_varchar(64)	|''	|NOT NULL	|ZBX_PROXY,ZBX_NODATA
FIELD		|model		|t_varchar(64)	|''	|NOT NULL	|ZBX_PROXY,ZBX_NODATA
FIELD		|hw_arch	|t_varchar(32)	|''	|NOT NULL	|ZBX_PROXY,ZBX_NODATA
FIELD		|vendor		|t_varchar(64)	|''	|NOT NULL	|ZBX_PROXY,ZBX_NODATA
FIELD		|contract_number|t_varchar(64)	|''	|NOT NULL	|ZBX_PROXY,ZBX_NODATA
FIELD		|installer_name	|t_varchar(64)	|''	|NOT NULL	|ZBX_PROXY,ZBX_NODATA
FIELD		|deployment_status|t_varchar(64)|''	|NOT NULL	|ZBX_PROXY,ZBX_NODATA
FIELD		|url_a		|t_varchar(2048)|''	|NOT NULL	|ZBX_PROXY,ZBX_NODATA
FIELD		|url_b		|t_varchar(2048)|''	|NOT NULL	|ZBX_PROXY,ZBX_NODATA
FIELD		|url_c		|t_varchar(2048)|''	|NOT NULL	|ZBX_PROXY,ZBX_NODATA
FIELD		|host_networks	|t_shorttext	|''	|NOT NULL	|ZBX_PROXY,ZBX_NODATA
FIELD		|host_netmask	|t_varchar(39)	|''	|NOT NULL	|ZBX_PROXY,ZBX_NODATA
FIELD		|host_router	|t_varchar(39)	|''	|NOT NULL	|ZBX_PROXY,ZBX_NODATA
FIELD		|oob_ip		|t_varchar(39)	|''	|NOT NULL	|ZBX_PROXY,ZBX_NODATA
FIELD		|oob_netmask	|t_varchar(39)	|''	|NOT NULL	|ZBX_PROXY,ZBX_NODATA
FIELD		|oob_router	|t_varchar(39)	|''	|NOT NULL	|ZBX_PROXY,ZBX_NODATA
FIELD		|date_hw_purchase|t_varchar(64)	|''	|NOT NULL	|ZBX_PROXY,ZBX_NODATA
FIELD		|date_hw_install|t_varchar(64)	|''	|NOT NULL	|ZBX_PROXY,ZBX_NODATA
FIELD		|date_hw_expiry	|t_varchar(64)	|''	|NOT NULL	|ZBX_PROXY,ZBX_NODATA
FIELD		|date_hw_decomm	|t_varchar(64)	|''	|NOT NULL	|ZBX_PROXY,ZBX_NODATA
FIELD		|site_address_a	|t_varchar(128)	|''	|NOT NULL	|ZBX_PROXY,ZBX_NODATA
FIELD		|site_address_b	|t_varchar(128)	|''	|NOT NULL	|ZBX_PROXY,ZBX_NODATA
FIELD		|site_address_c	|t_varchar(128)	|''	|NOT NULL	|ZBX_PROXY,ZBX_NODATA
FIELD		|site_city	|t_varchar(128)	|''	|NOT NULL	|ZBX_PROXY,ZBX_NODATA
FIELD		|site_state	|t_varchar(64)	|''	|NOT NULL	|ZBX_PROXY,ZBX_NODATA
FIELD		|site_country	|t_varchar(64)	|''	|NOT NULL	|ZBX_PROXY,ZBX_NODATA
FIELD		|site_zip	|t_varchar(64)	|''	|NOT NULL	|ZBX_PROXY,ZBX_NODATA
FIELD		|site_rack	|t_varchar(128)	|''	|NOT NULL	|ZBX_PROXY,ZBX_NODATA
FIELD		|site_notes	|t_shorttext	|''	|NOT NULL	|ZBX_PROXY,ZBX_NODATA
FIELD		|poc_1_name	|t_varchar(128)	|''	|NOT NULL	|ZBX_PROXY,ZBX_NODATA
FIELD		|poc_1_email	|t_varchar(128)	|''	|NOT NULL	|ZBX_PROXY,ZBX_NODATA
FIELD		|poc_1_phone_a	|t_varchar(64)	|''	|NOT NULL	|ZBX_PROXY,ZBX_NODATA
FIELD		|poc_1_phone_b	|t_varchar(64)	|''	|NOT NULL	|ZBX_PROXY,ZBX_NODATA
FIELD		|poc_1_cell	|t_varchar(64)	|''	|NOT NULL	|ZBX_PROXY,ZBX_NODATA
FIELD		|poc_1_screen	|t_varchar(64)	|''	|NOT NULL	|ZBX_PROXY,ZBX_NODATA
FIELD		|poc_1_notes	|t_shorttext	|''	|NOT NULL	|ZBX_PROXY,ZBX_NODATA
FIELD		|poc_2_name	|t_varchar(128)	|''	|NOT NULL	|ZBX_PROXY,ZBX_NODATA
FIELD		|poc_2_email	|t_varchar(128)	|''	|NOT NULL	|ZBX_PROXY,ZBX_NODATA
FIELD		|poc_2_phone_a	|t_varchar(64)	|''	|NOT NULL	|ZBX_PROXY,ZBX_NODATA
FIELD		|poc_2_phone_b	|t_varchar(64)	|''	|NOT NULL	|ZBX_PROXY,ZBX_NODATA
FIELD		|poc_2_cell	|t_varchar(64)	|''	|NOT NULL	|ZBX_PROXY,ZBX_NODATA
FIELD		|poc_2_screen	|t_varchar(64)	|''	|NOT NULL	|ZBX_PROXY,ZBX_NODATA
FIELD		|poc_2_notes	|t_shorttext	|''	|NOT NULL	|ZBX_PROXY,ZBX_NODATA

TABLE|housekeeper|housekeeperid|0
FIELD		|housekeeperid	|t_id		|	|NOT NULL	|0
FIELD		|tablename	|t_varchar(64)	|''	|NOT NULL	|0
FIELD		|field		|t_varchar(64)	|''	|NOT NULL	|0
FIELD		|value		|t_id		|	|NOT NULL	|0			|-|items

TABLE|images|imageid|0
FIELD		|imageid	|t_id		|	|NOT NULL	|0
FIELD		|imagetype	|t_integer	|'0'	|NOT NULL	|0
FIELD		|name		|t_varchar(64)	|'0'	|NOT NULL	|0
FIELD		|image		|t_image	|''	|NOT NULL	|0
UNIQUE		|1		|name

TABLE|item_discovery|itemdiscoveryid|ZBX_TEMPLATE
FIELD		|itemdiscoveryid|t_id		|	|NOT NULL	|0
FIELD		|itemid		|t_id		|	|NOT NULL	|0			|1|items
FIELD		|parent_itemid	|t_id		|	|NOT NULL	|0			|2|items	|itemid
FIELD		|key_		|t_varchar(2048)|''	|NOT NULL	|ZBX_NODATA
FIELD		|lastcheck	|t_integer	|'0'	|NOT NULL	|ZBX_NODATA
FIELD		|ts_delete	|t_time		|'0'	|NOT NULL	|ZBX_NODATA
UNIQUE		|1		|itemid,parent_itemid
INDEX		|2		|parent_itemid

TABLE|host_discovery|hostid|ZBX_TEMPLATE
FIELD		|hostid		|t_id		|	|NOT NULL	|0			|1|hosts
FIELD		|parent_hostid	|t_id		|	|NULL		|0			|2|hosts	|hostid		|RESTRICT
FIELD		|parent_itemid	|t_id		|	|NULL		|0			|3|items	|itemid		|RESTRICT
FIELD		|host		|t_varchar(128)	|''	|NOT NULL	|ZBX_NODATA
FIELD		|lastcheck	|t_integer	|'0'	|NOT NULL	|ZBX_NODATA
FIELD		|ts_delete	|t_time		|'0'	|NOT NULL	|ZBX_NODATA
INDEX		|1		|parent_hostid
INDEX		|2		|parent_itemid

TABLE|interface_discovery|interfaceid|0
FIELD		|interfaceid	|t_id		|	|NOT NULL	|0			|1|interface
FIELD		|parent_interfaceid|t_id	|	|NOT NULL	|0			|2|interface	|interfaceid
INDEX		|1		|parent_interfaceid

TABLE|profiles|profileid|0
FIELD		|profileid	|t_id		|	|NOT NULL	|0
FIELD		|userid		|t_id		|	|NOT NULL	|0			|1|users
FIELD		|idx		|t_varchar(96)	|''	|NOT NULL	|0
FIELD		|idx2		|t_id		|'0'	|NOT NULL	|0
FIELD		|value_id	|t_id		|'0'	|NOT NULL	|0
FIELD		|value_int	|t_integer	|'0'	|NOT NULL	|0
FIELD		|value_str	|t_text		|''	|NOT NULL	|0
FIELD		|source		|t_varchar(96)	|''	|NOT NULL	|0
FIELD		|type		|t_integer	|'0'	|NOT NULL	|0
INDEX		|1		|userid,idx,idx2
INDEX		|2		|userid,profileid

TABLE|sessions|sessionid|0
FIELD		|sessionid	|t_varchar(32)	|''	|NOT NULL	|0
FIELD		|userid		|t_id		|	|NOT NULL	|0			|1|users
FIELD		|lastaccess	|t_integer	|'0'	|NOT NULL	|0
FIELD		|status		|t_integer	|'0'	|NOT NULL	|0
FIELD		|secret		|t_varchar(32)	|''	|NOT NULL	|0
INDEX		|1		|userid,status,lastaccess

TABLE|trigger_discovery|triggerid|0
FIELD		|triggerid	|t_id		|	|NOT NULL	|0			|1|triggers
FIELD		|parent_triggerid|t_id		|	|NOT NULL	|0			|2|triggers	|triggerid	|RESTRICT
FIELD		|lastcheck	|t_integer	|'0'	|NOT NULL	|ZBX_NODATA
FIELD		|ts_delete	|t_time		|'0'	|NOT NULL	|ZBX_NODATA
INDEX		|1		|parent_triggerid

TABLE|item_condition|item_conditionid|ZBX_TEMPLATE
FIELD		|item_conditionid|t_id		|	|NOT NULL	|0
FIELD		|itemid		|t_id		|	|NOT NULL	|0			|1|items
FIELD		|operator	|t_integer	|'8'	|NOT NULL	|0
FIELD		|macro		|t_varchar(64)	|''	|NOT NULL	|0
FIELD		|value		|t_varchar(255)	|''	|NOT NULL	|0
INDEX		|1		|itemid

TABLE|item_rtdata|itemid|ZBX_TEMPLATE
FIELD		|itemid		|t_id		|	|NOT NULL	|0			|1|items
FIELD		|lastlogsize	|t_bigint	|'0'	|NOT NULL	|ZBX_PROXY,ZBX_NODATA
FIELD		|state		|t_integer	|'0'	|NOT NULL	|ZBX_NODATA
FIELD		|mtime		|t_integer	|'0'	|NOT NULL	|ZBX_PROXY,ZBX_NODATA
FIELD		|error		|t_varchar(2048)|''	|NOT NULL	|ZBX_NODATA

TABLE|item_rtname|itemid|ZBX_TEMPLATE
FIELD		|itemid		|t_id		|	|NOT NULL	|0			|1|items
FIELD		|name_resolved	|t_varchar(2048)	|''	|NOT NULL	|0
FIELD		|name_resolved_upper|t_varchar(2048)	|''	|NOT NULL	|ZBX_UPPER

TABLE|opinventory|operationid|ZBX_DATA
FIELD		|operationid	|t_id		|	|NOT NULL	|0			|1|operations
FIELD		|inventory_mode	|t_integer	|'0'	|NOT NULL	|0

TABLE|trigger_tag|triggertagid|ZBX_TEMPLATE
FIELD		|triggertagid	|t_id		|	|NOT NULL	|0
FIELD		|triggerid	|t_id		|	|NOT NULL	|0			|1|triggers	|		|RESTRICT
FIELD		|tag		|t_varchar(255)	|''	|NOT NULL	|0
FIELD		|value		|t_varchar(255)	|''	|NOT NULL	|0
INDEX		|1		|triggerid
CHANGELOG	|6

TABLE|event_tag|eventtagid|0
FIELD		|eventtagid	|t_id		|	|NOT NULL	|0
FIELD		|eventid	|t_id		|	|NOT NULL	|0			|1|events
FIELD		|tag		|t_varchar(255)	|''	|NOT NULL	|0
FIELD		|value		|t_varchar(255)	|''	|NOT NULL	|0
INDEX		|1		|eventid

TABLE|problem|eventid|0
FIELD		|eventid	|t_id		|	|NOT NULL	|0			|1|events
FIELD		|source		|t_integer	|'0'	|NOT NULL	|0
FIELD		|object		|t_integer	|'0'	|NOT NULL	|0
FIELD		|objectid	|t_id		|'0'	|NOT NULL	|0
FIELD		|clock		|t_time		|'0'	|NOT NULL	|0
FIELD		|ns		|t_nanosec	|'0'	|NOT NULL	|0
FIELD		|r_eventid	|t_id		|	|NULL		|0			|2|events	|eventid
FIELD		|r_clock	|t_time		|'0'	|NOT NULL	|0
FIELD		|r_ns		|t_nanosec	|'0'	|NOT NULL	|0
FIELD		|correlationid	|t_id		|	|NULL		|0			|-|correlation
FIELD		|userid		|t_id		|	|NULL		|0			|-|users
FIELD		|name		|t_varchar(2048)|''	|NOT NULL	|0
FIELD		|acknowledged	|t_integer	|'0'	|NOT NULL	|0
FIELD		|severity	|t_integer	|'0'	|NOT NULL	|0
FIELD		|cause_eventid	|t_id		|	|NULL		|0			|3|events	|eventid	|RESTRICT
INDEX		|1		|source,object,objectid
INDEX		|2		|r_clock
INDEX		|3		|r_eventid
INDEX		|4		|cause_eventid

TABLE|problem_tag|problemtagid|0
FIELD		|problemtagid	|t_id		|	|NOT NULL	|0
FIELD		|eventid	|t_id		|	|NOT NULL	|0			|1|problem
FIELD		|tag		|t_varchar(255)	|''	|NOT NULL	|0
FIELD		|value		|t_varchar(255)	|''	|NOT NULL	|0
INDEX		|1		|eventid,tag,value

TABLE|tag_filter|tag_filterid|0
FIELD		|tag_filterid	|t_id		|	|NOT NULL	|0
FIELD		|usrgrpid	|t_id		|	|NOT NULL	|0 			|1|usrgrp	|usrgrpid
FIELD		|groupid	|t_id		|	|NOT NULL	|0			|2|hstgrp	|groupid
FIELD		|tag		|t_varchar(255)	|''	|NOT NULL	|0
FIELD		|value		|t_varchar(255)	|''	|NOT NULL	|0
INDEX		|1		|usrgrpid
INDEX		|2		|groupid

TABLE|event_recovery|eventid|0
FIELD		|eventid	|t_id		|	|NOT NULL	|0			|1|events
FIELD		|r_eventid	|t_id		|	|NOT NULL	|0			|2|events	|eventid
FIELD		|c_eventid	|t_id		|	|NULL		|0			|3|events	|eventid
FIELD		|correlationid	|t_id		|	|NULL		|0			|-|correlation
FIELD		|userid		|t_id		|	|NULL		|0			|-|users
INDEX		|1		|r_eventid
INDEX		|2		|c_eventid

TABLE|correlation|correlationid|ZBX_DATA
FIELD		|correlationid	|t_id		|	|NOT NULL	|0
FIELD		|name		|t_varchar(255)	|''	|NOT NULL	|0
FIELD		|description	|t_shorttext	|''	|NOT NULL	|0
FIELD		|evaltype	|t_integer	|'0'	|NOT NULL	|0
FIELD		|status		|t_integer	|'0'	|NOT NULL	|0
FIELD		|formula	|t_varchar(255)	|''	|NOT NULL	|0
INDEX		|1		|status
UNIQUE		|2		|name

TABLE|corr_condition|corr_conditionid|ZBX_DATA
FIELD		|corr_conditionid|t_id		|	|NOT NULL	|0
FIELD		|correlationid	|t_id		|	|NOT NULL	|0			|1|correlation
FIELD		|type		|t_integer	|'0'	|NOT NULL	|0
INDEX		|1		|correlationid

TABLE|corr_condition_tag|corr_conditionid|ZBX_DATA
FIELD		|corr_conditionid|t_id		|	|NOT NULL	|0			|1|corr_condition
FIELD		|tag		|t_varchar(255)	|''	|NOT NULL	|0

TABLE|corr_condition_group|corr_conditionid|ZBX_DATA
FIELD		|corr_conditionid|t_id		|	|NOT NULL	|0			|1|corr_condition
FIELD		|operator	|t_integer	|'0'	|NOT NULL	|0
FIELD		|groupid	|t_id		|	|NOT NULL	|0			|2|hstgrp	|	|RESTRICT
INDEX		|1		|groupid

TABLE|corr_condition_tagpair|corr_conditionid|ZBX_DATA
FIELD		|corr_conditionid|t_id		|	|NOT NULL	|0			|1|corr_condition
FIELD		|oldtag		|t_varchar(255)	|''	|NOT NULL	|0
FIELD		|newtag		|t_varchar(255)	|''	|NOT NULL	|0

TABLE|corr_condition_tagvalue|corr_conditionid|ZBX_DATA
FIELD		|corr_conditionid|t_id		|	|NOT NULL	|0			|1|corr_condition
FIELD		|tag		|t_varchar(255)	|''	|NOT NULL	|0
FIELD		|operator	|t_integer	|'0'	|NOT NULL	|0
FIELD		|value		|t_varchar(255)	|''	|NOT NULL	|0

TABLE|corr_operation|corr_operationid|ZBX_DATA
FIELD		|corr_operationid|t_id		|	|NOT NULL	|0
FIELD		|correlationid	|t_id		|	|NOT NULL	|0			|1|correlation
FIELD		|type		|t_integer	|'0'	|NOT NULL	|0
INDEX		|1		|correlationid

TABLE|task|taskid|0
FIELD		|taskid		|t_id		|	|NOT NULL	|0
FIELD		|type		|t_integer	|	|NOT NULL	|0
FIELD		|status		|t_integer	|'0'	|NOT NULL	|0
FIELD		|clock		|t_integer	|'0'	|NOT NULL	|0
FIELD		|ttl		|t_integer	|'0'	|NOT NULL	|0
FIELD		|proxyid	|t_id		|	|NULL		|0			|1|proxy	|proxyid
INDEX		|1		|status,proxyid
INDEX		|2		|proxyid

TABLE|task_close_problem|taskid|0
FIELD		|taskid		|t_id		|	|NOT NULL	|0			|1|task
FIELD		|acknowledgeid	|t_id		|	|NOT NULL	|0			|-|acknowledges

TABLE|item_preproc|item_preprocid|ZBX_TEMPLATE
FIELD		|item_preprocid	|t_id		|	|NOT NULL	|0
FIELD		|itemid		|t_id		|	|NOT NULL	|ZBX_PROXY			|1|items	|		|RESTRICT
FIELD		|step		|t_integer	|'0'	|NOT NULL	|ZBX_PROXY
FIELD		|type		|t_integer	|'0'	|NOT NULL	|ZBX_PROXY
FIELD		|params		|t_text		|''	|NOT NULL	|ZBX_PROXY
FIELD		|error_handler	|t_integer	|'0'	|NOT NULL	|ZBX_PROXY
FIELD		|error_handler_params|t_varchar(255)|''	|NOT NULL	|ZBX_PROXY
INDEX		|1		|itemid,step
CHANGELOG	|8

TABLE|task_remote_command|taskid|0
FIELD		|taskid		|t_id		|	|NOT NULL	|0			|1|task
FIELD		|command_type	|t_integer	|'0'	|NOT NULL	|0
FIELD		|execute_on	|t_integer	|'0'	|NOT NULL	|0
FIELD		|port		|t_integer	|'0'	|NOT NULL	|0
FIELD		|authtype	|t_integer	|'0'	|NOT NULL	|0
FIELD		|username	|t_varchar(64)	|''	|NOT NULL	|0
FIELD		|password	|t_varchar(64)	|''	|NOT NULL	|0
FIELD		|publickey	|t_varchar(64)	|''	|NOT NULL	|0
FIELD		|privatekey	|t_varchar(64)	|''	|NOT NULL	|0
FIELD		|command	|t_text		|''	|NOT NULL	|0
FIELD		|alertid	|t_id		|	|NULL		|0			|-|alerts
FIELD		|parent_taskid	|t_id		|	|NOT NULL	|0			|-|task		|taskid
FIELD		|hostid		|t_id		|	|NOT NULL	|0			|-|hosts

TABLE|task_remote_command_result|taskid|0
FIELD		|taskid		|t_id		|	|NOT NULL	|0			|1|task
FIELD		|status		|t_integer	|'0'	|NOT NULL	|0
FIELD		|parent_taskid	|t_id		|	|NOT NULL	|0			|-|task		|taskid
FIELD		|info		|t_longtext	|''	|NOT NULL	|0

TABLE|task_data|taskid|0
FIELD		|taskid		|t_id		|	|NOT NULL	|0			|1|task
FIELD		|type		|t_integer	|'0'	|NOT NULL	|0
FIELD		|data		|t_text		|''	|NOT NULL	|0
FIELD		|parent_taskid	|t_id		|	|NULL		|0			|-|task		|taskid

TABLE|task_result|taskid|0
FIELD		|taskid		|t_id		|	|NOT NULL	|0			|1|task
FIELD		|status		|t_integer	|'0'	|NOT NULL	|0
FIELD		|parent_taskid	|t_id		|	|NOT NULL	|0			|-|task		|taskid
FIELD		|info		|t_longtext	|''	|NOT NULL	|0
INDEX		|1		|parent_taskid

TABLE|task_acknowledge|taskid|0
FIELD		|taskid		|t_id		|	|NOT NULL	|0			|1|task
FIELD		|acknowledgeid	|t_id		|	|NOT NULL	|0			|-|acknowledges

TABLE|sysmap_shape|sysmap_shapeid|ZBX_TEMPLATE
FIELD		|sysmap_shapeid	|t_id		|	|NOT NULL	|0
FIELD		|sysmapid	|t_id		|	|NOT NULL	|0			|1|sysmaps
FIELD		|type		|t_integer	|'0'	|NOT NULL	|0
FIELD		|x		|t_integer	|'0'	|NOT NULL	|0
FIELD		|y		|t_integer	|'0'	|NOT NULL	|0
FIELD		|width		|t_integer	|'200'	|NOT NULL	|0
FIELD		|height		|t_integer	|'200'	|NOT NULL	|0
FIELD		|text		|t_shorttext	|''	|NOT NULL	|0
FIELD		|font		|t_integer	|'9'	|NOT NULL	|0
FIELD		|font_size	|t_integer	|'11'	|NOT NULL	|0
FIELD		|font_color	|t_varchar(6)	|'000000'|NOT NULL	|0
FIELD		|text_halign	|t_integer	|'0'	|NOT NULL	|0
FIELD		|text_valign	|t_integer	|'0'	|NOT NULL	|0
FIELD		|border_type	|t_integer	|'0'	|NOT NULL	|0
FIELD		|border_width	|t_integer	|'1'	|NOT NULL	|0
FIELD		|border_color	|t_varchar(6)	|'000000'|NOT NULL	|0
FIELD		|background_color|t_varchar(6)	|''	|NOT NULL	|0
FIELD		|zindex		|t_integer	|'0'	|NOT NULL	|0
INDEX		|1		|sysmapid

TABLE|sysmap_element_trigger|selement_triggerid|ZBX_TEMPLATE
FIELD		|selement_triggerid	|t_id	|	|NOT NULL	|0
FIELD		|selementid		|t_id	|	|NOT NULL	|0			|1|sysmaps_elements
FIELD		|triggerid		|t_id	|	|NOT NULL	|0			|2|triggers
UNIQUE		|1			|selementid,triggerid
INDEX		|2			|triggerid

TABLE|httptest_field|httptest_fieldid|ZBX_TEMPLATE
FIELD		|httptest_fieldid	|t_id		|	|NOT NULL	|0
FIELD		|httptestid		|t_id		|	|NOT NULL	|ZBX_PROXY	|1|httptest	|		|RESTRICT
FIELD		|type			|t_integer	|'0'	|NOT NULL	|ZBX_PROXY
FIELD		|name			|t_varchar(255)	|''	|NOT NULL	|ZBX_PROXY
FIELD		|value			|t_shorttext	|''	|NOT NULL	|ZBX_PROXY
INDEX		|1			|httptestid
CHANGELOG	|12

TABLE|httpstep_field|httpstep_fieldid|ZBX_TEMPLATE
FIELD		|httpstep_fieldid	|t_id		|	|NOT NULL	|0
FIELD		|httpstepid		|t_id		|	|NOT NULL	|ZBX_PROXY	|1|httpstep	|		|RESTRICT
FIELD		|type			|t_integer	|'0'	|NOT NULL	|ZBX_PROXY
FIELD		|name			|t_varchar(255)	|''	|NOT NULL	|ZBX_PROXY
FIELD		|value			|t_shorttext	|''	|NOT NULL	|ZBX_PROXY
INDEX		|1			|httpstepid
CHANGELOG	|15

TABLE|dashboard|dashboardid|ZBX_DASHBOARD
FIELD		|dashboardid	|t_id		|	|NOT NULL	|0
FIELD		|name		|t_varchar(255)	|	|NOT NULL	|0
FIELD		|userid		|t_id		|	|NULL		|0			|1|users	|	|RESTRICT
FIELD		|private	|t_integer	|'1'	|NOT NULL	|0
FIELD		|templateid	|t_id		|	|NULL		|0			|2|hosts	|hostid
FIELD		|display_period	|t_integer	|'30'	|NOT NULL	|0
FIELD		|auto_start	|t_integer	|'1'	|NOT NULL	|0
FIELD		|uuid		|t_varchar(32)	|''	|NOT NULL	|0
INDEX		|1		|userid
INDEX		|2		|templateid

TABLE|dashboard_user|dashboard_userid|ZBX_DASHBOARD
FIELD		|dashboard_userid|t_id		|	|NOT NULL	|0
FIELD		|dashboardid	|t_id		|	|NOT NULL	|0			|1|dashboard
FIELD		|userid		|t_id		|	|NOT NULL	|0			|2|users
FIELD		|permission	|t_integer	|'2'	|NOT NULL	|0
UNIQUE		|1		|dashboardid,userid
INDEX		|2		|userid

TABLE|dashboard_usrgrp|dashboard_usrgrpid|ZBX_DASHBOARD
FIELD		|dashboard_usrgrpid|t_id	|	|NOT NULL	|0
FIELD		|dashboardid	|t_id		|	|NOT NULL	|0			|1|dashboard
FIELD		|usrgrpid	|t_id		|	|NOT NULL	|0			|2|usrgrp
FIELD		|permission	|t_integer	|'2'	|NOT NULL	|0
UNIQUE		|1		|dashboardid,usrgrpid
INDEX		|2		|usrgrpid

TABLE|dashboard_page|dashboard_pageid|ZBX_DASHBOARD
FIELD		|dashboard_pageid|t_id		|	|NOT NULL	|0
FIELD		|dashboardid	|t_id		|	|NOT NULL	|0		|1|dashboard
FIELD		|name		|t_varchar(255)	|''	|NOT NULL	|0
FIELD		|display_period	|t_integer	|'0'	|NOT NULL	|0
FIELD		|sortorder	|t_integer	|'0'	|NOT NULL	|0
INDEX		|1		|dashboardid

TABLE|widget|widgetid|ZBX_DASHBOARD
FIELD		|widgetid	|t_id		|	|NOT NULL	|0
FIELD		|type		|t_varchar(255)	|''	|NOT NULL	|0
FIELD		|name		|t_varchar(255)	|''	|NOT NULL	|0
FIELD		|x		|t_integer	|'0'	|NOT NULL	|0
FIELD		|y		|t_integer	|'0'	|NOT NULL	|0
FIELD		|width		|t_integer	|'1'	|NOT NULL	|0
FIELD		|height		|t_integer	|'2'	|NOT NULL	|0
FIELD		|view_mode	|t_integer	|'0'	|NOT NULL	|0
FIELD		|dashboard_pageid|t_id		|	|NOT NULL	|0		|1|dashboard_page
INDEX		|1		|dashboard_pageid

TABLE|widget_field|widget_fieldid|ZBX_DASHBOARD
FIELD		|widget_fieldid	|t_id		|	|NOT NULL	|0
FIELD		|widgetid	|t_id		|	|NOT NULL	|0			|1|widget
FIELD		|type		|t_integer	|'0'	|NOT NULL	|0
FIELD		|name		|t_varchar(255)	|''	|NOT NULL	|0
FIELD		|value_int	|t_integer	|'0'	|NOT NULL	|0
FIELD		|value_str	|t_varchar(2048)|''	|NOT NULL	|0
FIELD		|value_groupid	|t_id		|	|NULL		|0			|2|hstgrp	|groupid
FIELD		|value_hostid	|t_id		|	|NULL		|0			|3|hosts	|hostid
FIELD		|value_itemid	|t_id		|	|NULL		|0			|4|items	|itemid
FIELD		|value_graphid	|t_id		|	|NULL		|0			|5|graphs	|graphid
FIELD		|value_sysmapid	|t_id		|	|NULL		|0			|6|sysmaps	|sysmapid
FIELD		|value_serviceid|t_id		|	|NULL		|0			|7|services	|serviceid
FIELD		|value_slaid	|t_id		|	|NULL		|0			|8|sla		|slaid
FIELD		|value_userid	|t_id		|	|NULL		|0			|9|users	|userid
FIELD		|value_actionid	|t_id		|	|NULL		|0			|10|actions	|actionid
FIELD		|value_mediatypeid|t_id		|	|NULL		|0			|11|media_type	|mediatypeid
INDEX		|1		|widgetid
INDEX		|2		|value_groupid
INDEX		|3		|value_hostid
INDEX		|4		|value_itemid
INDEX		|5		|value_graphid
INDEX		|6		|value_sysmapid
INDEX		|7		|value_serviceid
INDEX		|8		|value_slaid
INDEX		|9		|value_userid
INDEX		|10		|value_actionid
INDEX		|11		|value_mediatypeid

TABLE|task_check_now|taskid|0
FIELD		|taskid		|t_id		|	|NOT NULL	|0			|1|task
FIELD		|itemid		|t_id		|	|NOT NULL	|0			|-|items

TABLE|event_suppress|event_suppressid|0
FIELD		|event_suppressid|t_id		|	|NOT NULL	|0
FIELD		|eventid	|t_id		|	|NOT NULL	|0			|1|events
FIELD		|maintenanceid	|t_id		|	|NULL		|0			|2|maintenances
FIELD		|suppress_until	|t_time		|'0'	|NOT NULL	|0
FIELD		|userid		|t_id		|	|NULL		|0			|3|users
UNIQUE		|1		|eventid,maintenanceid
INDEX		|2		|suppress_until
INDEX		|3		|maintenanceid
INDEX		|4		|userid

TABLE|maintenance_tag|maintenancetagid|ZBX_DATA
FIELD		|maintenancetagid|t_id		|	|NOT NULL	|0
FIELD		|maintenanceid	|t_id		|	|NOT NULL	|0			|1|maintenances
FIELD		|tag		|t_varchar(255)	|''	|NOT NULL	|0
FIELD		|operator	|t_integer	|'2'	|NOT NULL	|0
FIELD		|value		|t_varchar(255)	|''	|NOT NULL	|0
INDEX		|1		|maintenanceid

TABLE|lld_macro_path|lld_macro_pathid|ZBX_TEMPLATE
FIELD		|lld_macro_pathid|t_id		|	|NOT NULL	|0
FIELD		|itemid		|t_id		|	|NOT NULL	|0			|1|items
FIELD		|lld_macro	|t_varchar(255)	|''	|NOT NULL	|0
FIELD		|path		|t_varchar(255)	|''	|NOT NULL	|0
UNIQUE		|1		|itemid,lld_macro

TABLE|host_tag|hosttagid|ZBX_TEMPLATE
FIELD		|hosttagid	|t_id		|	|NOT NULL	|0
FIELD		|hostid		|t_id		|	|NOT NULL	|0			|1|hosts	|		|RESTRICT
FIELD		|tag		|t_varchar(255)	|''	|NOT NULL	|0
FIELD		|value		|t_varchar(255)	|''	|NOT NULL	|0
FIELD		|automatic	|t_integer	|'0'	|NOT NULL	|0
INDEX		|1		|hostid
CHANGELOG	|2

TABLE|config_autoreg_tls|autoreg_tlsid|ZBX_DATA
FIELD		|autoreg_tlsid	|t_id		|	|NOT NULL	|0
FIELD		|tls_psk_identity|t_varchar(128)|''	|NOT NULL	|ZBX_PROXY
FIELD		|tls_psk	|t_varchar(512)	|''	|NOT NULL	|ZBX_PROXY
UNIQUE		|1		|tls_psk_identity

TABLE|module|moduleid|ZBX_DATA
FIELD		|moduleid	|t_id		|	|NOT NULL	|0
FIELD		|id		|t_varchar(255)	|''	|NOT NULL	|0
FIELD		|relative_path	|t_varchar(255)	|''	|NOT NULL	|0
FIELD		|status		|t_integer	|'0'	|NOT NULL	|0
FIELD		|config		|t_shorttext	|''	|NOT NULL	|0

TABLE|interface_snmp|interfaceid|ZBX_TEMPLATE
FIELD		|interfaceid	|t_id		|	|NOT NULL	|0			|1|interface
FIELD		|version	|t_integer	|'2'	|NOT NULL	|ZBX_PROXY
FIELD		|bulk		|t_integer	|'1'	|NOT NULL	|ZBX_PROXY
FIELD		|community	|t_varchar(64)	|''	|NOT NULL	|ZBX_PROXY
FIELD		|securityname	|t_varchar(64)	|''	|NOT NULL	|ZBX_PROXY
FIELD		|securitylevel	|t_integer	|'0'	|NOT NULL	|ZBX_PROXY
FIELD		|authpassphrase	|t_varchar(64)	|''	|NOT NULL	|ZBX_PROXY
FIELD		|privpassphrase	|t_varchar(64)	|''	|NOT NULL	|ZBX_PROXY
FIELD		|authprotocol	|t_integer	|'0'	|NOT NULL	|ZBX_PROXY
FIELD		|privprotocol	|t_integer	|'0'	|NOT NULL	|ZBX_PROXY
FIELD		|contextname	|t_varchar(255)	|''	|NOT NULL	|ZBX_PROXY
FIELD		|max_repetitions|t_integer	|'10'	|NOT NULL	|ZBX_PROXY

TABLE|lld_override|lld_overrideid|ZBX_TEMPLATE
FIELD		|lld_overrideid	|t_id		|	|NOT NULL	|0
FIELD		|itemid		|t_id		|	|NOT NULL	|0	|1|items
FIELD		|name		|t_varchar(255)	|''	|NOT NULL	|0
FIELD		|step		|t_integer	|'0'	|NOT NULL	|0
FIELD		|evaltype	|t_integer	|'0'	|NOT NULL	|0
FIELD		|formula	|t_varchar(255)	|''	|NOT NULL	|0
FIELD		|stop		|t_integer	|'0'	|NOT NULL	|0
UNIQUE		|1		|itemid,name

TABLE|lld_override_condition|lld_override_conditionid|ZBX_TEMPLATE
FIELD	|lld_override_conditionid	|t_id		|	|NOT NULL	|0
FIELD	|lld_overrideid			|t_id		|	|NOT NULL	|0	|1|lld_override
FIELD	|operator			|t_integer	|'8'	|NOT NULL	|0
FIELD	|macro				|t_varchar(64)	|''	|NOT NULL	|0
FIELD	|value				|t_varchar(255)	|''	|NOT NULL	|0
INDEX	|1				|lld_overrideid

TABLE|lld_override_operation|lld_override_operationid|ZBX_TEMPLATE
FIELD	|lld_override_operationid	|t_id		|	|NOT NULL	|0
FIELD	|lld_overrideid			|t_id		|	|NOT NULL	|0	|1|lld_override
FIELD	|operationobject		|t_integer	|'0'	|NOT NULL	|0
FIELD	|operator			|t_integer	|'0'	|NOT NULL	|0
FIELD	|value				|t_varchar(255)	|''	|NOT NULL	|0
INDEX	|1				|lld_overrideid

TABLE|lld_override_opstatus|lld_override_operationid|ZBX_TEMPLATE
FIELD	|lld_override_operationid	|t_id		|	|NOT NULL	|0	|1|lld_override_operation
FIELD	|status				|t_integer	|'0'	|NOT NULL	|0

TABLE|lld_override_opdiscover|lld_override_operationid|ZBX_TEMPLATE
FIELD	|lld_override_operationid	|t_id		|	|NOT NULL	|0	|1|lld_override_operation
FIELD	|discover			|t_integer	|'0'	|NOT NULL	|0

TABLE|lld_override_opperiod|lld_override_operationid|ZBX_TEMPLATE
FIELD	|lld_override_operationid	|t_id		|	|NOT NULL	|0	|1|lld_override_operation
FIELD	|delay				|t_varchar(1024)|'0'	|NOT NULL	|0

TABLE|lld_override_ophistory|lld_override_operationid|ZBX_TEMPLATE
FIELD	|lld_override_operationid	|t_id		|	|NOT NULL	|0	|1|lld_override_operation
FIELD	|history			|t_varchar(255)	|'31d'	|NOT NULL	|0

TABLE|lld_override_optrends|lld_override_operationid|ZBX_TEMPLATE
FIELD	|lld_override_operationid	|t_id		|	|NOT NULL	|0	|1|lld_override_operation
FIELD	|trends				|t_varchar(255)	|'365d'	|NOT NULL	|0

TABLE|lld_override_opseverity|lld_override_operationid|ZBX_TEMPLATE
FIELD	|lld_override_operationid	|t_id		|	|NOT NULL	|0	|1|lld_override_operation
FIELD	|severity			|t_integer	|'0'	|NOT NULL	|0

TABLE|lld_override_optag|lld_override_optagid|ZBX_TEMPLATE
FIELD	|lld_override_optagid		|t_id		|	|NOT NULL	|0
FIELD	|lld_override_operationid	|t_id		|	|NOT NULL	|0	|1|lld_override_operation
FIELD	|tag				|t_varchar(255)	|''	|NOT NULL	|0
FIELD	|value				|t_varchar(255)	|''	|NOT NULL	|0
INDEX	|1				|lld_override_operationid

TABLE|lld_override_optemplate|lld_override_optemplateid|ZBX_TEMPLATE
FIELD	|lld_override_optemplateid	|t_id		|	|NOT NULL	|0
FIELD	|lld_override_operationid	|t_id		|	|NOT NULL	|0	|1|lld_override_operation
FIELD	|templateid			|t_id		|	|NOT NULL	|0	|2|hosts	|hostid	|RESTRICT
UNIQUE	|1				|lld_override_operationid,templateid
INDEX	|2				|templateid

TABLE|lld_override_opinventory|lld_override_operationid|ZBX_TEMPLATE
FIELD	|lld_override_operationid	|t_id		|	|NOT NULL	|0	|1|lld_override_operation
FIELD	|inventory_mode			|t_integer	|'0'	|NOT NULL	|0

TABLE|trigger_queue|trigger_queueid|0
FIELD		|trigger_queueid|t_id		|	|NOT NULL	|0
FIELD		|objectid	|t_id		|	|NOT NULL	|0
FIELD		|type		|t_integer	|'0'	|NOT NULL	|0
FIELD		|clock		|t_time		|'0'	|NOT NULL	|0
FIELD		|ns		|t_nanosec	|'0'	|NOT NULL	|0

TABLE|item_parameter|item_parameterid|ZBX_TEMPLATE
FIELD		|item_parameterid|t_id		|	|NOT NULL	|0
FIELD		|itemid		|t_id		|	|NOT NULL	|ZBX_PROXY		|1|items
FIELD		|name		|t_varchar(255)	|''	|NOT NULL	|ZBX_PROXY
FIELD		|value		|t_varchar(2048)|''	|NOT NULL	|ZBX_PROXY
INDEX		|1		|itemid

TABLE|role_rule|role_ruleid|ZBX_DATA
FIELD		|role_ruleid	|t_id		|	|NOT NULL	|0
FIELD		|roleid		|t_id		|	|NOT NULL	|0			|1|role
FIELD		|type		|t_integer	|'0'	|NOT NULL	|0
FIELD		|name		|t_varchar(255)	|''	|NOT NULL	|0
FIELD		|value_int	|t_integer	|'0'	|NOT NULL	|0
FIELD		|value_str	|t_varchar(255)	|''	|NOT NULL	|0
FIELD		|value_moduleid	|t_id		|	|NULL		|0			|2|module	|moduleid
FIELD		|value_serviceid|t_id		|	|NULL	|0			|3|services	|serviceid
INDEX		|1		|roleid
INDEX		|2		|value_moduleid
INDEX		|3		|value_serviceid

TABLE|token|tokenid|ZBX_DATA
FIELD	|tokenid	|t_id		|	|NOT NULL	|0
FIELD	|name		|t_varchar(64)	|''	|NOT NULL	|0
FIELD	|description	|t_shorttext	|''	|NOT NULL	|0
FIELD	|userid		|t_id		|	|NOT NULL	|0	|1	|users
FIELD	|token		|t_varchar(128)	|	|NULL		|0
FIELD	|lastaccess	|t_integer	|'0'	|NOT NULL	|0
FIELD	|status		|t_integer	|'0'	|NOT NULL	|0
FIELD	|expires_at	|t_time		|'0'	|NOT NULL	|0
FIELD	|created_at	|t_time		|'0'	|NOT NULL	|0
FIELD	|creator_userid	|t_id		|	|NULL		|0	|2	|users	|userid	|RESTRICT
INDEX	|1		|name
UNIQUE	|2		|userid,name
UNIQUE	|3		|token
INDEX	|4		|creator_userid

TABLE|item_tag|itemtagid|ZBX_TEMPLATE
FIELD		|itemtagid	|t_id		|	|NOT NULL	|0
FIELD		|itemid		|t_id		|	|NOT NULL	|0			|1|items	|		|RESTRICT
FIELD		|tag		|t_varchar(255)	|''	|NOT NULL	|0
FIELD		|value		|t_varchar(255)	|''	|NOT NULL	|0
INDEX		|1		|itemid
CHANGELOG	|4

TABLE|httptest_tag|httptesttagid|ZBX_TEMPLATE
FIELD		|httptesttagid	|t_id		|	|NOT NULL	|0
FIELD		|httptestid	|t_id			|	|NOT NULL	|0		|1|httptest
FIELD		|tag		|t_varchar(255)	|''	|NOT NULL	|0
FIELD		|value		|t_varchar(255)	|''	|NOT NULL	|0
INDEX		|1		|httptestid

TABLE|sysmaps_element_tag|selementtagid|ZBX_TEMPLATE
FIELD		|selementtagid	|t_id		|	|NOT NULL	|0
FIELD		|selementid	|t_id			|	|NOT NULL	|0		|1|sysmaps_elements
FIELD		|tag		|t_varchar(255)	|''	|NOT NULL	|0
FIELD		|value		|t_varchar(255)	|''	|NOT NULL	|0
FIELD		|operator	|t_integer		|'0'|NOT NULL	|0
INDEX		|1		|selementid

TABLE|report|reportid|ZBX_DATA
FIELD		|reportid	|t_id		|	|NOT NULL	|0
FIELD		|userid		|t_id		|	|NOT NULL	|0		|1|users|userid
FIELD		|name		|t_varchar(255)	|''	|NOT NULL	|0
FIELD		|description	|t_varchar(2048)|''	|NOT NULL	|0
FIELD		|status		|t_integer	|'0'	|NOT NULL	|0
FIELD		|dashboardid	|t_id		|	|NOT NULL	|0		|2|dashboard|dashboardid
FIELD		|period		|t_integer	|'0'	|NOT NULL	|0
FIELD		|cycle		|t_integer	|'0'	|NOT NULL	|0
FIELD		|weekdays	|t_integer	|'0'	|NOT NULL	|0
FIELD		|start_time	|t_integer	|'0'	|NOT NULL	|0
FIELD		|active_since	|t_integer	|'0'	|NOT NULL	|0
FIELD		|active_till	|t_integer	|'0'	|NOT NULL	|0
FIELD		|state		|t_integer	|'0'	|NOT NULL	|ZBX_NODATA
FIELD		|lastsent	|t_time	|'0'		|NOT NULL	|ZBX_NODATA
FIELD		|info		|t_varchar(2048)|''	|NOT NULL	|ZBX_NODATA
UNIQUE		|1		|name
INDEX		|2		|userid
INDEX		|3		|dashboardid

TABLE|report_param|reportparamid|ZBX_DATA
FIELD		|reportparamid	|t_id		|	|NOT NULL	|0
FIELD		|reportid	|t_id		|	|NOT NULL	|0		|1|report|reportid
FIELD		|name		|t_varchar(255)	|''	|NOT NULL	|0
FIELD		|value		|t_shorttext	|''	|NOT NULL	|0
INDEX		|1		|reportid

TABLE|report_user|reportuserid|ZBX_DATA
FIELD		|reportuserid	|t_id		|	|NOT NULL	|0
FIELD		|reportid	|t_id		|	|NOT NULL	|0		|1|report|reportid
FIELD		|userid		|t_id		|	|NOT NULL	|0		|2|users|userid
FIELD		|exclude	|t_integer	|'0'	|NOT NULL	|0
FIELD		|access_userid	|t_id		|	|NULL		|0		|3|users|userid		|RESTRICT
INDEX		|1		|reportid
INDEX		|2		|userid
INDEX		|3		|access_userid

TABLE|report_usrgrp|reportusrgrpid|ZBX_DATA
FIELD		|reportusrgrpid|t_id		|	|NOT NULL	|0
FIELD		|reportid	|t_id		|	|NOT NULL	|0		|1|report|reportid
FIELD		|usrgrpid	|t_id		|	|NOT NULL	|0		|2|usrgrp|usrgrpid
FIELD		|access_userid	|t_id		|	|NULL		|0		|3|users|userid		|RESTRICT
INDEX		|1		|reportid
INDEX		|2		|usrgrpid
INDEX		|3		|access_userid

TABLE|service_problem_tag|service_problem_tagid|ZBX_DATA
FIELD		|service_problem_tagid	|t_id		|	|NOT NULL	|0
FIELD		|serviceid		|t_id		|	|NOT NULL	|0	|1|services|serviceid
FIELD		|tag			|t_varchar(255)	|''	|NOT NULL	|0
FIELD		|operator		|t_integer	|'0'	|NOT NULL	|0
FIELD		|value			|t_varchar(255)	|''	|NOT NULL	|0
INDEX		|1			|serviceid

TABLE|service_problem|service_problemid|ZBX_DATA
FIELD		|service_problemid	|t_id		|	|NOT NULL	|0
FIELD		|eventid		|t_id		|	|NOT NULL	|0	|1|problem|eventid
FIELD		|serviceid		|t_id		|	|NOT NULL	|0	|2|services|serviceid
FIELD		|severity		|t_integer	|'0'	|NOT NULL	|0
INDEX		|1			|eventid
INDEX		|2			|serviceid

TABLE|service_tag|servicetagid|0
FIELD		|servicetagid	|t_id		|	|NOT NULL	|0
FIELD		|serviceid	|t_id		|	|NOT NULL	|0		|1|services|serviceid
FIELD		|tag		|t_varchar(255)	|''	|NOT NULL	|0
FIELD		|value		|t_varchar(255)	|''	|NOT NULL	|0
INDEX		|1		|serviceid

TABLE|service_status_rule|service_status_ruleid|ZBX_DATA
FIELD		|service_status_ruleid|t_id	|	|NOT NULL	|0
FIELD		|serviceid	|t_id		|	|NOT NULL	|0		|1|services|serviceid
FIELD		|type		|t_integer	|'0'	|NOT NULL	|0
FIELD		|limit_value	|t_integer	|'0'	|NOT NULL	|0
FIELD		|limit_status	|t_integer	|'0'	|NOT NULL	|0
FIELD		|new_status	|t_integer	|'0'	|NOT NULL	|0
INDEX		|1		|serviceid

TABLE|ha_node|ha_nodeid|ZBX_DATA
FIELD		|ha_nodeid	|t_cuid		|	|NOT NULL	|0
FIELD		|name		|t_varchar(255)	|''	|NOT NULL	|0
FIELD		|address	|t_varchar(255)	|''	|NOT NULL	|0
FIELD		|port		|t_integer	|'10051'|NOT NULL	|0
FIELD		|lastaccess	|t_integer	|'0'	|NOT NULL	|0
FIELD		|status		|t_integer	|'0'	|NOT NULL	|0
FIELD		|ha_sessionid	|t_cuid		|''	|NOT NULL	|0
UNIQUE		|1		|name
INDEX		|2		|status,lastaccess

TABLE|sla|slaid|ZBX_DATA
FIELD		|slaid		|t_id		|	|NOT NULL	|0
FIELD		|name		|t_varchar(255)	|''	|NOT NULL	|0
FIELD		|period		|t_integer	|'0'	|NOT NULL	|0
FIELD		|slo		|t_double	|'99.9'	|NOT NULL	|0
FIELD		|effective_date	|t_integer	|'0'	|NOT NULL	|0
FIELD		|timezone	|t_varchar(50)	|'UTC'	|NOT NULL	|ZBX_NODATA
FIELD		|status		|t_integer	|'1'	|NOT NULL	|0
FIELD		|description	|t_shorttext	|''	|NOT NULL	|0
UNIQUE		|1		|name

TABLE|sla_schedule|sla_scheduleid|ZBX_DATA
FIELD		|sla_scheduleid	|t_id		|	|NOT NULL	|0
FIELD		|slaid		|t_id		|	|NOT NULL	|0		|1|sla|slaid
FIELD		|period_from	|t_integer	|'0'	|NOT NULL	|0
FIELD		|period_to	|t_integer	|'0'	|NOT NULL	|0
INDEX		|1		|slaid

TABLE|sla_excluded_downtime|sla_excluded_downtimeid|ZBX_DATA
FIELD		|sla_excluded_downtimeid|t_id		|	|NOT NULL	|0
FIELD		|slaid			|t_id		|	|NOT NULL	|0	|1|sla|slaid
FIELD		|name			|t_varchar(255)	|''	|NOT NULL	|0
FIELD		|period_from		|t_integer	|'0'	|NOT NULL	|0
FIELD		|period_to		|t_integer	|'0'	|NOT NULL	|0
INDEX		|1			|slaid

TABLE|sla_service_tag|sla_service_tagid|0
FIELD		|sla_service_tagid	|t_id		|	|NOT NULL	|0
FIELD		|slaid			|t_id		|	|NOT NULL	|0	|1|sla|slaid
FIELD		|tag			|t_varchar(255)	|''	|NOT NULL	|0
FIELD		|operator		|t_integer	|'0'	|NOT NULL	|0
FIELD		|value			|t_varchar(255)	|''	|NOT NULL	|0
INDEX		|1			|slaid

TABLE|host_rtdata|hostid|ZBX_TEMPLATE
FIELD		|hostid			|t_id		|	|NOT NULL	|0	|1|hosts|hostid
FIELD		|active_available	|t_integer	|'0'	|NOT NULL	|0

TABLE|userdirectory|userdirectoryid|0
FIELD		|userdirectoryid	|t_id			|		|NOT NULL	|0
FIELD		|name				|t_varchar(128)	|''		|NOT NULL	|0
FIELD		|description		|t_shorttext	|''		|NOT NULL	|0
FIELD		|idp_type			|t_integer		|'1'	|NOT NULL	|0
FIELD		|provision_status	|t_integer		|'0'	|NOT NULL	|0
INDEX		|1			|idp_type

TABLE|userdirectory_ldap|userdirectoryid|0
FIELD		|userdirectoryid		|t_id			|		|NOT NULL	|0	|1|userdirectory
FIELD		|host					|t_varchar(255)	|''		|NOT NULL	|0
FIELD		|port					|t_integer		|'389'	|NOT NULL	|0
FIELD		|base_dn				|t_varchar(255)	|''		|NOT NULL	|0
FIELD		|search_attribute		|t_varchar(128)	|''		|NOT NULL	|0
FIELD		|bind_dn				|t_varchar(255)	|''		|NOT NULL	|0
FIELD		|bind_password			|t_varchar(128)	|''		|NOT NULL	|0
FIELD		|start_tls				|t_integer		|'0'	|NOT NULL	|0
FIELD		|search_filter			|t_varchar(255)	|''		|NOT NULL	|0
FIELD		|group_basedn			|t_varchar(255)	|''		|NOT NULL	|0
FIELD		|group_name				|t_varchar(255)	|''		|NOT NULL	|0
FIELD		|group_member			|t_varchar(255)	|''		|NOT NULL	|0
FIELD		|user_ref_attr			|t_varchar(255)	|''		|NOT NULL	|0
FIELD		|group_filter			|t_varchar(255)	|''		|NOT NULL	|0
FIELD		|group_membership		|t_varchar(255)	|''		|NOT NULL	|0
FIELD		|user_username			|t_varchar(255)	|''		|NOT NULL	|0
FIELD		|user_lastname			|t_varchar(255)	|''		|NOT NULL	|0

TABLE|userdirectory_saml|userdirectoryid|0
FIELD		|userdirectoryid		|t_id			|		|NOT NULL	|0	|1|userdirectory
FIELD		|idp_entityid			|t_varchar(1024)|''		|NOT NULL	|0
FIELD		|sso_url				|t_varchar(2048)|''		|NOT NULL	|0
FIELD		|slo_url				|t_varchar(2048)|''		|NOT NULL	|0
FIELD		|username_attribute		|t_varchar(128)	|''		|NOT NULL	|0
FIELD		|sp_entityid			|t_varchar(1024)|''		|NOT NULL	|0
FIELD		|nameid_format			|t_varchar(2048)|''		|NOT NULL	|0
FIELD		|sign_messages			|t_integer		|'0'	|NOT NULL	|0
FIELD		|sign_assertions		|t_integer		|'0'	|NOT NULL	|0
FIELD		|sign_authn_requests	|t_integer		|'0'	|NOT NULL	|0
FIELD		|sign_logout_requests	|t_integer		|'0'	|NOT NULL	|0
FIELD		|sign_logout_responses	|t_integer		|'0'	|NOT NULL	|0
FIELD		|encrypt_nameid			|t_integer		|'0'	|NOT NULL	|0
FIELD		|encrypt_assertions		|t_integer		|'0'	|NOT NULL	|0
FIELD		|group_name				|t_varchar(255)	|''		|NOT NULL	|0
FIELD		|user_username			|t_varchar(255)	|''		|NOT NULL	|0
FIELD		|user_lastname			|t_varchar(255)	|''		|NOT NULL	|0
FIELD		|scim_status			|t_integer		|'0'	|NOT NULL	|0

TABLE|userdirectory_media|userdirectory_mediaid|0
FIELD		|userdirectory_mediaid	|t_id			|	|NOT NULL	|0
FIELD		|userdirectoryid	|t_id			|	|NOT NULL	|0	|1	|userdirectory
FIELD		|mediatypeid		|t_id			|	|NOT NULL	|0	|2	|media_type
FIELD		|name				|t_varchar(64)	|''	|NOT NULL	|0
FIELD		|attribute			|t_varchar(255)	|''	|NOT NULL	|0
INDEX		|1	|userdirectoryid
INDEX		|2	|mediatypeid

TABLE|userdirectory_usrgrp|userdirectory_usrgrpid|0
FIELD		|userdirectory_usrgrpid		|t_id		|	|NOT NULL	|0
FIELD		|userdirectory_idpgroupid	|t_id		|	|NOT NULL	|0	|1	|userdirectory_idpgroup
FIELD		|usrgrpid					|t_id		|	|NOT NULL	|0	|2	|usrgrp
UNIQUE		|1	|userdirectory_idpgroupid,usrgrpid
INDEX		|2	|usrgrpid
INDEX		|3	|userdirectory_idpgroupid

TABLE|userdirectory_idpgroup|userdirectory_idpgroupid|0
FIELD		|userdirectory_idpgroupid	|t_id			|	|NOT NULL	|0
FIELD		|userdirectoryid		|t_id			|	|NOT NULL	|0	|1	|userdirectory
FIELD		|roleid					|t_id			|	|NOT NULL	|0	|2	|role
FIELD		|name					|t_varchar(255)	|''	|NOT NULL	|0
INDEX		|1	|userdirectoryid
INDEX		|2	|roleid

TABLE|changelog|changelogid|0
FIELD		|changelogid	|t_serial	|	|NOT NULL	|0
FIELD		|object		|t_integer	|'0'	|NOT NULL	|0
FIELD		|objectid	|t_id		|	|NOT NULL	|0
FIELD		|operation	|t_integer	|'0'	|NOT NULL	|0
FIELD		|clock		|t_integer	|'0'	|NOT NULL	|0
INDEX		|1		|clock

TABLE|scim_group|scim_groupid|0
FIELD		|scim_groupid	|t_id			|	|NOT NULL	|0
FIELD		|name			|t_varchar(64)	|''	|NOT NULL	|0
UNIQUE		|1		|name

TABLE|user_scim_group|user_scim_groupid|0
FIELD		|user_scim_groupid	|t_id	|	|NOT NULL	|0
FIELD		|userid				|t_id	|	|NOT NULL	|0	|1|users
FIELD		|scim_groupid		|t_id	|	|NOT NULL	|0	|2|scim_group
INDEX		|1	|userid
INDEX		|2	|scim_groupid

TABLE|connector|connectorid|ZBX_DATA
FIELD		|connectorid	|t_id		|	|NOT NULL	|0
FIELD		|name		|t_varchar(255)	|''	|NOT NULL	|0
FIELD		|protocol	|t_integer	|'0'	|NOT NULL	|0
FIELD		|data_type	|t_integer	|'0'	|NOT NULL	|0
FIELD		|url		|t_varchar(2048)|''	|NOT NULL	|0
FIELD		|max_records	|t_integer	|'0'	|NOT NULL	|0
FIELD		|max_senders	|t_integer	|'1'	|NOT NULL	|0
FIELD		|max_attempts	|t_integer	|'1'	|NOT NULL	|0
FIELD		|timeout	|t_varchar(255)	|'5s'	|NOT NULL	|0
FIELD		|http_proxy	|t_varchar(255)	|''	|NOT NULL	|0
FIELD		|authtype	|t_integer	|'0'	|NOT NULL	|0
FIELD		|username	|t_varchar(255)	|''	|NOT NULL	|0
FIELD		|password	|t_varchar(255)	|''	|NOT NULL	|0
FIELD		|token		|t_varchar(128)	|''	|NOT NULL	|0
FIELD		|verify_peer	|t_integer	|'1'	|NOT NULL	|0
FIELD		|verify_host	|t_integer	|'1'	|NOT NULL	|0
FIELD		|ssl_cert_file	|t_varchar(255)	|''	|NOT NULL	|0
FIELD		|ssl_key_file	|t_varchar(255)	|''	|NOT NULL	|0
FIELD		|ssl_key_password|t_varchar(64)	|''	|NOT NULL	|0
FIELD		|description	|t_shorttext	|''	|NOT NULL	|0
FIELD		|status		|t_integer	|'1'	|NOT NULL	|0
FIELD		|tags_evaltype	|t_integer	|'0'	|NOT NULL	|0
FIELD		|item_value_type|t_integer	|'31'	|NOT NULL	|0
FIELD		|attempt_interval|t_varchar(32)	|'5s'	|NOT NULL	|0
UNIQUE		|1		|name
CHANGELOG	|17

TABLE|connector_tag|connector_tagid|0
FIELD	|connector_tagid|t_id		|	|NOT NULL	|0
FIELD	|connectorid	|t_id		|	|NOT NULL	|0	|1|connector|	|RESTRICT
FIELD	|tag		|t_varchar(255)	|''	|NOT NULL	|0
FIELD	|operator	|t_integer	|'0'	|NOT NULL	|0
FIELD	|value		|t_varchar(255)	|''	|NOT NULL	|0
INDEX	|1		|connectorid
CHANGELOG	|18

TABLE|proxy|proxyid|0
FIELD		|proxyid		|t_id		|		|NOT NULL	|0
FIELD		|name			|t_varchar(128)	|''		|NOT NULL	|0
FIELD		|operating_mode		|t_integer	|'0'		|NOT NULL	|0
FIELD		|description		|t_shorttext	|''		|NOT NULL	|0
FIELD		|tls_connect		|t_integer	|'1'		|NOT NULL	|0
FIELD		|tls_accept		|t_integer	|'1'		|NOT NULL	|0
FIELD		|tls_issuer		|t_varchar(1024)|''		|NOT NULL	|0
FIELD		|tls_subject		|t_varchar(1024)|''		|NOT NULL	|0
FIELD		|tls_psk_identity	|t_varchar(128)	|''		|NOT NULL	|0
FIELD		|tls_psk		|t_varchar(512)	|''		|NOT NULL	|0
FIELD		|allowed_addresses	|t_varchar(255)	|''		|NOT NULL	|0
FIELD		|address		|t_varchar(255)	|'127.0.0.1'	|NOT NULL	|0
FIELD		|port			|t_varchar(64)	|'10051'	|NOT NULL	|0
FIELD		|custom_timeouts	|t_integer	|'0'		|NOT NULL	|0
FIELD		|timeout_zabbix_agent	|t_varchar(255)	|''		|NOT NULL	|0
FIELD		|timeout_simple_check	|t_varchar(255)	|''		|NOT NULL	|0
FIELD		|timeout_snmp_agent	|t_varchar(255)	|''		|NOT NULL	|0
FIELD		|timeout_external_check	|t_varchar(255)	|''		|NOT NULL	|0
FIELD		|timeout_db_monitor	|t_varchar(255)	|''		|NOT NULL	|0
FIELD		|timeout_http_agent	|t_varchar(255)	|''		|NOT NULL	|0
FIELD		|timeout_ssh_agent	|t_varchar(255)	|''		|NOT NULL	|0
FIELD		|timeout_telnet_agent	|t_varchar(255)	|''		|NOT NULL	|0
FIELD		|timeout_script		|t_varchar(255)	|''		|NOT NULL	|0
UNIQUE		|1		|name
CHANGELOG	|19

TABLE|proxy_rtdata|proxyid|0
FIELD		|proxyid	|t_id		|	|NOT NULL	|0		|1|proxy|proxyid
FIELD		|lastaccess	|t_integer	|'0'	|NOT NULL	|ZBX_NODATA
FIELD		|version	|t_integer	|'0'	|NOT NULL	|ZBX_NODATA
FIELD		|compatibility	|t_integer	|'0'	|NOT NULL	|ZBX_NODATA

TABLE|mfa|mfaid|ZBX_DATA
FIELD		|mfaid		|t_id		|	|NOT NULL	|0
FIELD		|type		|t_integer	|'0'	|NOT NULL	|0
FIELD		|name		|t_varchar(128)	|''	|NOT NULL	|0
FIELD		|hash_function	|t_integer	|'1'	|NULL		|0
FIELD		|code_length	|t_integer	|'6'	|NULL		|0
FIELD		|api_hostname	|t_varchar(1024)|''	|NULL		|0
FIELD		|clientid	|t_varchar(32)	|''	|NULL		|0
FIELD		|client_secret	|t_varchar(64)	|''	|NULL		|0
UNIQUE		|1		|name

TABLE|mfa_totp_secret|mfa_totp_secretid|ZBX_DATA
FIELD		|mfa_totp_secretid	|t_id		|	|NOT NULL	|0
FIELD		|mfaid			|t_id		|	|NOT NULL	|0	|1|mfa	|mfaid
FIELD		|userid			|t_id		|	|NOT NULL	|0	|2|users|userid
FIELD		|totp_secret		|t_varchar(32)	|''	|NULL		|0
INDEX		|1			|mfaid
INDEX		|2			|userid

TABLE|dbversion|dbversionid|
FIELD		|dbversionid	|t_id		|	|NOT NULL	|0
FIELD		|mandatory	|t_integer	|'0'	|NOT NULL	|
FIELD		|optional	|t_integer	|'0'	|NOT NULL	|
<<<<<<< HEAD
ROW		|1		|6050213	|6050213
=======
ROW		|1		|6050227	|6050227
>>>>>>> 0139a5fb
<|MERGE_RESOLUTION|>--- conflicted
+++ resolved
@@ -2261,8 +2261,4 @@
 FIELD		|dbversionid	|t_id		|	|NOT NULL	|0
 FIELD		|mandatory	|t_integer	|'0'	|NOT NULL	|
 FIELD		|optional	|t_integer	|'0'	|NOT NULL	|
-<<<<<<< HEAD
-ROW		|1		|6050213	|6050213
-=======
-ROW		|1		|6050227	|6050227
->>>>>>> 0139a5fb
+ROW		|1		|6050228	|6050228