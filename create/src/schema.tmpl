--- conflicted
+++ resolved
@@ -583,11 +583,8 @@
 FIELD		|url		|t_varchar(255)	|''	|NOT NULL	|ZBX_NODATA
 FIELD		|report_test_timeout|t_varchar(32)|'60s'|NOT NULL	|ZBX_NODATA
 FIELD		|dbversion_status	|t_varchar(1024)|''	|NOT NULL	|ZBX_NODATA
-<<<<<<< HEAD
 FIELD		|auditlog_enabled	|t_integer	|'1'	|NOT NULL	|ZBX_NODATA
-=======
 FIELD		|hk_events_service|t_varchar(32)|'1d'	|NOT NULL	|ZBX_NODATA
->>>>>>> a36c2413
 INDEX		|1		|alert_usrgrpid
 INDEX		|2		|discovery_groupid
 
@@ -1878,8 +1875,4 @@
 TABLE|dbversion||
 FIELD		|mandatory	|t_integer	|'0'	|NOT NULL	|
 FIELD		|optional	|t_integer	|'0'	|NOT NULL	|
-<<<<<<< HEAD
-ROW		|5050024	|5050024
-=======
-ROW		|5050021	|5050021
->>>>>>> a36c2413
+ROW		|5050029	|5050029