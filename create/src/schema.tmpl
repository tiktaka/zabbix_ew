--- conflicted
+++ resolved
@@ -1950,8 +1950,5 @@
 FIELD		|dbversionid	|t_id		|	|NOT NULL	|0
 FIELD		|mandatory	|t_integer	|'0'	|NOT NULL	|
 FIELD		|optional	|t_integer	|'0'	|NOT NULL	|
-<<<<<<< HEAD
-ROW		|1		|6010013	|6010013
-=======
-ROW		|1		|6010020	|6010020
->>>>>>> 7d57d310
+
+ROW		|1		|6010028	|6010028