--
-- Zabbix
-- Copyright (C) 2001-2017 Zabbix SIA
--
-- This program is free software; you can redistribute it and/or modify
-- it under the terms of the GNU General Public License as published by
-- the Free Software Foundation; either version 2 of the License, or
-- (at your option) any later version.
--
-- This program is distributed in the hope that it will be useful,
-- but WITHOUT ANY WARRANTY; without even the implied warranty of
-- MERCHANTABILITY or FITNESS FOR A PARTICULAR PURPOSE. See the
-- GNU General Public License for more details.
--
-- You should have received a copy of the GNU General Public License
-- along with this program; if not, write to the Free Software
-- Foundation, Inc., 51 Franklin Street, Fifth Floor, Boston, MA  02110-1301, USA.
--

--
-- Do not use spaces
-- Tables must be sorted to match referential integrity rules
--

TABLE|users|userid|ZBX_DATA
FIELD		|userid		|t_id		|	|NOT NULL	|0
FIELD		|alias		|t_varchar(100)	|''	|NOT NULL	|0
FIELD		|name		|t_varchar(100)	|''	|NOT NULL	|0
FIELD		|surname	|t_varchar(100)	|''	|NOT NULL	|0
FIELD		|passwd		|t_char(32)	|''	|NOT NULL	|0
FIELD		|url		|t_varchar(255)	|''	|NOT NULL	|0
FIELD		|autologin	|t_integer	|'0'	|NOT NULL	|0
FIELD		|autologout	|t_integer	|'900'	|NOT NULL	|0
FIELD		|lang		|t_varchar(5)	|'en_GB'|NOT NULL	|0
FIELD		|refresh	|t_integer	|'30'	|NOT NULL	|0
FIELD		|type		|t_integer	|'1'	|NOT NULL	|0
FIELD		|theme		|t_varchar(128)	|'default'|NOT NULL	|0
FIELD		|attempt_failed	|t_integer	|0	|NOT NULL	|ZBX_NODATA
FIELD		|attempt_ip	|t_varchar(39)	|''	|NOT NULL	|ZBX_NODATA
FIELD		|attempt_clock	|t_integer	|0	|NOT NULL	|ZBX_NODATA
FIELD		|rows_per_page	|t_integer	|50	|NOT NULL	|0
UNIQUE		|1		|alias

TABLE|maintenances|maintenanceid|ZBX_DATA
FIELD		|maintenanceid	|t_id		|	|NOT NULL	|0
FIELD		|name		|t_varchar(128)	|''	|NOT NULL	|0
FIELD		|maintenance_type|t_integer	|'0'	|NOT NULL	|0
FIELD		|description	|t_shorttext	|''	|NOT NULL	|0
FIELD		|active_since	|t_integer	|'0'	|NOT NULL	|0
FIELD		|active_till	|t_integer	|'0'	|NOT NULL	|0
INDEX		|1		|active_since,active_till
UNIQUE		|2		|name

TABLE|hosts|hostid|ZBX_DATA
FIELD		|hostid		|t_id		|	|NOT NULL	|0
FIELD		|proxy_hostid	|t_id		|	|NULL		|0			|1|hosts	|hostid		|RESTRICT
FIELD		|host		|t_varchar(128)	|''	|NOT NULL	|ZBX_PROXY
FIELD		|status		|t_integer	|'0'	|NOT NULL	|ZBX_PROXY
FIELD		|disable_until	|t_integer	|'0'	|NOT NULL	|ZBX_NODATA
FIELD		|error		|t_varchar(2048)|''	|NOT NULL	|ZBX_NODATA
FIELD		|available	|t_integer	|'0'	|NOT NULL	|ZBX_NODATA
FIELD		|errors_from	|t_integer	|'0'	|NOT NULL	|ZBX_NODATA
FIELD		|lastaccess	|t_integer	|'0'	|NOT NULL	|ZBX_NODATA
FIELD		|ipmi_authtype	|t_integer	|'-1'	|NOT NULL	|ZBX_PROXY
FIELD		|ipmi_privilege	|t_integer	|'2'	|NOT NULL	|ZBX_PROXY
FIELD		|ipmi_username	|t_varchar(16)	|''	|NOT NULL	|ZBX_PROXY
FIELD		|ipmi_password	|t_varchar(20)	|''	|NOT NULL	|ZBX_PROXY
FIELD		|ipmi_disable_until|t_integer	|'0'	|NOT NULL	|ZBX_NODATA
FIELD		|ipmi_available	|t_integer	|'0'	|NOT NULL	|ZBX_NODATA
FIELD		|snmp_disable_until|t_integer	|'0'	|NOT NULL	|ZBX_NODATA
FIELD		|snmp_available	|t_integer	|'0'	|NOT NULL	|ZBX_NODATA
FIELD		|maintenanceid	|t_id		|	|NULL		|ZBX_NODATA		|2|maintenances	|		|RESTRICT
FIELD		|maintenance_status|t_integer	|'0'	|NOT NULL	|ZBX_NODATA
FIELD		|maintenance_type|t_integer	|'0'	|NOT NULL	|ZBX_NODATA
FIELD		|maintenance_from|t_integer	|'0'	|NOT NULL	|ZBX_NODATA
FIELD		|ipmi_errors_from|t_integer	|'0'	|NOT NULL	|ZBX_NODATA
FIELD		|snmp_errors_from|t_integer	|'0'	|NOT NULL	|ZBX_NODATA
FIELD		|ipmi_error	|t_varchar(2048)|''	|NOT NULL	|ZBX_NODATA
FIELD		|snmp_error	|t_varchar(2048)|''	|NOT NULL	|ZBX_NODATA
FIELD		|jmx_disable_until|t_integer	|'0'	|NOT NULL	|ZBX_NODATA
FIELD		|jmx_available	|t_integer	|'0'	|NOT NULL	|ZBX_NODATA
FIELD		|jmx_errors_from|t_integer	|'0'	|NOT NULL	|ZBX_NODATA
FIELD		|jmx_error	|t_varchar(2048)|''	|NOT NULL	|ZBX_NODATA
FIELD		|name		|t_varchar(128)	|''	|NOT NULL	|ZBX_PROXY
FIELD		|flags		|t_integer	|'0'	|NOT NULL	|0
FIELD		|templateid	|t_id		|	|NULL		|0			|3|hosts	|hostid
FIELD		|description	|t_shorttext	|''	|NOT NULL	|0
FIELD		|tls_connect	|t_integer	|'1'	|NOT NULL	|ZBX_PROXY
FIELD		|tls_accept	|t_integer	|'1'	|NOT NULL	|ZBX_PROXY
FIELD		|tls_issuer	|t_varchar(1024)|''	|NOT NULL	|ZBX_PROXY
FIELD		|tls_subject	|t_varchar(1024)|''	|NOT NULL	|ZBX_PROXY
FIELD		|tls_psk_identity|t_varchar(128)|''	|NOT NULL	|ZBX_PROXY
FIELD		|tls_psk	|t_varchar(512)	|''	|NOT NULL	|ZBX_PROXY
INDEX		|1		|host
INDEX		|2		|status
INDEX		|3		|proxy_hostid
INDEX		|4		|name
INDEX		|5		|maintenanceid

TABLE|groups|groupid|ZBX_DATA
FIELD		|groupid	|t_id		|	|NOT NULL	|0
FIELD		|name		|t_varchar(255)	|''	|NOT NULL	|0
FIELD		|internal	|t_integer	|'0'	|NOT NULL	|0
FIELD		|flags		|t_integer	|'0'	|NOT NULL	|0
INDEX		|1		|name

TABLE|group_prototype|group_prototypeid|ZBX_DATA
FIELD		|group_prototypeid|t_id		|	|NOT NULL	|0
FIELD		|hostid		|t_id		|	|NOT NULL	|0			|1|hosts
FIELD		|name		|t_varchar(255)	|''	|NOT NULL	|0
FIELD		|groupid	|t_id		|	|NULL		|0			|2|groups	|		|RESTRICT
FIELD		|templateid	|t_id		|	|NULL		|0			|3|group_prototype|group_prototypeid
INDEX		|1		|hostid

TABLE|group_discovery|groupid|ZBX_DATA
FIELD		|groupid	|t_id		|	|NOT NULL	|0			|1|groups
FIELD		|parent_group_prototypeid|t_id	|	|NOT NULL	|0			|2|group_prototype|group_prototypeid|RESTRICT
FIELD		|name		|t_varchar(64)	|''	|NOT NULL	|ZBX_NODATA
FIELD		|lastcheck	|t_integer	|'0'	|NOT NULL	|ZBX_NODATA
FIELD		|ts_delete	|t_time		|'0'	|NOT NULL	|ZBX_NODATA

TABLE|screens|screenid|ZBX_DATA
FIELD		|screenid	|t_id		|	|NOT NULL	|0
FIELD		|name		|t_varchar(255)	|	|NOT NULL	|0
FIELD		|hsize		|t_integer	|'1'	|NOT NULL	|0
FIELD		|vsize		|t_integer	|'1'	|NOT NULL	|0
FIELD		|templateid	|t_id		|	|NULL		|0			|1|hosts	|hostid
FIELD		|userid		|t_id		|	|NULL		|0			|3|users	|		|RESTRICT
FIELD		|private	|t_integer	|'1'	|NOT NULL	|0
INDEX		|1		|templateid

TABLE|screens_items|screenitemid|ZBX_DATA
FIELD		|screenitemid	|t_id		|	|NOT NULL	|0
FIELD		|screenid	|t_id		|	|NOT NULL	|0			|1|screens
FIELD		|resourcetype	|t_integer	|'0'	|NOT NULL	|0
FIELD		|resourceid	|t_id		|'0'	|NOT NULL	|0
FIELD		|width		|t_integer	|'320'	|NOT NULL	|0
FIELD		|height		|t_integer	|'200'	|NOT NULL	|0
FIELD		|x		|t_integer	|'0'	|NOT NULL	|0
FIELD		|y		|t_integer	|'0'	|NOT NULL	|0
FIELD		|colspan	|t_integer	|'1'	|NOT NULL	|0
FIELD		|rowspan	|t_integer	|'1'	|NOT NULL	|0
FIELD		|elements	|t_integer	|'25'	|NOT NULL	|0
FIELD		|valign		|t_integer	|'0'	|NOT NULL	|0
FIELD		|halign		|t_integer	|'0'	|NOT NULL	|0
FIELD		|style		|t_integer	|'0'	|NOT NULL	|0
FIELD		|url		|t_varchar(255)	|''	|NOT NULL	|0
FIELD		|dynamic	|t_integer	|'0'	|NOT NULL	|0
FIELD		|sort_triggers	|t_integer	|'0'	|NOT NULL	|0
FIELD		|application	|t_varchar(255)	|''	|NOT NULL	|0
FIELD		|max_columns	|t_integer	|'3'	|NOT NULL	|0
INDEX		|1		|screenid

TABLE|screen_user|screenuserid|ZBX_DATA
FIELD		|screenuserid|t_id		|	|NOT NULL	|0
FIELD		|screenid	|t_id		|	|NOT NULL	|0			|1|screens
FIELD		|userid		|t_id		|	|NOT NULL	|0			|2|users
FIELD		|permission	|t_integer	|'2'	|NOT NULL	|0
UNIQUE		|1		|screenid,userid

TABLE|screen_usrgrp|screenusrgrpid|ZBX_DATA
FIELD		|screenusrgrpid|t_id		|	|NOT NULL	|0
FIELD		|screenid	|t_id		|	|NOT NULL	|0			|1|screens
FIELD		|usrgrpid	|t_id		|	|NOT NULL	|0			|2|usrgrp
FIELD		|permission	|t_integer	|'2'	|NOT NULL	|0
UNIQUE		|1		|screenid,usrgrpid

TABLE|slideshows|slideshowid|ZBX_DATA
FIELD		|slideshowid	|t_id		|	|NOT NULL	|0
FIELD		|name		|t_varchar(255)	|''	|NOT NULL	|0
FIELD		|delay		|t_integer	|'0'	|NOT NULL	|0
FIELD		|userid		|t_id		|	|NOT NULL	|0			|3|users	|		|RESTRICT
FIELD		|private	|t_integer	|'1'	|NOT NULL	|0
UNIQUE		|1		|name

TABLE|slideshow_user|slideshowuserid|ZBX_DATA
FIELD		|slideshowuserid|t_id		|	|NOT NULL	|0
FIELD		|slideshowid	|t_id		|	|NOT NULL	|0			|1|slideshows
FIELD		|userid		|t_id		|	|NOT NULL	|0			|2|users
FIELD		|permission	|t_integer	|'2'	|NOT NULL	|0
UNIQUE		|1		|slideshowid,userid

TABLE|slideshow_usrgrp|slideshowusrgrpid|ZBX_DATA
FIELD		|slideshowusrgrpid|t_id		|	|NOT NULL	|0
FIELD		|slideshowid	|t_id		|	|NOT NULL	|0			|1|slideshows
FIELD		|usrgrpid	|t_id		|	|NOT NULL	|0			|2|usrgrp
FIELD		|permission	|t_integer	|'2'	|NOT NULL	|0
UNIQUE		|1		|slideshowid,usrgrpid

TABLE|slides|slideid|ZBX_DATA
FIELD		|slideid	|t_id		|	|NOT NULL	|0
FIELD		|slideshowid	|t_id		|	|NOT NULL	|0			|1|slideshows
FIELD		|screenid	|t_id		|	|NOT NULL	|0			|2|screens
FIELD		|step		|t_integer	|'0'	|NOT NULL	|0
FIELD		|delay		|t_integer	|'0'	|NOT NULL	|0
INDEX		|1		|slideshowid
INDEX		|2		|screenid

TABLE|drules|druleid|ZBX_DATA
FIELD		|druleid	|t_id		|	|NOT NULL	|0
FIELD		|proxy_hostid	|t_id		|	|NULL		|0			|1|hosts	|hostid		|RESTRICT
FIELD		|name		|t_varchar(255)	|''	|NOT NULL	|ZBX_PROXY
FIELD		|iprange	|t_varchar(2048)|''	|NOT NULL	|ZBX_PROXY
FIELD		|delay		|t_integer	|'3600'	|NOT NULL	|ZBX_PROXY
FIELD		|nextcheck	|t_integer	|'0'	|NOT NULL	|ZBX_NODATA
FIELD		|status		|t_integer	|'0'	|NOT NULL	|0
INDEX		|1		|proxy_hostid
UNIQUE		|2		|name

TABLE|dchecks|dcheckid|ZBX_DATA
FIELD		|dcheckid	|t_id		|	|NOT NULL	|0
FIELD		|druleid	|t_id		|	|NOT NULL	|ZBX_PROXY		|1|drules
FIELD		|type		|t_integer	|'0'	|NOT NULL	|ZBX_PROXY
FIELD		|key_		|t_varchar(512)	|''	|NOT NULL	|ZBX_PROXY
FIELD		|snmp_community	|t_varchar(255)	|''	|NOT NULL	|ZBX_PROXY
FIELD		|ports		|t_varchar(255)	|'0'	|NOT NULL	|ZBX_PROXY
FIELD		|snmpv3_securityname|t_varchar(64)|''	|NOT NULL	|ZBX_PROXY
FIELD		|snmpv3_securitylevel|t_integer	|'0'	|NOT NULL	|ZBX_PROXY
FIELD		|snmpv3_authpassphrase|t_varchar(64)|''	|NOT NULL	|ZBX_PROXY
FIELD		|snmpv3_privpassphrase|t_varchar(64)|''	|NOT NULL	|ZBX_PROXY
FIELD		|uniq		|t_integer	|'0'	|NOT NULL	|ZBX_PROXY
FIELD		|snmpv3_authprotocol|t_integer	|'0'	|NOT NULL	|ZBX_PROXY
FIELD		|snmpv3_privprotocol|t_integer	|'0'	|NOT NULL	|ZBX_PROXY
FIELD		|snmpv3_contextname|t_varchar(255)|''	|NOT NULL	|ZBX_PROXY
INDEX		|1		|druleid

TABLE|applications|applicationid|ZBX_DATA
FIELD		|applicationid	|t_id		|	|NOT NULL	|0
FIELD		|hostid		|t_id		|	|NOT NULL	|0			|1|hosts
FIELD		|name		|t_varchar(255)	|''	|NOT NULL	|0
FIELD		|flags		|t_integer	|'0'	|NOT NULL	|0
UNIQUE		|2		|hostid,name

TABLE|httptest|httptestid|ZBX_DATA
FIELD		|httptestid	|t_id		|	|NOT NULL	|0
FIELD		|name		|t_varchar(64)	|''	|NOT NULL	|ZBX_PROXY
FIELD		|applicationid	|t_id		|	|NULL		|0			|1|applications	|		|RESTRICT
FIELD		|nextcheck	|t_integer	|'0'	|NOT NULL	|ZBX_NODATA
FIELD		|delay		|t_integer	|'60'	|NOT NULL	|ZBX_PROXY
FIELD		|status		|t_integer	|'0'	|NOT NULL	|0
FIELD		|variables	|t_shorttext	|''	|NOT NULL	|ZBX_PROXY
FIELD		|agent		|t_varchar(255)	|'Zabbix'|NOT NULL	|ZBX_PROXY
FIELD		|authentication	|t_integer	|'0'	|NOT NULL	|ZBX_PROXY,ZBX_NODATA
FIELD		|http_user	|t_varchar(64)	|''	|NOT NULL	|ZBX_PROXY,ZBX_NODATA
FIELD		|http_password	|t_varchar(64)	|''	|NOT NULL	|ZBX_PROXY,ZBX_NODATA
FIELD		|hostid		|t_id		|	|NOT NULL	|ZBX_PROXY		|2|hosts
FIELD		|templateid	|t_id		|	|NULL		|0			|3|httptest	|httptestid
FIELD		|http_proxy	|t_varchar(255)	|''	|NOT NULL	|ZBX_PROXY,ZBX_NODATA
FIELD		|retries	|t_integer	|'1'	|NOT NULL	|ZBX_PROXY,ZBX_NODATA
FIELD		|ssl_cert_file	|t_varchar(255)	|''	|NOT NULL	|ZBX_PROXY,ZBX_NODATA
FIELD		|ssl_key_file	|t_varchar(255)	|''	|NOT NULL	|ZBX_PROXY,ZBX_NODATA
FIELD		|ssl_key_password|t_varchar(64)	|''	|NOT NULL	|ZBX_PROXY,ZBX_NODATA
FIELD		|verify_peer	|t_integer	|'0'	|NOT NULL	|ZBX_PROXY
FIELD		|verify_host	|t_integer	|'0'	|NOT NULL	|ZBX_PROXY
FIELD		|headers	|t_shorttext	|''	|NOT NULL	|ZBX_PROXY
INDEX		|1		|applicationid
UNIQUE		|2		|hostid,name
INDEX		|3		|status
INDEX		|4		|templateid

TABLE|httpstep|httpstepid|ZBX_DATA
FIELD		|httpstepid	|t_id		|	|NOT NULL	|0
FIELD		|httptestid	|t_id		|	|NOT NULL	|ZBX_PROXY		|1|httptest
FIELD		|name		|t_varchar(64)	|''	|NOT NULL	|ZBX_PROXY
FIELD		|no		|t_integer	|'0'	|NOT NULL	|ZBX_PROXY
FIELD		|url		|t_varchar(2048)|''	|NOT NULL	|ZBX_PROXY
FIELD		|timeout	|t_integer	|'15'	|NOT NULL	|ZBX_PROXY
FIELD		|posts		|t_shorttext	|''	|NOT NULL	|ZBX_PROXY
FIELD		|required	|t_varchar(255)	|''	|NOT NULL	|ZBX_PROXY
FIELD		|status_codes	|t_varchar(255)	|''	|NOT NULL	|ZBX_PROXY
FIELD		|variables	|t_shorttext	|''	|NOT NULL	|ZBX_PROXY
FIELD		|follow_redirects|t_integer	|'1'	|NOT NULL	|ZBX_PROXY
FIELD		|retrieve_mode	|t_integer	|'0'	|NOT NULL	|ZBX_PROXY
FIELD		|headers	|t_shorttext	|''	|NOT NULL	|ZBX_PROXY
INDEX		|1		|httptestid

TABLE|interface|interfaceid|ZBX_DATA
FIELD		|interfaceid	|t_id		|	|NOT NULL	|0
FIELD		|hostid		|t_id		|	|NOT NULL	|ZBX_PROXY		|1|hosts
FIELD		|main		|t_integer	|'0'	|NOT NULL	|ZBX_PROXY
FIELD		|type		|t_integer	|'0'	|NOT NULL	|ZBX_PROXY
FIELD		|useip		|t_integer	|'1'	|NOT NULL	|ZBX_PROXY
FIELD		|ip		|t_varchar(64)	|'127.0.0.1'|NOT NULL	|ZBX_PROXY
FIELD		|dns		|t_varchar(64)	|''	|NOT NULL	|ZBX_PROXY
FIELD		|port		|t_varchar(64)	|'10050'|NOT NULL	|ZBX_PROXY
FIELD		|bulk		|t_integer	|'1'	|NOT NULL	|ZBX_PROXY
INDEX		|1		|hostid,type
INDEX		|2		|ip,dns

TABLE|valuemaps|valuemapid|ZBX_DATA
FIELD		|valuemapid	|t_id		|	|NOT NULL	|0
FIELD		|name		|t_varchar(64)	|''	|NOT NULL	|0
UNIQUE		|1		|name

TABLE|items|itemid|ZBX_DATA
FIELD		|itemid		|t_id		|	|NOT NULL	|0
FIELD		|type		|t_integer	|'0'	|NOT NULL	|ZBX_PROXY
FIELD		|snmp_community	|t_varchar(64)	|''	|NOT NULL	|ZBX_PROXY
FIELD		|snmp_oid	|t_varchar(512)	|''	|NOT NULL	|ZBX_PROXY
FIELD		|hostid		|t_id		|	|NOT NULL	|ZBX_PROXY		|1|hosts
FIELD		|name		|t_varchar(255)	|''	|NOT NULL	|0
FIELD		|key_		|t_varchar(255)	|''	|NOT NULL	|ZBX_PROXY
FIELD		|delay		|t_integer	|'0'	|NOT NULL	|ZBX_PROXY
FIELD		|history	|t_integer	|'90'	|NOT NULL	|0
FIELD		|trends		|t_integer	|'365'	|NOT NULL	|0
FIELD		|status		|t_integer	|'0'	|NOT NULL	|ZBX_PROXY
FIELD		|value_type	|t_integer	|'0'	|NOT NULL	|ZBX_PROXY
FIELD		|trapper_hosts	|t_varchar(255)	|''	|NOT NULL	|ZBX_PROXY
FIELD		|units		|t_varchar(255)	|''	|NOT NULL	|0
FIELD		|snmpv3_securityname|t_varchar(64)|''	|NOT NULL	|ZBX_PROXY
FIELD		|snmpv3_securitylevel|t_integer	|'0'	|NOT NULL	|ZBX_PROXY
FIELD		|snmpv3_authpassphrase|t_varchar(64)|''	|NOT NULL	|ZBX_PROXY
FIELD		|snmpv3_privpassphrase|t_varchar(64)|''	|NOT NULL	|ZBX_PROXY
FIELD		|formula	|t_varchar(255)	|''	|NOT NULL	|0
FIELD		|error		|t_varchar(2048)|''	|NOT NULL	|ZBX_NODATA
FIELD		|lastlogsize	|t_bigint	|'0'	|NOT NULL	|ZBX_PROXY,ZBX_NODATA
FIELD		|logtimefmt	|t_varchar(64)	|''	|NOT NULL	|ZBX_PROXY
FIELD		|templateid	|t_id		|	|NULL		|0			|2|items	|itemid
FIELD		|valuemapid	|t_id		|	|NULL		|0			|3|valuemaps	|		|RESTRICT
FIELD		|delay_flex	|t_varchar(1024)|''	|NOT NULL	|ZBX_PROXY
FIELD		|params		|t_shorttext	|''	|NOT NULL	|ZBX_PROXY
FIELD		|ipmi_sensor	|t_varchar(128)	|''	|NOT NULL	|ZBX_PROXY
FIELD		|authtype	|t_integer	|'0'	|NOT NULL	|ZBX_PROXY
FIELD		|username	|t_varchar(64)	|''	|NOT NULL	|ZBX_PROXY
FIELD		|password	|t_varchar(64)	|''	|NOT NULL	|ZBX_PROXY
FIELD		|publickey	|t_varchar(64)	|''	|NOT NULL	|ZBX_PROXY
FIELD		|privatekey	|t_varchar(64)	|''	|NOT NULL	|ZBX_PROXY
FIELD		|mtime		|t_integer	|'0'	|NOT NULL	|ZBX_PROXY,ZBX_NODATA
FIELD		|flags		|t_integer	|'0'	|NOT NULL	|ZBX_PROXY
FIELD		|interfaceid	|t_id		|	|NULL		|ZBX_PROXY		|4|interface	|		|RESTRICT
FIELD		|port		|t_varchar(64)	|''	|NOT NULL	|ZBX_PROXY
FIELD		|description	|t_shorttext	|''	|NOT NULL	|0
FIELD		|inventory_link	|t_integer	|'0'	|NOT NULL	|0
FIELD		|lifetime	|t_varchar(64)	|'30'	|NOT NULL	|0
FIELD		|snmpv3_authprotocol|t_integer	|'0'	|NOT NULL	|ZBX_PROXY
FIELD		|snmpv3_privprotocol|t_integer	|'0'	|NOT NULL	|ZBX_PROXY
FIELD		|state		|t_integer	|'0'	|NOT NULL	|ZBX_NODATA
FIELD		|snmpv3_contextname|t_varchar(255)|''	|NOT NULL	|ZBX_PROXY
FIELD		|evaltype	|t_integer	|'0'	|NOT NULL	|0
UNIQUE		|1		|hostid,key_
INDEX		|3		|status
INDEX		|4		|templateid
INDEX		|5		|valuemapid
INDEX		|6		|interfaceid

TABLE|httpstepitem|httpstepitemid|ZBX_DATA
FIELD		|httpstepitemid	|t_id		|	|NOT NULL	|0
FIELD		|httpstepid	|t_id		|	|NOT NULL	|ZBX_PROXY		|1|httpstep
FIELD		|itemid		|t_id		|	|NOT NULL	|ZBX_PROXY		|2|items
FIELD		|type		|t_integer	|'0'	|NOT NULL	|ZBX_PROXY
UNIQUE		|1		|httpstepid,itemid
INDEX		|2		|itemid

TABLE|httptestitem|httptestitemid|ZBX_DATA
FIELD		|httptestitemid	|t_id		|	|NOT NULL	|0
FIELD		|httptestid	|t_id		|	|NOT NULL	|ZBX_PROXY		|1|httptest
FIELD		|itemid		|t_id		|	|NOT NULL	|ZBX_PROXY		|2|items
FIELD		|type		|t_integer	|'0'	|NOT NULL	|ZBX_PROXY
UNIQUE		|1		|httptestid,itemid
INDEX		|2		|itemid

TABLE|media_type|mediatypeid|ZBX_DATA
FIELD		|mediatypeid	|t_id		|	|NOT NULL	|0
FIELD		|type		|t_integer	|'0'	|NOT NULL	|0
FIELD		|description	|t_varchar(100)	|''	|NOT NULL	|0
FIELD		|smtp_server	|t_varchar(255)	|''	|NOT NULL	|0
FIELD		|smtp_helo	|t_varchar(255)	|''	|NOT NULL	|0
FIELD		|smtp_email	|t_varchar(255)	|''	|NOT NULL	|0
FIELD		|exec_path	|t_varchar(255)	|''	|NOT NULL	|0
FIELD		|gsm_modem	|t_varchar(255)	|''	|NOT NULL	|0
FIELD		|username	|t_varchar(255)	|''	|NOT NULL	|0
FIELD		|passwd		|t_varchar(255)	|''	|NOT NULL	|0
FIELD		|status		|t_integer	|'0'	|NOT NULL	|0
FIELD		|smtp_port	|t_integer	|'25'	|NOT NULL	|0
FIELD		|smtp_security	|t_integer	|'0'	|NOT NULL	|0
FIELD		|smtp_verify_peer|t_integer	|'0'	|NOT NULL	|0
FIELD		|smtp_verify_host|t_integer	|'0'	|NOT NULL	|0
FIELD		|smtp_authentication|t_integer	|'0'	|NOT NULL	|0
FIELD		|exec_params	|t_varchar(255)	|''	|NOT NULL	|0
UNIQUE		|1		|description

TABLE|usrgrp|usrgrpid|ZBX_DATA
FIELD		|usrgrpid	|t_id		|	|NOT NULL	|0
FIELD		|name		|t_varchar(64)	|''	|NOT NULL	|0
FIELD		|gui_access	|t_integer	|'0'	|NOT NULL	|0
FIELD		|users_status	|t_integer	|'0'	|NOT NULL	|0
FIELD		|debug_mode	|t_integer	|'0'	|NOT NULL	|0
UNIQUE		|1		|name

TABLE|users_groups|id|ZBX_DATA
FIELD		|id		|t_id		|	|NOT NULL	|0
FIELD		|usrgrpid	|t_id		|	|NOT NULL	|0			|1|usrgrp
FIELD		|userid		|t_id		|	|NOT NULL	|0			|2|users
UNIQUE		|1		|usrgrpid,userid
INDEX		|2		|userid

TABLE|scripts|scriptid|ZBX_DATA
FIELD		|scriptid	|t_id		|	|NOT NULL	|0
FIELD		|name		|t_varchar(255)	|''	|NOT NULL	|0
FIELD		|command	|t_varchar(255)	|''	|NOT NULL	|0
FIELD		|host_access	|t_integer	|'2'	|NOT NULL	|0
FIELD		|usrgrpid	|t_id		|	|NULL		|0			|1|usrgrp	|		|RESTRICT
FIELD		|groupid	|t_id		|	|NULL		|0			|2|groups	|		|RESTRICT
FIELD		|description	|t_shorttext	|''	|NOT NULL	|0
FIELD		|confirmation	|t_varchar(255)	|''	|NOT NULL	|0
FIELD		|type		|t_integer	|'0'	|NOT NULL	|0
FIELD		|execute_on	|t_integer	|'2'	|NOT NULL	|0
INDEX		|1		|usrgrpid
INDEX		|2		|groupid
UNIQUE		|3		|name

TABLE|actions|actionid|ZBX_DATA
FIELD		|actionid	|t_id		|	|NOT NULL	|0
FIELD		|name		|t_varchar(255)	|''	|NOT NULL	|0
FIELD		|eventsource	|t_integer	|'0'	|NOT NULL	|0
FIELD		|evaltype	|t_integer	|'0'	|NOT NULL	|0
FIELD		|status		|t_integer	|'0'	|NOT NULL	|0
FIELD		|esc_period	|t_integer	|'0'	|NOT NULL	|0
FIELD		|def_shortdata	|t_varchar(255)	|''	|NOT NULL	|0
FIELD		|def_longdata	|t_shorttext	|''	|NOT NULL	|0
FIELD		|r_shortdata	|t_varchar(255)	|''	|NOT NULL	|0
FIELD		|r_longdata	|t_shorttext	|''	|NOT NULL	|0
FIELD		|formula	|t_varchar(255)	|''	|NOT NULL	|0
FIELD		|maintenance_mode|t_integer	|'1'	|NOT NULL	|0
INDEX		|1		|eventsource,status
UNIQUE		|2		|name

TABLE|operations|operationid|ZBX_DATA
FIELD		|operationid	|t_id		|	|NOT NULL	|0
FIELD		|actionid	|t_id		|	|NOT NULL	|0			|1|actions
FIELD		|operationtype	|t_integer	|'0'	|NOT NULL	|0
FIELD		|esc_period	|t_integer	|'0'	|NOT NULL	|0
FIELD		|esc_step_from	|t_integer	|'1'	|NOT NULL	|0
FIELD		|esc_step_to	|t_integer	|'1'	|NOT NULL	|0
FIELD		|evaltype	|t_integer	|'0'	|NOT NULL	|0
FIELD		|recovery	|t_integer	|'0'	|NOT NULL	|0
INDEX		|1		|actionid

TABLE|opmessage|operationid|ZBX_DATA
FIELD		|operationid	|t_id		|	|NOT NULL	|0			|1|operations
FIELD		|default_msg	|t_integer	|'0'	|NOT NULL	|0
FIELD		|subject	|t_varchar(255)	|''	|NOT NULL	|0
FIELD		|message	|t_shorttext	|''	|NOT NULL	|0
FIELD		|mediatypeid	|t_id		|	|NULL		|0			|2|media_type	|		|RESTRICT
INDEX		|1		|mediatypeid

TABLE|opmessage_grp|opmessage_grpid|ZBX_DATA
FIELD		|opmessage_grpid|t_id		|	|NOT NULL	|0
FIELD		|operationid	|t_id		|	|NOT NULL	|0			|1|operations
FIELD		|usrgrpid	|t_id		|	|NOT NULL	|0			|2|usrgrp	|		|RESTRICT
UNIQUE		|1		|operationid,usrgrpid
INDEX		|2		|usrgrpid

TABLE|opmessage_usr|opmessage_usrid|ZBX_DATA
FIELD		|opmessage_usrid|t_id		|	|NOT NULL	|0
FIELD		|operationid	|t_id		|	|NOT NULL	|0			|1|operations
FIELD		|userid		|t_id		|	|NOT NULL	|0			|2|users	|		|RESTRICT
UNIQUE		|1		|operationid,userid
INDEX		|2		|userid

TABLE|opcommand|operationid|ZBX_DATA
FIELD		|operationid	|t_id		|	|NOT NULL	|0			|1|operations
FIELD		|type		|t_integer	|'0'	|NOT NULL	|0
FIELD		|scriptid	|t_id		|	|NULL		|0			|2|scripts	|		|RESTRICT
FIELD		|execute_on	|t_integer	|'0'	|NOT NULL	|0
FIELD		|port		|t_varchar(64)	|''	|NOT NULL	|0
FIELD		|authtype	|t_integer	|'0'	|NOT NULL	|0
FIELD		|username	|t_varchar(64)	|''	|NOT NULL	|0
FIELD		|password	|t_varchar(64)	|''	|NOT NULL	|0
FIELD		|publickey	|t_varchar(64)	|''	|NOT NULL	|0
FIELD		|privatekey	|t_varchar(64)	|''	|NOT NULL	|0
FIELD		|command	|t_shorttext	|''	|NOT NULL	|0
INDEX		|1		|scriptid

TABLE|opcommand_hst|opcommand_hstid|ZBX_DATA
FIELD		|opcommand_hstid|t_id		|	|NOT NULL	|0
FIELD		|operationid	|t_id		|	|NOT NULL	|0			|1|operations
FIELD		|hostid		|t_id		|	|NULL		|0			|2|hosts	|		|RESTRICT
INDEX		|1		|operationid
INDEX		|2		|hostid

TABLE|opcommand_grp|opcommand_grpid|ZBX_DATA
FIELD		|opcommand_grpid|t_id		|	|NOT NULL	|0
FIELD		|operationid	|t_id		|	|NOT NULL	|0			|1|operations
FIELD		|groupid	|t_id		|	|NOT NULL	|0			|2|groups	|		|RESTRICT
INDEX		|1		|operationid
INDEX		|2		|groupid

TABLE|opgroup|opgroupid|ZBX_DATA
FIELD		|opgroupid	|t_id		|	|NOT NULL	|0
FIELD		|operationid	|t_id		|	|NOT NULL	|0			|1|operations
FIELD		|groupid	|t_id		|	|NOT NULL	|0			|2|groups	|		|RESTRICT
UNIQUE		|1		|operationid,groupid
INDEX		|2		|groupid

TABLE|optemplate|optemplateid|ZBX_DATA
FIELD		|optemplateid	|t_id		|	|NOT NULL	|0
FIELD		|operationid	|t_id		|	|NOT NULL	|0			|1|operations
FIELD		|templateid	|t_id		|	|NOT NULL	|0			|2|hosts	|hostid		|RESTRICT
UNIQUE		|1		|operationid,templateid
INDEX		|2		|templateid

TABLE|opconditions|opconditionid|ZBX_DATA
FIELD		|opconditionid	|t_id		|	|NOT NULL	|0
FIELD		|operationid	|t_id		|	|NOT NULL	|0			|1|operations
FIELD		|conditiontype	|t_integer	|'0'	|NOT NULL	|0
FIELD		|operator	|t_integer	|'0'	|NOT NULL	|0
FIELD		|value		|t_varchar(255)	|''	|NOT NULL	|0
INDEX		|1		|operationid

TABLE|conditions|conditionid|ZBX_DATA
FIELD		|conditionid	|t_id		|	|NOT NULL	|0
FIELD		|actionid	|t_id		|	|NOT NULL	|0			|1|actions
FIELD		|conditiontype	|t_integer	|'0'	|NOT NULL	|0
FIELD		|operator	|t_integer	|'0'	|NOT NULL	|0
FIELD		|value		|t_varchar(255)	|''	|NOT NULL	|0
FIELD		|value2		|t_varchar(255)	|''	|NOT NULL	|0
INDEX		|1		|actionid

TABLE|config|configid|ZBX_DATA
FIELD		|configid	|t_id		|	|NOT NULL	|0
FIELD		|refresh_unsupported|t_integer	|'0'	|NOT NULL	|ZBX_PROXY
FIELD		|work_period	|t_varchar(100)	|'1-5,00:00-24:00'|NOT NULL|0
FIELD		|alert_usrgrpid	|t_id		|	|NULL		|0			|1|usrgrp	|usrgrpid	|RESTRICT
FIELD		|event_ack_enable|t_integer	|'1'	|NOT NULL	|ZBX_NODATA
FIELD		|event_expire	|t_integer	|'7'	|NOT NULL	|ZBX_NODATA
FIELD		|event_show_max	|t_integer	|'100'	|NOT NULL	|ZBX_NODATA
FIELD		|default_theme	|t_varchar(128)	|'blue-theme'|NOT NULL	|ZBX_NODATA
FIELD		|authentication_type|t_integer	|'0'	|NOT NULL	|ZBX_NODATA
FIELD		|ldap_host	|t_varchar(255)	|''	|NOT NULL	|ZBX_NODATA
FIELD		|ldap_port	|t_integer	|389	|NOT NULL	|ZBX_NODATA
FIELD		|ldap_base_dn	|t_varchar(255)	|''	|NOT NULL	|ZBX_NODATA
FIELD		|ldap_bind_dn	|t_varchar(255)	|''	|NOT NULL	|ZBX_NODATA
FIELD		|ldap_bind_password|t_varchar(128)|''	|NOT NULL	|ZBX_NODATA
FIELD		|ldap_search_attribute|t_varchar(128)|''|NOT NULL	|ZBX_NODATA
FIELD		|dropdown_first_entry|t_integer	|'1'	|NOT NULL	|ZBX_NODATA
FIELD		|dropdown_first_remember|t_integer|'1'	|NOT NULL	|ZBX_NODATA
FIELD		|discovery_groupid|t_id		|	|NOT NULL	|ZBX_PROXY		|2|groups	|groupid	|RESTRICT
FIELD		|max_in_table	|t_integer	|'50'	|NOT NULL	|ZBX_NODATA
FIELD		|search_limit	|t_integer	|'1000'	|NOT NULL	|ZBX_NODATA
FIELD		|severity_color_0|t_varchar(6)	|'97AAB3'|NOT NULL	|ZBX_NODATA
FIELD		|severity_color_1|t_varchar(6)	|'7499FF'|NOT NULL	|ZBX_NODATA
FIELD		|severity_color_2|t_varchar(6)	|'FFC859'|NOT NULL	|ZBX_NODATA
FIELD		|severity_color_3|t_varchar(6)	|'FFA059'|NOT NULL	|ZBX_NODATA
FIELD		|severity_color_4|t_varchar(6)	|'E97659'|NOT NULL	|ZBX_NODATA
FIELD		|severity_color_5|t_varchar(6)	|'E45959'|NOT NULL	|ZBX_NODATA
FIELD		|severity_name_0|t_varchar(32)	|'Not classified'|NOT NULL|ZBX_NODATA
FIELD		|severity_name_1|t_varchar(32)	|'Information'|NOT NULL	|ZBX_NODATA
FIELD		|severity_name_2|t_varchar(32)	|'Warning'|NOT NULL	|ZBX_NODATA
FIELD		|severity_name_3|t_varchar(32)	|'Average'|NOT NULL	|ZBX_NODATA
FIELD		|severity_name_4|t_varchar(32)	|'High'	|NOT NULL	|ZBX_NODATA
FIELD		|severity_name_5|t_varchar(32)	|'Disaster'|NOT NULL	|ZBX_NODATA
FIELD		|ok_period	|t_integer	|'1800'	|NOT NULL	|ZBX_NODATA
FIELD		|blink_period	|t_integer	|'1800'	|NOT NULL	|ZBX_NODATA
FIELD		|problem_unack_color|t_varchar(6)|'DC0000'|NOT NULL	|ZBX_NODATA
FIELD		|problem_ack_color|t_varchar(6)	|'DC0000'|NOT NULL	|ZBX_NODATA
FIELD		|ok_unack_color	|t_varchar(6)	|'00AA00'|NOT NULL	|ZBX_NODATA
FIELD		|ok_ack_color	|t_varchar(6)	|'00AA00'|NOT NULL	|ZBX_NODATA
FIELD		|problem_unack_style|t_integer	|'1'	|NOT NULL	|ZBX_NODATA
FIELD		|problem_ack_style|t_integer	|'1'	|NOT NULL	|ZBX_NODATA
FIELD		|ok_unack_style	|t_integer	|'1'	|NOT NULL	|ZBX_NODATA
FIELD		|ok_ack_style	|t_integer	|'1'	|NOT NULL	|ZBX_NODATA
FIELD		|snmptrap_logging|t_integer	|'1'	|NOT NULL	|ZBX_PROXY,ZBX_NODATA
FIELD		|server_check_interval|t_integer|'10'	|NOT NULL	|ZBX_NODATA
FIELD		|hk_events_mode	|t_integer	|'1'	|NOT NULL	|ZBX_NODATA
FIELD		|hk_events_trigger|t_integer	|'365'	|NOT NULL	|ZBX_NODATA
FIELD		|hk_events_internal|t_integer	|'1'	|NOT NULL	|ZBX_NODATA
FIELD		|hk_events_discovery|t_integer	|'1'	|NOT NULL	|ZBX_NODATA
FIELD		|hk_events_autoreg|t_integer	|'1'	|NOT NULL	|ZBX_NODATA
FIELD		|hk_services_mode|t_integer	|'1'	|NOT NULL	|ZBX_NODATA
FIELD		|hk_services	|t_integer	|'365'	|NOT NULL	|ZBX_NODATA
FIELD		|hk_audit_mode	|t_integer	|'1'	|NOT NULL	|ZBX_NODATA
FIELD		|hk_audit	|t_integer	|'365'	|NOT NULL	|ZBX_NODATA
FIELD		|hk_sessions_mode|t_integer	|'1'	|NOT NULL	|ZBX_NODATA
FIELD		|hk_sessions	|t_integer	|'365'	|NOT NULL	|ZBX_NODATA
FIELD		|hk_history_mode|t_integer	|'1'	|NOT NULL	|ZBX_NODATA
FIELD		|hk_history_global|t_integer	|'0'	|NOT NULL	|ZBX_NODATA
FIELD		|hk_history	|t_integer	|'90'	|NOT NULL	|ZBX_NODATA
FIELD		|hk_trends_mode	|t_integer	|'1'	|NOT NULL	|ZBX_NODATA
FIELD		|hk_trends_global|t_integer	|'0'	|NOT NULL	|ZBX_NODATA
FIELD		|hk_trends	|t_integer	|'365'	|NOT NULL	|ZBX_NODATA
FIELD		|default_inventory_mode|t_integer|'-1'	|NOT NULL	|ZBX_NODATA
INDEX		|1		|alert_usrgrpid
INDEX		|2		|discovery_groupid

TABLE|triggers|triggerid|ZBX_DATA
FIELD		|triggerid	|t_id		|	|NOT NULL	|0
FIELD		|expression	|t_varchar(2048)|''	|NOT NULL	|0
FIELD		|description	|t_varchar(255)	|''	|NOT NULL	|0
FIELD		|url		|t_varchar(255)	|''	|NOT NULL	|0
FIELD		|status		|t_integer	|'0'	|NOT NULL	|0
FIELD		|value		|t_integer	|'0'	|NOT NULL	|ZBX_NODATA
FIELD		|priority	|t_integer	|'0'	|NOT NULL	|0
FIELD		|lastchange	|t_integer	|'0'	|NOT NULL	|ZBX_NODATA
FIELD		|comments	|t_shorttext	|''	|NOT NULL	|0
FIELD		|error		|t_varchar(128)	|''	|NOT NULL	|ZBX_NODATA
FIELD		|templateid	|t_id		|	|NULL		|0			|1|triggers	|triggerid
FIELD		|type		|t_integer	|'0'	|NOT NULL	|0
FIELD		|state		|t_integer	|'0'	|NOT NULL	|ZBX_NODATA
FIELD		|flags		|t_integer	|'0'	|NOT NULL	|0
FIELD		|recovery_mode	|t_integer	|'0'	|NOT NULL	|0
FIELD		|recovery_expression|t_varchar(2048)|''	|NOT NULL	|0
FIELD		|correlation_mode|t_integer	|'0'	|NOT NULL	|0
FIELD		|correlation_tag|t_varchar(255)	|''	|NOT NULL	|0
FIELD		|manual_close	|t_integer	|'0'	|NOT NULL	|0
INDEX		|1		|status
INDEX		|2		|value,lastchange
INDEX		|3		|templateid

TABLE|trigger_depends|triggerdepid|ZBX_DATA
FIELD		|triggerdepid	|t_id		|	|NOT NULL	|0
FIELD		|triggerid_down	|t_id		|	|NOT NULL	|0			|1|triggers	|triggerid
FIELD		|triggerid_up	|t_id		|	|NOT NULL	|0			|2|triggers	|triggerid
UNIQUE		|1		|triggerid_down,triggerid_up
INDEX		|2		|triggerid_up

TABLE|functions|functionid|ZBX_DATA
FIELD		|functionid	|t_id		|	|NOT NULL	|0
FIELD		|itemid		|t_id		|	|NOT NULL	|0			|1|items
FIELD		|triggerid	|t_id		|	|NOT NULL	|0			|2|triggers
FIELD		|function	|t_varchar(12)	|''	|NOT NULL	|0
FIELD		|parameter	|t_varchar(255)	|'0'	|NOT NULL	|0
INDEX		|1		|triggerid
INDEX		|2		|itemid,function,parameter

TABLE|graphs|graphid|ZBX_DATA
FIELD		|graphid	|t_id		|	|NOT NULL	|0
FIELD		|name		|t_varchar(128)	|''	|NOT NULL	|0
FIELD		|width		|t_integer	|'900'	|NOT NULL	|0
FIELD		|height		|t_integer	|'200'	|NOT NULL	|0
FIELD		|yaxismin	|t_double	|'0'	|NOT NULL	|0
FIELD		|yaxismax	|t_double	|'100'	|NOT NULL	|0
FIELD		|templateid	|t_id		|	|NULL		|0			|1|graphs	|graphid
FIELD		|show_work_period|t_integer	|'1'	|NOT NULL	|0
FIELD		|show_triggers	|t_integer	|'1'	|NOT NULL	|0
FIELD		|graphtype	|t_integer	|'0'	|NOT NULL	|0
FIELD		|show_legend	|t_integer	|'1'	|NOT NULL	|0
FIELD		|show_3d	|t_integer	|'0'	|NOT NULL	|0
FIELD		|percent_left	|t_double	|'0'	|NOT NULL	|0
FIELD		|percent_right	|t_double	|'0'	|NOT NULL	|0
FIELD		|ymin_type	|t_integer	|'0'	|NOT NULL	|0
FIELD		|ymax_type	|t_integer	|'0'	|NOT NULL	|0
FIELD		|ymin_itemid	|t_id		|	|NULL		|0			|2|items	|itemid		|RESTRICT
FIELD		|ymax_itemid	|t_id		|	|NULL		|0			|3|items	|itemid		|RESTRICT
FIELD		|flags		|t_integer	|'0'	|NOT NULL	|0
INDEX		|1		|name
INDEX		|2		|templateid
INDEX		|3		|ymin_itemid
INDEX		|4		|ymax_itemid

TABLE|graphs_items|gitemid|ZBX_DATA
FIELD		|gitemid	|t_id		|	|NOT NULL	|0
FIELD		|graphid	|t_id		|	|NOT NULL	|0			|1|graphs
FIELD		|itemid		|t_id		|	|NOT NULL	|0			|2|items
FIELD		|drawtype	|t_integer	|'0'	|NOT NULL	|0
FIELD		|sortorder	|t_integer	|'0'	|NOT NULL	|0
FIELD		|color		|t_varchar(6)	|'009600'|NOT NULL	|0
FIELD		|yaxisside	|t_integer	|'0'	|NOT NULL	|0
FIELD		|calc_fnc	|t_integer	|'2'	|NOT NULL	|0
FIELD		|type		|t_integer	|'0'	|NOT NULL	|0
INDEX		|1		|itemid
INDEX		|2		|graphid

TABLE|graph_theme|graphthemeid|ZBX_DATA
FIELD		|graphthemeid	|t_id		|	|NOT NULL	|0
FIELD		|theme		|t_varchar(64)	|''	|NOT NULL	|0
FIELD		|backgroundcolor|t_varchar(6)	|''	|NOT NULL	|0
FIELD		|graphcolor	|t_varchar(6)	|''	|NOT NULL	|0
FIELD		|gridcolor	|t_varchar(6)	|''	|NOT NULL	|0
FIELD		|maingridcolor	|t_varchar(6)	|''	|NOT NULL	|0
FIELD		|gridbordercolor|t_varchar(6)	|''	|NOT NULL	|0
FIELD		|textcolor	|t_varchar(6)	|''	|NOT NULL	|0
FIELD		|highlightcolor	|t_varchar(6)	|''	|NOT NULL	|0
FIELD		|leftpercentilecolor|t_varchar(6)|''	|NOT NULL	|0
FIELD		|rightpercentilecolor|t_varchar(6)|''	|NOT NULL	|0
FIELD		|nonworktimecolor|t_varchar(6)	|''	|NOT NULL	|0
UNIQUE		|1		|theme

TABLE|globalmacro|globalmacroid|ZBX_DATA
FIELD		|globalmacroid	|t_id		|	|NOT NULL	|0
FIELD		|macro		|t_varchar(255)	|''	|NOT NULL	|ZBX_PROXY
FIELD		|value		|t_varchar(255)	|''	|NOT NULL	|ZBX_PROXY
UNIQUE		|1		|macro

TABLE|hostmacro|hostmacroid|ZBX_DATA
FIELD		|hostmacroid	|t_id		|	|NOT NULL	|0
FIELD		|hostid		|t_id		|	|NOT NULL	|ZBX_PROXY		|1|hosts
FIELD		|macro		|t_varchar(255)	|''	|NOT NULL	|ZBX_PROXY
FIELD		|value		|t_varchar(255)	|''	|NOT NULL	|ZBX_PROXY
UNIQUE		|1		|hostid,macro

TABLE|hosts_groups|hostgroupid|ZBX_DATA
FIELD		|hostgroupid	|t_id		|	|NOT NULL	|0
FIELD		|hostid		|t_id		|	|NOT NULL	|0			|1|hosts
FIELD		|groupid	|t_id		|	|NOT NULL	|0			|2|groups
UNIQUE		|1		|hostid,groupid
INDEX		|2		|groupid

TABLE|hosts_templates|hosttemplateid|ZBX_DATA
FIELD		|hosttemplateid	|t_id		|	|NOT NULL	|0
FIELD		|hostid		|t_id		|	|NOT NULL	|ZBX_PROXY		|1|hosts
FIELD		|templateid	|t_id		|	|NOT NULL	|ZBX_PROXY		|2|hosts	|hostid
UNIQUE		|1		|hostid,templateid
INDEX		|2		|templateid

TABLE|items_applications|itemappid|ZBX_DATA
FIELD		|itemappid	|t_id		|	|NOT NULL	|0
FIELD		|applicationid	|t_id		|	|NOT NULL	|0			|1|applications
FIELD		|itemid		|t_id		|	|NOT NULL	|0			|2|items
UNIQUE		|1		|applicationid,itemid
INDEX		|2		|itemid

TABLE|mappings|mappingid|ZBX_DATA
FIELD		|mappingid	|t_id		|	|NOT NULL	|0
FIELD		|valuemapid	|t_id		|	|NOT NULL	|0			|1|valuemaps
FIELD		|value		|t_varchar(64)	|''	|NOT NULL	|0
FIELD		|newvalue	|t_varchar(64)	|''	|NOT NULL	|0
INDEX		|1		|valuemapid

TABLE|media|mediaid|ZBX_DATA
FIELD		|mediaid	|t_id		|	|NOT NULL	|0
FIELD		|userid		|t_id		|	|NOT NULL	|0			|1|users
FIELD		|mediatypeid	|t_id		|	|NOT NULL	|0			|2|media_type
FIELD		|sendto		|t_varchar(100)	|''	|NOT NULL	|0
FIELD		|active		|t_integer	|'0'	|NOT NULL	|0
FIELD		|severity	|t_integer	|'63'	|NOT NULL	|0
FIELD		|period		|t_varchar(1024)|'1-7,00:00-24:00'|NOT NULL|0
INDEX		|1		|userid
INDEX		|2		|mediatypeid

TABLE|rights|rightid|ZBX_DATA
FIELD		|rightid	|t_id		|	|NOT NULL	|0
FIELD		|groupid	|t_id		|	|NOT NULL	|0			|1|usrgrp	|usrgrpid
FIELD		|permission	|t_integer	|'0'	|NOT NULL	|0
FIELD		|id		|t_id		|	|NOT NULL	|0			|2|groups	|groupid
INDEX		|1		|groupid
INDEX		|2		|id

TABLE|services|serviceid|ZBX_DATA
FIELD		|serviceid	|t_id		|	|NOT NULL	|0
FIELD		|name		|t_varchar(128)	|''	|NOT NULL	|0
FIELD		|status		|t_integer	|'0'	|NOT NULL	|0
FIELD		|algorithm	|t_integer	|'0'	|NOT NULL	|0
FIELD		|triggerid	|t_id		|	|NULL		|0			|1|triggers
FIELD		|showsla	|t_integer	|'0'	|NOT NULL	|0
FIELD		|goodsla	|t_double	|'99.9'	|NOT NULL	|0
FIELD		|sortorder	|t_integer	|'0'	|NOT NULL	|0
INDEX		|1		|triggerid

TABLE|services_links|linkid|ZBX_DATA
FIELD		|linkid		|t_id		|	|NOT NULL	|0
FIELD		|serviceupid	|t_id		|	|NOT NULL	|0			|1|services	|serviceid
FIELD		|servicedownid	|t_id		|	|NOT NULL	|0			|2|services	|serviceid
FIELD		|soft		|t_integer	|'0'	|NOT NULL	|0
INDEX		|1		|servicedownid
UNIQUE		|2		|serviceupid,servicedownid

TABLE|services_times|timeid|ZBX_DATA
FIELD		|timeid		|t_id		|	|NOT NULL	|0
FIELD		|serviceid	|t_id		|	|NOT NULL	|0			|1|services
FIELD		|type		|t_integer	|'0'	|NOT NULL	|0
FIELD		|ts_from	|t_integer	|'0'	|NOT NULL	|0
FIELD		|ts_to		|t_integer	|'0'	|NOT NULL	|0
FIELD		|note		|t_varchar(255)	|''	|NOT NULL	|0
INDEX		|1		|serviceid,type,ts_from,ts_to

TABLE|icon_map|iconmapid|ZBX_DATA
FIELD		|iconmapid	|t_id		|	|NOT NULL	|0
FIELD		|name		|t_varchar(64)	|''	|NOT NULL	|0
FIELD		|default_iconid	|t_id		|	|NOT NULL	|0			|1|images	|imageid	|RESTRICT
UNIQUE		|1		|name
INDEX		|2		|default_iconid

TABLE|icon_mapping|iconmappingid|ZBX_DATA
FIELD		|iconmappingid	|t_id		|	|NOT NULL	|0
FIELD		|iconmapid	|t_id		|	|NOT NULL	|0			|1|icon_map
FIELD		|iconid		|t_id		|	|NOT NULL	|0			|2|images	|imageid	|RESTRICT
FIELD		|inventory_link	|t_integer	|'0'	|NOT NULL	|0
FIELD		|expression	|t_varchar(64)	|''	|NOT NULL	|0
FIELD		|sortorder	|t_integer	|'0'	|NOT NULL	|0
INDEX		|1		|iconmapid
INDEX		|2		|iconid

TABLE|sysmaps|sysmapid|ZBX_DATA
FIELD		|sysmapid	|t_id		|	|NOT NULL	|0
FIELD		|name		|t_varchar(128)	|''	|NOT NULL	|0
FIELD		|width		|t_integer	|'600'	|NOT NULL	|0
FIELD		|height		|t_integer	|'400'	|NOT NULL	|0
FIELD		|backgroundid	|t_id		|	|NULL		|0			|1|images	|imageid	|RESTRICT
FIELD		|label_type	|t_integer	|'2'	|NOT NULL	|0
FIELD		|label_location	|t_integer	|'0'	|NOT NULL	|0
FIELD		|highlight	|t_integer	|'1'	|NOT NULL	|0
FIELD		|expandproblem	|t_integer	|'1'	|NOT NULL	|0
FIELD		|markelements	|t_integer	|'0'	|NOT NULL	|0
FIELD		|show_unack	|t_integer	|'0'	|NOT NULL	|0
FIELD		|grid_size	|t_integer	|'50'	|NOT NULL	|0
FIELD		|grid_show	|t_integer	|'1'	|NOT NULL	|0
FIELD		|grid_align	|t_integer	|'1'	|NOT NULL	|0
FIELD		|label_format	|t_integer	|'0'	|NOT NULL	|0
FIELD		|label_type_host|t_integer	|'2'	|NOT NULL	|0
FIELD		|label_type_hostgroup|t_integer	|'2'	|NOT NULL	|0
FIELD		|label_type_trigger|t_integer	|'2'	|NOT NULL	|0
FIELD		|label_type_map|t_integer	|'2'	|NOT NULL	|0
FIELD		|label_type_image|t_integer	|'2'	|NOT NULL	|0
FIELD		|label_string_host|t_varchar(255)|''	|NOT NULL	|0
FIELD		|label_string_hostgroup|t_varchar(255)|''|NOT NULL	|0
FIELD		|label_string_trigger|t_varchar(255)|''	|NOT NULL	|0
FIELD		|label_string_map|t_varchar(255)|''	|NOT NULL	|0
FIELD		|label_string_image|t_varchar(255)|''	|NOT NULL	|0
FIELD		|iconmapid	|t_id		|	|NULL		|0			|2|icon_map	|		|RESTRICT
FIELD		|expand_macros	|t_integer	|'0'	|NOT NULL	|0
FIELD		|severity_min	|t_integer	|'0'	|NOT NULL	|0
FIELD		|userid		|t_id		|	|NOT NULL	|0			|3|users	|		|RESTRICT
FIELD		|private	|t_integer	|'1'	|NOT NULL	|0
UNIQUE		|1		|name
INDEX		|2		|backgroundid
INDEX		|3		|iconmapid

TABLE|sysmaps_elements|selementid|ZBX_DATA
FIELD		|selementid	|t_id		|	|NOT NULL	|0
FIELD		|sysmapid	|t_id		|	|NOT NULL	|0			|1|sysmaps
FIELD		|elementid	|t_id		|'0'	|NOT NULL	|0
FIELD		|elementtype	|t_integer	|'0'	|NOT NULL	|0
FIELD		|iconid_off	|t_id		|	|NULL		|0			|2|images	|imageid	|RESTRICT
FIELD		|iconid_on	|t_id		|	|NULL		|0			|3|images	|imageid	|RESTRICT
FIELD		|label		|t_varchar(2048)|''	|NOT NULL	|0
FIELD		|label_location	|t_integer	|'-1'	|NOT NULL	|0
FIELD		|x		|t_integer	|'0'	|NOT NULL	|0
FIELD		|y		|t_integer	|'0'	|NOT NULL	|0
FIELD		|iconid_disabled|t_id		|	|NULL		|0			|4|images	|imageid	|RESTRICT
FIELD		|iconid_maintenance|t_id	|	|NULL		|0			|5|images	|imageid	|RESTRICT
FIELD		|elementsubtype	|t_integer	|'0'	|NOT NULL	|0
FIELD		|areatype	|t_integer	|'0'	|NOT NULL	|0
FIELD		|width		|t_integer	|'200'	|NOT NULL	|0
FIELD		|height		|t_integer	|'200'	|NOT NULL	|0
FIELD		|viewtype	|t_integer	|'0'	|NOT NULL	|0
FIELD		|use_iconmap	|t_integer	|'1'	|NOT NULL	|0
FIELD		|application	|t_varchar(255)	|''	|NOT NULL	|0
INDEX		|1		|sysmapid
INDEX		|2		|iconid_off
INDEX		|3		|iconid_on
INDEX		|4		|iconid_disabled
INDEX		|5		|iconid_maintenance

TABLE|sysmaps_links|linkid|ZBX_DATA
FIELD		|linkid		|t_id		|	|NOT NULL	|0
FIELD		|sysmapid	|t_id		|	|NOT NULL	|0			|1|sysmaps
FIELD		|selementid1	|t_id		|	|NOT NULL	|0			|2|sysmaps_elements|selementid
FIELD		|selementid2	|t_id		|	|NOT NULL	|0			|3|sysmaps_elements|selementid
FIELD		|drawtype	|t_integer	|'0'	|NOT NULL	|0
FIELD		|color		|t_varchar(6)	|'000000'|NOT NULL	|0
FIELD		|label		|t_varchar(2048)|''	|NOT NULL	|0
INDEX		|1		|sysmapid
INDEX		|2		|selementid1
INDEX		|3		|selementid2

TABLE|sysmaps_link_triggers|linktriggerid|ZBX_DATA
FIELD		|linktriggerid	|t_id		|	|NOT NULL	|0
FIELD		|linkid		|t_id		|	|NOT NULL	|0			|1|sysmaps_links
FIELD		|triggerid	|t_id		|	|NOT NULL	|0			|2|triggers
FIELD		|drawtype	|t_integer	|'0'	|NOT NULL	|0
FIELD		|color		|t_varchar(6)	|'000000'|NOT NULL	|0
UNIQUE		|1		|linkid,triggerid
INDEX		|2		|triggerid

TABLE|sysmap_element_url|sysmapelementurlid|ZBX_DATA
FIELD		|sysmapelementurlid|t_id	|	|NOT NULL	|0
FIELD		|selementid	|t_id		|	|NOT NULL	|0			|1|sysmaps_elements
FIELD		|name		|t_varchar(255)	|	|NOT NULL	|0
FIELD		|url		|t_varchar(255)	|''	|NOT NULL	|0
UNIQUE		|1		|selementid,name

TABLE|sysmap_url|sysmapurlid|ZBX_DATA
FIELD		|sysmapurlid	|t_id		|	|NOT NULL	|0
FIELD		|sysmapid	|t_id		|	|NOT NULL	|0			|1|sysmaps
FIELD		|name		|t_varchar(255)	|	|NOT NULL	|0
FIELD		|url		|t_varchar(255)	|''	|NOT NULL	|0
FIELD		|elementtype	|t_integer	|'0'	|NOT NULL	|0
UNIQUE		|1		|sysmapid,name

TABLE|sysmap_user|sysmapuserid|ZBX_DATA
FIELD		|sysmapuserid|t_id		|	|NOT NULL	|0
FIELD		|sysmapid	|t_id		|	|NOT NULL	|0			|1|sysmaps
FIELD		|userid		|t_id		|	|NOT NULL	|0			|2|users
FIELD		|permission	|t_integer	|'2'	|NOT NULL	|0
UNIQUE		|1		|sysmapid,userid

TABLE|sysmap_usrgrp|sysmapusrgrpid|ZBX_DATA
FIELD		|sysmapusrgrpid|t_id		|	|NOT NULL	|0
FIELD		|sysmapid	|t_id		|	|NOT NULL	|0			|1|sysmaps
FIELD		|usrgrpid	|t_id		|	|NOT NULL	|0			|2|usrgrp
FIELD		|permission	|t_integer	|'2'	|NOT NULL	|0
UNIQUE		|1		|sysmapid,usrgrpid

TABLE|maintenances_hosts|maintenance_hostid|ZBX_DATA
FIELD		|maintenance_hostid|t_id	|	|NOT NULL	|0
FIELD		|maintenanceid	|t_id		|	|NOT NULL	|0			|1|maintenances
FIELD		|hostid		|t_id		|	|NOT NULL	|0			|2|hosts
UNIQUE		|1		|maintenanceid,hostid
INDEX		|2		|hostid

TABLE|maintenances_groups|maintenance_groupid|ZBX_DATA
FIELD		|maintenance_groupid|t_id	|	|NOT NULL	|0
FIELD		|maintenanceid	|t_id		|	|NOT NULL	|0			|1|maintenances
FIELD		|groupid	|t_id		|	|NOT NULL	|0			|2|groups
UNIQUE		|1		|maintenanceid,groupid
INDEX		|2		|groupid

TABLE|timeperiods|timeperiodid|ZBX_DATA
FIELD		|timeperiodid	|t_id		|	|NOT NULL	|0
FIELD		|timeperiod_type|t_integer	|'0'	|NOT NULL	|0
FIELD		|every		|t_integer	|'1'	|NOT NULL	|0
FIELD		|month		|t_integer	|'0'	|NOT NULL	|0
FIELD		|dayofweek	|t_integer	|'0'	|NOT NULL	|0
FIELD		|day		|t_integer	|'0'	|NOT NULL	|0
FIELD		|start_time	|t_integer	|'0'	|NOT NULL	|0
FIELD		|period		|t_integer	|'0'	|NOT NULL	|0
FIELD		|start_date	|t_integer	|'0'	|NOT NULL	|0

TABLE|maintenances_windows|maintenance_timeperiodid|ZBX_DATA
FIELD		|maintenance_timeperiodid|t_id	|	|NOT NULL	|0
FIELD		|maintenanceid	|t_id		|	|NOT NULL	|0			|1|maintenances
FIELD		|timeperiodid	|t_id		|	|NOT NULL	|0			|2|timeperiods
UNIQUE		|1		|maintenanceid,timeperiodid
INDEX		|2		|timeperiodid

TABLE|regexps|regexpid|ZBX_DATA
FIELD		|regexpid	|t_id		|	|NOT NULL	|0
FIELD		|name		|t_varchar(128)	|''	|NOT NULL	|ZBX_PROXY
FIELD		|test_string	|t_shorttext	|''	|NOT NULL	|0
UNIQUE		|1		|name

TABLE|expressions|expressionid|ZBX_DATA
FIELD		|expressionid	|t_id		|	|NOT NULL	|0
FIELD		|regexpid	|t_id		|	|NOT NULL	|ZBX_PROXY		|1|regexps
FIELD		|expression	|t_varchar(255)	|''	|NOT NULL	|ZBX_PROXY
FIELD		|expression_type|t_integer	|'0'	|NOT NULL	|ZBX_PROXY
FIELD		|exp_delimiter	|t_varchar(1)	|''	|NOT NULL	|ZBX_PROXY
FIELD		|case_sensitive	|t_integer	|'0'	|NOT NULL	|ZBX_PROXY
INDEX		|1		|regexpid

TABLE|ids|table_name,field_name|0
FIELD		|table_name	|t_varchar(64)	|''	|NOT NULL	|0
FIELD		|field_name	|t_varchar(64)	|''	|NOT NULL	|0
FIELD		|nextid		|t_id		|	|NOT NULL	|0

-- History tables

TABLE|alerts|alertid|0
FIELD		|alertid	|t_id		|	|NOT NULL	|0
FIELD		|actionid	|t_id		|	|NOT NULL	|0			|1|actions
FIELD		|eventid	|t_id		|	|NOT NULL	|0			|2|events
FIELD		|userid		|t_id		|	|NULL		|0			|3|users
FIELD		|clock		|t_time		|'0'	|NOT NULL	|0
FIELD		|mediatypeid	|t_id		|	|NULL		|0			|4|media_type
FIELD		|sendto		|t_varchar(100)	|''	|NOT NULL	|0
FIELD		|subject	|t_varchar(255)	|''	|NOT NULL	|0
FIELD		|message	|t_text		|''	|NOT NULL	|0
FIELD		|status		|t_integer	|'0'	|NOT NULL	|0
FIELD		|retries	|t_integer	|'0'	|NOT NULL	|0
FIELD		|error		|t_varchar(128)	|''	|NOT NULL	|0
FIELD		|esc_step	|t_integer	|'0'	|NOT NULL	|0
FIELD		|alerttype	|t_integer	|'0'	|NOT NULL	|0
FIELD		|p_eventid	|t_id		|	|NULL		|0			|5|events	|eventid
INDEX		|1		|actionid
INDEX		|2		|clock
INDEX		|3		|eventid
INDEX		|4		|status,retries
INDEX		|5		|mediatypeid
INDEX		|6		|userid
INDEX		|7		|p_eventid

TABLE|history||0
FIELD		|itemid		|t_id		|	|NOT NULL	|0			|-|items
FIELD		|clock		|t_time		|'0'	|NOT NULL	|0
FIELD		|value		|t_double	|'0.0000'|NOT NULL	|0
FIELD		|ns		|t_nanosec	|'0'	|NOT NULL	|0
INDEX		|1		|itemid,clock

TABLE|history_uint||0
FIELD		|itemid		|t_id		|	|NOT NULL	|0			|-|items
FIELD		|clock		|t_time		|'0'	|NOT NULL	|0
FIELD		|value		|t_bigint	|'0'	|NOT NULL	|0
FIELD		|ns		|t_nanosec	|'0'	|NOT NULL	|0
INDEX		|1		|itemid,clock

TABLE|history_str||0
FIELD		|itemid		|t_id		|	|NOT NULL	|0			|-|items
FIELD		|clock		|t_time		|'0'	|NOT NULL	|0
FIELD		|value		|t_varchar(255)	|''	|NOT NULL	|0
FIELD		|ns		|t_nanosec	|'0'	|NOT NULL	|0
INDEX		|1		|itemid,clock

TABLE|history_log||0
FIELD		|itemid		|t_id		|	|NOT NULL	|0			|-|items
FIELD		|clock		|t_time		|'0'	|NOT NULL	|0
FIELD		|timestamp	|t_time		|'0'	|NOT NULL	|0
FIELD		|source		|t_varchar(64)	|''	|NOT NULL	|0
FIELD		|severity	|t_integer	|'0'	|NOT NULL	|0
FIELD		|value		|t_text		|''	|NOT NULL	|0
FIELD		|logeventid	|t_integer	|'0'	|NOT NULL	|0
FIELD		|ns		|t_nanosec	|'0'	|NOT NULL	|0
INDEX		|1		|itemid,clock

TABLE|history_text||0
FIELD		|itemid		|t_id		|	|NOT NULL	|0			|-|items
FIELD		|clock		|t_time		|'0'	|NOT NULL	|0
FIELD		|value		|t_text		|''	|NOT NULL	|0
FIELD		|ns		|t_nanosec	|'0'	|NOT NULL	|0
INDEX		|1		|itemid,clock

TABLE|proxy_history|id|0
FIELD		|id		|t_serial	|	|NOT NULL	|0
FIELD		|itemid		|t_id		|	|NOT NULL	|0			|-|items
FIELD		|clock		|t_time		|'0'	|NOT NULL	|0
FIELD		|timestamp	|t_time		|'0'	|NOT NULL	|0
FIELD		|source		|t_varchar(64)	|''	|NOT NULL	|0
FIELD		|severity	|t_integer	|'0'	|NOT NULL	|0
FIELD		|value		|t_longtext	|''	|NOT NULL	|0
FIELD		|logeventid	|t_integer	|'0'	|NOT NULL	|0
FIELD		|ns		|t_nanosec	|'0'	|NOT NULL	|0
FIELD		|state		|t_integer	|'0'	|NOT NULL	|0
FIELD		|lastlogsize	|t_bigint	|'0'	|NOT NULL	|0
FIELD		|mtime		|t_integer	|'0'	|NOT NULL	|0
FIELD		|flags		|t_integer	|'0'	|NOT NULL	|0
INDEX		|1		|clock

TABLE|proxy_dhistory|id|0
FIELD		|id		|t_serial	|	|NOT NULL	|0
FIELD		|clock		|t_time		|'0'	|NOT NULL	|0
FIELD		|druleid	|t_id		|	|NOT NULL	|0			|-|drules
FIELD		|ip		|t_varchar(39)	|''	|NOT NULL	|0
FIELD		|port		|t_integer	|'0'	|NOT NULL	|0
FIELD		|value		|t_varchar(255)	|''	|NOT NULL	|0
FIELD		|status		|t_integer	|'0'	|NOT NULL	|0
FIELD		|dcheckid	|t_id		|	|NULL		|0			|-|dchecks
FIELD		|dns		|t_varchar(64)	|''	|NOT NULL	|0
INDEX		|1		|clock

TABLE|events|eventid|0
FIELD		|eventid	|t_id		|	|NOT NULL	|0
FIELD		|source		|t_integer	|'0'	|NOT NULL	|0
FIELD		|object		|t_integer	|'0'	|NOT NULL	|0
FIELD		|objectid	|t_id		|'0'	|NOT NULL	|0
FIELD		|clock		|t_time		|'0'	|NOT NULL	|0
FIELD		|value		|t_integer	|'0'	|NOT NULL	|0
FIELD		|acknowledged	|t_integer	|'0'	|NOT NULL	|0
FIELD		|ns		|t_nanosec	|'0'	|NOT NULL	|0
INDEX		|1		|source,object,objectid,clock
INDEX		|2		|source,object,clock

TABLE|trends|itemid,clock|0
FIELD		|itemid		|t_id		|	|NOT NULL	|0			|-|items
FIELD		|clock		|t_time		|'0'	|NOT NULL	|0
FIELD		|num		|t_integer	|'0'	|NOT NULL	|0
FIELD		|value_min	|t_double	|'0.0000'|NOT NULL	|0
FIELD		|value_avg	|t_double	|'0.0000'|NOT NULL	|0
FIELD		|value_max	|t_double	|'0.0000'|NOT NULL	|0

TABLE|trends_uint|itemid,clock|0
FIELD		|itemid		|t_id		|	|NOT NULL	|0			|-|items
FIELD		|clock		|t_time		|'0'	|NOT NULL	|0
FIELD		|num		|t_integer	|'0'	|NOT NULL	|0
FIELD		|value_min	|t_bigint	|'0'	|NOT NULL	|0
FIELD		|value_avg	|t_bigint	|'0'	|NOT NULL	|0
FIELD		|value_max	|t_bigint	|'0'	|NOT NULL	|0

TABLE|acknowledges|acknowledgeid|0
FIELD		|acknowledgeid	|t_id		|	|NOT NULL	|0
FIELD		|userid		|t_id		|	|NOT NULL	|0			|1|users
FIELD		|eventid	|t_id		|	|NOT NULL	|0			|2|events
FIELD		|clock		|t_time		|'0'	|NOT NULL	|0
FIELD		|message	|t_varchar(255)	|''	|NOT NULL	|0
FIELD		|action		|t_integer	|'0'	|NOT NULL	|0
INDEX		|1		|userid
INDEX		|2		|eventid
INDEX		|3		|clock

TABLE|auditlog|auditid|0
FIELD		|auditid	|t_id		|	|NOT NULL	|0
FIELD		|userid		|t_id		|	|NOT NULL	|0			|1|users
FIELD		|clock		|t_time		|'0'	|NOT NULL	|0
FIELD		|action		|t_integer	|'0'	|NOT NULL	|0
FIELD		|resourcetype	|t_integer	|'0'	|NOT NULL	|0
FIELD		|details	|t_varchar(128) |'0'	|NOT NULL	|0
FIELD		|ip		|t_varchar(39)	|''	|NOT NULL	|0
FIELD		|resourceid	|t_id		|'0'	|NOT NULL	|0
FIELD		|resourcename	|t_varchar(255)	|''	|NOT NULL	|0
INDEX		|1		|userid,clock
INDEX		|2		|clock

TABLE|auditlog_details|auditdetailid|0
FIELD		|auditdetailid	|t_id		|	|NOT NULL	|0
FIELD		|auditid	|t_id		|	|NOT NULL	|0			|1|auditlog
FIELD		|table_name	|t_varchar(64)	|''	|NOT NULL	|0
FIELD		|field_name	|t_varchar(64)	|''	|NOT NULL	|0
FIELD		|oldvalue	|t_shorttext	|''	|NOT NULL	|0
FIELD		|newvalue	|t_shorttext	|''	|NOT NULL	|0
INDEX		|1		|auditid

TABLE|service_alarms|servicealarmid|0
FIELD		|servicealarmid	|t_id		|	|NOT NULL	|0
FIELD		|serviceid	|t_id		|	|NOT NULL	|0			|1|services
FIELD		|clock		|t_time		|'0'	|NOT NULL	|0
FIELD		|value		|t_integer	|'0'	|NOT NULL	|0
INDEX		|1		|serviceid,clock
INDEX		|2		|clock

TABLE|autoreg_host|autoreg_hostid|0
FIELD		|autoreg_hostid	|t_id		|	|NOT NULL	|0
FIELD		|proxy_hostid	|t_id		|	|NULL		|0			|1|hosts	|hostid
FIELD		|host		|t_varchar(64)	|''	|NOT NULL	|0
FIELD		|listen_ip	|t_varchar(39)	|''	|NOT NULL	|0
FIELD		|listen_port	|t_integer	|'0'	|NOT NULL	|0
FIELD		|listen_dns	|t_varchar(64)	|''	|NOT NULL	|0
FIELD		|host_metadata	|t_varchar(255)	|''	|NOT NULL	|0
INDEX		|1		|proxy_hostid,host

TABLE|proxy_autoreg_host|id|0
FIELD		|id		|t_serial	|	|NOT NULL	|0
FIELD		|clock		|t_time		|'0'	|NOT NULL	|0
FIELD		|host		|t_varchar(64)	|''	|NOT NULL	|0
FIELD		|listen_ip	|t_varchar(39)	|''	|NOT NULL	|0
FIELD		|listen_port	|t_integer	|'0'	|NOT NULL	|0
FIELD		|listen_dns	|t_varchar(64)	|''	|NOT NULL	|0
FIELD		|host_metadata	|t_varchar(255)	|''	|NOT NULL	|0
INDEX		|1		|clock

TABLE|dhosts|dhostid|0
FIELD		|dhostid	|t_id		|	|NOT NULL	|0
FIELD		|druleid	|t_id		|	|NOT NULL	|0			|1|drules
FIELD		|status		|t_integer	|'0'	|NOT NULL	|0
FIELD		|lastup		|t_integer	|'0'	|NOT NULL	|0
FIELD		|lastdown	|t_integer	|'0'	|NOT NULL	|0
INDEX		|1		|druleid

TABLE|dservices|dserviceid|0
FIELD		|dserviceid	|t_id		|	|NOT NULL	|0
FIELD		|dhostid	|t_id		|	|NOT NULL	|0			|1|dhosts
FIELD		|value		|t_varchar(255)	|''	|NOT NULL	|0
FIELD		|port		|t_integer	|'0'	|NOT NULL	|0
FIELD		|status		|t_integer	|'0'	|NOT NULL	|0
FIELD		|lastup		|t_integer	|'0'	|NOT NULL	|0
FIELD		|lastdown	|t_integer	|'0'	|NOT NULL	|0
FIELD		|dcheckid	|t_id		|	|NOT NULL	|0			|2|dchecks
FIELD		|ip		|t_varchar(39)	|''	|NOT NULL	|0
FIELD		|dns		|t_varchar(64)	|''	|NOT NULL	|0
UNIQUE		|1		|dcheckid,ip,port
INDEX		|2		|dhostid

-- Other tables

TABLE|escalations|escalationid|0
FIELD		|escalationid	|t_id		|	|NOT NULL	|0
FIELD		|actionid	|t_id		|	|NOT NULL	|0			|-|actions
FIELD		|triggerid	|t_id		|	|NULL		|0			|-|triggers
FIELD		|eventid	|t_id		|	|NULL		|0			|-|events
FIELD		|r_eventid	|t_id		|	|NULL		|0			|-|events	|eventid
FIELD		|nextcheck	|t_time		|'0'	|NOT NULL	|0
FIELD		|esc_step	|t_integer	|'0'	|NOT NULL	|0
FIELD		|status		|t_integer	|'0'	|NOT NULL	|0
FIELD		|itemid		|t_id		|	|NULL		|0			|-|items
UNIQUE		|1		|actionid,triggerid,itemid,escalationid

TABLE|globalvars|globalvarid|0
FIELD		|globalvarid	|t_id		|	|NOT NULL	|0
FIELD		|snmp_lastsize	|t_bigint	|'0'	|NOT NULL	|0

TABLE|graph_discovery|graphid|0
FIELD		|graphid	|t_id		|	|NOT NULL	|0			|1|graphs
FIELD		|parent_graphid	|t_id		|	|NOT NULL	|0			|2|graphs	|graphid	|RESTRICT
INDEX		|1		|parent_graphid

TABLE|host_inventory|hostid|0
FIELD		|hostid		|t_id		|	|NOT NULL	|0			|1|hosts
FIELD		|inventory_mode	|t_integer	|'0'	|NOT NULL	|0
FIELD		|type		|t_varchar(64)	|''	|NOT NULL	|0
FIELD		|type_full	|t_varchar(64)	|''	|NOT NULL	|0
FIELD		|name		|t_varchar(64)	|''	|NOT NULL	|0
FIELD		|alias		|t_varchar(64)	|''	|NOT NULL	|0
FIELD		|os		|t_varchar(64)	|''	|NOT NULL	|0
FIELD		|os_full	|t_varchar(255)	|''	|NOT NULL	|0
FIELD		|os_short	|t_varchar(64)	|''	|NOT NULL	|0
FIELD		|serialno_a	|t_varchar(64)	|''	|NOT NULL	|0
FIELD		|serialno_b	|t_varchar(64)	|''	|NOT NULL	|0
FIELD		|tag		|t_varchar(64)	|''	|NOT NULL	|0
FIELD		|asset_tag	|t_varchar(64)	|''	|NOT NULL	|0
FIELD		|macaddress_a	|t_varchar(64)	|''	|NOT NULL	|0
FIELD		|macaddress_b	|t_varchar(64)	|''	|NOT NULL	|0
FIELD		|hardware	|t_varchar(255)	|''	|NOT NULL	|0
FIELD		|hardware_full	|t_shorttext	|''	|NOT NULL	|0
FIELD		|software	|t_varchar(255)	|''	|NOT NULL	|0
FIELD		|software_full	|t_shorttext	|''	|NOT NULL	|0
FIELD		|software_app_a	|t_varchar(64)	|''	|NOT NULL	|0
FIELD		|software_app_b	|t_varchar(64)	|''	|NOT NULL	|0
FIELD		|software_app_c	|t_varchar(64)	|''	|NOT NULL	|0
FIELD		|software_app_d	|t_varchar(64)	|''	|NOT NULL	|0
FIELD		|software_app_e	|t_varchar(64)	|''	|NOT NULL	|0
FIELD		|contact	|t_shorttext	|''	|NOT NULL	|0
FIELD		|location	|t_shorttext	|''	|NOT NULL	|0
FIELD		|location_lat	|t_varchar(16)	|''	|NOT NULL	|0
FIELD		|location_lon	|t_varchar(16)	|''	|NOT NULL	|0
FIELD		|notes		|t_shorttext	|''	|NOT NULL	|0
FIELD		|chassis	|t_varchar(64)	|''	|NOT NULL	|0
FIELD		|model		|t_varchar(64)	|''	|NOT NULL	|0
FIELD		|hw_arch	|t_varchar(32)	|''	|NOT NULL	|0
FIELD		|vendor		|t_varchar(64)	|''	|NOT NULL	|0
FIELD		|contract_number|t_varchar(64)	|''	|NOT NULL	|0
FIELD		|installer_name	|t_varchar(64)	|''	|NOT NULL	|0
FIELD		|deployment_status|t_varchar(64)|''	|NOT NULL	|0
FIELD		|url_a		|t_varchar(255)	|''	|NOT NULL	|0
FIELD		|url_b		|t_varchar(255)	|''	|NOT NULL	|0
FIELD		|url_c		|t_varchar(255)	|''	|NOT NULL	|0
FIELD		|host_networks	|t_shorttext	|''	|NOT NULL	|0
FIELD		|host_netmask	|t_varchar(39)	|''	|NOT NULL	|0
FIELD		|host_router	|t_varchar(39)	|''	|NOT NULL	|0
FIELD		|oob_ip		|t_varchar(39)	|''	|NOT NULL	|0
FIELD		|oob_netmask	|t_varchar(39)	|''	|NOT NULL	|0
FIELD		|oob_router	|t_varchar(39)	|''	|NOT NULL	|0
FIELD		|date_hw_purchase|t_varchar(64)	|''	|NOT NULL	|0
FIELD		|date_hw_install|t_varchar(64)	|''	|NOT NULL	|0
FIELD		|date_hw_expiry	|t_varchar(64)	|''	|NOT NULL	|0
FIELD		|date_hw_decomm	|t_varchar(64)	|''	|NOT NULL	|0
FIELD		|site_address_a	|t_varchar(128)	|''	|NOT NULL	|0
FIELD		|site_address_b	|t_varchar(128)	|''	|NOT NULL	|0
FIELD		|site_address_c	|t_varchar(128)	|''	|NOT NULL	|0
FIELD		|site_city	|t_varchar(128)	|''	|NOT NULL	|0
FIELD		|site_state	|t_varchar(64)	|''	|NOT NULL	|0
FIELD		|site_country	|t_varchar(64)	|''	|NOT NULL	|0
FIELD		|site_zip	|t_varchar(64)	|''	|NOT NULL	|0
FIELD		|site_rack	|t_varchar(128)	|''	|NOT NULL	|0
FIELD		|site_notes	|t_shorttext	|''	|NOT NULL	|0
FIELD		|poc_1_name	|t_varchar(128)	|''	|NOT NULL	|0
FIELD		|poc_1_email	|t_varchar(128)	|''	|NOT NULL	|0
FIELD		|poc_1_phone_a	|t_varchar(64)	|''	|NOT NULL	|0
FIELD		|poc_1_phone_b	|t_varchar(64)	|''	|NOT NULL	|0
FIELD		|poc_1_cell	|t_varchar(64)	|''	|NOT NULL	|0
FIELD		|poc_1_screen	|t_varchar(64)	|''	|NOT NULL	|0
FIELD		|poc_1_notes	|t_shorttext	|''	|NOT NULL	|0
FIELD		|poc_2_name	|t_varchar(128)	|''	|NOT NULL	|0
FIELD		|poc_2_email	|t_varchar(128)	|''	|NOT NULL	|0
FIELD		|poc_2_phone_a	|t_varchar(64)	|''	|NOT NULL	|0
FIELD		|poc_2_phone_b	|t_varchar(64)	|''	|NOT NULL	|0
FIELD		|poc_2_cell	|t_varchar(64)	|''	|NOT NULL	|0
FIELD		|poc_2_screen	|t_varchar(64)	|''	|NOT NULL	|0
FIELD		|poc_2_notes	|t_shorttext	|''	|NOT NULL	|0

TABLE|housekeeper|housekeeperid|0
FIELD		|housekeeperid	|t_id		|	|NOT NULL	|0
FIELD		|tablename	|t_varchar(64)	|''	|NOT NULL	|0
FIELD		|field		|t_varchar(64)	|''	|NOT NULL	|0
FIELD		|value		|t_id		|	|NOT NULL	|0			|-|items

TABLE|images|imageid|0
FIELD		|imageid	|t_id		|	|NOT NULL	|0
FIELD		|imagetype	|t_integer	|'0'	|NOT NULL	|0
FIELD		|name		|t_varchar(64)	|'0'	|NOT NULL	|0
FIELD		|image		|t_image	|''	|NOT NULL	|0
UNIQUE		|1		|name

TABLE|item_discovery|itemdiscoveryid|ZBX_DATA
FIELD		|itemdiscoveryid|t_id		|	|NOT NULL	|0
FIELD		|itemid		|t_id		|	|NOT NULL	|0			|1|items
FIELD		|parent_itemid	|t_id		|	|NOT NULL	|0			|2|items	|itemid
FIELD		|key_		|t_varchar(255)	|''	|NOT NULL	|ZBX_NODATA
FIELD		|lastcheck	|t_integer	|'0'	|NOT NULL	|ZBX_NODATA
FIELD		|ts_delete	|t_time		|'0'	|NOT NULL	|ZBX_NODATA
UNIQUE		|1		|itemid,parent_itemid
INDEX		|2		|parent_itemid

TABLE|host_discovery|hostid|ZBX_DATA
FIELD		|hostid		|t_id		|	|NOT NULL	|0			|1|hosts
FIELD		|parent_hostid	|t_id		|	|NULL		|0			|2|hosts	|hostid		|RESTRICT
FIELD		|parent_itemid	|t_id		|	|NULL		|0			|3|items	|itemid		|RESTRICT
FIELD		|host		|t_varchar(64)	|''	|NOT NULL	|ZBX_NODATA
FIELD		|lastcheck	|t_integer	|'0'	|NOT NULL	|ZBX_NODATA
FIELD		|ts_delete	|t_time		|'0'	|NOT NULL	|ZBX_NODATA

TABLE|interface_discovery|interfaceid|0
FIELD		|interfaceid	|t_id		|	|NOT NULL	|0			|1|interface
FIELD		|parent_interfaceid|t_id	|	|NOT NULL	|0			|2|interface	|interfaceid

TABLE|profiles|profileid|0
FIELD		|profileid	|t_id		|	|NOT NULL	|0
FIELD		|userid		|t_id		|	|NOT NULL	|0			|1|users
FIELD		|idx		|t_varchar(96)	|''	|NOT NULL	|0
FIELD		|idx2		|t_id		|'0'	|NOT NULL	|0
FIELD		|value_id	|t_id		|'0'	|NOT NULL	|0
FIELD		|value_int	|t_integer	|'0'	|NOT NULL	|0
FIELD		|value_str	|t_varchar(255)	|''	|NOT NULL	|0
FIELD		|source		|t_varchar(96)	|''	|NOT NULL	|0
FIELD		|type		|t_integer	|'0'	|NOT NULL	|0
INDEX		|1		|userid,idx,idx2
INDEX		|2		|userid,profileid

TABLE|sessions|sessionid|0
FIELD		|sessionid	|t_varchar(32)	|''	|NOT NULL	|0
FIELD		|userid		|t_id		|	|NOT NULL	|0			|1|users
FIELD		|lastaccess	|t_integer	|'0'	|NOT NULL	|0
FIELD		|status		|t_integer	|'0'	|NOT NULL	|0
INDEX		|1		|userid,status

TABLE|trigger_discovery|triggerid|0
FIELD		|triggerid	|t_id		|	|NOT NULL	|0			|1|triggers
FIELD		|parent_triggerid|t_id		|	|NOT NULL	|0			|2|triggers	|triggerid	|RESTRICT
INDEX		|1		|parent_triggerid

TABLE|application_template|application_templateid|ZBX_DATA
FIELD		|application_templateid|t_id	|	|NOT NULL	|0
FIELD		|applicationid	|t_id		|	|NOT NULL	|0			|1|applications
FIELD		|templateid	|t_id		|	|NOT NULL	|0			|2|applications	|applicationid
UNIQUE		|1		|applicationid,templateid
INDEX		|2		|templateid

TABLE|item_condition|item_conditionid|ZBX_DATA
FIELD		|item_conditionid|t_id		|	|NOT NULL	|0
FIELD		|itemid		|t_id		|	|NOT NULL	|0			|1|items
FIELD		|operator	|t_integer	|'8'	|NOT NULL	|0
FIELD		|macro		|t_varchar(64)	|''	|NOT NULL	|0
FIELD		|value		|t_varchar(255)	|''	|NOT NULL	|0
INDEX		|1		|itemid

TABLE|application_prototype|application_prototypeid|ZBX_DATA
FIELD		|application_prototypeid|t_id	|	|NOT NULL	|0
FIELD		|itemid		|t_id		|	|NOT NULL	|0			|1|items
FIELD		|templateid	|t_id		|	|NULL		|0			|2|application_prototype|application_prototypeid
FIELD		|name		|t_varchar(255)	|''	|NOT NULL	|0
INDEX		|1		|itemid
INDEX		|2		|templateid

TABLE|item_application_prototype|item_application_prototypeid|ZBX_DATA
FIELD		|item_application_prototypeid|t_id|	|NOT NULL	|0
FIELD		|application_prototypeid|t_id	|	|NOT NULL	|0			|1|application_prototype
FIELD		|itemid		|t_id		|	|NOT NULL	|0			|2|items
UNIQUE		|1		|application_prototypeid,itemid
INDEX		|2		|itemid

TABLE|application_discovery|application_discoveryid|ZBX_DATA
FIELD		|application_discoveryid|t_id	|	|NOT NULL	|0
FIELD		|applicationid	|t_id		|	|NOT NULL	|0			|1|applications
FIELD		|application_prototypeid|t_id	|	|NOT NULL	|0			|2|application_prototype
FIELD		|name		|t_varchar(255)	|''	|NOT NULL	|ZBX_NODATA
FIELD		|lastcheck	|t_integer	|'0'	|NOT NULL	|ZBX_NODATA
FIELD		|ts_delete	|t_time		|'0'	|NOT NULL	|ZBX_NODATA
INDEX		|1		|applicationid
INDEX		|2		|application_prototypeid

TABLE|opinventory|operationid|ZBX_DATA
FIELD		|operationid	|t_id		|	|NOT NULL	|0			|1|operations
FIELD		|inventory_mode	|t_integer	|'0'	|NOT NULL	|0

TABLE|trigger_tag|triggertagid|ZBX_DATA
FIELD		|triggertagid	|t_id		|	|NOT NULL	|0
FIELD		|triggerid	|t_id		|	|NOT NULL	|0			|1|triggers
FIELD		|tag		|t_varchar(255)	|''	|NOT NULL	|0
FIELD		|value		|t_varchar(255)	|''	|NOT NULL	|0
INDEX		|1		|triggerid

TABLE|event_tag|eventtagid|0
FIELD		|eventtagid	|t_id		|	|NOT NULL	|0
FIELD		|eventid	|t_id		|	|NOT NULL	|0			|1|events
FIELD		|tag		|t_varchar(255)	|''	|NOT NULL	|0
FIELD		|value		|t_varchar(255)	|''	|NOT NULL	|0
INDEX		|1		|eventid

TABLE|problem|eventid|0
FIELD		|eventid	|t_id		|	|NOT NULL	|0			|1|events
FIELD		|source		|t_integer	|'0'	|NOT NULL	|0
FIELD		|object		|t_integer	|'0'	|NOT NULL	|0
FIELD		|objectid	|t_id		|'0'	|NOT NULL	|0
FIELD		|clock		|t_time		|'0'	|NOT NULL	|0
FIELD		|ns		|t_nanosec	|'0'	|NOT NULL	|0
FIELD		|r_eventid	|t_id		|	|NULL		|0			|2|events	|eventid
FIELD		|r_clock	|t_time		|'0'	|NOT NULL	|0
FIELD		|r_ns		|t_nanosec	|'0'	|NOT NULL	|0
FIELD		|correlationid	|t_id		|	|NULL		|0			|-|correlation
FIELD		|userid		|t_id		|	|NULL		|0			|-|users
INDEX		|1		|source,object,objectid
INDEX		|2		|r_clock

TABLE|problem_tag|problemtagid|0
FIELD		|problemtagid	|t_id		|	|NOT NULL	|0
FIELD		|eventid	|t_id		|	|NOT NULL	|0			|1|problem
FIELD		|tag		|t_varchar(255)	|''	|NOT NULL	|0
FIELD		|value		|t_varchar(255)	|''	|NOT NULL	|0
INDEX		|1		|eventid
INDEX		|2		|tag,value

TABLE|event_recovery|eventid|0
FIELD		|eventid	|t_id		|	|NOT NULL	|0			|1|events
FIELD		|r_eventid	|t_id		|	|NOT NULL	|0			|2|events	|eventid
FIELD		|c_eventid	|t_id		|	|NULL		|0			|3|events	|eventid
FIELD		|correlationid	|t_id		|	|NULL		|0			|-|correlation
FIELD		|userid		|t_id		|	|NULL		|0			|-|users
INDEX		|1		|r_eventid
INDEX		|2		|c_eventid

TABLE|correlation|correlationid|ZBX_DATA
FIELD		|correlationid	|t_id		|	|NOT NULL	|0
FIELD		|name		|t_varchar(255)	|''	|NOT NULL	|0
FIELD		|description	|t_shorttext	|''	|NOT NULL	|0
FIELD		|evaltype	|t_integer	|'0'	|NOT NULL	|0
FIELD		|status		|t_integer	|'0'	|NOT NULL	|0
FIELD		|formula	|t_varchar(255)	|''	|NOT NULL	|0
INDEX		|1		|status
UNIQUE		|2		|name

TABLE|corr_condition|corr_conditionid|ZBX_DATA
FIELD		|corr_conditionid|t_id		|	|NOT NULL	|0
FIELD		|correlationid	|t_id		|	|NOT NULL	|0			|1|correlation
FIELD		|type		|t_integer	|'0'	|NOT NULL	|0
INDEX		|1		|correlationid

TABLE|corr_condition_tag|corr_conditionid|ZBX_DATA
FIELD		|corr_conditionid|t_id		|	|NOT NULL	|0			|1|corr_condition
FIELD		|tag		|t_varchar(255)	|''	|NOT NULL	|0

TABLE|corr_condition_group|corr_conditionid|ZBX_DATA
FIELD		|corr_conditionid|t_id		|	|NOT NULL	|0			|1|corr_condition
FIELD		|operator	|t_integer	|'0'	|NOT NULL	|0
FIELD		|groupid	|t_id		|	|NOT NULL	|0			|2|groups	|	|RESTRICT
INDEX		|1		|groupid

TABLE|corr_condition_tagpair|corr_conditionid|ZBX_DATA
FIELD		|corr_conditionid|t_id		|	|NOT NULL	|0			|1|corr_condition
FIELD		|oldtag		|t_varchar(255)	|''	|NOT NULL	|0
FIELD		|newtag		|t_varchar(255)	|''	|NOT NULL	|0

TABLE|corr_condition_tagvalue|corr_conditionid|ZBX_DATA
FIELD		|corr_conditionid|t_id		|	|NOT NULL	|0			|1|corr_condition
FIELD		|tag		|t_varchar(255)	|''	|NOT NULL	|0
FIELD		|operator	|t_integer	|'0'	|NOT NULL	|0
FIELD		|value		|t_varchar(255)	|''	|NOT NULL	|0

TABLE|corr_operation|corr_operationid|ZBX_DATA
FIELD		|corr_operationid|t_id		|	|NOT NULL	|0
FIELD		|correlationid	|t_id		|	|NOT NULL	|0			|1|correlation
FIELD		|type		|t_integer	|'0'	|NOT NULL	|0
INDEX		|1		|correlationid

TABLE|task|taskid|0
FIELD		|taskid		|t_id		|	|NOT NULL	|0
FIELD		|type		|t_integer	|	|NOT NULL	|0
FIELD		|status		|t_integer	|'0'	|NOT NULL	|0
FIELD		|clock		|t_integer	|'0'	|NOT NULL	|0
FIELD		|ttl		|t_integer	|'0'	|NOT NULL	|0
FIELD		|proxy_hostid	|t_id		|	|NULL		|0			|1|hosts	|hostid
INDEX		|1		|status,proxy_hostid

TABLE|task_close_problem|taskid|0
FIELD		|taskid		|t_id		|	|NOT NULL	|0			|1|task
FIELD		|acknowledgeid	|t_id		|	|NOT NULL	|0			|-|acknowledges

TABLE|item_preproc|item_preprocid|ZBX_DATA
FIELD		|item_preprocid	|t_id		|	|NOT NULL	|0
FIELD		|itemid		|t_id		|	|NOT NULL	|0			|1|items
FIELD		|step		|t_integer	|'0'	|NOT NULL	|0
FIELD		|type		|t_integer	|'0'	|NOT NULL	|0
FIELD		|params		|t_varchar(255)	|''	|NOT NULL	|0
INDEX		|1		|itemid,step

<<<<<<< HEAD
TABLE|sysmap_shape|shapeid|ZBX_DATA
FIELD		|shapeid	|t_id		|	|NOT NULL	|0
FIELD		|sysmapid	|t_id		|	|NOT NULL	|0			|1|sysmaps
FIELD		|type		|t_integer	|'0'	|NOT NULL	|0
FIELD		|x		|t_integer	|'0'	|NOT NULL	|0
FIELD		|y		|t_integer	|'0'	|NOT NULL	|0
FIELD		|width		|t_integer	|'200'	|NOT NULL	|0
FIELD		|height		|t_integer	|'200'	|NOT NULL	|0
FIELD		|text		|t_shorttext	|''	|NOT NULL	|0
FIELD		|font		|t_integer	|'9'	|NOT NULL	|0
FIELD		|font_size	|t_integer	|'11'	|NOT NULL	|0
FIELD		|font_color	|t_varchar(6)	|'000000'|NOT NULL	|0
FIELD		|text_halign	|t_integer	|'-1'	|NOT NULL	|0
FIELD		|text_valign	|t_integer	|'-1'	|NOT NULL	|0
FIELD		|border_type	|t_integer	|'-1'	|NOT NULL	|0
FIELD		|border_width	|t_integer	|'1'	|NOT NULL	|0
FIELD		|border_color	|t_varchar(6)	|'000000'|NOT NULL	|0
FIELD		|background_color|t_varchar(6)	|''	|NOT NULL	|0
FIELD		|zindex		|t_integer	|'-1'	|NOT NULL	|0
INDEX		|1		|sysmapid
=======
TABLE|task_remote_command|taskid|0
FIELD		|taskid		|t_id		|	|NOT NULL	|0			|1|task
FIELD		|command_type	|t_integer	|'0'	|NOT NULL	|0
FIELD		|execute_on	|t_integer	|'0'	|NOT NULL	|0
FIELD		|port		|t_integer	|'0'	|NOT NULL	|0
FIELD		|authtype	|t_integer	|'0'	|NOT NULL	|0
FIELD		|username	|t_varchar(64)	|''	|NOT NULL	|0
FIELD		|password	|t_varchar(64)	|''	|NOT NULL	|0
FIELD		|publickey	|t_varchar(64)	|''	|NOT NULL	|0
FIELD		|privatekey	|t_varchar(64)	|''	|NOT NULL	|0
FIELD		|command	|t_shorttext	|''	|NOT NULL	|0
FIELD		|alertid	|t_id		|	|NULL		|0			|-|alerts
FIELD		|parent_taskid	|t_id		|	|NOT NULL	|0			|-|task		|taskid
FIELD		|hostid		|t_id		|	|NOT NULL	|0			|-|hosts

TABLE|task_remote_command_result|taskid|0
FIELD		|taskid		|t_id		|	|NOT NULL	|0			|1|task
FIELD		|status		|t_integer	|'0'	|NOT NULL	|0
FIELD		|parent_taskid	|t_id		|	|NOT NULL	|0			|-|task		|taskid
FIELD		|info		|t_shorttext	|''	|NOT NULL	|0
>>>>>>> 4bef60b9

TABLE|dbversion||
FIELD		|mandatory	|t_integer	|'0'	|NOT NULL	|
FIELD		|optional	|t_integer	|'0'	|NOT NULL	|
<<<<<<< HEAD
ROW		|3030034	|3030034
=======
ROW		|3030042	|3030042
>>>>>>> 4bef60b9
<|MERGE_RESOLUTION|>--- conflicted
+++ resolved
@@ -1459,7 +1459,27 @@
 FIELD		|params		|t_varchar(255)	|''	|NOT NULL	|0
 INDEX		|1		|itemid,step
 
-<<<<<<< HEAD
+TABLE|task_remote_command|taskid|0
+FIELD		|taskid		|t_id		|	|NOT NULL	|0			|1|task
+FIELD		|command_type	|t_integer	|'0'	|NOT NULL	|0
+FIELD		|execute_on	|t_integer	|'0'	|NOT NULL	|0
+FIELD		|port		|t_integer	|'0'	|NOT NULL	|0
+FIELD		|authtype	|t_integer	|'0'	|NOT NULL	|0
+FIELD		|username	|t_varchar(64)	|''	|NOT NULL	|0
+FIELD		|password	|t_varchar(64)	|''	|NOT NULL	|0
+FIELD		|publickey	|t_varchar(64)	|''	|NOT NULL	|0
+FIELD		|privatekey	|t_varchar(64)	|''	|NOT NULL	|0
+FIELD		|command	|t_shorttext	|''	|NOT NULL	|0
+FIELD		|alertid	|t_id		|	|NULL		|0			|-|alerts
+FIELD		|parent_taskid	|t_id		|	|NOT NULL	|0			|-|task		|taskid
+FIELD		|hostid		|t_id		|	|NOT NULL	|0			|-|hosts
+
+TABLE|task_remote_command_result|taskid|0
+FIELD		|taskid		|t_id		|	|NOT NULL	|0			|1|task
+FIELD		|status		|t_integer	|'0'	|NOT NULL	|0
+FIELD		|parent_taskid	|t_id		|	|NOT NULL	|0			|-|task		|taskid
+FIELD		|info		|t_shorttext	|''	|NOT NULL	|0
+
 TABLE|sysmap_shape|shapeid|ZBX_DATA
 FIELD		|shapeid	|t_id		|	|NOT NULL	|0
 FIELD		|sysmapid	|t_id		|	|NOT NULL	|0			|1|sysmaps
@@ -1480,34 +1500,8 @@
 FIELD		|background_color|t_varchar(6)	|''	|NOT NULL	|0
 FIELD		|zindex		|t_integer	|'-1'	|NOT NULL	|0
 INDEX		|1		|sysmapid
-=======
-TABLE|task_remote_command|taskid|0
-FIELD		|taskid		|t_id		|	|NOT NULL	|0			|1|task
-FIELD		|command_type	|t_integer	|'0'	|NOT NULL	|0
-FIELD		|execute_on	|t_integer	|'0'	|NOT NULL	|0
-FIELD		|port		|t_integer	|'0'	|NOT NULL	|0
-FIELD		|authtype	|t_integer	|'0'	|NOT NULL	|0
-FIELD		|username	|t_varchar(64)	|''	|NOT NULL	|0
-FIELD		|password	|t_varchar(64)	|''	|NOT NULL	|0
-FIELD		|publickey	|t_varchar(64)	|''	|NOT NULL	|0
-FIELD		|privatekey	|t_varchar(64)	|''	|NOT NULL	|0
-FIELD		|command	|t_shorttext	|''	|NOT NULL	|0
-FIELD		|alertid	|t_id		|	|NULL		|0			|-|alerts
-FIELD		|parent_taskid	|t_id		|	|NOT NULL	|0			|-|task		|taskid
-FIELD		|hostid		|t_id		|	|NOT NULL	|0			|-|hosts
-
-TABLE|task_remote_command_result|taskid|0
-FIELD		|taskid		|t_id		|	|NOT NULL	|0			|1|task
-FIELD		|status		|t_integer	|'0'	|NOT NULL	|0
-FIELD		|parent_taskid	|t_id		|	|NOT NULL	|0			|-|task		|taskid
-FIELD		|info		|t_shorttext	|''	|NOT NULL	|0
->>>>>>> 4bef60b9
 
 TABLE|dbversion||
 FIELD		|mandatory	|t_integer	|'0'	|NOT NULL	|
 FIELD		|optional	|t_integer	|'0'	|NOT NULL	|
-<<<<<<< HEAD
-ROW		|3030034	|3030034
-=======
-ROW		|3030042	|3030042
->>>>>>> 4bef60b9
+ROW		|3030046	|3030046