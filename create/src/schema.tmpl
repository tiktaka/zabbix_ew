--
-- Zabbix
-- Copyright (C) 2001-2021 Zabbix SIA
--
-- This program is free software; you can redistribute it and/or modify
-- it under the terms of the GNU General Public License as published by
-- the Free Software Foundation; either version 2 of the License, or
-- (at your option) any later version.
--
-- This program is distributed in the hope that it will be useful,
-- but WITHOUT ANY WARRANTY; without even the implied warranty of
-- MERCHANTABILITY or FITNESS FOR A PARTICULAR PURPOSE. See the
-- GNU General Public License for more details.
--
-- You should have received a copy of the GNU General Public License
-- along with this program; if not, write to the Free Software
-- Foundation, Inc., 51 Franklin Street, Fifth Floor, Boston, MA  02110-1301, USA.
--

--
-- Do not use spaces
-- Tables must be sorted to match referential integrity rules
--

TABLE|role|roleid|ZBX_DATA
FIELD		|roleid		|t_id		|	|NOT NULL	|0
FIELD		|name		|t_varchar(255)	|''	|NOT NULL	|0
FIELD		|type		|t_integer	|'0'	|NOT NULL	|0
FIELD		|readonly	|t_integer	|'0'	|NOT NULL	|0
UNIQUE		|1		|name

TABLE|users|userid|ZBX_DATA
FIELD		|userid		|t_id		|	|NOT NULL	|0
FIELD		|alias		|t_varchar(100)	|''	|NOT NULL	|0
FIELD		|name		|t_varchar(100)	|''	|NOT NULL	|0
FIELD		|surname	|t_varchar(100)	|''	|NOT NULL	|0
FIELD		|passwd		|t_varchar(60)	|''	|NOT NULL	|0
FIELD		|url		|t_varchar(255)	|''	|NOT NULL	|0
FIELD		|autologin	|t_integer	|'0'	|NOT NULL	|0
FIELD		|autologout	|t_varchar(32)	|'15m'	|NOT NULL	|0
FIELD		|lang		|t_varchar(7)	|'default'|NOT NULL	|ZBX_NODATA
FIELD		|refresh	|t_varchar(32)	|'30s'	|NOT NULL	|0
FIELD		|theme		|t_varchar(128)	|'default'|NOT NULL	|ZBX_NODATA
FIELD		|attempt_failed	|t_integer	|0	|NOT NULL	|ZBX_NODATA
FIELD		|attempt_ip	|t_varchar(39)	|''	|NOT NULL	|ZBX_NODATA
FIELD		|attempt_clock	|t_integer	|0	|NOT NULL	|ZBX_NODATA
FIELD		|rows_per_page	|t_integer	|50	|NOT NULL	|0
FIELD		|timezone	|t_varchar(50)	|'default'|NOT NULL	|ZBX_NODATA
FIELD		|roleid		|t_id		|	|NOT NULL	|0			|1|role
UNIQUE		|1		|alias

TABLE|maintenances|maintenanceid|ZBX_DATA
FIELD		|maintenanceid	|t_id		|	|NOT NULL	|0
FIELD		|name		|t_varchar(128)	|''	|NOT NULL	|0
FIELD		|maintenance_type|t_integer	|'0'	|NOT NULL	|0
FIELD		|description	|t_shorttext	|''	|NOT NULL	|0
FIELD		|active_since	|t_integer	|'0'	|NOT NULL	|0
FIELD		|active_till	|t_integer	|'0'	|NOT NULL	|0
FIELD		|tags_evaltype	|t_integer	|'0'	|NOT NULL	|0
INDEX		|1		|active_since,active_till
UNIQUE		|2		|name

TABLE|hosts|hostid|ZBX_TEMPLATE
FIELD		|hostid		|t_id		|	|NOT NULL	|0
FIELD		|proxy_hostid	|t_id		|	|NULL		|0			|1|hosts	|hostid		|RESTRICT
FIELD		|host		|t_varchar(128)	|''	|NOT NULL	|ZBX_PROXY
FIELD		|status		|t_integer	|'0'	|NOT NULL	|ZBX_PROXY
FIELD		|disable_until	|t_integer	|'0'	|NOT NULL	|ZBX_NODATA
FIELD		|error		|t_varchar(2048)|''	|NOT NULL	|ZBX_NODATA
FIELD		|available	|t_integer	|'0'	|NOT NULL	|ZBX_PROXY,ZBX_NODATA
FIELD		|errors_from	|t_integer	|'0'	|NOT NULL	|ZBX_NODATA
FIELD		|lastaccess	|t_integer	|'0'	|NOT NULL	|ZBX_NODATA
FIELD		|ipmi_authtype	|t_integer	|'-1'	|NOT NULL	|ZBX_PROXY
FIELD		|ipmi_privilege	|t_integer	|'2'	|NOT NULL	|ZBX_PROXY
FIELD		|ipmi_username	|t_varchar(16)	|''	|NOT NULL	|ZBX_PROXY
FIELD		|ipmi_password	|t_varchar(20)	|''	|NOT NULL	|ZBX_PROXY
FIELD		|ipmi_disable_until|t_integer	|'0'	|NOT NULL	|ZBX_NODATA
FIELD		|ipmi_available	|t_integer	|'0'	|NOT NULL	|ZBX_PROXY,ZBX_NODATA
FIELD		|snmp_disable_until|t_integer	|'0'	|NOT NULL	|ZBX_NODATA
FIELD		|snmp_available	|t_integer	|'0'	|NOT NULL	|ZBX_PROXY,ZBX_NODATA
FIELD		|maintenanceid	|t_id		|	|NULL		|ZBX_NODATA		|2|maintenances	|		|RESTRICT
FIELD		|maintenance_status|t_integer	|'0'	|NOT NULL	|ZBX_NODATA
FIELD		|maintenance_type|t_integer	|'0'	|NOT NULL	|ZBX_NODATA
FIELD		|maintenance_from|t_integer	|'0'	|NOT NULL	|ZBX_NODATA
FIELD		|ipmi_errors_from|t_integer	|'0'	|NOT NULL	|ZBX_NODATA
FIELD		|snmp_errors_from|t_integer	|'0'	|NOT NULL	|ZBX_NODATA
FIELD		|ipmi_error	|t_varchar(2048)|''	|NOT NULL	|ZBX_NODATA
FIELD		|snmp_error	|t_varchar(2048)|''	|NOT NULL	|ZBX_NODATA
FIELD		|jmx_disable_until|t_integer	|'0'	|NOT NULL	|ZBX_NODATA
FIELD		|jmx_available	|t_integer	|'0'	|NOT NULL	|ZBX_PROXY,ZBX_NODATA
FIELD		|jmx_errors_from|t_integer	|'0'	|NOT NULL	|ZBX_NODATA
FIELD		|jmx_error	|t_varchar(2048)|''	|NOT NULL	|ZBX_NODATA
FIELD		|name		|t_varchar(128)	|''	|NOT NULL	|ZBX_PROXY
FIELD		|flags		|t_integer	|'0'	|NOT NULL	|0
FIELD		|templateid	|t_id		|	|NULL		|0			|3|hosts	|hostid
FIELD		|description	|t_shorttext	|''	|NOT NULL	|0
FIELD		|tls_connect	|t_integer	|'1'	|NOT NULL	|ZBX_PROXY
FIELD		|tls_accept	|t_integer	|'1'	|NOT NULL	|ZBX_PROXY
FIELD		|tls_issuer	|t_varchar(1024)|''	|NOT NULL	|ZBX_PROXY
FIELD		|tls_subject	|t_varchar(1024)|''	|NOT NULL	|ZBX_PROXY
FIELD		|tls_psk_identity|t_varchar(128)|''	|NOT NULL	|ZBX_PROXY
FIELD		|tls_psk	|t_varchar(512)	|''	|NOT NULL	|ZBX_PROXY
FIELD		|proxy_address	|t_varchar(255)	|''	|NOT NULL	|0
FIELD		|auto_compress	|t_integer	|'1'	|NOT NULL	|0
FIELD		|discover	|t_integer	|'0'	|NOT NULL	|0
FIELD		|custom_interfaces|t_integer	|'0'	|NOT NULL	|0
INDEX		|1		|host
INDEX		|2		|status
INDEX		|3		|proxy_hostid
INDEX		|4		|name
INDEX		|5		|maintenanceid

TABLE|hstgrp|groupid|ZBX_DATA
FIELD		|groupid	|t_id		|	|NOT NULL	|0
FIELD		|name		|t_varchar(255)	|''	|NOT NULL	|0
FIELD		|internal	|t_integer	|'0'	|NOT NULL	|0
FIELD		|flags		|t_integer	|'0'	|NOT NULL	|0
INDEX		|1		|name

TABLE|group_prototype|group_prototypeid|ZBX_TEMPLATE
FIELD		|group_prototypeid|t_id		|	|NOT NULL	|0
FIELD		|hostid		|t_id		|	|NOT NULL	|0			|1|hosts
FIELD		|name		|t_varchar(255)	|''	|NOT NULL	|0
FIELD		|groupid	|t_id		|	|NULL		|0			|2|hstgrp	|		|RESTRICT
FIELD		|templateid	|t_id		|	|NULL		|0			|3|group_prototype|group_prototypeid
INDEX		|1		|hostid

TABLE|group_discovery|groupid|ZBX_TEMPLATE
FIELD		|groupid	|t_id		|	|NOT NULL	|0			|1|hstgrp
FIELD		|parent_group_prototypeid|t_id	|	|NOT NULL	|0			|2|group_prototype|group_prototypeid|RESTRICT
FIELD		|name		|t_varchar(64)	|''	|NOT NULL	|ZBX_NODATA
FIELD		|lastcheck	|t_integer	|'0'	|NOT NULL	|ZBX_NODATA
FIELD		|ts_delete	|t_time		|'0'	|NOT NULL	|ZBX_NODATA

TABLE|screens|screenid|ZBX_TEMPLATE
FIELD		|screenid	|t_id		|	|NOT NULL	|0
FIELD		|name		|t_varchar(255)	|	|NOT NULL	|0
FIELD		|hsize		|t_integer	|'1'	|NOT NULL	|0
FIELD		|vsize		|t_integer	|'1'	|NOT NULL	|0
FIELD		|userid		|t_id		|	|NULL		|0			|3|users	|		|RESTRICT
FIELD		|private	|t_integer	|'1'	|NOT NULL	|0
INDEX		|1		|userid

TABLE|screens_items|screenitemid|ZBX_TEMPLATE
FIELD		|screenitemid	|t_id		|	|NOT NULL	|0
FIELD		|screenid	|t_id		|	|NOT NULL	|0			|1|screens
FIELD		|resourcetype	|t_integer	|'0'	|NOT NULL	|0
FIELD		|resourceid	|t_id		|'0'	|NOT NULL	|0
FIELD		|width		|t_integer	|'320'	|NOT NULL	|0
FIELD		|height		|t_integer	|'200'	|NOT NULL	|0
FIELD		|x		|t_integer	|'0'	|NOT NULL	|0
FIELD		|y		|t_integer	|'0'	|NOT NULL	|0
FIELD		|colspan	|t_integer	|'1'	|NOT NULL	|0
FIELD		|rowspan	|t_integer	|'1'	|NOT NULL	|0
FIELD		|elements	|t_integer	|'25'	|NOT NULL	|0
FIELD		|valign		|t_integer	|'0'	|NOT NULL	|0
FIELD		|halign		|t_integer	|'0'	|NOT NULL	|0
FIELD		|style		|t_integer	|'0'	|NOT NULL	|0
FIELD		|url		|t_varchar(255)	|''	|NOT NULL	|0
FIELD		|dynamic	|t_integer	|'0'	|NOT NULL	|0
FIELD		|sort_triggers	|t_integer	|'0'	|NOT NULL	|0
FIELD		|application	|t_varchar(255)	|''	|NOT NULL	|0
FIELD		|max_columns	|t_integer	|'3'	|NOT NULL	|0
INDEX		|1		|screenid

TABLE|screen_user|screenuserid|ZBX_DATA
FIELD		|screenuserid|t_id		|	|NOT NULL	|0
FIELD		|screenid	|t_id		|	|NOT NULL	|0			|1|screens
FIELD		|userid		|t_id		|	|NOT NULL	|0			|2|users
FIELD		|permission	|t_integer	|'2'	|NOT NULL	|0
UNIQUE		|1		|screenid,userid

TABLE|screen_usrgrp|screenusrgrpid|ZBX_DATA
FIELD		|screenusrgrpid|t_id		|	|NOT NULL	|0
FIELD		|screenid	|t_id		|	|NOT NULL	|0			|1|screens
FIELD		|usrgrpid	|t_id		|	|NOT NULL	|0			|2|usrgrp
FIELD		|permission	|t_integer	|'2'	|NOT NULL	|0
UNIQUE		|1		|screenid,usrgrpid

TABLE|slideshows|slideshowid|ZBX_DATA
FIELD		|slideshowid	|t_id		|	|NOT NULL	|0
FIELD		|name		|t_varchar(255)	|''	|NOT NULL	|0
FIELD		|delay		|t_varchar(32)	|'30s'	|NOT NULL	|0
FIELD		|userid		|t_id		|	|NOT NULL	|0			|3|users	|		|RESTRICT
FIELD		|private	|t_integer	|'1'	|NOT NULL	|0
UNIQUE		|1		|name

TABLE|slideshow_user|slideshowuserid|ZBX_DATA
FIELD		|slideshowuserid|t_id		|	|NOT NULL	|0
FIELD		|slideshowid	|t_id		|	|NOT NULL	|0			|1|slideshows
FIELD		|userid		|t_id		|	|NOT NULL	|0			|2|users
FIELD		|permission	|t_integer	|'2'	|NOT NULL	|0
UNIQUE		|1		|slideshowid,userid

TABLE|slideshow_usrgrp|slideshowusrgrpid|ZBX_DATA
FIELD		|slideshowusrgrpid|t_id		|	|NOT NULL	|0
FIELD		|slideshowid	|t_id		|	|NOT NULL	|0			|1|slideshows
FIELD		|usrgrpid	|t_id		|	|NOT NULL	|0			|2|usrgrp
FIELD		|permission	|t_integer	|'2'	|NOT NULL	|0
UNIQUE		|1		|slideshowid,usrgrpid

TABLE|slides|slideid|ZBX_DATA
FIELD		|slideid	|t_id		|	|NOT NULL	|0
FIELD		|slideshowid	|t_id		|	|NOT NULL	|0			|1|slideshows
FIELD		|screenid	|t_id		|	|NOT NULL	|0			|2|screens
FIELD		|step		|t_integer	|'0'	|NOT NULL	|0
FIELD		|delay		|t_varchar(32)	|'0'	|NOT NULL	|0
INDEX		|1		|slideshowid
INDEX		|2		|screenid

TABLE|drules|druleid|ZBX_DATA
FIELD		|druleid	|t_id		|	|NOT NULL	|0
FIELD		|proxy_hostid	|t_id		|	|NULL		|0			|1|hosts	|hostid		|RESTRICT
FIELD		|name		|t_varchar(255)	|''	|NOT NULL	|ZBX_PROXY
FIELD		|iprange	|t_varchar(2048)|''	|NOT NULL	|ZBX_PROXY
FIELD		|delay		|t_varchar(255)	|'1h'	|NOT NULL	|ZBX_PROXY
FIELD		|nextcheck	|t_integer	|'0'	|NOT NULL	|ZBX_NODATA
FIELD		|status		|t_integer	|'0'	|NOT NULL	|0
INDEX		|1		|proxy_hostid
UNIQUE		|2		|name

TABLE|dchecks|dcheckid|ZBX_DATA
FIELD		|dcheckid	|t_id		|	|NOT NULL	|0
FIELD		|druleid	|t_id		|	|NOT NULL	|ZBX_PROXY		|1|drules
FIELD		|type		|t_integer	|'0'	|NOT NULL	|ZBX_PROXY
FIELD		|key_		|t_varchar(2048)|''	|NOT NULL	|ZBX_PROXY
FIELD		|snmp_community	|t_varchar(255)	|''	|NOT NULL	|ZBX_PROXY
FIELD		|ports		|t_varchar(255)	|'0'	|NOT NULL	|ZBX_PROXY
FIELD		|snmpv3_securityname|t_varchar(64)|''	|NOT NULL	|ZBX_PROXY
FIELD		|snmpv3_securitylevel|t_integer	|'0'	|NOT NULL	|ZBX_PROXY
FIELD		|snmpv3_authpassphrase|t_varchar(64)|''	|NOT NULL	|ZBX_PROXY
FIELD		|snmpv3_privpassphrase|t_varchar(64)|''	|NOT NULL	|ZBX_PROXY
FIELD		|uniq		|t_integer	|'0'	|NOT NULL	|ZBX_PROXY
FIELD		|snmpv3_authprotocol|t_integer	|'0'	|NOT NULL	|ZBX_PROXY
FIELD		|snmpv3_privprotocol|t_integer	|'0'	|NOT NULL	|ZBX_PROXY
FIELD		|snmpv3_contextname|t_varchar(255)|''	|NOT NULL	|ZBX_PROXY
FIELD		|host_source|t_integer	|'1'	|NOT NULL	|ZBX_PROXY
FIELD		|name_source|t_integer	|'0'	|NOT NULL	|ZBX_PROXY
INDEX		|1		|druleid,host_source,name_source

TABLE|applications|applicationid|ZBX_TEMPLATE
FIELD		|applicationid	|t_id		|	|NOT NULL	|0
FIELD		|hostid		|t_id		|	|NOT NULL	|0			|1|hosts
FIELD		|name		|t_varchar(255)	|''	|NOT NULL	|0
FIELD		|flags		|t_integer	|'0'	|NOT NULL	|0
UNIQUE		|2		|hostid,name

TABLE|httptest|httptestid|ZBX_TEMPLATE
FIELD		|httptestid	|t_id		|	|NOT NULL	|0
FIELD		|name		|t_varchar(64)	|''	|NOT NULL	|ZBX_PROXY
FIELD		|applicationid	|t_id		|	|NULL		|0			|1|applications	|		|RESTRICT
FIELD		|nextcheck	|t_integer	|'0'	|NOT NULL	|ZBX_NODATA
FIELD		|delay		|t_varchar(255)	|'1m'	|NOT NULL	|ZBX_PROXY
FIELD		|status		|t_integer	|'0'	|NOT NULL	|0
FIELD		|agent		|t_varchar(255)	|'Zabbix'|NOT NULL	|ZBX_PROXY
FIELD		|authentication	|t_integer	|'0'	|NOT NULL	|ZBX_PROXY,ZBX_NODATA
FIELD		|http_user	|t_varchar(64)	|''	|NOT NULL	|ZBX_PROXY,ZBX_NODATA
FIELD		|http_password	|t_varchar(64)	|''	|NOT NULL	|ZBX_PROXY,ZBX_NODATA
FIELD		|hostid		|t_id		|	|NOT NULL	|ZBX_PROXY		|2|hosts
FIELD		|templateid	|t_id		|	|NULL		|0			|3|httptest	|httptestid
FIELD		|http_proxy	|t_varchar(255)	|''	|NOT NULL	|ZBX_PROXY,ZBX_NODATA
FIELD		|retries	|t_integer	|'1'	|NOT NULL	|ZBX_PROXY,ZBX_NODATA
FIELD		|ssl_cert_file	|t_varchar(255)	|''	|NOT NULL	|ZBX_PROXY,ZBX_NODATA
FIELD		|ssl_key_file	|t_varchar(255)	|''	|NOT NULL	|ZBX_PROXY,ZBX_NODATA
FIELD		|ssl_key_password|t_varchar(64)	|''	|NOT NULL	|ZBX_PROXY,ZBX_NODATA
FIELD		|verify_peer	|t_integer	|'0'	|NOT NULL	|ZBX_PROXY
FIELD		|verify_host	|t_integer	|'0'	|NOT NULL	|ZBX_PROXY
INDEX		|1		|applicationid
UNIQUE		|2		|hostid,name
INDEX		|3		|status
INDEX		|4		|templateid

TABLE|httpstep|httpstepid|ZBX_TEMPLATE
FIELD		|httpstepid	|t_id		|	|NOT NULL	|0
FIELD		|httptestid	|t_id		|	|NOT NULL	|ZBX_PROXY		|1|httptest
FIELD		|name		|t_varchar(64)	|''	|NOT NULL	|ZBX_PROXY
FIELD		|no		|t_integer	|'0'	|NOT NULL	|ZBX_PROXY
FIELD		|url		|t_varchar(2048)|''	|NOT NULL	|ZBX_PROXY
FIELD		|timeout	|t_varchar(255)	|'15s'	|NOT NULL	|ZBX_PROXY
FIELD		|posts		|t_shorttext	|''	|NOT NULL	|ZBX_PROXY
FIELD		|required	|t_varchar(255)	|''	|NOT NULL	|ZBX_PROXY
FIELD		|status_codes	|t_varchar(255)	|''	|NOT NULL	|ZBX_PROXY
FIELD		|follow_redirects|t_integer	|'1'	|NOT NULL	|ZBX_PROXY
FIELD		|retrieve_mode	|t_integer	|'0'	|NOT NULL	|ZBX_PROXY
FIELD		|post_type	|t_integer	|'0'	|NOT NULL	|ZBX_PROXY
INDEX		|1		|httptestid

TABLE|interface|interfaceid|ZBX_TEMPLATE
FIELD		|interfaceid	|t_id		|	|NOT NULL	|0
FIELD		|hostid		|t_id		|	|NOT NULL	|ZBX_PROXY		|1|hosts
FIELD		|main		|t_integer	|'0'	|NOT NULL	|ZBX_PROXY
FIELD		|type		|t_integer	|'1'	|NOT NULL	|ZBX_PROXY
FIELD		|useip		|t_integer	|'1'	|NOT NULL	|ZBX_PROXY
FIELD		|ip		|t_varchar(64)	|'127.0.0.1'|NOT NULL	|ZBX_PROXY
FIELD		|dns		|t_varchar(255)	|''	|NOT NULL	|ZBX_PROXY
FIELD		|port		|t_varchar(64)	|'10050'|NOT NULL	|ZBX_PROXY
INDEX		|1		|hostid,type
INDEX		|2		|ip,dns

TABLE|valuemaps|valuemapid|ZBX_TEMPLATE
FIELD		|valuemapid	|t_id		|	|NOT NULL	|0
FIELD		|name		|t_varchar(64)	|''	|NOT NULL	|0
UNIQUE		|1		|name

TABLE|items|itemid|ZBX_TEMPLATE
FIELD		|itemid		|t_id		|	|NOT NULL	|0
FIELD		|type		|t_integer	|'0'	|NOT NULL	|ZBX_PROXY
FIELD		|snmp_oid	|t_varchar(512)	|''	|NOT NULL	|ZBX_PROXY
FIELD		|hostid		|t_id		|	|NOT NULL	|ZBX_PROXY		|1|hosts
FIELD		|name		|t_varchar(255)	|''	|NOT NULL	|0
FIELD		|key_		|t_varchar(2048)|''	|NOT NULL	|ZBX_PROXY
FIELD		|delay		|t_varchar(1024)|'0'	|NOT NULL	|ZBX_PROXY
FIELD		|history	|t_varchar(255)	|'90d'	|NOT NULL	|ZBX_PROXY
FIELD		|trends		|t_varchar(255)	|'365d'	|NOT NULL	|0
FIELD		|status		|t_integer	|'0'	|NOT NULL	|ZBX_PROXY
FIELD		|value_type	|t_integer	|'0'	|NOT NULL	|ZBX_PROXY
FIELD		|trapper_hosts	|t_varchar(255)	|''	|NOT NULL	|ZBX_PROXY
FIELD		|units		|t_varchar(255)	|''	|NOT NULL	|0
FIELD		|formula	|t_varchar(255)	|''	|NOT NULL	|0
FIELD		|logtimefmt	|t_varchar(64)	|''	|NOT NULL	|ZBX_PROXY
FIELD		|templateid	|t_id		|	|NULL		|0			|2|items	|itemid
FIELD		|valuemapid	|t_id		|	|NULL		|0			|3|valuemaps	|		|RESTRICT
FIELD		|params		|t_text		|''	|NOT NULL	|ZBX_PROXY
FIELD		|ipmi_sensor	|t_varchar(128)	|''	|NOT NULL	|ZBX_PROXY
FIELD		|authtype	|t_integer	|'0'	|NOT NULL	|ZBX_PROXY
FIELD		|username	|t_varchar(64)	|''	|NOT NULL	|ZBX_PROXY
FIELD		|password	|t_varchar(64)	|''	|NOT NULL	|ZBX_PROXY
FIELD		|publickey	|t_varchar(64)	|''	|NOT NULL	|ZBX_PROXY
FIELD		|privatekey	|t_varchar(64)	|''	|NOT NULL	|ZBX_PROXY
FIELD		|flags		|t_integer	|'0'	|NOT NULL	|ZBX_PROXY
FIELD		|interfaceid	|t_id		|	|NULL		|ZBX_PROXY		|4|interface	|		|RESTRICT
FIELD		|description	|t_text		|''	|NOT NULL	|0
FIELD		|inventory_link	|t_integer	|'0'	|NOT NULL	|ZBX_PROXY
FIELD		|lifetime	|t_varchar(255)	|'30d'	|NOT NULL	|0
FIELD		|evaltype	|t_integer	|'0'	|NOT NULL	|0
FIELD		|jmx_endpoint	|t_varchar(255)	|''	|NOT NULL	|ZBX_PROXY
FIELD		|master_itemid	|t_id		|	|NULL		|ZBX_PROXY		|5|items	|itemid
FIELD		|timeout	|t_varchar(255)	|'3s'	|NOT NULL	|ZBX_PROXY
FIELD		|url		|t_varchar(2048)|''	|NOT NULL	|ZBX_PROXY
FIELD		|query_fields	|t_varchar(2048)|''	|NOT NULL	|ZBX_PROXY
FIELD		|posts		|t_text		|''	|NOT NULL	|ZBX_PROXY
FIELD		|status_codes	|t_varchar(255)	|'200'	|NOT NULL	|ZBX_PROXY
FIELD		|follow_redirects|t_integer	|'1'	|NOT NULL	|ZBX_PROXY
FIELD		|post_type	|t_integer	|'0'	|NOT NULL	|ZBX_PROXY
FIELD		|http_proxy	|t_varchar(255)	|''	|NOT NULL	|ZBX_PROXY,ZBX_NODATA
FIELD		|headers	|t_text		|''	|NOT NULL	|ZBX_PROXY
FIELD		|retrieve_mode	|t_integer	|'0'	|NOT NULL	|ZBX_PROXY
FIELD		|request_method	|t_integer	|'0'	|NOT NULL	|ZBX_PROXY
FIELD		|output_format	|t_integer	|'0'	|NOT NULL	|ZBX_PROXY
FIELD		|ssl_cert_file	|t_varchar(255)	|''	|NOT NULL	|ZBX_PROXY,ZBX_NODATA
FIELD		|ssl_key_file	|t_varchar(255)	|''	|NOT NULL	|ZBX_PROXY,ZBX_NODATA
FIELD		|ssl_key_password|t_varchar(64)	|''	|NOT NULL	|ZBX_PROXY,ZBX_NODATA
FIELD		|verify_peer	|t_integer	|'0'	|NOT NULL	|ZBX_PROXY
FIELD		|verify_host	|t_integer	|'0'	|NOT NULL	|ZBX_PROXY
FIELD		|allow_traps	|t_integer	|'0'	|NOT NULL	|ZBX_PROXY
FIELD		|discover	|t_integer	|'0'	|NOT NULL	|0
INDEX		|1		|hostid,key_(1021)
INDEX		|3		|status
INDEX		|4		|templateid
INDEX		|5		|valuemapid
INDEX		|6		|interfaceid
INDEX		|7		|master_itemid

TABLE|httpstepitem|httpstepitemid|ZBX_TEMPLATE
FIELD		|httpstepitemid	|t_id		|	|NOT NULL	|0
FIELD		|httpstepid	|t_id		|	|NOT NULL	|ZBX_PROXY		|1|httpstep
FIELD		|itemid		|t_id		|	|NOT NULL	|ZBX_PROXY		|2|items
FIELD		|type		|t_integer	|'0'	|NOT NULL	|ZBX_PROXY
UNIQUE		|1		|httpstepid,itemid
INDEX		|2		|itemid

TABLE|httptestitem|httptestitemid|ZBX_TEMPLATE
FIELD		|httptestitemid	|t_id		|	|NOT NULL	|0
FIELD		|httptestid	|t_id		|	|NOT NULL	|ZBX_PROXY		|1|httptest
FIELD		|itemid		|t_id		|	|NOT NULL	|ZBX_PROXY		|2|items
FIELD		|type		|t_integer	|'0'	|NOT NULL	|ZBX_PROXY
UNIQUE		|1		|httptestid,itemid
INDEX		|2		|itemid

TABLE|media_type|mediatypeid|ZBX_DATA
FIELD		|mediatypeid	|t_id		|	|NOT NULL	|0
FIELD		|type		|t_integer	|'0'	|NOT NULL	|0
FIELD		|name		|t_varchar(100)	|''	|NOT NULL	|0
FIELD		|smtp_server	|t_varchar(255)	|''	|NOT NULL	|0
FIELD		|smtp_helo	|t_varchar(255)	|''	|NOT NULL	|0
FIELD		|smtp_email	|t_varchar(255)	|''	|NOT NULL	|0
FIELD		|exec_path	|t_varchar(255)	|''	|NOT NULL	|0
FIELD		|gsm_modem	|t_varchar(255)	|''	|NOT NULL	|0
FIELD		|username	|t_varchar(255)	|''	|NOT NULL	|0
FIELD		|passwd		|t_varchar(255)	|''	|NOT NULL	|0
FIELD		|status		|t_integer	|'0'	|NOT NULL	|0
FIELD		|smtp_port	|t_integer	|'25'	|NOT NULL	|0
FIELD		|smtp_security	|t_integer	|'0'	|NOT NULL	|0
FIELD		|smtp_verify_peer|t_integer	|'0'	|NOT NULL	|0
FIELD		|smtp_verify_host|t_integer	|'0'	|NOT NULL	|0
FIELD		|smtp_authentication|t_integer	|'0'	|NOT NULL	|0
FIELD		|exec_params	|t_varchar(255)	|''	|NOT NULL	|0
FIELD		|maxsessions	|t_integer	|'1'	|NOT NULL	|0
FIELD		|maxattempts	|t_integer	|'3'	|NOT NULL	|0
FIELD		|attempt_interval|t_varchar(32)	|'10s'	|NOT NULL	|0
FIELD		|content_type	|t_integer	|'1'	|NOT NULL	|0
FIELD		|script		|t_text		|''	|NOT NULL	|0
FIELD		|timeout	|t_varchar(32)	|'30s'	|NOT NULL	|0
FIELD		|process_tags	|t_integer	|'0'	|NOT NULL	|0
FIELD		|show_event_menu|t_integer	|'0'	|NOT NULL	|0
FIELD		|event_menu_url	|t_varchar(2048)|''	|NOT NULL	|0
FIELD		|event_menu_name|t_varchar(255)	|''	|NOT NULL	|0
FIELD		|description	|t_shorttext	|''	|NOT NULL	|0
UNIQUE		|1		|name

TABLE|media_type_param|mediatype_paramid|ZBX_DATA
FIELD		|mediatype_paramid|t_id		|	|NOT NULL	|0
FIELD		|mediatypeid	|t_id		|	|NOT NULL	|0			|1|media_type
FIELD		|name		|t_varchar(255)	|''	|NOT NULL	|0
FIELD		|value		|t_varchar(2048)|''	|NOT NULL	|0
INDEX		|1		|mediatypeid

TABLE|media_type_message|mediatype_messageid|ZBX_DATA
FIELD		|mediatype_messageid|t_id	|	|NOT NULL	|0
FIELD		|mediatypeid	|t_id		|	|NOT NULL	|0			|1|media_type
FIELD		|eventsource	|t_integer	|	|NOT NULL	|0
FIELD		|recovery	|t_integer	|	|NOT NULL	|0
FIELD		|subject	|t_varchar(255)	|''	|NOT NULL	|0
FIELD		|message	|t_shorttext	|''	|NOT NULL	|0
UNIQUE		|1		|mediatypeid,eventsource,recovery

TABLE|usrgrp|usrgrpid|ZBX_DATA
FIELD		|usrgrpid	|t_id		|	|NOT NULL	|0
FIELD		|name		|t_varchar(64)	|''	|NOT NULL	|0
FIELD		|gui_access	|t_integer	|'0'	|NOT NULL	|0
FIELD		|users_status	|t_integer	|'0'	|NOT NULL	|0
FIELD		|debug_mode	|t_integer	|'0'	|NOT NULL	|0
UNIQUE		|1		|name

TABLE|users_groups|id|ZBX_DATA
FIELD		|id		|t_id		|	|NOT NULL	|0
FIELD		|usrgrpid	|t_id		|	|NOT NULL	|0			|1|usrgrp
FIELD		|userid		|t_id		|	|NOT NULL	|0			|2|users
UNIQUE		|1		|usrgrpid,userid
INDEX		|2		|userid

TABLE|scripts|scriptid|ZBX_DATA
FIELD		|scriptid	|t_id		|	|NOT NULL	|0
FIELD		|name		|t_varchar(255)	|''	|NOT NULL	|0
FIELD		|command	|t_varchar(255)	|''	|NOT NULL	|0
FIELD		|host_access	|t_integer	|'2'	|NOT NULL	|0
FIELD		|usrgrpid	|t_id		|	|NULL		|0			|1|usrgrp	|		|RESTRICT
FIELD		|groupid	|t_id		|	|NULL		|0			|2|hstgrp	|		|RESTRICT
FIELD		|description	|t_shorttext	|''	|NOT NULL	|0
FIELD		|confirmation	|t_varchar(255)	|''	|NOT NULL	|0
FIELD		|type		|t_integer	|'0'	|NOT NULL	|0
FIELD		|execute_on	|t_integer	|'2'	|NOT NULL	|0
INDEX		|1		|usrgrpid
INDEX		|2		|groupid
UNIQUE		|3		|name

TABLE|actions|actionid|ZBX_DATA
FIELD		|actionid	|t_id		|	|NOT NULL	|0
FIELD		|name		|t_varchar(255)	|''	|NOT NULL	|0
FIELD		|eventsource	|t_integer	|'0'	|NOT NULL	|0
FIELD		|evaltype	|t_integer	|'0'	|NOT NULL	|0
FIELD		|status		|t_integer	|'0'	|NOT NULL	|0
FIELD		|esc_period	|t_varchar(255)	|'1h'	|NOT NULL	|0
FIELD		|formula	|t_varchar(255)	|''	|NOT NULL	|0
FIELD		|pause_suppressed|t_integer	|'1'	|NOT NULL	|0
INDEX		|1		|eventsource,status
UNIQUE		|2		|name

TABLE|operations|operationid|ZBX_DATA
FIELD		|operationid	|t_id		|	|NOT NULL	|0
FIELD		|actionid	|t_id		|	|NOT NULL	|0			|1|actions
FIELD		|operationtype	|t_integer	|'0'	|NOT NULL	|0
FIELD		|esc_period	|t_varchar(255)	|'0'	|NOT NULL	|0
FIELD		|esc_step_from	|t_integer	|'1'	|NOT NULL	|0
FIELD		|esc_step_to	|t_integer	|'1'	|NOT NULL	|0
FIELD		|evaltype	|t_integer	|'0'	|NOT NULL	|0
FIELD		|recovery	|t_integer	|'0'	|NOT NULL	|0
INDEX		|1		|actionid

TABLE|opmessage|operationid|ZBX_DATA
FIELD		|operationid	|t_id		|	|NOT NULL	|0			|1|operations
FIELD		|default_msg	|t_integer	|'1'	|NOT NULL	|0
FIELD		|subject	|t_varchar(255)	|''	|NOT NULL	|0
FIELD		|message	|t_shorttext	|''	|NOT NULL	|0
FIELD		|mediatypeid	|t_id		|	|NULL		|0			|2|media_type	|		|RESTRICT
INDEX		|1		|mediatypeid

TABLE|opmessage_grp|opmessage_grpid|ZBX_DATA
FIELD		|opmessage_grpid|t_id		|	|NOT NULL	|0
FIELD		|operationid	|t_id		|	|NOT NULL	|0			|1|operations
FIELD		|usrgrpid	|t_id		|	|NOT NULL	|0			|2|usrgrp	|		|RESTRICT
UNIQUE		|1		|operationid,usrgrpid
INDEX		|2		|usrgrpid

TABLE|opmessage_usr|opmessage_usrid|ZBX_DATA
FIELD		|opmessage_usrid|t_id		|	|NOT NULL	|0
FIELD		|operationid	|t_id		|	|NOT NULL	|0			|1|operations
FIELD		|userid		|t_id		|	|NOT NULL	|0			|2|users	|		|RESTRICT
UNIQUE		|1		|operationid,userid
INDEX		|2		|userid

TABLE|opcommand|operationid|ZBX_DATA
FIELD		|operationid	|t_id		|	|NOT NULL	|0			|1|operations
FIELD		|type		|t_integer	|'0'	|NOT NULL	|0
FIELD		|scriptid	|t_id		|	|NULL		|0			|2|scripts	|		|RESTRICT
FIELD		|execute_on	|t_integer	|'0'	|NOT NULL	|0
FIELD		|port		|t_varchar(64)	|''	|NOT NULL	|0
FIELD		|authtype	|t_integer	|'0'	|NOT NULL	|0
FIELD		|username	|t_varchar(64)	|''	|NOT NULL	|0
FIELD		|password	|t_varchar(64)	|''	|NOT NULL	|0
FIELD		|publickey	|t_varchar(64)	|''	|NOT NULL	|0
FIELD		|privatekey	|t_varchar(64)	|''	|NOT NULL	|0
FIELD		|command	|t_shorttext	|''	|NOT NULL	|0
INDEX		|1		|scriptid

TABLE|opcommand_hst|opcommand_hstid|ZBX_DATA
FIELD		|opcommand_hstid|t_id		|	|NOT NULL	|0
FIELD		|operationid	|t_id		|	|NOT NULL	|0			|1|operations
FIELD		|hostid		|t_id		|	|NULL		|0			|2|hosts	|		|RESTRICT
INDEX		|1		|operationid
INDEX		|2		|hostid

TABLE|opcommand_grp|opcommand_grpid|ZBX_DATA
FIELD		|opcommand_grpid|t_id		|	|NOT NULL	|0
FIELD		|operationid	|t_id		|	|NOT NULL	|0			|1|operations
FIELD		|groupid	|t_id		|	|NOT NULL	|0			|2|hstgrp	|		|RESTRICT
INDEX		|1		|operationid
INDEX		|2		|groupid

TABLE|opgroup|opgroupid|ZBX_DATA
FIELD		|opgroupid	|t_id		|	|NOT NULL	|0
FIELD		|operationid	|t_id		|	|NOT NULL	|0			|1|operations
FIELD		|groupid	|t_id		|	|NOT NULL	|0			|2|hstgrp	|		|RESTRICT
UNIQUE		|1		|operationid,groupid
INDEX		|2		|groupid

TABLE|optemplate|optemplateid|ZBX_TEMPLATE
FIELD		|optemplateid	|t_id		|	|NOT NULL	|0
FIELD		|operationid	|t_id		|	|NOT NULL	|0			|1|operations
FIELD		|templateid	|t_id		|	|NOT NULL	|0			|2|hosts	|hostid		|RESTRICT
UNIQUE		|1		|operationid,templateid
INDEX		|2		|templateid

TABLE|opconditions|opconditionid|ZBX_DATA
FIELD		|opconditionid	|t_id		|	|NOT NULL	|0
FIELD		|operationid	|t_id		|	|NOT NULL	|0			|1|operations
FIELD		|conditiontype	|t_integer	|'0'	|NOT NULL	|0
FIELD		|operator	|t_integer	|'0'	|NOT NULL	|0
FIELD		|value		|t_varchar(255)	|''	|NOT NULL	|0
INDEX		|1		|operationid

TABLE|conditions|conditionid|ZBX_DATA
FIELD		|conditionid	|t_id		|	|NOT NULL	|0
FIELD		|actionid	|t_id		|	|NOT NULL	|0			|1|actions
FIELD		|conditiontype	|t_integer	|'0'	|NOT NULL	|0
FIELD		|operator	|t_integer	|'0'	|NOT NULL	|0
FIELD		|value		|t_varchar(255)	|''	|NOT NULL	|0
FIELD		|value2		|t_varchar(255)	|''	|NOT NULL	|0
INDEX		|1		|actionid

TABLE|config|configid|ZBX_DATA
FIELD		|configid	|t_id		|	|NOT NULL	|0
FIELD		|work_period	|t_varchar(255)	|'1-5,09:00-18:00'|NOT NULL|0
FIELD		|alert_usrgrpid	|t_id		|	|NULL		|0			|1|usrgrp	|usrgrpid	|RESTRICT
FIELD		|default_theme	|t_varchar(128)	|'blue-theme'|NOT NULL	|ZBX_NODATA
FIELD		|authentication_type|t_integer	|'0'	|NOT NULL	|ZBX_NODATA
FIELD		|ldap_host	|t_varchar(255)	|''	|NOT NULL	|ZBX_NODATA
FIELD		|ldap_port	|t_integer	|389	|NOT NULL	|ZBX_NODATA
FIELD		|ldap_base_dn	|t_varchar(255)	|''	|NOT NULL	|ZBX_NODATA
FIELD		|ldap_bind_dn	|t_varchar(255)	|''	|NOT NULL	|ZBX_NODATA
FIELD		|ldap_bind_password|t_varchar(128)|''	|NOT NULL	|ZBX_NODATA
FIELD		|ldap_search_attribute|t_varchar(128)|''|NOT NULL	|ZBX_NODATA
FIELD		|discovery_groupid|t_id		|	|NOT NULL	|ZBX_PROXY		|2|hstgrp	|groupid	|RESTRICT
FIELD		|max_in_table	|t_integer	|'50'	|NOT NULL	|ZBX_NODATA
FIELD		|search_limit	|t_integer	|'1000'	|NOT NULL	|ZBX_NODATA
FIELD		|severity_color_0|t_varchar(6)	|'97AAB3'|NOT NULL	|ZBX_NODATA
FIELD		|severity_color_1|t_varchar(6)	|'7499FF'|NOT NULL	|ZBX_NODATA
FIELD		|severity_color_2|t_varchar(6)	|'FFC859'|NOT NULL	|ZBX_NODATA
FIELD		|severity_color_3|t_varchar(6)	|'FFA059'|NOT NULL	|ZBX_NODATA
FIELD		|severity_color_4|t_varchar(6)	|'E97659'|NOT NULL	|ZBX_NODATA
FIELD		|severity_color_5|t_varchar(6)	|'E45959'|NOT NULL	|ZBX_NODATA
FIELD		|severity_name_0|t_varchar(32)	|'Not classified'|NOT NULL|ZBX_NODATA
FIELD		|severity_name_1|t_varchar(32)	|'Information'|NOT NULL	|ZBX_NODATA
FIELD		|severity_name_2|t_varchar(32)	|'Warning'|NOT NULL	|ZBX_NODATA
FIELD		|severity_name_3|t_varchar(32)	|'Average'|NOT NULL	|ZBX_NODATA
FIELD		|severity_name_4|t_varchar(32)	|'High'	|NOT NULL	|ZBX_NODATA
FIELD		|severity_name_5|t_varchar(32)	|'Disaster'|NOT NULL	|ZBX_NODATA
FIELD		|ok_period	|t_varchar(32)	|'5m'	|NOT NULL	|ZBX_NODATA
FIELD		|blink_period	|t_varchar(32)	|'2m'	|NOT NULL	|ZBX_NODATA
FIELD		|problem_unack_color|t_varchar(6)|'CC0000'|NOT NULL	|ZBX_NODATA
FIELD		|problem_ack_color|t_varchar(6)	|'CC0000'|NOT NULL	|ZBX_NODATA
FIELD		|ok_unack_color	|t_varchar(6)	|'009900'|NOT NULL	|ZBX_NODATA
FIELD		|ok_ack_color	|t_varchar(6)	|'009900'|NOT NULL	|ZBX_NODATA
FIELD		|problem_unack_style|t_integer	|'1'	|NOT NULL	|ZBX_NODATA
FIELD		|problem_ack_style|t_integer	|'1'	|NOT NULL	|ZBX_NODATA
FIELD		|ok_unack_style	|t_integer	|'1'	|NOT NULL	|ZBX_NODATA
FIELD		|ok_ack_style	|t_integer	|'1'	|NOT NULL	|ZBX_NODATA
FIELD		|snmptrap_logging|t_integer	|'1'	|NOT NULL	|ZBX_PROXY,ZBX_NODATA
FIELD		|server_check_interval|t_integer|'10'	|NOT NULL	|ZBX_NODATA
FIELD		|hk_events_mode	|t_integer	|'1'	|NOT NULL	|ZBX_NODATA
FIELD		|hk_events_trigger|t_varchar(32)|'365d'	|NOT NULL	|ZBX_NODATA
FIELD		|hk_events_internal|t_varchar(32)|'1d'	|NOT NULL	|ZBX_NODATA
FIELD		|hk_events_discovery|t_varchar(32)|'1d'	|NOT NULL	|ZBX_NODATA
FIELD		|hk_events_autoreg|t_varchar(32)|'1d'	|NOT NULL	|ZBX_NODATA
FIELD		|hk_services_mode|t_integer	|'1'	|NOT NULL	|ZBX_NODATA
FIELD		|hk_services	|t_varchar(32)	|'365d'	|NOT NULL	|ZBX_NODATA
FIELD		|hk_audit_mode	|t_integer	|'1'	|NOT NULL	|ZBX_NODATA
FIELD		|hk_audit	|t_varchar(32)	|'365d'	|NOT NULL	|ZBX_NODATA
FIELD		|hk_sessions_mode|t_integer	|'1'	|NOT NULL	|ZBX_NODATA
FIELD		|hk_sessions	|t_varchar(32)	|'365d'	|NOT NULL	|ZBX_NODATA
FIELD		|hk_history_mode|t_integer	|'1'	|NOT NULL	|ZBX_NODATA
FIELD		|hk_history_global|t_integer	|'0'	|NOT NULL	|ZBX_PROXY,ZBX_NODATA
FIELD		|hk_history	|t_varchar(32)	|'90d'	|NOT NULL	|ZBX_PROXY,ZBX_NODATA
FIELD		|hk_trends_mode	|t_integer	|'1'	|NOT NULL	|ZBX_NODATA
FIELD		|hk_trends_global|t_integer	|'0'	|NOT NULL	|ZBX_NODATA
FIELD		|hk_trends	|t_varchar(32)	|'365d'	|NOT NULL	|ZBX_NODATA
FIELD		|default_inventory_mode|t_integer|'-1'	|NOT NULL	|ZBX_NODATA
FIELD		|custom_color	|t_integer	|'0'	|NOT NULL	|ZBX_NODATA
FIELD		|http_auth_enabled	|t_integer	|'0'	|NOT NULL	|ZBX_NODATA
FIELD		|http_login_form	|t_integer	|'0'	|NOT NULL	|ZBX_NODATA
FIELD		|http_strip_domains	|t_varchar(2048)|''	|NOT NULL	|ZBX_NODATA
FIELD		|http_case_sensitive	|t_integer	|'1'	|NOT NULL	|ZBX_NODATA
FIELD		|ldap_configured		|t_integer		|'0'	|NOT NULL	|ZBX_NODATA
FIELD		|ldap_case_sensitive	|t_integer	|'1'	|NOT NULL	|ZBX_NODATA
FIELD		|db_extension	|t_varchar(32)	|''	|NOT NULL	|ZBX_NODATA
FIELD		|autoreg_tls_accept	|t_integer	|'1'	|NOT NULL	|ZBX_PROXY,ZBX_NODATA
FIELD		|compression_status	|t_integer	|'0'	|NOT NULL	|ZBX_NODATA
FIELD		|compression_availability	|t_integer	|'0'	|NOT NULL	|ZBX_NODATA
FIELD		|compress_older	|t_varchar(32)	|'7d'	|NOT NULL	|ZBX_NODATA
FIELD		|instanceid	|t_varchar(32)	|''	|NOT NULL	|ZBX_NODATA
FIELD		|saml_auth_enabled	|t_integer	|'0'	|NOT NULL	|ZBX_NODATA
FIELD		|saml_idp_entityid	|t_varchar(1024)|''	|NOT NULL	|ZBX_NODATA
FIELD		|saml_sso_url	|t_varchar(2048)|''	|NOT NULL	|ZBX_NODATA
FIELD		|saml_slo_url	|t_varchar(2048)|''	|NOT NULL	|ZBX_NODATA
FIELD		|saml_username_attribute|t_varchar(128)	|''	|NOT NULL	|ZBX_NODATA
FIELD		|saml_sp_entityid	|t_varchar(1024)|''	|NOT NULL	|ZBX_NODATA
FIELD		|saml_nameid_format	|t_varchar(2048)|''	|NOT NULL	|ZBX_NODATA
FIELD		|saml_sign_messages	|t_integer	|'0'	|NOT NULL	|ZBX_NODATA
FIELD		|saml_sign_assertions	|t_integer	|'0'	|NOT NULL	|ZBX_NODATA
FIELD		|saml_sign_authn_requests	|t_integer	|'0'	|NOT NULL	|ZBX_NODATA
FIELD		|saml_sign_logout_requests	|t_integer	|'0'	|NOT NULL	|ZBX_NODATA
FIELD		|saml_sign_logout_responses	|t_integer	|'0'	|NOT NULL	|ZBX_NODATA
FIELD		|saml_encrypt_nameid	|t_integer	|'0'	|NOT NULL	|ZBX_NODATA
FIELD		|saml_encrypt_assertions|t_integer	|'0'	|NOT NULL	|ZBX_NODATA
FIELD		|saml_case_sensitive	|t_integer	|'0'	|NOT NULL	|ZBX_NODATA
FIELD		|default_lang		|t_varchar(5)	|'en_GB'|NOT NULL	|ZBX_NODATA
FIELD		|default_timezone	|t_varchar(50)	|'system'|NOT NULL	|ZBX_NODATA
FIELD		|login_attempts	|t_integer	|'5'	|NOT NULL	|ZBX_NODATA
FIELD		|login_block	|t_varchar(32)	|'30s'	|NOT NULL	|ZBX_NODATA
FIELD		|show_technical_errors	|t_integer	|'0'	|NOT NULL	|ZBX_NODATA
FIELD		|validate_uri_schemes	|t_integer	|'1'	|NOT NULL	|ZBX_NODATA
FIELD		|uri_valid_schemes	|t_varchar(255)	|'http,https,ftp,file,mailto,tel,ssh'	|NOT NULL	|ZBX_NODATA
FIELD		|x_frame_options	|t_varchar(255)	|'SAMEORIGIN'	|NOT NULL	|ZBX_NODATA
FIELD		|iframe_sandboxing_enabled	|t_integer	|'1'	|NOT NULL	|ZBX_NODATA
FIELD		|iframe_sandboxing_exceptions	|t_varchar(255)	|''	|NOT NULL	|ZBX_NODATA
FIELD		|max_overview_table_size	|t_integer	|'50'	|NOT NULL	|ZBX_NODATA
FIELD		|history_period	|t_varchar(32)|	'24h'	|NOT NULL	|ZBX_NODATA
FIELD		|period_default	|t_varchar(32)	|'1h'	|NOT NULL	|ZBX_NODATA
FIELD		|max_period	|t_varchar(32)	|'2y'	|NOT NULL	|ZBX_NODATA
FIELD		|socket_timeout	|t_varchar(32)	|'3s'	|NOT NULL	|ZBX_NODATA
FIELD		|connect_timeout	|t_varchar(32)	|'3s'	|NOT NULL	|ZBX_NODATA
FIELD		|media_type_test_timeout	|t_varchar(32)	|'65s'	|NOT NULL	|ZBX_NODATA
FIELD		|script_timeout	|t_varchar(32)	|'60s'	|NOT NULL	|ZBX_NODATA
FIELD		|item_test_timeout	|t_varchar(32)	|'60s'	|NOT NULL	|ZBX_NODATA
FIELD		|session_key	|t_varchar(32)|''	|NOT NULL	|ZBX_NODATA
INDEX		|1		|alert_usrgrpid
INDEX		|2		|discovery_groupid

TABLE|triggers|triggerid|ZBX_TEMPLATE
FIELD		|triggerid	|t_id		|	|NOT NULL	|0
FIELD		|expression	|t_varchar(2048)|''	|NOT NULL	|0
FIELD		|description	|t_varchar(255)	|''	|NOT NULL	|0
FIELD		|url		|t_varchar(255)	|''	|NOT NULL	|0
FIELD		|status		|t_integer	|'0'	|NOT NULL	|0
FIELD		|value		|t_integer	|'0'	|NOT NULL	|ZBX_NODATA
FIELD		|priority	|t_integer	|'0'	|NOT NULL	|0
FIELD		|lastchange	|t_integer	|'0'	|NOT NULL	|ZBX_NODATA
FIELD		|comments	|t_shorttext	|''	|NOT NULL	|0
FIELD		|error		|t_varchar(2048)|''	|NOT NULL	|ZBX_NODATA
FIELD		|templateid	|t_id		|	|NULL		|0			|1|triggers	|triggerid
FIELD		|type		|t_integer	|'0'	|NOT NULL	|0
FIELD		|state		|t_integer	|'0'	|NOT NULL	|ZBX_NODATA
FIELD		|flags		|t_integer	|'0'	|NOT NULL	|0
FIELD		|recovery_mode	|t_integer	|'0'	|NOT NULL	|0
FIELD		|recovery_expression|t_varchar(2048)|''	|NOT NULL	|0
FIELD		|correlation_mode|t_integer	|'0'	|NOT NULL	|0
FIELD		|correlation_tag|t_varchar(255)	|''	|NOT NULL	|0
FIELD		|manual_close	|t_integer	|'0'	|NOT NULL	|0
FIELD		|opdata		|t_varchar(255)	|''	|NOT NULL	|0
FIELD		|discover	|t_integer	|'0'	|NOT NULL	|0
FIELD		|event_name	|t_varchar(2048)|''	|NOT NULL	|0
INDEX		|1		|status
INDEX		|2		|value,lastchange
INDEX		|3		|templateid

TABLE|trigger_depends|triggerdepid|ZBX_TEMPLATE
FIELD		|triggerdepid	|t_id		|	|NOT NULL	|0
FIELD		|triggerid_down	|t_id		|	|NOT NULL	|0			|1|triggers	|triggerid
FIELD		|triggerid_up	|t_id		|	|NOT NULL	|0			|2|triggers	|triggerid
UNIQUE		|1		|triggerid_down,triggerid_up
INDEX		|2		|triggerid_up

TABLE|functions|functionid|ZBX_TEMPLATE
FIELD		|functionid	|t_id		|	|NOT NULL	|0
FIELD		|itemid		|t_id		|	|NOT NULL	|0			|1|items
FIELD		|triggerid	|t_id		|	|NOT NULL	|0			|2|triggers
FIELD		|name		|t_varchar(12)	|''	|NOT NULL	|0
FIELD		|parameter	|t_varchar(255)	|'0'	|NOT NULL	|0
INDEX		|1		|triggerid
INDEX		|2		|itemid,name,parameter

TABLE|graphs|graphid|ZBX_TEMPLATE
FIELD		|graphid	|t_id		|	|NOT NULL	|0
FIELD		|name		|t_varchar(128)	|''	|NOT NULL	|0
FIELD		|width		|t_integer	|'900'	|NOT NULL	|0
FIELD		|height		|t_integer	|'200'	|NOT NULL	|0
FIELD		|yaxismin	|t_double	|'0'	|NOT NULL	|0
FIELD		|yaxismax	|t_double	|'100'	|NOT NULL	|0
FIELD		|templateid	|t_id		|	|NULL		|0			|1|graphs	|graphid
FIELD		|show_work_period|t_integer	|'1'	|NOT NULL	|0
FIELD		|show_triggers	|t_integer	|'1'	|NOT NULL	|0
FIELD		|graphtype	|t_integer	|'0'	|NOT NULL	|0
FIELD		|show_legend	|t_integer	|'1'	|NOT NULL	|0
FIELD		|show_3d	|t_integer	|'0'	|NOT NULL	|0
FIELD		|percent_left	|t_double	|'0'	|NOT NULL	|0
FIELD		|percent_right	|t_double	|'0'	|NOT NULL	|0
FIELD		|ymin_type	|t_integer	|'0'	|NOT NULL	|0
FIELD		|ymax_type	|t_integer	|'0'	|NOT NULL	|0
FIELD		|ymin_itemid	|t_id		|	|NULL		|0			|2|items	|itemid		|RESTRICT
FIELD		|ymax_itemid	|t_id		|	|NULL		|0			|3|items	|itemid		|RESTRICT
FIELD		|flags		|t_integer	|'0'	|NOT NULL	|0
FIELD		|discover	|t_integer	|'0'	|NOT NULL	|0
INDEX		|1		|name
INDEX		|2		|templateid
INDEX		|3		|ymin_itemid
INDEX		|4		|ymax_itemid

TABLE|graphs_items|gitemid|ZBX_TEMPLATE
FIELD		|gitemid	|t_id		|	|NOT NULL	|0
FIELD		|graphid	|t_id		|	|NOT NULL	|0			|1|graphs
FIELD		|itemid		|t_id		|	|NOT NULL	|0			|2|items
FIELD		|drawtype	|t_integer	|'0'	|NOT NULL	|0
FIELD		|sortorder	|t_integer	|'0'	|NOT NULL	|0
FIELD		|color		|t_varchar(6)	|'009600'|NOT NULL	|0
FIELD		|yaxisside	|t_integer	|'0'	|NOT NULL	|0
FIELD		|calc_fnc	|t_integer	|'2'	|NOT NULL	|0
FIELD		|type		|t_integer	|'0'	|NOT NULL	|0
INDEX		|1		|itemid
INDEX		|2		|graphid

TABLE|graph_theme|graphthemeid|ZBX_DATA
FIELD		|graphthemeid	|t_id		|	|NOT NULL	|0
FIELD		|theme		|t_varchar(64)	|''	|NOT NULL	|0
FIELD		|backgroundcolor|t_varchar(6)	|''	|NOT NULL	|0
FIELD		|graphcolor	|t_varchar(6)	|''	|NOT NULL	|0
FIELD		|gridcolor	|t_varchar(6)	|''	|NOT NULL	|0
FIELD		|maingridcolor	|t_varchar(6)	|''	|NOT NULL	|0
FIELD		|gridbordercolor|t_varchar(6)	|''	|NOT NULL	|0
FIELD		|textcolor	|t_varchar(6)	|''	|NOT NULL	|0
FIELD		|highlightcolor	|t_varchar(6)	|''	|NOT NULL	|0
FIELD		|leftpercentilecolor|t_varchar(6)|''	|NOT NULL	|0
FIELD		|rightpercentilecolor|t_varchar(6)|''	|NOT NULL	|0
FIELD		|nonworktimecolor|t_varchar(6)	|''	|NOT NULL	|0
FIELD		|colorpalette	|t_varchar(255)	|''	|NOT NULL	|0
UNIQUE		|1		|theme

TABLE|globalmacro|globalmacroid|ZBX_DATA
FIELD		|globalmacroid	|t_id		|	|NOT NULL	|0
FIELD		|macro		|t_varchar(255)	|''	|NOT NULL	|ZBX_PROXY
FIELD		|value		|t_varchar(2048)|''	|NOT NULL	|ZBX_PROXY
FIELD		|description	|t_shorttext	|''	|NOT NULL	|0
FIELD		|type		|t_integer	|'0'	|NOT NULL	|ZBX_PROXY
UNIQUE		|1		|macro

TABLE|hostmacro|hostmacroid|ZBX_TEMPLATE
FIELD		|hostmacroid	|t_id		|	|NOT NULL	|0
FIELD		|hostid		|t_id		|	|NOT NULL	|ZBX_PROXY		|1|hosts
FIELD		|macro		|t_varchar(255)	|''	|NOT NULL	|ZBX_PROXY
FIELD		|value		|t_varchar(2048)|''	|NOT NULL	|ZBX_PROXY
FIELD		|description	|t_shorttext	|''	|NOT NULL	|0
FIELD		|type		|t_integer	|'0'	|NOT NULL	|ZBX_PROXY
UNIQUE		|1		|hostid,macro

TABLE|hosts_groups|hostgroupid|ZBX_TEMPLATE
FIELD		|hostgroupid	|t_id		|	|NOT NULL	|0
FIELD		|hostid		|t_id		|	|NOT NULL	|0			|1|hosts
FIELD		|groupid	|t_id		|	|NOT NULL	|0			|2|hstgrp
UNIQUE		|1		|hostid,groupid
INDEX		|2		|groupid

TABLE|hosts_templates|hosttemplateid|ZBX_TEMPLATE
FIELD		|hosttemplateid	|t_id		|	|NOT NULL	|0
FIELD		|hostid		|t_id		|	|NOT NULL	|ZBX_PROXY		|1|hosts
FIELD		|templateid	|t_id		|	|NOT NULL	|ZBX_PROXY		|2|hosts	|hostid
UNIQUE		|1		|hostid,templateid
INDEX		|2		|templateid

TABLE|items_applications|itemappid|ZBX_TEMPLATE
FIELD		|itemappid	|t_id		|	|NOT NULL	|0
FIELD		|applicationid	|t_id		|	|NOT NULL	|0			|1|applications
FIELD		|itemid		|t_id		|	|NOT NULL	|0			|2|items
UNIQUE		|1		|applicationid,itemid
INDEX		|2		|itemid

TABLE|mappings|mappingid|ZBX_TEMPLATE
FIELD		|mappingid	|t_id		|	|NOT NULL	|0
FIELD		|valuemapid	|t_id		|	|NOT NULL	|0			|1|valuemaps
FIELD		|value		|t_varchar(64)	|''	|NOT NULL	|0
FIELD		|newvalue	|t_varchar(64)	|''	|NOT NULL	|0
INDEX		|1		|valuemapid

TABLE|media|mediaid|ZBX_DATA
FIELD		|mediaid	|t_id		|	|NOT NULL	|0
FIELD		|userid		|t_id		|	|NOT NULL	|0			|1|users
FIELD		|mediatypeid	|t_id		|	|NOT NULL	|0			|2|media_type
FIELD		|sendto		|t_varchar(1024)|''	|NOT NULL	|0
FIELD		|active		|t_integer	|'0'	|NOT NULL	|0
FIELD		|severity	|t_integer	|'63'	|NOT NULL	|0
FIELD		|period		|t_varchar(1024)|'1-7,00:00-24:00'|NOT NULL|0
INDEX		|1		|userid
INDEX		|2		|mediatypeid

TABLE|rights|rightid|ZBX_DATA
FIELD		|rightid	|t_id		|	|NOT NULL	|0
FIELD		|groupid	|t_id		|	|NOT NULL	|0			|1|usrgrp	|usrgrpid
FIELD		|permission	|t_integer	|'0'	|NOT NULL	|0
FIELD		|id		|t_id		|	|NOT NULL	|0			|2|hstgrp	|groupid
INDEX		|1		|groupid
INDEX		|2		|id

TABLE|services|serviceid|ZBX_DATA
FIELD		|serviceid	|t_id		|	|NOT NULL	|0
FIELD		|name		|t_varchar(128)	|''	|NOT NULL	|0
FIELD		|status		|t_integer	|'0'	|NOT NULL	|0
FIELD		|algorithm	|t_integer	|'0'	|NOT NULL	|0
FIELD		|triggerid	|t_id		|	|NULL		|0			|1|triggers
FIELD		|showsla	|t_integer	|'0'	|NOT NULL	|0
FIELD		|goodsla	|t_double	|'99.9'	|NOT NULL	|0
FIELD		|sortorder	|t_integer	|'0'	|NOT NULL	|0
INDEX		|1		|triggerid

TABLE|services_links|linkid|ZBX_DATA
FIELD		|linkid		|t_id		|	|NOT NULL	|0
FIELD		|serviceupid	|t_id		|	|NOT NULL	|0			|1|services	|serviceid
FIELD		|servicedownid	|t_id		|	|NOT NULL	|0			|2|services	|serviceid
FIELD		|soft		|t_integer	|'0'	|NOT NULL	|0
INDEX		|1		|servicedownid
UNIQUE		|2		|serviceupid,servicedownid

TABLE|services_times|timeid|ZBX_DATA
FIELD		|timeid		|t_id		|	|NOT NULL	|0
FIELD		|serviceid	|t_id		|	|NOT NULL	|0			|1|services
FIELD		|type		|t_integer	|'0'	|NOT NULL	|0
FIELD		|ts_from	|t_integer	|'0'	|NOT NULL	|0
FIELD		|ts_to		|t_integer	|'0'	|NOT NULL	|0
FIELD		|note		|t_varchar(255)	|''	|NOT NULL	|0
INDEX		|1		|serviceid,type,ts_from,ts_to

TABLE|icon_map|iconmapid|ZBX_DATA
FIELD		|iconmapid	|t_id		|	|NOT NULL	|0
FIELD		|name		|t_varchar(64)	|''	|NOT NULL	|0
FIELD		|default_iconid	|t_id		|	|NOT NULL	|0			|1|images	|imageid	|RESTRICT
UNIQUE		|1		|name
INDEX		|2		|default_iconid

TABLE|icon_mapping|iconmappingid|ZBX_DATA
FIELD		|iconmappingid	|t_id		|	|NOT NULL	|0
FIELD		|iconmapid	|t_id		|	|NOT NULL	|0			|1|icon_map
FIELD		|iconid		|t_id		|	|NOT NULL	|0			|2|images	|imageid	|RESTRICT
FIELD		|inventory_link	|t_integer	|'0'	|NOT NULL	|0
FIELD		|expression	|t_varchar(64)	|''	|NOT NULL	|0
FIELD		|sortorder	|t_integer	|'0'	|NOT NULL	|0
INDEX		|1		|iconmapid
INDEX		|2		|iconid

TABLE|sysmaps|sysmapid|ZBX_TEMPLATE
FIELD		|sysmapid	|t_id		|	|NOT NULL	|0
FIELD		|name		|t_varchar(128)	|''	|NOT NULL	|0
FIELD		|width		|t_integer	|'600'	|NOT NULL	|0
FIELD		|height		|t_integer	|'400'	|NOT NULL	|0
FIELD		|backgroundid	|t_id		|	|NULL		|0			|1|images	|imageid	|RESTRICT
FIELD		|label_type	|t_integer	|'2'	|NOT NULL	|0
FIELD		|label_location	|t_integer	|'0'	|NOT NULL	|0
FIELD		|highlight	|t_integer	|'1'	|NOT NULL	|0
FIELD		|expandproblem	|t_integer	|'1'	|NOT NULL	|0
FIELD		|markelements	|t_integer	|'0'	|NOT NULL	|0
FIELD		|show_unack	|t_integer	|'0'	|NOT NULL	|0
FIELD		|grid_size	|t_integer	|'50'	|NOT NULL	|0
FIELD		|grid_show	|t_integer	|'1'	|NOT NULL	|0
FIELD		|grid_align	|t_integer	|'1'	|NOT NULL	|0
FIELD		|label_format	|t_integer	|'0'	|NOT NULL	|0
FIELD		|label_type_host|t_integer	|'2'	|NOT NULL	|0
FIELD		|label_type_hostgroup|t_integer	|'2'	|NOT NULL	|0
FIELD		|label_type_trigger|t_integer	|'2'	|NOT NULL	|0
FIELD		|label_type_map|t_integer	|'2'	|NOT NULL	|0
FIELD		|label_type_image|t_integer	|'2'	|NOT NULL	|0
FIELD		|label_string_host|t_varchar(255)|''	|NOT NULL	|0
FIELD		|label_string_hostgroup|t_varchar(255)|''|NOT NULL	|0
FIELD		|label_string_trigger|t_varchar(255)|''	|NOT NULL	|0
FIELD		|label_string_map|t_varchar(255)|''	|NOT NULL	|0
FIELD		|label_string_image|t_varchar(255)|''	|NOT NULL	|0
FIELD		|iconmapid	|t_id		|	|NULL		|0			|2|icon_map	|		|RESTRICT
FIELD		|expand_macros	|t_integer	|'0'	|NOT NULL	|0
FIELD		|severity_min	|t_integer	|'0'	|NOT NULL	|0
FIELD		|userid		|t_id		|	|NOT NULL	|0			|3|users	|		|RESTRICT
FIELD		|private	|t_integer	|'1'	|NOT NULL	|0
FIELD		|show_suppressed|t_integer	|'0'	|NOT NULL	|0
UNIQUE		|1		|name
INDEX		|2		|backgroundid
INDEX		|3		|iconmapid

TABLE|sysmaps_elements|selementid|ZBX_TEMPLATE
FIELD		|selementid	|t_id		|	|NOT NULL	|0
FIELD		|sysmapid	|t_id		|	|NOT NULL	|0			|1|sysmaps
FIELD		|elementid	|t_id		|'0'	|NOT NULL	|0
FIELD		|elementtype	|t_integer	|'0'	|NOT NULL	|0
FIELD		|iconid_off	|t_id		|	|NULL		|0			|2|images	|imageid	|RESTRICT
FIELD		|iconid_on	|t_id		|	|NULL		|0			|3|images	|imageid	|RESTRICT
FIELD		|label		|t_varchar(2048)|''	|NOT NULL	|0
FIELD		|label_location	|t_integer	|'-1'	|NOT NULL	|0
FIELD		|x		|t_integer	|'0'	|NOT NULL	|0
FIELD		|y		|t_integer	|'0'	|NOT NULL	|0
FIELD		|iconid_disabled|t_id		|	|NULL		|0			|4|images	|imageid	|RESTRICT
FIELD		|iconid_maintenance|t_id	|	|NULL		|0			|5|images	|imageid	|RESTRICT
FIELD		|elementsubtype	|t_integer	|'0'	|NOT NULL	|0
FIELD		|areatype	|t_integer	|'0'	|NOT NULL	|0
FIELD		|width		|t_integer	|'200'	|NOT NULL	|0
FIELD		|height		|t_integer	|'200'	|NOT NULL	|0
FIELD		|viewtype	|t_integer	|'0'	|NOT NULL	|0
FIELD		|use_iconmap	|t_integer	|'1'	|NOT NULL	|0
FIELD		|application	|t_varchar(255)	|''	|NOT NULL	|0
INDEX		|1		|sysmapid
INDEX		|2		|iconid_off
INDEX		|3		|iconid_on
INDEX		|4		|iconid_disabled
INDEX		|5		|iconid_maintenance

TABLE|sysmaps_links|linkid|ZBX_TEMPLATE
FIELD		|linkid		|t_id		|	|NOT NULL	|0
FIELD		|sysmapid	|t_id		|	|NOT NULL	|0			|1|sysmaps
FIELD		|selementid1	|t_id		|	|NOT NULL	|0			|2|sysmaps_elements|selementid
FIELD		|selementid2	|t_id		|	|NOT NULL	|0			|3|sysmaps_elements|selementid
FIELD		|drawtype	|t_integer	|'0'	|NOT NULL	|0
FIELD		|color		|t_varchar(6)	|'000000'|NOT NULL	|0
FIELD		|label		|t_varchar(2048)|''	|NOT NULL	|0
INDEX		|1		|sysmapid
INDEX		|2		|selementid1
INDEX		|3		|selementid2

TABLE|sysmaps_link_triggers|linktriggerid|ZBX_TEMPLATE
FIELD		|linktriggerid	|t_id		|	|NOT NULL	|0
FIELD		|linkid		|t_id		|	|NOT NULL	|0			|1|sysmaps_links
FIELD		|triggerid	|t_id		|	|NOT NULL	|0			|2|triggers
FIELD		|drawtype	|t_integer	|'0'	|NOT NULL	|0
FIELD		|color		|t_varchar(6)	|'000000'|NOT NULL	|0
UNIQUE		|1		|linkid,triggerid
INDEX		|2		|triggerid

TABLE|sysmap_element_url|sysmapelementurlid|ZBX_TEMPLATE
FIELD		|sysmapelementurlid|t_id	|	|NOT NULL	|0
FIELD		|selementid	|t_id		|	|NOT NULL	|0			|1|sysmaps_elements
FIELD		|name		|t_varchar(255)	|	|NOT NULL	|0
FIELD		|url		|t_varchar(255)	|''	|NOT NULL	|0
UNIQUE		|1		|selementid,name

TABLE|sysmap_url|sysmapurlid|ZBX_TEMPLATE
FIELD		|sysmapurlid	|t_id		|	|NOT NULL	|0
FIELD		|sysmapid	|t_id		|	|NOT NULL	|0			|1|sysmaps
FIELD		|name		|t_varchar(255)	|	|NOT NULL	|0
FIELD		|url		|t_varchar(255)	|''	|NOT NULL	|0
FIELD		|elementtype	|t_integer	|'0'	|NOT NULL	|0
UNIQUE		|1		|sysmapid,name

TABLE|sysmap_user|sysmapuserid|ZBX_TEMPLATE
FIELD		|sysmapuserid|t_id		|	|NOT NULL	|0
FIELD		|sysmapid	|t_id		|	|NOT NULL	|0			|1|sysmaps
FIELD		|userid		|t_id		|	|NOT NULL	|0			|2|users
FIELD		|permission	|t_integer	|'2'	|NOT NULL	|0
UNIQUE		|1		|sysmapid,userid

TABLE|sysmap_usrgrp|sysmapusrgrpid|ZBX_TEMPLATE
FIELD		|sysmapusrgrpid|t_id		|	|NOT NULL	|0
FIELD		|sysmapid	|t_id		|	|NOT NULL	|0			|1|sysmaps
FIELD		|usrgrpid	|t_id		|	|NOT NULL	|0			|2|usrgrp
FIELD		|permission	|t_integer	|'2'	|NOT NULL	|0
UNIQUE		|1		|sysmapid,usrgrpid

TABLE|maintenances_hosts|maintenance_hostid|ZBX_DATA
FIELD		|maintenance_hostid|t_id	|	|NOT NULL	|0
FIELD		|maintenanceid	|t_id		|	|NOT NULL	|0			|1|maintenances
FIELD		|hostid		|t_id		|	|NOT NULL	|0			|2|hosts
UNIQUE		|1		|maintenanceid,hostid
INDEX		|2		|hostid

TABLE|maintenances_groups|maintenance_groupid|ZBX_DATA
FIELD		|maintenance_groupid|t_id	|	|NOT NULL	|0
FIELD		|maintenanceid	|t_id		|	|NOT NULL	|0			|1|maintenances
FIELD		|groupid	|t_id		|	|NOT NULL	|0			|2|hstgrp
UNIQUE		|1		|maintenanceid,groupid
INDEX		|2		|groupid

TABLE|timeperiods|timeperiodid|ZBX_DATA
FIELD		|timeperiodid	|t_id		|	|NOT NULL	|0
FIELD		|timeperiod_type|t_integer	|'0'	|NOT NULL	|0
FIELD		|every		|t_integer	|'1'	|NOT NULL	|0
FIELD		|month		|t_integer	|'0'	|NOT NULL	|0
FIELD		|dayofweek	|t_integer	|'0'	|NOT NULL	|0
FIELD		|day		|t_integer	|'0'	|NOT NULL	|0
FIELD		|start_time	|t_integer	|'0'	|NOT NULL	|0
FIELD		|period		|t_integer	|'0'	|NOT NULL	|0
FIELD		|start_date	|t_integer	|'0'	|NOT NULL	|0

TABLE|maintenances_windows|maintenance_timeperiodid|ZBX_DATA
FIELD		|maintenance_timeperiodid|t_id	|	|NOT NULL	|0
FIELD		|maintenanceid	|t_id		|	|NOT NULL	|0			|1|maintenances
FIELD		|timeperiodid	|t_id		|	|NOT NULL	|0			|2|timeperiods
UNIQUE		|1		|maintenanceid,timeperiodid
INDEX		|2		|timeperiodid

TABLE|regexps|regexpid|ZBX_DATA
FIELD		|regexpid	|t_id		|	|NOT NULL	|0
FIELD		|name		|t_varchar(128)	|''	|NOT NULL	|ZBX_PROXY
FIELD		|test_string	|t_shorttext	|''	|NOT NULL	|0
UNIQUE		|1		|name

TABLE|expressions|expressionid|ZBX_DATA
FIELD		|expressionid	|t_id		|	|NOT NULL	|0
FIELD		|regexpid	|t_id		|	|NOT NULL	|ZBX_PROXY		|1|regexps
FIELD		|expression	|t_varchar(255)	|''	|NOT NULL	|ZBX_PROXY
FIELD		|expression_type|t_integer	|'0'	|NOT NULL	|ZBX_PROXY
FIELD		|exp_delimiter	|t_varchar(1)	|''	|NOT NULL	|ZBX_PROXY
FIELD		|case_sensitive	|t_integer	|'0'	|NOT NULL	|ZBX_PROXY
INDEX		|1		|regexpid

TABLE|ids|table_name,field_name|0
FIELD		|table_name	|t_varchar(64)	|''	|NOT NULL	|0
FIELD		|field_name	|t_varchar(64)	|''	|NOT NULL	|0
FIELD		|nextid		|t_id		|	|NOT NULL	|0

-- History tables

TABLE|alerts|alertid|0
FIELD		|alertid	|t_id		|	|NOT NULL	|0
FIELD		|actionid	|t_id		|	|NOT NULL	|0			|1|actions
FIELD		|eventid	|t_id		|	|NOT NULL	|0			|2|events
FIELD		|userid		|t_id		|	|NULL		|0			|3|users
FIELD		|clock		|t_time		|'0'	|NOT NULL	|0
FIELD		|mediatypeid	|t_id		|	|NULL		|0			|4|media_type
FIELD		|sendto		|t_varchar(1024)|''	|NOT NULL	|0
FIELD		|subject	|t_varchar(255)	|''	|NOT NULL	|0
FIELD		|message	|t_text		|''	|NOT NULL	|0
FIELD		|status		|t_integer	|'0'	|NOT NULL	|0
FIELD		|retries	|t_integer	|'0'	|NOT NULL	|0
FIELD		|error		|t_varchar(2048)|''	|NOT NULL	|0
FIELD		|esc_step	|t_integer	|'0'	|NOT NULL	|0
FIELD		|alerttype	|t_integer	|'0'	|NOT NULL	|0
FIELD		|p_eventid	|t_id		|	|NULL		|0			|5|events	|eventid
FIELD		|acknowledgeid	|t_id		|	|NULL		|0			|6|acknowledges	|acknowledgeid
FIELD		|parameters	|t_shorttext	|'{}'	|NOT NULL	|0
INDEX		|1		|actionid
INDEX		|2		|clock
INDEX		|3		|eventid
INDEX		|4		|status
INDEX		|5		|mediatypeid
INDEX		|6		|userid
INDEX		|7		|p_eventid

TABLE|history||0
FIELD		|itemid		|t_id		|	|NOT NULL	|0			|-|items
FIELD		|clock		|t_time		|'0'	|NOT NULL	|0
FIELD		|value		|t_double	|'0.0000'|NOT NULL	|0
FIELD		|ns		|t_nanosec	|'0'	|NOT NULL	|0
INDEX		|1		|itemid,clock

TABLE|history_uint||0
FIELD		|itemid		|t_id		|	|NOT NULL	|0			|-|items
FIELD		|clock		|t_time		|'0'	|NOT NULL	|0
FIELD		|value		|t_bigint	|'0'	|NOT NULL	|0
FIELD		|ns		|t_nanosec	|'0'	|NOT NULL	|0
INDEX		|1		|itemid,clock

TABLE|history_str||0
FIELD		|itemid		|t_id		|	|NOT NULL	|0			|-|items
FIELD		|clock		|t_time		|'0'	|NOT NULL	|0
FIELD		|value		|t_varchar(255)	|''	|NOT NULL	|0
FIELD		|ns		|t_nanosec	|'0'	|NOT NULL	|0
INDEX		|1		|itemid,clock

TABLE|history_log||0
FIELD		|itemid		|t_id		|	|NOT NULL	|0			|-|items
FIELD		|clock		|t_time		|'0'	|NOT NULL	|0
FIELD		|timestamp	|t_time		|'0'	|NOT NULL	|0
FIELD		|source		|t_varchar(64)	|''	|NOT NULL	|0
FIELD		|severity	|t_integer	|'0'	|NOT NULL	|0
FIELD		|value		|t_text		|''	|NOT NULL	|0
FIELD		|logeventid	|t_integer	|'0'	|NOT NULL	|0
FIELD		|ns		|t_nanosec	|'0'	|NOT NULL	|0
INDEX		|1		|itemid,clock

TABLE|history_text||0
FIELD		|itemid		|t_id		|	|NOT NULL	|0			|-|items
FIELD		|clock		|t_time		|'0'	|NOT NULL	|0
FIELD		|value		|t_text		|''	|NOT NULL	|0
FIELD		|ns		|t_nanosec	|'0'	|NOT NULL	|0
INDEX		|1		|itemid,clock

TABLE|proxy_history|id|0
FIELD		|id		|t_serial	|	|NOT NULL	|0
FIELD		|itemid		|t_id		|	|NOT NULL	|0			|-|items
FIELD		|clock		|t_time		|'0'	|NOT NULL	|0
FIELD		|timestamp	|t_time		|'0'	|NOT NULL	|0
FIELD		|source		|t_varchar(64)	|''	|NOT NULL	|0
FIELD		|severity	|t_integer	|'0'	|NOT NULL	|0
FIELD		|value		|t_longtext	|''	|NOT NULL	|0
FIELD		|logeventid	|t_integer	|'0'	|NOT NULL	|0
FIELD		|ns		|t_nanosec	|'0'	|NOT NULL	|0
FIELD		|state		|t_integer	|'0'	|NOT NULL	|0
FIELD		|lastlogsize	|t_bigint	|'0'	|NOT NULL	|0
FIELD		|mtime		|t_integer	|'0'	|NOT NULL	|0
FIELD		|flags		|t_integer	|'0'	|NOT NULL	|0
FIELD		|write_clock	|t_time		|'0'	|NOT NULL	|0
INDEX		|1		|clock

TABLE|proxy_dhistory|id|0
FIELD		|id		|t_serial	|	|NOT NULL	|0
FIELD		|clock		|t_time		|'0'	|NOT NULL	|0
FIELD		|druleid	|t_id		|	|NOT NULL	|0			|-|drules
FIELD		|ip		|t_varchar(39)	|''	|NOT NULL	|0
FIELD		|port		|t_integer	|'0'	|NOT NULL	|0
FIELD		|value		|t_varchar(255)	|''	|NOT NULL	|0
FIELD		|status		|t_integer	|'0'	|NOT NULL	|0
FIELD		|dcheckid	|t_id		|	|NULL		|0			|-|dchecks
FIELD		|dns		|t_varchar(255)	|''	|NOT NULL	|0
INDEX		|1		|clock
INDEX		|2		|druleid

TABLE|events|eventid|0
FIELD		|eventid	|t_id		|	|NOT NULL	|0
FIELD		|source		|t_integer	|'0'	|NOT NULL	|0
FIELD		|object		|t_integer	|'0'	|NOT NULL	|0
FIELD		|objectid	|t_id		|'0'	|NOT NULL	|0
FIELD		|clock		|t_time		|'0'	|NOT NULL	|0
FIELD		|value		|t_integer	|'0'	|NOT NULL	|0
FIELD		|acknowledged	|t_integer	|'0'	|NOT NULL	|0
FIELD		|ns		|t_nanosec	|'0'	|NOT NULL	|0
FIELD		|name		|t_varchar(2048)|''	|NOT NULL	|0
FIELD		|severity	|t_integer	|'0'	|NOT NULL	|0
INDEX		|1		|source,object,objectid,clock
INDEX		|2		|source,object,clock

TABLE|trends|itemid,clock|0
FIELD		|itemid		|t_id		|	|NOT NULL	|0			|-|items
FIELD		|clock		|t_time		|'0'	|NOT NULL	|0
FIELD		|num		|t_integer	|'0'	|NOT NULL	|0
FIELD		|value_min	|t_double	|'0.0000'|NOT NULL	|0
FIELD		|value_avg	|t_double	|'0.0000'|NOT NULL	|0
FIELD		|value_max	|t_double	|'0.0000'|NOT NULL	|0

TABLE|trends_uint|itemid,clock|0
FIELD		|itemid		|t_id		|	|NOT NULL	|0			|-|items
FIELD		|clock		|t_time		|'0'	|NOT NULL	|0
FIELD		|num		|t_integer	|'0'	|NOT NULL	|0
FIELD		|value_min	|t_bigint	|'0'	|NOT NULL	|0
FIELD		|value_avg	|t_bigint	|'0'	|NOT NULL	|0
FIELD		|value_max	|t_bigint	|'0'	|NOT NULL	|0

TABLE|acknowledges|acknowledgeid|0
FIELD		|acknowledgeid	|t_id		|	|NOT NULL	|0
FIELD		|userid		|t_id		|	|NOT NULL	|0			|1|users
FIELD		|eventid	|t_id		|	|NOT NULL	|0			|2|events
FIELD		|clock		|t_time		|'0'	|NOT NULL	|0
FIELD		|message	|t_varchar(2048)|''	|NOT NULL	|0
FIELD		|action		|t_integer	|'0'	|NOT NULL	|0
FIELD		|old_severity	|t_integer	|'0'	|NOT NULL	|0
FIELD		|new_severity	|t_integer	|'0'	|NOT NULL	|0
INDEX		|1		|userid
INDEX		|2		|eventid
INDEX		|3		|clock

TABLE|auditlog|auditid|0
FIELD		|auditid	|t_id		|	|NOT NULL	|0
FIELD		|userid		|t_id		|	|NOT NULL	|0			|1|users
FIELD		|clock		|t_time		|'0'	|NOT NULL	|0
FIELD		|action		|t_integer	|'0'	|NOT NULL	|0
FIELD		|resourcetype	|t_integer	|'0'	|NOT NULL	|0
FIELD		|note		|t_varchar(128) |''	|NOT NULL	|0
FIELD		|ip		|t_varchar(39)	|''	|NOT NULL	|0
FIELD		|resourceid	|t_id		|	|NULL		|0
FIELD		|resourcename	|t_varchar(255)	|''	|NOT NULL	|0
INDEX		|1		|userid,clock
INDEX		|2		|clock
INDEX		|3		|resourcetype,resourceid

TABLE|auditlog_details|auditdetailid|0
FIELD		|auditdetailid	|t_id		|	|NOT NULL	|0
FIELD		|auditid	|t_id		|	|NOT NULL	|0			|1|auditlog
FIELD		|table_name	|t_varchar(64)	|''	|NOT NULL	|0
FIELD		|field_name	|t_varchar(64)	|''	|NOT NULL	|0
FIELD		|oldvalue	|t_text		|''	|NOT NULL	|0
FIELD		|newvalue	|t_text		|''	|NOT NULL	|0
INDEX		|1		|auditid

TABLE|service_alarms|servicealarmid|0
FIELD		|servicealarmid	|t_id		|	|NOT NULL	|0
FIELD		|serviceid	|t_id		|	|NOT NULL	|0			|1|services
FIELD		|clock		|t_time		|'0'	|NOT NULL	|0
FIELD		|value		|t_integer	|'0'	|NOT NULL	|0
INDEX		|1		|serviceid,clock
INDEX		|2		|clock

TABLE|autoreg_host|autoreg_hostid|0
FIELD		|autoreg_hostid	|t_id		|	|NOT NULL	|0
FIELD		|proxy_hostid	|t_id		|	|NULL		|0			|1|hosts	|hostid
FIELD		|host		|t_varchar(128)	|''	|NOT NULL	|0
FIELD		|listen_ip	|t_varchar(39)	|''	|NOT NULL	|0
FIELD		|listen_port	|t_integer	|'0'	|NOT NULL	|0
FIELD		|listen_dns	|t_varchar(255)	|''	|NOT NULL	|0
FIELD		|host_metadata	|t_varchar(255)	|''	|NOT NULL	|0
FIELD		|flags		|t_integer	|'0'	|NOT NULL	|0
FIELD		|tls_accepted	|t_integer	|'1'	|NOT NULL	|0
INDEX		|1		|host
INDEX		|2		|proxy_hostid

TABLE|proxy_autoreg_host|id|0
FIELD		|id		|t_serial	|	|NOT NULL	|0
FIELD		|clock		|t_time		|'0'	|NOT NULL	|0
FIELD		|host		|t_varchar(128)	|''	|NOT NULL	|0
FIELD		|listen_ip	|t_varchar(39)	|''	|NOT NULL	|0
FIELD		|listen_port	|t_integer	|'0'	|NOT NULL	|0
FIELD		|listen_dns	|t_varchar(255)	|''	|NOT NULL	|0
FIELD		|host_metadata	|t_varchar(255)	|''	|NOT NULL	|0
FIELD		|flags		|t_integer	|'0'	|NOT NULL	|0
FIELD		|tls_accepted	|t_integer	|'1'	|NOT NULL	|0
INDEX		|1		|clock

TABLE|dhosts|dhostid|0
FIELD		|dhostid	|t_id		|	|NOT NULL	|0
FIELD		|druleid	|t_id		|	|NOT NULL	|0			|1|drules
FIELD		|status		|t_integer	|'0'	|NOT NULL	|0
FIELD		|lastup		|t_integer	|'0'	|NOT NULL	|0
FIELD		|lastdown	|t_integer	|'0'	|NOT NULL	|0
INDEX		|1		|druleid

TABLE|dservices|dserviceid|0
FIELD		|dserviceid	|t_id		|	|NOT NULL	|0
FIELD		|dhostid	|t_id		|	|NOT NULL	|0			|1|dhosts
FIELD		|value		|t_varchar(255)	|''	|NOT NULL	|0
FIELD		|port		|t_integer	|'0'	|NOT NULL	|0
FIELD		|status		|t_integer	|'0'	|NOT NULL	|0
FIELD		|lastup		|t_integer	|'0'	|NOT NULL	|0
FIELD		|lastdown	|t_integer	|'0'	|NOT NULL	|0
FIELD		|dcheckid	|t_id		|	|NOT NULL	|0			|2|dchecks
FIELD		|ip		|t_varchar(39)	|''	|NOT NULL	|0
FIELD		|dns		|t_varchar(255)	|''	|NOT NULL	|0
UNIQUE		|1		|dcheckid,ip,port
INDEX		|2		|dhostid

-- Other tables

TABLE|escalations|escalationid|0
FIELD		|escalationid	|t_id		|	|NOT NULL	|0
FIELD		|actionid	|t_id		|	|NOT NULL	|0			|-|actions
FIELD		|triggerid	|t_id		|	|NULL		|0			|-|triggers
FIELD		|eventid	|t_id		|	|NULL		|0			|-|events
FIELD		|r_eventid	|t_id		|	|NULL		|0			|-|events	|eventid
FIELD		|nextcheck	|t_time		|'0'	|NOT NULL	|0
FIELD		|esc_step	|t_integer	|'0'	|NOT NULL	|0
FIELD		|status		|t_integer	|'0'	|NOT NULL	|0
FIELD		|itemid		|t_id		|	|NULL		|0			|-|items
FIELD		|acknowledgeid	|t_id		|	|NULL		|0			|-|acknowledges
UNIQUE		|1		|triggerid,itemid,escalationid
INDEX		|2		|eventid
INDEX		|3		|nextcheck

TABLE|globalvars|globalvarid|0
FIELD		|globalvarid	|t_id		|	|NOT NULL	|0
FIELD		|snmp_lastsize	|t_bigint	|'0'	|NOT NULL	|0

TABLE|graph_discovery|graphid|0
FIELD		|graphid	|t_id		|	|NOT NULL	|0			|1|graphs
FIELD		|parent_graphid	|t_id		|	|NOT NULL	|0			|2|graphs	|graphid	|RESTRICT
FIELD		|lastcheck	|t_integer	|'0'	|NOT NULL	|ZBX_NODATA
FIELD		|ts_delete	|t_time		|'0'	|NOT NULL	|ZBX_NODATA
INDEX		|1		|parent_graphid

TABLE|host_inventory|hostid|0
FIELD		|hostid		|t_id		|	|NOT NULL	|0			|1|hosts
FIELD		|inventory_mode	|t_integer	|'0'	|NOT NULL	|0
FIELD		|type		|t_varchar(64)	|''	|NOT NULL	|0
FIELD		|type_full	|t_varchar(64)	|''	|NOT NULL	|0
FIELD		|name		|t_varchar(128)	|''	|NOT NULL	|0
FIELD		|alias		|t_varchar(128)	|''	|NOT NULL	|0
FIELD		|os		|t_varchar(128)	|''	|NOT NULL	|0
FIELD		|os_full	|t_varchar(255)	|''	|NOT NULL	|0
FIELD		|os_short	|t_varchar(128)	|''	|NOT NULL	|0
FIELD		|serialno_a	|t_varchar(64)	|''	|NOT NULL	|0
FIELD		|serialno_b	|t_varchar(64)	|''	|NOT NULL	|0
FIELD		|tag		|t_varchar(64)	|''	|NOT NULL	|0
FIELD		|asset_tag	|t_varchar(64)	|''	|NOT NULL	|0
FIELD		|macaddress_a	|t_varchar(64)	|''	|NOT NULL	|0
FIELD		|macaddress_b	|t_varchar(64)	|''	|NOT NULL	|0
FIELD		|hardware	|t_varchar(255)	|''	|NOT NULL	|0
FIELD		|hardware_full	|t_shorttext	|''	|NOT NULL	|0
FIELD		|software	|t_varchar(255)	|''	|NOT NULL	|0
FIELD		|software_full	|t_shorttext	|''	|NOT NULL	|0
FIELD		|software_app_a	|t_varchar(64)	|''	|NOT NULL	|0
FIELD		|software_app_b	|t_varchar(64)	|''	|NOT NULL	|0
FIELD		|software_app_c	|t_varchar(64)	|''	|NOT NULL	|0
FIELD		|software_app_d	|t_varchar(64)	|''	|NOT NULL	|0
FIELD		|software_app_e	|t_varchar(64)	|''	|NOT NULL	|0
FIELD		|contact	|t_shorttext	|''	|NOT NULL	|0
FIELD		|location	|t_shorttext	|''	|NOT NULL	|0
FIELD		|location_lat	|t_varchar(16)	|''	|NOT NULL	|0
FIELD		|location_lon	|t_varchar(16)	|''	|NOT NULL	|0
FIELD		|notes		|t_shorttext	|''	|NOT NULL	|0
FIELD		|chassis	|t_varchar(64)	|''	|NOT NULL	|0
FIELD		|model		|t_varchar(64)	|''	|NOT NULL	|0
FIELD		|hw_arch	|t_varchar(32)	|''	|NOT NULL	|0
FIELD		|vendor		|t_varchar(64)	|''	|NOT NULL	|0
FIELD		|contract_number|t_varchar(64)	|''	|NOT NULL	|0
FIELD		|installer_name	|t_varchar(64)	|''	|NOT NULL	|0
FIELD		|deployment_status|t_varchar(64)|''	|NOT NULL	|0
FIELD		|url_a		|t_varchar(255)	|''	|NOT NULL	|0
FIELD		|url_b		|t_varchar(255)	|''	|NOT NULL	|0
FIELD		|url_c		|t_varchar(255)	|''	|NOT NULL	|0
FIELD		|host_networks	|t_shorttext	|''	|NOT NULL	|0
FIELD		|host_netmask	|t_varchar(39)	|''	|NOT NULL	|0
FIELD		|host_router	|t_varchar(39)	|''	|NOT NULL	|0
FIELD		|oob_ip		|t_varchar(39)	|''	|NOT NULL	|0
FIELD		|oob_netmask	|t_varchar(39)	|''	|NOT NULL	|0
FIELD		|oob_router	|t_varchar(39)	|''	|NOT NULL	|0
FIELD		|date_hw_purchase|t_varchar(64)	|''	|NOT NULL	|0
FIELD		|date_hw_install|t_varchar(64)	|''	|NOT NULL	|0
FIELD		|date_hw_expiry	|t_varchar(64)	|''	|NOT NULL	|0
FIELD		|date_hw_decomm	|t_varchar(64)	|''	|NOT NULL	|0
FIELD		|site_address_a	|t_varchar(128)	|''	|NOT NULL	|0
FIELD		|site_address_b	|t_varchar(128)	|''	|NOT NULL	|0
FIELD		|site_address_c	|t_varchar(128)	|''	|NOT NULL	|0
FIELD		|site_city	|t_varchar(128)	|''	|NOT NULL	|0
FIELD		|site_state	|t_varchar(64)	|''	|NOT NULL	|0
FIELD		|site_country	|t_varchar(64)	|''	|NOT NULL	|0
FIELD		|site_zip	|t_varchar(64)	|''	|NOT NULL	|0
FIELD		|site_rack	|t_varchar(128)	|''	|NOT NULL	|0
FIELD		|site_notes	|t_shorttext	|''	|NOT NULL	|0
FIELD		|poc_1_name	|t_varchar(128)	|''	|NOT NULL	|0
FIELD		|poc_1_email	|t_varchar(128)	|''	|NOT NULL	|0
FIELD		|poc_1_phone_a	|t_varchar(64)	|''	|NOT NULL	|0
FIELD		|poc_1_phone_b	|t_varchar(64)	|''	|NOT NULL	|0
FIELD		|poc_1_cell	|t_varchar(64)	|''	|NOT NULL	|0
FIELD		|poc_1_screen	|t_varchar(64)	|''	|NOT NULL	|0
FIELD		|poc_1_notes	|t_shorttext	|''	|NOT NULL	|0
FIELD		|poc_2_name	|t_varchar(128)	|''	|NOT NULL	|0
FIELD		|poc_2_email	|t_varchar(128)	|''	|NOT NULL	|0
FIELD		|poc_2_phone_a	|t_varchar(64)	|''	|NOT NULL	|0
FIELD		|poc_2_phone_b	|t_varchar(64)	|''	|NOT NULL	|0
FIELD		|poc_2_cell	|t_varchar(64)	|''	|NOT NULL	|0
FIELD		|poc_2_screen	|t_varchar(64)	|''	|NOT NULL	|0
FIELD		|poc_2_notes	|t_shorttext	|''	|NOT NULL	|0

TABLE|housekeeper|housekeeperid|0
FIELD		|housekeeperid	|t_id		|	|NOT NULL	|0
FIELD		|tablename	|t_varchar(64)	|''	|NOT NULL	|0
FIELD		|field		|t_varchar(64)	|''	|NOT NULL	|0
FIELD		|value		|t_id		|	|NOT NULL	|0			|-|items

TABLE|images|imageid|0
FIELD		|imageid	|t_id		|	|NOT NULL	|0
FIELD		|imagetype	|t_integer	|'0'	|NOT NULL	|0
FIELD		|name		|t_varchar(64)	|'0'	|NOT NULL	|0
FIELD		|image		|t_image	|''	|NOT NULL	|0
UNIQUE		|1		|name

TABLE|item_discovery|itemdiscoveryid|ZBX_TEMPLATE
FIELD		|itemdiscoveryid|t_id		|	|NOT NULL	|0
FIELD		|itemid		|t_id		|	|NOT NULL	|0			|1|items
FIELD		|parent_itemid	|t_id		|	|NOT NULL	|0			|2|items	|itemid
FIELD		|key_		|t_varchar(2048)|''	|NOT NULL	|ZBX_NODATA
FIELD		|lastcheck	|t_integer	|'0'	|NOT NULL	|ZBX_NODATA
FIELD		|ts_delete	|t_time		|'0'	|NOT NULL	|ZBX_NODATA
UNIQUE		|1		|itemid,parent_itemid
INDEX		|2		|parent_itemid

TABLE|host_discovery|hostid|ZBX_TEMPLATE
FIELD		|hostid		|t_id		|	|NOT NULL	|0			|1|hosts
FIELD		|parent_hostid	|t_id		|	|NULL		|0			|2|hosts	|hostid		|RESTRICT
FIELD		|parent_itemid	|t_id		|	|NULL		|0			|3|items	|itemid		|RESTRICT
FIELD		|host		|t_varchar(128)	|''	|NOT NULL	|ZBX_NODATA
FIELD		|lastcheck	|t_integer	|'0'	|NOT NULL	|ZBX_NODATA
FIELD		|ts_delete	|t_time		|'0'	|NOT NULL	|ZBX_NODATA

TABLE|interface_discovery|interfaceid|0
FIELD		|interfaceid	|t_id		|	|NOT NULL	|0			|1|interface
FIELD		|parent_interfaceid|t_id	|	|NOT NULL	|0			|2|interface	|interfaceid

TABLE|profiles|profileid|0
FIELD		|profileid	|t_id		|	|NOT NULL	|0
FIELD		|userid		|t_id		|	|NOT NULL	|0			|1|users
FIELD		|idx		|t_varchar(96)	|''	|NOT NULL	|0
FIELD		|idx2		|t_id		|'0'	|NOT NULL	|0
FIELD		|value_id	|t_id		|'0'	|NOT NULL	|0
FIELD		|value_int	|t_integer	|'0'	|NOT NULL	|0
FIELD		|value_str	|t_text	|''	|NOT NULL	|0
FIELD		|source		|t_varchar(96)	|''	|NOT NULL	|0
FIELD		|type		|t_integer	|'0'	|NOT NULL	|0
INDEX		|1		|userid,idx,idx2
INDEX		|2		|userid,profileid

TABLE|sessions|sessionid|0
FIELD		|sessionid	|t_varchar(32)	|''	|NOT NULL	|0
FIELD		|userid		|t_id		|	|NOT NULL	|0			|1|users
FIELD		|lastaccess	|t_integer	|'0'	|NOT NULL	|0
FIELD		|status		|t_integer	|'0'	|NOT NULL	|0
INDEX		|1		|userid,status,lastaccess

TABLE|trigger_discovery|triggerid|0
FIELD		|triggerid	|t_id		|	|NOT NULL	|0			|1|triggers
FIELD		|parent_triggerid|t_id		|	|NOT NULL	|0			|2|triggers	|triggerid	|RESTRICT
FIELD		|lastcheck	|t_integer	|'0'	|NOT NULL	|ZBX_NODATA
FIELD		|ts_delete	|t_time		|'0'	|NOT NULL	|ZBX_NODATA
INDEX		|1		|parent_triggerid

TABLE|application_template|application_templateid|ZBX_TEMPLATE
FIELD		|application_templateid|t_id	|	|NOT NULL	|0
FIELD		|applicationid	|t_id		|	|NOT NULL	|0			|1|applications
FIELD		|templateid	|t_id		|	|NOT NULL	|0			|2|applications	|applicationid
UNIQUE		|1		|applicationid,templateid
INDEX		|2		|templateid

TABLE|item_condition|item_conditionid|ZBX_TEMPLATE
FIELD		|item_conditionid|t_id		|	|NOT NULL	|0
FIELD		|itemid		|t_id		|	|NOT NULL	|0			|1|items
FIELD		|operator	|t_integer	|'8'	|NOT NULL	|0
FIELD		|macro		|t_varchar(64)	|''	|NOT NULL	|0
FIELD		|value		|t_varchar(255)	|''	|NOT NULL	|0
INDEX		|1		|itemid

TABLE|item_rtdata|itemid|ZBX_TEMPLATE
FIELD		|itemid		|t_id		|	|NOT NULL	|0			|1|items
FIELD		|lastlogsize	|t_bigint	|'0'	|NOT NULL	|ZBX_PROXY,ZBX_NODATA
FIELD		|state		|t_integer	|'0'	|NOT NULL	|ZBX_NODATA
FIELD		|mtime		|t_integer	|'0'	|NOT NULL	|ZBX_PROXY,ZBX_NODATA
FIELD		|error		|t_varchar(2048)|''	|NOT NULL	|ZBX_NODATA

TABLE|application_prototype|application_prototypeid|ZBX_TEMPLATE
FIELD		|application_prototypeid|t_id	|	|NOT NULL	|0
FIELD		|itemid		|t_id		|	|NOT NULL	|0			|1|items
FIELD		|templateid	|t_id		|	|NULL		|0			|2|application_prototype|application_prototypeid
FIELD		|name		|t_varchar(255)	|''	|NOT NULL	|0
INDEX		|1		|itemid
INDEX		|2		|templateid

TABLE|item_application_prototype|item_application_prototypeid|ZBX_TEMPLATE
FIELD		|item_application_prototypeid|t_id|	|NOT NULL	|0
FIELD		|application_prototypeid|t_id	|	|NOT NULL	|0			|1|application_prototype
FIELD		|itemid		|t_id		|	|NOT NULL	|0			|2|items
UNIQUE		|1		|application_prototypeid,itemid
INDEX		|2		|itemid

TABLE|application_discovery|application_discoveryid|ZBX_TEMPLATE
FIELD		|application_discoveryid|t_id	|	|NOT NULL	|0
FIELD		|applicationid	|t_id		|	|NOT NULL	|0			|1|applications
FIELD		|application_prototypeid|t_id	|	|NOT NULL	|0			|2|application_prototype
FIELD		|name		|t_varchar(255)	|''	|NOT NULL	|ZBX_NODATA
FIELD		|lastcheck	|t_integer	|'0'	|NOT NULL	|ZBX_NODATA
FIELD		|ts_delete	|t_time		|'0'	|NOT NULL	|ZBX_NODATA
INDEX		|1		|applicationid
INDEX		|2		|application_prototypeid

TABLE|opinventory|operationid|ZBX_DATA
FIELD		|operationid	|t_id		|	|NOT NULL	|0			|1|operations
FIELD		|inventory_mode	|t_integer	|'0'	|NOT NULL	|0

TABLE|trigger_tag|triggertagid|ZBX_TEMPLATE
FIELD		|triggertagid	|t_id		|	|NOT NULL	|0
FIELD		|triggerid	|t_id		|	|NOT NULL	|0			|1|triggers
FIELD		|tag		|t_varchar(255)	|''	|NOT NULL	|0
FIELD		|value		|t_varchar(255)	|''	|NOT NULL	|0
INDEX		|1		|triggerid

TABLE|event_tag|eventtagid|0
FIELD		|eventtagid	|t_id		|	|NOT NULL	|0
FIELD		|eventid	|t_id		|	|NOT NULL	|0			|1|events
FIELD		|tag		|t_varchar(255)	|''	|NOT NULL	|0
FIELD		|value		|t_varchar(255)	|''	|NOT NULL	|0
INDEX		|1		|eventid

TABLE|problem|eventid|0
FIELD		|eventid	|t_id		|	|NOT NULL	|0			|1|events
FIELD		|source		|t_integer	|'0'	|NOT NULL	|0
FIELD		|object		|t_integer	|'0'	|NOT NULL	|0
FIELD		|objectid	|t_id		|'0'	|NOT NULL	|0
FIELD		|clock		|t_time		|'0'	|NOT NULL	|0
FIELD		|ns		|t_nanosec	|'0'	|NOT NULL	|0
FIELD		|r_eventid	|t_id		|	|NULL		|0			|2|events	|eventid
FIELD		|r_clock	|t_time		|'0'	|NOT NULL	|0
FIELD		|r_ns		|t_nanosec	|'0'	|NOT NULL	|0
FIELD		|correlationid	|t_id		|	|NULL		|0			|-|correlation
FIELD		|userid		|t_id		|	|NULL		|0			|-|users
FIELD		|name		|t_varchar(2048)|''	|NOT NULL	|0
FIELD		|acknowledged	|t_integer	|'0'	|NOT NULL	|0
FIELD		|severity	|t_integer	|'0'	|NOT NULL	|0
INDEX		|1		|source,object,objectid
INDEX		|2		|r_clock
INDEX		|3		|r_eventid

TABLE|problem_tag|problemtagid|0
FIELD		|problemtagid	|t_id		|	|NOT NULL	|0
FIELD		|eventid	|t_id		|	|NOT NULL	|0			|1|problem
FIELD		|tag		|t_varchar(255)	|''	|NOT NULL	|0
FIELD		|value		|t_varchar(255)	|''	|NOT NULL	|0
INDEX		|1		|eventid,tag,value

TABLE|tag_filter|tag_filterid|0
FIELD		|tag_filterid	|t_id		|	|NOT NULL	|0
FIELD		|usrgrpid	|t_id		|	|NOT NULL	|0 			|1|usrgrp	|usrgrpid
FIELD		|groupid	|t_id		|	|NOT NULL	|0			|2|hstgrp	|groupid
FIELD		|tag	|t_varchar(255)	|'' |NOT NULL	|0
FIELD		|value	|t_varchar(255)	|'' |NOT NULL	|0

TABLE|event_recovery|eventid|0
FIELD		|eventid	|t_id		|	|NOT NULL	|0			|1|events
FIELD		|r_eventid	|t_id		|	|NOT NULL	|0			|2|events	|eventid
FIELD		|c_eventid	|t_id		|	|NULL		|0			|3|events	|eventid
FIELD		|correlationid	|t_id		|	|NULL		|0			|-|correlation
FIELD		|userid		|t_id		|	|NULL		|0			|-|users
INDEX		|1		|r_eventid
INDEX		|2		|c_eventid

TABLE|correlation|correlationid|ZBX_DATA
FIELD		|correlationid	|t_id		|	|NOT NULL	|0
FIELD		|name		|t_varchar(255)	|''	|NOT NULL	|0
FIELD		|description	|t_shorttext	|''	|NOT NULL	|0
FIELD		|evaltype	|t_integer	|'0'	|NOT NULL	|0
FIELD		|status		|t_integer	|'0'	|NOT NULL	|0
FIELD		|formula	|t_varchar(255)	|''	|NOT NULL	|0
INDEX		|1		|status
UNIQUE		|2		|name

TABLE|corr_condition|corr_conditionid|ZBX_DATA
FIELD		|corr_conditionid|t_id		|	|NOT NULL	|0
FIELD		|correlationid	|t_id		|	|NOT NULL	|0			|1|correlation
FIELD		|type		|t_integer	|'0'	|NOT NULL	|0
INDEX		|1		|correlationid

TABLE|corr_condition_tag|corr_conditionid|ZBX_DATA
FIELD		|corr_conditionid|t_id		|	|NOT NULL	|0			|1|corr_condition
FIELD		|tag		|t_varchar(255)	|''	|NOT NULL	|0

TABLE|corr_condition_group|corr_conditionid|ZBX_DATA
FIELD		|corr_conditionid|t_id		|	|NOT NULL	|0			|1|corr_condition
FIELD		|operator	|t_integer	|'0'	|NOT NULL	|0
FIELD		|groupid	|t_id		|	|NOT NULL	|0			|2|hstgrp	|	|RESTRICT
INDEX		|1		|groupid

TABLE|corr_condition_tagpair|corr_conditionid|ZBX_DATA
FIELD		|corr_conditionid|t_id		|	|NOT NULL	|0			|1|corr_condition
FIELD		|oldtag		|t_varchar(255)	|''	|NOT NULL	|0
FIELD		|newtag		|t_varchar(255)	|''	|NOT NULL	|0

TABLE|corr_condition_tagvalue|corr_conditionid|ZBX_DATA
FIELD		|corr_conditionid|t_id		|	|NOT NULL	|0			|1|corr_condition
FIELD		|tag		|t_varchar(255)	|''	|NOT NULL	|0
FIELD		|operator	|t_integer	|'0'	|NOT NULL	|0
FIELD		|value		|t_varchar(255)	|''	|NOT NULL	|0

TABLE|corr_operation|corr_operationid|ZBX_DATA
FIELD		|corr_operationid|t_id		|	|NOT NULL	|0
FIELD		|correlationid	|t_id		|	|NOT NULL	|0			|1|correlation
FIELD		|type		|t_integer	|'0'	|NOT NULL	|0
INDEX		|1		|correlationid

TABLE|task|taskid|0
FIELD		|taskid		|t_id		|	|NOT NULL	|0
FIELD		|type		|t_integer	|	|NOT NULL	|0
FIELD		|status		|t_integer	|'0'	|NOT NULL	|0
FIELD		|clock		|t_integer	|'0'	|NOT NULL	|0
FIELD		|ttl		|t_integer	|'0'	|NOT NULL	|0
FIELD		|proxy_hostid	|t_id		|	|NULL		|0			|1|hosts	|hostid
INDEX		|1		|status,proxy_hostid

TABLE|task_close_problem|taskid|0
FIELD		|taskid		|t_id		|	|NOT NULL	|0			|1|task
FIELD		|acknowledgeid	|t_id		|	|NOT NULL	|0			|-|acknowledges

TABLE|item_preproc|item_preprocid|ZBX_TEMPLATE
FIELD		|item_preprocid	|t_id		|	|NOT NULL	|0
FIELD		|itemid		|t_id		|	|NOT NULL	|ZBX_PROXY			|1|items
FIELD		|step		|t_integer	|'0'	|NOT NULL	|ZBX_PROXY
FIELD		|type		|t_integer	|'0'	|NOT NULL	|ZBX_PROXY
FIELD		|params		|t_shorttext	|''	|NOT NULL	|ZBX_PROXY
FIELD		|error_handler	|t_integer	|'0'	|NOT NULL	|ZBX_PROXY
FIELD		|error_handler_params|t_varchar(255)|''	|NOT NULL	|ZBX_PROXY
INDEX		|1		|itemid,step

TABLE|task_remote_command|taskid|0
FIELD		|taskid		|t_id		|	|NOT NULL	|0			|1|task
FIELD		|command_type	|t_integer	|'0'	|NOT NULL	|0
FIELD		|execute_on	|t_integer	|'0'	|NOT NULL	|0
FIELD		|port		|t_integer	|'0'	|NOT NULL	|0
FIELD		|authtype	|t_integer	|'0'	|NOT NULL	|0
FIELD		|username	|t_varchar(64)	|''	|NOT NULL	|0
FIELD		|password	|t_varchar(64)	|''	|NOT NULL	|0
FIELD		|publickey	|t_varchar(64)	|''	|NOT NULL	|0
FIELD		|privatekey	|t_varchar(64)	|''	|NOT NULL	|0
FIELD		|command	|t_shorttext	|''	|NOT NULL	|0
FIELD		|alertid	|t_id		|	|NULL		|0			|-|alerts
FIELD		|parent_taskid	|t_id		|	|NOT NULL	|0			|-|task		|taskid
FIELD		|hostid		|t_id		|	|NOT NULL	|0			|-|hosts

TABLE|task_remote_command_result|taskid|0
FIELD		|taskid		|t_id		|	|NOT NULL	|0			|1|task
FIELD		|status		|t_integer	|'0'	|NOT NULL	|0
FIELD		|parent_taskid	|t_id		|	|NOT NULL	|0			|-|task		|taskid
FIELD		|info		|t_shorttext	|''	|NOT NULL	|0

TABLE|task_data|taskid|0
FIELD		|taskid		|t_id		|	|NOT NULL	|0			|1|task
FIELD		|type	|t_integer	|'0'	|NOT NULL	|0
FIELD		|data	|t_text	|''	|NOT NULL	|0
FIELD		|parent_taskid	|t_id		|	|NOT NULL	|0			|-|task		|taskid

TABLE|task_result|taskid|0
FIELD		|taskid		|t_id		|	|NOT NULL	|0			|1|task
FIELD		|status		|t_integer	|'0'	|NOT NULL	|0
FIELD		|parent_taskid	|t_id		|	|NOT NULL	|0			|-|task		|taskid
FIELD		|info		|t_text		|''	|NOT NULL	|0
INDEX		|1		|parent_taskid

TABLE|task_acknowledge|taskid|0
FIELD		|taskid		|t_id		|	|NOT NULL	|0			|1|task
FIELD		|acknowledgeid	|t_id		|	|NOT NULL	|0			|-|acknowledges

TABLE|sysmap_shape|sysmap_shapeid|ZBX_TEMPLATE
FIELD		|sysmap_shapeid	|t_id		|	|NOT NULL	|0
FIELD		|sysmapid	|t_id		|	|NOT NULL	|0			|1|sysmaps
FIELD		|type		|t_integer	|'0'	|NOT NULL	|0
FIELD		|x		|t_integer	|'0'	|NOT NULL	|0
FIELD		|y		|t_integer	|'0'	|NOT NULL	|0
FIELD		|width		|t_integer	|'200'	|NOT NULL	|0
FIELD		|height		|t_integer	|'200'	|NOT NULL	|0
FIELD		|text		|t_shorttext	|''	|NOT NULL	|0
FIELD		|font		|t_integer	|'9'	|NOT NULL	|0
FIELD		|font_size	|t_integer	|'11'	|NOT NULL	|0
FIELD		|font_color	|t_varchar(6)	|'000000'|NOT NULL	|0
FIELD		|text_halign	|t_integer	|'0'	|NOT NULL	|0
FIELD		|text_valign	|t_integer	|'0'	|NOT NULL	|0
FIELD		|border_type	|t_integer	|'0'	|NOT NULL	|0
FIELD		|border_width	|t_integer	|'1'	|NOT NULL	|0
FIELD		|border_color	|t_varchar(6)	|'000000'|NOT NULL	|0
FIELD		|background_color|t_varchar(6)	|''	|NOT NULL	|0
FIELD		|zindex		|t_integer	|'0'	|NOT NULL	|0
INDEX		|1		|sysmapid

TABLE|sysmap_element_trigger|selement_triggerid|ZBX_TEMPLATE
FIELD		|selement_triggerid	|t_id	|	|NOT NULL	|0
FIELD		|selementid		|t_id	|	|NOT NULL	|0			|1|sysmaps_elements
FIELD		|triggerid		|t_id	|	|NOT NULL	|0			|2|triggers
UNIQUE		|1			|selementid,triggerid

TABLE|httptest_field|httptest_fieldid|ZBX_TEMPLATE
FIELD		|httptest_fieldid	|t_id		|	|NOT NULL	|0
FIELD		|httptestid		|t_id		|	|NOT NULL	|ZBX_PROXY	|1|httptest
FIELD		|type			|t_integer	|'0'	|NOT NULL	|ZBX_PROXY
FIELD		|name			|t_varchar(255)	|''	|NOT NULL	|ZBX_PROXY
FIELD		|value			|t_shorttext	|''	|NOT NULL	|ZBX_PROXY
INDEX		|1			|httptestid

TABLE|httpstep_field|httpstep_fieldid|ZBX_TEMPLATE
FIELD		|httpstep_fieldid	|t_id		|	|NOT NULL	|0
FIELD		|httpstepid		|t_id		|	|NOT NULL	|ZBX_PROXY	|1|httpstep
FIELD		|type			|t_integer	|'0'	|NOT NULL	|ZBX_PROXY
FIELD		|name			|t_varchar(255)	|''	|NOT NULL	|ZBX_PROXY
FIELD		|value			|t_shorttext	|''	|NOT NULL	|ZBX_PROXY
INDEX		|1			|httpstepid

TABLE|dashboard|dashboardid|ZBX_DASHBOARD
FIELD		|dashboardid	|t_id		|	|NOT NULL	|0
FIELD		|name		|t_varchar(255)	|	|NOT NULL	|0
FIELD		|userid		|t_id		|	|NULL		|0			|1|users	|	|RESTRICT
FIELD		|private	|t_integer	|'1'	|NOT NULL	|0
FIELD		|templateid	|t_id		|	|NULL		|0			|2|hosts	|hostid
FIELD		|display_period	|t_integer	|'30'	|NOT NULL	|0
FIELD		|auto_start	|t_integer	|'1'	|NOT NULL	|0
INDEX		|1		|userid
INDEX		|2		|templateid

TABLE|dashboard_user|dashboard_userid|ZBX_DASHBOARD
FIELD		|dashboard_userid|t_id		|	|NOT NULL	|0
FIELD		|dashboardid	|t_id		|	|NOT NULL	|0			|1|dashboard
FIELD		|userid		|t_id		|	|NOT NULL	|0			|2|users
FIELD		|permission	|t_integer	|'2'	|NOT NULL	|0
UNIQUE		|1		|dashboardid,userid

TABLE|dashboard_usrgrp|dashboard_usrgrpid|ZBX_DASHBOARD
FIELD		|dashboard_usrgrpid|t_id	|	|NOT NULL	|0
FIELD		|dashboardid	|t_id		|	|NOT NULL	|0			|1|dashboard
FIELD		|usrgrpid	|t_id		|	|NOT NULL	|0			|2|usrgrp
FIELD		|permission	|t_integer	|'2'	|NOT NULL	|0
UNIQUE		|1		|dashboardid,usrgrpid

TABLE|dashboard_page|dashboard_pageid|ZBX_DASHBOARD
FIELD		|dashboard_pageid	|t_id		|	|NOT NULL	|0
FIELD		|dashboardid		|t_id		|	|NOT NULL	|0		|1|dashboard
FIELD		|name			|t_varchar(255)	|''	|NOT NULL	|0
FIELD		|display_period		|t_integer	|'0'	|NOT NULL	|0
FIELD		|sortorder		|t_integer	|'0'	|NOT NULL	|0
INDEX		|1			|dashboardid

TABLE|widget|widgetid|ZBX_DASHBOARD
FIELD		|widgetid		|t_id		|	|NOT NULL	|0
FIELD		|type			|t_varchar(255)	|''	|NOT NULL	|0
FIELD		|name			|t_varchar(255)	|''	|NOT NULL	|0
FIELD		|x			|t_integer	|'0'	|NOT NULL	|0
FIELD		|y			|t_integer	|'0'	|NOT NULL	|0
FIELD		|width			|t_integer	|'1'	|NOT NULL	|0
FIELD		|height			|t_integer	|'2'	|NOT NULL	|0
FIELD		|view_mode		|t_integer	|'0'	|NOT NULL	|0
FIELD		|dashboard_pageid	|t_id		|	|NOT NULL	|0		|1|dashboard_page
INDEX		|1			|dashboard_pageid

TABLE|widget_field|widget_fieldid|ZBX_DASHBOARD
FIELD		|widget_fieldid	|t_id		|	|NOT NULL	|0
FIELD		|widgetid	|t_id		|	|NOT NULL	|0			|1|widget
FIELD		|type		|t_integer	|'0'	|NOT NULL	|0
FIELD		|name		|t_varchar(255)	|''	|NOT NULL	|0
FIELD		|value_int	|t_integer	|'0'	|NOT NULL	|0
FIELD		|value_str	|t_varchar(255)	|''	|NOT NULL	|0
FIELD		|value_groupid	|t_id		|	|NULL		|0			|2|hstgrp	|groupid
FIELD		|value_hostid	|t_id		|	|NULL		|0			|3|hosts	|hostid
FIELD		|value_itemid	|t_id		|	|NULL		|0			|4|items	|itemid
FIELD		|value_graphid	|t_id		|	|NULL		|0			|5|graphs	|graphid
FIELD		|value_sysmapid	|t_id		|	|NULL		|0			|6|sysmaps	|sysmapid
INDEX		|1		|widgetid
INDEX		|2		|value_groupid
INDEX		|3		|value_hostid
INDEX		|4		|value_itemid
INDEX		|5		|value_graphid
INDEX		|6		|value_sysmapid

TABLE|task_check_now|taskid|0
FIELD		|taskid		|t_id		|	|NOT NULL	|0			|1|task
FIELD		|itemid		|t_id		|	|NOT NULL	|0			|-|items

TABLE|event_suppress|event_suppressid|0
FIELD		|event_suppressid|t_id		|	|NOT NULL	|0
FIELD		|eventid	|t_id		|	|NOT NULL	|0			|1|events
FIELD		|maintenanceid	|t_id		|	|NULL		|0			|2|maintenances
FIELD		|suppress_until	|t_time		|'0'	|NOT NULL	|0
UNIQUE		|1		|eventid,maintenanceid
INDEX		|2		|suppress_until
INDEX		|3		|maintenanceid

TABLE|maintenance_tag|maintenancetagid|ZBX_DATA
FIELD		|maintenancetagid|t_id		|	|NOT NULL	|0
FIELD		|maintenanceid	|t_id		|	|NOT NULL	|0			|1|maintenances
FIELD		|tag		|t_varchar(255)	|''	|NOT NULL	|0
FIELD		|operator	|t_integer	|'2'	|NOT NULL	|0
FIELD		|value		|t_varchar(255)	|''	|NOT NULL	|0
INDEX		|1		|maintenanceid

TABLE|lld_macro_path|lld_macro_pathid|ZBX_TEMPLATE
FIELD		|lld_macro_pathid|t_id		|	|NOT NULL	|0
FIELD		|itemid		|t_id		|	|NOT NULL	|0			|1|items
FIELD		|lld_macro	|t_varchar(255)	|''	|NOT NULL	|0
FIELD		|path		|t_varchar(255)	|''	|NOT NULL	|0
UNIQUE		|1		|itemid,lld_macro

TABLE|host_tag|hosttagid|ZBX_TEMPLATE
FIELD		|hosttagid	|t_id		|	|NOT NULL	|0
FIELD		|hostid		|t_id		|	|NOT NULL	|0			|1|hosts
FIELD		|tag		|t_varchar(255)	|''	|NOT NULL	|0
FIELD		|value		|t_varchar(255)	|''	|NOT NULL	|0
INDEX		|1		|hostid

TABLE|config_autoreg_tls|autoreg_tlsid|ZBX_DATA
FIELD		|autoreg_tlsid	|t_id		|	|NOT NULL	|0
FIELD		|tls_psk_identity|t_varchar(128)|''	|NOT NULL	|ZBX_PROXY
FIELD		|tls_psk	|t_varchar(512)	|''	|NOT NULL	|ZBX_PROXY
UNIQUE		|1		|tls_psk_identity

TABLE|module|moduleid|
FIELD		|moduleid	|t_id		|	|NOT NULL	|0
FIELD		|id		|t_varchar(255)	|''	|NOT NULL	|0
FIELD		|relative_path	|t_varchar(255)	|''	|NOT NULL	|0
FIELD		|status		|t_integer	|'0'	|NOT NULL	|0
FIELD		|config		|t_shorttext	|''	|NOT NULL	|0

TABLE|interface_snmp|interfaceid|ZBX_TEMPLATE
FIELD		|interfaceid	|t_id		|	|NOT NULL	|0			|1|interface
FIELD		|version	|t_integer	|'2'	|NOT NULL	|ZBX_PROXY
FIELD		|bulk		|t_integer	|'1'	|NOT NULL	|ZBX_PROXY
FIELD		|community	|t_varchar(64)	|''	|NOT NULL	|ZBX_PROXY
FIELD		|securityname	|t_varchar(64)	|''	|NOT NULL	|ZBX_PROXY
FIELD		|securitylevel	|t_integer	|'0'	|NOT NULL	|ZBX_PROXY
FIELD		|authpassphrase	|t_varchar(64)	|''	|NOT NULL	|ZBX_PROXY
FIELD		|privpassphrase	|t_varchar(64)	|''	|NOT NULL	|ZBX_PROXY
FIELD		|authprotocol	|t_integer	|'0'	|NOT NULL	|ZBX_PROXY
FIELD		|privprotocol	|t_integer	|'0'	|NOT NULL	|ZBX_PROXY
FIELD		|contextname	|t_varchar(255)	|''	|NOT NULL	|ZBX_PROXY

TABLE|lld_override|lld_overrideid|ZBX_TEMPLATE
FIELD		|lld_overrideid	|t_id		|	|NOT NULL	|0
FIELD		|itemid		|t_id		|	|NOT NULL	|0	|1|items
FIELD		|name		|t_varchar(255)	|''	|NOT NULL	|0
FIELD		|step		|t_integer	|'0'	|NOT NULL	|0
FIELD		|evaltype	|t_integer	|'0'	|NOT NULL	|0
FIELD		|formula	|t_varchar(255)	|''	|NOT NULL	|0
FIELD		|stop		|t_integer	|'0'	|NOT NULL	|0
UNIQUE		|1		|itemid,name

TABLE|lld_override_condition|lld_override_conditionid|ZBX_TEMPLATE
FIELD	|lld_override_conditionid	|t_id		|	|NOT NULL	|0
FIELD	|lld_overrideid			|t_id		|	|NOT NULL	|0	|1|lld_override
FIELD	|operator			|t_integer	|'8'	|NOT NULL	|0
FIELD	|macro				|t_varchar(64)	|''	|NOT NULL	|0
FIELD	|value				|t_varchar(255)	|''	|NOT NULL	|0
INDEX	|1				|lld_overrideid

TABLE|lld_override_operation|lld_override_operationid|ZBX_TEMPLATE
FIELD	|lld_override_operationid	|t_id		|	|NOT NULL	|0
FIELD	|lld_overrideid			|t_id		|	|NOT NULL	|0	|1|lld_override
FIELD	|operationobject		|t_integer	|'0'	|NOT NULL	|0
FIELD	|operator			|t_integer	|'0'	|NOT NULL	|0
FIELD	|value				|t_varchar(255)	|''	|NOT NULL	|0
INDEX	|1				|lld_overrideid

TABLE|lld_override_opstatus|lld_override_operationid|ZBX_TEMPLATE
FIELD	|lld_override_operationid	|t_id		|	|NOT NULL	|0	|1|lld_override_operation
FIELD	|status				|t_integer	|'0'	|NOT NULL	|0

TABLE|lld_override_opdiscover|lld_override_operationid|ZBX_TEMPLATE
FIELD	|lld_override_operationid	|t_id		|	|NOT NULL	|0	|1|lld_override_operation
FIELD	|discover			|t_integer	|'0'	|NOT NULL	|0

TABLE|lld_override_opperiod|lld_override_operationid|ZBX_TEMPLATE
FIELD	|lld_override_operationid	|t_id		|	|NOT NULL	|0	|1|lld_override_operation
FIELD	|delay				|t_varchar(1024)|'0'	|NOT NULL	|0

TABLE|lld_override_ophistory|lld_override_operationid|ZBX_TEMPLATE
FIELD	|lld_override_operationid	|t_id		|	|NOT NULL	|0	|1|lld_override_operation
FIELD	|history			|t_varchar(255)	|'90d'	|NOT NULL	|0

TABLE|lld_override_optrends|lld_override_operationid|ZBX_TEMPLATE
FIELD	|lld_override_operationid	|t_id		|	|NOT NULL	|0	|1|lld_override_operation
FIELD	|trends				|t_varchar(255)	|'365d'	|NOT NULL	|0

TABLE|lld_override_opseverity|lld_override_operationid|ZBX_TEMPLATE
FIELD	|lld_override_operationid	|t_id		|	|NOT NULL	|0	|1|lld_override_operation
FIELD	|severity			|t_integer	|'0'	|NOT NULL	|0

TABLE|lld_override_optag|lld_override_optagid|ZBX_TEMPLATE
FIELD	|lld_override_optagid		|t_id		|	|NOT NULL	|0
FIELD	|lld_override_operationid	|t_id		|	|NOT NULL	|0	|1|lld_override_operation
FIELD	|tag				|t_varchar(255)	|''	|NOT NULL	|0
FIELD	|value				|t_varchar(255)	|''	|NOT NULL	|0
INDEX	|1				|lld_override_operationid

TABLE|lld_override_optemplate|lld_override_optemplateid|ZBX_TEMPLATE
FIELD	|lld_override_optemplateid	|t_id		|	|NOT NULL	|0
FIELD	|lld_override_operationid	|t_id		|	|NOT NULL	|0	|1|lld_override_operation
FIELD	|templateid			|t_id		|	|NOT NULL	|0	|2|hosts	|hostid	|RESTRICT
UNIQUE	|1				|lld_override_operationid,templateid
INDEX	|2				|templateid

TABLE|lld_override_opinventory|lld_override_operationid|ZBX_TEMPLATE
FIELD	|lld_override_operationid	|t_id		|	|NOT NULL	|0	|1|lld_override_operation
FIELD	|inventory_mode			|t_integer	|'0'	|NOT NULL	|0

TABLE|trigger_queue||0
FIELD		|objectid	|t_id		|	|NOT NULL	|0
FIELD		|type		|t_integer	|'0'	|NOT NULL	|0
FIELD		|clock		|t_time		|'0'	|NOT NULL	|0
FIELD		|ns		|t_nanosec	|'0'	|NOT NULL	|0

TABLE|item_parameter|item_parameterid|ZBX_TEMPLATE
FIELD		|item_parameterid|t_id		|	|NOT NULL	|0
FIELD		|itemid		|t_id		|	|NOT NULL	|ZBX_PROXY		|1|items
FIELD		|name		|t_varchar(255)	|''	|NOT NULL	|ZBX_PROXY
FIELD		|value		|t_varchar(2048)|''	|NOT NULL	|ZBX_PROXY
INDEX		|1		|itemid

TABLE|role_rule|role_ruleid|ZBX_DATA
FIELD		|role_ruleid	|t_id		|	|NOT NULL	|0
FIELD		|roleid		|t_id		|	|NOT NULL	|0			|1|role
FIELD		|type		|t_integer	|'0'	|NOT NULL	|0
FIELD		|name		|t_varchar(255)	|''	|NOT NULL	|0
FIELD		|value_int	|t_integer	|'0'	|NOT NULL	|0
FIELD		|value_str	|t_varchar(255)	|''	|NOT NULL	|0
FIELD		|value_moduleid	|t_id		|	|NULL		|0			|2|module	|moduleid
INDEX		|1		|roleid
INDEX		|2		|value_moduleid

TABLE|dbversion||
FIELD		|mandatory	|t_integer	|'0'	|NOT NULL	|
FIELD		|optional	|t_integer	|'0'	|NOT NULL	|
<<<<<<< HEAD
ROW		|5030014	|5030014
=======
ROW		|5030003	|5030003
>>>>>>> ce564ec4
<|MERGE_RESOLUTION|>--- conflicted
+++ resolved
@@ -1893,8 +1893,4 @@
 TABLE|dbversion||
 FIELD		|mandatory	|t_integer	|'0'	|NOT NULL	|
 FIELD		|optional	|t_integer	|'0'	|NOT NULL	|
-<<<<<<< HEAD
-ROW		|5030014	|5030014
-=======
-ROW		|5030003	|5030003
->>>>>>> ce564ec4
+ROW		|5030017	|5030017