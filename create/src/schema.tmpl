--- conflicted
+++ resolved
@@ -1232,8 +1232,4 @@
 TABLE|dbversion||
 FIELD		|mandatory	|t_integer	|'0'	|NOT NULL	|
 FIELD		|optional	|t_integer	|'0'	|NOT NULL	|
-<<<<<<< HEAD
-ROW		|2010089	|2010089
-=======
-ROW		|2010086	|2010086
->>>>>>> 17c6efd8
+ROW		|2010091	|2010091