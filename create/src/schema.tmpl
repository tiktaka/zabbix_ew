--
-- Copyright (C) 2001-2024 Zabbix SIA
--
-- This program is free software: you can redistribute it and/or modify it under the terms of
-- the GNU Affero General Public License as published by the Free Software Foundation, version 3.
--
-- This program is distributed in the hope that it will be useful, but WITHOUT ANY WARRANTY;
-- without even the implied warranty of MERCHANTABILITY or FITNESS FOR A PARTICULAR PURPOSE.
-- See the GNU Affero General Public License for more details.
--
-- You should have received a copy of the GNU Affero General Public License along with this program.
-- If not, see <https://www.gnu.org/licenses/>.
--

--
-- Do not use spaces
-- Tables must be sorted to match referential integrity rules
--

TABLE|role|roleid|ZBX_DATA
FIELD		|roleid		|t_id		|	|NOT NULL	|0
FIELD		|name		|t_varchar(255)	|''	|NOT NULL	|0
FIELD		|type		|t_integer	|'0'	|NOT NULL	|0
FIELD		|readonly	|t_integer	|'0'	|NOT NULL	|0
UNIQUE		|1		|name

TABLE|ugset|ugsetid|ZBX_DATA
FIELD		|ugsetid	|t_id		|	|NOT NULL	|0
FIELD		|hash		|t_varchar(64)	|''	|NOT NULL	|0
INDEX		|1		|hash

TABLE|users|userid|ZBX_DATA
FIELD		|userid		|t_id		|	|NOT NULL	|0
FIELD		|username	|t_varchar(100)	|''	|NOT NULL	|0
FIELD		|name		|t_varchar(100)	|''	|NOT NULL	|0
FIELD		|surname	|t_varchar(100)	|''	|NOT NULL	|0
FIELD		|passwd		|t_varchar(60)	|''	|NOT NULL	|0
FIELD		|url		|t_varchar(2048)|''	|NOT NULL	|0
FIELD		|autologin	|t_integer	|'0'	|NOT NULL	|0
FIELD		|autologout	|t_varchar(32)	|'15m'	|NOT NULL	|0
FIELD		|lang		|t_varchar(7)	|'default'|NOT NULL	|ZBX_NODATA
FIELD		|refresh	|t_varchar(32)	|'30s'	|NOT NULL	|0
FIELD		|theme		|t_varchar(128)	|'default'|NOT NULL	|ZBX_NODATA
FIELD		|attempt_failed	|t_integer	|0	|NOT NULL	|ZBX_NODATA
FIELD		|attempt_ip	|t_varchar(39)	|''	|NOT NULL	|ZBX_NODATA
FIELD		|attempt_clock	|t_integer	|0	|NOT NULL	|ZBX_NODATA
FIELD		|rows_per_page	|t_integer	|50	|NOT NULL	|0
FIELD		|timezone	|t_varchar(50)	|'default'|NOT NULL	|ZBX_NODATA
FIELD		|roleid		|t_id			|NULL	|NULL	|0	|1|role
FIELD		|userdirectoryid	|t_id	|NULL	|NULL	|ZBX_NODATA	|2|userdirectory	|userdirectoryid	|RESTRICT
FIELD		|ts_provisioned		|t_time	|'0'	|NOT NULL	|ZBX_NODATA
UNIQUE		|1		|username
INDEX		|2		|userdirectoryid
INDEX		|3		|roleid

TABLE|maintenances|maintenanceid|ZBX_DATA
FIELD		|maintenanceid	|t_id		|	|NOT NULL	|0
FIELD		|name		|t_varchar(128)	|''	|NOT NULL	|0
FIELD		|maintenance_type|t_integer	|'0'	|NOT NULL	|0
FIELD		|description	|t_text		|''	|NOT NULL	|0
FIELD		|active_since	|t_integer	|'0'	|NOT NULL	|0
FIELD		|active_till	|t_integer	|'0'	|NOT NULL	|0
FIELD		|tags_evaltype	|t_integer	|'0'	|NOT NULL	|0
INDEX		|1		|active_since,active_till
UNIQUE		|2		|name

TABLE|hgset|hgsetid|ZBX_TEMPLATE
FIELD		|hgsetid	|t_id		|	|NOT NULL	|0
FIELD		|hash		|t_varchar(64)	|''	|NOT NULL	|0
INDEX		|1		|hash

TABLE|hosts|hostid|ZBX_TEMPLATE
FIELD		|hostid		|t_id		|	|NOT NULL	|0
FIELD		|proxyid	|t_id		|	|NULL		|0			|1|proxy	|proxyid	|RESTRICT
FIELD		|host		|t_varchar(128)	|''	|NOT NULL	|ZBX_PROXY
FIELD		|status		|t_integer	|'0'	|NOT NULL	|ZBX_PROXY
FIELD		|ipmi_authtype	|t_integer	|'-1'	|NOT NULL	|ZBX_PROXY
FIELD		|ipmi_privilege	|t_integer	|'2'	|NOT NULL	|ZBX_PROXY
FIELD		|ipmi_username	|t_varchar(16)	|''	|NOT NULL	|ZBX_PROXY
FIELD		|ipmi_password	|t_varchar(20)	|''	|NOT NULL	|ZBX_PROXY
FIELD		|maintenanceid	|t_id		|	|NULL		|ZBX_NODATA		|2|maintenances	|		|RESTRICT
FIELD		|maintenance_status|t_integer	|'0'	|NOT NULL	|ZBX_NODATA
FIELD		|maintenance_type|t_integer	|'0'	|NOT NULL	|ZBX_NODATA
FIELD		|maintenance_from|t_integer	|'0'	|NOT NULL	|ZBX_NODATA
FIELD		|name		|t_varchar(128)	|''	|NOT NULL	|ZBX_PROXY
FIELD		|flags		|t_integer	|'0'	|NOT NULL	|0
FIELD		|templateid	|t_id		|	|NULL		|0			|3|hosts	|hostid		|RESTRICT
FIELD		|description	|t_text		|''	|NOT NULL	|0
FIELD		|tls_connect	|t_integer	|'1'	|NOT NULL	|ZBX_PROXY
FIELD		|tls_accept	|t_integer	|'1'	|NOT NULL	|ZBX_PROXY
FIELD		|tls_issuer	|t_varchar(1024)|''	|NOT NULL	|ZBX_PROXY
FIELD		|tls_subject	|t_varchar(1024)|''	|NOT NULL	|ZBX_PROXY
FIELD		|tls_psk_identity|t_varchar(128)|''	|NOT NULL	|ZBX_PROXY
FIELD		|tls_psk	|t_varchar(512)	|''	|NOT NULL	|ZBX_PROXY
FIELD		|discover	|t_integer	|'0'	|NOT NULL	|0
FIELD		|custom_interfaces|t_integer	|'0'	|NOT NULL	|0
FIELD		|uuid		|t_varchar(32)	|''	|NOT NULL	|0
FIELD		|name_upper	|t_varchar(128)	|''	|NOT NULL	|0
FIELD		|vendor_name	|t_varchar(64)	|''	|NOT NULL	|0
FIELD		|vendor_version	|t_varchar(32)	|''	|NOT NULL	|0
FIELD		|proxy_groupid	|t_id		|	|NULL		|0			|4|proxy_group|	|RESTRICT
FIELD		|monitored_by	|t_integer	|'0'	|NOT NULL	|0
INDEX		|1		|host
INDEX		|2		|status
INDEX		|3		|proxyid
INDEX		|4		|name
INDEX		|5		|maintenanceid
INDEX		|6		|name_upper
INDEX		|7		|templateid
INDEX		|8		|proxy_groupid
INDEX		|9		|uuid
CHANGELOG	|1
UPD_TRIG_FUNC	|name		|name_upper	|hostid	|upper

TABLE|hstgrp|groupid|ZBX_DATA
FIELD		|groupid	|t_id		|	|NOT NULL	|0
FIELD		|name		|t_varchar(255)	|''	|NOT NULL	|0
FIELD		|flags		|t_integer	|'0'	|NOT NULL	|0
FIELD		|uuid		|t_varchar(32)	|''	|NOT NULL	|0
FIELD		|type		|t_integer	|'0'	|NOT NULL	|0
UNIQUE		|1		|type,name
INDEX		|2		|uuid

TABLE|hgset_group|hgsetid,groupid|ZBX_TEMPLATE
FIELD		|hgsetid	|t_id		|	|NOT NULL	|0			|1|hgset
FIELD		|groupid	|t_id		|	|NOT NULL	|0			|2|hstgrp	|		|RESTRICT
INDEX		|1		|groupid

TABLE|host_hgset|hostid|ZBX_TEMPLATE
FIELD		|hostid		|t_id		|	|NOT NULL	|0			|1|hosts
FIELD		|hgsetid	|t_id		|	|NOT NULL	|0			|2|hgset	|		|RESTRICT
INDEX		|1		|hgsetid

TABLE|group_prototype|group_prototypeid|ZBX_TEMPLATE
FIELD		|group_prototypeid|t_id		|	|NOT NULL	|0
FIELD		|hostid		|t_id		|	|NOT NULL	|0			|1|hosts
FIELD		|name		|t_varchar(255)	|''	|NOT NULL	|0
FIELD		|groupid	|t_id		|	|NULL		|0			|2|hstgrp	|		|RESTRICT
FIELD		|templateid	|t_id		|	|NULL		|0			|3|group_prototype|group_prototypeid
INDEX		|1		|hostid
INDEX		|2		|groupid
INDEX		|3		|templateid

TABLE|group_discovery|groupdiscoveryid|ZBX_TEMPLATE
FIELD		|groupdiscoveryid|t_id		|	|NOT NULL	|0
FIELD		|groupid	|t_id		|	|NOT NULL	|0			|1|hstgrp
FIELD		|parent_group_prototypeid|t_id	|	|NOT NULL	|0			|2|group_prototype|group_prototypeid|RESTRICT
FIELD		|name		|t_varchar(255)	|''	|NOT NULL	|ZBX_NODATA
FIELD		|lastcheck	|t_integer	|'0'	|NOT NULL	|ZBX_NODATA
FIELD		|ts_delete	|t_time		|'0'	|NOT NULL	|ZBX_NODATA
FIELD		|status		|t_integer	|'0'	|NOT NULL	|ZBX_NODATA
UNIQUE		|1		|groupid,parent_group_prototypeid
INDEX		|2		|parent_group_prototypeid

TABLE|drules|druleid|ZBX_DATA
FIELD		|druleid	|t_id		|	|NOT NULL	|0
FIELD		|proxyid	|t_id		|	|NULL		|0			|1|proxy	|proxyid	|RESTRICT
FIELD		|name		|t_varchar(255)	|''	|NOT NULL	|ZBX_PROXY
FIELD		|iprange	|t_varchar(2048)|''	|NOT NULL	|ZBX_PROXY
FIELD		|delay		|t_varchar(255)	|'1h'	|NOT NULL	|ZBX_PROXY
FIELD		|status		|t_integer	|'0'	|NOT NULL	|0
FIELD		|concurrency_max|t_integer	|'0'	|NOT NULL	|ZBX_PROXY
FIELD		|error		|t_varchar(2048)|''	|NOT NULL	|ZBX_NODATA
INDEX		|1		|proxyid
UNIQUE		|2		|name
CHANGELOG	|9

TABLE|dchecks|dcheckid|ZBX_DATA
FIELD		|dcheckid	|t_id		|	|NOT NULL	|0
FIELD		|druleid	|t_id		|	|NOT NULL	|ZBX_PROXY		|1|drules	|		|RESTRICT
FIELD		|type		|t_integer	|'0'	|NOT NULL	|ZBX_PROXY
FIELD		|key_		|t_varchar(2048)|''	|NOT NULL	|ZBX_PROXY
FIELD		|snmp_community	|t_varchar(255)	|''	|NOT NULL	|ZBX_PROXY
FIELD		|ports		|t_varchar(255)	|'0'	|NOT NULL	|ZBX_PROXY
FIELD		|snmpv3_securityname|t_varchar(64)|''	|NOT NULL	|ZBX_PROXY
FIELD		|snmpv3_securitylevel|t_integer	|'0'	|NOT NULL	|ZBX_PROXY
FIELD		|snmpv3_authpassphrase|t_varchar(64)|''	|NOT NULL	|ZBX_PROXY
FIELD		|snmpv3_privpassphrase|t_varchar(64)|''	|NOT NULL	|ZBX_PROXY
FIELD		|uniq		|t_integer	|'0'	|NOT NULL	|ZBX_PROXY
FIELD		|snmpv3_authprotocol|t_integer	|'0'	|NOT NULL	|ZBX_PROXY
FIELD		|snmpv3_privprotocol|t_integer	|'0'	|NOT NULL	|ZBX_PROXY
FIELD		|snmpv3_contextname|t_varchar(255)|''	|NOT NULL	|ZBX_PROXY
FIELD		|host_source|t_integer	|'1'	|NOT NULL	|ZBX_PROXY
FIELD		|name_source|t_integer	|'0'	|NOT NULL	|ZBX_PROXY
FIELD		|allow_redirect|t_integer	|'0'	|NOT NULL	|ZBX_PROXY
INDEX		|1		|druleid,host_source,name_source
CHANGELOG	|10

TABLE|httptest|httptestid|ZBX_TEMPLATE
FIELD		|httptestid	|t_id		|	|NOT NULL	|0
FIELD		|name		|t_varchar(64)	|''	|NOT NULL	|ZBX_PROXY
FIELD		|delay		|t_varchar(255)	|'1m'	|NOT NULL	|ZBX_PROXY
FIELD		|status		|t_integer	|'0'	|NOT NULL	|ZBX_PROXY
FIELD		|agent		|t_varchar(255)	|'Zabbix'|NOT NULL	|ZBX_PROXY
FIELD		|authentication	|t_integer	|'0'	|NOT NULL	|ZBX_PROXY,ZBX_NODATA
FIELD		|http_user	|t_varchar(255)	|''	|NOT NULL	|ZBX_PROXY,ZBX_NODATA
FIELD		|http_password	|t_varchar(255)	|''	|NOT NULL	|ZBX_PROXY,ZBX_NODATA
FIELD		|hostid		|t_id		|	|NOT NULL	|ZBX_PROXY		|2|hosts	|		|RESTRICT
FIELD		|templateid	|t_id		|	|NULL		|0			|3|httptest	|httptestid	|RESTRICT
FIELD		|http_proxy	|t_varchar(255)	|''	|NOT NULL	|ZBX_PROXY
FIELD		|retries	|t_integer	|'1'	|NOT NULL	|ZBX_PROXY,ZBX_NODATA
FIELD		|ssl_cert_file	|t_varchar(255)	|''	|NOT NULL	|ZBX_PROXY,ZBX_NODATA
FIELD		|ssl_key_file	|t_varchar(255)	|''	|NOT NULL	|ZBX_PROXY,ZBX_NODATA
FIELD		|ssl_key_password|t_varchar(64)	|''	|NOT NULL	|ZBX_PROXY,ZBX_NODATA
FIELD		|verify_peer	|t_integer	|'0'	|NOT NULL	|ZBX_PROXY
FIELD		|verify_host	|t_integer	|'0'	|NOT NULL	|ZBX_PROXY
FIELD		|uuid		|t_varchar(32)	|''	|NOT NULL	|0
UNIQUE		|2		|hostid,name
INDEX		|3		|status
INDEX		|4		|templateid
INDEX		|5		|uuid
CHANGELOG	|11

TABLE|httpstep|httpstepid|ZBX_TEMPLATE
FIELD		|httpstepid	|t_id		|	|NOT NULL	|0
FIELD		|httptestid	|t_id		|	|NOT NULL	|ZBX_PROXY		|1|httptest	|		|RESTRICT
FIELD		|name		|t_varchar(64)	|''	|NOT NULL	|ZBX_PROXY
FIELD		|no		|t_integer	|'0'	|NOT NULL	|ZBX_PROXY
FIELD		|url		|t_varchar(2048)|''	|NOT NULL	|ZBX_PROXY
FIELD		|timeout	|t_varchar(255)	|'15s'	|NOT NULL	|ZBX_PROXY
FIELD		|posts		|t_text		|''	|NOT NULL	|ZBX_PROXY
FIELD		|required	|t_varchar(255)	|''	|NOT NULL	|ZBX_PROXY
FIELD		|status_codes	|t_varchar(255)	|''	|NOT NULL	|ZBX_PROXY
FIELD		|follow_redirects|t_integer	|'1'	|NOT NULL	|ZBX_PROXY
FIELD		|retrieve_mode	|t_integer	|'0'	|NOT NULL	|ZBX_PROXY
FIELD		|post_type	|t_integer	|'0'	|NOT NULL	|ZBX_PROXY
INDEX		|1		|httptestid
CHANGELOG	|14

TABLE|interface|interfaceid|ZBX_TEMPLATE
FIELD		|interfaceid	|t_id		|	|NOT NULL	|0
FIELD		|hostid		|t_id		|	|NOT NULL	|ZBX_PROXY		|1|hosts
FIELD		|main		|t_integer	|'0'	|NOT NULL	|ZBX_PROXY
FIELD		|type		|t_integer	|'1'	|NOT NULL	|ZBX_PROXY
FIELD		|useip		|t_integer	|'1'	|NOT NULL	|ZBX_PROXY
FIELD		|ip		|t_varchar(64)	|'127.0.0.1'|NOT NULL	|ZBX_PROXY
FIELD		|dns		|t_varchar(255)	|''	|NOT NULL	|ZBX_PROXY
FIELD		|port		|t_varchar(64)	|'10050'|NOT NULL	|ZBX_PROXY
FIELD		|available	|t_integer	|'0'	|NOT NULL	|ZBX_PROXY,ZBX_NODATA
FIELD		|error		|t_varchar(2048)|''	|NOT NULL	|ZBX_NODATA
FIELD		|errors_from	|t_integer	|'0'	|NOT NULL	|ZBX_NODATA
FIELD		|disable_until	|t_integer	|'0'	|NOT NULL	|ZBX_NODATA
INDEX		|1		|hostid,type
INDEX		|2		|ip,dns
INDEX		|3		|available

TABLE|valuemap|valuemapid|ZBX_TEMPLATE
FIELD		|valuemapid	|t_id		|	|NOT NULL	|0
FIELD		|hostid		|t_id		|	|NOT NULL	|0			|1|hosts
FIELD		|name		|t_varchar(64)	|''	|NOT NULL	|0
FIELD		|uuid		|t_varchar(32)	|''	|NOT NULL	|0
UNIQUE		|1		|hostid,name
INDEX		|2		|uuid

TABLE|items|itemid|ZBX_TEMPLATE
FIELD		|itemid		|t_id		|	|NOT NULL	|0
FIELD		|type		|t_integer	|'0'	|NOT NULL	|ZBX_PROXY
FIELD		|snmp_oid	|t_varchar(512)	|''	|NOT NULL	|ZBX_PROXY
FIELD		|hostid		|t_id		|	|NOT NULL	|ZBX_PROXY		|1|hosts	|		|RESTRICT
FIELD		|name		|t_varchar(255)	|''	|NOT NULL	|0
FIELD		|key_		|t_varchar(2048)|''	|NOT NULL	|ZBX_PROXY
FIELD		|delay		|t_varchar(1024)|'0'	|NOT NULL	|ZBX_PROXY
FIELD		|history	|t_varchar(255)	|'31d'	|NOT NULL	|ZBX_PROXY
FIELD		|trends		|t_varchar(255)	|'365d'	|NOT NULL	|0
FIELD		|status		|t_integer	|'0'	|NOT NULL	|ZBX_PROXY
FIELD		|value_type	|t_integer	|'0'	|NOT NULL	|ZBX_PROXY
FIELD		|trapper_hosts	|t_varchar(255)	|''	|NOT NULL	|ZBX_PROXY
FIELD		|units		|t_varchar(255)	|''	|NOT NULL	|0
FIELD		|formula	|t_varchar(255)	|''	|NOT NULL	|0
FIELD		|logtimefmt	|t_varchar(64)	|''	|NOT NULL	|ZBX_PROXY
FIELD		|templateid	|t_id		|	|NULL		|0			|2|items	|itemid		|RESTRICT
FIELD		|valuemapid	|t_id		|	|NULL		|0			|3|valuemap	|		|RESTRICT
FIELD		|params		|t_text		|''	|NOT NULL	|ZBX_PROXY
FIELD		|ipmi_sensor	|t_varchar(128)	|''	|NOT NULL	|ZBX_PROXY
FIELD		|authtype	|t_integer	|'0'	|NOT NULL	|ZBX_PROXY
FIELD		|username	|t_varchar(255)	|''	|NOT NULL	|ZBX_PROXY
FIELD		|password	|t_varchar(255)	|''	|NOT NULL	|ZBX_PROXY
FIELD		|publickey	|t_varchar(64)	|''	|NOT NULL	|ZBX_PROXY
FIELD		|privatekey	|t_varchar(64)	|''	|NOT NULL	|ZBX_PROXY
FIELD		|flags		|t_integer	|'0'	|NOT NULL	|ZBX_PROXY
FIELD		|interfaceid	|t_id		|	|NULL		|ZBX_PROXY		|4|interface	|		|RESTRICT
FIELD		|description	|t_text		|''	|NOT NULL	|0
FIELD		|inventory_link	|t_integer	|'0'	|NOT NULL	|ZBX_PROXY
FIELD		|lifetime	|t_varchar(255)	|'7d'	|NOT NULL	|0
FIELD		|evaltype	|t_integer	|'0'	|NOT NULL	|0
FIELD		|jmx_endpoint	|t_varchar(255)	|''	|NOT NULL	|ZBX_PROXY
FIELD		|master_itemid	|t_id		|	|NULL		|ZBX_PROXY		|5|items	|itemid		|RESTRICT
FIELD		|timeout	|t_varchar(255)	|''	|NOT NULL	|ZBX_PROXY
FIELD		|url		|t_varchar(2048)|''	|NOT NULL	|ZBX_PROXY
FIELD		|query_fields	|t_text		|''	|NOT NULL	|ZBX_PROXY
FIELD		|posts		|t_text		|''	|NOT NULL	|ZBX_PROXY
FIELD		|status_codes	|t_varchar(255)	|'200'	|NOT NULL	|ZBX_PROXY
FIELD		|follow_redirects|t_integer	|'1'	|NOT NULL	|ZBX_PROXY
FIELD		|post_type	|t_integer	|'0'	|NOT NULL	|ZBX_PROXY
FIELD		|http_proxy	|t_varchar(255)	|''	|NOT NULL	|ZBX_PROXY
FIELD		|headers	|t_text		|''	|NOT NULL	|ZBX_PROXY
FIELD		|retrieve_mode	|t_integer	|'0'	|NOT NULL	|ZBX_PROXY
FIELD		|request_method	|t_integer	|'0'	|NOT NULL	|ZBX_PROXY
FIELD		|output_format	|t_integer	|'0'	|NOT NULL	|ZBX_PROXY
FIELD		|ssl_cert_file	|t_varchar(255)	|''	|NOT NULL	|ZBX_PROXY,ZBX_NODATA
FIELD		|ssl_key_file	|t_varchar(255)	|''	|NOT NULL	|ZBX_PROXY,ZBX_NODATA
FIELD		|ssl_key_password|t_varchar(64)	|''	|NOT NULL	|ZBX_PROXY,ZBX_NODATA
FIELD		|verify_peer	|t_integer	|'0'	|NOT NULL	|ZBX_PROXY
FIELD		|verify_host	|t_integer	|'0'	|NOT NULL	|ZBX_PROXY
FIELD		|allow_traps	|t_integer	|'0'	|NOT NULL	|ZBX_PROXY
FIELD		|discover	|t_integer	|'0'	|NOT NULL	|0
FIELD		|uuid		|t_varchar(32)	|''	|NOT NULL	|0
FIELD		|lifetime_type	|t_integer	|'0'	|NOT NULL	|0
FIELD		|enabled_lifetime_type|t_integer|'2'	|NOT NULL	|0
FIELD		|enabled_lifetime|t_varchar(255)|'0'	|NOT NULL	|0
INDEX		|1		|hostid,key_(764)
INDEX		|3		|status
INDEX		|4		|templateid
INDEX		|5		|valuemapid
INDEX		|6		|interfaceid
INDEX		|7		|master_itemid
INDEX		|8		|key_(768)
INDEX		|10		|uuid
CHANGELOG	|3

TABLE|httpstepitem|httpstepitemid|ZBX_TEMPLATE
FIELD		|httpstepitemid	|t_id		|	|NOT NULL	|0
FIELD		|httpstepid	|t_id		|	|NOT NULL	|ZBX_PROXY		|1|httpstep	|		|RESTRICT
FIELD		|itemid		|t_id		|	|NOT NULL	|ZBX_PROXY		|2|items	|		|RESTRICT
FIELD		|type		|t_integer	|'0'	|NOT NULL	|ZBX_PROXY
UNIQUE		|1		|httpstepid,itemid
INDEX		|2		|itemid
CHANGELOG	|16

TABLE|httptestitem|httptestitemid|ZBX_TEMPLATE
FIELD		|httptestitemid	|t_id		|	|NOT NULL	|0
FIELD		|httptestid	|t_id		|	|NOT NULL	|ZBX_PROXY		|1|httptest	|		|RESTRICT
FIELD		|itemid		|t_id		|	|NOT NULL	|ZBX_PROXY		|2|items	|		|RESTRICT
FIELD		|type		|t_integer	|'0'	|NOT NULL	|ZBX_PROXY
UNIQUE		|1		|httptestid,itemid
INDEX		|2		|itemid
CHANGELOG	|13

TABLE|media_type|mediatypeid|ZBX_DATA
FIELD		|mediatypeid	|t_id		|	|NOT NULL	|0
FIELD		|type		|t_integer	|'0'	|NOT NULL	|0
FIELD		|name		|t_varchar(100)	|''	|NOT NULL	|0
FIELD		|smtp_server	|t_varchar(255)	|''	|NOT NULL	|0
FIELD		|smtp_helo	|t_varchar(255)	|''	|NOT NULL	|0
FIELD		|smtp_email	|t_varchar(255)	|''	|NOT NULL	|0
FIELD		|exec_path	|t_varchar(255)	|''	|NOT NULL	|0
FIELD		|gsm_modem	|t_varchar(255)	|''	|NOT NULL	|0
FIELD		|username	|t_varchar(255)	|''	|NOT NULL	|0
FIELD		|passwd		|t_varchar(255)	|''	|NOT NULL	|0
FIELD		|status		|t_integer	|'1'	|NOT NULL	|ZBX_NODATA
FIELD		|smtp_port	|t_integer	|'25'	|NOT NULL	|0
FIELD		|smtp_security	|t_integer	|'0'	|NOT NULL	|0
FIELD		|smtp_verify_peer|t_integer	|'0'	|NOT NULL	|0
FIELD		|smtp_verify_host|t_integer	|'0'	|NOT NULL	|0
FIELD		|smtp_authentication|t_integer	|'0'	|NOT NULL	|0
FIELD		|maxsessions	|t_integer	|'1'	|NOT NULL	|0
FIELD		|maxattempts	|t_integer	|'3'	|NOT NULL	|0
FIELD		|attempt_interval|t_varchar(32)	|'10s'	|NOT NULL	|0
FIELD		|message_format	|t_integer	|'1'	|NOT NULL	|0
FIELD		|script		|t_text		|''	|NOT NULL	|0
FIELD		|timeout	|t_varchar(32)	|'30s'	|NOT NULL	|0
FIELD		|process_tags	|t_integer	|'0'	|NOT NULL	|0
FIELD		|show_event_menu|t_integer	|'0'	|NOT NULL	|0
FIELD		|event_menu_url	|t_varchar(2048)|''	|NOT NULL	|0
FIELD		|event_menu_name|t_varchar(255)	|''	|NOT NULL	|0
FIELD		|description	|t_text		|''	|NOT NULL	|0
FIELD		|provider	|t_integer	|'0'	|NOT NULL	|0
UNIQUE		|1		|name

TABLE|media_type_param|mediatype_paramid|ZBX_DATA
FIELD		|mediatype_paramid|t_id		|	|NOT NULL	|0
FIELD		|mediatypeid	|t_id		|	|NOT NULL	|0			|1|media_type
FIELD		|name		|t_varchar(255)	|''	|NOT NULL	|0
FIELD		|value		|t_varchar(2048)|''	|NOT NULL	|0
FIELD		|sortorder	|t_integer	|'0'	|NOT NULL	|0
INDEX		|1		|mediatypeid

TABLE|media_type_message|mediatype_messageid|ZBX_DATA
FIELD		|mediatype_messageid|t_id	|	|NOT NULL	|0
FIELD		|mediatypeid	|t_id		|	|NOT NULL	|0			|1|media_type
FIELD		|eventsource	|t_integer	|	|NOT NULL	|0
FIELD		|recovery	|t_integer	|	|NOT NULL	|0
FIELD		|subject	|t_varchar(255)	|''	|NOT NULL	|0
FIELD		|message	|t_text		|''	|NOT NULL	|0
UNIQUE		|1		|mediatypeid,eventsource,recovery

TABLE|usrgrp|usrgrpid|ZBX_DATA
FIELD		|usrgrpid	|t_id		|	|NOT NULL	|0
FIELD		|name		|t_varchar(64)	|''	|NOT NULL	|0
FIELD		|gui_access	|t_integer	|'0'	|NOT NULL	|0
FIELD		|users_status	|t_integer	|'0'	|NOT NULL	|0
FIELD		|debug_mode	|t_integer	|'0'	|NOT NULL	|0
FIELD		|userdirectoryid|t_id		|NULL	|NULL		|0			|2|userdirectory	|	|RESTRICT
FIELD		|mfa_status	|t_integer	|'0'	|NOT NULL	|0
FIELD		|mfaid		|t_id	|	|NULL	|0 |3|mfa	|	|RESTRICT
UNIQUE		|1		|name
INDEX		|2		|userdirectoryid
INDEX		|3		|mfaid

TABLE|users_groups|id|ZBX_DATA
FIELD		|id		|t_id		|	|NOT NULL	|0
FIELD		|usrgrpid	|t_id		|	|NOT NULL	|0			|1|usrgrp
FIELD		|userid		|t_id		|	|NOT NULL	|0			|2|users
UNIQUE		|1		|usrgrpid,userid
INDEX		|2		|userid

TABLE|ugset_group|ugsetid,usrgrpid|ZBX_DATA
FIELD		|ugsetid	|t_id		|	|NOT NULL	|0			|1|ugset
FIELD		|usrgrpid	|t_id		|	|NOT NULL	|0			|2|usrgrp	|		|RESTRICT
INDEX		|1		|usrgrpid

TABLE|user_ugset|userid|ZBX_DATA
FIELD		|userid		|t_id		|	|NOT NULL	|0			|1|users
FIELD		|ugsetid	|t_id		|	|NOT NULL	|0			|2|ugset	|		|RESTRICT
INDEX		|1		|ugsetid

TABLE|scripts|scriptid|ZBX_DATA
FIELD		|scriptid			|t_id		|	|NOT NULL	|0
FIELD		|name				|t_varchar(255)	|''	|NOT NULL	|0
FIELD		|command			|t_text		|''	|NOT NULL	|0
FIELD		|host_access			|t_integer	|'2'	|NOT NULL	|0
FIELD		|usrgrpid			|t_id		|	|NULL		|0			|1|usrgrp	|		|RESTRICT
FIELD		|groupid			|t_id		|	|NULL		|0			|2|hstgrp	|		|RESTRICT
FIELD		|description			|t_text		|''	|NOT NULL	|0
FIELD		|confirmation			|t_varchar(255)	|''	|NOT NULL	|0
FIELD		|type				|t_integer	|'5'	|NOT NULL	|0
FIELD		|execute_on			|t_integer	|'2'	|NOT NULL	|0
FIELD		|timeout			|t_varchar(32)	|'30s'	|NOT NULL	|0
FIELD		|scope				|t_integer	|'1'	|NOT NULL	|0
FIELD		|port				|t_varchar(64)	|''	|NOT NULL	|0
FIELD		|authtype			|t_integer	|'0'	|NOT NULL	|0
FIELD		|username			|t_varchar(64)	|''	|NOT NULL	|0
FIELD		|password			|t_varchar(64)	|''	|NOT NULL	|0
FIELD		|publickey			|t_varchar(64)	|''	|NOT NULL	|0
FIELD		|privatekey			|t_varchar(64)	|''	|NOT NULL	|0
FIELD		|menu_path			|t_varchar(255)	|''	|NOT NULL	|0
FIELD		|url				|t_varchar(2048)|''	|NOT NULL	|0
FIELD		|new_window			|t_integer	|'1'	|NOT NULL	|0
FIELD		|manualinput			|t_integer	|'0'	|NOT NULL	|0
FIELD		|manualinput_prompt		|t_varchar(255)	|''	|NOT NULL	|0
FIELD		|manualinput_validator		|t_varchar(2048)|''	|NOT NULL	|0
FIELD		|manualinput_validator_type	|t_integer	|'0'	|NOT NULL	|0
FIELD		|manualinput_default_value	|t_varchar(255)	|''	|NOT NULL	|0
INDEX		|1				|usrgrpid
INDEX		|2				|groupid
UNIQUE		|3				|name,menu_path

TABLE|script_param|script_paramid|ZBX_DATA
FIELD		|script_paramid	|t_id		|	|NOT NULL	|0
FIELD		|scriptid	|t_id		|	|NOT NULL	|0			|1|scripts
FIELD		|name		|t_varchar(255)	|''	|NOT NULL	|0
FIELD		|value		|t_varchar(2048)|''	|NOT NULL	|0
UNIQUE		|1		|scriptid,name

TABLE|actions|actionid|ZBX_DATA
FIELD		|actionid	|t_id		|	|NOT NULL	|0
FIELD		|name		|t_varchar(255)	|''	|NOT NULL	|0
FIELD		|eventsource	|t_integer	|'0'	|NOT NULL	|0
FIELD		|evaltype	|t_integer	|'0'	|NOT NULL	|0
FIELD		|status		|t_integer	|'0'	|NOT NULL	|0
FIELD		|esc_period	|t_varchar(255)	|'1h'	|NOT NULL	|0
FIELD		|formula	|t_varchar(1024)|''	|NOT NULL	|0
FIELD		|pause_suppressed|t_integer	|'1'	|NOT NULL	|0
FIELD		|notify_if_canceled|t_integer	|'1'	|NOT NULL	|0
FIELD		|pause_symptoms	|t_integer	|'1'	|NOT NULL	|0
INDEX		|1		|eventsource,status
UNIQUE		|2		|name

TABLE|operations|operationid|ZBX_DATA
FIELD		|operationid	|t_id		|	|NOT NULL	|0
FIELD		|actionid	|t_id		|	|NOT NULL	|0			|1|actions
FIELD		|operationtype	|t_integer	|'0'	|NOT NULL	|0
FIELD		|esc_period	|t_varchar(255)	|'0'	|NOT NULL	|0
FIELD		|esc_step_from	|t_integer	|'1'	|NOT NULL	|0
FIELD		|esc_step_to	|t_integer	|'1'	|NOT NULL	|0
FIELD		|evaltype	|t_integer	|'0'	|NOT NULL	|0
FIELD		|recovery	|t_integer	|'0'	|NOT NULL	|0
INDEX		|1		|actionid

TABLE|optag|optagid|ZBX_DATA
FIELD		|optagid	|t_id		|	|NOT NULL	|0
FIELD		|operationid	|t_id		|	|NOT NULL	|0			|1|operations
FIELD		|tag		|t_varchar(255)	|''	|NOT NULL	|0
FIELD		|value		|t_varchar(255)	|''	|NOT NULL	|0
INDEX		|1		|operationid

TABLE|opmessage|operationid|ZBX_DATA
FIELD		|operationid	|t_id		|	|NOT NULL	|0			|1|operations
FIELD		|default_msg	|t_integer	|'1'	|NOT NULL	|0
FIELD		|subject	|t_varchar(255)	|''	|NOT NULL	|0
FIELD		|message	|t_text		|''	|NOT NULL	|0
FIELD		|mediatypeid	|t_id		|	|NULL		|0			|2|media_type	|		|RESTRICT
INDEX		|1		|mediatypeid

TABLE|opmessage_grp|opmessage_grpid|ZBX_DATA
FIELD		|opmessage_grpid|t_id		|	|NOT NULL	|0
FIELD		|operationid	|t_id		|	|NOT NULL	|0			|1|operations
FIELD		|usrgrpid	|t_id		|	|NOT NULL	|0			|2|usrgrp	|		|RESTRICT
UNIQUE		|1		|operationid,usrgrpid
INDEX		|2		|usrgrpid

TABLE|opmessage_usr|opmessage_usrid|ZBX_DATA
FIELD		|opmessage_usrid|t_id		|	|NOT NULL	|0
FIELD		|operationid	|t_id		|	|NOT NULL	|0			|1|operations
FIELD		|userid		|t_id		|	|NOT NULL	|0			|2|users	|		|RESTRICT
UNIQUE		|1		|operationid,userid
INDEX		|2		|userid

TABLE|opcommand|operationid|ZBX_DATA
FIELD		|operationid	|t_id		|	|NOT NULL	|0			|1|operations
FIELD		|scriptid	|t_id		|	|NOT NULL	|0			|2|scripts	|		|RESTRICT
INDEX		|1		|scriptid

TABLE|opcommand_hst|opcommand_hstid|ZBX_DATA
FIELD		|opcommand_hstid|t_id		|	|NOT NULL	|0
FIELD		|operationid	|t_id		|	|NOT NULL	|0			|1|operations
FIELD		|hostid		|t_id		|	|NULL		|0			|2|hosts	|		|RESTRICT
INDEX		|1		|operationid
INDEX		|2		|hostid

TABLE|opcommand_grp|opcommand_grpid|ZBX_DATA
FIELD		|opcommand_grpid|t_id		|	|NOT NULL	|0
FIELD		|operationid	|t_id		|	|NOT NULL	|0			|1|operations
FIELD		|groupid	|t_id		|	|NOT NULL	|0			|2|hstgrp	|		|RESTRICT
INDEX		|1		|operationid
INDEX		|2		|groupid

TABLE|opgroup|opgroupid|ZBX_DATA
FIELD		|opgroupid	|t_id		|	|NOT NULL	|0
FIELD		|operationid	|t_id		|	|NOT NULL	|0			|1|operations
FIELD		|groupid	|t_id		|	|NOT NULL	|0			|2|hstgrp	|		|RESTRICT
UNIQUE		|1		|operationid,groupid
INDEX		|2		|groupid

TABLE|optemplate|optemplateid|ZBX_TEMPLATE
FIELD		|optemplateid	|t_id		|	|NOT NULL	|0
FIELD		|operationid	|t_id		|	|NOT NULL	|0			|1|operations
FIELD		|templateid	|t_id		|	|NOT NULL	|0			|2|hosts	|hostid		|RESTRICT
UNIQUE		|1		|operationid,templateid
INDEX		|2		|templateid

TABLE|opconditions|opconditionid|ZBX_DATA
FIELD		|opconditionid	|t_id		|	|NOT NULL	|0
FIELD		|operationid	|t_id		|	|NOT NULL	|0			|1|operations
FIELD		|conditiontype	|t_integer	|'0'	|NOT NULL	|0
FIELD		|operator	|t_integer	|'0'	|NOT NULL	|0
FIELD		|value		|t_varchar(255)	|''	|NOT NULL	|0
INDEX		|1		|operationid

TABLE|conditions|conditionid|ZBX_DATA
FIELD		|conditionid	|t_id		|	|NOT NULL	|0
FIELD		|actionid	|t_id		|	|NOT NULL	|0			|1|actions
FIELD		|conditiontype	|t_integer	|'0'	|NOT NULL	|0
FIELD		|operator	|t_integer	|'0'	|NOT NULL	|0
FIELD		|value		|t_varchar(255)	|''	|NOT NULL	|0
FIELD		|value2		|t_varchar(255)	|''	|NOT NULL	|0
INDEX		|1		|actionid

TABLE|config|configid|ZBX_DATA
FIELD		|configid	|t_id		|	|NOT NULL	|0
FIELD		|work_period	|t_varchar(255)	|'1-5,09:00-18:00'|NOT NULL|0
FIELD		|alert_usrgrpid	|t_id		|	|NULL		|0			|1|usrgrp	|usrgrpid	|RESTRICT
FIELD		|default_theme	|t_varchar(128)	|'blue-theme'|NOT NULL	|ZBX_NODATA
FIELD		|authentication_type|t_integer	|'0'	|NOT NULL	|ZBX_NODATA
FIELD		|discovery_groupid|t_id		|	|NULL		|0			|2|hstgrp	|groupid	|RESTRICT
FIELD		|max_in_table	|t_integer	|'50'	|NOT NULL	|ZBX_NODATA
FIELD		|search_limit	|t_integer	|'1000'	|NOT NULL	|ZBX_NODATA
FIELD		|severity_color_0|t_varchar(6)	|'97AAB3'|NOT NULL	|ZBX_NODATA
FIELD		|severity_color_1|t_varchar(6)	|'7499FF'|NOT NULL	|ZBX_NODATA
FIELD		|severity_color_2|t_varchar(6)	|'FFC859'|NOT NULL	|ZBX_NODATA
FIELD		|severity_color_3|t_varchar(6)	|'FFA059'|NOT NULL	|ZBX_NODATA
FIELD		|severity_color_4|t_varchar(6)	|'E97659'|NOT NULL	|ZBX_NODATA
FIELD		|severity_color_5|t_varchar(6)	|'E45959'|NOT NULL	|ZBX_NODATA
FIELD		|severity_name_0|t_varchar(32)	|'Not classified'|NOT NULL|ZBX_NODATA
FIELD		|severity_name_1|t_varchar(32)	|'Information'|NOT NULL	|ZBX_NODATA
FIELD		|severity_name_2|t_varchar(32)	|'Warning'|NOT NULL	|ZBX_NODATA
FIELD		|severity_name_3|t_varchar(32)	|'Average'|NOT NULL	|ZBX_NODATA
FIELD		|severity_name_4|t_varchar(32)	|'High'	|NOT NULL	|ZBX_NODATA
FIELD		|severity_name_5|t_varchar(32)	|'Disaster'|NOT NULL	|ZBX_NODATA
FIELD		|ok_period	|t_varchar(32)	|'5m'	|NOT NULL	|ZBX_NODATA
FIELD		|blink_period	|t_varchar(32)	|'2m'	|NOT NULL	|ZBX_NODATA
FIELD		|problem_unack_color|t_varchar(6)|'CC0000'|NOT NULL	|ZBX_NODATA
FIELD		|problem_ack_color|t_varchar(6)	|'CC0000'|NOT NULL	|ZBX_NODATA
FIELD		|ok_unack_color	|t_varchar(6)	|'009900'|NOT NULL	|ZBX_NODATA
FIELD		|ok_ack_color	|t_varchar(6)	|'009900'|NOT NULL	|ZBX_NODATA
FIELD		|problem_unack_style|t_integer	|'1'	|NOT NULL	|ZBX_NODATA
FIELD		|problem_ack_style|t_integer	|'1'	|NOT NULL	|ZBX_NODATA
FIELD		|ok_unack_style	|t_integer	|'1'	|NOT NULL	|ZBX_NODATA
FIELD		|ok_ack_style	|t_integer	|'1'	|NOT NULL	|ZBX_NODATA
FIELD		|snmptrap_logging|t_integer	|'1'	|NOT NULL	|ZBX_PROXY,ZBX_NODATA
FIELD		|server_check_interval|t_integer|'10'	|NOT NULL	|ZBX_NODATA
FIELD		|hk_events_mode	|t_integer	|'1'	|NOT NULL	|ZBX_NODATA
FIELD		|hk_events_trigger|t_varchar(32)|'365d'	|NOT NULL	|ZBX_NODATA
FIELD		|hk_events_internal|t_varchar(32)|'1d'	|NOT NULL	|ZBX_NODATA
FIELD		|hk_events_discovery|t_varchar(32)|'1d'	|NOT NULL	|ZBX_NODATA
FIELD		|hk_events_autoreg|t_varchar(32)|'1d'	|NOT NULL	|ZBX_NODATA
FIELD		|hk_services_mode|t_integer	|'1'	|NOT NULL	|ZBX_NODATA
FIELD		|hk_services	|t_varchar(32)	|'365d'	|NOT NULL	|ZBX_NODATA
FIELD		|hk_audit_mode	|t_integer	|'1'	|NOT NULL	|ZBX_NODATA
FIELD		|hk_audit	|t_varchar(32)	|'31d'	|NOT NULL	|ZBX_NODATA
FIELD		|hk_sessions_mode|t_integer	|'1'	|NOT NULL	|ZBX_NODATA
FIELD		|hk_sessions	|t_varchar(32)	|'365d'	|NOT NULL	|ZBX_NODATA
FIELD		|hk_history_mode|t_integer	|'1'	|NOT NULL	|ZBX_NODATA
FIELD		|hk_history_global|t_integer	|'0'	|NOT NULL	|ZBX_PROXY,ZBX_NODATA
FIELD		|hk_history	|t_varchar(32)	|'31d'	|NOT NULL	|ZBX_PROXY,ZBX_NODATA
FIELD		|hk_trends_mode	|t_integer	|'1'	|NOT NULL	|ZBX_NODATA
FIELD		|hk_trends_global|t_integer	|'0'	|NOT NULL	|ZBX_NODATA
FIELD		|hk_trends	|t_varchar(32)	|'365d'	|NOT NULL	|ZBX_NODATA
FIELD		|default_inventory_mode|t_integer|'-1'	|NOT NULL	|ZBX_NODATA
FIELD		|custom_color	|t_integer	|'0'	|NOT NULL	|ZBX_NODATA
FIELD		|http_auth_enabled	|t_integer	|'0'	|NOT NULL	|ZBX_NODATA
FIELD		|http_login_form	|t_integer	|'0'	|NOT NULL	|ZBX_NODATA
FIELD		|http_strip_domains	|t_varchar(2048)|''	|NOT NULL	|ZBX_NODATA
FIELD		|http_case_sensitive	|t_integer	|'1'	|NOT NULL	|ZBX_NODATA
FIELD		|ldap_auth_enabled		|t_integer		|'0'	|NOT NULL	|ZBX_NODATA
FIELD		|ldap_case_sensitive	|t_integer	|'1'	|NOT NULL	|ZBX_NODATA
FIELD		|db_extension	|t_varchar(32)	|''	|NOT NULL	|ZBX_NODATA
FIELD		|autoreg_tls_accept	|t_integer	|'1'	|NOT NULL	|ZBX_PROXY,ZBX_NODATA
FIELD		|compression_status	|t_integer	|'0'	|NOT NULL	|ZBX_NODATA
FIELD		|compress_older	|t_varchar(32)	|'7d'	|NOT NULL	|ZBX_NODATA
FIELD		|instanceid	|t_varchar(32)	|''	|NOT NULL	|ZBX_NODATA
FIELD		|saml_auth_enabled	|t_integer	|'0'	|NOT NULL	|ZBX_NODATA
FIELD		|saml_case_sensitive	|t_integer	|'0'	|NOT NULL	|ZBX_NODATA
FIELD		|default_lang		|t_varchar(5)	|'en_US'|NOT NULL	|ZBX_NODATA
FIELD		|default_timezone	|t_varchar(50)	|'system'|NOT NULL	|ZBX_NODATA
FIELD		|login_attempts	|t_integer	|'5'	|NOT NULL	|ZBX_NODATA
FIELD		|login_block	|t_varchar(32)	|'30s'	|NOT NULL	|ZBX_NODATA
FIELD		|show_technical_errors	|t_integer	|'0'	|NOT NULL	|ZBX_NODATA
FIELD		|validate_uri_schemes	|t_integer	|'1'	|NOT NULL	|ZBX_NODATA
FIELD		|uri_valid_schemes	|t_varchar(255)	|'http,https,ftp,file,mailto,tel,ssh'	|NOT NULL	|ZBX_NODATA
FIELD		|x_frame_options	|t_varchar(255)	|'SAMEORIGIN'	|NOT NULL	|ZBX_NODATA
FIELD		|iframe_sandboxing_enabled	|t_integer	|'1'	|NOT NULL	|ZBX_NODATA
FIELD		|iframe_sandboxing_exceptions	|t_varchar(255)	|''	|NOT NULL	|ZBX_NODATA
FIELD		|max_overview_table_size	|t_integer	|'50'	|NOT NULL	|ZBX_NODATA
FIELD		|history_period	|t_varchar(32)|	'24h'	|NOT NULL	|ZBX_NODATA
FIELD		|period_default	|t_varchar(32)	|'1h'	|NOT NULL	|ZBX_NODATA
FIELD		|max_period	|t_varchar(32)	|'2y'	|NOT NULL	|ZBX_NODATA
FIELD		|socket_timeout	|t_varchar(32)	|'3s'	|NOT NULL	|ZBX_NODATA
FIELD		|connect_timeout	|t_varchar(32)	|'3s'	|NOT NULL	|ZBX_NODATA
FIELD		|media_type_test_timeout	|t_varchar(32)	|'65s'	|NOT NULL	|ZBX_NODATA
FIELD		|script_timeout	|t_varchar(32)	|'60s'	|NOT NULL	|ZBX_NODATA
FIELD		|item_test_timeout	|t_varchar(32)	|'60s'	|NOT NULL	|ZBX_NODATA
FIELD		|session_key	|t_varchar(32)|''	|NOT NULL	|ZBX_NODATA
FIELD		|url			|t_varchar(2048)|''	|NOT NULL	|ZBX_NODATA
FIELD		|report_test_timeout|t_varchar(32)|'60s'|NOT NULL	|ZBX_NODATA
FIELD		|dbversion_status	|t_text	|''	|NOT NULL	|ZBX_NODATA
FIELD		|hk_events_service|t_varchar(32)|'1d'	|NOT NULL	|ZBX_NODATA
FIELD		|passwd_min_length	|t_integer	|'8'	|NOT NULL	|ZBX_NODATA
FIELD		|passwd_check_rules	|t_integer	|'8'	|NOT NULL	|ZBX_NODATA
FIELD		|auditlog_enabled	|t_integer	|'1'	|NOT NULL	|ZBX_NODATA
FIELD		|ha_failover_delay	|t_varchar(32)	|'1m'	|NOT NULL	|ZBX_NODATA
FIELD		|geomaps_tile_provider|t_varchar(255)	|''	|NOT NULL	|0
FIELD		|geomaps_tile_url	|t_varchar(2048)|''	|NOT NULL	|ZBX_NODATA
FIELD		|geomaps_max_zoom	|t_integer	|'0'	|NOT NULL	|ZBX_NODATA
FIELD		|geomaps_attribution|t_varchar(1024)|''	|NOT NULL	|ZBX_NODATA
FIELD		|vault_provider	|t_integer	|'0'	|NOT NULL	|ZBX_NODATA
FIELD		|ldap_userdirectoryid	|t_id	|NULL |NULL	|0		|3|userdirectory	|userdirectoryid|RESTRICT
FIELD		|server_status		|t_text	|''	|NOT NULL	|ZBX_NODATA
FIELD		|jit_provision_interval		|t_varchar(32)	|'1h'	|NOT NULL	|ZBX_NODATA
FIELD		|saml_jit_status			|t_integer		|'0'	|NOT NULL	|ZBX_NODATA
FIELD		|ldap_jit_status			|t_integer		|'0'	|NOT NULL	|ZBX_NODATA
FIELD		|disabled_usrgrpid			|t_id			|NULL	|NULL		|ZBX_NODATA	|4|usrgrp	|usrgrpid|RESTRICT
FIELD		|timeout_zabbix_agent	|t_varchar(255)	|'3s'	|NOT NULL	|ZBX_PROXY,ZBX_NODATA
FIELD		|timeout_simple_check	|t_varchar(255)	|'3s'	|NOT NULL	|ZBX_PROXY,ZBX_NODATA
FIELD		|timeout_snmp_agent	|t_varchar(255)	|'3s'	|NOT NULL	|ZBX_PROXY,ZBX_NODATA
FIELD		|timeout_external_check	|t_varchar(255)	|'3s'	|NOT NULL	|ZBX_PROXY,ZBX_NODATA
FIELD		|timeout_db_monitor	|t_varchar(255)	|'3s'	|NOT NULL	|ZBX_PROXY,ZBX_NODATA
FIELD		|timeout_http_agent	|t_varchar(255)	|'3s'	|NOT NULL	|ZBX_PROXY,ZBX_NODATA
FIELD		|timeout_ssh_agent	|t_varchar(255)	|'3s'	|NOT NULL	|ZBX_PROXY,ZBX_NODATA
FIELD		|timeout_telnet_agent	|t_varchar(255)	|'3s'	|NOT NULL	|ZBX_PROXY,ZBX_NODATA
FIELD		|timeout_script		|t_varchar(255)	|'3s'	|NOT NULL	|ZBX_PROXY,ZBX_NODATA
FIELD		|auditlog_mode	|t_integer	|'1'	|NOT NULL	|ZBX_NODATA
FIELD		|mfa_status		|t_integer	|'0'	|NOT NULL	|ZBX_NODATA
FIELD		|mfaid			|t_id		|	|NULL		|0		|5|mfa	|	|RESTRICT
FIELD		|software_update_checkid|t_varchar(32)	|''	|NOT NULL	|ZBX_NODATA
FIELD		|software_update_check_data	|t_text	|''	|NOT NULL	|ZBX_NODATA
FIELD		|timeout_browser	|t_varchar(255)	|'60s'	|NOT NULL	|ZBX_PROXY,ZBX_NODATA
INDEX		|1		|alert_usrgrpid
INDEX		|2		|discovery_groupid
INDEX		|3		|ldap_userdirectoryid
INDEX		|4		|disabled_usrgrpid
INDEX		|5		|mfaid

TABLE|triggers|triggerid|ZBX_TEMPLATE
FIELD		|triggerid	|t_id		|	|NOT NULL	|0
FIELD		|expression	|t_varchar(2048)|''	|NOT NULL	|0
FIELD		|description	|t_varchar(255)	|''	|NOT NULL	|0
FIELD		|url		|t_varchar(2048)|''	|NOT NULL	|0
FIELD		|status		|t_integer	|'0'	|NOT NULL	|0
FIELD		|value		|t_integer	|'0'	|NOT NULL	|ZBX_NODATA
FIELD		|priority	|t_integer	|'0'	|NOT NULL	|0
FIELD		|lastchange	|t_integer	|'0'	|NOT NULL	|ZBX_NODATA
FIELD		|comments	|t_text		|''	|NOT NULL	|0
FIELD		|error		|t_varchar(2048)|''	|NOT NULL	|ZBX_NODATA
FIELD		|templateid	|t_id		|	|NULL		|0			|1|triggers	|triggerid		|RESTRICT
FIELD		|type		|t_integer	|'0'	|NOT NULL	|0
FIELD		|state		|t_integer	|'0'	|NOT NULL	|ZBX_NODATA
FIELD		|flags		|t_integer	|'0'	|NOT NULL	|0
FIELD		|recovery_mode	|t_integer	|'0'	|NOT NULL	|0
FIELD		|recovery_expression|t_varchar(2048)|''	|NOT NULL	|0
FIELD		|correlation_mode|t_integer	|'0'	|NOT NULL	|0
FIELD		|correlation_tag|t_varchar(255)	|''	|NOT NULL	|0
FIELD		|manual_close	|t_integer	|'0'	|NOT NULL	|0
FIELD		|opdata		|t_varchar(255)	|''	|NOT NULL	|0
FIELD		|discover	|t_integer	|'0'	|NOT NULL	|0
FIELD		|event_name	|t_varchar(2048)|''	|NOT NULL	|0
FIELD		|uuid		|t_varchar(32)	|''	|NOT NULL	|0
FIELD		|url_name	|t_varchar(64)	|''	|NOT NULL	|0
INDEX		|1		|status
INDEX		|2		|value,lastchange
INDEX		|3		|templateid
INDEX		|4		|uuid
CHANGELOG	|5

TABLE|trigger_depends|triggerdepid|ZBX_TEMPLATE
FIELD		|triggerdepid	|t_id		|	|NOT NULL	|0
FIELD		|triggerid_down	|t_id		|	|NOT NULL	|0			|1|triggers	|triggerid
FIELD		|triggerid_up	|t_id		|	|NOT NULL	|0			|2|triggers	|triggerid
UNIQUE		|1		|triggerid_down,triggerid_up
INDEX		|2		|triggerid_up

TABLE|functions|functionid|ZBX_TEMPLATE
FIELD		|functionid	|t_id		|	|NOT NULL	|0
FIELD		|itemid		|t_id		|	|NOT NULL	|0			|1|items	|		|RESTRICT
FIELD		|triggerid	|t_id		|	|NOT NULL	|0			|2|triggers	|		|RESTRICT
FIELD		|name		|t_varchar(12)	|''	|NOT NULL	|0
FIELD		|parameter	|t_varchar(255)	|'0'	|NOT NULL	|0
INDEX		|1		|triggerid
INDEX		|2		|itemid,name,parameter
CHANGELOG	|7

TABLE|graphs|graphid|ZBX_TEMPLATE
FIELD		|graphid	|t_id		|	|NOT NULL	|0
FIELD		|name		|t_varchar(128)	|''	|NOT NULL	|0
FIELD		|width		|t_integer	|'900'	|NOT NULL	|0
FIELD		|height		|t_integer	|'200'	|NOT NULL	|0
FIELD		|yaxismin	|t_double	|'0'	|NOT NULL	|0
FIELD		|yaxismax	|t_double	|'100'	|NOT NULL	|0
FIELD		|templateid	|t_id		|	|NULL		|0			|1|graphs	|graphid
FIELD		|show_work_period|t_integer	|'1'	|NOT NULL	|0
FIELD		|show_triggers	|t_integer	|'1'	|NOT NULL	|0
FIELD		|graphtype	|t_integer	|'0'	|NOT NULL	|0
FIELD		|show_legend	|t_integer	|'1'	|NOT NULL	|0
FIELD		|show_3d	|t_integer	|'0'	|NOT NULL	|0
FIELD		|percent_left	|t_double	|'0'	|NOT NULL	|0
FIELD		|percent_right	|t_double	|'0'	|NOT NULL	|0
FIELD		|ymin_type	|t_integer	|'0'	|NOT NULL	|0
FIELD		|ymax_type	|t_integer	|'0'	|NOT NULL	|0
FIELD		|ymin_itemid	|t_id		|	|NULL		|0			|2|items	|itemid		|RESTRICT
FIELD		|ymax_itemid	|t_id		|	|NULL		|0			|3|items	|itemid		|RESTRICT
FIELD		|flags		|t_integer	|'0'	|NOT NULL	|0
FIELD		|discover	|t_integer	|'0'	|NOT NULL	|0
FIELD		|uuid		|t_varchar(32)	|''	|NOT NULL	|0
INDEX		|1		|name
INDEX		|2		|templateid
INDEX		|3		|ymin_itemid
INDEX		|4		|ymax_itemid
INDEX		|5		|uuid

TABLE|graphs_items|gitemid|ZBX_TEMPLATE
FIELD		|gitemid	|t_id		|	|NOT NULL	|0
FIELD		|graphid	|t_id		|	|NOT NULL	|0			|1|graphs
FIELD		|itemid		|t_id		|	|NOT NULL	|0			|2|items
FIELD		|drawtype	|t_integer	|'0'	|NOT NULL	|0
FIELD		|sortorder	|t_integer	|'0'	|NOT NULL	|0
FIELD		|color		|t_varchar(6)	|'009600'|NOT NULL	|0
FIELD		|yaxisside	|t_integer	|'0'	|NOT NULL	|0
FIELD		|calc_fnc	|t_integer	|'2'	|NOT NULL	|0
FIELD		|type		|t_integer	|'0'	|NOT NULL	|0
INDEX		|1		|itemid
INDEX		|2		|graphid

TABLE|graph_theme|graphthemeid|ZBX_DATA
FIELD		|graphthemeid	|t_id		|	|NOT NULL	|0
FIELD		|theme		|t_varchar(64)	|''	|NOT NULL	|0
FIELD		|backgroundcolor|t_varchar(6)	|''	|NOT NULL	|0
FIELD		|graphcolor	|t_varchar(6)	|''	|NOT NULL	|0
FIELD		|gridcolor	|t_varchar(6)	|''	|NOT NULL	|0
FIELD		|maingridcolor	|t_varchar(6)	|''	|NOT NULL	|0
FIELD		|gridbordercolor|t_varchar(6)	|''	|NOT NULL	|0
FIELD		|textcolor	|t_varchar(6)	|''	|NOT NULL	|0
FIELD		|highlightcolor	|t_varchar(6)	|''	|NOT NULL	|0
FIELD		|leftpercentilecolor|t_varchar(6)|''	|NOT NULL	|0
FIELD		|rightpercentilecolor|t_varchar(6)|''	|NOT NULL	|0
FIELD		|nonworktimecolor|t_varchar(6)	|''	|NOT NULL	|0
FIELD		|colorpalette	|t_varchar(255)	|''	|NOT NULL	|0
UNIQUE		|1		|theme

TABLE|globalmacro|globalmacroid|ZBX_DATA
FIELD		|globalmacroid	|t_id		|	|NOT NULL	|0
FIELD		|macro		|t_varchar(255)	|''	|NOT NULL	|ZBX_PROXY
FIELD		|value		|t_varchar(2048)|''	|NOT NULL	|ZBX_PROXY
FIELD		|description	|t_text		|''	|NOT NULL	|0
FIELD		|type		|t_integer	|'0'	|NOT NULL	|ZBX_PROXY
UNIQUE		|1		|macro

TABLE|hostmacro|hostmacroid|ZBX_TEMPLATE
FIELD		|hostmacroid	|t_id		|	|NOT NULL	|0
FIELD		|hostid		|t_id		|	|NOT NULL	|ZBX_PROXY		|1|hosts
FIELD		|macro		|t_varchar(255)	|''	|NOT NULL	|ZBX_PROXY
FIELD		|value		|t_varchar(2048)|''	|NOT NULL	|ZBX_PROXY
FIELD		|description	|t_text		|''	|NOT NULL	|0
FIELD		|type		|t_integer	|'0'	|NOT NULL	|ZBX_PROXY
FIELD		|automatic	|t_integer	|'0'	|NOT NULL	|ZBX_PROXY
UNIQUE		|1		|hostid,macro

TABLE|hosts_groups|hostgroupid|ZBX_TEMPLATE
FIELD		|hostgroupid	|t_id		|	|NOT NULL	|0
FIELD		|hostid		|t_id		|	|NOT NULL	|0			|1|hosts
FIELD		|groupid	|t_id		|	|NOT NULL	|0			|2|hstgrp
UNIQUE		|1		|hostid,groupid
INDEX		|2		|groupid

TABLE|hosts_templates|hosttemplateid|ZBX_TEMPLATE
FIELD		|hosttemplateid	|t_id		|	|NOT NULL	|0
FIELD		|hostid		|t_id		|	|NOT NULL	|ZBX_PROXY		|1|hosts
FIELD		|templateid	|t_id		|	|NOT NULL	|ZBX_PROXY		|2|hosts	|hostid
FIELD		|link_type	|t_integer	|'0'	|NOT NULL	|ZBX_PROXY
UNIQUE		|1		|hostid,templateid
INDEX		|2		|templateid

TABLE|valuemap_mapping|valuemap_mappingid|ZBX_TEMPLATE
FIELD		|valuemap_mappingid|t_id	|	|NOT NULL	|0
FIELD		|valuemapid	|t_id		|	|NOT NULL	|0			|1|valuemap
FIELD		|value		|t_varchar(64)	|''	|NOT NULL	|0
FIELD		|newvalue	|t_varchar(64)	|''	|NOT NULL	|0
FIELD		|type		|t_integer	|'0'	|NOT NULL	|0
FIELD		|sortorder	|t_integer	|'0'	|NOT NULL	|0
UNIQUE		|1		|valuemapid,value,type

TABLE|media|mediaid|ZBX_DATA
FIELD		|mediaid	|t_id		|	|NOT NULL	|0
FIELD		|userid		|t_id		|	|NOT NULL	|0			|1|users
FIELD		|mediatypeid	|t_id		|	|NOT NULL	|0			|2|media_type
FIELD		|sendto		|t_varchar(1024)|''	|NOT NULL	|0
FIELD		|active		|t_integer	|'0'	|NOT NULL	|0
FIELD		|severity	|t_integer	|'63'	|NOT NULL	|0
FIELD		|period		|t_varchar(1024)|'1-7,00:00-24:00'|NOT NULL|0
FIELD		|userdirectory_mediaid	|t_id	|NULL	|NULL		|ZBX_NODATA		|3|userdirectory_media	|userdirectory_mediaid
INDEX		|1		|userid
INDEX		|2		|mediatypeid
INDEX		|3		|userdirectory_mediaid

TABLE|rights|rightid|ZBX_DATA
FIELD		|rightid	|t_id		|	|NOT NULL	|0
FIELD		|groupid	|t_id		|	|NOT NULL	|0			|1|usrgrp	|usrgrpid
FIELD		|permission	|t_integer	|'0'	|NOT NULL	|0
FIELD		|id		|t_id		|	|NOT NULL	|0			|2|hstgrp	|groupid
INDEX		|1		|groupid
INDEX		|2		|id

TABLE|permission|ugsetid,hgsetid|ZBX_DATA
FIELD		|ugsetid	|t_id		|	|NOT NULL	|0			|1|ugset
FIELD		|hgsetid	|t_id		|	|NOT NULL	|0			|2|hgset
FIELD		|permission	|t_integer	|'2'	|NOT NULL	|0
INDEX		|1		|hgsetid

TABLE|services|serviceid|ZBX_DATA
FIELD		|serviceid	|t_id		|	|NOT NULL	|0
FIELD		|name		|t_varchar(128)	|''	|NOT NULL	|0
FIELD		|status		|t_integer	|'-1'	|NOT NULL	|0
FIELD		|algorithm	|t_integer	|'0'	|NOT NULL	|0
FIELD		|sortorder	|t_integer	|'0'	|NOT NULL	|0
FIELD		|weight		|t_integer	|'0'	|NOT NULL	|0
FIELD		|propagation_rule|t_integer	|'0'	|NOT NULL	|0
FIELD		|propagation_value|t_integer	|'0'	|NOT NULL	|0
FIELD		|description	|t_text		|''	|NOT NULL	|0
FIELD		|uuid		|t_varchar(32)	|''	|NOT NULL	|0
FIELD		|created_at	|t_integer	|'0'	|NOT NULL	|0
INDEX		|1		|uuid

TABLE|services_links|linkid|ZBX_DATA
FIELD		|linkid		|t_id		|	|NOT NULL	|0
FIELD		|serviceupid	|t_id		|	|NOT NULL	|0			|1|services	|serviceid
FIELD		|servicedownid	|t_id		|	|NOT NULL	|0			|2|services	|serviceid
INDEX		|1		|servicedownid
UNIQUE		|2		|serviceupid,servicedownid

TABLE|icon_map|iconmapid|ZBX_DATA
FIELD		|iconmapid	|t_id		|	|NOT NULL	|0
FIELD		|name		|t_varchar(64)	|''	|NOT NULL	|0
FIELD		|default_iconid	|t_id		|	|NOT NULL	|0			|1|images	|imageid	|RESTRICT
UNIQUE		|1		|name
INDEX		|2		|default_iconid

TABLE|icon_mapping|iconmappingid|ZBX_DATA
FIELD		|iconmappingid	|t_id		|	|NOT NULL	|0
FIELD		|iconmapid	|t_id		|	|NOT NULL	|0			|1|icon_map
FIELD		|iconid		|t_id		|	|NOT NULL	|0			|2|images	|imageid	|RESTRICT
FIELD		|inventory_link	|t_integer	|'0'	|NOT NULL	|0
FIELD		|expression	|t_varchar(64)	|''	|NOT NULL	|0
FIELD		|sortorder	|t_integer	|'0'	|NOT NULL	|0
INDEX		|1		|iconmapid
INDEX		|2		|iconid

TABLE|sysmaps|sysmapid|ZBX_TEMPLATE
FIELD		|sysmapid	|t_id		|	|NOT NULL	|0
FIELD		|name		|t_varchar(128)	|''	|NOT NULL	|0
FIELD		|width		|t_integer	|'600'	|NOT NULL	|0
FIELD		|height		|t_integer	|'400'	|NOT NULL	|0
FIELD		|backgroundid	|t_id		|	|NULL		|0			|1|images	|imageid	|RESTRICT
FIELD		|label_type	|t_integer	|'2'	|NOT NULL	|0
FIELD		|label_location	|t_integer	|'0'	|NOT NULL	|0
FIELD		|highlight	|t_integer	|'1'	|NOT NULL	|0
FIELD		|expandproblem	|t_integer	|'1'	|NOT NULL	|0
FIELD		|markelements	|t_integer	|'0'	|NOT NULL	|0
FIELD		|show_unack	|t_integer	|'0'	|NOT NULL	|0
FIELD		|grid_size	|t_integer	|'50'	|NOT NULL	|0
FIELD		|grid_show	|t_integer	|'1'	|NOT NULL	|0
FIELD		|grid_align	|t_integer	|'1'	|NOT NULL	|0
FIELD		|label_format	|t_integer	|'0'	|NOT NULL	|0
FIELD		|label_type_host|t_integer	|'2'	|NOT NULL	|0
FIELD		|label_type_hostgroup|t_integer	|'2'	|NOT NULL	|0
FIELD		|label_type_trigger|t_integer	|'2'	|NOT NULL	|0
FIELD		|label_type_map|t_integer	|'2'	|NOT NULL	|0
FIELD		|label_type_image|t_integer	|'2'	|NOT NULL	|0
FIELD		|label_string_host|t_varchar(255)|''	|NOT NULL	|0
FIELD		|label_string_hostgroup|t_varchar(255)|''|NOT NULL	|0
FIELD		|label_string_trigger|t_varchar(255)|''	|NOT NULL	|0
FIELD		|label_string_map|t_varchar(255)|''	|NOT NULL	|0
FIELD		|label_string_image|t_varchar(255)|''	|NOT NULL	|0
FIELD		|iconmapid	|t_id		|	|NULL		|0			|2|icon_map	|		|RESTRICT
FIELD		|expand_macros	|t_integer	|'0'	|NOT NULL	|0
FIELD		|severity_min	|t_integer	|'0'	|NOT NULL	|0
FIELD		|userid		|t_id		|	|NOT NULL	|0			|3|users	|		|RESTRICT
FIELD		|private	|t_integer	|'1'	|NOT NULL	|0
FIELD		|show_suppressed|t_integer	|'0'	|NOT NULL	|0
UNIQUE		|1		|name
INDEX		|2		|backgroundid
INDEX		|3		|iconmapid
INDEX		|4		|userid

TABLE|sysmaps_elements|selementid|ZBX_TEMPLATE
FIELD		|selementid	|t_id		|	|NOT NULL	|0
FIELD		|sysmapid	|t_id		|	|NOT NULL	|0			|1|sysmaps
FIELD		|elementid	|t_id		|'0'	|NOT NULL	|0
FIELD		|elementtype	|t_integer	|'0'	|NOT NULL	|0
FIELD		|iconid_off	|t_id		|	|NULL		|0			|2|images	|imageid	|RESTRICT
FIELD		|iconid_on	|t_id		|	|NULL		|0			|3|images	|imageid	|RESTRICT
FIELD		|label		|t_varchar(2048)|''	|NOT NULL	|0
FIELD		|label_location	|t_integer	|'-1'	|NOT NULL	|0
FIELD		|x		|t_integer	|'0'	|NOT NULL	|0
FIELD		|y		|t_integer	|'0'	|NOT NULL	|0
FIELD		|iconid_disabled|t_id		|	|NULL		|0			|4|images	|imageid	|RESTRICT
FIELD		|iconid_maintenance|t_id	|	|NULL		|0			|5|images	|imageid	|RESTRICT
FIELD		|elementsubtype	|t_integer	|'0'	|NOT NULL	|0
FIELD		|areatype	|t_integer	|'0'	|NOT NULL	|0
FIELD		|width		|t_integer	|'200'	|NOT NULL	|0
FIELD		|height		|t_integer	|'200'	|NOT NULL	|0
FIELD		|viewtype	|t_integer	|'0'	|NOT NULL	|0
FIELD		|use_iconmap	|t_integer	|'1'	|NOT NULL	|0
FIELD		|evaltype	|t_integer		|'0'|NOT NULL	|0
INDEX		|1		|sysmapid
INDEX		|2		|iconid_off
INDEX		|3		|iconid_on
INDEX		|4		|iconid_disabled
INDEX		|5		|iconid_maintenance

TABLE|sysmaps_links|linkid|ZBX_TEMPLATE
FIELD		|linkid		|t_id		|	|NOT NULL	|0
FIELD		|sysmapid	|t_id		|	|NOT NULL	|0			|1|sysmaps
FIELD		|selementid1	|t_id		|	|NOT NULL	|0			|2|sysmaps_elements|selementid
FIELD		|selementid2	|t_id		|	|NOT NULL	|0			|3|sysmaps_elements|selementid
FIELD		|drawtype	|t_integer	|'0'	|NOT NULL	|0
FIELD		|color		|t_varchar(6)	|'000000'|NOT NULL	|0
FIELD		|label		|t_varchar(2048)|''	|NOT NULL	|0
INDEX		|1		|sysmapid
INDEX		|2		|selementid1
INDEX		|3		|selementid2

TABLE|sysmaps_link_triggers|linktriggerid|ZBX_TEMPLATE
FIELD		|linktriggerid	|t_id		|	|NOT NULL	|0
FIELD		|linkid		|t_id		|	|NOT NULL	|0			|1|sysmaps_links
FIELD		|triggerid	|t_id		|	|NOT NULL	|0			|2|triggers
FIELD		|drawtype	|t_integer	|'0'	|NOT NULL	|0
FIELD		|color		|t_varchar(6)	|'000000'|NOT NULL	|0
UNIQUE		|1		|linkid,triggerid
INDEX		|2		|triggerid

TABLE|sysmap_element_url|sysmapelementurlid|ZBX_TEMPLATE
FIELD		|sysmapelementurlid|t_id	|	|NOT NULL	|0
FIELD		|selementid	|t_id		|	|NOT NULL	|0			|1|sysmaps_elements
FIELD		|name		|t_varchar(255)	|	|NOT NULL	|0
FIELD		|url		|t_varchar(2048)|''	|NOT NULL	|0
UNIQUE		|1		|selementid,name

TABLE|sysmap_url|sysmapurlid|ZBX_TEMPLATE
FIELD		|sysmapurlid	|t_id		|	|NOT NULL	|0
FIELD		|sysmapid	|t_id		|	|NOT NULL	|0			|1|sysmaps
FIELD		|name		|t_varchar(255)	|	|NOT NULL	|0
FIELD		|url		|t_varchar(2048)|''	|NOT NULL	|0
FIELD		|elementtype	|t_integer	|'0'	|NOT NULL	|0
UNIQUE		|1		|sysmapid,name

TABLE|sysmap_user|sysmapuserid|ZBX_TEMPLATE
FIELD		|sysmapuserid|t_id		|	|NOT NULL	|0
FIELD		|sysmapid	|t_id		|	|NOT NULL	|0			|1|sysmaps
FIELD		|userid		|t_id		|	|NOT NULL	|0			|2|users
FIELD		|permission	|t_integer	|'2'	|NOT NULL	|0
UNIQUE		|1		|sysmapid,userid
INDEX		|2		|userid

TABLE|sysmap_usrgrp|sysmapusrgrpid|ZBX_TEMPLATE
FIELD		|sysmapusrgrpid|t_id		|	|NOT NULL	|0
FIELD		|sysmapid	|t_id		|	|NOT NULL	|0			|1|sysmaps
FIELD		|usrgrpid	|t_id		|	|NOT NULL	|0			|2|usrgrp
FIELD		|permission	|t_integer	|'2'	|NOT NULL	|0
UNIQUE		|1		|sysmapid,usrgrpid
INDEX		|2		|usrgrpid

TABLE|maintenances_hosts|maintenance_hostid|ZBX_DATA
FIELD		|maintenance_hostid|t_id	|	|NOT NULL	|0
FIELD		|maintenanceid	|t_id		|	|NOT NULL	|0			|1|maintenances
FIELD		|hostid		|t_id		|	|NOT NULL	|0			|2|hosts
UNIQUE		|1		|maintenanceid,hostid
INDEX		|2		|hostid

TABLE|maintenances_groups|maintenance_groupid|ZBX_DATA
FIELD		|maintenance_groupid|t_id	|	|NOT NULL	|0
FIELD		|maintenanceid	|t_id		|	|NOT NULL	|0			|1|maintenances
FIELD		|groupid	|t_id		|	|NOT NULL	|0			|2|hstgrp
UNIQUE		|1		|maintenanceid,groupid
INDEX		|2		|groupid

TABLE|timeperiods|timeperiodid|ZBX_DATA
FIELD		|timeperiodid	|t_id		|	|NOT NULL	|0
FIELD		|timeperiod_type|t_integer	|'0'	|NOT NULL	|0
FIELD		|every		|t_integer	|'1'	|NOT NULL	|0
FIELD		|month		|t_integer	|'0'	|NOT NULL	|0
FIELD		|dayofweek	|t_integer	|'0'	|NOT NULL	|0
FIELD		|day		|t_integer	|'0'	|NOT NULL	|0
FIELD		|start_time	|t_integer	|'0'	|NOT NULL	|0
FIELD		|period		|t_integer	|'0'	|NOT NULL	|0
FIELD		|start_date	|t_integer	|'0'	|NOT NULL	|0

TABLE|maintenances_windows|maintenance_timeperiodid|ZBX_DATA
FIELD		|maintenance_timeperiodid|t_id	|	|NOT NULL	|0
FIELD		|maintenanceid	|t_id		|	|NOT NULL	|0			|1|maintenances
FIELD		|timeperiodid	|t_id		|	|NOT NULL	|0			|2|timeperiods
UNIQUE		|1		|maintenanceid,timeperiodid
INDEX		|2		|timeperiodid

TABLE|regexps|regexpid|ZBX_DATA
FIELD		|regexpid	|t_id		|	|NOT NULL	|0
FIELD		|name		|t_varchar(128)	|''	|NOT NULL	|ZBX_PROXY
FIELD		|test_string	|t_text		|''	|NOT NULL	|0
UNIQUE		|1		|name

TABLE|expressions|expressionid|ZBX_DATA
FIELD		|expressionid	|t_id		|	|NOT NULL	|0
FIELD		|regexpid	|t_id		|	|NOT NULL	|ZBX_PROXY		|1|regexps
FIELD		|expression	|t_varchar(255)	|''	|NOT NULL	|ZBX_PROXY
FIELD		|expression_type|t_integer	|'0'	|NOT NULL	|ZBX_PROXY
FIELD		|exp_delimiter	|t_varchar(1)	|''	|NOT NULL	|ZBX_PROXY
FIELD		|case_sensitive	|t_integer	|'0'	|NOT NULL	|ZBX_PROXY
INDEX		|1		|regexpid

TABLE|ids|table_name,field_name|0
FIELD		|table_name	|t_varchar(64)	|''	|NOT NULL	|0
FIELD		|field_name	|t_varchar(64)	|''	|NOT NULL	|0
FIELD		|nextid		|t_id		|	|NOT NULL	|0

-- History tables

TABLE|alerts|alertid|0
FIELD		|alertid	|t_id		|	|NOT NULL	|0
FIELD		|actionid	|t_id		|	|NOT NULL	|0			|1|actions
FIELD		|eventid	|t_id		|	|NOT NULL	|0			|2|events
FIELD		|userid		|t_id		|	|NULL		|0			|3|users
FIELD		|clock		|t_time		|'0'	|NOT NULL	|0
FIELD		|mediatypeid	|t_id		|	|NULL		|0			|4|media_type
FIELD		|sendto		|t_varchar(1024)|''	|NOT NULL	|0
FIELD		|subject	|t_varchar(255)	|''	|NOT NULL	|0
FIELD		|message	|t_text		|''	|NOT NULL	|0
FIELD		|status		|t_integer	|'0'	|NOT NULL	|0
FIELD		|retries	|t_integer	|'0'	|NOT NULL	|0
FIELD		|error		|t_varchar(2048)|''	|NOT NULL	|0
FIELD		|esc_step	|t_integer	|'0'	|NOT NULL	|0
FIELD		|alerttype	|t_integer	|'0'	|NOT NULL	|0
FIELD		|p_eventid	|t_id		|	|NULL		|0			|5|events	|eventid
FIELD		|acknowledgeid	|t_id		|	|NULL		|0			|6|acknowledges	|acknowledgeid
FIELD		|parameters	|t_text		|'{}'	|NOT NULL	|0
INDEX		|1		|actionid
INDEX		|2		|clock
INDEX		|3		|eventid
INDEX		|4		|status
INDEX		|5		|mediatypeid
INDEX		|6		|userid
INDEX		|7		|p_eventid
INDEX		|8		|acknowledgeid

TABLE|history|itemid,clock,ns|0
FIELD		|itemid		|t_id		|	|NOT NULL	|0			|-|items
FIELD		|clock		|t_time		|'0'	|NOT NULL	|0
FIELD		|value		|t_double	|'0.0000'|NOT NULL	|0
FIELD		|ns		|t_nanosec	|'0'	|NOT NULL	|0

TABLE|history_uint|itemid,clock,ns|0
FIELD		|itemid		|t_id		|	|NOT NULL	|0			|-|items
FIELD		|clock		|t_time		|'0'	|NOT NULL	|0
FIELD		|value		|t_bigint	|'0'	|NOT NULL	|0
FIELD		|ns		|t_nanosec	|'0'	|NOT NULL	|0

TABLE|history_str|itemid,clock,ns|0
FIELD		|itemid		|t_id		|	|NOT NULL	|0			|-|items
FIELD		|clock		|t_time		|'0'	|NOT NULL	|0
FIELD		|value		|t_varchar(255)	|''	|NOT NULL	|0
FIELD		|ns		|t_nanosec	|'0'	|NOT NULL	|0

TABLE|history_log|itemid,clock,ns|0
FIELD		|itemid		|t_id		|	|NOT NULL	|0			|-|items
FIELD		|clock		|t_time		|'0'	|NOT NULL	|0
FIELD		|timestamp	|t_time		|'0'	|NOT NULL	|0
FIELD		|source		|t_varchar(64)	|''	|NOT NULL	|0
FIELD		|severity	|t_integer	|'0'	|NOT NULL	|0
FIELD		|value		|t_text		|''	|NOT NULL	|0
FIELD		|logeventid	|t_integer	|'0'	|NOT NULL	|0
FIELD		|ns		|t_nanosec	|'0'	|NOT NULL	|0

TABLE|history_text|itemid,clock,ns|0
FIELD		|itemid		|t_id		|	|NOT NULL	|0			|-|items
FIELD		|clock		|t_time		|'0'	|NOT NULL	|0
FIELD		|value		|t_text		|''	|NOT NULL	|0
FIELD		|ns		|t_nanosec	|'0'	|NOT NULL	|0

TABLE|history_bin|itemid,clock,ns|0
FIELD		|itemid		|t_id		|	|NOT NULL	|0			|-|items
FIELD		|clock		|t_time		|'0'	|NOT NULL	|0
FIELD		|ns		|t_nanosec	|'0'	|NOT NULL	|0
FIELD		|value		|t_bin		|''	|NOT NULL	|0

TABLE|proxy_history|id|0
FIELD		|id		|t_id		|	|NOT NULL	|0
FIELD		|itemid		|t_id		|	|NOT NULL	|0			|-|items
FIELD		|clock		|t_time		|'0'	|NOT NULL	|0
FIELD		|timestamp	|t_time		|'0'	|NOT NULL	|0
FIELD		|source		|t_varchar(64)	|''	|NOT NULL	|0
FIELD		|severity	|t_integer	|'0'	|NOT NULL	|0
FIELD		|value		|t_longtext	|''	|NOT NULL	|0
FIELD		|logeventid	|t_integer	|'0'	|NOT NULL	|0
FIELD		|ns		|t_nanosec	|'0'	|NOT NULL	|0
FIELD		|state		|t_integer	|'0'	|NOT NULL	|0
FIELD		|lastlogsize	|t_bigint	|'0'	|NOT NULL	|0
FIELD		|mtime		|t_integer	|'0'	|NOT NULL	|0
FIELD		|flags		|t_integer	|'0'	|NOT NULL	|0
FIELD		|write_clock	|t_time		|'0'	|NOT NULL	|0
INDEX		|1		|clock

TABLE|proxy_dhistory|id|0
FIELD		|id		|t_id		|	|NOT NULL	|0
FIELD		|clock		|t_time		|'0'	|NOT NULL	|0
FIELD		|druleid	|t_id		|	|NOT NULL	|0			|-|drules
FIELD		|ip		|t_varchar(39)	|''	|NOT NULL	|0
FIELD		|port		|t_integer	|'0'	|NOT NULL	|0
FIELD		|value		|t_varchar(255)	|''	|NOT NULL	|0
FIELD		|status		|t_integer	|'0'	|NOT NULL	|0
FIELD		|dcheckid	|t_id		|	|NULL		|0			|-|dchecks
FIELD		|dns		|t_varchar(255)	|''	|NOT NULL	|0
FIELD		|error		|t_varchar(2048)|''	|NOT NULL	|0
INDEX		|1		|clock
INDEX		|2		|druleid

TABLE|events|eventid|0
FIELD		|eventid	|t_id		|	|NOT NULL	|0
FIELD		|source		|t_integer	|'0'	|NOT NULL	|0
FIELD		|object		|t_integer	|'0'	|NOT NULL	|0
FIELD		|objectid	|t_id		|'0'	|NOT NULL	|0
FIELD		|clock		|t_time		|'0'	|NOT NULL	|0
FIELD		|value		|t_integer	|'0'	|NOT NULL	|0
FIELD		|acknowledged	|t_integer	|'0'	|NOT NULL	|0
FIELD		|ns		|t_nanosec	|'0'	|NOT NULL	|0
FIELD		|name		|t_varchar(2048)|''	|NOT NULL	|0
FIELD		|severity	|t_integer	|'0'	|NOT NULL	|0
INDEX		|1		|source,object,objectid,clock
INDEX		|2		|source,object,clock

TABLE|event_symptom|eventid|0
FIELD		|eventid	|t_id		|	|NOT NULL	|0			|1|events	|eventid|
FIELD		|cause_eventid	|t_id		|	|NOT NULL	|0			|2|events	|eventid|	RESTRICT
INDEX		|1		|cause_eventid

TABLE|trends|itemid,clock|0
FIELD		|itemid		|t_id		|	|NOT NULL	|0			|-|items
FIELD		|clock		|t_time		|'0'	|NOT NULL	|0
FIELD		|num		|t_integer	|'0'	|NOT NULL	|0
FIELD		|value_min	|t_double	|'0.0000'|NOT NULL	|0
FIELD		|value_avg	|t_double	|'0.0000'|NOT NULL	|0
FIELD		|value_max	|t_double	|'0.0000'|NOT NULL	|0

TABLE|trends_uint|itemid,clock|0
FIELD		|itemid		|t_id		|	|NOT NULL	|0			|-|items
FIELD		|clock		|t_time		|'0'	|NOT NULL	|0
FIELD		|num		|t_integer	|'0'	|NOT NULL	|0
FIELD		|value_min	|t_bigint	|'0'	|NOT NULL	|0
FIELD		|value_avg	|t_bigint	|'0'	|NOT NULL	|0
FIELD		|value_max	|t_bigint	|'0'	|NOT NULL	|0

TABLE|acknowledges|acknowledgeid|0
FIELD		|acknowledgeid	|t_id		|	|NOT NULL	|0
FIELD		|userid		|t_id		|	|NOT NULL	|0			|1|users
FIELD		|eventid	|t_id		|	|NOT NULL	|0			|2|events
FIELD		|clock		|t_time		|'0'	|NOT NULL	|0
FIELD		|message	|t_varchar(2048)|''	|NOT NULL	|0
FIELD		|action		|t_integer	|'0'	|NOT NULL	|0
FIELD		|old_severity	|t_integer	|'0'	|NOT NULL	|0
FIELD		|new_severity	|t_integer	|'0'	|NOT NULL	|0
FIELD		|suppress_until	|t_time		|'0'	|NOT NULL	|0
FIELD		|taskid		|t_id		|	|NULL		|0			|-|task
INDEX		|1		|userid
INDEX		|2		|eventid
INDEX		|3		|clock

TABLE|auditlog|auditid|0
FIELD		|auditid	|t_cuid		|	|NOT NULL	|0
FIELD		|userid		|t_id		|	|NULL		|0
FIELD		|username	|t_varchar(100)	|''	|NOT NULL	|0
FIELD		|clock		|t_time		|'0'	|NOT NULL	|0
FIELD		|ip		|t_varchar(39)	|''	|NOT NULL	|0
FIELD		|action		|t_integer	|'0'	|NOT NULL	|0
FIELD		|resourcetype	|t_integer	|'0'	|NOT NULL	|0
FIELD		|resourceid	|t_id		|	|NULL		|0
FIELD		|resource_cuid	|t_cuid		|	|NULL		|0
FIELD		|resourcename	|t_varchar(255)	|''	|NOT NULL	|0
FIELD		|recordsetid	|t_cuid		|	|NOT NULL	|0
FIELD		|details	|t_longtext	|''	|NOT NULL	|0
INDEX		|1		|userid,clock
INDEX		|2		|clock
INDEX		|3		|resourcetype,resourceid
INDEX		|4		|recordsetid

TABLE|service_alarms|servicealarmid|0
FIELD		|servicealarmid	|t_id		|	|NOT NULL	|0
FIELD		|serviceid	|t_id		|	|NOT NULL	|0			|1|services
FIELD		|clock		|t_time		|'0'	|NOT NULL	|0
FIELD		|value		|t_integer	|'-1'	|NOT NULL	|0
INDEX		|1		|serviceid,clock
INDEX		|2		|clock

TABLE|autoreg_host|autoreg_hostid|0
FIELD		|autoreg_hostid	|t_id		|	|NOT NULL	|0
FIELD		|proxyid	|t_id		|	|NULL		|0			|1|proxy	|proxyid
FIELD		|host		|t_varchar(128)	|''	|NOT NULL	|0
FIELD		|listen_ip	|t_varchar(39)	|''	|NOT NULL	|0
FIELD		|listen_port	|t_integer	|'0'	|NOT NULL	|0
FIELD		|listen_dns	|t_varchar(255)	|''	|NOT NULL	|0
FIELD		|host_metadata	|t_text		|''	|NOT NULL	|0
FIELD		|flags		|t_integer	|'0'	|NOT NULL	|0
FIELD		|tls_accepted	|t_integer	|'1'	|NOT NULL	|0
INDEX		|1		|host
INDEX		|2		|proxyid

TABLE|proxy_autoreg_host|id|0
FIELD		|id		|t_id		|	|NOT NULL	|0
FIELD		|clock		|t_time		|'0'	|NOT NULL	|0
FIELD		|host		|t_varchar(128)	|''	|NOT NULL	|0
FIELD		|listen_ip	|t_varchar(39)	|''	|NOT NULL	|0
FIELD		|listen_port	|t_integer	|'0'	|NOT NULL	|0
FIELD		|listen_dns	|t_varchar(255)	|''	|NOT NULL	|0
FIELD		|host_metadata	|t_text		|''	|NOT NULL	|0
FIELD		|flags		|t_integer	|'0'	|NOT NULL	|0
FIELD		|tls_accepted	|t_integer	|'1'	|NOT NULL	|0
INDEX		|1		|clock

TABLE|dhosts|dhostid|0
FIELD		|dhostid	|t_id		|	|NOT NULL	|0
FIELD		|druleid	|t_id		|	|NOT NULL	|0			|1|drules
FIELD		|status		|t_integer	|'0'	|NOT NULL	|0
FIELD		|lastup		|t_integer	|'0'	|NOT NULL	|0
FIELD		|lastdown	|t_integer	|'0'	|NOT NULL	|0
INDEX		|1		|druleid

TABLE|dservices|dserviceid|0
FIELD		|dserviceid	|t_id		|	|NOT NULL	|0
FIELD		|dhostid	|t_id		|	|NOT NULL	|0			|1|dhosts
FIELD		|value		|t_varchar(255)	|''	|NOT NULL	|0
FIELD		|port		|t_integer	|'0'	|NOT NULL	|0
FIELD		|status		|t_integer	|'0'	|NOT NULL	|0
FIELD		|lastup		|t_integer	|'0'	|NOT NULL	|0
FIELD		|lastdown	|t_integer	|'0'	|NOT NULL	|0
FIELD		|dcheckid	|t_id		|	|NOT NULL	|0			|2|dchecks
FIELD		|ip		|t_varchar(39)	|''	|NOT NULL	|0
FIELD		|dns		|t_varchar(255)	|''	|NOT NULL	|0
UNIQUE		|1		|dcheckid,ip,port
INDEX		|2		|dhostid

-- Other tables

TABLE|escalations|escalationid|0
FIELD		|escalationid	|t_id		|	|NOT NULL	|0
FIELD		|actionid	|t_id		|	|NOT NULL	|0			|-|actions
FIELD		|triggerid	|t_id		|	|NULL		|0			|-|triggers
FIELD		|eventid	|t_id		|	|NULL		|0			|-|events
FIELD		|r_eventid	|t_id		|	|NULL		|0			|-|events	|eventid
FIELD		|nextcheck	|t_time		|'0'	|NOT NULL	|0
FIELD		|esc_step	|t_integer	|'0'	|NOT NULL	|0
FIELD		|status		|t_integer	|'0'	|NOT NULL	|0
FIELD		|itemid		|t_id		|	|NULL		|0			|-|items
FIELD		|acknowledgeid	|t_id		|	|NULL		|0			|-|acknowledges
FIELD		|servicealarmid	|t_id		|	|NULL		|0			|-|service_alarms
FIELD		|serviceid	|t_id		|	|NULL		|0			|-|services
UNIQUE		|1		|triggerid,itemid,serviceid,escalationid
INDEX		|2		|eventid
INDEX		|3		|nextcheck

TABLE|globalvars|name|0
FIELD		|name	|t_varchar(64)		|''	|NOT NULL	|0
FIELD		|value	|t_varchar(2048)	|''	|NOT NULL	|0

TABLE|graph_discovery|graphid|0
FIELD		|graphid	|t_id		|	|NOT NULL	|0			|1|graphs
FIELD		|parent_graphid	|t_id		|	|NOT NULL	|0			|2|graphs	|graphid	|RESTRICT
FIELD		|lastcheck	|t_integer	|'0'	|NOT NULL	|ZBX_NODATA
FIELD		|ts_delete	|t_time		|'0'	|NOT NULL	|ZBX_NODATA
FIELD		|status		|t_integer	|'0'	|NOT NULL	|ZBX_NODATA
INDEX		|1		|parent_graphid

TABLE|host_inventory|hostid|ZBX_TEMPLATE
FIELD		|hostid		|t_id		|	|NOT NULL	|0			|1|hosts
FIELD		|inventory_mode	|t_integer	|'0'	|NOT NULL	|0
FIELD		|type		|t_varchar(64)	|''	|NOT NULL	|ZBX_PROXY,ZBX_NODATA
FIELD		|type_full	|t_varchar(64)	|''	|NOT NULL	|ZBX_PROXY,ZBX_NODATA
FIELD		|name		|t_varchar(128)	|''	|NOT NULL	|ZBX_PROXY,ZBX_NODATA
FIELD		|alias		|t_varchar(128)	|''	|NOT NULL	|ZBX_PROXY,ZBX_NODATA
FIELD		|os		|t_varchar(128)	|''	|NOT NULL	|ZBX_PROXY,ZBX_NODATA
FIELD		|os_full	|t_varchar(255)	|''	|NOT NULL	|ZBX_PROXY,ZBX_NODATA
FIELD		|os_short	|t_varchar(128)	|''	|NOT NULL	|ZBX_PROXY,ZBX_NODATA
FIELD		|serialno_a	|t_varchar(64)	|''	|NOT NULL	|ZBX_PROXY,ZBX_NODATA
FIELD		|serialno_b	|t_varchar(64)	|''	|NOT NULL	|ZBX_PROXY,ZBX_NODATA
FIELD		|tag		|t_varchar(64)	|''	|NOT NULL	|ZBX_PROXY,ZBX_NODATA
FIELD		|asset_tag	|t_varchar(64)	|''	|NOT NULL	|ZBX_PROXY,ZBX_NODATA
FIELD		|macaddress_a	|t_varchar(64)	|''	|NOT NULL	|ZBX_PROXY,ZBX_NODATA
FIELD		|macaddress_b	|t_varchar(64)	|''	|NOT NULL	|ZBX_PROXY,ZBX_NODATA
FIELD		|hardware	|t_varchar(255)	|''	|NOT NULL	|ZBX_PROXY,ZBX_NODATA
FIELD		|hardware_full	|t_text		|''	|NOT NULL	|ZBX_PROXY,ZBX_NODATA
FIELD		|software	|t_varchar(255)	|''	|NOT NULL	|ZBX_PROXY,ZBX_NODATA
FIELD		|software_full	|t_text		|''	|NOT NULL	|ZBX_PROXY,ZBX_NODATA
FIELD		|software_app_a	|t_varchar(64)	|''	|NOT NULL	|ZBX_PROXY,ZBX_NODATA
FIELD		|software_app_b	|t_varchar(64)	|''	|NOT NULL	|ZBX_PROXY,ZBX_NODATA
FIELD		|software_app_c	|t_varchar(64)	|''	|NOT NULL	|ZBX_PROXY,ZBX_NODATA
FIELD		|software_app_d	|t_varchar(64)	|''	|NOT NULL	|ZBX_PROXY,ZBX_NODATA
FIELD		|software_app_e	|t_varchar(64)	|''	|NOT NULL	|ZBX_PROXY,ZBX_NODATA
FIELD		|contact	|t_text		|''	|NOT NULL	|ZBX_PROXY,ZBX_NODATA
FIELD		|location	|t_text		|''	|NOT NULL	|ZBX_PROXY,ZBX_NODATA
FIELD		|location_lat	|t_varchar(16)	|''	|NOT NULL	|ZBX_PROXY
FIELD		|location_lon	|t_varchar(16)	|''	|NOT NULL	|ZBX_PROXY
FIELD		|notes		|t_text		|''	|NOT NULL	|ZBX_PROXY,ZBX_NODATA
FIELD		|chassis	|t_varchar(64)	|''	|NOT NULL	|ZBX_PROXY,ZBX_NODATA
FIELD		|model		|t_varchar(64)	|''	|NOT NULL	|ZBX_PROXY,ZBX_NODATA
FIELD		|hw_arch	|t_varchar(32)	|''	|NOT NULL	|ZBX_PROXY,ZBX_NODATA
FIELD		|vendor		|t_varchar(64)	|''	|NOT NULL	|ZBX_PROXY,ZBX_NODATA
FIELD		|contract_number|t_varchar(64)	|''	|NOT NULL	|ZBX_PROXY,ZBX_NODATA
FIELD		|installer_name	|t_varchar(64)	|''	|NOT NULL	|ZBX_PROXY,ZBX_NODATA
FIELD		|deployment_status|t_varchar(64)|''	|NOT NULL	|ZBX_PROXY,ZBX_NODATA
FIELD		|url_a		|t_varchar(2048)|''	|NOT NULL	|ZBX_PROXY,ZBX_NODATA
FIELD		|url_b		|t_varchar(2048)|''	|NOT NULL	|ZBX_PROXY,ZBX_NODATA
FIELD		|url_c		|t_varchar(2048)|''	|NOT NULL	|ZBX_PROXY,ZBX_NODATA
FIELD		|host_networks	|t_text		|''	|NOT NULL	|ZBX_PROXY,ZBX_NODATA
FIELD		|host_netmask	|t_varchar(39)	|''	|NOT NULL	|ZBX_PROXY,ZBX_NODATA
FIELD		|host_router	|t_varchar(39)	|''	|NOT NULL	|ZBX_PROXY,ZBX_NODATA
FIELD		|oob_ip		|t_varchar(39)	|''	|NOT NULL	|ZBX_PROXY,ZBX_NODATA
FIELD		|oob_netmask	|t_varchar(39)	|''	|NOT NULL	|ZBX_PROXY,ZBX_NODATA
FIELD		|oob_router	|t_varchar(39)	|''	|NOT NULL	|ZBX_PROXY,ZBX_NODATA
FIELD		|date_hw_purchase|t_varchar(64)	|''	|NOT NULL	|ZBX_PROXY,ZBX_NODATA
FIELD		|date_hw_install|t_varchar(64)	|''	|NOT NULL	|ZBX_PROXY,ZBX_NODATA
FIELD		|date_hw_expiry	|t_varchar(64)	|''	|NOT NULL	|ZBX_PROXY,ZBX_NODATA
FIELD		|date_hw_decomm	|t_varchar(64)	|''	|NOT NULL	|ZBX_PROXY,ZBX_NODATA
FIELD		|site_address_a	|t_varchar(128)	|''	|NOT NULL	|ZBX_PROXY,ZBX_NODATA
FIELD		|site_address_b	|t_varchar(128)	|''	|NOT NULL	|ZBX_PROXY,ZBX_NODATA
FIELD		|site_address_c	|t_varchar(128)	|''	|NOT NULL	|ZBX_PROXY,ZBX_NODATA
FIELD		|site_city	|t_varchar(128)	|''	|NOT NULL	|ZBX_PROXY,ZBX_NODATA
FIELD		|site_state	|t_varchar(64)	|''	|NOT NULL	|ZBX_PROXY,ZBX_NODATA
FIELD		|site_country	|t_varchar(64)	|''	|NOT NULL	|ZBX_PROXY,ZBX_NODATA
FIELD		|site_zip	|t_varchar(64)	|''	|NOT NULL	|ZBX_PROXY,ZBX_NODATA
FIELD		|site_rack	|t_varchar(128)	|''	|NOT NULL	|ZBX_PROXY,ZBX_NODATA
FIELD		|site_notes	|t_text		|''	|NOT NULL	|ZBX_PROXY,ZBX_NODATA
FIELD		|poc_1_name	|t_varchar(128)	|''	|NOT NULL	|ZBX_PROXY,ZBX_NODATA
FIELD		|poc_1_email	|t_varchar(128)	|''	|NOT NULL	|ZBX_PROXY,ZBX_NODATA
FIELD		|poc_1_phone_a	|t_varchar(64)	|''	|NOT NULL	|ZBX_PROXY,ZBX_NODATA
FIELD		|poc_1_phone_b	|t_varchar(64)	|''	|NOT NULL	|ZBX_PROXY,ZBX_NODATA
FIELD		|poc_1_cell	|t_varchar(64)	|''	|NOT NULL	|ZBX_PROXY,ZBX_NODATA
FIELD		|poc_1_screen	|t_varchar(64)	|''	|NOT NULL	|ZBX_PROXY,ZBX_NODATA
FIELD		|poc_1_notes	|t_text		|''	|NOT NULL	|ZBX_PROXY,ZBX_NODATA
FIELD		|poc_2_name	|t_varchar(128)	|''	|NOT NULL	|ZBX_PROXY,ZBX_NODATA
FIELD		|poc_2_email	|t_varchar(128)	|''	|NOT NULL	|ZBX_PROXY,ZBX_NODATA
FIELD		|poc_2_phone_a	|t_varchar(64)	|''	|NOT NULL	|ZBX_PROXY,ZBX_NODATA
FIELD		|poc_2_phone_b	|t_varchar(64)	|''	|NOT NULL	|ZBX_PROXY,ZBX_NODATA
FIELD		|poc_2_cell	|t_varchar(64)	|''	|NOT NULL	|ZBX_PROXY,ZBX_NODATA
FIELD		|poc_2_screen	|t_varchar(64)	|''	|NOT NULL	|ZBX_PROXY,ZBX_NODATA
FIELD		|poc_2_notes	|t_text		|''	|NOT NULL	|ZBX_PROXY,ZBX_NODATA

TABLE|housekeeper|housekeeperid|0
FIELD		|housekeeperid	|t_id		|	|NOT NULL	|0
FIELD		|tablename	|t_varchar(64)	|''	|NOT NULL	|0
FIELD		|field		|t_varchar(64)	|''	|NOT NULL	|0
FIELD		|value		|t_id		|	|NOT NULL	|0			|-|items

TABLE|images|imageid|0
FIELD		|imageid	|t_id		|	|NOT NULL	|0
FIELD		|imagetype	|t_integer	|'0'	|NOT NULL	|0
FIELD		|name		|t_varchar(64)	|'0'	|NOT NULL	|0
FIELD		|image		|t_image	|''	|NOT NULL	|0
UNIQUE		|1		|name

TABLE|item_discovery|itemdiscoveryid|ZBX_TEMPLATE
FIELD		|itemdiscoveryid|t_id		|	|NOT NULL	|0
FIELD		|itemid		|t_id		|	|NOT NULL	|0			|1|items
FIELD		|parent_itemid	|t_id		|	|NOT NULL	|0			|2|items	|itemid
FIELD		|key_		|t_varchar(2048)|''	|NOT NULL	|ZBX_NODATA
FIELD		|lastcheck	|t_integer	|'0'	|NOT NULL	|ZBX_NODATA
FIELD		|ts_delete	|t_time		|'0'	|NOT NULL	|ZBX_NODATA
FIELD		|status		|t_integer	|'0'	|NOT NULL	|ZBX_NODATA
FIELD		|disable_source	|t_integer	|'0'	|NOT NULL	|ZBX_NODATA
FIELD		|ts_disable	|t_time		|'0'	|NOT NULL	|ZBX_NODATA
UNIQUE		|1		|itemid,parent_itemid
INDEX		|2		|parent_itemid

TABLE|host_discovery|hostid|ZBX_TEMPLATE
FIELD		|hostid		|t_id		|	|NOT NULL	|0			|1|hosts
FIELD		|parent_hostid	|t_id		|	|NULL		|0			|2|hosts	|hostid		|RESTRICT
FIELD		|parent_itemid	|t_id		|	|NULL		|0			|3|items	|itemid		|RESTRICT
FIELD		|host		|t_varchar(128)	|''	|NOT NULL	|ZBX_NODATA
FIELD		|lastcheck	|t_integer	|'0'	|NOT NULL	|ZBX_NODATA
FIELD		|ts_delete	|t_time		|'0'	|NOT NULL	|ZBX_NODATA
FIELD		|status		|t_integer	|'0'	|NOT NULL	|ZBX_NODATA
FIELD		|disable_source	|t_integer	|'0'	|NOT NULL	|ZBX_NODATA
FIELD		|ts_disable	|t_time		|'0'	|NOT NULL	|ZBX_NODATA
INDEX		|1		|parent_hostid
INDEX		|2		|parent_itemid

TABLE|interface_discovery|interfaceid|0
FIELD		|interfaceid	|t_id		|	|NOT NULL	|0			|1|interface
FIELD		|parent_interfaceid|t_id	|	|NOT NULL	|0			|2|interface	|interfaceid
INDEX		|1		|parent_interfaceid

TABLE|profiles|profileid|0
FIELD		|profileid	|t_id		|	|NOT NULL	|0
FIELD		|userid		|t_id		|	|NOT NULL	|0			|1|users
FIELD		|idx		|t_varchar(96)	|''	|NOT NULL	|0
FIELD		|idx2		|t_id		|'0'	|NOT NULL	|0
FIELD		|value_id	|t_id		|'0'	|NOT NULL	|0
FIELD		|value_int	|t_integer	|'0'	|NOT NULL	|0
FIELD		|value_str	|t_text		|''	|NOT NULL	|0
FIELD		|source		|t_varchar(96)	|''	|NOT NULL	|0
FIELD		|type		|t_integer	|'0'	|NOT NULL	|0
INDEX		|1		|userid,idx,idx2
INDEX		|2		|userid,profileid

TABLE|sessions|sessionid|0
FIELD		|sessionid	|t_varchar(32)	|''	|NOT NULL	|0
FIELD		|userid		|t_id		|	|NOT NULL	|0			|1|users
FIELD		|lastaccess	|t_integer	|'0'	|NOT NULL	|0
FIELD		|status		|t_integer	|'0'	|NOT NULL	|0
FIELD		|secret		|t_varchar(32)	|''	|NOT NULL	|0
INDEX		|1		|userid,status,lastaccess

TABLE|trigger_discovery|triggerid|0
FIELD		|triggerid	|t_id		|	|NOT NULL	|0			|1|triggers
FIELD		|parent_triggerid|t_id		|	|NOT NULL	|0			|2|triggers	|triggerid	|RESTRICT
FIELD		|lastcheck	|t_integer	|'0'	|NOT NULL	|ZBX_NODATA
FIELD		|ts_delete	|t_time		|'0'	|NOT NULL	|ZBX_NODATA
FIELD		|status		|t_integer	|'0'	|NOT NULL	|ZBX_NODATA
FIELD		|disable_source	|t_integer	|'0'	|NOT NULL	|ZBX_NODATA
FIELD		|ts_disable	|t_time		|'0'	|NOT NULL	|ZBX_NODATA
INDEX		|1		|parent_triggerid

TABLE|item_condition|item_conditionid|ZBX_TEMPLATE
FIELD		|item_conditionid|t_id		|	|NOT NULL	|0
FIELD		|itemid		|t_id		|	|NOT NULL	|0			|1|items
FIELD		|operator	|t_integer	|'8'	|NOT NULL	|0
FIELD		|macro		|t_varchar(64)	|''	|NOT NULL	|0
FIELD		|value		|t_varchar(255)	|''	|NOT NULL	|0
INDEX		|1		|itemid

TABLE|item_rtdata|itemid|ZBX_TEMPLATE
FIELD		|itemid		|t_id		|	|NOT NULL	|0			|1|items
FIELD		|lastlogsize	|t_bigint	|'0'	|NOT NULL	|ZBX_PROXY,ZBX_NODATA
FIELD		|state		|t_integer	|'0'	|NOT NULL	|ZBX_NODATA
FIELD		|mtime		|t_integer	|'0'	|NOT NULL	|ZBX_PROXY,ZBX_NODATA
FIELD		|error		|t_varchar(2048)|''	|NOT NULL	|ZBX_NODATA

TABLE|item_rtname|itemid|ZBX_TEMPLATE
FIELD		|itemid		|t_id		|	|NOT NULL	|0			|1|items
FIELD		|name_resolved	|t_varchar(2048)	|''	|NOT NULL	|0
FIELD		|name_resolved_upper|t_varchar(2048)	|''	|NOT NULL	|ZBX_UPPER

TABLE|opinventory|operationid|ZBX_DATA
FIELD		|operationid	|t_id		|	|NOT NULL	|0			|1|operations
FIELD		|inventory_mode	|t_integer	|'0'	|NOT NULL	|0

TABLE|trigger_tag|triggertagid|ZBX_TEMPLATE
FIELD		|triggertagid	|t_id		|	|NOT NULL	|0
FIELD		|triggerid	|t_id		|	|NOT NULL	|0			|1|triggers	|		|RESTRICT
FIELD		|tag		|t_varchar(255)	|''	|NOT NULL	|0
FIELD		|value		|t_varchar(255)	|''	|NOT NULL	|0
INDEX		|1		|triggerid
CHANGELOG	|6

TABLE|event_tag|eventtagid|0
FIELD		|eventtagid	|t_id		|	|NOT NULL	|0
FIELD		|eventid	|t_id		|	|NOT NULL	|0			|1|events
FIELD		|tag		|t_varchar(255)	|''	|NOT NULL	|0
FIELD		|value		|t_varchar(255)	|''	|NOT NULL	|0
INDEX		|1		|eventid

TABLE|problem|eventid|0
FIELD		|eventid	|t_id		|	|NOT NULL	|0			|1|events
FIELD		|source		|t_integer	|'0'	|NOT NULL	|0
FIELD		|object		|t_integer	|'0'	|NOT NULL	|0
FIELD		|objectid	|t_id		|'0'	|NOT NULL	|0
FIELD		|clock		|t_time		|'0'	|NOT NULL	|0
FIELD		|ns		|t_nanosec	|'0'	|NOT NULL	|0
FIELD		|r_eventid	|t_id		|	|NULL		|0			|2|events	|eventid
FIELD		|r_clock	|t_time		|'0'	|NOT NULL	|0
FIELD		|r_ns		|t_nanosec	|'0'	|NOT NULL	|0
FIELD		|correlationid	|t_id		|	|NULL		|0			|-|correlation
FIELD		|userid		|t_id		|	|NULL		|0			|-|users
FIELD		|name		|t_varchar(2048)|''	|NOT NULL	|0
FIELD		|acknowledged	|t_integer	|'0'	|NOT NULL	|0
FIELD		|severity	|t_integer	|'0'	|NOT NULL	|0
FIELD		|cause_eventid	|t_id		|	|NULL		|0			|3|events	|eventid	|RESTRICT
INDEX		|1		|source,object,objectid
INDEX		|2		|r_clock
INDEX		|3		|r_eventid
INDEX		|4		|cause_eventid

TABLE|problem_tag|problemtagid|0
FIELD		|problemtagid	|t_id		|	|NOT NULL	|0
FIELD		|eventid	|t_id		|	|NOT NULL	|0			|1|problem
FIELD		|tag		|t_varchar(255)	|''	|NOT NULL	|0
FIELD		|value		|t_varchar(255)	|''	|NOT NULL	|0
INDEX		|1		|eventid,tag,value

TABLE|tag_filter|tag_filterid|0
FIELD		|tag_filterid	|t_id		|	|NOT NULL	|0
FIELD		|usrgrpid	|t_id		|	|NOT NULL	|0 			|1|usrgrp	|usrgrpid
FIELD		|groupid	|t_id		|	|NOT NULL	|0			|2|hstgrp	|groupid
FIELD		|tag		|t_varchar(255)	|''	|NOT NULL	|0
FIELD		|value		|t_varchar(255)	|''	|NOT NULL	|0
INDEX		|1		|usrgrpid
INDEX		|2		|groupid

TABLE|event_recovery|eventid|0
FIELD		|eventid	|t_id		|	|NOT NULL	|0			|1|events
FIELD		|r_eventid	|t_id		|	|NOT NULL	|0			|2|events	|eventid
FIELD		|c_eventid	|t_id		|	|NULL		|0			|3|events	|eventid
FIELD		|correlationid	|t_id		|	|NULL		|0			|-|correlation
FIELD		|userid		|t_id		|	|NULL		|0			|-|users
INDEX		|1		|r_eventid
INDEX		|2		|c_eventid

TABLE|correlation|correlationid|ZBX_DATA
FIELD		|correlationid	|t_id		|	|NOT NULL	|0
FIELD		|name		|t_varchar(255)	|''	|NOT NULL	|0
FIELD		|description	|t_text		|''	|NOT NULL	|0
FIELD		|evaltype	|t_integer	|'0'	|NOT NULL	|0
FIELD		|status		|t_integer	|'0'	|NOT NULL	|0
FIELD		|formula	|t_varchar(255)	|''	|NOT NULL	|0
INDEX		|1		|status
UNIQUE		|2		|name

TABLE|corr_condition|corr_conditionid|ZBX_DATA
FIELD		|corr_conditionid|t_id		|	|NOT NULL	|0
FIELD		|correlationid	|t_id		|	|NOT NULL	|0			|1|correlation
FIELD		|type		|t_integer	|'0'	|NOT NULL	|0
INDEX		|1		|correlationid

TABLE|corr_condition_tag|corr_conditionid|ZBX_DATA
FIELD		|corr_conditionid|t_id		|	|NOT NULL	|0			|1|corr_condition
FIELD		|tag		|t_varchar(255)	|''	|NOT NULL	|0

TABLE|corr_condition_group|corr_conditionid|ZBX_DATA
FIELD		|corr_conditionid|t_id		|	|NOT NULL	|0			|1|corr_condition
FIELD		|operator	|t_integer	|'0'	|NOT NULL	|0
FIELD		|groupid	|t_id		|	|NOT NULL	|0			|2|hstgrp	|	|RESTRICT
INDEX		|1		|groupid

TABLE|corr_condition_tagpair|corr_conditionid|ZBX_DATA
FIELD		|corr_conditionid|t_id		|	|NOT NULL	|0			|1|corr_condition
FIELD		|oldtag		|t_varchar(255)	|''	|NOT NULL	|0
FIELD		|newtag		|t_varchar(255)	|''	|NOT NULL	|0

TABLE|corr_condition_tagvalue|corr_conditionid|ZBX_DATA
FIELD		|corr_conditionid|t_id		|	|NOT NULL	|0			|1|corr_condition
FIELD		|tag		|t_varchar(255)	|''	|NOT NULL	|0
FIELD		|operator	|t_integer	|'0'	|NOT NULL	|0
FIELD		|value		|t_varchar(255)	|''	|NOT NULL	|0

TABLE|corr_operation|corr_operationid|ZBX_DATA
FIELD		|corr_operationid|t_id		|	|NOT NULL	|0
FIELD		|correlationid	|t_id		|	|NOT NULL	|0			|1|correlation
FIELD		|type		|t_integer	|'0'	|NOT NULL	|0
INDEX		|1		|correlationid

TABLE|task|taskid|0
FIELD		|taskid		|t_id		|	|NOT NULL	|0
FIELD		|type		|t_integer	|	|NOT NULL	|0
FIELD		|status		|t_integer	|'0'	|NOT NULL	|0
FIELD		|clock		|t_integer	|'0'	|NOT NULL	|0
FIELD		|ttl		|t_integer	|'0'	|NOT NULL	|0
FIELD		|proxyid	|t_id		|	|NULL		|0			|1|proxy	|proxyid
INDEX		|1		|status,proxyid
INDEX		|2		|proxyid

TABLE|task_close_problem|taskid|0
FIELD		|taskid		|t_id		|	|NOT NULL	|0			|1|task
FIELD		|acknowledgeid	|t_id		|	|NOT NULL	|0			|-|acknowledges

TABLE|item_preproc|item_preprocid|ZBX_TEMPLATE
FIELD		|item_preprocid	|t_id		|	|NOT NULL	|0
FIELD		|itemid		|t_id		|	|NOT NULL	|ZBX_PROXY			|1|items	|		|RESTRICT
FIELD		|step		|t_integer	|'0'	|NOT NULL	|ZBX_PROXY
FIELD		|type		|t_integer	|'0'	|NOT NULL	|ZBX_PROXY
FIELD		|params		|t_text		|''	|NOT NULL	|ZBX_PROXY
FIELD		|error_handler	|t_integer	|'0'	|NOT NULL	|ZBX_PROXY
FIELD		|error_handler_params|t_varchar(255)|''	|NOT NULL	|ZBX_PROXY
INDEX		|1		|itemid,step
CHANGELOG	|8

TABLE|task_remote_command|taskid|0
FIELD		|taskid		|t_id		|	|NOT NULL	|0			|1|task
FIELD		|command_type	|t_integer	|'0'	|NOT NULL	|0
FIELD		|execute_on	|t_integer	|'0'	|NOT NULL	|0
FIELD		|port		|t_integer	|'0'	|NOT NULL	|0
FIELD		|authtype	|t_integer	|'0'	|NOT NULL	|0
FIELD		|username	|t_varchar(64)	|''	|NOT NULL	|0
FIELD		|password	|t_varchar(64)	|''	|NOT NULL	|0
FIELD		|publickey	|t_varchar(64)	|''	|NOT NULL	|0
FIELD		|privatekey	|t_varchar(64)	|''	|NOT NULL	|0
FIELD		|command	|t_text		|''	|NOT NULL	|0
FIELD		|alertid	|t_id		|	|NULL		|0			|-|alerts
FIELD		|parent_taskid	|t_id		|	|NOT NULL	|0			|-|task		|taskid
FIELD		|hostid		|t_id		|	|NOT NULL	|0			|-|hosts

TABLE|task_remote_command_result|taskid|0
FIELD		|taskid		|t_id		|	|NOT NULL	|0			|1|task
FIELD		|status		|t_integer	|'0'	|NOT NULL	|0
FIELD		|parent_taskid	|t_id		|	|NOT NULL	|0			|-|task		|taskid
FIELD		|info		|t_longtext	|''	|NOT NULL	|0

TABLE|task_data|taskid|0
FIELD		|taskid		|t_id		|	|NOT NULL	|0			|1|task
FIELD		|type		|t_integer	|'0'	|NOT NULL	|0
FIELD		|data		|t_text		|''	|NOT NULL	|0
FIELD		|parent_taskid	|t_id		|	|NULL		|0			|-|task		|taskid

TABLE|task_result|taskid|0
FIELD		|taskid		|t_id		|	|NOT NULL	|0			|1|task
FIELD		|status		|t_integer	|'0'	|NOT NULL	|0
FIELD		|parent_taskid	|t_id		|	|NOT NULL	|0			|-|task		|taskid
FIELD		|info		|t_longtext	|''	|NOT NULL	|0
INDEX		|1		|parent_taskid

TABLE|task_acknowledge|taskid|0
FIELD		|taskid		|t_id		|	|NOT NULL	|0			|1|task
FIELD		|acknowledgeid	|t_id		|	|NOT NULL	|0			|-|acknowledges

TABLE|sysmap_shape|sysmap_shapeid|ZBX_TEMPLATE
FIELD		|sysmap_shapeid	|t_id		|	|NOT NULL	|0
FIELD		|sysmapid	|t_id		|	|NOT NULL	|0			|1|sysmaps
FIELD		|type		|t_integer	|'0'	|NOT NULL	|0
FIELD		|x		|t_integer	|'0'	|NOT NULL	|0
FIELD		|y		|t_integer	|'0'	|NOT NULL	|0
FIELD		|width		|t_integer	|'200'	|NOT NULL	|0
FIELD		|height		|t_integer	|'200'	|NOT NULL	|0
FIELD		|text		|t_text		|''	|NOT NULL	|0
FIELD		|font		|t_integer	|'9'	|NOT NULL	|0
FIELD		|font_size	|t_integer	|'11'	|NOT NULL	|0
FIELD		|font_color	|t_varchar(6)	|'000000'|NOT NULL	|0
FIELD		|text_halign	|t_integer	|'0'	|NOT NULL	|0
FIELD		|text_valign	|t_integer	|'0'	|NOT NULL	|0
FIELD		|border_type	|t_integer	|'0'	|NOT NULL	|0
FIELD		|border_width	|t_integer	|'1'	|NOT NULL	|0
FIELD		|border_color	|t_varchar(6)	|'000000'|NOT NULL	|0
FIELD		|background_color|t_varchar(6)	|''	|NOT NULL	|0
FIELD		|zindex		|t_integer	|'0'	|NOT NULL	|0
INDEX		|1		|sysmapid

TABLE|sysmap_element_trigger|selement_triggerid|ZBX_TEMPLATE
FIELD		|selement_triggerid	|t_id	|	|NOT NULL	|0
FIELD		|selementid		|t_id	|	|NOT NULL	|0			|1|sysmaps_elements
FIELD		|triggerid		|t_id	|	|NOT NULL	|0			|2|triggers
UNIQUE		|1			|selementid,triggerid
INDEX		|2			|triggerid

TABLE|httptest_field|httptest_fieldid|ZBX_TEMPLATE
FIELD		|httptest_fieldid	|t_id		|	|NOT NULL	|0
FIELD		|httptestid		|t_id		|	|NOT NULL	|ZBX_PROXY	|1|httptest	|		|RESTRICT
FIELD		|type			|t_integer	|'0'	|NOT NULL	|ZBX_PROXY
FIELD		|name			|t_varchar(255)	|''	|NOT NULL	|ZBX_PROXY
FIELD		|value			|t_text		|''	|NOT NULL	|ZBX_PROXY
INDEX		|1			|httptestid
CHANGELOG	|12

TABLE|httpstep_field|httpstep_fieldid|ZBX_TEMPLATE
FIELD		|httpstep_fieldid	|t_id		|	|NOT NULL	|0
FIELD		|httpstepid		|t_id		|	|NOT NULL	|ZBX_PROXY	|1|httpstep	|		|RESTRICT
FIELD		|type			|t_integer	|'0'	|NOT NULL	|ZBX_PROXY
FIELD		|name			|t_varchar(255)	|''	|NOT NULL	|ZBX_PROXY
FIELD		|value			|t_text		|''	|NOT NULL	|ZBX_PROXY
INDEX		|1			|httpstepid
CHANGELOG	|15

TABLE|dashboard|dashboardid|ZBX_DASHBOARD
FIELD		|dashboardid	|t_id		|	|NOT NULL	|0
FIELD		|name		|t_varchar(255)	|	|NOT NULL	|0
FIELD		|userid		|t_id		|	|NULL		|0			|1|users	|	|RESTRICT
FIELD		|private	|t_integer	|'1'	|NOT NULL	|0
FIELD		|templateid	|t_id		|	|NULL		|0			|2|hosts	|hostid
FIELD		|display_period	|t_integer	|'30'	|NOT NULL	|0
FIELD		|auto_start	|t_integer	|'1'	|NOT NULL	|0
FIELD		|uuid		|t_varchar(32)	|''	|NOT NULL	|0
INDEX		|1		|userid
INDEX		|2		|templateid
INDEX		|3		|uuid

TABLE|dashboard_user|dashboard_userid|ZBX_DASHBOARD
FIELD		|dashboard_userid|t_id		|	|NOT NULL	|0
FIELD		|dashboardid	|t_id		|	|NOT NULL	|0			|1|dashboard
FIELD		|userid		|t_id		|	|NOT NULL	|0			|2|users
FIELD		|permission	|t_integer	|'2'	|NOT NULL	|0
UNIQUE		|1		|dashboardid,userid
INDEX		|2		|userid

TABLE|dashboard_usrgrp|dashboard_usrgrpid|ZBX_DASHBOARD
FIELD		|dashboard_usrgrpid|t_id	|	|NOT NULL	|0
FIELD		|dashboardid	|t_id		|	|NOT NULL	|0			|1|dashboard
FIELD		|usrgrpid	|t_id		|	|NOT NULL	|0			|2|usrgrp
FIELD		|permission	|t_integer	|'2'	|NOT NULL	|0
UNIQUE		|1		|dashboardid,usrgrpid
INDEX		|2		|usrgrpid

TABLE|dashboard_page|dashboard_pageid|ZBX_DASHBOARD
FIELD		|dashboard_pageid|t_id		|	|NOT NULL	|0
FIELD		|dashboardid	|t_id		|	|NOT NULL	|0		|1|dashboard
FIELD		|name		|t_varchar(255)	|''	|NOT NULL	|0
FIELD		|display_period	|t_integer	|'0'	|NOT NULL	|0
FIELD		|sortorder	|t_integer	|'0'	|NOT NULL	|0
INDEX		|1		|dashboardid

TABLE|widget|widgetid|ZBX_DASHBOARD
FIELD		|widgetid	|t_id		|	|NOT NULL	|0
FIELD		|type		|t_varchar(255)	|''	|NOT NULL	|0
FIELD		|name		|t_varchar(255)	|''	|NOT NULL	|0
FIELD		|x		|t_integer	|'0'	|NOT NULL	|0
FIELD		|y		|t_integer	|'0'	|NOT NULL	|0
FIELD		|width		|t_integer	|'1'	|NOT NULL	|0
FIELD		|height		|t_integer	|'2'	|NOT NULL	|0
FIELD		|view_mode	|t_integer	|'0'	|NOT NULL	|0
FIELD		|dashboard_pageid|t_id		|	|NOT NULL	|0		|1|dashboard_page
INDEX		|1		|dashboard_pageid

TABLE|widget_field|widget_fieldid|ZBX_DASHBOARD
FIELD		|widget_fieldid	|t_id		|	|NOT NULL	|0
FIELD		|widgetid	|t_id		|	|NOT NULL	|0			|1|widget
FIELD		|type		|t_integer	|'0'	|NOT NULL	|0
FIELD		|name		|t_varchar(255)	|''	|NOT NULL	|0
FIELD		|value_int	|t_integer	|'0'	|NOT NULL	|0
FIELD		|value_str	|t_varchar(2048)|''	|NOT NULL	|0
FIELD		|value_groupid	|t_id		|	|NULL		|0			|2|hstgrp	|groupid
FIELD		|value_hostid	|t_id		|	|NULL		|0			|3|hosts	|hostid
FIELD		|value_itemid	|t_id		|	|NULL		|0			|4|items	|itemid
FIELD		|value_graphid	|t_id		|	|NULL		|0			|5|graphs	|graphid
FIELD		|value_sysmapid	|t_id		|	|NULL		|0			|6|sysmaps	|sysmapid
FIELD		|value_serviceid|t_id		|	|NULL		|0			|7|services	|serviceid
FIELD		|value_slaid	|t_id		|	|NULL		|0			|8|sla		|slaid
FIELD		|value_userid	|t_id		|	|NULL		|0			|9|users	|userid
FIELD		|value_actionid	|t_id		|	|NULL		|0			|10|actions	|actionid
FIELD		|value_mediatypeid|t_id		|	|NULL		|0			|11|media_type	|mediatypeid
INDEX		|1		|widgetid
INDEX		|2		|value_groupid
INDEX		|3		|value_hostid
INDEX		|4		|value_itemid
INDEX		|5		|value_graphid
INDEX		|6		|value_sysmapid
INDEX		|7		|value_serviceid
INDEX		|8		|value_slaid
INDEX		|9		|value_userid
INDEX		|10		|value_actionid
INDEX		|11		|value_mediatypeid

TABLE|task_check_now|taskid|0
FIELD		|taskid		|t_id		|	|NOT NULL	|0			|1|task
FIELD		|itemid		|t_id		|	|NOT NULL	|0			|-|items

TABLE|event_suppress|event_suppressid|0
FIELD		|event_suppressid|t_id		|	|NOT NULL	|0
FIELD		|eventid	|t_id		|	|NOT NULL	|0			|1|events
FIELD		|maintenanceid	|t_id		|	|NULL		|0			|2|maintenances
FIELD		|suppress_until	|t_time		|'0'	|NOT NULL	|0
FIELD		|userid		|t_id		|	|NULL		|0			|3|users
UNIQUE		|1		|eventid,maintenanceid
INDEX		|2		|suppress_until
INDEX		|3		|maintenanceid
INDEX		|4		|userid

TABLE|maintenance_tag|maintenancetagid|ZBX_DATA
FIELD		|maintenancetagid|t_id		|	|NOT NULL	|0
FIELD		|maintenanceid	|t_id		|	|NOT NULL	|0			|1|maintenances
FIELD		|tag		|t_varchar(255)	|''	|NOT NULL	|0
FIELD		|operator	|t_integer	|'2'	|NOT NULL	|0
FIELD		|value		|t_varchar(255)	|''	|NOT NULL	|0
INDEX		|1		|maintenanceid

TABLE|lld_macro_path|lld_macro_pathid|ZBX_TEMPLATE
FIELD		|lld_macro_pathid|t_id		|	|NOT NULL	|0
FIELD		|itemid		|t_id		|	|NOT NULL	|0			|1|items
FIELD		|lld_macro	|t_varchar(255)	|''	|NOT NULL	|0
FIELD		|path		|t_varchar(255)	|''	|NOT NULL	|0
UNIQUE		|1		|itemid,lld_macro

TABLE|host_tag|hosttagid|ZBX_TEMPLATE
FIELD		|hosttagid	|t_id		|	|NOT NULL	|0
FIELD		|hostid		|t_id		|	|NOT NULL	|0			|1|hosts	|		|RESTRICT
FIELD		|tag		|t_varchar(255)	|''	|NOT NULL	|0
FIELD		|value		|t_varchar(255)	|''	|NOT NULL	|0
FIELD		|automatic	|t_integer	|'0'	|NOT NULL	|0
INDEX		|1		|hostid
CHANGELOG	|2

TABLE|config_autoreg_tls|autoreg_tlsid|ZBX_DATA
FIELD		|autoreg_tlsid	|t_id		|	|NOT NULL	|0
FIELD		|tls_psk_identity|t_varchar(128)|''	|NOT NULL	|ZBX_PROXY
FIELD		|tls_psk	|t_varchar(512)	|''	|NOT NULL	|ZBX_PROXY
UNIQUE		|1		|tls_psk_identity

TABLE|module|moduleid|ZBX_DATA
FIELD		|moduleid	|t_id		|	|NOT NULL	|0
FIELD		|id		|t_varchar(255)	|''	|NOT NULL	|0
FIELD		|relative_path	|t_varchar(255)	|''	|NOT NULL	|0
FIELD		|status		|t_integer	|'0'	|NOT NULL	|0
FIELD		|config		|t_text		|''	|NOT NULL	|0

TABLE|interface_snmp|interfaceid|ZBX_TEMPLATE
FIELD		|interfaceid	|t_id		|	|NOT NULL	|0			|1|interface
FIELD		|version	|t_integer	|'2'	|NOT NULL	|ZBX_PROXY
FIELD		|bulk		|t_integer	|'1'	|NOT NULL	|ZBX_PROXY
FIELD		|community	|t_varchar(64)	|''	|NOT NULL	|ZBX_PROXY
FIELD		|securityname	|t_varchar(64)	|''	|NOT NULL	|ZBX_PROXY
FIELD		|securitylevel	|t_integer	|'0'	|NOT NULL	|ZBX_PROXY
FIELD		|authpassphrase	|t_varchar(64)	|''	|NOT NULL	|ZBX_PROXY
FIELD		|privpassphrase	|t_varchar(64)	|''	|NOT NULL	|ZBX_PROXY
FIELD		|authprotocol	|t_integer	|'0'	|NOT NULL	|ZBX_PROXY
FIELD		|privprotocol	|t_integer	|'0'	|NOT NULL	|ZBX_PROXY
FIELD		|contextname	|t_varchar(255)	|''	|NOT NULL	|ZBX_PROXY
FIELD		|max_repetitions|t_integer	|'10'	|NOT NULL	|ZBX_PROXY

TABLE|lld_override|lld_overrideid|ZBX_TEMPLATE
FIELD		|lld_overrideid	|t_id		|	|NOT NULL	|0
FIELD		|itemid		|t_id		|	|NOT NULL	|0	|1|items
FIELD		|name		|t_varchar(255)	|''	|NOT NULL	|0
FIELD		|step		|t_integer	|'0'	|NOT NULL	|0
FIELD		|evaltype	|t_integer	|'0'	|NOT NULL	|0
FIELD		|formula	|t_varchar(255)	|''	|NOT NULL	|0
FIELD		|stop		|t_integer	|'0'	|NOT NULL	|0
UNIQUE		|1		|itemid,name

TABLE|lld_override_condition|lld_override_conditionid|ZBX_TEMPLATE
FIELD	|lld_override_conditionid	|t_id		|	|NOT NULL	|0
FIELD	|lld_overrideid			|t_id		|	|NOT NULL	|0	|1|lld_override
FIELD	|operator			|t_integer	|'8'	|NOT NULL	|0
FIELD	|macro				|t_varchar(64)	|''	|NOT NULL	|0
FIELD	|value				|t_varchar(255)	|''	|NOT NULL	|0
INDEX	|1				|lld_overrideid

TABLE|lld_override_operation|lld_override_operationid|ZBX_TEMPLATE
FIELD	|lld_override_operationid	|t_id		|	|NOT NULL	|0
FIELD	|lld_overrideid			|t_id		|	|NOT NULL	|0	|1|lld_override
FIELD	|operationobject		|t_integer	|'0'	|NOT NULL	|0
FIELD	|operator			|t_integer	|'0'	|NOT NULL	|0
FIELD	|value				|t_varchar(255)	|''	|NOT NULL	|0
INDEX	|1				|lld_overrideid

TABLE|lld_override_opstatus|lld_override_operationid|ZBX_TEMPLATE
FIELD	|lld_override_operationid	|t_id		|	|NOT NULL	|0	|1|lld_override_operation
FIELD	|status				|t_integer	|'0'	|NOT NULL	|0

TABLE|lld_override_opdiscover|lld_override_operationid|ZBX_TEMPLATE
FIELD	|lld_override_operationid	|t_id		|	|NOT NULL	|0	|1|lld_override_operation
FIELD	|discover			|t_integer	|'0'	|NOT NULL	|0

TABLE|lld_override_opperiod|lld_override_operationid|ZBX_TEMPLATE
FIELD	|lld_override_operationid	|t_id		|	|NOT NULL	|0	|1|lld_override_operation
FIELD	|delay				|t_varchar(1024)|'0'	|NOT NULL	|0

TABLE|lld_override_ophistory|lld_override_operationid|ZBX_TEMPLATE
FIELD	|lld_override_operationid	|t_id		|	|NOT NULL	|0	|1|lld_override_operation
FIELD	|history			|t_varchar(255)	|'31d'	|NOT NULL	|0

TABLE|lld_override_optrends|lld_override_operationid|ZBX_TEMPLATE
FIELD	|lld_override_operationid	|t_id		|	|NOT NULL	|0	|1|lld_override_operation
FIELD	|trends				|t_varchar(255)	|'365d'	|NOT NULL	|0

TABLE|lld_override_opseverity|lld_override_operationid|ZBX_TEMPLATE
FIELD	|lld_override_operationid	|t_id		|	|NOT NULL	|0	|1|lld_override_operation
FIELD	|severity			|t_integer	|'0'	|NOT NULL	|0

TABLE|lld_override_optag|lld_override_optagid|ZBX_TEMPLATE
FIELD	|lld_override_optagid		|t_id		|	|NOT NULL	|0
FIELD	|lld_override_operationid	|t_id		|	|NOT NULL	|0	|1|lld_override_operation
FIELD	|tag				|t_varchar(255)	|''	|NOT NULL	|0
FIELD	|value				|t_varchar(255)	|''	|NOT NULL	|0
INDEX	|1				|lld_override_operationid

TABLE|lld_override_optemplate|lld_override_optemplateid|ZBX_TEMPLATE
FIELD	|lld_override_optemplateid	|t_id		|	|NOT NULL	|0
FIELD	|lld_override_operationid	|t_id		|	|NOT NULL	|0	|1|lld_override_operation
FIELD	|templateid			|t_id		|	|NOT NULL	|0	|2|hosts	|hostid	|RESTRICT
UNIQUE	|1				|lld_override_operationid,templateid
INDEX	|2				|templateid

TABLE|lld_override_opinventory|lld_override_operationid|ZBX_TEMPLATE
FIELD	|lld_override_operationid	|t_id		|	|NOT NULL	|0	|1|lld_override_operation
FIELD	|inventory_mode			|t_integer	|'0'	|NOT NULL	|0

TABLE|trigger_queue|trigger_queueid|0
FIELD		|trigger_queueid|t_id		|	|NOT NULL	|0
FIELD		|objectid	|t_id		|	|NOT NULL	|0
FIELD		|type		|t_integer	|'0'	|NOT NULL	|0
FIELD		|clock		|t_time		|'0'	|NOT NULL	|0
FIELD		|ns		|t_nanosec	|'0'	|NOT NULL	|0

TABLE|item_parameter|item_parameterid|ZBX_TEMPLATE
FIELD		|item_parameterid|t_id		|	|NOT NULL	|0
FIELD		|itemid		|t_id		|	|NOT NULL	|ZBX_PROXY		|1|items
FIELD		|name		|t_varchar(255)	|''	|NOT NULL	|ZBX_PROXY
FIELD		|value		|t_varchar(2048)|''	|NOT NULL	|ZBX_PROXY
INDEX		|1		|itemid

TABLE|role_rule|role_ruleid|ZBX_DATA
FIELD		|role_ruleid	|t_id		|	|NOT NULL	|0
FIELD		|roleid		|t_id		|	|NOT NULL	|0			|1|role
FIELD		|type		|t_integer	|'0'	|NOT NULL	|0
FIELD		|name		|t_varchar(255)	|''	|NOT NULL	|0
FIELD		|value_int	|t_integer	|'0'	|NOT NULL	|0
FIELD		|value_str	|t_varchar(255)	|''	|NOT NULL	|0
FIELD		|value_moduleid	|t_id		|	|NULL		|0			|2|module	|moduleid
FIELD		|value_serviceid|t_id		|	|NULL	|0			|3|services	|serviceid
INDEX		|1		|roleid
INDEX		|2		|value_moduleid
INDEX		|3		|value_serviceid

TABLE|token|tokenid|ZBX_DATA
FIELD	|tokenid	|t_id		|	|NOT NULL	|0
FIELD	|name		|t_varchar(64)	|''	|NOT NULL	|0
FIELD	|description	|t_text		|''	|NOT NULL	|0
FIELD	|userid		|t_id		|	|NOT NULL	|0	|1	|users
FIELD	|token		|t_varchar(128)	|	|NULL		|0
FIELD	|lastaccess	|t_integer	|'0'	|NOT NULL	|0
FIELD	|status		|t_integer	|'0'	|NOT NULL	|0
FIELD	|expires_at	|t_time		|'0'	|NOT NULL	|0
FIELD	|created_at	|t_time		|'0'	|NOT NULL	|0
FIELD	|creator_userid	|t_id		|	|NULL		|0	|2	|users	|userid	|RESTRICT
INDEX	|1		|name
UNIQUE	|2		|userid,name
UNIQUE	|3		|token
INDEX	|4		|creator_userid

TABLE|item_tag|itemtagid|ZBX_TEMPLATE
FIELD		|itemtagid	|t_id		|	|NOT NULL	|0
FIELD		|itemid		|t_id		|	|NOT NULL	|0			|1|items	|		|RESTRICT
FIELD		|tag		|t_varchar(255)	|''	|NOT NULL	|0
FIELD		|value		|t_varchar(255)	|''	|NOT NULL	|0
INDEX		|1		|itemid
CHANGELOG	|4

TABLE|httptest_tag|httptesttagid|ZBX_TEMPLATE
FIELD		|httptesttagid	|t_id		|	|NOT NULL	|0
FIELD		|httptestid	|t_id			|	|NOT NULL	|0		|1|httptest
FIELD		|tag		|t_varchar(255)	|''	|NOT NULL	|0
FIELD		|value		|t_varchar(255)	|''	|NOT NULL	|0
INDEX		|1		|httptestid

TABLE|sysmaps_element_tag|selementtagid|ZBX_TEMPLATE
FIELD		|selementtagid	|t_id		|	|NOT NULL	|0
FIELD		|selementid	|t_id			|	|NOT NULL	|0		|1|sysmaps_elements
FIELD		|tag		|t_varchar(255)	|''	|NOT NULL	|0
FIELD		|value		|t_varchar(255)	|''	|NOT NULL	|0
FIELD		|operator	|t_integer		|'0'|NOT NULL	|0
INDEX		|1		|selementid

TABLE|report|reportid|ZBX_DATA
FIELD		|reportid	|t_id		|	|NOT NULL	|0
FIELD		|userid		|t_id		|	|NOT NULL	|0		|1|users|userid
FIELD		|name		|t_varchar(255)	|''	|NOT NULL	|0
FIELD		|description	|t_varchar(2048)|''	|NOT NULL	|0
FIELD		|status		|t_integer	|'0'	|NOT NULL	|0
FIELD		|dashboardid	|t_id		|	|NOT NULL	|0		|2|dashboard|dashboardid
FIELD		|period		|t_integer	|'0'	|NOT NULL	|0
FIELD		|cycle		|t_integer	|'0'	|NOT NULL	|0
FIELD		|weekdays	|t_integer	|'0'	|NOT NULL	|0
FIELD		|start_time	|t_integer	|'0'	|NOT NULL	|0
FIELD		|active_since	|t_integer	|'0'	|NOT NULL	|0
FIELD		|active_till	|t_integer	|'0'	|NOT NULL	|0
FIELD		|state		|t_integer	|'0'	|NOT NULL	|ZBX_NODATA
FIELD		|lastsent	|t_time	|'0'		|NOT NULL	|ZBX_NODATA
FIELD		|info		|t_varchar(2048)|''	|NOT NULL	|ZBX_NODATA
UNIQUE		|1		|name
INDEX		|2		|userid
INDEX		|3		|dashboardid

TABLE|report_param|reportparamid|ZBX_DATA
FIELD		|reportparamid	|t_id		|	|NOT NULL	|0
FIELD		|reportid	|t_id		|	|NOT NULL	|0		|1|report|reportid
FIELD		|name		|t_varchar(255)	|''	|NOT NULL	|0
FIELD		|value		|t_text		|''	|NOT NULL	|0
INDEX		|1		|reportid

TABLE|report_user|reportuserid|ZBX_DATA
FIELD		|reportuserid	|t_id		|	|NOT NULL	|0
FIELD		|reportid	|t_id		|	|NOT NULL	|0		|1|report|reportid
FIELD		|userid		|t_id		|	|NOT NULL	|0		|2|users|userid
FIELD		|exclude	|t_integer	|'0'	|NOT NULL	|0
FIELD		|access_userid	|t_id		|	|NULL		|0		|3|users|userid		|RESTRICT
INDEX		|1		|reportid
INDEX		|2		|userid
INDEX		|3		|access_userid

TABLE|report_usrgrp|reportusrgrpid|ZBX_DATA
FIELD		|reportusrgrpid|t_id		|	|NOT NULL	|0
FIELD		|reportid	|t_id		|	|NOT NULL	|0		|1|report|reportid
FIELD		|usrgrpid	|t_id		|	|NOT NULL	|0		|2|usrgrp|usrgrpid
FIELD		|access_userid	|t_id		|	|NULL		|0		|3|users|userid		|RESTRICT
INDEX		|1		|reportid
INDEX		|2		|usrgrpid
INDEX		|3		|access_userid

TABLE|service_problem_tag|service_problem_tagid|ZBX_DATA
FIELD		|service_problem_tagid	|t_id		|	|NOT NULL	|0
FIELD		|serviceid		|t_id		|	|NOT NULL	|0	|1|services|serviceid
FIELD		|tag			|t_varchar(255)	|''	|NOT NULL	|0
FIELD		|operator		|t_integer	|'0'	|NOT NULL	|0
FIELD		|value			|t_varchar(255)	|''	|NOT NULL	|0
INDEX		|1			|serviceid

TABLE|service_problem|service_problemid|ZBX_DATA
FIELD		|service_problemid	|t_id		|	|NOT NULL	|0
FIELD		|eventid		|t_id		|	|NOT NULL	|0	|1|problem|eventid
FIELD		|serviceid		|t_id		|	|NOT NULL	|0	|2|services|serviceid
FIELD		|severity		|t_integer	|'0'	|NOT NULL	|0
INDEX		|1			|eventid
INDEX		|2			|serviceid

TABLE|service_tag|servicetagid|0
FIELD		|servicetagid	|t_id		|	|NOT NULL	|0
FIELD		|serviceid	|t_id		|	|NOT NULL	|0		|1|services|serviceid
FIELD		|tag		|t_varchar(255)	|''	|NOT NULL	|0
FIELD		|value		|t_varchar(255)	|''	|NOT NULL	|0
INDEX		|1		|serviceid

TABLE|service_status_rule|service_status_ruleid|ZBX_DATA
FIELD		|service_status_ruleid|t_id	|	|NOT NULL	|0
FIELD		|serviceid	|t_id		|	|NOT NULL	|0		|1|services|serviceid
FIELD		|type		|t_integer	|'0'	|NOT NULL	|0
FIELD		|limit_value	|t_integer	|'0'	|NOT NULL	|0
FIELD		|limit_status	|t_integer	|'0'	|NOT NULL	|0
FIELD		|new_status	|t_integer	|'0'	|NOT NULL	|0
INDEX		|1		|serviceid

TABLE|ha_node|ha_nodeid|ZBX_DATA
FIELD		|ha_nodeid	|t_cuid		|	|NOT NULL	|0
FIELD		|name		|t_varchar(255)	|''	|NOT NULL	|0
FIELD		|address	|t_varchar(255)	|''	|NOT NULL	|0
FIELD		|port		|t_integer	|'10051'|NOT NULL	|0
FIELD		|lastaccess	|t_integer	|'0'	|NOT NULL	|0
FIELD		|status		|t_integer	|'0'	|NOT NULL	|0
FIELD		|ha_sessionid	|t_cuid		|''	|NOT NULL	|0
UNIQUE		|1		|name
INDEX		|2		|status,lastaccess

TABLE|sla|slaid|ZBX_DATA
FIELD		|slaid		|t_id		|	|NOT NULL	|0
FIELD		|name		|t_varchar(255)	|''	|NOT NULL	|0
FIELD		|period		|t_integer	|'0'	|NOT NULL	|0
FIELD		|slo		|t_double	|'99.9'	|NOT NULL	|0
FIELD		|effective_date	|t_integer	|'0'	|NOT NULL	|0
FIELD		|timezone	|t_varchar(50)	|'UTC'	|NOT NULL	|ZBX_NODATA
FIELD		|status		|t_integer	|'1'	|NOT NULL	|0
FIELD		|description	|t_text		|''	|NOT NULL	|0
UNIQUE		|1		|name

TABLE|sla_schedule|sla_scheduleid|ZBX_DATA
FIELD		|sla_scheduleid	|t_id		|	|NOT NULL	|0
FIELD		|slaid		|t_id		|	|NOT NULL	|0		|1|sla|slaid
FIELD		|period_from	|t_integer	|'0'	|NOT NULL	|0
FIELD		|period_to	|t_integer	|'0'	|NOT NULL	|0
INDEX		|1		|slaid

TABLE|sla_excluded_downtime|sla_excluded_downtimeid|ZBX_DATA
FIELD		|sla_excluded_downtimeid|t_id		|	|NOT NULL	|0
FIELD		|slaid			|t_id		|	|NOT NULL	|0	|1|sla|slaid
FIELD		|name			|t_varchar(255)	|''	|NOT NULL	|0
FIELD		|period_from		|t_integer	|'0'	|NOT NULL	|0
FIELD		|period_to		|t_integer	|'0'	|NOT NULL	|0
INDEX		|1			|slaid

TABLE|sla_service_tag|sla_service_tagid|0
FIELD		|sla_service_tagid	|t_id		|	|NOT NULL	|0
FIELD		|slaid			|t_id		|	|NOT NULL	|0	|1|sla|slaid
FIELD		|tag			|t_varchar(255)	|''	|NOT NULL	|0
FIELD		|operator		|t_integer	|'0'	|NOT NULL	|0
FIELD		|value			|t_varchar(255)	|''	|NOT NULL	|0
INDEX		|1			|slaid

TABLE|host_rtdata|hostid|ZBX_TEMPLATE
FIELD		|hostid			|t_id		|	|NOT NULL	|0	|1|hosts|hostid
FIELD		|active_available	|t_integer	|'0'	|NOT NULL	|0

TABLE|userdirectory|userdirectoryid|0
FIELD		|userdirectoryid	|t_id			|		|NOT NULL	|0
FIELD		|name				|t_varchar(128)	|''		|NOT NULL	|0
FIELD		|description		|t_text		|''	|NOT NULL	|0
FIELD		|idp_type			|t_integer		|'1'	|NOT NULL	|0
FIELD		|provision_status	|t_integer		|'0'	|NOT NULL	|0
INDEX		|1			|idp_type

TABLE|userdirectory_ldap|userdirectoryid|0
FIELD		|userdirectoryid		|t_id			|		|NOT NULL	|0	|1|userdirectory
FIELD		|host					|t_varchar(255)	|''		|NOT NULL	|0
FIELD		|port					|t_integer		|'389'	|NOT NULL	|0
FIELD		|base_dn				|t_varchar(255)	|''		|NOT NULL	|0
FIELD		|search_attribute		|t_varchar(128)	|''		|NOT NULL	|0
FIELD		|bind_dn				|t_varchar(255)	|''		|NOT NULL	|0
FIELD		|bind_password			|t_varchar(128)	|''		|NOT NULL	|0
FIELD		|start_tls				|t_integer		|'0'	|NOT NULL	|0
FIELD		|search_filter			|t_varchar(255)	|''		|NOT NULL	|0
FIELD		|group_basedn			|t_varchar(255)	|''		|NOT NULL	|0
FIELD		|group_name				|t_varchar(255)	|''		|NOT NULL	|0
FIELD		|group_member			|t_varchar(255)	|''		|NOT NULL	|0
FIELD		|user_ref_attr			|t_varchar(255)	|''		|NOT NULL	|0
FIELD		|group_filter			|t_varchar(255)	|''		|NOT NULL	|0
FIELD		|group_membership		|t_varchar(255)	|''		|NOT NULL	|0
FIELD		|user_username			|t_varchar(255)	|''		|NOT NULL	|0
FIELD		|user_lastname			|t_varchar(255)	|''		|NOT NULL	|0

TABLE|userdirectory_saml|userdirectoryid|0
FIELD		|userdirectoryid		|t_id			|		|NOT NULL	|0	|1|userdirectory
FIELD		|idp_entityid			|t_varchar(1024)|''		|NOT NULL	|0
FIELD		|sso_url				|t_varchar(2048)|''		|NOT NULL	|0
FIELD		|slo_url				|t_varchar(2048)|''		|NOT NULL	|0
FIELD		|username_attribute		|t_varchar(128)	|''		|NOT NULL	|0
FIELD		|sp_entityid			|t_varchar(1024)|''		|NOT NULL	|0
FIELD		|nameid_format			|t_varchar(2048)|''		|NOT NULL	|0
FIELD		|sign_messages			|t_integer		|'0'	|NOT NULL	|0
FIELD		|sign_assertions		|t_integer		|'0'	|NOT NULL	|0
FIELD		|sign_authn_requests	|t_integer		|'0'	|NOT NULL	|0
FIELD		|sign_logout_requests	|t_integer		|'0'	|NOT NULL	|0
FIELD		|sign_logout_responses	|t_integer		|'0'	|NOT NULL	|0
FIELD		|encrypt_nameid			|t_integer		|'0'	|NOT NULL	|0
FIELD		|encrypt_assertions		|t_integer		|'0'	|NOT NULL	|0
FIELD		|group_name				|t_varchar(255)	|''		|NOT NULL	|0
FIELD		|user_username			|t_varchar(255)	|''		|NOT NULL	|0
FIELD		|user_lastname			|t_varchar(255)	|''		|NOT NULL	|0
FIELD		|scim_status			|t_integer		|'0'	|NOT NULL	|0

TABLE|userdirectory_media|userdirectory_mediaid|0
FIELD		|userdirectory_mediaid	|t_id			|	|NOT NULL	|0
FIELD		|userdirectoryid	|t_id			|	|NOT NULL	|0	|1	|userdirectory
FIELD		|mediatypeid		|t_id			|	|NOT NULL	|0	|2	|media_type
FIELD		|name				|t_varchar(64)	|''	|NOT NULL	|0
FIELD		|attribute			|t_varchar(255)	|''	|NOT NULL	|0
FIELD		|active			|t_integer		|'0'	|NOT NULL	|0
FIELD		|severity		|t_integer		|'63'	|NOT NULL	|0
FIELD		|period			|t_varchar(1024)	|'1-7,00:00-24:00'|NOT NULL|0
INDEX		|1	|userdirectoryid
INDEX		|2	|mediatypeid

TABLE|userdirectory_usrgrp|userdirectory_usrgrpid|0
FIELD		|userdirectory_usrgrpid		|t_id		|	|NOT NULL	|0
FIELD		|userdirectory_idpgroupid	|t_id		|	|NOT NULL	|0	|1	|userdirectory_idpgroup
FIELD		|usrgrpid					|t_id		|	|NOT NULL	|0	|2	|usrgrp
UNIQUE		|1	|userdirectory_idpgroupid,usrgrpid
INDEX		|2	|usrgrpid

TABLE|userdirectory_idpgroup|userdirectory_idpgroupid|0
FIELD		|userdirectory_idpgroupid	|t_id			|	|NOT NULL	|0
FIELD		|userdirectoryid		|t_id			|	|NOT NULL	|0	|1	|userdirectory
FIELD		|roleid					|t_id			|	|NOT NULL	|0	|2	|role
FIELD		|name					|t_varchar(255)	|''	|NOT NULL	|0
INDEX		|1	|userdirectoryid
INDEX		|2	|roleid

TABLE|changelog|changelogid|0
FIELD		|changelogid	|t_serial	|	|NOT NULL	|0
FIELD		|object		|t_integer	|'0'	|NOT NULL	|0
FIELD		|objectid	|t_id		|	|NOT NULL	|0
FIELD		|operation	|t_integer	|'0'	|NOT NULL	|0
FIELD		|clock		|t_integer	|'0'	|NOT NULL	|0
INDEX		|1		|clock

TABLE|scim_group|scim_groupid|0
FIELD		|scim_groupid	|t_id			|	|NOT NULL	|0
FIELD		|name			|t_varchar(64)	|''	|NOT NULL	|0
UNIQUE		|1		|name

TABLE|user_scim_group|user_scim_groupid|0
FIELD		|user_scim_groupid	|t_id	|	|NOT NULL	|0
FIELD		|userid				|t_id	|	|NOT NULL	|0	|1|users
FIELD		|scim_groupid		|t_id	|	|NOT NULL	|0	|2|scim_group
INDEX		|1	|userid
INDEX		|2	|scim_groupid

TABLE|connector|connectorid|ZBX_DATA
FIELD		|connectorid	|t_id		|	|NOT NULL	|0
FIELD		|name		|t_varchar(255)	|''	|NOT NULL	|0
FIELD		|protocol	|t_integer	|'0'	|NOT NULL	|0
FIELD		|data_type	|t_integer	|'0'	|NOT NULL	|0
FIELD		|url		|t_varchar(2048)|''	|NOT NULL	|0
FIELD		|max_records	|t_integer	|'0'	|NOT NULL	|0
FIELD		|max_senders	|t_integer	|'1'	|NOT NULL	|0
FIELD		|max_attempts	|t_integer	|'1'	|NOT NULL	|0
FIELD		|timeout	|t_varchar(255)	|'5s'	|NOT NULL	|0
FIELD		|http_proxy	|t_varchar(255)	|''	|NOT NULL	|0
FIELD		|authtype	|t_integer	|'0'	|NOT NULL	|0
FIELD		|username	|t_varchar(255)	|''	|NOT NULL	|0
FIELD		|password	|t_varchar(255)	|''	|NOT NULL	|0
FIELD		|token		|t_varchar(128)	|''	|NOT NULL	|0
FIELD		|verify_peer	|t_integer	|'1'	|NOT NULL	|0
FIELD		|verify_host	|t_integer	|'1'	|NOT NULL	|0
FIELD		|ssl_cert_file	|t_varchar(255)	|''	|NOT NULL	|0
FIELD		|ssl_key_file	|t_varchar(255)	|''	|NOT NULL	|0
FIELD		|ssl_key_password|t_varchar(64)	|''	|NOT NULL	|0
FIELD		|description	|t_text		|''	|NOT NULL	|0
FIELD		|status		|t_integer	|'1'	|NOT NULL	|0
FIELD		|tags_evaltype	|t_integer	|'0'	|NOT NULL	|0
FIELD		|item_value_type|t_integer	|'31'	|NOT NULL	|0
FIELD		|attempt_interval|t_varchar(32)	|'5s'	|NOT NULL	|0
UNIQUE		|1		|name
CHANGELOG	|17

TABLE|connector_tag|connector_tagid|0
FIELD	|connector_tagid|t_id		|	|NOT NULL	|0
FIELD	|connectorid	|t_id		|	|NOT NULL	|0	|1|connector|	|RESTRICT
FIELD	|tag		|t_varchar(255)	|''	|NOT NULL	|0
FIELD	|operator	|t_integer	|'0'	|NOT NULL	|0
FIELD	|value		|t_varchar(255)	|''	|NOT NULL	|0
INDEX	|1		|connectorid
CHANGELOG	|18

TABLE|proxy|proxyid|0
FIELD		|proxyid		|t_id		|		|NOT NULL	|0
FIELD		|name			|t_varchar(128)	|''		|NOT NULL	|ZBX_PROXY
FIELD		|operating_mode		|t_integer	|'0'		|NOT NULL	|0
FIELD		|description		|t_text		|''		|NOT NULL	|0
FIELD		|tls_connect		|t_integer	|'1'		|NOT NULL	|0
FIELD		|tls_accept		|t_integer	|'1'		|NOT NULL	|0
FIELD		|tls_issuer		|t_varchar(1024)|''		|NOT NULL	|0
FIELD		|tls_subject		|t_varchar(1024)|''		|NOT NULL	|0
FIELD		|tls_psk_identity	|t_varchar(128)	|''		|NOT NULL	|0
FIELD		|tls_psk		|t_varchar(512)	|''		|NOT NULL	|0
FIELD		|allowed_addresses	|t_varchar(255)	|''		|NOT NULL	|0
FIELD		|address		|t_varchar(255)	|'127.0.0.1'	|NOT NULL	|0
FIELD		|port			|t_varchar(64)	|'10051'	|NOT NULL	|0
FIELD		|custom_timeouts	|t_integer	|'0'		|NOT NULL	|0
FIELD		|timeout_zabbix_agent	|t_varchar(255)	|''		|NOT NULL	|0
FIELD		|timeout_simple_check	|t_varchar(255)	|''		|NOT NULL	|0
FIELD		|timeout_snmp_agent	|t_varchar(255)	|''		|NOT NULL	|0
FIELD		|timeout_external_check	|t_varchar(255)	|''		|NOT NULL	|0
FIELD		|timeout_db_monitor	|t_varchar(255)	|''		|NOT NULL	|0
FIELD		|timeout_http_agent	|t_varchar(255)	|''		|NOT NULL	|0
FIELD		|timeout_ssh_agent	|t_varchar(255)	|''		|NOT NULL	|0
FIELD		|timeout_telnet_agent	|t_varchar(255)	|''		|NOT NULL	|0
FIELD		|timeout_script		|t_varchar(255)	|''		|NOT NULL	|0
FIELD		|local_address		|t_varchar(255)	|''		|NOT NULL	|ZBX_PROXY
FIELD		|local_port		|t_varchar(64)	|'10051'	|NOT NULL	|ZBX_PROXY
FIELD		|proxy_groupid		|t_id		|		|NULL		|0	|1|proxy_group|	|RESTRICT
FIELD		|timeout_browser	|t_varchar(255)	|''		|NOT NULL	|0
UNIQUE		|1		|name
INDEX		|2		|proxy_groupid
CHANGELOG	|19

TABLE|proxy_rtdata|proxyid|0
FIELD		|proxyid	|t_id		|	|NOT NULL	|0		|1|proxy|proxyid
FIELD		|lastaccess	|t_integer	|'0'	|NOT NULL	|ZBX_NODATA
FIELD		|version	|t_integer	|'0'	|NOT NULL	|ZBX_NODATA
FIELD		|compatibility	|t_integer	|'0'	|NOT NULL	|ZBX_NODATA
FIELD		|state		|t_integer	|'0'	|NOT NULL	|ZBX_NODATA

TABLE|proxy_group|proxy_groupid|0
FIELD		|proxy_groupid	|t_id		|	|NOT NULL	|0
FIELD		|name		|t_varchar(255)	|''	|NOT NULL	|0
FIELD		|description	|t_text		|''	|NOT NULL	|0
FIELD		|failover_delay	|t_varchar(255)	|'1m'	|NOT NULL	|0
FIELD		|min_online	|t_varchar(255)	|'1'	|NOT NULL	|0
CHANGELOG	|20

TABLE|proxy_group_rtdata|proxy_groupid|0
FIELD		|proxy_groupid	|t_id		|	|NOT NULL	|0		|1|proxy_group|proxy_groupid
FIELD		|state		|t_integer	|'0'	|NOT NULL	|0

TABLE|host_proxy|hostproxyid|0
FIELD		|hostproxyid	|t_id		|	|NOT NULL	|0
FIELD		|hostid		|t_id		|	|NULL		|0|1|hosts	|	|RESTRICT
FIELD		|host		|t_varchar(128)	|''	|NOT NULL	|ZBX_PROXY
FIELD		|proxyid	|t_id		|	|NULL		|ZBX_PROXY|2|proxy|	|RESTRICT
FIELD		|revision	|t_bigint	|'0'	|NOT NULL	|ZBX_PROXY
FIELD		|tls_accept	|t_integer	|'1'	|NOT NULL	|ZBX_PROXY
FIELD		|tls_issuer	|t_varchar(1024)|''	|NOT NULL	|ZBX_PROXY
FIELD		|tls_subject	|t_varchar(1024)|''	|NOT NULL	|ZBX_PROXY
FIELD		|tls_psk_identity|t_varchar(128)|''	|NOT NULL	|ZBX_PROXY
FIELD		|tls_psk	|t_varchar(512)	|''	|NOT NULL	|ZBX_PROXY
UNIQUE		|1		|hostid
INDEX		|2		|proxyid
INDEX		|3		|revision
CHANGELOG	|21

TABLE|mfa|mfaid|ZBX_DATA
FIELD		|mfaid		|t_id		|	|NOT NULL	|0
FIELD		|type		|t_integer	|'0'	|NOT NULL	|0
FIELD		|name		|t_varchar(128)	|''	|NOT NULL	|0
FIELD		|hash_function	|t_integer	|'1'	|NULL		|0
FIELD		|code_length	|t_integer	|'6'	|NULL		|0
FIELD		|api_hostname	|t_varchar(1024)|''	|NULL		|0
FIELD		|clientid	|t_varchar(32)	|''	|NULL		|0
FIELD		|client_secret	|t_varchar(64)	|''	|NULL		|0
UNIQUE		|1		|name

TABLE|mfa_totp_secret|mfa_totp_secretid|ZBX_DATA
FIELD		|mfa_totp_secretid	|t_id		|	|NOT NULL	|0
FIELD		|mfaid			|t_id			|	|NOT NULL	|0	|1|mfa	|mfaid
FIELD		|userid			|t_id			|	|NOT NULL	|0	|2|users|userid
FIELD		|totp_secret	|t_varchar(32)	|''	|NULL		|0
FIELD		|status			|t_integer		|'0'|NOT NULL	|0
FIELD		|used_codes		|t_varchar(32)	|'' |NOT NULL	|0
INDEX		|1			|mfaid
INDEX		|2			|userid

TABLE|dbversion|dbversionid|
FIELD		|dbversionid	|t_id		|	|NOT NULL	|0
FIELD		|mandatory	|t_integer	|'0'	|NOT NULL	|
FIELD		|optional	|t_integer	|'0'	|NOT NULL	|
<<<<<<< HEAD
ROW		|1		|7010004	|7010004
=======
ROW		|1		|7010013	|7010013
>>>>>>> 1ef4c0b4
<|MERGE_RESOLUTION|>--- conflicted
+++ resolved
@@ -2328,8 +2328,4 @@
 FIELD		|dbversionid	|t_id		|	|NOT NULL	|0
 FIELD		|mandatory	|t_integer	|'0'	|NOT NULL	|
 FIELD		|optional	|t_integer	|'0'	|NOT NULL	|
-<<<<<<< HEAD
-ROW		|1		|7010004	|7010004
-=======
-ROW		|1		|7010013	|7010013
->>>>>>> 1ef4c0b4
+ROW		|1		|7010014	|7010014