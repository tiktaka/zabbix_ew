--
-- Zabbix
-- Copyright (C) 2001-2020 Zabbix SIA
--
-- This program is free software; you can redistribute it and/or modify
-- it under the terms of the GNU General Public License as published by
-- the Free Software Foundation; either version 2 of the License, or
-- (at your option) any later version.
--
-- This program is distributed in the hope that it will be useful,
-- but WITHOUT ANY WARRANTY; without even the implied warranty of
-- MERCHANTABILITY or FITNESS FOR A PARTICULAR PURPOSE. See the
-- GNU General Public License for more details.
--
-- You should have received a copy of the GNU General Public License
-- along with this program; if not, write to the Free Software
-- Foundation, Inc., 51 Franklin Street, Fifth Floor, Boston, MA  02110-1301, USA.
--

--
-- Do not use spaces
-- Tables must be sorted to match referential integrity rules
--

TABLE|users|userid|ZBX_DATA
FIELD		|userid		|t_id		|	|NOT NULL	|0
FIELD		|alias		|t_varchar(100)	|''	|NOT NULL	|0
FIELD		|name		|t_varchar(100)	|''	|NOT NULL	|0
FIELD		|surname	|t_varchar(100)	|''	|NOT NULL	|0
FIELD		|passwd		|t_varchar(60)	|''	|NOT NULL	|0
FIELD		|url		|t_varchar(255)	|''	|NOT NULL	|0
FIELD		|autologin	|t_integer	|'0'	|NOT NULL	|0
FIELD		|autologout	|t_varchar(32)	|'15m'	|NOT NULL	|0
FIELD		|lang		|t_varchar(7)	|'default'|NOT NULL	|ZBX_NODATA
FIELD		|refresh	|t_varchar(32)	|'30s'	|NOT NULL	|0
FIELD		|type		|t_integer	|'1'	|NOT NULL	|0
FIELD		|theme		|t_varchar(128)	|'default'|NOT NULL	|ZBX_NODATA
FIELD		|attempt_failed	|t_integer	|0	|NOT NULL	|ZBX_NODATA
FIELD		|attempt_ip	|t_varchar(39)	|''	|NOT NULL	|ZBX_NODATA
FIELD		|attempt_clock	|t_integer	|0	|NOT NULL	|ZBX_NODATA
FIELD		|rows_per_page	|t_integer	|50	|NOT NULL	|0
FIELD		|timezone	|t_varchar(50)	|'default'|NOT NULL	|ZBX_NODATA
UNIQUE		|1		|alias

TABLE|maintenances|maintenanceid|ZBX_DATA
FIELD		|maintenanceid	|t_id		|	|NOT NULL	|0
FIELD		|name		|t_varchar(128)	|''	|NOT NULL	|0
FIELD		|maintenance_type|t_integer	|'0'	|NOT NULL	|0
FIELD		|description	|t_shorttext	|''	|NOT NULL	|0
FIELD		|active_since	|t_integer	|'0'	|NOT NULL	|0
FIELD		|active_till	|t_integer	|'0'	|NOT NULL	|0
FIELD		|tags_evaltype	|t_integer	|'0'	|NOT NULL	|0
INDEX		|1		|active_since,active_till
UNIQUE		|2		|name

TABLE|hosts|hostid|ZBX_TEMPLATE
FIELD		|hostid		|t_id		|	|NOT NULL	|0
FIELD		|proxy_hostid	|t_id		|	|NULL		|0			|1|hosts	|hostid		|RESTRICT
FIELD		|host		|t_varchar(128)	|''	|NOT NULL	|ZBX_PROXY
FIELD		|status		|t_integer	|'0'	|NOT NULL	|ZBX_PROXY
FIELD		|disable_until	|t_integer	|'0'	|NOT NULL	|ZBX_NODATA
FIELD		|error		|t_varchar(2048)|''	|NOT NULL	|ZBX_NODATA
FIELD		|available	|t_integer	|'0'	|NOT NULL	|ZBX_PROXY,ZBX_NODATA
FIELD		|errors_from	|t_integer	|'0'	|NOT NULL	|ZBX_NODATA
FIELD		|lastaccess	|t_integer	|'0'	|NOT NULL	|ZBX_NODATA
FIELD		|ipmi_authtype	|t_integer	|'-1'	|NOT NULL	|ZBX_PROXY
FIELD		|ipmi_privilege	|t_integer	|'2'	|NOT NULL	|ZBX_PROXY
FIELD		|ipmi_username	|t_varchar(16)	|''	|NOT NULL	|ZBX_PROXY
FIELD		|ipmi_password	|t_varchar(20)	|''	|NOT NULL	|ZBX_PROXY
FIELD		|ipmi_disable_until|t_integer	|'0'	|NOT NULL	|ZBX_NODATA
FIELD		|ipmi_available	|t_integer	|'0'	|NOT NULL	|ZBX_PROXY,ZBX_NODATA
FIELD		|snmp_disable_until|t_integer	|'0'	|NOT NULL	|ZBX_NODATA
FIELD		|snmp_available	|t_integer	|'0'	|NOT NULL	|ZBX_PROXY,ZBX_NODATA
FIELD		|maintenanceid	|t_id		|	|NULL		|ZBX_NODATA		|2|maintenances	|		|RESTRICT
FIELD		|maintenance_status|t_integer	|'0'	|NOT NULL	|ZBX_NODATA
FIELD		|maintenance_type|t_integer	|'0'	|NOT NULL	|ZBX_NODATA
FIELD		|maintenance_from|t_integer	|'0'	|NOT NULL	|ZBX_NODATA
FIELD		|ipmi_errors_from|t_integer	|'0'	|NOT NULL	|ZBX_NODATA
FIELD		|snmp_errors_from|t_integer	|'0'	|NOT NULL	|ZBX_NODATA
FIELD		|ipmi_error	|t_varchar(2048)|''	|NOT NULL	|ZBX_NODATA
FIELD		|snmp_error	|t_varchar(2048)|''	|NOT NULL	|ZBX_NODATA
FIELD		|jmx_disable_until|t_integer	|'0'	|NOT NULL	|ZBX_NODATA
FIELD		|jmx_available	|t_integer	|'0'	|NOT NULL	|ZBX_PROXY,ZBX_NODATA
FIELD		|jmx_errors_from|t_integer	|'0'	|NOT NULL	|ZBX_NODATA
FIELD		|jmx_error	|t_varchar(2048)|''	|NOT NULL	|ZBX_NODATA
FIELD		|name		|t_varchar(128)	|''	|NOT NULL	|ZBX_PROXY
FIELD		|flags		|t_integer	|'0'	|NOT NULL	|0
FIELD		|templateid	|t_id		|	|NULL		|0			|3|hosts	|hostid
FIELD		|description	|t_shorttext	|''	|NOT NULL	|0
FIELD		|tls_connect	|t_integer	|'1'	|NOT NULL	|ZBX_PROXY
FIELD		|tls_accept	|t_integer	|'1'	|NOT NULL	|ZBX_PROXY
FIELD		|tls_issuer	|t_varchar(1024)|''	|NOT NULL	|ZBX_PROXY
FIELD		|tls_subject	|t_varchar(1024)|''	|NOT NULL	|ZBX_PROXY
FIELD		|tls_psk_identity|t_varchar(128)|''	|NOT NULL	|ZBX_PROXY
FIELD		|tls_psk	|t_varchar(512)	|''	|NOT NULL	|ZBX_PROXY
FIELD		|proxy_address	|t_varchar(255)	|''	|NOT NULL	|0
FIELD		|auto_compress	|t_integer	|'1'	|NOT NULL	|0
FIELD		|discover	|t_integer	|'0'	|NOT NULL	|0
INDEX		|1		|host
INDEX		|2		|status
INDEX		|3		|proxy_hostid
INDEX		|4		|name
INDEX		|5		|maintenanceid

TABLE|hstgrp|groupid|ZBX_DATA
FIELD		|groupid	|t_id		|	|NOT NULL	|0
FIELD		|name		|t_varchar(255)	|''	|NOT NULL	|0
FIELD		|internal	|t_integer	|'0'	|NOT NULL	|0
FIELD		|flags		|t_integer	|'0'	|NOT NULL	|0
INDEX		|1		|name

TABLE|group_prototype|group_prototypeid|ZBX_TEMPLATE
FIELD		|group_prototypeid|t_id		|	|NOT NULL	|0
FIELD		|hostid		|t_id		|	|NOT NULL	|0			|1|hosts
FIELD		|name		|t_varchar(255)	|''	|NOT NULL	|0
FIELD		|groupid	|t_id		|	|NULL		|0			|2|hstgrp	|		|RESTRICT
FIELD		|templateid	|t_id		|	|NULL		|0			|3|group_prototype|group_prototypeid
INDEX		|1		|hostid

TABLE|group_discovery|groupid|ZBX_TEMPLATE
FIELD		|groupid	|t_id		|	|NOT NULL	|0			|1|hstgrp
FIELD		|parent_group_prototypeid|t_id	|	|NOT NULL	|0			|2|group_prototype|group_prototypeid|RESTRICT
FIELD		|name		|t_varchar(64)	|''	|NOT NULL	|ZBX_NODATA
FIELD		|lastcheck	|t_integer	|'0'	|NOT NULL	|ZBX_NODATA
FIELD		|ts_delete	|t_time		|'0'	|NOT NULL	|ZBX_NODATA

TABLE|screens|screenid|ZBX_TEMPLATE
FIELD		|screenid	|t_id		|	|NOT NULL	|0
FIELD		|name		|t_varchar(255)	|	|NOT NULL	|0
FIELD		|hsize		|t_integer	|'1'	|NOT NULL	|0
FIELD		|vsize		|t_integer	|'1'	|NOT NULL	|0
FIELD		|templateid	|t_id		|	|NULL		|0			|1|hosts	|hostid
FIELD		|userid		|t_id		|	|NULL		|0			|3|users	|		|RESTRICT
FIELD		|private	|t_integer	|'1'	|NOT NULL	|0
INDEX		|1		|templateid

TABLE|screens_items|screenitemid|ZBX_TEMPLATE
FIELD		|screenitemid	|t_id		|	|NOT NULL	|0
FIELD		|screenid	|t_id		|	|NOT NULL	|0			|1|screens
FIELD		|resourcetype	|t_integer	|'0'	|NOT NULL	|0
FIELD		|resourceid	|t_id		|'0'	|NOT NULL	|0
FIELD		|width		|t_integer	|'320'	|NOT NULL	|0
FIELD		|height		|t_integer	|'200'	|NOT NULL	|0
FIELD		|x		|t_integer	|'0'	|NOT NULL	|0
FIELD		|y		|t_integer	|'0'	|NOT NULL	|0
FIELD		|colspan	|t_integer	|'1'	|NOT NULL	|0
FIELD		|rowspan	|t_integer	|'1'	|NOT NULL	|0
FIELD		|elements	|t_integer	|'25'	|NOT NULL	|0
FIELD		|valign		|t_integer	|'0'	|NOT NULL	|0
FIELD		|halign		|t_integer	|'0'	|NOT NULL	|0
FIELD		|style		|t_integer	|'0'	|NOT NULL	|0
FIELD		|url		|t_varchar(255)	|''	|NOT NULL	|0
FIELD		|dynamic	|t_integer	|'0'	|NOT NULL	|0
FIELD		|sort_triggers	|t_integer	|'0'	|NOT NULL	|0
FIELD		|application	|t_varchar(255)	|''	|NOT NULL	|0
FIELD		|max_columns	|t_integer	|'3'	|NOT NULL	|0
INDEX		|1		|screenid

TABLE|screen_user|screenuserid|ZBX_DATA
FIELD		|screenuserid|t_id		|	|NOT NULL	|0
FIELD		|screenid	|t_id		|	|NOT NULL	|0			|1|screens
FIELD		|userid		|t_id		|	|NOT NULL	|0			|2|users
FIELD		|permission	|t_integer	|'2'	|NOT NULL	|0
UNIQUE		|1		|screenid,userid

TABLE|screen_usrgrp|screenusrgrpid|ZBX_DATA
FIELD		|screenusrgrpid|t_id		|	|NOT NULL	|0
FIELD		|screenid	|t_id		|	|NOT NULL	|0			|1|screens
FIELD		|usrgrpid	|t_id		|	|NOT NULL	|0			|2|usrgrp
FIELD		|permission	|t_integer	|'2'	|NOT NULL	|0
UNIQUE		|1		|screenid,usrgrpid

TABLE|slideshows|slideshowid|ZBX_DATA
FIELD		|slideshowid	|t_id		|	|NOT NULL	|0
FIELD		|name		|t_varchar(255)	|''	|NOT NULL	|0
FIELD		|delay		|t_varchar(32)	|'30s'	|NOT NULL	|0
FIELD		|userid		|t_id		|	|NOT NULL	|0			|3|users	|		|RESTRICT
FIELD		|private	|t_integer	|'1'	|NOT NULL	|0
UNIQUE		|1		|name

TABLE|slideshow_user|slideshowuserid|ZBX_DATA
FIELD		|slideshowuserid|t_id		|	|NOT NULL	|0
FIELD		|slideshowid	|t_id		|	|NOT NULL	|0			|1|slideshows
FIELD		|userid		|t_id		|	|NOT NULL	|0			|2|users
FIELD		|permission	|t_integer	|'2'	|NOT NULL	|0
UNIQUE		|1		|slideshowid,userid

TABLE|slideshow_usrgrp|slideshowusrgrpid|ZBX_DATA
FIELD		|slideshowusrgrpid|t_id		|	|NOT NULL	|0
FIELD		|slideshowid	|t_id		|	|NOT NULL	|0			|1|slideshows
FIELD		|usrgrpid	|t_id		|	|NOT NULL	|0			|2|usrgrp
FIELD		|permission	|t_integer	|'2'	|NOT NULL	|0
UNIQUE		|1		|slideshowid,usrgrpid

TABLE|slides|slideid|ZBX_DATA
FIELD		|slideid	|t_id		|	|NOT NULL	|0
FIELD		|slideshowid	|t_id		|	|NOT NULL	|0			|1|slideshows
FIELD		|screenid	|t_id		|	|NOT NULL	|0			|2|screens
FIELD		|step		|t_integer	|'0'	|NOT NULL	|0
FIELD		|delay		|t_varchar(32)	|'0'	|NOT NULL	|0
INDEX		|1		|slideshowid
INDEX		|2		|screenid

TABLE|drules|druleid|ZBX_DATA
FIELD		|druleid	|t_id		|	|NOT NULL	|0
FIELD		|proxy_hostid	|t_id		|	|NULL		|0			|1|hosts	|hostid		|RESTRICT
FIELD		|name		|t_varchar(255)	|''	|NOT NULL	|ZBX_PROXY
FIELD		|iprange	|t_varchar(2048)|''	|NOT NULL	|ZBX_PROXY
FIELD		|delay		|t_varchar(255)	|'1h'	|NOT NULL	|ZBX_PROXY
FIELD		|nextcheck	|t_integer	|'0'	|NOT NULL	|ZBX_NODATA
FIELD		|status		|t_integer	|'0'	|NOT NULL	|0
INDEX		|1		|proxy_hostid
UNIQUE		|2		|name

TABLE|dchecks|dcheckid|ZBX_DATA
FIELD		|dcheckid	|t_id		|	|NOT NULL	|0
FIELD		|druleid	|t_id		|	|NOT NULL	|ZBX_PROXY		|1|drules
FIELD		|type		|t_integer	|'0'	|NOT NULL	|ZBX_PROXY
FIELD		|key_		|t_varchar(2048)|''	|NOT NULL	|ZBX_PROXY
FIELD		|snmp_community	|t_varchar(255)	|''	|NOT NULL	|ZBX_PROXY
FIELD		|ports		|t_varchar(255)	|'0'	|NOT NULL	|ZBX_PROXY
FIELD		|snmpv3_securityname|t_varchar(64)|''	|NOT NULL	|ZBX_PROXY
FIELD		|snmpv3_securitylevel|t_integer	|'0'	|NOT NULL	|ZBX_PROXY
FIELD		|snmpv3_authpassphrase|t_varchar(64)|''	|NOT NULL	|ZBX_PROXY
FIELD		|snmpv3_privpassphrase|t_varchar(64)|''	|NOT NULL	|ZBX_PROXY
FIELD		|uniq		|t_integer	|'0'	|NOT NULL	|ZBX_PROXY
FIELD		|snmpv3_authprotocol|t_integer	|'0'	|NOT NULL	|ZBX_PROXY
FIELD		|snmpv3_privprotocol|t_integer	|'0'	|NOT NULL	|ZBX_PROXY
FIELD		|snmpv3_contextname|t_varchar(255)|''	|NOT NULL	|ZBX_PROXY
FIELD		|host_source|t_integer	|'1'	|NOT NULL	|ZBX_PROXY
FIELD		|name_source|t_integer	|'0'	|NOT NULL	|ZBX_PROXY
INDEX		|1		|druleid,host_source,name_source

TABLE|applications|applicationid|ZBX_TEMPLATE
FIELD		|applicationid	|t_id		|	|NOT NULL	|0
FIELD		|hostid		|t_id		|	|NOT NULL	|0			|1|hosts
FIELD		|name		|t_varchar(255)	|''	|NOT NULL	|0
FIELD		|flags		|t_integer	|'0'	|NOT NULL	|0
UNIQUE		|2		|hostid,name

TABLE|httptest|httptestid|ZBX_TEMPLATE
FIELD		|httptestid	|t_id		|	|NOT NULL	|0
FIELD		|name		|t_varchar(64)	|''	|NOT NULL	|ZBX_PROXY
FIELD		|applicationid	|t_id		|	|NULL		|0			|1|applications	|		|RESTRICT
FIELD		|nextcheck	|t_integer	|'0'	|NOT NULL	|ZBX_NODATA
FIELD		|delay		|t_varchar(255)	|'1m'	|NOT NULL	|ZBX_PROXY
FIELD		|status		|t_integer	|'0'	|NOT NULL	|0
FIELD		|agent		|t_varchar(255)	|'Zabbix'|NOT NULL	|ZBX_PROXY
FIELD		|authentication	|t_integer	|'0'	|NOT NULL	|ZBX_PROXY,ZBX_NODATA
FIELD		|http_user	|t_varchar(64)	|''	|NOT NULL	|ZBX_PROXY,ZBX_NODATA
FIELD		|http_password	|t_varchar(64)	|''	|NOT NULL	|ZBX_PROXY,ZBX_NODATA
FIELD		|hostid		|t_id		|	|NOT NULL	|ZBX_PROXY		|2|hosts
FIELD		|templateid	|t_id		|	|NULL		|0			|3|httptest	|httptestid
FIELD		|http_proxy	|t_varchar(255)	|''	|NOT NULL	|ZBX_PROXY,ZBX_NODATA
FIELD		|retries	|t_integer	|'1'	|NOT NULL	|ZBX_PROXY,ZBX_NODATA
FIELD		|ssl_cert_file	|t_varchar(255)	|''	|NOT NULL	|ZBX_PROXY,ZBX_NODATA
FIELD		|ssl_key_file	|t_varchar(255)	|''	|NOT NULL	|ZBX_PROXY,ZBX_NODATA
FIELD		|ssl_key_password|t_varchar(64)	|''	|NOT NULL	|ZBX_PROXY,ZBX_NODATA
FIELD		|verify_peer	|t_integer	|'0'	|NOT NULL	|ZBX_PROXY
FIELD		|verify_host	|t_integer	|'0'	|NOT NULL	|ZBX_PROXY
INDEX		|1		|applicationid
UNIQUE		|2		|hostid,name
INDEX		|3		|status
INDEX		|4		|templateid

TABLE|httpstep|httpstepid|ZBX_TEMPLATE
FIELD		|httpstepid	|t_id		|	|NOT NULL	|0
FIELD		|httptestid	|t_id		|	|NOT NULL	|ZBX_PROXY		|1|httptest
FIELD		|name		|t_varchar(64)	|''	|NOT NULL	|ZBX_PROXY
FIELD		|no		|t_integer	|'0'	|NOT NULL	|ZBX_PROXY
FIELD		|url		|t_varchar(2048)|''	|NOT NULL	|ZBX_PROXY
FIELD		|timeout	|t_varchar(255)	|'15s'	|NOT NULL	|ZBX_PROXY
FIELD		|posts		|t_shorttext	|''	|NOT NULL	|ZBX_PROXY
FIELD		|required	|t_varchar(255)	|''	|NOT NULL	|ZBX_PROXY
FIELD		|status_codes	|t_varchar(255)	|''	|NOT NULL	|ZBX_PROXY
FIELD		|follow_redirects|t_integer	|'1'	|NOT NULL	|ZBX_PROXY
FIELD		|retrieve_mode	|t_integer	|'0'	|NOT NULL	|ZBX_PROXY
FIELD		|post_type	|t_integer	|'0'	|NOT NULL	|ZBX_PROXY
INDEX		|1		|httptestid

TABLE|interface|interfaceid|ZBX_TEMPLATE
FIELD		|interfaceid	|t_id		|	|NOT NULL	|0
FIELD		|hostid		|t_id		|	|NOT NULL	|ZBX_PROXY		|1|hosts
FIELD		|main		|t_integer	|'0'	|NOT NULL	|ZBX_PROXY
FIELD		|type		|t_integer	|'1'	|NOT NULL	|ZBX_PROXY
FIELD		|useip		|t_integer	|'1'	|NOT NULL	|ZBX_PROXY
FIELD		|ip		|t_varchar(64)	|'127.0.0.1'|NOT NULL	|ZBX_PROXY
FIELD		|dns		|t_varchar(255)	|''	|NOT NULL	|ZBX_PROXY
FIELD		|port		|t_varchar(64)	|'10050'|NOT NULL	|ZBX_PROXY
INDEX		|1		|hostid,type
INDEX		|2		|ip,dns

TABLE|valuemaps|valuemapid|ZBX_TEMPLATE
FIELD		|valuemapid	|t_id		|	|NOT NULL	|0
FIELD		|name		|t_varchar(64)	|''	|NOT NULL	|0
UNIQUE		|1		|name

TABLE|items|itemid|ZBX_TEMPLATE
FIELD		|itemid		|t_id		|	|NOT NULL	|0
FIELD		|type		|t_integer	|'0'	|NOT NULL	|ZBX_PROXY
FIELD		|snmp_oid	|t_varchar(512)	|''	|NOT NULL	|ZBX_PROXY
FIELD		|hostid		|t_id		|	|NOT NULL	|ZBX_PROXY		|1|hosts
FIELD		|name		|t_varchar(255)	|''	|NOT NULL	|0
FIELD		|key_		|t_varchar(2048)|''	|NOT NULL	|ZBX_PROXY
FIELD		|delay		|t_varchar(1024)|'0'	|NOT NULL	|ZBX_PROXY
FIELD		|history	|t_varchar(255)	|'90d'	|NOT NULL	|ZBX_PROXY
FIELD		|trends		|t_varchar(255)	|'365d'	|NOT NULL	|0
FIELD		|status		|t_integer	|'0'	|NOT NULL	|ZBX_PROXY
FIELD		|value_type	|t_integer	|'0'	|NOT NULL	|ZBX_PROXY
FIELD		|trapper_hosts	|t_varchar(255)	|''	|NOT NULL	|ZBX_PROXY
FIELD		|units		|t_varchar(255)	|''	|NOT NULL	|0
FIELD		|formula	|t_varchar(255)	|''	|NOT NULL	|0
FIELD		|logtimefmt	|t_varchar(64)	|''	|NOT NULL	|ZBX_PROXY
FIELD		|templateid	|t_id		|	|NULL		|0			|2|items	|itemid
FIELD		|valuemapid	|t_id		|	|NULL		|0			|3|valuemaps	|		|RESTRICT
FIELD		|params		|t_shorttext	|''	|NOT NULL	|ZBX_PROXY
FIELD		|ipmi_sensor	|t_varchar(128)	|''	|NOT NULL	|ZBX_PROXY
FIELD		|authtype	|t_integer	|'0'	|NOT NULL	|ZBX_PROXY
FIELD		|username	|t_varchar(64)	|''	|NOT NULL	|ZBX_PROXY
FIELD		|password	|t_varchar(64)	|''	|NOT NULL	|ZBX_PROXY
FIELD		|publickey	|t_varchar(64)	|''	|NOT NULL	|ZBX_PROXY
FIELD		|privatekey	|t_varchar(64)	|''	|NOT NULL	|ZBX_PROXY
FIELD		|flags		|t_integer	|'0'	|NOT NULL	|ZBX_PROXY
FIELD		|interfaceid	|t_id		|	|NULL		|ZBX_PROXY		|4|interface	|		|RESTRICT
FIELD		|description	|t_shorttext	|''	|NOT NULL	|0
FIELD		|inventory_link	|t_integer	|'0'	|NOT NULL	|ZBX_PROXY
FIELD		|lifetime	|t_varchar(255)	|'30d'	|NOT NULL	|0
FIELD		|evaltype	|t_integer	|'0'	|NOT NULL	|0
FIELD		|jmx_endpoint	|t_varchar(255)	|''	|NOT NULL	|ZBX_PROXY
FIELD		|master_itemid	|t_id		|	|NULL		|ZBX_PROXY		|5|items	|itemid
FIELD		|timeout	|t_varchar(255)	|'3s'	|NOT NULL	|ZBX_PROXY
FIELD		|url		|t_varchar(2048)|''	|NOT NULL	|ZBX_PROXY
FIELD		|query_fields	|t_varchar(2048)|''	|NOT NULL	|ZBX_PROXY
FIELD		|posts		|t_shorttext	|''	|NOT NULL	|ZBX_PROXY
FIELD		|status_codes	|t_varchar(255)	|'200'	|NOT NULL	|ZBX_PROXY
FIELD		|follow_redirects|t_integer	|'1'	|NOT NULL	|ZBX_PROXY
FIELD		|post_type	|t_integer	|'0'	|NOT NULL	|ZBX_PROXY
FIELD		|http_proxy	|t_varchar(255)	|''	|NOT NULL	|ZBX_PROXY,ZBX_NODATA
FIELD		|headers	|t_shorttext	|''	|NOT NULL	|ZBX_PROXY
FIELD		|retrieve_mode	|t_integer	|'0'	|NOT NULL	|ZBX_PROXY
FIELD		|request_method	|t_integer	|'0'	|NOT NULL	|ZBX_PROXY
FIELD		|output_format	|t_integer	|'0'	|NOT NULL	|ZBX_PROXY
FIELD		|ssl_cert_file	|t_varchar(255)	|''	|NOT NULL	|ZBX_PROXY,ZBX_NODATA
FIELD		|ssl_key_file	|t_varchar(255)	|''	|NOT NULL	|ZBX_PROXY,ZBX_NODATA
FIELD		|ssl_key_password|t_varchar(64)	|''	|NOT NULL	|ZBX_PROXY,ZBX_NODATA
FIELD		|verify_peer	|t_integer	|'0'	|NOT NULL	|ZBX_PROXY
FIELD		|verify_host	|t_integer	|'0'	|NOT NULL	|ZBX_PROXY
FIELD		|allow_traps	|t_integer	|'0'	|NOT NULL	|ZBX_PROXY
FIELD		|discover	|t_integer	|'0'	|NOT NULL	|0
INDEX		|1		|hostid,key_(1021)
INDEX		|3		|status
INDEX		|4		|templateid
INDEX		|5		|valuemapid
INDEX		|6		|interfaceid
INDEX		|7		|master_itemid

TABLE|httpstepitem|httpstepitemid|ZBX_TEMPLATE
FIELD		|httpstepitemid	|t_id		|	|NOT NULL	|0
FIELD		|httpstepid	|t_id		|	|NOT NULL	|ZBX_PROXY		|1|httpstep
FIELD		|itemid		|t_id		|	|NOT NULL	|ZBX_PROXY		|2|items
FIELD		|type		|t_integer	|'0'	|NOT NULL	|ZBX_PROXY
UNIQUE		|1		|httpstepid,itemid
INDEX		|2		|itemid

TABLE|httptestitem|httptestitemid|ZBX_TEMPLATE
FIELD		|httptestitemid	|t_id		|	|NOT NULL	|0
FIELD		|httptestid	|t_id		|	|NOT NULL	|ZBX_PROXY		|1|httptest
FIELD		|itemid		|t_id		|	|NOT NULL	|ZBX_PROXY		|2|items
FIELD		|type		|t_integer	|'0'	|NOT NULL	|ZBX_PROXY
UNIQUE		|1		|httptestid,itemid
INDEX		|2		|itemid

TABLE|media_type|mediatypeid|ZBX_DATA
FIELD		|mediatypeid	|t_id		|	|NOT NULL	|0
FIELD		|type		|t_integer	|'0'	|NOT NULL	|0
FIELD		|name		|t_varchar(100)	|''	|NOT NULL	|0
FIELD		|smtp_server	|t_varchar(255)	|''	|NOT NULL	|0
FIELD		|smtp_helo	|t_varchar(255)	|''	|NOT NULL	|0
FIELD		|smtp_email	|t_varchar(255)	|''	|NOT NULL	|0
FIELD		|exec_path	|t_varchar(255)	|''	|NOT NULL	|0
FIELD		|gsm_modem	|t_varchar(255)	|''	|NOT NULL	|0
FIELD		|username	|t_varchar(255)	|''	|NOT NULL	|0
FIELD		|passwd		|t_varchar(255)	|''	|NOT NULL	|0
FIELD		|status		|t_integer	|'0'	|NOT NULL	|0
FIELD		|smtp_port	|t_integer	|'25'	|NOT NULL	|0
FIELD		|smtp_security	|t_integer	|'0'	|NOT NULL	|0
FIELD		|smtp_verify_peer|t_integer	|'0'	|NOT NULL	|0
FIELD		|smtp_verify_host|t_integer	|'0'	|NOT NULL	|0
FIELD		|smtp_authentication|t_integer	|'0'	|NOT NULL	|0
FIELD		|exec_params	|t_varchar(255)	|''	|NOT NULL	|0
FIELD		|maxsessions	|t_integer	|'1'	|NOT NULL	|0
FIELD		|maxattempts	|t_integer	|'3'	|NOT NULL	|0
FIELD		|attempt_interval|t_varchar(32)	|'10s'	|NOT NULL	|0
FIELD		|content_type	|t_integer	|'1'	|NOT NULL	|0
FIELD		|script		|t_text		|''	|NOT NULL	|0
FIELD		|timeout	|t_varchar(32)	|'30s'	|NOT NULL	|0
FIELD		|process_tags	|t_integer	|'0'	|NOT NULL	|0
FIELD		|show_event_menu|t_integer	|'0'	|NOT NULL	|0
FIELD		|event_menu_url	|t_varchar(2048)|''	|NOT NULL	|0
FIELD		|event_menu_name|t_varchar(255)	|''	|NOT NULL	|0
FIELD		|description	|t_shorttext	|''	|NOT NULL	|0
UNIQUE		|1		|name

TABLE|media_type_param|mediatype_paramid|ZBX_DATA
FIELD		|mediatype_paramid|t_id		|	|NOT NULL	|0
FIELD		|mediatypeid	|t_id		|	|NOT NULL	|0			|1|media_type
FIELD		|name		|t_varchar(255)	|''	|NOT NULL	|0
FIELD		|value		|t_varchar(2048)|''	|NOT NULL	|0
INDEX		|1		|mediatypeid

TABLE|media_type_message|mediatype_messageid|ZBX_DATA
FIELD		|mediatype_messageid|t_id	|	|NOT NULL	|0
FIELD		|mediatypeid	|t_id		|	|NOT NULL	|0			|1|media_type
FIELD		|eventsource	|t_integer	|	|NOT NULL	|0
FIELD		|recovery	|t_integer	|	|NOT NULL	|0
FIELD		|subject	|t_varchar(255)	|''	|NOT NULL	|0
FIELD		|message	|t_shorttext	|''	|NOT NULL	|0
UNIQUE		|1		|mediatypeid,eventsource,recovery

TABLE|usrgrp|usrgrpid|ZBX_DATA
FIELD		|usrgrpid	|t_id		|	|NOT NULL	|0
FIELD		|name		|t_varchar(64)	|''	|NOT NULL	|0
FIELD		|gui_access	|t_integer	|'0'	|NOT NULL	|0
FIELD		|users_status	|t_integer	|'0'	|NOT NULL	|0
FIELD		|debug_mode	|t_integer	|'0'	|NOT NULL	|0
UNIQUE		|1		|name

TABLE|users_groups|id|ZBX_DATA
FIELD		|id		|t_id		|	|NOT NULL	|0
FIELD		|usrgrpid	|t_id		|	|NOT NULL	|0			|1|usrgrp
FIELD		|userid		|t_id		|	|NOT NULL	|0			|2|users
UNIQUE		|1		|usrgrpid,userid
INDEX		|2		|userid

TABLE|scripts|scriptid|ZBX_DATA
FIELD		|scriptid	|t_id		|	|NOT NULL	|0
FIELD		|name		|t_varchar(255)	|''	|NOT NULL	|0
FIELD		|command	|t_varchar(255)	|''	|NOT NULL	|0
FIELD		|host_access	|t_integer	|'2'	|NOT NULL	|0
FIELD		|usrgrpid	|t_id		|	|NULL		|0			|1|usrgrp	|		|RESTRICT
FIELD		|groupid	|t_id		|	|NULL		|0			|2|hstgrp	|		|RESTRICT
FIELD		|description	|t_shorttext	|''	|NOT NULL	|0
FIELD		|confirmation	|t_varchar(255)	|''	|NOT NULL	|0
FIELD		|type		|t_integer	|'0'	|NOT NULL	|0
FIELD		|execute_on	|t_integer	|'2'	|NOT NULL	|0
INDEX		|1		|usrgrpid
INDEX		|2		|groupid
UNIQUE		|3		|name

TABLE|actions|actionid|ZBX_DATA
FIELD		|actionid	|t_id		|	|NOT NULL	|0
FIELD		|name		|t_varchar(255)	|''	|NOT NULL	|0
FIELD		|eventsource	|t_integer	|'0'	|NOT NULL	|0
FIELD		|evaltype	|t_integer	|'0'	|NOT NULL	|0
FIELD		|status		|t_integer	|'0'	|NOT NULL	|0
FIELD		|esc_period	|t_varchar(255)	|'1h'	|NOT NULL	|0
FIELD		|formula	|t_varchar(255)	|''	|NOT NULL	|0
FIELD		|pause_suppressed|t_integer	|'1'	|NOT NULL	|0
INDEX		|1		|eventsource,status
UNIQUE		|2		|name

TABLE|operations|operationid|ZBX_DATA
FIELD		|operationid	|t_id		|	|NOT NULL	|0
FIELD		|actionid	|t_id		|	|NOT NULL	|0			|1|actions
FIELD		|operationtype	|t_integer	|'0'	|NOT NULL	|0
FIELD		|esc_period	|t_varchar(255)	|'0'	|NOT NULL	|0
FIELD		|esc_step_from	|t_integer	|'1'	|NOT NULL	|0
FIELD		|esc_step_to	|t_integer	|'1'	|NOT NULL	|0
FIELD		|evaltype	|t_integer	|'0'	|NOT NULL	|0
FIELD		|recovery	|t_integer	|'0'	|NOT NULL	|0
INDEX		|1		|actionid

TABLE|opmessage|operationid|ZBX_DATA
FIELD		|operationid	|t_id		|	|NOT NULL	|0			|1|operations
FIELD		|default_msg	|t_integer	|'1'	|NOT NULL	|0
FIELD		|subject	|t_varchar(255)	|''	|NOT NULL	|0
FIELD		|message	|t_shorttext	|''	|NOT NULL	|0
FIELD		|mediatypeid	|t_id		|	|NULL		|0			|2|media_type	|		|RESTRICT
INDEX		|1		|mediatypeid

TABLE|opmessage_grp|opmessage_grpid|ZBX_DATA
FIELD		|opmessage_grpid|t_id		|	|NOT NULL	|0
FIELD		|operationid	|t_id		|	|NOT NULL	|0			|1|operations
FIELD		|usrgrpid	|t_id		|	|NOT NULL	|0			|2|usrgrp	|		|RESTRICT
UNIQUE		|1		|operationid,usrgrpid
INDEX		|2		|usrgrpid

TABLE|opmessage_usr|opmessage_usrid|ZBX_DATA
FIELD		|opmessage_usrid|t_id		|	|NOT NULL	|0
FIELD		|operationid	|t_id		|	|NOT NULL	|0			|1|operations
FIELD		|userid		|t_id		|	|NOT NULL	|0			|2|users	|		|RESTRICT
UNIQUE		|1		|operationid,userid
INDEX		|2		|userid

TABLE|opcommand|operationid|ZBX_DATA
FIELD		|operationid	|t_id		|	|NOT NULL	|0			|1|operations
FIELD		|type		|t_integer	|'0'	|NOT NULL	|0
FIELD		|scriptid	|t_id		|	|NULL		|0			|2|scripts	|		|RESTRICT
FIELD		|execute_on	|t_integer	|'0'	|NOT NULL	|0
FIELD		|port		|t_varchar(64)	|''	|NOT NULL	|0
FIELD		|authtype	|t_integer	|'0'	|NOT NULL	|0
FIELD		|username	|t_varchar(64)	|''	|NOT NULL	|0
FIELD		|password	|t_varchar(64)	|''	|NOT NULL	|0
FIELD		|publickey	|t_varchar(64)	|''	|NOT NULL	|0
FIELD		|privatekey	|t_varchar(64)	|''	|NOT NULL	|0
FIELD		|command	|t_shorttext	|''	|NOT NULL	|0
INDEX		|1		|scriptid

TABLE|opcommand_hst|opcommand_hstid|ZBX_DATA
FIELD		|opcommand_hstid|t_id		|	|NOT NULL	|0
FIELD		|operationid	|t_id		|	|NOT NULL	|0			|1|operations
FIELD		|hostid		|t_id		|	|NULL		|0			|2|hosts	|		|RESTRICT
INDEX		|1		|operationid
INDEX		|2		|hostid

TABLE|opcommand_grp|opcommand_grpid|ZBX_DATA
FIELD		|opcommand_grpid|t_id		|	|NOT NULL	|0
FIELD		|operationid	|t_id		|	|NOT NULL	|0			|1|operations
FIELD		|groupid	|t_id		|	|NOT NULL	|0			|2|hstgrp	|		|RESTRICT
INDEX		|1		|operationid
INDEX		|2		|groupid

TABLE|opgroup|opgroupid|ZBX_DATA
FIELD		|opgroupid	|t_id		|	|NOT NULL	|0
FIELD		|operationid	|t_id		|	|NOT NULL	|0			|1|operations
FIELD		|groupid	|t_id		|	|NOT NULL	|0			|2|hstgrp	|		|RESTRICT
UNIQUE		|1		|operationid,groupid
INDEX		|2		|groupid

TABLE|optemplate|optemplateid|ZBX_TEMPLATE
FIELD		|optemplateid	|t_id		|	|NOT NULL	|0
FIELD		|operationid	|t_id		|	|NOT NULL	|0			|1|operations
FIELD		|templateid	|t_id		|	|NOT NULL	|0			|2|hosts	|hostid		|RESTRICT
UNIQUE		|1		|operationid,templateid
INDEX		|2		|templateid

TABLE|opconditions|opconditionid|ZBX_DATA
FIELD		|opconditionid	|t_id		|	|NOT NULL	|0
FIELD		|operationid	|t_id		|	|NOT NULL	|0			|1|operations
FIELD		|conditiontype	|t_integer	|'0'	|NOT NULL	|0
FIELD		|operator	|t_integer	|'0'	|NOT NULL	|0
FIELD		|value		|t_varchar(255)	|''	|NOT NULL	|0
INDEX		|1		|operationid

TABLE|conditions|conditionid|ZBX_DATA
FIELD		|conditionid	|t_id		|	|NOT NULL	|0
FIELD		|actionid	|t_id		|	|NOT NULL	|0			|1|actions
FIELD		|conditiontype	|t_integer	|'0'	|NOT NULL	|0
FIELD		|operator	|t_integer	|'0'	|NOT NULL	|0
FIELD		|value		|t_varchar(255)	|''	|NOT NULL	|0
FIELD		|value2		|t_varchar(255)	|''	|NOT NULL	|0
INDEX		|1		|actionid

TABLE|config|configid|ZBX_DATA
FIELD		|configid	|t_id		|	|NOT NULL	|0
FIELD		|refresh_unsupported|t_varchar(32)|'10m'	|NOT NULL	|ZBX_PROXY
FIELD		|work_period	|t_varchar(255)	|'1-5,09:00-18:00'|NOT NULL|0
FIELD		|alert_usrgrpid	|t_id		|	|NULL		|0			|1|usrgrp	|usrgrpid	|RESTRICT
FIELD		|default_theme	|t_varchar(128)	|'blue-theme'|NOT NULL	|ZBX_NODATA
FIELD		|authentication_type|t_integer	|'0'	|NOT NULL	|ZBX_NODATA
FIELD		|ldap_host	|t_varchar(255)	|''	|NOT NULL	|ZBX_NODATA
FIELD		|ldap_port	|t_integer	|389	|NOT NULL	|ZBX_NODATA
FIELD		|ldap_base_dn	|t_varchar(255)	|''	|NOT NULL	|ZBX_NODATA
FIELD		|ldap_bind_dn	|t_varchar(255)	|''	|NOT NULL	|ZBX_NODATA
FIELD		|ldap_bind_password|t_varchar(128)|''	|NOT NULL	|ZBX_NODATA
FIELD		|ldap_search_attribute|t_varchar(128)|''|NOT NULL	|ZBX_NODATA
FIELD		|discovery_groupid|t_id		|	|NOT NULL	|ZBX_PROXY		|2|hstgrp	|groupid	|RESTRICT
FIELD		|max_in_table	|t_integer	|'50'	|NOT NULL	|ZBX_NODATA
FIELD		|search_limit	|t_integer	|'1000'	|NOT NULL	|ZBX_NODATA
FIELD		|severity_color_0|t_varchar(6)	|'97AAB3'|NOT NULL	|ZBX_NODATA
FIELD		|severity_color_1|t_varchar(6)	|'7499FF'|NOT NULL	|ZBX_NODATA
FIELD		|severity_color_2|t_varchar(6)	|'FFC859'|NOT NULL	|ZBX_NODATA
FIELD		|severity_color_3|t_varchar(6)	|'FFA059'|NOT NULL	|ZBX_NODATA
FIELD		|severity_color_4|t_varchar(6)	|'E97659'|NOT NULL	|ZBX_NODATA
FIELD		|severity_color_5|t_varchar(6)	|'E45959'|NOT NULL	|ZBX_NODATA
FIELD		|severity_name_0|t_varchar(32)	|'Not classified'|NOT NULL|ZBX_NODATA
FIELD		|severity_name_1|t_varchar(32)	|'Information'|NOT NULL	|ZBX_NODATA
FIELD		|severity_name_2|t_varchar(32)	|'Warning'|NOT NULL	|ZBX_NODATA
FIELD		|severity_name_3|t_varchar(32)	|'Average'|NOT NULL	|ZBX_NODATA
FIELD		|severity_name_4|t_varchar(32)	|'High'	|NOT NULL	|ZBX_NODATA
FIELD		|severity_name_5|t_varchar(32)	|'Disaster'|NOT NULL	|ZBX_NODATA
FIELD		|ok_period	|t_varchar(32)	|'5m'	|NOT NULL	|ZBX_NODATA
FIELD		|blink_period	|t_varchar(32)	|'2m'	|NOT NULL	|ZBX_NODATA
FIELD		|problem_unack_color|t_varchar(6)|'CC0000'|NOT NULL	|ZBX_NODATA
FIELD		|problem_ack_color|t_varchar(6)	|'CC0000'|NOT NULL	|ZBX_NODATA
FIELD		|ok_unack_color	|t_varchar(6)	|'009900'|NOT NULL	|ZBX_NODATA
FIELD		|ok_ack_color	|t_varchar(6)	|'009900'|NOT NULL	|ZBX_NODATA
FIELD		|problem_unack_style|t_integer	|'1'	|NOT NULL	|ZBX_NODATA
FIELD		|problem_ack_style|t_integer	|'1'	|NOT NULL	|ZBX_NODATA
FIELD		|ok_unack_style	|t_integer	|'1'	|NOT NULL	|ZBX_NODATA
FIELD		|ok_ack_style	|t_integer	|'1'	|NOT NULL	|ZBX_NODATA
FIELD		|snmptrap_logging|t_integer	|'1'	|NOT NULL	|ZBX_PROXY,ZBX_NODATA
FIELD		|server_check_interval|t_integer|'10'	|NOT NULL	|ZBX_NODATA
FIELD		|hk_events_mode	|t_integer	|'1'	|NOT NULL	|ZBX_NODATA
FIELD		|hk_events_trigger|t_varchar(32)|'365d'	|NOT NULL	|ZBX_NODATA
FIELD		|hk_events_internal|t_varchar(32)|'1d'	|NOT NULL	|ZBX_NODATA
FIELD		|hk_events_discovery|t_varchar(32)|'1d'	|NOT NULL	|ZBX_NODATA
FIELD		|hk_events_autoreg|t_varchar(32)|'1d'	|NOT NULL	|ZBX_NODATA
FIELD		|hk_services_mode|t_integer	|'1'	|NOT NULL	|ZBX_NODATA
FIELD		|hk_services	|t_varchar(32)	|'365d'	|NOT NULL	|ZBX_NODATA
FIELD		|hk_audit_mode	|t_integer	|'1'	|NOT NULL	|ZBX_NODATA
FIELD		|hk_audit	|t_varchar(32)	|'365d'	|NOT NULL	|ZBX_NODATA
FIELD		|hk_sessions_mode|t_integer	|'1'	|NOT NULL	|ZBX_NODATA
FIELD		|hk_sessions	|t_varchar(32)	|'365d'	|NOT NULL	|ZBX_NODATA
FIELD		|hk_history_mode|t_integer	|'1'	|NOT NULL	|ZBX_NODATA
FIELD		|hk_history_global|t_integer	|'0'	|NOT NULL	|ZBX_PROXY,ZBX_NODATA
FIELD		|hk_history	|t_varchar(32)	|'90d'	|NOT NULL	|ZBX_PROXY,ZBX_NODATA
FIELD		|hk_trends_mode	|t_integer	|'1'	|NOT NULL	|ZBX_NODATA
FIELD		|hk_trends_global|t_integer	|'0'	|NOT NULL	|ZBX_NODATA
FIELD		|hk_trends	|t_varchar(32)	|'365d'	|NOT NULL	|ZBX_NODATA
FIELD		|default_inventory_mode|t_integer|'-1'	|NOT NULL	|ZBX_NODATA
FIELD		|custom_color	|t_integer	|'0'	|NOT NULL	|ZBX_NODATA
FIELD		|http_auth_enabled	|t_integer	|'0'	|NOT NULL	|ZBX_NODATA
FIELD		|http_login_form	|t_integer	|'0'	|NOT NULL	|ZBX_NODATA
FIELD		|http_strip_domains	|t_varchar(2048)|''	|NOT NULL	|ZBX_NODATA
FIELD		|http_case_sensitive	|t_integer	|'1'	|NOT NULL	|ZBX_NODATA
FIELD		|ldap_configured		|t_integer		|'0'	|NOT NULL	|ZBX_NODATA
FIELD		|ldap_case_sensitive	|t_integer	|'1'	|NOT NULL	|ZBX_NODATA
FIELD		|db_extension	|t_varchar(32)	|''	|NOT NULL	|ZBX_NODATA
FIELD		|autoreg_tls_accept	|t_integer	|'1'	|NOT NULL	|ZBX_PROXY,ZBX_NODATA
FIELD		|compression_status	|t_integer	|'0'	|NOT NULL	|ZBX_NODATA
FIELD		|compression_availability	|t_integer	|'0'	|NOT NULL	|ZBX_NODATA
FIELD		|compress_older	|t_varchar(32)	|'7d'	|NOT NULL	|ZBX_NODATA
FIELD		|instanceid	|t_varchar(32)	|''	|NOT NULL	|ZBX_NODATA
FIELD		|saml_auth_enabled	|t_integer	|'0'	|NOT NULL	|ZBX_NODATA
FIELD		|saml_idp_entityid	|t_varchar(1024)|''	|NOT NULL	|ZBX_NODATA
FIELD		|saml_sso_url	|t_varchar(2048)|''	|NOT NULL	|ZBX_NODATA
FIELD		|saml_slo_url	|t_varchar(2048)|''	|NOT NULL	|ZBX_NODATA
FIELD		|saml_username_attribute|t_varchar(128)	|''	|NOT NULL	|ZBX_NODATA
FIELD		|saml_sp_entityid	|t_varchar(1024)|''	|NOT NULL	|ZBX_NODATA
FIELD		|saml_nameid_format	|t_varchar(2048)|''	|NOT NULL	|ZBX_NODATA
FIELD		|saml_sign_messages	|t_integer	|'0'	|NOT NULL	|ZBX_NODATA
FIELD		|saml_sign_assertions	|t_integer	|'0'	|NOT NULL	|ZBX_NODATA
FIELD		|saml_sign_authn_requests	|t_integer	|'0'	|NOT NULL	|ZBX_NODATA
FIELD		|saml_sign_logout_requests	|t_integer	|'0'	|NOT NULL	|ZBX_NODATA
FIELD		|saml_sign_logout_responses	|t_integer	|'0'	|NOT NULL	|ZBX_NODATA
FIELD		|saml_encrypt_nameid	|t_integer	|'0'	|NOT NULL	|ZBX_NODATA
FIELD		|saml_encrypt_assertions|t_integer	|'0'	|NOT NULL	|ZBX_NODATA
FIELD		|saml_case_sensitive	|t_integer	|'0'	|NOT NULL	|ZBX_NODATA
FIELD		|default_lang		|t_varchar(5)	|'en_GB'|NOT NULL	|ZBX_NODATA
FIELD		|default_timezone	|t_varchar(50)	|'system'|NOT NULL	|ZBX_NODATA
FIELD		|login_attempts	|t_integer	|'5'	|NOT NULL	|ZBX_NODATA
FIELD		|login_block	|t_varchar(32)	|'30s'	|NOT NULL	|ZBX_NODATA
FIELD		|show_technical_errors	|t_integer	|'0'	|NOT NULL	|ZBX_NODATA
FIELD		|validate_uri_schemes	|t_integer	|'1'	|NOT NULL	|ZBX_NODATA
FIELD		|uri_valid_schemes	|t_varchar(255)	|'http,https,ftp,file,mailto,tel,ssh'	|NOT NULL	|ZBX_NODATA
FIELD		|x_frame_options	|t_varchar(255)	|'SAMEORIGIN'	|NOT NULL	|ZBX_NODATA
FIELD		|iframe_sandboxing_enabled	|t_integer	|'1'	|NOT NULL	|ZBX_NODATA
FIELD		|iframe_sandboxing_exceptions	|t_varchar(255)	|''	|NOT NULL	|ZBX_NODATA
FIELD		|max_overview_table_size	|t_integer	|'50'	|NOT NULL	|ZBX_NODATA
FIELD		|history_period	|t_varchar(32)|	'24h'	|NOT NULL	|ZBX_NODATA
FIELD		|period_default	|t_varchar(32)	|'1h'	|NOT NULL	|ZBX_NODATA
FIELD		|max_period	|t_varchar(32)	|'2y'	|NOT NULL	|ZBX_NODATA
FIELD		|socket_timeout	|t_varchar(32)	|'3s'	|NOT NULL	|ZBX_NODATA
FIELD		|connect_timeout	|t_varchar(32)	|'3s'	|NOT NULL	|ZBX_NODATA
FIELD		|media_type_test_timeout	|t_varchar(32)	|'65s'	|NOT NULL	|ZBX_NODATA
FIELD		|script_timeout	|t_varchar(32)	|'60s'	|NOT NULL	|ZBX_NODATA
FIELD		|item_test_timeout	|t_varchar(32)	|'60s'	|NOT NULL	|ZBX_NODATA
FIELD		|session_key	|t_varchar(32)|''	|NOT NULL	|ZBX_NODATA
INDEX		|1		|alert_usrgrpid
INDEX		|2		|discovery_groupid

TABLE|triggers|triggerid|ZBX_TEMPLATE
FIELD		|triggerid	|t_id		|	|NOT NULL	|0
FIELD		|expression	|t_varchar(2048)|''	|NOT NULL	|0
FIELD		|description	|t_varchar(255)	|''	|NOT NULL	|0
FIELD		|url		|t_varchar(255)	|''	|NOT NULL	|0
FIELD		|status		|t_integer	|'0'	|NOT NULL	|0
FIELD		|value		|t_integer	|'0'	|NOT NULL	|ZBX_NODATA
FIELD		|priority	|t_integer	|'0'	|NOT NULL	|0
FIELD		|lastchange	|t_integer	|'0'	|NOT NULL	|ZBX_NODATA
FIELD		|comments	|t_shorttext	|''	|NOT NULL	|0
FIELD		|error		|t_varchar(2048)|''	|NOT NULL	|ZBX_NODATA
FIELD		|templateid	|t_id		|	|NULL		|0			|1|triggers	|triggerid
FIELD		|type		|t_integer	|'0'	|NOT NULL	|0
FIELD		|state		|t_integer	|'0'	|NOT NULL	|ZBX_NODATA
FIELD		|flags		|t_integer	|'0'	|NOT NULL	|0
FIELD		|recovery_mode	|t_integer	|'0'	|NOT NULL	|0
FIELD		|recovery_expression|t_varchar(2048)|''	|NOT NULL	|0
FIELD		|correlation_mode|t_integer	|'0'	|NOT NULL	|0
FIELD		|correlation_tag|t_varchar(255)	|''	|NOT NULL	|0
FIELD		|manual_close	|t_integer	|'0'	|NOT NULL	|0
FIELD		|opdata		|t_varchar(255)	|''	|NOT NULL	|0
FIELD		|discover	|t_integer	|'0'	|NOT NULL	|0
INDEX		|1		|status
INDEX		|2		|value,lastchange
INDEX		|3		|templateid

TABLE|trigger_depends|triggerdepid|ZBX_TEMPLATE
FIELD		|triggerdepid	|t_id		|	|NOT NULL	|0
FIELD		|triggerid_down	|t_id		|	|NOT NULL	|0			|1|triggers	|triggerid
FIELD		|triggerid_up	|t_id		|	|NOT NULL	|0			|2|triggers	|triggerid
UNIQUE		|1		|triggerid_down,triggerid_up
INDEX		|2		|triggerid_up

TABLE|functions|functionid|ZBX_TEMPLATE
FIELD		|functionid	|t_id		|	|NOT NULL	|0
FIELD		|itemid		|t_id		|	|NOT NULL	|0			|1|items
FIELD		|triggerid	|t_id		|	|NOT NULL	|0			|2|triggers
FIELD		|name		|t_varchar(12)	|''	|NOT NULL	|0
FIELD		|parameter	|t_varchar(255)	|'0'	|NOT NULL	|0
INDEX		|1		|triggerid
INDEX		|2		|itemid,name,parameter

TABLE|graphs|graphid|ZBX_TEMPLATE
FIELD		|graphid	|t_id		|	|NOT NULL	|0
FIELD		|name		|t_varchar(128)	|''	|NOT NULL	|0
FIELD		|width		|t_integer	|'900'	|NOT NULL	|0
FIELD		|height		|t_integer	|'200'	|NOT NULL	|0
FIELD		|yaxismin	|t_double	|'0'	|NOT NULL	|0
FIELD		|yaxismax	|t_double	|'100'	|NOT NULL	|0
FIELD		|templateid	|t_id		|	|NULL		|0			|1|graphs	|graphid
FIELD		|show_work_period|t_integer	|'1'	|NOT NULL	|0
FIELD		|show_triggers	|t_integer	|'1'	|NOT NULL	|0
FIELD		|graphtype	|t_integer	|'0'	|NOT NULL	|0
FIELD		|show_legend	|t_integer	|'1'	|NOT NULL	|0
FIELD		|show_3d	|t_integer	|'0'	|NOT NULL	|0
FIELD		|percent_left	|t_double	|'0'	|NOT NULL	|0
FIELD		|percent_right	|t_double	|'0'	|NOT NULL	|0
FIELD		|ymin_type	|t_integer	|'0'	|NOT NULL	|0
FIELD		|ymax_type	|t_integer	|'0'	|NOT NULL	|0
FIELD		|ymin_itemid	|t_id		|	|NULL		|0			|2|items	|itemid		|RESTRICT
FIELD		|ymax_itemid	|t_id		|	|NULL		|0			|3|items	|itemid		|RESTRICT
FIELD		|flags		|t_integer	|'0'	|NOT NULL	|0
FIELD		|discover	|t_integer	|'0'	|NOT NULL	|0
INDEX		|1		|name
INDEX		|2		|templateid
INDEX		|3		|ymin_itemid
INDEX		|4		|ymax_itemid

TABLE|graphs_items|gitemid|ZBX_TEMPLATE
FIELD		|gitemid	|t_id		|	|NOT NULL	|0
FIELD		|graphid	|t_id		|	|NOT NULL	|0			|1|graphs
FIELD		|itemid		|t_id		|	|NOT NULL	|0			|2|items
FIELD		|drawtype	|t_integer	|'0'	|NOT NULL	|0
FIELD		|sortorder	|t_integer	|'0'	|NOT NULL	|0
FIELD		|color		|t_varchar(6)	|'009600'|NOT NULL	|0
FIELD		|yaxisside	|t_integer	|'0'	|NOT NULL	|0
FIELD		|calc_fnc	|t_integer	|'2'	|NOT NULL	|0
FIELD		|type		|t_integer	|'0'	|NOT NULL	|0
INDEX		|1		|itemid
INDEX		|2		|graphid

TABLE|graph_theme|graphthemeid|ZBX_DATA
FIELD		|graphthemeid	|t_id		|	|NOT NULL	|0
FIELD		|theme		|t_varchar(64)	|''	|NOT NULL	|0
FIELD		|backgroundcolor|t_varchar(6)	|''	|NOT NULL	|0
FIELD		|graphcolor	|t_varchar(6)	|''	|NOT NULL	|0
FIELD		|gridcolor	|t_varchar(6)	|''	|NOT NULL	|0
FIELD		|maingridcolor	|t_varchar(6)	|''	|NOT NULL	|0
FIELD		|gridbordercolor|t_varchar(6)	|''	|NOT NULL	|0
FIELD		|textcolor	|t_varchar(6)	|''	|NOT NULL	|0
FIELD		|highlightcolor	|t_varchar(6)	|''	|NOT NULL	|0
FIELD		|leftpercentilecolor|t_varchar(6)|''	|NOT NULL	|0
FIELD		|rightpercentilecolor|t_varchar(6)|''	|NOT NULL	|0
FIELD		|nonworktimecolor|t_varchar(6)	|''	|NOT NULL	|0
FIELD		|colorpalette	|t_varchar(255)	|''	|NOT NULL	|0
UNIQUE		|1		|theme

TABLE|globalmacro|globalmacroid|ZBX_DATA
FIELD		|globalmacroid	|t_id		|	|NOT NULL	|0
FIELD		|macro		|t_varchar(255)	|''	|NOT NULL	|ZBX_PROXY
FIELD		|value		|t_varchar(2048)|''	|NOT NULL	|ZBX_PROXY
FIELD		|description	|t_shorttext	|''	|NOT NULL	|0
FIELD		|type		|t_integer	|'0'	|NOT NULL	|0
UNIQUE		|1		|macro

TABLE|hostmacro|hostmacroid|ZBX_TEMPLATE
FIELD		|hostmacroid	|t_id		|	|NOT NULL	|0
FIELD		|hostid		|t_id		|	|NOT NULL	|ZBX_PROXY		|1|hosts
FIELD		|macro		|t_varchar(255)	|''	|NOT NULL	|ZBX_PROXY
FIELD		|value		|t_varchar(2048)|''	|NOT NULL	|ZBX_PROXY
FIELD		|description	|t_shorttext	|''	|NOT NULL	|0
FIELD		|type		|t_integer	|'0'	|NOT NULL	|0
UNIQUE		|1		|hostid,macro

TABLE|hosts_groups|hostgroupid|ZBX_TEMPLATE
FIELD		|hostgroupid	|t_id		|	|NOT NULL	|0
FIELD		|hostid		|t_id		|	|NOT NULL	|0			|1|hosts
FIELD		|groupid	|t_id		|	|NOT NULL	|0			|2|hstgrp
UNIQUE		|1		|hostid,groupid
INDEX		|2		|groupid

TABLE|hosts_templates|hosttemplateid|ZBX_TEMPLATE
FIELD		|hosttemplateid	|t_id		|	|NOT NULL	|0
FIELD		|hostid		|t_id		|	|NOT NULL	|ZBX_PROXY		|1|hosts
FIELD		|templateid	|t_id		|	|NOT NULL	|ZBX_PROXY		|2|hosts	|hostid
UNIQUE		|1		|hostid,templateid
INDEX		|2		|templateid

TABLE|items_applications|itemappid|ZBX_TEMPLATE
FIELD		|itemappid	|t_id		|	|NOT NULL	|0
FIELD		|applicationid	|t_id		|	|NOT NULL	|0			|1|applications
FIELD		|itemid		|t_id		|	|NOT NULL	|0			|2|items
UNIQUE		|1		|applicationid,itemid
INDEX		|2		|itemid

TABLE|mappings|mappingid|ZBX_TEMPLATE
FIELD		|mappingid	|t_id		|	|NOT NULL	|0
FIELD		|valuemapid	|t_id		|	|NOT NULL	|0			|1|valuemaps
FIELD		|value		|t_varchar(64)	|''	|NOT NULL	|0
FIELD		|newvalue	|t_varchar(64)	|''	|NOT NULL	|0
INDEX		|1		|valuemapid

TABLE|media|mediaid|ZBX_DATA
FIELD		|mediaid	|t_id		|	|NOT NULL	|0
FIELD		|userid		|t_id		|	|NOT NULL	|0			|1|users
FIELD		|mediatypeid	|t_id		|	|NOT NULL	|0			|2|media_type
FIELD		|sendto		|t_varchar(1024)|''	|NOT NULL	|0
FIELD		|active		|t_integer	|'0'	|NOT NULL	|0
FIELD		|severity	|t_integer	|'63'	|NOT NULL	|0
FIELD		|period		|t_varchar(1024)|'1-7,00:00-24:00'|NOT NULL|0
INDEX		|1		|userid
INDEX		|2		|mediatypeid

TABLE|rights|rightid|ZBX_DATA
FIELD		|rightid	|t_id		|	|NOT NULL	|0
FIELD		|groupid	|t_id		|	|NOT NULL	|0			|1|usrgrp	|usrgrpid
FIELD		|permission	|t_integer	|'0'	|NOT NULL	|0
FIELD		|id		|t_id		|	|NOT NULL	|0			|2|hstgrp	|groupid
INDEX		|1		|groupid
INDEX		|2		|id

TABLE|services|serviceid|ZBX_DATA
FIELD		|serviceid	|t_id		|	|NOT NULL	|0
FIELD		|name		|t_varchar(128)	|''	|NOT NULL	|0
FIELD		|status		|t_integer	|'0'	|NOT NULL	|0
FIELD		|algorithm	|t_integer	|'0'	|NOT NULL	|0
FIELD		|triggerid	|t_id		|	|NULL		|0			|1|triggers
FIELD		|showsla	|t_integer	|'0'	|NOT NULL	|0
FIELD		|goodsla	|t_double	|'99.9'	|NOT NULL	|0
FIELD		|sortorder	|t_integer	|'0'	|NOT NULL	|0
INDEX		|1		|triggerid

TABLE|services_links|linkid|ZBX_DATA
FIELD		|linkid		|t_id		|	|NOT NULL	|0
FIELD		|serviceupid	|t_id		|	|NOT NULL	|0			|1|services	|serviceid
FIELD		|servicedownid	|t_id		|	|NOT NULL	|0			|2|services	|serviceid
FIELD		|soft		|t_integer	|'0'	|NOT NULL	|0
INDEX		|1		|servicedownid
UNIQUE		|2		|serviceupid,servicedownid

TABLE|services_times|timeid|ZBX_DATA
FIELD		|timeid		|t_id		|	|NOT NULL	|0
FIELD		|serviceid	|t_id		|	|NOT NULL	|0			|1|services
FIELD		|type		|t_integer	|'0'	|NOT NULL	|0
FIELD		|ts_from	|t_integer	|'0'	|NOT NULL	|0
FIELD		|ts_to		|t_integer	|'0'	|NOT NULL	|0
FIELD		|note		|t_varchar(255)	|''	|NOT NULL	|0
INDEX		|1		|serviceid,type,ts_from,ts_to

TABLE|icon_map|iconmapid|ZBX_DATA
FIELD		|iconmapid	|t_id		|	|NOT NULL	|0
FIELD		|name		|t_varchar(64)	|''	|NOT NULL	|0
FIELD		|default_iconid	|t_id		|	|NOT NULL	|0			|1|images	|imageid	|RESTRICT
UNIQUE		|1		|name
INDEX		|2		|default_iconid

TABLE|icon_mapping|iconmappingid|ZBX_DATA
FIELD		|iconmappingid	|t_id		|	|NOT NULL	|0
FIELD		|iconmapid	|t_id		|	|NOT NULL	|0			|1|icon_map
FIELD		|iconid		|t_id		|	|NOT NULL	|0			|2|images	|imageid	|RESTRICT
FIELD		|inventory_link	|t_integer	|'0'	|NOT NULL	|0
FIELD		|expression	|t_varchar(64)	|''	|NOT NULL	|0
FIELD		|sortorder	|t_integer	|'0'	|NOT NULL	|0
INDEX		|1		|iconmapid
INDEX		|2		|iconid

TABLE|sysmaps|sysmapid|ZBX_TEMPLATE
FIELD		|sysmapid	|t_id		|	|NOT NULL	|0
FIELD		|name		|t_varchar(128)	|''	|NOT NULL	|0
FIELD		|width		|t_integer	|'600'	|NOT NULL	|0
FIELD		|height		|t_integer	|'400'	|NOT NULL	|0
FIELD		|backgroundid	|t_id		|	|NULL		|0			|1|images	|imageid	|RESTRICT
FIELD		|label_type	|t_integer	|'2'	|NOT NULL	|0
FIELD		|label_location	|t_integer	|'0'	|NOT NULL	|0
FIELD		|highlight	|t_integer	|'1'	|NOT NULL	|0
FIELD		|expandproblem	|t_integer	|'1'	|NOT NULL	|0
FIELD		|markelements	|t_integer	|'0'	|NOT NULL	|0
FIELD		|show_unack	|t_integer	|'0'	|NOT NULL	|0
FIELD		|grid_size	|t_integer	|'50'	|NOT NULL	|0
FIELD		|grid_show	|t_integer	|'1'	|NOT NULL	|0
FIELD		|grid_align	|t_integer	|'1'	|NOT NULL	|0
FIELD		|label_format	|t_integer	|'0'	|NOT NULL	|0
FIELD		|label_type_host|t_integer	|'2'	|NOT NULL	|0
FIELD		|label_type_hostgroup|t_integer	|'2'	|NOT NULL	|0
FIELD		|label_type_trigger|t_integer	|'2'	|NOT NULL	|0
FIELD		|label_type_map|t_integer	|'2'	|NOT NULL	|0
FIELD		|label_type_image|t_integer	|'2'	|NOT NULL	|0
FIELD		|label_string_host|t_varchar(255)|''	|NOT NULL	|0
FIELD		|label_string_hostgroup|t_varchar(255)|''|NOT NULL	|0
FIELD		|label_string_trigger|t_varchar(255)|''	|NOT NULL	|0
FIELD		|label_string_map|t_varchar(255)|''	|NOT NULL	|0
FIELD		|label_string_image|t_varchar(255)|''	|NOT NULL	|0
FIELD		|iconmapid	|t_id		|	|NULL		|0			|2|icon_map	|		|RESTRICT
FIELD		|expand_macros	|t_integer	|'0'	|NOT NULL	|0
FIELD		|severity_min	|t_integer	|'0'	|NOT NULL	|0
FIELD		|userid		|t_id		|	|NOT NULL	|0			|3|users	|		|RESTRICT
FIELD		|private	|t_integer	|'1'	|NOT NULL	|0
FIELD		|show_suppressed|t_integer	|'0'	|NOT NULL	|0
UNIQUE		|1		|name
INDEX		|2		|backgroundid
INDEX		|3		|iconmapid

TABLE|sysmaps_elements|selementid|ZBX_TEMPLATE
FIELD		|selementid	|t_id		|	|NOT NULL	|0
FIELD		|sysmapid	|t_id		|	|NOT NULL	|0			|1|sysmaps
FIELD		|elementid	|t_id		|'0'	|NOT NULL	|0
FIELD		|elementtype	|t_integer	|'0'	|NOT NULL	|0
FIELD		|iconid_off	|t_id		|	|NULL		|0			|2|images	|imageid	|RESTRICT
FIELD		|iconid_on	|t_id		|	|NULL		|0			|3|images	|imageid	|RESTRICT
FIELD		|label		|t_varchar(2048)|''	|NOT NULL	|0
FIELD		|label_location	|t_integer	|'-1'	|NOT NULL	|0
FIELD		|x		|t_integer	|'0'	|NOT NULL	|0
FIELD		|y		|t_integer	|'0'	|NOT NULL	|0
FIELD		|iconid_disabled|t_id		|	|NULL		|0			|4|images	|imageid	|RESTRICT
FIELD		|iconid_maintenance|t_id	|	|NULL		|0			|5|images	|imageid	|RESTRICT
FIELD		|elementsubtype	|t_integer	|'0'	|NOT NULL	|0
FIELD		|areatype	|t_integer	|'0'	|NOT NULL	|0
FIELD		|width		|t_integer	|'200'	|NOT NULL	|0
FIELD		|height		|t_integer	|'200'	|NOT NULL	|0
FIELD		|viewtype	|t_integer	|'0'	|NOT NULL	|0
FIELD		|use_iconmap	|t_integer	|'1'	|NOT NULL	|0
FIELD		|application	|t_varchar(255)	|''	|NOT NULL	|0
INDEX		|1		|sysmapid
INDEX		|2		|iconid_off
INDEX		|3		|iconid_on
INDEX		|4		|iconid_disabled
INDEX		|5		|iconid_maintenance

TABLE|sysmaps_links|linkid|ZBX_TEMPLATE
FIELD		|linkid		|t_id		|	|NOT NULL	|0
FIELD		|sysmapid	|t_id		|	|NOT NULL	|0			|1|sysmaps
FIELD		|selementid1	|t_id		|	|NOT NULL	|0			|2|sysmaps_elements|selementid
FIELD		|selementid2	|t_id		|	|NOT NULL	|0			|3|sysmaps_elements|selementid
FIELD		|drawtype	|t_integer	|'0'	|NOT NULL	|0
FIELD		|color		|t_varchar(6)	|'000000'|NOT NULL	|0
FIELD		|label		|t_varchar(2048)|''	|NOT NULL	|0
INDEX		|1		|sysmapid
INDEX		|2		|selementid1
INDEX		|3		|selementid2

TABLE|sysmaps_link_triggers|linktriggerid|ZBX_TEMPLATE
FIELD		|linktriggerid	|t_id		|	|NOT NULL	|0
FIELD		|linkid		|t_id		|	|NOT NULL	|0			|1|sysmaps_links
FIELD		|triggerid	|t_id		|	|NOT NULL	|0			|2|triggers
FIELD		|drawtype	|t_integer	|'0'	|NOT NULL	|0
FIELD		|color		|t_varchar(6)	|'000000'|NOT NULL	|0
UNIQUE		|1		|linkid,triggerid
INDEX		|2		|triggerid

TABLE|sysmap_element_url|sysmapelementurlid|ZBX_TEMPLATE
FIELD		|sysmapelementurlid|t_id	|	|NOT NULL	|0
FIELD		|selementid	|t_id		|	|NOT NULL	|0			|1|sysmaps_elements
FIELD		|name		|t_varchar(255)	|	|NOT NULL	|0
FIELD		|url		|t_varchar(255)	|''	|NOT NULL	|0
UNIQUE		|1		|selementid,name

TABLE|sysmap_url|sysmapurlid|ZBX_TEMPLATE
FIELD		|sysmapurlid	|t_id		|	|NOT NULL	|0
FIELD		|sysmapid	|t_id		|	|NOT NULL	|0			|1|sysmaps
FIELD		|name		|t_varchar(255)	|	|NOT NULL	|0
FIELD		|url		|t_varchar(255)	|''	|NOT NULL	|0
FIELD		|elementtype	|t_integer	|'0'	|NOT NULL	|0
UNIQUE		|1		|sysmapid,name

TABLE|sysmap_user|sysmapuserid|ZBX_TEMPLATE
FIELD		|sysmapuserid|t_id		|	|NOT NULL	|0
FIELD		|sysmapid	|t_id		|	|NOT NULL	|0			|1|sysmaps
FIELD		|userid		|t_id		|	|NOT NULL	|0			|2|users
FIELD		|permission	|t_integer	|'2'	|NOT NULL	|0
UNIQUE		|1		|sysmapid,userid

TABLE|sysmap_usrgrp|sysmapusrgrpid|ZBX_TEMPLATE
FIELD		|sysmapusrgrpid|t_id		|	|NOT NULL	|0
FIELD		|sysmapid	|t_id		|	|NOT NULL	|0			|1|sysmaps
FIELD		|usrgrpid	|t_id		|	|NOT NULL	|0			|2|usrgrp
FIELD		|permission	|t_integer	|'2'	|NOT NULL	|0
UNIQUE		|1		|sysmapid,usrgrpid

TABLE|maintenances_hosts|maintenance_hostid|ZBX_DATA
FIELD		|maintenance_hostid|t_id	|	|NOT NULL	|0
FIELD		|maintenanceid	|t_id		|	|NOT NULL	|0			|1|maintenances
FIELD		|hostid		|t_id		|	|NOT NULL	|0			|2|hosts
UNIQUE		|1		|maintenanceid,hostid
INDEX		|2		|hostid

TABLE|maintenances_groups|maintenance_groupid|ZBX_DATA
FIELD		|maintenance_groupid|t_id	|	|NOT NULL	|0
FIELD		|maintenanceid	|t_id		|	|NOT NULL	|0			|1|maintenances
FIELD		|groupid	|t_id		|	|NOT NULL	|0			|2|hstgrp
UNIQUE		|1		|maintenanceid,groupid
INDEX		|2		|groupid

TABLE|timeperiods|timeperiodid|ZBX_DATA
FIELD		|timeperiodid	|t_id		|	|NOT NULL	|0
FIELD		|timeperiod_type|t_integer	|'0'	|NOT NULL	|0
FIELD		|every		|t_integer	|'1'	|NOT NULL	|0
FIELD		|month		|t_integer	|'0'	|NOT NULL	|0
FIELD		|dayofweek	|t_integer	|'0'	|NOT NULL	|0
FIELD		|day		|t_integer	|'0'	|NOT NULL	|0
FIELD		|start_time	|t_integer	|'0'	|NOT NULL	|0
FIELD		|period		|t_integer	|'0'	|NOT NULL	|0
FIELD		|start_date	|t_integer	|'0'	|NOT NULL	|0

TABLE|maintenances_windows|maintenance_timeperiodid|ZBX_DATA
FIELD		|maintenance_timeperiodid|t_id	|	|NOT NULL	|0
FIELD		|maintenanceid	|t_id		|	|NOT NULL	|0			|1|maintenances
FIELD		|timeperiodid	|t_id		|	|NOT NULL	|0			|2|timeperiods
UNIQUE		|1		|maintenanceid,timeperiodid
INDEX		|2		|timeperiodid

TABLE|regexps|regexpid|ZBX_DATA
FIELD		|regexpid	|t_id		|	|NOT NULL	|0
FIELD		|name		|t_varchar(128)	|''	|NOT NULL	|ZBX_PROXY
FIELD		|test_string	|t_shorttext	|''	|NOT NULL	|0
UNIQUE		|1		|name

TABLE|expressions|expressionid|ZBX_DATA
FIELD		|expressionid	|t_id		|	|NOT NULL	|0
FIELD		|regexpid	|t_id		|	|NOT NULL	|ZBX_PROXY		|1|regexps
FIELD		|expression	|t_varchar(255)	|''	|NOT NULL	|ZBX_PROXY
FIELD		|expression_type|t_integer	|'0'	|NOT NULL	|ZBX_PROXY
FIELD		|exp_delimiter	|t_varchar(1)	|''	|NOT NULL	|ZBX_PROXY
FIELD		|case_sensitive	|t_integer	|'0'	|NOT NULL	|ZBX_PROXY
INDEX		|1		|regexpid

TABLE|ids|table_name,field_name|0
FIELD		|table_name	|t_varchar(64)	|''	|NOT NULL	|0
FIELD		|field_name	|t_varchar(64)	|''	|NOT NULL	|0
FIELD		|nextid		|t_id		|	|NOT NULL	|0

-- History tables

TABLE|alerts|alertid|0
FIELD		|alertid	|t_id		|	|NOT NULL	|0
FIELD		|actionid	|t_id		|	|NOT NULL	|0			|1|actions
FIELD		|eventid	|t_id		|	|NOT NULL	|0			|2|events
FIELD		|userid		|t_id		|	|NULL		|0			|3|users
FIELD		|clock		|t_time		|'0'	|NOT NULL	|0
FIELD		|mediatypeid	|t_id		|	|NULL		|0			|4|media_type
FIELD		|sendto		|t_varchar(1024)|''	|NOT NULL	|0
FIELD		|subject	|t_varchar(255)	|''	|NOT NULL	|0
FIELD		|message	|t_text		|''	|NOT NULL	|0
FIELD		|status		|t_integer	|'0'	|NOT NULL	|0
FIELD		|retries	|t_integer	|'0'	|NOT NULL	|0
FIELD		|error		|t_varchar(2048)|''	|NOT NULL	|0
FIELD		|esc_step	|t_integer	|'0'	|NOT NULL	|0
FIELD		|alerttype	|t_integer	|'0'	|NOT NULL	|0
FIELD		|p_eventid	|t_id		|	|NULL		|0			|5|events	|eventid
FIELD		|acknowledgeid	|t_id		|	|NULL		|0			|6|acknowledges	|acknowledgeid
FIELD		|parameters	|t_shorttext	|'{}'	|NOT NULL	|0
INDEX		|1		|actionid
INDEX		|2		|clock
INDEX		|3		|eventid
INDEX		|4		|status
INDEX		|5		|mediatypeid
INDEX		|6		|userid
INDEX		|7		|p_eventid

TABLE|history||0
FIELD		|itemid		|t_id		|	|NOT NULL	|0			|-|items
FIELD		|clock		|t_time		|'0'	|NOT NULL	|0
FIELD		|value		|t_double	|'0.0000'|NOT NULL	|0
FIELD		|ns		|t_nanosec	|'0'	|NOT NULL	|0
INDEX		|1		|itemid,clock

TABLE|history_uint||0
FIELD		|itemid		|t_id		|	|NOT NULL	|0			|-|items
FIELD		|clock		|t_time		|'0'	|NOT NULL	|0
FIELD		|value		|t_bigint	|'0'	|NOT NULL	|0
FIELD		|ns		|t_nanosec	|'0'	|NOT NULL	|0
INDEX		|1		|itemid,clock

TABLE|history_str||0
FIELD		|itemid		|t_id		|	|NOT NULL	|0			|-|items
FIELD		|clock		|t_time		|'0'	|NOT NULL	|0
FIELD		|value		|t_varchar(255)	|''	|NOT NULL	|0
FIELD		|ns		|t_nanosec	|'0'	|NOT NULL	|0
INDEX		|1		|itemid,clock

TABLE|history_log||0
FIELD		|itemid		|t_id		|	|NOT NULL	|0			|-|items
FIELD		|clock		|t_time		|'0'	|NOT NULL	|0
FIELD		|timestamp	|t_time		|'0'	|NOT NULL	|0
FIELD		|source		|t_varchar(64)	|''	|NOT NULL	|0
FIELD		|severity	|t_integer	|'0'	|NOT NULL	|0
FIELD		|value		|t_text		|''	|NOT NULL	|0
FIELD		|logeventid	|t_integer	|'0'	|NOT NULL	|0
FIELD		|ns		|t_nanosec	|'0'	|NOT NULL	|0
INDEX		|1		|itemid,clock

TABLE|history_text||0
FIELD		|itemid		|t_id		|	|NOT NULL	|0			|-|items
FIELD		|clock		|t_time		|'0'	|NOT NULL	|0
FIELD		|value		|t_text		|''	|NOT NULL	|0
FIELD		|ns		|t_nanosec	|'0'	|NOT NULL	|0
INDEX		|1		|itemid,clock

TABLE|proxy_history|id|0
FIELD		|id		|t_serial	|	|NOT NULL	|0
FIELD		|itemid		|t_id		|	|NOT NULL	|0			|-|items
FIELD		|clock		|t_time		|'0'	|NOT NULL	|0
FIELD		|timestamp	|t_time		|'0'	|NOT NULL	|0
FIELD		|source		|t_varchar(64)	|''	|NOT NULL	|0
FIELD		|severity	|t_integer	|'0'	|NOT NULL	|0
FIELD		|value		|t_longtext	|''	|NOT NULL	|0
FIELD		|logeventid	|t_integer	|'0'	|NOT NULL	|0
FIELD		|ns		|t_nanosec	|'0'	|NOT NULL	|0
FIELD		|state		|t_integer	|'0'	|NOT NULL	|0
FIELD		|lastlogsize	|t_bigint	|'0'	|NOT NULL	|0
FIELD		|mtime		|t_integer	|'0'	|NOT NULL	|0
FIELD		|flags		|t_integer	|'0'	|NOT NULL	|0
FIELD		|write_clock	|t_time		|'0'	|NOT NULL	|0
INDEX		|1		|clock

TABLE|proxy_dhistory|id|0
FIELD		|id		|t_serial	|	|NOT NULL	|0
FIELD		|clock		|t_time		|'0'	|NOT NULL	|0
FIELD		|druleid	|t_id		|	|NOT NULL	|0			|-|drules
FIELD		|ip		|t_varchar(39)	|''	|NOT NULL	|0
FIELD		|port		|t_integer	|'0'	|NOT NULL	|0
FIELD		|value		|t_varchar(255)	|''	|NOT NULL	|0
FIELD		|status		|t_integer	|'0'	|NOT NULL	|0
FIELD		|dcheckid	|t_id		|	|NULL		|0			|-|dchecks
FIELD		|dns		|t_varchar(255)	|''	|NOT NULL	|0
INDEX		|1		|clock
INDEX		|2		|druleid

TABLE|events|eventid|0
FIELD		|eventid	|t_id		|	|NOT NULL	|0
FIELD		|source		|t_integer	|'0'	|NOT NULL	|0
FIELD		|object		|t_integer	|'0'	|NOT NULL	|0
FIELD		|objectid	|t_id		|'0'	|NOT NULL	|0
FIELD		|clock		|t_time		|'0'	|NOT NULL	|0
FIELD		|value		|t_integer	|'0'	|NOT NULL	|0
FIELD		|acknowledged	|t_integer	|'0'	|NOT NULL	|0
FIELD		|ns		|t_nanosec	|'0'	|NOT NULL	|0
FIELD		|name		|t_varchar(2048)|''	|NOT NULL	|0
FIELD		|severity	|t_integer	|'0'	|NOT NULL	|0
INDEX		|1		|source,object,objectid,clock
INDEX		|2		|source,object,clock

TABLE|trends|itemid,clock|0
FIELD		|itemid		|t_id		|	|NOT NULL	|0			|-|items
FIELD		|clock		|t_time		|'0'	|NOT NULL	|0
FIELD		|num		|t_integer	|'0'	|NOT NULL	|0
FIELD		|value_min	|t_double	|'0.0000'|NOT NULL	|0
FIELD		|value_avg	|t_double	|'0.0000'|NOT NULL	|0
FIELD		|value_max	|t_double	|'0.0000'|NOT NULL	|0

TABLE|trends_uint|itemid,clock|0
FIELD		|itemid		|t_id		|	|NOT NULL	|0			|-|items
FIELD		|clock		|t_time		|'0'	|NOT NULL	|0
FIELD		|num		|t_integer	|'0'	|NOT NULL	|0
FIELD		|value_min	|t_bigint	|'0'	|NOT NULL	|0
FIELD		|value_avg	|t_bigint	|'0'	|NOT NULL	|0
FIELD		|value_max	|t_bigint	|'0'	|NOT NULL	|0

TABLE|acknowledges|acknowledgeid|0
FIELD		|acknowledgeid	|t_id		|	|NOT NULL	|0
FIELD		|userid		|t_id		|	|NOT NULL	|0			|1|users
FIELD		|eventid	|t_id		|	|NOT NULL	|0			|2|events
FIELD		|clock		|t_time		|'0'	|NOT NULL	|0
FIELD		|message	|t_varchar(2048)|''	|NOT NULL	|0
FIELD		|action		|t_integer	|'0'	|NOT NULL	|0
FIELD		|old_severity	|t_integer	|'0'	|NOT NULL	|0
FIELD		|new_severity	|t_integer	|'0'	|NOT NULL	|0
INDEX		|1		|userid
INDEX		|2		|eventid
INDEX		|3		|clock

TABLE|auditlog|auditid|0
FIELD		|auditid	|t_id		|	|NOT NULL	|0
FIELD		|userid		|t_id		|	|NOT NULL	|0			|1|users
FIELD		|clock		|t_time		|'0'	|NOT NULL	|0
FIELD		|action		|t_integer	|'0'	|NOT NULL	|0
FIELD		|resourcetype	|t_integer	|'0'	|NOT NULL	|0
FIELD		|note		|t_varchar(128) |''	|NOT NULL	|0
FIELD		|ip		|t_varchar(39)	|''	|NOT NULL	|0
FIELD		|resourceid	|t_id		|	|NULL		|0
FIELD		|resourcename	|t_varchar(255)	|''	|NOT NULL	|0
INDEX		|1		|userid,clock
INDEX		|2		|clock
INDEX		|3		|resourcetype,resourceid

TABLE|auditlog_details|auditdetailid|0
FIELD		|auditdetailid	|t_id		|	|NOT NULL	|0
FIELD		|auditid	|t_id		|	|NOT NULL	|0			|1|auditlog
FIELD		|table_name	|t_varchar(64)	|''	|NOT NULL	|0
FIELD		|field_name	|t_varchar(64)	|''	|NOT NULL	|0
FIELD		|oldvalue	|t_text		|''	|NOT NULL	|0
FIELD		|newvalue	|t_text		|''	|NOT NULL	|0
INDEX		|1		|auditid

TABLE|service_alarms|servicealarmid|0
FIELD		|servicealarmid	|t_id		|	|NOT NULL	|0
FIELD		|serviceid	|t_id		|	|NOT NULL	|0			|1|services
FIELD		|clock		|t_time		|'0'	|NOT NULL	|0
FIELD		|value		|t_integer	|'0'	|NOT NULL	|0
INDEX		|1		|serviceid,clock
INDEX		|2		|clock

TABLE|autoreg_host|autoreg_hostid|0
FIELD		|autoreg_hostid	|t_id		|	|NOT NULL	|0
FIELD		|proxy_hostid	|t_id		|	|NULL		|0			|1|hosts	|hostid
FIELD		|host		|t_varchar(128)	|''	|NOT NULL	|0
FIELD		|listen_ip	|t_varchar(39)	|''	|NOT NULL	|0
FIELD		|listen_port	|t_integer	|'0'	|NOT NULL	|0
FIELD		|listen_dns	|t_varchar(255)	|''	|NOT NULL	|0
FIELD		|host_metadata	|t_varchar(255)	|''	|NOT NULL	|0
FIELD		|flags		|t_integer	|'0'	|NOT NULL	|0
FIELD		|tls_accepted	|t_integer	|'1'	|NOT NULL	|0
INDEX		|1		|host
INDEX		|2		|proxy_hostid

TABLE|proxy_autoreg_host|id|0
FIELD		|id		|t_serial	|	|NOT NULL	|0
FIELD		|clock		|t_time		|'0'	|NOT NULL	|0
FIELD		|host		|t_varchar(128)	|''	|NOT NULL	|0
FIELD		|listen_ip	|t_varchar(39)	|''	|NOT NULL	|0
FIELD		|listen_port	|t_integer	|'0'	|NOT NULL	|0
FIELD		|listen_dns	|t_varchar(255)	|''	|NOT NULL	|0
FIELD		|host_metadata	|t_varchar(255)	|''	|NOT NULL	|0
FIELD		|flags		|t_integer	|'0'	|NOT NULL	|0
FIELD		|tls_accepted	|t_integer	|'1'	|NOT NULL	|0
INDEX		|1		|clock

TABLE|dhosts|dhostid|0
FIELD		|dhostid	|t_id		|	|NOT NULL	|0
FIELD		|druleid	|t_id		|	|NOT NULL	|0			|1|drules
FIELD		|status		|t_integer	|'0'	|NOT NULL	|0
FIELD		|lastup		|t_integer	|'0'	|NOT NULL	|0
FIELD		|lastdown	|t_integer	|'0'	|NOT NULL	|0
INDEX		|1		|druleid

TABLE|dservices|dserviceid|0
FIELD		|dserviceid	|t_id		|	|NOT NULL	|0
FIELD		|dhostid	|t_id		|	|NOT NULL	|0			|1|dhosts
FIELD		|value		|t_varchar(255)	|''	|NOT NULL	|0
FIELD		|port		|t_integer	|'0'	|NOT NULL	|0
FIELD		|status		|t_integer	|'0'	|NOT NULL	|0
FIELD		|lastup		|t_integer	|'0'	|NOT NULL	|0
FIELD		|lastdown	|t_integer	|'0'	|NOT NULL	|0
FIELD		|dcheckid	|t_id		|	|NOT NULL	|0			|2|dchecks
FIELD		|ip		|t_varchar(39)	|''	|NOT NULL	|0
FIELD		|dns		|t_varchar(255)	|''	|NOT NULL	|0
UNIQUE		|1		|dcheckid,ip,port
INDEX		|2		|dhostid

-- Other tables

TABLE|escalations|escalationid|0
FIELD		|escalationid	|t_id		|	|NOT NULL	|0
FIELD		|actionid	|t_id		|	|NOT NULL	|0			|-|actions
FIELD		|triggerid	|t_id		|	|NULL		|0			|-|triggers
FIELD		|eventid	|t_id		|	|NULL		|0			|-|events
FIELD		|r_eventid	|t_id		|	|NULL		|0			|-|events	|eventid
FIELD		|nextcheck	|t_time		|'0'	|NOT NULL	|0
FIELD		|esc_step	|t_integer	|'0'	|NOT NULL	|0
FIELD		|status		|t_integer	|'0'	|NOT NULL	|0
FIELD		|itemid		|t_id		|	|NULL		|0			|-|items
FIELD		|acknowledgeid	|t_id		|	|NULL		|0			|-|acknowledges
UNIQUE		|1		|triggerid,itemid,escalationid
INDEX		|2		|eventid
INDEX		|3		|nextcheck

TABLE|globalvars|globalvarid|0
FIELD		|globalvarid	|t_id		|	|NOT NULL	|0
FIELD		|snmp_lastsize	|t_bigint	|'0'	|NOT NULL	|0

TABLE|graph_discovery|graphid|0
FIELD		|graphid	|t_id		|	|NOT NULL	|0			|1|graphs
FIELD		|parent_graphid	|t_id		|	|NOT NULL	|0			|2|graphs	|graphid	|RESTRICT
FIELD		|lastcheck	|t_integer	|'0'	|NOT NULL	|ZBX_NODATA
FIELD		|ts_delete	|t_time		|'0'	|NOT NULL	|ZBX_NODATA
INDEX		|1		|parent_graphid

TABLE|host_inventory|hostid|0
FIELD		|hostid		|t_id		|	|NOT NULL	|0			|1|hosts
FIELD		|inventory_mode	|t_integer	|'0'	|NOT NULL	|0
FIELD		|type		|t_varchar(64)	|''	|NOT NULL	|0
FIELD		|type_full	|t_varchar(64)	|''	|NOT NULL	|0
FIELD		|name		|t_varchar(128)	|''	|NOT NULL	|0
FIELD		|alias		|t_varchar(128)	|''	|NOT NULL	|0
FIELD		|os		|t_varchar(128)	|''	|NOT NULL	|0
FIELD		|os_full	|t_varchar(255)	|''	|NOT NULL	|0
FIELD		|os_short	|t_varchar(128)	|''	|NOT NULL	|0
FIELD		|serialno_a	|t_varchar(64)	|''	|NOT NULL	|0
FIELD		|serialno_b	|t_varchar(64)	|''	|NOT NULL	|0
FIELD		|tag		|t_varchar(64)	|''	|NOT NULL	|0
FIELD		|asset_tag	|t_varchar(64)	|''	|NOT NULL	|0
FIELD		|macaddress_a	|t_varchar(64)	|''	|NOT NULL	|0
FIELD		|macaddress_b	|t_varchar(64)	|''	|NOT NULL	|0
FIELD		|hardware	|t_varchar(255)	|''	|NOT NULL	|0
FIELD		|hardware_full	|t_shorttext	|''	|NOT NULL	|0
FIELD		|software	|t_varchar(255)	|''	|NOT NULL	|0
FIELD		|software_full	|t_shorttext	|''	|NOT NULL	|0
FIELD		|software_app_a	|t_varchar(64)	|''	|NOT NULL	|0
FIELD		|software_app_b	|t_varchar(64)	|''	|NOT NULL	|0
FIELD		|software_app_c	|t_varchar(64)	|''	|NOT NULL	|0
FIELD		|software_app_d	|t_varchar(64)	|''	|NOT NULL	|0
FIELD		|software_app_e	|t_varchar(64)	|''	|NOT NULL	|0
FIELD		|contact	|t_shorttext	|''	|NOT NULL	|0
FIELD		|location	|t_shorttext	|''	|NOT NULL	|0
FIELD		|location_lat	|t_varchar(16)	|''	|NOT NULL	|0
FIELD		|location_lon	|t_varchar(16)	|''	|NOT NULL	|0
FIELD		|notes		|t_shorttext	|''	|NOT NULL	|0
FIELD		|chassis	|t_varchar(64)	|''	|NOT NULL	|0
FIELD		|model		|t_varchar(64)	|''	|NOT NULL	|0
FIELD		|hw_arch	|t_varchar(32)	|''	|NOT NULL	|0
FIELD		|vendor		|t_varchar(64)	|''	|NOT NULL	|0
FIELD		|contract_number|t_varchar(64)	|''	|NOT NULL	|0
FIELD		|installer_name	|t_varchar(64)	|''	|NOT NULL	|0
FIELD		|deployment_status|t_varchar(64)|''	|NOT NULL	|0
FIELD		|url_a		|t_varchar(255)	|''	|NOT NULL	|0
FIELD		|url_b		|t_varchar(255)	|''	|NOT NULL	|0
FIELD		|url_c		|t_varchar(255)	|''	|NOT NULL	|0
FIELD		|host_networks	|t_shorttext	|''	|NOT NULL	|0
FIELD		|host_netmask	|t_varchar(39)	|''	|NOT NULL	|0
FIELD		|host_router	|t_varchar(39)	|''	|NOT NULL	|0
FIELD		|oob_ip		|t_varchar(39)	|''	|NOT NULL	|0
FIELD		|oob_netmask	|t_varchar(39)	|''	|NOT NULL	|0
FIELD		|oob_router	|t_varchar(39)	|''	|NOT NULL	|0
FIELD		|date_hw_purchase|t_varchar(64)	|''	|NOT NULL	|0
FIELD		|date_hw_install|t_varchar(64)	|''	|NOT NULL	|0
FIELD		|date_hw_expiry	|t_varchar(64)	|''	|NOT NULL	|0
FIELD		|date_hw_decomm	|t_varchar(64)	|''	|NOT NULL	|0
FIELD		|site_address_a	|t_varchar(128)	|''	|NOT NULL	|0
FIELD		|site_address_b	|t_varchar(128)	|''	|NOT NULL	|0
FIELD		|site_address_c	|t_varchar(128)	|''	|NOT NULL	|0
FIELD		|site_city	|t_varchar(128)	|''	|NOT NULL	|0
FIELD		|site_state	|t_varchar(64)	|''	|NOT NULL	|0
FIELD		|site_country	|t_varchar(64)	|''	|NOT NULL	|0
FIELD		|site_zip	|t_varchar(64)	|''	|NOT NULL	|0
FIELD		|site_rack	|t_varchar(128)	|''	|NOT NULL	|0
FIELD		|site_notes	|t_shorttext	|''	|NOT NULL	|0
FIELD		|poc_1_name	|t_varchar(128)	|''	|NOT NULL	|0
FIELD		|poc_1_email	|t_varchar(128)	|''	|NOT NULL	|0
FIELD		|poc_1_phone_a	|t_varchar(64)	|''	|NOT NULL	|0
FIELD		|poc_1_phone_b	|t_varchar(64)	|''	|NOT NULL	|0
FIELD		|poc_1_cell	|t_varchar(64)	|''	|NOT NULL	|0
FIELD		|poc_1_screen	|t_varchar(64)	|''	|NOT NULL	|0
FIELD		|poc_1_notes	|t_shorttext	|''	|NOT NULL	|0
FIELD		|poc_2_name	|t_varchar(128)	|''	|NOT NULL	|0
FIELD		|poc_2_email	|t_varchar(128)	|''	|NOT NULL	|0
FIELD		|poc_2_phone_a	|t_varchar(64)	|''	|NOT NULL	|0
FIELD		|poc_2_phone_b	|t_varchar(64)	|''	|NOT NULL	|0
FIELD		|poc_2_cell	|t_varchar(64)	|''	|NOT NULL	|0
FIELD		|poc_2_screen	|t_varchar(64)	|''	|NOT NULL	|0
FIELD		|poc_2_notes	|t_shorttext	|''	|NOT NULL	|0

TABLE|housekeeper|housekeeperid|0
FIELD		|housekeeperid	|t_id		|	|NOT NULL	|0
FIELD		|tablename	|t_varchar(64)	|''	|NOT NULL	|0
FIELD		|field		|t_varchar(64)	|''	|NOT NULL	|0
FIELD		|value		|t_id		|	|NOT NULL	|0			|-|items

TABLE|images|imageid|0
FIELD		|imageid	|t_id		|	|NOT NULL	|0
FIELD		|imagetype	|t_integer	|'0'	|NOT NULL	|0
FIELD		|name		|t_varchar(64)	|'0'	|NOT NULL	|0
FIELD		|image		|t_image	|''	|NOT NULL	|0
UNIQUE		|1		|name

TABLE|item_discovery|itemdiscoveryid|ZBX_TEMPLATE
FIELD		|itemdiscoveryid|t_id		|	|NOT NULL	|0
FIELD		|itemid		|t_id		|	|NOT NULL	|0			|1|items
FIELD		|parent_itemid	|t_id		|	|NOT NULL	|0			|2|items	|itemid
FIELD		|key_		|t_varchar(2048)|''	|NOT NULL	|ZBX_NODATA
FIELD		|lastcheck	|t_integer	|'0'	|NOT NULL	|ZBX_NODATA
FIELD		|ts_delete	|t_time		|'0'	|NOT NULL	|ZBX_NODATA
UNIQUE		|1		|itemid,parent_itemid
INDEX		|2		|parent_itemid

TABLE|host_discovery|hostid|ZBX_TEMPLATE
FIELD		|hostid		|t_id		|	|NOT NULL	|0			|1|hosts
FIELD		|parent_hostid	|t_id		|	|NULL		|0			|2|hosts	|hostid		|RESTRICT
FIELD		|parent_itemid	|t_id		|	|NULL		|0			|3|items	|itemid		|RESTRICT
FIELD		|host		|t_varchar(128)	|''	|NOT NULL	|ZBX_NODATA
FIELD		|lastcheck	|t_integer	|'0'	|NOT NULL	|ZBX_NODATA
FIELD		|ts_delete	|t_time		|'0'	|NOT NULL	|ZBX_NODATA

TABLE|interface_discovery|interfaceid|0
FIELD		|interfaceid	|t_id		|	|NOT NULL	|0			|1|interface
FIELD		|parent_interfaceid|t_id	|	|NOT NULL	|0			|2|interface	|interfaceid

TABLE|profiles|profileid|0
FIELD		|profileid	|t_id		|	|NOT NULL	|0
FIELD		|userid		|t_id		|	|NOT NULL	|0			|1|users
FIELD		|idx		|t_varchar(96)	|''	|NOT NULL	|0
FIELD		|idx2		|t_id		|'0'	|NOT NULL	|0
FIELD		|value_id	|t_id		|'0'	|NOT NULL	|0
FIELD		|value_int	|t_integer	|'0'	|NOT NULL	|0
FIELD		|value_str	|t_varchar(255)	|''	|NOT NULL	|0
FIELD		|source		|t_varchar(96)	|''	|NOT NULL	|0
FIELD		|type		|t_integer	|'0'	|NOT NULL	|0
INDEX		|1		|userid,idx,idx2
INDEX		|2		|userid,profileid

TABLE|sessions|sessionid|0
FIELD		|sessionid	|t_varchar(32)	|''	|NOT NULL	|0
FIELD		|userid		|t_id		|	|NOT NULL	|0			|1|users
FIELD		|lastaccess	|t_integer	|'0'	|NOT NULL	|0
FIELD		|status		|t_integer	|'0'	|NOT NULL	|0
INDEX		|1		|userid,status,lastaccess

TABLE|trigger_discovery|triggerid|0
FIELD		|triggerid	|t_id		|	|NOT NULL	|0			|1|triggers
FIELD		|parent_triggerid|t_id		|	|NOT NULL	|0			|2|triggers	|triggerid	|RESTRICT
FIELD		|lastcheck	|t_integer	|'0'	|NOT NULL	|ZBX_NODATA
FIELD		|ts_delete	|t_time		|'0'	|NOT NULL	|ZBX_NODATA
INDEX		|1		|parent_triggerid

TABLE|application_template|application_templateid|ZBX_TEMPLATE
FIELD		|application_templateid|t_id	|	|NOT NULL	|0
FIELD		|applicationid	|t_id		|	|NOT NULL	|0			|1|applications
FIELD		|templateid	|t_id		|	|NOT NULL	|0			|2|applications	|applicationid
UNIQUE		|1		|applicationid,templateid
INDEX		|2		|templateid

TABLE|item_condition|item_conditionid|ZBX_TEMPLATE
FIELD		|item_conditionid|t_id		|	|NOT NULL	|0
FIELD		|itemid		|t_id		|	|NOT NULL	|0			|1|items
FIELD		|operator	|t_integer	|'8'	|NOT NULL	|0
FIELD		|macro		|t_varchar(64)	|''	|NOT NULL	|0
FIELD		|value		|t_varchar(255)	|''	|NOT NULL	|0
INDEX		|1		|itemid

TABLE|item_rtdata|itemid|ZBX_TEMPLATE
FIELD		|itemid		|t_id		|	|NOT NULL	|0			|1|items
FIELD		|lastlogsize	|t_bigint	|'0'	|NOT NULL	|ZBX_PROXY,ZBX_NODATA
FIELD		|state		|t_integer	|'0'	|NOT NULL	|ZBX_NODATA
FIELD		|mtime		|t_integer	|'0'	|NOT NULL	|ZBX_PROXY,ZBX_NODATA
FIELD		|error		|t_varchar(2048)|''	|NOT NULL	|ZBX_NODATA

TABLE|application_prototype|application_prototypeid|ZBX_TEMPLATE
FIELD		|application_prototypeid|t_id	|	|NOT NULL	|0
FIELD		|itemid		|t_id		|	|NOT NULL	|0			|1|items
FIELD		|templateid	|t_id		|	|NULL		|0			|2|application_prototype|application_prototypeid
FIELD		|name		|t_varchar(255)	|''	|NOT NULL	|0
INDEX		|1		|itemid
INDEX		|2		|templateid

TABLE|item_application_prototype|item_application_prototypeid|ZBX_TEMPLATE
FIELD		|item_application_prototypeid|t_id|	|NOT NULL	|0
FIELD		|application_prototypeid|t_id	|	|NOT NULL	|0			|1|application_prototype
FIELD		|itemid		|t_id		|	|NOT NULL	|0			|2|items
UNIQUE		|1		|application_prototypeid,itemid
INDEX		|2		|itemid

TABLE|application_discovery|application_discoveryid|ZBX_TEMPLATE
FIELD		|application_discoveryid|t_id	|	|NOT NULL	|0
FIELD		|applicationid	|t_id		|	|NOT NULL	|0			|1|applications
FIELD		|application_prototypeid|t_id	|	|NOT NULL	|0			|2|application_prototype
FIELD		|name		|t_varchar(255)	|''	|NOT NULL	|ZBX_NODATA
FIELD		|lastcheck	|t_integer	|'0'	|NOT NULL	|ZBX_NODATA
FIELD		|ts_delete	|t_time		|'0'	|NOT NULL	|ZBX_NODATA
INDEX		|1		|applicationid
INDEX		|2		|application_prototypeid

TABLE|opinventory|operationid|ZBX_DATA
FIELD		|operationid	|t_id		|	|NOT NULL	|0			|1|operations
FIELD		|inventory_mode	|t_integer	|'0'	|NOT NULL	|0

TABLE|trigger_tag|triggertagid|ZBX_TEMPLATE
FIELD		|triggertagid	|t_id		|	|NOT NULL	|0
FIELD		|triggerid	|t_id		|	|NOT NULL	|0			|1|triggers
FIELD		|tag		|t_varchar(255)	|''	|NOT NULL	|0
FIELD		|value		|t_varchar(255)	|''	|NOT NULL	|0
INDEX		|1		|triggerid

TABLE|event_tag|eventtagid|0
FIELD		|eventtagid	|t_id		|	|NOT NULL	|0
FIELD		|eventid	|t_id		|	|NOT NULL	|0			|1|events
FIELD		|tag		|t_varchar(255)	|''	|NOT NULL	|0
FIELD		|value		|t_varchar(255)	|''	|NOT NULL	|0
INDEX		|1		|eventid

TABLE|problem|eventid|0
FIELD		|eventid	|t_id		|	|NOT NULL	|0			|1|events
FIELD		|source		|t_integer	|'0'	|NOT NULL	|0
FIELD		|object		|t_integer	|'0'	|NOT NULL	|0
FIELD		|objectid	|t_id		|'0'	|NOT NULL	|0
FIELD		|clock		|t_time		|'0'	|NOT NULL	|0
FIELD		|ns		|t_nanosec	|'0'	|NOT NULL	|0
FIELD		|r_eventid	|t_id		|	|NULL		|0			|2|events	|eventid
FIELD		|r_clock	|t_time		|'0'	|NOT NULL	|0
FIELD		|r_ns		|t_nanosec	|'0'	|NOT NULL	|0
FIELD		|correlationid	|t_id		|	|NULL		|0			|-|correlation
FIELD		|userid		|t_id		|	|NULL		|0			|-|users
FIELD		|name		|t_varchar(2048)|''	|NOT NULL	|0
FIELD		|acknowledged	|t_integer	|'0'	|NOT NULL	|0
FIELD		|severity	|t_integer	|'0'	|NOT NULL	|0
INDEX		|1		|source,object,objectid
INDEX		|2		|r_clock
INDEX		|3		|r_eventid

TABLE|problem_tag|problemtagid|0
FIELD		|problemtagid	|t_id		|	|NOT NULL	|0
FIELD		|eventid	|t_id		|	|NOT NULL	|0			|1|problem
FIELD		|tag		|t_varchar(255)	|''	|NOT NULL	|0
FIELD		|value		|t_varchar(255)	|''	|NOT NULL	|0
INDEX		|1		|eventid,tag,value

TABLE|tag_filter|tag_filterid|0
FIELD		|tag_filterid	|t_id		|	|NOT NULL	|0
FIELD		|usrgrpid	|t_id		|	|NOT NULL	|0 			|1|usrgrp	|usrgrpid
FIELD		|groupid	|t_id		|	|NOT NULL	|0			|2|hstgrp	|groupid
FIELD		|tag	|t_varchar(255)	|'' |NOT NULL	|0
FIELD		|value	|t_varchar(255)	|'' |NOT NULL	|0

TABLE|event_recovery|eventid|0
FIELD		|eventid	|t_id		|	|NOT NULL	|0			|1|events
FIELD		|r_eventid	|t_id		|	|NOT NULL	|0			|2|events	|eventid
FIELD		|c_eventid	|t_id		|	|NULL		|0			|3|events	|eventid
FIELD		|correlationid	|t_id		|	|NULL		|0			|-|correlation
FIELD		|userid		|t_id		|	|NULL		|0			|-|users
INDEX		|1		|r_eventid
INDEX		|2		|c_eventid

TABLE|correlation|correlationid|ZBX_DATA
FIELD		|correlationid	|t_id		|	|NOT NULL	|0
FIELD		|name		|t_varchar(255)	|''	|NOT NULL	|0
FIELD		|description	|t_shorttext	|''	|NOT NULL	|0
FIELD		|evaltype	|t_integer	|'0'	|NOT NULL	|0
FIELD		|status		|t_integer	|'0'	|NOT NULL	|0
FIELD		|formula	|t_varchar(255)	|''	|NOT NULL	|0
INDEX		|1		|status
UNIQUE		|2		|name

TABLE|corr_condition|corr_conditionid|ZBX_DATA
FIELD		|corr_conditionid|t_id		|	|NOT NULL	|0
FIELD		|correlationid	|t_id		|	|NOT NULL	|0			|1|correlation
FIELD		|type		|t_integer	|'0'	|NOT NULL	|0
INDEX		|1		|correlationid

TABLE|corr_condition_tag|corr_conditionid|ZBX_DATA
FIELD		|corr_conditionid|t_id		|	|NOT NULL	|0			|1|corr_condition
FIELD		|tag		|t_varchar(255)	|''	|NOT NULL	|0

TABLE|corr_condition_group|corr_conditionid|ZBX_DATA
FIELD		|corr_conditionid|t_id		|	|NOT NULL	|0			|1|corr_condition
FIELD		|operator	|t_integer	|'0'	|NOT NULL	|0
FIELD		|groupid	|t_id		|	|NOT NULL	|0			|2|hstgrp	|	|RESTRICT
INDEX		|1		|groupid

TABLE|corr_condition_tagpair|corr_conditionid|ZBX_DATA
FIELD		|corr_conditionid|t_id		|	|NOT NULL	|0			|1|corr_condition
FIELD		|oldtag		|t_varchar(255)	|''	|NOT NULL	|0
FIELD		|newtag		|t_varchar(255)	|''	|NOT NULL	|0

TABLE|corr_condition_tagvalue|corr_conditionid|ZBX_DATA
FIELD		|corr_conditionid|t_id		|	|NOT NULL	|0			|1|corr_condition
FIELD		|tag		|t_varchar(255)	|''	|NOT NULL	|0
FIELD		|operator	|t_integer	|'0'	|NOT NULL	|0
FIELD		|value		|t_varchar(255)	|''	|NOT NULL	|0

TABLE|corr_operation|corr_operationid|ZBX_DATA
FIELD		|corr_operationid|t_id		|	|NOT NULL	|0
FIELD		|correlationid	|t_id		|	|NOT NULL	|0			|1|correlation
FIELD		|type		|t_integer	|'0'	|NOT NULL	|0
INDEX		|1		|correlationid

TABLE|task|taskid|0
FIELD		|taskid		|t_id		|	|NOT NULL	|0
FIELD		|type		|t_integer	|	|NOT NULL	|0
FIELD		|status		|t_integer	|'0'	|NOT NULL	|0
FIELD		|clock		|t_integer	|'0'	|NOT NULL	|0
FIELD		|ttl		|t_integer	|'0'	|NOT NULL	|0
FIELD		|proxy_hostid	|t_id		|	|NULL		|0			|1|hosts	|hostid
INDEX		|1		|status,proxy_hostid

TABLE|task_close_problem|taskid|0
FIELD		|taskid		|t_id		|	|NOT NULL	|0			|1|task
FIELD		|acknowledgeid	|t_id		|	|NOT NULL	|0			|-|acknowledges

TABLE|item_preproc|item_preprocid|ZBX_TEMPLATE
FIELD		|item_preprocid	|t_id		|	|NOT NULL	|0
FIELD		|itemid		|t_id		|	|NOT NULL	|ZBX_PROXY			|1|items
FIELD		|step		|t_integer	|'0'	|NOT NULL	|ZBX_PROXY
FIELD		|type		|t_integer	|'0'	|NOT NULL	|ZBX_PROXY
FIELD		|params		|t_shorttext	|''	|NOT NULL	|ZBX_PROXY
FIELD		|error_handler	|t_integer	|'0'	|NOT NULL	|ZBX_PROXY
FIELD		|error_handler_params|t_varchar(255)|''	|NOT NULL	|ZBX_PROXY
INDEX		|1		|itemid,step

TABLE|task_remote_command|taskid|0
FIELD		|taskid		|t_id		|	|NOT NULL	|0			|1|task
FIELD		|command_type	|t_integer	|'0'	|NOT NULL	|0
FIELD		|execute_on	|t_integer	|'0'	|NOT NULL	|0
FIELD		|port		|t_integer	|'0'	|NOT NULL	|0
FIELD		|authtype	|t_integer	|'0'	|NOT NULL	|0
FIELD		|username	|t_varchar(64)	|''	|NOT NULL	|0
FIELD		|password	|t_varchar(64)	|''	|NOT NULL	|0
FIELD		|publickey	|t_varchar(64)	|''	|NOT NULL	|0
FIELD		|privatekey	|t_varchar(64)	|''	|NOT NULL	|0
FIELD		|command	|t_shorttext	|''	|NOT NULL	|0
FIELD		|alertid	|t_id		|	|NULL		|0			|-|alerts
FIELD		|parent_taskid	|t_id		|	|NOT NULL	|0			|-|task		|taskid
FIELD		|hostid		|t_id		|	|NOT NULL	|0			|-|hosts

TABLE|task_remote_command_result|taskid|0
FIELD		|taskid		|t_id		|	|NOT NULL	|0			|1|task
FIELD		|status		|t_integer	|'0'	|NOT NULL	|0
FIELD		|parent_taskid	|t_id		|	|NOT NULL	|0			|-|task		|taskid
FIELD		|info		|t_shorttext	|''	|NOT NULL	|0

TABLE|task_data|taskid|0
FIELD		|taskid		|t_id		|	|NOT NULL	|0			|1|task
FIELD		|type	|t_integer	|'0'	|NOT NULL	|0
FIELD		|data	|t_shorttext	|''	|NOT NULL	|0
FIELD		|parent_taskid	|t_id		|	|NOT NULL	|0			|-|task		|taskid

TABLE|task_result|taskid|0
FIELD		|taskid		|t_id		|	|NOT NULL	|0			|1|task
FIELD		|status		|t_integer	|'0'	|NOT NULL	|0
FIELD		|parent_taskid	|t_id		|	|NOT NULL	|0			|-|task		|taskid
FIELD		|info		|t_shorttext	|''	|NOT NULL	|0
INDEX		|1		|parent_taskid

TABLE|task_acknowledge|taskid|0
FIELD		|taskid		|t_id		|	|NOT NULL	|0			|1|task
FIELD		|acknowledgeid	|t_id		|	|NOT NULL	|0			|-|acknowledges

TABLE|sysmap_shape|sysmap_shapeid|ZBX_TEMPLATE
FIELD		|sysmap_shapeid	|t_id		|	|NOT NULL	|0
FIELD		|sysmapid	|t_id		|	|NOT NULL	|0			|1|sysmaps
FIELD		|type		|t_integer	|'0'	|NOT NULL	|0
FIELD		|x		|t_integer	|'0'	|NOT NULL	|0
FIELD		|y		|t_integer	|'0'	|NOT NULL	|0
FIELD		|width		|t_integer	|'200'	|NOT NULL	|0
FIELD		|height		|t_integer	|'200'	|NOT NULL	|0
FIELD		|text		|t_shorttext	|''	|NOT NULL	|0
FIELD		|font		|t_integer	|'9'	|NOT NULL	|0
FIELD		|font_size	|t_integer	|'11'	|NOT NULL	|0
FIELD		|font_color	|t_varchar(6)	|'000000'|NOT NULL	|0
FIELD		|text_halign	|t_integer	|'0'	|NOT NULL	|0
FIELD		|text_valign	|t_integer	|'0'	|NOT NULL	|0
FIELD		|border_type	|t_integer	|'0'	|NOT NULL	|0
FIELD		|border_width	|t_integer	|'1'	|NOT NULL	|0
FIELD		|border_color	|t_varchar(6)	|'000000'|NOT NULL	|0
FIELD		|background_color|t_varchar(6)	|''	|NOT NULL	|0
FIELD		|zindex		|t_integer	|'0'	|NOT NULL	|0
INDEX		|1		|sysmapid

TABLE|sysmap_element_trigger|selement_triggerid|ZBX_TEMPLATE
FIELD		|selement_triggerid	|t_id	|	|NOT NULL	|0
FIELD		|selementid		|t_id	|	|NOT NULL	|0			|1|sysmaps_elements
FIELD		|triggerid		|t_id	|	|NOT NULL	|0			|2|triggers
UNIQUE		|1			|selementid,triggerid

TABLE|httptest_field|httptest_fieldid|ZBX_TEMPLATE
FIELD		|httptest_fieldid	|t_id		|	|NOT NULL	|0
FIELD		|httptestid		|t_id		|	|NOT NULL	|ZBX_PROXY	|1|httptest
FIELD		|type			|t_integer	|'0'	|NOT NULL	|ZBX_PROXY
FIELD		|name			|t_varchar(255)	|''	|NOT NULL	|ZBX_PROXY
FIELD		|value			|t_shorttext	|''	|NOT NULL	|ZBX_PROXY
INDEX		|1			|httptestid

TABLE|httpstep_field|httpstep_fieldid|ZBX_TEMPLATE
FIELD		|httpstep_fieldid	|t_id		|	|NOT NULL	|0
FIELD		|httpstepid		|t_id		|	|NOT NULL	|ZBX_PROXY	|1|httpstep
FIELD		|type			|t_integer	|'0'	|NOT NULL	|ZBX_PROXY
FIELD		|name			|t_varchar(255)	|''	|NOT NULL	|ZBX_PROXY
FIELD		|value			|t_shorttext	|''	|NOT NULL	|ZBX_PROXY
INDEX		|1			|httpstepid

TABLE|dashboard|dashboardid|ZBX_DASHBOARD
FIELD		|dashboardid	|t_id		|	|NOT NULL	|0
FIELD		|name		|t_varchar(255)	|	|NOT NULL	|0
FIELD		|userid		|t_id		|	|NOT NULL	|0			|1|users	|		|RESTRICT
FIELD		|private	|t_integer	|'1'	|NOT NULL	|0

TABLE|dashboard_user|dashboard_userid|ZBX_DASHBOARD
FIELD		|dashboard_userid|t_id		|	|NOT NULL	|0
FIELD		|dashboardid	|t_id		|	|NOT NULL	|0			|1|dashboard
FIELD		|userid		|t_id		|	|NOT NULL	|0			|2|users
FIELD		|permission	|t_integer	|'2'	|NOT NULL	|0
UNIQUE		|1		|dashboardid,userid

TABLE|dashboard_usrgrp|dashboard_usrgrpid|ZBX_DASHBOARD
FIELD		|dashboard_usrgrpid|t_id	|	|NOT NULL	|0
FIELD		|dashboardid	|t_id		|	|NOT NULL	|0			|1|dashboard
FIELD		|usrgrpid	|t_id		|	|NOT NULL	|0			|2|usrgrp
FIELD		|permission	|t_integer	|'2'	|NOT NULL	|0
UNIQUE		|1		|dashboardid,usrgrpid

TABLE|widget|widgetid|ZBX_DASHBOARD
FIELD		|widgetid	|t_id		|	|NOT NULL	|0
FIELD		|dashboardid	|t_id		|	|NOT NULL	|0			|1|dashboard
FIELD		|type		|t_varchar(255)	|''	|NOT NULL	|0
FIELD		|name		|t_varchar(255)	|''	|NOT NULL	|0
FIELD		|x		|t_integer	|'0'	|NOT NULL	|0
FIELD		|y		|t_integer	|'0'	|NOT NULL	|0
FIELD		|width		|t_integer	|'1'	|NOT NULL	|0
FIELD		|height		|t_integer	|'2'	|NOT NULL	|0
FIELD		|view_mode	|t_integer	|'0'	|NOT NULL	|0
INDEX		|1		|dashboardid

TABLE|widget_field|widget_fieldid|ZBX_DASHBOARD
FIELD		|widget_fieldid	|t_id		|	|NOT NULL	|0
FIELD		|widgetid	|t_id		|	|NOT NULL	|0			|1|widget
FIELD		|type		|t_integer	|'0'	|NOT NULL	|0
FIELD		|name		|t_varchar(255)	|''	|NOT NULL	|0
FIELD		|value_int	|t_integer	|'0'	|NOT NULL	|0
FIELD		|value_str	|t_varchar(255)	|''	|NOT NULL	|0
FIELD		|value_groupid	|t_id		|	|NULL		|0			|2|hstgrp	|groupid
FIELD		|value_hostid	|t_id		|	|NULL		|0			|3|hosts	|hostid
FIELD		|value_itemid	|t_id		|	|NULL		|0			|4|items	|itemid
FIELD		|value_graphid	|t_id		|	|NULL		|0			|5|graphs	|graphid
FIELD		|value_sysmapid	|t_id		|	|NULL		|0			|6|sysmaps	|sysmapid
INDEX		|1		|widgetid
INDEX		|2		|value_groupid
INDEX		|3		|value_hostid
INDEX		|4		|value_itemid
INDEX		|5		|value_graphid
INDEX		|6		|value_sysmapid

TABLE|task_check_now|taskid|0
FIELD		|taskid		|t_id		|	|NOT NULL	|0			|1|task
FIELD		|itemid		|t_id		|	|NOT NULL	|0			|-|items

TABLE|event_suppress|event_suppressid|0
FIELD		|event_suppressid|t_id		|	|NOT NULL	|0
FIELD		|eventid	|t_id		|	|NOT NULL	|0			|1|events
FIELD		|maintenanceid	|t_id		|	|NULL		|0			|2|maintenances
FIELD		|suppress_until	|t_time		|'0'	|NOT NULL	|0
UNIQUE		|1		|eventid,maintenanceid
INDEX		|2		|suppress_until
INDEX		|3		|maintenanceid

TABLE|maintenance_tag|maintenancetagid|ZBX_DATA
FIELD		|maintenancetagid|t_id		|	|NOT NULL	|0
FIELD		|maintenanceid	|t_id		|	|NOT NULL	|0			|1|maintenances
FIELD		|tag		|t_varchar(255)	|''	|NOT NULL	|0
FIELD		|operator	|t_integer	|'2'	|NOT NULL	|0
FIELD		|value		|t_varchar(255)	|''	|NOT NULL	|0
INDEX		|1		|maintenanceid

TABLE|lld_macro_path|lld_macro_pathid|ZBX_TEMPLATE
FIELD		|lld_macro_pathid|t_id		|	|NOT NULL	|0
FIELD		|itemid		|t_id		|	|NOT NULL	|0			|1|items
FIELD		|lld_macro	|t_varchar(255)	|''	|NOT NULL	|0
FIELD		|path		|t_varchar(255)	|''	|NOT NULL	|0
UNIQUE		|1		|itemid,lld_macro

TABLE|host_tag|hosttagid|ZBX_TEMPLATE
FIELD		|hosttagid	|t_id		|	|NOT NULL	|0
FIELD		|hostid		|t_id		|	|NOT NULL	|0			|1|hosts
FIELD		|tag		|t_varchar(255)	|''	|NOT NULL	|0
FIELD		|value		|t_varchar(255)	|''	|NOT NULL	|0
INDEX		|1		|hostid

TABLE|config_autoreg_tls|autoreg_tlsid|ZBX_DATA
FIELD		|autoreg_tlsid	|t_id		|	|NOT NULL	|0
FIELD		|tls_psk_identity|t_varchar(128)|''	|NOT NULL	|ZBX_PROXY
FIELD		|tls_psk	|t_varchar(512)	|''	|NOT NULL	|ZBX_PROXY
UNIQUE		|1		|tls_psk_identity

TABLE|module|moduleid|
FIELD		|moduleid	|t_id		|	|NOT NULL	|0
FIELD		|id		|t_varchar(255)	|''	|NOT NULL	|0
FIELD		|relative_path	|t_varchar(255)	|''	|NOT NULL	|0
FIELD		|status		|t_integer	|'0'	|NOT NULL	|0
FIELD		|config		|t_shorttext	|''	|NOT NULL	|0

TABLE|interface_snmp|interfaceid|ZBX_TEMPLATE
FIELD		|interfaceid	|t_id		|	|NOT NULL	|0			|1|interface
FIELD		|version	|t_integer	|'2'	|NOT NULL	|ZBX_PROXY
FIELD		|bulk		|t_integer	|'1'	|NOT NULL	|ZBX_PROXY
FIELD		|community	|t_varchar(64)	|''	|NOT NULL	|ZBX_PROXY
FIELD		|securityname	|t_varchar(64)	|''	|NOT NULL	|ZBX_PROXY
FIELD		|securitylevel	|t_integer	|'0'	|NOT NULL	|ZBX_PROXY
FIELD		|authpassphrase	|t_varchar(64)	|''	|NOT NULL	|ZBX_PROXY
FIELD		|privpassphrase	|t_varchar(64)	|''	|NOT NULL	|ZBX_PROXY
FIELD		|authprotocol	|t_integer	|'0'	|NOT NULL	|ZBX_PROXY
FIELD		|privprotocol	|t_integer	|'0'	|NOT NULL	|ZBX_PROXY
FIELD		|contextname	|t_varchar(255)	|''	|NOT NULL	|ZBX_PROXY

TABLE|lld_override|lld_overrideid|ZBX_TEMPLATE
FIELD		|lld_overrideid	|t_id		|	|NOT NULL	|0
FIELD		|itemid		|t_id		|	|NOT NULL	|0	|1|items
FIELD		|name		|t_varchar(255)	|''	|NOT NULL	|0
FIELD		|step		|t_integer	|'0'	|NOT NULL	|0
FIELD		|evaltype	|t_integer	|'0'	|NOT NULL	|0
FIELD		|formula	|t_varchar(255)	|''	|NOT NULL	|0
FIELD		|stop		|t_integer	|'0'	|NOT NULL	|0
UNIQUE		|1		|itemid,name

TABLE|lld_override_condition|lld_override_conditionid|ZBX_TEMPLATE
FIELD	|lld_override_conditionid	|t_id		|	|NOT NULL	|0
FIELD	|lld_overrideid			|t_id		|	|NOT NULL	|0	|1|lld_override
FIELD	|operator			|t_integer	|'8'	|NOT NULL	|0
FIELD	|macro				|t_varchar(64)	|''	|NOT NULL	|0
FIELD	|value				|t_varchar(255)	|''	|NOT NULL	|0
INDEX	|1				|lld_overrideid

TABLE|lld_override_operation|lld_override_operationid|ZBX_TEMPLATE
FIELD	|lld_override_operationid	|t_id		|	|NOT NULL	|0
FIELD	|lld_overrideid			|t_id		|	|NOT NULL	|0	|1|lld_override
FIELD	|operationobject		|t_integer	|'0'	|NOT NULL	|0
FIELD	|operator			|t_integer	|'0'	|NOT NULL	|0
FIELD	|value				|t_varchar(255)	|''	|NOT NULL	|0
INDEX	|1				|lld_overrideid

TABLE|lld_override_opstatus|lld_override_operationid|ZBX_TEMPLATE
FIELD	|lld_override_operationid	|t_id		|	|NOT NULL	|0	|1|lld_override_operation
FIELD	|status				|t_integer	|'0'	|NOT NULL	|0

TABLE|lld_override_opdiscover|lld_override_operationid|ZBX_TEMPLATE
FIELD	|lld_override_operationid	|t_id		|	|NOT NULL	|0	|1|lld_override_operation
FIELD	|discover			|t_integer	|'0'	|NOT NULL	|0

TABLE|lld_override_opperiod|lld_override_operationid|ZBX_TEMPLATE
FIELD	|lld_override_operationid	|t_id		|	|NOT NULL	|0	|1|lld_override_operation
FIELD	|delay				|t_varchar(1024)|'0'	|NOT NULL	|0

TABLE|lld_override_ophistory|lld_override_operationid|ZBX_TEMPLATE
FIELD	|lld_override_operationid	|t_id		|	|NOT NULL	|0	|1|lld_override_operation
FIELD	|history			|t_varchar(255)	|'90d'	|NOT NULL	|0

TABLE|lld_override_optrends|lld_override_operationid|ZBX_TEMPLATE
FIELD	|lld_override_operationid	|t_id		|	|NOT NULL	|0	|1|lld_override_operation
FIELD	|trends				|t_varchar(255)	|'365d'	|NOT NULL	|0

TABLE|lld_override_opseverity|lld_override_operationid|ZBX_TEMPLATE
FIELD	|lld_override_operationid	|t_id		|	|NOT NULL	|0	|1|lld_override_operation
FIELD	|severity			|t_integer	|'0'	|NOT NULL	|0

TABLE|lld_override_optag|lld_override_optagid|ZBX_TEMPLATE
FIELD	|lld_override_optagid		|t_id		|	|NOT NULL	|0
FIELD	|lld_override_operationid	|t_id		|	|NOT NULL	|0	|1|lld_override_operation
FIELD	|tag				|t_varchar(255)	|''	|NOT NULL	|0
FIELD	|value				|t_varchar(255)	|''	|NOT NULL	|0
INDEX	|1				|lld_override_operationid

TABLE|lld_override_optemplate|lld_override_optemplateid|ZBX_TEMPLATE
FIELD	|lld_override_optemplateid	|t_id		|	|NOT NULL	|0
FIELD	|lld_override_operationid	|t_id		|	|NOT NULL	|0	|1|lld_override_operation
FIELD	|templateid			|t_id		|	|NOT NULL	|0	|2|hosts	|hostid	|RESTRICT
UNIQUE	|1				|lld_override_operationid,templateid
INDEX	|2				|templateid

TABLE|lld_override_opinventory|lld_override_operationid|ZBX_TEMPLATE
FIELD	|lld_override_operationid	|t_id		|	|NOT NULL	|0	|1|lld_override_operation
FIELD	|inventory_mode			|t_integer	|'0'	|NOT NULL	|0

TABLE|dbversion||
FIELD		|mandatory	|t_integer	|'0'	|NOT NULL	|
FIELD		|optional	|t_integer	|'0'	|NOT NULL	|
<<<<<<< HEAD
ROW		|5010008	|5010008
=======
ROW		|5010024	|5010024
>>>>>>> c7126b64
<|MERGE_RESOLUTION|>--- conflicted
+++ resolved
@@ -1849,8 +1849,4 @@
 TABLE|dbversion||
 FIELD		|mandatory	|t_integer	|'0'	|NOT NULL	|
 FIELD		|optional	|t_integer	|'0'	|NOT NULL	|
-<<<<<<< HEAD
-ROW		|5010008	|5010008
-=======
-ROW		|5010024	|5010024
->>>>>>> c7126b64
+ROW		|5010026	|5010026