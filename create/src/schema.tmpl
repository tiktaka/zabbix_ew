--- conflicted
+++ resolved
@@ -1883,8 +1883,4 @@
 TABLE|dbversion||
 FIELD		|mandatory	|t_integer	|'0'	|NOT NULL	|
 FIELD		|optional	|t_integer	|'0'	|NOT NULL	|
-<<<<<<< HEAD
-ROW		|5030001	|5030001
-=======
-ROW		|5030000	|5030000
->>>>>>> 23d6a051
+ROW		|5030002	|5030002