--- conflicted
+++ resolved
@@ -1708,6 +1708,13 @@
 FIELD		|tls_psk	|t_varchar(512)	|''	|NOT NULL	|ZBX_PROXY
 UNIQUE		|1		|tls_psk_identity
 
+TABLE|module|moduleid|
+FIELD		|moduleid	|t_id		|	|NOT NULL	|0
+FIELD		|id		|t_varchar(255)	|''	|NOT NULL	|0
+FIELD		|relative_path	|t_varchar(255)	|''	|NOT NULL	|0
+FIELD		|status		|t_integer	|'0'	|NOT NULL	|0
+FIELD		|config		|t_shorttext	|''	|NOT NULL	|0
+
 TABLE|interface_snmp|interfaceid|ZBX_TEMPLATE
 FIELD		|interfaceid	|t_id		|	|NOT NULL	|0			|1|interface
 FIELD		|version	|t_integer	|'2'	|NOT NULL	|ZBX_PROXY
@@ -1720,33 +1727,8 @@
 FIELD		|authprotocol	|t_integer	|'0'	|NOT NULL	|ZBX_PROXY
 FIELD		|privprotocol	|t_integer	|'0'	|NOT NULL	|ZBX_PROXY
 FIELD		|contextname	|t_varchar(255)	|''	|NOT NULL	|ZBX_PROXY
-UNIQUE		|1		|interfaceid
-
-TABLE|module|moduleid|
-FIELD		|moduleid	|t_id		|	|NOT NULL	|0
-FIELD		|id		|t_varchar(255)	|''	|NOT NULL	|0
-FIELD		|relative_path	|t_varchar(255)	|''	|NOT NULL	|0
-FIELD		|status		|t_integer	|'0'	|NOT NULL	|0
-FIELD		|config		|t_shorttext	|''	|NOT NULL	|0
-
-TABLE|interface_snmp|interfaceid|ZBX_TEMPLATE
-FIELD		|interfaceid	|t_id		|	|NOT NULL	|0			|1|interface
-FIELD		|version	|t_integer	|'2'	|NOT NULL	|ZBX_PROXY
-FIELD		|bulk		|t_integer	|'1'	|NOT NULL	|ZBX_PROXY
-FIELD		|community	|t_varchar(64)	|''	|NOT NULL	|ZBX_PROXY
-FIELD		|securityname	|t_varchar(64)	|''	|NOT NULL	|ZBX_PROXY
-FIELD		|securitylevel	|t_integer	|'0'	|NOT NULL	|ZBX_PROXY
-FIELD		|authpassphrase	|t_varchar(64)	|''	|NOT NULL	|ZBX_PROXY
-FIELD		|privpassphrase	|t_varchar(64)	|''	|NOT NULL	|ZBX_PROXY
-FIELD		|authprotocol	|t_integer	|'0'	|NOT NULL	|ZBX_PROXY
-FIELD		|privprotocol	|t_integer	|'0'	|NOT NULL	|ZBX_PROXY
-FIELD		|contextname	|t_varchar(255)	|''	|NOT NULL	|ZBX_PROXY
 
 TABLE|dbversion||
 FIELD		|mandatory	|t_integer	|'0'	|NOT NULL	|
 FIELD		|optional	|t_integer	|'0'	|NOT NULL	|
-<<<<<<< HEAD
-ROW		|4050041	|4050041
-=======
-ROW		|4050049	|4050049
->>>>>>> 7985e3c2
+ROW		|4050049	|4050049