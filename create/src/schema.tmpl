--- conflicted
+++ resolved
@@ -2329,8 +2329,4 @@
 FIELD		|dbversionid	|t_id		|	|NOT NULL	|0
 FIELD		|mandatory	|t_integer	|'0'	|NOT NULL	|
 FIELD		|optional	|t_integer	|'0'	|NOT NULL	|
-<<<<<<< HEAD
-ROW		|1		|7010017	|7010017
-=======
-ROW		|1		|7010018	|7010018
->>>>>>> 726943f8
+ROW		|1		|7010019	|7010019