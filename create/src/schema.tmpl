--
-- Zabbix
-- Copyright (C) 2001-2013 Zabbix SIA
--
-- This program is free software; you can redistribute it and/or modify
-- it under the terms of the GNU General Public License as published by
-- the Free Software Foundation; either version 2 of the License, or
-- (at your option) any later version.
--
-- This program is distributed in the hope that it will be useful,
-- but WITHOUT ANY WARRANTY; without even the implied warranty of
-- MERCHANTABILITY or FITNESS FOR A PARTICULAR PURPOSE. See the
-- GNU General Public License for more details.
--
-- You should have received a copy of the GNU General Public License
-- along with this program; if not, write to the Free Software
-- Foundation, Inc., 51 Franklin Street, Fifth Floor, Boston, MA  02110-1301, USA.
--

--
-- Do not use spaces
-- Tables must be sorted to match referential integrity rules
--

TABLE|maintenances|maintenanceid|ZBX_SYNC,ZBX_DATA
FIELD		|maintenanceid	|t_id		|	|NOT NULL	|0
FIELD		|name		|t_varchar(128)	|''	|NOT NULL	|ZBX_SYNC
FIELD		|maintenance_type|t_integer	|'0'	|NOT NULL	|ZBX_SYNC
FIELD		|description	|t_shorttext	|''	|NOT NULL	|ZBX_SYNC
FIELD		|active_since	|t_integer	|'0'	|NOT NULL	|ZBX_SYNC
FIELD		|active_till	|t_integer	|'0'	|NOT NULL	|ZBX_SYNC
INDEX		|1		|active_since,active_till

TABLE|hosts|hostid|ZBX_SYNC,ZBX_DATA
FIELD		|hostid		|t_id		|	|NOT NULL	|0
FIELD		|proxy_hostid	|t_id		|	|NULL		|ZBX_SYNC		|1|hosts	|hostid		|RESTRICT
FIELD		|host		|t_varchar(64)	|''	|NOT NULL	|ZBX_SYNC,ZBX_PROXY
FIELD		|status		|t_integer	|'0'	|NOT NULL	|ZBX_SYNC,ZBX_PROXY
FIELD		|disable_until	|t_integer	|'0'	|NOT NULL	|ZBX_NODATA
FIELD		|error		|t_varchar(128)	|''	|NOT NULL	|ZBX_SYNC,ZBX_NODATA
FIELD		|available	|t_integer	|'0'	|NOT NULL	|ZBX_SYNC,ZBX_NODATA
FIELD		|errors_from	|t_integer	|'0'	|NOT NULL	|ZBX_NODATA
FIELD		|lastaccess	|t_integer	|'0'	|NOT NULL	|ZBX_SYNC,ZBX_NODATA
FIELD		|ipmi_authtype	|t_integer	|'0'	|NOT NULL	|ZBX_SYNC,ZBX_PROXY
FIELD		|ipmi_privilege	|t_integer	|'2'	|NOT NULL	|ZBX_SYNC,ZBX_PROXY
FIELD		|ipmi_username	|t_varchar(16)	|''	|NOT NULL	|ZBX_SYNC,ZBX_PROXY
FIELD		|ipmi_password	|t_varchar(20)	|''	|NOT NULL	|ZBX_SYNC,ZBX_PROXY
FIELD		|ipmi_disable_until|t_integer	|'0'	|NOT NULL	|ZBX_NODATA
FIELD		|ipmi_available	|t_integer	|'0'	|NOT NULL	|ZBX_SYNC,ZBX_NODATA
FIELD		|snmp_disable_until|t_integer	|'0'	|NOT NULL	|ZBX_NODATA
FIELD		|snmp_available	|t_integer	|'0'	|NOT NULL	|ZBX_SYNC,ZBX_NODATA
FIELD		|maintenanceid	|t_id		|	|NULL		|ZBX_SYNC,ZBX_NODATA	|2|maintenances	|		|RESTRICT
FIELD		|maintenance_status|t_integer	|'0'	|NOT NULL	|ZBX_SYNC,ZBX_NODATA
FIELD		|maintenance_type|t_integer	|'0'	|NOT NULL	|ZBX_SYNC,ZBX_NODATA
FIELD		|maintenance_from|t_integer	|'0'	|NOT NULL	|ZBX_SYNC,ZBX_NODATA
FIELD		|ipmi_errors_from|t_integer	|'0'	|NOT NULL	|ZBX_NODATA
FIELD		|snmp_errors_from|t_integer	|'0'	|NOT NULL	|ZBX_NODATA
FIELD		|ipmi_error	|t_varchar(128)	|''	|NOT NULL	|ZBX_SYNC,ZBX_NODATA
FIELD		|snmp_error	|t_varchar(128)	|''	|NOT NULL	|ZBX_SYNC,ZBX_NODATA
FIELD		|jmx_disable_until|t_integer	|'0'	|NOT NULL	|ZBX_NODATA
FIELD		|jmx_available	|t_integer	|'0'	|NOT NULL	|ZBX_SYNC,ZBX_NODATA
FIELD		|jmx_errors_from|t_integer	|'0'	|NOT NULL	|ZBX_NODATA
FIELD		|jmx_error	|t_varchar(128)	|''	|NOT NULL	|ZBX_SYNC,ZBX_NODATA
FIELD		|name		|t_varchar(64)	|''	|NOT NULL	|ZBX_SYNC,ZBX_PROXY
INDEX		|1		|host
INDEX		|2		|status
INDEX		|3		|proxy_hostid
INDEX		|4		|name

TABLE|groups|groupid|ZBX_SYNC,ZBX_DATA
FIELD		|groupid	|t_id		|	|NOT NULL	|0
FIELD		|name		|t_varchar(64)	|''	|NOT NULL	|ZBX_SYNC
FIELD		|internal	|t_integer	|'0'	|NOT NULL	|ZBX_SYNC
INDEX		|1		|name

TABLE|screens|screenid|ZBX_SYNC,ZBX_DATA
FIELD		|screenid	|t_id		|	|NOT NULL	|0
FIELD		|name		|t_varchar(255)	|	|NOT NULL	|ZBX_SYNC
FIELD		|hsize		|t_integer	|'1'	|NOT NULL	|ZBX_SYNC
FIELD		|vsize		|t_integer	|'1'	|NOT NULL	|ZBX_SYNC
FIELD		|templateid	|t_id		|	|NULL		|ZBX_SYNC		|1|hosts	|hostid

TABLE|screens_items|screenitemid|ZBX_SYNC,ZBX_DATA
FIELD		|screenitemid	|t_id		|	|NOT NULL	|0
FIELD		|screenid	|t_id		|	|NOT NULL	|ZBX_SYNC		|1|screens
FIELD		|resourcetype	|t_integer	|'0'	|NOT NULL	|ZBX_SYNC
FIELD		|resourceid	|t_id		|'0'	|NOT NULL	|ZBX_SYNC
FIELD		|width		|t_integer	|'320'	|NOT NULL	|ZBX_SYNC
FIELD		|height		|t_integer	|'200'	|NOT NULL	|ZBX_SYNC
FIELD		|x		|t_integer	|'0'	|NOT NULL	|ZBX_SYNC
FIELD		|y		|t_integer	|'0'	|NOT NULL	|ZBX_SYNC
FIELD		|colspan	|t_integer	|'0'	|NOT NULL	|ZBX_SYNC
FIELD		|rowspan	|t_integer	|'0'	|NOT NULL	|ZBX_SYNC
FIELD		|elements	|t_integer	|'25'	|NOT NULL	|ZBX_SYNC
FIELD		|valign		|t_integer	|'0'	|NOT NULL	|ZBX_SYNC
FIELD		|halign		|t_integer	|'0'	|NOT NULL	|ZBX_SYNC
FIELD		|style		|t_integer	|'0'	|NOT NULL	|ZBX_SYNC
FIELD		|url		|t_varchar(255)	|''	|NOT NULL	|ZBX_SYNC
FIELD		|dynamic	|t_integer	|'0'	|NOT NULL	|ZBX_SYNC
FIELD		|sort_triggers	|t_integer	|'0'	|NOT NULL	|ZBX_SYNC
FIELD		|application	|t_varchar(255)	|''	|NOT NULL	|ZBX_SYNC

TABLE|slideshows|slideshowid|ZBX_SYNC,ZBX_DATA
FIELD		|slideshowid	|t_id		|	|NOT NULL	|0
FIELD		|name		|t_varchar(255)	|''	|NOT NULL	|ZBX_SYNC
FIELD		|delay		|t_integer	|'0'	|NOT NULL	|ZBX_SYNC

TABLE|slides|slideid|ZBX_SYNC,ZBX_DATA
FIELD		|slideid	|t_id		|	|NOT NULL	|0
FIELD		|slideshowid	|t_id		|	|NOT NULL	|ZBX_SYNC		|1|slideshows
FIELD		|screenid	|t_id		|	|NOT NULL	|ZBX_SYNC		|2|screens
FIELD		|step		|t_integer	|'0'	|NOT NULL	|ZBX_SYNC
FIELD		|delay		|t_integer	|'0'	|NOT NULL	|ZBX_SYNC
INDEX		|slides_1	|slideshowid

TABLE|drules|druleid|ZBX_SYNC,ZBX_DATA
FIELD		|druleid	|t_id		|	|NOT NULL	|0
FIELD		|proxy_hostid	|t_id		|	|NULL		|ZBX_SYNC		|1|hosts	|hostid		|RESTRICT
FIELD		|name		|t_varchar(255)	|''	|NOT NULL	|ZBX_SYNC
FIELD		|iprange	|t_varchar(255)	|''	|NOT NULL	|ZBX_SYNC,ZBX_PROXY
FIELD		|delay		|t_integer	|'3600'	|NOT NULL	|ZBX_SYNC,ZBX_PROXY
FIELD		|nextcheck	|t_integer	|'0'	|NOT NULL	|ZBX_SYNC,ZBX_NODATA
FIELD		|status		|t_integer	|'0'	|NOT NULL	|ZBX_SYNC

TABLE|dchecks|dcheckid|ZBX_SYNC,ZBX_DATA
FIELD		|dcheckid	|t_id		|	|NOT NULL	|0
FIELD		|druleid	|t_id		|	|NOT NULL	|ZBX_SYNC,ZBX_PROXY	|1|drules
FIELD		|type		|t_integer	|'0'	|NOT NULL	|ZBX_SYNC,ZBX_PROXY
FIELD		|key_		|t_varchar(255)	|''	|NOT NULL	|ZBX_SYNC,ZBX_PROXY
FIELD		|snmp_community	|t_varchar(255)	|''	|NOT NULL	|ZBX_SYNC,ZBX_PROXY
FIELD		|ports		|t_varchar(255)	|'0'	|NOT NULL	|ZBX_SYNC,ZBX_PROXY
FIELD		|snmpv3_securityname|t_varchar(64)|''	|NOT NULL	|ZBX_SYNC,ZBX_PROXY
FIELD		|snmpv3_securitylevel|t_integer	|'0'	|NOT NULL	|ZBX_SYNC,ZBX_PROXY
FIELD		|snmpv3_authpassphrase|t_varchar(64)|''	|NOT NULL	|ZBX_SYNC,ZBX_PROXY
FIELD		|snmpv3_privpassphrase|t_varchar(64)|''	|NOT NULL	|ZBX_SYNC,ZBX_PROXY
FIELD		|uniq		|t_integer	|'0'	|NOT NULL	|ZBX_SYNC,ZBX_PROXY
FIELD		|snmpv3_authprotocol|t_integer	|'0'	|NOT NULL	|ZBX_SYNC,ZBX_PROXY
FIELD		|snmpv3_privprotocol|t_integer	|'0'	|NOT NULL	|ZBX_SYNC,ZBX_PROXY
FIELD		|snmpv3_contextname|t_varchar(255)|''	|NOT NULL	|ZBX_SYNC,ZBX_PROXY
INDEX		|1		|druleid

TABLE|applications|applicationid|ZBX_SYNC,ZBX_DATA
FIELD		|applicationid	|t_id		|	|NOT NULL	|0
FIELD		|hostid		|t_id		|	|NOT NULL	|ZBX_SYNC		|1|hosts
FIELD		|name		|t_varchar(255)	|''	|NOT NULL	|ZBX_SYNC
UNIQUE		|2		|hostid,name

TABLE|httptest|httptestid|ZBX_SYNC,ZBX_DATA
FIELD		|httptestid	|t_id		|	|NOT NULL	|0
FIELD		|name		|t_varchar(64)	|''	|NOT NULL	|ZBX_SYNC,ZBX_PROXY
FIELD		|applicationid	|t_id		|	|NULL		|ZBX_SYNC		|1|applications	|		|RESTRICT
FIELD		|nextcheck	|t_integer	|'0'	|NOT NULL	|ZBX_SYNC,ZBX_NODATA
FIELD		|delay		|t_integer	|'60'	|NOT NULL	|ZBX_SYNC,ZBX_PROXY
FIELD		|status		|t_integer	|'0'	|NOT NULL	|ZBX_SYNC
FIELD		|variables	|t_shorttext	|''	|NOT NULL	|ZBX_SYNC,ZBX_PROXY
FIELD		|agent		|t_varchar(255)	|''	|NOT NULL	|ZBX_SYNC,ZBX_PROXY
FIELD		|authentication	|t_integer	|'0'	|NOT NULL	|ZBX_SYNC,ZBX_PROXY,ZBX_NODATA
FIELD		|http_user	|t_varchar(64)	|''	|NOT NULL	|ZBX_SYNC,ZBX_PROXY,ZBX_NODATA
FIELD		|http_password	|t_varchar(64)	|''	|NOT NULL	|ZBX_SYNC,ZBX_PROXY,ZBX_NODATA
FIELD		|hostid		|t_id		|	|NOT NULL	|ZBX_SYNC,ZBX_PROXY	|2|hosts
FIELD		|templateid	|t_id		|	|NULL		|ZBX_SYNC		|3|httptest	|httptestid
FIELD		|http_proxy	|t_varchar(255)	|''	|NOT NULL	|ZBX_SYNC,ZBX_PROXY,ZBX_NODATA
FIELD		|retries	|t_integer	|'1'	|NOT NULL	|ZBX_SYNC,ZBX_PROXY,ZBX_NODATA
INDEX		|httptest_1	|applicationid
UNIQUE		|2		|hostid,name
INDEX		|3		|status
INDEX		|4		|templateid

TABLE|httpstep|httpstepid|ZBX_SYNC,ZBX_DATA
FIELD		|httpstepid	|t_id		|	|NOT NULL	|0
FIELD		|httptestid	|t_id		|	|NOT NULL	|ZBX_SYNC,ZBX_PROXY	|1|httptest
FIELD		|name		|t_varchar(64)	|''	|NOT NULL	|ZBX_SYNC,ZBX_PROXY
FIELD		|no		|t_integer	|'0'	|NOT NULL	|ZBX_SYNC,ZBX_PROXY
FIELD		|url		|t_varchar(255)	|''	|NOT NULL	|ZBX_SYNC,ZBX_PROXY
FIELD		|timeout	|t_integer	|'30'	|NOT NULL	|ZBX_SYNC,ZBX_PROXY
FIELD		|posts		|t_shorttext	|''	|NOT NULL	|ZBX_SYNC,ZBX_PROXY
FIELD		|required	|t_varchar(255)	|''	|NOT NULL	|ZBX_SYNC,ZBX_PROXY
FIELD		|status_codes	|t_varchar(255)	|''	|NOT NULL	|ZBX_SYNC,ZBX_PROXY
FIELD		|variables	|t_shorttext	|''	|NOT NULL	|ZBX_SYNC,ZBX_PROXY
INDEX		|httpstep_1	|httptestid

TABLE|interface|interfaceid|ZBX_SYNC,ZBX_DATA
FIELD		|interfaceid	|t_id		|	|NOT NULL	|0
FIELD		|hostid		|t_id		|	|NOT NULL	|ZBX_SYNC,ZBX_PROXY	|1|hosts
FIELD		|main		|t_integer	|'0'	|NOT NULL	|ZBX_SYNC,ZBX_PROXY
FIELD		|type		|t_integer	|'0'	|NOT NULL	|ZBX_SYNC,ZBX_PROXY
FIELD		|useip		|t_integer	|'1'	|NOT NULL	|ZBX_SYNC,ZBX_PROXY
FIELD		|ip		|t_varchar(39)	|'127.0.0.1'|NOT NULL	|ZBX_SYNC,ZBX_PROXY
FIELD		|dns		|t_varchar(64)	|''	|NOT NULL	|ZBX_SYNC,ZBX_PROXY
FIELD		|port		|t_varchar(64)	|'10050'|NOT NULL	|ZBX_SYNC,ZBX_PROXY
INDEX		|1		|hostid,type
INDEX		|2		|ip,dns

TABLE|valuemaps|valuemapid|ZBX_SYNC,ZBX_DATA
FIELD		|valuemapid	|t_id		|	|NOT NULL	|0
FIELD		|name		|t_varchar(64)	|''	|NOT NULL	|ZBX_SYNC
INDEX		|1		|name

TABLE|items|itemid|ZBX_SYNC,ZBX_DATA
FIELD		|itemid		|t_id		|	|NOT NULL	|0
FIELD		|type		|t_integer	|'0'	|NOT NULL	|ZBX_SYNC,ZBX_PROXY
FIELD		|snmp_community	|t_varchar(64)	|''	|NOT NULL	|ZBX_SYNC,ZBX_PROXY
FIELD		|snmp_oid	|t_varchar(255)	|''	|NOT NULL	|ZBX_SYNC,ZBX_PROXY
FIELD		|hostid		|t_id		|	|NOT NULL	|ZBX_SYNC,ZBX_PROXY	|1|hosts
FIELD		|name		|t_varchar(255)	|''	|NOT NULL	|ZBX_SYNC
FIELD		|key_		|t_varchar(255)	|''	|NOT NULL	|ZBX_SYNC,ZBX_PROXY
FIELD		|delay		|t_integer	|'0'	|NOT NULL	|ZBX_SYNC,ZBX_PROXY
FIELD		|history	|t_integer	|'90'	|NOT NULL	|ZBX_SYNC
FIELD		|trends		|t_integer	|'365'	|NOT NULL	|ZBX_SYNC
FIELD		|lastvalue	|t_varchar(255)	|	|NULL		|ZBX_NODATA
FIELD		|lastclock	|t_time		|	|NULL		|ZBX_NODATA
FIELD		|prevvalue	|t_varchar(255)	|	|NULL		|ZBX_NODATA
FIELD		|status		|t_integer	|'0'	|NOT NULL	|ZBX_SYNC,ZBX_PROXY
FIELD		|value_type	|t_integer	|'0'	|NOT NULL	|ZBX_SYNC,ZBX_PROXY
FIELD		|trapper_hosts	|t_varchar(255)	|''	|NOT NULL	|ZBX_SYNC,ZBX_PROXY
FIELD		|units		|t_varchar(255)	|''	|NOT NULL	|ZBX_SYNC
FIELD		|multiplier	|t_integer	|'0'	|NOT NULL	|ZBX_SYNC
FIELD		|delta		|t_integer	|'0'	|NOT NULL	|ZBX_SYNC
FIELD		|prevorgvalue	|t_varchar(255)	|	|NULL		|ZBX_NODATA
FIELD		|snmpv3_securityname|t_varchar(64)|''	|NOT NULL	|ZBX_SYNC,ZBX_PROXY
FIELD		|snmpv3_securitylevel|t_integer	|'0'	|NOT NULL	|ZBX_SYNC,ZBX_PROXY
FIELD		|snmpv3_authpassphrase|t_varchar(64)|''	|NOT NULL	|ZBX_SYNC,ZBX_PROXY
FIELD		|snmpv3_privpassphrase|t_varchar(64)|''	|NOT NULL	|ZBX_SYNC,ZBX_PROXY
FIELD		|formula	|t_varchar(255)	|'1'	|NOT NULL	|ZBX_SYNC,ZBX_PROXY
FIELD		|error		|t_varchar(128)	|''	|NOT NULL	|ZBX_SYNC,ZBX_NODATA
FIELD		|lastlogsize	|t_bigint	|'0'	|NOT NULL	|ZBX_NODATA
FIELD		|logtimefmt	|t_varchar(64)	|''	|NOT NULL	|ZBX_SYNC,ZBX_PROXY
FIELD		|templateid	|t_id		|	|NULL		|ZBX_SYNC		|2|items	|itemid
FIELD		|valuemapid	|t_id		|	|NULL		|ZBX_SYNC		|3|valuemaps	|		|RESTRICT
FIELD		|delay_flex	|t_varchar(255)	|''	|NOT NULL	|ZBX_SYNC,ZBX_PROXY
FIELD		|params		|t_shorttext	|''	|NOT NULL	|ZBX_SYNC,ZBX_PROXY
FIELD		|ipmi_sensor	|t_varchar(128)	|''	|NOT NULL	|ZBX_SYNC,ZBX_PROXY
FIELD		|data_type	|t_integer	|'0'	|NOT NULL	|ZBX_SYNC,ZBX_PROXY
FIELD		|authtype	|t_integer	|'0'	|NOT NULL	|ZBX_SYNC,ZBX_PROXY
FIELD		|username	|t_varchar(64)	|''	|NOT NULL	|ZBX_SYNC,ZBX_PROXY
FIELD		|password	|t_varchar(64)	|''	|NOT NULL	|ZBX_SYNC,ZBX_PROXY
FIELD		|publickey	|t_varchar(64)	|''	|NOT NULL	|ZBX_SYNC,ZBX_PROXY
FIELD		|privatekey	|t_varchar(64)	|''	|NOT NULL	|ZBX_SYNC,ZBX_PROXY
FIELD		|mtime		|t_integer	|'0'	|NOT NULL	|ZBX_NODATA
FIELD		|lastns		|t_nanosec	|	|NULL		|ZBX_NODATA
FIELD		|flags		|t_integer	|'0'	|NOT NULL	|ZBX_SYNC,ZBX_PROXY
FIELD		|filter		|t_varchar(255)	|''	|NOT NULL	|ZBX_SYNC,ZBX_PROXY
FIELD		|interfaceid	|t_id		|	|NULL		|ZBX_SYNC,ZBX_PROXY	|4|interface	|		|RESTRICT
FIELD		|port		|t_varchar(64)	|''	|NOT NULL	|ZBX_SYNC,ZBX_PROXY
FIELD		|description	|t_shorttext	|''	|NOT NULL	|ZBX_SYNC
FIELD		|inventory_link	|t_integer	|'0'	|NOT NULL	|ZBX_SYNC
FIELD		|lifetime	|t_varchar(64)	|'30'	|NOT NULL	|ZBX_SYNC
FIELD		|snmpv3_authprotocol|t_integer	|'0'	|NOT NULL	|ZBX_SYNC,ZBX_PROXY
FIELD		|snmpv3_privprotocol|t_integer	|'0'	|NOT NULL	|ZBX_SYNC,ZBX_PROXY
FIELD		|state		|t_integer	|'0'	|NOT NULL	|ZBX_SYNC,ZBX_NODATA
FIELD		|snmpv3_contextname|t_varchar(255)|''	|NOT NULL	|ZBX_SYNC,ZBX_PROXY
UNIQUE		|1		|hostid,key_
INDEX		|3		|status
INDEX		|4		|templateid
INDEX		|5		|valuemapid

TABLE|httpstepitem|httpstepitemid|ZBX_SYNC,ZBX_DATA
FIELD		|httpstepitemid	|t_id		|	|NOT NULL	|0
FIELD		|httpstepid	|t_id		|	|NOT NULL	|ZBX_SYNC,ZBX_PROXY	|1|httpstep
FIELD		|itemid		|t_id		|	|NOT NULL	|ZBX_SYNC,ZBX_PROXY	|2|items
FIELD		|type		|t_integer	|'0'	|NOT NULL	|ZBX_SYNC,ZBX_PROXY
UNIQUE		|httpstepitem_1	|httpstepid,itemid

TABLE|httptestitem|httptestitemid|ZBX_SYNC,ZBX_DATA
FIELD		|httptestitemid	|t_id		|	|NOT NULL	|0
FIELD		|httptestid	|t_id		|	|NOT NULL	|ZBX_SYNC,ZBX_PROXY	|1|httptest
FIELD		|itemid		|t_id		|	|NOT NULL	|ZBX_SYNC,ZBX_PROXY	|2|items
FIELD		|type		|t_integer	|'0'	|NOT NULL	|ZBX_SYNC,ZBX_PROXY
UNIQUE		|httptestitem_1	|httptestid,itemid

TABLE|media_type|mediatypeid|ZBX_SYNC,ZBX_DATA
FIELD		|mediatypeid	|t_id		|	|NOT NULL	|0
FIELD		|type		|t_integer	|'0'	|NOT NULL	|ZBX_SYNC
FIELD		|description	|t_varchar(100)	|''	|NOT NULL	|ZBX_SYNC
FIELD		|smtp_server	|t_varchar(255)	|''	|NOT NULL	|ZBX_SYNC
FIELD		|smtp_helo	|t_varchar(255)	|''	|NOT NULL	|ZBX_SYNC
FIELD		|smtp_email	|t_varchar(255)	|''	|NOT NULL	|ZBX_SYNC
FIELD		|exec_path	|t_varchar(255)	|''	|NOT NULL	|ZBX_SYNC
FIELD		|gsm_modem	|t_varchar(255)	|''	|NOT NULL	|ZBX_SYNC
FIELD		|username	|t_varchar(255)	|''	|NOT NULL	|ZBX_SYNC
FIELD		|passwd		|t_varchar(255)	|''	|NOT NULL	|ZBX_SYNC
FIELD		|status		|t_integer	|'0'	|NOT NULL	|ZBX_SYNC

TABLE|users|userid|ZBX_SYNC,ZBX_DATA
FIELD		|userid		|t_id		|	|NOT NULL	|0
FIELD		|alias		|t_varchar(100)	|''	|NOT NULL	|ZBX_SYNC
FIELD		|name		|t_varchar(100)	|''	|NOT NULL	|ZBX_SYNC
FIELD		|surname	|t_varchar(100)	|''	|NOT NULL	|ZBX_SYNC
FIELD		|passwd		|t_char(32)	|''	|NOT NULL	|ZBX_SYNC
FIELD		|url		|t_varchar(255)	|''	|NOT NULL	|ZBX_SYNC
FIELD		|autologin	|t_integer	|'0'	|NOT NULL	|ZBX_SYNC
FIELD		|autologout	|t_integer	|'900'	|NOT NULL	|ZBX_SYNC
FIELD		|lang		|t_varchar(5)	|'en_GB'|NOT NULL	|ZBX_SYNC
FIELD		|refresh	|t_integer	|'30'	|NOT NULL	|ZBX_SYNC
FIELD		|type		|t_integer	|'1'	|NOT NULL	|ZBX_SYNC
FIELD		|theme		|t_varchar(128)	|'default'|NOT NULL	|ZBX_SYNC
FIELD		|attempt_failed	|t_integer	|0	|NOT NULL	|ZBX_SYNC,ZBX_NODATA
FIELD		|attempt_ip	|t_varchar(39)	|''	|NOT NULL	|ZBX_SYNC,ZBX_NODATA
FIELD		|attempt_clock	|t_integer	|0	|NOT NULL	|ZBX_SYNC,ZBX_NODATA
FIELD		|rows_per_page	|t_integer	|50	|NOT NULL	|ZBX_SYNC
INDEX		|1		|alias

TABLE|usrgrp|usrgrpid|ZBX_SYNC,ZBX_DATA
FIELD		|usrgrpid	|t_id		|	|NOT NULL	|0
FIELD		|name		|t_varchar(64)	|''	|NOT NULL	|ZBX_SYNC
FIELD		|gui_access	|t_integer	|'0'	|NOT NULL	|ZBX_SYNC
FIELD		|users_status	|t_integer	|'0'	|NOT NULL	|ZBX_SYNC
FIELD		|debug_mode	|t_integer	|'0'	|NOT NULL	|ZBX_SYNC
INDEX		|1		|name

TABLE|users_groups|id|ZBX_SYNC,ZBX_DATA
FIELD		|id		|t_id		|	|NOT NULL	|0
FIELD		|usrgrpid	|t_id		|	|NOT NULL	|ZBX_SYNC		|1|usrgrp
FIELD		|userid		|t_id		|	|NOT NULL	|ZBX_SYNC		|2|users
UNIQUE		|1		|usrgrpid,userid

TABLE|scripts|scriptid|ZBX_SYNC,ZBX_DATA
FIELD		|scriptid	|t_id		|	|NOT NULL	|0
FIELD		|name		|t_varchar(255)	|''	|NOT NULL	|ZBX_SYNC
FIELD		|command	|t_varchar(255)	|''	|NOT NULL	|ZBX_SYNC
FIELD		|host_access	|t_integer	|'2'	|NOT NULL	|ZBX_SYNC
FIELD		|usrgrpid	|t_id		|	|NULL		|ZBX_SYNC		|1|usrgrp	|		|RESTRICT
FIELD		|groupid	|t_id		|	|NULL		|ZBX_SYNC		|2|groups	|		|RESTRICT
FIELD		|description	|t_shorttext	|''	|NOT NULL	|ZBX_SYNC
FIELD		|confirmation	|t_varchar(255)	|''	|NOT NULL	|ZBX_SYNC
FIELD		|type		|t_integer	|'0'	|NOT NULL	|ZBX_SYNC
FIELD		|execute_on	|t_integer	|'1'	|NOT NULL	|ZBX_SYNC

TABLE|actions|actionid|ZBX_SYNC,ZBX_DATA
FIELD		|actionid	|t_id		|	|NOT NULL	|0
FIELD		|name		|t_varchar(255)	|''	|NOT NULL	|ZBX_SYNC
FIELD		|eventsource	|t_integer	|'0'	|NOT NULL	|ZBX_SYNC
FIELD		|evaltype	|t_integer	|'0'	|NOT NULL	|ZBX_SYNC
FIELD		|status		|t_integer	|'0'	|NOT NULL	|ZBX_SYNC
FIELD		|esc_period	|t_integer	|'0'	|NOT NULL	|ZBX_SYNC
FIELD		|def_shortdata	|t_varchar(255)	|''	|NOT NULL	|ZBX_SYNC
FIELD		|def_longdata	|t_shorttext	|''	|NOT NULL	|ZBX_SYNC
FIELD		|recovery_msg	|t_integer	|'0'	|NOT NULL	|ZBX_SYNC
FIELD		|r_shortdata	|t_varchar(255)	|''	|NOT NULL	|ZBX_SYNC
FIELD		|r_longdata	|t_shorttext	|''	|NOT NULL	|ZBX_SYNC
INDEX		|1		|eventsource,status

TABLE|operations|operationid|ZBX_SYNC,ZBX_DATA
FIELD		|operationid	|t_id		|	|NOT NULL	|0
FIELD		|actionid	|t_id		|	|NOT NULL	|ZBX_SYNC		|1|actions
FIELD		|operationtype	|t_integer	|'0'	|NOT NULL	|ZBX_SYNC
FIELD		|esc_period	|t_integer	|'0'	|NOT NULL	|ZBX_SYNC
FIELD		|esc_step_from	|t_integer	|'1'	|NOT NULL	|ZBX_SYNC
FIELD		|esc_step_to	|t_integer	|'1'	|NOT NULL	|ZBX_SYNC
FIELD		|evaltype	|t_integer	|'0'	|NOT NULL	|ZBX_SYNC
INDEX		|1		|actionid

TABLE|opmessage|operationid|ZBX_SYNC,ZBX_DATA
FIELD		|operationid	|t_id		|	|NOT NULL	|0			|1|operations
FIELD		|default_msg	|t_integer	|'0'	|NOT NULL	|ZBX_SYNC
FIELD		|subject	|t_varchar(255)	|''	|NOT NULL	|ZBX_SYNC
FIELD		|message	|t_shorttext	|''	|NOT NULL	|ZBX_SYNC
FIELD		|mediatypeid	|t_id		|	|NULL		|ZBX_SYNC		|2|media_type	|		|RESTRICT

TABLE|opmessage_grp|opmessage_grpid|ZBX_SYNC,ZBX_DATA
FIELD		|opmessage_grpid|t_id		|	|NOT NULL	|0
FIELD		|operationid	|t_id		|	|NOT NULL	|ZBX_SYNC		|1|operations
FIELD		|usrgrpid	|t_id		|	|NOT NULL	|ZBX_SYNC		|2|usrgrp	|		|RESTRICT
UNIQUE		|1		|operationid,usrgrpid

TABLE|opmessage_usr|opmessage_usrid|ZBX_SYNC,ZBX_DATA
FIELD		|opmessage_usrid|t_id		|	|NOT NULL	|0
FIELD		|operationid	|t_id		|	|NOT NULL	|ZBX_SYNC		|1|operations
FIELD		|userid		|t_id		|	|NOT NULL	|ZBX_SYNC		|2|users	|		|RESTRICT
UNIQUE		|1		|operationid,userid

TABLE|opcommand|operationid|ZBX_SYNC,ZBX_DATA
FIELD		|operationid	|t_id		|	|NOT NULL	|0			|1|operations
FIELD		|type		|t_integer	|'0'	|NOT NULL	|ZBX_SYNC
FIELD		|scriptid	|t_id		|	|NULL		|ZBX_SYNC		|2|scripts	|		|RESTRICT
FIELD		|execute_on	|t_integer	|'0'	|NOT NULL	|ZBX_SYNC
FIELD		|port		|t_varchar(64)	|''	|NOT NULL	|ZBX_SYNC
FIELD		|authtype	|t_integer	|'0'	|NOT NULL	|ZBX_SYNC
FIELD		|username	|t_varchar(64)	|''	|NOT NULL	|ZBX_SYNC
FIELD		|password	|t_varchar(64)	|''	|NOT NULL	|ZBX_SYNC
FIELD		|publickey	|t_varchar(64)	|''	|NOT NULL	|ZBX_SYNC
FIELD		|privatekey	|t_varchar(64)	|''	|NOT NULL	|ZBX_SYNC
FIELD		|command	|t_shorttext	|''	|NOT NULL	|ZBX_SYNC

TABLE|opcommand_hst|opcommand_hstid|ZBX_SYNC,ZBX_DATA
FIELD		|opcommand_hstid|t_id		|	|NOT NULL	|0
FIELD		|operationid	|t_id		|	|NOT NULL	|ZBX_SYNC		|1|operations
FIELD		|hostid		|t_id		|	|NULL		|ZBX_SYNC		|2|hosts	|		|RESTRICT
INDEX		|1		|operationid

TABLE|opcommand_grp|opcommand_grpid|ZBX_SYNC,ZBX_DATA
FIELD		|opcommand_grpid|t_id		|	|NOT NULL	|0
FIELD		|operationid	|t_id		|	|NOT NULL	|ZBX_SYNC		|1|operations
FIELD		|groupid	|t_id		|	|NOT NULL	|ZBX_SYNC		|2|groups	|		|RESTRICT
INDEX		|1		|operationid

TABLE|opgroup|opgroupid|ZBX_SYNC,ZBX_DATA
FIELD		|opgroupid	|t_id		|	|NOT NULL	|0
FIELD		|operationid	|t_id		|	|NOT NULL	|ZBX_SYNC		|1|operations
FIELD		|groupid	|t_id		|	|NOT NULL	|ZBX_SYNC		|2|groups	|		|RESTRICT
UNIQUE		|1		|operationid,groupid

TABLE|optemplate|optemplateid|ZBX_SYNC,ZBX_DATA
FIELD		|optemplateid	|t_id		|	|NOT NULL	|0
FIELD		|operationid	|t_id		|	|NOT NULL	|ZBX_SYNC		|1|operations
FIELD		|templateid	|t_id		|	|NOT NULL	|ZBX_SYNC		|2|hosts	|hostid		|RESTRICT
UNIQUE		|1		|operationid,templateid

TABLE|opconditions|opconditionid|ZBX_SYNC,ZBX_DATA
FIELD		|opconditionid	|t_id		|	|NOT NULL	|0
FIELD		|operationid	|t_id		|	|NOT NULL	|ZBX_SYNC		|1|operations
FIELD		|conditiontype	|t_integer	|'0'	|NOT NULL	|ZBX_SYNC
FIELD		|operator	|t_integer	|'0'	|NOT NULL	|ZBX_SYNC
FIELD		|value		|t_varchar(255)	|''	|NOT NULL	|ZBX_SYNC
INDEX		|1		|operationid

TABLE|conditions|conditionid|ZBX_SYNC,ZBX_DATA
FIELD		|conditionid	|t_id		|	|NOT NULL	|0
FIELD		|actionid	|t_id		|	|NOT NULL	|ZBX_SYNC		|1|actions
FIELD		|conditiontype	|t_integer	|'0'	|NOT NULL	|ZBX_SYNC
FIELD		|operator	|t_integer	|'0'	|NOT NULL	|ZBX_SYNC
FIELD		|value		|t_varchar(255)	|''	|NOT NULL	|ZBX_SYNC
INDEX		|1		|actionid

TABLE|config|configid|ZBX_SYNC,ZBX_DATA
FIELD		|configid	|t_id		|	|NOT NULL	|0
FIELD		|refresh_unsupported|t_integer	|'0'	|NOT NULL	|ZBX_SYNC,ZBX_PROXY
FIELD		|work_period	|t_varchar(100)	|'1-5,00:00-24:00'|NOT NULL|ZBX_SYNC
FIELD		|alert_usrgrpid	|t_id		|	|NULL		|ZBX_SYNC		|1|usrgrp	|usrgrpid	|RESTRICT
FIELD		|event_ack_enable|t_integer	|'1'	|NOT NULL	|ZBX_SYNC,ZBX_NODATA
FIELD		|event_expire	|t_integer	|'7'	|NOT NULL	|ZBX_SYNC,ZBX_NODATA
FIELD		|event_show_max	|t_integer	|'100'	|NOT NULL	|ZBX_SYNC,ZBX_NODATA
FIELD		|default_theme	|t_varchar(128)	|'originalblue'|NOT NULL	|ZBX_SYNC,ZBX_NODATA
FIELD		|authentication_type|t_integer	|'0'	|NOT NULL	|ZBX_SYNC,ZBX_NODATA
FIELD		|ldap_host	|t_varchar(255)	|''	|NOT NULL	|ZBX_SYNC,ZBX_NODATA
FIELD		|ldap_port	|t_integer	|389	|NOT NULL	|ZBX_SYNC,ZBX_NODATA
FIELD		|ldap_base_dn	|t_varchar(255)	|''	|NOT NULL	|ZBX_SYNC,ZBX_NODATA
FIELD		|ldap_bind_dn	|t_varchar(255)	|''	|NOT NULL	|ZBX_SYNC,ZBX_NODATA
FIELD		|ldap_bind_password|t_varchar(128)|''	|NOT NULL	|ZBX_SYNC,ZBX_NODATA
FIELD		|ldap_search_attribute|t_varchar(128)|''|NOT NULL	|ZBX_SYNC,ZBX_NODATA
FIELD		|dropdown_first_entry|t_integer	|'1'	|NOT NULL	|ZBX_SYNC,ZBX_NODATA
FIELD		|dropdown_first_remember|t_integer|'1'	|NOT NULL	|ZBX_SYNC,ZBX_NODATA
FIELD		|discovery_groupid|t_id		|	|NOT NULL	|ZBX_SYNC,ZBX_PROXY	|2|groups	|groupid	|RESTRICT
FIELD		|max_in_table	|t_integer	|'50'	|NOT NULL	|ZBX_SYNC,ZBX_NODATA
FIELD		|search_limit	|t_integer	|'1000'	|NOT NULL	|ZBX_SYNC,ZBX_NODATA
FIELD		|severity_color_0|t_varchar(6)	|'DBDBDB'|NOT NULL	|ZBX_SYNC,ZBX_NODATA
FIELD		|severity_color_1|t_varchar(6)	|'D6F6FF'|NOT NULL	|ZBX_SYNC,ZBX_NODATA
FIELD		|severity_color_2|t_varchar(6)	|'FFF6A5'|NOT NULL	|ZBX_SYNC,ZBX_NODATA
FIELD		|severity_color_3|t_varchar(6)	|'FFB689'|NOT NULL	|ZBX_SYNC,ZBX_NODATA
FIELD		|severity_color_4|t_varchar(6)	|'FF9999'|NOT NULL	|ZBX_SYNC,ZBX_NODATA
FIELD		|severity_color_5|t_varchar(6)	|'FF3838'|NOT NULL	|ZBX_SYNC,ZBX_NODATA
FIELD		|severity_name_0|t_varchar(32)	|'Not classified'|NOT NULL|ZBX_SYNC,ZBX_NODATA
FIELD		|severity_name_1|t_varchar(32)	|'Information'|NOT NULL	|ZBX_SYNC,ZBX_NODATA
FIELD		|severity_name_2|t_varchar(32)	|'Warning'|NOT NULL	|ZBX_SYNC,ZBX_NODATA
FIELD		|severity_name_3|t_varchar(32)	|'Average'|NOT NULL	|ZBX_SYNC,ZBX_NODATA
FIELD		|severity_name_4|t_varchar(32)	|'High'	|NOT NULL	|ZBX_SYNC,ZBX_NODATA
FIELD		|severity_name_5|t_varchar(32)	|'Disaster'|NOT NULL	|ZBX_SYNC,ZBX_NODATA
FIELD		|ok_period	|t_integer	|'1800'	|NOT NULL	|ZBX_SYNC,ZBX_NODATA
FIELD		|blink_period	|t_integer	|'1800'	|NOT NULL	|ZBX_SYNC,ZBX_NODATA
FIELD		|problem_unack_color|t_varchar(6)|'DC0000'|NOT NULL	|ZBX_SYNC,ZBX_NODATA
FIELD		|problem_ack_color|t_varchar(6)	|'DC0000'|NOT NULL	|ZBX_SYNC,ZBX_NODATA
FIELD		|ok_unack_color	|t_varchar(6)	|'00AA00'|NOT NULL	|ZBX_SYNC,ZBX_NODATA
FIELD		|ok_ack_color	|t_varchar(6)	|'00AA00'|NOT NULL	|ZBX_SYNC,ZBX_NODATA
FIELD		|problem_unack_style|t_integer	|'1'	|NOT NULL	|ZBX_SYNC,ZBX_NODATA
FIELD		|problem_ack_style|t_integer	|'1'	|NOT NULL	|ZBX_SYNC,ZBX_NODATA
FIELD		|ok_unack_style	|t_integer	|'1'	|NOT NULL	|ZBX_SYNC,ZBX_NODATA
FIELD		|ok_ack_style	|t_integer	|'1'	|NOT NULL	|ZBX_SYNC,ZBX_NODATA
FIELD		|snmptrap_logging|t_integer	|'1'	|NOT NULL	|ZBX_SYNC,ZBX_PROXY,ZBX_NODATA
FIELD		|server_check_interval|t_integer|'10'	|NOT NULL	|ZBX_SYNC,ZBX_NODATA
FIELD		|hk_events_mode	|t_integer	|'1'	|NOT NULL	|ZBX_SYNC,ZBX_NODATA
FIELD		|hk_events_trigger|t_integer	|'365'	|NOT NULL	|ZBX_SYNC,ZBX_NODATA
FIELD		|hk_events_internal|t_integer	|'365'	|NOT NULL	|ZBX_SYNC,ZBX_NODATA
FIELD		|hk_events_discovery|t_integer	|'365'	|NOT NULL	|ZBX_SYNC,ZBX_NODATA
FIELD		|hk_events_autoreg|t_integer	|'365'	|NOT NULL	|ZBX_SYNC,ZBX_NODATA
FIELD		|hk_services_mode|t_integer	|'1'	|NOT NULL	|ZBX_SYNC,ZBX_NODATA
FIELD		|hk_services	|t_integer	|'365'	|NOT NULL	|ZBX_SYNC,ZBX_NODATA
FIELD		|hk_audit_mode	|t_integer	|'1'	|NOT NULL	|ZBX_SYNC,ZBX_NODATA
FIELD		|hk_audit	|t_integer	|'365'	|NOT NULL	|ZBX_SYNC,ZBX_NODATA
FIELD		|hk_sessions_mode|t_integer	|'1'	|NOT NULL	|ZBX_SYNC,ZBX_NODATA
FIELD		|hk_sessions	|t_integer	|'365'	|NOT NULL	|ZBX_SYNC,ZBX_NODATA
FIELD		|hk_history_mode|t_integer	|'1'	|NOT NULL	|ZBX_SYNC,ZBX_NODATA
FIELD		|hk_history_global|t_integer	|'0'	|NOT NULL	|ZBX_SYNC,ZBX_NODATA
FIELD		|hk_history	|t_integer	|'90'	|NOT NULL	|ZBX_SYNC,ZBX_NODATA
FIELD		|hk_trends_mode	|t_integer	|'1'	|NOT NULL	|ZBX_SYNC,ZBX_NODATA
FIELD		|hk_trends_global|t_integer	|'0'	|NOT NULL	|ZBX_SYNC,ZBX_NODATA
FIELD		|hk_trends	|t_integer	|'365'	|NOT NULL	|ZBX_SYNC,ZBX_NODATA

TABLE|triggers|triggerid|ZBX_SYNC,ZBX_DATA
FIELD		|triggerid	|t_id		|	|NOT NULL	|0
FIELD		|expression	|t_varchar(2048)|''	|NOT NULL	|ZBX_SYNC
FIELD		|description	|t_varchar(255)	|''	|NOT NULL	|ZBX_SYNC
FIELD		|url		|t_varchar(255)	|''	|NOT NULL	|ZBX_SYNC
FIELD		|status		|t_integer	|'0'	|NOT NULL	|ZBX_SYNC
FIELD		|value		|t_integer	|'0'	|NOT NULL	|ZBX_SYNC,ZBX_NODATA
FIELD		|priority	|t_integer	|'0'	|NOT NULL	|ZBX_SYNC
FIELD		|lastchange	|t_integer	|'0'	|NOT NULL	|ZBX_SYNC,ZBX_NODATA
FIELD		|comments	|t_shorttext	|''	|NOT NULL	|ZBX_SYNC
FIELD		|error		|t_varchar(128)	|''	|NOT NULL	|ZBX_SYNC,ZBX_NODATA
FIELD		|templateid	|t_id		|	|NULL		|ZBX_SYNC		|1|triggers	|triggerid
FIELD		|type		|t_integer	|'0'	|NOT NULL	|ZBX_SYNC
FIELD		|state		|t_integer	|'0'	|NOT NULL	|ZBX_SYNC,ZBX_NODATA
FIELD		|flags		|t_integer	|'0'	|NOT NULL	|ZBX_SYNC
INDEX		|1		|status
INDEX		|2		|value

TABLE|trigger_depends|triggerdepid|ZBX_SYNC,ZBX_DATA
FIELD		|triggerdepid	|t_id		|	|NOT NULL	|0
FIELD		|triggerid_down	|t_id		|	|NOT NULL	|ZBX_SYNC		|1|triggers	|triggerid
FIELD		|triggerid_up	|t_id		|	|NOT NULL	|ZBX_SYNC		|2|triggers	|triggerid
UNIQUE		|1		|triggerid_down,triggerid_up
INDEX		|2		|triggerid_up

TABLE|functions|functionid|ZBX_SYNC,ZBX_DATA
FIELD		|functionid	|t_id		|	|NOT NULL	|0
FIELD		|itemid		|t_id		|	|NOT NULL	|ZBX_SYNC		|1|items
FIELD		|triggerid	|t_id		|	|NOT NULL	|ZBX_SYNC		|2|triggers
FIELD		|function	|t_varchar(12)	|''	|NOT NULL	|ZBX_SYNC
FIELD		|parameter	|t_varchar(255)	|'0'	|NOT NULL	|ZBX_SYNC
INDEX		|1		|triggerid
INDEX		|2		|itemid,function,parameter

TABLE|graphs|graphid|ZBX_SYNC,ZBX_DATA
FIELD		|graphid	|t_id		|	|NOT NULL	|0
FIELD		|name		|t_varchar(128)	|''	|NOT NULL	|ZBX_SYNC
FIELD		|width		|t_integer	|'0'	|NOT NULL	|ZBX_SYNC
FIELD		|height		|t_integer	|'0'	|NOT NULL	|ZBX_SYNC
FIELD		|yaxismin	|t_double	|'0'	|NOT NULL	|ZBX_SYNC
FIELD		|yaxismax	|t_double	|'0'	|NOT NULL	|ZBX_SYNC
FIELD		|templateid	|t_id		|	|NULL		|ZBX_SYNC		|1|graphs	|graphid
FIELD		|show_work_period|t_integer	|'1'	|NOT NULL	|ZBX_SYNC
FIELD		|show_triggers	|t_integer	|'1'	|NOT NULL	|ZBX_SYNC
FIELD		|graphtype	|t_integer	|'0'	|NOT NULL	|ZBX_SYNC
FIELD		|show_legend	|t_integer	|'1'	|NOT NULL	|ZBX_SYNC
FIELD		|show_3d	|t_integer	|'0'	|NOT NULL	|ZBX_SYNC
FIELD		|percent_left	|t_double	|'0'	|NOT NULL	|ZBX_SYNC
FIELD		|percent_right	|t_double	|'0'	|NOT NULL	|ZBX_SYNC
FIELD		|ymin_type	|t_integer	|'0'	|NOT NULL	|ZBX_SYNC
FIELD		|ymax_type	|t_integer	|'0'	|NOT NULL	|ZBX_SYNC
FIELD		|ymin_itemid	|t_id		|	|NULL		|ZBX_SYNC		|2|items	|itemid		|RESTRICT
FIELD		|ymax_itemid	|t_id		|	|NULL		|ZBX_SYNC		|3|items	|itemid		|RESTRICT
FIELD		|flags		|t_integer	|'0'	|NOT NULL	|ZBX_SYNC
INDEX		|graphs_1	|name

TABLE|graphs_items|gitemid|ZBX_SYNC,ZBX_DATA
FIELD		|gitemid	|t_id		|	|NOT NULL	|0
FIELD		|graphid	|t_id		|	|NOT NULL	|ZBX_SYNC		|1|graphs
FIELD		|itemid		|t_id		|	|NOT NULL	|ZBX_SYNC		|2|items
FIELD		|drawtype	|t_integer	|'0'	|NOT NULL	|ZBX_SYNC
FIELD		|sortorder	|t_integer	|'0'	|NOT NULL	|ZBX_SYNC
FIELD		|color		|t_varchar(6)	|'009600'|NOT NULL	|ZBX_SYNC
FIELD		|yaxisside	|t_integer	|'1'	|NOT NULL	|ZBX_SYNC
FIELD		|calc_fnc	|t_integer	|'2'	|NOT NULL	|ZBX_SYNC
FIELD		|type		|t_integer	|'0'	|NOT NULL	|ZBX_SYNC
INDEX		|1		|itemid
INDEX		|2		|graphid

TABLE|graph_theme|graphthemeid|ZBX_DATA
FIELD		|graphthemeid	|t_id		|	|NOT NULL	|0
FIELD		|description	|t_varchar(64)	|''	|NOT NULL	|0
FIELD		|theme		|t_varchar(64)	|''	|NOT NULL	|0
FIELD		|backgroundcolor|t_varchar(6)	|'F0F0F0'|NOT NULL	|0
FIELD		|graphcolor	|t_varchar(6)	|'FFFFFF'|NOT NULL	|0
FIELD		|graphbordercolor|t_varchar(6)	|'222222'|NOT NULL	|0
FIELD		|gridcolor	|t_varchar(6)	|'CCCCCC'|NOT NULL	|0
FIELD		|maingridcolor	|t_varchar(6)	|'AAAAAA'|NOT NULL	|0
FIELD		|gridbordercolor|t_varchar(6)	|'000000'|NOT NULL	|0
FIELD		|textcolor	|t_varchar(6)	|'202020'|NOT NULL	|0
FIELD		|highlightcolor	|t_varchar(6)	|'AA4444'|NOT NULL	|0
FIELD		|leftpercentilecolor|t_varchar(6)|'11CC11'|NOT NULL	|0
FIELD		|rightpercentilecolor|t_varchar(6)|'CC1111'|NOT NULL	|0
FIELD		|nonworktimecolor|t_varchar(6)	|'CCCCCC'|NOT NULL	|0
FIELD		|gridview	|t_integer	|1	|NOT NULL	|0
FIELD		|legendview	|t_integer	|1	|NOT NULL	|0
INDEX		|1		|description
INDEX		|2		|theme

TABLE|help_items|itemtype,key_|ZBX_DATA
FIELD		|itemtype	|t_integer	|'0'	|NOT NULL	|0
FIELD		|key_		|t_varchar(255)	|''	|NOT NULL	|0
FIELD		|description	|t_varchar(255)	|''	|NOT NULL	|0

TABLE|globalmacro|globalmacroid|ZBX_SYNC,ZBX_DATA
FIELD		|globalmacroid	|t_id		|	|NOT NULL	|0
FIELD		|macro		|t_varchar(64)	|''	|NOT NULL	|ZBX_SYNC,ZBX_PROXY
FIELD		|value		|t_varchar(255)	|''	|NOT NULL	|ZBX_SYNC,ZBX_PROXY
INDEX		|1		|macro

TABLE|hostmacro|hostmacroid|ZBX_SYNC,ZBX_DATA
FIELD		|hostmacroid	|t_id		|	|NOT NULL	|0
FIELD		|hostid		|t_id		|	|NOT NULL	|ZBX_SYNC,ZBX_PROXY	|1|hosts
FIELD		|macro		|t_varchar(64)	|''	|NOT NULL	|ZBX_SYNC,ZBX_PROXY
FIELD		|value		|t_varchar(255)	|''	|NOT NULL	|ZBX_SYNC,ZBX_PROXY
UNIQUE		|1		|hostid,macro

TABLE|hosts_groups|hostgroupid|ZBX_SYNC,ZBX_DATA
FIELD		|hostgroupid	|t_id		|	|NOT NULL	|0
FIELD		|hostid		|t_id		|	|NOT NULL	|ZBX_SYNC		|1|hosts
FIELD		|groupid	|t_id		|	|NOT NULL	|ZBX_SYNC		|2|groups
UNIQUE		|1		|hostid,groupid
INDEX		|2		|groupid

TABLE|hosts_templates|hosttemplateid|ZBX_SYNC,ZBX_DATA
FIELD		|hosttemplateid	|t_id		|	|NOT NULL	|0
FIELD		|hostid		|t_id		|	|NOT NULL	|ZBX_SYNC,ZBX_PROXY	|1|hosts
FIELD		|templateid	|t_id		|	|NOT NULL	|ZBX_SYNC,ZBX_PROXY	|2|hosts	|hostid
UNIQUE		|1		|hostid,templateid
INDEX		|2		|templateid

TABLE|items_applications|itemappid|ZBX_SYNC,ZBX_DATA
FIELD		|itemappid	|t_id		|	|NOT NULL	|0
FIELD		|applicationid	|t_id		|	|NOT NULL	|ZBX_SYNC		|1|applications
FIELD		|itemid		|t_id		|	|NOT NULL	|ZBX_SYNC		|2|items
UNIQUE		|1		|applicationid,itemid
INDEX		|2		|itemid

TABLE|mappings|mappingid|ZBX_SYNC,ZBX_DATA
FIELD		|mappingid	|t_id		|	|NOT NULL	|0
FIELD		|valuemapid	|t_id		|	|NOT NULL	|ZBX_SYNC		|1|valuemaps
FIELD		|value		|t_varchar(64)	|''	|NOT NULL	|ZBX_SYNC
FIELD		|newvalue	|t_varchar(64)	|''	|NOT NULL	|ZBX_SYNC
INDEX		|1		|valuemapid

TABLE|media|mediaid|ZBX_SYNC,ZBX_DATA
FIELD		|mediaid	|t_id		|	|NOT NULL	|0
FIELD		|userid		|t_id		|	|NOT NULL	|ZBX_SYNC		|1|users
FIELD		|mediatypeid	|t_id		|	|NOT NULL	|ZBX_SYNC		|2|media_type
FIELD		|sendto		|t_varchar(100)	|''	|NOT NULL	|ZBX_SYNC
FIELD		|active		|t_integer	|'0'	|NOT NULL	|ZBX_SYNC
FIELD		|severity	|t_integer	|'63'	|NOT NULL	|ZBX_SYNC
FIELD		|period		|t_varchar(100)	|'1-7,00:00-24:00'|NOT NULL|ZBX_SYNC
INDEX		|1		|userid
INDEX		|2		|mediatypeid

TABLE|rights|rightid|ZBX_SYNC,ZBX_DATA
FIELD		|rightid	|t_id		|	|NOT NULL	|0
FIELD		|groupid	|t_id		|	|NOT NULL	|ZBX_SYNC		|1|usrgrp	|usrgrpid
FIELD		|permission	|t_integer	|'0'	|NOT NULL	|ZBX_SYNC
FIELD		|id		|t_id		|	|NOT NULL	|ZBX_SYNC		|2|groups	|groupid
INDEX		|1		|groupid
INDEX		|2		|id

TABLE|services|serviceid|ZBX_SYNC,ZBX_DATA
FIELD		|serviceid	|t_id		|	|NOT NULL	|0
FIELD		|name		|t_varchar(128)	|''	|NOT NULL	|ZBX_SYNC
FIELD		|status		|t_integer	|'0'	|NOT NULL	|ZBX_SYNC
FIELD		|algorithm	|t_integer	|'0'	|NOT NULL	|ZBX_SYNC
FIELD		|triggerid	|t_id		|	|NULL		|ZBX_SYNC		|1|triggers
FIELD		|showsla	|t_integer	|'0'	|NOT NULL	|ZBX_SYNC
FIELD		|goodsla	|t_double	|'99.9'	|NOT NULL	|ZBX_SYNC
FIELD		|sortorder	|t_integer	|'0'	|NOT NULL	|ZBX_SYNC
INDEX		|1		|triggerid

TABLE|services_links|linkid|ZBX_SYNC,ZBX_DATA
FIELD		|linkid		|t_id		|	|NOT NULL	|0
FIELD		|serviceupid	|t_id		|	|NOT NULL	|ZBX_SYNC		|1|services	|serviceid
FIELD		|servicedownid	|t_id		|	|NOT NULL	|ZBX_SYNC		|2|services	|serviceid
FIELD		|soft		|t_integer	|'0'	|NOT NULL	|ZBX_SYNC
INDEX		|links_1	|servicedownid
UNIQUE		|links_2	|serviceupid,servicedownid

TABLE|services_times|timeid|ZBX_SYNC,ZBX_DATA
FIELD		|timeid		|t_id		|	|NOT NULL	|0
FIELD		|serviceid	|t_id		|	|NOT NULL	|ZBX_SYNC		|1|services
FIELD		|type		|t_integer	|'0'	|NOT NULL	|ZBX_SYNC
FIELD		|ts_from	|t_integer	|'0'	|NOT NULL	|ZBX_SYNC
FIELD		|ts_to		|t_integer	|'0'	|NOT NULL	|ZBX_SYNC
FIELD		|note		|t_varchar(255)	|''	|NOT NULL	|ZBX_SYNC
INDEX		|times_1	|serviceid,type,ts_from,ts_to

TABLE|icon_map|iconmapid|ZBX_SYNC,ZBX_DATA
FIELD		|iconmapid	|t_id		|	|NOT NULL	|0
FIELD		|name		|t_varchar(64)	|''	|NOT NULL	|ZBX_SYNC
FIELD		|default_iconid	|t_id		|	|NOT NULL	|ZBX_SYNC		|1|images	|imageid	|RESTRICT
INDEX		|1		|name

TABLE|icon_mapping|iconmappingid|ZBX_SYNC,ZBX_DATA
FIELD		|iconmappingid	|t_id		|	|NOT NULL	|0
FIELD		|iconmapid	|t_id		|	|NOT NULL	|ZBX_SYNC		|1|icon_map
FIELD		|iconid		|t_id		|	|NOT NULL	|ZBX_SYNC		|2|images	|imageid	|RESTRICT
FIELD		|inventory_link	|t_integer	|'0'	|NOT NULL	|ZBX_SYNC
FIELD		|expression	|t_varchar(64)	|''	|NOT NULL	|ZBX_SYNC
FIELD		|sortorder	|t_integer	|'0'	|NOT NULL	|ZBX_SYNC
INDEX		|1		|iconmapid

TABLE|sysmaps|sysmapid|ZBX_SYNC,ZBX_DATA
FIELD		|sysmapid	|t_id		|	|NOT NULL	|0
FIELD		|name		|t_varchar(128)	|''	|NOT NULL	|ZBX_SYNC
FIELD		|width		|t_integer	|'600'	|NOT NULL	|ZBX_SYNC
FIELD		|height		|t_integer	|'400'	|NOT NULL	|ZBX_SYNC
FIELD		|backgroundid	|t_id		|	|NULL		|ZBX_SYNC		|1|images	|imageid	|RESTRICT
FIELD		|label_type	|t_integer	|'2'	|NOT NULL	|ZBX_SYNC
FIELD		|label_location	|t_integer	|'3'	|NOT NULL	|ZBX_SYNC
FIELD		|highlight	|t_integer	|'1'	|NOT NULL	|ZBX_SYNC
FIELD		|expandproblem	|t_integer	|'1'	|NOT NULL	|ZBX_SYNC
FIELD		|markelements	|t_integer	|'0'	|NOT NULL	|ZBX_SYNC
FIELD		|show_unack	|t_integer	|'0'	|NOT NULL	|ZBX_SYNC
FIELD		|grid_size	|t_integer	|'50'	|NOT NULL	|ZBX_SYNC
FIELD		|grid_show	|t_integer	|'1'	|NOT NULL	|ZBX_SYNC
FIELD		|grid_align	|t_integer	|'1'	|NOT NULL	|ZBX_SYNC
FIELD		|label_format	|t_integer	|'0'	|NOT NULL	|ZBX_SYNC
FIELD		|label_type_host|t_integer	|'2'	|NOT NULL	|ZBX_SYNC
FIELD		|label_type_hostgroup|t_integer	|'2'	|NOT NULL	|ZBX_SYNC
FIELD		|label_type_trigger|t_integer	|'2'	|NOT NULL	|ZBX_SYNC
FIELD		|label_type_map|t_integer	|'2'	|NOT NULL	|ZBX_SYNC
FIELD		|label_type_image|t_integer	|'2'	|NOT NULL	|ZBX_SYNC
FIELD		|label_string_host|t_varchar(255)|''	|NOT NULL	|ZBX_SYNC
FIELD		|label_string_hostgroup|t_varchar(255)|''|NOT NULL	|ZBX_SYNC
FIELD		|label_string_trigger|t_varchar(255)|''	|NOT NULL	|ZBX_SYNC
FIELD		|label_string_map|t_varchar(255)|''	|NOT NULL	|ZBX_SYNC
FIELD		|label_string_image|t_varchar(255)|''	|NOT NULL	|ZBX_SYNC
FIELD		|iconmapid	|t_id		|	|NULL		|ZBX_SYNC		|2|icon_map	|		|RESTRICT
FIELD		|expand_macros	|t_integer	|'0'	|NOT NULL	|ZBX_SYNC
FIELD		|severity_min	|t_integer	|'0'	|NOT NULL	|ZBX_SYNC
INDEX		|1		|name

TABLE|sysmaps_elements|selementid|ZBX_SYNC,ZBX_DATA
FIELD		|selementid	|t_id		|	|NOT NULL	|0
FIELD		|sysmapid	|t_id		|	|NOT NULL	|ZBX_SYNC		|1|sysmaps
FIELD		|elementid	|t_id		|'0'	|NOT NULL	|ZBX_SYNC
FIELD		|elementtype	|t_integer	|'0'	|NOT NULL	|ZBX_SYNC
FIELD		|iconid_off	|t_id		|	|NULL		|ZBX_SYNC		|2|images	|imageid	|RESTRICT
FIELD		|iconid_on	|t_id		|	|NULL		|ZBX_SYNC		|3|images	|imageid	|RESTRICT
FIELD		|label		|t_varchar(255)	|''	|NOT NULL	|ZBX_SYNC
FIELD		|label_location	|t_integer	|	|NULL		|ZBX_SYNC
FIELD		|x		|t_integer	|'0'	|NOT NULL	|ZBX_SYNC
FIELD		|y		|t_integer	|'0'	|NOT NULL	|ZBX_SYNC
FIELD		|iconid_disabled|t_id		|	|NULL		|ZBX_SYNC		|4|images	|imageid	|RESTRICT
FIELD		|iconid_maintenance|t_id	|	|NULL		|ZBX_SYNC		|5|images	|imageid	|RESTRICT
FIELD		|elementsubtype	|t_integer	|'0'	|NOT NULL	|ZBX_SYNC
FIELD		|areatype	|t_integer	|'0'	|NOT NULL	|ZBX_SYNC
FIELD		|width		|t_integer	|'200'	|NOT NULL	|ZBX_SYNC
FIELD		|height		|t_integer	|'200'	|NOT NULL	|ZBX_SYNC
FIELD		|viewtype	|t_integer	|'0'	|NOT NULL	|ZBX_SYNC
FIELD		|use_iconmap	|t_integer	|'1'	|NOT NULL	|ZBX_SYNC

TABLE|sysmaps_links|linkid|ZBX_SYNC,ZBX_DATA
FIELD		|linkid		|t_id		|	|NOT NULL	|0
FIELD		|sysmapid	|t_id		|	|NOT NULL	|ZBX_SYNC		|1|sysmaps
FIELD		|selementid1	|t_id		|	|NOT NULL	|ZBX_SYNC		|2|sysmaps_elements|selementid
FIELD		|selementid2	|t_id		|	|NOT NULL	|ZBX_SYNC		|3|sysmaps_elements|selementid
FIELD		|drawtype	|t_integer	|'0'	|NOT NULL	|ZBX_SYNC
FIELD		|color		|t_varchar(6)	|'000000'|NOT NULL	|ZBX_SYNC
FIELD		|label		|t_varchar(255)|''	|NOT NULL	|ZBX_SYNC

TABLE|sysmaps_link_triggers|linktriggerid|ZBX_SYNC,ZBX_DATA
FIELD		|linktriggerid	|t_id		|	|NOT NULL	|0
FIELD		|linkid		|t_id		|	|NOT NULL	|ZBX_SYNC		|1|sysmaps_links
FIELD		|triggerid	|t_id		|	|NOT NULL	|ZBX_SYNC		|2|triggers
FIELD		|drawtype	|t_integer	|'0'	|NOT NULL	|ZBX_SYNC
FIELD		|color		|t_varchar(6)	|'000000'|NOT NULL	|ZBX_SYNC
UNIQUE		|1		|linkid,triggerid

TABLE|sysmap_element_url|sysmapelementurlid|ZBX_SYNC,ZBX_DATA
FIELD		|sysmapelementurlid|t_id	|	|NOT NULL	|0
FIELD		|selementid	|t_id		|	|NOT NULL	|ZBX_SYNC		|1|sysmaps_elements
FIELD		|name		|t_varchar(255)	|	|NOT NULL	|ZBX_SYNC
FIELD		|url		|t_varchar(255)	|''	|NOT NULL	|ZBX_SYNC
UNIQUE		|1		|selementid,name

TABLE|sysmap_url|sysmapurlid|ZBX_SYNC,ZBX_DATA
FIELD		|sysmapurlid	|t_id		|	|NOT NULL	|0
FIELD		|sysmapid	|t_id		|	|NOT NULL	|ZBX_SYNC		|1|sysmaps
FIELD		|name		|t_varchar(255)	|	|NOT NULL	|ZBX_SYNC
FIELD		|url		|t_varchar(255)	|''	|NOT NULL	|ZBX_SYNC
FIELD		|elementtype	|t_integer	|'0'	|NOT NULL	|ZBX_SYNC
UNIQUE		|1		|sysmapid,name

TABLE|maintenances_hosts|maintenance_hostid|ZBX_SYNC,ZBX_DATA
FIELD		|maintenance_hostid|t_id	|	|NOT NULL	|0
FIELD		|maintenanceid	|t_id		|	|NOT NULL	|ZBX_SYNC		|1|maintenances
FIELD		|hostid		|t_id		|	|NOT NULL	|ZBX_SYNC		|2|hosts
UNIQUE		|1		|maintenanceid,hostid

TABLE|maintenances_groups|maintenance_groupid|ZBX_SYNC,ZBX_DATA
FIELD		|maintenance_groupid|t_id	|	|NOT NULL	|0
FIELD		|maintenanceid	|t_id		|	|NOT NULL	|ZBX_SYNC		|1|maintenances
FIELD		|groupid	|t_id		|	|NOT NULL	|ZBX_SYNC		|2|groups
UNIQUE		|1		|maintenanceid,groupid

TABLE|timeperiods|timeperiodid|ZBX_SYNC,ZBX_DATA
FIELD		|timeperiodid	|t_id		|	|NOT NULL	|0
FIELD		|timeperiod_type|t_integer	|'0'	|NOT NULL	|ZBX_SYNC
FIELD		|every		|t_integer	|'0'	|NOT NULL	|ZBX_SYNC
FIELD		|month		|t_integer	|'0'	|NOT NULL	|ZBX_SYNC
FIELD		|dayofweek	|t_integer	|'0'	|NOT NULL	|ZBX_SYNC
FIELD		|day		|t_integer	|'0'	|NOT NULL	|ZBX_SYNC
FIELD		|start_time	|t_integer	|'0'	|NOT NULL	|ZBX_SYNC
FIELD		|period		|t_integer	|'0'	|NOT NULL	|ZBX_SYNC
FIELD		|start_date	|t_integer	|'0'	|NOT NULL	|ZBX_SYNC

TABLE|maintenances_windows|maintenance_timeperiodid|ZBX_SYNC,ZBX_DATA
FIELD		|maintenance_timeperiodid|t_id	|	|NOT NULL	|0
FIELD		|maintenanceid	|t_id		|	|NOT NULL	|ZBX_SYNC		|1|maintenances
FIELD		|timeperiodid	|t_id		|	|NOT NULL	|ZBX_SYNC		|2|timeperiods
UNIQUE		|1		|maintenanceid,timeperiodid

TABLE|regexps|regexpid|ZBX_SYNC,ZBX_DATA
FIELD		|regexpid	|t_id		|	|NOT NULL	|0
FIELD		|name		|t_varchar(128)	|''	|NOT NULL	|ZBX_SYNC,ZBX_PROXY
FIELD		|test_string	|t_shorttext	|''	|NOT NULL	|ZBX_SYNC
INDEX		|1		|name

TABLE|expressions|expressionid|ZBX_SYNC,ZBX_DATA
FIELD		|expressionid	|t_id		|	|NOT NULL	|0
FIELD		|regexpid	|t_id		|	|NOT NULL	|ZBX_SYNC,ZBX_PROXY	|1|regexps
FIELD		|expression	|t_varchar(255)	|''	|NOT NULL	|ZBX_SYNC,ZBX_PROXY
FIELD		|expression_type|t_integer	|'0'	|NOT NULL	|ZBX_SYNC,ZBX_PROXY
FIELD		|exp_delimiter	|t_varchar(1)	|''	|NOT NULL	|ZBX_SYNC,ZBX_PROXY
FIELD		|case_sensitive	|t_integer	|'0'	|NOT NULL	|ZBX_SYNC,ZBX_PROXY
INDEX		|1		|regexpid

TABLE|nodes|nodeid|0
FIELD		|nodeid		|t_integer	|	|NOT NULL	|0
FIELD		|name		|t_varchar(64)	|'0'	|NOT NULL	|0
FIELD		|ip		|t_varchar(39)	|''	|NOT NULL	|0
FIELD		|port		|t_integer	|'10051'|NOT NULL	|0
FIELD		|nodetype	|t_integer	|'0'	|NOT NULL	|0
FIELD		|masterid	|t_integer	|	|NULL		|0			|1|nodes	|nodeid		|RESTRICT

TABLE|node_cksum||0
FIELD		|nodeid		|t_integer	|	|NOT NULL	|0			|1|nodes
FIELD		|tablename	|t_varchar(64)	|''	|NOT NULL	|0
FIELD		|recordid	|t_id		|	|NOT NULL	|0
FIELD		|cksumtype	|t_integer	|'0'	|NOT NULL	|0
FIELD		|cksum		|t_text		|''	|NOT NULL	|0
FIELD		|sync		|t_char(128)	|''	|NOT NULL	|0
INDEX		|1		|nodeid,cksumtype,tablename,recordid

TABLE|ids|nodeid,table_name,field_name|0
FIELD		|nodeid		|t_integer	|	|NOT NULL	|0			|-|nodes
FIELD		|table_name	|t_varchar(64)	|''	|NOT NULL	|0
FIELD		|field_name	|t_varchar(64)	|''	|NOT NULL	|0
FIELD		|nextid		|t_id		|	|NOT NULL	|0

-- History tables

TABLE|alerts|alertid|ZBX_HISTORY
FIELD		|alertid	|t_id		|	|NOT NULL	|0
FIELD		|actionid	|t_id		|	|NOT NULL	|0			|1|actions
FIELD		|eventid	|t_id		|	|NOT NULL	|0			|2|events
FIELD		|userid		|t_id		|	|NULL		|0			|3|users
FIELD		|clock		|t_time		|'0'	|NOT NULL	|0
FIELD		|mediatypeid	|t_id		|	|NULL		|0			|4|media_type
FIELD		|sendto		|t_varchar(100)	|''	|NOT NULL	|0
FIELD		|subject	|t_varchar(255)	|''	|NOT NULL	|0
FIELD		|message	|t_shorttext	|''	|NOT NULL	|0
FIELD		|status		|t_integer	|'0'	|NOT NULL	|0
FIELD		|retries	|t_integer	|'0'	|NOT NULL	|0
FIELD		|error		|t_varchar(128)	|''	|NOT NULL	|0
FIELD		|esc_step	|t_integer	|'0'	|NOT NULL	|0
FIELD		|alerttype	|t_integer	|'0'	|NOT NULL	|0
INDEX		|1		|actionid
INDEX		|2		|clock
INDEX		|3		|eventid
INDEX		|4		|status,retries
INDEX		|5		|mediatypeid
INDEX		|6		|userid

TABLE|history||0
FIELD		|itemid		|t_id		|	|NOT NULL	|0			|-|items
FIELD		|clock		|t_time		|'0'	|NOT NULL	|0
FIELD		|value		|t_double	|'0.0000'|NOT NULL	|0
FIELD		|ns		|t_nanosec	|'0'	|NOT NULL	|0
INDEX		|1		|itemid,clock

TABLE|history_sync|id|ZBX_HISTORY_SYNC
FIELD		|id		|t_serial	|	|NOT NULL	|0
FIELD		|nodeid		|t_integer	|	|NOT NULL	|0			|-|nodes
FIELD		|itemid		|t_id		|	|NOT NULL	|ZBX_HISTORY_SYNC	|-|items
FIELD		|clock		|t_time		|'0'	|NOT NULL	|ZBX_HISTORY_SYNC
FIELD		|value		|t_double	|'0.0000'|NOT NULL	|ZBX_HISTORY_SYNC
FIELD		|ns		|t_nanosec	|'0'	|NOT NULL	|ZBX_HISTORY_SYNC
INDEX		|1		|nodeid,id

TABLE|history_uint||0
FIELD		|itemid		|t_id		|	|NOT NULL	|0			|-|items
FIELD		|clock		|t_time		|'0'	|NOT NULL	|0
FIELD		|value		|t_bigint	|'0'	|NOT NULL	|0
FIELD		|ns		|t_nanosec	|'0'	|NOT NULL	|0
INDEX		|1		|itemid,clock

TABLE|history_uint_sync|id|ZBX_HISTORY_SYNC
FIELD		|id		|t_serial	|	|NOT NULL	|0
FIELD		|nodeid		|t_integer	|	|NOT NULL	|0			|-|nodes
FIELD		|itemid		|t_id		|	|NOT NULL	|ZBX_HISTORY_SYNC	|-|items
FIELD		|clock		|t_time		|'0'	|NOT NULL	|ZBX_HISTORY_SYNC
FIELD		|value		|t_bigint	|'0'	|NOT NULL	|ZBX_HISTORY_SYNC
FIELD		|ns		|t_nanosec	|'0'	|NOT NULL	|ZBX_HISTORY_SYNC
INDEX		|1		|nodeid,id

TABLE|history_str||0
FIELD		|itemid		|t_id		|	|NOT NULL	|0			|-|items
FIELD		|clock		|t_time		|'0'	|NOT NULL	|0
FIELD		|value		|t_varchar(255)	|''	|NOT NULL	|0
FIELD		|ns		|t_nanosec	|'0'	|NOT NULL	|0
INDEX		|1		|itemid,clock

TABLE|history_str_sync|id|ZBX_HISTORY_SYNC
FIELD		|id		|t_serial	|	|NOT NULL	|0
FIELD		|nodeid		|t_integer	|	|NOT NULL	|0			|-|nodes
FIELD		|itemid		|t_id		|	|NOT NULL	|ZBX_HISTORY_SYNC	|-|items
FIELD		|clock		|t_time		|'0'	|NOT NULL	|ZBX_HISTORY_SYNC
FIELD		|value		|t_varchar(255)	|''	|NOT NULL	|ZBX_HISTORY_SYNC
FIELD		|ns		|t_nanosec	|'0'	|NOT NULL	|ZBX_HISTORY_SYNC
INDEX		|1		|nodeid,id

TABLE|history_log|id|ZBX_HISTORY
FIELD		|id		|t_id		|	|NOT NULL	|0
FIELD		|itemid		|t_id		|	|NOT NULL	|0			|-|items
FIELD		|clock		|t_time		|'0'	|NOT NULL	|0
FIELD		|timestamp	|t_time		|'0'	|NOT NULL	|0
FIELD		|source		|t_varchar(64)	|''	|NOT NULL	|0
FIELD		|severity	|t_integer	|'0'	|NOT NULL	|0
FIELD		|value		|t_text		|''	|NOT NULL	|0
FIELD		|logeventid	|t_integer	|'0'	|NOT NULL	|0
FIELD		|ns		|t_nanosec	|'0'	|NOT NULL	|0
INDEX		|1		|itemid,clock
UNIQUE		|2		|itemid,id

TABLE|history_text|id|ZBX_HISTORY
FIELD		|id		|t_id		|	|NOT NULL	|0
FIELD		|itemid		|t_id		|	|NOT NULL	|0			|-|items
FIELD		|clock		|t_time		|'0'	|NOT NULL	|0
FIELD		|value		|t_text		|''	|NOT NULL	|0
FIELD		|ns		|t_nanosec	|'0'	|NOT NULL	|0
INDEX		|1		|itemid,clock
UNIQUE		|2		|itemid,id

TABLE|proxy_history|id|0
FIELD		|id		|t_serial	|	|NOT NULL	|0
FIELD		|itemid		|t_id		|	|NOT NULL	|0			|-|items
FIELD		|clock		|t_time		|'0'	|NOT NULL	|0
FIELD		|timestamp	|t_time		|'0'	|NOT NULL	|0
FIELD		|source		|t_varchar(64)	|''	|NOT NULL	|0
FIELD		|severity	|t_integer	|'0'	|NOT NULL	|0
FIELD		|value		|t_longtext	|''	|NOT NULL	|0
FIELD		|logeventid	|t_integer	|'0'	|NOT NULL	|0
FIELD		|ns		|t_nanosec	|'0'	|NOT NULL	|0
FIELD		|state		|t_integer	|'0'	|NOT NULL	|0
INDEX		|1		|clock

TABLE|proxy_dhistory|id|0
FIELD		|id		|t_serial	|	|NOT NULL	|0
FIELD		|clock		|t_time		|'0'	|NOT NULL	|0
FIELD		|druleid	|t_id		|	|NOT NULL	|0			|-|drules
FIELD		|type		|t_integer	|'0'	|NOT NULL	|0
FIELD		|ip		|t_varchar(39)	|''	|NOT NULL	|0
FIELD		|port		|t_integer	|'0'	|NOT NULL	|0
FIELD		|key_		|t_varchar(255)	|''	|NOT NULL	|0
FIELD		|value		|t_varchar(255)	|''	|NOT NULL	|0
FIELD		|status		|t_integer	|'0'	|NOT NULL	|0
FIELD		|dcheckid	|t_id		|	|NULL		|0			|-|dchecks
FIELD		|dns		|t_varchar(64)	|''	|NOT NULL	|0
INDEX		|1		|clock

TABLE|events|eventid|ZBX_HISTORY
FIELD		|eventid	|t_id		|	|NOT NULL	|0
FIELD		|source		|t_integer	|'0'	|NOT NULL	|0
FIELD		|object		|t_integer	|'0'	|NOT NULL	|0
FIELD		|objectid	|t_id		|'0'	|NOT NULL	|0
FIELD		|clock		|t_time		|'0'	|NOT NULL	|0
FIELD		|value		|t_integer	|'0'	|NOT NULL	|0
FIELD		|acknowledged	|t_integer	|'0'	|NOT NULL	|0
FIELD		|ns		|t_nanosec	|'0'	|NOT NULL	|0
UNIQUE		|1		|source,object,objectid,eventid
INDEX		|2		|clock

TABLE|trends|itemid,clock|0
FIELD		|itemid		|t_id		|	|NOT NULL	|0			|-|items
FIELD		|clock		|t_time		|'0'	|NOT NULL	|0
FIELD		|num		|t_integer	|'0'	|NOT NULL	|0
FIELD		|value_min	|t_double	|'0.0000'|NOT NULL	|0
FIELD		|value_avg	|t_double	|'0.0000'|NOT NULL	|0
FIELD		|value_max	|t_double	|'0.0000'|NOT NULL	|0

TABLE|trends_uint|itemid,clock|0
FIELD		|itemid		|t_id		|	|NOT NULL	|0			|-|items
FIELD		|clock		|t_time		|'0'	|NOT NULL	|0
FIELD		|num		|t_integer	|'0'	|NOT NULL	|0
FIELD		|value_min	|t_bigint	|'0'	|NOT NULL	|0
FIELD		|value_avg	|t_bigint	|'0'	|NOT NULL	|0
FIELD		|value_max	|t_bigint	|'0'	|NOT NULL	|0

TABLE|acknowledges|acknowledgeid|ZBX_HISTORY
FIELD		|acknowledgeid	|t_id		|	|NOT NULL	|0
FIELD		|userid		|t_id		|	|NOT NULL	|0			|1|users
FIELD		|eventid	|t_id		|	|NOT NULL	|0			|2|events
FIELD		|clock		|t_time		|'0'	|NOT NULL	|0
FIELD		|message	|t_varchar(255)	|''	|NOT NULL	|0
INDEX		|1		|userid
INDEX		|2		|eventid
INDEX		|3		|clock

TABLE|auditlog|auditid|ZBX_HISTORY
FIELD		|auditid	|t_id		|	|NOT NULL	|0
FIELD		|userid		|t_id		|	|NOT NULL	|0			|1|users
FIELD		|clock		|t_time		|'0'	|NOT NULL	|0
FIELD		|action		|t_integer	|'0'	|NOT NULL	|0
FIELD		|resourcetype	|t_integer	|'0'	|NOT NULL	|0
FIELD		|details	|t_varchar(128) |'0'	|NOT NULL	|0
FIELD		|ip		|t_varchar(39)	|''	|NOT NULL	|0
FIELD		|resourceid	|t_id		|'0'	|NOT NULL	|0
FIELD		|resourcename	|t_varchar(255)	|''	|NOT NULL	|0
INDEX		|1		|userid,clock
INDEX		|2		|clock

TABLE|auditlog_details|auditdetailid|ZBX_HISTORY
FIELD		|auditdetailid	|t_id		|	|NOT NULL	|0
FIELD		|auditid	|t_id		|	|NOT NULL	|0			|1|auditlog
FIELD		|table_name	|t_varchar(64)	|''	|NOT NULL	|0
FIELD		|field_name	|t_varchar(64)	|''	|NOT NULL	|0
FIELD		|oldvalue	|t_shorttext	|''	|NOT NULL	|0
FIELD		|newvalue	|t_shorttext	|''	|NOT NULL	|0
INDEX		|1		|auditid

TABLE|service_alarms|servicealarmid|ZBX_HISTORY
FIELD		|servicealarmid	|t_id		|	|NOT NULL	|0
FIELD		|serviceid	|t_id		|	|NOT NULL	|0			|1|services
FIELD		|clock		|t_time		|'0'	|NOT NULL	|0
FIELD		|value		|t_integer	|'0'	|NOT NULL	|0
INDEX		|1		|serviceid,clock
INDEX		|2		|clock

TABLE|autoreg_host|autoreg_hostid|ZBX_SYNC
FIELD		|autoreg_hostid	|t_id		|	|NOT NULL	|0
FIELD		|proxy_hostid	|t_id		|	|NULL		|ZBX_SYNC		|1|hosts	|hostid
FIELD		|host		|t_varchar(64)	|''	|NOT NULL	|ZBX_SYNC
FIELD		|listen_ip	|t_varchar(39)	|''	|NOT NULL	|ZBX_SYNC
FIELD		|listen_port	|t_integer	|'0'	|NOT NULL	|ZBX_SYNC
FIELD		|listen_dns	|t_varchar(64)	|''	|NOT NULL	|ZBX_SYNC
FIELD		|host_metadata	|t_varchar(255)	|''	|NOT NULL	|ZBX_SYNC
INDEX		|1		|proxy_hostid,host

TABLE|proxy_autoreg_host|id|0
FIELD		|id		|t_serial	|	|NOT NULL	|0
FIELD		|clock		|t_time		|'0'	|NOT NULL	|0
FIELD		|host		|t_varchar(64)	|''	|NOT NULL	|0
FIELD		|listen_ip	|t_varchar(39)	|''	|NOT NULL	|0
FIELD		|listen_port	|t_integer	|'0'	|NOT NULL	|0
FIELD		|listen_dns	|t_varchar(64)	|''	|NOT NULL	|0
FIELD		|host_metadata	|t_varchar(255)	|''	|NOT NULL	|0
INDEX		|1		|clock

TABLE|dhosts|dhostid|ZBX_SYNC
FIELD		|dhostid	|t_id		|	|NOT NULL	|0
FIELD		|druleid	|t_id		|	|NOT NULL	|ZBX_SYNC		|1|drules
FIELD		|status		|t_integer	|'0'	|NOT NULL	|ZBX_SYNC
FIELD		|lastup		|t_integer	|'0'	|NOT NULL	|ZBX_SYNC
FIELD		|lastdown	|t_integer	|'0'	|NOT NULL	|ZBX_SYNC
INDEX		|1		|druleid

TABLE|dservices|dserviceid|ZBX_SYNC
FIELD		|dserviceid	|t_id		|	|NOT NULL	|0
FIELD		|dhostid	|t_id		|	|NOT NULL	|ZBX_SYNC		|1|dhosts
FIELD		|type		|t_integer	|'0'	|NOT NULL	|ZBX_SYNC
FIELD		|key_		|t_varchar(255)	|''	|NOT NULL	|ZBX_SYNC
FIELD		|value		|t_varchar(255)	|''	|NOT NULL	|ZBX_SYNC
FIELD		|port		|t_integer	|'0'	|NOT NULL	|ZBX_SYNC
FIELD		|status		|t_integer	|'0'	|NOT NULL	|ZBX_SYNC
FIELD		|lastup		|t_integer	|'0'	|NOT NULL	|ZBX_SYNC
FIELD		|lastdown	|t_integer	|'0'	|NOT NULL	|ZBX_SYNC
FIELD		|dcheckid	|t_id		|	|NOT NULL	|ZBX_SYNC		|2|dchecks
FIELD		|ip		|t_varchar(39)	|''	|NOT NULL	|ZBX_SYNC
FIELD		|dns		|t_varchar(64)	|''	|NOT NULL	|ZBX_SYNC
UNIQUE		|1		|dcheckid,type,key_,ip,port
INDEX		|2		|dhostid

-- Other tables

TABLE|escalations|escalationid|0
FIELD		|escalationid	|t_id		|	|NOT NULL	|0
FIELD		|actionid	|t_id		|	|NOT NULL	|0			|-|actions
FIELD		|triggerid	|t_id		|	|NULL		|0			|-|triggers
FIELD		|eventid	|t_id		|	|NULL		|0			|-|events
FIELD		|r_eventid	|t_id		|	|NULL		|0			|-|events	|eventid
FIELD		|nextcheck	|t_time		|'0'	|NOT NULL	|0
FIELD		|esc_step	|t_integer	|'0'	|NOT NULL	|0
FIELD		|status		|t_integer	|'0'	|NOT NULL	|0
FIELD		|itemid		|t_id		|	|NULL		|0			|-|items
UNIQUE		|1		|actionid,triggerid,itemid,escalationid

TABLE|globalvars|globalvarid|0
FIELD		|globalvarid	|t_id		|	|NOT NULL	|0
FIELD		|snmp_lastsize	|t_integer	|'0'	|NOT NULL	|0

TABLE|graph_discovery|graphdiscoveryid|ZBX_SYNC
FIELD		|graphdiscoveryid|t_id		|	|NOT NULL	|0
FIELD		|graphid	|t_id		|	|NOT NULL	|ZBX_SYNC		|1|graphs
FIELD		|parent_graphid	|t_id		|	|NOT NULL	|ZBX_SYNC		|2|graphs	|graphid
FIELD		|name		|t_varchar(128)	|''	|NOT NULL	|0
UNIQUE		|1		|graphid,parent_graphid

TABLE|host_inventory|hostid|ZBX_SYNC
FIELD		|hostid		|t_id		|	|NOT NULL	|0			|1|hosts
FIELD		|inventory_mode	|t_integer	|'0'	|NOT NULL	|ZBX_SYNC
FIELD		|type		|t_varchar(64)	|''	|NOT NULL	|ZBX_SYNC
FIELD		|type_full	|t_varchar(64)	|''	|NOT NULL	|ZBX_SYNC
FIELD		|name		|t_varchar(64)	|''	|NOT NULL	|ZBX_SYNC
FIELD		|alias		|t_varchar(64)	|''	|NOT NULL	|ZBX_SYNC
FIELD		|os		|t_varchar(64)	|''	|NOT NULL	|ZBX_SYNC
FIELD		|os_full	|t_varchar(255)	|''	|NOT NULL	|ZBX_SYNC
FIELD		|os_short	|t_varchar(64)	|''	|NOT NULL	|ZBX_SYNC
FIELD		|serialno_a	|t_varchar(64)	|''	|NOT NULL	|ZBX_SYNC
FIELD		|serialno_b	|t_varchar(64)	|''	|NOT NULL	|ZBX_SYNC
FIELD		|tag		|t_varchar(64)	|''	|NOT NULL	|ZBX_SYNC
FIELD		|asset_tag	|t_varchar(64)	|''	|NOT NULL	|ZBX_SYNC
FIELD		|macaddress_a	|t_varchar(64)	|''	|NOT NULL	|ZBX_SYNC
FIELD		|macaddress_b	|t_varchar(64)	|''	|NOT NULL	|ZBX_SYNC
FIELD		|hardware	|t_varchar(255)	|''	|NOT NULL	|ZBX_SYNC
FIELD		|hardware_full	|t_shorttext	|''	|NOT NULL	|ZBX_SYNC
FIELD		|software	|t_varchar(255)	|''	|NOT NULL	|ZBX_SYNC
FIELD		|software_full	|t_shorttext	|''	|NOT NULL	|ZBX_SYNC
FIELD		|software_app_a	|t_varchar(64)	|''	|NOT NULL	|ZBX_SYNC
FIELD		|software_app_b	|t_varchar(64)	|''	|NOT NULL	|ZBX_SYNC
FIELD		|software_app_c	|t_varchar(64)	|''	|NOT NULL	|ZBX_SYNC
FIELD		|software_app_d	|t_varchar(64)	|''	|NOT NULL	|ZBX_SYNC
FIELD		|software_app_e	|t_varchar(64)	|''	|NOT NULL	|ZBX_SYNC
FIELD		|contact	|t_shorttext	|''	|NOT NULL	|ZBX_SYNC
FIELD		|location	|t_shorttext	|''	|NOT NULL	|ZBX_SYNC
FIELD		|location_lat	|t_varchar(16)	|''	|NOT NULL	|ZBX_SYNC
FIELD		|location_lon	|t_varchar(16)	|''	|NOT NULL	|ZBX_SYNC
FIELD		|notes		|t_shorttext	|''	|NOT NULL	|ZBX_SYNC
FIELD		|chassis	|t_varchar(64)	|''	|NOT NULL	|ZBX_SYNC
FIELD		|model		|t_varchar(64)	|''	|NOT NULL	|ZBX_SYNC
FIELD		|hw_arch	|t_varchar(32)	|''	|NOT NULL	|ZBX_SYNC
FIELD		|vendor		|t_varchar(64)	|''	|NOT NULL	|ZBX_SYNC
FIELD		|contract_number|t_varchar(64)	|''	|NOT NULL	|ZBX_SYNC
FIELD		|installer_name	|t_varchar(64)	|''	|NOT NULL	|ZBX_SYNC
FIELD		|deployment_status|t_varchar(64)|''	|NOT NULL	|ZBX_SYNC
FIELD		|url_a		|t_varchar(255)	|''	|NOT NULL	|ZBX_SYNC
FIELD		|url_b		|t_varchar(255)	|''	|NOT NULL	|ZBX_SYNC
FIELD		|url_c		|t_varchar(255)	|''	|NOT NULL	|ZBX_SYNC
FIELD		|host_networks	|t_shorttext	|''	|NOT NULL	|ZBX_SYNC
FIELD		|host_netmask	|t_varchar(39)	|''	|NOT NULL	|ZBX_SYNC
FIELD		|host_router	|t_varchar(39)	|''	|NOT NULL	|ZBX_SYNC
FIELD		|oob_ip		|t_varchar(39)	|''	|NOT NULL	|ZBX_SYNC
FIELD		|oob_netmask	|t_varchar(39)	|''	|NOT NULL	|ZBX_SYNC
FIELD		|oob_router	|t_varchar(39)	|''	|NOT NULL	|ZBX_SYNC
FIELD		|date_hw_purchase|t_varchar(64)	|''	|NOT NULL	|ZBX_SYNC
FIELD		|date_hw_install|t_varchar(64)	|''	|NOT NULL	|ZBX_SYNC
FIELD		|date_hw_expiry	|t_varchar(64)	|''	|NOT NULL	|ZBX_SYNC
FIELD		|date_hw_decomm	|t_varchar(64)	|''	|NOT NULL	|ZBX_SYNC
FIELD		|site_address_a	|t_varchar(128)	|''	|NOT NULL	|ZBX_SYNC
FIELD		|site_address_b	|t_varchar(128)	|''	|NOT NULL	|ZBX_SYNC
FIELD		|site_address_c	|t_varchar(128)	|''	|NOT NULL	|ZBX_SYNC
FIELD		|site_city	|t_varchar(128)	|''	|NOT NULL	|ZBX_SYNC
FIELD		|site_state	|t_varchar(64)	|''	|NOT NULL	|ZBX_SYNC
FIELD		|site_country	|t_varchar(64)	|''	|NOT NULL	|ZBX_SYNC
FIELD		|site_zip	|t_varchar(64)	|''	|NOT NULL	|ZBX_SYNC
FIELD		|site_rack	|t_varchar(128)	|''	|NOT NULL	|ZBX_SYNC
FIELD		|site_notes	|t_shorttext	|''	|NOT NULL	|ZBX_SYNC
FIELD		|poc_1_name	|t_varchar(128)	|''	|NOT NULL	|ZBX_SYNC
FIELD		|poc_1_email	|t_varchar(128)	|''	|NOT NULL	|ZBX_SYNC
FIELD		|poc_1_phone_a	|t_varchar(64)	|''	|NOT NULL	|ZBX_SYNC
FIELD		|poc_1_phone_b	|t_varchar(64)	|''	|NOT NULL	|ZBX_SYNC
FIELD		|poc_1_cell	|t_varchar(64)	|''	|NOT NULL	|ZBX_SYNC
FIELD		|poc_1_screen	|t_varchar(64)	|''	|NOT NULL	|ZBX_SYNC
FIELD		|poc_1_notes	|t_shorttext	|''	|NOT NULL	|ZBX_SYNC
FIELD		|poc_2_name	|t_varchar(128)	|''	|NOT NULL	|ZBX_SYNC
FIELD		|poc_2_email	|t_varchar(128)	|''	|NOT NULL	|ZBX_SYNC
FIELD		|poc_2_phone_a	|t_varchar(64)	|''	|NOT NULL	|ZBX_SYNC
FIELD		|poc_2_phone_b	|t_varchar(64)	|''	|NOT NULL	|ZBX_SYNC
FIELD		|poc_2_cell	|t_varchar(64)	|''	|NOT NULL	|ZBX_SYNC
FIELD		|poc_2_screen	|t_varchar(64)	|''	|NOT NULL	|ZBX_SYNC
FIELD		|poc_2_notes	|t_shorttext	|''	|NOT NULL	|ZBX_SYNC

TABLE|housekeeper|housekeeperid|0
FIELD		|housekeeperid	|t_id		|	|NOT NULL	|0
FIELD		|tablename	|t_varchar(64)	|''	|NOT NULL	|ZBX_SYNC
FIELD		|field		|t_varchar(64)	|''	|NOT NULL	|ZBX_SYNC
FIELD		|value		|t_id		|	|NOT NULL	|ZBX_SYNC		|-|items

TABLE|images|imageid|ZBX_SYNC
FIELD		|imageid	|t_id		|	|NOT NULL	|0
FIELD		|imagetype	|t_integer	|'0'	|NOT NULL	|ZBX_SYNC
FIELD		|name		|t_varchar(64)	|'0'	|NOT NULL	|ZBX_SYNC
FIELD		|image		|t_image	|''	|NOT NULL	|ZBX_SYNC
INDEX		|1		|imagetype,name

TABLE|item_discovery|itemdiscoveryid|ZBX_SYNC,ZBX_DATA
FIELD		|itemdiscoveryid|t_id		|	|NOT NULL	|0
FIELD		|itemid		|t_id		|	|NOT NULL	|ZBX_SYNC		|1|items
FIELD		|parent_itemid	|t_id		|	|NOT NULL	|ZBX_SYNC		|2|items	|itemid
FIELD		|key_		|t_varchar(255)	|''	|NOT NULL	|ZBX_NODATA
FIELD		|lastcheck	|t_integer	|'0'	|NOT NULL	|ZBX_NODATA
FIELD		|ts_delete	|t_time		|'0'	|NOT NULL	|ZBX_NODATA
UNIQUE		|1		|itemid,parent_itemid

TABLE|profiles|profileid|0
FIELD		|profileid	|t_id		|	|NOT NULL	|0
FIELD		|userid		|t_id		|	|NOT NULL	|0			|1|users
FIELD		|idx		|t_varchar(96)	|''	|NOT NULL	|0
FIELD		|idx2		|t_id		|'0'	|NOT NULL	|0
FIELD		|value_id	|t_id		|'0'	|NOT NULL	|0
FIELD		|value_int	|t_integer	|'0'	|NOT NULL	|0
FIELD		|value_str	|t_varchar(255)	|''	|NOT NULL	|0
FIELD		|source		|t_varchar(96)	|''	|NOT NULL	|0
FIELD		|type		|t_integer	|'0'	|NOT NULL	|0
INDEX		|1		|userid,idx,idx2
INDEX		|2		|userid,profileid

TABLE|sessions|sessionid|0
FIELD		|sessionid	|t_varchar(32)	|''	|NOT NULL	|0
FIELD		|userid		|t_id		|	|NOT NULL	|0			|1|users
FIELD		|lastaccess	|t_integer	|'0'	|NOT NULL	|0
FIELD		|status		|t_integer	|'0'	|NOT NULL	|0
INDEX		|1		|userid,status

TABLE|trigger_discovery|triggerdiscoveryid|ZBX_SYNC
FIELD		|triggerdiscoveryid|t_id	|	|NOT NULL	|0
FIELD		|triggerid	|t_id		|	|NOT NULL	|ZBX_SYNC		|1|triggers
FIELD		|parent_triggerid|t_id		|	|NOT NULL	|ZBX_SYNC		|2|triggers	|triggerid
FIELD		|name		|t_varchar(255)	|''	|NOT NULL	|0
UNIQUE		|1		|triggerid,parent_triggerid

TABLE|user_history|userhistoryid|0
FIELD		|userhistoryid	|t_id		|	|NOT NULL	|0
FIELD		|userid		|t_id		|	|NOT NULL	|0			|1|users
FIELD		|title1		|t_varchar(255)	|''	|NOT NULL	|0
FIELD		|url1		|t_varchar(255)	|''	|NOT NULL	|0
FIELD		|title2		|t_varchar(255)	|''	|NOT NULL	|0
FIELD		|url2		|t_varchar(255)	|''	|NOT NULL	|0
FIELD		|title3		|t_varchar(255)	|''	|NOT NULL	|0
FIELD		|url3		|t_varchar(255)	|''	|NOT NULL	|0
FIELD		|title4		|t_varchar(255)	|''	|NOT NULL	|0
FIELD		|url4		|t_varchar(255)	|''	|NOT NULL	|0
FIELD		|title5		|t_varchar(255)	|''	|NOT NULL	|0
FIELD		|url5		|t_varchar(255)	|''	|NOT NULL	|0
UNIQUE		|1		|userid

TABLE|application_template|application_templateid|ZBX_SYNC,ZBX_DATA
FIELD		|application_templateid	|t_id	|	|NOT NULL	|0
FIELD		|applicationid		|t_id	|	|NOT NULL	|ZBX_SYNC		|1|applications
FIELD		|templateid		|t_id	|	|NOT NULL	|ZBX_SYNC		|2|applications	|applicationid
UNIQUE		|1			|applicationid,templateid

TABLE|dbversion||
FIELD		|mandatory	|t_integer	|'0'	|NOT NULL	|
FIELD		|optional	|t_integer	|'0'	|NOT NULL	|
<<<<<<< HEAD
ROW		|2010077	|2010077
=======
ROW		|2010084	|2010084
>>>>>>> fb15d501
<|MERGE_RESOLUTION|>--- conflicted
+++ resolved
@@ -1237,8 +1237,4 @@
 TABLE|dbversion||
 FIELD		|mandatory	|t_integer	|'0'	|NOT NULL	|
 FIELD		|optional	|t_integer	|'0'	|NOT NULL	|
-<<<<<<< HEAD
-ROW		|2010077	|2010077
-=======
-ROW		|2010084	|2010084
->>>>>>> fb15d501
+ROW		|2010086	|2010086