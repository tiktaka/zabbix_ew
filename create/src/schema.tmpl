--
-- Zabbix
-- Copyright (C) 2001-2023 Zabbix SIA
--
-- This program is free software; you can redistribute it and/or modify
-- it under the terms of the GNU General Public License as published by
-- the Free Software Foundation; either version 2 of the License, or
-- (at your option) any later version.
--
-- This program is distributed in the hope that it will be useful,
-- but WITHOUT ANY WARRANTY; without even the implied warranty of
-- MERCHANTABILITY or FITNESS FOR A PARTICULAR PURPOSE. See the
-- GNU General Public License for more details.
--
-- You should have received a copy of the GNU General Public License
-- along with this program; if not, write to the Free Software
-- Foundation, Inc., 51 Franklin Street, Fifth Floor, Boston, MA  02110-1301, USA.
--

--
-- Do not use spaces
-- Tables must be sorted to match referential integrity rules
--

TABLE|role|roleid|ZBX_DATA
FIELD		|roleid		|t_id		|	|NOT NULL	|0
FIELD		|name		|t_varchar(255)	|''	|NOT NULL	|0
FIELD		|type		|t_integer	|'0'	|NOT NULL	|0
FIELD		|readonly	|t_integer	|'0'	|NOT NULL	|0
UNIQUE		|1		|name

TABLE|users|userid|ZBX_DATA
FIELD		|userid		|t_id		|	|NOT NULL	|0
FIELD		|username	|t_varchar(100)	|''	|NOT NULL	|0
FIELD		|name		|t_varchar(100)	|''	|NOT NULL	|0
FIELD		|surname	|t_varchar(100)	|''	|NOT NULL	|0
FIELD		|passwd		|t_varchar(60)	|''	|NOT NULL	|0
FIELD		|url		|t_varchar(2048)|''	|NOT NULL	|0
FIELD		|autologin	|t_integer	|'0'	|NOT NULL	|0
FIELD		|autologout	|t_varchar(32)	|'15m'	|NOT NULL	|0
FIELD		|lang		|t_varchar(7)	|'default'|NOT NULL	|ZBX_NODATA
FIELD		|refresh	|t_varchar(32)	|'30s'	|NOT NULL	|0
FIELD		|theme		|t_varchar(128)	|'default'|NOT NULL	|ZBX_NODATA
FIELD		|attempt_failed	|t_integer	|0	|NOT NULL	|ZBX_NODATA
FIELD		|attempt_ip	|t_varchar(39)	|''	|NOT NULL	|ZBX_NODATA
FIELD		|attempt_clock	|t_integer	|0	|NOT NULL	|ZBX_NODATA
FIELD		|rows_per_page	|t_integer	|50	|NOT NULL	|0
FIELD		|timezone	|t_varchar(50)	|'default'|NOT NULL	|ZBX_NODATA
FIELD		|roleid		|t_id			|NULL	|NULL	|0	|1|role
FIELD		|userdirectoryid	|t_id	|NULL	|NULL	|ZBX_NODATA	|2|userdirectory	|userdirectoryid	|RESTRICT
FIELD		|ts_provisioned		|t_time	|'0'	|NOT NULL	|ZBX_NODATA
UNIQUE		|1		|username
INDEX		|2		|userdirectoryid
INDEX		|3		|roleid

TABLE|maintenances|maintenanceid|ZBX_DATA
FIELD		|maintenanceid	|t_id		|	|NOT NULL	|0
FIELD		|name		|t_varchar(128)	|''	|NOT NULL	|0
FIELD		|maintenance_type|t_integer	|'0'	|NOT NULL	|0
FIELD		|description	|t_shorttext	|''	|NOT NULL	|0
FIELD		|active_since	|t_integer	|'0'	|NOT NULL	|0
FIELD		|active_till	|t_integer	|'0'	|NOT NULL	|0
FIELD		|tags_evaltype	|t_integer	|'0'	|NOT NULL	|0
INDEX		|1		|active_since,active_till
UNIQUE		|2		|name

TABLE|hosts|hostid|ZBX_TEMPLATE
FIELD		|hostid		|t_id		|	|NOT NULL	|0
FIELD		|proxyid	|t_id		|	|NULL		|0			|1|proxy	|proxyid	|RESTRICT
FIELD		|host		|t_varchar(128)	|''	|NOT NULL	|ZBX_PROXY
FIELD		|status		|t_integer	|'0'	|NOT NULL	|ZBX_PROXY
FIELD		|ipmi_authtype	|t_integer	|'-1'	|NOT NULL	|ZBX_PROXY
FIELD		|ipmi_privilege	|t_integer	|'2'	|NOT NULL	|ZBX_PROXY
FIELD		|ipmi_username	|t_varchar(16)	|''	|NOT NULL	|ZBX_PROXY
FIELD		|ipmi_password	|t_varchar(20)	|''	|NOT NULL	|ZBX_PROXY
FIELD		|maintenanceid	|t_id		|	|NULL		|ZBX_NODATA		|2|maintenances	|		|RESTRICT
FIELD		|maintenance_status|t_integer	|'0'	|NOT NULL	|ZBX_NODATA
FIELD		|maintenance_type|t_integer	|'0'	|NOT NULL	|ZBX_NODATA
FIELD		|maintenance_from|t_integer	|'0'	|NOT NULL	|ZBX_NODATA
FIELD		|name		|t_varchar(128)	|''	|NOT NULL	|ZBX_PROXY
FIELD		|flags		|t_integer	|'0'	|NOT NULL	|0
FIELD		|templateid	|t_id		|	|NULL		|0			|3|hosts	|hostid		|RESTRICT
FIELD		|description	|t_shorttext	|''	|NOT NULL	|0
FIELD		|tls_connect	|t_integer	|'1'	|NOT NULL	|ZBX_PROXY
FIELD		|tls_accept	|t_integer	|'1'	|NOT NULL	|ZBX_PROXY
FIELD		|tls_issuer	|t_varchar(1024)|''	|NOT NULL	|ZBX_PROXY
FIELD		|tls_subject	|t_varchar(1024)|''	|NOT NULL	|ZBX_PROXY
FIELD		|tls_psk_identity|t_varchar(128)|''	|NOT NULL	|ZBX_PROXY
FIELD		|tls_psk	|t_varchar(512)	|''	|NOT NULL	|ZBX_PROXY
FIELD		|discover	|t_integer	|'0'	|NOT NULL	|0
FIELD		|custom_interfaces|t_integer	|'0'	|NOT NULL	|0
FIELD		|uuid		|t_varchar(32)	|''	|NOT NULL	|0
FIELD		|name_upper	|t_varchar(128)	|''	|NOT NULL	|0
FIELD		|vendor_name	|t_varchar(64)	|''	|NOT NULL	|0
FIELD		|vendor_version	|t_varchar(32)	|''	|NOT NULL	|0
INDEX		|1		|host
INDEX		|2		|status
INDEX		|3		|proxyid
INDEX		|4		|name
INDEX		|5		|maintenanceid
INDEX		|6		|name_upper
INDEX		|7		|templateid
CHANGELOG	|1
UPD_TRIG_FUNC	|name		|name_upper	|hostid	|upper

TABLE|hstgrp|groupid|ZBX_DATA
FIELD		|groupid	|t_id		|	|NOT NULL	|0
FIELD		|name		|t_varchar(255)	|''	|NOT NULL	|0
FIELD		|flags		|t_integer	|'0'	|NOT NULL	|0
FIELD		|uuid		|t_varchar(32)	|''	|NOT NULL	|0
FIELD		|type		|t_integer	|'0'	|NOT NULL	|0
UNIQUE		|1		|type,name

TABLE|group_prototype|group_prototypeid|ZBX_TEMPLATE
FIELD		|group_prototypeid|t_id		|	|NOT NULL	|0
FIELD		|hostid		|t_id		|	|NOT NULL	|0			|1|hosts
FIELD		|name		|t_varchar(255)	|''	|NOT NULL	|0
FIELD		|groupid	|t_id		|	|NULL		|0			|2|hstgrp	|		|RESTRICT
FIELD		|templateid	|t_id		|	|NULL		|0			|3|group_prototype|group_prototypeid
INDEX		|1		|hostid
INDEX		|2		|groupid
INDEX		|3		|templateid

TABLE|group_discovery|groupdiscoveryid|ZBX_TEMPLATE
FIELD		|groupdiscoveryid|t_id		|	|NOT NULL	|0
FIELD		|groupid	|t_id		|	|NOT NULL	|0			|1|hstgrp
FIELD		|parent_group_prototypeid|t_id	|	|NOT NULL	|0			|2|group_prototype|group_prototypeid|RESTRICT
FIELD		|name		|t_varchar(255)	|''	|NOT NULL	|ZBX_NODATA
FIELD		|lastcheck	|t_integer	|'0'	|NOT NULL	|ZBX_NODATA
FIELD		|ts_delete	|t_time		|'0'	|NOT NULL	|ZBX_NODATA
UNIQUE		|1		|groupid,parent_group_prototypeid
INDEX		|2		|parent_group_prototypeid

TABLE|drules|druleid|ZBX_DATA
FIELD		|druleid	|t_id		|	|NOT NULL	|0
FIELD		|proxyid	|t_id		|	|NULL		|0			|1|proxy	|proxyid	|RESTRICT
FIELD		|name		|t_varchar(255)	|''	|NOT NULL	|ZBX_PROXY
FIELD		|iprange	|t_varchar(2048)|''	|NOT NULL	|ZBX_PROXY
FIELD		|delay		|t_varchar(255)	|'1h'	|NOT NULL	|ZBX_PROXY
FIELD		|status		|t_integer	|'0'	|NOT NULL	|0
FIELD		|concurrency_max	|t_integer	|'0'	|NOT NULL	|ZBX_PROXY
INDEX		|1		|proxyid
UNIQUE		|2		|name
CHANGELOG	|9

TABLE|dchecks|dcheckid|ZBX_DATA
FIELD		|dcheckid	|t_id		|	|NOT NULL	|0
FIELD		|druleid	|t_id		|	|NOT NULL	|ZBX_PROXY		|1|drules	|		|RESTRICT
FIELD		|type		|t_integer	|'0'	|NOT NULL	|ZBX_PROXY
FIELD		|key_		|t_varchar(2048)|''	|NOT NULL	|ZBX_PROXY
FIELD		|snmp_community	|t_varchar(255)	|''	|NOT NULL	|ZBX_PROXY
FIELD		|ports		|t_varchar(255)	|'0'	|NOT NULL	|ZBX_PROXY
FIELD		|snmpv3_securityname|t_varchar(64)|''	|NOT NULL	|ZBX_PROXY
FIELD		|snmpv3_securitylevel|t_integer	|'0'	|NOT NULL	|ZBX_PROXY
FIELD		|snmpv3_authpassphrase|t_varchar(64)|''	|NOT NULL	|ZBX_PROXY
FIELD		|snmpv3_privpassphrase|t_varchar(64)|''	|NOT NULL	|ZBX_PROXY
FIELD		|uniq		|t_integer	|'0'	|NOT NULL	|ZBX_PROXY
FIELD		|snmpv3_authprotocol|t_integer	|'0'	|NOT NULL	|ZBX_PROXY
FIELD		|snmpv3_privprotocol|t_integer	|'0'	|NOT NULL	|ZBX_PROXY
FIELD		|snmpv3_contextname|t_varchar(255)|''	|NOT NULL	|ZBX_PROXY
FIELD		|host_source|t_integer	|'1'	|NOT NULL	|ZBX_PROXY
FIELD		|name_source|t_integer	|'0'	|NOT NULL	|ZBX_PROXY
FIELD		|allow_redirect|t_integer	|'0'	|NOT NULL	|ZBX_PROXY
INDEX		|1		|druleid,host_source,name_source
CHANGELOG	|10

TABLE|httptest|httptestid|ZBX_TEMPLATE
FIELD		|httptestid	|t_id		|	|NOT NULL	|0
FIELD		|name		|t_varchar(64)	|''	|NOT NULL	|ZBX_PROXY
FIELD		|delay		|t_varchar(255)	|'1m'	|NOT NULL	|ZBX_PROXY
FIELD		|status		|t_integer	|'0'	|NOT NULL	|0
FIELD		|agent		|t_varchar(255)	|'Zabbix'|NOT NULL	|ZBX_PROXY
FIELD		|authentication	|t_integer	|'0'	|NOT NULL	|ZBX_PROXY,ZBX_NODATA
FIELD		|http_user	|t_varchar(255)	|''	|NOT NULL	|ZBX_PROXY,ZBX_NODATA
FIELD		|http_password	|t_varchar(255)	|''	|NOT NULL	|ZBX_PROXY,ZBX_NODATA
FIELD		|hostid		|t_id		|	|NOT NULL	|ZBX_PROXY		|2|hosts	|		|RESTRICT
FIELD		|templateid	|t_id		|	|NULL		|0			|3|httptest	|httptestid	|RESTRICT
FIELD		|http_proxy	|t_varchar(255)	|''	|NOT NULL	|ZBX_PROXY,ZBX_NODATA
FIELD		|retries	|t_integer	|'1'	|NOT NULL	|ZBX_PROXY,ZBX_NODATA
FIELD		|ssl_cert_file	|t_varchar(255)	|''	|NOT NULL	|ZBX_PROXY,ZBX_NODATA
FIELD		|ssl_key_file	|t_varchar(255)	|''	|NOT NULL	|ZBX_PROXY,ZBX_NODATA
FIELD		|ssl_key_password|t_varchar(64)	|''	|NOT NULL	|ZBX_PROXY,ZBX_NODATA
FIELD		|verify_peer	|t_integer	|'0'	|NOT NULL	|ZBX_PROXY
FIELD		|verify_host	|t_integer	|'0'	|NOT NULL	|ZBX_PROXY
FIELD		|uuid		|t_varchar(32)	|''	|NOT NULL	|0
UNIQUE		|2		|hostid,name
INDEX		|3		|status
INDEX		|4		|templateid
CHANGELOG	|11

TABLE|httpstep|httpstepid|ZBX_TEMPLATE
FIELD		|httpstepid	|t_id		|	|NOT NULL	|0
FIELD		|httptestid	|t_id		|	|NOT NULL	|ZBX_PROXY		|1|httptest	|		|RESTRICT
FIELD		|name		|t_varchar(64)	|''	|NOT NULL	|ZBX_PROXY
FIELD		|no		|t_integer	|'0'	|NOT NULL	|ZBX_PROXY
FIELD		|url		|t_varchar(2048)|''	|NOT NULL	|ZBX_PROXY
FIELD		|timeout	|t_varchar(255)	|'15s'	|NOT NULL	|ZBX_PROXY
FIELD		|posts		|t_shorttext	|''	|NOT NULL	|ZBX_PROXY
FIELD		|required	|t_varchar(255)	|''	|NOT NULL	|ZBX_PROXY
FIELD		|status_codes	|t_varchar(255)	|''	|NOT NULL	|ZBX_PROXY
FIELD		|follow_redirects|t_integer	|'1'	|NOT NULL	|ZBX_PROXY
FIELD		|retrieve_mode	|t_integer	|'0'	|NOT NULL	|ZBX_PROXY
FIELD		|post_type	|t_integer	|'0'	|NOT NULL	|ZBX_PROXY
INDEX		|1		|httptestid
CHANGELOG	|14

TABLE|interface|interfaceid|ZBX_TEMPLATE
FIELD		|interfaceid	|t_id		|	|NOT NULL	|0
FIELD		|hostid		|t_id		|	|NOT NULL	|ZBX_PROXY		|1|hosts
FIELD		|main		|t_integer	|'0'	|NOT NULL	|ZBX_PROXY
FIELD		|type		|t_integer	|'1'	|NOT NULL	|ZBX_PROXY
FIELD		|useip		|t_integer	|'1'	|NOT NULL	|ZBX_PROXY
FIELD		|ip		|t_varchar(64)	|'127.0.0.1'|NOT NULL	|ZBX_PROXY
FIELD		|dns		|t_varchar(255)	|''	|NOT NULL	|ZBX_PROXY
FIELD		|port		|t_varchar(64)	|'10050'|NOT NULL	|ZBX_PROXY
FIELD		|available	|t_integer	|'0'	|NOT NULL	|ZBX_PROXY,ZBX_NODATA
FIELD		|error		|t_varchar(2048)|''	|NOT NULL	|ZBX_NODATA
FIELD		|errors_from	|t_integer	|'0'	|NOT NULL	|ZBX_NODATA
FIELD		|disable_until	|t_integer	|'0'	|NOT NULL	|ZBX_NODATA
INDEX		|1		|hostid,type
INDEX		|2		|ip,dns
INDEX		|3		|available

TABLE|valuemap|valuemapid|ZBX_TEMPLATE
FIELD		|valuemapid	|t_id		|	|NOT NULL	|0
FIELD		|hostid		|t_id		|	|NOT NULL	|0			|1|hosts
FIELD		|name		|t_varchar(64)	|''	|NOT NULL	|0
FIELD		|uuid		|t_varchar(32)	|''	|NOT NULL	|0
UNIQUE		|1		|hostid,name

TABLE|items|itemid|ZBX_TEMPLATE
FIELD		|itemid		|t_id		|	|NOT NULL	|0
FIELD		|type		|t_integer	|'0'	|NOT NULL	|ZBX_PROXY
FIELD		|snmp_oid	|t_varchar(512)	|''	|NOT NULL	|ZBX_PROXY
FIELD		|hostid		|t_id		|	|NOT NULL	|ZBX_PROXY		|1|hosts	|		|RESTRICT
FIELD		|name		|t_varchar(255)	|''	|NOT NULL	|0
FIELD		|key_		|t_varchar(2048)|''	|NOT NULL	|ZBX_PROXY
FIELD		|delay		|t_varchar(1024)|'0'	|NOT NULL	|ZBX_PROXY
FIELD		|history	|t_varchar(255)	|'90d'	|NOT NULL	|ZBX_PROXY
FIELD		|trends		|t_varchar(255)	|'365d'	|NOT NULL	|0
FIELD		|status		|t_integer	|'0'	|NOT NULL	|ZBX_PROXY
FIELD		|value_type	|t_integer	|'0'	|NOT NULL	|ZBX_PROXY
FIELD		|trapper_hosts	|t_varchar(255)	|''	|NOT NULL	|ZBX_PROXY
FIELD		|units		|t_varchar(255)	|''	|NOT NULL	|0
FIELD		|formula	|t_varchar(255)	|''	|NOT NULL	|0
FIELD		|logtimefmt	|t_varchar(64)	|''	|NOT NULL	|ZBX_PROXY
FIELD		|templateid	|t_id		|	|NULL		|0			|2|items	|itemid		|RESTRICT
FIELD		|valuemapid	|t_id		|	|NULL		|0			|3|valuemap	|		|RESTRICT
FIELD		|params		|t_text		|''	|NOT NULL	|ZBX_PROXY
FIELD		|ipmi_sensor	|t_varchar(128)	|''	|NOT NULL	|ZBX_PROXY
FIELD		|authtype	|t_integer	|'0'	|NOT NULL	|ZBX_PROXY
FIELD		|username	|t_varchar(255)	|''	|NOT NULL	|ZBX_PROXY
FIELD		|password	|t_varchar(255)	|''	|NOT NULL	|ZBX_PROXY
FIELD		|publickey	|t_varchar(64)	|''	|NOT NULL	|ZBX_PROXY
FIELD		|privatekey	|t_varchar(64)	|''	|NOT NULL	|ZBX_PROXY
FIELD		|flags		|t_integer	|'0'	|NOT NULL	|ZBX_PROXY
FIELD		|interfaceid	|t_id		|	|NULL		|ZBX_PROXY		|4|interface	|		|RESTRICT
FIELD		|description	|t_text		|''	|NOT NULL	|0
FIELD		|inventory_link	|t_integer	|'0'	|NOT NULL	|ZBX_PROXY
FIELD		|lifetime	|t_varchar(255)	|'30d'	|NOT NULL	|0
FIELD		|evaltype	|t_integer	|'0'	|NOT NULL	|0
FIELD		|jmx_endpoint	|t_varchar(255)	|''	|NOT NULL	|ZBX_PROXY
FIELD		|master_itemid	|t_id		|	|NULL		|ZBX_PROXY		|5|items	|itemid		|RESTRICT
FIELD		|timeout	|t_varchar(255)	|''	|NOT NULL	|ZBX_PROXY
FIELD		|url		|t_varchar(2048)|''	|NOT NULL	|ZBX_PROXY
FIELD		|query_fields	|t_text		|''	|NOT NULL	|ZBX_PROXY
FIELD		|posts		|t_text		|''	|NOT NULL	|ZBX_PROXY
FIELD		|status_codes	|t_varchar(255)	|'200'	|NOT NULL	|ZBX_PROXY
FIELD		|follow_redirects|t_integer	|'1'	|NOT NULL	|ZBX_PROXY
FIELD		|post_type	|t_integer	|'0'	|NOT NULL	|ZBX_PROXY
FIELD		|http_proxy	|t_varchar(255)	|''	|NOT NULL	|ZBX_PROXY,ZBX_NODATA
FIELD		|headers	|t_text		|''	|NOT NULL	|ZBX_PROXY
FIELD		|retrieve_mode	|t_integer	|'0'	|NOT NULL	|ZBX_PROXY
FIELD		|request_method	|t_integer	|'0'	|NOT NULL	|ZBX_PROXY
FIELD		|output_format	|t_integer	|'0'	|NOT NULL	|ZBX_PROXY
FIELD		|ssl_cert_file	|t_varchar(255)	|''	|NOT NULL	|ZBX_PROXY,ZBX_NODATA
FIELD		|ssl_key_file	|t_varchar(255)	|''	|NOT NULL	|ZBX_PROXY,ZBX_NODATA
FIELD		|ssl_key_password|t_varchar(64)	|''	|NOT NULL	|ZBX_PROXY,ZBX_NODATA
FIELD		|verify_peer	|t_integer	|'0'	|NOT NULL	|ZBX_PROXY
FIELD		|verify_host	|t_integer	|'0'	|NOT NULL	|ZBX_PROXY
FIELD		|allow_traps	|t_integer	|'0'	|NOT NULL	|ZBX_PROXY
FIELD		|discover	|t_integer	|'0'	|NOT NULL	|0
FIELD		|uuid		|t_varchar(32)	|''	|NOT NULL	|0
INDEX		|1		|hostid,key_(764)
INDEX		|3		|status
INDEX		|4		|templateid
INDEX		|5		|valuemapid
INDEX		|6		|interfaceid
INDEX		|7		|master_itemid
INDEX		|8		|key_(768)
CHANGELOG	|3

TABLE|httpstepitem|httpstepitemid|ZBX_TEMPLATE
FIELD		|httpstepitemid	|t_id		|	|NOT NULL	|0
FIELD		|httpstepid	|t_id		|	|NOT NULL	|ZBX_PROXY		|1|httpstep	|		|RESTRICT
FIELD		|itemid		|t_id		|	|NOT NULL	|ZBX_PROXY		|2|items	|		|RESTRICT
FIELD		|type		|t_integer	|'0'	|NOT NULL	|ZBX_PROXY
UNIQUE		|1		|httpstepid,itemid
INDEX		|2		|itemid
CHANGELOG	|16

TABLE|httptestitem|httptestitemid|ZBX_TEMPLATE
FIELD		|httptestitemid	|t_id		|	|NOT NULL	|0
FIELD		|httptestid	|t_id		|	|NOT NULL	|ZBX_PROXY		|1|httptest	|		|RESTRICT
FIELD		|itemid		|t_id		|	|NOT NULL	|ZBX_PROXY		|2|items	|		|RESTRICT
FIELD		|type		|t_integer	|'0'	|NOT NULL	|ZBX_PROXY
UNIQUE		|1		|httptestid,itemid
INDEX		|2		|itemid
CHANGELOG	|13

TABLE|media_type|mediatypeid|ZBX_DATA
FIELD		|mediatypeid	|t_id		|	|NOT NULL	|0
FIELD		|type		|t_integer	|'0'	|NOT NULL	|0
FIELD		|name		|t_varchar(100)	|''	|NOT NULL	|0
FIELD		|smtp_server	|t_varchar(255)	|''	|NOT NULL	|0
FIELD		|smtp_helo	|t_varchar(255)	|''	|NOT NULL	|0
FIELD		|smtp_email	|t_varchar(255)	|''	|NOT NULL	|0
FIELD		|exec_path	|t_varchar(255)	|''	|NOT NULL	|0
FIELD		|gsm_modem	|t_varchar(255)	|''	|NOT NULL	|0
FIELD		|username	|t_varchar(255)	|''	|NOT NULL	|0
FIELD		|passwd		|t_varchar(255)	|''	|NOT NULL	|0
FIELD		|status		|t_integer	|'1'	|NOT NULL	|ZBX_NODATA
FIELD		|smtp_port	|t_integer	|'25'	|NOT NULL	|0
FIELD		|smtp_security	|t_integer	|'0'	|NOT NULL	|0
FIELD		|smtp_verify_peer|t_integer	|'0'	|NOT NULL	|0
FIELD		|smtp_verify_host|t_integer	|'0'	|NOT NULL	|0
FIELD		|smtp_authentication|t_integer	|'0'	|NOT NULL	|0
FIELD		|maxsessions	|t_integer	|'1'	|NOT NULL	|0
FIELD		|maxattempts	|t_integer	|'3'	|NOT NULL	|0
FIELD		|attempt_interval|t_varchar(32)	|'10s'	|NOT NULL	|0
FIELD		|content_type	|t_integer	|'1'	|NOT NULL	|0
FIELD		|script		|t_text		|''	|NOT NULL	|0
FIELD		|timeout	|t_varchar(32)	|'30s'	|NOT NULL	|0
FIELD		|process_tags	|t_integer	|'0'	|NOT NULL	|0
FIELD		|show_event_menu|t_integer	|'0'	|NOT NULL	|0
FIELD		|event_menu_url	|t_varchar(2048)|''	|NOT NULL	|0
FIELD		|event_menu_name|t_varchar(255)	|''	|NOT NULL	|0
FIELD		|description	|t_shorttext	|''	|NOT NULL	|0
FIELD		|provider	|t_integer	|'0'	|NOT NULL	|0
UNIQUE		|1		|name

TABLE|media_type_param|mediatype_paramid|ZBX_DATA
FIELD		|mediatype_paramid|t_id		|	|NOT NULL	|0
FIELD		|mediatypeid	|t_id		|	|NOT NULL	|0			|1|media_type
FIELD		|name		|t_varchar(255)	|''	|NOT NULL	|0
FIELD		|value		|t_varchar(2048)|''	|NOT NULL	|0
FIELD		|sortorder	|t_integer	|'0'	|NOT NULL	|0
INDEX		|1		|mediatypeid

TABLE|media_type_message|mediatype_messageid|ZBX_DATA
FIELD		|mediatype_messageid|t_id	|	|NOT NULL	|0
FIELD		|mediatypeid	|t_id		|	|NOT NULL	|0			|1|media_type
FIELD		|eventsource	|t_integer	|	|NOT NULL	|0
FIELD		|recovery	|t_integer	|	|NOT NULL	|0
FIELD		|subject	|t_varchar(255)	|''	|NOT NULL	|0
FIELD		|message	|t_text		|''	|NOT NULL	|0
UNIQUE		|1		|mediatypeid,eventsource,recovery

TABLE|usrgrp|usrgrpid|ZBX_DATA
FIELD		|usrgrpid	|t_id		|	|NOT NULL	|0
FIELD		|name		|t_varchar(64)	|''	|NOT NULL	|0
FIELD		|gui_access	|t_integer	|'0'	|NOT NULL	|0
FIELD		|users_status	|t_integer	|'0'	|NOT NULL	|0
FIELD		|debug_mode	|t_integer	|'0'	|NOT NULL	|0
FIELD		|userdirectoryid	|t_id	|NULL	|NULL	|0 |2|userdirectory	|	|RESTRICT
UNIQUE		|1		|name
INDEX		|2	|userdirectoryid

TABLE|users_groups|id|ZBX_DATA
FIELD		|id		|t_id		|	|NOT NULL	|0
FIELD		|usrgrpid	|t_id		|	|NOT NULL	|0			|1|usrgrp
FIELD		|userid		|t_id		|	|NOT NULL	|0			|2|users
UNIQUE		|1		|usrgrpid,userid
INDEX		|2		|userid

TABLE|scripts|scriptid|ZBX_DATA
FIELD		|scriptid	|t_id		|	|NOT NULL	|0
FIELD		|name		|t_varchar(255)	|''	|NOT NULL	|0
FIELD		|command	|t_text		|''	|NOT NULL	|0
FIELD		|host_access	|t_integer	|'2'	|NOT NULL	|0
FIELD		|usrgrpid	|t_id		|	|NULL		|0			|1|usrgrp	|		|RESTRICT
FIELD		|groupid	|t_id		|	|NULL		|0			|2|hstgrp	|		|RESTRICT
FIELD		|description	|t_shorttext	|''	|NOT NULL	|0
FIELD		|confirmation	|t_varchar(255)	|''	|NOT NULL	|0
FIELD		|type		|t_integer	|'5'	|NOT NULL	|0
FIELD		|execute_on	|t_integer	|'2'	|NOT NULL	|0
FIELD		|timeout	|t_varchar(32)	|'30s'	|NOT NULL	|0
FIELD		|scope		|t_integer	|'1'	|NOT NULL	|0
FIELD		|port		|t_varchar(64)	|''	|NOT NULL	|0
FIELD		|authtype	|t_integer	|'0'	|NOT NULL	|0
FIELD		|username	|t_varchar(64)	|''	|NOT NULL	|0
FIELD		|password	|t_varchar(64)	|''	|NOT NULL	|0
FIELD		|publickey	|t_varchar(64)	|''	|NOT NULL	|0
FIELD		|privatekey	|t_varchar(64)	|''	|NOT NULL	|0
FIELD		|menu_path	|t_varchar(255)	|''	|NOT NULL	|0
FIELD		|url		|t_varchar(2048)|''	|NOT NULL	|0
FIELD		|new_window	|t_integer	|'1'	|NOT NULL	|0
INDEX		|1		|usrgrpid
INDEX		|2		|groupid
UNIQUE		|3		|name,menu_path

TABLE|script_param|script_paramid|ZBX_DATA
FIELD		|script_paramid	|t_id		|	|NOT NULL	|0
FIELD		|scriptid	|t_id		|	|NOT NULL	|0			|1|scripts
FIELD		|name		|t_varchar(255)	|''	|NOT NULL	|0
FIELD		|value		|t_varchar(2048)|''	|NOT NULL	|0
UNIQUE		|1		|scriptid,name

TABLE|actions|actionid|ZBX_DATA
FIELD		|actionid	|t_id		|	|NOT NULL	|0
FIELD		|name		|t_varchar(255)	|''	|NOT NULL	|0
FIELD		|eventsource	|t_integer	|'0'	|NOT NULL	|0
FIELD		|evaltype	|t_integer	|'0'	|NOT NULL	|0
FIELD		|status		|t_integer	|'0'	|NOT NULL	|0
FIELD		|esc_period	|t_varchar(255)	|'1h'	|NOT NULL	|0
FIELD		|formula	|t_varchar(1024)|''	|NOT NULL	|0
FIELD		|pause_suppressed|t_integer	|'1'	|NOT NULL	|0
FIELD		|notify_if_canceled|t_integer	|'1'	|NOT NULL	|0
FIELD		|pause_symptoms	|t_integer	|'1'	|NOT NULL	|0
INDEX		|1		|eventsource,status
UNIQUE		|2		|name

TABLE|operations|operationid|ZBX_DATA
FIELD		|operationid	|t_id		|	|NOT NULL	|0
FIELD		|actionid	|t_id		|	|NOT NULL	|0			|1|actions
FIELD		|operationtype	|t_integer	|'0'	|NOT NULL	|0
FIELD		|esc_period	|t_varchar(255)	|'0'	|NOT NULL	|0
FIELD		|esc_step_from	|t_integer	|'1'	|NOT NULL	|0
FIELD		|esc_step_to	|t_integer	|'1'	|NOT NULL	|0
FIELD		|evaltype	|t_integer	|'0'	|NOT NULL	|0
FIELD		|recovery	|t_integer	|'0'	|NOT NULL	|0
INDEX		|1		|actionid

TABLE|optag|optagid|ZBX_DATA
FIELD		|optagid	|t_id		|	|NOT NULL	|0
FIELD		|operationid	|t_id		|	|NOT NULL	|0			|1|operations
FIELD		|tag		|t_varchar(255)	|''	|NOT NULL	|0
FIELD		|value		|t_varchar(255)	|''	|NOT NULL	|0
INDEX		|1		|operationid

TABLE|opmessage|operationid|ZBX_DATA
FIELD		|operationid	|t_id		|	|NOT NULL	|0			|1|operations
FIELD		|default_msg	|t_integer	|'1'	|NOT NULL	|0
FIELD		|subject	|t_varchar(255)	|''	|NOT NULL	|0
FIELD		|message	|t_shorttext	|''	|NOT NULL	|0
FIELD		|mediatypeid	|t_id		|	|NULL		|0			|2|media_type	|		|RESTRICT
INDEX		|1		|mediatypeid

TABLE|opmessage_grp|opmessage_grpid|ZBX_DATA
FIELD		|opmessage_grpid|t_id		|	|NOT NULL	|0
FIELD		|operationid	|t_id		|	|NOT NULL	|0			|1|operations
FIELD		|usrgrpid	|t_id		|	|NOT NULL	|0			|2|usrgrp	|		|RESTRICT
UNIQUE		|1		|operationid,usrgrpid
INDEX		|2		|usrgrpid

TABLE|opmessage_usr|opmessage_usrid|ZBX_DATA
FIELD		|opmessage_usrid|t_id		|	|NOT NULL	|0
FIELD		|operationid	|t_id		|	|NOT NULL	|0			|1|operations
FIELD		|userid		|t_id		|	|NOT NULL	|0			|2|users	|		|RESTRICT
UNIQUE		|1		|operationid,userid
INDEX		|2		|userid

TABLE|opcommand|operationid|ZBX_DATA
FIELD		|operationid	|t_id		|	|NOT NULL	|0			|1|operations
FIELD		|scriptid	|t_id		|	|NOT NULL	|0			|2|scripts	|		|RESTRICT
INDEX		|1		|scriptid

TABLE|opcommand_hst|opcommand_hstid|ZBX_DATA
FIELD		|opcommand_hstid|t_id		|	|NOT NULL	|0
FIELD		|operationid	|t_id		|	|NOT NULL	|0			|1|operations
FIELD		|hostid		|t_id		|	|NULL		|0			|2|hosts	|		|RESTRICT
INDEX		|1		|operationid
INDEX		|2		|hostid

TABLE|opcommand_grp|opcommand_grpid|ZBX_DATA
FIELD		|opcommand_grpid|t_id		|	|NOT NULL	|0
FIELD		|operationid	|t_id		|	|NOT NULL	|0			|1|operations
FIELD		|groupid	|t_id		|	|NOT NULL	|0			|2|hstgrp	|		|RESTRICT
INDEX		|1		|operationid
INDEX		|2		|groupid

TABLE|opgroup|opgroupid|ZBX_DATA
FIELD		|opgroupid	|t_id		|	|NOT NULL	|0
FIELD		|operationid	|t_id		|	|NOT NULL	|0			|1|operations
FIELD		|groupid	|t_id		|	|NOT NULL	|0			|2|hstgrp	|		|RESTRICT
UNIQUE		|1		|operationid,groupid
INDEX		|2		|groupid

TABLE|optemplate|optemplateid|ZBX_TEMPLATE
FIELD		|optemplateid	|t_id		|	|NOT NULL	|0
FIELD		|operationid	|t_id		|	|NOT NULL	|0			|1|operations
FIELD		|templateid	|t_id		|	|NOT NULL	|0			|2|hosts	|hostid		|RESTRICT
UNIQUE		|1		|operationid,templateid
INDEX		|2		|templateid

TABLE|opconditions|opconditionid|ZBX_DATA
FIELD		|opconditionid	|t_id		|	|NOT NULL	|0
FIELD		|operationid	|t_id		|	|NOT NULL	|0			|1|operations
FIELD		|conditiontype	|t_integer	|'0'	|NOT NULL	|0
FIELD		|operator	|t_integer	|'0'	|NOT NULL	|0
FIELD		|value		|t_varchar(255)	|''	|NOT NULL	|0
INDEX		|1		|operationid

TABLE|conditions|conditionid|ZBX_DATA
FIELD		|conditionid	|t_id		|	|NOT NULL	|0
FIELD		|actionid	|t_id		|	|NOT NULL	|0			|1|actions
FIELD		|conditiontype	|t_integer	|'0'	|NOT NULL	|0
FIELD		|operator	|t_integer	|'0'	|NOT NULL	|0
FIELD		|value		|t_varchar(255)	|''	|NOT NULL	|0
FIELD		|value2		|t_varchar(255)	|''	|NOT NULL	|0
INDEX		|1		|actionid

TABLE|config|configid|ZBX_DATA
FIELD		|configid	|t_id		|	|NOT NULL	|0
FIELD		|work_period	|t_varchar(255)	|'1-5,09:00-18:00'|NOT NULL|0
FIELD		|alert_usrgrpid	|t_id		|	|NULL		|0			|1|usrgrp	|usrgrpid	|RESTRICT
FIELD		|default_theme	|t_varchar(128)	|'blue-theme'|NOT NULL	|ZBX_NODATA
FIELD		|authentication_type|t_integer	|'0'	|NOT NULL	|ZBX_NODATA
FIELD		|discovery_groupid|t_id		|	|NULL		|0			|2|hstgrp	|groupid	|RESTRICT
FIELD		|max_in_table	|t_integer	|'50'	|NOT NULL	|ZBX_NODATA
FIELD		|search_limit	|t_integer	|'1000'	|NOT NULL	|ZBX_NODATA
FIELD		|severity_color_0|t_varchar(6)	|'97AAB3'|NOT NULL	|ZBX_NODATA
FIELD		|severity_color_1|t_varchar(6)	|'7499FF'|NOT NULL	|ZBX_NODATA
FIELD		|severity_color_2|t_varchar(6)	|'FFC859'|NOT NULL	|ZBX_NODATA
FIELD		|severity_color_3|t_varchar(6)	|'FFA059'|NOT NULL	|ZBX_NODATA
FIELD		|severity_color_4|t_varchar(6)	|'E97659'|NOT NULL	|ZBX_NODATA
FIELD		|severity_color_5|t_varchar(6)	|'E45959'|NOT NULL	|ZBX_NODATA
FIELD		|severity_name_0|t_varchar(32)	|'Not classified'|NOT NULL|ZBX_NODATA
FIELD		|severity_name_1|t_varchar(32)	|'Information'|NOT NULL	|ZBX_NODATA
FIELD		|severity_name_2|t_varchar(32)	|'Warning'|NOT NULL	|ZBX_NODATA
FIELD		|severity_name_3|t_varchar(32)	|'Average'|NOT NULL	|ZBX_NODATA
FIELD		|severity_name_4|t_varchar(32)	|'High'	|NOT NULL	|ZBX_NODATA
FIELD		|severity_name_5|t_varchar(32)	|'Disaster'|NOT NULL	|ZBX_NODATA
FIELD		|ok_period	|t_varchar(32)	|'5m'	|NOT NULL	|ZBX_NODATA
FIELD		|blink_period	|t_varchar(32)	|'2m'	|NOT NULL	|ZBX_NODATA
FIELD		|problem_unack_color|t_varchar(6)|'CC0000'|NOT NULL	|ZBX_NODATA
FIELD		|problem_ack_color|t_varchar(6)	|'CC0000'|NOT NULL	|ZBX_NODATA
FIELD		|ok_unack_color	|t_varchar(6)	|'009900'|NOT NULL	|ZBX_NODATA
FIELD		|ok_ack_color	|t_varchar(6)	|'009900'|NOT NULL	|ZBX_NODATA
FIELD		|problem_unack_style|t_integer	|'1'	|NOT NULL	|ZBX_NODATA
FIELD		|problem_ack_style|t_integer	|'1'	|NOT NULL	|ZBX_NODATA
FIELD		|ok_unack_style	|t_integer	|'1'	|NOT NULL	|ZBX_NODATA
FIELD		|ok_ack_style	|t_integer	|'1'	|NOT NULL	|ZBX_NODATA
FIELD		|snmptrap_logging|t_integer	|'1'	|NOT NULL	|ZBX_PROXY,ZBX_NODATA
FIELD		|server_check_interval|t_integer|'10'	|NOT NULL	|ZBX_NODATA
FIELD		|hk_events_mode	|t_integer	|'1'	|NOT NULL	|ZBX_NODATA
FIELD		|hk_events_trigger|t_varchar(32)|'365d'	|NOT NULL	|ZBX_NODATA
FIELD		|hk_events_internal|t_varchar(32)|'1d'	|NOT NULL	|ZBX_NODATA
FIELD		|hk_events_discovery|t_varchar(32)|'1d'	|NOT NULL	|ZBX_NODATA
FIELD		|hk_events_autoreg|t_varchar(32)|'1d'	|NOT NULL	|ZBX_NODATA
FIELD		|hk_services_mode|t_integer	|'1'	|NOT NULL	|ZBX_NODATA
FIELD		|hk_services	|t_varchar(32)	|'365d'	|NOT NULL	|ZBX_NODATA
FIELD		|hk_audit_mode	|t_integer	|'1'	|NOT NULL	|ZBX_NODATA
FIELD		|hk_audit	|t_varchar(32)	|'31d'	|NOT NULL	|ZBX_NODATA
FIELD		|hk_sessions_mode|t_integer	|'1'	|NOT NULL	|ZBX_NODATA
FIELD		|hk_sessions	|t_varchar(32)	|'365d'	|NOT NULL	|ZBX_NODATA
FIELD		|hk_history_mode|t_integer	|'1'	|NOT NULL	|ZBX_NODATA
FIELD		|hk_history_global|t_integer	|'0'	|NOT NULL	|ZBX_PROXY,ZBX_NODATA
FIELD		|hk_history	|t_varchar(32)	|'31d'	|NOT NULL	|ZBX_PROXY,ZBX_NODATA
FIELD		|hk_trends_mode	|t_integer	|'1'	|NOT NULL	|ZBX_NODATA
FIELD		|hk_trends_global|t_integer	|'0'	|NOT NULL	|ZBX_NODATA
FIELD		|hk_trends	|t_varchar(32)	|'365d'	|NOT NULL	|ZBX_NODATA
FIELD		|default_inventory_mode|t_integer|'-1'	|NOT NULL	|ZBX_NODATA
FIELD		|custom_color	|t_integer	|'0'	|NOT NULL	|ZBX_NODATA
FIELD		|http_auth_enabled	|t_integer	|'0'	|NOT NULL	|ZBX_NODATA
FIELD		|http_login_form	|t_integer	|'0'	|NOT NULL	|ZBX_NODATA
FIELD		|http_strip_domains	|t_varchar(2048)|''	|NOT NULL	|ZBX_NODATA
FIELD		|http_case_sensitive	|t_integer	|'1'	|NOT NULL	|ZBX_NODATA
FIELD		|ldap_auth_enabled		|t_integer		|'0'	|NOT NULL	|ZBX_NODATA
FIELD		|ldap_case_sensitive	|t_integer	|'1'	|NOT NULL	|ZBX_NODATA
FIELD		|db_extension	|t_varchar(32)	|''	|NOT NULL	|ZBX_NODATA
FIELD		|autoreg_tls_accept	|t_integer	|'1'	|NOT NULL	|ZBX_PROXY,ZBX_NODATA
FIELD		|compression_status	|t_integer	|'0'	|NOT NULL	|ZBX_NODATA
FIELD		|compress_older	|t_varchar(32)	|'7d'	|NOT NULL	|ZBX_NODATA
FIELD		|instanceid	|t_varchar(32)	|''	|NOT NULL	|ZBX_NODATA
FIELD		|saml_auth_enabled	|t_integer	|'0'	|NOT NULL	|ZBX_NODATA
FIELD		|saml_case_sensitive	|t_integer	|'0'	|NOT NULL	|ZBX_NODATA
FIELD		|default_lang		|t_varchar(5)	|'en_US'|NOT NULL	|ZBX_NODATA
FIELD		|default_timezone	|t_varchar(50)	|'system'|NOT NULL	|ZBX_NODATA
FIELD		|login_attempts	|t_integer	|'5'	|NOT NULL	|ZBX_NODATA
FIELD		|login_block	|t_varchar(32)	|'30s'	|NOT NULL	|ZBX_NODATA
FIELD		|show_technical_errors	|t_integer	|'0'	|NOT NULL	|ZBX_NODATA
FIELD		|validate_uri_schemes	|t_integer	|'1'	|NOT NULL	|ZBX_NODATA
FIELD		|uri_valid_schemes	|t_varchar(255)	|'http,https,ftp,file,mailto,tel,ssh'	|NOT NULL	|ZBX_NODATA
FIELD		|x_frame_options	|t_varchar(255)	|'SAMEORIGIN'	|NOT NULL	|ZBX_NODATA
FIELD		|iframe_sandboxing_enabled	|t_integer	|'1'	|NOT NULL	|ZBX_NODATA
FIELD		|iframe_sandboxing_exceptions	|t_varchar(255)	|''	|NOT NULL	|ZBX_NODATA
FIELD		|max_overview_table_size	|t_integer	|'50'	|NOT NULL	|ZBX_NODATA
FIELD		|history_period	|t_varchar(32)|	'24h'	|NOT NULL	|ZBX_NODATA
FIELD		|period_default	|t_varchar(32)	|'1h'	|NOT NULL	|ZBX_NODATA
FIELD		|max_period	|t_varchar(32)	|'2y'	|NOT NULL	|ZBX_NODATA
FIELD		|socket_timeout	|t_varchar(32)	|'3s'	|NOT NULL	|ZBX_NODATA
FIELD		|connect_timeout	|t_varchar(32)	|'3s'	|NOT NULL	|ZBX_NODATA
FIELD		|media_type_test_timeout	|t_varchar(32)	|'65s'	|NOT NULL	|ZBX_NODATA
FIELD		|script_timeout	|t_varchar(32)	|'60s'	|NOT NULL	|ZBX_NODATA
FIELD		|item_test_timeout	|t_varchar(32)	|'60s'	|NOT NULL	|ZBX_NODATA
FIELD		|session_key	|t_varchar(32)|''	|NOT NULL	|ZBX_NODATA
FIELD		|url			|t_varchar(2048)|''	|NOT NULL	|ZBX_NODATA
FIELD		|report_test_timeout|t_varchar(32)|'60s'|NOT NULL	|ZBX_NODATA
FIELD		|dbversion_status	|t_shorttext|''	|NOT NULL	|ZBX_NODATA
FIELD		|hk_events_service|t_varchar(32)|'1d'	|NOT NULL	|ZBX_NODATA
FIELD		|passwd_min_length	|t_integer	|'8'	|NOT NULL	|ZBX_NODATA
FIELD		|passwd_check_rules	|t_integer	|'8'	|NOT NULL	|ZBX_NODATA
FIELD		|auditlog_enabled	|t_integer	|'1'	|NOT NULL	|ZBX_NODATA
FIELD		|ha_failover_delay	|t_varchar(32)	|'1m'	|NOT NULL	|ZBX_NODATA
FIELD		|geomaps_tile_provider|t_varchar(255)	|''	|NOT NULL	|0
FIELD		|geomaps_tile_url	|t_varchar(2048)|''	|NOT NULL	|ZBX_NODATA
FIELD		|geomaps_max_zoom	|t_integer	|'0'	|NOT NULL	|ZBX_NODATA
FIELD		|geomaps_attribution|t_varchar(1024)|''	|NOT NULL	|ZBX_NODATA
FIELD		|vault_provider	|t_integer	|'0'	|NOT NULL	|ZBX_NODATA
FIELD		|ldap_userdirectoryid	|t_id	|NULL |NULL	|0		|3|userdirectory	|userdirectoryid|RESTRICT
FIELD		|server_status		|t_shorttext	|''	|NOT NULL	|ZBX_NODATA
FIELD		|jit_provision_interval		|t_varchar(32)	|'1h'	|NOT NULL	|ZBX_NODATA
FIELD		|saml_jit_status			|t_integer		|'0'	|NOT NULL	|ZBX_NODATA
FIELD		|ldap_jit_status			|t_integer		|'0'	|NOT NULL	|ZBX_NODATA
FIELD		|disabled_usrgrpid			|t_id			|NULL	|NULL		|ZBX_NODATA	|4|usrgrp	|usrgrpid|RESTRICT
FIELD		|timeout_zabbix_agent	|t_varchar(255)	|'3s'	|NOT NULL	|ZBX_PROXY,ZBX_NODATA
FIELD		|timeout_simple_check	|t_varchar(255)	|'3s'	|NOT NULL	|ZBX_PROXY,ZBX_NODATA
FIELD		|timeout_snmp_agent	|t_varchar(255)	|'3s'	|NOT NULL	|ZBX_PROXY,ZBX_NODATA
FIELD		|timeout_external_check	|t_varchar(255)	|'3s'	|NOT NULL	|ZBX_PROXY,ZBX_NODATA
FIELD		|timeout_db_monitor	|t_varchar(255)	|'3s'	|NOT NULL	|ZBX_PROXY,ZBX_NODATA
FIELD		|timeout_http_agent	|t_varchar(255)	|'3s'	|NOT NULL	|ZBX_PROXY,ZBX_NODATA
FIELD		|timeout_ssh_agent	|t_varchar(255)	|'3s'	|NOT NULL	|ZBX_PROXY,ZBX_NODATA
FIELD		|timeout_telnet_agent	|t_varchar(255)	|'3s'	|NOT NULL	|ZBX_PROXY,ZBX_NODATA
FIELD		|timeout_script		|t_varchar(255)	|'3s'	|NOT NULL	|ZBX_PROXY,ZBX_NODATA
INDEX		|1		|alert_usrgrpid
INDEX		|2		|discovery_groupid
INDEX		|3		|ldap_userdirectoryid
INDEX		|4		|disabled_usrgrpid

TABLE|triggers|triggerid|ZBX_TEMPLATE
FIELD		|triggerid	|t_id		|	|NOT NULL	|0
FIELD		|expression	|t_varchar(2048)|''	|NOT NULL	|0
FIELD		|description	|t_varchar(255)	|''	|NOT NULL	|0
FIELD		|url		|t_varchar(2048)|''	|NOT NULL	|0
FIELD		|status		|t_integer	|'0'	|NOT NULL	|0
FIELD		|value		|t_integer	|'0'	|NOT NULL	|ZBX_NODATA
FIELD		|priority	|t_integer	|'0'	|NOT NULL	|0
FIELD		|lastchange	|t_integer	|'0'	|NOT NULL	|ZBX_NODATA
FIELD		|comments	|t_shorttext	|''	|NOT NULL	|0
FIELD		|error		|t_varchar(2048)|''	|NOT NULL	|ZBX_NODATA
FIELD		|templateid	|t_id		|	|NULL		|0			|1|triggers	|triggerid		|RESTRICT
FIELD		|type		|t_integer	|'0'	|NOT NULL	|0
FIELD		|state		|t_integer	|'0'	|NOT NULL	|ZBX_NODATA
FIELD		|flags		|t_integer	|'0'	|NOT NULL	|0
FIELD		|recovery_mode	|t_integer	|'0'	|NOT NULL	|0
FIELD		|recovery_expression|t_varchar(2048)|''	|NOT NULL	|0
FIELD		|correlation_mode|t_integer	|'0'	|NOT NULL	|0
FIELD		|correlation_tag|t_varchar(255)	|''	|NOT NULL	|0
FIELD		|manual_close	|t_integer	|'0'	|NOT NULL	|0
FIELD		|opdata		|t_varchar(255)	|''	|NOT NULL	|0
FIELD		|discover	|t_integer	|'0'	|NOT NULL	|0
FIELD		|event_name	|t_varchar(2048)|''	|NOT NULL	|0
FIELD		|uuid		|t_varchar(32)	|''	|NOT NULL	|0
FIELD		|url_name	|t_varchar(64)	|''	|NOT NULL	|0
INDEX		|1		|status
INDEX		|2		|value,lastchange
INDEX		|3		|templateid
CHANGELOG	|5

TABLE|trigger_depends|triggerdepid|ZBX_TEMPLATE
FIELD		|triggerdepid	|t_id		|	|NOT NULL	|0
FIELD		|triggerid_down	|t_id		|	|NOT NULL	|0			|1|triggers	|triggerid
FIELD		|triggerid_up	|t_id		|	|NOT NULL	|0			|2|triggers	|triggerid
UNIQUE		|1		|triggerid_down,triggerid_up
INDEX		|2		|triggerid_up

TABLE|functions|functionid|ZBX_TEMPLATE
FIELD		|functionid	|t_id		|	|NOT NULL	|0
FIELD		|itemid		|t_id		|	|NOT NULL	|0			|1|items	|		|RESTRICT
FIELD		|triggerid	|t_id		|	|NOT NULL	|0			|2|triggers	|		|RESTRICT
FIELD		|name		|t_varchar(12)	|''	|NOT NULL	|0
FIELD		|parameter	|t_varchar(255)	|'0'	|NOT NULL	|0
INDEX		|1		|triggerid
INDEX		|2		|itemid,name,parameter
CHANGELOG	|7

TABLE|graphs|graphid|ZBX_TEMPLATE
FIELD		|graphid	|t_id		|	|NOT NULL	|0
FIELD		|name		|t_varchar(128)	|''	|NOT NULL	|0
FIELD		|width		|t_integer	|'900'	|NOT NULL	|0
FIELD		|height		|t_integer	|'200'	|NOT NULL	|0
FIELD		|yaxismin	|t_double	|'0'	|NOT NULL	|0
FIELD		|yaxismax	|t_double	|'100'	|NOT NULL	|0
FIELD		|templateid	|t_id		|	|NULL		|0			|1|graphs	|graphid
FIELD		|show_work_period|t_integer	|'1'	|NOT NULL	|0
FIELD		|show_triggers	|t_integer	|'1'	|NOT NULL	|0
FIELD		|graphtype	|t_integer	|'0'	|NOT NULL	|0
FIELD		|show_legend	|t_integer	|'1'	|NOT NULL	|0
FIELD		|show_3d	|t_integer	|'0'	|NOT NULL	|0
FIELD		|percent_left	|t_double	|'0'	|NOT NULL	|0
FIELD		|percent_right	|t_double	|'0'	|NOT NULL	|0
FIELD		|ymin_type	|t_integer	|'0'	|NOT NULL	|0
FIELD		|ymax_type	|t_integer	|'0'	|NOT NULL	|0
FIELD		|ymin_itemid	|t_id		|	|NULL		|0			|2|items	|itemid		|RESTRICT
FIELD		|ymax_itemid	|t_id		|	|NULL		|0			|3|items	|itemid		|RESTRICT
FIELD		|flags		|t_integer	|'0'	|NOT NULL	|0
FIELD		|discover	|t_integer	|'0'	|NOT NULL	|0
FIELD		|uuid		|t_varchar(32)	|''	|NOT NULL	|0
INDEX		|1		|name
INDEX		|2		|templateid
INDEX		|3		|ymin_itemid
INDEX		|4		|ymax_itemid

TABLE|graphs_items|gitemid|ZBX_TEMPLATE
FIELD		|gitemid	|t_id		|	|NOT NULL	|0
FIELD		|graphid	|t_id		|	|NOT NULL	|0			|1|graphs
FIELD		|itemid		|t_id		|	|NOT NULL	|0			|2|items
FIELD		|drawtype	|t_integer	|'0'	|NOT NULL	|0
FIELD		|sortorder	|t_integer	|'0'	|NOT NULL	|0
FIELD		|color		|t_varchar(6)	|'009600'|NOT NULL	|0
FIELD		|yaxisside	|t_integer	|'0'	|NOT NULL	|0
FIELD		|calc_fnc	|t_integer	|'2'	|NOT NULL	|0
FIELD		|type		|t_integer	|'0'	|NOT NULL	|0
INDEX		|1		|itemid
INDEX		|2		|graphid

TABLE|graph_theme|graphthemeid|ZBX_DATA
FIELD		|graphthemeid	|t_id		|	|NOT NULL	|0
FIELD		|theme		|t_varchar(64)	|''	|NOT NULL	|0
FIELD		|backgroundcolor|t_varchar(6)	|''	|NOT NULL	|0
FIELD		|graphcolor	|t_varchar(6)	|''	|NOT NULL	|0
FIELD		|gridcolor	|t_varchar(6)	|''	|NOT NULL	|0
FIELD		|maingridcolor	|t_varchar(6)	|''	|NOT NULL	|0
FIELD		|gridbordercolor|t_varchar(6)	|''	|NOT NULL	|0
FIELD		|textcolor	|t_varchar(6)	|''	|NOT NULL	|0
FIELD		|highlightcolor	|t_varchar(6)	|''	|NOT NULL	|0
FIELD		|leftpercentilecolor|t_varchar(6)|''	|NOT NULL	|0
FIELD		|rightpercentilecolor|t_varchar(6)|''	|NOT NULL	|0
FIELD		|nonworktimecolor|t_varchar(6)	|''	|NOT NULL	|0
FIELD		|colorpalette	|t_varchar(255)	|''	|NOT NULL	|0
UNIQUE		|1		|theme

TABLE|globalmacro|globalmacroid|ZBX_DATA
FIELD		|globalmacroid	|t_id		|	|NOT NULL	|0
FIELD		|macro		|t_varchar(255)	|''	|NOT NULL	|ZBX_PROXY
FIELD		|value		|t_varchar(2048)|''	|NOT NULL	|ZBX_PROXY
FIELD		|description	|t_shorttext	|''	|NOT NULL	|0
FIELD		|type		|t_integer	|'0'	|NOT NULL	|ZBX_PROXY
UNIQUE		|1		|macro

TABLE|hostmacro|hostmacroid|ZBX_TEMPLATE
FIELD		|hostmacroid	|t_id		|	|NOT NULL	|0
FIELD		|hostid		|t_id		|	|NOT NULL	|ZBX_PROXY		|1|hosts
FIELD		|macro		|t_varchar(255)	|''	|NOT NULL	|ZBX_PROXY
FIELD		|value		|t_varchar(2048)|''	|NOT NULL	|ZBX_PROXY
FIELD		|description	|t_shorttext	|''	|NOT NULL	|0
FIELD		|type		|t_integer	|'0'	|NOT NULL	|ZBX_PROXY
FIELD		|automatic	|t_integer	|'0'	|NOT NULL	|ZBX_PROXY
UNIQUE		|1		|hostid,macro

TABLE|hosts_groups|hostgroupid|ZBX_TEMPLATE
FIELD		|hostgroupid	|t_id		|	|NOT NULL	|0
FIELD		|hostid		|t_id		|	|NOT NULL	|0			|1|hosts
FIELD		|groupid	|t_id		|	|NOT NULL	|0			|2|hstgrp
UNIQUE		|1		|hostid,groupid
INDEX		|2		|groupid

TABLE|hosts_templates|hosttemplateid|ZBX_TEMPLATE
FIELD		|hosttemplateid	|t_id		|	|NOT NULL	|0
FIELD		|hostid		|t_id		|	|NOT NULL	|ZBX_PROXY		|1|hosts
FIELD		|templateid	|t_id		|	|NOT NULL	|ZBX_PROXY		|2|hosts	|hostid
FIELD		|link_type	|t_integer	|'0'	|NOT NULL	|ZBX_PROXY
UNIQUE		|1		|hostid,templateid
INDEX		|2		|templateid

TABLE|valuemap_mapping|valuemap_mappingid|ZBX_TEMPLATE
FIELD		|valuemap_mappingid|t_id	|	|NOT NULL	|0
FIELD		|valuemapid	|t_id		|	|NOT NULL	|0			|1|valuemap
FIELD		|value		|t_varchar(64)	|''	|NOT NULL	|0
FIELD		|newvalue	|t_varchar(64)	|''	|NOT NULL	|0
FIELD		|type		|t_integer	|'0'	|NOT NULL	|0
FIELD		|sortorder	|t_integer	|'0'	|NOT NULL	|0
UNIQUE		|1		|valuemapid,value,type

TABLE|media|mediaid|ZBX_DATA
FIELD		|mediaid	|t_id		|	|NOT NULL	|0
FIELD		|userid		|t_id		|	|NOT NULL	|0			|1|users
FIELD		|mediatypeid	|t_id		|	|NOT NULL	|0			|2|media_type
FIELD		|sendto		|t_varchar(1024)|''	|NOT NULL	|0
FIELD		|active		|t_integer	|'0'	|NOT NULL	|0
FIELD		|severity	|t_integer	|'63'	|NOT NULL	|0
FIELD		|period		|t_varchar(1024)|'1-7,00:00-24:00'|NOT NULL|0
INDEX		|1		|userid
INDEX		|2		|mediatypeid

TABLE|rights|rightid|ZBX_DATA
FIELD		|rightid	|t_id		|	|NOT NULL	|0
FIELD		|groupid	|t_id		|	|NOT NULL	|0			|1|usrgrp	|usrgrpid
FIELD		|permission	|t_integer	|'0'	|NOT NULL	|0
FIELD		|id		|t_id		|	|NOT NULL	|0			|2|hstgrp	|groupid
INDEX		|1		|groupid
INDEX		|2		|id

TABLE|services|serviceid|ZBX_DATA
FIELD		|serviceid	|t_id		|	|NOT NULL	|0
FIELD		|name		|t_varchar(128)	|''	|NOT NULL	|0
FIELD		|status		|t_integer	|'-1'	|NOT NULL	|0
FIELD		|algorithm	|t_integer	|'0'	|NOT NULL	|0
FIELD		|sortorder	|t_integer	|'0'	|NOT NULL	|0
FIELD		|weight		|t_integer	|'0'	|NOT NULL	|0
FIELD		|propagation_rule|t_integer	|'0'	|NOT NULL	|0
FIELD		|propagation_value|t_integer	|'0'	|NOT NULL	|0
FIELD		|description	|t_shorttext	|''	|NOT NULL	|0
FIELD		|uuid		|t_varchar(32)	|''	|NOT NULL	|0
FIELD		|created_at	|t_integer	|'0'	|NOT NULL	|0

TABLE|services_links|linkid|ZBX_DATA
FIELD		|linkid		|t_id		|	|NOT NULL	|0
FIELD		|serviceupid	|t_id		|	|NOT NULL	|0			|1|services	|serviceid
FIELD		|servicedownid	|t_id		|	|NOT NULL	|0			|2|services	|serviceid
INDEX		|1		|servicedownid
UNIQUE		|2		|serviceupid,servicedownid

TABLE|icon_map|iconmapid|ZBX_DATA
FIELD		|iconmapid	|t_id		|	|NOT NULL	|0
FIELD		|name		|t_varchar(64)	|''	|NOT NULL	|0
FIELD		|default_iconid	|t_id		|	|NOT NULL	|0			|1|images	|imageid	|RESTRICT
UNIQUE		|1		|name
INDEX		|2		|default_iconid

TABLE|icon_mapping|iconmappingid|ZBX_DATA
FIELD		|iconmappingid	|t_id		|	|NOT NULL	|0
FIELD		|iconmapid	|t_id		|	|NOT NULL	|0			|1|icon_map
FIELD		|iconid		|t_id		|	|NOT NULL	|0			|2|images	|imageid	|RESTRICT
FIELD		|inventory_link	|t_integer	|'0'	|NOT NULL	|0
FIELD		|expression	|t_varchar(64)	|''	|NOT NULL	|0
FIELD		|sortorder	|t_integer	|'0'	|NOT NULL	|0
INDEX		|1		|iconmapid
INDEX		|2		|iconid

TABLE|sysmaps|sysmapid|ZBX_TEMPLATE
FIELD		|sysmapid	|t_id		|	|NOT NULL	|0
FIELD		|name		|t_varchar(128)	|''	|NOT NULL	|0
FIELD		|width		|t_integer	|'600'	|NOT NULL	|0
FIELD		|height		|t_integer	|'400'	|NOT NULL	|0
FIELD		|backgroundid	|t_id		|	|NULL		|0			|1|images	|imageid	|RESTRICT
FIELD		|label_type	|t_integer	|'2'	|NOT NULL	|0
FIELD		|label_location	|t_integer	|'0'	|NOT NULL	|0
FIELD		|highlight	|t_integer	|'1'	|NOT NULL	|0
FIELD		|expandproblem	|t_integer	|'1'	|NOT NULL	|0
FIELD		|markelements	|t_integer	|'0'	|NOT NULL	|0
FIELD		|show_unack	|t_integer	|'0'	|NOT NULL	|0
FIELD		|grid_size	|t_integer	|'50'	|NOT NULL	|0
FIELD		|grid_show	|t_integer	|'1'	|NOT NULL	|0
FIELD		|grid_align	|t_integer	|'1'	|NOT NULL	|0
FIELD		|label_format	|t_integer	|'0'	|NOT NULL	|0
FIELD		|label_type_host|t_integer	|'2'	|NOT NULL	|0
FIELD		|label_type_hostgroup|t_integer	|'2'	|NOT NULL	|0
FIELD		|label_type_trigger|t_integer	|'2'	|NOT NULL	|0
FIELD		|label_type_map|t_integer	|'2'	|NOT NULL	|0
FIELD		|label_type_image|t_integer	|'2'	|NOT NULL	|0
FIELD		|label_string_host|t_varchar(255)|''	|NOT NULL	|0
FIELD		|label_string_hostgroup|t_varchar(255)|''|NOT NULL	|0
FIELD		|label_string_trigger|t_varchar(255)|''	|NOT NULL	|0
FIELD		|label_string_map|t_varchar(255)|''	|NOT NULL	|0
FIELD		|label_string_image|t_varchar(255)|''	|NOT NULL	|0
FIELD		|iconmapid	|t_id		|	|NULL		|0			|2|icon_map	|		|RESTRICT
FIELD		|expand_macros	|t_integer	|'0'	|NOT NULL	|0
FIELD		|severity_min	|t_integer	|'0'	|NOT NULL	|0
FIELD		|userid		|t_id		|	|NOT NULL	|0			|3|users	|		|RESTRICT
FIELD		|private	|t_integer	|'1'	|NOT NULL	|0
FIELD		|show_suppressed|t_integer	|'0'	|NOT NULL	|0
UNIQUE		|1		|name
INDEX		|2		|backgroundid
INDEX		|3		|iconmapid
INDEX		|4		|userid

TABLE|sysmaps_elements|selementid|ZBX_TEMPLATE
FIELD		|selementid	|t_id		|	|NOT NULL	|0
FIELD		|sysmapid	|t_id		|	|NOT NULL	|0			|1|sysmaps
FIELD		|elementid	|t_id		|'0'	|NOT NULL	|0
FIELD		|elementtype	|t_integer	|'0'	|NOT NULL	|0
FIELD		|iconid_off	|t_id		|	|NULL		|0			|2|images	|imageid	|RESTRICT
FIELD		|iconid_on	|t_id		|	|NULL		|0			|3|images	|imageid	|RESTRICT
FIELD		|label		|t_varchar(2048)|''	|NOT NULL	|0
FIELD		|label_location	|t_integer	|'-1'	|NOT NULL	|0
FIELD		|x		|t_integer	|'0'	|NOT NULL	|0
FIELD		|y		|t_integer	|'0'	|NOT NULL	|0
FIELD		|iconid_disabled|t_id		|	|NULL		|0			|4|images	|imageid	|RESTRICT
FIELD		|iconid_maintenance|t_id	|	|NULL		|0			|5|images	|imageid	|RESTRICT
FIELD		|elementsubtype	|t_integer	|'0'	|NOT NULL	|0
FIELD		|areatype	|t_integer	|'0'	|NOT NULL	|0
FIELD		|width		|t_integer	|'200'	|NOT NULL	|0
FIELD		|height		|t_integer	|'200'	|NOT NULL	|0
FIELD		|viewtype	|t_integer	|'0'	|NOT NULL	|0
FIELD		|use_iconmap	|t_integer	|'1'	|NOT NULL	|0
FIELD		|evaltype	|t_integer		|'0'|NOT NULL	|0
INDEX		|1		|sysmapid
INDEX		|2		|iconid_off
INDEX		|3		|iconid_on
INDEX		|4		|iconid_disabled
INDEX		|5		|iconid_maintenance

TABLE|sysmaps_links|linkid|ZBX_TEMPLATE
FIELD		|linkid		|t_id		|	|NOT NULL	|0
FIELD		|sysmapid	|t_id		|	|NOT NULL	|0			|1|sysmaps
FIELD		|selementid1	|t_id		|	|NOT NULL	|0			|2|sysmaps_elements|selementid
FIELD		|selementid2	|t_id		|	|NOT NULL	|0			|3|sysmaps_elements|selementid
FIELD		|drawtype	|t_integer	|'0'	|NOT NULL	|0
FIELD		|color		|t_varchar(6)	|'000000'|NOT NULL	|0
FIELD		|label		|t_varchar(2048)|''	|NOT NULL	|0
INDEX		|1		|sysmapid
INDEX		|2		|selementid1
INDEX		|3		|selementid2

TABLE|sysmaps_link_triggers|linktriggerid|ZBX_TEMPLATE
FIELD		|linktriggerid	|t_id		|	|NOT NULL	|0
FIELD		|linkid		|t_id		|	|NOT NULL	|0			|1|sysmaps_links
FIELD		|triggerid	|t_id		|	|NOT NULL	|0			|2|triggers
FIELD		|drawtype	|t_integer	|'0'	|NOT NULL	|0
FIELD		|color		|t_varchar(6)	|'000000'|NOT NULL	|0
UNIQUE		|1		|linkid,triggerid
INDEX		|2		|triggerid

TABLE|sysmap_element_url|sysmapelementurlid|ZBX_TEMPLATE
FIELD		|sysmapelementurlid|t_id	|	|NOT NULL	|0
FIELD		|selementid	|t_id		|	|NOT NULL	|0			|1|sysmaps_elements
FIELD		|name		|t_varchar(255)	|	|NOT NULL	|0
FIELD		|url		|t_varchar(2048)|''	|NOT NULL	|0
UNIQUE		|1		|selementid,name

TABLE|sysmap_url|sysmapurlid|ZBX_TEMPLATE
FIELD		|sysmapurlid	|t_id		|	|NOT NULL	|0
FIELD		|sysmapid	|t_id		|	|NOT NULL	|0			|1|sysmaps
FIELD		|name		|t_varchar(255)	|	|NOT NULL	|0
FIELD		|url		|t_varchar(2048)|''	|NOT NULL	|0
FIELD		|elementtype	|t_integer	|'0'	|NOT NULL	|0
UNIQUE		|1		|sysmapid,name

TABLE|sysmap_user|sysmapuserid|ZBX_TEMPLATE
FIELD		|sysmapuserid|t_id		|	|NOT NULL	|0
FIELD		|sysmapid	|t_id		|	|NOT NULL	|0			|1|sysmaps
FIELD		|userid		|t_id		|	|NOT NULL	|0			|2|users
FIELD		|permission	|t_integer	|'2'	|NOT NULL	|0
UNIQUE		|1		|sysmapid,userid
INDEX		|2		|userid

TABLE|sysmap_usrgrp|sysmapusrgrpid|ZBX_TEMPLATE
FIELD		|sysmapusrgrpid|t_id		|	|NOT NULL	|0
FIELD		|sysmapid	|t_id		|	|NOT NULL	|0			|1|sysmaps
FIELD		|usrgrpid	|t_id		|	|NOT NULL	|0			|2|usrgrp
FIELD		|permission	|t_integer	|'2'	|NOT NULL	|0
UNIQUE		|1		|sysmapid,usrgrpid
INDEX		|2		|usrgrpid

TABLE|maintenances_hosts|maintenance_hostid|ZBX_DATA
FIELD		|maintenance_hostid|t_id	|	|NOT NULL	|0
FIELD		|maintenanceid	|t_id		|	|NOT NULL	|0			|1|maintenances
FIELD		|hostid		|t_id		|	|NOT NULL	|0			|2|hosts
UNIQUE		|1		|maintenanceid,hostid
INDEX		|2		|hostid

TABLE|maintenances_groups|maintenance_groupid|ZBX_DATA
FIELD		|maintenance_groupid|t_id	|	|NOT NULL	|0
FIELD		|maintenanceid	|t_id		|	|NOT NULL	|0			|1|maintenances
FIELD		|groupid	|t_id		|	|NOT NULL	|0			|2|hstgrp
UNIQUE		|1		|maintenanceid,groupid
INDEX		|2		|groupid

TABLE|timeperiods|timeperiodid|ZBX_DATA
FIELD		|timeperiodid	|t_id		|	|NOT NULL	|0
FIELD		|timeperiod_type|t_integer	|'0'	|NOT NULL	|0
FIELD		|every		|t_integer	|'1'	|NOT NULL	|0
FIELD		|month		|t_integer	|'0'	|NOT NULL	|0
FIELD		|dayofweek	|t_integer	|'0'	|NOT NULL	|0
FIELD		|day		|t_integer	|'0'	|NOT NULL	|0
FIELD		|start_time	|t_integer	|'0'	|NOT NULL	|0
FIELD		|period		|t_integer	|'0'	|NOT NULL	|0
FIELD		|start_date	|t_integer	|'0'	|NOT NULL	|0

TABLE|maintenances_windows|maintenance_timeperiodid|ZBX_DATA
FIELD		|maintenance_timeperiodid|t_id	|	|NOT NULL	|0
FIELD		|maintenanceid	|t_id		|	|NOT NULL	|0			|1|maintenances
FIELD		|timeperiodid	|t_id		|	|NOT NULL	|0			|2|timeperiods
UNIQUE		|1		|maintenanceid,timeperiodid
INDEX		|2		|timeperiodid

TABLE|regexps|regexpid|ZBX_DATA
FIELD		|regexpid	|t_id		|	|NOT NULL	|0
FIELD		|name		|t_varchar(128)	|''	|NOT NULL	|ZBX_PROXY
FIELD		|test_string	|t_shorttext	|''	|NOT NULL	|0
UNIQUE		|1		|name

TABLE|expressions|expressionid|ZBX_DATA
FIELD		|expressionid	|t_id		|	|NOT NULL	|0
FIELD		|regexpid	|t_id		|	|NOT NULL	|ZBX_PROXY		|1|regexps
FIELD		|expression	|t_varchar(255)	|''	|NOT NULL	|ZBX_PROXY
FIELD		|expression_type|t_integer	|'0'	|NOT NULL	|ZBX_PROXY
FIELD		|exp_delimiter	|t_varchar(1)	|''	|NOT NULL	|ZBX_PROXY
FIELD		|case_sensitive	|t_integer	|'0'	|NOT NULL	|ZBX_PROXY
INDEX		|1		|regexpid

TABLE|ids|table_name,field_name|0
FIELD		|table_name	|t_varchar(64)	|''	|NOT NULL	|0
FIELD		|field_name	|t_varchar(64)	|''	|NOT NULL	|0
FIELD		|nextid		|t_id		|	|NOT NULL	|0

-- History tables

TABLE|alerts|alertid|0
FIELD		|alertid	|t_id		|	|NOT NULL	|0
FIELD		|actionid	|t_id		|	|NOT NULL	|0			|1|actions
FIELD		|eventid	|t_id		|	|NOT NULL	|0			|2|events
FIELD		|userid		|t_id		|	|NULL		|0			|3|users
FIELD		|clock		|t_time		|'0'	|NOT NULL	|0
FIELD		|mediatypeid	|t_id		|	|NULL		|0			|4|media_type
FIELD		|sendto		|t_varchar(1024)|''	|NOT NULL	|0
FIELD		|subject	|t_varchar(255)	|''	|NOT NULL	|0
FIELD		|message	|t_text		|''	|NOT NULL	|0
FIELD		|status		|t_integer	|'0'	|NOT NULL	|0
FIELD		|retries	|t_integer	|'0'	|NOT NULL	|0
FIELD		|error		|t_varchar(2048)|''	|NOT NULL	|0
FIELD		|esc_step	|t_integer	|'0'	|NOT NULL	|0
FIELD		|alerttype	|t_integer	|'0'	|NOT NULL	|0
FIELD		|p_eventid	|t_id		|	|NULL		|0			|5|events	|eventid
FIELD		|acknowledgeid	|t_id		|	|NULL		|0			|6|acknowledges	|acknowledgeid
FIELD		|parameters	|t_text		|'{}'	|NOT NULL	|0
INDEX		|1		|actionid
INDEX		|2		|clock
INDEX		|3		|eventid
INDEX		|4		|status
INDEX		|5		|mediatypeid
INDEX		|6		|userid
INDEX		|7		|p_eventid
INDEX		|8		|acknowledgeid

TABLE|history|itemid,clock,ns|0
FIELD		|itemid		|t_id		|	|NOT NULL	|0			|-|items
FIELD		|clock		|t_time		|'0'	|NOT NULL	|0
FIELD		|value		|t_double	|'0.0000'|NOT NULL	|0
FIELD		|ns		|t_nanosec	|'0'	|NOT NULL	|0

TABLE|history_uint|itemid,clock,ns|0
FIELD		|itemid		|t_id		|	|NOT NULL	|0			|-|items
FIELD		|clock		|t_time		|'0'	|NOT NULL	|0
FIELD		|value		|t_bigint	|'0'	|NOT NULL	|0
FIELD		|ns		|t_nanosec	|'0'	|NOT NULL	|0

TABLE|history_str|itemid,clock,ns|0
FIELD		|itemid		|t_id		|	|NOT NULL	|0			|-|items
FIELD		|clock		|t_time		|'0'	|NOT NULL	|0
FIELD		|value		|t_varchar(255)	|''	|NOT NULL	|0
FIELD		|ns		|t_nanosec	|'0'	|NOT NULL	|0

TABLE|history_log|itemid,clock,ns|0
FIELD		|itemid		|t_id		|	|NOT NULL	|0			|-|items
FIELD		|clock		|t_time		|'0'	|NOT NULL	|0
FIELD		|timestamp	|t_time		|'0'	|NOT NULL	|0
FIELD		|source		|t_varchar(64)	|''	|NOT NULL	|0
FIELD		|severity	|t_integer	|'0'	|NOT NULL	|0
FIELD		|value		|t_text		|''	|NOT NULL	|0
FIELD		|logeventid	|t_integer	|'0'	|NOT NULL	|0
FIELD		|ns		|t_nanosec	|'0'	|NOT NULL	|0

TABLE|history_text|itemid,clock,ns|0
FIELD		|itemid		|t_id		|	|NOT NULL	|0			|-|items
FIELD		|clock		|t_time		|'0'	|NOT NULL	|0
FIELD		|value		|t_text		|''	|NOT NULL	|0
FIELD		|ns		|t_nanosec	|'0'	|NOT NULL	|0

TABLE|history_bin|itemid,clock,ns|0
FIELD		|itemid		|t_id		|	|NOT NULL	|0			|-|items
FIELD		|clock		|t_time		|'0'	|NOT NULL	|0
FIELD		|ns		|t_nanosec	|'0'	|NOT NULL	|0
FIELD		|value		|t_bin		|''	|NOT NULL	|0

TABLE|proxy_history|id|0
FIELD		|id		|t_id		|	|NOT NULL	|0
FIELD		|itemid		|t_id		|	|NOT NULL	|0			|-|items
FIELD		|clock		|t_time		|'0'	|NOT NULL	|0
FIELD		|timestamp	|t_time		|'0'	|NOT NULL	|0
FIELD		|source		|t_varchar(64)	|''	|NOT NULL	|0
FIELD		|severity	|t_integer	|'0'	|NOT NULL	|0
FIELD		|value		|t_longtext	|''	|NOT NULL	|0
FIELD		|logeventid	|t_integer	|'0'	|NOT NULL	|0
FIELD		|ns		|t_nanosec	|'0'	|NOT NULL	|0
FIELD		|state		|t_integer	|'0'	|NOT NULL	|0
FIELD		|lastlogsize	|t_bigint	|'0'	|NOT NULL	|0
FIELD		|mtime		|t_integer	|'0'	|NOT NULL	|0
FIELD		|flags		|t_integer	|'0'	|NOT NULL	|0
FIELD		|write_clock	|t_time		|'0'	|NOT NULL	|0
INDEX		|1		|clock

TABLE|proxy_dhistory|id|0
FIELD		|id		|t_id		|	|NOT NULL	|0
FIELD		|clock		|t_time		|'0'	|NOT NULL	|0
FIELD		|druleid	|t_id		|	|NOT NULL	|0			|-|drules
FIELD		|ip		|t_varchar(39)	|''	|NOT NULL	|0
FIELD		|port		|t_integer	|'0'	|NOT NULL	|0
FIELD		|value		|t_varchar(255)	|''	|NOT NULL	|0
FIELD		|status		|t_integer	|'0'	|NOT NULL	|0
FIELD		|dcheckid	|t_id		|	|NULL		|0			|-|dchecks
FIELD		|dns		|t_varchar(255)	|''	|NOT NULL	|0
INDEX		|1		|clock
INDEX		|2		|druleid

TABLE|events|eventid|0
FIELD		|eventid	|t_id		|	|NOT NULL	|0
FIELD		|source		|t_integer	|'0'	|NOT NULL	|0
FIELD		|object		|t_integer	|'0'	|NOT NULL	|0
FIELD		|objectid	|t_id		|'0'	|NOT NULL	|0
FIELD		|clock		|t_time		|'0'	|NOT NULL	|0
FIELD		|value		|t_integer	|'0'	|NOT NULL	|0
FIELD		|acknowledged	|t_integer	|'0'	|NOT NULL	|0
FIELD		|ns		|t_nanosec	|'0'	|NOT NULL	|0
FIELD		|name		|t_varchar(2048)|''	|NOT NULL	|0
FIELD		|severity	|t_integer	|'0'	|NOT NULL	|0
INDEX		|1		|source,object,objectid,clock
INDEX		|2		|source,object,clock

TABLE|event_symptom|eventid|0
FIELD		|eventid	|t_id		|	|NOT NULL	|0			|1|events	|eventid|
FIELD		|cause_eventid	|t_id		|	|NOT NULL	|0			|2|events	|eventid|	RESTRICT
INDEX		|1		|cause_eventid

TABLE|trends|itemid,clock|0
FIELD		|itemid		|t_id		|	|NOT NULL	|0			|-|items
FIELD		|clock		|t_time		|'0'	|NOT NULL	|0
FIELD		|num		|t_integer	|'0'	|NOT NULL	|0
FIELD		|value_min	|t_double	|'0.0000'|NOT NULL	|0
FIELD		|value_avg	|t_double	|'0.0000'|NOT NULL	|0
FIELD		|value_max	|t_double	|'0.0000'|NOT NULL	|0

TABLE|trends_uint|itemid,clock|0
FIELD		|itemid		|t_id		|	|NOT NULL	|0			|-|items
FIELD		|clock		|t_time		|'0'	|NOT NULL	|0
FIELD		|num		|t_integer	|'0'	|NOT NULL	|0
FIELD		|value_min	|t_bigint	|'0'	|NOT NULL	|0
FIELD		|value_avg	|t_bigint	|'0'	|NOT NULL	|0
FIELD		|value_max	|t_bigint	|'0'	|NOT NULL	|0

TABLE|acknowledges|acknowledgeid|0
FIELD		|acknowledgeid	|t_id		|	|NOT NULL	|0
FIELD		|userid		|t_id		|	|NOT NULL	|0			|1|users
FIELD		|eventid	|t_id		|	|NOT NULL	|0			|2|events
FIELD		|clock		|t_time		|'0'	|NOT NULL	|0
FIELD		|message	|t_varchar(2048)|''	|NOT NULL	|0
FIELD		|action		|t_integer	|'0'	|NOT NULL	|0
FIELD		|old_severity	|t_integer	|'0'	|NOT NULL	|0
FIELD		|new_severity	|t_integer	|'0'	|NOT NULL	|0
FIELD		|suppress_until	|t_time		|'0'	|NOT NULL	|0
FIELD		|taskid		|t_id		|	|NULL		|0			|-|task
INDEX		|1		|userid
INDEX		|2		|eventid
INDEX		|3		|clock

TABLE|auditlog|auditid|0
FIELD		|auditid	|t_cuid		|	|NOT NULL	|0
FIELD		|userid		|t_id		|	|NULL		|0
FIELD		|username	|t_varchar(100)	|''	|NOT NULL	|0
FIELD		|clock		|t_time		|'0'	|NOT NULL	|0
FIELD		|ip		|t_varchar(39)	|''	|NOT NULL	|0
FIELD		|action		|t_integer	|'0'	|NOT NULL	|0
FIELD		|resourcetype	|t_integer	|'0'	|NOT NULL	|0
FIELD		|resourceid	|t_id		|	|NULL		|0
FIELD		|resource_cuid	|t_cuid		|	|NULL		|0
FIELD		|resourcename	|t_varchar(255)	|''	|NOT NULL	|0
FIELD		|recordsetid	|t_cuid		|	|NOT NULL	|0
FIELD		|details	|t_longtext	|''	|NOT NULL	|0
INDEX		|1		|userid,clock
INDEX		|2		|clock
INDEX		|3		|resourcetype,resourceid

TABLE|service_alarms|servicealarmid|0
FIELD		|servicealarmid	|t_id		|	|NOT NULL	|0
FIELD		|serviceid	|t_id		|	|NOT NULL	|0			|1|services
FIELD		|clock		|t_time		|'0'	|NOT NULL	|0
FIELD		|value		|t_integer	|'-1'	|NOT NULL	|0
INDEX		|1		|serviceid,clock
INDEX		|2		|clock

TABLE|autoreg_host|autoreg_hostid|0
FIELD		|autoreg_hostid	|t_id		|	|NOT NULL	|0
FIELD		|proxyid	|t_id		|	|NULL		|0			|1|proxy	|proxyid
FIELD		|host		|t_varchar(128)	|''	|NOT NULL	|0
FIELD		|listen_ip	|t_varchar(39)	|''	|NOT NULL	|0
FIELD		|listen_port	|t_integer	|'0'	|NOT NULL	|0
FIELD		|listen_dns	|t_varchar(255)	|''	|NOT NULL	|0
FIELD		|host_metadata	|t_text		|''	|NOT NULL	|0
FIELD		|flags		|t_integer	|'0'	|NOT NULL	|0
FIELD		|tls_accepted	|t_integer	|'1'	|NOT NULL	|0
INDEX		|1		|host
INDEX		|2		|proxyid

TABLE|proxy_autoreg_host|id|0
FIELD		|id		|t_id		|	|NOT NULL	|0
FIELD		|clock		|t_time		|'0'	|NOT NULL	|0
FIELD		|host		|t_varchar(128)	|''	|NOT NULL	|0
FIELD		|listen_ip	|t_varchar(39)	|''	|NOT NULL	|0
FIELD		|listen_port	|t_integer	|'0'	|NOT NULL	|0
FIELD		|listen_dns	|t_varchar(255)	|''	|NOT NULL	|0
FIELD		|host_metadata	|t_text		|''	|NOT NULL	|0
FIELD		|flags		|t_integer	|'0'	|NOT NULL	|0
FIELD		|tls_accepted	|t_integer	|'1'	|NOT NULL	|0
INDEX		|1		|clock

TABLE|dhosts|dhostid|0
FIELD		|dhostid	|t_id		|	|NOT NULL	|0
FIELD		|druleid	|t_id		|	|NOT NULL	|0			|1|drules
FIELD		|status		|t_integer	|'0'	|NOT NULL	|0
FIELD		|lastup		|t_integer	|'0'	|NOT NULL	|0
FIELD		|lastdown	|t_integer	|'0'	|NOT NULL	|0
INDEX		|1		|druleid

TABLE|dservices|dserviceid|0
FIELD		|dserviceid	|t_id		|	|NOT NULL	|0
FIELD		|dhostid	|t_id		|	|NOT NULL	|0			|1|dhosts
FIELD		|value		|t_varchar(255)	|''	|NOT NULL	|0
FIELD		|port		|t_integer	|'0'	|NOT NULL	|0
FIELD		|status		|t_integer	|'0'	|NOT NULL	|0
FIELD		|lastup		|t_integer	|'0'	|NOT NULL	|0
FIELD		|lastdown	|t_integer	|'0'	|NOT NULL	|0
FIELD		|dcheckid	|t_id		|	|NOT NULL	|0			|2|dchecks
FIELD		|ip		|t_varchar(39)	|''	|NOT NULL	|0
FIELD		|dns		|t_varchar(255)	|''	|NOT NULL	|0
UNIQUE		|1		|dcheckid,ip,port
INDEX		|2		|dhostid

-- Other tables

TABLE|escalations|escalationid|0
FIELD		|escalationid	|t_id		|	|NOT NULL	|0
FIELD		|actionid	|t_id		|	|NOT NULL	|0			|-|actions
FIELD		|triggerid	|t_id		|	|NULL		|0			|-|triggers
FIELD		|eventid	|t_id		|	|NULL		|0			|-|events
FIELD		|r_eventid	|t_id		|	|NULL		|0			|-|events	|eventid
FIELD		|nextcheck	|t_time		|'0'	|NOT NULL	|0
FIELD		|esc_step	|t_integer	|'0'	|NOT NULL	|0
FIELD		|status		|t_integer	|'0'	|NOT NULL	|0
FIELD		|itemid		|t_id		|	|NULL		|0			|-|items
FIELD		|acknowledgeid	|t_id		|	|NULL		|0			|-|acknowledges
FIELD		|servicealarmid	|t_id		|	|NULL		|0			|-|service_alarms
FIELD		|serviceid	|t_id		|	|NULL		|0			|-|services
UNIQUE		|1		|triggerid,itemid,serviceid,escalationid
INDEX		|2		|eventid
INDEX		|3		|nextcheck

TABLE|globalvars|globalvarid|0
FIELD		|globalvarid	|t_id		|	|NOT NULL	|0
FIELD		|snmp_lastsize	|t_bigint	|'0'	|NOT NULL	|0

TABLE|graph_discovery|graphid|0
FIELD		|graphid	|t_id		|	|NOT NULL	|0			|1|graphs
FIELD		|parent_graphid	|t_id		|	|NOT NULL	|0			|2|graphs	|graphid	|RESTRICT
FIELD		|lastcheck	|t_integer	|'0'	|NOT NULL	|ZBX_NODATA
FIELD		|ts_delete	|t_time		|'0'	|NOT NULL	|ZBX_NODATA
INDEX		|1		|parent_graphid

TABLE|host_inventory|hostid|ZBX_TEMPLATE
FIELD		|hostid		|t_id		|	|NOT NULL	|0			|1|hosts
FIELD		|inventory_mode	|t_integer	|'0'	|NOT NULL	|0
FIELD		|type		|t_varchar(64)	|''	|NOT NULL	|ZBX_PROXY,ZBX_NODATA
FIELD		|type_full	|t_varchar(64)	|''	|NOT NULL	|ZBX_PROXY,ZBX_NODATA
FIELD		|name		|t_varchar(128)	|''	|NOT NULL	|ZBX_PROXY,ZBX_NODATA
FIELD		|alias		|t_varchar(128)	|''	|NOT NULL	|ZBX_PROXY,ZBX_NODATA
FIELD		|os		|t_varchar(128)	|''	|NOT NULL	|ZBX_PROXY,ZBX_NODATA
FIELD		|os_full	|t_varchar(255)	|''	|NOT NULL	|ZBX_PROXY,ZBX_NODATA
FIELD		|os_short	|t_varchar(128)	|''	|NOT NULL	|ZBX_PROXY,ZBX_NODATA
FIELD		|serialno_a	|t_varchar(64)	|''	|NOT NULL	|ZBX_PROXY,ZBX_NODATA
FIELD		|serialno_b	|t_varchar(64)	|''	|NOT NULL	|ZBX_PROXY,ZBX_NODATA
FIELD		|tag		|t_varchar(64)	|''	|NOT NULL	|ZBX_PROXY,ZBX_NODATA
FIELD		|asset_tag	|t_varchar(64)	|''	|NOT NULL	|ZBX_PROXY,ZBX_NODATA
FIELD		|macaddress_a	|t_varchar(64)	|''	|NOT NULL	|ZBX_PROXY,ZBX_NODATA
FIELD		|macaddress_b	|t_varchar(64)	|''	|NOT NULL	|ZBX_PROXY,ZBX_NODATA
FIELD		|hardware	|t_varchar(255)	|''	|NOT NULL	|ZBX_PROXY,ZBX_NODATA
FIELD		|hardware_full	|t_shorttext	|''	|NOT NULL	|ZBX_PROXY,ZBX_NODATA
FIELD		|software	|t_varchar(255)	|''	|NOT NULL	|ZBX_PROXY,ZBX_NODATA
FIELD		|software_full	|t_shorttext	|''	|NOT NULL	|ZBX_PROXY,ZBX_NODATA
FIELD		|software_app_a	|t_varchar(64)	|''	|NOT NULL	|ZBX_PROXY,ZBX_NODATA
FIELD		|software_app_b	|t_varchar(64)	|''	|NOT NULL	|ZBX_PROXY,ZBX_NODATA
FIELD		|software_app_c	|t_varchar(64)	|''	|NOT NULL	|ZBX_PROXY,ZBX_NODATA
FIELD		|software_app_d	|t_varchar(64)	|''	|NOT NULL	|ZBX_PROXY,ZBX_NODATA
FIELD		|software_app_e	|t_varchar(64)	|''	|NOT NULL	|ZBX_PROXY,ZBX_NODATA
FIELD		|contact	|t_shorttext	|''	|NOT NULL	|ZBX_PROXY,ZBX_NODATA
FIELD		|location	|t_shorttext	|''	|NOT NULL	|ZBX_PROXY,ZBX_NODATA
FIELD		|location_lat	|t_varchar(16)	|''	|NOT NULL	|ZBX_PROXY
FIELD		|location_lon	|t_varchar(16)	|''	|NOT NULL	|ZBX_PROXY
FIELD		|notes		|t_shorttext	|''	|NOT NULL	|ZBX_PROXY,ZBX_NODATA
FIELD		|chassis	|t_varchar(64)	|''	|NOT NULL	|ZBX_PROXY,ZBX_NODATA
FIELD		|model		|t_varchar(64)	|''	|NOT NULL	|ZBX_PROXY,ZBX_NODATA
FIELD		|hw_arch	|t_varchar(32)	|''	|NOT NULL	|ZBX_PROXY,ZBX_NODATA
FIELD		|vendor		|t_varchar(64)	|''	|NOT NULL	|ZBX_PROXY,ZBX_NODATA
FIELD		|contract_number|t_varchar(64)	|''	|NOT NULL	|ZBX_PROXY,ZBX_NODATA
FIELD		|installer_name	|t_varchar(64)	|''	|NOT NULL	|ZBX_PROXY,ZBX_NODATA
FIELD		|deployment_status|t_varchar(64)|''	|NOT NULL	|ZBX_PROXY,ZBX_NODATA
FIELD		|url_a		|t_varchar(2048)|''	|NOT NULL	|ZBX_PROXY,ZBX_NODATA
FIELD		|url_b		|t_varchar(2048)|''	|NOT NULL	|ZBX_PROXY,ZBX_NODATA
FIELD		|url_c		|t_varchar(2048)|''	|NOT NULL	|ZBX_PROXY,ZBX_NODATA
FIELD		|host_networks	|t_shorttext	|''	|NOT NULL	|ZBX_PROXY,ZBX_NODATA
FIELD		|host_netmask	|t_varchar(39)	|''	|NOT NULL	|ZBX_PROXY,ZBX_NODATA
FIELD		|host_router	|t_varchar(39)	|''	|NOT NULL	|ZBX_PROXY,ZBX_NODATA
FIELD		|oob_ip		|t_varchar(39)	|''	|NOT NULL	|ZBX_PROXY,ZBX_NODATA
FIELD		|oob_netmask	|t_varchar(39)	|''	|NOT NULL	|ZBX_PROXY,ZBX_NODATA
FIELD		|oob_router	|t_varchar(39)	|''	|NOT NULL	|ZBX_PROXY,ZBX_NODATA
FIELD		|date_hw_purchase|t_varchar(64)	|''	|NOT NULL	|ZBX_PROXY,ZBX_NODATA
FIELD		|date_hw_install|t_varchar(64)	|''	|NOT NULL	|ZBX_PROXY,ZBX_NODATA
FIELD		|date_hw_expiry	|t_varchar(64)	|''	|NOT NULL	|ZBX_PROXY,ZBX_NODATA
FIELD		|date_hw_decomm	|t_varchar(64)	|''	|NOT NULL	|ZBX_PROXY,ZBX_NODATA
FIELD		|site_address_a	|t_varchar(128)	|''	|NOT NULL	|ZBX_PROXY,ZBX_NODATA
FIELD		|site_address_b	|t_varchar(128)	|''	|NOT NULL	|ZBX_PROXY,ZBX_NODATA
FIELD		|site_address_c	|t_varchar(128)	|''	|NOT NULL	|ZBX_PROXY,ZBX_NODATA
FIELD		|site_city	|t_varchar(128)	|''	|NOT NULL	|ZBX_PROXY,ZBX_NODATA
FIELD		|site_state	|t_varchar(64)	|''	|NOT NULL	|ZBX_PROXY,ZBX_NODATA
FIELD		|site_country	|t_varchar(64)	|''	|NOT NULL	|ZBX_PROXY,ZBX_NODATA
FIELD		|site_zip	|t_varchar(64)	|''	|NOT NULL	|ZBX_PROXY,ZBX_NODATA
FIELD		|site_rack	|t_varchar(128)	|''	|NOT NULL	|ZBX_PROXY,ZBX_NODATA
FIELD		|site_notes	|t_shorttext	|''	|NOT NULL	|ZBX_PROXY,ZBX_NODATA
FIELD		|poc_1_name	|t_varchar(128)	|''	|NOT NULL	|ZBX_PROXY,ZBX_NODATA
FIELD		|poc_1_email	|t_varchar(128)	|''	|NOT NULL	|ZBX_PROXY,ZBX_NODATA
FIELD		|poc_1_phone_a	|t_varchar(64)	|''	|NOT NULL	|ZBX_PROXY,ZBX_NODATA
FIELD		|poc_1_phone_b	|t_varchar(64)	|''	|NOT NULL	|ZBX_PROXY,ZBX_NODATA
FIELD		|poc_1_cell	|t_varchar(64)	|''	|NOT NULL	|ZBX_PROXY,ZBX_NODATA
FIELD		|poc_1_screen	|t_varchar(64)	|''	|NOT NULL	|ZBX_PROXY,ZBX_NODATA
FIELD		|poc_1_notes	|t_shorttext	|''	|NOT NULL	|ZBX_PROXY,ZBX_NODATA
FIELD		|poc_2_name	|t_varchar(128)	|''	|NOT NULL	|ZBX_PROXY,ZBX_NODATA
FIELD		|poc_2_email	|t_varchar(128)	|''	|NOT NULL	|ZBX_PROXY,ZBX_NODATA
FIELD		|poc_2_phone_a	|t_varchar(64)	|''	|NOT NULL	|ZBX_PROXY,ZBX_NODATA
FIELD		|poc_2_phone_b	|t_varchar(64)	|''	|NOT NULL	|ZBX_PROXY,ZBX_NODATA
FIELD		|poc_2_cell	|t_varchar(64)	|''	|NOT NULL	|ZBX_PROXY,ZBX_NODATA
FIELD		|poc_2_screen	|t_varchar(64)	|''	|NOT NULL	|ZBX_PROXY,ZBX_NODATA
FIELD		|poc_2_notes	|t_shorttext	|''	|NOT NULL	|ZBX_PROXY,ZBX_NODATA

TABLE|housekeeper|housekeeperid|0
FIELD		|housekeeperid	|t_id		|	|NOT NULL	|0
FIELD		|tablename	|t_varchar(64)	|''	|NOT NULL	|0
FIELD		|field		|t_varchar(64)	|''	|NOT NULL	|0
FIELD		|value		|t_id		|	|NOT NULL	|0			|-|items

TABLE|images|imageid|0
FIELD		|imageid	|t_id		|	|NOT NULL	|0
FIELD		|imagetype	|t_integer	|'0'	|NOT NULL	|0
FIELD		|name		|t_varchar(64)	|'0'	|NOT NULL	|0
FIELD		|image		|t_image	|''	|NOT NULL	|0
UNIQUE		|1		|name

TABLE|item_discovery|itemdiscoveryid|ZBX_TEMPLATE
FIELD		|itemdiscoveryid|t_id		|	|NOT NULL	|0
FIELD		|itemid		|t_id		|	|NOT NULL	|0			|1|items
FIELD		|parent_itemid	|t_id		|	|NOT NULL	|0			|2|items	|itemid
FIELD		|key_		|t_varchar(2048)|''	|NOT NULL	|ZBX_NODATA
FIELD		|lastcheck	|t_integer	|'0'	|NOT NULL	|ZBX_NODATA
FIELD		|ts_delete	|t_time		|'0'	|NOT NULL	|ZBX_NODATA
UNIQUE		|1		|itemid,parent_itemid
INDEX		|2		|parent_itemid

TABLE|host_discovery|hostid|ZBX_TEMPLATE
FIELD		|hostid		|t_id		|	|NOT NULL	|0			|1|hosts
FIELD		|parent_hostid	|t_id		|	|NULL		|0			|2|hosts	|hostid		|RESTRICT
FIELD		|parent_itemid	|t_id		|	|NULL		|0			|3|items	|itemid		|RESTRICT
FIELD		|host		|t_varchar(128)	|''	|NOT NULL	|ZBX_NODATA
FIELD		|lastcheck	|t_integer	|'0'	|NOT NULL	|ZBX_NODATA
FIELD		|ts_delete	|t_time		|'0'	|NOT NULL	|ZBX_NODATA
INDEX		|1		|parent_hostid
INDEX		|2		|parent_itemid

TABLE|interface_discovery|interfaceid|0
FIELD		|interfaceid	|t_id		|	|NOT NULL	|0			|1|interface
FIELD		|parent_interfaceid|t_id	|	|NOT NULL	|0			|2|interface	|interfaceid
INDEX		|1		|parent_interfaceid

TABLE|profiles|profileid|0
FIELD		|profileid	|t_id		|	|NOT NULL	|0
FIELD		|userid		|t_id		|	|NOT NULL	|0			|1|users
FIELD		|idx		|t_varchar(96)	|''	|NOT NULL	|0
FIELD		|idx2		|t_id		|'0'	|NOT NULL	|0
FIELD		|value_id	|t_id		|'0'	|NOT NULL	|0
FIELD		|value_int	|t_integer	|'0'	|NOT NULL	|0
FIELD		|value_str	|t_text		|''	|NOT NULL	|0
FIELD		|source		|t_varchar(96)	|''	|NOT NULL	|0
FIELD		|type		|t_integer	|'0'	|NOT NULL	|0
INDEX		|1		|userid,idx,idx2
INDEX		|2		|userid,profileid

TABLE|sessions|sessionid|0
FIELD		|sessionid	|t_varchar(32)	|''	|NOT NULL	|0
FIELD		|userid		|t_id		|	|NOT NULL	|0			|1|users
FIELD		|lastaccess	|t_integer	|'0'	|NOT NULL	|0
FIELD		|status		|t_integer	|'0'	|NOT NULL	|0
FIELD		|secret		|t_varchar(32)	|''	|NOT NULL	|0
INDEX		|1		|userid,status,lastaccess

TABLE|trigger_discovery|triggerid|0
FIELD		|triggerid	|t_id		|	|NOT NULL	|0			|1|triggers
FIELD		|parent_triggerid|t_id		|	|NOT NULL	|0			|2|triggers	|triggerid	|RESTRICT
FIELD		|lastcheck	|t_integer	|'0'	|NOT NULL	|ZBX_NODATA
FIELD		|ts_delete	|t_time		|'0'	|NOT NULL	|ZBX_NODATA
INDEX		|1		|parent_triggerid

TABLE|item_condition|item_conditionid|ZBX_TEMPLATE
FIELD		|item_conditionid|t_id		|	|NOT NULL	|0
FIELD		|itemid		|t_id		|	|NOT NULL	|0			|1|items
FIELD		|operator	|t_integer	|'8'	|NOT NULL	|0
FIELD		|macro		|t_varchar(64)	|''	|NOT NULL	|0
FIELD		|value		|t_varchar(255)	|''	|NOT NULL	|0
INDEX		|1		|itemid

TABLE|item_rtdata|itemid|ZBX_TEMPLATE
FIELD		|itemid		|t_id		|	|NOT NULL	|0			|1|items
FIELD		|lastlogsize	|t_bigint	|'0'	|NOT NULL	|ZBX_PROXY,ZBX_NODATA
FIELD		|state		|t_integer	|'0'	|NOT NULL	|ZBX_NODATA
FIELD		|mtime		|t_integer	|'0'	|NOT NULL	|ZBX_PROXY,ZBX_NODATA
FIELD		|error		|t_varchar(2048)|''	|NOT NULL	|ZBX_NODATA

TABLE|item_rtname|itemid|ZBX_TEMPLATE
FIELD		|itemid		|t_id		|	|NOT NULL	|0			|1|items
FIELD		|name_resolved	|t_varchar(2048)	|''	|NOT NULL	|0
FIELD		|name_resolved_upper|t_varchar(2048)	|''	|NOT NULL	|ZBX_UPPER

TABLE|opinventory|operationid|ZBX_DATA
FIELD		|operationid	|t_id		|	|NOT NULL	|0			|1|operations
FIELD		|inventory_mode	|t_integer	|'0'	|NOT NULL	|0

TABLE|trigger_tag|triggertagid|ZBX_TEMPLATE
FIELD		|triggertagid	|t_id		|	|NOT NULL	|0
FIELD		|triggerid	|t_id		|	|NOT NULL	|0			|1|triggers	|		|RESTRICT
FIELD		|tag		|t_varchar(255)	|''	|NOT NULL	|0
FIELD		|value		|t_varchar(255)	|''	|NOT NULL	|0
INDEX		|1		|triggerid
CHANGELOG	|6

TABLE|event_tag|eventtagid|0
FIELD		|eventtagid	|t_id		|	|NOT NULL	|0
FIELD		|eventid	|t_id		|	|NOT NULL	|0			|1|events
FIELD		|tag		|t_varchar(255)	|''	|NOT NULL	|0
FIELD		|value		|t_varchar(255)	|''	|NOT NULL	|0
INDEX		|1		|eventid

TABLE|problem|eventid|0
FIELD		|eventid	|t_id		|	|NOT NULL	|0			|1|events
FIELD		|source		|t_integer	|'0'	|NOT NULL	|0
FIELD		|object		|t_integer	|'0'	|NOT NULL	|0
FIELD		|objectid	|t_id		|'0'	|NOT NULL	|0
FIELD		|clock		|t_time		|'0'	|NOT NULL	|0
FIELD		|ns		|t_nanosec	|'0'	|NOT NULL	|0
FIELD		|r_eventid	|t_id		|	|NULL		|0			|2|events	|eventid
FIELD		|r_clock	|t_time		|'0'	|NOT NULL	|0
FIELD		|r_ns		|t_nanosec	|'0'	|NOT NULL	|0
FIELD		|correlationid	|t_id		|	|NULL		|0			|-|correlation
FIELD		|userid		|t_id		|	|NULL		|0			|-|users
FIELD		|name		|t_varchar(2048)|''	|NOT NULL	|0
FIELD		|acknowledged	|t_integer	|'0'	|NOT NULL	|0
FIELD		|severity	|t_integer	|'0'	|NOT NULL	|0
FIELD		|cause_eventid	|t_id		|	|NULL		|0			|3|events	|eventid	|RESTRICT
INDEX		|1		|source,object,objectid
INDEX		|2		|r_clock
INDEX		|3		|r_eventid
INDEX		|4		|cause_eventid

TABLE|problem_tag|problemtagid|0
FIELD		|problemtagid	|t_id		|	|NOT NULL	|0
FIELD		|eventid	|t_id		|	|NOT NULL	|0			|1|problem
FIELD		|tag		|t_varchar(255)	|''	|NOT NULL	|0
FIELD		|value		|t_varchar(255)	|''	|NOT NULL	|0
INDEX		|1		|eventid,tag,value

TABLE|tag_filter|tag_filterid|0
FIELD		|tag_filterid	|t_id		|	|NOT NULL	|0
FIELD		|usrgrpid	|t_id		|	|NOT NULL	|0 			|1|usrgrp	|usrgrpid
FIELD		|groupid	|t_id		|	|NOT NULL	|0			|2|hstgrp	|groupid
FIELD		|tag		|t_varchar(255)	|''	|NOT NULL	|0
FIELD		|value		|t_varchar(255)	|''	|NOT NULL	|0
INDEX		|1		|usrgrpid
INDEX		|2		|groupid

TABLE|event_recovery|eventid|0
FIELD		|eventid	|t_id		|	|NOT NULL	|0			|1|events
FIELD		|r_eventid	|t_id		|	|NOT NULL	|0			|2|events	|eventid
FIELD		|c_eventid	|t_id		|	|NULL		|0			|3|events	|eventid
FIELD		|correlationid	|t_id		|	|NULL		|0			|-|correlation
FIELD		|userid		|t_id		|	|NULL		|0			|-|users
INDEX		|1		|r_eventid
INDEX		|2		|c_eventid

TABLE|correlation|correlationid|ZBX_DATA
FIELD		|correlationid	|t_id		|	|NOT NULL	|0
FIELD		|name		|t_varchar(255)	|''	|NOT NULL	|0
FIELD		|description	|t_shorttext	|''	|NOT NULL	|0
FIELD		|evaltype	|t_integer	|'0'	|NOT NULL	|0
FIELD		|status		|t_integer	|'0'	|NOT NULL	|0
FIELD		|formula	|t_varchar(255)	|''	|NOT NULL	|0
INDEX		|1		|status
UNIQUE		|2		|name

TABLE|corr_condition|corr_conditionid|ZBX_DATA
FIELD		|corr_conditionid|t_id		|	|NOT NULL	|0
FIELD		|correlationid	|t_id		|	|NOT NULL	|0			|1|correlation
FIELD		|type		|t_integer	|'0'	|NOT NULL	|0
INDEX		|1		|correlationid

TABLE|corr_condition_tag|corr_conditionid|ZBX_DATA
FIELD		|corr_conditionid|t_id		|	|NOT NULL	|0			|1|corr_condition
FIELD		|tag		|t_varchar(255)	|''	|NOT NULL	|0

TABLE|corr_condition_group|corr_conditionid|ZBX_DATA
FIELD		|corr_conditionid|t_id		|	|NOT NULL	|0			|1|corr_condition
FIELD		|operator	|t_integer	|'0'	|NOT NULL	|0
FIELD		|groupid	|t_id		|	|NOT NULL	|0			|2|hstgrp	|	|RESTRICT
INDEX		|1		|groupid

TABLE|corr_condition_tagpair|corr_conditionid|ZBX_DATA
FIELD		|corr_conditionid|t_id		|	|NOT NULL	|0			|1|corr_condition
FIELD		|oldtag		|t_varchar(255)	|''	|NOT NULL	|0
FIELD		|newtag		|t_varchar(255)	|''	|NOT NULL	|0

TABLE|corr_condition_tagvalue|corr_conditionid|ZBX_DATA
FIELD		|corr_conditionid|t_id		|	|NOT NULL	|0			|1|corr_condition
FIELD		|tag		|t_varchar(255)	|''	|NOT NULL	|0
FIELD		|operator	|t_integer	|'0'	|NOT NULL	|0
FIELD		|value		|t_varchar(255)	|''	|NOT NULL	|0

TABLE|corr_operation|corr_operationid|ZBX_DATA
FIELD		|corr_operationid|t_id		|	|NOT NULL	|0
FIELD		|correlationid	|t_id		|	|NOT NULL	|0			|1|correlation
FIELD		|type		|t_integer	|'0'	|NOT NULL	|0
INDEX		|1		|correlationid

TABLE|task|taskid|0
FIELD		|taskid		|t_id		|	|NOT NULL	|0
FIELD		|type		|t_integer	|	|NOT NULL	|0
FIELD		|status		|t_integer	|'0'	|NOT NULL	|0
FIELD		|clock		|t_integer	|'0'	|NOT NULL	|0
FIELD		|ttl		|t_integer	|'0'	|NOT NULL	|0
FIELD		|proxyid	|t_id		|	|NULL		|0			|1|proxy	|proxyid
INDEX		|1		|status,proxyid
INDEX		|2		|proxyid

TABLE|task_close_problem|taskid|0
FIELD		|taskid		|t_id		|	|NOT NULL	|0			|1|task
FIELD		|acknowledgeid	|t_id		|	|NOT NULL	|0			|-|acknowledges

TABLE|item_preproc|item_preprocid|ZBX_TEMPLATE
FIELD		|item_preprocid	|t_id		|	|NOT NULL	|0
FIELD		|itemid		|t_id		|	|NOT NULL	|ZBX_PROXY			|1|items	|		|RESTRICT
FIELD		|step		|t_integer	|'0'	|NOT NULL	|ZBX_PROXY
FIELD		|type		|t_integer	|'0'	|NOT NULL	|ZBX_PROXY
FIELD		|params		|t_text		|''	|NOT NULL	|ZBX_PROXY
FIELD		|error_handler	|t_integer	|'0'	|NOT NULL	|ZBX_PROXY
FIELD		|error_handler_params|t_varchar(255)|''	|NOT NULL	|ZBX_PROXY
INDEX		|1		|itemid,step
CHANGELOG	|8

TABLE|task_remote_command|taskid|0
FIELD		|taskid		|t_id		|	|NOT NULL	|0			|1|task
FIELD		|command_type	|t_integer	|'0'	|NOT NULL	|0
FIELD		|execute_on	|t_integer	|'0'	|NOT NULL	|0
FIELD		|port		|t_integer	|'0'	|NOT NULL	|0
FIELD		|authtype	|t_integer	|'0'	|NOT NULL	|0
FIELD		|username	|t_varchar(64)	|''	|NOT NULL	|0
FIELD		|password	|t_varchar(64)	|''	|NOT NULL	|0
FIELD		|publickey	|t_varchar(64)	|''	|NOT NULL	|0
FIELD		|privatekey	|t_varchar(64)	|''	|NOT NULL	|0
FIELD		|command	|t_text		|''	|NOT NULL	|0
FIELD		|alertid	|t_id		|	|NULL		|0			|-|alerts
FIELD		|parent_taskid	|t_id		|	|NOT NULL	|0			|-|task		|taskid
FIELD		|hostid		|t_id		|	|NOT NULL	|0			|-|hosts

TABLE|task_remote_command_result|taskid|0
FIELD		|taskid		|t_id		|	|NOT NULL	|0			|1|task
FIELD		|status		|t_integer	|'0'	|NOT NULL	|0
FIELD		|parent_taskid	|t_id		|	|NOT NULL	|0			|-|task		|taskid
FIELD		|info		|t_longtext	|''	|NOT NULL	|0

TABLE|task_data|taskid|0
FIELD		|taskid		|t_id		|	|NOT NULL	|0			|1|task
FIELD		|type		|t_integer	|'0'	|NOT NULL	|0
FIELD		|data		|t_text		|''	|NOT NULL	|0
FIELD		|parent_taskid	|t_id		|	|NULL		|0			|-|task		|taskid

TABLE|task_result|taskid|0
FIELD		|taskid		|t_id		|	|NOT NULL	|0			|1|task
FIELD		|status		|t_integer	|'0'	|NOT NULL	|0
FIELD		|parent_taskid	|t_id		|	|NOT NULL	|0			|-|task		|taskid
FIELD		|info		|t_longtext	|''	|NOT NULL	|0
INDEX		|1		|parent_taskid

TABLE|task_acknowledge|taskid|0
FIELD		|taskid		|t_id		|	|NOT NULL	|0			|1|task
FIELD		|acknowledgeid	|t_id		|	|NOT NULL	|0			|-|acknowledges

TABLE|sysmap_shape|sysmap_shapeid|ZBX_TEMPLATE
FIELD		|sysmap_shapeid	|t_id		|	|NOT NULL	|0
FIELD		|sysmapid	|t_id		|	|NOT NULL	|0			|1|sysmaps
FIELD		|type		|t_integer	|'0'	|NOT NULL	|0
FIELD		|x		|t_integer	|'0'	|NOT NULL	|0
FIELD		|y		|t_integer	|'0'	|NOT NULL	|0
FIELD		|width		|t_integer	|'200'	|NOT NULL	|0
FIELD		|height		|t_integer	|'200'	|NOT NULL	|0
FIELD		|text		|t_shorttext	|''	|NOT NULL	|0
FIELD		|font		|t_integer	|'9'	|NOT NULL	|0
FIELD		|font_size	|t_integer	|'11'	|NOT NULL	|0
FIELD		|font_color	|t_varchar(6)	|'000000'|NOT NULL	|0
FIELD		|text_halign	|t_integer	|'0'	|NOT NULL	|0
FIELD		|text_valign	|t_integer	|'0'	|NOT NULL	|0
FIELD		|border_type	|t_integer	|'0'	|NOT NULL	|0
FIELD		|border_width	|t_integer	|'1'	|NOT NULL	|0
FIELD		|border_color	|t_varchar(6)	|'000000'|NOT NULL	|0
FIELD		|background_color|t_varchar(6)	|''	|NOT NULL	|0
FIELD		|zindex		|t_integer	|'0'	|NOT NULL	|0
INDEX		|1		|sysmapid

TABLE|sysmap_element_trigger|selement_triggerid|ZBX_TEMPLATE
FIELD		|selement_triggerid	|t_id	|	|NOT NULL	|0
FIELD		|selementid		|t_id	|	|NOT NULL	|0			|1|sysmaps_elements
FIELD		|triggerid		|t_id	|	|NOT NULL	|0			|2|triggers
UNIQUE		|1			|selementid,triggerid
INDEX		|2			|triggerid

TABLE|httptest_field|httptest_fieldid|ZBX_TEMPLATE
FIELD		|httptest_fieldid	|t_id		|	|NOT NULL	|0
FIELD		|httptestid		|t_id		|	|NOT NULL	|ZBX_PROXY	|1|httptest	|		|RESTRICT
FIELD		|type			|t_integer	|'0'	|NOT NULL	|ZBX_PROXY
FIELD		|name			|t_varchar(255)	|''	|NOT NULL	|ZBX_PROXY
FIELD		|value			|t_shorttext	|''	|NOT NULL	|ZBX_PROXY
INDEX		|1			|httptestid
CHANGELOG	|12

TABLE|httpstep_field|httpstep_fieldid|ZBX_TEMPLATE
FIELD		|httpstep_fieldid	|t_id		|	|NOT NULL	|0
FIELD		|httpstepid		|t_id		|	|NOT NULL	|ZBX_PROXY	|1|httpstep	|		|RESTRICT
FIELD		|type			|t_integer	|'0'	|NOT NULL	|ZBX_PROXY
FIELD		|name			|t_varchar(255)	|''	|NOT NULL	|ZBX_PROXY
FIELD		|value			|t_shorttext	|''	|NOT NULL	|ZBX_PROXY
INDEX		|1			|httpstepid
CHANGELOG	|15

TABLE|dashboard|dashboardid|ZBX_DASHBOARD
FIELD		|dashboardid	|t_id		|	|NOT NULL	|0
FIELD		|name		|t_varchar(255)	|	|NOT NULL	|0
FIELD		|userid		|t_id		|	|NULL		|0			|1|users	|	|RESTRICT
FIELD		|private	|t_integer	|'1'	|NOT NULL	|0
FIELD		|templateid	|t_id		|	|NULL		|0			|2|hosts	|hostid
FIELD		|display_period	|t_integer	|'30'	|NOT NULL	|0
FIELD		|auto_start	|t_integer	|'1'	|NOT NULL	|0
FIELD		|uuid		|t_varchar(32)	|''	|NOT NULL	|0
INDEX		|1		|userid
INDEX		|2		|templateid

TABLE|dashboard_user|dashboard_userid|ZBX_DASHBOARD
FIELD		|dashboard_userid|t_id		|	|NOT NULL	|0
FIELD		|dashboardid	|t_id		|	|NOT NULL	|0			|1|dashboard
FIELD		|userid		|t_id		|	|NOT NULL	|0			|2|users
FIELD		|permission	|t_integer	|'2'	|NOT NULL	|0
UNIQUE		|1		|dashboardid,userid
INDEX		|2		|userid

TABLE|dashboard_usrgrp|dashboard_usrgrpid|ZBX_DASHBOARD
FIELD		|dashboard_usrgrpid|t_id	|	|NOT NULL	|0
FIELD		|dashboardid	|t_id		|	|NOT NULL	|0			|1|dashboard
FIELD		|usrgrpid	|t_id		|	|NOT NULL	|0			|2|usrgrp
FIELD		|permission	|t_integer	|'2'	|NOT NULL	|0
UNIQUE		|1		|dashboardid,usrgrpid
INDEX		|2		|usrgrpid

TABLE|dashboard_page|dashboard_pageid|ZBX_DASHBOARD
FIELD		|dashboard_pageid|t_id		|	|NOT NULL	|0
FIELD		|dashboardid	|t_id		|	|NOT NULL	|0		|1|dashboard
FIELD		|name		|t_varchar(255)	|''	|NOT NULL	|0
FIELD		|display_period	|t_integer	|'0'	|NOT NULL	|0
FIELD		|sortorder	|t_integer	|'0'	|NOT NULL	|0
INDEX		|1		|dashboardid

TABLE|widget|widgetid|ZBX_DASHBOARD
FIELD		|widgetid	|t_id		|	|NOT NULL	|0
FIELD		|type		|t_varchar(255)	|''	|NOT NULL	|0
FIELD		|name		|t_varchar(255)	|''	|NOT NULL	|0
FIELD		|x		|t_integer	|'0'	|NOT NULL	|0
FIELD		|y		|t_integer	|'0'	|NOT NULL	|0
FIELD		|width		|t_integer	|'1'	|NOT NULL	|0
FIELD		|height		|t_integer	|'2'	|NOT NULL	|0
FIELD		|view_mode	|t_integer	|'0'	|NOT NULL	|0
FIELD		|dashboard_pageid|t_id		|	|NOT NULL	|0		|1|dashboard_page
INDEX		|1		|dashboard_pageid

TABLE|widget_field|widget_fieldid|ZBX_DASHBOARD
FIELD		|widget_fieldid	|t_id		|	|NOT NULL	|0
FIELD		|widgetid	|t_id		|	|NOT NULL	|0			|1|widget
FIELD		|type		|t_integer	|'0'	|NOT NULL	|0
FIELD		|name		|t_varchar(255)	|''	|NOT NULL	|0
FIELD		|value_int	|t_integer	|'0'	|NOT NULL	|0
FIELD		|value_str	|t_varchar(2048)|''	|NOT NULL	|0
FIELD		|value_groupid	|t_id		|	|NULL		|0			|2|hstgrp	|groupid
FIELD		|value_hostid	|t_id		|	|NULL		|0			|3|hosts	|hostid
FIELD		|value_itemid	|t_id		|	|NULL		|0			|4|items	|itemid
FIELD		|value_graphid	|t_id		|	|NULL		|0			|5|graphs	|graphid
FIELD		|value_sysmapid	|t_id		|	|NULL		|0			|6|sysmaps	|sysmapid
FIELD		|value_serviceid|t_id		|	|NULL		|0			|7|services	|serviceid
FIELD		|value_slaid	|t_id		|	|NULL		|0			|8|sla		|slaid
FIELD		|value_userid	|t_id		|	|NULL		|0			|9|users	|userid
FIELD		|value_actionid	|t_id		|	|NULL		|0			|10|actions	|actionid
FIELD		|value_mediatypeid|t_id		|	|NULL		|0			|11|media_type	|mediatypeid
INDEX		|1		|widgetid
INDEX		|2		|value_groupid
INDEX		|3		|value_hostid
INDEX		|4		|value_itemid
INDEX		|5		|value_graphid
INDEX		|6		|value_sysmapid
INDEX		|7		|value_serviceid
INDEX		|8		|value_slaid
INDEX		|9		|value_userid
INDEX		|10		|value_actionid
INDEX		|11		|value_mediatypeid

TABLE|task_check_now|taskid|0
FIELD		|taskid		|t_id		|	|NOT NULL	|0			|1|task
FIELD		|itemid		|t_id		|	|NOT NULL	|0			|-|items

TABLE|event_suppress|event_suppressid|0
FIELD		|event_suppressid|t_id		|	|NOT NULL	|0
FIELD		|eventid	|t_id		|	|NOT NULL	|0			|1|events
FIELD		|maintenanceid	|t_id		|	|NULL		|0			|2|maintenances
FIELD		|suppress_until	|t_time		|'0'	|NOT NULL	|0
FIELD		|userid		|t_id		|	|NULL		|0			|3|users
UNIQUE		|1		|eventid,maintenanceid
INDEX		|2		|suppress_until
INDEX		|3		|maintenanceid
INDEX		|4		|userid

TABLE|maintenance_tag|maintenancetagid|ZBX_DATA
FIELD		|maintenancetagid|t_id		|	|NOT NULL	|0
FIELD		|maintenanceid	|t_id		|	|NOT NULL	|0			|1|maintenances
FIELD		|tag		|t_varchar(255)	|''	|NOT NULL	|0
FIELD		|operator	|t_integer	|'2'	|NOT NULL	|0
FIELD		|value		|t_varchar(255)	|''	|NOT NULL	|0
INDEX		|1		|maintenanceid

TABLE|lld_macro_path|lld_macro_pathid|ZBX_TEMPLATE
FIELD		|lld_macro_pathid|t_id		|	|NOT NULL	|0
FIELD		|itemid		|t_id		|	|NOT NULL	|0			|1|items
FIELD		|lld_macro	|t_varchar(255)	|''	|NOT NULL	|0
FIELD		|path		|t_varchar(255)	|''	|NOT NULL	|0
UNIQUE		|1		|itemid,lld_macro

TABLE|host_tag|hosttagid|ZBX_TEMPLATE
FIELD		|hosttagid	|t_id		|	|NOT NULL	|0
FIELD		|hostid		|t_id		|	|NOT NULL	|0			|1|hosts	|		|RESTRICT
FIELD		|tag		|t_varchar(255)	|''	|NOT NULL	|0
FIELD		|value		|t_varchar(255)	|''	|NOT NULL	|0
FIELD		|automatic	|t_integer	|'0'	|NOT NULL	|0
INDEX		|1		|hostid
CHANGELOG	|2

TABLE|config_autoreg_tls|autoreg_tlsid|ZBX_DATA
FIELD		|autoreg_tlsid	|t_id		|	|NOT NULL	|0
FIELD		|tls_psk_identity|t_varchar(128)|''	|NOT NULL	|ZBX_PROXY
FIELD		|tls_psk	|t_varchar(512)	|''	|NOT NULL	|ZBX_PROXY
UNIQUE		|1		|tls_psk_identity

TABLE|module|moduleid|ZBX_DATA
FIELD		|moduleid	|t_id		|	|NOT NULL	|0
FIELD		|id		|t_varchar(255)	|''	|NOT NULL	|0
FIELD		|relative_path	|t_varchar(255)	|''	|NOT NULL	|0
FIELD		|status		|t_integer	|'0'	|NOT NULL	|0
FIELD		|config		|t_shorttext	|''	|NOT NULL	|0

TABLE|interface_snmp|interfaceid|ZBX_TEMPLATE
FIELD		|interfaceid	|t_id		|	|NOT NULL	|0			|1|interface
FIELD		|version	|t_integer	|'2'	|NOT NULL	|ZBX_PROXY
FIELD		|bulk		|t_integer	|'1'	|NOT NULL	|ZBX_PROXY
FIELD		|community	|t_varchar(64)	|''	|NOT NULL	|ZBX_PROXY
FIELD		|securityname	|t_varchar(64)	|''	|NOT NULL	|ZBX_PROXY
FIELD		|securitylevel	|t_integer	|'0'	|NOT NULL	|ZBX_PROXY
FIELD		|authpassphrase	|t_varchar(64)	|''	|NOT NULL	|ZBX_PROXY
FIELD		|privpassphrase	|t_varchar(64)	|''	|NOT NULL	|ZBX_PROXY
FIELD		|authprotocol	|t_integer	|'0'	|NOT NULL	|ZBX_PROXY
FIELD		|privprotocol	|t_integer	|'0'	|NOT NULL	|ZBX_PROXY
FIELD		|contextname	|t_varchar(255)	|''	|NOT NULL	|ZBX_PROXY
FIELD		|max_repetitions|t_integer	|'10'	|NOT NULL	|ZBX_PROXY

TABLE|lld_override|lld_overrideid|ZBX_TEMPLATE
FIELD		|lld_overrideid	|t_id		|	|NOT NULL	|0
FIELD		|itemid		|t_id		|	|NOT NULL	|0	|1|items
FIELD		|name		|t_varchar(255)	|''	|NOT NULL	|0
FIELD		|step		|t_integer	|'0'	|NOT NULL	|0
FIELD		|evaltype	|t_integer	|'0'	|NOT NULL	|0
FIELD		|formula	|t_varchar(255)	|''	|NOT NULL	|0
FIELD		|stop		|t_integer	|'0'	|NOT NULL	|0
UNIQUE		|1		|itemid,name

TABLE|lld_override_condition|lld_override_conditionid|ZBX_TEMPLATE
FIELD	|lld_override_conditionid	|t_id		|	|NOT NULL	|0
FIELD	|lld_overrideid			|t_id		|	|NOT NULL	|0	|1|lld_override
FIELD	|operator			|t_integer	|'8'	|NOT NULL	|0
FIELD	|macro				|t_varchar(64)	|''	|NOT NULL	|0
FIELD	|value				|t_varchar(255)	|''	|NOT NULL	|0
INDEX	|1				|lld_overrideid

TABLE|lld_override_operation|lld_override_operationid|ZBX_TEMPLATE
FIELD	|lld_override_operationid	|t_id		|	|NOT NULL	|0
FIELD	|lld_overrideid			|t_id		|	|NOT NULL	|0	|1|lld_override
FIELD	|operationobject		|t_integer	|'0'	|NOT NULL	|0
FIELD	|operator			|t_integer	|'0'	|NOT NULL	|0
FIELD	|value				|t_varchar(255)	|''	|NOT NULL	|0
INDEX	|1				|lld_overrideid

TABLE|lld_override_opstatus|lld_override_operationid|ZBX_TEMPLATE
FIELD	|lld_override_operationid	|t_id		|	|NOT NULL	|0	|1|lld_override_operation
FIELD	|status				|t_integer	|'0'	|NOT NULL	|0

TABLE|lld_override_opdiscover|lld_override_operationid|ZBX_TEMPLATE
FIELD	|lld_override_operationid	|t_id		|	|NOT NULL	|0	|1|lld_override_operation
FIELD	|discover			|t_integer	|'0'	|NOT NULL	|0

TABLE|lld_override_opperiod|lld_override_operationid|ZBX_TEMPLATE
FIELD	|lld_override_operationid	|t_id		|	|NOT NULL	|0	|1|lld_override_operation
FIELD	|delay				|t_varchar(1024)|'0'	|NOT NULL	|0

TABLE|lld_override_ophistory|lld_override_operationid|ZBX_TEMPLATE
FIELD	|lld_override_operationid	|t_id		|	|NOT NULL	|0	|1|lld_override_operation
FIELD	|history			|t_varchar(255)	|'90d'	|NOT NULL	|0

TABLE|lld_override_optrends|lld_override_operationid|ZBX_TEMPLATE
FIELD	|lld_override_operationid	|t_id		|	|NOT NULL	|0	|1|lld_override_operation
FIELD	|trends				|t_varchar(255)	|'365d'	|NOT NULL	|0

TABLE|lld_override_opseverity|lld_override_operationid|ZBX_TEMPLATE
FIELD	|lld_override_operationid	|t_id		|	|NOT NULL	|0	|1|lld_override_operation
FIELD	|severity			|t_integer	|'0'	|NOT NULL	|0

TABLE|lld_override_optag|lld_override_optagid|ZBX_TEMPLATE
FIELD	|lld_override_optagid		|t_id		|	|NOT NULL	|0
FIELD	|lld_override_operationid	|t_id		|	|NOT NULL	|0	|1|lld_override_operation
FIELD	|tag				|t_varchar(255)	|''	|NOT NULL	|0
FIELD	|value				|t_varchar(255)	|''	|NOT NULL	|0
INDEX	|1				|lld_override_operationid

TABLE|lld_override_optemplate|lld_override_optemplateid|ZBX_TEMPLATE
FIELD	|lld_override_optemplateid	|t_id		|	|NOT NULL	|0
FIELD	|lld_override_operationid	|t_id		|	|NOT NULL	|0	|1|lld_override_operation
FIELD	|templateid			|t_id		|	|NOT NULL	|0	|2|hosts	|hostid	|RESTRICT
UNIQUE	|1				|lld_override_operationid,templateid
INDEX	|2				|templateid

TABLE|lld_override_opinventory|lld_override_operationid|ZBX_TEMPLATE
FIELD	|lld_override_operationid	|t_id		|	|NOT NULL	|0	|1|lld_override_operation
FIELD	|inventory_mode			|t_integer	|'0'	|NOT NULL	|0

TABLE|trigger_queue|trigger_queueid|0
FIELD		|trigger_queueid|t_id		|	|NOT NULL	|0
FIELD		|objectid	|t_id		|	|NOT NULL	|0
FIELD		|type		|t_integer	|'0'	|NOT NULL	|0
FIELD		|clock		|t_time		|'0'	|NOT NULL	|0
FIELD		|ns		|t_nanosec	|'0'	|NOT NULL	|0

TABLE|item_parameter|item_parameterid|ZBX_TEMPLATE
FIELD		|item_parameterid|t_id		|	|NOT NULL	|0
FIELD		|itemid		|t_id		|	|NOT NULL	|ZBX_PROXY		|1|items
FIELD		|name		|t_varchar(255)	|''	|NOT NULL	|ZBX_PROXY
FIELD		|value		|t_varchar(2048)|''	|NOT NULL	|ZBX_PROXY
INDEX		|1		|itemid

TABLE|role_rule|role_ruleid|ZBX_DATA
FIELD		|role_ruleid	|t_id		|	|NOT NULL	|0
FIELD		|roleid		|t_id		|	|NOT NULL	|0			|1|role
FIELD		|type		|t_integer	|'0'	|NOT NULL	|0
FIELD		|name		|t_varchar(255)	|''	|NOT NULL	|0
FIELD		|value_int	|t_integer	|'0'	|NOT NULL	|0
FIELD		|value_str	|t_varchar(255)	|''	|NOT NULL	|0
FIELD		|value_moduleid	|t_id		|	|NULL		|0			|2|module	|moduleid
FIELD		|value_serviceid|t_id		|	|NULL	|0			|3|services	|serviceid
INDEX		|1		|roleid
INDEX		|2		|value_moduleid
INDEX		|3		|value_serviceid

TABLE|token|tokenid|ZBX_DATA
FIELD	|tokenid	|t_id		|	|NOT NULL	|0
FIELD	|name		|t_varchar(64)	|''	|NOT NULL	|0
FIELD	|description	|t_shorttext	|''	|NOT NULL	|0
FIELD	|userid		|t_id		|	|NOT NULL	|0	|1	|users
FIELD	|token		|t_varchar(128)	|	|NULL		|0
FIELD	|lastaccess	|t_integer	|'0'	|NOT NULL	|0
FIELD	|status		|t_integer	|'0'	|NOT NULL	|0
FIELD	|expires_at	|t_time		|'0'	|NOT NULL	|0
FIELD	|created_at	|t_time		|'0'	|NOT NULL	|0
FIELD	|creator_userid	|t_id		|	|NULL		|0	|2	|users	|userid	|RESTRICT
INDEX	|1		|name
UNIQUE	|2		|userid,name
UNIQUE	|3		|token
INDEX	|4		|creator_userid

TABLE|item_tag|itemtagid|ZBX_TEMPLATE
FIELD		|itemtagid	|t_id		|	|NOT NULL	|0
FIELD		|itemid		|t_id		|	|NOT NULL	|0			|1|items	|		|RESTRICT
FIELD		|tag		|t_varchar(255)	|''	|NOT NULL	|0
FIELD		|value		|t_varchar(255)	|''	|NOT NULL	|0
INDEX		|1		|itemid
CHANGELOG	|4

TABLE|httptest_tag|httptesttagid|ZBX_TEMPLATE
FIELD		|httptesttagid	|t_id		|	|NOT NULL	|0
FIELD		|httptestid	|t_id			|	|NOT NULL	|0		|1|httptest
FIELD		|tag		|t_varchar(255)	|''	|NOT NULL	|0
FIELD		|value		|t_varchar(255)	|''	|NOT NULL	|0
INDEX		|1		|httptestid

TABLE|sysmaps_element_tag|selementtagid|ZBX_TEMPLATE
FIELD		|selementtagid	|t_id		|	|NOT NULL	|0
FIELD		|selementid	|t_id			|	|NOT NULL	|0		|1|sysmaps_elements
FIELD		|tag		|t_varchar(255)	|''	|NOT NULL	|0
FIELD		|value		|t_varchar(255)	|''	|NOT NULL	|0
FIELD		|operator	|t_integer		|'0'|NOT NULL	|0
INDEX		|1		|selementid

TABLE|report|reportid|ZBX_DATA
FIELD		|reportid	|t_id		|	|NOT NULL	|0
FIELD		|userid		|t_id		|	|NOT NULL	|0		|1|users|userid
FIELD		|name		|t_varchar(255)	|''	|NOT NULL	|0
FIELD		|description	|t_varchar(2048)|''	|NOT NULL	|0
FIELD		|status		|t_integer	|'0'	|NOT NULL	|0
FIELD		|dashboardid	|t_id		|	|NOT NULL	|0		|2|dashboard|dashboardid
FIELD		|period		|t_integer	|'0'	|NOT NULL	|0
FIELD		|cycle		|t_integer	|'0'	|NOT NULL	|0
FIELD		|weekdays	|t_integer	|'0'	|NOT NULL	|0
FIELD		|start_time	|t_integer	|'0'	|NOT NULL	|0
FIELD		|active_since	|t_integer	|'0'	|NOT NULL	|0
FIELD		|active_till	|t_integer	|'0'	|NOT NULL	|0
FIELD		|state		|t_integer	|'0'	|NOT NULL	|ZBX_NODATA
FIELD		|lastsent	|t_time	|'0'		|NOT NULL	|ZBX_NODATA
FIELD		|info		|t_varchar(2048)|''	|NOT NULL	|ZBX_NODATA
UNIQUE		|1		|name
INDEX		|2		|userid
INDEX		|3		|dashboardid

TABLE|report_param|reportparamid|ZBX_DATA
FIELD		|reportparamid	|t_id		|	|NOT NULL	|0
FIELD		|reportid	|t_id		|	|NOT NULL	|0		|1|report|reportid
FIELD		|name		|t_varchar(255)	|''	|NOT NULL	|0
FIELD		|value		|t_shorttext	|''	|NOT NULL	|0
INDEX		|1		|reportid

TABLE|report_user|reportuserid|ZBX_DATA
FIELD		|reportuserid	|t_id		|	|NOT NULL	|0
FIELD		|reportid	|t_id		|	|NOT NULL	|0		|1|report|reportid
FIELD		|userid		|t_id		|	|NOT NULL	|0		|2|users|userid
FIELD		|exclude	|t_integer	|'0'	|NOT NULL	|0
FIELD		|access_userid	|t_id		|	|NULL		|0		|3|users|userid		|RESTRICT
INDEX		|1		|reportid
INDEX		|2		|userid
INDEX		|3		|access_userid

TABLE|report_usrgrp|reportusrgrpid|ZBX_DATA
FIELD		|reportusrgrpid|t_id		|	|NOT NULL	|0
FIELD		|reportid	|t_id		|	|NOT NULL	|0		|1|report|reportid
FIELD		|usrgrpid	|t_id		|	|NOT NULL	|0		|2|usrgrp|usrgrpid
FIELD		|access_userid	|t_id		|	|NULL		|0		|3|users|userid		|RESTRICT
INDEX		|1		|reportid
INDEX		|2		|usrgrpid
INDEX		|3		|access_userid

TABLE|service_problem_tag|service_problem_tagid|ZBX_DATA
FIELD		|service_problem_tagid	|t_id		|	|NOT NULL	|0
FIELD		|serviceid		|t_id		|	|NOT NULL	|0	|1|services|serviceid
FIELD		|tag			|t_varchar(255)	|''	|NOT NULL	|0
FIELD		|operator		|t_integer	|'0'	|NOT NULL	|0
FIELD		|value			|t_varchar(255)	|''	|NOT NULL	|0
INDEX		|1			|serviceid

TABLE|service_problem|service_problemid|ZBX_DATA
FIELD		|service_problemid	|t_id		|	|NOT NULL	|0
FIELD		|eventid		|t_id		|	|NOT NULL	|0	|1|problem|eventid
FIELD		|serviceid		|t_id		|	|NOT NULL	|0	|2|services|serviceid
FIELD		|severity		|t_integer	|'0'	|NOT NULL	|0
INDEX		|1			|eventid
INDEX		|2			|serviceid

TABLE|service_tag|servicetagid|0
FIELD		|servicetagid	|t_id		|	|NOT NULL	|0
FIELD		|serviceid	|t_id		|	|NOT NULL	|0		|1|services|serviceid
FIELD		|tag		|t_varchar(255)	|''	|NOT NULL	|0
FIELD		|value		|t_varchar(255)	|''	|NOT NULL	|0
INDEX		|1		|serviceid

TABLE|service_status_rule|service_status_ruleid|ZBX_DATA
FIELD		|service_status_ruleid|t_id	|	|NOT NULL	|0
FIELD		|serviceid	|t_id		|	|NOT NULL	|0		|1|services|serviceid
FIELD		|type		|t_integer	|'0'	|NOT NULL	|0
FIELD		|limit_value	|t_integer	|'0'	|NOT NULL	|0
FIELD		|limit_status	|t_integer	|'0'	|NOT NULL	|0
FIELD		|new_status	|t_integer	|'0'	|NOT NULL	|0
INDEX		|1		|serviceid

TABLE|ha_node|ha_nodeid|ZBX_DATA
FIELD		|ha_nodeid	|t_cuid		|	|NOT NULL	|0
FIELD		|name		|t_varchar(255)	|''	|NOT NULL	|0
FIELD		|address	|t_varchar(255)	|''	|NOT NULL	|0
FIELD		|port		|t_integer	|'10051'|NOT NULL	|0
FIELD		|lastaccess	|t_integer	|'0'	|NOT NULL	|0
FIELD		|status		|t_integer	|'0'	|NOT NULL	|0
FIELD		|ha_sessionid	|t_cuid		|''	|NOT NULL	|0
UNIQUE		|1		|name
INDEX		|2		|status,lastaccess

TABLE|sla|slaid|ZBX_DATA
FIELD		|slaid		|t_id		|	|NOT NULL	|0
FIELD		|name		|t_varchar(255)	|''	|NOT NULL	|0
FIELD		|period		|t_integer	|'0'	|NOT NULL	|0
FIELD		|slo		|t_double	|'99.9'	|NOT NULL	|0
FIELD		|effective_date	|t_integer	|'0'	|NOT NULL	|0
FIELD		|timezone	|t_varchar(50)	|'UTC'	|NOT NULL	|ZBX_NODATA
FIELD		|status		|t_integer	|'1'	|NOT NULL	|0
FIELD		|description	|t_shorttext	|''	|NOT NULL	|0
UNIQUE		|1		|name

TABLE|sla_schedule|sla_scheduleid|ZBX_DATA
FIELD		|sla_scheduleid	|t_id		|	|NOT NULL	|0
FIELD		|slaid		|t_id		|	|NOT NULL	|0		|1|sla|slaid
FIELD		|period_from	|t_integer	|'0'	|NOT NULL	|0
FIELD		|period_to	|t_integer	|'0'	|NOT NULL	|0
INDEX		|1		|slaid

TABLE|sla_excluded_downtime|sla_excluded_downtimeid|ZBX_DATA
FIELD		|sla_excluded_downtimeid|t_id		|	|NOT NULL	|0
FIELD		|slaid			|t_id		|	|NOT NULL	|0	|1|sla|slaid
FIELD		|name			|t_varchar(255)	|''	|NOT NULL	|0
FIELD		|period_from		|t_integer	|'0'	|NOT NULL	|0
FIELD		|period_to		|t_integer	|'0'	|NOT NULL	|0
INDEX		|1			|slaid

TABLE|sla_service_tag|sla_service_tagid|0
FIELD		|sla_service_tagid	|t_id		|	|NOT NULL	|0
FIELD		|slaid			|t_id		|	|NOT NULL	|0	|1|sla|slaid
FIELD		|tag			|t_varchar(255)	|''	|NOT NULL	|0
FIELD		|operator		|t_integer	|'0'	|NOT NULL	|0
FIELD		|value			|t_varchar(255)	|''	|NOT NULL	|0
INDEX		|1			|slaid

TABLE|host_rtdata|hostid|ZBX_TEMPLATE
FIELD		|hostid			|t_id		|	|NOT NULL	|0	|1|hosts|hostid
FIELD		|active_available	|t_integer	|'0'	|NOT NULL	|0

TABLE|userdirectory|userdirectoryid|0
FIELD		|userdirectoryid	|t_id			|		|NOT NULL	|0
FIELD		|name				|t_varchar(128)	|''		|NOT NULL	|0
FIELD		|description		|t_shorttext	|''		|NOT NULL	|0
FIELD		|idp_type			|t_integer		|'1'	|NOT NULL	|0
FIELD		|provision_status	|t_integer		|'0'	|NOT NULL	|0
INDEX		|1			|idp_type

TABLE|userdirectory_ldap|userdirectoryid|0
FIELD		|userdirectoryid		|t_id			|		|NOT NULL	|0	|1|userdirectory
FIELD		|host					|t_varchar(255)	|''		|NOT NULL	|0
FIELD		|port					|t_integer		|'389'	|NOT NULL	|0
FIELD		|base_dn				|t_varchar(255)	|''		|NOT NULL	|0
FIELD		|search_attribute		|t_varchar(128)	|''		|NOT NULL	|0
FIELD		|bind_dn				|t_varchar(255)	|''		|NOT NULL	|0
FIELD		|bind_password			|t_varchar(128)	|''		|NOT NULL	|0
FIELD		|start_tls				|t_integer		|'0'	|NOT NULL	|0
FIELD		|search_filter			|t_varchar(255)	|''		|NOT NULL	|0
FIELD		|group_basedn			|t_varchar(255)	|''		|NOT NULL	|0
FIELD		|group_name				|t_varchar(255)	|''		|NOT NULL	|0
FIELD		|group_member			|t_varchar(255)	|''		|NOT NULL	|0
FIELD		|user_ref_attr			|t_varchar(255)	|''		|NOT NULL	|0
FIELD		|group_filter			|t_varchar(255)	|''		|NOT NULL	|0
FIELD		|group_membership		|t_varchar(255)	|''		|NOT NULL	|0
FIELD		|user_username			|t_varchar(255)	|''		|NOT NULL	|0
FIELD		|user_lastname			|t_varchar(255)	|''		|NOT NULL	|0

TABLE|userdirectory_saml|userdirectoryid|0
FIELD		|userdirectoryid		|t_id			|		|NOT NULL	|0	|1|userdirectory
FIELD		|idp_entityid			|t_varchar(1024)|''		|NOT NULL	|0
FIELD		|sso_url				|t_varchar(2048)|''		|NOT NULL	|0
FIELD		|slo_url				|t_varchar(2048)|''		|NOT NULL	|0
FIELD		|username_attribute		|t_varchar(128)	|''		|NOT NULL	|0
FIELD		|sp_entityid			|t_varchar(1024)|''		|NOT NULL	|0
FIELD		|nameid_format			|t_varchar(2048)|''		|NOT NULL	|0
FIELD		|sign_messages			|t_integer		|'0'	|NOT NULL	|0
FIELD		|sign_assertions		|t_integer		|'0'	|NOT NULL	|0
FIELD		|sign_authn_requests	|t_integer		|'0'	|NOT NULL	|0
FIELD		|sign_logout_requests	|t_integer		|'0'	|NOT NULL	|0
FIELD		|sign_logout_responses	|t_integer		|'0'	|NOT NULL	|0
FIELD		|encrypt_nameid			|t_integer		|'0'	|NOT NULL	|0
FIELD		|encrypt_assertions		|t_integer		|'0'	|NOT NULL	|0
FIELD		|group_name				|t_varchar(255)	|''		|NOT NULL	|0
FIELD		|user_username			|t_varchar(255)	|''		|NOT NULL	|0
FIELD		|user_lastname			|t_varchar(255)	|''		|NOT NULL	|0
FIELD		|scim_status			|t_integer		|'0'	|NOT NULL	|0

TABLE|userdirectory_media|userdirectory_mediaid|0
FIELD		|userdirectory_mediaid	|t_id			|	|NOT NULL	|0
FIELD		|userdirectoryid	|t_id			|	|NOT NULL	|0	|1	|userdirectory
FIELD		|mediatypeid		|t_id			|	|NOT NULL	|0	|2	|media_type
FIELD		|name				|t_varchar(64)	|''	|NOT NULL	|0
FIELD		|attribute			|t_varchar(255)	|''	|NOT NULL	|0
INDEX		|1	|userdirectoryid
INDEX		|2	|mediatypeid

TABLE|userdirectory_usrgrp|userdirectory_usrgrpid|0
FIELD		|userdirectory_usrgrpid		|t_id		|	|NOT NULL	|0
FIELD		|userdirectory_idpgroupid	|t_id		|	|NOT NULL	|0	|1	|userdirectory_idpgroup
FIELD		|usrgrpid					|t_id		|	|NOT NULL	|0	|2	|usrgrp
UNIQUE		|1	|userdirectory_idpgroupid,usrgrpid
INDEX		|2	|usrgrpid
INDEX		|3	|userdirectory_idpgroupid

TABLE|userdirectory_idpgroup|userdirectory_idpgroupid|0
FIELD		|userdirectory_idpgroupid	|t_id			|	|NOT NULL	|0
FIELD		|userdirectoryid		|t_id			|	|NOT NULL	|0	|1	|userdirectory
FIELD		|roleid					|t_id			|	|NOT NULL	|0	|2	|role
FIELD		|name					|t_varchar(255)	|''	|NOT NULL	|0
INDEX		|1	|userdirectoryid
INDEX		|2	|roleid

TABLE|changelog|changelogid|0
FIELD		|changelogid	|t_serial	|	|NOT NULL	|0
FIELD		|object		|t_integer	|'0'	|NOT NULL	|0
FIELD		|objectid	|t_id		|	|NOT NULL	|0
FIELD		|operation	|t_integer	|'0'	|NOT NULL	|0
FIELD		|clock		|t_integer	|'0'	|NOT NULL	|0
INDEX		|1		|clock

TABLE|scim_group|scim_groupid|0
FIELD		|scim_groupid	|t_id			|	|NOT NULL	|0
FIELD		|name			|t_varchar(64)	|''	|NOT NULL	|0
UNIQUE		|1		|name

TABLE|user_scim_group|user_scim_groupid|0
FIELD		|user_scim_groupid	|t_id	|	|NOT NULL	|0
FIELD		|userid				|t_id	|	|NOT NULL	|0	|1|users
FIELD		|scim_groupid		|t_id	|	|NOT NULL	|0	|2|scim_group
INDEX		|1	|userid
INDEX		|2	|scim_groupid

TABLE|connector|connectorid|ZBX_DATA
FIELD		|connectorid	|t_id		|	|NOT NULL	|0
FIELD		|name		|t_varchar(255)	|''	|NOT NULL	|0
FIELD		|protocol	|t_integer	|'0'	|NOT NULL	|0
FIELD		|data_type	|t_integer	|'0'	|NOT NULL	|0
FIELD		|url		|t_varchar(2048)|''	|NOT NULL	|0
FIELD		|max_records	|t_integer	|'0'	|NOT NULL	|0
FIELD		|max_senders	|t_integer	|'1'	|NOT NULL	|0
FIELD		|max_attempts	|t_integer	|'1'	|NOT NULL	|0
FIELD		|timeout	|t_varchar(255)	|'5s'	|NOT NULL	|0
FIELD		|http_proxy	|t_varchar(255)	|''	|NOT NULL	|0
FIELD		|authtype	|t_integer	|'0'	|NOT NULL	|0
FIELD		|username	|t_varchar(255)	|''	|NOT NULL	|0
FIELD		|password	|t_varchar(255)	|''	|NOT NULL	|0
FIELD		|token		|t_varchar(128)	|''	|NOT NULL	|0
FIELD		|verify_peer	|t_integer	|'1'	|NOT NULL	|0
FIELD		|verify_host	|t_integer	|'1'	|NOT NULL	|0
FIELD		|ssl_cert_file	|t_varchar(255)	|''	|NOT NULL	|0
FIELD		|ssl_key_file	|t_varchar(255)	|''	|NOT NULL	|0
FIELD		|ssl_key_password|t_varchar(64)	|''	|NOT NULL	|0
FIELD		|description	|t_shorttext	|''	|NOT NULL	|0
FIELD		|status		|t_integer	|'1'	|NOT NULL	|0
FIELD		|tags_evaltype	|t_integer	|'0'	|NOT NULL	|0
FIELD		|item_value_type|t_integer	|'31'	|NOT NULL	|0
FIELD		|attempt_interval|t_varchar(32)	|'5s'	|NOT NULL	|0
UNIQUE		|1		|name
CHANGELOG	|17

TABLE|connector_tag|connector_tagid|0
FIELD	|connector_tagid|t_id		|	|NOT NULL	|0
FIELD	|connectorid	|t_id		|	|NOT NULL	|0	|1|connector|	|RESTRICT
FIELD	|tag		|t_varchar(255)	|''	|NOT NULL	|0
FIELD	|operator	|t_integer	|'0'	|NOT NULL	|0
FIELD	|value		|t_varchar(255)	|''	|NOT NULL	|0
INDEX	|1		|connectorid
CHANGELOG	|18

TABLE|proxy|proxyid|0
FIELD		|proxyid		|t_id		|		|NOT NULL	|0
FIELD		|name			|t_varchar(128)	|''		|NOT NULL	|0
FIELD		|operating_mode		|t_integer	|'0'		|NOT NULL	|0
FIELD		|description		|t_shorttext	|''		|NOT NULL	|0
FIELD		|tls_connect		|t_integer	|'1'		|NOT NULL	|0
FIELD		|tls_accept		|t_integer	|'1'		|NOT NULL	|0
FIELD		|tls_issuer		|t_varchar(1024)|''		|NOT NULL	|0
FIELD		|tls_subject		|t_varchar(1024)|''		|NOT NULL	|0
FIELD		|tls_psk_identity	|t_varchar(128)	|''		|NOT NULL	|0
FIELD		|tls_psk		|t_varchar(512)	|''		|NOT NULL	|0
FIELD		|allowed_addresses	|t_varchar(255)	|''		|NOT NULL	|0
FIELD		|address		|t_varchar(255)	|'127.0.0.1'	|NOT NULL	|0
FIELD		|port			|t_varchar(64)	|'10051'	|NOT NULL	|0
FIELD		|custom_timeouts	|t_integer	|'0'		|NOT NULL	|0
FIELD		|timeout_zabbix_agent	|t_varchar(255)	|''		|NOT NULL	|0
FIELD		|timeout_simple_check	|t_varchar(255)	|''		|NOT NULL	|0
FIELD		|timeout_snmp_agent	|t_varchar(255)	|''		|NOT NULL	|0
FIELD		|timeout_external_check	|t_varchar(255)	|''		|NOT NULL	|0
FIELD		|timeout_db_monitor	|t_varchar(255)	|''		|NOT NULL	|0
FIELD		|timeout_http_agent	|t_varchar(255)	|''		|NOT NULL	|0
FIELD		|timeout_ssh_agent	|t_varchar(255)	|''		|NOT NULL	|0
FIELD		|timeout_telnet_agent	|t_varchar(255)	|''		|NOT NULL	|0
FIELD		|timeout_script		|t_varchar(255)	|''		|NOT NULL	|0
UNIQUE		|1		|name
CHANGELOG	|19

TABLE|proxy_rtdata|proxyid|0
FIELD		|proxyid	|t_id		|	|NOT NULL	|0		|1|proxy|proxyid
FIELD		|lastaccess	|t_integer	|'0'	|NOT NULL	|ZBX_NODATA
FIELD		|version	|t_integer	|'0'	|NOT NULL	|ZBX_NODATA
FIELD		|compatibility	|t_integer	|'0'	|NOT NULL	|ZBX_NODATA

TABLE|dbversion|dbversionid|
FIELD		|dbversionid	|t_id		|	|NOT NULL	|0
FIELD		|mandatory	|t_integer	|'0'	|NOT NULL	|
FIELD		|optional	|t_integer	|'0'	|NOT NULL	|
<<<<<<< HEAD
ROW		|1		|6050144	|6050144
=======
ROW		|1		|6050158	|6050158
>>>>>>> e95ec7c8
<|MERGE_RESOLUTION|>--- conflicted
+++ resolved
@@ -2194,8 +2194,4 @@
 FIELD		|dbversionid	|t_id		|	|NOT NULL	|0
 FIELD		|mandatory	|t_integer	|'0'	|NOT NULL	|
 FIELD		|optional	|t_integer	|'0'	|NOT NULL	|
-<<<<<<< HEAD
-ROW		|1		|6050144	|6050144
-=======
-ROW		|1		|6050158	|6050158
->>>>>>> e95ec7c8
+ROW		|1		|6050159	|6050159