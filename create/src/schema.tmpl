--
-- Zabbix
-- Copyright (C) 2001-2017 Zabbix SIA
--
-- This program is free software; you can redistribute it and/or modify
-- it under the terms of the GNU General Public License as published by
-- the Free Software Foundation; either version 2 of the License, or
-- (at your option) any later version.
--
-- This program is distributed in the hope that it will be useful,
-- but WITHOUT ANY WARRANTY; without even the implied warranty of
-- MERCHANTABILITY or FITNESS FOR A PARTICULAR PURPOSE. See the
-- GNU General Public License for more details.
--
-- You should have received a copy of the GNU General Public License
-- along with this program; if not, write to the Free Software
-- Foundation, Inc., 51 Franklin Street, Fifth Floor, Boston, MA  02110-1301, USA.
--

--
-- Do not use spaces
-- Tables must be sorted to match referential integrity rules
--

TABLE|users|userid|ZBX_DATA
FIELD		|userid		|t_id		|	|NOT NULL	|0
FIELD		|alias		|t_varchar(100)	|''	|NOT NULL	|0
FIELD		|name		|t_varchar(100)	|''	|NOT NULL	|0
FIELD		|surname	|t_varchar(100)	|''	|NOT NULL	|0
FIELD		|passwd		|t_char(32)	|''	|NOT NULL	|0
FIELD		|url		|t_varchar(255)	|''	|NOT NULL	|0
FIELD		|autologin	|t_integer	|'0'	|NOT NULL	|0
FIELD		|autologout	|t_integer	|'900'	|NOT NULL	|0
FIELD		|lang		|t_varchar(5)	|'en_GB'|NOT NULL	|0
FIELD		|refresh	|t_integer	|'30'	|NOT NULL	|0
FIELD		|type		|t_integer	|'1'	|NOT NULL	|0
FIELD		|theme		|t_varchar(128)	|'default'|NOT NULL	|0
FIELD		|attempt_failed	|t_integer	|0	|NOT NULL	|ZBX_NODATA
FIELD		|attempt_ip	|t_varchar(39)	|''	|NOT NULL	|ZBX_NODATA
FIELD		|attempt_clock	|t_integer	|0	|NOT NULL	|ZBX_NODATA
FIELD		|rows_per_page	|t_integer	|50	|NOT NULL	|0
UNIQUE		|1		|alias

TABLE|maintenances|maintenanceid|ZBX_DATA
FIELD		|maintenanceid	|t_id		|	|NOT NULL	|0
FIELD		|name		|t_varchar(128)	|''	|NOT NULL	|0
FIELD		|maintenance_type|t_integer	|'0'	|NOT NULL	|0
FIELD		|description	|t_shorttext	|''	|NOT NULL	|0
FIELD		|active_since	|t_integer	|'0'	|NOT NULL	|0
FIELD		|active_till	|t_integer	|'0'	|NOT NULL	|0
INDEX		|1		|active_since,active_till
UNIQUE		|2		|name

TABLE|hosts|hostid|ZBX_DATA
FIELD		|hostid		|t_id		|	|NOT NULL	|0
FIELD		|proxy_hostid	|t_id		|	|NULL		|0			|1|hosts	|hostid		|RESTRICT
FIELD		|host		|t_varchar(128)	|''	|NOT NULL	|ZBX_PROXY
FIELD		|status		|t_integer	|'0'	|NOT NULL	|ZBX_PROXY
FIELD		|disable_until	|t_integer	|'0'	|NOT NULL	|ZBX_NODATA
FIELD		|error		|t_varchar(2048)|''	|NOT NULL	|ZBX_NODATA
FIELD		|available	|t_integer	|'0'	|NOT NULL	|ZBX_NODATA
FIELD		|errors_from	|t_integer	|'0'	|NOT NULL	|ZBX_NODATA
FIELD		|lastaccess	|t_integer	|'0'	|NOT NULL	|ZBX_NODATA
FIELD		|ipmi_authtype	|t_integer	|'-1'	|NOT NULL	|ZBX_PROXY
FIELD		|ipmi_privilege	|t_integer	|'2'	|NOT NULL	|ZBX_PROXY
FIELD		|ipmi_username	|t_varchar(16)	|''	|NOT NULL	|ZBX_PROXY
FIELD		|ipmi_password	|t_varchar(20)	|''	|NOT NULL	|ZBX_PROXY
FIELD		|ipmi_disable_until|t_integer	|'0'	|NOT NULL	|ZBX_NODATA
FIELD		|ipmi_available	|t_integer	|'0'	|NOT NULL	|ZBX_NODATA
FIELD		|snmp_disable_until|t_integer	|'0'	|NOT NULL	|ZBX_NODATA
FIELD		|snmp_available	|t_integer	|'0'	|NOT NULL	|ZBX_NODATA
FIELD		|maintenanceid	|t_id		|	|NULL		|ZBX_NODATA		|2|maintenances	|		|RESTRICT
FIELD		|maintenance_status|t_integer	|'0'	|NOT NULL	|ZBX_NODATA
FIELD		|maintenance_type|t_integer	|'0'	|NOT NULL	|ZBX_NODATA
FIELD		|maintenance_from|t_integer	|'0'	|NOT NULL	|ZBX_NODATA
FIELD		|ipmi_errors_from|t_integer	|'0'	|NOT NULL	|ZBX_NODATA
FIELD		|snmp_errors_from|t_integer	|'0'	|NOT NULL	|ZBX_NODATA
FIELD		|ipmi_error	|t_varchar(2048)|''	|NOT NULL	|ZBX_NODATA
FIELD		|snmp_error	|t_varchar(2048)|''	|NOT NULL	|ZBX_NODATA
FIELD		|jmx_disable_until|t_integer	|'0'	|NOT NULL	|ZBX_NODATA
FIELD		|jmx_available	|t_integer	|'0'	|NOT NULL	|ZBX_NODATA
FIELD		|jmx_errors_from|t_integer	|'0'	|NOT NULL	|ZBX_NODATA
FIELD		|jmx_error	|t_varchar(2048)|''	|NOT NULL	|ZBX_NODATA
FIELD		|name		|t_varchar(128)	|''	|NOT NULL	|ZBX_PROXY
FIELD		|flags		|t_integer	|'0'	|NOT NULL	|0
FIELD		|templateid	|t_id		|	|NULL		|0			|3|hosts	|hostid
FIELD		|description	|t_shorttext	|''	|NOT NULL	|0
FIELD		|tls_connect	|t_integer	|'1'	|NOT NULL	|ZBX_PROXY
FIELD		|tls_accept	|t_integer	|'1'	|NOT NULL	|ZBX_PROXY
FIELD		|tls_issuer	|t_varchar(1024)|''	|NOT NULL	|ZBX_PROXY
FIELD		|tls_subject	|t_varchar(1024)|''	|NOT NULL	|ZBX_PROXY
FIELD		|tls_psk_identity|t_varchar(128)|''	|NOT NULL	|ZBX_PROXY
FIELD		|tls_psk	|t_varchar(512)	|''	|NOT NULL	|ZBX_PROXY
INDEX		|1		|host
INDEX		|2		|status
INDEX		|3		|proxy_hostid
INDEX		|4		|name
INDEX		|5		|maintenanceid

TABLE|groups|groupid|ZBX_DATA
FIELD		|groupid	|t_id		|	|NOT NULL	|0
FIELD		|name		|t_varchar(255)	|''	|NOT NULL	|0
FIELD		|internal	|t_integer	|'0'	|NOT NULL	|0
FIELD		|flags		|t_integer	|'0'	|NOT NULL	|0
INDEX		|1		|name

TABLE|group_prototype|group_prototypeid|ZBX_DATA
FIELD		|group_prototypeid|t_id		|	|NOT NULL	|0
FIELD		|hostid		|t_id		|	|NOT NULL	|0			|1|hosts
FIELD		|name		|t_varchar(255)	|''	|NOT NULL	|0
FIELD		|groupid	|t_id		|	|NULL		|0			|2|groups	|		|RESTRICT
FIELD		|templateid	|t_id		|	|NULL		|0			|3|group_prototype|group_prototypeid
INDEX		|1		|hostid

TABLE|group_discovery|groupid|ZBX_DATA
FIELD		|groupid	|t_id		|	|NOT NULL	|0			|1|groups
FIELD		|parent_group_prototypeid|t_id	|	|NOT NULL	|0			|2|group_prototype|group_prototypeid|RESTRICT
FIELD		|name		|t_varchar(64)	|''	|NOT NULL	|ZBX_NODATA
FIELD		|lastcheck	|t_integer	|'0'	|NOT NULL	|ZBX_NODATA
FIELD		|ts_delete	|t_time		|'0'	|NOT NULL	|ZBX_NODATA

TABLE|screens|screenid|ZBX_DATA
FIELD		|screenid	|t_id		|	|NOT NULL	|0
FIELD		|name		|t_varchar(255)	|	|NOT NULL	|0
FIELD		|hsize		|t_integer	|'1'	|NOT NULL	|0
FIELD		|vsize		|t_integer	|'1'	|NOT NULL	|0
FIELD		|templateid	|t_id		|	|NULL		|0			|1|hosts	|hostid
FIELD		|userid		|t_id		|	|NULL		|0			|3|users	|		|RESTRICT
FIELD		|private	|t_integer	|'1'	|NOT NULL	|0
INDEX		|1		|templateid

TABLE|screens_items|screenitemid|ZBX_DATA
FIELD		|screenitemid	|t_id		|	|NOT NULL	|0
FIELD		|screenid	|t_id		|	|NOT NULL	|0			|1|screens
FIELD		|resourcetype	|t_integer	|'0'	|NOT NULL	|0
FIELD		|resourceid	|t_id		|'0'	|NOT NULL	|0
FIELD		|width		|t_integer	|'320'	|NOT NULL	|0
FIELD		|height		|t_integer	|'200'	|NOT NULL	|0
FIELD		|x		|t_integer	|'0'	|NOT NULL	|0
FIELD		|y		|t_integer	|'0'	|NOT NULL	|0
FIELD		|colspan	|t_integer	|'1'	|NOT NULL	|0
FIELD		|rowspan	|t_integer	|'1'	|NOT NULL	|0
FIELD		|elements	|t_integer	|'25'	|NOT NULL	|0
FIELD		|valign		|t_integer	|'0'	|NOT NULL	|0
FIELD		|halign		|t_integer	|'0'	|NOT NULL	|0
FIELD		|style		|t_integer	|'0'	|NOT NULL	|0
FIELD		|url		|t_varchar(255)	|''	|NOT NULL	|0
FIELD		|dynamic	|t_integer	|'0'	|NOT NULL	|0
FIELD		|sort_triggers	|t_integer	|'0'	|NOT NULL	|0
FIELD		|application	|t_varchar(255)	|''	|NOT NULL	|0
FIELD		|max_columns	|t_integer	|'3'	|NOT NULL	|0
INDEX		|1		|screenid

TABLE|screen_user|screenuserid|ZBX_DATA
FIELD		|screenuserid|t_id		|	|NOT NULL	|0
FIELD		|screenid	|t_id		|	|NOT NULL	|0			|1|screens
FIELD		|userid		|t_id		|	|NOT NULL	|0			|2|users
FIELD		|permission	|t_integer	|'2'	|NOT NULL	|0
UNIQUE		|1		|screenid,userid

TABLE|screen_usrgrp|screenusrgrpid|ZBX_DATA
FIELD		|screenusrgrpid|t_id		|	|NOT NULL	|0
FIELD		|screenid	|t_id		|	|NOT NULL	|0			|1|screens
FIELD		|usrgrpid	|t_id		|	|NOT NULL	|0			|2|usrgrp
FIELD		|permission	|t_integer	|'2'	|NOT NULL	|0
UNIQUE		|1		|screenid,usrgrpid

TABLE|slideshows|slideshowid|ZBX_DATA
FIELD		|slideshowid	|t_id		|	|NOT NULL	|0
FIELD		|name		|t_varchar(255)	|''	|NOT NULL	|0
FIELD		|delay		|t_integer	|'0'	|NOT NULL	|0
FIELD		|userid		|t_id		|	|NOT NULL	|0			|3|users	|		|RESTRICT
FIELD		|private	|t_integer	|'1'	|NOT NULL	|0
UNIQUE		|1		|name

TABLE|slideshow_user|slideshowuserid|ZBX_DATA
FIELD		|slideshowuserid|t_id		|	|NOT NULL	|0
FIELD		|slideshowid	|t_id		|	|NOT NULL	|0			|1|slideshows
FIELD		|userid		|t_id		|	|NOT NULL	|0			|2|users
FIELD		|permission	|t_integer	|'2'	|NOT NULL	|0
UNIQUE		|1		|slideshowid,userid

TABLE|slideshow_usrgrp|slideshowusrgrpid|ZBX_DATA
FIELD		|slideshowusrgrpid|t_id		|	|NOT NULL	|0
FIELD		|slideshowid	|t_id		|	|NOT NULL	|0			|1|slideshows
FIELD		|usrgrpid	|t_id		|	|NOT NULL	|0			|2|usrgrp
FIELD		|permission	|t_integer	|'2'	|NOT NULL	|0
UNIQUE		|1		|slideshowid,usrgrpid

TABLE|slides|slideid|ZBX_DATA
FIELD		|slideid	|t_id		|	|NOT NULL	|0
FIELD		|slideshowid	|t_id		|	|NOT NULL	|0			|1|slideshows
FIELD		|screenid	|t_id		|	|NOT NULL	|0			|2|screens
FIELD		|step		|t_integer	|'0'	|NOT NULL	|0
FIELD		|delay		|t_integer	|'0'	|NOT NULL	|0
INDEX		|1		|slideshowid
INDEX		|2		|screenid

TABLE|drules|druleid|ZBX_DATA
FIELD		|druleid	|t_id		|	|NOT NULL	|0
FIELD		|proxy_hostid	|t_id		|	|NULL		|0			|1|hosts	|hostid		|RESTRICT
FIELD		|name		|t_varchar(255)	|''	|NOT NULL	|ZBX_PROXY
FIELD		|iprange	|t_varchar(2048)|''	|NOT NULL	|ZBX_PROXY
FIELD		|delay		|t_integer	|'3600'	|NOT NULL	|ZBX_PROXY
FIELD		|nextcheck	|t_integer	|'0'	|NOT NULL	|ZBX_NODATA
FIELD		|status		|t_integer	|'0'	|NOT NULL	|0
INDEX		|1		|proxy_hostid
UNIQUE		|2		|name

TABLE|dchecks|dcheckid|ZBX_DATA
FIELD		|dcheckid	|t_id		|	|NOT NULL	|0
FIELD		|druleid	|t_id		|	|NOT NULL	|ZBX_PROXY		|1|drules
FIELD		|type		|t_integer	|'0'	|NOT NULL	|ZBX_PROXY
FIELD		|key_		|t_varchar(512)	|''	|NOT NULL	|ZBX_PROXY
FIELD		|snmp_community	|t_varchar(255)	|''	|NOT NULL	|ZBX_PROXY
FIELD		|ports		|t_varchar(255)	|'0'	|NOT NULL	|ZBX_PROXY
FIELD		|snmpv3_securityname|t_varchar(64)|''	|NOT NULL	|ZBX_PROXY
FIELD		|snmpv3_securitylevel|t_integer	|'0'	|NOT NULL	|ZBX_PROXY
FIELD		|snmpv3_authpassphrase|t_varchar(64)|''	|NOT NULL	|ZBX_PROXY
FIELD		|snmpv3_privpassphrase|t_varchar(64)|''	|NOT NULL	|ZBX_PROXY
FIELD		|uniq		|t_integer	|'0'	|NOT NULL	|ZBX_PROXY
FIELD		|snmpv3_authprotocol|t_integer	|'0'	|NOT NULL	|ZBX_PROXY
FIELD		|snmpv3_privprotocol|t_integer	|'0'	|NOT NULL	|ZBX_PROXY
FIELD		|snmpv3_contextname|t_varchar(255)|''	|NOT NULL	|ZBX_PROXY
INDEX		|1		|druleid

TABLE|applications|applicationid|ZBX_DATA
FIELD		|applicationid	|t_id		|	|NOT NULL	|0
FIELD		|hostid		|t_id		|	|NOT NULL	|0			|1|hosts
FIELD		|name		|t_varchar(255)	|''	|NOT NULL	|0
FIELD		|flags		|t_integer	|'0'	|NOT NULL	|0
UNIQUE		|2		|hostid,name

TABLE|httptest|httptestid|ZBX_DATA
FIELD		|httptestid	|t_id		|	|NOT NULL	|0
FIELD		|name		|t_varchar(64)	|''	|NOT NULL	|ZBX_PROXY
FIELD		|applicationid	|t_id		|	|NULL		|0			|1|applications	|		|RESTRICT
FIELD		|nextcheck	|t_integer	|'0'	|NOT NULL	|ZBX_NODATA
FIELD		|delay		|t_integer	|'60'	|NOT NULL	|ZBX_PROXY
FIELD		|status		|t_integer	|'0'	|NOT NULL	|0
FIELD		|variables	|t_shorttext	|''	|NOT NULL	|ZBX_PROXY
FIELD		|agent		|t_varchar(255)	|'Zabbix'|NOT NULL	|ZBX_PROXY
FIELD		|authentication	|t_integer	|'0'	|NOT NULL	|ZBX_PROXY,ZBX_NODATA
FIELD		|http_user	|t_varchar(64)	|''	|NOT NULL	|ZBX_PROXY,ZBX_NODATA
FIELD		|http_password	|t_varchar(64)	|''	|NOT NULL	|ZBX_PROXY,ZBX_NODATA
FIELD		|hostid		|t_id		|	|NOT NULL	|ZBX_PROXY		|2|hosts
FIELD		|templateid	|t_id		|	|NULL		|0			|3|httptest	|httptestid
FIELD		|http_proxy	|t_varchar(255)	|''	|NOT NULL	|ZBX_PROXY,ZBX_NODATA
FIELD		|retries	|t_integer	|'1'	|NOT NULL	|ZBX_PROXY,ZBX_NODATA
FIELD		|ssl_cert_file	|t_varchar(255)	|''	|NOT NULL	|ZBX_PROXY,ZBX_NODATA
FIELD		|ssl_key_file	|t_varchar(255)	|''	|NOT NULL	|ZBX_PROXY,ZBX_NODATA
FIELD		|ssl_key_password|t_varchar(64)	|''	|NOT NULL	|ZBX_PROXY,ZBX_NODATA
FIELD		|verify_peer	|t_integer	|'0'	|NOT NULL	|ZBX_PROXY
FIELD		|verify_host	|t_integer	|'0'	|NOT NULL	|ZBX_PROXY
FIELD		|headers	|t_shorttext	|''	|NOT NULL	|ZBX_PROXY
INDEX		|1		|applicationid
UNIQUE		|2		|hostid,name
INDEX		|3		|status
INDEX		|4		|templateid

TABLE|httpstep|httpstepid|ZBX_DATA
FIELD		|httpstepid	|t_id		|	|NOT NULL	|0
FIELD		|httptestid	|t_id		|	|NOT NULL	|ZBX_PROXY		|1|httptest
FIELD		|name		|t_varchar(64)	|''	|NOT NULL	|ZBX_PROXY
FIELD		|no		|t_integer	|'0'	|NOT NULL	|ZBX_PROXY
FIELD		|url		|t_varchar(2048)|''	|NOT NULL	|ZBX_PROXY
FIELD		|timeout	|t_integer	|'15'	|NOT NULL	|ZBX_PROXY
FIELD		|posts		|t_shorttext	|''	|NOT NULL	|ZBX_PROXY
FIELD		|required	|t_varchar(255)	|''	|NOT NULL	|ZBX_PROXY
FIELD		|status_codes	|t_varchar(255)	|''	|NOT NULL	|ZBX_PROXY
FIELD		|variables	|t_shorttext	|''	|NOT NULL	|ZBX_PROXY
FIELD		|follow_redirects|t_integer	|'1'	|NOT NULL	|ZBX_PROXY
FIELD		|retrieve_mode	|t_integer	|'0'	|NOT NULL	|ZBX_PROXY
FIELD		|headers	|t_shorttext	|''	|NOT NULL	|ZBX_PROXY
INDEX		|1		|httptestid

TABLE|interface|interfaceid|ZBX_DATA
FIELD		|interfaceid	|t_id		|	|NOT NULL	|0
FIELD		|hostid		|t_id		|	|NOT NULL	|ZBX_PROXY		|1|hosts
FIELD		|main		|t_integer	|'0'	|NOT NULL	|ZBX_PROXY
FIELD		|type		|t_integer	|'0'	|NOT NULL	|ZBX_PROXY
FIELD		|useip		|t_integer	|'1'	|NOT NULL	|ZBX_PROXY
FIELD		|ip		|t_varchar(64)	|'127.0.0.1'|NOT NULL	|ZBX_PROXY
FIELD		|dns		|t_varchar(64)	|''	|NOT NULL	|ZBX_PROXY
FIELD		|port		|t_varchar(64)	|'10050'|NOT NULL	|ZBX_PROXY
FIELD		|bulk		|t_integer	|'1'	|NOT NULL	|ZBX_PROXY
INDEX		|1		|hostid,type
INDEX		|2		|ip,dns

TABLE|valuemaps|valuemapid|ZBX_DATA
FIELD		|valuemapid	|t_id		|	|NOT NULL	|0
FIELD		|name		|t_varchar(64)	|''	|NOT NULL	|0
UNIQUE		|1		|name

TABLE|items|itemid|ZBX_DATA
FIELD		|itemid		|t_id		|	|NOT NULL	|0
FIELD		|type		|t_integer	|'0'	|NOT NULL	|ZBX_PROXY
FIELD		|snmp_community	|t_varchar(64)	|''	|NOT NULL	|ZBX_PROXY
FIELD		|snmp_oid	|t_varchar(512)	|''	|NOT NULL	|ZBX_PROXY
FIELD		|hostid		|t_id		|	|NOT NULL	|ZBX_PROXY		|1|hosts
FIELD		|name		|t_varchar(255)	|''	|NOT NULL	|0
FIELD		|key_		|t_varchar(255)	|''	|NOT NULL	|ZBX_PROXY
FIELD		|delay		|t_integer	|'0'	|NOT NULL	|ZBX_PROXY
FIELD		|history	|t_integer	|'90'	|NOT NULL	|0
FIELD		|trends		|t_integer	|'365'	|NOT NULL	|0
FIELD		|status		|t_integer	|'0'	|NOT NULL	|ZBX_PROXY
FIELD		|value_type	|t_integer	|'0'	|NOT NULL	|ZBX_PROXY
FIELD		|trapper_hosts	|t_varchar(255)	|''	|NOT NULL	|ZBX_PROXY
FIELD		|units		|t_varchar(255)	|''	|NOT NULL	|0
FIELD		|snmpv3_securityname|t_varchar(64)|''	|NOT NULL	|ZBX_PROXY
FIELD		|snmpv3_securitylevel|t_integer	|'0'	|NOT NULL	|ZBX_PROXY
FIELD		|snmpv3_authpassphrase|t_varchar(64)|''	|NOT NULL	|ZBX_PROXY
FIELD		|snmpv3_privpassphrase|t_varchar(64)|''	|NOT NULL	|ZBX_PROXY
FIELD		|formula	|t_varchar(255)	|''	|NOT NULL	|0
FIELD		|error		|t_varchar(2048)|''	|NOT NULL	|ZBX_NODATA
FIELD		|lastlogsize	|t_bigint	|'0'	|NOT NULL	|ZBX_PROXY,ZBX_NODATA
FIELD		|logtimefmt	|t_varchar(64)	|''	|NOT NULL	|ZBX_PROXY
FIELD		|templateid	|t_id		|	|NULL		|0			|2|items	|itemid
FIELD		|valuemapid	|t_id		|	|NULL		|0			|3|valuemaps	|		|RESTRICT
FIELD		|delay_flex	|t_varchar(1024)|''	|NOT NULL	|ZBX_PROXY
FIELD		|params		|t_shorttext	|''	|NOT NULL	|ZBX_PROXY
FIELD		|ipmi_sensor	|t_varchar(128)	|''	|NOT NULL	|ZBX_PROXY
FIELD		|authtype	|t_integer	|'0'	|NOT NULL	|ZBX_PROXY
FIELD		|username	|t_varchar(64)	|''	|NOT NULL	|ZBX_PROXY
FIELD		|password	|t_varchar(64)	|''	|NOT NULL	|ZBX_PROXY
FIELD		|publickey	|t_varchar(64)	|''	|NOT NULL	|ZBX_PROXY
FIELD		|privatekey	|t_varchar(64)	|''	|NOT NULL	|ZBX_PROXY
FIELD		|mtime		|t_integer	|'0'	|NOT NULL	|ZBX_PROXY,ZBX_NODATA
FIELD		|flags		|t_integer	|'0'	|NOT NULL	|ZBX_PROXY
FIELD		|interfaceid	|t_id		|	|NULL		|ZBX_PROXY		|4|interface	|		|RESTRICT
FIELD		|port		|t_varchar(64)	|''	|NOT NULL	|ZBX_PROXY
FIELD		|description	|t_shorttext	|''	|NOT NULL	|0
FIELD		|inventory_link	|t_integer	|'0'	|NOT NULL	|0
FIELD		|lifetime	|t_varchar(64)	|'30'	|NOT NULL	|0
FIELD		|snmpv3_authprotocol|t_integer	|'0'	|NOT NULL	|ZBX_PROXY
FIELD		|snmpv3_privprotocol|t_integer	|'0'	|NOT NULL	|ZBX_PROXY
FIELD		|state		|t_integer	|'0'	|NOT NULL	|ZBX_NODATA
FIELD		|snmpv3_contextname|t_varchar(255)|''	|NOT NULL	|ZBX_PROXY
FIELD		|evaltype	|t_integer	|'0'	|NOT NULL	|0
UNIQUE		|1		|hostid,key_
INDEX		|3		|status
INDEX		|4		|templateid
INDEX		|5		|valuemapid
INDEX		|6		|interfaceid

TABLE|httpstepitem|httpstepitemid|ZBX_DATA
FIELD		|httpstepitemid	|t_id		|	|NOT NULL	|0
FIELD		|httpstepid	|t_id		|	|NOT NULL	|ZBX_PROXY		|1|httpstep
FIELD		|itemid		|t_id		|	|NOT NULL	|ZBX_PROXY		|2|items
FIELD		|type		|t_integer	|'0'	|NOT NULL	|ZBX_PROXY
UNIQUE		|1		|httpstepid,itemid
INDEX		|2		|itemid

TABLE|httptestitem|httptestitemid|ZBX_DATA
FIELD		|httptestitemid	|t_id		|	|NOT NULL	|0
FIELD		|httptestid	|t_id		|	|NOT NULL	|ZBX_PROXY		|1|httptest
FIELD		|itemid		|t_id		|	|NOT NULL	|ZBX_PROXY		|2|items
FIELD		|type		|t_integer	|'0'	|NOT NULL	|ZBX_PROXY
UNIQUE		|1		|httptestid,itemid
INDEX		|2		|itemid

TABLE|media_type|mediatypeid|ZBX_DATA
FIELD		|mediatypeid	|t_id		|	|NOT NULL	|0
FIELD		|type		|t_integer	|'0'	|NOT NULL	|0
FIELD		|description	|t_varchar(100)	|''	|NOT NULL	|0
FIELD		|smtp_server	|t_varchar(255)	|''	|NOT NULL	|0
FIELD		|smtp_helo	|t_varchar(255)	|''	|NOT NULL	|0
FIELD		|smtp_email	|t_varchar(255)	|''	|NOT NULL	|0
FIELD		|exec_path	|t_varchar(255)	|''	|NOT NULL	|0
FIELD		|gsm_modem	|t_varchar(255)	|''	|NOT NULL	|0
FIELD		|username	|t_varchar(255)	|''	|NOT NULL	|0
FIELD		|passwd		|t_varchar(255)	|''	|NOT NULL	|0
FIELD		|status		|t_integer	|'0'	|NOT NULL	|0
FIELD		|smtp_port	|t_integer	|'25'	|NOT NULL	|0
FIELD		|smtp_security	|t_integer	|'0'	|NOT NULL	|0
FIELD		|smtp_verify_peer|t_integer	|'0'	|NOT NULL	|0
FIELD		|smtp_verify_host|t_integer	|'0'	|NOT NULL	|0
FIELD		|smtp_authentication|t_integer	|'0'	|NOT NULL	|0
FIELD		|exec_params	|t_varchar(255)	|''	|NOT NULL	|0
UNIQUE		|1		|description

TABLE|usrgrp|usrgrpid|ZBX_DATA
FIELD		|usrgrpid	|t_id		|	|NOT NULL	|0
FIELD		|name		|t_varchar(64)	|''	|NOT NULL	|0
FIELD		|gui_access	|t_integer	|'0'	|NOT NULL	|0
FIELD		|users_status	|t_integer	|'0'	|NOT NULL	|0
FIELD		|debug_mode	|t_integer	|'0'	|NOT NULL	|0
UNIQUE		|1		|name

TABLE|users_groups|id|ZBX_DATA
FIELD		|id		|t_id		|	|NOT NULL	|0
FIELD		|usrgrpid	|t_id		|	|NOT NULL	|0			|1|usrgrp
FIELD		|userid		|t_id		|	|NOT NULL	|0			|2|users
UNIQUE		|1		|usrgrpid,userid
INDEX		|2		|userid

TABLE|scripts|scriptid|ZBX_DATA
FIELD		|scriptid	|t_id		|	|NOT NULL	|0
FIELD		|name		|t_varchar(255)	|''	|NOT NULL	|0
FIELD		|command	|t_varchar(255)	|''	|NOT NULL	|0
FIELD		|host_access	|t_integer	|'2'	|NOT NULL	|0
FIELD		|usrgrpid	|t_id		|	|NULL		|0			|1|usrgrp	|		|RESTRICT
FIELD		|groupid	|t_id		|	|NULL		|0			|2|groups	|		|RESTRICT
FIELD		|description	|t_shorttext	|''	|NOT NULL	|0
FIELD		|confirmation	|t_varchar(255)	|''	|NOT NULL	|0
FIELD		|type		|t_integer	|'0'	|NOT NULL	|0
FIELD		|execute_on	|t_integer	|'1'	|NOT NULL	|0
INDEX		|1		|usrgrpid
INDEX		|2		|groupid
UNIQUE		|3		|name

TABLE|actions|actionid|ZBX_DATA
FIELD		|actionid	|t_id		|	|NOT NULL	|0
FIELD		|name		|t_varchar(255)	|''	|NOT NULL	|0
FIELD		|eventsource	|t_integer	|'0'	|NOT NULL	|0
FIELD		|evaltype	|t_integer	|'0'	|NOT NULL	|0
FIELD		|status		|t_integer	|'0'	|NOT NULL	|0
FIELD		|esc_period	|t_integer	|'0'	|NOT NULL	|0
FIELD		|def_shortdata	|t_varchar(255)	|''	|NOT NULL	|0
FIELD		|def_longdata	|t_shorttext	|''	|NOT NULL	|0
FIELD		|r_shortdata	|t_varchar(255)	|''	|NOT NULL	|0
FIELD		|r_longdata	|t_shorttext	|''	|NOT NULL	|0
FIELD		|formula	|t_varchar(255)	|''	|NOT NULL	|0
FIELD		|maintenance_mode|t_integer	|'1'	|NOT NULL	|0
INDEX		|1		|eventsource,status
UNIQUE		|2		|name

TABLE|operations|operationid|ZBX_DATA
FIELD		|operationid	|t_id		|	|NOT NULL	|0
FIELD		|actionid	|t_id		|	|NOT NULL	|0			|1|actions
FIELD		|operationtype	|t_integer	|'0'	|NOT NULL	|0
FIELD		|esc_period	|t_integer	|'0'	|NOT NULL	|0
FIELD		|esc_step_from	|t_integer	|'1'	|NOT NULL	|0
FIELD		|esc_step_to	|t_integer	|'1'	|NOT NULL	|0
FIELD		|evaltype	|t_integer	|'0'	|NOT NULL	|0
FIELD		|recovery	|t_integer	|'0'	|NOT NULL	|0
INDEX		|1		|actionid

TABLE|opmessage|operationid|ZBX_DATA
FIELD		|operationid	|t_id		|	|NOT NULL	|0			|1|operations
FIELD		|default_msg	|t_integer	|'0'	|NOT NULL	|0
FIELD		|subject	|t_varchar(255)	|''	|NOT NULL	|0
FIELD		|message	|t_shorttext	|''	|NOT NULL	|0
FIELD		|mediatypeid	|t_id		|	|NULL		|0			|2|media_type	|		|RESTRICT
INDEX		|1		|mediatypeid

TABLE|opmessage_grp|opmessage_grpid|ZBX_DATA
FIELD		|opmessage_grpid|t_id		|	|NOT NULL	|0
FIELD		|operationid	|t_id		|	|NOT NULL	|0			|1|operations
FIELD		|usrgrpid	|t_id		|	|NOT NULL	|0			|2|usrgrp	|		|RESTRICT
UNIQUE		|1		|operationid,usrgrpid
INDEX		|2		|usrgrpid

TABLE|opmessage_usr|opmessage_usrid|ZBX_DATA
FIELD		|opmessage_usrid|t_id		|	|NOT NULL	|0
FIELD		|operationid	|t_id		|	|NOT NULL	|0			|1|operations
FIELD		|userid		|t_id		|	|NOT NULL	|0			|2|users	|		|RESTRICT
UNIQUE		|1		|operationid,userid
INDEX		|2		|userid

TABLE|opcommand|operationid|ZBX_DATA
FIELD		|operationid	|t_id		|	|NOT NULL	|0			|1|operations
FIELD		|type		|t_integer	|'0'	|NOT NULL	|0
FIELD		|scriptid	|t_id		|	|NULL		|0			|2|scripts	|		|RESTRICT
FIELD		|execute_on	|t_integer	|'0'	|NOT NULL	|0
FIELD		|port		|t_varchar(64)	|''	|NOT NULL	|0
FIELD		|authtype	|t_integer	|'0'	|NOT NULL	|0
FIELD		|username	|t_varchar(64)	|''	|NOT NULL	|0
FIELD		|password	|t_varchar(64)	|''	|NOT NULL	|0
FIELD		|publickey	|t_varchar(64)	|''	|NOT NULL	|0
FIELD		|privatekey	|t_varchar(64)	|''	|NOT NULL	|0
FIELD		|command	|t_shorttext	|''	|NOT NULL	|0
INDEX		|1		|scriptid

TABLE|opcommand_hst|opcommand_hstid|ZBX_DATA
FIELD		|opcommand_hstid|t_id		|	|NOT NULL	|0
FIELD		|operationid	|t_id		|	|NOT NULL	|0			|1|operations
FIELD		|hostid		|t_id		|	|NULL		|0			|2|hosts	|		|RESTRICT
INDEX		|1		|operationid
INDEX		|2		|hostid

TABLE|opcommand_grp|opcommand_grpid|ZBX_DATA
FIELD		|opcommand_grpid|t_id		|	|NOT NULL	|0
FIELD		|operationid	|t_id		|	|NOT NULL	|0			|1|operations
FIELD		|groupid	|t_id		|	|NOT NULL	|0			|2|groups	|		|RESTRICT
INDEX		|1		|operationid
INDEX		|2		|groupid

TABLE|opgroup|opgroupid|ZBX_DATA
FIELD		|opgroupid	|t_id		|	|NOT NULL	|0
FIELD		|operationid	|t_id		|	|NOT NULL	|0			|1|operations
FIELD		|groupid	|t_id		|	|NOT NULL	|0			|2|groups	|		|RESTRICT
UNIQUE		|1		|operationid,groupid
INDEX		|2		|groupid

TABLE|optemplate|optemplateid|ZBX_DATA
FIELD		|optemplateid	|t_id		|	|NOT NULL	|0
FIELD		|operationid	|t_id		|	|NOT NULL	|0			|1|operations
FIELD		|templateid	|t_id		|	|NOT NULL	|0			|2|hosts	|hostid		|RESTRICT
UNIQUE		|1		|operationid,templateid
INDEX		|2		|templateid

TABLE|opconditions|opconditionid|ZBX_DATA
FIELD		|opconditionid	|t_id		|	|NOT NULL	|0
FIELD		|operationid	|t_id		|	|NOT NULL	|0			|1|operations
FIELD		|conditiontype	|t_integer	|'0'	|NOT NULL	|0
FIELD		|operator	|t_integer	|'0'	|NOT NULL	|0
FIELD		|value		|t_varchar(255)	|''	|NOT NULL	|0
INDEX		|1		|operationid

TABLE|conditions|conditionid|ZBX_DATA
FIELD		|conditionid	|t_id		|	|NOT NULL	|0
FIELD		|actionid	|t_id		|	|NOT NULL	|0			|1|actions
FIELD		|conditiontype	|t_integer	|'0'	|NOT NULL	|0
FIELD		|operator	|t_integer	|'0'	|NOT NULL	|0
FIELD		|value		|t_varchar(255)	|''	|NOT NULL	|0
FIELD		|value2		|t_varchar(255)	|''	|NOT NULL	|0
INDEX		|1		|actionid

TABLE|config|configid|ZBX_DATA
FIELD		|configid	|t_id		|	|NOT NULL	|0
FIELD		|refresh_unsupported|t_integer	|'0'	|NOT NULL	|ZBX_PROXY
FIELD		|work_period	|t_varchar(100)	|'1-5,00:00-24:00'|NOT NULL|0
FIELD		|alert_usrgrpid	|t_id		|	|NULL		|0			|1|usrgrp	|usrgrpid	|RESTRICT
FIELD		|event_ack_enable|t_integer	|'1'	|NOT NULL	|ZBX_NODATA
FIELD		|event_expire	|t_integer	|'7'	|NOT NULL	|ZBX_NODATA
FIELD		|event_show_max	|t_integer	|'100'	|NOT NULL	|ZBX_NODATA
FIELD		|default_theme	|t_varchar(128)	|'blue-theme'|NOT NULL	|ZBX_NODATA
FIELD		|authentication_type|t_integer	|'0'	|NOT NULL	|ZBX_NODATA
FIELD		|ldap_host	|t_varchar(255)	|''	|NOT NULL	|ZBX_NODATA
FIELD		|ldap_port	|t_integer	|389	|NOT NULL	|ZBX_NODATA
FIELD		|ldap_base_dn	|t_varchar(255)	|''	|NOT NULL	|ZBX_NODATA
FIELD		|ldap_bind_dn	|t_varchar(255)	|''	|NOT NULL	|ZBX_NODATA
FIELD		|ldap_bind_password|t_varchar(128)|''	|NOT NULL	|ZBX_NODATA
FIELD		|ldap_search_attribute|t_varchar(128)|''|NOT NULL	|ZBX_NODATA
FIELD		|dropdown_first_entry|t_integer	|'1'	|NOT NULL	|ZBX_NODATA
FIELD		|dropdown_first_remember|t_integer|'1'	|NOT NULL	|ZBX_NODATA
FIELD		|discovery_groupid|t_id		|	|NOT NULL	|ZBX_PROXY		|2|groups	|groupid	|RESTRICT
FIELD		|max_in_table	|t_integer	|'50'	|NOT NULL	|ZBX_NODATA
FIELD		|search_limit	|t_integer	|'1000'	|NOT NULL	|ZBX_NODATA
FIELD		|severity_color_0|t_varchar(6)	|'97AAB3'|NOT NULL	|ZBX_NODATA
FIELD		|severity_color_1|t_varchar(6)	|'7499FF'|NOT NULL	|ZBX_NODATA
FIELD		|severity_color_2|t_varchar(6)	|'FFC859'|NOT NULL	|ZBX_NODATA
FIELD		|severity_color_3|t_varchar(6)	|'FFA059'|NOT NULL	|ZBX_NODATA
FIELD		|severity_color_4|t_varchar(6)	|'E97659'|NOT NULL	|ZBX_NODATA
FIELD		|severity_color_5|t_varchar(6)	|'E45959'|NOT NULL	|ZBX_NODATA
FIELD		|severity_name_0|t_varchar(32)	|'Not classified'|NOT NULL|ZBX_NODATA
FIELD		|severity_name_1|t_varchar(32)	|'Information'|NOT NULL	|ZBX_NODATA
FIELD		|severity_name_2|t_varchar(32)	|'Warning'|NOT NULL	|ZBX_NODATA
FIELD		|severity_name_3|t_varchar(32)	|'Average'|NOT NULL	|ZBX_NODATA
FIELD		|severity_name_4|t_varchar(32)	|'High'	|NOT NULL	|ZBX_NODATA
FIELD		|severity_name_5|t_varchar(32)	|'Disaster'|NOT NULL	|ZBX_NODATA
FIELD		|ok_period	|t_integer	|'1800'	|NOT NULL	|ZBX_NODATA
FIELD		|blink_period	|t_integer	|'1800'	|NOT NULL	|ZBX_NODATA
FIELD		|problem_unack_color|t_varchar(6)|'DC0000'|NOT NULL	|ZBX_NODATA
FIELD		|problem_ack_color|t_varchar(6)	|'DC0000'|NOT NULL	|ZBX_NODATA
FIELD		|ok_unack_color	|t_varchar(6)	|'00AA00'|NOT NULL	|ZBX_NODATA
FIELD		|ok_ack_color	|t_varchar(6)	|'00AA00'|NOT NULL	|ZBX_NODATA
FIELD		|problem_unack_style|t_integer	|'1'	|NOT NULL	|ZBX_NODATA
FIELD		|problem_ack_style|t_integer	|'1'	|NOT NULL	|ZBX_NODATA
FIELD		|ok_unack_style	|t_integer	|'1'	|NOT NULL	|ZBX_NODATA
FIELD		|ok_ack_style	|t_integer	|'1'	|NOT NULL	|ZBX_NODATA
FIELD		|snmptrap_logging|t_integer	|'1'	|NOT NULL	|ZBX_PROXY,ZBX_NODATA
FIELD		|server_check_interval|t_integer|'10'	|NOT NULL	|ZBX_NODATA
FIELD		|hk_events_mode	|t_integer	|'1'	|NOT NULL	|ZBX_NODATA
FIELD		|hk_events_trigger|t_integer	|'365'	|NOT NULL	|ZBX_NODATA
FIELD		|hk_events_internal|t_integer	|'365'	|NOT NULL	|ZBX_NODATA
FIELD		|hk_events_discovery|t_integer	|'365'	|NOT NULL	|ZBX_NODATA
FIELD		|hk_events_autoreg|t_integer	|'365'	|NOT NULL	|ZBX_NODATA
FIELD		|hk_services_mode|t_integer	|'1'	|NOT NULL	|ZBX_NODATA
FIELD		|hk_services	|t_integer	|'365'	|NOT NULL	|ZBX_NODATA
FIELD		|hk_audit_mode	|t_integer	|'1'	|NOT NULL	|ZBX_NODATA
FIELD		|hk_audit	|t_integer	|'365'	|NOT NULL	|ZBX_NODATA
FIELD		|hk_sessions_mode|t_integer	|'1'	|NOT NULL	|ZBX_NODATA
FIELD		|hk_sessions	|t_integer	|'365'	|NOT NULL	|ZBX_NODATA
FIELD		|hk_history_mode|t_integer	|'1'	|NOT NULL	|ZBX_NODATA
FIELD		|hk_history_global|t_integer	|'0'	|NOT NULL	|ZBX_NODATA
FIELD		|hk_history	|t_integer	|'90'	|NOT NULL	|ZBX_NODATA
FIELD		|hk_trends_mode	|t_integer	|'1'	|NOT NULL	|ZBX_NODATA
FIELD		|hk_trends_global|t_integer	|'0'	|NOT NULL	|ZBX_NODATA
FIELD		|hk_trends	|t_integer	|'365'	|NOT NULL	|ZBX_NODATA
FIELD		|default_inventory_mode|t_integer|'-1'	|NOT NULL	|ZBX_NODATA
INDEX		|1		|alert_usrgrpid
INDEX		|2		|discovery_groupid

TABLE|triggers|triggerid|ZBX_DATA
FIELD		|triggerid	|t_id		|	|NOT NULL	|0
FIELD		|expression	|t_varchar(2048)|''	|NOT NULL	|0
FIELD		|description	|t_varchar(255)	|''	|NOT NULL	|0
FIELD		|url		|t_varchar(255)	|''	|NOT NULL	|0
FIELD		|status		|t_integer	|'0'	|NOT NULL	|0
FIELD		|value		|t_integer	|'0'	|NOT NULL	|ZBX_NODATA
FIELD		|priority	|t_integer	|'0'	|NOT NULL	|0
FIELD		|lastchange	|t_integer	|'0'	|NOT NULL	|ZBX_NODATA
FIELD		|comments	|t_shorttext	|''	|NOT NULL	|0
FIELD		|error		|t_varchar(128)	|''	|NOT NULL	|ZBX_NODATA
FIELD		|templateid	|t_id		|	|NULL		|0			|1|triggers	|triggerid
FIELD		|type		|t_integer	|'0'	|NOT NULL	|0
FIELD		|state		|t_integer	|'0'	|NOT NULL	|ZBX_NODATA
FIELD		|flags		|t_integer	|'0'	|NOT NULL	|0
FIELD		|recovery_mode	|t_integer	|'0'	|NOT NULL	|0
FIELD		|recovery_expression|t_varchar(2048)|''	|NOT NULL	|0
FIELD		|correlation_mode|t_integer	|'0'	|NOT NULL	|0
FIELD		|correlation_tag|t_varchar(255)	|''	|NOT NULL	|0
FIELD		|manual_close	|t_integer	|'0'	|NOT NULL	|0
INDEX		|1		|status
INDEX		|2		|value,lastchange
INDEX		|3		|templateid

TABLE|trigger_depends|triggerdepid|ZBX_DATA
FIELD		|triggerdepid	|t_id		|	|NOT NULL	|0
FIELD		|triggerid_down	|t_id		|	|NOT NULL	|0			|1|triggers	|triggerid
FIELD		|triggerid_up	|t_id		|	|NOT NULL	|0			|2|triggers	|triggerid
UNIQUE		|1		|triggerid_down,triggerid_up
INDEX		|2		|triggerid_up

TABLE|functions|functionid|ZBX_DATA
FIELD		|functionid	|t_id		|	|NOT NULL	|0
FIELD		|itemid		|t_id		|	|NOT NULL	|0			|1|items
FIELD		|triggerid	|t_id		|	|NOT NULL	|0			|2|triggers
FIELD		|function	|t_varchar(12)	|''	|NOT NULL	|0
FIELD		|parameter	|t_varchar(255)	|'0'	|NOT NULL	|0
INDEX		|1		|triggerid
INDEX		|2		|itemid,function,parameter

TABLE|graphs|graphid|ZBX_DATA
FIELD		|graphid	|t_id		|	|NOT NULL	|0
FIELD		|name		|t_varchar(128)	|''	|NOT NULL	|0
FIELD		|width		|t_integer	|'900'	|NOT NULL	|0
FIELD		|height		|t_integer	|'200'	|NOT NULL	|0
FIELD		|yaxismin	|t_double	|'0'	|NOT NULL	|0
FIELD		|yaxismax	|t_double	|'100'	|NOT NULL	|0
FIELD		|templateid	|t_id		|	|NULL		|0			|1|graphs	|graphid
FIELD		|show_work_period|t_integer	|'1'	|NOT NULL	|0
FIELD		|show_triggers	|t_integer	|'1'	|NOT NULL	|0
FIELD		|graphtype	|t_integer	|'0'	|NOT NULL	|0
FIELD		|show_legend	|t_integer	|'1'	|NOT NULL	|0
FIELD		|show_3d	|t_integer	|'0'	|NOT NULL	|0
FIELD		|percent_left	|t_double	|'0'	|NOT NULL	|0
FIELD		|percent_right	|t_double	|'0'	|NOT NULL	|0
FIELD		|ymin_type	|t_integer	|'0'	|NOT NULL	|0
FIELD		|ymax_type	|t_integer	|'0'	|NOT NULL	|0
FIELD		|ymin_itemid	|t_id		|	|NULL		|0			|2|items	|itemid		|RESTRICT
FIELD		|ymax_itemid	|t_id		|	|NULL		|0			|3|items	|itemid		|RESTRICT
FIELD		|flags		|t_integer	|'0'	|NOT NULL	|0
INDEX		|1		|name
INDEX		|2		|templateid
INDEX		|3		|ymin_itemid
INDEX		|4		|ymax_itemid

TABLE|graphs_items|gitemid|ZBX_DATA
FIELD		|gitemid	|t_id		|	|NOT NULL	|0
FIELD		|graphid	|t_id		|	|NOT NULL	|0			|1|graphs
FIELD		|itemid		|t_id		|	|NOT NULL	|0			|2|items
FIELD		|drawtype	|t_integer	|'0'	|NOT NULL	|0
FIELD		|sortorder	|t_integer	|'0'	|NOT NULL	|0
FIELD		|color		|t_varchar(6)	|'009600'|NOT NULL	|0
FIELD		|yaxisside	|t_integer	|'0'	|NOT NULL	|0
FIELD		|calc_fnc	|t_integer	|'2'	|NOT NULL	|0
FIELD		|type		|t_integer	|'0'	|NOT NULL	|0
INDEX		|1		|itemid
INDEX		|2		|graphid

TABLE|graph_theme|graphthemeid|ZBX_DATA
FIELD		|graphthemeid	|t_id		|	|NOT NULL	|0
FIELD		|theme		|t_varchar(64)	|''	|NOT NULL	|0
FIELD		|backgroundcolor|t_varchar(6)	|''	|NOT NULL	|0
FIELD		|graphcolor	|t_varchar(6)	|''	|NOT NULL	|0
FIELD		|gridcolor	|t_varchar(6)	|''	|NOT NULL	|0
FIELD		|maingridcolor	|t_varchar(6)	|''	|NOT NULL	|0
FIELD		|gridbordercolor|t_varchar(6)	|''	|NOT NULL	|0
FIELD		|textcolor	|t_varchar(6)	|''	|NOT NULL	|0
FIELD		|highlightcolor	|t_varchar(6)	|''	|NOT NULL	|0
FIELD		|leftpercentilecolor|t_varchar(6)|''	|NOT NULL	|0
FIELD		|rightpercentilecolor|t_varchar(6)|''	|NOT NULL	|0
FIELD		|nonworktimecolor|t_varchar(6)	|''	|NOT NULL	|0
UNIQUE		|1		|theme

TABLE|globalmacro|globalmacroid|ZBX_DATA
FIELD		|globalmacroid	|t_id		|	|NOT NULL	|0
FIELD		|macro		|t_varchar(255)	|''	|NOT NULL	|ZBX_PROXY
FIELD		|value		|t_varchar(255)	|''	|NOT NULL	|ZBX_PROXY
UNIQUE		|1		|macro

TABLE|hostmacro|hostmacroid|ZBX_DATA
FIELD		|hostmacroid	|t_id		|	|NOT NULL	|0
FIELD		|hostid		|t_id		|	|NOT NULL	|ZBX_PROXY		|1|hosts
FIELD		|macro		|t_varchar(255)	|''	|NOT NULL	|ZBX_PROXY
FIELD		|value		|t_varchar(255)	|''	|NOT NULL	|ZBX_PROXY
UNIQUE		|1		|hostid,macro

TABLE|hosts_groups|hostgroupid|ZBX_DATA
FIELD		|hostgroupid	|t_id		|	|NOT NULL	|0
FIELD		|hostid		|t_id		|	|NOT NULL	|0			|1|hosts
FIELD		|groupid	|t_id		|	|NOT NULL	|0			|2|groups
UNIQUE		|1		|hostid,groupid
INDEX		|2		|groupid

TABLE|hosts_templates|hosttemplateid|ZBX_DATA
FIELD		|hosttemplateid	|t_id		|	|NOT NULL	|0
FIELD		|hostid		|t_id		|	|NOT NULL	|ZBX_PROXY		|1|hosts
FIELD		|templateid	|t_id		|	|NOT NULL	|ZBX_PROXY		|2|hosts	|hostid
UNIQUE		|1		|hostid,templateid
INDEX		|2		|templateid

TABLE|items_applications|itemappid|ZBX_DATA
FIELD		|itemappid	|t_id		|	|NOT NULL	|0
FIELD		|applicationid	|t_id		|	|NOT NULL	|0			|1|applications
FIELD		|itemid		|t_id		|	|NOT NULL	|0			|2|items
UNIQUE		|1		|applicationid,itemid
INDEX		|2		|itemid

TABLE|mappings|mappingid|ZBX_DATA
FIELD		|mappingid	|t_id		|	|NOT NULL	|0
FIELD		|valuemapid	|t_id		|	|NOT NULL	|0			|1|valuemaps
FIELD		|value		|t_varchar(64)	|''	|NOT NULL	|0
FIELD		|newvalue	|t_varchar(64)	|''	|NOT NULL	|0
INDEX		|1		|valuemapid

TABLE|media|mediaid|ZBX_DATA
FIELD		|mediaid	|t_id		|	|NOT NULL	|0
FIELD		|userid		|t_id		|	|NOT NULL	|0			|1|users
FIELD		|mediatypeid	|t_id		|	|NOT NULL	|0			|2|media_type
FIELD		|sendto		|t_varchar(100)	|''	|NOT NULL	|0
FIELD		|active		|t_integer	|'0'	|NOT NULL	|0
FIELD		|severity	|t_integer	|'63'	|NOT NULL	|0
FIELD		|period		|t_varchar(1024)|'1-7,00:00-24:00'|NOT NULL|0
INDEX		|1		|userid
INDEX		|2		|mediatypeid

TABLE|rights|rightid|ZBX_DATA
FIELD		|rightid	|t_id		|	|NOT NULL	|0
FIELD		|groupid	|t_id		|	|NOT NULL	|0			|1|usrgrp	|usrgrpid
FIELD		|permission	|t_integer	|'0'	|NOT NULL	|0
FIELD		|id		|t_id		|	|NOT NULL	|0			|2|groups	|groupid
INDEX		|1		|groupid
INDEX		|2		|id

TABLE|services|serviceid|ZBX_DATA
FIELD		|serviceid	|t_id		|	|NOT NULL	|0
FIELD		|name		|t_varchar(128)	|''	|NOT NULL	|0
FIELD		|status		|t_integer	|'0'	|NOT NULL	|0
FIELD		|algorithm	|t_integer	|'0'	|NOT NULL	|0
FIELD		|triggerid	|t_id		|	|NULL		|0			|1|triggers
FIELD		|showsla	|t_integer	|'0'	|NOT NULL	|0
FIELD		|goodsla	|t_double	|'99.9'	|NOT NULL	|0
FIELD		|sortorder	|t_integer	|'0'	|NOT NULL	|0
INDEX		|1		|triggerid

TABLE|services_links|linkid|ZBX_DATA
FIELD		|linkid		|t_id		|	|NOT NULL	|0
FIELD		|serviceupid	|t_id		|	|NOT NULL	|0			|1|services	|serviceid
FIELD		|servicedownid	|t_id		|	|NOT NULL	|0			|2|services	|serviceid
FIELD		|soft		|t_integer	|'0'	|NOT NULL	|0
INDEX		|1		|servicedownid
UNIQUE		|2		|serviceupid,servicedownid

TABLE|services_times|timeid|ZBX_DATA
FIELD		|timeid		|t_id		|	|NOT NULL	|0
FIELD		|serviceid	|t_id		|	|NOT NULL	|0			|1|services
FIELD		|type		|t_integer	|'0'	|NOT NULL	|0
FIELD		|ts_from	|t_integer	|'0'	|NOT NULL	|0
FIELD		|ts_to		|t_integer	|'0'	|NOT NULL	|0
FIELD		|note		|t_varchar(255)	|''	|NOT NULL	|0
INDEX		|1		|serviceid,type,ts_from,ts_to

TABLE|icon_map|iconmapid|ZBX_DATA
FIELD		|iconmapid	|t_id		|	|NOT NULL	|0
FIELD		|name		|t_varchar(64)	|''	|NOT NULL	|0
FIELD		|default_iconid	|t_id		|	|NOT NULL	|0			|1|images	|imageid	|RESTRICT
UNIQUE		|1		|name
INDEX		|2		|default_iconid

TABLE|icon_mapping|iconmappingid|ZBX_DATA
FIELD		|iconmappingid	|t_id		|	|NOT NULL	|0
FIELD		|iconmapid	|t_id		|	|NOT NULL	|0			|1|icon_map
FIELD		|iconid		|t_id		|	|NOT NULL	|0			|2|images	|imageid	|RESTRICT
FIELD		|inventory_link	|t_integer	|'0'	|NOT NULL	|0
FIELD		|expression	|t_varchar(64)	|''	|NOT NULL	|0
FIELD		|sortorder	|t_integer	|'0'	|NOT NULL	|0
INDEX		|1		|iconmapid
INDEX		|2		|iconid

TABLE|sysmaps|sysmapid|ZBX_DATA
FIELD		|sysmapid	|t_id		|	|NOT NULL	|0
FIELD		|name		|t_varchar(128)	|''	|NOT NULL	|0
FIELD		|width		|t_integer	|'600'	|NOT NULL	|0
FIELD		|height		|t_integer	|'400'	|NOT NULL	|0
FIELD		|backgroundid	|t_id		|	|NULL		|0			|1|images	|imageid	|RESTRICT
FIELD		|label_type	|t_integer	|'2'	|NOT NULL	|0
FIELD		|label_location	|t_integer	|'0'	|NOT NULL	|0
FIELD		|highlight	|t_integer	|'1'	|NOT NULL	|0
FIELD		|expandproblem	|t_integer	|'1'	|NOT NULL	|0
FIELD		|markelements	|t_integer	|'0'	|NOT NULL	|0
FIELD		|show_unack	|t_integer	|'0'	|NOT NULL	|0
FIELD		|grid_size	|t_integer	|'50'	|NOT NULL	|0
FIELD		|grid_show	|t_integer	|'1'	|NOT NULL	|0
FIELD		|grid_align	|t_integer	|'1'	|NOT NULL	|0
FIELD		|label_format	|t_integer	|'0'	|NOT NULL	|0
FIELD		|label_type_host|t_integer	|'2'	|NOT NULL	|0
FIELD		|label_type_hostgroup|t_integer	|'2'	|NOT NULL	|0
FIELD		|label_type_trigger|t_integer	|'2'	|NOT NULL	|0
FIELD		|label_type_map|t_integer	|'2'	|NOT NULL	|0
FIELD		|label_type_image|t_integer	|'2'	|NOT NULL	|0
FIELD		|label_string_host|t_varchar(255)|''	|NOT NULL	|0
FIELD		|label_string_hostgroup|t_varchar(255)|''|NOT NULL	|0
FIELD		|label_string_trigger|t_varchar(255)|''	|NOT NULL	|0
FIELD		|label_string_map|t_varchar(255)|''	|NOT NULL	|0
FIELD		|label_string_image|t_varchar(255)|''	|NOT NULL	|0
FIELD		|iconmapid	|t_id		|	|NULL		|0			|2|icon_map	|		|RESTRICT
FIELD		|expand_macros	|t_integer	|'0'	|NOT NULL	|0
FIELD		|severity_min	|t_integer	|'0'	|NOT NULL	|0
FIELD		|userid		|t_id		|	|NOT NULL	|0			|3|users	|		|RESTRICT
FIELD		|private	|t_integer	|'1'	|NOT NULL	|0
UNIQUE		|1		|name
INDEX		|2		|backgroundid
INDEX		|3		|iconmapid

TABLE|sysmaps_elements|selementid|ZBX_DATA
FIELD		|selementid	|t_id		|	|NOT NULL	|0
FIELD		|sysmapid	|t_id		|	|NOT NULL	|0			|1|sysmaps
FIELD		|elementid	|t_id		|'0'	|NOT NULL	|0
FIELD		|elementtype	|t_integer	|'0'	|NOT NULL	|0
FIELD		|iconid_off	|t_id		|	|NULL		|0			|2|images	|imageid	|RESTRICT
FIELD		|iconid_on	|t_id		|	|NULL		|0			|3|images	|imageid	|RESTRICT
FIELD		|label		|t_varchar(2048)|''	|NOT NULL	|0
FIELD		|label_location	|t_integer	|'-1'	|NOT NULL	|0
FIELD		|x		|t_integer	|'0'	|NOT NULL	|0
FIELD		|y		|t_integer	|'0'	|NOT NULL	|0
FIELD		|iconid_disabled|t_id		|	|NULL		|0			|4|images	|imageid	|RESTRICT
FIELD		|iconid_maintenance|t_id	|	|NULL		|0			|5|images	|imageid	|RESTRICT
FIELD		|elementsubtype	|t_integer	|'0'	|NOT NULL	|0
FIELD		|areatype	|t_integer	|'0'	|NOT NULL	|0
FIELD		|width		|t_integer	|'200'	|NOT NULL	|0
FIELD		|height		|t_integer	|'200'	|NOT NULL	|0
FIELD		|viewtype	|t_integer	|'0'	|NOT NULL	|0
FIELD		|use_iconmap	|t_integer	|'1'	|NOT NULL	|0
FIELD		|application	|t_varchar(255)	|''	|NOT NULL	|0
INDEX		|1		|sysmapid
INDEX		|2		|iconid_off
INDEX		|3		|iconid_on
INDEX		|4		|iconid_disabled
INDEX		|5		|iconid_maintenance

TABLE|sysmaps_links|linkid|ZBX_DATA
FIELD		|linkid		|t_id		|	|NOT NULL	|0
FIELD		|sysmapid	|t_id		|	|NOT NULL	|0			|1|sysmaps
FIELD		|selementid1	|t_id		|	|NOT NULL	|0			|2|sysmaps_elements|selementid
FIELD		|selementid2	|t_id		|	|NOT NULL	|0			|3|sysmaps_elements|selementid
FIELD		|drawtype	|t_integer	|'0'	|NOT NULL	|0
FIELD		|color		|t_varchar(6)	|'000000'|NOT NULL	|0
FIELD		|label		|t_varchar(2048)|''	|NOT NULL	|0
INDEX		|1		|sysmapid
INDEX		|2		|selementid1
INDEX		|3		|selementid2

TABLE|sysmaps_link_triggers|linktriggerid|ZBX_DATA
FIELD		|linktriggerid	|t_id		|	|NOT NULL	|0
FIELD		|linkid		|t_id		|	|NOT NULL	|0			|1|sysmaps_links
FIELD		|triggerid	|t_id		|	|NOT NULL	|0			|2|triggers
FIELD		|drawtype	|t_integer	|'0'	|NOT NULL	|0
FIELD		|color		|t_varchar(6)	|'000000'|NOT NULL	|0
UNIQUE		|1		|linkid,triggerid
INDEX		|2		|triggerid

TABLE|sysmap_element_url|sysmapelementurlid|ZBX_DATA
FIELD		|sysmapelementurlid|t_id	|	|NOT NULL	|0
FIELD		|selementid	|t_id		|	|NOT NULL	|0			|1|sysmaps_elements
FIELD		|name		|t_varchar(255)	|	|NOT NULL	|0
FIELD		|url		|t_varchar(255)	|''	|NOT NULL	|0
UNIQUE		|1		|selementid,name

TABLE|sysmap_url|sysmapurlid|ZBX_DATA
FIELD		|sysmapurlid	|t_id		|	|NOT NULL	|0
FIELD		|sysmapid	|t_id		|	|NOT NULL	|0			|1|sysmaps
FIELD		|name		|t_varchar(255)	|	|NOT NULL	|0
FIELD		|url		|t_varchar(255)	|''	|NOT NULL	|0
FIELD		|elementtype	|t_integer	|'0'	|NOT NULL	|0
UNIQUE		|1		|sysmapid,name

TABLE|sysmap_user|sysmapuserid|ZBX_DATA
FIELD		|sysmapuserid|t_id		|	|NOT NULL	|0
FIELD		|sysmapid	|t_id		|	|NOT NULL	|0			|1|sysmaps
FIELD		|userid		|t_id		|	|NOT NULL	|0			|2|users
FIELD		|permission	|t_integer	|'2'	|NOT NULL	|0
UNIQUE		|1		|sysmapid,userid

TABLE|sysmap_usrgrp|sysmapusrgrpid|ZBX_DATA
FIELD		|sysmapusrgrpid|t_id		|	|NOT NULL	|0
FIELD		|sysmapid	|t_id		|	|NOT NULL	|0			|1|sysmaps
FIELD		|usrgrpid	|t_id		|	|NOT NULL	|0			|2|usrgrp
FIELD		|permission	|t_integer	|'2'	|NOT NULL	|0
UNIQUE		|1		|sysmapid,usrgrpid

TABLE|maintenances_hosts|maintenance_hostid|ZBX_DATA
FIELD		|maintenance_hostid|t_id	|	|NOT NULL	|0
FIELD		|maintenanceid	|t_id		|	|NOT NULL	|0			|1|maintenances
FIELD		|hostid		|t_id		|	|NOT NULL	|0			|2|hosts
UNIQUE		|1		|maintenanceid,hostid
INDEX		|2		|hostid

TABLE|maintenances_groups|maintenance_groupid|ZBX_DATA
FIELD		|maintenance_groupid|t_id	|	|NOT NULL	|0
FIELD		|maintenanceid	|t_id		|	|NOT NULL	|0			|1|maintenances
FIELD		|groupid	|t_id		|	|NOT NULL	|0			|2|groups
UNIQUE		|1		|maintenanceid,groupid
INDEX		|2		|groupid

TABLE|timeperiods|timeperiodid|ZBX_DATA
FIELD		|timeperiodid	|t_id		|	|NOT NULL	|0
FIELD		|timeperiod_type|t_integer	|'0'	|NOT NULL	|0
FIELD		|every		|t_integer	|'1'	|NOT NULL	|0
FIELD		|month		|t_integer	|'0'	|NOT NULL	|0
FIELD		|dayofweek	|t_integer	|'0'	|NOT NULL	|0
FIELD		|day		|t_integer	|'0'	|NOT NULL	|0
FIELD		|start_time	|t_integer	|'0'	|NOT NULL	|0
FIELD		|period		|t_integer	|'0'	|NOT NULL	|0
FIELD		|start_date	|t_integer	|'0'	|NOT NULL	|0

TABLE|maintenances_windows|maintenance_timeperiodid|ZBX_DATA
FIELD		|maintenance_timeperiodid|t_id	|	|NOT NULL	|0
FIELD		|maintenanceid	|t_id		|	|NOT NULL	|0			|1|maintenances
FIELD		|timeperiodid	|t_id		|	|NOT NULL	|0			|2|timeperiods
UNIQUE		|1		|maintenanceid,timeperiodid
INDEX		|2		|timeperiodid

TABLE|regexps|regexpid|ZBX_DATA
FIELD		|regexpid	|t_id		|	|NOT NULL	|0
FIELD		|name		|t_varchar(128)	|''	|NOT NULL	|ZBX_PROXY
FIELD		|test_string	|t_shorttext	|''	|NOT NULL	|0
UNIQUE		|1		|name

TABLE|expressions|expressionid|ZBX_DATA
FIELD		|expressionid	|t_id		|	|NOT NULL	|0
FIELD		|regexpid	|t_id		|	|NOT NULL	|ZBX_PROXY		|1|regexps
FIELD		|expression	|t_varchar(255)	|''	|NOT NULL	|ZBX_PROXY
FIELD		|expression_type|t_integer	|'0'	|NOT NULL	|ZBX_PROXY
FIELD		|exp_delimiter	|t_varchar(1)	|''	|NOT NULL	|ZBX_PROXY
FIELD		|case_sensitive	|t_integer	|'0'	|NOT NULL	|ZBX_PROXY
INDEX		|1		|regexpid

TABLE|ids|table_name,field_name|0
FIELD		|table_name	|t_varchar(64)	|''	|NOT NULL	|0
FIELD		|field_name	|t_varchar(64)	|''	|NOT NULL	|0
FIELD		|nextid		|t_id		|	|NOT NULL	|0

-- History tables

TABLE|alerts|alertid|0
FIELD		|alertid	|t_id		|	|NOT NULL	|0
FIELD		|actionid	|t_id		|	|NOT NULL	|0			|1|actions
FIELD		|eventid	|t_id		|	|NOT NULL	|0			|2|events
FIELD		|userid		|t_id		|	|NULL		|0			|3|users
FIELD		|clock		|t_time		|'0'	|NOT NULL	|0
FIELD		|mediatypeid	|t_id		|	|NULL		|0			|4|media_type
FIELD		|sendto		|t_varchar(100)	|''	|NOT NULL	|0
FIELD		|subject	|t_varchar(255)	|''	|NOT NULL	|0
FIELD		|message	|t_text		|''	|NOT NULL	|0
FIELD		|status		|t_integer	|'0'	|NOT NULL	|0
FIELD		|retries	|t_integer	|'0'	|NOT NULL	|0
FIELD		|error		|t_varchar(128)	|''	|NOT NULL	|0
FIELD		|esc_step	|t_integer	|'0'	|NOT NULL	|0
FIELD		|alerttype	|t_integer	|'0'	|NOT NULL	|0
INDEX		|1		|actionid
INDEX		|2		|clock
INDEX		|3		|eventid
INDEX		|4		|status,retries
INDEX		|5		|mediatypeid
INDEX		|6		|userid

TABLE|history||0
FIELD		|itemid		|t_id		|	|NOT NULL	|0			|-|items
FIELD		|clock		|t_time		|'0'	|NOT NULL	|0
FIELD		|value		|t_double	|'0.0000'|NOT NULL	|0
FIELD		|ns		|t_nanosec	|'0'	|NOT NULL	|0
INDEX		|1		|itemid,clock

TABLE|history_uint||0
FIELD		|itemid		|t_id		|	|NOT NULL	|0			|-|items
FIELD		|clock		|t_time		|'0'	|NOT NULL	|0
FIELD		|value		|t_bigint	|'0'	|NOT NULL	|0
FIELD		|ns		|t_nanosec	|'0'	|NOT NULL	|0
INDEX		|1		|itemid,clock

TABLE|history_str||0
FIELD		|itemid		|t_id		|	|NOT NULL	|0			|-|items
FIELD		|clock		|t_time		|'0'	|NOT NULL	|0
FIELD		|value		|t_varchar(255)	|''	|NOT NULL	|0
FIELD		|ns		|t_nanosec	|'0'	|NOT NULL	|0
INDEX		|1		|itemid,clock

TABLE|history_log||0
FIELD		|itemid		|t_id		|	|NOT NULL	|0			|-|items
FIELD		|clock		|t_time		|'0'	|NOT NULL	|0
FIELD		|timestamp	|t_time		|'0'	|NOT NULL	|0
FIELD		|source		|t_varchar(64)	|''	|NOT NULL	|0
FIELD		|severity	|t_integer	|'0'	|NOT NULL	|0
FIELD		|value		|t_text		|''	|NOT NULL	|0
FIELD		|logeventid	|t_integer	|'0'	|NOT NULL	|0
FIELD		|ns		|t_nanosec	|'0'	|NOT NULL	|0
INDEX		|1		|itemid,clock

TABLE|history_text||0
FIELD		|itemid		|t_id		|	|NOT NULL	|0			|-|items
FIELD		|clock		|t_time		|'0'	|NOT NULL	|0
FIELD		|value		|t_text		|''	|NOT NULL	|0
FIELD		|ns		|t_nanosec	|'0'	|NOT NULL	|0
INDEX		|1		|itemid,clock

TABLE|proxy_history|id|0
FIELD		|id		|t_serial	|	|NOT NULL	|0
FIELD		|itemid		|t_id		|	|NOT NULL	|0			|-|items
FIELD		|clock		|t_time		|'0'	|NOT NULL	|0
FIELD		|timestamp	|t_time		|'0'	|NOT NULL	|0
FIELD		|source		|t_varchar(64)	|''	|NOT NULL	|0
FIELD		|severity	|t_integer	|'0'	|NOT NULL	|0
FIELD		|value		|t_longtext	|''	|NOT NULL	|0
FIELD		|logeventid	|t_integer	|'0'	|NOT NULL	|0
FIELD		|ns		|t_nanosec	|'0'	|NOT NULL	|0
FIELD		|state		|t_integer	|'0'	|NOT NULL	|0
FIELD		|lastlogsize	|t_bigint	|'0'	|NOT NULL	|0
FIELD		|mtime		|t_integer	|'0'	|NOT NULL	|0
FIELD		|flags		|t_integer	|'0'	|NOT NULL	|0
INDEX		|1		|clock

TABLE|proxy_dhistory|id|0
FIELD		|id		|t_serial	|	|NOT NULL	|0
FIELD		|clock		|t_time		|'0'	|NOT NULL	|0
FIELD		|druleid	|t_id		|	|NOT NULL	|0			|-|drules
FIELD		|ip		|t_varchar(39)	|''	|NOT NULL	|0
FIELD		|port		|t_integer	|'0'	|NOT NULL	|0
FIELD		|value		|t_varchar(255)	|''	|NOT NULL	|0
FIELD		|status		|t_integer	|'0'	|NOT NULL	|0
FIELD		|dcheckid	|t_id		|	|NULL		|0			|-|dchecks
FIELD		|dns		|t_varchar(64)	|''	|NOT NULL	|0
INDEX		|1		|clock

TABLE|events|eventid|0
FIELD		|eventid	|t_id		|	|NOT NULL	|0
FIELD		|source		|t_integer	|'0'	|NOT NULL	|0
FIELD		|object		|t_integer	|'0'	|NOT NULL	|0
FIELD		|objectid	|t_id		|'0'	|NOT NULL	|0
FIELD		|clock		|t_time		|'0'	|NOT NULL	|0
FIELD		|value		|t_integer	|'0'	|NOT NULL	|0
FIELD		|acknowledged	|t_integer	|'0'	|NOT NULL	|0
FIELD		|ns		|t_nanosec	|'0'	|NOT NULL	|0
INDEX		|1		|source,object,objectid,clock
INDEX		|2		|source,object,clock

TABLE|trends|itemid,clock|0
FIELD		|itemid		|t_id		|	|NOT NULL	|0			|-|items
FIELD		|clock		|t_time		|'0'	|NOT NULL	|0
FIELD		|num		|t_integer	|'0'	|NOT NULL	|0
FIELD		|value_min	|t_double	|'0.0000'|NOT NULL	|0
FIELD		|value_avg	|t_double	|'0.0000'|NOT NULL	|0
FIELD		|value_max	|t_double	|'0.0000'|NOT NULL	|0

TABLE|trends_uint|itemid,clock|0
FIELD		|itemid		|t_id		|	|NOT NULL	|0			|-|items
FIELD		|clock		|t_time		|'0'	|NOT NULL	|0
FIELD		|num		|t_integer	|'0'	|NOT NULL	|0
FIELD		|value_min	|t_bigint	|'0'	|NOT NULL	|0
FIELD		|value_avg	|t_bigint	|'0'	|NOT NULL	|0
FIELD		|value_max	|t_bigint	|'0'	|NOT NULL	|0

TABLE|acknowledges|acknowledgeid|0
FIELD		|acknowledgeid	|t_id		|	|NOT NULL	|0
FIELD		|userid		|t_id		|	|NOT NULL	|0			|1|users
FIELD		|eventid	|t_id		|	|NOT NULL	|0			|2|events
FIELD		|clock		|t_time		|'0'	|NOT NULL	|0
FIELD		|message	|t_varchar(255)	|''	|NOT NULL	|0
FIELD		|action		|t_integer	|'0'	|NOT NULL	|0
INDEX		|1		|userid
INDEX		|2		|eventid
INDEX		|3		|clock

TABLE|auditlog|auditid|0
FIELD		|auditid	|t_id		|	|NOT NULL	|0
FIELD		|userid		|t_id		|	|NOT NULL	|0			|1|users
FIELD		|clock		|t_time		|'0'	|NOT NULL	|0
FIELD		|action		|t_integer	|'0'	|NOT NULL	|0
FIELD		|resourcetype	|t_integer	|'0'	|NOT NULL	|0
FIELD		|details	|t_varchar(128) |'0'	|NOT NULL	|0
FIELD		|ip		|t_varchar(39)	|''	|NOT NULL	|0
FIELD		|resourceid	|t_id		|'0'	|NOT NULL	|0
FIELD		|resourcename	|t_varchar(255)	|''	|NOT NULL	|0
INDEX		|1		|userid,clock
INDEX		|2		|clock

TABLE|auditlog_details|auditdetailid|0
FIELD		|auditdetailid	|t_id		|	|NOT NULL	|0
FIELD		|auditid	|t_id		|	|NOT NULL	|0			|1|auditlog
FIELD		|table_name	|t_varchar(64)	|''	|NOT NULL	|0
FIELD		|field_name	|t_varchar(64)	|''	|NOT NULL	|0
FIELD		|oldvalue	|t_shorttext	|''	|NOT NULL	|0
FIELD		|newvalue	|t_shorttext	|''	|NOT NULL	|0
INDEX		|1		|auditid

TABLE|service_alarms|servicealarmid|0
FIELD		|servicealarmid	|t_id		|	|NOT NULL	|0
FIELD		|serviceid	|t_id		|	|NOT NULL	|0			|1|services
FIELD		|clock		|t_time		|'0'	|NOT NULL	|0
FIELD		|value		|t_integer	|'0'	|NOT NULL	|0
INDEX		|1		|serviceid,clock
INDEX		|2		|clock

TABLE|autoreg_host|autoreg_hostid|0
FIELD		|autoreg_hostid	|t_id		|	|NOT NULL	|0
FIELD		|proxy_hostid	|t_id		|	|NULL		|0			|1|hosts	|hostid
FIELD		|host		|t_varchar(64)	|''	|NOT NULL	|0
FIELD		|listen_ip	|t_varchar(39)	|''	|NOT NULL	|0
FIELD		|listen_port	|t_integer	|'0'	|NOT NULL	|0
FIELD		|listen_dns	|t_varchar(64)	|''	|NOT NULL	|0
FIELD		|host_metadata	|t_varchar(255)	|''	|NOT NULL	|0
INDEX		|1		|proxy_hostid,host

TABLE|proxy_autoreg_host|id|0
FIELD		|id		|t_serial	|	|NOT NULL	|0
FIELD		|clock		|t_time		|'0'	|NOT NULL	|0
FIELD		|host		|t_varchar(64)	|''	|NOT NULL	|0
FIELD		|listen_ip	|t_varchar(39)	|''	|NOT NULL	|0
FIELD		|listen_port	|t_integer	|'0'	|NOT NULL	|0
FIELD		|listen_dns	|t_varchar(64)	|''	|NOT NULL	|0
FIELD		|host_metadata	|t_varchar(255)	|''	|NOT NULL	|0
INDEX		|1		|clock

TABLE|dhosts|dhostid|0
FIELD		|dhostid	|t_id		|	|NOT NULL	|0
FIELD		|druleid	|t_id		|	|NOT NULL	|0			|1|drules
FIELD		|status		|t_integer	|'0'	|NOT NULL	|0
FIELD		|lastup		|t_integer	|'0'	|NOT NULL	|0
FIELD		|lastdown	|t_integer	|'0'	|NOT NULL	|0
INDEX		|1		|druleid

TABLE|dservices|dserviceid|0
FIELD		|dserviceid	|t_id		|	|NOT NULL	|0
FIELD		|dhostid	|t_id		|	|NOT NULL	|0			|1|dhosts
FIELD		|value		|t_varchar(255)	|''	|NOT NULL	|0
FIELD		|port		|t_integer	|'0'	|NOT NULL	|0
FIELD		|status		|t_integer	|'0'	|NOT NULL	|0
FIELD		|lastup		|t_integer	|'0'	|NOT NULL	|0
FIELD		|lastdown	|t_integer	|'0'	|NOT NULL	|0
FIELD		|dcheckid	|t_id		|	|NOT NULL	|0			|2|dchecks
FIELD		|ip		|t_varchar(39)	|''	|NOT NULL	|0
FIELD		|dns		|t_varchar(64)	|''	|NOT NULL	|0
UNIQUE		|1		|dcheckid,ip,port
INDEX		|2		|dhostid

-- Other tables

TABLE|escalations|escalationid|0
FIELD		|escalationid	|t_id		|	|NOT NULL	|0
FIELD		|actionid	|t_id		|	|NOT NULL	|0			|-|actions
FIELD		|triggerid	|t_id		|	|NULL		|0			|-|triggers
FIELD		|eventid	|t_id		|	|NULL		|0			|-|events
FIELD		|r_eventid	|t_id		|	|NULL		|0			|-|events	|eventid
FIELD		|nextcheck	|t_time		|'0'	|NOT NULL	|0
FIELD		|esc_step	|t_integer	|'0'	|NOT NULL	|0
FIELD		|status		|t_integer	|'0'	|NOT NULL	|0
FIELD		|itemid		|t_id		|	|NULL		|0			|-|items
UNIQUE		|1		|actionid,triggerid,itemid,escalationid

TABLE|globalvars|globalvarid|0
FIELD		|globalvarid	|t_id		|	|NOT NULL	|0
FIELD		|snmp_lastsize	|t_bigint	|'0'	|NOT NULL	|0

TABLE|graph_discovery|graphid|0
FIELD		|graphid	|t_id		|	|NOT NULL	|0			|1|graphs
FIELD		|parent_graphid	|t_id		|	|NOT NULL	|0			|2|graphs	|graphid	|RESTRICT
INDEX		|1		|parent_graphid

TABLE|host_inventory|hostid|0
FIELD		|hostid		|t_id		|	|NOT NULL	|0			|1|hosts
FIELD		|inventory_mode	|t_integer	|'0'	|NOT NULL	|0
FIELD		|type		|t_varchar(64)	|''	|NOT NULL	|0
FIELD		|type_full	|t_varchar(64)	|''	|NOT NULL	|0
FIELD		|name		|t_varchar(64)	|''	|NOT NULL	|0
FIELD		|alias		|t_varchar(64)	|''	|NOT NULL	|0
FIELD		|os		|t_varchar(64)	|''	|NOT NULL	|0
FIELD		|os_full	|t_varchar(255)	|''	|NOT NULL	|0
FIELD		|os_short	|t_varchar(64)	|''	|NOT NULL	|0
FIELD		|serialno_a	|t_varchar(64)	|''	|NOT NULL	|0
FIELD		|serialno_b	|t_varchar(64)	|''	|NOT NULL	|0
FIELD		|tag		|t_varchar(64)	|''	|NOT NULL	|0
FIELD		|asset_tag	|t_varchar(64)	|''	|NOT NULL	|0
FIELD		|macaddress_a	|t_varchar(64)	|''	|NOT NULL	|0
FIELD		|macaddress_b	|t_varchar(64)	|''	|NOT NULL	|0
FIELD		|hardware	|t_varchar(255)	|''	|NOT NULL	|0
FIELD		|hardware_full	|t_shorttext	|''	|NOT NULL	|0
FIELD		|software	|t_varchar(255)	|''	|NOT NULL	|0
FIELD		|software_full	|t_shorttext	|''	|NOT NULL	|0
FIELD		|software_app_a	|t_varchar(64)	|''	|NOT NULL	|0
FIELD		|software_app_b	|t_varchar(64)	|''	|NOT NULL	|0
FIELD		|software_app_c	|t_varchar(64)	|''	|NOT NULL	|0
FIELD		|software_app_d	|t_varchar(64)	|''	|NOT NULL	|0
FIELD		|software_app_e	|t_varchar(64)	|''	|NOT NULL	|0
FIELD		|contact	|t_shorttext	|''	|NOT NULL	|0
FIELD		|location	|t_shorttext	|''	|NOT NULL	|0
FIELD		|location_lat	|t_varchar(16)	|''	|NOT NULL	|0
FIELD		|location_lon	|t_varchar(16)	|''	|NOT NULL	|0
FIELD		|notes		|t_shorttext	|''	|NOT NULL	|0
FIELD		|chassis	|t_varchar(64)	|''	|NOT NULL	|0
FIELD		|model		|t_varchar(64)	|''	|NOT NULL	|0
FIELD		|hw_arch	|t_varchar(32)	|''	|NOT NULL	|0
FIELD		|vendor		|t_varchar(64)	|''	|NOT NULL	|0
FIELD		|contract_number|t_varchar(64)	|''	|NOT NULL	|0
FIELD		|installer_name	|t_varchar(64)	|''	|NOT NULL	|0
FIELD		|deployment_status|t_varchar(64)|''	|NOT NULL	|0
FIELD		|url_a		|t_varchar(255)	|''	|NOT NULL	|0
FIELD		|url_b		|t_varchar(255)	|''	|NOT NULL	|0
FIELD		|url_c		|t_varchar(255)	|''	|NOT NULL	|0
FIELD		|host_networks	|t_shorttext	|''	|NOT NULL	|0
FIELD		|host_netmask	|t_varchar(39)	|''	|NOT NULL	|0
FIELD		|host_router	|t_varchar(39)	|''	|NOT NULL	|0
FIELD		|oob_ip		|t_varchar(39)	|''	|NOT NULL	|0
FIELD		|oob_netmask	|t_varchar(39)	|''	|NOT NULL	|0
FIELD		|oob_router	|t_varchar(39)	|''	|NOT NULL	|0
FIELD		|date_hw_purchase|t_varchar(64)	|''	|NOT NULL	|0
FIELD		|date_hw_install|t_varchar(64)	|''	|NOT NULL	|0
FIELD		|date_hw_expiry	|t_varchar(64)	|''	|NOT NULL	|0
FIELD		|date_hw_decomm	|t_varchar(64)	|''	|NOT NULL	|0
FIELD		|site_address_a	|t_varchar(128)	|''	|NOT NULL	|0
FIELD		|site_address_b	|t_varchar(128)	|''	|NOT NULL	|0
FIELD		|site_address_c	|t_varchar(128)	|''	|NOT NULL	|0
FIELD		|site_city	|t_varchar(128)	|''	|NOT NULL	|0
FIELD		|site_state	|t_varchar(64)	|''	|NOT NULL	|0
FIELD		|site_country	|t_varchar(64)	|''	|NOT NULL	|0
FIELD		|site_zip	|t_varchar(64)	|''	|NOT NULL	|0
FIELD		|site_rack	|t_varchar(128)	|''	|NOT NULL	|0
FIELD		|site_notes	|t_shorttext	|''	|NOT NULL	|0
FIELD		|poc_1_name	|t_varchar(128)	|''	|NOT NULL	|0
FIELD		|poc_1_email	|t_varchar(128)	|''	|NOT NULL	|0
FIELD		|poc_1_phone_a	|t_varchar(64)	|''	|NOT NULL	|0
FIELD		|poc_1_phone_b	|t_varchar(64)	|''	|NOT NULL	|0
FIELD		|poc_1_cell	|t_varchar(64)	|''	|NOT NULL	|0
FIELD		|poc_1_screen	|t_varchar(64)	|''	|NOT NULL	|0
FIELD		|poc_1_notes	|t_shorttext	|''	|NOT NULL	|0
FIELD		|poc_2_name	|t_varchar(128)	|''	|NOT NULL	|0
FIELD		|poc_2_email	|t_varchar(128)	|''	|NOT NULL	|0
FIELD		|poc_2_phone_a	|t_varchar(64)	|''	|NOT NULL	|0
FIELD		|poc_2_phone_b	|t_varchar(64)	|''	|NOT NULL	|0
FIELD		|poc_2_cell	|t_varchar(64)	|''	|NOT NULL	|0
FIELD		|poc_2_screen	|t_varchar(64)	|''	|NOT NULL	|0
FIELD		|poc_2_notes	|t_shorttext	|''	|NOT NULL	|0

TABLE|housekeeper|housekeeperid|0
FIELD		|housekeeperid	|t_id		|	|NOT NULL	|0
FIELD		|tablename	|t_varchar(64)	|''	|NOT NULL	|0
FIELD		|field		|t_varchar(64)	|''	|NOT NULL	|0
FIELD		|value		|t_id		|	|NOT NULL	|0			|-|items

TABLE|images|imageid|0
FIELD		|imageid	|t_id		|	|NOT NULL	|0
FIELD		|imagetype	|t_integer	|'0'	|NOT NULL	|0
FIELD		|name		|t_varchar(64)	|'0'	|NOT NULL	|0
FIELD		|image		|t_image	|''	|NOT NULL	|0
UNIQUE		|1		|name

TABLE|item_discovery|itemdiscoveryid|ZBX_DATA
FIELD		|itemdiscoveryid|t_id		|	|NOT NULL	|0
FIELD		|itemid		|t_id		|	|NOT NULL	|0			|1|items
FIELD		|parent_itemid	|t_id		|	|NOT NULL	|0			|2|items	|itemid
FIELD		|key_		|t_varchar(255)	|''	|NOT NULL	|ZBX_NODATA
FIELD		|lastcheck	|t_integer	|'0'	|NOT NULL	|ZBX_NODATA
FIELD		|ts_delete	|t_time		|'0'	|NOT NULL	|ZBX_NODATA
UNIQUE		|1		|itemid,parent_itemid
INDEX		|2		|parent_itemid

TABLE|host_discovery|hostid|ZBX_DATA
FIELD		|hostid		|t_id		|	|NOT NULL	|0			|1|hosts
FIELD		|parent_hostid	|t_id		|	|NULL		|0			|2|hosts	|hostid		|RESTRICT
FIELD		|parent_itemid	|t_id		|	|NULL		|0			|3|items	|itemid		|RESTRICT
FIELD		|host		|t_varchar(64)	|''	|NOT NULL	|ZBX_NODATA
FIELD		|lastcheck	|t_integer	|'0'	|NOT NULL	|ZBX_NODATA
FIELD		|ts_delete	|t_time		|'0'	|NOT NULL	|ZBX_NODATA

TABLE|interface_discovery|interfaceid|0
FIELD		|interfaceid	|t_id		|	|NOT NULL	|0			|1|interface
FIELD		|parent_interfaceid|t_id	|	|NOT NULL	|0			|2|interface	|interfaceid

TABLE|profiles|profileid|0
FIELD		|profileid	|t_id		|	|NOT NULL	|0
FIELD		|userid		|t_id		|	|NOT NULL	|0			|1|users
FIELD		|idx		|t_varchar(96)	|''	|NOT NULL	|0
FIELD		|idx2		|t_id		|'0'	|NOT NULL	|0
FIELD		|value_id	|t_id		|'0'	|NOT NULL	|0
FIELD		|value_int	|t_integer	|'0'	|NOT NULL	|0
FIELD		|value_str	|t_varchar(255)	|''	|NOT NULL	|0
FIELD		|source		|t_varchar(96)	|''	|NOT NULL	|0
FIELD		|type		|t_integer	|'0'	|NOT NULL	|0
INDEX		|1		|userid,idx,idx2
INDEX		|2		|userid,profileid

TABLE|sessions|sessionid|0
FIELD		|sessionid	|t_varchar(32)	|''	|NOT NULL	|0
FIELD		|userid		|t_id		|	|NOT NULL	|0			|1|users
FIELD		|lastaccess	|t_integer	|'0'	|NOT NULL	|0
FIELD		|status		|t_integer	|'0'	|NOT NULL	|0
INDEX		|1		|userid,status

TABLE|trigger_discovery|triggerid|0
FIELD		|triggerid	|t_id		|	|NOT NULL	|0			|1|triggers
FIELD		|parent_triggerid|t_id		|	|NOT NULL	|0			|2|triggers	|triggerid	|RESTRICT
INDEX		|1		|parent_triggerid

TABLE|application_template|application_templateid|ZBX_DATA
FIELD		|application_templateid|t_id	|	|NOT NULL	|0
FIELD		|applicationid	|t_id		|	|NOT NULL	|0			|1|applications
FIELD		|templateid	|t_id		|	|NOT NULL	|0			|2|applications	|applicationid
UNIQUE		|1		|applicationid,templateid
INDEX		|2		|templateid

TABLE|item_condition|item_conditionid|ZBX_DATA
FIELD		|item_conditionid|t_id		|	|NOT NULL	|0
FIELD		|itemid		|t_id		|	|NOT NULL	|0			|1|items
FIELD		|operator	|t_integer	|'8'	|NOT NULL	|0
FIELD		|macro		|t_varchar(64)	|''	|NOT NULL	|0
FIELD		|value		|t_varchar(255)	|''	|NOT NULL	|0
INDEX		|1		|itemid

TABLE|application_prototype|application_prototypeid|ZBX_DATA
FIELD		|application_prototypeid|t_id	|	|NOT NULL	|0
FIELD		|itemid		|t_id		|	|NOT NULL	|0			|1|items
FIELD		|templateid	|t_id		|	|NULL		|0			|2|application_prototype|application_prototypeid
FIELD		|name		|t_varchar(255)	|''	|NOT NULL	|0
INDEX		|1		|itemid
INDEX		|2		|templateid

TABLE|item_application_prototype|item_application_prototypeid|ZBX_DATA
FIELD		|item_application_prototypeid|t_id|	|NOT NULL	|0
FIELD		|application_prototypeid|t_id	|	|NOT NULL	|0			|1|application_prototype
FIELD		|itemid		|t_id		|	|NOT NULL	|0			|2|items
UNIQUE		|1		|application_prototypeid,itemid
INDEX		|2		|itemid

TABLE|application_discovery|application_discoveryid|ZBX_DATA
FIELD		|application_discoveryid|t_id	|	|NOT NULL	|0
FIELD		|applicationid	|t_id		|	|NOT NULL	|0			|1|applications
FIELD		|application_prototypeid|t_id	|	|NOT NULL	|0			|2|application_prototype
FIELD		|name		|t_varchar(255)	|''	|NOT NULL	|ZBX_NODATA
FIELD		|lastcheck	|t_integer	|'0'	|NOT NULL	|ZBX_NODATA
FIELD		|ts_delete	|t_time		|'0'	|NOT NULL	|ZBX_NODATA
INDEX		|1		|applicationid
INDEX		|2		|application_prototypeid

TABLE|opinventory|operationid|ZBX_DATA
FIELD		|operationid	|t_id		|	|NOT NULL	|0			|1|operations
FIELD		|inventory_mode	|t_integer	|'0'	|NOT NULL	|0

TABLE|trigger_tag|triggertagid|ZBX_DATA
FIELD		|triggertagid	|t_id		|	|NOT NULL	|0
FIELD		|triggerid	|t_id		|	|NOT NULL	|0			|1|triggers
FIELD		|tag		|t_varchar(255)	|''	|NOT NULL	|0
FIELD		|value		|t_varchar(255)	|''	|NOT NULL	|0
INDEX		|1		|triggerid

TABLE|event_tag|eventtagid|0
FIELD		|eventtagid	|t_id		|	|NOT NULL	|0
FIELD		|eventid	|t_id		|	|NOT NULL	|0			|1|events
FIELD		|tag		|t_varchar(255)	|''	|NOT NULL	|0
FIELD		|value		|t_varchar(255)	|''	|NOT NULL	|0
INDEX		|1		|eventid

TABLE|problem|eventid|0
FIELD		|eventid	|t_id		|	|NOT NULL	|0			|1|events
FIELD		|source		|t_integer	|'0'	|NOT NULL	|0
FIELD		|object		|t_integer	|'0'	|NOT NULL	|0
FIELD		|objectid	|t_id		|'0'	|NOT NULL	|0
FIELD		|clock		|t_time		|'0'	|NOT NULL	|0
FIELD		|ns		|t_nanosec	|'0'	|NOT NULL	|0
FIELD		|r_eventid	|t_id		|	|NULL		|0			|2|events	|eventid
FIELD		|r_clock	|t_time		|'0'	|NOT NULL	|0
FIELD		|r_ns		|t_nanosec	|'0'	|NOT NULL	|0
FIELD		|correlationid	|t_id		|	|NULL		|0			|-|correlation
FIELD		|userid		|t_id		|	|NULL		|0			|-|users
INDEX		|1		|source,object,objectid
INDEX		|2		|r_clock

TABLE|problem_tag|problemtagid|0
FIELD		|problemtagid	|t_id		|	|NOT NULL	|0
FIELD		|eventid	|t_id		|	|NOT NULL	|0			|1|problem
FIELD		|tag		|t_varchar(255)	|''	|NOT NULL	|0
FIELD		|value		|t_varchar(255)	|''	|NOT NULL	|0
INDEX		|1		|eventid
INDEX		|2		|tag,value

TABLE|event_recovery|eventid|0
FIELD		|eventid	|t_id		|	|NOT NULL	|0			|1|events
FIELD		|r_eventid	|t_id		|	|NOT NULL	|0			|2|events	|eventid
FIELD		|c_eventid	|t_id		|	|NULL		|0			|3|events	|eventid
FIELD		|correlationid	|t_id		|	|NULL		|0			|-|correlation
FIELD		|userid		|t_id		|	|NULL		|0			|-|users
INDEX		|1		|r_eventid
INDEX		|2		|c_eventid

TABLE|correlation|correlationid|ZBX_DATA
FIELD		|correlationid	|t_id		|	|NOT NULL	|0
FIELD		|name		|t_varchar(255)	|''	|NOT NULL	|0
FIELD		|description	|t_shorttext	|''	|NOT NULL	|0
FIELD		|evaltype	|t_integer	|'0'	|NOT NULL	|0
FIELD		|status		|t_integer	|'0'	|NOT NULL	|0
FIELD		|formula	|t_varchar(255)	|''	|NOT NULL	|0
INDEX		|1		|status
UNIQUE		|2		|name

TABLE|corr_condition|corr_conditionid|ZBX_DATA
FIELD		|corr_conditionid|t_id		|	|NOT NULL	|0
FIELD		|correlationid	|t_id		|	|NOT NULL	|0			|1|correlation
FIELD		|type		|t_integer	|'0'	|NOT NULL	|0
INDEX		|1		|correlationid

TABLE|corr_condition_tag|corr_conditionid|ZBX_DATA
FIELD		|corr_conditionid|t_id		|	|NOT NULL	|0			|1|corr_condition
FIELD		|tag		|t_varchar(255)	|''	|NOT NULL	|0

TABLE|corr_condition_group|corr_conditionid|ZBX_DATA
FIELD		|corr_conditionid|t_id		|	|NOT NULL	|0			|1|corr_condition
FIELD		|operator	|t_integer	|'0'	|NOT NULL	|0
FIELD		|groupid	|t_id		|	|NOT NULL	|0			|2|groups	|	|RESTRICT
INDEX		|1		|groupid

TABLE|corr_condition_tagpair|corr_conditionid|ZBX_DATA
FIELD		|corr_conditionid|t_id		|	|NOT NULL	|0			|1|corr_condition
FIELD		|oldtag		|t_varchar(255)	|''	|NOT NULL	|0
FIELD		|newtag		|t_varchar(255)	|''	|NOT NULL	|0

TABLE|corr_condition_tagvalue|corr_conditionid|ZBX_DATA
FIELD		|corr_conditionid|t_id		|	|NOT NULL	|0			|1|corr_condition
FIELD		|tag		|t_varchar(255)	|''	|NOT NULL	|0
FIELD		|operator	|t_integer	|'0'	|NOT NULL	|0
FIELD		|value		|t_varchar(255)	|''	|NOT NULL	|0

TABLE|corr_operation|corr_operationid|ZBX_DATA
FIELD		|corr_operationid|t_id		|	|NOT NULL	|0
FIELD		|correlationid	|t_id		|	|NOT NULL	|0			|1|correlation
FIELD		|type		|t_integer	|'0'	|NOT NULL	|0
INDEX		|1		|correlationid

TABLE|task|taskid|0
FIELD		|taskid		|t_id		|	|NOT NULL	|0
FIELD		|type		|t_integer	|	|NOT NULL	|0
FIELD		|status		|t_integer	|'0'	|NOT NULL	|0
FIELD		|clock		|t_integer	|'0'	|NOT NULL	|0
FIELD		|ttl		|t_integer	|'0'	|NOT NULL	|0
FIELD		|proxy_hostid	|t_id		|	|NULL		|0			|1|hosts	|hostid
INDEX		|1		|status,proxy_hostid

TABLE|task_close_problem|taskid|0
FIELD		|taskid		|t_id		|	|NOT NULL	|0			|1|task
FIELD		|acknowledgeid	|t_id		|	|NOT NULL	|0			|-|acknowledges

TABLE|item_preproc|item_preprocid|ZBX_DATA
FIELD		|item_preprocid	|t_id		|	|NOT NULL	|0
FIELD		|itemid		|t_id		|	|NOT NULL	|0			|1|items
FIELD		|step		|t_integer	|'0'	|NOT NULL	|0
FIELD		|type		|t_integer	|'0'	|NOT NULL	|0
FIELD		|params		|t_varchar(255)	|''	|NOT NULL	|0
INDEX		|1		|itemid,step

TABLE|task_remote_command|taskid|0
FIELD		|taskid		|t_id		|	|NOT NULL	|0			|1|task
FIELD		|command_type	|t_integer	|'0'	|NOT NULL	|0
FIELD		|execute_on	|t_integer	|'0'	|NOT NULL	|0
FIELD		|port		|t_integer	|'0'	|NOT NULL	|0
FIELD		|authtype	|t_integer	|'0'	|NOT NULL	|0
FIELD		|username	|t_varchar(64)	|''	|NOT NULL	|0
FIELD		|password	|t_varchar(64)	|''	|NOT NULL	|0
FIELD		|publickey	|t_varchar(64)	|''	|NOT NULL	|0
FIELD		|privatekey	|t_varchar(64)	|''	|NOT NULL	|0
FIELD		|command	|t_shorttext	|''	|NOT NULL	|0
FIELD		|alertid	|t_id		|	|NOT NULL	|0			|-|alerts
FIELD		|parent_taskid	|t_id		|	|NOT NULL	|0			|-|task		|taskid
FIELD		|hostid		|t_id		|	|NOT NULL	|0			|-|hosts

TABLE|task_remote_command_result|taskid|0
FIELD		|taskid		|t_id		|	|NOT NULL	|0			|1|task
FIELD		|status		|t_integer	|'0'	|NOT NULL	|0
FIELD		|parent_taskid	|t_id		|	|NOT NULL	|0			|-|task		|taskid
FIELD		|info		|t_shorttext	|''	|NOT NULL	|0

TABLE|dbversion||
FIELD		|mandatory	|t_integer	|'0'	|NOT NULL	|
FIELD		|optional	|t_integer	|'0'	|NOT NULL	|
<<<<<<< HEAD
ROW		|3030032	|3030032
=======
ROW		|3030022	|3030023
>>>>>>> d360dc4c
<|MERGE_RESOLUTION|>--- conflicted
+++ resolved
@@ -1481,8 +1481,4 @@
 TABLE|dbversion||
 FIELD		|mandatory	|t_integer	|'0'	|NOT NULL	|
 FIELD		|optional	|t_integer	|'0'	|NOT NULL	|
-<<<<<<< HEAD
-ROW		|3030032	|3030032
-=======
-ROW		|3030022	|3030023
->>>>>>> d360dc4c
+ROW		|3030033	|3030033