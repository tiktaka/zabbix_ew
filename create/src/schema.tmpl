--- conflicted
+++ resolved
@@ -2284,8 +2284,4 @@
 FIELD		|dbversionid	|t_id		|	|NOT NULL	|0
 FIELD		|mandatory	|t_integer	|'0'	|NOT NULL	|
 FIELD		|optional	|t_integer	|'0'	|NOT NULL	|
-<<<<<<< HEAD
-ROW		|1		|6050260	|6050260
-=======
-ROW		|1		|6050256	|6050256
->>>>>>> 5c942bff
+ROW		|1		|6050263	|6050263