--
-- Zabbix
-- Copyright (C) 2001-2021 Zabbix SIA
--
-- This program is free software; you can redistribute it and/or modify
-- it under the terms of the GNU General Public License as published by
-- the Free Software Foundation; either version 2 of the License, or
-- (at your option) any later version.
--
-- This program is distributed in the hope that it will be useful,
-- but WITHOUT ANY WARRANTY; without even the implied warranty of
-- MERCHANTABILITY or FITNESS FOR A PARTICULAR PURPOSE. See the
-- GNU General Public License for more details.
--
-- You should have received a copy of the GNU General Public License
-- along with this program; if not, write to the Free Software
-- Foundation, Inc., 51 Franklin Street, Fifth Floor, Boston, MA  02110-1301, USA.
--

--
-- Do not use spaces
-- Tables must be sorted to match referential integrity rules
--

TABLE|role|roleid|ZBX_DATA
FIELD		|roleid		|t_id		|	|NOT NULL	|0
FIELD		|name		|t_varchar(255)	|''	|NOT NULL	|0
FIELD		|type		|t_integer	|'0'	|NOT NULL	|0
FIELD		|readonly	|t_integer	|'0'	|NOT NULL	|0
UNIQUE		|1		|name

TABLE|users|userid|ZBX_DATA
FIELD		|userid		|t_id		|	|NOT NULL	|0
FIELD		|alias		|t_varchar(100)	|''	|NOT NULL	|0
FIELD		|name		|t_varchar(100)	|''	|NOT NULL	|0
FIELD		|surname	|t_varchar(100)	|''	|NOT NULL	|0
FIELD		|passwd		|t_varchar(60)	|''	|NOT NULL	|0
FIELD		|url		|t_varchar(255)	|''	|NOT NULL	|0
FIELD		|autologin	|t_integer	|'0'	|NOT NULL	|0
FIELD		|autologout	|t_varchar(32)	|'15m'	|NOT NULL	|0
FIELD		|lang		|t_varchar(7)	|'default'|NOT NULL	|ZBX_NODATA
FIELD		|refresh	|t_varchar(32)	|'30s'	|NOT NULL	|0
FIELD		|theme		|t_varchar(128)	|'default'|NOT NULL	|ZBX_NODATA
FIELD		|attempt_failed	|t_integer	|0	|NOT NULL	|ZBX_NODATA
FIELD		|attempt_ip	|t_varchar(39)	|''	|NOT NULL	|ZBX_NODATA
FIELD		|attempt_clock	|t_integer	|0	|NOT NULL	|ZBX_NODATA
FIELD		|rows_per_page	|t_integer	|50	|NOT NULL	|0
FIELD		|timezone	|t_varchar(50)	|'default'|NOT NULL	|ZBX_NODATA
FIELD		|roleid		|t_id		|	|NOT NULL	|0			|1|role
UNIQUE		|1		|alias

TABLE|maintenances|maintenanceid|ZBX_DATA
FIELD		|maintenanceid	|t_id		|	|NOT NULL	|0
FIELD		|name		|t_varchar(128)	|''	|NOT NULL	|0
FIELD		|maintenance_type|t_integer	|'0'	|NOT NULL	|0
FIELD		|description	|t_shorttext	|''	|NOT NULL	|0
FIELD		|active_since	|t_integer	|'0'	|NOT NULL	|0
FIELD		|active_till	|t_integer	|'0'	|NOT NULL	|0
FIELD		|tags_evaltype	|t_integer	|'0'	|NOT NULL	|0
INDEX		|1		|active_since,active_till
UNIQUE		|2		|name

TABLE|hosts|hostid|ZBX_TEMPLATE
FIELD		|hostid		|t_id		|	|NOT NULL	|0
FIELD		|proxy_hostid	|t_id		|	|NULL		|0			|1|hosts	|hostid		|RESTRICT
FIELD		|host		|t_varchar(128)	|''	|NOT NULL	|ZBX_PROXY
FIELD		|status		|t_integer	|'0'	|NOT NULL	|ZBX_PROXY
FIELD		|disable_until	|t_integer	|'0'	|NOT NULL	|ZBX_NODATA
FIELD		|error		|t_varchar(2048)|''	|NOT NULL	|ZBX_NODATA
FIELD		|available	|t_integer	|'0'	|NOT NULL	|ZBX_PROXY,ZBX_NODATA
FIELD		|errors_from	|t_integer	|'0'	|NOT NULL	|ZBX_NODATA
FIELD		|lastaccess	|t_integer	|'0'	|NOT NULL	|ZBX_NODATA
FIELD		|ipmi_authtype	|t_integer	|'-1'	|NOT NULL	|ZBX_PROXY
FIELD		|ipmi_privilege	|t_integer	|'2'	|NOT NULL	|ZBX_PROXY
FIELD		|ipmi_username	|t_varchar(16)	|''	|NOT NULL	|ZBX_PROXY
FIELD		|ipmi_password	|t_varchar(20)	|''	|NOT NULL	|ZBX_PROXY
FIELD		|ipmi_disable_until|t_integer	|'0'	|NOT NULL	|ZBX_NODATA
FIELD		|ipmi_available	|t_integer	|'0'	|NOT NULL	|ZBX_PROXY,ZBX_NODATA
FIELD		|snmp_disable_until|t_integer	|'0'	|NOT NULL	|ZBX_NODATA
FIELD		|snmp_available	|t_integer	|'0'	|NOT NULL	|ZBX_PROXY,ZBX_NODATA
FIELD		|maintenanceid	|t_id		|	|NULL		|ZBX_NODATA		|2|maintenances	|		|RESTRICT
FIELD		|maintenance_status|t_integer	|'0'	|NOT NULL	|ZBX_NODATA
FIELD		|maintenance_type|t_integer	|'0'	|NOT NULL	|ZBX_NODATA
FIELD		|maintenance_from|t_integer	|'0'	|NOT NULL	|ZBX_NODATA
FIELD		|ipmi_errors_from|t_integer	|'0'	|NOT NULL	|ZBX_NODATA
FIELD		|snmp_errors_from|t_integer	|'0'	|NOT NULL	|ZBX_NODATA
FIELD		|ipmi_error	|t_varchar(2048)|''	|NOT NULL	|ZBX_NODATA
FIELD		|snmp_error	|t_varchar(2048)|''	|NOT NULL	|ZBX_NODATA
FIELD		|jmx_disable_until|t_integer	|'0'	|NOT NULL	|ZBX_NODATA
FIELD		|jmx_available	|t_integer	|'0'	|NOT NULL	|ZBX_PROXY,ZBX_NODATA
FIELD		|jmx_errors_from|t_integer	|'0'	|NOT NULL	|ZBX_NODATA
FIELD		|jmx_error	|t_varchar(2048)|''	|NOT NULL	|ZBX_NODATA
FIELD		|name		|t_varchar(128)	|''	|NOT NULL	|ZBX_PROXY
FIELD		|flags		|t_integer	|'0'	|NOT NULL	|0
FIELD		|templateid	|t_id		|	|NULL		|0			|3|hosts	|hostid
FIELD		|description	|t_shorttext	|''	|NOT NULL	|0
FIELD		|tls_connect	|t_integer	|'1'	|NOT NULL	|ZBX_PROXY
FIELD		|tls_accept	|t_integer	|'1'	|NOT NULL	|ZBX_PROXY
FIELD		|tls_issuer	|t_varchar(1024)|''	|NOT NULL	|ZBX_PROXY
FIELD		|tls_subject	|t_varchar(1024)|''	|NOT NULL	|ZBX_PROXY
FIELD		|tls_psk_identity|t_varchar(128)|''	|NOT NULL	|ZBX_PROXY
FIELD		|tls_psk	|t_varchar(512)	|''	|NOT NULL	|ZBX_PROXY
FIELD		|proxy_address	|t_varchar(255)	|''	|NOT NULL	|0
FIELD		|auto_compress	|t_integer	|'1'	|NOT NULL	|0
FIELD		|discover	|t_integer	|'0'	|NOT NULL	|0
FIELD		|custom_interfaces|t_integer	|'0'	|NOT NULL	|0
INDEX		|1		|host
INDEX		|2		|status
INDEX		|3		|proxy_hostid
INDEX		|4		|name
INDEX		|5		|maintenanceid

TABLE|hstgrp|groupid|ZBX_DATA
FIELD		|groupid	|t_id		|	|NOT NULL	|0
FIELD		|name		|t_varchar(255)	|''	|NOT NULL	|0
FIELD		|internal	|t_integer	|'0'	|NOT NULL	|0
FIELD		|flags		|t_integer	|'0'	|NOT NULL	|0
INDEX		|1		|name

TABLE|group_prototype|group_prototypeid|ZBX_TEMPLATE
FIELD		|group_prototypeid|t_id		|	|NOT NULL	|0
FIELD		|hostid		|t_id		|	|NOT NULL	|0			|1|hosts
FIELD		|name		|t_varchar(255)	|''	|NOT NULL	|0
FIELD		|groupid	|t_id		|	|NULL		|0			|2|hstgrp	|		|RESTRICT
FIELD		|templateid	|t_id		|	|NULL		|0			|3|group_prototype|group_prototypeid
INDEX		|1		|hostid

TABLE|group_discovery|groupid|ZBX_TEMPLATE
FIELD		|groupid	|t_id		|	|NOT NULL	|0			|1|hstgrp
FIELD		|parent_group_prototypeid|t_id	|	|NOT NULL	|0			|2|group_prototype|group_prototypeid|RESTRICT
FIELD		|name		|t_varchar(64)	|''	|NOT NULL	|ZBX_NODATA
FIELD		|lastcheck	|t_integer	|'0'	|NOT NULL	|ZBX_NODATA
FIELD		|ts_delete	|t_time		|'0'	|NOT NULL	|ZBX_NODATA

TABLE|screens|screenid|ZBX_TEMPLATE
FIELD		|screenid	|t_id		|	|NOT NULL	|0
FIELD		|name		|t_varchar(255)	|	|NOT NULL	|0
FIELD		|hsize		|t_integer	|'1'	|NOT NULL	|0
FIELD		|vsize		|t_integer	|'1'	|NOT NULL	|0
FIELD		|userid		|t_id		|	|NULL		|0			|3|users	|		|RESTRICT
FIELD		|private	|t_integer	|'1'	|NOT NULL	|0
INDEX		|1		|userid

TABLE|screens_items|screenitemid|ZBX_TEMPLATE
FIELD		|screenitemid	|t_id		|	|NOT NULL	|0
FIELD		|screenid	|t_id		|	|NOT NULL	|0			|1|screens
FIELD		|resourcetype	|t_integer	|'0'	|NOT NULL	|0
FIELD		|resourceid	|t_id		|'0'	|NOT NULL	|0
FIELD		|width		|t_integer	|'320'	|NOT NULL	|0
FIELD		|height		|t_integer	|'200'	|NOT NULL	|0
FIELD		|x		|t_integer	|'0'	|NOT NULL	|0
FIELD		|y		|t_integer	|'0'	|NOT NULL	|0
FIELD		|colspan	|t_integer	|'1'	|NOT NULL	|0
FIELD		|rowspan	|t_integer	|'1'	|NOT NULL	|0
FIELD		|elements	|t_integer	|'25'	|NOT NULL	|0
FIELD		|valign		|t_integer	|'0'	|NOT NULL	|0
FIELD		|halign		|t_integer	|'0'	|NOT NULL	|0
FIELD		|style		|t_integer	|'0'	|NOT NULL	|0
FIELD		|url		|t_varchar(255)	|''	|NOT NULL	|0
FIELD		|dynamic	|t_integer	|'0'	|NOT NULL	|0
FIELD		|sort_triggers	|t_integer	|'0'	|NOT NULL	|0
FIELD		|application	|t_varchar(255)	|''	|NOT NULL	|0
FIELD		|max_columns	|t_integer	|'3'	|NOT NULL	|0
INDEX		|1		|screenid

TABLE|screen_user|screenuserid|ZBX_DATA
FIELD		|screenuserid|t_id		|	|NOT NULL	|0
FIELD		|screenid	|t_id		|	|NOT NULL	|0			|1|screens
FIELD		|userid		|t_id		|	|NOT NULL	|0			|2|users
FIELD		|permission	|t_integer	|'2'	|NOT NULL	|0
UNIQUE		|1		|screenid,userid

TABLE|screen_usrgrp|screenusrgrpid|ZBX_DATA
FIELD		|screenusrgrpid|t_id		|	|NOT NULL	|0
FIELD		|screenid	|t_id		|	|NOT NULL	|0			|1|screens
FIELD		|usrgrpid	|t_id		|	|NOT NULL	|0			|2|usrgrp
FIELD		|permission	|t_integer	|'2'	|NOT NULL	|0
UNIQUE		|1		|screenid,usrgrpid

TABLE|slideshows|slideshowid|ZBX_DATA
FIELD		|slideshowid	|t_id		|	|NOT NULL	|0
FIELD		|name		|t_varchar(255)	|''	|NOT NULL	|0
FIELD		|delay		|t_varchar(32)	|'30s'	|NOT NULL	|0
FIELD		|userid		|t_id		|	|NOT NULL	|0			|3|users	|		|RESTRICT
FIELD		|private	|t_integer	|'1'	|NOT NULL	|0
UNIQUE		|1		|name

TABLE|slideshow_user|slideshowuserid|ZBX_DATA
FIELD		|slideshowuserid|t_id		|	|NOT NULL	|0
FIELD		|slideshowid	|t_id		|	|NOT NULL	|0			|1|slideshows
FIELD		|userid		|t_id		|	|NOT NULL	|0			|2|users
FIELD		|permission	|t_integer	|'2'	|NOT NULL	|0
UNIQUE		|1		|slideshowid,userid

TABLE|slideshow_usrgrp|slideshowusrgrpid|ZBX_DATA
FIELD		|slideshowusrgrpid|t_id		|	|NOT NULL	|0
FIELD		|slideshowid	|t_id		|	|NOT NULL	|0			|1|slideshows
FIELD		|usrgrpid	|t_id		|	|NOT NULL	|0			|2|usrgrp
FIELD		|permission	|t_integer	|'2'	|NOT NULL	|0
UNIQUE		|1		|slideshowid,usrgrpid

TABLE|slides|slideid|ZBX_DATA
FIELD		|slideid	|t_id		|	|NOT NULL	|0
FIELD		|slideshowid	|t_id		|	|NOT NULL	|0			|1|slideshows
FIELD		|screenid	|t_id		|	|NOT NULL	|0			|2|screens
FIELD		|step		|t_integer	|'0'	|NOT NULL	|0
FIELD		|delay		|t_varchar(32)	|'0'	|NOT NULL	|0
INDEX		|1		|slideshowid
INDEX		|2		|screenid

TABLE|drules|druleid|ZBX_DATA
FIELD		|druleid	|t_id		|	|NOT NULL	|0
FIELD		|proxy_hostid	|t_id		|	|NULL		|0			|1|hosts	|hostid		|RESTRICT
FIELD		|name		|t_varchar(255)	|''	|NOT NULL	|ZBX_PROXY
FIELD		|iprange	|t_varchar(2048)|''	|NOT NULL	|ZBX_PROXY
FIELD		|delay		|t_varchar(255)	|'1h'	|NOT NULL	|ZBX_PROXY
FIELD		|nextcheck	|t_integer	|'0'	|NOT NULL	|ZBX_NODATA
FIELD		|status		|t_integer	|'0'	|NOT NULL	|0
INDEX		|1		|proxy_hostid
UNIQUE		|2		|name

TABLE|dchecks|dcheckid|ZBX_DATA
FIELD		|dcheckid	|t_id		|	|NOT NULL	|0
FIELD		|druleid	|t_id		|	|NOT NULL	|ZBX_PROXY		|1|drules
FIELD		|type		|t_integer	|'0'	|NOT NULL	|ZBX_PROXY
FIELD		|key_		|t_varchar(2048)|''	|NOT NULL	|ZBX_PROXY
FIELD		|snmp_community	|t_varchar(255)	|''	|NOT NULL	|ZBX_PROXY
FIELD		|ports		|t_varchar(255)	|'0'	|NOT NULL	|ZBX_PROXY
FIELD		|snmpv3_securityname|t_varchar(64)|''	|NOT NULL	|ZBX_PROXY
FIELD		|snmpv3_securitylevel|t_integer	|'0'	|NOT NULL	|ZBX_PROXY
FIELD		|snmpv3_authpassphrase|t_varchar(64)|''	|NOT NULL	|ZBX_PROXY
FIELD		|snmpv3_privpassphrase|t_varchar(64)|''	|NOT NULL	|ZBX_PROXY
FIELD		|uniq		|t_integer	|'0'	|NOT NULL	|ZBX_PROXY
FIELD		|snmpv3_authprotocol|t_integer	|'0'	|NOT NULL	|ZBX_PROXY
FIELD		|snmpv3_privprotocol|t_integer	|'0'	|NOT NULL	|ZBX_PROXY
FIELD		|snmpv3_contextname|t_varchar(255)|''	|NOT NULL	|ZBX_PROXY
FIELD		|host_source|t_integer	|'1'	|NOT NULL	|ZBX_PROXY
FIELD		|name_source|t_integer	|'0'	|NOT NULL	|ZBX_PROXY
INDEX		|1		|druleid,host_source,name_source

TABLE|applications|applicationid|ZBX_TEMPLATE
FIELD		|applicationid	|t_id		|	|NOT NULL	|0
FIELD		|hostid		|t_id		|	|NOT NULL	|0			|1|hosts
FIELD		|name		|t_varchar(255)	|''	|NOT NULL	|0
FIELD		|flags		|t_integer	|'0'	|NOT NULL	|0
UNIQUE		|2		|hostid,name

TABLE|httptest|httptestid|ZBX_TEMPLATE
FIELD		|httptestid	|t_id		|	|NOT NULL	|0
FIELD		|name		|t_varchar(64)	|''	|NOT NULL	|ZBX_PROXY
FIELD		|applicationid	|t_id		|	|NULL		|0			|1|applications	|		|RESTRICT
FIELD		|nextcheck	|t_integer	|'0'	|NOT NULL	|ZBX_NODATA
FIELD		|delay		|t_varchar(255)	|'1m'	|NOT NULL	|ZBX_PROXY
FIELD		|status		|t_integer	|'0'	|NOT NULL	|0
FIELD		|agent		|t_varchar(255)	|'Zabbix'|NOT NULL	|ZBX_PROXY
FIELD		|authentication	|t_integer	|'0'	|NOT NULL	|ZBX_PROXY,ZBX_NODATA
FIELD		|http_user	|t_varchar(64)	|''	|NOT NULL	|ZBX_PROXY,ZBX_NODATA
FIELD		|http_password	|t_varchar(64)	|''	|NOT NULL	|ZBX_PROXY,ZBX_NODATA
FIELD		|hostid		|t_id		|	|NOT NULL	|ZBX_PROXY		|2|hosts
FIELD		|templateid	|t_id		|	|NULL		|0			|3|httptest	|httptestid
FIELD		|http_proxy	|t_varchar(255)	|''	|NOT NULL	|ZBX_PROXY,ZBX_NODATA
FIELD		|retries	|t_integer	|'1'	|NOT NULL	|ZBX_PROXY,ZBX_NODATA
FIELD		|ssl_cert_file	|t_varchar(255)	|''	|NOT NULL	|ZBX_PROXY,ZBX_NODATA
FIELD		|ssl_key_file	|t_varchar(255)	|''	|NOT NULL	|ZBX_PROXY,ZBX_NODATA
FIELD		|ssl_key_password|t_varchar(64)	|''	|NOT NULL	|ZBX_PROXY,ZBX_NODATA
FIELD		|verify_peer	|t_integer	|'0'	|NOT NULL	|ZBX_PROXY
FIELD		|verify_host	|t_integer	|'0'	|NOT NULL	|ZBX_PROXY
INDEX		|1		|applicationid
UNIQUE		|2		|hostid,name
INDEX		|3		|status
INDEX		|4		|templateid

TABLE|httpstep|httpstepid|ZBX_TEMPLATE
FIELD		|httpstepid	|t_id		|	|NOT NULL	|0
FIELD		|httptestid	|t_id		|	|NOT NULL	|ZBX_PROXY		|1|httptest
FIELD		|name		|t_varchar(64)	|''	|NOT NULL	|ZBX_PROXY
FIELD		|no		|t_integer	|'0'	|NOT NULL	|ZBX_PROXY
FIELD		|url		|t_varchar(2048)|''	|NOT NULL	|ZBX_PROXY
FIELD		|timeout	|t_varchar(255)	|'15s'	|NOT NULL	|ZBX_PROXY
FIELD		|posts		|t_shorttext	|''	|NOT NULL	|ZBX_PROXY
FIELD		|required	|t_varchar(255)	|''	|NOT NULL	|ZBX_PROXY
FIELD		|status_codes	|t_varchar(255)	|''	|NOT NULL	|ZBX_PROXY
FIELD		|follow_redirects|t_integer	|'1'	|NOT NULL	|ZBX_PROXY
FIELD		|retrieve_mode	|t_integer	|'0'	|NOT NULL	|ZBX_PROXY
FIELD		|post_type	|t_integer	|'0'	|NOT NULL	|ZBX_PROXY
INDEX		|1		|httptestid

TABLE|interface|interfaceid|ZBX_TEMPLATE
FIELD		|interfaceid	|t_id		|	|NOT NULL	|0
FIELD		|hostid		|t_id		|	|NOT NULL	|ZBX_PROXY		|1|hosts
FIELD		|main		|t_integer	|'0'	|NOT NULL	|ZBX_PROXY
FIELD		|type		|t_integer	|'1'	|NOT NULL	|ZBX_PROXY
FIELD		|useip		|t_integer	|'1'	|NOT NULL	|ZBX_PROXY
FIELD		|ip		|t_varchar(64)	|'127.0.0.1'|NOT NULL	|ZBX_PROXY
FIELD		|dns		|t_varchar(255)	|''	|NOT NULL	|ZBX_PROXY
FIELD		|port		|t_varchar(64)	|'10050'|NOT NULL	|ZBX_PROXY
INDEX		|1		|hostid,type
INDEX		|2		|ip,dns

TABLE|valuemap|valuemapid|ZBX_TEMPLATE
FIELD		|valuemapid	|t_id		|	|NOT NULL	|0
FIELD		|hostid		|t_id		|	|NOT NULL	|0		|1|hosts
FIELD		|name		|t_varchar(64)	|''	|NOT NULL	|0
UNIQUE		|1		|hostid,name

TABLE|items|itemid|ZBX_TEMPLATE
FIELD		|itemid		|t_id		|	|NOT NULL	|0
FIELD		|type		|t_integer	|'0'	|NOT NULL	|ZBX_PROXY
FIELD		|snmp_oid	|t_varchar(512)	|''	|NOT NULL	|ZBX_PROXY
FIELD		|hostid		|t_id		|	|NOT NULL	|ZBX_PROXY		|1|hosts
FIELD		|name		|t_varchar(255)	|''	|NOT NULL	|0
FIELD		|key_		|t_varchar(2048)|''	|NOT NULL	|ZBX_PROXY
FIELD		|delay		|t_varchar(1024)|'0'	|NOT NULL	|ZBX_PROXY
FIELD		|history	|t_varchar(255)	|'90d'	|NOT NULL	|ZBX_PROXY
FIELD		|trends		|t_varchar(255)	|'365d'	|NOT NULL	|0
FIELD		|status		|t_integer	|'0'	|NOT NULL	|ZBX_PROXY
FIELD		|value_type	|t_integer	|'0'	|NOT NULL	|ZBX_PROXY
FIELD		|trapper_hosts	|t_varchar(255)	|''	|NOT NULL	|ZBX_PROXY
FIELD		|units		|t_varchar(255)	|''	|NOT NULL	|0
FIELD		|formula	|t_varchar(255)	|''	|NOT NULL	|0
FIELD		|logtimefmt	|t_varchar(64)	|''	|NOT NULL	|ZBX_PROXY
FIELD		|templateid	|t_id		|	|NULL		|0			|2|items	|itemid
FIELD		|valuemapid	|t_id		|	|NULL		|0			|3|valuemap	|		|RESTRICT
FIELD		|params		|t_text		|''	|NOT NULL	|ZBX_PROXY
FIELD		|ipmi_sensor	|t_varchar(128)	|''	|NOT NULL	|ZBX_PROXY
FIELD		|authtype	|t_integer	|'0'	|NOT NULL	|ZBX_PROXY
FIELD		|username	|t_varchar(64)	|''	|NOT NULL	|ZBX_PROXY
FIELD		|password	|t_varchar(64)	|''	|NOT NULL	|ZBX_PROXY
FIELD		|publickey	|t_varchar(64)	|''	|NOT NULL	|ZBX_PROXY
FIELD		|privatekey	|t_varchar(64)	|''	|NOT NULL	|ZBX_PROXY
FIELD		|flags		|t_integer	|'0'	|NOT NULL	|ZBX_PROXY
FIELD		|interfaceid	|t_id		|	|NULL		|ZBX_PROXY		|4|interface	|		|RESTRICT
FIELD		|description	|t_text		|''	|NOT NULL	|0
FIELD		|inventory_link	|t_integer	|'0'	|NOT NULL	|ZBX_PROXY
FIELD		|lifetime	|t_varchar(255)	|'30d'	|NOT NULL	|0
FIELD		|evaltype	|t_integer	|'0'	|NOT NULL	|0
FIELD		|jmx_endpoint	|t_varchar(255)	|''	|NOT NULL	|ZBX_PROXY
FIELD		|master_itemid	|t_id		|	|NULL		|ZBX_PROXY		|5|items	|itemid
FIELD		|timeout	|t_varchar(255)	|'3s'	|NOT NULL	|ZBX_PROXY
FIELD		|url		|t_varchar(2048)|''	|NOT NULL	|ZBX_PROXY
FIELD		|query_fields	|t_varchar(2048)|''	|NOT NULL	|ZBX_PROXY
FIELD		|posts		|t_text		|''	|NOT NULL	|ZBX_PROXY
FIELD		|status_codes	|t_varchar(255)	|'200'	|NOT NULL	|ZBX_PROXY
FIELD		|follow_redirects|t_integer	|'1'	|NOT NULL	|ZBX_PROXY
FIELD		|post_type	|t_integer	|'0'	|NOT NULL	|ZBX_PROXY
FIELD		|http_proxy	|t_varchar(255)	|''	|NOT NULL	|ZBX_PROXY,ZBX_NODATA
FIELD		|headers	|t_text		|''	|NOT NULL	|ZBX_PROXY
FIELD		|retrieve_mode	|t_integer	|'0'	|NOT NULL	|ZBX_PROXY
FIELD		|request_method	|t_integer	|'0'	|NOT NULL	|ZBX_PROXY
FIELD		|output_format	|t_integer	|'0'	|NOT NULL	|ZBX_PROXY
FIELD		|ssl_cert_file	|t_varchar(255)	|''	|NOT NULL	|ZBX_PROXY,ZBX_NODATA
FIELD		|ssl_key_file	|t_varchar(255)	|''	|NOT NULL	|ZBX_PROXY,ZBX_NODATA
FIELD		|ssl_key_password|t_varchar(64)	|''	|NOT NULL	|ZBX_PROXY,ZBX_NODATA
FIELD		|verify_peer	|t_integer	|'0'	|NOT NULL	|ZBX_PROXY
FIELD		|verify_host	|t_integer	|'0'	|NOT NULL	|ZBX_PROXY
FIELD		|allow_traps	|t_integer	|'0'	|NOT NULL	|ZBX_PROXY
FIELD		|discover	|t_integer	|'0'	|NOT NULL	|0
INDEX		|1		|hostid,key_(1021)
INDEX		|3		|status
INDEX		|4		|templateid
INDEX		|5		|valuemapid
INDEX		|6		|interfaceid
INDEX		|7		|master_itemid

TABLE|httpstepitem|httpstepitemid|ZBX_TEMPLATE
FIELD		|httpstepitemid	|t_id		|	|NOT NULL	|0
FIELD		|httpstepid	|t_id		|	|NOT NULL	|ZBX_PROXY		|1|httpstep
FIELD		|itemid		|t_id		|	|NOT NULL	|ZBX_PROXY		|2|items
FIELD		|type		|t_integer	|'0'	|NOT NULL	|ZBX_PROXY
UNIQUE		|1		|httpstepid,itemid
INDEX		|2		|itemid

TABLE|httptestitem|httptestitemid|ZBX_TEMPLATE
FIELD		|httptestitemid	|t_id		|	|NOT NULL	|0
FIELD		|httptestid	|t_id		|	|NOT NULL	|ZBX_PROXY		|1|httptest
FIELD		|itemid		|t_id		|	|NOT NULL	|ZBX_PROXY		|2|items
FIELD		|type		|t_integer	|'0'	|NOT NULL	|ZBX_PROXY
UNIQUE		|1		|httptestid,itemid
INDEX		|2		|itemid

TABLE|media_type|mediatypeid|ZBX_DATA
FIELD		|mediatypeid	|t_id		|	|NOT NULL	|0
FIELD		|type		|t_integer	|'0'	|NOT NULL	|0
FIELD		|name		|t_varchar(100)	|''	|NOT NULL	|0
FIELD		|smtp_server	|t_varchar(255)	|''	|NOT NULL	|0
FIELD		|smtp_helo	|t_varchar(255)	|''	|NOT NULL	|0
FIELD		|smtp_email	|t_varchar(255)	|''	|NOT NULL	|0
FIELD		|exec_path	|t_varchar(255)	|''	|NOT NULL	|0
FIELD		|gsm_modem	|t_varchar(255)	|''	|NOT NULL	|0
FIELD		|username	|t_varchar(255)	|''	|NOT NULL	|0
FIELD		|passwd		|t_varchar(255)	|''	|NOT NULL	|0
FIELD		|status		|t_integer	|'0'	|NOT NULL	|0
FIELD		|smtp_port	|t_integer	|'25'	|NOT NULL	|0
FIELD		|smtp_security	|t_integer	|'0'	|NOT NULL	|0
FIELD		|smtp_verify_peer|t_integer	|'0'	|NOT NULL	|0
FIELD		|smtp_verify_host|t_integer	|'0'	|NOT NULL	|0
FIELD		|smtp_authentication|t_integer	|'0'	|NOT NULL	|0
FIELD		|exec_params	|t_varchar(255)	|''	|NOT NULL	|0
FIELD		|maxsessions	|t_integer	|'1'	|NOT NULL	|0
FIELD		|maxattempts	|t_integer	|'3'	|NOT NULL	|0
FIELD		|attempt_interval|t_varchar(32)	|'10s'	|NOT NULL	|0
FIELD		|content_type	|t_integer	|'1'	|NOT NULL	|0
FIELD		|script		|t_text		|''	|NOT NULL	|0
FIELD		|timeout	|t_varchar(32)	|'30s'	|NOT NULL	|0
FIELD		|process_tags	|t_integer	|'0'	|NOT NULL	|0
FIELD		|show_event_menu|t_integer	|'0'	|NOT NULL	|0
FIELD		|event_menu_url	|t_varchar(2048)|''	|NOT NULL	|0
FIELD		|event_menu_name|t_varchar(255)	|''	|NOT NULL	|0
FIELD		|description	|t_shorttext	|''	|NOT NULL	|0
UNIQUE		|1		|name

TABLE|media_type_param|mediatype_paramid|ZBX_DATA
FIELD		|mediatype_paramid|t_id		|	|NOT NULL	|0
FIELD		|mediatypeid	|t_id		|	|NOT NULL	|0			|1|media_type
FIELD		|name		|t_varchar(255)	|''	|NOT NULL	|0
FIELD		|value		|t_varchar(2048)|''	|NOT NULL	|0
INDEX		|1		|mediatypeid

TABLE|media_type_message|mediatype_messageid|ZBX_DATA
FIELD		|mediatype_messageid|t_id	|	|NOT NULL	|0
FIELD		|mediatypeid	|t_id		|	|NOT NULL	|0			|1|media_type
FIELD		|eventsource	|t_integer	|	|NOT NULL	|0
FIELD		|recovery	|t_integer	|	|NOT NULL	|0
FIELD		|subject	|t_varchar(255)	|''	|NOT NULL	|0
FIELD		|message	|t_shorttext	|''	|NOT NULL	|0
UNIQUE		|1		|mediatypeid,eventsource,recovery

TABLE|usrgrp|usrgrpid|ZBX_DATA
FIELD		|usrgrpid	|t_id		|	|NOT NULL	|0
FIELD		|name		|t_varchar(64)	|''	|NOT NULL	|0
FIELD		|gui_access	|t_integer	|'0'	|NOT NULL	|0
FIELD		|users_status	|t_integer	|'0'	|NOT NULL	|0
FIELD		|debug_mode	|t_integer	|'0'	|NOT NULL	|0
UNIQUE		|1		|name

TABLE|users_groups|id|ZBX_DATA
FIELD		|id		|t_id		|	|NOT NULL	|0
FIELD		|usrgrpid	|t_id		|	|NOT NULL	|0			|1|usrgrp
FIELD		|userid		|t_id		|	|NOT NULL	|0			|2|users
UNIQUE		|1		|usrgrpid,userid
INDEX		|2		|userid

TABLE|scripts|scriptid|ZBX_DATA
FIELD		|scriptid	|t_id		|	|NOT NULL	|0
FIELD		|name		|t_varchar(255)	|''	|NOT NULL	|0
FIELD		|command	|t_varchar(255)	|''	|NOT NULL	|0
FIELD		|host_access	|t_integer	|'2'	|NOT NULL	|0
FIELD		|usrgrpid	|t_id		|	|NULL		|0			|1|usrgrp	|		|RESTRICT
FIELD		|groupid	|t_id		|	|NULL		|0			|2|hstgrp	|		|RESTRICT
FIELD		|description	|t_shorttext	|''	|NOT NULL	|0
FIELD		|confirmation	|t_varchar(255)	|''	|NOT NULL	|0
FIELD		|type		|t_integer	|'0'	|NOT NULL	|0
FIELD		|execute_on	|t_integer	|'2'	|NOT NULL	|0
INDEX		|1		|usrgrpid
INDEX		|2		|groupid
UNIQUE		|3		|name

TABLE|actions|actionid|ZBX_DATA
FIELD		|actionid	|t_id		|	|NOT NULL	|0
FIELD		|name		|t_varchar(255)	|''	|NOT NULL	|0
FIELD		|eventsource	|t_integer	|'0'	|NOT NULL	|0
FIELD		|evaltype	|t_integer	|'0'	|NOT NULL	|0
FIELD		|status		|t_integer	|'0'	|NOT NULL	|0
FIELD		|esc_period	|t_varchar(255)	|'1h'	|NOT NULL	|0
FIELD		|formula	|t_varchar(255)	|''	|NOT NULL	|0
FIELD		|pause_suppressed|t_integer	|'1'	|NOT NULL	|0
INDEX		|1		|eventsource,status
UNIQUE		|2		|name

TABLE|operations|operationid|ZBX_DATA
FIELD		|operationid	|t_id		|	|NOT NULL	|0
FIELD		|actionid	|t_id		|	|NOT NULL	|0			|1|actions
FIELD		|operationtype	|t_integer	|'0'	|NOT NULL	|0
FIELD		|esc_period	|t_varchar(255)	|'0'	|NOT NULL	|0
FIELD		|esc_step_from	|t_integer	|'1'	|NOT NULL	|0
FIELD		|esc_step_to	|t_integer	|'1'	|NOT NULL	|0
FIELD		|evaltype	|t_integer	|'0'	|NOT NULL	|0
FIELD		|recovery	|t_integer	|'0'	|NOT NULL	|0
INDEX		|1		|actionid

TABLE|opmessage|operationid|ZBX_DATA
FIELD		|operationid	|t_id		|	|NOT NULL	|0			|1|operations
FIELD		|default_msg	|t_integer	|'1'	|NOT NULL	|0
FIELD		|subject	|t_varchar(255)	|''	|NOT NULL	|0
FIELD		|message	|t_shorttext	|''	|NOT NULL	|0
FIELD		|mediatypeid	|t_id		|	|NULL		|0			|2|media_type	|		|RESTRICT
INDEX		|1		|mediatypeid

TABLE|opmessage_grp|opmessage_grpid|ZBX_DATA
FIELD		|opmessage_grpid|t_id		|	|NOT NULL	|0
FIELD		|operationid	|t_id		|	|NOT NULL	|0			|1|operations
FIELD		|usrgrpid	|t_id		|	|NOT NULL	|0			|2|usrgrp	|		|RESTRICT
UNIQUE		|1		|operationid,usrgrpid
INDEX		|2		|usrgrpid

TABLE|opmessage_usr|opmessage_usrid|ZBX_DATA
FIELD		|opmessage_usrid|t_id		|	|NOT NULL	|0
FIELD		|operationid	|t_id		|	|NOT NULL	|0			|1|operations
FIELD		|userid		|t_id		|	|NOT NULL	|0			|2|users	|		|RESTRICT
UNIQUE		|1		|operationid,userid
INDEX		|2		|userid

TABLE|opcommand|operationid|ZBX_DATA
FIELD		|operationid	|t_id		|	|NOT NULL	|0			|1|operations
FIELD		|type		|t_integer	|'0'	|NOT NULL	|0
FIELD		|scriptid	|t_id		|	|NULL		|0			|2|scripts	|		|RESTRICT
FIELD		|execute_on	|t_integer	|'0'	|NOT NULL	|0
FIELD		|port		|t_varchar(64)	|''	|NOT NULL	|0
FIELD		|authtype	|t_integer	|'0'	|NOT NULL	|0
FIELD		|username	|t_varchar(64)	|''	|NOT NULL	|0
FIELD		|password	|t_varchar(64)	|''	|NOT NULL	|0
FIELD		|publickey	|t_varchar(64)	|''	|NOT NULL	|0
FIELD		|privatekey	|t_varchar(64)	|''	|NOT NULL	|0
FIELD		|command	|t_shorttext	|''	|NOT NULL	|0
INDEX		|1		|scriptid

TABLE|opcommand_hst|opcommand_hstid|ZBX_DATA
FIELD		|opcommand_hstid|t_id		|	|NOT NULL	|0
FIELD		|operationid	|t_id		|	|NOT NULL	|0			|1|operations
FIELD		|hostid		|t_id		|	|NULL		|0			|2|hosts	|		|RESTRICT
INDEX		|1		|operationid
INDEX		|2		|hostid

TABLE|opcommand_grp|opcommand_grpid|ZBX_DATA
FIELD		|opcommand_grpid|t_id		|	|NOT NULL	|0
FIELD		|operationid	|t_id		|	|NOT NULL	|0			|1|operations
FIELD		|groupid	|t_id		|	|NOT NULL	|0			|2|hstgrp	|		|RESTRICT
INDEX		|1		|operationid
INDEX		|2		|groupid

TABLE|opgroup|opgroupid|ZBX_DATA
FIELD		|opgroupid	|t_id		|	|NOT NULL	|0
FIELD		|operationid	|t_id		|	|NOT NULL	|0			|1|operations
FIELD		|groupid	|t_id		|	|NOT NULL	|0			|2|hstgrp	|		|RESTRICT
UNIQUE		|1		|operationid,groupid
INDEX		|2		|groupid

TABLE|optemplate|optemplateid|ZBX_TEMPLATE
FIELD		|optemplateid	|t_id		|	|NOT NULL	|0
FIELD		|operationid	|t_id		|	|NOT NULL	|0			|1|operations
FIELD		|templateid	|t_id		|	|NOT NULL	|0			|2|hosts	|hostid		|RESTRICT
UNIQUE		|1		|operationid,templateid
INDEX		|2		|templateid

TABLE|opconditions|opconditionid|ZBX_DATA
FIELD		|opconditionid	|t_id		|	|NOT NULL	|0
FIELD		|operationid	|t_id		|	|NOT NULL	|0			|1|operations
FIELD		|conditiontype	|t_integer	|'0'	|NOT NULL	|0
FIELD		|operator	|t_integer	|'0'	|NOT NULL	|0
FIELD		|value		|t_varchar(255)	|''	|NOT NULL	|0
INDEX		|1		|operationid

TABLE|conditions|conditionid|ZBX_DATA
FIELD		|conditionid	|t_id		|	|NOT NULL	|0
FIELD		|actionid	|t_id		|	|NOT NULL	|0			|1|actions
FIELD		|conditiontype	|t_integer	|'0'	|NOT NULL	|0
FIELD		|operator	|t_integer	|'0'	|NOT NULL	|0
FIELD		|value		|t_varchar(255)	|''	|NOT NULL	|0
FIELD		|value2		|t_varchar(255)	|''	|NOT NULL	|0
INDEX		|1		|actionid

TABLE|config|configid|ZBX_DATA
FIELD		|configid	|t_id		|	|NOT NULL	|0
FIELD		|work_period	|t_varchar(255)	|'1-5,09:00-18:00'|NOT NULL|0
FIELD		|alert_usrgrpid	|t_id		|	|NULL		|0			|1|usrgrp	|usrgrpid	|RESTRICT
FIELD		|default_theme	|t_varchar(128)	|'blue-theme'|NOT NULL	|ZBX_NODATA
FIELD		|authentication_type|t_integer	|'0'	|NOT NULL	|ZBX_NODATA
FIELD		|ldap_host	|t_varchar(255)	|''	|NOT NULL	|ZBX_NODATA
FIELD		|ldap_port	|t_integer	|389	|NOT NULL	|ZBX_NODATA
FIELD		|ldap_base_dn	|t_varchar(255)	|''	|NOT NULL	|ZBX_NODATA
FIELD		|ldap_bind_dn	|t_varchar(255)	|''	|NOT NULL	|ZBX_NODATA
FIELD		|ldap_bind_password|t_varchar(128)|''	|NOT NULL	|ZBX_NODATA
FIELD		|ldap_search_attribute|t_varchar(128)|''|NOT NULL	|ZBX_NODATA
FIELD		|discovery_groupid|t_id		|	|NOT NULL	|ZBX_PROXY		|2|hstgrp	|groupid	|RESTRICT
FIELD		|max_in_table	|t_integer	|'50'	|NOT NULL	|ZBX_NODATA
FIELD		|search_limit	|t_integer	|'1000'	|NOT NULL	|ZBX_NODATA
FIELD		|severity_color_0|t_varchar(6)	|'97AAB3'|NOT NULL	|ZBX_NODATA
FIELD		|severity_color_1|t_varchar(6)	|'7499FF'|NOT NULL	|ZBX_NODATA
FIELD		|severity_color_2|t_varchar(6)	|'FFC859'|NOT NULL	|ZBX_NODATA
FIELD		|severity_color_3|t_varchar(6)	|'FFA059'|NOT NULL	|ZBX_NODATA
FIELD		|severity_color_4|t_varchar(6)	|'E97659'|NOT NULL	|ZBX_NODATA
FIELD		|severity_color_5|t_varchar(6)	|'E45959'|NOT NULL	|ZBX_NODATA
FIELD		|severity_name_0|t_varchar(32)	|'Not classified'|NOT NULL|ZBX_NODATA
FIELD		|severity_name_1|t_varchar(32)	|'Information'|NOT NULL	|ZBX_NODATA
FIELD		|severity_name_2|t_varchar(32)	|'Warning'|NOT NULL	|ZBX_NODATA
FIELD		|severity_name_3|t_varchar(32)	|'Average'|NOT NULL	|ZBX_NODATA
FIELD		|severity_name_4|t_varchar(32)	|'High'	|NOT NULL	|ZBX_NODATA
FIELD		|severity_name_5|t_varchar(32)	|'Disaster'|NOT NULL	|ZBX_NODATA
FIELD		|ok_period	|t_varchar(32)	|'5m'	|NOT NULL	|ZBX_NODATA
FIELD		|blink_period	|t_varchar(32)	|'2m'	|NOT NULL	|ZBX_NODATA
FIELD		|problem_unack_color|t_varchar(6)|'CC0000'|NOT NULL	|ZBX_NODATA
FIELD		|problem_ack_color|t_varchar(6)	|'CC0000'|NOT NULL	|ZBX_NODATA
FIELD		|ok_unack_color	|t_varchar(6)	|'009900'|NOT NULL	|ZBX_NODATA
FIELD		|ok_ack_color	|t_varchar(6)	|'009900'|NOT NULL	|ZBX_NODATA
FIELD		|problem_unack_style|t_integer	|'1'	|NOT NULL	|ZBX_NODATA
FIELD		|problem_ack_style|t_integer	|'1'	|NOT NULL	|ZBX_NODATA
FIELD		|ok_unack_style	|t_integer	|'1'	|NOT NULL	|ZBX_NODATA
FIELD		|ok_ack_style	|t_integer	|'1'	|NOT NULL	|ZBX_NODATA
FIELD		|snmptrap_logging|t_integer	|'1'	|NOT NULL	|ZBX_PROXY,ZBX_NODATA
FIELD		|server_check_interval|t_integer|'10'	|NOT NULL	|ZBX_NODATA
FIELD		|hk_events_mode	|t_integer	|'1'	|NOT NULL	|ZBX_NODATA
FIELD		|hk_events_trigger|t_varchar(32)|'365d'	|NOT NULL	|ZBX_NODATA
FIELD		|hk_events_internal|t_varchar(32)|'1d'	|NOT NULL	|ZBX_NODATA
FIELD		|hk_events_discovery|t_varchar(32)|'1d'	|NOT NULL	|ZBX_NODATA
FIELD		|hk_events_autoreg|t_varchar(32)|'1d'	|NOT NULL	|ZBX_NODATA
FIELD		|hk_services_mode|t_integer	|'1'	|NOT NULL	|ZBX_NODATA
FIELD		|hk_services	|t_varchar(32)	|'365d'	|NOT NULL	|ZBX_NODATA
FIELD		|hk_audit_mode	|t_integer	|'1'	|NOT NULL	|ZBX_NODATA
FIELD		|hk_audit	|t_varchar(32)	|'365d'	|NOT NULL	|ZBX_NODATA
FIELD		|hk_sessions_mode|t_integer	|'1'	|NOT NULL	|ZBX_NODATA
FIELD		|hk_sessions	|t_varchar(32)	|'365d'	|NOT NULL	|ZBX_NODATA
FIELD		|hk_history_mode|t_integer	|'1'	|NOT NULL	|ZBX_NODATA
FIELD		|hk_history_global|t_integer	|'0'	|NOT NULL	|ZBX_PROXY,ZBX_NODATA
FIELD		|hk_history	|t_varchar(32)	|'90d'	|NOT NULL	|ZBX_PROXY,ZBX_NODATA
FIELD		|hk_trends_mode	|t_integer	|'1'	|NOT NULL	|ZBX_NODATA
FIELD		|hk_trends_global|t_integer	|'0'	|NOT NULL	|ZBX_NODATA
FIELD		|hk_trends	|t_varchar(32)	|'365d'	|NOT NULL	|ZBX_NODATA
FIELD		|default_inventory_mode|t_integer|'-1'	|NOT NULL	|ZBX_NODATA
FIELD		|custom_color	|t_integer	|'0'	|NOT NULL	|ZBX_NODATA
FIELD		|http_auth_enabled	|t_integer	|'0'	|NOT NULL	|ZBX_NODATA
FIELD		|http_login_form	|t_integer	|'0'	|NOT NULL	|ZBX_NODATA
FIELD		|http_strip_domains	|t_varchar(2048)|''	|NOT NULL	|ZBX_NODATA
FIELD		|http_case_sensitive	|t_integer	|'1'	|NOT NULL	|ZBX_NODATA
FIELD		|ldap_configured		|t_integer		|'0'	|NOT NULL	|ZBX_NODATA
FIELD		|ldap_case_sensitive	|t_integer	|'1'	|NOT NULL	|ZBX_NODATA
FIELD		|db_extension	|t_varchar(32)	|''	|NOT NULL	|ZBX_NODATA
FIELD		|autoreg_tls_accept	|t_integer	|'1'	|NOT NULL	|ZBX_PROXY,ZBX_NODATA
FIELD		|compression_status	|t_integer	|'0'	|NOT NULL	|ZBX_NODATA
FIELD		|compression_availability	|t_integer	|'0'	|NOT NULL	|ZBX_NODATA
FIELD		|compress_older	|t_varchar(32)	|'7d'	|NOT NULL	|ZBX_NODATA
FIELD		|instanceid	|t_varchar(32)	|''	|NOT NULL	|ZBX_NODATA
FIELD		|saml_auth_enabled	|t_integer	|'0'	|NOT NULL	|ZBX_NODATA
FIELD		|saml_idp_entityid	|t_varchar(1024)|''	|NOT NULL	|ZBX_NODATA
FIELD		|saml_sso_url	|t_varchar(2048)|''	|NOT NULL	|ZBX_NODATA
FIELD		|saml_slo_url	|t_varchar(2048)|''	|NOT NULL	|ZBX_NODATA
FIELD		|saml_username_attribute|t_varchar(128)	|''	|NOT NULL	|ZBX_NODATA
FIELD		|saml_sp_entityid	|t_varchar(1024)|''	|NOT NULL	|ZBX_NODATA
FIELD		|saml_nameid_format	|t_varchar(2048)|''	|NOT NULL	|ZBX_NODATA
FIELD		|saml_sign_messages	|t_integer	|'0'	|NOT NULL	|ZBX_NODATA
FIELD		|saml_sign_assertions	|t_integer	|'0'	|NOT NULL	|ZBX_NODATA
FIELD		|saml_sign_authn_requests	|t_integer	|'0'	|NOT NULL	|ZBX_NODATA
FIELD		|saml_sign_logout_requests	|t_integer	|'0'	|NOT NULL	|ZBX_NODATA
FIELD		|saml_sign_logout_responses	|t_integer	|'0'	|NOT NULL	|ZBX_NODATA
FIELD		|saml_encrypt_nameid	|t_integer	|'0'	|NOT NULL	|ZBX_NODATA
FIELD		|saml_encrypt_assertions|t_integer	|'0'	|NOT NULL	|ZBX_NODATA
FIELD		|saml_case_sensitive	|t_integer	|'0'	|NOT NULL	|ZBX_NODATA
FIELD		|default_lang		|t_varchar(5)	|'en_GB'|NOT NULL	|ZBX_NODATA
FIELD		|default_timezone	|t_varchar(50)	|'system'|NOT NULL	|ZBX_NODATA
FIELD		|login_attempts	|t_integer	|'5'	|NOT NULL	|ZBX_NODATA
FIELD		|login_block	|t_varchar(32)	|'30s'	|NOT NULL	|ZBX_NODATA
FIELD		|show_technical_errors	|t_integer	|'0'	|NOT NULL	|ZBX_NODATA
FIELD		|validate_uri_schemes	|t_integer	|'1'	|NOT NULL	|ZBX_NODATA
FIELD		|uri_valid_schemes	|t_varchar(255)	|'http,https,ftp,file,mailto,tel,ssh'	|NOT NULL	|ZBX_NODATA
FIELD		|x_frame_options	|t_varchar(255)	|'SAMEORIGIN'	|NOT NULL	|ZBX_NODATA
FIELD		|iframe_sandboxing_enabled	|t_integer	|'1'	|NOT NULL	|ZBX_NODATA
FIELD		|iframe_sandboxing_exceptions	|t_varchar(255)	|''	|NOT NULL	|ZBX_NODATA
FIELD		|max_overview_table_size	|t_integer	|'50'	|NOT NULL	|ZBX_NODATA
FIELD		|history_period	|t_varchar(32)|	'24h'	|NOT NULL	|ZBX_NODATA
FIELD		|period_default	|t_varchar(32)	|'1h'	|NOT NULL	|ZBX_NODATA
FIELD		|max_period	|t_varchar(32)	|'2y'	|NOT NULL	|ZBX_NODATA
FIELD		|socket_timeout	|t_varchar(32)	|'3s'	|NOT NULL	|ZBX_NODATA
FIELD		|connect_timeout	|t_varchar(32)	|'3s'	|NOT NULL	|ZBX_NODATA
FIELD		|media_type_test_timeout	|t_varchar(32)	|'65s'	|NOT NULL	|ZBX_NODATA
FIELD		|script_timeout	|t_varchar(32)	|'60s'	|NOT NULL	|ZBX_NODATA
FIELD		|item_test_timeout	|t_varchar(32)	|'60s'	|NOT NULL	|ZBX_NODATA
FIELD		|session_key	|t_varchar(32)|''	|NOT NULL	|ZBX_NODATA
INDEX		|1		|alert_usrgrpid
INDEX		|2		|discovery_groupid

TABLE|triggers|triggerid|ZBX_TEMPLATE
FIELD		|triggerid	|t_id		|	|NOT NULL	|0
FIELD		|expression	|t_varchar(2048)|''	|NOT NULL	|0
FIELD		|description	|t_varchar(255)	|''	|NOT NULL	|0
FIELD		|url		|t_varchar(255)	|''	|NOT NULL	|0
FIELD		|status		|t_integer	|'0'	|NOT NULL	|0
FIELD		|value		|t_integer	|'0'	|NOT NULL	|ZBX_NODATA
FIELD		|priority	|t_integer	|'0'	|NOT NULL	|0
FIELD		|lastchange	|t_integer	|'0'	|NOT NULL	|ZBX_NODATA
FIELD		|comments	|t_shorttext	|''	|NOT NULL	|0
FIELD		|error		|t_varchar(2048)|''	|NOT NULL	|ZBX_NODATA
FIELD		|templateid	|t_id		|	|NULL		|0			|1|triggers	|triggerid
FIELD		|type		|t_integer	|'0'	|NOT NULL	|0
FIELD		|state		|t_integer	|'0'	|NOT NULL	|ZBX_NODATA
FIELD		|flags		|t_integer	|'0'	|NOT NULL	|0
FIELD		|recovery_mode	|t_integer	|'0'	|NOT NULL	|0
FIELD		|recovery_expression|t_varchar(2048)|''	|NOT NULL	|0
FIELD		|correlation_mode|t_integer	|'0'	|NOT NULL	|0
FIELD		|correlation_tag|t_varchar(255)	|''	|NOT NULL	|0
FIELD		|manual_close	|t_integer	|'0'	|NOT NULL	|0
FIELD		|opdata		|t_varchar(255)	|''	|NOT NULL	|0
FIELD		|discover	|t_integer	|'0'	|NOT NULL	|0
FIELD		|event_name	|t_varchar(2048)|''	|NOT NULL	|0
INDEX		|1		|status
INDEX		|2		|value,lastchange
INDEX		|3		|templateid

TABLE|trigger_depends|triggerdepid|ZBX_TEMPLATE
FIELD		|triggerdepid	|t_id		|	|NOT NULL	|0
FIELD		|triggerid_down	|t_id		|	|NOT NULL	|0			|1|triggers	|triggerid
FIELD		|triggerid_up	|t_id		|	|NOT NULL	|0			|2|triggers	|triggerid
UNIQUE		|1		|triggerid_down,triggerid_up
INDEX		|2		|triggerid_up

TABLE|functions|functionid|ZBX_TEMPLATE
FIELD		|functionid	|t_id		|	|NOT NULL	|0
FIELD		|itemid		|t_id		|	|NOT NULL	|0			|1|items
FIELD		|triggerid	|t_id		|	|NOT NULL	|0			|2|triggers
FIELD		|name		|t_varchar(12)	|''	|NOT NULL	|0
FIELD		|parameter	|t_varchar(255)	|'0'	|NOT NULL	|0
INDEX		|1		|triggerid
INDEX		|2		|itemid,name,parameter

TABLE|graphs|graphid|ZBX_TEMPLATE
FIELD		|graphid	|t_id		|	|NOT NULL	|0
FIELD		|name		|t_varchar(128)	|''	|NOT NULL	|0
FIELD		|width		|t_integer	|'900'	|NOT NULL	|0
FIELD		|height		|t_integer	|'200'	|NOT NULL	|0
FIELD		|yaxismin	|t_double	|'0'	|NOT NULL	|0
FIELD		|yaxismax	|t_double	|'100'	|NOT NULL	|0
FIELD		|templateid	|t_id		|	|NULL		|0			|1|graphs	|graphid
FIELD		|show_work_period|t_integer	|'1'	|NOT NULL	|0
FIELD		|show_triggers	|t_integer	|'1'	|NOT NULL	|0
FIELD		|graphtype	|t_integer	|'0'	|NOT NULL	|0
FIELD		|show_legend	|t_integer	|'1'	|NOT NULL	|0
FIELD		|show_3d	|t_integer	|'0'	|NOT NULL	|0
FIELD		|percent_left	|t_double	|'0'	|NOT NULL	|0
FIELD		|percent_right	|t_double	|'0'	|NOT NULL	|0
FIELD		|ymin_type	|t_integer	|'0'	|NOT NULL	|0
FIELD		|ymax_type	|t_integer	|'0'	|NOT NULL	|0
FIELD		|ymin_itemid	|t_id		|	|NULL		|0			|2|items	|itemid		|RESTRICT
FIELD		|ymax_itemid	|t_id		|	|NULL		|0			|3|items	|itemid		|RESTRICT
FIELD		|flags		|t_integer	|'0'	|NOT NULL	|0
FIELD		|discover	|t_integer	|'0'	|NOT NULL	|0
INDEX		|1		|name
INDEX		|2		|templateid
INDEX		|3		|ymin_itemid
INDEX		|4		|ymax_itemid

TABLE|graphs_items|gitemid|ZBX_TEMPLATE
FIELD		|gitemid	|t_id		|	|NOT NULL	|0
FIELD		|graphid	|t_id		|	|NOT NULL	|0			|1|graphs
FIELD		|itemid		|t_id		|	|NOT NULL	|0			|2|items
FIELD		|drawtype	|t_integer	|'0'	|NOT NULL	|0
FIELD		|sortorder	|t_integer	|'0'	|NOT NULL	|0
FIELD		|color		|t_varchar(6)	|'009600'|NOT NULL	|0
FIELD		|yaxisside	|t_integer	|'0'	|NOT NULL	|0
FIELD		|calc_fnc	|t_integer	|'2'	|NOT NULL	|0
FIELD		|type		|t_integer	|'0'	|NOT NULL	|0
INDEX		|1		|itemid
INDEX		|2		|graphid

TABLE|graph_theme|graphthemeid|ZBX_DATA
FIELD		|graphthemeid	|t_id		|	|NOT NULL	|0
FIELD		|theme		|t_varchar(64)	|''	|NOT NULL	|0
FIELD		|backgroundcolor|t_varchar(6)	|''	|NOT NULL	|0
FIELD		|graphcolor	|t_varchar(6)	|''	|NOT NULL	|0
FIELD		|gridcolor	|t_varchar(6)	|''	|NOT NULL	|0
FIELD		|maingridcolor	|t_varchar(6)	|''	|NOT NULL	|0
FIELD		|gridbordercolor|t_varchar(6)	|''	|NOT NULL	|0
FIELD		|textcolor	|t_varchar(6)	|''	|NOT NULL	|0
FIELD		|highlightcolor	|t_varchar(6)	|''	|NOT NULL	|0
FIELD		|leftpercentilecolor|t_varchar(6)|''	|NOT NULL	|0
FIELD		|rightpercentilecolor|t_varchar(6)|''	|NOT NULL	|0
FIELD		|nonworktimecolor|t_varchar(6)	|''	|NOT NULL	|0
FIELD		|colorpalette	|t_varchar(255)	|''	|NOT NULL	|0
UNIQUE		|1		|theme

TABLE|globalmacro|globalmacroid|ZBX_DATA
FIELD		|globalmacroid	|t_id		|	|NOT NULL	|0
FIELD		|macro		|t_varchar(255)	|''	|NOT NULL	|ZBX_PROXY
FIELD		|value		|t_varchar(2048)|''	|NOT NULL	|ZBX_PROXY
FIELD		|description	|t_shorttext	|''	|NOT NULL	|0
FIELD		|type		|t_integer	|'0'	|NOT NULL	|ZBX_PROXY
UNIQUE		|1		|macro

TABLE|hostmacro|hostmacroid|ZBX_TEMPLATE
FIELD		|hostmacroid	|t_id		|	|NOT NULL	|0
FIELD		|hostid		|t_id		|	|NOT NULL	|ZBX_PROXY		|1|hosts
FIELD		|macro		|t_varchar(255)	|''	|NOT NULL	|ZBX_PROXY
FIELD		|value		|t_varchar(2048)|''	|NOT NULL	|ZBX_PROXY
FIELD		|description	|t_shorttext	|''	|NOT NULL	|0
FIELD		|type		|t_integer	|'0'	|NOT NULL	|ZBX_PROXY
UNIQUE		|1		|hostid,macro

TABLE|hosts_groups|hostgroupid|ZBX_TEMPLATE
FIELD		|hostgroupid	|t_id		|	|NOT NULL	|0
FIELD		|hostid		|t_id		|	|NOT NULL	|0			|1|hosts
FIELD		|groupid	|t_id		|	|NOT NULL	|0			|2|hstgrp
UNIQUE		|1		|hostid,groupid
INDEX		|2		|groupid

TABLE|hosts_templates|hosttemplateid|ZBX_TEMPLATE
FIELD		|hosttemplateid	|t_id		|	|NOT NULL	|0
FIELD		|hostid		|t_id		|	|NOT NULL	|ZBX_PROXY		|1|hosts
FIELD		|templateid	|t_id		|	|NOT NULL	|ZBX_PROXY		|2|hosts	|hostid
UNIQUE		|1		|hostid,templateid
INDEX		|2		|templateid

TABLE|items_applications|itemappid|ZBX_TEMPLATE
FIELD		|itemappid	|t_id		|	|NOT NULL	|0
FIELD		|applicationid	|t_id		|	|NOT NULL	|0			|1|applications
FIELD		|itemid		|t_id		|	|NOT NULL	|0			|2|items
UNIQUE		|1		|applicationid,itemid
INDEX		|2		|itemid

TABLE|valuemap_mapping|valuemap_mappingid|ZBX_TEMPLATE
FIELD		|valuemap_mappingid	|t_id		|	|NOT NULL	|0
FIELD		|valuemapid		|t_id		|	|NOT NULL	|0			|1|valuemap
FIELD		|value			|t_varchar(64)	|''	|NOT NULL	|0
FIELD		|newvalue		|t_varchar(64)	|''	|NOT NULL	|0
INDEX		|1			|valuemapid

TABLE|media|mediaid|ZBX_DATA
FIELD		|mediaid	|t_id		|	|NOT NULL	|0
FIELD		|userid		|t_id		|	|NOT NULL	|0			|1|users
FIELD		|mediatypeid	|t_id		|	|NOT NULL	|0			|2|media_type
FIELD		|sendto		|t_varchar(1024)|''	|NOT NULL	|0
FIELD		|active		|t_integer	|'0'	|NOT NULL	|0
FIELD		|severity	|t_integer	|'63'	|NOT NULL	|0
FIELD		|period		|t_varchar(1024)|'1-7,00:00-24:00'|NOT NULL|0
INDEX		|1		|userid
INDEX		|2		|mediatypeid

TABLE|rights|rightid|ZBX_DATA
FIELD		|rightid	|t_id		|	|NOT NULL	|0
FIELD		|groupid	|t_id		|	|NOT NULL	|0			|1|usrgrp	|usrgrpid
FIELD		|permission	|t_integer	|'0'	|NOT NULL	|0
FIELD		|id		|t_id		|	|NOT NULL	|0			|2|hstgrp	|groupid
INDEX		|1		|groupid
INDEX		|2		|id

TABLE|services|serviceid|ZBX_DATA
FIELD		|serviceid	|t_id		|	|NOT NULL	|0
FIELD		|name		|t_varchar(128)	|''	|NOT NULL	|0
FIELD		|status		|t_integer	|'0'	|NOT NULL	|0
FIELD		|algorithm	|t_integer	|'0'	|NOT NULL	|0
FIELD		|triggerid	|t_id		|	|NULL		|0			|1|triggers
FIELD		|showsla	|t_integer	|'0'	|NOT NULL	|0
FIELD		|goodsla	|t_double	|'99.9'	|NOT NULL	|0
FIELD		|sortorder	|t_integer	|'0'	|NOT NULL	|0
INDEX		|1		|triggerid

TABLE|services_links|linkid|ZBX_DATA
FIELD		|linkid		|t_id		|	|NOT NULL	|0
FIELD		|serviceupid	|t_id		|	|NOT NULL	|0			|1|services	|serviceid
FIELD		|servicedownid	|t_id		|	|NOT NULL	|0			|2|services	|serviceid
FIELD		|soft		|t_integer	|'0'	|NOT NULL	|0
INDEX		|1		|servicedownid
UNIQUE		|2		|serviceupid,servicedownid

TABLE|services_times|timeid|ZBX_DATA
FIELD		|timeid		|t_id		|	|NOT NULL	|0
FIELD		|serviceid	|t_id		|	|NOT NULL	|0			|1|services
FIELD		|type		|t_integer	|'0'	|NOT NULL	|0
FIELD		|ts_from	|t_integer	|'0'	|NOT NULL	|0
FIELD		|ts_to		|t_integer	|'0'	|NOT NULL	|0
FIELD		|note		|t_varchar(255)	|''	|NOT NULL	|0
INDEX		|1		|serviceid,type,ts_from,ts_to

TABLE|icon_map|iconmapid|ZBX_DATA
FIELD		|iconmapid	|t_id		|	|NOT NULL	|0
FIELD		|name		|t_varchar(64)	|''	|NOT NULL	|0
FIELD		|default_iconid	|t_id		|	|NOT NULL	|0			|1|images	|imageid	|RESTRICT
UNIQUE		|1		|name
INDEX		|2		|default_iconid

TABLE|icon_mapping|iconmappingid|ZBX_DATA
FIELD		|iconmappingid	|t_id		|	|NOT NULL	|0
FIELD		|iconmapid	|t_id		|	|NOT NULL	|0			|1|icon_map
FIELD		|iconid		|t_id		|	|NOT NULL	|0			|2|images	|imageid	|RESTRICT
FIELD		|inventory_link	|t_integer	|'0'	|NOT NULL	|0
FIELD		|expression	|t_varchar(64)	|''	|NOT NULL	|0
FIELD		|sortorder	|t_integer	|'0'	|NOT NULL	|0
INDEX		|1		|iconmapid
INDEX		|2		|iconid

TABLE|sysmaps|sysmapid|ZBX_TEMPLATE
FIELD		|sysmapid	|t_id		|	|NOT NULL	|0
FIELD		|name		|t_varchar(128)	|''	|NOT NULL	|0
FIELD		|width		|t_integer	|'600'	|NOT NULL	|0
FIELD		|height		|t_integer	|'400'	|NOT NULL	|0
FIELD		|backgroundid	|t_id		|	|NULL		|0			|1|images	|imageid	|RESTRICT
FIELD		|label_type	|t_integer	|'2'	|NOT NULL	|0
FIELD		|label_location	|t_integer	|'0'	|NOT NULL	|0
FIELD		|highlight	|t_integer	|'1'	|NOT NULL	|0
FIELD		|expandproblem	|t_integer	|'1'	|NOT NULL	|0
FIELD		|markelements	|t_integer	|'0'	|NOT NULL	|0
FIELD		|show_unack	|t_integer	|'0'	|NOT NULL	|0
FIELD		|grid_size	|t_integer	|'50'	|NOT NULL	|0
FIELD		|grid_show	|t_integer	|'1'	|NOT NULL	|0
FIELD		|grid_align	|t_integer	|'1'	|NOT NULL	|0
FIELD		|label_format	|t_integer	|'0'	|NOT NULL	|0
FIELD		|label_type_host|t_integer	|'2'	|NOT NULL	|0
FIELD		|label_type_hostgroup|t_integer	|'2'	|NOT NULL	|0
FIELD		|label_type_trigger|t_integer	|'2'	|NOT NULL	|0
FIELD		|label_type_map|t_integer	|'2'	|NOT NULL	|0
FIELD		|label_type_image|t_integer	|'2'	|NOT NULL	|0
FIELD		|label_string_host|t_varchar(255)|''	|NOT NULL	|0
FIELD		|label_string_hostgroup|t_varchar(255)|''|NOT NULL	|0
FIELD		|label_string_trigger|t_varchar(255)|''	|NOT NULL	|0
FIELD		|label_string_map|t_varchar(255)|''	|NOT NULL	|0
FIELD		|label_string_image|t_varchar(255)|''	|NOT NULL	|0
FIELD		|iconmapid	|t_id		|	|NULL		|0			|2|icon_map	|		|RESTRICT
FIELD		|expand_macros	|t_integer	|'0'	|NOT NULL	|0
FIELD		|severity_min	|t_integer	|'0'	|NOT NULL	|0
FIELD		|userid		|t_id		|	|NOT NULL	|0			|3|users	|		|RESTRICT
FIELD		|private	|t_integer	|'1'	|NOT NULL	|0
FIELD		|show_suppressed|t_integer	|'0'	|NOT NULL	|0
UNIQUE		|1		|name
INDEX		|2		|backgroundid
INDEX		|3		|iconmapid

TABLE|sysmaps_elements|selementid|ZBX_TEMPLATE
FIELD		|selementid	|t_id		|	|NOT NULL	|0
FIELD		|sysmapid	|t_id		|	|NOT NULL	|0			|1|sysmaps
FIELD		|elementid	|t_id		|'0'	|NOT NULL	|0
FIELD		|elementtype	|t_integer	|'0'	|NOT NULL	|0
FIELD		|iconid_off	|t_id		|	|NULL		|0			|2|images	|imageid	|RESTRICT
FIELD		|iconid_on	|t_id		|	|NULL		|0			|3|images	|imageid	|RESTRICT
FIELD		|label		|t_varchar(2048)|''	|NOT NULL	|0
FIELD		|label_location	|t_integer	|'-1'	|NOT NULL	|0
FIELD		|x		|t_integer	|'0'	|NOT NULL	|0
FIELD		|y		|t_integer	|'0'	|NOT NULL	|0
FIELD		|iconid_disabled|t_id		|	|NULL		|0			|4|images	|imageid	|RESTRICT
FIELD		|iconid_maintenance|t_id	|	|NULL		|0			|5|images	|imageid	|RESTRICT
FIELD		|elementsubtype	|t_integer	|'0'	|NOT NULL	|0
FIELD		|areatype	|t_integer	|'0'	|NOT NULL	|0
FIELD		|width		|t_integer	|'200'	|NOT NULL	|0
FIELD		|height		|t_integer	|'200'	|NOT NULL	|0
FIELD		|viewtype	|t_integer	|'0'	|NOT NULL	|0
FIELD		|use_iconmap	|t_integer	|'1'	|NOT NULL	|0
FIELD		|application	|t_varchar(255)	|''	|NOT NULL	|0
INDEX		|1		|sysmapid
INDEX		|2		|iconid_off
INDEX		|3		|iconid_on
INDEX		|4		|iconid_disabled
INDEX		|5		|iconid_maintenance

TABLE|sysmaps_links|linkid|ZBX_TEMPLATE
FIELD		|linkid		|t_id		|	|NOT NULL	|0
FIELD		|sysmapid	|t_id		|	|NOT NULL	|0			|1|sysmaps
FIELD		|selementid1	|t_id		|	|NOT NULL	|0			|2|sysmaps_elements|selementid
FIELD		|selementid2	|t_id		|	|NOT NULL	|0			|3|sysmaps_elements|selementid
FIELD		|drawtype	|t_integer	|'0'	|NOT NULL	|0
FIELD		|color		|t_varchar(6)	|'000000'|NOT NULL	|0
FIELD		|label		|t_varchar(2048)|''	|NOT NULL	|0
INDEX		|1		|sysmapid
INDEX		|2		|selementid1
INDEX		|3		|selementid2

TABLE|sysmaps_link_triggers|linktriggerid|ZBX_TEMPLATE
FIELD		|linktriggerid	|t_id		|	|NOT NULL	|0
FIELD		|linkid		|t_id		|	|NOT NULL	|0			|1|sysmaps_links
FIELD		|triggerid	|t_id		|	|NOT NULL	|0			|2|triggers
FIELD		|drawtype	|t_integer	|'0'	|NOT NULL	|0
FIELD		|color		|t_varchar(6)	|'000000'|NOT NULL	|0
UNIQUE		|1		|linkid,triggerid
INDEX		|2		|triggerid

TABLE|sysmap_element_url|sysmapelementurlid|ZBX_TEMPLATE
FIELD		|sysmapelementurlid|t_id	|	|NOT NULL	|0
FIELD		|selementid	|t_id		|	|NOT NULL	|0			|1|sysmaps_elements
FIELD		|name		|t_varchar(255)	|	|NOT NULL	|0
FIELD		|url		|t_varchar(255)	|''	|NOT NULL	|0
UNIQUE		|1		|selementid,name

TABLE|sysmap_url|sysmapurlid|ZBX_TEMPLATE
FIELD		|sysmapurlid	|t_id		|	|NOT NULL	|0
FIELD		|sysmapid	|t_id		|	|NOT NULL	|0			|1|sysmaps
FIELD		|name		|t_varchar(255)	|	|NOT NULL	|0
FIELD		|url		|t_varchar(255)	|''	|NOT NULL	|0
FIELD		|elementtype	|t_integer	|'0'	|NOT NULL	|0
UNIQUE		|1		|sysmapid,name

TABLE|sysmap_user|sysmapuserid|ZBX_TEMPLATE
FIELD		|sysmapuserid|t_id		|	|NOT NULL	|0
FIELD		|sysmapid	|t_id		|	|NOT NULL	|0			|1|sysmaps
FIELD		|userid		|t_id		|	|NOT NULL	|0			|2|users
FIELD		|permission	|t_integer	|'2'	|NOT NULL	|0
UNIQUE		|1		|sysmapid,userid

TABLE|sysmap_usrgrp|sysmapusrgrpid|ZBX_TEMPLATE
FIELD		|sysmapusrgrpid|t_id		|	|NOT NULL	|0
FIELD		|sysmapid	|t_id		|	|NOT NULL	|0			|1|sysmaps
FIELD		|usrgrpid	|t_id		|	|NOT NULL	|0			|2|usrgrp
FIELD		|permission	|t_integer	|'2'	|NOT NULL	|0
UNIQUE		|1		|sysmapid,usrgrpid

TABLE|maintenances_hosts|maintenance_hostid|ZBX_DATA
FIELD		|maintenance_hostid|t_id	|	|NOT NULL	|0
FIELD		|maintenanceid	|t_id		|	|NOT NULL	|0			|1|maintenances
FIELD		|hostid		|t_id		|	|NOT NULL	|0			|2|hosts
UNIQUE		|1		|maintenanceid,hostid
INDEX		|2		|hostid

TABLE|maintenances_groups|maintenance_groupid|ZBX_DATA
FIELD		|maintenance_groupid|t_id	|	|NOT NULL	|0
FIELD		|maintenanceid	|t_id		|	|NOT NULL	|0			|1|maintenances
FIELD		|groupid	|t_id		|	|NOT NULL	|0			|2|hstgrp
UNIQUE		|1		|maintenanceid,groupid
INDEX		|2		|groupid

TABLE|timeperiods|timeperiodid|ZBX_DATA
FIELD		|timeperiodid	|t_id		|	|NOT NULL	|0
FIELD		|timeperiod_type|t_integer	|'0'	|NOT NULL	|0
FIELD		|every		|t_integer	|'1'	|NOT NULL	|0
FIELD		|month		|t_integer	|'0'	|NOT NULL	|0
FIELD		|dayofweek	|t_integer	|'0'	|NOT NULL	|0
FIELD		|day		|t_integer	|'0'	|NOT NULL	|0
FIELD		|start_time	|t_integer	|'0'	|NOT NULL	|0
FIELD		|period		|t_integer	|'0'	|NOT NULL	|0
FIELD		|start_date	|t_integer	|'0'	|NOT NULL	|0

TABLE|maintenances_windows|maintenance_timeperiodid|ZBX_DATA
FIELD		|maintenance_timeperiodid|t_id	|	|NOT NULL	|0
FIELD		|maintenanceid	|t_id		|	|NOT NULL	|0			|1|maintenances
FIELD		|timeperiodid	|t_id		|	|NOT NULL	|0			|2|timeperiods
UNIQUE		|1		|maintenanceid,timeperiodid
INDEX		|2		|timeperiodid

TABLE|regexps|regexpid|ZBX_DATA
FIELD		|regexpid	|t_id		|	|NOT NULL	|0
FIELD		|name		|t_varchar(128)	|''	|NOT NULL	|ZBX_PROXY
FIELD		|test_string	|t_shorttext	|''	|NOT NULL	|0
UNIQUE		|1		|name

TABLE|expressions|expressionid|ZBX_DATA
FIELD		|expressionid	|t_id		|	|NOT NULL	|0
FIELD		|regexpid	|t_id		|	|NOT NULL	|ZBX_PROXY		|1|regexps
FIELD		|expression	|t_varchar(255)	|''	|NOT NULL	|ZBX_PROXY
FIELD		|expression_type|t_integer	|'0'	|NOT NULL	|ZBX_PROXY
FIELD		|exp_delimiter	|t_varchar(1)	|''	|NOT NULL	|ZBX_PROXY
FIELD		|case_sensitive	|t_integer	|'0'	|NOT NULL	|ZBX_PROXY
INDEX		|1		|regexpid

TABLE|ids|table_name,field_name|0
FIELD		|table_name	|t_varchar(64)	|''	|NOT NULL	|0
FIELD		|field_name	|t_varchar(64)	|''	|NOT NULL	|0
FIELD		|nextid		|t_id		|	|NOT NULL	|0

-- History tables

TABLE|alerts|alertid|0
FIELD		|alertid	|t_id		|	|NOT NULL	|0
FIELD		|actionid	|t_id		|	|NOT NULL	|0			|1|actions
FIELD		|eventid	|t_id		|	|NOT NULL	|0			|2|events
FIELD		|userid		|t_id		|	|NULL		|0			|3|users
FIELD		|clock		|t_time		|'0'	|NOT NULL	|0
FIELD		|mediatypeid	|t_id		|	|NULL		|0			|4|media_type
FIELD		|sendto		|t_varchar(1024)|''	|NOT NULL	|0
FIELD		|subject	|t_varchar(255)	|''	|NOT NULL	|0
FIELD		|message	|t_text		|''	|NOT NULL	|0
FIELD		|status		|t_integer	|'0'	|NOT NULL	|0
FIELD		|retries	|t_integer	|'0'	|NOT NULL	|0
FIELD		|error		|t_varchar(2048)|''	|NOT NULL	|0
FIELD		|esc_step	|t_integer	|'0'	|NOT NULL	|0
FIELD		|alerttype	|t_integer	|'0'	|NOT NULL	|0
FIELD		|p_eventid	|t_id		|	|NULL		|0			|5|events	|eventid
FIELD		|acknowledgeid	|t_id		|	|NULL		|0			|6|acknowledges	|acknowledgeid
FIELD		|parameters	|t_shorttext	|'{}'	|NOT NULL	|0
INDEX		|1		|actionid
INDEX		|2		|clock
INDEX		|3		|eventid
INDEX		|4		|status
INDEX		|5		|mediatypeid
INDEX		|6		|userid
INDEX		|7		|p_eventid

TABLE|history||0
FIELD		|itemid		|t_id		|	|NOT NULL	|0			|-|items
FIELD		|clock		|t_time		|'0'	|NOT NULL	|0
FIELD		|value		|t_double	|'0.0000'|NOT NULL	|0
FIELD		|ns		|t_nanosec	|'0'	|NOT NULL	|0
INDEX		|1		|itemid,clock

TABLE|history_uint||0
FIELD		|itemid		|t_id		|	|NOT NULL	|0			|-|items
FIELD		|clock		|t_time		|'0'	|NOT NULL	|0
FIELD		|value		|t_bigint	|'0'	|NOT NULL	|0
FIELD		|ns		|t_nanosec	|'0'	|NOT NULL	|0
INDEX		|1		|itemid,clock

TABLE|history_str||0
FIELD		|itemid		|t_id		|	|NOT NULL	|0			|-|items
FIELD		|clock		|t_time		|'0'	|NOT NULL	|0
FIELD		|value		|t_varchar(255)	|''	|NOT NULL	|0
FIELD		|ns		|t_nanosec	|'0'	|NOT NULL	|0
INDEX		|1		|itemid,clock

TABLE|history_log||0
FIELD		|itemid		|t_id		|	|NOT NULL	|0			|-|items
FIELD		|clock		|t_time		|'0'	|NOT NULL	|0
FIELD		|timestamp	|t_time		|'0'	|NOT NULL	|0
FIELD		|source		|t_varchar(64)	|''	|NOT NULL	|0
FIELD		|severity	|t_integer	|'0'	|NOT NULL	|0
FIELD		|value		|t_text		|''	|NOT NULL	|0
FIELD		|logeventid	|t_integer	|'0'	|NOT NULL	|0
FIELD		|ns		|t_nanosec	|'0'	|NOT NULL	|0
INDEX		|1		|itemid,clock

TABLE|history_text||0
FIELD		|itemid		|t_id		|	|NOT NULL	|0			|-|items
FIELD		|clock		|t_time		|'0'	|NOT NULL	|0
FIELD		|value		|t_text		|''	|NOT NULL	|0
FIELD		|ns		|t_nanosec	|'0'	|NOT NULL	|0
INDEX		|1		|itemid,clock

TABLE|proxy_history|id|0
FIELD		|id		|t_serial	|	|NOT NULL	|0
FIELD		|itemid		|t_id		|	|NOT NULL	|0			|-|items
FIELD		|clock		|t_time		|'0'	|NOT NULL	|0
FIELD		|timestamp	|t_time		|'0'	|NOT NULL	|0
FIELD		|source		|t_varchar(64)	|''	|NOT NULL	|0
FIELD		|severity	|t_integer	|'0'	|NOT NULL	|0
FIELD		|value		|t_longtext	|''	|NOT NULL	|0
FIELD		|logeventid	|t_integer	|'0'	|NOT NULL	|0
FIELD		|ns		|t_nanosec	|'0'	|NOT NULL	|0
FIELD		|state		|t_integer	|'0'	|NOT NULL	|0
FIELD		|lastlogsize	|t_bigint	|'0'	|NOT NULL	|0
FIELD		|mtime		|t_integer	|'0'	|NOT NULL	|0
FIELD		|flags		|t_integer	|'0'	|NOT NULL	|0
FIELD		|write_clock	|t_time		|'0'	|NOT NULL	|0
INDEX		|1		|clock

TABLE|proxy_dhistory|id|0
FIELD		|id		|t_serial	|	|NOT NULL	|0
FIELD		|clock		|t_time		|'0'	|NOT NULL	|0
FIELD		|druleid	|t_id		|	|NOT NULL	|0			|-|drules
FIELD		|ip		|t_varchar(39)	|''	|NOT NULL	|0
FIELD		|port		|t_integer	|'0'	|NOT NULL	|0
FIELD		|value		|t_varchar(255)	|''	|NOT NULL	|0
FIELD		|status		|t_integer	|'0'	|NOT NULL	|0
FIELD		|dcheckid	|t_id		|	|NULL		|0			|-|dchecks
FIELD		|dns		|t_varchar(255)	|''	|NOT NULL	|0
INDEX		|1		|clock
INDEX		|2		|druleid

TABLE|events|eventid|0
FIELD		|eventid	|t_id		|	|NOT NULL	|0
FIELD		|source		|t_integer	|'0'	|NOT NULL	|0
FIELD		|object		|t_integer	|'0'	|NOT NULL	|0
FIELD		|objectid	|t_id		|'0'	|NOT NULL	|0
FIELD		|clock		|t_time		|'0'	|NOT NULL	|0
FIELD		|value		|t_integer	|'0'	|NOT NULL	|0
FIELD		|acknowledged	|t_integer	|'0'	|NOT NULL	|0
FIELD		|ns		|t_nanosec	|'0'	|NOT NULL	|0
FIELD		|name		|t_varchar(2048)|''	|NOT NULL	|0
FIELD		|severity	|t_integer	|'0'	|NOT NULL	|0
INDEX		|1		|source,object,objectid,clock
INDEX		|2		|source,object,clock

TABLE|trends|itemid,clock|0
FIELD		|itemid		|t_id		|	|NOT NULL	|0			|-|items
FIELD		|clock		|t_time		|'0'	|NOT NULL	|0
FIELD		|num		|t_integer	|'0'	|NOT NULL	|0
FIELD		|value_min	|t_double	|'0.0000'|NOT NULL	|0
FIELD		|value_avg	|t_double	|'0.0000'|NOT NULL	|0
FIELD		|value_max	|t_double	|'0.0000'|NOT NULL	|0

TABLE|trends_uint|itemid,clock|0
FIELD		|itemid		|t_id		|	|NOT NULL	|0			|-|items
FIELD		|clock		|t_time		|'0'	|NOT NULL	|0
FIELD		|num		|t_integer	|'0'	|NOT NULL	|0
FIELD		|value_min	|t_bigint	|'0'	|NOT NULL	|0
FIELD		|value_avg	|t_bigint	|'0'	|NOT NULL	|0
FIELD		|value_max	|t_bigint	|'0'	|NOT NULL	|0

TABLE|acknowledges|acknowledgeid|0
FIELD		|acknowledgeid	|t_id		|	|NOT NULL	|0
FIELD		|userid		|t_id		|	|NOT NULL	|0			|1|users
FIELD		|eventid	|t_id		|	|NOT NULL	|0			|2|events
FIELD		|clock		|t_time		|'0'	|NOT NULL	|0
FIELD		|message	|t_varchar(2048)|''	|NOT NULL	|0
FIELD		|action		|t_integer	|'0'	|NOT NULL	|0
FIELD		|old_severity	|t_integer	|'0'	|NOT NULL	|0
FIELD		|new_severity	|t_integer	|'0'	|NOT NULL	|0
INDEX		|1		|userid
INDEX		|2		|eventid
INDEX		|3		|clock

TABLE|auditlog|auditid|0
FIELD		|auditid	|t_id		|	|NOT NULL	|0
FIELD		|userid		|t_id		|	|NOT NULL	|0			|1|users
FIELD		|clock		|t_time		|'0'	|NOT NULL	|0
FIELD		|action		|t_integer	|'0'	|NOT NULL	|0
FIELD		|resourcetype	|t_integer	|'0'	|NOT NULL	|0
FIELD		|note		|t_varchar(128) |''	|NOT NULL	|0
FIELD		|ip		|t_varchar(39)	|''	|NOT NULL	|0
FIELD		|resourceid	|t_id		|	|NULL		|0
FIELD		|resourcename	|t_varchar(255)	|''	|NOT NULL	|0
INDEX		|1		|userid,clock
INDEX		|2		|clock
INDEX		|3		|resourcetype,resourceid

TABLE|auditlog_details|auditdetailid|0
FIELD		|auditdetailid	|t_id		|	|NOT NULL	|0
FIELD		|auditid	|t_id		|	|NOT NULL	|0			|1|auditlog
FIELD		|table_name	|t_varchar(64)	|''	|NOT NULL	|0
FIELD		|field_name	|t_varchar(64)	|''	|NOT NULL	|0
FIELD		|oldvalue	|t_text		|''	|NOT NULL	|0
FIELD		|newvalue	|t_text		|''	|NOT NULL	|0
INDEX		|1		|auditid

TABLE|service_alarms|servicealarmid|0
FIELD		|servicealarmid	|t_id		|	|NOT NULL	|0
FIELD		|serviceid	|t_id		|	|NOT NULL	|0			|1|services
FIELD		|clock		|t_time		|'0'	|NOT NULL	|0
FIELD		|value		|t_integer	|'0'	|NOT NULL	|0
INDEX		|1		|serviceid,clock
INDEX		|2		|clock

TABLE|autoreg_host|autoreg_hostid|0
FIELD		|autoreg_hostid	|t_id		|	|NOT NULL	|0
FIELD		|proxy_hostid	|t_id		|	|NULL		|0			|1|hosts	|hostid
FIELD		|host		|t_varchar(128)	|''	|NOT NULL	|0
FIELD		|listen_ip	|t_varchar(39)	|''	|NOT NULL	|0
FIELD		|listen_port	|t_integer	|'0'	|NOT NULL	|0
FIELD		|listen_dns	|t_varchar(255)	|''	|NOT NULL	|0
FIELD		|host_metadata	|t_varchar(255)	|''	|NOT NULL	|0
FIELD		|flags		|t_integer	|'0'	|NOT NULL	|0
FIELD		|tls_accepted	|t_integer	|'1'	|NOT NULL	|0
INDEX		|1		|host
INDEX		|2		|proxy_hostid

TABLE|proxy_autoreg_host|id|0
FIELD		|id		|t_serial	|	|NOT NULL	|0
FIELD		|clock		|t_time		|'0'	|NOT NULL	|0
FIELD		|host		|t_varchar(128)	|''	|NOT NULL	|0
FIELD		|listen_ip	|t_varchar(39)	|''	|NOT NULL	|0
FIELD		|listen_port	|t_integer	|'0'	|NOT NULL	|0
FIELD		|listen_dns	|t_varchar(255)	|''	|NOT NULL	|0
FIELD		|host_metadata	|t_varchar(255)	|''	|NOT NULL	|0
FIELD		|flags		|t_integer	|'0'	|NOT NULL	|0
FIELD		|tls_accepted	|t_integer	|'1'	|NOT NULL	|0
INDEX		|1		|clock

TABLE|dhosts|dhostid|0
FIELD		|dhostid	|t_id		|	|NOT NULL	|0
FIELD		|druleid	|t_id		|	|NOT NULL	|0			|1|drules
FIELD		|status		|t_integer	|'0'	|NOT NULL	|0
FIELD		|lastup		|t_integer	|'0'	|NOT NULL	|0
FIELD		|lastdown	|t_integer	|'0'	|NOT NULL	|0
INDEX		|1		|druleid

TABLE|dservices|dserviceid|0
FIELD		|dserviceid	|t_id		|	|NOT NULL	|0
FIELD		|dhostid	|t_id		|	|NOT NULL	|0			|1|dhosts
FIELD		|value		|t_varchar(255)	|''	|NOT NULL	|0
FIELD		|port		|t_integer	|'0'	|NOT NULL	|0
FIELD		|status		|t_integer	|'0'	|NOT NULL	|0
FIELD		|lastup		|t_integer	|'0'	|NOT NULL	|0
FIELD		|lastdown	|t_integer	|'0'	|NOT NULL	|0
FIELD		|dcheckid	|t_id		|	|NOT NULL	|0			|2|dchecks
FIELD		|ip		|t_varchar(39)	|''	|NOT NULL	|0
FIELD		|dns		|t_varchar(255)	|''	|NOT NULL	|0
UNIQUE		|1		|dcheckid,ip,port
INDEX		|2		|dhostid

-- Other tables

TABLE|escalations|escalationid|0
FIELD		|escalationid	|t_id		|	|NOT NULL	|0
FIELD		|actionid	|t_id		|	|NOT NULL	|0			|-|actions
FIELD		|triggerid	|t_id		|	|NULL		|0			|-|triggers
FIELD		|eventid	|t_id		|	|NULL		|0			|-|events
FIELD		|r_eventid	|t_id		|	|NULL		|0			|-|events	|eventid
FIELD		|nextcheck	|t_time		|'0'	|NOT NULL	|0
FIELD		|esc_step	|t_integer	|'0'	|NOT NULL	|0
FIELD		|status		|t_integer	|'0'	|NOT NULL	|0
FIELD		|itemid		|t_id		|	|NULL		|0			|-|items
FIELD		|acknowledgeid	|t_id		|	|NULL		|0			|-|acknowledges
UNIQUE		|1		|triggerid,itemid,escalationid
INDEX		|2		|eventid
INDEX		|3		|nextcheck

TABLE|globalvars|globalvarid|0
FIELD		|globalvarid	|t_id		|	|NOT NULL	|0
FIELD		|snmp_lastsize	|t_bigint	|'0'	|NOT NULL	|0

TABLE|graph_discovery|graphid|0
FIELD		|graphid	|t_id		|	|NOT NULL	|0			|1|graphs
FIELD		|parent_graphid	|t_id		|	|NOT NULL	|0			|2|graphs	|graphid	|RESTRICT
FIELD		|lastcheck	|t_integer	|'0'	|NOT NULL	|ZBX_NODATA
FIELD		|ts_delete	|t_time		|'0'	|NOT NULL	|ZBX_NODATA
INDEX		|1		|parent_graphid

TABLE|host_inventory|hostid|0
FIELD		|hostid		|t_id		|	|NOT NULL	|0			|1|hosts
FIELD		|inventory_mode	|t_integer	|'0'	|NOT NULL	|0
FIELD		|type		|t_varchar(64)	|''	|NOT NULL	|0
FIELD		|type_full	|t_varchar(64)	|''	|NOT NULL	|0
FIELD		|name		|t_varchar(128)	|''	|NOT NULL	|0
FIELD		|alias		|t_varchar(128)	|''	|NOT NULL	|0
FIELD		|os		|t_varchar(128)	|''	|NOT NULL	|0
FIELD		|os_full	|t_varchar(255)	|''	|NOT NULL	|0
FIELD		|os_short	|t_varchar(128)	|''	|NOT NULL	|0
FIELD		|serialno_a	|t_varchar(64)	|''	|NOT NULL	|0
FIELD		|serialno_b	|t_varchar(64)	|''	|NOT NULL	|0
FIELD		|tag		|t_varchar(64)	|''	|NOT NULL	|0
FIELD		|asset_tag	|t_varchar(64)	|''	|NOT NULL	|0
FIELD		|macaddress_a	|t_varchar(64)	|''	|NOT NULL	|0
FIELD		|macaddress_b	|t_varchar(64)	|''	|NOT NULL	|0
FIELD		|hardware	|t_varchar(255)	|''	|NOT NULL	|0
FIELD		|hardware_full	|t_shorttext	|''	|NOT NULL	|0
FIELD		|software	|t_varchar(255)	|''	|NOT NULL	|0
FIELD		|software_full	|t_shorttext	|''	|NOT NULL	|0
FIELD		|software_app_a	|t_varchar(64)	|''	|NOT NULL	|0
FIELD		|software_app_b	|t_varchar(64)	|''	|NOT NULL	|0
FIELD		|software_app_c	|t_varchar(64)	|''	|NOT NULL	|0
FIELD		|software_app_d	|t_varchar(64)	|''	|NOT NULL	|0
FIELD		|software_app_e	|t_varchar(64)	|''	|NOT NULL	|0
FIELD		|contact	|t_shorttext	|''	|NOT NULL	|0
FIELD		|location	|t_shorttext	|''	|NOT NULL	|0
FIELD		|location_lat	|t_varchar(16)	|''	|NOT NULL	|0
FIELD		|location_lon	|t_varchar(16)	|''	|NOT NULL	|0
FIELD		|notes		|t_shorttext	|''	|NOT NULL	|0
FIELD		|chassis	|t_varchar(64)	|''	|NOT NULL	|0
FIELD		|model		|t_varchar(64)	|''	|NOT NULL	|0
FIELD		|hw_arch	|t_varchar(32)	|''	|NOT NULL	|0
FIELD		|vendor		|t_varchar(64)	|''	|NOT NULL	|0
FIELD		|contract_number|t_varchar(64)	|''	|NOT NULL	|0
FIELD		|installer_name	|t_varchar(64)	|''	|NOT NULL	|0
FIELD		|deployment_status|t_varchar(64)|''	|NOT NULL	|0
FIELD		|url_a		|t_varchar(255)	|''	|NOT NULL	|0
FIELD		|url_b		|t_varchar(255)	|''	|NOT NULL	|0
FIELD		|url_c		|t_varchar(255)	|''	|NOT NULL	|0
FIELD		|host_networks	|t_shorttext	|''	|NOT NULL	|0
FIELD		|host_netmask	|t_varchar(39)	|''	|NOT NULL	|0
FIELD		|host_router	|t_varchar(39)	|''	|NOT NULL	|0
FIELD		|oob_ip		|t_varchar(39)	|''	|NOT NULL	|0
FIELD		|oob_netmask	|t_varchar(39)	|''	|NOT NULL	|0
FIELD		|oob_router	|t_varchar(39)	|''	|NOT NULL	|0
FIELD		|date_hw_purchase|t_varchar(64)	|''	|NOT NULL	|0
FIELD		|date_hw_install|t_varchar(64)	|''	|NOT NULL	|0
FIELD		|date_hw_expiry	|t_varchar(64)	|''	|NOT NULL	|0
FIELD		|date_hw_decomm	|t_varchar(64)	|''	|NOT NULL	|0
FIELD		|site_address_a	|t_varchar(128)	|''	|NOT NULL	|0
FIELD		|site_address_b	|t_varchar(128)	|''	|NOT NULL	|0
FIELD		|site_address_c	|t_varchar(128)	|''	|NOT NULL	|0
FIELD		|site_city	|t_varchar(128)	|''	|NOT NULL	|0
FIELD		|site_state	|t_varchar(64)	|''	|NOT NULL	|0
FIELD		|site_country	|t_varchar(64)	|''	|NOT NULL	|0
FIELD		|site_zip	|t_varchar(64)	|''	|NOT NULL	|0
FIELD		|site_rack	|t_varchar(128)	|''	|NOT NULL	|0
FIELD		|site_notes	|t_shorttext	|''	|NOT NULL	|0
FIELD		|poc_1_name	|t_varchar(128)	|''	|NOT NULL	|0
FIELD		|poc_1_email	|t_varchar(128)	|''	|NOT NULL	|0
FIELD		|poc_1_phone_a	|t_varchar(64)	|''	|NOT NULL	|0
FIELD		|poc_1_phone_b	|t_varchar(64)	|''	|NOT NULL	|0
FIELD		|poc_1_cell	|t_varchar(64)	|''	|NOT NULL	|0
FIELD		|poc_1_screen	|t_varchar(64)	|''	|NOT NULL	|0
FIELD		|poc_1_notes	|t_shorttext	|''	|NOT NULL	|0
FIELD		|poc_2_name	|t_varchar(128)	|''	|NOT NULL	|0
FIELD		|poc_2_email	|t_varchar(128)	|''	|NOT NULL	|0
FIELD		|poc_2_phone_a	|t_varchar(64)	|''	|NOT NULL	|0
FIELD		|poc_2_phone_b	|t_varchar(64)	|''	|NOT NULL	|0
FIELD		|poc_2_cell	|t_varchar(64)	|''	|NOT NULL	|0
FIELD		|poc_2_screen	|t_varchar(64)	|''	|NOT NULL	|0
FIELD		|poc_2_notes	|t_shorttext	|''	|NOT NULL	|0

TABLE|housekeeper|housekeeperid|0
FIELD		|housekeeperid	|t_id		|	|NOT NULL	|0
FIELD		|tablename	|t_varchar(64)	|''	|NOT NULL	|0
FIELD		|field		|t_varchar(64)	|''	|NOT NULL	|0
FIELD		|value		|t_id		|	|NOT NULL	|0			|-|items

TABLE|images|imageid|0
FIELD		|imageid	|t_id		|	|NOT NULL	|0
FIELD		|imagetype	|t_integer	|'0'	|NOT NULL	|0
FIELD		|name		|t_varchar(64)	|'0'	|NOT NULL	|0
FIELD		|image		|t_image	|''	|NOT NULL	|0
UNIQUE		|1		|name

TABLE|item_discovery|itemdiscoveryid|ZBX_TEMPLATE
FIELD		|itemdiscoveryid|t_id		|	|NOT NULL	|0
FIELD		|itemid		|t_id		|	|NOT NULL	|0			|1|items
FIELD		|parent_itemid	|t_id		|	|NOT NULL	|0			|2|items	|itemid
FIELD		|key_		|t_varchar(2048)|''	|NOT NULL	|ZBX_NODATA
FIELD		|lastcheck	|t_integer	|'0'	|NOT NULL	|ZBX_NODATA
FIELD		|ts_delete	|t_time		|'0'	|NOT NULL	|ZBX_NODATA
UNIQUE		|1		|itemid,parent_itemid
INDEX		|2		|parent_itemid

TABLE|host_discovery|hostid|ZBX_TEMPLATE
FIELD		|hostid		|t_id		|	|NOT NULL	|0			|1|hosts
FIELD		|parent_hostid	|t_id		|	|NULL		|0			|2|hosts	|hostid		|RESTRICT
FIELD		|parent_itemid	|t_id		|	|NULL		|0			|3|items	|itemid		|RESTRICT
FIELD		|host		|t_varchar(128)	|''	|NOT NULL	|ZBX_NODATA
FIELD		|lastcheck	|t_integer	|'0'	|NOT NULL	|ZBX_NODATA
FIELD		|ts_delete	|t_time		|'0'	|NOT NULL	|ZBX_NODATA

TABLE|interface_discovery|interfaceid|0
FIELD		|interfaceid	|t_id		|	|NOT NULL	|0			|1|interface
FIELD		|parent_interfaceid|t_id	|	|NOT NULL	|0			|2|interface	|interfaceid

TABLE|profiles|profileid|0
FIELD		|profileid	|t_id		|	|NOT NULL	|0
FIELD		|userid		|t_id		|	|NOT NULL	|0			|1|users
FIELD		|idx		|t_varchar(96)	|''	|NOT NULL	|0
FIELD		|idx2		|t_id		|'0'	|NOT NULL	|0
FIELD		|value_id	|t_id		|'0'	|NOT NULL	|0
FIELD		|value_int	|t_integer	|'0'	|NOT NULL	|0
FIELD		|value_str	|t_text	|''	|NOT NULL	|0
FIELD		|source		|t_varchar(96)	|''	|NOT NULL	|0
FIELD		|type		|t_integer	|'0'	|NOT NULL	|0
INDEX		|1		|userid,idx,idx2
INDEX		|2		|userid,profileid

TABLE|sessions|sessionid|0
FIELD		|sessionid	|t_varchar(32)	|''	|NOT NULL	|0
FIELD		|userid		|t_id		|	|NOT NULL	|0			|1|users
FIELD		|lastaccess	|t_integer	|'0'	|NOT NULL	|0
FIELD		|status		|t_integer	|'0'	|NOT NULL	|0
INDEX		|1		|userid,status,lastaccess

TABLE|trigger_discovery|triggerid|0
FIELD		|triggerid	|t_id		|	|NOT NULL	|0			|1|triggers
FIELD		|parent_triggerid|t_id		|	|NOT NULL	|0			|2|triggers	|triggerid	|RESTRICT
FIELD		|lastcheck	|t_integer	|'0'	|NOT NULL	|ZBX_NODATA
FIELD		|ts_delete	|t_time		|'0'	|NOT NULL	|ZBX_NODATA
INDEX		|1		|parent_triggerid

TABLE|application_template|application_templateid|ZBX_TEMPLATE
FIELD		|application_templateid|t_id	|	|NOT NULL	|0
FIELD		|applicationid	|t_id		|	|NOT NULL	|0			|1|applications
FIELD		|templateid	|t_id		|	|NOT NULL	|0			|2|applications	|applicationid
UNIQUE		|1		|applicationid,templateid
INDEX		|2		|templateid

TABLE|item_condition|item_conditionid|ZBX_TEMPLATE
FIELD		|item_conditionid|t_id		|	|NOT NULL	|0
FIELD		|itemid		|t_id		|	|NOT NULL	|0			|1|items
FIELD		|operator	|t_integer	|'8'	|NOT NULL	|0
FIELD		|macro		|t_varchar(64)	|''	|NOT NULL	|0
FIELD		|value		|t_varchar(255)	|''	|NOT NULL	|0
INDEX		|1		|itemid

TABLE|item_rtdata|itemid|ZBX_TEMPLATE
FIELD		|itemid		|t_id		|	|NOT NULL	|0			|1|items
FIELD		|lastlogsize	|t_bigint	|'0'	|NOT NULL	|ZBX_PROXY,ZBX_NODATA
FIELD		|state		|t_integer	|'0'	|NOT NULL	|ZBX_NODATA
FIELD		|mtime		|t_integer	|'0'	|NOT NULL	|ZBX_PROXY,ZBX_NODATA
FIELD		|error		|t_varchar(2048)|''	|NOT NULL	|ZBX_NODATA

TABLE|application_prototype|application_prototypeid|ZBX_TEMPLATE
FIELD		|application_prototypeid|t_id	|	|NOT NULL	|0
FIELD		|itemid		|t_id		|	|NOT NULL	|0			|1|items
FIELD		|templateid	|t_id		|	|NULL		|0			|2|application_prototype|application_prototypeid
FIELD		|name		|t_varchar(255)	|''	|NOT NULL	|0
INDEX		|1		|itemid
INDEX		|2		|templateid

TABLE|item_application_prototype|item_application_prototypeid|ZBX_TEMPLATE
FIELD		|item_application_prototypeid|t_id|	|NOT NULL	|0
FIELD		|application_prototypeid|t_id	|	|NOT NULL	|0			|1|application_prototype
FIELD		|itemid		|t_id		|	|NOT NULL	|0			|2|items
UNIQUE		|1		|application_prototypeid,itemid
INDEX		|2		|itemid

TABLE|application_discovery|application_discoveryid|ZBX_TEMPLATE
FIELD		|application_discoveryid|t_id	|	|NOT NULL	|0
FIELD		|applicationid	|t_id		|	|NOT NULL	|0			|1|applications
FIELD		|application_prototypeid|t_id	|	|NOT NULL	|0			|2|application_prototype
FIELD		|name		|t_varchar(255)	|''	|NOT NULL	|ZBX_NODATA
FIELD		|lastcheck	|t_integer	|'0'	|NOT NULL	|ZBX_NODATA
FIELD		|ts_delete	|t_time		|'0'	|NOT NULL	|ZBX_NODATA
INDEX		|1		|applicationid
INDEX		|2		|application_prototypeid

TABLE|opinventory|operationid|ZBX_DATA
FIELD		|operationid	|t_id		|	|NOT NULL	|0			|1|operations
FIELD		|inventory_mode	|t_integer	|'0'	|NOT NULL	|0

TABLE|trigger_tag|triggertagid|ZBX_TEMPLATE
FIELD		|triggertagid	|t_id		|	|NOT NULL	|0
FIELD		|triggerid	|t_id		|	|NOT NULL	|0			|1|triggers
FIELD		|tag		|t_varchar(255)	|''	|NOT NULL	|0
FIELD		|value		|t_varchar(255)	|''	|NOT NULL	|0
INDEX		|1		|triggerid

TABLE|event_tag|eventtagid|0
FIELD		|eventtagid	|t_id		|	|NOT NULL	|0
FIELD		|eventid	|t_id		|	|NOT NULL	|0			|1|events
FIELD		|tag		|t_varchar(255)	|''	|NOT NULL	|0
FIELD		|value		|t_varchar(255)	|''	|NOT NULL	|0
INDEX		|1		|eventid

TABLE|problem|eventid|0
FIELD		|eventid	|t_id		|	|NOT NULL	|0			|1|events
FIELD		|source		|t_integer	|'0'	|NOT NULL	|0
FIELD		|object		|t_integer	|'0'	|NOT NULL	|0
FIELD		|objectid	|t_id		|'0'	|NOT NULL	|0
FIELD		|clock		|t_time		|'0'	|NOT NULL	|0
FIELD		|ns		|t_nanosec	|'0'	|NOT NULL	|0
FIELD		|r_eventid	|t_id		|	|NULL		|0			|2|events	|eventid
FIELD		|r_clock	|t_time		|'0'	|NOT NULL	|0
FIELD		|r_ns		|t_nanosec	|'0'	|NOT NULL	|0
FIELD		|correlationid	|t_id		|	|NULL		|0			|-|correlation
FIELD		|userid		|t_id		|	|NULL		|0			|-|users
FIELD		|name		|t_varchar(2048)|''	|NOT NULL	|0
FIELD		|acknowledged	|t_integer	|'0'	|NOT NULL	|0
FIELD		|severity	|t_integer	|'0'	|NOT NULL	|0
INDEX		|1		|source,object,objectid
INDEX		|2		|r_clock
INDEX		|3		|r_eventid

TABLE|problem_tag|problemtagid|0
FIELD		|problemtagid	|t_id		|	|NOT NULL	|0
FIELD		|eventid	|t_id		|	|NOT NULL	|0			|1|problem
FIELD		|tag		|t_varchar(255)	|''	|NOT NULL	|0
FIELD		|value		|t_varchar(255)	|''	|NOT NULL	|0
INDEX		|1		|eventid,tag,value

TABLE|tag_filter|tag_filterid|0
FIELD		|tag_filterid	|t_id		|	|NOT NULL	|0
FIELD		|usrgrpid	|t_id		|	|NOT NULL	|0 			|1|usrgrp	|usrgrpid
FIELD		|groupid	|t_id		|	|NOT NULL	|0			|2|hstgrp	|groupid
FIELD		|tag	|t_varchar(255)	|'' |NOT NULL	|0
FIELD		|value	|t_varchar(255)	|'' |NOT NULL	|0

TABLE|event_recovery|eventid|0
FIELD		|eventid	|t_id		|	|NOT NULL	|0			|1|events
FIELD		|r_eventid	|t_id		|	|NOT NULL	|0			|2|events	|eventid
FIELD		|c_eventid	|t_id		|	|NULL		|0			|3|events	|eventid
FIELD		|correlationid	|t_id		|	|NULL		|0			|-|correlation
FIELD		|userid		|t_id		|	|NULL		|0			|-|users
INDEX		|1		|r_eventid
INDEX		|2		|c_eventid

TABLE|correlation|correlationid|ZBX_DATA
FIELD		|correlationid	|t_id		|	|NOT NULL	|0
FIELD		|name		|t_varchar(255)	|''	|NOT NULL	|0
FIELD		|description	|t_shorttext	|''	|NOT NULL	|0
FIELD		|evaltype	|t_integer	|'0'	|NOT NULL	|0
FIELD		|status		|t_integer	|'0'	|NOT NULL	|0
FIELD		|formula	|t_varchar(255)	|''	|NOT NULL	|0
INDEX		|1		|status
UNIQUE		|2		|name

TABLE|corr_condition|corr_conditionid|ZBX_DATA
FIELD		|corr_conditionid|t_id		|	|NOT NULL	|0
FIELD		|correlationid	|t_id		|	|NOT NULL	|0			|1|correlation
FIELD		|type		|t_integer	|'0'	|NOT NULL	|0
INDEX		|1		|correlationid

TABLE|corr_condition_tag|corr_conditionid|ZBX_DATA
FIELD		|corr_conditionid|t_id		|	|NOT NULL	|0			|1|corr_condition
FIELD		|tag		|t_varchar(255)	|''	|NOT NULL	|0

TABLE|corr_condition_group|corr_conditionid|ZBX_DATA
FIELD		|corr_conditionid|t_id		|	|NOT NULL	|0			|1|corr_condition
FIELD		|operator	|t_integer	|'0'	|NOT NULL	|0
FIELD		|groupid	|t_id		|	|NOT NULL	|0			|2|hstgrp	|	|RESTRICT
INDEX		|1		|groupid

TABLE|corr_condition_tagpair|corr_conditionid|ZBX_DATA
FIELD		|corr_conditionid|t_id		|	|NOT NULL	|0			|1|corr_condition
FIELD		|oldtag		|t_varchar(255)	|''	|NOT NULL	|0
FIELD		|newtag		|t_varchar(255)	|''	|NOT NULL	|0

TABLE|corr_condition_tagvalue|corr_conditionid|ZBX_DATA
FIELD		|corr_conditionid|t_id		|	|NOT NULL	|0			|1|corr_condition
FIELD		|tag		|t_varchar(255)	|''	|NOT NULL	|0
FIELD		|operator	|t_integer	|'0'	|NOT NULL	|0
FIELD		|value		|t_varchar(255)	|''	|NOT NULL	|0

TABLE|corr_operation|corr_operationid|ZBX_DATA
FIELD		|corr_operationid|t_id		|	|NOT NULL	|0
FIELD		|correlationid	|t_id		|	|NOT NULL	|0			|1|correlation
FIELD		|type		|t_integer	|'0'	|NOT NULL	|0
INDEX		|1		|correlationid

TABLE|task|taskid|0
FIELD		|taskid		|t_id		|	|NOT NULL	|0
FIELD		|type		|t_integer	|	|NOT NULL	|0
FIELD		|status		|t_integer	|'0'	|NOT NULL	|0
FIELD		|clock		|t_integer	|'0'	|NOT NULL	|0
FIELD		|ttl		|t_integer	|'0'	|NOT NULL	|0
FIELD		|proxy_hostid	|t_id		|	|NULL		|0			|1|hosts	|hostid
INDEX		|1		|status,proxy_hostid

TABLE|task_close_problem|taskid|0
FIELD		|taskid		|t_id		|	|NOT NULL	|0			|1|task
FIELD		|acknowledgeid	|t_id		|	|NOT NULL	|0			|-|acknowledges

TABLE|item_preproc|item_preprocid|ZBX_TEMPLATE
FIELD		|item_preprocid	|t_id		|	|NOT NULL	|0
FIELD		|itemid		|t_id		|	|NOT NULL	|ZBX_PROXY			|1|items
FIELD		|step		|t_integer	|'0'	|NOT NULL	|ZBX_PROXY
FIELD		|type		|t_integer	|'0'	|NOT NULL	|ZBX_PROXY
FIELD		|params		|t_shorttext	|''	|NOT NULL	|ZBX_PROXY
FIELD		|error_handler	|t_integer	|'0'	|NOT NULL	|ZBX_PROXY
FIELD		|error_handler_params|t_varchar(255)|''	|NOT NULL	|ZBX_PROXY
INDEX		|1		|itemid,step

TABLE|task_remote_command|taskid|0
FIELD		|taskid		|t_id		|	|NOT NULL	|0			|1|task
FIELD		|command_type	|t_integer	|'0'	|NOT NULL	|0
FIELD		|execute_on	|t_integer	|'0'	|NOT NULL	|0
FIELD		|port		|t_integer	|'0'	|NOT NULL	|0
FIELD		|authtype	|t_integer	|'0'	|NOT NULL	|0
FIELD		|username	|t_varchar(64)	|''	|NOT NULL	|0
FIELD		|password	|t_varchar(64)	|''	|NOT NULL	|0
FIELD		|publickey	|t_varchar(64)	|''	|NOT NULL	|0
FIELD		|privatekey	|t_varchar(64)	|''	|NOT NULL	|0
FIELD		|command	|t_shorttext	|''	|NOT NULL	|0
FIELD		|alertid	|t_id		|	|NULL		|0			|-|alerts
FIELD		|parent_taskid	|t_id		|	|NOT NULL	|0			|-|task		|taskid
FIELD		|hostid		|t_id		|	|NOT NULL	|0			|-|hosts

TABLE|task_remote_command_result|taskid|0
FIELD		|taskid		|t_id		|	|NOT NULL	|0			|1|task
FIELD		|status		|t_integer	|'0'	|NOT NULL	|0
FIELD		|parent_taskid	|t_id		|	|NOT NULL	|0			|-|task		|taskid
FIELD		|info		|t_shorttext	|''	|NOT NULL	|0

TABLE|task_data|taskid|0
FIELD		|taskid		|t_id		|	|NOT NULL	|0			|1|task
FIELD		|type	|t_integer	|'0'	|NOT NULL	|0
FIELD		|data	|t_text	|''	|NOT NULL	|0
FIELD		|parent_taskid	|t_id		|	|NOT NULL	|0			|-|task		|taskid

TABLE|task_result|taskid|0
FIELD		|taskid		|t_id		|	|NOT NULL	|0			|1|task
FIELD		|status		|t_integer	|'0'	|NOT NULL	|0
FIELD		|parent_taskid	|t_id		|	|NOT NULL	|0			|-|task		|taskid
FIELD		|info		|t_text		|''	|NOT NULL	|0
INDEX		|1		|parent_taskid

TABLE|task_acknowledge|taskid|0
FIELD		|taskid		|t_id		|	|NOT NULL	|0			|1|task
FIELD		|acknowledgeid	|t_id		|	|NOT NULL	|0			|-|acknowledges

TABLE|sysmap_shape|sysmap_shapeid|ZBX_TEMPLATE
FIELD		|sysmap_shapeid	|t_id		|	|NOT NULL	|0
FIELD		|sysmapid	|t_id		|	|NOT NULL	|0			|1|sysmaps
FIELD		|type		|t_integer	|'0'	|NOT NULL	|0
FIELD		|x		|t_integer	|'0'	|NOT NULL	|0
FIELD		|y		|t_integer	|'0'	|NOT NULL	|0
FIELD		|width		|t_integer	|'200'	|NOT NULL	|0
FIELD		|height		|t_integer	|'200'	|NOT NULL	|0
FIELD		|text		|t_shorttext	|''	|NOT NULL	|0
FIELD		|font		|t_integer	|'9'	|NOT NULL	|0
FIELD		|font_size	|t_integer	|'11'	|NOT NULL	|0
FIELD		|font_color	|t_varchar(6)	|'000000'|NOT NULL	|0
FIELD		|text_halign	|t_integer	|'0'	|NOT NULL	|0
FIELD		|text_valign	|t_integer	|'0'	|NOT NULL	|0
FIELD		|border_type	|t_integer	|'0'	|NOT NULL	|0
FIELD		|border_width	|t_integer	|'1'	|NOT NULL	|0
FIELD		|border_color	|t_varchar(6)	|'000000'|NOT NULL	|0
FIELD		|background_color|t_varchar(6)	|''	|NOT NULL	|0
FIELD		|zindex		|t_integer	|'0'	|NOT NULL	|0
INDEX		|1		|sysmapid

TABLE|sysmap_element_trigger|selement_triggerid|ZBX_TEMPLATE
FIELD		|selement_triggerid	|t_id	|	|NOT NULL	|0
FIELD		|selementid		|t_id	|	|NOT NULL	|0			|1|sysmaps_elements
FIELD		|triggerid		|t_id	|	|NOT NULL	|0			|2|triggers
UNIQUE		|1			|selementid,triggerid

TABLE|httptest_field|httptest_fieldid|ZBX_TEMPLATE
FIELD		|httptest_fieldid	|t_id		|	|NOT NULL	|0
FIELD		|httptestid		|t_id		|	|NOT NULL	|ZBX_PROXY	|1|httptest
FIELD		|type			|t_integer	|'0'	|NOT NULL	|ZBX_PROXY
FIELD		|name			|t_varchar(255)	|''	|NOT NULL	|ZBX_PROXY
FIELD		|value			|t_shorttext	|''	|NOT NULL	|ZBX_PROXY
INDEX		|1			|httptestid

TABLE|httpstep_field|httpstep_fieldid|ZBX_TEMPLATE
FIELD		|httpstep_fieldid	|t_id		|	|NOT NULL	|0
FIELD		|httpstepid		|t_id		|	|NOT NULL	|ZBX_PROXY	|1|httpstep
FIELD		|type			|t_integer	|'0'	|NOT NULL	|ZBX_PROXY
FIELD		|name			|t_varchar(255)	|''	|NOT NULL	|ZBX_PROXY
FIELD		|value			|t_shorttext	|''	|NOT NULL	|ZBX_PROXY
INDEX		|1			|httpstepid

TABLE|dashboard|dashboardid|ZBX_DASHBOARD
FIELD		|dashboardid	|t_id		|	|NOT NULL	|0
FIELD		|name		|t_varchar(255)	|	|NOT NULL	|0
FIELD		|userid		|t_id		|	|NULL		|0			|1|users	|	|RESTRICT
FIELD		|private	|t_integer	|'1'	|NOT NULL	|0
FIELD		|templateid	|t_id		|	|NULL		|0			|2|hosts	|hostid
INDEX		|1		|userid
INDEX		|2		|templateid

TABLE|dashboard_user|dashboard_userid|ZBX_DASHBOARD
FIELD		|dashboard_userid|t_id		|	|NOT NULL	|0
FIELD		|dashboardid	|t_id		|	|NOT NULL	|0			|1|dashboard
FIELD		|userid		|t_id		|	|NOT NULL	|0			|2|users
FIELD		|permission	|t_integer	|'2'	|NOT NULL	|0
UNIQUE		|1		|dashboardid,userid

TABLE|dashboard_usrgrp|dashboard_usrgrpid|ZBX_DASHBOARD
FIELD		|dashboard_usrgrpid|t_id	|	|NOT NULL	|0
FIELD		|dashboardid	|t_id		|	|NOT NULL	|0			|1|dashboard
FIELD		|usrgrpid	|t_id		|	|NOT NULL	|0			|2|usrgrp
FIELD		|permission	|t_integer	|'2'	|NOT NULL	|0
UNIQUE		|1		|dashboardid,usrgrpid

TABLE|widget|widgetid|ZBX_DASHBOARD
FIELD		|widgetid	|t_id		|	|NOT NULL	|0
FIELD		|dashboardid	|t_id		|	|NOT NULL	|0			|1|dashboard
FIELD		|type		|t_varchar(255)	|''	|NOT NULL	|0
FIELD		|name		|t_varchar(255)	|''	|NOT NULL	|0
FIELD		|x		|t_integer	|'0'	|NOT NULL	|0
FIELD		|y		|t_integer	|'0'	|NOT NULL	|0
FIELD		|width		|t_integer	|'1'	|NOT NULL	|0
FIELD		|height		|t_integer	|'2'	|NOT NULL	|0
FIELD		|view_mode	|t_integer	|'0'	|NOT NULL	|0
INDEX		|1		|dashboardid

TABLE|widget_field|widget_fieldid|ZBX_DASHBOARD
FIELD		|widget_fieldid	|t_id		|	|NOT NULL	|0
FIELD		|widgetid	|t_id		|	|NOT NULL	|0			|1|widget
FIELD		|type		|t_integer	|'0'	|NOT NULL	|0
FIELD		|name		|t_varchar(255)	|''	|NOT NULL	|0
FIELD		|value_int	|t_integer	|'0'	|NOT NULL	|0
FIELD		|value_str	|t_varchar(255)	|''	|NOT NULL	|0
FIELD		|value_groupid	|t_id		|	|NULL		|0			|2|hstgrp	|groupid
FIELD		|value_hostid	|t_id		|	|NULL		|0			|3|hosts	|hostid
FIELD		|value_itemid	|t_id		|	|NULL		|0			|4|items	|itemid
FIELD		|value_graphid	|t_id		|	|NULL		|0			|5|graphs	|graphid
FIELD		|value_sysmapid	|t_id		|	|NULL		|0			|6|sysmaps	|sysmapid
INDEX		|1		|widgetid
INDEX		|2		|value_groupid
INDEX		|3		|value_hostid
INDEX		|4		|value_itemid
INDEX		|5		|value_graphid
INDEX		|6		|value_sysmapid

TABLE|task_check_now|taskid|0
FIELD		|taskid		|t_id		|	|NOT NULL	|0			|1|task
FIELD		|itemid		|t_id		|	|NOT NULL	|0			|-|items

TABLE|event_suppress|event_suppressid|0
FIELD		|event_suppressid|t_id		|	|NOT NULL	|0
FIELD		|eventid	|t_id		|	|NOT NULL	|0			|1|events
FIELD		|maintenanceid	|t_id		|	|NULL		|0			|2|maintenances
FIELD		|suppress_until	|t_time		|'0'	|NOT NULL	|0
UNIQUE		|1		|eventid,maintenanceid
INDEX		|2		|suppress_until
INDEX		|3		|maintenanceid

TABLE|maintenance_tag|maintenancetagid|ZBX_DATA
FIELD		|maintenancetagid|t_id		|	|NOT NULL	|0
FIELD		|maintenanceid	|t_id		|	|NOT NULL	|0			|1|maintenances
FIELD		|tag		|t_varchar(255)	|''	|NOT NULL	|0
FIELD		|operator	|t_integer	|'2'	|NOT NULL	|0
FIELD		|value		|t_varchar(255)	|''	|NOT NULL	|0
INDEX		|1		|maintenanceid

TABLE|lld_macro_path|lld_macro_pathid|ZBX_TEMPLATE
FIELD		|lld_macro_pathid|t_id		|	|NOT NULL	|0
FIELD		|itemid		|t_id		|	|NOT NULL	|0			|1|items
FIELD		|lld_macro	|t_varchar(255)	|''	|NOT NULL	|0
FIELD		|path		|t_varchar(255)	|''	|NOT NULL	|0
UNIQUE		|1		|itemid,lld_macro

TABLE|host_tag|hosttagid|ZBX_TEMPLATE
FIELD		|hosttagid	|t_id		|	|NOT NULL	|0
FIELD		|hostid		|t_id		|	|NOT NULL	|0			|1|hosts
FIELD		|tag		|t_varchar(255)	|''	|NOT NULL	|0
FIELD		|value		|t_varchar(255)	|''	|NOT NULL	|0
INDEX		|1		|hostid

TABLE|config_autoreg_tls|autoreg_tlsid|ZBX_DATA
FIELD		|autoreg_tlsid	|t_id		|	|NOT NULL	|0
FIELD		|tls_psk_identity|t_varchar(128)|''	|NOT NULL	|ZBX_PROXY
FIELD		|tls_psk	|t_varchar(512)	|''	|NOT NULL	|ZBX_PROXY
UNIQUE		|1		|tls_psk_identity

TABLE|module|moduleid|
FIELD		|moduleid	|t_id		|	|NOT NULL	|0
FIELD		|id		|t_varchar(255)	|''	|NOT NULL	|0
FIELD		|relative_path	|t_varchar(255)	|''	|NOT NULL	|0
FIELD		|status		|t_integer	|'0'	|NOT NULL	|0
FIELD		|config		|t_shorttext	|''	|NOT NULL	|0

TABLE|interface_snmp|interfaceid|ZBX_TEMPLATE
FIELD		|interfaceid	|t_id		|	|NOT NULL	|0			|1|interface
FIELD		|version	|t_integer	|'2'	|NOT NULL	|ZBX_PROXY
FIELD		|bulk		|t_integer	|'1'	|NOT NULL	|ZBX_PROXY
FIELD		|community	|t_varchar(64)	|''	|NOT NULL	|ZBX_PROXY
FIELD		|securityname	|t_varchar(64)	|''	|NOT NULL	|ZBX_PROXY
FIELD		|securitylevel	|t_integer	|'0'	|NOT NULL	|ZBX_PROXY
FIELD		|authpassphrase	|t_varchar(64)	|''	|NOT NULL	|ZBX_PROXY
FIELD		|privpassphrase	|t_varchar(64)	|''	|NOT NULL	|ZBX_PROXY
FIELD		|authprotocol	|t_integer	|'0'	|NOT NULL	|ZBX_PROXY
FIELD		|privprotocol	|t_integer	|'0'	|NOT NULL	|ZBX_PROXY
FIELD		|contextname	|t_varchar(255)	|''	|NOT NULL	|ZBX_PROXY

TABLE|lld_override|lld_overrideid|ZBX_TEMPLATE
FIELD		|lld_overrideid	|t_id		|	|NOT NULL	|0
FIELD		|itemid		|t_id		|	|NOT NULL	|0	|1|items
FIELD		|name		|t_varchar(255)	|''	|NOT NULL	|0
FIELD		|step		|t_integer	|'0'	|NOT NULL	|0
FIELD		|evaltype	|t_integer	|'0'	|NOT NULL	|0
FIELD		|formula	|t_varchar(255)	|''	|NOT NULL	|0
FIELD		|stop		|t_integer	|'0'	|NOT NULL	|0
UNIQUE		|1		|itemid,name

TABLE|lld_override_condition|lld_override_conditionid|ZBX_TEMPLATE
FIELD	|lld_override_conditionid	|t_id		|	|NOT NULL	|0
FIELD	|lld_overrideid			|t_id		|	|NOT NULL	|0	|1|lld_override
FIELD	|operator			|t_integer	|'8'	|NOT NULL	|0
FIELD	|macro				|t_varchar(64)	|''	|NOT NULL	|0
FIELD	|value				|t_varchar(255)	|''	|NOT NULL	|0
INDEX	|1				|lld_overrideid

TABLE|lld_override_operation|lld_override_operationid|ZBX_TEMPLATE
FIELD	|lld_override_operationid	|t_id		|	|NOT NULL	|0
FIELD	|lld_overrideid			|t_id		|	|NOT NULL	|0	|1|lld_override
FIELD	|operationobject		|t_integer	|'0'	|NOT NULL	|0
FIELD	|operator			|t_integer	|'0'	|NOT NULL	|0
FIELD	|value				|t_varchar(255)	|''	|NOT NULL	|0
INDEX	|1				|lld_overrideid

TABLE|lld_override_opstatus|lld_override_operationid|ZBX_TEMPLATE
FIELD	|lld_override_operationid	|t_id		|	|NOT NULL	|0	|1|lld_override_operation
FIELD	|status				|t_integer	|'0'	|NOT NULL	|0

TABLE|lld_override_opdiscover|lld_override_operationid|ZBX_TEMPLATE
FIELD	|lld_override_operationid	|t_id		|	|NOT NULL	|0	|1|lld_override_operation
FIELD	|discover			|t_integer	|'0'	|NOT NULL	|0

TABLE|lld_override_opperiod|lld_override_operationid|ZBX_TEMPLATE
FIELD	|lld_override_operationid	|t_id		|	|NOT NULL	|0	|1|lld_override_operation
FIELD	|delay				|t_varchar(1024)|'0'	|NOT NULL	|0

TABLE|lld_override_ophistory|lld_override_operationid|ZBX_TEMPLATE
FIELD	|lld_override_operationid	|t_id		|	|NOT NULL	|0	|1|lld_override_operation
FIELD	|history			|t_varchar(255)	|'90d'	|NOT NULL	|0

TABLE|lld_override_optrends|lld_override_operationid|ZBX_TEMPLATE
FIELD	|lld_override_operationid	|t_id		|	|NOT NULL	|0	|1|lld_override_operation
FIELD	|trends				|t_varchar(255)	|'365d'	|NOT NULL	|0

TABLE|lld_override_opseverity|lld_override_operationid|ZBX_TEMPLATE
FIELD	|lld_override_operationid	|t_id		|	|NOT NULL	|0	|1|lld_override_operation
FIELD	|severity			|t_integer	|'0'	|NOT NULL	|0

TABLE|lld_override_optag|lld_override_optagid|ZBX_TEMPLATE
FIELD	|lld_override_optagid		|t_id		|	|NOT NULL	|0
FIELD	|lld_override_operationid	|t_id		|	|NOT NULL	|0	|1|lld_override_operation
FIELD	|tag				|t_varchar(255)	|''	|NOT NULL	|0
FIELD	|value				|t_varchar(255)	|''	|NOT NULL	|0
INDEX	|1				|lld_override_operationid

TABLE|lld_override_optemplate|lld_override_optemplateid|ZBX_TEMPLATE
FIELD	|lld_override_optemplateid	|t_id		|	|NOT NULL	|0
FIELD	|lld_override_operationid	|t_id		|	|NOT NULL	|0	|1|lld_override_operation
FIELD	|templateid			|t_id		|	|NOT NULL	|0	|2|hosts	|hostid	|RESTRICT
UNIQUE	|1				|lld_override_operationid,templateid
INDEX	|2				|templateid

TABLE|lld_override_opinventory|lld_override_operationid|ZBX_TEMPLATE
FIELD	|lld_override_operationid	|t_id		|	|NOT NULL	|0	|1|lld_override_operation
FIELD	|inventory_mode			|t_integer	|'0'	|NOT NULL	|0

TABLE|trigger_queue||0
FIELD		|objectid	|t_id		|	|NOT NULL	|0
FIELD		|type		|t_integer	|'0'	|NOT NULL	|0
FIELD		|clock		|t_time		|'0'	|NOT NULL	|0
FIELD		|ns		|t_nanosec	|'0'	|NOT NULL	|0

TABLE|item_parameter|item_parameterid|ZBX_TEMPLATE
FIELD		|item_parameterid|t_id		|	|NOT NULL	|0
FIELD		|itemid		|t_id		|	|NOT NULL	|ZBX_PROXY		|1|items
FIELD		|name		|t_varchar(255)	|''	|NOT NULL	|ZBX_PROXY
FIELD		|value		|t_varchar(2048)|''	|NOT NULL	|ZBX_PROXY
INDEX		|1		|itemid

TABLE|role_rule|role_ruleid|ZBX_DATA
FIELD		|role_ruleid	|t_id		|	|NOT NULL	|0
FIELD		|roleid		|t_id		|	|NOT NULL	|0			|1|role
FIELD		|type		|t_integer	|'0'	|NOT NULL	|0
FIELD		|name		|t_varchar(255)	|''	|NOT NULL	|0
FIELD		|value_int	|t_integer	|'0'	|NOT NULL	|0
FIELD		|value_str	|t_varchar(255)	|''	|NOT NULL	|0
FIELD		|value_moduleid	|t_id		|	|NULL		|0			|2|module	|moduleid
INDEX		|1		|roleid
INDEX		|2		|value_moduleid

TABLE|dbversion||
FIELD		|mandatory	|t_integer	|'0'	|NOT NULL	|
FIELD		|optional	|t_integer	|'0'	|NOT NULL	|
<<<<<<< HEAD
ROW		|5030011	|5030011
=======
ROW		|5030003	|5030003
>>>>>>> 08b4a786
<|MERGE_RESOLUTION|>--- conflicted
+++ resolved
@@ -1884,8 +1884,4 @@
 TABLE|dbversion||
 FIELD		|mandatory	|t_integer	|'0'	|NOT NULL	|
 FIELD		|optional	|t_integer	|'0'	|NOT NULL	|
-<<<<<<< HEAD
-ROW		|5030011	|5030011
-=======
-ROW		|5030003	|5030003
->>>>>>> 08b4a786
+ROW		|5030014	|5030014