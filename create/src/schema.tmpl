--- conflicted
+++ resolved
@@ -2279,8 +2279,4 @@
 FIELD		|dbversionid	|t_id		|	|NOT NULL	|0
 FIELD		|mandatory	|t_integer	|'0'	|NOT NULL	|
 FIELD		|optional	|t_integer	|'0'	|NOT NULL	|
-<<<<<<< HEAD
-ROW		|1		|6050254	|6050254
-=======
-ROW		|1		|6050255	|6050255
->>>>>>> 57cb126b
+ROW		|1		|6050256	|6050256