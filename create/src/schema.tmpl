--- conflicted
+++ resolved
@@ -1831,8 +1831,4 @@
 TABLE|dbversion||
 FIELD		|mandatory	|t_integer	|'0'	|NOT NULL	|
 FIELD		|optional	|t_integer	|'0'	|NOT NULL	|
-<<<<<<< HEAD
-ROW		|5000001	|5000001
-=======
-ROW		|5010006	|5010006
->>>>>>> b0373f45
+ROW		|5010006	|5010006