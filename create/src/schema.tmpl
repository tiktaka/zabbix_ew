--- conflicted
+++ resolved
@@ -1643,8 +1643,4 @@
 TABLE|dbversion||
 FIELD		|mandatory	|t_integer	|'0'	|NOT NULL	|
 FIELD		|optional	|t_integer	|'0'	|NOT NULL	|
-<<<<<<< HEAD
-ROW		|3050134	|3050134
-=======
-ROW		|3050122	|3050122
->>>>>>> cc2e61fa
+ROW		|3050136	|3050136