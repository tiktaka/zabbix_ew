--
-- Zabbix
-- Copyright (C) 2001-2024 Zabbix SIA
--
-- This program is free software; you can redistribute it and/or modify
-- it under the terms of the GNU General Public License as published by
-- the Free Software Foundation; either version 2 of the License, or
-- (at your option) any later version.
--
-- This program is distributed in the hope that it will be useful,
-- but WITHOUT ANY WARRANTY; without even the implied warranty of
-- MERCHANTABILITY or FITNESS FOR A PARTICULAR PURPOSE. See the
-- GNU General Public License for more details.
--
-- You should have received a copy of the GNU General Public License
-- along with this program; if not, write to the Free Software
-- Foundation, Inc., 51 Franklin Street, Fifth Floor, Boston, MA  02110-1301, USA.
--

--
-- Do not use spaces
-- Tables must be sorted to match referential integrity rules
--

TABLE|role|roleid|ZBX_DATA
FIELD		|roleid		|t_id		|	|NOT NULL	|0
FIELD		|name		|t_varchar(255)	|''	|NOT NULL	|0
FIELD		|type		|t_integer	|'0'	|NOT NULL	|0
FIELD		|readonly	|t_integer	|'0'	|NOT NULL	|0
UNIQUE		|1		|name

TABLE|ugset|ugsetid|ZBX_DATA
FIELD		|ugsetid	|t_id		|	|NOT NULL	|0
FIELD		|hash		|t_varchar(64)	|''	|NOT NULL	|0
INDEX		|1		|hash

TABLE|users|userid|ZBX_DATA
FIELD		|userid		|t_id		|	|NOT NULL	|0
FIELD		|username	|t_varchar(100)	|''	|NOT NULL	|0
FIELD		|name		|t_varchar(100)	|''	|NOT NULL	|0
FIELD		|surname	|t_varchar(100)	|''	|NOT NULL	|0
FIELD		|passwd		|t_varchar(60)	|''	|NOT NULL	|0
FIELD		|url		|t_varchar(2048)|''	|NOT NULL	|0
FIELD		|autologin	|t_integer	|'0'	|NOT NULL	|0
FIELD		|autologout	|t_varchar(32)	|'15m'	|NOT NULL	|0
FIELD		|lang		|t_varchar(7)	|'default'|NOT NULL	|ZBX_NODATA
FIELD		|refresh	|t_varchar(32)	|'30s'	|NOT NULL	|0
FIELD		|theme		|t_varchar(128)	|'default'|NOT NULL	|ZBX_NODATA
FIELD		|attempt_failed	|t_integer	|0	|NOT NULL	|ZBX_NODATA
FIELD		|attempt_ip	|t_varchar(39)	|''	|NOT NULL	|ZBX_NODATA
FIELD		|attempt_clock	|t_integer	|0	|NOT NULL	|ZBX_NODATA
FIELD		|rows_per_page	|t_integer	|50	|NOT NULL	|0
FIELD		|timezone	|t_varchar(50)	|'default'|NOT NULL	|ZBX_NODATA
FIELD		|roleid		|t_id			|NULL	|NULL	|0	|1|role
FIELD		|userdirectoryid	|t_id	|NULL	|NULL	|ZBX_NODATA	|2|userdirectory	|userdirectoryid	|RESTRICT
FIELD		|ts_provisioned		|t_time	|'0'	|NOT NULL	|ZBX_NODATA
UNIQUE		|1		|username
INDEX		|2		|userdirectoryid
INDEX		|3		|roleid

TABLE|maintenances|maintenanceid|ZBX_DATA
FIELD		|maintenanceid	|t_id		|	|NOT NULL	|0
FIELD		|name		|t_varchar(128)	|''	|NOT NULL	|0
FIELD		|maintenance_type|t_integer	|'0'	|NOT NULL	|0
FIELD		|description	|t_shorttext	|''	|NOT NULL	|0
FIELD		|active_since	|t_integer	|'0'	|NOT NULL	|0
FIELD		|active_till	|t_integer	|'0'	|NOT NULL	|0
FIELD		|tags_evaltype	|t_integer	|'0'	|NOT NULL	|0
INDEX		|1		|active_since,active_till
UNIQUE		|2		|name

TABLE|hgset|hgsetid|ZBX_TEMPLATE
FIELD		|hgsetid	|t_id		|	|NOT NULL	|0
FIELD		|hash		|t_varchar(64)	|''	|NOT NULL	|0
INDEX		|1		|hash

TABLE|hosts|hostid|ZBX_TEMPLATE
FIELD		|hostid		|t_id		|	|NOT NULL	|0
FIELD		|proxyid	|t_id		|	|NULL		|0			|1|proxy	|proxyid	|RESTRICT
FIELD		|host		|t_varchar(128)	|''	|NOT NULL	|ZBX_PROXY
FIELD		|status		|t_integer	|'0'	|NOT NULL	|ZBX_PROXY
FIELD		|ipmi_authtype	|t_integer	|'-1'	|NOT NULL	|ZBX_PROXY
FIELD		|ipmi_privilege	|t_integer	|'2'	|NOT NULL	|ZBX_PROXY
FIELD		|ipmi_username	|t_varchar(16)	|''	|NOT NULL	|ZBX_PROXY
FIELD		|ipmi_password	|t_varchar(20)	|''	|NOT NULL	|ZBX_PROXY
FIELD		|maintenanceid	|t_id		|	|NULL		|ZBX_NODATA		|2|maintenances	|		|RESTRICT
FIELD		|maintenance_status|t_integer	|'0'	|NOT NULL	|ZBX_NODATA
FIELD		|maintenance_type|t_integer	|'0'	|NOT NULL	|ZBX_NODATA
FIELD		|maintenance_from|t_integer	|'0'	|NOT NULL	|ZBX_NODATA
FIELD		|name		|t_varchar(128)	|''	|NOT NULL	|ZBX_PROXY
FIELD		|flags		|t_integer	|'0'	|NOT NULL	|0
FIELD		|templateid	|t_id		|	|NULL		|0			|3|hosts	|hostid		|RESTRICT
FIELD		|description	|t_shorttext	|''	|NOT NULL	|0
FIELD		|tls_connect	|t_integer	|'1'	|NOT NULL	|ZBX_PROXY
FIELD		|tls_accept	|t_integer	|'1'	|NOT NULL	|ZBX_PROXY
FIELD		|tls_issuer	|t_varchar(1024)|''	|NOT NULL	|ZBX_PROXY
FIELD		|tls_subject	|t_varchar(1024)|''	|NOT NULL	|ZBX_PROXY
FIELD		|tls_psk_identity|t_varchar(128)|''	|NOT NULL	|ZBX_PROXY
FIELD		|tls_psk	|t_varchar(512)	|''	|NOT NULL	|ZBX_PROXY
FIELD		|discover	|t_integer	|'0'	|NOT NULL	|0
FIELD		|custom_interfaces|t_integer	|'0'	|NOT NULL	|0
FIELD		|uuid		|t_varchar(32)	|''	|NOT NULL	|0
FIELD		|name_upper	|t_varchar(128)	|''	|NOT NULL	|0
FIELD		|vendor_name	|t_varchar(64)	|''	|NOT NULL	|0
FIELD		|vendor_version	|t_varchar(32)	|''	|NOT NULL	|0
FIELD		|proxy_groupid	|t_id		|	|NULL		|0			|4|proxy_group|	|RESTRICT
FIELD		|monitored_by	|t_integer	|'0'	|NOT NULL	|0
INDEX		|1		|host
INDEX		|2		|status
INDEX		|3		|proxyid
INDEX		|4		|name
INDEX		|5		|maintenanceid
INDEX		|6		|name_upper
INDEX		|7		|templateid
INDEX		|8		|proxy_groupid
CHANGELOG	|1
UPD_TRIG_FUNC	|name		|name_upper	|hostid	|upper

TABLE|hstgrp|groupid|ZBX_DATA
FIELD		|groupid	|t_id		|	|NOT NULL	|0
FIELD		|name		|t_varchar(255)	|''	|NOT NULL	|0
FIELD		|flags		|t_integer	|'0'	|NOT NULL	|0
FIELD		|uuid		|t_varchar(32)	|''	|NOT NULL	|0
FIELD		|type		|t_integer	|'0'	|NOT NULL	|0
UNIQUE		|1		|type,name

TABLE|hgset_group|hgsetid,groupid|ZBX_TEMPLATE
FIELD		|hgsetid	|t_id		|	|NOT NULL	|0			|1|hgset
FIELD		|groupid	|t_id		|	|NOT NULL	|0			|2|hstgrp	|		|RESTRICT
INDEX		|1		|groupid

TABLE|host_hgset|hostid|ZBX_TEMPLATE
FIELD		|hostid		|t_id		|	|NOT NULL	|0			|1|hosts
FIELD		|hgsetid	|t_id		|	|NOT NULL	|0			|2|hgset	|		|RESTRICT
INDEX		|1		|hgsetid

TABLE|group_prototype|group_prototypeid|ZBX_TEMPLATE
FIELD		|group_prototypeid|t_id		|	|NOT NULL	|0
FIELD		|hostid		|t_id		|	|NOT NULL	|0			|1|hosts
FIELD		|name		|t_varchar(255)	|''	|NOT NULL	|0
FIELD		|groupid	|t_id		|	|NULL		|0			|2|hstgrp	|		|RESTRICT
FIELD		|templateid	|t_id		|	|NULL		|0			|3|group_prototype|group_prototypeid
INDEX		|1		|hostid
INDEX		|2		|groupid
INDEX		|3		|templateid

TABLE|group_discovery|groupdiscoveryid|ZBX_TEMPLATE
FIELD		|groupdiscoveryid|t_id		|	|NOT NULL	|0
FIELD		|groupid	|t_id		|	|NOT NULL	|0			|1|hstgrp
FIELD		|parent_group_prototypeid|t_id	|	|NOT NULL	|0			|2|group_prototype|group_prototypeid|RESTRICT
FIELD		|name		|t_varchar(255)	|''	|NOT NULL	|ZBX_NODATA
FIELD		|lastcheck	|t_integer	|'0'	|NOT NULL	|ZBX_NODATA
FIELD		|ts_delete	|t_time		|'0'	|NOT NULL	|ZBX_NODATA
FIELD		|status		|t_integer	|'0'	|NOT NULL	|ZBX_NODATA
UNIQUE		|1		|groupid,parent_group_prototypeid
INDEX		|2		|parent_group_prototypeid

TABLE|drules|druleid|ZBX_DATA
FIELD		|druleid	|t_id		|	|NOT NULL	|0
FIELD		|proxyid	|t_id		|	|NULL		|0			|1|proxy	|proxyid	|RESTRICT
FIELD		|name		|t_varchar(255)	|''	|NOT NULL	|ZBX_PROXY
FIELD		|iprange	|t_varchar(2048)|''	|NOT NULL	|ZBX_PROXY
FIELD		|delay		|t_varchar(255)	|'1h'	|NOT NULL	|ZBX_PROXY
FIELD		|status		|t_integer	|'0'	|NOT NULL	|0
FIELD		|concurrency_max|t_integer	|'0'	|NOT NULL	|ZBX_PROXY
FIELD		|error		|t_varchar(2048)|''	|NOT NULL	|ZBX_NODATA
INDEX		|1		|proxyid
UNIQUE		|2		|name
CHANGELOG	|9

TABLE|dchecks|dcheckid|ZBX_DATA
FIELD		|dcheckid	|t_id		|	|NOT NULL	|0
FIELD		|druleid	|t_id		|	|NOT NULL	|ZBX_PROXY		|1|drules	|		|RESTRICT
FIELD		|type		|t_integer	|'0'	|NOT NULL	|ZBX_PROXY
FIELD		|key_		|t_varchar(2048)|''	|NOT NULL	|ZBX_PROXY
FIELD		|snmp_community	|t_varchar(255)	|''	|NOT NULL	|ZBX_PROXY
FIELD		|ports		|t_varchar(255)	|'0'	|NOT NULL	|ZBX_PROXY
FIELD		|snmpv3_securityname|t_varchar(64)|''	|NOT NULL	|ZBX_PROXY
FIELD		|snmpv3_securitylevel|t_integer	|'0'	|NOT NULL	|ZBX_PROXY
FIELD		|snmpv3_authpassphrase|t_varchar(64)|''	|NOT NULL	|ZBX_PROXY
FIELD		|snmpv3_privpassphrase|t_varchar(64)|''	|NOT NULL	|ZBX_PROXY
FIELD		|uniq		|t_integer	|'0'	|NOT NULL	|ZBX_PROXY
FIELD		|snmpv3_authprotocol|t_integer	|'0'	|NOT NULL	|ZBX_PROXY
FIELD		|snmpv3_privprotocol|t_integer	|'0'	|NOT NULL	|ZBX_PROXY
FIELD		|snmpv3_contextname|t_varchar(255)|''	|NOT NULL	|ZBX_PROXY
FIELD		|host_source|t_integer	|'1'	|NOT NULL	|ZBX_PROXY
FIELD		|name_source|t_integer	|'0'	|NOT NULL	|ZBX_PROXY
FIELD		|allow_redirect|t_integer	|'0'	|NOT NULL	|ZBX_PROXY
INDEX		|1		|druleid,host_source,name_source
CHANGELOG	|10

TABLE|httptest|httptestid|ZBX_TEMPLATE
FIELD		|httptestid	|t_id		|	|NOT NULL	|0
FIELD		|name		|t_varchar(64)	|''	|NOT NULL	|ZBX_PROXY
FIELD		|delay		|t_varchar(255)	|'1m'	|NOT NULL	|ZBX_PROXY
FIELD		|status		|t_integer	|'0'	|NOT NULL	|ZBX_PROXY
FIELD		|agent		|t_varchar(255)	|'Zabbix'|NOT NULL	|ZBX_PROXY
FIELD		|authentication	|t_integer	|'0'	|NOT NULL	|ZBX_PROXY,ZBX_NODATA
FIELD		|http_user	|t_varchar(255)	|''	|NOT NULL	|ZBX_PROXY,ZBX_NODATA
FIELD		|http_password	|t_varchar(255)	|''	|NOT NULL	|ZBX_PROXY,ZBX_NODATA
FIELD		|hostid		|t_id		|	|NOT NULL	|ZBX_PROXY		|2|hosts	|		|RESTRICT
FIELD		|templateid	|t_id		|	|NULL		|0			|3|httptest	|httptestid	|RESTRICT
FIELD		|http_proxy	|t_varchar(255)	|''	|NOT NULL	|ZBX_PROXY,ZBX_NODATA
FIELD		|retries	|t_integer	|'1'	|NOT NULL	|ZBX_PROXY,ZBX_NODATA
FIELD		|ssl_cert_file	|t_varchar(255)	|''	|NOT NULL	|ZBX_PROXY,ZBX_NODATA
FIELD		|ssl_key_file	|t_varchar(255)	|''	|NOT NULL	|ZBX_PROXY,ZBX_NODATA
FIELD		|ssl_key_password|t_varchar(64)	|''	|NOT NULL	|ZBX_PROXY,ZBX_NODATA
FIELD		|verify_peer	|t_integer	|'0'	|NOT NULL	|ZBX_PROXY
FIELD		|verify_host	|t_integer	|'0'	|NOT NULL	|ZBX_PROXY
FIELD		|uuid		|t_varchar(32)	|''	|NOT NULL	|0
UNIQUE		|2		|hostid,name
INDEX		|3		|status
INDEX		|4		|templateid
CHANGELOG	|11

TABLE|httpstep|httpstepid|ZBX_TEMPLATE
FIELD		|httpstepid	|t_id		|	|NOT NULL	|0
FIELD		|httptestid	|t_id		|	|NOT NULL	|ZBX_PROXY		|1|httptest	|		|RESTRICT
FIELD		|name		|t_varchar(64)	|''	|NOT NULL	|ZBX_PROXY
FIELD		|no		|t_integer	|'0'	|NOT NULL	|ZBX_PROXY
FIELD		|url		|t_varchar(2048)|''	|NOT NULL	|ZBX_PROXY
FIELD		|timeout	|t_varchar(255)	|'15s'	|NOT NULL	|ZBX_PROXY
FIELD		|posts		|t_shorttext	|''	|NOT NULL	|ZBX_PROXY
FIELD		|required	|t_varchar(255)	|''	|NOT NULL	|ZBX_PROXY
FIELD		|status_codes	|t_varchar(255)	|''	|NOT NULL	|ZBX_PROXY
FIELD		|follow_redirects|t_integer	|'1'	|NOT NULL	|ZBX_PROXY
FIELD		|retrieve_mode	|t_integer	|'0'	|NOT NULL	|ZBX_PROXY
FIELD		|post_type	|t_integer	|'0'	|NOT NULL	|ZBX_PROXY
INDEX		|1		|httptestid
CHANGELOG	|14

TABLE|interface|interfaceid|ZBX_TEMPLATE
FIELD		|interfaceid	|t_id		|	|NOT NULL	|0
FIELD		|hostid		|t_id		|	|NOT NULL	|ZBX_PROXY		|1|hosts
FIELD		|main		|t_integer	|'0'	|NOT NULL	|ZBX_PROXY
FIELD		|type		|t_integer	|'1'	|NOT NULL	|ZBX_PROXY
FIELD		|useip		|t_integer	|'1'	|NOT NULL	|ZBX_PROXY
FIELD		|ip		|t_varchar(64)	|'127.0.0.1'|NOT NULL	|ZBX_PROXY
FIELD		|dns		|t_varchar(255)	|''	|NOT NULL	|ZBX_PROXY
FIELD		|port		|t_varchar(64)	|'10050'|NOT NULL	|ZBX_PROXY
FIELD		|available	|t_integer	|'0'	|NOT NULL	|ZBX_PROXY,ZBX_NODATA
FIELD		|error		|t_varchar(2048)|''	|NOT NULL	|ZBX_NODATA
FIELD		|errors_from	|t_integer	|'0'	|NOT NULL	|ZBX_NODATA
FIELD		|disable_until	|t_integer	|'0'	|NOT NULL	|ZBX_NODATA
INDEX		|1		|hostid,type
INDEX		|2		|ip,dns
INDEX		|3		|available

TABLE|valuemap|valuemapid|ZBX_TEMPLATE
FIELD		|valuemapid	|t_id		|	|NOT NULL	|0
FIELD		|hostid		|t_id		|	|NOT NULL	|0			|1|hosts
FIELD		|name		|t_varchar(64)	|''	|NOT NULL	|0
FIELD		|uuid		|t_varchar(32)	|''	|NOT NULL	|0
UNIQUE		|1		|hostid,name

TABLE|items|itemid|ZBX_TEMPLATE
FIELD		|itemid		|t_id		|	|NOT NULL	|0
FIELD		|type		|t_integer	|'0'	|NOT NULL	|ZBX_PROXY
FIELD		|snmp_oid	|t_varchar(512)	|''	|NOT NULL	|ZBX_PROXY
FIELD		|hostid		|t_id		|	|NOT NULL	|ZBX_PROXY		|1|hosts	|		|RESTRICT
FIELD		|name		|t_varchar(255)	|''	|NOT NULL	|0
FIELD		|key_		|t_varchar(2048)|''	|NOT NULL	|ZBX_PROXY
FIELD		|delay		|t_varchar(1024)|'0'	|NOT NULL	|ZBX_PROXY
FIELD		|history	|t_varchar(255)	|'31d'	|NOT NULL	|ZBX_PROXY
FIELD		|trends		|t_varchar(255)	|'365d'	|NOT NULL	|0
FIELD		|status		|t_integer	|'0'	|NOT NULL	|ZBX_PROXY
FIELD		|value_type	|t_integer	|'0'	|NOT NULL	|ZBX_PROXY
FIELD		|trapper_hosts	|t_varchar(255)	|''	|NOT NULL	|ZBX_PROXY
FIELD		|units		|t_varchar(255)	|''	|NOT NULL	|0
FIELD		|formula	|t_varchar(255)	|''	|NOT NULL	|0
FIELD		|logtimefmt	|t_varchar(64)	|''	|NOT NULL	|ZBX_PROXY
FIELD		|templateid	|t_id		|	|NULL		|0			|2|items	|itemid		|RESTRICT
FIELD		|valuemapid	|t_id		|	|NULL		|0			|3|valuemap	|		|RESTRICT
FIELD		|params		|t_text		|''	|NOT NULL	|ZBX_PROXY
FIELD		|ipmi_sensor	|t_varchar(128)	|''	|NOT NULL	|ZBX_PROXY
FIELD		|authtype	|t_integer	|'0'	|NOT NULL	|ZBX_PROXY
FIELD		|username	|t_varchar(255)	|''	|NOT NULL	|ZBX_PROXY
FIELD		|password	|t_varchar(255)	|''	|NOT NULL	|ZBX_PROXY
FIELD		|publickey	|t_varchar(64)	|''	|NOT NULL	|ZBX_PROXY
FIELD		|privatekey	|t_varchar(64)	|''	|NOT NULL	|ZBX_PROXY
FIELD		|flags		|t_integer	|'0'	|NOT NULL	|ZBX_PROXY
FIELD		|interfaceid	|t_id		|	|NULL		|ZBX_PROXY		|4|interface	|		|RESTRICT
FIELD		|description	|t_text		|''	|NOT NULL	|0
FIELD		|inventory_link	|t_integer	|'0'	|NOT NULL	|ZBX_PROXY
FIELD		|lifetime	|t_varchar(255)	|'7d'	|NOT NULL	|0
FIELD		|evaltype	|t_integer	|'0'	|NOT NULL	|0
FIELD		|jmx_endpoint	|t_varchar(255)	|''	|NOT NULL	|ZBX_PROXY
FIELD		|master_itemid	|t_id		|	|NULL		|ZBX_PROXY		|5|items	|itemid		|RESTRICT
FIELD		|timeout	|t_varchar(255)	|''	|NOT NULL	|ZBX_PROXY
FIELD		|url		|t_varchar(2048)|''	|NOT NULL	|ZBX_PROXY
FIELD		|query_fields	|t_text		|''	|NOT NULL	|ZBX_PROXY
FIELD		|posts		|t_text		|''	|NOT NULL	|ZBX_PROXY
FIELD		|status_codes	|t_varchar(255)	|'200'	|NOT NULL	|ZBX_PROXY
FIELD		|follow_redirects|t_integer	|'1'	|NOT NULL	|ZBX_PROXY
FIELD		|post_type	|t_integer	|'0'	|NOT NULL	|ZBX_PROXY
FIELD		|http_proxy	|t_varchar(255)	|''	|NOT NULL	|ZBX_PROXY,ZBX_NODATA
FIELD		|headers	|t_text		|''	|NOT NULL	|ZBX_PROXY
FIELD		|retrieve_mode	|t_integer	|'0'	|NOT NULL	|ZBX_PROXY
FIELD		|request_method	|t_integer	|'0'	|NOT NULL	|ZBX_PROXY
FIELD		|output_format	|t_integer	|'0'	|NOT NULL	|ZBX_PROXY
FIELD		|ssl_cert_file	|t_varchar(255)	|''	|NOT NULL	|ZBX_PROXY,ZBX_NODATA
FIELD		|ssl_key_file	|t_varchar(255)	|''	|NOT NULL	|ZBX_PROXY,ZBX_NODATA
FIELD		|ssl_key_password|t_varchar(64)	|''	|NOT NULL	|ZBX_PROXY,ZBX_NODATA
FIELD		|verify_peer	|t_integer	|'0'	|NOT NULL	|ZBX_PROXY
FIELD		|verify_host	|t_integer	|'0'	|NOT NULL	|ZBX_PROXY
FIELD		|allow_traps	|t_integer	|'0'	|NOT NULL	|ZBX_PROXY
FIELD		|discover	|t_integer	|'0'	|NOT NULL	|0
FIELD		|uuid		|t_varchar(32)	|''	|NOT NULL	|0
FIELD		|lifetime_type	|t_integer	|'0'	|NOT NULL	|0
FIELD		|enabled_lifetime_type|t_integer|'2'	|NOT NULL	|0
FIELD		|enabled_lifetime|t_varchar(255)|'0'	|NOT NULL	|0
INDEX		|1		|hostid,key_(764)
INDEX		|3		|status
INDEX		|4		|templateid
INDEX		|5		|valuemapid
INDEX		|6		|interfaceid
INDEX		|7		|master_itemid
INDEX		|8		|key_(768)
CHANGELOG	|3

TABLE|httpstepitem|httpstepitemid|ZBX_TEMPLATE
FIELD		|httpstepitemid	|t_id		|	|NOT NULL	|0
FIELD		|httpstepid	|t_id		|	|NOT NULL	|ZBX_PROXY		|1|httpstep	|		|RESTRICT
FIELD		|itemid		|t_id		|	|NOT NULL	|ZBX_PROXY		|2|items	|		|RESTRICT
FIELD		|type		|t_integer	|'0'	|NOT NULL	|ZBX_PROXY
UNIQUE		|1		|httpstepid,itemid
INDEX		|2		|itemid
CHANGELOG	|16

TABLE|httptestitem|httptestitemid|ZBX_TEMPLATE
FIELD		|httptestitemid	|t_id		|	|NOT NULL	|0
FIELD		|httptestid	|t_id		|	|NOT NULL	|ZBX_PROXY		|1|httptest	|		|RESTRICT
FIELD		|itemid		|t_id		|	|NOT NULL	|ZBX_PROXY		|2|items	|		|RESTRICT
FIELD		|type		|t_integer	|'0'	|NOT NULL	|ZBX_PROXY
UNIQUE		|1		|httptestid,itemid
INDEX		|2		|itemid
CHANGELOG	|13

TABLE|media_type|mediatypeid|ZBX_DATA
FIELD		|mediatypeid	|t_id		|	|NOT NULL	|0
FIELD		|type		|t_integer	|'0'	|NOT NULL	|0
FIELD		|name		|t_varchar(100)	|''	|NOT NULL	|0
FIELD		|smtp_server	|t_varchar(255)	|''	|NOT NULL	|0
FIELD		|smtp_helo	|t_varchar(255)	|''	|NOT NULL	|0
FIELD		|smtp_email	|t_varchar(255)	|''	|NOT NULL	|0
FIELD		|exec_path	|t_varchar(255)	|''	|NOT NULL	|0
FIELD		|gsm_modem	|t_varchar(255)	|''	|NOT NULL	|0
FIELD		|username	|t_varchar(255)	|''	|NOT NULL	|0
FIELD		|passwd		|t_varchar(255)	|''	|NOT NULL	|0
FIELD		|status		|t_integer	|'1'	|NOT NULL	|ZBX_NODATA
FIELD		|smtp_port	|t_integer	|'25'	|NOT NULL	|0
FIELD		|smtp_security	|t_integer	|'0'	|NOT NULL	|0
FIELD		|smtp_verify_peer|t_integer	|'0'	|NOT NULL	|0
FIELD		|smtp_verify_host|t_integer	|'0'	|NOT NULL	|0
FIELD		|smtp_authentication|t_integer	|'0'	|NOT NULL	|0
FIELD		|maxsessions	|t_integer	|'1'	|NOT NULL	|0
FIELD		|maxattempts	|t_integer	|'3'	|NOT NULL	|0
FIELD		|attempt_interval|t_varchar(32)	|'10s'	|NOT NULL	|0
FIELD		|message_format	|t_integer	|'1'	|NOT NULL	|0
FIELD		|script		|t_text		|''	|NOT NULL	|0
FIELD		|timeout	|t_varchar(32)	|'30s'	|NOT NULL	|0
FIELD		|process_tags	|t_integer	|'0'	|NOT NULL	|0
FIELD		|show_event_menu|t_integer	|'0'	|NOT NULL	|0
FIELD		|event_menu_url	|t_varchar(2048)|''	|NOT NULL	|0
FIELD		|event_menu_name|t_varchar(255)	|''	|NOT NULL	|0
FIELD		|description	|t_shorttext	|''	|NOT NULL	|0
FIELD		|provider	|t_integer	|'0'	|NOT NULL	|0
UNIQUE		|1		|name

TABLE|media_type_param|mediatype_paramid|ZBX_DATA
FIELD		|mediatype_paramid|t_id		|	|NOT NULL	|0
FIELD		|mediatypeid	|t_id		|	|NOT NULL	|0			|1|media_type
FIELD		|name		|t_varchar(255)	|''	|NOT NULL	|0
FIELD		|value		|t_varchar(2048)|''	|NOT NULL	|0
FIELD		|sortorder	|t_integer	|'0'	|NOT NULL	|0
INDEX		|1		|mediatypeid

TABLE|media_type_message|mediatype_messageid|ZBX_DATA
FIELD		|mediatype_messageid|t_id	|	|NOT NULL	|0
FIELD		|mediatypeid	|t_id		|	|NOT NULL	|0			|1|media_type
FIELD		|eventsource	|t_integer	|	|NOT NULL	|0
FIELD		|recovery	|t_integer	|	|NOT NULL	|0
FIELD		|subject	|t_varchar(255)	|''	|NOT NULL	|0
FIELD		|message	|t_text		|''	|NOT NULL	|0
UNIQUE		|1		|mediatypeid,eventsource,recovery

TABLE|usrgrp|usrgrpid|ZBX_DATA
FIELD		|usrgrpid	|t_id		|	|NOT NULL	|0
FIELD		|name		|t_varchar(64)	|''	|NOT NULL	|0
FIELD		|gui_access	|t_integer	|'0'	|NOT NULL	|0
FIELD		|users_status	|t_integer	|'0'	|NOT NULL	|0
FIELD		|debug_mode	|t_integer	|'0'	|NOT NULL	|0
FIELD		|userdirectoryid|t_id		|NULL	|NULL		|0			|2|userdirectory	|	|RESTRICT
FIELD		|mfa_status	|t_integer	|'0'	|NOT NULL	|0
FIELD		|mfaid		|t_id	|	|NULL	|0 |3|mfa	|	|RESTRICT
UNIQUE		|1		|name
INDEX		|2		|userdirectoryid
INDEX		|3		|mfaid

TABLE|users_groups|id|ZBX_DATA
FIELD		|id		|t_id		|	|NOT NULL	|0
FIELD		|usrgrpid	|t_id		|	|NOT NULL	|0			|1|usrgrp
FIELD		|userid		|t_id		|	|NOT NULL	|0			|2|users
UNIQUE		|1		|usrgrpid,userid
INDEX		|2		|userid

TABLE|ugset_group|ugsetid,usrgrpid|ZBX_DATA
FIELD		|ugsetid	|t_id		|	|NOT NULL	|0			|1|ugset
FIELD		|usrgrpid	|t_id		|	|NOT NULL	|0			|2|usrgrp	|		|RESTRICT
INDEX		|1		|usrgrpid

TABLE|user_ugset|userid|ZBX_DATA
FIELD		|userid		|t_id		|	|NOT NULL	|0			|1|users
FIELD		|ugsetid	|t_id		|	|NOT NULL	|0			|2|ugset	|		|RESTRICT
INDEX		|1		|ugsetid

TABLE|scripts|scriptid|ZBX_DATA
FIELD		|scriptid			|t_id		|	|NOT NULL	|0
FIELD		|name				|t_varchar(255)	|''	|NOT NULL	|0
FIELD		|command			|t_text		|''	|NOT NULL	|0
FIELD		|host_access			|t_integer	|'2'	|NOT NULL	|0
FIELD		|usrgrpid			|t_id		|	|NULL		|0			|1|usrgrp	|		|RESTRICT
FIELD		|groupid			|t_id		|	|NULL		|0			|2|hstgrp	|		|RESTRICT
FIELD		|description			|t_shorttext	|''	|NOT NULL	|0
FIELD		|confirmation			|t_varchar(255)	|''	|NOT NULL	|0
FIELD		|type				|t_integer	|'5'	|NOT NULL	|0
FIELD		|execute_on			|t_integer	|'2'	|NOT NULL	|0
FIELD		|timeout			|t_varchar(32)	|'30s'	|NOT NULL	|0
FIELD		|scope				|t_integer	|'1'	|NOT NULL	|0
FIELD		|port				|t_varchar(64)	|''	|NOT NULL	|0
FIELD		|authtype			|t_integer	|'0'	|NOT NULL	|0
FIELD		|username			|t_varchar(64)	|''	|NOT NULL	|0
FIELD		|password			|t_varchar(64)	|''	|NOT NULL	|0
FIELD		|publickey			|t_varchar(64)	|''	|NOT NULL	|0
FIELD		|privatekey			|t_varchar(64)	|''	|NOT NULL	|0
FIELD		|menu_path			|t_varchar(255)	|''	|NOT NULL	|0
FIELD		|url				|t_varchar(2048)|''	|NOT NULL	|0
FIELD		|new_window			|t_integer	|'1'	|NOT NULL	|0
FIELD		|manualinput			|t_integer	|'0'	|NOT NULL	|0
FIELD		|manualinput_prompt		|t_varchar(255)	|''	|NOT NULL	|0
FIELD		|manualinput_validator		|t_varchar(2048)|''	|NOT NULL	|0
FIELD		|manualinput_validator_type	|t_integer	|'0'	|NOT NULL	|0
FIELD		|manualinput_default_value	|t_varchar(255)	|''	|NOT NULL	|0
INDEX		|1				|usrgrpid
INDEX		|2				|groupid
UNIQUE		|3				|name,menu_path

TABLE|script_param|script_paramid|ZBX_DATA
FIELD		|script_paramid	|t_id		|	|NOT NULL	|0
FIELD		|scriptid	|t_id		|	|NOT NULL	|0			|1|scripts
FIELD		|name		|t_varchar(255)	|''	|NOT NULL	|0
FIELD		|value		|t_varchar(2048)|''	|NOT NULL	|0
UNIQUE		|1		|scriptid,name

TABLE|actions|actionid|ZBX_DATA
FIELD		|actionid	|t_id		|	|NOT NULL	|0
FIELD		|name		|t_varchar(255)	|''	|NOT NULL	|0
FIELD		|eventsource	|t_integer	|'0'	|NOT NULL	|0
FIELD		|evaltype	|t_integer	|'0'	|NOT NULL	|0
FIELD		|status		|t_integer	|'0'	|NOT NULL	|0
FIELD		|esc_period	|t_varchar(255)	|'1h'	|NOT NULL	|0
FIELD		|formula	|t_varchar(1024)|''	|NOT NULL	|0
FIELD		|pause_suppressed|t_integer	|'1'	|NOT NULL	|0
FIELD		|notify_if_canceled|t_integer	|'1'	|NOT NULL	|0
FIELD		|pause_symptoms	|t_integer	|'1'	|NOT NULL	|0
INDEX		|1		|eventsource,status
UNIQUE		|2		|name

TABLE|operations|operationid|ZBX_DATA
FIELD		|operationid	|t_id		|	|NOT NULL	|0
FIELD		|actionid	|t_id		|	|NOT NULL	|0			|1|actions
FIELD		|operationtype	|t_integer	|'0'	|NOT NULL	|0
FIELD		|esc_period	|t_varchar(255)	|'0'	|NOT NULL	|0
FIELD		|esc_step_from	|t_integer	|'1'	|NOT NULL	|0
FIELD		|esc_step_to	|t_integer	|'1'	|NOT NULL	|0
FIELD		|evaltype	|t_integer	|'0'	|NOT NULL	|0
FIELD		|recovery	|t_integer	|'0'	|NOT NULL	|0
INDEX		|1		|actionid

TABLE|optag|optagid|ZBX_DATA
FIELD		|optagid	|t_id		|	|NOT NULL	|0
FIELD		|operationid	|t_id		|	|NOT NULL	|0			|1|operations
FIELD		|tag		|t_varchar(255)	|''	|NOT NULL	|0
FIELD		|value		|t_varchar(255)	|''	|NOT NULL	|0
INDEX		|1		|operationid

TABLE|opmessage|operationid|ZBX_DATA
FIELD		|operationid	|t_id		|	|NOT NULL	|0			|1|operations
FIELD		|default_msg	|t_integer	|'1'	|NOT NULL	|0
FIELD		|subject	|t_varchar(255)	|''	|NOT NULL	|0
FIELD		|message	|t_shorttext	|''	|NOT NULL	|0
FIELD		|mediatypeid	|t_id		|	|NULL		|0			|2|media_type	|		|RESTRICT
INDEX		|1		|mediatypeid

TABLE|opmessage_grp|opmessage_grpid|ZBX_DATA
FIELD		|opmessage_grpid|t_id		|	|NOT NULL	|0
FIELD		|operationid	|t_id		|	|NOT NULL	|0			|1|operations
FIELD		|usrgrpid	|t_id		|	|NOT NULL	|0			|2|usrgrp	|		|RESTRICT
UNIQUE		|1		|operationid,usrgrpid
INDEX		|2		|usrgrpid

TABLE|opmessage_usr|opmessage_usrid|ZBX_DATA
FIELD		|opmessage_usrid|t_id		|	|NOT NULL	|0
FIELD		|operationid	|t_id		|	|NOT NULL	|0			|1|operations
FIELD		|userid		|t_id		|	|NOT NULL	|0			|2|users	|		|RESTRICT
UNIQUE		|1		|operationid,userid
INDEX		|2		|userid

TABLE|opcommand|operationid|ZBX_DATA
FIELD		|operationid	|t_id		|	|NOT NULL	|0			|1|operations
FIELD		|scriptid	|t_id		|	|NOT NULL	|0			|2|scripts	|		|RESTRICT
INDEX		|1		|scriptid

TABLE|opcommand_hst|opcommand_hstid|ZBX_DATA
FIELD		|opcommand_hstid|t_id		|	|NOT NULL	|0
FIELD		|operationid	|t_id		|	|NOT NULL	|0			|1|operations
FIELD		|hostid		|t_id		|	|NULL		|0			|2|hosts	|		|RESTRICT
INDEX		|1		|operationid
INDEX		|2		|hostid

TABLE|opcommand_grp|opcommand_grpid|ZBX_DATA
FIELD		|opcommand_grpid|t_id		|	|NOT NULL	|0
FIELD		|operationid	|t_id		|	|NOT NULL	|0			|1|operations
FIELD		|groupid	|t_id		|	|NOT NULL	|0			|2|hstgrp	|		|RESTRICT
INDEX		|1		|operationid
INDEX		|2		|groupid

TABLE|opgroup|opgroupid|ZBX_DATA
FIELD		|opgroupid	|t_id		|	|NOT NULL	|0
FIELD		|operationid	|t_id		|	|NOT NULL	|0			|1|operations
FIELD		|groupid	|t_id		|	|NOT NULL	|0			|2|hstgrp	|		|RESTRICT
UNIQUE		|1		|operationid,groupid
INDEX		|2		|groupid

TABLE|optemplate|optemplateid|ZBX_TEMPLATE
FIELD		|optemplateid	|t_id		|	|NOT NULL	|0
FIELD		|operationid	|t_id		|	|NOT NULL	|0			|1|operations
FIELD		|templateid	|t_id		|	|NOT NULL	|0			|2|hosts	|hostid		|RESTRICT
UNIQUE		|1		|operationid,templateid
INDEX		|2		|templateid

TABLE|opconditions|opconditionid|ZBX_DATA
FIELD		|opconditionid	|t_id		|	|NOT NULL	|0
FIELD		|operationid	|t_id		|	|NOT NULL	|0			|1|operations
FIELD		|conditiontype	|t_integer	|'0'	|NOT NULL	|0
FIELD		|operator	|t_integer	|'0'	|NOT NULL	|0
FIELD		|value		|t_varchar(255)	|''	|NOT NULL	|0
INDEX		|1		|operationid

TABLE|conditions|conditionid|ZBX_DATA
FIELD		|conditionid	|t_id		|	|NOT NULL	|0
FIELD		|actionid	|t_id		|	|NOT NULL	|0			|1|actions
FIELD		|conditiontype	|t_integer	|'0'	|NOT NULL	|0
FIELD		|operator	|t_integer	|'0'	|NOT NULL	|0
FIELD		|value		|t_varchar(255)	|''	|NOT NULL	|0
FIELD		|value2		|t_varchar(255)	|''	|NOT NULL	|0
INDEX		|1		|actionid

TABLE|config|configid|ZBX_DATA
FIELD		|configid	|t_id		|	|NOT NULL	|0
FIELD		|work_period	|t_varchar(255)	|'1-5,09:00-18:00'|NOT NULL|0
FIELD		|alert_usrgrpid	|t_id		|	|NULL		|0			|1|usrgrp	|usrgrpid	|RESTRICT
FIELD		|default_theme	|t_varchar(128)	|'blue-theme'|NOT NULL	|ZBX_NODATA
FIELD		|authentication_type|t_integer	|'0'	|NOT NULL	|ZBX_NODATA
FIELD		|discovery_groupid|t_id		|	|NULL		|0			|2|hstgrp	|groupid	|RESTRICT
FIELD		|max_in_table	|t_integer	|'50'	|NOT NULL	|ZBX_NODATA
FIELD		|search_limit	|t_integer	|'1000'	|NOT NULL	|ZBX_NODATA
FIELD		|severity_color_0|t_varchar(6)	|'97AAB3'|NOT NULL	|ZBX_NODATA
FIELD		|severity_color_1|t_varchar(6)	|'7499FF'|NOT NULL	|ZBX_NODATA
FIELD		|severity_color_2|t_varchar(6)	|'FFC859'|NOT NULL	|ZBX_NODATA
FIELD		|severity_color_3|t_varchar(6)	|'FFA059'|NOT NULL	|ZBX_NODATA
FIELD		|severity_color_4|t_varchar(6)	|'E97659'|NOT NULL	|ZBX_NODATA
FIELD		|severity_color_5|t_varchar(6)	|'E45959'|NOT NULL	|ZBX_NODATA
FIELD		|severity_name_0|t_varchar(32)	|'Not classified'|NOT NULL|ZBX_NODATA
FIELD		|severity_name_1|t_varchar(32)	|'Information'|NOT NULL	|ZBX_NODATA
FIELD		|severity_name_2|t_varchar(32)	|'Warning'|NOT NULL	|ZBX_NODATA
FIELD		|severity_name_3|t_varchar(32)	|'Average'|NOT NULL	|ZBX_NODATA
FIELD		|severity_name_4|t_varchar(32)	|'High'	|NOT NULL	|ZBX_NODATA
FIELD		|severity_name_5|t_varchar(32)	|'Disaster'|NOT NULL	|ZBX_NODATA
FIELD		|ok_period	|t_varchar(32)	|'5m'	|NOT NULL	|ZBX_NODATA
FIELD		|blink_period	|t_varchar(32)	|'2m'	|NOT NULL	|ZBX_NODATA
FIELD		|problem_unack_color|t_varchar(6)|'CC0000'|NOT NULL	|ZBX_NODATA
FIELD		|problem_ack_color|t_varchar(6)	|'CC0000'|NOT NULL	|ZBX_NODATA
FIELD		|ok_unack_color	|t_varchar(6)	|'009900'|NOT NULL	|ZBX_NODATA
FIELD		|ok_ack_color	|t_varchar(6)	|'009900'|NOT NULL	|ZBX_NODATA
FIELD		|problem_unack_style|t_integer	|'1'	|NOT NULL	|ZBX_NODATA
FIELD		|problem_ack_style|t_integer	|'1'	|NOT NULL	|ZBX_NODATA
FIELD		|ok_unack_style	|t_integer	|'1'	|NOT NULL	|ZBX_NODATA
FIELD		|ok_ack_style	|t_integer	|'1'	|NOT NULL	|ZBX_NODATA
FIELD		|snmptrap_logging|t_integer	|'1'	|NOT NULL	|ZBX_PROXY,ZBX_NODATA
FIELD		|server_check_interval|t_integer|'10'	|NOT NULL	|ZBX_NODATA
FIELD		|hk_events_mode	|t_integer	|'1'	|NOT NULL	|ZBX_NODATA
FIELD		|hk_events_trigger|t_varchar(32)|'365d'	|NOT NULL	|ZBX_NODATA
FIELD		|hk_events_internal|t_varchar(32)|'1d'	|NOT NULL	|ZBX_NODATA
FIELD		|hk_events_discovery|t_varchar(32)|'1d'	|NOT NULL	|ZBX_NODATA
FIELD		|hk_events_autoreg|t_varchar(32)|'1d'	|NOT NULL	|ZBX_NODATA
FIELD		|hk_services_mode|t_integer	|'1'	|NOT NULL	|ZBX_NODATA
FIELD		|hk_services	|t_varchar(32)	|'365d'	|NOT NULL	|ZBX_NODATA
FIELD		|hk_audit_mode	|t_integer	|'1'	|NOT NULL	|ZBX_NODATA
FIELD		|hk_audit	|t_varchar(32)	|'31d'	|NOT NULL	|ZBX_NODATA
FIELD		|hk_sessions_mode|t_integer	|'1'	|NOT NULL	|ZBX_NODATA
FIELD		|hk_sessions	|t_varchar(32)	|'365d'	|NOT NULL	|ZBX_NODATA
FIELD		|hk_history_mode|t_integer	|'1'	|NOT NULL	|ZBX_NODATA
FIELD		|hk_history_global|t_integer	|'0'	|NOT NULL	|ZBX_PROXY,ZBX_NODATA
FIELD		|hk_history	|t_varchar(32)	|'31d'	|NOT NULL	|ZBX_PROXY,ZBX_NODATA
FIELD		|hk_trends_mode	|t_integer	|'1'	|NOT NULL	|ZBX_NODATA
FIELD		|hk_trends_global|t_integer	|'0'	|NOT NULL	|ZBX_NODATA
FIELD		|hk_trends	|t_varchar(32)	|'365d'	|NOT NULL	|ZBX_NODATA
FIELD		|default_inventory_mode|t_integer|'-1'	|NOT NULL	|ZBX_NODATA
FIELD		|custom_color	|t_integer	|'0'	|NOT NULL	|ZBX_NODATA
FIELD		|http_auth_enabled	|t_integer	|'0'	|NOT NULL	|ZBX_NODATA
FIELD		|http_login_form	|t_integer	|'0'	|NOT NULL	|ZBX_NODATA
FIELD		|http_strip_domains	|t_varchar(2048)|''	|NOT NULL	|ZBX_NODATA
FIELD		|http_case_sensitive	|t_integer	|'1'	|NOT NULL	|ZBX_NODATA
FIELD		|ldap_auth_enabled		|t_integer		|'0'	|NOT NULL	|ZBX_NODATA
FIELD		|ldap_case_sensitive	|t_integer	|'1'	|NOT NULL	|ZBX_NODATA
FIELD		|db_extension	|t_varchar(32)	|''	|NOT NULL	|ZBX_NODATA
FIELD		|autoreg_tls_accept	|t_integer	|'1'	|NOT NULL	|ZBX_PROXY,ZBX_NODATA
FIELD		|compression_status	|t_integer	|'0'	|NOT NULL	|ZBX_NODATA
FIELD		|compress_older	|t_varchar(32)	|'7d'	|NOT NULL	|ZBX_NODATA
FIELD		|instanceid	|t_varchar(32)	|''	|NOT NULL	|ZBX_NODATA
FIELD		|saml_auth_enabled	|t_integer	|'0'	|NOT NULL	|ZBX_NODATA
FIELD		|saml_case_sensitive	|t_integer	|'0'	|NOT NULL	|ZBX_NODATA
FIELD		|default_lang		|t_varchar(5)	|'en_US'|NOT NULL	|ZBX_NODATA
FIELD		|default_timezone	|t_varchar(50)	|'system'|NOT NULL	|ZBX_NODATA
FIELD		|login_attempts	|t_integer	|'5'	|NOT NULL	|ZBX_NODATA
FIELD		|login_block	|t_varchar(32)	|'30s'	|NOT NULL	|ZBX_NODATA
FIELD		|show_technical_errors	|t_integer	|'0'	|NOT NULL	|ZBX_NODATA
FIELD		|validate_uri_schemes	|t_integer	|'1'	|NOT NULL	|ZBX_NODATA
FIELD		|uri_valid_schemes	|t_varchar(255)	|'http,https,ftp,file,mailto,tel,ssh'	|NOT NULL	|ZBX_NODATA
FIELD		|x_frame_options	|t_varchar(255)	|'SAMEORIGIN'	|NOT NULL	|ZBX_NODATA
FIELD		|iframe_sandboxing_enabled	|t_integer	|'1'	|NOT NULL	|ZBX_NODATA
FIELD		|iframe_sandboxing_exceptions	|t_varchar(255)	|''	|NOT NULL	|ZBX_NODATA
FIELD		|max_overview_table_size	|t_integer	|'50'	|NOT NULL	|ZBX_NODATA
FIELD		|history_period	|t_varchar(32)|	'24h'	|NOT NULL	|ZBX_NODATA
FIELD		|period_default	|t_varchar(32)	|'1h'	|NOT NULL	|ZBX_NODATA
FIELD		|max_period	|t_varchar(32)	|'2y'	|NOT NULL	|ZBX_NODATA
FIELD		|socket_timeout	|t_varchar(32)	|'3s'	|NOT NULL	|ZBX_NODATA
FIELD		|connect_timeout	|t_varchar(32)	|'3s'	|NOT NULL	|ZBX_NODATA
FIELD		|media_type_test_timeout	|t_varchar(32)	|'65s'	|NOT NULL	|ZBX_NODATA
FIELD		|script_timeout	|t_varchar(32)	|'60s'	|NOT NULL	|ZBX_NODATA
FIELD		|item_test_timeout	|t_varchar(32)	|'60s'	|NOT NULL	|ZBX_NODATA
FIELD		|session_key	|t_varchar(32)|''	|NOT NULL	|ZBX_NODATA
FIELD		|url			|t_varchar(2048)|''	|NOT NULL	|ZBX_NODATA
FIELD		|report_test_timeout|t_varchar(32)|'60s'|NOT NULL	|ZBX_NODATA
FIELD		|dbversion_status	|t_shorttext|''	|NOT NULL	|ZBX_NODATA
FIELD		|hk_events_service|t_varchar(32)|'1d'	|NOT NULL	|ZBX_NODATA
FIELD		|passwd_min_length	|t_integer	|'8'	|NOT NULL	|ZBX_NODATA
FIELD		|passwd_check_rules	|t_integer	|'8'	|NOT NULL	|ZBX_NODATA
FIELD		|auditlog_enabled	|t_integer	|'1'	|NOT NULL	|ZBX_NODATA
FIELD		|ha_failover_delay	|t_varchar(32)	|'1m'	|NOT NULL	|ZBX_NODATA
FIELD		|geomaps_tile_provider|t_varchar(255)	|''	|NOT NULL	|0
FIELD		|geomaps_tile_url	|t_varchar(2048)|''	|NOT NULL	|ZBX_NODATA
FIELD		|geomaps_max_zoom	|t_integer	|'0'	|NOT NULL	|ZBX_NODATA
FIELD		|geomaps_attribution|t_varchar(1024)|''	|NOT NULL	|ZBX_NODATA
FIELD		|vault_provider	|t_integer	|'0'	|NOT NULL	|ZBX_NODATA
FIELD		|ldap_userdirectoryid	|t_id	|NULL |NULL	|0		|3|userdirectory	|userdirectoryid|RESTRICT
FIELD		|server_status		|t_shorttext	|''	|NOT NULL	|ZBX_NODATA
FIELD		|jit_provision_interval		|t_varchar(32)	|'1h'	|NOT NULL	|ZBX_NODATA
FIELD		|saml_jit_status			|t_integer		|'0'	|NOT NULL	|ZBX_NODATA
FIELD		|ldap_jit_status			|t_integer		|'0'	|NOT NULL	|ZBX_NODATA
FIELD		|disabled_usrgrpid			|t_id			|NULL	|NULL		|ZBX_NODATA	|4|usrgrp	|usrgrpid|RESTRICT
FIELD		|timeout_zabbix_agent	|t_varchar(255)	|'3s'	|NOT NULL	|ZBX_PROXY,ZBX_NODATA
FIELD		|timeout_simple_check	|t_varchar(255)	|'3s'	|NOT NULL	|ZBX_PROXY,ZBX_NODATA
FIELD		|timeout_snmp_agent	|t_varchar(255)	|'3s'	|NOT NULL	|ZBX_PROXY,ZBX_NODATA
FIELD		|timeout_external_check	|t_varchar(255)	|'3s'	|NOT NULL	|ZBX_PROXY,ZBX_NODATA
FIELD		|timeout_db_monitor	|t_varchar(255)	|'3s'	|NOT NULL	|ZBX_PROXY,ZBX_NODATA
FIELD		|timeout_http_agent	|t_varchar(255)	|'3s'	|NOT NULL	|ZBX_PROXY,ZBX_NODATA
FIELD		|timeout_ssh_agent	|t_varchar(255)	|'3s'	|NOT NULL	|ZBX_PROXY,ZBX_NODATA
FIELD		|timeout_telnet_agent	|t_varchar(255)	|'3s'	|NOT NULL	|ZBX_PROXY,ZBX_NODATA
FIELD		|timeout_script		|t_varchar(255)	|'3s'	|NOT NULL	|ZBX_PROXY,ZBX_NODATA
FIELD		|auditlog_mode	|t_integer	|'1'	|NOT NULL	|ZBX_NODATA
FIELD		|mfa_status		|t_integer	|'0'	|NOT NULL	|ZBX_NODATA
FIELD		|mfaid			|t_id		|	|NULL		|0		|5|mfa	|	|RESTRICT
INDEX		|1		|alert_usrgrpid
INDEX		|2		|discovery_groupid
INDEX		|3		|ldap_userdirectoryid
INDEX		|4		|disabled_usrgrpid
INDEX		|5		|mfaid

TABLE|triggers|triggerid|ZBX_TEMPLATE
FIELD		|triggerid	|t_id		|	|NOT NULL	|0
FIELD		|expression	|t_varchar(2048)|''	|NOT NULL	|0
FIELD		|description	|t_varchar(255)	|''	|NOT NULL	|0
FIELD		|url		|t_varchar(2048)|''	|NOT NULL	|0
FIELD		|status		|t_integer	|'0'	|NOT NULL	|0
FIELD		|value		|t_integer	|'0'	|NOT NULL	|ZBX_NODATA
FIELD		|priority	|t_integer	|'0'	|NOT NULL	|0
FIELD		|lastchange	|t_integer	|'0'	|NOT NULL	|ZBX_NODATA
FIELD		|comments	|t_shorttext	|''	|NOT NULL	|0
FIELD		|error		|t_varchar(2048)|''	|NOT NULL	|ZBX_NODATA
FIELD		|templateid	|t_id		|	|NULL		|0			|1|triggers	|triggerid		|RESTRICT
FIELD		|type		|t_integer	|'0'	|NOT NULL	|0
FIELD		|state		|t_integer	|'0'	|NOT NULL	|ZBX_NODATA
FIELD		|flags		|t_integer	|'0'	|NOT NULL	|0
FIELD		|recovery_mode	|t_integer	|'0'	|NOT NULL	|0
FIELD		|recovery_expression|t_varchar(2048)|''	|NOT NULL	|0
FIELD		|correlation_mode|t_integer	|'0'	|NOT NULL	|0
FIELD		|correlation_tag|t_varchar(255)	|''	|NOT NULL	|0
FIELD		|manual_close	|t_integer	|'0'	|NOT NULL	|0
FIELD		|opdata		|t_varchar(255)	|''	|NOT NULL	|0
FIELD		|discover	|t_integer	|'0'	|NOT NULL	|0
FIELD		|event_name	|t_varchar(2048)|''	|NOT NULL	|0
FIELD		|uuid		|t_varchar(32)	|''	|NOT NULL	|0
FIELD		|url_name	|t_varchar(64)	|''	|NOT NULL	|0
INDEX		|1		|status
INDEX		|2		|value,lastchange
INDEX		|3		|templateid
CHANGELOG	|5

TABLE|trigger_depends|triggerdepid|ZBX_TEMPLATE
FIELD		|triggerdepid	|t_id		|	|NOT NULL	|0
FIELD		|triggerid_down	|t_id		|	|NOT NULL	|0			|1|triggers	|triggerid
FIELD		|triggerid_up	|t_id		|	|NOT NULL	|0			|2|triggers	|triggerid
UNIQUE		|1		|triggerid_down,triggerid_up
INDEX		|2		|triggerid_up

TABLE|functions|functionid|ZBX_TEMPLATE
FIELD		|functionid	|t_id		|	|NOT NULL	|0
FIELD		|itemid		|t_id		|	|NOT NULL	|0			|1|items	|		|RESTRICT
FIELD		|triggerid	|t_id		|	|NOT NULL	|0			|2|triggers	|		|RESTRICT
FIELD		|name		|t_varchar(12)	|''	|NOT NULL	|0
FIELD		|parameter	|t_varchar(255)	|'0'	|NOT NULL	|0
INDEX		|1		|triggerid
INDEX		|2		|itemid,name,parameter
CHANGELOG	|7

TABLE|graphs|graphid|ZBX_TEMPLATE
FIELD		|graphid	|t_id		|	|NOT NULL	|0
FIELD		|name		|t_varchar(128)	|''	|NOT NULL	|0
FIELD		|width		|t_integer	|'900'	|NOT NULL	|0
FIELD		|height		|t_integer	|'200'	|NOT NULL	|0
FIELD		|yaxismin	|t_double	|'0'	|NOT NULL	|0
FIELD		|yaxismax	|t_double	|'100'	|NOT NULL	|0
FIELD		|templateid	|t_id		|	|NULL		|0			|1|graphs	|graphid
FIELD		|show_work_period|t_integer	|'1'	|NOT NULL	|0
FIELD		|show_triggers	|t_integer	|'1'	|NOT NULL	|0
FIELD		|graphtype	|t_integer	|'0'	|NOT NULL	|0
FIELD		|show_legend	|t_integer	|'1'	|NOT NULL	|0
FIELD		|show_3d	|t_integer	|'0'	|NOT NULL	|0
FIELD		|percent_left	|t_double	|'0'	|NOT NULL	|0
FIELD		|percent_right	|t_double	|'0'	|NOT NULL	|0
FIELD		|ymin_type	|t_integer	|'0'	|NOT NULL	|0
FIELD		|ymax_type	|t_integer	|'0'	|NOT NULL	|0
FIELD		|ymin_itemid	|t_id		|	|NULL		|0			|2|items	|itemid		|RESTRICT
FIELD		|ymax_itemid	|t_id		|	|NULL		|0			|3|items	|itemid		|RESTRICT
FIELD		|flags		|t_integer	|'0'	|NOT NULL	|0
FIELD		|discover	|t_integer	|'0'	|NOT NULL	|0
FIELD		|uuid		|t_varchar(32)	|''	|NOT NULL	|0
INDEX		|1		|name
INDEX		|2		|templateid
INDEX		|3		|ymin_itemid
INDEX		|4		|ymax_itemid

TABLE|graphs_items|gitemid|ZBX_TEMPLATE
FIELD		|gitemid	|t_id		|	|NOT NULL	|0
FIELD		|graphid	|t_id		|	|NOT NULL	|0			|1|graphs
FIELD		|itemid		|t_id		|	|NOT NULL	|0			|2|items
FIELD		|drawtype	|t_integer	|'0'	|NOT NULL	|0
FIELD		|sortorder	|t_integer	|'0'	|NOT NULL	|0
FIELD		|color		|t_varchar(6)	|'009600'|NOT NULL	|0
FIELD		|yaxisside	|t_integer	|'0'	|NOT NULL	|0
FIELD		|calc_fnc	|t_integer	|'2'	|NOT NULL	|0
FIELD		|type		|t_integer	|'0'	|NOT NULL	|0
INDEX		|1		|itemid
INDEX		|2		|graphid

TABLE|graph_theme|graphthemeid|ZBX_DATA
FIELD		|graphthemeid	|t_id		|	|NOT NULL	|0
FIELD		|theme		|t_varchar(64)	|''	|NOT NULL	|0
FIELD		|backgroundcolor|t_varchar(6)	|''	|NOT NULL	|0
FIELD		|graphcolor	|t_varchar(6)	|''	|NOT NULL	|0
FIELD		|gridcolor	|t_varchar(6)	|''	|NOT NULL	|0
FIELD		|maingridcolor	|t_varchar(6)	|''	|NOT NULL	|0
FIELD		|gridbordercolor|t_varchar(6)	|''	|NOT NULL	|0
FIELD		|textcolor	|t_varchar(6)	|''	|NOT NULL	|0
FIELD		|highlightcolor	|t_varchar(6)	|''	|NOT NULL	|0
FIELD		|leftpercentilecolor|t_varchar(6)|''	|NOT NULL	|0
FIELD		|rightpercentilecolor|t_varchar(6)|''	|NOT NULL	|0
FIELD		|nonworktimecolor|t_varchar(6)	|''	|NOT NULL	|0
FIELD		|colorpalette	|t_varchar(255)	|''	|NOT NULL	|0
UNIQUE		|1		|theme

TABLE|globalmacro|globalmacroid|ZBX_DATA
FIELD		|globalmacroid	|t_id		|	|NOT NULL	|0
FIELD		|macro		|t_varchar(255)	|''	|NOT NULL	|ZBX_PROXY
FIELD		|value		|t_varchar(2048)|''	|NOT NULL	|ZBX_PROXY
FIELD		|description	|t_shorttext	|''	|NOT NULL	|0
FIELD		|type		|t_integer	|'0'	|NOT NULL	|ZBX_PROXY
UNIQUE		|1		|macro

TABLE|hostmacro|hostmacroid|ZBX_TEMPLATE
FIELD		|hostmacroid	|t_id		|	|NOT NULL	|0
FIELD		|hostid		|t_id		|	|NOT NULL	|ZBX_PROXY		|1|hosts
FIELD		|macro		|t_varchar(255)	|''	|NOT NULL	|ZBX_PROXY
FIELD		|value		|t_varchar(2048)|''	|NOT NULL	|ZBX_PROXY
FIELD		|description	|t_shorttext	|''	|NOT NULL	|0
FIELD		|type		|t_integer	|'0'	|NOT NULL	|ZBX_PROXY
FIELD		|automatic	|t_integer	|'0'	|NOT NULL	|ZBX_PROXY
UNIQUE		|1		|hostid,macro

TABLE|hosts_groups|hostgroupid|ZBX_TEMPLATE
FIELD		|hostgroupid	|t_id		|	|NOT NULL	|0
FIELD		|hostid		|t_id		|	|NOT NULL	|0			|1|hosts
FIELD		|groupid	|t_id		|	|NOT NULL	|0			|2|hstgrp
UNIQUE		|1		|hostid,groupid
INDEX		|2		|groupid

TABLE|hosts_templates|hosttemplateid|ZBX_TEMPLATE
FIELD		|hosttemplateid	|t_id		|	|NOT NULL	|0
FIELD		|hostid		|t_id		|	|NOT NULL	|ZBX_PROXY		|1|hosts
FIELD		|templateid	|t_id		|	|NOT NULL	|ZBX_PROXY		|2|hosts	|hostid
FIELD		|link_type	|t_integer	|'0'	|NOT NULL	|ZBX_PROXY
UNIQUE		|1		|hostid,templateid
INDEX		|2		|templateid

TABLE|valuemap_mapping|valuemap_mappingid|ZBX_TEMPLATE
FIELD		|valuemap_mappingid|t_id	|	|NOT NULL	|0
FIELD		|valuemapid	|t_id		|	|NOT NULL	|0			|1|valuemap
FIELD		|value		|t_varchar(64)	|''	|NOT NULL	|0
FIELD		|newvalue	|t_varchar(64)	|''	|NOT NULL	|0
FIELD		|type		|t_integer	|'0'	|NOT NULL	|0
FIELD		|sortorder	|t_integer	|'0'	|NOT NULL	|0
UNIQUE		|1		|valuemapid,value,type

TABLE|media|mediaid|ZBX_DATA
FIELD		|mediaid	|t_id		|	|NOT NULL	|0
FIELD		|userid		|t_id		|	|NOT NULL	|0			|1|users
FIELD		|mediatypeid	|t_id		|	|NOT NULL	|0			|2|media_type
FIELD		|sendto		|t_varchar(1024)|''	|NOT NULL	|0
FIELD		|active		|t_integer	|'0'	|NOT NULL	|0
FIELD		|severity	|t_integer	|'63'	|NOT NULL	|0
FIELD		|period		|t_varchar(1024)|'1-7,00:00-24:00'|NOT NULL|0
INDEX		|1		|userid
INDEX		|2		|mediatypeid

TABLE|rights|rightid|ZBX_DATA
FIELD		|rightid	|t_id		|	|NOT NULL	|0
FIELD		|groupid	|t_id		|	|NOT NULL	|0			|1|usrgrp	|usrgrpid
FIELD		|permission	|t_integer	|'0'	|NOT NULL	|0
FIELD		|id		|t_id		|	|NOT NULL	|0			|2|hstgrp	|groupid
INDEX		|1		|groupid
INDEX		|2		|id

TABLE|permission|ugsetid,hgsetid|ZBX_DATA
FIELD		|ugsetid	|t_id		|	|NOT NULL	|0			|1|ugset
FIELD		|hgsetid	|t_id		|	|NOT NULL	|0			|2|hgset
FIELD		|permission	|t_integer	|'2'	|NOT NULL	|0
INDEX		|1		|hgsetid

TABLE|services|serviceid|ZBX_DATA
FIELD		|serviceid	|t_id		|	|NOT NULL	|0
FIELD		|name		|t_varchar(128)	|''	|NOT NULL	|0
FIELD		|status		|t_integer	|'-1'	|NOT NULL	|0
FIELD		|algorithm	|t_integer	|'0'	|NOT NULL	|0
FIELD		|sortorder	|t_integer	|'0'	|NOT NULL	|0
FIELD		|weight		|t_integer	|'0'	|NOT NULL	|0
FIELD		|propagation_rule|t_integer	|'0'	|NOT NULL	|0
FIELD		|propagation_value|t_integer	|'0'	|NOT NULL	|0
FIELD		|description	|t_shorttext	|''	|NOT NULL	|0
FIELD		|uuid		|t_varchar(32)	|''	|NOT NULL	|0
FIELD		|created_at	|t_integer	|'0'	|NOT NULL	|0

TABLE|services_links|linkid|ZBX_DATA
FIELD		|linkid		|t_id		|	|NOT NULL	|0
FIELD		|serviceupid	|t_id		|	|NOT NULL	|0			|1|services	|serviceid
FIELD		|servicedownid	|t_id		|	|NOT NULL	|0			|2|services	|serviceid
INDEX		|1		|servicedownid
UNIQUE		|2		|serviceupid,servicedownid

TABLE|icon_map|iconmapid|ZBX_DATA
FIELD		|iconmapid	|t_id		|	|NOT NULL	|0
FIELD		|name		|t_varchar(64)	|''	|NOT NULL	|0
FIELD		|default_iconid	|t_id		|	|NOT NULL	|0			|1|images	|imageid	|RESTRICT
UNIQUE		|1		|name
INDEX		|2		|default_iconid

TABLE|icon_mapping|iconmappingid|ZBX_DATA
FIELD		|iconmappingid	|t_id		|	|NOT NULL	|0
FIELD		|iconmapid	|t_id		|	|NOT NULL	|0			|1|icon_map
FIELD		|iconid		|t_id		|	|NOT NULL	|0			|2|images	|imageid	|RESTRICT
FIELD		|inventory_link	|t_integer	|'0'	|NOT NULL	|0
FIELD		|expression	|t_varchar(64)	|''	|NOT NULL	|0
FIELD		|sortorder	|t_integer	|'0'	|NOT NULL	|0
INDEX		|1		|iconmapid
INDEX		|2		|iconid

TABLE|sysmaps|sysmapid|ZBX_TEMPLATE
FIELD		|sysmapid	|t_id		|	|NOT NULL	|0
FIELD		|name		|t_varchar(128)	|''	|NOT NULL	|0
FIELD		|width		|t_integer	|'600'	|NOT NULL	|0
FIELD		|height		|t_integer	|'400'	|NOT NULL	|0
FIELD		|backgroundid	|t_id		|	|NULL		|0			|1|images	|imageid	|RESTRICT
FIELD		|label_type	|t_integer	|'2'	|NOT NULL	|0
FIELD		|label_location	|t_integer	|'0'	|NOT NULL	|0
FIELD		|highlight	|t_integer	|'1'	|NOT NULL	|0
FIELD		|expandproblem	|t_integer	|'1'	|NOT NULL	|0
FIELD		|markelements	|t_integer	|'0'	|NOT NULL	|0
FIELD		|show_unack	|t_integer	|'0'	|NOT NULL	|0
FIELD		|grid_size	|t_integer	|'50'	|NOT NULL	|0
FIELD		|grid_show	|t_integer	|'1'	|NOT NULL	|0
FIELD		|grid_align	|t_integer	|'1'	|NOT NULL	|0
FIELD		|label_format	|t_integer	|'0'	|NOT NULL	|0
FIELD		|label_type_host|t_integer	|'2'	|NOT NULL	|0
FIELD		|label_type_hostgroup|t_integer	|'2'	|NOT NULL	|0
FIELD		|label_type_trigger|t_integer	|'2'	|NOT NULL	|0
FIELD		|label_type_map|t_integer	|'2'	|NOT NULL	|0
FIELD		|label_type_image|t_integer	|'2'	|NOT NULL	|0
FIELD		|label_string_host|t_varchar(255)|''	|NOT NULL	|0
FIELD		|label_string_hostgroup|t_varchar(255)|''|NOT NULL	|0
FIELD		|label_string_trigger|t_varchar(255)|''	|NOT NULL	|0
FIELD		|label_string_map|t_varchar(255)|''	|NOT NULL	|0
FIELD		|label_string_image|t_varchar(255)|''	|NOT NULL	|0
FIELD		|iconmapid	|t_id		|	|NULL		|0			|2|icon_map	|		|RESTRICT
FIELD		|expand_macros	|t_integer	|'0'	|NOT NULL	|0
FIELD		|severity_min	|t_integer	|'0'	|NOT NULL	|0
FIELD		|userid		|t_id		|	|NOT NULL	|0			|3|users	|		|RESTRICT
FIELD		|private	|t_integer	|'1'	|NOT NULL	|0
FIELD		|show_suppressed|t_integer	|'0'	|NOT NULL	|0
UNIQUE		|1		|name
INDEX		|2		|backgroundid
INDEX		|3		|iconmapid
INDEX		|4		|userid

TABLE|sysmaps_elements|selementid|ZBX_TEMPLATE
FIELD		|selementid	|t_id		|	|NOT NULL	|0
FIELD		|sysmapid	|t_id		|	|NOT NULL	|0			|1|sysmaps
FIELD		|elementid	|t_id		|'0'	|NOT NULL	|0
FIELD		|elementtype	|t_integer	|'0'	|NOT NULL	|0
FIELD		|iconid_off	|t_id		|	|NULL		|0			|2|images	|imageid	|RESTRICT
FIELD		|iconid_on	|t_id		|	|NULL		|0			|3|images	|imageid	|RESTRICT
FIELD		|label		|t_varchar(2048)|''	|NOT NULL	|0
FIELD		|label_location	|t_integer	|'-1'	|NOT NULL	|0
FIELD		|x		|t_integer	|'0'	|NOT NULL	|0
FIELD		|y		|t_integer	|'0'	|NOT NULL	|0
FIELD		|iconid_disabled|t_id		|	|NULL		|0			|4|images	|imageid	|RESTRICT
FIELD		|iconid_maintenance|t_id	|	|NULL		|0			|5|images	|imageid	|RESTRICT
FIELD		|elementsubtype	|t_integer	|'0'	|NOT NULL	|0
FIELD		|areatype	|t_integer	|'0'	|NOT NULL	|0
FIELD		|width		|t_integer	|'200'	|NOT NULL	|0
FIELD		|height		|t_integer	|'200'	|NOT NULL	|0
FIELD		|viewtype	|t_integer	|'0'	|NOT NULL	|0
FIELD		|use_iconmap	|t_integer	|'1'	|NOT NULL	|0
FIELD		|evaltype	|t_integer		|'0'|NOT NULL	|0
INDEX		|1		|sysmapid
INDEX		|2		|iconid_off
INDEX		|3		|iconid_on
INDEX		|4		|iconid_disabled
INDEX		|5		|iconid_maintenance

TABLE|sysmaps_links|linkid|ZBX_TEMPLATE
FIELD		|linkid		|t_id		|	|NOT NULL	|0
FIELD		|sysmapid	|t_id		|	|NOT NULL	|0			|1|sysmaps
FIELD		|selementid1	|t_id		|	|NOT NULL	|0			|2|sysmaps_elements|selementid
FIELD		|selementid2	|t_id		|	|NOT NULL	|0			|3|sysmaps_elements|selementid
FIELD		|drawtype	|t_integer	|'0'	|NOT NULL	|0
FIELD		|color		|t_varchar(6)	|'000000'|NOT NULL	|0
FIELD		|label		|t_varchar(2048)|''	|NOT NULL	|0
INDEX		|1		|sysmapid
INDEX		|2		|selementid1
INDEX		|3		|selementid2

TABLE|sysmaps_link_triggers|linktriggerid|ZBX_TEMPLATE
FIELD		|linktriggerid	|t_id		|	|NOT NULL	|0
FIELD		|linkid		|t_id		|	|NOT NULL	|0			|1|sysmaps_links
FIELD		|triggerid	|t_id		|	|NOT NULL	|0			|2|triggers
FIELD		|drawtype	|t_integer	|'0'	|NOT NULL	|0
FIELD		|color		|t_varchar(6)	|'000000'|NOT NULL	|0
UNIQUE		|1		|linkid,triggerid
INDEX		|2		|triggerid

TABLE|sysmap_element_url|sysmapelementurlid|ZBX_TEMPLATE
FIELD		|sysmapelementurlid|t_id	|	|NOT NULL	|0
FIELD		|selementid	|t_id		|	|NOT NULL	|0			|1|sysmaps_elements
FIELD		|name		|t_varchar(255)	|	|NOT NULL	|0
FIELD		|url		|t_varchar(2048)|''	|NOT NULL	|0
UNIQUE		|1		|selementid,name

TABLE|sysmap_url|sysmapurlid|ZBX_TEMPLATE
FIELD		|sysmapurlid	|t_id		|	|NOT NULL	|0
FIELD		|sysmapid	|t_id		|	|NOT NULL	|0			|1|sysmaps
FIELD		|name		|t_varchar(255)	|	|NOT NULL	|0
FIELD		|url		|t_varchar(2048)|''	|NOT NULL	|0
FIELD		|elementtype	|t_integer	|'0'	|NOT NULL	|0
UNIQUE		|1		|sysmapid,name

TABLE|sysmap_user|sysmapuserid|ZBX_TEMPLATE
FIELD		|sysmapuserid|t_id		|	|NOT NULL	|0
FIELD		|sysmapid	|t_id		|	|NOT NULL	|0			|1|sysmaps
FIELD		|userid		|t_id		|	|NOT NULL	|0			|2|users
FIELD		|permission	|t_integer	|'2'	|NOT NULL	|0
UNIQUE		|1		|sysmapid,userid
INDEX		|2		|userid

TABLE|sysmap_usrgrp|sysmapusrgrpid|ZBX_TEMPLATE
FIELD		|sysmapusrgrpid|t_id		|	|NOT NULL	|0
FIELD		|sysmapid	|t_id		|	|NOT NULL	|0			|1|sysmaps
FIELD		|usrgrpid	|t_id		|	|NOT NULL	|0			|2|usrgrp
FIELD		|permission	|t_integer	|'2'	|NOT NULL	|0
UNIQUE		|1		|sysmapid,usrgrpid
INDEX		|2		|usrgrpid

TABLE|maintenances_hosts|maintenance_hostid|ZBX_DATA
FIELD		|maintenance_hostid|t_id	|	|NOT NULL	|0
FIELD		|maintenanceid	|t_id		|	|NOT NULL	|0			|1|maintenances
FIELD		|hostid		|t_id		|	|NOT NULL	|0			|2|hosts
UNIQUE		|1		|maintenanceid,hostid
INDEX		|2		|hostid

TABLE|maintenances_groups|maintenance_groupid|ZBX_DATA
FIELD		|maintenance_groupid|t_id	|	|NOT NULL	|0
FIELD		|maintenanceid	|t_id		|	|NOT NULL	|0			|1|maintenances
FIELD		|groupid	|t_id		|	|NOT NULL	|0			|2|hstgrp
UNIQUE		|1		|maintenanceid,groupid
INDEX		|2		|groupid

TABLE|timeperiods|timeperiodid|ZBX_DATA
FIELD		|timeperiodid	|t_id		|	|NOT NULL	|0
FIELD		|timeperiod_type|t_integer	|'0'	|NOT NULL	|0
FIELD		|every		|t_integer	|'1'	|NOT NULL	|0
FIELD		|month		|t_integer	|'0'	|NOT NULL	|0
FIELD		|dayofweek	|t_integer	|'0'	|NOT NULL	|0
FIELD		|day		|t_integer	|'0'	|NOT NULL	|0
FIELD		|start_time	|t_integer	|'0'	|NOT NULL	|0
FIELD		|period		|t_integer	|'0'	|NOT NULL	|0
FIELD		|start_date	|t_integer	|'0'	|NOT NULL	|0

TABLE|maintenances_windows|maintenance_timeperiodid|ZBX_DATA
FIELD		|maintenance_timeperiodid|t_id	|	|NOT NULL	|0
FIELD		|maintenanceid	|t_id		|	|NOT NULL	|0			|1|maintenances
FIELD		|timeperiodid	|t_id		|	|NOT NULL	|0			|2|timeperiods
UNIQUE		|1		|maintenanceid,timeperiodid
INDEX		|2		|timeperiodid

TABLE|regexps|regexpid|ZBX_DATA
FIELD		|regexpid	|t_id		|	|NOT NULL	|0
FIELD		|name		|t_varchar(128)	|''	|NOT NULL	|ZBX_PROXY
FIELD		|test_string	|t_shorttext	|''	|NOT NULL	|0
UNIQUE		|1		|name

TABLE|expressions|expressionid|ZBX_DATA
FIELD		|expressionid	|t_id		|	|NOT NULL	|0
FIELD		|regexpid	|t_id		|	|NOT NULL	|ZBX_PROXY		|1|regexps
FIELD		|expression	|t_varchar(255)	|''	|NOT NULL	|ZBX_PROXY
FIELD		|expression_type|t_integer	|'0'	|NOT NULL	|ZBX_PROXY
FIELD		|exp_delimiter	|t_varchar(1)	|''	|NOT NULL	|ZBX_PROXY
FIELD		|case_sensitive	|t_integer	|'0'	|NOT NULL	|ZBX_PROXY
INDEX		|1		|regexpid

TABLE|ids|table_name,field_name|0
FIELD		|table_name	|t_varchar(64)	|''	|NOT NULL	|0
FIELD		|field_name	|t_varchar(64)	|''	|NOT NULL	|0
FIELD		|nextid		|t_id		|	|NOT NULL	|0

-- History tables

TABLE|alerts|alertid|0
FIELD		|alertid	|t_id		|	|NOT NULL	|0
FIELD		|actionid	|t_id		|	|NOT NULL	|0			|1|actions
FIELD		|eventid	|t_id		|	|NOT NULL	|0			|2|events
FIELD		|userid		|t_id		|	|NULL		|0			|3|users
FIELD		|clock		|t_time		|'0'	|NOT NULL	|0
FIELD		|mediatypeid	|t_id		|	|NULL		|0			|4|media_type
FIELD		|sendto		|t_varchar(1024)|''	|NOT NULL	|0
FIELD		|subject	|t_varchar(255)	|''	|NOT NULL	|0
FIELD		|message	|t_text		|''	|NOT NULL	|0
FIELD		|status		|t_integer	|'0'	|NOT NULL	|0
FIELD		|retries	|t_integer	|'0'	|NOT NULL	|0
FIELD		|error		|t_varchar(2048)|''	|NOT NULL	|0
FIELD		|esc_step	|t_integer	|'0'	|NOT NULL	|0
FIELD		|alerttype	|t_integer	|'0'	|NOT NULL	|0
FIELD		|p_eventid	|t_id		|	|NULL		|0			|5|events	|eventid
FIELD		|acknowledgeid	|t_id		|	|NULL		|0			|6|acknowledges	|acknowledgeid
FIELD		|parameters	|t_text		|'{}'	|NOT NULL	|0
INDEX		|1		|actionid
INDEX		|2		|clock
INDEX		|3		|eventid
INDEX		|4		|status
INDEX		|5		|mediatypeid
INDEX		|6		|userid
INDEX		|7		|p_eventid
INDEX		|8		|acknowledgeid

TABLE|history|itemid,clock,ns|0
FIELD		|itemid		|t_id		|	|NOT NULL	|0			|-|items
FIELD		|clock		|t_time		|'0'	|NOT NULL	|0
FIELD		|value		|t_double	|'0.0000'|NOT NULL	|0
FIELD		|ns		|t_nanosec	|'0'	|NOT NULL	|0

TABLE|history_uint|itemid,clock,ns|0
FIELD		|itemid		|t_id		|	|NOT NULL	|0			|-|items
FIELD		|clock		|t_time		|'0'	|NOT NULL	|0
FIELD		|value		|t_bigint	|'0'	|NOT NULL	|0
FIELD		|ns		|t_nanosec	|'0'	|NOT NULL	|0

TABLE|history_str|itemid,clock,ns|0
FIELD		|itemid		|t_id		|	|NOT NULL	|0			|-|items
FIELD		|clock		|t_time		|'0'	|NOT NULL	|0
FIELD		|value		|t_varchar(255)	|''	|NOT NULL	|0
FIELD		|ns		|t_nanosec	|'0'	|NOT NULL	|0

TABLE|history_log|itemid,clock,ns|0
FIELD		|itemid		|t_id		|	|NOT NULL	|0			|-|items
FIELD		|clock		|t_time		|'0'	|NOT NULL	|0
FIELD		|timestamp	|t_time		|'0'	|NOT NULL	|0
FIELD		|source		|t_varchar(64)	|''	|NOT NULL	|0
FIELD		|severity	|t_integer	|'0'	|NOT NULL	|0
FIELD		|value		|t_text		|''	|NOT NULL	|0
FIELD		|logeventid	|t_integer	|'0'	|NOT NULL	|0
FIELD		|ns		|t_nanosec	|'0'	|NOT NULL	|0

TABLE|history_text|itemid,clock,ns|0
FIELD		|itemid		|t_id		|	|NOT NULL	|0			|-|items
FIELD		|clock		|t_time		|'0'	|NOT NULL	|0
FIELD		|value		|t_text		|''	|NOT NULL	|0
FIELD		|ns		|t_nanosec	|'0'	|NOT NULL	|0

TABLE|history_bin|itemid,clock,ns|0
FIELD		|itemid		|t_id		|	|NOT NULL	|0			|-|items
FIELD		|clock		|t_time		|'0'	|NOT NULL	|0
FIELD		|ns		|t_nanosec	|'0'	|NOT NULL	|0
FIELD		|value		|t_bin		|''	|NOT NULL	|0

TABLE|proxy_history|id|0
FIELD		|id		|t_id		|	|NOT NULL	|0
FIELD		|itemid		|t_id		|	|NOT NULL	|0			|-|items
FIELD		|clock		|t_time		|'0'	|NOT NULL	|0
FIELD		|timestamp	|t_time		|'0'	|NOT NULL	|0
FIELD		|source		|t_varchar(64)	|''	|NOT NULL	|0
FIELD		|severity	|t_integer	|'0'	|NOT NULL	|0
FIELD		|value		|t_longtext	|''	|NOT NULL	|0
FIELD		|logeventid	|t_integer	|'0'	|NOT NULL	|0
FIELD		|ns		|t_nanosec	|'0'	|NOT NULL	|0
FIELD		|state		|t_integer	|'0'	|NOT NULL	|0
FIELD		|lastlogsize	|t_bigint	|'0'	|NOT NULL	|0
FIELD		|mtime		|t_integer	|'0'	|NOT NULL	|0
FIELD		|flags		|t_integer	|'0'	|NOT NULL	|0
FIELD		|write_clock	|t_time		|'0'	|NOT NULL	|0
INDEX		|1		|clock

TABLE|proxy_dhistory|id|0
FIELD		|id		|t_id		|	|NOT NULL	|0
FIELD		|clock		|t_time		|'0'	|NOT NULL	|0
FIELD		|druleid	|t_id		|	|NOT NULL	|0			|-|drules
FIELD		|ip		|t_varchar(39)	|''	|NOT NULL	|0
FIELD		|port		|t_integer	|'0'	|NOT NULL	|0
FIELD		|value		|t_varchar(255)	|''	|NOT NULL	|0
FIELD		|status		|t_integer	|'0'	|NOT NULL	|0
FIELD		|dcheckid	|t_id		|	|NULL		|0			|-|dchecks
FIELD		|dns		|t_varchar(255)	|''	|NOT NULL	|0
FIELD		|error		|t_varchar(2048)|''	|NOT NULL	|0
INDEX		|1		|clock
INDEX		|2		|druleid

TABLE|events|eventid|0
FIELD		|eventid	|t_id		|	|NOT NULL	|0
FIELD		|source		|t_integer	|'0'	|NOT NULL	|0
FIELD		|object		|t_integer	|'0'	|NOT NULL	|0
FIELD		|objectid	|t_id		|'0'	|NOT NULL	|0
FIELD		|clock		|t_time		|'0'	|NOT NULL	|0
FIELD		|value		|t_integer	|'0'	|NOT NULL	|0
FIELD		|acknowledged	|t_integer	|'0'	|NOT NULL	|0
FIELD		|ns		|t_nanosec	|'0'	|NOT NULL	|0
FIELD		|name		|t_varchar(2048)|''	|NOT NULL	|0
FIELD		|severity	|t_integer	|'0'	|NOT NULL	|0
INDEX		|1		|source,object,objectid,clock
INDEX		|2		|source,object,clock

TABLE|event_symptom|eventid|0
FIELD		|eventid	|t_id		|	|NOT NULL	|0			|1|events	|eventid|
FIELD		|cause_eventid	|t_id		|	|NOT NULL	|0			|2|events	|eventid|	RESTRICT
INDEX		|1		|cause_eventid

TABLE|trends|itemid,clock|0
FIELD		|itemid		|t_id		|	|NOT NULL	|0			|-|items
FIELD		|clock		|t_time		|'0'	|NOT NULL	|0
FIELD		|num		|t_integer	|'0'	|NOT NULL	|0
FIELD		|value_min	|t_double	|'0.0000'|NOT NULL	|0
FIELD		|value_avg	|t_double	|'0.0000'|NOT NULL	|0
FIELD		|value_max	|t_double	|'0.0000'|NOT NULL	|0

TABLE|trends_uint|itemid,clock|0
FIELD		|itemid		|t_id		|	|NOT NULL	|0			|-|items
FIELD		|clock		|t_time		|'0'	|NOT NULL	|0
FIELD		|num		|t_integer	|'0'	|NOT NULL	|0
FIELD		|value_min	|t_bigint	|'0'	|NOT NULL	|0
FIELD		|value_avg	|t_bigint	|'0'	|NOT NULL	|0
FIELD		|value_max	|t_bigint	|'0'	|NOT NULL	|0

TABLE|acknowledges|acknowledgeid|0
FIELD		|acknowledgeid	|t_id		|	|NOT NULL	|0
FIELD		|userid		|t_id		|	|NOT NULL	|0			|1|users
FIELD		|eventid	|t_id		|	|NOT NULL	|0			|2|events
FIELD		|clock		|t_time		|'0'	|NOT NULL	|0
FIELD		|message	|t_varchar(2048)|''	|NOT NULL	|0
FIELD		|action		|t_integer	|'0'	|NOT NULL	|0
FIELD		|old_severity	|t_integer	|'0'	|NOT NULL	|0
FIELD		|new_severity	|t_integer	|'0'	|NOT NULL	|0
FIELD		|suppress_until	|t_time		|'0'	|NOT NULL	|0
FIELD		|taskid		|t_id		|	|NULL		|0			|-|task
INDEX		|1		|userid
INDEX		|2		|eventid
INDEX		|3		|clock

TABLE|auditlog|auditid|0
FIELD		|auditid	|t_cuid		|	|NOT NULL	|0
FIELD		|userid		|t_id		|	|NULL		|0
FIELD		|username	|t_varchar(100)	|''	|NOT NULL	|0
FIELD		|clock		|t_time		|'0'	|NOT NULL	|0
FIELD		|ip		|t_varchar(39)	|''	|NOT NULL	|0
FIELD		|action		|t_integer	|'0'	|NOT NULL	|0
FIELD		|resourcetype	|t_integer	|'0'	|NOT NULL	|0
FIELD		|resourceid	|t_id		|	|NULL		|0
FIELD		|resource_cuid	|t_cuid		|	|NULL		|0
FIELD		|resourcename	|t_varchar(255)	|''	|NOT NULL	|0
FIELD		|recordsetid	|t_cuid		|	|NOT NULL	|0
FIELD		|details	|t_longtext	|''	|NOT NULL	|0
INDEX		|1		|userid,clock
INDEX		|2		|clock
INDEX		|3		|resourcetype,resourceid

TABLE|service_alarms|servicealarmid|0
FIELD		|servicealarmid	|t_id		|	|NOT NULL	|0
FIELD		|serviceid	|t_id		|	|NOT NULL	|0			|1|services
FIELD		|clock		|t_time		|'0'	|NOT NULL	|0
FIELD		|value		|t_integer	|'-1'	|NOT NULL	|0
INDEX		|1		|serviceid,clock
INDEX		|2		|clock

TABLE|autoreg_host|autoreg_hostid|0
FIELD		|autoreg_hostid	|t_id		|	|NOT NULL	|0
FIELD		|proxyid	|t_id		|	|NULL		|0			|1|proxy	|proxyid
FIELD		|host		|t_varchar(128)	|''	|NOT NULL	|0
FIELD		|listen_ip	|t_varchar(39)	|''	|NOT NULL	|0
FIELD		|listen_port	|t_integer	|'0'	|NOT NULL	|0
FIELD		|listen_dns	|t_varchar(255)	|''	|NOT NULL	|0
FIELD		|host_metadata	|t_text		|''	|NOT NULL	|0
FIELD		|flags		|t_integer	|'0'	|NOT NULL	|0
FIELD		|tls_accepted	|t_integer	|'1'	|NOT NULL	|0
INDEX		|1		|host
INDEX		|2		|proxyid

TABLE|proxy_autoreg_host|id|0
FIELD		|id		|t_id		|	|NOT NULL	|0
FIELD		|clock		|t_time		|'0'	|NOT NULL	|0
FIELD		|host		|t_varchar(128)	|''	|NOT NULL	|0
FIELD		|listen_ip	|t_varchar(39)	|''	|NOT NULL	|0
FIELD		|listen_port	|t_integer	|'0'	|NOT NULL	|0
FIELD		|listen_dns	|t_varchar(255)	|''	|NOT NULL	|0
FIELD		|host_metadata	|t_text		|''	|NOT NULL	|0
FIELD		|flags		|t_integer	|'0'	|NOT NULL	|0
FIELD		|tls_accepted	|t_integer	|'1'	|NOT NULL	|0
INDEX		|1		|clock

TABLE|dhosts|dhostid|0
FIELD		|dhostid	|t_id		|	|NOT NULL	|0
FIELD		|druleid	|t_id		|	|NOT NULL	|0			|1|drules
FIELD		|status		|t_integer	|'0'	|NOT NULL	|0
FIELD		|lastup		|t_integer	|'0'	|NOT NULL	|0
FIELD		|lastdown	|t_integer	|'0'	|NOT NULL	|0
INDEX		|1		|druleid

TABLE|dservices|dserviceid|0
FIELD		|dserviceid	|t_id		|	|NOT NULL	|0
FIELD		|dhostid	|t_id		|	|NOT NULL	|0			|1|dhosts
FIELD		|value		|t_varchar(255)	|''	|NOT NULL	|0
FIELD		|port		|t_integer	|'0'	|NOT NULL	|0
FIELD		|status		|t_integer	|'0'	|NOT NULL	|0
FIELD		|lastup		|t_integer	|'0'	|NOT NULL	|0
FIELD		|lastdown	|t_integer	|'0'	|NOT NULL	|0
FIELD		|dcheckid	|t_id		|	|NOT NULL	|0			|2|dchecks
FIELD		|ip		|t_varchar(39)	|''	|NOT NULL	|0
FIELD		|dns		|t_varchar(255)	|''	|NOT NULL	|0
UNIQUE		|1		|dcheckid,ip,port
INDEX		|2		|dhostid

-- Other tables

TABLE|escalations|escalationid|0
FIELD		|escalationid	|t_id		|	|NOT NULL	|0
FIELD		|actionid	|t_id		|	|NOT NULL	|0			|-|actions
FIELD		|triggerid	|t_id		|	|NULL		|0			|-|triggers
FIELD		|eventid	|t_id		|	|NULL		|0			|-|events
FIELD		|r_eventid	|t_id		|	|NULL		|0			|-|events	|eventid
FIELD		|nextcheck	|t_time		|'0'	|NOT NULL	|0
FIELD		|esc_step	|t_integer	|'0'	|NOT NULL	|0
FIELD		|status		|t_integer	|'0'	|NOT NULL	|0
FIELD		|itemid		|t_id		|	|NULL		|0			|-|items
FIELD		|acknowledgeid	|t_id		|	|NULL		|0			|-|acknowledges
FIELD		|servicealarmid	|t_id		|	|NULL		|0			|-|service_alarms
FIELD		|serviceid	|t_id		|	|NULL		|0			|-|services
UNIQUE		|1		|triggerid,itemid,serviceid,escalationid
INDEX		|2		|eventid
INDEX		|3		|nextcheck

TABLE|globalvars|name|0
FIELD		|name	|t_varchar(64)		|''	|NOT NULL	|0
FIELD		|value	|t_varchar(2048)	|''	|NOT NULL	|0

TABLE|graph_discovery|graphid|0
FIELD		|graphid	|t_id		|	|NOT NULL	|0			|1|graphs
FIELD		|parent_graphid	|t_id		|	|NOT NULL	|0			|2|graphs	|graphid	|RESTRICT
FIELD		|lastcheck	|t_integer	|'0'	|NOT NULL	|ZBX_NODATA
FIELD		|ts_delete	|t_time		|'0'	|NOT NULL	|ZBX_NODATA
FIELD		|status		|t_integer	|'0'	|NOT NULL	|ZBX_NODATA
INDEX		|1		|parent_graphid

TABLE|host_inventory|hostid|ZBX_TEMPLATE
FIELD		|hostid		|t_id		|	|NOT NULL	|0			|1|hosts
FIELD		|inventory_mode	|t_integer	|'0'	|NOT NULL	|0
FIELD		|type		|t_varchar(64)	|''	|NOT NULL	|ZBX_PROXY,ZBX_NODATA
FIELD		|type_full	|t_varchar(64)	|''	|NOT NULL	|ZBX_PROXY,ZBX_NODATA
FIELD		|name		|t_varchar(128)	|''	|NOT NULL	|ZBX_PROXY,ZBX_NODATA
FIELD		|alias		|t_varchar(128)	|''	|NOT NULL	|ZBX_PROXY,ZBX_NODATA
FIELD		|os		|t_varchar(128)	|''	|NOT NULL	|ZBX_PROXY,ZBX_NODATA
FIELD		|os_full	|t_varchar(255)	|''	|NOT NULL	|ZBX_PROXY,ZBX_NODATA
FIELD		|os_short	|t_varchar(128)	|''	|NOT NULL	|ZBX_PROXY,ZBX_NODATA
FIELD		|serialno_a	|t_varchar(64)	|''	|NOT NULL	|ZBX_PROXY,ZBX_NODATA
FIELD		|serialno_b	|t_varchar(64)	|''	|NOT NULL	|ZBX_PROXY,ZBX_NODATA
FIELD		|tag		|t_varchar(64)	|''	|NOT NULL	|ZBX_PROXY,ZBX_NODATA
FIELD		|asset_tag	|t_varchar(64)	|''	|NOT NULL	|ZBX_PROXY,ZBX_NODATA
FIELD		|macaddress_a	|t_varchar(64)	|''	|NOT NULL	|ZBX_PROXY,ZBX_NODATA
FIELD		|macaddress_b	|t_varchar(64)	|''	|NOT NULL	|ZBX_PROXY,ZBX_NODATA
FIELD		|hardware	|t_varchar(255)	|''	|NOT NULL	|ZBX_PROXY,ZBX_NODATA
FIELD		|hardware_full	|t_shorttext	|''	|NOT NULL	|ZBX_PROXY,ZBX_NODATA
FIELD		|software	|t_varchar(255)	|''	|NOT NULL	|ZBX_PROXY,ZBX_NODATA
FIELD		|software_full	|t_shorttext	|''	|NOT NULL	|ZBX_PROXY,ZBX_NODATA
FIELD		|software_app_a	|t_varchar(64)	|''	|NOT NULL	|ZBX_PROXY,ZBX_NODATA
FIELD		|software_app_b	|t_varchar(64)	|''	|NOT NULL	|ZBX_PROXY,ZBX_NODATA
FIELD		|software_app_c	|t_varchar(64)	|''	|NOT NULL	|ZBX_PROXY,ZBX_NODATA
FIELD		|software_app_d	|t_varchar(64)	|''	|NOT NULL	|ZBX_PROXY,ZBX_NODATA
FIELD		|software_app_e	|t_varchar(64)	|''	|NOT NULL	|ZBX_PROXY,ZBX_NODATA
FIELD		|contact	|t_shorttext	|''	|NOT NULL	|ZBX_PROXY,ZBX_NODATA
FIELD		|location	|t_shorttext	|''	|NOT NULL	|ZBX_PROXY,ZBX_NODATA
FIELD		|location_lat	|t_varchar(16)	|''	|NOT NULL	|ZBX_PROXY
FIELD		|location_lon	|t_varchar(16)	|''	|NOT NULL	|ZBX_PROXY
FIELD		|notes		|t_shorttext	|''	|NOT NULL	|ZBX_PROXY,ZBX_NODATA
FIELD		|chassis	|t_varchar(64)	|''	|NOT NULL	|ZBX_PROXY,ZBX_NODATA
FIELD		|model		|t_varchar(64)	|''	|NOT NULL	|ZBX_PROXY,ZBX_NODATA
FIELD		|hw_arch	|t_varchar(32)	|''	|NOT NULL	|ZBX_PROXY,ZBX_NODATA
FIELD		|vendor		|t_varchar(64)	|''	|NOT NULL	|ZBX_PROXY,ZBX_NODATA
FIELD		|contract_number|t_varchar(64)	|''	|NOT NULL	|ZBX_PROXY,ZBX_NODATA
FIELD		|installer_name	|t_varchar(64)	|''	|NOT NULL	|ZBX_PROXY,ZBX_NODATA
FIELD		|deployment_status|t_varchar(64)|''	|NOT NULL	|ZBX_PROXY,ZBX_NODATA
FIELD		|url_a		|t_varchar(2048)|''	|NOT NULL	|ZBX_PROXY,ZBX_NODATA
FIELD		|url_b		|t_varchar(2048)|''	|NOT NULL	|ZBX_PROXY,ZBX_NODATA
FIELD		|url_c		|t_varchar(2048)|''	|NOT NULL	|ZBX_PROXY,ZBX_NODATA
FIELD		|host_networks	|t_shorttext	|''	|NOT NULL	|ZBX_PROXY,ZBX_NODATA
FIELD		|host_netmask	|t_varchar(39)	|''	|NOT NULL	|ZBX_PROXY,ZBX_NODATA
FIELD		|host_router	|t_varchar(39)	|''	|NOT NULL	|ZBX_PROXY,ZBX_NODATA
FIELD		|oob_ip		|t_varchar(39)	|''	|NOT NULL	|ZBX_PROXY,ZBX_NODATA
FIELD		|oob_netmask	|t_varchar(39)	|''	|NOT NULL	|ZBX_PROXY,ZBX_NODATA
FIELD		|oob_router	|t_varchar(39)	|''	|NOT NULL	|ZBX_PROXY,ZBX_NODATA
FIELD		|date_hw_purchase|t_varchar(64)	|''	|NOT NULL	|ZBX_PROXY,ZBX_NODATA
FIELD		|date_hw_install|t_varchar(64)	|''	|NOT NULL	|ZBX_PROXY,ZBX_NODATA
FIELD		|date_hw_expiry	|t_varchar(64)	|''	|NOT NULL	|ZBX_PROXY,ZBX_NODATA
FIELD		|date_hw_decomm	|t_varchar(64)	|''	|NOT NULL	|ZBX_PROXY,ZBX_NODATA
FIELD		|site_address_a	|t_varchar(128)	|''	|NOT NULL	|ZBX_PROXY,ZBX_NODATA
FIELD		|site_address_b	|t_varchar(128)	|''	|NOT NULL	|ZBX_PROXY,ZBX_NODATA
FIELD		|site_address_c	|t_varchar(128)	|''	|NOT NULL	|ZBX_PROXY,ZBX_NODATA
FIELD		|site_city	|t_varchar(128)	|''	|NOT NULL	|ZBX_PROXY,ZBX_NODATA
FIELD		|site_state	|t_varchar(64)	|''	|NOT NULL	|ZBX_PROXY,ZBX_NODATA
FIELD		|site_country	|t_varchar(64)	|''	|NOT NULL	|ZBX_PROXY,ZBX_NODATA
FIELD		|site_zip	|t_varchar(64)	|''	|NOT NULL	|ZBX_PROXY,ZBX_NODATA
FIELD		|site_rack	|t_varchar(128)	|''	|NOT NULL	|ZBX_PROXY,ZBX_NODATA
FIELD		|site_notes	|t_shorttext	|''	|NOT NULL	|ZBX_PROXY,ZBX_NODATA
FIELD		|poc_1_name	|t_varchar(128)	|''	|NOT NULL	|ZBX_PROXY,ZBX_NODATA
FIELD		|poc_1_email	|t_varchar(128)	|''	|NOT NULL	|ZBX_PROXY,ZBX_NODATA
FIELD		|poc_1_phone_a	|t_varchar(64)	|''	|NOT NULL	|ZBX_PROXY,ZBX_NODATA
FIELD		|poc_1_phone_b	|t_varchar(64)	|''	|NOT NULL	|ZBX_PROXY,ZBX_NODATA
FIELD		|poc_1_cell	|t_varchar(64)	|''	|NOT NULL	|ZBX_PROXY,ZBX_NODATA
FIELD		|poc_1_screen	|t_varchar(64)	|''	|NOT NULL	|ZBX_PROXY,ZBX_NODATA
FIELD		|poc_1_notes	|t_shorttext	|''	|NOT NULL	|ZBX_PROXY,ZBX_NODATA
FIELD		|poc_2_name	|t_varchar(128)	|''	|NOT NULL	|ZBX_PROXY,ZBX_NODATA
FIELD		|poc_2_email	|t_varchar(128)	|''	|NOT NULL	|ZBX_PROXY,ZBX_NODATA
FIELD		|poc_2_phone_a	|t_varchar(64)	|''	|NOT NULL	|ZBX_PROXY,ZBX_NODATA
FIELD		|poc_2_phone_b	|t_varchar(64)	|''	|NOT NULL	|ZBX_PROXY,ZBX_NODATA
FIELD		|poc_2_cell	|t_varchar(64)	|''	|NOT NULL	|ZBX_PROXY,ZBX_NODATA
FIELD		|poc_2_screen	|t_varchar(64)	|''	|NOT NULL	|ZBX_PROXY,ZBX_NODATA
FIELD		|poc_2_notes	|t_shorttext	|''	|NOT NULL	|ZBX_PROXY,ZBX_NODATA

TABLE|housekeeper|housekeeperid|0
FIELD		|housekeeperid	|t_id		|	|NOT NULL	|0
FIELD		|tablename	|t_varchar(64)	|''	|NOT NULL	|0
FIELD		|field		|t_varchar(64)	|''	|NOT NULL	|0
FIELD		|value		|t_id		|	|NOT NULL	|0			|-|items

TABLE|images|imageid|0
FIELD		|imageid	|t_id		|	|NOT NULL	|0
FIELD		|imagetype	|t_integer	|'0'	|NOT NULL	|0
FIELD		|name		|t_varchar(64)	|'0'	|NOT NULL	|0
FIELD		|image		|t_image	|''	|NOT NULL	|0
UNIQUE		|1		|name

TABLE|item_discovery|itemdiscoveryid|ZBX_TEMPLATE
FIELD		|itemdiscoveryid|t_id		|	|NOT NULL	|0
FIELD		|itemid		|t_id		|	|NOT NULL	|0			|1|items
FIELD		|parent_itemid	|t_id		|	|NOT NULL	|0			|2|items	|itemid
FIELD		|key_		|t_varchar(2048)|''	|NOT NULL	|ZBX_NODATA
FIELD		|lastcheck	|t_integer	|'0'	|NOT NULL	|ZBX_NODATA
FIELD		|ts_delete	|t_time		|'0'	|NOT NULL	|ZBX_NODATA
FIELD		|status		|t_integer	|'0'	|NOT NULL	|ZBX_NODATA
FIELD		|disable_source	|t_integer	|'0'	|NOT NULL	|ZBX_NODATA
FIELD		|ts_disable	|t_time		|'0'	|NOT NULL	|ZBX_NODATA
UNIQUE		|1		|itemid,parent_itemid
INDEX		|2		|parent_itemid

TABLE|host_discovery|hostid|ZBX_TEMPLATE
FIELD		|hostid		|t_id		|	|NOT NULL	|0			|1|hosts
FIELD		|parent_hostid	|t_id		|	|NULL		|0			|2|hosts	|hostid		|RESTRICT
FIELD		|parent_itemid	|t_id		|	|NULL		|0			|3|items	|itemid		|RESTRICT
FIELD		|host		|t_varchar(128)	|''	|NOT NULL	|ZBX_NODATA
FIELD		|lastcheck	|t_integer	|'0'	|NOT NULL	|ZBX_NODATA
FIELD		|ts_delete	|t_time		|'0'	|NOT NULL	|ZBX_NODATA
FIELD		|status		|t_integer	|'0'	|NOT NULL	|ZBX_NODATA
FIELD		|disable_source	|t_integer	|'0'	|NOT NULL	|ZBX_NODATA
FIELD		|ts_disable	|t_time		|'0'	|NOT NULL	|ZBX_NODATA
INDEX		|1		|parent_hostid
INDEX		|2		|parent_itemid

TABLE|interface_discovery|interfaceid|0
FIELD		|interfaceid	|t_id		|	|NOT NULL	|0			|1|interface
FIELD		|parent_interfaceid|t_id	|	|NOT NULL	|0			|2|interface	|interfaceid
INDEX		|1		|parent_interfaceid

TABLE|profiles|profileid|0
FIELD		|profileid	|t_id		|	|NOT NULL	|0
FIELD		|userid		|t_id		|	|NOT NULL	|0			|1|users
FIELD		|idx		|t_varchar(96)	|''	|NOT NULL	|0
FIELD		|idx2		|t_id		|'0'	|NOT NULL	|0
FIELD		|value_id	|t_id		|'0'	|NOT NULL	|0
FIELD		|value_int	|t_integer	|'0'	|NOT NULL	|0
FIELD		|value_str	|t_text		|''	|NOT NULL	|0
FIELD		|source		|t_varchar(96)	|''	|NOT NULL	|0
FIELD		|type		|t_integer	|'0'	|NOT NULL	|0
INDEX		|1		|userid,idx,idx2
INDEX		|2		|userid,profileid

TABLE|sessions|sessionid|0
FIELD		|sessionid	|t_varchar(32)	|''	|NOT NULL	|0
FIELD		|userid		|t_id		|	|NOT NULL	|0			|1|users
FIELD		|lastaccess	|t_integer	|'0'	|NOT NULL	|0
FIELD		|status		|t_integer	|'0'	|NOT NULL	|0
FIELD		|secret		|t_varchar(32)	|''	|NOT NULL	|0
INDEX		|1		|userid,status,lastaccess

TABLE|trigger_discovery|triggerid|0
FIELD		|triggerid	|t_id		|	|NOT NULL	|0			|1|triggers
FIELD		|parent_triggerid|t_id		|	|NOT NULL	|0			|2|triggers	|triggerid	|RESTRICT
FIELD		|lastcheck	|t_integer	|'0'	|NOT NULL	|ZBX_NODATA
FIELD		|ts_delete	|t_time		|'0'	|NOT NULL	|ZBX_NODATA
FIELD		|status		|t_integer	|'0'	|NOT NULL	|ZBX_NODATA
FIELD		|disable_source	|t_integer	|'0'	|NOT NULL	|ZBX_NODATA
FIELD		|ts_disable	|t_time		|'0'	|NOT NULL	|ZBX_NODATA
INDEX		|1		|parent_triggerid

TABLE|item_condition|item_conditionid|ZBX_TEMPLATE
FIELD		|item_conditionid|t_id		|	|NOT NULL	|0
FIELD		|itemid		|t_id		|	|NOT NULL	|0			|1|items
FIELD		|operator	|t_integer	|'8'	|NOT NULL	|0
FIELD		|macro		|t_varchar(64)	|''	|NOT NULL	|0
FIELD		|value		|t_varchar(255)	|''	|NOT NULL	|0
INDEX		|1		|itemid

TABLE|item_rtdata|itemid|ZBX_TEMPLATE
FIELD		|itemid		|t_id		|	|NOT NULL	|0			|1|items
FIELD		|lastlogsize	|t_bigint	|'0'	|NOT NULL	|ZBX_PROXY,ZBX_NODATA
FIELD		|state		|t_integer	|'0'	|NOT NULL	|ZBX_NODATA
FIELD		|mtime		|t_integer	|'0'	|NOT NULL	|ZBX_PROXY,ZBX_NODATA
FIELD		|error		|t_varchar(2048)|''	|NOT NULL	|ZBX_NODATA

TABLE|item_rtname|itemid|ZBX_TEMPLATE
FIELD		|itemid		|t_id		|	|NOT NULL	|0			|1|items
FIELD		|name_resolved	|t_varchar(2048)	|''	|NOT NULL	|0
FIELD		|name_resolved_upper|t_varchar(2048)	|''	|NOT NULL	|ZBX_UPPER

TABLE|opinventory|operationid|ZBX_DATA
FIELD		|operationid	|t_id		|	|NOT NULL	|0			|1|operations
FIELD		|inventory_mode	|t_integer	|'0'	|NOT NULL	|0

TABLE|trigger_tag|triggertagid|ZBX_TEMPLATE
FIELD		|triggertagid	|t_id		|	|NOT NULL	|0
FIELD		|triggerid	|t_id		|	|NOT NULL	|0			|1|triggers	|		|RESTRICT
FIELD		|tag		|t_varchar(255)	|''	|NOT NULL	|0
FIELD		|value		|t_varchar(255)	|''	|NOT NULL	|0
INDEX		|1		|triggerid
CHANGELOG	|6

TABLE|event_tag|eventtagid|0
FIELD		|eventtagid	|t_id		|	|NOT NULL	|0
FIELD		|eventid	|t_id		|	|NOT NULL	|0			|1|events
FIELD		|tag		|t_varchar(255)	|''	|NOT NULL	|0
FIELD		|value		|t_varchar(255)	|''	|NOT NULL	|0
INDEX		|1		|eventid

TABLE|problem|eventid|0
FIELD		|eventid	|t_id		|	|NOT NULL	|0			|1|events
FIELD		|source		|t_integer	|'0'	|NOT NULL	|0
FIELD		|object		|t_integer	|'0'	|NOT NULL	|0
FIELD		|objectid	|t_id		|'0'	|NOT NULL	|0
FIELD		|clock		|t_time		|'0'	|NOT NULL	|0
FIELD		|ns		|t_nanosec	|'0'	|NOT NULL	|0
FIELD		|r_eventid	|t_id		|	|NULL		|0			|2|events	|eventid
FIELD		|r_clock	|t_time		|'0'	|NOT NULL	|0
FIELD		|r_ns		|t_nanosec	|'0'	|NOT NULL	|0
FIELD		|correlationid	|t_id		|	|NULL		|0			|-|correlation
FIELD		|userid		|t_id		|	|NULL		|0			|-|users
FIELD		|name		|t_varchar(2048)|''	|NOT NULL	|0
FIELD		|acknowledged	|t_integer	|'0'	|NOT NULL	|0
FIELD		|severity	|t_integer	|'0'	|NOT NULL	|0
FIELD		|cause_eventid	|t_id		|	|NULL		|0			|3|events	|eventid	|RESTRICT
INDEX		|1		|source,object,objectid
INDEX		|2		|r_clock
INDEX		|3		|r_eventid
INDEX		|4		|cause_eventid

TABLE|problem_tag|problemtagid|0
FIELD		|problemtagid	|t_id		|	|NOT NULL	|0
FIELD		|eventid	|t_id		|	|NOT NULL	|0			|1|problem
FIELD		|tag		|t_varchar(255)	|''	|NOT NULL	|0
FIELD		|value		|t_varchar(255)	|''	|NOT NULL	|0
INDEX		|1		|eventid,tag,value

TABLE|tag_filter|tag_filterid|0
FIELD		|tag_filterid	|t_id		|	|NOT NULL	|0
FIELD		|usrgrpid	|t_id		|	|NOT NULL	|0 			|1|usrgrp	|usrgrpid
FIELD		|groupid	|t_id		|	|NOT NULL	|0			|2|hstgrp	|groupid
FIELD		|tag		|t_varchar(255)	|''	|NOT NULL	|0
FIELD		|value		|t_varchar(255)	|''	|NOT NULL	|0
INDEX		|1		|usrgrpid
INDEX		|2		|groupid

TABLE|event_recovery|eventid|0
FIELD		|eventid	|t_id		|	|NOT NULL	|0			|1|events
FIELD		|r_eventid	|t_id		|	|NOT NULL	|0			|2|events	|eventid
FIELD		|c_eventid	|t_id		|	|NULL		|0			|3|events	|eventid
FIELD		|correlationid	|t_id		|	|NULL		|0			|-|correlation
FIELD		|userid		|t_id		|	|NULL		|0			|-|users
INDEX		|1		|r_eventid
INDEX		|2		|c_eventid

TABLE|correlation|correlationid|ZBX_DATA
FIELD		|correlationid	|t_id		|	|NOT NULL	|0
FIELD		|name		|t_varchar(255)	|''	|NOT NULL	|0
FIELD		|description	|t_shorttext	|''	|NOT NULL	|0
FIELD		|evaltype	|t_integer	|'0'	|NOT NULL	|0
FIELD		|status		|t_integer	|'0'	|NOT NULL	|0
FIELD		|formula	|t_varchar(255)	|''	|NOT NULL	|0
INDEX		|1		|status
UNIQUE		|2		|name

TABLE|corr_condition|corr_conditionid|ZBX_DATA
FIELD		|corr_conditionid|t_id		|	|NOT NULL	|0
FIELD		|correlationid	|t_id		|	|NOT NULL	|0			|1|correlation
FIELD		|type		|t_integer	|'0'	|NOT NULL	|0
INDEX		|1		|correlationid

TABLE|corr_condition_tag|corr_conditionid|ZBX_DATA
FIELD		|corr_conditionid|t_id		|	|NOT NULL	|0			|1|corr_condition
FIELD		|tag		|t_varchar(255)	|''	|NOT NULL	|0

TABLE|corr_condition_group|corr_conditionid|ZBX_DATA
FIELD		|corr_conditionid|t_id		|	|NOT NULL	|0			|1|corr_condition
FIELD		|operator	|t_integer	|'0'	|NOT NULL	|0
FIELD		|groupid	|t_id		|	|NOT NULL	|0			|2|hstgrp	|	|RESTRICT
INDEX		|1		|groupid

TABLE|corr_condition_tagpair|corr_conditionid|ZBX_DATA
FIELD		|corr_conditionid|t_id		|	|NOT NULL	|0			|1|corr_condition
FIELD		|oldtag		|t_varchar(255)	|''	|NOT NULL	|0
FIELD		|newtag		|t_varchar(255)	|''	|NOT NULL	|0

TABLE|corr_condition_tagvalue|corr_conditionid|ZBX_DATA
FIELD		|corr_conditionid|t_id		|	|NOT NULL	|0			|1|corr_condition
FIELD		|tag		|t_varchar(255)	|''	|NOT NULL	|0
FIELD		|operator	|t_integer	|'0'	|NOT NULL	|0
FIELD		|value		|t_varchar(255)	|''	|NOT NULL	|0

TABLE|corr_operation|corr_operationid|ZBX_DATA
FIELD		|corr_operationid|t_id		|	|NOT NULL	|0
FIELD		|correlationid	|t_id		|	|NOT NULL	|0			|1|correlation
FIELD		|type		|t_integer	|'0'	|NOT NULL	|0
INDEX		|1		|correlationid

TABLE|task|taskid|0
FIELD		|taskid		|t_id		|	|NOT NULL	|0
FIELD		|type		|t_integer	|	|NOT NULL	|0
FIELD		|status		|t_integer	|'0'	|NOT NULL	|0
FIELD		|clock		|t_integer	|'0'	|NOT NULL	|0
FIELD		|ttl		|t_integer	|'0'	|NOT NULL	|0
FIELD		|proxyid	|t_id		|	|NULL		|0			|1|proxy	|proxyid
INDEX		|1		|status,proxyid
INDEX		|2		|proxyid

TABLE|task_close_problem|taskid|0
FIELD		|taskid		|t_id		|	|NOT NULL	|0			|1|task
FIELD		|acknowledgeid	|t_id		|	|NOT NULL	|0			|-|acknowledges

TABLE|item_preproc|item_preprocid|ZBX_TEMPLATE
FIELD		|item_preprocid	|t_id		|	|NOT NULL	|0
FIELD		|itemid		|t_id		|	|NOT NULL	|ZBX_PROXY			|1|items	|		|RESTRICT
FIELD		|step		|t_integer	|'0'	|NOT NULL	|ZBX_PROXY
FIELD		|type		|t_integer	|'0'	|NOT NULL	|ZBX_PROXY
FIELD		|params		|t_text		|''	|NOT NULL	|ZBX_PROXY
FIELD		|error_handler	|t_integer	|'0'	|NOT NULL	|ZBX_PROXY
FIELD		|error_handler_params|t_varchar(255)|''	|NOT NULL	|ZBX_PROXY
INDEX		|1		|itemid,step
CHANGELOG	|8

TABLE|task_remote_command|taskid|0
FIELD		|taskid		|t_id		|	|NOT NULL	|0			|1|task
FIELD		|command_type	|t_integer	|'0'	|NOT NULL	|0
FIELD		|execute_on	|t_integer	|'0'	|NOT NULL	|0
FIELD		|port		|t_integer	|'0'	|NOT NULL	|0
FIELD		|authtype	|t_integer	|'0'	|NOT NULL	|0
FIELD		|username	|t_varchar(64)	|''	|NOT NULL	|0
FIELD		|password	|t_varchar(64)	|''	|NOT NULL	|0
FIELD		|publickey	|t_varchar(64)	|''	|NOT NULL	|0
FIELD		|privatekey	|t_varchar(64)	|''	|NOT NULL	|0
FIELD		|command	|t_text		|''	|NOT NULL	|0
FIELD		|alertid	|t_id		|	|NULL		|0			|-|alerts
FIELD		|parent_taskid	|t_id		|	|NOT NULL	|0			|-|task		|taskid
FIELD		|hostid		|t_id		|	|NOT NULL	|0			|-|hosts

TABLE|task_remote_command_result|taskid|0
FIELD		|taskid		|t_id		|	|NOT NULL	|0			|1|task
FIELD		|status		|t_integer	|'0'	|NOT NULL	|0
FIELD		|parent_taskid	|t_id		|	|NOT NULL	|0			|-|task		|taskid
FIELD		|info		|t_longtext	|''	|NOT NULL	|0

TABLE|task_data|taskid|0
FIELD		|taskid		|t_id		|	|NOT NULL	|0			|1|task
FIELD		|type		|t_integer	|'0'	|NOT NULL	|0
FIELD		|data		|t_text		|''	|NOT NULL	|0
FIELD		|parent_taskid	|t_id		|	|NULL		|0			|-|task		|taskid

TABLE|task_result|taskid|0
FIELD		|taskid		|t_id		|	|NOT NULL	|0			|1|task
FIELD		|status		|t_integer	|'0'	|NOT NULL	|0
FIELD		|parent_taskid	|t_id		|	|NOT NULL	|0			|-|task		|taskid
FIELD		|info		|t_longtext	|''	|NOT NULL	|0
INDEX		|1		|parent_taskid

TABLE|task_acknowledge|taskid|0
FIELD		|taskid		|t_id		|	|NOT NULL	|0			|1|task
FIELD		|acknowledgeid	|t_id		|	|NOT NULL	|0			|-|acknowledges

TABLE|sysmap_shape|sysmap_shapeid|ZBX_TEMPLATE
FIELD		|sysmap_shapeid	|t_id		|	|NOT NULL	|0
FIELD		|sysmapid	|t_id		|	|NOT NULL	|0			|1|sysmaps
FIELD		|type		|t_integer	|'0'	|NOT NULL	|0
FIELD		|x		|t_integer	|'0'	|NOT NULL	|0
FIELD		|y		|t_integer	|'0'	|NOT NULL	|0
FIELD		|width		|t_integer	|'200'	|NOT NULL	|0
FIELD		|height		|t_integer	|'200'	|NOT NULL	|0
FIELD		|text		|t_shorttext	|''	|NOT NULL	|0
FIELD		|font		|t_integer	|'9'	|NOT NULL	|0
FIELD		|font_size	|t_integer	|'11'	|NOT NULL	|0
FIELD		|font_color	|t_varchar(6)	|'000000'|NOT NULL	|0
FIELD		|text_halign	|t_integer	|'0'	|NOT NULL	|0
FIELD		|text_valign	|t_integer	|'0'	|NOT NULL	|0
FIELD		|border_type	|t_integer	|'0'	|NOT NULL	|0
FIELD		|border_width	|t_integer	|'1'	|NOT NULL	|0
FIELD		|border_color	|t_varchar(6)	|'000000'|NOT NULL	|0
FIELD		|background_color|t_varchar(6)	|''	|NOT NULL	|0
FIELD		|zindex		|t_integer	|'0'	|NOT NULL	|0
INDEX		|1		|sysmapid

TABLE|sysmap_element_trigger|selement_triggerid|ZBX_TEMPLATE
FIELD		|selement_triggerid	|t_id	|	|NOT NULL	|0
FIELD		|selementid		|t_id	|	|NOT NULL	|0			|1|sysmaps_elements
FIELD		|triggerid		|t_id	|	|NOT NULL	|0			|2|triggers
UNIQUE		|1			|selementid,triggerid
INDEX		|2			|triggerid

TABLE|httptest_field|httptest_fieldid|ZBX_TEMPLATE
FIELD		|httptest_fieldid	|t_id		|	|NOT NULL	|0
FIELD		|httptestid		|t_id		|	|NOT NULL	|ZBX_PROXY	|1|httptest	|		|RESTRICT
FIELD		|type			|t_integer	|'0'	|NOT NULL	|ZBX_PROXY
FIELD		|name			|t_varchar(255)	|''	|NOT NULL	|ZBX_PROXY
FIELD		|value			|t_shorttext	|''	|NOT NULL	|ZBX_PROXY
INDEX		|1			|httptestid
CHANGELOG	|12

TABLE|httpstep_field|httpstep_fieldid|ZBX_TEMPLATE
FIELD		|httpstep_fieldid	|t_id		|	|NOT NULL	|0
FIELD		|httpstepid		|t_id		|	|NOT NULL	|ZBX_PROXY	|1|httpstep	|		|RESTRICT
FIELD		|type			|t_integer	|'0'	|NOT NULL	|ZBX_PROXY
FIELD		|name			|t_varchar(255)	|''	|NOT NULL	|ZBX_PROXY
FIELD		|value			|t_shorttext	|''	|NOT NULL	|ZBX_PROXY
INDEX		|1			|httpstepid
CHANGELOG	|15

TABLE|dashboard|dashboardid|ZBX_DASHBOARD
FIELD		|dashboardid	|t_id		|	|NOT NULL	|0
FIELD		|name		|t_varchar(255)	|	|NOT NULL	|0
FIELD		|userid		|t_id		|	|NULL		|0			|1|users	|	|RESTRICT
FIELD		|private	|t_integer	|'1'	|NOT NULL	|0
FIELD		|templateid	|t_id		|	|NULL		|0			|2|hosts	|hostid
FIELD		|display_period	|t_integer	|'30'	|NOT NULL	|0
FIELD		|auto_start	|t_integer	|'1'	|NOT NULL	|0
FIELD		|uuid		|t_varchar(32)	|''	|NOT NULL	|0
INDEX		|1		|userid
INDEX		|2		|templateid

TABLE|dashboard_user|dashboard_userid|ZBX_DASHBOARD
FIELD		|dashboard_userid|t_id		|	|NOT NULL	|0
FIELD		|dashboardid	|t_id		|	|NOT NULL	|0			|1|dashboard
FIELD		|userid		|t_id		|	|NOT NULL	|0			|2|users
FIELD		|permission	|t_integer	|'2'	|NOT NULL	|0
UNIQUE		|1		|dashboardid,userid
INDEX		|2		|userid

TABLE|dashboard_usrgrp|dashboard_usrgrpid|ZBX_DASHBOARD
FIELD		|dashboard_usrgrpid|t_id	|	|NOT NULL	|0
FIELD		|dashboardid	|t_id		|	|NOT NULL	|0			|1|dashboard
FIELD		|usrgrpid	|t_id		|	|NOT NULL	|0			|2|usrgrp
FIELD		|permission	|t_integer	|'2'	|NOT NULL	|0
UNIQUE		|1		|dashboardid,usrgrpid
INDEX		|2		|usrgrpid

TABLE|dashboard_page|dashboard_pageid|ZBX_DASHBOARD
FIELD		|dashboard_pageid|t_id		|	|NOT NULL	|0
FIELD		|dashboardid	|t_id		|	|NOT NULL	|0		|1|dashboard
FIELD		|name		|t_varchar(255)	|''	|NOT NULL	|0
FIELD		|display_period	|t_integer	|'0'	|NOT NULL	|0
FIELD		|sortorder	|t_integer	|'0'	|NOT NULL	|0
INDEX		|1		|dashboardid

TABLE|widget|widgetid|ZBX_DASHBOARD
FIELD		|widgetid	|t_id		|	|NOT NULL	|0
FIELD		|type		|t_varchar(255)	|''	|NOT NULL	|0
FIELD		|name		|t_varchar(255)	|''	|NOT NULL	|0
FIELD		|x		|t_integer	|'0'	|NOT NULL	|0
FIELD		|y		|t_integer	|'0'	|NOT NULL	|0
FIELD		|width		|t_integer	|'1'	|NOT NULL	|0
FIELD		|height		|t_integer	|'2'	|NOT NULL	|0
FIELD		|view_mode	|t_integer	|'0'	|NOT NULL	|0
FIELD		|dashboard_pageid|t_id		|	|NOT NULL	|0		|1|dashboard_page
INDEX		|1		|dashboard_pageid

TABLE|widget_field|widget_fieldid|ZBX_DASHBOARD
FIELD		|widget_fieldid	|t_id		|	|NOT NULL	|0
FIELD		|widgetid	|t_id		|	|NOT NULL	|0			|1|widget
FIELD		|type		|t_integer	|'0'	|NOT NULL	|0
FIELD		|name		|t_varchar(255)	|''	|NOT NULL	|0
FIELD		|value_int	|t_integer	|'0'	|NOT NULL	|0
FIELD		|value_str	|t_varchar(2048)|''	|NOT NULL	|0
FIELD		|value_groupid	|t_id		|	|NULL		|0			|2|hstgrp	|groupid
FIELD		|value_hostid	|t_id		|	|NULL		|0			|3|hosts	|hostid
FIELD		|value_itemid	|t_id		|	|NULL		|0			|4|items	|itemid
FIELD		|value_graphid	|t_id		|	|NULL		|0			|5|graphs	|graphid
FIELD		|value_sysmapid	|t_id		|	|NULL		|0			|6|sysmaps	|sysmapid
FIELD		|value_serviceid|t_id		|	|NULL		|0			|7|services	|serviceid
FIELD		|value_slaid	|t_id		|	|NULL		|0			|8|sla		|slaid
FIELD		|value_userid	|t_id		|	|NULL		|0			|9|users	|userid
FIELD		|value_actionid	|t_id		|	|NULL		|0			|10|actions	|actionid
FIELD		|value_mediatypeid|t_id		|	|NULL		|0			|11|media_type	|mediatypeid
INDEX		|1		|widgetid
INDEX		|2		|value_groupid
INDEX		|3		|value_hostid
INDEX		|4		|value_itemid
INDEX		|5		|value_graphid
INDEX		|6		|value_sysmapid
INDEX		|7		|value_serviceid
INDEX		|8		|value_slaid
INDEX		|9		|value_userid
INDEX		|10		|value_actionid
INDEX		|11		|value_mediatypeid

TABLE|task_check_now|taskid|0
FIELD		|taskid		|t_id		|	|NOT NULL	|0			|1|task
FIELD		|itemid		|t_id		|	|NOT NULL	|0			|-|items

TABLE|event_suppress|event_suppressid|0
FIELD		|event_suppressid|t_id		|	|NOT NULL	|0
FIELD		|eventid	|t_id		|	|NOT NULL	|0			|1|events
FIELD		|maintenanceid	|t_id		|	|NULL		|0			|2|maintenances
FIELD		|suppress_until	|t_time		|'0'	|NOT NULL	|0
FIELD		|userid		|t_id		|	|NULL		|0			|3|users
UNIQUE		|1		|eventid,maintenanceid
INDEX		|2		|suppress_until
INDEX		|3		|maintenanceid
INDEX		|4		|userid

TABLE|maintenance_tag|maintenancetagid|ZBX_DATA
FIELD		|maintenancetagid|t_id		|	|NOT NULL	|0
FIELD		|maintenanceid	|t_id		|	|NOT NULL	|0			|1|maintenances
FIELD		|tag		|t_varchar(255)	|''	|NOT NULL	|0
FIELD		|operator	|t_integer	|'2'	|NOT NULL	|0
FIELD		|value		|t_varchar(255)	|''	|NOT NULL	|0
INDEX		|1		|maintenanceid

TABLE|lld_macro_path|lld_macro_pathid|ZBX_TEMPLATE
FIELD		|lld_macro_pathid|t_id		|	|NOT NULL	|0
FIELD		|itemid		|t_id		|	|NOT NULL	|0			|1|items
FIELD		|lld_macro	|t_varchar(255)	|''	|NOT NULL	|0
FIELD		|path		|t_varchar(255)	|''	|NOT NULL	|0
UNIQUE		|1		|itemid,lld_macro

TABLE|host_tag|hosttagid|ZBX_TEMPLATE
FIELD		|hosttagid	|t_id		|	|NOT NULL	|0
FIELD		|hostid		|t_id		|	|NOT NULL	|0			|1|hosts	|		|RESTRICT
FIELD		|tag		|t_varchar(255)	|''	|NOT NULL	|0
FIELD		|value		|t_varchar(255)	|''	|NOT NULL	|0
FIELD		|automatic	|t_integer	|'0'	|NOT NULL	|0
INDEX		|1		|hostid
CHANGELOG	|2

TABLE|config_autoreg_tls|autoreg_tlsid|ZBX_DATA
FIELD		|autoreg_tlsid	|t_id		|	|NOT NULL	|0
FIELD		|tls_psk_identity|t_varchar(128)|''	|NOT NULL	|ZBX_PROXY
FIELD		|tls_psk	|t_varchar(512)	|''	|NOT NULL	|ZBX_PROXY
UNIQUE		|1		|tls_psk_identity

TABLE|module|moduleid|ZBX_DATA
FIELD		|moduleid	|t_id		|	|NOT NULL	|0
FIELD		|id		|t_varchar(255)	|''	|NOT NULL	|0
FIELD		|relative_path	|t_varchar(255)	|''	|NOT NULL	|0
FIELD		|status		|t_integer	|'0'	|NOT NULL	|0
FIELD		|config		|t_shorttext	|''	|NOT NULL	|0

TABLE|interface_snmp|interfaceid|ZBX_TEMPLATE
FIELD		|interfaceid	|t_id		|	|NOT NULL	|0			|1|interface
FIELD		|version	|t_integer	|'2'	|NOT NULL	|ZBX_PROXY
FIELD		|bulk		|t_integer	|'1'	|NOT NULL	|ZBX_PROXY
FIELD		|community	|t_varchar(64)	|''	|NOT NULL	|ZBX_PROXY
FIELD		|securityname	|t_varchar(64)	|''	|NOT NULL	|ZBX_PROXY
FIELD		|securitylevel	|t_integer	|'0'	|NOT NULL	|ZBX_PROXY
FIELD		|authpassphrase	|t_varchar(64)	|''	|NOT NULL	|ZBX_PROXY
FIELD		|privpassphrase	|t_varchar(64)	|''	|NOT NULL	|ZBX_PROXY
FIELD		|authprotocol	|t_integer	|'0'	|NOT NULL	|ZBX_PROXY
FIELD		|privprotocol	|t_integer	|'0'	|NOT NULL	|ZBX_PROXY
FIELD		|contextname	|t_varchar(255)	|''	|NOT NULL	|ZBX_PROXY
FIELD		|max_repetitions|t_integer	|'10'	|NOT NULL	|ZBX_PROXY

TABLE|lld_override|lld_overrideid|ZBX_TEMPLATE
FIELD		|lld_overrideid	|t_id		|	|NOT NULL	|0
FIELD		|itemid		|t_id		|	|NOT NULL	|0	|1|items
FIELD		|name		|t_varchar(255)	|''	|NOT NULL	|0
FIELD		|step		|t_integer	|'0'	|NOT NULL	|0
FIELD		|evaltype	|t_integer	|'0'	|NOT NULL	|0
FIELD		|formula	|t_varchar(255)	|''	|NOT NULL	|0
FIELD		|stop		|t_integer	|'0'	|NOT NULL	|0
UNIQUE		|1		|itemid,name

TABLE|lld_override_condition|lld_override_conditionid|ZBX_TEMPLATE
FIELD	|lld_override_conditionid	|t_id		|	|NOT NULL	|0
FIELD	|lld_overrideid			|t_id		|	|NOT NULL	|0	|1|lld_override
FIELD	|operator			|t_integer	|'8'	|NOT NULL	|0
FIELD	|macro				|t_varchar(64)	|''	|NOT NULL	|0
FIELD	|value				|t_varchar(255)	|''	|NOT NULL	|0
INDEX	|1				|lld_overrideid

TABLE|lld_override_operation|lld_override_operationid|ZBX_TEMPLATE
FIELD	|lld_override_operationid	|t_id		|	|NOT NULL	|0
FIELD	|lld_overrideid			|t_id		|	|NOT NULL	|0	|1|lld_override
FIELD	|operationobject		|t_integer	|'0'	|NOT NULL	|0
FIELD	|operator			|t_integer	|'0'	|NOT NULL	|0
FIELD	|value				|t_varchar(255)	|''	|NOT NULL	|0
INDEX	|1				|lld_overrideid

TABLE|lld_override_opstatus|lld_override_operationid|ZBX_TEMPLATE
FIELD	|lld_override_operationid	|t_id		|	|NOT NULL	|0	|1|lld_override_operation
FIELD	|status				|t_integer	|'0'	|NOT NULL	|0

TABLE|lld_override_opdiscover|lld_override_operationid|ZBX_TEMPLATE
FIELD	|lld_override_operationid	|t_id		|	|NOT NULL	|0	|1|lld_override_operation
FIELD	|discover			|t_integer	|'0'	|NOT NULL	|0

TABLE|lld_override_opperiod|lld_override_operationid|ZBX_TEMPLATE
FIELD	|lld_override_operationid	|t_id		|	|NOT NULL	|0	|1|lld_override_operation
FIELD	|delay				|t_varchar(1024)|'0'	|NOT NULL	|0

TABLE|lld_override_ophistory|lld_override_operationid|ZBX_TEMPLATE
FIELD	|lld_override_operationid	|t_id		|	|NOT NULL	|0	|1|lld_override_operation
FIELD	|history			|t_varchar(255)	|'31d'	|NOT NULL	|0

TABLE|lld_override_optrends|lld_override_operationid|ZBX_TEMPLATE
FIELD	|lld_override_operationid	|t_id		|	|NOT NULL	|0	|1|lld_override_operation
FIELD	|trends				|t_varchar(255)	|'365d'	|NOT NULL	|0

TABLE|lld_override_opseverity|lld_override_operationid|ZBX_TEMPLATE
FIELD	|lld_override_operationid	|t_id		|	|NOT NULL	|0	|1|lld_override_operation
FIELD	|severity			|t_integer	|'0'	|NOT NULL	|0

TABLE|lld_override_optag|lld_override_optagid|ZBX_TEMPLATE
FIELD	|lld_override_optagid		|t_id		|	|NOT NULL	|0
FIELD	|lld_override_operationid	|t_id		|	|NOT NULL	|0	|1|lld_override_operation
FIELD	|tag				|t_varchar(255)	|''	|NOT NULL	|0
FIELD	|value				|t_varchar(255)	|''	|NOT NULL	|0
INDEX	|1				|lld_override_operationid

TABLE|lld_override_optemplate|lld_override_optemplateid|ZBX_TEMPLATE
FIELD	|lld_override_optemplateid	|t_id		|	|NOT NULL	|0
FIELD	|lld_override_operationid	|t_id		|	|NOT NULL	|0	|1|lld_override_operation
FIELD	|templateid			|t_id		|	|NOT NULL	|0	|2|hosts	|hostid	|RESTRICT
UNIQUE	|1				|lld_override_operationid,templateid
INDEX	|2				|templateid

TABLE|lld_override_opinventory|lld_override_operationid|ZBX_TEMPLATE
FIELD	|lld_override_operationid	|t_id		|	|NOT NULL	|0	|1|lld_override_operation
FIELD	|inventory_mode			|t_integer	|'0'	|NOT NULL	|0

TABLE|trigger_queue|trigger_queueid|0
FIELD		|trigger_queueid|t_id		|	|NOT NULL	|0
FIELD		|objectid	|t_id		|	|NOT NULL	|0
FIELD		|type		|t_integer	|'0'	|NOT NULL	|0
FIELD		|clock		|t_time		|'0'	|NOT NULL	|0
FIELD		|ns		|t_nanosec	|'0'	|NOT NULL	|0

TABLE|item_parameter|item_parameterid|ZBX_TEMPLATE
FIELD		|item_parameterid|t_id		|	|NOT NULL	|0
FIELD		|itemid		|t_id		|	|NOT NULL	|ZBX_PROXY		|1|items
FIELD		|name		|t_varchar(255)	|''	|NOT NULL	|ZBX_PROXY
FIELD		|value		|t_varchar(2048)|''	|NOT NULL	|ZBX_PROXY
INDEX		|1		|itemid

TABLE|role_rule|role_ruleid|ZBX_DATA
FIELD		|role_ruleid	|t_id		|	|NOT NULL	|0
FIELD		|roleid		|t_id		|	|NOT NULL	|0			|1|role
FIELD		|type		|t_integer	|'0'	|NOT NULL	|0
FIELD		|name		|t_varchar(255)	|''	|NOT NULL	|0
FIELD		|value_int	|t_integer	|'0'	|NOT NULL	|0
FIELD		|value_str	|t_varchar(255)	|''	|NOT NULL	|0
FIELD		|value_moduleid	|t_id		|	|NULL		|0			|2|module	|moduleid
FIELD		|value_serviceid|t_id		|	|NULL	|0			|3|services	|serviceid
INDEX		|1		|roleid
INDEX		|2		|value_moduleid
INDEX		|3		|value_serviceid

TABLE|token|tokenid|ZBX_DATA
FIELD	|tokenid	|t_id		|	|NOT NULL	|0
FIELD	|name		|t_varchar(64)	|''	|NOT NULL	|0
FIELD	|description	|t_shorttext	|''	|NOT NULL	|0
FIELD	|userid		|t_id		|	|NOT NULL	|0	|1	|users
FIELD	|token		|t_varchar(128)	|	|NULL		|0
FIELD	|lastaccess	|t_integer	|'0'	|NOT NULL	|0
FIELD	|status		|t_integer	|'0'	|NOT NULL	|0
FIELD	|expires_at	|t_time		|'0'	|NOT NULL	|0
FIELD	|created_at	|t_time		|'0'	|NOT NULL	|0
FIELD	|creator_userid	|t_id		|	|NULL		|0	|2	|users	|userid	|RESTRICT
INDEX	|1		|name
UNIQUE	|2		|userid,name
UNIQUE	|3		|token
INDEX	|4		|creator_userid

TABLE|item_tag|itemtagid|ZBX_TEMPLATE
FIELD		|itemtagid	|t_id		|	|NOT NULL	|0
FIELD		|itemid		|t_id		|	|NOT NULL	|0			|1|items	|		|RESTRICT
FIELD		|tag		|t_varchar(255)	|''	|NOT NULL	|0
FIELD		|value		|t_varchar(255)	|''	|NOT NULL	|0
INDEX		|1		|itemid
CHANGELOG	|4

TABLE|httptest_tag|httptesttagid|ZBX_TEMPLATE
FIELD		|httptesttagid	|t_id		|	|NOT NULL	|0
FIELD		|httptestid	|t_id			|	|NOT NULL	|0		|1|httptest
FIELD		|tag		|t_varchar(255)	|''	|NOT NULL	|0
FIELD		|value		|t_varchar(255)	|''	|NOT NULL	|0
INDEX		|1		|httptestid

TABLE|sysmaps_element_tag|selementtagid|ZBX_TEMPLATE
FIELD		|selementtagid	|t_id		|	|NOT NULL	|0
FIELD		|selementid	|t_id			|	|NOT NULL	|0		|1|sysmaps_elements
FIELD		|tag		|t_varchar(255)	|''	|NOT NULL	|0
FIELD		|value		|t_varchar(255)	|''	|NOT NULL	|0
FIELD		|operator	|t_integer		|'0'|NOT NULL	|0
INDEX		|1		|selementid

TABLE|report|reportid|ZBX_DATA
FIELD		|reportid	|t_id		|	|NOT NULL	|0
FIELD		|userid		|t_id		|	|NOT NULL	|0		|1|users|userid
FIELD		|name		|t_varchar(255)	|''	|NOT NULL	|0
FIELD		|description	|t_varchar(2048)|''	|NOT NULL	|0
FIELD		|status		|t_integer	|'0'	|NOT NULL	|0
FIELD		|dashboardid	|t_id		|	|NOT NULL	|0		|2|dashboard|dashboardid
FIELD		|period		|t_integer	|'0'	|NOT NULL	|0
FIELD		|cycle		|t_integer	|'0'	|NOT NULL	|0
FIELD		|weekdays	|t_integer	|'0'	|NOT NULL	|0
FIELD		|start_time	|t_integer	|'0'	|NOT NULL	|0
FIELD		|active_since	|t_integer	|'0'	|NOT NULL	|0
FIELD		|active_till	|t_integer	|'0'	|NOT NULL	|0
FIELD		|state		|t_integer	|'0'	|NOT NULL	|ZBX_NODATA
FIELD		|lastsent	|t_time	|'0'		|NOT NULL	|ZBX_NODATA
FIELD		|info		|t_varchar(2048)|''	|NOT NULL	|ZBX_NODATA
UNIQUE		|1		|name
INDEX		|2		|userid
INDEX		|3		|dashboardid

TABLE|report_param|reportparamid|ZBX_DATA
FIELD		|reportparamid	|t_id		|	|NOT NULL	|0
FIELD		|reportid	|t_id		|	|NOT NULL	|0		|1|report|reportid
FIELD		|name		|t_varchar(255)	|''	|NOT NULL	|0
FIELD		|value		|t_shorttext	|''	|NOT NULL	|0
INDEX		|1		|reportid

TABLE|report_user|reportuserid|ZBX_DATA
FIELD		|reportuserid	|t_id		|	|NOT NULL	|0
FIELD		|reportid	|t_id		|	|NOT NULL	|0		|1|report|reportid
FIELD		|userid		|t_id		|	|NOT NULL	|0		|2|users|userid
FIELD		|exclude	|t_integer	|'0'	|NOT NULL	|0
FIELD		|access_userid	|t_id		|	|NULL		|0		|3|users|userid		|RESTRICT
INDEX		|1		|reportid
INDEX		|2		|userid
INDEX		|3		|access_userid

TABLE|report_usrgrp|reportusrgrpid|ZBX_DATA
FIELD		|reportusrgrpid|t_id		|	|NOT NULL	|0
FIELD		|reportid	|t_id		|	|NOT NULL	|0		|1|report|reportid
FIELD		|usrgrpid	|t_id		|	|NOT NULL	|0		|2|usrgrp|usrgrpid
FIELD		|access_userid	|t_id		|	|NULL		|0		|3|users|userid		|RESTRICT
INDEX		|1		|reportid
INDEX		|2		|usrgrpid
INDEX		|3		|access_userid

TABLE|service_problem_tag|service_problem_tagid|ZBX_DATA
FIELD		|service_problem_tagid	|t_id		|	|NOT NULL	|0
FIELD		|serviceid		|t_id		|	|NOT NULL	|0	|1|services|serviceid
FIELD		|tag			|t_varchar(255)	|''	|NOT NULL	|0
FIELD		|operator		|t_integer	|'0'	|NOT NULL	|0
FIELD		|value			|t_varchar(255)	|''	|NOT NULL	|0
INDEX		|1			|serviceid

TABLE|service_problem|service_problemid|ZBX_DATA
FIELD		|service_problemid	|t_id		|	|NOT NULL	|0
FIELD		|eventid		|t_id		|	|NOT NULL	|0	|1|problem|eventid
FIELD		|serviceid		|t_id		|	|NOT NULL	|0	|2|services|serviceid
FIELD		|severity		|t_integer	|'0'	|NOT NULL	|0
INDEX		|1			|eventid
INDEX		|2			|serviceid

TABLE|service_tag|servicetagid|0
FIELD		|servicetagid	|t_id		|	|NOT NULL	|0
FIELD		|serviceid	|t_id		|	|NOT NULL	|0		|1|services|serviceid
FIELD		|tag		|t_varchar(255)	|''	|NOT NULL	|0
FIELD		|value		|t_varchar(255)	|''	|NOT NULL	|0
INDEX		|1		|serviceid

TABLE|service_status_rule|service_status_ruleid|ZBX_DATA
FIELD		|service_status_ruleid|t_id	|	|NOT NULL	|0
FIELD		|serviceid	|t_id		|	|NOT NULL	|0		|1|services|serviceid
FIELD		|type		|t_integer	|'0'	|NOT NULL	|0
FIELD		|limit_value	|t_integer	|'0'	|NOT NULL	|0
FIELD		|limit_status	|t_integer	|'0'	|NOT NULL	|0
FIELD		|new_status	|t_integer	|'0'	|NOT NULL	|0
INDEX		|1		|serviceid

TABLE|ha_node|ha_nodeid|ZBX_DATA
FIELD		|ha_nodeid	|t_cuid		|	|NOT NULL	|0
FIELD		|name		|t_varchar(255)	|''	|NOT NULL	|0
FIELD		|address	|t_varchar(255)	|''	|NOT NULL	|0
FIELD		|port		|t_integer	|'10051'|NOT NULL	|0
FIELD		|lastaccess	|t_integer	|'0'	|NOT NULL	|0
FIELD		|status		|t_integer	|'0'	|NOT NULL	|0
FIELD		|ha_sessionid	|t_cuid		|''	|NOT NULL	|0
UNIQUE		|1		|name
INDEX		|2		|status,lastaccess

TABLE|sla|slaid|ZBX_DATA
FIELD		|slaid		|t_id		|	|NOT NULL	|0
FIELD		|name		|t_varchar(255)	|''	|NOT NULL	|0
FIELD		|period		|t_integer	|'0'	|NOT NULL	|0
FIELD		|slo		|t_double	|'99.9'	|NOT NULL	|0
FIELD		|effective_date	|t_integer	|'0'	|NOT NULL	|0
FIELD		|timezone	|t_varchar(50)	|'UTC'	|NOT NULL	|ZBX_NODATA
FIELD		|status		|t_integer	|'1'	|NOT NULL	|0
FIELD		|description	|t_shorttext	|''	|NOT NULL	|0
UNIQUE		|1		|name

TABLE|sla_schedule|sla_scheduleid|ZBX_DATA
FIELD		|sla_scheduleid	|t_id		|	|NOT NULL	|0
FIELD		|slaid		|t_id		|	|NOT NULL	|0		|1|sla|slaid
FIELD		|period_from	|t_integer	|'0'	|NOT NULL	|0
FIELD		|period_to	|t_integer	|'0'	|NOT NULL	|0
INDEX		|1		|slaid

TABLE|sla_excluded_downtime|sla_excluded_downtimeid|ZBX_DATA
FIELD		|sla_excluded_downtimeid|t_id		|	|NOT NULL	|0
FIELD		|slaid			|t_id		|	|NOT NULL	|0	|1|sla|slaid
FIELD		|name			|t_varchar(255)	|''	|NOT NULL	|0
FIELD		|period_from		|t_integer	|'0'	|NOT NULL	|0
FIELD		|period_to		|t_integer	|'0'	|NOT NULL	|0
INDEX		|1			|slaid

TABLE|sla_service_tag|sla_service_tagid|0
FIELD		|sla_service_tagid	|t_id		|	|NOT NULL	|0
FIELD		|slaid			|t_id		|	|NOT NULL	|0	|1|sla|slaid
FIELD		|tag			|t_varchar(255)	|''	|NOT NULL	|0
FIELD		|operator		|t_integer	|'0'	|NOT NULL	|0
FIELD		|value			|t_varchar(255)	|''	|NOT NULL	|0
INDEX		|1			|slaid

TABLE|host_rtdata|hostid|ZBX_TEMPLATE
FIELD		|hostid			|t_id		|	|NOT NULL	|0	|1|hosts|hostid
FIELD		|active_available	|t_integer	|'0'	|NOT NULL	|0

TABLE|userdirectory|userdirectoryid|0
FIELD		|userdirectoryid	|t_id			|		|NOT NULL	|0
FIELD		|name				|t_varchar(128)	|''		|NOT NULL	|0
FIELD		|description		|t_shorttext	|''		|NOT NULL	|0
FIELD		|idp_type			|t_integer		|'1'	|NOT NULL	|0
FIELD		|provision_status	|t_integer		|'0'	|NOT NULL	|0
INDEX		|1			|idp_type

TABLE|userdirectory_ldap|userdirectoryid|0
FIELD		|userdirectoryid		|t_id			|		|NOT NULL	|0	|1|userdirectory
FIELD		|host					|t_varchar(255)	|''		|NOT NULL	|0
FIELD		|port					|t_integer		|'389'	|NOT NULL	|0
FIELD		|base_dn				|t_varchar(255)	|''		|NOT NULL	|0
FIELD		|search_attribute		|t_varchar(128)	|''		|NOT NULL	|0
FIELD		|bind_dn				|t_varchar(255)	|''		|NOT NULL	|0
FIELD		|bind_password			|t_varchar(128)	|''		|NOT NULL	|0
FIELD		|start_tls				|t_integer		|'0'	|NOT NULL	|0
FIELD		|search_filter			|t_varchar(255)	|''		|NOT NULL	|0
FIELD		|group_basedn			|t_varchar(255)	|''		|NOT NULL	|0
FIELD		|group_name				|t_varchar(255)	|''		|NOT NULL	|0
FIELD		|group_member			|t_varchar(255)	|''		|NOT NULL	|0
FIELD		|user_ref_attr			|t_varchar(255)	|''		|NOT NULL	|0
FIELD		|group_filter			|t_varchar(255)	|''		|NOT NULL	|0
FIELD		|group_membership		|t_varchar(255)	|''		|NOT NULL	|0
FIELD		|user_username			|t_varchar(255)	|''		|NOT NULL	|0
FIELD		|user_lastname			|t_varchar(255)	|''		|NOT NULL	|0

TABLE|userdirectory_saml|userdirectoryid|0
FIELD		|userdirectoryid		|t_id			|		|NOT NULL	|0	|1|userdirectory
FIELD		|idp_entityid			|t_varchar(1024)|''		|NOT NULL	|0
FIELD		|sso_url				|t_varchar(2048)|''		|NOT NULL	|0
FIELD		|slo_url				|t_varchar(2048)|''		|NOT NULL	|0
FIELD		|username_attribute		|t_varchar(128)	|''		|NOT NULL	|0
FIELD		|sp_entityid			|t_varchar(1024)|''		|NOT NULL	|0
FIELD		|nameid_format			|t_varchar(2048)|''		|NOT NULL	|0
FIELD		|sign_messages			|t_integer		|'0'	|NOT NULL	|0
FIELD		|sign_assertions		|t_integer		|'0'	|NOT NULL	|0
FIELD		|sign_authn_requests	|t_integer		|'0'	|NOT NULL	|0
FIELD		|sign_logout_requests	|t_integer		|'0'	|NOT NULL	|0
FIELD		|sign_logout_responses	|t_integer		|'0'	|NOT NULL	|0
FIELD		|encrypt_nameid			|t_integer		|'0'	|NOT NULL	|0
FIELD		|encrypt_assertions		|t_integer		|'0'	|NOT NULL	|0
FIELD		|group_name				|t_varchar(255)	|''		|NOT NULL	|0
FIELD		|user_username			|t_varchar(255)	|''		|NOT NULL	|0
FIELD		|user_lastname			|t_varchar(255)	|''		|NOT NULL	|0
FIELD		|scim_status			|t_integer		|'0'	|NOT NULL	|0

TABLE|userdirectory_media|userdirectory_mediaid|0
FIELD		|userdirectory_mediaid	|t_id			|	|NOT NULL	|0
FIELD		|userdirectoryid	|t_id			|	|NOT NULL	|0	|1	|userdirectory
FIELD		|mediatypeid		|t_id			|	|NOT NULL	|0	|2	|media_type
FIELD		|name				|t_varchar(64)	|''	|NOT NULL	|0
FIELD		|attribute			|t_varchar(255)	|''	|NOT NULL	|0
INDEX		|1	|userdirectoryid
INDEX		|2	|mediatypeid

TABLE|userdirectory_usrgrp|userdirectory_usrgrpid|0
FIELD		|userdirectory_usrgrpid		|t_id		|	|NOT NULL	|0
FIELD		|userdirectory_idpgroupid	|t_id		|	|NOT NULL	|0	|1	|userdirectory_idpgroup
FIELD		|usrgrpid					|t_id		|	|NOT NULL	|0	|2	|usrgrp
UNIQUE		|1	|userdirectory_idpgroupid,usrgrpid
INDEX		|2	|usrgrpid
INDEX		|3	|userdirectory_idpgroupid

TABLE|userdirectory_idpgroup|userdirectory_idpgroupid|0
FIELD		|userdirectory_idpgroupid	|t_id			|	|NOT NULL	|0
FIELD		|userdirectoryid		|t_id			|	|NOT NULL	|0	|1	|userdirectory
FIELD		|roleid					|t_id			|	|NOT NULL	|0	|2	|role
FIELD		|name					|t_varchar(255)	|''	|NOT NULL	|0
INDEX		|1	|userdirectoryid
INDEX		|2	|roleid

TABLE|changelog|changelogid|0
FIELD		|changelogid	|t_serial	|	|NOT NULL	|0
FIELD		|object		|t_integer	|'0'	|NOT NULL	|0
FIELD		|objectid	|t_id		|	|NOT NULL	|0
FIELD		|operation	|t_integer	|'0'	|NOT NULL	|0
FIELD		|clock		|t_integer	|'0'	|NOT NULL	|0
INDEX		|1		|clock

TABLE|scim_group|scim_groupid|0
FIELD		|scim_groupid	|t_id			|	|NOT NULL	|0
FIELD		|name			|t_varchar(64)	|''	|NOT NULL	|0
UNIQUE		|1		|name

TABLE|user_scim_group|user_scim_groupid|0
FIELD		|user_scim_groupid	|t_id	|	|NOT NULL	|0
FIELD		|userid				|t_id	|	|NOT NULL	|0	|1|users
FIELD		|scim_groupid		|t_id	|	|NOT NULL	|0	|2|scim_group
INDEX		|1	|userid
INDEX		|2	|scim_groupid

TABLE|connector|connectorid|ZBX_DATA
FIELD		|connectorid	|t_id		|	|NOT NULL	|0
FIELD		|name		|t_varchar(255)	|''	|NOT NULL	|0
FIELD		|protocol	|t_integer	|'0'	|NOT NULL	|0
FIELD		|data_type	|t_integer	|'0'	|NOT NULL	|0
FIELD		|url		|t_varchar(2048)|''	|NOT NULL	|0
FIELD		|max_records	|t_integer	|'0'	|NOT NULL	|0
FIELD		|max_senders	|t_integer	|'1'	|NOT NULL	|0
FIELD		|max_attempts	|t_integer	|'1'	|NOT NULL	|0
FIELD		|timeout	|t_varchar(255)	|'5s'	|NOT NULL	|0
FIELD		|http_proxy	|t_varchar(255)	|''	|NOT NULL	|0
FIELD		|authtype	|t_integer	|'0'	|NOT NULL	|0
FIELD		|username	|t_varchar(255)	|''	|NOT NULL	|0
FIELD		|password	|t_varchar(255)	|''	|NOT NULL	|0
FIELD		|token		|t_varchar(128)	|''	|NOT NULL	|0
FIELD		|verify_peer	|t_integer	|'1'	|NOT NULL	|0
FIELD		|verify_host	|t_integer	|'1'	|NOT NULL	|0
FIELD		|ssl_cert_file	|t_varchar(255)	|''	|NOT NULL	|0
FIELD		|ssl_key_file	|t_varchar(255)	|''	|NOT NULL	|0
FIELD		|ssl_key_password|t_varchar(64)	|''	|NOT NULL	|0
FIELD		|description	|t_shorttext	|''	|NOT NULL	|0
FIELD		|status		|t_integer	|'1'	|NOT NULL	|0
FIELD		|tags_evaltype	|t_integer	|'0'	|NOT NULL	|0
FIELD		|item_value_type|t_integer	|'31'	|NOT NULL	|0
FIELD		|attempt_interval|t_varchar(32)	|'5s'	|NOT NULL	|0
UNIQUE		|1		|name
CHANGELOG	|17

TABLE|connector_tag|connector_tagid|0
FIELD	|connector_tagid|t_id		|	|NOT NULL	|0
FIELD	|connectorid	|t_id		|	|NOT NULL	|0	|1|connector|	|RESTRICT
FIELD	|tag		|t_varchar(255)	|''	|NOT NULL	|0
FIELD	|operator	|t_integer	|'0'	|NOT NULL	|0
FIELD	|value		|t_varchar(255)	|''	|NOT NULL	|0
INDEX	|1		|connectorid
CHANGELOG	|18

TABLE|proxy|proxyid|0
FIELD		|proxyid		|t_id		|		|NOT NULL	|0
FIELD		|name			|t_varchar(128)	|''		|NOT NULL	|ZBX_PROXY
FIELD		|operating_mode		|t_integer	|'0'		|NOT NULL	|0
FIELD		|description		|t_shorttext	|''		|NOT NULL	|0
FIELD		|tls_connect		|t_integer	|'1'		|NOT NULL	|0
FIELD		|tls_accept		|t_integer	|'1'		|NOT NULL	|0
FIELD		|tls_issuer		|t_varchar(1024)|''		|NOT NULL	|0
FIELD		|tls_subject		|t_varchar(1024)|''		|NOT NULL	|0
FIELD		|tls_psk_identity	|t_varchar(128)	|''		|NOT NULL	|0
FIELD		|tls_psk		|t_varchar(512)	|''		|NOT NULL	|0
FIELD		|allowed_addresses	|t_varchar(255)	|''		|NOT NULL	|0
FIELD		|address		|t_varchar(255)	|'127.0.0.1'	|NOT NULL	|0
FIELD		|port			|t_varchar(64)	|'10051'	|NOT NULL	|0
FIELD		|custom_timeouts	|t_integer	|'0'		|NOT NULL	|0
FIELD		|timeout_zabbix_agent	|t_varchar(255)	|''		|NOT NULL	|0
FIELD		|timeout_simple_check	|t_varchar(255)	|''		|NOT NULL	|0
FIELD		|timeout_snmp_agent	|t_varchar(255)	|''		|NOT NULL	|0
FIELD		|timeout_external_check	|t_varchar(255)	|''		|NOT NULL	|0
FIELD		|timeout_db_monitor	|t_varchar(255)	|''		|NOT NULL	|0
FIELD		|timeout_http_agent	|t_varchar(255)	|''		|NOT NULL	|0
FIELD		|timeout_ssh_agent	|t_varchar(255)	|''		|NOT NULL	|0
FIELD		|timeout_telnet_agent	|t_varchar(255)	|''		|NOT NULL	|0
FIELD		|timeout_script		|t_varchar(255)	|''		|NOT NULL	|0
FIELD		|local_address		|t_varchar(255)	|''		|NOT NULL	|ZBX_PROXY
FIELD		|local_port		|t_varchar(64)	|'10051'	|NOT NULL	|ZBX_PROXY
FIELD		|proxy_groupid		|t_id		|		|NULL		|0	|1|proxy_group|	|RESTRICT
UNIQUE		|1		|name
INDEX		|2		|proxy_groupid
CHANGELOG	|19

TABLE|proxy_rtdata|proxyid|0
FIELD		|proxyid	|t_id		|	|NOT NULL	|0		|1|proxy|proxyid
FIELD		|lastaccess	|t_integer	|'0'	|NOT NULL	|ZBX_NODATA
FIELD		|version	|t_integer	|'0'	|NOT NULL	|ZBX_NODATA
FIELD		|compatibility	|t_integer	|'0'	|NOT NULL	|ZBX_NODATA
FIELD		|state		|t_integer	|'0'	|NOT NULL	|ZBX_NODATA

TABLE|proxy_group|proxy_groupid|0
FIELD		|proxy_groupid	|t_id		|	|NOT NULL	|0
FIELD		|name		|t_varchar(255)	|''	|NOT NULL	|0
FIELD		|description	|t_shorttext	|''	|NOT NULL	|0
FIELD		|failover_delay	|t_varchar(255)	|'1m'	|NOT NULL	|0
FIELD		|min_online	|t_varchar(255)	|'1'	|NOT NULL	|0
CHANGELOG	|20

TABLE|proxy_group_rtdata|proxy_groupid|0
FIELD		|proxy_groupid	|t_id		|	|NOT NULL	|0		|1|proxy_group|proxy_groupid
FIELD		|state		|t_integer	|'0'	|NOT NULL	|0

TABLE|host_proxy|hostproxyid|0
FIELD		|hostproxyid	|t_id		|	|NOT NULL	|0
FIELD		|hostid		|t_id		|	|NULL		|0|1|hosts	|	|RESTRICT
FIELD		|host		|t_varchar(128)	|''	|NOT NULL	|ZBX_PROXY
FIELD		|proxyid	|t_id		|	|NULL		|ZBX_PROXY|2|proxy|	|RESTRICT
FIELD		|revision	|t_bigint	|'0'	|NOT NULL	|ZBX_PROXY
FIELD		|tls_accept	|t_integer	|'1'	|NOT NULL	|ZBX_PROXY
FIELD		|tls_issuer	|t_varchar(1024)|''	|NOT NULL	|ZBX_PROXY
FIELD		|tls_subject	|t_varchar(1024)|''	|NOT NULL	|ZBX_PROXY
FIELD		|tls_psk_identity|t_varchar(128)|''	|NOT NULL	|ZBX_PROXY
FIELD		|tls_psk	|t_varchar(512)	|''	|NOT NULL	|ZBX_PROXY
UNIQUE		|1		|hostid
INDEX		|2		|proxyid
INDEX		|3		|revision
CHANGELOG	|21

TABLE|mfa|mfaid|ZBX_DATA
FIELD		|mfaid		|t_id		|	|NOT NULL	|0
FIELD		|type		|t_integer	|'0'	|NOT NULL	|0
FIELD		|name		|t_varchar(128)	|''	|NOT NULL	|0
FIELD		|hash_function	|t_integer	|'1'	|NULL		|0
FIELD		|code_length	|t_integer	|'6'	|NULL		|0
FIELD		|api_hostname	|t_varchar(1024)|''	|NULL		|0
FIELD		|clientid	|t_varchar(32)	|''	|NULL		|0
FIELD		|client_secret	|t_varchar(64)	|''	|NULL		|0
UNIQUE		|1		|name

TABLE|mfa_totp_secret|mfa_totp_secretid|ZBX_DATA
FIELD		|mfa_totp_secretid	|t_id		|	|NOT NULL	|0
FIELD		|mfaid			|t_id			|	|NOT NULL	|0	|1|mfa	|mfaid
FIELD		|userid			|t_id			|	|NOT NULL	|0	|2|users|userid
FIELD		|totp_secret	|t_varchar(32)	|''	|NULL		|0
FIELD		|status			|t_integer		|'0'|NOT NULL	|0
FIELD		|used_codes		|t_varchar(32)	|'' |NOT NULL	|0
INDEX		|1			|mfaid
INDEX		|2			|userid

TABLE|dbversion|dbversionid|
FIELD		|dbversionid	|t_id		|	|NOT NULL	|0
FIELD		|mandatory	|t_integer	|'0'	|NOT NULL	|
FIELD		|optional	|t_integer	|'0'	|NOT NULL	|
<<<<<<< HEAD
ROW		|1		|6050257	|6050257
=======
ROW		|1		|6050283	|6050283
>>>>>>> 8d0d1570
<|MERGE_RESOLUTION|>--- conflicted
+++ resolved
@@ -2315,8 +2315,4 @@
 FIELD		|dbversionid	|t_id		|	|NOT NULL	|0
 FIELD		|mandatory	|t_integer	|'0'	|NOT NULL	|
 FIELD		|optional	|t_integer	|'0'	|NOT NULL	|
-<<<<<<< HEAD
-ROW		|1		|6050257	|6050257
-=======
-ROW		|1		|6050283	|6050283
->>>>>>> 8d0d1570
+ROW		|1		|6050284	|6050284