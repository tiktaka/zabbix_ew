--
-- Zabbix
-- Copyright (C) 2001-2022 Zabbix SIA
--
-- This program is free software; you can redistribute it and/or modify
-- it under the terms of the GNU General Public License as published by
-- the Free Software Foundation; either version 2 of the License, or
-- (at your option) any later version.
--
-- This program is distributed in the hope that it will be useful,
-- but WITHOUT ANY WARRANTY; without even the implied warranty of
-- MERCHANTABILITY or FITNESS FOR A PARTICULAR PURPOSE. See the
-- GNU General Public License for more details.
--
-- You should have received a copy of the GNU General Public License
-- along with this program; if not, write to the Free Software
-- Foundation, Inc., 51 Franklin Street, Fifth Floor, Boston, MA  02110-1301, USA.
--

--
-- Do not use spaces
-- Tables must be sorted to match referential integrity rules
--

TABLE|role|roleid|ZBX_DATA
FIELD		|roleid		|t_id		|	|NOT NULL	|0
FIELD		|name		|t_varchar(255)	|''	|NOT NULL	|0
FIELD		|type		|t_integer	|'0'	|NOT NULL	|0
FIELD		|readonly	|t_integer	|'0'	|NOT NULL	|0
UNIQUE		|1		|name

TABLE|users|userid|ZBX_DATA
FIELD		|userid		|t_id		|	|NOT NULL	|0
FIELD		|username	|t_varchar(100)	|''	|NOT NULL	|0
FIELD		|name		|t_varchar(100)	|''	|NOT NULL	|0
FIELD		|surname	|t_varchar(100)	|''	|NOT NULL	|0
FIELD		|passwd		|t_varchar(60)	|''	|NOT NULL	|0
FIELD		|url		|t_varchar(255)	|''	|NOT NULL	|0
FIELD		|autologin	|t_integer	|'0'	|NOT NULL	|0
FIELD		|autologout	|t_varchar(32)	|'15m'	|NOT NULL	|0
FIELD		|lang		|t_varchar(7)	|'default'|NOT NULL	|ZBX_NODATA
FIELD		|refresh	|t_varchar(32)	|'30s'	|NOT NULL	|0
FIELD		|theme		|t_varchar(128)	|'default'|NOT NULL	|ZBX_NODATA
FIELD		|attempt_failed	|t_integer	|0	|NOT NULL	|ZBX_NODATA
FIELD		|attempt_ip	|t_varchar(39)	|''	|NOT NULL	|ZBX_NODATA
FIELD		|attempt_clock	|t_integer	|0	|NOT NULL	|ZBX_NODATA
FIELD		|rows_per_page	|t_integer	|50	|NOT NULL	|0
FIELD		|timezone	|t_varchar(50)	|'default'|NOT NULL	|ZBX_NODATA
FIELD		|roleid		|t_id		|	|NOT NULL	|0			|1|role
UNIQUE		|1		|username

TABLE|maintenances|maintenanceid|ZBX_DATA
FIELD		|maintenanceid	|t_id		|	|NOT NULL	|0
FIELD		|name		|t_varchar(128)	|''	|NOT NULL	|0
FIELD		|maintenance_type|t_integer	|'0'	|NOT NULL	|0
FIELD		|description	|t_shorttext	|''	|NOT NULL	|0
FIELD		|active_since	|t_integer	|'0'	|NOT NULL	|0
FIELD		|active_till	|t_integer	|'0'	|NOT NULL	|0
FIELD		|tags_evaltype	|t_integer	|'0'	|NOT NULL	|0
INDEX		|1		|active_since,active_till
UNIQUE		|2		|name

TABLE|hosts|hostid|ZBX_TEMPLATE
FIELD		|hostid		|t_id		|	|NOT NULL	|0
FIELD		|proxy_hostid	|t_id		|	|NULL		|0			|1|hosts	|hostid		|RESTRICT
FIELD		|host		|t_varchar(128)	|''	|NOT NULL	|ZBX_PROXY
FIELD		|status		|t_integer	|'0'	|NOT NULL	|ZBX_PROXY
FIELD		|lastaccess	|t_integer	|'0'	|NOT NULL	|ZBX_NODATA
FIELD		|ipmi_authtype	|t_integer	|'-1'	|NOT NULL	|ZBX_PROXY
FIELD		|ipmi_privilege	|t_integer	|'2'	|NOT NULL	|ZBX_PROXY
FIELD		|ipmi_username	|t_varchar(16)	|''	|NOT NULL	|ZBX_PROXY
FIELD		|ipmi_password	|t_varchar(20)	|''	|NOT NULL	|ZBX_PROXY
FIELD		|maintenanceid	|t_id		|	|NULL		|ZBX_NODATA		|2|maintenances	|		|RESTRICT
FIELD		|maintenance_status|t_integer	|'0'	|NOT NULL	|ZBX_NODATA
FIELD		|maintenance_type|t_integer	|'0'	|NOT NULL	|ZBX_NODATA
FIELD		|maintenance_from|t_integer	|'0'	|NOT NULL	|ZBX_NODATA
FIELD		|name		|t_varchar(128)	|''	|NOT NULL	|ZBX_PROXY
FIELD		|flags		|t_integer	|'0'	|NOT NULL	|0
FIELD		|templateid	|t_id		|	|NULL		|0			|3|hosts	|hostid
FIELD		|description	|t_shorttext	|''	|NOT NULL	|0
FIELD		|tls_connect	|t_integer	|'1'	|NOT NULL	|ZBX_PROXY
FIELD		|tls_accept	|t_integer	|'1'	|NOT NULL	|ZBX_PROXY
FIELD		|tls_issuer	|t_varchar(1024)|''	|NOT NULL	|ZBX_PROXY
FIELD		|tls_subject	|t_varchar(1024)|''	|NOT NULL	|ZBX_PROXY
FIELD		|tls_psk_identity|t_varchar(128)|''	|NOT NULL	|ZBX_PROXY
FIELD		|tls_psk	|t_varchar(512)	|''	|NOT NULL	|ZBX_PROXY
FIELD		|proxy_address	|t_varchar(255)	|''	|NOT NULL	|0
FIELD		|auto_compress	|t_integer	|'1'	|NOT NULL	|0
FIELD		|discover	|t_integer	|'0'	|NOT NULL	|0
FIELD		|custom_interfaces|t_integer	|'0'	|NOT NULL	|0
FIELD		|uuid		|t_varchar(32)	|''	|NOT NULL	|0
INDEX		|1		|host
INDEX		|2		|status
INDEX		|3		|proxy_hostid
INDEX		|4		|name
INDEX		|5		|maintenanceid

TABLE|hstgrp|groupid|ZBX_DATA
FIELD		|groupid	|t_id		|	|NOT NULL	|0
FIELD		|name		|t_varchar(255)	|''	|NOT NULL	|0
FIELD		|internal	|t_integer	|'0'	|NOT NULL	|0
FIELD		|flags		|t_integer	|'0'	|NOT NULL	|0
FIELD		|uuid		|t_varchar(32)	|''	|NOT NULL	|0
INDEX		|1		|name

TABLE|group_prototype|group_prototypeid|ZBX_TEMPLATE
FIELD		|group_prototypeid|t_id		|	|NOT NULL	|0
FIELD		|hostid		|t_id		|	|NOT NULL	|0			|1|hosts
FIELD		|name		|t_varchar(255)	|''	|NOT NULL	|0
FIELD		|groupid	|t_id		|	|NULL		|0			|2|hstgrp	|		|RESTRICT
FIELD		|templateid	|t_id		|	|NULL		|0			|3|group_prototype|group_prototypeid
INDEX		|1		|hostid

TABLE|group_discovery|groupid|ZBX_TEMPLATE
FIELD		|groupid	|t_id		|	|NOT NULL	|0			|1|hstgrp
FIELD		|parent_group_prototypeid|t_id	|	|NOT NULL	|0			|2|group_prototype|group_prototypeid|RESTRICT
FIELD		|name		|t_varchar(64)	|''	|NOT NULL	|ZBX_NODATA
FIELD		|lastcheck	|t_integer	|'0'	|NOT NULL	|ZBX_NODATA
FIELD		|ts_delete	|t_time		|'0'	|NOT NULL	|ZBX_NODATA

TABLE|drules|druleid|ZBX_DATA
FIELD		|druleid	|t_id		|	|NOT NULL	|0
FIELD		|proxy_hostid	|t_id		|	|NULL		|0			|1|hosts	|hostid		|RESTRICT
FIELD		|name		|t_varchar(255)	|''	|NOT NULL	|ZBX_PROXY
FIELD		|iprange	|t_varchar(2048)|''	|NOT NULL	|ZBX_PROXY
FIELD		|delay		|t_varchar(255)	|'1h'	|NOT NULL	|ZBX_PROXY
FIELD		|nextcheck	|t_integer	|'0'	|NOT NULL	|ZBX_NODATA
FIELD		|status		|t_integer	|'0'	|NOT NULL	|0
INDEX		|1		|proxy_hostid
UNIQUE		|2		|name

TABLE|dchecks|dcheckid|ZBX_DATA
FIELD		|dcheckid	|t_id		|	|NOT NULL	|0
FIELD		|druleid	|t_id		|	|NOT NULL	|ZBX_PROXY		|1|drules
FIELD		|type		|t_integer	|'0'	|NOT NULL	|ZBX_PROXY
FIELD		|key_		|t_varchar(2048)|''	|NOT NULL	|ZBX_PROXY
FIELD		|snmp_community	|t_varchar(255)	|''	|NOT NULL	|ZBX_PROXY
FIELD		|ports		|t_varchar(255)	|'0'	|NOT NULL	|ZBX_PROXY
FIELD		|snmpv3_securityname|t_varchar(64)|''	|NOT NULL	|ZBX_PROXY
FIELD		|snmpv3_securitylevel|t_integer	|'0'	|NOT NULL	|ZBX_PROXY
FIELD		|snmpv3_authpassphrase|t_varchar(64)|''	|NOT NULL	|ZBX_PROXY
FIELD		|snmpv3_privpassphrase|t_varchar(64)|''	|NOT NULL	|ZBX_PROXY
FIELD		|uniq		|t_integer	|'0'	|NOT NULL	|ZBX_PROXY
FIELD		|snmpv3_authprotocol|t_integer	|'0'	|NOT NULL	|ZBX_PROXY
FIELD		|snmpv3_privprotocol|t_integer	|'0'	|NOT NULL	|ZBX_PROXY
FIELD		|snmpv3_contextname|t_varchar(255)|''	|NOT NULL	|ZBX_PROXY
FIELD		|host_source|t_integer	|'1'	|NOT NULL	|ZBX_PROXY
FIELD		|name_source|t_integer	|'0'	|NOT NULL	|ZBX_PROXY
INDEX		|1		|druleid,host_source,name_source

TABLE|httptest|httptestid|ZBX_TEMPLATE
FIELD		|httptestid	|t_id		|	|NOT NULL	|0
FIELD		|name		|t_varchar(64)	|''	|NOT NULL	|ZBX_PROXY
FIELD		|nextcheck	|t_integer	|'0'	|NOT NULL	|ZBX_NODATA
FIELD		|delay		|t_varchar(255)	|'1m'	|NOT NULL	|ZBX_PROXY
FIELD		|status		|t_integer	|'0'	|NOT NULL	|0
FIELD		|agent		|t_varchar(255)	|'Zabbix'|NOT NULL	|ZBX_PROXY
FIELD		|authentication	|t_integer	|'0'	|NOT NULL	|ZBX_PROXY,ZBX_NODATA
FIELD		|http_user	|t_varchar(64)	|''	|NOT NULL	|ZBX_PROXY,ZBX_NODATA
FIELD		|http_password	|t_varchar(64)	|''	|NOT NULL	|ZBX_PROXY,ZBX_NODATA
FIELD		|hostid		|t_id		|	|NOT NULL	|ZBX_PROXY		|2|hosts
FIELD		|templateid	|t_id		|	|NULL		|0			|3|httptest	|httptestid
FIELD		|http_proxy	|t_varchar(255)	|''	|NOT NULL	|ZBX_PROXY,ZBX_NODATA
FIELD		|retries	|t_integer	|'1'	|NOT NULL	|ZBX_PROXY,ZBX_NODATA
FIELD		|ssl_cert_file	|t_varchar(255)	|''	|NOT NULL	|ZBX_PROXY,ZBX_NODATA
FIELD		|ssl_key_file	|t_varchar(255)	|''	|NOT NULL	|ZBX_PROXY,ZBX_NODATA
FIELD		|ssl_key_password|t_varchar(64)	|''	|NOT NULL	|ZBX_PROXY,ZBX_NODATA
FIELD		|verify_peer	|t_integer	|'0'	|NOT NULL	|ZBX_PROXY
FIELD		|verify_host	|t_integer	|'0'	|NOT NULL	|ZBX_PROXY
FIELD		|uuid		|t_varchar(32)	|''	|NOT NULL	|0
UNIQUE		|2		|hostid,name
INDEX		|3		|status
INDEX		|4		|templateid

TABLE|httpstep|httpstepid|ZBX_TEMPLATE
FIELD		|httpstepid	|t_id		|	|NOT NULL	|0
FIELD		|httptestid	|t_id		|	|NOT NULL	|ZBX_PROXY		|1|httptest
FIELD		|name		|t_varchar(64)	|''	|NOT NULL	|ZBX_PROXY
FIELD		|no		|t_integer	|'0'	|NOT NULL	|ZBX_PROXY
FIELD		|url		|t_varchar(2048)|''	|NOT NULL	|ZBX_PROXY
FIELD		|timeout	|t_varchar(255)	|'15s'	|NOT NULL	|ZBX_PROXY
FIELD		|posts		|t_shorttext	|''	|NOT NULL	|ZBX_PROXY
FIELD		|required	|t_varchar(255)	|''	|NOT NULL	|ZBX_PROXY
FIELD		|status_codes	|t_varchar(255)	|''	|NOT NULL	|ZBX_PROXY
FIELD		|follow_redirects|t_integer	|'1'	|NOT NULL	|ZBX_PROXY
FIELD		|retrieve_mode	|t_integer	|'0'	|NOT NULL	|ZBX_PROXY
FIELD		|post_type	|t_integer	|'0'	|NOT NULL	|ZBX_PROXY
INDEX		|1		|httptestid

TABLE|interface|interfaceid|ZBX_TEMPLATE
FIELD		|interfaceid	|t_id		|	|NOT NULL	|0
FIELD		|hostid		|t_id		|	|NOT NULL	|ZBX_PROXY		|1|hosts
FIELD		|main		|t_integer	|'0'	|NOT NULL	|ZBX_PROXY
FIELD		|type		|t_integer	|'1'	|NOT NULL	|ZBX_PROXY
FIELD		|useip		|t_integer	|'1'	|NOT NULL	|ZBX_PROXY
FIELD		|ip		|t_varchar(64)	|'127.0.0.1'|NOT NULL	|ZBX_PROXY
FIELD		|dns		|t_varchar(255)	|''	|NOT NULL	|ZBX_PROXY
FIELD		|port		|t_varchar(64)	|'10050'|NOT NULL	|ZBX_PROXY
FIELD		|available	|t_integer	|'0'	|NOT NULL	|ZBX_PROXY,ZBX_NODATA
FIELD		|error		|t_varchar(2048)|''	|NOT NULL	|ZBX_NODATA
FIELD		|errors_from	|t_integer	|'0'	|NOT NULL	|ZBX_NODATA
FIELD		|disable_until	|t_integer	|'0'	|NOT NULL	|ZBX_NODATA
INDEX		|1		|hostid,type
INDEX		|2		|ip,dns
INDEX		|3		|available

TABLE|valuemap|valuemapid|ZBX_TEMPLATE
FIELD		|valuemapid	|t_id		|	|NOT NULL	|0
FIELD		|hostid		|t_id		|	|NOT NULL	|0			|1|hosts
FIELD		|name		|t_varchar(64)	|''	|NOT NULL	|0
FIELD		|uuid		|t_varchar(32)	|''	|NOT NULL	|0
UNIQUE		|1		|hostid,name

TABLE|items|itemid|ZBX_TEMPLATE
FIELD		|itemid		|t_id		|	|NOT NULL	|0
FIELD		|type		|t_integer	|'0'	|NOT NULL	|ZBX_PROXY
FIELD		|snmp_oid	|t_varchar(512)	|''	|NOT NULL	|ZBX_PROXY
FIELD		|hostid		|t_id		|	|NOT NULL	|ZBX_PROXY		|1|hosts
FIELD		|name		|t_varchar(255)	|''	|NOT NULL	|0
FIELD		|key_		|t_varchar(2048)|''	|NOT NULL	|ZBX_PROXY
FIELD		|delay		|t_varchar(1024)|'0'	|NOT NULL	|ZBX_PROXY
FIELD		|history	|t_varchar(255)	|'90d'	|NOT NULL	|ZBX_PROXY
FIELD		|trends		|t_varchar(255)	|'365d'	|NOT NULL	|0
FIELD		|status		|t_integer	|'0'	|NOT NULL	|ZBX_PROXY
FIELD		|value_type	|t_integer	|'0'	|NOT NULL	|ZBX_PROXY
FIELD		|trapper_hosts	|t_varchar(255)	|''	|NOT NULL	|ZBX_PROXY
FIELD		|units		|t_varchar(255)	|''	|NOT NULL	|0
FIELD		|formula	|t_varchar(255)	|''	|NOT NULL	|0
FIELD		|logtimefmt	|t_varchar(64)	|''	|NOT NULL	|ZBX_PROXY
FIELD		|templateid	|t_id		|	|NULL		|0			|2|items	|itemid
FIELD		|valuemapid	|t_id		|	|NULL		|0			|3|valuemap	|		|RESTRICT
FIELD		|params		|t_text		|''	|NOT NULL	|ZBX_PROXY
FIELD		|ipmi_sensor	|t_varchar(128)	|''	|NOT NULL	|ZBX_PROXY
FIELD		|authtype	|t_integer	|'0'	|NOT NULL	|ZBX_PROXY
FIELD		|username	|t_varchar(64)	|''	|NOT NULL	|ZBX_PROXY
FIELD		|password	|t_varchar(64)	|''	|NOT NULL	|ZBX_PROXY
FIELD		|publickey	|t_varchar(64)	|''	|NOT NULL	|ZBX_PROXY
FIELD		|privatekey	|t_varchar(64)	|''	|NOT NULL	|ZBX_PROXY
FIELD		|flags		|t_integer	|'0'	|NOT NULL	|ZBX_PROXY
FIELD		|interfaceid	|t_id		|	|NULL		|ZBX_PROXY		|4|interface	|		|RESTRICT
FIELD		|description	|t_text		|''	|NOT NULL	|0
FIELD		|inventory_link	|t_integer	|'0'	|NOT NULL	|ZBX_PROXY
FIELD		|lifetime	|t_varchar(255)	|'30d'	|NOT NULL	|0
FIELD		|evaltype	|t_integer	|'0'	|NOT NULL	|0
FIELD		|jmx_endpoint	|t_varchar(255)	|''	|NOT NULL	|ZBX_PROXY
FIELD		|master_itemid	|t_id		|	|NULL		|ZBX_PROXY		|5|items	|itemid
FIELD		|timeout	|t_varchar(255)	|'3s'	|NOT NULL	|ZBX_PROXY
FIELD		|url		|t_varchar(2048)|''	|NOT NULL	|ZBX_PROXY
FIELD		|query_fields	|t_varchar(2048)|''	|NOT NULL	|ZBX_PROXY
FIELD		|posts		|t_text		|''	|NOT NULL	|ZBX_PROXY
FIELD		|status_codes	|t_varchar(255)	|'200'	|NOT NULL	|ZBX_PROXY
FIELD		|follow_redirects|t_integer	|'1'	|NOT NULL	|ZBX_PROXY
FIELD		|post_type	|t_integer	|'0'	|NOT NULL	|ZBX_PROXY
FIELD		|http_proxy	|t_varchar(255)	|''	|NOT NULL	|ZBX_PROXY,ZBX_NODATA
FIELD		|headers	|t_text		|''	|NOT NULL	|ZBX_PROXY
FIELD		|retrieve_mode	|t_integer	|'0'	|NOT NULL	|ZBX_PROXY
FIELD		|request_method	|t_integer	|'0'	|NOT NULL	|ZBX_PROXY
FIELD		|output_format	|t_integer	|'0'	|NOT NULL	|ZBX_PROXY
FIELD		|ssl_cert_file	|t_varchar(255)	|''	|NOT NULL	|ZBX_PROXY,ZBX_NODATA
FIELD		|ssl_key_file	|t_varchar(255)	|''	|NOT NULL	|ZBX_PROXY,ZBX_NODATA
FIELD		|ssl_key_password|t_varchar(64)	|''	|NOT NULL	|ZBX_PROXY,ZBX_NODATA
FIELD		|verify_peer	|t_integer	|'0'	|NOT NULL	|ZBX_PROXY
FIELD		|verify_host	|t_integer	|'0'	|NOT NULL	|ZBX_PROXY
FIELD		|allow_traps	|t_integer	|'0'	|NOT NULL	|ZBX_PROXY
FIELD		|discover	|t_integer	|'0'	|NOT NULL	|0
FIELD		|uuid		|t_varchar(32)	|''	|NOT NULL	|0
INDEX		|1		|hostid,key_(764)
INDEX		|3		|status
INDEX		|4		|templateid
INDEX		|5		|valuemapid
INDEX		|6		|interfaceid
INDEX		|7		|master_itemid
INDEX		|8		|key_(768)

TABLE|httpstepitem|httpstepitemid|ZBX_TEMPLATE
FIELD		|httpstepitemid	|t_id		|	|NOT NULL	|0
FIELD		|httpstepid	|t_id		|	|NOT NULL	|ZBX_PROXY		|1|httpstep
FIELD		|itemid		|t_id		|	|NOT NULL	|ZBX_PROXY		|2|items
FIELD		|type		|t_integer	|'0'	|NOT NULL	|ZBX_PROXY
UNIQUE		|1		|httpstepid,itemid
INDEX		|2		|itemid

TABLE|httptestitem|httptestitemid|ZBX_TEMPLATE
FIELD		|httptestitemid	|t_id		|	|NOT NULL	|0
FIELD		|httptestid	|t_id		|	|NOT NULL	|ZBX_PROXY		|1|httptest
FIELD		|itemid		|t_id		|	|NOT NULL	|ZBX_PROXY		|2|items
FIELD		|type		|t_integer	|'0'	|NOT NULL	|ZBX_PROXY
UNIQUE		|1		|httptestid,itemid
INDEX		|2		|itemid

TABLE|media_type|mediatypeid|ZBX_DATA
FIELD		|mediatypeid	|t_id		|	|NOT NULL	|0
FIELD		|type		|t_integer	|'0'	|NOT NULL	|0
FIELD		|name		|t_varchar(100)	|''	|NOT NULL	|0
FIELD		|smtp_server	|t_varchar(255)	|''	|NOT NULL	|0
FIELD		|smtp_helo	|t_varchar(255)	|''	|NOT NULL	|0
FIELD		|smtp_email	|t_varchar(255)	|''	|NOT NULL	|0
FIELD		|exec_path	|t_varchar(255)	|''	|NOT NULL	|0
FIELD		|gsm_modem	|t_varchar(255)	|''	|NOT NULL	|0
FIELD		|username	|t_varchar(255)	|''	|NOT NULL	|0
FIELD		|passwd		|t_varchar(255)	|''	|NOT NULL	|0
FIELD		|status		|t_integer	|'0'	|NOT NULL	|0
FIELD		|smtp_port	|t_integer	|'25'	|NOT NULL	|0
FIELD		|smtp_security	|t_integer	|'0'	|NOT NULL	|0
FIELD		|smtp_verify_peer|t_integer	|'0'	|NOT NULL	|0
FIELD		|smtp_verify_host|t_integer	|'0'	|NOT NULL	|0
FIELD		|smtp_authentication|t_integer	|'0'	|NOT NULL	|0
FIELD		|exec_params	|t_varchar(255)	|''	|NOT NULL	|0
FIELD		|maxsessions	|t_integer	|'1'	|NOT NULL	|0
FIELD		|maxattempts	|t_integer	|'3'	|NOT NULL	|0
FIELD		|attempt_interval|t_varchar(32)	|'10s'	|NOT NULL	|0
FIELD		|content_type	|t_integer	|'1'	|NOT NULL	|0
FIELD		|script		|t_text		|''	|NOT NULL	|0
FIELD		|timeout	|t_varchar(32)	|'30s'	|NOT NULL	|0
FIELD		|process_tags	|t_integer	|'0'	|NOT NULL	|0
FIELD		|show_event_menu|t_integer	|'0'	|NOT NULL	|0
FIELD		|event_menu_url	|t_varchar(2048)|''	|NOT NULL	|0
FIELD		|event_menu_name|t_varchar(255)	|''	|NOT NULL	|0
FIELD		|description	|t_shorttext	|''	|NOT NULL	|0
UNIQUE		|1		|name

TABLE|media_type_param|mediatype_paramid|ZBX_DATA
FIELD		|mediatype_paramid|t_id		|	|NOT NULL	|0
FIELD		|mediatypeid	|t_id		|	|NOT NULL	|0			|1|media_type
FIELD		|name		|t_varchar(255)	|''	|NOT NULL	|0
FIELD		|value		|t_varchar(2048)|''	|NOT NULL	|0
INDEX		|1		|mediatypeid

TABLE|media_type_message|mediatype_messageid|ZBX_DATA
FIELD		|mediatype_messageid|t_id	|	|NOT NULL	|0
FIELD		|mediatypeid	|t_id		|	|NOT NULL	|0			|1|media_type
FIELD		|eventsource	|t_integer	|	|NOT NULL	|0
FIELD		|recovery	|t_integer	|	|NOT NULL	|0
FIELD		|subject	|t_varchar(255)	|''	|NOT NULL	|0
FIELD		|message	|t_text		|''	|NOT NULL	|0
UNIQUE		|1		|mediatypeid,eventsource,recovery

TABLE|usrgrp|usrgrpid|ZBX_DATA
FIELD		|usrgrpid	|t_id		|	|NOT NULL	|0
FIELD		|name		|t_varchar(64)	|''	|NOT NULL	|0
FIELD		|gui_access	|t_integer	|'0'	|NOT NULL	|0
FIELD		|users_status	|t_integer	|'0'	|NOT NULL	|0
FIELD		|debug_mode	|t_integer	|'0'	|NOT NULL	|0
UNIQUE		|1		|name

TABLE|users_groups|id|ZBX_DATA
FIELD		|id		|t_id		|	|NOT NULL	|0
FIELD		|usrgrpid	|t_id		|	|NOT NULL	|0			|1|usrgrp
FIELD		|userid		|t_id		|	|NOT NULL	|0			|2|users
UNIQUE		|1		|usrgrpid,userid
INDEX		|2		|userid

TABLE|scripts|scriptid|ZBX_DATA
FIELD		|scriptid	|t_id		|	|NOT NULL	|0
FIELD		|name		|t_varchar(255)	|''	|NOT NULL	|0
FIELD		|command	|t_text		|''	|NOT NULL	|0
FIELD		|host_access	|t_integer	|'2'	|NOT NULL	|0
FIELD		|usrgrpid	|t_id		|	|NULL		|0			|1|usrgrp	|		|RESTRICT
FIELD		|groupid	|t_id		|	|NULL		|0			|2|hstgrp	|		|RESTRICT
FIELD		|description	|t_shorttext	|''	|NOT NULL	|0
FIELD		|confirmation	|t_varchar(255)	|''	|NOT NULL	|0
FIELD		|type		|t_integer	|'5'	|NOT NULL	|0
FIELD		|execute_on	|t_integer	|'2'	|NOT NULL	|0
FIELD		|timeout	|t_varchar(32)	|'30s'	|NOT NULL	|ZBX_NODATA
FIELD		|scope		|t_integer	|'1'	|NOT NULL	|0
FIELD		|port		|t_varchar(64)	|''	|NOT NULL	|0
FIELD		|authtype	|t_integer	|'0'	|NOT NULL	|0
FIELD		|username	|t_varchar(64)	|''	|NOT NULL	|0
FIELD		|password	|t_varchar(64)	|''	|NOT NULL	|0
FIELD		|publickey	|t_varchar(64)	|''	|NOT NULL	|0
FIELD		|privatekey	|t_varchar(64)	|''	|NOT NULL	|0
FIELD		|menu_path	|t_varchar(255)	|''	|NOT NULL	|0
INDEX		|1		|usrgrpid
INDEX		|2		|groupid
UNIQUE		|3		|name

TABLE|script_param|script_paramid|ZBX_DATA
FIELD		|script_paramid	|t_id		|	|NOT NULL	|0
FIELD		|scriptid	|t_id		|	|NOT NULL	|0			|1|scripts
FIELD		|name		|t_varchar(255)	|''	|NOT NULL	|0
FIELD		|value		|t_varchar(2048)|''	|NOT NULL	|0
UNIQUE		|1		|scriptid,name

TABLE|actions|actionid|ZBX_DATA
FIELD		|actionid	|t_id		|	|NOT NULL	|0
FIELD		|name		|t_varchar(255)	|''	|NOT NULL	|0
FIELD		|eventsource	|t_integer	|'0'	|NOT NULL	|0
FIELD		|evaltype	|t_integer	|'0'	|NOT NULL	|0
FIELD		|status		|t_integer	|'0'	|NOT NULL	|0
FIELD		|esc_period	|t_varchar(255)	|'1h'	|NOT NULL	|0
FIELD		|formula	|t_varchar(1024)|''	|NOT NULL	|0
FIELD		|pause_suppressed|t_integer	|'1'	|NOT NULL	|0
FIELD		|notify_if_canceled|t_integer	|'1'	|NOT NULL	|0
INDEX		|1		|eventsource,status
UNIQUE		|2		|name

TABLE|operations|operationid|ZBX_DATA
FIELD		|operationid	|t_id		|	|NOT NULL	|0
FIELD		|actionid	|t_id		|	|NOT NULL	|0			|1|actions
FIELD		|operationtype	|t_integer	|'0'	|NOT NULL	|0
FIELD		|esc_period	|t_varchar(255)	|'0'	|NOT NULL	|0
FIELD		|esc_step_from	|t_integer	|'1'	|NOT NULL	|0
FIELD		|esc_step_to	|t_integer	|'1'	|NOT NULL	|0
FIELD		|evaltype	|t_integer	|'0'	|NOT NULL	|0
FIELD		|recovery	|t_integer	|'0'	|NOT NULL	|0
INDEX		|1		|actionid

TABLE|opmessage|operationid|ZBX_DATA
FIELD		|operationid	|t_id		|	|NOT NULL	|0			|1|operations
FIELD		|default_msg	|t_integer	|'1'	|NOT NULL	|0
FIELD		|subject	|t_varchar(255)	|''	|NOT NULL	|0
FIELD		|message	|t_shorttext	|''	|NOT NULL	|0
FIELD		|mediatypeid	|t_id		|	|NULL		|0			|2|media_type	|		|RESTRICT
INDEX		|1		|mediatypeid

TABLE|opmessage_grp|opmessage_grpid|ZBX_DATA
FIELD		|opmessage_grpid|t_id		|	|NOT NULL	|0
FIELD		|operationid	|t_id		|	|NOT NULL	|0			|1|operations
FIELD		|usrgrpid	|t_id		|	|NOT NULL	|0			|2|usrgrp	|		|RESTRICT
UNIQUE		|1		|operationid,usrgrpid
INDEX		|2		|usrgrpid

TABLE|opmessage_usr|opmessage_usrid|ZBX_DATA
FIELD		|opmessage_usrid|t_id		|	|NOT NULL	|0
FIELD		|operationid	|t_id		|	|NOT NULL	|0			|1|operations
FIELD		|userid		|t_id		|	|NOT NULL	|0			|2|users	|		|RESTRICT
UNIQUE		|1		|operationid,userid
INDEX		|2		|userid

TABLE|opcommand|operationid|ZBX_DATA
FIELD		|operationid	|t_id		|	|NOT NULL	|0			|1|operations
FIELD		|scriptid	|t_id		|	|NOT NULL	|0			|2|scripts	|		|RESTRICT
INDEX		|1		|scriptid

TABLE|opcommand_hst|opcommand_hstid|ZBX_DATA
FIELD		|opcommand_hstid|t_id		|	|NOT NULL	|0
FIELD		|operationid	|t_id		|	|NOT NULL	|0			|1|operations
FIELD		|hostid		|t_id		|	|NULL		|0			|2|hosts	|		|RESTRICT
INDEX		|1		|operationid
INDEX		|2		|hostid

TABLE|opcommand_grp|opcommand_grpid|ZBX_DATA
FIELD		|opcommand_grpid|t_id		|	|NOT NULL	|0
FIELD		|operationid	|t_id		|	|NOT NULL	|0			|1|operations
FIELD		|groupid	|t_id		|	|NOT NULL	|0			|2|hstgrp	|		|RESTRICT
INDEX		|1		|operationid
INDEX		|2		|groupid

TABLE|opgroup|opgroupid|ZBX_DATA
FIELD		|opgroupid	|t_id		|	|NOT NULL	|0
FIELD		|operationid	|t_id		|	|NOT NULL	|0			|1|operations
FIELD		|groupid	|t_id		|	|NOT NULL	|0			|2|hstgrp	|		|RESTRICT
UNIQUE		|1		|operationid,groupid
INDEX		|2		|groupid

TABLE|optemplate|optemplateid|ZBX_TEMPLATE
FIELD		|optemplateid	|t_id		|	|NOT NULL	|0
FIELD		|operationid	|t_id		|	|NOT NULL	|0			|1|operations
FIELD		|templateid	|t_id		|	|NOT NULL	|0			|2|hosts	|hostid		|RESTRICT
UNIQUE		|1		|operationid,templateid
INDEX		|2		|templateid

TABLE|opconditions|opconditionid|ZBX_DATA
FIELD		|opconditionid	|t_id		|	|NOT NULL	|0
FIELD		|operationid	|t_id		|	|NOT NULL	|0			|1|operations
FIELD		|conditiontype	|t_integer	|'0'	|NOT NULL	|0
FIELD		|operator	|t_integer	|'0'	|NOT NULL	|0
FIELD		|value		|t_varchar(255)	|''	|NOT NULL	|0
INDEX		|1		|operationid

TABLE|conditions|conditionid|ZBX_DATA
FIELD		|conditionid	|t_id		|	|NOT NULL	|0
FIELD		|actionid	|t_id		|	|NOT NULL	|0			|1|actions
FIELD		|conditiontype	|t_integer	|'0'	|NOT NULL	|0
FIELD		|operator	|t_integer	|'0'	|NOT NULL	|0
FIELD		|value		|t_varchar(255)	|''	|NOT NULL	|0
FIELD		|value2		|t_varchar(255)	|''	|NOT NULL	|0
INDEX		|1		|actionid

TABLE|config|configid|ZBX_DATA
FIELD		|configid	|t_id		|	|NOT NULL	|0
FIELD		|work_period	|t_varchar(255)	|'1-5,09:00-18:00'|NOT NULL|0
FIELD		|alert_usrgrpid	|t_id		|	|NULL		|0			|1|usrgrp	|usrgrpid	|RESTRICT
FIELD		|default_theme	|t_varchar(128)	|'blue-theme'|NOT NULL	|ZBX_NODATA
FIELD		|authentication_type|t_integer	|'0'	|NOT NULL	|ZBX_NODATA
FIELD		|ldap_host	|t_varchar(255)	|''	|NOT NULL	|ZBX_NODATA
FIELD		|ldap_port	|t_integer	|389	|NOT NULL	|ZBX_NODATA
FIELD		|ldap_base_dn	|t_varchar(255)	|''	|NOT NULL	|ZBX_NODATA
FIELD		|ldap_bind_dn	|t_varchar(255)	|''	|NOT NULL	|ZBX_NODATA
FIELD		|ldap_bind_password|t_varchar(128)|''	|NOT NULL	|ZBX_NODATA
FIELD		|ldap_search_attribute|t_varchar(128)|''|NOT NULL	|ZBX_NODATA
FIELD		|discovery_groupid|t_id		|	|NOT NULL	|ZBX_PROXY		|2|hstgrp	|groupid	|RESTRICT
FIELD		|max_in_table	|t_integer	|'50'	|NOT NULL	|ZBX_NODATA
FIELD		|search_limit	|t_integer	|'1000'	|NOT NULL	|ZBX_NODATA
FIELD		|severity_color_0|t_varchar(6)	|'97AAB3'|NOT NULL	|ZBX_NODATA
FIELD		|severity_color_1|t_varchar(6)	|'7499FF'|NOT NULL	|ZBX_NODATA
FIELD		|severity_color_2|t_varchar(6)	|'FFC859'|NOT NULL	|ZBX_NODATA
FIELD		|severity_color_3|t_varchar(6)	|'FFA059'|NOT NULL	|ZBX_NODATA
FIELD		|severity_color_4|t_varchar(6)	|'E97659'|NOT NULL	|ZBX_NODATA
FIELD		|severity_color_5|t_varchar(6)	|'E45959'|NOT NULL	|ZBX_NODATA
FIELD		|severity_name_0|t_varchar(32)	|'Not classified'|NOT NULL|ZBX_NODATA
FIELD		|severity_name_1|t_varchar(32)	|'Information'|NOT NULL	|ZBX_NODATA
FIELD		|severity_name_2|t_varchar(32)	|'Warning'|NOT NULL	|ZBX_NODATA
FIELD		|severity_name_3|t_varchar(32)	|'Average'|NOT NULL	|ZBX_NODATA
FIELD		|severity_name_4|t_varchar(32)	|'High'	|NOT NULL	|ZBX_NODATA
FIELD		|severity_name_5|t_varchar(32)	|'Disaster'|NOT NULL	|ZBX_NODATA
FIELD		|ok_period	|t_varchar(32)	|'5m'	|NOT NULL	|ZBX_NODATA
FIELD		|blink_period	|t_varchar(32)	|'2m'	|NOT NULL	|ZBX_NODATA
FIELD		|problem_unack_color|t_varchar(6)|'CC0000'|NOT NULL	|ZBX_NODATA
FIELD		|problem_ack_color|t_varchar(6)	|'CC0000'|NOT NULL	|ZBX_NODATA
FIELD		|ok_unack_color	|t_varchar(6)	|'009900'|NOT NULL	|ZBX_NODATA
FIELD		|ok_ack_color	|t_varchar(6)	|'009900'|NOT NULL	|ZBX_NODATA
FIELD		|problem_unack_style|t_integer	|'1'	|NOT NULL	|ZBX_NODATA
FIELD		|problem_ack_style|t_integer	|'1'	|NOT NULL	|ZBX_NODATA
FIELD		|ok_unack_style	|t_integer	|'1'	|NOT NULL	|ZBX_NODATA
FIELD		|ok_ack_style	|t_integer	|'1'	|NOT NULL	|ZBX_NODATA
FIELD		|snmptrap_logging|t_integer	|'1'	|NOT NULL	|ZBX_PROXY,ZBX_NODATA
FIELD		|server_check_interval|t_integer|'10'	|NOT NULL	|ZBX_NODATA
FIELD		|hk_events_mode	|t_integer	|'1'	|NOT NULL	|ZBX_NODATA
FIELD		|hk_events_trigger|t_varchar(32)|'365d'	|NOT NULL	|ZBX_NODATA
FIELD		|hk_events_internal|t_varchar(32)|'1d'	|NOT NULL	|ZBX_NODATA
FIELD		|hk_events_discovery|t_varchar(32)|'1d'	|NOT NULL	|ZBX_NODATA
FIELD		|hk_events_autoreg|t_varchar(32)|'1d'	|NOT NULL	|ZBX_NODATA
FIELD		|hk_services_mode|t_integer	|'1'	|NOT NULL	|ZBX_NODATA
FIELD		|hk_services	|t_varchar(32)	|'365d'	|NOT NULL	|ZBX_NODATA
FIELD		|hk_audit_mode	|t_integer	|'1'	|NOT NULL	|ZBX_NODATA
FIELD		|hk_audit	|t_varchar(32)	|'365d'	|NOT NULL	|ZBX_NODATA
FIELD		|hk_sessions_mode|t_integer	|'1'	|NOT NULL	|ZBX_NODATA
FIELD		|hk_sessions	|t_varchar(32)	|'365d'	|NOT NULL	|ZBX_NODATA
FIELD		|hk_history_mode|t_integer	|'1'	|NOT NULL	|ZBX_NODATA
FIELD		|hk_history_global|t_integer	|'0'	|NOT NULL	|ZBX_PROXY,ZBX_NODATA
FIELD		|hk_history	|t_varchar(32)	|'90d'	|NOT NULL	|ZBX_PROXY,ZBX_NODATA
FIELD		|hk_trends_mode	|t_integer	|'1'	|NOT NULL	|ZBX_NODATA
FIELD		|hk_trends_global|t_integer	|'0'	|NOT NULL	|ZBX_NODATA
FIELD		|hk_trends	|t_varchar(32)	|'365d'	|NOT NULL	|ZBX_NODATA
FIELD		|default_inventory_mode|t_integer|'-1'	|NOT NULL	|ZBX_NODATA
FIELD		|custom_color	|t_integer	|'0'	|NOT NULL	|ZBX_NODATA
FIELD		|http_auth_enabled	|t_integer	|'0'	|NOT NULL	|ZBX_NODATA
FIELD		|http_login_form	|t_integer	|'0'	|NOT NULL	|ZBX_NODATA
FIELD		|http_strip_domains	|t_varchar(2048)|''	|NOT NULL	|ZBX_NODATA
FIELD		|http_case_sensitive	|t_integer	|'1'	|NOT NULL	|ZBX_NODATA
FIELD		|ldap_configured		|t_integer		|'0'	|NOT NULL	|ZBX_NODATA
FIELD		|ldap_case_sensitive	|t_integer	|'1'	|NOT NULL	|ZBX_NODATA
FIELD		|db_extension	|t_varchar(32)	|''	|NOT NULL	|ZBX_NODATA
FIELD		|autoreg_tls_accept	|t_integer	|'1'	|NOT NULL	|ZBX_PROXY,ZBX_NODATA
FIELD		|compression_status	|t_integer	|'0'	|NOT NULL	|ZBX_NODATA
FIELD		|compress_older	|t_varchar(32)	|'7d'	|NOT NULL	|ZBX_NODATA
FIELD		|instanceid	|t_varchar(32)	|''	|NOT NULL	|ZBX_NODATA
FIELD		|saml_auth_enabled	|t_integer	|'0'	|NOT NULL	|ZBX_NODATA
FIELD		|saml_idp_entityid	|t_varchar(1024)|''	|NOT NULL	|ZBX_NODATA
FIELD		|saml_sso_url	|t_varchar(2048)|''	|NOT NULL	|ZBX_NODATA
FIELD		|saml_slo_url	|t_varchar(2048)|''	|NOT NULL	|ZBX_NODATA
FIELD		|saml_username_attribute|t_varchar(128)	|''	|NOT NULL	|ZBX_NODATA
FIELD		|saml_sp_entityid	|t_varchar(1024)|''	|NOT NULL	|ZBX_NODATA
FIELD		|saml_nameid_format	|t_varchar(2048)|''	|NOT NULL	|ZBX_NODATA
FIELD		|saml_sign_messages	|t_integer	|'0'	|NOT NULL	|ZBX_NODATA
FIELD		|saml_sign_assertions	|t_integer	|'0'	|NOT NULL	|ZBX_NODATA
FIELD		|saml_sign_authn_requests	|t_integer	|'0'	|NOT NULL	|ZBX_NODATA
FIELD		|saml_sign_logout_requests	|t_integer	|'0'	|NOT NULL	|ZBX_NODATA
FIELD		|saml_sign_logout_responses	|t_integer	|'0'	|NOT NULL	|ZBX_NODATA
FIELD		|saml_encrypt_nameid	|t_integer	|'0'	|NOT NULL	|ZBX_NODATA
FIELD		|saml_encrypt_assertions|t_integer	|'0'	|NOT NULL	|ZBX_NODATA
FIELD		|saml_case_sensitive	|t_integer	|'0'	|NOT NULL	|ZBX_NODATA
FIELD		|default_lang		|t_varchar(5)	|'en_US'|NOT NULL	|ZBX_NODATA
FIELD		|default_timezone	|t_varchar(50)	|'system'|NOT NULL	|ZBX_NODATA
FIELD		|login_attempts	|t_integer	|'5'	|NOT NULL	|ZBX_NODATA
FIELD		|login_block	|t_varchar(32)	|'30s'	|NOT NULL	|ZBX_NODATA
FIELD		|show_technical_errors	|t_integer	|'0'	|NOT NULL	|ZBX_NODATA
FIELD		|validate_uri_schemes	|t_integer	|'1'	|NOT NULL	|ZBX_NODATA
FIELD		|uri_valid_schemes	|t_varchar(255)	|'http,https,ftp,file,mailto,tel,ssh'	|NOT NULL	|ZBX_NODATA
FIELD		|x_frame_options	|t_varchar(255)	|'SAMEORIGIN'	|NOT NULL	|ZBX_NODATA
FIELD		|iframe_sandboxing_enabled	|t_integer	|'1'	|NOT NULL	|ZBX_NODATA
FIELD		|iframe_sandboxing_exceptions	|t_varchar(255)	|''	|NOT NULL	|ZBX_NODATA
FIELD		|max_overview_table_size	|t_integer	|'50'	|NOT NULL	|ZBX_NODATA
FIELD		|history_period	|t_varchar(32)|	'24h'	|NOT NULL	|ZBX_NODATA
FIELD		|period_default	|t_varchar(32)	|'1h'	|NOT NULL	|ZBX_NODATA
FIELD		|max_period	|t_varchar(32)	|'2y'	|NOT NULL	|ZBX_NODATA
FIELD		|socket_timeout	|t_varchar(32)	|'3s'	|NOT NULL	|ZBX_NODATA
FIELD		|connect_timeout	|t_varchar(32)	|'3s'	|NOT NULL	|ZBX_NODATA
FIELD		|media_type_test_timeout	|t_varchar(32)	|'65s'	|NOT NULL	|ZBX_NODATA
FIELD		|script_timeout	|t_varchar(32)	|'60s'	|NOT NULL	|ZBX_NODATA
FIELD		|item_test_timeout	|t_varchar(32)	|'60s'	|NOT NULL	|ZBX_NODATA
FIELD		|session_key	|t_varchar(32)|''	|NOT NULL	|ZBX_NODATA
FIELD		|url		|t_varchar(255)	|''	|NOT NULL	|ZBX_NODATA
FIELD		|report_test_timeout|t_varchar(32)|'60s'|NOT NULL	|ZBX_NODATA
FIELD		|dbversion_status	|t_shorttext|''	|NOT NULL	|ZBX_NODATA
FIELD		|hk_events_service|t_varchar(32)|'1d'	|NOT NULL	|ZBX_NODATA
FIELD		|passwd_min_length	|t_integer	|'8'	|NOT NULL	|ZBX_NODATA
FIELD		|passwd_check_rules	|t_integer	|'8'	|NOT NULL	|ZBX_NODATA
FIELD		|auditlog_enabled	|t_integer	|'1'	|NOT NULL	|ZBX_NODATA
FIELD		|ha_failover_delay	|t_varchar(32)	|'1m'	|NOT NULL	|ZBX_NODATA
FIELD		|geomaps_tile_provider|t_varchar(255)	|''	|NOT NULL	|ZBX_NODATA
FIELD		|geomaps_tile_url	|t_varchar(1024)|''	|NOT NULL	|ZBX_NODATA
FIELD		|geomaps_max_zoom	|t_integer	|'0'	|NOT NULL	|ZBX_NODATA
FIELD		|geomaps_attribution|t_varchar(1024)|''	|NOT NULL	|ZBX_NODATA
FIELD		|vault_provider	|t_integer	|'0'	|NOT NULL	|ZBX_NODATA
INDEX		|1		|alert_usrgrpid
INDEX		|2		|discovery_groupid

TABLE|triggers|triggerid|ZBX_TEMPLATE
FIELD		|triggerid	|t_id		|	|NOT NULL	|0
FIELD		|expression	|t_varchar(2048)|''	|NOT NULL	|0
FIELD		|description	|t_shorttext	|''	|NOT NULL	|0
FIELD		|url		|t_varchar(255)	|''	|NOT NULL	|0
FIELD		|status		|t_integer	|'0'	|NOT NULL	|0
FIELD		|value		|t_integer	|'0'	|NOT NULL	|ZBX_NODATA
FIELD		|priority	|t_integer	|'0'	|NOT NULL	|0
FIELD		|lastchange	|t_integer	|'0'	|NOT NULL	|ZBX_NODATA
FIELD		|comments	|t_shorttext	|''	|NOT NULL	|0
FIELD		|error		|t_varchar(2048)|''	|NOT NULL	|ZBX_NODATA
FIELD		|templateid	|t_id		|	|NULL		|0			|1|triggers	|triggerid
FIELD		|type		|t_integer	|'0'	|NOT NULL	|0
FIELD		|state		|t_integer	|'0'	|NOT NULL	|ZBX_NODATA
FIELD		|flags		|t_integer	|'0'	|NOT NULL	|0
FIELD		|recovery_mode	|t_integer	|'0'	|NOT NULL	|0
FIELD		|recovery_expression|t_varchar(2048)|''	|NOT NULL	|0
FIELD		|correlation_mode|t_integer	|'0'	|NOT NULL	|0
FIELD		|correlation_tag|t_varchar(255)	|''	|NOT NULL	|0
FIELD		|manual_close	|t_integer	|'0'	|NOT NULL	|0
FIELD		|opdata		|t_varchar(255)	|''	|NOT NULL	|0
FIELD		|discover	|t_integer	|'0'	|NOT NULL	|0
FIELD		|event_name	|t_varchar(2048)|''	|NOT NULL	|0
FIELD		|uuid		|t_varchar(32)	|''	|NOT NULL	|0
INDEX		|1		|status
INDEX		|2		|value,lastchange
INDEX		|3		|templateid

TABLE|trigger_depends|triggerdepid|ZBX_TEMPLATE
FIELD		|triggerdepid	|t_id		|	|NOT NULL	|0
FIELD		|triggerid_down	|t_id		|	|NOT NULL	|0			|1|triggers	|triggerid
FIELD		|triggerid_up	|t_id		|	|NOT NULL	|0			|2|triggers	|triggerid
UNIQUE		|1		|triggerid_down,triggerid_up
INDEX		|2		|triggerid_up

TABLE|functions|functionid|ZBX_TEMPLATE
FIELD		|functionid	|t_id		|	|NOT NULL	|0
FIELD		|itemid		|t_id		|	|NOT NULL	|0			|1|items
FIELD		|triggerid	|t_id		|	|NOT NULL	|0			|2|triggers
FIELD		|name		|t_varchar(12)	|''	|NOT NULL	|0
FIELD		|parameter	|t_varchar(255)	|'0'	|NOT NULL	|0
INDEX		|1		|triggerid
INDEX		|2		|itemid,name,parameter

TABLE|graphs|graphid|ZBX_TEMPLATE
FIELD		|graphid	|t_id		|	|NOT NULL	|0
FIELD		|name		|t_varchar(128)	|''	|NOT NULL	|0
FIELD		|width		|t_integer	|'900'	|NOT NULL	|0
FIELD		|height		|t_integer	|'200'	|NOT NULL	|0
FIELD		|yaxismin	|t_double	|'0'	|NOT NULL	|0
FIELD		|yaxismax	|t_double	|'100'	|NOT NULL	|0
FIELD		|templateid	|t_id		|	|NULL		|0			|1|graphs	|graphid
FIELD		|show_work_period|t_integer	|'1'	|NOT NULL	|0
FIELD		|show_triggers	|t_integer	|'1'	|NOT NULL	|0
FIELD		|graphtype	|t_integer	|'0'	|NOT NULL	|0
FIELD		|show_legend	|t_integer	|'1'	|NOT NULL	|0
FIELD		|show_3d	|t_integer	|'0'	|NOT NULL	|0
FIELD		|percent_left	|t_double	|'0'	|NOT NULL	|0
FIELD		|percent_right	|t_double	|'0'	|NOT NULL	|0
FIELD		|ymin_type	|t_integer	|'0'	|NOT NULL	|0
FIELD		|ymax_type	|t_integer	|'0'	|NOT NULL	|0
FIELD		|ymin_itemid	|t_id		|	|NULL		|0			|2|items	|itemid		|RESTRICT
FIELD		|ymax_itemid	|t_id		|	|NULL		|0			|3|items	|itemid		|RESTRICT
FIELD		|flags		|t_integer	|'0'	|NOT NULL	|0
FIELD		|discover	|t_integer	|'0'	|NOT NULL	|0
FIELD		|uuid		|t_varchar(32)	|''	|NOT NULL	|0
INDEX		|1		|name
INDEX		|2		|templateid
INDEX		|3		|ymin_itemid
INDEX		|4		|ymax_itemid

TABLE|graphs_items|gitemid|ZBX_TEMPLATE
FIELD		|gitemid	|t_id		|	|NOT NULL	|0
FIELD		|graphid	|t_id		|	|NOT NULL	|0			|1|graphs
FIELD		|itemid		|t_id		|	|NOT NULL	|0			|2|items
FIELD		|drawtype	|t_integer	|'0'	|NOT NULL	|0
FIELD		|sortorder	|t_integer	|'0'	|NOT NULL	|0
FIELD		|color		|t_varchar(6)	|'009600'|NOT NULL	|0
FIELD		|yaxisside	|t_integer	|'0'	|NOT NULL	|0
FIELD		|calc_fnc	|t_integer	|'2'	|NOT NULL	|0
FIELD		|type		|t_integer	|'0'	|NOT NULL	|0
INDEX		|1		|itemid
INDEX		|2		|graphid

TABLE|graph_theme|graphthemeid|ZBX_DATA
FIELD		|graphthemeid	|t_id		|	|NOT NULL	|0
FIELD		|theme		|t_varchar(64)	|''	|NOT NULL	|0
FIELD		|backgroundcolor|t_varchar(6)	|''	|NOT NULL	|0
FIELD		|graphcolor	|t_varchar(6)	|''	|NOT NULL	|0
FIELD		|gridcolor	|t_varchar(6)	|''	|NOT NULL	|0
FIELD		|maingridcolor	|t_varchar(6)	|''	|NOT NULL	|0
FIELD		|gridbordercolor|t_varchar(6)	|''	|NOT NULL	|0
FIELD		|textcolor	|t_varchar(6)	|''	|NOT NULL	|0
FIELD		|highlightcolor	|t_varchar(6)	|''	|NOT NULL	|0
FIELD		|leftpercentilecolor|t_varchar(6)|''	|NOT NULL	|0
FIELD		|rightpercentilecolor|t_varchar(6)|''	|NOT NULL	|0
FIELD		|nonworktimecolor|t_varchar(6)	|''	|NOT NULL	|0
FIELD		|colorpalette	|t_varchar(255)	|''	|NOT NULL	|0
UNIQUE		|1		|theme

TABLE|globalmacro|globalmacroid|ZBX_DATA
FIELD		|globalmacroid	|t_id		|	|NOT NULL	|0
FIELD		|macro		|t_varchar(255)	|''	|NOT NULL	|ZBX_PROXY
FIELD		|value		|t_varchar(2048)|''	|NOT NULL	|ZBX_PROXY
FIELD		|description	|t_shorttext	|''	|NOT NULL	|0
FIELD		|type		|t_integer	|'0'	|NOT NULL	|ZBX_PROXY
UNIQUE		|1		|macro

TABLE|hostmacro|hostmacroid|ZBX_TEMPLATE
FIELD		|hostmacroid	|t_id		|	|NOT NULL	|0
FIELD		|hostid		|t_id		|	|NOT NULL	|ZBX_PROXY		|1|hosts
FIELD		|macro		|t_varchar(255)	|''	|NOT NULL	|ZBX_PROXY
FIELD		|value		|t_varchar(2048)|''	|NOT NULL	|ZBX_PROXY
FIELD		|description	|t_shorttext	|''	|NOT NULL	|0
FIELD		|type		|t_integer	|'0'	|NOT NULL	|ZBX_PROXY
UNIQUE		|1		|hostid,macro

TABLE|hosts_groups|hostgroupid|ZBX_TEMPLATE
FIELD		|hostgroupid	|t_id		|	|NOT NULL	|0
FIELD		|hostid		|t_id		|	|NOT NULL	|0			|1|hosts
FIELD		|groupid	|t_id		|	|NOT NULL	|0			|2|hstgrp
UNIQUE		|1		|hostid,groupid
INDEX		|2		|groupid

TABLE|hosts_templates|hosttemplateid|ZBX_TEMPLATE
FIELD		|hosttemplateid	|t_id		|	|NOT NULL	|0
FIELD		|hostid		|t_id		|	|NOT NULL	|ZBX_PROXY		|1|hosts
FIELD		|templateid	|t_id		|	|NOT NULL	|ZBX_PROXY		|2|hosts	|hostid
UNIQUE		|1		|hostid,templateid
INDEX		|2		|templateid

TABLE|valuemap_mapping|valuemap_mappingid|ZBX_TEMPLATE
FIELD		|valuemap_mappingid|t_id	|	|NOT NULL	|0
FIELD		|valuemapid	|t_id		|	|NOT NULL	|0			|1|valuemap
FIELD		|value		|t_varchar(64)	|''	|NOT NULL	|0
FIELD		|newvalue	|t_varchar(64)	|''	|NOT NULL	|0
FIELD		|type		|t_integer	|'0'	|NOT NULL	|0
FIELD		|sortorder	|t_integer	|'0'	|NOT NULL	|0
UNIQUE		|1		|valuemapid,value,type

TABLE|media|mediaid|ZBX_DATA
FIELD		|mediaid	|t_id		|	|NOT NULL	|0
FIELD		|userid		|t_id		|	|NOT NULL	|0			|1|users
FIELD		|mediatypeid	|t_id		|	|NOT NULL	|0			|2|media_type
FIELD		|sendto		|t_varchar(1024)|''	|NOT NULL	|0
FIELD		|active		|t_integer	|'0'	|NOT NULL	|0
FIELD		|severity	|t_integer	|'63'	|NOT NULL	|0
FIELD		|period		|t_varchar(1024)|'1-7,00:00-24:00'|NOT NULL|0
INDEX		|1		|userid
INDEX		|2		|mediatypeid

TABLE|rights|rightid|ZBX_DATA
FIELD		|rightid	|t_id		|	|NOT NULL	|0
FIELD		|groupid	|t_id		|	|NOT NULL	|0			|1|usrgrp	|usrgrpid
FIELD		|permission	|t_integer	|'0'	|NOT NULL	|0
FIELD		|id		|t_id		|	|NOT NULL	|0			|2|hstgrp	|groupid
INDEX		|1		|groupid
INDEX		|2		|id

TABLE|services|serviceid|ZBX_DATA
FIELD		|serviceid	|t_id		|	|NOT NULL	|0
FIELD		|name		|t_varchar(128)	|''	|NOT NULL	|0
FIELD		|status		|t_integer	|'-1'	|NOT NULL	|0
FIELD		|algorithm	|t_integer	|'0'	|NOT NULL	|0
FIELD		|sortorder	|t_integer	|'0'	|NOT NULL	|0
FIELD		|weight		|t_integer	|'0'	|NOT NULL	|0
FIELD		|propagation_rule|t_integer	|'0'	|NOT NULL	|0
FIELD		|propagation_value|t_integer	|'0'	|NOT NULL	|0
FIELD		|description	|t_shorttext	|''	|NOT NULL	|0
FIELD		|uuid		|t_varchar(32)	|''	|NOT NULL	|0
FIELD		|created_at	|t_integer	|'0'	|NOT NULL	|0

TABLE|services_links|linkid|ZBX_DATA
FIELD		|linkid		|t_id		|	|NOT NULL	|0
FIELD		|serviceupid	|t_id		|	|NOT NULL	|0			|1|services	|serviceid
FIELD		|servicedownid	|t_id		|	|NOT NULL	|0			|2|services	|serviceid
INDEX		|1		|servicedownid
UNIQUE		|2		|serviceupid,servicedownid

TABLE|icon_map|iconmapid|ZBX_DATA
FIELD		|iconmapid	|t_id		|	|NOT NULL	|0
FIELD		|name		|t_varchar(64)	|''	|NOT NULL	|0
FIELD		|default_iconid	|t_id		|	|NOT NULL	|0			|1|images	|imageid	|RESTRICT
UNIQUE		|1		|name
INDEX		|2		|default_iconid

TABLE|icon_mapping|iconmappingid|ZBX_DATA
FIELD		|iconmappingid	|t_id		|	|NOT NULL	|0
FIELD		|iconmapid	|t_id		|	|NOT NULL	|0			|1|icon_map
FIELD		|iconid		|t_id		|	|NOT NULL	|0			|2|images	|imageid	|RESTRICT
FIELD		|inventory_link	|t_integer	|'0'	|NOT NULL	|0
FIELD		|expression	|t_varchar(64)	|''	|NOT NULL	|0
FIELD		|sortorder	|t_integer	|'0'	|NOT NULL	|0
INDEX		|1		|iconmapid
INDEX		|2		|iconid

TABLE|sysmaps|sysmapid|ZBX_TEMPLATE
FIELD		|sysmapid	|t_id		|	|NOT NULL	|0
FIELD		|name		|t_varchar(128)	|''	|NOT NULL	|0
FIELD		|width		|t_integer	|'600'	|NOT NULL	|0
FIELD		|height		|t_integer	|'400'	|NOT NULL	|0
FIELD		|backgroundid	|t_id		|	|NULL		|0			|1|images	|imageid	|RESTRICT
FIELD		|label_type	|t_integer	|'2'	|NOT NULL	|0
FIELD		|label_location	|t_integer	|'0'	|NOT NULL	|0
FIELD		|highlight	|t_integer	|'1'	|NOT NULL	|0
FIELD		|expandproblem	|t_integer	|'1'	|NOT NULL	|0
FIELD		|markelements	|t_integer	|'0'	|NOT NULL	|0
FIELD		|show_unack	|t_integer	|'0'	|NOT NULL	|0
FIELD		|grid_size	|t_integer	|'50'	|NOT NULL	|0
FIELD		|grid_show	|t_integer	|'1'	|NOT NULL	|0
FIELD		|grid_align	|t_integer	|'1'	|NOT NULL	|0
FIELD		|label_format	|t_integer	|'0'	|NOT NULL	|0
FIELD		|label_type_host|t_integer	|'2'	|NOT NULL	|0
FIELD		|label_type_hostgroup|t_integer	|'2'	|NOT NULL	|0
FIELD		|label_type_trigger|t_integer	|'2'	|NOT NULL	|0
FIELD		|label_type_map|t_integer	|'2'	|NOT NULL	|0
FIELD		|label_type_image|t_integer	|'2'	|NOT NULL	|0
FIELD		|label_string_host|t_varchar(255)|''	|NOT NULL	|0
FIELD		|label_string_hostgroup|t_varchar(255)|''|NOT NULL	|0
FIELD		|label_string_trigger|t_varchar(255)|''	|NOT NULL	|0
FIELD		|label_string_map|t_varchar(255)|''	|NOT NULL	|0
FIELD		|label_string_image|t_varchar(255)|''	|NOT NULL	|0
FIELD		|iconmapid	|t_id		|	|NULL		|0			|2|icon_map	|		|RESTRICT
FIELD		|expand_macros	|t_integer	|'0'	|NOT NULL	|0
FIELD		|severity_min	|t_integer	|'0'	|NOT NULL	|0
FIELD		|userid		|t_id		|	|NOT NULL	|0			|3|users	|		|RESTRICT
FIELD		|private	|t_integer	|'1'	|NOT NULL	|0
FIELD		|show_suppressed|t_integer	|'0'	|NOT NULL	|0
UNIQUE		|1		|name
INDEX		|2		|backgroundid
INDEX		|3		|iconmapid

TABLE|sysmaps_elements|selementid|ZBX_TEMPLATE
FIELD		|selementid	|t_id		|	|NOT NULL	|0
FIELD		|sysmapid	|t_id		|	|NOT NULL	|0			|1|sysmaps
FIELD		|elementid	|t_id		|'0'	|NOT NULL	|0
FIELD		|elementtype	|t_integer	|'0'	|NOT NULL	|0
FIELD		|iconid_off	|t_id		|	|NULL		|0			|2|images	|imageid	|RESTRICT
FIELD		|iconid_on	|t_id		|	|NULL		|0			|3|images	|imageid	|RESTRICT
FIELD		|label		|t_varchar(2048)|''	|NOT NULL	|0
FIELD		|label_location	|t_integer	|'-1'	|NOT NULL	|0
FIELD		|x		|t_integer	|'0'	|NOT NULL	|0
FIELD		|y		|t_integer	|'0'	|NOT NULL	|0
FIELD		|iconid_disabled|t_id		|	|NULL		|0			|4|images	|imageid	|RESTRICT
FIELD		|iconid_maintenance|t_id	|	|NULL		|0			|5|images	|imageid	|RESTRICT
FIELD		|elementsubtype	|t_integer	|'0'	|NOT NULL	|0
FIELD		|areatype	|t_integer	|'0'	|NOT NULL	|0
FIELD		|width		|t_integer	|'200'	|NOT NULL	|0
FIELD		|height		|t_integer	|'200'	|NOT NULL	|0
FIELD		|viewtype	|t_integer	|'0'	|NOT NULL	|0
FIELD		|use_iconmap	|t_integer	|'1'	|NOT NULL	|0
FIELD		|evaltype	|t_integer		|'0'|NOT NULL	|0
INDEX		|1		|sysmapid
INDEX		|2		|iconid_off
INDEX		|3		|iconid_on
INDEX		|4		|iconid_disabled
INDEX		|5		|iconid_maintenance

TABLE|sysmaps_links|linkid|ZBX_TEMPLATE
FIELD		|linkid		|t_id		|	|NOT NULL	|0
FIELD		|sysmapid	|t_id		|	|NOT NULL	|0			|1|sysmaps
FIELD		|selementid1	|t_id		|	|NOT NULL	|0			|2|sysmaps_elements|selementid
FIELD		|selementid2	|t_id		|	|NOT NULL	|0			|3|sysmaps_elements|selementid
FIELD		|drawtype	|t_integer	|'0'	|NOT NULL	|0
FIELD		|color		|t_varchar(6)	|'000000'|NOT NULL	|0
FIELD		|label		|t_varchar(2048)|''	|NOT NULL	|0
INDEX		|1		|sysmapid
INDEX		|2		|selementid1
INDEX		|3		|selementid2

TABLE|sysmaps_link_triggers|linktriggerid|ZBX_TEMPLATE
FIELD		|linktriggerid	|t_id		|	|NOT NULL	|0
FIELD		|linkid		|t_id		|	|NOT NULL	|0			|1|sysmaps_links
FIELD		|triggerid	|t_id		|	|NOT NULL	|0			|2|triggers
FIELD		|drawtype	|t_integer	|'0'	|NOT NULL	|0
FIELD		|color		|t_varchar(6)	|'000000'|NOT NULL	|0
UNIQUE		|1		|linkid,triggerid
INDEX		|2		|triggerid

TABLE|sysmap_element_url|sysmapelementurlid|ZBX_TEMPLATE
FIELD		|sysmapelementurlid|t_id	|	|NOT NULL	|0
FIELD		|selementid	|t_id		|	|NOT NULL	|0			|1|sysmaps_elements
FIELD		|name		|t_varchar(255)	|	|NOT NULL	|0
FIELD		|url		|t_varchar(255)	|''	|NOT NULL	|0
UNIQUE		|1		|selementid,name

TABLE|sysmap_url|sysmapurlid|ZBX_TEMPLATE
FIELD		|sysmapurlid	|t_id		|	|NOT NULL	|0
FIELD		|sysmapid	|t_id		|	|NOT NULL	|0			|1|sysmaps
FIELD		|name		|t_varchar(255)	|	|NOT NULL	|0
FIELD		|url		|t_varchar(255)	|''	|NOT NULL	|0
FIELD		|elementtype	|t_integer	|'0'	|NOT NULL	|0
UNIQUE		|1		|sysmapid,name

TABLE|sysmap_user|sysmapuserid|ZBX_TEMPLATE
FIELD		|sysmapuserid|t_id		|	|NOT NULL	|0
FIELD		|sysmapid	|t_id		|	|NOT NULL	|0			|1|sysmaps
FIELD		|userid		|t_id		|	|NOT NULL	|0			|2|users
FIELD		|permission	|t_integer	|'2'	|NOT NULL	|0
UNIQUE		|1		|sysmapid,userid

TABLE|sysmap_usrgrp|sysmapusrgrpid|ZBX_TEMPLATE
FIELD		|sysmapusrgrpid|t_id		|	|NOT NULL	|0
FIELD		|sysmapid	|t_id		|	|NOT NULL	|0			|1|sysmaps
FIELD		|usrgrpid	|t_id		|	|NOT NULL	|0			|2|usrgrp
FIELD		|permission	|t_integer	|'2'	|NOT NULL	|0
UNIQUE		|1		|sysmapid,usrgrpid

TABLE|maintenances_hosts|maintenance_hostid|ZBX_DATA
FIELD		|maintenance_hostid|t_id	|	|NOT NULL	|0
FIELD		|maintenanceid	|t_id		|	|NOT NULL	|0			|1|maintenances
FIELD		|hostid		|t_id		|	|NOT NULL	|0			|2|hosts
UNIQUE		|1		|maintenanceid,hostid
INDEX		|2		|hostid

TABLE|maintenances_groups|maintenance_groupid|ZBX_DATA
FIELD		|maintenance_groupid|t_id	|	|NOT NULL	|0
FIELD		|maintenanceid	|t_id		|	|NOT NULL	|0			|1|maintenances
FIELD		|groupid	|t_id		|	|NOT NULL	|0			|2|hstgrp
UNIQUE		|1		|maintenanceid,groupid
INDEX		|2		|groupid

TABLE|timeperiods|timeperiodid|ZBX_DATA
FIELD		|timeperiodid	|t_id		|	|NOT NULL	|0
FIELD		|timeperiod_type|t_integer	|'0'	|NOT NULL	|0
FIELD		|every		|t_integer	|'1'	|NOT NULL	|0
FIELD		|month		|t_integer	|'0'	|NOT NULL	|0
FIELD		|dayofweek	|t_integer	|'0'	|NOT NULL	|0
FIELD		|day		|t_integer	|'0'	|NOT NULL	|0
FIELD		|start_time	|t_integer	|'0'	|NOT NULL	|0
FIELD		|period		|t_integer	|'0'	|NOT NULL	|0
FIELD		|start_date	|t_integer	|'0'	|NOT NULL	|0

TABLE|maintenances_windows|maintenance_timeperiodid|ZBX_DATA
FIELD		|maintenance_timeperiodid|t_id	|	|NOT NULL	|0
FIELD		|maintenanceid	|t_id		|	|NOT NULL	|0			|1|maintenances
FIELD		|timeperiodid	|t_id		|	|NOT NULL	|0			|2|timeperiods
UNIQUE		|1		|maintenanceid,timeperiodid
INDEX		|2		|timeperiodid

TABLE|regexps|regexpid|ZBX_DATA
FIELD		|regexpid	|t_id		|	|NOT NULL	|0
FIELD		|name		|t_varchar(128)	|''	|NOT NULL	|ZBX_PROXY
FIELD		|test_string	|t_shorttext	|''	|NOT NULL	|0
UNIQUE		|1		|name

TABLE|expressions|expressionid|ZBX_DATA
FIELD		|expressionid	|t_id		|	|NOT NULL	|0
FIELD		|regexpid	|t_id		|	|NOT NULL	|ZBX_PROXY		|1|regexps
FIELD		|expression	|t_varchar(255)	|''	|NOT NULL	|ZBX_PROXY
FIELD		|expression_type|t_integer	|'0'	|NOT NULL	|ZBX_PROXY
FIELD		|exp_delimiter	|t_varchar(1)	|''	|NOT NULL	|ZBX_PROXY
FIELD		|case_sensitive	|t_integer	|'0'	|NOT NULL	|ZBX_PROXY
INDEX		|1		|regexpid

TABLE|ids|table_name,field_name|0
FIELD		|table_name	|t_varchar(64)	|''	|NOT NULL	|0
FIELD		|field_name	|t_varchar(64)	|''	|NOT NULL	|0
FIELD		|nextid		|t_id		|	|NOT NULL	|0

-- History tables

TABLE|alerts|alertid|0
FIELD		|alertid	|t_id		|	|NOT NULL	|0
FIELD		|actionid	|t_id		|	|NOT NULL	|0			|1|actions
FIELD		|eventid	|t_id		|	|NOT NULL	|0			|2|events
FIELD		|userid		|t_id		|	|NULL		|0			|3|users
FIELD		|clock		|t_time		|'0'	|NOT NULL	|0
FIELD		|mediatypeid	|t_id		|	|NULL		|0			|4|media_type
FIELD		|sendto		|t_varchar(1024)|''	|NOT NULL	|0
FIELD		|subject	|t_varchar(255)	|''	|NOT NULL	|0
FIELD		|message	|t_text		|''	|NOT NULL	|0
FIELD		|status		|t_integer	|'0'	|NOT NULL	|0
FIELD		|retries	|t_integer	|'0'	|NOT NULL	|0
FIELD		|error		|t_varchar(2048)|''	|NOT NULL	|0
FIELD		|esc_step	|t_integer	|'0'	|NOT NULL	|0
FIELD		|alerttype	|t_integer	|'0'	|NOT NULL	|0
FIELD		|p_eventid	|t_id		|	|NULL		|0			|5|events	|eventid
FIELD		|acknowledgeid	|t_id		|	|NULL		|0			|6|acknowledges	|acknowledgeid
FIELD		|parameters	|t_text		|'{}'	|NOT NULL	|0
INDEX		|1		|actionid
INDEX		|2		|clock
INDEX		|3		|eventid
INDEX		|4		|status
INDEX		|5		|mediatypeid
INDEX		|6		|userid
INDEX		|7		|p_eventid
INDEX		|8		|acknowledgeid

TABLE|history|itemid,clock,ns|0
FIELD		|itemid		|t_id		|	|NOT NULL	|0			|-|items
FIELD		|clock		|t_time		|'0'	|NOT NULL	|0
FIELD		|value		|t_double	|'0.0000'|NOT NULL	|0
FIELD		|ns		|t_nanosec	|'0'	|NOT NULL	|0

TABLE|history_uint|itemid,clock,ns|0
FIELD		|itemid		|t_id		|	|NOT NULL	|0			|-|items
FIELD		|clock		|t_time		|'0'	|NOT NULL	|0
FIELD		|value		|t_bigint	|'0'	|NOT NULL	|0
FIELD		|ns		|t_nanosec	|'0'	|NOT NULL	|0

TABLE|history_str|itemid,clock,ns|0
FIELD		|itemid		|t_id		|	|NOT NULL	|0			|-|items
FIELD		|clock		|t_time		|'0'	|NOT NULL	|0
FIELD		|value		|t_varchar(255)	|''	|NOT NULL	|0
FIELD		|ns		|t_nanosec	|'0'	|NOT NULL	|0

TABLE|history_log|itemid,clock,ns|0
FIELD		|itemid		|t_id		|	|NOT NULL	|0			|-|items
FIELD		|clock		|t_time		|'0'	|NOT NULL	|0
FIELD		|timestamp	|t_time		|'0'	|NOT NULL	|0
FIELD		|source		|t_varchar(64)	|''	|NOT NULL	|0
FIELD		|severity	|t_integer	|'0'	|NOT NULL	|0
FIELD		|value		|t_text		|''	|NOT NULL	|0
FIELD		|logeventid	|t_integer	|'0'	|NOT NULL	|0
FIELD		|ns		|t_nanosec	|'0'	|NOT NULL	|0

TABLE|history_text|itemid,clock,ns|0
FIELD		|itemid		|t_id		|	|NOT NULL	|0			|-|items
FIELD		|clock		|t_time		|'0'	|NOT NULL	|0
FIELD		|value		|t_text		|''	|NOT NULL	|0
FIELD		|ns		|t_nanosec	|'0'	|NOT NULL	|0

TABLE|proxy_history|id|0
FIELD		|id		|t_serial	|	|NOT NULL	|0
FIELD		|itemid		|t_id		|	|NOT NULL	|0			|-|items
FIELD		|clock		|t_time		|'0'	|NOT NULL	|0
FIELD		|timestamp	|t_time		|'0'	|NOT NULL	|0
FIELD		|source		|t_varchar(64)	|''	|NOT NULL	|0
FIELD		|severity	|t_integer	|'0'	|NOT NULL	|0
FIELD		|value		|t_longtext	|''	|NOT NULL	|0
FIELD		|logeventid	|t_integer	|'0'	|NOT NULL	|0
FIELD		|ns		|t_nanosec	|'0'	|NOT NULL	|0
FIELD		|state		|t_integer	|'0'	|NOT NULL	|0
FIELD		|lastlogsize	|t_bigint	|'0'	|NOT NULL	|0
FIELD		|mtime		|t_integer	|'0'	|NOT NULL	|0
FIELD		|flags		|t_integer	|'0'	|NOT NULL	|0
FIELD		|write_clock	|t_time		|'0'	|NOT NULL	|0
INDEX		|1		|clock

TABLE|proxy_dhistory|id|0
FIELD		|id		|t_serial	|	|NOT NULL	|0
FIELD		|clock		|t_time		|'0'	|NOT NULL	|0
FIELD		|druleid	|t_id		|	|NOT NULL	|0			|-|drules
FIELD		|ip		|t_varchar(39)	|''	|NOT NULL	|0
FIELD		|port		|t_integer	|'0'	|NOT NULL	|0
FIELD		|value		|t_varchar(255)	|''	|NOT NULL	|0
FIELD		|status		|t_integer	|'0'	|NOT NULL	|0
FIELD		|dcheckid	|t_id		|	|NULL		|0			|-|dchecks
FIELD		|dns		|t_varchar(255)	|''	|NOT NULL	|0
INDEX		|1		|clock
INDEX		|2		|druleid

TABLE|events|eventid|0
FIELD		|eventid	|t_id		|	|NOT NULL	|0
FIELD		|source		|t_integer	|'0'	|NOT NULL	|0
FIELD		|object		|t_integer	|'0'	|NOT NULL	|0
FIELD		|objectid	|t_id		|'0'	|NOT NULL	|0
FIELD		|clock		|t_time		|'0'	|NOT NULL	|0
FIELD		|value		|t_integer	|'0'	|NOT NULL	|0
FIELD		|acknowledged	|t_integer	|'0'	|NOT NULL	|0
FIELD		|ns		|t_nanosec	|'0'	|NOT NULL	|0
FIELD		|name		|t_varchar(2048)|''	|NOT NULL	|0
FIELD		|severity	|t_integer	|'0'	|NOT NULL	|0
INDEX		|1		|source,object,objectid,clock
INDEX		|2		|source,object,clock

TABLE|trends|itemid,clock|0
FIELD		|itemid		|t_id		|	|NOT NULL	|0			|-|items
FIELD		|clock		|t_time		|'0'	|NOT NULL	|0
FIELD		|num		|t_integer	|'0'	|NOT NULL	|0
FIELD		|value_min	|t_double	|'0.0000'|NOT NULL	|0
FIELD		|value_avg	|t_double	|'0.0000'|NOT NULL	|0
FIELD		|value_max	|t_double	|'0.0000'|NOT NULL	|0

TABLE|trends_uint|itemid,clock|0
FIELD		|itemid		|t_id		|	|NOT NULL	|0			|-|items
FIELD		|clock		|t_time		|'0'	|NOT NULL	|0
FIELD		|num		|t_integer	|'0'	|NOT NULL	|0
FIELD		|value_min	|t_bigint	|'0'	|NOT NULL	|0
FIELD		|value_avg	|t_bigint	|'0'	|NOT NULL	|0
FIELD		|value_max	|t_bigint	|'0'	|NOT NULL	|0

TABLE|acknowledges|acknowledgeid|0
FIELD		|acknowledgeid	|t_id		|	|NOT NULL	|0
FIELD		|userid		|t_id		|	|NOT NULL	|0			|1|users
FIELD		|eventid	|t_id		|	|NOT NULL	|0			|2|events
FIELD		|clock		|t_time		|'0'	|NOT NULL	|0
FIELD		|message	|t_varchar(2048)|''	|NOT NULL	|0
FIELD		|action		|t_integer	|'0'	|NOT NULL	|0
FIELD		|old_severity	|t_integer	|'0'	|NOT NULL	|0
FIELD		|new_severity	|t_integer	|'0'	|NOT NULL	|0
INDEX		|1		|userid
INDEX		|2		|eventid
INDEX		|3		|clock

TABLE|auditlog|auditid|0
FIELD		|auditid	|t_cuid		|	|NOT NULL	|0
FIELD		|userid		|t_id		|	|NULL		|0
FIELD		|username	|t_varchar(100)	|''	|NOT NULL	|0
FIELD		|clock		|t_time		|'0'	|NOT NULL	|0
FIELD		|ip		|t_varchar(39)	|''	|NOT NULL	|0
FIELD		|action		|t_integer	|'0'	|NOT NULL	|0
FIELD		|resourcetype	|t_integer	|'0'	|NOT NULL	|0
FIELD		|resourceid	|t_id		|	|NULL		|0
FIELD		|resource_cuid	|t_cuid		|	|NULL		|0
FIELD		|resourcename	|t_varchar(255)	|''	|NOT NULL	|0
FIELD		|recordsetid	|t_cuid		|	|NOT NULL	|0
FIELD		|details	|t_longtext	|''	|NOT NULL	|0
INDEX		|1		|userid,clock
INDEX		|2		|clock
INDEX		|3		|resourcetype,resourceid

TABLE|service_alarms|servicealarmid|0
FIELD		|servicealarmid	|t_id		|	|NOT NULL	|0
FIELD		|serviceid	|t_id		|	|NOT NULL	|0			|1|services
FIELD		|clock		|t_time		|'0'	|NOT NULL	|0
FIELD		|value		|t_integer	|'-1'	|NOT NULL	|0
INDEX		|1		|serviceid,clock
INDEX		|2		|clock

TABLE|autoreg_host|autoreg_hostid|0
FIELD		|autoreg_hostid	|t_id		|	|NOT NULL	|0
FIELD		|proxy_hostid	|t_id		|	|NULL		|0			|1|hosts	|hostid
FIELD		|host		|t_varchar(128)	|''	|NOT NULL	|0
FIELD		|listen_ip	|t_varchar(39)	|''	|NOT NULL	|0
FIELD		|listen_port	|t_integer	|'0'	|NOT NULL	|0
FIELD		|listen_dns	|t_varchar(255)	|''	|NOT NULL	|0
FIELD		|host_metadata	|t_varchar(255)	|''	|NOT NULL	|0
FIELD		|flags		|t_integer	|'0'	|NOT NULL	|0
FIELD		|tls_accepted	|t_integer	|'1'	|NOT NULL	|0
INDEX		|1		|host
INDEX		|2		|proxy_hostid

TABLE|proxy_autoreg_host|id|0
FIELD		|id		|t_serial	|	|NOT NULL	|0
FIELD		|clock		|t_time		|'0'	|NOT NULL	|0
FIELD		|host		|t_varchar(128)	|''	|NOT NULL	|0
FIELD		|listen_ip	|t_varchar(39)	|''	|NOT NULL	|0
FIELD		|listen_port	|t_integer	|'0'	|NOT NULL	|0
FIELD		|listen_dns	|t_varchar(255)	|''	|NOT NULL	|0
FIELD		|host_metadata	|t_varchar(255)	|''	|NOT NULL	|0
FIELD		|flags		|t_integer	|'0'	|NOT NULL	|0
FIELD		|tls_accepted	|t_integer	|'1'	|NOT NULL	|0
INDEX		|1		|clock

TABLE|dhosts|dhostid|0
FIELD		|dhostid	|t_id		|	|NOT NULL	|0
FIELD		|druleid	|t_id		|	|NOT NULL	|0			|1|drules
FIELD		|status		|t_integer	|'0'	|NOT NULL	|0
FIELD		|lastup		|t_integer	|'0'	|NOT NULL	|0
FIELD		|lastdown	|t_integer	|'0'	|NOT NULL	|0
INDEX		|1		|druleid

TABLE|dservices|dserviceid|0
FIELD		|dserviceid	|t_id		|	|NOT NULL	|0
FIELD		|dhostid	|t_id		|	|NOT NULL	|0			|1|dhosts
FIELD		|value		|t_varchar(255)	|''	|NOT NULL	|0
FIELD		|port		|t_integer	|'0'	|NOT NULL	|0
FIELD		|status		|t_integer	|'0'	|NOT NULL	|0
FIELD		|lastup		|t_integer	|'0'	|NOT NULL	|0
FIELD		|lastdown	|t_integer	|'0'	|NOT NULL	|0
FIELD		|dcheckid	|t_id		|	|NOT NULL	|0			|2|dchecks
FIELD		|ip		|t_varchar(39)	|''	|NOT NULL	|0
FIELD		|dns		|t_varchar(255)	|''	|NOT NULL	|0
UNIQUE		|1		|dcheckid,ip,port
INDEX		|2		|dhostid

-- Other tables

TABLE|escalations|escalationid|0
FIELD		|escalationid	|t_id		|	|NOT NULL	|0
FIELD		|actionid	|t_id		|	|NOT NULL	|0			|-|actions
FIELD		|triggerid	|t_id		|	|NULL		|0			|-|triggers
FIELD		|eventid	|t_id		|	|NULL		|0			|-|events
FIELD		|r_eventid	|t_id		|	|NULL		|0			|-|events	|eventid
FIELD		|nextcheck	|t_time		|'0'	|NOT NULL	|0
FIELD		|esc_step	|t_integer	|'0'	|NOT NULL	|0
FIELD		|status		|t_integer	|'0'	|NOT NULL	|0
FIELD		|itemid		|t_id		|	|NULL		|0			|-|items
FIELD		|acknowledgeid	|t_id		|	|NULL		|0			|-|acknowledges
FIELD		|servicealarmid	|t_id		|	|NULL		|0			|-|service_alarms
FIELD		|serviceid	|t_id		|	|NULL		|0			|-|services
UNIQUE		|1		|triggerid,itemid,serviceid,escalationid
INDEX		|2		|eventid
INDEX		|3		|nextcheck

TABLE|globalvars|globalvarid|0
FIELD		|globalvarid	|t_id		|	|NOT NULL	|0
FIELD		|snmp_lastsize	|t_bigint	|'0'	|NOT NULL	|0

TABLE|graph_discovery|graphid|0
FIELD		|graphid	|t_id		|	|NOT NULL	|0			|1|graphs
FIELD		|parent_graphid	|t_id		|	|NOT NULL	|0			|2|graphs	|graphid	|RESTRICT
FIELD		|lastcheck	|t_integer	|'0'	|NOT NULL	|ZBX_NODATA
FIELD		|ts_delete	|t_time		|'0'	|NOT NULL	|ZBX_NODATA
INDEX		|1		|parent_graphid

TABLE|host_inventory|hostid|0
FIELD		|hostid		|t_id		|	|NOT NULL	|0			|1|hosts
FIELD		|inventory_mode	|t_integer	|'0'	|NOT NULL	|0
FIELD		|type		|t_varchar(64)	|''	|NOT NULL	|0
FIELD		|type_full	|t_varchar(64)	|''	|NOT NULL	|0
FIELD		|name		|t_varchar(128)	|''	|NOT NULL	|0
FIELD		|alias		|t_varchar(128)	|''	|NOT NULL	|0
FIELD		|os		|t_varchar(128)	|''	|NOT NULL	|0
FIELD		|os_full	|t_varchar(255)	|''	|NOT NULL	|0
FIELD		|os_short	|t_varchar(128)	|''	|NOT NULL	|0
FIELD		|serialno_a	|t_varchar(64)	|''	|NOT NULL	|0
FIELD		|serialno_b	|t_varchar(64)	|''	|NOT NULL	|0
FIELD		|tag		|t_varchar(64)	|''	|NOT NULL	|0
FIELD		|asset_tag	|t_varchar(64)	|''	|NOT NULL	|0
FIELD		|macaddress_a	|t_varchar(64)	|''	|NOT NULL	|0
FIELD		|macaddress_b	|t_varchar(64)	|''	|NOT NULL	|0
FIELD		|hardware	|t_varchar(255)	|''	|NOT NULL	|0
FIELD		|hardware_full	|t_shorttext	|''	|NOT NULL	|0
FIELD		|software	|t_varchar(255)	|''	|NOT NULL	|0
FIELD		|software_full	|t_shorttext	|''	|NOT NULL	|0
FIELD		|software_app_a	|t_varchar(64)	|''	|NOT NULL	|0
FIELD		|software_app_b	|t_varchar(64)	|''	|NOT NULL	|0
FIELD		|software_app_c	|t_varchar(64)	|''	|NOT NULL	|0
FIELD		|software_app_d	|t_varchar(64)	|''	|NOT NULL	|0
FIELD		|software_app_e	|t_varchar(64)	|''	|NOT NULL	|0
FIELD		|contact	|t_shorttext	|''	|NOT NULL	|0
FIELD		|location	|t_shorttext	|''	|NOT NULL	|0
FIELD		|location_lat	|t_varchar(16)	|''	|NOT NULL	|0
FIELD		|location_lon	|t_varchar(16)	|''	|NOT NULL	|0
FIELD		|notes		|t_shorttext	|''	|NOT NULL	|0
FIELD		|chassis	|t_varchar(64)	|''	|NOT NULL	|0
FIELD		|model		|t_varchar(64)	|''	|NOT NULL	|0
FIELD		|hw_arch	|t_varchar(32)	|''	|NOT NULL	|0
FIELD		|vendor		|t_varchar(64)	|''	|NOT NULL	|0
FIELD		|contract_number|t_varchar(64)	|''	|NOT NULL	|0
FIELD		|installer_name	|t_varchar(64)	|''	|NOT NULL	|0
FIELD		|deployment_status|t_varchar(64)|''	|NOT NULL	|0
FIELD		|url_a		|t_varchar(255)	|''	|NOT NULL	|0
FIELD		|url_b		|t_varchar(255)	|''	|NOT NULL	|0
FIELD		|url_c		|t_varchar(255)	|''	|NOT NULL	|0
FIELD		|host_networks	|t_shorttext	|''	|NOT NULL	|0
FIELD		|host_netmask	|t_varchar(39)	|''	|NOT NULL	|0
FIELD		|host_router	|t_varchar(39)	|''	|NOT NULL	|0
FIELD		|oob_ip		|t_varchar(39)	|''	|NOT NULL	|0
FIELD		|oob_netmask	|t_varchar(39)	|''	|NOT NULL	|0
FIELD		|oob_router	|t_varchar(39)	|''	|NOT NULL	|0
FIELD		|date_hw_purchase|t_varchar(64)	|''	|NOT NULL	|0
FIELD		|date_hw_install|t_varchar(64)	|''	|NOT NULL	|0
FIELD		|date_hw_expiry	|t_varchar(64)	|''	|NOT NULL	|0
FIELD		|date_hw_decomm	|t_varchar(64)	|''	|NOT NULL	|0
FIELD		|site_address_a	|t_varchar(128)	|''	|NOT NULL	|0
FIELD		|site_address_b	|t_varchar(128)	|''	|NOT NULL	|0
FIELD		|site_address_c	|t_varchar(128)	|''	|NOT NULL	|0
FIELD		|site_city	|t_varchar(128)	|''	|NOT NULL	|0
FIELD		|site_state	|t_varchar(64)	|''	|NOT NULL	|0
FIELD		|site_country	|t_varchar(64)	|''	|NOT NULL	|0
FIELD		|site_zip	|t_varchar(64)	|''	|NOT NULL	|0
FIELD		|site_rack	|t_varchar(128)	|''	|NOT NULL	|0
FIELD		|site_notes	|t_shorttext	|''	|NOT NULL	|0
FIELD		|poc_1_name	|t_varchar(128)	|''	|NOT NULL	|0
FIELD		|poc_1_email	|t_varchar(128)	|''	|NOT NULL	|0
FIELD		|poc_1_phone_a	|t_varchar(64)	|''	|NOT NULL	|0
FIELD		|poc_1_phone_b	|t_varchar(64)	|''	|NOT NULL	|0
FIELD		|poc_1_cell	|t_varchar(64)	|''	|NOT NULL	|0
FIELD		|poc_1_screen	|t_varchar(64)	|''	|NOT NULL	|0
FIELD		|poc_1_notes	|t_shorttext	|''	|NOT NULL	|0
FIELD		|poc_2_name	|t_varchar(128)	|''	|NOT NULL	|0
FIELD		|poc_2_email	|t_varchar(128)	|''	|NOT NULL	|0
FIELD		|poc_2_phone_a	|t_varchar(64)	|''	|NOT NULL	|0
FIELD		|poc_2_phone_b	|t_varchar(64)	|''	|NOT NULL	|0
FIELD		|poc_2_cell	|t_varchar(64)	|''	|NOT NULL	|0
FIELD		|poc_2_screen	|t_varchar(64)	|''	|NOT NULL	|0
FIELD		|poc_2_notes	|t_shorttext	|''	|NOT NULL	|0

TABLE|housekeeper|housekeeperid|0
FIELD		|housekeeperid	|t_id		|	|NOT NULL	|0
FIELD		|tablename	|t_varchar(64)	|''	|NOT NULL	|0
FIELD		|field		|t_varchar(64)	|''	|NOT NULL	|0
FIELD		|value		|t_id		|	|NOT NULL	|0			|-|items

TABLE|images|imageid|0
FIELD		|imageid	|t_id		|	|NOT NULL	|0
FIELD		|imagetype	|t_integer	|'0'	|NOT NULL	|0
FIELD		|name		|t_varchar(64)	|'0'	|NOT NULL	|0
FIELD		|image		|t_image	|''	|NOT NULL	|0
UNIQUE		|1		|name

TABLE|item_discovery|itemdiscoveryid|ZBX_TEMPLATE
FIELD		|itemdiscoveryid|t_id		|	|NOT NULL	|0
FIELD		|itemid		|t_id		|	|NOT NULL	|0			|1|items
FIELD		|parent_itemid	|t_id		|	|NOT NULL	|0			|2|items	|itemid
FIELD		|key_		|t_varchar(2048)|''	|NOT NULL	|ZBX_NODATA
FIELD		|lastcheck	|t_integer	|'0'	|NOT NULL	|ZBX_NODATA
FIELD		|ts_delete	|t_time		|'0'	|NOT NULL	|ZBX_NODATA
UNIQUE		|1		|itemid,parent_itemid
INDEX		|2		|parent_itemid

TABLE|host_discovery|hostid|ZBX_TEMPLATE
FIELD		|hostid		|t_id		|	|NOT NULL	|0			|1|hosts
FIELD		|parent_hostid	|t_id		|	|NULL		|0			|2|hosts	|hostid		|RESTRICT
FIELD		|parent_itemid	|t_id		|	|NULL		|0			|3|items	|itemid		|RESTRICT
FIELD		|host		|t_varchar(128)	|''	|NOT NULL	|ZBX_NODATA
FIELD		|lastcheck	|t_integer	|'0'	|NOT NULL	|ZBX_NODATA
FIELD		|ts_delete	|t_time		|'0'	|NOT NULL	|ZBX_NODATA

TABLE|interface_discovery|interfaceid|0
FIELD		|interfaceid	|t_id		|	|NOT NULL	|0			|1|interface
FIELD		|parent_interfaceid|t_id	|	|NOT NULL	|0			|2|interface	|interfaceid

TABLE|profiles|profileid|0
FIELD		|profileid	|t_id		|	|NOT NULL	|0
FIELD		|userid		|t_id		|	|NOT NULL	|0			|1|users
FIELD		|idx		|t_varchar(96)	|''	|NOT NULL	|0
FIELD		|idx2		|t_id		|'0'	|NOT NULL	|0
FIELD		|value_id	|t_id		|'0'	|NOT NULL	|0
FIELD		|value_int	|t_integer	|'0'	|NOT NULL	|0
FIELD		|value_str	|t_text		|''	|NOT NULL	|0
FIELD		|source		|t_varchar(96)	|''	|NOT NULL	|0
FIELD		|type		|t_integer	|'0'	|NOT NULL	|0
INDEX		|1		|userid,idx,idx2
INDEX		|2		|userid,profileid

TABLE|sessions|sessionid|0
FIELD		|sessionid	|t_varchar(32)	|''	|NOT NULL	|0
FIELD		|userid		|t_id		|	|NOT NULL	|0			|1|users
FIELD		|lastaccess	|t_integer	|'0'	|NOT NULL	|0
FIELD		|status		|t_integer	|'0'	|NOT NULL	|0
INDEX		|1		|userid,status,lastaccess

TABLE|trigger_discovery|triggerid|0
FIELD		|triggerid	|t_id		|	|NOT NULL	|0			|1|triggers
FIELD		|parent_triggerid|t_id		|	|NOT NULL	|0			|2|triggers	|triggerid	|RESTRICT
FIELD		|lastcheck	|t_integer	|'0'	|NOT NULL	|ZBX_NODATA
FIELD		|ts_delete	|t_time		|'0'	|NOT NULL	|ZBX_NODATA
INDEX		|1		|parent_triggerid

TABLE|item_condition|item_conditionid|ZBX_TEMPLATE
FIELD		|item_conditionid|t_id		|	|NOT NULL	|0
FIELD		|itemid		|t_id		|	|NOT NULL	|0			|1|items
FIELD		|operator	|t_integer	|'8'	|NOT NULL	|0
FIELD		|macro		|t_varchar(64)	|''	|NOT NULL	|0
FIELD		|value		|t_varchar(255)	|''	|NOT NULL	|0
INDEX		|1		|itemid

TABLE|item_rtdata|itemid|ZBX_TEMPLATE
FIELD		|itemid		|t_id		|	|NOT NULL	|0			|1|items
FIELD		|lastlogsize	|t_bigint	|'0'	|NOT NULL	|ZBX_PROXY,ZBX_NODATA
FIELD		|state		|t_integer	|'0'	|NOT NULL	|ZBX_NODATA
FIELD		|mtime		|t_integer	|'0'	|NOT NULL	|ZBX_PROXY,ZBX_NODATA
FIELD		|error		|t_varchar(2048)|''	|NOT NULL	|ZBX_NODATA

TABLE|opinventory|operationid|ZBX_DATA
FIELD		|operationid	|t_id		|	|NOT NULL	|0			|1|operations
FIELD		|inventory_mode	|t_integer	|'0'	|NOT NULL	|0

TABLE|trigger_tag|triggertagid|ZBX_TEMPLATE
FIELD		|triggertagid	|t_id		|	|NOT NULL	|0
FIELD		|triggerid	|t_id		|	|NOT NULL	|0			|1|triggers
FIELD		|tag		|t_varchar(255)	|''	|NOT NULL	|0
FIELD		|value		|t_varchar(255)	|''	|NOT NULL	|0
INDEX		|1		|triggerid

TABLE|event_tag|eventtagid|0
FIELD		|eventtagid	|t_id		|	|NOT NULL	|0
FIELD		|eventid	|t_id		|	|NOT NULL	|0			|1|events
FIELD		|tag		|t_varchar(255)	|''	|NOT NULL	|0
FIELD		|value		|t_varchar(255)	|''	|NOT NULL	|0
INDEX		|1		|eventid

TABLE|problem|eventid|0
FIELD		|eventid	|t_id		|	|NOT NULL	|0			|1|events
FIELD		|source		|t_integer	|'0'	|NOT NULL	|0
FIELD		|object		|t_integer	|'0'	|NOT NULL	|0
FIELD		|objectid	|t_id		|'0'	|NOT NULL	|0
FIELD		|clock		|t_time		|'0'	|NOT NULL	|0
FIELD		|ns		|t_nanosec	|'0'	|NOT NULL	|0
FIELD		|r_eventid	|t_id		|	|NULL		|0			|2|events	|eventid
FIELD		|r_clock	|t_time		|'0'	|NOT NULL	|0
FIELD		|r_ns		|t_nanosec	|'0'	|NOT NULL	|0
FIELD		|correlationid	|t_id		|	|NULL		|0			|-|correlation
FIELD		|userid		|t_id		|	|NULL		|0			|-|users
FIELD		|name		|t_varchar(2048)|''	|NOT NULL	|0
FIELD		|acknowledged	|t_integer	|'0'	|NOT NULL	|0
FIELD		|severity	|t_integer	|'0'	|NOT NULL	|0
INDEX		|1		|source,object,objectid
INDEX		|2		|r_clock
INDEX		|3		|r_eventid

TABLE|problem_tag|problemtagid|0
FIELD		|problemtagid	|t_id		|	|NOT NULL	|0
FIELD		|eventid	|t_id		|	|NOT NULL	|0			|1|problem
FIELD		|tag		|t_varchar(255)	|''	|NOT NULL	|0
FIELD		|value		|t_varchar(255)	|''	|NOT NULL	|0
INDEX		|1		|eventid,tag,value

TABLE|tag_filter|tag_filterid|0
FIELD		|tag_filterid	|t_id		|	|NOT NULL	|0
FIELD		|usrgrpid	|t_id		|	|NOT NULL	|0 			|1|usrgrp	|usrgrpid
FIELD		|groupid	|t_id		|	|NOT NULL	|0			|2|hstgrp	|groupid
FIELD		|tag	|t_varchar(255)	|'' |NOT NULL	|0
FIELD		|value	|t_varchar(255)	|'' |NOT NULL	|0

TABLE|event_recovery|eventid|0
FIELD		|eventid	|t_id		|	|NOT NULL	|0			|1|events
FIELD		|r_eventid	|t_id		|	|NOT NULL	|0			|2|events	|eventid
FIELD		|c_eventid	|t_id		|	|NULL		|0			|3|events	|eventid
FIELD		|correlationid	|t_id		|	|NULL		|0			|-|correlation
FIELD		|userid		|t_id		|	|NULL		|0			|-|users
INDEX		|1		|r_eventid
INDEX		|2		|c_eventid

TABLE|correlation|correlationid|ZBX_DATA
FIELD		|correlationid	|t_id		|	|NOT NULL	|0
FIELD		|name		|t_varchar(255)	|''	|NOT NULL	|0
FIELD		|description	|t_shorttext	|''	|NOT NULL	|0
FIELD		|evaltype	|t_integer	|'0'	|NOT NULL	|0
FIELD		|status		|t_integer	|'0'	|NOT NULL	|0
FIELD		|formula	|t_varchar(255)	|''	|NOT NULL	|0
INDEX		|1		|status
UNIQUE		|2		|name

TABLE|corr_condition|corr_conditionid|ZBX_DATA
FIELD		|corr_conditionid|t_id		|	|NOT NULL	|0
FIELD		|correlationid	|t_id		|	|NOT NULL	|0			|1|correlation
FIELD		|type		|t_integer	|'0'	|NOT NULL	|0
INDEX		|1		|correlationid

TABLE|corr_condition_tag|corr_conditionid|ZBX_DATA
FIELD		|corr_conditionid|t_id		|	|NOT NULL	|0			|1|corr_condition
FIELD		|tag		|t_varchar(255)	|''	|NOT NULL	|0

TABLE|corr_condition_group|corr_conditionid|ZBX_DATA
FIELD		|corr_conditionid|t_id		|	|NOT NULL	|0			|1|corr_condition
FIELD		|operator	|t_integer	|'0'	|NOT NULL	|0
FIELD		|groupid	|t_id		|	|NOT NULL	|0			|2|hstgrp	|	|RESTRICT
INDEX		|1		|groupid

TABLE|corr_condition_tagpair|corr_conditionid|ZBX_DATA
FIELD		|corr_conditionid|t_id		|	|NOT NULL	|0			|1|corr_condition
FIELD		|oldtag		|t_varchar(255)	|''	|NOT NULL	|0
FIELD		|newtag		|t_varchar(255)	|''	|NOT NULL	|0

TABLE|corr_condition_tagvalue|corr_conditionid|ZBX_DATA
FIELD		|corr_conditionid|t_id		|	|NOT NULL	|0			|1|corr_condition
FIELD		|tag		|t_varchar(255)	|''	|NOT NULL	|0
FIELD		|operator	|t_integer	|'0'	|NOT NULL	|0
FIELD		|value		|t_varchar(255)	|''	|NOT NULL	|0

TABLE|corr_operation|corr_operationid|ZBX_DATA
FIELD		|corr_operationid|t_id		|	|NOT NULL	|0
FIELD		|correlationid	|t_id		|	|NOT NULL	|0			|1|correlation
FIELD		|type		|t_integer	|'0'	|NOT NULL	|0
INDEX		|1		|correlationid

TABLE|task|taskid|0
FIELD		|taskid		|t_id		|	|NOT NULL	|0
FIELD		|type		|t_integer	|	|NOT NULL	|0
FIELD		|status		|t_integer	|'0'	|NOT NULL	|0
FIELD		|clock		|t_integer	|'0'	|NOT NULL	|0
FIELD		|ttl		|t_integer	|'0'	|NOT NULL	|0
FIELD		|proxy_hostid	|t_id		|	|NULL		|0			|1|hosts	|hostid
INDEX		|1		|status,proxy_hostid

TABLE|task_close_problem|taskid|0
FIELD		|taskid		|t_id		|	|NOT NULL	|0			|1|task
FIELD		|acknowledgeid	|t_id		|	|NOT NULL	|0			|-|acknowledges

TABLE|item_preproc|item_preprocid|ZBX_TEMPLATE
FIELD		|item_preprocid	|t_id		|	|NOT NULL	|0
FIELD		|itemid		|t_id		|	|NOT NULL	|ZBX_PROXY			|1|items
FIELD		|step		|t_integer	|'0'	|NOT NULL	|ZBX_PROXY
FIELD		|type		|t_integer	|'0'	|NOT NULL	|ZBX_PROXY
FIELD		|params		|t_text		|''	|NOT NULL	|ZBX_PROXY
FIELD		|error_handler	|t_integer	|'0'	|NOT NULL	|ZBX_PROXY
FIELD		|error_handler_params|t_varchar(255)|''	|NOT NULL	|ZBX_PROXY
INDEX		|1		|itemid,step

TABLE|task_remote_command|taskid|0
FIELD		|taskid		|t_id		|	|NOT NULL	|0			|1|task
FIELD		|command_type	|t_integer	|'0'	|NOT NULL	|0
FIELD		|execute_on	|t_integer	|'0'	|NOT NULL	|0
FIELD		|port		|t_integer	|'0'	|NOT NULL	|0
FIELD		|authtype	|t_integer	|'0'	|NOT NULL	|0
FIELD		|username	|t_varchar(64)	|''	|NOT NULL	|0
FIELD		|password	|t_varchar(64)	|''	|NOT NULL	|0
FIELD		|publickey	|t_varchar(64)	|''	|NOT NULL	|0
FIELD		|privatekey	|t_varchar(64)	|''	|NOT NULL	|0
FIELD		|command	|t_text		|''	|NOT NULL	|0
FIELD		|alertid	|t_id		|	|NULL		|0			|-|alerts
FIELD		|parent_taskid	|t_id		|	|NOT NULL	|0			|-|task		|taskid
FIELD		|hostid		|t_id		|	|NOT NULL	|0			|-|hosts

TABLE|task_remote_command_result|taskid|0
FIELD		|taskid		|t_id		|	|NOT NULL	|0			|1|task
FIELD		|status		|t_integer	|'0'	|NOT NULL	|0
FIELD		|parent_taskid	|t_id		|	|NOT NULL	|0			|-|task		|taskid
FIELD		|info		|t_shorttext	|''	|NOT NULL	|0

TABLE|task_data|taskid|0
FIELD		|taskid		|t_id		|	|NOT NULL	|0			|1|task
FIELD		|type	|t_integer	|'0'	|NOT NULL	|0
FIELD		|data	|t_text	|''	|NOT NULL	|0
FIELD		|parent_taskid	|t_id		|	|NOT NULL	|0			|-|task		|taskid

TABLE|task_result|taskid|0
FIELD		|taskid		|t_id		|	|NOT NULL	|0			|1|task
FIELD		|status		|t_integer	|'0'	|NOT NULL	|0
FIELD		|parent_taskid	|t_id		|	|NOT NULL	|0			|-|task		|taskid
FIELD		|info		|t_text		|''	|NOT NULL	|0
INDEX		|1		|parent_taskid

TABLE|task_acknowledge|taskid|0
FIELD		|taskid		|t_id		|	|NOT NULL	|0			|1|task
FIELD		|acknowledgeid	|t_id		|	|NOT NULL	|0			|-|acknowledges

TABLE|sysmap_shape|sysmap_shapeid|ZBX_TEMPLATE
FIELD		|sysmap_shapeid	|t_id		|	|NOT NULL	|0
FIELD		|sysmapid	|t_id		|	|NOT NULL	|0			|1|sysmaps
FIELD		|type		|t_integer	|'0'	|NOT NULL	|0
FIELD		|x		|t_integer	|'0'	|NOT NULL	|0
FIELD		|y		|t_integer	|'0'	|NOT NULL	|0
FIELD		|width		|t_integer	|'200'	|NOT NULL	|0
FIELD		|height		|t_integer	|'200'	|NOT NULL	|0
FIELD		|text		|t_shorttext	|''	|NOT NULL	|0
FIELD		|font		|t_integer	|'9'	|NOT NULL	|0
FIELD		|font_size	|t_integer	|'11'	|NOT NULL	|0
FIELD		|font_color	|t_varchar(6)	|'000000'|NOT NULL	|0
FIELD		|text_halign	|t_integer	|'0'	|NOT NULL	|0
FIELD		|text_valign	|t_integer	|'0'	|NOT NULL	|0
FIELD		|border_type	|t_integer	|'0'	|NOT NULL	|0
FIELD		|border_width	|t_integer	|'1'	|NOT NULL	|0
FIELD		|border_color	|t_varchar(6)	|'000000'|NOT NULL	|0
FIELD		|background_color|t_varchar(6)	|''	|NOT NULL	|0
FIELD		|zindex		|t_integer	|'0'	|NOT NULL	|0
INDEX		|1		|sysmapid

TABLE|sysmap_element_trigger|selement_triggerid|ZBX_TEMPLATE
FIELD		|selement_triggerid	|t_id	|	|NOT NULL	|0
FIELD		|selementid		|t_id	|	|NOT NULL	|0			|1|sysmaps_elements
FIELD		|triggerid		|t_id	|	|NOT NULL	|0			|2|triggers
UNIQUE		|1			|selementid,triggerid

TABLE|httptest_field|httptest_fieldid|ZBX_TEMPLATE
FIELD		|httptest_fieldid	|t_id		|	|NOT NULL	|0
FIELD		|httptestid		|t_id		|	|NOT NULL	|ZBX_PROXY	|1|httptest
FIELD		|type			|t_integer	|'0'	|NOT NULL	|ZBX_PROXY
FIELD		|name			|t_varchar(255)	|''	|NOT NULL	|ZBX_PROXY
FIELD		|value			|t_shorttext	|''	|NOT NULL	|ZBX_PROXY
INDEX		|1			|httptestid

TABLE|httpstep_field|httpstep_fieldid|ZBX_TEMPLATE
FIELD		|httpstep_fieldid	|t_id		|	|NOT NULL	|0
FIELD		|httpstepid		|t_id		|	|NOT NULL	|ZBX_PROXY	|1|httpstep
FIELD		|type			|t_integer	|'0'	|NOT NULL	|ZBX_PROXY
FIELD		|name			|t_varchar(255)	|''	|NOT NULL	|ZBX_PROXY
FIELD		|value			|t_shorttext	|''	|NOT NULL	|ZBX_PROXY
INDEX		|1			|httpstepid

TABLE|dashboard|dashboardid|ZBX_DASHBOARD
FIELD		|dashboardid	|t_id		|	|NOT NULL	|0
FIELD		|name		|t_varchar(255)	|	|NOT NULL	|0
FIELD		|userid		|t_id		|	|NULL		|0			|1|users	|	|RESTRICT
FIELD		|private	|t_integer	|'1'	|NOT NULL	|0
FIELD		|templateid	|t_id		|	|NULL		|0			|2|hosts	|hostid
FIELD		|display_period	|t_integer	|'30'	|NOT NULL	|0
FIELD		|auto_start	|t_integer	|'1'	|NOT NULL	|0
FIELD		|uuid		|t_varchar(32)	|''	|NOT NULL	|0
INDEX		|1		|userid
INDEX		|2		|templateid

TABLE|dashboard_user|dashboard_userid|ZBX_DASHBOARD
FIELD		|dashboard_userid|t_id		|	|NOT NULL	|0
FIELD		|dashboardid	|t_id		|	|NOT NULL	|0			|1|dashboard
FIELD		|userid		|t_id		|	|NOT NULL	|0			|2|users
FIELD		|permission	|t_integer	|'2'	|NOT NULL	|0
UNIQUE		|1		|dashboardid,userid

TABLE|dashboard_usrgrp|dashboard_usrgrpid|ZBX_DASHBOARD
FIELD		|dashboard_usrgrpid|t_id	|	|NOT NULL	|0
FIELD		|dashboardid	|t_id		|	|NOT NULL	|0			|1|dashboard
FIELD		|usrgrpid	|t_id		|	|NOT NULL	|0			|2|usrgrp
FIELD		|permission	|t_integer	|'2'	|NOT NULL	|0
UNIQUE		|1		|dashboardid,usrgrpid

TABLE|dashboard_page|dashboard_pageid|ZBX_DASHBOARD
FIELD		|dashboard_pageid|t_id		|	|NOT NULL	|0
FIELD		|dashboardid	|t_id		|	|NOT NULL	|0		|1|dashboard
FIELD		|name		|t_varchar(255)	|''	|NOT NULL	|0
FIELD		|display_period	|t_integer	|'0'	|NOT NULL	|0
FIELD		|sortorder	|t_integer	|'0'	|NOT NULL	|0
INDEX		|1		|dashboardid

TABLE|widget|widgetid|ZBX_DASHBOARD
FIELD		|widgetid	|t_id		|	|NOT NULL	|0
FIELD		|type		|t_varchar(255)	|''	|NOT NULL	|0
FIELD		|name		|t_varchar(255)	|''	|NOT NULL	|0
FIELD		|x		|t_integer	|'0'	|NOT NULL	|0
FIELD		|y		|t_integer	|'0'	|NOT NULL	|0
FIELD		|width		|t_integer	|'1'	|NOT NULL	|0
FIELD		|height		|t_integer	|'2'	|NOT NULL	|0
FIELD		|view_mode	|t_integer	|'0'	|NOT NULL	|0
FIELD		|dashboard_pageid|t_id		|	|NOT NULL	|0		|1|dashboard_page
INDEX		|1		|dashboard_pageid

TABLE|widget_field|widget_fieldid|ZBX_DASHBOARD
FIELD		|widget_fieldid	|t_id		|	|NOT NULL	|0
FIELD		|widgetid	|t_id		|	|NOT NULL	|0			|1|widget
FIELD		|type		|t_integer	|'0'	|NOT NULL	|0
FIELD		|name		|t_varchar(255)	|''	|NOT NULL	|0
FIELD		|value_int	|t_integer	|'0'	|NOT NULL	|0
FIELD		|value_str	|t_varchar(255)	|''	|NOT NULL	|0
FIELD		|value_groupid	|t_id		|	|NULL		|0			|2|hstgrp	|groupid
FIELD		|value_hostid	|t_id		|	|NULL		|0			|3|hosts	|hostid
FIELD		|value_itemid	|t_id		|	|NULL		|0			|4|items	|itemid
FIELD		|value_graphid	|t_id		|	|NULL		|0			|5|graphs	|graphid
FIELD		|value_sysmapid	|t_id		|	|NULL		|0			|6|sysmaps	|sysmapid
FIELD		|value_serviceid|t_id		|	|NULL		|0			|7|services	|serviceid
FIELD		|value_slaid	|t_id		|	|NULL		|0			|8|sla		|slaid
INDEX		|1		|widgetid
INDEX		|2		|value_groupid
INDEX		|3		|value_hostid
INDEX		|4		|value_itemid
INDEX		|5		|value_graphid
INDEX		|6		|value_sysmapid
INDEX		|7		|value_serviceid
INDEX		|8		|value_slaid

TABLE|task_check_now|taskid|0
FIELD		|taskid		|t_id		|	|NOT NULL	|0			|1|task
FIELD		|itemid		|t_id		|	|NOT NULL	|0			|-|items

TABLE|event_suppress|event_suppressid|0
FIELD		|event_suppressid|t_id		|	|NOT NULL	|0
FIELD		|eventid	|t_id		|	|NOT NULL	|0			|1|events
FIELD		|maintenanceid	|t_id		|	|NULL		|0			|2|maintenances
FIELD		|suppress_until	|t_time		|'0'	|NOT NULL	|0
UNIQUE		|1		|eventid,maintenanceid
INDEX		|2		|suppress_until
INDEX		|3		|maintenanceid

TABLE|maintenance_tag|maintenancetagid|ZBX_DATA
FIELD		|maintenancetagid|t_id		|	|NOT NULL	|0
FIELD		|maintenanceid	|t_id		|	|NOT NULL	|0			|1|maintenances
FIELD		|tag		|t_varchar(255)	|''	|NOT NULL	|0
FIELD		|operator	|t_integer	|'2'	|NOT NULL	|0
FIELD		|value		|t_varchar(255)	|''	|NOT NULL	|0
INDEX		|1		|maintenanceid

TABLE|lld_macro_path|lld_macro_pathid|ZBX_TEMPLATE
FIELD		|lld_macro_pathid|t_id		|	|NOT NULL	|0
FIELD		|itemid		|t_id		|	|NOT NULL	|0			|1|items
FIELD		|lld_macro	|t_varchar(255)	|''	|NOT NULL	|0
FIELD		|path		|t_varchar(255)	|''	|NOT NULL	|0
UNIQUE		|1		|itemid,lld_macro

TABLE|host_tag|hosttagid|ZBX_TEMPLATE
FIELD		|hosttagid	|t_id		|	|NOT NULL	|0
FIELD		|hostid		|t_id		|	|NOT NULL	|0			|1|hosts
FIELD		|tag		|t_varchar(255)	|''	|NOT NULL	|0
FIELD		|value		|t_varchar(255)	|''	|NOT NULL	|0
INDEX		|1		|hostid

TABLE|config_autoreg_tls|autoreg_tlsid|ZBX_DATA
FIELD		|autoreg_tlsid	|t_id		|	|NOT NULL	|0
FIELD		|tls_psk_identity|t_varchar(128)|''	|NOT NULL	|ZBX_PROXY
FIELD		|tls_psk	|t_varchar(512)	|''	|NOT NULL	|ZBX_PROXY
UNIQUE		|1		|tls_psk_identity

TABLE|module|moduleid|
FIELD		|moduleid	|t_id		|	|NOT NULL	|0
FIELD		|id		|t_varchar(255)	|''	|NOT NULL	|0
FIELD		|relative_path	|t_varchar(255)	|''	|NOT NULL	|0
FIELD		|status		|t_integer	|'0'	|NOT NULL	|0
FIELD		|config		|t_shorttext	|''	|NOT NULL	|0

TABLE|interface_snmp|interfaceid|ZBX_TEMPLATE
FIELD		|interfaceid	|t_id		|	|NOT NULL	|0			|1|interface
FIELD		|version	|t_integer	|'2'	|NOT NULL	|ZBX_PROXY
FIELD		|bulk		|t_integer	|'1'	|NOT NULL	|ZBX_PROXY
FIELD		|community	|t_varchar(64)	|''	|NOT NULL	|ZBX_PROXY
FIELD		|securityname	|t_varchar(64)	|''	|NOT NULL	|ZBX_PROXY
FIELD		|securitylevel	|t_integer	|'0'	|NOT NULL	|ZBX_PROXY
FIELD		|authpassphrase	|t_varchar(64)	|''	|NOT NULL	|ZBX_PROXY
FIELD		|privpassphrase	|t_varchar(64)	|''	|NOT NULL	|ZBX_PROXY
FIELD		|authprotocol	|t_integer	|'0'	|NOT NULL	|ZBX_PROXY
FIELD		|privprotocol	|t_integer	|'0'	|NOT NULL	|ZBX_PROXY
FIELD		|contextname	|t_varchar(255)	|''	|NOT NULL	|ZBX_PROXY

TABLE|lld_override|lld_overrideid|ZBX_TEMPLATE
FIELD		|lld_overrideid	|t_id		|	|NOT NULL	|0
FIELD		|itemid		|t_id		|	|NOT NULL	|0	|1|items
FIELD		|name		|t_varchar(255)	|''	|NOT NULL	|0
FIELD		|step		|t_integer	|'0'	|NOT NULL	|0
FIELD		|evaltype	|t_integer	|'0'	|NOT NULL	|0
FIELD		|formula	|t_varchar(255)	|''	|NOT NULL	|0
FIELD		|stop		|t_integer	|'0'	|NOT NULL	|0
UNIQUE		|1		|itemid,name

TABLE|lld_override_condition|lld_override_conditionid|ZBX_TEMPLATE
FIELD	|lld_override_conditionid	|t_id		|	|NOT NULL	|0
FIELD	|lld_overrideid			|t_id		|	|NOT NULL	|0	|1|lld_override
FIELD	|operator			|t_integer	|'8'	|NOT NULL	|0
FIELD	|macro				|t_varchar(64)	|''	|NOT NULL	|0
FIELD	|value				|t_varchar(255)	|''	|NOT NULL	|0
INDEX	|1				|lld_overrideid

TABLE|lld_override_operation|lld_override_operationid|ZBX_TEMPLATE
FIELD	|lld_override_operationid	|t_id		|	|NOT NULL	|0
FIELD	|lld_overrideid			|t_id		|	|NOT NULL	|0	|1|lld_override
FIELD	|operationobject		|t_integer	|'0'	|NOT NULL	|0
FIELD	|operator			|t_integer	|'0'	|NOT NULL	|0
FIELD	|value				|t_varchar(255)	|''	|NOT NULL	|0
INDEX	|1				|lld_overrideid

TABLE|lld_override_opstatus|lld_override_operationid|ZBX_TEMPLATE
FIELD	|lld_override_operationid	|t_id		|	|NOT NULL	|0	|1|lld_override_operation
FIELD	|status				|t_integer	|'0'	|NOT NULL	|0

TABLE|lld_override_opdiscover|lld_override_operationid|ZBX_TEMPLATE
FIELD	|lld_override_operationid	|t_id		|	|NOT NULL	|0	|1|lld_override_operation
FIELD	|discover			|t_integer	|'0'	|NOT NULL	|0

TABLE|lld_override_opperiod|lld_override_operationid|ZBX_TEMPLATE
FIELD	|lld_override_operationid	|t_id		|	|NOT NULL	|0	|1|lld_override_operation
FIELD	|delay				|t_varchar(1024)|'0'	|NOT NULL	|0

TABLE|lld_override_ophistory|lld_override_operationid|ZBX_TEMPLATE
FIELD	|lld_override_operationid	|t_id		|	|NOT NULL	|0	|1|lld_override_operation
FIELD	|history			|t_varchar(255)	|'90d'	|NOT NULL	|0

TABLE|lld_override_optrends|lld_override_operationid|ZBX_TEMPLATE
FIELD	|lld_override_operationid	|t_id		|	|NOT NULL	|0	|1|lld_override_operation
FIELD	|trends				|t_varchar(255)	|'365d'	|NOT NULL	|0

TABLE|lld_override_opseverity|lld_override_operationid|ZBX_TEMPLATE
FIELD	|lld_override_operationid	|t_id		|	|NOT NULL	|0	|1|lld_override_operation
FIELD	|severity			|t_integer	|'0'	|NOT NULL	|0

TABLE|lld_override_optag|lld_override_optagid|ZBX_TEMPLATE
FIELD	|lld_override_optagid		|t_id		|	|NOT NULL	|0
FIELD	|lld_override_operationid	|t_id		|	|NOT NULL	|0	|1|lld_override_operation
FIELD	|tag				|t_varchar(255)	|''	|NOT NULL	|0
FIELD	|value				|t_varchar(255)	|''	|NOT NULL	|0
INDEX	|1				|lld_override_operationid

TABLE|lld_override_optemplate|lld_override_optemplateid|ZBX_TEMPLATE
FIELD	|lld_override_optemplateid	|t_id		|	|NOT NULL	|0
FIELD	|lld_override_operationid	|t_id		|	|NOT NULL	|0	|1|lld_override_operation
FIELD	|templateid			|t_id		|	|NOT NULL	|0	|2|hosts	|hostid	|RESTRICT
UNIQUE	|1				|lld_override_operationid,templateid
INDEX	|2				|templateid

TABLE|lld_override_opinventory|lld_override_operationid|ZBX_TEMPLATE
FIELD	|lld_override_operationid	|t_id		|	|NOT NULL	|0	|1|lld_override_operation
FIELD	|inventory_mode			|t_integer	|'0'	|NOT NULL	|0

TABLE|trigger_queue|trigger_queueid|0
FIELD		|trigger_queueid|t_id		|	|NOT NULL	|0
FIELD		|objectid	|t_id		|	|NOT NULL	|0
FIELD		|type		|t_integer	|'0'	|NOT NULL	|0
FIELD		|clock		|t_time		|'0'	|NOT NULL	|0
FIELD		|ns		|t_nanosec	|'0'	|NOT NULL	|0

TABLE|item_parameter|item_parameterid|ZBX_TEMPLATE
FIELD		|item_parameterid|t_id		|	|NOT NULL	|0
FIELD		|itemid		|t_id		|	|NOT NULL	|ZBX_PROXY		|1|items
FIELD		|name		|t_varchar(255)	|''	|NOT NULL	|ZBX_PROXY
FIELD		|value		|t_varchar(2048)|''	|NOT NULL	|ZBX_PROXY
INDEX		|1		|itemid

TABLE|role_rule|role_ruleid|ZBX_DATA
FIELD		|role_ruleid	|t_id		|	|NOT NULL	|0
FIELD		|roleid		|t_id		|	|NOT NULL	|0			|1|role
FIELD		|type		|t_integer	|'0'	|NOT NULL	|0
FIELD		|name		|t_varchar(255)	|''	|NOT NULL	|0
FIELD		|value_int	|t_integer	|'0'	|NOT NULL	|0
FIELD		|value_str	|t_varchar(255)	|''	|NOT NULL	|0
FIELD		|value_moduleid	|t_id		|	|NULL		|0			|2|module	|moduleid
FIELD		|value_serviceid|t_id		|	|NULL	|0			|3|services	|serviceid
INDEX		|1		|roleid
INDEX		|2		|value_moduleid
INDEX		|3		|value_serviceid

TABLE|token|tokenid|ZBX_DATA
FIELD	|tokenid	|t_id		|	|NOT NULL	|0
FIELD	|name		|t_varchar(64)	|''	|NOT NULL	|0
FIELD	|description	|t_shorttext	|''	|NOT NULL	|0
FIELD	|userid		|t_id		|	|NOT NULL	|0	|1	|users
FIELD	|token		|t_varchar(128)	|	|NULL		|0
FIELD	|lastaccess	|t_integer	|'0'	|NOT NULL	|0
FIELD	|status		|t_integer	|'0'	|NOT NULL	|0
FIELD	|expires_at	|t_time		|'0'	|NOT NULL	|0
FIELD	|created_at	|t_time		|'0'	|NOT NULL	|0
FIELD	|creator_userid	|t_id		|	|NULL		|0	|2	|users	|userid	|RESTRICT
INDEX	|1		|name
UNIQUE	|2		|userid,name
UNIQUE	|3		|token
INDEX	|4		|creator_userid

TABLE|item_tag|itemtagid|ZBX_TEMPLATE
FIELD		|itemtagid	|t_id		|	|NOT NULL	|0
FIELD		|itemid		|t_id		|	|NOT NULL	|0			|1|items
FIELD		|tag		|t_varchar(255)	|''	|NOT NULL	|0
FIELD		|value		|t_varchar(255)	|''	|NOT NULL	|0
INDEX		|1		|itemid

TABLE|httptest_tag|httptesttagid|ZBX_TEMPLATE
FIELD		|httptesttagid	|t_id		|	|NOT NULL	|0
FIELD		|httptestid	|t_id			|	|NOT NULL	|0		|1|httptest
FIELD		|tag		|t_varchar(255)	|''	|NOT NULL	|0
FIELD		|value		|t_varchar(255)	|''	|NOT NULL	|0
INDEX		|1		|httptestid

TABLE|sysmaps_element_tag|selementtagid|ZBX_TEMPLATE
FIELD		|selementtagid	|t_id		|	|NOT NULL	|0
FIELD		|selementid	|t_id			|	|NOT NULL	|0		|1|sysmaps_elements
FIELD		|tag		|t_varchar(255)	|''	|NOT NULL	|0
FIELD		|value		|t_varchar(255)	|''	|NOT NULL	|0
FIELD		|operator	|t_integer		|'0'|NOT NULL	|0
INDEX		|1		|selementid

TABLE|report|reportid|ZBX_DATA
FIELD		|reportid	|t_id		|	|NOT NULL	|0
FIELD		|userid		|t_id		|	|NOT NULL	|0		|1|users|userid
FIELD		|name		|t_varchar(255)	|''	|NOT NULL	|0
FIELD		|description	|t_varchar(2048)|''	|NOT NULL	|0
FIELD		|status		|t_integer	|'0'	|NOT NULL	|0
FIELD		|dashboardid	|t_id		|	|NOT NULL	|0		|2|dashboard|dashboardid
FIELD		|period		|t_integer	|'0'	|NOT NULL	|0
FIELD		|cycle		|t_integer	|'0'	|NOT NULL	|0
FIELD		|weekdays	|t_integer	|'0'	|NOT NULL	|0
FIELD		|start_time	|t_integer	|'0'	|NOT NULL	|0
FIELD		|active_since	|t_integer	|'0'	|NOT NULL	|0
FIELD		|active_till	|t_integer	|'0'	|NOT NULL	|0
FIELD		|state		|t_integer	|'0'	|NOT NULL	|ZBX_NODATA
FIELD		|lastsent	|t_time	|'0'		|NOT NULL	|ZBX_NODATA
FIELD		|info		|t_varchar(2048)|''	|NOT NULL	|ZBX_NODATA
UNIQUE		|1		|name

TABLE|report_param|reportparamid|ZBX_DATA
FIELD		|reportparamid	|t_id		|	|NOT NULL	|0
FIELD		|reportid	|t_id		|	|NOT NULL	|0		|1|report|reportid
FIELD		|name		|t_varchar(255)	|''	|NOT NULL	|0
FIELD		|value		|t_shorttext	|''	|NOT NULL	|0
INDEX		|1		|reportid

TABLE|report_user|reportuserid|ZBX_DATA
FIELD		|reportuserid	|t_id		|	|NOT NULL	|0
FIELD		|reportid	|t_id		|	|NOT NULL	|0		|1|report|reportid
FIELD		|userid		|t_id		|	|NOT NULL	|0		|2|users|userid
FIELD		|exclude	|t_integer	|'0'	|NOT NULL	|0
FIELD		|access_userid	|t_id		|	|NULL		|0		|3|users|userid		|RESTRICT
INDEX		|1		|reportid

TABLE|report_usrgrp|reportusrgrpid|ZBX_DATA
FIELD		|reportusrgrpid|t_id		|	|NOT NULL	|0
FIELD		|reportid	|t_id		|	|NOT NULL	|0		|1|report|reportid
FIELD		|usrgrpid	|t_id		|	|NOT NULL	|0		|2|usrgrp|usrgrpid
FIELD		|access_userid	|t_id		|	|NULL		|0		|3|users|userid		|RESTRICT
INDEX		|1		|reportid

TABLE|service_problem_tag|service_problem_tagid|ZBX_DATA
FIELD		|service_problem_tagid	|t_id		|	|NOT NULL	|0
FIELD		|serviceid		|t_id		|	|NOT NULL	|0	|1|services|serviceid
FIELD		|tag			|t_varchar(255)	|''	|NOT NULL	|0
FIELD		|operator		|t_integer	|'0'	|NOT NULL	|0
FIELD		|value			|t_varchar(255)	|''	|NOT NULL	|0
INDEX		|1			|serviceid

TABLE|service_problem|service_problemid|ZBX_DATA
FIELD		|service_problemid	|t_id		|	|NOT NULL	|0
FIELD		|eventid		|t_id		|	|NOT NULL	|0	|1|problem|eventid
FIELD		|serviceid		|t_id		|	|NOT NULL	|0	|2|services|serviceid
FIELD		|severity		|t_integer	|'0'	|NOT NULL	|0
INDEX		|1			|eventid
INDEX		|2			|serviceid

TABLE|service_tag|servicetagid|0
FIELD		|servicetagid	|t_id		|	|NOT NULL	|0
FIELD		|serviceid	|t_id		|	|NOT NULL	|0		|1|services|serviceid
FIELD		|tag		|t_varchar(255)	|''	|NOT NULL	|0
FIELD		|value		|t_varchar(255)	|''	|NOT NULL	|0
INDEX		|1		|serviceid

TABLE|service_status_rule|service_status_ruleid|ZBX_DATA
FIELD		|service_status_ruleid|t_id	|	|NOT NULL	|0
FIELD		|serviceid	|t_id		|	|NOT NULL	|0		|1|services|serviceid
FIELD		|type		|t_integer	|'0'	|NOT NULL	|0
FIELD		|limit_value	|t_integer	|'0'	|NOT NULL	|0
FIELD		|limit_status	|t_integer	|'0'	|NOT NULL	|0
FIELD		|new_status	|t_integer	|'0'	|NOT NULL	|0
INDEX		|1		|serviceid

TABLE|ha_node|ha_nodeid|ZBX_DATA
FIELD		|ha_nodeid	|t_cuid		|	|NOT NULL	|0
FIELD		|name		|t_varchar(255)	|''	|NOT NULL	|0
FIELD		|address	|t_varchar(255)	|''	|NOT NULL	|0
FIELD		|port		|t_integer	|'10051'|NOT NULL	|0
FIELD		|lastaccess	|t_integer	|'0'	|NOT NULL	|0
FIELD		|status		|t_integer	|'0'	|NOT NULL	|0
FIELD		|ha_sessionid	|t_cuid		|''	|NOT NULL	|0
UNIQUE		|1		|name
INDEX		|2		|status,lastaccess

TABLE|sla|slaid|ZBX_DATA
FIELD		|slaid		|t_id		|	|NOT NULL	|0
FIELD		|name		|t_varchar(255)	|''	|NOT NULL	|0
FIELD		|period		|t_integer	|'0'	|NOT NULL	|0
FIELD		|slo		|t_double	|'99.9'	|NOT NULL	|0
FIELD		|effective_date	|t_integer	|'0'	|NOT NULL	|0
FIELD		|timezone	|t_varchar(50)	|'UTC'	|NOT NULL	|ZBX_NODATA
FIELD		|status		|t_integer	|'1'	|NOT NULL	|0
FIELD		|description	|t_shorttext	|''	|NOT NULL	|0
UNIQUE		|1		|name

TABLE|sla_schedule|sla_scheduleid|ZBX_DATA
FIELD		|sla_scheduleid	|t_id		|	|NOT NULL	|0
FIELD		|slaid		|t_id		|	|NOT NULL	|0		|1|sla|slaid
FIELD		|period_from	|t_integer	|'0'	|NOT NULL	|0
FIELD		|period_to	|t_integer	|'0'	|NOT NULL	|0
INDEX		|1		|slaid

TABLE|sla_excluded_downtime|sla_excluded_downtimeid|ZBX_DATA
FIELD		|sla_excluded_downtimeid|t_id		|	|NOT NULL	|0
FIELD		|slaid			|t_id		|	|NOT NULL	|0	|1|sla|slaid
FIELD		|name			|t_varchar(255)	|''	|NOT NULL	|0
FIELD		|period_from		|t_integer	|'0'	|NOT NULL	|0
FIELD		|period_to		|t_integer	|'0'	|NOT NULL	|0
INDEX		|1			|slaid

TABLE|sla_service_tag|sla_service_tagid|0
FIELD		|sla_service_tagid	|t_id		|	|NOT NULL	|0
FIELD		|slaid			|t_id		|	|NOT NULL	|0	|1|sla|slaid
FIELD		|tag			|t_varchar(255)	|''	|NOT NULL	|0
FIELD		|operator		|t_integer	|'0'	|NOT NULL	|0
FIELD		|value			|t_varchar(255)	|''	|NOT NULL	|0
INDEX		|1			|slaid

TABLE|dbversion|dbversionid|
FIELD		|dbversionid	|t_id		|	|NOT NULL	|0
FIELD		|mandatory	|t_integer	|'0'	|NOT NULL	|
FIELD		|optional	|t_integer	|'0'	|NOT NULL	|
<<<<<<< HEAD

ROW		|1		|5050143	|5050143
=======
ROW		|1		|6000000	|6000000
>>>>>>> f1616eca
<|MERGE_RESOLUTION|>--- conflicted
+++ resolved
@@ -1937,9 +1937,4 @@
 FIELD		|dbversionid	|t_id		|	|NOT NULL	|0
 FIELD		|mandatory	|t_integer	|'0'	|NOT NULL	|
 FIELD		|optional	|t_integer	|'0'	|NOT NULL	|
-<<<<<<< HEAD
-
-ROW		|1		|5050143	|5050143
-=======
-ROW		|1		|6000000	|6000000
->>>>>>> f1616eca
+ROW		|1		|6010000	|6010000