--
-- Zabbix
-- Copyright (C) 2001-2020 Zabbix SIA
--
-- This program is free software; you can redistribute it and/or modify
-- it under the terms of the GNU General Public License as published by
-- the Free Software Foundation; either version 2 of the License, or
-- (at your option) any later version.
--
-- This program is distributed in the hope that it will be useful,
-- but WITHOUT ANY WARRANTY; without even the implied warranty of
-- MERCHANTABILITY or FITNESS FOR A PARTICULAR PURPOSE. See the
-- GNU General Public License for more details.
--
-- You should have received a copy of the GNU General Public License
-- along with this program; if not, write to the Free Software
-- Foundation, Inc., 51 Franklin Street, Fifth Floor, Boston, MA  02110-1301, USA.
--

--
-- Do not use spaces
-- Tables must be sorted to match referential integrity rules
--

TABLE|users|userid|ZBX_DATA
FIELD		|userid		|t_id		|	|NOT NULL	|0
FIELD		|alias		|t_varchar(100)	|''	|NOT NULL	|0
FIELD		|name		|t_varchar(100)	|''	|NOT NULL	|0
FIELD		|surname	|t_varchar(100)	|''	|NOT NULL	|0
FIELD		|passwd		|t_varchar(60)	|''	|NOT NULL	|0
FIELD		|url		|t_varchar(255)	|''	|NOT NULL	|0
FIELD		|autologin	|t_integer	|'0'	|NOT NULL	|0
FIELD		|autologout	|t_varchar(32)	|'15m'	|NOT NULL	|0
FIELD		|lang		|t_varchar(7)	|'default'|NOT NULL	|ZBX_NODATA
FIELD		|refresh	|t_varchar(32)	|'30s'	|NOT NULL	|0
FIELD		|type		|t_integer	|'1'	|NOT NULL	|0
FIELD		|theme		|t_varchar(128)	|'default'|NOT NULL	|ZBX_NODATA
FIELD		|attempt_failed	|t_integer	|0	|NOT NULL	|ZBX_NODATA
FIELD		|attempt_ip	|t_varchar(39)	|''	|NOT NULL	|ZBX_NODATA
FIELD		|attempt_clock	|t_integer	|0	|NOT NULL	|ZBX_NODATA
FIELD		|rows_per_page	|t_integer	|50	|NOT NULL	|0
FIELD		|timezone	|t_varchar(50)	|'default'|NOT NULL	|ZBX_NODATA
UNIQUE		|1		|alias

TABLE|maintenances|maintenanceid|ZBX_DATA
FIELD		|maintenanceid	|t_id		|	|NOT NULL	|0
FIELD		|name		|t_varchar(128)	|''	|NOT NULL	|0
FIELD		|maintenance_type|t_integer	|'0'	|NOT NULL	|0
FIELD		|description	|t_shorttext	|''	|NOT NULL	|0
FIELD		|active_since	|t_integer	|'0'	|NOT NULL	|0
FIELD		|active_till	|t_integer	|'0'	|NOT NULL	|0
FIELD		|tags_evaltype	|t_integer	|'0'	|NOT NULL	|0
INDEX		|1		|active_since,active_till
UNIQUE		|2		|name

TABLE|hosts|hostid|ZBX_TEMPLATE
FIELD		|hostid		|t_id		|	|NOT NULL	|0
FIELD		|proxy_hostid	|t_id		|	|NULL		|0			|1|hosts	|hostid		|RESTRICT
FIELD		|host		|t_varchar(128)	|''	|NOT NULL	|ZBX_PROXY
FIELD		|status		|t_integer	|'0'	|NOT NULL	|ZBX_PROXY
FIELD		|disable_until	|t_integer	|'0'	|NOT NULL	|ZBX_NODATA
FIELD		|error		|t_varchar(2048)|''	|NOT NULL	|ZBX_NODATA
FIELD		|available	|t_integer	|'0'	|NOT NULL	|ZBX_PROXY,ZBX_NODATA
FIELD		|errors_from	|t_integer	|'0'	|NOT NULL	|ZBX_NODATA
FIELD		|lastaccess	|t_integer	|'0'	|NOT NULL	|ZBX_NODATA
FIELD		|ipmi_authtype	|t_integer	|'-1'	|NOT NULL	|ZBX_PROXY
FIELD		|ipmi_privilege	|t_integer	|'2'	|NOT NULL	|ZBX_PROXY
FIELD		|ipmi_username	|t_varchar(16)	|''	|NOT NULL	|ZBX_PROXY
FIELD		|ipmi_password	|t_varchar(20)	|''	|NOT NULL	|ZBX_PROXY
FIELD		|ipmi_disable_until|t_integer	|'0'	|NOT NULL	|ZBX_NODATA
FIELD		|ipmi_available	|t_integer	|'0'	|NOT NULL	|ZBX_PROXY,ZBX_NODATA
FIELD		|snmp_disable_until|t_integer	|'0'	|NOT NULL	|ZBX_NODATA
FIELD		|snmp_available	|t_integer	|'0'	|NOT NULL	|ZBX_PROXY,ZBX_NODATA
FIELD		|maintenanceid	|t_id		|	|NULL		|ZBX_NODATA		|2|maintenances	|		|RESTRICT
FIELD		|maintenance_status|t_integer	|'0'	|NOT NULL	|ZBX_NODATA
FIELD		|maintenance_type|t_integer	|'0'	|NOT NULL	|ZBX_NODATA
FIELD		|maintenance_from|t_integer	|'0'	|NOT NULL	|ZBX_NODATA
FIELD		|ipmi_errors_from|t_integer	|'0'	|NOT NULL	|ZBX_NODATA
FIELD		|snmp_errors_from|t_integer	|'0'	|NOT NULL	|ZBX_NODATA
FIELD		|ipmi_error	|t_varchar(2048)|''	|NOT NULL	|ZBX_NODATA
FIELD		|snmp_error	|t_varchar(2048)|''	|NOT NULL	|ZBX_NODATA
FIELD		|jmx_disable_until|t_integer	|'0'	|NOT NULL	|ZBX_NODATA
FIELD		|jmx_available	|t_integer	|'0'	|NOT NULL	|ZBX_PROXY,ZBX_NODATA
FIELD		|jmx_errors_from|t_integer	|'0'	|NOT NULL	|ZBX_NODATA
FIELD		|jmx_error	|t_varchar(2048)|''	|NOT NULL	|ZBX_NODATA
FIELD		|name		|t_varchar(128)	|''	|NOT NULL	|ZBX_PROXY
FIELD		|flags		|t_integer	|'0'	|NOT NULL	|0
FIELD		|templateid	|t_id		|	|NULL		|0			|3|hosts	|hostid
FIELD		|description	|t_shorttext	|''	|NOT NULL	|0
FIELD		|tls_connect	|t_integer	|'1'	|NOT NULL	|ZBX_PROXY
FIELD		|tls_accept	|t_integer	|'1'	|NOT NULL	|ZBX_PROXY
FIELD		|tls_issuer	|t_varchar(1024)|''	|NOT NULL	|ZBX_PROXY
FIELD		|tls_subject	|t_varchar(1024)|''	|NOT NULL	|ZBX_PROXY
FIELD		|tls_psk_identity|t_varchar(128)|''	|NOT NULL	|ZBX_PROXY
FIELD		|tls_psk	|t_varchar(512)	|''	|NOT NULL	|ZBX_PROXY
FIELD		|proxy_address	|t_varchar(255)	|''	|NOT NULL	|0
FIELD		|auto_compress	|t_integer	|'1'	|NOT NULL	|0
FIELD		|discover	|t_integer	|'0'	|NOT NULL	|0
INDEX		|1		|host
INDEX		|2		|status
INDEX		|3		|proxy_hostid
INDEX		|4		|name
INDEX		|5		|maintenanceid

TABLE|hstgrp|groupid|ZBX_DATA
FIELD		|groupid	|t_id		|	|NOT NULL	|0
FIELD		|name		|t_varchar(255)	|''	|NOT NULL	|0
FIELD		|internal	|t_integer	|'0'	|NOT NULL	|0
FIELD		|flags		|t_integer	|'0'	|NOT NULL	|0
INDEX		|1		|name

TABLE|group_prototype|group_prototypeid|ZBX_TEMPLATE
FIELD		|group_prototypeid|t_id		|	|NOT NULL	|0
FIELD		|hostid		|t_id		|	|NOT NULL	|0			|1|hosts
FIELD		|name		|t_varchar(255)	|''	|NOT NULL	|0
FIELD		|groupid	|t_id		|	|NULL		|0			|2|hstgrp	|		|RESTRICT
FIELD		|templateid	|t_id		|	|NULL		|0			|3|group_prototype|group_prototypeid
INDEX		|1		|hostid

TABLE|group_discovery|groupid|ZBX_TEMPLATE
FIELD		|groupid	|t_id		|	|NOT NULL	|0			|1|hstgrp
FIELD		|parent_group_prototypeid|t_id	|	|NOT NULL	|0			|2|group_prototype|group_prototypeid|RESTRICT
FIELD		|name		|t_varchar(64)	|''	|NOT NULL	|ZBX_NODATA
FIELD		|lastcheck	|t_integer	|'0'	|NOT NULL	|ZBX_NODATA
FIELD		|ts_delete	|t_time		|'0'	|NOT NULL	|ZBX_NODATA

TABLE|screens|screenid|ZBX_TEMPLATE
FIELD		|screenid	|t_id		|	|NOT NULL	|0
FIELD		|name		|t_varchar(255)	|	|NOT NULL	|0
FIELD		|hsize		|t_integer	|'1'	|NOT NULL	|0
FIELD		|vsize		|t_integer	|'1'	|NOT NULL	|0
FIELD		|templateid	|t_id		|	|NULL		|0			|1|hosts	|hostid
FIELD		|userid		|t_id		|	|NULL		|0			|3|users	|		|RESTRICT
FIELD		|private	|t_integer	|'1'	|NOT NULL	|0
INDEX		|1		|templateid

TABLE|screens_items|screenitemid|ZBX_TEMPLATE
FIELD		|screenitemid	|t_id		|	|NOT NULL	|0
FIELD		|screenid	|t_id		|	|NOT NULL	|0			|1|screens
FIELD		|resourcetype	|t_integer	|'0'	|NOT NULL	|0
FIELD		|resourceid	|t_id		|'0'	|NOT NULL	|0
FIELD		|width		|t_integer	|'320'	|NOT NULL	|0
FIELD		|height		|t_integer	|'200'	|NOT NULL	|0
FIELD		|x		|t_integer	|'0'	|NOT NULL	|0
FIELD		|y		|t_integer	|'0'	|NOT NULL	|0
FIELD		|colspan	|t_integer	|'1'	|NOT NULL	|0
FIELD		|rowspan	|t_integer	|'1'	|NOT NULL	|0
FIELD		|elements	|t_integer	|'25'	|NOT NULL	|0
FIELD		|valign		|t_integer	|'0'	|NOT NULL	|0
FIELD		|halign		|t_integer	|'0'	|NOT NULL	|0
FIELD		|style		|t_integer	|'0'	|NOT NULL	|0
FIELD		|url		|t_varchar(255)	|''	|NOT NULL	|0
FIELD		|dynamic	|t_integer	|'0'	|NOT NULL	|0
FIELD		|sort_triggers	|t_integer	|'0'	|NOT NULL	|0
FIELD		|application	|t_varchar(255)	|''	|NOT NULL	|0
FIELD		|max_columns	|t_integer	|'3'	|NOT NULL	|0
INDEX		|1		|screenid

TABLE|screen_user|screenuserid|ZBX_DATA
FIELD		|screenuserid|t_id		|	|NOT NULL	|0
FIELD		|screenid	|t_id		|	|NOT NULL	|0			|1|screens
FIELD		|userid		|t_id		|	|NOT NULL	|0			|2|users
FIELD		|permission	|t_integer	|'2'	|NOT NULL	|0
UNIQUE		|1		|screenid,userid

TABLE|screen_usrgrp|screenusrgrpid|ZBX_DATA
FIELD		|screenusrgrpid|t_id		|	|NOT NULL	|0
FIELD		|screenid	|t_id		|	|NOT NULL	|0			|1|screens
FIELD		|usrgrpid	|t_id		|	|NOT NULL	|0			|2|usrgrp
FIELD		|permission	|t_integer	|'2'	|NOT NULL	|0
UNIQUE		|1		|screenid,usrgrpid

TABLE|slideshows|slideshowid|ZBX_DATA
FIELD		|slideshowid	|t_id		|	|NOT NULL	|0
FIELD		|name		|t_varchar(255)	|''	|NOT NULL	|0
FIELD		|delay		|t_varchar(32)	|'30s'	|NOT NULL	|0
FIELD		|userid		|t_id		|	|NOT NULL	|0			|3|users	|		|RESTRICT
FIELD		|private	|t_integer	|'1'	|NOT NULL	|0
UNIQUE		|1		|name

TABLE|slideshow_user|slideshowuserid|ZBX_DATA
FIELD		|slideshowuserid|t_id		|	|NOT NULL	|0
FIELD		|slideshowid	|t_id		|	|NOT NULL	|0			|1|slideshows
FIELD		|userid		|t_id		|	|NOT NULL	|0			|2|users
FIELD		|permission	|t_integer	|'2'	|NOT NULL	|0
UNIQUE		|1		|slideshowid,userid

TABLE|slideshow_usrgrp|slideshowusrgrpid|ZBX_DATA
FIELD		|slideshowusrgrpid|t_id		|	|NOT NULL	|0
FIELD		|slideshowid	|t_id		|	|NOT NULL	|0			|1|slideshows
FIELD		|usrgrpid	|t_id		|	|NOT NULL	|0			|2|usrgrp
FIELD		|permission	|t_integer	|'2'	|NOT NULL	|0
UNIQUE		|1		|slideshowid,usrgrpid

TABLE|slides|slideid|ZBX_DATA
FIELD		|slideid	|t_id		|	|NOT NULL	|0
FIELD		|slideshowid	|t_id		|	|NOT NULL	|0			|1|slideshows
FIELD		|screenid	|t_id		|	|NOT NULL	|0			|2|screens
FIELD		|step		|t_integer	|'0'	|NOT NULL	|0
FIELD		|delay		|t_varchar(32)	|'0'	|NOT NULL	|0
INDEX		|1		|slideshowid
INDEX		|2		|screenid

TABLE|drules|druleid|ZBX_DATA
FIELD		|druleid	|t_id		|	|NOT NULL	|0
FIELD		|proxy_hostid	|t_id		|	|NULL		|0			|1|hosts	|hostid		|RESTRICT
FIELD		|name		|t_varchar(255)	|''	|NOT NULL	|ZBX_PROXY
FIELD		|iprange	|t_varchar(2048)|''	|NOT NULL	|ZBX_PROXY
FIELD		|delay		|t_varchar(255)	|'1h'	|NOT NULL	|ZBX_PROXY
FIELD		|nextcheck	|t_integer	|'0'	|NOT NULL	|ZBX_NODATA
FIELD		|status		|t_integer	|'0'	|NOT NULL	|0
INDEX		|1		|proxy_hostid
UNIQUE		|2		|name

TABLE|dchecks|dcheckid|ZBX_DATA
FIELD		|dcheckid	|t_id		|	|NOT NULL	|0
FIELD		|druleid	|t_id		|	|NOT NULL	|ZBX_PROXY		|1|drules
FIELD		|type		|t_integer	|'0'	|NOT NULL	|ZBX_PROXY
FIELD		|key_		|t_varchar(2048)|''	|NOT NULL	|ZBX_PROXY
FIELD		|snmp_community	|t_varchar(255)	|''	|NOT NULL	|ZBX_PROXY
FIELD		|ports		|t_varchar(255)	|'0'	|NOT NULL	|ZBX_PROXY
FIELD		|snmpv3_securityname|t_varchar(64)|''	|NOT NULL	|ZBX_PROXY
FIELD		|snmpv3_securitylevel|t_integer	|'0'	|NOT NULL	|ZBX_PROXY
FIELD		|snmpv3_authpassphrase|t_varchar(64)|''	|NOT NULL	|ZBX_PROXY
FIELD		|snmpv3_privpassphrase|t_varchar(64)|''	|NOT NULL	|ZBX_PROXY
FIELD		|uniq		|t_integer	|'0'	|NOT NULL	|ZBX_PROXY
FIELD		|snmpv3_authprotocol|t_integer	|'0'	|NOT NULL	|ZBX_PROXY
FIELD		|snmpv3_privprotocol|t_integer	|'0'	|NOT NULL	|ZBX_PROXY
FIELD		|snmpv3_contextname|t_varchar(255)|''	|NOT NULL	|ZBX_PROXY
FIELD		|host_source|t_integer	|'1'	|NOT NULL	|ZBX_PROXY
FIELD		|name_source|t_integer	|'0'	|NOT NULL	|ZBX_PROXY
INDEX		|1		|druleid,host_source,name_source

TABLE|applications|applicationid|ZBX_TEMPLATE
FIELD		|applicationid	|t_id		|	|NOT NULL	|0
FIELD		|hostid		|t_id		|	|NOT NULL	|0			|1|hosts
FIELD		|name		|t_varchar(255)	|''	|NOT NULL	|0
FIELD		|flags		|t_integer	|'0'	|NOT NULL	|0
UNIQUE		|2		|hostid,name

TABLE|httptest|httptestid|ZBX_TEMPLATE
FIELD		|httptestid	|t_id		|	|NOT NULL	|0
FIELD		|name		|t_varchar(64)	|''	|NOT NULL	|ZBX_PROXY
FIELD		|applicationid	|t_id		|	|NULL		|0			|1|applications	|		|RESTRICT
FIELD		|nextcheck	|t_integer	|'0'	|NOT NULL	|ZBX_NODATA
FIELD		|delay		|t_varchar(255)	|'1m'	|NOT NULL	|ZBX_PROXY
FIELD		|status		|t_integer	|'0'	|NOT NULL	|0
FIELD		|agent		|t_varchar(255)	|'Zabbix'|NOT NULL	|ZBX_PROXY
FIELD		|authentication	|t_integer	|'0'	|NOT NULL	|ZBX_PROXY,ZBX_NODATA
FIELD		|http_user	|t_varchar(64)	|''	|NOT NULL	|ZBX_PROXY,ZBX_NODATA
FIELD		|http_password	|t_varchar(64)	|''	|NOT NULL	|ZBX_PROXY,ZBX_NODATA
FIELD		|hostid		|t_id		|	|NOT NULL	|ZBX_PROXY		|2|hosts
FIELD		|templateid	|t_id		|	|NULL		|0			|3|httptest	|httptestid
FIELD		|http_proxy	|t_varchar(255)	|''	|NOT NULL	|ZBX_PROXY,ZBX_NODATA
FIELD		|retries	|t_integer	|'1'	|NOT NULL	|ZBX_PROXY,ZBX_NODATA
FIELD		|ssl_cert_file	|t_varchar(255)	|''	|NOT NULL	|ZBX_PROXY,ZBX_NODATA
FIELD		|ssl_key_file	|t_varchar(255)	|''	|NOT NULL	|ZBX_PROXY,ZBX_NODATA
FIELD		|ssl_key_password|t_varchar(64)	|''	|NOT NULL	|ZBX_PROXY,ZBX_NODATA
FIELD		|verify_peer	|t_integer	|'0'	|NOT NULL	|ZBX_PROXY
FIELD		|verify_host	|t_integer	|'0'	|NOT NULL	|ZBX_PROXY
INDEX		|1		|applicationid
UNIQUE		|2		|hostid,name
INDEX		|3		|status
INDEX		|4		|templateid

TABLE|httpstep|httpstepid|ZBX_TEMPLATE
FIELD		|httpstepid	|t_id		|	|NOT NULL	|0
FIELD		|httptestid	|t_id		|	|NOT NULL	|ZBX_PROXY		|1|httptest
FIELD		|name		|t_varchar(64)	|''	|NOT NULL	|ZBX_PROXY
FIELD		|no		|t_integer	|'0'	|NOT NULL	|ZBX_PROXY
FIELD		|url		|t_varchar(2048)|''	|NOT NULL	|ZBX_PROXY
FIELD		|timeout	|t_varchar(255)	|'15s'	|NOT NULL	|ZBX_PROXY
FIELD		|posts		|t_shorttext	|''	|NOT NULL	|ZBX_PROXY
FIELD		|required	|t_varchar(255)	|''	|NOT NULL	|ZBX_PROXY
FIELD		|status_codes	|t_varchar(255)	|''	|NOT NULL	|ZBX_PROXY
FIELD		|follow_redirects|t_integer	|'1'	|NOT NULL	|ZBX_PROXY
FIELD		|retrieve_mode	|t_integer	|'0'	|NOT NULL	|ZBX_PROXY
FIELD		|post_type	|t_integer	|'0'	|NOT NULL	|ZBX_PROXY
INDEX		|1		|httptestid

TABLE|interface|interfaceid|ZBX_TEMPLATE
FIELD		|interfaceid	|t_id		|	|NOT NULL	|0
FIELD		|hostid		|t_id		|	|NOT NULL	|ZBX_PROXY		|1|hosts
FIELD		|main		|t_integer	|'0'	|NOT NULL	|ZBX_PROXY
FIELD		|type		|t_integer	|'1'	|NOT NULL	|ZBX_PROXY
FIELD		|useip		|t_integer	|'1'	|NOT NULL	|ZBX_PROXY
FIELD		|ip		|t_varchar(64)	|'127.0.0.1'|NOT NULL	|ZBX_PROXY
FIELD		|dns		|t_varchar(255)	|''	|NOT NULL	|ZBX_PROXY
FIELD		|port		|t_varchar(64)	|'10050'|NOT NULL	|ZBX_PROXY
INDEX		|1		|hostid,type
INDEX		|2		|ip,dns

TABLE|valuemaps|valuemapid|ZBX_TEMPLATE
FIELD		|valuemapid	|t_id		|	|NOT NULL	|0
FIELD		|name		|t_varchar(64)	|''	|NOT NULL	|0
UNIQUE		|1		|name

TABLE|items|itemid|ZBX_TEMPLATE
FIELD		|itemid		|t_id		|	|NOT NULL	|0
FIELD		|type		|t_integer	|'0'	|NOT NULL	|ZBX_PROXY
FIELD		|snmp_oid	|t_varchar(512)	|''	|NOT NULL	|ZBX_PROXY
FIELD		|hostid		|t_id		|	|NOT NULL	|ZBX_PROXY		|1|hosts
FIELD		|name		|t_varchar(255)	|''	|NOT NULL	|0
FIELD		|key_		|t_varchar(2048)|''	|NOT NULL	|ZBX_PROXY
FIELD		|delay		|t_varchar(1024)|'0'	|NOT NULL	|ZBX_PROXY
FIELD		|history	|t_varchar(255)	|'90d'	|NOT NULL	|ZBX_PROXY
FIELD		|trends		|t_varchar(255)	|'365d'	|NOT NULL	|0
FIELD		|status		|t_integer	|'0'	|NOT NULL	|ZBX_PROXY
FIELD		|value_type	|t_integer	|'0'	|NOT NULL	|ZBX_PROXY
FIELD		|trapper_hosts	|t_varchar(255)	|''	|NOT NULL	|ZBX_PROXY
FIELD		|units		|t_varchar(255)	|''	|NOT NULL	|0
FIELD		|formula	|t_varchar(255)	|''	|NOT NULL	|0
FIELD		|logtimefmt	|t_varchar(64)	|''	|NOT NULL	|ZBX_PROXY
FIELD		|templateid	|t_id		|	|NULL		|0			|2|items	|itemid
FIELD		|valuemapid	|t_id		|	|NULL		|0			|3|valuemaps	|		|RESTRICT
<<<<<<< HEAD
FIELD		|params		|t_text	|''	|NOT NULL	|ZBX_PROXY
=======
FIELD		|params		|t_text		|''	|NOT NULL	|ZBX_PROXY
>>>>>>> f66517f6
FIELD		|ipmi_sensor	|t_varchar(128)	|''	|NOT NULL	|ZBX_PROXY
FIELD		|authtype	|t_integer	|'0'	|NOT NULL	|ZBX_PROXY
FIELD		|username	|t_varchar(64)	|''	|NOT NULL	|ZBX_PROXY
FIELD		|password	|t_varchar(64)	|''	|NOT NULL	|ZBX_PROXY
FIELD		|publickey	|t_varchar(64)	|''	|NOT NULL	|ZBX_PROXY
FIELD		|privatekey	|t_varchar(64)	|''	|NOT NULL	|ZBX_PROXY
FIELD		|flags		|t_integer	|'0'	|NOT NULL	|ZBX_PROXY
FIELD		|interfaceid	|t_id		|	|NULL		|ZBX_PROXY		|4|interface	|		|RESTRICT
FIELD		|description	|t_text		|''	|NOT NULL	|0
FIELD		|inventory_link	|t_integer	|'0'	|NOT NULL	|ZBX_PROXY
FIELD		|lifetime	|t_varchar(255)	|'30d'	|NOT NULL	|0
FIELD		|evaltype	|t_integer	|'0'	|NOT NULL	|0
FIELD		|jmx_endpoint	|t_varchar(255)	|''	|NOT NULL	|ZBX_PROXY
FIELD		|master_itemid	|t_id		|	|NULL		|ZBX_PROXY		|5|items	|itemid
FIELD		|timeout	|t_varchar(255)	|'3s'	|NOT NULL	|ZBX_PROXY
FIELD		|url		|t_varchar(2048)|''	|NOT NULL	|ZBX_PROXY
FIELD		|query_fields	|t_varchar(2048)|''	|NOT NULL	|ZBX_PROXY
FIELD		|posts		|t_text		|''	|NOT NULL	|ZBX_PROXY
FIELD		|status_codes	|t_varchar(255)	|'200'	|NOT NULL	|ZBX_PROXY
FIELD		|follow_redirects|t_integer	|'1'	|NOT NULL	|ZBX_PROXY
FIELD		|post_type	|t_integer	|'0'	|NOT NULL	|ZBX_PROXY
FIELD		|http_proxy	|t_varchar(255)	|''	|NOT NULL	|ZBX_PROXY,ZBX_NODATA
FIELD		|headers	|t_text		|''	|NOT NULL	|ZBX_PROXY
FIELD		|retrieve_mode	|t_integer	|'0'	|NOT NULL	|ZBX_PROXY
FIELD		|request_method	|t_integer	|'0'	|NOT NULL	|ZBX_PROXY
FIELD		|output_format	|t_integer	|'0'	|NOT NULL	|ZBX_PROXY
FIELD		|ssl_cert_file	|t_varchar(255)	|''	|NOT NULL	|ZBX_PROXY,ZBX_NODATA
FIELD		|ssl_key_file	|t_varchar(255)	|''	|NOT NULL	|ZBX_PROXY,ZBX_NODATA
FIELD		|ssl_key_password|t_varchar(64)	|''	|NOT NULL	|ZBX_PROXY,ZBX_NODATA
FIELD		|verify_peer	|t_integer	|'0'	|NOT NULL	|ZBX_PROXY
FIELD		|verify_host	|t_integer	|'0'	|NOT NULL	|ZBX_PROXY
FIELD		|allow_traps	|t_integer	|'0'	|NOT NULL	|ZBX_PROXY
FIELD		|discover	|t_integer	|'0'	|NOT NULL	|0
INDEX		|1		|hostid,key_(1021)
INDEX		|3		|status
INDEX		|4		|templateid
INDEX		|5		|valuemapid
INDEX		|6		|interfaceid
INDEX		|7		|master_itemid

TABLE|httpstepitem|httpstepitemid|ZBX_TEMPLATE
FIELD		|httpstepitemid	|t_id		|	|NOT NULL	|0
FIELD		|httpstepid	|t_id		|	|NOT NULL	|ZBX_PROXY		|1|httpstep
FIELD		|itemid		|t_id		|	|NOT NULL	|ZBX_PROXY		|2|items
FIELD		|type		|t_integer	|'0'	|NOT NULL	|ZBX_PROXY
UNIQUE		|1		|httpstepid,itemid
INDEX		|2		|itemid

TABLE|httptestitem|httptestitemid|ZBX_TEMPLATE
FIELD		|httptestitemid	|t_id		|	|NOT NULL	|0
FIELD		|httptestid	|t_id		|	|NOT NULL	|ZBX_PROXY		|1|httptest
FIELD		|itemid		|t_id		|	|NOT NULL	|ZBX_PROXY		|2|items
FIELD		|type		|t_integer	|'0'	|NOT NULL	|ZBX_PROXY
UNIQUE		|1		|httptestid,itemid
INDEX		|2		|itemid

TABLE|media_type|mediatypeid|ZBX_DATA
FIELD		|mediatypeid	|t_id		|	|NOT NULL	|0
FIELD		|type		|t_integer	|'0'	|NOT NULL	|0
FIELD		|name		|t_varchar(100)	|''	|NOT NULL	|0
FIELD		|smtp_server	|t_varchar(255)	|''	|NOT NULL	|0
FIELD		|smtp_helo	|t_varchar(255)	|''	|NOT NULL	|0
FIELD		|smtp_email	|t_varchar(255)	|''	|NOT NULL	|0
FIELD		|exec_path	|t_varchar(255)	|''	|NOT NULL	|0
FIELD		|gsm_modem	|t_varchar(255)	|''	|NOT NULL	|0
FIELD		|username	|t_varchar(255)	|''	|NOT NULL	|0
FIELD		|passwd		|t_varchar(255)	|''	|NOT NULL	|0
FIELD		|status		|t_integer	|'0'	|NOT NULL	|0
FIELD		|smtp_port	|t_integer	|'25'	|NOT NULL	|0
FIELD		|smtp_security	|t_integer	|'0'	|NOT NULL	|0
FIELD		|smtp_verify_peer|t_integer	|'0'	|NOT NULL	|0
FIELD		|smtp_verify_host|t_integer	|'0'	|NOT NULL	|0
FIELD		|smtp_authentication|t_integer	|'0'	|NOT NULL	|0
FIELD		|exec_params	|t_varchar(255)	|''	|NOT NULL	|0
FIELD		|maxsessions	|t_integer	|'1'	|NOT NULL	|0
FIELD		|maxattempts	|t_integer	|'3'	|NOT NULL	|0
FIELD		|attempt_interval|t_varchar(32)	|'10s'	|NOT NULL	|0
FIELD		|content_type	|t_integer	|'1'	|NOT NULL	|0
FIELD		|script		|t_text		|''	|NOT NULL	|0
FIELD		|timeout	|t_varchar(32)	|'30s'	|NOT NULL	|0
FIELD		|process_tags	|t_integer	|'0'	|NOT NULL	|0
FIELD		|show_event_menu|t_integer	|'0'	|NOT NULL	|0
FIELD		|event_menu_url	|t_varchar(2048)|''	|NOT NULL	|0
FIELD		|event_menu_name|t_varchar(255)	|''	|NOT NULL	|0
FIELD		|description	|t_shorttext	|''	|NOT NULL	|0
UNIQUE		|1		|name

TABLE|media_type_param|mediatype_paramid|ZBX_DATA
FIELD		|mediatype_paramid|t_id		|	|NOT NULL	|0
FIELD		|mediatypeid	|t_id		|	|NOT NULL	|0			|1|media_type
FIELD		|name		|t_varchar(255)	|''	|NOT NULL	|0
FIELD		|value		|t_varchar(2048)|''	|NOT NULL	|0
INDEX		|1		|mediatypeid

TABLE|media_type_message|mediatype_messageid|ZBX_DATA
FIELD		|mediatype_messageid|t_id	|	|NOT NULL	|0
FIELD		|mediatypeid	|t_id		|	|NOT NULL	|0			|1|media_type
FIELD		|eventsource	|t_integer	|	|NOT NULL	|0
FIELD		|recovery	|t_integer	|	|NOT NULL	|0
FIELD		|subject	|t_varchar(255)	|''	|NOT NULL	|0
FIELD		|message	|t_shorttext	|''	|NOT NULL	|0
UNIQUE		|1		|mediatypeid,eventsource,recovery

TABLE|usrgrp|usrgrpid|ZBX_DATA
FIELD		|usrgrpid	|t_id		|	|NOT NULL	|0
FIELD		|name		|t_varchar(64)	|''	|NOT NULL	|0
FIELD		|gui_access	|t_integer	|'0'	|NOT NULL	|0
FIELD		|users_status	|t_integer	|'0'	|NOT NULL	|0
FIELD		|debug_mode	|t_integer	|'0'	|NOT NULL	|0
UNIQUE		|1		|name

TABLE|users_groups|id|ZBX_DATA
FIELD		|id		|t_id		|	|NOT NULL	|0
FIELD		|usrgrpid	|t_id		|	|NOT NULL	|0			|1|usrgrp
FIELD		|userid		|t_id		|	|NOT NULL	|0			|2|users
UNIQUE		|1		|usrgrpid,userid
INDEX		|2		|userid

TABLE|scripts|scriptid|ZBX_DATA
FIELD		|scriptid	|t_id		|	|NOT NULL	|0
FIELD		|name		|t_varchar(255)	|''	|NOT NULL	|0
FIELD		|command	|t_varchar(255)	|''	|NOT NULL	|0
FIELD		|host_access	|t_integer	|'2'	|NOT NULL	|0
FIELD		|usrgrpid	|t_id		|	|NULL		|0			|1|usrgrp	|		|RESTRICT
FIELD		|groupid	|t_id		|	|NULL		|0			|2|hstgrp	|		|RESTRICT
FIELD		|description	|t_shorttext	|''	|NOT NULL	|0
FIELD		|confirmation	|t_varchar(255)	|''	|NOT NULL	|0
FIELD		|type		|t_integer	|'0'	|NOT NULL	|0
FIELD		|execute_on	|t_integer	|'2'	|NOT NULL	|0
INDEX		|1		|usrgrpid
INDEX		|2		|groupid
UNIQUE		|3		|name

TABLE|actions|actionid|ZBX_DATA
FIELD		|actionid	|t_id		|	|NOT NULL	|0
FIELD		|name		|t_varchar(255)	|''	|NOT NULL	|0
FIELD		|eventsource	|t_integer	|'0'	|NOT NULL	|0
FIELD		|evaltype	|t_integer	|'0'	|NOT NULL	|0
FIELD		|status		|t_integer	|'0'	|NOT NULL	|0
FIELD		|esc_period	|t_varchar(255)	|'1h'	|NOT NULL	|0
FIELD		|formula	|t_varchar(255)	|''	|NOT NULL	|0
FIELD		|pause_suppressed|t_integer	|'1'	|NOT NULL	|0
INDEX		|1		|eventsource,status
UNIQUE		|2		|name

TABLE|operations|operationid|ZBX_DATA
FIELD		|operationid	|t_id		|	|NOT NULL	|0
FIELD		|actionid	|t_id		|	|NOT NULL	|0			|1|actions
FIELD		|operationtype	|t_integer	|'0'	|NOT NULL	|0
FIELD		|esc_period	|t_varchar(255)	|'0'	|NOT NULL	|0
FIELD		|esc_step_from	|t_integer	|'1'	|NOT NULL	|0
FIELD		|esc_step_to	|t_integer	|'1'	|NOT NULL	|0
FIELD		|evaltype	|t_integer	|'0'	|NOT NULL	|0
FIELD		|recovery	|t_integer	|'0'	|NOT NULL	|0
INDEX		|1		|actionid

TABLE|opmessage|operationid|ZBX_DATA
FIELD		|operationid	|t_id		|	|NOT NULL	|0			|1|operations
FIELD		|default_msg	|t_integer	|'1'	|NOT NULL	|0
FIELD		|subject	|t_varchar(255)	|''	|NOT NULL	|0
FIELD		|message	|t_shorttext	|''	|NOT NULL	|0
FIELD		|mediatypeid	|t_id		|	|NULL		|0			|2|media_type	|		|RESTRICT
INDEX		|1		|mediatypeid

TABLE|opmessage_grp|opmessage_grpid|ZBX_DATA
FIELD		|opmessage_grpid|t_id		|	|NOT NULL	|0
FIELD		|operationid	|t_id		|	|NOT NULL	|0			|1|operations
FIELD		|usrgrpid	|t_id		|	|NOT NULL	|0			|2|usrgrp	|		|RESTRICT
UNIQUE		|1		|operationid,usrgrpid
INDEX		|2		|usrgrpid

TABLE|opmessage_usr|opmessage_usrid|ZBX_DATA
FIELD		|opmessage_usrid|t_id		|	|NOT NULL	|0
FIELD		|operationid	|t_id		|	|NOT NULL	|0			|1|operations
FIELD		|userid		|t_id		|	|NOT NULL	|0			|2|users	|		|RESTRICT
UNIQUE		|1		|operationid,userid
INDEX		|2		|userid

TABLE|opcommand|operationid|ZBX_DATA
FIELD		|operationid	|t_id		|	|NOT NULL	|0			|1|operations
FIELD		|type		|t_integer	|'0'	|NOT NULL	|0
FIELD		|scriptid	|t_id		|	|NULL		|0			|2|scripts	|		|RESTRICT
FIELD		|execute_on	|t_integer	|'0'	|NOT NULL	|0
FIELD		|port		|t_varchar(64)	|''	|NOT NULL	|0
FIELD		|authtype	|t_integer	|'0'	|NOT NULL	|0
FIELD		|username	|t_varchar(64)	|''	|NOT NULL	|0
FIELD		|password	|t_varchar(64)	|''	|NOT NULL	|0
FIELD		|publickey	|t_varchar(64)	|''	|NOT NULL	|0
FIELD		|privatekey	|t_varchar(64)	|''	|NOT NULL	|0
FIELD		|command	|t_shorttext	|''	|NOT NULL	|0
INDEX		|1		|scriptid

TABLE|opcommand_hst|opcommand_hstid|ZBX_DATA
FIELD		|opcommand_hstid|t_id		|	|NOT NULL	|0
FIELD		|operationid	|t_id		|	|NOT NULL	|0			|1|operations
FIELD		|hostid		|t_id		|	|NULL		|0			|2|hosts	|		|RESTRICT
INDEX		|1		|operationid
INDEX		|2		|hostid

TABLE|opcommand_grp|opcommand_grpid|ZBX_DATA
FIELD		|opcommand_grpid|t_id		|	|NOT NULL	|0
FIELD		|operationid	|t_id		|	|NOT NULL	|0			|1|operations
FIELD		|groupid	|t_id		|	|NOT NULL	|0			|2|hstgrp	|		|RESTRICT
INDEX		|1		|operationid
INDEX		|2		|groupid

TABLE|opgroup|opgroupid|ZBX_DATA
FIELD		|opgroupid	|t_id		|	|NOT NULL	|0
FIELD		|operationid	|t_id		|	|NOT NULL	|0			|1|operations
FIELD		|groupid	|t_id		|	|NOT NULL	|0			|2|hstgrp	|		|RESTRICT
UNIQUE		|1		|operationid,groupid
INDEX		|2		|groupid

TABLE|optemplate|optemplateid|ZBX_TEMPLATE
FIELD		|optemplateid	|t_id		|	|NOT NULL	|0
FIELD		|operationid	|t_id		|	|NOT NULL	|0			|1|operations
FIELD		|templateid	|t_id		|	|NOT NULL	|0			|2|hosts	|hostid		|RESTRICT
UNIQUE		|1		|operationid,templateid
INDEX		|2		|templateid

TABLE|opconditions|opconditionid|ZBX_DATA
FIELD		|opconditionid	|t_id		|	|NOT NULL	|0
FIELD		|operationid	|t_id		|	|NOT NULL	|0			|1|operations
FIELD		|conditiontype	|t_integer	|'0'	|NOT NULL	|0
FIELD		|operator	|t_integer	|'0'	|NOT NULL	|0
FIELD		|value		|t_varchar(255)	|''	|NOT NULL	|0
INDEX		|1		|operationid

TABLE|conditions|conditionid|ZBX_DATA
FIELD		|conditionid	|t_id		|	|NOT NULL	|0
FIELD		|actionid	|t_id		|	|NOT NULL	|0			|1|actions
FIELD		|conditiontype	|t_integer	|'0'	|NOT NULL	|0
FIELD		|operator	|t_integer	|'0'	|NOT NULL	|0
FIELD		|value		|t_varchar(255)	|''	|NOT NULL	|0
FIELD		|value2		|t_varchar(255)	|''	|NOT NULL	|0
INDEX		|1		|actionid

TABLE|config|configid|ZBX_DATA
FIELD		|configid	|t_id		|	|NOT NULL	|0
FIELD		|refresh_unsupported|t_varchar(32)|'10m'	|NOT NULL	|ZBX_PROXY
FIELD		|work_period	|t_varchar(255)	|'1-5,09:00-18:00'|NOT NULL|0
FIELD		|alert_usrgrpid	|t_id		|	|NULL		|0			|1|usrgrp	|usrgrpid	|RESTRICT
FIELD		|default_theme	|t_varchar(128)	|'blue-theme'|NOT NULL	|ZBX_NODATA
FIELD		|authentication_type|t_integer	|'0'	|NOT NULL	|ZBX_NODATA
FIELD		|ldap_host	|t_varchar(255)	|''	|NOT NULL	|ZBX_NODATA
FIELD		|ldap_port	|t_integer	|389	|NOT NULL	|ZBX_NODATA
FIELD		|ldap_base_dn	|t_varchar(255)	|''	|NOT NULL	|ZBX_NODATA
FIELD		|ldap_bind_dn	|t_varchar(255)	|''	|NOT NULL	|ZBX_NODATA
FIELD		|ldap_bind_password|t_varchar(128)|''	|NOT NULL	|ZBX_NODATA
FIELD		|ldap_search_attribute|t_varchar(128)|''|NOT NULL	|ZBX_NODATA
FIELD		|discovery_groupid|t_id		|	|NOT NULL	|ZBX_PROXY		|2|hstgrp	|groupid	|RESTRICT
FIELD		|max_in_table	|t_integer	|'50'	|NOT NULL	|ZBX_NODATA
FIELD		|search_limit	|t_integer	|'1000'	|NOT NULL	|ZBX_NODATA
FIELD		|severity_color_0|t_varchar(6)	|'97AAB3'|NOT NULL	|ZBX_NODATA
FIELD		|severity_color_1|t_varchar(6)	|'7499FF'|NOT NULL	|ZBX_NODATA
FIELD		|severity_color_2|t_varchar(6)	|'FFC859'|NOT NULL	|ZBX_NODATA
FIELD		|severity_color_3|t_varchar(6)	|'FFA059'|NOT NULL	|ZBX_NODATA
FIELD		|severity_color_4|t_varchar(6)	|'E97659'|NOT NULL	|ZBX_NODATA
FIELD		|severity_color_5|t_varchar(6)	|'E45959'|NOT NULL	|ZBX_NODATA
FIELD		|severity_name_0|t_varchar(32)	|'Not classified'|NOT NULL|ZBX_NODATA
FIELD		|severity_name_1|t_varchar(32)	|'Information'|NOT NULL	|ZBX_NODATA
FIELD		|severity_name_2|t_varchar(32)	|'Warning'|NOT NULL	|ZBX_NODATA
FIELD		|severity_name_3|t_varchar(32)	|'Average'|NOT NULL	|ZBX_NODATA
FIELD		|severity_name_4|t_varchar(32)	|'High'	|NOT NULL	|ZBX_NODATA
FIELD		|severity_name_5|t_varchar(32)	|'Disaster'|NOT NULL	|ZBX_NODATA
FIELD		|ok_period	|t_varchar(32)	|'5m'	|NOT NULL	|ZBX_NODATA
FIELD		|blink_period	|t_varchar(32)	|'2m'	|NOT NULL	|ZBX_NODATA
FIELD		|problem_unack_color|t_varchar(6)|'CC0000'|NOT NULL	|ZBX_NODATA
FIELD		|problem_ack_color|t_varchar(6)	|'CC0000'|NOT NULL	|ZBX_NODATA
FIELD		|ok_unack_color	|t_varchar(6)	|'009900'|NOT NULL	|ZBX_NODATA
FIELD		|ok_ack_color	|t_varchar(6)	|'009900'|NOT NULL	|ZBX_NODATA
FIELD		|problem_unack_style|t_integer	|'1'	|NOT NULL	|ZBX_NODATA
FIELD		|problem_ack_style|t_integer	|'1'	|NOT NULL	|ZBX_NODATA
FIELD		|ok_unack_style	|t_integer	|'1'	|NOT NULL	|ZBX_NODATA
FIELD		|ok_ack_style	|t_integer	|'1'	|NOT NULL	|ZBX_NODATA
FIELD		|snmptrap_logging|t_integer	|'1'	|NOT NULL	|ZBX_PROXY,ZBX_NODATA
FIELD		|server_check_interval|t_integer|'10'	|NOT NULL	|ZBX_NODATA
FIELD		|hk_events_mode	|t_integer	|'1'	|NOT NULL	|ZBX_NODATA
FIELD		|hk_events_trigger|t_varchar(32)|'365d'	|NOT NULL	|ZBX_NODATA
FIELD		|hk_events_internal|t_varchar(32)|'1d'	|NOT NULL	|ZBX_NODATA
FIELD		|hk_events_discovery|t_varchar(32)|'1d'	|NOT NULL	|ZBX_NODATA
FIELD		|hk_events_autoreg|t_varchar(32)|'1d'	|NOT NULL	|ZBX_NODATA
FIELD		|hk_services_mode|t_integer	|'1'	|NOT NULL	|ZBX_NODATA
FIELD		|hk_services	|t_varchar(32)	|'365d'	|NOT NULL	|ZBX_NODATA
FIELD		|hk_audit_mode	|t_integer	|'1'	|NOT NULL	|ZBX_NODATA
FIELD		|hk_audit	|t_varchar(32)	|'365d'	|NOT NULL	|ZBX_NODATA
FIELD		|hk_sessions_mode|t_integer	|'1'	|NOT NULL	|ZBX_NODATA
FIELD		|hk_sessions	|t_varchar(32)	|'365d'	|NOT NULL	|ZBX_NODATA
FIELD		|hk_history_mode|t_integer	|'1'	|NOT NULL	|ZBX_NODATA
FIELD		|hk_history_global|t_integer	|'0'	|NOT NULL	|ZBX_PROXY,ZBX_NODATA
FIELD		|hk_history	|t_varchar(32)	|'90d'	|NOT NULL	|ZBX_PROXY,ZBX_NODATA
FIELD		|hk_trends_mode	|t_integer	|'1'	|NOT NULL	|ZBX_NODATA
FIELD		|hk_trends_global|t_integer	|'0'	|NOT NULL	|ZBX_NODATA
FIELD		|hk_trends	|t_varchar(32)	|'365d'	|NOT NULL	|ZBX_NODATA
FIELD		|default_inventory_mode|t_integer|'-1'	|NOT NULL	|ZBX_NODATA
FIELD		|custom_color	|t_integer	|'0'	|NOT NULL	|ZBX_NODATA
FIELD		|http_auth_enabled	|t_integer	|'0'	|NOT NULL	|ZBX_NODATA
FIELD		|http_login_form	|t_integer	|'0'	|NOT NULL	|ZBX_NODATA
FIELD		|http_strip_domains	|t_varchar(2048)|''	|NOT NULL	|ZBX_NODATA
FIELD		|http_case_sensitive	|t_integer	|'1'	|NOT NULL	|ZBX_NODATA
FIELD		|ldap_configured		|t_integer		|'0'	|NOT NULL	|ZBX_NODATA
FIELD		|ldap_case_sensitive	|t_integer	|'1'	|NOT NULL	|ZBX_NODATA
FIELD		|db_extension	|t_varchar(32)	|''	|NOT NULL	|ZBX_NODATA
FIELD		|autoreg_tls_accept	|t_integer	|'1'	|NOT NULL	|ZBX_PROXY,ZBX_NODATA
FIELD		|compression_status	|t_integer	|'0'	|NOT NULL	|ZBX_NODATA
FIELD		|compression_availability	|t_integer	|'0'	|NOT NULL	|ZBX_NODATA
FIELD		|compress_older	|t_varchar(32)	|'7d'	|NOT NULL	|ZBX_NODATA
FIELD		|instanceid	|t_varchar(32)	|''	|NOT NULL	|ZBX_NODATA
FIELD		|saml_auth_enabled	|t_integer	|'0'	|NOT NULL	|ZBX_NODATA
FIELD		|saml_idp_entityid	|t_varchar(1024)|''	|NOT NULL	|ZBX_NODATA
FIELD		|saml_sso_url	|t_varchar(2048)|''	|NOT NULL	|ZBX_NODATA
FIELD		|saml_slo_url	|t_varchar(2048)|''	|NOT NULL	|ZBX_NODATA
FIELD		|saml_username_attribute|t_varchar(128)	|''	|NOT NULL	|ZBX_NODATA
FIELD		|saml_sp_entityid	|t_varchar(1024)|''	|NOT NULL	|ZBX_NODATA
FIELD		|saml_nameid_format	|t_varchar(2048)|''	|NOT NULL	|ZBX_NODATA
FIELD		|saml_sign_messages	|t_integer	|'0'	|NOT NULL	|ZBX_NODATA
FIELD		|saml_sign_assertions	|t_integer	|'0'	|NOT NULL	|ZBX_NODATA
FIELD		|saml_sign_authn_requests	|t_integer	|'0'	|NOT NULL	|ZBX_NODATA
FIELD		|saml_sign_logout_requests	|t_integer	|'0'	|NOT NULL	|ZBX_NODATA
FIELD		|saml_sign_logout_responses	|t_integer	|'0'	|NOT NULL	|ZBX_NODATA
FIELD		|saml_encrypt_nameid	|t_integer	|'0'	|NOT NULL	|ZBX_NODATA
FIELD		|saml_encrypt_assertions|t_integer	|'0'	|NOT NULL	|ZBX_NODATA
FIELD		|saml_case_sensitive	|t_integer	|'0'	|NOT NULL	|ZBX_NODATA
FIELD		|default_lang		|t_varchar(5)	|'en_GB'|NOT NULL	|ZBX_NODATA
FIELD		|default_timezone	|t_varchar(50)	|'system'|NOT NULL	|ZBX_NODATA
FIELD		|login_attempts	|t_integer	|'5'	|NOT NULL	|ZBX_NODATA
FIELD		|login_block	|t_varchar(32)	|'30s'	|NOT NULL	|ZBX_NODATA
FIELD		|show_technical_errors	|t_integer	|'0'	|NOT NULL	|ZBX_NODATA
FIELD		|validate_uri_schemes	|t_integer	|'1'	|NOT NULL	|ZBX_NODATA
FIELD		|uri_valid_schemes	|t_varchar(255)	|'http,https,ftp,file,mailto,tel,ssh'	|NOT NULL	|ZBX_NODATA
FIELD		|x_frame_options	|t_varchar(255)	|'SAMEORIGIN'	|NOT NULL	|ZBX_NODATA
FIELD		|iframe_sandboxing_enabled	|t_integer	|'1'	|NOT NULL	|ZBX_NODATA
FIELD		|iframe_sandboxing_exceptions	|t_varchar(255)	|''	|NOT NULL	|ZBX_NODATA
FIELD		|max_overview_table_size	|t_integer	|'50'	|NOT NULL	|ZBX_NODATA
FIELD		|history_period	|t_varchar(32)|	'24h'	|NOT NULL	|ZBX_NODATA
FIELD		|period_default	|t_varchar(32)	|'1h'	|NOT NULL	|ZBX_NODATA
FIELD		|max_period	|t_varchar(32)	|'2y'	|NOT NULL	|ZBX_NODATA
FIELD		|socket_timeout	|t_varchar(32)	|'3s'	|NOT NULL	|ZBX_NODATA
FIELD		|connect_timeout	|t_varchar(32)	|'3s'	|NOT NULL	|ZBX_NODATA
FIELD		|media_type_test_timeout	|t_varchar(32)	|'65s'	|NOT NULL	|ZBX_NODATA
FIELD		|script_timeout	|t_varchar(32)	|'60s'	|NOT NULL	|ZBX_NODATA
FIELD		|item_test_timeout	|t_varchar(32)	|'60s'	|NOT NULL	|ZBX_NODATA
FIELD		|session_key	|t_varchar(32)|''	|NOT NULL	|ZBX_NODATA
INDEX		|1		|alert_usrgrpid
INDEX		|2		|discovery_groupid

TABLE|triggers|triggerid|ZBX_TEMPLATE
FIELD		|triggerid	|t_id		|	|NOT NULL	|0
FIELD		|expression	|t_varchar(2048)|''	|NOT NULL	|0
FIELD		|description	|t_varchar(255)	|''	|NOT NULL	|0
FIELD		|url		|t_varchar(255)	|''	|NOT NULL	|0
FIELD		|status		|t_integer	|'0'	|NOT NULL	|0
FIELD		|value		|t_integer	|'0'	|NOT NULL	|ZBX_NODATA
FIELD		|priority	|t_integer	|'0'	|NOT NULL	|0
FIELD		|lastchange	|t_integer	|'0'	|NOT NULL	|ZBX_NODATA
FIELD		|comments	|t_shorttext	|''	|NOT NULL	|0
FIELD		|error		|t_varchar(2048)|''	|NOT NULL	|ZBX_NODATA
FIELD		|templateid	|t_id		|	|NULL		|0			|1|triggers	|triggerid
FIELD		|type		|t_integer	|'0'	|NOT NULL	|0
FIELD		|state		|t_integer	|'0'	|NOT NULL	|ZBX_NODATA
FIELD		|flags		|t_integer	|'0'	|NOT NULL	|0
FIELD		|recovery_mode	|t_integer	|'0'	|NOT NULL	|0
FIELD		|recovery_expression|t_varchar(2048)|''	|NOT NULL	|0
FIELD		|correlation_mode|t_integer	|'0'	|NOT NULL	|0
FIELD		|correlation_tag|t_varchar(255)	|''	|NOT NULL	|0
FIELD		|manual_close	|t_integer	|'0'	|NOT NULL	|0
FIELD		|opdata		|t_varchar(255)	|''	|NOT NULL	|0
FIELD		|discover	|t_integer	|'0'	|NOT NULL	|0
INDEX		|1		|status
INDEX		|2		|value,lastchange
INDEX		|3		|templateid

TABLE|trigger_depends|triggerdepid|ZBX_TEMPLATE
FIELD		|triggerdepid	|t_id		|	|NOT NULL	|0
FIELD		|triggerid_down	|t_id		|	|NOT NULL	|0			|1|triggers	|triggerid
FIELD		|triggerid_up	|t_id		|	|NOT NULL	|0			|2|triggers	|triggerid
UNIQUE		|1		|triggerid_down,triggerid_up
INDEX		|2		|triggerid_up

TABLE|functions|functionid|ZBX_TEMPLATE
FIELD		|functionid	|t_id		|	|NOT NULL	|0
FIELD		|itemid		|t_id		|	|NOT NULL	|0			|1|items
FIELD		|triggerid	|t_id		|	|NOT NULL	|0			|2|triggers
FIELD		|name		|t_varchar(12)	|''	|NOT NULL	|0
FIELD		|parameter	|t_varchar(255)	|'0'	|NOT NULL	|0
INDEX		|1		|triggerid
INDEX		|2		|itemid,name,parameter

TABLE|graphs|graphid|ZBX_TEMPLATE
FIELD		|graphid	|t_id		|	|NOT NULL	|0
FIELD		|name		|t_varchar(128)	|''	|NOT NULL	|0
FIELD		|width		|t_integer	|'900'	|NOT NULL	|0
FIELD		|height		|t_integer	|'200'	|NOT NULL	|0
FIELD		|yaxismin	|t_double	|'0'	|NOT NULL	|0
FIELD		|yaxismax	|t_double	|'100'	|NOT NULL	|0
FIELD		|templateid	|t_id		|	|NULL		|0			|1|graphs	|graphid
FIELD		|show_work_period|t_integer	|'1'	|NOT NULL	|0
FIELD		|show_triggers	|t_integer	|'1'	|NOT NULL	|0
FIELD		|graphtype	|t_integer	|'0'	|NOT NULL	|0
FIELD		|show_legend	|t_integer	|'1'	|NOT NULL	|0
FIELD		|show_3d	|t_integer	|'0'	|NOT NULL	|0
FIELD		|percent_left	|t_double	|'0'	|NOT NULL	|0
FIELD		|percent_right	|t_double	|'0'	|NOT NULL	|0
FIELD		|ymin_type	|t_integer	|'0'	|NOT NULL	|0
FIELD		|ymax_type	|t_integer	|'0'	|NOT NULL	|0
FIELD		|ymin_itemid	|t_id		|	|NULL		|0			|2|items	|itemid		|RESTRICT
FIELD		|ymax_itemid	|t_id		|	|NULL		|0			|3|items	|itemid		|RESTRICT
FIELD		|flags		|t_integer	|'0'	|NOT NULL	|0
FIELD		|discover	|t_integer	|'0'	|NOT NULL	|0
INDEX		|1		|name
INDEX		|2		|templateid
INDEX		|3		|ymin_itemid
INDEX		|4		|ymax_itemid

TABLE|graphs_items|gitemid|ZBX_TEMPLATE
FIELD		|gitemid	|t_id		|	|NOT NULL	|0
FIELD		|graphid	|t_id		|	|NOT NULL	|0			|1|graphs
FIELD		|itemid		|t_id		|	|NOT NULL	|0			|2|items
FIELD		|drawtype	|t_integer	|'0'	|NOT NULL	|0
FIELD		|sortorder	|t_integer	|'0'	|NOT NULL	|0
FIELD		|color		|t_varchar(6)	|'009600'|NOT NULL	|0
FIELD		|yaxisside	|t_integer	|'0'	|NOT NULL	|0
FIELD		|calc_fnc	|t_integer	|'2'	|NOT NULL	|0
FIELD		|type		|t_integer	|'0'	|NOT NULL	|0
INDEX		|1		|itemid
INDEX		|2		|graphid

TABLE|graph_theme|graphthemeid|ZBX_DATA
FIELD		|graphthemeid	|t_id		|	|NOT NULL	|0
FIELD		|theme		|t_varchar(64)	|''	|NOT NULL	|0
FIELD		|backgroundcolor|t_varchar(6)	|''	|NOT NULL	|0
FIELD		|graphcolor	|t_varchar(6)	|''	|NOT NULL	|0
FIELD		|gridcolor	|t_varchar(6)	|''	|NOT NULL	|0
FIELD		|maingridcolor	|t_varchar(6)	|''	|NOT NULL	|0
FIELD		|gridbordercolor|t_varchar(6)	|''	|NOT NULL	|0
FIELD		|textcolor	|t_varchar(6)	|''	|NOT NULL	|0
FIELD		|highlightcolor	|t_varchar(6)	|''	|NOT NULL	|0
FIELD		|leftpercentilecolor|t_varchar(6)|''	|NOT NULL	|0
FIELD		|rightpercentilecolor|t_varchar(6)|''	|NOT NULL	|0
FIELD		|nonworktimecolor|t_varchar(6)	|''	|NOT NULL	|0
FIELD		|colorpalette	|t_varchar(255)	|''	|NOT NULL	|0
UNIQUE		|1		|theme

TABLE|globalmacro|globalmacroid|ZBX_DATA
FIELD		|globalmacroid	|t_id		|	|NOT NULL	|0
FIELD		|macro		|t_varchar(255)	|''	|NOT NULL	|ZBX_PROXY
FIELD		|value		|t_varchar(2048)|''	|NOT NULL	|ZBX_PROXY
FIELD		|description	|t_shorttext	|''	|NOT NULL	|0
FIELD		|type		|t_integer	|'0'	|NOT NULL	|ZBX_PROXY
UNIQUE		|1		|macro

TABLE|hostmacro|hostmacroid|ZBX_TEMPLATE
FIELD		|hostmacroid	|t_id		|	|NOT NULL	|0
FIELD		|hostid		|t_id		|	|NOT NULL	|ZBX_PROXY		|1|hosts
FIELD		|macro		|t_varchar(255)	|''	|NOT NULL	|ZBX_PROXY
FIELD		|value		|t_varchar(2048)|''	|NOT NULL	|ZBX_PROXY
FIELD		|description	|t_shorttext	|''	|NOT NULL	|0
FIELD		|type		|t_integer	|'0'	|NOT NULL	|ZBX_PROXY
UNIQUE		|1		|hostid,macro

TABLE|hosts_groups|hostgroupid|ZBX_TEMPLATE
FIELD		|hostgroupid	|t_id		|	|NOT NULL	|0
FIELD		|hostid		|t_id		|	|NOT NULL	|0			|1|hosts
FIELD		|groupid	|t_id		|	|NOT NULL	|0			|2|hstgrp
UNIQUE		|1		|hostid,groupid
INDEX		|2		|groupid

TABLE|hosts_templates|hosttemplateid|ZBX_TEMPLATE
FIELD		|hosttemplateid	|t_id		|	|NOT NULL	|0
FIELD		|hostid		|t_id		|	|NOT NULL	|ZBX_PROXY		|1|hosts
FIELD		|templateid	|t_id		|	|NOT NULL	|ZBX_PROXY		|2|hosts	|hostid
UNIQUE		|1		|hostid,templateid
INDEX		|2		|templateid

TABLE|items_applications|itemappid|ZBX_TEMPLATE
FIELD		|itemappid	|t_id		|	|NOT NULL	|0
FIELD		|applicationid	|t_id		|	|NOT NULL	|0			|1|applications
FIELD		|itemid		|t_id		|	|NOT NULL	|0			|2|items
UNIQUE		|1		|applicationid,itemid
INDEX		|2		|itemid

TABLE|mappings|mappingid|ZBX_TEMPLATE
FIELD		|mappingid	|t_id		|	|NOT NULL	|0
FIELD		|valuemapid	|t_id		|	|NOT NULL	|0			|1|valuemaps
FIELD		|value		|t_varchar(64)	|''	|NOT NULL	|0
FIELD		|newvalue	|t_varchar(64)	|''	|NOT NULL	|0
INDEX		|1		|valuemapid

TABLE|media|mediaid|ZBX_DATA
FIELD		|mediaid	|t_id		|	|NOT NULL	|0
FIELD		|userid		|t_id		|	|NOT NULL	|0			|1|users
FIELD		|mediatypeid	|t_id		|	|NOT NULL	|0			|2|media_type
FIELD		|sendto		|t_varchar(1024)|''	|NOT NULL	|0
FIELD		|active		|t_integer	|'0'	|NOT NULL	|0
FIELD		|severity	|t_integer	|'63'	|NOT NULL	|0
FIELD		|period		|t_varchar(1024)|'1-7,00:00-24:00'|NOT NULL|0
INDEX		|1		|userid
INDEX		|2		|mediatypeid

TABLE|rights|rightid|ZBX_DATA
FIELD		|rightid	|t_id		|	|NOT NULL	|0
FIELD		|groupid	|t_id		|	|NOT NULL	|0			|1|usrgrp	|usrgrpid
FIELD		|permission	|t_integer	|'0'	|NOT NULL	|0
FIELD		|id		|t_id		|	|NOT NULL	|0			|2|hstgrp	|groupid
INDEX		|1		|groupid
INDEX		|2		|id

TABLE|services|serviceid|ZBX_DATA
FIELD		|serviceid	|t_id		|	|NOT NULL	|0
FIELD		|name		|t_varchar(128)	|''	|NOT NULL	|0
FIELD		|status		|t_integer	|'0'	|NOT NULL	|0
FIELD		|algorithm	|t_integer	|'0'	|NOT NULL	|0
FIELD		|triggerid	|t_id		|	|NULL		|0			|1|triggers
FIELD		|showsla	|t_integer	|'0'	|NOT NULL	|0
FIELD		|goodsla	|t_double	|'99.9'	|NOT NULL	|0
FIELD		|sortorder	|t_integer	|'0'	|NOT NULL	|0
INDEX		|1		|triggerid

TABLE|services_links|linkid|ZBX_DATA
FIELD		|linkid		|t_id		|	|NOT NULL	|0
FIELD		|serviceupid	|t_id		|	|NOT NULL	|0			|1|services	|serviceid
FIELD		|servicedownid	|t_id		|	|NOT NULL	|0			|2|services	|serviceid
FIELD		|soft		|t_integer	|'0'	|NOT NULL	|0
INDEX		|1		|servicedownid
UNIQUE		|2		|serviceupid,servicedownid

TABLE|services_times|timeid|ZBX_DATA
FIELD		|timeid		|t_id		|	|NOT NULL	|0
FIELD		|serviceid	|t_id		|	|NOT NULL	|0			|1|services
FIELD		|type		|t_integer	|'0'	|NOT NULL	|0
FIELD		|ts_from	|t_integer	|'0'	|NOT NULL	|0
FIELD		|ts_to		|t_integer	|'0'	|NOT NULL	|0
FIELD		|note		|t_varchar(255)	|''	|NOT NULL	|0
INDEX		|1		|serviceid,type,ts_from,ts_to

TABLE|icon_map|iconmapid|ZBX_DATA
FIELD		|iconmapid	|t_id		|	|NOT NULL	|0
FIELD		|name		|t_varchar(64)	|''	|NOT NULL	|0
FIELD		|default_iconid	|t_id		|	|NOT NULL	|0			|1|images	|imageid	|RESTRICT
UNIQUE		|1		|name
INDEX		|2		|default_iconid

TABLE|icon_mapping|iconmappingid|ZBX_DATA
FIELD		|iconmappingid	|t_id		|	|NOT NULL	|0
FIELD		|iconmapid	|t_id		|	|NOT NULL	|0			|1|icon_map
FIELD		|iconid		|t_id		|	|NOT NULL	|0			|2|images	|imageid	|RESTRICT
FIELD		|inventory_link	|t_integer	|'0'	|NOT NULL	|0
FIELD		|expression	|t_varchar(64)	|''	|NOT NULL	|0
FIELD		|sortorder	|t_integer	|'0'	|NOT NULL	|0
INDEX		|1		|iconmapid
INDEX		|2		|iconid

TABLE|sysmaps|sysmapid|ZBX_TEMPLATE
FIELD		|sysmapid	|t_id		|	|NOT NULL	|0
FIELD		|name		|t_varchar(128)	|''	|NOT NULL	|0
FIELD		|width		|t_integer	|'600'	|NOT NULL	|0
FIELD		|height		|t_integer	|'400'	|NOT NULL	|0
FIELD		|backgroundid	|t_id		|	|NULL		|0			|1|images	|imageid	|RESTRICT
FIELD		|label_type	|t_integer	|'2'	|NOT NULL	|0
FIELD		|label_location	|t_integer	|'0'	|NOT NULL	|0
FIELD		|highlight	|t_integer	|'1'	|NOT NULL	|0
FIELD		|expandproblem	|t_integer	|'1'	|NOT NULL	|0
FIELD		|markelements	|t_integer	|'0'	|NOT NULL	|0
FIELD		|show_unack	|t_integer	|'0'	|NOT NULL	|0
FIELD		|grid_size	|t_integer	|'50'	|NOT NULL	|0
FIELD		|grid_show	|t_integer	|'1'	|NOT NULL	|0
FIELD		|grid_align	|t_integer	|'1'	|NOT NULL	|0
FIELD		|label_format	|t_integer	|'0'	|NOT NULL	|0
FIELD		|label_type_host|t_integer	|'2'	|NOT NULL	|0
FIELD		|label_type_hostgroup|t_integer	|'2'	|NOT NULL	|0
FIELD		|label_type_trigger|t_integer	|'2'	|NOT NULL	|0
FIELD		|label_type_map|t_integer	|'2'	|NOT NULL	|0
FIELD		|label_type_image|t_integer	|'2'	|NOT NULL	|0
FIELD		|label_string_host|t_varchar(255)|''	|NOT NULL	|0
FIELD		|label_string_hostgroup|t_varchar(255)|''|NOT NULL	|0
FIELD		|label_string_trigger|t_varchar(255)|''	|NOT NULL	|0
FIELD		|label_string_map|t_varchar(255)|''	|NOT NULL	|0
FIELD		|label_string_image|t_varchar(255)|''	|NOT NULL	|0
FIELD		|iconmapid	|t_id		|	|NULL		|0			|2|icon_map	|		|RESTRICT
FIELD		|expand_macros	|t_integer	|'0'	|NOT NULL	|0
FIELD		|severity_min	|t_integer	|'0'	|NOT NULL	|0
FIELD		|userid		|t_id		|	|NOT NULL	|0			|3|users	|		|RESTRICT
FIELD		|private	|t_integer	|'1'	|NOT NULL	|0
FIELD		|show_suppressed|t_integer	|'0'	|NOT NULL	|0
UNIQUE		|1		|name
INDEX		|2		|backgroundid
INDEX		|3		|iconmapid

TABLE|sysmaps_elements|selementid|ZBX_TEMPLATE
FIELD		|selementid	|t_id		|	|NOT NULL	|0
FIELD		|sysmapid	|t_id		|	|NOT NULL	|0			|1|sysmaps
FIELD		|elementid	|t_id		|'0'	|NOT NULL	|0
FIELD		|elementtype	|t_integer	|'0'	|NOT NULL	|0
FIELD		|iconid_off	|t_id		|	|NULL		|0			|2|images	|imageid	|RESTRICT
FIELD		|iconid_on	|t_id		|	|NULL		|0			|3|images	|imageid	|RESTRICT
FIELD		|label		|t_varchar(2048)|''	|NOT NULL	|0
FIELD		|label_location	|t_integer	|'-1'	|NOT NULL	|0
FIELD		|x		|t_integer	|'0'	|NOT NULL	|0
FIELD		|y		|t_integer	|'0'	|NOT NULL	|0
FIELD		|iconid_disabled|t_id		|	|NULL		|0			|4|images	|imageid	|RESTRICT
FIELD		|iconid_maintenance|t_id	|	|NULL		|0			|5|images	|imageid	|RESTRICT
FIELD		|elementsubtype	|t_integer	|'0'	|NOT NULL	|0
FIELD		|areatype	|t_integer	|'0'	|NOT NULL	|0
FIELD		|width		|t_integer	|'200'	|NOT NULL	|0
FIELD		|height		|t_integer	|'200'	|NOT NULL	|0
FIELD		|viewtype	|t_integer	|'0'	|NOT NULL	|0
FIELD		|use_iconmap	|t_integer	|'1'	|NOT NULL	|0
FIELD		|application	|t_varchar(255)	|''	|NOT NULL	|0
INDEX		|1		|sysmapid
INDEX		|2		|iconid_off
INDEX		|3		|iconid_on
INDEX		|4		|iconid_disabled
INDEX		|5		|iconid_maintenance

TABLE|sysmaps_links|linkid|ZBX_TEMPLATE
FIELD		|linkid		|t_id		|	|NOT NULL	|0
FIELD		|sysmapid	|t_id		|	|NOT NULL	|0			|1|sysmaps
FIELD		|selementid1	|t_id		|	|NOT NULL	|0			|2|sysmaps_elements|selementid
FIELD		|selementid2	|t_id		|	|NOT NULL	|0			|3|sysmaps_elements|selementid
FIELD		|drawtype	|t_integer	|'0'	|NOT NULL	|0
FIELD		|color		|t_varchar(6)	|'000000'|NOT NULL	|0
FIELD		|label		|t_varchar(2048)|''	|NOT NULL	|0
INDEX		|1		|sysmapid
INDEX		|2		|selementid1
INDEX		|3		|selementid2

TABLE|sysmaps_link_triggers|linktriggerid|ZBX_TEMPLATE
FIELD		|linktriggerid	|t_id		|	|NOT NULL	|0
FIELD		|linkid		|t_id		|	|NOT NULL	|0			|1|sysmaps_links
FIELD		|triggerid	|t_id		|	|NOT NULL	|0			|2|triggers
FIELD		|drawtype	|t_integer	|'0'	|NOT NULL	|0
FIELD		|color		|t_varchar(6)	|'000000'|NOT NULL	|0
UNIQUE		|1		|linkid,triggerid
INDEX		|2		|triggerid

TABLE|sysmap_element_url|sysmapelementurlid|ZBX_TEMPLATE
FIELD		|sysmapelementurlid|t_id	|	|NOT NULL	|0
FIELD		|selementid	|t_id		|	|NOT NULL	|0			|1|sysmaps_elements
FIELD		|name		|t_varchar(255)	|	|NOT NULL	|0
FIELD		|url		|t_varchar(255)	|''	|NOT NULL	|0
UNIQUE		|1		|selementid,name

TABLE|sysmap_url|sysmapurlid|ZBX_TEMPLATE
FIELD		|sysmapurlid	|t_id		|	|NOT NULL	|0
FIELD		|sysmapid	|t_id		|	|NOT NULL	|0			|1|sysmaps
FIELD		|name		|t_varchar(255)	|	|NOT NULL	|0
FIELD		|url		|t_varchar(255)	|''	|NOT NULL	|0
FIELD		|elementtype	|t_integer	|'0'	|NOT NULL	|0
UNIQUE		|1		|sysmapid,name

TABLE|sysmap_user|sysmapuserid|ZBX_TEMPLATE
FIELD		|sysmapuserid|t_id		|	|NOT NULL	|0
FIELD		|sysmapid	|t_id		|	|NOT NULL	|0			|1|sysmaps
FIELD		|userid		|t_id		|	|NOT NULL	|0			|2|users
FIELD		|permission	|t_integer	|'2'	|NOT NULL	|0
UNIQUE		|1		|sysmapid,userid

TABLE|sysmap_usrgrp|sysmapusrgrpid|ZBX_TEMPLATE
FIELD		|sysmapusrgrpid|t_id		|	|NOT NULL	|0
FIELD		|sysmapid	|t_id		|	|NOT NULL	|0			|1|sysmaps
FIELD		|usrgrpid	|t_id		|	|NOT NULL	|0			|2|usrgrp
FIELD		|permission	|t_integer	|'2'	|NOT NULL	|0
UNIQUE		|1		|sysmapid,usrgrpid

TABLE|maintenances_hosts|maintenance_hostid|ZBX_DATA
FIELD		|maintenance_hostid|t_id	|	|NOT NULL	|0
FIELD		|maintenanceid	|t_id		|	|NOT NULL	|0			|1|maintenances
FIELD		|hostid		|t_id		|	|NOT NULL	|0			|2|hosts
UNIQUE		|1		|maintenanceid,hostid
INDEX		|2		|hostid

TABLE|maintenances_groups|maintenance_groupid|ZBX_DATA
FIELD		|maintenance_groupid|t_id	|	|NOT NULL	|0
FIELD		|maintenanceid	|t_id		|	|NOT NULL	|0			|1|maintenances
FIELD		|groupid	|t_id		|	|NOT NULL	|0			|2|hstgrp
UNIQUE		|1		|maintenanceid,groupid
INDEX		|2		|groupid

TABLE|timeperiods|timeperiodid|ZBX_DATA
FIELD		|timeperiodid	|t_id		|	|NOT NULL	|0
FIELD		|timeperiod_type|t_integer	|'0'	|NOT NULL	|0
FIELD		|every		|t_integer	|'1'	|NOT NULL	|0
FIELD		|month		|t_integer	|'0'	|NOT NULL	|0
FIELD		|dayofweek	|t_integer	|'0'	|NOT NULL	|0
FIELD		|day		|t_integer	|'0'	|NOT NULL	|0
FIELD		|start_time	|t_integer	|'0'	|NOT NULL	|0
FIELD		|period		|t_integer	|'0'	|NOT NULL	|0
FIELD		|start_date	|t_integer	|'0'	|NOT NULL	|0

TABLE|maintenances_windows|maintenance_timeperiodid|ZBX_DATA
FIELD		|maintenance_timeperiodid|t_id	|	|NOT NULL	|0
FIELD		|maintenanceid	|t_id		|	|NOT NULL	|0			|1|maintenances
FIELD		|timeperiodid	|t_id		|	|NOT NULL	|0			|2|timeperiods
UNIQUE		|1		|maintenanceid,timeperiodid
INDEX		|2		|timeperiodid

TABLE|regexps|regexpid|ZBX_DATA
FIELD		|regexpid	|t_id		|	|NOT NULL	|0
FIELD		|name		|t_varchar(128)	|''	|NOT NULL	|ZBX_PROXY
FIELD		|test_string	|t_shorttext	|''	|NOT NULL	|0
UNIQUE		|1		|name

TABLE|expressions|expressionid|ZBX_DATA
FIELD		|expressionid	|t_id		|	|NOT NULL	|0
FIELD		|regexpid	|t_id		|	|NOT NULL	|ZBX_PROXY		|1|regexps
FIELD		|expression	|t_varchar(255)	|''	|NOT NULL	|ZBX_PROXY
FIELD		|expression_type|t_integer	|'0'	|NOT NULL	|ZBX_PROXY
FIELD		|exp_delimiter	|t_varchar(1)	|''	|NOT NULL	|ZBX_PROXY
FIELD		|case_sensitive	|t_integer	|'0'	|NOT NULL	|ZBX_PROXY
INDEX		|1		|regexpid

TABLE|ids|table_name,field_name|0
FIELD		|table_name	|t_varchar(64)	|''	|NOT NULL	|0
FIELD		|field_name	|t_varchar(64)	|''	|NOT NULL	|0
FIELD		|nextid		|t_id		|	|NOT NULL	|0

-- History tables

TABLE|alerts|alertid|0
FIELD		|alertid	|t_id		|	|NOT NULL	|0
FIELD		|actionid	|t_id		|	|NOT NULL	|0			|1|actions
FIELD		|eventid	|t_id		|	|NOT NULL	|0			|2|events
FIELD		|userid		|t_id		|	|NULL		|0			|3|users
FIELD		|clock		|t_time		|'0'	|NOT NULL	|0
FIELD		|mediatypeid	|t_id		|	|NULL		|0			|4|media_type
FIELD		|sendto		|t_varchar(1024)|''	|NOT NULL	|0
FIELD		|subject	|t_varchar(255)	|''	|NOT NULL	|0
FIELD		|message	|t_text		|''	|NOT NULL	|0
FIELD		|status		|t_integer	|'0'	|NOT NULL	|0
FIELD		|retries	|t_integer	|'0'	|NOT NULL	|0
FIELD		|error		|t_varchar(2048)|''	|NOT NULL	|0
FIELD		|esc_step	|t_integer	|'0'	|NOT NULL	|0
FIELD		|alerttype	|t_integer	|'0'	|NOT NULL	|0
FIELD		|p_eventid	|t_id		|	|NULL		|0			|5|events	|eventid
FIELD		|acknowledgeid	|t_id		|	|NULL		|0			|6|acknowledges	|acknowledgeid
FIELD		|parameters	|t_shorttext	|'{}'	|NOT NULL	|0
INDEX		|1		|actionid
INDEX		|2		|clock
INDEX		|3		|eventid
INDEX		|4		|status
INDEX		|5		|mediatypeid
INDEX		|6		|userid
INDEX		|7		|p_eventid

TABLE|history||0
FIELD		|itemid		|t_id		|	|NOT NULL	|0			|-|items
FIELD		|clock		|t_time		|'0'	|NOT NULL	|0
FIELD		|value		|t_double	|'0.0000'|NOT NULL	|0
FIELD		|ns		|t_nanosec	|'0'	|NOT NULL	|0
INDEX		|1		|itemid,clock

TABLE|history_uint||0
FIELD		|itemid		|t_id		|	|NOT NULL	|0			|-|items
FIELD		|clock		|t_time		|'0'	|NOT NULL	|0
FIELD		|value		|t_bigint	|'0'	|NOT NULL	|0
FIELD		|ns		|t_nanosec	|'0'	|NOT NULL	|0
INDEX		|1		|itemid,clock

TABLE|history_str||0
FIELD		|itemid		|t_id		|	|NOT NULL	|0			|-|items
FIELD		|clock		|t_time		|'0'	|NOT NULL	|0
FIELD		|value		|t_varchar(255)	|''	|NOT NULL	|0
FIELD		|ns		|t_nanosec	|'0'	|NOT NULL	|0
INDEX		|1		|itemid,clock

TABLE|history_log||0
FIELD		|itemid		|t_id		|	|NOT NULL	|0			|-|items
FIELD		|clock		|t_time		|'0'	|NOT NULL	|0
FIELD		|timestamp	|t_time		|'0'	|NOT NULL	|0
FIELD		|source		|t_varchar(64)	|''	|NOT NULL	|0
FIELD		|severity	|t_integer	|'0'	|NOT NULL	|0
FIELD		|value		|t_text		|''	|NOT NULL	|0
FIELD		|logeventid	|t_integer	|'0'	|NOT NULL	|0
FIELD		|ns		|t_nanosec	|'0'	|NOT NULL	|0
INDEX		|1		|itemid,clock

TABLE|history_text||0
FIELD		|itemid		|t_id		|	|NOT NULL	|0			|-|items
FIELD		|clock		|t_time		|'0'	|NOT NULL	|0
FIELD		|value		|t_text		|''	|NOT NULL	|0
FIELD		|ns		|t_nanosec	|'0'	|NOT NULL	|0
INDEX		|1		|itemid,clock

TABLE|proxy_history|id|0
FIELD		|id		|t_serial	|	|NOT NULL	|0
FIELD		|itemid		|t_id		|	|NOT NULL	|0			|-|items
FIELD		|clock		|t_time		|'0'	|NOT NULL	|0
FIELD		|timestamp	|t_time		|'0'	|NOT NULL	|0
FIELD		|source		|t_varchar(64)	|''	|NOT NULL	|0
FIELD		|severity	|t_integer	|'0'	|NOT NULL	|0
FIELD		|value		|t_longtext	|''	|NOT NULL	|0
FIELD		|logeventid	|t_integer	|'0'	|NOT NULL	|0
FIELD		|ns		|t_nanosec	|'0'	|NOT NULL	|0
FIELD		|state		|t_integer	|'0'	|NOT NULL	|0
FIELD		|lastlogsize	|t_bigint	|'0'	|NOT NULL	|0
FIELD		|mtime		|t_integer	|'0'	|NOT NULL	|0
FIELD		|flags		|t_integer	|'0'	|NOT NULL	|0
FIELD		|write_clock	|t_time		|'0'	|NOT NULL	|0
INDEX		|1		|clock

TABLE|proxy_dhistory|id|0
FIELD		|id		|t_serial	|	|NOT NULL	|0
FIELD		|clock		|t_time		|'0'	|NOT NULL	|0
FIELD		|druleid	|t_id		|	|NOT NULL	|0			|-|drules
FIELD		|ip		|t_varchar(39)	|''	|NOT NULL	|0
FIELD		|port		|t_integer	|'0'	|NOT NULL	|0
FIELD		|value		|t_varchar(255)	|''	|NOT NULL	|0
FIELD		|status		|t_integer	|'0'	|NOT NULL	|0
FIELD		|dcheckid	|t_id		|	|NULL		|0			|-|dchecks
FIELD		|dns		|t_varchar(255)	|''	|NOT NULL	|0
INDEX		|1		|clock
INDEX		|2		|druleid

TABLE|events|eventid|0
FIELD		|eventid	|t_id		|	|NOT NULL	|0
FIELD		|source		|t_integer	|'0'	|NOT NULL	|0
FIELD		|object		|t_integer	|'0'	|NOT NULL	|0
FIELD		|objectid	|t_id		|'0'	|NOT NULL	|0
FIELD		|clock		|t_time		|'0'	|NOT NULL	|0
FIELD		|value		|t_integer	|'0'	|NOT NULL	|0
FIELD		|acknowledged	|t_integer	|'0'	|NOT NULL	|0
FIELD		|ns		|t_nanosec	|'0'	|NOT NULL	|0
FIELD		|name		|t_varchar(2048)|''	|NOT NULL	|0
FIELD		|severity	|t_integer	|'0'	|NOT NULL	|0
INDEX		|1		|source,object,objectid,clock
INDEX		|2		|source,object,clock

TABLE|trends|itemid,clock|0
FIELD		|itemid		|t_id		|	|NOT NULL	|0			|-|items
FIELD		|clock		|t_time		|'0'	|NOT NULL	|0
FIELD		|num		|t_integer	|'0'	|NOT NULL	|0
FIELD		|value_min	|t_double	|'0.0000'|NOT NULL	|0
FIELD		|value_avg	|t_double	|'0.0000'|NOT NULL	|0
FIELD		|value_max	|t_double	|'0.0000'|NOT NULL	|0

TABLE|trends_uint|itemid,clock|0
FIELD		|itemid		|t_id		|	|NOT NULL	|0			|-|items
FIELD		|clock		|t_time		|'0'	|NOT NULL	|0
FIELD		|num		|t_integer	|'0'	|NOT NULL	|0
FIELD		|value_min	|t_bigint	|'0'	|NOT NULL	|0
FIELD		|value_avg	|t_bigint	|'0'	|NOT NULL	|0
FIELD		|value_max	|t_bigint	|'0'	|NOT NULL	|0

TABLE|acknowledges|acknowledgeid|0
FIELD		|acknowledgeid	|t_id		|	|NOT NULL	|0
FIELD		|userid		|t_id		|	|NOT NULL	|0			|1|users
FIELD		|eventid	|t_id		|	|NOT NULL	|0			|2|events
FIELD		|clock		|t_time		|'0'	|NOT NULL	|0
FIELD		|message	|t_varchar(2048)|''	|NOT NULL	|0
FIELD		|action		|t_integer	|'0'	|NOT NULL	|0
FIELD		|old_severity	|t_integer	|'0'	|NOT NULL	|0
FIELD		|new_severity	|t_integer	|'0'	|NOT NULL	|0
INDEX		|1		|userid
INDEX		|2		|eventid
INDEX		|3		|clock

TABLE|auditlog|auditid|0
FIELD		|auditid	|t_id		|	|NOT NULL	|0
FIELD		|userid		|t_id		|	|NOT NULL	|0			|1|users
FIELD		|clock		|t_time		|'0'	|NOT NULL	|0
FIELD		|action		|t_integer	|'0'	|NOT NULL	|0
FIELD		|resourcetype	|t_integer	|'0'	|NOT NULL	|0
FIELD		|note		|t_varchar(128) |''	|NOT NULL	|0
FIELD		|ip		|t_varchar(39)	|''	|NOT NULL	|0
FIELD		|resourceid	|t_id		|	|NULL		|0
FIELD		|resourcename	|t_varchar(255)	|''	|NOT NULL	|0
INDEX		|1		|userid,clock
INDEX		|2		|clock
INDEX		|3		|resourcetype,resourceid

TABLE|auditlog_details|auditdetailid|0
FIELD		|auditdetailid	|t_id		|	|NOT NULL	|0
FIELD		|auditid	|t_id		|	|NOT NULL	|0			|1|auditlog
FIELD		|table_name	|t_varchar(64)	|''	|NOT NULL	|0
FIELD		|field_name	|t_varchar(64)	|''	|NOT NULL	|0
FIELD		|oldvalue	|t_text		|''	|NOT NULL	|0
FIELD		|newvalue	|t_text		|''	|NOT NULL	|0
INDEX		|1		|auditid

TABLE|service_alarms|servicealarmid|0
FIELD		|servicealarmid	|t_id		|	|NOT NULL	|0
FIELD		|serviceid	|t_id		|	|NOT NULL	|0			|1|services
FIELD		|clock		|t_time		|'0'	|NOT NULL	|0
FIELD		|value		|t_integer	|'0'	|NOT NULL	|0
INDEX		|1		|serviceid,clock
INDEX		|2		|clock

TABLE|autoreg_host|autoreg_hostid|0
FIELD		|autoreg_hostid	|t_id		|	|NOT NULL	|0
FIELD		|proxy_hostid	|t_id		|	|NULL		|0			|1|hosts	|hostid
FIELD		|host		|t_varchar(128)	|''	|NOT NULL	|0
FIELD		|listen_ip	|t_varchar(39)	|''	|NOT NULL	|0
FIELD		|listen_port	|t_integer	|'0'	|NOT NULL	|0
FIELD		|listen_dns	|t_varchar(255)	|''	|NOT NULL	|0
FIELD		|host_metadata	|t_varchar(255)	|''	|NOT NULL	|0
FIELD		|flags		|t_integer	|'0'	|NOT NULL	|0
FIELD		|tls_accepted	|t_integer	|'1'	|NOT NULL	|0
INDEX		|1		|host
INDEX		|2		|proxy_hostid

TABLE|proxy_autoreg_host|id|0
FIELD		|id		|t_serial	|	|NOT NULL	|0
FIELD		|clock		|t_time		|'0'	|NOT NULL	|0
FIELD		|host		|t_varchar(128)	|''	|NOT NULL	|0
FIELD		|listen_ip	|t_varchar(39)	|''	|NOT NULL	|0
FIELD		|listen_port	|t_integer	|'0'	|NOT NULL	|0
FIELD		|listen_dns	|t_varchar(255)	|''	|NOT NULL	|0
FIELD		|host_metadata	|t_varchar(255)	|''	|NOT NULL	|0
FIELD		|flags		|t_integer	|'0'	|NOT NULL	|0
FIELD		|tls_accepted	|t_integer	|'1'	|NOT NULL	|0
INDEX		|1		|clock

TABLE|dhosts|dhostid|0
FIELD		|dhostid	|t_id		|	|NOT NULL	|0
FIELD		|druleid	|t_id		|	|NOT NULL	|0			|1|drules
FIELD		|status		|t_integer	|'0'	|NOT NULL	|0
FIELD		|lastup		|t_integer	|'0'	|NOT NULL	|0
FIELD		|lastdown	|t_integer	|'0'	|NOT NULL	|0
INDEX		|1		|druleid

TABLE|dservices|dserviceid|0
FIELD		|dserviceid	|t_id		|	|NOT NULL	|0
FIELD		|dhostid	|t_id		|	|NOT NULL	|0			|1|dhosts
FIELD		|value		|t_varchar(255)	|''	|NOT NULL	|0
FIELD		|port		|t_integer	|'0'	|NOT NULL	|0
FIELD		|status		|t_integer	|'0'	|NOT NULL	|0
FIELD		|lastup		|t_integer	|'0'	|NOT NULL	|0
FIELD		|lastdown	|t_integer	|'0'	|NOT NULL	|0
FIELD		|dcheckid	|t_id		|	|NOT NULL	|0			|2|dchecks
FIELD		|ip		|t_varchar(39)	|''	|NOT NULL	|0
FIELD		|dns		|t_varchar(255)	|''	|NOT NULL	|0
UNIQUE		|1		|dcheckid,ip,port
INDEX		|2		|dhostid

-- Other tables

TABLE|escalations|escalationid|0
FIELD		|escalationid	|t_id		|	|NOT NULL	|0
FIELD		|actionid	|t_id		|	|NOT NULL	|0			|-|actions
FIELD		|triggerid	|t_id		|	|NULL		|0			|-|triggers
FIELD		|eventid	|t_id		|	|NULL		|0			|-|events
FIELD		|r_eventid	|t_id		|	|NULL		|0			|-|events	|eventid
FIELD		|nextcheck	|t_time		|'0'	|NOT NULL	|0
FIELD		|esc_step	|t_integer	|'0'	|NOT NULL	|0
FIELD		|status		|t_integer	|'0'	|NOT NULL	|0
FIELD		|itemid		|t_id		|	|NULL		|0			|-|items
FIELD		|acknowledgeid	|t_id		|	|NULL		|0			|-|acknowledges
UNIQUE		|1		|triggerid,itemid,escalationid
INDEX		|2		|eventid
INDEX		|3		|nextcheck

TABLE|globalvars|globalvarid|0
FIELD		|globalvarid	|t_id		|	|NOT NULL	|0
FIELD		|snmp_lastsize	|t_bigint	|'0'	|NOT NULL	|0

TABLE|graph_discovery|graphid|0
FIELD		|graphid	|t_id		|	|NOT NULL	|0			|1|graphs
FIELD		|parent_graphid	|t_id		|	|NOT NULL	|0			|2|graphs	|graphid	|RESTRICT
FIELD		|lastcheck	|t_integer	|'0'	|NOT NULL	|ZBX_NODATA
FIELD		|ts_delete	|t_time		|'0'	|NOT NULL	|ZBX_NODATA
INDEX		|1		|parent_graphid

TABLE|host_inventory|hostid|0
FIELD		|hostid		|t_id		|	|NOT NULL	|0			|1|hosts
FIELD		|inventory_mode	|t_integer	|'0'	|NOT NULL	|0
FIELD		|type		|t_varchar(64)	|''	|NOT NULL	|0
FIELD		|type_full	|t_varchar(64)	|''	|NOT NULL	|0
FIELD		|name		|t_varchar(128)	|''	|NOT NULL	|0
FIELD		|alias		|t_varchar(128)	|''	|NOT NULL	|0
FIELD		|os		|t_varchar(128)	|''	|NOT NULL	|0
FIELD		|os_full	|t_varchar(255)	|''	|NOT NULL	|0
FIELD		|os_short	|t_varchar(128)	|''	|NOT NULL	|0
FIELD		|serialno_a	|t_varchar(64)	|''	|NOT NULL	|0
FIELD		|serialno_b	|t_varchar(64)	|''	|NOT NULL	|0
FIELD		|tag		|t_varchar(64)	|''	|NOT NULL	|0
FIELD		|asset_tag	|t_varchar(64)	|''	|NOT NULL	|0
FIELD		|macaddress_a	|t_varchar(64)	|''	|NOT NULL	|0
FIELD		|macaddress_b	|t_varchar(64)	|''	|NOT NULL	|0
FIELD		|hardware	|t_varchar(255)	|''	|NOT NULL	|0
FIELD		|hardware_full	|t_shorttext	|''	|NOT NULL	|0
FIELD		|software	|t_varchar(255)	|''	|NOT NULL	|0
FIELD		|software_full	|t_shorttext	|''	|NOT NULL	|0
FIELD		|software_app_a	|t_varchar(64)	|''	|NOT NULL	|0
FIELD		|software_app_b	|t_varchar(64)	|''	|NOT NULL	|0
FIELD		|software_app_c	|t_varchar(64)	|''	|NOT NULL	|0
FIELD		|software_app_d	|t_varchar(64)	|''	|NOT NULL	|0
FIELD		|software_app_e	|t_varchar(64)	|''	|NOT NULL	|0
FIELD		|contact	|t_shorttext	|''	|NOT NULL	|0
FIELD		|location	|t_shorttext	|''	|NOT NULL	|0
FIELD		|location_lat	|t_varchar(16)	|''	|NOT NULL	|0
FIELD		|location_lon	|t_varchar(16)	|''	|NOT NULL	|0
FIELD		|notes		|t_shorttext	|''	|NOT NULL	|0
FIELD		|chassis	|t_varchar(64)	|''	|NOT NULL	|0
FIELD		|model		|t_varchar(64)	|''	|NOT NULL	|0
FIELD		|hw_arch	|t_varchar(32)	|''	|NOT NULL	|0
FIELD		|vendor		|t_varchar(64)	|''	|NOT NULL	|0
FIELD		|contract_number|t_varchar(64)	|''	|NOT NULL	|0
FIELD		|installer_name	|t_varchar(64)	|''	|NOT NULL	|0
FIELD		|deployment_status|t_varchar(64)|''	|NOT NULL	|0
FIELD		|url_a		|t_varchar(255)	|''	|NOT NULL	|0
FIELD		|url_b		|t_varchar(255)	|''	|NOT NULL	|0
FIELD		|url_c		|t_varchar(255)	|''	|NOT NULL	|0
FIELD		|host_networks	|t_shorttext	|''	|NOT NULL	|0
FIELD		|host_netmask	|t_varchar(39)	|''	|NOT NULL	|0
FIELD		|host_router	|t_varchar(39)	|''	|NOT NULL	|0
FIELD		|oob_ip		|t_varchar(39)	|''	|NOT NULL	|0
FIELD		|oob_netmask	|t_varchar(39)	|''	|NOT NULL	|0
FIELD		|oob_router	|t_varchar(39)	|''	|NOT NULL	|0
FIELD		|date_hw_purchase|t_varchar(64)	|''	|NOT NULL	|0
FIELD		|date_hw_install|t_varchar(64)	|''	|NOT NULL	|0
FIELD		|date_hw_expiry	|t_varchar(64)	|''	|NOT NULL	|0
FIELD		|date_hw_decomm	|t_varchar(64)	|''	|NOT NULL	|0
FIELD		|site_address_a	|t_varchar(128)	|''	|NOT NULL	|0
FIELD		|site_address_b	|t_varchar(128)	|''	|NOT NULL	|0
FIELD		|site_address_c	|t_varchar(128)	|''	|NOT NULL	|0
FIELD		|site_city	|t_varchar(128)	|''	|NOT NULL	|0
FIELD		|site_state	|t_varchar(64)	|''	|NOT NULL	|0
FIELD		|site_country	|t_varchar(64)	|''	|NOT NULL	|0
FIELD		|site_zip	|t_varchar(64)	|''	|NOT NULL	|0
FIELD		|site_rack	|t_varchar(128)	|''	|NOT NULL	|0
FIELD		|site_notes	|t_shorttext	|''	|NOT NULL	|0
FIELD		|poc_1_name	|t_varchar(128)	|''	|NOT NULL	|0
FIELD		|poc_1_email	|t_varchar(128)	|''	|NOT NULL	|0
FIELD		|poc_1_phone_a	|t_varchar(64)	|''	|NOT NULL	|0
FIELD		|poc_1_phone_b	|t_varchar(64)	|''	|NOT NULL	|0
FIELD		|poc_1_cell	|t_varchar(64)	|''	|NOT NULL	|0
FIELD		|poc_1_screen	|t_varchar(64)	|''	|NOT NULL	|0
FIELD		|poc_1_notes	|t_shorttext	|''	|NOT NULL	|0
FIELD		|poc_2_name	|t_varchar(128)	|''	|NOT NULL	|0
FIELD		|poc_2_email	|t_varchar(128)	|''	|NOT NULL	|0
FIELD		|poc_2_phone_a	|t_varchar(64)	|''	|NOT NULL	|0
FIELD		|poc_2_phone_b	|t_varchar(64)	|''	|NOT NULL	|0
FIELD		|poc_2_cell	|t_varchar(64)	|''	|NOT NULL	|0
FIELD		|poc_2_screen	|t_varchar(64)	|''	|NOT NULL	|0
FIELD		|poc_2_notes	|t_shorttext	|''	|NOT NULL	|0

TABLE|housekeeper|housekeeperid|0
FIELD		|housekeeperid	|t_id		|	|NOT NULL	|0
FIELD		|tablename	|t_varchar(64)	|''	|NOT NULL	|0
FIELD		|field		|t_varchar(64)	|''	|NOT NULL	|0
FIELD		|value		|t_id		|	|NOT NULL	|0			|-|items

TABLE|images|imageid|0
FIELD		|imageid	|t_id		|	|NOT NULL	|0
FIELD		|imagetype	|t_integer	|'0'	|NOT NULL	|0
FIELD		|name		|t_varchar(64)	|'0'	|NOT NULL	|0
FIELD		|image		|t_image	|''	|NOT NULL	|0
UNIQUE		|1		|name

TABLE|item_discovery|itemdiscoveryid|ZBX_TEMPLATE
FIELD		|itemdiscoveryid|t_id		|	|NOT NULL	|0
FIELD		|itemid		|t_id		|	|NOT NULL	|0			|1|items
FIELD		|parent_itemid	|t_id		|	|NOT NULL	|0			|2|items	|itemid
FIELD		|key_		|t_varchar(2048)|''	|NOT NULL	|ZBX_NODATA
FIELD		|lastcheck	|t_integer	|'0'	|NOT NULL	|ZBX_NODATA
FIELD		|ts_delete	|t_time		|'0'	|NOT NULL	|ZBX_NODATA
UNIQUE		|1		|itemid,parent_itemid
INDEX		|2		|parent_itemid

TABLE|host_discovery|hostid|ZBX_TEMPLATE
FIELD		|hostid		|t_id		|	|NOT NULL	|0			|1|hosts
FIELD		|parent_hostid	|t_id		|	|NULL		|0			|2|hosts	|hostid		|RESTRICT
FIELD		|parent_itemid	|t_id		|	|NULL		|0			|3|items	|itemid		|RESTRICT
FIELD		|host		|t_varchar(128)	|''	|NOT NULL	|ZBX_NODATA
FIELD		|lastcheck	|t_integer	|'0'	|NOT NULL	|ZBX_NODATA
FIELD		|ts_delete	|t_time		|'0'	|NOT NULL	|ZBX_NODATA

TABLE|interface_discovery|interfaceid|0
FIELD		|interfaceid	|t_id		|	|NOT NULL	|0			|1|interface
FIELD		|parent_interfaceid|t_id	|	|NOT NULL	|0			|2|interface	|interfaceid

TABLE|profiles|profileid|0
FIELD		|profileid	|t_id		|	|NOT NULL	|0
FIELD		|userid		|t_id		|	|NOT NULL	|0			|1|users
FIELD		|idx		|t_varchar(96)	|''	|NOT NULL	|0
FIELD		|idx2		|t_id		|'0'	|NOT NULL	|0
FIELD		|value_id	|t_id		|'0'	|NOT NULL	|0
FIELD		|value_int	|t_integer	|'0'	|NOT NULL	|0
FIELD		|value_str	|t_varchar(255)	|''	|NOT NULL	|0
FIELD		|source		|t_varchar(96)	|''	|NOT NULL	|0
FIELD		|type		|t_integer	|'0'	|NOT NULL	|0
INDEX		|1		|userid,idx,idx2
INDEX		|2		|userid,profileid

TABLE|sessions|sessionid|0
FIELD		|sessionid	|t_varchar(32)	|''	|NOT NULL	|0
FIELD		|userid		|t_id		|	|NOT NULL	|0			|1|users
FIELD		|lastaccess	|t_integer	|'0'	|NOT NULL	|0
FIELD		|status		|t_integer	|'0'	|NOT NULL	|0
INDEX		|1		|userid,status,lastaccess

TABLE|trigger_discovery|triggerid|0
FIELD		|triggerid	|t_id		|	|NOT NULL	|0			|1|triggers
FIELD		|parent_triggerid|t_id		|	|NOT NULL	|0			|2|triggers	|triggerid	|RESTRICT
FIELD		|lastcheck	|t_integer	|'0'	|NOT NULL	|ZBX_NODATA
FIELD		|ts_delete	|t_time		|'0'	|NOT NULL	|ZBX_NODATA
INDEX		|1		|parent_triggerid

TABLE|application_template|application_templateid|ZBX_TEMPLATE
FIELD		|application_templateid|t_id	|	|NOT NULL	|0
FIELD		|applicationid	|t_id		|	|NOT NULL	|0			|1|applications
FIELD		|templateid	|t_id		|	|NOT NULL	|0			|2|applications	|applicationid
UNIQUE		|1		|applicationid,templateid
INDEX		|2		|templateid

TABLE|item_condition|item_conditionid|ZBX_TEMPLATE
FIELD		|item_conditionid|t_id		|	|NOT NULL	|0
FIELD		|itemid		|t_id		|	|NOT NULL	|0			|1|items
FIELD		|operator	|t_integer	|'8'	|NOT NULL	|0
FIELD		|macro		|t_varchar(64)	|''	|NOT NULL	|0
FIELD		|value		|t_varchar(255)	|''	|NOT NULL	|0
INDEX		|1		|itemid

TABLE|item_rtdata|itemid|ZBX_TEMPLATE
FIELD		|itemid		|t_id		|	|NOT NULL	|0			|1|items
FIELD		|lastlogsize	|t_bigint	|'0'	|NOT NULL	|ZBX_PROXY,ZBX_NODATA
FIELD		|state		|t_integer	|'0'	|NOT NULL	|ZBX_NODATA
FIELD		|mtime		|t_integer	|'0'	|NOT NULL	|ZBX_PROXY,ZBX_NODATA
FIELD		|error		|t_varchar(2048)|''	|NOT NULL	|ZBX_NODATA

TABLE|application_prototype|application_prototypeid|ZBX_TEMPLATE
FIELD		|application_prototypeid|t_id	|	|NOT NULL	|0
FIELD		|itemid		|t_id		|	|NOT NULL	|0			|1|items
FIELD		|templateid	|t_id		|	|NULL		|0			|2|application_prototype|application_prototypeid
FIELD		|name		|t_varchar(255)	|''	|NOT NULL	|0
INDEX		|1		|itemid
INDEX		|2		|templateid

TABLE|item_application_prototype|item_application_prototypeid|ZBX_TEMPLATE
FIELD		|item_application_prototypeid|t_id|	|NOT NULL	|0
FIELD		|application_prototypeid|t_id	|	|NOT NULL	|0			|1|application_prototype
FIELD		|itemid		|t_id		|	|NOT NULL	|0			|2|items
UNIQUE		|1		|application_prototypeid,itemid
INDEX		|2		|itemid

TABLE|application_discovery|application_discoveryid|ZBX_TEMPLATE
FIELD		|application_discoveryid|t_id	|	|NOT NULL	|0
FIELD		|applicationid	|t_id		|	|NOT NULL	|0			|1|applications
FIELD		|application_prototypeid|t_id	|	|NOT NULL	|0			|2|application_prototype
FIELD		|name		|t_varchar(255)	|''	|NOT NULL	|ZBX_NODATA
FIELD		|lastcheck	|t_integer	|'0'	|NOT NULL	|ZBX_NODATA
FIELD		|ts_delete	|t_time		|'0'	|NOT NULL	|ZBX_NODATA
INDEX		|1		|applicationid
INDEX		|2		|application_prototypeid

TABLE|opinventory|operationid|ZBX_DATA
FIELD		|operationid	|t_id		|	|NOT NULL	|0			|1|operations
FIELD		|inventory_mode	|t_integer	|'0'	|NOT NULL	|0

TABLE|trigger_tag|triggertagid|ZBX_TEMPLATE
FIELD		|triggertagid	|t_id		|	|NOT NULL	|0
FIELD		|triggerid	|t_id		|	|NOT NULL	|0			|1|triggers
FIELD		|tag		|t_varchar(255)	|''	|NOT NULL	|0
FIELD		|value		|t_varchar(255)	|''	|NOT NULL	|0
INDEX		|1		|triggerid

TABLE|event_tag|eventtagid|0
FIELD		|eventtagid	|t_id		|	|NOT NULL	|0
FIELD		|eventid	|t_id		|	|NOT NULL	|0			|1|events
FIELD		|tag		|t_varchar(255)	|''	|NOT NULL	|0
FIELD		|value		|t_varchar(255)	|''	|NOT NULL	|0
INDEX		|1		|eventid

TABLE|problem|eventid|0
FIELD		|eventid	|t_id		|	|NOT NULL	|0			|1|events
FIELD		|source		|t_integer	|'0'	|NOT NULL	|0
FIELD		|object		|t_integer	|'0'	|NOT NULL	|0
FIELD		|objectid	|t_id		|'0'	|NOT NULL	|0
FIELD		|clock		|t_time		|'0'	|NOT NULL	|0
FIELD		|ns		|t_nanosec	|'0'	|NOT NULL	|0
FIELD		|r_eventid	|t_id		|	|NULL		|0			|2|events	|eventid
FIELD		|r_clock	|t_time		|'0'	|NOT NULL	|0
FIELD		|r_ns		|t_nanosec	|'0'	|NOT NULL	|0
FIELD		|correlationid	|t_id		|	|NULL		|0			|-|correlation
FIELD		|userid		|t_id		|	|NULL		|0			|-|users
FIELD		|name		|t_varchar(2048)|''	|NOT NULL	|0
FIELD		|acknowledged	|t_integer	|'0'	|NOT NULL	|0
FIELD		|severity	|t_integer	|'0'	|NOT NULL	|0
INDEX		|1		|source,object,objectid
INDEX		|2		|r_clock
INDEX		|3		|r_eventid

TABLE|problem_tag|problemtagid|0
FIELD		|problemtagid	|t_id		|	|NOT NULL	|0
FIELD		|eventid	|t_id		|	|NOT NULL	|0			|1|problem
FIELD		|tag		|t_varchar(255)	|''	|NOT NULL	|0
FIELD		|value		|t_varchar(255)	|''	|NOT NULL	|0
INDEX		|1		|eventid,tag,value

TABLE|tag_filter|tag_filterid|0
FIELD		|tag_filterid	|t_id		|	|NOT NULL	|0
FIELD		|usrgrpid	|t_id		|	|NOT NULL	|0 			|1|usrgrp	|usrgrpid
FIELD		|groupid	|t_id		|	|NOT NULL	|0			|2|hstgrp	|groupid
FIELD		|tag	|t_varchar(255)	|'' |NOT NULL	|0
FIELD		|value	|t_varchar(255)	|'' |NOT NULL	|0

TABLE|event_recovery|eventid|0
FIELD		|eventid	|t_id		|	|NOT NULL	|0			|1|events
FIELD		|r_eventid	|t_id		|	|NOT NULL	|0			|2|events	|eventid
FIELD		|c_eventid	|t_id		|	|NULL		|0			|3|events	|eventid
FIELD		|correlationid	|t_id		|	|NULL		|0			|-|correlation
FIELD		|userid		|t_id		|	|NULL		|0			|-|users
INDEX		|1		|r_eventid
INDEX		|2		|c_eventid

TABLE|correlation|correlationid|ZBX_DATA
FIELD		|correlationid	|t_id		|	|NOT NULL	|0
FIELD		|name		|t_varchar(255)	|''	|NOT NULL	|0
FIELD		|description	|t_shorttext	|''	|NOT NULL	|0
FIELD		|evaltype	|t_integer	|'0'	|NOT NULL	|0
FIELD		|status		|t_integer	|'0'	|NOT NULL	|0
FIELD		|formula	|t_varchar(255)	|''	|NOT NULL	|0
INDEX		|1		|status
UNIQUE		|2		|name

TABLE|corr_condition|corr_conditionid|ZBX_DATA
FIELD		|corr_conditionid|t_id		|	|NOT NULL	|0
FIELD		|correlationid	|t_id		|	|NOT NULL	|0			|1|correlation
FIELD		|type		|t_integer	|'0'	|NOT NULL	|0
INDEX		|1		|correlationid

TABLE|corr_condition_tag|corr_conditionid|ZBX_DATA
FIELD		|corr_conditionid|t_id		|	|NOT NULL	|0			|1|corr_condition
FIELD		|tag		|t_varchar(255)	|''	|NOT NULL	|0

TABLE|corr_condition_group|corr_conditionid|ZBX_DATA
FIELD		|corr_conditionid|t_id		|	|NOT NULL	|0			|1|corr_condition
FIELD		|operator	|t_integer	|'0'	|NOT NULL	|0
FIELD		|groupid	|t_id		|	|NOT NULL	|0			|2|hstgrp	|	|RESTRICT
INDEX		|1		|groupid

TABLE|corr_condition_tagpair|corr_conditionid|ZBX_DATA
FIELD		|corr_conditionid|t_id		|	|NOT NULL	|0			|1|corr_condition
FIELD		|oldtag		|t_varchar(255)	|''	|NOT NULL	|0
FIELD		|newtag		|t_varchar(255)	|''	|NOT NULL	|0

TABLE|corr_condition_tagvalue|corr_conditionid|ZBX_DATA
FIELD		|corr_conditionid|t_id		|	|NOT NULL	|0			|1|corr_condition
FIELD		|tag		|t_varchar(255)	|''	|NOT NULL	|0
FIELD		|operator	|t_integer	|'0'	|NOT NULL	|0
FIELD		|value		|t_varchar(255)	|''	|NOT NULL	|0

TABLE|corr_operation|corr_operationid|ZBX_DATA
FIELD		|corr_operationid|t_id		|	|NOT NULL	|0
FIELD		|correlationid	|t_id		|	|NOT NULL	|0			|1|correlation
FIELD		|type		|t_integer	|'0'	|NOT NULL	|0
INDEX		|1		|correlationid

TABLE|task|taskid|0
FIELD		|taskid		|t_id		|	|NOT NULL	|0
FIELD		|type		|t_integer	|	|NOT NULL	|0
FIELD		|status		|t_integer	|'0'	|NOT NULL	|0
FIELD		|clock		|t_integer	|'0'	|NOT NULL	|0
FIELD		|ttl		|t_integer	|'0'	|NOT NULL	|0
FIELD		|proxy_hostid	|t_id		|	|NULL		|0			|1|hosts	|hostid
INDEX		|1		|status,proxy_hostid

TABLE|task_close_problem|taskid|0
FIELD		|taskid		|t_id		|	|NOT NULL	|0			|1|task
FIELD		|acknowledgeid	|t_id		|	|NOT NULL	|0			|-|acknowledges

TABLE|item_preproc|item_preprocid|ZBX_TEMPLATE
FIELD		|item_preprocid	|t_id		|	|NOT NULL	|0
FIELD		|itemid		|t_id		|	|NOT NULL	|ZBX_PROXY			|1|items
FIELD		|step		|t_integer	|'0'	|NOT NULL	|ZBX_PROXY
FIELD		|type		|t_integer	|'0'	|NOT NULL	|ZBX_PROXY
FIELD		|params		|t_shorttext	|''	|NOT NULL	|ZBX_PROXY
FIELD		|error_handler	|t_integer	|'0'	|NOT NULL	|ZBX_PROXY
FIELD		|error_handler_params|t_varchar(255)|''	|NOT NULL	|ZBX_PROXY
INDEX		|1		|itemid,step

TABLE|task_remote_command|taskid|0
FIELD		|taskid		|t_id		|	|NOT NULL	|0			|1|task
FIELD		|command_type	|t_integer	|'0'	|NOT NULL	|0
FIELD		|execute_on	|t_integer	|'0'	|NOT NULL	|0
FIELD		|port		|t_integer	|'0'	|NOT NULL	|0
FIELD		|authtype	|t_integer	|'0'	|NOT NULL	|0
FIELD		|username	|t_varchar(64)	|''	|NOT NULL	|0
FIELD		|password	|t_varchar(64)	|''	|NOT NULL	|0
FIELD		|publickey	|t_varchar(64)	|''	|NOT NULL	|0
FIELD		|privatekey	|t_varchar(64)	|''	|NOT NULL	|0
FIELD		|command	|t_shorttext	|''	|NOT NULL	|0
FIELD		|alertid	|t_id		|	|NULL		|0			|-|alerts
FIELD		|parent_taskid	|t_id		|	|NOT NULL	|0			|-|task		|taskid
FIELD		|hostid		|t_id		|	|NOT NULL	|0			|-|hosts

TABLE|task_remote_command_result|taskid|0
FIELD		|taskid		|t_id		|	|NOT NULL	|0			|1|task
FIELD		|status		|t_integer	|'0'	|NOT NULL	|0
FIELD		|parent_taskid	|t_id		|	|NOT NULL	|0			|-|task		|taskid
FIELD		|info		|t_shorttext	|''	|NOT NULL	|0

TABLE|task_data|taskid|0
FIELD		|taskid		|t_id		|	|NOT NULL	|0			|1|task
FIELD		|type	|t_integer	|'0'	|NOT NULL	|0
FIELD		|data	|t_text	|''	|NOT NULL	|0
FIELD		|parent_taskid	|t_id		|	|NOT NULL	|0			|-|task		|taskid

TABLE|task_result|taskid|0
FIELD		|taskid		|t_id		|	|NOT NULL	|0			|1|task
FIELD		|status		|t_integer	|'0'	|NOT NULL	|0
FIELD		|parent_taskid	|t_id		|	|NOT NULL	|0			|-|task		|taskid
FIELD		|info		|t_text		|''	|NOT NULL	|0
INDEX		|1		|parent_taskid

TABLE|task_acknowledge|taskid|0
FIELD		|taskid		|t_id		|	|NOT NULL	|0			|1|task
FIELD		|acknowledgeid	|t_id		|	|NOT NULL	|0			|-|acknowledges

TABLE|sysmap_shape|sysmap_shapeid|ZBX_TEMPLATE
FIELD		|sysmap_shapeid	|t_id		|	|NOT NULL	|0
FIELD		|sysmapid	|t_id		|	|NOT NULL	|0			|1|sysmaps
FIELD		|type		|t_integer	|'0'	|NOT NULL	|0
FIELD		|x		|t_integer	|'0'	|NOT NULL	|0
FIELD		|y		|t_integer	|'0'	|NOT NULL	|0
FIELD		|width		|t_integer	|'200'	|NOT NULL	|0
FIELD		|height		|t_integer	|'200'	|NOT NULL	|0
FIELD		|text		|t_shorttext	|''	|NOT NULL	|0
FIELD		|font		|t_integer	|'9'	|NOT NULL	|0
FIELD		|font_size	|t_integer	|'11'	|NOT NULL	|0
FIELD		|font_color	|t_varchar(6)	|'000000'|NOT NULL	|0
FIELD		|text_halign	|t_integer	|'0'	|NOT NULL	|0
FIELD		|text_valign	|t_integer	|'0'	|NOT NULL	|0
FIELD		|border_type	|t_integer	|'0'	|NOT NULL	|0
FIELD		|border_width	|t_integer	|'1'	|NOT NULL	|0
FIELD		|border_color	|t_varchar(6)	|'000000'|NOT NULL	|0
FIELD		|background_color|t_varchar(6)	|''	|NOT NULL	|0
FIELD		|zindex		|t_integer	|'0'	|NOT NULL	|0
INDEX		|1		|sysmapid

TABLE|sysmap_element_trigger|selement_triggerid|ZBX_TEMPLATE
FIELD		|selement_triggerid	|t_id	|	|NOT NULL	|0
FIELD		|selementid		|t_id	|	|NOT NULL	|0			|1|sysmaps_elements
FIELD		|triggerid		|t_id	|	|NOT NULL	|0			|2|triggers
UNIQUE		|1			|selementid,triggerid

TABLE|httptest_field|httptest_fieldid|ZBX_TEMPLATE
FIELD		|httptest_fieldid	|t_id		|	|NOT NULL	|0
FIELD		|httptestid		|t_id		|	|NOT NULL	|ZBX_PROXY	|1|httptest
FIELD		|type			|t_integer	|'0'	|NOT NULL	|ZBX_PROXY
FIELD		|name			|t_varchar(255)	|''	|NOT NULL	|ZBX_PROXY
FIELD		|value			|t_shorttext	|''	|NOT NULL	|ZBX_PROXY
INDEX		|1			|httptestid

TABLE|httpstep_field|httpstep_fieldid|ZBX_TEMPLATE
FIELD		|httpstep_fieldid	|t_id		|	|NOT NULL	|0
FIELD		|httpstepid		|t_id		|	|NOT NULL	|ZBX_PROXY	|1|httpstep
FIELD		|type			|t_integer	|'0'	|NOT NULL	|ZBX_PROXY
FIELD		|name			|t_varchar(255)	|''	|NOT NULL	|ZBX_PROXY
FIELD		|value			|t_shorttext	|''	|NOT NULL	|ZBX_PROXY
INDEX		|1			|httpstepid

TABLE|dashboard|dashboardid|ZBX_DASHBOARD
FIELD		|dashboardid	|t_id		|	|NOT NULL	|0
FIELD		|name		|t_varchar(255)	|	|NOT NULL	|0
FIELD		|userid		|t_id		|	|NOT NULL	|0			|1|users	|		|RESTRICT
FIELD		|private	|t_integer	|'1'	|NOT NULL	|0

TABLE|dashboard_user|dashboard_userid|ZBX_DASHBOARD
FIELD		|dashboard_userid|t_id		|	|NOT NULL	|0
FIELD		|dashboardid	|t_id		|	|NOT NULL	|0			|1|dashboard
FIELD		|userid		|t_id		|	|NOT NULL	|0			|2|users
FIELD		|permission	|t_integer	|'2'	|NOT NULL	|0
UNIQUE		|1		|dashboardid,userid

TABLE|dashboard_usrgrp|dashboard_usrgrpid|ZBX_DASHBOARD
FIELD		|dashboard_usrgrpid|t_id	|	|NOT NULL	|0
FIELD		|dashboardid	|t_id		|	|NOT NULL	|0			|1|dashboard
FIELD		|usrgrpid	|t_id		|	|NOT NULL	|0			|2|usrgrp
FIELD		|permission	|t_integer	|'2'	|NOT NULL	|0
UNIQUE		|1		|dashboardid,usrgrpid

TABLE|widget|widgetid|ZBX_DASHBOARD
FIELD		|widgetid	|t_id		|	|NOT NULL	|0
FIELD		|dashboardid	|t_id		|	|NOT NULL	|0			|1|dashboard
FIELD		|type		|t_varchar(255)	|''	|NOT NULL	|0
FIELD		|name		|t_varchar(255)	|''	|NOT NULL	|0
FIELD		|x		|t_integer	|'0'	|NOT NULL	|0
FIELD		|y		|t_integer	|'0'	|NOT NULL	|0
FIELD		|width		|t_integer	|'1'	|NOT NULL	|0
FIELD		|height		|t_integer	|'2'	|NOT NULL	|0
FIELD		|view_mode	|t_integer	|'0'	|NOT NULL	|0
INDEX		|1		|dashboardid

TABLE|widget_field|widget_fieldid|ZBX_DASHBOARD
FIELD		|widget_fieldid	|t_id		|	|NOT NULL	|0
FIELD		|widgetid	|t_id		|	|NOT NULL	|0			|1|widget
FIELD		|type		|t_integer	|'0'	|NOT NULL	|0
FIELD		|name		|t_varchar(255)	|''	|NOT NULL	|0
FIELD		|value_int	|t_integer	|'0'	|NOT NULL	|0
FIELD		|value_str	|t_varchar(255)	|''	|NOT NULL	|0
FIELD		|value_groupid	|t_id		|	|NULL		|0			|2|hstgrp	|groupid
FIELD		|value_hostid	|t_id		|	|NULL		|0			|3|hosts	|hostid
FIELD		|value_itemid	|t_id		|	|NULL		|0			|4|items	|itemid
FIELD		|value_graphid	|t_id		|	|NULL		|0			|5|graphs	|graphid
FIELD		|value_sysmapid	|t_id		|	|NULL		|0			|6|sysmaps	|sysmapid
INDEX		|1		|widgetid
INDEX		|2		|value_groupid
INDEX		|3		|value_hostid
INDEX		|4		|value_itemid
INDEX		|5		|value_graphid
INDEX		|6		|value_sysmapid

TABLE|task_check_now|taskid|0
FIELD		|taskid		|t_id		|	|NOT NULL	|0			|1|task
FIELD		|itemid		|t_id		|	|NOT NULL	|0			|-|items

TABLE|event_suppress|event_suppressid|0
FIELD		|event_suppressid|t_id		|	|NOT NULL	|0
FIELD		|eventid	|t_id		|	|NOT NULL	|0			|1|events
FIELD		|maintenanceid	|t_id		|	|NULL		|0			|2|maintenances
FIELD		|suppress_until	|t_time		|'0'	|NOT NULL	|0
UNIQUE		|1		|eventid,maintenanceid
INDEX		|2		|suppress_until
INDEX		|3		|maintenanceid

TABLE|maintenance_tag|maintenancetagid|ZBX_DATA
FIELD		|maintenancetagid|t_id		|	|NOT NULL	|0
FIELD		|maintenanceid	|t_id		|	|NOT NULL	|0			|1|maintenances
FIELD		|tag		|t_varchar(255)	|''	|NOT NULL	|0
FIELD		|operator	|t_integer	|'2'	|NOT NULL	|0
FIELD		|value		|t_varchar(255)	|''	|NOT NULL	|0
INDEX		|1		|maintenanceid

TABLE|lld_macro_path|lld_macro_pathid|ZBX_TEMPLATE
FIELD		|lld_macro_pathid|t_id		|	|NOT NULL	|0
FIELD		|itemid		|t_id		|	|NOT NULL	|0			|1|items
FIELD		|lld_macro	|t_varchar(255)	|''	|NOT NULL	|0
FIELD		|path		|t_varchar(255)	|''	|NOT NULL	|0
UNIQUE		|1		|itemid,lld_macro

TABLE|host_tag|hosttagid|ZBX_TEMPLATE
FIELD		|hosttagid	|t_id		|	|NOT NULL	|0
FIELD		|hostid		|t_id		|	|NOT NULL	|0			|1|hosts
FIELD		|tag		|t_varchar(255)	|''	|NOT NULL	|0
FIELD		|value		|t_varchar(255)	|''	|NOT NULL	|0
INDEX		|1		|hostid

TABLE|config_autoreg_tls|autoreg_tlsid|ZBX_DATA
FIELD		|autoreg_tlsid	|t_id		|	|NOT NULL	|0
FIELD		|tls_psk_identity|t_varchar(128)|''	|NOT NULL	|ZBX_PROXY
FIELD		|tls_psk	|t_varchar(512)	|''	|NOT NULL	|ZBX_PROXY
UNIQUE		|1		|tls_psk_identity

TABLE|module|moduleid|
FIELD		|moduleid	|t_id		|	|NOT NULL	|0
FIELD		|id		|t_varchar(255)	|''	|NOT NULL	|0
FIELD		|relative_path	|t_varchar(255)	|''	|NOT NULL	|0
FIELD		|status		|t_integer	|'0'	|NOT NULL	|0
FIELD		|config		|t_shorttext	|''	|NOT NULL	|0

TABLE|interface_snmp|interfaceid|ZBX_TEMPLATE
FIELD		|interfaceid	|t_id		|	|NOT NULL	|0			|1|interface
FIELD		|version	|t_integer	|'2'	|NOT NULL	|ZBX_PROXY
FIELD		|bulk		|t_integer	|'1'	|NOT NULL	|ZBX_PROXY
FIELD		|community	|t_varchar(64)	|''	|NOT NULL	|ZBX_PROXY
FIELD		|securityname	|t_varchar(64)	|''	|NOT NULL	|ZBX_PROXY
FIELD		|securitylevel	|t_integer	|'0'	|NOT NULL	|ZBX_PROXY
FIELD		|authpassphrase	|t_varchar(64)	|''	|NOT NULL	|ZBX_PROXY
FIELD		|privpassphrase	|t_varchar(64)	|''	|NOT NULL	|ZBX_PROXY
FIELD		|authprotocol	|t_integer	|'0'	|NOT NULL	|ZBX_PROXY
FIELD		|privprotocol	|t_integer	|'0'	|NOT NULL	|ZBX_PROXY
FIELD		|contextname	|t_varchar(255)	|''	|NOT NULL	|ZBX_PROXY

TABLE|lld_override|lld_overrideid|ZBX_TEMPLATE
FIELD		|lld_overrideid	|t_id		|	|NOT NULL	|0
FIELD		|itemid		|t_id		|	|NOT NULL	|0	|1|items
FIELD		|name		|t_varchar(255)	|''	|NOT NULL	|0
FIELD		|step		|t_integer	|'0'	|NOT NULL	|0
FIELD		|evaltype	|t_integer	|'0'	|NOT NULL	|0
FIELD		|formula	|t_varchar(255)	|''	|NOT NULL	|0
FIELD		|stop		|t_integer	|'0'	|NOT NULL	|0
UNIQUE		|1		|itemid,name

TABLE|lld_override_condition|lld_override_conditionid|ZBX_TEMPLATE
FIELD	|lld_override_conditionid	|t_id		|	|NOT NULL	|0
FIELD	|lld_overrideid			|t_id		|	|NOT NULL	|0	|1|lld_override
FIELD	|operator			|t_integer	|'8'	|NOT NULL	|0
FIELD	|macro				|t_varchar(64)	|''	|NOT NULL	|0
FIELD	|value				|t_varchar(255)	|''	|NOT NULL	|0
INDEX	|1				|lld_overrideid

TABLE|lld_override_operation|lld_override_operationid|ZBX_TEMPLATE
FIELD	|lld_override_operationid	|t_id		|	|NOT NULL	|0
FIELD	|lld_overrideid			|t_id		|	|NOT NULL	|0	|1|lld_override
FIELD	|operationobject		|t_integer	|'0'	|NOT NULL	|0
FIELD	|operator			|t_integer	|'0'	|NOT NULL	|0
FIELD	|value				|t_varchar(255)	|''	|NOT NULL	|0
INDEX	|1				|lld_overrideid

TABLE|lld_override_opstatus|lld_override_operationid|ZBX_TEMPLATE
FIELD	|lld_override_operationid	|t_id		|	|NOT NULL	|0	|1|lld_override_operation
FIELD	|status				|t_integer	|'0'	|NOT NULL	|0

TABLE|lld_override_opdiscover|lld_override_operationid|ZBX_TEMPLATE
FIELD	|lld_override_operationid	|t_id		|	|NOT NULL	|0	|1|lld_override_operation
FIELD	|discover			|t_integer	|'0'	|NOT NULL	|0

TABLE|lld_override_opperiod|lld_override_operationid|ZBX_TEMPLATE
FIELD	|lld_override_operationid	|t_id		|	|NOT NULL	|0	|1|lld_override_operation
FIELD	|delay				|t_varchar(1024)|'0'	|NOT NULL	|0

TABLE|lld_override_ophistory|lld_override_operationid|ZBX_TEMPLATE
FIELD	|lld_override_operationid	|t_id		|	|NOT NULL	|0	|1|lld_override_operation
FIELD	|history			|t_varchar(255)	|'90d'	|NOT NULL	|0

TABLE|lld_override_optrends|lld_override_operationid|ZBX_TEMPLATE
FIELD	|lld_override_operationid	|t_id		|	|NOT NULL	|0	|1|lld_override_operation
FIELD	|trends				|t_varchar(255)	|'365d'	|NOT NULL	|0

TABLE|lld_override_opseverity|lld_override_operationid|ZBX_TEMPLATE
FIELD	|lld_override_operationid	|t_id		|	|NOT NULL	|0	|1|lld_override_operation
FIELD	|severity			|t_integer	|'0'	|NOT NULL	|0

TABLE|lld_override_optag|lld_override_optagid|ZBX_TEMPLATE
FIELD	|lld_override_optagid		|t_id		|	|NOT NULL	|0
FIELD	|lld_override_operationid	|t_id		|	|NOT NULL	|0	|1|lld_override_operation
FIELD	|tag				|t_varchar(255)	|''	|NOT NULL	|0
FIELD	|value				|t_varchar(255)	|''	|NOT NULL	|0
INDEX	|1				|lld_override_operationid

TABLE|lld_override_optemplate|lld_override_optemplateid|ZBX_TEMPLATE
FIELD	|lld_override_optemplateid	|t_id		|	|NOT NULL	|0
FIELD	|lld_override_operationid	|t_id		|	|NOT NULL	|0	|1|lld_override_operation
FIELD	|templateid			|t_id		|	|NOT NULL	|0	|2|hosts	|hostid	|RESTRICT
UNIQUE	|1				|lld_override_operationid,templateid
INDEX	|2				|templateid

TABLE|lld_override_opinventory|lld_override_operationid|ZBX_TEMPLATE
FIELD	|lld_override_operationid	|t_id		|	|NOT NULL	|0	|1|lld_override_operation
FIELD	|inventory_mode			|t_integer	|'0'	|NOT NULL	|0

TABLE|item_parameter|item_parameterid|ZBX_TEMPLATE
FIELD		|item_parameterid|t_id	|	|NOT NULL	|ZBX_PROXY
FIELD		|itemid		|t_id		|	|NOT NULL	|ZBX_PROXY		|1|items
FIELD		|name		|t_varchar(255)	|''	|NOT NULL	|ZBX_PROXY
FIELD		|value		|t_varchar(2048)|''	|NOT NULL	|ZBX_PROXY
INDEX		|1		|itemid

TABLE|dbversion||
FIELD		|mandatory	|t_integer	|'0'	|NOT NULL	|
FIELD		|optional	|t_integer	|'0'	|NOT NULL	|
ROW		|5010032	|5010032<|MERGE_RESOLUTION|>--- conflicted
+++ resolved
@@ -313,11 +313,7 @@
 FIELD		|logtimefmt	|t_varchar(64)	|''	|NOT NULL	|ZBX_PROXY
 FIELD		|templateid	|t_id		|	|NULL		|0			|2|items	|itemid
 FIELD		|valuemapid	|t_id		|	|NULL		|0			|3|valuemaps	|		|RESTRICT
-<<<<<<< HEAD
-FIELD		|params		|t_text	|''	|NOT NULL	|ZBX_PROXY
-=======
 FIELD		|params		|t_text		|''	|NOT NULL	|ZBX_PROXY
->>>>>>> f66517f6
 FIELD		|ipmi_sensor	|t_varchar(128)	|''	|NOT NULL	|ZBX_PROXY
 FIELD		|authtype	|t_integer	|'0'	|NOT NULL	|ZBX_PROXY
 FIELD		|username	|t_varchar(64)	|''	|NOT NULL	|ZBX_PROXY
