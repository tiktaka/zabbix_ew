--
-- Zabbix
-- Copyright (C) 2001-2013 Zabbix SIA
--
-- This program is free software; you can redistribute it and/or modify
-- it under the terms of the GNU General Public License as published by
-- the Free Software Foundation; either version 2 of the License, or
-- (at your option) any later version.
--
-- This program is distributed in the hope that it will be useful,
-- but WITHOUT ANY WARRANTY; without even the implied warranty of
-- MERCHANTABILITY or FITNESS FOR A PARTICULAR PURPOSE. See the
-- GNU General Public License for more details.
--
-- You should have received a copy of the GNU General Public License
-- along with this program; if not, write to the Free Software
-- Foundation, Inc., 51 Franklin Street, Fifth Floor, Boston, MA  02110-1301, USA.
--

--
-- Do not use spaces
-- Tables must be sorted to match referential integrity rules
--

TABLE|maintenances|maintenanceid|ZBX_SYNC,ZBX_DATA
FIELD		|maintenanceid	|t_id		|	|NOT NULL	|0
FIELD		|name		|t_varchar(128)	|''	|NOT NULL	|ZBX_SYNC
FIELD		|maintenance_type|t_integer	|'0'	|NOT NULL	|ZBX_SYNC
FIELD		|description	|t_shorttext	|''	|NOT NULL	|ZBX_SYNC
FIELD		|active_since	|t_integer	|'0'	|NOT NULL	|ZBX_SYNC
FIELD		|active_till	|t_integer	|'0'	|NOT NULL	|ZBX_SYNC
INDEX		|1		|active_since,active_till

TABLE|hosts|hostid|ZBX_SYNC,ZBX_DATA
FIELD		|hostid		|t_id		|	|NOT NULL	|0
FIELD		|proxy_hostid	|t_id		|	|NULL		|ZBX_SYNC		|1|hosts	|hostid		|RESTRICT
FIELD		|host		|t_varchar(64)	|''	|NOT NULL	|ZBX_SYNC,ZBX_PROXY
FIELD		|status		|t_integer	|'0'	|NOT NULL	|ZBX_SYNC,ZBX_PROXY
FIELD		|disable_until	|t_integer	|'0'	|NOT NULL	|ZBX_NODATA
FIELD		|error		|t_varchar(128)	|''	|NOT NULL	|ZBX_SYNC,ZBX_NODATA
FIELD		|available	|t_integer	|'0'	|NOT NULL	|ZBX_SYNC,ZBX_NODATA
FIELD		|errors_from	|t_integer	|'0'	|NOT NULL	|ZBX_NODATA
FIELD		|lastaccess	|t_integer	|'0'	|NOT NULL	|ZBX_SYNC,ZBX_NODATA
FIELD		|ipmi_authtype	|t_integer	|'0'	|NOT NULL	|ZBX_SYNC,ZBX_PROXY
FIELD		|ipmi_privilege	|t_integer	|'2'	|NOT NULL	|ZBX_SYNC,ZBX_PROXY
FIELD		|ipmi_username	|t_varchar(16)	|''	|NOT NULL	|ZBX_SYNC,ZBX_PROXY
FIELD		|ipmi_password	|t_varchar(20)	|''	|NOT NULL	|ZBX_SYNC,ZBX_PROXY
FIELD		|ipmi_disable_until|t_integer	|'0'	|NOT NULL	|ZBX_NODATA
FIELD		|ipmi_available	|t_integer	|'0'	|NOT NULL	|ZBX_SYNC,ZBX_NODATA
FIELD		|snmp_disable_until|t_integer	|'0'	|NOT NULL	|ZBX_NODATA
FIELD		|snmp_available	|t_integer	|'0'	|NOT NULL	|ZBX_SYNC,ZBX_NODATA
FIELD		|maintenanceid	|t_id		|	|NULL		|ZBX_SYNC,ZBX_NODATA	|2|maintenances	|		|RESTRICT
FIELD		|maintenance_status|t_integer	|'0'	|NOT NULL	|ZBX_SYNC,ZBX_NODATA
FIELD		|maintenance_type|t_integer	|'0'	|NOT NULL	|ZBX_SYNC,ZBX_NODATA
FIELD		|maintenance_from|t_integer	|'0'	|NOT NULL	|ZBX_SYNC,ZBX_NODATA
FIELD		|ipmi_errors_from|t_integer	|'0'	|NOT NULL	|ZBX_NODATA
FIELD		|snmp_errors_from|t_integer	|'0'	|NOT NULL	|ZBX_NODATA
FIELD		|ipmi_error	|t_varchar(128)	|''	|NOT NULL	|ZBX_SYNC,ZBX_NODATA
FIELD		|snmp_error	|t_varchar(128)	|''	|NOT NULL	|ZBX_SYNC,ZBX_NODATA
FIELD		|jmx_disable_until|t_integer	|'0'	|NOT NULL	|ZBX_NODATA
FIELD		|jmx_available	|t_integer	|'0'	|NOT NULL	|ZBX_SYNC,ZBX_NODATA
FIELD		|jmx_errors_from|t_integer	|'0'	|NOT NULL	|ZBX_NODATA
FIELD		|jmx_error	|t_varchar(128)	|''	|NOT NULL	|ZBX_SYNC,ZBX_NODATA
FIELD		|name		|t_varchar(64)	|''	|NOT NULL	|ZBX_SYNC,ZBX_PROXY
INDEX		|1		|host
INDEX		|2		|status
INDEX		|3		|proxy_hostid
INDEX		|4		|name

TABLE|groups|groupid|ZBX_SYNC,ZBX_DATA
FIELD		|groupid	|t_id		|	|NOT NULL	|0
FIELD		|name		|t_varchar(64)	|''	|NOT NULL	|ZBX_SYNC
FIELD		|internal	|t_integer	|'0'	|NOT NULL	|ZBX_SYNC
INDEX		|1		|name

TABLE|screens|screenid|ZBX_SYNC,ZBX_DATA
FIELD		|screenid	|t_id		|	|NOT NULL	|0
FIELD		|name		|t_varchar(255)	|	|NOT NULL	|ZBX_SYNC
FIELD		|hsize		|t_integer	|'1'	|NOT NULL	|ZBX_SYNC
FIELD		|vsize		|t_integer	|'1'	|NOT NULL	|ZBX_SYNC
FIELD		|templateid	|t_id		|	|NULL		|ZBX_SYNC		|1|hosts	|hostid

TABLE|screens_items|screenitemid|ZBX_SYNC,ZBX_DATA
FIELD		|screenitemid	|t_id		|	|NOT NULL	|0
FIELD		|screenid	|t_id		|	|NOT NULL	|ZBX_SYNC		|1|screens
FIELD		|resourcetype	|t_integer	|'0'	|NOT NULL	|ZBX_SYNC
FIELD		|resourceid	|t_id		|'0'	|NOT NULL	|ZBX_SYNC
FIELD		|width		|t_integer	|'320'	|NOT NULL	|ZBX_SYNC
FIELD		|height		|t_integer	|'200'	|NOT NULL	|ZBX_SYNC
FIELD		|x		|t_integer	|'0'	|NOT NULL	|ZBX_SYNC
FIELD		|y		|t_integer	|'0'	|NOT NULL	|ZBX_SYNC
FIELD		|colspan	|t_integer	|'0'	|NOT NULL	|ZBX_SYNC
FIELD		|rowspan	|t_integer	|'0'	|NOT NULL	|ZBX_SYNC
FIELD		|elements	|t_integer	|'25'	|NOT NULL	|ZBX_SYNC
FIELD		|valign		|t_integer	|'0'	|NOT NULL	|ZBX_SYNC
FIELD		|halign		|t_integer	|'0'	|NOT NULL	|ZBX_SYNC
FIELD		|style		|t_integer	|'0'	|NOT NULL	|ZBX_SYNC
FIELD		|url		|t_varchar(255)	|''	|NOT NULL	|ZBX_SYNC
FIELD		|dynamic	|t_integer	|'0'	|NOT NULL	|ZBX_SYNC
FIELD		|sort_triggers	|t_integer	|'0'	|NOT NULL	|ZBX_SYNC
FIELD		|application	|t_varchar(255)	|''	|NOT NULL	|ZBX_SYNC

TABLE|slideshows|slideshowid|ZBX_SYNC,ZBX_DATA
FIELD		|slideshowid	|t_id		|	|NOT NULL	|0
FIELD		|name		|t_varchar(255)	|''	|NOT NULL	|ZBX_SYNC
FIELD		|delay		|t_integer	|'0'	|NOT NULL	|ZBX_SYNC

TABLE|slides|slideid|ZBX_SYNC,ZBX_DATA
FIELD		|slideid	|t_id		|	|NOT NULL	|0
FIELD		|slideshowid	|t_id		|	|NOT NULL	|ZBX_SYNC		|1|slideshows
FIELD		|screenid	|t_id		|	|NOT NULL	|ZBX_SYNC		|2|screens
FIELD		|step		|t_integer	|'0'	|NOT NULL	|ZBX_SYNC
FIELD		|delay		|t_integer	|'0'	|NOT NULL	|ZBX_SYNC
INDEX		|slides_1	|slideshowid

TABLE|drules|druleid|ZBX_SYNC,ZBX_DATA
FIELD		|druleid	|t_id		|	|NOT NULL	|0
FIELD		|proxy_hostid	|t_id		|	|NULL		|ZBX_SYNC		|1|hosts	|hostid		|RESTRICT
FIELD		|name		|t_varchar(255)	|''	|NOT NULL	|ZBX_SYNC
FIELD		|iprange	|t_varchar(255)	|''	|NOT NULL	|ZBX_SYNC,ZBX_PROXY
FIELD		|delay		|t_integer	|'3600'	|NOT NULL	|ZBX_SYNC,ZBX_PROXY
FIELD		|nextcheck	|t_integer	|'0'	|NOT NULL	|ZBX_SYNC,ZBX_NODATA
FIELD		|status		|t_integer	|'0'	|NOT NULL	|ZBX_SYNC

TABLE|dchecks|dcheckid|ZBX_SYNC,ZBX_DATA
FIELD		|dcheckid	|t_id		|	|NOT NULL	|0
FIELD		|druleid	|t_id		|	|NOT NULL	|ZBX_SYNC,ZBX_PROXY	|1|drules
FIELD		|type		|t_integer	|'0'	|NOT NULL	|ZBX_SYNC,ZBX_PROXY
FIELD		|key_		|t_varchar(255)	|''	|NOT NULL	|ZBX_SYNC,ZBX_PROXY
FIELD		|snmp_community	|t_varchar(255)	|''	|NOT NULL	|ZBX_SYNC,ZBX_PROXY
FIELD		|ports		|t_varchar(255)	|'0'	|NOT NULL	|ZBX_SYNC,ZBX_PROXY
FIELD		|snmpv3_securityname|t_varchar(64)|''	|NOT NULL	|ZBX_SYNC,ZBX_PROXY
FIELD		|snmpv3_securitylevel|t_integer	|'0'	|NOT NULL	|ZBX_SYNC,ZBX_PROXY
FIELD		|snmpv3_authpassphrase|t_varchar(64)|''	|NOT NULL	|ZBX_SYNC,ZBX_PROXY
FIELD		|snmpv3_privpassphrase|t_varchar(64)|''	|NOT NULL	|ZBX_SYNC,ZBX_PROXY
FIELD		|uniq		|t_integer	|'0'	|NOT NULL	|ZBX_SYNC,ZBX_PROXY
FIELD		|snmpv3_authprotocol|t_integer	|'0'	|NOT NULL	|ZBX_SYNC,ZBX_PROXY
FIELD		|snmpv3_privprotocol|t_integer	|'0'	|NOT NULL	|ZBX_SYNC,ZBX_PROXY
FIELD		|snmpv3_contextname|t_varchar(255)|''	|NOT NULL	|ZBX_SYNC,ZBX_PROXY
INDEX		|1		|druleid

TABLE|applications|applicationid|ZBX_SYNC,ZBX_DATA
FIELD		|applicationid	|t_id		|	|NOT NULL	|0
FIELD		|hostid		|t_id		|	|NOT NULL	|ZBX_SYNC		|1|hosts
FIELD		|name		|t_varchar(255)	|''	|NOT NULL	|ZBX_SYNC
FIELD		|templateid	|t_id		|	|NULL		|ZBX_SYNC		|2|applications	|applicationid
INDEX		|1		|templateid
UNIQUE		|2		|hostid,name

TABLE|httptest|httptestid|ZBX_SYNC,ZBX_DATA
FIELD		|httptestid	|t_id		|	|NOT NULL	|0
FIELD		|name		|t_varchar(64)	|''	|NOT NULL	|ZBX_SYNC,ZBX_PROXY
FIELD		|applicationid	|t_id		|	|NULL		|ZBX_SYNC		|1|applications	|		|RESTRICT
FIELD		|nextcheck	|t_integer	|'0'	|NOT NULL	|ZBX_SYNC,ZBX_NODATA
FIELD		|delay		|t_integer	|'60'	|NOT NULL	|ZBX_SYNC,ZBX_PROXY
FIELD		|status		|t_integer	|'0'	|NOT NULL	|ZBX_SYNC
FIELD		|variables	|t_shorttext	|''	|NOT NULL	|ZBX_SYNC,ZBX_PROXY
FIELD		|agent		|t_varchar(255)	|''	|NOT NULL	|ZBX_SYNC,ZBX_PROXY
FIELD		|authentication	|t_integer	|'0'	|NOT NULL	|ZBX_SYNC,ZBX_PROXY,ZBX_NODATA
FIELD		|http_user	|t_varchar(64)	|''	|NOT NULL	|ZBX_SYNC,ZBX_PROXY,ZBX_NODATA
FIELD		|http_password	|t_varchar(64)	|''	|NOT NULL	|ZBX_SYNC,ZBX_PROXY,ZBX_NODATA
FIELD		|hostid		|t_id		|	|NOT NULL	|ZBX_SYNC,ZBX_PROXY	|2|hosts
FIELD		|templateid	|t_id		|	|NULL		|ZBX_SYNC		|3|httptest	|httptestid
FIELD		|http_proxy	|t_varchar(255)	|''	|NOT NULL	|ZBX_SYNC,ZBX_PROXY,ZBX_NODATA
FIELD		|retries	|t_integer	|'1'	|NOT NULL	|ZBX_SYNC,ZBX_PROXY,ZBX_NODATA
INDEX		|httptest_1	|applicationid
UNIQUE		|2		|hostid,name
INDEX		|3		|status
INDEX		|4		|templateid

TABLE|httpstep|httpstepid|ZBX_SYNC,ZBX_DATA
FIELD		|httpstepid	|t_id		|	|NOT NULL	|0
FIELD		|httptestid	|t_id		|	|NOT NULL	|ZBX_SYNC,ZBX_PROXY	|1|httptest
FIELD		|name		|t_varchar(64)	|''	|NOT NULL	|ZBX_SYNC,ZBX_PROXY
FIELD		|no		|t_integer	|'0'	|NOT NULL	|ZBX_SYNC,ZBX_PROXY
FIELD		|url		|t_varchar(255)	|''	|NOT NULL	|ZBX_SYNC,ZBX_PROXY
FIELD		|timeout	|t_integer	|'30'	|NOT NULL	|ZBX_SYNC,ZBX_PROXY
FIELD		|posts		|t_shorttext	|''	|NOT NULL	|ZBX_SYNC,ZBX_PROXY
FIELD		|required	|t_varchar(255)	|''	|NOT NULL	|ZBX_SYNC,ZBX_PROXY
FIELD		|status_codes	|t_varchar(255)	|''	|NOT NULL	|ZBX_SYNC,ZBX_PROXY
FIELD		|variables	|t_shorttext	|''	|NOT NULL	|ZBX_SYNC,ZBX_PROXY
INDEX		|httpstep_1	|httptestid

TABLE|interface|interfaceid|ZBX_SYNC,ZBX_DATA
FIELD		|interfaceid	|t_id		|	|NOT NULL	|0
FIELD		|hostid		|t_id		|	|NOT NULL	|ZBX_SYNC,ZBX_PROXY	|1|hosts
FIELD		|main		|t_integer	|'0'	|NOT NULL	|ZBX_SYNC,ZBX_PROXY
FIELD		|type		|t_integer	|'0'	|NOT NULL	|ZBX_SYNC,ZBX_PROXY
FIELD		|useip		|t_integer	|'1'	|NOT NULL	|ZBX_SYNC,ZBX_PROXY
FIELD		|ip		|t_varchar(39)	|'127.0.0.1'|NOT NULL	|ZBX_SYNC,ZBX_PROXY
FIELD		|dns		|t_varchar(64)	|''	|NOT NULL	|ZBX_SYNC,ZBX_PROXY
FIELD		|port		|t_varchar(64)	|'10050'|NOT NULL	|ZBX_SYNC,ZBX_PROXY
INDEX		|1		|hostid,type
INDEX		|2		|ip,dns

TABLE|valuemaps|valuemapid|ZBX_SYNC,ZBX_DATA
FIELD		|valuemapid	|t_id		|	|NOT NULL	|0
FIELD		|name		|t_varchar(64)	|''	|NOT NULL	|ZBX_SYNC
INDEX		|1		|name

TABLE|items|itemid|ZBX_SYNC,ZBX_DATA
FIELD		|itemid		|t_id		|	|NOT NULL	|0
FIELD		|type		|t_integer	|'0'	|NOT NULL	|ZBX_SYNC,ZBX_PROXY
FIELD		|snmp_community	|t_varchar(64)	|''	|NOT NULL	|ZBX_SYNC,ZBX_PROXY
FIELD		|snmp_oid	|t_varchar(255)	|''	|NOT NULL	|ZBX_SYNC,ZBX_PROXY
FIELD		|hostid		|t_id		|	|NOT NULL	|ZBX_SYNC,ZBX_PROXY	|1|hosts
FIELD		|name		|t_varchar(255)	|''	|NOT NULL	|ZBX_SYNC
FIELD		|key_		|t_varchar(255)	|''	|NOT NULL	|ZBX_SYNC,ZBX_PROXY
FIELD		|delay		|t_integer	|'0'	|NOT NULL	|ZBX_SYNC,ZBX_PROXY
FIELD		|history	|t_integer	|'90'	|NOT NULL	|ZBX_SYNC
FIELD		|trends		|t_integer	|'365'	|NOT NULL	|ZBX_SYNC
FIELD		|lastvalue	|t_varchar(255)	|	|NULL		|ZBX_NODATA
FIELD		|lastclock	|t_time		|	|NULL		|ZBX_NODATA
FIELD		|prevvalue	|t_varchar(255)	|	|NULL		|ZBX_NODATA
FIELD		|status		|t_integer	|'0'	|NOT NULL	|ZBX_SYNC,ZBX_PROXY
FIELD		|value_type	|t_integer	|'0'	|NOT NULL	|ZBX_SYNC,ZBX_PROXY
FIELD		|trapper_hosts	|t_varchar(255)	|''	|NOT NULL	|ZBX_SYNC,ZBX_PROXY
FIELD		|units		|t_varchar(255)	|''	|NOT NULL	|ZBX_SYNC
FIELD		|multiplier	|t_integer	|'0'	|NOT NULL	|ZBX_SYNC
FIELD		|delta		|t_integer	|'0'	|NOT NULL	|ZBX_SYNC
FIELD		|prevorgvalue	|t_varchar(255)	|	|NULL		|ZBX_NODATA
FIELD		|snmpv3_securityname|t_varchar(64)|''	|NOT NULL	|ZBX_SYNC,ZBX_PROXY
FIELD		|snmpv3_securitylevel|t_integer	|'0'	|NOT NULL	|ZBX_SYNC,ZBX_PROXY
FIELD		|snmpv3_authpassphrase|t_varchar(64)|''	|NOT NULL	|ZBX_SYNC,ZBX_PROXY
FIELD		|snmpv3_privpassphrase|t_varchar(64)|''	|NOT NULL	|ZBX_SYNC,ZBX_PROXY
FIELD		|formula	|t_varchar(255)	|'1'	|NOT NULL	|ZBX_SYNC,ZBX_PROXY
FIELD		|error		|t_varchar(128)	|''	|NOT NULL	|ZBX_SYNC,ZBX_NODATA
FIELD		|lastlogsize	|t_bigint	|'0'	|NOT NULL	|ZBX_NODATA
FIELD		|logtimefmt	|t_varchar(64)	|''	|NOT NULL	|ZBX_SYNC,ZBX_PROXY
FIELD		|templateid	|t_id		|	|NULL		|ZBX_SYNC		|2|items	|itemid
FIELD		|valuemapid	|t_id		|	|NULL		|ZBX_SYNC		|3|valuemaps	|		|RESTRICT
FIELD		|delay_flex	|t_varchar(255)	|''	|NOT NULL	|ZBX_SYNC,ZBX_PROXY
FIELD		|params		|t_shorttext	|''	|NOT NULL	|ZBX_SYNC,ZBX_PROXY
FIELD		|ipmi_sensor	|t_varchar(128)	|''	|NOT NULL	|ZBX_SYNC,ZBX_PROXY
FIELD		|data_type	|t_integer	|'0'	|NOT NULL	|ZBX_SYNC,ZBX_PROXY
FIELD		|authtype	|t_integer	|'0'	|NOT NULL	|ZBX_SYNC,ZBX_PROXY
FIELD		|username	|t_varchar(64)	|''	|NOT NULL	|ZBX_SYNC,ZBX_PROXY
FIELD		|password	|t_varchar(64)	|''	|NOT NULL	|ZBX_SYNC,ZBX_PROXY
FIELD		|publickey	|t_varchar(64)	|''	|NOT NULL	|ZBX_SYNC,ZBX_PROXY
FIELD		|privatekey	|t_varchar(64)	|''	|NOT NULL	|ZBX_SYNC,ZBX_PROXY
FIELD		|mtime		|t_integer	|'0'	|NOT NULL	|ZBX_NODATA
FIELD		|lastns		|t_nanosec	|	|NULL		|ZBX_NODATA
FIELD		|flags		|t_integer	|'0'	|NOT NULL	|ZBX_SYNC,ZBX_PROXY
FIELD		|filter		|t_varchar(255)	|''	|NOT NULL	|ZBX_SYNC,ZBX_PROXY
FIELD		|interfaceid	|t_id		|	|NULL		|ZBX_SYNC,ZBX_PROXY	|4|interface	|		|RESTRICT
FIELD		|port		|t_varchar(64)	|''	|NOT NULL	|ZBX_SYNC,ZBX_PROXY
FIELD		|description	|t_shorttext	|''	|NOT NULL	|ZBX_SYNC
FIELD		|inventory_link	|t_integer	|'0'	|NOT NULL	|ZBX_SYNC
FIELD		|lifetime	|t_varchar(64)	|'30'	|NOT NULL	|ZBX_SYNC
FIELD		|snmpv3_authprotocol|t_integer	|'0'	|NOT NULL	|ZBX_SYNC,ZBX_PROXY
FIELD		|snmpv3_privprotocol|t_integer	|'0'	|NOT NULL	|ZBX_SYNC,ZBX_PROXY
FIELD		|state		|t_integer	|'0'	|NOT NULL	|ZBX_SYNC,ZBX_NODATA
FIELD		|snmpv3_contextname|t_varchar(255)|''	|NOT NULL	|ZBX_SYNC,ZBX_PROXY
UNIQUE		|1		|hostid,key_
INDEX		|3		|status
INDEX		|4		|templateid
INDEX		|5		|valuemapid

TABLE|httpstepitem|httpstepitemid|ZBX_SYNC,ZBX_DATA
FIELD		|httpstepitemid	|t_id		|	|NOT NULL	|0
FIELD		|httpstepid	|t_id		|	|NOT NULL	|ZBX_SYNC,ZBX_PROXY	|1|httpstep
FIELD		|itemid		|t_id		|	|NOT NULL	|ZBX_SYNC,ZBX_PROXY	|2|items
FIELD		|type		|t_integer	|'0'	|NOT NULL	|ZBX_SYNC,ZBX_PROXY
UNIQUE		|httpstepitem_1	|httpstepid,itemid

TABLE|httptestitem|httptestitemid|ZBX_SYNC,ZBX_DATA
FIELD		|httptestitemid	|t_id		|	|NOT NULL	|0
FIELD		|httptestid	|t_id		|	|NOT NULL	|ZBX_SYNC,ZBX_PROXY	|1|httptest
FIELD		|itemid		|t_id		|	|NOT NULL	|ZBX_SYNC,ZBX_PROXY	|2|items
FIELD		|type		|t_integer	|'0'	|NOT NULL	|ZBX_SYNC,ZBX_PROXY
UNIQUE		|httptestitem_1	|httptestid,itemid

TABLE|media_type|mediatypeid|ZBX_SYNC,ZBX_DATA
FIELD		|mediatypeid	|t_id		|	|NOT NULL	|0
FIELD		|type		|t_integer	|'0'	|NOT NULL	|ZBX_SYNC
FIELD		|description	|t_varchar(100)	|''	|NOT NULL	|ZBX_SYNC
FIELD		|smtp_server	|t_varchar(255)	|''	|NOT NULL	|ZBX_SYNC
FIELD		|smtp_helo	|t_varchar(255)	|''	|NOT NULL	|ZBX_SYNC
FIELD		|smtp_email	|t_varchar(255)	|''	|NOT NULL	|ZBX_SYNC
FIELD		|exec_path	|t_varchar(255)	|''	|NOT NULL	|ZBX_SYNC
FIELD		|gsm_modem	|t_varchar(255)	|''	|NOT NULL	|ZBX_SYNC
FIELD		|username	|t_varchar(255)	|''	|NOT NULL	|ZBX_SYNC
FIELD		|passwd		|t_varchar(255)	|''	|NOT NULL	|ZBX_SYNC
FIELD		|status		|t_integer	|'0'	|NOT NULL	|ZBX_SYNC

TABLE|users|userid|ZBX_SYNC,ZBX_DATA
FIELD		|userid		|t_id		|	|NOT NULL	|0
FIELD		|alias		|t_varchar(100)	|''	|NOT NULL	|ZBX_SYNC
FIELD		|name		|t_varchar(100)	|''	|NOT NULL	|ZBX_SYNC
FIELD		|surname	|t_varchar(100)	|''	|NOT NULL	|ZBX_SYNC
FIELD		|passwd		|t_char(32)	|''	|NOT NULL	|ZBX_SYNC
FIELD		|url		|t_varchar(255)	|''	|NOT NULL	|ZBX_SYNC
FIELD		|autologin	|t_integer	|'0'	|NOT NULL	|ZBX_SYNC
FIELD		|autologout	|t_integer	|'900'	|NOT NULL	|ZBX_SYNC
FIELD		|lang		|t_varchar(5)	|'en_GB'|NOT NULL	|ZBX_SYNC
FIELD		|refresh	|t_integer	|'30'	|NOT NULL	|ZBX_SYNC
FIELD		|type		|t_integer	|'1'	|NOT NULL	|ZBX_SYNC
FIELD		|theme		|t_varchar(128)	|'default'|NOT NULL	|ZBX_SYNC
FIELD		|attempt_failed	|t_integer	|0	|NOT NULL	|ZBX_SYNC,ZBX_NODATA
FIELD		|attempt_ip	|t_varchar(39)	|''	|NOT NULL	|ZBX_SYNC,ZBX_NODATA
FIELD		|attempt_clock	|t_integer	|0	|NOT NULL	|ZBX_SYNC,ZBX_NODATA
FIELD		|rows_per_page	|t_integer	|50	|NOT NULL	|ZBX_SYNC
INDEX		|1		|alias

TABLE|usrgrp|usrgrpid|ZBX_SYNC,ZBX_DATA
FIELD		|usrgrpid	|t_id		|	|NOT NULL	|0
FIELD		|name		|t_varchar(64)	|''	|NOT NULL	|ZBX_SYNC
FIELD		|gui_access	|t_integer	|'0'	|NOT NULL	|ZBX_SYNC
FIELD		|users_status	|t_integer	|'0'	|NOT NULL	|ZBX_SYNC
FIELD		|debug_mode	|t_integer	|'0'	|NOT NULL	|ZBX_SYNC
INDEX		|1		|name

TABLE|users_groups|id|ZBX_SYNC,ZBX_DATA
FIELD		|id		|t_id		|	|NOT NULL	|0
FIELD		|usrgrpid	|t_id		|	|NOT NULL	|ZBX_SYNC		|1|usrgrp
FIELD		|userid		|t_id		|	|NOT NULL	|ZBX_SYNC		|2|users
UNIQUE		|1		|usrgrpid,userid

TABLE|scripts|scriptid|ZBX_SYNC,ZBX_DATA
FIELD		|scriptid	|t_id		|	|NOT NULL	|0
FIELD		|name		|t_varchar(255)	|''	|NOT NULL	|ZBX_SYNC
FIELD		|command	|t_varchar(255)	|''	|NOT NULL	|ZBX_SYNC
FIELD		|host_access	|t_integer	|'2'	|NOT NULL	|ZBX_SYNC
FIELD		|usrgrpid	|t_id		|	|NULL		|ZBX_SYNC		|1|usrgrp	|		|RESTRICT
FIELD		|groupid	|t_id		|	|NULL		|ZBX_SYNC		|2|groups	|		|RESTRICT
FIELD		|description	|t_shorttext	|''	|NOT NULL	|ZBX_SYNC
FIELD		|confirmation	|t_varchar(255)	|''	|NOT NULL	|ZBX_SYNC
FIELD		|type		|t_integer	|'0'	|NOT NULL	|ZBX_SYNC
FIELD		|execute_on	|t_integer	|'1'	|NOT NULL	|ZBX_SYNC

TABLE|actions|actionid|ZBX_SYNC,ZBX_DATA
FIELD		|actionid	|t_id		|	|NOT NULL	|0
FIELD		|name		|t_varchar(255)	|''	|NOT NULL	|ZBX_SYNC
FIELD		|eventsource	|t_integer	|'0'	|NOT NULL	|ZBX_SYNC
FIELD		|evaltype	|t_integer	|'0'	|NOT NULL	|ZBX_SYNC
FIELD		|status		|t_integer	|'0'	|NOT NULL	|ZBX_SYNC
FIELD		|esc_period	|t_integer	|'0'	|NOT NULL	|ZBX_SYNC
FIELD		|def_shortdata	|t_varchar(255)	|''	|NOT NULL	|ZBX_SYNC
FIELD		|def_longdata	|t_shorttext	|''	|NOT NULL	|ZBX_SYNC
FIELD		|recovery_msg	|t_integer	|'0'	|NOT NULL	|ZBX_SYNC
FIELD		|r_shortdata	|t_varchar(255)	|''	|NOT NULL	|ZBX_SYNC
FIELD		|r_longdata	|t_shorttext	|''	|NOT NULL	|ZBX_SYNC
INDEX		|1		|eventsource,status

TABLE|operations|operationid|ZBX_SYNC,ZBX_DATA
FIELD		|operationid	|t_id		|	|NOT NULL	|0
FIELD		|actionid	|t_id		|	|NOT NULL	|ZBX_SYNC		|1|actions
FIELD		|operationtype	|t_integer	|'0'	|NOT NULL	|ZBX_SYNC
FIELD		|esc_period	|t_integer	|'0'	|NOT NULL	|ZBX_SYNC
FIELD		|esc_step_from	|t_integer	|'1'	|NOT NULL	|ZBX_SYNC
FIELD		|esc_step_to	|t_integer	|'1'	|NOT NULL	|ZBX_SYNC
FIELD		|evaltype	|t_integer	|'0'	|NOT NULL	|ZBX_SYNC
INDEX		|1		|actionid

TABLE|opmessage|operationid|ZBX_SYNC,ZBX_DATA
FIELD		|operationid	|t_id		|	|NOT NULL	|0			|1|operations
FIELD		|default_msg	|t_integer	|'0'	|NOT NULL	|ZBX_SYNC
FIELD		|subject	|t_varchar(255)	|''	|NOT NULL	|ZBX_SYNC
FIELD		|message	|t_shorttext	|''	|NOT NULL	|ZBX_SYNC
FIELD		|mediatypeid	|t_id		|	|NULL		|ZBX_SYNC		|2|media_type	|		|RESTRICT

TABLE|opmessage_grp|opmessage_grpid|ZBX_SYNC,ZBX_DATA
FIELD		|opmessage_grpid|t_id		|	|NOT NULL	|0
FIELD		|operationid	|t_id		|	|NOT NULL	|ZBX_SYNC		|1|operations
FIELD		|usrgrpid	|t_id		|	|NOT NULL	|ZBX_SYNC		|2|usrgrp	|		|RESTRICT
UNIQUE		|1		|operationid,usrgrpid

TABLE|opmessage_usr|opmessage_usrid|ZBX_SYNC,ZBX_DATA
FIELD		|opmessage_usrid|t_id		|	|NOT NULL	|0
FIELD		|operationid	|t_id		|	|NOT NULL	|ZBX_SYNC		|1|operations
FIELD		|userid		|t_id		|	|NOT NULL	|ZBX_SYNC		|2|users	|		|RESTRICT
UNIQUE		|1		|operationid,userid

TABLE|opcommand|operationid|ZBX_SYNC,ZBX_DATA
FIELD		|operationid	|t_id		|	|NOT NULL	|0			|1|operations
FIELD		|type		|t_integer	|'0'	|NOT NULL	|ZBX_SYNC
FIELD		|scriptid	|t_id		|	|NULL		|ZBX_SYNC		|2|scripts	|		|RESTRICT
FIELD		|execute_on	|t_integer	|'0'	|NOT NULL	|ZBX_SYNC
FIELD		|port		|t_varchar(64)	|''	|NOT NULL	|ZBX_SYNC
FIELD		|authtype	|t_integer	|'0'	|NOT NULL	|ZBX_SYNC
FIELD		|username	|t_varchar(64)	|''	|NOT NULL	|ZBX_SYNC
FIELD		|password	|t_varchar(64)	|''	|NOT NULL	|ZBX_SYNC
FIELD		|publickey	|t_varchar(64)	|''	|NOT NULL	|ZBX_SYNC
FIELD		|privatekey	|t_varchar(64)	|''	|NOT NULL	|ZBX_SYNC
FIELD		|command	|t_shorttext	|''	|NOT NULL	|ZBX_SYNC

TABLE|opcommand_hst|opcommand_hstid|ZBX_SYNC,ZBX_DATA
FIELD		|opcommand_hstid|t_id		|	|NOT NULL	|0
FIELD		|operationid	|t_id		|	|NOT NULL	|ZBX_SYNC		|1|operations
FIELD		|hostid		|t_id		|	|NULL		|ZBX_SYNC		|2|hosts	|		|RESTRICT
INDEX		|1		|operationid

TABLE|opcommand_grp|opcommand_grpid|ZBX_SYNC,ZBX_DATA
FIELD		|opcommand_grpid|t_id		|	|NOT NULL	|0
FIELD		|operationid	|t_id		|	|NOT NULL	|ZBX_SYNC		|1|operations
FIELD		|groupid	|t_id		|	|NOT NULL	|ZBX_SYNC		|2|groups	|		|RESTRICT
INDEX		|1		|operationid

TABLE|opgroup|opgroupid|ZBX_SYNC,ZBX_DATA
FIELD		|opgroupid	|t_id		|	|NOT NULL	|0
FIELD		|operationid	|t_id		|	|NOT NULL	|ZBX_SYNC		|1|operations
FIELD		|groupid	|t_id		|	|NOT NULL	|ZBX_SYNC		|2|groups	|		|RESTRICT
UNIQUE		|1		|operationid,groupid

TABLE|optemplate|optemplateid|ZBX_SYNC,ZBX_DATA
FIELD		|optemplateid	|t_id		|	|NOT NULL	|0
FIELD		|operationid	|t_id		|	|NOT NULL	|ZBX_SYNC		|1|operations
FIELD		|templateid	|t_id		|	|NOT NULL	|ZBX_SYNC		|2|hosts	|hostid		|RESTRICT
UNIQUE		|1		|operationid,templateid

TABLE|opconditions|opconditionid|ZBX_SYNC,ZBX_DATA
FIELD		|opconditionid	|t_id		|	|NOT NULL	|0
FIELD		|operationid	|t_id		|	|NOT NULL	|ZBX_SYNC		|1|operations
FIELD		|conditiontype	|t_integer	|'0'	|NOT NULL	|ZBX_SYNC
FIELD		|operator	|t_integer	|'0'	|NOT NULL	|ZBX_SYNC
FIELD		|value		|t_varchar(255)	|''	|NOT NULL	|ZBX_SYNC
INDEX		|1		|operationid

TABLE|conditions|conditionid|ZBX_SYNC,ZBX_DATA
FIELD		|conditionid	|t_id		|	|NOT NULL	|0
FIELD		|actionid	|t_id		|	|NOT NULL	|ZBX_SYNC		|1|actions
FIELD		|conditiontype	|t_integer	|'0'	|NOT NULL	|ZBX_SYNC
FIELD		|operator	|t_integer	|'0'	|NOT NULL	|ZBX_SYNC
FIELD		|value		|t_varchar(255)	|''	|NOT NULL	|ZBX_SYNC
INDEX		|1		|actionid

TABLE|config|configid|ZBX_SYNC,ZBX_DATA
FIELD		|configid	|t_id		|	|NOT NULL	|0
FIELD		|refresh_unsupported|t_integer	|'0'	|NOT NULL	|ZBX_SYNC,ZBX_PROXY
FIELD		|work_period	|t_varchar(100)	|'1-5,00:00-24:00'|NOT NULL|ZBX_SYNC
FIELD		|alert_usrgrpid	|t_id		|	|NULL		|ZBX_SYNC		|1|usrgrp	|usrgrpid	|RESTRICT
FIELD		|event_ack_enable|t_integer	|'1'	|NOT NULL	|ZBX_SYNC,ZBX_NODATA
FIELD		|event_expire	|t_integer	|'7'	|NOT NULL	|ZBX_SYNC,ZBX_NODATA
FIELD		|event_show_max	|t_integer	|'100'	|NOT NULL	|ZBX_SYNC,ZBX_NODATA
FIELD		|default_theme	|t_varchar(128)	|'originalblue'|NOT NULL	|ZBX_SYNC,ZBX_NODATA
FIELD		|authentication_type|t_integer	|'0'	|NOT NULL	|ZBX_SYNC,ZBX_NODATA
FIELD		|ldap_host	|t_varchar(255)	|''	|NOT NULL	|ZBX_SYNC,ZBX_NODATA
FIELD		|ldap_port	|t_integer	|389	|NOT NULL	|ZBX_SYNC,ZBX_NODATA
FIELD		|ldap_base_dn	|t_varchar(255)	|''	|NOT NULL	|ZBX_SYNC,ZBX_NODATA
FIELD		|ldap_bind_dn	|t_varchar(255)	|''	|NOT NULL	|ZBX_SYNC,ZBX_NODATA
FIELD		|ldap_bind_password|t_varchar(128)|''	|NOT NULL	|ZBX_SYNC,ZBX_NODATA
FIELD		|ldap_search_attribute|t_varchar(128)|''|NOT NULL	|ZBX_SYNC,ZBX_NODATA
FIELD		|dropdown_first_entry|t_integer	|'1'	|NOT NULL	|ZBX_SYNC,ZBX_NODATA
FIELD		|dropdown_first_remember|t_integer|'1'	|NOT NULL	|ZBX_SYNC,ZBX_NODATA
FIELD		|discovery_groupid|t_id		|	|NOT NULL	|ZBX_SYNC,ZBX_PROXY	|2|groups	|groupid	|RESTRICT
FIELD		|max_in_table	|t_integer	|'50'	|NOT NULL	|ZBX_SYNC,ZBX_NODATA
FIELD		|search_limit	|t_integer	|'1000'	|NOT NULL	|ZBX_SYNC,ZBX_NODATA
FIELD		|severity_color_0|t_varchar(6)	|'DBDBDB'|NOT NULL	|ZBX_SYNC,ZBX_NODATA
FIELD		|severity_color_1|t_varchar(6)	|'D6F6FF'|NOT NULL	|ZBX_SYNC,ZBX_NODATA
FIELD		|severity_color_2|t_varchar(6)	|'FFF6A5'|NOT NULL	|ZBX_SYNC,ZBX_NODATA
FIELD		|severity_color_3|t_varchar(6)	|'FFB689'|NOT NULL	|ZBX_SYNC,ZBX_NODATA
FIELD		|severity_color_4|t_varchar(6)	|'FF9999'|NOT NULL	|ZBX_SYNC,ZBX_NODATA
FIELD		|severity_color_5|t_varchar(6)	|'FF3838'|NOT NULL	|ZBX_SYNC,ZBX_NODATA
FIELD		|severity_name_0|t_varchar(32)	|'Not classified'|NOT NULL|ZBX_SYNC,ZBX_NODATA
FIELD		|severity_name_1|t_varchar(32)	|'Information'|NOT NULL	|ZBX_SYNC,ZBX_NODATA
FIELD		|severity_name_2|t_varchar(32)	|'Warning'|NOT NULL	|ZBX_SYNC,ZBX_NODATA
FIELD		|severity_name_3|t_varchar(32)	|'Average'|NOT NULL	|ZBX_SYNC,ZBX_NODATA
FIELD		|severity_name_4|t_varchar(32)	|'High'	|NOT NULL	|ZBX_SYNC,ZBX_NODATA
FIELD		|severity_name_5|t_varchar(32)	|'Disaster'|NOT NULL	|ZBX_SYNC,ZBX_NODATA
FIELD		|ok_period	|t_integer	|'1800'	|NOT NULL	|ZBX_SYNC,ZBX_NODATA
FIELD		|blink_period	|t_integer	|'1800'	|NOT NULL	|ZBX_SYNC,ZBX_NODATA
FIELD		|problem_unack_color|t_varchar(6)|'DC0000'|NOT NULL	|ZBX_SYNC,ZBX_NODATA
FIELD		|problem_ack_color|t_varchar(6)	|'DC0000'|NOT NULL	|ZBX_SYNC,ZBX_NODATA
FIELD		|ok_unack_color	|t_varchar(6)	|'00AA00'|NOT NULL	|ZBX_SYNC,ZBX_NODATA
FIELD		|ok_ack_color	|t_varchar(6)	|'00AA00'|NOT NULL	|ZBX_SYNC,ZBX_NODATA
FIELD		|problem_unack_style|t_integer	|'1'	|NOT NULL	|ZBX_SYNC,ZBX_NODATA
FIELD		|problem_ack_style|t_integer	|'1'	|NOT NULL	|ZBX_SYNC,ZBX_NODATA
FIELD		|ok_unack_style	|t_integer	|'1'	|NOT NULL	|ZBX_SYNC,ZBX_NODATA
FIELD		|ok_ack_style	|t_integer	|'1'	|NOT NULL	|ZBX_SYNC,ZBX_NODATA
FIELD		|snmptrap_logging|t_integer	|'1'	|NOT NULL	|ZBX_SYNC,ZBX_PROXY,ZBX_NODATA
FIELD		|server_check_interval|t_integer|'10'	|NOT NULL	|ZBX_SYNC,ZBX_NODATA
FIELD		|hk_events_mode	|t_integer	|'1'	|NOT NULL	|ZBX_SYNC,ZBX_NODATA
FIELD		|hk_events_trigger|t_integer	|'365'	|NOT NULL	|ZBX_SYNC,ZBX_NODATA
FIELD		|hk_events_internal|t_integer	|'365'	|NOT NULL	|ZBX_SYNC,ZBX_NODATA
FIELD		|hk_events_discovery|t_integer	|'365'	|NOT NULL	|ZBX_SYNC,ZBX_NODATA
FIELD		|hk_events_autoreg|t_integer	|'365'	|NOT NULL	|ZBX_SYNC,ZBX_NODATA
FIELD		|hk_services_mode|t_integer	|'1'	|NOT NULL	|ZBX_SYNC,ZBX_NODATA
FIELD		|hk_services	|t_integer	|'365'	|NOT NULL	|ZBX_SYNC,ZBX_NODATA
FIELD		|hk_audit_mode	|t_integer	|'1'	|NOT NULL	|ZBX_SYNC,ZBX_NODATA
FIELD		|hk_audit	|t_integer	|'365'	|NOT NULL	|ZBX_SYNC,ZBX_NODATA
FIELD		|hk_sessions_mode|t_integer	|'1'	|NOT NULL	|ZBX_SYNC,ZBX_NODATA
FIELD		|hk_sessions	|t_integer	|'365'	|NOT NULL	|ZBX_SYNC,ZBX_NODATA
FIELD		|hk_history_mode|t_integer	|'1'	|NOT NULL	|ZBX_SYNC,ZBX_NODATA
FIELD		|hk_history_global|t_integer	|'0'	|NOT NULL	|ZBX_SYNC,ZBX_NODATA
FIELD		|hk_history	|t_integer	|'90'	|NOT NULL	|ZBX_SYNC,ZBX_NODATA
FIELD		|hk_trends_mode	|t_integer	|'1'	|NOT NULL	|ZBX_SYNC,ZBX_NODATA
FIELD		|hk_trends_global|t_integer	|'0'	|NOT NULL	|ZBX_SYNC,ZBX_NODATA
FIELD		|hk_trends	|t_integer	|'365'	|NOT NULL	|ZBX_SYNC,ZBX_NODATA

TABLE|triggers|triggerid|ZBX_SYNC,ZBX_DATA
FIELD		|triggerid	|t_id		|	|NOT NULL	|0
FIELD		|expression	|t_varchar(2048)|''	|NOT NULL	|ZBX_SYNC
FIELD		|description	|t_varchar(255)	|''	|NOT NULL	|ZBX_SYNC
FIELD		|url		|t_varchar(255)	|''	|NOT NULL	|ZBX_SYNC
FIELD		|status		|t_integer	|'0'	|NOT NULL	|ZBX_SYNC
FIELD		|value		|t_integer	|'0'	|NOT NULL	|ZBX_SYNC,ZBX_NODATA
FIELD		|priority	|t_integer	|'0'	|NOT NULL	|ZBX_SYNC
FIELD		|lastchange	|t_integer	|'0'	|NOT NULL	|ZBX_SYNC,ZBX_NODATA
FIELD		|comments	|t_shorttext	|''	|NOT NULL	|ZBX_SYNC
FIELD		|error		|t_varchar(128)	|''	|NOT NULL	|ZBX_SYNC,ZBX_NODATA
FIELD		|templateid	|t_id		|	|NULL		|ZBX_SYNC		|1|triggers	|triggerid
FIELD		|type		|t_integer	|'0'	|NOT NULL	|ZBX_SYNC
FIELD		|state		|t_integer	|'0'	|NOT NULL	|ZBX_SYNC,ZBX_NODATA
FIELD		|flags		|t_integer	|'0'	|NOT NULL	|ZBX_SYNC
INDEX		|1		|status
INDEX		|2		|value

TABLE|trigger_depends|triggerdepid|ZBX_SYNC,ZBX_DATA
FIELD		|triggerdepid	|t_id		|	|NOT NULL	|0
FIELD		|triggerid_down	|t_id		|	|NOT NULL	|ZBX_SYNC		|1|triggers	|triggerid
FIELD		|triggerid_up	|t_id		|	|NOT NULL	|ZBX_SYNC		|2|triggers	|triggerid
UNIQUE		|1		|triggerid_down,triggerid_up
INDEX		|2		|triggerid_up

TABLE|functions|functionid|ZBX_SYNC,ZBX_DATA
FIELD		|functionid	|t_id		|	|NOT NULL	|0
FIELD		|itemid		|t_id		|	|NOT NULL	|ZBX_SYNC		|1|items
FIELD		|triggerid	|t_id		|	|NOT NULL	|ZBX_SYNC		|2|triggers
FIELD		|function	|t_varchar(12)	|''	|NOT NULL	|ZBX_SYNC
FIELD		|parameter	|t_varchar(255)	|'0'	|NOT NULL	|ZBX_SYNC
INDEX		|1		|triggerid
INDEX		|2		|itemid,function,parameter

TABLE|graphs|graphid|ZBX_SYNC,ZBX_DATA
FIELD		|graphid	|t_id		|	|NOT NULL	|0
FIELD		|name		|t_varchar(128)	|''	|NOT NULL	|ZBX_SYNC
FIELD		|width		|t_integer	|'0'	|NOT NULL	|ZBX_SYNC
FIELD		|height		|t_integer	|'0'	|NOT NULL	|ZBX_SYNC
FIELD		|yaxismin	|t_double	|'0'	|NOT NULL	|ZBX_SYNC
FIELD		|yaxismax	|t_double	|'0'	|NOT NULL	|ZBX_SYNC
FIELD		|templateid	|t_id		|	|NULL		|ZBX_SYNC		|1|graphs	|graphid
FIELD		|show_work_period|t_integer	|'1'	|NOT NULL	|ZBX_SYNC
FIELD		|show_triggers	|t_integer	|'1'	|NOT NULL	|ZBX_SYNC
FIELD		|graphtype	|t_integer	|'0'	|NOT NULL	|ZBX_SYNC
FIELD		|show_legend	|t_integer	|'1'	|NOT NULL	|ZBX_SYNC
FIELD		|show_3d	|t_integer	|'0'	|NOT NULL	|ZBX_SYNC
FIELD		|percent_left	|t_double	|'0'	|NOT NULL	|ZBX_SYNC
FIELD		|percent_right	|t_double	|'0'	|NOT NULL	|ZBX_SYNC
FIELD		|ymin_type	|t_integer	|'0'	|NOT NULL	|ZBX_SYNC
FIELD		|ymax_type	|t_integer	|'0'	|NOT NULL	|ZBX_SYNC
FIELD		|ymin_itemid	|t_id		|	|NULL		|ZBX_SYNC		|2|items	|itemid		|RESTRICT
FIELD		|ymax_itemid	|t_id		|	|NULL		|ZBX_SYNC		|3|items	|itemid		|RESTRICT
FIELD		|flags		|t_integer	|'0'	|NOT NULL	|ZBX_SYNC
INDEX		|graphs_1	|name

TABLE|graphs_items|gitemid|ZBX_SYNC,ZBX_DATA
FIELD		|gitemid	|t_id		|	|NOT NULL	|0
FIELD		|graphid	|t_id		|	|NOT NULL	|ZBX_SYNC		|1|graphs
FIELD		|itemid		|t_id		|	|NOT NULL	|ZBX_SYNC		|2|items
FIELD		|drawtype	|t_integer	|'0'	|NOT NULL	|ZBX_SYNC
FIELD		|sortorder	|t_integer	|'0'	|NOT NULL	|ZBX_SYNC
FIELD		|color		|t_varchar(6)	|'009600'|NOT NULL	|ZBX_SYNC
FIELD		|yaxisside	|t_integer	|'1'	|NOT NULL	|ZBX_SYNC
FIELD		|calc_fnc	|t_integer	|'2'	|NOT NULL	|ZBX_SYNC
FIELD		|type		|t_integer	|'0'	|NOT NULL	|ZBX_SYNC
INDEX		|1		|itemid
INDEX		|2		|graphid

TABLE|graph_theme|graphthemeid|ZBX_DATA
FIELD		|graphthemeid	|t_id		|	|NOT NULL	|0
FIELD		|description	|t_varchar(64)	|''	|NOT NULL	|0
FIELD		|theme		|t_varchar(64)	|''	|NOT NULL	|0
FIELD		|backgroundcolor|t_varchar(6)	|'F0F0F0'|NOT NULL	|0
FIELD		|graphcolor	|t_varchar(6)	|'FFFFFF'|NOT NULL	|0
FIELD		|graphbordercolor|t_varchar(6)	|'222222'|NOT NULL	|0
FIELD		|gridcolor	|t_varchar(6)	|'CCCCCC'|NOT NULL	|0
FIELD		|maingridcolor	|t_varchar(6)	|'AAAAAA'|NOT NULL	|0
FIELD		|gridbordercolor|t_varchar(6)	|'000000'|NOT NULL	|0
FIELD		|textcolor	|t_varchar(6)	|'202020'|NOT NULL	|0
FIELD		|highlightcolor	|t_varchar(6)	|'AA4444'|NOT NULL	|0
FIELD		|leftpercentilecolor|t_varchar(6)|'11CC11'|NOT NULL	|0
FIELD		|rightpercentilecolor|t_varchar(6)|'CC1111'|NOT NULL	|0
FIELD		|nonworktimecolor|t_varchar(6)	|'CCCCCC'|NOT NULL	|0
FIELD		|gridview	|t_integer	|1	|NOT NULL	|0
FIELD		|legendview	|t_integer	|1	|NOT NULL	|0
INDEX		|1		|description
INDEX		|2		|theme

TABLE|help_items|itemtype,key_|ZBX_DATA
FIELD		|itemtype	|t_integer	|'0'	|NOT NULL	|0
FIELD		|key_		|t_varchar(255)	|''	|NOT NULL	|0
FIELD		|description	|t_varchar(255)	|''	|NOT NULL	|0

TABLE|globalmacro|globalmacroid|ZBX_SYNC,ZBX_DATA
FIELD		|globalmacroid	|t_id		|	|NOT NULL	|0
FIELD		|macro		|t_varchar(64)	|''	|NOT NULL	|ZBX_SYNC,ZBX_PROXY
FIELD		|value		|t_varchar(255)	|''	|NOT NULL	|ZBX_SYNC,ZBX_PROXY
INDEX		|1		|macro

TABLE|hostmacro|hostmacroid|ZBX_SYNC,ZBX_DATA
FIELD		|hostmacroid	|t_id		|	|NOT NULL	|0
FIELD		|hostid		|t_id		|	|NOT NULL	|ZBX_SYNC,ZBX_PROXY	|1|hosts
FIELD		|macro		|t_varchar(64)	|''	|NOT NULL	|ZBX_SYNC,ZBX_PROXY
FIELD		|value		|t_varchar(255)	|''	|NOT NULL	|ZBX_SYNC,ZBX_PROXY
UNIQUE		|1		|hostid,macro

TABLE|hosts_groups|hostgroupid|ZBX_SYNC,ZBX_DATA
FIELD		|hostgroupid	|t_id		|	|NOT NULL	|0
FIELD		|hostid		|t_id		|	|NOT NULL	|ZBX_SYNC		|1|hosts
FIELD		|groupid	|t_id		|	|NOT NULL	|ZBX_SYNC		|2|groups
UNIQUE		|1		|hostid,groupid
INDEX		|2		|groupid

TABLE|hosts_templates|hosttemplateid|ZBX_SYNC,ZBX_DATA
FIELD		|hosttemplateid	|t_id		|	|NOT NULL	|0
FIELD		|hostid		|t_id		|	|NOT NULL	|ZBX_SYNC,ZBX_PROXY	|1|hosts
FIELD		|templateid	|t_id		|	|NOT NULL	|ZBX_SYNC,ZBX_PROXY	|2|hosts	|hostid
UNIQUE		|1		|hostid,templateid
INDEX		|2		|templateid

TABLE|items_applications|itemappid|ZBX_SYNC,ZBX_DATA
FIELD		|itemappid	|t_id		|	|NOT NULL	|0
FIELD		|applicationid	|t_id		|	|NOT NULL	|ZBX_SYNC		|1|applications
FIELD		|itemid		|t_id		|	|NOT NULL	|ZBX_SYNC		|2|items
UNIQUE		|1		|applicationid,itemid
INDEX		|2		|itemid

TABLE|mappings|mappingid|ZBX_SYNC,ZBX_DATA
FIELD		|mappingid	|t_id		|	|NOT NULL	|0
FIELD		|valuemapid	|t_id		|	|NOT NULL	|ZBX_SYNC		|1|valuemaps
FIELD		|value		|t_varchar(64)	|''	|NOT NULL	|ZBX_SYNC
FIELD		|newvalue	|t_varchar(64)	|''	|NOT NULL	|ZBX_SYNC
INDEX		|1		|valuemapid

TABLE|media|mediaid|ZBX_SYNC,ZBX_DATA
FIELD		|mediaid	|t_id		|	|NOT NULL	|0
FIELD		|userid		|t_id		|	|NOT NULL	|ZBX_SYNC		|1|users
FIELD		|mediatypeid	|t_id		|	|NOT NULL	|ZBX_SYNC		|2|media_type
FIELD		|sendto		|t_varchar(100)	|''	|NOT NULL	|ZBX_SYNC
FIELD		|active		|t_integer	|'0'	|NOT NULL	|ZBX_SYNC
FIELD		|severity	|t_integer	|'63'	|NOT NULL	|ZBX_SYNC
FIELD		|period		|t_varchar(100)	|'1-7,00:00-24:00'|NOT NULL|ZBX_SYNC
INDEX		|1		|userid
INDEX		|2		|mediatypeid

TABLE|rights|rightid|ZBX_SYNC,ZBX_DATA
FIELD		|rightid	|t_id		|	|NOT NULL	|0
FIELD		|groupid	|t_id		|	|NOT NULL	|ZBX_SYNC		|1|usrgrp	|usrgrpid
FIELD		|permission	|t_integer	|'0'	|NOT NULL	|ZBX_SYNC
FIELD		|id		|t_id		|	|NOT NULL	|ZBX_SYNC		|2|groups	|groupid
INDEX		|1		|groupid
INDEX		|2		|id

TABLE|services|serviceid|ZBX_SYNC,ZBX_DATA
FIELD		|serviceid	|t_id		|	|NOT NULL	|0
FIELD		|name		|t_varchar(128)	|''	|NOT NULL	|ZBX_SYNC
FIELD		|status		|t_integer	|'0'	|NOT NULL	|ZBX_SYNC
FIELD		|algorithm	|t_integer	|'0'	|NOT NULL	|ZBX_SYNC
FIELD		|triggerid	|t_id		|	|NULL		|ZBX_SYNC		|1|triggers
FIELD		|showsla	|t_integer	|'0'	|NOT NULL	|ZBX_SYNC
FIELD		|goodsla	|t_double	|'99.9'	|NOT NULL	|ZBX_SYNC
FIELD		|sortorder	|t_integer	|'0'	|NOT NULL	|ZBX_SYNC
INDEX		|1		|triggerid

TABLE|services_links|linkid|ZBX_SYNC,ZBX_DATA
FIELD		|linkid		|t_id		|	|NOT NULL	|0
FIELD		|serviceupid	|t_id		|	|NOT NULL	|ZBX_SYNC		|1|services	|serviceid
FIELD		|servicedownid	|t_id		|	|NOT NULL	|ZBX_SYNC		|2|services	|serviceid
FIELD		|soft		|t_integer	|'0'	|NOT NULL	|ZBX_SYNC
INDEX		|links_1	|servicedownid
UNIQUE		|links_2	|serviceupid,servicedownid

TABLE|services_times|timeid|ZBX_SYNC,ZBX_DATA
FIELD		|timeid		|t_id		|	|NOT NULL	|0
FIELD		|serviceid	|t_id		|	|NOT NULL	|ZBX_SYNC		|1|services
FIELD		|type		|t_integer	|'0'	|NOT NULL	|ZBX_SYNC
FIELD		|ts_from	|t_integer	|'0'	|NOT NULL	|ZBX_SYNC
FIELD		|ts_to		|t_integer	|'0'	|NOT NULL	|ZBX_SYNC
FIELD		|note		|t_varchar(255)	|''	|NOT NULL	|ZBX_SYNC
INDEX		|times_1	|serviceid,type,ts_from,ts_to

TABLE|icon_map|iconmapid|ZBX_SYNC,ZBX_DATA
FIELD		|iconmapid	|t_id		|	|NOT NULL	|0
FIELD		|name		|t_varchar(64)	|''	|NOT NULL	|ZBX_SYNC
FIELD		|default_iconid	|t_id		|	|NOT NULL	|ZBX_SYNC		|1|images	|imageid	|RESTRICT
INDEX		|1		|name

TABLE|icon_mapping|iconmappingid|ZBX_SYNC,ZBX_DATA
FIELD		|iconmappingid	|t_id		|	|NOT NULL	|0
FIELD		|iconmapid	|t_id		|	|NOT NULL	|ZBX_SYNC		|1|icon_map
FIELD		|iconid		|t_id		|	|NOT NULL	|ZBX_SYNC		|2|images	|imageid	|RESTRICT
FIELD		|inventory_link	|t_integer	|'0'	|NOT NULL	|ZBX_SYNC
FIELD		|expression	|t_varchar(64)	|''	|NOT NULL	|ZBX_SYNC
FIELD		|sortorder	|t_integer	|'0'	|NOT NULL	|ZBX_SYNC
INDEX		|1		|iconmapid

TABLE|sysmaps|sysmapid|ZBX_SYNC,ZBX_DATA
FIELD		|sysmapid	|t_id		|	|NOT NULL	|0
FIELD		|name		|t_varchar(128)	|''	|NOT NULL	|ZBX_SYNC
FIELD		|width		|t_integer	|'600'	|NOT NULL	|ZBX_SYNC
FIELD		|height		|t_integer	|'400'	|NOT NULL	|ZBX_SYNC
FIELD		|backgroundid	|t_id		|	|NULL		|ZBX_SYNC		|1|images	|imageid	|RESTRICT
FIELD		|label_type	|t_integer	|'2'	|NOT NULL	|ZBX_SYNC
FIELD		|label_location	|t_integer	|'3'	|NOT NULL	|ZBX_SYNC
FIELD		|highlight	|t_integer	|'1'	|NOT NULL	|ZBX_SYNC
FIELD		|expandproblem	|t_integer	|'1'	|NOT NULL	|ZBX_SYNC
FIELD		|markelements	|t_integer	|'0'	|NOT NULL	|ZBX_SYNC
FIELD		|show_unack	|t_integer	|'0'	|NOT NULL	|ZBX_SYNC
FIELD		|grid_size	|t_integer	|'50'	|NOT NULL	|ZBX_SYNC
FIELD		|grid_show	|t_integer	|'1'	|NOT NULL	|ZBX_SYNC
FIELD		|grid_align	|t_integer	|'1'	|NOT NULL	|ZBX_SYNC
FIELD		|label_format	|t_integer	|'0'	|NOT NULL	|ZBX_SYNC
FIELD		|label_type_host|t_integer	|'2'	|NOT NULL	|ZBX_SYNC
FIELD		|label_type_hostgroup|t_integer	|'2'	|NOT NULL	|ZBX_SYNC
FIELD		|label_type_trigger|t_integer	|'2'	|NOT NULL	|ZBX_SYNC
FIELD		|label_type_map|t_integer	|'2'	|NOT NULL	|ZBX_SYNC
FIELD		|label_type_image|t_integer	|'2'	|NOT NULL	|ZBX_SYNC
FIELD		|label_string_host|t_varchar(255)|''	|NOT NULL	|ZBX_SYNC
FIELD		|label_string_hostgroup|t_varchar(255)|''|NOT NULL	|ZBX_SYNC
FIELD		|label_string_trigger|t_varchar(255)|''	|NOT NULL	|ZBX_SYNC
FIELD		|label_string_map|t_varchar(255)|''	|NOT NULL	|ZBX_SYNC
FIELD		|label_string_image|t_varchar(255)|''	|NOT NULL	|ZBX_SYNC
FIELD		|iconmapid	|t_id		|	|NULL		|ZBX_SYNC		|2|icon_map	|		|RESTRICT
FIELD		|expand_macros	|t_integer	|'0'	|NOT NULL	|ZBX_SYNC
INDEX		|1		|name

TABLE|sysmaps_elements|selementid|ZBX_SYNC,ZBX_DATA
FIELD		|selementid	|t_id		|	|NOT NULL	|0
FIELD		|sysmapid	|t_id		|	|NOT NULL	|ZBX_SYNC		|1|sysmaps
FIELD		|elementid	|t_id		|'0'	|NOT NULL	|ZBX_SYNC
FIELD		|elementtype	|t_integer	|'0'	|NOT NULL	|ZBX_SYNC
FIELD		|iconid_off	|t_id		|	|NULL		|ZBX_SYNC		|2|images	|imageid	|RESTRICT
FIELD		|iconid_on	|t_id		|	|NULL		|ZBX_SYNC		|3|images	|imageid	|RESTRICT
FIELD		|label		|t_varchar(255)	|''	|NOT NULL	|ZBX_SYNC
FIELD		|label_location	|t_integer	|	|NULL		|ZBX_SYNC
FIELD		|x		|t_integer	|'0'	|NOT NULL	|ZBX_SYNC
FIELD		|y		|t_integer	|'0'	|NOT NULL	|ZBX_SYNC
FIELD		|iconid_disabled|t_id		|	|NULL		|ZBX_SYNC		|4|images	|imageid	|RESTRICT
FIELD		|iconid_maintenance|t_id	|	|NULL		|ZBX_SYNC		|5|images	|imageid	|RESTRICT
FIELD		|elementsubtype	|t_integer	|'0'	|NOT NULL	|ZBX_SYNC
FIELD		|areatype	|t_integer	|'0'	|NOT NULL	|ZBX_SYNC
FIELD		|width		|t_integer	|'200'	|NOT NULL	|ZBX_SYNC
FIELD		|height		|t_integer	|'200'	|NOT NULL	|ZBX_SYNC
FIELD		|viewtype	|t_integer	|'0'	|NOT NULL	|ZBX_SYNC
FIELD		|use_iconmap	|t_integer	|'1'	|NOT NULL	|ZBX_SYNC

TABLE|sysmaps_links|linkid|ZBX_SYNC,ZBX_DATA
FIELD		|linkid		|t_id		|	|NOT NULL	|0
FIELD		|sysmapid	|t_id		|	|NOT NULL	|ZBX_SYNC		|1|sysmaps
FIELD		|selementid1	|t_id		|	|NOT NULL	|ZBX_SYNC		|2|sysmaps_elements|selementid
FIELD		|selementid2	|t_id		|	|NOT NULL	|ZBX_SYNC		|3|sysmaps_elements|selementid
FIELD		|drawtype	|t_integer	|'0'	|NOT NULL	|ZBX_SYNC
FIELD		|color		|t_varchar(6)	|'000000'|NOT NULL	|ZBX_SYNC
FIELD		|label		|t_varchar(255)|''	|NOT NULL	|ZBX_SYNC

TABLE|sysmaps_link_triggers|linktriggerid|ZBX_SYNC,ZBX_DATA
FIELD		|linktriggerid	|t_id		|	|NOT NULL	|0
FIELD		|linkid		|t_id		|	|NOT NULL	|ZBX_SYNC		|1|sysmaps_links
FIELD		|triggerid	|t_id		|	|NOT NULL	|ZBX_SYNC		|2|triggers
FIELD		|drawtype	|t_integer	|'0'	|NOT NULL	|ZBX_SYNC
FIELD		|color		|t_varchar(6)	|'000000'|NOT NULL	|ZBX_SYNC
UNIQUE		|1		|linkid,triggerid

TABLE|sysmap_element_url|sysmapelementurlid|ZBX_SYNC,ZBX_DATA
FIELD		|sysmapelementurlid|t_id	|	|NOT NULL	|0
FIELD		|selementid	|t_id		|	|NOT NULL	|ZBX_SYNC		|1|sysmaps_elements
FIELD		|name		|t_varchar(255)	|	|NOT NULL	|ZBX_SYNC
FIELD		|url		|t_varchar(255)	|''	|NOT NULL	|ZBX_SYNC
UNIQUE		|1		|selementid,name

TABLE|sysmap_url|sysmapurlid|ZBX_SYNC,ZBX_DATA
FIELD		|sysmapurlid	|t_id		|	|NOT NULL	|0
FIELD		|sysmapid	|t_id		|	|NOT NULL	|ZBX_SYNC		|1|sysmaps
FIELD		|name		|t_varchar(255)	|	|NOT NULL	|ZBX_SYNC
FIELD		|url		|t_varchar(255)	|''	|NOT NULL	|ZBX_SYNC
FIELD		|elementtype	|t_integer	|'0'	|NOT NULL	|ZBX_SYNC
UNIQUE		|1		|sysmapid,name

TABLE|maintenances_hosts|maintenance_hostid|ZBX_SYNC,ZBX_DATA
FIELD		|maintenance_hostid|t_id	|	|NOT NULL	|0
FIELD		|maintenanceid	|t_id		|	|NOT NULL	|ZBX_SYNC		|1|maintenances
FIELD		|hostid		|t_id		|	|NOT NULL	|ZBX_SYNC		|2|hosts
UNIQUE		|1		|maintenanceid,hostid

TABLE|maintenances_groups|maintenance_groupid|ZBX_SYNC,ZBX_DATA
FIELD		|maintenance_groupid|t_id	|	|NOT NULL	|0
FIELD		|maintenanceid	|t_id		|	|NOT NULL	|ZBX_SYNC		|1|maintenances
FIELD		|groupid	|t_id		|	|NOT NULL	|ZBX_SYNC		|2|groups
UNIQUE		|1		|maintenanceid,groupid

TABLE|timeperiods|timeperiodid|ZBX_SYNC,ZBX_DATA
FIELD		|timeperiodid	|t_id		|	|NOT NULL	|0
FIELD		|timeperiod_type|t_integer	|'0'	|NOT NULL	|ZBX_SYNC
FIELD		|every		|t_integer	|'0'	|NOT NULL	|ZBX_SYNC
FIELD		|month		|t_integer	|'0'	|NOT NULL	|ZBX_SYNC
FIELD		|dayofweek	|t_integer	|'0'	|NOT NULL	|ZBX_SYNC
FIELD		|day		|t_integer	|'0'	|NOT NULL	|ZBX_SYNC
FIELD		|start_time	|t_integer	|'0'	|NOT NULL	|ZBX_SYNC
FIELD		|period		|t_integer	|'0'	|NOT NULL	|ZBX_SYNC
FIELD		|start_date	|t_integer	|'0'	|NOT NULL	|ZBX_SYNC

TABLE|maintenances_windows|maintenance_timeperiodid|ZBX_SYNC,ZBX_DATA
FIELD		|maintenance_timeperiodid|t_id	|	|NOT NULL	|0
FIELD		|maintenanceid	|t_id		|	|NOT NULL	|ZBX_SYNC		|1|maintenances
FIELD		|timeperiodid	|t_id		|	|NOT NULL	|ZBX_SYNC		|2|timeperiods
UNIQUE		|1		|maintenanceid,timeperiodid

TABLE|regexps|regexpid|ZBX_SYNC,ZBX_DATA
FIELD		|regexpid	|t_id		|	|NOT NULL	|0
FIELD		|name		|t_varchar(128)	|''	|NOT NULL	|ZBX_SYNC,ZBX_PROXY
FIELD		|test_string	|t_shorttext	|''	|NOT NULL	|ZBX_SYNC
INDEX		|1		|name

TABLE|expressions|expressionid|ZBX_SYNC,ZBX_DATA
FIELD		|expressionid	|t_id		|	|NOT NULL	|0
FIELD		|regexpid	|t_id		|	|NOT NULL	|ZBX_SYNC,ZBX_PROXY	|1|regexps
FIELD		|expression	|t_varchar(255)	|''	|NOT NULL	|ZBX_SYNC,ZBX_PROXY
FIELD		|expression_type|t_integer	|'0'	|NOT NULL	|ZBX_SYNC,ZBX_PROXY
FIELD		|exp_delimiter	|t_varchar(1)	|''	|NOT NULL	|ZBX_SYNC,ZBX_PROXY
FIELD		|case_sensitive	|t_integer	|'0'	|NOT NULL	|ZBX_SYNC,ZBX_PROXY
INDEX		|1		|regexpid

TABLE|nodes|nodeid|0
FIELD		|nodeid		|t_integer	|	|NOT NULL	|0
FIELD		|name		|t_varchar(64)	|'0'	|NOT NULL	|0
FIELD		|ip		|t_varchar(39)	|''	|NOT NULL	|0
FIELD		|port		|t_integer	|'10051'|NOT NULL	|0
FIELD		|nodetype	|t_integer	|'0'	|NOT NULL	|0
FIELD		|masterid	|t_integer	|	|NULL		|0			|1|nodes	|nodeid		|RESTRICT

TABLE|node_cksum||0
FIELD		|nodeid		|t_integer	|	|NOT NULL	|0			|1|nodes
FIELD		|tablename	|t_varchar(64)	|''	|NOT NULL	|0
FIELD		|recordid	|t_id		|	|NOT NULL	|0
FIELD		|cksumtype	|t_integer	|'0'	|NOT NULL	|0
FIELD		|cksum		|t_text		|''	|NOT NULL	|0
FIELD		|sync		|t_char(128)	|''	|NOT NULL	|0
INDEX		|1		|nodeid,cksumtype,tablename,recordid

TABLE|ids|nodeid,table_name,field_name|0
FIELD		|nodeid		|t_integer	|	|NOT NULL	|0			|-|nodes
FIELD		|table_name	|t_varchar(64)	|''	|NOT NULL	|0
FIELD		|field_name	|t_varchar(64)	|''	|NOT NULL	|0
FIELD		|nextid		|t_id		|	|NOT NULL	|0

-- History tables

TABLE|alerts|alertid|ZBX_HISTORY
FIELD		|alertid	|t_id		|	|NOT NULL	|0
FIELD		|actionid	|t_id		|	|NOT NULL	|0			|1|actions
FIELD		|eventid	|t_id		|	|NOT NULL	|0			|2|events
FIELD		|userid		|t_id		|	|NULL		|0			|3|users
FIELD		|clock		|t_time		|'0'	|NOT NULL	|0
FIELD		|mediatypeid	|t_id		|	|NULL		|0			|4|media_type
FIELD		|sendto		|t_varchar(100)	|''	|NOT NULL	|0
FIELD		|subject	|t_varchar(255)	|''	|NOT NULL	|0
FIELD		|message	|t_shorttext	|''	|NOT NULL	|0
FIELD		|status		|t_integer	|'0'	|NOT NULL	|0
FIELD		|retries	|t_integer	|'0'	|NOT NULL	|0
FIELD		|error		|t_varchar(128)	|''	|NOT NULL	|0
FIELD		|esc_step	|t_integer	|'0'	|NOT NULL	|0
FIELD		|alerttype	|t_integer	|'0'	|NOT NULL	|0
INDEX		|1		|actionid
INDEX		|2		|clock
INDEX		|3		|eventid
INDEX		|4		|status,retries
INDEX		|5		|mediatypeid
INDEX		|6		|userid

TABLE|history||0
FIELD		|itemid		|t_id		|	|NOT NULL	|0			|-|items
FIELD		|clock		|t_time		|'0'	|NOT NULL	|0
FIELD		|value		|t_double	|'0.0000'|NOT NULL	|0
FIELD		|ns		|t_nanosec	|'0'	|NOT NULL	|0
INDEX		|1		|itemid,clock

TABLE|history_sync|id|ZBX_HISTORY_SYNC
FIELD		|id		|t_serial	|	|NOT NULL	|0
FIELD		|nodeid		|t_integer	|	|NOT NULL	|0			|-|nodes
FIELD		|itemid		|t_id		|	|NOT NULL	|ZBX_HISTORY_SYNC	|-|items
FIELD		|clock		|t_time		|'0'	|NOT NULL	|ZBX_HISTORY_SYNC
FIELD		|value		|t_double	|'0.0000'|NOT NULL	|ZBX_HISTORY_SYNC
FIELD		|ns		|t_nanosec	|'0'	|NOT NULL	|ZBX_HISTORY_SYNC
INDEX		|1		|nodeid,id

TABLE|history_uint||0
FIELD		|itemid		|t_id		|	|NOT NULL	|0			|-|items
FIELD		|clock		|t_time		|'0'	|NOT NULL	|0
FIELD		|value		|t_bigint	|'0'	|NOT NULL	|0
FIELD		|ns		|t_nanosec	|'0'	|NOT NULL	|0
INDEX		|1		|itemid,clock

TABLE|history_uint_sync|id|ZBX_HISTORY_SYNC
FIELD		|id		|t_serial	|	|NOT NULL	|0
FIELD		|nodeid		|t_integer	|	|NOT NULL	|0			|-|nodes
FIELD		|itemid		|t_id		|	|NOT NULL	|ZBX_HISTORY_SYNC	|-|items
FIELD		|clock		|t_time		|'0'	|NOT NULL	|ZBX_HISTORY_SYNC
FIELD		|value		|t_bigint	|'0'	|NOT NULL	|ZBX_HISTORY_SYNC
FIELD		|ns		|t_nanosec	|'0'	|NOT NULL	|ZBX_HISTORY_SYNC
INDEX		|1		|nodeid,id

TABLE|history_str||0
FIELD		|itemid		|t_id		|	|NOT NULL	|0			|-|items
FIELD		|clock		|t_time		|'0'	|NOT NULL	|0
FIELD		|value		|t_varchar(255)	|''	|NOT NULL	|0
FIELD		|ns		|t_nanosec	|'0'	|NOT NULL	|0
INDEX		|1		|itemid,clock

TABLE|history_str_sync|id|ZBX_HISTORY_SYNC
FIELD		|id		|t_serial	|	|NOT NULL	|0
FIELD		|nodeid		|t_integer	|	|NOT NULL	|0			|-|nodes
FIELD		|itemid		|t_id		|	|NOT NULL	|ZBX_HISTORY_SYNC	|-|items
FIELD		|clock		|t_time		|'0'	|NOT NULL	|ZBX_HISTORY_SYNC
FIELD		|value		|t_varchar(255)	|''	|NOT NULL	|ZBX_HISTORY_SYNC
FIELD		|ns		|t_nanosec	|'0'	|NOT NULL	|ZBX_HISTORY_SYNC
INDEX		|1		|nodeid,id

TABLE|history_log|id|ZBX_HISTORY
FIELD		|id		|t_id		|	|NOT NULL	|0
FIELD		|itemid		|t_id		|	|NOT NULL	|0			|-|items
FIELD		|clock		|t_time		|'0'	|NOT NULL	|0
FIELD		|timestamp	|t_time		|'0'	|NOT NULL	|0
FIELD		|source		|t_varchar(64)	|''	|NOT NULL	|0
FIELD		|severity	|t_integer	|'0'	|NOT NULL	|0
FIELD		|value		|t_text		|''	|NOT NULL	|0
FIELD		|logeventid	|t_integer	|'0'	|NOT NULL	|0
FIELD		|ns		|t_nanosec	|'0'	|NOT NULL	|0
INDEX		|1		|itemid,clock
UNIQUE		|2		|itemid,id

TABLE|history_text|id|ZBX_HISTORY
FIELD		|id		|t_id		|	|NOT NULL	|0
FIELD		|itemid		|t_id		|	|NOT NULL	|0			|-|items
FIELD		|clock		|t_time		|'0'	|NOT NULL	|0
FIELD		|value		|t_text		|''	|NOT NULL	|0
FIELD		|ns		|t_nanosec	|'0'	|NOT NULL	|0
INDEX		|1		|itemid,clock
UNIQUE		|2		|itemid,id

TABLE|proxy_history|id|0
FIELD		|id		|t_serial	|	|NOT NULL	|0
FIELD		|itemid		|t_id		|	|NOT NULL	|0			|-|items
FIELD		|clock		|t_time		|'0'	|NOT NULL	|0
FIELD		|timestamp	|t_time		|'0'	|NOT NULL	|0
FIELD		|source		|t_varchar(64)	|''	|NOT NULL	|0
FIELD		|severity	|t_integer	|'0'	|NOT NULL	|0
FIELD		|value		|t_longtext	|''	|NOT NULL	|0
FIELD		|logeventid	|t_integer	|'0'	|NOT NULL	|0
FIELD		|ns		|t_nanosec	|'0'	|NOT NULL	|0
FIELD		|state		|t_integer	|'0'	|NOT NULL	|0
INDEX		|1		|clock

TABLE|proxy_dhistory|id|0
FIELD		|id		|t_serial	|	|NOT NULL	|0
FIELD		|clock		|t_time		|'0'	|NOT NULL	|0
FIELD		|druleid	|t_id		|	|NOT NULL	|0			|-|drules
FIELD		|type		|t_integer	|'0'	|NOT NULL	|0
FIELD		|ip		|t_varchar(39)	|''	|NOT NULL	|0
FIELD		|port		|t_integer	|'0'	|NOT NULL	|0
FIELD		|key_		|t_varchar(255)	|''	|NOT NULL	|0
FIELD		|value		|t_varchar(255)	|''	|NOT NULL	|0
FIELD		|status		|t_integer	|'0'	|NOT NULL	|0
FIELD		|dcheckid	|t_id		|	|NULL		|0			|-|dchecks
FIELD		|dns		|t_varchar(64)	|''	|NOT NULL	|0
INDEX		|1		|clock

TABLE|events|eventid|ZBX_HISTORY
FIELD		|eventid	|t_id		|	|NOT NULL	|0
FIELD		|source		|t_integer	|'0'	|NOT NULL	|0
FIELD		|object		|t_integer	|'0'	|NOT NULL	|0
FIELD		|objectid	|t_id		|'0'	|NOT NULL	|0
FIELD		|clock		|t_time		|'0'	|NOT NULL	|0
FIELD		|value		|t_integer	|'0'	|NOT NULL	|0
FIELD		|acknowledged	|t_integer	|'0'	|NOT NULL	|0
FIELD		|ns		|t_nanosec	|'0'	|NOT NULL	|0
UNIQUE		|1		|source,object,objectid,eventid
INDEX		|2		|clock

TABLE|trends|itemid,clock|0
FIELD		|itemid		|t_id		|	|NOT NULL	|0			|-|items
FIELD		|clock		|t_time		|'0'	|NOT NULL	|0
FIELD		|num		|t_integer	|'0'	|NOT NULL	|0
FIELD		|value_min	|t_double	|'0.0000'|NOT NULL	|0
FIELD		|value_avg	|t_double	|'0.0000'|NOT NULL	|0
FIELD		|value_max	|t_double	|'0.0000'|NOT NULL	|0

TABLE|trends_uint|itemid,clock|0
FIELD		|itemid		|t_id		|	|NOT NULL	|0			|-|items
FIELD		|clock		|t_time		|'0'	|NOT NULL	|0
FIELD		|num		|t_integer	|'0'	|NOT NULL	|0
FIELD		|value_min	|t_bigint	|'0'	|NOT NULL	|0
FIELD		|value_avg	|t_bigint	|'0'	|NOT NULL	|0
FIELD		|value_max	|t_bigint	|'0'	|NOT NULL	|0

TABLE|acknowledges|acknowledgeid|ZBX_HISTORY
FIELD		|acknowledgeid	|t_id		|	|NOT NULL	|0
FIELD		|userid		|t_id		|	|NOT NULL	|0			|1|users
FIELD		|eventid	|t_id		|	|NOT NULL	|0			|2|events
FIELD		|clock		|t_time		|'0'	|NOT NULL	|0
FIELD		|message	|t_varchar(255)	|''	|NOT NULL	|0
INDEX		|1		|userid
INDEX		|2		|eventid
INDEX		|3		|clock

TABLE|auditlog|auditid|ZBX_HISTORY
FIELD		|auditid	|t_id		|	|NOT NULL	|0
FIELD		|userid		|t_id		|	|NOT NULL	|0			|1|users
FIELD		|clock		|t_time		|'0'	|NOT NULL	|0
FIELD		|action		|t_integer	|'0'	|NOT NULL	|0
FIELD		|resourcetype	|t_integer	|'0'	|NOT NULL	|0
FIELD		|details	|t_varchar(128) |'0'	|NOT NULL	|0
FIELD		|ip		|t_varchar(39)	|''	|NOT NULL	|0
FIELD		|resourceid	|t_id		|'0'	|NOT NULL	|0
FIELD		|resourcename	|t_varchar(255)	|''	|NOT NULL	|0
INDEX		|1		|userid,clock
INDEX		|2		|clock

TABLE|auditlog_details|auditdetailid|ZBX_HISTORY
FIELD		|auditdetailid	|t_id		|	|NOT NULL	|0
FIELD		|auditid	|t_id		|	|NOT NULL	|0			|1|auditlog
FIELD		|table_name	|t_varchar(64)	|''	|NOT NULL	|0
FIELD		|field_name	|t_varchar(64)	|''	|NOT NULL	|0
FIELD		|oldvalue	|t_shorttext	|''	|NOT NULL	|0
FIELD		|newvalue	|t_shorttext	|''	|NOT NULL	|0
INDEX		|1		|auditid

TABLE|service_alarms|servicealarmid|ZBX_HISTORY
FIELD		|servicealarmid	|t_id		|	|NOT NULL	|0
FIELD		|serviceid	|t_id		|	|NOT NULL	|0			|1|services
FIELD		|clock		|t_time		|'0'	|NOT NULL	|0
FIELD		|value		|t_integer	|'0'	|NOT NULL	|0
INDEX		|1		|serviceid,clock
INDEX		|2		|clock

TABLE|autoreg_host|autoreg_hostid|ZBX_SYNC
FIELD		|autoreg_hostid	|t_id		|	|NOT NULL	|0
FIELD		|proxy_hostid	|t_id		|	|NULL		|ZBX_SYNC		|1|hosts	|hostid
FIELD		|host		|t_varchar(64)	|''	|NOT NULL	|ZBX_SYNC
FIELD		|listen_ip	|t_varchar(39)	|''	|NOT NULL	|ZBX_SYNC
FIELD		|listen_port	|t_integer	|'0'	|NOT NULL	|ZBX_SYNC
FIELD		|listen_dns	|t_varchar(64)	|''	|NOT NULL	|ZBX_SYNC
INDEX		|1		|proxy_hostid,host

TABLE|proxy_autoreg_host|id|0
FIELD		|id		|t_serial	|	|NOT NULL	|0
FIELD		|clock		|t_time		|'0'	|NOT NULL	|0
FIELD		|host		|t_varchar(64)	|''	|NOT NULL	|0
FIELD		|listen_ip	|t_varchar(39)	|''	|NOT NULL	|0
FIELD		|listen_port	|t_integer	|'0'	|NOT NULL	|0
FIELD		|listen_dns	|t_varchar(64)	|''	|NOT NULL	|0
INDEX		|1		|clock

TABLE|dhosts|dhostid|ZBX_SYNC
FIELD		|dhostid	|t_id		|	|NOT NULL	|0
FIELD		|druleid	|t_id		|	|NOT NULL	|ZBX_SYNC		|1|drules
FIELD		|status		|t_integer	|'0'	|NOT NULL	|ZBX_SYNC
FIELD		|lastup		|t_integer	|'0'	|NOT NULL	|ZBX_SYNC
FIELD		|lastdown	|t_integer	|'0'	|NOT NULL	|ZBX_SYNC
INDEX		|1		|druleid

TABLE|dservices|dserviceid|ZBX_SYNC
FIELD		|dserviceid	|t_id		|	|NOT NULL	|0
FIELD		|dhostid	|t_id		|	|NOT NULL	|ZBX_SYNC		|1|dhosts
FIELD		|type		|t_integer	|'0'	|NOT NULL	|ZBX_SYNC
FIELD		|key_		|t_varchar(255)	|''	|NOT NULL	|ZBX_SYNC
FIELD		|value		|t_varchar(255)	|''	|NOT NULL	|ZBX_SYNC
FIELD		|port		|t_integer	|'0'	|NOT NULL	|ZBX_SYNC
FIELD		|status		|t_integer	|'0'	|NOT NULL	|ZBX_SYNC
FIELD		|lastup		|t_integer	|'0'	|NOT NULL	|ZBX_SYNC
FIELD		|lastdown	|t_integer	|'0'	|NOT NULL	|ZBX_SYNC
FIELD		|dcheckid	|t_id		|	|NOT NULL	|ZBX_SYNC		|2|dchecks
FIELD		|ip		|t_varchar(39)	|''	|NOT NULL	|ZBX_SYNC
FIELD		|dns		|t_varchar(64)	|''	|NOT NULL	|ZBX_SYNC
UNIQUE		|1		|dcheckid,type,key_,ip,port
INDEX		|2		|dhostid

-- Other tables

TABLE|escalations|escalationid|0
FIELD		|escalationid	|t_id		|	|NOT NULL	|0
FIELD		|actionid	|t_id		|	|NOT NULL	|0			|-|actions
FIELD		|triggerid	|t_id		|	|NULL		|0			|-|triggers
FIELD		|eventid	|t_id		|	|NULL		|0			|-|events
FIELD		|r_eventid	|t_id		|	|NULL		|0			|-|events	|eventid
FIELD		|nextcheck	|t_time		|'0'	|NOT NULL	|0
FIELD		|esc_step	|t_integer	|'0'	|NOT NULL	|0
FIELD		|status		|t_integer	|'0'	|NOT NULL	|0
FIELD		|itemid		|t_id		|	|NULL		|0			|-|items
UNIQUE		|1		|actionid,triggerid,itemid,escalationid

TABLE|globalvars|globalvarid|0
FIELD		|globalvarid	|t_id		|	|NOT NULL	|0
FIELD		|snmp_lastsize	|t_integer	|'0'	|NOT NULL	|0

TABLE|graph_discovery|graphdiscoveryid|ZBX_SYNC
FIELD		|graphdiscoveryid|t_id		|	|NOT NULL	|0
FIELD		|graphid	|t_id		|	|NOT NULL	|ZBX_SYNC		|1|graphs
FIELD		|parent_graphid	|t_id		|	|NOT NULL	|ZBX_SYNC		|2|graphs	|graphid
FIELD		|name		|t_varchar(128)	|''	|NOT NULL	|0
UNIQUE		|1		|graphid,parent_graphid

TABLE|host_inventory|hostid|ZBX_SYNC
FIELD		|hostid		|t_id		|	|NOT NULL	|0			|1|hosts
FIELD		|inventory_mode	|t_integer	|'0'	|NOT NULL	|ZBX_SYNC
FIELD		|type		|t_varchar(64)	|''	|NOT NULL	|ZBX_SYNC
FIELD		|type_full	|t_varchar(64)	|''	|NOT NULL	|ZBX_SYNC
FIELD		|name		|t_varchar(64)	|''	|NOT NULL	|ZBX_SYNC
FIELD		|alias		|t_varchar(64)	|''	|NOT NULL	|ZBX_SYNC
FIELD		|os		|t_varchar(64)	|''	|NOT NULL	|ZBX_SYNC
FIELD		|os_full	|t_varchar(255)	|''	|NOT NULL	|ZBX_SYNC
FIELD		|os_short	|t_varchar(64)	|''	|NOT NULL	|ZBX_SYNC
FIELD		|serialno_a	|t_varchar(64)	|''	|NOT NULL	|ZBX_SYNC
FIELD		|serialno_b	|t_varchar(64)	|''	|NOT NULL	|ZBX_SYNC
FIELD		|tag		|t_varchar(64)	|''	|NOT NULL	|ZBX_SYNC
FIELD		|asset_tag	|t_varchar(64)	|''	|NOT NULL	|ZBX_SYNC
FIELD		|macaddress_a	|t_varchar(64)	|''	|NOT NULL	|ZBX_SYNC
FIELD		|macaddress_b	|t_varchar(64)	|''	|NOT NULL	|ZBX_SYNC
FIELD		|hardware	|t_varchar(255)	|''	|NOT NULL	|ZBX_SYNC
FIELD		|hardware_full	|t_shorttext	|''	|NOT NULL	|ZBX_SYNC
FIELD		|software	|t_varchar(255)	|''	|NOT NULL	|ZBX_SYNC
FIELD		|software_full	|t_shorttext	|''	|NOT NULL	|ZBX_SYNC
FIELD		|software_app_a	|t_varchar(64)	|''	|NOT NULL	|ZBX_SYNC
FIELD		|software_app_b	|t_varchar(64)	|''	|NOT NULL	|ZBX_SYNC
FIELD		|software_app_c	|t_varchar(64)	|''	|NOT NULL	|ZBX_SYNC
FIELD		|software_app_d	|t_varchar(64)	|''	|NOT NULL	|ZBX_SYNC
FIELD		|software_app_e	|t_varchar(64)	|''	|NOT NULL	|ZBX_SYNC
FIELD		|contact	|t_shorttext	|''	|NOT NULL	|ZBX_SYNC
FIELD		|location	|t_shorttext	|''	|NOT NULL	|ZBX_SYNC
FIELD		|location_lat	|t_varchar(16)	|''	|NOT NULL	|ZBX_SYNC
FIELD		|location_lon	|t_varchar(16)	|''	|NOT NULL	|ZBX_SYNC
FIELD		|notes		|t_shorttext	|''	|NOT NULL	|ZBX_SYNC
FIELD		|chassis	|t_varchar(64)	|''	|NOT NULL	|ZBX_SYNC
FIELD		|model		|t_varchar(64)	|''	|NOT NULL	|ZBX_SYNC
FIELD		|hw_arch	|t_varchar(32)	|''	|NOT NULL	|ZBX_SYNC
FIELD		|vendor		|t_varchar(64)	|''	|NOT NULL	|ZBX_SYNC
FIELD		|contract_number|t_varchar(64)	|''	|NOT NULL	|ZBX_SYNC
FIELD		|installer_name	|t_varchar(64)	|''	|NOT NULL	|ZBX_SYNC
FIELD		|deployment_status|t_varchar(64)|''	|NOT NULL	|ZBX_SYNC
FIELD		|url_a		|t_varchar(255)	|''	|NOT NULL	|ZBX_SYNC
FIELD		|url_b		|t_varchar(255)	|''	|NOT NULL	|ZBX_SYNC
FIELD		|url_c		|t_varchar(255)	|''	|NOT NULL	|ZBX_SYNC
FIELD		|host_networks	|t_shorttext	|''	|NOT NULL	|ZBX_SYNC
FIELD		|host_netmask	|t_varchar(39)	|''	|NOT NULL	|ZBX_SYNC
FIELD		|host_router	|t_varchar(39)	|''	|NOT NULL	|ZBX_SYNC
FIELD		|oob_ip		|t_varchar(39)	|''	|NOT NULL	|ZBX_SYNC
FIELD		|oob_netmask	|t_varchar(39)	|''	|NOT NULL	|ZBX_SYNC
FIELD		|oob_router	|t_varchar(39)	|''	|NOT NULL	|ZBX_SYNC
FIELD		|date_hw_purchase|t_varchar(64)	|''	|NOT NULL	|ZBX_SYNC
FIELD		|date_hw_install|t_varchar(64)	|''	|NOT NULL	|ZBX_SYNC
FIELD		|date_hw_expiry	|t_varchar(64)	|''	|NOT NULL	|ZBX_SYNC
FIELD		|date_hw_decomm	|t_varchar(64)	|''	|NOT NULL	|ZBX_SYNC
FIELD		|site_address_a	|t_varchar(128)	|''	|NOT NULL	|ZBX_SYNC
FIELD		|site_address_b	|t_varchar(128)	|''	|NOT NULL	|ZBX_SYNC
FIELD		|site_address_c	|t_varchar(128)	|''	|NOT NULL	|ZBX_SYNC
FIELD		|site_city	|t_varchar(128)	|''	|NOT NULL	|ZBX_SYNC
FIELD		|site_state	|t_varchar(64)	|''	|NOT NULL	|ZBX_SYNC
FIELD		|site_country	|t_varchar(64)	|''	|NOT NULL	|ZBX_SYNC
FIELD		|site_zip	|t_varchar(64)	|''	|NOT NULL	|ZBX_SYNC
FIELD		|site_rack	|t_varchar(128)	|''	|NOT NULL	|ZBX_SYNC
FIELD		|site_notes	|t_shorttext	|''	|NOT NULL	|ZBX_SYNC
FIELD		|poc_1_name	|t_varchar(128)	|''	|NOT NULL	|ZBX_SYNC
FIELD		|poc_1_email	|t_varchar(128)	|''	|NOT NULL	|ZBX_SYNC
FIELD		|poc_1_phone_a	|t_varchar(64)	|''	|NOT NULL	|ZBX_SYNC
FIELD		|poc_1_phone_b	|t_varchar(64)	|''	|NOT NULL	|ZBX_SYNC
FIELD		|poc_1_cell	|t_varchar(64)	|''	|NOT NULL	|ZBX_SYNC
FIELD		|poc_1_screen	|t_varchar(64)	|''	|NOT NULL	|ZBX_SYNC
FIELD		|poc_1_notes	|t_shorttext	|''	|NOT NULL	|ZBX_SYNC
FIELD		|poc_2_name	|t_varchar(128)	|''	|NOT NULL	|ZBX_SYNC
FIELD		|poc_2_email	|t_varchar(128)	|''	|NOT NULL	|ZBX_SYNC
FIELD		|poc_2_phone_a	|t_varchar(64)	|''	|NOT NULL	|ZBX_SYNC
FIELD		|poc_2_phone_b	|t_varchar(64)	|''	|NOT NULL	|ZBX_SYNC
FIELD		|poc_2_cell	|t_varchar(64)	|''	|NOT NULL	|ZBX_SYNC
FIELD		|poc_2_screen	|t_varchar(64)	|''	|NOT NULL	|ZBX_SYNC
FIELD		|poc_2_notes	|t_shorttext	|''	|NOT NULL	|ZBX_SYNC

TABLE|housekeeper|housekeeperid|0
FIELD		|housekeeperid	|t_id		|	|NOT NULL	|0
FIELD		|tablename	|t_varchar(64)	|''	|NOT NULL	|ZBX_SYNC
FIELD		|field		|t_varchar(64)	|''	|NOT NULL	|ZBX_SYNC
FIELD		|value		|t_id		|	|NOT NULL	|ZBX_SYNC		|-|items

TABLE|images|imageid|ZBX_SYNC
FIELD		|imageid	|t_id		|	|NOT NULL	|0
FIELD		|imagetype	|t_integer	|'0'	|NOT NULL	|ZBX_SYNC
FIELD		|name		|t_varchar(64)	|'0'	|NOT NULL	|ZBX_SYNC
FIELD		|image		|t_image	|''	|NOT NULL	|ZBX_SYNC
INDEX		|1		|imagetype,name

TABLE|item_discovery|itemdiscoveryid|ZBX_SYNC,ZBX_DATA
FIELD		|itemdiscoveryid|t_id		|	|NOT NULL	|0
FIELD		|itemid		|t_id		|	|NOT NULL	|ZBX_SYNC		|1|items
FIELD		|parent_itemid	|t_id		|	|NOT NULL	|ZBX_SYNC		|2|items	|itemid
FIELD		|key_		|t_varchar(255)	|''	|NOT NULL	|ZBX_NODATA
FIELD		|lastcheck	|t_integer	|'0'	|NOT NULL	|ZBX_NODATA
FIELD		|ts_delete	|t_time		|'0'	|NOT NULL	|ZBX_NODATA
UNIQUE		|1		|itemid,parent_itemid

TABLE|profiles|profileid|0
FIELD		|profileid	|t_id		|	|NOT NULL	|0
FIELD		|userid		|t_id		|	|NOT NULL	|0			|1|users
FIELD		|idx		|t_varchar(96)	|''	|NOT NULL	|0
FIELD		|idx2		|t_id		|'0'	|NOT NULL	|0
FIELD		|value_id	|t_id		|'0'	|NOT NULL	|0
FIELD		|value_int	|t_integer	|'0'	|NOT NULL	|0
FIELD		|value_str	|t_varchar(255)	|''	|NOT NULL	|0
FIELD		|source		|t_varchar(96)	|''	|NOT NULL	|0
FIELD		|type		|t_integer	|'0'	|NOT NULL	|0
INDEX		|1		|userid,idx,idx2
INDEX		|2		|userid,profileid

TABLE|sessions|sessionid|0
FIELD		|sessionid	|t_varchar(32)	|''	|NOT NULL	|0
FIELD		|userid		|t_id		|	|NOT NULL	|0			|1|users
FIELD		|lastaccess	|t_integer	|'0'	|NOT NULL	|0
FIELD		|status		|t_integer	|'0'	|NOT NULL	|0
INDEX		|1		|userid,status

TABLE|trigger_discovery|triggerdiscoveryid|ZBX_SYNC
FIELD		|triggerdiscoveryid|t_id	|	|NOT NULL	|0
FIELD		|triggerid	|t_id		|	|NOT NULL	|ZBX_SYNC		|1|triggers
FIELD		|parent_triggerid|t_id		|	|NOT NULL	|ZBX_SYNC		|2|triggers	|triggerid
FIELD		|name		|t_varchar(255)	|''	|NOT NULL	|0
UNIQUE		|1		|triggerid,parent_triggerid

TABLE|user_history|userhistoryid|0
FIELD		|userhistoryid	|t_id		|	|NOT NULL	|0
FIELD		|userid		|t_id		|	|NOT NULL	|0			|1|users
FIELD		|title1		|t_varchar(255)	|''	|NOT NULL	|0
FIELD		|url1		|t_varchar(255)	|''	|NOT NULL	|0
FIELD		|title2		|t_varchar(255)	|''	|NOT NULL	|0
FIELD		|url2		|t_varchar(255)	|''	|NOT NULL	|0
FIELD		|title3		|t_varchar(255)	|''	|NOT NULL	|0
FIELD		|url3		|t_varchar(255)	|''	|NOT NULL	|0
FIELD		|title4		|t_varchar(255)	|''	|NOT NULL	|0
FIELD		|url4		|t_varchar(255)	|''	|NOT NULL	|0
FIELD		|title5		|t_varchar(255)	|''	|NOT NULL	|0
FIELD		|url5		|t_varchar(255)	|''	|NOT NULL	|0
UNIQUE		|1		|userid

TABLE|dbversion||
FIELD		|mandatory	|t_integer	|'0'	|NOT NULL	|
FIELD		|optional	|t_integer	|'0'	|NOT NULL	|
<<<<<<< HEAD
ROW		|2010051	|2010051
=======
ROW		|2010072	|2010073
>>>>>>> 6c997753
<|MERGE_RESOLUTION|>--- conflicted
+++ resolved
@@ -1230,8 +1230,4 @@
 TABLE|dbversion||
 FIELD		|mandatory	|t_integer	|'0'	|NOT NULL	|
 FIELD		|optional	|t_integer	|'0'	|NOT NULL	|
-<<<<<<< HEAD
-ROW		|2010051	|2010051
-=======
-ROW		|2010072	|2010073
->>>>>>> 6c997753
+ROW		|2010075	|2010075