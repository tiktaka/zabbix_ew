--- conflicted
+++ resolved
@@ -1850,8 +1850,4 @@
 TABLE|dbversion||
 FIELD		|mandatory	|t_integer	|'0'	|NOT NULL	|
 FIELD		|optional	|t_integer	|'0'	|NOT NULL	|
-<<<<<<< HEAD
-ROW		|5010034	|5010034
-=======
-ROW		|5010033	|5010033
->>>>>>> edbee00b
+ROW		|5010035	|5010035