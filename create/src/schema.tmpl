--- conflicted
+++ resolved
@@ -2145,8 +2145,4 @@
 FIELD		|dbversionid	|t_id		|	|NOT NULL	|0
 FIELD		|mandatory	|t_integer	|'0'	|NOT NULL	|
 FIELD		|optional	|t_integer	|'0'	|NOT NULL	|
-<<<<<<< HEAD
-ROW		|1		|6050034	|6050034
-=======
-ROW		|1		|6050063	|6050063
->>>>>>> be3aa63b
+ROW		|1		|6050064	|6050064