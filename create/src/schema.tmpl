--- conflicted
+++ resolved
@@ -1287,8 +1287,4 @@
 TABLE|dbversion||
 FIELD		|mandatory	|t_integer	|'0'	|NOT NULL	|
 FIELD		|optional	|t_integer	|'0'	|NOT NULL	|
-<<<<<<< HEAD
-ROW		|2050016	|2050016
-=======
-ROW		|2050012	|2050012
->>>>>>> d78673f3
+ROW		|2050017	|2050017