--
-- Zabbix
-- Copyright (C) 2001-2023 Zabbix SIA
--
-- This program is free software; you can redistribute it and/or modify
-- it under the terms of the GNU General Public License as published by
-- the Free Software Foundation; either version 2 of the License, or
-- (at your option) any later version.
--
-- This program is distributed in the hope that it will be useful,
-- but WITHOUT ANY WARRANTY; without even the implied warranty of
-- MERCHANTABILITY or FITNESS FOR A PARTICULAR PURPOSE. See the
-- GNU General Public License for more details.
--
-- You should have received a copy of the GNU General Public License
-- along with this program; if not, write to the Free Software
-- Foundation, Inc., 51 Franklin Street, Fifth Floor, Boston, MA  02110-1301, USA.
--

--
-- Do not use spaces
-- Tables must be sorted to match referential integrity rules
--

TABLE|role|roleid|ZBX_DATA
FIELD		|roleid		|t_id		|	|NOT NULL	|0
FIELD		|name		|t_varchar(255)	|''	|NOT NULL	|0
FIELD		|type		|t_integer	|'0'	|NOT NULL	|0
FIELD		|readonly	|t_integer	|'0'	|NOT NULL	|0
UNIQUE		|1		|name

TABLE|users|userid|ZBX_DATA
FIELD		|userid		|t_id		|	|NOT NULL	|0
FIELD		|username	|t_varchar(100)	|''	|NOT NULL	|0
FIELD		|name		|t_varchar(100)	|''	|NOT NULL	|0
FIELD		|surname	|t_varchar(100)	|''	|NOT NULL	|0
FIELD		|passwd		|t_varchar(60)	|''	|NOT NULL	|0
FIELD		|url		|t_varchar(2048)|''	|NOT NULL	|0
FIELD		|autologin	|t_integer	|'0'	|NOT NULL	|0
FIELD		|autologout	|t_varchar(32)	|'15m'	|NOT NULL	|0
FIELD		|lang		|t_varchar(7)	|'default'|NOT NULL	|ZBX_NODATA
FIELD		|refresh	|t_varchar(32)	|'30s'	|NOT NULL	|0
FIELD		|theme		|t_varchar(128)	|'default'|NOT NULL	|ZBX_NODATA
FIELD		|attempt_failed	|t_integer	|0	|NOT NULL	|ZBX_NODATA
FIELD		|attempt_ip	|t_varchar(39)	|''	|NOT NULL	|ZBX_NODATA
FIELD		|attempt_clock	|t_integer	|0	|NOT NULL	|ZBX_NODATA
FIELD		|rows_per_page	|t_integer	|50	|NOT NULL	|0
FIELD		|timezone	|t_varchar(50)	|'default'|NOT NULL	|ZBX_NODATA
FIELD		|roleid		|t_id			|NULL	|NULL	|0	|1|role
FIELD		|userdirectoryid	|t_id	|NULL	|NULL	|ZBX_NODATA	|2|userdirectory	|userdirectoryid	|RESTRICT
FIELD		|ts_provisioned		|t_time	|'0'	|NOT NULL	|ZBX_NODATA
UNIQUE		|1		|username
INDEX		|2		|userdirectoryid
INDEX		|3		|roleid

TABLE|maintenances|maintenanceid|ZBX_DATA
FIELD		|maintenanceid	|t_id		|	|NOT NULL	|0
FIELD		|name		|t_varchar(128)	|''	|NOT NULL	|0
FIELD		|maintenance_type|t_integer	|'0'	|NOT NULL	|0
FIELD		|description	|t_shorttext	|''	|NOT NULL	|0
FIELD		|active_since	|t_integer	|'0'	|NOT NULL	|0
FIELD		|active_till	|t_integer	|'0'	|NOT NULL	|0
FIELD		|tags_evaltype	|t_integer	|'0'	|NOT NULL	|0
INDEX		|1		|active_since,active_till
UNIQUE		|2		|name

TABLE|hosts|hostid|ZBX_TEMPLATE
FIELD		|hostid		|t_id		|	|NOT NULL	|0
FIELD		|proxyid	|t_id		|	|NULL		|0			|1|proxy	|proxyid	|RESTRICT
FIELD		|host		|t_varchar(128)	|''	|NOT NULL	|ZBX_PROXY
FIELD		|status		|t_integer	|'0'	|NOT NULL	|ZBX_PROXY
FIELD		|ipmi_authtype	|t_integer	|'-1'	|NOT NULL	|ZBX_PROXY
FIELD		|ipmi_privilege	|t_integer	|'2'	|NOT NULL	|ZBX_PROXY
FIELD		|ipmi_username	|t_varchar(16)	|''	|NOT NULL	|ZBX_PROXY
FIELD		|ipmi_password	|t_varchar(20)	|''	|NOT NULL	|ZBX_PROXY
FIELD		|maintenanceid	|t_id		|	|NULL		|ZBX_NODATA		|2|maintenances	|		|RESTRICT
FIELD		|maintenance_status|t_integer	|'0'	|NOT NULL	|ZBX_NODATA
FIELD		|maintenance_type|t_integer	|'0'	|NOT NULL	|ZBX_NODATA
FIELD		|maintenance_from|t_integer	|'0'	|NOT NULL	|ZBX_NODATA
FIELD		|name		|t_varchar(128)	|''	|NOT NULL	|ZBX_PROXY
FIELD		|flags		|t_integer	|'0'	|NOT NULL	|0
FIELD		|templateid	|t_id		|	|NULL		|0			|3|hosts	|hostid		|RESTRICT
FIELD		|description	|t_shorttext	|''	|NOT NULL	|0
FIELD		|tls_connect	|t_integer	|'1'	|NOT NULL	|ZBX_PROXY
FIELD		|tls_accept	|t_integer	|'1'	|NOT NULL	|ZBX_PROXY
FIELD		|tls_issuer	|t_varchar(1024)|''	|NOT NULL	|ZBX_PROXY
FIELD		|tls_subject	|t_varchar(1024)|''	|NOT NULL	|ZBX_PROXY
FIELD		|tls_psk_identity|t_varchar(128)|''	|NOT NULL	|ZBX_PROXY
FIELD		|tls_psk	|t_varchar(512)	|''	|NOT NULL	|ZBX_PROXY
FIELD		|discover	|t_integer	|'0'	|NOT NULL	|0
FIELD		|custom_interfaces|t_integer	|'0'	|NOT NULL	|0
FIELD		|uuid		|t_varchar(32)	|''	|NOT NULL	|0
FIELD		|name_upper	|t_varchar(128)	|''	|NOT NULL	|0
FIELD		|vendor_name	|t_varchar(64)	|''	|NOT NULL	|0
FIELD		|vendor_version	|t_varchar(32)	|''	|NOT NULL	|0
INDEX		|1		|host
INDEX		|2		|status
INDEX		|3		|proxyid
INDEX		|4		|name
INDEX		|5		|maintenanceid
INDEX		|6		|name_upper
INDEX		|7		|templateid
CHANGELOG	|1
UPD_TRIG_FUNC	|name		|name_upper	|hostid	|upper

TABLE|hstgrp|groupid|ZBX_DATA
FIELD		|groupid	|t_id		|	|NOT NULL	|0
FIELD		|name		|t_varchar(255)	|''	|NOT NULL	|0
FIELD		|flags		|t_integer	|'0'	|NOT NULL	|0
FIELD		|uuid		|t_varchar(32)	|''	|NOT NULL	|0
FIELD		|type		|t_integer	|'0'	|NOT NULL	|0
UNIQUE		|1		|type,name

TABLE|group_prototype|group_prototypeid|ZBX_TEMPLATE
FIELD		|group_prototypeid|t_id		|	|NOT NULL	|0
FIELD		|hostid		|t_id		|	|NOT NULL	|0			|1|hosts
FIELD		|name		|t_varchar(255)	|''	|NOT NULL	|0
FIELD		|groupid	|t_id		|	|NULL		|0			|2|hstgrp	|		|RESTRICT
FIELD		|templateid	|t_id		|	|NULL		|0			|3|group_prototype|group_prototypeid
INDEX		|1		|hostid
INDEX		|2		|groupid
INDEX		|3		|templateid

TABLE|group_discovery|groupdiscoveryid|ZBX_TEMPLATE
FIELD		|groupdiscoveryid|t_id		|	|NOT NULL	|0
FIELD		|groupid	|t_id		|	|NOT NULL	|0			|1|hstgrp
FIELD		|parent_group_prototypeid|t_id	|	|NOT NULL	|0			|2|group_prototype|group_prototypeid|RESTRICT
FIELD		|name		|t_varchar(255)	|''	|NOT NULL	|ZBX_NODATA
FIELD		|lastcheck	|t_integer	|'0'	|NOT NULL	|ZBX_NODATA
FIELD		|ts_delete	|t_time		|'0'	|NOT NULL	|ZBX_NODATA
UNIQUE		|1		|groupid,parent_group_prototypeid
INDEX		|2		|parent_group_prototypeid

TABLE|drules|druleid|ZBX_DATA
FIELD		|druleid	|t_id		|	|NOT NULL	|0
FIELD		|proxyid	|t_id		|	|NULL		|0			|1|proxy	|proxyid	|RESTRICT
FIELD		|name		|t_varchar(255)	|''	|NOT NULL	|ZBX_PROXY
FIELD		|iprange	|t_varchar(2048)|''	|NOT NULL	|ZBX_PROXY
FIELD		|delay		|t_varchar(255)	|'1h'	|NOT NULL	|ZBX_PROXY
FIELD		|status		|t_integer	|'0'	|NOT NULL	|0
FIELD		|concurrency_max	|t_integer	|'0'	|NOT NULL	|ZBX_PROXY
INDEX		|1		|proxyid
UNIQUE		|2		|name
CHANGELOG	|9

TABLE|dchecks|dcheckid|ZBX_DATA
FIELD		|dcheckid	|t_id		|	|NOT NULL	|0
FIELD		|druleid	|t_id		|	|NOT NULL	|ZBX_PROXY		|1|drules	|		|RESTRICT
FIELD		|type		|t_integer	|'0'	|NOT NULL	|ZBX_PROXY
FIELD		|key_		|t_varchar(2048)|''	|NOT NULL	|ZBX_PROXY
FIELD		|snmp_community	|t_varchar(255)	|''	|NOT NULL	|ZBX_PROXY
FIELD		|ports		|t_varchar(255)	|'0'	|NOT NULL	|ZBX_PROXY
FIELD		|snmpv3_securityname|t_varchar(64)|''	|NOT NULL	|ZBX_PROXY
FIELD		|snmpv3_securitylevel|t_integer	|'0'	|NOT NULL	|ZBX_PROXY
FIELD		|snmpv3_authpassphrase|t_varchar(64)|''	|NOT NULL	|ZBX_PROXY
FIELD		|snmpv3_privpassphrase|t_varchar(64)|''	|NOT NULL	|ZBX_PROXY
FIELD		|uniq		|t_integer	|'0'	|NOT NULL	|ZBX_PROXY
FIELD		|snmpv3_authprotocol|t_integer	|'0'	|NOT NULL	|ZBX_PROXY
FIELD		|snmpv3_privprotocol|t_integer	|'0'	|NOT NULL	|ZBX_PROXY
FIELD		|snmpv3_contextname|t_varchar(255)|''	|NOT NULL	|ZBX_PROXY
FIELD		|host_source|t_integer	|'1'	|NOT NULL	|ZBX_PROXY
FIELD		|name_source|t_integer	|'0'	|NOT NULL	|ZBX_PROXY
FIELD		|allow_redirect|t_integer	|'0'	|NOT NULL	|ZBX_PROXY
INDEX		|1		|druleid,host_source,name_source
CHANGELOG	|10

TABLE|httptest|httptestid|ZBX_TEMPLATE
FIELD		|httptestid	|t_id		|	|NOT NULL	|0
FIELD		|name		|t_varchar(64)	|''	|NOT NULL	|ZBX_PROXY
FIELD		|delay		|t_varchar(255)	|'1m'	|NOT NULL	|ZBX_PROXY
FIELD		|status		|t_integer	|'0'	|NOT NULL	|0
FIELD		|agent		|t_varchar(255)	|'Zabbix'|NOT NULL	|ZBX_PROXY
FIELD		|authentication	|t_integer	|'0'	|NOT NULL	|ZBX_PROXY,ZBX_NODATA
FIELD		|http_user	|t_varchar(255)	|''	|NOT NULL	|ZBX_PROXY,ZBX_NODATA
FIELD		|http_password	|t_varchar(255)	|''	|NOT NULL	|ZBX_PROXY,ZBX_NODATA
FIELD		|hostid		|t_id		|	|NOT NULL	|ZBX_PROXY		|2|hosts	|		|RESTRICT
FIELD		|templateid	|t_id		|	|NULL		|0			|3|httptest	|httptestid	|RESTRICT
FIELD		|http_proxy	|t_varchar(255)	|''	|NOT NULL	|ZBX_PROXY,ZBX_NODATA
FIELD		|retries	|t_integer	|'1'	|NOT NULL	|ZBX_PROXY,ZBX_NODATA
FIELD		|ssl_cert_file	|t_varchar(255)	|''	|NOT NULL	|ZBX_PROXY,ZBX_NODATA
FIELD		|ssl_key_file	|t_varchar(255)	|''	|NOT NULL	|ZBX_PROXY,ZBX_NODATA
FIELD		|ssl_key_password|t_varchar(64)	|''	|NOT NULL	|ZBX_PROXY,ZBX_NODATA
FIELD		|verify_peer	|t_integer	|'0'	|NOT NULL	|ZBX_PROXY
FIELD		|verify_host	|t_integer	|'0'	|NOT NULL	|ZBX_PROXY
FIELD		|uuid		|t_varchar(32)	|''	|NOT NULL	|0
UNIQUE		|2		|hostid,name
INDEX		|3		|status
INDEX		|4		|templateid
CHANGELOG	|11

TABLE|httpstep|httpstepid|ZBX_TEMPLATE
FIELD		|httpstepid	|t_id		|	|NOT NULL	|0
FIELD		|httptestid	|t_id		|	|NOT NULL	|ZBX_PROXY		|1|httptest	|		|RESTRICT
FIELD		|name		|t_varchar(64)	|''	|NOT NULL	|ZBX_PROXY
FIELD		|no		|t_integer	|'0'	|NOT NULL	|ZBX_PROXY
FIELD		|url		|t_varchar(2048)|''	|NOT NULL	|ZBX_PROXY
FIELD		|timeout	|t_varchar(255)	|'15s'	|NOT NULL	|ZBX_PROXY
FIELD		|posts		|t_shorttext	|''	|NOT NULL	|ZBX_PROXY
FIELD		|required	|t_varchar(255)	|''	|NOT NULL	|ZBX_PROXY
FIELD		|status_codes	|t_varchar(255)	|''	|NOT NULL	|ZBX_PROXY
FIELD		|follow_redirects|t_integer	|'1'	|NOT NULL	|ZBX_PROXY
FIELD		|retrieve_mode	|t_integer	|'0'	|NOT NULL	|ZBX_PROXY
FIELD		|post_type	|t_integer	|'0'	|NOT NULL	|ZBX_PROXY
INDEX		|1		|httptestid
CHANGELOG	|14

TABLE|interface|interfaceid|ZBX_TEMPLATE
FIELD		|interfaceid	|t_id		|	|NOT NULL	|0
FIELD		|hostid		|t_id		|	|NOT NULL	|ZBX_PROXY		|1|hosts
FIELD		|main		|t_integer	|'0'	|NOT NULL	|ZBX_PROXY
FIELD		|type		|t_integer	|'1'	|NOT NULL	|ZBX_PROXY
FIELD		|useip		|t_integer	|'1'	|NOT NULL	|ZBX_PROXY
FIELD		|ip		|t_varchar(64)	|'127.0.0.1'|NOT NULL	|ZBX_PROXY
FIELD		|dns		|t_varchar(255)	|''	|NOT NULL	|ZBX_PROXY
FIELD		|port		|t_varchar(64)	|'10050'|NOT NULL	|ZBX_PROXY
FIELD		|available	|t_integer	|'0'	|NOT NULL	|ZBX_PROXY,ZBX_NODATA
FIELD		|error		|t_varchar(2048)|''	|NOT NULL	|ZBX_NODATA
FIELD		|errors_from	|t_integer	|'0'	|NOT NULL	|ZBX_NODATA
FIELD		|disable_until	|t_integer	|'0'	|NOT NULL	|ZBX_NODATA
INDEX		|1		|hostid,type
INDEX		|2		|ip,dns
INDEX		|3		|available

TABLE|valuemap|valuemapid|ZBX_TEMPLATE
FIELD		|valuemapid	|t_id		|	|NOT NULL	|0
FIELD		|hostid		|t_id		|	|NOT NULL	|0			|1|hosts
FIELD		|name		|t_varchar(64)	|''	|NOT NULL	|0
FIELD		|uuid		|t_varchar(32)	|''	|NOT NULL	|0
UNIQUE		|1		|hostid,name

TABLE|items|itemid|ZBX_TEMPLATE
FIELD		|itemid		|t_id		|	|NOT NULL	|0
FIELD		|type		|t_integer	|'0'	|NOT NULL	|ZBX_PROXY
FIELD		|snmp_oid	|t_varchar(512)	|''	|NOT NULL	|ZBX_PROXY
FIELD		|hostid		|t_id		|	|NOT NULL	|ZBX_PROXY		|1|hosts	|		|RESTRICT
FIELD		|name		|t_varchar(255)	|''	|NOT NULL	|0
FIELD		|key_		|t_varchar(2048)|''	|NOT NULL	|ZBX_PROXY
FIELD		|delay		|t_varchar(1024)|'0'	|NOT NULL	|ZBX_PROXY
FIELD		|history	|t_varchar(255)	|'90d'	|NOT NULL	|ZBX_PROXY
FIELD		|trends		|t_varchar(255)	|'365d'	|NOT NULL	|0
FIELD		|status		|t_integer	|'0'	|NOT NULL	|ZBX_PROXY
FIELD		|value_type	|t_integer	|'0'	|NOT NULL	|ZBX_PROXY
FIELD		|trapper_hosts	|t_varchar(255)	|''	|NOT NULL	|ZBX_PROXY
FIELD		|units		|t_varchar(255)	|''	|NOT NULL	|0
FIELD		|formula	|t_varchar(255)	|''	|NOT NULL	|0
FIELD		|logtimefmt	|t_varchar(64)	|''	|NOT NULL	|ZBX_PROXY
FIELD		|templateid	|t_id		|	|NULL		|0			|2|items	|itemid		|RESTRICT
FIELD		|valuemapid	|t_id		|	|NULL		|0			|3|valuemap	|		|RESTRICT
FIELD		|params		|t_text		|''	|NOT NULL	|ZBX_PROXY
FIELD		|ipmi_sensor	|t_varchar(128)	|''	|NOT NULL	|ZBX_PROXY
FIELD		|authtype	|t_integer	|'0'	|NOT NULL	|ZBX_PROXY
FIELD		|username	|t_varchar(255)	|''	|NOT NULL	|ZBX_PROXY
FIELD		|password	|t_varchar(255)	|''	|NOT NULL	|ZBX_PROXY
FIELD		|publickey	|t_varchar(64)	|''	|NOT NULL	|ZBX_PROXY
FIELD		|privatekey	|t_varchar(64)	|''	|NOT NULL	|ZBX_PROXY
FIELD		|flags		|t_integer	|'0'	|NOT NULL	|ZBX_PROXY
FIELD		|interfaceid	|t_id		|	|NULL		|ZBX_PROXY		|4|interface	|		|RESTRICT
FIELD		|description	|t_text		|''	|NOT NULL	|0
FIELD		|inventory_link	|t_integer	|'0'	|NOT NULL	|ZBX_PROXY
FIELD		|lifetime	|t_varchar(255)	|'30d'	|NOT NULL	|0
FIELD		|evaltype	|t_integer	|'0'	|NOT NULL	|0
FIELD		|jmx_endpoint	|t_varchar(255)	|''	|NOT NULL	|ZBX_PROXY
FIELD		|master_itemid	|t_id		|	|NULL		|ZBX_PROXY		|5|items	|itemid		|RESTRICT
FIELD		|timeout	|t_varchar(255)	|''	|NOT NULL	|ZBX_PROXY
FIELD		|url		|t_varchar(2048)|''	|NOT NULL	|ZBX_PROXY
FIELD		|query_fields	|t_varchar(2048)|''	|NOT NULL	|ZBX_PROXY
FIELD		|posts		|t_text		|''	|NOT NULL	|ZBX_PROXY
FIELD		|status_codes	|t_varchar(255)	|'200'	|NOT NULL	|ZBX_PROXY
FIELD		|follow_redirects|t_integer	|'1'	|NOT NULL	|ZBX_PROXY
FIELD		|post_type	|t_integer	|'0'	|NOT NULL	|ZBX_PROXY
FIELD		|http_proxy	|t_varchar(255)	|''	|NOT NULL	|ZBX_PROXY,ZBX_NODATA
FIELD		|headers	|t_text		|''	|NOT NULL	|ZBX_PROXY
FIELD		|retrieve_mode	|t_integer	|'0'	|NOT NULL	|ZBX_PROXY
FIELD		|request_method	|t_integer	|'0'	|NOT NULL	|ZBX_PROXY
FIELD		|output_format	|t_integer	|'0'	|NOT NULL	|ZBX_PROXY
FIELD		|ssl_cert_file	|t_varchar(255)	|''	|NOT NULL	|ZBX_PROXY,ZBX_NODATA
FIELD		|ssl_key_file	|t_varchar(255)	|''	|NOT NULL	|ZBX_PROXY,ZBX_NODATA
FIELD		|ssl_key_password|t_varchar(64)	|''	|NOT NULL	|ZBX_PROXY,ZBX_NODATA
FIELD		|verify_peer	|t_integer	|'0'	|NOT NULL	|ZBX_PROXY
FIELD		|verify_host	|t_integer	|'0'	|NOT NULL	|ZBX_PROXY
FIELD		|allow_traps	|t_integer	|'0'	|NOT NULL	|ZBX_PROXY
FIELD		|discover	|t_integer	|'0'	|NOT NULL	|0
FIELD		|uuid		|t_varchar(32)	|''	|NOT NULL	|0
FIELD		|name_upper	|t_varchar(255)	|''	|NOT NULL	|0
INDEX		|1		|hostid,key_(764)
INDEX		|3		|status
INDEX		|4		|templateid
INDEX		|5		|valuemapid
INDEX		|6		|interfaceid
INDEX		|7		|master_itemid
INDEX		|8		|key_(768)
INDEX		|9		|hostid,name_upper
CHANGELOG	|3
UPD_TRIG_FUNC	|name		|name_upper	|itemid	|upper

TABLE|httpstepitem|httpstepitemid|ZBX_TEMPLATE
FIELD		|httpstepitemid	|t_id		|	|NOT NULL	|0
FIELD		|httpstepid	|t_id		|	|NOT NULL	|ZBX_PROXY		|1|httpstep	|		|RESTRICT
FIELD		|itemid		|t_id		|	|NOT NULL	|ZBX_PROXY		|2|items	|		|RESTRICT
FIELD		|type		|t_integer	|'0'	|NOT NULL	|ZBX_PROXY
UNIQUE		|1		|httpstepid,itemid
INDEX		|2		|itemid
CHANGELOG	|16

TABLE|httptestitem|httptestitemid|ZBX_TEMPLATE
FIELD		|httptestitemid	|t_id		|	|NOT NULL	|0
FIELD		|httptestid	|t_id		|	|NOT NULL	|ZBX_PROXY		|1|httptest	|		|RESTRICT
FIELD		|itemid		|t_id		|	|NOT NULL	|ZBX_PROXY		|2|items	|		|RESTRICT
FIELD		|type		|t_integer	|'0'	|NOT NULL	|ZBX_PROXY
UNIQUE		|1		|httptestid,itemid
INDEX		|2		|itemid
CHANGELOG	|13

TABLE|media_type|mediatypeid|ZBX_DATA
FIELD		|mediatypeid	|t_id		|	|NOT NULL	|0
FIELD		|type		|t_integer	|'0'	|NOT NULL	|0
FIELD		|name		|t_varchar(100)	|''	|NOT NULL	|0
FIELD		|smtp_server	|t_varchar(255)	|''	|NOT NULL	|0
FIELD		|smtp_helo	|t_varchar(255)	|''	|NOT NULL	|0
FIELD		|smtp_email	|t_varchar(255)	|''	|NOT NULL	|0
FIELD		|exec_path	|t_varchar(255)	|''	|NOT NULL	|0
FIELD		|gsm_modem	|t_varchar(255)	|''	|NOT NULL	|0
FIELD		|username	|t_varchar(255)	|''	|NOT NULL	|0
FIELD		|passwd		|t_varchar(255)	|''	|NOT NULL	|0
FIELD		|status		|t_integer	|'1'	|NOT NULL	|ZBX_NODATA
FIELD		|smtp_port	|t_integer	|'25'	|NOT NULL	|0
FIELD		|smtp_security	|t_integer	|'0'	|NOT NULL	|0
FIELD		|smtp_verify_peer|t_integer	|'0'	|NOT NULL	|0
FIELD		|smtp_verify_host|t_integer	|'0'	|NOT NULL	|0
FIELD		|smtp_authentication|t_integer	|'0'	|NOT NULL	|0
FIELD		|maxsessions	|t_integer	|'1'	|NOT NULL	|0
FIELD		|maxattempts	|t_integer	|'3'	|NOT NULL	|0
FIELD		|attempt_interval|t_varchar(32)	|'10s'	|NOT NULL	|0
FIELD		|content_type	|t_integer	|'1'	|NOT NULL	|0
FIELD		|script		|t_text		|''	|NOT NULL	|0
FIELD		|timeout	|t_varchar(32)	|'30s'	|NOT NULL	|0
FIELD		|process_tags	|t_integer	|'0'	|NOT NULL	|0
FIELD		|show_event_menu|t_integer	|'0'	|NOT NULL	|0
FIELD		|event_menu_url	|t_varchar(2048)|''	|NOT NULL	|0
FIELD		|event_menu_name|t_varchar(255)	|''	|NOT NULL	|0
FIELD		|description	|t_shorttext	|''	|NOT NULL	|0
FIELD		|provider	|t_integer	|'0'	|NOT NULL	|0
UNIQUE		|1		|name

TABLE|media_type_param|mediatype_paramid|ZBX_DATA
FIELD		|mediatype_paramid|t_id		|	|NOT NULL	|0
FIELD		|mediatypeid	|t_id		|	|NOT NULL	|0			|1|media_type
FIELD		|name		|t_varchar(255)	|''	|NOT NULL	|0
FIELD		|value		|t_varchar(2048)|''	|NOT NULL	|0
FIELD		|sortorder	|t_integer	|'0'	|NOT NULL	|0
INDEX		|1		|mediatypeid

TABLE|media_type_message|mediatype_messageid|ZBX_DATA
FIELD		|mediatype_messageid|t_id	|	|NOT NULL	|0
FIELD		|mediatypeid	|t_id		|	|NOT NULL	|0			|1|media_type
FIELD		|eventsource	|t_integer	|	|NOT NULL	|0
FIELD		|recovery	|t_integer	|	|NOT NULL	|0
FIELD		|subject	|t_varchar(255)	|''	|NOT NULL	|0
FIELD		|message	|t_text		|''	|NOT NULL	|0
UNIQUE		|1		|mediatypeid,eventsource,recovery

TABLE|usrgrp|usrgrpid|ZBX_DATA
FIELD		|usrgrpid	|t_id		|	|NOT NULL	|0
FIELD		|name		|t_varchar(64)	|''	|NOT NULL	|0
FIELD		|gui_access	|t_integer	|'0'	|NOT NULL	|0
FIELD		|users_status	|t_integer	|'0'	|NOT NULL	|0
FIELD		|debug_mode	|t_integer	|'0'	|NOT NULL	|0
FIELD		|userdirectoryid	|t_id	|NULL	|NULL	|0 |2|userdirectory	|	|RESTRICT
UNIQUE		|1		|name
INDEX		|2	|userdirectoryid

TABLE|users_groups|id|ZBX_DATA
FIELD		|id		|t_id		|	|NOT NULL	|0
FIELD		|usrgrpid	|t_id		|	|NOT NULL	|0			|1|usrgrp
FIELD		|userid		|t_id		|	|NOT NULL	|0			|2|users
UNIQUE		|1		|usrgrpid,userid
INDEX		|2		|userid

TABLE|scripts|scriptid|ZBX_DATA
FIELD		|scriptid	|t_id		|	|NOT NULL	|0
FIELD		|name		|t_varchar(255)	|''	|NOT NULL	|0
FIELD		|command	|t_text		|''	|NOT NULL	|0
FIELD		|host_access	|t_integer	|'2'	|NOT NULL	|0
FIELD		|usrgrpid	|t_id		|	|NULL		|0			|1|usrgrp	|		|RESTRICT
FIELD		|groupid	|t_id		|	|NULL		|0			|2|hstgrp	|		|RESTRICT
FIELD		|description	|t_shorttext	|''	|NOT NULL	|0
FIELD		|confirmation	|t_varchar(255)	|''	|NOT NULL	|0
FIELD		|type		|t_integer	|'5'	|NOT NULL	|0
FIELD		|execute_on	|t_integer	|'2'	|NOT NULL	|0
FIELD		|timeout	|t_varchar(32)	|'30s'	|NOT NULL	|0
FIELD		|scope		|t_integer	|'1'	|NOT NULL	|0
FIELD		|port		|t_varchar(64)	|''	|NOT NULL	|0
FIELD		|authtype	|t_integer	|'0'	|NOT NULL	|0
FIELD		|username	|t_varchar(64)	|''	|NOT NULL	|0
FIELD		|password	|t_varchar(64)	|''	|NOT NULL	|0
FIELD		|publickey	|t_varchar(64)	|''	|NOT NULL	|0
FIELD		|privatekey	|t_varchar(64)	|''	|NOT NULL	|0
FIELD		|menu_path	|t_varchar(255)	|''	|NOT NULL	|0
FIELD		|url		|t_varchar(2048)|''	|NOT NULL	|0
FIELD		|new_window	|t_integer	|'1'	|NOT NULL	|0
INDEX		|1		|usrgrpid
INDEX		|2		|groupid
UNIQUE		|3		|name,menu_path

TABLE|script_param|script_paramid|ZBX_DATA
FIELD		|script_paramid	|t_id		|	|NOT NULL	|0
FIELD		|scriptid	|t_id		|	|NOT NULL	|0			|1|scripts
FIELD		|name		|t_varchar(255)	|''	|NOT NULL	|0
FIELD		|value		|t_varchar(2048)|''	|NOT NULL	|0
UNIQUE		|1		|scriptid,name

TABLE|actions|actionid|ZBX_DATA
FIELD		|actionid	|t_id		|	|NOT NULL	|0
FIELD		|name		|t_varchar(255)	|''	|NOT NULL	|0
FIELD		|eventsource	|t_integer	|'0'	|NOT NULL	|0
FIELD		|evaltype	|t_integer	|'0'	|NOT NULL	|0
FIELD		|status		|t_integer	|'0'	|NOT NULL	|0
FIELD		|esc_period	|t_varchar(255)	|'1h'	|NOT NULL	|0
FIELD		|formula	|t_varchar(1024)|''	|NOT NULL	|0
FIELD		|pause_suppressed|t_integer	|'1'	|NOT NULL	|0
FIELD		|notify_if_canceled|t_integer	|'1'	|NOT NULL	|0
FIELD		|pause_symptoms	|t_integer	|'1'	|NOT NULL	|0
INDEX		|1		|eventsource,status
UNIQUE		|2		|name

TABLE|operations|operationid|ZBX_DATA
FIELD		|operationid	|t_id		|	|NOT NULL	|0
FIELD		|actionid	|t_id		|	|NOT NULL	|0			|1|actions
FIELD		|operationtype	|t_integer	|'0'	|NOT NULL	|0
FIELD		|esc_period	|t_varchar(255)	|'0'	|NOT NULL	|0
FIELD		|esc_step_from	|t_integer	|'1'	|NOT NULL	|0
FIELD		|esc_step_to	|t_integer	|'1'	|NOT NULL	|0
FIELD		|evaltype	|t_integer	|'0'	|NOT NULL	|0
FIELD		|recovery	|t_integer	|'0'	|NOT NULL	|0
INDEX		|1		|actionid

TABLE|optag|optagid|ZBX_DATA
FIELD		|optagid	|t_id		|	|NOT NULL	|0
FIELD		|operationid	|t_id		|	|NOT NULL	|0			|1|operations
FIELD		|tag		|t_varchar(255)	|''	|NOT NULL	|0
FIELD		|value		|t_varchar(255)	|''	|NOT NULL	|0
INDEX		|1		|operationid

TABLE|opmessage|operationid|ZBX_DATA
FIELD		|operationid	|t_id		|	|NOT NULL	|0			|1|operations
FIELD		|default_msg	|t_integer	|'1'	|NOT NULL	|0
FIELD		|subject	|t_varchar(255)	|''	|NOT NULL	|0
FIELD		|message	|t_shorttext	|''	|NOT NULL	|0
FIELD		|mediatypeid	|t_id		|	|NULL		|0			|2|media_type	|		|RESTRICT
INDEX		|1		|mediatypeid

TABLE|opmessage_grp|opmessage_grpid|ZBX_DATA
FIELD		|opmessage_grpid|t_id		|	|NOT NULL	|0
FIELD		|operationid	|t_id		|	|NOT NULL	|0			|1|operations
FIELD		|usrgrpid	|t_id		|	|NOT NULL	|0			|2|usrgrp	|		|RESTRICT
UNIQUE		|1		|operationid,usrgrpid
INDEX		|2		|usrgrpid

TABLE|opmessage_usr|opmessage_usrid|ZBX_DATA
FIELD		|opmessage_usrid|t_id		|	|NOT NULL	|0
FIELD		|operationid	|t_id		|	|NOT NULL	|0			|1|operations
FIELD		|userid		|t_id		|	|NOT NULL	|0			|2|users	|		|RESTRICT
UNIQUE		|1		|operationid,userid
INDEX		|2		|userid

TABLE|opcommand|operationid|ZBX_DATA
FIELD		|operationid	|t_id		|	|NOT NULL	|0			|1|operations
FIELD		|scriptid	|t_id		|	|NOT NULL	|0			|2|scripts	|		|RESTRICT
INDEX		|1		|scriptid

TABLE|opcommand_hst|opcommand_hstid|ZBX_DATA
FIELD		|opcommand_hstid|t_id		|	|NOT NULL	|0
FIELD		|operationid	|t_id		|	|NOT NULL	|0			|1|operations
FIELD		|hostid		|t_id		|	|NULL		|0			|2|hosts	|		|RESTRICT
INDEX		|1		|operationid
INDEX		|2		|hostid

TABLE|opcommand_grp|opcommand_grpid|ZBX_DATA
FIELD		|opcommand_grpid|t_id		|	|NOT NULL	|0
FIELD		|operationid	|t_id		|	|NOT NULL	|0			|1|operations
FIELD		|groupid	|t_id		|	|NOT NULL	|0			|2|hstgrp	|		|RESTRICT
INDEX		|1		|operationid
INDEX		|2		|groupid

TABLE|opgroup|opgroupid|ZBX_DATA
FIELD		|opgroupid	|t_id		|	|NOT NULL	|0
FIELD		|operationid	|t_id		|	|NOT NULL	|0			|1|operations
FIELD		|groupid	|t_id		|	|NOT NULL	|0			|2|hstgrp	|		|RESTRICT
UNIQUE		|1		|operationid,groupid
INDEX		|2		|groupid

TABLE|optemplate|optemplateid|ZBX_TEMPLATE
FIELD		|optemplateid	|t_id		|	|NOT NULL	|0
FIELD		|operationid	|t_id		|	|NOT NULL	|0			|1|operations
FIELD		|templateid	|t_id		|	|NOT NULL	|0			|2|hosts	|hostid		|RESTRICT
UNIQUE		|1		|operationid,templateid
INDEX		|2		|templateid

TABLE|opconditions|opconditionid|ZBX_DATA
FIELD		|opconditionid	|t_id		|	|NOT NULL	|0
FIELD		|operationid	|t_id		|	|NOT NULL	|0			|1|operations
FIELD		|conditiontype	|t_integer	|'0'	|NOT NULL	|0
FIELD		|operator	|t_integer	|'0'	|NOT NULL	|0
FIELD		|value		|t_varchar(255)	|''	|NOT NULL	|0
INDEX		|1		|operationid

TABLE|conditions|conditionid|ZBX_DATA
FIELD		|conditionid	|t_id		|	|NOT NULL	|0
FIELD		|actionid	|t_id		|	|NOT NULL	|0			|1|actions
FIELD		|conditiontype	|t_integer	|'0'	|NOT NULL	|0
FIELD		|operator	|t_integer	|'0'	|NOT NULL	|0
FIELD		|value		|t_varchar(255)	|''	|NOT NULL	|0
FIELD		|value2		|t_varchar(255)	|''	|NOT NULL	|0
INDEX		|1		|actionid

TABLE|config|configid|ZBX_DATA
FIELD		|configid	|t_id		|	|NOT NULL	|0
FIELD		|work_period	|t_varchar(255)	|'1-5,09:00-18:00'|NOT NULL|0
FIELD		|alert_usrgrpid	|t_id		|	|NULL		|0			|1|usrgrp	|usrgrpid	|RESTRICT
FIELD		|default_theme	|t_varchar(128)	|'blue-theme'|NOT NULL	|ZBX_NODATA
FIELD		|authentication_type|t_integer	|'0'	|NOT NULL	|ZBX_NODATA
FIELD		|discovery_groupid|t_id		|	|NULL		|0			|2|hstgrp	|groupid	|RESTRICT
FIELD		|max_in_table	|t_integer	|'50'	|NOT NULL	|ZBX_NODATA
FIELD		|search_limit	|t_integer	|'1000'	|NOT NULL	|ZBX_NODATA
FIELD		|severity_color_0|t_varchar(6)	|'97AAB3'|NOT NULL	|ZBX_NODATA
FIELD		|severity_color_1|t_varchar(6)	|'7499FF'|NOT NULL	|ZBX_NODATA
FIELD		|severity_color_2|t_varchar(6)	|'FFC859'|NOT NULL	|ZBX_NODATA
FIELD		|severity_color_3|t_varchar(6)	|'FFA059'|NOT NULL	|ZBX_NODATA
FIELD		|severity_color_4|t_varchar(6)	|'E97659'|NOT NULL	|ZBX_NODATA
FIELD		|severity_color_5|t_varchar(6)	|'E45959'|NOT NULL	|ZBX_NODATA
FIELD		|severity_name_0|t_varchar(32)	|'Not classified'|NOT NULL|ZBX_NODATA
FIELD		|severity_name_1|t_varchar(32)	|'Information'|NOT NULL	|ZBX_NODATA
FIELD		|severity_name_2|t_varchar(32)	|'Warning'|NOT NULL	|ZBX_NODATA
FIELD		|severity_name_3|t_varchar(32)	|'Average'|NOT NULL	|ZBX_NODATA
FIELD		|severity_name_4|t_varchar(32)	|'High'	|NOT NULL	|ZBX_NODATA
FIELD		|severity_name_5|t_varchar(32)	|'Disaster'|NOT NULL	|ZBX_NODATA
FIELD		|ok_period	|t_varchar(32)	|'5m'	|NOT NULL	|ZBX_NODATA
FIELD		|blink_period	|t_varchar(32)	|'2m'	|NOT NULL	|ZBX_NODATA
FIELD		|problem_unack_color|t_varchar(6)|'CC0000'|NOT NULL	|ZBX_NODATA
FIELD		|problem_ack_color|t_varchar(6)	|'CC0000'|NOT NULL	|ZBX_NODATA
FIELD		|ok_unack_color	|t_varchar(6)	|'009900'|NOT NULL	|ZBX_NODATA
FIELD		|ok_ack_color	|t_varchar(6)	|'009900'|NOT NULL	|ZBX_NODATA
FIELD		|problem_unack_style|t_integer	|'1'	|NOT NULL	|ZBX_NODATA
FIELD		|problem_ack_style|t_integer	|'1'	|NOT NULL	|ZBX_NODATA
FIELD		|ok_unack_style	|t_integer	|'1'	|NOT NULL	|ZBX_NODATA
FIELD		|ok_ack_style	|t_integer	|'1'	|NOT NULL	|ZBX_NODATA
FIELD		|snmptrap_logging|t_integer	|'1'	|NOT NULL	|ZBX_PROXY,ZBX_NODATA
FIELD		|server_check_interval|t_integer|'10'	|NOT NULL	|ZBX_NODATA
FIELD		|hk_events_mode	|t_integer	|'1'	|NOT NULL	|ZBX_NODATA
FIELD		|hk_events_trigger|t_varchar(32)|'365d'	|NOT NULL	|ZBX_NODATA
FIELD		|hk_events_internal|t_varchar(32)|'1d'	|NOT NULL	|ZBX_NODATA
FIELD		|hk_events_discovery|t_varchar(32)|'1d'	|NOT NULL	|ZBX_NODATA
FIELD		|hk_events_autoreg|t_varchar(32)|'1d'	|NOT NULL	|ZBX_NODATA
FIELD		|hk_services_mode|t_integer	|'1'	|NOT NULL	|ZBX_NODATA
FIELD		|hk_services	|t_varchar(32)	|'365d'	|NOT NULL	|ZBX_NODATA
FIELD		|hk_audit_mode	|t_integer	|'1'	|NOT NULL	|ZBX_NODATA
FIELD		|hk_audit	|t_varchar(32)	|'365d'	|NOT NULL	|ZBX_NODATA
FIELD		|hk_sessions_mode|t_integer	|'1'	|NOT NULL	|ZBX_NODATA
FIELD		|hk_sessions	|t_varchar(32)	|'365d'	|NOT NULL	|ZBX_NODATA
FIELD		|hk_history_mode|t_integer	|'1'	|NOT NULL	|ZBX_NODATA
FIELD		|hk_history_global|t_integer	|'0'	|NOT NULL	|ZBX_PROXY,ZBX_NODATA
FIELD		|hk_history	|t_varchar(32)	|'90d'	|NOT NULL	|ZBX_PROXY,ZBX_NODATA
FIELD		|hk_trends_mode	|t_integer	|'1'	|NOT NULL	|ZBX_NODATA
FIELD		|hk_trends_global|t_integer	|'0'	|NOT NULL	|ZBX_NODATA
FIELD		|hk_trends	|t_varchar(32)	|'365d'	|NOT NULL	|ZBX_NODATA
FIELD		|default_inventory_mode|t_integer|'-1'	|NOT NULL	|ZBX_NODATA
FIELD		|custom_color	|t_integer	|'0'	|NOT NULL	|ZBX_NODATA
FIELD		|http_auth_enabled	|t_integer	|'0'	|NOT NULL	|ZBX_NODATA
FIELD		|http_login_form	|t_integer	|'0'	|NOT NULL	|ZBX_NODATA
FIELD		|http_strip_domains	|t_varchar(2048)|''	|NOT NULL	|ZBX_NODATA
FIELD		|http_case_sensitive	|t_integer	|'1'	|NOT NULL	|ZBX_NODATA
FIELD		|ldap_auth_enabled		|t_integer		|'0'	|NOT NULL	|ZBX_NODATA
FIELD		|ldap_case_sensitive	|t_integer	|'1'	|NOT NULL	|ZBX_NODATA
FIELD		|db_extension	|t_varchar(32)	|''	|NOT NULL	|ZBX_NODATA
FIELD		|autoreg_tls_accept	|t_integer	|'1'	|NOT NULL	|ZBX_PROXY,ZBX_NODATA
FIELD		|compression_status	|t_integer	|'0'	|NOT NULL	|ZBX_NODATA
FIELD		|compress_older	|t_varchar(32)	|'7d'	|NOT NULL	|ZBX_NODATA
FIELD		|instanceid	|t_varchar(32)	|''	|NOT NULL	|ZBX_NODATA
FIELD		|saml_auth_enabled	|t_integer	|'0'	|NOT NULL	|ZBX_NODATA
FIELD		|saml_case_sensitive	|t_integer	|'0'	|NOT NULL	|ZBX_NODATA
FIELD		|default_lang		|t_varchar(5)	|'en_US'|NOT NULL	|ZBX_NODATA
FIELD		|default_timezone	|t_varchar(50)	|'system'|NOT NULL	|ZBX_NODATA
FIELD		|login_attempts	|t_integer	|'5'	|NOT NULL	|ZBX_NODATA
FIELD		|login_block	|t_varchar(32)	|'30s'	|NOT NULL	|ZBX_NODATA
FIELD		|show_technical_errors	|t_integer	|'0'	|NOT NULL	|ZBX_NODATA
FIELD		|validate_uri_schemes	|t_integer	|'1'	|NOT NULL	|ZBX_NODATA
FIELD		|uri_valid_schemes	|t_varchar(255)	|'http,https,ftp,file,mailto,tel,ssh'	|NOT NULL	|ZBX_NODATA
FIELD		|x_frame_options	|t_varchar(255)	|'SAMEORIGIN'	|NOT NULL	|ZBX_NODATA
FIELD		|iframe_sandboxing_enabled	|t_integer	|'1'	|NOT NULL	|ZBX_NODATA
FIELD		|iframe_sandboxing_exceptions	|t_varchar(255)	|''	|NOT NULL	|ZBX_NODATA
FIELD		|max_overview_table_size	|t_integer	|'50'	|NOT NULL	|ZBX_NODATA
FIELD		|history_period	|t_varchar(32)|	'24h'	|NOT NULL	|ZBX_NODATA
FIELD		|period_default	|t_varchar(32)	|'1h'	|NOT NULL	|ZBX_NODATA
FIELD		|max_period	|t_varchar(32)	|'2y'	|NOT NULL	|ZBX_NODATA
FIELD		|socket_timeout	|t_varchar(32)	|'3s'	|NOT NULL	|ZBX_NODATA
FIELD		|connect_timeout	|t_varchar(32)	|'3s'	|NOT NULL	|ZBX_NODATA
FIELD		|media_type_test_timeout	|t_varchar(32)	|'65s'	|NOT NULL	|ZBX_NODATA
FIELD		|script_timeout	|t_varchar(32)	|'60s'	|NOT NULL	|ZBX_NODATA
FIELD		|item_test_timeout	|t_varchar(32)	|'60s'	|NOT NULL	|ZBX_NODATA
FIELD		|session_key	|t_varchar(32)|''	|NOT NULL	|ZBX_NODATA
FIELD		|url			|t_varchar(2048)|''	|NOT NULL	|ZBX_NODATA
FIELD		|report_test_timeout|t_varchar(32)|'60s'|NOT NULL	|ZBX_NODATA
FIELD		|dbversion_status	|t_shorttext|''	|NOT NULL	|ZBX_NODATA
FIELD		|hk_events_service|t_varchar(32)|'1d'	|NOT NULL	|ZBX_NODATA
FIELD		|passwd_min_length	|t_integer	|'8'	|NOT NULL	|ZBX_NODATA
FIELD		|passwd_check_rules	|t_integer	|'8'	|NOT NULL	|ZBX_NODATA
FIELD		|auditlog_enabled	|t_integer	|'1'	|NOT NULL	|ZBX_NODATA
FIELD		|ha_failover_delay	|t_varchar(32)	|'1m'	|NOT NULL	|ZBX_NODATA
FIELD		|geomaps_tile_provider|t_varchar(255)	|''	|NOT NULL	|0
FIELD		|geomaps_tile_url	|t_varchar(2048)|''	|NOT NULL	|ZBX_NODATA
FIELD		|geomaps_max_zoom	|t_integer	|'0'	|NOT NULL	|ZBX_NODATA
FIELD		|geomaps_attribution|t_varchar(1024)|''	|NOT NULL	|ZBX_NODATA
FIELD		|vault_provider	|t_integer	|'0'	|NOT NULL	|ZBX_NODATA
FIELD		|ldap_userdirectoryid	|t_id	|NULL |NULL	|0		|3|userdirectory	|userdirectoryid|RESTRICT
FIELD		|server_status		|t_shorttext	|''	|NOT NULL	|ZBX_NODATA
FIELD		|jit_provision_interval		|t_varchar(32)	|'1h'	|NOT NULL	|ZBX_NODATA
FIELD		|saml_jit_status			|t_integer		|'0'	|NOT NULL	|ZBX_NODATA
FIELD		|ldap_jit_status			|t_integer		|'0'	|NOT NULL	|ZBX_NODATA
FIELD		|disabled_usrgrpid			|t_id			|NULL	|NULL		|ZBX_NODATA	|4|usrgrp	|usrgrpid|RESTRICT
FIELD		|timeout_zabbix_agent	|t_varchar(255)	|'3s'	|NOT NULL	|ZBX_PROXY,ZBX_NODATA
FIELD		|timeout_simple_check	|t_varchar(255)	|'3s'	|NOT NULL	|ZBX_PROXY,ZBX_NODATA
FIELD		|timeout_snmp_agent	|t_varchar(255)	|'3s'	|NOT NULL	|ZBX_PROXY,ZBX_NODATA
FIELD		|timeout_external_check	|t_varchar(255)	|'3s'	|NOT NULL	|ZBX_PROXY,ZBX_NODATA
FIELD		|timeout_db_monitor	|t_varchar(255)	|'3s'	|NOT NULL	|ZBX_PROXY,ZBX_NODATA
FIELD		|timeout_http_agent	|t_varchar(255)	|'3s'	|NOT NULL	|ZBX_PROXY,ZBX_NODATA
FIELD		|timeout_ssh_agent	|t_varchar(255)	|'3s'	|NOT NULL	|ZBX_PROXY,ZBX_NODATA
FIELD		|timeout_telnet_agent	|t_varchar(255)	|'3s'	|NOT NULL	|ZBX_PROXY,ZBX_NODATA
FIELD		|timeout_script		|t_varchar(255)	|'3s'	|NOT NULL	|ZBX_PROXY,ZBX_NODATA
INDEX		|1		|alert_usrgrpid
INDEX		|2		|discovery_groupid
INDEX		|3		|ldap_userdirectoryid
INDEX		|4		|disabled_usrgrpid

TABLE|triggers|triggerid|ZBX_TEMPLATE
FIELD		|triggerid	|t_id		|	|NOT NULL	|0
FIELD		|expression	|t_varchar(2048)|''	|NOT NULL	|0
FIELD		|description	|t_varchar(255)	|''	|NOT NULL	|0
FIELD		|url		|t_varchar(2048)|''	|NOT NULL	|0
FIELD		|status		|t_integer	|'0'	|NOT NULL	|0
FIELD		|value		|t_integer	|'0'	|NOT NULL	|ZBX_NODATA
FIELD		|priority	|t_integer	|'0'	|NOT NULL	|0
FIELD		|lastchange	|t_integer	|'0'	|NOT NULL	|ZBX_NODATA
FIELD		|comments	|t_shorttext	|''	|NOT NULL	|0
FIELD		|error		|t_varchar(2048)|''	|NOT NULL	|ZBX_NODATA
FIELD		|templateid	|t_id		|	|NULL		|0			|1|triggers	|triggerid		|RESTRICT
FIELD		|type		|t_integer	|'0'	|NOT NULL	|0
FIELD		|state		|t_integer	|'0'	|NOT NULL	|ZBX_NODATA
FIELD		|flags		|t_integer	|'0'	|NOT NULL	|0
FIELD		|recovery_mode	|t_integer	|'0'	|NOT NULL	|0
FIELD		|recovery_expression|t_varchar(2048)|''	|NOT NULL	|0
FIELD		|correlation_mode|t_integer	|'0'	|NOT NULL	|0
FIELD		|correlation_tag|t_varchar(255)	|''	|NOT NULL	|0
FIELD		|manual_close	|t_integer	|'0'	|NOT NULL	|0
FIELD		|opdata		|t_varchar(255)	|''	|NOT NULL	|0
FIELD		|discover	|t_integer	|'0'	|NOT NULL	|0
FIELD		|event_name	|t_varchar(2048)|''	|NOT NULL	|0
FIELD		|uuid		|t_varchar(32)	|''	|NOT NULL	|0
FIELD		|url_name	|t_varchar(64)	|''	|NOT NULL	|0
INDEX		|1		|status
INDEX		|2		|value,lastchange
INDEX		|3		|templateid
CHANGELOG	|5

TABLE|trigger_depends|triggerdepid|ZBX_TEMPLATE
FIELD		|triggerdepid	|t_id		|	|NOT NULL	|0
FIELD		|triggerid_down	|t_id		|	|NOT NULL	|0			|1|triggers	|triggerid
FIELD		|triggerid_up	|t_id		|	|NOT NULL	|0			|2|triggers	|triggerid
UNIQUE		|1		|triggerid_down,triggerid_up
INDEX		|2		|triggerid_up

TABLE|functions|functionid|ZBX_TEMPLATE
FIELD		|functionid	|t_id		|	|NOT NULL	|0
FIELD		|itemid		|t_id		|	|NOT NULL	|0			|1|items	|		|RESTRICT
FIELD		|triggerid	|t_id		|	|NOT NULL	|0			|2|triggers	|		|RESTRICT
FIELD		|name		|t_varchar(12)	|''	|NOT NULL	|0
FIELD		|parameter	|t_varchar(255)	|'0'	|NOT NULL	|0
INDEX		|1		|triggerid
INDEX		|2		|itemid,name,parameter
CHANGELOG	|7

TABLE|graphs|graphid|ZBX_TEMPLATE
FIELD		|graphid	|t_id		|	|NOT NULL	|0
FIELD		|name		|t_varchar(128)	|''	|NOT NULL	|0
FIELD		|width		|t_integer	|'900'	|NOT NULL	|0
FIELD		|height		|t_integer	|'200'	|NOT NULL	|0
FIELD		|yaxismin	|t_double	|'0'	|NOT NULL	|0
FIELD		|yaxismax	|t_double	|'100'	|NOT NULL	|0
FIELD		|templateid	|t_id		|	|NULL		|0			|1|graphs	|graphid
FIELD		|show_work_period|t_integer	|'1'	|NOT NULL	|0
FIELD		|show_triggers	|t_integer	|'1'	|NOT NULL	|0
FIELD		|graphtype	|t_integer	|'0'	|NOT NULL	|0
FIELD		|show_legend	|t_integer	|'1'	|NOT NULL	|0
FIELD		|show_3d	|t_integer	|'0'	|NOT NULL	|0
FIELD		|percent_left	|t_double	|'0'	|NOT NULL	|0
FIELD		|percent_right	|t_double	|'0'	|NOT NULL	|0
FIELD		|ymin_type	|t_integer	|'0'	|NOT NULL	|0
FIELD		|ymax_type	|t_integer	|'0'	|NOT NULL	|0
FIELD		|ymin_itemid	|t_id		|	|NULL		|0			|2|items	|itemid		|RESTRICT
FIELD		|ymax_itemid	|t_id		|	|NULL		|0			|3|items	|itemid		|RESTRICT
FIELD		|flags		|t_integer	|'0'	|NOT NULL	|0
FIELD		|discover	|t_integer	|'0'	|NOT NULL	|0
FIELD		|uuid		|t_varchar(32)	|''	|NOT NULL	|0
INDEX		|1		|name
INDEX		|2		|templateid
INDEX		|3		|ymin_itemid
INDEX		|4		|ymax_itemid

TABLE|graphs_items|gitemid|ZBX_TEMPLATE
FIELD		|gitemid	|t_id		|	|NOT NULL	|0
FIELD		|graphid	|t_id		|	|NOT NULL	|0			|1|graphs
FIELD		|itemid		|t_id		|	|NOT NULL	|0			|2|items
FIELD		|drawtype	|t_integer	|'0'	|NOT NULL	|0
FIELD		|sortorder	|t_integer	|'0'	|NOT NULL	|0
FIELD		|color		|t_varchar(6)	|'009600'|NOT NULL	|0
FIELD		|yaxisside	|t_integer	|'0'	|NOT NULL	|0
FIELD		|calc_fnc	|t_integer	|'2'	|NOT NULL	|0
FIELD		|type		|t_integer	|'0'	|NOT NULL	|0
INDEX		|1		|itemid
INDEX		|2		|graphid

TABLE|graph_theme|graphthemeid|ZBX_DATA
FIELD		|graphthemeid	|t_id		|	|NOT NULL	|0
FIELD		|theme		|t_varchar(64)	|''	|NOT NULL	|0
FIELD		|backgroundcolor|t_varchar(6)	|''	|NOT NULL	|0
FIELD		|graphcolor	|t_varchar(6)	|''	|NOT NULL	|0
FIELD		|gridcolor	|t_varchar(6)	|''	|NOT NULL	|0
FIELD		|maingridcolor	|t_varchar(6)	|''	|NOT NULL	|0
FIELD		|gridbordercolor|t_varchar(6)	|''	|NOT NULL	|0
FIELD		|textcolor	|t_varchar(6)	|''	|NOT NULL	|0
FIELD		|highlightcolor	|t_varchar(6)	|''	|NOT NULL	|0
FIELD		|leftpercentilecolor|t_varchar(6)|''	|NOT NULL	|0
FIELD		|rightpercentilecolor|t_varchar(6)|''	|NOT NULL	|0
FIELD		|nonworktimecolor|t_varchar(6)	|''	|NOT NULL	|0
FIELD		|colorpalette	|t_varchar(255)	|''	|NOT NULL	|0
UNIQUE		|1		|theme

TABLE|globalmacro|globalmacroid|ZBX_DATA
FIELD		|globalmacroid	|t_id		|	|NOT NULL	|0
FIELD		|macro		|t_varchar(255)	|''	|NOT NULL	|ZBX_PROXY
FIELD		|value		|t_varchar(2048)|''	|NOT NULL	|ZBX_PROXY
FIELD		|description	|t_shorttext	|''	|NOT NULL	|0
FIELD		|type		|t_integer	|'0'	|NOT NULL	|ZBX_PROXY
UNIQUE		|1		|macro

TABLE|hostmacro|hostmacroid|ZBX_TEMPLATE
FIELD		|hostmacroid	|t_id		|	|NOT NULL	|0
FIELD		|hostid		|t_id		|	|NOT NULL	|ZBX_PROXY		|1|hosts
FIELD		|macro		|t_varchar(255)	|''	|NOT NULL	|ZBX_PROXY
FIELD		|value		|t_varchar(2048)|''	|NOT NULL	|ZBX_PROXY
FIELD		|description	|t_shorttext	|''	|NOT NULL	|0
FIELD		|type		|t_integer	|'0'	|NOT NULL	|ZBX_PROXY
FIELD		|automatic	|t_integer	|'0'	|NOT NULL	|ZBX_PROXY
UNIQUE		|1		|hostid,macro

TABLE|hosts_groups|hostgroupid|ZBX_TEMPLATE
FIELD		|hostgroupid	|t_id		|	|NOT NULL	|0
FIELD		|hostid		|t_id		|	|NOT NULL	|0			|1|hosts
FIELD		|groupid	|t_id		|	|NOT NULL	|0			|2|hstgrp
UNIQUE		|1		|hostid,groupid
INDEX		|2		|groupid

TABLE|hosts_templates|hosttemplateid|ZBX_TEMPLATE
FIELD		|hosttemplateid	|t_id		|	|NOT NULL	|0
FIELD		|hostid		|t_id		|	|NOT NULL	|ZBX_PROXY		|1|hosts
FIELD		|templateid	|t_id		|	|NOT NULL	|ZBX_PROXY		|2|hosts	|hostid
FIELD		|link_type	|t_integer	|'0'	|NOT NULL	|ZBX_PROXY
UNIQUE		|1		|hostid,templateid
INDEX		|2		|templateid

TABLE|valuemap_mapping|valuemap_mappingid|ZBX_TEMPLATE
FIELD		|valuemap_mappingid|t_id	|	|NOT NULL	|0
FIELD		|valuemapid	|t_id		|	|NOT NULL	|0			|1|valuemap
FIELD		|value		|t_varchar(64)	|''	|NOT NULL	|0
FIELD		|newvalue	|t_varchar(64)	|''	|NOT NULL	|0
FIELD		|type		|t_integer	|'0'	|NOT NULL	|0
FIELD		|sortorder	|t_integer	|'0'	|NOT NULL	|0
UNIQUE		|1		|valuemapid,value,type

TABLE|media|mediaid|ZBX_DATA
FIELD		|mediaid	|t_id		|	|NOT NULL	|0
FIELD		|userid		|t_id		|	|NOT NULL	|0			|1|users
FIELD		|mediatypeid	|t_id		|	|NOT NULL	|0			|2|media_type
FIELD		|sendto		|t_varchar(1024)|''	|NOT NULL	|0
FIELD		|active		|t_integer	|'0'	|NOT NULL	|0
FIELD		|severity	|t_integer	|'63'	|NOT NULL	|0
FIELD		|period		|t_varchar(1024)|'1-7,00:00-24:00'|NOT NULL|0
INDEX		|1		|userid
INDEX		|2		|mediatypeid

TABLE|rights|rightid|ZBX_DATA
FIELD		|rightid	|t_id		|	|NOT NULL	|0
FIELD		|groupid	|t_id		|	|NOT NULL	|0			|1|usrgrp	|usrgrpid
FIELD		|permission	|t_integer	|'0'	|NOT NULL	|0
FIELD		|id		|t_id		|	|NOT NULL	|0			|2|hstgrp	|groupid
INDEX		|1		|groupid
INDEX		|2		|id

TABLE|services|serviceid|ZBX_DATA
FIELD		|serviceid	|t_id		|	|NOT NULL	|0
FIELD		|name		|t_varchar(128)	|''	|NOT NULL	|0
FIELD		|status		|t_integer	|'-1'	|NOT NULL	|0
FIELD		|algorithm	|t_integer	|'0'	|NOT NULL	|0
FIELD		|sortorder	|t_integer	|'0'	|NOT NULL	|0
FIELD		|weight		|t_integer	|'0'	|NOT NULL	|0
FIELD		|propagation_rule|t_integer	|'0'	|NOT NULL	|0
FIELD		|propagation_value|t_integer	|'0'	|NOT NULL	|0
FIELD		|description	|t_shorttext	|''	|NOT NULL	|0
FIELD		|uuid		|t_varchar(32)	|''	|NOT NULL	|0
FIELD		|created_at	|t_integer	|'0'	|NOT NULL	|0

TABLE|services_links|linkid|ZBX_DATA
FIELD		|linkid		|t_id		|	|NOT NULL	|0
FIELD		|serviceupid	|t_id		|	|NOT NULL	|0			|1|services	|serviceid
FIELD		|servicedownid	|t_id		|	|NOT NULL	|0			|2|services	|serviceid
INDEX		|1		|servicedownid
UNIQUE		|2		|serviceupid,servicedownid

TABLE|icon_map|iconmapid|ZBX_DATA
FIELD		|iconmapid	|t_id		|	|NOT NULL	|0
FIELD		|name		|t_varchar(64)	|''	|NOT NULL	|0
FIELD		|default_iconid	|t_id		|	|NOT NULL	|0			|1|images	|imageid	|RESTRICT
UNIQUE		|1		|name
INDEX		|2		|default_iconid

TABLE|icon_mapping|iconmappingid|ZBX_DATA
FIELD		|iconmappingid	|t_id		|	|NOT NULL	|0
FIELD		|iconmapid	|t_id		|	|NOT NULL	|0			|1|icon_map
FIELD		|iconid		|t_id		|	|NOT NULL	|0			|2|images	|imageid	|RESTRICT
FIELD		|inventory_link	|t_integer	|'0'	|NOT NULL	|0
FIELD		|expression	|t_varchar(64)	|''	|NOT NULL	|0
FIELD		|sortorder	|t_integer	|'0'	|NOT NULL	|0
INDEX		|1		|iconmapid
INDEX		|2		|iconid

TABLE|sysmaps|sysmapid|ZBX_TEMPLATE
FIELD		|sysmapid	|t_id		|	|NOT NULL	|0
FIELD		|name		|t_varchar(128)	|''	|NOT NULL	|0
FIELD		|width		|t_integer	|'600'	|NOT NULL	|0
FIELD		|height		|t_integer	|'400'	|NOT NULL	|0
FIELD		|backgroundid	|t_id		|	|NULL		|0			|1|images	|imageid	|RESTRICT
FIELD		|label_type	|t_integer	|'2'	|NOT NULL	|0
FIELD		|label_location	|t_integer	|'0'	|NOT NULL	|0
FIELD		|highlight	|t_integer	|'1'	|NOT NULL	|0
FIELD		|expandproblem	|t_integer	|'1'	|NOT NULL	|0
FIELD		|markelements	|t_integer	|'0'	|NOT NULL	|0
FIELD		|show_unack	|t_integer	|'0'	|NOT NULL	|0
FIELD		|grid_size	|t_integer	|'50'	|NOT NULL	|0
FIELD		|grid_show	|t_integer	|'1'	|NOT NULL	|0
FIELD		|grid_align	|t_integer	|'1'	|NOT NULL	|0
FIELD		|label_format	|t_integer	|'0'	|NOT NULL	|0
FIELD		|label_type_host|t_integer	|'2'	|NOT NULL	|0
FIELD		|label_type_hostgroup|t_integer	|'2'	|NOT NULL	|0
FIELD		|label_type_trigger|t_integer	|'2'	|NOT NULL	|0
FIELD		|label_type_map|t_integer	|'2'	|NOT NULL	|0
FIELD		|label_type_image|t_integer	|'2'	|NOT NULL	|0
FIELD		|label_string_host|t_varchar(255)|''	|NOT NULL	|0
FIELD		|label_string_hostgroup|t_varchar(255)|''|NOT NULL	|0
FIELD		|label_string_trigger|t_varchar(255)|''	|NOT NULL	|0
FIELD		|label_string_map|t_varchar(255)|''	|NOT NULL	|0
FIELD		|label_string_image|t_varchar(255)|''	|NOT NULL	|0
FIELD		|iconmapid	|t_id		|	|NULL		|0			|2|icon_map	|		|RESTRICT
FIELD		|expand_macros	|t_integer	|'0'	|NOT NULL	|0
FIELD		|severity_min	|t_integer	|'0'	|NOT NULL	|0
FIELD		|userid		|t_id		|	|NOT NULL	|0			|3|users	|		|RESTRICT
FIELD		|private	|t_integer	|'1'	|NOT NULL	|0
FIELD		|show_suppressed|t_integer	|'0'	|NOT NULL	|0
UNIQUE		|1		|name
INDEX		|2		|backgroundid
INDEX		|3		|iconmapid
INDEX		|4		|userid

TABLE|sysmaps_elements|selementid|ZBX_TEMPLATE
FIELD		|selementid	|t_id		|	|NOT NULL	|0
FIELD		|sysmapid	|t_id		|	|NOT NULL	|0			|1|sysmaps
FIELD		|elementid	|t_id		|'0'	|NOT NULL	|0
FIELD		|elementtype	|t_integer	|'0'	|NOT NULL	|0
FIELD		|iconid_off	|t_id		|	|NULL		|0			|2|images	|imageid	|RESTRICT
FIELD		|iconid_on	|t_id		|	|NULL		|0			|3|images	|imageid	|RESTRICT
FIELD		|label		|t_varchar(2048)|''	|NOT NULL	|0
FIELD		|label_location	|t_integer	|'-1'	|NOT NULL	|0
FIELD		|x		|t_integer	|'0'	|NOT NULL	|0
FIELD		|y		|t_integer	|'0'	|NOT NULL	|0
FIELD		|iconid_disabled|t_id		|	|NULL		|0			|4|images	|imageid	|RESTRICT
FIELD		|iconid_maintenance|t_id	|	|NULL		|0			|5|images	|imageid	|RESTRICT
FIELD		|elementsubtype	|t_integer	|'0'	|NOT NULL	|0
FIELD		|areatype	|t_integer	|'0'	|NOT NULL	|0
FIELD		|width		|t_integer	|'200'	|NOT NULL	|0
FIELD		|height		|t_integer	|'200'	|NOT NULL	|0
FIELD		|viewtype	|t_integer	|'0'	|NOT NULL	|0
FIELD		|use_iconmap	|t_integer	|'1'	|NOT NULL	|0
FIELD		|evaltype	|t_integer		|'0'|NOT NULL	|0
INDEX		|1		|sysmapid
INDEX		|2		|iconid_off
INDEX		|3		|iconid_on
INDEX		|4		|iconid_disabled
INDEX		|5		|iconid_maintenance

TABLE|sysmaps_links|linkid|ZBX_TEMPLATE
FIELD		|linkid		|t_id		|	|NOT NULL	|0
FIELD		|sysmapid	|t_id		|	|NOT NULL	|0			|1|sysmaps
FIELD		|selementid1	|t_id		|	|NOT NULL	|0			|2|sysmaps_elements|selementid
FIELD		|selementid2	|t_id		|	|NOT NULL	|0			|3|sysmaps_elements|selementid
FIELD		|drawtype	|t_integer	|'0'	|NOT NULL	|0
FIELD		|color		|t_varchar(6)	|'000000'|NOT NULL	|0
FIELD		|label		|t_varchar(2048)|''	|NOT NULL	|0
INDEX		|1		|sysmapid
INDEX		|2		|selementid1
INDEX		|3		|selementid2

TABLE|sysmaps_link_triggers|linktriggerid|ZBX_TEMPLATE
FIELD		|linktriggerid	|t_id		|	|NOT NULL	|0
FIELD		|linkid		|t_id		|	|NOT NULL	|0			|1|sysmaps_links
FIELD		|triggerid	|t_id		|	|NOT NULL	|0			|2|triggers
FIELD		|drawtype	|t_integer	|'0'	|NOT NULL	|0
FIELD		|color		|t_varchar(6)	|'000000'|NOT NULL	|0
UNIQUE		|1		|linkid,triggerid
INDEX		|2		|triggerid

TABLE|sysmap_element_url|sysmapelementurlid|ZBX_TEMPLATE
FIELD		|sysmapelementurlid|t_id	|	|NOT NULL	|0
FIELD		|selementid	|t_id		|	|NOT NULL	|0			|1|sysmaps_elements
FIELD		|name		|t_varchar(255)	|	|NOT NULL	|0
FIELD		|url		|t_varchar(2048)|''	|NOT NULL	|0
UNIQUE		|1		|selementid,name

TABLE|sysmap_url|sysmapurlid|ZBX_TEMPLATE
FIELD		|sysmapurlid	|t_id		|	|NOT NULL	|0
FIELD		|sysmapid	|t_id		|	|NOT NULL	|0			|1|sysmaps
FIELD		|name		|t_varchar(255)	|	|NOT NULL	|0
FIELD		|url		|t_varchar(2048)|''	|NOT NULL	|0
FIELD		|elementtype	|t_integer	|'0'	|NOT NULL	|0
UNIQUE		|1		|sysmapid,name

TABLE|sysmap_user|sysmapuserid|ZBX_TEMPLATE
FIELD		|sysmapuserid|t_id		|	|NOT NULL	|0
FIELD		|sysmapid	|t_id		|	|NOT NULL	|0			|1|sysmaps
FIELD		|userid		|t_id		|	|NOT NULL	|0			|2|users
FIELD		|permission	|t_integer	|'2'	|NOT NULL	|0
UNIQUE		|1		|sysmapid,userid
INDEX		|2		|userid

TABLE|sysmap_usrgrp|sysmapusrgrpid|ZBX_TEMPLATE
FIELD		|sysmapusrgrpid|t_id		|	|NOT NULL	|0
FIELD		|sysmapid	|t_id		|	|NOT NULL	|0			|1|sysmaps
FIELD		|usrgrpid	|t_id		|	|NOT NULL	|0			|2|usrgrp
FIELD		|permission	|t_integer	|'2'	|NOT NULL	|0
UNIQUE		|1		|sysmapid,usrgrpid
INDEX		|2		|usrgrpid

TABLE|maintenances_hosts|maintenance_hostid|ZBX_DATA
FIELD		|maintenance_hostid|t_id	|	|NOT NULL	|0
FIELD		|maintenanceid	|t_id		|	|NOT NULL	|0			|1|maintenances
FIELD		|hostid		|t_id		|	|NOT NULL	|0			|2|hosts
UNIQUE		|1		|maintenanceid,hostid
INDEX		|2		|hostid

TABLE|maintenances_groups|maintenance_groupid|ZBX_DATA
FIELD		|maintenance_groupid|t_id	|	|NOT NULL	|0
FIELD		|maintenanceid	|t_id		|	|NOT NULL	|0			|1|maintenances
FIELD		|groupid	|t_id		|	|NOT NULL	|0			|2|hstgrp
UNIQUE		|1		|maintenanceid,groupid
INDEX		|2		|groupid

TABLE|timeperiods|timeperiodid|ZBX_DATA
FIELD		|timeperiodid	|t_id		|	|NOT NULL	|0
FIELD		|timeperiod_type|t_integer	|'0'	|NOT NULL	|0
FIELD		|every		|t_integer	|'1'	|NOT NULL	|0
FIELD		|month		|t_integer	|'0'	|NOT NULL	|0
FIELD		|dayofweek	|t_integer	|'0'	|NOT NULL	|0
FIELD		|day		|t_integer	|'0'	|NOT NULL	|0
FIELD		|start_time	|t_integer	|'0'	|NOT NULL	|0
FIELD		|period		|t_integer	|'0'	|NOT NULL	|0
FIELD		|start_date	|t_integer	|'0'	|NOT NULL	|0

TABLE|maintenances_windows|maintenance_timeperiodid|ZBX_DATA
FIELD		|maintenance_timeperiodid|t_id	|	|NOT NULL	|0
FIELD		|maintenanceid	|t_id		|	|NOT NULL	|0			|1|maintenances
FIELD		|timeperiodid	|t_id		|	|NOT NULL	|0			|2|timeperiods
UNIQUE		|1		|maintenanceid,timeperiodid
INDEX		|2		|timeperiodid

TABLE|regexps|regexpid|ZBX_DATA
FIELD		|regexpid	|t_id		|	|NOT NULL	|0
FIELD		|name		|t_varchar(128)	|''	|NOT NULL	|ZBX_PROXY
FIELD		|test_string	|t_shorttext	|''	|NOT NULL	|0
UNIQUE		|1		|name

TABLE|expressions|expressionid|ZBX_DATA
FIELD		|expressionid	|t_id		|	|NOT NULL	|0
FIELD		|regexpid	|t_id		|	|NOT NULL	|ZBX_PROXY		|1|regexps
FIELD		|expression	|t_varchar(255)	|''	|NOT NULL	|ZBX_PROXY
FIELD		|expression_type|t_integer	|'0'	|NOT NULL	|ZBX_PROXY
FIELD		|exp_delimiter	|t_varchar(1)	|''	|NOT NULL	|ZBX_PROXY
FIELD		|case_sensitive	|t_integer	|'0'	|NOT NULL	|ZBX_PROXY
INDEX		|1		|regexpid

TABLE|ids|table_name,field_name|0
FIELD		|table_name	|t_varchar(64)	|''	|NOT NULL	|0
FIELD		|field_name	|t_varchar(64)	|''	|NOT NULL	|0
FIELD		|nextid		|t_id		|	|NOT NULL	|0

-- History tables

TABLE|alerts|alertid|0
FIELD		|alertid	|t_id		|	|NOT NULL	|0
FIELD		|actionid	|t_id		|	|NOT NULL	|0			|1|actions
FIELD		|eventid	|t_id		|	|NOT NULL	|0			|2|events
FIELD		|userid		|t_id		|	|NULL		|0			|3|users
FIELD		|clock		|t_time		|'0'	|NOT NULL	|0
FIELD		|mediatypeid	|t_id		|	|NULL		|0			|4|media_type
FIELD		|sendto		|t_varchar(1024)|''	|NOT NULL	|0
FIELD		|subject	|t_varchar(255)	|''	|NOT NULL	|0
FIELD		|message	|t_text		|''	|NOT NULL	|0
FIELD		|status		|t_integer	|'0'	|NOT NULL	|0
FIELD		|retries	|t_integer	|'0'	|NOT NULL	|0
FIELD		|error		|t_varchar(2048)|''	|NOT NULL	|0
FIELD		|esc_step	|t_integer	|'0'	|NOT NULL	|0
FIELD		|alerttype	|t_integer	|'0'	|NOT NULL	|0
FIELD		|p_eventid	|t_id		|	|NULL		|0			|5|events	|eventid
FIELD		|acknowledgeid	|t_id		|	|NULL		|0			|6|acknowledges	|acknowledgeid
FIELD		|parameters	|t_text		|'{}'	|NOT NULL	|0
INDEX		|1		|actionid
INDEX		|2		|clock
INDEX		|3		|eventid
INDEX		|4		|status
INDEX		|5		|mediatypeid
INDEX		|6		|userid
INDEX		|7		|p_eventid
INDEX		|8		|acknowledgeid

TABLE|history|itemid,clock,ns|0
FIELD		|itemid		|t_id		|	|NOT NULL	|0			|-|items
FIELD		|clock		|t_time		|'0'	|NOT NULL	|0
FIELD		|value		|t_double	|'0.0000'|NOT NULL	|0
FIELD		|ns		|t_nanosec	|'0'	|NOT NULL	|0

TABLE|history_uint|itemid,clock,ns|0
FIELD		|itemid		|t_id		|	|NOT NULL	|0			|-|items
FIELD		|clock		|t_time		|'0'	|NOT NULL	|0
FIELD		|value		|t_bigint	|'0'	|NOT NULL	|0
FIELD		|ns		|t_nanosec	|'0'	|NOT NULL	|0

TABLE|history_str|itemid,clock,ns|0
FIELD		|itemid		|t_id		|	|NOT NULL	|0			|-|items
FIELD		|clock		|t_time		|'0'	|NOT NULL	|0
FIELD		|value		|t_varchar(255)	|''	|NOT NULL	|0
FIELD		|ns		|t_nanosec	|'0'	|NOT NULL	|0

TABLE|history_log|itemid,clock,ns|0
FIELD		|itemid		|t_id		|	|NOT NULL	|0			|-|items
FIELD		|clock		|t_time		|'0'	|NOT NULL	|0
FIELD		|timestamp	|t_time		|'0'	|NOT NULL	|0
FIELD		|source		|t_varchar(64)	|''	|NOT NULL	|0
FIELD		|severity	|t_integer	|'0'	|NOT NULL	|0
FIELD		|value		|t_text		|''	|NOT NULL	|0
FIELD		|logeventid	|t_integer	|'0'	|NOT NULL	|0
FIELD		|ns		|t_nanosec	|'0'	|NOT NULL	|0

TABLE|history_text|itemid,clock,ns|0
FIELD		|itemid		|t_id		|	|NOT NULL	|0			|-|items
FIELD		|clock		|t_time		|'0'	|NOT NULL	|0
FIELD		|value		|t_text		|''	|NOT NULL	|0
FIELD		|ns		|t_nanosec	|'0'	|NOT NULL	|0

TABLE|history_bin|itemid,clock,ns|0
FIELD		|itemid		|t_id		|	|NOT NULL	|0			|-|items
FIELD		|clock		|t_time		|'0'	|NOT NULL	|0
FIELD		|ns		|t_nanosec	|'0'	|NOT NULL	|0
FIELD		|value		|t_bin		|''	|NOT NULL	|0

TABLE|proxy_history|id|0
FIELD		|id		|t_id		|	|NOT NULL	|0
FIELD		|itemid		|t_id		|	|NOT NULL	|0			|-|items
FIELD		|clock		|t_time		|'0'	|NOT NULL	|0
FIELD		|timestamp	|t_time		|'0'	|NOT NULL	|0
FIELD		|source		|t_varchar(64)	|''	|NOT NULL	|0
FIELD		|severity	|t_integer	|'0'	|NOT NULL	|0
FIELD		|value		|t_longtext	|''	|NOT NULL	|0
FIELD		|logeventid	|t_integer	|'0'	|NOT NULL	|0
FIELD		|ns		|t_nanosec	|'0'	|NOT NULL	|0
FIELD		|state		|t_integer	|'0'	|NOT NULL	|0
FIELD		|lastlogsize	|t_bigint	|'0'	|NOT NULL	|0
FIELD		|mtime		|t_integer	|'0'	|NOT NULL	|0
FIELD		|flags		|t_integer	|'0'	|NOT NULL	|0
FIELD		|write_clock	|t_time		|'0'	|NOT NULL	|0
INDEX		|1		|clock

TABLE|proxy_dhistory|id|0
FIELD		|id		|t_id		|	|NOT NULL	|0
FIELD		|clock		|t_time		|'0'	|NOT NULL	|0
FIELD		|druleid	|t_id		|	|NOT NULL	|0			|-|drules
FIELD		|ip		|t_varchar(39)	|''	|NOT NULL	|0
FIELD		|port		|t_integer	|'0'	|NOT NULL	|0
FIELD		|value		|t_varchar(255)	|''	|NOT NULL	|0
FIELD		|status		|t_integer	|'0'	|NOT NULL	|0
FIELD		|dcheckid	|t_id		|	|NULL		|0			|-|dchecks
FIELD		|dns		|t_varchar(255)	|''	|NOT NULL	|0
INDEX		|1		|clock
INDEX		|2		|druleid

TABLE|events|eventid|0
FIELD		|eventid	|t_id		|	|NOT NULL	|0
FIELD		|source		|t_integer	|'0'	|NOT NULL	|0
FIELD		|object		|t_integer	|'0'	|NOT NULL	|0
FIELD		|objectid	|t_id		|'0'	|NOT NULL	|0
FIELD		|clock		|t_time		|'0'	|NOT NULL	|0
FIELD		|value		|t_integer	|'0'	|NOT NULL	|0
FIELD		|acknowledged	|t_integer	|'0'	|NOT NULL	|0
FIELD		|ns		|t_nanosec	|'0'	|NOT NULL	|0
FIELD		|name		|t_varchar(2048)|''	|NOT NULL	|0
FIELD		|severity	|t_integer	|'0'	|NOT NULL	|0
INDEX		|1		|source,object,objectid,clock
INDEX		|2		|source,object,clock

TABLE|event_symptom|eventid|0
FIELD		|eventid	|t_id		|	|NOT NULL	|0			|1|events	|eventid|
FIELD		|cause_eventid	|t_id		|	|NOT NULL	|0			|2|events	|eventid|	RESTRICT
INDEX		|1		|cause_eventid

TABLE|trends|itemid,clock|0
FIELD		|itemid		|t_id		|	|NOT NULL	|0			|-|items
FIELD		|clock		|t_time		|'0'	|NOT NULL	|0
FIELD		|num		|t_integer	|'0'	|NOT NULL	|0
FIELD		|value_min	|t_double	|'0.0000'|NOT NULL	|0
FIELD		|value_avg	|t_double	|'0.0000'|NOT NULL	|0
FIELD		|value_max	|t_double	|'0.0000'|NOT NULL	|0

TABLE|trends_uint|itemid,clock|0
FIELD		|itemid		|t_id		|	|NOT NULL	|0			|-|items
FIELD		|clock		|t_time		|'0'	|NOT NULL	|0
FIELD		|num		|t_integer	|'0'	|NOT NULL	|0
FIELD		|value_min	|t_bigint	|'0'	|NOT NULL	|0
FIELD		|value_avg	|t_bigint	|'0'	|NOT NULL	|0
FIELD		|value_max	|t_bigint	|'0'	|NOT NULL	|0

TABLE|acknowledges|acknowledgeid|0
FIELD		|acknowledgeid	|t_id		|	|NOT NULL	|0
FIELD		|userid		|t_id		|	|NOT NULL	|0			|1|users
FIELD		|eventid	|t_id		|	|NOT NULL	|0			|2|events
FIELD		|clock		|t_time		|'0'	|NOT NULL	|0
FIELD		|message	|t_varchar(2048)|''	|NOT NULL	|0
FIELD		|action		|t_integer	|'0'	|NOT NULL	|0
FIELD		|old_severity	|t_integer	|'0'	|NOT NULL	|0
FIELD		|new_severity	|t_integer	|'0'	|NOT NULL	|0
FIELD		|suppress_until	|t_time		|'0'	|NOT NULL	|0
FIELD		|taskid		|t_id		|	|NULL		|0			|-|task
INDEX		|1		|userid
INDEX		|2		|eventid
INDEX		|3		|clock

TABLE|auditlog|auditid|0
FIELD		|auditid	|t_cuid		|	|NOT NULL	|0
FIELD		|userid		|t_id		|	|NULL		|0
FIELD		|username	|t_varchar(100)	|''	|NOT NULL	|0
FIELD		|clock		|t_time		|'0'	|NOT NULL	|0
FIELD		|ip		|t_varchar(39)	|''	|NOT NULL	|0
FIELD		|action		|t_integer	|'0'	|NOT NULL	|0
FIELD		|resourcetype	|t_integer	|'0'	|NOT NULL	|0
FIELD		|resourceid	|t_id		|	|NULL		|0
FIELD		|resource_cuid	|t_cuid		|	|NULL		|0
FIELD		|resourcename	|t_varchar(255)	|''	|NOT NULL	|0
FIELD		|recordsetid	|t_cuid		|	|NOT NULL	|0
FIELD		|details	|t_longtext	|''	|NOT NULL	|0
INDEX		|1		|userid,clock
INDEX		|2		|clock
INDEX		|3		|resourcetype,resourceid

TABLE|service_alarms|servicealarmid|0
FIELD		|servicealarmid	|t_id		|	|NOT NULL	|0
FIELD		|serviceid	|t_id		|	|NOT NULL	|0			|1|services
FIELD		|clock		|t_time		|'0'	|NOT NULL	|0
FIELD		|value		|t_integer	|'-1'	|NOT NULL	|0
INDEX		|1		|serviceid,clock
INDEX		|2		|clock

TABLE|autoreg_host|autoreg_hostid|0
FIELD		|autoreg_hostid	|t_id		|	|NOT NULL	|0
FIELD		|proxyid	|t_id		|	|NULL		|0			|1|proxy	|proxyid
FIELD		|host		|t_varchar(128)	|''	|NOT NULL	|0
FIELD		|listen_ip	|t_varchar(39)	|''	|NOT NULL	|0
FIELD		|listen_port	|t_integer	|'0'	|NOT NULL	|0
FIELD		|listen_dns	|t_varchar(255)	|''	|NOT NULL	|0
FIELD		|host_metadata	|t_text		|''	|NOT NULL	|0
FIELD		|flags		|t_integer	|'0'	|NOT NULL	|0
FIELD		|tls_accepted	|t_integer	|'1'	|NOT NULL	|0
INDEX		|1		|host
INDEX		|2		|proxyid

TABLE|proxy_autoreg_host|id|0
FIELD		|id		|t_id		|	|NOT NULL	|0
FIELD		|clock		|t_time		|'0'	|NOT NULL	|0
FIELD		|host		|t_varchar(128)	|''	|NOT NULL	|0
FIELD		|listen_ip	|t_varchar(39)	|''	|NOT NULL	|0
FIELD		|listen_port	|t_integer	|'0'	|NOT NULL	|0
FIELD		|listen_dns	|t_varchar(255)	|''	|NOT NULL	|0
FIELD		|host_metadata	|t_text		|''	|NOT NULL	|0
FIELD		|flags		|t_integer	|'0'	|NOT NULL	|0
FIELD		|tls_accepted	|t_integer	|'1'	|NOT NULL	|0
INDEX		|1		|clock

TABLE|dhosts|dhostid|0
FIELD		|dhostid	|t_id		|	|NOT NULL	|0
FIELD		|druleid	|t_id		|	|NOT NULL	|0			|1|drules
FIELD		|status		|t_integer	|'0'	|NOT NULL	|0
FIELD		|lastup		|t_integer	|'0'	|NOT NULL	|0
FIELD		|lastdown	|t_integer	|'0'	|NOT NULL	|0
INDEX		|1		|druleid

TABLE|dservices|dserviceid|0
FIELD		|dserviceid	|t_id		|	|NOT NULL	|0
FIELD		|dhostid	|t_id		|	|NOT NULL	|0			|1|dhosts
FIELD		|value		|t_varchar(255)	|''	|NOT NULL	|0
FIELD		|port		|t_integer	|'0'	|NOT NULL	|0
FIELD		|status		|t_integer	|'0'	|NOT NULL	|0
FIELD		|lastup		|t_integer	|'0'	|NOT NULL	|0
FIELD		|lastdown	|t_integer	|'0'	|NOT NULL	|0
FIELD		|dcheckid	|t_id		|	|NOT NULL	|0			|2|dchecks
FIELD		|ip		|t_varchar(39)	|''	|NOT NULL	|0
FIELD		|dns		|t_varchar(255)	|''	|NOT NULL	|0
UNIQUE		|1		|dcheckid,ip,port
INDEX		|2		|dhostid

-- Other tables

TABLE|escalations|escalationid|0
FIELD		|escalationid	|t_id		|	|NOT NULL	|0
FIELD		|actionid	|t_id		|	|NOT NULL	|0			|-|actions
FIELD		|triggerid	|t_id		|	|NULL		|0			|-|triggers
FIELD		|eventid	|t_id		|	|NULL		|0			|-|events
FIELD		|r_eventid	|t_id		|	|NULL		|0			|-|events	|eventid
FIELD		|nextcheck	|t_time		|'0'	|NOT NULL	|0
FIELD		|esc_step	|t_integer	|'0'	|NOT NULL	|0
FIELD		|status		|t_integer	|'0'	|NOT NULL	|0
FIELD		|itemid		|t_id		|	|NULL		|0			|-|items
FIELD		|acknowledgeid	|t_id		|	|NULL		|0			|-|acknowledges
FIELD		|servicealarmid	|t_id		|	|NULL		|0			|-|service_alarms
FIELD		|serviceid	|t_id		|	|NULL		|0			|-|services
UNIQUE		|1		|triggerid,itemid,serviceid,escalationid
INDEX		|2		|eventid
INDEX		|3		|nextcheck

TABLE|globalvars|globalvarid|0
FIELD		|globalvarid	|t_id		|	|NOT NULL	|0
FIELD		|snmp_lastsize	|t_bigint	|'0'	|NOT NULL	|0

TABLE|graph_discovery|graphid|0
FIELD		|graphid	|t_id		|	|NOT NULL	|0			|1|graphs
FIELD		|parent_graphid	|t_id		|	|NOT NULL	|0			|2|graphs	|graphid	|RESTRICT
FIELD		|lastcheck	|t_integer	|'0'	|NOT NULL	|ZBX_NODATA
FIELD		|ts_delete	|t_time		|'0'	|NOT NULL	|ZBX_NODATA
INDEX		|1		|parent_graphid

TABLE|host_inventory|hostid|ZBX_TEMPLATE
FIELD		|hostid		|t_id		|	|NOT NULL	|0			|1|hosts
FIELD		|inventory_mode	|t_integer	|'0'	|NOT NULL	|0
FIELD		|type		|t_varchar(64)	|''	|NOT NULL	|ZBX_PROXY,ZBX_NODATA
FIELD		|type_full	|t_varchar(64)	|''	|NOT NULL	|ZBX_PROXY,ZBX_NODATA
FIELD		|name		|t_varchar(128)	|''	|NOT NULL	|ZBX_PROXY,ZBX_NODATA
FIELD		|alias		|t_varchar(128)	|''	|NOT NULL	|ZBX_PROXY,ZBX_NODATA
FIELD		|os		|t_varchar(128)	|''	|NOT NULL	|ZBX_PROXY,ZBX_NODATA
FIELD		|os_full	|t_varchar(255)	|''	|NOT NULL	|ZBX_PROXY,ZBX_NODATA
FIELD		|os_short	|t_varchar(128)	|''	|NOT NULL	|ZBX_PROXY,ZBX_NODATA
FIELD		|serialno_a	|t_varchar(64)	|''	|NOT NULL	|ZBX_PROXY,ZBX_NODATA
FIELD		|serialno_b	|t_varchar(64)	|''	|NOT NULL	|ZBX_PROXY,ZBX_NODATA
FIELD		|tag		|t_varchar(64)	|''	|NOT NULL	|ZBX_PROXY,ZBX_NODATA
FIELD		|asset_tag	|t_varchar(64)	|''	|NOT NULL	|ZBX_PROXY,ZBX_NODATA
FIELD		|macaddress_a	|t_varchar(64)	|''	|NOT NULL	|ZBX_PROXY,ZBX_NODATA
FIELD		|macaddress_b	|t_varchar(64)	|''	|NOT NULL	|ZBX_PROXY,ZBX_NODATA
FIELD		|hardware	|t_varchar(255)	|''	|NOT NULL	|ZBX_PROXY,ZBX_NODATA
FIELD		|hardware_full	|t_shorttext	|''	|NOT NULL	|ZBX_PROXY,ZBX_NODATA
FIELD		|software	|t_varchar(255)	|''	|NOT NULL	|ZBX_PROXY,ZBX_NODATA
FIELD		|software_full	|t_shorttext	|''	|NOT NULL	|ZBX_PROXY,ZBX_NODATA
FIELD		|software_app_a	|t_varchar(64)	|''	|NOT NULL	|ZBX_PROXY,ZBX_NODATA
FIELD		|software_app_b	|t_varchar(64)	|''	|NOT NULL	|ZBX_PROXY,ZBX_NODATA
FIELD		|software_app_c	|t_varchar(64)	|''	|NOT NULL	|ZBX_PROXY,ZBX_NODATA
FIELD		|software_app_d	|t_varchar(64)	|''	|NOT NULL	|ZBX_PROXY,ZBX_NODATA
FIELD		|software_app_e	|t_varchar(64)	|''	|NOT NULL	|ZBX_PROXY,ZBX_NODATA
FIELD		|contact	|t_shorttext	|''	|NOT NULL	|ZBX_PROXY,ZBX_NODATA
FIELD		|location	|t_shorttext	|''	|NOT NULL	|ZBX_PROXY,ZBX_NODATA
FIELD		|location_lat	|t_varchar(16)	|''	|NOT NULL	|ZBX_PROXY
FIELD		|location_lon	|t_varchar(16)	|''	|NOT NULL	|ZBX_PROXY
FIELD		|notes		|t_shorttext	|''	|NOT NULL	|ZBX_PROXY,ZBX_NODATA
FIELD		|chassis	|t_varchar(64)	|''	|NOT NULL	|ZBX_PROXY,ZBX_NODATA
FIELD		|model		|t_varchar(64)	|''	|NOT NULL	|ZBX_PROXY,ZBX_NODATA
FIELD		|hw_arch	|t_varchar(32)	|''	|NOT NULL	|ZBX_PROXY,ZBX_NODATA
FIELD		|vendor		|t_varchar(64)	|''	|NOT NULL	|ZBX_PROXY,ZBX_NODATA
FIELD		|contract_number|t_varchar(64)	|''	|NOT NULL	|ZBX_PROXY,ZBX_NODATA
FIELD		|installer_name	|t_varchar(64)	|''	|NOT NULL	|ZBX_PROXY,ZBX_NODATA
FIELD		|deployment_status|t_varchar(64)|''	|NOT NULL	|ZBX_PROXY,ZBX_NODATA
FIELD		|url_a		|t_varchar(2048)|''	|NOT NULL	|ZBX_PROXY,ZBX_NODATA
FIELD		|url_b		|t_varchar(2048)|''	|NOT NULL	|ZBX_PROXY,ZBX_NODATA
FIELD		|url_c		|t_varchar(2048)|''	|NOT NULL	|ZBX_PROXY,ZBX_NODATA
FIELD		|host_networks	|t_shorttext	|''	|NOT NULL	|ZBX_PROXY,ZBX_NODATA
FIELD		|host_netmask	|t_varchar(39)	|''	|NOT NULL	|ZBX_PROXY,ZBX_NODATA
FIELD		|host_router	|t_varchar(39)	|''	|NOT NULL	|ZBX_PROXY,ZBX_NODATA
FIELD		|oob_ip		|t_varchar(39)	|''	|NOT NULL	|ZBX_PROXY,ZBX_NODATA
FIELD		|oob_netmask	|t_varchar(39)	|''	|NOT NULL	|ZBX_PROXY,ZBX_NODATA
FIELD		|oob_router	|t_varchar(39)	|''	|NOT NULL	|ZBX_PROXY,ZBX_NODATA
FIELD		|date_hw_purchase|t_varchar(64)	|''	|NOT NULL	|ZBX_PROXY,ZBX_NODATA
FIELD		|date_hw_install|t_varchar(64)	|''	|NOT NULL	|ZBX_PROXY,ZBX_NODATA
FIELD		|date_hw_expiry	|t_varchar(64)	|''	|NOT NULL	|ZBX_PROXY,ZBX_NODATA
FIELD		|date_hw_decomm	|t_varchar(64)	|''	|NOT NULL	|ZBX_PROXY,ZBX_NODATA
FIELD		|site_address_a	|t_varchar(128)	|''	|NOT NULL	|ZBX_PROXY,ZBX_NODATA
FIELD		|site_address_b	|t_varchar(128)	|''	|NOT NULL	|ZBX_PROXY,ZBX_NODATA
FIELD		|site_address_c	|t_varchar(128)	|''	|NOT NULL	|ZBX_PROXY,ZBX_NODATA
FIELD		|site_city	|t_varchar(128)	|''	|NOT NULL	|ZBX_PROXY,ZBX_NODATA
FIELD		|site_state	|t_varchar(64)	|''	|NOT NULL	|ZBX_PROXY,ZBX_NODATA
FIELD		|site_country	|t_varchar(64)	|''	|NOT NULL	|ZBX_PROXY,ZBX_NODATA
FIELD		|site_zip	|t_varchar(64)	|''	|NOT NULL	|ZBX_PROXY,ZBX_NODATA
FIELD		|site_rack	|t_varchar(128)	|''	|NOT NULL	|ZBX_PROXY,ZBX_NODATA
FIELD		|site_notes	|t_shorttext	|''	|NOT NULL	|ZBX_PROXY,ZBX_NODATA
FIELD		|poc_1_name	|t_varchar(128)	|''	|NOT NULL	|ZBX_PROXY,ZBX_NODATA
FIELD		|poc_1_email	|t_varchar(128)	|''	|NOT NULL	|ZBX_PROXY,ZBX_NODATA
FIELD		|poc_1_phone_a	|t_varchar(64)	|''	|NOT NULL	|ZBX_PROXY,ZBX_NODATA
FIELD		|poc_1_phone_b	|t_varchar(64)	|''	|NOT NULL	|ZBX_PROXY,ZBX_NODATA
FIELD		|poc_1_cell	|t_varchar(64)	|''	|NOT NULL	|ZBX_PROXY,ZBX_NODATA
FIELD		|poc_1_screen	|t_varchar(64)	|''	|NOT NULL	|ZBX_PROXY,ZBX_NODATA
FIELD		|poc_1_notes	|t_shorttext	|''	|NOT NULL	|ZBX_PROXY,ZBX_NODATA
FIELD		|poc_2_name	|t_varchar(128)	|''	|NOT NULL	|ZBX_PROXY,ZBX_NODATA
FIELD		|poc_2_email	|t_varchar(128)	|''	|NOT NULL	|ZBX_PROXY,ZBX_NODATA
FIELD		|poc_2_phone_a	|t_varchar(64)	|''	|NOT NULL	|ZBX_PROXY,ZBX_NODATA
FIELD		|poc_2_phone_b	|t_varchar(64)	|''	|NOT NULL	|ZBX_PROXY,ZBX_NODATA
FIELD		|poc_2_cell	|t_varchar(64)	|''	|NOT NULL	|ZBX_PROXY,ZBX_NODATA
FIELD		|poc_2_screen	|t_varchar(64)	|''	|NOT NULL	|ZBX_PROXY,ZBX_NODATA
FIELD		|poc_2_notes	|t_shorttext	|''	|NOT NULL	|ZBX_PROXY,ZBX_NODATA

TABLE|housekeeper|housekeeperid|0
FIELD		|housekeeperid	|t_id		|	|NOT NULL	|0
FIELD		|tablename	|t_varchar(64)	|''	|NOT NULL	|0
FIELD		|field		|t_varchar(64)	|''	|NOT NULL	|0
FIELD		|value		|t_id		|	|NOT NULL	|0			|-|items

TABLE|images|imageid|0
FIELD		|imageid	|t_id		|	|NOT NULL	|0
FIELD		|imagetype	|t_integer	|'0'	|NOT NULL	|0
FIELD		|name		|t_varchar(64)	|'0'	|NOT NULL	|0
FIELD		|image		|t_image	|''	|NOT NULL	|0
UNIQUE		|1		|name

TABLE|item_discovery|itemdiscoveryid|ZBX_TEMPLATE
FIELD		|itemdiscoveryid|t_id		|	|NOT NULL	|0
FIELD		|itemid		|t_id		|	|NOT NULL	|0			|1|items
FIELD		|parent_itemid	|t_id		|	|NOT NULL	|0			|2|items	|itemid
FIELD		|key_		|t_varchar(2048)|''	|NOT NULL	|ZBX_NODATA
FIELD		|lastcheck	|t_integer	|'0'	|NOT NULL	|ZBX_NODATA
FIELD		|ts_delete	|t_time		|'0'	|NOT NULL	|ZBX_NODATA
UNIQUE		|1		|itemid,parent_itemid
INDEX		|2		|parent_itemid

TABLE|host_discovery|hostid|ZBX_TEMPLATE
FIELD		|hostid		|t_id		|	|NOT NULL	|0			|1|hosts
FIELD		|parent_hostid	|t_id		|	|NULL		|0			|2|hosts	|hostid		|RESTRICT
FIELD		|parent_itemid	|t_id		|	|NULL		|0			|3|items	|itemid		|RESTRICT
FIELD		|host		|t_varchar(128)	|''	|NOT NULL	|ZBX_NODATA
FIELD		|lastcheck	|t_integer	|'0'	|NOT NULL	|ZBX_NODATA
FIELD		|ts_delete	|t_time		|'0'	|NOT NULL	|ZBX_NODATA
INDEX		|1		|parent_hostid
INDEX		|2		|parent_itemid

TABLE|interface_discovery|interfaceid|0
FIELD		|interfaceid	|t_id		|	|NOT NULL	|0			|1|interface
FIELD		|parent_interfaceid|t_id	|	|NOT NULL	|0			|2|interface	|interfaceid
INDEX		|1		|parent_interfaceid

TABLE|profiles|profileid|0
FIELD		|profileid	|t_id		|	|NOT NULL	|0
FIELD		|userid		|t_id		|	|NOT NULL	|0			|1|users
FIELD		|idx		|t_varchar(96)	|''	|NOT NULL	|0
FIELD		|idx2		|t_id		|'0'	|NOT NULL	|0
FIELD		|value_id	|t_id		|'0'	|NOT NULL	|0
FIELD		|value_int	|t_integer	|'0'	|NOT NULL	|0
FIELD		|value_str	|t_text		|''	|NOT NULL	|0
FIELD		|source		|t_varchar(96)	|''	|NOT NULL	|0
FIELD		|type		|t_integer	|'0'	|NOT NULL	|0
INDEX		|1		|userid,idx,idx2
INDEX		|2		|userid,profileid

TABLE|sessions|sessionid|0
FIELD		|sessionid	|t_varchar(32)	|''	|NOT NULL	|0
FIELD		|userid		|t_id		|	|NOT NULL	|0			|1|users
FIELD		|lastaccess	|t_integer	|'0'	|NOT NULL	|0
FIELD		|status		|t_integer	|'0'	|NOT NULL	|0
FIELD		|secret		|t_varchar(32)	|''	|NOT NULL	|0
INDEX		|1		|userid,status,lastaccess

TABLE|trigger_discovery|triggerid|0
FIELD		|triggerid	|t_id		|	|NOT NULL	|0			|1|triggers
FIELD		|parent_triggerid|t_id		|	|NOT NULL	|0			|2|triggers	|triggerid	|RESTRICT
FIELD		|lastcheck	|t_integer	|'0'	|NOT NULL	|ZBX_NODATA
FIELD		|ts_delete	|t_time		|'0'	|NOT NULL	|ZBX_NODATA
INDEX		|1		|parent_triggerid

TABLE|item_condition|item_conditionid|ZBX_TEMPLATE
FIELD		|item_conditionid|t_id		|	|NOT NULL	|0
FIELD		|itemid		|t_id		|	|NOT NULL	|0			|1|items
FIELD		|operator	|t_integer	|'8'	|NOT NULL	|0
FIELD		|macro		|t_varchar(64)	|''	|NOT NULL	|0
FIELD		|value		|t_varchar(255)	|''	|NOT NULL	|0
INDEX		|1		|itemid

TABLE|item_rtdata|itemid|ZBX_TEMPLATE
FIELD		|itemid		|t_id		|	|NOT NULL	|0			|1|items
FIELD		|lastlogsize	|t_bigint	|'0'	|NOT NULL	|ZBX_PROXY,ZBX_NODATA
FIELD		|state		|t_integer	|'0'	|NOT NULL	|ZBX_NODATA
FIELD		|mtime		|t_integer	|'0'	|NOT NULL	|ZBX_PROXY,ZBX_NODATA
FIELD		|error		|t_varchar(2048)|''	|NOT NULL	|ZBX_NODATA

TABLE|opinventory|operationid|ZBX_DATA
FIELD		|operationid	|t_id		|	|NOT NULL	|0			|1|operations
FIELD		|inventory_mode	|t_integer	|'0'	|NOT NULL	|0

TABLE|trigger_tag|triggertagid|ZBX_TEMPLATE
FIELD		|triggertagid	|t_id		|	|NOT NULL	|0
FIELD		|triggerid	|t_id		|	|NOT NULL	|0			|1|triggers	|		|RESTRICT
FIELD		|tag		|t_varchar(255)	|''	|NOT NULL	|0
FIELD		|value		|t_varchar(255)	|''	|NOT NULL	|0
INDEX		|1		|triggerid
CHANGELOG	|6

TABLE|event_tag|eventtagid|0
FIELD		|eventtagid	|t_id		|	|NOT NULL	|0
FIELD		|eventid	|t_id		|	|NOT NULL	|0			|1|events
FIELD		|tag		|t_varchar(255)	|''	|NOT NULL	|0
FIELD		|value		|t_varchar(255)	|''	|NOT NULL	|0
INDEX		|1		|eventid

TABLE|problem|eventid|0
FIELD		|eventid	|t_id		|	|NOT NULL	|0			|1|events
FIELD		|source		|t_integer	|'0'	|NOT NULL	|0
FIELD		|object		|t_integer	|'0'	|NOT NULL	|0
FIELD		|objectid	|t_id		|'0'	|NOT NULL	|0
FIELD		|clock		|t_time		|'0'	|NOT NULL	|0
FIELD		|ns		|t_nanosec	|'0'	|NOT NULL	|0
FIELD		|r_eventid	|t_id		|	|NULL		|0			|2|events	|eventid
FIELD		|r_clock	|t_time		|'0'	|NOT NULL	|0
FIELD		|r_ns		|t_nanosec	|'0'	|NOT NULL	|0
FIELD		|correlationid	|t_id		|	|NULL		|0			|-|correlation
FIELD		|userid		|t_id		|	|NULL		|0			|-|users
FIELD		|name		|t_varchar(2048)|''	|NOT NULL	|0
FIELD		|acknowledged	|t_integer	|'0'	|NOT NULL	|0
FIELD		|severity	|t_integer	|'0'	|NOT NULL	|0
FIELD		|cause_eventid	|t_id		|	|NULL		|0			|3|events	|eventid	|RESTRICT
INDEX		|1		|source,object,objectid
INDEX		|2		|r_clock
INDEX		|3		|r_eventid
INDEX		|4		|cause_eventid

TABLE|problem_tag|problemtagid|0
FIELD		|problemtagid	|t_id		|	|NOT NULL	|0
FIELD		|eventid	|t_id		|	|NOT NULL	|0			|1|problem
FIELD		|tag		|t_varchar(255)	|''	|NOT NULL	|0
FIELD		|value		|t_varchar(255)	|''	|NOT NULL	|0
INDEX		|1		|eventid,tag,value

TABLE|tag_filter|tag_filterid|0
FIELD		|tag_filterid	|t_id		|	|NOT NULL	|0
FIELD		|usrgrpid	|t_id		|	|NOT NULL	|0 			|1|usrgrp	|usrgrpid
FIELD		|groupid	|t_id		|	|NOT NULL	|0			|2|hstgrp	|groupid
FIELD		|tag		|t_varchar(255)	|''	|NOT NULL	|0
FIELD		|value		|t_varchar(255)	|''	|NOT NULL	|0
INDEX		|1		|usrgrpid
INDEX		|2		|groupid

TABLE|event_recovery|eventid|0
FIELD		|eventid	|t_id		|	|NOT NULL	|0			|1|events
FIELD		|r_eventid	|t_id		|	|NOT NULL	|0			|2|events	|eventid
FIELD		|c_eventid	|t_id		|	|NULL		|0			|3|events	|eventid
FIELD		|correlationid	|t_id		|	|NULL		|0			|-|correlation
FIELD		|userid		|t_id		|	|NULL		|0			|-|users
INDEX		|1		|r_eventid
INDEX		|2		|c_eventid

TABLE|correlation|correlationid|ZBX_DATA
FIELD		|correlationid	|t_id		|	|NOT NULL	|0
FIELD		|name		|t_varchar(255)	|''	|NOT NULL	|0
FIELD		|description	|t_shorttext	|''	|NOT NULL	|0
FIELD		|evaltype	|t_integer	|'0'	|NOT NULL	|0
FIELD		|status		|t_integer	|'0'	|NOT NULL	|0
FIELD		|formula	|t_varchar(255)	|''	|NOT NULL	|0
INDEX		|1		|status
UNIQUE		|2		|name

TABLE|corr_condition|corr_conditionid|ZBX_DATA
FIELD		|corr_conditionid|t_id		|	|NOT NULL	|0
FIELD		|correlationid	|t_id		|	|NOT NULL	|0			|1|correlation
FIELD		|type		|t_integer	|'0'	|NOT NULL	|0
INDEX		|1		|correlationid

TABLE|corr_condition_tag|corr_conditionid|ZBX_DATA
FIELD		|corr_conditionid|t_id		|	|NOT NULL	|0			|1|corr_condition
FIELD		|tag		|t_varchar(255)	|''	|NOT NULL	|0

TABLE|corr_condition_group|corr_conditionid|ZBX_DATA
FIELD		|corr_conditionid|t_id		|	|NOT NULL	|0			|1|corr_condition
FIELD		|operator	|t_integer	|'0'	|NOT NULL	|0
FIELD		|groupid	|t_id		|	|NOT NULL	|0			|2|hstgrp	|	|RESTRICT
INDEX		|1		|groupid

TABLE|corr_condition_tagpair|corr_conditionid|ZBX_DATA
FIELD		|corr_conditionid|t_id		|	|NOT NULL	|0			|1|corr_condition
FIELD		|oldtag		|t_varchar(255)	|''	|NOT NULL	|0
FIELD		|newtag		|t_varchar(255)	|''	|NOT NULL	|0

TABLE|corr_condition_tagvalue|corr_conditionid|ZBX_DATA
FIELD		|corr_conditionid|t_id		|	|NOT NULL	|0			|1|corr_condition
FIELD		|tag		|t_varchar(255)	|''	|NOT NULL	|0
FIELD		|operator	|t_integer	|'0'	|NOT NULL	|0
FIELD		|value		|t_varchar(255)	|''	|NOT NULL	|0

TABLE|corr_operation|corr_operationid|ZBX_DATA
FIELD		|corr_operationid|t_id		|	|NOT NULL	|0
FIELD		|correlationid	|t_id		|	|NOT NULL	|0			|1|correlation
FIELD		|type		|t_integer	|'0'	|NOT NULL	|0
INDEX		|1		|correlationid

TABLE|task|taskid|0
FIELD		|taskid		|t_id		|	|NOT NULL	|0
FIELD		|type		|t_integer	|	|NOT NULL	|0
FIELD		|status		|t_integer	|'0'	|NOT NULL	|0
FIELD		|clock		|t_integer	|'0'	|NOT NULL	|0
FIELD		|ttl		|t_integer	|'0'	|NOT NULL	|0
FIELD		|proxyid	|t_id		|	|NULL		|0			|1|proxy	|proxyid
INDEX		|1		|status,proxyid
INDEX		|2		|proxyid

TABLE|task_close_problem|taskid|0
FIELD		|taskid		|t_id		|	|NOT NULL	|0			|1|task
FIELD		|acknowledgeid	|t_id		|	|NOT NULL	|0			|-|acknowledges

TABLE|item_preproc|item_preprocid|ZBX_TEMPLATE
FIELD		|item_preprocid	|t_id		|	|NOT NULL	|0
FIELD		|itemid		|t_id		|	|NOT NULL	|ZBX_PROXY			|1|items	|		|RESTRICT
FIELD		|step		|t_integer	|'0'	|NOT NULL	|ZBX_PROXY
FIELD		|type		|t_integer	|'0'	|NOT NULL	|ZBX_PROXY
FIELD		|params		|t_text		|''	|NOT NULL	|ZBX_PROXY
FIELD		|error_handler	|t_integer	|'0'	|NOT NULL	|ZBX_PROXY
FIELD		|error_handler_params|t_varchar(255)|''	|NOT NULL	|ZBX_PROXY
INDEX		|1		|itemid,step
CHANGELOG	|8

TABLE|task_remote_command|taskid|0
FIELD		|taskid		|t_id		|	|NOT NULL	|0			|1|task
FIELD		|command_type	|t_integer	|'0'	|NOT NULL	|0
FIELD		|execute_on	|t_integer	|'0'	|NOT NULL	|0
FIELD		|port		|t_integer	|'0'	|NOT NULL	|0
FIELD		|authtype	|t_integer	|'0'	|NOT NULL	|0
FIELD		|username	|t_varchar(64)	|''	|NOT NULL	|0
FIELD		|password	|t_varchar(64)	|''	|NOT NULL	|0
FIELD		|publickey	|t_varchar(64)	|''	|NOT NULL	|0
FIELD		|privatekey	|t_varchar(64)	|''	|NOT NULL	|0
FIELD		|command	|t_text		|''	|NOT NULL	|0
FIELD		|alertid	|t_id		|	|NULL		|0			|-|alerts
FIELD		|parent_taskid	|t_id		|	|NOT NULL	|0			|-|task		|taskid
FIELD		|hostid		|t_id		|	|NOT NULL	|0			|-|hosts

TABLE|task_remote_command_result|taskid|0
FIELD		|taskid		|t_id		|	|NOT NULL	|0			|1|task
FIELD		|status		|t_integer	|'0'	|NOT NULL	|0
FIELD		|parent_taskid	|t_id		|	|NOT NULL	|0			|-|task		|taskid
FIELD		|info		|t_longtext	|''	|NOT NULL	|0

TABLE|task_data|taskid|0
FIELD		|taskid		|t_id		|	|NOT NULL	|0			|1|task
FIELD		|type		|t_integer	|'0'	|NOT NULL	|0
FIELD		|data		|t_text		|''	|NOT NULL	|0
FIELD		|parent_taskid	|t_id		|	|NULL		|0			|-|task		|taskid

TABLE|task_result|taskid|0
FIELD		|taskid		|t_id		|	|NOT NULL	|0			|1|task
FIELD		|status		|t_integer	|'0'	|NOT NULL	|0
FIELD		|parent_taskid	|t_id		|	|NOT NULL	|0			|-|task		|taskid
FIELD		|info		|t_longtext	|''	|NOT NULL	|0
INDEX		|1		|parent_taskid

TABLE|task_acknowledge|taskid|0
FIELD		|taskid		|t_id		|	|NOT NULL	|0			|1|task
FIELD		|acknowledgeid	|t_id		|	|NOT NULL	|0			|-|acknowledges

TABLE|sysmap_shape|sysmap_shapeid|ZBX_TEMPLATE
FIELD		|sysmap_shapeid	|t_id		|	|NOT NULL	|0
FIELD		|sysmapid	|t_id		|	|NOT NULL	|0			|1|sysmaps
FIELD		|type		|t_integer	|'0'	|NOT NULL	|0
FIELD		|x		|t_integer	|'0'	|NOT NULL	|0
FIELD		|y		|t_integer	|'0'	|NOT NULL	|0
FIELD		|width		|t_integer	|'200'	|NOT NULL	|0
FIELD		|height		|t_integer	|'200'	|NOT NULL	|0
FIELD		|text		|t_shorttext	|''	|NOT NULL	|0
FIELD		|font		|t_integer	|'9'	|NOT NULL	|0
FIELD		|font_size	|t_integer	|'11'	|NOT NULL	|0
FIELD		|font_color	|t_varchar(6)	|'000000'|NOT NULL	|0
FIELD		|text_halign	|t_integer	|'0'	|NOT NULL	|0
FIELD		|text_valign	|t_integer	|'0'	|NOT NULL	|0
FIELD		|border_type	|t_integer	|'0'	|NOT NULL	|0
FIELD		|border_width	|t_integer	|'1'	|NOT NULL	|0
FIELD		|border_color	|t_varchar(6)	|'000000'|NOT NULL	|0
FIELD		|background_color|t_varchar(6)	|''	|NOT NULL	|0
FIELD		|zindex		|t_integer	|'0'	|NOT NULL	|0
INDEX		|1		|sysmapid

TABLE|sysmap_element_trigger|selement_triggerid|ZBX_TEMPLATE
FIELD		|selement_triggerid	|t_id	|	|NOT NULL	|0
FIELD		|selementid		|t_id	|	|NOT NULL	|0			|1|sysmaps_elements
FIELD		|triggerid		|t_id	|	|NOT NULL	|0			|2|triggers
UNIQUE		|1			|selementid,triggerid
INDEX		|2			|triggerid

TABLE|httptest_field|httptest_fieldid|ZBX_TEMPLATE
FIELD		|httptest_fieldid	|t_id		|	|NOT NULL	|0
FIELD		|httptestid		|t_id		|	|NOT NULL	|ZBX_PROXY	|1|httptest	|		|RESTRICT
FIELD		|type			|t_integer	|'0'	|NOT NULL	|ZBX_PROXY
FIELD		|name			|t_varchar(255)	|''	|NOT NULL	|ZBX_PROXY
FIELD		|value			|t_shorttext	|''	|NOT NULL	|ZBX_PROXY
INDEX		|1			|httptestid
CHANGELOG	|12

TABLE|httpstep_field|httpstep_fieldid|ZBX_TEMPLATE
FIELD		|httpstep_fieldid	|t_id		|	|NOT NULL	|0
FIELD		|httpstepid		|t_id		|	|NOT NULL	|ZBX_PROXY	|1|httpstep	|		|RESTRICT
FIELD		|type			|t_integer	|'0'	|NOT NULL	|ZBX_PROXY
FIELD		|name			|t_varchar(255)	|''	|NOT NULL	|ZBX_PROXY
FIELD		|value			|t_shorttext	|''	|NOT NULL	|ZBX_PROXY
INDEX		|1			|httpstepid
CHANGELOG	|15

TABLE|dashboard|dashboardid|ZBX_DASHBOARD
FIELD		|dashboardid	|t_id		|	|NOT NULL	|0
FIELD		|name		|t_varchar(255)	|	|NOT NULL	|0
FIELD		|userid		|t_id		|	|NULL		|0			|1|users	|	|RESTRICT
FIELD		|private	|t_integer	|'1'	|NOT NULL	|0
FIELD		|templateid	|t_id		|	|NULL		|0			|2|hosts	|hostid
FIELD		|display_period	|t_integer	|'30'	|NOT NULL	|0
FIELD		|auto_start	|t_integer	|'1'	|NOT NULL	|0
FIELD		|uuid		|t_varchar(32)	|''	|NOT NULL	|0
INDEX		|1		|userid
INDEX		|2		|templateid

TABLE|dashboard_user|dashboard_userid|ZBX_DASHBOARD
FIELD		|dashboard_userid|t_id		|	|NOT NULL	|0
FIELD		|dashboardid	|t_id		|	|NOT NULL	|0			|1|dashboard
FIELD		|userid		|t_id		|	|NOT NULL	|0			|2|users
FIELD		|permission	|t_integer	|'2'	|NOT NULL	|0
UNIQUE		|1		|dashboardid,userid
INDEX		|2		|userid

TABLE|dashboard_usrgrp|dashboard_usrgrpid|ZBX_DASHBOARD
FIELD		|dashboard_usrgrpid|t_id	|	|NOT NULL	|0
FIELD		|dashboardid	|t_id		|	|NOT NULL	|0			|1|dashboard
FIELD		|usrgrpid	|t_id		|	|NOT NULL	|0			|2|usrgrp
FIELD		|permission	|t_integer	|'2'	|NOT NULL	|0
UNIQUE		|1		|dashboardid,usrgrpid
INDEX		|2		|usrgrpid

TABLE|dashboard_page|dashboard_pageid|ZBX_DASHBOARD
FIELD		|dashboard_pageid|t_id		|	|NOT NULL	|0
FIELD		|dashboardid	|t_id		|	|NOT NULL	|0		|1|dashboard
FIELD		|name		|t_varchar(255)	|''	|NOT NULL	|0
FIELD		|display_period	|t_integer	|'0'	|NOT NULL	|0
FIELD		|sortorder	|t_integer	|'0'	|NOT NULL	|0
INDEX		|1		|dashboardid

TABLE|widget|widgetid|ZBX_DASHBOARD
FIELD		|widgetid	|t_id		|	|NOT NULL	|0
FIELD		|type		|t_varchar(255)	|''	|NOT NULL	|0
FIELD		|name		|t_varchar(255)	|''	|NOT NULL	|0
FIELD		|x		|t_integer	|'0'	|NOT NULL	|0
FIELD		|y		|t_integer	|'0'	|NOT NULL	|0
FIELD		|width		|t_integer	|'1'	|NOT NULL	|0
FIELD		|height		|t_integer	|'2'	|NOT NULL	|0
FIELD		|view_mode	|t_integer	|'0'	|NOT NULL	|0
FIELD		|dashboard_pageid|t_id		|	|NOT NULL	|0		|1|dashboard_page
INDEX		|1		|dashboard_pageid

TABLE|widget_field|widget_fieldid|ZBX_DASHBOARD
FIELD		|widget_fieldid	|t_id		|	|NOT NULL	|0
FIELD		|widgetid	|t_id		|	|NOT NULL	|0			|1|widget
FIELD		|type		|t_integer	|'0'	|NOT NULL	|0
FIELD		|name		|t_varchar(255)	|''	|NOT NULL	|0
FIELD		|value_int	|t_integer	|'0'	|NOT NULL	|0
FIELD		|value_str	|t_varchar(2048)|''	|NOT NULL	|0
FIELD		|value_groupid	|t_id		|	|NULL		|0			|2|hstgrp	|groupid
FIELD		|value_hostid	|t_id		|	|NULL		|0			|3|hosts	|hostid
FIELD		|value_itemid	|t_id		|	|NULL		|0			|4|items	|itemid
FIELD		|value_graphid	|t_id		|	|NULL		|0			|5|graphs	|graphid
FIELD		|value_sysmapid	|t_id		|	|NULL		|0			|6|sysmaps	|sysmapid
FIELD		|value_serviceid|t_id		|	|NULL		|0			|7|services	|serviceid
FIELD		|value_slaid	|t_id		|	|NULL		|0			|8|sla		|slaid
FIELD		|value_userid	|t_id		|	|NULL		|0			|9|users	|userid
FIELD		|value_actionid	|t_id		|	|NULL		|0			|10|actions	|actionid
FIELD		|value_mediatypeid|t_id		|	|NULL		|0			|11|media_type	|mediatypeid
INDEX		|1		|widgetid
INDEX		|2		|value_groupid
INDEX		|3		|value_hostid
INDEX		|4		|value_itemid
INDEX		|5		|value_graphid
INDEX		|6		|value_sysmapid
INDEX		|7		|value_serviceid
INDEX		|8		|value_slaid
INDEX		|9		|value_userid
INDEX		|10		|value_actionid
INDEX		|11		|value_mediatypeid

TABLE|task_check_now|taskid|0
FIELD		|taskid		|t_id		|	|NOT NULL	|0			|1|task
FIELD		|itemid		|t_id		|	|NOT NULL	|0			|-|items

TABLE|event_suppress|event_suppressid|0
FIELD		|event_suppressid|t_id		|	|NOT NULL	|0
FIELD		|eventid	|t_id		|	|NOT NULL	|0			|1|events
FIELD		|maintenanceid	|t_id		|	|NULL		|0			|2|maintenances
FIELD		|suppress_until	|t_time		|'0'	|NOT NULL	|0
FIELD		|userid		|t_id		|	|NULL		|0			|3|users
UNIQUE		|1		|eventid,maintenanceid
INDEX		|2		|suppress_until
INDEX		|3		|maintenanceid
INDEX		|4		|userid

TABLE|maintenance_tag|maintenancetagid|ZBX_DATA
FIELD		|maintenancetagid|t_id		|	|NOT NULL	|0
FIELD		|maintenanceid	|t_id		|	|NOT NULL	|0			|1|maintenances
FIELD		|tag		|t_varchar(255)	|''	|NOT NULL	|0
FIELD		|operator	|t_integer	|'2'	|NOT NULL	|0
FIELD		|value		|t_varchar(255)	|''	|NOT NULL	|0
INDEX		|1		|maintenanceid

TABLE|lld_macro_path|lld_macro_pathid|ZBX_TEMPLATE
FIELD		|lld_macro_pathid|t_id		|	|NOT NULL	|0
FIELD		|itemid		|t_id		|	|NOT NULL	|0			|1|items
FIELD		|lld_macro	|t_varchar(255)	|''	|NOT NULL	|0
FIELD		|path		|t_varchar(255)	|''	|NOT NULL	|0
UNIQUE		|1		|itemid,lld_macro

TABLE|host_tag|hosttagid|ZBX_TEMPLATE
FIELD		|hosttagid	|t_id		|	|NOT NULL	|0
FIELD		|hostid		|t_id		|	|NOT NULL	|0			|1|hosts	|		|RESTRICT
FIELD		|tag		|t_varchar(255)	|''	|NOT NULL	|0
FIELD		|value		|t_varchar(255)	|''	|NOT NULL	|0
FIELD		|automatic	|t_integer	|'0'	|NOT NULL	|0
INDEX		|1		|hostid
CHANGELOG	|2

TABLE|config_autoreg_tls|autoreg_tlsid|ZBX_DATA
FIELD		|autoreg_tlsid	|t_id		|	|NOT NULL	|0
FIELD		|tls_psk_identity|t_varchar(128)|''	|NOT NULL	|ZBX_PROXY
FIELD		|tls_psk	|t_varchar(512)	|''	|NOT NULL	|ZBX_PROXY
UNIQUE		|1		|tls_psk_identity

TABLE|module|moduleid|ZBX_DATA
FIELD		|moduleid	|t_id		|	|NOT NULL	|0
FIELD		|id		|t_varchar(255)	|''	|NOT NULL	|0
FIELD		|relative_path	|t_varchar(255)	|''	|NOT NULL	|0
FIELD		|status		|t_integer	|'0'	|NOT NULL	|0
FIELD		|config		|t_shorttext	|''	|NOT NULL	|0

TABLE|interface_snmp|interfaceid|ZBX_TEMPLATE
FIELD		|interfaceid	|t_id		|	|NOT NULL	|0			|1|interface
FIELD		|version	|t_integer	|'2'	|NOT NULL	|ZBX_PROXY
FIELD		|bulk		|t_integer	|'1'	|NOT NULL	|ZBX_PROXY
FIELD		|community	|t_varchar(64)	|''	|NOT NULL	|ZBX_PROXY
FIELD		|securityname	|t_varchar(64)	|''	|NOT NULL	|ZBX_PROXY
FIELD		|securitylevel	|t_integer	|'0'	|NOT NULL	|ZBX_PROXY
FIELD		|authpassphrase	|t_varchar(64)	|''	|NOT NULL	|ZBX_PROXY
FIELD		|privpassphrase	|t_varchar(64)	|''	|NOT NULL	|ZBX_PROXY
FIELD		|authprotocol	|t_integer	|'0'	|NOT NULL	|ZBX_PROXY
FIELD		|privprotocol	|t_integer	|'0'	|NOT NULL	|ZBX_PROXY
FIELD		|contextname	|t_varchar(255)	|''	|NOT NULL	|ZBX_PROXY
FIELD		|max_repetitions|t_integer	|'10'	|NOT NULL	|ZBX_PROXY

TABLE|lld_override|lld_overrideid|ZBX_TEMPLATE
FIELD		|lld_overrideid	|t_id		|	|NOT NULL	|0
FIELD		|itemid		|t_id		|	|NOT NULL	|0	|1|items
FIELD		|name		|t_varchar(255)	|''	|NOT NULL	|0
FIELD		|step		|t_integer	|'0'	|NOT NULL	|0
FIELD		|evaltype	|t_integer	|'0'	|NOT NULL	|0
FIELD		|formula	|t_varchar(255)	|''	|NOT NULL	|0
FIELD		|stop		|t_integer	|'0'	|NOT NULL	|0
UNIQUE		|1		|itemid,name

TABLE|lld_override_condition|lld_override_conditionid|ZBX_TEMPLATE
FIELD	|lld_override_conditionid	|t_id		|	|NOT NULL	|0
FIELD	|lld_overrideid			|t_id		|	|NOT NULL	|0	|1|lld_override
FIELD	|operator			|t_integer	|'8'	|NOT NULL	|0
FIELD	|macro				|t_varchar(64)	|''	|NOT NULL	|0
FIELD	|value				|t_varchar(255)	|''	|NOT NULL	|0
INDEX	|1				|lld_overrideid

TABLE|lld_override_operation|lld_override_operationid|ZBX_TEMPLATE
FIELD	|lld_override_operationid	|t_id		|	|NOT NULL	|0
FIELD	|lld_overrideid			|t_id		|	|NOT NULL	|0	|1|lld_override
FIELD	|operationobject		|t_integer	|'0'	|NOT NULL	|0
FIELD	|operator			|t_integer	|'0'	|NOT NULL	|0
FIELD	|value				|t_varchar(255)	|''	|NOT NULL	|0
INDEX	|1				|lld_overrideid

TABLE|lld_override_opstatus|lld_override_operationid|ZBX_TEMPLATE
FIELD	|lld_override_operationid	|t_id		|	|NOT NULL	|0	|1|lld_override_operation
FIELD	|status				|t_integer	|'0'	|NOT NULL	|0

TABLE|lld_override_opdiscover|lld_override_operationid|ZBX_TEMPLATE
FIELD	|lld_override_operationid	|t_id		|	|NOT NULL	|0	|1|lld_override_operation
FIELD	|discover			|t_integer	|'0'	|NOT NULL	|0

TABLE|lld_override_opperiod|lld_override_operationid|ZBX_TEMPLATE
FIELD	|lld_override_operationid	|t_id		|	|NOT NULL	|0	|1|lld_override_operation
FIELD	|delay				|t_varchar(1024)|'0'	|NOT NULL	|0

TABLE|lld_override_ophistory|lld_override_operationid|ZBX_TEMPLATE
FIELD	|lld_override_operationid	|t_id		|	|NOT NULL	|0	|1|lld_override_operation
FIELD	|history			|t_varchar(255)	|'90d'	|NOT NULL	|0

TABLE|lld_override_optrends|lld_override_operationid|ZBX_TEMPLATE
FIELD	|lld_override_operationid	|t_id		|	|NOT NULL	|0	|1|lld_override_operation
FIELD	|trends				|t_varchar(255)	|'365d'	|NOT NULL	|0

TABLE|lld_override_opseverity|lld_override_operationid|ZBX_TEMPLATE
FIELD	|lld_override_operationid	|t_id		|	|NOT NULL	|0	|1|lld_override_operation
FIELD	|severity			|t_integer	|'0'	|NOT NULL	|0

TABLE|lld_override_optag|lld_override_optagid|ZBX_TEMPLATE
FIELD	|lld_override_optagid		|t_id		|	|NOT NULL	|0
FIELD	|lld_override_operationid	|t_id		|	|NOT NULL	|0	|1|lld_override_operation
FIELD	|tag				|t_varchar(255)	|''	|NOT NULL	|0
FIELD	|value				|t_varchar(255)	|''	|NOT NULL	|0
INDEX	|1				|lld_override_operationid

TABLE|lld_override_optemplate|lld_override_optemplateid|ZBX_TEMPLATE
FIELD	|lld_override_optemplateid	|t_id		|	|NOT NULL	|0
FIELD	|lld_override_operationid	|t_id		|	|NOT NULL	|0	|1|lld_override_operation
FIELD	|templateid			|t_id		|	|NOT NULL	|0	|2|hosts	|hostid	|RESTRICT
UNIQUE	|1				|lld_override_operationid,templateid
INDEX	|2				|templateid

TABLE|lld_override_opinventory|lld_override_operationid|ZBX_TEMPLATE
FIELD	|lld_override_operationid	|t_id		|	|NOT NULL	|0	|1|lld_override_operation
FIELD	|inventory_mode			|t_integer	|'0'	|NOT NULL	|0

TABLE|trigger_queue|trigger_queueid|0
FIELD		|trigger_queueid|t_id		|	|NOT NULL	|0
FIELD		|objectid	|t_id		|	|NOT NULL	|0
FIELD		|type		|t_integer	|'0'	|NOT NULL	|0
FIELD		|clock		|t_time		|'0'	|NOT NULL	|0
FIELD		|ns		|t_nanosec	|'0'	|NOT NULL	|0

TABLE|item_parameter|item_parameterid|ZBX_TEMPLATE
FIELD		|item_parameterid|t_id		|	|NOT NULL	|0
FIELD		|itemid		|t_id		|	|NOT NULL	|ZBX_PROXY		|1|items
FIELD		|name		|t_varchar(255)	|''	|NOT NULL	|ZBX_PROXY
FIELD		|value		|t_varchar(2048)|''	|NOT NULL	|ZBX_PROXY
INDEX		|1		|itemid

TABLE|role_rule|role_ruleid|ZBX_DATA
FIELD		|role_ruleid	|t_id		|	|NOT NULL	|0
FIELD		|roleid		|t_id		|	|NOT NULL	|0			|1|role
FIELD		|type		|t_integer	|'0'	|NOT NULL	|0
FIELD		|name		|t_varchar(255)	|''	|NOT NULL	|0
FIELD		|value_int	|t_integer	|'0'	|NOT NULL	|0
FIELD		|value_str	|t_varchar(255)	|''	|NOT NULL	|0
FIELD		|value_moduleid	|t_id		|	|NULL		|0			|2|module	|moduleid
FIELD		|value_serviceid|t_id		|	|NULL	|0			|3|services	|serviceid
INDEX		|1		|roleid
INDEX		|2		|value_moduleid
INDEX		|3		|value_serviceid

TABLE|token|tokenid|ZBX_DATA
FIELD	|tokenid	|t_id		|	|NOT NULL	|0
FIELD	|name		|t_varchar(64)	|''	|NOT NULL	|0
FIELD	|description	|t_shorttext	|''	|NOT NULL	|0
FIELD	|userid		|t_id		|	|NOT NULL	|0	|1	|users
FIELD	|token		|t_varchar(128)	|	|NULL		|0
FIELD	|lastaccess	|t_integer	|'0'	|NOT NULL	|0
FIELD	|status		|t_integer	|'0'	|NOT NULL	|0
FIELD	|expires_at	|t_time		|'0'	|NOT NULL	|0
FIELD	|created_at	|t_time		|'0'	|NOT NULL	|0
FIELD	|creator_userid	|t_id		|	|NULL		|0	|2	|users	|userid	|RESTRICT
INDEX	|1		|name
UNIQUE	|2		|userid,name
UNIQUE	|3		|token
INDEX	|4		|creator_userid

TABLE|item_tag|itemtagid|ZBX_TEMPLATE
FIELD		|itemtagid	|t_id		|	|NOT NULL	|0
FIELD		|itemid		|t_id		|	|NOT NULL	|0			|1|items	|		|RESTRICT
FIELD		|tag		|t_varchar(255)	|''	|NOT NULL	|0
FIELD		|value		|t_varchar(255)	|''	|NOT NULL	|0
INDEX		|1		|itemid
CHANGELOG	|4

TABLE|httptest_tag|httptesttagid|ZBX_TEMPLATE
FIELD		|httptesttagid	|t_id		|	|NOT NULL	|0
FIELD		|httptestid	|t_id			|	|NOT NULL	|0		|1|httptest
FIELD		|tag		|t_varchar(255)	|''	|NOT NULL	|0
FIELD		|value		|t_varchar(255)	|''	|NOT NULL	|0
INDEX		|1		|httptestid

TABLE|sysmaps_element_tag|selementtagid|ZBX_TEMPLATE
FIELD		|selementtagid	|t_id		|	|NOT NULL	|0
FIELD		|selementid	|t_id			|	|NOT NULL	|0		|1|sysmaps_elements
FIELD		|tag		|t_varchar(255)	|''	|NOT NULL	|0
FIELD		|value		|t_varchar(255)	|''	|NOT NULL	|0
FIELD		|operator	|t_integer		|'0'|NOT NULL	|0
INDEX		|1		|selementid

TABLE|report|reportid|ZBX_DATA
FIELD		|reportid	|t_id		|	|NOT NULL	|0
FIELD		|userid		|t_id		|	|NOT NULL	|0		|1|users|userid
FIELD		|name		|t_varchar(255)	|''	|NOT NULL	|0
FIELD		|description	|t_varchar(2048)|''	|NOT NULL	|0
FIELD		|status		|t_integer	|'0'	|NOT NULL	|0
FIELD		|dashboardid	|t_id		|	|NOT NULL	|0		|2|dashboard|dashboardid
FIELD		|period		|t_integer	|'0'	|NOT NULL	|0
FIELD		|cycle		|t_integer	|'0'	|NOT NULL	|0
FIELD		|weekdays	|t_integer	|'0'	|NOT NULL	|0
FIELD		|start_time	|t_integer	|'0'	|NOT NULL	|0
FIELD		|active_since	|t_integer	|'0'	|NOT NULL	|0
FIELD		|active_till	|t_integer	|'0'	|NOT NULL	|0
FIELD		|state		|t_integer	|'0'	|NOT NULL	|ZBX_NODATA
FIELD		|lastsent	|t_time	|'0'		|NOT NULL	|ZBX_NODATA
FIELD		|info		|t_varchar(2048)|''	|NOT NULL	|ZBX_NODATA
UNIQUE		|1		|name
INDEX		|2		|userid
INDEX		|3		|dashboardid

TABLE|report_param|reportparamid|ZBX_DATA
FIELD		|reportparamid	|t_id		|	|NOT NULL	|0
FIELD		|reportid	|t_id		|	|NOT NULL	|0		|1|report|reportid
FIELD		|name		|t_varchar(255)	|''	|NOT NULL	|0
FIELD		|value		|t_shorttext	|''	|NOT NULL	|0
INDEX		|1		|reportid

TABLE|report_user|reportuserid|ZBX_DATA
FIELD		|reportuserid	|t_id		|	|NOT NULL	|0
FIELD		|reportid	|t_id		|	|NOT NULL	|0		|1|report|reportid
FIELD		|userid		|t_id		|	|NOT NULL	|0		|2|users|userid
FIELD		|exclude	|t_integer	|'0'	|NOT NULL	|0
FIELD		|access_userid	|t_id		|	|NULL		|0		|3|users|userid		|RESTRICT
INDEX		|1		|reportid
INDEX		|2		|userid
INDEX		|3		|access_userid

TABLE|report_usrgrp|reportusrgrpid|ZBX_DATA
FIELD		|reportusrgrpid|t_id		|	|NOT NULL	|0
FIELD		|reportid	|t_id		|	|NOT NULL	|0		|1|report|reportid
FIELD		|usrgrpid	|t_id		|	|NOT NULL	|0		|2|usrgrp|usrgrpid
FIELD		|access_userid	|t_id		|	|NULL		|0		|3|users|userid		|RESTRICT
INDEX		|1		|reportid
INDEX		|2		|usrgrpid
INDEX		|3		|access_userid

TABLE|service_problem_tag|service_problem_tagid|ZBX_DATA
FIELD		|service_problem_tagid	|t_id		|	|NOT NULL	|0
FIELD		|serviceid		|t_id		|	|NOT NULL	|0	|1|services|serviceid
FIELD		|tag			|t_varchar(255)	|''	|NOT NULL	|0
FIELD		|operator		|t_integer	|'0'	|NOT NULL	|0
FIELD		|value			|t_varchar(255)	|''	|NOT NULL	|0
INDEX		|1			|serviceid

TABLE|service_problem|service_problemid|ZBX_DATA
FIELD		|service_problemid	|t_id		|	|NOT NULL	|0
FIELD		|eventid		|t_id		|	|NOT NULL	|0	|1|problem|eventid
FIELD		|serviceid		|t_id		|	|NOT NULL	|0	|2|services|serviceid
FIELD		|severity		|t_integer	|'0'	|NOT NULL	|0
INDEX		|1			|eventid
INDEX		|2			|serviceid

TABLE|service_tag|servicetagid|0
FIELD		|servicetagid	|t_id		|	|NOT NULL	|0
FIELD		|serviceid	|t_id		|	|NOT NULL	|0		|1|services|serviceid
FIELD		|tag		|t_varchar(255)	|''	|NOT NULL	|0
FIELD		|value		|t_varchar(255)	|''	|NOT NULL	|0
INDEX		|1		|serviceid

TABLE|service_status_rule|service_status_ruleid|ZBX_DATA
FIELD		|service_status_ruleid|t_id	|	|NOT NULL	|0
FIELD		|serviceid	|t_id		|	|NOT NULL	|0		|1|services|serviceid
FIELD		|type		|t_integer	|'0'	|NOT NULL	|0
FIELD		|limit_value	|t_integer	|'0'	|NOT NULL	|0
FIELD		|limit_status	|t_integer	|'0'	|NOT NULL	|0
FIELD		|new_status	|t_integer	|'0'	|NOT NULL	|0
INDEX		|1		|serviceid

TABLE|ha_node|ha_nodeid|ZBX_DATA
FIELD		|ha_nodeid	|t_cuid		|	|NOT NULL	|0
FIELD		|name		|t_varchar(255)	|''	|NOT NULL	|0
FIELD		|address	|t_varchar(255)	|''	|NOT NULL	|0
FIELD		|port		|t_integer	|'10051'|NOT NULL	|0
FIELD		|lastaccess	|t_integer	|'0'	|NOT NULL	|0
FIELD		|status		|t_integer	|'0'	|NOT NULL	|0
FIELD		|ha_sessionid	|t_cuid		|''	|NOT NULL	|0
UNIQUE		|1		|name
INDEX		|2		|status,lastaccess

TABLE|sla|slaid|ZBX_DATA
FIELD		|slaid		|t_id		|	|NOT NULL	|0
FIELD		|name		|t_varchar(255)	|''	|NOT NULL	|0
FIELD		|period		|t_integer	|'0'	|NOT NULL	|0
FIELD		|slo		|t_double	|'99.9'	|NOT NULL	|0
FIELD		|effective_date	|t_integer	|'0'	|NOT NULL	|0
FIELD		|timezone	|t_varchar(50)	|'UTC'	|NOT NULL	|ZBX_NODATA
FIELD		|status		|t_integer	|'1'	|NOT NULL	|0
FIELD		|description	|t_shorttext	|''	|NOT NULL	|0
UNIQUE		|1		|name

TABLE|sla_schedule|sla_scheduleid|ZBX_DATA
FIELD		|sla_scheduleid	|t_id		|	|NOT NULL	|0
FIELD		|slaid		|t_id		|	|NOT NULL	|0		|1|sla|slaid
FIELD		|period_from	|t_integer	|'0'	|NOT NULL	|0
FIELD		|period_to	|t_integer	|'0'	|NOT NULL	|0
INDEX		|1		|slaid

TABLE|sla_excluded_downtime|sla_excluded_downtimeid|ZBX_DATA
FIELD		|sla_excluded_downtimeid|t_id		|	|NOT NULL	|0
FIELD		|slaid			|t_id		|	|NOT NULL	|0	|1|sla|slaid
FIELD		|name			|t_varchar(255)	|''	|NOT NULL	|0
FIELD		|period_from		|t_integer	|'0'	|NOT NULL	|0
FIELD		|period_to		|t_integer	|'0'	|NOT NULL	|0
INDEX		|1			|slaid

TABLE|sla_service_tag|sla_service_tagid|0
FIELD		|sla_service_tagid	|t_id		|	|NOT NULL	|0
FIELD		|slaid			|t_id		|	|NOT NULL	|0	|1|sla|slaid
FIELD		|tag			|t_varchar(255)	|''	|NOT NULL	|0
FIELD		|operator		|t_integer	|'0'	|NOT NULL	|0
FIELD		|value			|t_varchar(255)	|''	|NOT NULL	|0
INDEX		|1			|slaid

TABLE|host_rtdata|hostid|ZBX_TEMPLATE
FIELD		|hostid			|t_id		|	|NOT NULL	|0	|1|hosts|hostid
FIELD		|active_available	|t_integer	|'0'	|NOT NULL	|0

TABLE|userdirectory|userdirectoryid|0
FIELD		|userdirectoryid	|t_id			|		|NOT NULL	|0
FIELD		|name				|t_varchar(128)	|''		|NOT NULL	|0
FIELD		|description		|t_shorttext	|''		|NOT NULL	|0
FIELD		|idp_type			|t_integer		|'1'	|NOT NULL	|0
FIELD		|provision_status	|t_integer		|'0'	|NOT NULL	|0
INDEX		|1			|idp_type

TABLE|userdirectory_ldap|userdirectoryid|0
FIELD		|userdirectoryid		|t_id			|		|NOT NULL	|0	|1|userdirectory
FIELD		|host					|t_varchar(255)	|''		|NOT NULL	|0
FIELD		|port					|t_integer		|'389'	|NOT NULL	|0
FIELD		|base_dn				|t_varchar(255)	|''		|NOT NULL	|0
FIELD		|search_attribute		|t_varchar(128)	|''		|NOT NULL	|0
FIELD		|bind_dn				|t_varchar(255)	|''		|NOT NULL	|0
FIELD		|bind_password			|t_varchar(128)	|''		|NOT NULL	|0
FIELD		|start_tls				|t_integer		|'0'	|NOT NULL	|0
FIELD		|search_filter			|t_varchar(255)	|''		|NOT NULL	|0
FIELD		|group_basedn			|t_varchar(255)	|''		|NOT NULL	|0
FIELD		|group_name				|t_varchar(255)	|''		|NOT NULL	|0
FIELD		|group_member			|t_varchar(255)	|''		|NOT NULL	|0
FIELD		|user_ref_attr			|t_varchar(255)	|''		|NOT NULL	|0
FIELD		|group_filter			|t_varchar(255)	|''		|NOT NULL	|0
FIELD		|group_membership		|t_varchar(255)	|''		|NOT NULL	|0
FIELD		|user_username			|t_varchar(255)	|''		|NOT NULL	|0
FIELD		|user_lastname			|t_varchar(255)	|''		|NOT NULL	|0

TABLE|userdirectory_saml|userdirectoryid|0
FIELD		|userdirectoryid		|t_id			|		|NOT NULL	|0	|1|userdirectory
FIELD		|idp_entityid			|t_varchar(1024)|''		|NOT NULL	|0
FIELD		|sso_url				|t_varchar(2048)|''		|NOT NULL	|0
FIELD		|slo_url				|t_varchar(2048)|''		|NOT NULL	|0
FIELD		|username_attribute		|t_varchar(128)	|''		|NOT NULL	|0
FIELD		|sp_entityid			|t_varchar(1024)|''		|NOT NULL	|0
FIELD		|nameid_format			|t_varchar(2048)|''		|NOT NULL	|0
FIELD		|sign_messages			|t_integer		|'0'	|NOT NULL	|0
FIELD		|sign_assertions		|t_integer		|'0'	|NOT NULL	|0
FIELD		|sign_authn_requests	|t_integer		|'0'	|NOT NULL	|0
FIELD		|sign_logout_requests	|t_integer		|'0'	|NOT NULL	|0
FIELD		|sign_logout_responses	|t_integer		|'0'	|NOT NULL	|0
FIELD		|encrypt_nameid			|t_integer		|'0'	|NOT NULL	|0
FIELD		|encrypt_assertions		|t_integer		|'0'	|NOT NULL	|0
FIELD		|group_name				|t_varchar(255)	|''		|NOT NULL	|0
FIELD		|user_username			|t_varchar(255)	|''		|NOT NULL	|0
FIELD		|user_lastname			|t_varchar(255)	|''		|NOT NULL	|0
FIELD		|scim_status			|t_integer		|'0'	|NOT NULL	|0

TABLE|userdirectory_media|userdirectory_mediaid|0
FIELD		|userdirectory_mediaid	|t_id			|	|NOT NULL	|0
FIELD		|userdirectoryid	|t_id			|	|NOT NULL	|0	|1	|userdirectory
FIELD		|mediatypeid		|t_id			|	|NOT NULL	|0	|2	|media_type
FIELD		|name				|t_varchar(64)	|''	|NOT NULL	|0
FIELD		|attribute			|t_varchar(255)	|''	|NOT NULL	|0
INDEX		|1	|userdirectoryid
INDEX		|2	|mediatypeid

TABLE|userdirectory_usrgrp|userdirectory_usrgrpid|0
FIELD		|userdirectory_usrgrpid		|t_id		|	|NOT NULL	|0
FIELD		|userdirectory_idpgroupid	|t_id		|	|NOT NULL	|0	|1	|userdirectory_idpgroup
FIELD		|usrgrpid					|t_id		|	|NOT NULL	|0	|2	|usrgrp
UNIQUE		|1	|userdirectory_idpgroupid,usrgrpid
INDEX		|2	|usrgrpid
INDEX		|3	|userdirectory_idpgroupid

TABLE|userdirectory_idpgroup|userdirectory_idpgroupid|0
FIELD		|userdirectory_idpgroupid	|t_id			|	|NOT NULL	|0
FIELD		|userdirectoryid		|t_id			|	|NOT NULL	|0	|1	|userdirectory
FIELD		|roleid					|t_id			|	|NOT NULL	|0	|2	|role
FIELD		|name					|t_varchar(255)	|''	|NOT NULL	|0
INDEX		|1	|userdirectoryid
INDEX		|2	|roleid

TABLE|changelog|changelogid|0
FIELD		|changelogid	|t_serial	|	|NOT NULL	|0
FIELD		|object		|t_integer	|'0'	|NOT NULL	|0
FIELD		|objectid	|t_id		|	|NOT NULL	|0
FIELD		|operation	|t_integer	|'0'	|NOT NULL	|0
FIELD		|clock		|t_integer	|'0'	|NOT NULL	|0
INDEX		|1		|clock

TABLE|scim_group|scim_groupid|0
FIELD		|scim_groupid	|t_id			|	|NOT NULL	|0
FIELD		|name			|t_varchar(64)	|''	|NOT NULL	|0
UNIQUE		|1		|name

TABLE|user_scim_group|user_scim_groupid|0
FIELD		|user_scim_groupid	|t_id	|	|NOT NULL	|0
FIELD		|userid				|t_id	|	|NOT NULL	|0	|1|users
FIELD		|scim_groupid		|t_id	|	|NOT NULL	|0	|2|scim_group
INDEX		|1	|userid
INDEX		|2	|scim_groupid

TABLE|connector|connectorid|ZBX_DATA
FIELD		|connectorid	|t_id		|	|NOT NULL	|0
FIELD		|name		|t_varchar(255)	|''	|NOT NULL	|0
FIELD		|protocol	|t_integer	|'0'	|NOT NULL	|0
FIELD		|data_type	|t_integer	|'0'	|NOT NULL	|0
FIELD		|url		|t_varchar(2048)|''	|NOT NULL	|0
FIELD		|max_records	|t_integer	|'0'	|NOT NULL	|0
FIELD		|max_senders	|t_integer	|'1'	|NOT NULL	|0
FIELD		|max_attempts	|t_integer	|'1'	|NOT NULL	|0
FIELD		|timeout	|t_varchar(255)	|'5s'	|NOT NULL	|0
FIELD		|http_proxy	|t_varchar(255)	|''	|NOT NULL	|0
FIELD		|authtype	|t_integer	|'0'	|NOT NULL	|0
FIELD		|username	|t_varchar(255)	|''	|NOT NULL	|0
FIELD		|password	|t_varchar(255)	|''	|NOT NULL	|0
FIELD		|token		|t_varchar(128)	|''	|NOT NULL	|0
FIELD		|verify_peer	|t_integer	|'1'	|NOT NULL	|0
FIELD		|verify_host	|t_integer	|'1'	|NOT NULL	|0
FIELD		|ssl_cert_file	|t_varchar(255)	|''	|NOT NULL	|0
FIELD		|ssl_key_file	|t_varchar(255)	|''	|NOT NULL	|0
FIELD		|ssl_key_password|t_varchar(64)	|''	|NOT NULL	|0
FIELD		|description	|t_shorttext	|''	|NOT NULL	|0
FIELD		|status		|t_integer	|'1'	|NOT NULL	|0
FIELD		|tags_evaltype	|t_integer	|'0'	|NOT NULL	|0
UNIQUE		|1		|name
CHANGELOG	|17

TABLE|connector_tag|connector_tagid|0
FIELD	|connector_tagid|t_id		|	|NOT NULL	|0
FIELD	|connectorid	|t_id		|	|NOT NULL	|0	|1|connector|	|RESTRICT
FIELD	|tag		|t_varchar(255)	|''	|NOT NULL	|0
FIELD	|operator	|t_integer	|'0'	|NOT NULL	|0
FIELD	|value		|t_varchar(255)	|''	|NOT NULL	|0
INDEX	|1		|connectorid
CHANGELOG	|18

TABLE|proxy|proxyid|0
FIELD		|proxyid		|t_id		|		|NOT NULL	|0
FIELD		|name			|t_varchar(128)	|''		|NOT NULL	|0
FIELD		|operating_mode		|t_integer	|'0'		|NOT NULL	|0
FIELD		|description		|t_shorttext	|''		|NOT NULL	|0
FIELD		|tls_connect		|t_integer	|'1'		|NOT NULL	|0
FIELD		|tls_accept		|t_integer	|'1'		|NOT NULL	|0
FIELD		|tls_issuer		|t_varchar(1024)|''		|NOT NULL	|0
FIELD		|tls_subject		|t_varchar(1024)|''		|NOT NULL	|0
FIELD		|tls_psk_identity	|t_varchar(128)	|''		|NOT NULL	|0
FIELD		|tls_psk		|t_varchar(512)	|''		|NOT NULL	|0
FIELD		|allowed_addresses	|t_varchar(255)	|''		|NOT NULL	|0
FIELD		|address		|t_varchar(255)	|'127.0.0.1'	|NOT NULL	|0
FIELD		|port			|t_varchar(64)	|'10051'	|NOT NULL	|0
FIELD		|custom_timeouts	|t_integer	|'0'		|NOT NULL	|0
FIELD		|timeout_zabbix_agent	|t_varchar(255)	|''		|NOT NULL	|0
FIELD		|timeout_simple_check	|t_varchar(255)	|''		|NOT NULL	|0
FIELD		|timeout_snmp_agent	|t_varchar(255)	|''		|NOT NULL	|0
FIELD		|timeout_external_check	|t_varchar(255)	|''		|NOT NULL	|0
FIELD		|timeout_db_monitor	|t_varchar(255)	|''		|NOT NULL	|0
FIELD		|timeout_http_agent	|t_varchar(255)	|''		|NOT NULL	|0
FIELD		|timeout_ssh_agent	|t_varchar(255)	|''		|NOT NULL	|0
FIELD		|timeout_telnet_agent	|t_varchar(255)	|''		|NOT NULL	|0
FIELD		|timeout_script		|t_varchar(255)	|''		|NOT NULL	|0
UNIQUE		|1		|name
CHANGELOG	|19

TABLE|proxy_rtdata|proxyid|0
FIELD		|proxyid	|t_id		|	|NOT NULL	|0		|1|proxy|proxyid
FIELD		|lastaccess	|t_integer	|'0'	|NOT NULL	|ZBX_NODATA
FIELD		|version	|t_integer	|'0'	|NOT NULL	|ZBX_NODATA
FIELD		|compatibility	|t_integer	|'0'	|NOT NULL	|ZBX_NODATA

TABLE|dbversion|dbversionid|
FIELD		|dbversionid	|t_id		|	|NOT NULL	|0
FIELD		|mandatory	|t_integer	|'0'	|NOT NULL	|
FIELD		|optional	|t_integer	|'0'	|NOT NULL	|
<<<<<<< HEAD
ROW		|1		|6050133	|6050133
=======
ROW		|1		|6050123	|6050123
>>>>>>> 1fa74be5
<|MERGE_RESOLUTION|>--- conflicted
+++ resolved
@@ -2190,8 +2190,4 @@
 FIELD		|dbversionid	|t_id		|	|NOT NULL	|0
 FIELD		|mandatory	|t_integer	|'0'	|NOT NULL	|
 FIELD		|optional	|t_integer	|'0'	|NOT NULL	|
-<<<<<<< HEAD
-ROW		|1		|6050133	|6050133
-=======
-ROW		|1		|6050123	|6050123
->>>>>>> 1fa74be5
+ROW		|1		|6050134	|6050134