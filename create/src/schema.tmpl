--- conflicted
+++ resolved
@@ -1829,7 +1829,6 @@
 INDEX		|1		|roleid
 INDEX		|2		|value_moduleid
 
-<<<<<<< HEAD
 TABLE|token|tokenid|ZBX_DATA
 FIELD	|tokenid	|t_id		|	|NOT NULL	|0
 FIELD	|name		|t_varchar(64)	|''	|NOT NULL	|0
@@ -1845,7 +1844,7 @@
 UNIQUE	|2		|userid,name
 UNIQUE	|3		|token
 INDEX	|4		|creator_userid
-=======
+
 TABLE|item_tag|itemtagid|ZBX_TEMPLATE
 FIELD		|itemtagid	|t_id		|	|NOT NULL	|0
 FIELD		|itemid		|t_id		|	|NOT NULL	|0			|1|items
@@ -1867,13 +1866,8 @@
 FIELD		|value		|t_varchar(255)	|''	|NOT NULL	|0
 FIELD		|operator	|t_integer		|'0'|NOT NULL	|0
 INDEX		|1		|selementid
->>>>>>> 8342039d
 
 TABLE|dbversion||
 FIELD		|mandatory	|t_integer	|'0'	|NOT NULL	|
 FIELD		|optional	|t_integer	|'0'	|NOT NULL	|
-<<<<<<< HEAD
-ROW		|5030038	|5030038
-=======
-ROW		|5030027	|5030027
->>>>>>> 8342039d
+ROW		|5030065	|5030065