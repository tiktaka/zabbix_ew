--
-- Zabbix
-- Copyright (C) 2001-2020 Zabbix SIA
--
-- This program is free software; you can redistribute it and/or modify
-- it under the terms of the GNU General Public License as published by
-- the Free Software Foundation; either version 2 of the License, or
-- (at your option) any later version.
--
-- This program is distributed in the hope that it will be useful,
-- but WITHOUT ANY WARRANTY; without even the implied warranty of
-- MERCHANTABILITY or FITNESS FOR A PARTICULAR PURPOSE. See the
-- GNU General Public License for more details.
--
-- You should have received a copy of the GNU General Public License
-- along with this program; if not, write to the Free Software
-- Foundation, Inc., 51 Franklin Street, Fifth Floor, Boston, MA  02110-1301, USA.
--

--
-- Do not use spaces
-- Tables must be sorted to match referential integrity rules
--

TABLE|users|userid|ZBX_DATA
FIELD		|userid		|t_id		|	|NOT NULL	|0
FIELD		|alias		|t_varchar(100)	|''	|NOT NULL	|0
FIELD		|name		|t_varchar(100)	|''	|NOT NULL	|0
FIELD		|surname	|t_varchar(100)	|''	|NOT NULL	|0
FIELD		|passwd		|t_varchar(60)	|''	|NOT NULL	|0
FIELD		|url		|t_varchar(255)	|''	|NOT NULL	|0
FIELD		|autologin	|t_integer	|'0'	|NOT NULL	|0
FIELD		|autologout	|t_varchar(32)	|'15m'	|NOT NULL	|0
FIELD		|lang		|t_varchar(7)	|'default'|NOT NULL	|ZBX_NODATA
FIELD		|refresh	|t_varchar(32)	|'30s'	|NOT NULL	|0
FIELD		|theme		|t_varchar(128)	|'default'|NOT NULL	|ZBX_NODATA
FIELD		|attempt_failed	|t_integer	|0	|NOT NULL	|ZBX_NODATA
FIELD		|attempt_ip	|t_varchar(39)	|''	|NOT NULL	|ZBX_NODATA
FIELD		|attempt_clock	|t_integer	|0	|NOT NULL	|ZBX_NODATA
FIELD		|rows_per_page	|t_integer	|50	|NOT NULL	|0
FIELD		|timezone	|t_varchar(50)	|'default'|NOT NULL	|ZBX_NODATA
FIELD		|roleid		|t_id		|	|NOT NULL	|0			|1|role
UNIQUE		|1		|alias

TABLE|maintenances|maintenanceid|ZBX_DATA
FIELD		|maintenanceid	|t_id		|	|NOT NULL	|0
FIELD		|name		|t_varchar(128)	|''	|NOT NULL	|0
FIELD		|maintenance_type|t_integer	|'0'	|NOT NULL	|0
FIELD		|description	|t_shorttext	|''	|NOT NULL	|0
FIELD		|active_since	|t_integer	|'0'	|NOT NULL	|0
FIELD		|active_till	|t_integer	|'0'	|NOT NULL	|0
FIELD		|tags_evaltype	|t_integer	|'0'	|NOT NULL	|0
INDEX		|1		|active_since,active_till
UNIQUE		|2		|name

TABLE|hosts|hostid|ZBX_TEMPLATE
FIELD		|hostid		|t_id		|	|NOT NULL	|0
FIELD		|proxy_hostid	|t_id		|	|NULL		|0			|1|hosts	|hostid		|RESTRICT
FIELD		|host		|t_varchar(128)	|''	|NOT NULL	|ZBX_PROXY
FIELD		|status		|t_integer	|'0'	|NOT NULL	|ZBX_PROXY
FIELD		|disable_until	|t_integer	|'0'	|NOT NULL	|ZBX_NODATA
FIELD		|error		|t_varchar(2048)|''	|NOT NULL	|ZBX_NODATA
FIELD		|available	|t_integer	|'0'	|NOT NULL	|ZBX_PROXY,ZBX_NODATA
FIELD		|errors_from	|t_integer	|'0'	|NOT NULL	|ZBX_NODATA
FIELD		|lastaccess	|t_integer	|'0'	|NOT NULL	|ZBX_NODATA
FIELD		|ipmi_authtype	|t_integer	|'-1'	|NOT NULL	|ZBX_PROXY
FIELD		|ipmi_privilege	|t_integer	|'2'	|NOT NULL	|ZBX_PROXY
FIELD		|ipmi_username	|t_varchar(16)	|''	|NOT NULL	|ZBX_PROXY
FIELD		|ipmi_password	|t_varchar(20)	|''	|NOT NULL	|ZBX_PROXY
FIELD		|ipmi_disable_until|t_integer	|'0'	|NOT NULL	|ZBX_NODATA
FIELD		|ipmi_available	|t_integer	|'0'	|NOT NULL	|ZBX_PROXY,ZBX_NODATA
FIELD		|snmp_disable_until|t_integer	|'0'	|NOT NULL	|ZBX_NODATA
FIELD		|snmp_available	|t_integer	|'0'	|NOT NULL	|ZBX_PROXY,ZBX_NODATA
FIELD		|maintenanceid	|t_id		|	|NULL		|ZBX_NODATA		|2|maintenances	|		|RESTRICT
FIELD		|maintenance_status|t_integer	|'0'	|NOT NULL	|ZBX_NODATA
FIELD		|maintenance_type|t_integer	|'0'	|NOT NULL	|ZBX_NODATA
FIELD		|maintenance_from|t_integer	|'0'	|NOT NULL	|ZBX_NODATA
FIELD		|ipmi_errors_from|t_integer	|'0'	|NOT NULL	|ZBX_NODATA
FIELD		|snmp_errors_from|t_integer	|'0'	|NOT NULL	|ZBX_NODATA
FIELD		|ipmi_error	|t_varchar(2048)|''	|NOT NULL	|ZBX_NODATA
FIELD		|snmp_error	|t_varchar(2048)|''	|NOT NULL	|ZBX_NODATA
FIELD		|jmx_disable_until|t_integer	|'0'	|NOT NULL	|ZBX_NODATA
FIELD		|jmx_available	|t_integer	|'0'	|NOT NULL	|ZBX_PROXY,ZBX_NODATA
FIELD		|jmx_errors_from|t_integer	|'0'	|NOT NULL	|ZBX_NODATA
FIELD		|jmx_error	|t_varchar(2048)|''	|NOT NULL	|ZBX_NODATA
FIELD		|name		|t_varchar(128)	|''	|NOT NULL	|ZBX_PROXY
FIELD		|flags		|t_integer	|'0'	|NOT NULL	|0
FIELD		|templateid	|t_id		|	|NULL		|0			|3|hosts	|hostid
FIELD		|description	|t_shorttext	|''	|NOT NULL	|0
FIELD		|tls_connect	|t_integer	|'1'	|NOT NULL	|ZBX_PROXY
FIELD		|tls_accept	|t_integer	|'1'	|NOT NULL	|ZBX_PROXY
FIELD		|tls_issuer	|t_varchar(1024)|''	|NOT NULL	|ZBX_PROXY
FIELD		|tls_subject	|t_varchar(1024)|''	|NOT NULL	|ZBX_PROXY
FIELD		|tls_psk_identity|t_varchar(128)|''	|NOT NULL	|ZBX_PROXY
FIELD		|tls_psk	|t_varchar(512)	|''	|NOT NULL	|ZBX_PROXY
FIELD		|proxy_address	|t_varchar(255)	|''	|NOT NULL	|0
FIELD		|auto_compress	|t_integer	|'1'	|NOT NULL	|0
FIELD		|discover	|t_integer	|'0'	|NOT NULL	|0
FIELD		|custom_interfaces|t_integer	|'0'	|NOT NULL	|0
INDEX		|1		|host
INDEX		|2		|status
INDEX		|3		|proxy_hostid
INDEX		|4		|name
INDEX		|5		|maintenanceid

TABLE|hstgrp|groupid|ZBX_DATA
FIELD		|groupid	|t_id		|	|NOT NULL	|0
FIELD		|name		|t_varchar(255)	|''	|NOT NULL	|0
FIELD		|internal	|t_integer	|'0'	|NOT NULL	|0
FIELD		|flags		|t_integer	|'0'	|NOT NULL	|0
INDEX		|1		|name

TABLE|group_prototype|group_prototypeid|ZBX_TEMPLATE
FIELD		|group_prototypeid|t_id		|	|NOT NULL	|0
FIELD		|hostid		|t_id		|	|NOT NULL	|0			|1|hosts
FIELD		|name		|t_varchar(255)	|''	|NOT NULL	|0
FIELD		|groupid	|t_id		|	|NULL		|0			|2|hstgrp	|		|RESTRICT
FIELD		|templateid	|t_id		|	|NULL		|0			|3|group_prototype|group_prototypeid
INDEX		|1		|hostid

TABLE|group_discovery|groupid|ZBX_TEMPLATE
FIELD		|groupid	|t_id		|	|NOT NULL	|0			|1|hstgrp
FIELD		|parent_group_prototypeid|t_id	|	|NOT NULL	|0			|2|group_prototype|group_prototypeid|RESTRICT
FIELD		|name		|t_varchar(64)	|''	|NOT NULL	|ZBX_NODATA
FIELD		|lastcheck	|t_integer	|'0'	|NOT NULL	|ZBX_NODATA
FIELD		|ts_delete	|t_time		|'0'	|NOT NULL	|ZBX_NODATA

TABLE|screens|screenid|ZBX_TEMPLATE
FIELD		|screenid	|t_id		|	|NOT NULL	|0
FIELD		|name		|t_varchar(255)	|	|NOT NULL	|0
FIELD		|hsize		|t_integer	|'1'	|NOT NULL	|0
FIELD		|vsize		|t_integer	|'1'	|NOT NULL	|0
FIELD		|userid		|t_id		|	|NULL		|0			|3|users	|		|RESTRICT
FIELD		|private	|t_integer	|'1'	|NOT NULL	|0
INDEX		|1		|userid

TABLE|screens_items|screenitemid|ZBX_TEMPLATE
FIELD		|screenitemid	|t_id		|	|NOT NULL	|0
FIELD		|screenid	|t_id		|	|NOT NULL	|0			|1|screens
FIELD		|resourcetype	|t_integer	|'0'	|NOT NULL	|0
FIELD		|resourceid	|t_id		|'0'	|NOT NULL	|0
FIELD		|width		|t_integer	|'320'	|NOT NULL	|0
FIELD		|height		|t_integer	|'200'	|NOT NULL	|0
FIELD		|x		|t_integer	|'0'	|NOT NULL	|0
FIELD		|y		|t_integer	|'0'	|NOT NULL	|0
FIELD		|colspan	|t_integer	|'1'	|NOT NULL	|0
FIELD		|rowspan	|t_integer	|'1'	|NOT NULL	|0
FIELD		|elements	|t_integer	|'25'	|NOT NULL	|0
FIELD		|valign		|t_integer	|'0'	|NOT NULL	|0
FIELD		|halign		|t_integer	|'0'	|NOT NULL	|0
FIELD		|style		|t_integer	|'0'	|NOT NULL	|0
FIELD		|url		|t_varchar(255)	|''	|NOT NULL	|0
FIELD		|dynamic	|t_integer	|'0'	|NOT NULL	|0
FIELD		|sort_triggers	|t_integer	|'0'	|NOT NULL	|0
FIELD		|application	|t_varchar(255)	|''	|NOT NULL	|0
FIELD		|max_columns	|t_integer	|'3'	|NOT NULL	|0
INDEX		|1		|screenid

TABLE|screen_user|screenuserid|ZBX_DATA
FIELD		|screenuserid|t_id		|	|NOT NULL	|0
FIELD		|screenid	|t_id		|	|NOT NULL	|0			|1|screens
FIELD		|userid		|t_id		|	|NOT NULL	|0			|2|users
FIELD		|permission	|t_integer	|'2'	|NOT NULL	|0
UNIQUE		|1		|screenid,userid

TABLE|screen_usrgrp|screenusrgrpid|ZBX_DATA
FIELD		|screenusrgrpid|t_id		|	|NOT NULL	|0
FIELD		|screenid	|t_id		|	|NOT NULL	|0			|1|screens
FIELD		|usrgrpid	|t_id		|	|NOT NULL	|0			|2|usrgrp
FIELD		|permission	|t_integer	|'2'	|NOT NULL	|0
UNIQUE		|1		|screenid,usrgrpid

TABLE|slideshows|slideshowid|ZBX_DATA
FIELD		|slideshowid	|t_id		|	|NOT NULL	|0
FIELD		|name		|t_varchar(255)	|''	|NOT NULL	|0
FIELD		|delay		|t_varchar(32)	|'30s'	|NOT NULL	|0
FIELD		|userid		|t_id		|	|NOT NULL	|0			|3|users	|		|RESTRICT
FIELD		|private	|t_integer	|'1'	|NOT NULL	|0
UNIQUE		|1		|name

TABLE|slideshow_user|slideshowuserid|ZBX_DATA
FIELD		|slideshowuserid|t_id		|	|NOT NULL	|0
FIELD		|slideshowid	|t_id		|	|NOT NULL	|0			|1|slideshows
FIELD		|userid		|t_id		|	|NOT NULL	|0			|2|users
FIELD		|permission	|t_integer	|'2'	|NOT NULL	|0
UNIQUE		|1		|slideshowid,userid

TABLE|slideshow_usrgrp|slideshowusrgrpid|ZBX_DATA
FIELD		|slideshowusrgrpid|t_id		|	|NOT NULL	|0
FIELD		|slideshowid	|t_id		|	|NOT NULL	|0			|1|slideshows
FIELD		|usrgrpid	|t_id		|	|NOT NULL	|0			|2|usrgrp
FIELD		|permission	|t_integer	|'2'	|NOT NULL	|0
UNIQUE		|1		|slideshowid,usrgrpid

TABLE|slides|slideid|ZBX_DATA
FIELD		|slideid	|t_id		|	|NOT NULL	|0
FIELD		|slideshowid	|t_id		|	|NOT NULL	|0			|1|slideshows
FIELD		|screenid	|t_id		|	|NOT NULL	|0			|2|screens
FIELD		|step		|t_integer	|'0'	|NOT NULL	|0
FIELD		|delay		|t_varchar(32)	|'0'	|NOT NULL	|0
INDEX		|1		|slideshowid
INDEX		|2		|screenid

TABLE|drules|druleid|ZBX_DATA
FIELD		|druleid	|t_id		|	|NOT NULL	|0
FIELD		|proxy_hostid	|t_id		|	|NULL		|0			|1|hosts	|hostid		|RESTRICT
FIELD		|name		|t_varchar(255)	|''	|NOT NULL	|ZBX_PROXY
FIELD		|iprange	|t_varchar(2048)|''	|NOT NULL	|ZBX_PROXY
FIELD		|delay		|t_varchar(255)	|'1h'	|NOT NULL	|ZBX_PROXY
FIELD		|nextcheck	|t_integer	|'0'	|NOT NULL	|ZBX_NODATA
FIELD		|status		|t_integer	|'0'	|NOT NULL	|0
INDEX		|1		|proxy_hostid
UNIQUE		|2		|name

TABLE|dchecks|dcheckid|ZBX_DATA
FIELD		|dcheckid	|t_id		|	|NOT NULL	|0
FIELD		|druleid	|t_id		|	|NOT NULL	|ZBX_PROXY		|1|drules
FIELD		|type		|t_integer	|'0'	|NOT NULL	|ZBX_PROXY
FIELD		|key_		|t_varchar(2048)|''	|NOT NULL	|ZBX_PROXY
FIELD		|snmp_community	|t_varchar(255)	|''	|NOT NULL	|ZBX_PROXY
FIELD		|ports		|t_varchar(255)	|'0'	|NOT NULL	|ZBX_PROXY
FIELD		|snmpv3_securityname|t_varchar(64)|''	|NOT NULL	|ZBX_PROXY
FIELD		|snmpv3_securitylevel|t_integer	|'0'	|NOT NULL	|ZBX_PROXY
FIELD		|snmpv3_authpassphrase|t_varchar(64)|''	|NOT NULL	|ZBX_PROXY
FIELD		|snmpv3_privpassphrase|t_varchar(64)|''	|NOT NULL	|ZBX_PROXY
FIELD		|uniq		|t_integer	|'0'	|NOT NULL	|ZBX_PROXY
FIELD		|snmpv3_authprotocol|t_integer	|'0'	|NOT NULL	|ZBX_PROXY
FIELD		|snmpv3_privprotocol|t_integer	|'0'	|NOT NULL	|ZBX_PROXY
FIELD		|snmpv3_contextname|t_varchar(255)|''	|NOT NULL	|ZBX_PROXY
FIELD		|host_source|t_integer	|'1'	|NOT NULL	|ZBX_PROXY
FIELD		|name_source|t_integer	|'0'	|NOT NULL	|ZBX_PROXY
INDEX		|1		|druleid,host_source,name_source

TABLE|applications|applicationid|ZBX_TEMPLATE
FIELD		|applicationid	|t_id		|	|NOT NULL	|0
FIELD		|hostid		|t_id		|	|NOT NULL	|0			|1|hosts
FIELD		|name		|t_varchar(255)	|''	|NOT NULL	|0
FIELD		|flags		|t_integer	|'0'	|NOT NULL	|0
UNIQUE		|2		|hostid,name

TABLE|httptest|httptestid|ZBX_TEMPLATE
FIELD		|httptestid	|t_id		|	|NOT NULL	|0
FIELD		|name		|t_varchar(64)	|''	|NOT NULL	|ZBX_PROXY
FIELD		|applicationid	|t_id		|	|NULL		|0			|1|applications	|		|RESTRICT
FIELD		|nextcheck	|t_integer	|'0'	|NOT NULL	|ZBX_NODATA
FIELD		|delay		|t_varchar(255)	|'1m'	|NOT NULL	|ZBX_PROXY
FIELD		|status		|t_integer	|'0'	|NOT NULL	|0
FIELD		|agent		|t_varchar(255)	|'Zabbix'|NOT NULL	|ZBX_PROXY
FIELD		|authentication	|t_integer	|'0'	|NOT NULL	|ZBX_PROXY,ZBX_NODATA
FIELD		|http_user	|t_varchar(64)	|''	|NOT NULL	|ZBX_PROXY,ZBX_NODATA
FIELD		|http_password	|t_varchar(64)	|''	|NOT NULL	|ZBX_PROXY,ZBX_NODATA
FIELD		|hostid		|t_id		|	|NOT NULL	|ZBX_PROXY		|2|hosts
FIELD		|templateid	|t_id		|	|NULL		|0			|3|httptest	|httptestid
FIELD		|http_proxy	|t_varchar(255)	|''	|NOT NULL	|ZBX_PROXY,ZBX_NODATA
FIELD		|retries	|t_integer	|'1'	|NOT NULL	|ZBX_PROXY,ZBX_NODATA
FIELD		|ssl_cert_file	|t_varchar(255)	|''	|NOT NULL	|ZBX_PROXY,ZBX_NODATA
FIELD		|ssl_key_file	|t_varchar(255)	|''	|NOT NULL	|ZBX_PROXY,ZBX_NODATA
FIELD		|ssl_key_password|t_varchar(64)	|''	|NOT NULL	|ZBX_PROXY,ZBX_NODATA
FIELD		|verify_peer	|t_integer	|'0'	|NOT NULL	|ZBX_PROXY
FIELD		|verify_host	|t_integer	|'0'	|NOT NULL	|ZBX_PROXY
INDEX		|1		|applicationid
UNIQUE		|2		|hostid,name
INDEX		|3		|status
INDEX		|4		|templateid

TABLE|httpstep|httpstepid|ZBX_TEMPLATE
FIELD		|httpstepid	|t_id		|	|NOT NULL	|0
FIELD		|httptestid	|t_id		|	|NOT NULL	|ZBX_PROXY		|1|httptest
FIELD		|name		|t_varchar(64)	|''	|NOT NULL	|ZBX_PROXY
FIELD		|no		|t_integer	|'0'	|NOT NULL	|ZBX_PROXY
FIELD		|url		|t_varchar(2048)|''	|NOT NULL	|ZBX_PROXY
FIELD		|timeout	|t_varchar(255)	|'15s'	|NOT NULL	|ZBX_PROXY
FIELD		|posts		|t_shorttext	|''	|NOT NULL	|ZBX_PROXY
FIELD		|required	|t_varchar(255)	|''	|NOT NULL	|ZBX_PROXY
FIELD		|status_codes	|t_varchar(255)	|''	|NOT NULL	|ZBX_PROXY
FIELD		|follow_redirects|t_integer	|'1'	|NOT NULL	|ZBX_PROXY
FIELD		|retrieve_mode	|t_integer	|'0'	|NOT NULL	|ZBX_PROXY
FIELD		|post_type	|t_integer	|'0'	|NOT NULL	|ZBX_PROXY
INDEX		|1		|httptestid

TABLE|interface|interfaceid|ZBX_TEMPLATE
FIELD		|interfaceid	|t_id		|	|NOT NULL	|0
FIELD		|hostid		|t_id		|	|NOT NULL	|ZBX_PROXY		|1|hosts
FIELD		|main		|t_integer	|'0'	|NOT NULL	|ZBX_PROXY
FIELD		|type		|t_integer	|'1'	|NOT NULL	|ZBX_PROXY
FIELD		|useip		|t_integer	|'1'	|NOT NULL	|ZBX_PROXY
FIELD		|ip		|t_varchar(64)	|'127.0.0.1'|NOT NULL	|ZBX_PROXY
FIELD		|dns		|t_varchar(255)	|''	|NOT NULL	|ZBX_PROXY
FIELD		|port		|t_varchar(64)	|'10050'|NOT NULL	|ZBX_PROXY
INDEX		|1		|hostid,type
INDEX		|2		|ip,dns

TABLE|valuemaps|valuemapid|ZBX_TEMPLATE
FIELD		|valuemapid	|t_id		|	|NOT NULL	|0
FIELD		|name		|t_varchar(64)	|''	|NOT NULL	|0
UNIQUE		|1		|name

TABLE|items|itemid|ZBX_TEMPLATE
FIELD		|itemid		|t_id		|	|NOT NULL	|0
FIELD		|type		|t_integer	|'0'	|NOT NULL	|ZBX_PROXY
FIELD		|snmp_oid	|t_varchar(512)	|''	|NOT NULL	|ZBX_PROXY
FIELD		|hostid		|t_id		|	|NOT NULL	|ZBX_PROXY		|1|hosts
FIELD		|name		|t_varchar(255)	|''	|NOT NULL	|0
FIELD		|key_		|t_varchar(2048)|''	|NOT NULL	|ZBX_PROXY
FIELD		|delay		|t_varchar(1024)|'0'	|NOT NULL	|ZBX_PROXY
FIELD		|history	|t_varchar(255)	|'90d'	|NOT NULL	|ZBX_PROXY
FIELD		|trends		|t_varchar(255)	|'365d'	|NOT NULL	|0
FIELD		|status		|t_integer	|'0'	|NOT NULL	|ZBX_PROXY
FIELD		|value_type	|t_integer	|'0'	|NOT NULL	|ZBX_PROXY
FIELD		|trapper_hosts	|t_varchar(255)	|''	|NOT NULL	|ZBX_PROXY
FIELD		|units		|t_varchar(255)	|''	|NOT NULL	|0
FIELD		|formula	|t_varchar(255)	|''	|NOT NULL	|0
FIELD		|logtimefmt	|t_varchar(64)	|''	|NOT NULL	|ZBX_PROXY
FIELD		|templateid	|t_id		|	|NULL		|0			|2|items	|itemid
FIELD		|valuemapid	|t_id		|	|NULL		|0			|3|valuemaps	|		|RESTRICT
FIELD		|params		|t_text		|''	|NOT NULL	|ZBX_PROXY
FIELD		|ipmi_sensor	|t_varchar(128)	|''	|NOT NULL	|ZBX_PROXY
FIELD		|authtype	|t_integer	|'0'	|NOT NULL	|ZBX_PROXY
FIELD		|username	|t_varchar(64)	|''	|NOT NULL	|ZBX_PROXY
FIELD		|password	|t_varchar(64)	|''	|NOT NULL	|ZBX_PROXY
FIELD		|publickey	|t_varchar(64)	|''	|NOT NULL	|ZBX_PROXY
FIELD		|privatekey	|t_varchar(64)	|''	|NOT NULL	|ZBX_PROXY
FIELD		|flags		|t_integer	|'0'	|NOT NULL	|ZBX_PROXY
FIELD		|interfaceid	|t_id		|	|NULL		|ZBX_PROXY		|4|interface	|		|RESTRICT
FIELD		|description	|t_text		|''	|NOT NULL	|0
FIELD		|inventory_link	|t_integer	|'0'	|NOT NULL	|ZBX_PROXY
FIELD		|lifetime	|t_varchar(255)	|'30d'	|NOT NULL	|0
FIELD		|evaltype	|t_integer	|'0'	|NOT NULL	|0
FIELD		|jmx_endpoint	|t_varchar(255)	|''	|NOT NULL	|ZBX_PROXY
FIELD		|master_itemid	|t_id		|	|NULL		|ZBX_PROXY		|5|items	|itemid
FIELD		|timeout	|t_varchar(255)	|'3s'	|NOT NULL	|ZBX_PROXY
FIELD		|url		|t_varchar(2048)|''	|NOT NULL	|ZBX_PROXY
FIELD		|query_fields	|t_varchar(2048)|''	|NOT NULL	|ZBX_PROXY
FIELD		|posts		|t_text		|''	|NOT NULL	|ZBX_PROXY
FIELD		|status_codes	|t_varchar(255)	|'200'	|NOT NULL	|ZBX_PROXY
FIELD		|follow_redirects|t_integer	|'1'	|NOT NULL	|ZBX_PROXY
FIELD		|post_type	|t_integer	|'0'	|NOT NULL	|ZBX_PROXY
FIELD		|http_proxy	|t_varchar(255)	|''	|NOT NULL	|ZBX_PROXY,ZBX_NODATA
FIELD		|headers	|t_text		|''	|NOT NULL	|ZBX_PROXY
FIELD		|retrieve_mode	|t_integer	|'0'	|NOT NULL	|ZBX_PROXY
FIELD		|request_method	|t_integer	|'0'	|NOT NULL	|ZBX_PROXY
FIELD		|output_format	|t_integer	|'0'	|NOT NULL	|ZBX_PROXY
FIELD		|ssl_cert_file	|t_varchar(255)	|''	|NOT NULL	|ZBX_PROXY,ZBX_NODATA
FIELD		|ssl_key_file	|t_varchar(255)	|''	|NOT NULL	|ZBX_PROXY,ZBX_NODATA
FIELD		|ssl_key_password|t_varchar(64)	|''	|NOT NULL	|ZBX_PROXY,ZBX_NODATA
FIELD		|verify_peer	|t_integer	|'0'	|NOT NULL	|ZBX_PROXY
FIELD		|verify_host	|t_integer	|'0'	|NOT NULL	|ZBX_PROXY
FIELD		|allow_traps	|t_integer	|'0'	|NOT NULL	|ZBX_PROXY
FIELD		|discover	|t_integer	|'0'	|NOT NULL	|0
INDEX		|1		|hostid,key_(1021)
INDEX		|3		|status
INDEX		|4		|templateid
INDEX		|5		|valuemapid
INDEX		|6		|interfaceid
INDEX		|7		|master_itemid

TABLE|httpstepitem|httpstepitemid|ZBX_TEMPLATE
FIELD		|httpstepitemid	|t_id		|	|NOT NULL	|0
FIELD		|httpstepid	|t_id		|	|NOT NULL	|ZBX_PROXY		|1|httpstep
FIELD		|itemid		|t_id		|	|NOT NULL	|ZBX_PROXY		|2|items
FIELD		|type		|t_integer	|'0'	|NOT NULL	|ZBX_PROXY
UNIQUE		|1		|httpstepid,itemid
INDEX		|2		|itemid

TABLE|httptestitem|httptestitemid|ZBX_TEMPLATE
FIELD		|httptestitemid	|t_id		|	|NOT NULL	|0
FIELD		|httptestid	|t_id		|	|NOT NULL	|ZBX_PROXY		|1|httptest
FIELD		|itemid		|t_id		|	|NOT NULL	|ZBX_PROXY		|2|items
FIELD		|type		|t_integer	|'0'	|NOT NULL	|ZBX_PROXY
UNIQUE		|1		|httptestid,itemid
INDEX		|2		|itemid

TABLE|media_type|mediatypeid|ZBX_DATA
FIELD		|mediatypeid	|t_id		|	|NOT NULL	|0
FIELD		|type		|t_integer	|'0'	|NOT NULL	|0
FIELD		|name		|t_varchar(100)	|''	|NOT NULL	|0
FIELD		|smtp_server	|t_varchar(255)	|''	|NOT NULL	|0
FIELD		|smtp_helo	|t_varchar(255)	|''	|NOT NULL	|0
FIELD		|smtp_email	|t_varchar(255)	|''	|NOT NULL	|0
FIELD		|exec_path	|t_varchar(255)	|''	|NOT NULL	|0
FIELD		|gsm_modem	|t_varchar(255)	|''	|NOT NULL	|0
FIELD		|username	|t_varchar(255)	|''	|NOT NULL	|0
FIELD		|passwd		|t_varchar(255)	|''	|NOT NULL	|0
FIELD		|status		|t_integer	|'0'	|NOT NULL	|0
FIELD		|smtp_port	|t_integer	|'25'	|NOT NULL	|0
FIELD		|smtp_security	|t_integer	|'0'	|NOT NULL	|0
FIELD		|smtp_verify_peer|t_integer	|'0'	|NOT NULL	|0
FIELD		|smtp_verify_host|t_integer	|'0'	|NOT NULL	|0
FIELD		|smtp_authentication|t_integer	|'0'	|NOT NULL	|0
FIELD		|exec_params	|t_varchar(255)	|''	|NOT NULL	|0
FIELD		|maxsessions	|t_integer	|'1'	|NOT NULL	|0
FIELD		|maxattempts	|t_integer	|'3'	|NOT NULL	|0
FIELD		|attempt_interval|t_varchar(32)	|'10s'	|NOT NULL	|0
FIELD		|content_type	|t_integer	|'1'	|NOT NULL	|0
FIELD		|script		|t_text		|''	|NOT NULL	|0
FIELD		|timeout	|t_varchar(32)	|'30s'	|NOT NULL	|0
FIELD		|process_tags	|t_integer	|'0'	|NOT NULL	|0
FIELD		|show_event_menu|t_integer	|'0'	|NOT NULL	|0
FIELD		|event_menu_url	|t_varchar(2048)|''	|NOT NULL	|0
FIELD		|event_menu_name|t_varchar(255)	|''	|NOT NULL	|0
FIELD		|description	|t_shorttext	|''	|NOT NULL	|0
UNIQUE		|1		|name

TABLE|media_type_param|mediatype_paramid|ZBX_DATA
FIELD		|mediatype_paramid|t_id		|	|NOT NULL	|0
FIELD		|mediatypeid	|t_id		|	|NOT NULL	|0			|1|media_type
FIELD		|name		|t_varchar(255)	|''	|NOT NULL	|0
FIELD		|value		|t_varchar(2048)|''	|NOT NULL	|0
INDEX		|1		|mediatypeid

TABLE|media_type_message|mediatype_messageid|ZBX_DATA
FIELD		|mediatype_messageid|t_id	|	|NOT NULL	|0
FIELD		|mediatypeid	|t_id		|	|NOT NULL	|0			|1|media_type
FIELD		|eventsource	|t_integer	|	|NOT NULL	|0
FIELD		|recovery	|t_integer	|	|NOT NULL	|0
FIELD		|subject	|t_varchar(255)	|''	|NOT NULL	|0
FIELD		|message	|t_shorttext	|''	|NOT NULL	|0
UNIQUE		|1		|mediatypeid,eventsource,recovery

TABLE|usrgrp|usrgrpid|ZBX_DATA
FIELD		|usrgrpid	|t_id		|	|NOT NULL	|0
FIELD		|name		|t_varchar(64)	|''	|NOT NULL	|0
FIELD		|gui_access	|t_integer	|'0'	|NOT NULL	|0
FIELD		|users_status	|t_integer	|'0'	|NOT NULL	|0
FIELD		|debug_mode	|t_integer	|'0'	|NOT NULL	|0
UNIQUE		|1		|name

TABLE|users_groups|id|ZBX_DATA
FIELD		|id		|t_id		|	|NOT NULL	|0
FIELD		|usrgrpid	|t_id		|	|NOT NULL	|0			|1|usrgrp
FIELD		|userid		|t_id		|	|NOT NULL	|0			|2|users
UNIQUE		|1		|usrgrpid,userid
INDEX		|2		|userid

TABLE|scripts|scriptid|ZBX_DATA
FIELD		|scriptid	|t_id		|	|NOT NULL	|0
FIELD		|name		|t_varchar(255)	|''	|NOT NULL	|0
FIELD		|command	|t_varchar(255)	|''	|NOT NULL	|0
FIELD		|host_access	|t_integer	|'2'	|NOT NULL	|0
FIELD		|usrgrpid	|t_id		|	|NULL		|0			|1|usrgrp	|		|RESTRICT
FIELD		|groupid	|t_id		|	|NULL		|0			|2|hstgrp	|		|RESTRICT
FIELD		|description	|t_shorttext	|''	|NOT NULL	|0
FIELD		|confirmation	|t_varchar(255)	|''	|NOT NULL	|0
FIELD		|type		|t_integer	|'0'	|NOT NULL	|0
FIELD		|execute_on	|t_integer	|'2'	|NOT NULL	|0
INDEX		|1		|usrgrpid
INDEX		|2		|groupid
UNIQUE		|3		|name

TABLE|actions|actionid|ZBX_DATA
FIELD		|actionid	|t_id		|	|NOT NULL	|0
FIELD		|name		|t_varchar(255)	|''	|NOT NULL	|0
FIELD		|eventsource	|t_integer	|'0'	|NOT NULL	|0
FIELD		|evaltype	|t_integer	|'0'	|NOT NULL	|0
FIELD		|status		|t_integer	|'0'	|NOT NULL	|0
FIELD		|esc_period	|t_varchar(255)	|'1h'	|NOT NULL	|0
FIELD		|formula	|t_varchar(255)	|''	|NOT NULL	|0
FIELD		|pause_suppressed|t_integer	|'1'	|NOT NULL	|0
INDEX		|1		|eventsource,status
UNIQUE		|2		|name

TABLE|operations|operationid|ZBX_DATA
FIELD		|operationid	|t_id		|	|NOT NULL	|0
FIELD		|actionid	|t_id		|	|NOT NULL	|0			|1|actions
FIELD		|operationtype	|t_integer	|'0'	|NOT NULL	|0
FIELD		|esc_period	|t_varchar(255)	|'0'	|NOT NULL	|0
FIELD		|esc_step_from	|t_integer	|'1'	|NOT NULL	|0
FIELD		|esc_step_to	|t_integer	|'1'	|NOT NULL	|0
FIELD		|evaltype	|t_integer	|'0'	|NOT NULL	|0
FIELD		|recovery	|t_integer	|'0'	|NOT NULL	|0
INDEX		|1		|actionid

TABLE|opmessage|operationid|ZBX_DATA
FIELD		|operationid	|t_id		|	|NOT NULL	|0			|1|operations
FIELD		|default_msg	|t_integer	|'1'	|NOT NULL	|0
FIELD		|subject	|t_varchar(255)	|''	|NOT NULL	|0
FIELD		|message	|t_shorttext	|''	|NOT NULL	|0
FIELD		|mediatypeid	|t_id		|	|NULL		|0			|2|media_type	|		|RESTRICT
INDEX		|1		|mediatypeid

TABLE|opmessage_grp|opmessage_grpid|ZBX_DATA
FIELD		|opmessage_grpid|t_id		|	|NOT NULL	|0
FIELD		|operationid	|t_id		|	|NOT NULL	|0			|1|operations
FIELD		|usrgrpid	|t_id		|	|NOT NULL	|0			|2|usrgrp	|		|RESTRICT
UNIQUE		|1		|operationid,usrgrpid
INDEX		|2		|usrgrpid

TABLE|opmessage_usr|opmessage_usrid|ZBX_DATA
FIELD		|opmessage_usrid|t_id		|	|NOT NULL	|0
FIELD		|operationid	|t_id		|	|NOT NULL	|0			|1|operations
FIELD		|userid		|t_id		|	|NOT NULL	|0			|2|users	|		|RESTRICT
UNIQUE		|1		|operationid,userid
INDEX		|2		|userid

TABLE|opcommand|operationid|ZBX_DATA
FIELD		|operationid	|t_id		|	|NOT NULL	|0			|1|operations
FIELD		|type		|t_integer	|'0'	|NOT NULL	|0
FIELD		|scriptid	|t_id		|	|NULL		|0			|2|scripts	|		|RESTRICT
FIELD		|execute_on	|t_integer	|'0'	|NOT NULL	|0
FIELD		|port		|t_varchar(64)	|''	|NOT NULL	|0
FIELD		|authtype	|t_integer	|'0'	|NOT NULL	|0
FIELD		|username	|t_varchar(64)	|''	|NOT NULL	|0
FIELD		|password	|t_varchar(64)	|''	|NOT NULL	|0
FIELD		|publickey	|t_varchar(64)	|''	|NOT NULL	|0
FIELD		|privatekey	|t_varchar(64)	|''	|NOT NULL	|0
FIELD		|command	|t_shorttext	|''	|NOT NULL	|0
INDEX		|1		|scriptid

TABLE|opcommand_hst|opcommand_hstid|ZBX_DATA
FIELD		|opcommand_hstid|t_id		|	|NOT NULL	|0
FIELD		|operationid	|t_id		|	|NOT NULL	|0			|1|operations
FIELD		|hostid		|t_id		|	|NULL		|0			|2|hosts	|		|RESTRICT
INDEX		|1		|operationid
INDEX		|2		|hostid

TABLE|opcommand_grp|opcommand_grpid|ZBX_DATA
FIELD		|opcommand_grpid|t_id		|	|NOT NULL	|0
FIELD		|operationid	|t_id		|	|NOT NULL	|0			|1|operations
FIELD		|groupid	|t_id		|	|NOT NULL	|0			|2|hstgrp	|		|RESTRICT
INDEX		|1		|operationid
INDEX		|2		|groupid

TABLE|opgroup|opgroupid|ZBX_DATA
FIELD		|opgroupid	|t_id		|	|NOT NULL	|0
FIELD		|operationid	|t_id		|	|NOT NULL	|0			|1|operations
FIELD		|groupid	|t_id		|	|NOT NULL	|0			|2|hstgrp	|		|RESTRICT
UNIQUE		|1		|operationid,groupid
INDEX		|2		|groupid

TABLE|optemplate|optemplateid|ZBX_TEMPLATE
FIELD		|optemplateid	|t_id		|	|NOT NULL	|0
FIELD		|operationid	|t_id		|	|NOT NULL	|0			|1|operations
FIELD		|templateid	|t_id		|	|NOT NULL	|0			|2|hosts	|hostid		|RESTRICT
UNIQUE		|1		|operationid,templateid
INDEX		|2		|templateid

TABLE|opconditions|opconditionid|ZBX_DATA
FIELD		|opconditionid	|t_id		|	|NOT NULL	|0
FIELD		|operationid	|t_id		|	|NOT NULL	|0			|1|operations
FIELD		|conditiontype	|t_integer	|'0'	|NOT NULL	|0
FIELD		|operator	|t_integer	|'0'	|NOT NULL	|0
FIELD		|value		|t_varchar(255)	|''	|NOT NULL	|0
INDEX		|1		|operationid

TABLE|conditions|conditionid|ZBX_DATA
FIELD		|conditionid	|t_id		|	|NOT NULL	|0
FIELD		|actionid	|t_id		|	|NOT NULL	|0			|1|actions
FIELD		|conditiontype	|t_integer	|'0'	|NOT NULL	|0
FIELD		|operator	|t_integer	|'0'	|NOT NULL	|0
FIELD		|value		|t_varchar(255)	|''	|NOT NULL	|0
FIELD		|value2		|t_varchar(255)	|''	|NOT NULL	|0
INDEX		|1		|actionid

TABLE|config|configid|ZBX_DATA
FIELD		|configid	|t_id		|	|NOT NULL	|0
FIELD		|work_period	|t_varchar(255)	|'1-5,09:00-18:00'|NOT NULL|0
FIELD		|alert_usrgrpid	|t_id		|	|NULL		|0			|1|usrgrp	|usrgrpid	|RESTRICT
FIELD		|default_theme	|t_varchar(128)	|'blue-theme'|NOT NULL	|ZBX_NODATA
FIELD		|authentication_type|t_integer	|'0'	|NOT NULL	|ZBX_NODATA
FIELD		|ldap_host	|t_varchar(255)	|''	|NOT NULL	|ZBX_NODATA
FIELD		|ldap_port	|t_integer	|389	|NOT NULL	|ZBX_NODATA
FIELD		|ldap_base_dn	|t_varchar(255)	|''	|NOT NULL	|ZBX_NODATA
FIELD		|ldap_bind_dn	|t_varchar(255)	|''	|NOT NULL	|ZBX_NODATA
FIELD		|ldap_bind_password|t_varchar(128)|''	|NOT NULL	|ZBX_NODATA
FIELD		|ldap_search_attribute|t_varchar(128)|''|NOT NULL	|ZBX_NODATA
FIELD		|discovery_groupid|t_id		|	|NOT NULL	|ZBX_PROXY		|2|hstgrp	|groupid	|RESTRICT
FIELD		|max_in_table	|t_integer	|'50'	|NOT NULL	|ZBX_NODATA
FIELD		|search_limit	|t_integer	|'1000'	|NOT NULL	|ZBX_NODATA
FIELD		|severity_color_0|t_varchar(6)	|'97AAB3'|NOT NULL	|ZBX_NODATA
FIELD		|severity_color_1|t_varchar(6)	|'7499FF'|NOT NULL	|ZBX_NODATA
FIELD		|severity_color_2|t_varchar(6)	|'FFC859'|NOT NULL	|ZBX_NODATA
FIELD		|severity_color_3|t_varchar(6)	|'FFA059'|NOT NULL	|ZBX_NODATA
FIELD		|severity_color_4|t_varchar(6)	|'E97659'|NOT NULL	|ZBX_NODATA
FIELD		|severity_color_5|t_varchar(6)	|'E45959'|NOT NULL	|ZBX_NODATA
FIELD		|severity_name_0|t_varchar(32)	|'Not classified'|NOT NULL|ZBX_NODATA
FIELD		|severity_name_1|t_varchar(32)	|'Information'|NOT NULL	|ZBX_NODATA
FIELD		|severity_name_2|t_varchar(32)	|'Warning'|NOT NULL	|ZBX_NODATA
FIELD		|severity_name_3|t_varchar(32)	|'Average'|NOT NULL	|ZBX_NODATA
FIELD		|severity_name_4|t_varchar(32)	|'High'	|NOT NULL	|ZBX_NODATA
FIELD		|severity_name_5|t_varchar(32)	|'Disaster'|NOT NULL	|ZBX_NODATA
FIELD		|ok_period	|t_varchar(32)	|'5m'	|NOT NULL	|ZBX_NODATA
FIELD		|blink_period	|t_varchar(32)	|'2m'	|NOT NULL	|ZBX_NODATA
FIELD		|problem_unack_color|t_varchar(6)|'CC0000'|NOT NULL	|ZBX_NODATA
FIELD		|problem_ack_color|t_varchar(6)	|'CC0000'|NOT NULL	|ZBX_NODATA
FIELD		|ok_unack_color	|t_varchar(6)	|'009900'|NOT NULL	|ZBX_NODATA
FIELD		|ok_ack_color	|t_varchar(6)	|'009900'|NOT NULL	|ZBX_NODATA
FIELD		|problem_unack_style|t_integer	|'1'	|NOT NULL	|ZBX_NODATA
FIELD		|problem_ack_style|t_integer	|'1'	|NOT NULL	|ZBX_NODATA
FIELD		|ok_unack_style	|t_integer	|'1'	|NOT NULL	|ZBX_NODATA
FIELD		|ok_ack_style	|t_integer	|'1'	|NOT NULL	|ZBX_NODATA
FIELD		|snmptrap_logging|t_integer	|'1'	|NOT NULL	|ZBX_PROXY,ZBX_NODATA
FIELD		|server_check_interval|t_integer|'10'	|NOT NULL	|ZBX_NODATA
FIELD		|hk_events_mode	|t_integer	|'1'	|NOT NULL	|ZBX_NODATA
FIELD		|hk_events_trigger|t_varchar(32)|'365d'	|NOT NULL	|ZBX_NODATA
FIELD		|hk_events_internal|t_varchar(32)|'1d'	|NOT NULL	|ZBX_NODATA
FIELD		|hk_events_discovery|t_varchar(32)|'1d'	|NOT NULL	|ZBX_NODATA
FIELD		|hk_events_autoreg|t_varchar(32)|'1d'	|NOT NULL	|ZBX_NODATA
FIELD		|hk_services_mode|t_integer	|'1'	|NOT NULL	|ZBX_NODATA
FIELD		|hk_services	|t_varchar(32)	|'365d'	|NOT NULL	|ZBX_NODATA
FIELD		|hk_audit_mode	|t_integer	|'1'	|NOT NULL	|ZBX_NODATA
FIELD		|hk_audit	|t_varchar(32)	|'365d'	|NOT NULL	|ZBX_NODATA
FIELD		|hk_sessions_mode|t_integer	|'1'	|NOT NULL	|ZBX_NODATA
FIELD		|hk_sessions	|t_varchar(32)	|'365d'	|NOT NULL	|ZBX_NODATA
FIELD		|hk_history_mode|t_integer	|'1'	|NOT NULL	|ZBX_NODATA
FIELD		|hk_history_global|t_integer	|'0'	|NOT NULL	|ZBX_PROXY,ZBX_NODATA
FIELD		|hk_history	|t_varchar(32)	|'90d'	|NOT NULL	|ZBX_PROXY,ZBX_NODATA
FIELD		|hk_trends_mode	|t_integer	|'1'	|NOT NULL	|ZBX_NODATA
FIELD		|hk_trends_global|t_integer	|'0'	|NOT NULL	|ZBX_NODATA
FIELD		|hk_trends	|t_varchar(32)	|'365d'	|NOT NULL	|ZBX_NODATA
FIELD		|default_inventory_mode|t_integer|'-1'	|NOT NULL	|ZBX_NODATA
FIELD		|custom_color	|t_integer	|'0'	|NOT NULL	|ZBX_NODATA
FIELD		|http_auth_enabled	|t_integer	|'0'	|NOT NULL	|ZBX_NODATA
FIELD		|http_login_form	|t_integer	|'0'	|NOT NULL	|ZBX_NODATA
FIELD		|http_strip_domains	|t_varchar(2048)|''	|NOT NULL	|ZBX_NODATA
FIELD		|http_case_sensitive	|t_integer	|'1'	|NOT NULL	|ZBX_NODATA
FIELD		|ldap_configured		|t_integer		|'0'	|NOT NULL	|ZBX_NODATA
FIELD		|ldap_case_sensitive	|t_integer	|'1'	|NOT NULL	|ZBX_NODATA
FIELD		|db_extension	|t_varchar(32)	|''	|NOT NULL	|ZBX_NODATA
FIELD		|autoreg_tls_accept	|t_integer	|'1'	|NOT NULL	|ZBX_PROXY,ZBX_NODATA
FIELD		|compression_status	|t_integer	|'0'	|NOT NULL	|ZBX_NODATA
FIELD		|compression_availability	|t_integer	|'0'	|NOT NULL	|ZBX_NODATA
FIELD		|compress_older	|t_varchar(32)	|'7d'	|NOT NULL	|ZBX_NODATA
FIELD		|instanceid	|t_varchar(32)	|''	|NOT NULL	|ZBX_NODATA
FIELD		|saml_auth_enabled	|t_integer	|'0'	|NOT NULL	|ZBX_NODATA
FIELD		|saml_idp_entityid	|t_varchar(1024)|''	|NOT NULL	|ZBX_NODATA
FIELD		|saml_sso_url	|t_varchar(2048)|''	|NOT NULL	|ZBX_NODATA
FIELD		|saml_slo_url	|t_varchar(2048)|''	|NOT NULL	|ZBX_NODATA
FIELD		|saml_username_attribute|t_varchar(128)	|''	|NOT NULL	|ZBX_NODATA
FIELD		|saml_sp_entityid	|t_varchar(1024)|''	|NOT NULL	|ZBX_NODATA
FIELD		|saml_nameid_format	|t_varchar(2048)|''	|NOT NULL	|ZBX_NODATA
FIELD		|saml_sign_messages	|t_integer	|'0'	|NOT NULL	|ZBX_NODATA
FIELD		|saml_sign_assertions	|t_integer	|'0'	|NOT NULL	|ZBX_NODATA
FIELD		|saml_sign_authn_requests	|t_integer	|'0'	|NOT NULL	|ZBX_NODATA
FIELD		|saml_sign_logout_requests	|t_integer	|'0'	|NOT NULL	|ZBX_NODATA
FIELD		|saml_sign_logout_responses	|t_integer	|'0'	|NOT NULL	|ZBX_NODATA
FIELD		|saml_encrypt_nameid	|t_integer	|'0'	|NOT NULL	|ZBX_NODATA
FIELD		|saml_encrypt_assertions|t_integer	|'0'	|NOT NULL	|ZBX_NODATA
FIELD		|saml_case_sensitive	|t_integer	|'0'	|NOT NULL	|ZBX_NODATA
FIELD		|default_lang		|t_varchar(5)	|'en_GB'|NOT NULL	|ZBX_NODATA
FIELD		|default_timezone	|t_varchar(50)	|'system'|NOT NULL	|ZBX_NODATA
FIELD		|login_attempts	|t_integer	|'5'	|NOT NULL	|ZBX_NODATA
FIELD		|login_block	|t_varchar(32)	|'30s'	|NOT NULL	|ZBX_NODATA
FIELD		|show_technical_errors	|t_integer	|'0'	|NOT NULL	|ZBX_NODATA
FIELD		|validate_uri_schemes	|t_integer	|'1'	|NOT NULL	|ZBX_NODATA
FIELD		|uri_valid_schemes	|t_varchar(255)	|'http,https,ftp,file,mailto,tel,ssh'	|NOT NULL	|ZBX_NODATA
FIELD		|x_frame_options	|t_varchar(255)	|'SAMEORIGIN'	|NOT NULL	|ZBX_NODATA
FIELD		|iframe_sandboxing_enabled	|t_integer	|'1'	|NOT NULL	|ZBX_NODATA
FIELD		|iframe_sandboxing_exceptions	|t_varchar(255)	|''	|NOT NULL	|ZBX_NODATA
FIELD		|max_overview_table_size	|t_integer	|'50'	|NOT NULL	|ZBX_NODATA
FIELD		|history_period	|t_varchar(32)|	'24h'	|NOT NULL	|ZBX_NODATA
FIELD		|period_default	|t_varchar(32)	|'1h'	|NOT NULL	|ZBX_NODATA
FIELD		|max_period	|t_varchar(32)	|'2y'	|NOT NULL	|ZBX_NODATA
FIELD		|socket_timeout	|t_varchar(32)	|'3s'	|NOT NULL	|ZBX_NODATA
FIELD		|connect_timeout	|t_varchar(32)	|'3s'	|NOT NULL	|ZBX_NODATA
FIELD		|media_type_test_timeout	|t_varchar(32)	|'65s'	|NOT NULL	|ZBX_NODATA
FIELD		|script_timeout	|t_varchar(32)	|'60s'	|NOT NULL	|ZBX_NODATA
FIELD		|item_test_timeout	|t_varchar(32)	|'60s'	|NOT NULL	|ZBX_NODATA
FIELD		|session_key	|t_varchar(32)|''	|NOT NULL	|ZBX_NODATA
INDEX		|1		|alert_usrgrpid
INDEX		|2		|discovery_groupid

TABLE|triggers|triggerid|ZBX_TEMPLATE
FIELD		|triggerid	|t_id		|	|NOT NULL	|0
FIELD		|expression	|t_varchar(2048)|''	|NOT NULL	|0
FIELD		|description	|t_varchar(255)	|''	|NOT NULL	|0
FIELD		|url		|t_varchar(255)	|''	|NOT NULL	|0
FIELD		|status		|t_integer	|'0'	|NOT NULL	|0
FIELD		|value		|t_integer	|'0'	|NOT NULL	|ZBX_NODATA
FIELD		|priority	|t_integer	|'0'	|NOT NULL	|0
FIELD		|lastchange	|t_integer	|'0'	|NOT NULL	|ZBX_NODATA
FIELD		|comments	|t_shorttext	|''	|NOT NULL	|0
FIELD		|error		|t_varchar(2048)|''	|NOT NULL	|ZBX_NODATA
FIELD		|templateid	|t_id		|	|NULL		|0			|1|triggers	|triggerid
FIELD		|type		|t_integer	|'0'	|NOT NULL	|0
FIELD		|state		|t_integer	|'0'	|NOT NULL	|ZBX_NODATA
FIELD		|flags		|t_integer	|'0'	|NOT NULL	|0
FIELD		|recovery_mode	|t_integer	|'0'	|NOT NULL	|0
FIELD		|recovery_expression|t_varchar(2048)|''	|NOT NULL	|0
FIELD		|correlation_mode|t_integer	|'0'	|NOT NULL	|0
FIELD		|correlation_tag|t_varchar(255)	|''	|NOT NULL	|0
FIELD		|manual_close	|t_integer	|'0'	|NOT NULL	|0
FIELD		|opdata		|t_varchar(255)	|''	|NOT NULL	|0
FIELD		|discover	|t_integer	|'0'	|NOT NULL	|0
FIELD		|event_name	|t_varchar(2048)|''	|NOT NULL	|0
INDEX		|1		|status
INDEX		|2		|value,lastchange
INDEX		|3		|templateid

TABLE|trigger_depends|triggerdepid|ZBX_TEMPLATE
FIELD		|triggerdepid	|t_id		|	|NOT NULL	|0
FIELD		|triggerid_down	|t_id		|	|NOT NULL	|0			|1|triggers	|triggerid
FIELD		|triggerid_up	|t_id		|	|NOT NULL	|0			|2|triggers	|triggerid
UNIQUE		|1		|triggerid_down,triggerid_up
INDEX		|2		|triggerid_up

TABLE|functions|functionid|ZBX_TEMPLATE
FIELD		|functionid	|t_id		|	|NOT NULL	|0
FIELD		|itemid		|t_id		|	|NOT NULL	|0			|1|items
FIELD		|triggerid	|t_id		|	|NOT NULL	|0			|2|triggers
FIELD		|name		|t_varchar(12)	|''	|NOT NULL	|0
FIELD		|parameter	|t_varchar(255)	|'0'	|NOT NULL	|0
INDEX		|1		|triggerid
INDEX		|2		|itemid,name,parameter

TABLE|graphs|graphid|ZBX_TEMPLATE
FIELD		|graphid	|t_id		|	|NOT NULL	|0
FIELD		|name		|t_varchar(128)	|''	|NOT NULL	|0
FIELD		|width		|t_integer	|'900'	|NOT NULL	|0
FIELD		|height		|t_integer	|'200'	|NOT NULL	|0
FIELD		|yaxismin	|t_double	|'0'	|NOT NULL	|0
FIELD		|yaxismax	|t_double	|'100'	|NOT NULL	|0
FIELD		|templateid	|t_id		|	|NULL		|0			|1|graphs	|graphid
FIELD		|show_work_period|t_integer	|'1'	|NOT NULL	|0
FIELD		|show_triggers	|t_integer	|'1'	|NOT NULL	|0
FIELD		|graphtype	|t_integer	|'0'	|NOT NULL	|0
FIELD		|show_legend	|t_integer	|'1'	|NOT NULL	|0
FIELD		|show_3d	|t_integer	|'0'	|NOT NULL	|0
FIELD		|percent_left	|t_double	|'0'	|NOT NULL	|0
FIELD		|percent_right	|t_double	|'0'	|NOT NULL	|0
FIELD		|ymin_type	|t_integer	|'0'	|NOT NULL	|0
FIELD		|ymax_type	|t_integer	|'0'	|NOT NULL	|0
FIELD		|ymin_itemid	|t_id		|	|NULL		|0			|2|items	|itemid		|RESTRICT
FIELD		|ymax_itemid	|t_id		|	|NULL		|0			|3|items	|itemid		|RESTRICT
FIELD		|flags		|t_integer	|'0'	|NOT NULL	|0
FIELD		|discover	|t_integer	|'0'	|NOT NULL	|0
INDEX		|1		|name
INDEX		|2		|templateid
INDEX		|3		|ymin_itemid
INDEX		|4		|ymax_itemid

TABLE|graphs_items|gitemid|ZBX_TEMPLATE
FIELD		|gitemid	|t_id		|	|NOT NULL	|0
FIELD		|graphid	|t_id		|	|NOT NULL	|0			|1|graphs
FIELD		|itemid		|t_id		|	|NOT NULL	|0			|2|items
FIELD		|drawtype	|t_integer	|'0'	|NOT NULL	|0
FIELD		|sortorder	|t_integer	|'0'	|NOT NULL	|0
FIELD		|color		|t_varchar(6)	|'009600'|NOT NULL	|0
FIELD		|yaxisside	|t_integer	|'0'	|NOT NULL	|0
FIELD		|calc_fnc	|t_integer	|'2'	|NOT NULL	|0
FIELD		|type		|t_integer	|'0'	|NOT NULL	|0
INDEX		|1		|itemid
INDEX		|2		|graphid

TABLE|graph_theme|graphthemeid|ZBX_DATA
FIELD		|graphthemeid	|t_id		|	|NOT NULL	|0
FIELD		|theme		|t_varchar(64)	|''	|NOT NULL	|0
FIELD		|backgroundcolor|t_varchar(6)	|''	|NOT NULL	|0
FIELD		|graphcolor	|t_varchar(6)	|''	|NOT NULL	|0
FIELD		|gridcolor	|t_varchar(6)	|''	|NOT NULL	|0
FIELD		|maingridcolor	|t_varchar(6)	|''	|NOT NULL	|0
FIELD		|gridbordercolor|t_varchar(6)	|''	|NOT NULL	|0
FIELD		|textcolor	|t_varchar(6)	|''	|NOT NULL	|0
FIELD		|highlightcolor	|t_varchar(6)	|''	|NOT NULL	|0
FIELD		|leftpercentilecolor|t_varchar(6)|''	|NOT NULL	|0
FIELD		|rightpercentilecolor|t_varchar(6)|''	|NOT NULL	|0
FIELD		|nonworktimecolor|t_varchar(6)	|''	|NOT NULL	|0
FIELD		|colorpalette	|t_varchar(255)	|''	|NOT NULL	|0
UNIQUE		|1		|theme

TABLE|globalmacro|globalmacroid|ZBX_DATA
FIELD		|globalmacroid	|t_id		|	|NOT NULL	|0
FIELD		|macro		|t_varchar(255)	|''	|NOT NULL	|ZBX_PROXY
FIELD		|value		|t_varchar(2048)|''	|NOT NULL	|ZBX_PROXY
FIELD		|description	|t_shorttext	|''	|NOT NULL	|0
FIELD		|type		|t_integer	|'0'	|NOT NULL	|ZBX_PROXY
UNIQUE		|1		|macro

TABLE|hostmacro|hostmacroid|ZBX_TEMPLATE
FIELD		|hostmacroid	|t_id		|	|NOT NULL	|0
FIELD		|hostid		|t_id		|	|NOT NULL	|ZBX_PROXY		|1|hosts
FIELD		|macro		|t_varchar(255)	|''	|NOT NULL	|ZBX_PROXY
FIELD		|value		|t_varchar(2048)|''	|NOT NULL	|ZBX_PROXY
FIELD		|description	|t_shorttext	|''	|NOT NULL	|0
FIELD		|type		|t_integer	|'0'	|NOT NULL	|ZBX_PROXY
UNIQUE		|1		|hostid,macro

TABLE|hosts_groups|hostgroupid|ZBX_TEMPLATE
FIELD		|hostgroupid	|t_id		|	|NOT NULL	|0
FIELD		|hostid		|t_id		|	|NOT NULL	|0			|1|hosts
FIELD		|groupid	|t_id		|	|NOT NULL	|0			|2|hstgrp
UNIQUE		|1		|hostid,groupid
INDEX		|2		|groupid

TABLE|hosts_templates|hosttemplateid|ZBX_TEMPLATE
FIELD		|hosttemplateid	|t_id		|	|NOT NULL	|0
FIELD		|hostid		|t_id		|	|NOT NULL	|ZBX_PROXY		|1|hosts
FIELD		|templateid	|t_id		|	|NOT NULL	|ZBX_PROXY		|2|hosts	|hostid
UNIQUE		|1		|hostid,templateid
INDEX		|2		|templateid

TABLE|items_applications|itemappid|ZBX_TEMPLATE
FIELD		|itemappid	|t_id		|	|NOT NULL	|0
FIELD		|applicationid	|t_id		|	|NOT NULL	|0			|1|applications
FIELD		|itemid		|t_id		|	|NOT NULL	|0			|2|items
UNIQUE		|1		|applicationid,itemid
INDEX		|2		|itemid

TABLE|mappings|mappingid|ZBX_TEMPLATE
FIELD		|mappingid	|t_id		|	|NOT NULL	|0
FIELD		|valuemapid	|t_id		|	|NOT NULL	|0			|1|valuemaps
FIELD		|value		|t_varchar(64)	|''	|NOT NULL	|0
FIELD		|newvalue	|t_varchar(64)	|''	|NOT NULL	|0
INDEX		|1		|valuemapid

TABLE|media|mediaid|ZBX_DATA
FIELD		|mediaid	|t_id		|	|NOT NULL	|0
FIELD		|userid		|t_id		|	|NOT NULL	|0			|1|users
FIELD		|mediatypeid	|t_id		|	|NOT NULL	|0			|2|media_type
FIELD		|sendto		|t_varchar(1024)|''	|NOT NULL	|0
FIELD		|active		|t_integer	|'0'	|NOT NULL	|0
FIELD		|severity	|t_integer	|'63'	|NOT NULL	|0
FIELD		|period		|t_varchar(1024)|'1-7,00:00-24:00'|NOT NULL|0
INDEX		|1		|userid
INDEX		|2		|mediatypeid

TABLE|rights|rightid|ZBX_DATA
FIELD		|rightid	|t_id		|	|NOT NULL	|0
FIELD		|groupid	|t_id		|	|NOT NULL	|0			|1|usrgrp	|usrgrpid
FIELD		|permission	|t_integer	|'0'	|NOT NULL	|0
FIELD		|id		|t_id		|	|NOT NULL	|0			|2|hstgrp	|groupid
INDEX		|1		|groupid
INDEX		|2		|id

TABLE|services|serviceid|ZBX_DATA
FIELD		|serviceid	|t_id		|	|NOT NULL	|0
FIELD		|name		|t_varchar(128)	|''	|NOT NULL	|0
FIELD		|status		|t_integer	|'0'	|NOT NULL	|0
FIELD		|algorithm	|t_integer	|'0'	|NOT NULL	|0
FIELD		|triggerid	|t_id		|	|NULL		|0			|1|triggers
FIELD		|showsla	|t_integer	|'0'	|NOT NULL	|0
FIELD		|goodsla	|t_double	|'99.9'	|NOT NULL	|0
FIELD		|sortorder	|t_integer	|'0'	|NOT NULL	|0
INDEX		|1		|triggerid

TABLE|services_links|linkid|ZBX_DATA
FIELD		|linkid		|t_id		|	|NOT NULL	|0
FIELD		|serviceupid	|t_id		|	|NOT NULL	|0			|1|services	|serviceid
FIELD		|servicedownid	|t_id		|	|NOT NULL	|0			|2|services	|serviceid
FIELD		|soft		|t_integer	|'0'	|NOT NULL	|0
INDEX		|1		|servicedownid
UNIQUE		|2		|serviceupid,servicedownid

TABLE|services_times|timeid|ZBX_DATA
FIELD		|timeid		|t_id		|	|NOT NULL	|0
FIELD		|serviceid	|t_id		|	|NOT NULL	|0			|1|services
FIELD		|type		|t_integer	|'0'	|NOT NULL	|0
FIELD		|ts_from	|t_integer	|'0'	|NOT NULL	|0
FIELD		|ts_to		|t_integer	|'0'	|NOT NULL	|0
FIELD		|note		|t_varchar(255)	|''	|NOT NULL	|0
INDEX		|1		|serviceid,type,ts_from,ts_to

TABLE|icon_map|iconmapid|ZBX_DATA
FIELD		|iconmapid	|t_id		|	|NOT NULL	|0
FIELD		|name		|t_varchar(64)	|''	|NOT NULL	|0
FIELD		|default_iconid	|t_id		|	|NOT NULL	|0			|1|images	|imageid	|RESTRICT
UNIQUE		|1		|name
INDEX		|2		|default_iconid

TABLE|icon_mapping|iconmappingid|ZBX_DATA
FIELD		|iconmappingid	|t_id		|	|NOT NULL	|0
FIELD		|iconmapid	|t_id		|	|NOT NULL	|0			|1|icon_map
FIELD		|iconid		|t_id		|	|NOT NULL	|0			|2|images	|imageid	|RESTRICT
FIELD		|inventory_link	|t_integer	|'0'	|NOT NULL	|0
FIELD		|expression	|t_varchar(64)	|''	|NOT NULL	|0
FIELD		|sortorder	|t_integer	|'0'	|NOT NULL	|0
INDEX		|1		|iconmapid
INDEX		|2		|iconid

TABLE|sysmaps|sysmapid|ZBX_TEMPLATE
FIELD		|sysmapid	|t_id		|	|NOT NULL	|0
FIELD		|name		|t_varchar(128)	|''	|NOT NULL	|0
FIELD		|width		|t_integer	|'600'	|NOT NULL	|0
FIELD		|height		|t_integer	|'400'	|NOT NULL	|0
FIELD		|backgroundid	|t_id		|	|NULL		|0			|1|images	|imageid	|RESTRICT
FIELD		|label_type	|t_integer	|'2'	|NOT NULL	|0
FIELD		|label_location	|t_integer	|'0'	|NOT NULL	|0
FIELD		|highlight	|t_integer	|'1'	|NOT NULL	|0
FIELD		|expandproblem	|t_integer	|'1'	|NOT NULL	|0
FIELD		|markelements	|t_integer	|'0'	|NOT NULL	|0
FIELD		|show_unack	|t_integer	|'0'	|NOT NULL	|0
FIELD		|grid_size	|t_integer	|'50'	|NOT NULL	|0
FIELD		|grid_show	|t_integer	|'1'	|NOT NULL	|0
FIELD		|grid_align	|t_integer	|'1'	|NOT NULL	|0
FIELD		|label_format	|t_integer	|'0'	|NOT NULL	|0
FIELD		|label_type_host|t_integer	|'2'	|NOT NULL	|0
FIELD		|label_type_hostgroup|t_integer	|'2'	|NOT NULL	|0
FIELD		|label_type_trigger|t_integer	|'2'	|NOT NULL	|0
FIELD		|label_type_map|t_integer	|'2'	|NOT NULL	|0
FIELD		|label_type_image|t_integer	|'2'	|NOT NULL	|0
FIELD		|label_string_host|t_varchar(255)|''	|NOT NULL	|0
FIELD		|label_string_hostgroup|t_varchar(255)|''|NOT NULL	|0
FIELD		|label_string_trigger|t_varchar(255)|''	|NOT NULL	|0
FIELD		|label_string_map|t_varchar(255)|''	|NOT NULL	|0
FIELD		|label_string_image|t_varchar(255)|''	|NOT NULL	|0
FIELD		|iconmapid	|t_id		|	|NULL		|0			|2|icon_map	|		|RESTRICT
FIELD		|expand_macros	|t_integer	|'0'	|NOT NULL	|0
FIELD		|severity_min	|t_integer	|'0'	|NOT NULL	|0
FIELD		|userid		|t_id		|	|NOT NULL	|0			|3|users	|		|RESTRICT
FIELD		|private	|t_integer	|'1'	|NOT NULL	|0
FIELD		|show_suppressed|t_integer	|'0'	|NOT NULL	|0
UNIQUE		|1		|name
INDEX		|2		|backgroundid
INDEX		|3		|iconmapid

TABLE|sysmaps_elements|selementid|ZBX_TEMPLATE
FIELD		|selementid	|t_id		|	|NOT NULL	|0
FIELD		|sysmapid	|t_id		|	|NOT NULL	|0			|1|sysmaps
FIELD		|elementid	|t_id		|'0'	|NOT NULL	|0
FIELD		|elementtype	|t_integer	|'0'	|NOT NULL	|0
FIELD		|iconid_off	|t_id		|	|NULL		|0			|2|images	|imageid	|RESTRICT
FIELD		|iconid_on	|t_id		|	|NULL		|0			|3|images	|imageid	|RESTRICT
FIELD		|label		|t_varchar(2048)|''	|NOT NULL	|0
FIELD		|label_location	|t_integer	|'-1'	|NOT NULL	|0
FIELD		|x		|t_integer	|'0'	|NOT NULL	|0
FIELD		|y		|t_integer	|'0'	|NOT NULL	|0
FIELD		|iconid_disabled|t_id		|	|NULL		|0			|4|images	|imageid	|RESTRICT
FIELD		|iconid_maintenance|t_id	|	|NULL		|0			|5|images	|imageid	|RESTRICT
FIELD		|elementsubtype	|t_integer	|'0'	|NOT NULL	|0
FIELD		|areatype	|t_integer	|'0'	|NOT NULL	|0
FIELD		|width		|t_integer	|'200'	|NOT NULL	|0
FIELD		|height		|t_integer	|'200'	|NOT NULL	|0
FIELD		|viewtype	|t_integer	|'0'	|NOT NULL	|0
FIELD		|use_iconmap	|t_integer	|'1'	|NOT NULL	|0
FIELD		|application	|t_varchar(255)	|''	|NOT NULL	|0
INDEX		|1		|sysmapid
INDEX		|2		|iconid_off
INDEX		|3		|iconid_on
INDEX		|4		|iconid_disabled
INDEX		|5		|iconid_maintenance

TABLE|sysmaps_links|linkid|ZBX_TEMPLATE
FIELD		|linkid		|t_id		|	|NOT NULL	|0
FIELD		|sysmapid	|t_id		|	|NOT NULL	|0			|1|sysmaps
FIELD		|selementid1	|t_id		|	|NOT NULL	|0			|2|sysmaps_elements|selementid
FIELD		|selementid2	|t_id		|	|NOT NULL	|0			|3|sysmaps_elements|selementid
FIELD		|drawtype	|t_integer	|'0'	|NOT NULL	|0
FIELD		|color		|t_varchar(6)	|'000000'|NOT NULL	|0
FIELD		|label		|t_varchar(2048)|''	|NOT NULL	|0
INDEX		|1		|sysmapid
INDEX		|2		|selementid1
INDEX		|3		|selementid2

TABLE|sysmaps_link_triggers|linktriggerid|ZBX_TEMPLATE
FIELD		|linktriggerid	|t_id		|	|NOT NULL	|0
FIELD		|linkid		|t_id		|	|NOT NULL	|0			|1|sysmaps_links
FIELD		|triggerid	|t_id		|	|NOT NULL	|0			|2|triggers
FIELD		|drawtype	|t_integer	|'0'	|NOT NULL	|0
FIELD		|color		|t_varchar(6)	|'000000'|NOT NULL	|0
UNIQUE		|1		|linkid,triggerid
INDEX		|2		|triggerid

TABLE|sysmap_element_url|sysmapelementurlid|ZBX_TEMPLATE
FIELD		|sysmapelementurlid|t_id	|	|NOT NULL	|0
FIELD		|selementid	|t_id		|	|NOT NULL	|0			|1|sysmaps_elements
FIELD		|name		|t_varchar(255)	|	|NOT NULL	|0
FIELD		|url		|t_varchar(255)	|''	|NOT NULL	|0
UNIQUE		|1		|selementid,name

TABLE|sysmap_url|sysmapurlid|ZBX_TEMPLATE
FIELD		|sysmapurlid	|t_id		|	|NOT NULL	|0
FIELD		|sysmapid	|t_id		|	|NOT NULL	|0			|1|sysmaps
FIELD		|name		|t_varchar(255)	|	|NOT NULL	|0
FIELD		|url		|t_varchar(255)	|''	|NOT NULL	|0
FIELD		|elementtype	|t_integer	|'0'	|NOT NULL	|0
UNIQUE		|1		|sysmapid,name

TABLE|sysmap_user|sysmapuserid|ZBX_TEMPLATE
FIELD		|sysmapuserid|t_id		|	|NOT NULL	|0
FIELD		|sysmapid	|t_id		|	|NOT NULL	|0			|1|sysmaps
FIELD		|userid		|t_id		|	|NOT NULL	|0			|2|users
FIELD		|permission	|t_integer	|'2'	|NOT NULL	|0
UNIQUE		|1		|sysmapid,userid

TABLE|sysmap_usrgrp|sysmapusrgrpid|ZBX_TEMPLATE
FIELD		|sysmapusrgrpid|t_id		|	|NOT NULL	|0
FIELD		|sysmapid	|t_id		|	|NOT NULL	|0			|1|sysmaps
FIELD		|usrgrpid	|t_id		|	|NOT NULL	|0			|2|usrgrp
FIELD		|permission	|t_integer	|'2'	|NOT NULL	|0
UNIQUE		|1		|sysmapid,usrgrpid

TABLE|maintenances_hosts|maintenance_hostid|ZBX_DATA
FIELD		|maintenance_hostid|t_id	|	|NOT NULL	|0
FIELD		|maintenanceid	|t_id		|	|NOT NULL	|0			|1|maintenances
FIELD		|hostid		|t_id		|	|NOT NULL	|0			|2|hosts
UNIQUE		|1		|maintenanceid,hostid
INDEX		|2		|hostid

TABLE|maintenances_groups|maintenance_groupid|ZBX_DATA
FIELD		|maintenance_groupid|t_id	|	|NOT NULL	|0
FIELD		|maintenanceid	|t_id		|	|NOT NULL	|0			|1|maintenances
FIELD		|groupid	|t_id		|	|NOT NULL	|0			|2|hstgrp
UNIQUE		|1		|maintenanceid,groupid
INDEX		|2		|groupid

TABLE|timeperiods|timeperiodid|ZBX_DATA
FIELD		|timeperiodid	|t_id		|	|NOT NULL	|0
FIELD		|timeperiod_type|t_integer	|'0'	|NOT NULL	|0
FIELD		|every		|t_integer	|'1'	|NOT NULL	|0
FIELD		|month		|t_integer	|'0'	|NOT NULL	|0
FIELD		|dayofweek	|t_integer	|'0'	|NOT NULL	|0
FIELD		|day		|t_integer	|'0'	|NOT NULL	|0
FIELD		|start_time	|t_integer	|'0'	|NOT NULL	|0
FIELD		|period		|t_integer	|'0'	|NOT NULL	|0
FIELD		|start_date	|t_integer	|'0'	|NOT NULL	|0

TABLE|maintenances_windows|maintenance_timeperiodid|ZBX_DATA
FIELD		|maintenance_timeperiodid|t_id	|	|NOT NULL	|0
FIELD		|maintenanceid	|t_id		|	|NOT NULL	|0			|1|maintenances
FIELD		|timeperiodid	|t_id		|	|NOT NULL	|0			|2|timeperiods
UNIQUE		|1		|maintenanceid,timeperiodid
INDEX		|2		|timeperiodid

TABLE|regexps|regexpid|ZBX_DATA
FIELD		|regexpid	|t_id		|	|NOT NULL	|0
FIELD		|name		|t_varchar(128)	|''	|NOT NULL	|ZBX_PROXY
FIELD		|test_string	|t_shorttext	|''	|NOT NULL	|0
UNIQUE		|1		|name

TABLE|expressions|expressionid|ZBX_DATA
FIELD		|expressionid	|t_id		|	|NOT NULL	|0
FIELD		|regexpid	|t_id		|	|NOT NULL	|ZBX_PROXY		|1|regexps
FIELD		|expression	|t_varchar(255)	|''	|NOT NULL	|ZBX_PROXY
FIELD		|expression_type|t_integer	|'0'	|NOT NULL	|ZBX_PROXY
FIELD		|exp_delimiter	|t_varchar(1)	|''	|NOT NULL	|ZBX_PROXY
FIELD		|case_sensitive	|t_integer	|'0'	|NOT NULL	|ZBX_PROXY
INDEX		|1		|regexpid

TABLE|ids|table_name,field_name|0
FIELD		|table_name	|t_varchar(64)	|''	|NOT NULL	|0
FIELD		|field_name	|t_varchar(64)	|''	|NOT NULL	|0
FIELD		|nextid		|t_id		|	|NOT NULL	|0

-- History tables

TABLE|alerts|alertid|0
FIELD		|alertid	|t_id		|	|NOT NULL	|0
FIELD		|actionid	|t_id		|	|NOT NULL	|0			|1|actions
FIELD		|eventid	|t_id		|	|NOT NULL	|0			|2|events
FIELD		|userid		|t_id		|	|NULL		|0			|3|users
FIELD		|clock		|t_time		|'0'	|NOT NULL	|0
FIELD		|mediatypeid	|t_id		|	|NULL		|0			|4|media_type
FIELD		|sendto		|t_varchar(1024)|''	|NOT NULL	|0
FIELD		|subject	|t_varchar(255)	|''	|NOT NULL	|0
FIELD		|message	|t_text		|''	|NOT NULL	|0
FIELD		|status		|t_integer	|'0'	|NOT NULL	|0
FIELD		|retries	|t_integer	|'0'	|NOT NULL	|0
FIELD		|error		|t_varchar(2048)|''	|NOT NULL	|0
FIELD		|esc_step	|t_integer	|'0'	|NOT NULL	|0
FIELD		|alerttype	|t_integer	|'0'	|NOT NULL	|0
FIELD		|p_eventid	|t_id		|	|NULL		|0			|5|events	|eventid
FIELD		|acknowledgeid	|t_id		|	|NULL		|0			|6|acknowledges	|acknowledgeid
FIELD		|parameters	|t_shorttext	|'{}'	|NOT NULL	|0
INDEX		|1		|actionid
INDEX		|2		|clock
INDEX		|3		|eventid
INDEX		|4		|status
INDEX		|5		|mediatypeid
INDEX		|6		|userid
INDEX		|7		|p_eventid

TABLE|history||0
FIELD		|itemid		|t_id		|	|NOT NULL	|0			|-|items
FIELD		|clock		|t_time		|'0'	|NOT NULL	|0
FIELD		|value		|t_double	|'0.0000'|NOT NULL	|0
FIELD		|ns		|t_nanosec	|'0'	|NOT NULL	|0
INDEX		|1		|itemid,clock

TABLE|history_uint||0
FIELD		|itemid		|t_id		|	|NOT NULL	|0			|-|items
FIELD		|clock		|t_time		|'0'	|NOT NULL	|0
FIELD		|value		|t_bigint	|'0'	|NOT NULL	|0
FIELD		|ns		|t_nanosec	|'0'	|NOT NULL	|0
INDEX		|1		|itemid,clock

TABLE|history_str||0
FIELD		|itemid		|t_id		|	|NOT NULL	|0			|-|items
FIELD		|clock		|t_time		|'0'	|NOT NULL	|0
FIELD		|value		|t_varchar(255)	|''	|NOT NULL	|0
FIELD		|ns		|t_nanosec	|'0'	|NOT NULL	|0
INDEX		|1		|itemid,clock

TABLE|history_log||0
FIELD		|itemid		|t_id		|	|NOT NULL	|0			|-|items
FIELD		|clock		|t_time		|'0'	|NOT NULL	|0
FIELD		|timestamp	|t_time		|'0'	|NOT NULL	|0
FIELD		|source		|t_varchar(64)	|''	|NOT NULL	|0
FIELD		|severity	|t_integer	|'0'	|NOT NULL	|0
FIELD		|value		|t_text		|''	|NOT NULL	|0
FIELD		|logeventid	|t_integer	|'0'	|NOT NULL	|0
FIELD		|ns		|t_nanosec	|'0'	|NOT NULL	|0
INDEX		|1		|itemid,clock

TABLE|history_text||0
FIELD		|itemid		|t_id		|	|NOT NULL	|0			|-|items
FIELD		|clock		|t_time		|'0'	|NOT NULL	|0
FIELD		|value		|t_text		|''	|NOT NULL	|0
FIELD		|ns		|t_nanosec	|'0'	|NOT NULL	|0
INDEX		|1		|itemid,clock

TABLE|proxy_history|id|0
FIELD		|id		|t_serial	|	|NOT NULL	|0
FIELD		|itemid		|t_id		|	|NOT NULL	|0			|-|items
FIELD		|clock		|t_time		|'0'	|NOT NULL	|0
FIELD		|timestamp	|t_time		|'0'	|NOT NULL	|0
FIELD		|source		|t_varchar(64)	|''	|NOT NULL	|0
FIELD		|severity	|t_integer	|'0'	|NOT NULL	|0
FIELD		|value		|t_longtext	|''	|NOT NULL	|0
FIELD		|logeventid	|t_integer	|'0'	|NOT NULL	|0
FIELD		|ns		|t_nanosec	|'0'	|NOT NULL	|0
FIELD		|state		|t_integer	|'0'	|NOT NULL	|0
FIELD		|lastlogsize	|t_bigint	|'0'	|NOT NULL	|0
FIELD		|mtime		|t_integer	|'0'	|NOT NULL	|0
FIELD		|flags		|t_integer	|'0'	|NOT NULL	|0
FIELD		|write_clock	|t_time		|'0'	|NOT NULL	|0
INDEX		|1		|clock

TABLE|proxy_dhistory|id|0
FIELD		|id		|t_serial	|	|NOT NULL	|0
FIELD		|clock		|t_time		|'0'	|NOT NULL	|0
FIELD		|druleid	|t_id		|	|NOT NULL	|0			|-|drules
FIELD		|ip		|t_varchar(39)	|''	|NOT NULL	|0
FIELD		|port		|t_integer	|'0'	|NOT NULL	|0
FIELD		|value		|t_varchar(255)	|''	|NOT NULL	|0
FIELD		|status		|t_integer	|'0'	|NOT NULL	|0
FIELD		|dcheckid	|t_id		|	|NULL		|0			|-|dchecks
FIELD		|dns		|t_varchar(255)	|''	|NOT NULL	|0
INDEX		|1		|clock
INDEX		|2		|druleid

TABLE|events|eventid|0
FIELD		|eventid	|t_id		|	|NOT NULL	|0
FIELD		|source		|t_integer	|'0'	|NOT NULL	|0
FIELD		|object		|t_integer	|'0'	|NOT NULL	|0
FIELD		|objectid	|t_id		|'0'	|NOT NULL	|0
FIELD		|clock		|t_time		|'0'	|NOT NULL	|0
FIELD		|value		|t_integer	|'0'	|NOT NULL	|0
FIELD		|acknowledged	|t_integer	|'0'	|NOT NULL	|0
FIELD		|ns		|t_nanosec	|'0'	|NOT NULL	|0
FIELD		|name		|t_varchar(2048)|''	|NOT NULL	|0
FIELD		|severity	|t_integer	|'0'	|NOT NULL	|0
INDEX		|1		|source,object,objectid,clock
INDEX		|2		|source,object,clock

TABLE|trends|itemid,clock|0
FIELD		|itemid		|t_id		|	|NOT NULL	|0			|-|items
FIELD		|clock		|t_time		|'0'	|NOT NULL	|0
FIELD		|num		|t_integer	|'0'	|NOT NULL	|0
FIELD		|value_min	|t_double	|'0.0000'|NOT NULL	|0
FIELD		|value_avg	|t_double	|'0.0000'|NOT NULL	|0
FIELD		|value_max	|t_double	|'0.0000'|NOT NULL	|0

TABLE|trends_uint|itemid,clock|0
FIELD		|itemid		|t_id		|	|NOT NULL	|0			|-|items
FIELD		|clock		|t_time		|'0'	|NOT NULL	|0
FIELD		|num		|t_integer	|'0'	|NOT NULL	|0
FIELD		|value_min	|t_bigint	|'0'	|NOT NULL	|0
FIELD		|value_avg	|t_bigint	|'0'	|NOT NULL	|0
FIELD		|value_max	|t_bigint	|'0'	|NOT NULL	|0

TABLE|acknowledges|acknowledgeid|0
FIELD		|acknowledgeid	|t_id		|	|NOT NULL	|0
FIELD		|userid		|t_id		|	|NOT NULL	|0			|1|users
FIELD		|eventid	|t_id		|	|NOT NULL	|0			|2|events
FIELD		|clock		|t_time		|'0'	|NOT NULL	|0
FIELD		|message	|t_varchar(2048)|''	|NOT NULL	|0
FIELD		|action		|t_integer	|'0'	|NOT NULL	|0
FIELD		|old_severity	|t_integer	|'0'	|NOT NULL	|0
FIELD		|new_severity	|t_integer	|'0'	|NOT NULL	|0
INDEX		|1		|userid
INDEX		|2		|eventid
INDEX		|3		|clock

TABLE|auditlog|auditid|0
FIELD		|auditid	|t_id		|	|NOT NULL	|0
FIELD		|userid		|t_id		|	|NOT NULL	|0			|1|users
FIELD		|clock		|t_time		|'0'	|NOT NULL	|0
FIELD		|action		|t_integer	|'0'	|NOT NULL	|0
FIELD		|resourcetype	|t_integer	|'0'	|NOT NULL	|0
FIELD		|note		|t_varchar(128) |''	|NOT NULL	|0
FIELD		|ip		|t_varchar(39)	|''	|NOT NULL	|0
FIELD		|resourceid	|t_id		|	|NULL		|0
FIELD		|resourcename	|t_varchar(255)	|''	|NOT NULL	|0
INDEX		|1		|userid,clock
INDEX		|2		|clock
INDEX		|3		|resourcetype,resourceid

TABLE|auditlog_details|auditdetailid|0
FIELD		|auditdetailid	|t_id		|	|NOT NULL	|0
FIELD		|auditid	|t_id		|	|NOT NULL	|0			|1|auditlog
FIELD		|table_name	|t_varchar(64)	|''	|NOT NULL	|0
FIELD		|field_name	|t_varchar(64)	|''	|NOT NULL	|0
FIELD		|oldvalue	|t_text		|''	|NOT NULL	|0
FIELD		|newvalue	|t_text		|''	|NOT NULL	|0
INDEX		|1		|auditid

TABLE|service_alarms|servicealarmid|0
FIELD		|servicealarmid	|t_id		|	|NOT NULL	|0
FIELD		|serviceid	|t_id		|	|NOT NULL	|0			|1|services
FIELD		|clock		|t_time		|'0'	|NOT NULL	|0
FIELD		|value		|t_integer	|'0'	|NOT NULL	|0
INDEX		|1		|serviceid,clock
INDEX		|2		|clock

TABLE|autoreg_host|autoreg_hostid|0
FIELD		|autoreg_hostid	|t_id		|	|NOT NULL	|0
FIELD		|proxy_hostid	|t_id		|	|NULL		|0			|1|hosts	|hostid
FIELD		|host		|t_varchar(128)	|''	|NOT NULL	|0
FIELD		|listen_ip	|t_varchar(39)	|''	|NOT NULL	|0
FIELD		|listen_port	|t_integer	|'0'	|NOT NULL	|0
FIELD		|listen_dns	|t_varchar(255)	|''	|NOT NULL	|0
FIELD		|host_metadata	|t_varchar(255)	|''	|NOT NULL	|0
FIELD		|flags		|t_integer	|'0'	|NOT NULL	|0
FIELD		|tls_accepted	|t_integer	|'1'	|NOT NULL	|0
INDEX		|1		|host
INDEX		|2		|proxy_hostid

TABLE|proxy_autoreg_host|id|0
FIELD		|id		|t_serial	|	|NOT NULL	|0
FIELD		|clock		|t_time		|'0'	|NOT NULL	|0
FIELD		|host		|t_varchar(128)	|''	|NOT NULL	|0
FIELD		|listen_ip	|t_varchar(39)	|''	|NOT NULL	|0
FIELD		|listen_port	|t_integer	|'0'	|NOT NULL	|0
FIELD		|listen_dns	|t_varchar(255)	|''	|NOT NULL	|0
FIELD		|host_metadata	|t_varchar(255)	|''	|NOT NULL	|0
FIELD		|flags		|t_integer	|'0'	|NOT NULL	|0
FIELD		|tls_accepted	|t_integer	|'1'	|NOT NULL	|0
INDEX		|1		|clock

TABLE|dhosts|dhostid|0
FIELD		|dhostid	|t_id		|	|NOT NULL	|0
FIELD		|druleid	|t_id		|	|NOT NULL	|0			|1|drules
FIELD		|status		|t_integer	|'0'	|NOT NULL	|0
FIELD		|lastup		|t_integer	|'0'	|NOT NULL	|0
FIELD		|lastdown	|t_integer	|'0'	|NOT NULL	|0
INDEX		|1		|druleid

TABLE|dservices|dserviceid|0
FIELD		|dserviceid	|t_id		|	|NOT NULL	|0
FIELD		|dhostid	|t_id		|	|NOT NULL	|0			|1|dhosts
FIELD		|value		|t_varchar(255)	|''	|NOT NULL	|0
FIELD		|port		|t_integer	|'0'	|NOT NULL	|0
FIELD		|status		|t_integer	|'0'	|NOT NULL	|0
FIELD		|lastup		|t_integer	|'0'	|NOT NULL	|0
FIELD		|lastdown	|t_integer	|'0'	|NOT NULL	|0
FIELD		|dcheckid	|t_id		|	|NOT NULL	|0			|2|dchecks
FIELD		|ip		|t_varchar(39)	|''	|NOT NULL	|0
FIELD		|dns		|t_varchar(255)	|''	|NOT NULL	|0
UNIQUE		|1		|dcheckid,ip,port
INDEX		|2		|dhostid

-- Other tables

TABLE|escalations|escalationid|0
FIELD		|escalationid	|t_id		|	|NOT NULL	|0
FIELD		|actionid	|t_id		|	|NOT NULL	|0			|-|actions
FIELD		|triggerid	|t_id		|	|NULL		|0			|-|triggers
FIELD		|eventid	|t_id		|	|NULL		|0			|-|events
FIELD		|r_eventid	|t_id		|	|NULL		|0			|-|events	|eventid
FIELD		|nextcheck	|t_time		|'0'	|NOT NULL	|0
FIELD		|esc_step	|t_integer	|'0'	|NOT NULL	|0
FIELD		|status		|t_integer	|'0'	|NOT NULL	|0
FIELD		|itemid		|t_id		|	|NULL		|0			|-|items
FIELD		|acknowledgeid	|t_id		|	|NULL		|0			|-|acknowledges
UNIQUE		|1		|triggerid,itemid,escalationid
INDEX		|2		|eventid
INDEX		|3		|nextcheck

TABLE|globalvars|globalvarid|0
FIELD		|globalvarid	|t_id		|	|NOT NULL	|0
FIELD		|snmp_lastsize	|t_bigint	|'0'	|NOT NULL	|0

TABLE|graph_discovery|graphid|0
FIELD		|graphid	|t_id		|	|NOT NULL	|0			|1|graphs
FIELD		|parent_graphid	|t_id		|	|NOT NULL	|0			|2|graphs	|graphid	|RESTRICT
FIELD		|lastcheck	|t_integer	|'0'	|NOT NULL	|ZBX_NODATA
FIELD		|ts_delete	|t_time		|'0'	|NOT NULL	|ZBX_NODATA
INDEX		|1		|parent_graphid

TABLE|host_inventory|hostid|0
FIELD		|hostid		|t_id		|	|NOT NULL	|0			|1|hosts
FIELD		|inventory_mode	|t_integer	|'0'	|NOT NULL	|0
FIELD		|type		|t_varchar(64)	|''	|NOT NULL	|0
FIELD		|type_full	|t_varchar(64)	|''	|NOT NULL	|0
FIELD		|name		|t_varchar(128)	|''	|NOT NULL	|0
FIELD		|alias		|t_varchar(128)	|''	|NOT NULL	|0
FIELD		|os		|t_varchar(128)	|''	|NOT NULL	|0
FIELD		|os_full	|t_varchar(255)	|''	|NOT NULL	|0
FIELD		|os_short	|t_varchar(128)	|''	|NOT NULL	|0
FIELD		|serialno_a	|t_varchar(64)	|''	|NOT NULL	|0
FIELD		|serialno_b	|t_varchar(64)	|''	|NOT NULL	|0
FIELD		|tag		|t_varchar(64)	|''	|NOT NULL	|0
FIELD		|asset_tag	|t_varchar(64)	|''	|NOT NULL	|0
FIELD		|macaddress_a	|t_varchar(64)	|''	|NOT NULL	|0
FIELD		|macaddress_b	|t_varchar(64)	|''	|NOT NULL	|0
FIELD		|hardware	|t_varchar(255)	|''	|NOT NULL	|0
FIELD		|hardware_full	|t_shorttext	|''	|NOT NULL	|0
FIELD		|software	|t_varchar(255)	|''	|NOT NULL	|0
FIELD		|software_full	|t_shorttext	|''	|NOT NULL	|0
FIELD		|software_app_a	|t_varchar(64)	|''	|NOT NULL	|0
FIELD		|software_app_b	|t_varchar(64)	|''	|NOT NULL	|0
FIELD		|software_app_c	|t_varchar(64)	|''	|NOT NULL	|0
FIELD		|software_app_d	|t_varchar(64)	|''	|NOT NULL	|0
FIELD		|software_app_e	|t_varchar(64)	|''	|NOT NULL	|0
FIELD		|contact	|t_shorttext	|''	|NOT NULL	|0
FIELD		|location	|t_shorttext	|''	|NOT NULL	|0
FIELD		|location_lat	|t_varchar(16)	|''	|NOT NULL	|0
FIELD		|location_lon	|t_varchar(16)	|''	|NOT NULL	|0
FIELD		|notes		|t_shorttext	|''	|NOT NULL	|0
FIELD		|chassis	|t_varchar(64)	|''	|NOT NULL	|0
FIELD		|model		|t_varchar(64)	|''	|NOT NULL	|0
FIELD		|hw_arch	|t_varchar(32)	|''	|NOT NULL	|0
FIELD		|vendor		|t_varchar(64)	|''	|NOT NULL	|0
FIELD		|contract_number|t_varchar(64)	|''	|NOT NULL	|0
FIELD		|installer_name	|t_varchar(64)	|''	|NOT NULL	|0
FIELD		|deployment_status|t_varchar(64)|''	|NOT NULL	|0
FIELD		|url_a		|t_varchar(255)	|''	|NOT NULL	|0
FIELD		|url_b		|t_varchar(255)	|''	|NOT NULL	|0
FIELD		|url_c		|t_varchar(255)	|''	|NOT NULL	|0
FIELD		|host_networks	|t_shorttext	|''	|NOT NULL	|0
FIELD		|host_netmask	|t_varchar(39)	|''	|NOT NULL	|0
FIELD		|host_router	|t_varchar(39)	|''	|NOT NULL	|0
FIELD		|oob_ip		|t_varchar(39)	|''	|NOT NULL	|0
FIELD		|oob_netmask	|t_varchar(39)	|''	|NOT NULL	|0
FIELD		|oob_router	|t_varchar(39)	|''	|NOT NULL	|0
FIELD		|date_hw_purchase|t_varchar(64)	|''	|NOT NULL	|0
FIELD		|date_hw_install|t_varchar(64)	|''	|NOT NULL	|0
FIELD		|date_hw_expiry	|t_varchar(64)	|''	|NOT NULL	|0
FIELD		|date_hw_decomm	|t_varchar(64)	|''	|NOT NULL	|0
FIELD		|site_address_a	|t_varchar(128)	|''	|NOT NULL	|0
FIELD		|site_address_b	|t_varchar(128)	|''	|NOT NULL	|0
FIELD		|site_address_c	|t_varchar(128)	|''	|NOT NULL	|0
FIELD		|site_city	|t_varchar(128)	|''	|NOT NULL	|0
FIELD		|site_state	|t_varchar(64)	|''	|NOT NULL	|0
FIELD		|site_country	|t_varchar(64)	|''	|NOT NULL	|0
FIELD		|site_zip	|t_varchar(64)	|''	|NOT NULL	|0
FIELD		|site_rack	|t_varchar(128)	|''	|NOT NULL	|0
FIELD		|site_notes	|t_shorttext	|''	|NOT NULL	|0
FIELD		|poc_1_name	|t_varchar(128)	|''	|NOT NULL	|0
FIELD		|poc_1_email	|t_varchar(128)	|''	|NOT NULL	|0
FIELD		|poc_1_phone_a	|t_varchar(64)	|''	|NOT NULL	|0
FIELD		|poc_1_phone_b	|t_varchar(64)	|''	|NOT NULL	|0
FIELD		|poc_1_cell	|t_varchar(64)	|''	|NOT NULL	|0
FIELD		|poc_1_screen	|t_varchar(64)	|''	|NOT NULL	|0
FIELD		|poc_1_notes	|t_shorttext	|''	|NOT NULL	|0
FIELD		|poc_2_name	|t_varchar(128)	|''	|NOT NULL	|0
FIELD		|poc_2_email	|t_varchar(128)	|''	|NOT NULL	|0
FIELD		|poc_2_phone_a	|t_varchar(64)	|''	|NOT NULL	|0
FIELD		|poc_2_phone_b	|t_varchar(64)	|''	|NOT NULL	|0
FIELD		|poc_2_cell	|t_varchar(64)	|''	|NOT NULL	|0
FIELD		|poc_2_screen	|t_varchar(64)	|''	|NOT NULL	|0
FIELD		|poc_2_notes	|t_shorttext	|''	|NOT NULL	|0

TABLE|housekeeper|housekeeperid|0
FIELD		|housekeeperid	|t_id		|	|NOT NULL	|0
FIELD		|tablename	|t_varchar(64)	|''	|NOT NULL	|0
FIELD		|field		|t_varchar(64)	|''	|NOT NULL	|0
FIELD		|value		|t_id		|	|NOT NULL	|0			|-|items

TABLE|images|imageid|0
FIELD		|imageid	|t_id		|	|NOT NULL	|0
FIELD		|imagetype	|t_integer	|'0'	|NOT NULL	|0
FIELD		|name		|t_varchar(64)	|'0'	|NOT NULL	|0
FIELD		|image		|t_image	|''	|NOT NULL	|0
UNIQUE		|1		|name

TABLE|item_discovery|itemdiscoveryid|ZBX_TEMPLATE
FIELD		|itemdiscoveryid|t_id		|	|NOT NULL	|0
FIELD		|itemid		|t_id		|	|NOT NULL	|0			|1|items
FIELD		|parent_itemid	|t_id		|	|NOT NULL	|0			|2|items	|itemid
FIELD		|key_		|t_varchar(2048)|''	|NOT NULL	|ZBX_NODATA
FIELD		|lastcheck	|t_integer	|'0'	|NOT NULL	|ZBX_NODATA
FIELD		|ts_delete	|t_time		|'0'	|NOT NULL	|ZBX_NODATA
UNIQUE		|1		|itemid,parent_itemid
INDEX		|2		|parent_itemid

TABLE|host_discovery|hostid|ZBX_TEMPLATE
FIELD		|hostid		|t_id		|	|NOT NULL	|0			|1|hosts
FIELD		|parent_hostid	|t_id		|	|NULL		|0			|2|hosts	|hostid		|RESTRICT
FIELD		|parent_itemid	|t_id		|	|NULL		|0			|3|items	|itemid		|RESTRICT
FIELD		|host		|t_varchar(128)	|''	|NOT NULL	|ZBX_NODATA
FIELD		|lastcheck	|t_integer	|'0'	|NOT NULL	|ZBX_NODATA
FIELD		|ts_delete	|t_time		|'0'	|NOT NULL	|ZBX_NODATA

TABLE|interface_discovery|interfaceid|0
FIELD		|interfaceid	|t_id		|	|NOT NULL	|0			|1|interface
FIELD		|parent_interfaceid|t_id	|	|NOT NULL	|0			|2|interface	|interfaceid

TABLE|profiles|profileid|0
FIELD		|profileid	|t_id		|	|NOT NULL	|0
FIELD		|userid		|t_id		|	|NOT NULL	|0			|1|users
FIELD		|idx		|t_varchar(96)	|''	|NOT NULL	|0
FIELD		|idx2		|t_id		|'0'	|NOT NULL	|0
FIELD		|value_id	|t_id		|'0'	|NOT NULL	|0
FIELD		|value_int	|t_integer	|'0'	|NOT NULL	|0
FIELD		|value_str	|t_text	|''	|NOT NULL	|0
FIELD		|source		|t_varchar(96)	|''	|NOT NULL	|0
FIELD		|type		|t_integer	|'0'	|NOT NULL	|0
INDEX		|1		|userid,idx,idx2
INDEX		|2		|userid,profileid

TABLE|sessions|sessionid|0
FIELD		|sessionid	|t_varchar(32)	|''	|NOT NULL	|0
FIELD		|userid		|t_id		|	|NOT NULL	|0			|1|users
FIELD		|lastaccess	|t_integer	|'0'	|NOT NULL	|0
FIELD		|status		|t_integer	|'0'	|NOT NULL	|0
INDEX		|1		|userid,status,lastaccess

TABLE|trigger_discovery|triggerid|0
FIELD		|triggerid	|t_id		|	|NOT NULL	|0			|1|triggers
FIELD		|parent_triggerid|t_id		|	|NOT NULL	|0			|2|triggers	|triggerid	|RESTRICT
FIELD		|lastcheck	|t_integer	|'0'	|NOT NULL	|ZBX_NODATA
FIELD		|ts_delete	|t_time		|'0'	|NOT NULL	|ZBX_NODATA
INDEX		|1		|parent_triggerid

TABLE|application_template|application_templateid|ZBX_TEMPLATE
FIELD		|application_templateid|t_id	|	|NOT NULL	|0
FIELD		|applicationid	|t_id		|	|NOT NULL	|0			|1|applications
FIELD		|templateid	|t_id		|	|NOT NULL	|0			|2|applications	|applicationid
UNIQUE		|1		|applicationid,templateid
INDEX		|2		|templateid

TABLE|item_condition|item_conditionid|ZBX_TEMPLATE
FIELD		|item_conditionid|t_id		|	|NOT NULL	|0
FIELD		|itemid		|t_id		|	|NOT NULL	|0			|1|items
FIELD		|operator	|t_integer	|'8'	|NOT NULL	|0
FIELD		|macro		|t_varchar(64)	|''	|NOT NULL	|0
FIELD		|value		|t_varchar(255)	|''	|NOT NULL	|0
INDEX		|1		|itemid

TABLE|item_rtdata|itemid|ZBX_TEMPLATE
FIELD		|itemid		|t_id		|	|NOT NULL	|0			|1|items
FIELD		|lastlogsize	|t_bigint	|'0'	|NOT NULL	|ZBX_PROXY,ZBX_NODATA
FIELD		|state		|t_integer	|'0'	|NOT NULL	|ZBX_NODATA
FIELD		|mtime		|t_integer	|'0'	|NOT NULL	|ZBX_PROXY,ZBX_NODATA
FIELD		|error		|t_varchar(2048)|''	|NOT NULL	|ZBX_NODATA

TABLE|application_prototype|application_prototypeid|ZBX_TEMPLATE
FIELD		|application_prototypeid|t_id	|	|NOT NULL	|0
FIELD		|itemid		|t_id		|	|NOT NULL	|0			|1|items
FIELD		|templateid	|t_id		|	|NULL		|0			|2|application_prototype|application_prototypeid
FIELD		|name		|t_varchar(255)	|''	|NOT NULL	|0
INDEX		|1		|itemid
INDEX		|2		|templateid

TABLE|item_application_prototype|item_application_prototypeid|ZBX_TEMPLATE
FIELD		|item_application_prototypeid|t_id|	|NOT NULL	|0
FIELD		|application_prototypeid|t_id	|	|NOT NULL	|0			|1|application_prototype
FIELD		|itemid		|t_id		|	|NOT NULL	|0			|2|items
UNIQUE		|1		|application_prototypeid,itemid
INDEX		|2		|itemid

TABLE|application_discovery|application_discoveryid|ZBX_TEMPLATE
FIELD		|application_discoveryid|t_id	|	|NOT NULL	|0
FIELD		|applicationid	|t_id		|	|NOT NULL	|0			|1|applications
FIELD		|application_prototypeid|t_id	|	|NOT NULL	|0			|2|application_prototype
FIELD		|name		|t_varchar(255)	|''	|NOT NULL	|ZBX_NODATA
FIELD		|lastcheck	|t_integer	|'0'	|NOT NULL	|ZBX_NODATA
FIELD		|ts_delete	|t_time		|'0'	|NOT NULL	|ZBX_NODATA
INDEX		|1		|applicationid
INDEX		|2		|application_prototypeid

TABLE|opinventory|operationid|ZBX_DATA
FIELD		|operationid	|t_id		|	|NOT NULL	|0			|1|operations
FIELD		|inventory_mode	|t_integer	|'0'	|NOT NULL	|0

TABLE|trigger_tag|triggertagid|ZBX_TEMPLATE
FIELD		|triggertagid	|t_id		|	|NOT NULL	|0
FIELD		|triggerid	|t_id		|	|NOT NULL	|0			|1|triggers
FIELD		|tag		|t_varchar(255)	|''	|NOT NULL	|0
FIELD		|value		|t_varchar(255)	|''	|NOT NULL	|0
INDEX		|1		|triggerid

TABLE|event_tag|eventtagid|0
FIELD		|eventtagid	|t_id		|	|NOT NULL	|0
FIELD		|eventid	|t_id		|	|NOT NULL	|0			|1|events
FIELD		|tag		|t_varchar(255)	|''	|NOT NULL	|0
FIELD		|value		|t_varchar(255)	|''	|NOT NULL	|0
INDEX		|1		|eventid

TABLE|problem|eventid|0
FIELD		|eventid	|t_id		|	|NOT NULL	|0			|1|events
FIELD		|source		|t_integer	|'0'	|NOT NULL	|0
FIELD		|object		|t_integer	|'0'	|NOT NULL	|0
FIELD		|objectid	|t_id		|'0'	|NOT NULL	|0
FIELD		|clock		|t_time		|'0'	|NOT NULL	|0
FIELD		|ns		|t_nanosec	|'0'	|NOT NULL	|0
FIELD		|r_eventid	|t_id		|	|NULL		|0			|2|events	|eventid
FIELD		|r_clock	|t_time		|'0'	|NOT NULL	|0
FIELD		|r_ns		|t_nanosec	|'0'	|NOT NULL	|0
FIELD		|correlationid	|t_id		|	|NULL		|0			|-|correlation
FIELD		|userid		|t_id		|	|NULL		|0			|-|users
FIELD		|name		|t_varchar(2048)|''	|NOT NULL	|0
FIELD		|acknowledged	|t_integer	|'0'	|NOT NULL	|0
FIELD		|severity	|t_integer	|'0'	|NOT NULL	|0
INDEX		|1		|source,object,objectid
INDEX		|2		|r_clock
INDEX		|3		|r_eventid

TABLE|problem_tag|problemtagid|0
FIELD		|problemtagid	|t_id		|	|NOT NULL	|0
FIELD		|eventid	|t_id		|	|NOT NULL	|0			|1|problem
FIELD		|tag		|t_varchar(255)	|''	|NOT NULL	|0
FIELD		|value		|t_varchar(255)	|''	|NOT NULL	|0
INDEX		|1		|eventid,tag,value

TABLE|tag_filter|tag_filterid|0
FIELD		|tag_filterid	|t_id		|	|NOT NULL	|0
FIELD		|usrgrpid	|t_id		|	|NOT NULL	|0 			|1|usrgrp	|usrgrpid
FIELD		|groupid	|t_id		|	|NOT NULL	|0			|2|hstgrp	|groupid
FIELD		|tag	|t_varchar(255)	|'' |NOT NULL	|0
FIELD		|value	|t_varchar(255)	|'' |NOT NULL	|0

TABLE|event_recovery|eventid|0
FIELD		|eventid	|t_id		|	|NOT NULL	|0			|1|events
FIELD		|r_eventid	|t_id		|	|NOT NULL	|0			|2|events	|eventid
FIELD		|c_eventid	|t_id		|	|NULL		|0			|3|events	|eventid
FIELD		|correlationid	|t_id		|	|NULL		|0			|-|correlation
FIELD		|userid		|t_id		|	|NULL		|0			|-|users
INDEX		|1		|r_eventid
INDEX		|2		|c_eventid

TABLE|correlation|correlationid|ZBX_DATA
FIELD		|correlationid	|t_id		|	|NOT NULL	|0
FIELD		|name		|t_varchar(255)	|''	|NOT NULL	|0
FIELD		|description	|t_shorttext	|''	|NOT NULL	|0
FIELD		|evaltype	|t_integer	|'0'	|NOT NULL	|0
FIELD		|status		|t_integer	|'0'	|NOT NULL	|0
FIELD		|formula	|t_varchar(255)	|''	|NOT NULL	|0
INDEX		|1		|status
UNIQUE		|2		|name

TABLE|corr_condition|corr_conditionid|ZBX_DATA
FIELD		|corr_conditionid|t_id		|	|NOT NULL	|0
FIELD		|correlationid	|t_id		|	|NOT NULL	|0			|1|correlation
FIELD		|type		|t_integer	|'0'	|NOT NULL	|0
INDEX		|1		|correlationid

TABLE|corr_condition_tag|corr_conditionid|ZBX_DATA
FIELD		|corr_conditionid|t_id		|	|NOT NULL	|0			|1|corr_condition
FIELD		|tag		|t_varchar(255)	|''	|NOT NULL	|0

TABLE|corr_condition_group|corr_conditionid|ZBX_DATA
FIELD		|corr_conditionid|t_id		|	|NOT NULL	|0			|1|corr_condition
FIELD		|operator	|t_integer	|'0'	|NOT NULL	|0
FIELD		|groupid	|t_id		|	|NOT NULL	|0			|2|hstgrp	|	|RESTRICT
INDEX		|1		|groupid

TABLE|corr_condition_tagpair|corr_conditionid|ZBX_DATA
FIELD		|corr_conditionid|t_id		|	|NOT NULL	|0			|1|corr_condition
FIELD		|oldtag		|t_varchar(255)	|''	|NOT NULL	|0
FIELD		|newtag		|t_varchar(255)	|''	|NOT NULL	|0

TABLE|corr_condition_tagvalue|corr_conditionid|ZBX_DATA
FIELD		|corr_conditionid|t_id		|	|NOT NULL	|0			|1|corr_condition
FIELD		|tag		|t_varchar(255)	|''	|NOT NULL	|0
FIELD		|operator	|t_integer	|'0'	|NOT NULL	|0
FIELD		|value		|t_varchar(255)	|''	|NOT NULL	|0

TABLE|corr_operation|corr_operationid|ZBX_DATA
FIELD		|corr_operationid|t_id		|	|NOT NULL	|0
FIELD		|correlationid	|t_id		|	|NOT NULL	|0			|1|correlation
FIELD		|type		|t_integer	|'0'	|NOT NULL	|0
INDEX		|1		|correlationid

TABLE|task|taskid|0
FIELD		|taskid		|t_id		|	|NOT NULL	|0
FIELD		|type		|t_integer	|	|NOT NULL	|0
FIELD		|status		|t_integer	|'0'	|NOT NULL	|0
FIELD		|clock		|t_integer	|'0'	|NOT NULL	|0
FIELD		|ttl		|t_integer	|'0'	|NOT NULL	|0
FIELD		|proxy_hostid	|t_id		|	|NULL		|0			|1|hosts	|hostid
INDEX		|1		|status,proxy_hostid

TABLE|task_close_problem|taskid|0
FIELD		|taskid		|t_id		|	|NOT NULL	|0			|1|task
FIELD		|acknowledgeid	|t_id		|	|NOT NULL	|0			|-|acknowledges

TABLE|item_preproc|item_preprocid|ZBX_TEMPLATE
FIELD		|item_preprocid	|t_id		|	|NOT NULL	|0
FIELD		|itemid		|t_id		|	|NOT NULL	|ZBX_PROXY			|1|items
FIELD		|step		|t_integer	|'0'	|NOT NULL	|ZBX_PROXY
FIELD		|type		|t_integer	|'0'	|NOT NULL	|ZBX_PROXY
FIELD		|params		|t_shorttext	|''	|NOT NULL	|ZBX_PROXY
FIELD		|error_handler	|t_integer	|'0'	|NOT NULL	|ZBX_PROXY
FIELD		|error_handler_params|t_varchar(255)|''	|NOT NULL	|ZBX_PROXY
INDEX		|1		|itemid,step

TABLE|task_remote_command|taskid|0
FIELD		|taskid		|t_id		|	|NOT NULL	|0			|1|task
FIELD		|command_type	|t_integer	|'0'	|NOT NULL	|0
FIELD		|execute_on	|t_integer	|'0'	|NOT NULL	|0
FIELD		|port		|t_integer	|'0'	|NOT NULL	|0
FIELD		|authtype	|t_integer	|'0'	|NOT NULL	|0
FIELD		|username	|t_varchar(64)	|''	|NOT NULL	|0
FIELD		|password	|t_varchar(64)	|''	|NOT NULL	|0
FIELD		|publickey	|t_varchar(64)	|''	|NOT NULL	|0
FIELD		|privatekey	|t_varchar(64)	|''	|NOT NULL	|0
FIELD		|command	|t_shorttext	|''	|NOT NULL	|0
FIELD		|alertid	|t_id		|	|NULL		|0			|-|alerts
FIELD		|parent_taskid	|t_id		|	|NOT NULL	|0			|-|task		|taskid
FIELD		|hostid		|t_id		|	|NOT NULL	|0			|-|hosts

TABLE|task_remote_command_result|taskid|0
FIELD		|taskid		|t_id		|	|NOT NULL	|0			|1|task
FIELD		|status		|t_integer	|'0'	|NOT NULL	|0
FIELD		|parent_taskid	|t_id		|	|NOT NULL	|0			|-|task		|taskid
FIELD		|info		|t_shorttext	|''	|NOT NULL	|0

TABLE|task_data|taskid|0
FIELD		|taskid		|t_id		|	|NOT NULL	|0			|1|task
FIELD		|type	|t_integer	|'0'	|NOT NULL	|0
FIELD		|data	|t_text	|''	|NOT NULL	|0
FIELD		|parent_taskid	|t_id		|	|NOT NULL	|0			|-|task		|taskid

TABLE|task_result|taskid|0
FIELD		|taskid		|t_id		|	|NOT NULL	|0			|1|task
FIELD		|status		|t_integer	|'0'	|NOT NULL	|0
FIELD		|parent_taskid	|t_id		|	|NOT NULL	|0			|-|task		|taskid
FIELD		|info		|t_text		|''	|NOT NULL	|0
INDEX		|1		|parent_taskid

TABLE|task_acknowledge|taskid|0
FIELD		|taskid		|t_id		|	|NOT NULL	|0			|1|task
FIELD		|acknowledgeid	|t_id		|	|NOT NULL	|0			|-|acknowledges

TABLE|sysmap_shape|sysmap_shapeid|ZBX_TEMPLATE
FIELD		|sysmap_shapeid	|t_id		|	|NOT NULL	|0
FIELD		|sysmapid	|t_id		|	|NOT NULL	|0			|1|sysmaps
FIELD		|type		|t_integer	|'0'	|NOT NULL	|0
FIELD		|x		|t_integer	|'0'	|NOT NULL	|0
FIELD		|y		|t_integer	|'0'	|NOT NULL	|0
FIELD		|width		|t_integer	|'200'	|NOT NULL	|0
FIELD		|height		|t_integer	|'200'	|NOT NULL	|0
FIELD		|text		|t_shorttext	|''	|NOT NULL	|0
FIELD		|font		|t_integer	|'9'	|NOT NULL	|0
FIELD		|font_size	|t_integer	|'11'	|NOT NULL	|0
FIELD		|font_color	|t_varchar(6)	|'000000'|NOT NULL	|0
FIELD		|text_halign	|t_integer	|'0'	|NOT NULL	|0
FIELD		|text_valign	|t_integer	|'0'	|NOT NULL	|0
FIELD		|border_type	|t_integer	|'0'	|NOT NULL	|0
FIELD		|border_width	|t_integer	|'1'	|NOT NULL	|0
FIELD		|border_color	|t_varchar(6)	|'000000'|NOT NULL	|0
FIELD		|background_color|t_varchar(6)	|''	|NOT NULL	|0
FIELD		|zindex		|t_integer	|'0'	|NOT NULL	|0
INDEX		|1		|sysmapid

TABLE|sysmap_element_trigger|selement_triggerid|ZBX_TEMPLATE
FIELD		|selement_triggerid	|t_id	|	|NOT NULL	|0
FIELD		|selementid		|t_id	|	|NOT NULL	|0			|1|sysmaps_elements
FIELD		|triggerid		|t_id	|	|NOT NULL	|0			|2|triggers
UNIQUE		|1			|selementid,triggerid

TABLE|httptest_field|httptest_fieldid|ZBX_TEMPLATE
FIELD		|httptest_fieldid	|t_id		|	|NOT NULL	|0
FIELD		|httptestid		|t_id		|	|NOT NULL	|ZBX_PROXY	|1|httptest
FIELD		|type			|t_integer	|'0'	|NOT NULL	|ZBX_PROXY
FIELD		|name			|t_varchar(255)	|''	|NOT NULL	|ZBX_PROXY
FIELD		|value			|t_shorttext	|''	|NOT NULL	|ZBX_PROXY
INDEX		|1			|httptestid

TABLE|httpstep_field|httpstep_fieldid|ZBX_TEMPLATE
FIELD		|httpstep_fieldid	|t_id		|	|NOT NULL	|0
FIELD		|httpstepid		|t_id		|	|NOT NULL	|ZBX_PROXY	|1|httpstep
FIELD		|type			|t_integer	|'0'	|NOT NULL	|ZBX_PROXY
FIELD		|name			|t_varchar(255)	|''	|NOT NULL	|ZBX_PROXY
FIELD		|value			|t_shorttext	|''	|NOT NULL	|ZBX_PROXY
INDEX		|1			|httpstepid

TABLE|dashboard|dashboardid|ZBX_DASHBOARD
FIELD		|dashboardid	|t_id		|	|NOT NULL	|0
FIELD		|name		|t_varchar(255)	|	|NOT NULL	|0
FIELD		|userid		|t_id		|	|NULL		|0			|1|users	|	|RESTRICT
FIELD		|private	|t_integer	|'1'	|NOT NULL	|0
FIELD		|templateid	|t_id		|	|NULL		|0			|2|hosts	|hostid
INDEX		|1		|userid
INDEX		|2		|templateid

TABLE|dashboard_user|dashboard_userid|ZBX_DASHBOARD
FIELD		|dashboard_userid|t_id		|	|NOT NULL	|0
FIELD		|dashboardid	|t_id		|	|NOT NULL	|0			|1|dashboard
FIELD		|userid		|t_id		|	|NOT NULL	|0			|2|users
FIELD		|permission	|t_integer	|'2'	|NOT NULL	|0
UNIQUE		|1		|dashboardid,userid

TABLE|dashboard_usrgrp|dashboard_usrgrpid|ZBX_DASHBOARD
FIELD		|dashboard_usrgrpid|t_id	|	|NOT NULL	|0
FIELD		|dashboardid	|t_id		|	|NOT NULL	|0			|1|dashboard
FIELD		|usrgrpid	|t_id		|	|NOT NULL	|0			|2|usrgrp
FIELD		|permission	|t_integer	|'2'	|NOT NULL	|0
UNIQUE		|1		|dashboardid,usrgrpid

TABLE|widget|widgetid|ZBX_DASHBOARD
FIELD		|widgetid	|t_id		|	|NOT NULL	|0
FIELD		|dashboardid	|t_id		|	|NOT NULL	|0			|1|dashboard
FIELD		|type		|t_varchar(255)	|''	|NOT NULL	|0
FIELD		|name		|t_varchar(255)	|''	|NOT NULL	|0
FIELD		|x		|t_integer	|'0'	|NOT NULL	|0
FIELD		|y		|t_integer	|'0'	|NOT NULL	|0
FIELD		|width		|t_integer	|'1'	|NOT NULL	|0
FIELD		|height		|t_integer	|'2'	|NOT NULL	|0
FIELD		|view_mode	|t_integer	|'0'	|NOT NULL	|0
INDEX		|1		|dashboardid

TABLE|widget_field|widget_fieldid|ZBX_DASHBOARD
FIELD		|widget_fieldid	|t_id		|	|NOT NULL	|0
FIELD		|widgetid	|t_id		|	|NOT NULL	|0			|1|widget
FIELD		|type		|t_integer	|'0'	|NOT NULL	|0
FIELD		|name		|t_varchar(255)	|''	|NOT NULL	|0
FIELD		|value_int	|t_integer	|'0'	|NOT NULL	|0
FIELD		|value_str	|t_varchar(255)	|''	|NOT NULL	|0
FIELD		|value_groupid	|t_id		|	|NULL		|0			|2|hstgrp	|groupid
FIELD		|value_hostid	|t_id		|	|NULL		|0			|3|hosts	|hostid
FIELD		|value_itemid	|t_id		|	|NULL		|0			|4|items	|itemid
FIELD		|value_graphid	|t_id		|	|NULL		|0			|5|graphs	|graphid
FIELD		|value_sysmapid	|t_id		|	|NULL		|0			|6|sysmaps	|sysmapid
INDEX		|1		|widgetid
INDEX		|2		|value_groupid
INDEX		|3		|value_hostid
INDEX		|4		|value_itemid
INDEX		|5		|value_graphid
INDEX		|6		|value_sysmapid

TABLE|task_check_now|taskid|0
FIELD		|taskid		|t_id		|	|NOT NULL	|0			|1|task
FIELD		|itemid		|t_id		|	|NOT NULL	|0			|-|items

TABLE|event_suppress|event_suppressid|0
FIELD		|event_suppressid|t_id		|	|NOT NULL	|0
FIELD		|eventid	|t_id		|	|NOT NULL	|0			|1|events
FIELD		|maintenanceid	|t_id		|	|NULL		|0			|2|maintenances
FIELD		|suppress_until	|t_time		|'0'	|NOT NULL	|0
UNIQUE		|1		|eventid,maintenanceid
INDEX		|2		|suppress_until
INDEX		|3		|maintenanceid

TABLE|maintenance_tag|maintenancetagid|ZBX_DATA
FIELD		|maintenancetagid|t_id		|	|NOT NULL	|0
FIELD		|maintenanceid	|t_id		|	|NOT NULL	|0			|1|maintenances
FIELD		|tag		|t_varchar(255)	|''	|NOT NULL	|0
FIELD		|operator	|t_integer	|'2'	|NOT NULL	|0
FIELD		|value		|t_varchar(255)	|''	|NOT NULL	|0
INDEX		|1		|maintenanceid

TABLE|lld_macro_path|lld_macro_pathid|ZBX_TEMPLATE
FIELD		|lld_macro_pathid|t_id		|	|NOT NULL	|0
FIELD		|itemid		|t_id		|	|NOT NULL	|0			|1|items
FIELD		|lld_macro	|t_varchar(255)	|''	|NOT NULL	|0
FIELD		|path		|t_varchar(255)	|''	|NOT NULL	|0
UNIQUE		|1		|itemid,lld_macro

TABLE|host_tag|hosttagid|ZBX_TEMPLATE
FIELD		|hosttagid	|t_id		|	|NOT NULL	|0
FIELD		|hostid		|t_id		|	|NOT NULL	|0			|1|hosts
FIELD		|tag		|t_varchar(255)	|''	|NOT NULL	|0
FIELD		|value		|t_varchar(255)	|''	|NOT NULL	|0
INDEX		|1		|hostid

TABLE|config_autoreg_tls|autoreg_tlsid|ZBX_DATA
FIELD		|autoreg_tlsid	|t_id		|	|NOT NULL	|0
FIELD		|tls_psk_identity|t_varchar(128)|''	|NOT NULL	|ZBX_PROXY
FIELD		|tls_psk	|t_varchar(512)	|''	|NOT NULL	|ZBX_PROXY
UNIQUE		|1		|tls_psk_identity

TABLE|module|moduleid|
FIELD		|moduleid	|t_id		|	|NOT NULL	|0
FIELD		|id		|t_varchar(255)	|''	|NOT NULL	|0
FIELD		|relative_path	|t_varchar(255)	|''	|NOT NULL	|0
FIELD		|status		|t_integer	|'0'	|NOT NULL	|0
FIELD		|config		|t_shorttext	|''	|NOT NULL	|0

TABLE|interface_snmp|interfaceid|ZBX_TEMPLATE
FIELD		|interfaceid	|t_id		|	|NOT NULL	|0			|1|interface
FIELD		|version	|t_integer	|'2'	|NOT NULL	|ZBX_PROXY
FIELD		|bulk		|t_integer	|'1'	|NOT NULL	|ZBX_PROXY
FIELD		|community	|t_varchar(64)	|''	|NOT NULL	|ZBX_PROXY
FIELD		|securityname	|t_varchar(64)	|''	|NOT NULL	|ZBX_PROXY
FIELD		|securitylevel	|t_integer	|'0'	|NOT NULL	|ZBX_PROXY
FIELD		|authpassphrase	|t_varchar(64)	|''	|NOT NULL	|ZBX_PROXY
FIELD		|privpassphrase	|t_varchar(64)	|''	|NOT NULL	|ZBX_PROXY
FIELD		|authprotocol	|t_integer	|'0'	|NOT NULL	|ZBX_PROXY
FIELD		|privprotocol	|t_integer	|'0'	|NOT NULL	|ZBX_PROXY
FIELD		|contextname	|t_varchar(255)	|''	|NOT NULL	|ZBX_PROXY

TABLE|lld_override|lld_overrideid|ZBX_TEMPLATE
FIELD		|lld_overrideid	|t_id		|	|NOT NULL	|0
FIELD		|itemid		|t_id		|	|NOT NULL	|0	|1|items
FIELD		|name		|t_varchar(255)	|''	|NOT NULL	|0
FIELD		|step		|t_integer	|'0'	|NOT NULL	|0
FIELD		|evaltype	|t_integer	|'0'	|NOT NULL	|0
FIELD		|formula	|t_varchar(255)	|''	|NOT NULL	|0
FIELD		|stop		|t_integer	|'0'	|NOT NULL	|0
UNIQUE		|1		|itemid,name

TABLE|lld_override_condition|lld_override_conditionid|ZBX_TEMPLATE
FIELD	|lld_override_conditionid	|t_id		|	|NOT NULL	|0
FIELD	|lld_overrideid			|t_id		|	|NOT NULL	|0	|1|lld_override
FIELD	|operator			|t_integer	|'8'	|NOT NULL	|0
FIELD	|macro				|t_varchar(64)	|''	|NOT NULL	|0
FIELD	|value				|t_varchar(255)	|''	|NOT NULL	|0
INDEX	|1				|lld_overrideid

TABLE|lld_override_operation|lld_override_operationid|ZBX_TEMPLATE
FIELD	|lld_override_operationid	|t_id		|	|NOT NULL	|0
FIELD	|lld_overrideid			|t_id		|	|NOT NULL	|0	|1|lld_override
FIELD	|operationobject		|t_integer	|'0'	|NOT NULL	|0
FIELD	|operator			|t_integer	|'0'	|NOT NULL	|0
FIELD	|value				|t_varchar(255)	|''	|NOT NULL	|0
INDEX	|1				|lld_overrideid

TABLE|lld_override_opstatus|lld_override_operationid|ZBX_TEMPLATE
FIELD	|lld_override_operationid	|t_id		|	|NOT NULL	|0	|1|lld_override_operation
FIELD	|status				|t_integer	|'0'	|NOT NULL	|0

TABLE|lld_override_opdiscover|lld_override_operationid|ZBX_TEMPLATE
FIELD	|lld_override_operationid	|t_id		|	|NOT NULL	|0	|1|lld_override_operation
FIELD	|discover			|t_integer	|'0'	|NOT NULL	|0

TABLE|lld_override_opperiod|lld_override_operationid|ZBX_TEMPLATE
FIELD	|lld_override_operationid	|t_id		|	|NOT NULL	|0	|1|lld_override_operation
FIELD	|delay				|t_varchar(1024)|'0'	|NOT NULL	|0

TABLE|lld_override_ophistory|lld_override_operationid|ZBX_TEMPLATE
FIELD	|lld_override_operationid	|t_id		|	|NOT NULL	|0	|1|lld_override_operation
FIELD	|history			|t_varchar(255)	|'90d'	|NOT NULL	|0

TABLE|lld_override_optrends|lld_override_operationid|ZBX_TEMPLATE
FIELD	|lld_override_operationid	|t_id		|	|NOT NULL	|0	|1|lld_override_operation
FIELD	|trends				|t_varchar(255)	|'365d'	|NOT NULL	|0

TABLE|lld_override_opseverity|lld_override_operationid|ZBX_TEMPLATE
FIELD	|lld_override_operationid	|t_id		|	|NOT NULL	|0	|1|lld_override_operation
FIELD	|severity			|t_integer	|'0'	|NOT NULL	|0

TABLE|lld_override_optag|lld_override_optagid|ZBX_TEMPLATE
FIELD	|lld_override_optagid		|t_id		|	|NOT NULL	|0
FIELD	|lld_override_operationid	|t_id		|	|NOT NULL	|0	|1|lld_override_operation
FIELD	|tag				|t_varchar(255)	|''	|NOT NULL	|0
FIELD	|value				|t_varchar(255)	|''	|NOT NULL	|0
INDEX	|1				|lld_override_operationid

TABLE|lld_override_optemplate|lld_override_optemplateid|ZBX_TEMPLATE
FIELD	|lld_override_optemplateid	|t_id		|	|NOT NULL	|0
FIELD	|lld_override_operationid	|t_id		|	|NOT NULL	|0	|1|lld_override_operation
FIELD	|templateid			|t_id		|	|NOT NULL	|0	|2|hosts	|hostid	|RESTRICT
UNIQUE	|1				|lld_override_operationid,templateid
INDEX	|2				|templateid

TABLE|lld_override_opinventory|lld_override_operationid|ZBX_TEMPLATE
FIELD	|lld_override_operationid	|t_id		|	|NOT NULL	|0	|1|lld_override_operation
FIELD	|inventory_mode			|t_integer	|'0'	|NOT NULL	|0

TABLE|trigger_queue||0
FIELD		|objectid	|t_id		|	|NOT NULL	|0
FIELD		|type		|t_integer	|'0'	|NOT NULL	|0
FIELD		|clock		|t_time		|'0'	|NOT NULL	|0
FIELD		|ns		|t_nanosec	|'0'	|NOT NULL	|0

TABLE|item_parameter|item_parameterid|ZBX_TEMPLATE
FIELD		|item_parameterid|t_id		|	|NOT NULL	|0
FIELD		|itemid		|t_id		|	|NOT NULL	|ZBX_PROXY		|1|items
FIELD		|name		|t_varchar(255)	|''	|NOT NULL	|ZBX_PROXY
FIELD		|value		|t_varchar(2048)|''	|NOT NULL	|ZBX_PROXY
INDEX		|1		|itemid

TABLE|role|roleid|ZBX_DATA
FIELD	|roleid		|t_id		|	|NOT NULL	|0
FIELD	|name		|t_varchar(255)	|''	|NOT NULL	|0
FIELD	|type		|t_integer	|'0'	|NOT NULL	|0
FIELD	|readonly	|t_integer	|'0'	|NOT NULL	|0
UNIQUE	|1		|name

TABLE|role_rule|role_ruleid|ZBX_DATA
FIELD	|role_ruleid	|t_id		|	|NOT NULL	|0
FIELD	|roleid		|t_id		|	|NOT NULL	|0	|1|role
FIELD	|type		|t_integer	|'0'	|NOT NULL	|0
FIELD	|name		|t_varchar(255)	|''	|NOT NULL	|0
FIELD	|value_int	|t_integer	|'0'	|NOT NULL	|0
FIELD	|value_str	|t_varchar(255)	|''	|NOT NULL	|0
FIELD	|value_moduleid	|t_id		|	|NULL		|0	|2|module	|moduleid	|RESTRICT
INDEX	|1	|roleid
INDEX	|2	|value_moduleid

TABLE|dbversion||
FIELD		|mandatory	|t_integer	|'0'	|NOT NULL	|
FIELD		|optional	|t_integer	|'0'	|NOT NULL	|
<<<<<<< HEAD
ROW		|5010066	|5010066
=======
ROW		|5010052	|5010052
>>>>>>> 89c63aed
<|MERGE_RESOLUTION|>--- conflicted
+++ resolved
@@ -1883,8 +1883,4 @@
 TABLE|dbversion||
 FIELD		|mandatory	|t_integer	|'0'	|NOT NULL	|
 FIELD		|optional	|t_integer	|'0'	|NOT NULL	|
-<<<<<<< HEAD
-ROW		|5010066	|5010066
-=======
-ROW		|5010052	|5010052
->>>>>>> 89c63aed
+ROW		|5010067	|5010067