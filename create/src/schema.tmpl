--
-- Zabbix
-- Copyright (C) 2001-2023 Zabbix SIA
--
-- This program is free software; you can redistribute it and/or modify
-- it under the terms of the GNU General Public License as published by
-- the Free Software Foundation; either version 2 of the License, or
-- (at your option) any later version.
--
-- This program is distributed in the hope that it will be useful,
-- but WITHOUT ANY WARRANTY; without even the implied warranty of
-- MERCHANTABILITY or FITNESS FOR A PARTICULAR PURPOSE. See the
-- GNU General Public License for more details.
--
-- You should have received a copy of the GNU General Public License
-- along with this program; if not, write to the Free Software
-- Foundation, Inc., 51 Franklin Street, Fifth Floor, Boston, MA  02110-1301, USA.
--

--
-- Do not use spaces
-- Tables must be sorted to match referential integrity rules
--

TABLE|role|roleid|ZBX_DATA
FIELD		|roleid		|t_id		|	|NOT NULL	|0
FIELD		|name		|t_varchar(255)	|''	|NOT NULL	|0
FIELD		|type		|t_integer	|'0'	|NOT NULL	|0
FIELD		|readonly	|t_integer	|'0'	|NOT NULL	|0
UNIQUE		|1		|name

TABLE|users|userid|ZBX_DATA
FIELD		|userid		|t_id		|	|NOT NULL	|0
FIELD		|username	|t_varchar(100)	|''	|NOT NULL	|0
FIELD		|name		|t_varchar(100)	|''	|NOT NULL	|0
FIELD		|surname	|t_varchar(100)	|''	|NOT NULL	|0
FIELD		|passwd		|t_varchar(60)	|''	|NOT NULL	|0
FIELD		|url		|t_varchar(2048)|''	|NOT NULL	|0
FIELD		|autologin	|t_integer	|'0'	|NOT NULL	|0
FIELD		|autologout	|t_varchar(32)	|'15m'	|NOT NULL	|0
FIELD		|lang		|t_varchar(7)	|'default'|NOT NULL	|ZBX_NODATA
FIELD		|refresh	|t_varchar(32)	|'30s'	|NOT NULL	|0
FIELD		|theme		|t_varchar(128)	|'default'|NOT NULL	|ZBX_NODATA
FIELD		|attempt_failed	|t_integer	|0	|NOT NULL	|ZBX_NODATA
FIELD		|attempt_ip	|t_varchar(39)	|''	|NOT NULL	|ZBX_NODATA
FIELD		|attempt_clock	|t_integer	|0	|NOT NULL	|ZBX_NODATA
FIELD		|rows_per_page	|t_integer	|50	|NOT NULL	|0
FIELD		|timezone	|t_varchar(50)	|'default'|NOT NULL	|ZBX_NODATA
FIELD		|roleid		|t_id			|NULL	|NULL	|0	|1|role
FIELD		|userdirectoryid	|t_id	|NULL	|NULL	|ZBX_NODATA	|2|userdirectory	|userdirectoryid	|RESTRICT
FIELD		|ts_provisioned		|t_time	|'0'	|NOT NULL	|ZBX_NODATA
UNIQUE		|1		|username
INDEX		|2		|userdirectoryid

TABLE|maintenances|maintenanceid|ZBX_DATA
FIELD		|maintenanceid	|t_id		|	|NOT NULL	|0
FIELD		|name		|t_varchar(128)	|''	|NOT NULL	|0
FIELD		|maintenance_type|t_integer	|'0'	|NOT NULL	|0
FIELD		|description	|t_shorttext	|''	|NOT NULL	|0
FIELD		|active_since	|t_integer	|'0'	|NOT NULL	|0
FIELD		|active_till	|t_integer	|'0'	|NOT NULL	|0
FIELD		|tags_evaltype	|t_integer	|'0'	|NOT NULL	|0
INDEX		|1		|active_since,active_till
UNIQUE		|2		|name

TABLE|hosts|hostid|ZBX_TEMPLATE
FIELD		|hostid		|t_id		|	|NOT NULL	|0
FIELD		|proxy_hostid	|t_id		|	|NULL		|0			|1|hosts	|hostid		|RESTRICT
FIELD		|host		|t_varchar(128)	|''	|NOT NULL	|ZBX_PROXY
FIELD		|status		|t_integer	|'0'	|NOT NULL	|ZBX_PROXY
FIELD		|ipmi_authtype	|t_integer	|'-1'	|NOT NULL	|ZBX_PROXY
FIELD		|ipmi_privilege	|t_integer	|'2'	|NOT NULL	|ZBX_PROXY
FIELD		|ipmi_username	|t_varchar(16)	|''	|NOT NULL	|ZBX_PROXY
FIELD		|ipmi_password	|t_varchar(20)	|''	|NOT NULL	|ZBX_PROXY
FIELD		|maintenanceid	|t_id		|	|NULL		|ZBX_NODATA		|2|maintenances	|		|RESTRICT
FIELD		|maintenance_status|t_integer	|'0'	|NOT NULL	|ZBX_NODATA
FIELD		|maintenance_type|t_integer	|'0'	|NOT NULL	|ZBX_NODATA
FIELD		|maintenance_from|t_integer	|'0'	|NOT NULL	|ZBX_NODATA
FIELD		|name		|t_varchar(128)	|''	|NOT NULL	|ZBX_PROXY
FIELD		|flags		|t_integer	|'0'	|NOT NULL	|0
FIELD		|templateid	|t_id		|	|NULL		|0			|3|hosts	|hostid		|RESTRICT
FIELD		|description	|t_shorttext	|''	|NOT NULL	|0
FIELD		|tls_connect	|t_integer	|'1'	|NOT NULL	|ZBX_PROXY
FIELD		|tls_accept	|t_integer	|'1'	|NOT NULL	|ZBX_PROXY
FIELD		|tls_issuer	|t_varchar(1024)|''	|NOT NULL	|ZBX_PROXY
FIELD		|tls_subject	|t_varchar(1024)|''	|NOT NULL	|ZBX_PROXY
FIELD		|tls_psk_identity|t_varchar(128)|''	|NOT NULL	|ZBX_PROXY
FIELD		|tls_psk	|t_varchar(512)	|''	|NOT NULL	|ZBX_PROXY
FIELD		|proxy_address	|t_varchar(255)	|''	|NOT NULL	|0
FIELD		|auto_compress	|t_integer	|'1'	|NOT NULL	|0
FIELD		|discover	|t_integer	|'0'	|NOT NULL	|0
FIELD		|custom_interfaces|t_integer	|'0'	|NOT NULL	|0
FIELD		|uuid		|t_varchar(32)	|''	|NOT NULL	|0
FIELD		|name_upper	|t_varchar(128)	|''	|NOT NULL	|0
INDEX		|1		|host
INDEX		|2		|status
INDEX		|3		|proxy_hostid
INDEX		|4		|name
INDEX		|5		|maintenanceid
INDEX		|6		|name_upper
CHANGELOG	|1
UPD_TRIG_FUNC	|name		|name_upper	|hostid	|upper

TABLE|hstgrp|groupid|ZBX_DATA
FIELD		|groupid	|t_id		|	|NOT NULL	|0
FIELD		|name		|t_varchar(255)	|''	|NOT NULL	|0
FIELD		|flags		|t_integer	|'0'	|NOT NULL	|0
FIELD		|uuid		|t_varchar(32)	|''	|NOT NULL	|0
FIELD		|type		|t_integer	|'0'	|NOT NULL	|0
UNIQUE		|1		|type,name

TABLE|group_prototype|group_prototypeid|ZBX_TEMPLATE
FIELD		|group_prototypeid|t_id		|	|NOT NULL	|0
FIELD		|hostid		|t_id		|	|NOT NULL	|0			|1|hosts
FIELD		|name		|t_varchar(255)	|''	|NOT NULL	|0
FIELD		|groupid	|t_id		|	|NULL		|0			|2|hstgrp	|		|RESTRICT
FIELD		|templateid	|t_id		|	|NULL		|0			|3|group_prototype|group_prototypeid
INDEX		|1		|hostid

TABLE|group_discovery|groupid|ZBX_TEMPLATE
FIELD		|groupid	|t_id		|	|NOT NULL	|0			|1|hstgrp
FIELD		|parent_group_prototypeid|t_id	|	|NOT NULL	|0			|2|group_prototype|group_prototypeid|RESTRICT
FIELD		|name		|t_varchar(255)	|''	|NOT NULL	|ZBX_NODATA
FIELD		|lastcheck	|t_integer	|'0'	|NOT NULL	|ZBX_NODATA
FIELD		|ts_delete	|t_time		|'0'	|NOT NULL	|ZBX_NODATA

TABLE|drules|druleid|ZBX_DATA
FIELD		|druleid	|t_id		|	|NOT NULL	|0
FIELD		|proxy_hostid	|t_id		|	|NULL		|0			|1|hosts	|hostid		|RESTRICT
FIELD		|name		|t_varchar(255)	|''	|NOT NULL	|ZBX_PROXY
FIELD		|iprange	|t_varchar(2048)|''	|NOT NULL	|ZBX_PROXY
FIELD		|delay		|t_varchar(255)	|'1h'	|NOT NULL	|ZBX_PROXY
FIELD		|status		|t_integer	|'0'	|NOT NULL	|0
INDEX		|1		|proxy_hostid
UNIQUE		|2		|name
CHANGELOG	|9

TABLE|dchecks|dcheckid|ZBX_DATA
FIELD		|dcheckid	|t_id		|	|NOT NULL	|0
FIELD		|druleid	|t_id		|	|NOT NULL	|ZBX_PROXY		|1|drules	|		|RESTRICT
FIELD		|type		|t_integer	|'0'	|NOT NULL	|ZBX_PROXY
FIELD		|key_		|t_varchar(2048)|''	|NOT NULL	|ZBX_PROXY
FIELD		|snmp_community	|t_varchar(255)	|''	|NOT NULL	|ZBX_PROXY
FIELD		|ports		|t_varchar(255)	|'0'	|NOT NULL	|ZBX_PROXY
FIELD		|snmpv3_securityname|t_varchar(64)|''	|NOT NULL	|ZBX_PROXY
FIELD		|snmpv3_securitylevel|t_integer	|'0'	|NOT NULL	|ZBX_PROXY
FIELD		|snmpv3_authpassphrase|t_varchar(64)|''	|NOT NULL	|ZBX_PROXY
FIELD		|snmpv3_privpassphrase|t_varchar(64)|''	|NOT NULL	|ZBX_PROXY
FIELD		|uniq		|t_integer	|'0'	|NOT NULL	|ZBX_PROXY
FIELD		|snmpv3_authprotocol|t_integer	|'0'	|NOT NULL	|ZBX_PROXY
FIELD		|snmpv3_privprotocol|t_integer	|'0'	|NOT NULL	|ZBX_PROXY
FIELD		|snmpv3_contextname|t_varchar(255)|''	|NOT NULL	|ZBX_PROXY
FIELD		|host_source|t_integer	|'1'	|NOT NULL	|ZBX_PROXY
FIELD		|name_source|t_integer	|'0'	|NOT NULL	|ZBX_PROXY
INDEX		|1		|druleid,host_source,name_source
CHANGELOG	|10

TABLE|httptest|httptestid|ZBX_TEMPLATE
FIELD		|httptestid	|t_id		|	|NOT NULL	|0
FIELD		|name		|t_varchar(64)	|''	|NOT NULL	|ZBX_PROXY
FIELD		|delay		|t_varchar(255)	|'1m'	|NOT NULL	|ZBX_PROXY
FIELD		|status		|t_integer	|'0'	|NOT NULL	|0
FIELD		|agent		|t_varchar(255)	|'Zabbix'|NOT NULL	|ZBX_PROXY
FIELD		|authentication	|t_integer	|'0'	|NOT NULL	|ZBX_PROXY,ZBX_NODATA
FIELD		|http_user	|t_varchar(64)	|''	|NOT NULL	|ZBX_PROXY,ZBX_NODATA
FIELD		|http_password	|t_varchar(64)	|''	|NOT NULL	|ZBX_PROXY,ZBX_NODATA
FIELD		|hostid		|t_id		|	|NOT NULL	|ZBX_PROXY		|2|hosts	|		|RESTRICT
FIELD		|templateid	|t_id		|	|NULL		|0			|3|httptest	|httptestid	|RESTRICT
FIELD		|http_proxy	|t_varchar(255)	|''	|NOT NULL	|ZBX_PROXY,ZBX_NODATA
FIELD		|retries	|t_integer	|'1'	|NOT NULL	|ZBX_PROXY,ZBX_NODATA
FIELD		|ssl_cert_file	|t_varchar(255)	|''	|NOT NULL	|ZBX_PROXY,ZBX_NODATA
FIELD		|ssl_key_file	|t_varchar(255)	|''	|NOT NULL	|ZBX_PROXY,ZBX_NODATA
FIELD		|ssl_key_password|t_varchar(64)	|''	|NOT NULL	|ZBX_PROXY,ZBX_NODATA
FIELD		|verify_peer	|t_integer	|'0'	|NOT NULL	|ZBX_PROXY
FIELD		|verify_host	|t_integer	|'0'	|NOT NULL	|ZBX_PROXY
FIELD		|uuid		|t_varchar(32)	|''	|NOT NULL	|0
UNIQUE		|2		|hostid,name
INDEX		|3		|status
INDEX		|4		|templateid
CHANGELOG	|11

TABLE|httpstep|httpstepid|ZBX_TEMPLATE
FIELD		|httpstepid	|t_id		|	|NOT NULL	|0
FIELD		|httptestid	|t_id		|	|NOT NULL	|ZBX_PROXY		|1|httptest	|		|RESTRICT
FIELD		|name		|t_varchar(64)	|''	|NOT NULL	|ZBX_PROXY
FIELD		|no		|t_integer	|'0'	|NOT NULL	|ZBX_PROXY
FIELD		|url		|t_varchar(2048)|''	|NOT NULL	|ZBX_PROXY
FIELD		|timeout	|t_varchar(255)	|'15s'	|NOT NULL	|ZBX_PROXY
FIELD		|posts		|t_shorttext	|''	|NOT NULL	|ZBX_PROXY
FIELD		|required	|t_varchar(255)	|''	|NOT NULL	|ZBX_PROXY
FIELD		|status_codes	|t_varchar(255)	|''	|NOT NULL	|ZBX_PROXY
FIELD		|follow_redirects|t_integer	|'1'	|NOT NULL	|ZBX_PROXY
FIELD		|retrieve_mode	|t_integer	|'0'	|NOT NULL	|ZBX_PROXY
FIELD		|post_type	|t_integer	|'0'	|NOT NULL	|ZBX_PROXY
INDEX		|1		|httptestid
CHANGELOG	|14

TABLE|interface|interfaceid|ZBX_TEMPLATE
FIELD		|interfaceid	|t_id		|	|NOT NULL	|0
FIELD		|hostid		|t_id		|	|NOT NULL	|ZBX_PROXY		|1|hosts
FIELD		|main		|t_integer	|'0'	|NOT NULL	|ZBX_PROXY
FIELD		|type		|t_integer	|'1'	|NOT NULL	|ZBX_PROXY
FIELD		|useip		|t_integer	|'1'	|NOT NULL	|ZBX_PROXY
FIELD		|ip		|t_varchar(64)	|'127.0.0.1'|NOT NULL	|ZBX_PROXY
FIELD		|dns		|t_varchar(255)	|''	|NOT NULL	|ZBX_PROXY
FIELD		|port		|t_varchar(64)	|'10050'|NOT NULL	|ZBX_PROXY
FIELD		|available	|t_integer	|'0'	|NOT NULL	|ZBX_PROXY,ZBX_NODATA
FIELD		|error		|t_varchar(2048)|''	|NOT NULL	|ZBX_NODATA
FIELD		|errors_from	|t_integer	|'0'	|NOT NULL	|ZBX_NODATA
FIELD		|disable_until	|t_integer	|'0'	|NOT NULL	|ZBX_NODATA
INDEX		|1		|hostid,type
INDEX		|2		|ip,dns
INDEX		|3		|available

TABLE|valuemap|valuemapid|ZBX_TEMPLATE
FIELD		|valuemapid	|t_id		|	|NOT NULL	|0
FIELD		|hostid		|t_id		|	|NOT NULL	|0			|1|hosts
FIELD		|name		|t_varchar(64)	|''	|NOT NULL	|0
FIELD		|uuid		|t_varchar(32)	|''	|NOT NULL	|0
UNIQUE		|1		|hostid,name

TABLE|items|itemid|ZBX_TEMPLATE
FIELD		|itemid		|t_id		|	|NOT NULL	|0
FIELD		|type		|t_integer	|'0'	|NOT NULL	|ZBX_PROXY
FIELD		|snmp_oid	|t_varchar(512)	|''	|NOT NULL	|ZBX_PROXY
FIELD		|hostid		|t_id		|	|NOT NULL	|ZBX_PROXY		|1|hosts	|		|RESTRICT
FIELD		|name		|t_varchar(255)	|''	|NOT NULL	|0
FIELD		|key_		|t_varchar(2048)|''	|NOT NULL	|ZBX_PROXY
FIELD		|delay		|t_varchar(1024)|'0'	|NOT NULL	|ZBX_PROXY
FIELD		|history	|t_varchar(255)	|'90d'	|NOT NULL	|ZBX_PROXY
FIELD		|trends		|t_varchar(255)	|'365d'	|NOT NULL	|0
FIELD		|status		|t_integer	|'0'	|NOT NULL	|ZBX_PROXY
FIELD		|value_type	|t_integer	|'0'	|NOT NULL	|ZBX_PROXY
FIELD		|trapper_hosts	|t_varchar(255)	|''	|NOT NULL	|ZBX_PROXY
FIELD		|units		|t_varchar(255)	|''	|NOT NULL	|0
FIELD		|formula	|t_varchar(255)	|''	|NOT NULL	|0
FIELD		|logtimefmt	|t_varchar(64)	|''	|NOT NULL	|ZBX_PROXY
FIELD		|templateid	|t_id		|	|NULL		|0			|2|items	|itemid		|RESTRICT
FIELD		|valuemapid	|t_id		|	|NULL		|0			|3|valuemap	|		|RESTRICT
FIELD		|params		|t_text		|''	|NOT NULL	|ZBX_PROXY
FIELD		|ipmi_sensor	|t_varchar(128)	|''	|NOT NULL	|ZBX_PROXY
FIELD		|authtype	|t_integer	|'0'	|NOT NULL	|ZBX_PROXY
FIELD		|username	|t_varchar(64)	|''	|NOT NULL	|ZBX_PROXY
FIELD		|password	|t_varchar(64)	|''	|NOT NULL	|ZBX_PROXY
FIELD		|publickey	|t_varchar(64)	|''	|NOT NULL	|ZBX_PROXY
FIELD		|privatekey	|t_varchar(64)	|''	|NOT NULL	|ZBX_PROXY
FIELD		|flags		|t_integer	|'0'	|NOT NULL	|ZBX_PROXY
FIELD		|interfaceid	|t_id		|	|NULL		|ZBX_PROXY		|4|interface	|		|RESTRICT
FIELD		|description	|t_text		|''	|NOT NULL	|0
FIELD		|inventory_link	|t_integer	|'0'	|NOT NULL	|ZBX_PROXY
FIELD		|lifetime	|t_varchar(255)	|'30d'	|NOT NULL	|0
FIELD		|evaltype	|t_integer	|'0'	|NOT NULL	|0
FIELD		|jmx_endpoint	|t_varchar(255)	|''	|NOT NULL	|ZBX_PROXY
FIELD		|master_itemid	|t_id		|	|NULL		|ZBX_PROXY		|5|items	|itemid		|RESTRICT
FIELD		|timeout	|t_varchar(255)	|'3s'	|NOT NULL	|ZBX_PROXY
FIELD		|url		|t_varchar(2048)|''	|NOT NULL	|ZBX_PROXY
FIELD		|query_fields	|t_varchar(2048)|''	|NOT NULL	|ZBX_PROXY
FIELD		|posts		|t_text		|''	|NOT NULL	|ZBX_PROXY
FIELD		|status_codes	|t_varchar(255)	|'200'	|NOT NULL	|ZBX_PROXY
FIELD		|follow_redirects|t_integer	|'1'	|NOT NULL	|ZBX_PROXY
FIELD		|post_type	|t_integer	|'0'	|NOT NULL	|ZBX_PROXY
FIELD		|http_proxy	|t_varchar(255)	|''	|NOT NULL	|ZBX_PROXY,ZBX_NODATA
FIELD		|headers	|t_text		|''	|NOT NULL	|ZBX_PROXY
FIELD		|retrieve_mode	|t_integer	|'0'	|NOT NULL	|ZBX_PROXY
FIELD		|request_method	|t_integer	|'0'	|NOT NULL	|ZBX_PROXY
FIELD		|output_format	|t_integer	|'0'	|NOT NULL	|ZBX_PROXY
FIELD		|ssl_cert_file	|t_varchar(255)	|''	|NOT NULL	|ZBX_PROXY,ZBX_NODATA
FIELD		|ssl_key_file	|t_varchar(255)	|''	|NOT NULL	|ZBX_PROXY,ZBX_NODATA
FIELD		|ssl_key_password|t_varchar(64)	|''	|NOT NULL	|ZBX_PROXY,ZBX_NODATA
FIELD		|verify_peer	|t_integer	|'0'	|NOT NULL	|ZBX_PROXY
FIELD		|verify_host	|t_integer	|'0'	|NOT NULL	|ZBX_PROXY
FIELD		|allow_traps	|t_integer	|'0'	|NOT NULL	|ZBX_PROXY
FIELD		|discover	|t_integer	|'0'	|NOT NULL	|0
FIELD		|uuid		|t_varchar(32)	|''	|NOT NULL	|0
FIELD		|name_upper	|t_varchar(255)	|''	|NOT NULL	|0
INDEX		|1		|hostid,key_(764)
INDEX		|3		|status
INDEX		|4		|templateid
INDEX		|5		|valuemapid
INDEX		|6		|interfaceid
INDEX		|7		|master_itemid
INDEX		|8		|key_(768)
INDEX		|9		|hostid,name_upper
CHANGELOG	|3
UPD_TRIG_FUNC	|name		|name_upper	|itemid	|upper

TABLE|httpstepitem|httpstepitemid|ZBX_TEMPLATE
FIELD		|httpstepitemid	|t_id		|	|NOT NULL	|0
FIELD		|httpstepid	|t_id		|	|NOT NULL	|ZBX_PROXY		|1|httpstep	|		|RESTRICT
FIELD		|itemid		|t_id		|	|NOT NULL	|ZBX_PROXY		|2|items	|		|RESTRICT
FIELD		|type		|t_integer	|'0'	|NOT NULL	|ZBX_PROXY
UNIQUE		|1		|httpstepid,itemid
INDEX		|2		|itemid
CHANGELOG	|16

TABLE|httptestitem|httptestitemid|ZBX_TEMPLATE
FIELD		|httptestitemid	|t_id		|	|NOT NULL	|0
FIELD		|httptestid	|t_id		|	|NOT NULL	|ZBX_PROXY		|1|httptest	|		|RESTRICT
FIELD		|itemid		|t_id		|	|NOT NULL	|ZBX_PROXY		|2|items	|		|RESTRICT
FIELD		|type		|t_integer	|'0'	|NOT NULL	|ZBX_PROXY
UNIQUE		|1		|httptestid,itemid
INDEX		|2		|itemid
CHANGELOG	|13

TABLE|media_type|mediatypeid|ZBX_DATA
FIELD		|mediatypeid	|t_id		|	|NOT NULL	|0
FIELD		|type		|t_integer	|'0'	|NOT NULL	|0
FIELD		|name		|t_varchar(100)	|''	|NOT NULL	|0
FIELD		|smtp_server	|t_varchar(255)	|''	|NOT NULL	|0
FIELD		|smtp_helo	|t_varchar(255)	|''	|NOT NULL	|0
FIELD		|smtp_email	|t_varchar(255)	|''	|NOT NULL	|0
FIELD		|exec_path	|t_varchar(255)	|''	|NOT NULL	|0
FIELD		|gsm_modem	|t_varchar(255)	|''	|NOT NULL	|0
FIELD		|username	|t_varchar(255)	|''	|NOT NULL	|0
FIELD		|passwd		|t_varchar(255)	|''	|NOT NULL	|0
FIELD		|status		|t_integer	|'1'	|NOT NULL	|ZBX_NODATA
FIELD		|smtp_port	|t_integer	|'25'	|NOT NULL	|0
FIELD		|smtp_security	|t_integer	|'0'	|NOT NULL	|0
FIELD		|smtp_verify_peer|t_integer	|'0'	|NOT NULL	|0
FIELD		|smtp_verify_host|t_integer	|'0'	|NOT NULL	|0
FIELD		|smtp_authentication|t_integer	|'0'	|NOT NULL	|0
FIELD		|exec_params	|t_varchar(255)	|''	|NOT NULL	|0
FIELD		|maxsessions	|t_integer	|'1'	|NOT NULL	|0
FIELD		|maxattempts	|t_integer	|'3'	|NOT NULL	|0
FIELD		|attempt_interval|t_varchar(32)	|'10s'	|NOT NULL	|0
FIELD		|content_type	|t_integer	|'1'	|NOT NULL	|0
FIELD		|script		|t_text		|''	|NOT NULL	|0
FIELD		|timeout	|t_varchar(32)	|'30s'	|NOT NULL	|0
FIELD		|process_tags	|t_integer	|'0'	|NOT NULL	|0
FIELD		|show_event_menu|t_integer	|'0'	|NOT NULL	|0
FIELD		|event_menu_url	|t_varchar(2048)|''	|NOT NULL	|0
FIELD		|event_menu_name|t_varchar(255)	|''	|NOT NULL	|0
FIELD		|description	|t_shorttext	|''	|NOT NULL	|0
FIELD		|provider	|t_integer	|'0'	|NOT NULL	|0
UNIQUE		|1		|name

TABLE|media_type_param|mediatype_paramid|ZBX_DATA
FIELD		|mediatype_paramid|t_id		|	|NOT NULL	|0
FIELD		|mediatypeid	|t_id		|	|NOT NULL	|0			|1|media_type
FIELD		|name		|t_varchar(255)	|''	|NOT NULL	|0
FIELD		|value		|t_varchar(2048)|''	|NOT NULL	|0
INDEX		|1		|mediatypeid

TABLE|media_type_message|mediatype_messageid|ZBX_DATA
FIELD		|mediatype_messageid|t_id	|	|NOT NULL	|0
FIELD		|mediatypeid	|t_id		|	|NOT NULL	|0			|1|media_type
FIELD		|eventsource	|t_integer	|	|NOT NULL	|0
FIELD		|recovery	|t_integer	|	|NOT NULL	|0
FIELD		|subject	|t_varchar(255)	|''	|NOT NULL	|0
FIELD		|message	|t_text		|''	|NOT NULL	|0
UNIQUE		|1		|mediatypeid,eventsource,recovery

TABLE|usrgrp|usrgrpid|ZBX_DATA
FIELD		|usrgrpid	|t_id		|	|NOT NULL	|0
FIELD		|name		|t_varchar(64)	|''	|NOT NULL	|0
FIELD		|gui_access	|t_integer	|'0'	|NOT NULL	|0
FIELD		|users_status	|t_integer	|'0'	|NOT NULL	|0
FIELD		|debug_mode	|t_integer	|'0'	|NOT NULL	|0
FIELD		|userdirectoryid	|t_id	|NULL	|NULL	|0 |2|userdirectory	|	|RESTRICT
UNIQUE		|1		|name
INDEX		|2	|userdirectoryid

TABLE|users_groups|id|ZBX_DATA
FIELD		|id		|t_id		|	|NOT NULL	|0
FIELD		|usrgrpid	|t_id		|	|NOT NULL	|0			|1|usrgrp
FIELD		|userid		|t_id		|	|NOT NULL	|0			|2|users
UNIQUE		|1		|usrgrpid,userid
INDEX		|2		|userid

TABLE|scripts|scriptid|ZBX_DATA
FIELD		|scriptid	|t_id		|	|NOT NULL	|0
FIELD		|name		|t_varchar(255)	|''	|NOT NULL	|0
FIELD		|command	|t_text		|''	|NOT NULL	|0
FIELD		|host_access	|t_integer	|'2'	|NOT NULL	|0
FIELD		|usrgrpid	|t_id		|	|NULL		|0			|1|usrgrp	|		|RESTRICT
FIELD		|groupid	|t_id		|	|NULL		|0			|2|hstgrp	|		|RESTRICT
FIELD		|description	|t_shorttext	|''	|NOT NULL	|0
FIELD		|confirmation	|t_varchar(255)	|''	|NOT NULL	|0
FIELD		|type		|t_integer	|'5'	|NOT NULL	|0
FIELD		|execute_on	|t_integer	|'2'	|NOT NULL	|0
FIELD		|timeout	|t_varchar(32)	|'30s'	|NOT NULL	|0
FIELD		|scope		|t_integer	|'1'	|NOT NULL	|0
FIELD		|port		|t_varchar(64)	|''	|NOT NULL	|0
FIELD		|authtype	|t_integer	|'0'	|NOT NULL	|0
FIELD		|username	|t_varchar(64)	|''	|NOT NULL	|0
FIELD		|password	|t_varchar(64)	|''	|NOT NULL	|0
FIELD		|publickey	|t_varchar(64)	|''	|NOT NULL	|0
FIELD		|privatekey	|t_varchar(64)	|''	|NOT NULL	|0
FIELD		|menu_path	|t_varchar(255)	|''	|NOT NULL	|0
FIELD		|url		|t_varchar(2048)|''	|NOT NULL	|0
FIELD		|new_window	|t_integer	|'1'	|NOT NULL	|0
INDEX		|1		|usrgrpid
INDEX		|2		|groupid
UNIQUE		|3		|name

TABLE|script_param|script_paramid|ZBX_DATA
FIELD		|script_paramid	|t_id		|	|NOT NULL	|0
FIELD		|scriptid	|t_id		|	|NOT NULL	|0			|1|scripts
FIELD		|name		|t_varchar(255)	|''	|NOT NULL	|0
FIELD		|value		|t_varchar(2048)|''	|NOT NULL	|0
UNIQUE		|1		|scriptid,name

TABLE|actions|actionid|ZBX_DATA
FIELD		|actionid	|t_id		|	|NOT NULL	|0
FIELD		|name		|t_varchar(255)	|''	|NOT NULL	|0
FIELD		|eventsource	|t_integer	|'0'	|NOT NULL	|0
FIELD		|evaltype	|t_integer	|'0'	|NOT NULL	|0
FIELD		|status		|t_integer	|'0'	|NOT NULL	|0
FIELD		|esc_period	|t_varchar(255)	|'1h'	|NOT NULL	|0
FIELD		|formula	|t_varchar(1024)|''	|NOT NULL	|0
FIELD		|pause_suppressed|t_integer	|'1'	|NOT NULL	|0
FIELD		|notify_if_canceled|t_integer	|'1'	|NOT NULL	|0
FIELD		|pause_symptoms	|t_integer	|'1'	|NOT NULL	|0
INDEX		|1		|eventsource,status
UNIQUE		|2		|name

TABLE|operations|operationid|ZBX_DATA
FIELD		|operationid	|t_id		|	|NOT NULL	|0
FIELD		|actionid	|t_id		|	|NOT NULL	|0			|1|actions
FIELD		|operationtype	|t_integer	|'0'	|NOT NULL	|0
FIELD		|esc_period	|t_varchar(255)	|'0'	|NOT NULL	|0
FIELD		|esc_step_from	|t_integer	|'1'	|NOT NULL	|0
FIELD		|esc_step_to	|t_integer	|'1'	|NOT NULL	|0
FIELD		|evaltype	|t_integer	|'0'	|NOT NULL	|0
FIELD		|recovery	|t_integer	|'0'	|NOT NULL	|0
INDEX		|1		|actionid

TABLE|opmessage|operationid|ZBX_DATA
FIELD		|operationid	|t_id		|	|NOT NULL	|0			|1|operations
FIELD		|default_msg	|t_integer	|'1'	|NOT NULL	|0
FIELD		|subject	|t_varchar(255)	|''	|NOT NULL	|0
FIELD		|message	|t_shorttext	|''	|NOT NULL	|0
FIELD		|mediatypeid	|t_id		|	|NULL		|0			|2|media_type	|		|RESTRICT
INDEX		|1		|mediatypeid

TABLE|opmessage_grp|opmessage_grpid|ZBX_DATA
FIELD		|opmessage_grpid|t_id		|	|NOT NULL	|0
FIELD		|operationid	|t_id		|	|NOT NULL	|0			|1|operations
FIELD		|usrgrpid	|t_id		|	|NOT NULL	|0			|2|usrgrp	|		|RESTRICT
UNIQUE		|1		|operationid,usrgrpid
INDEX		|2		|usrgrpid

TABLE|opmessage_usr|opmessage_usrid|ZBX_DATA
FIELD		|opmessage_usrid|t_id		|	|NOT NULL	|0
FIELD		|operationid	|t_id		|	|NOT NULL	|0			|1|operations
FIELD		|userid		|t_id		|	|NOT NULL	|0			|2|users	|		|RESTRICT
UNIQUE		|1		|operationid,userid
INDEX		|2		|userid

TABLE|opcommand|operationid|ZBX_DATA
FIELD		|operationid	|t_id		|	|NOT NULL	|0			|1|operations
FIELD		|scriptid	|t_id		|	|NOT NULL	|0			|2|scripts	|		|RESTRICT
INDEX		|1		|scriptid

TABLE|opcommand_hst|opcommand_hstid|ZBX_DATA
FIELD		|opcommand_hstid|t_id		|	|NOT NULL	|0
FIELD		|operationid	|t_id		|	|NOT NULL	|0			|1|operations
FIELD		|hostid		|t_id		|	|NULL		|0			|2|hosts	|		|RESTRICT
INDEX		|1		|operationid
INDEX		|2		|hostid

TABLE|opcommand_grp|opcommand_grpid|ZBX_DATA
FIELD		|opcommand_grpid|t_id		|	|NOT NULL	|0
FIELD		|operationid	|t_id		|	|NOT NULL	|0			|1|operations
FIELD		|groupid	|t_id		|	|NOT NULL	|0			|2|hstgrp	|		|RESTRICT
INDEX		|1		|operationid
INDEX		|2		|groupid

TABLE|opgroup|opgroupid|ZBX_DATA
FIELD		|opgroupid	|t_id		|	|NOT NULL	|0
FIELD		|operationid	|t_id		|	|NOT NULL	|0			|1|operations
FIELD		|groupid	|t_id		|	|NOT NULL	|0			|2|hstgrp	|		|RESTRICT
UNIQUE		|1		|operationid,groupid
INDEX		|2		|groupid

TABLE|optemplate|optemplateid|ZBX_TEMPLATE
FIELD		|optemplateid	|t_id		|	|NOT NULL	|0
FIELD		|operationid	|t_id		|	|NOT NULL	|0			|1|operations
FIELD		|templateid	|t_id		|	|NOT NULL	|0			|2|hosts	|hostid		|RESTRICT
UNIQUE		|1		|operationid,templateid
INDEX		|2		|templateid

TABLE|opconditions|opconditionid|ZBX_DATA
FIELD		|opconditionid	|t_id		|	|NOT NULL	|0
FIELD		|operationid	|t_id		|	|NOT NULL	|0			|1|operations
FIELD		|conditiontype	|t_integer	|'0'	|NOT NULL	|0
FIELD		|operator	|t_integer	|'0'	|NOT NULL	|0
FIELD		|value		|t_varchar(255)	|''	|NOT NULL	|0
INDEX		|1		|operationid

TABLE|conditions|conditionid|ZBX_DATA
FIELD		|conditionid	|t_id		|	|NOT NULL	|0
FIELD		|actionid	|t_id		|	|NOT NULL	|0			|1|actions
FIELD		|conditiontype	|t_integer	|'0'	|NOT NULL	|0
FIELD		|operator	|t_integer	|'0'	|NOT NULL	|0
FIELD		|value		|t_varchar(255)	|''	|NOT NULL	|0
FIELD		|value2		|t_varchar(255)	|''	|NOT NULL	|0
INDEX		|1		|actionid

TABLE|config|configid|ZBX_DATA
FIELD		|configid	|t_id		|	|NOT NULL	|0
FIELD		|work_period	|t_varchar(255)	|'1-5,09:00-18:00'|NOT NULL|0
FIELD		|alert_usrgrpid	|t_id		|	|NULL		|0			|1|usrgrp	|usrgrpid	|RESTRICT
FIELD		|default_theme	|t_varchar(128)	|'blue-theme'|NOT NULL	|ZBX_NODATA
FIELD		|authentication_type|t_integer	|'0'	|NOT NULL	|ZBX_NODATA
FIELD		|discovery_groupid|t_id		|	|NULL		|0			|2|hstgrp	|groupid	|RESTRICT
FIELD		|max_in_table	|t_integer	|'50'	|NOT NULL	|ZBX_NODATA
FIELD		|search_limit	|t_integer	|'1000'	|NOT NULL	|ZBX_NODATA
FIELD		|severity_color_0|t_varchar(6)	|'97AAB3'|NOT NULL	|ZBX_NODATA
FIELD		|severity_color_1|t_varchar(6)	|'7499FF'|NOT NULL	|ZBX_NODATA
FIELD		|severity_color_2|t_varchar(6)	|'FFC859'|NOT NULL	|ZBX_NODATA
FIELD		|severity_color_3|t_varchar(6)	|'FFA059'|NOT NULL	|ZBX_NODATA
FIELD		|severity_color_4|t_varchar(6)	|'E97659'|NOT NULL	|ZBX_NODATA
FIELD		|severity_color_5|t_varchar(6)	|'E45959'|NOT NULL	|ZBX_NODATA
FIELD		|severity_name_0|t_varchar(32)	|'Not classified'|NOT NULL|ZBX_NODATA
FIELD		|severity_name_1|t_varchar(32)	|'Information'|NOT NULL	|ZBX_NODATA
FIELD		|severity_name_2|t_varchar(32)	|'Warning'|NOT NULL	|ZBX_NODATA
FIELD		|severity_name_3|t_varchar(32)	|'Average'|NOT NULL	|ZBX_NODATA
FIELD		|severity_name_4|t_varchar(32)	|'High'	|NOT NULL	|ZBX_NODATA
FIELD		|severity_name_5|t_varchar(32)	|'Disaster'|NOT NULL	|ZBX_NODATA
FIELD		|ok_period	|t_varchar(32)	|'5m'	|NOT NULL	|ZBX_NODATA
FIELD		|blink_period	|t_varchar(32)	|'2m'	|NOT NULL	|ZBX_NODATA
FIELD		|problem_unack_color|t_varchar(6)|'CC0000'|NOT NULL	|ZBX_NODATA
FIELD		|problem_ack_color|t_varchar(6)	|'CC0000'|NOT NULL	|ZBX_NODATA
FIELD		|ok_unack_color	|t_varchar(6)	|'009900'|NOT NULL	|ZBX_NODATA
FIELD		|ok_ack_color	|t_varchar(6)	|'009900'|NOT NULL	|ZBX_NODATA
FIELD		|problem_unack_style|t_integer	|'1'	|NOT NULL	|ZBX_NODATA
FIELD		|problem_ack_style|t_integer	|'1'	|NOT NULL	|ZBX_NODATA
FIELD		|ok_unack_style	|t_integer	|'1'	|NOT NULL	|ZBX_NODATA
FIELD		|ok_ack_style	|t_integer	|'1'	|NOT NULL	|ZBX_NODATA
FIELD		|snmptrap_logging|t_integer	|'1'	|NOT NULL	|ZBX_PROXY,ZBX_NODATA
FIELD		|server_check_interval|t_integer|'10'	|NOT NULL	|ZBX_NODATA
FIELD		|hk_events_mode	|t_integer	|'1'	|NOT NULL	|ZBX_NODATA
FIELD		|hk_events_trigger|t_varchar(32)|'365d'	|NOT NULL	|ZBX_NODATA
FIELD		|hk_events_internal|t_varchar(32)|'1d'	|NOT NULL	|ZBX_NODATA
FIELD		|hk_events_discovery|t_varchar(32)|'1d'	|NOT NULL	|ZBX_NODATA
FIELD		|hk_events_autoreg|t_varchar(32)|'1d'	|NOT NULL	|ZBX_NODATA
FIELD		|hk_services_mode|t_integer	|'1'	|NOT NULL	|ZBX_NODATA
FIELD		|hk_services	|t_varchar(32)	|'365d'	|NOT NULL	|ZBX_NODATA
FIELD		|hk_audit_mode	|t_integer	|'1'	|NOT NULL	|ZBX_NODATA
FIELD		|hk_audit	|t_varchar(32)	|'365d'	|NOT NULL	|ZBX_NODATA
FIELD		|hk_sessions_mode|t_integer	|'1'	|NOT NULL	|ZBX_NODATA
FIELD		|hk_sessions	|t_varchar(32)	|'365d'	|NOT NULL	|ZBX_NODATA
FIELD		|hk_history_mode|t_integer	|'1'	|NOT NULL	|ZBX_NODATA
FIELD		|hk_history_global|t_integer	|'0'	|NOT NULL	|ZBX_PROXY,ZBX_NODATA
FIELD		|hk_history	|t_varchar(32)	|'90d'	|NOT NULL	|ZBX_PROXY,ZBX_NODATA
FIELD		|hk_trends_mode	|t_integer	|'1'	|NOT NULL	|ZBX_NODATA
FIELD		|hk_trends_global|t_integer	|'0'	|NOT NULL	|ZBX_NODATA
FIELD		|hk_trends	|t_varchar(32)	|'365d'	|NOT NULL	|ZBX_NODATA
FIELD		|default_inventory_mode|t_integer|'-1'	|NOT NULL	|ZBX_NODATA
FIELD		|custom_color	|t_integer	|'0'	|NOT NULL	|ZBX_NODATA
FIELD		|http_auth_enabled	|t_integer	|'0'	|NOT NULL	|ZBX_NODATA
FIELD		|http_login_form	|t_integer	|'0'	|NOT NULL	|ZBX_NODATA
FIELD		|http_strip_domains	|t_varchar(2048)|''	|NOT NULL	|ZBX_NODATA
FIELD		|http_case_sensitive	|t_integer	|'1'	|NOT NULL	|ZBX_NODATA
FIELD		|ldap_auth_enabled		|t_integer		|'0'	|NOT NULL	|ZBX_NODATA
FIELD		|ldap_case_sensitive	|t_integer	|'1'	|NOT NULL	|ZBX_NODATA
FIELD		|db_extension	|t_varchar(32)	|''	|NOT NULL	|ZBX_NODATA
FIELD		|autoreg_tls_accept	|t_integer	|'1'	|NOT NULL	|ZBX_PROXY,ZBX_NODATA
FIELD		|compression_status	|t_integer	|'0'	|NOT NULL	|ZBX_NODATA
FIELD		|compress_older	|t_varchar(32)	|'7d'	|NOT NULL	|ZBX_NODATA
FIELD		|instanceid	|t_varchar(32)	|''	|NOT NULL	|ZBX_NODATA
FIELD		|saml_auth_enabled	|t_integer	|'0'	|NOT NULL	|ZBX_NODATA
FIELD		|saml_case_sensitive	|t_integer	|'0'	|NOT NULL	|ZBX_NODATA
FIELD		|default_lang		|t_varchar(5)	|'en_US'|NOT NULL	|ZBX_NODATA
FIELD		|default_timezone	|t_varchar(50)	|'system'|NOT NULL	|ZBX_NODATA
FIELD		|login_attempts	|t_integer	|'5'	|NOT NULL	|ZBX_NODATA
FIELD		|login_block	|t_varchar(32)	|'30s'	|NOT NULL	|ZBX_NODATA
FIELD		|show_technical_errors	|t_integer	|'0'	|NOT NULL	|ZBX_NODATA
FIELD		|validate_uri_schemes	|t_integer	|'1'	|NOT NULL	|ZBX_NODATA
FIELD		|uri_valid_schemes	|t_varchar(255)	|'http,https,ftp,file,mailto,tel,ssh'	|NOT NULL	|ZBX_NODATA
FIELD		|x_frame_options	|t_varchar(255)	|'SAMEORIGIN'	|NOT NULL	|ZBX_NODATA
FIELD		|iframe_sandboxing_enabled	|t_integer	|'1'	|NOT NULL	|ZBX_NODATA
FIELD		|iframe_sandboxing_exceptions	|t_varchar(255)	|''	|NOT NULL	|ZBX_NODATA
FIELD		|max_overview_table_size	|t_integer	|'50'	|NOT NULL	|ZBX_NODATA
FIELD		|history_period	|t_varchar(32)|	'24h'	|NOT NULL	|ZBX_NODATA
FIELD		|period_default	|t_varchar(32)	|'1h'	|NOT NULL	|ZBX_NODATA
FIELD		|max_period	|t_varchar(32)	|'2y'	|NOT NULL	|ZBX_NODATA
FIELD		|socket_timeout	|t_varchar(32)	|'3s'	|NOT NULL	|ZBX_NODATA
FIELD		|connect_timeout	|t_varchar(32)	|'3s'	|NOT NULL	|ZBX_NODATA
FIELD		|media_type_test_timeout	|t_varchar(32)	|'65s'	|NOT NULL	|ZBX_NODATA
FIELD		|script_timeout	|t_varchar(32)	|'60s'	|NOT NULL	|ZBX_NODATA
FIELD		|item_test_timeout	|t_varchar(32)	|'60s'	|NOT NULL	|ZBX_NODATA
FIELD		|session_key	|t_varchar(32)|''	|NOT NULL	|ZBX_NODATA
FIELD		|url		|t_varchar(255)	|''	|NOT NULL	|ZBX_NODATA
FIELD		|report_test_timeout|t_varchar(32)|'60s'|NOT NULL	|ZBX_NODATA
FIELD		|dbversion_status	|t_shorttext|''	|NOT NULL	|ZBX_NODATA
FIELD		|hk_events_service|t_varchar(32)|'1d'	|NOT NULL	|ZBX_NODATA
FIELD		|passwd_min_length	|t_integer	|'8'	|NOT NULL	|ZBX_NODATA
FIELD		|passwd_check_rules	|t_integer	|'8'	|NOT NULL	|ZBX_NODATA
FIELD		|auditlog_enabled	|t_integer	|'1'	|NOT NULL	|ZBX_NODATA
FIELD		|ha_failover_delay	|t_varchar(32)	|'1m'	|NOT NULL	|ZBX_NODATA
FIELD		|geomaps_tile_provider|t_varchar(255)	|''	|NOT NULL	|0
FIELD		|geomaps_tile_url	|t_varchar(1024)|''	|NOT NULL	|ZBX_NODATA
FIELD		|geomaps_max_zoom	|t_integer	|'0'	|NOT NULL	|ZBX_NODATA
FIELD		|geomaps_attribution|t_varchar(1024)|''	|NOT NULL	|ZBX_NODATA
FIELD		|vault_provider	|t_integer	|'0'	|NOT NULL	|ZBX_NODATA
FIELD		|ldap_userdirectoryid	|t_id	|NULL |NULL	|0		|3|userdirectory	|userdirectoryid|RESTRICT
FIELD		|server_status		|t_shorttext	|''	|NOT NULL	|ZBX_NODATA
FIELD		|jit_provision_interval		|t_varchar(32)	|'1h'	|NOT NULL	|ZBX_NODATA
FIELD		|saml_jit_status			|t_integer		|'0'	|NOT NULL	|ZBX_NODATA
FIELD		|ldap_jit_status			|t_integer		|'0'	|NOT NULL	|ZBX_NODATA
FIELD		|disabled_usrgrpid			|t_id			|NULL	|NULL		|ZBX_NODATA	|4|usrgrp	|usrgrpid|RESTRICT
INDEX		|1		|alert_usrgrpid
INDEX		|2		|discovery_groupid
INDEX		|3		|ldap_userdirectoryid
INDEX		|4		|disabled_usrgrpid

TABLE|triggers|triggerid|ZBX_TEMPLATE
FIELD		|triggerid	|t_id		|	|NOT NULL	|0
FIELD		|expression	|t_varchar(2048)|''	|NOT NULL	|0
FIELD		|description	|t_varchar(255)	|''	|NOT NULL	|0
FIELD		|url		|t_varchar(2048)|''	|NOT NULL	|0
FIELD		|status		|t_integer	|'0'	|NOT NULL	|0
FIELD		|value		|t_integer	|'0'	|NOT NULL	|ZBX_NODATA
FIELD		|priority	|t_integer	|'0'	|NOT NULL	|0
FIELD		|lastchange	|t_integer	|'0'	|NOT NULL	|ZBX_NODATA
FIELD		|comments	|t_shorttext	|''	|NOT NULL	|0
FIELD		|error		|t_varchar(2048)|''	|NOT NULL	|ZBX_NODATA
FIELD		|templateid	|t_id		|	|NULL		|0			|1|triggers	|triggerid		|RESTRICT
FIELD		|type		|t_integer	|'0'	|NOT NULL	|0
FIELD		|state		|t_integer	|'0'	|NOT NULL	|ZBX_NODATA
FIELD		|flags		|t_integer	|'0'	|NOT NULL	|0
FIELD		|recovery_mode	|t_integer	|'0'	|NOT NULL	|0
FIELD		|recovery_expression|t_varchar(2048)|''	|NOT NULL	|0
FIELD		|correlation_mode|t_integer	|'0'	|NOT NULL	|0
FIELD		|correlation_tag|t_varchar(255)	|''	|NOT NULL	|0
FIELD		|manual_close	|t_integer	|'0'	|NOT NULL	|0
FIELD		|opdata		|t_varchar(255)	|''	|NOT NULL	|0
FIELD		|discover	|t_integer	|'0'	|NOT NULL	|0
FIELD		|event_name	|t_varchar(2048)|''	|NOT NULL	|0
FIELD		|uuid		|t_varchar(32)	|''	|NOT NULL	|0
FIELD		|url_name	|t_varchar(64)	|''	|NOT NULL	|0
INDEX		|1		|status
INDEX		|2		|value,lastchange
INDEX		|3		|templateid
CHANGELOG	|5

TABLE|trigger_depends|triggerdepid|ZBX_TEMPLATE
FIELD		|triggerdepid	|t_id		|	|NOT NULL	|0
FIELD		|triggerid_down	|t_id		|	|NOT NULL	|0			|1|triggers	|triggerid
FIELD		|triggerid_up	|t_id		|	|NOT NULL	|0			|2|triggers	|triggerid
UNIQUE		|1		|triggerid_down,triggerid_up
INDEX		|2		|triggerid_up

TABLE|functions|functionid|ZBX_TEMPLATE
FIELD		|functionid	|t_id		|	|NOT NULL	|0
FIELD		|itemid		|t_id		|	|NOT NULL	|0			|1|items	|		|RESTRICT
FIELD		|triggerid	|t_id		|	|NOT NULL	|0			|2|triggers	|		|RESTRICT
FIELD		|name		|t_varchar(12)	|''	|NOT NULL	|0
FIELD		|parameter	|t_varchar(255)	|'0'	|NOT NULL	|0
INDEX		|1		|triggerid
INDEX		|2		|itemid,name,parameter
CHANGELOG	|7

TABLE|graphs|graphid|ZBX_TEMPLATE
FIELD		|graphid	|t_id		|	|NOT NULL	|0
FIELD		|name		|t_varchar(128)	|''	|NOT NULL	|0
FIELD		|width		|t_integer	|'900'	|NOT NULL	|0
FIELD		|height		|t_integer	|'200'	|NOT NULL	|0
FIELD		|yaxismin	|t_double	|'0'	|NOT NULL	|0
FIELD		|yaxismax	|t_double	|'100'	|NOT NULL	|0
FIELD		|templateid	|t_id		|	|NULL		|0			|1|graphs	|graphid
FIELD		|show_work_period|t_integer	|'1'	|NOT NULL	|0
FIELD		|show_triggers	|t_integer	|'1'	|NOT NULL	|0
FIELD		|graphtype	|t_integer	|'0'	|NOT NULL	|0
FIELD		|show_legend	|t_integer	|'1'	|NOT NULL	|0
FIELD		|show_3d	|t_integer	|'0'	|NOT NULL	|0
FIELD		|percent_left	|t_double	|'0'	|NOT NULL	|0
FIELD		|percent_right	|t_double	|'0'	|NOT NULL	|0
FIELD		|ymin_type	|t_integer	|'0'	|NOT NULL	|0
FIELD		|ymax_type	|t_integer	|'0'	|NOT NULL	|0
FIELD		|ymin_itemid	|t_id		|	|NULL		|0			|2|items	|itemid		|RESTRICT
FIELD		|ymax_itemid	|t_id		|	|NULL		|0			|3|items	|itemid		|RESTRICT
FIELD		|flags		|t_integer	|'0'	|NOT NULL	|0
FIELD		|discover	|t_integer	|'0'	|NOT NULL	|0
FIELD		|uuid		|t_varchar(32)	|''	|NOT NULL	|0
INDEX		|1		|name
INDEX		|2		|templateid
INDEX		|3		|ymin_itemid
INDEX		|4		|ymax_itemid

TABLE|graphs_items|gitemid|ZBX_TEMPLATE
FIELD		|gitemid	|t_id		|	|NOT NULL	|0
FIELD		|graphid	|t_id		|	|NOT NULL	|0			|1|graphs
FIELD		|itemid		|t_id		|	|NOT NULL	|0			|2|items
FIELD		|drawtype	|t_integer	|'0'	|NOT NULL	|0
FIELD		|sortorder	|t_integer	|'0'	|NOT NULL	|0
FIELD		|color		|t_varchar(6)	|'009600'|NOT NULL	|0
FIELD		|yaxisside	|t_integer	|'0'	|NOT NULL	|0
FIELD		|calc_fnc	|t_integer	|'2'	|NOT NULL	|0
FIELD		|type		|t_integer	|'0'	|NOT NULL	|0
INDEX		|1		|itemid
INDEX		|2		|graphid

TABLE|graph_theme|graphthemeid|ZBX_DATA
FIELD		|graphthemeid	|t_id		|	|NOT NULL	|0
FIELD		|theme		|t_varchar(64)	|''	|NOT NULL	|0
FIELD		|backgroundcolor|t_varchar(6)	|''	|NOT NULL	|0
FIELD		|graphcolor	|t_varchar(6)	|''	|NOT NULL	|0
FIELD		|gridcolor	|t_varchar(6)	|''	|NOT NULL	|0
FIELD		|maingridcolor	|t_varchar(6)	|''	|NOT NULL	|0
FIELD		|gridbordercolor|t_varchar(6)	|''	|NOT NULL	|0
FIELD		|textcolor	|t_varchar(6)	|''	|NOT NULL	|0
FIELD		|highlightcolor	|t_varchar(6)	|''	|NOT NULL	|0
FIELD		|leftpercentilecolor|t_varchar(6)|''	|NOT NULL	|0
FIELD		|rightpercentilecolor|t_varchar(6)|''	|NOT NULL	|0
FIELD		|nonworktimecolor|t_varchar(6)	|''	|NOT NULL	|0
FIELD		|colorpalette	|t_varchar(255)	|''	|NOT NULL	|0
UNIQUE		|1		|theme

TABLE|globalmacro|globalmacroid|ZBX_DATA
FIELD		|globalmacroid	|t_id		|	|NOT NULL	|0
FIELD		|macro		|t_varchar(255)	|''	|NOT NULL	|ZBX_PROXY
FIELD		|value		|t_varchar(2048)|''	|NOT NULL	|ZBX_PROXY
FIELD		|description	|t_shorttext	|''	|NOT NULL	|0
FIELD		|type		|t_integer	|'0'	|NOT NULL	|ZBX_PROXY
UNIQUE		|1		|macro

TABLE|hostmacro|hostmacroid|ZBX_TEMPLATE
FIELD		|hostmacroid	|t_id		|	|NOT NULL	|0
FIELD		|hostid		|t_id		|	|NOT NULL	|ZBX_PROXY		|1|hosts
FIELD		|macro		|t_varchar(255)	|''	|NOT NULL	|ZBX_PROXY
FIELD		|value		|t_varchar(2048)|''	|NOT NULL	|ZBX_PROXY
FIELD		|description	|t_shorttext	|''	|NOT NULL	|0
FIELD		|type		|t_integer	|'0'	|NOT NULL	|ZBX_PROXY
FIELD		|automatic	|t_integer	|'0'	|NOT NULL	|ZBX_PROXY
UNIQUE		|1		|hostid,macro

TABLE|hosts_groups|hostgroupid|ZBX_TEMPLATE
FIELD		|hostgroupid	|t_id		|	|NOT NULL	|0
FIELD		|hostid		|t_id		|	|NOT NULL	|0			|1|hosts
FIELD		|groupid	|t_id		|	|NOT NULL	|0			|2|hstgrp
UNIQUE		|1		|hostid,groupid
INDEX		|2		|groupid

TABLE|hosts_templates|hosttemplateid|ZBX_TEMPLATE
FIELD		|hosttemplateid	|t_id		|	|NOT NULL	|0
FIELD		|hostid		|t_id		|	|NOT NULL	|ZBX_PROXY		|1|hosts
FIELD		|templateid	|t_id		|	|NOT NULL	|ZBX_PROXY		|2|hosts	|hostid
FIELD		|link_type	|t_integer	|'0'	|NOT NULL	|ZBX_PROXY
UNIQUE		|1		|hostid,templateid
INDEX		|2		|templateid

TABLE|valuemap_mapping|valuemap_mappingid|ZBX_TEMPLATE
FIELD		|valuemap_mappingid|t_id	|	|NOT NULL	|0
FIELD		|valuemapid	|t_id		|	|NOT NULL	|0			|1|valuemap
FIELD		|value		|t_varchar(64)	|''	|NOT NULL	|0
FIELD		|newvalue	|t_varchar(64)	|''	|NOT NULL	|0
FIELD		|type		|t_integer	|'0'	|NOT NULL	|0
FIELD		|sortorder	|t_integer	|'0'	|NOT NULL	|0
UNIQUE		|1		|valuemapid,value,type

TABLE|media|mediaid|ZBX_DATA
FIELD		|mediaid	|t_id		|	|NOT NULL	|0
FIELD		|userid		|t_id		|	|NOT NULL	|0			|1|users
FIELD		|mediatypeid	|t_id		|	|NOT NULL	|0			|2|media_type
FIELD		|sendto		|t_varchar(1024)|''	|NOT NULL	|0
FIELD		|active		|t_integer	|'0'	|NOT NULL	|0
FIELD		|severity	|t_integer	|'63'	|NOT NULL	|0
FIELD		|period		|t_varchar(1024)|'1-7,00:00-24:00'|NOT NULL|0
INDEX		|1		|userid
INDEX		|2		|mediatypeid

TABLE|rights|rightid|ZBX_DATA
FIELD		|rightid	|t_id		|	|NOT NULL	|0
FIELD		|groupid	|t_id		|	|NOT NULL	|0			|1|usrgrp	|usrgrpid
FIELD		|permission	|t_integer	|'0'	|NOT NULL	|0
FIELD		|id		|t_id		|	|NOT NULL	|0			|2|hstgrp	|groupid
INDEX		|1		|groupid
INDEX		|2		|id

TABLE|services|serviceid|ZBX_DATA
FIELD		|serviceid	|t_id		|	|NOT NULL	|0
FIELD		|name		|t_varchar(128)	|''	|NOT NULL	|0
FIELD		|status		|t_integer	|'-1'	|NOT NULL	|0
FIELD		|algorithm	|t_integer	|'0'	|NOT NULL	|0
FIELD		|sortorder	|t_integer	|'0'	|NOT NULL	|0
FIELD		|weight		|t_integer	|'0'	|NOT NULL	|0
FIELD		|propagation_rule|t_integer	|'0'	|NOT NULL	|0
FIELD		|propagation_value|t_integer	|'0'	|NOT NULL	|0
FIELD		|description	|t_shorttext	|''	|NOT NULL	|0
FIELD		|uuid		|t_varchar(32)	|''	|NOT NULL	|0
FIELD		|created_at	|t_integer	|'0'	|NOT NULL	|0

TABLE|services_links|linkid|ZBX_DATA
FIELD		|linkid		|t_id		|	|NOT NULL	|0
FIELD		|serviceupid	|t_id		|	|NOT NULL	|0			|1|services	|serviceid
FIELD		|servicedownid	|t_id		|	|NOT NULL	|0			|2|services	|serviceid
INDEX		|1		|servicedownid
UNIQUE		|2		|serviceupid,servicedownid

TABLE|icon_map|iconmapid|ZBX_DATA
FIELD		|iconmapid	|t_id		|	|NOT NULL	|0
FIELD		|name		|t_varchar(64)	|''	|NOT NULL	|0
FIELD		|default_iconid	|t_id		|	|NOT NULL	|0			|1|images	|imageid	|RESTRICT
UNIQUE		|1		|name
INDEX		|2		|default_iconid

TABLE|icon_mapping|iconmappingid|ZBX_DATA
FIELD		|iconmappingid	|t_id		|	|NOT NULL	|0
FIELD		|iconmapid	|t_id		|	|NOT NULL	|0			|1|icon_map
FIELD		|iconid		|t_id		|	|NOT NULL	|0			|2|images	|imageid	|RESTRICT
FIELD		|inventory_link	|t_integer	|'0'	|NOT NULL	|0
FIELD		|expression	|t_varchar(64)	|''	|NOT NULL	|0
FIELD		|sortorder	|t_integer	|'0'	|NOT NULL	|0
INDEX		|1		|iconmapid
INDEX		|2		|iconid

TABLE|sysmaps|sysmapid|ZBX_TEMPLATE
FIELD		|sysmapid	|t_id		|	|NOT NULL	|0
FIELD		|name		|t_varchar(128)	|''	|NOT NULL	|0
FIELD		|width		|t_integer	|'600'	|NOT NULL	|0
FIELD		|height		|t_integer	|'400'	|NOT NULL	|0
FIELD		|backgroundid	|t_id		|	|NULL		|0			|1|images	|imageid	|RESTRICT
FIELD		|label_type	|t_integer	|'2'	|NOT NULL	|0
FIELD		|label_location	|t_integer	|'0'	|NOT NULL	|0
FIELD		|highlight	|t_integer	|'1'	|NOT NULL	|0
FIELD		|expandproblem	|t_integer	|'1'	|NOT NULL	|0
FIELD		|markelements	|t_integer	|'0'	|NOT NULL	|0
FIELD		|show_unack	|t_integer	|'0'	|NOT NULL	|0
FIELD		|grid_size	|t_integer	|'50'	|NOT NULL	|0
FIELD		|grid_show	|t_integer	|'1'	|NOT NULL	|0
FIELD		|grid_align	|t_integer	|'1'	|NOT NULL	|0
FIELD		|label_format	|t_integer	|'0'	|NOT NULL	|0
FIELD		|label_type_host|t_integer	|'2'	|NOT NULL	|0
FIELD		|label_type_hostgroup|t_integer	|'2'	|NOT NULL	|0
FIELD		|label_type_trigger|t_integer	|'2'	|NOT NULL	|0
FIELD		|label_type_map|t_integer	|'2'	|NOT NULL	|0
FIELD		|label_type_image|t_integer	|'2'	|NOT NULL	|0
FIELD		|label_string_host|t_varchar(255)|''	|NOT NULL	|0
FIELD		|label_string_hostgroup|t_varchar(255)|''|NOT NULL	|0
FIELD		|label_string_trigger|t_varchar(255)|''	|NOT NULL	|0
FIELD		|label_string_map|t_varchar(255)|''	|NOT NULL	|0
FIELD		|label_string_image|t_varchar(255)|''	|NOT NULL	|0
FIELD		|iconmapid	|t_id		|	|NULL		|0			|2|icon_map	|		|RESTRICT
FIELD		|expand_macros	|t_integer	|'0'	|NOT NULL	|0
FIELD		|severity_min	|t_integer	|'0'	|NOT NULL	|0
FIELD		|userid		|t_id		|	|NOT NULL	|0			|3|users	|		|RESTRICT
FIELD		|private	|t_integer	|'1'	|NOT NULL	|0
FIELD		|show_suppressed|t_integer	|'0'	|NOT NULL	|0
UNIQUE		|1		|name
INDEX		|2		|backgroundid
INDEX		|3		|iconmapid

TABLE|sysmaps_elements|selementid|ZBX_TEMPLATE
FIELD		|selementid	|t_id		|	|NOT NULL	|0
FIELD		|sysmapid	|t_id		|	|NOT NULL	|0			|1|sysmaps
FIELD		|elementid	|t_id		|'0'	|NOT NULL	|0
FIELD		|elementtype	|t_integer	|'0'	|NOT NULL	|0
FIELD		|iconid_off	|t_id		|	|NULL		|0			|2|images	|imageid	|RESTRICT
FIELD		|iconid_on	|t_id		|	|NULL		|0			|3|images	|imageid	|RESTRICT
FIELD		|label		|t_varchar(2048)|''	|NOT NULL	|0
FIELD		|label_location	|t_integer	|'-1'	|NOT NULL	|0
FIELD		|x		|t_integer	|'0'	|NOT NULL	|0
FIELD		|y		|t_integer	|'0'	|NOT NULL	|0
FIELD		|iconid_disabled|t_id		|	|NULL		|0			|4|images	|imageid	|RESTRICT
FIELD		|iconid_maintenance|t_id	|	|NULL		|0			|5|images	|imageid	|RESTRICT
FIELD		|elementsubtype	|t_integer	|'0'	|NOT NULL	|0
FIELD		|areatype	|t_integer	|'0'	|NOT NULL	|0
FIELD		|width		|t_integer	|'200'	|NOT NULL	|0
FIELD		|height		|t_integer	|'200'	|NOT NULL	|0
FIELD		|viewtype	|t_integer	|'0'	|NOT NULL	|0
FIELD		|use_iconmap	|t_integer	|'1'	|NOT NULL	|0
FIELD		|evaltype	|t_integer		|'0'|NOT NULL	|0
INDEX		|1		|sysmapid
INDEX		|2		|iconid_off
INDEX		|3		|iconid_on
INDEX		|4		|iconid_disabled
INDEX		|5		|iconid_maintenance

TABLE|sysmaps_links|linkid|ZBX_TEMPLATE
FIELD		|linkid		|t_id		|	|NOT NULL	|0
FIELD		|sysmapid	|t_id		|	|NOT NULL	|0			|1|sysmaps
FIELD		|selementid1	|t_id		|	|NOT NULL	|0			|2|sysmaps_elements|selementid
FIELD		|selementid2	|t_id		|	|NOT NULL	|0			|3|sysmaps_elements|selementid
FIELD		|drawtype	|t_integer	|'0'	|NOT NULL	|0
FIELD		|color		|t_varchar(6)	|'000000'|NOT NULL	|0
FIELD		|label		|t_varchar(2048)|''	|NOT NULL	|0
INDEX		|1		|sysmapid
INDEX		|2		|selementid1
INDEX		|3		|selementid2

TABLE|sysmaps_link_triggers|linktriggerid|ZBX_TEMPLATE
FIELD		|linktriggerid	|t_id		|	|NOT NULL	|0
FIELD		|linkid		|t_id		|	|NOT NULL	|0			|1|sysmaps_links
FIELD		|triggerid	|t_id		|	|NOT NULL	|0			|2|triggers
FIELD		|drawtype	|t_integer	|'0'	|NOT NULL	|0
FIELD		|color		|t_varchar(6)	|'000000'|NOT NULL	|0
UNIQUE		|1		|linkid,triggerid
INDEX		|2		|triggerid

TABLE|sysmap_element_url|sysmapelementurlid|ZBX_TEMPLATE
FIELD		|sysmapelementurlid|t_id	|	|NOT NULL	|0
FIELD		|selementid	|t_id		|	|NOT NULL	|0			|1|sysmaps_elements
FIELD		|name		|t_varchar(255)	|	|NOT NULL	|0
FIELD		|url		|t_varchar(255)	|''	|NOT NULL	|0
UNIQUE		|1		|selementid,name

TABLE|sysmap_url|sysmapurlid|ZBX_TEMPLATE
FIELD		|sysmapurlid	|t_id		|	|NOT NULL	|0
FIELD		|sysmapid	|t_id		|	|NOT NULL	|0			|1|sysmaps
FIELD		|name		|t_varchar(255)	|	|NOT NULL	|0
FIELD		|url		|t_varchar(255)	|''	|NOT NULL	|0
FIELD		|elementtype	|t_integer	|'0'	|NOT NULL	|0
UNIQUE		|1		|sysmapid,name

TABLE|sysmap_user|sysmapuserid|ZBX_TEMPLATE
FIELD		|sysmapuserid|t_id		|	|NOT NULL	|0
FIELD		|sysmapid	|t_id		|	|NOT NULL	|0			|1|sysmaps
FIELD		|userid		|t_id		|	|NOT NULL	|0			|2|users
FIELD		|permission	|t_integer	|'2'	|NOT NULL	|0
UNIQUE		|1		|sysmapid,userid

TABLE|sysmap_usrgrp|sysmapusrgrpid|ZBX_TEMPLATE
FIELD		|sysmapusrgrpid|t_id		|	|NOT NULL	|0
FIELD		|sysmapid	|t_id		|	|NOT NULL	|0			|1|sysmaps
FIELD		|usrgrpid	|t_id		|	|NOT NULL	|0			|2|usrgrp
FIELD		|permission	|t_integer	|'2'	|NOT NULL	|0
UNIQUE		|1		|sysmapid,usrgrpid

TABLE|maintenances_hosts|maintenance_hostid|ZBX_DATA
FIELD		|maintenance_hostid|t_id	|	|NOT NULL	|0
FIELD		|maintenanceid	|t_id		|	|NOT NULL	|0			|1|maintenances
FIELD		|hostid		|t_id		|	|NOT NULL	|0			|2|hosts
UNIQUE		|1		|maintenanceid,hostid
INDEX		|2		|hostid

TABLE|maintenances_groups|maintenance_groupid|ZBX_DATA
FIELD		|maintenance_groupid|t_id	|	|NOT NULL	|0
FIELD		|maintenanceid	|t_id		|	|NOT NULL	|0			|1|maintenances
FIELD		|groupid	|t_id		|	|NOT NULL	|0			|2|hstgrp
UNIQUE		|1		|maintenanceid,groupid
INDEX		|2		|groupid

TABLE|timeperiods|timeperiodid|ZBX_DATA
FIELD		|timeperiodid	|t_id		|	|NOT NULL	|0
FIELD		|timeperiod_type|t_integer	|'0'	|NOT NULL	|0
FIELD		|every		|t_integer	|'1'	|NOT NULL	|0
FIELD		|month		|t_integer	|'0'	|NOT NULL	|0
FIELD		|dayofweek	|t_integer	|'0'	|NOT NULL	|0
FIELD		|day		|t_integer	|'0'	|NOT NULL	|0
FIELD		|start_time	|t_integer	|'0'	|NOT NULL	|0
FIELD		|period		|t_integer	|'0'	|NOT NULL	|0
FIELD		|start_date	|t_integer	|'0'	|NOT NULL	|0

TABLE|maintenances_windows|maintenance_timeperiodid|ZBX_DATA
FIELD		|maintenance_timeperiodid|t_id	|	|NOT NULL	|0
FIELD		|maintenanceid	|t_id		|	|NOT NULL	|0			|1|maintenances
FIELD		|timeperiodid	|t_id		|	|NOT NULL	|0			|2|timeperiods
UNIQUE		|1		|maintenanceid,timeperiodid
INDEX		|2		|timeperiodid

TABLE|regexps|regexpid|ZBX_DATA
FIELD		|regexpid	|t_id		|	|NOT NULL	|0
FIELD		|name		|t_varchar(128)	|''	|NOT NULL	|ZBX_PROXY
FIELD		|test_string	|t_shorttext	|''	|NOT NULL	|0
UNIQUE		|1		|name

TABLE|expressions|expressionid|ZBX_DATA
FIELD		|expressionid	|t_id		|	|NOT NULL	|0
FIELD		|regexpid	|t_id		|	|NOT NULL	|ZBX_PROXY		|1|regexps
FIELD		|expression	|t_varchar(255)	|''	|NOT NULL	|ZBX_PROXY
FIELD		|expression_type|t_integer	|'0'	|NOT NULL	|ZBX_PROXY
FIELD		|exp_delimiter	|t_varchar(1)	|''	|NOT NULL	|ZBX_PROXY
FIELD		|case_sensitive	|t_integer	|'0'	|NOT NULL	|ZBX_PROXY
INDEX		|1		|regexpid

TABLE|ids|table_name,field_name|0
FIELD		|table_name	|t_varchar(64)	|''	|NOT NULL	|0
FIELD		|field_name	|t_varchar(64)	|''	|NOT NULL	|0
FIELD		|nextid		|t_id		|	|NOT NULL	|0

-- History tables

TABLE|alerts|alertid|0
FIELD		|alertid	|t_id		|	|NOT NULL	|0
FIELD		|actionid	|t_id		|	|NOT NULL	|0			|1|actions
FIELD		|eventid	|t_id		|	|NOT NULL	|0			|2|events
FIELD		|userid		|t_id		|	|NULL		|0			|3|users
FIELD		|clock		|t_time		|'0'	|NOT NULL	|0
FIELD		|mediatypeid	|t_id		|	|NULL		|0			|4|media_type
FIELD		|sendto		|t_varchar(1024)|''	|NOT NULL	|0
FIELD		|subject	|t_varchar(255)	|''	|NOT NULL	|0
FIELD		|message	|t_text		|''	|NOT NULL	|0
FIELD		|status		|t_integer	|'0'	|NOT NULL	|0
FIELD		|retries	|t_integer	|'0'	|NOT NULL	|0
FIELD		|error		|t_varchar(2048)|''	|NOT NULL	|0
FIELD		|esc_step	|t_integer	|'0'	|NOT NULL	|0
FIELD		|alerttype	|t_integer	|'0'	|NOT NULL	|0
FIELD		|p_eventid	|t_id		|	|NULL		|0			|5|events	|eventid
FIELD		|acknowledgeid	|t_id		|	|NULL		|0			|6|acknowledges	|acknowledgeid
FIELD		|parameters	|t_text		|'{}'	|NOT NULL	|0
INDEX		|1		|actionid
INDEX		|2		|clock
INDEX		|3		|eventid
INDEX		|4		|status
INDEX		|5		|mediatypeid
INDEX		|6		|userid
INDEX		|7		|p_eventid
INDEX		|8		|acknowledgeid

TABLE|history|itemid,clock,ns|0
FIELD		|itemid		|t_id		|	|NOT NULL	|0			|-|items
FIELD		|clock		|t_time		|'0'	|NOT NULL	|0
FIELD		|value		|t_double	|'0.0000'|NOT NULL	|0
FIELD		|ns		|t_nanosec	|'0'	|NOT NULL	|0

TABLE|history_uint|itemid,clock,ns|0
FIELD		|itemid		|t_id		|	|NOT NULL	|0			|-|items
FIELD		|clock		|t_time		|'0'	|NOT NULL	|0
FIELD		|value		|t_bigint	|'0'	|NOT NULL	|0
FIELD		|ns		|t_nanosec	|'0'	|NOT NULL	|0

TABLE|history_str|itemid,clock,ns|0
FIELD		|itemid		|t_id		|	|NOT NULL	|0			|-|items
FIELD		|clock		|t_time		|'0'	|NOT NULL	|0
FIELD		|value		|t_varchar(255)	|''	|NOT NULL	|0
FIELD		|ns		|t_nanosec	|'0'	|NOT NULL	|0

TABLE|history_log|itemid,clock,ns|0
FIELD		|itemid		|t_id		|	|NOT NULL	|0			|-|items
FIELD		|clock		|t_time		|'0'	|NOT NULL	|0
FIELD		|timestamp	|t_time		|'0'	|NOT NULL	|0
FIELD		|source		|t_varchar(64)	|''	|NOT NULL	|0
FIELD		|severity	|t_integer	|'0'	|NOT NULL	|0
FIELD		|value		|t_text		|''	|NOT NULL	|0
FIELD		|logeventid	|t_integer	|'0'	|NOT NULL	|0
FIELD		|ns		|t_nanosec	|'0'	|NOT NULL	|0

TABLE|history_text|itemid,clock,ns|0
FIELD		|itemid		|t_id		|	|NOT NULL	|0			|-|items
FIELD		|clock		|t_time		|'0'	|NOT NULL	|0
FIELD		|value		|t_text		|''	|NOT NULL	|0
FIELD		|ns		|t_nanosec	|'0'	|NOT NULL	|0

TABLE|proxy_history|id|0
FIELD		|id		|t_serial	|	|NOT NULL	|0
FIELD		|itemid		|t_id		|	|NOT NULL	|0			|-|items
FIELD		|clock		|t_time		|'0'	|NOT NULL	|0
FIELD		|timestamp	|t_time		|'0'	|NOT NULL	|0
FIELD		|source		|t_varchar(64)	|''	|NOT NULL	|0
FIELD		|severity	|t_integer	|'0'	|NOT NULL	|0
FIELD		|value		|t_longtext	|''	|NOT NULL	|0
FIELD		|logeventid	|t_integer	|'0'	|NOT NULL	|0
FIELD		|ns		|t_nanosec	|'0'	|NOT NULL	|0
FIELD		|state		|t_integer	|'0'	|NOT NULL	|0
FIELD		|lastlogsize	|t_bigint	|'0'	|NOT NULL	|0
FIELD		|mtime		|t_integer	|'0'	|NOT NULL	|0
FIELD		|flags		|t_integer	|'0'	|NOT NULL	|0
FIELD		|write_clock	|t_time		|'0'	|NOT NULL	|0
INDEX		|1		|clock

TABLE|proxy_dhistory|id|0
FIELD		|id		|t_serial	|	|NOT NULL	|0
FIELD		|clock		|t_time		|'0'	|NOT NULL	|0
FIELD		|druleid	|t_id		|	|NOT NULL	|0			|-|drules
FIELD		|ip		|t_varchar(39)	|''	|NOT NULL	|0
FIELD		|port		|t_integer	|'0'	|NOT NULL	|0
FIELD		|value		|t_varchar(255)	|''	|NOT NULL	|0
FIELD		|status		|t_integer	|'0'	|NOT NULL	|0
FIELD		|dcheckid	|t_id		|	|NULL		|0			|-|dchecks
FIELD		|dns		|t_varchar(255)	|''	|NOT NULL	|0
INDEX		|1		|clock
INDEX		|2		|druleid

TABLE|events|eventid|0
FIELD		|eventid	|t_id		|	|NOT NULL	|0
FIELD		|source		|t_integer	|'0'	|NOT NULL	|0
FIELD		|object		|t_integer	|'0'	|NOT NULL	|0
FIELD		|objectid	|t_id		|'0'	|NOT NULL	|0
FIELD		|clock		|t_time		|'0'	|NOT NULL	|0
FIELD		|value		|t_integer	|'0'	|NOT NULL	|0
FIELD		|acknowledged	|t_integer	|'0'	|NOT NULL	|0
FIELD		|ns		|t_nanosec	|'0'	|NOT NULL	|0
FIELD		|name		|t_varchar(2048)|''	|NOT NULL	|0
FIELD		|severity	|t_integer	|'0'	|NOT NULL	|0
INDEX		|1		|source,object,objectid,clock
INDEX		|2		|source,object,clock

TABLE|event_symptom|eventid|0
FIELD		|eventid	|t_id		|	|NOT NULL	|0			|1|events	|eventid|
FIELD		|cause_eventid	|t_id		|	|NOT NULL	|0			|2|events	|eventid|	RESTRICT
INDEX		|1		|cause_eventid

TABLE|trends|itemid,clock|0
FIELD		|itemid		|t_id		|	|NOT NULL	|0			|-|items
FIELD		|clock		|t_time		|'0'	|NOT NULL	|0
FIELD		|num		|t_integer	|'0'	|NOT NULL	|0
FIELD		|value_min	|t_double	|'0.0000'|NOT NULL	|0
FIELD		|value_avg	|t_double	|'0.0000'|NOT NULL	|0
FIELD		|value_max	|t_double	|'0.0000'|NOT NULL	|0

TABLE|trends_uint|itemid,clock|0
FIELD		|itemid		|t_id		|	|NOT NULL	|0			|-|items
FIELD		|clock		|t_time		|'0'	|NOT NULL	|0
FIELD		|num		|t_integer	|'0'	|NOT NULL	|0
FIELD		|value_min	|t_bigint	|'0'	|NOT NULL	|0
FIELD		|value_avg	|t_bigint	|'0'	|NOT NULL	|0
FIELD		|value_max	|t_bigint	|'0'	|NOT NULL	|0

TABLE|acknowledges|acknowledgeid|0
FIELD		|acknowledgeid	|t_id		|	|NOT NULL	|0
FIELD		|userid		|t_id		|	|NOT NULL	|0			|1|users
FIELD		|eventid	|t_id		|	|NOT NULL	|0			|2|events
FIELD		|clock		|t_time		|'0'	|NOT NULL	|0
FIELD		|message	|t_varchar(2048)|''	|NOT NULL	|0
FIELD		|action		|t_integer	|'0'	|NOT NULL	|0
FIELD		|old_severity	|t_integer	|'0'	|NOT NULL	|0
FIELD		|new_severity	|t_integer	|'0'	|NOT NULL	|0
FIELD		|suppress_until	|t_time		|'0'	|NOT NULL	|0
FIELD		|taskid		|t_id		|	|NULL		|0			|-|task
INDEX		|1		|userid
INDEX		|2		|eventid
INDEX		|3		|clock

TABLE|auditlog|auditid|0
FIELD		|auditid	|t_cuid		|	|NOT NULL	|0
FIELD		|userid		|t_id		|	|NULL		|0
FIELD		|username	|t_varchar(100)	|''	|NOT NULL	|0
FIELD		|clock		|t_time		|'0'	|NOT NULL	|0
FIELD		|ip		|t_varchar(39)	|''	|NOT NULL	|0
FIELD		|action		|t_integer	|'0'	|NOT NULL	|0
FIELD		|resourcetype	|t_integer	|'0'	|NOT NULL	|0
FIELD		|resourceid	|t_id		|	|NULL		|0
FIELD		|resource_cuid	|t_cuid		|	|NULL		|0
FIELD		|resourcename	|t_varchar(255)	|''	|NOT NULL	|0
FIELD		|recordsetid	|t_cuid		|	|NOT NULL	|0
FIELD		|details	|t_longtext	|''	|NOT NULL	|0
INDEX		|1		|userid,clock
INDEX		|2		|clock
INDEX		|3		|resourcetype,resourceid

TABLE|service_alarms|servicealarmid|0
FIELD		|servicealarmid	|t_id		|	|NOT NULL	|0
FIELD		|serviceid	|t_id		|	|NOT NULL	|0			|1|services
FIELD		|clock		|t_time		|'0'	|NOT NULL	|0
FIELD		|value		|t_integer	|'-1'	|NOT NULL	|0
INDEX		|1		|serviceid,clock
INDEX		|2		|clock

TABLE|autoreg_host|autoreg_hostid|0
FIELD		|autoreg_hostid	|t_id		|	|NOT NULL	|0
FIELD		|proxy_hostid	|t_id		|	|NULL		|0			|1|hosts	|hostid
FIELD		|host		|t_varchar(128)	|''	|NOT NULL	|0
FIELD		|listen_ip	|t_varchar(39)	|''	|NOT NULL	|0
FIELD		|listen_port	|t_integer	|'0'	|NOT NULL	|0
FIELD		|listen_dns	|t_varchar(255)	|''	|NOT NULL	|0
FIELD		|host_metadata	|t_text		|''	|NOT NULL	|0
FIELD		|flags		|t_integer	|'0'	|NOT NULL	|0
FIELD		|tls_accepted	|t_integer	|'1'	|NOT NULL	|0
INDEX		|1		|host
INDEX		|2		|proxy_hostid

TABLE|proxy_autoreg_host|id|0
FIELD		|id		|t_serial	|	|NOT NULL	|0
FIELD		|clock		|t_time		|'0'	|NOT NULL	|0
FIELD		|host		|t_varchar(128)	|''	|NOT NULL	|0
FIELD		|listen_ip	|t_varchar(39)	|''	|NOT NULL	|0
FIELD		|listen_port	|t_integer	|'0'	|NOT NULL	|0
FIELD		|listen_dns	|t_varchar(255)	|''	|NOT NULL	|0
FIELD		|host_metadata	|t_text		|''	|NOT NULL	|0
FIELD		|flags		|t_integer	|'0'	|NOT NULL	|0
FIELD		|tls_accepted	|t_integer	|'1'	|NOT NULL	|0
INDEX		|1		|clock

TABLE|dhosts|dhostid|0
FIELD		|dhostid	|t_id		|	|NOT NULL	|0
FIELD		|druleid	|t_id		|	|NOT NULL	|0			|1|drules
FIELD		|status		|t_integer	|'0'	|NOT NULL	|0
FIELD		|lastup		|t_integer	|'0'	|NOT NULL	|0
FIELD		|lastdown	|t_integer	|'0'	|NOT NULL	|0
INDEX		|1		|druleid

TABLE|dservices|dserviceid|0
FIELD		|dserviceid	|t_id		|	|NOT NULL	|0
FIELD		|dhostid	|t_id		|	|NOT NULL	|0			|1|dhosts
FIELD		|value		|t_varchar(255)	|''	|NOT NULL	|0
FIELD		|port		|t_integer	|'0'	|NOT NULL	|0
FIELD		|status		|t_integer	|'0'	|NOT NULL	|0
FIELD		|lastup		|t_integer	|'0'	|NOT NULL	|0
FIELD		|lastdown	|t_integer	|'0'	|NOT NULL	|0
FIELD		|dcheckid	|t_id		|	|NOT NULL	|0			|2|dchecks
FIELD		|ip		|t_varchar(39)	|''	|NOT NULL	|0
FIELD		|dns		|t_varchar(255)	|''	|NOT NULL	|0
UNIQUE		|1		|dcheckid,ip,port
INDEX		|2		|dhostid

-- Other tables

TABLE|escalations|escalationid|0
FIELD		|escalationid	|t_id		|	|NOT NULL	|0
FIELD		|actionid	|t_id		|	|NOT NULL	|0			|-|actions
FIELD		|triggerid	|t_id		|	|NULL		|0			|-|triggers
FIELD		|eventid	|t_id		|	|NULL		|0			|-|events
FIELD		|r_eventid	|t_id		|	|NULL		|0			|-|events	|eventid
FIELD		|nextcheck	|t_time		|'0'	|NOT NULL	|0
FIELD		|esc_step	|t_integer	|'0'	|NOT NULL	|0
FIELD		|status		|t_integer	|'0'	|NOT NULL	|0
FIELD		|itemid		|t_id		|	|NULL		|0			|-|items
FIELD		|acknowledgeid	|t_id		|	|NULL		|0			|-|acknowledges
FIELD		|servicealarmid	|t_id		|	|NULL		|0			|-|service_alarms
FIELD		|serviceid	|t_id		|	|NULL		|0			|-|services
UNIQUE		|1		|triggerid,itemid,serviceid,escalationid
INDEX		|2		|eventid
INDEX		|3		|nextcheck

TABLE|globalvars|globalvarid|0
FIELD		|globalvarid	|t_id		|	|NOT NULL	|0
FIELD		|snmp_lastsize	|t_bigint	|'0'	|NOT NULL	|0

TABLE|graph_discovery|graphid|0
FIELD		|graphid	|t_id		|	|NOT NULL	|0			|1|graphs
FIELD		|parent_graphid	|t_id		|	|NOT NULL	|0			|2|graphs	|graphid	|RESTRICT
FIELD		|lastcheck	|t_integer	|'0'	|NOT NULL	|ZBX_NODATA
FIELD		|ts_delete	|t_time		|'0'	|NOT NULL	|ZBX_NODATA
INDEX		|1		|parent_graphid

TABLE|host_inventory|hostid|ZBX_TEMPLATE
FIELD		|hostid		|t_id		|	|NOT NULL	|0			|1|hosts
FIELD		|inventory_mode	|t_integer	|'0'	|NOT NULL	|0
FIELD		|type		|t_varchar(64)	|''	|NOT NULL	|ZBX_PROXY,ZBX_NODATA
FIELD		|type_full	|t_varchar(64)	|''	|NOT NULL	|ZBX_PROXY,ZBX_NODATA
FIELD		|name		|t_varchar(128)	|''	|NOT NULL	|ZBX_PROXY,ZBX_NODATA
FIELD		|alias		|t_varchar(128)	|''	|NOT NULL	|ZBX_PROXY,ZBX_NODATA
FIELD		|os		|t_varchar(128)	|''	|NOT NULL	|ZBX_PROXY,ZBX_NODATA
FIELD		|os_full	|t_varchar(255)	|''	|NOT NULL	|ZBX_PROXY,ZBX_NODATA
FIELD		|os_short	|t_varchar(128)	|''	|NOT NULL	|ZBX_PROXY,ZBX_NODATA
FIELD		|serialno_a	|t_varchar(64)	|''	|NOT NULL	|ZBX_PROXY,ZBX_NODATA
FIELD		|serialno_b	|t_varchar(64)	|''	|NOT NULL	|ZBX_PROXY,ZBX_NODATA
FIELD		|tag		|t_varchar(64)	|''	|NOT NULL	|ZBX_PROXY,ZBX_NODATA
FIELD		|asset_tag	|t_varchar(64)	|''	|NOT NULL	|ZBX_PROXY,ZBX_NODATA
FIELD		|macaddress_a	|t_varchar(64)	|''	|NOT NULL	|ZBX_PROXY,ZBX_NODATA
FIELD		|macaddress_b	|t_varchar(64)	|''	|NOT NULL	|ZBX_PROXY,ZBX_NODATA
FIELD		|hardware	|t_varchar(255)	|''	|NOT NULL	|ZBX_PROXY,ZBX_NODATA
FIELD		|hardware_full	|t_shorttext	|''	|NOT NULL	|ZBX_PROXY,ZBX_NODATA
FIELD		|software	|t_varchar(255)	|''	|NOT NULL	|ZBX_PROXY,ZBX_NODATA
FIELD		|software_full	|t_shorttext	|''	|NOT NULL	|ZBX_PROXY,ZBX_NODATA
FIELD		|software_app_a	|t_varchar(64)	|''	|NOT NULL	|ZBX_PROXY,ZBX_NODATA
FIELD		|software_app_b	|t_varchar(64)	|''	|NOT NULL	|ZBX_PROXY,ZBX_NODATA
FIELD		|software_app_c	|t_varchar(64)	|''	|NOT NULL	|ZBX_PROXY,ZBX_NODATA
FIELD		|software_app_d	|t_varchar(64)	|''	|NOT NULL	|ZBX_PROXY,ZBX_NODATA
FIELD		|software_app_e	|t_varchar(64)	|''	|NOT NULL	|ZBX_PROXY,ZBX_NODATA
FIELD		|contact	|t_shorttext	|''	|NOT NULL	|ZBX_PROXY,ZBX_NODATA
FIELD		|location	|t_shorttext	|''	|NOT NULL	|ZBX_PROXY,ZBX_NODATA
FIELD		|location_lat	|t_varchar(16)	|''	|NOT NULL	|ZBX_PROXY
FIELD		|location_lon	|t_varchar(16)	|''	|NOT NULL	|ZBX_PROXY
FIELD		|notes		|t_shorttext	|''	|NOT NULL	|ZBX_PROXY,ZBX_NODATA
FIELD		|chassis	|t_varchar(64)	|''	|NOT NULL	|ZBX_PROXY,ZBX_NODATA
FIELD		|model		|t_varchar(64)	|''	|NOT NULL	|ZBX_PROXY,ZBX_NODATA
FIELD		|hw_arch	|t_varchar(32)	|''	|NOT NULL	|ZBX_PROXY,ZBX_NODATA
FIELD		|vendor		|t_varchar(64)	|''	|NOT NULL	|ZBX_PROXY,ZBX_NODATA
FIELD		|contract_number|t_varchar(64)	|''	|NOT NULL	|ZBX_PROXY,ZBX_NODATA
FIELD		|installer_name	|t_varchar(64)	|''	|NOT NULL	|ZBX_PROXY,ZBX_NODATA
FIELD		|deployment_status|t_varchar(64)|''	|NOT NULL	|ZBX_PROXY,ZBX_NODATA
FIELD		|url_a		|t_varchar(255)	|''	|NOT NULL	|ZBX_PROXY,ZBX_NODATA
FIELD		|url_b		|t_varchar(255)	|''	|NOT NULL	|ZBX_PROXY,ZBX_NODATA
FIELD		|url_c		|t_varchar(255)	|''	|NOT NULL	|ZBX_PROXY,ZBX_NODATA
FIELD		|host_networks	|t_shorttext	|''	|NOT NULL	|ZBX_PROXY,ZBX_NODATA
FIELD		|host_netmask	|t_varchar(39)	|''	|NOT NULL	|ZBX_PROXY,ZBX_NODATA
FIELD		|host_router	|t_varchar(39)	|''	|NOT NULL	|ZBX_PROXY,ZBX_NODATA
FIELD		|oob_ip		|t_varchar(39)	|''	|NOT NULL	|ZBX_PROXY,ZBX_NODATA
FIELD		|oob_netmask	|t_varchar(39)	|''	|NOT NULL	|ZBX_PROXY,ZBX_NODATA
FIELD		|oob_router	|t_varchar(39)	|''	|NOT NULL	|ZBX_PROXY,ZBX_NODATA
FIELD		|date_hw_purchase|t_varchar(64)	|''	|NOT NULL	|ZBX_PROXY,ZBX_NODATA
FIELD		|date_hw_install|t_varchar(64)	|''	|NOT NULL	|ZBX_PROXY,ZBX_NODATA
FIELD		|date_hw_expiry	|t_varchar(64)	|''	|NOT NULL	|ZBX_PROXY,ZBX_NODATA
FIELD		|date_hw_decomm	|t_varchar(64)	|''	|NOT NULL	|ZBX_PROXY,ZBX_NODATA
FIELD		|site_address_a	|t_varchar(128)	|''	|NOT NULL	|ZBX_PROXY,ZBX_NODATA
FIELD		|site_address_b	|t_varchar(128)	|''	|NOT NULL	|ZBX_PROXY,ZBX_NODATA
FIELD		|site_address_c	|t_varchar(128)	|''	|NOT NULL	|ZBX_PROXY,ZBX_NODATA
FIELD		|site_city	|t_varchar(128)	|''	|NOT NULL	|ZBX_PROXY,ZBX_NODATA
FIELD		|site_state	|t_varchar(64)	|''	|NOT NULL	|ZBX_PROXY,ZBX_NODATA
FIELD		|site_country	|t_varchar(64)	|''	|NOT NULL	|ZBX_PROXY,ZBX_NODATA
FIELD		|site_zip	|t_varchar(64)	|''	|NOT NULL	|ZBX_PROXY,ZBX_NODATA
FIELD		|site_rack	|t_varchar(128)	|''	|NOT NULL	|ZBX_PROXY,ZBX_NODATA
FIELD		|site_notes	|t_shorttext	|''	|NOT NULL	|ZBX_PROXY,ZBX_NODATA
FIELD		|poc_1_name	|t_varchar(128)	|''	|NOT NULL	|ZBX_PROXY,ZBX_NODATA
FIELD		|poc_1_email	|t_varchar(128)	|''	|NOT NULL	|ZBX_PROXY,ZBX_NODATA
FIELD		|poc_1_phone_a	|t_varchar(64)	|''	|NOT NULL	|ZBX_PROXY,ZBX_NODATA
FIELD		|poc_1_phone_b	|t_varchar(64)	|''	|NOT NULL	|ZBX_PROXY,ZBX_NODATA
FIELD		|poc_1_cell	|t_varchar(64)	|''	|NOT NULL	|ZBX_PROXY,ZBX_NODATA
FIELD		|poc_1_screen	|t_varchar(64)	|''	|NOT NULL	|ZBX_PROXY,ZBX_NODATA
FIELD		|poc_1_notes	|t_shorttext	|''	|NOT NULL	|ZBX_PROXY,ZBX_NODATA
FIELD		|poc_2_name	|t_varchar(128)	|''	|NOT NULL	|ZBX_PROXY,ZBX_NODATA
FIELD		|poc_2_email	|t_varchar(128)	|''	|NOT NULL	|ZBX_PROXY,ZBX_NODATA
FIELD		|poc_2_phone_a	|t_varchar(64)	|''	|NOT NULL	|ZBX_PROXY,ZBX_NODATA
FIELD		|poc_2_phone_b	|t_varchar(64)	|''	|NOT NULL	|ZBX_PROXY,ZBX_NODATA
FIELD		|poc_2_cell	|t_varchar(64)	|''	|NOT NULL	|ZBX_PROXY,ZBX_NODATA
FIELD		|poc_2_screen	|t_varchar(64)	|''	|NOT NULL	|ZBX_PROXY,ZBX_NODATA
FIELD		|poc_2_notes	|t_shorttext	|''	|NOT NULL	|ZBX_PROXY,ZBX_NODATA

TABLE|housekeeper|housekeeperid|0
FIELD		|housekeeperid	|t_id		|	|NOT NULL	|0
FIELD		|tablename	|t_varchar(64)	|''	|NOT NULL	|0
FIELD		|field		|t_varchar(64)	|''	|NOT NULL	|0
FIELD		|value		|t_id		|	|NOT NULL	|0			|-|items

TABLE|images|imageid|0
FIELD		|imageid	|t_id		|	|NOT NULL	|0
FIELD		|imagetype	|t_integer	|'0'	|NOT NULL	|0
FIELD		|name		|t_varchar(64)	|'0'	|NOT NULL	|0
FIELD		|image		|t_image	|''	|NOT NULL	|0
UNIQUE		|1		|name

TABLE|item_discovery|itemdiscoveryid|ZBX_TEMPLATE
FIELD		|itemdiscoveryid|t_id		|	|NOT NULL	|0
FIELD		|itemid		|t_id		|	|NOT NULL	|0			|1|items
FIELD		|parent_itemid	|t_id		|	|NOT NULL	|0			|2|items	|itemid
FIELD		|key_		|t_varchar(2048)|''	|NOT NULL	|ZBX_NODATA
FIELD		|lastcheck	|t_integer	|'0'	|NOT NULL	|ZBX_NODATA
FIELD		|ts_delete	|t_time		|'0'	|NOT NULL	|ZBX_NODATA
UNIQUE		|1		|itemid,parent_itemid
INDEX		|2		|parent_itemid

TABLE|host_discovery|hostid|ZBX_TEMPLATE
FIELD		|hostid		|t_id		|	|NOT NULL	|0			|1|hosts
FIELD		|parent_hostid	|t_id		|	|NULL		|0			|2|hosts	|hostid		|RESTRICT
FIELD		|parent_itemid	|t_id		|	|NULL		|0			|3|items	|itemid		|RESTRICT
FIELD		|host		|t_varchar(128)	|''	|NOT NULL	|ZBX_NODATA
FIELD		|lastcheck	|t_integer	|'0'	|NOT NULL	|ZBX_NODATA
FIELD		|ts_delete	|t_time		|'0'	|NOT NULL	|ZBX_NODATA

TABLE|interface_discovery|interfaceid|0
FIELD		|interfaceid	|t_id		|	|NOT NULL	|0			|1|interface
FIELD		|parent_interfaceid|t_id	|	|NOT NULL	|0			|2|interface	|interfaceid

TABLE|profiles|profileid|0
FIELD		|profileid	|t_id		|	|NOT NULL	|0
FIELD		|userid		|t_id		|	|NOT NULL	|0			|1|users
FIELD		|idx		|t_varchar(96)	|''	|NOT NULL	|0
FIELD		|idx2		|t_id		|'0'	|NOT NULL	|0
FIELD		|value_id	|t_id		|'0'	|NOT NULL	|0
FIELD		|value_int	|t_integer	|'0'	|NOT NULL	|0
FIELD		|value_str	|t_text		|''	|NOT NULL	|0
FIELD		|source		|t_varchar(96)	|''	|NOT NULL	|0
FIELD		|type		|t_integer	|'0'	|NOT NULL	|0
INDEX		|1		|userid,idx,idx2
INDEX		|2		|userid,profileid

TABLE|sessions|sessionid|0
FIELD		|sessionid	|t_varchar(32)	|''	|NOT NULL	|0
FIELD		|userid		|t_id		|	|NOT NULL	|0			|1|users
FIELD		|lastaccess	|t_integer	|'0'	|NOT NULL	|0
FIELD		|status		|t_integer	|'0'	|NOT NULL	|0
INDEX		|1		|userid,status,lastaccess

TABLE|trigger_discovery|triggerid|0
FIELD		|triggerid	|t_id		|	|NOT NULL	|0			|1|triggers
FIELD		|parent_triggerid|t_id		|	|NOT NULL	|0			|2|triggers	|triggerid	|RESTRICT
FIELD		|lastcheck	|t_integer	|'0'	|NOT NULL	|ZBX_NODATA
FIELD		|ts_delete	|t_time		|'0'	|NOT NULL	|ZBX_NODATA
INDEX		|1		|parent_triggerid

TABLE|item_condition|item_conditionid|ZBX_TEMPLATE
FIELD		|item_conditionid|t_id		|	|NOT NULL	|0
FIELD		|itemid		|t_id		|	|NOT NULL	|0			|1|items
FIELD		|operator	|t_integer	|'8'	|NOT NULL	|0
FIELD		|macro		|t_varchar(64)	|''	|NOT NULL	|0
FIELD		|value		|t_varchar(255)	|''	|NOT NULL	|0
INDEX		|1		|itemid

TABLE|item_rtdata|itemid|ZBX_TEMPLATE
FIELD		|itemid		|t_id		|	|NOT NULL	|0			|1|items
FIELD		|lastlogsize	|t_bigint	|'0'	|NOT NULL	|ZBX_PROXY,ZBX_NODATA
FIELD		|state		|t_integer	|'0'	|NOT NULL	|ZBX_NODATA
FIELD		|mtime		|t_integer	|'0'	|NOT NULL	|ZBX_PROXY,ZBX_NODATA
FIELD		|error		|t_varchar(2048)|''	|NOT NULL	|ZBX_NODATA

TABLE|opinventory|operationid|ZBX_DATA
FIELD		|operationid	|t_id		|	|NOT NULL	|0			|1|operations
FIELD		|inventory_mode	|t_integer	|'0'	|NOT NULL	|0

TABLE|trigger_tag|triggertagid|ZBX_TEMPLATE
FIELD		|triggertagid	|t_id		|	|NOT NULL	|0
FIELD		|triggerid	|t_id		|	|NOT NULL	|0			|1|triggers	|		|RESTRICT
FIELD		|tag		|t_varchar(255)	|''	|NOT NULL	|0
FIELD		|value		|t_varchar(255)	|''	|NOT NULL	|0
INDEX		|1		|triggerid
CHANGELOG	|6

TABLE|event_tag|eventtagid|0
FIELD		|eventtagid	|t_id		|	|NOT NULL	|0
FIELD		|eventid	|t_id		|	|NOT NULL	|0			|1|events
FIELD		|tag		|t_varchar(255)	|''	|NOT NULL	|0
FIELD		|value		|t_varchar(255)	|''	|NOT NULL	|0
INDEX		|1		|eventid

TABLE|problem|eventid|0
FIELD		|eventid	|t_id		|	|NOT NULL	|0			|1|events
FIELD		|source		|t_integer	|'0'	|NOT NULL	|0
FIELD		|object		|t_integer	|'0'	|NOT NULL	|0
FIELD		|objectid	|t_id		|'0'	|NOT NULL	|0
FIELD		|clock		|t_time		|'0'	|NOT NULL	|0
FIELD		|ns		|t_nanosec	|'0'	|NOT NULL	|0
FIELD		|r_eventid	|t_id		|	|NULL		|0			|2|events	|eventid
FIELD		|r_clock	|t_time		|'0'	|NOT NULL	|0
FIELD		|r_ns		|t_nanosec	|'0'	|NOT NULL	|0
FIELD		|correlationid	|t_id		|	|NULL		|0			|-|correlation
FIELD		|userid		|t_id		|	|NULL		|0			|-|users
FIELD		|name		|t_varchar(2048)|''	|NOT NULL	|0
FIELD		|acknowledged	|t_integer	|'0'	|NOT NULL	|0
FIELD		|severity	|t_integer	|'0'	|NOT NULL	|0
FIELD		|cause_eventid	|t_id		|	|NULL		|0			|3|events	|eventid	|RESTRICT
INDEX		|1		|source,object,objectid
INDEX		|2		|r_clock
INDEX		|3		|r_eventid

TABLE|problem_tag|problemtagid|0
FIELD		|problemtagid	|t_id		|	|NOT NULL	|0
FIELD		|eventid	|t_id		|	|NOT NULL	|0			|1|problem
FIELD		|tag		|t_varchar(255)	|''	|NOT NULL	|0
FIELD		|value		|t_varchar(255)	|''	|NOT NULL	|0
INDEX		|1		|eventid,tag,value

TABLE|tag_filter|tag_filterid|0
FIELD		|tag_filterid	|t_id		|	|NOT NULL	|0
FIELD		|usrgrpid	|t_id		|	|NOT NULL	|0 			|1|usrgrp	|usrgrpid
FIELD		|groupid	|t_id		|	|NOT NULL	|0			|2|hstgrp	|groupid
FIELD		|tag	|t_varchar(255)	|'' |NOT NULL	|0
FIELD		|value	|t_varchar(255)	|'' |NOT NULL	|0

TABLE|event_recovery|eventid|0
FIELD		|eventid	|t_id		|	|NOT NULL	|0			|1|events
FIELD		|r_eventid	|t_id		|	|NOT NULL	|0			|2|events	|eventid
FIELD		|c_eventid	|t_id		|	|NULL		|0			|3|events	|eventid
FIELD		|correlationid	|t_id		|	|NULL		|0			|-|correlation
FIELD		|userid		|t_id		|	|NULL		|0			|-|users
INDEX		|1		|r_eventid
INDEX		|2		|c_eventid

TABLE|correlation|correlationid|ZBX_DATA
FIELD		|correlationid	|t_id		|	|NOT NULL	|0
FIELD		|name		|t_varchar(255)	|''	|NOT NULL	|0
FIELD		|description	|t_shorttext	|''	|NOT NULL	|0
FIELD		|evaltype	|t_integer	|'0'	|NOT NULL	|0
FIELD		|status		|t_integer	|'0'	|NOT NULL	|0
FIELD		|formula	|t_varchar(255)	|''	|NOT NULL	|0
INDEX		|1		|status
UNIQUE		|2		|name

TABLE|corr_condition|corr_conditionid|ZBX_DATA
FIELD		|corr_conditionid|t_id		|	|NOT NULL	|0
FIELD		|correlationid	|t_id		|	|NOT NULL	|0			|1|correlation
FIELD		|type		|t_integer	|'0'	|NOT NULL	|0
INDEX		|1		|correlationid

TABLE|corr_condition_tag|corr_conditionid|ZBX_DATA
FIELD		|corr_conditionid|t_id		|	|NOT NULL	|0			|1|corr_condition
FIELD		|tag		|t_varchar(255)	|''	|NOT NULL	|0

TABLE|corr_condition_group|corr_conditionid|ZBX_DATA
FIELD		|corr_conditionid|t_id		|	|NOT NULL	|0			|1|corr_condition
FIELD		|operator	|t_integer	|'0'	|NOT NULL	|0
FIELD		|groupid	|t_id		|	|NOT NULL	|0			|2|hstgrp	|	|RESTRICT
INDEX		|1		|groupid

TABLE|corr_condition_tagpair|corr_conditionid|ZBX_DATA
FIELD		|corr_conditionid|t_id		|	|NOT NULL	|0			|1|corr_condition
FIELD		|oldtag		|t_varchar(255)	|''	|NOT NULL	|0
FIELD		|newtag		|t_varchar(255)	|''	|NOT NULL	|0

TABLE|corr_condition_tagvalue|corr_conditionid|ZBX_DATA
FIELD		|corr_conditionid|t_id		|	|NOT NULL	|0			|1|corr_condition
FIELD		|tag		|t_varchar(255)	|''	|NOT NULL	|0
FIELD		|operator	|t_integer	|'0'	|NOT NULL	|0
FIELD		|value		|t_varchar(255)	|''	|NOT NULL	|0

TABLE|corr_operation|corr_operationid|ZBX_DATA
FIELD		|corr_operationid|t_id		|	|NOT NULL	|0
FIELD		|correlationid	|t_id		|	|NOT NULL	|0			|1|correlation
FIELD		|type		|t_integer	|'0'	|NOT NULL	|0
INDEX		|1		|correlationid

TABLE|task|taskid|0
FIELD		|taskid		|t_id		|	|NOT NULL	|0
FIELD		|type		|t_integer	|	|NOT NULL	|0
FIELD		|status		|t_integer	|'0'	|NOT NULL	|0
FIELD		|clock		|t_integer	|'0'	|NOT NULL	|0
FIELD		|ttl		|t_integer	|'0'	|NOT NULL	|0
FIELD		|proxy_hostid	|t_id		|	|NULL		|0			|1|hosts	|hostid
INDEX		|1		|status,proxy_hostid

TABLE|task_close_problem|taskid|0
FIELD		|taskid		|t_id		|	|NOT NULL	|0			|1|task
FIELD		|acknowledgeid	|t_id		|	|NOT NULL	|0			|-|acknowledges

TABLE|item_preproc|item_preprocid|ZBX_TEMPLATE
FIELD		|item_preprocid	|t_id		|	|NOT NULL	|0
FIELD		|itemid		|t_id		|	|NOT NULL	|ZBX_PROXY			|1|items	|		|RESTRICT
FIELD		|step		|t_integer	|'0'	|NOT NULL	|ZBX_PROXY
FIELD		|type		|t_integer	|'0'	|NOT NULL	|ZBX_PROXY
FIELD		|params		|t_text		|''	|NOT NULL	|ZBX_PROXY
FIELD		|error_handler	|t_integer	|'0'	|NOT NULL	|ZBX_PROXY
FIELD		|error_handler_params|t_varchar(255)|''	|NOT NULL	|ZBX_PROXY
INDEX		|1		|itemid,step
CHANGELOG	|8

TABLE|task_remote_command|taskid|0
FIELD		|taskid		|t_id		|	|NOT NULL	|0			|1|task
FIELD		|command_type	|t_integer	|'0'	|NOT NULL	|0
FIELD		|execute_on	|t_integer	|'0'	|NOT NULL	|0
FIELD		|port		|t_integer	|'0'	|NOT NULL	|0
FIELD		|authtype	|t_integer	|'0'	|NOT NULL	|0
FIELD		|username	|t_varchar(64)	|''	|NOT NULL	|0
FIELD		|password	|t_varchar(64)	|''	|NOT NULL	|0
FIELD		|publickey	|t_varchar(64)	|''	|NOT NULL	|0
FIELD		|privatekey	|t_varchar(64)	|''	|NOT NULL	|0
FIELD		|command	|t_text		|''	|NOT NULL	|0
FIELD		|alertid	|t_id		|	|NULL		|0			|-|alerts
FIELD		|parent_taskid	|t_id		|	|NOT NULL	|0			|-|task		|taskid
FIELD		|hostid		|t_id		|	|NOT NULL	|0			|-|hosts

TABLE|task_remote_command_result|taskid|0
FIELD		|taskid		|t_id		|	|NOT NULL	|0			|1|task
FIELD		|status		|t_integer	|'0'	|NOT NULL	|0
FIELD		|parent_taskid	|t_id		|	|NOT NULL	|0			|-|task		|taskid
FIELD		|info		|t_shorttext	|''	|NOT NULL	|0

TABLE|task_data|taskid|0
FIELD		|taskid		|t_id		|	|NOT NULL	|0			|1|task
FIELD		|type		|t_integer	|'0'	|NOT NULL	|0
FIELD		|data		|t_text		|''	|NOT NULL	|0
FIELD		|parent_taskid	|t_id		|	|NULL		|0			|-|task		|taskid

TABLE|task_result|taskid|0
FIELD		|taskid		|t_id		|	|NOT NULL	|0			|1|task
FIELD		|status		|t_integer	|'0'	|NOT NULL	|0
FIELD		|parent_taskid	|t_id		|	|NOT NULL	|0			|-|task		|taskid
FIELD		|info		|t_longtext	|''	|NOT NULL	|0
INDEX		|1		|parent_taskid

TABLE|task_acknowledge|taskid|0
FIELD		|taskid		|t_id		|	|NOT NULL	|0			|1|task
FIELD		|acknowledgeid	|t_id		|	|NOT NULL	|0			|-|acknowledges

TABLE|sysmap_shape|sysmap_shapeid|ZBX_TEMPLATE
FIELD		|sysmap_shapeid	|t_id		|	|NOT NULL	|0
FIELD		|sysmapid	|t_id		|	|NOT NULL	|0			|1|sysmaps
FIELD		|type		|t_integer	|'0'	|NOT NULL	|0
FIELD		|x		|t_integer	|'0'	|NOT NULL	|0
FIELD		|y		|t_integer	|'0'	|NOT NULL	|0
FIELD		|width		|t_integer	|'200'	|NOT NULL	|0
FIELD		|height		|t_integer	|'200'	|NOT NULL	|0
FIELD		|text		|t_shorttext	|''	|NOT NULL	|0
FIELD		|font		|t_integer	|'9'	|NOT NULL	|0
FIELD		|font_size	|t_integer	|'11'	|NOT NULL	|0
FIELD		|font_color	|t_varchar(6)	|'000000'|NOT NULL	|0
FIELD		|text_halign	|t_integer	|'0'	|NOT NULL	|0
FIELD		|text_valign	|t_integer	|'0'	|NOT NULL	|0
FIELD		|border_type	|t_integer	|'0'	|NOT NULL	|0
FIELD		|border_width	|t_integer	|'1'	|NOT NULL	|0
FIELD		|border_color	|t_varchar(6)	|'000000'|NOT NULL	|0
FIELD		|background_color|t_varchar(6)	|''	|NOT NULL	|0
FIELD		|zindex		|t_integer	|'0'	|NOT NULL	|0
INDEX		|1		|sysmapid

TABLE|sysmap_element_trigger|selement_triggerid|ZBX_TEMPLATE
FIELD		|selement_triggerid	|t_id	|	|NOT NULL	|0
FIELD		|selementid		|t_id	|	|NOT NULL	|0			|1|sysmaps_elements
FIELD		|triggerid		|t_id	|	|NOT NULL	|0			|2|triggers
UNIQUE		|1			|selementid,triggerid

TABLE|httptest_field|httptest_fieldid|ZBX_TEMPLATE
FIELD		|httptest_fieldid	|t_id		|	|NOT NULL	|0
FIELD		|httptestid		|t_id		|	|NOT NULL	|ZBX_PROXY	|1|httptest	|		|RESTRICT
FIELD		|type			|t_integer	|'0'	|NOT NULL	|ZBX_PROXY
FIELD		|name			|t_varchar(255)	|''	|NOT NULL	|ZBX_PROXY
FIELD		|value			|t_shorttext	|''	|NOT NULL	|ZBX_PROXY
INDEX		|1			|httptestid
CHANGELOG	|12

TABLE|httpstep_field|httpstep_fieldid|ZBX_TEMPLATE
FIELD		|httpstep_fieldid	|t_id		|	|NOT NULL	|0
FIELD		|httpstepid		|t_id		|	|NOT NULL	|ZBX_PROXY	|1|httpstep	|		|RESTRICT
FIELD		|type			|t_integer	|'0'	|NOT NULL	|ZBX_PROXY
FIELD		|name			|t_varchar(255)	|''	|NOT NULL	|ZBX_PROXY
FIELD		|value			|t_shorttext	|''	|NOT NULL	|ZBX_PROXY
INDEX		|1			|httpstepid
CHANGELOG	|15

TABLE|dashboard|dashboardid|ZBX_DASHBOARD
FIELD		|dashboardid	|t_id		|	|NOT NULL	|0
FIELD		|name		|t_varchar(255)	|	|NOT NULL	|0
FIELD		|userid		|t_id		|	|NULL		|0			|1|users	|	|RESTRICT
FIELD		|private	|t_integer	|'1'	|NOT NULL	|0
FIELD		|templateid	|t_id		|	|NULL		|0			|2|hosts	|hostid
FIELD		|display_period	|t_integer	|'30'	|NOT NULL	|0
FIELD		|auto_start	|t_integer	|'1'	|NOT NULL	|0
FIELD		|uuid		|t_varchar(32)	|''	|NOT NULL	|0
INDEX		|1		|userid
INDEX		|2		|templateid

TABLE|dashboard_user|dashboard_userid|ZBX_DASHBOARD
FIELD		|dashboard_userid|t_id		|	|NOT NULL	|0
FIELD		|dashboardid	|t_id		|	|NOT NULL	|0			|1|dashboard
FIELD		|userid		|t_id		|	|NOT NULL	|0			|2|users
FIELD		|permission	|t_integer	|'2'	|NOT NULL	|0
UNIQUE		|1		|dashboardid,userid

TABLE|dashboard_usrgrp|dashboard_usrgrpid|ZBX_DASHBOARD
FIELD		|dashboard_usrgrpid|t_id	|	|NOT NULL	|0
FIELD		|dashboardid	|t_id		|	|NOT NULL	|0			|1|dashboard
FIELD		|usrgrpid	|t_id		|	|NOT NULL	|0			|2|usrgrp
FIELD		|permission	|t_integer	|'2'	|NOT NULL	|0
UNIQUE		|1		|dashboardid,usrgrpid

TABLE|dashboard_page|dashboard_pageid|ZBX_DASHBOARD
FIELD		|dashboard_pageid|t_id		|	|NOT NULL	|0
FIELD		|dashboardid	|t_id		|	|NOT NULL	|0		|1|dashboard
FIELD		|name		|t_varchar(255)	|''	|NOT NULL	|0
FIELD		|display_period	|t_integer	|'0'	|NOT NULL	|0
FIELD		|sortorder	|t_integer	|'0'	|NOT NULL	|0
INDEX		|1		|dashboardid

TABLE|widget|widgetid|ZBX_DASHBOARD
FIELD		|widgetid	|t_id		|	|NOT NULL	|0
FIELD		|type		|t_varchar(255)	|''	|NOT NULL	|0
FIELD		|name		|t_varchar(255)	|''	|NOT NULL	|0
FIELD		|x		|t_integer	|'0'	|NOT NULL	|0
FIELD		|y		|t_integer	|'0'	|NOT NULL	|0
FIELD		|width		|t_integer	|'1'	|NOT NULL	|0
FIELD		|height		|t_integer	|'2'	|NOT NULL	|0
FIELD		|view_mode	|t_integer	|'0'	|NOT NULL	|0
FIELD		|dashboard_pageid|t_id		|	|NOT NULL	|0		|1|dashboard_page
INDEX		|1		|dashboard_pageid

TABLE|widget_field|widget_fieldid|ZBX_DASHBOARD
FIELD		|widget_fieldid	|t_id		|	|NOT NULL	|0
FIELD		|widgetid	|t_id		|	|NOT NULL	|0			|1|widget
FIELD		|type		|t_integer	|'0'	|NOT NULL	|0
FIELD		|name		|t_varchar(255)	|''	|NOT NULL	|0
FIELD		|value_int	|t_integer	|'0'	|NOT NULL	|0
FIELD		|value_str	|t_varchar(255)	|''	|NOT NULL	|0
FIELD		|value_groupid	|t_id		|	|NULL		|0			|2|hstgrp	|groupid
FIELD		|value_hostid	|t_id		|	|NULL		|0			|3|hosts	|hostid
FIELD		|value_itemid	|t_id		|	|NULL		|0			|4|items	|itemid
FIELD		|value_graphid	|t_id		|	|NULL		|0			|5|graphs	|graphid
FIELD		|value_sysmapid	|t_id		|	|NULL		|0			|6|sysmaps	|sysmapid
FIELD		|value_serviceid|t_id		|	|NULL		|0			|7|services	|serviceid
FIELD		|value_slaid	|t_id		|	|NULL		|0			|8|sla		|slaid
FIELD		|value_userid	|t_id		|	|NULL		|0			|9|users	|userid
FIELD		|value_actionid	|t_id		|	|NULL		|0			|10|actions	|actionid
FIELD		|value_mediatypeid|t_id		|	|NULL		|0			|11|media_type	|mediatypeid
INDEX		|1		|widgetid
INDEX		|2		|value_groupid
INDEX		|3		|value_hostid
INDEX		|4		|value_itemid
INDEX		|5		|value_graphid
INDEX		|6		|value_sysmapid
INDEX		|7		|value_serviceid
INDEX		|8		|value_slaid
INDEX		|9		|value_userid
INDEX		|10		|value_actionid
INDEX		|11		|value_mediatypeid

TABLE|task_check_now|taskid|0
FIELD		|taskid		|t_id		|	|NOT NULL	|0			|1|task
FIELD		|itemid		|t_id		|	|NOT NULL	|0			|-|items

TABLE|event_suppress|event_suppressid|0
FIELD		|event_suppressid|t_id		|	|NOT NULL	|0
FIELD		|eventid	|t_id		|	|NOT NULL	|0			|1|events
FIELD		|maintenanceid	|t_id		|	|NULL		|0			|2|maintenances
FIELD		|suppress_until	|t_time		|'0'	|NOT NULL	|0
FIELD		|userid		|t_id		|	|NULL		|0			|3|users
UNIQUE		|1		|eventid,maintenanceid
INDEX		|2		|suppress_until
INDEX		|3		|maintenanceid

TABLE|maintenance_tag|maintenancetagid|ZBX_DATA
FIELD		|maintenancetagid|t_id		|	|NOT NULL	|0
FIELD		|maintenanceid	|t_id		|	|NOT NULL	|0			|1|maintenances
FIELD		|tag		|t_varchar(255)	|''	|NOT NULL	|0
FIELD		|operator	|t_integer	|'2'	|NOT NULL	|0
FIELD		|value		|t_varchar(255)	|''	|NOT NULL	|0
INDEX		|1		|maintenanceid

TABLE|lld_macro_path|lld_macro_pathid|ZBX_TEMPLATE
FIELD		|lld_macro_pathid|t_id		|	|NOT NULL	|0
FIELD		|itemid		|t_id		|	|NOT NULL	|0			|1|items
FIELD		|lld_macro	|t_varchar(255)	|''	|NOT NULL	|0
FIELD		|path		|t_varchar(255)	|''	|NOT NULL	|0
UNIQUE		|1		|itemid,lld_macro

TABLE|host_tag|hosttagid|ZBX_TEMPLATE
FIELD		|hosttagid	|t_id		|	|NOT NULL	|0
FIELD		|hostid		|t_id		|	|NOT NULL	|0			|1|hosts	|		|RESTRICT
FIELD		|tag		|t_varchar(255)	|''	|NOT NULL	|0
FIELD		|value		|t_varchar(255)	|''	|NOT NULL	|0
FIELD		|automatic	|t_integer	|'0'	|NOT NULL	|0
INDEX		|1		|hostid
CHANGELOG	|2

TABLE|config_autoreg_tls|autoreg_tlsid|ZBX_DATA
FIELD		|autoreg_tlsid	|t_id		|	|NOT NULL	|0
FIELD		|tls_psk_identity|t_varchar(128)|''	|NOT NULL	|ZBX_PROXY
FIELD		|tls_psk	|t_varchar(512)	|''	|NOT NULL	|ZBX_PROXY
UNIQUE		|1		|tls_psk_identity

TABLE|module|moduleid|ZBX_DATA
FIELD		|moduleid	|t_id		|	|NOT NULL	|0
FIELD		|id		|t_varchar(255)	|''	|NOT NULL	|0
FIELD		|relative_path	|t_varchar(255)	|''	|NOT NULL	|0
FIELD		|status		|t_integer	|'0'	|NOT NULL	|0
FIELD		|config		|t_shorttext	|''	|NOT NULL	|0

TABLE|interface_snmp|interfaceid|ZBX_TEMPLATE
FIELD		|interfaceid	|t_id		|	|NOT NULL	|0			|1|interface
FIELD		|version	|t_integer	|'2'	|NOT NULL	|ZBX_PROXY
FIELD		|bulk		|t_integer	|'1'	|NOT NULL	|ZBX_PROXY
FIELD		|community	|t_varchar(64)	|''	|NOT NULL	|ZBX_PROXY
FIELD		|securityname	|t_varchar(64)	|''	|NOT NULL	|ZBX_PROXY
FIELD		|securitylevel	|t_integer	|'0'	|NOT NULL	|ZBX_PROXY
FIELD		|authpassphrase	|t_varchar(64)	|''	|NOT NULL	|ZBX_PROXY
FIELD		|privpassphrase	|t_varchar(64)	|''	|NOT NULL	|ZBX_PROXY
FIELD		|authprotocol	|t_integer	|'0'	|NOT NULL	|ZBX_PROXY
FIELD		|privprotocol	|t_integer	|'0'	|NOT NULL	|ZBX_PROXY
FIELD		|contextname	|t_varchar(255)	|''	|NOT NULL	|ZBX_PROXY
FIELD		|max_repetitions|t_integer	|'10'	|NOT NULL	|ZBX_PROXY

TABLE|lld_override|lld_overrideid|ZBX_TEMPLATE
FIELD		|lld_overrideid	|t_id		|	|NOT NULL	|0
FIELD		|itemid		|t_id		|	|NOT NULL	|0	|1|items
FIELD		|name		|t_varchar(255)	|''	|NOT NULL	|0
FIELD		|step		|t_integer	|'0'	|NOT NULL	|0
FIELD		|evaltype	|t_integer	|'0'	|NOT NULL	|0
FIELD		|formula	|t_varchar(255)	|''	|NOT NULL	|0
FIELD		|stop		|t_integer	|'0'	|NOT NULL	|0
UNIQUE		|1		|itemid,name

TABLE|lld_override_condition|lld_override_conditionid|ZBX_TEMPLATE
FIELD	|lld_override_conditionid	|t_id		|	|NOT NULL	|0
FIELD	|lld_overrideid			|t_id		|	|NOT NULL	|0	|1|lld_override
FIELD	|operator			|t_integer	|'8'	|NOT NULL	|0
FIELD	|macro				|t_varchar(64)	|''	|NOT NULL	|0
FIELD	|value				|t_varchar(255)	|''	|NOT NULL	|0
INDEX	|1				|lld_overrideid

TABLE|lld_override_operation|lld_override_operationid|ZBX_TEMPLATE
FIELD	|lld_override_operationid	|t_id		|	|NOT NULL	|0
FIELD	|lld_overrideid			|t_id		|	|NOT NULL	|0	|1|lld_override
FIELD	|operationobject		|t_integer	|'0'	|NOT NULL	|0
FIELD	|operator			|t_integer	|'0'	|NOT NULL	|0
FIELD	|value				|t_varchar(255)	|''	|NOT NULL	|0
INDEX	|1				|lld_overrideid

TABLE|lld_override_opstatus|lld_override_operationid|ZBX_TEMPLATE
FIELD	|lld_override_operationid	|t_id		|	|NOT NULL	|0	|1|lld_override_operation
FIELD	|status				|t_integer	|'0'	|NOT NULL	|0

TABLE|lld_override_opdiscover|lld_override_operationid|ZBX_TEMPLATE
FIELD	|lld_override_operationid	|t_id		|	|NOT NULL	|0	|1|lld_override_operation
FIELD	|discover			|t_integer	|'0'	|NOT NULL	|0

TABLE|lld_override_opperiod|lld_override_operationid|ZBX_TEMPLATE
FIELD	|lld_override_operationid	|t_id		|	|NOT NULL	|0	|1|lld_override_operation
FIELD	|delay				|t_varchar(1024)|'0'	|NOT NULL	|0

TABLE|lld_override_ophistory|lld_override_operationid|ZBX_TEMPLATE
FIELD	|lld_override_operationid	|t_id		|	|NOT NULL	|0	|1|lld_override_operation
FIELD	|history			|t_varchar(255)	|'90d'	|NOT NULL	|0

TABLE|lld_override_optrends|lld_override_operationid|ZBX_TEMPLATE
FIELD	|lld_override_operationid	|t_id		|	|NOT NULL	|0	|1|lld_override_operation
FIELD	|trends				|t_varchar(255)	|'365d'	|NOT NULL	|0

TABLE|lld_override_opseverity|lld_override_operationid|ZBX_TEMPLATE
FIELD	|lld_override_operationid	|t_id		|	|NOT NULL	|0	|1|lld_override_operation
FIELD	|severity			|t_integer	|'0'	|NOT NULL	|0

TABLE|lld_override_optag|lld_override_optagid|ZBX_TEMPLATE
FIELD	|lld_override_optagid		|t_id		|	|NOT NULL	|0
FIELD	|lld_override_operationid	|t_id		|	|NOT NULL	|0	|1|lld_override_operation
FIELD	|tag				|t_varchar(255)	|''	|NOT NULL	|0
FIELD	|value				|t_varchar(255)	|''	|NOT NULL	|0
INDEX	|1				|lld_override_operationid

TABLE|lld_override_optemplate|lld_override_optemplateid|ZBX_TEMPLATE
FIELD	|lld_override_optemplateid	|t_id		|	|NOT NULL	|0
FIELD	|lld_override_operationid	|t_id		|	|NOT NULL	|0	|1|lld_override_operation
FIELD	|templateid			|t_id		|	|NOT NULL	|0	|2|hosts	|hostid	|RESTRICT
UNIQUE	|1				|lld_override_operationid,templateid
INDEX	|2				|templateid

TABLE|lld_override_opinventory|lld_override_operationid|ZBX_TEMPLATE
FIELD	|lld_override_operationid	|t_id		|	|NOT NULL	|0	|1|lld_override_operation
FIELD	|inventory_mode			|t_integer	|'0'	|NOT NULL	|0

TABLE|trigger_queue|trigger_queueid|0
FIELD		|trigger_queueid|t_id		|	|NOT NULL	|0
FIELD		|objectid	|t_id		|	|NOT NULL	|0
FIELD		|type		|t_integer	|'0'	|NOT NULL	|0
FIELD		|clock		|t_time		|'0'	|NOT NULL	|0
FIELD		|ns		|t_nanosec	|'0'	|NOT NULL	|0

TABLE|item_parameter|item_parameterid|ZBX_TEMPLATE
FIELD		|item_parameterid|t_id		|	|NOT NULL	|0
FIELD		|itemid		|t_id		|	|NOT NULL	|ZBX_PROXY		|1|items
FIELD		|name		|t_varchar(255)	|''	|NOT NULL	|ZBX_PROXY
FIELD		|value		|t_varchar(2048)|''	|NOT NULL	|ZBX_PROXY
INDEX		|1		|itemid

TABLE|role_rule|role_ruleid|ZBX_DATA
FIELD		|role_ruleid	|t_id		|	|NOT NULL	|0
FIELD		|roleid		|t_id		|	|NOT NULL	|0			|1|role
FIELD		|type		|t_integer	|'0'	|NOT NULL	|0
FIELD		|name		|t_varchar(255)	|''	|NOT NULL	|0
FIELD		|value_int	|t_integer	|'0'	|NOT NULL	|0
FIELD		|value_str	|t_varchar(255)	|''	|NOT NULL	|0
FIELD		|value_moduleid	|t_id		|	|NULL		|0			|2|module	|moduleid
FIELD		|value_serviceid|t_id		|	|NULL	|0			|3|services	|serviceid
INDEX		|1		|roleid
INDEX		|2		|value_moduleid
INDEX		|3		|value_serviceid

TABLE|token|tokenid|ZBX_DATA
FIELD	|tokenid	|t_id		|	|NOT NULL	|0
FIELD	|name		|t_varchar(64)	|''	|NOT NULL	|0
FIELD	|description	|t_shorttext	|''	|NOT NULL	|0
FIELD	|userid		|t_id		|	|NOT NULL	|0	|1	|users
FIELD	|token		|t_varchar(128)	|	|NULL		|0
FIELD	|lastaccess	|t_integer	|'0'	|NOT NULL	|0
FIELD	|status		|t_integer	|'0'	|NOT NULL	|0
FIELD	|expires_at	|t_time		|'0'	|NOT NULL	|0
FIELD	|created_at	|t_time		|'0'	|NOT NULL	|0
FIELD	|creator_userid	|t_id		|	|NULL		|0	|2	|users	|userid	|RESTRICT
INDEX	|1		|name
UNIQUE	|2		|userid,name
UNIQUE	|3		|token
INDEX	|4		|creator_userid

TABLE|item_tag|itemtagid|ZBX_TEMPLATE
FIELD		|itemtagid	|t_id		|	|NOT NULL	|0
FIELD		|itemid		|t_id		|	|NOT NULL	|0			|1|items	|		|RESTRICT
FIELD		|tag		|t_varchar(255)	|''	|NOT NULL	|0
FIELD		|value		|t_varchar(255)	|''	|NOT NULL	|0
INDEX		|1		|itemid
CHANGELOG	|4

TABLE|httptest_tag|httptesttagid|ZBX_TEMPLATE
FIELD		|httptesttagid	|t_id		|	|NOT NULL	|0
FIELD		|httptestid	|t_id			|	|NOT NULL	|0		|1|httptest
FIELD		|tag		|t_varchar(255)	|''	|NOT NULL	|0
FIELD		|value		|t_varchar(255)	|''	|NOT NULL	|0
INDEX		|1		|httptestid

TABLE|sysmaps_element_tag|selementtagid|ZBX_TEMPLATE
FIELD		|selementtagid	|t_id		|	|NOT NULL	|0
FIELD		|selementid	|t_id			|	|NOT NULL	|0		|1|sysmaps_elements
FIELD		|tag		|t_varchar(255)	|''	|NOT NULL	|0
FIELD		|value		|t_varchar(255)	|''	|NOT NULL	|0
FIELD		|operator	|t_integer		|'0'|NOT NULL	|0
INDEX		|1		|selementid

TABLE|report|reportid|ZBX_DATA
FIELD		|reportid	|t_id		|	|NOT NULL	|0
FIELD		|userid		|t_id		|	|NOT NULL	|0		|1|users|userid
FIELD		|name		|t_varchar(255)	|''	|NOT NULL	|0
FIELD		|description	|t_varchar(2048)|''	|NOT NULL	|0
FIELD		|status		|t_integer	|'0'	|NOT NULL	|0
FIELD		|dashboardid	|t_id		|	|NOT NULL	|0		|2|dashboard|dashboardid
FIELD		|period		|t_integer	|'0'	|NOT NULL	|0
FIELD		|cycle		|t_integer	|'0'	|NOT NULL	|0
FIELD		|weekdays	|t_integer	|'0'	|NOT NULL	|0
FIELD		|start_time	|t_integer	|'0'	|NOT NULL	|0
FIELD		|active_since	|t_integer	|'0'	|NOT NULL	|0
FIELD		|active_till	|t_integer	|'0'	|NOT NULL	|0
FIELD		|state		|t_integer	|'0'	|NOT NULL	|ZBX_NODATA
FIELD		|lastsent	|t_time	|'0'		|NOT NULL	|ZBX_NODATA
FIELD		|info		|t_varchar(2048)|''	|NOT NULL	|ZBX_NODATA
UNIQUE		|1		|name

TABLE|report_param|reportparamid|ZBX_DATA
FIELD		|reportparamid	|t_id		|	|NOT NULL	|0
FIELD		|reportid	|t_id		|	|NOT NULL	|0		|1|report|reportid
FIELD		|name		|t_varchar(255)	|''	|NOT NULL	|0
FIELD		|value		|t_shorttext	|''	|NOT NULL	|0
INDEX		|1		|reportid

TABLE|report_user|reportuserid|ZBX_DATA
FIELD		|reportuserid	|t_id		|	|NOT NULL	|0
FIELD		|reportid	|t_id		|	|NOT NULL	|0		|1|report|reportid
FIELD		|userid		|t_id		|	|NOT NULL	|0		|2|users|userid
FIELD		|exclude	|t_integer	|'0'	|NOT NULL	|0
FIELD		|access_userid	|t_id		|	|NULL		|0		|3|users|userid		|RESTRICT
INDEX		|1		|reportid

TABLE|report_usrgrp|reportusrgrpid|ZBX_DATA
FIELD		|reportusrgrpid|t_id		|	|NOT NULL	|0
FIELD		|reportid	|t_id		|	|NOT NULL	|0		|1|report|reportid
FIELD		|usrgrpid	|t_id		|	|NOT NULL	|0		|2|usrgrp|usrgrpid
FIELD		|access_userid	|t_id		|	|NULL		|0		|3|users|userid		|RESTRICT
INDEX		|1		|reportid

TABLE|service_problem_tag|service_problem_tagid|ZBX_DATA
FIELD		|service_problem_tagid	|t_id		|	|NOT NULL	|0
FIELD		|serviceid		|t_id		|	|NOT NULL	|0	|1|services|serviceid
FIELD		|tag			|t_varchar(255)	|''	|NOT NULL	|0
FIELD		|operator		|t_integer	|'0'	|NOT NULL	|0
FIELD		|value			|t_varchar(255)	|''	|NOT NULL	|0
INDEX		|1			|serviceid

TABLE|service_problem|service_problemid|ZBX_DATA
FIELD		|service_problemid	|t_id		|	|NOT NULL	|0
FIELD		|eventid		|t_id		|	|NOT NULL	|0	|1|problem|eventid
FIELD		|serviceid		|t_id		|	|NOT NULL	|0	|2|services|serviceid
FIELD		|severity		|t_integer	|'0'	|NOT NULL	|0
INDEX		|1			|eventid
INDEX		|2			|serviceid

TABLE|service_tag|servicetagid|0
FIELD		|servicetagid	|t_id		|	|NOT NULL	|0
FIELD		|serviceid	|t_id		|	|NOT NULL	|0		|1|services|serviceid
FIELD		|tag		|t_varchar(255)	|''	|NOT NULL	|0
FIELD		|value		|t_varchar(255)	|''	|NOT NULL	|0
INDEX		|1		|serviceid

TABLE|service_status_rule|service_status_ruleid|ZBX_DATA
FIELD		|service_status_ruleid|t_id	|	|NOT NULL	|0
FIELD		|serviceid	|t_id		|	|NOT NULL	|0		|1|services|serviceid
FIELD		|type		|t_integer	|'0'	|NOT NULL	|0
FIELD		|limit_value	|t_integer	|'0'	|NOT NULL	|0
FIELD		|limit_status	|t_integer	|'0'	|NOT NULL	|0
FIELD		|new_status	|t_integer	|'0'	|NOT NULL	|0
INDEX		|1		|serviceid

TABLE|ha_node|ha_nodeid|ZBX_DATA
FIELD		|ha_nodeid	|t_cuid		|	|NOT NULL	|0
FIELD		|name		|t_varchar(255)	|''	|NOT NULL	|0
FIELD		|address	|t_varchar(255)	|''	|NOT NULL	|0
FIELD		|port		|t_integer	|'10051'|NOT NULL	|0
FIELD		|lastaccess	|t_integer	|'0'	|NOT NULL	|0
FIELD		|status		|t_integer	|'0'	|NOT NULL	|0
FIELD		|ha_sessionid	|t_cuid		|''	|NOT NULL	|0
UNIQUE		|1		|name
INDEX		|2		|status,lastaccess

TABLE|sla|slaid|ZBX_DATA
FIELD		|slaid		|t_id		|	|NOT NULL	|0
FIELD		|name		|t_varchar(255)	|''	|NOT NULL	|0
FIELD		|period		|t_integer	|'0'	|NOT NULL	|0
FIELD		|slo		|t_double	|'99.9'	|NOT NULL	|0
FIELD		|effective_date	|t_integer	|'0'	|NOT NULL	|0
FIELD		|timezone	|t_varchar(50)	|'UTC'	|NOT NULL	|ZBX_NODATA
FIELD		|status		|t_integer	|'1'	|NOT NULL	|0
FIELD		|description	|t_shorttext	|''	|NOT NULL	|0
UNIQUE		|1		|name

TABLE|sla_schedule|sla_scheduleid|ZBX_DATA
FIELD		|sla_scheduleid	|t_id		|	|NOT NULL	|0
FIELD		|slaid		|t_id		|	|NOT NULL	|0		|1|sla|slaid
FIELD		|period_from	|t_integer	|'0'	|NOT NULL	|0
FIELD		|period_to	|t_integer	|'0'	|NOT NULL	|0
INDEX		|1		|slaid

TABLE|sla_excluded_downtime|sla_excluded_downtimeid|ZBX_DATA
FIELD		|sla_excluded_downtimeid|t_id		|	|NOT NULL	|0
FIELD		|slaid			|t_id		|	|NOT NULL	|0	|1|sla|slaid
FIELD		|name			|t_varchar(255)	|''	|NOT NULL	|0
FIELD		|period_from		|t_integer	|'0'	|NOT NULL	|0
FIELD		|period_to		|t_integer	|'0'	|NOT NULL	|0
INDEX		|1			|slaid

TABLE|sla_service_tag|sla_service_tagid|0
FIELD		|sla_service_tagid	|t_id		|	|NOT NULL	|0
FIELD		|slaid			|t_id		|	|NOT NULL	|0	|1|sla|slaid
FIELD		|tag			|t_varchar(255)	|''	|NOT NULL	|0
FIELD		|operator		|t_integer	|'0'	|NOT NULL	|0
FIELD		|value			|t_varchar(255)	|''	|NOT NULL	|0
INDEX		|1			|slaid

TABLE|host_rtdata|hostid|ZBX_TEMPLATE
FIELD		|hostid			|t_id		|	|NOT NULL	|0	|1|hosts|hostid
FIELD		|active_available	|t_integer	|'0'	|NOT NULL	|0
FIELD		|lastaccess		|t_integer	|'0'	|NOT NULL	|ZBX_NODATA
FIELD		|version		|t_integer	|'0'	|NOT NULL	|ZBX_NODATA
FIELD		|compatibility		|t_integer	|'0'	|NOT NULL	|ZBX_NODATA

TABLE|userdirectory|userdirectoryid|0
FIELD		|userdirectoryid	|t_id			|		|NOT NULL	|0
FIELD		|name				|t_varchar(128)	|''		|NOT NULL	|0
FIELD		|description		|t_shorttext	|''		|NOT NULL	|0
FIELD		|idp_type			|t_integer		|'1'	|NOT NULL	|0
FIELD		|provision_status	|t_integer		|'0'	|NOT NULL	|0
INDEX		|1			|idp_type

TABLE|userdirectory_ldap|userdirectoryid|0
FIELD		|userdirectoryid		|t_id			|		|NOT NULL	|0	|1|userdirectory
FIELD		|host					|t_varchar(255)	|''		|NOT NULL	|0
FIELD		|port					|t_integer		|'389'	|NOT NULL	|0
FIELD		|base_dn				|t_varchar(255)	|''		|NOT NULL	|0
FIELD		|search_attribute		|t_varchar(128)	|''		|NOT NULL	|0
FIELD		|bind_dn				|t_varchar(255)	|''		|NOT NULL	|0
FIELD		|bind_password			|t_varchar(128)	|''		|NOT NULL	|0
FIELD		|start_tls				|t_integer		|'0'	|NOT NULL	|0
FIELD		|search_filter			|t_varchar(255)	|''		|NOT NULL	|0
FIELD		|group_basedn			|t_varchar(255)	|''		|NOT NULL	|0
FIELD		|group_name				|t_varchar(255)	|''		|NOT NULL	|0
FIELD		|group_member			|t_varchar(255)	|''		|NOT NULL	|0
FIELD		|user_ref_attr			|t_varchar(255)	|''		|NOT NULL	|0
FIELD		|group_filter			|t_varchar(255)	|''		|NOT NULL	|0
FIELD		|group_membership		|t_varchar(255)	|''		|NOT NULL	|0
FIELD		|user_username			|t_varchar(255)	|''		|NOT NULL	|0
FIELD		|user_lastname			|t_varchar(255)	|''		|NOT NULL	|0

TABLE|userdirectory_saml|userdirectoryid|0
FIELD		|userdirectoryid		|t_id			|		|NOT NULL	|0	|1|userdirectory
FIELD		|idp_entityid			|t_varchar(1024)|''		|NOT NULL	|0
FIELD		|sso_url				|t_varchar(2048)|''		|NOT NULL	|0
FIELD		|slo_url				|t_varchar(2048)|''		|NOT NULL	|0
FIELD		|username_attribute		|t_varchar(128)	|''		|NOT NULL	|0
FIELD		|sp_entityid			|t_varchar(1024)|''		|NOT NULL	|0
FIELD		|nameid_format			|t_varchar(2048)|''		|NOT NULL	|0
FIELD		|sign_messages			|t_integer		|'0'	|NOT NULL	|0
FIELD		|sign_assertions		|t_integer		|'0'	|NOT NULL	|0
FIELD		|sign_authn_requests	|t_integer		|'0'	|NOT NULL	|0
FIELD		|sign_logout_requests	|t_integer		|'0'	|NOT NULL	|0
FIELD		|sign_logout_responses	|t_integer		|'0'	|NOT NULL	|0
FIELD		|encrypt_nameid			|t_integer		|'0'	|NOT NULL	|0
FIELD		|encrypt_assertions		|t_integer		|'0'	|NOT NULL	|0
FIELD		|group_name				|t_varchar(255)	|''		|NOT NULL	|0
FIELD		|user_username			|t_varchar(255)	|''		|NOT NULL	|0
FIELD		|user_lastname			|t_varchar(255)	|''		|NOT NULL	|0
FIELD		|scim_status			|t_integer		|'0'	|NOT NULL	|0

TABLE|userdirectory_media|userdirectory_mediaid|0
FIELD		|userdirectory_mediaid	|t_id			|	|NOT NULL	|0
FIELD		|userdirectoryid	|t_id			|	|NOT NULL	|0	|1	|userdirectory
FIELD		|mediatypeid		|t_id			|	|NOT NULL	|0	|2	|media_type
FIELD		|name				|t_varchar(64)	|''	|NOT NULL	|0
FIELD		|attribute			|t_varchar(255)	|''	|NOT NULL	|0
INDEX		|1	|userdirectoryid
INDEX		|2	|mediatypeid

TABLE|userdirectory_usrgrp|userdirectory_usrgrpid|0
FIELD		|userdirectory_usrgrpid		|t_id		|	|NOT NULL	|0
FIELD		|userdirectory_idpgroupid	|t_id		|	|NOT NULL	|0	|1	|userdirectory_idpgroup
FIELD		|usrgrpid					|t_id		|	|NOT NULL	|0	|2	|usrgrp
UNIQUE		|1	|userdirectory_idpgroupid,usrgrpid
INDEX		|2	|usrgrpid
INDEX		|3	|userdirectory_idpgroupid

TABLE|userdirectory_idpgroup|userdirectory_idpgroupid|0
FIELD		|userdirectory_idpgroupid	|t_id			|	|NOT NULL	|0
FIELD		|userdirectoryid		|t_id			|	|NOT NULL	|0	|1	|userdirectory
FIELD		|roleid					|t_id			|	|NOT NULL	|0	|2	|role
FIELD		|name					|t_varchar(255)	|''	|NOT NULL	|0
INDEX		|1	|userdirectoryid
INDEX		|2	|roleid

TABLE|changelog|changelogid|0
FIELD		|changelogid	|t_serial	|	|NOT NULL	|0
FIELD		|object		|t_integer	|'0'	|NOT NULL	|0
FIELD		|objectid	|t_id		|	|NOT NULL	|0
FIELD		|operation	|t_integer	|'0'	|NOT NULL	|0
FIELD		|clock		|t_integer	|'0'	|NOT NULL	|0
INDEX		|1		|clock

TABLE|scim_group|scim_groupid|0
FIELD		|scim_groupid	|t_id			|	|NOT NULL	|0
FIELD		|name			|t_varchar(64)	|''	|NOT NULL	|0
UNIQUE		|1		|name

TABLE|user_scim_group|user_scim_groupid|0
FIELD		|user_scim_groupid	|t_id	|	|NOT NULL	|0
FIELD		|userid				|t_id	|	|NOT NULL	|0	|1|users
FIELD		|scim_groupid		|t_id	|	|NOT NULL	|0	|2|scim_group
INDEX		|1	|userid
INDEX		|2	|scim_groupid

TABLE|dbversion|dbversionid|
FIELD		|dbversionid	|t_id		|	|NOT NULL	|0
FIELD		|mandatory	|t_integer	|'0'	|NOT NULL	|
FIELD		|optional	|t_integer	|'0'	|NOT NULL	|
<<<<<<< HEAD
ROW		|1		|6030170	|6030170
=======
ROW		|1		|6030159	|6030159
>>>>>>> 899dbd15
<|MERGE_RESOLUTION|>--- conflicted
+++ resolved
@@ -2073,8 +2073,4 @@
 FIELD		|dbversionid	|t_id		|	|NOT NULL	|0
 FIELD		|mandatory	|t_integer	|'0'	|NOT NULL	|
 FIELD		|optional	|t_integer	|'0'	|NOT NULL	|
-<<<<<<< HEAD
-ROW		|1		|6030170	|6030170
-=======
-ROW		|1		|6030159	|6030159
->>>>>>> 899dbd15
+ROW		|1		|6030171	|6030171