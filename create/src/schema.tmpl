--- conflicted
+++ resolved
@@ -204,13 +204,8 @@
 FIELD		|httptestid	|t_id		|	|NOT NULL	|ZBX_PROXY		|1|httptest
 FIELD		|name		|t_varchar(64)	|''	|NOT NULL	|ZBX_PROXY
 FIELD		|no		|t_integer	|'0'	|NOT NULL	|ZBX_PROXY
-<<<<<<< HEAD
 FIELD		|url		|t_varchar(2048)|''	|NOT NULL	|ZBX_PROXY
-FIELD		|timeout	|t_integer	|'30'	|NOT NULL	|ZBX_PROXY
-=======
-FIELD		|url		|t_varchar(255)	|''	|NOT NULL	|ZBX_PROXY
 FIELD		|timeout	|t_integer	|'15'	|NOT NULL	|ZBX_PROXY
->>>>>>> 3f372352
 FIELD		|posts		|t_shorttext	|''	|NOT NULL	|ZBX_PROXY
 FIELD		|required	|t_varchar(255)	|''	|NOT NULL	|ZBX_PROXY
 FIELD		|status_codes	|t_varchar(255)	|''	|NOT NULL	|ZBX_PROXY
@@ -1281,8 +1276,4 @@
 TABLE|dbversion||
 FIELD		|mandatory	|t_integer	|'0'	|NOT NULL	|
 FIELD		|optional	|t_integer	|'0'	|NOT NULL	|
-<<<<<<< HEAD
-ROW		|2030101	|2030101
-=======
-ROW		|2030093	|2030093
->>>>>>> 3f372352
+ROW		|2030103	|2030103