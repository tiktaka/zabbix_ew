--- conflicted
+++ resolved
@@ -1282,8 +1282,4 @@
 TABLE|dbversion||
 FIELD		|mandatory	|t_integer	|'0'	|NOT NULL	|
 FIELD		|optional	|t_integer	|'0'	|NOT NULL	|
-<<<<<<< HEAD
-ROW		|2050006	|2050006
-=======
-ROW		|2050012	|2050012
->>>>>>> 1edff37a
+ROW		|2050014	|2050014