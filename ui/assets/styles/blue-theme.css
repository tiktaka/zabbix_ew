--- conflicted
+++ resolved
@@ -4344,173 +4344,9 @@
           .header-navigation > ul > li > ul.breadcrumbs > li:not(:last-child)::after {
             content: "/"; }
       .header-navigation > ul > li .status-container {
-<<<<<<< HEAD
         margin-right: 5px;
         vertical-align: text-bottom; }
     .header-navigation > ul li > span {
-=======
-        margin-right: 5px; }
-    .header-navigation > ul li > span {
-      display: inline-block;
-      padding: 2px 7px;
-      line-height: 18px;
-      white-space: nowrap;
-      vertical-align: top;
-      text-overflow: ellipsis;
-      overflow: hidden;
-      max-width: 250px; }
-      .header-navigation > ul li > span a {
-        vertical-align: top;
-        text-overflow: ellipsis;
-        overflow: hidden;
-        max-width: 200px;
-        display: inline-block;
-        margin-top: 2px;
-        line-height: 14px; }
-      .header-navigation > ul li > span.selected {
-        background-color: #ffffff;
-        border-radius: 2px;
-        box-shadow: inset 0 0 0 1px #dfe4e7; }
-  .header-navigation + .filter-space {
-    margin-top: -29px; }
-
-form.is-loading {
-  position: relative; }
-
-.form-submit-hidden {
-  position: absolute;
-  visibility: hidden;
-  min-height: 0;
-  max-height: 0; }
-
-.list-table {
-  width: 100%;
-  background-color: #ffffff;
-  border-collapse: separate;
-  border: 1px solid #dfe4e7; }
-  .list-table .action-container {
-    display: flex;
-    width: 100%;
-    height: 18px;
-    line-height: 18px; }
-    .list-table .action-container .link-action {
-      height: 16px;
-      min-width: 1em; }
-    .list-table .action-container [class*='icon-'] {
-      flex-shrink: 0; }
-    .list-table .action-container .rel-container {
-      display: flex; }
-    .list-table .action-container .separator {
-      flex-shrink: 0;
-      margin-right: 4px; }
-  .list-table td .icon-maintenance {
-    margin: 0 0 -3px 4px; }
-  .list-table td .icon-depend-up,
-  .list-table td .icon-depend-down,
-  .list-table td .icon-ackn {
-    margin: 0 4px -3px 0; }
-  .list-table td .tag, .list-table td .btn-tag {
-    margin-top: -1px; }
-  .list-table td .checkbox-radio + label span {
-    margin-top: 1px; }
-  .list-table td .btn-widget-expand, .list-table td .list-vertical-accordion .list-accordion-item-closed .list-accordion-item-toggle, .list-vertical-accordion .list-accordion-item-closed .list-table td .list-accordion-item-toggle,
-  .list-table td .btn-widget-collapse,
-  .list-table td .list-vertical-accordion .list-accordion-item-opened .list-accordion-item-toggle,
-  .list-vertical-accordion .list-accordion-item-opened .list-table td .list-accordion-item-toggle {
-    background-color: #ffffff;
-    width: 18px;
-    height: 18px;
-    background-position-x: -9px;
-    margin: 7px 0 0 0;
-    opacity: 1; }
-  .list-table td .btn-widget-expand, .list-table td .list-vertical-accordion .list-accordion-item-closed .list-accordion-item-toggle, .list-vertical-accordion .list-accordion-item-closed .list-table td .list-accordion-item-toggle {
-    background-position-y: -693px; }
-  .list-table td .btn-widget-collapse, .list-table td .list-vertical-accordion .list-accordion-item-opened .list-accordion-item-toggle, .list-vertical-accordion .list-accordion-item-opened .list-table td .list-accordion-item-toggle {
-    background-position-y: -657px; }
-  .list-table td .icon-doc-link {
-    width: 18px;
-    height: 18px;
-    line-height: 18px; }
-  .list-table .second-col {
-    padding-left: 0;
-    padding-right: 0; }
-    .list-table .second-col .icon-action-symptom {
-      margin-right: 0; }
-  .list-table .third-col {
-    padding-top: 0;
-    padding-bottom: 0;
-    padding-left: 2px; }
-    .list-table .third-col .icon-action-symptom {
-      margin-top: 6px;
-      margin-right: 0; }
-  .list-table .symptom-limit-td {
-    padding-top: 0;
-    padding-bottom: 0; }
-  .list-table .problem-nested:not([class*='flh-']):not(.row-selected):not(:hover) {
-    background-color: #f2f2f2; }
-    .list-table .problem-nested:not([class*='flh-']):not(.row-selected):not(:hover) td,
-    .list-table .problem-nested:not([class*='flh-']):not(.row-selected):not(:hover) .timeline-axis,
-    .list-table .problem-nested:not([class*='flh-']):not(.row-selected):not(:hover) .timeline-td {
-      border-bottom-color: #f2f2f2 !important; }
-  .list-table .problem-nested-small {
-    font-size: calc(1em - 1px); }
-    .list-table .problem-nested-small .tag, .list-table .problem-nested-small .btn-tag {
-      font-size: 12px; }
-  .list-table.compact-view tr[class*='flh-']:not(.row-selected):not(:hover) td {
-    color: #1f2c33; }
-    .list-table.compact-view tr[class*='flh-']:not(.row-selected):not(:hover) td sup,
-    .list-table.compact-view tr[class*='flh-']:not(.row-selected):not(:hover) td a,
-    .list-table.compact-view tr[class*='flh-']:not(.row-selected):not(:hover) td .problem-unack-fg,
-    .list-table.compact-view tr[class*='flh-']:not(.row-selected):not(:hover) td .problem-ack-fg,
-    .list-table.compact-view tr[class*='flh-']:not(.row-selected):not(:hover) td .ok-unack-fg,
-    .list-table.compact-view tr[class*='flh-']:not(.row-selected):not(:hover) td .ok-ack-fg {
-      color: #1f2c33;
-      border-bottom-color: rgba(31, 44, 51, 0.5); }
-    .list-table.compact-view tr[class*='flh-']:not(.row-selected):not(:hover) td .tag, .list-table.compact-view tr[class*='flh-']:not(.row-selected):not(:hover) td .btn-tag {
-      background-color: rgba(31, 44, 51, 0.5); }
-    .list-table.compact-view tr[class*='flh-']:not(.row-selected):not(:hover) td .icon-wizard-action {
-      background-position: -165px -624px; }
-    .list-table.compact-view tr[class*='flh-']:not(.row-selected):not(:hover) td button:focus {
-      box-shadow: 0 0 0 2px rgba(31, 44, 51, 0.5); }
-  .list-table.compact-view tr[class*='flh-']:not(.row-selected):not(:hover) td [class*='icon-'] {
-    background-color: #ffffff;
-    border-radius: 2px; }
-  .list-table.compact-view tr[class*='flh-']:not(.row-selected):not(:hover) td [class*='icon-depend-'],
-  .list-table.compact-view tr[class*='flh-']:not(.row-selected):not(:hover) td .icon-description,
-  .list-table.compact-view tr[class*='flh-']:not(.row-selected):not(:hover) td .icon-wizard-action {
-    background-color: transparent; }
-  .list-table.compact-view .link-action {
-    color: #1f2c33; }
-    .list-table.compact-view .link-action.red {
-      color: #e33734; }
-    .list-table.compact-view .link-action.orange {
-      color: #f24f1d; }
-    .list-table.compact-view .link-action.yellow {
-      color: #e99003; }
-    .list-table.compact-view .link-action.green {
-      color: #429e47; }
-    .list-table.compact-view .link-action:hover, .list-table.compact-view .link-action:focus {
-      color: #0275b8; }
-  .list-table.compact-view .problem-nested:not([class*='flh-']):not(.row-selected) td, .list-table.compact-view .problem-nested:not([class*='flh-']):not(.row-selected) .timeline-axis, .list-table.compact-view .problem-nested:not([class*='flh-']):not(.row-selected) .timeline-td {
-    border-bottom: 0 !important; }
-  .list-table.compact-view td {
-    padding-top: 0;
-    padding-bottom: 0;
-    border-bottom: 0;
-    box-shadow: inset 0 -1px 0 0 rgba(31, 44, 51, 0.1);
-    height: 22px;
-    vertical-align: middle;
-    white-space: nowrap; }
-    .list-table.compact-view td [class*='icon-']::after {
-      margin: 0;
-      line-height: 14px;
-      top: 0; }
-    .list-table.compact-view td button[class*='icon-']:last-of-type {
-      margin-right: 0; }
-    .list-table.compact-view td .rel-container span {
-      margin: 0; }
-    .list-table.compact-view td .tag, .list-table.compact-view td .btn-tag {
->>>>>>> f4b6f723
       display: inline-block;
       padding: 2px 7px;
       line-height: 18px;
@@ -4615,6 +4451,10 @@
     .table-paging a.paging-selected:active, .paging-selected.radio-switch:active {
       background-color: #6b8390;
       position: relative; }
+    .table-paging a.paging-selected .icon-doc-link, .paging-selected.radio-switch .icon-doc-link {
+      width: 18px;
+      height: 18px;
+      line-height: 18px; }
 
 .table {
   display: table; }
