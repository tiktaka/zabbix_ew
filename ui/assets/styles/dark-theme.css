@charset "UTF-8";
.timeline-axis {
  border-right-color: #454f55 !important; }
  .timeline-axis::before {
    background-color: #454f55 !important; }

.sidebar .server-name, .dashboard-navigation-tabs .sortable-item > div span, .dashboard-grid-widget-header h4, .dashboard-grid-iterator-header h4, .list-table .action-container .link-action, div.dashboard-widget-map .btn-back-map-container a:focus .btn-back-map .btn-back-map-content, div.dashboard-widget-map .btn-back-map-container a:hover .btn-back-map .btn-back-map-content, form.dashboard-widget-tophosts #list_columns .text, .menu-popup .menu-popup-item, .menu-popup h3, .notif-body h4, .overlay-descr-url, .tag, .btn-tag, .overflow-ellipsis, .overflow-ellipsis td, .overflow-ellipsis th, .overflow-ellipsis th a {
  overflow: hidden;
  text-overflow: ellipsis;
  white-space: nowrap; }

html, body, div, span, applet, object, iframe, h1, h2, h3, h4, h5, h6, p, blockquote, pre, a, abbr, acronym, address, big, cite, code, del, dfn, em, img, ins, kbd, q, s, samp, small, strike, strong, sub, sup, tt, var,
b,
strong, u, i, center, dl, dt, dd, ol, ul, li, fieldset, form, label, legend, table, caption, tbody, tfoot, thead, tr, th, td, article, aside, canvas, details, embed, figure, figcaption, footer, header, hgroup, menu, nav, output, ruby, section, summary,
time, mark, audio, video, textarea {
  margin: 0;
  padding: 0;
  border: 0;
  font-size: 100%;
  font: inherit;
  vertical-align: baseline; }

article, aside, details, figcaption, figure, footer, header, hgroup, menu, nav, section {
  display: block; }

body {
  line-height: 1; }

ol, ul {
  list-style: none; }

blockquote, q {
  quotes: none; }

blockquote::before, blockquote::after, q::before, q::after {
  content: '';
  content: none; }

table {
  border-collapse: collapse;
  border-spacing: 0; }

svg:focus,
svg *:focus {
  outline: none; }

@font-face {
  font-family: "zabbix-icons";
  src: url("../fonts/zabbix-icons.woff2?t=1685100044866") format("woff2"), url("../fonts/zabbix-icons.woff?t=1685100044866") format("woff"), url("../fonts/zabbix-icons.ttf?t=1685100044866") format("truetype"), url("../fonts/zabbix-icons.svg?t=1685100044866#zabbix-icons") format("svg"); }
[class^="zi-"]::before, [class*=" zi-"]::before, .drag-icon::before, .btn-overlay-close::before, .color-picker .use-transparent::after,
.color-picker-dialogue .use-transparent::after, .dashboard-widget-placeholder .dashboard-widget-placeholder-label::before, .menu-main .has-submenu > a::after, .menu-user .has-submenu > a::after, output::before, z-select button.focusable::after,
.z-select button.focusable::after, .btn-dropdown-container .btn-dropdown-toggle::after {
  font-family: 'zabbix-icons';
  font-size: 18px;
  line-height: 1;
  -webkit-font-smoothing: antialiased;
  -moz-osx-font-smoothing: grayscale; }

.drag-icon, button[class^="zi-"], [class^="zi-"].btn, [class^="zi-"].btn-alt, [class^="zi-"].btn-grey, [class^="zi-"].btn-icon, [class^="zi-"].btn-link, [class^="zi-"].btn-overlay-close, [class^="zi-"].btn-debug, button[class*=" zi-"], [class*=" zi-"].btn, [class*=" zi-"].btn-alt, [class*=" zi-"].btn-grey, [class*=" zi-"].btn-icon, [class*=" zi-"].btn-link, [class*=" zi-"].btn-overlay-close, [class*=" zi-"].btn-debug, .btn-overlay-close, .icon, .color-picker .use-transparent::after,
.color-picker-dialogue .use-transparent::after {
  position: relative;
  display: inline-flex;
  align-items: center;
  vertical-align: top; }
  .drag-icon:empty, button[class^="zi-"]:empty, [class^="zi-"].btn:empty, [class^="zi-"].btn-alt:empty, [class^="zi-"].btn-grey:empty, [class^="zi-"].btn-icon:empty, [class^="zi-"].btn-link:empty, [class^="zi-"].btn-debug:empty, button[class*=" zi-"]:empty, [class*=" zi-"].btn:empty, [class*=" zi-"].btn-alt:empty, [class*=" zi-"].btn-grey:empty, [class*=" zi-"].btn-icon:empty, [class*=" zi-"].btn-link:empty, [class*=" zi-"].btn-debug:empty, .btn-overlay-close:empty, .icon:empty, .color-picker .use-transparent:empty::after,
  .color-picker-dialogue .use-transparent:empty::after {
    justify-content: center; }

.zi-alert-check:before {
  content: "\ea01"; }

.zi-alert-more:before {
  content: "\ea02"; }

.zi-alert-x:before {
  content: "\ea03"; }

.zi-alert:before, .zi-alert-with-content:before {
  content: "\ea04"; }

.zi-arrow-back:before {
  content: "\ea05"; }

.zi-arrow-down:before, .zi-arrow-down-small:before {
  content: "\ea06"; }

.zi-arrow-forward:before {
  content: "\ea07"; }

.zi-arrow-left:before {
  content: "\ea08"; }

.zi-arrow-right-top:before {
  content: "\ea09"; }

.zi-arrow-right:before {
  content: "\ea0a"; }

.zi-arrow-top-right:before {
  content: "\ea0b"; }

.zi-arrow-up:before, .zi-arrow-up-small:before {
  content: "\ea0c"; }

.zi-arrows-left-right:before {
  content: "\ea0d"; }

.zi-arrows-top-bottom:before {
  content: "\ea0e"; }

.zi-bell-off:before {
  content: "\ea0f"; }

.zi-bell:before {
  content: "\ea10"; }

.zi-bullet-alt-down:before {
  content: "\ea11"; }

.zi-bullet-alt-left:before {
  content: "\ea12"; }

.zi-bullet-alt-right:before {
  content: "\ea13"; }

.zi-bullet-alt-up:before {
  content: "\ea14"; }

.zi-bullet-down:before {
  content: "\ea15"; }

.zi-bullet-left:before {
  content: "\ea16"; }

.zi-bullet-right:before, .zi-bullet-right-with-content:before {
  content: "\ea17"; }

.zi-bullet-up:before {
  content: "\ea18"; }

.zi-calendar-check:before {
  content: "\ea19"; }

.zi-calendar-warning:before {
  content: "\ea1a"; }

.zi-calendar:before {
  content: "\ea1b"; }

.zi-check:before {
  content: "\ea1c"; }

.zi-checkbox:before {
  content: "\ea1d"; }

.zi-chevron-double-down:before {
  content: "\ea1e"; }

.zi-chevron-double-left:before {
  content: "\ea1f"; }

.zi-chevron-double-right:before {
  content: "\ea20"; }

.zi-chevron-double-up:before {
  content: "\ea21"; }

.zi-chevron-down:before, .zi-chevron-down-small:before {
  content: "\ea22"; }

.zi-chevron-left:before {
  content: "\ea23"; }

.zi-chevron-right:before {
  content: "\ea24"; }

.zi-chevron-up:before {
  content: "\ea25"; }

.zi-circle-check-filled:before {
  content: "\ea26"; }

.zi-circle-check:before {
  content: "\ea27"; }

.zi-circle-info-filled:before {
  content: "\ea28"; }

.zi-circle-info:before {
  content: "\ea29"; }

.zi-circle-question-filled:before {
  content: "\ea2a"; }

.zi-circle-question:before {
  content: "\ea2b"; }

.zi-circle-warning-filled:before {
  content: "\ea2c"; }

.zi-circle-warning:before {
  content: "\ea2d"; }

.zi-clock:before {
  content: "\ea2e"; }

.zi-cog-filled:before {
  content: "\ea2f"; }

.zi-cog:before {
  content: "\ea30"; }

.zi-collapse:before {
  content: "\ea31"; }

.zi-command:before {
  content: "\ea32"; }

.zi-copy:before {
  content: "\ea33"; }

.zi-dashboard:before {
  content: "\ea34"; }

.zi-download:before {
  content: "\ea35"; }

.zi-drag-handle:before, .drag-icon:before {
  content: "\ea36"; }

.zi-envelope-filled:before {
  content: "\ea37"; }

.zi-envelope:before {
  content: "\ea38"; }

.zi-expand:before {
  content: "\ea39"; }

.zi-eye-alt-off:before {
  content: "\ea3a"; }

.zi-eye-alt:before {
  content: "\ea3b"; }

.zi-eye-off:before {
  content: "\ea3c"; }

.zi-eye:before {
  content: "\ea3d"; }

.zi-filter-filled:before {
  content: "\ea3e"; }

.zi-filter:before {
  content: "\ea3f"; }

.zi-fullscreen:before {
  content: "\ea40"; }

.zi-help:before, .zi-help-small:before, .zi-help-filled-small:before {
  content: "\ea41"; }

.zi-hierarchy:before {
  content: "\ea42"; }

.zi-home:before {
  content: "\ea43"; }

.zi-i:before, .zi-i-negative:before, .zi-i-positive:before, .zi-i-warning:before {
  content: "\ea44"; }

.zi-list:before {
  content: "\ea45"; }

.zi-lock:before {
  content: "\ea46"; }

.zi-maximize:before {
  content: "\ea47"; }

.zi-menu:before {
  content: "\ea48"; }

.zi-minimize:before {
  content: "\ea49"; }

.zi-more:before {
  content: "\ea4a"; }

.zi-pause:before {
  content: "\ea4b"; }

.zi-pencil:before {
  content: "\ea4c"; }

.zi-picture:before {
  content: "\ea4d"; }

.zi-play:before {
  content: "\ea4e"; }

.zi-plus:before, .zi-plus-small:before {
  content: "\ea4f"; }

.zi-reload:before {
  content: "\ea50"; }

.zi-remove:before, .zi-remove-small:before, .zi-remove-smaller:before {
  content: "\ea51"; }

.zi-report:before {
  content: "\ea52"; }

.zi-search:before {
  content: "\ea53"; }

.zi-signout:before {
  content: "\ea54"; }

.zi-slash:before {
  content: "\ea55"; }

.zi-speaker-off:before {
  content: "\ea56"; }

.zi-speaker:before {
  content: "\ea57"; }

.zi-star-filled:before {
  content: "\ea58"; }

.zi-star:before {
  content: "\ea59"; }

.zi-stop-sign:before {
  content: "\ea5a"; }

.zi-support:before {
  content: "\ea5b"; }

.zi-text:before {
  content: "\ea5c"; }

.zi-time-period:before {
  content: "\ea5d"; }

.zi-trash:before {
  content: "\ea5e"; }

.zi-tree-top-bottom:before, .zi-tree-top-bottom-small:before {
  content: "\ea5f"; }

.zi-tree-top-right-bottom:before, .zi-tree-top-right-bottom-small:before {
  content: "\ea60"; }

.zi-tree-top-right:before, .zi-tree-top-right-small:before {
  content: "\ea61"; }

.zi-triangle-flipped-warning:before {
  content: "\ea62"; }

.zi-triangle-warning:before {
  content: "\ea63"; }

.zi-uncheck:before {
  content: "\ea64"; }

.zi-user-filled:before, .zi-user-filled-small:before {
  content: "\ea65"; }

.zi-user:before {
  content: "\ea66"; }

.zi-users-filled:before, .zi-users-filled-small:before {
  content: "\ea67"; }

.zi-users:before {
  content: "\ea68"; }

.zi-widget-add:before {
  content: "\ea69"; }

.zi-widget-resize:before {
  content: "\ea6a"; }

.zi-wrench-alt:before, .zi-wrench-alt-small:before {
  content: "\ea6b"; }

.zi-wrench:before {
  content: "\ea6c"; }

.zi-z:before {
  content: "\ea6d"; }

.zabbix-logo {
  width: 114px;
  height: 30px;
  background: url("data:image/svg+xml;base64,PHN2ZyB4bWxucz0iaHR0cDovL3d3dy53My5vcmcvMjAwMC9zdmciIHdpZHRoPSIxMTQiIGhlaWdodD0iMzAiPjxwYXRoIGZpbGw9IiNkNDAwMDAiIGQ9Ik0wIDBoMTE0djMwSDB6Ii8+PHBhdGggZmlsbD0iI2ZmZiIgc3Ryb2tlPSIjZmZmIiBzdHJva2Utd2lkdGg9Ii40IiBkPSJtOTQuNzc0IDI1LjQyNyA1LjgwNS04LjcyOCA1Ljc0OCA4LjcyOGgzLjEyM2wtNy4zMDUtMTEuMDg1IDYuNDk4LTkuNzdoLTMuMDE4bC00Ljk4IDcuNDg4LTQuOTM2LTcuNDg4aC0zLjEyM2w2LjQ4OSA5Ljg0OS03LjMxOSAxMS4wMDZ6bS03My4wOSAwdi0yLjM3M0g4LjA5M0wyMS4zNiA2LjcyM1Y0LjU3Mkg0Ljg3M3YyLjM3NGgxMi45NDZMNC41NSAyMy4yNzZ2Mi4xNTF6TTMyLjUyNyA0LjU3MmwtOC4wMTIgMjAuODU0aDIuOTkzbDEuOTExLTUuMzQ5aDkuNDYzbDEuOTA4IDUuMzQ5aDIuOTUyTDM1Ljc0NSA0LjU3MnptLTIuMjQ5IDEzLjE1OUwzNC4xMzEgNy4zNWwzLjg2MyAxMC4zODF6bTI3LjA3NC0zLjU0OGMxLjE1OS0uMTg3IDIuMDQyLS42NTggMi42NDItMS40MS42MDItLjc1Ny44OTktMS43NzIuODk5LTMuMDQ3IDAtMS42NDctLjU4Ny0yLjkyMS0xLjc1Ni0zLjgxMy0xLjE3My0uODk1LTIuODQyLTEuMzQtNS4wMDQtMS4zNEg0Ni44OHYyMC44NTRoNy41MzJjMi4zNTIgMCA0LjE2Ny0uNTA4IDUuNDM4LTEuNTIxIDEuMjc2LTEuMDE2IDEuOTEzLTIuNDU1IDEuOTEzLTQuMzE3IDAtMS40MTYtLjM4NS0yLjU5Ny0xLjE1Ny0zLjU0Mi0uNzczLS45NDUtMS44Ni0xLjU2Ni0zLjI1NC0xLjg2NHptLTcuNjM1LTcuMjkyaDQuMjA1YzEuMzg1IDAgMi40MTkuMjYgMy4xLjc4Mi42NzkuNTIxIDEuMDIgMS4zMDcgMS4wMiAyLjM2IDAgMS4wNjItLjM0MSAxLjg1Mi0xLjAyIDIuMzY2LS42ODEuNTE5LTEuNzE1Ljc3Ni0zLjEuNzc2aC00LjIwNXptNy45NSAxNS4yNzZjLS43MzMuNjI3LTEuODY2Ljk0Mi0zLjM5NS45NDJoLTQuNTU2di03LjY0M2g0LjU1NmMxLjUyOCAwIDIuNjYxLjMxMiAzLjM5NS45My43MzQuNjE5IDEuMTAzIDEuNTgyIDEuMTAzIDIuODg1IDAgMS4yOTMtLjM2OSAyLjI1Ny0xLjEwMyAyLjg4NnpNODUuMzI2IDQuNTcyaDIuODM4djIwLjg1NGgtMi44Mzh6bS04LjkxOSA5LjYxMWMxLjE2LS4xODcgMi4wNC0uNjU4IDIuNjQyLTEuNDEuNjAyLS43NTcuOS0xLjc3Mi45LTMuMDQ3IDAtMS42NDctLjU4OC0yLjkyMS0xLjc1Ny0zLjgxMy0xLjE3My0uODk1LTIuODQyLTEuMzQtNS4wMDMtMS4zNGgtNy4yNTR2MjAuODU0aDcuNTMyYzIuMzUzIDAgNC4xNjctLjUwOCA1LjQzOS0xLjUyMSAxLjI3NS0xLjAxNiAxLjkxMi0yLjQ1NSAxLjkxMi00LjMxNyAwLTEuNDE2LS4zODUtMi41OTctMS4xNjEtMy41NDItLjc3Mi0uOTQ1LTEuODU1LTEuNTY2LTMuMjUtMS44NjR6bS03LjYzNS03LjI5Mmg0LjIwM2MxLjM4OCAwIDIuNDIyLjI2IDMuMTAyLjc4Mi42ODEuNTIxIDEuMDE5IDEuMzA3IDEuMDE5IDIuMzYgMCAxLjA2Mi0uMzM4IDEuODUyLTEuMDE5IDIuMzY2LS42OC41MTktMS43MTQuNzc2LTMuMTAyLjc3NmgtNC4yMDN6bTcuOTUxIDE1LjI3NmMtLjczNy42MjctMS44NjYuOTQyLTMuMzk2Ljk0MmgtNC41NTV2LTcuNjQzaDQuNTU1YzEuNTI5IDAgMi42NTguMzEyIDMuMzk2LjkzLjczNC42MTkgMS4xMDQgMS41ODIgMS4xMDQgMi44ODUtLjAwMSAxLjI5My0uMzcgMi4yNTctMS4xMDQgMi44ODZ6Ii8+PC9zdmc+Cg==") no-repeat; }

.zabbix-logo-sidebar {
  width: 91px;
  height: 24px;
  background: url("data:image/svg+xml;base64,PHN2ZyB4bWxucz0iaHR0cDovL3d3dy53My5vcmcvMjAwMC9zdmciIHdpZHRoPSI5MSIgaGVpZ2h0PSIyNCI+PHBhdGggZmlsbD0iI2Q0MDAwMCIgZD0iTTAgMGg5MXYyNEgweiIvPjxwYXRoIGZpbGw9IiNmZmYiIHN0cm9rZT0iI2ZmZiIgc3Ryb2tlLXdpZHRoPSIuMiIgZD0ibTgwLjI4NiAxMy4zNTggNC41OTEgNi45ODloMi40OTNsLTUuODMzLTguODc4IDUuMTg0LTcuODFoLTIuNDA4TDgwLjM0IDkuNjUzbC0zLjkzNy01Ljk5NGgtMi40OTRsNS4xNzYgNy44NzMtNS44MzggOC44MTVoMi40MDN6bS02Mi45NzggNS4wODRINi40NjRMMTcuMDQ5IDUuMzg1VjMuNjU5SDMuODg5djEuOTA2aDEwLjMzNkwzLjYzIDE4LjYyMXYxLjcyNmgxMy42Nzh6bTguNjYtMTQuNzgzLTYuMzk2IDE2LjY4OGgyLjM4OGwxLjUyMi00LjI4aDcuNTU0bDEuNTIzIDQuMjhoMi4zNTdMMjguNTM1IDMuNjU5em0tMS43OTkgMTAuNTMgMy4wNzctOC4zMDkgMy4wNzkgOC4zMDl6bTIxLjYxNC0yLjgzNWMuOTI0LS4xNjMgMS42MjctLjUzNCAyLjEwNC0xLjE0Mi40NzktLjYwMi43MTktMS40MTYuNzE5LTIuNDI2IDAtMS4zMjgtLjQ2NC0yLjM0LTEuMzk4LTMuMDU0LS45MzctLjcxNi0yLjI2OS0xLjA3My0zLjk5Ny0xLjA3M2gtNS43ODl2MTYuNjg4aDYuMDExYzEuODc2IDAgMy4zMjktLjQxNyA0LjM0My0xLjIyOSAxLjAxOC0uODE1IDEuNTIzLTEuOTY0IDEuNTIzLTMuNDQ5IDAtMS4xMjgtLjMwNy0yLjA4My0uOTIzLTIuODMtLjYxNS0uNzY1LTEuNDc5LTEuMjUzLTIuNTkzLTEuNDg1em0tNi4wOTUtNS44NDNoMy4zNTNjMS4xMDUgMCAxLjkzNS4yMTQgMi40OC42MjUuNTM2LjQxMy44MDggMS4wNDEuODA4IDEuODkyIDAgLjg0MS0uMjcyIDEuNDc1LS44MDggMS44OTgtLjU0NS40MDktMS4zNzUuNjIxLTIuNDguNjIxaC0zLjM1M3ptNi4zNDQgMTIuMjIzYy0uNTg3LjQ5NS0xLjQ4Ny43NDQtMi43MDkuNzQ0aC0zLjYzNXYtNi4xMDdoMy42MzVjMS4yMjMgMCAyLjEyMi4yNDYgMi43MDkuNzUuNTg4LjQ4Ny44NzggMS4yNjEuODc4IDIuMzA2LjAwMSAxLjAyOC0uMjkgMS44MDUtLjg3OCAyLjMwN3pNNjguMTEgMy42NTloMi4yNjV2MTYuNjg4SDY4LjExem0tNy4xMjEgNy42OTVjLjkzLS4xNjMgMS42MzQtLjUzNCAyLjExMy0xLjE0Mi40NzgtLjYwMi43Mi0xLjQxNi43Mi0yLjQyNiAwLTEuMzI4LS40NzQtMi4zNC0xLjQwNy0zLjA1NC0uOTM3LS43MTYtMi4yNjktMS4wNzMtMy45OTMtMS4wNzNoLTUuNzg5djE2LjY4OGg2LjAxMmMxLjg4IDAgMy4zMjUtLjQxNyA0LjM0LTEuMjI5IDEuMDIzLS44MTUgMS41MjktMS45NjQgMS41MjktMy40NDkgMC0xLjEyOC0uMzA2LTIuMDgzLS45MjYtMi44My0uNjE3LS43NjUtMS40ODYtMS4yNTMtMi41OTktMS40ODV6bS02LjA5MS01Ljg0M2gzLjM1NGMxLjEwNyAwIDEuOTM0LjIxNCAyLjQ3My42MjUuNTQ1LjQxMy44MTYgMS4wNDEuODE2IDEuODkyIDAgLjg0MS0uMjcgMS40NzUtLjgxNiAxLjg5OC0uNTQuNDA5LTEuMzY2LjYyMS0yLjQ3My42MjFoLTMuMzU0em02LjM0OCAxMi4yMjNjLS41OTEuNDk1LTEuNDk0Ljc0NC0yLjcxLjc0NGgtMy42Mzh2LTYuMTA3aDMuNjM4YzEuMjE2IDAgMi4xMi4yNDYgMi43MS43NS41ODQuNDg3Ljg3OSAxLjI2MS44NzkgMi4zMDYuMDAxIDEuMDI4LS4yOTUgMS44MDUtLjg3OSAyLjMwN3oiLz48L3N2Zz4K") no-repeat; }

.zabbix-logo-sidebar-compact {
  width: 24px;
  height: 24px;
  background: url("data:image/svg+xml;base64,PHN2ZyB4bWxucz0iaHR0cDovL3d3dy53My5vcmcvMjAwMC9zdmciIHdpZHRoPSIyNCIgaGVpZ2h0PSIyNCI+PHBhdGggZmlsbD0iI2Q0MDAwMCIgZD0iTTAgMGgyNHYyNEgweiIvPjxwYXRoIGZpbGw9IiNmZmYiIHN0cm9rZT0iI2ZmZiIgc3Ryb2tlLXdpZHRoPSIuMiIgZD0iTTIxLjA5OSAxOC44ODd2MS40NTVIMy42NDV2LS45NjNsMTMuOTIxLTE0LjMxSDQuMzcyVjMuNjE1aDE2djEuMTM2TDYuMzg4IDE4Ljg4N3oiLz48L3N2Zz4K") no-repeat; }

body {
  position: relative;
  background-color: #0e1012;
  font-size: 75%;
  font-family: Arial, Tahoma, Verdana, sans-serif;
  line-height: 1.4em;
  color: #f2f2f2; }

h1 {
  font-size: 1.75em;
  line-height: 1.2em; }

h2 {
  font-size: 1.5em;
  line-height: 1.2em; }

h3 {
  font-size: 0.917em;
  text-transform: uppercase;
  color: #737373;
  letter-spacing: .0688em;
  text-rendering: optimizeLegibility; }

h4 {
  font-size: 1.167em;
  color: #f2f2f2;
  line-height: 1.2em; }

sup {
  font-size: 0.917em;
  color: #737373; }

b, strong {
  font-weight: bold; }

em {
  font-style: italic; }

ol {
  list-style: decimal;
  list-style-position: inside; }
  ol li {
    padding: 0 0 .7em; }

p {
  margin: 0 0 .7em; }

pre {
  font-family: "Courier New", Courier, monospace;
  font-size: 1em; }

a {
  color: #4796c4;
  text-decoration: none;
  transition: color 0.2s ease-out; }
  a:visited {
    color: #4796c4;
    text-decoration: none; }
  a:hover {
    outline: 0;
    color: #4796c4;
    border-bottom: 1px solid rgba(71, 150, 196, 0.5); }
  a:focus {
    color: #4796c4;
    outline: none;
    border-bottom: 2px solid rgba(71, 150, 196, 0.5); }
  a:active {
    outline: 0;
    color: #4796c4;
    border-bottom: 1px solid rgba(71, 150, 196, 0.5); }
  a img {
    border: 0;
    vertical-align: top; }
  a.disabled:active, a.disabled:focus, a.disabled:hover {
    cursor: default !important;
    border-bottom: 0;
    outline: 0;
    opacity: .35; }

svg a {
  fill: #4796c4;
  cursor: pointer; }
  svg a:visited {
    fill: #4796c4; }
  svg a:hover, svg a:focus {
    fill: #4796c4;
    text-decoration: underline; }
  svg a:active {
    fill: #4796c4;
    text-decoration: underline; }

.monospace-font {
  font-family: "Courier New", Courier, monospace; }

.float-left {
  float: left; }

.text-placeholder {
  padding: 1px 4px;
  border-radius: 2px;
  background-color: #4f4f4f;
  color: #ffffff; }

[data-indicator="count"][data-indicator-value]:not([data-indicator-value="0"])::after {
  content: attr(data-indicator-value);
  margin-left: .4em;
  color: #768d99;
  font-size: 0.917em; }

[data-indicator="mark"][data-indicator-value]:not([data-indicator-value="0"])::after {
  content: '';
  display: inline-block;
  margin-left: .4em;
  width: 7px;
  height: 7px;
  border-radius: 50%;
  background: #59db8f; }

.ui-resizable-border-n {
  border-top: 1px solid #768d99;
  height: 5px;
  margin: 0 .25rem;
  flex: 1; }

.ui-resizable-border-e {
  border-right: 1px solid #768d99;
  width: 5px;
  margin: .25rem 0;
  flex: 1; }

.ui-resizable-border-s {
  border-bottom: 1px solid #768d99;
  height: 5px;
  margin: 0 .25rem;
  flex: 1; }

.ui-resizable-border-w {
  border-left: 1px solid #768d99;
  width: 5px;
  margin: .25rem 0;
  flex: 1; }

.ui-resizable-n {
  cursor: ns-resize;
  height: 5px;
  width: 100%;
  top: 4px;
  left: 0; }
  .ui-resizable-n .ui-resize-dot {
    left: 0;
    right: 0;
    margin: auto;
    bottom: 0; }

.ui-resizable-ne {
  cursor: nesw-resize;
  right: 0;
  top: 0; }

.ui-resizable-nw {
  cursor: nwse-resize;
  left: 0;
  top: 0; }

.ui-resizable-e {
  cursor: ew-resize;
  width: 5px;
  right: 4px;
  top: 0;
  height: 100%; }
  .ui-resizable-e .ui-resize-dot {
    left: 0;
    top: 50%;
    transform: translateY(-50%); }

.ui-resizable-s {
  cursor: ns-resize;
  height: 5px;
  width: 100%;
  bottom: 5px;
  left: 0; }
  .ui-resizable-s .ui-resize-dot {
    left: 0;
    right: 0;
    margin: auto;
    bottom: -5px; }

.ui-resizable-se {
  cursor: nwse-resize;
  right: 0;
  bottom: 0; }

.ui-resizable-sw {
  cursor: nesw-resize;
  left: 0;
  bottom: 0; }

.ui-resizable-w {
  cursor: ew-resize;
  width: 5px;
  left: 4px;
  top: 0;
  height: 100%; }
  .ui-resizable-w .ui-resize-dot {
    right: 0;
    top: 50%;
    transform: translateY(-50%); }

.ui-inner-handles .ui-resizable-n {
  top: 0; }
.ui-inner-handles .ui-resizable-ne {
  top: -4px;
  right: -4px; }
.ui-inner-handles .ui-resizable-nw {
  top: -4px;
  left: -4px; }
.ui-inner-handles .ui-resizable-e {
  right: 0; }
.ui-inner-handles .ui-resizable-s {
  bottom: 0; }
.ui-inner-handles .ui-resizable-se {
  bottom: -4px;
  right: -4px; }
.ui-inner-handles .ui-resizable-sw {
  bottom: -4px;
  left: -4px; }
.ui-inner-handles .ui-resizable-w {
  left: 0; }

.ui-resize-dot, .ui-resizable-ne, .ui-resizable-nw, .ui-resizable-se, .ui-resizable-sw {
  z-index: 90;
  width: 7px;
  height: 7px;
  position: absolute;
  background-color: #2b2b2b;
  border: 1px solid #768d99;
  border-radius: 100%; }

.ui-resizable-n, .ui-resizable-e, .ui-resizable-s, .ui-resizable-w {
  z-index: 90;
  position: absolute;
  display: flex; }

.scrollable {
  overflow-y: auto;
  overflow-x: hidden;
  position: relative;
  scrollbar-width: none;
  -ms-overflow-style: none; }
  .scrollable:focus {
    outline: 0; }
  .scrollable::-webkit-scrollbar {
    width: 0; }
  .scrollable .scrollbar-track {
    background: #1f1f1f;
    width: 4px;
    border-radius: 2px;
    height: 100%;
    position: absolute;
    right: 2px;
    top: 0;
    opacity: 0;
    z-index: 999; }
    .scrollable .scrollbar-track::before {
      content: '';
      position: absolute;
      top: 0;
      right: -2px;
      bottom: 0;
      left: -6px; }
    .scrollable .scrollbar-track.is-active {
      opacity: 1; }
    .scrollable .scrollbar-track:hover {
      width: 8px; }
      .scrollable .scrollbar-track:hover .scrollbar-thumb {
        width: 8px; }
  .scrollable .scrollbar-thumb {
    background: #383838;
    border-radius: 2px;
    width: 4px;
    position: absolute;
    height: 0;
    right: 0;
    opacity: .5; }
    .scrollable .scrollbar-thumb:hover {
      width: 8px;
      opacity: 1; }
  .scrollable .scrollbar-track {
    transition: opacity 0.3s ease-out 2s, width 0.3s ease-out 2s; }
    .scrollable .scrollbar-track.is-active {
      transition: opacity 0.3s ease-out, width 0.3s ease-out 2s; }
    .scrollable .scrollbar-track:hover {
      transition: opacity 0.3s ease-out, width 0.3s ease-out; }
      .scrollable .scrollbar-track:hover .scrollbar-thumb {
        transition: opacity 0.3s ease-out, width 0.3s ease-out; }
  .scrollable .scrollbar-thumb {
    transition: opacity 0.3s ease-out, width 0.3s ease-out 2s; }

.sortable {
  position: relative;
  overflow: hidden; }
  .sortable .sortable-list {
    position: relative;
    top: 0;
    left: 0;
    transition: left 0.2s, top 0.2s; }
  .sortable .sortable-item {
    box-sizing: border-box; }
    .sortable .sortable-item:not(.sortable-dragging) {
      transition: left 0.2s, top 0.2s; }
  .sortable.sortable-dragging .sortable-item {
    position: absolute; }
    .sortable.sortable-dragging .sortable-item.sortable-dragging {
      opacity: 0.6; }

.drag-icon {
  width: 12px;
  height: 1.4em;
  color: #69808d; }
  .drag-icon::before {
    font-size: 22px; }
  .drag-icon.disabled {
    color: #3d4b53;
    opacity: 1; }

html,
body {
  height: 100vh; }

body {
  display: flex;
  overflow: hidden; }

aside,
.wrapper {
  box-sizing: border-box; }

.wrapper {
  display: flex;
  flex: 1;
  flex-direction: column;
  overflow: auto;
  position: relative; }
  .wrapper > [class^="msg-"] + [class^="msg-"] {
    margin-top: 0; }
  .wrapper > .debug-output {
    flex-shrink: 0; }
  .wrapper > output {
    min-width: 1200px; }

header,
footer {
  flex-shrink: 0;
  min-width: 1200px; }

main {
  position: relative;
  min-width: 1200px;
  padding: 10px; }
  main > .container:not(:first-of-type) {
    margin-top: 10px; }

footer {
  margin-top: auto; }

output {
  display: block; }

.container {
  background: #2b2b2b; }

header {
  display: flex;
  align-items: center;
  height: 45px;
  padding: 0 10px;
  background: #2b2b2b;
  border-bottom: 1px solid #303030; }
  header > div {
    overflow: hidden; }
  header h1 {
    position: relative;
    padding-top: 1px;
    overflow: hidden;
    line-height: 24px;
    text-overflow: ellipsis;
    white-space: nowrap; }
  header .header-doc-link {
    flex-shrink: 0;
    margin: 0 -2px 0 auto;
    padding: 2px; }
    header .header-doc-link + .header-controls {
      margin-left: 0; }
  header .header-controls {
    flex-shrink: 0;
    margin: 0 -2px 0 auto;
    padding: 2px;
    white-space: nowrap; }
    header .header-controls label {
      line-height: 24px; }
    header .header-controls .radio-list-control label {
      line-height: 1.2; }
    header .header-controls .zi-star,
    header .header-controls .zi-star-filled {
      padding: 0;
      vertical-align: middle;
      font-size: 0; }
      header .header-controls .zi-star::before,
      header .header-controls .zi-star-filled::before {
        padding: 0 2px; }
    header .header-controls .zi-star-filled::before {
      color: #f3a914; }
  header .header-kioskmode-controls {
    position: fixed;
    top: 5px;
    right: 45px;
    z-index: 1010;
    display: flex;
    transition: opacity 1s ease-out; }
    header .header-kioskmode-controls.hidden {
      opacity: 0; }
    header .header-kioskmode-controls > li > ul {
      margin-right: 10px; }
    header .header-kioskmode-controls ul {
      display: flex; }
      header .header-kioskmode-controls ul li {
        margin-right: 10px; }
  header .header-z-select {
    max-width: 600px; }
  header a.link-action {
    box-sizing: border-box;
    display: block;
    height: 25px;
    margin-bottom: 0; }
    header a.link-action h1 {
      padding-right: 1em; }
      header a.link-action h1::after {
        content: '';
        position: absolute;
        top: 50%;
        right: .15em;
        width: .3em;
        height: .3em;
        margin-top: -.15em;
        border-right: 2px solid #f2f2f2;
        border-bottom: 2px solid #f2f2f2;
        transform: rotate(45deg);
        transition: border-color 0.2s ease-out; }
    header a.link-action:hover, header a.link-action:focus {
      margin-bottom: 0; }
      header a.link-action:hover h1::after, header a.link-action:focus h1::after {
        border-color: #4796c4; }
  header form {
    display: flex;
    justify-content: flex-end; }
  header ul {
    text-align: right; }
    header ul li {
      display: inline-block;
      vertical-align: top;
      position: relative;
      padding: 0 0 0 10px; }
      header ul li .btn-split {
        margin-right: 0; }
        header ul li .btn-split li {
          padding-left: 0; }
    header ul ul li:first-child {
      padding-left: 0; }
    header ul button {
      line-height: 22px; }
  header z-select > button {
    line-height: normal; }
  header z-select .list {
    text-align: left; }
    header z-select .list li:first-child {
      padding: 5px; }

footer {
  padding: 55px 10px 10px;
  color: #737373;
  line-height: 15px;
  text-align: center; }

.sidebar {
  position: relative;
  z-index: 998;
  display: flex;
  flex-direction: column;
  width: max-content;
  max-width: 480px;
  background: #454545;
  transition: max-width 0.3s, transform 0.3s ease-out;
  will-change: max-width;
  transform: translate3d(0, 0, 0); }
  .sidebar .sidebar-header {
    position: relative;
    box-sizing: border-box;
    display: flex;
    margin: 10px 10px 0;
    padding: 2px;
    overflow: hidden;
    justify-content: space-between; }
  .sidebar .sidebar-header-buttons {
    display: flex;
    width: 48px;
    justify-content: flex-end; }
    .sidebar .sidebar-header-buttons .btn-icon::before {
      color: #9c9c9c; }
    .sidebar .sidebar-header-buttons .btn-icon:hover::before, .sidebar .sidebar-header-buttons .btn-icon:focus::before {
      color: #ffffff; }
  .sidebar .server-name {
    box-sizing: border-box;
    width: 0;
    margin-top: 5px;
    padding: 0 12px;
    color: rgba(194, 194, 194, 0.5);
    transition: opacity 0.3s ease-out; }
  .sidebar .form-search {
    margin: 12px; }
  .sidebar .sidebar-nav {
    display: flex;
    flex-direction: column;
    flex: 1; }
  .sidebar .nav-user {
    margin-top: auto; }
  .sidebar .scrollable .scrollbar-track {
    z-index: 1000;
    background: rgba(135, 209, 255, 0.55); }
  .sidebar .scrollable .scrollbar-thumb {
    background: rgba(135, 209, 255, 0.85); }
  .sidebar .logo {
    position: relative;
    margin-right: 12px; }
    .sidebar .logo:active, .sidebar .logo:hover, .sidebar .logo:link, .sidebar .logo:visited {
      border: 0; }
    .sidebar .logo:focus .zabbix-logo-sidebar {
      box-shadow: 0 0 0 2px rgba(30, 135, 227, 0.35); }
    .sidebar .logo .zabbix-logo-sidebar-compact {
      position: absolute;
      top: 0;
      left: 0;
      opacity: 0; }
  .sidebar .button-show {
    display: none; }
  .sidebar .button-expand {
    display: none; }
  .sidebar .form-search .search {
    transition: opacity 0.3s; }
  .sidebar .form-search .search-icon {
    transition: transform 0.3s; }
  .sidebar.is-compact, .sidebar.is-hidden {
    position: fixed;
    top: 0;
    bottom: 0;
    box-shadow: 2px 0 6px rgba(0, 0, 0, 0.5); }
  .sidebar.is-compact + .wrapper {
    margin-left: 48px; }
  .sidebar.is-compact .button-compact,
  .sidebar.is-compact .button-show {
    display: none; }
  .sidebar.is-compact .button-expand,
  .sidebar.is-compact .button-hide {
    display: inline-block; }
  .sidebar.is-compact:not(.is-opened) {
    max-width: 48px !important; }
    .sidebar.is-compact:not(.is-opened) .scrollable .scrollbar-track {
      display: none; }
    .sidebar.is-compact:not(.is-opened) .logo .zabbix-logo-sidebar {
      opacity: 0;
      transition: opacity 0s 0.3s; }
    .sidebar.is-compact:not(.is-opened) .logo .zabbix-logo-sidebar-compact {
      opacity: 1;
      transition: opacity 0s 0.3s; }
    .sidebar.is-compact:not(.is-opened) .server-name {
      opacity: 0; }
    .sidebar.is-compact:not(.is-opened) .form-search {
      position: relative; }
      .sidebar.is-compact:not(.is-opened) .form-search .search {
        opacity: 0; }
      .sidebar.is-compact:not(.is-opened) .form-search .search-icon {
        opacity: 1;
        transform: scale(1); }
    .sidebar.is-compact:not(.is-opened) nav a {
      color: transparent; }
      .sidebar.is-compact:not(.is-opened) nav a::after {
        opacity: 0; }
    .sidebar.is-compact:not(.is-opened) .submenu {
      max-height: 0 !important; }
  .sidebar.is-hidden .button-show {
    display: inline-block; }
  .sidebar.is-hidden .button-compact,
  .sidebar.is-hidden .button-expand,
  .sidebar.is-hidden .button-hide {
    display: none; }
  .sidebar.is-hidden.focus-off {
    display: none; }
  .sidebar.is-hidden + .wrapper .sidebar-nav-toggle {
    display: block; }
  .sidebar.is-hidden:not(.is-opened) {
    transform: translate3d(-110%, 0, 0); }

.sidebar-nav-toggle {
  display: none;
  flex-shrink: 0;
  margin-right: 10px; }
  .sidebar-nav-toggle + div {
    flex-shrink: 1; }
  .sidebar-nav-toggle .btn-icon::before {
    font-size: 20px;
    color: #4298ca; }
  .sidebar-nav-toggle .btn-icon:hover::before, .sidebar-nav-toggle .btn-icon:focus::before {
    color: #0275b8; }

.grid-columns {
  display: grid;
  align-items: start; }
  .grid-columns.columns-2 {
    grid-template-columns: repeat(2, 1fr); }
  .grid-columns.columns-3 {
    grid-template-columns: repeat(3, 1fr); }

.form-grid {
  display: grid;
  row-gap: 10px;
  column-gap: 10px;
  grid-template-columns: minmax(15%, max-content) auto; }
  .form-grid.label-width-true {
    grid-template-columns: max-content auto; }
  .form-grid fieldset {
    display: contents; }
    .form-grid fieldset legend {
      grid-column: 2 / -1;
      margin-top: 10px; }
      .form-grid fieldset legend span {
        font-size: 1.167em;
        color: #f2f2f2; }
    .form-grid fieldset > label {
      padding-left: 24px; }
    .form-grid fieldset.collapsible legend {
      grid-column: 1 / -1; }
      .form-grid fieldset.collapsible legend .toggle {
        position: relative;
        padding: 0 5px 0 10px;
        border: none;
        background-color: transparent; }
        .form-grid fieldset.collapsible legend .toggle::before {
          color: #69808d; }
        .form-grid fieldset.collapsible legend .toggle:hover::before {
          color: #a2b1ba; }
        .form-grid fieldset.collapsible legend .toggle:active::before, .form-grid fieldset.collapsible legend .toggle:focus::before {
          color: #69808d; }
        .form-grid fieldset.collapsible legend .toggle::after {
          content: ' ';
          position: absolute;
          top: 20px;
          left: 11px;
          width: 2px;
          height: var(--fieldset-height, 0);
          background: #303030;
          pointer-events: none; }
        .form-grid fieldset.collapsible legend .toggle span {
          line-height: normal;
          border-bottom: 1px dotted #f2f2f2; }
        .form-grid fieldset.collapsible legend .toggle:hover span {
          border-bottom-style: solid; }
        .form-grid fieldset.collapsible legend .toggle:focus {
          box-shadow: none; }
          .form-grid fieldset.collapsible legend .toggle:focus span {
            border-bottom-width: 2px;
            border-bottom-style: solid; }
    .form-grid fieldset.collapsible.collapsed .toggle::after {
      display: none; }
    .form-grid fieldset.collapsible.collapsed label,
    .form-grid fieldset.collapsible.collapsed .fields-group,
    .form-grid fieldset.collapsible.collapsed .form-field {
      display: none !important; }
  .form-grid label {
    align-self: start;
    line-height: 24px;
    text-align: right;
    word-wrap: break-word; }
    .form-grid label.fields-group-label {
      margin-top: 6px; }
    .form-grid label .btn-icon,
    .form-grid label .icon {
      margin-left: 5px; }
    .form-grid label:not([for]) {
      pointer-events: none; }
      .form-grid label:not([for]) .btn-icon {
        pointer-events: initial; }
  .form-grid .fields-group {
    grid-column: 2 / -1;
    padding: 5px;
    border: 1px solid #383838; }
  .form-grid > .form-field,
  .form-grid > .field-fluid,
  .form-grid fieldset > .form-field,
  .form-grid fieldset > .field-fluid,
  .form-grid .form-actions {
    grid-column: 2 / -1;
    text-align: left; }
  .form-grid > .form-field,
  .form-grid > .field-fluid,
  .form-grid fieldset > .form-field,
  .form-grid fieldset > .field-fluid,
  .form-grid .form-actions {
    line-height: 24px; }
  .form-grid .form-actions button:not(:first-of-type) {
    margin-left: 10px; }
  .form-grid.form-grid-actions {
    margin-top: 10px; }
  .form-grid .form-field.offset-1 {
    grid-column-start: 2 !important; }
  .form-grid .form-field.offset-2 {
    grid-column-start: 3 !important; }
  .form-grid .form-field.offset-3 {
    grid-column-start: 4 !important; }
  .form-grid table {
    width: 100%; }
    .form-grid table.table-initial-width {
      width: auto; }
    .form-grid table .sortable td {
      padding-bottom: 0;
      vertical-align: middle;
      line-height: 24px; }
      .form-grid table .sortable td.td-drag-icon {
        line-height: inherit; }
  .form-grid th {
    padding: 0 5px 0 0;
    color: #737373; }
    .form-grid th:last-child {
      padding: 0; }
  .form-grid td {
    padding: 0 5px 5px 0; }
  .form-grid .btn-icon:not(:first-child),
  .form-grid .btn-link:not(:first-child) {
    margin-left: 5px; }
  .form-grid .btn-icon.btn-small {
    top: 1px;
    vertical-align: text-bottom; }
  .form-grid.form-grid-1-1 {
    grid-template-columns: repeat(2, minmax(15%, max-content) auto); }
    .form-grid.form-grid-1-1.label-width-true {
      grid-template-columns: repeat(2, max-content auto); }
  .form-grid.form-grid-3-1 {
    grid-template-columns: minmax(15%, max-content) 3fr max-content auto; }
    .form-grid.form-grid-3-1.label-width-true {
      grid-template-columns: max-content auto 3fr max-content auto; }
  .form-grid.form-grid-1-1 .form-field:not(.field-fluid), .form-grid.form-grid-3-1 .form-field:not(.field-fluid) {
    grid-column-start: initial;
    grid-column-end: span 1; }
  .form-grid .table-forms-separator {
    display: inline-flex;
    line-height: 1.4; }
    .form-grid .table-forms-separator td {
      padding: 5px 5px 5px 0; }
    .form-grid .table-forms-separator tfoot td {
      padding-bottom: 0; }

button, .btn, .btn-alt, .btn-grey, .btn-icon, .btn-link, .btn-overlay-close, .btn-debug {
  position: relative;
  min-width: 24px;
  height: 24px;
  padding: 0 11px;
  font-family: Arial, Tahoma, Verdana, sans-serif;
  font-size: 1em;
  line-height: 22px;
  text-align: center;
  vertical-align: top;
  cursor: pointer;
  border: 1px solid;
  border-radius: 2px;
  transition: color 0.2s ease-out, background-color 0.2s ease-out, border-color 0.2s ease-out, box-shadow 0.2s ease-out; }
  button:empty, .btn:empty, .btn-alt:empty, .btn-grey:empty, .btn-icon:empty, .btn-link:empty, .btn-overlay-close:empty, .btn-debug:empty {
    padding-right: 0;
    padding-left: 0; }
  button:active, .btn:active, .btn-alt:active, .btn-grey:active, .btn-icon:active, .btn-link:active, .btn-overlay-close:active, .btn-debug:active, button:focus, .btn:focus, .btn-alt:focus, .btn-grey:focus, .btn-icon:focus, .btn-link:focus, .btn-overlay-close:focus, .btn-debug:focus {
    box-shadow: 0 0 0 2px rgba(30, 135, 227, 0.35);
    outline: none; }
  button.btn-small, .btn-small.btn, .btn-small.btn-alt, .btn-small.btn-grey, .btn-small.btn-icon, .btn-small.btn-link, .btn-small.btn-overlay-close, .btn-small.btn-debug {
    line-height: 14px; }
  button.btn-medium, .btn-medium.btn, .btn-medium.btn-alt, .btn-medium.btn-grey, .btn-medium.btn-icon, .btn-medium.btn-link, .btn-medium.btn-overlay-close, .btn-medium.btn-debug {
    line-height: 16px; }
  button[class^="zi-"]:not(:empty)::before, [class^="zi-"].btn:not(:empty)::before, [class^="zi-"].btn-alt:not(:empty)::before, [class^="zi-"].btn-grey:not(:empty)::before, [class^="zi-"].btn-icon:not(:empty)::before, [class^="zi-"].btn-link:not(:empty)::before, [class^="zi-"].btn-overlay-close:not(:empty)::before, [class^="zi-"].btn-debug:not(:empty)::before, button[class*=" zi-"]:not(:empty)::before, [class*=" zi-"].btn:not(:empty)::before, [class*=" zi-"].btn-alt:not(:empty)::before, [class*=" zi-"].btn-grey:not(:empty)::before, [class*=" zi-"].btn-icon:not(:empty)::before, [class*=" zi-"].btn-link:not(:empty)::before, [class*=" zi-"].btn-overlay-close:not(:empty)::before, [class*=" zi-"].btn-debug:not(:empty)::before {
    margin-right: 4px;
    margin-left: -6px; }

.form-grid table .btn-icon,
.form-grid table .icon, button.btn-medium, .btn-medium.btn, .btn-medium.btn-alt, .btn-medium.btn-grey, .btn-medium.btn-icon, .btn-medium.btn-link, .btn-medium.btn-overlay-close, .btn-medium.btn-debug, .btn-overlay-close, .list-table .btn-icon:not(.btn-small),
.list-table .icon, .service-info .service-info-value .service-info-value-sla .btn-icon, div.dashboard-widget-navtree .navtree .tree .tree-item .tree-row .tools .btn-icon, form.dashboard-widget-svggraph .list-item-actions .btn-icon, .multiselect .multiselect-list .subfilter-enabled .btn-icon, .table-forms .table-forms-td-right table .btn-icon:not(.btn-small),
.table-forms .table-forms-td-right table .icon, .overlay-dialogue .dashboard-widget-head .btn-icon {
  min-width: 18px;
  height: 18px; }

button.btn-small, .btn-small.btn, .btn-small.btn-alt, .btn-small.btn-grey, .btn-small.btn-icon, .btn-small.btn-link, .btn-small.btn-overlay-close, .btn-small.btn-debug, div.dashboard-widget-navtree .treeview, .form-grid .subscriptions-table .icon {
  min-width: 16px;
  height: 16px; }

button, .btn {
  color: #f2f2f2;
  background-color: #69808d;
  border-color: #69808d; }
  button:hover, .btn:hover {
    color: #f2f2f2;
    background-color: #5e737e;
    border-color: #5e737e; }
  button:active, .btn:active, button:focus, .btn:focus {
    color: #f2f2f2;
    background-color: #5e737e;
    border-color: #5e737e; }

<<<<<<< HEAD
.btn-add[disabled], .btn-add[disabled]:hover,
.btn-edit[disabled],
.btn-edit[disabled]:hover,
.btn-import[disabled],
.btn-import[disabled]:hover,
.btn-remove[disabled],
.btn-remove[disabled]:hover {
=======
.btn-alt {
  color: #768d99;
>>>>>>> 9b5c1e34
  background-color: transparent;
  border-color: #69808d; }
  .btn-alt:hover {
    background-color: #5e737e;
    border-color: #5e737e; }
  .btn-alt:active, .btn-alt:focus {
    background-color: #5e737e;
    border-color: #5e737e; }

.btn-grey, .btn-debug {
  color: #f2f2f2;
  background-color: #383838;
  border-color: #4f4f4f; }
  .btn-grey:hover, .btn-debug:hover {
    color: #f2f2f2;
    background-color: #414141;
    border-color: #4f4f4f; }
  .btn-grey:active, .btn-debug:active, .btn-grey:focus, .btn-debug:focus {
    color: #f2f2f2;
    background-color: #414141;
    border-color: #768d99; }

.btn-icon, .btn-overlay-close {
  color: #69808d;
  background: transparent;
  border: none; }
  .btn-icon:hover, .btn-overlay-close:hover {
    color: #a2b1ba;
    background: transparent;
    border: none; }
  .btn-icon:active, .btn-overlay-close:active, .btn-icon:focus, .btn-overlay-close:focus {
    color: #69808d;
    background: transparent;
    border: none; }
  [disabled].btn-icon, [disabled].btn-overlay-close {
    color: #3d4b53;
    background-color: transparent; }

.btn-link {
  color: #4796c4;
  background: transparent;
  border-color: #4796c4; }
  .btn-link:hover {
    color: #4796c4;
    background: transparent;
    border-color: #4796c4; }
  .btn-link:active, .btn-link:focus {
    color: #4796c4;
    background: transparent;
    border-color: rgba(94, 115, 126, 0.5); }

button[disabled], [disabled].btn, [disabled].btn-alt, [disabled].btn-grey {
  pointer-events: none;
  color: #525252;
  background-color: transparent;
  border-color: #3d3d3d;
  box-shadow: none; }

button {
  margin: 0; }

.btn {
  display: inline-block; }
  .btn:link, .btn:visited {
    color: #f2f2f2; }

.btn-icon {
  display: inline-block;
  line-height: 24px; }
  .btn-icon:not(:hover):not(:focus):link, .btn-icon:not(:hover):not(:focus):visited {
    color: #69808d; }
  .btn-icon[disabled] {
    pointer-events: none; }
  .btn-icon.btn-small {
    line-height: 16px; }

.btn-link {
  box-sizing: content-box;
  padding: 0;
  min-width: 1ch;
  height: 14px;
  line-height: 14px;
  vertical-align: baseline;
  border-width: 0 0 1px;
  border-style: dotted;
  border-radius: 0; }
  .btn-link:active, .btn-link:focus, .btn-link:hover {
    border-style: solid;
    box-shadow: none; }
  .btn-link:active, .btn-link:focus {
    margin-bottom: -1px;
    border-bottom-width: 2px; }
  .btn-link[disabled] {
    background-color: transparent;
    border-style: dotted; }

.btn-tag {
  height: auto;
  outline: none;
  border: none; }
  .btn-tag:hover {
    text-decoration: underline;
    background-color: #4f4f4f; }
  .btn-tag:focus {
    background-color: #4f4f4f; }

.btn-overlay-close {
  position: absolute;
  top: 1px;
  right: 1px;
  z-index: 1000; }
  .btn-overlay-close::before {
    content: ""; }

.btn-debug {
  position: fixed;
  bottom: 4px;
  right: 31px;
  z-index: 15000;
  opacity: 0; }
  .btn-debug.visible {
    opacity: 0.75; }

.sidebar .sidebar-header-buttons .btn-icon::before, .zi-chevron-down::before, .zi-chevron-down-small::before,
.zi-chevron-left::before,
.zi-chevron-right::before,
.zi-chevron-up::before {
  font-size: 16px; }

.zi-arrow-down-small::before, .zi-arrow-up-small::before, .zi-chevron-down-small::before, .zi-help-small::before, .zi-help-filled-small::before, .zi-i-negative::before, .zi-i-positive::before, .zi-i-warning::before, .zi-plus-small::before, .zi-remove-small::before, .zi-tree-top-bottom-small::before, .zi-tree-top-right-small::before, .zi-tree-top-right-bottom-small::before, .zi-user-filled-small::before, .zi-wrench-alt-small::before, .overlay-dialogue .dashboard-widget-head .btn-overlay-close::before {
  font-size: 12px; }

.btn-overlay-close::before, .zi-remove-smaller::before {
  font-size: 10px; }

.zi-alert-with-content::after, .zi-bullet-right-with-content::after {
  content: attr(data-content);
  position: absolute;
  top: 50%;
  font-size: 9px;
  line-height: 1;
  letter-spacing: -.25px;
  transform: translateY(calc(-50% - 2px)); }

.icon {
  color: #69808d; }

.icon-empty-small {
  display: inline-block;
  width: 12px; }

.zi-alert-with-content::after {
  color: #ffffff; }
.zi-alert-with-content.btn-icon {
  color: #69808d; }

.zi-bullet-right-with-content::before {
  position: absolute;
  bottom: 0;
  line-height: 6px; }
.zi-bullet-right-with-content::after {
  color: #f2f2f2; }
.zi-bullet-right-with-content.btn-icon {
  color: #69808d; }

.zi-help-filled-small::before {
  padding: 1px;
  border-radius: 50%; }
.zi-help-filled-small, .zi-help-filled-small.btn-icon {
  color: #ffffff;
  background-color: #69808d;
  border-radius: 50%; }

.zi-i-negative, .zi-i-negative.btn-icon {
  color: #ffffff;
  background-color: #e45959; }

.zi-i-positive, .zi-i-positive.btn-icon {
  color: #ffffff;
  background-color: #59db8f; }

.zi-i-warning, .zi-i-warning.btn-icon {
  color: #ffffff;
  background-color: #e99003; }

.zi-users-filled-small::before {
  font-size: 16px; }

.checkbox-list {
  display: grid;
  grid-column-gap: 10px;
  grid-template-columns: repeat(var(--columns), minmax(max-content, 1fr)); }
  .checkbox-list.vertical {
    grid-template-rows: repeat(var(--rows), 1fr);
    grid-auto-flow: column; }
  .checkbox-list li {
    overflow: hidden;
    text-overflow: ellipsis;
    line-height: 24px; }

.color-picker .color-picker-preview,
.color-picker-dialogue .color-picker-preview {
  position: relative;
  background: #ffffff;
  border: 1px solid #4f4f4f;
  color: #f2f2f2; }
  .color-picker .color-picker-preview::after,
  .color-picker-dialogue .color-picker-preview::after {
    position: absolute;
    top: 2px;
    right: 2px;
    bottom: 2px;
    left: 2px; }
.color-picker .use-default,
.color-picker-dialogue .use-default {
  background: transparent; }
  .color-picker .use-default::after,
  .color-picker-dialogue .use-default::after {
    content: attr(data-use-default);
    text-align: center;
    line-height: 18px; }
.color-picker .use-transparent::after,
.color-picker-dialogue .use-transparent::after {
  content: "";
  font-size: 20px;
  color: #d40000; }

.color-picker {
  display: inline-block;
  line-height: 24px; }
  .color-picker .color-picker-preview {
    padding: 0;
    width: 24px;
    vertical-align: top; }
  .color-picker input:disabled + button {
    pointer-events: none;
    background: #525252 !important;
    border-color: #525252; }

.color-picker-dialogue > div:first-of-type {
  margin-bottom: 5px; }
.color-picker-dialogue > div:not(:first-of-type) button {
  min-width: 20px;
  height: 20px;
  padding: 0;
  border: 1px solid #2b2b2b;
  border-radius: 0;
  vertical-align: middle;
  transition: none; }
  .color-picker-dialogue > div:not(:first-of-type) button:hover, .color-picker-dialogue > div:not(:first-of-type) button:focus {
    border-color: #768d99;
    box-shadow: inset 0 0 0 1px #2b2b2b; }
  .color-picker-dialogue > div:not(:first-of-type) button:active {
    box-shadow: inset 0 0 0 2px #2b2b2b; }
.color-picker-dialogue .color-picker-input {
  position: relative;
  display: inline-block;
  margin-right: 3px; }
  .color-picker-dialogue .color-picker-input .color-picker-preview {
    position: absolute;
    top: 2px;
    left: 2px;
    width: 18px;
    height: 18px; }
    .color-picker-dialogue .color-picker-input .color-picker-preview::after {
      line-height: 14px; }
    .color-picker-dialogue .color-picker-input .color-picker-preview.use-transparent::after {
      font-size: 18px; }
  .color-picker-dialogue .color-picker-input input {
    padding-left: 25px; }

.columns-wrapper {
  display: flex;
  flex-wrap: wrap;
  align-items: start; }
  .columns-wrapper.columns-nowrap {
    flex-wrap: nowrap; }
  .columns-wrapper.columns-2 > div,
  .columns-wrapper.columns-2 > li {
    display: block;
    flex: 0 0 50%;
    max-width: 50%; }
  .columns-wrapper.columns-3 > div,
  .columns-wrapper.columns-3 > li {
    display: block;
    flex: 0 0 33.33333%;
    max-width: 33.33333%; }
  .columns-wrapper .column-5 {
    flex: 0 0 5%;
    max-width: 5%; }
  .columns-wrapper .column-10 {
    flex: 0 0 10%;
    max-width: 10%; }
  .columns-wrapper .column-15 {
    flex: 0 0 15%;
    max-width: 15%; }
  .columns-wrapper .column-20 {
    flex: 0 0 20%;
    max-width: 20%; }
  .columns-wrapper .column-33 {
    flex: 0 0 33.33333%;
    max-width: 33.33333%; }
  .columns-wrapper .column-35 {
    flex: 0 0 35%;
    max-width: 35%; }
  .columns-wrapper .column-40 {
    flex: 0 0 40%;
    max-width: 40%; }
  .columns-wrapper .column-50 {
    flex: 0 0 50%;
    max-width: 50%; }
  .columns-wrapper .column-75 {
    flex: 0 0 75%;
    max-width: 75%; }
  .columns-wrapper .column-90 {
    flex: 0 0 90%;
    max-width: 90%; }
  .columns-wrapper .column-95 {
    flex: 0 0 95%;
    max-width: 95%; }
  .columns-wrapper .column-center {
    display: flex;
    justify-content: center;
    text-align: center; }
  .columns-wrapper .column-middle {
    display: flex;
    align-items: center; }
  .columns-wrapper > div:not(:last-child) section,
  .columns-wrapper > ul:not(:last-child) section {
    margin-right: 10px; }

.header-kioskmode-controls .dashboard-kioskmode-controls li {
  margin-right: 6px; }

.btn-dashboard-toggle-slideshow.slideshow-state-started .slideshow-state-stopped, .btn-dashboard-toggle-slideshow.slideshow-state-stopped .slideshow-state-started,
.btn-dashboard-kioskmode-toggle-slideshow.slideshow-state-started .slideshow-state-stopped,
.btn-dashboard-kioskmode-toggle-slideshow.slideshow-state-stopped .slideshow-state-started {
  display: none; }

.dashboard-edit {
  display: inline-block;
  margin-right: 5px;
  position: relative; }
  .dashboard-edit ul li {
    vertical-align: middle; }
    .dashboard-edit ul li:first-child {
      padding: 0; }

.dashboard-navigation {
  display: flex;
  margin-top: 10px;
  padding-bottom: 2px; }
  .dashboard-navigation.is-scrollable .dashboard-navigation-controls button.btn-dashboard-previous-page, .dashboard-navigation.is-scrollable .dashboard-navigation-controls button.btn-dashboard-next-page {
    display: inline-block; }

.dashboard-navigation-tabs {
  margin: -2px 10px -2px 0;
  overflow: hidden; }
  .dashboard-navigation-tabs .sortable {
    padding: 2px 0;
    margin: 0 -1.5px; }
  .dashboard-navigation-tabs .sortable-list {
    display: flex;
    padding: 0;
    margin: 0;
    align-items: center; }
    .dashboard-navigation-tabs .sortable-list > .sortable-item:focus:not(:active) {
      padding: 0 3.5px 0 3.5px; }
      .dashboard-navigation-tabs .sortable-list > .sortable-item:focus:not(:active) > div {
        padding: 0 8px;
        border: 1px solid transparent;
        box-shadow: 0 0 0 2px rgba(30, 135, 227, 0.35); }
  .dashboard-navigation-tabs .sortable-item {
    box-sizing: border-box;
    display: block;
    padding: 0 1.5px 0 1.5px;
    margin: 0;
    list-style-type: none;
    outline: none; }
    .dashboard-navigation-tabs .sortable-item > div {
      display: flex;
      align-items: center;
      min-height: 22px;
      line-height: 22px;
      padding: 0 10px;
      flex-shrink: 0;
      font-size: 12px;
      white-space: nowrap;
      cursor: pointer;
      user-select: none;
      background-color: #2b2b2b;
      border: 1px solid #303030;
      border-radius: 2px;
      transition: background-color 0.3s, border-color 0.3s; }
      .dashboard-navigation-tabs .sortable-item > div span {
        max-width: 300px;
        color: #f2f2f2; }
      .dashboard-navigation-tabs .sortable-item > div button {
        margin: -1px -9px -1px 4px; }
      .dashboard-navigation-tabs .sortable-item > div:not(.selected-tab) button {
        display: none; }
  .dashboard-navigation-tabs .sortable > .sortable-item > div,
  .dashboard-navigation-tabs .sortable-list > .sortable-item > div:hover {
    background: #454545;
    border: 1px solid #121212; }
  .dashboard-navigation-tabs .sortable > .sortable-item > div.selected-tab,
  .dashboard-navigation-tabs .sortable-list > .sortable-item > div.selected-tab {
    background-color: #4f4f4f;
    border: 1px solid transparent; }
    .dashboard-navigation-tabs .sortable > .sortable-item > div.selected-tab span,
    .dashboard-navigation-tabs .sortable-list > .sortable-item > div.selected-tab span {
      color: #f2f2f2; }
  .dashboard-navigation-tabs .btn-dashboard-page-properties:hover, .dashboard-navigation-tabs .btn-dashboard-page-properties:focus, .dashboard-navigation-tabs .btn-dashboard-page-properties:active {
    color: #f2f2f2; }

.dashboard-navigation-controls {
  display: flex;
  flex-shrink: 0; }
  .dashboard-navigation-controls button {
    margin-left: 10px; }
    .dashboard-navigation-controls button.btn-dashboard-previous-page, .dashboard-navigation-controls button.btn-dashboard-next-page {
      display: none;
      margin: 0; }

.dashboard-grid {
  position: relative;
  margin: 0 -4px -4px -4px;
  z-index: 3;
  transition: margin-top 0.3s; }
  .dashboard-grid.reserve-header-lines-1 {
    margin-top: 2rem; }
  .dashboard-grid.reserve-header-lines-2 {
    margin-top: calc(4rem + 8px); }

.dashboard:not(.dashboard-is-multipage):not(.dashboard-is-edit-mode) .dashboard-navigation {
  display: none; }
.dashboard.dashboard-is-edit-mode .btn-dashboard-toggle-slideshow, .dashboard:not(.dashboard-is-multipage) .btn-dashboard-toggle-slideshow {
  display: none; }

.dashboard-grid-widget-blocker {
  position: absolute;
  width: 100%;
  height: 100%;
  z-index: 998; }

.dashboard-widget-placeholder {
  box-sizing: border-box;
  display: flex;
  height: 200px;
  padding: .25rem;
  width: calc(100% / 6 - .65rem);
  z-index: 999;
  color: #737373;
  cursor: pointer;
  user-select: none; }
  .dashboard-widget-placeholder .dashboard-widget-placeholder-box {
    position: relative;
    overflow: hidden;
    background-color: rgba(43, 43, 43, 0.7);
    border: 1px dashed #4f4f4f;
    box-shadow: 2px 2px 6px rgba(0, 0, 0, 0.5);
    flex: 1; }
  .dashboard-widget-placeholder .dashboard-widget-placeholder-label {
    position: absolute;
    left: 0;
    top: calc(50% - 23px);
    right: 0;
    bottom: 0;
    text-align: center; }
    .dashboard-widget-placeholder .dashboard-widget-placeholder-label::before {
      content: "";
      margin: 0 -4px;
      font-size: 46px; }
    .dashboard-widget-placeholder .dashboard-widget-placeholder-label .hidden {
      display: none; }
    .dashboard-widget-placeholder .dashboard-widget-placeholder-label div {
      padding: 0 5px 5px; }
  .dashboard-widget-placeholder .dashboard-widget-placeholder-resizing {
    background: #010101;
    box-shadow: inset 2px 2px 6px rgba(0, 0, 0, 0.5); }
    .dashboard-widget-placeholder .dashboard-widget-placeholder-resizing .dashboard-widget-placeholder-label::before {
      content: ""; }
  .dashboard-widget-placeholder.disabled {
    opacity: 1; }
    .dashboard-widget-placeholder.disabled .dashboard-widget-placeholder-box {
      background-color: rgba(43, 43, 43, 0.7); }
  .dashboard-widget-placeholder.hidden {
    display: none; }

.dashboard-grid-widget-container {
  position: absolute;
  top: 0;
  left: 0;
  right: 0;
  bottom: 0;
  padding: .25rem;
  box-sizing: border-box;
  display: flex;
  flex-direction: column; }

.dashboard-grid-widget-header {
  position: absolute;
  top: .25rem;
  left: .25rem;
  right: .25rem;
  height: 2rem;
  padding-left: 10px;
  display: flex;
  flex-wrap: nowrap;
  flex-direction: row;
  overflow: hidden;
  align-items: flex-start;
  border: 1px solid #303030;
  border-bottom: 0;
  background-color: #2b2b2b;
  z-index: 3; }
  .dashboard-grid-widget-header h4 {
    flex-grow: 1;
    margin-top: .5rem;
    color: #dedede;
    font-weight: bold; }
  .dashboard-grid-widget-header ul {
    flex-shrink: 0; }
    .dashboard-grid-widget-header ul li {
      float: left;
      padding: 0; }
      .dashboard-grid-widget-header ul li select {
        margin: 4px 0; }

.dashboard-grid-widget-actions {
  opacity: 0;
  transition: opacity 0.2s ease-out; }
  .dashboard-grid-widget-actions li {
    margin-top: 2px;
    margin-right: 2px; }

.dashboard-grid-widget-messages .msg-bad,
.dashboard-grid-widget-messages .msg-good,
.dashboard-grid-widget-messages .msg-warning {
  margin: 0 10px 8px; }

.dashboard-grid-widget-body {
  display: contents; }

.dashboard-grid-widget-debug .debug-output {
  margin: 8px 10px 0;
  max-height: none;
  border-color: #383838; }

.dashboard-grid-widget-contents {
  position: relative;
  flex-grow: 1;
  margin-top: 2rem;
  box-sizing: border-box;
  height: calc(100% - 2rem);
  padding-bottom: 8px;
  overflow: auto;
  border: 1px solid #303030;
  background-color: #2b2b2b; }
  .dashboard-grid-widget-contents .list-table {
    border: 0; }
    .dashboard-grid-widget-contents .list-table tbody tr:last-child th, .dashboard-grid-widget-contents .list-table tbody tr:last-child td {
      border-bottom: 1px solid #383838; }
      .dashboard-grid-widget-contents .list-table tbody tr:last-child th.list-table-footer, .dashboard-grid-widget-contents .list-table tbody tr:last-child td.list-table-footer {
        border-bottom: 0; }
    .dashboard-grid-widget-contents .list-table.sticky-footer {
      margin-bottom: -8px; }
      .dashboard-grid-widget-contents .list-table.sticky-footer tfoot {
        bottom: -8px; }
  .dashboard-grid-widget-contents.no-padding .dashboard-grid-widget-debug .debug-output {
    margin: 8px 10px; }

.dashboard-grid-widget-mask {
  position: absolute;
  top: .25rem;
  left: .25rem;
  right: .25rem;
  bottom: .25rem;
  display: none; }

.dashboard-grid-widget {
  position: absolute; }
  .dashboard-grid-widget.dashboard-grid-widget-hidden-header .dashboard-grid-widget-header {
    height: 0;
    transition: height 0.3s, margin-top 0.3s, box-shadow 0.3s; }
  .dashboard-grid-widget.dashboard-grid-widget-hidden-header .dashboard-grid-widget-contents {
    margin-top: 0;
    height: 100%;
    padding-top: 8px; }
    .dashboard-grid-widget.dashboard-grid-widget-hidden-header .dashboard-grid-widget-contents.no-padding .dashboard-grid-widget-messages .msg-bad,
    .dashboard-grid-widget.dashboard-grid-widget-hidden-header .dashboard-grid-widget-contents.no-padding .dashboard-grid-widget-messages .msg-good,
    .dashboard-grid-widget.dashboard-grid-widget-hidden-header .dashboard-grid-widget-contents.no-padding .dashboard-grid-widget-messages .msg-warning {
      margin: 8px 10px; }
    .dashboard-grid-widget.dashboard-grid-widget-hidden-header .dashboard-grid-widget-contents .list-table.sticky-footer {
      margin-bottom: 0; }
      .dashboard-grid-widget.dashboard-grid-widget-hidden-header .dashboard-grid-widget-contents .list-table.sticky-footer tfoot {
        bottom: 0; }
  .dashboard-grid-widget.dashboard-grid-widget-hidden-header.dashboard-grid-widget-focus .dashboard-grid-widget-header {
    height: 2rem;
    margin-top: -2rem;
    box-shadow: 0 -6px 8px -2px rgba(128, 128, 128, 0.15);
    z-index: 5; }
  .dashboard-grid-widget.dashboard-grid-widget-focus .dashboard-grid-widget-actions {
    opacity: 1; }
  .dashboard-grid-widget.ui-resizable-resizing.resizing-top .dashboard-grid-widget-container {
    top: auto;
    bottom: 0; }
  .dashboard-grid-widget.ui-resizable-resizing.resizing-left .dashboard-grid-widget-container {
    left: auto;
    right: 0; }

.dashboard-grid-iterator-container {
  position: absolute;
  top: 0;
  left: 0;
  width: 100%;
  height: 100%; }

.dashboard-grid-iterator-header {
  position: absolute;
  top: .25rem;
  left: .25rem;
  right: .25rem;
  height: 0;
  display: flex;
  flex-wrap: nowrap;
  flex-direction: row;
  overflow: hidden;
  padding-left: 10px;
  box-sizing: border-box;
  border: 1px solid #303030;
  border-bottom: 0;
  background-color: #2b2b2b;
  opacity: 0;
  transition: margin-top 0.3s ease-out, height 0.3s ease-out, opacity 0.15s 0.15s ease-out, box-shadow 0.3s ease-out;
  z-index: 3; }
  .dashboard-grid-iterator-header h4 {
    flex-grow: 1;
    margin-top: .5rem;
    color: #dedede;
    font-weight: bold; }
  .dashboard-grid-iterator-header ul {
    flex-shrink: 0; }
    .dashboard-grid-iterator-header ul li {
      float: left;
      padding: 0; }
  .dashboard-grid-iterator-header .dashboard-grid-iterator-pager {
    margin: 0 10px;
    height: 2rem;
    display: none;
    flex-direction: row;
    flex-shrink: 0;
    align-items: center; }
    .dashboard-grid-iterator-header .dashboard-grid-iterator-pager .dashboard-grid-iterator-pager-info {
      margin: 2px .5em 0;
      white-space: nowrap;
      color: #dedede; }
  .dashboard-grid-iterator-header.pager-visible .dashboard-grid-iterator-pager {
    display: flex; }

.dashboard-grid-iterator-contents {
  position: absolute;
  top: 0;
  left: 0;
  right: 0;
  bottom: 0;
  overflow: visible;
  transition: margin-top 0.3s ease-out; }

.dashboard-grid-iterator-placeholder {
  position: absolute;
  display: flex; }
  .dashboard-grid-iterator-placeholder > div {
    margin: .25rem;
    display: flex;
    flex-grow: 1;
    flex-direction: column;
    border: 1px solid #303030;
    background-color: rgba(43, 43, 43, 0.3); }

.dashboard-grid-iterator-too-small {
  position: absolute;
  top: .25rem;
  left: .25rem;
  right: .25rem;
  bottom: .25rem;
  overflow: hidden;
  display: none;
  align-items: center;
  justify-content: center;
  border: 1px solid #303030;
  background-color: #2b2b2b; }
  .dashboard-grid-iterator-too-small > div {
    padding: 0 10px;
    text-align: center;
    color: #737373; }

.dashboard-grid-iterator-mask {
  position: absolute;
  top: .25rem;
  left: .25rem;
  right: .25rem;
  bottom: .25rem;
  display: none; }

.dashboard-grid-iterator {
  position: absolute; }
  .dashboard-grid-iterator.iterator-too-small .dashboard-grid-iterator-too-small {
    display: flex; }
  .dashboard-grid-iterator.iterator-too-small .dashboard-grid-iterator-contents {
    display: none; }
  .dashboard-grid-iterator.dashboard-grid-iterator-focus {
    z-index: 5; }
    .dashboard-grid-iterator.dashboard-grid-iterator-focus .dashboard-grid-iterator-header {
      margin-top: -2rem;
      height: 2rem;
      box-shadow: 0 -6px 8px -2px rgba(128, 128, 128, 0.15);
      opacity: 1;
      transition: margin-top 0.3s ease-out, height 0.3s ease-out, box-shadow 0.3s ease-out; }
    .dashboard-grid-iterator.dashboard-grid-iterator-focus.dashboard-grid-iterator-hidden-header.iterator-double-header .dashboard-grid-iterator-header {
      margin-top: calc(-4rem - 8px);
      height: calc(4rem + 8px); }
  .dashboard-grid-iterator.ui-resizable-resizing.resizing-top .dashboard-grid-iterator-container {
    top: auto;
    bottom: 0; }
  .dashboard-grid-iterator.ui-resizable-resizing.resizing-left .dashboard-grid-iterator-container {
    left: auto;
    right: 0; }
  .dashboard-grid-iterator.iterator-alt-content .dashboard-grid-iterator-contents {
    position: absolute;
    top: .25rem;
    left: .25rem;
    right: .25rem;
    bottom: .25rem;
    border: 1px solid #303030;
    background-color: #2b2b2b; }
    .dashboard-grid-iterator.iterator-alt-content .dashboard-grid-iterator-contents > div {
      padding-top: 8px; }
      .dashboard-grid-iterator.iterator-alt-content .dashboard-grid-iterator-contents > div .list-table {
        border: 0; }
        .dashboard-grid-iterator.iterator-alt-content .dashboard-grid-iterator-contents > div .list-table tbody tr:last-child th, .dashboard-grid-iterator.iterator-alt-content .dashboard-grid-iterator-contents > div .list-table tbody tr:last-child td {
          border-bottom: 1px solid #383838; }
          .dashboard-grid-iterator.iterator-alt-content .dashboard-grid-iterator-contents > div .list-table tbody tr:last-child th.list-table-footer, .dashboard-grid-iterator.iterator-alt-content .dashboard-grid-iterator-contents > div .list-table tbody tr:last-child td.list-table-footer {
            border-bottom: 0; }
      .dashboard-grid-iterator.iterator-alt-content .dashboard-grid-iterator-contents > div .msg-good,
      .dashboard-grid-iterator.iterator-alt-content .dashboard-grid-iterator-contents > div .msg-bad {
        margin: 0 10px; }

.dashboard-grid-widget.ui-draggable .dashboard-grid-widget .dashboard-grid-widget-header,
.dashboard-grid-widget.ui-draggable .dashboard-grid-iterator .dashboard-grid-iterator-header,
.dashboard-grid-iterator.ui-draggable .dashboard-grid-widget .dashboard-grid-widget-header,
.dashboard-grid-iterator.ui-draggable .dashboard-grid-iterator .dashboard-grid-iterator-header {
  cursor: auto; }

.dashboard.dashboard-is-edit-mode .dashboard-grid-widget-actions {
  opacity: 1; }
.dashboard.dashboard-is-edit-mode.dashboard-positioning .dashboard-grid-widget.dashboard-grid-widget-hidden-header .dashboard-grid-widget-header {
  transition: none; }
.dashboard.dashboard-is-edit-mode.dashboard-positioning .dashboard-grid-iterator.dashboard-grid-widget-hidden-header .dashboard-grid-widget-header {
  transition: none; }
.dashboard.dashboard-is-edit-mode.dashboard-positioning .dashboard-grid-widget-mask {
  display: block; }
.dashboard.dashboard-is-edit-mode.dashboard-positioning .dashboard-grid-iterator-mask {
  display: block; }
.dashboard.dashboard-is-edit-mode .dashboard-grid-widget .ui-resizable-handle {
  visibility: hidden; }
.dashboard.dashboard-is-edit-mode .dashboard-grid-widget.dashboard-grid-widget-focus .ui-resizable-handle {
  visibility: visible; }
.dashboard.dashboard-is-edit-mode .dashboard-grid-widget.ui-resizable-resizing.dashboard-grid-widget-hidden-header .dashboard-grid-widget-header {
  margin-top: 0;
  height: 0;
  box-shadow: none; }
.dashboard.dashboard-is-edit-mode .dashboard-grid-widget.ui-draggable-dragging .ui-resizable-handle {
  visibility: hidden; }
.dashboard.dashboard-is-edit-mode .dashboard-grid-widget.ui-draggable-dragging.dashboard-grid-widget-hidden-header .dashboard-grid-widget-header {
  margin-top: -2rem;
  height: 2rem;
  box-shadow: 0 -6px 8px -2px rgba(128, 128, 128, 0.15);
  opacity: .5; }
.dashboard.dashboard-is-edit-mode .dashboard-grid-widget.ui-resizable-resizing, .dashboard.dashboard-is-edit-mode .dashboard-grid-widget.ui-draggable-dragging {
  z-index: 1000; }
  .dashboard.dashboard-is-edit-mode .dashboard-grid-widget.ui-resizable-resizing::before, .dashboard.dashboard-is-edit-mode .dashboard-grid-widget.ui-draggable-dragging::before {
    content: '';
    display: block;
    position: absolute;
    top: .25rem;
    left: .25rem;
    right: .25rem;
    bottom: .25rem;
    background-color: rgba(1, 1, 1, 0.75);
    box-shadow: 0 4px 20px 2px rgba(0, 0, 0, 0.15); }
  .dashboard.dashboard-is-edit-mode .dashboard-grid-widget.ui-resizable-resizing .dashboard-grid-widget-header, .dashboard.dashboard-is-edit-mode .dashboard-grid-widget.ui-draggable-dragging .dashboard-grid-widget-header {
    border-color: #212121; }
  .dashboard.dashboard-is-edit-mode .dashboard-grid-widget.ui-resizable-resizing .dashboard-grid-widget-contents, .dashboard.dashboard-is-edit-mode .dashboard-grid-widget.ui-draggable-dragging .dashboard-grid-widget-contents {
    border-color: #212121; }
.dashboard.dashboard-is-edit-mode .dashboard-grid-widget:not(.dashboard-grid-widget-focus) {
  transition-property: width, height, left, top;
  transition-duration: 0.15s; }
.dashboard.dashboard-is-edit-mode .dashboard-grid-iterator .ui-resizable-handle {
  visibility: hidden; }
.dashboard.dashboard-is-edit-mode .dashboard-grid-iterator.dashboard-grid-iterator-focus .ui-resizable-handle {
  visibility: visible; }
.dashboard.dashboard-is-edit-mode .dashboard-grid-iterator.ui-resizable-resizing .dashboard-grid-iterator-header {
  margin-top: 0;
  height: 0;
  box-shadow: none;
  opacity: 0; }
.dashboard.dashboard-is-edit-mode .dashboard-grid-iterator.ui-draggable-dragging .ui-resizable-handle {
  visibility: hidden; }
.dashboard.dashboard-is-edit-mode .dashboard-grid-iterator.ui-draggable-dragging .dashboard-grid-iterator-header {
  margin-top: -2rem;
  height: 2rem;
  box-shadow: 0 -6px 8px -2px rgba(128, 128, 128, 0.15);
  opacity: .5; }
.dashboard.dashboard-is-edit-mode .dashboard-grid-iterator.ui-draggable-dragging.dashboard-grid-iterator-hidden-header.iterator-double-header .dashboard-grid-iterator-header {
  margin-top: calc(-4rem - 8px);
  height: calc(4rem + 8px); }
.dashboard.dashboard-is-edit-mode .dashboard-grid-iterator.ui-resizable-resizing, .dashboard.dashboard-is-edit-mode .dashboard-grid-iterator.ui-draggable-dragging {
  z-index: 1000; }
  .dashboard.dashboard-is-edit-mode .dashboard-grid-iterator.ui-resizable-resizing::before, .dashboard.dashboard-is-edit-mode .dashboard-grid-iterator.ui-draggable-dragging::before {
    content: '';
    display: block;
    position: absolute;
    top: .25rem;
    left: .25rem;
    right: .25rem;
    bottom: .25rem;
    background-color: rgba(1, 1, 1, 0.75);
    box-shadow: 0 4px 20px 2px rgba(0, 0, 0, 0.15); }
  .dashboard.dashboard-is-edit-mode .dashboard-grid-iterator.ui-resizable-resizing .dashboard-grid-iterator-header, .dashboard.dashboard-is-edit-mode .dashboard-grid-iterator.ui-draggable-dragging .dashboard-grid-iterator-header {
    border-color: #212121; }
  .dashboard.dashboard-is-edit-mode .dashboard-grid-iterator.ui-resizable-resizing .dashboard-grid-iterator-contents .dashboard-grid-widget .dashboard-grid-widget-header, .dashboard.dashboard-is-edit-mode .dashboard-grid-iterator.ui-draggable-dragging .dashboard-grid-iterator-contents .dashboard-grid-widget .dashboard-grid-widget-header {
    border-color: #212121; }
  .dashboard.dashboard-is-edit-mode .dashboard-grid-iterator.ui-resizable-resizing .dashboard-grid-iterator-contents .dashboard-grid-widget .dashboard-grid-widget-contents, .dashboard.dashboard-is-edit-mode .dashboard-grid-iterator.ui-draggable-dragging .dashboard-grid-iterator-contents .dashboard-grid-widget .dashboard-grid-widget-contents {
    border-color: #212121; }
  .dashboard.dashboard-is-edit-mode .dashboard-grid-iterator.ui-resizable-resizing .dashboard-grid-iterator-contents .dashboard-grid-iterator-placeholder > div, .dashboard.dashboard-is-edit-mode .dashboard-grid-iterator.ui-draggable-dragging .dashboard-grid-iterator-contents .dashboard-grid-iterator-placeholder > div {
    border-color: #212121; }
  .dashboard.dashboard-is-edit-mode .dashboard-grid-iterator.ui-resizable-resizing .dashboard-grid-iterator-mask, .dashboard.dashboard-is-edit-mode .dashboard-grid-iterator.ui-draggable-dragging .dashboard-grid-iterator-mask {
    border: 1px solid #1c1c1c;
    border-top: 0; }
.dashboard.dashboard-is-edit-mode .dashboard-grid-widget-placeholder {
  position: absolute;
  z-index: 999; }
  .dashboard.dashboard-is-edit-mode .dashboard-grid-widget-placeholder > div {
    position: absolute;
    top: .25rem;
    left: .25rem;
    right: .25rem;
    bottom: .25rem;
    background-color: #010101; }

@keyframes zoom-in-out {
  0% {
    transform: scale(1); }
  50% {
    transform: scale(1.05); }
  100% {
    transform: scale(1); } }
.new-widget {
  animation: zoom-in-out 0.2s linear; }

.dashboard-widget {
  min-width: 250px;
  margin: 0 10px 10px 0;
  background-color: #2b2b2b;
  border: 1px solid #303030; }
  .dashboard-widget .dashboard-widget-head {
    margin: 8px 10px; }
  .dashboard-widget .list-table {
    border: 0; }
    .dashboard-widget .list-table tbody tr:last-child td {
      border-bottom: 1px solid #383838; }
  .dashboard-widget .msg-bad,
  .dashboard-widget .msg-good,
  .dashboard-widget .msg-warning {
    margin: 0 10px; }

.dashboard-grid-widget-contents .list-table th:first-child, .dashboard-grid-widget-contents .list-table td:first-child, .dashboard-grid-iterator.iterator-alt-content .dashboard-grid-iterator-contents > div .list-table th:first-child, .dashboard-grid-iterator.iterator-alt-content .dashboard-grid-iterator-contents > div .list-table td:first-child, .dashboard-widget .list-table th:first-child, .dashboard-widget .list-table td:first-child {
  padding-left: 10px; }
.dashboard-grid-widget-contents .list-table th:last-child, .dashboard-grid-widget-contents .list-table td:last-child, .dashboard-grid-iterator.iterator-alt-content .dashboard-grid-iterator-contents > div .list-table th:last-child, .dashboard-grid-iterator.iterator-alt-content .dashboard-grid-iterator-contents > div .list-table td:last-child, .dashboard-widget .list-table th:last-child, .dashboard-widget .list-table td:last-child {
  padding-right: 10px; }

.dashboard-widget-head {
  display: flex;
  margin-bottom: 8px; }
  .dashboard-widget-head h4 {
    color: #dedede;
    font-weight: bold;
    margin-right: auto; }
  .dashboard-widget-head > ul {
    margin: -8px -10px -10px 10px; }

.dashboard-widget-foot {
  text-align: right;
  color: #737373;
  margin: 0 10px; }
  .dashboard-widget-foot li {
    display: inline-block;
    padding: 8px 0 8px 13px; }

.dashboard-widget-graph-link {
  display: block; }
  .dashboard-widget-graph-link:link {
    border: 0; }

.dashboard-grid-widget-contents.is-loading::before,
.dashboard-grid-iterator-contents.is-loading::before {
  margin: calc(.25rem + 1px); }

.dashboard-list .dashboard-list-item {
  display: flex;
  justify-content: space-between;
  height: 18px; }
  .dashboard-list .dashboard-list-item .status-green {
    background-color: #2f9f5e;
    border-color: #2f9f5e; }
  .dashboard-list .dashboard-list-item .status-yellow {
    background-color: #e79e0b;
    border-color: #e79e0b; }

.overlay-dialogue.modal-popup.modal-widget-configuration {
  max-width: 1120px;
  min-width: 650px; }

.dashboard-widget-form {
  position: relative; }
  .dashboard-widget-form .form-field-show-header {
    position: absolute;
    right: 5px; }
  .dashboard-widget-form .table-tags tr:last-of-type td {
    padding-bottom: 0;
    line-height: 1.4; }

.wrapper.layout-kioskmode .dashboard-navigation {
  display: none; }

.diff {
  padding: 4px;
  background: #0e1012; }
  .diff .diff-added {
    background-color: #32453a; }
  .diff .diff-removed {
    background-color: #433131; }
  .diff pre {
    width: max-content;
    min-width: 100%; }
    .diff pre > div {
      white-space: pre; }

.entity-count {
  display: inline-block;
  padding: 0 3px;
  min-width: 10px;
  line-height: 16px;
  text-align: center;
  background-color: #4f4f4f;
  border-radius: 2px;
  overflow: hidden;
  text-overflow: ellipsis; }
  .entity-count, .entity-count:hover, .entity-count:focus, .entity-count:link, .entity-count:visited {
    color: #f2f2f2;
    border-bottom: none; }
  .entity-count:focus {
    box-shadow: 0 0 0 2px rgba(30, 135, 227, 0.35); }

.expandable-subfilter {
  position: relative;
  word-break: break-word;
  max-height: 18px;
  line-height: 18px;
  overflow: hidden; }
  .expandable-subfilter.ten-lines {
    max-height: calc(20px * 10); }
  .expandable-subfilter > div {
    display: inline; }
  .expandable-subfilter .hidden {
    display: none; }
  .expandable-subfilter.expanded {
    max-height: none; }
    .expandable-subfilter.expanded .hidden {
      display: unset; }

.form-search {
  position: relative;
  height: 24px; }
  .form-search .search {
    position: absolute;
    top: 0;
    left: 0;
    width: 100%;
    height: 24px;
    padding-right: 22px;
    color: #ffffff;
    background: #191919;
    border: 1px solid #010a0f;
    border-radius: 3px; }
    .form-search .search:focus {
      color: #ffffff;
      background: #191919;
      border-color: #787878; }
      .form-search .search:focus ~ .btn-icon:not([disabled]) {
        color: #ffffff !important; }
  .form-search .btn-icon {
    position: absolute;
    top: 2px;
    right: 2px;
    min-width: 20px;
    height: 20px;
    color: #b1b1b1; }
    .form-search .btn-icon:hover {
      color: #ffffff; }
    .form-search .btn-icon:focus {
      color: #ffffff;
      box-shadow: 0 0 0 1.5px #787878; }

.search-suggest {
  position: absolute;
  left: 0;
  right: 0;
  z-index: 1000;
  min-width: 16px;
  color: #737373;
  background-color: #383838;
  border: 1px solid #383838;
  border-top: 0;
  box-shadow: 0 6px 10px 0 rgba(0, 0, 0, 0.5); }
  .search-suggest li {
    display: block;
    height: inherit;
    padding: .4em 5px;
    margin: 0;
    overflow: hidden;
    color: #f2f2f2;
    line-height: normal;
    word-break: break-word;
    cursor: pointer;
    transition: background-color 0.2s ease-out; }
    .search-suggest li.suggest-hover {
      background-color: #454545; }

.inline-filter {
  text-align: right; }
  .inline-filter label {
    line-height: 24px; }
  .inline-filter label,
  .inline-filter input {
    vertical-align: top; }
  .inline-filter > li {
    display: inline-block; }
    .inline-filter > li:not(:last-child) {
      margin-right: 3px; }
    .inline-filter > li.inline-filter-label {
      margin-right: 10px; }

.inline-filter-footer {
  display: flex;
  align-items: baseline;
  justify-content: space-between; }
  .inline-filter-footer > li.inline-filter-stats {
    color: #737373; }

.list-table {
  width: 100%;
  background-color: #2b2b2b;
  border-collapse: separate;
  border: 1px solid #303030; }
  .list-table thead th {
    height: 100%;
    overflow: hidden;
    border-bottom-width: 2px;
    border-bottom-color: #2b2b2b;
    color: #737373;
    white-space: nowrap;
    vertical-align: bottom; }
    .list-table thead th .vertical {
      writing-mode: vertical-lr;
      transform: rotate(180deg); }
    .list-table thead th .arrow-up {
      margin-left: 3px;
      border-bottom-color: #737373; }
    .list-table thead th .arrow-right {
      margin-left: 3px;
      border-left-color: #737373; }
    .list-table thead th .arrow-down {
      margin-left: 3px;
      border-top-color: #737373; }
    .list-table thead th a {
      display: block;
      position: relative;
      margin: -1em;
      padding: 1em;
      border: 0;
      transition: background-color 0.2s ease-out; }
      .list-table thead th a:hover, .list-table thead th a:focus, .list-table thead th a:active {
        text-decoration: none;
        background-color: #383838; }
  .list-table tbody tr.hidden {
    display: none; }
  .list-table tbody tr:last-child th,
  .list-table tbody tr:last-child td {
    border-bottom-style: none; }
  .list-table tbody tr:not(.hover-nobg):not(.row-selected):hover {
    background-color: #383838; }
  .list-table tbody tr.row-selected {
    background-color: #2f280a; }
  .list-table tbody th.table-info,
  .list-table tbody td.table-info {
    color: #737373; }
  .list-table tbody th.list-table-actions,
  .list-table tbody td.list-table-actions {
    text-align: right;
    white-space: nowrap; }
  .list-table th,
  .list-table td {
    position: relative;
    padding: 6px 5px;
    line-height: 18px;
    text-align: left;
    vertical-align: top;
    border-bottom: 1px solid #383838; }
    .list-table th.second-col,
    .list-table td.second-col {
      width: 20px;
      padding-left: 0;
      padding-right: 0;
      text-align: center; }
  .list-table.sticky-header thead {
    position: sticky;
    top: 0;
    z-index: 1;
    background-color: #2b2b2b; }
  .list-table.sticky-footer tfoot {
    position: sticky;
    bottom: 0;
    z-index: 1;
    background: #2b2b2b; }
    .list-table.sticky-footer tfoot tr:first-of-type td, .list-table.sticky-footer tfoot tr:first-of-type th {
      border-top: 2px solid #2b2b2b;
      border-bottom-style: none; }
  .list-table .list-table-footer {
    border-bottom: 0;
    color: #737373;
    text-align: right; }
    .list-table .list-table-footer:hover {
      background-color: #2b2b2b; }
  .list-table .action-container {
    display: flex;
    width: 100%; }
    .list-table .action-container .link-action {
      height: 16px;
      min-width: 1ch; }
    .list-table .action-container .rel-container {
      display: flex; }
    .list-table .action-container .separator {
      flex-shrink: 0;
      margin-right: 4px; }
  .list-table .vertical_rotation_inner {
    transform: rotate(270deg);
    white-space: nowrap; }
  .list-table .nothing-to-show td {
    color: #737373;
    text-align: center; }
    .list-table .nothing-to-show td:hover {
      background-color: #2b2b2b; }
  .list-table .latest-values,
  .list-table .opdata {
    max-width: 300px; }
  .list-table .checkbox-radio {
    margin: 1px 0; }
    .list-table .checkbox-radio + label {
      display: inline-block;
      margin: 1px 0;
      line-height: 1;
      vertical-align: top; }
      .list-table .checkbox-radio + label span {
        margin: 0; }
  .list-table.compact-view td {
    padding-top: 2px;
    padding-bottom: 2px;
    border-bottom: 0;
    box-shadow: inset 0 -1px 0 0 rgba(242, 242, 242, 0.1);
    white-space: nowrap; }
    .list-table.compact-view td .rel-container span {
      margin: 0; }
    .list-table.compact-view td.nowrap {
      text-overflow: clip; }

.list-table .btn-icon:not(.no-indent):not(:first-child),
.list-table .icon:not(.no-indent):not(:first-child),
.list-table .link-action:not(.no-indent):not(:first-child) {
  margin-left: 5px; }
.list-table .icon {
  border-radius: 2px; }
.list-table .btn-small,
.list-table .problem-icon-link,
.list-table .status-container,
.list-table .entity-count,
.list-table .tag,
.list-table .btn-tag {
  margin-top: 1px;
  margin-bottom: 1px;
  vertical-align: top; }

.list-table thead th.column-tags-1 {
  width: 75px; }
  @media screen and (min-width: 1200px) {
    .list-table thead th.column-tags-1 {
      width: 106px; } }
  @media screen and (min-width: 1400px) {
    .list-table thead th.column-tags-1 {
      width: 137px; } }
  @media screen and (min-width: 1600px) {
    .list-table thead th.column-tags-1 {
      width: 168px; } }
.list-table thead th.column-tags-2 {
  width: 124px; }
  @media screen and (min-width: 1200px) {
    .list-table thead th.column-tags-2 {
      width: 186px; } }
  @media screen and (min-width: 1400px) {
    .list-table thead th.column-tags-2 {
      width: 248px; } }
  @media screen and (min-width: 1600px) {
    .list-table thead th.column-tags-2 {
      width: 310px; } }
.list-table thead th.column-tags-3 {
  width: 173px; }
  @media screen and (min-width: 1200px) {
    .list-table thead th.column-tags-3 {
      width: 266px; } }
  @media screen and (min-width: 1400px) {
    .list-table thead th.column-tags-3 {
      width: 359px; } }
  @media screen and (min-width: 1600px) {
    .list-table thead th.column-tags-3 {
      width: 452px; } }
.list-table .tag, .list-table .btn-tag {
  cursor: pointer; }
  .list-table .tag:not(:last-of-type), .list-table .btn-tag:not(:last-of-type) {
    margin-right: 3px; }
.list-table.compact-view .tag, .list-table.compact-view .btn-tag {
  max-width: 40px; }
  @media screen and (min-width: 1200px) {
    .list-table.compact-view .tag, .list-table.compact-view .btn-tag {
      max-width: 71px; } }
  @media screen and (min-width: 1400px) {
    .list-table.compact-view .tag, .list-table.compact-view .btn-tag {
      max-width: 102px; } }
  @media screen and (min-width: 1600px) {
    .list-table.compact-view .tag, .list-table.compact-view .btn-tag {
      max-width: 133px; } }

.list-table .timeline-date,
.list-table .timeline-axis,
.list-table .timeline-td {
  border-bottom-color: transparent; }
.list-table .timeline-date {
  text-align: right;
  white-space: nowrap; }
.list-table .timeline-axis,
.list-table .timeline-th,
.list-table .timeline-td {
  position: relative;
  padding: 0;
  width: 6px; }
.list-table .timeline-axis::before {
  content: '';
  position: absolute;
  top: 0;
  right: 0;
  bottom: -1px;
  width: 2px;
  background-color: #aad7f0; }
.list-table .timeline-dot::after,
.list-table .timeline-dot-big::after {
  content: '';
  position: absolute;
  right: -3px;
  width: 4px;
  height: 4px;
  border-radius: 50%; }
.list-table .timeline-dot::after {
  top: 10px;
  background-color: #69808d;
  border: 2px solid #2b2b2b; }
.list-table .timeline-dot-big::after {
  top: 11px;
  background-color: #2b2b2b;
  border: 2px solid #69808d; }

.list-table .problem-expand-td {
  border-bottom-color: transparent; }
.list-table .problem-nested:not([class*='flh-']):not(.row-selected) {
  background-color: #1e1e1e; }
  .list-table .problem-nested:not([class*='flh-']):not(.row-selected) td,
  .list-table .problem-nested:not([class*='flh-']):not(.row-selected) .timeline-axis,
  .list-table .problem-nested:not([class*='flh-']):not(.row-selected) .timeline-td {
    border-bottom-color: #1e1e1e; }
.list-table .problem-nested-small {
  font-size: 11px; }
  .list-table .problem-nested-small .tag, .list-table .problem-nested-small .btn-tag {
    font-size: 12px; }
.list-table.compact-view .problem-nested:not([class*='flh-']):not(.row-selected) td,
.list-table.compact-view .problem-nested:not([class*='flh-']):not(.row-selected) .timeline-axis,
.list-table.compact-view .problem-nested:not([class*='flh-']):not(.row-selected) .timeline-td {
  border-bottom-style: none; }
.list-table.compact-view [class*='flh-']:not(.row-selected):not(:hover) a,
.list-table.compact-view [class*='flh-']:not(.row-selected):not(:hover) td,
.list-table.compact-view [class*='flh-']:not(.row-selected):not(:hover) sup {
  color: #000000; }
.list-table.compact-view [class*='flh-']:not(.row-selected):not(:hover) .link-alt {
  border-bottom-color: #000000; }
.list-table.compact-view [class*='flh-']:not(.row-selected):not(:hover) .tag, .list-table.compact-view [class*='flh-']:not(.row-selected):not(:hover) .btn-tag {
  color: #ffffff;
  background-color: #4f4f4f; }
.list-table.compact-view [class*='flh-']:not(.row-selected):not(:hover) .btn-icon,
.list-table.compact-view [class*='flh-']:not(.row-selected):not(:hover) .icon {
  background-color: #2b2b2b; }
.list-table.compact-view [class*='flh-']:not(.row-selected):not(:hover) .entity-count {
  margin-top: 0;
  margin-bottom: 0;
  border: 1px solid #2b2b2b; }

.menu-main > li {
  line-height: 16px; }
  .menu-main > li.is-selected > a {
    background: #202020;
    border-left-color: #c5c5c5;
    color: #ffffff; }
  .menu-main > li.is-expanded > a, .menu-main > li.is-expanded > a:focus {
    background: #0d0d0d;
    border-left-color: transparent;
    color: #ffffff; }
  .menu-main > li:not(.is-expanded) .submenu {
    max-height: 0 !important; }
  .menu-main > li > a {
    color: #f2f2f2; }
    .menu-main > li > a:hover, .menu-main > li > a:focus {
      background: #0e0e0e;
      border-left-color: #ffffff;
      color: #ffffff; }
.menu-main .has-submenu > a::after {
  position: relative;
  float: right;
  top: 4px;
  font-size: 8px;
  content: "";
  transform: rotate(0deg);
  transition: transform 0.3s; }
.menu-main .has-submenu.is-expanded > a[class^="zi-"]::before, .menu-main .has-submenu.is-expanded > a[class*=" zi-"]::before {
  color: #9c9c9c; }
.menu-main .has-submenu.is-expanded > a[class^="zi-"]:hover::before, .menu-main .has-submenu.is-expanded > a[class^="zi-"]:focus::before, .menu-main .has-submenu.is-expanded > a[class*=" zi-"]:hover::before, .menu-main .has-submenu.is-expanded > a[class*=" zi-"]:focus::before {
  color: #ffffff; }
.menu-main .has-submenu.is-expanded > a::after {
  transform: rotate(-180deg); }
.menu-main [class^="zi-"]::before, .menu-main [class*=" zi-"]::before {
  margin-right: 10px;
  color: #9c9c9c;
  font-size: 24px;
  line-height: 0;
  transition: color 0.2s ease-out; }
.menu-main a {
  position: relative;
  display: block;
  padding: 12px 14px 12px 44px;
  font-size: 14px;
  line-height: inherit;
  white-space: nowrap;
  border-left: 3px solid transparent;
  transition: color 0.3s, border-color 0.3s, background-color 0.3s; }
  .menu-main a:active, .menu-main a:hover, .menu-main a:link, .menu-main a:visited {
    border-bottom: 0; }
  .menu-main a[class^="zi-"], .menu-main a[class*=" zi-"] {
    padding-left: 10px; }
  .menu-main a:hover[class^="zi-"]::before, .menu-main a:hover[class*=" zi-"]::before, .menu-main a:focus[class^="zi-"]::before, .menu-main a:focus[class*=" zi-"]::before {
    color: inherit; }
.menu-main .submenu {
  position: relative;
  padding-left: 24px;
  overflow: hidden;
  background: #0d0f11;
  transition: max-height 0.3s ease;
  will-change: max-height; }
  .menu-main .submenu > li {
    line-height: 14px; }
    .menu-main .submenu > li.is-selected > a {
      background: #1c1c1c;
      border-left-color: #c5c5c5;
      color: #ffffff; }
      .menu-main .submenu > li.is-selected > a:hover, .menu-main .submenu > li.is-selected > a:focus {
        background: #0e0e0e;
        color: #ffffff; }
    .menu-main .submenu > li:not(:last-child) {
      border-bottom: 1px solid #0d0f11; }
  .menu-main .submenu [class^="zi-"]::before, .menu-main .submenu [class*=" zi-"]::before {
    margin-right: 8px;
    font-size: 16px;
    color: inherit; }
  .menu-main .submenu a {
    padding: 8px 20px;
    font-size: 12px;
    background: #2b2b2b;
    color: #f2f2f2; }
    .menu-main .submenu a:hover, .menu-main .submenu a:focus {
      background: #0e0e0e;
      border-left-color: #ffffff;
      color: #ffffff; }
  .menu-main .submenu::before, .menu-main .submenu::after {
    content: '';
    position: absolute;
    right: 0;
    left: 0;
    z-index: 999;
    box-shadow: 0 0 6px 2px rgba(0, 0, 0, 0.35); }
  .menu-main .submenu::before {
    top: 0; }
  .menu-main .submenu::after {
    bottom: 0; }
  .menu-main .submenu .submenu {
    position: fixed;
    top: 0;
    left: 100%;
    padding: 1px;
    box-shadow: 4px 4px 8px 0 rgba(43, 43, 43, 0.35);
    transition: none; }
    .menu-main .submenu .submenu li {
      border: 0; }
      .menu-main .submenu .submenu li a {
        padding: 6px 20px;
        border-left: 0;
        background-color: #454545; }
      .menu-main .submenu .submenu li.is-selected a {
        background-color: #1c1c1c; }
      .menu-main .submenu .submenu li a:hover,
      .menu-main .submenu .submenu li a:focus {
        background-color: #0e0e0e; }
    .menu-main .submenu .submenu::before, .menu-main .submenu .submenu::after {
      display: none; }
  .menu-main .submenu .has-submenu > a::after {
    transform: rotate(90deg); }
  .menu-main .submenu .has-submenu:not(.is-expanded) a::after {
    transform: rotate(-90deg); }
  .menu-main .submenu .has-submenu:not(.is-expanded) .submenu {
    left: -9999px !important; }

.menu-user {
  padding: 12px 0; }
  .menu-user li {
    line-height: 16px; }
  .menu-user [class^="zi-"]::before, .menu-user [class*=" zi-"]::before {
    margin-right: 16px;
    font-size: 16px;
    line-height: 0;
    transition: color 0.2s ease-out; }
  .menu-user a,
  .menu-user span {
    position: relative;
    display: block;
    padding: 12px 14px 12px 45px;
    font-size: 12px;
    white-space: nowrap;
    border-left: 3px solid transparent;
    transition: color 0.3s ease-out; }
  .menu-user [class^="zi-"], .menu-user [class*=" zi-"] {
    padding-left: 13px; }
    .menu-user [class^="zi-"]::before, .menu-user [class*=" zi-"]::before {
      color: #9c9c9c; }
  .menu-user a {
    color: #c2c2c2; }
    .menu-user a:hover, .menu-user a:focus {
      border-bottom: 0;
      border-color: transparent;
      color: #ffffff; }
      .menu-user a:hover[class^="zi-"]::before, .menu-user a:hover[class*=" zi-"]::before, .menu-user a:focus[class^="zi-"]::before, .menu-user a:focus[class*=" zi-"]::before {
        color: inherit; }
  .menu-user span {
    color: #808080; }
  .menu-user > li.is-selected > a {
    background: #202020;
    border-left-color: #c5c5c5;
    color: #ffffff; }
  .menu-user > li.is-expanded > a, .menu-user > li.is-expanded > a:focus {
    background: #0d0d0d;
    border-left-color: transparent;
    color: #ffffff; }
  .menu-user > li.is-expanded > a[class^="zi-"]::before, .menu-user > li.is-expanded > a[class*=" zi-"]::before {
    color: #9c9c9c; }
  .menu-user > li:not(.is-expanded) .submenu {
    max-height: 0 !important; }
  .menu-user .has-submenu > a::after {
    position: relative;
    float: right;
    top: 4px;
    font-size: 8px;
    content: "";
    transform: rotate(0deg);
    transition: transform 0.3s; }
  .menu-user .has-submenu.is-expanded > a::after {
    transform: rotate(-180deg); }
  .menu-user .submenu {
    position: relative;
    padding-left: 24px;
    overflow: hidden;
    background: #0d0f11;
    transition: max-height 0.3s ease;
    will-change: max-height; }
    .menu-user .submenu > li {
      line-height: 14px; }
      .menu-user .submenu > li.is-selected > a {
        background: #1c1c1c;
        border-left-color: #c5c5c5;
        color: #ffffff; }
        .menu-user .submenu > li.is-selected > a:hover, .menu-user .submenu > li.is-selected > a:focus {
          background: #0e0e0e;
          color: #ffffff; }
      .menu-user .submenu > li:not(:last-child) {
        border-bottom: 1px solid #0d0f11; }
    .menu-user .submenu [class^="zi-"]::before, .menu-user .submenu [class*=" zi-"]::before {
      margin-right: 8px;
      color: inherit; }
    .menu-user .submenu a {
      padding: 8px 20px;
      background: #2b2b2b;
      color: #f2f2f2; }
      .menu-user .submenu a:hover, .menu-user .submenu a:focus {
        background: #0e0e0e;
        border-left-color: #ffffff;
        color: #ffffff; }
    .menu-user .submenu::before, .menu-user .submenu::after {
      content: '';
      position: absolute;
      right: 0;
      left: 0;
      z-index: 999;
      box-shadow: 0 0 6px 2px rgba(0, 0, 0, 0.35); }
    .menu-user .submenu::before {
      top: 0; }
    .menu-user .submenu::after {
      bottom: 0; }
    .menu-user .submenu .submenu {
      position: fixed;
      top: 0;
      left: 100%;
      padding: 1px;
      box-shadow: 4px 4px 8px 0 rgba(43, 43, 43, 0.35);
      transition: none; }
      .menu-user .submenu .submenu li {
        border: 0; }
        .menu-user .submenu .submenu li a {
          padding: 6px 20px;
          border-left: 0;
          background-color: #454545; }
        .menu-user .submenu .submenu li.is-selected a {
          background-color: #1c1c1c; }
        .menu-user .submenu .submenu li a:hover,
        .menu-user .submenu .submenu li a:focus {
          background-color: #0e0e0e; }
      .menu-user .submenu .submenu::before, .menu-user .submenu .submenu::after {
        display: none; }
    .menu-user .submenu .has-submenu > a::after {
      transform: rotate(90deg); }
    .menu-user .submenu .has-submenu:not(.is-expanded) a::after {
      transform: rotate(-90deg); }
    .menu-user .submenu .has-submenu:not(.is-expanded) .submenu {
      left: -9999px !important; }

output {
  position: relative;
  box-sizing: border-box;
  display: flex;
  flex-wrap: wrap;
  align-items: center;
  flex-shrink: 0;
  min-height: 48px;
  padding: 6px 10px;
  margin: 10px;
  background: #2b2b2b;
  border-style: solid;
  border-width: 2px 2px 2px 60px;
  border-radius: 2px; }
  output::before {
    position: absolute;
    top: 8px;
    left: -42px;
    font-size: 28px;
    color: rgba(255, 255, 255, 0.9);
    text-shadow: 0 0 5px rgba(0, 0, 0, 0.9); }
  output > span {
    font-size: 1.167em; }
  output .link-action {
    margin-right: 10px;
    line-height: 14px; }
  output .msg-details {
    width: 100%; }
    output .msg-details:not(:first-child) {
      margin-top: 6px;
      padding-top: 6px;
      border-top: 1px dashed;
      border-color: inherit; }
    output .msg-details ul {
      max-height: 300px;
      overflow-y: auto; }
    output .msg-details li {
      white-space: pre-line; }
      output .msg-details li:only-child {
        margin-left: 0; }
        output .msg-details li:only-child::before {
          display: none; }
  output .msg-buttons {
    width: 100%;
    margin-top: 10px;
    text-align: right; }
    output .msg-buttons button {
      font-size: 1.167em; }
      output .msg-buttons button:not(:first-child) {
        margin-left: 10px; }
  output.msg-bad {
    border-color: #dc3545; }
    output.msg-bad::before {
      content: ""; }
    output.msg-bad .msg-buttons button {
      color: #f2f2f2;
      background-color: transparent;
      border-color: #dc3545; }
      output.msg-bad .msg-buttons button:hover {
        color: #f2f2f2;
        background-color: #5e737e;
        border-color: #5e737e; }
      output.msg-bad .msg-buttons button:active, output.msg-bad .msg-buttons button:focus {
        color: #f2f2f2;
        background-color: #5e737e;
        border-color: #5e737e; }
  output.msg-good {
    border-color: #28a745; }
    output.msg-good::before {
      content: ""; }
  output.msg-warning {
    border-color: #ffc107; }
    output.msg-warning::before {
      content: ""; }
  output.msg-global {
    max-width: 475px;
    margin: 5% auto 0; }
  output.msg-global-footer {
    position: fixed;
    bottom: 0;
    z-index: 10000;
    display: none;
    padding-top: 4px;
    padding-bottom: 4px;
    margin: 0;
    min-height: 32px; }
    output.msg-global-footer::before {
      top: 0; }

.radio-list-control {
  display: inline-block;
  white-space: nowrap; }
  .radio-list-control li {
    position: relative;
    display: inline-block;
    padding: 0; }
    .radio-list-control li:not(:last-child) {
      margin-right: -1px; }
    .radio-list-control li:first-child {
      border-top-left-radius: 3px;
      border-bottom-left-radius: 3px; }
      .radio-list-control li:first-child label {
        border-top-left-radius: 2px;
        border-bottom-left-radius: 2px; }
    .radio-list-control li:last-child {
      border-top-right-radius: 3px;
      border-bottom-right-radius: 3px; }
      .radio-list-control li:last-child label {
        border-top-right-radius: 2px;
        border-bottom-right-radius: 2px; }
  .radio-list-control label {
    display: inline-block;
    border: 1px solid #4f4f4f;
    line-height: 14px;
    padding: 4px 11px;
    cursor: pointer;
    transition: background-color 0.2s ease-out; }
  .radio-list-control input[type="radio"] {
    position: absolute !important;
    top: auto !important;
    width: 1px !important;
    height: 1px !important;
    opacity: 0; }
    .radio-list-control input[type="radio"] + label {
      color: #f2f2f2;
      border-color: #4f4f4f;
      background-color: #383838; }
      .radio-list-control input[type="radio"] + label:hover {
        background-color: #414141; }
      .radio-list-control input[type="radio"] + label:active {
        border-color: #4f4f4f;
        background-color: #414141; }
    .radio-list-control input[type="radio"]:checked + label {
      color: #ffffff;
      border-color: #4f4f4f;
      background-color: #4f4f4f;
      position: relative;
      z-index: 1; }
    .radio-list-control input[type="radio"]:focus + label {
      box-shadow: 0 0 0 2px rgba(30, 135, 227, 0.35); }
    .radio-list-control input[type="radio"]:checked[disabled] + label {
      background-color: #a3a3a3 !important;
      transition: none; }
    .radio-list-control input[type="radio"][disabled] + label {
      transition: none;
      cursor: default; }

.range-control {
  position: relative;
  display: inline-flex; }
  .range-control input[type=range] {
    width: calc(100% + 10px);
    height: 20px;
    margin: 2px -5px;
    padding: 0;
    vertical-align: top;
    opacity: 0;
    cursor: pointer;
    -webkit-appearance: none;
    -moz-appearance: none; }
    .range-control input[type=range]:focus {
      outline: none; }
    .range-control input[type=range]::-webkit-slider-thumb, .range-control input[type=range]::-moz-range-thumb {
      height: 10px;
      width: 10px;
      margin-top: 1px;
      opacity: 0; }
    .range-control input[type=range]::-webkit-slider-runnable-track {
      height: 10px;
      opacity: 0; }
  .range-control input[type=text] {
    width: 31px; }
  .range-control > div {
    position: relative;
    width: calc(100% - 10px - 31px);
    margin-right: 10px; }
  .range-control .range-control-track,
  .range-control .range-control-progress {
    position: absolute;
    top: 50%;
    left: 0;
    height: 2px;
    margin-top: -1px;
    cursor: pointer; }
  .range-control .range-control-track {
    width: 100%;
    background: #c0c0c0; }
  .range-control .range-control-progress {
    background: #4796c4; }
  .range-control .range-control-thumb {
    position: absolute;
    top: 50%;
    width: 10px;
    height: 10px;
    margin-top: -5px;
    margin-left: -5px;
    background: #4796c4;
    border-radius: 50%; }
  .range-control.range-control-focus .range-control-thumb {
    margin-top: -6.66667px;
    margin-left: -6.66667px;
    background: #4796c4;
    border: 2px solid #8599a4; }
  .range-control.range-control-focus .range-control-progress {
    background: #4796c4; }
  .range-control.disabled {
    opacity: 1; }
    .range-control.disabled input[type=range] {
      cursor: default; }
    .range-control.disabled .range-control-progress,
    .range-control.disabled .range-control-thumb {
      background: #c0c0c0; }
  .range-control datalist {
    position: absolute;
    top: 50%;
    display: flex;
    width: 100%;
    margin-top: -1px; }
    .range-control datalist option {
      flex: 1 0 0;
      height: 2px;
      padding: 0;
      font-size: 0;
      border-left: 1px solid #0e1012; }

section {
  background-color: #2b2b2b;
  border: 1px solid #303030; }
  section .section-head {
    display: flex;
    height: 32px;
    line-height: 32px; }
    section .section-head h4 {
      padding: 0 10px;
      margin-right: auto;
      overflow: hidden;
      text-overflow: ellipsis;
      font-weight: bold;
      line-height: inherit;
      color: white; }
    section .section-head .section-toggle {
      max-height: 24px; }
  section .section-foot {
    padding: 0 10px;
    text-align: right;
    line-height: 32px;
    color: #737373; }
  section.collapsed .section-body,
  section.collapsed .section-foot {
    display: none; }
  section:not(:last-child) {
    margin-bottom: 10px; }
  section .list-table {
    border: 0; }
    section .list-table tbody tr:last-child td {
      border-bottom: 1px solid #383838; }
    section .list-table td:first-child,
    section .list-table th:first-child {
      padding-left: 10px; }
    section .list-table td:last-child,
    section .list-table th:last-child {
      padding-right: 10px; }

.service-info {
  margin: -10px 0;
  border-left: 4px solid #59db8f; }
  .service-info .service-info-grid {
    display: grid;
    grid-template-columns: max-content auto;
    row-gap: 10px;
    column-gap: 10px;
    padding: 10px 10px 0; }
    .service-info .service-info-grid:last-of-type {
      padding-bottom: 10px; }
  .service-info .service-info-label::after {
    content: ':'; }
  .service-info .service-info-value .service-info-value-sla {
    display: inline-block;
    word-break: break-word;
    line-height: 18px; }
    .service-info .service-info-value .service-info-value-sla:not(:last-child) {
      margin-right: 10px; }
    .service-info .service-info-value .service-info-value-sla .btn-icon {
      margin-left: 5px; }
  .service-info .service-name {
    padding-bottom: 5px;
    font-size: 1.5em; }
  .service-info .service-actions {
    justify-self: end; }
  .service-info .service-status {
    display: inline-block;
    padding: 0 4px;
    border-radius: 3px;
    background-color: #59db8f;
    color: #ffffff; }
  .service-info.service-status-na-bg {
    border-color: var(--severity-color-na-bg); }
    .service-info.service-status-na-bg .service-status {
      background-color: var(--severity-color-na-bg);
      color: #2a353a; }
  .service-info.service-status-info-bg {
    border-color: var(--severity-color-info-bg); }
    .service-info.service-status-info-bg .service-status {
      background-color: var(--severity-color-info-bg);
      color: #00268e; }
  .service-info.service-status-average-bg {
    border-color: var(--severity-color-average-bg); }
    .service-info.service-status-average-bg .service-status {
      background-color: var(--severity-color-average-bg);
      color: #733100; }
  .service-info.service-status-warning-bg {
    border-color: var(--severity-color-warning-bg); }
    .service-info.service-status-warning-bg .service-status {
      background-color: var(--severity-color-warning-bg);
      color: #734d00; }
  .service-info.service-status-high-bg {
    border-color: var(--severity-color-high-bg); }
    .service-info.service-status-high-bg .service-status {
      background-color: var(--severity-color-high-bg);
      color: #52190b; }
  .service-info.service-status-disaster-bg {
    border-color: var(--severity-color-disaster-bg); }
    .service-info.service-status-disaster-bg .service-status {
      background-color: var(--severity-color-disaster-bg);
      color: #4b0c0c; }

.status-na-bg,
.status-info-bg,
.status-warning-bg,
.status-average-bg,
.status-high-bg,
.status-disaster-bg, .status-green, .status-disabled, .status-grey, .status-yellow, .status-red {
  box-sizing: border-box;
  display: inline-block;
  min-width: 16px;
  height: 16px;
  padding-right: 3px;
  padding-left: 3px;
  font-size: 0.917em;
  line-height: 15px;
  text-align: center;
  vertical-align: top;
  border-width: 1px;
  border-style: solid;
  border-radius: 2px; }

.status-container {
  display: inline-block;
  height: 16px;
  white-space: nowrap; }
  .status-container:not(:first-of-type) {
    margin-left: 3px; }
  .status-container [class^="status-"]:not(:last-of-type) {
    padding-right: 4px;
    border-right-style: none; }
  .status-container [class^="status-"]:not(:first-of-type) {
    border-top-left-radius: 0;
    border-bottom-left-radius: 0; }
  .status-container [class^="status-"]:not(:last-of-type) {
    border-top-right-radius: 0;
    border-bottom-right-radius: 0; }

.status-na-bg,
.status-info-bg,
.status-warning-bg,
.status-average-bg,
.status-high-bg,
.status-disaster-bg {
  border-color: rgba(43, 43, 43, 0.2); }

.status-green {
  color: #ffffff;
  background-color: #34af67;
  border-color: #2f9f5e; }

.status-disabled {
  color: #525252;
  background-color: #2b2b2b;
  border-color: rgba(242, 242, 242, 0.2); }

.status-grey {
  color: #525252;
  background-color: #2b2b2b;
  border-color: #3d3d3d; }

.status-yellow {
  color: #ffffff;
  background-color: #f1a50b;
  border-color: #e79e0b; }

.status-red {
  color: #ffffff;
  background-color: #d64e4e;
  border-color: #d23d3d; }

.subfilter-option-grid {
  grid-template-columns: minmax(75px, max-content) auto;
  display: grid;
  margin: 5px 0; }
  .subfilter-option-grid .subfilter-options {
    grid-column: 2 / -1; }

.subfilter,
.subfilter-enabled {
  display: inline-block;
  height: 18px;
  position: relative; }

.subfilter {
  margin-right: 10px;
  white-space: nowrap;
  line-height: 14px;
  height: 16px;
  margin-bottom: 2px; }

.subfilter-enabled {
  background-color: #4f4f4f;
  border-radius: 2px;
  color: #f2f2f2;
  padding: 0 4px; }
  .subfilter-enabled .link-action {
    color: #f2f2f2;
    text-decoration: none; }
    .subfilter-enabled .link-action:focus {
      color: #f2f2f2;
      border-bottom: 2px solid rgba(242, 242, 242, 0.7); }
    .subfilter-enabled .link-action:hover {
      color: #f2f2f2;
      border-bottom: 1px solid rgba(242, 242, 242, 0.7); }
  .subfilter-enabled sup {
    color: #8f8f8f; }

.svg-graph {
  display: block; }

.svg-point-highlight {
  fill: #f2f2f2;
  fill-opacity: .5; }

.svg-graph-percentile text,
.svg-graph-simple-trigger text {
  filter: drop-shadow(1px 1px 0 rgba(128, 128, 128, 0.1)); }

.svg-graph-legend {
  position: relative;
  top: 4px;
  box-sizing: border-box;
  display: grid;
  grid-template-columns: repeat(var(--columns, 4), auto);
  grid-gap: 0 10px;
  justify-content: start;
  max-height: calc(var(--lines) * 18px);
  margin: 0 10px;
  overflow: hidden;
  line-height: 18px; }
  .svg-graph-legend .svg-graph-legend-header {
    color: #737373; }
    .svg-graph-legend .svg-graph-legend-header:first-of-type {
      grid-column: 2; }
  .svg-graph-legend .svg-graph-legend-item {
    min-width: 100%;
    overflow: hidden;
    text-overflow: ellipsis;
    white-space: nowrap; }
    .svg-graph-legend .svg-graph-legend-item::before {
      position: relative;
      top: -3px;
      content: ' ';
      display: inline-block;
      width: 10px;
      height: 4px;
      margin-right: 4px;
      background: var(--color); }
  .svg-graph-legend .svg-graph-legend-no-data {
    grid-column: 2 / -1;
    color: #737373; }
  .svg-graph-legend.svg-graph-legend-statistic {
    grid-template-columns: auto repeat(3, max-content);
    justify-content: stretch; }
    .svg-graph-legend.svg-graph-legend-statistic .svg-graph-legend-item {
      grid-column: 1; }

.filter-container.tabfilter-container {
  padding: 0;
  border: 0 none;
  background-color: transparent;
  margin: 0; }
  .filter-container.tabfilter-container .form-buttons [name="filter_new"],
  .filter-container.tabfilter-container .form-buttons [name="filter_update"] {
    margin-right: 20px; }
  .filter-container.tabfilter-container .tabfilter-content-container {
    border: 1px solid #303030;
    background-color: #2b2b2b;
    padding: 10px 0;
    margin-bottom: 6px; }
    .filter-container.tabfilter-container .tabfilter-content-container.tabfilter-collapsed {
      padding: 0 0 10px 0; }
      .filter-container.tabfilter-container .tabfilter-content-container.tabfilter-collapsed .tabfilter-tabs-container,
      .filter-container.tabfilter-container .tabfilter-content-container.tabfilter-collapsed .form-buttons {
        display: none; }
  .filter-container.tabfilter-container nav > ul {
    display: flex;
    flex: 1;
    justify-content: space-between;
    background-color: #0e1012;
    margin-top: -3px; }
  .filter-container.tabfilter-container nav > ul > li {
    padding-top: 3px; }
    .filter-container.tabfilter-container nav > ul > li:nth-child(2) {
      flex-grow: 1;
      overflow: hidden;
      padding-bottom: 2px;
      margin: 0 3px -2px -3px;
      height: 30px; }
      .filter-container.tabfilter-container nav > ul > li:nth-child(2) ul {
        white-space: nowrap;
        margin-left: 3px;
        margin-right: 3px; }
    .filter-container.tabfilter-container nav > ul > li:nth-child(3) > ul > li {
      margin-right: 0; }
      .filter-container.tabfilter-container nav > ul > li:nth-child(3) > ul > li:not(:first-child) {
        margin-left: 5px; }
      .filter-container.tabfilter-container nav > ul > li:nth-child(3) > ul > li.disabled {
        opacity: 1; }
    .filter-container.tabfilter-container nav > ul > li:nth-child(3) .selected {
      background-color: transparent; }
    .filter-container.tabfilter-container nav > ul > li:nth-child(1), .filter-container.tabfilter-container nav > ul > li:nth-child(3) {
      white-space: nowrap; }
  .filter-container.tabfilter-container nav {
    margin-bottom: -1px; }
    .filter-container.tabfilter-container nav li {
      display: inline-block;
      height: 22px;
      line-height: 22px;
      vertical-align: top; }
      .filter-container.tabfilter-container nav li button {
        vertical-align: middle;
        margin-top: 0; }
  .filter-container.tabfilter-container .tabfilter-item-label {
    display: inline-block;
    border-radius: 2px;
    border: 1px solid transparent;
    color: #f2f2f2;
    margin-right: 2px;
    margin-left: 2px; }
    .filter-container.tabfilter-container .tabfilter-item-label.unsaved .tabfilter-item-link {
      font-style: italic; }
      .filter-container.tabfilter-container .tabfilter-item-label.unsaved .tabfilter-item-link::before {
        content: '*'; }
      .filter-container.tabfilter-container .tabfilter-item-label.unsaved .tabfilter-item-link[data-counter]::after {
        display: none; }
    .filter-container.tabfilter-container .tabfilter-item-label.selected.expanded {
      position: relative;
      background-color: #2b2b2b;
      border: 1px solid #303030;
      border-bottom: 0;
      border-bottom-right-radius: 0;
      border-bottom-left-radius: 0;
      padding-bottom: 7px;
      vertical-align: baseline; }
      .filter-container.tabfilter-container .tabfilter-item-label.selected.expanded .tabfilter-item-link {
        color: #f2f2f2; }
      .filter-container.tabfilter-container .tabfilter-item-label.selected.expanded:hover {
        background: #414141; }
    .filter-container.tabfilter-container .tabfilter-item-label.selected {
      background-color: #2b2b2b; }
      .filter-container.tabfilter-container .tabfilter-item-label.selected .tabfilter-item-link[data-counter]::after {
        display: none; }
    .filter-container.tabfilter-container .tabfilter-item-label.focused {
      box-shadow: 0 0 0 2px rgba(30, 135, 227, 0.35); }
      .filter-container.tabfilter-container .tabfilter-item-label.focused .btn-icon:active, .filter-container.tabfilter-container .tabfilter-item-label.focused .btn-icon:focus {
        box-shadow: none; }
    .filter-container.tabfilter-container .tabfilter-item-label.disabled {
      box-shadow: none;
      pointer-events: none; }
    .filter-container.tabfilter-container .tabfilter-item-label.ui-sortable-helper {
      background-color: #2b2b2b; }
    .filter-container.tabfilter-container .tabfilter-item-label:first-child .tabfilter-item-link {
      padding: 0 11px 7px 11px; }
      .filter-container.tabfilter-container .tabfilter-item-label:first-child .tabfilter-item-link::before {
        vertical-align: middle; }
  .filter-container.tabfilter-container .tabfilter-item-link {
    position: relative;
    display: inline-block;
    padding: 0 8px 7px 8px;
    margin-bottom: -7px;
    line-height: 22px;
    color: #f2f2f2;
    border: 1px transparent; }
  .filter-container.tabfilter-container .tabfilter-edit {
    margin: -1px 2px -1px -6px; }
  .filter-container.tabfilter-container .ui-sortable-container .tabfilter-item-label.ui-sortable-helper + .tabfilter-item-label.ui-sortable-handle:not(.selected, .ui-sortable-helper) .tabfilter-item-link::before,
  .filter-container.tabfilter-container .ui-sortable-container .tabfilter-item-label:not(.selected) + .tabfilter-item-label.ui-sortable-handle:not(.selected, .ui-sortable-helper) .tabfilter-item-link::before {
    content: ' ';
    position: absolute;
    top: 1px;
    left: -3px;
    display: inline-block;
    height: 20px;
    border-left: 1px solid #768d99; }
  .filter-container.tabfilter-container .tabfilter-tabs-container .filter-container.time-selection-container {
    border: 0 none; }
  .filter-container.tabfilter-container .btn-time {
    padding: 0 11px;
    margin: -1px;
    color: #f2f2f2;
    border: 1px solid #69808d;
    border-radius: 2px;
    height: 24px;
    box-sizing: border-box; }
    .filter-container.tabfilter-container .btn-time:hover {
      background-color: #5e737e;
      border-color: #5e737e; }
    .filter-container.tabfilter-container .btn-time:active, .filter-container.tabfilter-container .btn-time:focus {
      background-color: #5e737e;
      border-color: #5e737e;
      box-shadow: none; }
  .filter-container.tabfilter-container .expanded .btn-time {
    background-color: transparent;
    border-color: transparent; }
  .filter-container.tabfilter-container .disabled .btn-time, .filter-container.tabfilter-container .disabled .btn-time:hover, .filter-container.tabfilter-container .disabled .btn-time:focus, .filter-container.tabfilter-container .disabled .btn-time:active {
    color: #525252;
    background-color: transparent;
    border-color: #3d3d3d;
    box-shadow: none; }

[data-counter]::after {
  margin-left: .4em;
  padding: 0.1em 0.4em;
  font-size: 0.917em;
  background-color: #4f4f4f;
  border-radius: 2px;
  color: #ffffff;
  content: attr(data-counter); }

[data-counter=""]::after {
  display: none; }

.menu-popup .menu-popup-item[data-counter]::after {
  display: block;
  position: absolute;
  top: 2px;
  right: 15px;
  line-height: 18px; }
.menu-popup .menu-popup-item[data-counter] {
  padding-right: 35px; }

.ui-tabs-nav {
  height: 30px;
  line-height: 30px;
  border-bottom: 1px solid #383838; }
  .ui-tabs-nav li {
    display: inline-block;
    outline: none; }
    .ui-tabs-nav li .btn,
    .ui-tabs-nav li button {
      margin-left: 5px; }
  .ui-tabs-nav .ui-tabs-anchor:not(.btn) {
    border: none;
    padding: 8px 10px;
    transition: background-color 0.2s ease-out; }
    .ui-tabs-nav .ui-tabs-anchor:not(.btn):hover, .ui-tabs-nav .ui-tabs-anchor:not(.btn):focus, .ui-tabs-nav .ui-tabs-anchor:not(.btn):active {
      background-color: #383838; }
  .ui-tabs-nav .ui-tabs-active .ui-tabs-anchor:not(.btn) {
    padding-bottom: 6px;
    background-color: transparent;
    border-bottom: 3px solid #69808d;
    color: #f2f2f2;
    cursor: default; }
  .ui-tabs-nav .ui-tabs-active .btn {
    height: auto;
    padding-bottom: 7px;
    margin-bottom: 0;
    color: #f2f2f2;
    background-color: #2b2b2b;
    border-color: #303030;
    border-bottom: 0;
    border-bottom-right-radius: 0;
    border-bottom-left-radius: 0; }
    .ui-tabs-nav .ui-tabs-active .btn:hover, .ui-tabs-nav .ui-tabs-active .btn:focus, .ui-tabs-nav .ui-tabs-active .btn:active {
      background-color: #383838; }
  .ui-tabs-nav .ui-state-focus .ui-tabs-anchor:not(:focus) {
    box-shadow: 0 0 0 2px rgba(30, 135, 227, 0.35); }
  .ui-tabs-nav .ui-state-disabled .ui-tabs-anchor {
    cursor: default;
    color: #525252;
    background-color: transparent;
    border: none; }
    .ui-tabs-nav .ui-state-disabled .ui-tabs-anchor:hover {
      background-color: transparent;
      box-shadow: none; }

.toc .toc-row {
  padding: 8px 10px;
  overflow: hidden;
  text-overflow: ellipsis;
  white-space: nowrap;
  line-height: 14px;
  color: #4796c4;
  border-bottom: 1px solid #383838;
  background: #4f4f4f; }
.toc .toc-arrow {
  min-height: 14px;
  margin-left: 12px;
  padding: 0;
  background-color: transparent;
  border: 0; }
  .toc .toc-arrow .arrow-down,
  .toc .toc-arrow .arrow-up {
    margin-right: 4px;
    margin-left: -12px;
    transform: translateY(-1px); }
  .toc .toc-arrow .arrow-down {
    border-top-color: #f2f2f2; }
  .toc .toc-arrow .arrow-up {
    border-bottom-color: #f2f2f2; }
  .toc .toc-arrow:focus {
    margin-bottom: -2px;
    border-bottom: 2px solid #f2f2f2;
    box-shadow: none; }
.toc .toc-sublist .toc-row {
  padding-left: 20px;
  background: #383838; }
.toc .toc-sublist .toc-arrow {
  color: #f2f2f2;
  border-color: #f2f2f2; }
.toc .toc-sublist .toc-sublist .toc-row {
  padding-left: 50px; }
.toc .toc-sublist .arrow-down {
  border-top-color: #4f4f4f; }
.toc .toc-sublist .arrow-up {
  border-bottom-color: #4f4f4f; }

z-bar-gauge {
  position: relative;
  display: block;
  height: 24px; }
  z-bar-gauge::part(bar) {
    position: absolute;
    top: 0;
    left: 0;
    border: 1px solid #4f4f4f;
    border-radius: 3px; }

z-select,
.z-select {
  display: inline-grid; }
  z-select:focus,
  .z-select:focus {
    outline: none; }
  z-select ul > li.default-option,
  .z-select ul > li.default-option {
    font-style: italic; }
  z-select button.focusable,
  .z-select button.focusable {
    position: relative;
    width: 100%;
    height: 24px;
    padding: 3px 16px 3px 4px;
    overflow: hidden;
    font-size: 1em;
    line-height: initial;
    vertical-align: baseline;
    text-align: left;
    text-overflow: ellipsis;
    word-break: break-all;
    white-space: pre;
    cursor: default;
    border-radius: 0; }
    z-select button.focusable::after,
    .z-select button.focusable::after {
      position: absolute;
      top: 50%;
      right: 4px;
      font-size: 10px;
      content: "";
      transform: translateY(-50%); }
    z-select button.focusable:active, z-select button.focusable:hover, z-select button.focusable:focus,
    .z-select button.focusable:active,
    .z-select button.focusable:hover,
    .z-select button.focusable:focus {
      color: #f2f2f2;
      background-color: #383838;
      border-color: #4f4f4f;
      box-shadow: none; }
    z-select button.focusable.red, z-select button.focusable.red.btn-icon:not([disabled]), z-select button.focusable.red.btn-link:not([disabled]), z-select button.focusable.red.link-action:not(:hover):not(:focus), z-select button.focusable.red.link-alt:not(:hover):not(:focus),
    .z-select button.focusable.red,
    .z-select button.focusable.red.link-action:not(:hover):not(:focus),
    .z-select button.focusable.red.link-alt:not(:hover):not(:focus) {
      color: #e45959; }
      z-select button.focusable.red::after, z-select button.focusable.red.btn-icon:not([disabled])::after, z-select button.focusable.red.btn-link:not([disabled])::after, z-select button.focusable.red.link-action:not(:focus):not(:hover)::after, z-select button.focusable.red.link-alt:not(:focus):not(:hover)::after,
      .z-select button.focusable.red::after,
      .z-select button.focusable.red.link-action:not(:focus):not(:hover)::after,
      .z-select button.focusable.red.link-alt:not(:focus):not(:hover)::after {
        color: #f2f2f2; }
  z-select .list,
  .z-select .list {
    display: none;
    z-index: 20000;
    max-height: 362px;
    overflow-y: auto;
    border: 1px solid;
    box-shadow: 0 6px 10px 0 rgba(0, 0, 0, 0.5); }
    z-select .list li,
    .z-select .list li {
      display: block;
      height: inherit;
      box-sizing: border-box;
      min-height: 24px;
      padding: 5px;
      line-height: normal;
      color: #f2f2f2;
      text-overflow: ellipsis;
      word-break: break-word;
      user-select: none;
      white-space: nowrap;
      overflow: hidden; }
      z-select .list li.hover,
      .z-select .list li.hover {
        background-color: #454545; }
      z-select .list li.red, z-select .list li.red.btn-icon:not([disabled]), z-select .list li.red.btn-link:not([disabled]), z-select .list li.red.link-action:not(:hover):not(:focus), z-select .list li.red.link-alt:not(:hover):not(:focus),
      .z-select .list li.red,
      .z-select .list li.red.link-action:not(:hover):not(:focus),
      .z-select .list li.red.link-alt:not(:hover):not(:focus) {
        color: #e45959; }
      z-select .list li[disabled],
      .z-select .list li[disabled] {
        color: #525252; }
      z-select .list li[optgroup]::before,
      .z-select .list li[optgroup]::before {
        content: attr(optgroup);
        display: block;
        font-weight: bold; }
    z-select .list > li > ul,
    .z-select .list > li > ul {
      margin: 5px -5px -5px; }
      z-select .list > li > ul li,
      .z-select .list > li > ul li {
        padding-left: 15px; }
    z-select .list.fall-upwards,
    .z-select .list.fall-upwards {
      box-shadow: 0 -6px 10px 0 rgba(0, 0, 0, 0.5); }
  z-select.is-expanded > ul,
  .z-select.is-expanded > ul {
    display: block;
    position: fixed; }
  z-select[disabled] button,
  .z-select[disabled] button {
    pointer-events: none; }
  z-select[readonly] button,
  .z-select[readonly] button {
    color: #f2f2f2 !important; }
    z-select[readonly] button:focus,
    .z-select[readonly] button:focus {
      border-color: #768d99; }

form.dashboard-widget-clock .fields-group.fields-group-date, form.dashboard-widget-clock .fields-group.fields-group-time, form.dashboard-widget-clock .fields-group.fields-group-tzone {
  display: grid;
  grid-template-columns: 60px 120px repeat(2, minmax(60px, max-content) auto);
  align-items: center;
  column-gap: 10px;
  row-gap: 5px; }
  form.dashboard-widget-clock .fields-group.fields-group-date .field-size input, form.dashboard-widget-clock .fields-group.fields-group-time .field-size input, form.dashboard-widget-clock .fields-group.fields-group-tzone .field-size input {
    margin-right: 5px; }
form.dashboard-widget-clock .fields-group.fields-group-time .field-format {
  grid-column: 4 / -1; }
form.dashboard-widget-clock .fields-group.fields-group-tzone .form-field.field-tzone-timezone, form.dashboard-widget-clock .fields-group.fields-group-tzone .form-field.field-tzone-format {
  grid-column: 2 / -1; }

div.dashboard-widget-clock .clock-digital {
  box-sizing: border-box;
  min-height: 100%;
  padding: 10px;
  display: flex;
  flex-direction: column;
  justify-content: center;
  align-items: center; }
  div.dashboard-widget-clock .clock-digital .clock-date,
  div.dashboard-widget-clock .clock-digital .clock-time,
  div.dashboard-widget-clock .clock-digital .clock-time-zone {
    max-width: 100%;
    white-space: nowrap;
    overflow: hidden;
    text-overflow: ellipsis;
    font-size: calc(var(--content-height) * var(--widget-clock-font) / 1.14);
    line-height: 1.14;
    flex-shrink: 0; }
  div.dashboard-widget-clock .clock-digital .bold {
    font-weight: bold; }
  div.dashboard-widget-clock .clock-digital .clock-disabled {
    font-size: calc(var(--content-height) * 0.6 / 1.14);
    color: #737373;
    font-weight: bold; }

div.dashboard-widget-hostavail .host-avail-widget td:not(:first-child) {
  border-left: 1px dotted #383838; }
div.dashboard-widget-hostavail .host-avail-widget .host-avail-true {
  background: #86cc89; }
div.dashboard-widget-hostavail .host-avail-widget .host-avail-false {
  background: #e45959; }
div.dashboard-widget-hostavail .host-avail-widget .host-avail-unknown {
  background: #97aab3; }
div.dashboard-widget-hostavail .host-avail-widget .host-avail-total {
  background: transparent; }

.dashboard-widget-inaccessible {
  display: grid;
  align-items: center;
  padding-right: 10px;
  padding-left: 10px;
  text-align: center;
  color: #737373; }

form.dashboard-widget-item .fields-group.fields-group-description, form.dashboard-widget-item .fields-group.fields-group-value, form.dashboard-widget-item .fields-group.fields-group-time, form.dashboard-widget-item .fields-group.fields-group-change-indicator {
  display: grid;
  grid-template-columns: minmax(100px, max-content) 3fr max-content auto;
  align-items: center;
  column-gap: 10px;
  row-gap: 5px; }
  form.dashboard-widget-item .fields-group.fields-group-description hr, form.dashboard-widget-item .fields-group.fields-group-value hr, form.dashboard-widget-item .fields-group.fields-group-time hr, form.dashboard-widget-item .fields-group.fields-group-change-indicator hr {
    grid-column: 1 / -1;
    margin: 0;
    width: 100%;
    border: solid #383838;
    border-width: 1px 0 0 0; }
  form.dashboard-widget-item .fields-group.fields-group-description .field-fluid, form.dashboard-widget-item .fields-group.fields-group-value .field-fluid, form.dashboard-widget-item .fields-group.fields-group-time .field-fluid, form.dashboard-widget-item .fields-group.fields-group-change-indicator .field-fluid {
    grid-column: 2 / -1; }
  form.dashboard-widget-item .fields-group.fields-group-description .offset-3, form.dashboard-widget-item .fields-group.fields-group-value .offset-3, form.dashboard-widget-item .fields-group.fields-group-time .offset-3, form.dashboard-widget-item .fields-group.fields-group-change-indicator .offset-3 {
    grid-column-start: 3; }
  form.dashboard-widget-item .fields-group.fields-group-description .field-size input, form.dashboard-widget-item .fields-group.fields-group-value .field-size input, form.dashboard-widget-item .fields-group.fields-group-time .field-size input, form.dashboard-widget-item .fields-group.fields-group-change-indicator .field-size input {
    margin-right: 5px; }
  form.dashboard-widget-item .fields-group.fields-group-description .form-field, form.dashboard-widget-item .fields-group.fields-group-value .form-field, form.dashboard-widget-item .fields-group.fields-group-time .form-field, form.dashboard-widget-item .fields-group.fields-group-change-indicator .form-field {
    line-height: 24px; }
form.dashboard-widget-item .fields-group.fields-group-description .form-field:nth-child(1) {
  grid-column: 1 / -1; }
form.dashboard-widget-item .fields-group.fields-group-value {
  grid-template-columns: minmax(100px, max-content) 3fr max-content auto; }
  form.dashboard-widget-item .fields-group.fields-group-value .units-show {
    display: flex; }
    form.dashboard-widget-item .fields-group.fields-group-value .units-show label[for='units'] {
      width: 100%; }
form.dashboard-widget-item .fields-group.fields-group-change-indicator {
  grid-template-columns: repeat(3, max-content 96px); }
  form.dashboard-widget-item .fields-group.fields-group-change-indicator .input-color-picker {
    display: block; }

div.dashboard-widget-item .dashboard-grid-widget-body > div {
  box-sizing: border-box;
  height: 100%;
  padding: 10px;
  overflow-x: hidden; }
div.dashboard-widget-item .dashboard-grid-widget-body a {
  box-sizing: border-box;
  display: flex;
  flex-direction: column;
  height: 100%;
  color: inherit; }
  div.dashboard-widget-item .dashboard-grid-widget-body a:focus, div.dashboard-widget-item .dashboard-grid-widget-body a:hover, div.dashboard-widget-item .dashboard-grid-widget-body a:visited {
    border: none; }
  div.dashboard-widget-item .dashboard-grid-widget-body a > div {
    display: flex;
    flex: 1 1 calc(100% / 3); }
div.dashboard-widget-item .dashboard-grid-widget-body .item-description,
div.dashboard-widget-item .dashboard-grid-widget-body .item-value,
div.dashboard-widget-item .dashboard-grid-widget-body .item-time {
  flex: 1 1 auto;
  max-width: 100%; }
div.dashboard-widget-item .dashboard-grid-widget-body .item-value {
  display: flex;
  flex-wrap: wrap;
  margin: 0 5px; }
  div.dashboard-widget-item .dashboard-grid-widget-body .item-value > .units:first-child, div.dashboard-widget-item .dashboard-grid-widget-body .item-value > .units:last-child {
    flex: 0 0 100%; }
  div.dashboard-widget-item .dashboard-grid-widget-body .item-value > .units:first-child {
    margin-bottom: -0.07em; }
  div.dashboard-widget-item .dashboard-grid-widget-body .item-value > .units:last-child {
    margin-top: -0.07em; }
  div.dashboard-widget-item .dashboard-grid-widget-body .item-value.type-text {
    min-width: 0; }
    div.dashboard-widget-item .dashboard-grid-widget-body .item-value.type-text .item-value-content {
      min-width: 0; }
div.dashboard-widget-item .dashboard-grid-widget-body .item-value-content {
  display: flex;
  align-items: baseline;
  overflow: hidden; }
div.dashboard-widget-item .dashboard-grid-widget-body .item-description,
div.dashboard-widget-item .dashboard-grid-widget-body .item-time,
div.dashboard-widget-item .dashboard-grid-widget-body .type-text .value {
  display: block;
  white-space: nowrap;
  overflow: hidden;
  text-overflow: ellipsis; }
div.dashboard-widget-item .dashboard-grid-widget-body .item-description,
div.dashboard-widget-item .dashboard-grid-widget-body .value,
div.dashboard-widget-item .dashboard-grid-widget-body .decimals,
div.dashboard-widget-item .dashboard-grid-widget-body .units,
div.dashboard-widget-item .dashboard-grid-widget-body .item-time {
  font-size: calc(var(--content-height) * var(--widget-item-font) / 1.14);
  line-height: 1.14; }
div.dashboard-widget-item .dashboard-grid-widget-body .units:not(:last-child),
div.dashboard-widget-item .dashboard-grid-widget-body .change-indicator:not(:last-child) {
  margin-right: 5px; }
div.dashboard-widget-item .dashboard-grid-widget-body .units:not(:first-child),
div.dashboard-widget-item .dashboard-grid-widget-body .change-indicator:not(:first-child) {
  margin-left: 5px; }
div.dashboard-widget-item .dashboard-grid-widget-body .svg-arrow {
  height: calc(var(--content-height) * var(--widget-item-font) * 0.72 / 1.14); }
div.dashboard-widget-item .dashboard-grid-widget-body .item-value-no-data {
  color: #737373; }
div.dashboard-widget-item .dashboard-grid-widget-body .left {
  justify-content: flex-start;
  max-width: max-content;
  margin-right: auto; }
div.dashboard-widget-item .dashboard-grid-widget-body .center {
  justify-content: center; }
div.dashboard-widget-item .dashboard-grid-widget-body .right {
  justify-content: flex-end;
  max-width: max-content;
  margin-left: auto; }
div.dashboard-widget-item .dashboard-grid-widget-body .top {
  align-self: flex-start; }
div.dashboard-widget-item .dashboard-grid-widget-body .middle {
  align-self: center; }
div.dashboard-widget-item .dashboard-grid-widget-body .bottom {
  align-self: flex-end; }
div.dashboard-widget-item .dashboard-grid-widget-body .bold {
  font-weight: bold; }

.dashboard-widget-item .svg-arrow-up {
  fill: #3DC51D; }
.dashboard-widget-item .svg-arrow-down {
  fill: #FC5A5A; }
.dashboard-widget-item .svg-arrow-up-down {
  fill: #3DC51D; }

div.dashboard-widget-map .sysmap-widget-container {
  overflow: hidden;
  height: 100%;
  display: flex; }
  div.dashboard-widget-map .sysmap-widget-container svg {
    flex-grow: 1; }
div.dashboard-widget-map .btn-back-map-container {
  text-align: left;
  position: absolute;
  left: -1px;
  max-width: 100%; }
  div.dashboard-widget-map .btn-back-map-container a:focus, div.dashboard-widget-map .btn-back-map-container a:hover {
    outline: none; }
    div.dashboard-widget-map .btn-back-map-container a:focus .btn-back-map, div.dashboard-widget-map .btn-back-map-container a:hover .btn-back-map {
      background-color: #768d99;
      border: #69808d solid 1px; }
      div.dashboard-widget-map .btn-back-map-container a:focus .btn-back-map .btn-back-map-content, div.dashboard-widget-map .btn-back-map-container a:hover .btn-back-map .btn-back-map-content {
        display: inline-block;
        line-height: 24px;
        padding: 0 6px 0 0;
        flex: auto; }
  div.dashboard-widget-map .btn-back-map-container .btn-back-map {
    border: #303030 solid 1px;
    border-radius: 0 2px 2px 0;
    background-color: rgba(0, 0, 0, 0.8);
    color: #ffffff;
    margin-top: 10px;
    padding: 0;
    display: flex;
    height: 24px;
    line-height: 24px;
    vertical-align: middle;
    text-decoration: none; }
    div.dashboard-widget-map .btn-back-map-container .btn-back-map .btn-back-map-content {
      display: none; }
    div.dashboard-widget-map .btn-back-map-container .btn-back-map .btn-back-map-icon {
      margin-left: 5px;
      display: inline-block;
      flex: 1 0 auto;
      width: 28px;
      height: 24px;
      vertical-align: middle; }

@keyframes fadein {
  from {
    opacity: 0; }
  to {
    opacity: 1; } }
div.dashboard-widget-navtree .navtree .tree .tree-list .margin-lvl {
  display: inline-block; }
div.dashboard-widget-navtree .navtree .tree .tree-list.root > .tree-item > .tree-row > .content > .margin-lvl {
  width: 15px; }
div.dashboard-widget-navtree .navtree .tree .tree-list > .tree-item.ui-sortable-helper .content {
  padding-left: 5px; }
div.dashboard-widget-navtree .navtree .tree .tree-list[data-depth="0"] > .tree-item > .tree-row > .content > .margin-lvl {
  width: 5px; }
div.dashboard-widget-navtree .navtree .tree .tree-list[data-depth="0"] > .tree-item.ui-sortable-helper {
  margin-left: 10px; }
  div.dashboard-widget-navtree .navtree .tree .tree-list[data-depth="0"] > .tree-item.ui-sortable-helper > .tree-row > .content > .margin-lvl {
    display: none; }
div.dashboard-widget-navtree .navtree .tree .tree-list[data-depth="1"] > .tree-item > .tree-row > .content > .margin-lvl {
  width: 20px; }
div.dashboard-widget-navtree .navtree .tree .tree-list[data-depth="1"] > .tree-item.ui-sortable-helper {
  margin-left: 25px; }
  div.dashboard-widget-navtree .navtree .tree .tree-list[data-depth="1"] > .tree-item.ui-sortable-helper > .tree-row > .content > .margin-lvl {
    display: none; }
div.dashboard-widget-navtree .navtree .tree .tree-list[data-depth="2"] > .tree-item > .tree-row > .content > .margin-lvl {
  width: 35px; }
div.dashboard-widget-navtree .navtree .tree .tree-list[data-depth="2"] > .tree-item.ui-sortable-helper {
  margin-left: 40px; }
  div.dashboard-widget-navtree .navtree .tree .tree-list[data-depth="2"] > .tree-item.ui-sortable-helper > .tree-row > .content > .margin-lvl {
    display: none; }
div.dashboard-widget-navtree .navtree .tree .tree-list[data-depth="3"] > .tree-item > .tree-row > .content > .margin-lvl {
  width: 50px; }
div.dashboard-widget-navtree .navtree .tree .tree-list[data-depth="3"] > .tree-item.ui-sortable-helper {
  margin-left: 55px; }
  div.dashboard-widget-navtree .navtree .tree .tree-list[data-depth="3"] > .tree-item.ui-sortable-helper > .tree-row > .content > .margin-lvl {
    display: none; }
div.dashboard-widget-navtree .navtree .tree .tree-list[data-depth="4"] > .tree-item > .tree-row > .content > .margin-lvl {
  width: 65px; }
div.dashboard-widget-navtree .navtree .tree .tree-list[data-depth="4"] > .tree-item.ui-sortable-helper {
  margin-left: 70px; }
  div.dashboard-widget-navtree .navtree .tree .tree-list[data-depth="4"] > .tree-item.ui-sortable-helper > .tree-row > .content > .margin-lvl {
    display: none; }
div.dashboard-widget-navtree .navtree .tree .tree-list[data-depth="5"] > .tree-item > .tree-row > .content > .margin-lvl {
  width: 80px; }
div.dashboard-widget-navtree .navtree .tree .tree-list[data-depth="5"] > .tree-item.ui-sortable-helper {
  margin-left: 85px; }
  div.dashboard-widget-navtree .navtree .tree .tree-list[data-depth="5"] > .tree-item.ui-sortable-helper > .tree-row > .content > .margin-lvl {
    display: none; }
div.dashboard-widget-navtree .navtree .tree .tree-list[data-depth="6"] > .tree-item > .tree-row > .content > .margin-lvl {
  width: 95px; }
div.dashboard-widget-navtree .navtree .tree .tree-list[data-depth="6"] > .tree-item.ui-sortable-helper {
  margin-left: 100px; }
  div.dashboard-widget-navtree .navtree .tree .tree-list[data-depth="6"] > .tree-item.ui-sortable-helper > .tree-row > .content > .margin-lvl {
    display: none; }
div.dashboard-widget-navtree .navtree .tree .tree-list[data-depth="7"] > .tree-item > .tree-row > .content > .margin-lvl {
  width: 110px; }
div.dashboard-widget-navtree .navtree .tree .tree-list[data-depth="7"] > .tree-item.ui-sortable-helper {
  margin-left: 115px; }
  div.dashboard-widget-navtree .navtree .tree .tree-list[data-depth="7"] > .tree-item.ui-sortable-helper > .tree-row > .content > .margin-lvl {
    display: none; }
div.dashboard-widget-navtree .navtree .tree .tree-list[data-depth="8"] > .tree-item > .tree-row > .content > .margin-lvl {
  width: 125px; }
div.dashboard-widget-navtree .navtree .tree .tree-list[data-depth="8"] > .tree-item.ui-sortable-helper {
  margin-left: 130px; }
  div.dashboard-widget-navtree .navtree .tree .tree-list[data-depth="8"] > .tree-item.ui-sortable-helper > .tree-row > .content > .margin-lvl {
    display: none; }
div.dashboard-widget-navtree .navtree .tree .tree-list[data-depth="9"] > .tree-item > .tree-row > .content > .margin-lvl {
  width: 140px; }
div.dashboard-widget-navtree .navtree .tree .tree-list[data-depth="9"] > .tree-item.ui-sortable-helper {
  margin-left: 145px; }
  div.dashboard-widget-navtree .navtree .tree .tree-list[data-depth="9"] > .tree-item.ui-sortable-helper > .tree-row > .content > .margin-lvl {
    display: none; }
div.dashboard-widget-navtree .navtree .tree .tree-list[data-depth="10"] > .tree-item > .tree-row > .content > .margin-lvl {
  width: 155px; }
div.dashboard-widget-navtree .navtree .tree .tree-list[data-depth="10"] > .tree-item.ui-sortable-helper {
  margin-left: 160px; }
  div.dashboard-widget-navtree .navtree .tree .tree-list[data-depth="10"] > .tree-item.ui-sortable-helper > .tree-row > .content > .margin-lvl {
    display: none; }
div.dashboard-widget-navtree .navtree .tree .tree-list[data-depth] .ui-sortable-helper > .tree-row > .content > .margin-lvl {
  width: 15px; }
div.dashboard-widget-navtree .navtree .tree .tree-list[data-depth] .ui-sortable-helper .tree-list > li > .tree-row > .content > .margin-lvl {
  width: 30px; }
div.dashboard-widget-navtree .navtree .tree .tree-list[data-depth] .ui-sortable-helper .tree-list .tree-list > li > .tree-row > .content > .margin-lvl {
  width: 45px; }
div.dashboard-widget-navtree .navtree .tree .tree-list[data-depth] .ui-sortable-helper .tree-list .tree-list .tree-list > li > .tree-row > .content > .margin-lvl {
  width: 60px; }
div.dashboard-widget-navtree .navtree .tree .tree-list[data-depth] .ui-sortable-helper .tree-list .tree-list .tree-list .tree-list > li > .tree-row > .content > .margin-lvl {
  width: 75px; }
div.dashboard-widget-navtree .navtree .tree .tree-list[data-depth] .ui-sortable-helper .tree-list .tree-list .tree-list .tree-list .tree-list > li > .tree-row > .content > .margin-lvl {
  width: 90px; }
div.dashboard-widget-navtree .navtree .tree .tree-list[data-depth] .ui-sortable-helper .tree-list .tree-list .tree-list .tree-list .tree-list .tree-list > li > .tree-row > .content > .margin-lvl {
  width: 105px; }
div.dashboard-widget-navtree .navtree .tree .tree-list[data-depth] .ui-sortable-helper .tree-list .tree-list .tree-list .tree-list .tree-list .tree-list .tree-list > li > .tree-row > .content > .margin-lvl {
  width: 120px; }
div.dashboard-widget-navtree .navtree .tree .tree-list[data-depth] .ui-sortable-helper .tree-list .tree-list .tree-list .tree-list .tree-list .tree-list .tree-list .tree-list > li > .tree-row > .content > .margin-lvl {
  width: 135px; }
div.dashboard-widget-navtree .navtree .tree .tree-list[data-depth] .ui-sortable-helper .tree-list .tree-list .tree-list .tree-list .tree-list .tree-list .tree-list .tree-list .tree-list > li > .tree-row > .content > .margin-lvl {
  width: 150px; }
div.dashboard-widget-navtree .navtree .tree .tree-item .tree-row {
  display: flex;
  align-items: center;
  justify-content: space-between;
  min-width: 320px;
  height: 20px;
  padding: 8px 0;
  border-bottom: 1px solid #383838; }
  div.dashboard-widget-navtree .navtree .tree .tree-item .tree-row:hover {
    background-color: #383838; }
  div.dashboard-widget-navtree .navtree .tree .tree-item .tree-row .content {
    position: relative; }
    div.dashboard-widget-navtree .navtree .tree .tree-item .tree-row .content .arrow {
      display: inline-block;
      width: 16px;
      margin-right: 2px; }
      div.dashboard-widget-navtree .navtree .tree .tree-item .tree-row .content .arrow > .treeview {
        display: none; }
    div.dashboard-widget-navtree .navtree .tree .tree-item .tree-row .content > .item-name {
      white-space: nowrap;
      overflow: hidden;
      margin-right: 5px;
      text-overflow: ellipsis;
      line-height: 1.5; }
  div.dashboard-widget-navtree .navtree .tree .tree-item .tree-row .problem-icon-list {
    padding-left: 10px;
    margin-right: 5px; }
    div.dashboard-widget-navtree .navtree .tree .tree-item .tree-row .problem-icon-list .problem-icon-list-item {
      border-radius: 2px; }
  div.dashboard-widget-navtree .navtree .tree .tree-item .tree-row .tools {
    padding-left: 10px;
    margin-right: 5px;
    width: 87px; }
    div.dashboard-widget-navtree .navtree .tree .tree-item .tree-row .tools .btn-icon:not(:first-child) {
      margin-left: 5px; }
div.dashboard-widget-navtree .navtree .tree .tree-item.is-parent > .tree-row > .content > .arrow > .treeview {
  display: block; }
div.dashboard-widget-navtree .navtree .tree .tree-item.no-map > .tree-row > .content > .item-name, div.dashboard-widget-navtree .navtree .tree .tree-item.inaccessible > .tree-row > .content > .item-name {
  color: #4f4f4f; }
div.dashboard-widget-navtree .navtree .tree .tree-item.ui-sortable-helper {
  background: #2b2b2b;
  border-color: #303030;
  border-width: 1px;
  border-style: solid; }
  div.dashboard-widget-navtree .navtree .tree .tree-item.ui-sortable-helper .tools {
    display: none; }
div.dashboard-widget-navtree .navtree .tree .tree-item.opened > ul {
  display: block; }
div.dashboard-widget-navtree .navtree .tree .tree-item.closed > ul {
  display: none; }
div.dashboard-widget-navtree .navtree .tree .tree-item .sortable-error {
  border-color: transparent;
  background: rgba(228, 89, 89, 0.2); }
div.dashboard-widget-navtree .navtree .tree .highlighted-parent > .tree-row {
  background: #1f1f1f; }
div.dashboard-widget-navtree .navtree .tree .placeholder {
  background-color: #121212;
  animation: fadein .5s; }
div.dashboard-widget-navtree .treeview {
  display: inline-block;
  padding: 0;
  margin-right: 2px;
  cursor: pointer;
  line-height: 16px;
  text-align: center;
  border: 0;
  background-color: transparent; }
  div.dashboard-widget-navtree .treeview .arrow-right {
    border-left-color: #737373; }
  div.dashboard-widget-navtree .treeview .arrow-down {
    position: relative;
    top: -1px;
    border-top-color: #737373; }
  div.dashboard-widget-navtree .treeview:hover .arrow-right, div.dashboard-widget-navtree .treeview:focus .arrow-right {
    border-left-color: #4796c4; }
  div.dashboard-widget-navtree .treeview:hover .arrow-down, div.dashboard-widget-navtree .treeview:focus .arrow-down {
    border-top-color: #4796c4; }

div.dashboard-widget-slareport .date-vertical {
  writing-mode: vertical-lr;
  transform: rotate(180deg); }

form.dashboard-widget-svggraph .svg-graph-preview,
form.dashboard-widget-svggraph .graph-widget-config-tabs {
  grid-column: 1 / -1; }
form.dashboard-widget-svggraph .svg-graph-preview {
  position: relative;
  min-width: 1110px;
  height: 300px; }
  form.dashboard-widget-svggraph .svg-graph-preview > div {
    position: absolute;
    top: 0;
    right: 0;
    left: 0;
    margin: 0 -10px;
    height: 300px;
    background: #2b2b2b;
    z-index: 3; }
form.dashboard-widget-svggraph .graph-widget-config-tabs > .tabs-nav {
  border-top: 1px solid #303030; }
form.dashboard-widget-svggraph .graph-widget-config-tabs .ui-tabs-nav {
  position: sticky;
  top: 0;
  background: #2b2b2b;
  z-index: 3; }
form.dashboard-widget-svggraph .table-forms-container, form.dashboard-widget-svggraph .browser-warning-container {
  margin: -10px 0 0 0;
  border: 1px solid #303030;
  border-top: none; }
form.dashboard-widget-svggraph .table-forms-separator {
  padding: 0; }
form.dashboard-widget-svggraph .dataset-head,
form.dashboard-widget-svggraph .dataset-body.list-accordion-item-body {
  display: contents; }
form.dashboard-widget-svggraph .dataset-head .multiselect {
  width: 100%; }
form.dashboard-widget-svggraph .dataset-body .form-grid {
  padding-top: 0; }
  form.dashboard-widget-svggraph .dataset-body .form-grid:first-child {
    grid-column-start: 5; }
form.dashboard-widget-svggraph .list-item-actions {
  grid-column: span 1 / -1;
  text-align: right; }
form.dashboard-widget-svggraph .items-list {
  grid-column: 4 / span 3; }
form.dashboard-widget-svggraph .list-vertical-accordion {
  position: relative; }
  form.dashboard-widget-svggraph .list-vertical-accordion.sortable {
    overflow: visible;
    margin-top: -5px;
    margin-bottom: 5px; }
form.dashboard-widget-svggraph .list-accordion-item {
  position: relative;
  display: grid;
  grid-template-columns: 5px 100px 24px 24px 1fr 1fr 24px;
  grid-gap: 10px;
  align-items: start;
  padding: 5px 0; }
  form.dashboard-widget-svggraph .list-accordion-item > .drag-icon {
    height: 24px;
    margin-left: -2px; }
  form.dashboard-widget-svggraph .list-accordion-item > label {
    pointer-events: initial;
    overflow: hidden;
    line-height: 24px;
    text-align: left;
    text-overflow: ellipsis; }
  form.dashboard-widget-svggraph .list-accordion-item.list-accordion-item-opened::before {
    content: ' ';
    position: absolute;
    top: 24px;
    bottom: 0;
    left: 136px;
    width: 2px;
    background: #303030; }
  form.dashboard-widget-svggraph .list-accordion-item.list-accordion-item-closed .multiselect {
    height: 24px;
    overflow: hidden; }
  form.dashboard-widget-svggraph .list-accordion-item.list-accordion-item-closed .dataset-head .table-forms-separator {
    border: none; }
  form.dashboard-widget-svggraph .list-accordion-item.list-accordion-item-closed .dataset-head .single-item-table thead,
  form.dashboard-widget-svggraph .list-accordion-item.list-accordion-item-closed .dataset-head .single-item-table tfoot,
  form.dashboard-widget-svggraph .list-accordion-item.list-accordion-item-closed .dataset-head .single-item-table .table-col-handle,
  form.dashboard-widget-svggraph .list-accordion-item.list-accordion-item-closed .dataset-head .single-item-table .table-col-action {
    display: none; }
  form.dashboard-widget-svggraph .list-accordion-item.list-accordion-item-closed .dataset-body {
    display: none; }
  form.dashboard-widget-svggraph .list-accordion-item.list-accordion-item-closed .items-list {
    padding-left: 0; }
form.dashboard-widget-svggraph .single-item-table .table-col-handle {
  width: 12px; }
form.dashboard-widget-svggraph .single-item-table .table-col-no {
  width: 20px; }
form.dashboard-widget-svggraph .single-item-table .table-col-color {
  width: 24px; }
form.dashboard-widget-svggraph .single-item-table .table-col-action {
  width: 55px; }
form.dashboard-widget-svggraph .single-item-table th {
  padding: 5px 5px 5px 0; }
form.dashboard-widget-svggraph .single-item-table .single-item-table-row td {
  padding: 0 5px 5px 0; }
form.dashboard-widget-svggraph .single-item-table th:first-child,
form.dashboard-widget-svggraph .single-item-table td:first-child {
  padding-left: 5px; }
form.dashboard-widget-svggraph .single-item-table .single-item-table-row:last-child td {
  padding-bottom: 0; }
form.dashboard-widget-svggraph .single-item-table tfoot td {
  padding: 5px 5px 5px 10px; }
form.dashboard-widget-svggraph .overrides-list {
  position: relative;
  margin: -5px 0 -5px 15px; }
form.dashboard-widget-svggraph .overrides-list-item {
  position: relative;
  display: grid;
  grid-template-columns: 1fr 1fr 24px;
  grid-gap: 5px 10px;
  align-items: start;
  padding: 5px 0; }
  form.dashboard-widget-svggraph .overrides-list-item.sortable {
    overflow: visible;
    margin-top: -5px;
    margin-bottom: -5px; }
  form.dashboard-widget-svggraph .overrides-list-item .drag-icon {
    position: absolute;
    top: 5px;
    left: -17px;
    height: 24px; }
  form.dashboard-widget-svggraph .overrides-list-item .multiselect {
    width: 100%; }
form.dashboard-widget-svggraph .overrides-foot {
  padding: 5px 0; }
form.dashboard-widget-svggraph .overrides-options-list {
  grid-column: 1 / -1;
  padding: 0 24px 8px 0;
  border-bottom: 1px solid #383838;
  white-space: normal; }
  form.dashboard-widget-svggraph .overrides-options-list li {
    display: inline-block;
    margin-bottom: 2px;
    vertical-align: middle;
    white-space: nowrap; }
    form.dashboard-widget-svggraph .overrides-options-list li > div {
      padding: 1px 0 1px 1px;
      background-color: #4f4f4f;
      border-radius: 2px;
      line-height: 22px; }
      form.dashboard-widget-svggraph .overrides-options-list li > div span {
        padding-left: 8px;
        color: #fff; }
      form.dashboard-widget-svggraph .overrides-options-list li > div input[type=text] {
        width: 85px;
        min-height: 22px;
        border-style: none; }
    form.dashboard-widget-svggraph .overrides-options-list li:not(:last-child) {
      margin-right: 5px; }
  form.dashboard-widget-svggraph .overrides-options-list .btn-icon {
    min-width: 18px;
    margin: -1px 0;
    color: #fff; }
    form.dashboard-widget-svggraph .overrides-options-list .btn-icon:hover, form.dashboard-widget-svggraph .overrides-options-list .btn-icon:focus {
      color: #dfe4e7; }
  form.dashboard-widget-svggraph .overrides-options-list .color-picker .color-picker-preview {
    width: 20px;
    min-width: 20px;
    height: 20px;
    margin: 1px 0 1px 1px; }
form.dashboard-widget-svggraph .no-items-message {
  display: none;
  line-height: 24px;
  color: #737373; }

div.dashboard-widget-svggraph {
  overflow-x: hidden; }

form.dashboard-widget-tophosts #list_columns .text {
  max-width: 250px; }
form.dashboard-widget-tophosts #column {
  max-width: 250px; }

div.dashboard-widget-tophosts .list-table th.center {
  text-align: center; }
div.dashboard-widget-tophosts td {
  line-height: 20px; }
div.dashboard-widget-tophosts .link-action {
  white-space: nowrap; }
div.dashboard-widget-tophosts z-bar-gauge {
  min-width: 64px;
  height: 20px; }

div.dashboard-widget-url .widget-url {
  display: block; }

.link-action {
  color: #f2f2f2;
  cursor: pointer; }
  .link-action:visited {
    color: #f2f2f2; }
  .link-action:hover {
    margin-bottom: -1px;
    color: #4796c4;
    border-bottom: 1px solid rgba(71, 150, 196, 0.35); }
  .link-action:focus {
    margin-bottom: -2px;
    outline: none;
    border-bottom: 2px solid rgba(71, 150, 196, 0.35); }

.link-action, .link-action:visited, .link-action:active {
  margin-bottom: -1px;
  border-bottom: 1px dotted;
  text-decoration: none; }

.link-alt {
  text-decoration: none;
  cursor: pointer; }
  .link-alt:link, .link-alt:visited {
    border-bottom: 1px solid rgba(118, 141, 153, 0.35); }
  .link-alt:hover {
    color: #4796c4;
    border-bottom: 1px solid rgba(71, 150, 196, 0.5); }
  .link-alt:focus {
    color: #4796c4;
    outline: none;
    border-bottom: 2px solid rgba(71, 150, 196, 0.35); }
  .link-alt:active {
    color: #4796c4;
    border-bottom: 1px solid rgba(71, 150, 196, 0.5); }

.disabled {
  cursor: default !important;
  opacity: .35;
  background-color: transparent; }
  .disabled .subfilter-enabled {
    color: black; }
  .disabled .disabled,
  .disabled [disabled] {
    opacity: 1 !important; }

pre, pre a, pre td, pre span {
  white-space: pre-wrap;
  word-break: break-word;
  overflow-wrap: break-word; }

.arrow-up {
  border: 0;
  border-left: 4px solid transparent;
  border-right: 4px solid transparent;
  border-bottom: 6px solid #f2f2f2; }

.arrow-down {
  border: 0;
  border-left: 4px solid transparent;
  border-right: 4px solid transparent;
  border-top: 6px solid #f2f2f2; }

.arrow-left {
  border-bottom: 4px solid transparent;
  border-top: 4px solid transparent;
  border-right: 6px solid #f2f2f2; }

.arrow-right {
  border-bottom: 4px solid transparent;
  border-top: 4px solid transparent;
  border-left: 6px solid #f2f2f2; }

.arrow-up, .arrow-down, .arrow-left, .arrow-right {
  display: inline-block;
  height: 0;
  width: 0;
  font-size: 0;
  line-height: 0; }

.hor-list > li {
  display: inline-block;
  margin: 0 6px 0 0; }
  .hor-list > li:last-child {
    margin: 0; }

.header-navigation {
  display: inline-block;
  position: relative;
  margin: 0 0 5px;
  z-index: 3;
  max-width: calc(100% - 200px);
  min-height: 24px; }
  .header-navigation > ul {
    display: flex;
    flex-wrap: wrap;
    align-items: baseline; }
    .header-navigation > ul > li {
      margin-right: 5px;
      line-height: 24px; }
      .header-navigation > ul > li > ul {
        display: flex;
        align-items: baseline;
        flex-wrap: wrap; }
        .header-navigation > ul > li > ul li {
          margin-right: 5px; }
        .header-navigation > ul > li > ul.breadcrumbs > li {
          margin-right: 0; }
          .header-navigation > ul > li > ul.breadcrumbs > li:not(:last-child)::after {
            content: "/"; }
      .header-navigation > ul > li .status-container {
        margin-right: 5px;
        vertical-align: text-bottom; }
    .header-navigation > ul li > span {
      display: inline-block;
      padding: 2px 7px;
      line-height: 18px;
      white-space: nowrap;
      vertical-align: top;
      text-overflow: ellipsis;
      overflow: hidden;
      max-width: 250px; }
      .header-navigation > ul li > span a {
        vertical-align: top;
        text-overflow: ellipsis;
        overflow: hidden;
        max-width: 200px;
        display: inline-block;
        margin-top: 2px;
        line-height: 14px; }
      .header-navigation > ul li > span.selected {
        background-color: #2b2b2b;
        border-radius: 2px;
        box-shadow: inset 0 0 0 1px #303030; }
  .header-navigation + .filter-space {
    margin-top: -29px; }

form.is-loading {
  position: relative; }

.form-submit-hidden {
  position: absolute;
  visibility: hidden;
  min-height: 0;
  max-height: 0; }

.table-paging {
  text-align: center;
  background-color: #2b2b2b;
  margin-top: -1px;
  padding: 4px 5px;
  overflow: hidden;
  position: relative;
  border: 1px solid #303030;
  border-top-color: #383838; }
  .table-paging a:focus .arrow-right {
    border-left-color: #f2f2f2; }
  .table-paging a:focus .arrow-left {
    border-right-color: #f2f2f2; }

.paging-btn-container {
  min-height: 24px;
  position: relative; }

.table-stats {
  color: #737373;
  display: inline-block;
  padding: 4px 0;
  position: absolute;
  right: 5px; }

.radio-switch {
  cursor: default;
  background-color: #383838; }

.table-paging a, .radio-switch {
  display: inline-block;
  margin-left: -1px;
  padding: 3px 11px;
  background-color: #383838;
  border: 1px solid #4f4f4f !important;
  text-decoration: none;
  color: #f2f2f2;
  outline: 0;
  transition: background-color 0.2s ease-out; }
  .table-paging a:hover, .radio-switch:hover {
    color: #f2f2f2;
    background-color: #414141; }
  .table-paging a:focus, .radio-switch:focus {
    color: #f2f2f2;
    background-color: #5e737e;
    border-color: #5e737e;
    z-index: 10;
    position: relative; }
  .table-paging a:active, .radio-switch:active {
    color: #f2f2f2;
    background-color: #414141;
    z-index: 10;
    position: relative; }
  .table-paging a:first-of-type, .radio-switch:first-of-type {
    border-radius: 2px 0 0 2px; }
  .table-paging a:last-of-type, .radio-switch:last-of-type {
    border-radius: 0 2px 2px 0; }
  .table-paging a.paging-selected, .paging-selected.radio-switch {
    color: #f2f2f2;
    background-color: #4f4f4f;
    position: relative;
    z-index: 1; }
    .table-paging a.paging-selected:hover, .paging-selected.radio-switch:hover {
      background-color: #454545; }
    .table-paging a.paging-selected:focus, .paging-selected.radio-switch:focus {
      color: #f2f2f2;
      background-color: #5e737e;
      border-color: #5e737e;
      position: relative; }
    .table-paging a.paging-selected:active, .paging-selected.radio-switch:active {
      background-color: #454545;
      position: relative; }

.table {
  display: table; }

.row {
  display: table-row; }

.cell {
  display: table-cell;
  vertical-align: top; }
  .cell:last-child .dashboard-widget {
    margin: 0 0 10px; }

.adm-img {
  width: 75%;
  text-align: center;
  margin: 0 auto;
  table-layout: fixed; }
  .adm-img .cell {
    vertical-align: bottom;
    padding: 20px 10px;
    width: 20%;
    text-align: center; }
    .adm-img .cell img {
      max-width: 100%; }

.cell-width {
  width: 8px; }

.nowrap {
  white-space: nowrap; }

.wordwrap {
  white-space: normal;
  word-break: break-all; }

.wordbreak {
  white-space: pre-wrap;
  word-break: break-word; }

.overflow-table {
  overflow-x: auto;
  position: relative; }

.filter-btn-container {
  position: relative;
  text-align: right; }

.filter-container {
  background-color: #2b2b2b;
  border: 1px solid #303030;
  margin: 0 0 10px;
  padding: 10px 0;
  position: relative; }
  .filter-container .table {
    border-bottom: 1px solid #383838; }
  .filter-container .filter-forms {
    padding: 0 10px; }
    .filter-container .filter-forms .btn-grey {
      vertical-align: baseline; }
  .filter-container .list-table {
    margin-bottom: -10px;
    border: 0; }
    .filter-container .list-table thead th {
      color: initial;
      padding: 8px 5px 5px;
      border-bottom-width: 1px; }

.filter-forms {
  margin: 0 auto;
  text-align: center;
  white-space: nowrap;
  background-color: #2b2b2b; }
  .filter-forms .cell {
    text-align: left;
    padding: 0 20px 5px; }
    .filter-forms .cell:first-child {
      padding-left: 0; }
    .filter-forms .cell:last-child {
      padding-right: 0;
      border-right: 0; }
    .filter-forms .cell button {
      margin: 0; }
  .filter-forms button {
    margin: 10px 5px 0; }
  .filter-forms select {
    vertical-align: top; }
  .filter-forms .table-forms .table-forms-td-right td {
    padding: 0 5px 5px 0;
    vertical-align: middle; }

.btn-time-zoomout {
  color: #f2f2f2;
  background-color: transparent;
  border-color: transparent; }
  .btn-time-zoomout[disabled] {
    color: #525252;
    background-color: transparent;
    border-color: transparent; }

.multiselect-control {
  display: flex;
  position: relative;
  vertical-align: top;
  white-space: nowrap; }

.multiselect {
  display: flex;
  flex-direction: column;
  position: relative;
  margin-right: 3px;
  min-height: 24px;
  white-space: normal; }
  .multiselect.active {
    border-color: #768d99; }
  .multiselect input[type="text"] {
    border: 0;
    background: none;
    box-sizing: border-box;
    width: 100%;
    padding-bottom: 2px;
    min-height: 20px; }
  .multiselect.search-disabled input[type="text"] {
    position: absolute;
    top: 0;
    left: 0;
    width: 0;
    padding: 0;
    margin: 0; }
  .multiselect .multiselect-list {
    display: flex;
    flex-direction: row;
    flex-wrap: wrap;
    padding-left: 2px;
    padding-bottom: 2px; }
    .multiselect .multiselect-list li {
      display: block;
      padding-left: 0 !important;
      margin: 2px 2px 0 0;
      overflow: hidden;
      white-space: nowrap;
      cursor: default; }
      .multiselect .multiselect-list li.selected .subfilter-enabled {
        background-color: #696969; }
    .multiselect .multiselect-list .subfilter-enabled {
      padding-right: 0;
      display: flex;
      flex-direction: row;
      line-height: 18px; }
      .multiselect .multiselect-list .subfilter-enabled > span:first-child {
        overflow: hidden;
        text-overflow: ellipsis; }
      .multiselect .multiselect-list .subfilter-enabled .btn-icon {
        flex-shrink: 0;
        margin-left: 0;
        color: #fff; }
        .multiselect .multiselect-list .subfilter-enabled .btn-icon:hover, .multiselect .multiselect-list .subfilter-enabled .btn-icon:focus {
          color: #dfe4e7; }
        .multiselect .multiselect-list .subfilter-enabled .btn-icon:active, .multiselect .multiselect-list .subfilter-enabled .btn-icon:focus {
          box-shadow: none; }
  .multiselect .disabled {
    background-color: #2b2b2b;
    opacity: 1; }
    .multiselect .disabled .subfilter-enabled {
      background-color: #383838;
      color: #808080; }
      .multiselect .disabled .subfilter-enabled .btn-icon {
        pointer-events: none;
        color: #808080; }
  .multiselect div[aria-live] {
    overflow: hidden;
    position: absolute;
    left: 0;
    right: 0;
    top: 0;
    bottom: 0;
    z-index: -1; }

.multiselect-button {
  vertical-align: top; }

.multiselect-suggest, .multiselect-matches {
  padding: 0 5px;
  white-space: normal;
  color: #737373;
  background-color: #383838; }
  .multiselect-suggest li, .multiselect-matches li {
    display: block;
    height: inherit;
    line-height: normal;
    color: #f2f2f2;
    padding: .4em 5px;
    margin: 0 -5px;
    cursor: pointer;
    overflow: hidden;
    text-overflow: ellipsis;
    transition: background-color 0.2s ease-out; }
    .multiselect-suggest li.suggest-hover, .multiselect-matches li.suggest-hover {
      background-color: #454545; }

.multiselect-matches {
  padding: .4em 5px;
  color: #f2f2f2;
  font-weight: bold; }

.multiselect-available {
  position: absolute;
  z-index: 20000;
  border: 1px solid #383838;
  overflow-y: auto;
  box-shadow: 0 6px 10px 0 rgba(0, 0, 0, 0.5); }

.suggest-found {
  font-weight: bold;
  color: #e99003; }

.suggest-new {
  border-top: 1px solid #4f4f4f; }
  .suggest-new span:first-child {
    font-weight: bold; }

.table-forms-container, .browser-warning-container {
  margin: 0 0 10px;
  background-color: #2b2b2b;
  border: 1px solid #303030;
  padding: 10px;
  text-align: left; }
  .table-forms-container > .ui-tabs-nav, .browser-warning-container > .ui-tabs-nav {
    margin: -10px -10px 10px; }

.form-btns button {
  margin: 10px 6px 5px; }

.table-forms {
  display: table;
  width: 100%;
  color: #f2f2f2; }
  .table-forms > li {
    display: table-row; }
  .table-forms .multiselect-suggest li, .table-forms .multiselect-matches li {
    display: block; }
  .table-forms th {
    color: #737373;
    padding: 0 5px 0 0;
    text-align: left; }
    .table-forms th:last-child {
      padding: 0; }
  .table-forms tfoot .table-forms-td-right,
  .table-forms .tfoot-buttons .table-forms-td-right {
    padding-top: 5px; }
  .table-forms tfoot button,
  .table-forms .tfoot-buttons button {
    margin: 0 10px 0 0; }
  .table-forms td {
    position: relative; }
  .table-forms .table-forms-td-left {
    display: table-cell;
    padding: 5px 0;
    text-align: right;
    vertical-align: top;
    width: 15%;
    white-space: nowrap; }
    .table-forms .table-forms-td-left label {
      display: block;
      height: 24px;
      line-height: 24px; }
      .table-forms .table-forms-td-left label .btn-icon,
      .table-forms .table-forms-td-left label .icon {
        margin-left: 5px; }
  .table-forms .table-forms-td-right {
    display: table-cell;
    padding: 5px 0 5px 10px;
    vertical-align: middle;
    width: 85%;
    position: relative; }
    .table-forms .table-forms-td-right td {
      padding: 5px 5px 5px 0;
      position: relative; }
      .table-forms .table-forms-td-right td.center {
        text-align: center;
        vertical-align: middle; }
        .table-forms .table-forms-td-right td.center .btn-grey {
          margin: 3px 0; }
      .table-forms .table-forms-td-right td.overflow-break {
        max-width: 150px;
        overflow-wrap: break-word;
        white-space: initial;
        word-wrap: break-word; }
      .table-forms .table-forms-td-right td:last-child {
        padding-right: 0; }
      .table-forms .table-forms-td-right td.na-bg, .table-forms .table-forms-td-right td.normal-bg, .table-forms .table-forms-td-right td.info-bg, .table-forms .table-forms-td-right td.average-bg, .table-forms .table-forms-td-right td.warning-bg, .table-forms .table-forms-td-right td.high-bg, .table-forms .table-forms-td-right td.disaster-bg {
        padding-left: 5px; }
    .table-forms .table-forms-td-right .wrap-multiple-controls {
      display: flex; }
    .table-forms .table-forms-td-right .table-forms-separator .radio-segmented + .multiselect-wrapper {
      margin-top: 5px; }
  .table-forms h4 {
    margin-bottom: -5px; }
  .table-forms .hor-list li {
    display: inline-block; }
  .table-forms .dynamic-row > td {
    padding-top: 0; }
  .table-forms .dynamic-row-control > td {
    padding-top: 0;
    padding-bottom: 0; }
  .table-forms .btn-icon:not(:first-child),
  .table-forms .icon:not(:first-child) {
    margin-left: 5px; }
  .table-forms .btn-icon.btn-small {
    top: 1px;
    vertical-align: text-bottom; }

.table-forms-separator {
  border: 1px solid #383838;
  box-sizing: border-box;
  display: inline-block;
  padding: 5px;
  position: relative; }

.border-left {
  border-left: 1px solid #383838; }

.form-new-group {
  border: 5px solid #32453a;
  border-radius: 2px;
  margin-left: -5px;
  padding: 4px 0; }

.list-check-radio li {
  display: block; }
.list-check-radio.hor-list li {
  margin-right: 15px; }
  .list-check-radio.hor-list li:last-child {
    margin-right: 0; }
.list-check-radio label {
  display: inline-block;
  max-width: 600px;
  padding: 0 0 0 18px;
  line-height: 24px;
  text-indent: -18px; }
  .list-check-radio label input[type="checkbox"] {
    left: -3px;
    margin: 0; }
  .list-check-radio label input[type="radio"] {
    left: -3px;
    margin: 0; }

.list-numbered {
  counter-reset: line; }
  .list-numbered .list-numbered-item::before {
    content: counter(line);
    counter-increment: line;
    user-select: none;
    text-align: right; }

label.form-label-asterisk::before {
  color: #e45959;
  display: inline-block;
  content: '*';
  margin-right: .3em; }
label input[type="checkbox"] {
  margin-right: 3px; }
label input[type="radio"] {
  margin-right: 3px; }

input {
  font-family: Arial, Tahoma, Verdana, sans-serif;
  font-size: 1em; }
  input[type="file"] {
    padding: 1px; }
  input[readonly] {
    color: #f2f2f2 !important; }

textarea {
  margin: 0;
  padding: 4px 5px;
  overflow: auto;
  font-family: Arial, Tahoma, Verdana, sans-serif;
  font-size: 1em;
  line-height: normal;
  vertical-align: top; }
  textarea[readonly] {
    color: #f2f2f2 !important; }
    textarea[readonly]:focus {
      border-color: #768d99; }

select {
  font-family: Arial, Tahoma, Verdana, sans-serif;
  font-size: 1em;
  height: 24px;
  padding: 3px 3px 3px 0;
  background-color: #383838; }
  select option {
    color: #f2f2f2; }
  select[multiple] {
    padding: 4px 5px;
    width: 300px;
    height: 150px;
    vertical-align: top; }
    select[multiple] option {
      padding: 0; }
  select[readonly] {
    color: #f2f2f2 !important;
    pointer-events: none; }

.form-fields-inline label {
  margin: 0 8px 0 3px; }

.form-input-margin {
  display: inline-block;
  margin: 0 3px 0 0; }

.checkbox-radio {
  position: absolute !important;
  top: auto !important;
  z-index: 1;
  width: 16px !important;
  height: 16px !important;
  opacity: 0; }
  .checkbox-radio + label span {
    position: relative;
    display: inline-block;
    width: 14px;
    height: 14px;
    margin-right: 4px;
    vertical-align: text-bottom;
    background-color: #383838;
    border: 1px solid #4f4f4f; }
    .checkbox-radio + label span:active {
      border-color: #4f4f4f; }
  .checkbox-radio + label.label-pos-left span {
    margin-left: 4px;
    margin-right: 0; }
  .checkbox-radio:checked[readonly] + label span {
    transition: none; }
    .checkbox-radio:checked[readonly] + label span::after {
      border-color: #4f4f4f !important; }
  .checkbox-radio[readonly], .checkbox-radio[readonly] + label {
    pointer-events: none; }
    .checkbox-radio[readonly] span, .checkbox-radio[readonly] + label span {
      transition: none; }
  .checkbox-radio[type="checkbox"] + label span {
    border-radius: 2px; }
  .checkbox-radio[type="checkbox"]:checked + label span::after {
    content: '';
    position: absolute;
    display: block;
    width: 7px;
    height: 4px;
    top: 6px;
    left: 7px;
    border-left: 2px solid #69808d;
    border-bottom: 2px solid #69808d;
    transform: translate(-50%, -50%) rotate(-45deg); }
  .checkbox-radio[type="checkbox"]:checked[disabled] + label span::after {
    border-color: #4f4f4f !important; }
  .checkbox-radio[type="radio"] + label span {
    border-radius: 50%; }
  .checkbox-radio[type="radio"]:checked + label span::after {
    content: '';
    position: absolute;
    display: block;
    width: 8px;
    height: 8px;
    top: 3px;
    left: 3px;
    background-color: #69808d;
    border-radius: 50%; }
  .checkbox-radio[type="radio"]:checked[disabled] + label span::after {
    background-color: #4f4f4f !important; }
  .checkbox-radio:focus + label span {
    border-color: #768d99; }
  .checkbox-radio:checked[disabled] + label span {
    transition: none; }
    .checkbox-radio:checked[disabled] + label span::after {
      border-color: #4f4f4f !important; }
  .checkbox-radio[disabled] + label span {
    transition: none; }

input[type="radio"] {
  margin: 0;
  padding: 0;
  border: 0;
  vertical-align: middle;
  position: relative;
  top: -1px;
  overflow: hidden;
  width: 13px;
  height: 13px;
  background: none; }

input[type="text"], input[type="password"], input[type="search"], input[type="number"], input[type="email"], input[type="time"] {
  margin: 0;
  padding: 0 5px;
  min-height: 24px; }

z-select button.focusable,
.z-select button.focusable, z-select .list,
.z-select .list, .multiselect, input[type="text"], input[type="password"], input[type="search"], input[type="number"], input[type="email"], input[type="time"], input[type="file"], textarea, select {
  background-color: #383838;
  border: 1px solid #4f4f4f;
  box-sizing: border-box;
  color: #f2f2f2;
  outline: 0;
  transition: border-color 0.2s ease-out, box-shadow 0.2s ease-out; }
  z-select button.focusable:focus,
  .z-select button.focusable:focus, z-select .list:focus,
  .z-select .list:focus, .multiselect:focus, input[type="text"]:focus, input[type="password"]:focus, input[type="search"]:focus, input[type="number"]:focus, input[type="email"]:focus, input[type="time"]:focus, input[type="file"]:focus, textarea:focus, select:focus {
    border-color: #768d99; }

.filter-space {
  box-sizing: border-box; }
  .filter-space li .ui-tabs-anchor {
    vertical-align: top; }
  .filter-space ul.ui-tabs-nav li:focus {
    outline: none; }
  .filter-space .filter-btn-container {
    height: 29px;
    z-index: 2; }
  .filter-space .ui-tabs-nav {
    height: 29px;
    border-bottom: 0; }
    .filter-space .ui-tabs-nav a {
      display: inline-block;
      box-sizing: border-box;
      line-height: 22px;
      margin-bottom: 5px;
      text-align: center; }

.time-quick {
  font-size: 12px;
  line-height: 20px; }
  .time-quick li:last-of-type a {
    margin-bottom: 0; }
  .time-quick li a {
    display: inline-block;
    padding: 2px 10px;
    margin-bottom: 2px;
    margin-left: -10px;
    border-bottom: 0; }
    .time-quick li a:hover, .time-quick li a:focus, .time-quick li a.selected {
      border-radius: 2px;
      border-bottom: 0; }
    .time-quick li a:hover {
      background: #454545;
      transition: background-color 0.2s ease-out; }
    .time-quick li a:focus {
      box-shadow: 0 0 0 2px rgba(30, 135, 227, 0.35); }
    .time-quick li a.selected {
      background: #4f4f4f;
      color: #ffffff;
      transition: background-color 0.2s ease-out; }

.time-selection-container {
  display: flex;
  justify-content: flex-end; }
  .time-selection-container .time-input {
    border-right: 1px solid #303030;
    padding: 0 30px 0 10px;
    text-align: right;
    white-space: nowrap; }
    .time-selection-container .time-input .time-input-error {
      margin: -8px 29px 0 0; }
    .time-selection-container .time-input ul {
      padding: 0 0 10px; }
    .time-selection-container .time-input li {
      display: inline-block;
      vertical-align: baseline;
      padding: 0 0 0 10px; }
  .time-selection-container .time-quick-range {
    text-align: right;
    white-space: nowrap;
    margin: 0 0 0 20px; }
    .time-selection-container .time-quick-range .cell {
      display: inline-flex;
      vertical-align: top;
      text-align: left;
      margin: 0 10px; }
    .time-selection-container .time-quick-range .time-quick-selected {
      display: inline-block;
      padding: 2px 10px;
      margin-left: -10px;
      color: #f2f2f2;
      background-color: #4f4f4f;
      border-bottom: 0; }

.calendar-control .btn-icon:not(:first-child) {
  margin-left: 2px; }
.calendar-control .btn-icon::before {
  font-size: 22px; }

.header-kioskmode-controls {
  position: fixed;
  top: 5px;
  right: 45px;
  z-index: 1010;
  display: flex;
  transition: opacity 1s ease-out; }
  .header-kioskmode-controls.hidden {
    opacity: 0; }
  .header-kioskmode-controls > li > ul {
    margin-right: 10px; }
  .header-kioskmode-controls ul {
    display: flex; }
    .header-kioskmode-controls ul li {
      margin-right: 10px; }

.btn-dashboard-normal {
  box-shadow: 1px 1px 2px rgba(0, 0, 0, 0.5); }

.radio-list-control input[type="radio"][disabled] + label, z-select[disabled] button,
.z-select[disabled] button, z-select[readonly] button,
.z-select[readonly] button, .multiselect[aria-disabled], input[disabled], input[readonly], textarea[disabled], textarea[readonly], select option[disabled], select[disabled], select[readonly], .checkbox-radio[readonly] span, .checkbox-radio[readonly] + label span, .checkbox-radio[disabled] + label span, .safari input[readonly],
.safari textarea[readonly] {
  color: #525252;
  background-color: #2b2b2b !important;
  border-color: #3d3d3d; }

/* This is a hack to define the color for disabled input elements on Safari. Other browsers uses 'color' instead. */
.safari .radio-list-control input[type="radio"][disabled] + label, .radio-list-control .safari input[type="radio"][disabled] + label, .safari z-select[disabled] button, z-select[disabled] .safari button,
.safari .z-select[disabled] button,
.z-select[disabled] .safari button, .safari z-select[readonly] button, z-select[readonly] .safari button,
.safari .z-select[readonly] button,
.z-select[readonly] .safari button, .safari .multiselect[aria-disabled], .safari input[disabled], .safari textarea[disabled], .safari select option[disabled], select .safari option[disabled], .safari select[disabled], .safari select[readonly], .safari .checkbox-radio[readonly] span, .checkbox-radio[readonly] .safari span, .safari .checkbox-radio[readonly] + label span, .checkbox-radio[readonly] + label .safari span, .safari .checkbox-radio[disabled] + label span, .checkbox-radio[disabled] + label .safari span, .safari input[readonly],
.safari textarea[readonly] {
  -webkit-text-fill-color: #525252; }
.safari input[readonly],
.safari textarea[readonly] {
  -webkit-text-fill-color: #f2f2f2 !important; }

.inaccessible .subfilter-enabled {
  color: #b2b2b2; }

.action-buttons {
  margin-top: 10px;
  color: #737373; }
  .action-buttons button {
    vertical-align: top; }
  .action-buttons > button:not(:first-child),
  .action-buttons .btn-split:not(:first-child) {
    margin-right: 0;
    margin-left: 10px; }
  .action-buttons .selected-item-count {
    display: inline-block;
    margin-right: 4px;
    line-height: 24px;
    vertical-align: top; }

.setup-container {
  background-color: #2b2b2b;
  width: 766px;
  height: 420px;
  margin: 0 auto;
  margin-top: 5%;
  padding: 42px;
  vertical-align: top;
  position: relative;
  border: 1px solid #303030; }
  .setup-container h1 {
    border: 0;
    margin: 3px 0 11px;
    padding: 0; }
  .setup-container .zabbix-logo {
    margin-bottom: 40px; }
  .setup-container #tls_encryption_hint {
    font-style: italic;
    color: #737373; }

.setup-left {
  float: left;
  width: 200px;
  padding-right: 10px; }
  .setup-left ul {
    margin: -4px 0 0 -42px; }
    .setup-left ul li {
      padding: 4px 0 4px 42px; }
      .setup-left ul li.setup-left-current {
        border-left: 3px solid #69808d;
        color: #737373;
        padding-left: 39px; }

.setup-right {
  width: auto;
  margin-left: 200px; }

.setup-right-body {
  padding-right: 5px;
  max-height: 345px;
  overflow-y: auto; }
  .setup-right-body .list-table {
    border: 0; }
  .setup-right-body h1 {
    margin: 25% 0 .4em; }

.setup-title {
  margin: 109px 0 16px 0;
  color: #737373;
  font-size: 7em;
  line-height: 0.75em; }
  .setup-title span {
    display: block;
    font-size: 0.25em; }

.setup-footer {
  position: absolute;
  bottom: 32px;
  width: 766px;
  text-align: right; }
  .setup-footer div {
    float: right; }
  .setup-footer button {
    margin: 0 0 0 10px; }
    .setup-footer button.float-left {
      margin: 0;
      float: left; }

.signin-container {
  background-color: #2b2b2b;
  width: 280px;
  margin: 0 auto;
  margin-top: 5%;
  padding: 42px 42px 39px;
  border: 1px solid #303030; }
  .signin-container h1 {
    border: 0;
    margin: 0 0 17px;
    padding: 0; }
  .signin-container ul li {
    padding: 16px 0 0;
    font-size: 1.167em; }
    .signin-container ul li.sign-in-txt {
      text-align: center; }
  .signin-container label {
    display: inline-block;
    margin: 0 0 2px; }
  .signin-container button {
    font-size: 1em;
    margin: 7px 0;
    min-height: 35px;
    line-height: 35px;
    width: 100%; }

.signin-logo {
  display: flex;
  margin-bottom: 21px;
  justify-content: center; }

.signin-links {
  width: 100%;
  text-align: center;
  color: #737373;
  margin: 11px 0 0; }

.signin-container input[type="text"], .signin-container input[type="password"] {
  padding: 9px 5px;
  width: 100%; }

.menu-popup-overlay {
  position: fixed;
  top: 0;
  left: 0;
  width: 100%;
  height: 100%;
  z-index: 1001; }

.menu-popup {
  position: absolute;
  z-index: 1001;
  padding: 5px 15px 5px 25px;
  min-width: 166px;
  max-width: 250px;
  background-color: #2b2b2b;
  border: 1px solid #383838;
  border-bottom-color: #353535;
  box-shadow: 0 4px 20px 0 rgba(0, 0, 0, 0.5); }
  .menu-popup:focus {
    outline: none; }
  .menu-popup li {
    display: block; }
    .menu-popup li div {
      border-top: 1px solid #383838;
      margin: 5px -15px 5px -25px; }
  .menu-popup .menu-popup-item {
    display: block;
    height: 24px;
    line-height: 24px;
    cursor: pointer;
    color: #f2f2f2;
    text-decoration: none;
    border: 0;
    outline: 0;
    padding: 0 15px 0 25px;
    margin: 0 -15px 0 -25px;
    position: relative;
    transition: background-color 0.2s ease-out; }
    .menu-popup .menu-popup-item:hover, .menu-popup .menu-popup-item:focus, .menu-popup .menu-popup-item:active, .menu-popup .menu-popup-item.highlighted {
      background-color: #454545; }
    .menu-popup .menu-popup-item[class^="zi-"], .menu-popup .menu-popup-item[class*=" zi-"] {
      padding-left: 3px; }
      .menu-popup .menu-popup-item[class^="zi-"]::before, .menu-popup .menu-popup-item[class*=" zi-"]::before {
        margin-right: 4px;
        color: #69808d; }
    .menu-popup .menu-popup-item .arrow-right {
      position: absolute;
      right: 10px;
      top: 8px;
      height: auto;
      line-height: auto;
      padding: 0;
      margin: 0;
      border-left-color: #737373; }
    .menu-popup .menu-popup-item.disabled {
      background-color: transparent;
      color: #737373;
      opacity: 1; }
  .menu-popup h3 {
    height: 24px;
    line-height: 24px; }
  .menu-popup.page-title-submenu::before {
    content: '';
    position: absolute;
    top: -7px;
    left: 10px;
    width: 12px;
    height: 12px;
    background-color: #2b2b2b;
    border-top: 1px solid #383838;
    border-left: 1px solid #383838;
    transform: rotate(45deg); }

.overlay-dialogue {
  display: table;
  position: absolute;
  z-index: 1000;
  padding: 17px 10px 10px;
  background-color: #2b2b2b;
  border: 1px solid #383838;
  border-bottom-color: #353535;
  box-shadow: 0 4px 20px 0 rgba(0, 0, 0, 0.5); }
  .overlay-dialogue .dashboard-widget-head {
    margin: -8px -10px 6px -10px;
    padding: 8px 10px; }
    .overlay-dialogue .dashboard-widget-head .btn-icon,
    .overlay-dialogue .dashboard-widget-head .btn-overlay-close {
      position: initial;
      margin-top: -9px;
      margin-left: 4px; }
      .overlay-dialogue .dashboard-widget-head .btn-icon:last-child,
      .overlay-dialogue .dashboard-widget-head .btn-overlay-close:last-child {
        margin-right: -6px; }
  .overlay-dialogue.modal {
    position: fixed;
    overflow: hidden;
    margin: 0 10px;
    padding: 13px 10px 10px; }
    .overlay-dialogue.modal .dashboard-widget-head {
      margin-bottom: 12px; }
    .overlay-dialogue.modal .overlay-dialogue-body {
      overflow: auto;
      overflow-x: hidden;
      width: 100%;
      max-height: calc(100vh - 220px);
      max-width: inherit;
      margin: 0 -10px 8px;
      padding: 0 10px;
      position: relative; }
      .overlay-dialogue.modal .overlay-dialogue-body > form {
        padding: 2px 0; }
      .overlay-dialogue.modal .overlay-dialogue-body .table-forms .table-forms-td-right {
        padding-right: 8px; }
      .overlay-dialogue.modal .overlay-dialogue-body .table-forms .table-forms-row-with-second-field {
        position: relative; }
        .overlay-dialogue.modal .overlay-dialogue-body .table-forms .table-forms-row-with-second-field .table-forms-second-column {
          position: absolute;
          top: 5px;
          right: 8px; }
      .overlay-dialogue.modal .overlay-dialogue-body .columns-wrapper .column-50:last-of-type {
        margin-left: 10px; }
    .overlay-dialogue.modal .overlay-dialogue-controls {
      text-align: right;
      padding: 0 0 10px; }
      .overlay-dialogue.modal .overlay-dialogue-controls z-select {
        text-align: left;
        padding: inherit; }
        .overlay-dialogue.modal .overlay-dialogue-controls z-select li {
          display: block;
          padding-left: 5px; }
      .overlay-dialogue.modal .overlay-dialogue-controls .inline-filter li {
        padding-left: 0; }
  .overlay-dialogue.modal-popup {
    top: 50px;
    max-width: 1024px; }
    .overlay-dialogue.modal-popup.modal-popup-small {
      max-width: 450px;
      width: 100%; }
    .overlay-dialogue.modal-popup.modal-popup-medium {
      min-width: 450px; }
    .overlay-dialogue.modal-popup.modal-popup-large {
      width: 100%; }
    .overlay-dialogue.modal-popup.modal-popup-generic {
      min-width: 650px; }
    .overlay-dialogue.modal-popup.modal-popup-static {
      max-width: 700px;
      width: 100%; }
    .overlay-dialogue.modal-popup.modal-popup-preprocessing {
      max-width: 900px;
      width: 100%; }
    .overlay-dialogue.modal-popup.modal-popup-fullscreen {
      width: calc(100vw - 40px);
      max-width: calc(100vw - 40px); }
  .overlay-dialogue .hintbox-wrap,
  .overlay-dialogue .hintbox-wrap-horizontal {
    overflow: auto;
    max-width: 800px;
    overflow-wrap: break-word; }
  .overlay-dialogue .hintbox-wrap {
    max-height: 240px; }
  .overlay-dialogue .msg-bad,
  .overlay-dialogue .msg-good,
  .overlay-dialogue .msg-warning {
    position: -webkit-sticky;
    position: sticky;
    top: 0;
    z-index: 4;
    margin: 0 0 10px; }
  .overlay-dialogue .form-grid {
    grid-template-columns: minmax(var(--label-width, 100px), max-content) auto; }
    .overlay-dialogue .form-grid.form-grid-1-1 {
      grid-template-columns: repeat(2, minmax(100px, max-content) auto); }
    .overlay-dialogue .form-grid.form-grid-3-1 {
      grid-template-columns: minmax(100px, max-content) 3fr max-content auto; }
  .overlay-dialogue .list-table {
    white-space: normal;
    border: 0; }
  .overlay-dialogue .table-paging {
    border: 0;
    border-top: 1px solid #383838; }
  .overlay-dialogue .table-forms-td-right td {
    vertical-align: middle; }
    .overlay-dialogue .table-forms-td-right td label {
      display: block; }
  .overlay-dialogue .maps-container {
    max-height: 128px;
    overflow-y: auto;
    margin-left: -10px; }
  .overlay-dialogue .table-forms-second-column {
    float: right;
    line-height: 24px; }

.multilineinput-control {
  display: flex;
  width: 100%; }
  .multilineinput-control input[type=text] {
    overflow: hidden;
    cursor: pointer;
    white-space: nowrap;
    text-overflow: ellipsis;
    border-right: 0;
    width: 100%; }
    .multilineinput-control input[type=text][readonly] {
      background: #383838 !important;
      border-color: #4f4f4f;
      color: #e1e3ed; }
    .multilineinput-control input[type=text].monospace-font {
      padding-top: 1px; }
  .multilineinput-control.editable {
    background-color: #383838 !important;
    border-color: #525252; }
  .multilineinput-control button {
    position: relative;
    min-width: 24px;
    margin-right: 1px;
    border-top-left-radius: 0;
    border-bottom-left-radius: 0; }
    .multilineinput-control button:not([disabled]):not([readonly]) {
      background-color: #383838;
      border-color: #4f4f4f; }
      .multilineinput-control button:not([disabled]):not([readonly]):hover {
        background-color: #414141; }
  .multilineinput-control.multilineinput-readonly input[type=text][readonly] {
    background-color: #2b2b2b !important; }
  .multilineinput-control.multilineinput-disabled input[type=text] {
    cursor: default; }
  .multilineinput-control.multilineinput-disabled button::after {
    opacity: .5; }
  .multilineinput-control button.zi-pencil::before {
    color: #69808d; }

.multilineinput-modal {
  min-width: 960px; }
  .multilineinput-modal .multilineinput-container {
    padding: 1px;
    position: relative;
    display: flex;
    overflow: hidden; }
  .multilineinput-modal .multilineinput-line-numbers {
    counter-reset: line;
    overflow: hidden;
    padding: 1px 5px 1px 0;
    position: absolute;
    left: 0;
    top: 0;
    bottom: 0; }
    .multilineinput-modal .multilineinput-line-numbers li {
      color: #737373;
      line-height: 18px;
      text-align: right;
      min-width: 24px; }
      .multilineinput-modal .multilineinput-line-numbers li::before {
        counter-increment: line;
        content: counter(line);
        user-select: none; }
  .multilineinput-modal .multilineinput-label {
    color: #737373;
    line-height: 24px; }
  .multilineinput-modal .multilineinput-textarea {
    flex: 1;
    line-height: 18px;
    resize: none;
    white-space: pre;
    padding: 0 5px;
    z-index: 20; }
    .multilineinput-modal .multilineinput-textarea::-webkit-scrollbar {
      height: 9px; }
  .multilineinput-modal .multilineinput-char-count {
    color: #737373;
    float: left;
    line-height: 24px; }

.textarea-flexible-container td {
  line-height: 22px; }
  .textarea-flexible-container td.textarea-flexible-parent {
    vertical-align: top; }
  .textarea-flexible-container td.macro-textarea-parent textarea {
    float: left; }
  .textarea-flexible-container td.macro-textarea-parent span {
    margin-left: 10px; }
  .textarea-flexible-container td button {
    line-height: normal; }

.textarea-flexible {
  display: block;
  min-height: 24px;
  overflow: hidden;
  resize: none;
  word-break: break-all;
  height: 24px;
  line-height: 14px;
  white-space: break-spaces; }

.overlay-dialogue-body {
  margin: 0 0 25px;
  white-space: nowrap; }
  .overlay-dialogue-body .debug-output {
    margin: 10px 0 0; }

.overlay-dialogue-footer {
  text-align: right; }
  .overlay-dialogue-footer button {
    margin: 0 0 0 10px; }

.overlay-bg {
  background-color: #000000;
  width: 100%;
  height: 100%;
  position: fixed;
  z-index: 1000;
  top: 0;
  left: 0;
  opacity: .35; }

.calendar {
  width: 200px; }
  .calendar .calendar-year.highlighted, .calendar .highlighted.calendar-month,
  .calendar .calendar-month.highlighted {
    background-color: #454545; }
  .calendar .calendar-year:focus, .calendar .calendar-month:focus,
  .calendar .calendar-month:focus {
    outline: none; }
  .calendar table {
    width: 100%;
    margin: 5px 0; }
    .calendar table thead {
      text-transform: uppercase;
      color: #737373; }
    .calendar table tbody {
      text-align: center; }
      .calendar table tbody td {
        transition: background-color 0.2s ease-out; }
        .calendar table tbody td.selected {
          background-color: #4f4f4f;
          color: #ffffff; }
          .calendar table tbody td.selected:hover {
            background-color: #454545; }
        .calendar table tbody td:hover {
          background-color: #454545;
          cursor: pointer; }
        .calendar table tbody td.highlighted {
          color: #f2f2f2;
          background-color: #5e737e;
          border-color: #5e737e;
          cursor: pointer; }
        .calendar table tbody td:focus {
          outline: none; }
        .calendar table tbody td span {
          z-index: -1;
          padding: 4px;
          display: block; }

.calendar-header {
  text-align: center; }
  .calendar-header .btn-grey {
    border: 0;
    background-color: transparent; }

.calendar-year, .calendar-month {
  height: 24px;
  line-height: 26px;
  display: table;
  width: 100%; }
  .calendar-year button:first-child, .calendar-month button:first-child {
    float: left; }
  .calendar-year button:last-child, .calendar-month button:last-child {
    float: right; }
  .calendar-year button:hover, .calendar-month button:hover {
    background-color: #454545;
    cursor: pointer; }

.calendar-time {
  text-align: center; }
  .calendar-time input[type="text"] {
    width: 32px; }

.calendar-footer {
  margin: 26px 0 0;
  text-align: right; }
  .calendar-footer .btn-grey {
    float: left;
    margin-top: 0; }

.notif.overlay-dialogue {
  width: 250px; }
  .notif.overlay-dialogue .dashboard-widget-head ul {
    margin: 0 auto 0 0; }
    .notif.overlay-dialogue .dashboard-widget-head ul li {
      display: inline-block; }
      .notif.overlay-dialogue .dashboard-widget-head ul li:not(:first-child) {
        margin-left: 5px; }
      .notif.overlay-dialogue .dashboard-widget-head ul li .btn-icon {
        margin-left: 0;
        margin-right: 0; }

.notif-body {
  max-height: 600px;
  padding: 0 5px 0 0;
  overflow-y: auto; }
  .notif-body h4 {
    display: block;
    max-width: 250px;
    padding-bottom: .083em; }
  .notif-body p {
    margin: .25em 0 0; }
  .notif-body li {
    padding: 0 0 10px 19px; }
    .notif-body li:last-child {
      padding-bottom: 0; }

.notif-indic {
  width: 14px;
  height: 14px;
  float: left;
  margin: 2px 0 0 -19px;
  border-radius: 2px; }
  .notif-indic .notif-indic-snooze {
    width: 14px;
    height: 14px;
    float: left;
    margin-top: 20px; }
  .notif-indic .zi-bell-off {
    color: #69808d; }

.dashed-border td {
  border: 1px dashed #383838; }

.top {
  vertical-align: top !important; }

.right {
  text-align: right !important; }

.bottom {
  vertical-align: bottom; }

.left {
  text-align: left; }

.center {
  text-align: center; }

.middle {
  vertical-align: middle; }

.no-padding {
  padding: 0 !important; }

.graph-selection {
  position: absolute;
  z-index: 98;
  overflow: hidden;
  background-color: rgba(167, 136, 32, 0.35);
  border: 1px solid rgba(233, 144, 3, 0.6);
  border-top: 0;
  border-bottom: 0; }

.svg-graph-selection {
  fill: rgba(167, 136, 32, 0.35);
  stroke: rgba(233, 144, 3, 0.6);
  stroke-width: 1px; }

.svg-graph-selection-text {
  fill: #f2f2f2; }

.svg-helper {
  stroke-opacity: .35;
  stroke: #e45959;
  stroke-width: 2px; }

.svg-graph-hintbox {
  font-size: 12px;
  line-height: 18px;
  white-space: nowrap;
  min-width: 145px; }
  .svg-graph-hintbox .table-paging {
    min-height: 18px;
    padding: 0 0 2px;
    border: 0;
    top: 2px; }
    .svg-graph-hintbox .table-paging .paging-btn-container {
      min-height: inherit; }
  .svg-graph-hintbox .list-table tbody tr:last-child td {
    border-bottom-style: none;
    box-shadow: none; }
  .svg-graph-hintbox li {
    padding-left: 23px; }
    .svg-graph-hintbox li .svg-graph-hintbox-item-color,
    .svg-graph-hintbox li .svg-graph-hintbox-trigger-color {
      margin: 3px 10px 3px -20px;
      width: 10px;
      height: 10px;
      float: left;
      display: block; }
    .svg-graph-hintbox li .svg-graph-hintbox-trigger-color {
      border-radius: 50%; }
  .svg-graph-hintbox .header {
    margin: 0 0 10px 3px; }

.ui-selectable-helper {
  position: absolute;
  z-index: 100;
  background-color: rgba(167, 136, 32, 0.35);
  border: 1px solid rgba(233, 144, 3, 0.6); }

#map-area .map-element-area-bg {
  background-color: rgba(69, 69, 69, 0.35); }

.map-element-selected {
  border: 3px dashed #e99003;
  margin: -3px; }

.debug-output {
  display: none;
  max-height: 600px;
  overflow-y: auto;
  padding: 10px;
  margin: 10px;
  background-color: #2f280a;
  border: 1px solid #303030; }

.overlay-descr {
  max-height: 150px;
  overflow-y: auto;
  padding: 0;
  margin: 5px 0;
  background-color: #2b2b2b; }

.overlay-descr-url {
  padding: 3px 0 7px; }

.overlay-descr {
  background: linear-gradient(#2b2b2b 30%, rgba(43, 43, 43, 0)), linear-gradient(rgba(43, 43, 43, 0), #2b2b2b 70%) 0 100%, radial-gradient(50% 0, farthest-side, rgba(0, 0, 0, 0.4), transparent), radial-gradient(50% 100%, farthest-side, rgba(0, 0, 0, 0.4), transparent) 0 100%;
  background: linear-gradient(#2b2b2b 30%, rgba(43, 43, 43, 0)), linear-gradient(rgba(43, 43, 43, 0), #2b2b2b 70%) 0 100%, radial-gradient(farthest-side at 50% 0, rgba(0, 0, 0, 0.4), transparent), radial-gradient(farthest-side at 50% 100%, rgba(0, 0, 0, 0.4), transparent) 0 100%;
  background-repeat: no-repeat;
  background-color: #2b2b2b;
  background-size: 100% 40px, 100% 40px, 100% 4px, 100% 4px;
  background-attachment: local, local, scroll, scroll; }

.tag, .btn-tag {
  display: inline-block;
  color: #f2f2f2;
  background-color: #4f4f4f;
  margin: 1px 3px 1px 0;
  padding: 2px 3px;
  line-height: 1em;
  max-width: 133px;
  vertical-align: middle;
  border-radius: 2px; }
  .tag a.link-action, .btn-tag a.link-action {
    color: inherit !important;
    border-bottom: none; }
    .tag a.link-action:hover, .btn-tag a.link-action:hover {
      text-decoration: underline;
      border-bottom: none; }
  .tag:last-child, .btn-tag:last-child {
    margin: 0; }
  .tag.green-bg, .green-bg.btn-tag {
    color: #0e4123; }
  .tag.yellow-bg, .yellow-bg.btn-tag {
    color: #734d00; }

.green-bg {
  background-color: #59db8f; }

.red-bg {
  background-color: #e45959; }

.yellow-bg {
  background-color: #ffc859; }

td[class] + td.na-bg,
td[class] + td.normal-bg,
td[class] + td.info-bg,
td[class] + td.average-bg,
td[class] + td.warning-bg,
td[class] + td.high-bg,
td[class] + td.disaster-bg {
  border-left: 1px dotted #383838; }

.na-bg {
  color: #2a353a;
  position: relative; }
  .na-bg a.link-action,
  .na-bg input[type="radio"]:enabled:checked + label {
    color: #2a353a; }

.log-na-bg {
  color: #2a353a;
  background-color: #97aab3; }

.normal-bg {
  color: #0e4123;
  position: relative;
  background-color: #59db8f; }
  .normal-bg a.link-action {
    color: #0e4123; }

.log-normal-bg {
  color: #0e4123;
  background-color: #59db8f; }

.info-bg {
  color: #00268e;
  position: relative; }
  .info-bg a.link-action,
  .info-bg input[type="radio"]:enabled:checked + label {
    color: #00268e; }

.log-info-bg {
  color: #00268e;
  background-color: #7499ff; }

.average-bg {
  color: #733100;
  position: relative; }
  .average-bg a.link-action,
  .average-bg input[type="radio"]:enabled:checked + label {
    color: #733100; }

.log-average-bg {
  color: #733100;
  background-color: #ffa059; }

.warning-bg {
  color: #734d00;
  position: relative; }
  .warning-bg a.link-action,
  .warning-bg input[type="radio"]:enabled:checked + label {
    color: #734d00; }

.log-warning-bg {
  color: #734d00;
  background-color: #ffc859; }

.high-bg {
  color: #52190b;
  position: relative; }
  .high-bg a.link-action,
  .high-bg input[type="radio"]:enabled:checked + label {
    color: #52190b; }

.log-high-bg {
  color: #52190b;
  background-color: #e97659; }

.disaster-bg {
  color: #4b0c0c;
  position: relative; }
  .disaster-bg a.link-action,
  .disaster-bg input[type="radio"]:enabled:checked + label {
    color: #4b0c0c; }

.log-disaster-bg {
  color: #4b0c0c;
  background-color: #e45959; }

.normal-bg input[type="radio"]:checked + label {
  background-color: #209450; }

.na-bg a,
.normal-bg a,
.info-bg a,
.average-bg a,
.warning-bg a,
.high-bg a,
.disaster-bg a {
  transition: none; }
.na-bg.blink-hidden,
.normal-bg.blink-hidden,
.info-bg.blink-hidden,
.average-bg.blink-hidden,
.warning-bg.blink-hidden,
.high-bg.blink-hidden,
.disaster-bg.blink-hidden {
  background-color: transparent; }
  .na-bg.blink-hidden a,
  .normal-bg.blink-hidden a,
  .info-bg.blink-hidden a,
  .average-bg.blink-hidden a,
  .warning-bg.blink-hidden a,
  .high-bg.blink-hidden a,
  .disaster-bg.blink-hidden a {
    color: #f2f2f2; }

.inactive-bg, td.inactive-bg {
  color: #4b0c0c;
  background-color: #e45959; }

.table-forms-second-column {
  display: inline-block;
  width: 50%;
  min-width: 200px;
  text-align: right; }
  .table-forms-second-column .second-column-label {
    padding: 0 10px; }

.problem-unack-fg {
  color: #ff3333; }

.problem-ack-fg {
  color: #ff3333; }

.ok-unack-fg {
  color: #00ff00; }

.ok-ack-fg {
  color: #00ff00; }

div.dashboard-widget-navtree .navtree .tree .tree-item.selected > .tree-row, div.dashboard-widget-navtree .navtree .tree .tree-item.selected > .tree-row:hover, .drag-drop-area {
  background-color: #2f280a; }

@keyframes is-loading-kf {
  to {
    transform: rotate(360deg); } }
.is-loading {
  pointer-events: none; }
  .is-loading::before {
    background-color: rgba(43, 43, 43, 0.8);
    content: 'loading';
    text-indent: 200%;
    overflow: hidden;
    position: absolute;
    top: 0;
    bottom: 0;
    left: 0;
    right: 0;
    z-index: 5; }
  .is-loading::after {
    background-color: rgba(43, 43, 43, 0.8);
    border: 2px solid #ccd5d9;
    border-bottom-color: #0275b8;
    border-radius: 50%;
    box-shadow: 0 0 0 7px rgba(43, 43, 43, 0.8);
    width: 20px;
    height: 20px;
    position: absolute;
    margin: auto;
    top: 0;
    bottom: 0;
    left: 0;
    right: 0;
    animation: is-loading-kf .6s infinite linear;
    z-index: 5;
    content: ''; }
  .is-loading.is-loading-fadein::before {
    opacity: 0;
    animation: fadein 2s ease-in .5s normal forwards; }
  .is-loading.is-loading-fadein::after {
    opacity: 0;
    animation: fadein 2s ease-in .5s normal forwards, is-loading-kf .6s infinite linear; }
  .is-loading.is-loading-fadein.delayed-15s::before, .is-loading.is-loading-fadein.delayed-15s::after {
    animation-delay: 15s; }

button.is-loading {
  position: relative; }
  button.is-loading::before {
    background: none; }
  button.is-loading::after {
    box-shadow: none;
    background: none;
    border: 1px solid #fdfdfd;
    border-bottom-color: #0275b8;
    width: 12px;
    height: 12px; }

.link-action.is-loading {
  position: relative;
  color: transparent !important;
  border-bottom-color: transparent; }
  .link-action.is-loading::after {
    box-shadow: none;
    background: none;
    border: 1px solid #fdfdfd;
    border-bottom-color: #0275b8;
    width: 12px;
    height: 12px; }

span.is-loading {
  position: relative;
  display: inline-block;
  min-width: 40px;
  min-height: 40px; }

.overlay-dialogue.modal .overlay-dialogue-body.is-loading {
  overflow: hidden; }

.menu-popup-preloader,
.hintbox-preloader {
  background: #0e1012;
  border: 1px solid #383838;
  box-shadow: 0 4px 20px 0 rgba(0, 0, 0, 0.5);
  height: 128px;
  width: 128px;
  position: fixed;
  right: auto;
  bottom: auto;
  z-index: 1010; }
  .menu-popup-preloader::before,
  .hintbox-preloader::before {
    background: #0e1012; }

.hintbox-preloader {
  position: absolute; }

.browser-logo-chrome, .browser-logo-ff, .browser-logo-ed, .browser-logo-opera, .browser-logo-safari {
  background: url("../img/browser-sprite.png?20220722") no-repeat;
  width: 66px;
  height: 66px;
  margin: 0 auto;
  margin-bottom: 5px; }

.browser-logo-chrome {
  background-position: 0 0; }

.browser-logo-ff {
  background-position: -66px 0; }

.browser-logo-ed {
  background-position: 0 -66px; }

.browser-logo-opera {
  background-position: -66px -66px; }

.browser-logo-safari {
  background-position: 0 -132px; }

.browser-warning-container {
  margin-top: 5%;
  margin-left: auto;
  margin-right: auto;
  width: 766px;
  text-align: center;
  padding: 28px 28px 10px; }
  .browser-warning-container h2 {
    text-align: left; }
  .browser-warning-container p {
    margin: .7em 0;
    text-align: left; }
  .browser-warning-container li {
    display: inline-block;
    margin: 25px 20px; }

.browser-warning-footer {
  border-top: 1px solid #383838;
  margin: 25px 0 0;
  padding: 10px 0 0;
  text-align: center; }

.dashboard-grid-widget-contents, output .msg-details ul, z-select button.focusable,
.z-select button.focusable, z-select .list,
.z-select .list, div.dashboard-widget-item .dashboard-grid-widget-body > div, .multiselect-available, textarea, select, .setup-right-body, .overlay-dialogue.modal .overlay-dialogue-body, .overlay-dialogue .hintbox-wrap,
.overlay-dialogue .hintbox-wrap-horizontal, .overlay-dialogue .maps-container, .notif-body, .debug-output, .overlay-descr, .overflow-table, .import-compare .toc,
.import-compare .diff {
  scrollbar-width: thin; }
  .dashboard-grid-widget-contents::-webkit-scrollbar, output .msg-details ul::-webkit-scrollbar, z-select button.focusable::-webkit-scrollbar,
  .z-select button.focusable::-webkit-scrollbar, z-select .list::-webkit-scrollbar,
  .z-select .list::-webkit-scrollbar, div.dashboard-widget-item .dashboard-grid-widget-body > div::-webkit-scrollbar, .multiselect-available::-webkit-scrollbar, textarea::-webkit-scrollbar, select::-webkit-scrollbar, .setup-right-body::-webkit-scrollbar, .overlay-dialogue.modal .overlay-dialogue-body::-webkit-scrollbar, .overlay-dialogue .hintbox-wrap::-webkit-scrollbar,
  .overlay-dialogue .hintbox-wrap-horizontal::-webkit-scrollbar, .overlay-dialogue .maps-container::-webkit-scrollbar, .notif-body::-webkit-scrollbar, .debug-output::-webkit-scrollbar, .overlay-descr::-webkit-scrollbar, .overflow-table::-webkit-scrollbar, .import-compare .toc::-webkit-scrollbar,
  .import-compare .diff::-webkit-scrollbar {
    width: 9px; }
  .dashboard-grid-widget-contents::-webkit-scrollbar-track, output .msg-details ul::-webkit-scrollbar-track, z-select button.focusable::-webkit-scrollbar-track,
  .z-select button.focusable::-webkit-scrollbar-track, z-select .list::-webkit-scrollbar-track,
  .z-select .list::-webkit-scrollbar-track, div.dashboard-widget-item .dashboard-grid-widget-body > div::-webkit-scrollbar-track, .multiselect-available::-webkit-scrollbar-track, textarea::-webkit-scrollbar-track, select::-webkit-scrollbar-track, .setup-right-body::-webkit-scrollbar-track, .overlay-dialogue.modal .overlay-dialogue-body::-webkit-scrollbar-track, .overlay-dialogue .hintbox-wrap::-webkit-scrollbar-track,
  .overlay-dialogue .hintbox-wrap-horizontal::-webkit-scrollbar-track, .overlay-dialogue .maps-container::-webkit-scrollbar-track, .notif-body::-webkit-scrollbar-track, .debug-output::-webkit-scrollbar-track, .overlay-descr::-webkit-scrollbar-track, .overflow-table::-webkit-scrollbar-track, .import-compare .toc::-webkit-scrollbar-track,
  .import-compare .diff::-webkit-scrollbar-track {
    background-color: #1f1f1f; }
  .dashboard-grid-widget-contents::-webkit-scrollbar-thumb, output .msg-details ul::-webkit-scrollbar-thumb, z-select button.focusable::-webkit-scrollbar-thumb,
  .z-select button.focusable::-webkit-scrollbar-thumb, z-select .list::-webkit-scrollbar-thumb,
  .z-select .list::-webkit-scrollbar-thumb, div.dashboard-widget-item .dashboard-grid-widget-body > div::-webkit-scrollbar-thumb, .multiselect-available::-webkit-scrollbar-thumb, textarea::-webkit-scrollbar-thumb, select::-webkit-scrollbar-thumb, .setup-right-body::-webkit-scrollbar-thumb, .overlay-dialogue.modal .overlay-dialogue-body::-webkit-scrollbar-thumb, .overlay-dialogue .hintbox-wrap::-webkit-scrollbar-thumb,
  .overlay-dialogue .hintbox-wrap-horizontal::-webkit-scrollbar-thumb, .overlay-dialogue .maps-container::-webkit-scrollbar-thumb, .notif-body::-webkit-scrollbar-thumb, .debug-output::-webkit-scrollbar-thumb, .overlay-descr::-webkit-scrollbar-thumb, .overflow-table::-webkit-scrollbar-thumb, .import-compare .toc::-webkit-scrollbar-thumb,
  .import-compare .diff::-webkit-scrollbar-thumb {
    background-color: #383838;
    border: 1px solid #2b2b2b; }

.overflow-table::-webkit-scrollbar {
  height: 9px; }

.drag-icon, .dashboard-grid-widget.ui-draggable .dashboard-grid-widget-header,
.dashboard-grid-widget.ui-draggable .dashboard-grid-iterator-header,
.dashboard-grid-iterator.ui-draggable .dashboard-grid-widget-header,
.dashboard-grid-iterator.ui-draggable .dashboard-grid-iterator-header, form.dashboard-widget-svggraph .list-accordion-item > .drag-icon:not(.disabled) + label, .ui-draggable .dashboard-widget-head {
  cursor: move;
  cursor: grab; }

.dashboard-navigation-tabs .sortable-item.sortable-dragging > div, .dashboard-grid-widget.ui-draggable.ui-draggable-dragging .dashboard-grid-widget-header,
.dashboard-grid-widget.ui-draggable.ui-draggable-dragging .dashboard-grid-iterator-header,
.dashboard-grid-iterator.ui-draggable.ui-draggable-dragging .dashboard-grid-widget-header,
.dashboard-grid-iterator.ui-draggable.ui-draggable-dragging .dashboard-grid-iterator-header, .ui-draggable.ui-draggable-dragging .dashboard-widget-head, .cursor-dragging {
  cursor: move;
  cursor: grabbing; }

.cursor-move {
  cursor: move; }

tr.cursor-move td * {
  cursor: move; }

.cursor-pointer {
  cursor: pointer; }

.overflow-ellipsis {
  table-layout: fixed; }

.rel-container {
  position: relative;
  display: inline-block;
  min-width: 16px;
  white-space: nowrap; }

main .server-name {
  float: right;
  margin: 10px;
  color: #737373; }

.uppercase {
  text-transform: uppercase; }

.flickerfreescreen {
  position: relative;
  overflow: hidden; }
  .flickerfreescreen.is-loading {
    min-height: 64px; }

.graph-wrapper {
  display: inline; }

.clock {
  display: flex;
  justify-content: center;
  padding: 0 10px;
  height: 100%; }

.clock-svg {
  flex-grow: 1; }

.time-zone {
  margin: 0 0 .5em;
  white-space: nowrap; }

.local-clock {
  margin: .5em 0 0;
  white-space: nowrap; }

.clock-face {
  fill: #383838; }

.clock-hand {
  fill: #f2f2f2; }

.clock-hand-sec {
  fill: #69808d; }

.clock-lines {
  fill: #4f4f4f; }

svg {
  overflow: hidden; }

.sysmap {
  height: 100%;
  width: auto;
  padding: 0 10px;
  text-align: center; }
  .sysmap .sysmap-caption {
    font-size: 0; }

.sysmap-scroll-container {
  overflow-x: auto;
  overflow-y: hidden;
  position: relative;
  width: calc(100% - 20px);
  border: 10px solid #2b2b2b;
  background: #2b2b2b;
  display: block;
  margin-top: 4px; }
  .sysmap-scroll-container .map-container {
    display: table; }
  .sysmap-scroll-container .flickerfreescreen {
    display: inline-block; }
  .sysmap-scroll-container .table-forms-container, .sysmap-scroll-container .browser-warning-container {
    display: table;
    margin: 0;
    padding: 0;
    border: 0; }

.lld-overrides-operations-table,
.confirmation-msg {
  white-space: normal;
  word-break: break-word; }

.list-accordion-foot > div {
  display: table-cell;
  padding-top: 10px; }

.color-preview-box {
  height: 24px;
  width: 24px;
  float: left;
  margin-right: 10px;
  cursor: pointer;
  border: 0;
  border-radius: 0; }

.list-vertical-accordion .list-accordion-item-head,
.list-vertical-accordion .list-accordion-item-body {
  padding-bottom: 2px; }
.list-vertical-accordion .list-accordion-item-opened .list-accordion-item-body {
  display: block; }
.list-vertical-accordion .list-accordion-item-closed .list-accordion-item-body {
  display: none; }
.list-vertical-accordion .list-accordion-item-closed .list-accordion-item-toggle {
  margin: 0;
  transform: rotate(180deg); }

.display-none, .table-forms > li.display-none {
  display: none; }

.visibility-hidden {
  visibility: hidden; }

.visibility-box-caption {
  line-height: 24px; }

.preprocessing-list {
  display: block;
  max-width: 930px;
  min-width: 800px;
  position: relative; }
  .preprocessing-list > li {
    display: block;
    position: relative; }
  .preprocessing-list .list-numbered-item::before {
    content: counter(line) ":";
    flex: 0 0 15px;
    max-width: 15px;
    line-height: 24px;
    padding-right: 5px; }
  .preprocessing-list input[type=text],
  .preprocessing-list select {
    width: 100%;
    min-width: 0; }
  .preprocessing-list .btn-link:not(:first-child) {
    margin-left: 10px; }
  .preprocessing-list .preprocessing-list-head,
  .preprocessing-list .preprocessing-list-foot,
  .preprocessing-list .preprocessing-step,
  .preprocessing-list .on-fail-options,
  .preprocessing-list .step-name,
  .preprocessing-list .step-parameters,
  .preprocessing-list .step-on-fail,
  .preprocessing-list .step-action {
    display: flex;
    align-items: center;
    box-sizing: border-box; }
  .preprocessing-list .step-name,
  .preprocessing-list .step-parameters,
  .preprocessing-list .step-on-fail,
  .preprocessing-list .step-action,
  .preprocessing-list .on-fail-options > label,
  .preprocessing-list .on-fail-options > .radio-segmented {
    padding: 5px 5px 5px 0; }
  .preprocessing-list .step-name {
    flex: 0 0 285px;
    max-width: 285px; }
  .preprocessing-list .preprocessing-step {
    align-items: start; }
    .preprocessing-list .preprocessing-step .drag-icon {
      top: 5px;
      left: -8px;
      width: 10px;
      height: 24px; }
    .preprocessing-list .preprocessing-step .step-on-fail,
    .preprocessing-list .preprocessing-step .step-action {
      height: 34px; }
  .preprocessing-list .step-parameters {
    flex: 1; }
    .preprocessing-list .step-parameters z-select {
      flex: 0 0 auto; }
    .preprocessing-list .step-parameters > input[type=text]:not(:last-child),
    .preprocessing-list .step-parameters z-select:not(:last-child) {
      margin-right: 5px; }
  .preprocessing-list .step-on-fail {
    flex: 0 0 100px;
    max-width: 100px;
    justify-content: center;
    text-align: center; }
  .preprocessing-list .step-action {
    flex: 0 0 120px;
    max-width: 120px;
    padding-right: 0; }
  .preprocessing-list .on-fail-options {
    padding-right: 225px;
    margin-bottom: 5px; }
    .preprocessing-list .on-fail-options > label {
      padding-left: 30px; }
    .preprocessing-list .on-fail-options input[type=text] {
      flex: 1; }
      .preprocessing-list .on-fail-options input[type=text]:not(:first-child) {
        margin-left: 5px; }
  .preprocessing-list .preprocessing-list-head {
    color: #737373;
    line-height: 14px; }
    .preprocessing-list .preprocessing-list-head .step-name {
      flex: 0 0 295px;
      max-width: 295px;
      padding-left: 30px; }
  .preprocessing-list .preprocessing-list-foot {
    justify-content: space-between; }
    .preprocessing-list .preprocessing-list-foot .step-action {
      height: 24px; }
      .preprocessing-list .preprocessing-list-foot .step-action + .step-action:last-child {
        margin-left: auto;
        justify-self: flex-end; }

.problem-icon-link,
.problem-icon-list {
  display: inline-block;
  height: 16px;
  white-space: nowrap; }
  .problem-icon-link .problem-icon-list-item,
  .problem-icon-list .problem-icon-list-item {
    font-size: 12px;
    color: #f2f2f2;
    border-color: transparent; }

.problem-icon-list .problem-icon-list-item:not(:last-of-type) {
  margin-right: 5px; }

.problem-icon-link {
  overflow: hidden;
  border-radius: 2px; }
  .problem-icon-link:link, .problem-icon-link:hover, .problem-icon-link:focus {
    border-bottom: none; }
  .problem-icon-link:focus {
    box-shadow: 0 0 0 2px rgba(30, 135, 227, 0.35); }

:-ms-input-placeholder {
  color: #9d9d9d !important; }

::-ms-input-placeholder {
  color: #9d9d9d; }

::placeholder {
  color: #9d9d9d; }

.ui-sortable tbody {
  position: relative; }
.ui-sortable .td-drag-icon {
  width: 12px; }
.ui-sortable.ui-sortable-disabled .drag-icon {
  color: #3d4b53; }

#expressions_list .ui-sortable-helper {
  display: table; }

.graph-legend {
  text-align: left;
  white-space: nowrap;
  text-overflow: ellipsis;
  overflow: hidden; }

.preprocessing-test-results td {
  vertical-align: top !important; }
.preprocessing-test-results .rel-container {
  top: 4px;
  margin-left: 3px; }

#preprocessing-test-form .table-forms-separator {
  margin-top: -2px; }

.totals-list:not(.list-table) {
  display: flex;
  height: 100%; }
.totals-list > div {
  flex: 1;
  align-items: center;
  display: flex;
  line-height: 18px;
  overflow: hidden;
  padding: 0 10px;
  position: relative; }
.totals-list .count {
  font-size: 16px; }
.totals-list.totals-list-horizontal > div {
  flex-direction: column;
  justify-content: center;
  min-width: 55px;
  text-align: center; }
.totals-list.totals-list-vertical {
  flex-direction: column; }
  .totals-list.totals-list-vertical > div {
    min-height: 21px;
    padding-top: 3px; }
  .totals-list.totals-list-vertical .count {
    margin-right: 5px; }

.macro-input-group {
  position: relative;
  display: flex;
  align-items: stretch;
  width: 100%; }
  .macro-input-group * {
    box-sizing: border-box; }
  .macro-input-group input,
  .macro-input-group textarea {
    flex: 1;
    border-right: 0; }
    .macro-input-group input:focus + .btn-undo,
    .macro-input-group textarea:focus + .btn-undo {
      border-color: #768d99; }
  .macro-input-group .btn-change,
  .macro-input-group .btn-undo {
    border-radius: 0; }
  .macro-input-group .btn-change[disabled] {
    display: none; }
  .macro-input-group .btn-undo {
    display: none;
    color: #69808d;
    background-color: #383838;
    border-width: 1px 0;
    border-color: #4f4f4f; }
    .macro-input-group .btn-undo::before {
      font-size: 16px; }
    .macro-input-group .btn-undo:focus, .macro-input-group .btn-undo:hover {
      color: #f2f2f2;
      background-color: #5e737e;
      border-color: #768d99; }
    .macro-input-group .btn-undo.is-focused {
      border-color: #768d99; }

.input-secret {
  position: relative;
  display: flex;
  flex: 1; }
  .input-secret input {
    flex: 1; }
  .input-secret button {
    position: absolute;
    top: 0;
    left: 0;
    width: 100%;
    opacity: 0; }
    .input-secret button:enabled:hover, .input-secret button:enabled:focus, .input-secret button:enabled:active {
      opacity: 1;
      animation: fadein 0.2s; }

.btn-dropdown-container {
  display: flex; }
  .btn-dropdown-container .btn-dropdown-toggle {
    width: auto;
    height: auto;
    padding-right: 3px;
    align-items: start;
    line-height: 22px;
    border-radius: 0 2px 2px 0; }
    .btn-dropdown-container .btn-dropdown-toggle[class^="zi-"], .btn-dropdown-container .btn-dropdown-toggle[class*=" zi-"] {
      padding-left: 3px;
      color: #69808d; }
      .btn-dropdown-container .btn-dropdown-toggle[class^="zi-"]::before, .btn-dropdown-container .btn-dropdown-toggle[class*=" zi-"]::before {
        margin-top: 2px;
        margin-right: 2px; }
      .btn-dropdown-container .btn-dropdown-toggle[class^="zi-"]:hover, .btn-dropdown-container .btn-dropdown-toggle[class^="zi-"]:active, .btn-dropdown-container .btn-dropdown-toggle[class^="zi-"]:focus, .btn-dropdown-container .btn-dropdown-toggle[class*=" zi-"]:hover, .btn-dropdown-container .btn-dropdown-toggle[class*=" zi-"]:active, .btn-dropdown-container .btn-dropdown-toggle[class*=" zi-"]:focus {
        color: #f2f2f2; }
      .btn-dropdown-container .btn-dropdown-toggle[class^="zi-"][disabled], .btn-dropdown-container .btn-dropdown-toggle[class*=" zi-"][disabled] {
        color: #525252; }
      .btn-dropdown-container .btn-dropdown-toggle[class^="zi-"][aria-expanded="true"], .btn-dropdown-container .btn-dropdown-toggle[class*=" zi-"][aria-expanded="true"] {
        color: #f2f2f2;
        background-color: #5e737e;
        border-color: #5e737e; }
    .btn-dropdown-container .btn-dropdown-toggle::after {
      content: "";
      margin-top: 7px;
      font-size: 10px; }
    .btn-dropdown-container .btn-dropdown-toggle:not(:empty)::before {
      padding-left: 4px; }
    .btn-dropdown-container .btn-dropdown-toggle:not(:empty)::after {
      margin-left: 4px; }

.btn-split {
  display: inline-block;
  position: relative;
  margin-right: 10px; }
  .btn-split li {
    display: inline-block; }
    .btn-split li:first-child button {
      border-top-right-radius: 0;
      border-bottom-right-radius: 0; }
    .btn-split li:last-child {
      margin-left: -1px; }
      .btn-split li:last-child button {
        border-top-left-radius: 0;
        border-bottom-left-radius: 0; }
        .btn-split li:last-child button[aria-expanded="true"] {
          color: #f2f2f2;
          background-color: #5e737e;
          border-color: #5e737e; }
    .btn-split li:only-child button {
      border-radius: 2px; }

.checkbox-block {
  margin: 10px 0; }

#tbl_macros.massupdate-remove th,
#tbl_macros.massupdate-remove td {
  display: none; }
#tbl_macros.massupdate-remove th:nth-child(1),
#tbl_macros.massupdate-remove td:nth-child(1),
#tbl_macros.massupdate-remove td.nowrap {
  display: table-cell; }

.table-forms-td-right .interfaces {
  margin-top: 5px; }

.interfaces {
  display: grid;
  grid-template-columns: 26px repeat(7, max-content);
  margin-bottom: 5px;
  line-height: 24px; }
  .interfaces .interface-container {
    display: contents; }
    .interfaces .interface-container.interface-container-header .interface-cell {
      padding: 0 5px 0 0;
      color: #737373; }
    .interfaces .interface-container.interface-container-header .interface-cell-action {
      grid-column: span 2; }
    .interfaces .interface-container:not(.interface-container-header):not(:empty) ~ .interface-container:not(:empty) :first-child .interface-cell:not(.interface-cell-details) {
      padding-top: 10px;
      margin-top: 5px;
      border-top: 1px solid #4f4f4f; }
  .interfaces .interface-row {
    display: contents; }
    .interfaces .interface-row .interface-btn-toggle {
      display: none;
      vertical-align: top; }
      .interfaces .interface-row .interface-btn-toggle[aria-expanded="true"] {
        transform: rotate(-180deg); }
    .interfaces .interface-row[data-type="2"] .list-accordion-item-body {
      display: none;
      padding-top: 0; }
    .interfaces .interface-row[data-type="2"] .interface-btn-toggle {
      display: inline-block; }
    .interfaces .interface-row[data-type="2"].list-accordion-item-opened .list-accordion-item-body {
      display: block; }
  .interfaces .interface-cell {
    padding: 5px 5px 5px 0; }
    .interfaces .interface-cell.interface-cell-details {
      display: none;
      grid-column: 1 / -1; }
  .interfaces .no-interface {
    grid-column: 1 / -1;
    color: #737373; }

.debug-modal.overlay-dialogue.modal .overlay-dialogue-body {
  overflow-x: auto; }
  .debug-modal.overlay-dialogue.modal .overlay-dialogue-body::-webkit-scrollbar {
    height: 9px; }
.debug-modal .logitems pre {
  white-space: nowrap; }
.debug-modal .logtotalms {
  color: #737373;
  float: left;
  line-height: 24px; }

#itemsTable .table-col-handle {
  width: 12px; }
#itemsTable .table-col-no {
  width: 20px; }
#itemsTable .table-col-name-normal {
  width: 285px; }
#itemsTable .table-col-name {
  width: 365px; }
#itemsTable .table-col-type {
  width: 85px; }
#itemsTable .table-col-function {
  width: 85px; }
#itemsTable .table-col-draw-style {
  width: 85px; }
#itemsTable .table-col-y-axis-side {
  width: 85px; }
#itemsTable .table-col-colour {
  width: 55px; }
#itemsTable .table-col-action {
  width: 55px; }

z-select.z-select-host-interface .description:not(:empty),
.z-select.z-select-host-interface .description:not(:empty) {
  display: block;
  margin-top: 5px;
  color: #9d9d9d; }
z-select.z-select-host-interface[disabled] .description:not(:empty),
z-select.z-select-host-interface li[disabled] .description:not(:empty),
.z-select.z-select-host-interface[disabled] .description:not(:empty),
.z-select.z-select-host-interface li[disabled] .description:not(:empty) {
  color: #525252; }

.multiselect-description-container {
  display: flex;
  align-items: center; }
  .multiselect-description-container > .multiselect-control {
    margin-right: 5px; }

.rules-status-container .status-green,
.rules-status-container .status-grey {
  margin: 3px 3px 3px 0; }

.input-section-header {
  padding-top: 10px; }

.modal-popup-preprocessing .preprocessing-list-head .step-name {
  flex: 0 0 190px; }
.modal-popup-preprocessing .preprocessing-list-item .step-name {
  flex: 0 0 180px; }
.modal-popup-preprocessing .preprocessing-list {
  min-width: unset;
  max-width: unset; }

.modal-popup-medium .table-forms-container, .modal-popup-medium .browser-warning-container,
.modal-popup-large .table-forms-container,
.modal-popup-large .browser-warning-container,
.modal-popup-static .table-forms-container,
.modal-popup-static .browser-warning-container,
.modal-popup-preprocessing .table-forms-container,
.modal-popup-preprocessing .browser-warning-container {
  border: none; }
.modal-popup-medium .ui-tabs-nav,
.modal-popup-large .ui-tabs-nav,
.modal-popup-static .ui-tabs-nav,
.modal-popup-preprocessing .ui-tabs-nav {
  position: sticky;
  top: 0;
  background: #2b2b2b;
  z-index: 3; }
.modal-popup-medium .textarea-flexible,
.modal-popup-large .textarea-flexible,
.modal-popup-static .textarea-flexible,
.modal-popup-preprocessing .textarea-flexible {
  max-height: 200px;
  overflow-y: auto; }

.global-macro-table .table-col-value,
.global-macro-table .table-col-template-value,
.host-macros-table .table-col-value,
.host-macros-table .table-col-template-value {
  width: 300px; }

.inherited-macros-table .table-col-value,
.inherited-macros-table .table-col-parent-value,
.inherited-macros-table .table-col-template-value,
.inherited-macros-table .table-col-global-value {
  width: 300px; }

.active-readonly[readonly] {
  color: #f2f2f2;
  background-color: #383838 !important;
  border-color: #4f4f4f; }

.valuemap-list-table tbody td {
  border-bottom: 1px solid #383838; }
.valuemap-list-table tbody tr:first-child td {
  border-top: 1px solid #383838; }

.mappings-table {
  display: grid;
  grid-template-columns: auto auto minmax(auto, 100%); }
  .mappings-table > div {
    text-align: left; }
  .mappings-table > div:nth-child(3n + 2) {
    text-align: center;
    padding: 0 10px; }

.valuemap-checkbox {
  margin-top: 10px; }

.overlay-dialogue .valuemap-list-table td {
  vertical-align: top; }

.form-grid .subscriptions-table th {
  color: #737373; }
.form-grid .subscriptions-table .icon {
  margin-right: 3px;
  vertical-align: text-bottom; }

.import-compare {
  display: flex;
  max-height: calc(100vh - 220px); }
  .import-compare .toc {
    flex: 20%;
    overflow-y: auto;
    overflow-x: hidden; }
  .import-compare .diff {
    flex: 80%;
    margin-left: 5px;
    overflow: auto;
    border: 1px dashed #4f4f4f; }

.list-dashed li {
  margin-left: 1em; }
  .list-dashed li::before {
    content: '\2013';
    float: left;
    margin-left: -1em; }

.overlay-dialogue #host-form #tagsFormList .table-forms-td-left,
.overlay-dialogue #host-form #macrosFormList .table-forms-td-left,
.overlay-dialogue #host-form #valuemap-formlist .table-forms-td-left {
  display: none; }
.overlay-dialogue #host-form #tagsFormList .table-forms-td-right,
.overlay-dialogue #host-form #macrosFormList .table-forms-td-right,
.overlay-dialogue #host-form #valuemap-formlist .table-forms-td-right {
  width: 100%; }

.linked-templates > .table-forms {
  margin-bottom: 5px;
  line-height: 24px; }
  .linked-templates > .table-forms td, .linked-templates > .table-forms th {
    padding: 0 5px 0 0; }
    .linked-templates > .table-forms td:last-child, .linked-templates > .table-forms th:last-child {
      width: 0;
      padding-right: 0; }

.audit-details-popup-wrapper {
  margin: 5px 10px; }
  .audit-details-popup-wrapper .audit-details-popup-textarea {
    width: 100%;
    height: 135px; }

.audit-details-wrapper {
  display: flex;
  justify-content: space-between; }
  .audit-details-wrapper .audit-show-details-btn-wrapper {
    margin: 0 5px 0 5px; }

.geomap-filter {
  position: absolute;
  right: 0;
  display: none;
  padding: 5px 20px 5px 10px;
  margin-top: 5px;
  margin-right: -2px;
  background-color: #2b2b2b;
  border: 1px solid #383838; }

.geomap-filter.collapsed {
  display: block; }

.geomap-filter li {
  width: calc(100% + 20px); }

.geomap-filter label {
  white-space: nowrap; }

.marker-cluster {
  background: none; }

.marker-cluster div {
  text-align: center;
  border-radius: 50%;
  margin-left: 5px;
  margin-top: 5px;
  height: 30px;
  width: 30px; }

.leaflet-marker-icon:focus {
  box-shadow: 0 0 0 2px rgba(30, 135, 227, 0.35);
  border-radius: 2px;
  outline: none; }

.marker-cluster span {
  line-height: 30px; }

.leaflet-control .navigate-home-button,
.leaflet-control .geomap-filter-button {
  cursor: pointer; }
  .leaflet-control .navigate-home-button::before,
  .leaflet-control .geomap-filter-button::before {
    vertical-align: middle; }
.leaflet-control.disabled {
  background-color: #ffffff;
  opacity: 1; }

.leaflet-container {
  height: 100%;
  z-index: 1; }

.color-accent, .color-accent.btn-icon:not([disabled]), .color-accent.btn-link:not([disabled]), .color-accent.link-action:not(:hover):not(:focus), .color-accent.link-alt:not(:hover):not(:focus) {
  color: #f24f1d; }
  .color-accent.btn-link:not([disabled]), .btn-link.color-accent.link-action:not([disabled]):not(:hover):not(:focus), .btn-link.color-accent.link-alt:not([disabled]):not(:hover):not(:focus) {
    border-color: #f24f1d; }

.color-icon, .color-icon.btn-icon:not([disabled]), .color-icon.btn-link:not([disabled]), .color-icon.link-action:not(:hover):not(:focus), .color-icon.link-alt:not(:hover):not(:focus) {
  color: #69808d; }
  .color-icon.btn-link:not([disabled]), .btn-link.color-icon.link-action:not([disabled]):not(:hover):not(:focus), .btn-link.color-icon.link-alt:not([disabled]):not(:hover):not(:focus) {
    border-color: #69808d; }

.color-negative, .color-negative.btn-icon:not([disabled]), .color-negative.btn-link:not([disabled]), .color-negative.link-action:not(:hover):not(:focus), .color-negative.link-alt:not(:hover):not(:focus) {
  color: #e45959; }
  .color-negative.btn-link:not([disabled]), .btn-link.color-negative.link-action:not([disabled]):not(:hover):not(:focus), .btn-link.color-negative.link-alt:not([disabled]):not(:hover):not(:focus) {
    border-color: #e45959; }

.color-warning, .color-warning.btn-icon:not([disabled]), .color-warning.btn-link:not([disabled]), .color-warning.link-action:not(:hover):not(:focus), .color-warning.link-alt:not(:hover):not(:focus) {
  color: #e99003; }
  .color-warning.btn-link:not([disabled]), .btn-link.color-warning.link-action:not([disabled]):not(:hover):not(:focus), .btn-link.color-warning.link-alt:not([disabled]):not(:hover):not(:focus) {
    border-color: #e99003; }

.color-positive, .color-positive.btn-icon:not([disabled]), .color-positive.btn-link:not([disabled]), .color-positive.link-action:not(:hover):not(:focus), .color-positive.link-alt:not(:hover):not(:focus) {
  color: #59db8f; }
  .color-positive.btn-link:not([disabled]), .btn-link.color-positive.link-action:not([disabled]):not(:hover):not(:focus), .btn-link.color-positive.link-alt:not([disabled]):not(:hover):not(:focus) {
    border-color: #59db8f; }

.blue, .blue.btn-icon:not([disabled]), .blue.btn-link:not([disabled]), .blue.link-action:not(:hover):not(:focus), .blue.link-alt:not(:hover):not(:focus) {
  color: #429ae3; }
  .blue.btn-link:not([disabled]), .btn-link.blue.link-action:not([disabled]):not(:hover):not(:focus), .btn-link.blue.link-alt:not([disabled]):not(:hover):not(:focus) {
    border-color: #429ae3; }

.green, .green.btn-icon:not([disabled]), .green.btn-link:not([disabled]), .green.link-action:not(:hover):not(:focus), .green.link-alt:not(:hover):not(:focus) {
  color: #59db8f; }
  .green.btn-link:not([disabled]), .btn-link.green.link-action:not([disabled]):not(:hover):not(:focus), .btn-link.green.link-alt:not([disabled]):not(:hover):not(:focus) {
    border-color: #59db8f; }

.grey, .grey.btn-icon:not([disabled]), .grey.btn-link:not([disabled]), .grey.link-action:not(:hover):not(:focus), .grey.link-alt:not(:hover):not(:focus) {
  color: #737373; }
  .grey.btn-link:not([disabled]), .btn-link.grey.link-action:not([disabled]):not(:hover):not(:focus), .btn-link.grey.link-alt:not([disabled]):not(:hover):not(:focus) {
    border-color: #737373; }

.orange, .orange.btn-icon:not([disabled]), .orange.btn-link:not([disabled]), .orange.link-action:not(:hover):not(:focus), .orange.link-alt:not(:hover):not(:focus) {
  color: #f24f1d; }
  .orange.btn-link:not([disabled]), .btn-link.orange.link-action:not([disabled]):not(:hover):not(:focus), .btn-link.orange.link-alt:not([disabled]):not(:hover):not(:focus) {
    border-color: #f24f1d; }

.red, .red.btn-icon:not([disabled]), .red.btn-link:not([disabled]), .red.link-action:not(:hover):not(:focus), .red.link-alt:not(:hover):not(:focus) {
  color: #e45959; }
  .red.btn-link:not([disabled]), .btn-link.red.link-action:not([disabled]):not(:hover):not(:focus), .btn-link.red.link-alt:not([disabled]):not(:hover):not(:focus) {
    border-color: #e45959; }

.teal, .teal.btn-icon:not([disabled]), .teal.btn-link:not([disabled]), .teal.link-action:not(:hover):not(:focus), .teal.link-alt:not(:hover):not(:focus) {
  color: #0f998b; }
  .teal.btn-link:not([disabled]), .btn-link.teal.link-action:not([disabled]):not(:hover):not(:focus), .btn-link.teal.link-alt:not([disabled]):not(:hover):not(:focus) {
    border-color: #0f998b; }

.yellow, .yellow.btn-icon:not([disabled]), .yellow.btn-link:not([disabled]), .yellow.link-action:not(:hover):not(:focus), .yellow.link-alt:not(:hover):not(:focus) {
  color: #e99003; }
  .yellow.btn-link:not([disabled]), .btn-link.yellow.link-action:not([disabled]):not(:hover):not(:focus), .btn-link.yellow.link-alt:not([disabled]):not(:hover):not(:focus) {
    border-color: #e99003; }

.sidebar.is-compact:not(.is-opened) .form-search .search-icon {
  opacity: .75; }

.list-table thead th {
  border-color: #404040; }
.list-table.compact-view tr:hover td.na-bg, .list-table.compact-view tr:hover td.info-bg, .list-table.compact-view tr:hover td.warning-bg, .list-table.compact-view tr:hover td.average-bg, .list-table.compact-view tr:hover td.high-bg, .list-table.compact-view tr:hover td.disaster-bg {
  color: #000000; }
.list-table.compact-view tr[class*='flh-'] td {
  box-shadow: inset 0 -1px 0 0 rgba(0, 0, 0, 0.1); }
.list-table.compact-view td.na-bg, .list-table.compact-view td.info-bg, .list-table.compact-view td.warning-bg, .list-table.compact-view td.average-bg, .list-table.compact-view td.high-bg, .list-table.compact-view td.disaster-bg {
  color: #000000;
  box-shadow: inset 0 -1px 0 0 rgba(0, 0, 0, 0.1); }
.list-table.sticky-footer tfoot tr:first-of-type td {
  border-color: #404040; }

.dashboard-navigation-tabs .csortable > .csortable-item > div, .dashboard-navigation-tabs .csortable-list > .csortable-item > div:hover {
  border: 1px solid transparent; }

.dashboard-grid-widget.dashboard-grid-widget-hidden-header.dashboard-grid-widget-focus .dashboard-grid-widget-header {
  box-shadow: 0 -6px 8px -2px rgba(0, 0, 0, 0.5); }

.dashboard-grid-iterator.dashboard-grid-iterator-focus .dashboard-grid-iterator-header {
  box-shadow: 0 -6px 8px -2px rgba(0, 0, 0, 0.5); }

.dashboard.dashboard-is-edit-mode .dashboard-grid-widget.ui-draggable-dragging.dashboard-grid-widget-hidden-header .dashboard-grid-widget-header {
  box-shadow: 0 -6px 8px -2px rgba(0, 0, 0, 0.5); }
.dashboard.dashboard-is-edit-mode .dashboard-grid-widget.ui-resizable-resizing::before, .dashboard.dashboard-is-edit-mode .dashboard-grid-widget.ui-draggable-dragging::before {
  box-shadow: 0 4px 20px 2px rgba(0, 0, 0, 0.5); }
.dashboard.dashboard-is-edit-mode .dashboard-grid-widget.ui-resizable-resizing .dashboard-grid-widget-header, .dashboard.dashboard-is-edit-mode .dashboard-grid-widget.ui-draggable-dragging .dashboard-grid-widget-header {
  border-color: #303030; }
.dashboard.dashboard-is-edit-mode .dashboard-grid-widget.ui-resizable-resizing .dashboard-grid-widget-contents, .dashboard.dashboard-is-edit-mode .dashboard-grid-widget.ui-draggable-dragging .dashboard-grid-widget-contents {
  border-color: #303030; }
.dashboard.dashboard-is-edit-mode .dashboard-grid-iterator.ui-draggable-dragging .dashboard-grid-iterator-header {
  box-shadow: 0 -6px 8px -2px rgba(0, 0, 0, 0.5); }
.dashboard.dashboard-is-edit-mode .dashboard-grid-iterator.ui-resizable-resizing::before, .dashboard.dashboard-is-edit-mode .dashboard-grid-iterator.ui-draggable-dragging::before {
  box-shadow: 0 4px 20px 2px rgba(0, 0, 0, 0.5); }
.dashboard.dashboard-is-edit-mode .dashboard-grid-iterator.ui-resizable-resizing .dashboard-grid-iterator-header, .dashboard.dashboard-is-edit-mode .dashboard-grid-iterator.ui-draggable-dragging .dashboard-grid-iterator-header {
  border-color: #303030; }
.dashboard.dashboard-is-edit-mode .dashboard-grid-iterator.ui-resizable-resizing .dashboard-grid-iterator-contents .dashboard-grid-widget .dashboard-grid-widget-header, .dashboard.dashboard-is-edit-mode .dashboard-grid-iterator.ui-draggable-dragging .dashboard-grid-iterator-contents .dashboard-grid-widget .dashboard-grid-widget-header {
  border-color: #303030; }
.dashboard.dashboard-is-edit-mode .dashboard-grid-iterator.ui-resizable-resizing .dashboard-grid-iterator-contents .dashboard-grid-widget .dashboard-grid-widget-contents, .dashboard.dashboard-is-edit-mode .dashboard-grid-iterator.ui-draggable-dragging .dashboard-grid-iterator-contents .dashboard-grid-widget .dashboard-grid-widget-contents {
  border-color: #303030; }
.dashboard.dashboard-is-edit-mode .dashboard-grid-iterator.ui-resizable-resizing .dashboard-grid-iterator-contents .dashboard-grid-iterator-placeholder > div, .dashboard.dashboard-is-edit-mode .dashboard-grid-iterator.ui-draggable-dragging .dashboard-grid-iterator-contents .dashboard-grid-iterator-placeholder > div {
  border-color: #303030; }
.dashboard.dashboard-is-edit-mode .dashboard-grid-iterator.ui-resizable-resizing .dashboard-grid-iterator-mask, .dashboard.dashboard-is-edit-mode .dashboard-grid-iterator.ui-draggable-dragging .dashboard-grid-iterator-mask {
  border: 0; }
.dashboard.dashboard-is-edit-mode .dashboard-grid-widget-placeholder > div {
  background-color: #232323; }

.time-quick li a:focus {
  color: #ffffff; }

.totals-list {
  color: #191919; }

.host-avail-widget.list-table {
  color: #191919; }
  .host-avail-widget.list-table tbody th {
    color: #f2f2f2; }
.host-avail-widget .host-avail-total {
  color: #f2f2f2; }

.breadcrumbs > ::after {
  content: " /"; }
.breadcrumbs > :last-child::after {
  content: ""; }<|MERGE_RESOLUTION|>--- conflicted
+++ resolved
@@ -1219,18 +1219,8 @@
     background-color: #5e737e;
     border-color: #5e737e; }
 
-<<<<<<< HEAD
-.btn-add[disabled], .btn-add[disabled]:hover,
-.btn-edit[disabled],
-.btn-edit[disabled]:hover,
-.btn-import[disabled],
-.btn-import[disabled]:hover,
-.btn-remove[disabled],
-.btn-remove[disabled]:hover {
-=======
 .btn-alt {
   color: #768d99;
->>>>>>> 9b5c1e34
   background-color: transparent;
   border-color: #69808d; }
   .btn-alt:hover {
