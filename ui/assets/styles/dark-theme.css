--- conflicted
+++ resolved
@@ -1051,7 +1051,7 @@
           left: 0;
           width: 24px;
           height: 24px;
-          background: url("../img/icon-sprite.svg?20230110") no-repeat -6px -654px; }
+          background: url("../img/icon-sprite.svg?20220722") no-repeat -6px -654px; }
         .form-grid fieldset.collapsible legend .toggle::after {
           content: ' ';
           position: absolute;
@@ -1083,13 +1083,8 @@
     word-wrap: break-word; }
     .form-grid label.fields-group-label {
       padding-top: 5px; }
-<<<<<<< HEAD
-    .form-grid > label .btn-icon,
-    .form-grid > label .icon {
-=======
-    .form-grid label .icon-help-hint,
-    .form-grid label .icon-info {
->>>>>>> 71c46694
+    .form-grid label .btn-icon,
+    .form-grid label .icon {
       margin-left: 5px; }
   .form-grid .fields-group {
     grid-column: 2 / -1;
@@ -1192,7 +1187,7 @@
 
 .form-grid table .btn-icon,
 .form-grid table .icon, button.btn-medium, .btn-medium.btn, .btn-medium.btn-alt, .btn-medium.btn-grey, .btn-medium.btn-icon, .btn-medium.btn-link, .btn-medium.btn-overlay-close, .btn-medium.btn-debug, .btn-overlay-close, .list-table .btn-icon:not(.btn-small),
-.list-table .icon, .service-info .service-info-value .service-info-value-sla .btn-icon, div.dashboard-widget-navtree .navtree .tree .tree-item .tree-row .tools .btn-icon, form.dashboard-widget-svggraph .dataset-actions .btn-icon, .multiselect .multiselect-list .subfilter-enabled .btn-icon, .table-forms .table-forms-td-right table .btn-icon,
+.list-table .icon, .service-info .service-info-value .service-info-value-sla .btn-icon, div.dashboard-widget-navtree .navtree .tree .tree-item .tree-row .tools .btn-icon, form.dashboard-widget-svggraph .list-item-actions .btn-icon, .multiselect .multiselect-list .subfilter-enabled .btn-icon, .table-forms .table-forms-td-right table .btn-icon,
 .table-forms .table-forms-td-right table .icon, .overlay-dialogue .dashboard-widget-head .btn-icon {
   min-width: 18px;
   height: 18px; }
@@ -2131,7 +2126,6 @@
 .wrapper.layout-kioskmode .dashboard-navigation {
   display: none; }
 
-<<<<<<< HEAD
 .diff {
   padding: 4px;
   background: #0e1012; }
@@ -2144,20 +2138,6 @@
     min-width: 100%; }
     .diff pre > div {
       white-space: pre; }
-=======
-form.dashboard-widget-clock .fields-group.fields-group-date, form.dashboard-widget-clock .fields-group.fields-group-time, form.dashboard-widget-clock .fields-group.fields-group-tzone {
-  display: grid;
-  grid-template-columns: 60px 120px repeat(2, minmax(60px, max-content) auto);
-  align-items: center;
-  column-gap: 10px;
-  row-gap: 5px; }
-  form.dashboard-widget-clock .fields-group.fields-group-date .field-size input, form.dashboard-widget-clock .fields-group.fields-group-time .field-size input, form.dashboard-widget-clock .fields-group.fields-group-tzone .field-size input {
-    margin-right: 5px; }
-form.dashboard-widget-clock .fields-group.fields-group-time .field-format {
-  grid-column: 4 / -1; }
-form.dashboard-widget-clock .fields-group.fields-group-tzone .form-field.field-tzone-timezone, form.dashboard-widget-clock .fields-group.fields-group-tzone .form-field.field-tzone-format {
-  grid-column: 2 / -1; }
->>>>>>> 71c46694
 
 .expandable-subfilter {
   position: relative;
@@ -2209,7 +2189,6 @@
       color: #ffffff;
       box-shadow: 0 0 0 1.5px #768d99; }
 
-<<<<<<< HEAD
 .search-suggest {
   position: absolute;
   left: 0;
@@ -2225,16 +2204,6 @@
     display: block;
     height: inherit;
     padding: .4em 5px;
-=======
-form.dashboard-widget-item .fields-group.fields-group-description, form.dashboard-widget-item .fields-group.fields-group-value, form.dashboard-widget-item .fields-group.fields-group-time, form.dashboard-widget-item .fields-group.fields-group-change-indicator {
-  display: grid;
-  grid-template-columns: minmax(100px, max-content) 3fr max-content auto;
-  align-items: center;
-  column-gap: 10px;
-  row-gap: 5px; }
-  form.dashboard-widget-item .fields-group.fields-group-description hr, form.dashboard-widget-item .fields-group.fields-group-value hr, form.dashboard-widget-item .fields-group.fields-group-time hr, form.dashboard-widget-item .fields-group.fields-group-change-indicator hr {
-    grid-column: 1 / -1;
->>>>>>> 71c46694
     margin: 0;
     overflow: hidden;
     color: #f2f2f2;
@@ -2469,246 +2438,6 @@
   content: '';
   position: absolute;
   top: 0;
-<<<<<<< HEAD
-=======
-  left: 9px;
-  margin-right: 5px; }
-form.dashboard-widget-svggraph .list-item-actions {
-  grid-column: span 1 / -1;
-  text-align: right; }
-  form.dashboard-widget-svggraph .list-item-actions .btn-remove {
-    top: 0;
-    right: 0;
-    vertical-align: baseline; }
-form.dashboard-widget-svggraph .items-list {
-  grid-column: 3 / span 3; }
-form.dashboard-widget-svggraph .list-vertical-accordion {
-  position: relative;
-  margin-left: 15px;
-  padding-left: 0; }
-  form.dashboard-widget-svggraph .list-vertical-accordion.sortable {
-    overflow: visible;
-    margin-top: -5px;
-    margin-bottom: 5px; }
-form.dashboard-widget-svggraph .list-accordion-item {
-  position: relative;
-  display: grid;
-  grid-template-columns: 100px 24px 24px 1fr 1fr 24px;
-  grid-gap: 10px;
-  align-items: start;
-  padding: 5px 0; }
-  form.dashboard-widget-svggraph .list-accordion-item > label {
-    overflow: hidden;
-    line-height: 24px;
-    text-align: left;
-    text-overflow: ellipsis; }
-  form.dashboard-widget-svggraph .list-accordion-item.list-accordion-item-opened::before {
-    content: ' ';
-    position: absolute;
-    top: 24px;
-    bottom: 0;
-    left: 121px;
-    width: 2px;
-    background: #303030; }
-  form.dashboard-widget-svggraph .list-accordion-item.list-accordion-item-closed .multiselect {
-    height: 24px;
-    overflow: hidden; }
-  form.dashboard-widget-svggraph .list-accordion-item.list-accordion-item-closed .dataset-head .table-forms-separator {
-    border: none; }
-  form.dashboard-widget-svggraph .list-accordion-item.list-accordion-item-closed .dataset-head .single-item-table thead,
-  form.dashboard-widget-svggraph .list-accordion-item.list-accordion-item-closed .dataset-head .single-item-table tfoot,
-  form.dashboard-widget-svggraph .list-accordion-item.list-accordion-item-closed .dataset-head .single-item-table .table-col-handle,
-  form.dashboard-widget-svggraph .list-accordion-item.list-accordion-item-closed .dataset-head .single-item-table .table-col-action {
-    display: none; }
-  form.dashboard-widget-svggraph .list-accordion-item.list-accordion-item-closed .dataset-body {
-    display: none; }
-  form.dashboard-widget-svggraph .list-accordion-item.list-accordion-item-closed .items-list {
-    padding-left: 0; }
-form.dashboard-widget-svggraph .single-item-table .table-col-handle {
-  width: 26px; }
-form.dashboard-widget-svggraph .single-item-table .table-col-no {
-  width: 20px; }
-form.dashboard-widget-svggraph .single-item-table .table-col-color {
-  width: 24px; }
-form.dashboard-widget-svggraph .single-item-table .table-col-action {
-  width: 55px; }
-form.dashboard-widget-svggraph .single-item-table th {
-  padding: 5px 5px 5px 0; }
-form.dashboard-widget-svggraph .single-item-table .single-item-table-row td {
-  padding: 0 5px 5px 0; }
-form.dashboard-widget-svggraph .single-item-table .single-item-table-row:last-child td {
-  padding-bottom: 0; }
-form.dashboard-widget-svggraph .single-item-table tfoot td {
-  padding: 5px 5px 5px 10px; }
-form.dashboard-widget-svggraph .overrides-list {
-  position: relative;
-  margin: -5px 0 -5px 15px; }
-form.dashboard-widget-svggraph .overrides-list-item {
-  position: relative;
-  display: grid;
-  grid-template-columns: 1fr 1fr 24px;
-  grid-gap: 5px 10px;
-  align-items: start;
-  padding: 5px 0; }
-  form.dashboard-widget-svggraph .overrides-list-item.sortable {
-    overflow: visible;
-    margin-top: -5px;
-    margin-bottom: -5px; }
-  form.dashboard-widget-svggraph .overrides-list-item .multiselect {
-    width: 100%; }
-form.dashboard-widget-svggraph .overrides-foot {
-  padding: 5px 0; }
-form.dashboard-widget-svggraph .overrides-options-list {
-  grid-column: 1 / -1;
-  padding: 0 24px 8px 0;
-  border-bottom: 1px solid #383838;
-  white-space: normal; }
-  form.dashboard-widget-svggraph .overrides-options-list > li {
-    display: inline-block;
-    margin-right: 5px;
-    margin-bottom: 2px;
-    line-height: 22px;
-    white-space: nowrap; }
-    form.dashboard-widget-svggraph .overrides-options-list > li .color-picker {
-      line-height: 22px; }
-    form.dashboard-widget-svggraph .overrides-options-list > li > div {
-      position: relative;
-      padding: 1px 18px 1px 1px;
-      background-color: #4f4f4f;
-      border-radius: 2px; }
-      form.dashboard-widget-svggraph .overrides-options-list > li > div > span {
-        color: white;
-        padding-left: 8px;
-        line-height: 22px; }
-      form.dashboard-widget-svggraph .overrides-options-list > li > div > input[type=text] {
-        border-style: none;
-        line-height: 22px;
-        min-height: 22px;
-        width: 85px; }
-      form.dashboard-widget-svggraph .overrides-options-list > li > div > .subfilter-disable-btn {
-        position: absolute;
-        right: 0;
-        top: 0;
-        min-height: 24px; }
-  form.dashboard-widget-svggraph .overrides-options-list .btn-alt .plus-icon {
-    margin-right: 0; }
-  form.dashboard-widget-svggraph .overrides-options-list .color-picker .color-picker-preview {
-    margin: 1px;
-    width: 20px;
-    min-height: 20px;
-    background-position: -323px -411px; }
-form.dashboard-widget-svggraph .no-items-message {
-  display: none;
-  line-height: 24px;
-  color: #737373; }
-
-[theme="hc-dark"] form.dashboard-widget-svggraph .overrides-options-list > li > div {
-  border: 1px solid #69808d;
-  background-color: transparent !important; }
-  [theme="hc-dark"] form.dashboard-widget-svggraph .overrides-options-list > li > div > .subfilter-disable-btn {
-    border: none !important;
-    top: 0; }
-
-[theme="hc-light"] form.dashboard-widget-svggraph .overrides-options-list > li > div > .subfilter-disable-btn {
-  border: none !important;
-  top: 0; }
-
-div.dashboard-widget-svggraph {
-  overflow-x: hidden; }
-
-form.dashboard-widget-tophosts #list_columns .text {
-  max-width: 250px; }
-form.dashboard-widget-tophosts #column {
-  max-width: 250px; }
-
-div.dashboard-widget-tophosts .list-table th.center {
-  text-align: center; }
-div.dashboard-widget-tophosts td {
-  line-height: 20px; }
-div.dashboard-widget-tophosts .link-action {
-  white-space: nowrap; }
-div.dashboard-widget-tophosts z-bar-gauge {
-  min-width: 64px;
-  height: 20px; }
-
-.diff {
-  padding: 4px;
-  background: #0e1012; }
-  .diff .diff-added {
-    background-color: #32453a; }
-  .diff .diff-removed {
-    background-color: #433131; }
-  .diff pre {
-    width: max-content;
-    min-width: 100%; }
-    .diff pre > div {
-      white-space: pre; }
-
-.expandable-subfilter {
-  position: relative;
-  word-break: break-word;
-  max-height: 18px;
-  line-height: 18px;
-  overflow: hidden; }
-  .expandable-subfilter.ten-lines {
-    max-height: calc(20px * 10); }
-  .expandable-subfilter > div {
-    display: inline; }
-  .expandable-subfilter .hidden {
-    display: none; }
-  .expandable-subfilter.expanded {
-    max-height: none; }
-    .expandable-subfilter.expanded .hidden {
-      display: unset; }
-
-.form-search {
-  position: relative;
-  height: 24px; }
-  .form-search .search {
-    position: absolute;
-    top: 0;
-    left: 0;
-    width: 100%;
-    height: 24px;
-    padding-right: 22px;
-    color: #ffffff;
-    background: #191919;
-    border: 1px solid #010a0f;
-    border-radius: 3px; }
-    .form-search .search:focus {
-      color: #ffffff;
-      background: #191919;
-      border-color: #768d99; }
-      .form-search .search:focus ~ .search-icon {
-        background-position: -570px -616px;
-        opacity: 0.75; }
-        .form-search .search:focus ~ .search-icon:hover:not(:disabled) {
-          background-position: -570px -616px;
-          opacity: 1; }
-  .form-search .search-icon {
-    position: absolute;
-    top: 0;
-    right: 0;
-    width: 24px;
-    height: 24px;
-    padding: 0;
-    background-color: transparent !important;
-    background: url("../img/icon-sprite.svg?20230110") no-repeat -570px -616px;
-    image-rendering: pixelated;
-    border: 0;
-    opacity: 0.75;
-    transform: scale(0.8);
-    transition: opacity 0.3s ease-out; }
-    .form-search .search-icon:focus {
-      box-shadow: 0 0 0 2px #768d99; }
-    .form-search .search-icon:focus, .form-search .search-icon:hover:not(:disabled) {
-      background-position: -570px -616px;
-      opacity: 1; }
-
-.search-suggest {
-  position: absolute;
-  left: 0;
->>>>>>> 71c46694
   right: 0;
   bottom: -1px;
   width: 2px;
@@ -3906,8 +3635,6 @@
   align-items: center;
   column-gap: 10px;
   row-gap: 5px; }
-  form.dashboard-widget-clock .fields-group.fields-group-date label, form.dashboard-widget-clock .fields-group.fields-group-time label, form.dashboard-widget-clock .fields-group.fields-group-tzone label {
-    text-align: right; }
   form.dashboard-widget-clock .fields-group.fields-group-date .field-size input, form.dashboard-widget-clock .fields-group.fields-group-time .field-size input, form.dashboard-widget-clock .fields-group.fields-group-tzone .field-size input {
     margin-right: 5px; }
 form.dashboard-widget-clock .fields-group.fields-group-time .field-format {
@@ -3954,8 +3681,6 @@
   align-items: center;
   column-gap: 10px;
   row-gap: 5px; }
-  form.dashboard-widget-item .fields-group.fields-group-description label, form.dashboard-widget-item .fields-group.fields-group-value label, form.dashboard-widget-item .fields-group.fields-group-time label, form.dashboard-widget-item .fields-group.fields-group-change-indicator label {
-    text-align: right; }
   form.dashboard-widget-item .fields-group.fields-group-description hr, form.dashboard-widget-item .fields-group.fields-group-value hr, form.dashboard-widget-item .fields-group.fields-group-time hr, form.dashboard-widget-item .fields-group.fields-group-change-indicator hr {
     grid-column: 1 / -1;
     margin: 0;
@@ -4286,7 +4011,8 @@
   padding-top: 0; }
   form.dashboard-widget-svggraph .dataset-body .form-grid:first-child {
     grid-column-start: 5; }
-form.dashboard-widget-svggraph .dataset-actions {
+form.dashboard-widget-svggraph .list-item-actions {
+  grid-column: span 1 / -1;
   text-align: right; }
 form.dashboard-widget-svggraph .items-list {
   grid-column: 4 / span 3; }
@@ -4309,6 +4035,7 @@
   form.dashboard-widget-svggraph .list-accordion-item > label {
     overflow: hidden;
     line-height: 24px;
+    text-align: left;
     text-overflow: ellipsis; }
   form.dashboard-widget-svggraph .list-accordion-item.list-accordion-item-opened::before {
     content: ' ';
@@ -4368,9 +4095,8 @@
   form.dashboard-widget-svggraph .overrides-list-item .drag-icon {
     position: absolute;
     top: 5px;
-    left: -16px;
-    height: 24px;
-    margin-left: -2px; }
+    left: -17px;
+    height: 24px; }
   form.dashboard-widget-svggraph .overrides-list-item .multiselect {
     width: 100%; }
 form.dashboard-widget-svggraph .overrides-foot {
@@ -5273,42 +4999,16 @@
 .btn-dashboard-normal {
   box-shadow: 1px 1px 2px rgba(0, 0, 0, 0.5); }
 
-<<<<<<< HEAD
-=======
-.btn-dashboard-page-properties, .btn-iterator-page-previous, .btn-iterator-page-next, .btn-widget-action, .btn-widget-collapse, .list-vertical-accordion .list-accordion-item-opened .list-accordion-item-toggle, .btn-widget-expand, .list-vertical-accordion .list-accordion-item-closed .list-accordion-item-toggle, .btn-widget-edit, .btn-alarm-on, .btn-alarm-off, .btn-sound-on, .btn-sound-off, .btn-info-clock {
-  width: 24px;
-  height: 24px;
-  margin: 2px 2px 0 0; }
-
-.btn-dashboard-conf {
-  width: 24px;
-  height: 24px; }
-
-.form-grid fieldset.collapsible legend .toggle::before, section .section-toggle, .filter-container.tabfilter-container .icon-edit, .btn-dashboard-page-properties, .btn-iterator-page-previous, .btn-iterator-page-next, .btn-widget-action, .btn-widget-collapse, .list-vertical-accordion .list-accordion-item-opened .list-accordion-item-toggle, .btn-widget-expand, .list-vertical-accordion .list-accordion-item-closed .list-accordion-item-toggle, .btn-widget-edit, .btn-alarm-on, .btn-alarm-off, .btn-sound-on, .btn-sound-off, .btn-info-clock, .btn-dashboard-conf, .interfaces .interface-row[data-type="2"] .interface-btn-toggle {
+.form-grid fieldset.collapsible legend .toggle::before {
   border: 0;
   min-height: 0;
   padding: 0;
   opacity: .5;
   transition: opacity .2s ease-out; }
-  .form-grid fieldset.collapsible legend [disabled].toggle::before, section [disabled].section-toggle, .filter-container.tabfilter-container [disabled].icon-edit, [disabled].btn-dashboard-page-properties, [disabled].btn-iterator-page-previous, [disabled].btn-iterator-page-next, [disabled].btn-widget-action, [disabled].btn-widget-collapse, .list-vertical-accordion .list-accordion-item-opened [disabled].list-accordion-item-toggle, [disabled].btn-widget-expand, .list-vertical-accordion .list-accordion-item-closed [disabled].list-accordion-item-toggle, [disabled].btn-widget-edit, [disabled].btn-alarm-on, [disabled].btn-alarm-off, [disabled].btn-sound-on, [disabled].btn-sound-off, [disabled].btn-info-clock, [disabled].btn-dashboard-conf, .interfaces .interface-row[data-type="2"] [disabled].interface-btn-toggle, .form-grid fieldset.collapsible legend [disabled].toggle:hover::before, section [disabled].section-toggle:hover, .filter-container.tabfilter-container [disabled].icon-edit:hover, [disabled].btn-dashboard-page-properties:hover, [disabled].btn-iterator-page-previous:hover, [disabled].btn-iterator-page-next:hover, [disabled].btn-widget-action:hover, [disabled].btn-widget-collapse:hover, .list-vertical-accordion .list-accordion-item-opened [disabled].list-accordion-item-toggle:hover, [disabled].btn-widget-expand:hover, .list-vertical-accordion .list-accordion-item-closed [disabled].list-accordion-item-toggle:hover, [disabled].btn-widget-edit:hover, [disabled].btn-alarm-on:hover, [disabled].btn-alarm-off:hover, [disabled].btn-sound-on:hover, [disabled].btn-sound-off:hover, [disabled].btn-info-clock:hover, [disabled].btn-dashboard-conf:hover, .interfaces .interface-row[data-type="2"] [disabled].interface-btn-toggle:hover, .form-grid fieldset.collapsible legend [disabled].toggle:focus::before, section [disabled].section-toggle:focus, .filter-container.tabfilter-container [disabled].icon-edit:focus, [disabled].btn-dashboard-page-properties:focus, [disabled].btn-iterator-page-previous:focus, [disabled].btn-iterator-page-next:focus, [disabled].btn-widget-action:focus, [disabled].btn-widget-collapse:focus, .list-vertical-accordion .list-accordion-item-opened [disabled].list-accordion-item-toggle:focus, [disabled].btn-widget-expand:focus, .list-vertical-accordion .list-accordion-item-closed [disabled].list-accordion-item-toggle:focus, [disabled].btn-widget-edit:focus, [disabled].btn-alarm-on:focus, [disabled].btn-alarm-off:focus, [disabled].btn-sound-on:focus, [disabled].btn-sound-off:focus, [disabled].btn-info-clock:focus, [disabled].btn-dashboard-conf:focus, .interfaces .interface-row[data-type="2"] [disabled].interface-btn-toggle:focus, .form-grid fieldset.collapsible legend [disabled].toggle:active::before, section [disabled].section-toggle:active, .filter-container.tabfilter-container [disabled].icon-edit:active, [disabled].btn-dashboard-page-properties:active, [disabled].btn-iterator-page-previous:active, [disabled].btn-iterator-page-next:active, [disabled].btn-widget-action:active, [disabled].btn-widget-collapse:active, .list-vertical-accordion .list-accordion-item-opened [disabled].list-accordion-item-toggle:active, [disabled].btn-widget-expand:active, .list-vertical-accordion .list-accordion-item-closed [disabled].list-accordion-item-toggle:active, [disabled].btn-widget-edit:active, [disabled].btn-alarm-on:active, [disabled].btn-alarm-off:active, [disabled].btn-sound-on:active, [disabled].btn-sound-off:active, [disabled].btn-info-clock:active, [disabled].btn-dashboard-conf:active, .interfaces .interface-row[data-type="2"] [disabled].interface-btn-toggle:active {
+  .form-grid fieldset.collapsible legend [disabled].toggle::before, .form-grid fieldset.collapsible legend [disabled].toggle:hover::before, .form-grid fieldset.collapsible legend [disabled].toggle:focus::before, .form-grid fieldset.collapsible legend [disabled].toggle:active::before {
     background-color: transparent;
     opacity: .25; }
 
-.btn-kiosk, .btn-min, .btn-add-fav, .btn-remove-fav, .btn-action, .btn-info, .btn-dashboard-kioskmode-toggle-slideshow.slideshow-state-started, .btn-dashboard-kioskmode-toggle-slideshow.slideshow-state-stopped, .btn-dashboard-kioskmode-previous-page, .btn-dashboard-kioskmode-next-page, .icon-cal, .icon-wizard-action, .drag-icon {
-  width: 24px;
-  height: auto;
-  padding: 0; }
-
-button[disabled], button[disabled]:hover, button[disabled]:active {
-  color: #525252 !important;
-  background-color: transparent;
-  border-color: #3d3d3d !important;
-  cursor: default; }
-  button.icon-cal[disabled] {
-    opacity: .3;
-    background-color: transparent; }
-
->>>>>>> 71c46694
 .radio-list-control input[type="radio"][disabled] + label, z-select[disabled] button,
 .z-select[disabled] button, z-select[readonly] button,
 .z-select[readonly] button, .multiselect[aria-disabled], input[disabled], input[readonly], textarea[disabled], textarea[readonly], select option[disabled], select[disabled], select[readonly], .checkbox-radio[readonly] span, .checkbox-radio[readonly] + label span, .checkbox-radio[disabled] + label span {
@@ -5319,13 +5019,10 @@
 .inaccessible .subfilter-enabled {
   color: #b2b2b2; }
 
-<<<<<<< HEAD
-=======
-.form-grid fieldset.collapsible legend .toggle:hover::before, section .section-toggle:hover, .filter-container.tabfilter-container .icon-edit:hover, .btn-dashboard-page-properties:hover, .btn-iterator-page-previous:hover, .btn-iterator-page-next:hover, .btn-widget-action:hover, .btn-widget-collapse:hover, .list-vertical-accordion .list-accordion-item-opened .list-accordion-item-toggle:hover, .btn-widget-expand:hover, .list-vertical-accordion .list-accordion-item-closed .list-accordion-item-toggle:hover, .btn-widget-edit:hover, .btn-alarm-on:hover, .btn-alarm-off:hover, .btn-sound-on:hover, .btn-sound-off:hover, .btn-info-clock:hover, .btn-dashboard-conf:hover, .interfaces .interface-row[data-type="2"] .interface-btn-toggle:hover, .form-grid fieldset.collapsible legend .toggle:focus::before, section .section-toggle:focus, .filter-container.tabfilter-container .icon-edit:focus, .btn-dashboard-page-properties:focus, .btn-iterator-page-previous:focus, .btn-iterator-page-next:focus, .btn-widget-action:focus, .btn-widget-collapse:focus, .list-vertical-accordion .list-accordion-item-opened .list-accordion-item-toggle:focus, .btn-widget-expand:focus, .list-vertical-accordion .list-accordion-item-closed .list-accordion-item-toggle:focus, .btn-widget-edit:focus, .btn-alarm-on:focus, .btn-alarm-off:focus, .btn-sound-on:focus, .btn-sound-off:focus, .btn-info-clock:focus, .btn-dashboard-conf:focus, .interfaces .interface-row[data-type="2"] .interface-btn-toggle:focus, .form-grid fieldset.collapsible legend .toggle:active::before, section .section-toggle:active, .filter-container.tabfilter-container .icon-edit:active, .btn-dashboard-page-properties:active, .btn-iterator-page-previous:active, .btn-iterator-page-next:active, .btn-widget-action:active, .btn-widget-collapse:active, .list-vertical-accordion .list-accordion-item-opened .list-accordion-item-toggle:active, .btn-widget-expand:active, .list-vertical-accordion .list-accordion-item-closed .list-accordion-item-toggle:active, .btn-widget-edit:active, .btn-alarm-on:active, .btn-alarm-off:active, .btn-sound-on:active, .btn-sound-off:active, .btn-info-clock:active, .btn-dashboard-conf:active, .interfaces .interface-row[data-type="2"] .interface-btn-toggle:active {
+.form-grid fieldset.collapsible legend .toggle:hover::before, .form-grid fieldset.collapsible legend .toggle:focus::before, .form-grid fieldset.collapsible legend .toggle:active::before {
   background-color: transparent;
   opacity: 1; }
 
->>>>>>> 71c46694
 .action-buttons {
   margin-top: 10px;
   color: #737373; }
