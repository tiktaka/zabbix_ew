--- conflicted
+++ resolved
@@ -5878,24 +5878,6 @@
 #itemsTable .table-col-action {
   width: 55px; }
 
-<<<<<<< HEAD
-.multiselect-description-container {
-  display: flex;
-  align-items: center; }
-  .multiselect-description-container > .multiselect-control {
-    margin-right: 5px; }
-
-.rules-status-container > span {
-  text-transform: none;
-  margin: 3px 3px 3px 0; }
-.rules-status-container > .status-green:not(:last-of-type) {
-  border-right: 1px solid #2f9f5e; }
-.rules-status-container > .status-grey:not(:last-of-type) {
-  border-right: 1px solid #5a5a5a; }
-
-.input-section-header {
-  padding-top: 10px; }
-=======
 z-select.z-select-host-interface .description:not(:empty),
 .z-select.z-select-host-interface .description:not(:empty) {
   display: block;
@@ -5917,7 +5899,23 @@
   .dashboard-list .dashboard-list-item .status-yellow {
     background-color: #e0e0e0;
     border-color: #e0e0e0; }
->>>>>>> bf5cff9a
+
+.multiselect-description-container {
+  display: flex;
+  align-items: center; }
+  .multiselect-description-container > .multiselect-control {
+    margin-right: 5px; }
+
+.rules-status-container > span {
+  text-transform: none;
+  margin: 3px 3px 3px 0; }
+.rules-status-container > .status-green:not(:last-of-type) {
+  border-right: 1px solid #2f9f5e; }
+.rules-status-container > .status-grey:not(:last-of-type) {
+  border-right: 1px solid #5a5a5a; }
+
+.input-section-header {
+  padding-top: 10px; }
 
 .sidebar .logo:focus .sidebar-logo {
   box-shadow: 0 0 0 2px #000000; }
