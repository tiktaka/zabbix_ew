/*
** Copyright (C) 2001-2024 Zabbix SIA
**
** This program is free software: you can redistribute it and/or modify it under the terms of
** the GNU Affero General Public License as published by the Free Software Foundation, version 3.
**
** This program is distributed in the hope that it will be useful, but WITHOUT ANY WARRANTY;
** without even the implied warranty of MERCHANTABILITY or FITNESS FOR A PARTICULAR PURPOSE.
** See the GNU Affero General Public License for more details.
**
** You should have received a copy of the GNU Affero General Public License along with this program.
** If not, see <https://www.gnu.org/licenses/>.
**/


class CSVGPie {

	static ZBX_STYLE_CLASS =				'svg-pie-chart';
	static ZBX_STYLE_ARCS =					'svg-pie-chart-arcs';
	static ZBX_STYLE_ARC_CONTAINER =		'svg-pie-chart-arc-container';
	static ZBX_STYLE_ARC_PLACEHOLDER =		'svg-pie-chart-arc-placeholder';
	static ZBX_STYLE_ARC_STROKE =			'svg-pie-chart-arc-stroke';
	static ZBX_STYLE_ARC =					'svg-pie-chart-arc';
	static ZBX_STYLE_SPACE_CONTAINER =		'svg-pie-chart-space-container';
	static ZBX_STYLE_SPACE =				'svg-pie-chart-space';
	static ZBX_STYLE_ARC_NO_DATA_OUTER =	'svg-pie-chart-arc-no-data-outer';
	static ZBX_STYLE_ARC_NO_DATA_INNER =	'svg-pie-chart-arc-no-data-inner';
	static ZBX_STYLE_TOTAL_VALUE =			'svg-pie-chart-total-value';
	static ZBX_STYLE_TOTAL_VALUE_NO_DATA =	'svg-pie-chart-total-value-no-data';

	static TEXT_BASELINE = 0.8;

	static ANIMATE_DURATION_WHOLE = 1000;
	static ANIMATE_DURATION_POP_OUT = 300;
	static ANIMATE_DURATION_POP_IN = 100;

	static DRAW_TYPE_PIE = 0;
	static DRAW_TYPE_DOUGHNUT = 1;

	static TOTAL_VALUE_SIZE_DEFAULT = 20;
	static TOTAL_VALUE_HEIGHT_MIN = 12;
	static TOTAL_VALUE_PADDING = 10;

	/**
	 * Widget configuration.
	 *
	 * @type {Object}
	 */
	#config;

	/**
	 * Inner padding of the root SVG element.
	 *
	 * @type {Object}
	 */
	#padding;

	/**
	 * Root SVG element.
	 *
	 * @type {SVGSVGElement}
	 * @member {Selection}
	 */
	#svg;

	/**
	 * SVG group element implementing scaling and fitting of its contents inside the root SVG element.
	 *
	 * @type {SVGGElement}
	 * @member {Selection}
	 */
	#container;

	/**
	 * SVG group element that contains all the sectors.
	 *
	 * @type {SVGGElement}
	 * @member {Selection}
	 */
	#arcs_container;

	/**
	 * SVG group element that contains all the space elements between sectors.
	 *
	 * @type {SVGGElement}
	 * @member {Selection}
	 */
	#space_container;

	/**
	 * SVG foreignObject element that contains total value and units.
	 *
	 * @type {SVGForeignObjectElement}
	 * @member {Selection}
	 */
	#total_value_container;

	/**
	 * SVG text element that contains no data text.
	 *
	 * @type {SVGTextElement}
	 * @member {Selection}
	 */
	#no_data_container;

	/**
	 * Usable width of widget without padding.
	 *
	 * @type {number}
	 */
	#width;

	/**
	 * Usable height of widget without padding.
	 *
	 * @type {number}
	 */
	#height;

	/**
	 * Old sectors (for animation).
	 *
	 * @type {Array}
	 */
	#sectors_old = [];

	/**
	 * New sectors (for animation).
	 *
	 * @type {Array}
	 */
	#sectors_new = [];

	/**
	 * Old ids of sectors (for animation).
	 *
	 * @type {Array}
	 */
	#all_sectorids_old = [];

	/**
	 * New ids of sectors (for animation).
	 *
	 * @type {Array}
	 */
	#all_sectorids_new = [];

	/**
	 * SVG G element that represents a sector that is popped out.
	 *
	 * @type {SVGGElement}
	 */
	#popped_out_sector = null;

	/**
	 * Distance how much sector is popped out.
	 *
	 * @type {number}
	 */
	#pop_out_distance = 0.06;

	/**
	 * Outer radius of pie chart.
	 * It is large number because SVG works more precise that way (later it will be scaled according to widget size).
	 *
	 * @type {number}
	 */
	#radius_outer = 1000;

	/**
	 * Inner radius of pie chart.
	 *
	 * @type {number}
	 */
	#radius_inner;

	/**
	 * Scale of pie chart.
	 *
	 * @type {number}
	 */
	#scale = 1;

	/**
	 * Total value text of pie chart combined from value and units.
	 *
	 * @type {string}
	 */
	#total_value_text = '';

	/**
	 * Font size of total value.
	 *
	 * @type {number}
	 */
	#total_value_font_size = 0;

	/**
	 * Canvas context for text measuring.
	 *
	 * @type {object}
	 */
	#canvas_context = null;

	/**
	 * Arc generator function.
	 *
	 * @type {function}
	 */
	#arcGenerator;

	/**
	 * Arc generator function with padding from all sides.
	 *
	 * @type {function}
	 */
	#arcGeneratorWithPadding;

	/**
	 * Pie generator function.
	 *
	 * @type {function}
	 */
	#pieGenerator;

	/**
	 * Observer that checks attributes of sectors.
	 *
	 * @type {MutationObserver}
	 */
	#sector_observer;

	/**
	 * Rendered promise.
	 *
	 * @type {Promise<void>}
	 */
	#rendered_promise = Promise.resolve();

	/**
	 * @param {Object} padding             Inner padding of the root SVG element.
	 *        {number} padding.horizontal
	 *        {number} padding.vertical
	 *
	 * @param {Object} config              Widget configuration.
	 */
	constructor(padding, config) {
		this.#config = config;
		this.#padding = padding;

		this.#radius_inner = this.#config.draw_type === CSVGPie.DRAW_TYPE_PIE
			? 0
			: this.#radius_outer - this.#config.width * 10;

		this.#pieGenerator = d3.pie().sort(null).value(d => d.percent_of_total);
		this.#arcGenerator = d3.arc().innerRadius(this.#radius_inner).outerRadius(this.#radius_outer);
		this.#arcGeneratorWithPadding = d3.arc()
			.innerRadius(this.#radius_inner + this.#config.stroke * 10 / 2)
			.outerRadius(this.#radius_outer - this.#config.stroke * 10 / 2)
			.padAngle(this.#config.stroke * 0.01);

		this.#svg = d3.create('svg:svg').attr('class', CSVGPie.ZBX_STYLE_CLASS);

		this.#canvas_context = document.createElement('canvas').getContext('2d');

		this.#createContainers();

		this.#sector_observer = new MutationObserver((mutation_list) => {
			for (const mutation of mutation_list) {
				if (mutation.type === 'attributes' && !mutation.target.matches(':hover')) {
					// Hintbox close button was clicked.
					this.#popIn(mutation.target);
				}
			}
		});
	}

	/**
	 * Set size of the root SVG element and re-position the elements.
	 *
	 * @param {number} width
	 * @param {number} height
	 */
	setSize({width, height}) {
		this.#width = width - (this.#padding.horizontal) * 2;
		this.#height = height - (this.#padding.vertical) * 2;

		this.#svg
			.attr('width', width)
			.attr('height', height);

		const box_size = this.#radius_outer * 2;

		this.#scale = Math.min(this.#width / box_size, this.#height / box_size);
		this.#scale -= this.#scale / 10;

		const x = this.#width / 2;
		const y = (this.#height - box_size * this.#scale) / 2 + this.#radius_outer * this.#scale;

		this.#container.attr('transform', `translate(${x} ${y}) scale(${this.#scale})`);

		this.#positionValue();
	}

	/**
	 * Set value of the pie chart.
	 *
	 * @param {Array}  sectors        Array of sectors to show in pie chart.
	 * @param {Array}  all_sectorids  Array of all possible ids of sectors that can show up in pie chart.
	 * @param {Object} total_value    Object of total value and units.
	 */
	setValue({sectors, all_sectorids, total_value}) {
		this.#sector_observer.disconnect();

		this.#svg.on('mousemove', null);

		if (this.#popped_out_sector !== null) {
			this.#popIn(this.#popped_out_sector);
		}

		if (this.#config.total_value && total_value.value !== null) {
			this.#total_value_text = total_value.value;

			if (this.#config.total_value.units_show && total_value.units !== '') {
				this.#total_value_text += ` ${total_value.units}`;
			}
		}

		if (this.#config.space > 0 && sectors.length > 1) {
			this.#space_container.style('display', '');

			this.#arcGeneratorWithPadding.padAngle(this.#config.stroke * 0.01 + this.#config.space * 0.01 / 3);
		}

		if (sectors.length > 0) {
			all_sectorids = this.#prepareAllSectorids(all_sectorids);
			sectors = this.#sortByReference(sectors, all_sectorids);

			this.#container
				.selectAll(`.${CSVGPie.ZBX_STYLE_ARC_NO_DATA_OUTER}, .${CSVGPie.ZBX_STYLE_ARC_NO_DATA_INNER}`)
				.style('display', 'none');
		}

		this.#sectors_old = this.#sectors_new;
		this.#sectors_new = sectors;

		const was = this.#prepareTransitionArray(this.#sectors_new, this.#sectors_old, all_sectorids);
		const is = this.#prepareTransitionArray(this.#sectors_old, this.#sectors_new, all_sectorids);

		const key = d => d.data.id;

		this.#arcs_container
			.selectAll(`.${CSVGPie.ZBX_STYLE_ARC_CONTAINER}`)
			.data(this.#pieGenerator(was), key)
			.join('svg:g')
			.attr('class', CSVGPie.ZBX_STYLE_ARC_CONTAINER)
			.attr('data-hintbox', 1)
			.attr('data-hintbox-static', 1)
			.attr('data-hintbox-track-mouse', 1)
			.attr('data-hintbox-delay', 0)
<<<<<<< HEAD
			.attr('data-hintbox-ignore-position-change', 1)
			.style('stroke-width', this.#config.space)
			.each((d, index, nodes) => nodes[index]._current = d);
=======
			.each((d, index, nodes) => {
				const sector = nodes[index];

				d3.select(sector)
					.selectAll(`.${CSVGPie.ZBX_STYLE_ARC_PLACEHOLDER}`)
					.data((d) => [d])
					.join('svg:path')
					.attr('class', CSVGPie.ZBX_STYLE_ARC_PLACEHOLDER)
					.attr('d', (d) => this.#arcGenerator(d))
					.each((d, index, nodes) => nodes[index]._current = d);

				if (this.#config.stroke > 0) {
					d3.select(sector)
						.selectAll(`.${CSVGPie.ZBX_STYLE_ARC_STROKE}`)
						.data((d) => [d])
						.join('svg:path')
						.attr('class', CSVGPie.ZBX_STYLE_ARC_STROKE)
						.style('transition', this.#sectors_old.length > 0
							? `fill ${CSVGPie.ANIMATE_DURATION_WHOLE}ms linear`
							: ''
						)
						.each((d, index, nodes) => nodes[index]._current = d);
				}

				d3.select(sector)
					.selectAll(`.${CSVGPie.ZBX_STYLE_ARC}`)
					.data((d) => [d])
					.join('svg:path')
					.attr('class', CSVGPie.ZBX_STYLE_ARC)
					.style('transition', this.#sectors_old.length > 0
						? `fill ${CSVGPie.ANIMATE_DURATION_WHOLE}ms linear`
						: ''
					)
					.each((d, index, nodes) => nodes[index]._current = d);
			})
			.on('mouseleave', null);

		if (this.#config.space > 0) {
			this.#space_container
				.selectAll(`.${CSVGPie.ZBX_STYLE_SPACE}`)
				.data(this.#pieGenerator(was), key)
				.join('svg:line')
				.attr('class', CSVGPie.ZBX_STYLE_SPACE)
				.attr('x1', 0)
				.attr('x2', 0)
				.attr('y1', `${-this.#radius_inner}`)
				.attr('y2', `${-(this.#radius_outer + this.#radius_outer * this.#pop_out_distance)}`)
				.style('stroke-width', this.#config.space * 10 / 2)
				.each((d, index, nodes) => nodes[index]._current = d);
		}

		this.#arcs_container
			.selectAll(`.${CSVGPie.ZBX_STYLE_ARC_CONTAINER}`)
			.data(this.#pieGenerator(is), key)
			.attr('data-hintbox-contents', d => this.#getHint(d.data))
			.each((d, index, nodes) => {
				const sector = nodes[index];

				if (sector.matches(':hover')) {
					// Simulate mouse leave event to show hint properly.
					// Must be jQuery event because hints listen to jQuery events.
					jQuery(sector).trigger(jQuery.Event('mouseleave'));
				}
			});

		this.#arcs_container
			.selectAll(`.${CSVGPie.ZBX_STYLE_ARC_PLACEHOLDER}`)
			.data(this.#pieGenerator(is), key);

		if (this.#config.stroke > 0) {
			this.#arcs_container
				.selectAll(`.${CSVGPie.ZBX_STYLE_ARC_STROKE}`)
				.data(this.#pieGenerator(is), key);
		}
>>>>>>> 1b3e9339

		this.#arcs_container
			.selectAll(`.${CSVGPie.ZBX_STYLE_ARC}`)
			.data(this.#pieGenerator(is), key);

		if (this.#config.space > 0) {
			this.#space_container
				.selectAll(`.${CSVGPie.ZBX_STYLE_SPACE}`)
				.data(this.#pieGenerator(is), key);
		}

		this.#rendered_promise = this.#arcs_container
			.selectAll(`.${CSVGPie.ZBX_STYLE_ARC_PLACEHOLDER}, .${CSVGPie.ZBX_STYLE_ARC_STROKE}, .${CSVGPie.ZBX_STYLE_ARC}`)
			.transition()
			.duration(CSVGPie.ANIMATE_DURATION_WHOLE)
			.attrTween('d', (d, index, nodes) => {
				const _this = nodes[index];

				const interpolate = d3.interpolate(_this._current, d);

				return t => {
					_this._current = interpolate(t);

					if (this.#config.stroke > 0 && _this.classList.contains(CSVGPie.ZBX_STYLE_ARC)) {
						return this.#arcGeneratorWithPadding(_this._current);
					}
					else {
						return this.#arcGenerator(_this._current);
					}
				};
			})
			.on('start', () => {
				if (this.#config.stroke > 0) {
					this.#arcs_container
						.selectAll(`.${CSVGPie.ZBX_STYLE_ARC_STROKE}`)
						.style('fill', (d) => {
							const multiplier = 0.7;
							const intensity = 20;

							const color_darker = d3.color(d.data.color).darker(multiplier);

							const {l, c, h} = d3.lch(color_darker);

							return d3.lch(l, c + intensity * multiplier, h);
						});
				}

				this.#arcs_container
					.selectAll(`.${CSVGPie.ZBX_STYLE_ARC}`)
					.style('fill', (d) => d.data.color);
			})
			.end()
			.then(() => {
				const sectors = this.#arcs_container.selectAll(`.${CSVGPie.ZBX_STYLE_ARC_CONTAINER}`).nodes();

				for (const sector of sectors) {
					this.#sector_observer.observe(sector, {
						attributeFilter: ['data-expanded'],
						attributeOldValue: true
					});

					setTimeout(() => {
						// If mouse was on any sector before/during animation, then pop that sector out again.
						if (sector.matches(':hover')) {
							this.#popOut(sector);

							// Simulate mouse move event to show hint properly.
							// Must be jQuery event because hints listen to jQuery events.
							const mousemove = jQuery.Event('mousemove');

							mousemove.clientX = this.#svg.node().dataset.mouseClientX;
							mousemove.clientY = this.#svg.node().dataset.mouseClientY;

							jQuery(sector).trigger(mousemove);
						}
					});

					d3.select(sector).on('mouseleave', () => this.#onMouseLeave(sector));
				}

				this.#svg.on('mousemove', (e) => this.#onMouseMove(e));
			})
			.catch(() => {});

		if (this.#config.space > 0) {
			this.#space_container
				.selectAll(`.${CSVGPie.ZBX_STYLE_SPACE}`)
				.transition()
				.duration(CSVGPie.ANIMATE_DURATION_WHOLE)
				.styleTween('transform', (d, index, nodes) => {
					const _this = nodes[index];

					const interpolate = d3.interpolate(_this._current, d);

					return t => {
						_this._current = interpolate(t);

						return `rotate(${_this._current.startAngle}rad)`;
					};
				});
		}

		this.#arcs_container
			.selectAll(`.${CSVGPie.ZBX_STYLE_ARC_PLACEHOLDER}`)
			.data(this.#pieGenerator(this.#sectors_new), key);

		if (this.#config.stroke > 0) {
			this.#arcs_container
				.selectAll(`.${CSVGPie.ZBX_STYLE_ARC_STROKE}`)
				.data(this.#pieGenerator(this.#sectors_new), key);
		}

		this.#arcs_container
			.selectAll(`.${CSVGPie.ZBX_STYLE_ARC}`)
			.data(this.#pieGenerator(this.#sectors_new), key);

		this.#arcs_container
			.selectAll(`.${CSVGPie.ZBX_STYLE_ARC_CONTAINER}`)
			.data(this.#pieGenerator(this.#sectors_new), key)
			.exit()
			.transition()
			.delay(CSVGPie.ANIMATE_DURATION_WHOLE)
			.duration(0)
			.remove()
			.end()
			.then(() => {
				const sectors = this.#arcs_container.selectAll(`.${CSVGPie.ZBX_STYLE_ARC_CONTAINER}`).nodes();

				if (sectors.length === 0) {
					this.#container
						.selectAll(`.${CSVGPie.ZBX_STYLE_ARC_NO_DATA_OUTER}, .${CSVGPie.ZBX_STYLE_ARC_NO_DATA_INNER}`)
						.style('display', '');

					this.#no_data_container.style('display', '');
				}

				if (this.#config.space > 0 && sectors.length < 2) {
					this.#space_container.style('display', 'none');
				}
			})
			.catch(() => {});

		if (this.#config.space > 0) {
			this.#space_container
				.selectAll(`.${CSVGPie.ZBX_STYLE_SPACE}`)
				.data(this.#pieGenerator(this.#sectors_new), key)
				.exit()
				.transition()
				.delay(CSVGPie.ANIMATE_DURATION_WHOLE)
				.duration(0)
				.remove();
		}

		this.#positionValue();
	}

	/**
	 * Get the root SVG element.
	 *
	 * @returns {SVGSVGElement}
	 */
	getSVGElement() {
		return this.#svg.node();
	}

	/**
	 * Remove created SVG element from the container.
	 */
	destroy() {
		this.#svg.node().remove();
	}

	/**
	 * Get rendered promise.
	 *
	 * @returns {Promise<void>}
	 */
	promiseRendered() {
		return this.#rendered_promise;
	}

	/**
	 * Create containers for elements (arcs, total value, no data text).
	 */
	#createContainers() {
		// SVG group element implementing padding inside the root SVG element.
		const main = this.#svg
			.append('svg:g')
			.attr('transform', `translate(${this.#padding.horizontal} ${this.#padding.vertical})`);

		this.#container = main.append('svg:g');

		this.#arcs_container = this.#container
			.append('svg:g')
			.attr('class', CSVGPie.ZBX_STYLE_ARCS);

		if (this.#config.space > 0) {
			this.#space_container = this.#container
				.append('svg:g')
				.attr('class', CSVGPie.ZBX_STYLE_SPACE_CONTAINER);
		}

		this.#container
			.append('svg:circle')
			.attr('class', CSVGPie.ZBX_STYLE_ARC_NO_DATA_OUTER)
			.attr('r', this.#radius_outer);

		if (this.#config.draw_type === CSVGPie.DRAW_TYPE_DOUGHNUT) {
			this.#container
				.append('svg:circle')
				.attr('class', CSVGPie.ZBX_STYLE_ARC_NO_DATA_INNER)
				.attr('r', this.#radius_inner);

			if (this.#config.total_value?.show) {
				this.#total_value_container = this.#container
					.append('svg:foreignObject')
					.attr('class', CSVGPie.ZBX_STYLE_TOTAL_VALUE)
					.attr('x', -this.#radius_inner)
					.attr('width', `${this.#radius_inner * 2}px`)
					.style('font-weight', this.#config.total_value.is_bold ? 'bold' : '')
					.style('color', this.#config.total_value.color !== '' ? this.#config.total_value.color : '')
					.style('display', 'none');

				this.#total_value_container.append('xhtml:div');
			}
		}

		this.#no_data_container = this.#container
			.append('svg:text')
			.attr('class', CSVGPie.ZBX_STYLE_TOTAL_VALUE_NO_DATA)
			.style('font-weight', this.#config.total_value?.is_bold ? 'bold' : '')
			.text(t('No data'));
	}

	/**
	 * Adjust position of total value and no data text inside pie chart.
	 */
	#positionValue() {
		const getAutoFontSize = (text, default_size, font_weight) => {
			let available_width = this.#radius_inner * 2 * this.#scale;
			available_width -= available_width / CSVGPie.TOTAL_VALUE_PADDING;

			const text_width = this.#getMeasuredTextWidth(text, default_size, font_weight);

			const width_ratio = available_width / text_width;

			const default_height = default_size * width_ratio / this.#scale;
			const max_height = available_width / this.#scale * CSVGPie.TEXT_BASELINE;

			const normal_height = Math.min(default_height, max_height);
			const min_height = CSVGPie.TOTAL_VALUE_HEIGHT_MIN / this.#scale;

			return Math.max(normal_height, min_height);
		}

		if (this.#sectors_new.length > 0) {
			this.#no_data_container.style('display', 'none');

			if (this.#config.total_value?.show) {
				let available_width = this.#radius_inner * 2;
				available_width -= available_width / CSVGPie.TOTAL_VALUE_PADDING;

				this.#total_value_container
					.select('div')
					.text(this.#total_value_text)
					.attr('title', this.#total_value_text)
					.style('width', `${available_width}px`);

				if (this.#config.total_value.is_custom_size) {
					this.#total_value_font_size = this.#config.total_value.size * 10;
				}
				else {
					const font_weight = this.#config.total_value.is_bold ? 'bold' : '';

					this.#total_value_font_size = getAutoFontSize(
						this.#total_value_text, CSVGPie.TOTAL_VALUE_HEIGHT_MIN, font_weight
					);
				}

				this.#total_value_container
					.attr('y', -this.#total_value_font_size / 2 / CSVGPie.TEXT_BASELINE)
					.attr('height', `${this.#total_value_font_size / CSVGPie.TEXT_BASELINE}px`)
					.style('line-height', `${this.#total_value_font_size / CSVGPie.TEXT_BASELINE}px`)
					.style('font-size', `${this.#total_value_font_size}px`)
					.style('display', '');
			}
		}
		else {
			if (this.#config.total_value?.show) {
				this.#total_value_container.style('display', 'none');

				this.#total_value_container
					.select('div')
					.text('');

				if (this.#config.total_value.is_custom_size) {
					this.#no_data_container
						.attr('y', this.#config.total_value.size / 2 * 10 * CSVGPie.TEXT_BASELINE)
						.style('font-size', `${this.#config.total_value.size * 10}px`);
				}
				else {
					const font_weight = this.#config.total_value.is_bold ? 'bold' : '';

					const text_width = this.#getMeasuredTextWidth(
						this.#no_data_container.text(), CSVGPie.TOTAL_VALUE_SIZE_DEFAULT, font_weight
					);

					let text_scale = this.#radius_inner * 2 / text_width;
					text_scale -= text_scale / CSVGPie.TOTAL_VALUE_PADDING;

					this.#no_data_container
						.attr('transform', `scale(${text_scale})`)
						.attr('y', CSVGPie.TOTAL_VALUE_SIZE_DEFAULT / 2 * CSVGPie.TEXT_BASELINE)
						.style('font-size', `${CSVGPie.TOTAL_VALUE_SIZE_DEFAULT}px`);
				}
			}
			else {
				this.#no_data_container
					.attr('y', CSVGPie.TOTAL_VALUE_SIZE_DEFAULT / 2 * 10 * CSVGPie.TEXT_BASELINE)
					.style('font-size', `${CSVGPie.TOTAL_VALUE_SIZE_DEFAULT * 10}px`);
			}
		}
	}

	/**
	 * Set hint for sector.
	 *
	 * @param {Object} sector  All necessary information about sector.
	 *
	 * @returns {string}
	 */
	#getHint(sector) {
		const hint = d3.create('div')
			.attr('class', 'svg-pie-chart-hintbox');

		hint.append('span')
			.attr('class', 'svg-pie-chart-hintbox-color')
			.style('background-color', sector.color);

		hint.append('span')
			.attr('class', 'svg-pie-chart-hintbox-name')
			.text(`${sector.name}: `);

		hint.append('span')
			.attr('class', 'svg-pie-chart-hintbox-value')
			.text(() => {
				let text = sector.formatted_value.value;

				if (sector.formatted_value.units !== '') {
					text += ` ${sector.formatted_value.units}`;
				}

				return text;
			});

		return hint.node().outerHTML;
	}

	/**
	 * Combine old and new ids of sectors to use result for animation.
	 *
	 * @param {Array} all_sectorids  Array of ids of sectors to sort result by.
	 *
	 * @returns {Array}
	 */
	#prepareAllSectorids(all_sectorids) {
		this.#all_sectorids_old = this.#all_sectorids_new;
		this.#all_sectorids_new = all_sectorids;

		const all_sectorids_new_set = new Set(this.#all_sectorids_new);
		const missing_ids = this.#all_sectorids_old.filter(id => !all_sectorids_new_set.has(id));

		for (const missing_id of missing_ids) {
			const index = this.#all_sectorids_old.indexOf(missing_id);
			const after = this.#all_sectorids_old[index + 1] || null;

			let insert_at_index = this.#all_sectorids_new.indexOf(after);

			if (insert_at_index === -1) {
				insert_at_index = this.#all_sectorids_new.length;
			}

			all_sectorids.splice(insert_at_index, 0, missing_id);
		}

		return all_sectorids;
	}

	/**
	 * Combine two arrays of elements to use result for animation.
	 *
	 * @param {Array} old_sectors
	 * @param {Array} new_sectors
	 * @param {Array} all_sectorids  Array of ids of sectors to sort result by.
	 *
	 * @returns {Array}
	 */
	#prepareTransitionArray(old_sectors, new_sectors, all_sectorids) {
		const sectors_ids = new Set();

		new_sectors.forEach(sector => sectors_ids.add(sector.id));

		old_sectors = old_sectors
			.filter(sector => !sectors_ids.has(sector.id))
			.map(sector => ({...sector, percent_of_total: 0}));

		const sectors = d3.merge([new_sectors, old_sectors]);

		return this.#sortByReference(sectors, all_sectorids);
	}

	/**
	 * Sort array of elements by another (reference) array of ids.
	 *
	 * @param {Array} sectors        Array to sort.
	 * @param {Array} all_sectorids  Reference array.
	 */
	#sortByReference(sectors, all_sectorids) {
		return sectors.sort((a, b) => {
			return all_sectorids.indexOf(a.id) - all_sectorids.indexOf(b.id);
		});
	}

	/**
	 * Get text width using canvas measuring.
	 *
	 * @param {string} text
	 * @param {number} font_size
	 * @param {number|string} font_weight
	 *
	 * @returns {number}
	 */
	#getMeasuredTextWidth(text, font_size, font_weight = '') {
		this.#canvas_context.font = `${font_weight} ${font_size}px ${this.#svg.style('font-family')}`;

		return this.#canvas_context.measureText(text).width;
	}

	/**
	 * Determine when sectors can be popped out or popped in.
	 *
	 * @param {Event} e  Mouse move event.
	 */
	#onMouseMove(e) {
		const sector = e.target.closest(`.${CSVGPie.ZBX_STYLE_ARC_CONTAINER}`);

		if (sector !== null && !sector.dataset.expanded) {
			if (this.#popped_out_sector === null) {
				this.#popOut(sector);
			}
			else if (sector !== this.#popped_out_sector) {
				this.#popIn(this.#popped_out_sector);
				this.#popOut(sector);
			}
		}

		this.#svg.node().dataset.mouseClientX = e.clientX;
		this.#svg.node().dataset.mouseClientY = e.clientY;
	}

	/**
	 * Pop in sector if it lost mouse capture.
	 *
	 * @param {SVGGElement} sector
	 */
	#onMouseLeave(sector) {
		if (!sector.dataset.expanded) {
			this.#popIn(sector);
		}
	}

	/**
	 * Pop out a sector.
	 *
	 * @param {SVGGElement} sector
	 */
	#popOut(sector) {
		const sector_d3 = d3.select(sector);

		sector_d3
			.transition()
			.duration(CSVGPie.ANIMATE_DURATION_POP_OUT)
			.attr('transform', `scale(${1 + this.#pop_out_distance})`);

		// Translate placeholder back in its original position to simulate not popping it.
		sector_d3
			.select(`.${CSVGPie.ZBX_STYLE_ARC_PLACEHOLDER}`)
			.transition()
			.duration(CSVGPie.ANIMATE_DURATION_POP_OUT)
			.attr('transform', `scale(${1 - this.#pop_out_distance})`);

		this.#popped_out_sector = sector;
	}

	/**
	 * Pop in a sector.
	 *
	 * @param {SVGGElement} sector
	 */
	#popIn(sector) {
		if (!sector.dataset.expanded) {
			const sector_d3 = d3.select(sector);

			sector_d3
				.transition()
				.duration(CSVGPie.ANIMATE_DURATION_POP_IN)
				.attr('transform', 'scale(1)');

			// Translate placeholder back in its original position to simulate not popping it.
			sector_d3
				.select(`.${CSVGPie.ZBX_STYLE_ARC_PLACEHOLDER}`)
				.transition()
				.duration(CSVGPie.ANIMATE_DURATION_POP_IN)
				.attr('transform', 'scale(1)');
		}

		this.#popped_out_sector = null;
	}
}<|MERGE_RESOLUTION|>--- conflicted
+++ resolved
@@ -358,11 +358,7 @@
 			.attr('data-hintbox-static', 1)
 			.attr('data-hintbox-track-mouse', 1)
 			.attr('data-hintbox-delay', 0)
-<<<<<<< HEAD
 			.attr('data-hintbox-ignore-position-change', 1)
-			.style('stroke-width', this.#config.space)
-			.each((d, index, nodes) => nodes[index]._current = d);
-=======
 			.each((d, index, nodes) => {
 				const sector = nodes[index];
 
@@ -437,7 +433,6 @@
 				.selectAll(`.${CSVGPie.ZBX_STYLE_ARC_STROKE}`)
 				.data(this.#pieGenerator(is), key);
 		}
->>>>>>> 1b3e9339
 
 		this.#arcs_container
 			.selectAll(`.${CSVGPie.ZBX_STYLE_ARC}`)
