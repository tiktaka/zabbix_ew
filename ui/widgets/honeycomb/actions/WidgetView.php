<?php declare(strict_types = 0);
/*
** Copyright (C) 2001-2024 Zabbix SIA
**
** This program is free software: you can redistribute it and/or modify it under the terms of
** the GNU Affero General Public License as published by the Free Software Foundation, version 3.
**
** This program is distributed in the hope that it will be useful, but WITHOUT ANY WARRANTY;
** without even the implied warranty of MERCHANTABILITY or FITNESS FOR A PARTICULAR PURPOSE.
** See the GNU Affero General Public License for more details.
**
** You should have received a copy of the GNU Affero General Public License along with this program.
** If not, see <https://www.gnu.org/licenses/>.
**/


namespace Widgets\Honeycomb\Actions;

use API,
	CArrayHelper,
	CControllerDashboardWidgetView,
	CControllerResponseData,
	CMacrosResolverHelper,
	CNumberParser,
	CSettingsHelper,
	Manager;

use Widgets\Honeycomb\Includes\WidgetForm;

class WidgetView extends CControllerDashboardWidgetView {

	private const LABEL_MAX_LINES = 10;
	private const LABEL_MAX_LINE_LENGTH = 250;
	private const MAX_ITEMS = 1000;

	protected function init(): void {
		parent::init();

		$this->addValidationRules([
			'with_config' => 'in 1',
			'max_items' => 'int32'
		]);
	}

	protected function doAction(): void {
		$data = [
			'name' => $this->getInput('name', $this->widget->getDefaultName()),
			'user' => [
				'debug_mode' => $this->getDebugMode()
			],
			'vars' => [
				'cells' => $this->getCells($this->getInput('max_items', self::MAX_ITEMS) + 1)
			]
		];

		if ($this->hasInput('with_config')) {
			$data['vars']['config'] = $this->getConfig();
		}

		$this->setResponse(new CControllerResponseData($data));
	}

	private function getCells(int $limit): array {
		if ($this->isTemplateDashboard() && !$this->fields_values['hostids']) {
			return [];
		}

		$groupids = null;
		$evaltype = null;
		$tags = null;

		if (!$this->isTemplateDashboard()) {
			if ($this->fields_values['groupids']) {
				$groupids = getSubGroups($this->fields_values['groupids']);
			}

			if ($this->fields_values['host_tags']) {
				$evaltype = $this->fields_values['evaltype_host'];
				$tags = $this->fields_values['host_tags'];
			}
		}

		$hostids = $this->fields_values['hostids'] ?: null;
		$filter = $this->fields_values['maintenance'] != 1
			? ['maintenance_status' => HOST_MAINTENANCE_STATUS_OFF]
			: null;

		if ($groupids !== null || $hostids !== null || $tags !== null || $filter !== null) {
			$db_hosts = API::Host()->get([
				'output' => [],
				'groupids' => $groupids,
				'hostids' => $hostids,
				'filter' => $filter,
				'evaltype' => $evaltype,
				'tags' => $tags,
				'monitored_hosts' => true,
				'preservekeys' => true
			]);

			if (!$db_hosts) {
				return [];
			}

			$hostids = array_keys($db_hosts);
		}

<<<<<<< HEAD
		$search_field = $this->isTemplateDashboard() ? 'name' : 'name_resolved';

		$options = [
			'output' => ['itemid', 'hostid', 'units', 'value_type', 'name_resolved'],
=======
		$db_items = API::Item()->get([
			'output' => ['itemid', 'hostid', 'name', 'units', 'value_type'],
>>>>>>> 37c8d3cb
			'selectHosts' => ['name'],
			'webitems' => true,
			'hostids' => $hostids,
			'evaltype' => $this->fields_values['evaltype_item'],
			'tags' => $this->fields_values['item_tags'] ?: null,
			'selectValueMap' => ['mappings'],
			'searchWildcardsEnabled' => true,
			'searchByAny' => true,
			'search' => [
				$search_field => in_array('*', $this->fields_values['items'], true)
					? null
					: $this->fields_values['items']
			]
		];

		$items = API::Item()->get($options);

		if (!$db_items) {
			return [];
		}

<<<<<<< HEAD
		$items = CArrayHelper::renameObjectsKeys($items, ['name_resolved' => 'name']);

		foreach ($items as &$item) {
=======
		foreach ($db_items as &$item) {
>>>>>>> 37c8d3cb
			$item['hostname'] = $item['hosts'][0]['name'];
		}
		unset($item);

		CArrayHelper::sort($db_items, ['hostname', 'name']);

		$total_items = count($db_items);
		$batches = ceil($total_items / $limit);
		$show = array_flip($this->fields_values['show']);
		$history_period = timeUnitToSeconds(CSettingsHelper::get(CSettingsHelper::HISTORY_PERIOD));
		$cells = [];

		for ($batch = 0; $batch < $batches && count($cells) < $limit; $batch++) {
			$batch_items = array_slice($db_items, $batch * $limit, $limit);
			$db_history = Manager::History()->getLastValues($batch_items, 1, $history_period);

			foreach ($batch_items as $item) {
				if (!array_key_exists($item['itemid'], $db_history)) {
					continue;
				}

				$last_value = $db_history[$item['itemid']][0]['value'];

				$primary_label = array_key_exists(WidgetForm::SHOW_PRIMARY_LABEL, $show)
					? $this->getCellLabel($item, $last_value, [
						'label' => $this->fields_values['primary_label'],
						'label_decimal_places' => $this->fields_values['primary_label_decimal_places'],
						'label_type' => $this->fields_values['primary_label_type'],
						'label_units' => $this->fields_values['primary_label_units'],
						'label_units_pos' => $this->fields_values['primary_label_units_pos'],
						'label_units_show' => $this->fields_values['primary_label_units_show']
					])
					: '';

				$secondary_label = array_key_exists(WidgetForm::SHOW_SECONDARY_LABEL, $show)
					? $this->getCellLabel($item, $last_value, [
						'label' => $this->fields_values['secondary_label'],
						'label_decimal_places' => $this->fields_values['secondary_label_decimal_places'],
						'label_type' => $this->fields_values['secondary_label_type'],
						'label_units' => $this->fields_values['secondary_label_units'],
						'label_units_pos' => $this->fields_values['secondary_label_units_pos'],
						'label_units_show' => $this->fields_values['secondary_label_units_show']
					])
					: '';

				$cells[] = [
					'hostid' => $item['hostid'],
					'itemid' => $item['itemid'],
					'primary_label' => $primary_label,
					'secondary_label' => $secondary_label,
					'value' => $last_value,
					'is_numeric' => in_array($item['value_type'], [ITEM_VALUE_TYPE_FLOAT, ITEM_VALUE_TYPE_UINT64]),
					'is_binary_units' => isBinaryUnits($item['units'])
				];

				if (count($cells) == $limit) {
					break;
				}
			}
		}

		return $cells;
	}

	private function getCellLabel(array $item, $last_value, array $context_fields_values): string {
		if ($context_fields_values['label_type'] == WidgetForm::LABEL_TYPE_TEXT) {
			$label = $context_fields_values['label'];

			if (!$this->isTemplateDashboard() || $this->fields_values['hostids']) {
				$resolved_label = CMacrosResolverHelper::resolveItemBasedWidgetMacros(
					[$item['itemid'] => $item + ['label' => $label]],
					['label' => 'label']
				);
				$label = $resolved_label[$item['itemid']]['label'];
			}

			return $this->trimCellLabel($label);
		}

		switch ($item['value_type']) {
			case ITEM_VALUE_TYPE_FLOAT:
			case ITEM_VALUE_TYPE_UINT64:
				if ($context_fields_values['label_units_show'] == 1) {
					if ($context_fields_values['label_units'] !== '') {
						$item['units'] = $context_fields_values['label_units'];
					}
				}
				else {
					$item['units'] = '';
				}

				$formatted_value = formatHistoryValueRaw($last_value, $item, false, [
					'decimals' => $context_fields_values['label_decimal_places'],
					'decimals_exact' => true,
					'small_scientific' => false,
					'zero_as_zero' => false
				]);

				if ($context_fields_values['label_units_show'] == 1) {
					return $context_fields_values['label_units_pos'] == WidgetForm::UNITS_POSITION_BEFORE
						? $formatted_value['units'].' '.$formatted_value['value']
						: $formatted_value['value'].' '.$formatted_value['units'];
				}

				return $formatted_value['value'];

			default:
				return $this->trimCellLabel(formatHistoryValue($last_value, $item, false));
		}
	}

	private function trimCellLabel(string $label): string {
		$result = '';

		foreach (array_slice(explode("\n", $label, self::LABEL_MAX_LINES + 1), 0, self::LABEL_MAX_LINES) as $line) {
			$result .= ($result !== '' ? "\n" : '').mb_substr(trim($line), 0, self::LABEL_MAX_LINE_LENGTH);
		}

		return $result;
	}

	private function getConfig(): array {
		$config = ['bg_color' => $this->fields_values['bg_color']];

		$show = array_flip($this->fields_values['show']);

		if (array_key_exists(WidgetForm::SHOW_PRIMARY_LABEL, $show)) {
			$config['primary_label'] = [
				'show' => true,
				'is_custom_size' => $this->fields_values['primary_label_size_type'] == WidgetForm::LABEL_SIZE_CUSTOM,
				'is_bold' => $this->fields_values['primary_label_bold'] == 1,
				'color' => $this->fields_values['primary_label_color']
			];

			if ($this->fields_values['primary_label_size_type'] == WidgetForm::LABEL_SIZE_CUSTOM) {
				$config['primary_label']['size'] = $this->fields_values['primary_label_size'];
			}
		}
		else {
			$config['primary_label']['show'] = false;
		}

		if (array_key_exists(WidgetForm::SHOW_SECONDARY_LABEL, $show)) {
			$config['secondary_label'] = [
				'show' => true,
				'is_custom_size' => $this->fields_values['secondary_label_size_type'] == WidgetForm::LABEL_SIZE_CUSTOM,
				'is_bold' => $this->fields_values['secondary_label_bold'] == 1,
				'color' => $this->fields_values['secondary_label_color']
			];

			if ($this->fields_values['secondary_label_size_type'] == WidgetForm::LABEL_SIZE_CUSTOM) {
				$config['secondary_label']['size'] = $this->fields_values['secondary_label_size'];
			}
		}
		else {
			$config['secondary_label']['show'] = false;
		}

		$config['apply_interpolation'] = $this->fields_values['interpolation'] == 1;
		$config['thresholds'] = $this->fields_values['thresholds'];

		$number_parser = new CNumberParser([
			'with_size_suffix' => true,
			'with_time_suffix' => true,
			'is_binary_size' => false
		]);

		$number_parser_binary = new CNumberParser([
			'with_size_suffix' => true,
			'with_time_suffix' => true,
			'is_binary_size' => true
		]);

		foreach ($config['thresholds'] as &$threshold) {
			$number_parser_binary->parse($threshold['threshold']);
			$threshold['threshold_binary'] = $number_parser_binary->calcValue();

			$number_parser->parse($threshold['threshold']);
			$threshold['threshold'] = $number_parser->calcValue();
		}
		unset($threshold);

		return $config;
	}
}<|MERGE_RESOLUTION|>--- conflicted
+++ resolved
@@ -104,15 +104,10 @@
 			$hostids = array_keys($db_hosts);
 		}
 
-<<<<<<< HEAD
 		$search_field = $this->isTemplateDashboard() ? 'name' : 'name_resolved';
 
 		$options = [
 			'output' => ['itemid', 'hostid', 'units', 'value_type', 'name_resolved'],
-=======
-		$db_items = API::Item()->get([
-			'output' => ['itemid', 'hostid', 'name', 'units', 'value_type'],
->>>>>>> 37c8d3cb
 			'selectHosts' => ['name'],
 			'webitems' => true,
 			'hostids' => $hostids,
@@ -128,33 +123,29 @@
 			]
 		];
 
-		$items = API::Item()->get($options);
+		$db_items = API::Item()->get($options);
 
 		if (!$db_items) {
 			return [];
 		}
 
-<<<<<<< HEAD
-		$items = CArrayHelper::renameObjectsKeys($items, ['name_resolved' => 'name']);
+		$items = CArrayHelper::renameObjectsKeys($db_items, ['name_resolved' => 'name']);
 
 		foreach ($items as &$item) {
-=======
-		foreach ($db_items as &$item) {
->>>>>>> 37c8d3cb
 			$item['hostname'] = $item['hosts'][0]['name'];
 		}
 		unset($item);
 
-		CArrayHelper::sort($db_items, ['hostname', 'name']);
-
-		$total_items = count($db_items);
+		CArrayHelper::sort($items, ['hostname', 'name']);
+
+		$total_items = count($items);
 		$batches = ceil($total_items / $limit);
 		$show = array_flip($this->fields_values['show']);
 		$history_period = timeUnitToSeconds(CSettingsHelper::get(CSettingsHelper::HISTORY_PERIOD));
 		$cells = [];
 
 		for ($batch = 0; $batch < $batches && count($cells) < $limit; $batch++) {
-			$batch_items = array_slice($db_items, $batch * $limit, $limit);
+			$batch_items = array_slice($items, $batch * $limit, $limit);
 			$db_history = Manager::History()->getLastValues($batch_items, 1, $history_period);
 
 			foreach ($batch_items as $item) {
