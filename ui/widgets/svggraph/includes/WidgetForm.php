<?php declare(strict_types = 0);
/*
** Zabbix
** Copyright (C) 2001-2023 Zabbix SIA
**
** This program is free software; you can redistribute it and/or modify
** it under the terms of the GNU General Public License as published by
** the Free Software Foundation; either version 2 of the License, or
** (at your option) any later version.
**
** This program is distributed in the hope that it will be useful,
** but WITHOUT ANY WARRANTY; without even the implied warranty of
** MERCHANTABILITY or FITNESS FOR A PARTICULAR PURPOSE. See the
** GNU General Public License for more details.
**
** You should have received a copy of the GNU General Public License
** along with this program; if not, write to the Free Software
** Foundation, Inc., 51 Franklin Street, Fifth Floor, Boston, MA  02110-1301, USA.
**/


namespace Widgets\SvgGraph\Includes;

use CNumberParser,
	CParser,
	CWidgetsData;

use Zabbix\Widgets\{
	CWidgetField,
	CWidgetForm
};

use Zabbix\Widgets\Fields\{
	CWidgetFieldCheckBox,
	CWidgetFieldHostPatternSelect,
	CWidgetFieldMultiSelectOverrideHost,
	CWidgetFieldNumericBox,
	CWidgetFieldRadioButtonList,
	CWidgetFieldRangeControl,
	CWidgetFieldSelect,
	CWidgetFieldSeverities,
	CWidgetFieldTags,
	CWidgetFieldTextBox,
	CWidgetFieldTimePeriod
};

/**
 * Graph widget form view.
 */
class WidgetForm extends CWidgetForm {

	private const PERCENTILE_MIN = 1;
	private const PERCENTILE_MAX = 100;

	private bool $percentile_left_on = false;
	private bool $percentile_right_on = false;

	private bool $lefty_on = true;
	private bool $lefty_units_static = false;
	private bool $righty_on = true;
	private bool $righty_units_static = false;

	private bool $legend_on = true;
	private bool $legend_statistic_on = false;

	private bool $problems_on = false;

	public function validate(bool $strict = false): array {
		$errors = parent::validate($strict);

		$number_parser_w_suffix = new CNumberParser(['with_size_suffix' => true, 'with_time_suffix' => true]);
		$number_parser_wo_suffix = new CNumberParser();

		// Percentiles
		if ($this->getFieldValue('percentile_left') == SVG_GRAPH_PERCENTILE_LEFT_ON) {
			$percentile_left_value = $this->getFieldValue('percentile_left_value');

			if ($percentile_left_value !== '') {
				$percentile_left_value_calculated =
						$number_parser_wo_suffix->parse($percentile_left_value) == CParser::PARSE_SUCCESS
					? $number_parser_wo_suffix->calcValue()
					: null;

				if ($percentile_left_value_calculated === null
						|| $percentile_left_value_calculated < self::PERCENTILE_MIN
						|| $percentile_left_value_calculated > self::PERCENTILE_MAX) {
					$errors[] = _s('Invalid parameter "%1$s": %2$s.', _('Percentile line (left)'),
						_s('value must be between "%1$s" and "%2$s"', self::PERCENTILE_MIN, self::PERCENTILE_MAX)
					);
				}
			}
		}

		if ($this->getFieldValue('percentile_right') == SVG_GRAPH_PERCENTILE_RIGHT_ON) {
			$percentile_right_value = $this->getFieldValue('percentile_right_value');

			if ($percentile_right_value !== '') {
				$percentile_right_value_calculated =
						$number_parser_wo_suffix->parse($percentile_right_value) == CParser::PARSE_SUCCESS
					? $number_parser_wo_suffix->calcValue()
					: null;

				if ($percentile_right_value_calculated === null
						|| $percentile_right_value_calculated < self::PERCENTILE_MIN
						|| $percentile_right_value_calculated > self::PERCENTILE_MAX) {
					$errors[] = _s('Invalid parameter "%1$s": %2$s.', _('Percentile line (right)'),
						_s('value must be between "%1$s" and "%2$s"', self::PERCENTILE_MIN, self::PERCENTILE_MAX)
					);
				}
			}
		}

		// Validate Min/Max values in Axes tab.
		if ($this->getFieldValue('lefty') == SVG_GRAPH_AXIS_ON) {
			$lefty_min = $number_parser_w_suffix->parse($this->getFieldValue('lefty_min')) == CParser::PARSE_SUCCESS
				? $number_parser_w_suffix->calcValue()
				: null;

			$lefty_max = $number_parser_w_suffix->parse($this->getFieldValue('lefty_max')) == CParser::PARSE_SUCCESS
				? $number_parser_w_suffix->calcValue()
				: null;

			if ($lefty_min !== null && $lefty_max !== null && $lefty_min >= $lefty_max) {
				$errors[] = _s('Invalid parameter "%1$s": %2$s.', _('Left Y').'/'._('Max'),
					_('Y axis MAX value must be greater than Y axis MIN value')
				);
			}
		}

		if ($this->getFieldValue('righty') == SVG_GRAPH_AXIS_ON) {
			$righty_min = $number_parser_w_suffix->parse($this->getFieldValue('righty_min')) == CParser::PARSE_SUCCESS
				? $number_parser_w_suffix->calcValue()
				: null;

			$righty_max = $number_parser_w_suffix->parse($this->getFieldValue('righty_max')) == CParser::PARSE_SUCCESS
				? $number_parser_w_suffix->calcValue()
				: null;

			if ($righty_min !== null && $righty_max !== null && $righty_min >= $righty_max) {
				$errors[] = _s('Invalid parameter "%1$s": %2$s.', _('Right Y').'/'._('Max'),
					_('Y axis MAX value must be greater than Y axis MIN value')
				);
			}
		}

		return $errors;
	}

	protected function normalizeValues(array $values): array {
		$values = parent::normalizeValues($values);

		if (array_key_exists('percentile_left', $values)) {
			$this->percentile_left_on = $values['percentile_left'] == SVG_GRAPH_PERCENTILE_LEFT_ON;
		}

		if (!$this->percentile_left_on) {
			unset($values['percentile_left_value']);
		}

		if (array_key_exists('percentile_right', $values)) {
			$this->percentile_right_on = $values['percentile_right'] == SVG_GRAPH_PERCENTILE_RIGHT_ON;
		}

		if (!$this->percentile_right_on) {
			unset($values['percentile_right_value']);
		}

		if (array_key_exists('lefty', $values)) {
			$this->lefty_on = $values['lefty'] == SVG_GRAPH_AXIS_ON;
		}

		if (!$this->lefty_on) {
			unset($values['lefty_min'], $values['lefty_max'], $values['lefty_units']);
		}

		if (array_key_exists('lefty_units', $values)) {
			$this->lefty_units_static = $values['lefty_units'] == SVG_GRAPH_AXIS_UNITS_STATIC;
		}

		if (!$this->lefty_on || !$this->lefty_units_static) {
			unset($values['lefty_static_units']);
		}

		if (array_key_exists('righty', $values)) {
			$this->righty_on = $values['righty'] == SVG_GRAPH_AXIS_ON;
		}

		if (!$this->righty_on) {
			unset($values['righty_min'], $values['righty_max'], $values['righty_units']);
		}

		if (array_key_exists('righty_units', $values)) {
			$this->righty_units_static = $values['righty_units'] == SVG_GRAPH_AXIS_UNITS_STATIC;
		}

		if (!$this->righty_on || !$this->righty_units_static) {
			unset($values['righty_static_units']);
		}

		if (array_key_exists('legend', $values)) {
			$this->legend_on = $values['legend'] == SVG_GRAPH_LEGEND_ON;
		}

		if (array_key_exists('legend_statistic', $values)) {
			$this->legend_statistic_on = $values['legend_statistic'] == SVG_GRAPH_LEGEND_STATISTIC_ON;
		}

		if (array_key_exists('show_problems', $values)) {
			$this->problems_on = $values['show_problems'] == SVG_GRAPH_PROBLEMS_ON;
		}

		if (!$this->problems_on) {
			unset($values['graph_item_problems'], $values['problemhosts'], $values['severities'],
				$values['problem_name'], $values['evaltype'], $values['tags']
			);
		}

		return $values;
	}

	public function addFields(): self {
		return $this
			->initDataSetFields()
			->initDisplayingOptionsFields()
			->initTimePeriodFields()
			->initAxesFields()
			->initLegendFields()
			->initProblemsFields()
			->initOverridesFields()
			->addField(
				new CWidgetFieldMultiSelectOverrideHost()
			);
	}

	private function initDataSetFields(): self {
		return $this->addField(
			(new CWidgetFieldDataSet('ds', _('Data set')))->setFlags(CWidgetField::FLAG_NOT_EMPTY)
		);
	}

	private function initDisplayingOptionsFields(): self {
		return $this
			->addField(
				(new CWidgetFieldRadioButtonList('source', _('History data selection'), [
					SVG_GRAPH_DATA_SOURCE_AUTO => _x('Auto', 'history source selection method'),
					SVG_GRAPH_DATA_SOURCE_HISTORY => _('History'),
					SVG_GRAPH_DATA_SOURCE_TRENDS => _('Trends')
				]))->setDefault(SVG_GRAPH_DATA_SOURCE_AUTO)
			)
			->addField(
				new CWidgetFieldCheckBox('simple_triggers', _('Simple triggers'))
			)
			->addField(
				new CWidgetFieldCheckBox('working_time', _('Working time'))
			)
			->addField(
				new CWidgetFieldCheckBox('percentile_left', _('Percentile line (left)'))
			)
			->addField(
				(new CWidgetFieldTextBox('percentile_left_value', null))
					->setFlags(!$this->percentile_left_on ? CWidgetField::FLAG_DISABLED : 0x00)
			)
			->addField(
				new CWidgetFieldCheckBox('percentile_right', _('Percentile line (right)'))
			)
			->addField(
				(new CWidgetFieldTextBox('percentile_right_value', null))
					->setFlags(!$this->percentile_right_on ? CWidgetField::FLAG_DISABLED : 0x00)
			);
	}

	private function initTimePeriodFields(): self {
		return $this
			->addField(
<<<<<<< HEAD
				new CWidgetFieldCheckBox('graph_time', _('Override time period selector'))
			)
			->addField(
				(new CWidgetFieldDatePicker('time_from', _('From')))
					->setDefault('now-1h')
					->setFlags($this->graph_time_on
						? CWidgetField::FLAG_NOT_EMPTY
						: CWidgetField::FLAG_NOT_EMPTY | CWidgetField::FLAG_DISABLED
					)
			)
			->addField(
				(new CWidgetFieldDatePicker('time_to', _('To')))
					->setDefault('now')
					->setFlags($this->graph_time_on
						? CWidgetField::FLAG_NOT_EMPTY
						: CWidgetField::FLAG_NOT_EMPTY | CWidgetField::FLAG_DISABLED
					)
=======
				(new CWidgetFieldTimePeriod('time_period', _('Time period')))
					->setDefault([
						CWidgetField::FOREIGN_REFERENCE_KEY => CWidgetField::createTypedReference(
							CWidgetField::REFERENCE_DASHBOARD, CWidgetsData::DATA_TYPE_TIME_PERIOD
						)
					])
					->setDefaultPeriod(['from' => 'now-1h', 'to' => 'now'])
					->setFlags(CWidgetField::FLAG_NOT_EMPTY | CWidgetField::FLAG_LABEL_ASTERISK)
>>>>>>> af4828fb
			);
	}

	private function initAxesFields(): self {
		return $this
			->addField(
				(new CWidgetFieldCheckBox('lefty', _('Left Y'), _('Show')))->setDefault(SVG_GRAPH_AXIS_ON)
			)
			->addField(
				(new CWidgetFieldNumericBox('lefty_min', _('Min')))
					->setFullName(_('Left Y').'/'._('Min'))
					->setFlags(!$this->lefty_on ? CWidgetField::FLAG_DISABLED : 0x00)
			)
			->addField(
				(new CWidgetFieldNumericBox('lefty_max', _('Max')))
					->setFullName(_('Left Y').'/'._('Max'))
					->setFlags(!$this->lefty_on ? CWidgetField::FLAG_DISABLED : 0x00)
			)
			->addField(
				(new CWidgetFieldSelect('lefty_units', _('Units'), [
					SVG_GRAPH_AXIS_UNITS_AUTO => _x('Auto', 'history source selection method'),
					SVG_GRAPH_AXIS_UNITS_STATIC => _x('Static', 'history source selection method')
				]))
					->setDefault(SVG_GRAPH_AXIS_UNITS_AUTO)
					->setFlags(!$this->lefty_on ? CWidgetField::FLAG_DISABLED : 0x00)
			)
			->addField(
				(new CWidgetFieldTextBox('lefty_static_units'))
					->setFlags(!$this->lefty_on || !$this->lefty_units_static ? CWidgetField::FLAG_DISABLED : 0x00)
					->setMaxLength(255)
			)
			->addField(
				(new CWidgetFieldCheckBox('righty', _('Right Y'), _('Show')))->setDefault(SVG_GRAPH_AXIS_ON)
			)
			->addField(
				(new CWidgetFieldNumericBox('righty_min', _('Min')))
					->setFullName(_('Right Y').'/'._('Min'))
					->setFlags(!$this->righty_on ? CWidgetField::FLAG_DISABLED : 0x00)
			)
			->addField(
				(new CWidgetFieldNumericBox('righty_max', _('Max')))
					->setFullName(_('Right Y').'/'._('Max'))
					->setFlags(!$this->righty_on ? CWidgetField::FLAG_DISABLED : 0x00)
			)
			->addField(
				(new CWidgetFieldSelect('righty_units', _('Units'), [
					SVG_GRAPH_AXIS_UNITS_AUTO => _x('Auto', 'history source selection method'),
					SVG_GRAPH_AXIS_UNITS_STATIC => _x('Static', 'history source selection method')
				]))
					->setDefault(SVG_GRAPH_AXIS_UNITS_AUTO)
					->setFlags(!$this->righty_on ? CWidgetField::FLAG_DISABLED : 0x00)
			)
			->addField(
				(new CWidgetFieldTextBox('righty_static_units', null))
					->setFlags(!$this->righty_on || !$this->righty_units_static ? CWidgetField::FLAG_DISABLED : 0x00)
					->setMaxLength(255)
			)
			->addField(
				(new CWidgetFieldCheckBox('axisx', _('X-Axis'), _('Show')))->setDefault(SVG_GRAPH_AXIS_ON)
			);
	}

	private function initLegendFields(): self {
		return $this
			->addField(
				(new CWidgetFieldCheckBox('legend', _('Show legend')))->setDefault(SVG_GRAPH_LEGEND_ON)
			)
			->addField(
				(new CWidgetFieldCheckBox('legend_statistic', _('Display min/max/avg')))
					->setFlags(!$this->legend_on ? CWidgetField::FLAG_DISABLED : 0x00)
			)
			->addField(
				(new CWidgetFieldCheckBox('legend_aggregation', _('Show aggregation function')))
					->setFlags(!$this->legend_on ? CWidgetField::FLAG_DISABLED : 0x00)
			)
			->addField(
				(new CWidgetFieldRangeControl('legend_lines', _('Number of rows'),
					SVG_GRAPH_LEGEND_LINES_MIN, SVG_GRAPH_LEGEND_LINES_MAX
				))
					->setDefault(SVG_GRAPH_LEGEND_LINES_MIN)
					->setFlags(!$this->legend_on ? CWidgetField::FLAG_DISABLED : 0x00)
			)
			->addField(
				(new CWidgetFieldRangeControl('legend_columns', _('Number of columns'),
					SVG_GRAPH_LEGEND_COLUMNS_MIN, SVG_GRAPH_LEGEND_COLUMNS_MAX
				))
					->setDefault(SVG_GRAPH_LEGEND_COLUMNS_MAX)
					->setFlags(!$this->legend_on || $this->legend_statistic_on ? CWidgetField::FLAG_DISABLED : 0x00)
			);
	}

	private function initProblemsFields(): self {
		return $this
			->addField(
				new CWidgetFieldCheckBox('show_problems', _('Show problems'))
			)
			->addField(
				(new CWidgetFieldCheckBox('graph_item_problems', _('Selected items only')))
					->setDefault(SVG_GRAPH_SELECTED_ITEM_PROBLEMS)
					->setFlags(!$this->problems_on ? CWidgetField::FLAG_DISABLED : 0x00)
			)
			->addField($this->isTemplateDashboard()
				? null
				: (new CWidgetFieldHostPatternSelect('problemhosts', _('Problem hosts')))
					->setFlags(!$this->problems_on ? CWidgetField::FLAG_DISABLED : 0x00)
			)
			->addField(
				(new CWidgetFieldSeverities('severities', _('Severity')))
					->setFlags(!$this->problems_on ? CWidgetField::FLAG_DISABLED : 0x00)
			)
			->addField(
				(new CWidgetFieldTextBox('problem_name', _('Problem')))
					->setFlags(!$this->problems_on ? CWidgetField::FLAG_DISABLED : 0x00)
			)
			->addField(
				(new CWidgetFieldRadioButtonList('evaltype', _('Problem tags'), [
					TAG_EVAL_TYPE_AND_OR => _('And/Or'),
					TAG_EVAL_TYPE_OR => _('Or')
				]))
					->setDefault(TAG_EVAL_TYPE_AND_OR)
					->setFlags(!$this->problems_on ? CWidgetField::FLAG_DISABLED : 0x00)
			)
			->addField(
				(new CWidgetFieldTags('tags'))->setFlags(!$this->problems_on ? CWidgetField::FLAG_DISABLED : 0x00)
			);
	}

	private function initOverridesFields(): self {
		return $this->addField(
			(new CWidgetFieldOverride('or', _('Overrides')))->setFlags(CWidgetField::FLAG_NOT_EMPTY)
		);
	}
}<|MERGE_RESOLUTION|>--- conflicted
+++ resolved
@@ -272,25 +272,6 @@
 	private function initTimePeriodFields(): self {
 		return $this
 			->addField(
-<<<<<<< HEAD
-				new CWidgetFieldCheckBox('graph_time', _('Override time period selector'))
-			)
-			->addField(
-				(new CWidgetFieldDatePicker('time_from', _('From')))
-					->setDefault('now-1h')
-					->setFlags($this->graph_time_on
-						? CWidgetField::FLAG_NOT_EMPTY
-						: CWidgetField::FLAG_NOT_EMPTY | CWidgetField::FLAG_DISABLED
-					)
-			)
-			->addField(
-				(new CWidgetFieldDatePicker('time_to', _('To')))
-					->setDefault('now')
-					->setFlags($this->graph_time_on
-						? CWidgetField::FLAG_NOT_EMPTY
-						: CWidgetField::FLAG_NOT_EMPTY | CWidgetField::FLAG_DISABLED
-					)
-=======
 				(new CWidgetFieldTimePeriod('time_period', _('Time period')))
 					->setDefault([
 						CWidgetField::FOREIGN_REFERENCE_KEY => CWidgetField::createTypedReference(
@@ -299,7 +280,6 @@
 					])
 					->setDefaultPeriod(['from' => 'now-1h', 'to' => 'now'])
 					->setFlags(CWidgetField::FLAG_NOT_EMPTY | CWidgetField::FLAG_LABEL_ASTERISK)
->>>>>>> af4828fb
 			);
 	}
 
