<?php declare(strict_types = 0);
/*
** Copyright (C) 2001-2024 Zabbix SIA
**
** This program is free software: you can redistribute it and/or modify it under the terms of
** the GNU Affero General Public License as published by the Free Software Foundation, version 3.
**
** This program is distributed in the hope that it will be useful, but WITHOUT ANY WARRANTY;
** without even the implied warranty of MERCHANTABILITY or FITNESS FOR A PARTICULAR PURPOSE.
** See the GNU Affero General Public License for more details.
**
** You should have received a copy of the GNU Affero General Public License along with this program.
** If not, see <https://www.gnu.org/licenses/>.
**/


/**
 * Item history widget view.
 *
 * @var CView $this
 * @var array $data
 */

use Widgets\ItemHistory\Widget;

use Widgets\ItemHistory\Includes\{
	WidgetForm,
	CWidgetFieldColumnsList
};

$table = (new CTableInfo())->addClass($data['show_thumbnail'] ? 'show-thumbnail' : null);
$is_layout_vertical = $data['layout'] == WidgetForm::LAYOUT_VERTICAL;
$column_count = count($data['columns']);

if ($data['error'] !== null) {
	$table->setNoDataMessage($data['error']);
}
else {
	if ($data['show_column_header'] != WidgetForm::COLUMN_HEADER_OFF) {
		$table_header = [];

		$column_title_class = $data['show_column_header'] == WidgetForm::COLUMN_HEADER_VERTICAL
			? ZBX_STYLE_TEXT_VERTICAL
			: null;

		if ($data['show_timestamp']) {
			$table_header[] = (new CColHeader(
				(new CSpan(_x('Timestamp', 'compact table header')))->addClass($column_title_class)
			))
				->addClass(ZBX_STYLE_CELL_WIDTH)
				->addClass(ZBX_STYLE_NOWRAP);
		}

		if ($is_layout_vertical) {
			foreach ($data['columns'] as $column) {
				$table_header[] = (new CColHeader(
					(new CSpan($column['name']))
						->addClass($column_title_class)
						->setTitle($column['name'])
				))->setColSpan(2);
			}
		}
		else {
			$table_header[] = (new CColHeader(
				(new CSpan(_x('Name', 'compact table header')))->addClass($column_title_class)
			))
				->addClass(ZBX_STYLE_NOWRAP)
				->addClass(ZBX_STYLE_CELL_WIDTH);

			$table_header[] = (new CColHeader(
				(new CSpan(_x('Value', 'compact table header')))->addClass($column_title_class)
			))->setColSpan(2);
		}

		$table->setHeader($table_header);
	}

	$rows = [];
	$row = [];
	$clock = 0;

	foreach ($data['item_values'] as $item_value) {
		$column_index = $is_layout_vertical ? $item_value['column_index'] : 0;

		if ($item_value['clock'] != $clock || array_key_exists($column_index, $row)) {
			if ($row) {
				$rows[] = $row;
			}

			$clock = $item_value['clock'];
			$row = [];

			if (count($rows) == $data['show_lines']) {
				break;
			}
		}

		$row[$column_index] = $item_value;
	}

	if ($row) {
		$rows[] = $row;
	}

	if ($data['sortorder'] == WidgetForm::NEW_VALUES_BOTTOM) {
		$rows = array_reverse($rows);
	}

	if ($is_layout_vertical) {
		$column_indexes = array_keys($data['columns']);

		foreach ($rows as $row) {
			$table_row = [];

			if ($data['show_timestamp']) {
				$table_row[] = (new CCol(
					zbx_date2str(DATE_TIME_FORMAT_SECONDS, getRowClock($data['columns'], $row))
				))->addClass(ZBX_STYLE_NOWRAP);
			}

			foreach ($column_indexes as $index) {
				if (array_key_exists($index, $row)) {
					$table_row = array_merge($table_row,
						makeValueCell($data['columns'][$index], $row[$index], $column_count > 1, 'has-broadcast-data')
					);
				}
				else {
					$table_row[] = (new CCol())->setColSpan(2);
				}
			}

			$table->addRow($table_row);
		}
	}
	else {
		foreach ($rows as $row) {
			$clock = getRowClock($data['columns'], $row);
			$item_value = $row[0];

			$table
				->setHeadingColumn(0)
				->addRow(
					(new CRow([
						$data['show_timestamp']
							? (new CCol(zbx_date2str(DATE_TIME_FORMAT_SECONDS, $clock)))->addClass(ZBX_STYLE_NOWRAP)
							: null,
						(new CCol($data['columns'][$item_value['column_index']]['name']))->addClass(ZBX_STYLE_NOWRAP),
						...makeValueCell($data['columns'][$item_value['column_index']], $item_value)
					]))
						->addClass('has-broadcast-data')
						->setAttribute('data-itemid', $item_value['itemid'])
						->setAttribute('data-clock', $clock.'.'.$item_value['ns'])
				);
		}
	}
}

$view = new CWidgetView($data);

if ($data['info']) {
	$view->setVar('info', $data['info']);
}

$view
	->addItem($table)
	->show();

function getRowClock(array $columns, array $row): string | int {
	foreach ($row as $item_value) {
		$column = $columns[$item_value['column_index']];

		if ($column['item_value_type'] == ITEM_VALUE_TYPE_LOG
				&& array_key_exists('local_time', $column) && $column['local_time'] != 0) {
			return $item_value['timestamp'];
		}
	}

	return reset($row)['clock'];
}

function makeValueCell(array $column, array $item_value, bool $text_wordbreak = false,
		string $cell_class = null): array {
	$color = $column['base_color'];

	switch ($column['item_value_type']) {
		case ITEM_VALUE_TYPE_FLOAT:
		case ITEM_VALUE_TYPE_UINT64:
			if ($column['display'] == CWidgetFieldColumnsList::DISPLAY_BAR
					|| $column['display'] == CWidgetFieldColumnsList::DISPLAY_INDICATORS) {
				$bar_gauge = (new CBarGauge())
					->setValue($item_value['value'])
					->setAttribute('fill', $color !== '' ? '#'.$color : Widget::DEFAULT_FILL)
					->setAttribute('min',  $column['has_binary_units'] ? $column['min_binary'] : $column['min'])
					->setAttribute('max',  $column['has_binary_units'] ? $column['max_binary'] : $column['max']);

				if ($column['display'] == CWidgetFieldColumnsList::DISPLAY_BAR) {
					$bar_gauge->setAttribute('solid', 1);
				}

				if (array_key_exists('thresholds', $column)) {
					foreach ($column['thresholds'] as $threshold) {
						$bar_gauge->addThreshold($threshold['threshold'], '#'.$threshold['color']);
					}
				}

				return [
					(new CCol($bar_gauge))
						->addClass($cell_class)
						->setAttribute('data-itemid', $item_value['itemid'])
						->setAttribute('data-clock', $item_value['clock'].'.'.$item_value['ns']),
					(new CCol(
						(new CSpan($item_value['formatted_value']))->setHint(
							(new CDiv($item_value['value']))->addClass(ZBX_STYLE_HINTBOX_WRAP)
						)
					))
						->addClass($cell_class)
						->setAttribute('data-itemid', $item_value['itemid'])
						->setAttribute('data-clock', $item_value['clock'].'.'.$item_value['ns'])
						->addStyle('width: 0;')
						->addClass(ZBX_STYLE_NOWRAP)
				];
			}
			else {
				if (array_key_exists('thresholds', $column)) {
					foreach ($column['thresholds'] as $threshold) {
						$threshold_value = $column['has_binary_units']
							? $threshold['threshold_binary']
							: $threshold['threshold'];

						if ($item_value['value'] < $threshold_value) {
							break;
						}

						$color = $threshold['color'];
					}
				}

				return [
					(new CCol(
						(new CSpan($item_value['formatted_value']))->setHint(
							(new CDiv($item_value['value']))->addClass(ZBX_STYLE_HINTBOX_WRAP)
						)
					))
						->addClass($cell_class)
						->setAttribute('data-itemid', $item_value['itemid'])
						->setAttribute('data-clock', $item_value['clock'].'.'.$item_value['ns'])
						->setAttribute('bgcolor', $color !== '' ? '#'.$color : null)
						->setColSpan(2)
				];
			}

		case ITEM_VALUE_TYPE_LOG:
		case ITEM_VALUE_TYPE_STR:
		case ITEM_VALUE_TYPE_TEXT:
			if (array_key_exists('highlights', $column)) {
				foreach ($column['highlights'] as $highlight) {
					if (@preg_match('('.$highlight['pattern'].')', $item_value['value'])) {
						$color = $highlight['color'];
						break;
					}
				}
			}

<<<<<<< HEAD
			$cell = new CCol();

			switch ($column['display']) {
				case CWidgetFieldColumnsList::DISPLAY_AS_IS:
					$cell
						->addItem(
							new CDiv(zbx_nl2br($item_value['value']))
						)
						->addClass($text_wordbreak ? ZBX_STYLE_WORDBREAK : ZBX_STYLE_NOWRAP);

					break;

				case CWidgetFieldColumnsList::DISPLAY_SINGLE_LINE:
					$cell
						->addItem(
							new CDiv(substr($item_value['value'], 0, $column['max_length']))
						)
						->addClass(ZBX_STYLE_NOWRAP);

					break;

				case CWidgetFieldColumnsList::DISPLAY_HTML:
					$cell->addItem(
						new CJsScript($item_value['value'])
					);

					break;
			}

			return [
				$cell
=======
			$value = $column['display'] == CWidgetFieldColumnsList::DISPLAY_SINGLE_LINE
				? substr($item_value['value'], 0, $column['max_length'])
					.(strlen($item_value['value']) > $column['max_length'] ? '...' : '')
				: $item_value['value'];

			return [
				(new CCol($column['display'] != CWidgetFieldColumnsList::DISPLAY_HTML
					? (new CSpan($value))->setHint(
						(new CDiv($item_value['value']))->addClass(ZBX_STYLE_HINTBOX_WRAP)
					)
					: new CJsScript($value)
				))
					->addClass($column['display'] == CWidgetFieldColumnsList::DISPLAY_SINGLE_LINE
						? ZBX_STYLE_NOWRAP
						: null
					)
>>>>>>> f3b2ae42
					->addClass($column['monospace_font'] ? ZBX_STYLE_MONOSPACE_FONT : null)
					->addClass($cell_class)
					->setAttribute('data-itemid', $item_value['itemid'])
					->setAttribute('data-clock', $item_value['clock'].'.'.$item_value['ns'])
					->setAttribute('bgcolor', $color !== '' ? '#'.$color : null)
					->setColSpan(2)
			];

		case ITEM_VALUE_TYPE_BINARY:
			return [
				(new CCol(
					(new CButton(null, _('Show')))
						->addClass($column['show_thumbnail'] ? 'btn-thumbnail' : ZBX_STYLE_BTN_LINK)
						->addClass('js-show-binary')
						->setAttribute('data-alt', $column['name'])
				))
					->addClass($cell_class)
					->setAttribute('bgcolor', $color !== '' ? '#'.$color : null)
					->setAttribute('data-itemid', $item_value['itemid'])
					->setAttribute('data-clock', $item_value['clock'].'.'.$item_value['ns'])
					->setColSpan(2)
			];

		default:
			return [];
	}
}<|MERGE_RESOLUTION|>--- conflicted
+++ resolved
@@ -261,23 +261,32 @@
 				}
 			}
 
-<<<<<<< HEAD
 			$cell = new CCol();
 
 			switch ($column['display']) {
 				case CWidgetFieldColumnsList::DISPLAY_AS_IS:
 					$cell
 						->addItem(
-							new CDiv(zbx_nl2br($item_value['value']))
+							(new CSpan(zbx_nl2br($item_value['value'])))->setHint(
+								(new CDiv($item_value['value']))->addClass(ZBX_STYLE_HINTBOX_WRAP)
+							)
 						)
 						->addClass($text_wordbreak ? ZBX_STYLE_WORDBREAK : ZBX_STYLE_NOWRAP);
 
 					break;
 
 				case CWidgetFieldColumnsList::DISPLAY_SINGLE_LINE:
+					$single_line_value = substr($item_value['value'], 0, $column['max_length']);
+
+					if (strlen($item_value['value']) > $column['max_length']) {
+						$single_line_value .= '...';
+					}
+
 					$cell
 						->addItem(
-							new CDiv(substr($item_value['value'], 0, $column['max_length']))
+							(new CSpan($single_line_value))->setHint(
+								(new CDiv($item_value['value']))->addClass(ZBX_STYLE_HINTBOX_WRAP)
+							)
 						)
 						->addClass(ZBX_STYLE_NOWRAP);
 
@@ -293,24 +302,6 @@
 
 			return [
 				$cell
-=======
-			$value = $column['display'] == CWidgetFieldColumnsList::DISPLAY_SINGLE_LINE
-				? substr($item_value['value'], 0, $column['max_length'])
-					.(strlen($item_value['value']) > $column['max_length'] ? '...' : '')
-				: $item_value['value'];
-
-			return [
-				(new CCol($column['display'] != CWidgetFieldColumnsList::DISPLAY_HTML
-					? (new CSpan($value))->setHint(
-						(new CDiv($item_value['value']))->addClass(ZBX_STYLE_HINTBOX_WRAP)
-					)
-					: new CJsScript($value)
-				))
-					->addClass($column['display'] == CWidgetFieldColumnsList::DISPLAY_SINGLE_LINE
-						? ZBX_STYLE_NOWRAP
-						: null
-					)
->>>>>>> f3b2ae42
 					->addClass($column['monospace_font'] ? ZBX_STYLE_MONOSPACE_FONT : null)
 					->addClass($cell_class)
 					->setAttribute('data-itemid', $item_value['itemid'])
