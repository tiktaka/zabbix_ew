--- conflicted
+++ resolved
@@ -20,7 +20,6 @@
 
 class CWidgetUrl extends CWidget {
 
-<<<<<<< HEAD
 	_registerEvents() {
 		super._registerEvents();
 
@@ -59,7 +58,8 @@
 		super._deactivateEvents();
 
 		this._target.removeEventListener('mousedown', this._events.mousedown);
-=======
+	}
+
 	_promiseReady() {
 		const readiness = [super._promiseReady()];
 
@@ -74,7 +74,6 @@
 		}
 
 		return Promise.all(readiness);
->>>>>>> 884181df
 	}
 
 	_hasPadding() {
