--- conflicted
+++ resolved
@@ -44,43 +44,6 @@
 	->addField(
 		(new CWidgetFieldCheckBoxListView($data['fields']['show']))->setColumns(2)
 	)
-<<<<<<< HEAD
-	->addField(
-		new CWidgetFieldCheckBoxView($data['fields']['adv_conf'])
-	)
-	->addFieldsGroup([
-		_('Description'),
-		makeHelpIcon([
-			_('Supported macros:'),
-			(new CList([
-				'{HOST.*}',
-				'{ITEM.*}',
-				'{INVENTORY.*}',
-				_('User macros')
-			]))->addClass(ZBX_STYLE_LIST_DASHED)
-		])
-	], getDescriptionFieldsGroupViews($form, $data['fields']),
-		'fields-group-description'
-	)
-	->addFieldsGroup(_('Value'), getValueFieldsGroupViews($form, $data['fields']),
-		'fields-group-value'
-	)
-	->addFieldsGroup(_('Time'), getTimeFieldsGroupViews($form, $data['fields']),
-		'fields-group-time'
-	)
-	->addFieldsGroup(_('Change indicator'), getChangeIndicatorFieldsGroupViews($form, $data['fields']),
-		'fields-group-change-indicator'
-	)
-	->addField(
-		new CWidgetFieldColorView($data['fields']['bg_color']),
-		'js-row-bg-color'
-	)
-	->addFieldsGroup([_('Thresholds'),
-			makeWarningIcon(_('This setting applies only to numeric data.'))->setId('item-value-thresholds-warning')
-		],
-		getThresholdFieldsGroupViews($form, $data['fields']),
-		'js-row-thresholds'
-=======
 	->addFieldset(
 		(new CWidgetFormFieldsetCollapsibleView(_('Advanced configuration')))
 			->addFieldsGroup(
@@ -98,13 +61,9 @@
 			->addField(
 				new CWidgetFieldColorView($data['fields']['bg_color'])
 			)
-			->addField(
-				(new CWidgetFieldThresholdsView($data['fields']['thresholds']))->setHint(
-					makeWarningIcon(_('This setting applies only to numeric data.'))
-						->setId('item-value-thresholds-warning')
-				)
-			)
->>>>>>> b80a54c5
+			->addFieldsGroup(
+				getThresholdFieldsGroupViews($data['fields'])
+			)
 	)
 	->addField(array_key_exists('dynamic', $data['fields'])
 		? new CWidgetFieldCheckBoxView($data['fields']['dynamic'])
@@ -243,45 +202,6 @@
 		->addRowClass('fields-group-time');
 }
 
-<<<<<<< HEAD
-function getChangeIndicatorFieldsGroupViews(CWidgetFormView $form, array $fields): array {
-	$up_color = new CWidgetFieldColorView($fields['up_color']);
-	$down_color = new CWidgetFieldColorView($fields['down_color']);
-	$updown_color = new CWidgetFieldColorView($fields['updown_color']);
-
-	return [
-		(new CSvgArrow(['up' => true, 'fill_color' => $fields['up_color']->getValue()]))
-			->setId('change-indicator-up')
-			->setSize(14, 20),
-		$form->makeCustomField($up_color, [
-			new CFormField($up_color->getView())
-		]),
-
-		(new CSvgArrow(['down' => true, 'fill_color' => $fields['down_color']->getValue()]))
-			->setId('change-indicator-down')
-			->setSize(14, 20),
-		$form->makeCustomField($down_color, [
-			new CFormField($down_color->getView())
-		]),
-
-		(new CSvgArrow(['up' => true, 'down' => true, 'fill_color' => $fields['updown_color']->getValue()]))
-			->setId('change-indicator-updown')
-			->setSize(14, 20),
-		$form->makeCustomField($updown_color, [
-			new CFormField($updown_color->getView())
-		])
-	];
-}
-
-function getThresholdFieldsGroupViews(CWidgetFormView $form, array $fields): array {
-	$thresholds = (new CWidgetFieldThresholdsView($fields['thresholds']));
-
-	return [
-		$form->makeCustomField($thresholds, [
-			new CFormField($thresholds->getView())
-		])
-	];
-=======
 function getChangeIndicatorFieldsGroupViews(array $fields): CWidgetFieldsGroupView {
 	return (new CWidgetFieldsGroupView(_('Change indicator')))
 		->addItem(
@@ -308,5 +228,15 @@
 			(new CWidgetFieldColorView($fields['updown_color']))->removeLabel()
 		)
 		->addRowClass('fields-group-change-indicator');
->>>>>>> b80a54c5
+}
+
+function getThresholdFieldsGroupViews(array $fields): CWidgetFieldsGroupView {
+	return (new CWidgetFieldsGroupView(_('Thresholds')))
+		->setHint(
+			makeWarningIcon(_('This setting applies only to numeric data.'))->setId('item-value-thresholds-warning')
+		)
+		->addField(
+			(new CWidgetFieldThresholdsView($fields['thresholds']))->removeLabel()
+		)
+		->addRowClass('js-row-thresholds');
 }