--- conflicted
+++ resolved
@@ -132,16 +132,9 @@
 										'(isset({add}) || isset({update})) && isset({value_type})'.
 											' && {value_type} == '.ITEM_VALUE_TYPE_LOG
 									],
-<<<<<<< HEAD
 	'preprocessing' =>				[T_ZBX_STR, O_OPT, P_NO_TRIM,	null,	null],
 	'group_itemid' =>				[T_ZBX_INT, O_OPT, null,	DB_ID,		null],
 	'visible' =>					[T_ZBX_STR, O_OPT, null,	null,		null],
-=======
-	'preprocessing' =>				[null,      O_OPT, P_NO_TRIM|P_ONLY_TD_ARRAY,	null,	null],
-	'group_itemid' =>				[T_ZBX_INT, O_OPT, P_ONLY_ARRAY,				DB_ID,	null],
-	'copy_targetids' =>				[T_ZBX_INT, O_OPT, P_ONLY_ARRAY,				DB_ID,	null],
-	'visible' =>					[T_ZBX_STR, O_OPT, P_ONLY_ARRAY,				null,	null],
->>>>>>> c7e33851
 	'del_history' =>				[T_ZBX_STR, O_OPT, P_SYS|P_ACT, null,	null],
 	'jmx_endpoint' =>				[T_ZBX_STR, O_OPT, null,	NOT_EMPTY,
 										'(isset({add}) || isset({update})) && isset({type}) && {type} == '.ITEM_TYPE_JMX
