<?php
/*
** Zabbix
** Copyright (C) 2001-2021 Zabbix SIA
**
** This program is free software; you can redistribute it and/or modify
** it under the terms of the GNU General Public License as published by
** the Free Software Foundation; either version 2 of the License, or
** (at your option) any later version.
**
** This program is distributed in the hope that it will be useful,
** but WITHOUT ANY WARRANTY; without even the implied warranty of
** MERCHANTABILITY or FITNESS FOR A PARTICULAR PURPOSE. See the
** GNU General Public License for more details.
**
** You should have received a copy of the GNU General Public License
** along with this program; if not, write to the Free Software
** Foundation, Inc., 51 Franklin Street, Fifth Floor, Boston, MA  02110-1301, USA.
**/

define('ZABBIX_VERSION',		'6.0.0alpha1');
define('ZABBIX_API_VERSION',	'6.0.0');
define('ZABBIX_EXPORT_VERSION',	'6.0');

<<<<<<< HEAD
define('ZABBIX_DB_VERSION',		5050024);
=======
define('ZABBIX_DB_VERSION',		5050021);
>>>>>>> a36c2413

define('DB_VERSION_SUPPORTED',				0);
define('DB_VERSION_LOWER_THAN_MINIMUM',		1);
define('DB_VERSION_HIGHER_THAN_MAXIMUM',	2);
define('DB_VERSION_FAILED_TO_RETRIEVE',		3);

define('ZABBIX_COPYRIGHT_FROM',	'2001');
define('ZABBIX_COPYRIGHT_TO',	'2021');

define('ZBX_BCRYPT_COST',		10);
define('ZBX_MD5_SIZE',			32);

define('ZBX_SESSION_NAME', 'zbx_session'); // Session cookie name for Zabbix front-end.

define('ZBX_KIBIBYTE',	'1024');
define('ZBX_MEBIBYTE',	'1048576');
define('ZBX_GIBIBYTE',	'1073741824');
define('ZBX_TEBIBYTE',	'1099511627776');

define('ZBX_MIN_PERIOD',		60); // 1 minute

define('ZBX_MIN_INT32',			-2147483648);
define('ZBX_MAX_INT32',			2147483647);
define('ZBX_MAX_UINT64',		'18446744073709551615');

// Double precision 64-bit float.
define('ZBX_FLOAT_DIG', PHP_FLOAT_DIG);
define('ZBX_FLOAT_MIN', PHP_FLOAT_MIN);
define('ZBX_FLOAT_MAX', PHP_FLOAT_MAX);

define('ZBX_MAX_DATE',		ZBX_MAX_INT32); // 19 Jan 2038 03:14:07 UTC
define('ZBX_MIN_TIMESHIFT',	-788400000); // Min valid timeshift value in seconds (25 years).
define('ZBX_MAX_TIMESHIFT',	788400000); // Max valid timeshift value in seconds (25 years).

define('ZBX_MAX_GRAPHS_PER_PAGE', 20);

// Date and time format separators must be synced with setSDateFromOuterObj() in class.calendar.js.
define('ZBX_FULL_DATE_TIME',	'Y-m-d H:i:s'); // Time selector full date and time presentation format.
define('ZBX_DATE_TIME',			'Y-m-d H:i'); // Time selector date and time without seconds presentation format.
define('ZBX_DATE',				'Y-m-d'); // Time selector date without minutes and seconds presentation format.

// TTL timeout in seconds used to invalidate data cache of Vault response. Set 0 to disable Vault response caching.
define('ZBX_DATA_CACHE_TTL', 60);

define('ZBX_HISTORY_SOURCE_ELASTIC',	'elastic');
define('ZBX_HISTORY_SOURCE_SQL',		'sql');

define('ELASTICSEARCH_RESPONSE_PLAIN',			0);
define('ELASTICSEARCH_RESPONSE_AGGREGATION',	1);
define('ELASTICSEARCH_RESPONSE_DOCUMENTS',		2);

define('ZBX_FONTPATH',				realpath('assets/fonts')); // where to search for font (GD > 2.0.18)
define('ZBX_GRAPH_FONT_NAME',		'DejaVuSans'); // font file name
define('ZBX_GRAPH_LEGEND_HEIGHT',	120); // when graph height is less then this value, some legend will not show up

define('GRAPH_YAXIS_SIDE_DEFAULT', 0); // 0 - LEFT SIDE, 1 - RIGHT SIDE

define('ZBX_MAX_IMAGE_SIZE', ZBX_MEBIBYTE);

define('ZBX_UNITS_ROUNDOFF_SUFFIXED',		2);
define('ZBX_UNITS_ROUNDOFF_UNSUFFIXED',		4);

define('ZBX_DEFAULT_INTERVAL', '1-7,00:00-24:00');

define('ZBX_SCRIPT_TYPE_CUSTOM_SCRIPT',	0);
define('ZBX_SCRIPT_TYPE_IPMI',			1);
define('ZBX_SCRIPT_TYPE_SSH',			2);
define('ZBX_SCRIPT_TYPE_TELNET',		3);
define('ZBX_SCRIPT_TYPE_WEBHOOK',		5);

define('ZBX_SCRIPT_SCOPE_ACTION', 0x1);
define('ZBX_SCRIPT_SCOPE_HOST', 0x2);
define('ZBX_SCRIPT_SCOPE_EVENT', 0x4);

define('ZBX_SEARCH_TYPE_STRICT',	0);
define('ZBX_SEARCH_TYPE_PATTERN',	1);

define('ZBX_SCRIPT_EXECUTE_ON_AGENT',	0);
define('ZBX_SCRIPT_EXECUTE_ON_SERVER',	1);
define('ZBX_SCRIPT_EXECUTE_ON_PROXY',	2);

define('ZBX_FLAG_DISCOVERY_NORMAL',		0x0);
define('ZBX_FLAG_DISCOVERY_RULE',		0x1);
define('ZBX_FLAG_DISCOVERY_PROTOTYPE',	0x2);
define('ZBX_FLAG_DISCOVERY_CREATED',	0x4);

define('EXTACK_OPTION_ALL',		0);
define('EXTACK_OPTION_UNACK',	1);
define('EXTACK_OPTION_BOTH',	2);

define('WIDGET_PROBLEMS_BY_SV_SHOW_GROUPS',	0);
define('WIDGET_PROBLEMS_BY_SV_SHOW_TOTALS',	1);

define('TRIGGERS_OPTION_RECENT_PROBLEM',	1);
define('TRIGGERS_OPTION_ALL',				2);
define('TRIGGERS_OPTION_IN_PROBLEM',		3);

define('ZBX_FONT_NAME', 'DejaVuSans');

define('ZBX_AUTH_INTERNAL',	0);
define('ZBX_AUTH_LDAP',		1);
define('ZBX_AUTH_HTTP_DISABLED',	0);
define('ZBX_AUTH_HTTP_ENABLED',		1);
define('ZBX_AUTH_LDAP_DISABLED',	0);
define('ZBX_AUTH_LDAP_ENABLED',		1);
define('ZBX_AUTH_SAML_DISABLED',	0);
define('ZBX_AUTH_SAML_ENABLED',		1);
define('ZBX_AUTH_FORM_ZABBIX',	0);
define('ZBX_AUTH_FORM_HTTP',	1);
define('ZBX_AUTH_CASE_INSENSITIVE',	0);
define('ZBX_AUTH_CASE_SENSITIVE',	1);

define('ZBX_DB_MYSQL',		'MYSQL');
define('ZBX_DB_ORACLE',		'ORACLE');
define('ZBX_DB_POSTGRESQL',	'POSTGRESQL');

define('ZBX_DB_EXTENSION_TIMESCALEDB', 'timescaledb');

define('ZBX_DB_MAX_ID', '9223372036854775807');

// maximum number of records for create() or update() API calls
define('ZBX_DB_MAX_INSERTS', 10000);

// Default db and field character set (MYSQL & POSTGRESQL)
define('ZBX_DB_DEFAULT_CHARSET', 'UTF8');
define('ZBX_DB_MYSQL_DEFAULT_COLLATION', 'utf8_bin');

// Default db defines for Oracle DB
define('ORACLE_MAX_STRING_SIZE', 4000);
define('ORACLE_UTF8_CHARSET', 'AL32UTF8');
define('ORACLE_CESU8_CHARSET', 'UTF8');

define('DB_STORE_CREDS_CONFIG', 0);
define('DB_STORE_CREDS_VAULT', 1);

define('PAGE_TYPE_HTML',				0);
define('PAGE_TYPE_IMAGE',				1);
define('PAGE_TYPE_JS',					3); // javascript
define('PAGE_TYPE_CSS',					4);
define('PAGE_TYPE_HTML_BLOCK',			5); // simple block of html (as text)
define('PAGE_TYPE_JSON',				6); // simple JSON
define('PAGE_TYPE_JSON_RPC',			7); // api call
define('PAGE_TYPE_TEXT',				9); // simple text
define('PAGE_TYPE_TEXT_RETURN_JSON',	11); // input plaintext output json

define('ZBX_SESSION_ACTIVE',	0);
define('ZBX_SESSION_PASSIVE',	1);

define('T_ZBX_STR',			0);
define('T_ZBX_INT',			1);
define('T_ZBX_DBL',			2);
define('T_ZBX_RANGE_TIME',	3);
define('T_ZBX_TU',			12);
define('T_ZBX_ABS_TIME',	13);

define('O_MAND',	0);
define('O_OPT',		1);
define('O_NO',		2);

define('P_SYS',					0x0001);
define('P_UNSET_EMPTY',			0x0002);
define('P_CRLF',				0x0004);
define('P_ACT',					0x0010);
define('P_NZERO',				0x0020);
define('P_NO_TRIM',				0x0040);
define('P_ALLOW_USER_MACRO',	0x0080);
define('P_ALLOW_LLD_MACRO',		0x0100);

//	misc parameters
define('IMAGE_FORMAT_PNG',	'PNG');
define('IMAGE_FORMAT_JPEG',	'JPEG');
define('IMAGE_FORMAT_TEXT',	'JPEG');
define('IMAGE_FORMAT_GIF',	'GIF');

define('IMAGE_TYPE_ICON',			1);
define('IMAGE_TYPE_BACKGROUND',		2);

define('ITEM_CONVERT_WITH_UNITS',	0); // - do not convert empty units
define('ITEM_CONVERT_NO_UNITS',		1); // - no units

define('ZBX_SORT_UP',	'ASC');
define('ZBX_SORT_DOWN',	'DESC');

// Maximum number of tags to display.
define('ZBX_TAG_COUNT_DEFAULT', 3);

define('ZBX_TCP_HEADER_DATA',		"ZBXD");
define('ZBX_TCP_HEADER_VERSION',	"\1");
define('ZBX_TCP_HEADER',			ZBX_TCP_HEADER_DATA.ZBX_TCP_HEADER_VERSION);
define('ZBX_TCP_HEADER_LEN',		5);
define('ZBX_TCP_DATALEN_LEN',		8);

define('AUDIT_ACTION_ADD',		0);
define('AUDIT_ACTION_UPDATE',	1);
define('AUDIT_ACTION_DELETE',	2);
define('AUDIT_ACTION_LOGIN',	3);
define('AUDIT_ACTION_LOGOUT',	4);
define('AUDIT_ACTION_EXECUTE',	7);

define('AUDIT_RESOURCE_USER',				0);
define('AUDIT_RESOURCE_MEDIA_TYPE',			3);
define('AUDIT_RESOURCE_HOST',				4);
define('AUDIT_RESOURCE_ACTION',				5);
define('AUDIT_RESOURCE_GRAPH',				6);
define('AUDIT_RESOURCE_USER_GROUP',			11);
define('AUDIT_RESOURCE_TRIGGER',			13);
define('AUDIT_RESOURCE_HOST_GROUP',			14);
define('AUDIT_RESOURCE_ITEM',				15);
define('AUDIT_RESOURCE_IMAGE',				16);
define('AUDIT_RESOURCE_VALUE_MAP',			17);
define('AUDIT_RESOURCE_IT_SERVICE',			18);
define('AUDIT_RESOURCE_MAP',				19);
define('AUDIT_RESOURCE_SCENARIO',			22);
define('AUDIT_RESOURCE_DISCOVERY_RULE',		23);
define('AUDIT_RESOURCE_SCRIPT',				25);
define('AUDIT_RESOURCE_PROXY',				26);
define('AUDIT_RESOURCE_MAINTENANCE',		27);
define('AUDIT_RESOURCE_REGEXP',				28);
define('AUDIT_RESOURCE_MACRO',				29);
define('AUDIT_RESOURCE_TEMPLATE',			30);
define('AUDIT_RESOURCE_TRIGGER_PROTOTYPE',	31);
define('AUDIT_RESOURCE_ICON_MAP',			32);
define('AUDIT_RESOURCE_DASHBOARD',			33);
define('AUDIT_RESOURCE_CORRELATION',		34);
define('AUDIT_RESOURCE_GRAPH_PROTOTYPE',	35);
define('AUDIT_RESOURCE_ITEM_PROTOTYPE',		36);
define('AUDIT_RESOURCE_HOST_PROTOTYPE',		37);
define('AUDIT_RESOURCE_AUTOREGISTRATION',	38);
define('AUDIT_RESOURCE_MODULE',				39);
define('AUDIT_RESOURCE_SETTINGS',			40);
define('AUDIT_RESOURCE_HOUSEKEEPING',		41);
define('AUDIT_RESOURCE_AUTHENTICATION',		42);
define('AUDIT_RESOURCE_TEMPLATE_DASHBOARD',	43);
define('AUDIT_RESOURCE_USER_ROLE',			44);
define('AUDIT_RESOURCE_AUTH_TOKEN',			45);
define('AUDIT_RESOURCE_SCHEDULED_REPORT',	46);

define('CONDITION_TYPE_HOST_GROUP',			0);
define('CONDITION_TYPE_HOST',				1);
define('CONDITION_TYPE_TRIGGER',			2);
define('CONDITION_TYPE_TRIGGER_NAME',		3);
define('CONDITION_TYPE_TRIGGER_SEVERITY',	4);
define('CONDITION_TYPE_TIME_PERIOD',		6);
define('CONDITION_TYPE_DHOST_IP',			7);
define('CONDITION_TYPE_DSERVICE_TYPE',		8);
define('CONDITION_TYPE_DSERVICE_PORT',		9);
define('CONDITION_TYPE_DSTATUS',			10);
define('CONDITION_TYPE_DUPTIME',			11);
define('CONDITION_TYPE_DVALUE',				12);
define('CONDITION_TYPE_TEMPLATE',			13);
define('CONDITION_TYPE_EVENT_ACKNOWLEDGED',	14);
define('CONDITION_TYPE_SUPPRESSED',			16);
define('CONDITION_TYPE_DRULE',				18);
define('CONDITION_TYPE_DCHECK',				19);
define('CONDITION_TYPE_PROXY',				20);
define('CONDITION_TYPE_DOBJECT',			21);
define('CONDITION_TYPE_HOST_NAME',			22);
define('CONDITION_TYPE_EVENT_TYPE',			23);
define('CONDITION_TYPE_HOST_METADATA',		24);
define('CONDITION_TYPE_EVENT_TAG',			25);
define('CONDITION_TYPE_EVENT_TAG_VALUE',	26);
define('CONDITION_TYPE_SERVICE',			27);
define('CONDITION_TYPE_SERVICE_NAME',		28);

define('CONDITION_OPERATOR_EQUAL',		0);
define('CONDITION_OPERATOR_NOT_EQUAL',	1);
define('CONDITION_OPERATOR_LIKE',		2);
define('CONDITION_OPERATOR_NOT_LIKE',	3);
define('CONDITION_OPERATOR_IN',			4);
define('CONDITION_OPERATOR_MORE_EQUAL',	5);
define('CONDITION_OPERATOR_LESS_EQUAL',	6);
define('CONDITION_OPERATOR_NOT_IN',		7);
define('CONDITION_OPERATOR_REGEXP',		8);
define('CONDITION_OPERATOR_NOT_REGEXP',	9);
define('CONDITION_OPERATOR_YES',		10);
define('CONDITION_OPERATOR_NO',			11);
define('CONDITION_OPERATOR_EXISTS',		12);
define('CONDITION_OPERATOR_NOT_EXISTS',	13);

// correlation statuses
define('ZBX_CORRELATION_ENABLED',		0);
define('ZBX_CORRELATION_DISABLED',		1);

// correlation condition types
define('ZBX_CORR_CONDITION_OLD_EVENT_TAG',			0);
define('ZBX_CORR_CONDITION_NEW_EVENT_TAG',			1);
define('ZBX_CORR_CONDITION_NEW_EVENT_HOSTGROUP',	2);
define('ZBX_CORR_CONDITION_EVENT_TAG_PAIR',			3);
define('ZBX_CORR_CONDITION_OLD_EVENT_TAG_VALUE',	4);
define('ZBX_CORR_CONDITION_NEW_EVENT_TAG_VALUE',	5);

// correlation operation types
define('ZBX_CORR_OPERATION_CLOSE_OLD',	0);
define('ZBX_CORR_OPERATION_CLOSE_NEW',	1);

// event type action condition values
define('EVENT_TYPE_ITEM_NOTSUPPORTED',		0);
define('EVENT_TYPE_LLDRULE_NOTSUPPORTED',	2);
define('EVENT_TYPE_TRIGGER_UNKNOWN',		4);

define('HOST_STATUS_MONITORED',		0);
define('HOST_STATUS_NOT_MONITORED',	1);
define('HOST_STATUS_TEMPLATE',		3);
define('HOST_STATUS_PROXY_ACTIVE',	5);
define('HOST_STATUS_PROXY_PASSIVE',	6);

define('HOST_DISCOVER',		0);
define('HOST_NO_DISCOVER',	1);

define('HOST_ENCRYPTION_NONE',			1);
define('HOST_ENCRYPTION_PSK',			2);
define('HOST_ENCRYPTION_CERTIFICATE',	4);

define('HOST_COMPRESSION_ON', 1);

define('PSK_MIN_LEN',	32);

define('HOST_MAINTENANCE_STATUS_OFF',	0);
define('HOST_MAINTENANCE_STATUS_ON',	1);

define('INTERFACE_SECONDARY',	0);
define('INTERFACE_PRIMARY',		1);

define('INTERFACE_USE_DNS',	0);
define('INTERFACE_USE_IP',	1);

define('INTERFACE_TYPE_ANY',		-1);
define('INTERFACE_TYPE_UNKNOWN',	0);
define('INTERFACE_TYPE_AGENT',		1);
define('INTERFACE_TYPE_SNMP',		2);
define('INTERFACE_TYPE_IPMI',		3);
define('INTERFACE_TYPE_JMX',		4);

define('HOST_PROT_INTERFACES_INHERIT',	0);
define('HOST_PROT_INTERFACES_CUSTOM',	1);

define('SNMP_BULK_DISABLED',	0);
define('SNMP_BULK_ENABLED',		1);

define('MAINTENANCE_STATUS_ACTIVE',		0);
define('MAINTENANCE_STATUS_APPROACH',	1);
define('MAINTENANCE_STATUS_EXPIRED',	2);

// Modules.
define('MODULE_STATUS_DISABLED', 0);
define('MODULE_STATUS_ENABLED',	1);

define('INTERFACE_AVAILABLE_UNKNOWN',	0);
define('INTERFACE_AVAILABLE_TRUE',		1);
define('INTERFACE_AVAILABLE_FALSE',		2);
define('INTERFACE_AVAILABLE_MIXED',		3);

// Logo.
define('LOGO_TYPE_NORMAL',			0);
define('LOGO_TYPE_SIDEBAR',			1);
define('LOGO_TYPE_SIDEBAR_COMPACT',	2);

define('MAINTENANCE_TAG_EVAL_TYPE_AND_OR',	0);
define('MAINTENANCE_TAG_EVAL_TYPE_OR',		2);
define('MAINTENANCE_TAG_OPERATOR_EQUAL',	0);
define('MAINTENANCE_TAG_OPERATOR_LIKE',		2);

define('MAINTENANCE_TYPE_NORMAL',	0);
define('MAINTENANCE_TYPE_NODATA',	1);

define('TIMEPERIOD_TYPE_ONETIME',	0);
define('TIMEPERIOD_TYPE_HOURLY',	1);
define('TIMEPERIOD_TYPE_DAILY',		2);
define('TIMEPERIOD_TYPE_WEEKLY',	3);
define('TIMEPERIOD_TYPE_MONTHLY',	4);
define('TIMEPERIOD_TYPE_YEARLY',	5);

// report periods
define('REPORT_PERIOD_TODAY',			0);
define('REPORT_PERIOD_YESTERDAY',		1);
define('REPORT_PERIOD_CURRENT_WEEK',	2);
define('REPORT_PERIOD_CURRENT_MONTH',	3);
define('REPORT_PERIOD_CURRENT_YEAR',	4);
define('REPORT_PERIOD_LAST_WEEK',		5);
define('REPORT_PERIOD_LAST_MONTH',		6);
define('REPORT_PERIOD_LAST_YEAR',		7);

// scheduled reports
define('ZBX_REPORT_FILTER_SHOW_ALL',	0);
define('ZBX_REPORT_FILTER_SHOW_MY',		1);

define('ZBX_REPORT_STATUS_ENABLED',		0);
define('ZBX_REPORT_STATUS_DISABLED',	1);
define('ZBX_REPORT_STATUS_EXPIRED',		2);

define('ZBX_REPORT_PERIOD_DAY',		0);
define('ZBX_REPORT_PERIOD_WEEK',	1);
define('ZBX_REPORT_PERIOD_MONTH',	2);
define('ZBX_REPORT_PERIOD_YEAR',	3);

define('ZBX_REPORT_CYCLE_DAILY',	0);
define('ZBX_REPORT_CYCLE_WEEKLY',	1);
define('ZBX_REPORT_CYCLE_MONTHLY',	2);
define('ZBX_REPORT_CYCLE_YEARLY',	3);

define('ZBX_REPORT_STATE_UNKNOWN',		0);
define('ZBX_REPORT_STATE_SENT',			1);
define('ZBX_REPORT_STATE_ERROR',		2);
define('ZBX_REPORT_STATE_SUCCESS_INFO',	3);

define('ZBX_REPORT_RECIPIENT_TYPE_USER',		0);
define('ZBX_REPORT_RECIPIENT_TYPE_USER_GROUP',	1);

define('ZBX_REPORT_CREATOR_TYPE_USER',		0);
define('ZBX_REPORT_CREATOR_TYPE_RECIPIENT',	1);

define('ZBX_REPORT_EXCLUDE_USER_FALSE',	0);
define('ZBX_REPORT_EXCLUDE_USER_TRUE',	1);

define('SYSMAP_LABEL_ADVANCED_OFF',	0);
define('SYSMAP_LABEL_ADVANCED_ON',	1);

define('SYSMAP_PROBLEMS_NUMBER',			0);
define('SYSMAP_SINGLE_PROBLEM',				1);
define('SYSMAP_PROBLEMS_NUMBER_CRITICAL',	2);

define('MAP_LABEL_TYPE_LABEL',		0);
define('MAP_LABEL_TYPE_IP',			1);
define('MAP_LABEL_TYPE_NAME',		2);
define('MAP_LABEL_TYPE_STATUS',		3);
define('MAP_LABEL_TYPE_NOTHING',	4);
define('MAP_LABEL_TYPE_CUSTOM',		5);

define('MAP_LABEL_LOC_DEFAULT', -1);
define('MAP_LABEL_LOC_BOTTOM',	0);
define('MAP_LABEL_LOC_LEFT',	1);
define('MAP_LABEL_LOC_RIGHT',	2);
define('MAP_LABEL_LOC_TOP',		3);

define('SYSMAP_ELEMENT_TYPE_HOST',		0);
define('SYSMAP_ELEMENT_TYPE_MAP',		1);
define('SYSMAP_ELEMENT_TYPE_TRIGGER',	2);
define('SYSMAP_ELEMENT_TYPE_HOST_GROUP',3);
define('SYSMAP_ELEMENT_TYPE_IMAGE',		4);

define('SYSMAP_ELEMENT_SUBTYPE_HOST_GROUP',				0);
define('SYSMAP_ELEMENT_SUBTYPE_HOST_GROUP_ELEMENTS',	1);

define('SYSMAP_ELEMENT_AREA_TYPE_FIT',		0);
define('SYSMAP_ELEMENT_AREA_TYPE_CUSTOM',	1);

define('SYSMAP_ELEMENT_AREA_VIEWTYPE_GRID', 0);

define('SYSMAP_ELEMENT_ICON_ON',			0);
define('SYSMAP_ELEMENT_ICON_OFF',			1);
define('SYSMAP_ELEMENT_ICON_MAINTENANCE',	3);
define('SYSMAP_ELEMENT_ICON_DISABLED',		4);

define('SYSMAP_SHAPE_TYPE_RECTANGLE',		0);
define('SYSMAP_SHAPE_TYPE_ELLIPSE',			1);
define('SYSMAP_SHAPE_TYPE_LINE',			2);

define('SYSMAP_SHAPE_BORDER_TYPE_NONE',		0);
define('SYSMAP_SHAPE_BORDER_TYPE_SOLID',	1);
define('SYSMAP_SHAPE_BORDER_TYPE_DOTTED',	2);
define('SYSMAP_SHAPE_BORDER_TYPE_DASHED',	3);

define('SYSMAP_SHAPE_LABEL_HALIGN_CENTER',	0);
define('SYSMAP_SHAPE_LABEL_HALIGN_LEFT',	1);
define('SYSMAP_SHAPE_LABEL_HALIGN_RIGHT',	2);

define('SYSMAP_SHAPE_LABEL_VALIGN_MIDDLE',	0);
define('SYSMAP_SHAPE_LABEL_VALIGN_TOP',		1);
define('SYSMAP_SHAPE_LABEL_VALIGN_BOTTOM',	2);

define('SYSMAP_HIGHLIGHT_OFF',	0);
define('SYSMAP_HIGHLIGHT_ON',	1);

define('SYSMAP_GRID_SHOW_ON',	1);
define('SYSMAP_GRID_SHOW_OFF',	0);

define('SYSMAP_EXPAND_MACROS_OFF',	0);
define('SYSMAP_EXPAND_MACROS_ON',	1);

define('SYSMAP_GRID_ALIGN_ON',	1);
define('SYSMAP_GRID_ALIGN_OFF',	0);

define('PUBLIC_SHARING',	0);
define('PRIVATE_SHARING',	1);

define('ZBX_ITEM_DELAY_DEFAULT',			'1m');
define('ZBX_ITEM_FLEXIBLE_DELAY_DEFAULT',	'50s');
define('ZBX_ITEM_SCHEDULING_DEFAULT',		'wd1-5h9-18');

define('ITEM_TYPE_ZABBIX',			0);
define('ITEM_TYPE_SNMPV1',			1); // Deprecated. Now only used in XML converters. Use ITEM_TYPE_SNMP instead.
define('ITEM_TYPE_TRAPPER',			2);
define('ITEM_TYPE_SIMPLE',			3);
define('ITEM_TYPE_SNMPV2C',			4); // Deprecated. Now only used in XML converters. Use ITEM_TYPE_SNMP instead.
define('ITEM_TYPE_INTERNAL',		5);
define('ITEM_TYPE_SNMPV3',			6); // Deprecated. Now only used in XML converters. Use ITEM_TYPE_SNMP instead.
define('ITEM_TYPE_ZABBIX_ACTIVE',	7);
define('ITEM_TYPE_AGGREGATE',		8); // Deprecated. Now only used in XML converters. Use ITEM_TYPE_CALCULATED instead.
define('ITEM_TYPE_HTTPTEST',		9);
define('ITEM_TYPE_EXTERNAL',		10);
define('ITEM_TYPE_DB_MONITOR',		11);
define('ITEM_TYPE_IPMI',			12);
define('ITEM_TYPE_SSH',				13);
define('ITEM_TYPE_TELNET',			14);
define('ITEM_TYPE_CALCULATED',		15);
define('ITEM_TYPE_JMX',				16);
define('ITEM_TYPE_SNMPTRAP',		17);
define('ITEM_TYPE_DEPENDENT',		18);
define('ITEM_TYPE_HTTPAGENT',		19);
define('ITEM_TYPE_SNMP',			20);
define('ITEM_TYPE_SCRIPT',			21);

define('SNMP_V1', 1);
define('SNMP_V2C', 2);
define('SNMP_V3', 3);

define('ZBX_DEPENDENT_ITEM_MAX_LEVELS',	3);
define('ZBX_DEPENDENT_ITEM_MAX_COUNT',	29999);

define('ITEM_VALUE_TYPE_FLOAT',		0);
define('ITEM_VALUE_TYPE_STR',		1); // aka Character
define('ITEM_VALUE_TYPE_LOG',		2);
define('ITEM_VALUE_TYPE_UINT64',	3);
define('ITEM_VALUE_TYPE_TEXT',		4);

define('ITEM_DATA_TYPE_DECIMAL',		0);
define('ITEM_DATA_TYPE_OCTAL',			1);
define('ITEM_DATA_TYPE_HEXADECIMAL',	2);
define('ITEM_DATA_TYPE_BOOLEAN',		3);

define('ZBX_DEFAULT_KEY_DB_MONITOR',			'db.odbc.select[<unique short description>,<dsn>,<connection string>]');
define('ZBX_DEFAULT_KEY_DB_MONITOR_DISCOVERY',	'db.odbc.discovery[<unique short description>,<dsn>,<connection string>]');
define('ZBX_DEFAULT_KEY_SSH',					'ssh.run[<unique short description>,<ip>,<port>,<encoding>]');
define('ZBX_DEFAULT_KEY_TELNET',				'telnet.run[<unique short description>,<ip>,<port>,<encoding>]');

define('ZBX_DEFAULT_JMX_ENDPOINT',	'service:jmx:rmi:///jndi/rmi://{HOST.CONN}:{HOST.PORT}/jmxrmi');

define('SYSMAP_ELEMENT_USE_ICONMAP_ON',		1);
define('SYSMAP_ELEMENT_USE_ICONMAP_OFF',	0);

define('ZBX_ICON_PREVIEW_HEIGHT',	24);
define('ZBX_ICON_PREVIEW_WIDTH',	24);

define('ITEM_STATUS_ACTIVE',		0);
define('ITEM_STATUS_DISABLED',		1);
define('ITEM_DISCOVER',	0);
define('ITEM_NO_DISCOVER',	1);

/**
 * Starting from Zabbix 2.2 items could not have ITEM_STATUS_NOTSUPPORTED status
 * this constant is left for importing data from versions 1.8 and 2.0.
 */
define('ITEM_STATUS_NOTSUPPORTED',	3);

define('ITEM_STATE_NORMAL',			0);
define('ITEM_STATE_NOTSUPPORTED',	1);

define('ITEM_SNMPV3_SECURITYLEVEL_NOAUTHNOPRIV',	0);
define('ITEM_SNMPV3_SECURITYLEVEL_AUTHNOPRIV',		1);
define('ITEM_SNMPV3_SECURITYLEVEL_AUTHPRIV',		2);

define('ITEM_AUTHTYPE_PASSWORD',	0);
define('ITEM_AUTHTYPE_PUBLICKEY',	1);

define('ITEM_SNMPV3_AUTHPROTOCOL_MD5',		0);
define('ITEM_SNMPV3_AUTHPROTOCOL_SHA1',		1);
define('ITEM_SNMPV3_AUTHPROTOCOL_SHA224',	2);
define('ITEM_SNMPV3_AUTHPROTOCOL_SHA256',	3);
define('ITEM_SNMPV3_AUTHPROTOCOL_SHA384',	4);
define('ITEM_SNMPV3_AUTHPROTOCOL_SHA512',	5);

define('ITEM_SNMPV3_PRIVPROTOCOL_DES',		0);
define('ITEM_SNMPV3_PRIVPROTOCOL_AES128',	1);
define('ITEM_SNMPV3_PRIVPROTOCOL_AES192',	2);
define('ITEM_SNMPV3_PRIVPROTOCOL_AES256',	3);
define('ITEM_SNMPV3_PRIVPROTOCOL_AES192C',	4);
define('ITEM_SNMPV3_PRIVPROTOCOL_AES256C',	5);

define('ITEM_LOGTYPE_INFORMATION',		1);
define('ITEM_LOGTYPE_WARNING',			2);
define('ITEM_LOGTYPE_ERROR',			4);
define('ITEM_LOGTYPE_FAILURE_AUDIT',	7);
define('ITEM_LOGTYPE_SUCCESS_AUDIT',	8);
define('ITEM_LOGTYPE_CRITICAL',			9);
define('ITEM_LOGTYPE_VERBOSE',			10);

define('ITEM_DELAY_FLEXIBLE',	0);
define('ITEM_DELAY_SCHEDULING',	1);

// Item pre-processing types.
define('ZBX_PREPROC_MULTIPLIER',				1);
define('ZBX_PREPROC_RTRIM',						2);
define('ZBX_PREPROC_LTRIM',						3);
define('ZBX_PREPROC_TRIM',						4);
define('ZBX_PREPROC_REGSUB',					5);
define('ZBX_PREPROC_BOOL2DEC',					6);
define('ZBX_PREPROC_OCT2DEC',					7);
define('ZBX_PREPROC_HEX2DEC',					8);
define('ZBX_PREPROC_DELTA_VALUE',				9);
define('ZBX_PREPROC_DELTA_SPEED',				10);
define('ZBX_PREPROC_XPATH',						11);
define('ZBX_PREPROC_JSONPATH',					12);
define('ZBX_PREPROC_VALIDATE_RANGE',			13);
define('ZBX_PREPROC_VALIDATE_REGEX',			14);
define('ZBX_PREPROC_VALIDATE_NOT_REGEX',		15);
define('ZBX_PREPROC_ERROR_FIELD_JSON',			16);
define('ZBX_PREPROC_ERROR_FIELD_XML',			17);
define('ZBX_PREPROC_ERROR_FIELD_REGEX',			18);
define('ZBX_PREPROC_THROTTLE_VALUE',			19);
define('ZBX_PREPROC_THROTTLE_TIMED_VALUE',		20);
define('ZBX_PREPROC_SCRIPT',					21);
define('ZBX_PREPROC_PROMETHEUS_PATTERN',		22);
define('ZBX_PREPROC_PROMETHEUS_TO_JSON',		23);
define('ZBX_PREPROC_CSV_TO_JSON',				24);
define('ZBX_PREPROC_STR_REPLACE',				25);
define('ZBX_PREPROC_VALIDATE_NOT_SUPPORTED',	26);
define('ZBX_PREPROC_XML_TO_JSON',				27);

// Item pre-processing error handlers.
define('ZBX_PREPROC_FAIL_DEFAULT',			0);
define('ZBX_PREPROC_FAIL_DISCARD_VALUE',	1);
define('ZBX_PREPROC_FAIL_SET_VALUE',		2);
define('ZBX_PREPROC_FAIL_SET_ERROR',		3);

define('ZBX_PREPROC_CSV_NO_HEADER',	0);
define('ZBX_PREPROC_CSV_HEADER',	1);

// LLD rule overrides.
define('ZBX_LLD_OVERRIDE_STOP_NO',	0);
define('ZBX_LLD_OVERRIDE_STOP_YES',	1);
define('ZBX_PROTOTYPE_STATUS_ENABLED', 0);
define('ZBX_PROTOTYPE_STATUS_DISABLED', 1);
define('ZBX_PROTOTYPE_DISCOVER', 0);
define('ZBX_PROTOTYPE_NO_DISCOVER', 1);
define('OPERATION_OBJECT_ITEM_PROTOTYPE', 0);
define('OPERATION_OBJECT_TRIGGER_PROTOTYPE', 1);
define('OPERATION_OBJECT_GRAPH_PROTOTYPE', 2);
define('OPERATION_OBJECT_HOST_PROTOTYPE', 3);

define('GRAPH_DISCOVER',	0);
define('GRAPH_NO_DISCOVER',	1);

define('GRAPH_ITEM_DRAWTYPE_LINE',			0);
define('GRAPH_ITEM_DRAWTYPE_FILLED_REGION',	1);
define('GRAPH_ITEM_DRAWTYPE_BOLD_LINE',		2);
define('GRAPH_ITEM_DRAWTYPE_DOT',			3);
define('GRAPH_ITEM_DRAWTYPE_DASHED_LINE',	4);
define('GRAPH_ITEM_DRAWTYPE_GRADIENT_LINE',	5);
define('GRAPH_ITEM_DRAWTYPE_BOLD_DOT',		6);

define('MAP_LINK_DRAWTYPE_LINE',			0);
define('MAP_LINK_DRAWTYPE_BOLD_LINE',		2);
define('MAP_LINK_DRAWTYPE_DOT',				3);
define('MAP_LINK_DRAWTYPE_DASHED_LINE',		4);

define('SERVICE_ALGORITHM_NONE',	0); // do not calculate
define('SERVICE_ALGORITHM_MAX',		1); // problem, if one children has a problem
define('SERVICE_ALGORITHM_MIN',		2); // problem, if all children have problems

define('SERVICE_SLA', '99.9000');

define('SERVICE_SHOW_SLA_OFF',	0);
define('SERVICE_SHOW_SLA_ON',	1);

define('SERVICE_STATUS_ANY', -1);
define('SERVICE_STATUS_OK', 0);
define('SERVICE_STATUS_PROBLEM', 1);

define('SERVICE_TAG_OPERATOR_EQUAL',	0);
define('SERVICE_TAG_OPERATOR_LIKE',		2);

define('ZBX_SERVICE_FILTER_TAGS_ANY',		0);
define('ZBX_SERVICE_FILTER_TAGS_SERVICE',	1);
define('ZBX_SERVICE_FILTER_TAGS_PROBLEM',	2);

define('TRIGGER_MULT_EVENT_DISABLED',	0);
define('TRIGGER_MULT_EVENT_ENABLED',	1);

define('ZBX_TRIGGER_CORRELATION_NONE',	0);
define('ZBX_TRIGGER_CORRELATION_TAG',	1);

define('ZBX_TRIGGER_MANUAL_CLOSE_NOT_ALLOWED',	0);
define('ZBX_TRIGGER_MANUAL_CLOSE_ALLOWED',		1);

define('ZBX_RECOVERY_MODE_EXPRESSION',			0);
define('ZBX_RECOVERY_MODE_RECOVERY_EXPRESSION',	1);
define('ZBX_RECOVERY_MODE_NONE',				2);

define('TRIGGER_STATUS_ENABLED',	0);
define('TRIGGER_STATUS_DISABLED',	1);
define('TRIGGER_DISCOVER',		0);
define('TRIGGER_NO_DISCOVER',	1);

define('TRIGGER_VALUE_FALSE',	0);
define('TRIGGER_VALUE_TRUE',	1);

define('TRIGGER_STATE_NORMAL',	0);
define('TRIGGER_STATE_UNKNOWN',	1);

define('TRIGGER_SEVERITY_NOT_CLASSIFIED',	0);
define('TRIGGER_SEVERITY_INFORMATION',		1);
define('TRIGGER_SEVERITY_WARNING',			2);
define('TRIGGER_SEVERITY_AVERAGE',			3);
define('TRIGGER_SEVERITY_HIGH',				4);
define('TRIGGER_SEVERITY_DISASTER',			5);
define('TRIGGER_SEVERITY_COUNT',			6);

define('EVENT_CUSTOM_COLOR_DISABLED',	0);
define('EVENT_CUSTOM_COLOR_ENABLED',	1);

define('ALERT_STATUS_NOT_SENT', 0);
define('ALERT_STATUS_SENT',		1);
define('ALERT_STATUS_FAILED',	2);
define('ALERT_STATUS_NEW',		3);

define('ALERT_TYPE_MESSAGE',	0);
define('ALERT_TYPE_COMMAND',	1);

define('MEDIA_STATUS_ACTIVE',	0);
define('MEDIA_STATUS_DISABLED',	1);

define('MEDIA_TYPE_STATUS_ACTIVE',		0);
define('MEDIA_TYPE_STATUS_DISABLED',	1);
define('ZBX_MEDIA_TYPE_TAGS_DISABLED',	0);
define('ZBX_MEDIA_TYPE_TAGS_ENABLED',	1);
define('ZBX_EVENT_MENU_HIDE',	0);
define('ZBX_EVENT_MENU_SHOW',	1);

define('MEDIA_TYPE_EMAIL',		0);
define('MEDIA_TYPE_EXEC',		1);
define('MEDIA_TYPE_SMS',		2);
define('MEDIA_TYPE_WEBHOOK',	4);

define('SMTP_CONNECTION_SECURITY_NONE',		0);
define('SMTP_CONNECTION_SECURITY_STARTTLS',	1);
define('SMTP_CONNECTION_SECURITY_SSL_TLS',	2);

define('SMTP_AUTHENTICATION_NONE',		0);
define('SMTP_AUTHENTICATION_NORMAL',	1);

define('SMTP_MESSAGE_FORMAT_PLAIN_TEXT',	0);
define('SMTP_MESSAGE_FORMAT_HTML',			1);

define('ACTION_STATUS_ENABLED',		0);
define('ACTION_STATUS_DISABLED',	1);

define('ACTION_PAUSE_SUPPRESSED_FALSE',		0);
define('ACTION_PAUSE_SUPPRESSED_TRUE',		1);

define('OPERATION_TYPE_MESSAGE',			0);
define('OPERATION_TYPE_COMMAND',			1);
define('OPERATION_TYPE_HOST_ADD',			2);
define('OPERATION_TYPE_HOST_REMOVE',		3);
define('OPERATION_TYPE_GROUP_ADD',			4);
define('OPERATION_TYPE_GROUP_REMOVE',		5);
define('OPERATION_TYPE_TEMPLATE_ADD',		6);
define('OPERATION_TYPE_TEMPLATE_REMOVE',	7);
define('OPERATION_TYPE_HOST_ENABLE',		8);
define('OPERATION_TYPE_HOST_DISABLE',		9);
define('OPERATION_TYPE_HOST_INVENTORY',		10);
define('OPERATION_TYPE_RECOVERY_MESSAGE',	11);
define('OPERATION_TYPE_ACK_MESSAGE',		12);

define('ACTION_OPERATION',			0);
define('ACTION_RECOVERY_OPERATION',	1);
define('ACTION_UPDATE_OPERATION',	2);

define('CONDITION_EVAL_TYPE_AND_OR',		0);
define('CONDITION_EVAL_TYPE_AND',			1);
define('CONDITION_EVAL_TYPE_OR',			2);
define('CONDITION_EVAL_TYPE_EXPRESSION', 	3);

// screen
define('SCREEN_RESOURCE_GRAPH',				0);
define('SCREEN_RESOURCE_SIMPLE_GRAPH',		1);
define('SCREEN_RESOURCE_MAP',				2);
define('SCREEN_RESOURCE_HISTORY',			17);
define('SCREEN_RESOURCE_HTTPTEST_DETAILS',	21);
define('SCREEN_RESOURCE_DISCOVERY',			22);
define('SCREEN_RESOURCE_HTTPTEST',			23);
define('SCREEN_RESOURCE_PROBLEM',			24);

define('SCREEN_SORT_TRIGGERS_SEVERITY_DESC',		1);
define('SCREEN_SORT_TRIGGERS_HOST_NAME_ASC',		2);
define('SCREEN_SORT_TRIGGERS_TIME_ASC',				3);
define('SCREEN_SORT_TRIGGERS_TIME_DESC',			4);
define('SCREEN_SORT_TRIGGERS_TYPE_ASC',				5);
define('SCREEN_SORT_TRIGGERS_TYPE_DESC',			6);
define('SCREEN_SORT_TRIGGERS_STATUS_ASC',			7);
define('SCREEN_SORT_TRIGGERS_STATUS_DESC',			8);
define('SCREEN_SORT_TRIGGERS_RECIPIENT_ASC',		11);
define('SCREEN_SORT_TRIGGERS_RECIPIENT_DESC',		12);
define('SCREEN_SORT_TRIGGERS_SEVERITY_ASC',			13);
define('SCREEN_SORT_TRIGGERS_HOST_NAME_DESC',		14);
define('SCREEN_SORT_TRIGGERS_NAME_ASC',				15);
define('SCREEN_SORT_TRIGGERS_NAME_DESC',			16);

define('SCREEN_MODE_PREVIEW',	0);
define('SCREEN_MODE_EDIT',		1);
define('SCREEN_MODE_SLIDESHOW',		2);
define('SCREEN_MODE_JS',		3);

define('SCREEN_REFRESH_RESPONSIVENESS',	10);

// default, minimum and maximum number of lines for dashboard widgets
define('ZBX_DEFAULT_WIDGET_LINES', 25);
define('ZBX_MIN_WIDGET_LINES', 1);
define('ZBX_MAX_WIDGET_LINES', 100);

// dashboards
define('DASHBOARD_MAX_PAGES',		50);
define('DASHBOARD_MAX_COLUMNS',		24);
define('DASHBOARD_MAX_ROWS',		64);
define('DASHBOARD_WIDGET_MIN_ROWS',	2);
define('DASHBOARD_WIDGET_MAX_ROWS',	32);
define('DASHBOARD_FILTER_SHOW_ALL',	0);
define('DASHBOARD_FILTER_SHOW_MY',	1);
define('DASHBOARD_DISPLAY_PERIODS',	[10, 30, 60, 120, 600, 1800, 3600]);

// alignments
define('HALIGN_DEFAULT',	0);
define('HALIGN_CENTER',		0);
define('HALIGN_LEFT',		1);
define('HALIGN_RIGHT',		2);

define('VALIGN_DEFAULT',	0);
define('VALIGN_MIDDLE',		0);
define('VALIGN_TOP',		1);
define('VALIGN_BOTTOM',		2);

// info module style
define('STYLE_HORIZONTAL',	0);
define('STYLE_VERTICAL',	1);

// view style [Overview, Plaintext]
define('STYLE_LEFT',	0);
define('STYLE_TOP',		1);

// time module type
define('TIME_TYPE_LOCAL',	0);
define('TIME_TYPE_SERVER',	1);
define('TIME_TYPE_HOST',	2);

define('FILTER_TASK_SHOW',			0);
define('FILTER_TASK_HIDE',			1);
define('FILTER_TASK_MARK',			2);
define('FILTER_TASK_INVERT_MARK',	3);

define('MARK_COLOR_RED',	1);
define('MARK_COLOR_GREEN',	2);
define('MARK_COLOR_BLUE',	3);

define('PROFILE_TYPE_ID',			1);
define('PROFILE_TYPE_INT',			2);
define('PROFILE_TYPE_STR',			3);

define('CALC_FNC_MIN', 1);
define('CALC_FNC_AVG', 2);
define('CALC_FNC_MAX', 4);
define('CALC_FNC_ALL', 7);
define('CALC_FNC_LST', 9);

define('SERVICE_TIME_TYPE_UPTIME',				0);
define('SERVICE_TIME_TYPE_DOWNTIME',			1);
define('SERVICE_TIME_TYPE_ONETIME_DOWNTIME',	2);

define('ZBX_DISCOVERY_UNSPEC',	0);
define('ZBX_DISCOVERY_DNS',		1);
define('ZBX_DISCOVERY_IP',		2);
define('ZBX_DISCOVERY_VALUE',	3);

define('USER_TYPE_ZABBIX_USER',		1);
define('USER_TYPE_ZABBIX_ADMIN',	2);
define('USER_TYPE_SUPER_ADMIN',		3);

define('ZBX_NOT_INTERNAL_GROUP',	0);
define('ZBX_INTERNAL_GROUP',		1);

define('GROUP_STATUS_DISABLED', 1);
define('GROUP_STATUS_ENABLED',	0);

define('LINE_TYPE_NORMAL',	0);
define('LINE_TYPE_BOLD',	1);

// IMPORTANT!!! by priority DESC
define('GROUP_GUI_ACCESS_SYSTEM',	0);
define('GROUP_GUI_ACCESS_INTERNAL', 1);
define('GROUP_GUI_ACCESS_LDAP', 	2);
define('GROUP_GUI_ACCESS_DISABLED', 3);

/**
 * @see access_deny()
 */
define('ACCESS_DENY_OBJECT', 0);
define('ACCESS_DENY_PAGE', 1);

define('GROUP_DEBUG_MODE_DISABLED', 0);
define('GROUP_DEBUG_MODE_ENABLED',	1);

define('PERM_READ_WRITE',	3);
define('PERM_READ',			2);
define('PERM_DENY',			0);
define('PERM_NONE',			-1);

define('PARAM_TYPE_TIME',		0);
define('PARAM_TYPE_COUNTS',		1);

define('ZBX_DEFAULT_AGENT', 'Zabbix');
define('ZBX_AGENT_OTHER', -1);

define('HTTPTEST_AUTH_NONE',		0);
define('HTTPTEST_AUTH_BASIC',		1);
define('HTTPTEST_AUTH_NTLM',		2);
define('HTTPTEST_AUTH_KERBEROS',	3);
define('HTTPTEST_AUTH_DIGEST',		4);

define('HTTPTEST_STATUS_ACTIVE',	0);
define('HTTPTEST_STATUS_DISABLED',	1);

define('ZBX_HTTPFIELD_HEADER',		0);
define('ZBX_HTTPFIELD_VARIABLE',	1);
define('ZBX_HTTPFIELD_POST_FIELD',	2);
define('ZBX_HTTPFIELD_QUERY_FIELD',	3);

define('ZBX_POSTTYPE_RAW',	0);
define('ZBX_POSTTYPE_FORM',	1);
define('ZBX_POSTTYPE_JSON',	2);
define('ZBX_POSTTYPE_XML',	3);

define('HTTPCHECK_STORE_RAW',	0);
define('HTTPCHECK_STORE_JSON',	1);

define('HTTPCHECK_ALLOW_TRAPS_OFF',	0);
define('HTTPCHECK_ALLOW_TRAPS_ON',	1);

define('HTTPCHECK_REQUEST_GET',		0);
define('HTTPCHECK_REQUEST_POST',	1);
define('HTTPCHECK_REQUEST_PUT',		2);
define('HTTPCHECK_REQUEST_HEAD',	3);

define('HTTPSTEP_ITEM_TYPE_RSPCODE',	0);
define('HTTPSTEP_ITEM_TYPE_TIME',		1);
define('HTTPSTEP_ITEM_TYPE_IN',			2);
define('HTTPSTEP_ITEM_TYPE_LASTSTEP',	3);
define('HTTPSTEP_ITEM_TYPE_LASTERROR',	4);

define('HTTPTEST_STEP_RETRIEVE_MODE_CONTENT',	0);
define('HTTPTEST_STEP_RETRIEVE_MODE_HEADERS',	1);
define('HTTPTEST_STEP_RETRIEVE_MODE_BOTH',		2);

define('HTTPTEST_STEP_FOLLOW_REDIRECTS_OFF',	0);
define('HTTPTEST_STEP_FOLLOW_REDIRECTS_ON',		1);

define('HTTPTEST_VERIFY_PEER_OFF',	0);
define('HTTPTEST_VERIFY_PEER_ON',	1);

define('HTTPTEST_VERIFY_HOST_OFF',	0);
define('HTTPTEST_VERIFY_HOST_ON',	1);

define('EVENT_NOT_ACKNOWLEDGED',	'0');
define('EVENT_ACKNOWLEDGED',		'1');

define('ZBX_ACKNOWLEDGE_SELECTED',	0);
define('ZBX_ACKNOWLEDGE_PROBLEM',	1);

define('ZBX_PROBLEM_SUPPRESSED_FALSE',	0);
define('ZBX_PROBLEM_SUPPRESSED_TRUE',	1);

define('ZBX_PROBLEM_UPDATE_NONE',			0x00);
define('ZBX_PROBLEM_UPDATE_CLOSE',			0x01);
define('ZBX_PROBLEM_UPDATE_ACKNOWLEDGE',	0x02);
define('ZBX_PROBLEM_UPDATE_MESSAGE',		0x04);
define('ZBX_PROBLEM_UPDATE_SEVERITY',		0x08);
define('ZBX_PROBLEM_UPDATE_UNACKNOWLEDGE',	0x10);

define('ZBX_EVENT_HISTORY_PROBLEM_EVENT',		0);
define('ZBX_EVENT_HISTORY_RECOVERY_EVENT',		1);
define('ZBX_EVENT_HISTORY_MANUAL_UPDATE',		2);
define('ZBX_EVENT_HISTORY_ALERT',				3);

define('ZBX_TM_TASK_CLOSE_PROBLEM', 1);
define('ZBX_TM_TASK_ACKNOWLEDGE',	4);
define('ZBX_TM_TASK_CHECK_NOW',		6);
define('ZBX_TM_TASK_DATA',			7);

define('ZBX_TM_STATUS_NEW',			1);
define('ZBX_TM_STATUS_INPROGRESS',	2);

define('ZBX_TM_DATA_TYPE_DIAGINFO',		1);
define('ZBX_TM_DATA_TYPE_CHECK_NOW',	6);

define('EVENT_SOURCE_TRIGGERS',			0);
define('EVENT_SOURCE_DISCOVERY',		1);
define('EVENT_SOURCE_AUTOREGISTRATION',	2);
define('EVENT_SOURCE_INTERNAL',			3);
define('EVENT_SOURCE_SERVICE',			4);

define('EVENT_OBJECT_TRIGGER',			0);
define('EVENT_OBJECT_DHOST',			1);
define('EVENT_OBJECT_DSERVICE',			2);
define('EVENT_OBJECT_AUTOREGHOST',		3);
define('EVENT_OBJECT_ITEM',				4);
define('EVENT_OBJECT_LLDRULE',			5);
define('EVENT_OBJECT_SERVICE',			6);

// Problem and event tag constants.
define('TAG_EVAL_TYPE_AND_OR',		0);
define('TAG_EVAL_TYPE_OR',			2);

define('TAG_OPERATOR_LIKE',			0);
define('TAG_OPERATOR_EQUAL',		1);
define('TAG_OPERATOR_NOT_LIKE',		2);
define('TAG_OPERATOR_NOT_EQUAL',	3);
define('TAG_OPERATOR_EXISTS',		4);
define('TAG_OPERATOR_NOT_EXISTS',	5);

define('GRAPH_AGGREGATE_DEFAULT_INTERVAL',	'1h');

define('GRAPH_AGGREGATE_NONE',	0);
define('GRAPH_AGGREGATE_MIN',	1);
define('GRAPH_AGGREGATE_MAX',	2);
define('GRAPH_AGGREGATE_AVG',	3);
define('GRAPH_AGGREGATE_COUNT',	4);
define('GRAPH_AGGREGATE_SUM',	5);
define('GRAPH_AGGREGATE_FIRST',	6);
define('GRAPH_AGGREGATE_LAST',	7);

define('GRAPH_AGGREGATE_BY_ITEM',		0);
define('GRAPH_AGGREGATE_BY_DATASET',	1);

define('GRAPH_YAXIS_TYPE_CALCULATED',	0);
define('GRAPH_YAXIS_TYPE_FIXED',		1);
define('GRAPH_YAXIS_TYPE_ITEM_VALUE',	2);

define('GRAPH_YAXIS_SIDE_LEFT',		0);
define('GRAPH_YAXIS_SIDE_RIGHT',	1);
define('GRAPH_YAXIS_SIDE_BOTTOM',	2);

define('GRAPH_ITEM_SIMPLE',			0);
define('GRAPH_ITEM_SUM',			2);

define('GRAPH_TYPE_NORMAL',			0);
define('GRAPH_TYPE_STACKED',		1);
define('GRAPH_TYPE_PIE',			2);
define('GRAPH_TYPE_EXPLODED',		3);
define('GRAPH_TYPE_3D',				4);
define('GRAPH_TYPE_3D_EXPLODED',	5);
define('GRAPH_TYPE_BAR',			6);
define('GRAPH_TYPE_COLUMN',			7);
define('GRAPH_TYPE_BAR_STACKED',	8);
define('GRAPH_TYPE_COLUMN_STACKED',	9);

define('SVG_GRAPH_TYPE_LINE',		0);
define('SVG_GRAPH_TYPE_POINTS',		1);
define('SVG_GRAPH_TYPE_STAIRCASE',	2);
define('SVG_GRAPH_TYPE_BAR',		3);

define('SVG_GRAPH_MISSING_DATA_NONE',			 0);
define('SVG_GRAPH_MISSING_DATA_CONNECTED',		 1);
define('SVG_GRAPH_MISSING_DATA_TREAT_AS_ZERO',	 2);

define('SVG_GRAPH_DATA_SOURCE_AUTO',	0);
define('SVG_GRAPH_DATA_SOURCE_HISTORY',	1);
define('SVG_GRAPH_DATA_SOURCE_TRENDS',	2);

define('SVG_GRAPH_CUSTOM_TIME',	1);

define('SVG_GRAPH_LEGEND_TYPE_NONE', 0);
define('SVG_GRAPH_LEGEND_TYPE_SHORT', 1);

define('SVG_GRAPH_LEGEND_LINES_MIN', 1);
define('SVG_GRAPH_LEGEND_LINES_MAX', 5);

define('SVG_GRAPH_PROBLEMS_SHOW', 1);

define('SVG_GRAPH_SELECTED_ITEM_PROBLEMS', 1);

define('SVG_GRAPH_AXIS_SHOW', 1);

define('SVG_GRAPH_AXIS_UNITS_AUTO', 0);
define('SVG_GRAPH_AXIS_UNITS_STATIC', 1);

define('SVG_GRAPH_MAX_NUMBER_OF_METRICS', 50);

define('SVG_GRAPH_DEFAULT_WIDTH',         1);
define('SVG_GRAPH_DEFAULT_POINTSIZE',     3);
define('SVG_GRAPH_DEFAULT_TRANSPARENCY',  5);
define('SVG_GRAPH_DEFAULT_FILL',          3);

define('BR_DISTRIBUTION_MULTIPLE_PERIODS',	1);
define('BR_DISTRIBUTION_MULTIPLE_ITEMS',	2);
define('BR_COMPARE_VALUE_MULTIPLE_PERIODS',	3);

define('GRAPH_3D_ANGLE', 70);

define('GRAPH_STACKED_ALFA', 15); // 0..100 transparency

define('GRAPH_ZERO_LINE_COLOR_LEFT',	'AAAAAA');
define('GRAPH_ZERO_LINE_COLOR_RIGHT',	'888888');

define('GRAPH_TRIGGER_LINE_OPPOSITE_COLOR', '000000');

define('ZBX_MAX_TREND_DIFF', 3600);

define('ZBX_GRAPH_MAX_SKIP_CELL',	16);
define('ZBX_GRAPH_MAX_SKIP_DELAY',	4);

define('DOBJECT_STATUS_UP',			0);
define('DOBJECT_STATUS_DOWN',		1);
define('DOBJECT_STATUS_DISCOVER',	2); // only for events
define('DOBJECT_STATUS_LOST',		3); // generated by discovery

define('DRULE_STATUS_ACTIVE',		0);
define('DRULE_STATUS_DISABLED',		1);

define('DSVC_STATUS_ACTIVE',		0);
define('DSVC_STATUS_DISABLED',		1);

define('SVC_SSH',		0);
define('SVC_LDAP',		1);
define('SVC_SMTP',		2);
define('SVC_FTP',		3);
define('SVC_HTTP',		4);
define('SVC_POP',		5);
define('SVC_NNTP',		6);
define('SVC_IMAP',		7);
define('SVC_TCP',		8);
define('SVC_AGENT',		9);
define('SVC_SNMPv1',	10);
define('SVC_SNMPv2c',	11);
define('SVC_ICMPPING',	12);
define('SVC_SNMPv3',	13);
define('SVC_HTTPS',		14);
define('SVC_TELNET',	15);

define('DHOST_STATUS_ACTIVE',	0);
define('DHOST_STATUS_DISABLED', 1);

define('IM_FORCED',			0);
define('IM_ESTABLISHED',	1);
define('IM_TREE',			2);

define('TRIGGER_EXPRESSION',			0);
define('TRIGGER_RECOVERY_EXPRESSION',	1);

define('EXPRESSION_TYPE_INCLUDED',		0);
define('EXPRESSION_TYPE_ANY_INCLUDED',	1);
define('EXPRESSION_TYPE_NOT_INCLUDED',	2);
define('EXPRESSION_TYPE_TRUE',			3);
define('EXPRESSION_TYPE_FALSE',			4);

define('HOST_INVENTORY_DISABLED',	-1);
define('HOST_INVENTORY_MANUAL',		0);
define('HOST_INVENTORY_AUTOMATIC',	1);

define('INVENTORY_URL_MACRO_NONE', -1);
define('INVENTORY_URL_MACRO_HOST', 0);
define('INVENTORY_URL_MACRO_TRIGGER', 1);

define('EXPRESSION_HOST_UNKNOWN',			'#ERROR_HOST#');
define('EXPRESSION_HOST_ITEM_UNKNOWN',		'#ERROR_ITEM#');
define('EXPRESSION_NOT_A_MACRO_ERROR',		'#ERROR_MACRO#');
define('EXPRESSION_FUNCTION_UNKNOWN',		'#ERROR_FUNCTION#');
define('EXPRESSION_UNSUPPORTED_VALUE_TYPE',	'#ERROR_VALUE_TYPE#');

define('ZBX_FUNCTION_TYPE_AGGREGATE',	0);
define('ZBX_FUNCTION_TYPE_BITWISE',		1);
define('ZBX_FUNCTION_TYPE_DATE_TIME',	2);
define('ZBX_FUNCTION_TYPE_HISTORY',		3);
define('ZBX_FUNCTION_TYPE_MATH',		4);
define('ZBX_FUNCTION_TYPE_OPERATOR',	5);
define('ZBX_FUNCTION_TYPE_PREDICTION',	6);
define('ZBX_FUNCTION_TYPE_STRING',		7);

/**
 * @deprecated use either a literal space " " or a non-breakable space "&nbsp;" instead
 */
define('SPACE',	'&nbsp;');

/**
 * Symbol used to separate name pairs such as "host: item" or "proxy: host".
 *
 * Should not be used as just a colon.
 */
define('NAME_DELIMITER', ': ');

define('UNKNOWN_VALUE', '');

// End of line sequence.
define('ZBX_EOL_LF',	0);
define('ZBX_EOL_CRLF',	1);

// Time intervals.
define('SEC_PER_MIN',			60);
define('SEC_PER_HOUR',			3600);
define('SEC_PER_DAY',			86400);
define('SEC_PER_WEEK',			604800);
define('SEC_PER_MONTH',			2592000);
define('SEC_PER_YEAR',			31536000);

// Time suffixes and multipliers.
define('ZBX_TIME_SUFFIXES', 'smhdw');
define('ZBX_TIME_SUFFIXES_WITH_YEAR', 'smhdwMy');
define('ZBX_TIME_SUFFIX_MULTIPLIERS', [
	's' => 1,
	'm' => SEC_PER_MIN,
	'h' => SEC_PER_HOUR,
	'd' => SEC_PER_DAY,
	'w' => SEC_PER_WEEK,
	'M' => SEC_PER_MONTH,
	'y' => SEC_PER_YEAR
]);

// Byte suffixes and multipliers.
define('ZBX_BYTE_SUFFIXES', 'KMGT');
define('ZBX_BYTE_SUFFIX_MULTIPLIERS', [
	'K' => ZBX_KIBIBYTE,
	'M' => ZBX_MEBIBYTE,
	'G' => ZBX_GIBIBYTE,
	'T' => ZBX_TEBIBYTE
]);

// Regular expressions.
define('ZBX_PREG_PRINT', '^\x00-\x1F');
define('ZBX_PREG_MACRO_NAME', '([A-Z0-9\._]+)');
define('ZBX_PREG_MACRO_NAME_LLD', '([A-Z0-9\._]+)');
define('ZBX_PREG_INTERNAL_NAMES', '([0-9a-zA-Z_\. \-]+)'); // !!! Don't forget sync code with C !!!
define('ZBX_PREG_NUMBER', '(?<number>-?(\d+(\.\d*)?|\.\d+)([Ee][+-]?\d+)?)');
define('ZBX_PREG_INT', '(?<int>-?\d+)');
define('ZBX_PREG_DEF_FONT_STRING', '/^[0-9\.:% ]+$/');
define('ZBX_PREG_DNS_FORMAT', '([0-9a-zA-Z_\.\-$]|\{\$?'.ZBX_PREG_MACRO_NAME.'\})*');
define('ZBX_PREG_HOST_FORMAT', ZBX_PREG_INTERNAL_NAMES);
define('ZBX_PREG_MACRO_NAME_FORMAT', '(\{[A-Z\.]+\})');
define('ZBX_PREG_EXPRESSION_LLD_MACROS', '(\{\#'.ZBX_PREG_MACRO_NAME_LLD.'\})');

// !!! should be used with "x" modifier
define('ZBX_PREG_ITEM_KEY_PARAMETER_FORMAT', '(
	(?P>param) # match recursive parameter group
	|
	(\" # match quoted string
		(
			((\\\\)+?[^\\\\]) # match any amount of backslash with non-backslash ending
			|
			[^\"\\\\] # match any character except \ or "
		)*? # match \" or any character except "
	\")
	|
	[^\"\[\],][^,\]]*? #match unquoted string - any character except " [ ] and , at beginning and any character except , and ] afterwards
	|
	() # match empty and only empty part
)');
define('ZBX_PREG_ITEM_KEY_FORMAT', '([0-9a-zA-Z_\. \-]+? # match key
(?P<param>( # name parameter group used in recursion
	\[ # match opening bracket
		(
			\s*?'.ZBX_PREG_ITEM_KEY_PARAMETER_FORMAT .' # match spaces and parameter
			(
				\s*?,\s*? # match spaces, comma and spaces
				'.ZBX_PREG_ITEM_KEY_PARAMETER_FORMAT .' # match parameter
			)*? # match spaces, comma, spaces, parameter zero or more times
			\s*? #matches spaces
		)
	\] # match closing bracket
))*? # matches non comma separated brackets with parameters zero or more times
)');

define('TRIGGER_QUERY_PLACEHOLDER', '$'); // !!! Don't forget sync code with C !!!

define('ZBX_USER_ONLINE_TIME', 600); // 10min
define('ZBX_GUEST_USER','guest');

// IPMI
define('IPMI_AUTHTYPE_DEFAULT',		-1);
define('IPMI_AUTHTYPE_NONE',		0);
define('IPMI_AUTHTYPE_MD2',			1);
define('IPMI_AUTHTYPE_MD5',			2);
define('IPMI_AUTHTYPE_STRAIGHT',	4);
define('IPMI_AUTHTYPE_OEM',			5);
define('IPMI_AUTHTYPE_RMCP_PLUS',	6);

define('IPMI_PRIVILEGE_CALLBACK',	1);
define('IPMI_PRIVILEGE_USER',		2);
define('IPMI_PRIVILEGE_OPERATOR',	3);
define('IPMI_PRIVILEGE_ADMIN',		4);
define('IPMI_PRIVILEGE_OEM',		5);

define('ZBX_HAVE_IPV6', true);
define('ZBX_DISCOVERER_IPRANGE_LIMIT', 65536);

// Value map mappings type
define('VALUEMAP_MAPPING_TYPE_EQUAL',			0);
define('VALUEMAP_MAPPING_TYPE_GREATER_EQUAL',	1);
define('VALUEMAP_MAPPING_TYPE_LESS_EQUAL',		2);
define('VALUEMAP_MAPPING_TYPE_IN_RANGE',		3);
define('VALUEMAP_MAPPING_TYPE_REGEXP',			4);
define('VALUEMAP_MAPPING_TYPE_DEFAULT',			5);

define('ZBX_SOCKET_BYTES_LIMIT',    ZBX_MEBIBYTE * 16); // socket response size limit

// value is also used in servercheck.js file
define('SERVER_CHECK_INTERVAL', 10);

define('DATE_TIME_FORMAT_SECONDS_XML', 'Y-m-d\TH:i:s\Z');

define('ZBX_DEFAULT_IMPORT_HOST_GROUP', 'Imported hosts');

// XML import flags
// See ZBX-8151. Old version of libxml suffered from setting DTDLOAD and NOENT flags by default, which allowed
// performing XXE attacks. Calling libxml_disable_entity_loader(true) also had no affect if flags passed to libxml
// calls were 0 - so for better security with legacy libxml we need to call libxml_disable_entity_loader(true) AND
// pass the LIBXML_NONET flag. Please keep in mind that LIBXML_NOENT actually EXPANDS entities, opposite to it's name -
// so this flag is not needed here.
define('LIBXML_IMPORT_FLAGS', LIBXML_NONET);

// XML validation
define('XML_STRING',		0x01);
define('XML_ARRAY',			0x02);
define('XML_INDEXED_ARRAY',	0x04);
define('XML_REQUIRED',		0x08);

// API validation
// multiple types
define('API_MULTIPLE',				0);
// scalar data types
define('API_STRING_UTF8',			1);
define('API_INT32',					2);
define('API_ID',					3);
define('API_BOOLEAN',				4);
define('API_FLAG',					5);
define('API_FLOAT',					6);
define('API_UINT64',				7);
// arrays
define('API_OBJECT',				8);
define('API_IDS',					9);
define('API_OBJECTS',				10);
define('API_STRINGS_UTF8',			11);
define('API_INTS32',				12);
define('API_FLOATS',				13);
define('API_UINTS64',				14);
define('API_CUIDS',					43);
// specific types
define('API_HG_NAME',				15);
define('API_SCRIPT_MENU_PATH',		16);
define('API_USER_MACRO',			17);
define('API_TIME_PERIOD',			18);
define('API_REGEX',					19);
define('API_HTTP_POST',				20);
define('API_VARIABLE_NAME',			21);
define('API_OUTPUT',				22);
define('API_TIME_UNIT',				23);
define('API_URL',					24);
define('API_H_NAME',				25);
define('API_RANGE_TIME',			26);
define('API_COLOR',					27);
define('API_NUMERIC',				28);
define('API_LLD_MACRO',				29);
define('API_PSK',					30);
define('API_SORTORDER',				31);
define('API_CALC_FORMULA',			32);
define('API_IP',					33);
define('API_DNS',					34);
define('API_PORT',					35);
define('API_TRIGGER_EXPRESSION',	36);
define('API_EVENT_NAME',			37);
define('API_JSONRPC_PARAMS',		38);
define('API_JSONRPC_ID',			39);
define('API_DATE',					40);
define('API_NUMERIC_RANGES',		41);
define('API_UUID',					42);
<<<<<<< HEAD
define('API_CUID',					44);
=======
define('API_VAULT_SECRET',			43);
>>>>>>> a36c2413

// flags
define('API_REQUIRED',					0x0001);
define('API_NOT_EMPTY',					0x0002);
define('API_ALLOW_NULL',				0x0004);
define('API_NORMALIZE',					0x0008);
define('API_DEPRECATED',				0x0010);
define('API_ALLOW_USER_MACRO',			0x0020);
define('API_ALLOW_COUNT',				0x0040);
define('API_ALLOW_LLD_MACRO',			0x0080);
define('API_REQUIRED_LLD_MACRO',		0x0100);
define('API_TIME_UNIT_WITH_YEAR',		0x0200);
define('API_ALLOW_EVENT_TAGS_MACRO',	0x0400);
define('API_PRESERVE_KEYS',				0x0800);
define('API_ALLOW_MACRO',				0x1000);
define('API_ALLOW_GLOBAL_REGEX',		0x2000);

// JSON error codes.
if (!defined('JSON_ERROR_NONE')) {
	define('JSON_ERROR_NONE', 0);
}
if (!defined('JSON_ERROR_SYNTAX')) {
	define('JSON_ERROR_SYNTAX', 4);
}

// API errors
define('ZBX_API_ERROR_INTERNAL',	111);
define('ZBX_API_ERROR_PARAMETERS',	100);
define('ZBX_API_ERROR_PERMISSIONS',	120);
define('ZBX_API_ERROR_NO_AUTH',		200);
define('ZBX_API_ERROR_NO_METHOD',	300);

define('API_OUTPUT_EXTEND',		'extend');
define('API_OUTPUT_COUNT',		'count');

define('ZBX_AUTH_TOKEN_ENABLED', 0);
define('ZBX_AUTH_TOKEN_DISABLED', 1);

define('ZBX_JAN_2038', 2145916800);

define('DAY_IN_YEAR', 365);

define('ZBX_MIN_PORT_NUMBER', 0);
define('ZBX_MAX_PORT_NUMBER', 65535);

define('ZBX_MACRO_TYPE_TEXT', 0); // Display macro value as text.
define('ZBX_MACRO_TYPE_SECRET', 1); // Display masked macro value.
define('ZBX_MACRO_TYPE_VAULT', 2); // Display macro value as text (path to secret in HashiCorp Vault).

define('ZBX_SECRET_MASK', '******'); // Placeholder for secret values.

// Layout
define('ZBX_LAYOUT_NORMAL',		0);
define('ZBX_LAYOUT_KIOSKMODE',	1);
define('ZBX_LAYOUT_MODE', 'layout-mode');

// Sidebar
define('ZBX_SIDEBAR_VIEW_MODE_FULL',	0);
define('ZBX_SIDEBAR_VIEW_MODE_COMPACT',	1);
define('ZBX_SIDEBAR_VIEW_MODE_HIDDEN',	2);

// List
define('ZBX_LIST_MODE_VIEW', 0);
define('ZBX_LIST_MODE_EDIT', 1);

// input fields
define('ZBX_TEXTAREA_HTTP_PAIR_NAME_WIDTH',		218);
define('ZBX_TEXTAREA_HTTP_PAIR_VALUE_WIDTH',	218);
define('ZBX_TEXTAREA_MACRO_WIDTH',				250);
define('ZBX_TEXTAREA_MACRO_VALUE_WIDTH',		300);
define('ZBX_TEXTAREA_MACRO_INHERITED_WIDTH',	180);
define('ZBX_TEXTAREA_TAG_WIDTH',				250);
define('ZBX_TEXTAREA_TAG_VALUE_WIDTH',			300);
define('ZBX_TEXTAREA_MAPPING_VALUE_WIDTH',		250);
define('ZBX_TEXTAREA_MAPPING_NEWVALUE_WIDTH',	250);
define('ZBX_TEXTAREA_COLOR_WIDTH',				96);
define('ZBX_TEXTAREA_FILTER_SMALL_WIDTH',		150);
define('ZBX_TEXTAREA_FILTER_STANDARD_WIDTH',	300);
define('ZBX_TEXTAREA_TINY_WIDTH',				75);
define('ZBX_TEXTAREA_SMALL_WIDTH',				150);
define('ZBX_TEXTAREA_MEDIUM_WIDTH',				270);
define('ZBX_TEXTAREA_STANDARD_WIDTH',			453);
define('ZBX_TEXTAREA_BIG_WIDTH',				540);
define('ZBX_TEXTAREA_NUMERIC_STANDARD_WIDTH',	75);
define('ZBX_TEXTAREA_NUMERIC_BIG_WIDTH',		150);
define('ZBX_TEXTAREA_2DIGITS_WIDTH',			35);	// please use for date selector only
define('ZBX_TEXTAREA_4DIGITS_WIDTH',			50);	// please use for date selector only
define('ZBX_TEXTAREA_INTERFACE_IP_WIDTH',		225);
define('ZBX_TEXTAREA_INTERFACE_DNS_WIDTH',		175);
define('ZBX_TEXTAREA_INTERFACE_PORT_WIDTH',		100);
define('ZBX_TEXTAREA_STANDARD_ROWS',			7);

// decoration borders
define('ZBX_HOST_INTERFACE_WIDTH',				750);

// overviews help
define('ZBX_OVERVIEW_HELP_MIN_WIDTH',			125);

// Helper buttons that allow selected objects to be added, replaced or removed.
define('ZBX_ACTION_ADD',		0);
define('ZBX_ACTION_REPLACE',	1);
define('ZBX_ACTION_REMOVE',		2);
define('ZBX_ACTION_REMOVE_ALL', 3);
define('ZBX_ACTION_RENAME',		4);

// Maximum width for popups in Actions column for problems.
define('ZBX_ACTIONS_POPUP_MAX_WIDTH',			800);

// dashboard widgets
define('WIDGET_ACTION_LOG',			'actionlog');
define('WIDGET_CLOCK',				'clock');
define('WIDGET_DATA_OVER',			'dataover');
define('WIDGET_DISCOVERY',			'discovery');
define('WIDGET_FAV_GRAPHS',			'favgraphs');
define('WIDGET_FAV_MAPS',			'favmaps');
define('WIDGET_SVG_GRAPH',			'svggraph');
define('WIDGET_GRAPH',				'graph');
define('WIDGET_GRAPH_PROTOTYPE',	'graphprototype');
define('WIDGET_HOST_AVAIL',			'hostavail');
define('WIDGET_MAP',				'map');
define('WIDGET_NAV_TREE',			'navtree');
define('WIDGET_PLAIN_TEXT',			'plaintext');
define('WIDGET_PROBLEM_HOSTS',		'problemhosts');
define('WIDGET_PROBLEMS',			'problems');
define('WIDGET_PROBLEMS_BY_SV',		'problemsbysv');
define('WIDGET_SYSTEM_INFO',		'systeminfo');
define('WIDGET_TRIG_OVER',			'trigover');
define('WIDGET_URL',				'url');
define('WIDGET_WEB',				'web');

// sysmap widget source types
define('WIDGET_SYSMAP_SOURCETYPE_MAP',	1);
define('WIDGET_SYSMAP_SOURCETYPE_FILTER',	2);

// widget select resource field types
define('WIDGET_FIELD_SELECT_RES_SYSMAP',	1);

// max depth of navigation tree
define('WIDGET_NAVIGATION_TREE_MAX_DEPTH', 10);

// event details widgets
define('WIDGET_HAT_TRIGGERDETAILS',		'hat_triggerdetails');
define('WIDGET_HAT_EVENTDETAILS',		'hat_eventdetails');
define('WIDGET_HAT_EVENTACTIONS',		'hat_eventactions');
define('WIDGET_HAT_EVENTLIST',			'hat_eventlist');
// search widget
define('WIDGET_SEARCH_HOSTS',			'search_hosts');
define('WIDGET_SEARCH_HOSTGROUP',		'search_hostgroup');
define('WIDGET_SEARCH_TEMPLATES',		'search_templates');

// dashboard widget dynamic state
define('WIDGET_SIMPLE_ITEM',	0);
define('WIDGET_DYNAMIC_ITEM',	1);

// widget defaults
define('ZBX_WIDGET_ROWS', 20);

// widget field types
define('ZBX_WIDGET_FIELD_TYPE_INT32',			0);
define('ZBX_WIDGET_FIELD_TYPE_STR',				1);
define('ZBX_WIDGET_FIELD_TYPE_GROUP',			2);
define('ZBX_WIDGET_FIELD_TYPE_HOST',			3);
define('ZBX_WIDGET_FIELD_TYPE_ITEM',			4);
define('ZBX_WIDGET_FIELD_TYPE_ITEM_PROTOTYPE',	5);
define('ZBX_WIDGET_FIELD_TYPE_GRAPH',			6);
define('ZBX_WIDGET_FIELD_TYPE_GRAPH_PROTOTYPE',	7);
define('ZBX_WIDGET_FIELD_TYPE_MAP',				8);

define('ZBX_WIDGET_FIELD_RESOURCE_GRAPH',					0);
define('ZBX_WIDGET_FIELD_RESOURCE_SIMPLE_GRAPH',			1);
define('ZBX_WIDGET_FIELD_RESOURCE_GRAPH_PROTOTYPE',			2);
define('ZBX_WIDGET_FIELD_RESOURCE_SIMPLE_GRAPH_PROTOTYPE',	3);

// widget view modes
define('ZBX_WIDGET_VIEW_MODE_NORMAL',			0);
define('ZBX_WIDGET_VIEW_MODE_HIDDEN_HEADER',	1);

// validation
define('DB_ID',		"({}>=0&&bccomp({},\"9223372036854775807\")<=0)&&");
define('NOT_EMPTY',	"({}!='')&&");
define('NOT_ZERO',	"({}!=0)&&");

define('ZBX_VALID_OK',		0);
define('ZBX_VALID_ERROR',	1);
define('ZBX_VALID_WARNING',	2);

// user default language
define('LANG_DEFAULT', 'default');

// the default language
define('ZBX_DEFAULT_LANG', 'en_GB');

// user default time zone
define('TIMEZONE_DEFAULT', 'default');

// the default time zone
define('ZBX_DEFAULT_TIMEZONE', 'system');

// user default theme
define('THEME_DEFAULT', 'default');

// the default theme
define('ZBX_DEFAULT_THEME', 'blue-theme');

// date format context, usable for translators
define('DATE_FORMAT_CONTEXT', 'Date format (see http://php.net/date)');

// availability report modes
define('AVAILABILITY_REPORT_BY_HOST', 0);
define('AVAILABILITY_REPORT_BY_TEMPLATE', 1);

// monitoring modes
define('ZBX_MONITORED_BY_ANY', 0);
define('ZBX_MONITORED_BY_SERVER', 1);
define('ZBX_MONITORED_BY_PROXY', 2);

// queue modes
define('QUEUE_OVERVIEW', 0);
define('QUEUE_OVERVIEW_BY_PROXY', 1);
define('QUEUE_DETAILS', 2);

// target types to copy items/triggers/graphs
define('COPY_TYPE_TO_HOST_GROUP',	0);
define('COPY_TYPE_TO_HOST',			1);
define('COPY_TYPE_TO_TEMPLATE',		2);

define('HISTORY_GRAPH', 'showgraph');
define('HISTORY_BATCH_GRAPH', 'batchgraph');
define('HISTORY_VALUES', 'showvalues');
define('HISTORY_LATEST', 'showlatest');

// Item history and trends storage modes.
define('ITEM_STORAGE_OFF',		0);
define('ITEM_STORAGE_CUSTOM',	1);

// Item history and trends storage value to define 0 storage period.
define('ITEM_NO_STORAGE_VALUE',	0);

// configuration -> maps default add icon name
define('MAP_DEFAULT_ICON', 'Server_(96)');

// Condition popup types.
define('ZBX_POPUP_CONDITION_TYPE_EVENT_CORR', 0);
define('ZBX_POPUP_CONDITION_TYPE_ACTION', 1);
define('ZBX_POPUP_CONDITION_TYPE_ACTION_OPERATION', 2);

// Tab indicator names.
define('TAB_INDICATOR_MACROS', 'macros');
define('TAB_INDICATOR_LINKED_TEMPLATE', 'linked-template');
define('TAB_INDICATOR_TAGS', 'tags');
define('TAB_INDICATOR_AUTH_HTTP', 'http');
define('TAB_INDICATOR_AUTH_LDAP', 'ldap');
define('TAB_INDICATOR_AUTH_SAML', 'saml');
define('TAB_INDICATOR_INVENTORY', 'inventory');
define('TAB_INDICATOR_ENCRYPTION', 'encryption');
define('TAB_INDICATOR_GROUPS', 'groups');
define('TAB_INDICATOR_PREPROCESSING', 'preprocessing');
define('TAB_INDICATOR_DEPENDENCY', 'dependency');
define('TAB_INDICATOR_LLD_MACROS', 'lld-macros');
define('TAB_INDICATOR_FILTERS', 'filters');
define('TAB_INDICATOR_OVERRIDES', 'overrides');
define('TAB_INDICATOR_STEPS', 'steps');
define('TAB_INDICATOR_HTTP_AUTH', 'http-auth');
define('TAB_INDICATOR_OPERATIONS', 'operations');
define('TAB_INDICATOR_SLA', 'sla');
define('TAB_INDICATOR_CHILD_SERVICES', 'child-services');
define('TAB_INDICATOR_TIME', 'time');
define('TAB_INDICATOR_TAG_FILTER', 'tag-filter');
define('TAB_INDICATOR_MEDIA', 'media');
define('TAB_INDICATOR_MESSAGE_TEMPLATE', 'message-template');
define('TAB_INDICATOR_FRONTEND_MESSAGE', 'frontend-message');
define('TAB_INDICATOR_SHARING', 'sharing');
define('TAB_INDICATOR_GRAPH_DATASET', 'graph-dataset');
define('TAB_INDICATOR_GRAPH_OPTIONS', 'graph-options');
define('TAB_INDICATOR_GRAPH_TIME', 'graph-time');
define('TAB_INDICATOR_GRAPH_LEGEND', 'graph-legend');
define('TAB_INDICATOR_GRAPH_PROBLEMS', 'graph-problems');
define('TAB_INDICATOR_GRAPH_OVERRIDES', 'graph-overrides');
define('TAB_INDICATOR_PERMISSIONS', 'permissions');
define('TAB_INDICATOR_VALUEMAPS', 'valuemaps');

// CSS styles
define('ZBX_STYLE_ACTION_BUTTONS', 'action-buttons');
define('ZBX_STYLE_ADM_IMG', 'adm-img');
define('ZBX_STYLE_AVERAGE_BG', 'average-bg');
define('ZBX_STYLE_ARROW_DOWN', 'arrow-down');
define('ZBX_STYLE_ARROW_LEFT', 'arrow-left');
define('ZBX_STYLE_ARROW_RIGHT', 'arrow-right');
define('ZBX_STYLE_ARROW_UP', 'arrow-up');
define('ZBX_STYLE_BLUE', 'blue');
define('ZBX_STYLE_BTN_ADD', 'btn-add');
define('ZBX_STYLE_BTN_ADD_FAV', 'btn-add-fav');
define('ZBX_STYLE_BTN_ALT', 'btn-alt');
define('ZBX_STYLE_BTN_TOGGLE_CHEVRON', 'btn-toggle-chevron');
define('ZBX_STYLE_BTN_SPLIT', 'btn-split');
define('ZBX_STYLE_BTN_TOGGLE', 'btn-dropdown-toggle');
define('ZBX_STYLE_BTN_BACK_MAP', 'btn-back-map');
define('ZBX_STYLE_BTN_BACK_MAP_CONTAINER', 'btn-back-map-container');
define('ZBX_STYLE_BTN_BACK_MAP_CONTENT', 'btn-back-map-content');
define('ZBX_STYLE_BTN_BACK_MAP_ICON', 'btn-back-map-icon');
define('ZBX_STYLE_BTN_ACTION', 'btn-action');
define('ZBX_STYLE_BTN_DASHBOARD_CONF', 'btn-dashboard-conf');
define('ZBX_STYLE_BTN_DASHBOARD_NORMAL', 'btn-dashboard-normal');
define('ZBX_STYLE_BTN_DASHBOARD_KIOSKMODE_TOGGLE_SLIDESHOW', 'btn-dashboard-kioskmode-toggle-slideshow');
define('ZBX_STYLE_BTN_DASHBOARD_KIOSKMODE_PREVIOUS_PAGE', 'btn-dashboard-kioskmode-previous-page');
define('ZBX_STYLE_BTN_DASHBOARD_KIOSKMODE_NEXT_PAGE', 'btn-dashboard-kioskmode-next-page');
define('ZBX_STYLE_BTN_DEBUG', 'btn-debug');
define('ZBX_STYLE_BTN_EDIT', 'btn-edit');
define('ZBX_STYLE_BTN_GREY', 'btn-grey');
define('ZBX_STYLE_BTN_IMPORT', 'btn-import');
define('ZBX_STYLE_BTN_INFO', 'btn-info');
define('ZBX_STYLE_BTN_LINK', 'btn-link');
define('ZBX_STYLE_BTN_KIOSK', 'btn-kiosk');
define('ZBX_STYLE_BTN_MIN', 'btn-min');
define('ZBX_STYLE_BTN_REMOVE', 'btn-remove');
define('ZBX_STYLE_BTN_REMOVE_FAV', 'btn-remove-fav');
define('ZBX_STYLE_BTN_TIME', 'btn-time');
define('ZBX_STYLE_BTN_TIME_LEFT', 'btn-time-left');
define('ZBX_STYLE_BTN_TIME_OUT', 'btn-time-out');
define('ZBX_STYLE_BTN_TIME_RIGHT', 'btn-time-right');
define('ZBX_STYLE_BTN_WIDGET_ACTION', 'btn-widget-action');
define('ZBX_STYLE_BTN_WIDGET_COLLAPSE', 'btn-widget-collapse');
define('ZBX_STYLE_BTN_WIDGET_EDIT', 'btn-widget-edit');
define('ZBX_STYLE_BTN_WIDGET_EXPAND', 'btn-widget-expand');
define('ZBX_STYLE_BOTTOM', 'bottom');
define('ZBX_STYLE_BROWSER_LOGO_CHROME', 'browser-logo-chrome');
define('ZBX_STYLE_BROWSER_LOGO_FF', 'browser-logo-ff');
define('ZBX_STYLE_BROWSER_LOGO_ED', 'browser-logo-ed');
define('ZBX_STYLE_BROWSER_LOGO_OPERA', 'browser-logo-opera');
define('ZBX_STYLE_BROWSER_LOGO_SAFARI', 'browser-logo-safari');
define('ZBX_STYLE_BROWSER_WARNING_CONTAINER', 'browser-warning-container');
define('ZBX_STYLE_BROWSER_WARNING_FOOTER', 'browser-warning-footer');
define('ZBX_STYLE_CELL', 'cell');
define('ZBX_STYLE_CELL_WIDTH', 'cell-width');
define('ZBX_STYLE_CENTER', 'center');
define('ZBX_STYLE_CHECKBOX_RADIO', 'checkbox-radio');
define('ZBX_STYLE_CLOCK', 'clock');
define('ZBX_STYLE_SYSMAP', 'sysmap');
define('ZBX_STYLE_NAVIGATIONTREE', 'navtree');
define('ZBX_STYLE_CHECKBOX_LIST', 'checkbox-list');
define('ZBX_STYLE_CLOCK_SVG', 'clock-svg');
define('ZBX_STYLE_CLOCK_FACE', 'clock-face');
define('ZBX_STYLE_CLOCK_HAND', 'clock-hand');
define('ZBX_STYLE_CLOCK_HAND_SEC', 'clock-hand-sec');
define('ZBX_STYLE_CLOCK_LINES', 'clock-lines');
define('ZBX_STYLE_COLOR_PICKER', 'color-picker');
define('ZBX_STYLE_COLOR_PREVIEW_BOX', 'color-preview-box');
define('ZBX_STYLE_COLUMN_TAGS_1', 'column-tags-1');
define('ZBX_STYLE_COLUMN_TAGS_2', 'column-tags-2');
define('ZBX_STYLE_COLUMN_TAGS_3', 'column-tags-3');
define('ZBX_STYLE_COMPACT_VIEW', 'compact-view');
define('ZBX_STYLE_CURSOR_POINTER', 'cursor-pointer');
define('ZBX_STYLE_DASHBOARD', 'dashboard');
define('ZBX_STYLE_DASHBOARD_IS_MULTIPAGE', 'dashboard-is-multipage');
define('ZBX_STYLE_DASHBOARD_IS_EDIT_MODE', 'dashboard-is-edit-mode');
define('ZBX_STYLE_DASHBOARD_KIOSKMODE_CONTROLS', 'dashboard-kioskmode-controls');
define('ZBX_STYLE_DASHBOARD_GRID', 'dashboard-grid');
define('ZBX_STYLE_DASHBOARD_NAVIGATION', 'dashboard-navigation');
define('ZBX_STYLE_DASHBOARD_NAVIGATION_CONTROLS', 'dashboard-navigation-controls');
define('ZBX_STYLE_DASHBOARD_NAVIGATION_TABS', 'dashboard-navigation-tabs');
define('ZBX_STYLE_DASHBOARD_PREVIOUS_PAGE', 'dashboard-previous-page');
define('ZBX_STYLE_DASHBOARD_NEXT_PAGE', 'dashboard-next-page');
define('ZBX_STYLE_DASHBOARD_TOGGLE_SLIDESHOW', 'dashboard-toggle-slideshow');
define('ZBX_STYLE_DASHBOARD_WIDGET', 'dashboard-widget');
define('ZBX_STYLE_DASHBOARD_WIDGET_FLUID', 'dashboard-widget-fluid');
define('ZBX_STYLE_DASHBOARD_WIDGET_HEAD', 'dashboard-widget-head');
define('ZBX_STYLE_DASHBOARD_WIDGET_FOOT', 'dashboard-widget-foot');
define('ZBX_STYLE_DASHBOARD_EDIT', 'dashboard-edit');
define('ZBX_STYLE_DASHBOARD_WIDGET_GRAPH_LINK', 'dashboard-widget-graph-link');
define('ZBX_STYLE_DASHED_BORDER', 'dashed-border');
define('ZBX_STYLE_DEBUG_OUTPUT', 'debug-output');
define('ZBX_STYLE_DIFF', 'diff');
define('ZBX_STYLE_DIFF_ADDED', 'diff-added');
define('ZBX_STYLE_DIFF_REMOVED', 'diff-removed');
define('ZBX_STYLE_DISABLED', 'disabled');
define('ZBX_STYLE_DISASTER_BG', 'disaster-bg');
define('ZBX_STYLE_DISPLAY_NONE', 'display-none');
define('ZBX_STYLE_DRAG_ICON', 'drag-icon');
define('ZBX_STYLE_PROBLEM_UNACK_FG', 'problem-unack-fg');
define('ZBX_STYLE_PROBLEM_ACK_FG', 'problem-ack-fg');
define('ZBX_STYLE_OK_UNACK_FG', 'ok-unack-fg');
define('ZBX_STYLE_OK_ACK_FG', 'ok-ack-fg');
define('ZBX_STYLE_OVERRIDES_LIST', 'overrides-list');
define('ZBX_STYLE_OVERRIDES_LIST_ITEM', 'overrides-list-item');
define('ZBX_STYLE_OVERRIDES_OPTIONS_LIST', 'overrides-options-list');
define('ZBX_STYLE_PLUS_ICON', 'plus-icon');
define('ZBX_STYLE_DRAG_DROP_AREA', 'drag-drop-area');
define('ZBX_STYLE_TABLE_FORMS_SEPARATOR', 'table-forms-separator');
define('ZBX_STYLE_TABLE_LEFT_BORDER', 'border-left');
define('ZBX_STYLE_TIME_INPUT', 'time-input');
define('ZBX_STYLE_TIME_INPUT_ERROR', 'time-input-error');
define('ZBX_STYLE_TIME_QUICK', 'time-quick');
define('ZBX_STYLE_TIME_QUICK_RANGE', 'time-quick-range');
define('ZBX_STYLE_TIME_SELECTION_CONTAINER', 'time-selection-container');
define('ZBX_STYLE_FILTER_BTN_CONTAINER', 'filter-btn-container');
define('ZBX_STYLE_FILTER_CONTAINER', 'filter-container');
define('ZBX_STYLE_FILTER_HIGHLIGHT_ROW_CB', 'filter-highlight-row-cb');
define('ZBX_STYLE_FILTER_FORMS', 'filter-forms');
define('ZBX_STYLE_FILTER_SPACE', 'filter-space');
define('ZBX_STYLE_FILTER_TRIGGER', 'filter-trigger');
define('ZBX_STYLE_FLH_AVERAGE_BG', 'flh-average-bg');
define('ZBX_STYLE_FLH_DISASTER_BG', 'flh-disaster-bg');
define('ZBX_STYLE_FLH_HIGH_BG', 'flh-high-bg');
define('ZBX_STYLE_FLH_INFO_BG', 'flh-info-bg');
define('ZBX_STYLE_FLH_NA_BG', 'flh-na-bg');
define('ZBX_STYLE_FLH_WARNING_BG', 'flh-warning-bg');
define('ZBX_STYLE_FLOAT_LEFT', 'float-left');
define('ZBX_STYLE_FORM_INPUT_MARGIN', 'form-input-margin');
define('ZBX_STYLE_FORM_FIELDS_INLINE', 'form-fields-inline');
define('ZBX_STYLE_FORM_NEW_GROUP', 'form-new-group');
define('ZBX_STYLE_GRAPH_WRAPPER', 'graph-wrapper');
define('ZBX_STYLE_GREEN', 'green');
define('ZBX_STYLE_GREEN_BG', 'green-bg');
define('ZBX_STYLE_GREY', 'grey');
define('ZBX_STYLE_TEAL', 'teal');
define('ZBX_STYLE_HEADER_TITLE', 'header-title');
define('ZBX_STYLE_HEADER_CONTROLS', 'header-controls');
define('ZBX_STYLE_HEADER_Z_SELECT', 'header-z-select');
define('ZBX_STYLE_HIGH_BG', 'high-bg');
define('ZBX_STYLE_HOR_LIST', 'hor-list');
define('ZBX_STYLE_HOVER_NOBG', 'hover-nobg');
define('ZBX_STYLE_HINTBOX_WRAP', 'hintbox-wrap');
define('ZBX_STYLE_ICON_ACKN', 'icon-ackn');
define('ZBX_STYLE_ICON_CAL', 'icon-cal');
define('ZBX_STYLE_ICON_DEPEND_DOWN', 'icon-depend-down');
define('ZBX_STYLE_ICON_DEPEND_UP', 'icon-depend-up');
define('ZBX_STYLE_ICON_DESCRIPTION', 'icon-description');
define('ZBX_STYLE_ICON_INFO', 'icon-info');
define('ZBX_STYLE_ICON_INVISIBLE', 'icon-invisible');
define('ZBX_STYLE_ICON_USER', 'icon-user');
define('ZBX_STYLE_ICON_USER_GROUP', 'icon-user-group');
define('ZBX_STYLE_ICON_MAINT', 'icon-maint');
define('ZBX_STYLE_ICON_WZRD_ACTION', 'icon-wzrd-action');
define('ZBX_STYLE_ACTION_COMMAND', 'icon-action-command');
define('ZBX_STYLE_ACTION_ICON_CLOSE', 'icon-action-close');
define('ZBX_STYLE_ACTION_ICON_MSG', 'icon-action-msg');
define('ZBX_STYLE_ACTION_ICON_MSGS', 'icon-action-msgs');
define('ZBX_STYLE_ACTION_ICON_SEV_UP', 'icon-action-severity-up');
define('ZBX_STYLE_ACTION_ICON_SEV_DOWN', 'icon-action-severity-down');
define('ZBX_STYLE_ACTION_ICON_SEV_CHANGED', 'icon-action-severity-changed');
define('ZBX_STYLE_ACTION_MESSAGE', 'icon-action-message');
define('ZBX_STYLE_ACTION_ICON_ACK', 'icon-action-ack');
define('ZBX_STYLE_ACTION_ICON_UNACK', 'icon-action-unack');
define('ZBX_STYLE_PROBLEM_GENERATED', 'icon-problem-generated');
define('ZBX_STYLE_PROBLEM_RECOVERY', 'icon-problem-recovery');
define('ZBX_STYLE_ACTIONS_NUM_GRAY', 'icon-actions-number-gray');
define('ZBX_STYLE_ACTIONS_NUM_YELLOW', 'icon-actions-number-yellow');
define('ZBX_STYLE_ACTIONS_NUM_RED', 'icon-actions-number-red');
define('ZBX_STYLE_INACTIVE_BG', 'inactive-bg');
define('ZBX_STYLE_INFO_BG', 'info-bg');
define('ZBX_STYLE_INPUT_COLOR_PICKER', 'input-color-picker');
define('ZBX_STYLE_LAYOUT_KIOSKMODE', 'layout-kioskmode');
define('ZBX_STYLE_LAYOUT_WRAPPER', 'wrapper');
define('ZBX_STYLE_LEFT', 'left');
define('ZBX_STYLE_LINK_ACTION', 'link-action');
define('ZBX_STYLE_LINK_ALT', 'link-alt');
define('ZBX_STYLE_LIST_CHECK_RADIO', 'list-check-radio');
define('ZBX_STYLE_LIST_TABLE', 'list-table');
define('ZBX_STYLE_LIST_TABLE_ACTIONS', 'list-table-actions');
define('ZBX_STYLE_LIST_TABLE_FOOTER', 'list-table-footer');
define('ZBX_STYLE_LIST_VERTICAL_ACCORDION', 'list-vertical-accordion');
define('ZBX_STYLE_LIST_ACCORDION_FOOT', 'list-accordion-foot');
define('ZBX_STYLE_LIST_ACCORDION_ITEM', 'list-accordion-item');
define('ZBX_STYLE_LIST_ACCORDION_ITEM_OPENED', 'list-accordion-item-opened');
define('ZBX_STYLE_LIST_ACCORDION_ITEM_CLOSED', 'list-accordion-item-closed');
define('ZBX_STYLE_LIST_ACCORDION_ITEM_HEAD', 'list-accordion-item-head');
define('ZBX_STYLE_LIST_ACCORDION_ITEM_BODY', 'list-accordion-item-body');
define('ZBX_STYLE_LOCAL_CLOCK', 'local-clock');
define('ZBX_STYLE_LOG_NA_BG', 'log-na-bg');
define('ZBX_STYLE_LOG_INFO_BG', 'log-info-bg');
define('ZBX_STYLE_LOG_WARNING_BG', 'log-warning-bg');
define('ZBX_STYLE_LOG_HIGH_BG', 'log-high-bg');
define('ZBX_STYLE_LOG_DISASTER_BG', 'log-disaster-bg');
define('ZBX_STYLE_LOGO', 'logo');
define('ZBX_STYLE_MAP_AREA', 'map-area');
define('ZBX_STYLE_MIDDLE', 'middle');
define('ZBX_STYLE_MONOSPACE_FONT', 'monospace-font');
define('ZBX_STYLE_MSG_GOOD', 'msg-good');
define('ZBX_STYLE_MSG_BAD', 'msg-bad');
define('ZBX_STYLE_MSG_WARNING', 'msg-warning');
define('ZBX_STYLE_MSG_GLOBAL_FOOTER', 'msg-global-footer');
define('ZBX_STYLE_MSG_DETAILS', 'msg-details');
define('ZBX_STYLE_MSG_DETAILS_BORDER', 'msg-details-border');
define('ZBX_STYLE_NA_BG', 'na-bg');
define('ZBX_STYLE_NORMAL_BG', 'normal-bg');
define('ZBX_STYLE_NOTIF_BODY', 'notif-body');
define('ZBX_STYLE_NOTIF_INDIC', 'notif-indic');
define('ZBX_STYLE_NOTIF_INDIC_CONTAINER', 'notif-indic-container');
define('ZBX_STYLE_NOTHING_TO_SHOW', 'nothing-to-show');
define('ZBX_STYLE_NOWRAP', 'nowrap');
define('ZBX_STYLE_WORDWRAP', 'wordwrap');
define('ZBX_STYLE_WORDBREAK', 'wordbreak');
define('ZBX_STYLE_ORANGE', 'orange');
define('ZBX_STYLE_OVERLAY_CLOSE_BTN', 'overlay-close-btn');
define('ZBX_STYLE_OVERLAY_DESCR', 'overlay-descr');
define('ZBX_STYLE_OVERLAY_DESCR_URL', 'overlay-descr-url');
define('ZBX_STYLE_OVERFLOW_ELLIPSIS', 'overflow-ellipsis');
define('ZBX_STYLE_PAGING_BTN_CONTAINER', 'paging-btn-container');
define('ZBX_STYLE_PAGING_SELECTED', 'paging-selected');
define('ZBX_STYLE_PAGE_TITLE', 'page-title-general');
define('ZBX_STYLE_PAGE_TITLE_SUBMENU', 'page-title-submenu');
define('ZBX_STYLE_RED', 'red');
define('ZBX_STYLE_RED_BG', 'red-bg');
define('ZBX_STYLE_REL_CONTAINER', 'rel-container');
define('ZBX_STYLE_RIGHT', 'right');
define('ZBX_STYLE_ROW', 'row');
define('ZBX_STYLE_INLINE_SR_ONLY', 'inline-sr-only');
define('ZBX_STYLE_VALUEMAP_LIST_TABLE', 'valuemap-list-table');
define('ZBX_STYLE_VALUEMAP_CHECKBOX', 'valuemap-checkbox');
define('ZBX_STYLE_VALUEMAP_MAPPINGS_TABLE', 'mappings-table');
define('ZBX_STYLE_SEARCH', 'search');
define('ZBX_STYLE_FORM_SEARCH', 'form-search');
define('ZBX_STYLE_SECOND_COLUMN_LABEL', 'second-column-label');
define('ZBX_STYLE_SELECTED', 'selected');
define('ZBX_STYLE_SELECTED_ITEM_COUNT', 'selected-item-count');
define('ZBX_STYLE_SERVER_NAME', 'server-name');
define('ZBX_STYLE_SERVICE_ACTIONS', 'service-actions');
define('ZBX_STYLE_SERVICE_INFO', 'service-info');
define('ZBX_STYLE_SERVICE_INFO_LABEL', 'service-info-label');
define('ZBX_STYLE_SERVICE_INFO_VALUE', 'service-info-value');
define('ZBX_STYLE_SERVICE_NAME', 'service-name');
define('ZBX_STYLE_SERVICE_STATUS', 'service-status');
define('ZBX_STYLE_SETUP_CONTAINER', 'setup-container');
define('ZBX_STYLE_SETUP_FOOTER', 'setup-footer');
define('ZBX_STYLE_SETUP_LEFT', 'setup-left');
define('ZBX_STYLE_SETUP_LEFT_CURRENT', 'setup-left-current');
define('ZBX_STYLE_SETUP_RIGHT', 'setup-right');
define('ZBX_STYLE_SETUP_RIGHT_BODY', 'setup-right-body');
define('ZBX_STYLE_SETUP_TITLE', 'setup-title');
define('ZBX_STYLE_SIGNIN_CONTAINER', 'signin-container');
define('ZBX_STYLE_SIGNIN_LINKS', 'signin-links');
define('ZBX_STYLE_SIGNIN_LOGO', 'signin-logo');
define('ZBX_STYLE_SIGN_IN_TXT', 'sign-in-txt');
define('ZBX_STYLE_STATUS_AVERAGE_BG', 'status-average-bg');
define('ZBX_STYLE_STATUS_CONTAINER', 'status-container');
define('ZBX_STYLE_STATUS_DARK_GREY', 'status-dark-grey');
define('ZBX_STYLE_STATUS_DISABLED_BG', 'status-disabled-bg');
define('ZBX_STYLE_STATUS_DISASTER_BG', 'status-disaster-bg');
define('ZBX_STYLE_STATUS_GREEN', 'status-green');
define('ZBX_STYLE_STATUS_GREY', 'status-grey');
define('ZBX_STYLE_STATUS_HIGH_BG', 'status-high-bg');
define('ZBX_STYLE_STATUS_INFO_BG', 'status-info-bg');
define('ZBX_STYLE_STATUS_NA_BG', 'status-na-bg');
define('ZBX_STYLE_STATUS_RED', 'status-red');
define('ZBX_STYLE_STATUS_WARNING_BG', 'status-warning-bg');
define('ZBX_STYLE_STATUS_YELLOW', 'status-yellow');
define('ZBX_STYLE_SVG_GRAPH', 'svg-graph');
define('ZBX_STYLE_SVG_GRAPH_PREVIEW', 'svg-graph-preview');
define('ZBX_STYLE_SUBFILTER', 'subfilter');
define('ZBX_STYLE_SUBFILTER_ENABLED', 'subfilter-enabled');
define('ZBX_STYLE_TABLE', 'table');
define('ZBX_STYLE_TABLE_FORMS', 'table-forms');
define('ZBX_STYLE_TABLE_FORMS_CONTAINER', 'table-forms-container');
define('ZBX_STYLE_TABLE_FORMS_SECOND_COLUMN', 'table-forms-second-column');
define('ZBX_STYLE_TABLE_FORMS_TD_LEFT', 'table-forms-td-left');
define('ZBX_STYLE_TABLE_FORMS_TD_RIGHT', 'table-forms-td-right');
define('ZBX_STYLE_TABLE_FORMS_OVERFLOW_BREAK', 'overflow-break');
define('ZBX_STYLE_TABLE_PAGING', 'table-paging');
define('ZBX_STYLE_TABLE_STATS', 'table-stats');
define('ZBX_STYLE_TABS_NAV', 'tabs-nav');
define('ZBX_STYLE_TAG', 'tag');
define('ZBX_STYLE_TEXTAREA_FLEXIBLE', 'textarea-flexible');
define('ZBX_STYLE_TEXTAREA_FLEXIBLE_CONTAINER', 'textarea-flexible-container');
define('ZBX_STYLE_TEXTAREA_FLEXIBLE_PARENT', 'textarea-flexible-parent');
define('ZBX_STYLE_TFOOT_BUTTONS', 'tfoot-buttons');
define('ZBX_STYLE_TD_DRAG_ICON', 'td-drag-icon');
define('ZBX_STYLE_TIME_ZONE', 'time-zone');
define('ZBX_STYLE_TIMELINE_AXIS', 'timeline-axis');
define('ZBX_STYLE_TIMELINE_DATE', 'timeline-date');
define('ZBX_STYLE_TIMELINE_DOT', 'timeline-dot');
define('ZBX_STYLE_TIMELINE_DOT_BIG', 'timeline-dot-big');
define('ZBX_STYLE_TIMELINE_TD', 'timeline-td');
define('ZBX_STYLE_TIMELINE_TH', 'timeline-th');
define('ZBX_STYLE_TOC', 'toc');
define('ZBX_STYLE_TOC_ARROW', 'toc-arrow');
define('ZBX_STYLE_TOC_ITEM', 'toc-item');
define('ZBX_STYLE_TOC_LIST', 'toc-list');
define('ZBX_STYLE_TOC_ROW', 'toc-row');
define('ZBX_STYLE_TOC_SUBLIST', 'toc-sublist');
define('ZBX_STYLE_TOP', 'top');
define('ZBX_STYLE_TOTALS_LIST', 'totals-list');
define('ZBX_STYLE_TOTALS_LIST_HORIZONTAL', 'totals-list-horizontal');
define('ZBX_STYLE_TOTALS_LIST_VERTICAL', 'totals-list-vertical');
define('ZBX_STYLE_TOTALS_LIST_COUNT', 'count');
define('ZBX_STYLE_TREEVIEW', 'treeview');
define('ZBX_STYLE_TREEVIEW_PLUS', 'treeview-plus');
define('ZBX_STYLE_UPPERCASE', 'uppercase');
define('ZBX_STYLE_WARNING_BG', 'warning-bg');
define('ZBX_STYLE_WIDGET_URL', 'widget-url');
define('ZBX_STYLE_BLINK_HIDDEN', 'blink-hidden');
define('ZBX_STYLE_YELLOW', 'yellow');
define('ZBX_STYLE_YELLOW_BG', 'yellow-bg');
define('ZBX_STYLE_FIELD_LABEL_ASTERISK', 'form-label-asterisk');
define('ZBX_STYLE_PROBLEM_ICON_LIST' , 'problem-icon-list');
define('ZBX_STYLE_PROBLEM_ICON_LIST_ITEM' , 'problem-icon-list-item');
define('ZBX_STYLE_ZABBIX_LOGO', 'zabbix-logo');
define('ZBX_STYLE_ZABBIX_SIDEBAR_LOGO', 'zabbix-sidebar-logo');
define('ZBX_STYLE_ZABBIX_SIDEBAR_LOGO_COMPACT', 'zabbix-sidebar-logo-compact');

// HTML column layout.
define('ZBX_STYLE_COLUMNS', 'columns-wrapper');
define('ZBX_STYLE_COLUMNS_NOWRAP', 'columns-nowrap');
define('ZBX_STYLE_COLUMNS_2', 'columns-2');
define('ZBX_STYLE_COLUMNS_3', 'columns-3');
// column occupies x% width of column wrapper
define('ZBX_STYLE_COLUMN_5', 'column-5');
define('ZBX_STYLE_COLUMN_10', 'column-10');
define('ZBX_STYLE_COLUMN_15', 'column-15');
define('ZBX_STYLE_COLUMN_20', 'column-20');
define('ZBX_STYLE_COLUMN_33', 'column-33'); // column occupies 1/3 width of column wrapper.
define('ZBX_STYLE_COLUMN_35', 'column-35');
define('ZBX_STYLE_COLUMN_40', 'column-40');
define('ZBX_STYLE_COLUMN_50', 'column-50');
define('ZBX_STYLE_COLUMN_75', 'column-75');
define('ZBX_STYLE_COLUMN_90', 'column-90');
define('ZBX_STYLE_COLUMN_95', 'column-95');

// column visual options
define('ZBX_STYLE_COLUMN_CENTER', 'column-center');
define('ZBX_STYLE_COLUMN_MIDDLE', 'column-middle');

// Widget "Host availability" styles.
define('ZBX_STYLE_HOST_AVAIL_WIDGET', 'host-avail-widget');
define('ZBX_STYLE_HOST_AVAIL_TRUE', 'host-avail-true');
define('ZBX_STYLE_HOST_AVAIL_FALSE', 'host-avail-false');
define('ZBX_STYLE_HOST_AVAIL_UNKNOWN', 'host-avail-unknown');
define('ZBX_STYLE_HOST_AVAIL_TOTAL', 'host-avail-total');

// Widget "Problems by severity" styles.
define('ZBX_STYLE_BY_SEVERITY_WIDGET', 'by-severity-widget');

define('ZBX_STYLE_CHECKBOX_BLOCK', 'checkbox-block');

// Icons.
define('ZBX_STYLE_ICON_TEXT', 'icon-text');
define('ZBX_STYLE_ICON_SECRET_TEXT', 'icon-secret');

// Host interface styles.
define('ZBX_STYLE_HOST_INTERFACE_CONTAINER', 'interface-container');
define('ZBX_STYLE_HOST_INTERFACE_CONTAINER_HEADER', 'interface-container-header');
define('ZBX_STYLE_HOST_INTERFACE_ROW', 'interface-row');
define('ZBX_STYLE_HOST_INTERFACE_ROW_HEADER', 'interface-row-header');
define('ZBX_STYLE_HOST_INTERFACE_CELL', 'interface-cell');
define('ZBX_STYLE_HOST_INTERFACE_CELL_DETAILS', 'interface-cell-details');
define('ZBX_STYLE_HOST_INTERFACE_CELL_HEADER', 'interface-cell-header');
define('ZBX_STYLE_HOST_INTERFACE_CELL_TYPE', 'interface-cell-type');
define('ZBX_STYLE_HOST_INTERFACE_CELL_IP', 'interface-cell-ip');
define('ZBX_STYLE_HOST_INTERFACE_CELL_DNS', 'interface-cell-dns');
define('ZBX_STYLE_HOST_INTERFACE_CELL_USEIP', 'interface-cell-useip');
define('ZBX_STYLE_HOST_INTERFACE_CELL_PORT', 'interface-cell-port');
define('ZBX_STYLE_HOST_INTERFACE_CELL_DEFAULT', 'interface-cell-default');
define('ZBX_STYLE_HOST_INTERFACE_CELL_ACTION', 'interface-cell-action');
define('ZBX_STYLE_HOST_INTERFACE_BTN_TOGGLE', 'interface-btn-toggle');
define('ZBX_STYLE_HOST_INTERFACE_BTN_REMOVE', 'interface-btn-remove');
define('ZBX_STYLE_HOST_INTERFACE_BTN_MAIN_INTERFACE', 'interface-btn-main-interface');
define('ZBX_STYLE_HOST_INTERFACE_INPUT_EXPAND', 'interface-input-expand');

define('ZBX_STYLE_ZSELECT_HOST_INTERFACE', 'z-select-host-interface');

// Dashboard list table classes.
define('ZBX_STYLE_DASHBOARD_LIST', 'dashboard-list');
define('ZBX_STYLE_DASHBOARD_LIST_ITEM', 'dashboard-list-item');

// server variables
define('HTTPS', isset($_SERVER['HTTPS']) && $_SERVER['HTTPS'] && $_SERVER['HTTPS'] !== 'off');

define('ZBX_PROPERTY_INHERITED',	0x01);
define('ZBX_PROPERTY_OWN',			0x02);
define('ZBX_PROPERTY_BOTH',			0x03);	// ZBX_PROPERTY_INHERITED | ZBX_PROPERTY_OWN

// init $_REQUEST
ini_set('variables_order', 'GP');
$_REQUEST = $_POST + $_GET;

// init precision
ini_set('precision', 14);

// BC Math scale. bcscale() can be undefined prior requirement check in setup.
if (function_exists('bcscale')) {
	bcscale(7);
}

// Number of tags to display in Problems widget and Monitoring > Problems.
define('PROBLEMS_SHOW_TAGS_NONE', 0);
define('PROBLEMS_SHOW_TAGS_1', 1);
define('PROBLEMS_SHOW_TAGS_2', 2);
define('PROBLEMS_SHOW_TAGS_3', 3);

// Tag name format to display in Problems widget and Monitoring > Problems.
define('PROBLEMS_TAG_NAME_FULL',      0);
define('PROBLEMS_TAG_NAME_SHORTENED', 1);
define('PROBLEMS_TAG_NAME_NONE',      2);

define('OPERATIONAL_DATA_SHOW_NONE',         0);
define('OPERATIONAL_DATA_SHOW_SEPARATELY',   1);
define('OPERATIONAL_DATA_SHOW_WITH_PROBLEM', 2);

// Allows to set "rel" tag value "noreferer" when setting target="_blank".
define('ZBX_NOREFERER', true);<|MERGE_RESOLUTION|>--- conflicted
+++ resolved
@@ -22,11 +22,7 @@
 define('ZABBIX_API_VERSION',	'6.0.0');
 define('ZABBIX_EXPORT_VERSION',	'6.0');
 
-<<<<<<< HEAD
-define('ZABBIX_DB_VERSION',		5050024);
-=======
-define('ZABBIX_DB_VERSION',		5050021);
->>>>>>> a36c2413
+define('ZABBIX_DB_VERSION',		5050029);
 
 define('DB_VERSION_SUPPORTED',				0);
 define('DB_VERSION_LOWER_THAN_MINIMUM',		1);
@@ -1366,7 +1362,7 @@
 define('API_INTS32',				12);
 define('API_FLOATS',				13);
 define('API_UINTS64',				14);
-define('API_CUIDS',					43);
+define('API_CUIDS',					44);
 // specific types
 define('API_HG_NAME',				15);
 define('API_SCRIPT_MENU_PATH',		16);
@@ -1396,11 +1392,8 @@
 define('API_DATE',					40);
 define('API_NUMERIC_RANGES',		41);
 define('API_UUID',					42);
-<<<<<<< HEAD
-define('API_CUID',					44);
-=======
 define('API_VAULT_SECRET',			43);
->>>>>>> a36c2413
+define('API_CUID',					45);
 
 // flags
 define('API_REQUIRED',					0x0001);
