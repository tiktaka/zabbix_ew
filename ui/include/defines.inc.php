<?php
/*
** Zabbix
** Copyright (C) 2001-2021 Zabbix SIA
**
** This program is free software; you can redistribute it and/or modify
** it under the terms of the GNU General Public License as published by
** the Free Software Foundation; either version 2 of the License, or
** (at your option) any later version.
**
** This program is distributed in the hope that it will be useful,
** but WITHOUT ANY WARRANTY; without even the implied warranty of
** MERCHANTABILITY or FITNESS FOR A PARTICULAR PURPOSE. See the
** GNU General Public License for more details.
**
** You should have received a copy of the GNU General Public License
** along with this program; if not, write to the Free Software
** Foundation, Inc., 51 Franklin Street, Fifth Floor, Boston, MA  02110-1301, USA.
**/

define('ZABBIX_VERSION',		'6.0.0alpha4');
define('ZABBIX_API_VERSION',	'6.0.0');
define('ZABBIX_EXPORT_VERSION',	'6.0');

define('ZABBIX_DB_VERSION',		5050072);

define('DB_VERSION_SUPPORTED',				0);
define('DB_VERSION_LOWER_THAN_MINIMUM',		1);
define('DB_VERSION_HIGHER_THAN_MAXIMUM',	2);
define('DB_VERSION_FAILED_TO_RETRIEVE',		3);
define('DB_VERSION_NOT_SUPPORTED_ERROR',	4);
define('DB_VERSION_NOT_SUPPORTED_WARNING',	5);

define('ZABBIX_COPYRIGHT_FROM',	'2001');
define('ZABBIX_COPYRIGHT_TO',	'2021');

define('ZBX_BCRYPT_COST',		10);
define('ZBX_MD5_SIZE',			32);

define('ZBX_SESSION_NAME', 'zbx_session'); // Session cookie name for Zabbix front-end.

define('ZBX_KIBIBYTE',	'1024');
define('ZBX_MEBIBYTE',	'1048576');
define('ZBX_GIBIBYTE',	'1073741824');
define('ZBX_TEBIBYTE',	'1099511627776');

define('ZBX_MIN_PERIOD',		60); // 1 minute

define('ZBX_MIN_INT32',			-2147483648);
define('ZBX_MAX_INT32',			2147483647);
define('ZBX_MAX_UINT64',		'18446744073709551615');

// Double precision 64-bit float.
define('ZBX_FLOAT_DIG', PHP_FLOAT_DIG);
define('ZBX_FLOAT_MIN', PHP_FLOAT_MIN);
define('ZBX_FLOAT_MAX', PHP_FLOAT_MAX);

define('ZBX_MAX_DATE',		ZBX_MAX_INT32); // 19 Jan 2038 03:14:07 UTC
define('ZBX_MIN_TIMESHIFT',	-788400000); // Min valid timeshift value in seconds (25 years).
define('ZBX_MAX_TIMESHIFT',	788400000); // Max valid timeshift value in seconds (25 years).

define('ZBX_MAX_GRAPHS_PER_PAGE', 20);

// Date and time format separators must be synced with setSDateFromOuterObj() in class.calendar.js.
define('ZBX_FULL_DATE_TIME',	'Y-m-d H:i:s'); // Time selector full date and time presentation format.
define('ZBX_DATE_TIME',			'Y-m-d H:i'); // Time selector date and time without seconds presentation format.
define('ZBX_DATE',				'Y-m-d'); // Time selector date without minutes and seconds presentation format.

// TTL timeout in seconds used to invalidate data cache of Vault response. Set 0 to disable Vault response caching.
define('ZBX_DATA_CACHE_TTL', 60);

define('ZBX_HISTORY_SOURCE_ELASTIC',	'elastic');
define('ZBX_HISTORY_SOURCE_SQL',		'sql');

define('ELASTICSEARCH_RESPONSE_PLAIN',			0);
define('ELASTICSEARCH_RESPONSE_AGGREGATION',	1);
define('ELASTICSEARCH_RESPONSE_DOCUMENTS',		2);

define('ZBX_FONTPATH',				realpath('assets/fonts')); // where to search for font (GD > 2.0.18)
define('ZBX_GRAPH_FONT_NAME',		'DejaVuSans'); // font file name
define('ZBX_GRAPH_LEGEND_HEIGHT',	120); // when graph height is less then this value, some legend will not show up

define('GRAPH_YAXIS_SIDE_DEFAULT', 0); // 0 - LEFT SIDE, 1 - RIGHT SIDE

define('ZBX_MAX_IMAGE_SIZE', ZBX_MEBIBYTE);

define('ZBX_UNITS_ROUNDOFF_SUFFIXED',		2);
define('ZBX_UNITS_ROUNDOFF_UNSUFFIXED',		4);

define('ZBX_DEFAULT_INTERVAL', '1-7,00:00-24:00');

define('ZBX_SCRIPT_TYPE_CUSTOM_SCRIPT',	0);
define('ZBX_SCRIPT_TYPE_IPMI',			1);
define('ZBX_SCRIPT_TYPE_SSH',			2);
define('ZBX_SCRIPT_TYPE_TELNET',		3);
define('ZBX_SCRIPT_TYPE_WEBHOOK',		5);

define('ZBX_SCRIPT_SCOPE_ACTION', 0x1);
define('ZBX_SCRIPT_SCOPE_HOST', 0x2);
define('ZBX_SCRIPT_SCOPE_EVENT', 0x4);

define('ZBX_SEARCH_TYPE_STRICT',	0);
define('ZBX_SEARCH_TYPE_PATTERN',	1);

define('ZBX_SCRIPT_EXECUTE_ON_AGENT',	0);
define('ZBX_SCRIPT_EXECUTE_ON_SERVER',	1);
define('ZBX_SCRIPT_EXECUTE_ON_PROXY',	2);

define('ZBX_FLAG_DISCOVERY_NORMAL',		0x0);
define('ZBX_FLAG_DISCOVERY_RULE',		0x1);
define('ZBX_FLAG_DISCOVERY_PROTOTYPE',	0x2);
define('ZBX_FLAG_DISCOVERY_CREATED',	0x4);

define('EXTACK_OPTION_ALL',		0);
define('EXTACK_OPTION_UNACK',	1);
define('EXTACK_OPTION_BOTH',	2);

define('WIDGET_PROBLEMS_BY_SV_SHOW_GROUPS',	0);
define('WIDGET_PROBLEMS_BY_SV_SHOW_TOTALS',	1);

define('TRIGGERS_OPTION_RECENT_PROBLEM',	1);
define('TRIGGERS_OPTION_ALL',				2);
define('TRIGGERS_OPTION_IN_PROBLEM',		3);

define('ZBX_FONT_NAME', 'DejaVuSans');

define('ZBX_AUTH_INTERNAL',	0);
define('ZBX_AUTH_LDAP',		1);
define('ZBX_AUTH_HTTP_DISABLED',	0);
define('ZBX_AUTH_HTTP_ENABLED',		1);
define('ZBX_AUTH_LDAP_DISABLED',	0);
define('ZBX_AUTH_LDAP_ENABLED',		1);
define('ZBX_AUTH_SAML_DISABLED',	0);
define('ZBX_AUTH_SAML_ENABLED',		1);
define('ZBX_AUTH_FORM_ZABBIX',	0);
define('ZBX_AUTH_FORM_HTTP',	1);
define('ZBX_AUTH_CASE_INSENSITIVE',	0);
define('ZBX_AUTH_CASE_SENSITIVE',	1);

// password policy
define('PASSWD_CHECK_CASE', 0x01);
define('PASSWD_CHECK_DIGITS', 0x02);
define('PASSWD_CHECK_SPECIAL', 0x04);
define('PASSWD_CHECK_SIMPLE', 0x08);

define('ZBX_DB_MYSQL',		'MYSQL');
define('ZBX_DB_ORACLE',		'ORACLE');
define('ZBX_DB_POSTGRESQL',	'POSTGRESQL');

define('ZBX_DB_EXTENSION_TIMESCALEDB', 'timescaledb');

define('ZBX_DB_MAX_ID', '9223372036854775807');

// maximum number of records for create() or update() API calls
define('ZBX_DB_MAX_INSERTS', 10000);

// Default db and field character set (MYSQL & POSTGRESQL)
define('ZBX_DB_POSTGRESQL_ALLOWED_CHARSET', 'UTF8');
define('ZBX_DB_MYSQL_ALLOWED_CHARSETS', ['UTF8', 'UTF8MB3']);
define('ZBX_DB_MYSQL_ALLOWED_COLLATIONS', ['utf8_bin', 'utf8mb3_bin']);

// Default db defines for Oracle DB
define('ORACLE_MAX_STRING_SIZE', 4000);
define('ORACLE_UTF8_CHARSET', 'AL32UTF8');
define('ORACLE_CESU8_CHARSET', 'UTF8');

define('DB_STORE_CREDS_CONFIG', 0);
define('DB_STORE_CREDS_VAULT', 1);

define('PAGE_TYPE_HTML',				0);
define('PAGE_TYPE_IMAGE',				1);
define('PAGE_TYPE_JS',					3); // javascript
define('PAGE_TYPE_CSS',					4);
define('PAGE_TYPE_HTML_BLOCK',			5); // simple block of html (as text)
define('PAGE_TYPE_JSON',				6); // simple JSON
define('PAGE_TYPE_JSON_RPC',			7); // api call
define('PAGE_TYPE_TEXT',				9); // simple text
define('PAGE_TYPE_TEXT_RETURN_JSON',	11); // input plaintext output json

define('ZBX_SESSION_ACTIVE',	0);
define('ZBX_SESSION_PASSIVE',	1);

define('T_ZBX_STR',			0);
define('T_ZBX_INT',			1);
define('T_ZBX_DBL',			2);
define('T_ZBX_RANGE_TIME',	3);
define('T_ZBX_TU',			12);
define('T_ZBX_ABS_TIME',	13);

define('O_MAND',	0);
define('O_OPT',		1);
define('O_NO',		2);

define('P_SYS',					0x0001);
define('P_UNSET_EMPTY',			0x0002);
define('P_CRLF',				0x0004);
define('P_ACT',					0x0010);
define('P_NZERO',				0x0020);
define('P_NO_TRIM',				0x0040);
define('P_ALLOW_USER_MACRO',	0x0080);
define('P_ALLOW_LLD_MACRO',		0x0100);

//	misc parameters
define('IMAGE_FORMAT_PNG',	'PNG');
define('IMAGE_FORMAT_JPEG',	'JPEG');
define('IMAGE_FORMAT_TEXT',	'JPEG');
define('IMAGE_FORMAT_GIF',	'GIF');

define('IMAGE_TYPE_ICON',			1);
define('IMAGE_TYPE_BACKGROUND',		2);

define('ITEM_CONVERT_WITH_UNITS',	0); // - do not convert empty units
define('ITEM_CONVERT_NO_UNITS',		1); // - no units

define('ZBX_SORT_UP',	'ASC');
define('ZBX_SORT_DOWN',	'DESC');

// Maximum number of tags to display.
define('ZBX_TAG_COUNT_DEFAULT', 3);

define('ZBX_TCP_HEADER_DATA',		"ZBXD");
define('ZBX_TCP_HEADER_VERSION',	"\1");
define('ZBX_TCP_HEADER',			ZBX_TCP_HEADER_DATA.ZBX_TCP_HEADER_VERSION);
define('ZBX_TCP_HEADER_LEN',		5);
define('ZBX_TCP_DATALEN_LEN',		8);

define('CONDITION_TYPE_HOST_GROUP',			0);
define('CONDITION_TYPE_HOST',				1);
define('CONDITION_TYPE_TRIGGER',			2);
define('CONDITION_TYPE_TRIGGER_NAME',		3);
define('CONDITION_TYPE_TRIGGER_SEVERITY',	4);
define('CONDITION_TYPE_TIME_PERIOD',		6);
define('CONDITION_TYPE_DHOST_IP',			7);
define('CONDITION_TYPE_DSERVICE_TYPE',		8);
define('CONDITION_TYPE_DSERVICE_PORT',		9);
define('CONDITION_TYPE_DSTATUS',			10);
define('CONDITION_TYPE_DUPTIME',			11);
define('CONDITION_TYPE_DVALUE',				12);
define('CONDITION_TYPE_TEMPLATE',			13);
define('CONDITION_TYPE_EVENT_ACKNOWLEDGED',	14);
define('CONDITION_TYPE_SUPPRESSED',			16);
define('CONDITION_TYPE_DRULE',				18);
define('CONDITION_TYPE_DCHECK',				19);
define('CONDITION_TYPE_PROXY',				20);
define('CONDITION_TYPE_DOBJECT',			21);
define('CONDITION_TYPE_HOST_NAME',			22);
define('CONDITION_TYPE_EVENT_TYPE',			23);
define('CONDITION_TYPE_HOST_METADATA',		24);
define('CONDITION_TYPE_EVENT_TAG',			25);
define('CONDITION_TYPE_EVENT_TAG_VALUE',	26);
define('CONDITION_TYPE_SERVICE',			27);
define('CONDITION_TYPE_SERVICE_NAME',		28);

define('CONDITION_OPERATOR_EQUAL',		0);
define('CONDITION_OPERATOR_NOT_EQUAL',	1);
define('CONDITION_OPERATOR_LIKE',		2);
define('CONDITION_OPERATOR_NOT_LIKE',	3);
define('CONDITION_OPERATOR_IN',			4);
define('CONDITION_OPERATOR_MORE_EQUAL',	5);
define('CONDITION_OPERATOR_LESS_EQUAL',	6);
define('CONDITION_OPERATOR_NOT_IN',		7);
define('CONDITION_OPERATOR_REGEXP',		8);
define('CONDITION_OPERATOR_NOT_REGEXP',	9);
define('CONDITION_OPERATOR_YES',		10);
define('CONDITION_OPERATOR_NO',			11);
define('CONDITION_OPERATOR_EXISTS',		12);
define('CONDITION_OPERATOR_NOT_EXISTS',	13);

// correlation statuses
define('ZBX_CORRELATION_ENABLED',		0);
define('ZBX_CORRELATION_DISABLED',		1);

// correlation condition types
define('ZBX_CORR_CONDITION_OLD_EVENT_TAG',			0);
define('ZBX_CORR_CONDITION_NEW_EVENT_TAG',			1);
define('ZBX_CORR_CONDITION_NEW_EVENT_HOSTGROUP',	2);
define('ZBX_CORR_CONDITION_EVENT_TAG_PAIR',			3);
define('ZBX_CORR_CONDITION_OLD_EVENT_TAG_VALUE',	4);
define('ZBX_CORR_CONDITION_NEW_EVENT_TAG_VALUE',	5);

// correlation operation types
define('ZBX_CORR_OPERATION_CLOSE_OLD',	0);
define('ZBX_CORR_OPERATION_CLOSE_NEW',	1);

// event type action condition values
define('EVENT_TYPE_ITEM_NOTSUPPORTED',		0);
define('EVENT_TYPE_LLDRULE_NOTSUPPORTED',	2);
define('EVENT_TYPE_TRIGGER_UNKNOWN',		4);

define('HOST_STATUS_MONITORED',		0);
define('HOST_STATUS_NOT_MONITORED',	1);
define('HOST_STATUS_TEMPLATE',		3);
define('HOST_STATUS_PROXY_ACTIVE',	5);
define('HOST_STATUS_PROXY_PASSIVE',	6);

define('HOST_DISCOVER',		0);
define('HOST_NO_DISCOVER',	1);

define('HOST_ENCRYPTION_NONE',			1);
define('HOST_ENCRYPTION_PSK',			2);
define('HOST_ENCRYPTION_CERTIFICATE',	4);

define('HOST_COMPRESSION_ON', 1);

define('PSK_MIN_LEN',	32);

define('HOST_MAINTENANCE_STATUS_OFF',	0);
define('HOST_MAINTENANCE_STATUS_ON',	1);

define('INTERFACE_SECONDARY',	0);
define('INTERFACE_PRIMARY',		1);

define('INTERFACE_USE_DNS',	0);
define('INTERFACE_USE_IP',	1);

define('INTERFACE_TYPE_ANY',		-1);
define('INTERFACE_TYPE_UNKNOWN',	0);
define('INTERFACE_TYPE_AGENT',		1);
define('INTERFACE_TYPE_SNMP',		2);
define('INTERFACE_TYPE_IPMI',		3);
define('INTERFACE_TYPE_JMX',		4);

define('HOST_PROT_INTERFACES_INHERIT',	0);
define('HOST_PROT_INTERFACES_CUSTOM',	1);

define('SNMP_BULK_DISABLED',	0);
define('SNMP_BULK_ENABLED',		1);

define('MAINTENANCE_STATUS_ACTIVE',		0);
define('MAINTENANCE_STATUS_APPROACH',	1);
define('MAINTENANCE_STATUS_EXPIRED',	2);

// Modules.
define('MODULE_STATUS_DISABLED', 0);
define('MODULE_STATUS_ENABLED',	1);

define('INTERFACE_AVAILABLE_UNKNOWN',	0);
define('INTERFACE_AVAILABLE_TRUE',		1);
define('INTERFACE_AVAILABLE_FALSE',		2);
define('INTERFACE_AVAILABLE_MIXED',		3);

// Logo.
define('LOGO_TYPE_NORMAL',			0);
define('LOGO_TYPE_SIDEBAR',			1);
define('LOGO_TYPE_SIDEBAR_COMPACT',	2);

define('MAINTENANCE_TAG_EVAL_TYPE_AND_OR',	0);
define('MAINTENANCE_TAG_EVAL_TYPE_OR',		2);
define('MAINTENANCE_TAG_OPERATOR_EQUAL',	0);
define('MAINTENANCE_TAG_OPERATOR_LIKE',		2);

define('MAINTENANCE_TYPE_NORMAL',	0);
define('MAINTENANCE_TYPE_NODATA',	1);

define('TIMEPERIOD_TYPE_ONETIME',	0);
define('TIMEPERIOD_TYPE_HOURLY',	1);
define('TIMEPERIOD_TYPE_DAILY',		2);
define('TIMEPERIOD_TYPE_WEEKLY',	3);
define('TIMEPERIOD_TYPE_MONTHLY',	4);
define('TIMEPERIOD_TYPE_YEARLY',	5);

// report periods
define('REPORT_PERIOD_TODAY',			0);
define('REPORT_PERIOD_YESTERDAY',		1);
define('REPORT_PERIOD_CURRENT_WEEK',	2);
define('REPORT_PERIOD_CURRENT_MONTH',	3);
define('REPORT_PERIOD_CURRENT_YEAR',	4);
define('REPORT_PERIOD_LAST_WEEK',		5);
define('REPORT_PERIOD_LAST_MONTH',		6);
define('REPORT_PERIOD_LAST_YEAR',		7);

// scheduled reports
define('ZBX_REPORT_FILTER_SHOW_ALL',	0);
define('ZBX_REPORT_FILTER_SHOW_MY',		1);

define('ZBX_REPORT_STATUS_ENABLED',		0);
define('ZBX_REPORT_STATUS_DISABLED',	1);
define('ZBX_REPORT_STATUS_EXPIRED',		2);

define('ZBX_REPORT_PERIOD_DAY',		0);
define('ZBX_REPORT_PERIOD_WEEK',	1);
define('ZBX_REPORT_PERIOD_MONTH',	2);
define('ZBX_REPORT_PERIOD_YEAR',	3);

define('ZBX_REPORT_CYCLE_DAILY',	0);
define('ZBX_REPORT_CYCLE_WEEKLY',	1);
define('ZBX_REPORT_CYCLE_MONTHLY',	2);
define('ZBX_REPORT_CYCLE_YEARLY',	3);

define('ZBX_REPORT_STATE_UNKNOWN',		0);
define('ZBX_REPORT_STATE_SENT',			1);
define('ZBX_REPORT_STATE_ERROR',		2);
define('ZBX_REPORT_STATE_SUCCESS_INFO',	3);

define('ZBX_REPORT_RECIPIENT_TYPE_USER',		0);
define('ZBX_REPORT_RECIPIENT_TYPE_USER_GROUP',	1);

define('ZBX_REPORT_CREATOR_TYPE_USER',		0);
define('ZBX_REPORT_CREATOR_TYPE_RECIPIENT',	1);

define('ZBX_REPORT_EXCLUDE_USER_FALSE',	0);
define('ZBX_REPORT_EXCLUDE_USER_TRUE',	1);

define('SYSMAP_LABEL_ADVANCED_OFF',	0);
define('SYSMAP_LABEL_ADVANCED_ON',	1);

define('SYSMAP_PROBLEMS_NUMBER',			0);
define('SYSMAP_SINGLE_PROBLEM',				1);
define('SYSMAP_PROBLEMS_NUMBER_CRITICAL',	2);

define('MAP_LABEL_TYPE_LABEL',		0);
define('MAP_LABEL_TYPE_IP',			1);
define('MAP_LABEL_TYPE_NAME',		2);
define('MAP_LABEL_TYPE_STATUS',		3);
define('MAP_LABEL_TYPE_NOTHING',	4);
define('MAP_LABEL_TYPE_CUSTOM',		5);

define('MAP_LABEL_LOC_DEFAULT', -1);
define('MAP_LABEL_LOC_BOTTOM',	0);
define('MAP_LABEL_LOC_LEFT',	1);
define('MAP_LABEL_LOC_RIGHT',	2);
define('MAP_LABEL_LOC_TOP',		3);

define('SYSMAP_ELEMENT_TYPE_HOST',		0);
define('SYSMAP_ELEMENT_TYPE_MAP',		1);
define('SYSMAP_ELEMENT_TYPE_TRIGGER',	2);
define('SYSMAP_ELEMENT_TYPE_HOST_GROUP',3);
define('SYSMAP_ELEMENT_TYPE_IMAGE',		4);

define('SYSMAP_ELEMENT_SUBTYPE_HOST_GROUP',				0);
define('SYSMAP_ELEMENT_SUBTYPE_HOST_GROUP_ELEMENTS',	1);

define('SYSMAP_ELEMENT_AREA_TYPE_FIT',		0);
define('SYSMAP_ELEMENT_AREA_TYPE_CUSTOM',	1);

define('SYSMAP_ELEMENT_AREA_VIEWTYPE_GRID', 0);

define('SYSMAP_ELEMENT_ICON_ON',			0);
define('SYSMAP_ELEMENT_ICON_OFF',			1);
define('SYSMAP_ELEMENT_ICON_MAINTENANCE',	3);
define('SYSMAP_ELEMENT_ICON_DISABLED',		4);

define('SYSMAP_SHAPE_TYPE_RECTANGLE',		0);
define('SYSMAP_SHAPE_TYPE_ELLIPSE',			1);
define('SYSMAP_SHAPE_TYPE_LINE',			2);

define('SYSMAP_SHAPE_BORDER_TYPE_NONE',		0);
define('SYSMAP_SHAPE_BORDER_TYPE_SOLID',	1);
define('SYSMAP_SHAPE_BORDER_TYPE_DOTTED',	2);
define('SYSMAP_SHAPE_BORDER_TYPE_DASHED',	3);

define('SYSMAP_SHAPE_LABEL_HALIGN_CENTER',	0);
define('SYSMAP_SHAPE_LABEL_HALIGN_LEFT',	1);
define('SYSMAP_SHAPE_LABEL_HALIGN_RIGHT',	2);

define('SYSMAP_SHAPE_LABEL_VALIGN_MIDDLE',	0);
define('SYSMAP_SHAPE_LABEL_VALIGN_TOP',		1);
define('SYSMAP_SHAPE_LABEL_VALIGN_BOTTOM',	2);

define('SYSMAP_HIGHLIGHT_OFF',	0);
define('SYSMAP_HIGHLIGHT_ON',	1);

define('SYSMAP_GRID_SHOW_ON',	1);
define('SYSMAP_GRID_SHOW_OFF',	0);

define('SYSMAP_EXPAND_MACROS_OFF',	0);
define('SYSMAP_EXPAND_MACROS_ON',	1);

define('SYSMAP_GRID_ALIGN_ON',	1);
define('SYSMAP_GRID_ALIGN_OFF',	0);

define('PUBLIC_SHARING',	0);
define('PRIVATE_SHARING',	1);

define('ZBX_ITEM_DELAY_DEFAULT',			'1m');
define('ZBX_ITEM_FLEXIBLE_DELAY_DEFAULT',	'50s');
define('ZBX_ITEM_SCHEDULING_DEFAULT',		'wd1-5h9-18');

define('ITEM_TYPE_ZABBIX',			0);
define('ITEM_TYPE_SNMPV1',			1); // Deprecated. Now only used in XML converters. Use ITEM_TYPE_SNMP instead.
define('ITEM_TYPE_TRAPPER',			2);
define('ITEM_TYPE_SIMPLE',			3);
define('ITEM_TYPE_SNMPV2C',			4); // Deprecated. Now only used in XML converters. Use ITEM_TYPE_SNMP instead.
define('ITEM_TYPE_INTERNAL',		5);
define('ITEM_TYPE_SNMPV3',			6); // Deprecated. Now only used in XML converters. Use ITEM_TYPE_SNMP instead.
define('ITEM_TYPE_ZABBIX_ACTIVE',	7);
define('ITEM_TYPE_AGGREGATE',		8); // Deprecated. Now only used in XML converters. Use ITEM_TYPE_CALCULATED instead.
define('ITEM_TYPE_HTTPTEST',		9);
define('ITEM_TYPE_EXTERNAL',		10);
define('ITEM_TYPE_DB_MONITOR',		11);
define('ITEM_TYPE_IPMI',			12);
define('ITEM_TYPE_SSH',				13);
define('ITEM_TYPE_TELNET',			14);
define('ITEM_TYPE_CALCULATED',		15);
define('ITEM_TYPE_JMX',				16);
define('ITEM_TYPE_SNMPTRAP',		17);
define('ITEM_TYPE_DEPENDENT',		18);
define('ITEM_TYPE_HTTPAGENT',		19);
define('ITEM_TYPE_SNMP',			20);
define('ITEM_TYPE_SCRIPT',			21);

define('SNMP_V1', 1);
define('SNMP_V2C', 2);
define('SNMP_V3', 3);

define('ZBX_DEPENDENT_ITEM_MAX_LEVELS',	3);
define('ZBX_DEPENDENT_ITEM_MAX_COUNT',	29999);

define('ITEM_VALUE_TYPE_FLOAT',		0);
define('ITEM_VALUE_TYPE_STR',		1); // aka Character
define('ITEM_VALUE_TYPE_LOG',		2);
define('ITEM_VALUE_TYPE_UINT64',	3);
define('ITEM_VALUE_TYPE_TEXT',		4);

define('ITEM_DATA_TYPE_DECIMAL',		0);
define('ITEM_DATA_TYPE_OCTAL',			1);
define('ITEM_DATA_TYPE_HEXADECIMAL',	2);
define('ITEM_DATA_TYPE_BOOLEAN',		3);

define('ZBX_DEFAULT_KEY_DB_MONITOR',			'db.odbc.select[<unique short description>,<dsn>,<connection string>]');
define('ZBX_DEFAULT_KEY_DB_MONITOR_DISCOVERY',	'db.odbc.discovery[<unique short description>,<dsn>,<connection string>]');
define('ZBX_DEFAULT_KEY_SSH',					'ssh.run[<unique short description>,<ip>,<port>,<encoding>]');
define('ZBX_DEFAULT_KEY_TELNET',				'telnet.run[<unique short description>,<ip>,<port>,<encoding>]');

define('ZBX_DEFAULT_JMX_ENDPOINT',	'service:jmx:rmi:///jndi/rmi://{HOST.CONN}:{HOST.PORT}/jmxrmi');

define('SYSMAP_ELEMENT_USE_ICONMAP_ON',		1);
define('SYSMAP_ELEMENT_USE_ICONMAP_OFF',	0);

define('ZBX_ICON_PREVIEW_HEIGHT',	24);
define('ZBX_ICON_PREVIEW_WIDTH',	24);

define('ITEM_STATUS_ACTIVE',		0);
define('ITEM_STATUS_DISABLED',		1);
define('ITEM_DISCOVER',	0);
define('ITEM_NO_DISCOVER',	1);

/**
 * Starting from Zabbix 2.2 items could not have ITEM_STATUS_NOTSUPPORTED status
 * this constant is left for importing data from versions 1.8 and 2.0.
 */
define('ITEM_STATUS_NOTSUPPORTED',	3);

define('ITEM_STATE_NORMAL',			0);
define('ITEM_STATE_NOTSUPPORTED',	1);

define('ITEM_SNMPV3_SECURITYLEVEL_NOAUTHNOPRIV',	0);
define('ITEM_SNMPV3_SECURITYLEVEL_AUTHNOPRIV',		1);
define('ITEM_SNMPV3_SECURITYLEVEL_AUTHPRIV',		2);

define('ITEM_AUTHTYPE_PASSWORD',	0);
define('ITEM_AUTHTYPE_PUBLICKEY',	1);

define('ITEM_SNMPV3_AUTHPROTOCOL_MD5',		0);
define('ITEM_SNMPV3_AUTHPROTOCOL_SHA1',		1);
define('ITEM_SNMPV3_AUTHPROTOCOL_SHA224',	2);
define('ITEM_SNMPV3_AUTHPROTOCOL_SHA256',	3);
define('ITEM_SNMPV3_AUTHPROTOCOL_SHA384',	4);
define('ITEM_SNMPV3_AUTHPROTOCOL_SHA512',	5);

define('ITEM_SNMPV3_PRIVPROTOCOL_DES',		0);
define('ITEM_SNMPV3_PRIVPROTOCOL_AES128',	1);
define('ITEM_SNMPV3_PRIVPROTOCOL_AES192',	2);
define('ITEM_SNMPV3_PRIVPROTOCOL_AES256',	3);
define('ITEM_SNMPV3_PRIVPROTOCOL_AES192C',	4);
define('ITEM_SNMPV3_PRIVPROTOCOL_AES256C',	5);

define('ITEM_LOGTYPE_INFORMATION',		1);
define('ITEM_LOGTYPE_WARNING',			2);
define('ITEM_LOGTYPE_ERROR',			4);
define('ITEM_LOGTYPE_FAILURE_AUDIT',	7);
define('ITEM_LOGTYPE_SUCCESS_AUDIT',	8);
define('ITEM_LOGTYPE_CRITICAL',			9);
define('ITEM_LOGTYPE_VERBOSE',			10);

define('ITEM_DELAY_FLEXIBLE',	0);
define('ITEM_DELAY_SCHEDULING',	1);

// Item pre-processing types.
define('ZBX_PREPROC_MULTIPLIER',				1);
define('ZBX_PREPROC_RTRIM',						2);
define('ZBX_PREPROC_LTRIM',						3);
define('ZBX_PREPROC_TRIM',						4);
define('ZBX_PREPROC_REGSUB',					5);
define('ZBX_PREPROC_BOOL2DEC',					6);
define('ZBX_PREPROC_OCT2DEC',					7);
define('ZBX_PREPROC_HEX2DEC',					8);
define('ZBX_PREPROC_DELTA_VALUE',				9);
define('ZBX_PREPROC_DELTA_SPEED',				10);
define('ZBX_PREPROC_XPATH',						11);
define('ZBX_PREPROC_JSONPATH',					12);
define('ZBX_PREPROC_VALIDATE_RANGE',			13);
define('ZBX_PREPROC_VALIDATE_REGEX',			14);
define('ZBX_PREPROC_VALIDATE_NOT_REGEX',		15);
define('ZBX_PREPROC_ERROR_FIELD_JSON',			16);
define('ZBX_PREPROC_ERROR_FIELD_XML',			17);
define('ZBX_PREPROC_ERROR_FIELD_REGEX',			18);
define('ZBX_PREPROC_THROTTLE_VALUE',			19);
define('ZBX_PREPROC_THROTTLE_TIMED_VALUE',		20);
define('ZBX_PREPROC_SCRIPT',					21);
define('ZBX_PREPROC_PROMETHEUS_PATTERN',		22);
define('ZBX_PREPROC_PROMETHEUS_TO_JSON',		23);
define('ZBX_PREPROC_CSV_TO_JSON',				24);
define('ZBX_PREPROC_STR_REPLACE',				25);
define('ZBX_PREPROC_VALIDATE_NOT_SUPPORTED',	26);
define('ZBX_PREPROC_XML_TO_JSON',				27);

// Item pre-processing error handlers.
define('ZBX_PREPROC_FAIL_DEFAULT',			0);
define('ZBX_PREPROC_FAIL_DISCARD_VALUE',	1);
define('ZBX_PREPROC_FAIL_SET_VALUE',		2);
define('ZBX_PREPROC_FAIL_SET_ERROR',		3);

define('ZBX_PREPROC_CSV_NO_HEADER',	0);
define('ZBX_PREPROC_CSV_HEADER',	1);

// LLD rule overrides.
define('ZBX_LLD_OVERRIDE_STOP_NO',	0);
define('ZBX_LLD_OVERRIDE_STOP_YES',	1);
define('ZBX_PROTOTYPE_STATUS_ENABLED', 0);
define('ZBX_PROTOTYPE_STATUS_DISABLED', 1);
define('ZBX_PROTOTYPE_DISCOVER', 0);
define('ZBX_PROTOTYPE_NO_DISCOVER', 1);
define('OPERATION_OBJECT_ITEM_PROTOTYPE', 0);
define('OPERATION_OBJECT_TRIGGER_PROTOTYPE', 1);
define('OPERATION_OBJECT_GRAPH_PROTOTYPE', 2);
define('OPERATION_OBJECT_HOST_PROTOTYPE', 3);

define('GRAPH_DISCOVER',	0);
define('GRAPH_NO_DISCOVER',	1);

define('GRAPH_ITEM_DRAWTYPE_LINE',			0);
define('GRAPH_ITEM_DRAWTYPE_FILLED_REGION',	1);
define('GRAPH_ITEM_DRAWTYPE_BOLD_LINE',		2);
define('GRAPH_ITEM_DRAWTYPE_DOT',			3);
define('GRAPH_ITEM_DRAWTYPE_DASHED_LINE',	4);
define('GRAPH_ITEM_DRAWTYPE_GRADIENT_LINE',	5);
define('GRAPH_ITEM_DRAWTYPE_BOLD_DOT',		6);

define('MAP_LINK_DRAWTYPE_LINE',			0);
define('MAP_LINK_DRAWTYPE_BOLD_LINE',		2);
define('MAP_LINK_DRAWTYPE_DOT',				3);
define('MAP_LINK_DRAWTYPE_DASHED_LINE',		4);

define('ZBX_SERVICE_STATUS_CALC_SET_OK',			0);
define('ZBX_SERVICE_STATUS_CALC_MOST_CRITICAL_ALL',	1);
define('ZBX_SERVICE_STATUS_CALC_MOST_CRITICAL_ONE',	2);

define('SERVICE_SHOW_SLA_OFF',	0);
define('SERVICE_SHOW_SLA_ON',	1);

define('SERVICE_STATUS_ANY', -1);
define('SERVICE_STATUS_OK', 0);
define('SERVICE_STATUS_PROBLEM', 1);

define('SERVICE_TAG_OPERATOR_EQUAL',	0);
define('SERVICE_TAG_OPERATOR_LIKE',		2);

define('ZBX_SERVICE_FILTER_TAGS_ANY',		0);
define('ZBX_SERVICE_FILTER_TAGS_SERVICE',	1);
define('ZBX_SERVICE_FILTER_TAGS_PROBLEM',	2);

define('TRIGGER_MULT_EVENT_DISABLED',	0);
define('TRIGGER_MULT_EVENT_ENABLED',	1);

define('ZBX_TRIGGER_CORRELATION_NONE',	0);
define('ZBX_TRIGGER_CORRELATION_TAG',	1);

define('ZBX_TRIGGER_MANUAL_CLOSE_NOT_ALLOWED',	0);
define('ZBX_TRIGGER_MANUAL_CLOSE_ALLOWED',		1);

define('ZBX_RECOVERY_MODE_EXPRESSION',			0);
define('ZBX_RECOVERY_MODE_RECOVERY_EXPRESSION',	1);
define('ZBX_RECOVERY_MODE_NONE',				2);

define('TRIGGER_STATUS_ENABLED',	0);
define('TRIGGER_STATUS_DISABLED',	1);
define('TRIGGER_DISCOVER',		0);
define('TRIGGER_NO_DISCOVER',	1);

define('TRIGGER_VALUE_FALSE',	0);
define('TRIGGER_VALUE_TRUE',	1);

define('TRIGGER_STATE_NORMAL',	0);
define('TRIGGER_STATE_UNKNOWN',	1);

define('ZBX_SEVERITY_OK',					-1);
define('TRIGGER_SEVERITY_NOT_CLASSIFIED',	0);
define('TRIGGER_SEVERITY_INFORMATION',		1);
define('TRIGGER_SEVERITY_WARNING',			2);
define('TRIGGER_SEVERITY_AVERAGE',			3);
define('TRIGGER_SEVERITY_HIGH',				4);
define('TRIGGER_SEVERITY_DISASTER',			5);
define('TRIGGER_SEVERITY_COUNT',			6);

define('EVENT_CUSTOM_COLOR_DISABLED',	0);
define('EVENT_CUSTOM_COLOR_ENABLED',	1);

define('ALERT_STATUS_NOT_SENT', 0);
define('ALERT_STATUS_SENT',		1);
define('ALERT_STATUS_FAILED',	2);
define('ALERT_STATUS_NEW',		3);

define('ALERT_TYPE_MESSAGE',	0);
define('ALERT_TYPE_COMMAND',	1);

define('MEDIA_STATUS_ACTIVE',	0);
define('MEDIA_STATUS_DISABLED',	1);

define('MEDIA_TYPE_STATUS_ACTIVE',		0);
define('MEDIA_TYPE_STATUS_DISABLED',	1);
define('ZBX_MEDIA_TYPE_TAGS_DISABLED',	0);
define('ZBX_MEDIA_TYPE_TAGS_ENABLED',	1);
define('ZBX_EVENT_MENU_HIDE',	0);
define('ZBX_EVENT_MENU_SHOW',	1);

define('MEDIA_TYPE_EMAIL',		0);
define('MEDIA_TYPE_EXEC',		1);
define('MEDIA_TYPE_SMS',		2);
define('MEDIA_TYPE_WEBHOOK',	4);

define('SMTP_CONNECTION_SECURITY_NONE',		0);
define('SMTP_CONNECTION_SECURITY_STARTTLS',	1);
define('SMTP_CONNECTION_SECURITY_SSL_TLS',	2);

define('SMTP_AUTHENTICATION_NONE',		0);
define('SMTP_AUTHENTICATION_NORMAL',	1);

define('SMTP_MESSAGE_FORMAT_PLAIN_TEXT',	0);
define('SMTP_MESSAGE_FORMAT_HTML',			1);

define('ACTION_STATUS_ENABLED',		0);
define('ACTION_STATUS_DISABLED',	1);

define('ACTION_PAUSE_SUPPRESSED_FALSE',		0);
define('ACTION_PAUSE_SUPPRESSED_TRUE',		1);

define('OPERATION_TYPE_MESSAGE',			0);
define('OPERATION_TYPE_COMMAND',			1);
define('OPERATION_TYPE_HOST_ADD',			2);
define('OPERATION_TYPE_HOST_REMOVE',		3);
define('OPERATION_TYPE_GROUP_ADD',			4);
define('OPERATION_TYPE_GROUP_REMOVE',		5);
define('OPERATION_TYPE_TEMPLATE_ADD',		6);
define('OPERATION_TYPE_TEMPLATE_REMOVE',	7);
define('OPERATION_TYPE_HOST_ENABLE',		8);
define('OPERATION_TYPE_HOST_DISABLE',		9);
define('OPERATION_TYPE_HOST_INVENTORY',		10);
define('OPERATION_TYPE_RECOVERY_MESSAGE',	11);
define('OPERATION_TYPE_ACK_MESSAGE',		12);

define('ACTION_OPERATION',			0);
define('ACTION_RECOVERY_OPERATION',	1);
define('ACTION_UPDATE_OPERATION',	2);

define('CONDITION_EVAL_TYPE_AND_OR',		0);
define('CONDITION_EVAL_TYPE_AND',			1);
define('CONDITION_EVAL_TYPE_OR',			2);
define('CONDITION_EVAL_TYPE_EXPRESSION', 	3);

// screen
define('SCREEN_RESOURCE_GRAPH',				0);
define('SCREEN_RESOURCE_SIMPLE_GRAPH',		1);
define('SCREEN_RESOURCE_MAP',				2);
define('SCREEN_RESOURCE_HISTORY',			17);
define('SCREEN_RESOURCE_HTTPTEST_DETAILS',	21);
define('SCREEN_RESOURCE_DISCOVERY',			22);
define('SCREEN_RESOURCE_HTTPTEST',			23);
define('SCREEN_RESOURCE_PROBLEM',			24);

define('SCREEN_SORT_TRIGGERS_SEVERITY_DESC',		1);
define('SCREEN_SORT_TRIGGERS_HOST_NAME_ASC',		2);
define('SCREEN_SORT_TRIGGERS_TIME_ASC',				3);
define('SCREEN_SORT_TRIGGERS_TIME_DESC',			4);
define('SCREEN_SORT_TRIGGERS_TYPE_ASC',				5);
define('SCREEN_SORT_TRIGGERS_TYPE_DESC',			6);
define('SCREEN_SORT_TRIGGERS_STATUS_ASC',			7);
define('SCREEN_SORT_TRIGGERS_STATUS_DESC',			8);
define('SCREEN_SORT_TRIGGERS_RECIPIENT_ASC',		11);
define('SCREEN_SORT_TRIGGERS_RECIPIENT_DESC',		12);
define('SCREEN_SORT_TRIGGERS_SEVERITY_ASC',			13);
define('SCREEN_SORT_TRIGGERS_HOST_NAME_DESC',		14);
define('SCREEN_SORT_TRIGGERS_NAME_ASC',				15);
define('SCREEN_SORT_TRIGGERS_NAME_DESC',			16);

define('SCREEN_MODE_PREVIEW',	0);
define('SCREEN_MODE_EDIT',		1);
define('SCREEN_MODE_SLIDESHOW',		2);
define('SCREEN_MODE_JS',		3);

define('SCREEN_REFRESH_RESPONSIVENESS',	10);

// default, minimum and maximum number of lines for dashboard widgets
define('ZBX_DEFAULT_WIDGET_LINES', 25);
define('ZBX_MIN_WIDGET_LINES', 1);
define('ZBX_MAX_WIDGET_LINES', 100);

// dashboards
define('DASHBOARD_MAX_PAGES',		50);
define('DASHBOARD_MAX_COLUMNS',		24);
define('DASHBOARD_MAX_ROWS',		64);
define('DASHBOARD_WIDGET_MIN_ROWS',	2);
define('DASHBOARD_WIDGET_MAX_ROWS',	32);
define('DASHBOARD_FILTER_SHOW_ALL',	0);
define('DASHBOARD_FILTER_SHOW_MY',	1);
define('DASHBOARD_DISPLAY_PERIODS',	[10, 30, 60, 120, 600, 1800, 3600]);

// alignments
define('HALIGN_DEFAULT',	0);
define('HALIGN_CENTER',		0);
define('HALIGN_LEFT',		1);
define('HALIGN_RIGHT',		2);

define('VALIGN_DEFAULT',	0);
define('VALIGN_MIDDLE',		0);
define('VALIGN_TOP',		1);
define('VALIGN_BOTTOM',		2);

// info module style
define('STYLE_HORIZONTAL',	0);
define('STYLE_VERTICAL',	1);

// view style [Overview, Plaintext]
define('STYLE_LEFT',	0);
define('STYLE_TOP',		1);

// time module type
define('TIME_TYPE_LOCAL',	0);
define('TIME_TYPE_SERVER',	1);
define('TIME_TYPE_HOST',	2);

define('FILTER_TASK_SHOW',			0);
define('FILTER_TASK_HIDE',			1);
define('FILTER_TASK_MARK',			2);
define('FILTER_TASK_INVERT_MARK',	3);

define('MARK_COLOR_RED',	1);
define('MARK_COLOR_GREEN',	2);
define('MARK_COLOR_BLUE',	3);

define('PROFILE_TYPE_ID',			1);
define('PROFILE_TYPE_INT',			2);
define('PROFILE_TYPE_STR',			3);

define('CALC_FNC_MIN', 1);
define('CALC_FNC_AVG', 2);
define('CALC_FNC_MAX', 4);
define('CALC_FNC_ALL', 7);
define('CALC_FNC_LST', 9);

define('ZBX_SERVICE_STATUS_RULE_TYPE_N_GE',		0);
define('ZBX_SERVICE_STATUS_RULE_TYPE_NP_GE',	1);
define('ZBX_SERVICE_STATUS_RULE_TYPE_N_L',		2);
define('ZBX_SERVICE_STATUS_RULE_TYPE_NP_L',		3);
define('ZBX_SERVICE_STATUS_RULE_TYPE_W_GE',		4);
define('ZBX_SERVICE_STATUS_RULE_TYPE_WP_GE',	5);
define('ZBX_SERVICE_STATUS_RULE_TYPE_W_L',		6);
define('ZBX_SERVICE_STATUS_RULE_TYPE_WP_L',		7);

define('ZBX_SERVICE_STATUS_PROPAGATION_AS_IS',		0);
define('ZBX_SERVICE_STATUS_PROPAGATION_INCREASE',	1);
define('ZBX_SERVICE_STATUS_PROPAGATION_DECREASE',	2);
define('ZBX_SERVICE_STATUS_PROPAGATION_IGNORE',		3);
define('ZBX_SERVICE_STATUS_PROPAGATION_FIXED',		4);

define('SERVICE_TIME_TYPE_UPTIME',				0);
define('SERVICE_TIME_TYPE_DOWNTIME',			1);
define('SERVICE_TIME_TYPE_ONETIME_DOWNTIME',	2);

define('ZBX_DISCOVERY_UNSPEC',	0);
define('ZBX_DISCOVERY_DNS',		1);
define('ZBX_DISCOVERY_IP',		2);
define('ZBX_DISCOVERY_VALUE',	3);

define('USER_TYPE_ZABBIX_USER',		1);
define('USER_TYPE_ZABBIX_ADMIN',	2);
define('USER_TYPE_SUPER_ADMIN',		3);

define('ZBX_NOT_INTERNAL_GROUP',	0);
define('ZBX_INTERNAL_GROUP',		1);

define('GROUP_STATUS_DISABLED', 1);
define('GROUP_STATUS_ENABLED',	0);

define('LINE_TYPE_NORMAL',	0);
define('LINE_TYPE_BOLD',	1);

// IMPORTANT!!! by priority DESC
define('GROUP_GUI_ACCESS_SYSTEM',	0);
define('GROUP_GUI_ACCESS_INTERNAL', 1);
define('GROUP_GUI_ACCESS_LDAP', 	2);
define('GROUP_GUI_ACCESS_DISABLED', 3);

/**
 * @see access_deny()
 */
define('ACCESS_DENY_OBJECT', 0);
define('ACCESS_DENY_PAGE', 1);

define('GROUP_DEBUG_MODE_DISABLED', 0);
define('GROUP_DEBUG_MODE_ENABLED',	1);

define('PERM_READ_WRITE',	3);
define('PERM_READ',			2);
define('PERM_DENY',			0);
define('PERM_NONE',			-1);

define('PARAM_TYPE_TIME',		0);
define('PARAM_TYPE_COUNTS',		1);

define('ZBX_DEFAULT_AGENT', 'Zabbix');
define('ZBX_AGENT_OTHER', -1);

define('HTTPTEST_AUTH_NONE',		0);
define('HTTPTEST_AUTH_BASIC',		1);
define('HTTPTEST_AUTH_NTLM',		2);
define('HTTPTEST_AUTH_KERBEROS',	3);
define('HTTPTEST_AUTH_DIGEST',		4);

define('HTTPTEST_STATUS_ACTIVE',	0);
define('HTTPTEST_STATUS_DISABLED',	1);

define('ZBX_HTTPFIELD_HEADER',		0);
define('ZBX_HTTPFIELD_VARIABLE',	1);
define('ZBX_HTTPFIELD_POST_FIELD',	2);
define('ZBX_HTTPFIELD_QUERY_FIELD',	3);

define('ZBX_POSTTYPE_RAW',	0);
define('ZBX_POSTTYPE_FORM',	1);
define('ZBX_POSTTYPE_JSON',	2);
define('ZBX_POSTTYPE_XML',	3);

define('HTTPCHECK_STORE_RAW',	0);
define('HTTPCHECK_STORE_JSON',	1);

define('HTTPCHECK_ALLOW_TRAPS_OFF',	0);
define('HTTPCHECK_ALLOW_TRAPS_ON',	1);

define('HTTPCHECK_REQUEST_GET',		0);
define('HTTPCHECK_REQUEST_POST',	1);
define('HTTPCHECK_REQUEST_PUT',		2);
define('HTTPCHECK_REQUEST_HEAD',	3);

define('HTTPSTEP_ITEM_TYPE_RSPCODE',	0);
define('HTTPSTEP_ITEM_TYPE_TIME',		1);
define('HTTPSTEP_ITEM_TYPE_IN',			2);
define('HTTPSTEP_ITEM_TYPE_LASTSTEP',	3);
define('HTTPSTEP_ITEM_TYPE_LASTERROR',	4);

define('HTTPTEST_STEP_RETRIEVE_MODE_CONTENT',	0);
define('HTTPTEST_STEP_RETRIEVE_MODE_HEADERS',	1);
define('HTTPTEST_STEP_RETRIEVE_MODE_BOTH',		2);

define('HTTPTEST_STEP_FOLLOW_REDIRECTS_OFF',	0);
define('HTTPTEST_STEP_FOLLOW_REDIRECTS_ON',		1);

define('HTTPTEST_VERIFY_PEER_OFF',	0);
define('HTTPTEST_VERIFY_PEER_ON',	1);

define('HTTPTEST_VERIFY_HOST_OFF',	0);
define('HTTPTEST_VERIFY_HOST_ON',	1);

define('EVENT_NOT_ACKNOWLEDGED',	'0');
define('EVENT_ACKNOWLEDGED',		'1');

define('ZBX_ACKNOWLEDGE_SELECTED',	0);
define('ZBX_ACKNOWLEDGE_PROBLEM',	1);

define('ZBX_PROBLEM_SUPPRESSED_FALSE',	0);
define('ZBX_PROBLEM_SUPPRESSED_TRUE',	1);

define('ZBX_PROBLEM_UPDATE_NONE',			0x00);
define('ZBX_PROBLEM_UPDATE_CLOSE',			0x01);
define('ZBX_PROBLEM_UPDATE_ACKNOWLEDGE',	0x02);
define('ZBX_PROBLEM_UPDATE_MESSAGE',		0x04);
define('ZBX_PROBLEM_UPDATE_SEVERITY',		0x08);
define('ZBX_PROBLEM_UPDATE_UNACKNOWLEDGE',	0x10);

define('ZBX_EVENT_HISTORY_PROBLEM_EVENT',		0);
define('ZBX_EVENT_HISTORY_RECOVERY_EVENT',		1);
define('ZBX_EVENT_HISTORY_MANUAL_UPDATE',		2);
define('ZBX_EVENT_HISTORY_ALERT',				3);

define('ZBX_TM_TASK_CLOSE_PROBLEM', 1);
define('ZBX_TM_TASK_ACKNOWLEDGE',	4);
define('ZBX_TM_TASK_CHECK_NOW',		6);
define('ZBX_TM_TASK_DATA',			7);

define('ZBX_TM_STATUS_NEW',			1);
define('ZBX_TM_STATUS_INPROGRESS',	2);

define('ZBX_TM_DATA_TYPE_DIAGINFO',		1);
define('ZBX_TM_DATA_TYPE_CHECK_NOW',	6);

define('EVENT_SOURCE_TRIGGERS',			0);
define('EVENT_SOURCE_DISCOVERY',		1);
define('EVENT_SOURCE_AUTOREGISTRATION',	2);
define('EVENT_SOURCE_INTERNAL',			3);
define('EVENT_SOURCE_SERVICE',			4);

define('EVENT_OBJECT_TRIGGER',			0);
define('EVENT_OBJECT_DHOST',			1);
define('EVENT_OBJECT_DSERVICE',			2);
define('EVENT_OBJECT_AUTOREGHOST',		3);
define('EVENT_OBJECT_ITEM',				4);
define('EVENT_OBJECT_LLDRULE',			5);
define('EVENT_OBJECT_SERVICE',			6);

// Problem and event tag constants.
define('TAG_EVAL_TYPE_AND_OR',		0);
define('TAG_EVAL_TYPE_OR',			2);

define('TAG_OPERATOR_LIKE',			0);
define('TAG_OPERATOR_EQUAL',		1);
define('TAG_OPERATOR_NOT_LIKE',		2);
define('TAG_OPERATOR_NOT_EQUAL',	3);
define('TAG_OPERATOR_EXISTS',		4);
define('TAG_OPERATOR_NOT_EXISTS',	5);

define('GRAPH_AGGREGATE_DEFAULT_INTERVAL',	'1h');

define('GRAPH_AGGREGATE_NONE',	0);
define('GRAPH_AGGREGATE_MIN',	1);
define('GRAPH_AGGREGATE_MAX',	2);
define('GRAPH_AGGREGATE_AVG',	3);
define('GRAPH_AGGREGATE_COUNT',	4);
define('GRAPH_AGGREGATE_SUM',	5);
define('GRAPH_AGGREGATE_FIRST',	6);
define('GRAPH_AGGREGATE_LAST',	7);

define('GRAPH_AGGREGATE_BY_ITEM',		0);
define('GRAPH_AGGREGATE_BY_DATASET',	1);

define('GRAPH_YAXIS_TYPE_CALCULATED',	0);
define('GRAPH_YAXIS_TYPE_FIXED',		1);
define('GRAPH_YAXIS_TYPE_ITEM_VALUE',	2);

define('GRAPH_YAXIS_SIDE_LEFT',		0);
define('GRAPH_YAXIS_SIDE_RIGHT',	1);
define('GRAPH_YAXIS_SIDE_BOTTOM',	2);

define('GRAPH_ITEM_SIMPLE',			0);
define('GRAPH_ITEM_SUM',			2);

define('GRAPH_TYPE_NORMAL',			0);
define('GRAPH_TYPE_STACKED',		1);
define('GRAPH_TYPE_PIE',			2);
define('GRAPH_TYPE_EXPLODED',		3);
define('GRAPH_TYPE_3D',				4);
define('GRAPH_TYPE_3D_EXPLODED',	5);
define('GRAPH_TYPE_BAR',			6);
define('GRAPH_TYPE_COLUMN',			7);
define('GRAPH_TYPE_BAR_STACKED',	8);
define('GRAPH_TYPE_COLUMN_STACKED',	9);

define('SVG_GRAPH_TYPE_LINE',		0);
define('SVG_GRAPH_TYPE_POINTS',		1);
define('SVG_GRAPH_TYPE_STAIRCASE',	2);
define('SVG_GRAPH_TYPE_BAR',		3);

define('SVG_GRAPH_MISSING_DATA_NONE',			 0);
define('SVG_GRAPH_MISSING_DATA_CONNECTED',		 1);
define('SVG_GRAPH_MISSING_DATA_TREAT_AS_ZERO',	 2);

define('SVG_GRAPH_DATA_SOURCE_AUTO',	0);
define('SVG_GRAPH_DATA_SOURCE_HISTORY',	1);
define('SVG_GRAPH_DATA_SOURCE_TRENDS',	2);

define('SVG_GRAPH_CUSTOM_TIME',	1);

define('SVG_GRAPH_LEGEND_TYPE_NONE', 0);
define('SVG_GRAPH_LEGEND_TYPE_SHORT', 1);

define('SVG_GRAPH_LEGEND_LINES_MIN', 1);
define('SVG_GRAPH_LEGEND_LINES_MAX', 5);

define('SVG_GRAPH_PROBLEMS_SHOW', 1);

define('SVG_GRAPH_SELECTED_ITEM_PROBLEMS', 1);

define('SVG_GRAPH_AXIS_SHOW', 1);

define('SVG_GRAPH_AXIS_UNITS_AUTO', 0);
define('SVG_GRAPH_AXIS_UNITS_STATIC', 1);

define('SVG_GRAPH_MAX_NUMBER_OF_METRICS', 50);

define('SVG_GRAPH_DEFAULT_WIDTH',         1);
define('SVG_GRAPH_DEFAULT_POINTSIZE',     3);
define('SVG_GRAPH_DEFAULT_TRANSPARENCY',  5);
define('SVG_GRAPH_DEFAULT_FILL',          3);

define('BR_DISTRIBUTION_MULTIPLE_PERIODS',	1);
define('BR_DISTRIBUTION_MULTIPLE_ITEMS',	2);
define('BR_COMPARE_VALUE_MULTIPLE_PERIODS',	3);

define('GRAPH_3D_ANGLE', 70);

define('GRAPH_STACKED_ALFA', 15); // 0..100 transparency

define('GRAPH_ZERO_LINE_COLOR_LEFT',	'AAAAAA');
define('GRAPH_ZERO_LINE_COLOR_RIGHT',	'888888');

define('GRAPH_TRIGGER_LINE_OPPOSITE_COLOR', '000000');

define('ZBX_MAX_TREND_DIFF', 3600);

define('ZBX_GRAPH_MAX_SKIP_CELL',	16);
define('ZBX_GRAPH_MAX_SKIP_DELAY',	4);

define('DOBJECT_STATUS_UP',			0);
define('DOBJECT_STATUS_DOWN',		1);
define('DOBJECT_STATUS_DISCOVER',	2); // only for events
define('DOBJECT_STATUS_LOST',		3); // generated by discovery

define('DRULE_STATUS_ACTIVE',		0);
define('DRULE_STATUS_DISABLED',		1);

define('DSVC_STATUS_ACTIVE',		0);
define('DSVC_STATUS_DISABLED',		1);

define('SVC_SSH',		0);
define('SVC_LDAP',		1);
define('SVC_SMTP',		2);
define('SVC_FTP',		3);
define('SVC_HTTP',		4);
define('SVC_POP',		5);
define('SVC_NNTP',		6);
define('SVC_IMAP',		7);
define('SVC_TCP',		8);
define('SVC_AGENT',		9);
define('SVC_SNMPv1',	10);
define('SVC_SNMPv2c',	11);
define('SVC_ICMPPING',	12);
define('SVC_SNMPv3',	13);
define('SVC_HTTPS',		14);
define('SVC_TELNET',	15);

define('DHOST_STATUS_ACTIVE',	0);
define('DHOST_STATUS_DISABLED', 1);

define('IM_FORCED',			0);
define('IM_ESTABLISHED',	1);
define('IM_TREE',			2);

define('TRIGGER_EXPRESSION',			0);
define('TRIGGER_RECOVERY_EXPRESSION',	1);

define('EXPRESSION_TYPE_INCLUDED',		0);
define('EXPRESSION_TYPE_ANY_INCLUDED',	1);
define('EXPRESSION_TYPE_NOT_INCLUDED',	2);
define('EXPRESSION_TYPE_TRUE',			3);
define('EXPRESSION_TYPE_FALSE',			4);

define('HOST_INVENTORY_DISABLED',	-1);
define('HOST_INVENTORY_MANUAL',		0);
define('HOST_INVENTORY_AUTOMATIC',	1);

define('INVENTORY_URL_MACRO_NONE', -1);
define('INVENTORY_URL_MACRO_HOST', 0);
define('INVENTORY_URL_MACRO_TRIGGER', 1);

define('EXPRESSION_HOST_UNKNOWN',			'#ERROR_HOST#');
define('EXPRESSION_HOST_ITEM_UNKNOWN',		'#ERROR_ITEM#');
define('EXPRESSION_NOT_A_MACRO_ERROR',		'#ERROR_MACRO#');
define('EXPRESSION_FUNCTION_UNKNOWN',		'#ERROR_FUNCTION#');
define('EXPRESSION_UNSUPPORTED_VALUE_TYPE',	'#ERROR_VALUE_TYPE#');

define('ZBX_FUNCTION_TYPE_AGGREGATE',	0);
define('ZBX_FUNCTION_TYPE_BITWISE',		1);
define('ZBX_FUNCTION_TYPE_DATE_TIME',	2);
define('ZBX_FUNCTION_TYPE_HISTORY',		3);
define('ZBX_FUNCTION_TYPE_MATH',		4);
define('ZBX_FUNCTION_TYPE_OPERATOR',	5);
define('ZBX_FUNCTION_TYPE_PREDICTION',	6);
define('ZBX_FUNCTION_TYPE_STRING',		7);

/**
 * @deprecated use either a literal space " " or a non-breakable space "&nbsp;" instead
 */
define('SPACE',	'&nbsp;');

/**
 * Symbol used to separate name pairs such as "host: item" or "proxy: host".
 *
 * Should not be used as just a colon.
 */
define('NAME_DELIMITER', ': ');

define('UNKNOWN_VALUE', '');

// End of line sequence.
define('ZBX_EOL_LF',	0);
define('ZBX_EOL_CRLF',	1);

// Time intervals.
define('SEC_PER_MIN',			60);
define('SEC_PER_HOUR',			3600);
define('SEC_PER_DAY',			86400);
define('SEC_PER_WEEK',			604800);
define('SEC_PER_MONTH',			2592000);
define('SEC_PER_YEAR',			31536000);

// Time suffixes and multipliers.
define('ZBX_TIME_SUFFIXES', 'smhdw');
define('ZBX_TIME_SUFFIXES_WITH_YEAR', 'smhdwMy');
define('ZBX_TIME_SUFFIX_MULTIPLIERS', [
	's' => 1,
	'm' => SEC_PER_MIN,
	'h' => SEC_PER_HOUR,
	'd' => SEC_PER_DAY,
	'w' => SEC_PER_WEEK,
	'M' => SEC_PER_MONTH,
	'y' => SEC_PER_YEAR
]);

// Byte suffixes and multipliers.
define('ZBX_BYTE_SUFFIXES', 'KMGT');
define('ZBX_BYTE_SUFFIX_MULTIPLIERS', [
	'K' => ZBX_KIBIBYTE,
	'M' => ZBX_MEBIBYTE,
	'G' => ZBX_GIBIBYTE,
	'T' => ZBX_TEBIBYTE
]);

// Regular expressions.
define('ZBX_PREG_PRINT', '^\x00-\x1F');
define('ZBX_PREG_MACRO_NAME', '([A-Z0-9\._]+)');
define('ZBX_PREG_MACRO_NAME_LLD', '([A-Z0-9\._]+)');
define('ZBX_PREG_INTERNAL_NAMES', '([0-9a-zA-Z_\. \-]+)'); // !!! Don't forget sync code with C !!!
define('ZBX_PREG_NUMBER', '(?<number>-?(\d+(\.\d*)?|\.\d+)([Ee][+-]?\d+)?)');
define('ZBX_PREG_INT', '(?<int>-?\d+)');
define('ZBX_PREG_DEF_FONT_STRING', '/^[0-9\.:% ]+$/');
define('ZBX_PREG_DNS_FORMAT', '([0-9a-zA-Z_\.\-$]|\{\$?'.ZBX_PREG_MACRO_NAME.'\})*');
define('ZBX_PREG_HOST_FORMAT', ZBX_PREG_INTERNAL_NAMES);
define('ZBX_PREG_MACRO_NAME_FORMAT', '(\{[A-Z\.]+\})');
define('ZBX_PREG_EXPRESSION_LLD_MACROS', '(\{\#'.ZBX_PREG_MACRO_NAME_LLD.'\})');

define('TRIGGER_QUERY_PLACEHOLDER', '$'); // !!! Don't forget sync code with C !!!

define('ZBX_USER_ONLINE_TIME', 600); // 10min
define('ZBX_GUEST_USER','guest');

// IPMI
define('IPMI_AUTHTYPE_DEFAULT',		-1);
define('IPMI_AUTHTYPE_NONE',		0);
define('IPMI_AUTHTYPE_MD2',			1);
define('IPMI_AUTHTYPE_MD5',			2);
define('IPMI_AUTHTYPE_STRAIGHT',	4);
define('IPMI_AUTHTYPE_OEM',			5);
define('IPMI_AUTHTYPE_RMCP_PLUS',	6);

define('IPMI_PRIVILEGE_CALLBACK',	1);
define('IPMI_PRIVILEGE_USER',		2);
define('IPMI_PRIVILEGE_OPERATOR',	3);
define('IPMI_PRIVILEGE_ADMIN',		4);
define('IPMI_PRIVILEGE_OEM',		5);

define('ZBX_HAVE_IPV6', true);
define('ZBX_DISCOVERER_IPRANGE_LIMIT', 65536);

// Value map mappings type
define('VALUEMAP_MAPPING_TYPE_EQUAL',			0);
define('VALUEMAP_MAPPING_TYPE_GREATER_EQUAL',	1);
define('VALUEMAP_MAPPING_TYPE_LESS_EQUAL',		2);
define('VALUEMAP_MAPPING_TYPE_IN_RANGE',		3);
define('VALUEMAP_MAPPING_TYPE_REGEXP',			4);
define('VALUEMAP_MAPPING_TYPE_DEFAULT',			5);

define('ZBX_SOCKET_BYTES_LIMIT',    ZBX_MEBIBYTE * 16); // socket response size limit

// value is also used in servercheck.js file
define('SERVER_CHECK_INTERVAL', 10);

define('DATE_TIME_FORMAT_SECONDS_XML', 'Y-m-d\TH:i:s\Z');

define('ZBX_DEFAULT_IMPORT_HOST_GROUP', 'Imported hosts');

// XML import flags
// See ZBX-8151. Old version of libxml suffered from setting DTDLOAD and NOENT flags by default, which allowed
// performing XXE attacks. Calling libxml_disable_entity_loader(true) also had no affect if flags passed to libxml
// calls were 0 - so for better security with legacy libxml we need to call libxml_disable_entity_loader(true) AND
// pass the LIBXML_NONET flag. Please keep in mind that LIBXML_NOENT actually EXPANDS entities, opposite to it's name -
// so this flag is not needed here.
define('LIBXML_IMPORT_FLAGS', LIBXML_NONET);

// XML validation
define('XML_STRING',		0x01);
define('XML_ARRAY',			0x02);
define('XML_INDEXED_ARRAY',	0x04);
define('XML_REQUIRED',		0x08);

// API validation
// multiple types
define('API_MULTIPLE',				0);
// scalar data types
define('API_STRING_UTF8',			1);
define('API_INT32',					2);
define('API_ID',					3);
define('API_BOOLEAN',				4);
define('API_FLAG',					5);
define('API_FLOAT',					6);
define('API_UINT64',				7);
// arrays
define('API_OBJECT',				8);
define('API_IDS',					9);
define('API_OBJECTS',				10);
define('API_STRINGS_UTF8',			11);
define('API_INTS32',				12);
define('API_FLOATS',				13);
define('API_UINTS64',				14);
define('API_CUIDS',					44);
// specific types
define('API_HG_NAME',				15);
define('API_SCRIPT_MENU_PATH',		16);
define('API_USER_MACRO',			17);
define('API_TIME_PERIOD',			18);
define('API_REGEX',					19);
define('API_HTTP_POST',				20);
define('API_VARIABLE_NAME',			21);
define('API_OUTPUT',				22);
define('API_TIME_UNIT',				23);
define('API_URL',					24);
define('API_H_NAME',				25);
define('API_RANGE_TIME',			26);
define('API_COLOR',					27);
define('API_NUMERIC',				28);
define('API_LLD_MACRO',				29);
define('API_PSK',					30);
define('API_SORTORDER',				31);
define('API_CALC_FORMULA',			32);
define('API_IP',					33);
define('API_DNS',					34);
define('API_PORT',					35);
define('API_TRIGGER_EXPRESSION',	36);
define('API_EVENT_NAME',			37);
define('API_JSONRPC_PARAMS',		38);
define('API_JSONRPC_ID',			39);
define('API_DATE',					40);
define('API_NUMERIC_RANGES',		41);
define('API_UUID',					42);
define('API_VAULT_SECRET',			43);
define('API_CUID',					45);
define('API_IP_RANGES',				46);
<<<<<<< HEAD
define('API_COND_FORMULA',			47);
define('API_COND_FORMULAID',		48);
define('API_UNEXPECTED',			49);
=======
define('API_IMAGE',					47);
define('API_EXEC_PARAMS',			48);
>>>>>>> 9da4ba9a

// flags
define('API_REQUIRED',					0x0001);
define('API_NOT_EMPTY',					0x0002);
define('API_ALLOW_NULL',				0x0004);
define('API_NORMALIZE',					0x0008);
define('API_DEPRECATED',				0x0010);
define('API_ALLOW_USER_MACRO',			0x0020);
define('API_ALLOW_COUNT',				0x0040);
define('API_ALLOW_LLD_MACRO',			0x0080);
define('API_REQUIRED_LLD_MACRO',		0x0100);
define('API_TIME_UNIT_WITH_YEAR',		0x0200);
define('API_ALLOW_EVENT_TAGS_MACRO',	0x0400);
define('API_PRESERVE_KEYS',				0x0800);
define('API_ALLOW_MACRO',				0x1000);
define('API_ALLOW_GLOBAL_REGEX',		0x2000);
define('API_ALLOW_UNEXPECTED',			0x4000);

// JSON error codes.
if (!defined('JSON_ERROR_NONE')) {
	define('JSON_ERROR_NONE', 0);
}
if (!defined('JSON_ERROR_SYNTAX')) {
	define('JSON_ERROR_SYNTAX', 4);
}

// API errors
define('ZBX_API_ERROR_INTERNAL',	111);
define('ZBX_API_ERROR_PARAMETERS',	100);
define('ZBX_API_ERROR_PERMISSIONS',	120);
define('ZBX_API_ERROR_NO_AUTH',		200);
define('ZBX_API_ERROR_NO_METHOD',	300);

define('API_OUTPUT_EXTEND',		'extend');
define('API_OUTPUT_COUNT',		'count');

define('ZBX_AUTH_TOKEN_ENABLED', 0);
define('ZBX_AUTH_TOKEN_DISABLED', 1);

define('ZBX_JAN_2038', 2145916800);

define('DAY_IN_YEAR', 365);

define('ZBX_MIN_PORT_NUMBER', 0);
define('ZBX_MAX_PORT_NUMBER', 65535);

define('ZBX_MACRO_TYPE_TEXT', 0); // Display macro value as text.
define('ZBX_MACRO_TYPE_SECRET', 1); // Display masked macro value.
define('ZBX_MACRO_TYPE_VAULT', 2); // Display macro value as text (path to secret in HashiCorp Vault).

define('ZBX_SECRET_MASK', '******'); // Placeholder for secret values.

// Layout
define('ZBX_LAYOUT_NORMAL',		0);
define('ZBX_LAYOUT_KIOSKMODE',	1);
define('ZBX_LAYOUT_MODE', 'layout-mode');

// Sidebar
define('ZBX_SIDEBAR_VIEW_MODE_FULL',	0);
define('ZBX_SIDEBAR_VIEW_MODE_COMPACT',	1);
define('ZBX_SIDEBAR_VIEW_MODE_HIDDEN',	2);

// List
define('ZBX_LIST_MODE_VIEW', 0);
define('ZBX_LIST_MODE_EDIT', 1);

// input fields
define('ZBX_TEXTAREA_HTTP_PAIR_NAME_WIDTH',		218);
define('ZBX_TEXTAREA_HTTP_PAIR_VALUE_WIDTH',	218);
define('ZBX_TEXTAREA_MACRO_WIDTH',				250);
define('ZBX_TEXTAREA_MACRO_VALUE_WIDTH',		300);
define('ZBX_TEXTAREA_MACRO_INHERITED_WIDTH',	180);
define('ZBX_TEXTAREA_TAG_WIDTH',				250);
define('ZBX_TEXTAREA_TAG_VALUE_WIDTH',			300);
define('ZBX_TEXTAREA_MAPPING_VALUE_WIDTH',		250);
define('ZBX_TEXTAREA_MAPPING_NEWVALUE_WIDTH',	250);
define('ZBX_TEXTAREA_COLOR_WIDTH',				96);
define('ZBX_TEXTAREA_FILTER_SMALL_WIDTH',		150);
define('ZBX_TEXTAREA_FILTER_STANDARD_WIDTH',	300);
define('ZBX_TEXTAREA_TINY_WIDTH',				75);
define('ZBX_TEXTAREA_SMALL_WIDTH',				150);
define('ZBX_TEXTAREA_MEDIUM_WIDTH',				270);
define('ZBX_TEXTAREA_STANDARD_WIDTH',			453);
define('ZBX_TEXTAREA_BIG_WIDTH',				540);
define('ZBX_TEXTAREA_NUMERIC_STANDARD_WIDTH',	75);
define('ZBX_TEXTAREA_NUMERIC_BIG_WIDTH',		150);
define('ZBX_TEXTAREA_2DIGITS_WIDTH',			35);	// please use for date selector only
define('ZBX_TEXTAREA_4DIGITS_WIDTH',			50);	// please use for date selector only
define('ZBX_TEXTAREA_INTERFACE_IP_WIDTH',		225);
define('ZBX_TEXTAREA_INTERFACE_DNS_WIDTH',		175);
define('ZBX_TEXTAREA_INTERFACE_PORT_WIDTH',		100);
define('ZBX_TEXTAREA_STANDARD_ROWS',			7);

// decoration borders
define('ZBX_HOST_INTERFACE_WIDTH',				750);

// overviews help
define('ZBX_OVERVIEW_HELP_MIN_WIDTH',			125);

// Helper buttons that allow selected objects to be added, replaced or removed.
define('ZBX_ACTION_ADD',		0);
define('ZBX_ACTION_REPLACE',	1);
define('ZBX_ACTION_REMOVE',		2);
define('ZBX_ACTION_REMOVE_ALL', 3);
define('ZBX_ACTION_RENAME',		4);

// Maximum width for popups in Actions column for problems.
define('ZBX_ACTIONS_POPUP_MAX_WIDTH',			800);

// dashboard widgets
define('WIDGET_ACTION_LOG',			'actionlog');
define('WIDGET_CLOCK',				'clock');
define('WIDGET_DATA_OVER',			'dataover');
define('WIDGET_DISCOVERY',			'discovery');
define('WIDGET_FAV_GRAPHS',			'favgraphs');
define('WIDGET_FAV_MAPS',			'favmaps');
define('WIDGET_SVG_GRAPH',			'svggraph');
define('WIDGET_GRAPH',				'graph');
define('WIDGET_GRAPH_PROTOTYPE',	'graphprototype');
define('WIDGET_HOST_AVAIL',			'hostavail');
define('WIDGET_MAP',				'map');
define('WIDGET_NAV_TREE',			'navtree');
define('WIDGET_PLAIN_TEXT',			'plaintext');
define('WIDGET_PROBLEM_HOSTS',		'problemhosts');
define('WIDGET_PROBLEMS',			'problems');
define('WIDGET_PROBLEMS_BY_SV',		'problemsbysv');
define('WIDGET_SYSTEM_INFO',		'systeminfo');
define('WIDGET_TRIG_OVER',			'trigover');
define('WIDGET_URL',				'url');
define('WIDGET_WEB',				'web');

// sysmap widget source types
define('WIDGET_SYSMAP_SOURCETYPE_MAP',	1);
define('WIDGET_SYSMAP_SOURCETYPE_FILTER',	2);

// widget select resource field types
define('WIDGET_FIELD_SELECT_RES_SYSMAP',	1);

// max depth of navigation tree
define('WIDGET_NAVIGATION_TREE_MAX_DEPTH', 10);

// event details widgets
define('WIDGET_HAT_TRIGGERDETAILS',		'hat_triggerdetails');
define('WIDGET_HAT_EVENTDETAILS',		'hat_eventdetails');
define('WIDGET_HAT_EVENTACTIONS',		'hat_eventactions');
define('WIDGET_HAT_EVENTLIST',			'hat_eventlist');
// search widget
define('WIDGET_SEARCH_HOSTS',			'search_hosts');
define('WIDGET_SEARCH_HOSTGROUP',		'search_hostgroup');
define('WIDGET_SEARCH_TEMPLATES',		'search_templates');

// dashboard widget dynamic state
define('WIDGET_SIMPLE_ITEM',	0);
define('WIDGET_DYNAMIC_ITEM',	1);

// widget defaults
define('ZBX_WIDGET_ROWS', 20);

// widget field types
define('ZBX_WIDGET_FIELD_TYPE_INT32',			0);
define('ZBX_WIDGET_FIELD_TYPE_STR',				1);
define('ZBX_WIDGET_FIELD_TYPE_GROUP',			2);
define('ZBX_WIDGET_FIELD_TYPE_HOST',			3);
define('ZBX_WIDGET_FIELD_TYPE_ITEM',			4);
define('ZBX_WIDGET_FIELD_TYPE_ITEM_PROTOTYPE',	5);
define('ZBX_WIDGET_FIELD_TYPE_GRAPH',			6);
define('ZBX_WIDGET_FIELD_TYPE_GRAPH_PROTOTYPE',	7);
define('ZBX_WIDGET_FIELD_TYPE_MAP',				8);

define('ZBX_WIDGET_FIELD_RESOURCE_GRAPH',					0);
define('ZBX_WIDGET_FIELD_RESOURCE_SIMPLE_GRAPH',			1);
define('ZBX_WIDGET_FIELD_RESOURCE_GRAPH_PROTOTYPE',			2);
define('ZBX_WIDGET_FIELD_RESOURCE_SIMPLE_GRAPH_PROTOTYPE',	3);

// widget view modes
define('ZBX_WIDGET_VIEW_MODE_NORMAL',			0);
define('ZBX_WIDGET_VIEW_MODE_HIDDEN_HEADER',	1);

// validation
define('DB_ID',		"({}>=0&&bccomp({},\"9223372036854775807\")<=0)&&");
define('NOT_EMPTY',	"({}!='')&&");
define('NOT_ZERO',	"({}!=0)&&");

define('ZBX_VALID_OK',		0);
define('ZBX_VALID_ERROR',	1);
define('ZBX_VALID_WARNING',	2);

// user default language
define('LANG_DEFAULT', 'default');

// the default language
define('ZBX_DEFAULT_LANG', 'en_US');

// user default time zone
define('TIMEZONE_DEFAULT', 'default');

// the default time zone
define('ZBX_DEFAULT_TIMEZONE', 'system');

// user default theme
define('THEME_DEFAULT', 'default');

// the default theme
define('ZBX_DEFAULT_THEME', 'blue-theme');

// date format context, usable for translators
define('DATE_FORMAT_CONTEXT', 'Date format (see http://php.net/date)');

// availability report modes
define('AVAILABILITY_REPORT_BY_HOST', 0);
define('AVAILABILITY_REPORT_BY_TEMPLATE', 1);

// monitoring modes
define('ZBX_MONITORED_BY_ANY', 0);
define('ZBX_MONITORED_BY_SERVER', 1);
define('ZBX_MONITORED_BY_PROXY', 2);

// queue modes
define('QUEUE_OVERVIEW', 0);
define('QUEUE_OVERVIEW_BY_PROXY', 1);
define('QUEUE_DETAILS', 2);

// target types to copy items/triggers/graphs
define('COPY_TYPE_TO_HOST_GROUP',	0);
define('COPY_TYPE_TO_HOST',			1);
define('COPY_TYPE_TO_TEMPLATE',		2);

define('HISTORY_GRAPH', 'showgraph');
define('HISTORY_BATCH_GRAPH', 'batchgraph');
define('HISTORY_VALUES', 'showvalues');
define('HISTORY_LATEST', 'showlatest');

// Item history and trends storage modes.
define('ITEM_STORAGE_OFF',		0);
define('ITEM_STORAGE_CUSTOM',	1);

// Item history and trends storage value to define 0 storage period.
define('ITEM_NO_STORAGE_VALUE',	0);

// configuration -> maps default add icon name
define('MAP_DEFAULT_ICON', 'Server_(96)');

// Condition popup types.
define('ZBX_POPUP_CONDITION_TYPE_EVENT_CORR', 0);
define('ZBX_POPUP_CONDITION_TYPE_ACTION', 1);
define('ZBX_POPUP_CONDITION_TYPE_ACTION_OPERATION', 2);

// Tab indicator names.
define('TAB_INDICATOR_MACROS', 'macros');
define('TAB_INDICATOR_LINKED_TEMPLATE', 'linked-template');
define('TAB_INDICATOR_TAGS', 'tags');
define('TAB_INDICATOR_AUTH_HTTP', 'http');
define('TAB_INDICATOR_AUTH_LDAP', 'ldap');
define('TAB_INDICATOR_AUTH_SAML', 'saml');
define('TAB_INDICATOR_INVENTORY', 'inventory');
define('TAB_INDICATOR_ENCRYPTION', 'encryption');
define('TAB_INDICATOR_GROUPS', 'groups');
define('TAB_INDICATOR_PREPROCESSING', 'preprocessing');
define('TAB_INDICATOR_DEPENDENCY', 'dependency');
define('TAB_INDICATOR_LLD_MACROS', 'lld-macros');
define('TAB_INDICATOR_FILTERS', 'filters');
define('TAB_INDICATOR_OVERRIDES', 'overrides');
define('TAB_INDICATOR_STEPS', 'steps');
define('TAB_INDICATOR_HTTP_AUTH', 'http-auth');
define('TAB_INDICATOR_OPERATIONS', 'operations');
define('TAB_INDICATOR_SLA', 'sla');
define('TAB_INDICATOR_CHILD_SERVICES', 'child-services');
define('TAB_INDICATOR_TIME', 'time');
define('TAB_INDICATOR_TAG_FILTER', 'tag-filter');
define('TAB_INDICATOR_MEDIA', 'media');
define('TAB_INDICATOR_MESSAGE_TEMPLATE', 'message-template');
define('TAB_INDICATOR_FRONTEND_MESSAGE', 'frontend-message');
define('TAB_INDICATOR_SHARING', 'sharing');
define('TAB_INDICATOR_GRAPH_DATASET', 'graph-dataset');
define('TAB_INDICATOR_GRAPH_OPTIONS', 'graph-options');
define('TAB_INDICATOR_GRAPH_TIME', 'graph-time');
define('TAB_INDICATOR_GRAPH_LEGEND', 'graph-legend');
define('TAB_INDICATOR_GRAPH_PROBLEMS', 'graph-problems');
define('TAB_INDICATOR_GRAPH_OVERRIDES', 'graph-overrides');
define('TAB_INDICATOR_PERMISSIONS', 'permissions');
define('TAB_INDICATOR_VALUEMAPS', 'valuemaps');

// CSS styles
define('ZBX_STYLE_ACTION_BUTTONS', 'action-buttons');
define('ZBX_STYLE_ADM_IMG', 'adm-img');
define('ZBX_STYLE_AVERAGE_BG', 'average-bg');
define('ZBX_STYLE_ARROW_DOWN', 'arrow-down');
define('ZBX_STYLE_ARROW_LEFT', 'arrow-left');
define('ZBX_STYLE_ARROW_RIGHT', 'arrow-right');
define('ZBX_STYLE_ARROW_UP', 'arrow-up');
define('ZBX_STYLE_BLUE', 'blue');
define('ZBX_STYLE_BTN_ADD', 'btn-add');
define('ZBX_STYLE_BTN_ADD_FAV', 'btn-add-fav');
define('ZBX_STYLE_BTN_ALT', 'btn-alt');
define('ZBX_STYLE_BTN_TOGGLE_CHEVRON', 'btn-toggle-chevron');
define('ZBX_STYLE_BTN_SPLIT', 'btn-split');
define('ZBX_STYLE_BTN_TOGGLE', 'btn-dropdown-toggle');
define('ZBX_STYLE_BTN_BACK_MAP', 'btn-back-map');
define('ZBX_STYLE_BTN_BACK_MAP_CONTAINER', 'btn-back-map-container');
define('ZBX_STYLE_BTN_BACK_MAP_CONTENT', 'btn-back-map-content');
define('ZBX_STYLE_BTN_BACK_MAP_ICON', 'btn-back-map-icon');
define('ZBX_STYLE_BTN_ACTION', 'btn-action');
define('ZBX_STYLE_BTN_DASHBOARD_CONF', 'btn-dashboard-conf');
define('ZBX_STYLE_BTN_DASHBOARD_NORMAL', 'btn-dashboard-normal');
define('ZBX_STYLE_BTN_DASHBOARD_KIOSKMODE_TOGGLE_SLIDESHOW', 'btn-dashboard-kioskmode-toggle-slideshow');
define('ZBX_STYLE_BTN_DASHBOARD_KIOSKMODE_PREVIOUS_PAGE', 'btn-dashboard-kioskmode-previous-page');
define('ZBX_STYLE_BTN_DASHBOARD_KIOSKMODE_NEXT_PAGE', 'btn-dashboard-kioskmode-next-page');
define('ZBX_STYLE_BTN_DEBUG', 'btn-debug');
define('ZBX_STYLE_BTN_EDIT', 'btn-edit');
define('ZBX_STYLE_BTN_GREY', 'btn-grey');
define('ZBX_STYLE_BTN_IMPORT', 'btn-import');
define('ZBX_STYLE_BTN_INFO', 'btn-info');
define('ZBX_STYLE_BTN_LINK', 'btn-link');
define('ZBX_STYLE_BTN_KIOSK', 'btn-kiosk');
define('ZBX_STYLE_BTN_MIN', 'btn-min');
define('ZBX_STYLE_BTN_REMOVE', 'btn-remove');
define('ZBX_STYLE_BTN_REMOVE_FAV', 'btn-remove-fav');
define('ZBX_STYLE_BTN_TIME', 'btn-time');
define('ZBX_STYLE_BTN_TIME_LEFT', 'btn-time-left');
define('ZBX_STYLE_BTN_TIME_OUT', 'btn-time-out');
define('ZBX_STYLE_BTN_TIME_RIGHT', 'btn-time-right');
define('ZBX_STYLE_BTN_WIDGET_ACTION', 'btn-widget-action');
define('ZBX_STYLE_BTN_WIDGET_COLLAPSE', 'btn-widget-collapse');
define('ZBX_STYLE_BTN_WIDGET_EDIT', 'btn-widget-edit');
define('ZBX_STYLE_BTN_WIDGET_EXPAND', 'btn-widget-expand');
define('ZBX_STYLE_BOTTOM', 'bottom');
define('ZBX_STYLE_BROWSER_LOGO_CHROME', 'browser-logo-chrome');
define('ZBX_STYLE_BROWSER_LOGO_FF', 'browser-logo-ff');
define('ZBX_STYLE_BROWSER_LOGO_ED', 'browser-logo-ed');
define('ZBX_STYLE_BROWSER_LOGO_OPERA', 'browser-logo-opera');
define('ZBX_STYLE_BROWSER_LOGO_SAFARI', 'browser-logo-safari');
define('ZBX_STYLE_BROWSER_WARNING_CONTAINER', 'browser-warning-container');
define('ZBX_STYLE_BROWSER_WARNING_FOOTER', 'browser-warning-footer');
define('ZBX_STYLE_CELL', 'cell');
define('ZBX_STYLE_CELL_WIDTH', 'cell-width');
define('ZBX_STYLE_CENTER', 'center');
define('ZBX_STYLE_CHECKBOX_RADIO', 'checkbox-radio');
define('ZBX_STYLE_CLOCK', 'clock');
define('ZBX_STYLE_SYSMAP', 'sysmap');
define('ZBX_STYLE_NAVIGATIONTREE', 'navtree');
define('ZBX_STYLE_CHECKBOX_LIST', 'checkbox-list');
define('ZBX_STYLE_CLOCK_SVG', 'clock-svg');
define('ZBX_STYLE_CLOCK_FACE', 'clock-face');
define('ZBX_STYLE_CLOCK_HAND', 'clock-hand');
define('ZBX_STYLE_CLOCK_HAND_SEC', 'clock-hand-sec');
define('ZBX_STYLE_CLOCK_LINES', 'clock-lines');
define('ZBX_STYLE_COLOR_PICKER', 'color-picker');
define('ZBX_STYLE_COLOR_PREVIEW_BOX', 'color-preview-box');
define('ZBX_STYLE_COLUMN_TAGS_1', 'column-tags-1');
define('ZBX_STYLE_COLUMN_TAGS_2', 'column-tags-2');
define('ZBX_STYLE_COLUMN_TAGS_3', 'column-tags-3');
define('ZBX_STYLE_COMPACT_VIEW', 'compact-view');
define('ZBX_STYLE_CURSOR_POINTER', 'cursor-pointer');
define('ZBX_STYLE_DASHBOARD', 'dashboard');
define('ZBX_STYLE_DASHBOARD_IS_MULTIPAGE', 'dashboard-is-multipage');
define('ZBX_STYLE_DASHBOARD_IS_EDIT_MODE', 'dashboard-is-edit-mode');
define('ZBX_STYLE_DASHBOARD_KIOSKMODE_CONTROLS', 'dashboard-kioskmode-controls');
define('ZBX_STYLE_DASHBOARD_GRID', 'dashboard-grid');
define('ZBX_STYLE_DASHBOARD_NAVIGATION', 'dashboard-navigation');
define('ZBX_STYLE_DASHBOARD_NAVIGATION_CONTROLS', 'dashboard-navigation-controls');
define('ZBX_STYLE_DASHBOARD_NAVIGATION_TABS', 'dashboard-navigation-tabs');
define('ZBX_STYLE_DASHBOARD_PREVIOUS_PAGE', 'dashboard-previous-page');
define('ZBX_STYLE_DASHBOARD_NEXT_PAGE', 'dashboard-next-page');
define('ZBX_STYLE_DASHBOARD_TOGGLE_SLIDESHOW', 'dashboard-toggle-slideshow');
define('ZBX_STYLE_DASHBOARD_WIDGET', 'dashboard-widget');
define('ZBX_STYLE_DASHBOARD_WIDGET_FLUID', 'dashboard-widget-fluid');
define('ZBX_STYLE_DASHBOARD_WIDGET_HEAD', 'dashboard-widget-head');
define('ZBX_STYLE_DASHBOARD_WIDGET_FOOT', 'dashboard-widget-foot');
define('ZBX_STYLE_DASHBOARD_EDIT', 'dashboard-edit');
define('ZBX_STYLE_DASHBOARD_WIDGET_GRAPH_LINK', 'dashboard-widget-graph-link');
define('ZBX_STYLE_DASHED_BORDER', 'dashed-border');
define('ZBX_STYLE_DEBUG_OUTPUT', 'debug-output');
define('ZBX_STYLE_DIFF', 'diff');
define('ZBX_STYLE_DIFF_ADDED', 'diff-added');
define('ZBX_STYLE_DIFF_REMOVED', 'diff-removed');
define('ZBX_STYLE_DISABLED', 'disabled');
define('ZBX_STYLE_DISASTER_BG', 'disaster-bg');
define('ZBX_STYLE_DISPLAY_NONE', 'display-none');
define('ZBX_STYLE_DRAG_ICON', 'drag-icon');
define('ZBX_STYLE_PROBLEM_UNACK_FG', 'problem-unack-fg');
define('ZBX_STYLE_PROBLEM_ACK_FG', 'problem-ack-fg');
define('ZBX_STYLE_OK_UNACK_FG', 'ok-unack-fg');
define('ZBX_STYLE_OK_ACK_FG', 'ok-ack-fg');
define('ZBX_STYLE_OVERRIDES_LIST', 'overrides-list');
define('ZBX_STYLE_OVERRIDES_LIST_ITEM', 'overrides-list-item');
define('ZBX_STYLE_OVERRIDES_OPTIONS_LIST', 'overrides-options-list');
define('ZBX_STYLE_PLUS_ICON', 'plus-icon');
define('ZBX_STYLE_DRAG_DROP_AREA', 'drag-drop-area');
define('ZBX_STYLE_TABLE_FORMS_SEPARATOR', 'table-forms-separator');
define('ZBX_STYLE_TABLE_LEFT_BORDER', 'border-left');
define('ZBX_STYLE_TIME_INPUT', 'time-input');
define('ZBX_STYLE_TIME_INPUT_ERROR', 'time-input-error');
define('ZBX_STYLE_TIME_QUICK', 'time-quick');
define('ZBX_STYLE_TIME_QUICK_RANGE', 'time-quick-range');
define('ZBX_STYLE_TIME_SELECTION_CONTAINER', 'time-selection-container');
define('ZBX_STYLE_FILTER_BTN_CONTAINER', 'filter-btn-container');
define('ZBX_STYLE_FILTER_CONTAINER', 'filter-container');
define('ZBX_STYLE_FILTER_HIGHLIGHT_ROW_CB', 'filter-highlight-row-cb');
define('ZBX_STYLE_FILTER_FORMS', 'filter-forms');
define('ZBX_STYLE_FILTER_SPACE', 'filter-space');
define('ZBX_STYLE_FILTER_TRIGGER', 'filter-trigger');
define('ZBX_STYLE_FLH_AVERAGE_BG', 'flh-average-bg');
define('ZBX_STYLE_FLH_DISASTER_BG', 'flh-disaster-bg');
define('ZBX_STYLE_FLH_HIGH_BG', 'flh-high-bg');
define('ZBX_STYLE_FLH_INFO_BG', 'flh-info-bg');
define('ZBX_STYLE_FLH_NA_BG', 'flh-na-bg');
define('ZBX_STYLE_FLH_WARNING_BG', 'flh-warning-bg');
define('ZBX_STYLE_FLOAT_LEFT', 'float-left');
define('ZBX_STYLE_FORM_INPUT_MARGIN', 'form-input-margin');
define('ZBX_STYLE_FORM_FIELDS_INLINE', 'form-fields-inline');
define('ZBX_STYLE_FORM_NEW_GROUP', 'form-new-group');
define('ZBX_STYLE_GRAPH_WRAPPER', 'graph-wrapper');
define('ZBX_STYLE_GREEN', 'green');
define('ZBX_STYLE_GREEN_BG', 'green-bg');
define('ZBX_STYLE_GREY', 'grey');
define('ZBX_STYLE_TEAL', 'teal');
define('ZBX_STYLE_HEADER_TITLE', 'header-title');
define('ZBX_STYLE_HEADER_CONTROLS', 'header-controls');
define('ZBX_STYLE_HEADER_Z_SELECT', 'header-z-select');
define('ZBX_STYLE_HIGH_BG', 'high-bg');
define('ZBX_STYLE_HOR_LIST', 'hor-list');
define('ZBX_STYLE_HOVER_NOBG', 'hover-nobg');
define('ZBX_STYLE_HINTBOX_WRAP', 'hintbox-wrap');
define('ZBX_STYLE_ICON_ACKN', 'icon-ackn');
define('ZBX_STYLE_ICON_CAL', 'icon-cal');
define('ZBX_STYLE_ICON_DEPEND_DOWN', 'icon-depend-down');
define('ZBX_STYLE_ICON_DEPEND_UP', 'icon-depend-up');
define('ZBX_STYLE_ICON_DESCRIPTION', 'icon-description');
define('ZBX_STYLE_ICON_INFO', 'icon-info');
define('ZBX_STYLE_ICON_INVISIBLE', 'icon-invisible');
define('ZBX_STYLE_ICON_USER', 'icon-user');
define('ZBX_STYLE_ICON_USER_GROUP', 'icon-user-group');
define('ZBX_STYLE_ICON_MAINT', 'icon-maint');
define('ZBX_STYLE_ICON_WZRD_ACTION', 'icon-wzrd-action');
define('ZBX_STYLE_ACTION_COMMAND', 'icon-action-command');
define('ZBX_STYLE_ACTION_ICON_CLOSE', 'icon-action-close');
define('ZBX_STYLE_ACTION_ICON_MSG', 'icon-action-msg');
define('ZBX_STYLE_ACTION_ICON_MSGS', 'icon-action-msgs');
define('ZBX_STYLE_ACTION_ICON_SEV_UP', 'icon-action-severity-up');
define('ZBX_STYLE_ACTION_ICON_SEV_DOWN', 'icon-action-severity-down');
define('ZBX_STYLE_ACTION_ICON_SEV_CHANGED', 'icon-action-severity-changed');
define('ZBX_STYLE_ACTION_MESSAGE', 'icon-action-message');
define('ZBX_STYLE_ACTION_ICON_ACK', 'icon-action-ack');
define('ZBX_STYLE_ACTION_ICON_UNACK', 'icon-action-unack');
define('ZBX_STYLE_PROBLEM_GENERATED', 'icon-problem-generated');
define('ZBX_STYLE_PROBLEM_RECOVERY', 'icon-problem-recovery');
define('ZBX_STYLE_ACTIONS_NUM_GRAY', 'icon-actions-number-gray');
define('ZBX_STYLE_ACTIONS_NUM_YELLOW', 'icon-actions-number-yellow');
define('ZBX_STYLE_ACTIONS_NUM_RED', 'icon-actions-number-red');
define('ZBX_STYLE_INACTIVE_BG', 'inactive-bg');
define('ZBX_STYLE_INFO_BG', 'info-bg');
define('ZBX_STYLE_INPUT_COLOR_PICKER', 'input-color-picker');
define('ZBX_STYLE_LAYOUT_KIOSKMODE', 'layout-kioskmode');
define('ZBX_STYLE_LAYOUT_WRAPPER', 'wrapper');
define('ZBX_STYLE_LEFT', 'left');
define('ZBX_STYLE_LINK_ACTION', 'link-action');
define('ZBX_STYLE_LINK_ALT', 'link-alt');
define('ZBX_STYLE_LIST_CHECK_RADIO', 'list-check-radio');
define('ZBX_STYLE_LIST_DASHED', 'list-dashed');
define('ZBX_STYLE_LIST_TABLE', 'list-table');
define('ZBX_STYLE_LIST_TABLE_ACTIONS', 'list-table-actions');
define('ZBX_STYLE_LIST_TABLE_FOOTER', 'list-table-footer');
define('ZBX_STYLE_LIST_VERTICAL_ACCORDION', 'list-vertical-accordion');
define('ZBX_STYLE_LIST_ACCORDION_FOOT', 'list-accordion-foot');
define('ZBX_STYLE_LIST_ACCORDION_ITEM', 'list-accordion-item');
define('ZBX_STYLE_LIST_ACCORDION_ITEM_OPENED', 'list-accordion-item-opened');
define('ZBX_STYLE_LIST_ACCORDION_ITEM_CLOSED', 'list-accordion-item-closed');
define('ZBX_STYLE_LIST_ACCORDION_ITEM_HEAD', 'list-accordion-item-head');
define('ZBX_STYLE_LIST_ACCORDION_ITEM_BODY', 'list-accordion-item-body');
define('ZBX_STYLE_LOCAL_CLOCK', 'local-clock');
define('ZBX_STYLE_LOG_NA_BG', 'log-na-bg');
define('ZBX_STYLE_LOG_INFO_BG', 'log-info-bg');
define('ZBX_STYLE_LOG_WARNING_BG', 'log-warning-bg');
define('ZBX_STYLE_LOG_HIGH_BG', 'log-high-bg');
define('ZBX_STYLE_LOG_DISASTER_BG', 'log-disaster-bg');
define('ZBX_STYLE_LOGO', 'logo');
define('ZBX_STYLE_MAP_AREA', 'map-area');
define('ZBX_STYLE_MIDDLE', 'middle');
define('ZBX_STYLE_MONOSPACE_FONT', 'monospace-font');
define('ZBX_STYLE_MSG_GOOD', 'msg-good');
define('ZBX_STYLE_MSG_BAD', 'msg-bad');
define('ZBX_STYLE_MSG_WARNING', 'msg-warning');
define('ZBX_STYLE_MSG_GLOBAL_FOOTER', 'msg-global-footer');
define('ZBX_STYLE_MSG_DETAILS', 'msg-details');
define('ZBX_STYLE_MSG_DETAILS_BORDER', 'msg-details-border');
define('ZBX_STYLE_NA_BG', 'na-bg');
define('ZBX_STYLE_NORMAL_BG', 'normal-bg');
define('ZBX_STYLE_NOTIF_BODY', 'notif-body');
define('ZBX_STYLE_NOTIF_INDIC', 'notif-indic');
define('ZBX_STYLE_NOTIF_INDIC_CONTAINER', 'notif-indic-container');
define('ZBX_STYLE_NOTHING_TO_SHOW', 'nothing-to-show');
define('ZBX_STYLE_NOWRAP', 'nowrap');
define('ZBX_STYLE_WORDWRAP', 'wordwrap');
define('ZBX_STYLE_WORDBREAK', 'wordbreak');
define('ZBX_STYLE_ORANGE', 'orange');
define('ZBX_STYLE_OVERLAY_CLOSE_BTN', 'overlay-close-btn');
define('ZBX_STYLE_OVERLAY_DESCR', 'overlay-descr');
define('ZBX_STYLE_OVERLAY_DESCR_URL', 'overlay-descr-url');
define('ZBX_STYLE_OVERFLOW_ELLIPSIS', 'overflow-ellipsis');
define('ZBX_STYLE_PAGING_BTN_CONTAINER', 'paging-btn-container');
define('ZBX_STYLE_PAGING_SELECTED', 'paging-selected');
define('ZBX_STYLE_PAGE_TITLE', 'page-title-general');
define('ZBX_STYLE_PAGE_TITLE_SUBMENU', 'page-title-submenu');
define('ZBX_STYLE_RED', 'red');
define('ZBX_STYLE_RED_BG', 'red-bg');
define('ZBX_STYLE_REL_CONTAINER', 'rel-container');
define('ZBX_STYLE_RIGHT', 'right');
define('ZBX_STYLE_ROW', 'row');
define('ZBX_STYLE_INLINE_SR_ONLY', 'inline-sr-only');
define('ZBX_STYLE_VALUEMAP_LIST_TABLE', 'valuemap-list-table');
define('ZBX_STYLE_VALUEMAP_CHECKBOX', 'valuemap-checkbox');
define('ZBX_STYLE_VALUEMAP_MAPPINGS_TABLE', 'mappings-table');
define('ZBX_STYLE_SEARCH', 'search');
define('ZBX_STYLE_FORM_SEARCH', 'form-search');
define('ZBX_STYLE_SECOND_COLUMN_LABEL', 'second-column-label');
define('ZBX_STYLE_SELECTED', 'selected');
define('ZBX_STYLE_SELECTED_ITEM_COUNT', 'selected-item-count');
define('ZBX_STYLE_SERVER_NAME', 'server-name');
define('ZBX_STYLE_SERVICE_ACTIONS', 'service-actions');
define('ZBX_STYLE_SERVICE_INFO', 'service-info');
define('ZBX_STYLE_SERVICE_INFO_GRID', 'service-info-grid');
define('ZBX_STYLE_SERVICE_INFO_LABEL', 'service-info-label');
define('ZBX_STYLE_SERVICE_INFO_VALUE', 'service-info-value');
define('ZBX_STYLE_SERVICE_NAME', 'service-name');
define('ZBX_STYLE_SERVICE_STATUS', 'service-status');
define('ZBX_STYLE_SETUP_CONTAINER', 'setup-container');
define('ZBX_STYLE_SETUP_FOOTER', 'setup-footer');
define('ZBX_STYLE_SETUP_LEFT', 'setup-left');
define('ZBX_STYLE_SETUP_LEFT_CURRENT', 'setup-left-current');
define('ZBX_STYLE_SETUP_RIGHT', 'setup-right');
define('ZBX_STYLE_SETUP_RIGHT_BODY', 'setup-right-body');
define('ZBX_STYLE_SETUP_TITLE', 'setup-title');
define('ZBX_STYLE_SIGNIN_CONTAINER', 'signin-container');
define('ZBX_STYLE_SIGNIN_LINKS', 'signin-links');
define('ZBX_STYLE_SIGNIN_LOGO', 'signin-logo');
define('ZBX_STYLE_SIGN_IN_TXT', 'sign-in-txt');
define('ZBX_STYLE_STATUS_AVERAGE_BG', 'status-average-bg');
define('ZBX_STYLE_STATUS_CONTAINER', 'status-container');
define('ZBX_STYLE_STATUS_DARK_GREY', 'status-dark-grey');
define('ZBX_STYLE_STATUS_DISABLED_BG', 'status-disabled-bg');
define('ZBX_STYLE_STATUS_DISASTER_BG', 'status-disaster-bg');
define('ZBX_STYLE_STATUS_GREEN', 'status-green');
define('ZBX_STYLE_STATUS_GREY', 'status-grey');
define('ZBX_STYLE_STATUS_HIGH_BG', 'status-high-bg');
define('ZBX_STYLE_STATUS_INFO_BG', 'status-info-bg');
define('ZBX_STYLE_STATUS_NA_BG', 'status-na-bg');
define('ZBX_STYLE_STATUS_RED', 'status-red');
define('ZBX_STYLE_STATUS_WARNING_BG', 'status-warning-bg');
define('ZBX_STYLE_STATUS_YELLOW', 'status-yellow');
define('ZBX_STYLE_SVG_GRAPH', 'svg-graph');
define('ZBX_STYLE_SVG_GRAPH_PREVIEW', 'svg-graph-preview');
define('ZBX_STYLE_SUBFILTER', 'subfilter');
define('ZBX_STYLE_SUBFILTER_ENABLED', 'subfilter-enabled');
define('ZBX_STYLE_TABLE', 'table');
define('ZBX_STYLE_TABLE_FORMS', 'table-forms');
define('ZBX_STYLE_TABLE_FORMS_CONTAINER', 'table-forms-container');
define('ZBX_STYLE_TABLE_FORMS_SECOND_COLUMN', 'table-forms-second-column');
define('ZBX_STYLE_TABLE_FORMS_TD_LEFT', 'table-forms-td-left');
define('ZBX_STYLE_TABLE_FORMS_TD_RIGHT', 'table-forms-td-right');
define('ZBX_STYLE_TABLE_FORMS_OVERFLOW_BREAK', 'overflow-break');
define('ZBX_STYLE_TABLE_PAGING', 'table-paging');
define('ZBX_STYLE_TABLE_STATS', 'table-stats');
define('ZBX_STYLE_TABS_NAV', 'tabs-nav');
define('ZBX_STYLE_TAG', 'tag');
define('ZBX_STYLE_TEXT_PLACEHOLDER', 'text-placeholder');
define('ZBX_STYLE_TEXTAREA_FLEXIBLE', 'textarea-flexible');
define('ZBX_STYLE_TEXTAREA_FLEXIBLE_CONTAINER', 'textarea-flexible-container');
define('ZBX_STYLE_TEXTAREA_FLEXIBLE_PARENT', 'textarea-flexible-parent');
define('ZBX_STYLE_TFOOT_BUTTONS', 'tfoot-buttons');
define('ZBX_STYLE_TD_DRAG_ICON', 'td-drag-icon');
define('ZBX_STYLE_TIME_ZONE', 'time-zone');
define('ZBX_STYLE_TIMELINE_AXIS', 'timeline-axis');
define('ZBX_STYLE_TIMELINE_DATE', 'timeline-date');
define('ZBX_STYLE_TIMELINE_DOT', 'timeline-dot');
define('ZBX_STYLE_TIMELINE_DOT_BIG', 'timeline-dot-big');
define('ZBX_STYLE_TIMELINE_TD', 'timeline-td');
define('ZBX_STYLE_TIMELINE_TH', 'timeline-th');
define('ZBX_STYLE_TOC', 'toc');
define('ZBX_STYLE_TOC_ARROW', 'toc-arrow');
define('ZBX_STYLE_TOC_ITEM', 'toc-item');
define('ZBX_STYLE_TOC_LIST', 'toc-list');
define('ZBX_STYLE_TOC_ROW', 'toc-row');
define('ZBX_STYLE_TOC_SUBLIST', 'toc-sublist');
define('ZBX_STYLE_TOP', 'top');
define('ZBX_STYLE_TOTALS_LIST', 'totals-list');
define('ZBX_STYLE_TOTALS_LIST_HORIZONTAL', 'totals-list-horizontal');
define('ZBX_STYLE_TOTALS_LIST_VERTICAL', 'totals-list-vertical');
define('ZBX_STYLE_TOTALS_LIST_COUNT', 'count');
define('ZBX_STYLE_TREEVIEW', 'treeview');
define('ZBX_STYLE_TREEVIEW_PLUS', 'treeview-plus');
define('ZBX_STYLE_UPPERCASE', 'uppercase');
define('ZBX_STYLE_WARNING_BG', 'warning-bg');
define('ZBX_STYLE_WIDGET_URL', 'widget-url');
define('ZBX_STYLE_BLINK_HIDDEN', 'blink-hidden');
define('ZBX_STYLE_YELLOW', 'yellow');
define('ZBX_STYLE_YELLOW_BG', 'yellow-bg');
define('ZBX_STYLE_FIELD_LABEL_ASTERISK', 'form-label-asterisk');
define('ZBX_STYLE_PROBLEM_ICON_LIST' , 'problem-icon-list');
define('ZBX_STYLE_PROBLEM_ICON_LIST_ITEM' , 'problem-icon-list-item');
define('ZBX_STYLE_ZABBIX_LOGO', 'zabbix-logo');
define('ZBX_STYLE_ZABBIX_SIDEBAR_LOGO', 'zabbix-sidebar-logo');
define('ZBX_STYLE_ZABBIX_SIDEBAR_LOGO_COMPACT', 'zabbix-sidebar-logo-compact');

// HTML column layout.
define('ZBX_STYLE_COLUMNS', 'columns-wrapper');
define('ZBX_STYLE_COLUMNS_NOWRAP', 'columns-nowrap');
define('ZBX_STYLE_COLUMNS_2', 'columns-2');
define('ZBX_STYLE_COLUMNS_3', 'columns-3');
// column occupies x% width of column wrapper
define('ZBX_STYLE_COLUMN_5', 'column-5');
define('ZBX_STYLE_COLUMN_10', 'column-10');
define('ZBX_STYLE_COLUMN_15', 'column-15');
define('ZBX_STYLE_COLUMN_20', 'column-20');
define('ZBX_STYLE_COLUMN_33', 'column-33'); // column occupies 1/3 width of column wrapper.
define('ZBX_STYLE_COLUMN_35', 'column-35');
define('ZBX_STYLE_COLUMN_40', 'column-40');
define('ZBX_STYLE_COLUMN_50', 'column-50');
define('ZBX_STYLE_COLUMN_75', 'column-75');
define('ZBX_STYLE_COLUMN_90', 'column-90');
define('ZBX_STYLE_COLUMN_95', 'column-95');

// column visual options
define('ZBX_STYLE_COLUMN_CENTER', 'column-center');
define('ZBX_STYLE_COLUMN_MIDDLE', 'column-middle');

// Widget "Host availability" styles.
define('ZBX_STYLE_HOST_AVAIL_WIDGET', 'host-avail-widget');
define('ZBX_STYLE_HOST_AVAIL_TRUE', 'host-avail-true');
define('ZBX_STYLE_HOST_AVAIL_FALSE', 'host-avail-false');
define('ZBX_STYLE_HOST_AVAIL_UNKNOWN', 'host-avail-unknown');
define('ZBX_STYLE_HOST_AVAIL_TOTAL', 'host-avail-total');

// Widget "Problems by severity" styles.
define('ZBX_STYLE_BY_SEVERITY_WIDGET', 'by-severity-widget');

define('ZBX_STYLE_CHECKBOX_BLOCK', 'checkbox-block');

// Icons.
define('ZBX_STYLE_ICON_TEXT', 'icon-text');
define('ZBX_STYLE_ICON_SECRET_TEXT', 'icon-secret');
define('ZBX_STYLE_ICON_HELP_HINT', 'icon-help-hint');

// Host interface styles.
define('ZBX_STYLE_HOST_INTERFACE_CONTAINER', 'interface-container');
define('ZBX_STYLE_HOST_INTERFACE_CONTAINER_HEADER', 'interface-container-header');
define('ZBX_STYLE_HOST_INTERFACE_ROW', 'interface-row');
define('ZBX_STYLE_HOST_INTERFACE_ROW_HEADER', 'interface-row-header');
define('ZBX_STYLE_HOST_INTERFACE_CELL', 'interface-cell');
define('ZBX_STYLE_HOST_INTERFACE_CELL_DETAILS', 'interface-cell-details');
define('ZBX_STYLE_HOST_INTERFACE_CELL_HEADER', 'interface-cell-header');
define('ZBX_STYLE_HOST_INTERFACE_CELL_TYPE', 'interface-cell-type');
define('ZBX_STYLE_HOST_INTERFACE_CELL_IP', 'interface-cell-ip');
define('ZBX_STYLE_HOST_INTERFACE_CELL_DNS', 'interface-cell-dns');
define('ZBX_STYLE_HOST_INTERFACE_CELL_USEIP', 'interface-cell-useip');
define('ZBX_STYLE_HOST_INTERFACE_CELL_PORT', 'interface-cell-port');
define('ZBX_STYLE_HOST_INTERFACE_CELL_DEFAULT', 'interface-cell-default');
define('ZBX_STYLE_HOST_INTERFACE_CELL_ACTION', 'interface-cell-action');
define('ZBX_STYLE_HOST_INTERFACE_BTN_TOGGLE', 'interface-btn-toggle');
define('ZBX_STYLE_HOST_INTERFACE_BTN_REMOVE', 'interface-btn-remove');
define('ZBX_STYLE_HOST_INTERFACE_BTN_MAIN_INTERFACE', 'interface-btn-main-interface');
define('ZBX_STYLE_HOST_INTERFACE_INPUT_EXPAND', 'interface-input-expand');

define('ZBX_STYLE_ZSELECT_HOST_INTERFACE', 'z-select-host-interface');

// Dashboard list table classes.
define('ZBX_STYLE_DASHBOARD_LIST', 'dashboard-list');
define('ZBX_STYLE_DASHBOARD_LIST_ITEM', 'dashboard-list-item');

// server variables
define('HTTPS', isset($_SERVER['HTTPS']) && $_SERVER['HTTPS'] && $_SERVER['HTTPS'] !== 'off');

define('ZBX_PROPERTY_INHERITED',	0x01);
define('ZBX_PROPERTY_OWN',			0x02);
define('ZBX_PROPERTY_BOTH',			0x03);	// ZBX_PROPERTY_INHERITED | ZBX_PROPERTY_OWN

// Number of tags to display in Problems widget and Monitoring > Problems.
define('PROBLEMS_SHOW_TAGS_NONE', 0);
define('PROBLEMS_SHOW_TAGS_1', 1);
define('PROBLEMS_SHOW_TAGS_2', 2);
define('PROBLEMS_SHOW_TAGS_3', 3);

// Tag name format to display in Problems widget and Monitoring > Problems.
define('PROBLEMS_TAG_NAME_FULL',      0);
define('PROBLEMS_TAG_NAME_SHORTENED', 1);
define('PROBLEMS_TAG_NAME_NONE',      2);

define('OPERATIONAL_DATA_SHOW_NONE',         0);
define('OPERATIONAL_DATA_SHOW_SEPARATELY',   1);
define('OPERATIONAL_DATA_SHOW_WITH_PROBLEM', 2);

define('ZBX_ROLE_RULE_DISABLED',				0);
define('ZBX_ROLE_RULE_ENABLED',					1);
define('ZBX_ROLE_RULE_SERVICES_ACCESS_CUSTOM',	0);
define('ZBX_ROLE_RULE_SERVICES_ACCESS_ALL',		1);
define('ZBX_ROLE_RULE_API_MODE_DENY',			0);
define('ZBX_ROLE_RULE_API_MODE_ALLOW',			1);
define('ZBX_ROLE_RULE_API_WILDCARD',			'*');
define('ZBX_ROLE_RULE_API_WILDCARD_ALIAS',		'*.*');

// Allows to set "rel" tag value "noreferer" when setting target="_blank".
define('ZBX_NOREFERER', true);

// init $_REQUEST
ini_set('variables_order', 'GP');
$_REQUEST = $_POST + $_GET;

// init precision
ini_set('precision', 14);

// BC Math scale. bcscale() can be undefined prior requirement check in setup.
if (function_exists('bcscale')) {
	bcscale(7);
}<|MERGE_RESOLUTION|>--- conflicted
+++ resolved
@@ -1342,14 +1342,11 @@
 define('API_VAULT_SECRET',			43);
 define('API_CUID',					45);
 define('API_IP_RANGES',				46);
-<<<<<<< HEAD
-define('API_COND_FORMULA',			47);
-define('API_COND_FORMULAID',		48);
-define('API_UNEXPECTED',			49);
-=======
 define('API_IMAGE',					47);
 define('API_EXEC_PARAMS',			48);
->>>>>>> 9da4ba9a
+define('API_COND_FORMULA',			49);
+define('API_COND_FORMULAID',		50);
+define('API_UNEXPECTED',			51);
 
 // flags
 define('API_REQUIRED',					0x0001);
