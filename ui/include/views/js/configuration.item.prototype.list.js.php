--- conflicted
+++ resolved
@@ -46,6 +46,20 @@
 			this.openTemplatePopup(template_data);
 		},
 
+		editTriggerPrototype(trigger_data) {
+			clearMessages();
+
+			const overlay = PopUp('trigger.prototype.edit', trigger_data, {
+				dialogueid: 'trigger-edit',
+				dialogue_class: 'modal-popup-large',
+				prevent_navigation: true
+			});
+
+			overlay.$dialogue[0].addEventListener('dialogue.submit',
+				this.events.elementSuccess.bind(this, this.context), {once: true}
+			);
+		},
+
 		openHostPopup(host_data) {
 			const original_url = location.href;
 			const overlay = PopUp('popup.host.edit', host_data, {
@@ -62,28 +76,16 @@
 			}, {once: true});
 		},
 
-<<<<<<< HEAD
-		editTriggerPrototype(trigger_data) {
-			clearMessages();
-
-			const overlay = PopUp('trigger.prototype.edit', trigger_data, {
-				dialogueid: 'trigger-edit',
-=======
 		openTemplatePopup(template_data) {
 			const overlay = PopUp('template.edit', template_data, {
 				dialogueid: 'templates-form',
->>>>>>> 5a1c03fc
 				dialogue_class: 'modal-popup-large',
 				prevent_navigation: true
 			});
 
-<<<<<<< HEAD
-			overlay.$dialogue[0].addEventListener('dialogue.submit', this.events.hostSuccess, {once: true});
-=======
 			overlay.$dialogue[0].addEventListener('dialogue.submit',
 				this.events.elementSuccess.bind(this, this.context), {once: true}
 			);
->>>>>>> 5a1c03fc
 		},
 
 		events: {
