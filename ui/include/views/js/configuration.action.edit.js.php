<?php
/*
** Zabbix
** Copyright (C) 2001-2020 Zabbix SIA
**
** This program is free software; you can redistribute it and/or modify
** it under the terms of the GNU General Public License as published by
** the Free Software Foundation; either version 2 of the License, or
** (at your option) any later version.
**
** This program is distributed in the hope that it will be useful,
** but WITHOUT ANY WARRANTY; without even the implied warranty of
** MERCHANTABILITY or FITNESS FOR A PARTICULAR PURPOSE. See the
** GNU General Public License for more details.
**
** You should have received a copy of the GNU General Public License
** along with this program; if not, write to the Free Software
** Foundation, Inc., 51 Franklin Street, Fifth Floor, Boston, MA  02110-1301, USA.
**/


/**
 * @var CView $this
 */
?>

<script type="text/x-jquery-tmpl" id="operation-popup-tmpl">
	<?= (new CPartial('popup.operations'))->getOutput() ?>
</script>

<!-- Trigger Actions-->
<script type="text/x-jquery-tmpl" id="opmsg-usrgrp-row-tmpl">
<tr data-id="#{usrgrpid}">
	<td>
		<span>#{name}</span>
	</td>
	<td class="<?= ZBX_STYLE_NOWRAP ?>">
		<input name="operation[opmessage_grp][][usrgrpid]" type="hidden" value="#{usrgrpid}" />
		<button type="button" class="<?= ZBX_STYLE_BTN_LINK ?>" name="remove" onclick="$(this).closest('tr').remove();">
			<?= _('Remove') ?>
		</button>
	</td>
</tr>
</script>

<script type="text/x-jquery-tmpl" id="opmsg-user-row-tmpl">
<tr data-id="#{id}">
	<td>
		<span>#{name}</span>
	</td>
	<td class="<?= ZBX_STYLE_NOWRAP ?>">
		<input name="operation[opmessage_usr][][userid]" type="hidden" value="#{id}" />
		<button type="button" class="<?= ZBX_STYLE_BTN_LINK ?>" name="remove" onclick="$(this).closest('tr').remove();">
			<?= _('Remove') ?>
		</button>
	</td>
</tr>
</script>

<script type="text/x-jquery-tmpl" id="operation-condition-row-tmpl">
<tr data-id="#{num}">
	<td>
		<span>#{formulaid}</span>
	</td>
	<td>
		<span>#{name}</span>
	</td>
	<td class="<?= ZBX_STYLE_NOWRAP ?>">
		<input type="hidden" name="operation[opconditions][#{num}][conditiontype]" value="#{conditiontype}" />
		<input type="hidden" name="operation[opconditions][#{num}][operator]" value="#{operator}" />
		<input type="hidden" name="operation[opconditions][#{num}][value]" value="#{value}" />
		<button data-action="remove" type="button" class="<?= ZBX_STYLE_BTN_LINK ?>" name="remove"><?= _('Remove') ?></button>
	</td>
</tr>
</script>

<script type="text/javascript">
	/**
	 * @see init.js add.popup event
	 */
	function addPopupValues({object: objectid, parentId: sourceid, values}) {
		if (sourceid === 'operation-message-user-groups-footer') {
			for (let usergroup of values) {
				if (!operation_popup.view.operation_message.$usergroups.find(`tr[data-id="${usergroup[objectid]}"]`).length) {
					operation_popup.view.operation_message.addUserGroup(usergroup);
				}
			}
		}
		else if (sourceid === 'operation-message-users-footer') {
			objectid = 'id';
			for (let user of values) {
				if (!operation_popup.view.operation_message.$users.find(`tr[data-id="${user[objectid]}"]`).length) {
					operation_popup.view.operation_message.addUser(user);
				}
			}
		}
		else if (sourceid === 'operation-command-target-hosts') {
			operation_popup.view.operation_command.$targets_hosts_ms.multiSelect('addData', values);
		}
		else if (sourceid === 'operation-command-target-groups') {
			operation_popup.view.operation_command.$targets_groups_ms.multiSelect('addData', values);
		}
	}

	function removeCondition(index) {
		jQuery('#conditions_' + index).find('*').remove();
		jQuery('#conditions_' + index).remove();

		processTypeOfCalculation();
	}

	function removeOperation(index, type) {
		if (type == <?= ACTION_OPERATION ?>) {
			var row = jQuery('#operations_' + index);
		}
		else if (type == <?= ACTION_RECOVERY_OPERATION ?>) {
			var row = jQuery('#recovery_operations_' + index);
		}
		else {
			var row = jQuery('#ack_operations_' + index);
		}

		var rowParent = row.parent();

		row.find('*').remove();
		row.remove();
	}

	function processTypeOfCalculation() {
		var show_formula = (jQuery('#evaltype').val() == <?= CONDITION_EVAL_TYPE_EXPRESSION ?>),
			$labels = jQuery('#conditionTable .label');

		jQuery('#evaltype').closest('li').toggle($labels.length > 1);
		jQuery('#conditionLabel').toggle(!show_formula);
		jQuery('#formula').toggle(show_formula);

		if ($labels.length > 1) {
			var conditions = [];

			$labels.each(function(index, label) {
				$label = jQuery(label);

				conditions.push({
					id: $label.data('formulaid'),
					type: $label.data('conditiontype')
				});
			});

			jQuery('#conditionLabel').html(getConditionFormula(conditions, +jQuery('#evaltype').val()));
		}
	}

	jQuery(document).ready(function() {
		var remove_operationid = function() {
			var operationid_RegExp = /^(operations|recovery_operations|ack_operations)\[\d+\]\[operationid\]$/;

			jQuery('input[name^=operations], input[name^=recovery_operations], input[name^=ack_operations]')
				.each(function() {
					if ($(this).attr('name').match(operationid_RegExp)) {
						$(this).remove();
					}
				});
		};

		jQuery('#add').click(remove_operationid);

		// clone button
		jQuery('#clone').click(function() {
			jQuery('#actionid, #delete, #clone').remove();
			jQuery('#update')
				.text(<?= json_encode(_('Add')) ?>)
				.attr({id: 'add', name: 'add'})
				.click(remove_operationid);
			jQuery('#form').val('clone');
			jQuery('#name').focus();
		});

		jQuery('#esc_period').change(function() {
			jQuery('form[name="action.edit"]').submit();
		});

<<<<<<< HEAD
		jQuery('.js-edit-button').on('click', function() {
			var operation = $(this).data('operation');

			operation_details.open(this, operation.actionid, operation.eventsource, operation.operationtype,
				JSON.parse($(['#operations_for_popup', operation.operationtype, operation.operationid].join('_')).val())
			);
=======
		$('#evaltype').on('change', () => {
			processTypeOfCalculation();
>>>>>>> abf75ad6
		});

		processTypeOfCalculation();
	});

	/**
	 * @param {object} props                    Meanwhile whole state is kept into DOM, few props needs to be passed in
	 *                                          component hierarchy. These are kept in props object. Default props must
	 *                                          be provided here.
	 * @param {object} props['eventsource']
	 * @param {object} props['operation_type']
	 * @param {object} props['command_type']
	 */
	function OperationView(props) {
		this.props = props;

		this.$obj = $($('#operation-popup-tmpl').html());
		this.$wrapper = this.$obj.find('>ul');

		this.operation_type = new OperationViewType(this.$obj.find('>ul>li[id^="operation-type"]'));
		this.$current_focus = this.operation_type.$select;

		this.operation_type.onchange = (operation_type) => {
			this.props.operation_type = operation_type;
			this.render();
			this.onupdate();
			this.operation_type.$select.focus();
		};

		this.operation_steps = new OperationViewSteps(this.$obj.find('>ul>li[id^="operation-step"]'));
		this.operation_message = new OperationViewMessage(this.$obj.find('>ul>li[id^="operation-message"]'));

		this.operation_command = new OperationViewCommand(this.$obj.find('>ul>li[id^="operation-command"]'));
		this.operation_command.onchange = (command_type) => {
			this.props.command_type = command_type;
			this.render();
			this.onupdate();
			this.operation_command.$type_select.focus();
		};

		this.operation_attr = new OperationViewAttr(this.$obj.find('>ul>li[id^="operation-attr"]'));
		this.operation_condition = new OperationViewCondition(this.$obj.find('>ul>li[id^="operation-condition"]'));
	}

	/**
	 * Is called when re-rendering has happened (when props are changed).
	 */
	OperationView.prototype.onupdate = function() {};

	/**
	 * Detaches all instance nodes.
	 */
	OperationView.prototype.detach = function() {
		this.operation_steps.detach();
		this.operation_message.detach();
		this.operation_command.detach();
		this.operation_attr.detach();
		this.operation_condition.detach();
	};

	/**
	 * Main rendering function call.
	 */
	OperationView.prototype.render = function() {
		this.detach();

		this.operation_type.attach(this.$wrapper);
		this.operation_steps.attach(this.$wrapper);

		if (this.props.operation_type == operation_details.OPERATION_TYPE_MESSAGE
				|| this.props.operation_type == operation_details.OPERATION_TYPE_ACK_MESSAGE
				|| this.props.operation_type == operation_details.OPERATION_TYPE_RECOVERY_MESSAGE) {
			this.operation_message.attach(this.$wrapper, this.props);
		}
		else if (this.props.operation_type == operation_details.OPERATION_TYPE_COMMAND) {
			this.operation_command.attach(this.$wrapper, this.props);
		}

		this.operation_attr.attach(this.$wrapper, this.props);
		this.operation_condition.attach(this.$wrapper);
	};

	/**
	 * Sets config for each of views. If config for particular view is "null", then the view is disabled permanently.
	 * Each of config fields must contain default values as they will be set into view.
	 *
	 * @param {object}      conf
	 * @param {object|null} conf['operation_type']       See OperationViewType.setConfig doc-block.
	 * @param {object|null} conf['operation_steps']      See OperationViewSteps.setConfig doc-block.
	 * @param {object|null} conf['operation_message']    See OperationViewMessage.setConfig doc-block.
	 * @param {object|null} conf['operation_command']    See OperationViewCommand.setConfig doc-block.
	 * @param {object|null} conf['operation_attr']       See OperationViewAttr.setConfig doc-block.
	 * @param {object|null} conf['operation_condition']  See OperationViewCondition.setConfig doc-block.
	 */
	OperationView.prototype.setConfig = function(conf) {
		if (conf.operation_steps === null) {
			this.operation_steps.attach = this.operation_steps.detach;
		}
		else {
			this.operation_steps.setConfig(conf.operation_steps);
		}

		if (conf.operation_message === null) {
			this.operation_message.attach = this.operation_message.detach;
		}
		else {
			this.operation_message.setConfig(conf.operation_message);
		}

		if (conf.operation_command === null) {
			this.operation_command.attach = this.operation_command.detach;
		}
		else {
			this.props.command_type = conf.operation_command.type;
			this.operation_command.setConfig(conf.operation_command);
		}

		if (conf.operation_attr === null) {
			this.operation_attr.attach = this.operation_attr.detach;
		}
		else {
			this.operation_attr.setConfig(conf.operation_attr);
		}

		if (conf.operation_condition === null) {
			this.operation_condition.attach = this.operation_condition.detach;
		}
		else {
			this.operation_condition.setConfig(conf.operation_condition);
		}

		if (conf.operation_type === null) {
			this.operation_type.attach = this.operation_type.detach;
		}
		else {
			this.props.operation_type = conf.operation_type.selected;
			this.operation_type.setConfig(conf.operation_type);
		}
	};

	/**
	 * @param {jQuery} $obj  JQuery collection to hydrate.
	 */
	function OperationViewMessage($obj) {
		this.$obj = $obj;
		this.$notice = $obj.siblings('#operation-message-notice');

		this.$custom = $obj.siblings('#operation-message-custom');
		this.$custom.find('input[type="checkbox"]')
			.on('change', ({target}) => this.showCustomMessage(target.checked));

		this.$subject = $obj.siblings('#operation-message-subject');
		this.$body = $obj.siblings('#operation-message-body');
		this.$mediatype_only = $obj.siblings('#operation-message-mediatype-only');
		this.$mediatype_default = $obj.siblings('#operation-message-mediatype-default');

		this.$usergroups = $obj.siblings('#operation-message-user-groups');
		this.$usergroups.find('#operation-message-user-groups-footer button')
			.on('click', ({target}) => this.showUserGroupPopup(target));

		this.$users = $obj.siblings('#operation-message-users');
		this.$users.find('#operation-message-users-footer button')
			.on('click', ({target}) => this.showUserPopup(target));

		this.tmpl_usergroup_row = new Template(jQuery('#opmsg-usrgrp-row-tmpl').html());
		this.tmpl_user_row = new Template(jQuery('#opmsg-user-row-tmpl').html());
	}

	/**
	 * @param {Node} return_focus
	 */
	OperationViewMessage.prototype.showUserPopup = function(return_focus) {
		PopUp('popup.generic', {
			'srctbl': 'users',
			'srcfld1': 'userid',
			'srcfld2': 'fullname',
			'dstfrm': 'popup.operation',
			'dstfld1': 'operation-message-users-footer',
			'multiselect': '1'
		}, null, return_focus);
	};

	/**
	 * @param {Node} return_focus
	 */
	OperationViewMessage.prototype.showUserGroupPopup = function(return_focus) {
		PopUp('popup.generic', {
			'srctbl': 'usrgrp',
			'srcfld1': 'usrgrpid',
			'srcfld2': 'name',
			'dstfrm': 'popup.operation',
			'dstfld1': 'operation-message-user-groups-footer',
			'multiselect': '1'
		}, null, return_focus);
	};

	/**
	 * @param {bool} show_message  If true, show custom message form, else hide it.
	 */
	OperationViewMessage.prototype.showCustomMessage = function(show_message) {
		if (show_message) {
			this.$custom.find('input[type="checkbox"]').prop('checked', true);
			this.$subject.show();
			this.$body.show();
		}
		else {
			this.$custom.find('input[type="checkbox"]').prop('checked', false);
			this.$subject.hide();
			this.$body.hide();
		}
	};

	/**
	 * Adds user group row-item.
	 *
	 * @param {object} usergroup
	 * @param {string} usergroup['usrgrpid']
	 * @param {string} usergroup['name']
	 */
	OperationViewMessage.prototype.addUserGroup = function(usergroup) {
		this.$usergroups
			.find('#operation-message-user-groups-footer')
			.before(this.tmpl_usergroup_row.evaluate(usergroup));
	};

	/**
	 * Adds user row-item.
	 *
	 * @param {object} user
	 * @param {string} user['id']
	 * @param {string} user['name']
	 */
	OperationViewMessage.prototype.addUser = function(user) {
		this.$users
			.find('#operation-message-users-footer')
			.before(this.tmpl_user_row.evaluate(user));
	};

	/**
	 * @param {object}  conf
	 * @param {string}  conf['subject']
	 * @param {string}  conf['body']
	 * @param {bool}    conf['custom_message']
	 * @param {array}   conf['mediatypes']                   Options of all available mediatypes.
	 * @param {string}  conf['mediatypes'][]['mediatypeid']
	 * @param {string}  conf['mediatypes'][]['name']
	 * @param {string}  conf['mediatypeid']                  Currently selected mediatype.
	 * @param {array}   conf['usergroups']                   Currently selected user groups.
	 * @param {string}  conf['usergroups'][]['usrgrpid']
	 * @param {string}  conf['usergroups'][]['name']
	 * @param {array}   conf['users']                        Currently selected users.
	 * @param {string}  conf['users'][]['id']
	 * @param {string}  conf['users'][]['name']
	 */
	OperationViewMessage.prototype.setConfig = function(conf) {
		this.$subject.find('input').val(conf.subject);
		this.$body.find('textarea').val(conf.body);
		this.showCustomMessage(conf.custom_message);
		conf.usergroups.forEach(usergroup => this.addUserGroup(usergroup));
		conf.users.forEach(user => this.addUser(user));

		const $mediatype_default_select = this.$mediatype_default.find('z-select');
		$mediatype_default_select.get(0).addOption({value: 0, label: `- ${t('All')} -`});

		const $mediatype_only_select = this.$mediatype_only.find('z-select');
		$mediatype_only_select.get(0).addOption({value: 0, label: `- ${t('All')} -`});

		conf.mediatypes.forEach(({mediatypeid, name, status}) => {
			$mediatype_default_select.get(0).addOption({
				value: mediatypeid,
				label: name,
				class_name: (status == operation_details.MEDIA_TYPE_DISABLED) ? operation_details.ZBX_STYLE_RED : null
			});

			$mediatype_only_select.get(0).addOption({
				value: mediatypeid,
				label: name,
				class_name: (status == operation_details.MEDIA_TYPE_DISABLED) ? operation_details.ZBX_STYLE_RED : null
			});
		});

		$mediatype_default_select.val(conf.mediatypeid);
		$mediatype_only_select.val(conf.mediatypeid);
	};

	/**
	 * Renders according to current instance configuration.
	 *
	 * @param {jQuery} $wrapper
	 * @param {object} props
	 * @param {string} props['operation_type']
	 * @param {string} props['recovery_phase']
	 */
	OperationViewMessage.prototype.attach = function($wrapper, props) {
		this.detach();

		if (props.operation_type == operation_details.OPERATION_TYPE_MESSAGE) {
			this.$notice.appendTo($wrapper);
			this.$usergroups.appendTo($wrapper);
			this.$users.appendTo($wrapper);
			this.$mediatype_only.appendTo($wrapper);
		}
		else if (props.operation_type == operation_details.OPERATION_TYPE_ACK_MESSAGE) {
			this.$mediatype_default.appendTo($wrapper);
		}
		else if (props.recovery_phase == operation_details.ACTION_OPERATION
				|| props.recovery_phase == operation_details.ACTION_ACKNOWLEDGE_OPERATION) {
			this.$mediatype_only.appendTo($wrapper);
		}

		this.$custom.appendTo($wrapper);
		this.$subject.appendTo($wrapper);
		this.$body.appendTo($wrapper);
	};

	/**
	 * Detaches all instance nodes.
	 */
	OperationViewMessage.prototype.detach = function() {
		this.$notice.detach();
		this.$usergroups.detach();
		this.$users.detach();
		this.$mediatype_only.detach();
		this.$mediatype_default.detach();
		this.$custom.detach();
		this.$subject.detach();
		this.$body.detach();
	};

	/**
	 * @param {jQuery} $obj  JQuery collection to hydrate.
	 */
	function OperationViewCommandTypeCustomScript($obj) {
		this.$script_target = $obj.siblings('#operation-command-script-target');
		this.$cmd = $obj.siblings('#operation-command-cmd');
		this.$cmd_input = this.$cmd.find('textarea');
	}

	/**
	 * @param {object} conf  See OperationViewCommand.setConfig doc-block.
	 */
	OperationViewCommandTypeCustomScript.prototype.setConfig = function(conf) {
		this.$cmd_input.val(conf.command);
		this.$script_target.find(`[value="${conf.execute_on}"]`).prop('checked', true);
	};

	/**
	 * @param {jQuery} $wrapper
	 */
	OperationViewCommandTypeCustomScript.prototype.attach = function($wrapper) {
		this.$script_target.appendTo($wrapper);
		this.$cmd.appendTo($wrapper);
	};

	/**
	 * Detaches all instance nodes.
	 */
	OperationViewCommandTypeCustomScript.prototype.detach = function() {
		this.$script_target.detach();
		this.$cmd.detach();
	};

	/**
	 * @param {jQuery} $obj  JQuery collection to hydrate.
	 */
	function OperationViewCommandTypeGlobalScript($obj) {
		this.$global_script = $obj.siblings('#operation-command-global-script');
		this.$global_script_name = this.$global_script.find('[name="operation[opcommand][script]"]')
		this.$global_script_id = this.$global_script.find('[name="operation[opcommand][scriptid]"]')

		this.$global_script_select = this.$global_script.find('button');
		this.$global_script_select.on('click', ({target}) => this.showScriptsPopup(target));
	}

	/**
	 * @param {Node} return_focus
	 */
	OperationViewCommandTypeGlobalScript.prototype.showScriptsPopup = function(return_focus) {
		PopUp('popup.generic', {
			srctbl: 'scripts',
			srcfld1: 'scriptid',
			srcfld2: 'name',
			dstfrm: 'popup.operation',
			dstfld1: 'operation_opcommand_scriptid',
			dstfld2: 'operation_opcommand_script'
		}, null, return_focus);
	};

	/**
	 * @param {object} conf  See OperationViewCommand.setConfig doc-block.
	 */
	OperationViewCommandTypeGlobalScript.prototype.setConfig = function(conf) {
		this.$global_script_name.val(conf.global_script.name);
		this.$global_script_id.val(conf.global_script.scriptid);
	};

	/**
	 * @param {jQuery} $wrapper
	 */
	OperationViewCommandTypeGlobalScript.prototype.attach = function($wrapper) {
		this.$global_script.appendTo($wrapper);
	};

	/**
	 * Detaches all instance nodes.
	 */
	OperationViewCommandTypeGlobalScript.prototype.detach = function() {
		this.$global_script.detach();
	};

	/**
	 * @param {jQuery} $obj  JQuery collection to hydrate.
	 */
	function OperationViewCommandTypeIPMI($obj) {
		this.$cmd_ipmi = $obj.siblings('#operation-command-cmd-ipmi');
		this.$cmd_ipmi_input = this.$cmd_ipmi.find('input');
	}

	/**
	 * @param {object} conf  See OperationViewCommand.setConfig doc-block.
	 */
	OperationViewCommandTypeIPMI.prototype.setConfig = function(conf) {
		this.$cmd_ipmi_input.val(conf.command);
	};

	/**
	 * @param {jQuery} $wrapper
	 */
	OperationViewCommandTypeIPMI.prototype.attach = function($wrapper) {
		this.$cmd_ipmi.appendTo($wrapper);
	};

	/**
	 * Detaches all instance nodes.
	 */
	OperationViewCommandTypeIPMI.prototype.detach = function() {
		this.$cmd_ipmi.detach();
	};

	/**
	 * @param {jQuery} $obj  JQuery collection to hydrate.
	 */
	function OperationViewCommandTypeSSH($obj) {
		this.$authtype = $obj.siblings('#operation-command-authtype');
		this.$username = $obj.siblings('#operation-command-username');
		this.$pubkey = $obj.siblings('#operation-command-pubkey');
		this.$privatekey = $obj.siblings('#operation-command-privatekey');
		this.$password = $obj.siblings('#operation-command-password');
		this.$passphrase = $obj.siblings('#operation-command-passphrase');
		this.$port = $obj.siblings('#operation-command-port');
		this.$cmd = $obj.siblings('#operation-command-cmd');

		this.$authtype_select = this.$authtype.find('z-select');
		this.$privatekey_input = this.$privatekey.find('input');
		this.$publickey_input = this.$pubkey.find('input');
		this.$password_input = this.$password.find('input');
		this.$passphrase_input = this.$passphrase.find('input');

		this.$authtype_select.on('change', ({target}) => {
			if (target.value == operation_details.ITEM_AUTHTYPE_PUBLICKEY) {
				this.viewAuthTypePublicKey();
			}
			else {
				this.viewAuthTypePassword();
			}
		});
	}

	/**
	 * Sets instance view by toggling node style-display.
	 */
	OperationViewCommandTypeSSH.prototype.viewAuthTypePublicKey = function() {
		this.$password.hide();
		this.$password_input.prop('disabled', true);

		this.$passphrase.show();
		this.$passphrase_input.prop('disabled', false);

		this.$privatekey.show();
		this.$privatekey_input.prop('disabled', false);

		this.$pubkey.show();
		this.$publickey_input.prop('disabled', false);
	};

	/**
	 * Sets instance view by toggling node style-display.
	 */
	OperationViewCommandTypeSSH.prototype.viewAuthTypePassword = function() {
		this.$password.show();
		this.$password_input.prop('disabled', false);

		this.$passphrase.hide();
		this.$passphrase_input.prop('disabled', true);

		this.$privatekey.hide();
		this.$privatekey_input.prop('disabled', true);

		this.$pubkey.hide();
		this.$publickey_input.prop('disabled', true);
	};

	/**
	 * @param {object} conf  See OperationViewCommand.setConfig doc-block.
	 */
	OperationViewCommandTypeSSH.prototype.setConfig = function(conf) {
		this.$authtype_select.val(conf.authtype);
		this.$authtype_select.trigger('change');

		this.$privatekey_input.val(conf.privatekey);
		this.$publickey_input.val(conf.publickey);
		this.$passphrase_input.val(conf.password);
		this.$password_input.val(conf.password);
	};

	/**
	 * @param {jQuery} $wrapper
	 */
	OperationViewCommandTypeSSH.prototype.attach = function($wrapper) {
		this.$authtype.appendTo($wrapper);
		this.$username.appendTo($wrapper);
		this.$pubkey.appendTo($wrapper);
		this.$privatekey.appendTo($wrapper);
		this.$password.appendTo($wrapper);
		this.$passphrase.appendTo($wrapper);
		this.$port.appendTo($wrapper);
		this.$cmd.appendTo($wrapper);
	};

	/**
	 * Detaches all instance nodes.
	 */
	OperationViewCommandTypeSSH.prototype.detach = function() {
		this.$authtype.detach();
		this.$username.detach();
		this.$pubkey.detach();
		this.$privatekey.detach();
		this.$password.detach();
		this.$passphrase.detach();
		this.$port.detach();
		this.$cmd.detach();
	};

	/**
	 * @param {jQuery} $obj  JQuery collection to hydrate.
	 */
	function OperationViewCommandTypeTelnet($obj) {
		this.$username = $obj.siblings('#operation-command-username');
		this.$password = $obj.siblings('#operation-command-password');
		this.$port = $obj.siblings('#operation-command-port');
		this.$cmd = $obj.siblings('#operation-command-cmd');

		this.$username_input = this.$username.find('input');
		this.$password_input = this.$password.find('input');
		this.$port_input = this.$port.find('input');
		this.$cmd_input = this.$cmd.find('input');
	}

	/**
	 * @param {object} conf  See OperationViewCommand.setConfig doc-block.
	 */
	OperationViewCommandTypeTelnet.prototype.setConfig = function(conf) {
		this.$username_input.val(conf.username);
		this.$password_input.val(conf.password);
		this.$port_input.val(conf.port);
		this.$cmd_input.val(conf.command);
	};

	/**
	 * @param {jQuery} $wrapper
	 */
	OperationViewCommandTypeTelnet.prototype.attach = function($wrapper) {
		this.$username.appendTo($wrapper);
		this.$password.appendTo($wrapper);
		this.$port.appendTo($wrapper);
		this.$cmd.appendTo($wrapper);
	};

	/**
	 * Detaches all instance nodes.
	 */
	OperationViewCommandTypeTelnet.prototype.detach = function() {
		this.$username.detach();
		this.$password.detach();
		this.$port.detach();
		this.$cmd.detach();
	};

	/**
	 * @param {jQuery} $obj  JQuery collection to hydrate.
	 */
	function OperationViewCommand($obj) {
		this.$obj = $obj;

		this.type_custom_script = new OperationViewCommandTypeCustomScript($obj);
		this.type_global_script = new OperationViewCommandTypeGlobalScript($obj);
		this.type_ipmi = new OperationViewCommandTypeIPMI($obj);
		this.type_ssh = new OperationViewCommandTypeSSH($obj);
		this.type_telnet = new OperationViewCommandTypeTelnet($obj);

		this.$type = $obj.siblings('#operation-command-type');
		this.$type_select = $obj.find('z-select[name="operation[opcommand][type]"]');

		this.$targets = $obj.siblings('#operation-command-targets');
		this.$targets_current = this.$targets.find('#operation-command-chst');

		this.$targets_hosts_ms = this.$targets.find('#operation_opcommand_hst__hostid');

		const ms_hosts_url = new Curl('jsrpc.php', false);
		ms_hosts_url.setArgument('method', 'multiselect.get');
		ms_hosts_url.setArgument('object_name', 'hosts');
		ms_hosts_url.setArgument('editable', '1');
		ms_hosts_url.setArgument('type', operation_details.PAGE_TYPE_TEXT_RETURN_JSON);

		this.$targets_hosts_ms.multiSelect({
			url: ms_hosts_url.getUrl(),
			name: 'operation[opcommand_hst][][hostid]',
			popup: {
				parameters: {
					multiselect: '1',
					srctbl: 'hosts',
					srcfld1: 'hostid',
					dstfrm: 'action.edit',
					dstfld1: 'operation-command-target-hosts',
					editable: '1'
				}
			}
		});

		const ms_groups_url = new Curl('jsrpc.php', false);
		ms_groups_url.setArgument('method', 'multiselect.get');
		ms_groups_url.setArgument('object_name', 'hostGroup');
		ms_groups_url.setArgument('editable', '1');
		ms_groups_url.setArgument('type', operation_details.PAGE_TYPE_TEXT_RETURN_JSON);

		this.$targets_groups_ms = this.$targets.find('#operation_opcommand_grp__groupid');
		this.$targets_groups_ms.multiSelect({
			url: ms_groups_url.getUrl(),
			name: 'operation[opcommand_grp][][groupid]',
			popup: {
				parameters: {
					multiselect: '1',
					srctbl: 'host_groups',
					srcfld1: 'groupid',
					dstfrm: 'action.edit',
					dstfld1: 'operation-command-target-groups',
					editable: '1'
				}
			}
		});

		this.$type_select.on('change', ({target}) => this.onchange(target.value));
	}

	/**
	 * @param {string} value
	 */
	OperationViewCommand.prototype.onchange = function(value) {};

	/**
	 * @param {object} conf
	 * @param {string} conf['authtype']
	 * @param {string} conf['command']
	 * @param {bool}   conf['current_host']
	 * @param {string} conf['execute_on']
	 * @param {object} conf['global_script']
	 * @param {string} conf['global_script']['scriptid']
	 * @param {string} conf['global_script']['name']
	 * @param {array}  conf['groups']
	 * @param {array}  conf['hosts']
	 * @param {string} conf['password']
	 * @param {string} conf['port']
	 * @param {string} conf['privatekey']
	 * @param {string} conf['publickey']
	 * @param {string} conf['type']
	 * @param {string} conf['username']
	 */
	OperationViewCommand.prototype.setConfig = function(conf) {
		this.$targets_current.prop('checked', conf.current_host);

		this.$targets_hosts_ms.multiSelect('clean');
		this.$targets_hosts_ms.multiSelect('addData', conf.hosts);

		this.$targets_groups_ms.multiSelect('clean');
		this.$targets_groups_ms.multiSelect('addData', conf.groups);

		this.$type_select.val(conf.type);

		this.type_custom_script.setConfig(conf);
		this.type_global_script.setConfig(conf);
		this.type_ipmi.setConfig(conf);
		this.type_ssh.setConfig(conf);
		this.type_telnet.setConfig(conf);
	};

	/**
	 * Attaches nodes for chosen command type.
	 *
	 * @param {jQuery} $wrapper
	 * @param {object} props
	 * @param {object} props['command_type']
	 */
	OperationViewCommand.prototype.attach = function($wrapper, {command_type}) {
		this.detach();

		this.$targets.appendTo($wrapper);
		this.$type.appendTo($wrapper);

		if (command_type == operation_details.ZBX_SCRIPT_TYPE_CUSTOM_SCRIPT) {
			this.type_custom_script.attach($wrapper);
		}
		else if (command_type == operation_details.ZBX_SCRIPT_TYPE_IPMI) {
			this.type_ipmi.attach($wrapper);
		}
		else if (command_type == operation_details.ZBX_SCRIPT_TYPE_SSH) {
			this.type_ssh.attach($wrapper);
		}
		else if (command_type == operation_details.ZBX_SCRIPT_TYPE_TELNET) {
			this.type_telnet.attach($wrapper);
		}
		else if (command_type == operation_details.ZBX_SCRIPT_TYPE_GLOBAL_SCRIPT) {
			this.type_global_script.attach($wrapper);
		}
	};

	/**
	 * Detaches all instance nodes.
	 */
	OperationViewCommand.prototype.detach = function() {
		this.$targets.detach();
		this.$type.detach();
		this.type_custom_script.detach();
		this.type_global_script.detach();
		this.type_ipmi.detach();
		this.type_ssh.detach();
		this.type_telnet.detach();
	};

	/**
	 * @param {jQuery} $obj  JQuery collection to hydrate.
	 */
	function OperationViewType($obj) {
		this.$obj = $obj;
		this.$select = this.$obj.find('z-select');
		this.$select.on('change', ({target}) => this.onchange(target.value));
	}

	/**
	 * @param {string} value
	 */
	OperationViewType.prototype.onchange = function(value) {};

	/**
	 * @param {object} conf
	 * @param {array}  conf['options']             List of available options.
	 * @param {string} conf['options'][]['value']
	 * @param {string} conf['options'][]['name']
	 * @param {string} conf['selected']            The selected option value.
	 */
	OperationViewType.prototype.setConfig = function(conf) {
		const {options, selected} = conf;
		if (options.length == 1) {
			const $hidden_input = $('<input />', {type: 'hidden', name: this.$select.attr('name'), value: selected});
			this.$select.replaceWith([options[0].name, $hidden_input]);
		}
		else {
			options.forEach(({value, name}) => this.$select.get(0).addOption({value, label: name}));
			this.$select.val(selected);
		}
	};

	/**
	 * @param {jQuery} $wrapper
	 */
	OperationViewType.prototype.attach = function($wrapper) {
		this.$obj.appendTo($wrapper);
	};

	/**
	 * Detaches all instance nodes.
	 */
	OperationViewType.prototype.detach = function() {
		this.$obj.detach();
	};

	/**
	 * @param {jQuery} $obj  JQuery collection to hydrate.
	 */
	function OperationViewAttr($obj) {
		this.$obj = $obj;

		this.$hostgroups = $obj.siblings('#operation-attr-hostgroups');
		this.$hostgroups_ms = this.$hostgroups.find('#operation_opgroup__groupid');

		this.$inventory = $obj.siblings('#operation-attr-inventory');

		const ms_groups_url = new Curl('jsrpc.php', false);
		ms_groups_url.setArgument('method', 'multiselect.get');
		ms_groups_url.setArgument('object_name', 'hostGroup');
		ms_groups_url.setArgument('editable', '1');
		ms_groups_url.setArgument('type', operation_details.PAGE_TYPE_TEXT_RETURN_JSON);

		this.$hostgroups_ms.multiSelect({
			url: ms_groups_url.getUrl(),
			name: 'operation[opgroup][][groupid]',
			popup: {
				parameters: {
					multiselect: '1',
					srctbl: 'host_groups',
					srcfld1: 'groupid',
					dstfrm: 'action.edit',
					dstfld1: 'operation_opgroup__groupid',
					editable: '1'
				}
			}
		});

		this.$templates = $obj.siblings('#operation-attr-templates');
		this.$templates_ms = this.$templates.find('#operation_optemplate__templateid');

		const ms_templates_url = new Curl('jsrpc.php', false);
		ms_templates_url.setArgument('method', 'multiselect.get');
		ms_templates_url.setArgument('object_name', 'templates');
		ms_templates_url.setArgument('editable', '1');
		ms_templates_url.setArgument('type', operation_details.PAGE_TYPE_TEXT_RETURN_JSON);

		this.$templates_ms.multiSelect({
			url: ms_templates_url.getUrl(),
			name: 'operation[optemplate][][templateid]',
			popup: {
				parameters: {
					multiselect: '1',
					srctbl: 'templates',
					srcfld1: 'hostid',
					dstfrm: 'action.edit',
					dstfld1: 'operation_optemplate__templateid',
					editable: '1'
				}
			}
		});
	}

	/**
	 * @param {object} conf
	 * @param {array}  conf['hostgroups']
	 * @param {string} conf['hostgroups'][]['id']
	 * @param {string} conf['hostgroups'][]['name']
	 * @param {string} conf['inventory_mode']
	 * @param {array}  conf['templates']
	 * @param {string} conf['templates'][]['id']
	 * @param {string} conf['templates'][]['name']
	 */
	OperationViewAttr.prototype.setConfig = function(conf) {
		this.$inventory.find(`[value="${conf.inventory_mode}"]`).prop('checked', true);

		this.$hostgroups_ms.multiSelect('clean');
		this.$hostgroups_ms.multiSelect('addData', conf.hostgroups);

		this.$templates_ms.multiSelect('clean');
		this.$templates_ms.multiSelect('addData', conf.templates);
	};

	/**
	 * @param {jQuery} $wrapper
	 * @param {object} props
	 * @param {string} props['operation_type']
	 */
	OperationViewAttr.prototype.attach = function($wrapper, props) {
		if (props.operation_type == operation_details.OPERATION_TYPE_TEMPLATE_REMOVE
				|| props.operation_type == operation_details.OPERATION_TYPE_TEMPLATE_ADD) {
			this.$templates.appendTo($wrapper);
		}
		else if (props.operation_type == operation_details.OPERATION_TYPE_GROUP_REMOVE
				|| props.operation_type == operation_details.OPERATION_TYPE_GROUP_ADD) {
			this.$hostgroups.appendTo($wrapper);
		}
		else if (props.operation_type == operation_details.OPERATION_TYPE_HOST_INVENTORY) {
			this.$inventory.appendTo($wrapper);
		}
	};

	/**
	 * Detaches all instance nodes.
	 */
	OperationViewAttr.prototype.detach = function() {
		this.$hostgroups.detach();
		this.$templates.detach();
		this.$inventory.detach();
	};

	/**
	 * @param {jQuery} $obj  JQuery collection to hydrate.
	 */
	function OperationViewCondition($obj) {
		this.conditions = [];
		this.tmpl_condition_row = new Template(jQuery('#operation-condition-row-tmpl').html());

		this.$evaltype = $obj.siblings('#operation-condition-evaltype');

		this.$evaltype_formula = this.$evaltype.find('#operation-condition-evaltype-formula');
		this.$evaltype_select = this.$evaltype.find('z-select');

		this.$list = $obj.siblings('#operation-condition-list');

		this.$list.find('#operation-condition-list-footer button')
			.on('click', ({target}) => this.showConditionsPopup(target));

		this.$evaltype_select.on('change', ({target}) => {
			const conditions_fmt = this.conditions.map(({formulaid: id, conditiontype: type}) => ({id, type}));
			const formula = getConditionFormula(conditions_fmt, parseInt(target.value))
			this.$evaltype_formula.html(formula);
		});
	}

	/**
	 * @param {Overlay} overlay
	 */
	OperationViewCondition.prototype.onConditionPopupSubmit = function(overlay) {
		overlay.setLoading();

		const condition_form = new FormData(document.forms['popup.condition']);
		overlay.xhr = this.validateNewCondition(condition_form);
		overlay.xhr
			.fail(({statusText}) => {
				overlay.$dialogue.$body.find('output.msg-bad').remove();
				overlay.$dialogue.$body.prepend(makeMessageBox('bad', statusText));
				overlay.unsetLoading();
			})
			.then((res) => {
				if (res.errors) {
					overlay.$dialogue.$body.find('output.msg-bad').remove();
					overlay.$dialogue.$body.prepend(res.errors);

					return overlay.unsetLoading();
				}

				const {inputs: {conditiontype, operator, value}, name} = res;
				const condition = {conditiontype, operator, value, name};

				this.addCondition(condition);
				this.renderConditions();

				overlayDialogueDestroy(overlay.dialogueid);
			});
	};

	/**
	 * @param {FormData} condition_form
	 *
	 * @return {JQueryXHR}
	 */
	OperationViewCondition.prototype.validateNewCondition = function(condition_form) {
		const url = new Curl('zabbix.php');
		url.setArgument('action', 'popup.condition.actions');
		url.setArgument('validate', 1);

		return $.ajax({
			url: url.getUrl(),
			data: condition_form,
			processData: false,
			contentType: false,
			dataType: 'json',
			method: 'POST'
		});
	};

	/**
	 * @param {Node} return_focus
	 */
	OperationViewCondition.prototype.showConditionsPopup = function(return_focus) {
		PopUp('popup.condition.operations', {
			'type': operation_details.ZBX_POPUP_CONDITION_TYPE_ACTION_OPERATION,
			'source': operation_details.EVENT_SOURCE_TRIGGERS
		}, null, return_focus);
	};

	/**
	 * Re-renders current list of conditions.
	 */
	OperationViewCondition.prototype.renderConditions = function() {
		this.$list.find('tr[data-id]').remove();

		this.conditions.forEach((condition, num) => {
			condition.formulaid = num2letter(num);
			condition.num = num;
			const $condition = $(this.tmpl_condition_row.evaluate(condition));

			$condition.find('[data-action="remove"]').on('click', () => {
				this.conditions.splice(num, 1);
				this.renderConditions();
			});

			this.$list
				.find('#operation-condition-list-footer')
				.before($condition);
		});

		if (this.conditions.length < 2) {
			this.$evaltype.hide();
		}
		else {
			this.$evaltype_select.trigger('change');
			this.$evaltype.show();
		}
	};

	/**
	 * Adds a conditional to current list of conditions only if condition by this name does not exist in current list.
	 *
	 * @param {object} condition
	 * @param {string} condition['conditiontype']
	 * @param {string} condition['formulaid']
	 * @param {string} condition['name']
	 * @param {string} condition['operator']
	 * @param {string} condition['value']
	 */
	OperationViewCondition.prototype.addCondition = function(condition) {
		let exists = this.conditions.map((cond) => cond.name).includes(condition.name);
		if (!exists) {
			this.conditions.push(condition);
		}
	};

	/**
	 * @param {object} conf
	 * @param {array}  conf['conditions']
	 * @param {string} conf['conditions'][]['conditiontype']
	 * @param {string} conf['conditions'][]['formulaid']
	 * @param {string} conf['conditions'][]['name']
	 * @param {string} conf['conditions'][]['operator']
	 * @param {string} conf['conditions'][]['value']
	 * @param {string} conf['evaltype']
	 */
	OperationViewCondition.prototype.setConfig = function(conf) {
		conf.conditions.forEach((condition) => this.addCondition(condition));
		this.renderConditions();

		this.$evaltype_select.val(conf.evaltype);
		this.$evaltype_select.trigger('change');
	};

	/**
	 * @param {jQuery} $wrapper
	 */
	OperationViewCondition.prototype.attach = function($wrapper) {
		this.$evaltype.appendTo($wrapper);
		this.$list.appendTo($wrapper);
	};

	/**
	 * Detaches all instance nodes.
	 */
	OperationViewCondition.prototype.detach = function() {
		this.$evaltype.detach();
		this.$list.detach();
	};

	/**
	 * @param {jQuery} $obj  JQuery collection to hydrate.
	 */
	function OperationViewSteps($obj) {
		this.$obj = $obj;
		this.$from = $obj.find('#operation_esc_step_from');
		this.$to = $obj.find('#operation_esc_step_to');
		this.$duration = $obj.find('#operation_esc_period');
	}

	/**
	 * Sets config for each of views.
	 *
	 * @param {object} conf
	 * @param {string} conf['from']
	 * @param {string} conf['to']
	 * @param {string} conf['duration']
	 */
	OperationViewSteps.prototype.setConfig = function(conf) {
		this.$from.val(conf.from);
		this.$to.val(conf.to);
		this.$duration.val(conf.duration);
	};

	/**
	 * @param {jQuery} $wrapper
	 */
	OperationViewSteps.prototype.attach = function($wrapper) {
		this.$obj.appendTo($wrapper);
	};

	/**
	 * Detaches all instance nodes.
	 */
	OperationViewSteps.prototype.detach = function() {
		this.$obj.detach();
	};

	/**
	 * @param {Node}   return_focus  The node a popup returns focus to when it closes.
	 * @param {number} eventsource
	 * @param {number} recovery_phase
	 * @param {number} actionid
	 */
	function OperationPopup(return_focus, eventsource, recovery_phase, actionid) {
		this.return_focus = return_focus;
		this.eventsource = eventsource;
		this.recovery_phase = recovery_phase;
		this.actionid = actionid;

		this.overlay = overlayDialogue({
			class: 'modal-popup modal-popup-medium',
			title: t('Operation details')
		});

		const props = {
			recovery_phase,
			operation_type: operation_details.OPERATION_TYPE_MESSAGE,
			command_type: operation_details.ZBX_SCRIPT_TYPE_CUSTOM_SCRIPT
		};

		this.view = new OperationView(props);
		this.view.onupdate = () => this.overlay.centerDialog();
	}

	/**
	 * Validates operation form.
	 *
	 * @param {FormData} operation_form
	 *
	 * @return {JQueryXHR}
	 */
	OperationPopup.prototype.validate = function(operation_form) {
		const url = new Curl('zabbix.php');
		url.setArgument('action', 'action.operation.validate');
		url.setArgument('actionid', this.actionid);

		return $.ajax({
			url: url.getUrl(),
			processData: false,
			contentType: false,
			data: operation_form,
			dataType: 'json',
			method: 'POST'
		});
	};

	/**
	 * @return {FormData}
	 */
	OperationPopup.prototype.getFormData = function() {
		const form_data = new FormData(this.overlay.$dialogue.$body.find('form').get(0));

		if (this.operation_num !== null) {
			form_data.append('operation[id]', this.operation_num);
		}

		form_data.append('operation[eventsource]', this.eventsource);
		form_data.append('operation[recovery]', this.recovery_phase);

		form_data.append('operation[operationtype]', form_data.get('operationtype'));
		form_data.delete('operationtype');

		return form_data;
	};

	/**
	 * Validates popup form, displays error if found, else submits main page.
	 */
	OperationPopup.prototype.onsubmit = function() {
		this.overlay.setLoading();

		const form_data = this.getFormData();

		this.overlay.xhr = this.validate(form_data);
		this.overlay.xhr
			.fail(({statusText}) => {
				this.overlay.$dialogue.$body.find('output.msg-bad').remove();
				this.overlay.$dialogue.$body.prepend(makeMessageBox('bad', statusText));
				this.overlay.unsetLoading();
			})
			.done((res) => {
				if (res.errors) {
					this.overlay.$dialogue.$body.find('output.msg-bad').remove();
					this.overlay.$dialogue.$body.prepend(res.errors);

					return this.overlay.unsetLoading();
				}
				// We keep overlay opened and in loading state during the full page reload.
				this.submit(form_data);
			});
	};

	/**
	 * @param {object}      res
	 * @param {object}      res['popup_config']
	 * @param {string|null} res['debug_data']
	 */
	OperationPopup.prototype.onload = function(res) {
		if (res.errors) {
			return this.overlay.setProperties({content: res.errors});
		}

		const buttons = [{
			title: this.operation_num === null ? t('Add') : t('Update'),
			class: '',
			keepOpen: true,
			isSubmit: true,
			action: () => this.onsubmit()
		}, {
			title: t('Cancel'),
			class: 'btn-alt',
			cancel: true,
			action: () => this.return_focus.focus()
		}];

		this.view.setConfig(res.popup_config);
		this.view.render();
		this.overlay.setProperties({content: this.view.$obj, debug: res.debug, buttons});
		this.overlay.containFocus();
		this.view.$obj.find(':focusable:first').focus();
	};

	/**
	 * Loads popup configuration from server, then displays configured view.
	 *
	 * @param {object} operation  (optional) The raw operation object.
	 */
	OperationPopup.prototype.load = function(operation) {
		const url = new Curl('zabbix.php');
		url.setArgument('action', 'action.operation.get');
		url.setArgument('eventsource', this.eventsource);
		url.setArgument('recovery', this.recovery_phase);

		if (operation) {
			this.operation_num = operation.id;
		}
		else {
			this.operation_num = null;
		}

		this.overlay.xhr = $.post(url.getUrl(), {operation});
		this.overlay.xhr
			.done(res => this.onload(res))
			.fail(({statusText}) => this.overlay.setProperties({content: makeMessageBox('bad', statusText)}));
	};

	/**
	 * Merges given operation form with page form and submits page.
	 *
	 * @param {FormData} operation_form
	 */
	OperationPopup.prototype.submit = function(operation_form) {
		let recovery_prefix = '';
		if (this.recovery_phase == operation_details.ACTION_RECOVERY_OPERATION) {
			recovery_prefix = 'recovery_';
		}
		else if (this.recovery_phase == operation_details.ACTION_ACKNOWLEDGE_OPERATION) {
			recovery_prefix = 'ack_';
		}

		const form = document.forms['action.edit'];
		const input = document.createElement('input');
		input.setAttribute('type', 'hidden');
		input.setAttribute('name', `add_${recovery_prefix}operation`);
		input.setAttribute('value', '1');
		form.appendChild(input);

		operation_form.forEach((value, name) => {
			const input = document.createElement('input');
			input.setAttribute('type', 'hidden');
			input.setAttribute('name', `new_${recovery_prefix}${name}`);
			input.setAttribute('value', value);
			form.appendChild(input);
		});

		form.submit();
	};

	window.operation_details = {
		/**
		 * Opens operation details popup.
		 *
		 * @param {Node}   target          Popup opener the focus will be returned to.
		 * @param {number} actionid        Current actionid.
		 * @param {string} eventsource     One of: EVENT_SOURCE_TRIGGERS, EVENT_SOURCE_DISCOVERY,
		 *                                 EVENT_SOURCE_AUTOREGISTRATION, EVENT_SOURCE_INTERNAL.
		 * @param {string} recovery_phase  One of: ACTION_OPERATION, ACTION_RECOVERY_OPERATION,
		 *                                 ACTION_ACKNOWLEDGE_OPERATION.
		 * @param {object} operation       (optional) Current operation object.
		 */
		open(target, actionid, eventsource, recovery_phase, operation) {
			const operation_popup = new OperationPopup(target, eventsource, recovery_phase, actionid);
			operation_popup.load(operation);

			/*
			 * This is used to workaround hardcoded js function calls in popup html response.
			 * See: "addPopupValues", "validateConditionPopup".
			 */
			window.operation_popup = operation_popup;
		}
	}

	window.operation_details.ZBX_SCRIPT_TYPE_CUSTOM_SCRIPT             = <?= ZBX_SCRIPT_TYPE_CUSTOM_SCRIPT ?>;
	window.operation_details.ZBX_SCRIPT_TYPE_IPMI                      = <?= ZBX_SCRIPT_TYPE_IPMI ?>;
	window.operation_details.ZBX_SCRIPT_TYPE_SSH                       = <?= ZBX_SCRIPT_TYPE_SSH ?>;
	window.operation_details.ZBX_SCRIPT_TYPE_TELNET                    = <?= ZBX_SCRIPT_TYPE_TELNET ?>;
	window.operation_details.ZBX_SCRIPT_TYPE_GLOBAL_SCRIPT             = <?= ZBX_SCRIPT_TYPE_GLOBAL_SCRIPT ?>;
	window.operation_details.OPERATION_TYPE_ACK_MESSAGE                = <?= OPERATION_TYPE_ACK_MESSAGE ?>;
	window.operation_details.OPERATION_TYPE_RECOVERY_MESSAGE           = <?= OPERATION_TYPE_RECOVERY_MESSAGE ?>;
	window.operation_details.OPERATION_TYPE_HOST_INVENTORY             = <?= OPERATION_TYPE_HOST_INVENTORY ?>;
	window.operation_details.OPERATION_TYPE_TEMPLATE_REMOVE            = <?= OPERATION_TYPE_TEMPLATE_REMOVE ?>;
	window.operation_details.OPERATION_TYPE_TEMPLATE_ADD               = <?= OPERATION_TYPE_TEMPLATE_ADD ?>;
	window.operation_details.OPERATION_TYPE_GROUP_REMOVE               = <?= OPERATION_TYPE_GROUP_REMOVE ?>;
	window.operation_details.OPERATION_TYPE_GROUP_ADD                  = <?= OPERATION_TYPE_GROUP_ADD ?>;
	window.operation_details.OPERATION_TYPE_COMMAND                    = <?= OPERATION_TYPE_COMMAND ?>;
	window.operation_details.OPERATION_TYPE_MESSAGE                    = <?= OPERATION_TYPE_MESSAGE ?>;
	window.operation_details.ACTION_ACKNOWLEDGE_OPERATION              = <?= ACTION_ACKNOWLEDGE_OPERATION ?>;
	window.operation_details.ACTION_RECOVERY_OPERATION                 = <?= ACTION_RECOVERY_OPERATION ?>;
	window.operation_details.ACTION_OPERATION                          = <?= ACTION_OPERATION ?>;
	window.operation_details.ZBX_POPUP_CONDITION_TYPE_ACTION_OPERATION = <?= ZBX_POPUP_CONDITION_TYPE_ACTION_OPERATION ?>;
	window.operation_details.ITEM_AUTHTYPE_PUBLICKEY                   = <?= ITEM_AUTHTYPE_PUBLICKEY ?>;
	window.operation_details.EVENT_SOURCE_TRIGGERS                     = <?= EVENT_SOURCE_TRIGGERS ?>;
	window.operation_details.PAGE_TYPE_TEXT_RETURN_JSON                = <?= PAGE_TYPE_TEXT_RETURN_JSON ?>;
	window.operation_details.MEDIA_TYPE_DISABLED                       = <?= MEDIA_TYPE_STATUS_DISABLED ?>;
	window.operation_details.ZBX_STYLE_RED                             = '<?= ZBX_STYLE_RED ?>';
</script><|MERGE_RESOLUTION|>--- conflicted
+++ resolved
@@ -179,17 +179,16 @@
 			jQuery('form[name="action.edit"]').submit();
 		});
 
-<<<<<<< HEAD
-		jQuery('.js-edit-button').on('click', function() {
+		$('.js-edit-button').on('click', function() {
 			var operation = $(this).data('operation');
 
 			operation_details.open(this, operation.actionid, operation.eventsource, operation.operationtype,
 				JSON.parse($(['#operations_for_popup', operation.operationtype, operation.operationid].join('_')).val())
 			);
-=======
+		});
+
 		$('#evaltype').on('change', () => {
 			processTypeOfCalculation();
->>>>>>> abf75ad6
 		});
 
 		processTypeOfCalculation();
