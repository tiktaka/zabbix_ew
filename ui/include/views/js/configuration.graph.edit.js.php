<?php
/*
** Zabbix
** Copyright (C) 2001-2022 Zabbix SIA
**
** This program is free software; you can redistribute it and/or modify
** it under the terms of the GNU General Public License as published by
** the Free Software Foundation; either version 2 of the License, or
** (at your option) any later version.
**
** This program is distributed in the hope that it will be useful,
** but WITHOUT ANY WARRANTY; without even the implied warranty of
** MERCHANTABILITY or FITNESS FOR A PARTICULAR PURPOSE. See the
** GNU General Public License for more details.
**
** You should have received a copy of the GNU General Public License
** along with this program; if not, write to the Free Software
** Foundation, Inc., 51 Franklin Street, Fifth Floor, Boston, MA  02110-1301, USA.
**/


/**
 * @var CView $this
 */
?>

<script type="text/x-jquery-tmpl" id="tmpl-item-row-<?= GRAPH_TYPE_NORMAL ?>">
	<tr id="items_#{number}" class="sortable">
		<!-- icon + hidden -->
		<?php if ($readonly): ?>
			<td>
		<?php else: ?>
			<td class="<?= ZBX_STYLE_TD_DRAG_ICON ?>">
				<div class="<?= ZBX_STYLE_DRAG_ICON ?>"></div>
				<span class="ui-icon ui-icon-arrowthick-2-n-s move"></span>
		<?php endif ?>
			<input type="hidden" id="items_#{number}_gitemid" name="items[#{number}][gitemid]" value="#{gitemid}">
			<input type="hidden" id="items_#{number}_itemid" name="items[#{number}][itemid]" value="#{itemid}">
			<input type="hidden" id="items_#{number}_sortorder" name="items[#{number}][sortorder]" value="#{sortorder}">
			<input type="hidden" id="items_#{number}_flags" name="items[#{number}][flags]" value="#{flags}">
			<input type="hidden" id="items_#{number}_type" name="items[#{number}][type]" value="<?= GRAPH_ITEM_SIMPLE ?>">
			<input type="hidden" id="items_#{number}_drawtype" name="items[#{number}][drawtype]" value="#{drawtype}">
			<input type="hidden" id="items_#{number}_yaxisside" name="items[#{number}][yaxisside]" value="#{yaxisside}">
		</td>

		<!-- row number -->
		<td>
			<span id="items_#{number}_number" class="items_number">#{number_nr}:</span>
		</td>

		<!-- name -->
		<td>
			<?php if ($readonly): ?>
				<span id="items_#{number}_name">#{name}</span>
			<?php else: ?>
				<a href="javascript:void(0)"><span id="items_#{number}_name">#{name}</span></a>
			<?php endif ?>
		</td>

		<!-- function -->
		<td>
			<?= (new CSelect('items[#{number}][calc_fnc]'))
					->setId('items_#{number}_calc_fnc')
					->addOptions(CSelect::createOptionsFromArray([
						CALC_FNC_ALL =>_('all'),
						CALC_FNC_MIN =>_('min'),
						CALC_FNC_AVG =>_('avg'),
						CALC_FNC_MAX =>_('max')
					]))
			?>
		</td>

		<!-- drawtype -->
		<td>
			<?= (new CSelect('items[#{number}][drawtype]'))
					->addOptions(CSelect::createOptionsFromArray($graph_item_drawtypes))
			?>
		</td>

		<!-- yaxisside -->
		<td>
			<?= (new CSelect('items[#{number}][yaxisside]'))
					->addOptions(CSelect::createOptionsFromArray([
						GRAPH_YAXIS_SIDE_LEFT =>_('Left'),
						GRAPH_YAXIS_SIDE_RIGHT =>_('Right')
					]))
			?>
		</td>

		<td>
			<?= (new CColor('items[#{number}][color]', '#{color}', 'items_#{number}_color'))
					->appendColorPickerJs(false)
			?>
		</td>

		<?php if (!$readonly): ?>
			<td class="<?= ZBX_STYLE_NOWRAP ?>">
				<button type="button" class="<?= ZBX_STYLE_BTN_LINK ?>" id="items_#{number}_remove" data-remove="#{number}" onclick="view.removeItem(this);"><?= _('Remove') ?></button>
			</td>
		<?php endif ?>
	</tr>
</script>

<script type="text/x-jquery-tmpl" id="tmpl-item-row-<?= GRAPH_TYPE_STACKED ?>">
	<tr id="items_#{number}" class="sortable">
		<!-- icon + hidden -->
		<?php if ($readonly): ?>
			<td>
		<?php else: ?>
			<td class="<?= ZBX_STYLE_TD_DRAG_ICON ?>">
				<div class="<?= ZBX_STYLE_DRAG_ICON ?>"></div>
				<span class="ui-icon ui-icon-arrowthick-2-n-s move"></span>
		<?php endif ?>
			<input type="hidden" id="items_#{number}_gitemid" name="items[#{number}][gitemid]" value="#{gitemid}">
			<input type="hidden" id="items_#{number}_itemid" name="items[#{number}][itemid]" value="#{itemid}">
			<input type="hidden" id="items_#{number}_sortorder" name="items[#{number}][sortorder]" value="#{sortorder}">
			<input type="hidden" id="items_#{number}_flags" name="items[#{number}][flags]" value="#{flags}">
			<input type="hidden" id="items_#{number}_type" name="items[#{number}][type]" value="<?= GRAPH_ITEM_SIMPLE ?>">
			<input type="hidden" id="items_#{number}_drawtype" name="items[#{number}][drawtype]" value="#{drawtype}">
			<input type="hidden" id="items_#{number}_yaxisside" name="items[#{number}][yaxisside]" value="#{yaxisside}">
		</td>

		<!-- row number -->
		<td>
			<span id="items_#{number}_number" class="items_number">#{number_nr}:</span>
		</td>

		<!-- name -->
		<td>
			<?php if ($readonly): ?>
				<span id="items_#{number}_name">#{name}</span>
			<?php else: ?>
				<a href="javascript:void(0)"><span id="items_#{number}_name">#{name}</span></a>
			<?php endif ?>
		</td>

		<!-- function -->
		<td>
			<?= (new CSelect('items[#{number}][calc_fnc]'))
				->setId('items_#{number}_calc_fnc')
				->addOptions(CSelect::createOptionsFromArray([
					CALC_FNC_MIN =>_('min'),
					CALC_FNC_AVG =>_('avg'),
					CALC_FNC_MAX =>_('max')
				]))
			?>
		</td>

		<!-- yaxisside -->
		<td>
			<?= (new CSelect('items[#{number}][yaxisside]'))->addOptions(CSelect::createOptionsFromArray([
					GRAPH_YAXIS_SIDE_LEFT =>_('Left'),
					GRAPH_YAXIS_SIDE_RIGHT =>_('Right')
				]))
			?>
		</td>

		<td>
			<?= (new CColor('items[#{number}][color]', '#{color}', 'items_#{number}_color'))
					->appendColorPickerJs(false)
			?>
		</td>

		<?php if (!$readonly): ?>
			<td class="<?= ZBX_STYLE_NOWRAP ?>">
				<button type="button" class="<?= ZBX_STYLE_BTN_LINK ?>" id="items_#{number}_remove" data-remove="#{number}" onclick="view.removeItem(this);"><?= _('Remove') ?></button>
			</td>
		<?php endif ?>
	</tr>
</script>

<script type="text/x-jquery-tmpl" id="tmpl-item-row-<?= GRAPH_TYPE_PIE ?>">
	<tr id="items_#{number}" class="sortable">
		<!-- icon + hidden -->
		<?php if ($readonly): ?>
			<td>
		<?php else: ?>
			<td class="<?= ZBX_STYLE_TD_DRAG_ICON ?>">
				<div class="<?= ZBX_STYLE_DRAG_ICON ?>"></div>
				<span class="ui-icon ui-icon-arrowthick-2-n-s move"></span>
		<?php endif ?>
			<input type="hidden" id="items_#{number}_gitemid" name="items[#{number}][gitemid]" value="#{gitemid}">
			<input type="hidden" id="items_#{number}_itemid" name="items[#{number}][itemid]" value="#{itemid}">
			<input type="hidden" id="items_#{number}_sortorder" name="items[#{number}][sortorder]" value="#{sortorder}">
			<input type="hidden" id="items_#{number}_flags" name="items[#{number}][flags]" value="#{flags}">
			<input type="hidden" id="items_#{number}_type" name="items[#{number}][type]" value="<?= GRAPH_ITEM_SIMPLE ?>">
			<input type="hidden" id="items_#{number}_drawtype" name="items[#{number}][drawtype]" value="#{drawtype}">
			<input type="hidden" id="items_#{number}_yaxisside" name="items[#{number}][yaxisside]" value="#{yaxisside}">
		</td>

		<!-- row number -->
		<td>
			<span id="items_#{number}_number" class="items_number">#{number_nr}:</span>
		</td>

		<!-- name -->
		<td>
			<?php if ($readonly): ?>
				<span id="items_#{number}_name">#{name}</span>
			<?php else: ?>
				<a href="javascript:void(0)"><span id="items_#{number}_name">#{name}</span></a>
			<?php endif ?>
		</td>

		<!-- type -->
		<td>
			<?= (new CSelect('items[#{number}][type]'))->addOptions(CSelect::createOptionsFromArray([
					GRAPH_ITEM_SIMPLE =>_('Simple'),
					GRAPH_ITEM_SUM =>_('Graph sum')
				]))
			?>
		</td>

		<!-- function -->
		<td>
			<?= (new CSelect('items[#{number}][calc_fnc]'))
				->setId('items_#{number}_calc_fnc')
				->addOptions(CSelect::createOptionsFromArray([
					CALC_FNC_MIN =>_('min'),
					CALC_FNC_AVG =>_('avg'),
					CALC_FNC_MAX =>_('max'),
					CALC_FNC_LST =>_('last')
				]))
			?>
		</td>

		<td>
			<?= (new CColor('items[#{number}][color]', '#{color}', 'items_#{number}_color'))
					->appendColorPickerJs(false)
			?>
		</td>

		<?php if (!$readonly): ?>
			<td class="<?= ZBX_STYLE_NOWRAP ?>">
				<button type="button" class="<?= ZBX_STYLE_BTN_LINK ?>" id="items_#{number}_remove" data-remove="#{number}" onclick="view.removeItem(this);"><?= _('Remove') ?></button>
			</td>
		<?php endif ?>
	</tr>
</script>

<script type="text/x-jquery-tmpl" id="tmpl-item-row-<?= GRAPH_TYPE_EXPLODED ?>">
	<tr id="items_#{number}" class="sortable">
		<!-- icon + hidden -->
		<?php if ($readonly): ?>
			<td>
		<?php else: ?>
			<td class="<?= ZBX_STYLE_TD_DRAG_ICON ?>">
				<div class="<?= ZBX_STYLE_DRAG_ICON ?>"></div>
				<span class="ui-icon ui-icon-arrowthick-2-n-s move"></span>
		<?php endif ?>
			<input type="hidden" id="items_#{number}_gitemid" name="items[#{number}][gitemid]" value="#{gitemid}">
			<input type="hidden" id="items_#{number}_itemid" name="items[#{number}][itemid]" value="#{itemid}">
			<input type="hidden" id="items_#{number}_sortorder" name="items[#{number}][sortorder]" value="#{sortorder}">
			<input type="hidden" id="items_#{number}_flags" name="items[#{number}][flags]" value="#{flags}">
			<input type="hidden" id="items_#{number}_type" name="items[#{number}][type]" value="<?= GRAPH_ITEM_SIMPLE ?>">
			<input type="hidden" id="items_#{number}_drawtype" name="items[#{number}][drawtype]" value="#{drawtype}">
			<input type="hidden" id="items_#{number}_yaxisside" name="items[#{number}][yaxisside]" value="#{yaxisside}">
		</td>

		<!-- row number -->
		<td>
			<span id="items_#{number}_number" class="items_number">#{number_nr}:</span>
		</td>

		<!-- name -->
		<td>
			<?php if ($readonly): ?>
				<span id="items_#{number}_name">#{name}</span>
			<?php else: ?>
				<a href="javascript:void(0)"><span id="items_#{number}_name">#{name}</span></a>
			<?php endif ?>
		</td>

		<!-- type -->
		<td>
			<?= (new CSelect('items[#{number}][type]'))->addOptions(CSelect::createOptionsFromArray([
					GRAPH_ITEM_SIMPLE =>_('Simple'),
					GRAPH_ITEM_SUM =>_('Graph sum')
				]))
			?>
		</td>

		<!-- function -->
		<td>
			<?= (new CSelect('items[#{number}][calc_fnc]'))
				->setId('items_#{number}_calc_fnc')
				->addOptions(CSelect::createOptionsFromArray([
					CALC_FNC_MIN =>_('min'),
					CALC_FNC_AVG =>_('avg'),
					CALC_FNC_MAX =>_('max'),
					CALC_FNC_LST =>_('last')
				]))
			?>
		</td>

		<td>
			<?= (new CColor('items[#{number}][color]', '#{color}', 'items_#{number}_color'))
					->appendColorPickerJs(false)
			?>
		</td>

		<?php if (!$readonly): ?>
			<td class="<?= ZBX_STYLE_NOWRAP ?>">
				<button type="button" class="<?= ZBX_STYLE_BTN_LINK ?>" id="items_#{number}_remove" data-remove="#{number}" onclick="view.removeItem(this);"><?= _('Remove') ?></button>
			</td>
		<?php endif ?>
	</tr>
</script>

<script>
	const view = {
		form_name: null,
		graphs: null,

		init({form_name, theme_colors, graphs, items}) {
			this.form_name = form_name;
			colorPalette.setThemeColors(theme_colors);
			this.graphs = graphs;

			for (let i = 0; i < items.length; i++) {
				const name = items[i].host + '<?= NAME_DELIMITER ?>' + items[i].name_expanded;

				this.loadItem(i, items[i].gitemid, items[i].itemid, name, items[i].type, items[i].calc_fnc,
					items[i].drawtype, items[i].yaxisside, items[i].color, items[i].flags
				);
			}

			$('#tabs').on('tabsactivate', (event, ui) => {
				if (ui.newPanel.attr('id') === 'previewTab') {
					const $preview_chart = $('#previewChart');
					const src = new Curl('chart3.php');

					if ($preview_chart.find('.is-loading').length) {
						return false;
					}

					src.setArgument('period', '3600');
					src.setArgument('name', $('#name').val());
					src.setArgument('width', $('#width').val());
					src.setArgument('height', $('#height').val());
					src.setArgument('graphtype', $('#graphtype').val());
					src.setArgument('legend', $('#show_legend').is(':checked') ? 1 : 0);

					if (this.graphs.graphtype == <?= GRAPH_TYPE_PIE ?>
							|| this.graphs.graphtype == <?= GRAPH_TYPE_EXPLODED ?>) {
						src.setPath('chart7.php');
						src.setArgument('graph3d', $('#show_3d').is(':checked') ? 1 : 0);
					}
					else {
						if (this.graphs.graphtype == <?= GRAPH_TYPE_NORMAL ?>) {
							src.setArgument('percent_left', $('#percent_left').val());
							src.setArgument('percent_right', $('#percent_right').val());
						}
						src.setArgument('ymin_type', $('#ymin_type').val());
						src.setArgument('ymax_type', $('#ymax_type').val());
						src.setArgument('yaxismin', $('#yaxismin').val());
						src.setArgument('yaxismax', $('#yaxismax').val());
						src.setArgument('ymin_itemid', $('#ymin_itemid').val());
						src.setArgument('ymax_itemid', $('#ymax_itemid').val());
						src.setArgument('showworkperiod', $('#show_work_period').is(':checked') ? 1 : 0);
						src.setArgument('showtriggers', $('#show_triggers').is(':checked') ? 1 : 0);
					}

					$('#itemsTable tr.sortable').each((i, node) => {
						const short_fmt = [];

						$(node).find('*[name]').each((_, input) => {
							if (!$.isEmptyObject(input) && input.name != null) {
								const regex = /items\[[\d+]\]\[([a-zA-Z0-9\-\_\.]+)\]/;
								const name = input.name.match(regex);

								short_fmt.push((name[1]).substr(0, 2) + ':' + input.value);
							}
						});

						src.setArgument('i[' + i + ']', short_fmt.join(','));
					});

					const $image = $('img', $preview_chart);

					if ($image.length != 0) {
						$image.remove();
					}

					$preview_chart.append($('<div>', {css: {'position': 'relative', 'min-height': '50px'}})
						.addClass('is-loading'));

					$('<img />')
						.attr('src', src.getUrl())
						.on('load', function() {
							$preview_chart.html($(this));
						});
				}
			});

			if (this.graphs.readonly) {
				$('#itemsTable').sortable({disabled: true}).find('input').prop('readonly', true);
				$('z-select', '#itemsTable').prop('disabled', true);

				const size = $('#itemsTable tr.sortable').length;

				for (let i = 0; i < size; i++) {
					$('#items_' + i + '_color').removeAttr('onchange');
					$('#lbl_items_' + i + '_color').removeAttr('onclick');
				}
			}

			// Y axis min clean unused fields.
			$('#ymin_type').change(function() {
				switch ($(this).val()) {
					case '<?= GRAPH_YAXIS_TYPE_CALCULATED ?>':
						$('#yaxismin').val('');
						$('#ymin_name').val('');
						$('#ymin_itemid').val('0');
						break;

					case '<?= GRAPH_YAXIS_TYPE_FIXED ?>':
						$('#ymin_name').val('');
						$('#ymin_itemid').val('0');
						break;

					default:
						$('#yaxismin').val('');
				}

				$('form[name="' + view.form_name + '"]').submit();
			});

			// Y axis max clean unused fields.
			$('#ymax_type').change(function() {
				switch ($(this).val()) {
					case '<?= GRAPH_YAXIS_TYPE_CALCULATED ?>':
						$('#yaxismax').val('');
						$('#ymax_name').val('');
						$('#ymax_itemid').val('0');
						break;

					case '<?= GRAPH_YAXIS_TYPE_FIXED ?>':
						$('#ymax_name').val('');
						$('#ymax_itemid').val('0');
						break;

					default:
						$('#yaxismax').val('');
				}

				$('form[name="' + view.form_name + '"]').submit();
			});

			$('#graphtype').change(() => {
				$('form[name="' + view.form_name + '"]').submit();
			});

			!this.graphs.readonly && this.initSortable();
		},

		loadItem(number, gitemid, itemid, name, type, calc_fnc, drawtype, yaxisside, color, flags) {
			const item = {
				number: number,
				number_nr: number + 1,
				gitemid: gitemid,
				itemid: itemid,
				calc_fnc: calc_fnc,
				color: color,
				sortorder: number,
				flags: flags,
				name: name
			};
			const itemTpl = new Template($('#tmpl-item-row-' + this.graphs.graphtype).html());
			const $row = $(itemTpl.evaluate(item));

			$row.find('#items_' + number + '_type').val(type);
			$row.find('#items_' + number + '_drawtype').val(drawtype);
			$row.find('#items_' + number + '_yaxisside').val(yaxisside);

			const $calc_fnc = $row.find('#items_' + number + '_calc_fnc');

			$calc_fnc.val(calc_fnc);

			if ($calc_fnc[0].selectedIndex < 0) {
				$calc_fnc[0].selectedIndex = 0;
			}

			$('#itemButtonsRow').before($row);
			$row.find('.input-color-picker input').colorpicker();

			colorPalette.incrementNextColor();

			!this.graphs.readonly && this.rewriteNameLinks();
		},

		/**
		 * @see init.js add.popup event
		 */
		addPopupValues(list) {
			if (!isset('object', list) || list.object != 'itemid') {
				return false;
			}

			const itemTpl = new Template($('#tmpl-item-row-' + this.graphs.graphtype).html());

			for (let i = 0; i < list.values.length; i++) {
				const number = $('#itemsTable tr.sortable').length;
				const item = {
					number: number,
					number_nr: number + 1,
					gitemid: null,
					itemid: list.values[i].itemid,
					calc_fnc: null,
					drawtype: 0,
					yaxisside: 0,
					sortorder: number,
					flags: (typeof list.values[i].flags === 'undefined') ? 0 : list.values[i].flags,
					color: colorPalette.getNextColor(),
					name: list.values[i].name
				};
				const $row = $(itemTpl.evaluate(item));

<<<<<<< HEAD
				$row.find('[name="calc_fnc"]').val('<?= CALC_FNC_AVG ?>');
				$('#itemButtonsRow').before($row);
				$row.find('.input-color-picker input').colorpicker();
			}

			if (!this.graphs.readonly) {
				this.activateSortable();
				this.rewriteNameLinks();
=======
		if (!graphs.readonly) {
			activateSortable();
			rewriteNameLinks();
		}
	}

	function getOnlyHostParam() {
		return graphs.is_template
			? {only_hostid: graphs.hostid}
			: {real_hosts: '1', hostid: graphs.hostid};
	}

	function rewriteNameLinks() {
		var size = jQuery('#itemsTable tr.sortable').length;

		for (var i = 0; i < size; i++) {
			var parameters = {
				srcfld1: 'itemid',
				srcfld2: 'name',
				dstfrm: 'graphForm',
				dstfld1: 'items_' + i + '_itemid',
				dstfld2: 'items_' + i + '_name',
				numeric: 1,
				with_webitems: 1,
				writeonly: 1
			};
			if (jQuery('#items_' + i + '_flags').val() == graphs.ZBX_FLAG_DISCOVERY_PROTOTYPE) {
				parameters['srctbl'] = 'item_prototypes',
				parameters['srcfld3'] = 'flags',
				parameters['dstfld3'] = 'items_' + i + '_flags',
				parameters['parent_discoveryid'] = graphs.parent_discoveryid;
			}
			else {
				parameters['srctbl'] = 'items';
			}

			if (graphs.normal_only !== '') {
				parameters['normal_only'] = '1';
>>>>>>> 88daeac3
			}
		},

		getOnlyHostParam() {
			return this.graphs.is_template
				? {only_hostid: this.graphs.hostid}
				: {real_hosts: '1', hostid: this.graphs.hostid};
		},

		rewriteNameLinks() {
			const size = $('#itemsTable tr.sortable').length;

			for (let i = 0; i < size; i++) {
				const popup_options = {
					srcfld1: 'itemid',
					srcfld2: 'name',
					dstfrm: this.form_name,
					dstfld1: 'items_' + i + '_itemid',
					dstfld2: 'items_' + i + '_name',
					numeric: 1,
					with_webitems: 1,
					writeonly: 1
				};

				if ($('#items_' + i + '_flags').val() == <?= ZBX_FLAG_DISCOVERY_PROTOTYPE ?>) {
					popup_options['srctbl'] = 'item_prototypes',
					popup_options['srcfld3'] = 'flags',
					popup_options['dstfld3'] = 'items_' + i + '_flags',
					popup_options['parent_discoveryid'] = this.graphs.parent_discoveryid;
				}
				else {
					popup_options['srctbl'] = 'items';
				}

				if (this.graphs.normal_only !== '') {
					popup_options['normal_only'] = '1';
				}

				if (!this.graphs.parent_discoveryid && this.graphs.hostid) {
					popup_options['hostid'] = this.graphs.hostid;
				}

<<<<<<< HEAD
				const nameLink = 'PopUp("popup.generic",'
					+ '$.extend('+ JSON.stringify(popup_options) +',view.getOnlyHostParam()), null, this);';
				$('#items_' + i + '_name').attr('onclick', nameLink);
=======
			if (!graphs.parent_discoveryid && graphs.hostid) {
				parameters['hostid'] = graphs.hostid;
>>>>>>> 88daeac3
			}
		},

<<<<<<< HEAD
		removeItem(obj) {
			const number = $(obj).data('remove');
=======
			jQuery('#items_' + i + '_name').attr('onclick', 'PopUp("popup.generic", '
				+ 'jQuery.extend(' + JSON.stringify(parameters) +',getOnlyHostParam()),'
				+ '{dialogue_class: "modal-popup-generic", trigger_element: this});'
			);
		}
	}
>>>>>>> 88daeac3

			$('#items_' + number).find('*').remove();
			$('#items_' + number).remove();

			this.recalculateSortOrder();
			!this.graphs.readonly && this.activateSortable();
		},

		recalculateSortOrder() {
			let i = 0;

			// Rewrite IDs, set "tmp" prefix.
			$('#itemsTable tr.sortable').find('*[id]').each(function() {
				const obj = $(this);

				obj.attr('id', 'tmp' + obj.attr('id'));
			});

			$('#itemsTable tr.sortable').each(function() {
				const obj = $(this);

				obj.attr('id', 'tmp' + obj.attr('id'));
			});

			// Rewrite IDs to new order.
			$('#itemsTable tr.sortable').each(function() {
				const obj = $(this);

				// Rewrite IDs in input fields.
				obj.find('*[id]').each(function() {
					const obj = $(this);
					const id = obj.attr('id').substring(3);
					const part1 = id.substring(0, id.indexOf('items_') + 5);
					let part2 = id.substring(id.indexOf('items_') + 6);

					part2 = part2.substring(part2.indexOf('_') + 1);

					obj.attr('id', part1 + '_' + i + '_' + part2);

					// Set sortorder.
					if (part2 === 'sortorder') {
						obj.val(i);
					}
				});

				// Rewrite IDs in <tr>.
				const id = obj.attr('id').substring(3);
				const part1 = id.substring(0, id.indexOf('items_') + 5);

				obj.attr('id', part1 + '_' + i);

				i++;
			});

			i = 0;

			$('#itemsTable tr.sortable').each(function() {
				// Set row number.
				$('.items_number', this).text((i + 1) + ':');

				// Set remove number.
				$('#items_' + i + '_remove').data('remove', i);

				i++;
			});

			!view.graphs.readonly && view.rewriteNameLinks();
		},

		initSortable() {
			$('#itemsTable').sortable({
				disabled: ($('#itemsTable tr.sortable').length < 2),
				items: 'tbody tr.sortable',
				axis: 'y',
				containment: 'parent',
				cursor: 'grabbing',
				handle: 'div.<?= ZBX_STYLE_DRAG_ICON ?>',
				tolerance: 'pointer',
				opacity: 0.6,
				update: this.recalculateSortOrder,
				helper: (e, ui) => {
					for (const td of ui.find('>td')) {
						const $td = $(td);
						$td.attr('width', $td.width())
					}

					// When dragging element on safari, it jumps out of the table.
					if (SF) {
						// Move back draggable element to proper position.
						ui.css('left', (ui.offset().left - 2) + 'px');
					}

					return ui;
				},
				stop: (e, ui) => {
					ui.item.find('>td').removeAttr('width');
				},
				start: (e, ui) => {
					$(ui.placeholder).height($(ui.helper).height());
				}
			});
		},

		activateSortable() {
			$('#itemsTable').sortable({disabled: ($('#itemsTable tr.sortable').length < 2)});
		},

		editHost(e, hostid) {
			e.preventDefault();
			const host_data = {hostid};

			this.openHostPopup(host_data);
		},

		openHostPopup(host_data) {
			const original_url = location.href;
			const overlay = PopUp('popup.host.edit', host_data, 'host_edit', document.activeElement);

<<<<<<< HEAD
			overlay.$dialogue[0].addEventListener('dialogue.create', this.events.hostSuccess, {once: true});
			overlay.$dialogue[0].addEventListener('dialogue.update', this.events.hostSuccess, {once: true});
			overlay.$dialogue[0].addEventListener('dialogue.delete', this.events.hostDelete, {once: true});
			overlay.$dialogue[0].addEventListener('overlay.close', () => {
				history.replaceState({}, '', original_url);
			}, {once: true});
		},
=======
				$('<img>')
					.attr('src', src.getUrl())
					.on('load', function() {
						preview_chart.html($(this));
					});
			}
		});
>>>>>>> 88daeac3

		refresh() {
			const url = new Curl('', false);
			const form = document.getElementsByName(this.form_name)[0];
			const fields = getFormFields(form);

			post(url.getUrl(), fields);
		},

		events: {
			hostSuccess(e) {
				const data = e.detail;

				if ('success' in data) {
					postMessageOk(data.success.title);

					if ('messages' in data.success) {
						postMessageDetails('success', data.success.messages);
					}
				}

				view.refresh();
			},

			hostDelete(e) {
				const data = e.detail;

<<<<<<< HEAD
				if ('success' in data) {
					postMessageOk(data.success.title);

					if ('messages' in data.success) {
						postMessageDetails('success', data.success.messages);
					}
				}

				const curl = new Curl('zabbix.php', false);
				curl.setArgument('action', 'host.list');

				location.href = curl.getUrl();
			}
		}
	};
=======
			$('form[name="graphForm"]').submit();
		});

		$('#graphtype').change(() => {
			$('form[name="graphForm"]').submit();
		});

		var $form = $('form[name="graphForm"]');
		$form.on('submit', function(e) {
			$form
				.find('tr.sortable[id^="items_"]')
				.each(function(i, node) {
					var item = {};

					$(node)
						.find('input, z-select')
						.each(function(_, node) {
							item[node.name] = node.value;
						})
						.remove();

					item.sortorder = i + 1;

					$form.append($('<input>', {
						type: 'hidden',
						name: 'items[' + i + ']',
						value: JSON.stringify(item)
					}));
				})
		});

		!graphs.readonly && initSortable();
	});
>>>>>>> 88daeac3
</script><|MERGE_RESOLUTION|>--- conflicted
+++ resolved
@@ -318,7 +318,7 @@
 			this.graphs = graphs;
 
 			for (let i = 0; i < items.length; i++) {
-				const name = items[i].host + '<?= NAME_DELIMITER ?>' + items[i].name_expanded;
+				const name = items[i].host + '<?= NAME_DELIMITER ?>' + items[i].name;
 
 				this.loadItem(i, items[i].gitemid, items[i].itemid, name, items[i].type, items[i].calc_fnc,
 					items[i].drawtype, items[i].yaxisside, items[i].color, items[i].flags
@@ -385,7 +385,7 @@
 					$preview_chart.append($('<div>', {css: {'position': 'relative', 'min-height': '50px'}})
 						.addClass('is-loading'));
 
-					$('<img />')
+					$('<img>')
 						.attr('src', src.getUrl())
 						.on('load', function() {
 							$preview_chart.html($(this));
@@ -516,8 +516,7 @@
 				};
 				const $row = $(itemTpl.evaluate(item));
 
-<<<<<<< HEAD
-				$row.find('[name="calc_fnc"]').val('<?= CALC_FNC_AVG ?>');
+				$row.find('#items_' + number + '_calc_fnc').val('<?= CALC_FNC_AVG ?>');
 				$('#itemButtonsRow').before($row);
 				$row.find('.input-color-picker input').colorpicker();
 			}
@@ -525,46 +524,6 @@
 			if (!this.graphs.readonly) {
 				this.activateSortable();
 				this.rewriteNameLinks();
-=======
-		if (!graphs.readonly) {
-			activateSortable();
-			rewriteNameLinks();
-		}
-	}
-
-	function getOnlyHostParam() {
-		return graphs.is_template
-			? {only_hostid: graphs.hostid}
-			: {real_hosts: '1', hostid: graphs.hostid};
-	}
-
-	function rewriteNameLinks() {
-		var size = jQuery('#itemsTable tr.sortable').length;
-
-		for (var i = 0; i < size; i++) {
-			var parameters = {
-				srcfld1: 'itemid',
-				srcfld2: 'name',
-				dstfrm: 'graphForm',
-				dstfld1: 'items_' + i + '_itemid',
-				dstfld2: 'items_' + i + '_name',
-				numeric: 1,
-				with_webitems: 1,
-				writeonly: 1
-			};
-			if (jQuery('#items_' + i + '_flags').val() == graphs.ZBX_FLAG_DISCOVERY_PROTOTYPE) {
-				parameters['srctbl'] = 'item_prototypes',
-				parameters['srcfld3'] = 'flags',
-				parameters['dstfld3'] = 'items_' + i + '_flags',
-				parameters['parent_discoveryid'] = graphs.parent_discoveryid;
-			}
-			else {
-				parameters['srctbl'] = 'items';
-			}
-
-			if (graphs.normal_only !== '') {
-				parameters['normal_only'] = '1';
->>>>>>> 88daeac3
 			}
 		},
 
@@ -578,7 +537,7 @@
 			const size = $('#itemsTable tr.sortable').length;
 
 			for (let i = 0; i < size; i++) {
-				const popup_options = {
+				const parameters = {
 					srcfld1: 'itemid',
 					srcfld2: 'name',
 					dstfrm: this.form_name,
@@ -590,45 +549,32 @@
 				};
 
 				if ($('#items_' + i + '_flags').val() == <?= ZBX_FLAG_DISCOVERY_PROTOTYPE ?>) {
-					popup_options['srctbl'] = 'item_prototypes',
-					popup_options['srcfld3'] = 'flags',
-					popup_options['dstfld3'] = 'items_' + i + '_flags',
-					popup_options['parent_discoveryid'] = this.graphs.parent_discoveryid;
+					parameters['srctbl'] = 'item_prototypes',
+					parameters['srcfld3'] = 'flags',
+					parameters['dstfld3'] = 'items_' + i + '_flags',
+					parameters['parent_discoveryid'] = this.graphs.parent_discoveryid;
 				}
 				else {
-					popup_options['srctbl'] = 'items';
+					parameters['srctbl'] = 'items';
 				}
 
 				if (this.graphs.normal_only !== '') {
-					popup_options['normal_only'] = '1';
+					parameters['normal_only'] = '1';
 				}
 
 				if (!this.graphs.parent_discoveryid && this.graphs.hostid) {
-					popup_options['hostid'] = this.graphs.hostid;
-				}
-
-<<<<<<< HEAD
-				const nameLink = 'PopUp("popup.generic",'
-					+ '$.extend('+ JSON.stringify(popup_options) +',view.getOnlyHostParam()), null, this);';
-				$('#items_' + i + '_name').attr('onclick', nameLink);
-=======
-			if (!graphs.parent_discoveryid && graphs.hostid) {
-				parameters['hostid'] = graphs.hostid;
->>>>>>> 88daeac3
+					parameters['hostid'] = this.graphs.hostid;
+				}
+
+				$('#items_' + i + '_name').attr('onclick', 'PopUp("popup.generic", ' +
+					'$.extend(' + JSON.stringify(parameters) + ', view.getOnlyHostParam()),' +
+					'{dialogue_class: "modal-popup-generic", trigger_element: this});'
+				);
 			}
 		},
 
-<<<<<<< HEAD
 		removeItem(obj) {
 			const number = $(obj).data('remove');
-=======
-			jQuery('#items_' + i + '_name').attr('onclick', 'PopUp("popup.generic", '
-				+ 'jQuery.extend(' + JSON.stringify(parameters) +',getOnlyHostParam()),'
-				+ '{dialogue_class: "modal-popup-generic", trigger_element: this});'
-			);
-		}
-	}
->>>>>>> 88daeac3
 
 			$('#items_' + number).find('*').remove();
 			$('#items_' + number).remove();
@@ -642,43 +588,43 @@
 
 			// Rewrite IDs, set "tmp" prefix.
 			$('#itemsTable tr.sortable').find('*[id]').each(function() {
-				const obj = $(this);
-
-				obj.attr('id', 'tmp' + obj.attr('id'));
+				const $obj = $(this);
+
+				$obj.attr('id', 'tmp' + $obj.attr('id'));
 			});
 
 			$('#itemsTable tr.sortable').each(function() {
-				const obj = $(this);
-
-				obj.attr('id', 'tmp' + obj.attr('id'));
+				const $obj = $(this);
+
+				$obj.attr('id', 'tmp' + $obj.attr('id'));
 			});
 
 			// Rewrite IDs to new order.
 			$('#itemsTable tr.sortable').each(function() {
-				const obj = $(this);
+				const $obj = $(this);
 
 				// Rewrite IDs in input fields.
-				obj.find('*[id]').each(function() {
-					const obj = $(this);
-					const id = obj.attr('id').substring(3);
+				$obj.find('*[id]').each(function() {
+					const $obj = $(this);
+					const id = $obj.attr('id').substring(3);
 					const part1 = id.substring(0, id.indexOf('items_') + 5);
 					let part2 = id.substring(id.indexOf('items_') + 6);
 
 					part2 = part2.substring(part2.indexOf('_') + 1);
 
-					obj.attr('id', part1 + '_' + i + '_' + part2);
+					$obj.attr('id', part1 + '_' + i + '_' + part2);
 
 					// Set sortorder.
 					if (part2 === 'sortorder') {
-						obj.val(i);
+						$obj.val(i);
 					}
 				});
 
 				// Rewrite IDs in <tr>.
-				const id = obj.attr('id').substring(3);
+				const id = $obj.attr('id').substring(3);
 				const part1 = id.substring(0, id.indexOf('items_') + 5);
 
-				obj.attr('id', part1 + '_' + i);
+				$obj.attr('id', part1 + '_' + i);
 
 				i++;
 			});
@@ -745,9 +691,11 @@
 
 		openHostPopup(host_data) {
 			const original_url = location.href;
-			const overlay = PopUp('popup.host.edit', host_data, 'host_edit', document.activeElement);
-
-<<<<<<< HEAD
+			const overlay = PopUp('popup.host.edit', host_data, {
+				dialogueid: 'host_edit',
+				dialogue_class: 'modal-popup-large'
+			});
+
 			overlay.$dialogue[0].addEventListener('dialogue.create', this.events.hostSuccess, {once: true});
 			overlay.$dialogue[0].addEventListener('dialogue.update', this.events.hostSuccess, {once: true});
 			overlay.$dialogue[0].addEventListener('dialogue.delete', this.events.hostDelete, {once: true});
@@ -755,15 +703,6 @@
 				history.replaceState({}, '', original_url);
 			}, {once: true});
 		},
-=======
-				$('<img>')
-					.attr('src', src.getUrl())
-					.on('load', function() {
-						preview_chart.html($(this));
-					});
-			}
-		});
->>>>>>> 88daeac3
 
 		refresh() {
 			const url = new Curl('', false);
@@ -791,7 +730,6 @@
 			hostDelete(e) {
 				const data = e.detail;
 
-<<<<<<< HEAD
 				if ('success' in data) {
 					postMessageOk(data.success.title);
 
@@ -807,39 +745,4 @@
 			}
 		}
 	};
-=======
-			$('form[name="graphForm"]').submit();
-		});
-
-		$('#graphtype').change(() => {
-			$('form[name="graphForm"]').submit();
-		});
-
-		var $form = $('form[name="graphForm"]');
-		$form.on('submit', function(e) {
-			$form
-				.find('tr.sortable[id^="items_"]')
-				.each(function(i, node) {
-					var item = {};
-
-					$(node)
-						.find('input, z-select')
-						.each(function(_, node) {
-							item[node.name] = node.value;
-						})
-						.remove();
-
-					item.sortorder = i + 1;
-
-					$form.append($('<input>', {
-						type: 'hidden',
-						name: 'items[' + i + ']',
-						value: JSON.stringify(item)
-					}));
-				})
-		});
-
-		!graphs.readonly && initSortable();
-	});
->>>>>>> 88daeac3
 </script>