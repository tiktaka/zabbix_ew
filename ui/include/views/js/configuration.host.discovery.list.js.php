<?php
/*
** Zabbix
** Copyright (C) 2001-2023 Zabbix SIA
**
** This program is free software; you can redistribute it and/or modify
** it under the terms of the GNU General Public License as published by
** the Free Software Foundation; either version 2 of the License, or
** (at your option) any later version.
**
** This program is distributed in the hope that it will be useful,
** but WITHOUT ANY WARRANTY; without even the implied warranty of
** MERCHANTABILITY or FITNESS FOR A PARTICULAR PURPOSE. See the
** GNU General Public License for more details.
**
** You should have received a copy of the GNU General Public License
** along with this program; if not, write to the Free Software
** Foundation, Inc., 51 Franklin Street, Fifth Floor, Boston, MA  02110-1301, USA.
**/


/**
 * @var CView $this
 */
?>

<script>
	const view = {
		checkbox_object: null,
		checkbox_hash: null,
		token: null,

		init({checkbox_hash, checkbox_object, context, token}) {
			this.checkbox_hash = checkbox_hash;
			this.checkbox_object = checkbox_object;
			this.context = context;
			this.token = token;

			this.initEvents();
		},

		initEvents() {
			if (this.context === 'host') {
				document.getElementById('filter_state').addEventListener('change', e => this.updateFieldsVisibility());
				document.querySelector('.js-massexecute-item')
					.addEventListener('click', e => this.executeNow(e.target));
			}
		},

		updateFieldsVisibility() {
			const disabled = document.querySelector('[name="filter_state"]:checked').value != -1;

			document.querySelectorAll('[name="filter_status"]').forEach(radio => radio.disabled = disabled);
		},

		editHost(e, hostid) {
			e.preventDefault();
			const host_data = {hostid};

			this.openHostPopup(host_data);
		},

		editTemplate(e, templateid) {
			e.preventDefault();
			const template_data = {templateid};

			this.openTemplatePopup(template_data);
		},

		openHostPopup(host_data) {
			const original_url = location.href;
			const overlay = PopUp('popup.host.edit', host_data, {
				dialogueid: 'host_edit',
				dialogue_class: 'modal-popup-large',
				prevent_navigation: true
			});

<<<<<<< HEAD
			overlay.$dialogue[0].addEventListener('dialogue.submit', this.events.hostSuccess, {once: true});
			overlay.$dialogue[0].addEventListener('dialogue.create', this.events.hostSuccess, {once: true});
			overlay.$dialogue[0].addEventListener('dialogue.update', this.events.hostSuccess, {once: true});
			overlay.$dialogue[0].addEventListener('dialogue.delete', this.events.hostDelete, {once: true});
			overlay.$dialogue[0].addEventListener('overlay.close', () => {
=======
			overlay.$dialogue[0].addEventListener('dialogue.submit', this.events.elementSuccess, {once: true});
			overlay.$dialogue[0].addEventListener('dialogue.close', () => {
>>>>>>> ee3fc441
				history.replaceState({}, '', original_url);
			}, {once: true});
		},

<<<<<<< HEAD
		executeNow(button) {
=======
		openTemplatePopup(template_data) {
			const overlay =  PopUp('template.edit', template_data, {
				dialogueid: 'templates-form',
				dialogue_class: 'modal-popup-large',
				prevent_navigation: true
			});

			overlay.$dialogue[0].addEventListener('dialogue.submit', this.events.elementSuccess, {once: true});
		},

		massCheckNow(button) {
>>>>>>> ee3fc441
			button.classList.add('is-loading');

			const curl = new Curl('zabbix.php');
			curl.setArgument('action', 'item.execute');

			const data = {
				itemids: Object.keys(chkbxRange.getSelectedIds()),
				discovery_rule: 1
			}
			data[this.token[0]] = this.token[1];

			fetch(curl.getUrl(), {
				method: 'POST',
				headers: {'Content-Type': 'application/json'},
				body: JSON.stringify(data)
			})
				.then((response) => response.json())
				.then((response) => {
					clearMessages();

					if ('error' in response) {
						addMessage(makeMessageBox('bad', [response.error.messages], response.error.title, true, true));
					}
					else if('success' in response) {
						addMessage(makeMessageBox('good', [], response.success.title, true, false));

						const uncheckids = Object.keys(chkbxRange.getSelectedIds());
						uncheckTableRows('host_discovery_' + this.checkbox_hash, [], false);
						chkbxRange.checkObjects(this.checkbox_object, uncheckids, false);
						chkbxRange.update(this.checkbox_object);
					}
				})
				.catch(() => {
					const title = <?= json_encode(_('Unexpected server error.')) ?>;
					const message_box = makeMessageBox('bad', [], title)[0];

					clearMessages();
					addMessage(message_box);
				})
				.finally(() => {
					button.classList.remove('is-loading');

					// Deselect the "Execute now" button in both success and error cases, since there is no page reload.
					button.blur();
				});
		},

		events: {
			elementSuccess(e) {
				const data = e.detail;

				if ('success' in data) {
					postMessageOk(data.success.title);

					if ('messages' in data.success) {
						postMessageDetails('success', data.success.messages);
					}
				}

				uncheckTableRows('host_discovery_' + view.checkbox_hash, [], false);

				location.href = location.href;
			}
		}
	};
</script><|MERGE_RESOLUTION|>--- conflicted
+++ resolved
@@ -75,23 +75,12 @@
 				prevent_navigation: true
 			});
 
-<<<<<<< HEAD
-			overlay.$dialogue[0].addEventListener('dialogue.submit', this.events.hostSuccess, {once: true});
-			overlay.$dialogue[0].addEventListener('dialogue.create', this.events.hostSuccess, {once: true});
-			overlay.$dialogue[0].addEventListener('dialogue.update', this.events.hostSuccess, {once: true});
-			overlay.$dialogue[0].addEventListener('dialogue.delete', this.events.hostDelete, {once: true});
-			overlay.$dialogue[0].addEventListener('overlay.close', () => {
-=======
 			overlay.$dialogue[0].addEventListener('dialogue.submit', this.events.elementSuccess, {once: true});
 			overlay.$dialogue[0].addEventListener('dialogue.close', () => {
->>>>>>> ee3fc441
 				history.replaceState({}, '', original_url);
 			}, {once: true});
 		},
 
-<<<<<<< HEAD
-		executeNow(button) {
-=======
 		openTemplatePopup(template_data) {
 			const overlay =  PopUp('template.edit', template_data, {
 				dialogueid: 'templates-form',
@@ -102,8 +91,17 @@
 			overlay.$dialogue[0].addEventListener('dialogue.submit', this.events.elementSuccess, {once: true});
 		},
 
-		massCheckNow(button) {
->>>>>>> ee3fc441
+		openTemplatePopup(template_data) {
+			const overlay =  PopUp('template.edit', template_data, {
+				dialogueid: 'templates-form',
+				dialogue_class: 'modal-popup-large',
+				prevent_navigation: true
+			});
+
+			overlay.$dialogue[0].addEventListener('dialogue.submit', this.events.elementSuccess, {once: true});
+		},
+
+		executeNow(button) {
 			button.classList.add('is-loading');
 
 			const curl = new Curl('zabbix.php');
