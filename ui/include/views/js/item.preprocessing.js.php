<?php
/*
** Zabbix
** Copyright (C) 2001-2023 Zabbix SIA
**
** This program is free software; you can redistribute it and/or modify
** it under the terms of the GNU General Public License as published by
** the Free Software Foundation; either version 2 of the License, or
** (at your option) any later version.
**
** This program is distributed in the hope that it will be useful,
** but WITHOUT ANY WARRANTY; without even the implied warranty of
** MERCHANTABILITY or FITNESS FOR A PARTICULAR PURPOSE. See the
** GNU General Public License for more details.
**
** You should have received a copy of the GNU General Public License
** along with this program; if not, write to the Free Software
** Foundation, Inc., 51 Franklin Street, Fifth Floor, Boston, MA  02110-1301, USA.
**/


/**
 * @var CView $this
 */
?>

<script type="text/x-jquery-tmpl" id="preprocessing-steps-tmpl">
	<?php
	$preproc_types_select = (new CSelect('preprocessing[#{rowNum}][type]'))
		->setId('preprocessing_#{rowNum}_type')
		->setValue(ZBX_PREPROC_REGSUB)
		->setWidthAuto();

	foreach (get_preprocessing_types(null, true, $data['preprocessing_types']) as $group) {
		$opt_group = new CSelectOptionGroup($group['label']);

		foreach ($group['types'] as $type => $label) {
			$opt_group->addOption(new CSelectOption($type, $label));
		}

		$preproc_types_select->addOptionGroup($opt_group);
	}

	echo (new CListItem([
		(new CDiv([
			(new CDiv(new CVar('preprocessing[#{rowNum}][sortorder]', '#{sortorder}')))->addClass(ZBX_STYLE_DRAG_ICON),
			(new CDiv($preproc_types_select))
				->addClass('list-numbered-item')
				->addClass('step-name'),
			(new CDiv())->addClass('step-parameters'),
			(new CDiv(new CCheckBox('preprocessing[#{rowNum}][on_fail]')))->addClass('step-on-fail'),
			(new CDiv([
				(new CButton('preprocessing[#{rowNum}][test]', _('Test')))
					->addClass(ZBX_STYLE_BTN_LINK)
					->addClass('preprocessing-step-test')
					->removeId(),
				(new CButton('preprocessing[#{rowNum}][remove]', _('Remove')))
					->addClass(ZBX_STYLE_BTN_LINK)
					->addClass('element-table-remove')
					->removeId()
			]))->addClass('step-action')
		]))->addClass('preprocessing-step'),
		(new CDiv([
			new CLabel(_('Custom on fail')),
			(new CRadioButtonList('preprocessing[#{rowNum}][error_handler]', ZBX_PREPROC_FAIL_DISCARD_VALUE))
				->addValue(_('Discard value'), ZBX_PREPROC_FAIL_DISCARD_VALUE)
				->addValue(_('Set value to'), ZBX_PREPROC_FAIL_SET_VALUE)
				->addValue(_('Set error to'), ZBX_PREPROC_FAIL_SET_ERROR)
				->setModern(true)
				->setEnabled(false),
			(new CTextBox('preprocessing[#{rowNum}][error_handler_params]'))
				->setEnabled(false)
				->addStyle('display: none;')
		]))
			->addClass('on-fail-options')
			->addStyle('display: none;')
	]))
		->addClass('preprocessing-list-item')
		->addClass('sortable')
		->setAttribute('data-step', '#{rowNum}');
	?>
</script>

<script type="text/x-jquery-tmpl" id="preprocessing-steps-parameters-single-tmpl">
	<?= (new CTextBox('preprocessing[#{rowNum}][params][0]', ''))->setAttribute('placeholder', '#{placeholder}') ?>
</script>

<script type="text/x-jquery-tmpl" id="preprocessing-steps-parameters-double-tmpl">
	<?= (new CTextBox('preprocessing[#{rowNum}][params][0]', ''))->setAttribute('placeholder', '#{placeholder_0}').
			(new CTextBox('preprocessing[#{rowNum}][params][1]', ''))->setAttribute('placeholder', '#{placeholder_1}')
	?>
</script>

<script type="text/x-jquery-tmpl" id="preprocessing-steps-parameters-multiline-tmpl">
	<?= (new CMultilineInput('preprocessing[#{rowNum}][params][0]', '', ['add_post_js' => false])) ?>
</script>

<script type="text/x-jquery-tmpl" id="preprocessing-steps-parameters-custom-width-chkbox-tmpl">
	<?= (new CTextBox('preprocessing[#{rowNum}][params][0]', ''))
			->setAttribute('placeholder', '#{placeholder_0}')
			->setWidth('#{width_0}')
			->setAttribute('maxlength', 1).
		(new CTextBox('preprocessing[#{rowNum}][params][1]', ''))
			->setAttribute('placeholder', '#{placeholder_1}')
			->setWidth('#{width_1}')
			->setAttribute('maxlength', 1).
		(new CCheckBox('preprocessing[#{rowNum}][params][2]', '#{chkbox_value}'))
			->setLabel('#{chkbox_label}')
			->setChecked('#{chkbox_default}')
	?>
</script>

<script type="text/x-jquery-tmpl" id="preprocessing-steps-parameters-custom-prometheus-pattern-tmpl">
	<?= (new CTextBox('preprocessing[#{rowNum}][params][0]', ''))
			->setAttribute('placeholder', '#{placeholder_0}').
		(new CSelect('preprocessing[#{rowNum}][params][1]'))
			->addOptions(CSelect::createOptionsFromArray([
				ZBX_PREPROC_PROMETHEUS_VALUE => _('value'),
				ZBX_PREPROC_PROMETHEUS_LABEL => _('label'),
				ZBX_PREPROC_PROMETHEUS_SUM => 'sum',
				ZBX_PREPROC_PROMETHEUS_MIN => 'min',
				ZBX_PREPROC_PROMETHEUS_MAX => 'max',
				ZBX_PREPROC_PROMETHEUS_AVG => 'avg',
				ZBX_PREPROC_PROMETHEUS_COUNT => 'count'
			]))
			->addClass('js-preproc-param-prometheus-pattern-function').
		(new CTextBox('preprocessing[#{rowNum}][params][2]', ''))
			->setAttribute('placeholder', '#{placeholder_2}')
			->setEnabled(false)
	?>
</script>

<script type="text/x-jquery-tmpl" id="preprocessing-steps-parameters-snmp-walk-value-tmpl">
	<?= (new CTextBox('preprocessing[#{rowNum}][params][0]', ''))->setAttribute('placeholder', _('OID')).
		(new CSelect('preprocessing[#{rowNum}][params][1]'))
			->setValue(ZBX_PREPROC_SNMP_UNCHANGED)
			->setAdaptiveWidth(202)
			->addOptions([
				new CSelectOption(ZBX_PREPROC_SNMP_UNCHANGED, _('Unchanged')),
				new CSelectOption(ZBX_PREPROC_SNMP_UTF8_FROM_HEX, _('UTF-8 from Hex-STRING')),
				new CSelectOption(ZBX_PREPROC_SNMP_MAC_FROM_HEX, _('MAC from Hex-STRING')),
				new CSelectOption(ZBX_PREPROC_SNMP_INT_FROM_BITS, _('Integer from BITS'))
			])
	?>
</script>

<script type="text/x-jquery-tmpl" id="preprocessing-steps-parameters-snmp-walk-to-json-tmpl">
	<?php
		echo (new CDiv(
				(new CTable())
					->addClass('group-json-mapping')
					->setHeader(
						(new CRowHeader([
							new CColHeader(_('Field name')),
							new CColHeader(_('OID prefix')),
							new CColHeader(_('Format')),
							(new CColHeader(_('Action')))->addClass(ZBX_STYLE_NOWRAP)
						]))->addClass(ZBX_STYLE_GREY)
					)
					->addItem(
						(new CRow([
							new CCol(
								(new CTextBox('preprocessing[#{rowNum}][params][]', ''))
									->removeId()
									->setAttribute('placeholder', _('Field name'))
							),
							new CCol(
								(new CTextBox('preprocessing[#{rowNum}][params][]', ''))
									->removeId()
									->setAttribute('placeholder', _('OID prefix'))
							),
							new CCol(
								(new CSelect('preprocessing[#{rowNum}][params][]'))
									->setValue(ZBX_PREPROC_SNMP_UNCHANGED)
									->setWidth(ZBX_TEXTAREA_PREPROC_TREAT_SELECT)
									->addOptions([
										new CSelectOption(ZBX_PREPROC_SNMP_UNCHANGED, _('Unchanged')),
										new CSelectOption(ZBX_PREPROC_SNMP_UTF8_FROM_HEX, _('UTF-8 from Hex-STRING')),
										new CSelectOption(ZBX_PREPROC_SNMP_MAC_FROM_HEX, _('MAC from Hex-STRING')),
										new CSelectOption(ZBX_PREPROC_SNMP_INT_FROM_BITS, _('Integer from BITS'))
									])
							),
							(new CCol(
								(new CButtonLink(_('Remove')))
									->addClass('js-group-json-action-delete')
									->setEnabled(false)
							))->addClass(ZBX_STYLE_NOWRAP)
						]))->addClass('group-json-row')
					)
					->addItem(
						(new CTag('tfoot', true))
							->addItem(
								(new CCol(
									(new CButtonLink(_('Add')))->addClass('js-group-json-action-add')
								))->setColSpan(4)
							)
					)
					->setAttribute('data-index', '#{rowNum}')
			))->addClass(ZBX_STYLE_TABLE_FORMS_SEPARATOR);
	?>
</script>

<script type="text/x-jquery-tmpl" id="preprocessing-steps-parameters-snmp-walk-to-json-row-tmpl">
	<?php
		echo (new CRow([
			new CCol(
				(new CTextBox('preprocessing[#{rowNum}][params][]', ''))
					->removeId()
					->setAttribute('placeholder', _('Field name'))
			),
			new CCol(
				(new CTextBox('preprocessing[#{rowNum}][params][]', ''))
					->removeId()
					->setAttribute('placeholder', _('OID prefix'))
			),
			new CCol(
				(new CSelect('preprocessing[#{rowNum}][params][]'))
					->setValue(ZBX_PREPROC_SNMP_UNCHANGED)
					->setWidth(ZBX_TEXTAREA_PREPROC_TREAT_SELECT)
					->addOptions([
						new CSelectOption(ZBX_PREPROC_SNMP_UNCHANGED, _('Unchanged')),
						new CSelectOption(ZBX_PREPROC_SNMP_UTF8_FROM_HEX, _('UTF-8 from Hex-STRING')),
						new CSelectOption(ZBX_PREPROC_SNMP_MAC_FROM_HEX, _('MAC from Hex-STRING')),
						new CSelectOption(ZBX_PREPROC_SNMP_INT_FROM_BITS, _('Integer from BITS'))
					])
			),
			(new CCol(
				(new CButtonLink(_('Remove')))->addClass('js-group-json-action-delete')
			))->addClass(ZBX_STYLE_NOWRAP)
		]))->addClass('group-json-row');
	?>
</script>

<<<<<<< HEAD
<script type="text/x-jquery-tmpl" id="preprocessing-steps-parameters-snmp-get-value-tmpl">
	<?= (new CSelect('preprocessing[#{rowNum}][params][0]'))
			->setValue(ZBX_PREPROC_SNMP_UTF8_FROM_HEX)
			->setAdaptiveWidth(202)
			->addOptions([
				new CSelectOption(ZBX_PREPROC_SNMP_UTF8_FROM_HEX, _('UTF-8 from Hex-STRING')),
				new CSelectOption(ZBX_PREPROC_SNMP_MAC_FROM_HEX, _('MAC from Hex-STRING')),
				new CSelectOption(ZBX_PREPROC_SNMP_INT_FROM_BITS, _('Integer from BITS'))
			])
=======
<script type="text/x-jquery-tmpl" id="preprocessing-steps-parameters-check-not-supported-row-tmpl">
	<?= (new CSelect('preprocessing[#{rowNum}][params][0]'))
			->addOptions(CSelect::createOptionsFromArray([
				ZBX_PREPROC_MATCH_ERROR_ANY => _('any error'),
				ZBX_PREPROC_MATCH_ERROR_REGEX => _('error matches'),
				ZBX_PREPROC_MATCH_ERROR_NOT_REGEX => _('error does not match')
			]))
				->setAttribute('placeholder', _('error-matching'))
				->addClass('js-preproc-param-error-matching')
				->setValue(ZBX_PREPROC_MATCH_ERROR_ANY).
		(new CTextBox('preprocessing[#{rowNum}][params][1]', ''))
			->removeId()
			->setAttribute('placeholder', _('pattern'))
			->addClass(ZBX_STYLE_VISIBILITY_HIDDEN);
>>>>>>> 3c04b8c7
	?>
</script>

<script type="text/javascript">
	jQuery(function($) {
		function makeParameterInput(index, type) {
			const preproc_param_single_tmpl = new Template($('#preprocessing-steps-parameters-single-tmpl').html());
			const preproc_param_double_tmpl = new Template($('#preprocessing-steps-parameters-double-tmpl').html());
			const preproc_param_custom_width_chkbox_tmpl =
				new Template($('#preprocessing-steps-parameters-custom-width-chkbox-tmpl').html());
			const preproc_param_multiline_tmpl = new Template(
				$('#preprocessing-steps-parameters-multiline-tmpl').html()
			);
			const preproc_param_prometheus_pattern_tmpl = new Template(
				$('#preprocessing-steps-parameters-custom-prometheus-pattern-tmpl').html()
			);
			const preproc_param_snmp_walk_value_tmpl = new Template(
				$('#preprocessing-steps-parameters-snmp-walk-value-tmpl').html()
			);
			const preproc_param_snmp_walk_to_json_tmpl = new Template(
				$('#preprocessing-steps-parameters-snmp-walk-to-json-tmpl').html()
			);
<<<<<<< HEAD
			const preproc_param_snmp_get_value_tmpl = new Template(
				$('#preprocessing-steps-parameters-snmp-get-value-tmpl').html()
=======
			const preproc_param_check_not_supported_tmpl = new Template(
				$('#preprocessing-steps-parameters-check-not-supported-row-tmpl').html()
>>>>>>> 3c04b8c7
			);

			switch (type) {
				case '<?= ZBX_PREPROC_MULTIPLIER ?>':
					return $(preproc_param_single_tmpl.evaluate({
						rowNum: index,
						placeholder: <?= json_encode(_('number')) ?>
					})).css('width', <?= ZBX_TEXTAREA_NUMERIC_BIG_WIDTH ?>);

				case '<?= ZBX_PREPROC_RTRIM ?>':
				case '<?= ZBX_PREPROC_LTRIM ?>':
				case '<?= ZBX_PREPROC_TRIM ?>':
					return $(preproc_param_single_tmpl.evaluate({
						rowNum: index,
						placeholder: <?= json_encode(_('list of characters')) ?>
					})).css('width', <?= ZBX_TEXTAREA_SMALL_WIDTH ?>);

				case '<?= ZBX_PREPROC_XPATH ?>':
				case '<?= ZBX_PREPROC_ERROR_FIELD_XML ?>':
					return $(preproc_param_single_tmpl.evaluate({
						rowNum: index,
						placeholder: <?= json_encode(_('XPath')) ?>
					}));

				case '<?= ZBX_PREPROC_JSONPATH ?>':
				case '<?= ZBX_PREPROC_ERROR_FIELD_JSON ?>':
					return $(preproc_param_single_tmpl.evaluate({
						rowNum: index,
						placeholder: <?= json_encode(_('$.path.to.node')) ?>
					}));

				case '<?= ZBX_PREPROC_REGSUB ?>':
				case '<?= ZBX_PREPROC_ERROR_FIELD_REGEX ?>':
					return $(preproc_param_double_tmpl.evaluate({
						rowNum: index,
						placeholder_0: <?= json_encode(_('pattern')) ?>,
						placeholder_1: <?= json_encode(_('output')) ?>
					}));

				case '<?= ZBX_PREPROC_VALIDATE_RANGE ?>':
					return $(preproc_param_double_tmpl.evaluate({
						rowNum: index,
						placeholder_0: <?= json_encode(_('min')) ?>,
						placeholder_1: <?= json_encode(_('max')) ?>
					}));

				case '<?= ZBX_PREPROC_VALIDATE_REGEX ?>':
				case '<?= ZBX_PREPROC_VALIDATE_NOT_REGEX ?>':
					return $(preproc_param_single_tmpl.evaluate({
						rowNum: index,
						placeholder: <?= json_encode(_('pattern')) ?>
					}));

				case '<?= ZBX_PREPROC_THROTTLE_TIMED_VALUE ?>':
					return $(preproc_param_single_tmpl.evaluate({
						rowNum: index,
						placeholder: <?= json_encode(_('seconds')) ?>
					})).css('width', <?= ZBX_TEXTAREA_NUMERIC_BIG_WIDTH ?>);

				case '<?= ZBX_PREPROC_SCRIPT ?>':
					return $(preproc_param_multiline_tmpl.evaluate({rowNum: index})).multilineInput({
						title: <?= json_encode(_('JavaScript')) ?>,
						placeholder: <?= json_encode(_('script')) ?>,
						placeholder_textarea: 'return value',
						label_before: 'function (value) {',
						label_after: '}',
						grow: 'auto',
						rows: 0,
						maxlength: <?= DB::getFieldLength('item_preproc', 'params') ?>
					});

				case '<?= ZBX_PREPROC_PROMETHEUS_PATTERN ?>':
					return $(preproc_param_prometheus_pattern_tmpl.evaluate({
						rowNum: index,
						placeholder_0: <?= json_encode(
							_('<metric name>{<label name>="<label value>", ...} == <value>')
						) ?>,
						placeholder_2: <?= json_encode(_('<label name>')) ?>
					}));

				case '<?= ZBX_PREPROC_PROMETHEUS_TO_JSON ?>':
					return $(preproc_param_single_tmpl.evaluate({
						rowNum: index,
						placeholder: <?= json_encode(
							_('<metric name>{<label name>="<label value>", ...} == <value>')
						) ?>
					}));

				case '<?= ZBX_PREPROC_CSV_TO_JSON ?>':
					return $(preproc_param_custom_width_chkbox_tmpl.evaluate({
						rowNum: index,
						width_0: <?= ZBX_TEXTAREA_NUMERIC_STANDARD_WIDTH ?>,
						width_1: <?= ZBX_TEXTAREA_NUMERIC_STANDARD_WIDTH ?>,
						placeholder_0: ',',
						placeholder_1: '"',
						chkbox_label: <?= json_encode(_('With header row')) ?>,
						chkbox_value: <?= ZBX_PREPROC_CSV_HEADER ?>,
						chkbox_default: true
					}));

				case '<?= ZBX_PREPROC_STR_REPLACE ?>':
					return $(preproc_param_double_tmpl.evaluate({
						rowNum: index,
						placeholder_0: <?= json_encode(_('search string')) ?>,
						placeholder_1: <?= json_encode(_('replacement')) ?>
					}));

				case '<?= ZBX_PREPROC_VALIDATE_NOT_SUPPORTED ?>':
					return $(preproc_param_check_not_supported_tmpl.evaluate({
						rowNum: index
					}));

				case '<?= ZBX_PREPROC_SNMP_WALK_VALUE ?>':
					return $(preproc_param_snmp_walk_value_tmpl.evaluate({
						rowNum: index
					}));

				case '<?= ZBX_PREPROC_SNMP_WALK_TO_JSON ?>':
					return $(preproc_param_snmp_walk_to_json_tmpl.evaluate({
						rowNum: index
					}));

				case '<?= ZBX_PREPROC_SNMP_GET_VALUE ?>':
					return $(preproc_param_snmp_get_value_tmpl.evaluate({
						rowNum: index
					}));

				default:
					return '';
			}
		}

		var $preprocessing = $('#preprocessing');

		if ($preprocessing.length === 0) {
			const prep_elem = document.querySelector('#preprocessing_div');

			if (!prep_elem) {
				return false;
			}

			let obj = prep_elem;
			if (prep_elem.tagName === 'SPAN') {
				obj = prep_elem.originalObject;
			}

			$preprocessing = $(obj.querySelector('#preprocessing'));
		}

		let step_index = $preprocessing.find('li.sortable').length;

		$preprocessing.sortable({
			disabled: $preprocessing.find('div.<?= ZBX_STYLE_DRAG_ICON ?>').hasClass('<?= ZBX_STYLE_DISABLED ?>'),
			items: 'li.sortable',
			axis: 'y',
			containment: 'parent',
			cursor: 'grabbing',
			handle: 'div.<?= ZBX_STYLE_DRAG_ICON ?>',
			tolerance: 'pointer',
			opacity: 0.6,
			update: function() {
				let i = 0;

				$(this).find('li.sortable').each(function() {
					$(this).find('[name*="sortorder"]').val(i++);
				});
			}
		});

		const change_event = new CustomEvent('item.preprocessing.change');

		$preprocessing
			.on('click', '.element-table-add', function() {
				let sortable_count = $preprocessing.find('li.sortable').length;
				const preproc_row_tmpl = new Template($('#preprocessing-steps-tmpl').html());
				const $row = $(preproc_row_tmpl.evaluate({
					rowNum: step_index,
					sortorder: sortable_count++
				}));
				const type = $('z-select[name*="type"]', $row).val();

				$('.step-parameters', $row).html(makeParameterInput(step_index, type));
				$(this).closest('.preprocessing-list-foot').before($row);

				$('.preprocessing-list-head').show();

				if (sortable_count == 1) {
					$('#preproc_test_all').show();
					$preprocessing
						.sortable('disable')
						.find('div.<?= ZBX_STYLE_DRAG_ICON ?>')
						.addClass('<?= ZBX_STYLE_DISABLED ?>');
				}
				else if (sortable_count > 1) {
					$preprocessing
						.sortable('enable')
						.find('div.<?= ZBX_STYLE_DRAG_ICON ?>')
						.removeClass('<?= ZBX_STYLE_DISABLED ?>');
				}

				$preprocessing[0].dispatchEvent(change_event);
				step_index++;
			})
			.on('click', '#preproc_test_all', function() {
				var step_nums = [];
				$('z-select[name^="preprocessing"][name$="[type]"]', $preprocessing).each(function() {
					var str = $(this).attr('name');
					step_nums.push(str.substr(14, str.length - 21));
				});

				openItemTestDialog(step_nums, true, false, this, -1);
			})
			.on('click', '.preprocessing-step-test', function() {
				var str = $(this).attr('name'),
					step_nr = $(this).attr('data-step'),
					num = str.substr(14, str.length - 21);

				openItemTestDialog([num], false, false, this, num);
			})
			.on('click', '.element-table-remove', function() {
				$(this).closest('li.sortable').remove();

				const sortable_count = $preprocessing.find('li.sortable').length;

				if (sortable_count == 0) {
					$('#preproc_test_all').hide();
					$('.preprocessing-list-head').hide();
				}
				else if (sortable_count == 1) {
					$preprocessing
						.sortable('disable')
						.find('div.<?= ZBX_STYLE_DRAG_ICON ?>').addClass('<?= ZBX_STYLE_DISABLED ?>');
				}

				if (sortable_count > 0) {
					let i = 0;

					$preprocessing.find('li.sortable').each(function() {
						$(this).find('[name*="sortorder"]').val(i++);
					});
				}

				$preprocessing[0].dispatchEvent(change_event);
			})
			.on('change', 'z-select[name*="type"]', function() {
				var $row = $(this).closest('.preprocessing-list-item'),
					type = $(this).val(),
					$on_fail = $row.find('[name*="on_fail"]');

				$('.step-parameters', $row).html(makeParameterInput($row.data('step'), type));

				// Disable "Custom on fail" for some of the preprocessing types.
				switch (type) {
					case '<?= ZBX_PREPROC_RTRIM ?>':
					case '<?= ZBX_PREPROC_LTRIM ?>':
					case '<?= ZBX_PREPROC_TRIM ?>':
					case '<?= ZBX_PREPROC_THROTTLE_VALUE ?>':
					case '<?= ZBX_PREPROC_THROTTLE_TIMED_VALUE ?>':
					case '<?= ZBX_PREPROC_SCRIPT ?>':
					case '<?= ZBX_PREPROC_STR_REPLACE ?>':
						$on_fail
							.prop('checked', false)
							.prop('disabled', true)
							.trigger('change');
						$row.find('[name*="[test]"]').prop('disabled', false);
						break;

					case '<?= ZBX_PREPROC_VALIDATE_NOT_SUPPORTED ?>':
						$on_fail
							.prop('checked', true)
							.prop('disabled', true)
							.trigger('change');
						break;

					default:
						$on_fail.prop('disabled', false);
						$row.find('[name*="[test]"]').prop('disabled', false);
						break;
				}
			})
			.on('change', 'input[type="text"][name*="params"]', function() {
				$(this).attr('title', $(this).val());
			})
			.on('change', 'input[name*="on_fail"]', function() {
				var $on_fail_options = $(this).closest('.preprocessing-list-item').find('.on-fail-options');

				if ($(this).is(':checked')) {
					$on_fail_options.find('input').prop('disabled', false);
					$on_fail_options.show();
				}
				else {
					$on_fail_options.find('input').prop('disabled', true);
					$on_fail_options.hide();
				}
			})
			.on('change', 'input[name*="error_handler]"]', function() {
				var error_handler = $(this).val(),
					$error_handler_params = $(this).closest('.on-fail-options').find('[name*="error_handler_params"]');

				if (error_handler == '<?= ZBX_PREPROC_FAIL_DISCARD_VALUE ?>') {
					$error_handler_params
						.prop('disabled', true)
						.hide();
				}
				else if (error_handler == '<?= ZBX_PREPROC_FAIL_SET_VALUE ?>') {
					$error_handler_params
						.prop('disabled', false)
						.attr('placeholder', <?= json_encode(_('value')) ?>)
						.show();
				}
				else if (error_handler == '<?= ZBX_PREPROC_FAIL_SET_ERROR ?>') {
					$error_handler_params
						.prop('disabled', false)
						.attr('placeholder', <?= json_encode(_('error message')) ?>)
						.show();
				}
			})
			.on('change', '.js-preproc-param-prometheus-pattern-function', function() {
				$(this).next('input').prop('disabled', $(this).val() !== '<?= ZBX_PREPROC_PROMETHEUS_LABEL ?>');
			})
			.on('change', '.js-preproc-param-error-matching', function() {
				$(this).next('input')
					.toggleClass('<?= ZBX_STYLE_VISIBILITY_HIDDEN ?>', this.value == <?= ZBX_PREPROC_MATCH_ERROR_ANY ?>);
			})
			.on('click', '.js-group-json-action-delete', function() {
				const table = this.closest('.group-json-mapping');
				const row = this.closest('.group-json-row');
				const count = table.querySelectorAll('.group-json-row').length;

				if (count == 1) {
					return;
				}

				row.remove();

				if (count == 2) {
					table.querySelector('.js-group-json-action-delete').disabled = true;
				}
			})
			.on('click', '.js-group-json-action-add', function() {
				const template = new Template(
					document
						.getElementById('preprocessing-steps-parameters-snmp-walk-to-json-row-tmpl')
						.innerHTML
				);
				const container = this.closest('.group-json-mapping');

				const row_numb = container.dataset.index;

				[...container.querySelectorAll('.js-group-json-action-delete')].map((btn) => {
					btn.disabled = false;
				});

				container
					.querySelector('tbody')
					.insertAdjacentHTML('beforeend', template.evaluate({rowNum: row_numb}));
			});
	});
</script><|MERGE_RESOLUTION|>--- conflicted
+++ resolved
@@ -231,17 +231,6 @@
 	?>
 </script>
 
-<<<<<<< HEAD
-<script type="text/x-jquery-tmpl" id="preprocessing-steps-parameters-snmp-get-value-tmpl">
-	<?= (new CSelect('preprocessing[#{rowNum}][params][0]'))
-			->setValue(ZBX_PREPROC_SNMP_UTF8_FROM_HEX)
-			->setAdaptiveWidth(202)
-			->addOptions([
-				new CSelectOption(ZBX_PREPROC_SNMP_UTF8_FROM_HEX, _('UTF-8 from Hex-STRING')),
-				new CSelectOption(ZBX_PREPROC_SNMP_MAC_FROM_HEX, _('MAC from Hex-STRING')),
-				new CSelectOption(ZBX_PREPROC_SNMP_INT_FROM_BITS, _('Integer from BITS'))
-			])
-=======
 <script type="text/x-jquery-tmpl" id="preprocessing-steps-parameters-check-not-supported-row-tmpl">
 	<?= (new CSelect('preprocessing[#{rowNum}][params][0]'))
 			->addOptions(CSelect::createOptionsFromArray([
@@ -256,7 +245,18 @@
 			->removeId()
 			->setAttribute('placeholder', _('pattern'))
 			->addClass(ZBX_STYLE_VISIBILITY_HIDDEN);
->>>>>>> 3c04b8c7
+	?>
+</script>
+
+<script type="text/x-jquery-tmpl" id="preprocessing-steps-parameters-snmp-get-value-tmpl">
+	<?= (new CSelect('preprocessing[#{rowNum}][params][0]'))
+			->setValue(ZBX_PREPROC_SNMP_UTF8_FROM_HEX)
+			->setAdaptiveWidth(202)
+			->addOptions([
+				new CSelectOption(ZBX_PREPROC_SNMP_UTF8_FROM_HEX, _('UTF-8 from Hex-STRING')),
+				new CSelectOption(ZBX_PREPROC_SNMP_MAC_FROM_HEX, _('MAC from Hex-STRING')),
+				new CSelectOption(ZBX_PREPROC_SNMP_INT_FROM_BITS, _('Integer from BITS'))
+			])
 	?>
 </script>
 
@@ -279,13 +279,11 @@
 			const preproc_param_snmp_walk_to_json_tmpl = new Template(
 				$('#preprocessing-steps-parameters-snmp-walk-to-json-tmpl').html()
 			);
-<<<<<<< HEAD
+			const preproc_param_check_not_supported_tmpl = new Template(
+				$('#preprocessing-steps-parameters-check-not-supported-row-tmpl').html()
+			);
 			const preproc_param_snmp_get_value_tmpl = new Template(
 				$('#preprocessing-steps-parameters-snmp-get-value-tmpl').html()
-=======
-			const preproc_param_check_not_supported_tmpl = new Template(
-				$('#preprocessing-steps-parameters-check-not-supported-row-tmpl').html()
->>>>>>> 3c04b8c7
 			);
 
 			switch (type) {
