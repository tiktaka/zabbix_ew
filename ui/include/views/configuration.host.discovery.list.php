--- conflicted
+++ resolved
@@ -317,13 +317,8 @@
 
 	$discoveryTable->addRow([
 		$checkbox,
-<<<<<<< HEAD
-		(new CCol($discovery['hosts'][0]['name']))->addClass(ZBX_STYLE_WORDBREAK),
+		(new CCol($host))->addClass(ZBX_STYLE_WORDBREAK),
 		(new CCol($description))->addClass(ZBX_STYLE_WORDBREAK),
-=======
-		$host,
-		$description,
->>>>>>> 2ffd8876
 		[
 			new CLink(_('Item prototypes'),
 				(new CUrl('zabbix.php'))
