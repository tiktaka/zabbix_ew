<?php
/*
** Zabbix
** Copyright (C) 2001-2023 Zabbix SIA
**
** This program is free software; you can redistribute it and/or modify
** it under the terms of the GNU General Public License as published by
** the Free Software Foundation; either version 2 of the License, or
** (at your option) any later version.
**
** This program is distributed in the hope that it will be useful,
** but WITHOUT ANY WARRANTY; without even the implied warranty of
** MERCHANTABILITY or FITNESS FOR A PARTICULAR PURPOSE. See the
** GNU General Public License for more details.
**
** You should have received a copy of the GNU General Public License
** along with this program; if not, write to the Free Software
** Foundation, Inc., 51 Franklin Street, Fifth Floor, Boston, MA 02110-1301, USA.
**/


/**
 * @var CView $this
 * @var array $data
 */

$this->includeJsFile('configuration.httpconf.edit.js.php');

$html_page = (new CHtmlPage())
	->setTitle(_('Web monitoring'))
	->setDocUrl(CDocHelper::getUrl(CDocHelper::DATA_COLLECTION_HTTPCONF_EDIT));

// Append host summary to widget header.
if ($data['hostid'] != 0) {
	$html_page->setNavigation(getHostNavigation('web', $data['hostid']));
}

$url = (new CUrl('httpconf.php'))
	->setArgument('context', $data['context'])
	->getUrl();

$form = (new CForm('post', $url))
	->addItem((new CVar('form_refresh', $data['form_refresh'] + 1))->removeId())
	->addItem((new CVar(CCsrfTokenHelper::CSRF_TOKEN_NAME, CCsrfTokenHelper::get('httpconf.php')))->removeId())
	->setId('webscenario-form')
	->setName('webscenario_form')
	->setAttribute('aria-labelledby', CHtmlPage::PAGE_TITLE_ID)
	->addVar('form', $data['form'])
	->addVar('hostid', $data['hostid'])
	->addVar('templated', $data['templated']);

if ($data['httptestid'] != 0) {
	$form->addVar('httptestid', $data['httptestid']);
}

// Scenario tab.
$scenario_tab = new CFormGrid();

if ($data['templates']) {
	$scenario_tab->addItem([
		new CLabel(_('Parent web scenarios')),
		new CFormField($data['templates'])
	]);
}

$name_text_box = (new CTextBox('name', $data['name'], $data['templated'], DB::getFieldLength('httptest', 'name')))
	->setWidth(ZBX_TEXTAREA_STANDARD_WIDTH)
	->setAriaRequired()
	->setAttribute('autofocus', 'autofocus');

$scenario_tab
	->addItem([
		(new CLabel(_('Name'), 'name'))->setAsteriskMark(),
		new CFormField($name_text_box)
	])
	->addItem([
		(new CLabel(_('Update interval'), 'delay'))->setAsteriskMark(),
		new CFormField(
			(new CTextBox('delay', $data['delay'], false, DB::getFieldLength('httptest', 'delay')))
				->setWidth(ZBX_TEXTAREA_SMALL_WIDTH)
				->setAriaRequired()
		)
	])
	->addItem([
		(new CLabel(_('Attempts'), 'retries'))->setAsteriskMark(),
		new CFormField(
			(new CNumericBox('retries', $data['retries'], 2))
				->setWidth(ZBX_TEXTAREA_NUMERIC_STANDARD_WIDTH)
				->setAriaRequired()
		)
	]);

$agent_select = (new CSelect('agent'))
	->setId('agent')
	->setFocusableElementId('agent-focusable')
	->setValue($data['agent']);

$user_agents_all = userAgents();
$user_agents_all[_('Others')][ZBX_AGENT_OTHER] = _('other').' ...';

foreach ($user_agents_all as $user_agent_group => $user_agents) {
	$agent_select->addOptionGroup((new CSelectOptionGroup($user_agent_group))
		->addOptions(CSelect::createOptionsFromArray($user_agents))
	);
}

<<<<<<< HEAD
$scenario_tab
	->addItem([
		new CLabel(_('Agent'), $agent_select->getFocusableElementId()),
		new CFormField($agent_select)
	])
	->addItem([
		(new CLabel(_('User agent string'), 'agent_other'))->addClass('js-field-agent-other'),
		(new CFormField(
			(new CTextBox('agent_other', $data['agent_other'], false, DB::getFieldLength('httptest', 'agent')))
				->setWidth(ZBX_TEXTAREA_STANDARD_WIDTH)
		))->addClass('js-field-agent-other')
	])
	->addItem([
		new CLabel(_('HTTP proxy'), 'http_proxy'),
		new CFormField(
			(new CTextBox('http_proxy', $data['http_proxy'], false, DB::getFieldLength('httptest', 'http_proxy')))
				->setWidth(ZBX_TEXTAREA_STANDARD_WIDTH)
				->setAttribute('placeholder', '[protocol://][user[:password]@]proxy.example.com[:port]')
				->disableAutocomplete()
		)
	])
	->addItem([
		new CLabel(_('Variables')),
		new CFormField(
			(new CDiv([
				(new CTable())
					->setId('variables')
					->addClass(ZBX_STYLE_CELL_TOP)
					->setHeader(['', _('Name'), '', _('Value'), ''])
					->setFooter(
						(new CCol(
							(new CSimpleButton(_('Add')))
								->addClass(ZBX_STYLE_BTN_LINK)
								->addClass('element-table-add')
						))->setColSpan(5)
					),
				(new CTemplateTag('variable-row-tmpl'))->addItem(
					(new CRow([
						(new CCol())->addStyle('width: 6px;'),
						(new CTextAreaFlexible('variables[#{rowNum}][name]', '#{name}', ['add_post_js' => false]))
							->removeId()
							->setWidth(ZBX_TEXTAREA_HTTP_PAIR_NAME_WIDTH)
							->setAttribute('placeholder', _('name')),
						RARR(),
						(new CTextAreaFlexible('variables[#{rowNum}][value]', '#{value}', ['add_post_js' => false]))
							->removeId()
							->setWidth(ZBX_TEXTAREA_HTTP_PAIR_VALUE_WIDTH)
							->setMaxlength(2000)
							->setAttribute('placeholder', _('value')),
						(new CCol(
							(new CSimpleButton(_('Remove')))
								->addClass(ZBX_STYLE_BTN_LINK)
								->addClass('element-table-remove')
						))->addClass(ZBX_STYLE_NOWRAP)
					]))->addClass('form_row')
				)
			]))
				->addClass(ZBX_STYLE_TABLE_FORMS_SEPARATOR)
				->addStyle('min-width: '.ZBX_TEXTAREA_STANDARD_WIDTH.'px;')
		)
	])
	->addItem([
		new CLabel(_('Headers')),
		new CFormField(
			(new CDiv([
				(new CTable())
					->setId('headers')
					->addClass(ZBX_STYLE_CELL_TOP)
					->setHeader(['', _('Name'), '', _('Value'), ''])
					->setFooter(
						(new CCol(
							(new CSimpleButton(_('Add')))
								->addClass(ZBX_STYLE_BTN_LINK)
								->addClass('element-table-add')
						))->setColSpan(5)
					),
				(new CTemplateTag('header-row-tmpl'))->addItem(
					(new CRow([
						(new CCol(
							(new CDiv())->addClass(ZBX_STYLE_DRAG_ICON)
						))->addClass(ZBX_STYLE_TD_DRAG_ICON),
						(new CTextAreaFlexible('headers[#{rowNum}][name]', '#{name}', ['add_post_js' => false]))
							->removeId()
							->setWidth(ZBX_TEXTAREA_HTTP_PAIR_NAME_WIDTH)
							->setAttribute('placeholder', _('name')),
						RARR(),
						(new CTextAreaFlexible('headers[#{rowNum}][value]', '#{value}', ['add_post_js' => false]))
							->removeId()
							->setWidth(ZBX_TEXTAREA_HTTP_PAIR_VALUE_WIDTH)
							->setMaxlength(2000)
							->setAttribute('placeholder', _('value')),
						(new CCol(
							(new CSimpleButton(_('Remove')))
								->addClass(ZBX_STYLE_BTN_LINK)
								->addClass('element-table-remove')
						))->addClass(ZBX_STYLE_NOWRAP)
					]))
						->addClass('form_row')
						->addClass('sortable')
				)
			]))
				->addClass(ZBX_STYLE_TABLE_FORMS_SEPARATOR)
				->addStyle('min-width: '.ZBX_TEXTAREA_STANDARD_WIDTH.'px;')
		)
	])
	->addItem([
		new CLabel(_('Enabled'), 'status'),
		new CFormField(
			(new CCheckBox('status', HTTPTEST_STATUS_ACTIVE))->setChecked($data['status'] == HTTPTEST_STATUS_ACTIVE)
		)
	]);

// Steps tab.
$steps_tab = (new CFormGrid())->addItem([
	(new CLabel(_('Steps')))->setAsteriskMark(),
	(new CFormField(
		(new CDiv([
			(new CTable())
				->setId('steps')
				->addClass('list-numbered')
				->addClass(ZBX_STYLE_OVERFLOW_ELLIPSIS)
				->setHeader([
					(new CColHeader())->setWidth('15'),
					(new CColHeader())->setWidth('15'),
					(new CColHeader(_('Name')))->setWidth('150'),
					(new CColHeader(_('Timeout')))->setWidth('50'),
					(new CColHeader(_('URL')))->setWidth('200'),
					(new CColHeader(_('Required')))->setWidth('75'),
					(new CColHeader(_('Status codes')))
						->addClass(ZBX_STYLE_NOWRAP)
						->setWidth('90'),
					(new CColHeader(_('Action')))->setWidth('50')
				])
				->addItem(
					(new CTag('tfoot', true))->addItem(
						(new CCol(!$data['templated']
							? (new CSimpleButton(_('Add')))
								->addClass(ZBX_STYLE_BTN_LINK)
								->addClass('js-add-step')
							: null
						))->setColSpan(8)
					)
				),
			$data['templated']
				? (new CTemplateTag('step-row-templated-tmpl'))->addItem(
					(new CRow([
						new CCol([
							(new CInput('hidden', 'steps[#{row_index}][httpstepid]', '#{httpstepid}'))->removeId(),
							(new CInput('hidden', 'steps[#{row_index}][name]', '#{name}'))->removeId(),
							(new CInput('hidden', 'steps[#{row_index}][url]', '#{url}'))->removeId(),
							(new CInput('hidden', 'steps[#{row_index}][timeout]', '#{timeout}'))->removeId(),
							(new CInput('hidden', 'steps[#{row_index}][posts]', '#{posts}'))->removeId(),
							(new CInput('hidden', 'steps[#{row_index}][required]', '#{required}'))->removeId(),
							(new CInput('hidden', 'steps[#{row_index}][status_codes]', '#{status_codes}'))->removeId(),
							(new CInput('hidden', 'steps[#{row_index}][follow_redirects]', '#{follow_redirects}'))->removeId(),
							(new CInput('hidden', 'steps[#{row_index}][retrieve_mode]', '#{retrieve_mode}'))->removeId(),
							(new CInput('hidden', 'steps[#{row_index}][post_type]', '#{post_type}'))->removeId()
						]),
						(new CSpan(':'))->addClass('list-numbered-item'),
						(new CLink('#{name}', 'javascript:void(0);'))->addClass('js-edit-step'),
						'#{timeout}',
						'#{url}',
						'#{required}',
						'#{status_codes}',
						''
					]))->setAttribute('data-row_index', '#{row_index}')
				)
				: (new CTemplateTag('step-row-tmpl'))->addItem(
					(new CRow([
						(new CCol([
							(new CDiv())->addClass(ZBX_STYLE_DRAG_ICON),
							(new CInput('hidden', 'steps[#{row_index}][httpstepid]', '#{httpstepid}'))->removeId(),
							(new CInput('hidden', 'steps[#{row_index}][name]', '#{name}'))->removeId(),
							(new CInput('hidden', 'steps[#{row_index}][url]', '#{url}'))->removeId(),
							(new CInput('hidden', 'steps[#{row_index}][timeout]', '#{timeout}'))->removeId(),
							(new CInput('hidden', 'steps[#{row_index}][posts]', '#{posts}'))->removeId(),
							(new CInput('hidden', 'steps[#{row_index}][required]', '#{required}'))->removeId(),
							(new CInput('hidden', 'steps[#{row_index}][status_codes]', '#{status_codes}'))->removeId(),
							(new CInput('hidden', 'steps[#{row_index}][follow_redirects]', '#{follow_redirects}'))->removeId(),
							(new CInput('hidden', 'steps[#{row_index}][retrieve_mode]', '#{retrieve_mode}'))->removeId(),
							(new CInput('hidden', 'steps[#{row_index}][post_type]', '#{post_type}'))->removeId()
						]))->addClass(ZBX_STYLE_TD_DRAG_ICON),
						(new CSpan(':'))->addClass('list-numbered-item'),
						(new CLink('#{name}', 'javascript:void(0);'))->addClass('js-edit-step'),
						'#{timeout}',
						'#{url}',
						'#{required}',
						'#{status_codes}',
						(new CCol(
							(new CSimpleButton(_('Remove')))
								->addClass(ZBX_STYLE_BTN_LINK)
								->addClass('js-remove-step')
						))->addClass(ZBX_STYLE_NOWRAP)
					]))
						->setAttribute('data-row_index', '#{row_index}')
						->addClass('sortable')
				)
		]))
			->addClass(ZBX_STYLE_TABLE_FORMS_SEPARATOR)
			->setWidth('695')
	))->setAriaRequired()
]);

// Authentication tab.
$authentication_tab = (new CFormGrid())
	->addItem([
		new CLabel(_('HTTP authentication'), 'authentication-focusable'),
		new CFormField(
			(new CSelect('authentication'))
				->setId('authentication')
				->setFocusableElementId('authentication-focusable')
				->setValue($data['authentication'])
				->addOptions(CSelect::createOptionsFromArray(httptest_authentications()))
		)
	])
	->addItem([
		(new CLabel(_('User'), 'http_user'))->addClass('js-field-http-user'),
		(new CFormField(
			(new CTextBox('http_user', $data['http_user'], false, DB::getFieldLength('httptest', 'http_user')))
				->setWidth(ZBX_TEXTAREA_STANDARD_WIDTH)
				->disableAutocomplete()
		))->addClass('js-field-http-user')
	])
	->addItem([
		(new CLabel(_('Password'), 'http_password'))->addClass('js-field-http-password'),
		(new CFormField(
			(new CTextBox('http_password', $data['http_password'], false,
				DB::getFieldLength('httptest', 'http_password')
			))
				->setWidth(ZBX_TEXTAREA_STANDARD_WIDTH)
				->disableAutocomplete()
		))->addClass('js-field-http-password')
	])
	->addItem([
		new CLabel(_('SSL verify peer'), 'verify_peer'),
		new CFormField(
			(new CCheckBox('verify_peer'))->setChecked($data['verify_peer'] == ZBX_HTTP_VERIFY_PEER_ON)
		)
	])
	->addItem([
		new CLabel(_('SSL verify host'), 'verify_host'),
		new CFormField(
			(new CCheckBox('verify_host'))->setChecked($data['verify_host'] == ZBX_HTTP_VERIFY_HOST_ON)
		)
	])
	->addItem([
		new CLabel(_('SSL certificate file'), 'ssl_cert_file'),
		new CFormField(
			(new CTextBox('ssl_cert_file', $data['ssl_cert_file'], false,
				DB::getFieldLength('httptest', 'ssl_cert_file')
			))->setWidth(ZBX_TEXTAREA_STANDARD_WIDTH)
		)
	])
	->addItem([
		new CLabel(_('SSL key file'), 'ssl_key_file'),
		new CFormField(
			(new CTextBox('ssl_key_file', $data['ssl_key_file'], false, DB::getFieldLength('httptest', 'ssl_key_file')))
				->setWidth(ZBX_TEXTAREA_STANDARD_WIDTH)
		)
	])
	->addItem([
		new CLabel(_('SSL key password'), 'ssl_key_password'),
		new CFormField(
			(new CTextBox('ssl_key_password', $data['ssl_key_password'], false,
				DB::getFieldLength('httptest', 'ssl_key_password')
			))
				->setWidth(ZBX_TEXTAREA_STANDARD_WIDTH)
				->disableAutocomplete()
		)
	]);
=======
$http_form_list->addRow(new CLabel(_('Agent'), $agent_select->getFocusableElementId()), $agent_select);

$http_form_list->addRow(_('User agent string'),
	(new CTextBox('agent_other', $this->data['agent_other']))->setWidth(ZBX_TEXTAREA_STANDARD_WIDTH),
	'row_agent_other'
);

// append HTTP proxy to form list
$http_form_list
	->addRow(_('HTTP proxy'),
		(new CTextBox('http_proxy', $this->data['http_proxy'], false, 255))
			->setWidth(ZBX_TEXTAREA_STANDARD_WIDTH)
			->setAttribute('placeholder', _('[protocol://][user[:password]@]proxy.example.com[:port]'))
			->disableAutocomplete()
	);

$http_form_list->addRow(_('Variables'), (new CDiv(
	(new CTable())
		->addClass('httpconf-dynamic-row')
		->setAttribute('data-type', 'variables')
		->setAttribute('style', 'width: 100%;')
		->setHeader(['', _('Name'), '', _('Value'), ''])
		->addRow((new CRow([
			(new CCol(
				(new CButtonLink(_('Add')))->addClass('element-table-add')
			))->setColSpan(5)
		])))
))
	->addClass(ZBX_STYLE_TABLE_FORMS_SEPARATOR)
	->setAttribute('style', 'min-width: ' . ZBX_TEXTAREA_BIG_WIDTH . 'px;')
);

$http_form_list->addRow(_('Headers'), (new CDiv(
	(new CTable())
		->addClass('httpconf-dynamic-row')
		->setAttribute('data-type', 'headers')
		->setAttribute('style', 'width: 100%;')
		->setHeader(['', _('Name'), '', _('Value'), ''])
		->addRow((new CRow([
			(new CCol(
				(new CButtonLink(_('Add')))->addClass('element-table-add')
			))->setColSpan(5)
		])))
))
	->addClass(ZBX_STYLE_TABLE_FORMS_SEPARATOR)
	->setAttribute('style', 'min-width: ' . ZBX_TEXTAREA_BIG_WIDTH . 'px;')
);

$http_form_list->addRow(_('Enabled'), (new CCheckBox('status'))->setChecked(!$this->data['status']));

/*
 * Authentication tab
 */
$http_authentication_form_list = new CFormList();

// Authentication type
$http_authentication_form_list->addRow(new CLabel(_('HTTP authentication'), 'label-authentication'),
	(new CSelect('authentication'))
		->setId('authentication')
		->setFocusableElementId('label-authentication')
		->setValue($this->data['authentication'])
		->addOptions(CSelect::createOptionsFromArray(httptest_authentications()))
);

$http_authentication_form_list
	->addRow(new CLabel(_('User'), 'http_user'),
		(new CTextBox('http_user', $this->data['http_user'], false, DB::getFieldLength('httptest', 'http_user')))
			->setWidth(ZBX_TEXTAREA_STANDARD_WIDTH)
			->disableAutocomplete()
	)
	->addRow(new CLabel(_('Password'), 'http_password'),
		(new CTextBox('http_password', $this->data['http_password'], false,
			DB::getFieldLength('httptest', 'http_password')
		))
			->setWidth(ZBX_TEXTAREA_STANDARD_WIDTH)
			->disableAutocomplete()
	)
	->addRow(_('SSL verify peer'),
		(new CCheckBox('verify_peer'))->setChecked($this->data['verify_peer'] == 1)
	)
	->addRow(_('SSL verify host'),
		(new CCheckBox('verify_host'))->setChecked($this->data['verify_host'] == 1)
	)
	->addRow(_('SSL certificate file'),
		(new CTextBox('ssl_cert_file', $this->data['ssl_cert_file'], false, 255))->setWidth(ZBX_TEXTAREA_STANDARD_WIDTH)
	)
	->addRow(_('SSL key file'),
		(new CTextBox('ssl_key_file', $this->data['ssl_key_file'], false, 255))->setWidth(ZBX_TEXTAREA_STANDARD_WIDTH)
	)
	->addRow(_('SSL key password'),
		(new CTextBox('ssl_key_password', $this->data['ssl_key_password'], false, 64))
			->setWidth(ZBX_TEXTAREA_STANDARD_WIDTH)
			->disableAutocomplete()
	);

/*
 * Step tab
 */
$http_step_form_list = new CFormList();
$steps_table = (new CTable())
	->addClass('httpconf-steps-dynamic-row')
	->setHeader([
		new CColHeader(),
		(new CColHeader())->setWidth('15'),
		(new CColHeader(_('Name')))->setWidth('150'),
		(new CColHeader(_('Timeout')))->setWidth('50'),
		(new CColHeader(_('URL')))->setWidth('200'),
		(new CColHeader(_('Required')))->setWidth('75'),
		(new CColHeader(_('Status codes')))
			->addClass(ZBX_STYLE_NOWRAP)
			->setWidth('90'),
		(new CColHeader(_('Action')))->setWidth('50')
	]);

if (!$this->data['templated']) {
	$steps_table->addRow(
		(new CCol(
			(new CButtonLink(_('Add')))->addClass('element-table-add')
		))->setColSpan(8)
	);
}
else {
	$steps_table->addRow(
		(new CCol(null))->setColSpan(8)->addClass('element-table-add')
	);
}

$http_step_form_list->addRow((new CLabel(_('Steps'), $steps_table->getId()))->setAsteriskMark(),
	(new CDiv($steps_table))
		->addClass(ZBX_STYLE_TABLE_FORMS_SEPARATOR)
		->setAriaRequired()
);
>>>>>>> 9b5c1e34

$webscenario_tabs = (new CTabView())
	->addTab('scenario-tab', _('Scenario'), $scenario_tab)
	->addTab('steps-tab', _('Steps'), $steps_tab, TAB_INDICATOR_STEPS)
	->addTab('tags-tab', _('Tags'),
		new CPartial('configuration.tags.tab', [
			'source' => 'httptest',
			'tags' => $data['tags'],
			'show_inherited_tags' => $data['show_inherited_tags'],
			'readonly' => false,
			'tabs_id' => 'tabs',
			'tags_tab_id' => 'tags-tab'
		]),
		TAB_INDICATOR_TAGS
	)
	->addTab('authentication-tab', _('Authentication'), $authentication_tab, TAB_INDICATOR_HTTP_AUTH);

if ($data['form_refresh'] == 0) {
	$webscenario_tabs->setSelected(0);
}

// Append buttons to form.
if ($data['httptestid'] != 0) {
	$buttons = [new CSubmit('clone', _('Clone'))];

	if ($data['host']['status'] == HOST_STATUS_MONITORED || $data['host']['status'] == HOST_STATUS_NOT_MONITORED) {
		$buttons[] = new CButtonQMessage(
			'del_history',
			_('Clear history and trends'),
			_('History clearing can take a long time. Continue?')
		);
	}

	$buttons[] = (new CButtonDelete(_('Delete web scenario?'), url_params(['form', 'httptestid', 'hostid', 'context']).
		'&'.CCsrfTokenHelper::CSRF_TOKEN_NAME.'='.CCsrfTokenHelper::get('httpconf.php'),
		'context'
	))->setEnabled(!$data['templated']);
	$buttons[] = new CButtonCancel(url_param('context'));

	$webscenario_tabs->setFooter(makeFormFooter(new CSubmit('update', _('Update')), $buttons));
}
else {
	$webscenario_tabs->setFooter(makeFormFooter(
		new CSubmit('add', _('Add')),
		[new CButtonCancel(url_param('context'))]
	));
}

$form->addItem($webscenario_tabs);

$html_page
	->addItem($form)
	->show();

(new CScriptTag('
	view.init('.json_encode([
		'is_templated' => (int) $data['templated'],
		'variables' => $data['variables'],
		'headers' => $data['headers'],
		'steps' => $data['steps']
	]).');
'))
	->setOnDocumentReady()
	->show();<|MERGE_RESOLUTION|>--- conflicted
+++ resolved
@@ -104,7 +104,6 @@
 	);
 }
 
-<<<<<<< HEAD
 $scenario_tab
 	->addItem([
 		new CLabel(_('Agent'), $agent_select->getFocusableElementId()),
@@ -122,7 +121,7 @@
 		new CFormField(
 			(new CTextBox('http_proxy', $data['http_proxy'], false, DB::getFieldLength('httptest', 'http_proxy')))
 				->setWidth(ZBX_TEXTAREA_STANDARD_WIDTH)
-				->setAttribute('placeholder', '[protocol://][user[:password]@]proxy.example.com[:port]')
+				->setAttribute('placeholder', _('[protocol://][user[:password]@]proxy.example.com[:port]'))
 				->disableAutocomplete()
 		)
 	])
@@ -136,14 +135,12 @@
 					->setHeader(['', _('Name'), '', _('Value'), ''])
 					->setFooter(
 						(new CCol(
-							(new CSimpleButton(_('Add')))
-								->addClass(ZBX_STYLE_BTN_LINK)
-								->addClass('element-table-add')
+							(new CButtonLink(_('Add')))->addClass('element-table-add')
 						))->setColSpan(5)
 					),
 				(new CTemplateTag('variable-row-tmpl'))->addItem(
 					(new CRow([
-						(new CCol())->addStyle('width: 6px;'),
+						(new CCol())->addStyle('width: 15px;'),
 						(new CTextAreaFlexible('variables[#{rowNum}][name]', '#{name}', ['add_post_js' => false]))
 							->removeId()
 							->setWidth(ZBX_TEXTAREA_HTTP_PAIR_NAME_WIDTH)
@@ -155,9 +152,7 @@
 							->setMaxlength(2000)
 							->setAttribute('placeholder', _('value')),
 						(new CCol(
-							(new CSimpleButton(_('Remove')))
-								->addClass(ZBX_STYLE_BTN_LINK)
-								->addClass('element-table-remove')
+							(new CButtonLink(_('Remove')))->addClass('element-table-remove')
 						))->addClass(ZBX_STYLE_NOWRAP)
 					]))->addClass('form_row')
 				)
@@ -176,9 +171,7 @@
 					->setHeader(['', _('Name'), '', _('Value'), ''])
 					->setFooter(
 						(new CCol(
-							(new CSimpleButton(_('Add')))
-								->addClass(ZBX_STYLE_BTN_LINK)
-								->addClass('element-table-add')
+							(new CButtonLink(_('Add')))->addClass('element-table-add')
 						))->setColSpan(5)
 					),
 				(new CTemplateTag('header-row-tmpl'))->addItem(
@@ -197,9 +190,7 @@
 							->setMaxlength(2000)
 							->setAttribute('placeholder', _('value')),
 						(new CCol(
-							(new CSimpleButton(_('Remove')))
-								->addClass(ZBX_STYLE_BTN_LINK)
-								->addClass('element-table-remove')
+							(new CButtonLink(_('Remove')))->addClass('element-table-remove')
 						))->addClass(ZBX_STYLE_NOWRAP)
 					]))
 						->addClass('form_row')
@@ -227,7 +218,7 @@
 				->addClass('list-numbered')
 				->addClass(ZBX_STYLE_OVERFLOW_ELLIPSIS)
 				->setHeader([
-					(new CColHeader())->setWidth('15'),
+					new CColHeader(),
 					(new CColHeader())->setWidth('15'),
 					(new CColHeader(_('Name')))->setWidth('150'),
 					(new CColHeader(_('Timeout')))->setWidth('50'),
@@ -241,9 +232,7 @@
 				->addItem(
 					(new CTag('tfoot', true))->addItem(
 						(new CCol(!$data['templated']
-							? (new CSimpleButton(_('Add')))
-								->addClass(ZBX_STYLE_BTN_LINK)
-								->addClass('js-add-step')
+							? (new CButtonLink(_('Add')))->addClass('js-add-step')
 							: null
 						))->setColSpan(8)
 					)
@@ -294,9 +283,7 @@
 						'#{required}',
 						'#{status_codes}',
 						(new CCol(
-							(new CSimpleButton(_('Remove')))
-								->addClass(ZBX_STYLE_BTN_LINK)
-								->addClass('js-remove-step')
+							(new CButtonLink(_('Remove')))->addClass('js-remove-step')
 						))->addClass(ZBX_STYLE_NOWRAP)
 					]))
 						->setAttribute('data-row_index', '#{row_index}')
@@ -375,140 +362,6 @@
 				->disableAutocomplete()
 		)
 	]);
-=======
-$http_form_list->addRow(new CLabel(_('Agent'), $agent_select->getFocusableElementId()), $agent_select);
-
-$http_form_list->addRow(_('User agent string'),
-	(new CTextBox('agent_other', $this->data['agent_other']))->setWidth(ZBX_TEXTAREA_STANDARD_WIDTH),
-	'row_agent_other'
-);
-
-// append HTTP proxy to form list
-$http_form_list
-	->addRow(_('HTTP proxy'),
-		(new CTextBox('http_proxy', $this->data['http_proxy'], false, 255))
-			->setWidth(ZBX_TEXTAREA_STANDARD_WIDTH)
-			->setAttribute('placeholder', _('[protocol://][user[:password]@]proxy.example.com[:port]'))
-			->disableAutocomplete()
-	);
-
-$http_form_list->addRow(_('Variables'), (new CDiv(
-	(new CTable())
-		->addClass('httpconf-dynamic-row')
-		->setAttribute('data-type', 'variables')
-		->setAttribute('style', 'width: 100%;')
-		->setHeader(['', _('Name'), '', _('Value'), ''])
-		->addRow((new CRow([
-			(new CCol(
-				(new CButtonLink(_('Add')))->addClass('element-table-add')
-			))->setColSpan(5)
-		])))
-))
-	->addClass(ZBX_STYLE_TABLE_FORMS_SEPARATOR)
-	->setAttribute('style', 'min-width: ' . ZBX_TEXTAREA_BIG_WIDTH . 'px;')
-);
-
-$http_form_list->addRow(_('Headers'), (new CDiv(
-	(new CTable())
-		->addClass('httpconf-dynamic-row')
-		->setAttribute('data-type', 'headers')
-		->setAttribute('style', 'width: 100%;')
-		->setHeader(['', _('Name'), '', _('Value'), ''])
-		->addRow((new CRow([
-			(new CCol(
-				(new CButtonLink(_('Add')))->addClass('element-table-add')
-			))->setColSpan(5)
-		])))
-))
-	->addClass(ZBX_STYLE_TABLE_FORMS_SEPARATOR)
-	->setAttribute('style', 'min-width: ' . ZBX_TEXTAREA_BIG_WIDTH . 'px;')
-);
-
-$http_form_list->addRow(_('Enabled'), (new CCheckBox('status'))->setChecked(!$this->data['status']));
-
-/*
- * Authentication tab
- */
-$http_authentication_form_list = new CFormList();
-
-// Authentication type
-$http_authentication_form_list->addRow(new CLabel(_('HTTP authentication'), 'label-authentication'),
-	(new CSelect('authentication'))
-		->setId('authentication')
-		->setFocusableElementId('label-authentication')
-		->setValue($this->data['authentication'])
-		->addOptions(CSelect::createOptionsFromArray(httptest_authentications()))
-);
-
-$http_authentication_form_list
-	->addRow(new CLabel(_('User'), 'http_user'),
-		(new CTextBox('http_user', $this->data['http_user'], false, DB::getFieldLength('httptest', 'http_user')))
-			->setWidth(ZBX_TEXTAREA_STANDARD_WIDTH)
-			->disableAutocomplete()
-	)
-	->addRow(new CLabel(_('Password'), 'http_password'),
-		(new CTextBox('http_password', $this->data['http_password'], false,
-			DB::getFieldLength('httptest', 'http_password')
-		))
-			->setWidth(ZBX_TEXTAREA_STANDARD_WIDTH)
-			->disableAutocomplete()
-	)
-	->addRow(_('SSL verify peer'),
-		(new CCheckBox('verify_peer'))->setChecked($this->data['verify_peer'] == 1)
-	)
-	->addRow(_('SSL verify host'),
-		(new CCheckBox('verify_host'))->setChecked($this->data['verify_host'] == 1)
-	)
-	->addRow(_('SSL certificate file'),
-		(new CTextBox('ssl_cert_file', $this->data['ssl_cert_file'], false, 255))->setWidth(ZBX_TEXTAREA_STANDARD_WIDTH)
-	)
-	->addRow(_('SSL key file'),
-		(new CTextBox('ssl_key_file', $this->data['ssl_key_file'], false, 255))->setWidth(ZBX_TEXTAREA_STANDARD_WIDTH)
-	)
-	->addRow(_('SSL key password'),
-		(new CTextBox('ssl_key_password', $this->data['ssl_key_password'], false, 64))
-			->setWidth(ZBX_TEXTAREA_STANDARD_WIDTH)
-			->disableAutocomplete()
-	);
-
-/*
- * Step tab
- */
-$http_step_form_list = new CFormList();
-$steps_table = (new CTable())
-	->addClass('httpconf-steps-dynamic-row')
-	->setHeader([
-		new CColHeader(),
-		(new CColHeader())->setWidth('15'),
-		(new CColHeader(_('Name')))->setWidth('150'),
-		(new CColHeader(_('Timeout')))->setWidth('50'),
-		(new CColHeader(_('URL')))->setWidth('200'),
-		(new CColHeader(_('Required')))->setWidth('75'),
-		(new CColHeader(_('Status codes')))
-			->addClass(ZBX_STYLE_NOWRAP)
-			->setWidth('90'),
-		(new CColHeader(_('Action')))->setWidth('50')
-	]);
-
-if (!$this->data['templated']) {
-	$steps_table->addRow(
-		(new CCol(
-			(new CButtonLink(_('Add')))->addClass('element-table-add')
-		))->setColSpan(8)
-	);
-}
-else {
-	$steps_table->addRow(
-		(new CCol(null))->setColSpan(8)->addClass('element-table-add')
-	);
-}
-
-$http_step_form_list->addRow((new CLabel(_('Steps'), $steps_table->getId()))->setAsteriskMark(),
-	(new CDiv($steps_table))
-		->addClass(ZBX_STYLE_TABLE_FORMS_SEPARATOR)
-		->setAriaRequired()
-);
->>>>>>> 9b5c1e34
 
 $webscenario_tabs = (new CTabView())
 	->addTab('scenario-tab', _('Scenario'), $scenario_tab)
