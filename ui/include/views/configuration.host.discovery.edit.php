--- conflicted
+++ resolved
@@ -699,7 +699,6 @@
 	$conditions = CConditionHelper::sortConditionsByFormulaId($conditions);
 }
 
-<<<<<<< HEAD
 $operators = CSelect::createOptionsFromArray([
 	CONDITION_OPERATOR_REGEXP => _('matches'),
 	CONDITION_OPERATOR_NOT_REGEXP => _('does not match'),
@@ -707,8 +706,6 @@
 	CONDITION_OPERATOR_NOT_EXISTS => _('does not exist')
 ]);
 
-=======
->>>>>>> 79a8ae47
 // fields
 foreach ($conditions as $i => $condition) {
 	// formula id
@@ -748,23 +745,12 @@
 			->addClass('element-table-remove')
 	];
 
-<<<<<<< HEAD
 	$row = [
 		$formulaid,
 		$macro,
 		$operator_select,
 		(new CDiv($value))->setWidth(ZBX_TEXTAREA_MACRO_VALUE_WIDTH),
 		(new CCol($delete_button_cell))->addClass(ZBX_STYLE_NOWRAP)
-=======
-	$row = [$formulaId, $macro,
-		(new CSelect('conditions['.$i.'][operator]'))
-			->addOption(new CSelectOption(CONDITION_OPERATOR_REGEXP, _('matches')))
-			->addOption(new CSelectOption(CONDITION_OPERATOR_NOT_REGEXP, _('does not match')))
-			->setValue($condition['operator'])
-			->addClass('operator'),
-		$value,
-		(new CCol($deleteButtonCell))->addClass(ZBX_STYLE_NOWRAP)
->>>>>>> 79a8ae47
 	];
 
 	$conditionTable->addRow($row, 'form_row');
