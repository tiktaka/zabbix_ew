<?php
/*
** Zabbix
** Copyright (C) 2001-2023 Zabbix SIA
**
** This program is free software; you can redistribute it and/or modify
** it under the terms of the GNU General Public License as published by
** the Free Software Foundation; either version 2 of the License, or
** (at your option) any later version.
**
** This program is distributed in the hope that it will be useful,
** but WITHOUT ANY WARRANTY; without even the implied warranty of
** MERCHANTABILITY or FITNESS FOR A PARTICULAR PURPOSE. See the
** GNU General Public License for more details.
**
** You should have received a copy of the GNU General Public License
** along with this program; if not, write to the Free Software
** Foundation, Inc., 51 Franklin Street, Fifth Floor, Boston, MA  02110-1301, USA.
**/


/**
 * @var CView $this
 */
require_once dirname(__FILE__).'/js/configuration.httpconf.list.js.php';

$hg_ms_params = $data['context'] === 'host' ? ['with_hosts' => true] : ['with_templates' => true];

$filter_column_left = (new CFormList())
	->addRow(
		new CLabel($data['context'] === 'host' ? _('Host groups') : _('Template groups'), 'filter_groupids__ms'),
		(new CMultiSelect([
			'name' => 'filter_groupids[]',
			'object_name' => $data['context'] === 'host' ? 'hostGroup' : 'templateGroup',
			'data' => $data['filter']['groups'],
			'popup' => [
				'parameters' => [
					'srctbl' => $data['context'] === 'host' ? 'host_groups' : 'template_groups',
					'srcfld1' => 'groupid',
					'dstfrm' => 'zbx_filter',
					'dstfld1' => 'filter_groupids_',
					'editable' => true,
					'enrich_parent_groups' => true
				] + $hg_ms_params
			]
		]))->setWidth(ZBX_TEXTAREA_MEDIUM_WIDTH)
	)
	->addRow(
		(new CLabel(($data['context'] === 'host') ? _('Hosts') : _('Templates'), 'filter_hostids__ms')),
		(new CMultiSelect([
			'name' => 'filter_hostids[]',
			'object_name' => $data['context'] === 'host' ? 'hosts' : 'templates',
			'data' => $data['filter']['hosts'],
			'popup' => [
				'filter_preselect' => [
					'id' => 'filter_groupids_',
					'submit_as' => 'groupid'
				],
				'parameters' => [
					'srctbl' => $data['context'] === 'host' ? 'hosts' : 'templates',
					'srcfld1' => 'hostid',
					'dstfrm' => 'zbx_filter',
					'dstfld1' => 'filter_hostids_',
					'editable' => 1
				]
			]
		]))->setWidth(ZBX_TEXTAREA_MEDIUM_WIDTH)
	)
	->addRow(_('Status'),
		(new CRadioButtonList('filter_status', (int) $data['filter']['status']))
			->addValue(_('all'), -1)
			->addValue(httptest_status2str(HTTPTEST_STATUS_ACTIVE), HTTPTEST_STATUS_ACTIVE)
			->addValue(httptest_status2str(HTTPTEST_STATUS_DISABLED), HTTPTEST_STATUS_DISABLED)
			->setModern(true)
	);

$filter_column_right = (new CFormList())->addRow(_('Tags'),
	CTagFilterFieldHelper::getTagFilterField([
		'evaltype' => $data['filter']['evaltype'],
		'tags' => $data['filter']['tags']
	])
);

$filter = (new CFilter())
	->setResetUrl((new CUrl('httpconf.php'))->setArgument('context', $data['context']))
	->setProfile($data['profileIdx'])
	->setActiveTab($data['active_tab'])
	->addvar('context', $data['context'])
	->addFilterTab(_('Filter'), [$filter_column_left, $filter_column_right]);

$html_page = (new CHtmlPage())
	->setTitle(_('Web monitoring'))
	->setDocUrl(CDocHelper::getUrl($data['context'] === 'host'
		? CDocHelper::DATA_COLLECTION_HOST_HTTPCONF_LIST
		: CDocHelper::DATA_COLLECTION_TEMPLATES_HTTPCONF_LIST
	))
	->setControls(
		(new CTag('nav', true,
			(new CList())
				->addItem(
					$data['hostid'] != 0
						? new CRedirectButton(_('Create web scenario'),
							(new CUrl('httpconf.php'))
								->setArgument('form', 'create')
								->setArgument('hostid', $data['hostid'])
								->setArgument('context', $data['context'])
						)
						: (new CButton('form',
							$data['context'] === 'host'
								? _('Create web scenario (select host first)')
								: _('Create web scenario (select template first)')
						))->setEnabled(false)
				)
		))->setAttribute('aria-label', _('Content controls'))
	);

if (!empty($this->data['hostid'])) {
	$html_page->setNavigation(getHostNavigation('web', $this->data['hostid']));
}

$html_page->addItem($filter);

$url = (new CUrl('httpconf.php'))
	->setArgument('context', $data['context'])
	->getUrl();

// create form
$httpForm = (new CForm('post', $url))
	->setName('scenarios')
	->addVar('hostid', $this->data['hostid']);

$httpTable = (new CTableInfo())
	->setHeader([
		(new CColHeader(
			(new CCheckBox('all_httptests'))->onClick("checkAll('".$httpForm->getName()."', 'all_httptests', 'group_httptestid');")
		))->addClass(ZBX_STYLE_CELL_WIDTH),
		($data['hostid'] == 0)
			? make_sorting_header(($data['context'] === 'host') ? _('Host') : _('Template'), 'hostname', $data['sort'],
				$data['sortorder'], $url
			)
			: null,
		make_sorting_header(_('Name'), 'name', $data['sort'], $data['sortorder'], $url),
		_('Number of steps'),
		_('Interval'),
		_('Attempts'),
		_('Authentication'),
		_('HTTP proxy'),
		make_sorting_header(_('Status'), 'status', $data['sort'], $data['sortorder'], $url),
		_('Tags'),
		($data['context'] === 'host') ? _('Info') : null
	]);

$httpTestsLastData = $this->data['httpTestsLastData'];
$http_tests = $data['http_tests'];

<<<<<<< HEAD
foreach ($http_tests as $httptestid => $http_test) {
=======
$csrf_token = CCsrfTokenHelper::get('httpconf.php');

foreach ($http_tests as $httpTestId => $httpTest) {
>>>>>>> f896b34d
	$name = [];

	if ($http_test['templateid'] != 0) {
		$parent_httptest = $data['parent_httptests'][$http_test['templateid']];

		if ($parent_httptest['editable']) {
			$name[] = (new CLink(CHtml::encode($parent_httptest['template_name']),
				(new CUrl('httpconf.php'))
					->setArgument('filter_set', '1')
					->setArgument('filter_hostids', [$parent_httptest['templateid']])
					->setArgument('context', 'template')
			))
				->addClass(ZBX_STYLE_LINK_ALT)
				->addClass(ZBX_STYLE_GREY);
		}
		else {
			$name[] = (new CSpan(CHtml::encode($parent_httptest['template_name'])))->addClass(ZBX_STYLE_GREY);
		}

		$name[] = NAME_DELIMITER;
	}

	$name[] = new CLink(CHtml::encode($http_test['name']),
		(new CUrl('httpconf.php'))
			->setArgument('form', 'update')
			->setArgument('hostid', $http_test['hostid'])
			->setArgument('httptestid', $httptestid)
			->setArgument('context', $data['context'])
	);

	if ($data['context'] === 'host') {
		$info_icons = [];
		if ($http_test['status'] == HTTPTEST_STATUS_ACTIVE && isset($httpTestsLastData[$httptestid])
				&& $httpTestsLastData[$httptestid]['lastfailedstep']) {
			$lastData = $httpTestsLastData[$httptestid];

			$failedStep = $lastData['failedstep'];

			$errorMessage = $failedStep
				? _s(
					'Step "%1$s" [%2$s of %3$s] failed: %4$s',
					$failedStep['name'],
					$failedStep['no'],
					$http_test['stepscnt'],
					($lastData['error'] === null) ? _('Unknown error') : $lastData['error']
				)
				: _s('Unknown step failed: %1$s', $lastData['error']);

			$info_icons[] = makeErrorIcon($errorMessage);
		}
	}

	$httpTable->addRow([
		new CCheckBox('group_httptestid['.$http_test['httptestid'].']', $http_test['httptestid']),
		($this->data['hostid'] > 0) ? null : $http_test['hostname'],
		$name,
		$http_test['stepscnt'],
		$http_test['delay'],
		$http_test['retries'],
		httptest_authentications($http_test['authentication']),
		($http_test['http_proxy'] !== '') ? _('Yes') : _('No'),
		(new CLink(
			httptest_status2str($http_test['status']),
			(new CUrl('httpconf.php'))
				->setArgument('group_httptestid[]', $http_test['httptestid'])
				->setArgument('hostid', $http_test['hostid'])
				->setArgument('action', ($http_test['status'] == HTTPTEST_STATUS_DISABLED)
					? 'httptest.massenable'
					: 'httptest.massdisable'
				)
				->setArgument('context', $data['context'])
				->getUrl()
		))
			->addCsrfToken($csrf_token)
			->addClass(ZBX_STYLE_LINK_ACTION)
<<<<<<< HEAD
			->addClass(httptest_status2style($http_test['status']))
			->addSID(),
		$data['tags'][$http_test['httptestid']],
=======
			->addClass(httptest_status2style($httpTest['status'])),
		$data['tags'][$httpTest['httptestid']],
>>>>>>> f896b34d
		($data['context'] === 'host') ? makeInformationList($info_icons) : null
	]);
}

$button_list = [
	'httptest.massenable' => ['name' => _('Enable'), 'confirm' => _('Enable selected web scenarios?'),
		'csrf_token' => $csrf_token
	],
	'httptest.massdisable' => ['name' => _('Disable'), 'confirm' => _('Disable selected web scenarios?'),
		'csrf_token' => $csrf_token
	]
];

if ($data['context'] === 'host') {
	$button_list += [
		'httptest.massclearhistory' => [
			'name' => _('Clear history'),
			'confirm' => _('Delete history of selected web scenarios?'),
			'csrf_token' => $csrf_token
		]
	];
}

$button_list += [
	'httptest.massdelete' => ['name' => _('Delete'), 'confirm' => _('Delete selected web scenarios?'),
			'csrf_token' => $csrf_token
	]
];

// Append table to form.
$httpForm->addItem([$httpTable, $data['paging'], new CActionButtonList('action', 'group_httptestid', $button_list,
	$data['hostid']
)]);

$html_page
	->addItem($httpForm)
	->show();

(new CScriptTag('view.init();'))
	->setOnDocumentReady()
	->show();<|MERGE_RESOLUTION|>--- conflicted
+++ resolved
@@ -153,13 +153,9 @@
 $httpTestsLastData = $this->data['httpTestsLastData'];
 $http_tests = $data['http_tests'];
 
-<<<<<<< HEAD
+$csrf_token = CCsrfTokenHelper::get('httpconf.php');
+
 foreach ($http_tests as $httptestid => $http_test) {
-=======
-$csrf_token = CCsrfTokenHelper::get('httpconf.php');
-
-foreach ($http_tests as $httpTestId => $httpTest) {
->>>>>>> f896b34d
 	$name = [];
 
 	if ($http_test['templateid'] != 0) {
@@ -235,14 +231,8 @@
 		))
 			->addCsrfToken($csrf_token)
 			->addClass(ZBX_STYLE_LINK_ACTION)
-<<<<<<< HEAD
-			->addClass(httptest_status2style($http_test['status']))
-			->addSID(),
+			->addClass(httptest_status2style($http_test['status'])),
 		$data['tags'][$http_test['httptestid']],
-=======
-			->addClass(httptest_status2style($httpTest['status'])),
-		$data['tags'][$httpTest['httptestid']],
->>>>>>> f896b34d
 		($data['context'] === 'host') ? makeInformationList($info_icons) : null
 	]);
 }
