--- conflicted
+++ resolved
@@ -232,14 +232,14 @@
 /**
  * Creates a hintbox suitable for Problem hosts widget.
  *
- * @param array  $hosts                                                   Array of problematic hosts.
- * @param array  $data                                                    Array of host data, filter settings and
- *                                                                        severity configuration.
- * @param array  $data['filter']['severities']                            Array of severities.
- * @param string $data['hosts_data'][<hostid>]['host']                    Host name.
- * @param int    $data['hosts_data'][<hostid>]['severities'][<severity>]  Severity count.
- * @param CUrl|null   $url                                                     URL that leads to problems view having hostid
- *                                                                        in its filter.
+ * @param array      $hosts                                                   Array of problematic hosts.
+ * @param array      $data                                                    Array of host data, filter settings and
+ *                                                                            severity configuration.
+ * @param array      $data['filter']['severities']                            Array of severities.
+ * @param string     $data['hosts_data'][<hostid>]['host']                    Host name.
+ * @param int        $data['hosts_data'][<hostid>]['severities'][<severity>]  Severity count.
+ * @param CUrl|null  $url                                                     URL that leads to problems view having
+ *                                                                            hostid in its filter.
  *
  * @return CTableInfo
  */
@@ -274,18 +274,13 @@
 
 	foreach ($hosts as $hostid => $host) {
 		$host_data = $data['hosts_data'][$hostid];
-<<<<<<< HEAD
 		if ($url !== null) {
-			$url->setArgument('filter_hostids', [$hostid]);
+			$url->setArgument('hostids', [$hostid]);
 			$host_name = new CLink($host_data['host'], $url->getUrl());
 		}
 		else {
 			$host_name = $host_data['host'];
 		}
-=======
-		$url->setArgument('hostids', [$hostid]);
-		$host_name = new CLink($host_data['host'], $url->getUrl());
->>>>>>> bf5cff9a
 
 		if ($host_data['maintenance_status'] == HOST_MAINTENANCE_STATUS_ON) {
 			if (array_key_exists($host_data['maintenanceid'], $db_maintenances)) {
