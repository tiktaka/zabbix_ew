--- conflicted
+++ resolved
@@ -124,15 +124,10 @@
 		$elements = [];
 
 		if ($value_type == ZBX_MACRO_TYPE_TEXT) {
-<<<<<<< HEAD
 			$wrapper_class = self::ZBX_STYLE_INPUT_GROUP.' '.self::ZBX_STYLE_MACRO_VALUE_TEXT;
 			$dropdown_btn_class = ZBX_STYLE_ICON_TEXT;
 			$elements[] = (new CTextAreaFlexible($name.'[value]', $value, ['add_post_js' => $this->add_post_js]))
-=======
-			$class = ZBX_STYLE_ICON_TEXT;
-			$node->addItem((new CTextAreaFlexible($name.'[value]', $value, ['add_post_js' => $this->add_post_js]))
 				->setMaxlength($this->maxlength)
->>>>>>> 2f99d411
 				->setAttribute('placeholder', _('value'))
 				->setReadonly($readonly);
 		}
@@ -140,19 +135,15 @@
 			$wrapper_class = self::ZBX_STYLE_INPUT_GROUP.' '.self::ZBX_STYLE_MACRO_VALUE_VAULT;
 			$dropdown_btn_class = ZBX_STYLE_ICON_SECRET_TEXT;
 			$elements[] = (new CTextAreaFlexible($name.'[value]', $value, ['add_post_js' => $this->add_post_js]))
+				->setMaxlength($this->maxlength)
 				->setAttribute('placeholder', _('path/to/secret:key'))
 				->setReadonly($readonly);
 		}
 		else {
-<<<<<<< HEAD
 			$wrapper_class = self::ZBX_STYLE_INPUT_GROUP.' '.self::ZBX_STYLE_MACRO_VALUE_SECRET;
 			$dropdown_btn_class = ZBX_STYLE_ICON_INVISIBLE;
 			$elements[] = (new CInputSecret($name.'[value]', $value, $this->add_post_js))
-=======
-			$class = ZBX_STYLE_ICON_SECRET_TEXT;
-			$node->addItem((new CInputSecret($name.'[value]', $value, $this->add_post_js))
 				->setAttribute('maxlength', $this->maxlength)
->>>>>>> 2f99d411
 				->setAttribute('disabled', ($readonly !== null) ? 'disabled' : null)
 				->setAttribute('placeholder', _('value'));
 		}
