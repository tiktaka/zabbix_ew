<?php declare(strict_types = 0);
/*
** Zabbix
** Copyright (C) 2001-2023 Zabbix SIA
**
** This program is free software; you can redistribute it and/or modify
** it under the terms of the GNU General Public License as published by
** the Free Software Foundation; either version 2 of the License, or
** (at your option) any later version.
**
** This program is distributed in the hope that it will be useful,
** but WITHOUT ANY WARRANTY; without even the implied warranty of
** MERCHANTABILITY or FITNESS FOR A PARTICULAR PURPOSE. See the
** GNU General Public License for more details.
**
** You should have received a copy of the GNU General Public License
** along with this program; if not, write to the Free Software
** Foundation, Inc., 51 Franklin Street, Fifth Floor, Boston, MA  02110-1301, USA.
**/


use Zabbix\Widgets\Fields\CWidgetFieldMultiSelect;

abstract class CWidgetFieldMultiSelectView extends CWidgetFieldView {

	protected ?CMultiSelect $multiselect = null;

	protected array $data;

	protected bool $custom_select = false;

	protected array $filter_preselect = [];
	protected array $popup_parameters = [];

	public function __construct(CWidgetFieldMultiSelect $field, array $data) {
		$this->field = $field;
		$this->data = $data;
	}

	public function getId(): string {
		return $this->getMultiselect()->getId();
	}

	public function getLabel(): ?CLabel {
		$label = parent::getLabel();

		if ($label !== null) {
			$label->setFor($this->getId().'_ms');
		}

		return $label;
	}

	public function getView(): CMultiSelect {
		return $this->getMultiselect();
	}

	private function getMultiselect(): CMultiSelect {
		if ($this->multiselect === null) {
			$multiselect_name = $this->field->getName().($this->field->isMultiple() ? '[]' : '');

			$options = [
				'name' => $multiselect_name,
				'object_name' => $this->getObjectName(),
				'multiple' => $this->field->isMultiple(),
				'data' => $this->data,
				'add_post_js' => false
			];

			if ($this->custom_select) {
				$options['custom_select'] = true;
			}
			else {
				$options['popup'] = [
					'parameters' => [
						'dstfrm' => $this->form_name,
						'dstfld1' => zbx_formatDomId($multiselect_name)
<<<<<<< HEAD
					] + $this->getPopupParameters() + $this->field->getFilterParameters()
=======
					] + $this->getPopupParameters()
>>>>>>> 614caede
				];

				if ($this->filter_preselect) {
					$options['popup']['filter_preselect'] = $this->filter_preselect;
				}
			}

			$this->multiselect = (new CMultiSelect($options))
				->setWidth(ZBX_TEXTAREA_STANDARD_WIDTH)
				->setAriaRequired($this->isRequired());
		}

		return $this->multiselect;
	}

	public function getJavaScript(): string {
		return $this->getView()->getPostJS();
	}

	public function setFilterPreselect(array $filter_preselect): self {
		$this->filter_preselect = $filter_preselect;

		return $this;
	}

	public function setPopupParameter(string $name, $value): self {
		$this->popup_parameters[$name] = $value;

		return $this;
	}

	protected function getPopupParameters(): array {
		return $this->popup_parameters;
	}

	protected function getObjectName(): string {
		return '';
	}
}<|MERGE_RESOLUTION|>--- conflicted
+++ resolved
@@ -75,11 +75,7 @@
 					'parameters' => [
 						'dstfrm' => $this->form_name,
 						'dstfld1' => zbx_formatDomId($multiselect_name)
-<<<<<<< HEAD
-					] + $this->getPopupParameters() + $this->field->getFilterParameters()
-=======
 					] + $this->getPopupParameters()
->>>>>>> 614caede
 				];
 
 				if ($this->filter_preselect) {
