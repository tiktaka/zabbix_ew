--- conflicted
+++ resolved
@@ -188,17 +188,10 @@
 		self::RESOURCE_AUTOREGISTRATION => [
 			'paths' => ['autoregistration.tls_psk_identity', 'autoregistration.tls_psk']
 		],
-<<<<<<< HEAD
-		// self::RESOURCE_MACRO => [
-		// 	'paths' => ['usermacro.value'],
-		// 	'conditions' => ['usermacro.type' => ZBX_MACRO_TYPE_SECRET]
-		// ],
-=======
 		self::RESOURCE_MACRO => [
 			'paths' => ['usermacro.value'],
 			'conditions' => ['usermacro.type' => ZBX_MACRO_TYPE_SECRET]
 		],
->>>>>>> bbc1cf41
 		self::RESOURCE_PROXY => ['paths' => ['proxy.tls_psk_identity', 'proxy.tls_psk']],
 		self::RESOURCE_SCRIPT => ['paths' => ['script.password']],
 		self::RESOURCE_USER => ['paths' => ['user.passwd']]
