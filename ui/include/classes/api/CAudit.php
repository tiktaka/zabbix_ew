<?php declare(strict_types = 1);
/*
** Zabbix
** Copyright (C) 2001-2021 Zabbix SIA
**
** This program is free software; you can redistribute it and/or modify
** it under the terms of the GNU General Public License as published by
** the Free Software Foundation; either version 2 of the License, or
** (at your option) any later version.
**
** This program is distributed in the hope that it will be useful,
** but WITHOUT ANY WARRANTY; without even the implied warranty of
** MERCHANTABILITY or FITNESS FOR A PARTICULAR PURPOSE. See the
** GNU General Public License for more details.
**
** You should have received a copy of the GNU General Public License
** along with this program; if not, write to the Free Software
** Foundation, Inc., 51 Franklin Street, Fifth Floor, Boston, MA  02110-1301, USA.
**/


/**
 * Class to log audit records.
 */
class CAudit {
	/**
	 * Audit actions.
	 *
	 * @var int
	 */
	public const ACTION_ADD = 0;
	public const ACTION_UPDATE = 1;
	public const ACTION_DELETE = 2;
	public const ACTION_LOGOUT = 4;
	public const ACTION_EXECUTE = 7;
	public const ACTION_LOGIN_SUCCESS = 8;
	public const ACTION_LOGIN_FAILED = 9;

	/**
	 * Audit resources.
	 *
	 * @var int
	 */
	public const RESOURCE_USER = 0;
	public const RESOURCE_MEDIA_TYPE = 3;
	public const RESOURCE_HOST = 4;
	public const RESOURCE_ACTION = 5;
	public const RESOURCE_GRAPH = 6;
	public const RESOURCE_USER_GROUP = 11;
	public const RESOURCE_TRIGGER = 13;
	public const RESOURCE_HOST_GROUP = 14;
	public const RESOURCE_ITEM = 15;
	public const RESOURCE_IMAGE = 16;
	public const RESOURCE_VALUE_MAP = 17;
	public const RESOURCE_IT_SERVICE = 18;
	public const RESOURCE_MAP = 19;
	public const RESOURCE_SCENARIO = 22;
	public const RESOURCE_DISCOVERY_RULE = 23;
	public const RESOURCE_SCRIPT = 25;
	public const RESOURCE_PROXY = 26;
	public const RESOURCE_MAINTENANCE = 27;
	public const RESOURCE_REGEXP = 28;
	public const RESOURCE_MACRO = 29;
	public const RESOURCE_TEMPLATE = 30;
	public const RESOURCE_TRIGGER_PROTOTYPE = 31;
	public const RESOURCE_ICON_MAP = 32;
	public const RESOURCE_DASHBOARD = 33;
	public const RESOURCE_CORRELATION = 34;
	public const RESOURCE_GRAPH_PROTOTYPE = 35;
	public const RESOURCE_ITEM_PROTOTYPE = 36;
	public const RESOURCE_HOST_PROTOTYPE = 37;
	public const RESOURCE_AUTOREGISTRATION = 38;
	public const RESOURCE_MODULE = 39;
	public const RESOURCE_SETTINGS = 40;
	public const RESOURCE_HOUSEKEEPING = 41;
	public const RESOURCE_AUTHENTICATION = 42;
	public const RESOURCE_TEMPLATE_DASHBOARD = 43;
	public const RESOURCE_USER_ROLE = 44;
	public const RESOURCE_AUTH_TOKEN = 45;
	public const RESOURCE_SCHEDULED_REPORT = 46;

	/**
	 * Audit details actions.
	 *
	 * @var string
	 */
	public const DETAILS_ACTION_ADD = 'add';
	public const DETAILS_ACTION_UPDATE = 'update';
	public const DETAILS_ACTION_DELETE = 'delete';

	/**
	 * Auditlog enabled value.
	 *
	 * @var int
	 */
	private const AUDITLOG_ENABLE = 1;

	/**
	 * Table names of audit resources.
	 * resource => table name
	 *
	 * @var array
	 */
	private const TABLE_NAMES = [
		self::RESOURCE_AUTHENTICATION => 'config',
		self::RESOURCE_AUTH_TOKEN => 'token',
		self::RESOURCE_AUTOREGISTRATION => 'config',
		self::RESOURCE_DASHBOARD => 'dashboard',
		self::RESOURCE_HOUSEKEEPING => 'config',
<<<<<<< HEAD
		self::RESOURCE_MEDIA_TYPE => 'media_type',
=======
		self::RESOURCE_MACRO => 'globalmacro',
>>>>>>> 12212c87
		self::RESOURCE_MODULE => 'module',
		self::RESOURCE_PROXY => 'hosts',
		self::RESOURCE_REGEXP => 'regexps',
		self::RESOURCE_SCHEDULED_REPORT => 'report',
		self::RESOURCE_SETTINGS => 'config',
		self::RESOURCE_TEMPLATE_DASHBOARD => 'dashboard',
		self::RESOURCE_USER => 'users',
		self::RESOURCE_USER_GROUP => 'usrgrp'
	];

	/**
	 * Table primary keys of audit resources.
	 * resource => table key
	 *
	 * @var array
	 */
	private const TABLE_PKS = [
		self::RESOURCE_PROXY => 'proxyid'
	];

	/**
	 * Name field names of audit resources.
	 * resource => name field
	 *
	 * @var array
	 */
	private const FIELD_NAMES = [
		self::RESOURCE_AUTHENTICATION => null,
		self::RESOURCE_AUTH_TOKEN => 'name',
		self::RESOURCE_AUTOREGISTRATION => null,
		self::RESOURCE_DASHBOARD => 'name',
		self::RESOURCE_HOUSEKEEPING => null,
<<<<<<< HEAD
		self::RESOURCE_MEDIA_TYPE => 'name',
=======
		self::RESOURCE_MACRO => 'macro',
>>>>>>> 12212c87
		self::RESOURCE_MODULE => 'id',
		self::RESOURCE_PROXY => 'host',
		self::RESOURCE_REGEXP => 'name',
		self::RESOURCE_SCHEDULED_REPORT => 'name',
		self::RESOURCE_SETTINGS => null,
		self::RESOURCE_TEMPLATE_DASHBOARD => 'name',
		self::RESOURCE_USER => 'username',
		self::RESOURCE_USER_GROUP => 'name'
	];

	/**
	 * API names of audit resources.
	 * resource => API name
	 *
	 * @var array
	 */
	private const API_NAMES = [
		self::RESOURCE_AUTHENTICATION => 'authentication',
		self::RESOURCE_AUTH_TOKEN => 'token',
		self::RESOURCE_AUTOREGISTRATION => 'autoregistration',
		self::RESOURCE_DASHBOARD => 'dashboard',
		self::RESOURCE_HOUSEKEEPING => 'housekeeping',
<<<<<<< HEAD
		self::RESOURCE_MEDIA_TYPE => 'mediatype',
=======
		self::RESOURCE_MACRO => 'usermacro',
>>>>>>> 12212c87
		self::RESOURCE_MODULE => 'module',
		self::RESOURCE_PROXY => 'proxy',
		self::RESOURCE_REGEXP => 'regexp',
		self::RESOURCE_SETTINGS => 'settings',
		self::RESOURCE_SCHEDULED_REPORT => 'report',
		self::RESOURCE_TEMPLATE_DASHBOARD => 'templatedashboard',
		self::RESOURCE_USER => 'user',
		self::RESOURCE_USER_GROUP => 'usergroup'
	];

	/**
	 * Array of paths that should be masked in audit details.
	 *
	 * @var array
	 */
	private const MASKED_PATHS = [
		self::RESOURCE_AUTHENTICATION => ['paths' => ['authentication.ldap_bind_password']],
		self::RESOURCE_AUTH_TOKEN => ['paths' => ['token.token']],
<<<<<<< HEAD
		self::RESOURCE_AUTOREGISTRATION => ['paths' => ['autoregistration.tls_psk_identity', 'autoregistration.tls_psk']],
		// self::RESOURCE_MACRO => [
		// 	'paths' => ['usermacro.value'],
		// 	'conditions' => ['usermacro.type' => ZBX_MACRO_TYPE_SECRET]
		// ],
		self::RESOURCE_MEDIA_TYPE => ['paths' => ['mediatype.passwd']],
=======
		self::RESOURCE_AUTOREGISTRATION => [
			'paths' => ['autoregistration.tls_psk_identity', 'autoregistration.tls_psk']
		],
		self::RESOURCE_MACRO => [
			'paths' => ['usermacro.value'],
			'conditions' => ['usermacro.type' => ZBX_MACRO_TYPE_SECRET]
		],
		self::RESOURCE_PROXY => ['paths' => ['proxy.tls_psk_identity', 'proxy.tls_psk']],
>>>>>>> 12212c87
		self::RESOURCE_USER => ['paths' => ['user.passwd']]
	];

	/**
	 * Table names of nested objects to check default values.
	 * path => table name
	 *
	 * @var array
	 */
	private const NESTED_OBJECTS_TABLE_NAMES = [
<<<<<<< HEAD
		'mediatype.message_templates' => 'media_type_message',
		'mediatype.parameters' => 'media_type_param',
=======
		'dashboard.users' => 'dashboard_user',
		'dashboard.userGroups' => 'dashboard_usrgrp',
		'dashboard.pages' => 'dashboard_page',
		'dashboard.pages.widgets' => 'widget',
		'dashboard.pages.widgets.fields' => 'widget_field',
		'proxy.hosts' => 'hosts',
		'proxy.interface' => 'interface',
>>>>>>> 12212c87
		'regexp.expressions' => 'expressions',
		'report.users' => 'report_user',
		'report.user_groups' => 'report_usrgrp',
		'templatedashboard.pages' => 'dashboard_page',
		'templatedashboard.pages.widgets' => 'widget',
		'templatedashboard.pages.widgets.fields' => 'widget_field',
		'user.medias' => 'media',
		'user.usrgrps' => 'users_groups',
		'usergroup.rights' => 'rights',
		'usergroup.tag_filters' => 'tag_filter',
		'usergroup.users' => 'users_groups'
	];

	/**
	 * ID field names for arrays of nested objects.
	 * path => id field
	 *
	 * @var array
	 */
	private const NESTED_OBJECTS_IDS = [
<<<<<<< HEAD
		'mediatype.message_templates' => 'mediatype_messageid',
		'mediatype.parameters' => 'mediatype_paramid',
=======
		'dashboard.users' => 'dashboard_userid',
		'dashboard.userGroups' => 'dashboard_usrgrpid',
		'dashboard.pages' => 'dashboard_pageid',
		'dashboard.pages.widgets' => 'widgetid',
		'dashboard.pages.widgets.fields' => 'widget_fieldid',
		'proxy.hosts' => 'hostid',
>>>>>>> 12212c87
		'regexp.expressions' => 'expressionid',
		'report.users' => 'reportuserid',
		'report.user_groups' => 'reportusrgrpid',
		'templatedashboard.pages' => 'dashboard_pageid',
		'templatedashboard.pages.widgets' => 'widgetid',
		'templatedashboard.pages.widgets.fields' => 'widget_fieldid',
		'user.medias' => 'mediaid',
		'user.usrgrps' => 'id',
		'usergroup.rights' => 'rightid',
		'usergroup.tag_filters' => 'tag_filterid',
		'usergroup.users' => 'id'
	];

	/**
	 * ID field names for single nested objects.
	 * path => id field
	 *
	 * @var array
	 */
	private const NESTED_SINGLE_OBJECTS_IDS = [
		'proxy.interface' => 'interfaceid'
	];

	/**
	 * Array of paths that should be skipped in audit details.
	 *
	 * @var array
	 */
	private const SKIP_FIELDS = ['token.creator_userid', 'token.created_at'];

	/**
	 * Add audit records.
	 *
	 * @param string|null $userid
	 * @param string      $ip
	 * @param string      $username
	 * @param int         $action      CAudit::ACTION_*
	 * @param int         $resource    CAudit::RESOURCE_*
	 * @param array       $objects
	 * @param array       $db_objects
	 */
	public static function log(?string $userid, string $ip, string $username, int $action, int $resource,
			array $objects, array $db_objects): void {
		if (!self::isAuditEnabled() && ($resource != self::RESOURCE_SETTINGS
					|| !array_key_exists(CSettingsHelper::AUDITLOG_ENABLED, current($objects)))) {
			return;
		}

		$auditlog = [];
		$clock = time();
		$ip = substr($ip, 0, DB::getFieldLength('auditlog', 'ip'));
		$recordsetid = self::getRecordSetId();

		switch ($action) {
			case self::ACTION_LOGOUT:
			case self::ACTION_LOGIN_SUCCESS:
			case self::ACTION_LOGIN_FAILED:
				$auditlog[] = [
					'userid' => $userid,
					'username' => $username,
					'clock' => $clock,
					'ip' => $ip,
					'action' => $action,
					'resourcetype' => $resource,
					'resourceid' => $userid,
					'resourcename' => '',
					'recordsetid' => $recordsetid,
					'details' => ''
				];
				break;

			default:
				$table_key = array_key_exists($resource, self::TABLE_PKS)
					? self::TABLE_PKS[$resource]
					: DB::getPk(self::TABLE_NAMES[$resource]);

				foreach ($objects as $object) {
					$resourceid = $object[$table_key];
					$db_object = ($action == self::ACTION_UPDATE) ? $db_objects[$resourceid] : [];
					$resource_name = self::getResourceName($resource, $action, $object, $db_object);

					$diff = self::handleObjectDiff($resource, $action, $object, $db_object);

					if ($action == self::ACTION_UPDATE && count($diff) === 0) {
						continue;
					}

					$auditlog[] = [
						'userid' => $userid,
						'username' => $username,
						'clock' => $clock,
						'ip' => $ip,
						'action' => $action,
						'resourcetype' => $resource,
						'resourceid' => $resourceid,
						'resourcename' => $resource_name,
						'recordsetid' => $recordsetid,
						'details' => (count($diff) == 0) ? '' : json_encode($diff)
					];
				}
		}

		DB::insertBatch('auditlog', $auditlog);
	}

	/**
	 * Return recordsetid. Generate recordsetid if its not been generated yet.
	 *
	 * @return string
	 */
	private static function getRecordSetId(): string {
		static $recordsetid = null;

		if ($recordsetid === null) {
			$recordsetid = CCuid::generate();
		}

		return $recordsetid;
	}

	/**
	 * Check audit logging is enabled.
	 *
	 * @return bool
	 */
	private static function isAuditEnabled(): bool {
		return CSettingsHelper::get(CSettingsHelper::AUDITLOG_ENABLED) == self::AUDITLOG_ENABLE;
	}

	/**
	 * Return resource name of logging object.
	 *
	 * @param int   $resource
	 * @param int   $action
	 * @param array $object
	 * @param array $db_object
	 *
	 * @return string
	 */
	private static function getResourceName(int $resource, int $action, array $object, array $db_object): string {
		$field_name = self::FIELD_NAMES[$resource];
		$resource_name = ($field_name !== null)
			? (($action == self::ACTION_UPDATE)
				? $db_object[$field_name]
				: $object[$field_name])
			: '';

		if (mb_strlen($resource_name) > 255) {
			$resource_name = mb_substr($resource_name, 0, 252).'...';
		}

		return $resource_name;
	}

	/**
	 * Prepares the details for audit log.
	 *
	 * @param int   $resource
	 * @param int   $action
	 * @param array $object
	 * @param array $db_object
	 *
	 * @return array
	 */
	private static function handleObjectDiff(int $resource, int $action, array $object, array $db_object): array {
		if (!in_array($action, [self::ACTION_ADD, self::ACTION_UPDATE])) {
			return [];
		}

		$api_name = self::API_NAMES[$resource];
		$details = self::convertKeysToPaths($api_name, $object);

		switch ($action) {
			case self::ACTION_ADD:
				return self::handleAdd($resource, $details);

			case self::ACTION_UPDATE:
				$db_details = self::convertKeysToPaths($api_name, array_intersect_key($db_object, $object));
				return self::handleUpdate($resource, $details, $db_details);
		}
	}

	/**
	 * Checks by path, whether the value of the object should be masked.
	 *
	 * @param int    $resource
	 * @param string $path
	 * @param array  $object
	 *
	 * @return bool
	 */
	private static function isValueToMask(int $resource, string $path, array $object): bool {
		if (!array_key_exists($resource, self::MASKED_PATHS)) {
			return false;
		}

		if (strpos($path, '[') !== false) {
			$path = preg_replace('/\[[0-9]+\]/', '', $path);
		}

		if (!in_array($path, self::MASKED_PATHS[$resource]['paths'])) {
			return false;
		}

		if (!array_key_exists('conditions', self::MASKED_PATHS[$resource])) {
			return true;
		}

		$all_counditions = count(self::MASKED_PATHS[$resource]['conditions']);
		$true_conditions = 0;

		foreach (self::MASKED_PATHS[$resource]['conditions'] as $condition_path => $value) {
			if (array_key_exists($condition_path, $object) && $object[$condition_path] == $value) {
				$true_conditions++;
			}
		}

		return ($true_conditions == $all_counditions);
	}

	/**
	 * Converts the object properties to the one-dimensional array where the key is a path.
	 *
	 * @param string $prefix
	 * @param array  $object
	 *
	 * @return array
	 */
	private static function convertKeysToPaths(string $prefix, array $object): array {
		$result = [];

		$is_nested_single_object = array_key_exists($prefix, self::NESTED_SINGLE_OBJECTS_IDS);
		$is_nested_object = false;

		if ($is_nested_single_object) {
			$pk = self::NESTED_SINGLE_OBJECTS_IDS[$prefix];
		}
		elseif (!preg_match('/\[[0-9]+\]$/', $prefix)) {
			$object_prefix = preg_replace('/\[[0-9]+\]/', '', $prefix);
			$is_nested_object = array_key_exists($object_prefix, self::NESTED_OBJECTS_IDS);

			if ($is_nested_object) {
				$pk = self::NESTED_OBJECTS_IDS[$object_prefix];
			}
		}

		foreach ($object as $key => $value) {
			if ($is_nested_single_object) {
				$index = '['.$object[$pk].'].'.$key;
			}
			elseif ($is_nested_object) {
				$index = '['.$value[$pk].']';
			}
			else {
				$index = '.'.$key;
			}

			$new_prefix = $prefix.$index;

			if (in_array($new_prefix, self::SKIP_FIELDS)) {
				continue;
			}

			if (is_array($value)) {
				$result += self::convertKeysToPaths($new_prefix, $value);
			}
			else {
				$result[$new_prefix] = (string) $value;
			}
		}

		return $result;
	}

	/**
	 * Checks by path, whether the value is equal to default value from the database schema.
	 *
	 * @param int     $resource
	 * @param string  $path
	 * @param string  $value
	 *
	 * @return bool
	 */
	private static function isDefaultValue(int $resource, string $path, string $value): bool {
		$object_path = self::getLastObjectPath($path);
		$table_name = self::TABLE_NAMES[$resource];

		if ($object_path !== self::API_NAMES[$resource]) {
			if (strpos($object_path, '[') !== false) {
				$object_path = preg_replace('/\[[0-9]+\]/', '', $object_path);
			}

			$table_name = self::NESTED_OBJECTS_TABLE_NAMES[$object_path];
		}

		$schema_fields = DB::getSchema($table_name)['fields'];
		$field_name = substr($path, strrpos($path, '.') + 1);

		if (!array_key_exists($field_name, $schema_fields)) {
			return false;
		}

		if (!array_key_exists('default', $schema_fields[$field_name])) {
			return false;
		}

		return $value == $schema_fields[$field_name]['default'];
	}

	/**
	 * Checks whether a path is path to nested object property.
	 *
	 * @param string $path
	 *
	 * @return bool
	 */
	private static function isNestedObjectProperty(string $path): bool {
		return (count(explode('.', $path)) > 2);
	}

	/**
	 * Return the path to the parent property object from the passed path.
	 *
	 * @param string $path
	 *
	 * @return string
	 */
	private static function getLastObjectPath(string $path): string {
		return substr($path, 0, strrpos($path, '.'));
	}

	/**
	 * Return the paths to nested object properties from the paths of passing object.
	 *
	 * @param array $object
	 *
	 * @return array
	 */
	private static function getNestedObjectsPaths(array $object): array {
		$paths = [];

		foreach ($object as $path => $foo) {
			if (!self::isNestedObjectProperty($path)) {
				continue;
			}

			$object_path = self::getLastObjectPath($path);

			if (!in_array($object_path, $paths)) {
				$paths[] = $object_path;
			}
		}

		return $paths;
	}

	/**
	 * Prepares the audit details for add action.
	 *
	 * @param int   $resource
	 * @param array $object
	 *
	 * @return array
	 */
	private static function handleAdd(int $resource, array $object): array {
		$result = [];

		foreach ($object as $path => $value) {
			if (self::isNestedObjectProperty($path)) {
				$result[self::getLastObjectPath($path)] = [self::DETAILS_ACTION_ADD];
			}

			if (self::isDefaultValue($resource, $path, $value)) {
				continue;
			}

			if (self::isValueToMask($resource, $path, $object)) {
				$result[$path] = [self::DETAILS_ACTION_ADD, ZBX_SECRET_MASK];
			}
			else {
				$result[$path] = [self::DETAILS_ACTION_ADD, $value];
			}
		}

		return $result;
	}

	/**
	 * Prepares the audit details for update action.
	 *
	 * @param int   $resource
	 * @param array $object
	 * @param array $db_object
	 *
	 * @return array
	 */
	private static function handleUpdate(int $resource, array $object, array $db_object): array {
		$result = [];
		$full_object = $object + $db_object;
		$nested_objects_paths = self::getNestedObjectsPaths($object);
		$db_nested_objects_paths = self::getNestedObjectsPaths($db_object);

		foreach ($db_nested_objects_paths as $path) {
			if (!in_array($path, $nested_objects_paths)) {
				$result[$path] = [self::DETAILS_ACTION_DELETE];
			}
		}

		foreach ($nested_objects_paths as $path) {
			if (!in_array($path, $db_nested_objects_paths)) {
				$result[$path] = [self::DETAILS_ACTION_ADD];
			}
		}

		foreach ($object as $path => $value) {
			$db_value = array_key_exists($path, $db_object) ? $db_object[$path] : null;

			if ($db_value === null) {
				if (self::isDefaultValue($resource, $path, $value)) {
					continue;
				}

				$result[$path] = [
					self::DETAILS_ACTION_ADD,
					self::isValueToMask($resource, $path, $object) ? ZBX_SECRET_MASK : $value
				];
			}
<<<<<<< HEAD
			else {
				$is_value_to_mask = self::isValueToMask($resource, $path, $full_object);
				if ($is_value_to_mask || $value != $db_value) {
					if (self::isNestedObjectProperty($path)) {
						$result[self::getLastObjectPath($path)] = [self::DETAILS_ACTION_UPDATE];
					}

					if ($is_value_to_mask) {
						$value = ($value === '') ? '' : ZBX_SECRET_MASK;
						$db_value = ($db_value === '') ? '' : ZBX_SECRET_MASK;

						if ($value !== $db_value || $value !== '') {
							$result[$path] = [self::DETAILS_ACTION_UPDATE, $value, $db_value];
						}
					}
					else {
						$result[$path] = [self::DETAILS_ACTION_UPDATE, $value, $db_value];
					}
=======
			elseif ($value != $db_value) {
				if (self::isNestedObjectProperty($path)) {
					$result[self::getLastObjectPath($path)] = [self::DETAILS_ACTION_UPDATE];
>>>>>>> 12212c87
				}

				$result[$path] = [
					self::DETAILS_ACTION_UPDATE,
					self::isValueToMask($resource, $path, $full_object) ? ZBX_SECRET_MASK : $value,
					self::isValueToMask($resource, $path, $db_object) ? ZBX_SECRET_MASK : $db_value
				];
			}
		}

		return $result;
	}
}<|MERGE_RESOLUTION|>--- conflicted
+++ resolved
@@ -107,11 +107,8 @@
 		self::RESOURCE_AUTOREGISTRATION => 'config',
 		self::RESOURCE_DASHBOARD => 'dashboard',
 		self::RESOURCE_HOUSEKEEPING => 'config',
-<<<<<<< HEAD
+		self::RESOURCE_MACRO => 'globalmacro',
 		self::RESOURCE_MEDIA_TYPE => 'media_type',
-=======
-		self::RESOURCE_MACRO => 'globalmacro',
->>>>>>> 12212c87
 		self::RESOURCE_MODULE => 'module',
 		self::RESOURCE_PROXY => 'hosts',
 		self::RESOURCE_REGEXP => 'regexps',
@@ -144,11 +141,8 @@
 		self::RESOURCE_AUTOREGISTRATION => null,
 		self::RESOURCE_DASHBOARD => 'name',
 		self::RESOURCE_HOUSEKEEPING => null,
-<<<<<<< HEAD
+		self::RESOURCE_MACRO => 'macro',
 		self::RESOURCE_MEDIA_TYPE => 'name',
-=======
-		self::RESOURCE_MACRO => 'macro',
->>>>>>> 12212c87
 		self::RESOURCE_MODULE => 'id',
 		self::RESOURCE_PROXY => 'host',
 		self::RESOURCE_REGEXP => 'name',
@@ -171,11 +165,8 @@
 		self::RESOURCE_AUTOREGISTRATION => 'autoregistration',
 		self::RESOURCE_DASHBOARD => 'dashboard',
 		self::RESOURCE_HOUSEKEEPING => 'housekeeping',
-<<<<<<< HEAD
+		self::RESOURCE_MACRO => 'usermacro',
 		self::RESOURCE_MEDIA_TYPE => 'mediatype',
-=======
-		self::RESOURCE_MACRO => 'usermacro',
->>>>>>> 12212c87
 		self::RESOURCE_MODULE => 'module',
 		self::RESOURCE_PROXY => 'proxy',
 		self::RESOURCE_REGEXP => 'regexp',
@@ -194,14 +185,6 @@
 	private const MASKED_PATHS = [
 		self::RESOURCE_AUTHENTICATION => ['paths' => ['authentication.ldap_bind_password']],
 		self::RESOURCE_AUTH_TOKEN => ['paths' => ['token.token']],
-<<<<<<< HEAD
-		self::RESOURCE_AUTOREGISTRATION => ['paths' => ['autoregistration.tls_psk_identity', 'autoregistration.tls_psk']],
-		// self::RESOURCE_MACRO => [
-		// 	'paths' => ['usermacro.value'],
-		// 	'conditions' => ['usermacro.type' => ZBX_MACRO_TYPE_SECRET]
-		// ],
-		self::RESOURCE_MEDIA_TYPE => ['paths' => ['mediatype.passwd']],
-=======
 		self::RESOURCE_AUTOREGISTRATION => [
 			'paths' => ['autoregistration.tls_psk_identity', 'autoregistration.tls_psk']
 		],
@@ -209,8 +192,8 @@
 			'paths' => ['usermacro.value'],
 			'conditions' => ['usermacro.type' => ZBX_MACRO_TYPE_SECRET]
 		],
+		self::RESOURCE_MEDIA_TYPE => ['paths' => ['mediatype.passwd']],
 		self::RESOURCE_PROXY => ['paths' => ['proxy.tls_psk_identity', 'proxy.tls_psk']],
->>>>>>> 12212c87
 		self::RESOURCE_USER => ['paths' => ['user.passwd']]
 	];
 
@@ -221,18 +204,15 @@
 	 * @var array
 	 */
 	private const NESTED_OBJECTS_TABLE_NAMES = [
-<<<<<<< HEAD
-		'mediatype.message_templates' => 'media_type_message',
-		'mediatype.parameters' => 'media_type_param',
-=======
 		'dashboard.users' => 'dashboard_user',
 		'dashboard.userGroups' => 'dashboard_usrgrp',
 		'dashboard.pages' => 'dashboard_page',
 		'dashboard.pages.widgets' => 'widget',
 		'dashboard.pages.widgets.fields' => 'widget_field',
+		'mediatype.message_templates' => 'media_type_message',
+		'mediatype.parameters' => 'media_type_param',
 		'proxy.hosts' => 'hosts',
 		'proxy.interface' => 'interface',
->>>>>>> 12212c87
 		'regexp.expressions' => 'expressions',
 		'report.users' => 'report_user',
 		'report.user_groups' => 'report_usrgrp',
@@ -253,17 +233,14 @@
 	 * @var array
 	 */
 	private const NESTED_OBJECTS_IDS = [
-<<<<<<< HEAD
-		'mediatype.message_templates' => 'mediatype_messageid',
-		'mediatype.parameters' => 'mediatype_paramid',
-=======
 		'dashboard.users' => 'dashboard_userid',
 		'dashboard.userGroups' => 'dashboard_usrgrpid',
 		'dashboard.pages' => 'dashboard_pageid',
 		'dashboard.pages.widgets' => 'widgetid',
 		'dashboard.pages.widgets.fields' => 'widget_fieldid',
+		'mediatype.message_templates' => 'mediatype_messageid',
+		'mediatype.parameters' => 'mediatype_paramid',
 		'proxy.hosts' => 'hostid',
->>>>>>> 12212c87
 		'regexp.expressions' => 'expressionid',
 		'report.users' => 'reportuserid',
 		'report.user_groups' => 'reportusrgrpid',
@@ -691,30 +668,9 @@
 					self::isValueToMask($resource, $path, $object) ? ZBX_SECRET_MASK : $value
 				];
 			}
-<<<<<<< HEAD
-			else {
-				$is_value_to_mask = self::isValueToMask($resource, $path, $full_object);
-				if ($is_value_to_mask || $value != $db_value) {
-					if (self::isNestedObjectProperty($path)) {
-						$result[self::getLastObjectPath($path)] = [self::DETAILS_ACTION_UPDATE];
-					}
-
-					if ($is_value_to_mask) {
-						$value = ($value === '') ? '' : ZBX_SECRET_MASK;
-						$db_value = ($db_value === '') ? '' : ZBX_SECRET_MASK;
-
-						if ($value !== $db_value || $value !== '') {
-							$result[$path] = [self::DETAILS_ACTION_UPDATE, $value, $db_value];
-						}
-					}
-					else {
-						$result[$path] = [self::DETAILS_ACTION_UPDATE, $value, $db_value];
-					}
-=======
 			elseif ($value != $db_value) {
 				if (self::isNestedObjectProperty($path)) {
 					$result[self::getLastObjectPath($path)] = [self::DETAILS_ACTION_UPDATE];
->>>>>>> 12212c87
 				}
 
 				$result[$path] = [
