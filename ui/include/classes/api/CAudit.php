--- conflicted
+++ resolved
@@ -350,20 +350,17 @@
 		'report.users' => 'reportuserid',
 		'report.user_groups' => 'reportusrgrpid',
 		'script.parameters' => 'script_paramid',
-<<<<<<< HEAD
-		'template.groups' => 'hostgroupid',
-		'template.macros' => 'hostmacroid',
-		'template.tags' => 'hosttagid',
-		'template.templates' => 'hosttemplateid',
-		'template.templates_clear' => 'hosttemplateid',
-=======
 		'service.children' => 'linkid',
 		'service.parents' => 'linkid',
 		'service.problem_tags' => 'service_problem_tagid',
 		'service.status_rules' => 'service_status_ruleid',
 		'service.tags' => 'servicetagid',
 		'service.times' => 'timeid',
->>>>>>> eeadf1bd
+		'template.groups' => 'hostgroupid',
+		'template.macros' => 'hostmacroid',
+		'template.tags' => 'hosttagid',
+		'template.templates' => 'hosttemplateid',
+		'template.templates_clear' => 'hosttemplateid',
 		'templatedashboard.pages' => 'dashboard_pageid',
 		'templatedashboard.pages.widgets' => 'widgetid',
 		'templatedashboard.pages.widgets.fields' => 'widget_fieldid',
@@ -861,10 +858,9 @@
 				}
 			}
 			else {
-				$is_mask_value = self::isValueToMask($resource, $path, $full_object);
+				$is_mask_value = self::isValueToMask($resource, $path, $object);
 				$is_mask_db_value = self::isValueToMask($resource, $path, $db_object);
 
-<<<<<<< HEAD
 				if ($value != $db_value || $is_mask_value || $is_mask_db_value) {
 					if (self::isNestedObjectProperty($path)) {
 						$result[self::getLastObjectPath($path)] = [self::DETAILS_ACTION_UPDATE];
@@ -880,18 +876,7 @@
 							$is_mask_db_value ? ZBX_SECRET_MASK : $db_value
 						];
 					}
-=======
-				if (in_array($path, self::BLOB_FIELDS)) {
-					$result[$path] = [self::DETAILS_ACTION_UPDATE];
 				}
-				else {
-					$result[$path] = [
-						self::DETAILS_ACTION_UPDATE,
-						self::isValueToMask($resource, $path, $object) ? ZBX_SECRET_MASK : $value,
-						self::isValueToMask($resource, $path, $db_object) ? ZBX_SECRET_MASK : $db_value
-					];
->>>>>>> eeadf1bd
-				}
 			}
 		}
 
