<?php
/*
** Zabbix
** Copyright (C) 2001-2020 Zabbix SIA
**
** This program is free software; you can redistribute it and/or modify
** it under the terms of the GNU General Public License as published by
** the Free Software Foundation; either version 2 of the License, or
** (at your option) any later version.
**
** This program is distributed in the hope that it will be useful,
** but WITHOUT ANY WARRANTY; without even the implied warranty of
** MERCHANTABILITY or FITNESS FOR A PARTICULAR PURPOSE. See the
** GNU General Public License for more details.
**
** You should have received a copy of the GNU General Public License
** along with this program; if not, write to the Free Software
** Foundation, Inc., 51 Franklin Street, Fifth Floor, Boston, MA  02110-1301, USA.
**/


class CAudit {
	/**
	 * Supported resources list, every record contains:
	 * resource id field name
	 * resource name field name
	 * resource table name
	 */
	static private $supported_type = [
		AUDIT_RESOURCE_ACTION => 				['actionid', 'name', 'actions'],
		AUDIT_RESOURCE_APPLICATION =>			['applicationid', 'name', 'applications'],
		AUDIT_RESOURCE_AUTHENTICATION =>		['configid', null, 'config'],
		AUDIT_RESOURCE_AUTH_TOKEN =>			['tokenid', 'name', 'token'],
		AUDIT_RESOURCE_AUTOREGISTRATION =>		['configid', null, 'config'],
		AUDIT_RESOURCE_CORRELATION =>			['correlationid', 'name', 'correlation'],
		AUDIT_RESOURCE_DASHBOARD =>				['dashboardid', 'name', 'dashboard'],
		AUDIT_RESOURCE_DISCOVERY_RULE =>		['druleid', 'name', 'drules'],
		AUDIT_RESOURCE_GRAPH =>					['graphid', 'name', 'graphs'],
		AUDIT_RESOURCE_GRAPH_PROTOTYPE =>		['graphid', 'name', 'graphs'],
		AUDIT_RESOURCE_HOST =>					['hostid', 'name', 'hosts'],
		AUDIT_RESOURCE_HOST_GROUP =>			['groupid', 'name', 'groups'],
		AUDIT_RESOURCE_HOST_PROTOTYPE =>		['hostid', 'host', 'hosts'],
		AUDIT_RESOURCE_HOUSEKEEPING =>			['configid', null, 'config'],
		AUDIT_RESOURCE_ICON_MAP =>				['iconmapid', 'name', 'icon_map'],
		AUDIT_RESOURCE_ITEM =>					['itemid', 'name', 'items'],
		AUDIT_RESOURCE_ITEM_PROTOTYPE =>		['itemid', 'name', 'items'],
		AUDIT_RESOURCE_MACRO =>					['globalmacroid', 'macro', 'globalmacro'],
		AUDIT_RESOURCE_MEDIA_TYPE =>			['mediatypeid', 'name', 'media_type'],
		AUDIT_RESOURCE_MODULE =>				['moduleid', 'id', 'module'],
		AUDIT_RESOURCE_PROXY =>					['proxyid', 'host', 'hosts'],
		AUDIT_RESOURCE_SCENARIO =>				['httptestid', 'name', 'httptest'],
		AUDIT_RESOURCE_SCRIPT =>				['scriptid', 'name', 'scripts'],
		AUDIT_RESOURCE_SETTINGS =>				['configid', null, 'config'],
		AUDIT_RESOURCE_TRIGGER =>				['triggerid', 'description', 'triggers'],
		AUDIT_RESOURCE_TRIGGER_PROTOTYPE =>		['triggerid', 'description', 'triggers'],
		AUDIT_RESOURCE_USER =>					['userid', 'alias', 'users'],
		AUDIT_RESOURCE_USER_GROUP =>			['usrgrpid', 'name', 'usrgrp'],
		AUDIT_RESOURCE_VALUE_MAP =>				['valuemapid', 'name', 'valuemaps'],
		AUDIT_RESOURCE_TEMPLATE_DASHBOARD =>	['dashboardid', 'name', 'dashboard']
	];

	/**
	 * Add simple audit record.
	 *
	 * @param string $userid
	 * @param string $ip
	 * @param int    $action        AUDIT_ACTION_*
	 * @param int    $resourcetype  AUDIT_RESOURCE_*
	 * @param string $note
	 */
	static public function addDetails($userid, $ip, $action, $resourcetype, $note = '') {
		DB::insert('auditlog', [[
			'userid' => $userid,
			'clock' => time(),
			'ip' => substr($ip, 0, 39),
			'action' => $action,
			'resourcetype' => $resourcetype,
			'note' => $note
		]]);
	}

	/**
	 * Add audit records.
	 *
	 * @param string $userid
	 * @param string $ip
	 * @param int    $action        AUDIT_ACTION_*
	 * @param int    $resourcetype  AUDIT_RESOURCE_*
	 * @param array  $objects
	 * @param array  $objects_old
	 */
	static public function addBulk($userid, $ip, $action, $resourcetype, array $objects, array $objects_old = null) {
		$masked_fields = [
			'config' => [
				'fields' => ['tls_psk_identity' => true, 'tls_psk' => true]
			],
			'globalmacro' => [
				'fields' => ['value' => true],
				'conditions' => ['type' => ZBX_MACRO_TYPE_SECRET]
			],
<<<<<<< HEAD
			'token' => [
				'fields' => ['token' => true]
=======
			'hosts' => [
				'fields' => ['tls_psk_identity' => true, 'tls_psk' => true]
			],
			'media_type' => [
				'fields' => ['passwd' => true]
			],
			'users' => [
				'fields' => ['passwd' => true]
>>>>>>> 21172907
			]
		];

		if (!array_key_exists($resourcetype, self::$supported_type)) {
			return;
		}

		list($field_name_resourceid, $field_name_resourcename, $table_name) = self::$supported_type[$resourcetype];

		$clock = time();
		$ip = substr($ip, 0, 39);

		$auditlog = [];
		$objects_diff = [];

		foreach ($objects as $object) {
			$resourceid = $object[$field_name_resourceid];

			if ($action == AUDIT_ACTION_UPDATE) {
				$object_old = $objects_old[$resourceid];

				/**
				 * Convert two dimension array to one dimension array,
				 * because array_diff and array_intersect work only with one dimension array.
				 */
				$object_old = array_filter($object_old, function ($val) {
					return !is_array($val);
				});
				$object = array_filter($object, function ($val) {
					return !is_array($val);
				});

				$object_diff = array_diff_assoc(array_intersect_key($object_old, $object), $object);

				if (!$object_diff) {
					continue;
				}

				if (array_key_exists($table_name, $masked_fields)) {
					$table_masked_fields = $masked_fields[$table_name]['fields'];
					$mask_object_old = true;
					$mask_object = true;

					if (array_key_exists('conditions', $masked_fields[$table_name])) {
						foreach ($masked_fields[$table_name]['conditions'] as $field_name => $value) {
							if ($mask_object_old) {
								$mask_object_old = ($object_old[$field_name] == $value);
							}
							if ($mask_object) {
								$mask_object = array_key_exists($field_name, $object)
									? ($object[$field_name] == $value)
									: ($object_old[$field_name] == $value);
							}
						}
					}
				}
				else {
					$table_masked_fields = [];
					$mask_object_old = false;
					$mask_object = false;
				}

				foreach ($object_diff as $field_name => &$values) {
					if (array_key_exists($field_name, $table_masked_fields)) {
						if ($mask_object_old) {
							$object_old[$field_name] = ZBX_SECRET_MASK;
						}
						if ($mask_object) {
							$object[$field_name] = ZBX_SECRET_MASK;
						}
					}

					$values = [
						'old' => $object_old[$field_name],
						'new' => $object[$field_name]
					];
				}
				unset($values);

				$objects_diff[] = $object_diff;

				$resourcename = ($field_name_resourcename !== null) ? $object_old[$field_name_resourcename] : '';
			}
			else {
				$resourcename = ($field_name_resourcename !== null) ? $object[$field_name_resourcename] : '';
			}

			if (mb_strlen($resourcename) > 255) {
				$resourcename = mb_substr($resourcename, 0, 252).'...';
			}

			$auditlog[] = [
				'userid' => $userid,
				'clock' => $clock,
				'ip' => $ip,
				'action' => $action,
				'resourcetype' => $resourcetype,
				'resourceid' => $resourceid,
				'resourcename' => $resourcename
			];
		}

		if ($auditlog) {
			$auditids = DB::insertBatch('auditlog', $auditlog);

			if ($action == AUDIT_ACTION_UPDATE) {
				$auditlog_details = [];

				foreach ($objects_diff as $index => $object_diff) {
					foreach ($object_diff as $field_name => $values) {
						$auditlog_details[] = [
							'auditid' => $auditids[$index],
							'table_name' => $table_name,
							'field_name' => $field_name,
							'oldvalue' => $values['old'],
							'newvalue' => $values['new']
						];
					}
				}

				DB::insertBatch('auditlog_details', $auditlog_details);
			}
		}
	}
}<|MERGE_RESOLUTION|>--- conflicted
+++ resolved
@@ -98,19 +98,17 @@
 				'fields' => ['value' => true],
 				'conditions' => ['type' => ZBX_MACRO_TYPE_SECRET]
 			],
-<<<<<<< HEAD
+			'hosts' => [
+				'fields' => ['tls_psk_identity' => true, 'tls_psk' => true]
+			],
+			'media_type' => [
+				'fields' => ['passwd' => true]
+			],
 			'token' => [
 				'fields' => ['token' => true]
-=======
-			'hosts' => [
-				'fields' => ['tls_psk_identity' => true, 'tls_psk' => true]
-			],
-			'media_type' => [
-				'fields' => ['passwd' => true]
 			],
 			'users' => [
 				'fields' => ['passwd' => true]
->>>>>>> 21172907
 			]
 		];
 
