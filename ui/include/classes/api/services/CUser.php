--- conflicted
+++ resolved
@@ -1253,39 +1253,6 @@
 			);
 		}
 
-<<<<<<< HEAD
-=======
-		// Check if deleted users have a screen.
-		$db_screens = API::Screen()->get([
-			'output' => ['name', 'userid'],
-			'userids' => $userids,
-			'limit' => 1
-		]);
-
-		if ($db_screens) {
-			self::exception(ZBX_API_ERROR_PARAMETERS,
-				_s('User "%1$s" is screen "%2$s" owner.', $db_users[$db_screens[0]['userid']]['username'],
-					$db_screens[0]['name']
-				)
-			);
-		}
-
-		// Check if deleted users have a slide show.
-		$db_slideshows = DB::select('slideshows', [
-			'output' => ['name', 'userid'],
-			'filter' => ['userid' => $userids],
-			'limit' => 1
-		]);
-
-		if ($db_slideshows) {
-			self::exception(ZBX_API_ERROR_PARAMETERS,
-				_s('User "%1$s" is slide show "%2$s" owner.', $db_users[$db_slideshows[0]['userid']]['username'],
-					$db_slideshows[0]['name']
-				)
-			);
-		}
-
->>>>>>> fcf337ab
 		// Check if deleted users have dashboards.
 		$db_dashboards = API::Dashboard()->get([
 			'output' => ['name', 'userid'],
