--- conflicted
+++ resolved
@@ -630,10 +630,6 @@
 		$this->checkUserGroups($users, $db_users);
 		$db_mediatypes = $this->checkMediaTypes($users);
 		$this->validateMediaRecipients($users, $db_mediatypes);
-<<<<<<< HEAD
-		$this->checkOneself($users);
-=======
->>>>>>> e7669e0f
 	}
 
 	/**
@@ -757,7 +753,7 @@
 
 			if ($disabled_user_group) {
 				self::exception(ZBX_API_ERROR_PARAMETERS,
-					_('User cannot add himself to a disabled group or a group with disabled GUI access.')
+					_('User cannot add oneself to a disabled group or a group with disabled GUI access.')
 				);
 			}
 		}
@@ -1043,45 +1039,6 @@
 	}
 
 	/**
-<<<<<<< HEAD
-	 * Additional check to exclude an opportunity to deactivate oneself.
-	 *
-	 * @param array  $users
-	 * @param array  $users[]['usrgrps']  (optional)
-	 *
-	 * @throws APIException
-	 */
-	private function checkOneself(array $users) {
-		foreach ($users as $user) {
-			if (bccomp($user['userid'], self::$userData['userid']) == 0) {
-				if (array_key_exists('roleid', $user) && $user['roleid'] != self::$userData['roleid']) {
-					self::exception(ZBX_API_ERROR_PARAMETERS, _('User cannot change own role.'));
-				}
-
-				if (array_key_exists('usrgrps', $user)) {
-					$db_usrgrps = DB::select('usrgrp', [
-						'output' => ['gui_access', 'users_status'],
-						'usrgrpids' => zbx_objectValues($user['usrgrps'], 'usrgrpid')
-					]);
-
-					foreach ($db_usrgrps as $db_usrgrp) {
-						if ($db_usrgrp['gui_access'] == GROUP_GUI_ACCESS_DISABLED
-								|| $db_usrgrp['users_status'] == GROUP_STATUS_DISABLED) {
-							self::exception(ZBX_API_ERROR_PARAMETERS,
-								_('User cannot add oneself to a disabled group or a group with disabled GUI access.')
-							);
-						}
-					}
-				}
-
-				break;
-			}
-		}
-	}
-
-	/**
-=======
->>>>>>> e7669e0f
 	 * Additional check to exclude an opportunity to enable auto-login and auto-logout options together..
 	 *
 	 * @param array  $user
