<?php
/*
** Zabbix
** Copyright (C) 2001-2022 Zabbix SIA
**
** This program is free software; you can redistribute it and/or modify
** it under the terms of the GNU General Public License as published by
** the Free Software Foundation; either version 2 of the License, or
** (at your option) any later version.
**
** This program is distributed in the hope that it will be useful,
** but WITHOUT ANY WARRANTY; without even the implied warranty of
** MERCHANTABILITY or FITNESS FOR A PARTICULAR PURPOSE. See the
** GNU General Public License for more details.
**
** You should have received a copy of the GNU General Public License
** along with this program; if not, write to the Free Software
** Foundation, Inc., 51 Franklin Street, Fifth Floor, Boston, MA  02110-1301, USA.
**/


/**
 * Class containing methods for operations with items.
 */
class CItem extends CItemGeneral {

	protected $tableName = 'items';
	protected $tableAlias = 'i';
	protected $sortColumns = ['itemid', 'name', 'key_', 'delay', 'history', 'trends', 'type', 'status'];

	/**
	 * @inheritDoc
	 */
	public const SUPPORTED_PREPROCESSING_TYPES = [
		ZBX_PREPROC_MULTIPLIER, ZBX_PREPROC_RTRIM, ZBX_PREPROC_LTRIM, ZBX_PREPROC_TRIM, ZBX_PREPROC_REGSUB,
		ZBX_PREPROC_BOOL2DEC, ZBX_PREPROC_OCT2DEC, ZBX_PREPROC_HEX2DEC, ZBX_PREPROC_DELTA_VALUE,
		ZBX_PREPROC_DELTA_SPEED, ZBX_PREPROC_XPATH, ZBX_PREPROC_JSONPATH, ZBX_PREPROC_VALIDATE_RANGE,
		ZBX_PREPROC_VALIDATE_REGEX, ZBX_PREPROC_VALIDATE_NOT_REGEX, ZBX_PREPROC_ERROR_FIELD_JSON,
		ZBX_PREPROC_ERROR_FIELD_XML, ZBX_PREPROC_ERROR_FIELD_REGEX, ZBX_PREPROC_THROTTLE_VALUE,
		ZBX_PREPROC_THROTTLE_TIMED_VALUE, ZBX_PREPROC_SCRIPT, ZBX_PREPROC_PROMETHEUS_PATTERN,
		ZBX_PREPROC_PROMETHEUS_TO_JSON, ZBX_PREPROC_CSV_TO_JSON, ZBX_PREPROC_STR_REPLACE,
		ZBX_PREPROC_VALIDATE_NOT_SUPPORTED, ZBX_PREPROC_XML_TO_JSON
	];

	/**
	 * @inheritDoc
	 */
	protected const PREPROC_TYPES_WITH_PARAMS = [
		ZBX_PREPROC_MULTIPLIER, ZBX_PREPROC_RTRIM, ZBX_PREPROC_LTRIM, ZBX_PREPROC_TRIM, ZBX_PREPROC_REGSUB,
		ZBX_PREPROC_XPATH, ZBX_PREPROC_JSONPATH, ZBX_PREPROC_VALIDATE_RANGE, ZBX_PREPROC_VALIDATE_REGEX,
		ZBX_PREPROC_VALIDATE_NOT_REGEX, ZBX_PREPROC_ERROR_FIELD_JSON, ZBX_PREPROC_ERROR_FIELD_XML,
		ZBX_PREPROC_ERROR_FIELD_REGEX, ZBX_PREPROC_THROTTLE_TIMED_VALUE, ZBX_PREPROC_SCRIPT,
		ZBX_PREPROC_PROMETHEUS_PATTERN, ZBX_PREPROC_PROMETHEUS_TO_JSON, ZBX_PREPROC_CSV_TO_JSON, ZBX_PREPROC_STR_REPLACE
	];

	/**
	 * @inheritDoc
	 */
	protected const PREPROC_TYPES_WITH_ERR_HANDLING = [
		ZBX_PREPROC_MULTIPLIER, ZBX_PREPROC_REGSUB, ZBX_PREPROC_BOOL2DEC, ZBX_PREPROC_OCT2DEC, ZBX_PREPROC_HEX2DEC,
		ZBX_PREPROC_DELTA_VALUE, ZBX_PREPROC_DELTA_SPEED, ZBX_PREPROC_XPATH, ZBX_PREPROC_JSONPATH,
		ZBX_PREPROC_VALIDATE_RANGE, ZBX_PREPROC_VALIDATE_REGEX, ZBX_PREPROC_VALIDATE_NOT_REGEX,
		ZBX_PREPROC_ERROR_FIELD_JSON, ZBX_PREPROC_ERROR_FIELD_XML, ZBX_PREPROC_ERROR_FIELD_REGEX,
		ZBX_PREPROC_PROMETHEUS_PATTERN, ZBX_PREPROC_PROMETHEUS_TO_JSON, ZBX_PREPROC_CSV_TO_JSON,
		ZBX_PREPROC_VALIDATE_NOT_SUPPORTED, ZBX_PREPROC_XML_TO_JSON
	];

	/**
	 * @inheritDoc
	 */
	public const SUPPORTED_ITEM_TYPES = [
		ITEM_TYPE_ZABBIX, ITEM_TYPE_TRAPPER, ITEM_TYPE_SIMPLE, ITEM_TYPE_INTERNAL, ITEM_TYPE_ZABBIX_ACTIVE,
		ITEM_TYPE_EXTERNAL, ITEM_TYPE_DB_MONITOR, ITEM_TYPE_IPMI, ITEM_TYPE_SSH, ITEM_TYPE_TELNET, ITEM_TYPE_CALCULATED,
		ITEM_TYPE_JMX, ITEM_TYPE_SNMPTRAP, ITEM_TYPE_DEPENDENT, ITEM_TYPE_HTTPAGENT, ITEM_TYPE_SNMP, ITEM_TYPE_SCRIPT
	];

	/**
	 * @inheritDoc
	 */
	protected const VALUE_TYPE_FIELD_NAMES = [
		ITEM_VALUE_TYPE_FLOAT => ['units', 'trends', 'valuemapid', 'inventory_link'],
		ITEM_VALUE_TYPE_STR => ['valuemapid', 'inventory_link'],
		ITEM_VALUE_TYPE_LOG => ['logtimefmt'],
		ITEM_VALUE_TYPE_UINT64 => ['units', 'trends', 'valuemapid', 'inventory_link'],
		ITEM_VALUE_TYPE_TEXT => ['inventory_link']
	];

	/**
	 * Get items data.
	 *
	 * @param array  $options
	 * @param array  $options['itemids']
	 * @param array  $options['hostids']
	 * @param array  $options['groupids']
	 * @param array  $options['triggerids']
	 * @param bool   $options['status']
	 * @param bool   $options['templated_items']
	 * @param bool   $options['editable']
	 * @param bool   $options['count']
	 * @param string $options['pattern']
	 * @param int    $options['limit']
	 * @param string $options['order']
	 *
	 * @return array|int item data as array or false if error
	 */
	public function get($options = []) {
		$result = [];

		$sqlParts = [
			'select'	=> ['items' => 'i.itemid'],
			'from'		=> ['items' => 'items i'],
			'where'		=> ['webtype' => 'i.type<>'.ITEM_TYPE_HTTPTEST, 'flags' => 'i.flags IN ('.ZBX_FLAG_DISCOVERY_NORMAL.','.ZBX_FLAG_DISCOVERY_CREATED.')'],
			'group'		=> [],
			'order'		=> [],
			'limit'		=> null
		];

		$defOptions = [
			'groupids'					=> null,
			'templateids'				=> null,
			'hostids'					=> null,
			'proxyids'					=> null,
			'itemids'					=> null,
			'interfaceids'				=> null,
			'graphids'					=> null,
			'triggerids'				=> null,
			'webitems'					=> null,
			'inherited'					=> null,
			'templated'					=> null,
			'monitored'					=> null,
			'editable'					=> false,
			'nopermissions'				=> null,
			'group'						=> null,
			'host'						=> null,
			'with_triggers'				=> null,
			'evaltype'					=> TAG_EVAL_TYPE_AND_OR,
			'tags'						=> null,
			// filter
			'filter'					=> null,
			'search'					=> null,
			'searchByAny'				=> null,
			'startSearch'				=> false,
			'excludeSearch'				=> false,
			'searchWildcardsEnabled'	=> null,
			// output
			'output'					=> API_OUTPUT_EXTEND,
			'selectHosts'				=> null,
			'selectInterfaces'			=> null,
			'selectTags'				=> null,
			'selectTriggers'			=> null,
			'selectGraphs'				=> null,
			'selectDiscoveryRule'		=> null,
			'selectItemDiscovery'		=> null,
			'selectPreprocessing'		=> null,
			'selectValueMap'			=> null,
			'countOutput'				=> false,
			'groupCount'				=> false,
			'preservekeys'				=> false,
			'sortfield'					=> '',
			'sortorder'					=> '',
			'limit'						=> null,
			'limitSelects'				=> null
		];
		$options = zbx_array_merge($defOptions, $options);
		$this->validateGet($options);

		// editable + permission check
		if (self::$userData['type'] != USER_TYPE_SUPER_ADMIN && !$options['nopermissions']) {
			$permission = $options['editable'] ? PERM_READ_WRITE : PERM_READ;
			$userGroups = getUserGroupsByUserId(self::$userData['userid']);

			$sqlParts['where'][] = 'EXISTS ('.
					'SELECT NULL'.
					' FROM hosts_groups hgg'.
						' JOIN rights r'.
							' ON r.id=hgg.groupid'.
								' AND '.dbConditionInt('r.groupid', $userGroups).
					' WHERE i.hostid=hgg.hostid'.
					' GROUP BY hgg.hostid'.
					' HAVING MIN(r.permission)>'.PERM_DENY.
						' AND MAX(r.permission)>='.zbx_dbstr($permission).
					')';
		}

		// itemids
		if (!is_null($options['itemids'])) {
			zbx_value2array($options['itemids']);

			$sqlParts['where']['itemid'] = dbConditionInt('i.itemid', $options['itemids']);
		}

		// templateids
		if (!is_null($options['templateids'])) {
			zbx_value2array($options['templateids']);

			if (!is_null($options['hostids'])) {
				zbx_value2array($options['hostids']);
				$options['hostids'] = array_merge($options['hostids'], $options['templateids']);
			}
			else {
				$options['hostids'] = $options['templateids'];
			}
		}

		// hostids
		if (!is_null($options['hostids'])) {
			zbx_value2array($options['hostids']);

			$sqlParts['where']['hostid'] = dbConditionInt('i.hostid', $options['hostids']);

			if ($options['groupCount']) {
				$sqlParts['group']['i'] = 'i.hostid';
			}
		}

		// interfaceids
		if (!is_null($options['interfaceids'])) {
			zbx_value2array($options['interfaceids']);

			$sqlParts['where']['interfaceid'] = dbConditionId('i.interfaceid', $options['interfaceids']);

			if ($options['groupCount']) {
				$sqlParts['group']['i'] = 'i.interfaceid';
			}
		}

		// groupids
		if (!is_null($options['groupids'])) {
			zbx_value2array($options['groupids']);

			$sqlParts['from']['hosts_groups'] = 'hosts_groups hg';
			$sqlParts['where'][] = dbConditionInt('hg.groupid', $options['groupids']);
			$sqlParts['where'][] = 'hg.hostid=i.hostid';

			if ($options['groupCount']) {
				$sqlParts['group']['hg'] = 'hg.groupid';
			}
		}

		// proxyids
		if (!is_null($options['proxyids'])) {
			zbx_value2array($options['proxyids']);

			$sqlParts['from']['hosts'] = 'hosts h';
			$sqlParts['where'][] = dbConditionId('h.proxy_hostid', $options['proxyids']);
			$sqlParts['where'][] = 'h.hostid=i.hostid';

			if ($options['groupCount']) {
				$sqlParts['group']['h'] = 'h.proxy_hostid';
			}
		}

		// triggerids
		if (!is_null($options['triggerids'])) {
			zbx_value2array($options['triggerids']);

			$sqlParts['from']['functions'] = 'functions f';
			$sqlParts['where'][] = dbConditionInt('f.triggerid', $options['triggerids']);
			$sqlParts['where']['if'] = 'i.itemid=f.itemid';
		}

		// tags
		if ($options['tags'] !== null && $options['tags']) {
			$sqlParts['where'][] = CApiTagHelper::addWhereCondition($options['tags'], $options['evaltype'], 'i',
				'item_tag', 'itemid'
			);
		}

		// graphids
		if (!is_null($options['graphids'])) {
			zbx_value2array($options['graphids']);

			$sqlParts['from']['graphs_items'] = 'graphs_items gi';
			$sqlParts['where'][] = dbConditionInt('gi.graphid', $options['graphids']);
			$sqlParts['where']['igi'] = 'i.itemid=gi.itemid';
		}

		// webitems
		if (!is_null($options['webitems'])) {
			unset($sqlParts['where']['webtype']);
		}

		// inherited
		if (!is_null($options['inherited'])) {
			if ($options['inherited']) {
				$sqlParts['where'][] = 'i.templateid IS NOT NULL';
			}
			else {
				$sqlParts['where'][] = 'i.templateid IS NULL';
			}
		}

		// templated
		if (!is_null($options['templated'])) {
			$sqlParts['from']['hosts'] = 'hosts h';
			$sqlParts['where']['hi'] = 'h.hostid=i.hostid';

			if ($options['templated']) {
				$sqlParts['where'][] = 'h.status='.HOST_STATUS_TEMPLATE;
			}
			else {
				$sqlParts['where'][] = 'h.status<>'.HOST_STATUS_TEMPLATE;
			}
		}

		// monitored
		if (!is_null($options['monitored'])) {
			$sqlParts['from']['hosts'] = 'hosts h';
			$sqlParts['where']['hi'] = 'h.hostid=i.hostid';

			if ($options['monitored']) {
				$sqlParts['where'][] = 'h.status='.HOST_STATUS_MONITORED;
				$sqlParts['where'][] = 'i.status='.ITEM_STATUS_ACTIVE;
			}
			else {
				$sqlParts['where'][] = '(h.status<>'.HOST_STATUS_MONITORED.' OR i.status<>'.ITEM_STATUS_ACTIVE.')';
			}
		}

		// search
		if (is_array($options['search'])) {
			if (array_key_exists('error', $options['search']) && $options['search']['error'] !== null) {
				zbx_db_search('item_rtdata ir', ['search' => ['error' => $options['search']['error']]] + $options,
					$sqlParts
				);
			}

			zbx_db_search('items i', $options, $sqlParts);
		}

		// filter
		if (is_array($options['filter'])) {
			if (array_key_exists('delay', $options['filter']) && $options['filter']['delay'] !== null) {
				$sqlParts['where'][] = makeUpdateIntervalFilter('i.delay', $options['filter']['delay']);
				unset($options['filter']['delay']);
			}

			if (array_key_exists('history', $options['filter']) && $options['filter']['history'] !== null) {
				$options['filter']['history'] = getTimeUnitFilters($options['filter']['history']);
			}

			if (array_key_exists('trends', $options['filter']) && $options['filter']['trends'] !== null) {
				$options['filter']['trends'] = getTimeUnitFilters($options['filter']['trends']);
			}

			if (array_key_exists('state', $options['filter']) && $options['filter']['state'] !== null) {
				$this->dbFilter('item_rtdata ir', ['filter' => ['state' => $options['filter']['state']]] + $options,
					$sqlParts
				);
			}

			$this->dbFilter('items i', $options, $sqlParts);

			if (isset($options['filter']['host'])) {
				zbx_value2array($options['filter']['host']);

				$sqlParts['from']['hosts'] = 'hosts h';
				$sqlParts['where']['hi'] = 'h.hostid=i.hostid';
				$sqlParts['where']['h'] = dbConditionString('h.host', $options['filter']['host']);
			}

			if (array_key_exists('flags', $options['filter'])
					&& (is_null($options['filter']['flags']) || !zbx_empty($options['filter']['flags']))) {
				unset($sqlParts['where']['flags']);
			}
		}

		// group
		if (!is_null($options['group'])) {
			$sqlParts['from']['hstgrp'] = 'hstgrp g';
			$sqlParts['from']['hosts_groups'] = 'hosts_groups hg';
			$sqlParts['where']['ghg'] = 'g.groupid=hg.groupid';
			$sqlParts['where']['hgi'] = 'hg.hostid=i.hostid';
			$sqlParts['where'][] = ' g.name='.zbx_dbstr($options['group']);
		}

		// host
		if (!is_null($options['host'])) {
			$sqlParts['from']['hosts'] = 'hosts h';
			$sqlParts['where']['hi'] = 'h.hostid=i.hostid';
			$sqlParts['where'][] = ' h.host='.zbx_dbstr($options['host']);
		}

		// with_triggers
		if (!is_null($options['with_triggers'])) {
			if ($options['with_triggers'] == 1) {
				$sqlParts['where'][] = 'EXISTS ('.
					'SELECT NULL'.
					' FROM functions ff,triggers t'.
					' WHERE i.itemid=ff.itemid'.
						' AND ff.triggerid=t.triggerid'.
						' AND t.flags IN ('.ZBX_FLAG_DISCOVERY_NORMAL.','.ZBX_FLAG_DISCOVERY_CREATED.')'.
					')';
			}
			else {
				$sqlParts['where'][] = 'NOT EXISTS ('.
					'SELECT NULL'.
					' FROM functions ff,triggers t'.
					' WHERE i.itemid=ff.itemid'.
						' AND ff.triggerid=t.triggerid'.
						' AND t.flags IN ('.ZBX_FLAG_DISCOVERY_NORMAL.','.ZBX_FLAG_DISCOVERY_CREATED.')'.
					')';
			}
		}

		// limit
		if (zbx_ctype_digit($options['limit']) && $options['limit']) {
			$sqlParts['limit'] = $options['limit'];
		}

		$sqlParts = $this->applyQueryOutputOptions($this->tableName(), $this->tableAlias(), $options, $sqlParts);
		$sqlParts = $this->applyQuerySortOptions($this->tableName(), $this->tableAlias(), $options, $sqlParts);
		$res = DBselect(self::createSelectQueryFromParts($sqlParts), $sqlParts['limit']);
		while ($item = DBfetch($res)) {
			// Items share table with item prototypes. Therefore remove item unrelated fields.
			unset($item['discover']);

			if (!$options['countOutput']) {
				$result[$item['itemid']] = $item;
				continue;
			}

			if ($options['groupCount']) {
				$result[] = $item;
			}
			else {
				$result = $item['rowscount'];
			}
		}

		if ($options['countOutput']) {
			return $result;
		}

		if ($result) {
			if (array_key_exists('name_upper', reset($result))) {
				foreach ($result as &$item) {
					unset($item['name_upper']);
				}
				unset($item);
			}

			if (self::dbDistinct($sqlParts)) {
				$result = $this->addNclobFieldValues($options, $result);
			}

			$result = $this->addRelatedObjects($options, $result);
			$result = $this->unsetExtraFields($result, ['hostid', 'interfaceid', 'value_type', 'valuemapid'],
				$options['output']
			);
		}

		// removing keys (hash -> array)
		if (!$options['preservekeys']) {
			$result = zbx_cleanHashes($result);
		}

		// Decode ITEM_TYPE_HTTPAGENT encoded fields.
		foreach ($result as &$item) {
			if (array_key_exists('query_fields', $item)) {
				$query_fields = ($item['query_fields'] !== '') ? json_decode($item['query_fields'], true) : [];
				$item['query_fields'] = json_last_error() ? [] : $query_fields;
			}

			if (array_key_exists('headers', $item)) {
				$item['headers'] = self::headersStringToArray($item['headers']);
			}
		}
		unset($item);

		return $result;
	}

	/**
	 * Validates the input parameters for the get() method.
	 *
	 * @param array $options
	 *
	 * @throws APIException if the input is invalid
	 */
	private function validateGet(array $options) {
		// Validate input parameters.
		$api_input_rules = ['type' => API_OBJECT, 'fields' => [
			'selectValueMap' => ['type' => API_OUTPUT, 'flags' => API_ALLOW_NULL, 'in' => 'valuemapid,name,mappings'],
			'evaltype' => ['type' => API_INT32, 'in' => implode(',', [TAG_EVAL_TYPE_AND_OR, TAG_EVAL_TYPE_OR])]
		]];
		$options_filter = array_intersect_key($options, $api_input_rules['fields']);
		if (!CApiInputValidator::validate($api_input_rules, $options_filter, '/', $error)) {
			self::exception(ZBX_API_ERROR_PARAMETERS, $error);
		}
	}

	/**
	 * @param array $items
	 *
	 * @return array
	 */
	public function create(array $items): array {
		self::validateCreate($items);

		self::createForce($items);
		self::inherit($items);

		return ['itemids' => array_column($items, 'itemid')];
	}

	/**
	 * @param array $items
	 *
	 * @throws APIException
	 */
	protected static function validateCreate(array &$items): void {
		$api_input_rules = ['type' => API_OBJECTS, 'flags' => API_NOT_EMPTY | API_NORMALIZE | API_ALLOW_UNEXPECTED, 'fields' => [
			'hostid' =>			['type' => API_ID, 'flags' => API_REQUIRED]
		]];

		if (!CApiInputValidator::validate($api_input_rules, $items, '/', $error)) {
			self::exception(ZBX_API_ERROR_PARAMETERS, $error);
		}

		self::checkHostsAndTemplates($items, $db_hosts, $db_templates);
		self::addHostStatus($items, $db_hosts, $db_templates);
		self::addFlags($items, ZBX_FLAG_DISCOVERY_NORMAL);

		$api_input_rules = ['type' => API_OBJECTS, 'flags' => API_ALLOW_UNEXPECTED, 'uniq' => [['uuid'], ['hostid', 'key_']], 'fields' => [
			'host_status' =>	['type' => API_ANY],
			'flags' =>			['type' => API_ANY],
			'uuid' =>			['type' => API_MULTIPLE, 'rules' => [
									['if' => ['field' => 'host_status', 'in' => implode(',', [HOST_STATUS_TEMPLATE])], 'type' => API_UUID],
									['else' => true, 'type' => API_STRING_UTF8, 'in' => DB::getDefault('items', 'uuid')]
			]],
			'hostid' =>			['type' => API_ANY],
			'name' =>			['type' => API_STRING_UTF8, 'flags' => API_REQUIRED | API_NOT_EMPTY, 'length' => DB::getFieldLength('items', 'name')],
			'type' =>			['type' => API_INT32, 'flags' => API_REQUIRED, 'in' => implode(',', self::SUPPORTED_ITEM_TYPES)],
			'key_' =>			['type' => API_ITEM_KEY, 'flags' => API_REQUIRED, 'length' => DB::getFieldLength('items', 'key_')],
			'value_type' =>		['type' => API_INT32, 'flags' => API_REQUIRED, 'in' => implode(',', [ITEM_VALUE_TYPE_FLOAT, ITEM_VALUE_TYPE_STR, ITEM_VALUE_TYPE_LOG, ITEM_VALUE_TYPE_UINT64, ITEM_VALUE_TYPE_TEXT])],
			'units' =>			['type' => API_MULTIPLE, 'rules' => [
									['if' => ['field' => 'value_type', 'in' => implode(',', [ITEM_VALUE_TYPE_FLOAT, ITEM_VALUE_TYPE_UINT64])], 'type' => API_STRING_UTF8, 'length' => DB::getFieldLength('items', 'units')],
									['else' => true, 'type' => API_STRING_UTF8, 'in' => DB::getDefault('items', 'units')]
			]],
			'history' =>		['type' => API_TIME_UNIT, 'flags' => API_NOT_EMPTY | API_ALLOW_USER_MACRO, 'in' => '0,'.implode(':', [SEC_PER_HOUR, 25 * SEC_PER_YEAR]), 'length' => DB::getFieldLength('items', 'history')],
			'trends' =>			['type' => API_MULTIPLE, 'rules' => [
									['if' => ['field' => 'value_type', 'in' => implode(',', [ITEM_VALUE_TYPE_FLOAT, ITEM_VALUE_TYPE_UINT64])], 'type' => API_TIME_UNIT, 'flags' => API_NOT_EMPTY | API_ALLOW_USER_MACRO, 'in' => '0,'.implode(':', [SEC_PER_DAY, 25 * SEC_PER_YEAR]), 'length' => DB::getFieldLength('items', 'trends')],
									['else' => true, 'type' => API_TIME_UNIT, 'in' => '0', 'default' => 0]
			]],
			'valuemapid' =>		['type' => API_MULTIPLE, 'rules' => [
									['if' => ['field' => 'value_type', 'in' => implode(',', [ITEM_VALUE_TYPE_FLOAT, ITEM_VALUE_TYPE_STR, ITEM_VALUE_TYPE_UINT64])], 'type' => API_ID],
									['else' => true, 'type' => API_ID, 'in' => '0']
			]],
			'inventory_link' =>	['type' => API_MULTIPLE, 'rules' => [
									['if' => ['field' => 'value_type', 'in' => implode(',', [ITEM_VALUE_TYPE_FLOAT, ITEM_VALUE_TYPE_STR, ITEM_VALUE_TYPE_UINT64, ITEM_VALUE_TYPE_TEXT])], 'type' => API_INT32, 'in' => '0,'.implode(',', array_keys(getHostInventories()))],
									['else' => true, 'type' => API_INT32, 'in' => DB::getDefault('items', 'inventory_link')]
			]],
			'logtimefmt' =>		['type' => API_MULTIPLE, 'rules' => [
									['if' => ['field' => 'value_type', 'in' => ITEM_VALUE_TYPE_LOG], 'type' => API_STRING_UTF8, 'length' => DB::getFieldLength('items', 'logtimefmt')],
									['else' => true, 'type' => API_STRING_UTF8, 'in' => DB::getDefault('items', 'logtimefmt')]
			]],
			'description' =>	['type' => API_STRING_UTF8, 'length' => DB::getFieldLength('items', 'description')],
			'status' =>			['type' => API_INT32, 'in' => implode(',', [ITEM_STATUS_ACTIVE, ITEM_STATUS_DISABLED])],
			'tags' =>			self::getTagsValidationRules(),
			'preprocessing' =>	self::getPreprocessingValidationRules()
		]];

		if (!CApiInputValidator::validate($api_input_rules, $items, '/', $error)) {
			self::exception(ZBX_API_ERROR_PARAMETERS, $error);
		}

		self::validateByType(array_keys($api_input_rules['fields']), $items);

		self::checkAndAddUuid($items);
		self::checkDuplicates($items);
		self::checkValueMaps($items);
		self::checkInventoryLinks($items);
		self::checkHostInterfaces($items);
		self::checkDependentItems($items);
	}

	/**
	 * @param array $items
	 */
	public static function createForce(array &$items): void {
		$itemids = DB::insert('items', $items);

		$ins_items_rtdata = [];
		$host_statuses = [];

		foreach ($items as &$item) {
			$item['itemid'] = array_shift($itemids);

			if (in_array($item['host_status'], [HOST_STATUS_MONITORED, HOST_STATUS_NOT_MONITORED])) {
				$ins_items_rtdata[] = ['itemid' => $item['itemid']];
			}

			$host_statuses[] = $item['host_status'];
			unset($item['host_status']);
		}
		unset($item);

		if ($ins_items_rtdata) {
			DB::insertBatch('item_rtdata', $ins_items_rtdata, false);
		}

		self::updateParameters($items);
		self::updatePreprocessing($items);
		self::updateTags($items);

		self::addAuditLog(CAudit::ACTION_ADD, CAudit::RESOURCE_ITEM, $items);

		foreach ($items as &$item) {
			$item['host_status'] = array_shift($host_statuses);
		}
		unset($item);
	}

	/**
	 * @param array $items
	 *
	 * @return array
	 */
	public function update(array $items): array {
		$this->validateUpdate($items, $db_items);

		$itemids = array_column($items, 'itemid');

		self::updateForce($items, $db_items);
		self::inherit($items, $db_items);

		return ['itemids' => $itemids];
	}

	/**
<<<<<<< HEAD
	 * Update item.
	 *
	 * @param array $items
	 * @param bool  $allowed_uuid_update
=======
	 * @param array      $items
	 * @param array|null $db_items
>>>>>>> 8b4278b7
	 *
	 * @throws APIException
	 */
<<<<<<< HEAD
	public function update($items, bool $allowed_uuid_update = false) {
		$items = zbx_toArray($items);

		parent::checkInput($items, true, $allowed_uuid_update);
		self::validateInventoryLinks($items, true);
=======
	protected function validateUpdate(array &$items, ?array &$db_items): void {
		$api_input_rules = ['type' => API_OBJECTS, 'flags' => API_NOT_EMPTY | API_NORMALIZE | API_ALLOW_UNEXPECTED, 'uniq' => [['itemid']], 'fields' => [
			'itemid' =>	['type' => API_ID, 'flags' => API_REQUIRED]
		]];

		if (!CApiInputValidator::validate($api_input_rules, $items, '/', $error)) {
			self::exception(ZBX_API_ERROR_PARAMETERS, $error);
		}
>>>>>>> 8b4278b7

		$count = $this->get([
			'countOutput' => true,
			'itemids' => array_column($items, 'itemid'),
			'editable' => true
		]);

		if ($count != count($items)) {
			self::exception(ZBX_API_ERROR_PERMISSIONS, _('No permissions to referred object or it does not exist!'));
		}

		/*
		 * The fields "headers" and "query_fields" in API are arrays, but there is necessary to get the values of these
		 * fields as they stored in database.
		 */
		$db_items = DB::select('items', [
			'output' => array_merge(['itemid', 'name', 'type', 'key_', 'value_type', 'units', 'history', 'trends',
				'valuemapid', 'inventory_link', 'logtimefmt', 'description', 'status'
			], array_diff(CItemType::FIELD_NAMES, ['parameters'])),
			'itemids' => array_column($items, 'itemid'),
			'preservekeys' => true
		]);

		self::addInternalFields($db_items);

		foreach ($items as $i => &$item) {
			$db_item = $db_items[$item['itemid']];

			if ($db_item['templateid'] != 0) {
				$api_input_rules = ['type' => API_OBJECT, 'flags' => API_ALLOW_UNEXPECTED, 'fields' => [
					'value_type' => ['type' => API_UNEXPECTED, 'error_type' => API_ERR_INHERITED]
				]];

				if (!CApiInputValidator::validate($api_input_rules, $item, '/'.($i + 1), $error)) {
					self::exception(ZBX_API_ERROR_PARAMETERS, $error);
				}

				$item += array_intersect_key($db_item, array_flip(['value_type']));

				$api_input_rules = self::getInheritedValidationRules();
			}
			elseif ($db_item['flags'] == ZBX_FLAG_DISCOVERY_CREATED) {
				$api_input_rules = self::getDiscoveredValidationRules();
			}
			else {
				$item += array_intersect_key($db_item, array_flip(['value_type']));

				$api_input_rules = self::getValidationRules();
			}

			if (!CApiInputValidator::validate($api_input_rules, $item, '/'.($i + 1), $error)) {
				self::exception(ZBX_API_ERROR_PARAMETERS, $error);
			}
		}
		unset($item);

		$items = $this->extendObjectsByKey($items, $db_items, 'itemid', ['type', 'key_']);

		self::validateByType(array_keys($api_input_rules['fields']), $items, $db_items);

		$items = $this->extendObjectsByKey($items, $db_items, 'itemid', ['hostid', 'host_status', 'flags']);

		self::validateUniqueness($items);

		self::addAffectedObjects($items, $db_items);

		self::checkDuplicates($items, $db_items);
		self::checkValueMaps($items, $db_items);
		self::checkInventoryLinks($items, $db_items);
		self::checkHostInterfaces($items, $db_items);
		self::checkDependentItems($items, $db_items);
	}

	/**
	 * @return array
	 */
	private static function getValidationRules(): array {
		return ['type' => API_OBJECT, 'flags' => API_ALLOW_UNEXPECTED, 'fields' => [
			'itemid' =>			['type' => API_ANY],
			'name' =>			['type' => API_STRING_UTF8, 'flags' => API_NOT_EMPTY, 'length' => DB::getFieldLength('items', 'name')],
			'type' =>			['type' => API_INT32, 'in' => implode(',', self::SUPPORTED_ITEM_TYPES)],
			'key_' =>			['type' => API_ITEM_KEY, 'length' => DB::getFieldLength('items', 'key_')],
			'value_type' =>		['type' => API_INT32, 'in' => implode(',', [ITEM_VALUE_TYPE_FLOAT, ITEM_VALUE_TYPE_STR, ITEM_VALUE_TYPE_LOG, ITEM_VALUE_TYPE_UINT64, ITEM_VALUE_TYPE_TEXT])],
			'units' =>			['type' => API_MULTIPLE, 'rules' => [
									['if' => ['field' => 'value_type', 'in' => implode(',', [ITEM_VALUE_TYPE_FLOAT, ITEM_VALUE_TYPE_UINT64])], 'type' => API_STRING_UTF8, 'length' => DB::getFieldLength('items', 'units')],
									['else' => true, 'type' => API_STRING_UTF8, 'in' => DB::getDefault('items', 'units')]
			]],
			'history' =>		['type' => API_TIME_UNIT, 'flags' => API_NOT_EMPTY | API_ALLOW_USER_MACRO, 'in' => ITEM_NO_STORAGE_VALUE.','.implode(':', [SEC_PER_HOUR, 25 * SEC_PER_YEAR]), 'length' => DB::getFieldLength('items', 'history')],
			'trends' =>			['type' => API_MULTIPLE, 'rules' => [
									['if' => ['field' => 'value_type', 'in' => implode(',', [ITEM_VALUE_TYPE_FLOAT, ITEM_VALUE_TYPE_UINT64])], 'type' => API_TIME_UNIT, 'flags' => API_NOT_EMPTY | API_ALLOW_USER_MACRO, 'in' => '0,'.implode(':', [SEC_PER_DAY, 25 * SEC_PER_YEAR]), 'length' => DB::getFieldLength('items', 'trends')],
									['else' => true, 'type' => API_TIME_UNIT, 'in' => '0']
			]],
			'valuemapid' =>		['type' => API_MULTIPLE, 'rules' => [
									['if' => ['field' => 'value_type', 'in' => implode(',', [ITEM_VALUE_TYPE_FLOAT, ITEM_VALUE_TYPE_STR, ITEM_VALUE_TYPE_UINT64])], 'type' => API_ID],
									['else' => true, 'type' => API_ID, 'in' => '0']
			]],
			'inventory_link' =>	['type' => API_MULTIPLE, 'rules' => [
									['if' => ['field' => 'value_type', 'in' => implode(',', [ITEM_VALUE_TYPE_FLOAT, ITEM_VALUE_TYPE_STR, ITEM_VALUE_TYPE_UINT64, ITEM_VALUE_TYPE_TEXT])], 'type' => API_INT32, 'in' => '0,'.implode(',', array_keys(getHostInventories()))],
									['else' => true, 'type' => API_INT32, 'in' => DB::getDefault('items', 'inventory_link')]
			]],
			'logtimefmt' =>		['type' => API_MULTIPLE, 'rules' => [
									['if' => ['field' => 'value_type', 'in' => ITEM_VALUE_TYPE_LOG], 'type' => API_STRING_UTF8, 'length' => DB::getFieldLength('items', 'logtimefmt')],
									['else' => true, 'type' => API_STRING_UTF8, 'in' => DB::getDefault('items', 'logtimefmt')]
			]],
			'description' =>	['type' => API_STRING_UTF8, 'length' => DB::getFieldLength('items', 'description')],
			'status' =>			['type' => API_INT32, 'in' => implode(',', [ITEM_STATUS_ACTIVE, ITEM_STATUS_DISABLED])],
			'tags' =>			self::getTagsValidationRules(),
			'preprocessing' =>	self::getPreprocessingValidationRules()
		]];
	}

	/**
	 * @return array
	 */
	private static function getInheritedValidationRules(): array {
		return ['type' => API_OBJECT, 'flags' => API_ALLOW_UNEXPECTED, 'fields' => [
			'itemid' =>			['type' => API_ANY],
			'name' =>			['type' => API_UNEXPECTED, 'error_type' => API_ERR_INHERITED],
			'type' =>			['type' => API_UNEXPECTED, 'error_type' => API_ERR_INHERITED],
			'key_' =>			['type' => API_UNEXPECTED, 'error_type' => API_ERR_INHERITED],
			'value_type' =>		['type' => API_ANY],
			'units' =>			['type' => API_UNEXPECTED, 'error_type' => API_ERR_INHERITED],
			'history' =>		['type' => API_TIME_UNIT, 'flags' => API_NOT_EMPTY | API_ALLOW_USER_MACRO, 'in' => ITEM_NO_STORAGE_VALUE.','.implode(':', [SEC_PER_HOUR, 25 * SEC_PER_YEAR]), 'length' => DB::getFieldLength('items', 'history')],
			'trends' =>			['type' => API_MULTIPLE, 'rules' => [
									['if' => ['field' => 'value_type', 'in' => implode(',', [ITEM_VALUE_TYPE_FLOAT, ITEM_VALUE_TYPE_UINT64])], 'type' => API_TIME_UNIT, 'flags' => API_NOT_EMPTY | API_ALLOW_USER_MACRO, 'in' => '0,'.implode(':', [SEC_PER_DAY, 25 * SEC_PER_YEAR]), 'length' => DB::getFieldLength('items', 'trends')],
									['else' => true, 'type' => API_TIME_UNIT, 'in' => '0']
			]],
			'valuemapid' =>		['type' => API_UNEXPECTED, 'error_type' => API_ERR_INHERITED],
			'inventory_link' =>	['type' => API_MULTIPLE, 'rules' => [
									['if' => ['field' => 'value_type', 'in' => implode(',', [ITEM_VALUE_TYPE_FLOAT, ITEM_VALUE_TYPE_STR, ITEM_VALUE_TYPE_UINT64, ITEM_VALUE_TYPE_TEXT])], 'type' => API_INT32, 'in' => '0,'.implode(',', array_keys(getHostInventories()))],
									['else' => true, 'type' => API_INT32, 'in' => DB::getDefault('items', 'inventory_link')]
			]],
			'logtimefmt' =>		['type' => API_UNEXPECTED, 'error_type' => API_ERR_INHERITED],
			'description' =>	['type' => API_STRING_UTF8, 'length' => DB::getFieldLength('items', 'description')],
			'status' =>			['type' => API_INT32, 'in' => implode(',', [ITEM_STATUS_ACTIVE, ITEM_STATUS_DISABLED])],
			'tags' =>			self::getTagsValidationRules(),
			'preprocessing' =>	['type' => API_UNEXPECTED, 'error_type' => API_ERR_INHERITED]
		]];
	}

	/**
	 * @return array
	 */
	private static function getDiscoveredValidationRules(): array {
		return ['type' => API_OBJECT, 'flags' => API_ALLOW_UNEXPECTED, 'fields' => [
			'itemid' =>			['type' => API_ANY],
			'name' =>			['type' => API_UNEXPECTED, 'error_type' => API_ERR_DISCOVERED],
			'type' =>			['type' => API_UNEXPECTED, 'error_type' => API_ERR_DISCOVERED],
			'key_' =>			['type' => API_UNEXPECTED, 'error_type' => API_ERR_DISCOVERED],
			'value_type' =>		['type' => API_UNEXPECTED, 'error_type' => API_ERR_DISCOVERED],
			'units' =>			['type' => API_UNEXPECTED, 'error_type' => API_ERR_DISCOVERED],
			'history' =>		['type' => API_UNEXPECTED, 'error_type' => API_ERR_DISCOVERED],
			'trends' =>			['type' => API_UNEXPECTED, 'error_type' => API_ERR_DISCOVERED],
			'valuemapid' =>		['type' => API_UNEXPECTED, 'error_type' => API_ERR_DISCOVERED],
			'inventory_link' =>	['type' => API_UNEXPECTED, 'error_type' => API_ERR_DISCOVERED],
			'logtimefmt' =>		['type' => API_UNEXPECTED, 'error_type' => API_ERR_DISCOVERED],
			'description' =>	['type' => API_UNEXPECTED, 'error_type' => API_ERR_DISCOVERED],
			'status' =>			['type' => API_INT32, 'in' => implode(',', [ITEM_STATUS_ACTIVE, ITEM_STATUS_DISABLED])],
			'tags' =>			['type' => API_UNEXPECTED, 'error_type' => API_ERR_DISCOVERED],
			'preprocessing' =>	['type' => API_UNEXPECTED, 'error_type' => API_ERR_DISCOVERED]
		]];
	}

	/**
	 * @param array $items
	 * @param array $db_items
	 */
	public static function updateForce(array &$items, array &$db_items): void {
		// Helps to avoid deadlocks.
		CArrayHelper::sort($items, ['itemid'], ZBX_SORT_DOWN);

		self::addFieldDefaultsByType($items, $db_items);

		$upd_items = [];
		$upd_itemids = [];

		$internal_fields = array_flip(['itemid', 'type', 'key_', 'value_type', 'hostid', 'flags', 'host_status']);
		$nested_object_fields = array_flip(['tags', 'preprocessing', 'parameters']);

		foreach ($items as $i => &$item) {
			$upd_item = DB::getUpdatedValues('items', $item, $db_items[$item['itemid']]);

			if ($upd_item) {
				$upd_items[] = [
					'values' => $upd_item,
					'where' => ['itemid' => $item['itemid']]
				];

				if (array_key_exists('type', $item) && $item['type'] == ITEM_TYPE_HTTPAGENT) {
					$item = array_intersect_key($item,
						array_flip(['authtype']) + $internal_fields + $upd_item + $nested_object_fields
					);
				}
				else {
					$item = array_intersect_key($item, $internal_fields + $upd_item + $nested_object_fields);
				}

				$upd_itemids[$i] = $item['itemid'];
			}
			else {
				$item = array_intersect_key($item, $internal_fields + $nested_object_fields);
			}
		}
		unset($item);

		if ($upd_items) {
			DB::update('items', $upd_items);
		}

		self::updateTags($items, $db_items, $upd_itemids);
		self::updatePreprocessing($items, $db_items, $upd_itemids);
		self::updateParameters($items, $db_items, $upd_itemids);

		$items = array_intersect_key($items, $upd_itemids);
		$db_items = array_intersect_key($db_items, array_flip($upd_itemids));

		self::addAuditLog(CAudit::ACTION_UPDATE, CAudit::RESOURCE_ITEM, $items, $db_items);
	}

	/**
	 * @param array $itemids
	 *
	 * @throws APIException
	 *
	 * @return array
	 */
	public function delete(array $itemids): array {
		$this->validateDelete($itemids, $db_items);

		self::deleteForce($db_items);

		return ['itemids' => $itemids];
	}

	/**
	 * @param array      $itemids
	 * @param array|null $db_items
	 *
	 * @throws APIException
	 */
	private function validateDelete(array $itemids, ?array &$db_items): void {
		$api_input_rules = ['type' => API_IDS, 'flags' => API_NOT_EMPTY, 'uniq' => true];

		if (!CApiInputValidator::validate($api_input_rules, $itemids, '/', $error)) {
			self::exception(ZBX_API_ERROR_PARAMETERS, $error);
		}

		$db_items = $this->get([
			'output' => ['itemid', 'name', 'templateid'],
			'itemids' => $itemids,
			'editable' => true,
			'preservekeys' => true
		]);

		if (count($db_items) != count($itemids)) {
			self::exception(ZBX_API_ERROR_PERMISSIONS, _('No permissions to referred object or it does not exist!'));
		}

		foreach ($itemids as $i => $itemid) {
			if ($db_items[$itemid]['templateid'] != 0) {
				self::exception(ZBX_API_ERROR_PARAMETERS, _s('Invalid parameter "%1$s": %2$s.', '/'.($i + 1),
					_('cannot delete inherited item')
				));
			}
		}
	}

	/**
	 * @param array $templateids
	 * @param array $hostids
	 */
	public static function linkTemplateObjects(array $templateids, array $hostids): void {
		$db_items = DB::select('items', [
			'output' => array_merge(['itemid', 'name', 'type', 'key_', 'value_type', 'units', 'history', 'trends',
				'valuemapid', 'inventory_link', 'logtimefmt', 'description', 'status'
			], array_diff(CItemType::FIELD_NAMES, ['interfaceid', 'parameters'])),
			'filter' => [
				'hostid' => $templateids,
				'flags' => ZBX_FLAG_DISCOVERY_NORMAL,
				'type' => self::SUPPORTED_ITEM_TYPES
			],
			'preservekeys' => true
		]);

		if (!$db_items) {
			return;
		}

		self::addInternalFields($db_items);

		$items = [];

		foreach ($db_items as $db_item) {
			$item = array_intersect_key($db_item, array_flip(['itemid', 'type']));

			if ($db_item['type'] == ITEM_TYPE_SCRIPT) {
				$item += ['parameters' => []];
			}

			$items[] = $item + [
				'preprocessing' => [],
				'tags' => []
			];
		}

		self::addAffectedObjects($items, $db_items);

		$items = array_values($db_items);

		foreach ($items as &$item) {
			if (array_key_exists('parameters', $item)) {
				$item['parameters'] = array_values($item['parameters']);
			}

			$item['preprocessing'] = array_values($item['preprocessing']);
			$item['tags'] = array_values($item['tags']);
		}
		unset($item);

		self::inherit($items, [], $hostids);
	}

	/**
	 * @inheritDoc
	 */
	protected static function inherit(array $items, array $db_items = [], array $hostids = null,
			bool $is_dep_items = false): void {
		$tpl_links = self::getTemplateLinks($items, $hostids);

		if ($hostids === null) {
			self::filterObjectsToInherit($items, $db_items, $tpl_links);

			if (!$items) {
				return;
			}
		}

		self::checkDoubleInheritedNames($items, $db_items, $tpl_links);

		if ($hostids !== null && !$is_dep_items) {
			$dep_items_to_link = [];

			$item_indexes = array_flip(array_column($items, 'itemid'));

			foreach ($items as $i => $item) {
				if ($item['type'] == ITEM_TYPE_DEPENDENT) {
					$dep_items_to_link[$item_indexes[$item['master_itemid']]][$i] = $item;

					unset($items[$i]);
				}
			}
		}

		$chunks = self::getInheritChunks($items, $tpl_links);

		foreach ($chunks as $chunk) {
			$_items = array_intersect_key($items, array_flip($chunk['item_indexes']));
			$_db_items = array_intersect_key($db_items, array_flip(array_column($_items, 'itemid')));
			$_hostids = array_keys($chunk['hosts']);

			self::inheritChunk($_items, $_db_items, $tpl_links, $_hostids);
		}

		if ($hostids !== null && !$is_dep_items) {
			self::inheritDependentItems($dep_items_to_link, $items, $hostids);
		}
	}

	/**
	 * @param array $items
	 * @param array $db_items
	 * @param array $tpl_links
	 * @param array $hostids
	 */
	protected static function inheritChunk(array $items, array $db_items, array $tpl_links, array $hostids): void {
		$items_to_link = [];
		$items_to_update = [];

		foreach ($items as $i => $item) {
			if (!array_key_exists($item['itemid'], $db_items)) {
				$items_to_link[] = $item;
			}
			else {
				$items_to_update[] = $item;
			}

			unset($items[$i]);
		}

		$ins_items = [];
		$upd_items = [];
		$upd_db_items = [];

		if ($items_to_link) {
			$upd_db_items = self::getChildObjectsUsingName($items_to_link, $hostids);

			if ($upd_db_items) {
				$upd_items = self::getUpdChildObjectsUsingName($items_to_link, $upd_db_items);
			}

			$ins_items = self::getInsChildObjects($items_to_link, $upd_db_items, $tpl_links, $hostids);
		}

		if ($items_to_update) {
			$_upd_db_items = self::getChildObjectsUsingTemplateid($items_to_update, $db_items, $hostids);
			$_upd_items = self::getUpdChildObjectsUsingTemplateid($items_to_update, $db_items, $_upd_db_items);

			self::checkDuplicates($_upd_items, $_upd_db_items);

			$upd_items = array_merge($upd_items, $_upd_items);
			$upd_db_items += $_upd_db_items;
		}

		self::setChildMasterItemIds($upd_items, $ins_items, $hostids);

		$edit_items = array_merge($upd_items, $ins_items);

		self::checkDependentItems($edit_items, $upd_db_items, true);
		self::checkInventoryLinks($edit_items, $upd_db_items, true);

		self::addInterfaceIds($upd_items, $upd_db_items, $ins_items);

		if ($upd_items) {
			self::updateForce($upd_items, $upd_db_items);
		}

		if ($ins_items) {
			self::createForce($ins_items);
		}

		self::inherit(array_merge($upd_items, $ins_items), $upd_db_items);
	}

	/**
	 * @param array $items
	 * @param array $db_items
	 * @param array $hostids
	 *
	 * @return array
	 */
	private static function getChildObjectsUsingTemplateid(array $items, array $db_items, array $hostids): array {
		$upd_db_items = DB::select('items', [
			'output' => array_merge(['itemid', 'name', 'type', 'key_', 'value_type', 'units', 'history', 'trends',
				'valuemapid', 'inventory_link', 'logtimefmt', 'description', 'status'
			], array_diff(CItemType::FIELD_NAMES, ['parameters'])),
			'filter' => [
				'templateid' => array_keys($db_items),
				'hostid' => $hostids
			],
			'preservekeys' => true
		]);

		self::addInternalFields($upd_db_items);

		if ($upd_db_items) {
			$parent_indexes = array_flip(array_column($items, 'itemid'));
			$upd_items = [];

			foreach ($upd_db_items as $upd_db_item) {
				$item = $items[$parent_indexes[$upd_db_item['templateid']]];
				$db_item = $db_items[$upd_db_item['templateid']];

				$upd_item = [
					'itemid' => $upd_db_item['itemid'],
					'type' => $item['type']
				];

				$upd_item += array_intersect_key([
					'tags' => [],
					'preprocessing' => [],
					'parameters' => []
				], $db_item);

				$upd_items[] = $upd_item;
			}

			self::addAffectedObjects($upd_items, $upd_db_items);
		}

		return $upd_db_items;
	}

	/**
	 * @param array $items
	 * @param array $db_items
	 * @param array $upd_db_items
	 *
	 * @return array
	 */
	private static function getUpdChildObjectsUsingTemplateid(array $items, array $db_items,
			array $upd_db_items): array {
		$parent_indexes = [];

		foreach ($items as $i => &$item) {
			if (!array_key_exists($item['itemid'], $db_items)) {
				continue;
			}

			$item = self::unsetNestedObjectIds($item);
			$parent_indexes[$item['itemid']] = $i;
		}
		unset($item);

		$upd_items = [];

		foreach ($upd_db_items as $upd_db_item) {
			$item = $items[$parent_indexes[$upd_db_item['templateid']]];

			$upd_items[] = array_intersect_key($upd_db_item,
				array_flip(['itemid', 'hostid', 'templateid', 'host_status'])
			) + $item;
		}

		return $upd_items;
	}

	/**
	 * @param array $items
	 * @param array $hostids
	 *
	 * @return array
	 */
	private static function getChildObjectsUsingName(array $items, array $hostids): array {
		$result = DBselect(
			'SELECT i.itemid,ht.hostid,i.key_,i.templateid,i.flags,h.status AS host_status,'.
				'ht.templateid AS parent_hostid'.
			' FROM hosts_templates ht,items i,hosts h'.
			' WHERE ht.hostid=i.hostid'.
				' AND ht.hostid=h.hostid'.
				' AND '.dbConditionId('ht.templateid', array_unique(array_column($items, 'hostid'))).
				' AND '.dbConditionString('i.key_', array_unique(array_column($items, 'key_'))).
				' AND '.dbConditionId('ht.hostid', $hostids)
		);

		$upd_db_items = [];
		$parent_indexes = [];

		while ($row = DBfetch($result)) {
			foreach ($items as $i => $item) {
				if (bccomp($row['parent_hostid'], $item['hostid']) == 0 && $row['key_'] === $item['key_']) {
					if ($row['flags'] == $item['flags'] && $row['templateid'] == 0) {
						$upd_db_items[$row['itemid']] = $row;
						$parent_indexes[$row['itemid']] = $i;
					}
					else {
						self::showObjectMismatchError($item, $row);
					}
				}
			}
		}

		if (!$upd_db_items) {
			return [];
		}

		$options = [
			'output' => array_merge(['itemid', 'name', 'type', 'key_', 'value_type', 'units', 'history', 'trends',
				'valuemapid', 'inventory_link', 'logtimefmt', 'description', 'status'
			], array_diff(CItemType::FIELD_NAMES, ['parameters'])),
			'itemids' => array_keys($upd_db_items)
		];
		$result = DBselect(DB::makeSql('items', $options));

		while ($row = DBfetch($result)) {
			$upd_db_items[$row['itemid']] = $row + $upd_db_items[$row['itemid']];
		}

		$upd_items = [];

		foreach ($upd_db_items as $upd_db_item) {
			$item = $items[$parent_indexes[$upd_db_item['itemid']]];

			$upd_items[] = [
				'itemid' => $upd_db_item['itemid'],
				'type' => $item['type'],
				'tags' => [],
				'preprocessing' => [],
				'parameters' => []
			];
		}

		self::addAffectedObjects($upd_items, $upd_db_items);

		return $upd_db_items;
	}

	/**
	 * @param array $items
	 * @param array $upd_db_items
	 *
	 * @return array
	 */
	private static function getUpdChildObjectsUsingName(array $items, array $upd_db_items): array {
		$parent_indexes = [];

		foreach ($items as $i => &$item) {
			$item = self::unsetNestedObjectIds($item);
			$parent_indexes[$item['hostid']][$item['key_']] = $i;
		}
		unset($item);

		$upd_items = [];

		foreach ($upd_db_items as $upd_db_item) {
			$item = $items[$parent_indexes[$upd_db_item['parent_hostid']][$upd_db_item['key_']]];

			$upd_item = [
				'itemid' => $upd_db_item['itemid'],
				'hostid' => $upd_db_item['hostid'],
				'templateid' => $item['itemid'],
				'host_status' => $upd_db_item['host_status']
			] + $item;

			$upd_item += [
				'tags' => [],
				'preprocessing' => [],
				'parameters' => []
			];

			$upd_items[] = $upd_item;
		}

		return $upd_items;
	}

	/**
	 * @param array $items
	 * @param array $upd_db_items
	 * @param array $tpl_links
	 * @param array $hostids
	 *
	 * @return array
	 */
	private static function getInsChildObjects(array $items, array $upd_db_items, array $tpl_links,
			array $hostids): array {
		$ins_items = [];

		$upd_item_keys = [];

		foreach ($upd_db_items as $upd_db_item) {
			$upd_item_keys[$upd_db_item['hostid']][] = $upd_db_item['key_'];
		}

		foreach ($items as $item) {
			$item['uuid'] = '';
			$item = self::unsetNestedObjectIds($item);

			foreach ($tpl_links[$item['hostid']] as $host) {
				if (!in_array($host['hostid'], $hostids)
						|| (array_key_exists($host['hostid'], $upd_item_keys)
							&& in_array($item['key_'], $upd_item_keys[$host['hostid']]))) {
					continue;
				}

				$ins_items[] = [
					'hostid' => $host['hostid'],
					'templateid' => $item['itemid'],
					'host_status' => $host['status']
				] + array_diff_key($item, array_flip(['itemid']));
			}
		}

		return $ins_items;
	}

	/**
	 * @param array      $templateids
	 * @param array|null $hostids
	 */
	public static function unlinkTemplateObjects(array $templateids, array $hostids = null): void {
		$hostids_condition = $hostids ? ' AND '.dbConditionId('ii.hostid', $hostids) : '';

		$result = DBselect(
			'SELECT ii.itemid,ii.name,ii.type,ii.key_,ii.value_type,ii.templateid,ii.uuid,ii.valuemapid,ii.hostid,'.
				'h.status AS host_status'.
			' FROM items i,items ii,hosts h'.
			' WHERE i.itemid=ii.templateid'.
				' AND ii.hostid=h.hostid'.
				' AND '.dbConditionId('i.hostid', $templateids).
				' AND '.dbConditionInt('i.flags', [ZBX_FLAG_DISCOVERY_NORMAL]).
				' AND '.dbConditionInt('i.type', self::SUPPORTED_ITEM_TYPES).
				$hostids_condition
		);

		$items = [];
		$db_items = [];
		$i = 0;
		$tpl_itemids = [];

		while ($row = DBfetch($result)) {
			$item = [
				'itemid' => $row['itemid'],
				'type' => $row['type'],
				'templateid' => 0
			];

			if ($row['host_status'] == HOST_STATUS_TEMPLATE) {
				$item += ['uuid' => generateUuidV4()];
			}

			if ($row['valuemapid'] != 0) {
				$item += ['valuemapid' => 0];

				if ($row['host_status'] == HOST_STATUS_TEMPLATE) {
					$tpl_itemids[$i] = $row['itemid'];
					$item += array_intersect_key($row,
						array_flip(['key_', 'hostid', 'host_status', 'value_type'])
					);
				}
			}

			$items[$i++] = $item;
			$db_items[$row['itemid']] = $row;
		}

		if ($items) {
			self::updateForce($items, $db_items);

			if ($tpl_itemids) {
				$items = array_intersect_key($items, $tpl_itemids);
				$db_items = array_intersect_key($db_items, array_flip($tpl_itemids));

				self::inherit($items, $db_items);
			}
		}
	}

	/**
	 * @param array      $templateids
	 * @param array|null $hostids
	 */
	public static function clearTemplateObjects(array $templateids, array $hostids = null): void {
		$hostids_condition = $hostids ? ' AND '.dbConditionId('ii.hostid', $hostids) : '';

		$db_items = DBfetchArrayAssoc(DBselect(
			'SELECT ii.itemid,ii.name'.
			' FROM items i,items ii'.
			' WHERE i.itemid=ii.templateid'.
				' AND '.dbConditionId('i.hostid', $templateids).
				' AND '.dbConditionInt('i.flags', [ZBX_FLAG_DISCOVERY_NORMAL]).
				' AND '.dbConditionInt('i.type', self::SUPPORTED_ITEM_TYPES).
				$hostids_condition
		), 'itemid');

		if ($db_items) {
			self::deleteForce($db_items);
		}
	}

	/**
	 * @param array $items
	 * @param array $db_items
	 * @param bool  $inherited
	 *
	 * @throws APIException
	 */
	private static function checkInventoryLinks(array $items, array $db_items = [], bool $inherited = false): void {
		$item_indexes = [];
		$del_links = [];

		$value_types = [ITEM_VALUE_TYPE_FLOAT, ITEM_VALUE_TYPE_STR, ITEM_VALUE_TYPE_UINT64, ITEM_VALUE_TYPE_TEXT];

		foreach ($items as $i => $item) {
			$check = false;

			if ($item['flags'] == ZBX_FLAG_DISCOVERY_NORMAL && in_array($item['value_type'], $value_types)) {
				if (array_key_exists('inventory_link', $item)) {
					if (!array_key_exists('itemid', $item)) {
						if ($item['inventory_link'] != 0) {
							$check = true;
							$item_indexes[$item['hostid']][] = $i;
						}
					}
					else {
						if ($item['inventory_link'] != 0) {
							if ($item['inventory_link'] != $db_items[$item['itemid']]['inventory_link']) {
								$check = true;
								$item_indexes[$item['hostid']][] = $i;

								if ($db_items[$item['itemid']]['inventory_link'] != 0) {
									$del_links[$item['hostid']][] = $db_items[$item['itemid']]['inventory_link'];
								}
							}
						}
						elseif ($db_items[$item['itemid']]['inventory_link'] != 0) {
							$del_links[$item['hostid']][] = $db_items[$item['itemid']]['inventory_link'];
						}
					}
				}
			}
			elseif (array_key_exists('itemid', $item) && $db_items[$item['itemid']]['inventory_link'] != 0) {
				$del_links[$item['hostid']][] = $db_items[$item['itemid']]['inventory_link'];
			}

			if (!$check) {
				unset($items[$i]);
			}
		}

		if (!$items) {
			return;
		}

		$api_input_rules = ['type' => API_OBJECTS, 'uniq' => [['hostid', 'inventory_link']], 'fields' => [
			'hostid' =>			['type' => API_ANY],
			'inventory_link' =>	['type' => API_ANY]
		]];

		if (!CApiInputValidator::validateUniqueness($api_input_rules, $items, '/', $error)) {
			if ($inherited) {
				$_item_indexes = [];

				foreach ($items as $i => $item) {
					if (array_key_exists($item['hostid'], $_item_indexes)
							&& array_key_exists($item['inventory_link'], $_item_indexes[$item['hostid']])) {
						$error = $item['host_status'] == HOST_STATUS_TEMPLATE
							? _('Cannot inherit item with key "%1$s" of template "%2$s" and item with key "%3$s" of template "%4$s" to template "%5$s", because they would populate the same inventory field "%6$s".')
							: _('Cannot inherit item with key "%1$s" of template "%2$s" and item with key "%3$s" of template "%4$s" to host "%5$s", because they would populate the same inventory field "%6$s".');

						$_item = $items[$_item_indexes[$item['hostid']][$item['inventory_link']]];

						$templates = DBfetchArrayAssoc(DBselect(
							'SELECT i.itemid,h.host'.
							' FROM items i,hosts h'.
							' WHERE i.hostid=h.hostid'.
								' AND '.dbConditionId('i.itemid', [$_item['templateid'], $item['templateid']])
						), 'itemid');

						$hosts = DB::select('hosts', [
							'output' => ['host'],
							'hostids' => $item['hostid']
						]);

						$inventory_fields = getHostInventories();

						self::exception(ZBX_API_ERROR_PARAMETERS, sprintf($error, $_item['key_'],
							$templates[$_item['templateid']]['host'], $item['key_'],
							$templates[$item['templateid']]['host'], $hosts[0]['host'],
							$inventory_fields[$item['inventory_link']]['title']
						));
					}

					$_item_indexes[$item['hostid']][$item['inventory_link']] = $i;
				}
			}

			self::exception(ZBX_API_ERROR_PARAMETERS, $error);
		}

		$options = [
			'output' => ['hostid', 'inventory_link', 'key_'],
			'filter' => [
				'hostid' => array_unique(array_column($items, 'hostid')),
				'inventory_link' => array_unique(array_column($items, 'inventory_link'))
			]
		];
		$result = DBselect(DB::makeSql('items', $options));

		while ($row = DBfetch($result)) {
			if (array_key_exists($row['hostid'], $del_links)
					&& in_array($row['inventory_link'], $del_links[$row['hostid']])) {
				continue;
			}

			foreach ($item_indexes[$row['hostid']] as $i) {
				if ($row['inventory_link'] == $items[$i]['inventory_link']) {
					$item = $items[$i];

					if ($inherited) {
						$error = $item['host_status'] == HOST_STATUS_TEMPLATE
							? _('Cannot inherit item with key "%1$s" of template "%2$s" to template "%3$s", because its inventory field "%4$s" is already populated by the item with key "%5$s".')
							: _('Cannot inherit item with key "%1$s" of template "%2$s" to host "%3$s", because its inventory field "%4$s" is already populated by the item with key "%5$s".');

						$template = DBfetch(DBselect(
							'SELECT h.host'.
							' FROM items i,hosts h'.
							' WHERE i.hostid=h.hostid'.
								' AND '.dbConditionId('i.itemid', [$item['templateid']])
						));

						$hosts = DB::select('hosts', [
							'output' => ['host'],
							'hostids' => $item['hostid']
						]);

						$inventory_fields = getHostInventories();

						self::exception(ZBX_API_ERROR_PARAMETERS, sprintf($error, $item['key_'], $template['host'],
							$hosts[0]['host'], $inventory_fields[$item['inventory_link']]['title'], $row['key_']
						));
					}
					else {
						$error = $item['host_status'] == HOST_STATUS_TEMPLATE
							? _('Cannot assign the inventory field "%1$s" to the item with key "%2$s" of template "%3$s", because it is already populated by the item with key "%4$s".')
							: _('Cannot assign the inventory field "%1$s" to the item with key "%2$s" of host "%3$s", because it is already populated by the item with key "%4$s".');

						$inventory_fields = getHostInventories();

						$hosts = DB::select('hosts', [
							'output' => ['host'],
							'hostids' => $item['hostid']
						]);

						self::exception(ZBX_API_ERROR_PARAMETERS, sprintf($error,
							$inventory_fields[$item['inventory_link']]['title'], $item['key_'], $hosts[0]['host'],
							$row['key_']
						));
					}
				}
			}
		}
	}

	protected function addRelatedObjects(array $options, array $result) {
		$result = parent::addRelatedObjects($options, $result);

		$itemids = array_keys($result);

		// adding interfaces
		if ($options['selectInterfaces'] !== null && $options['selectInterfaces'] != API_OUTPUT_COUNT) {
			$relationMap = $this->createRelationMap($result, 'itemid', 'interfaceid');
			$interfaces = API::HostInterface()->get([
				'output' => $options['selectInterfaces'],
				'interfaceids' => $relationMap->getRelatedIds(),
				'nopermissions' => true,
				'preservekeys' => true
			]);
			$result = $relationMap->mapMany($result, $interfaces, 'interfaces');
		}

		// adding triggers
		if (!is_null($options['selectTriggers'])) {
			if ($options['selectTriggers'] != API_OUTPUT_COUNT) {
				$triggers = [];
				$relationMap = $this->createRelationMap($result, 'itemid', 'triggerid', 'functions');
				$related_ids = $relationMap->getRelatedIds();

				if ($related_ids) {
					$triggers = API::Trigger()->get([
						'output' => $options['selectTriggers'],
						'triggerids' => $related_ids,
						'preservekeys' => true
					]);

					if (!is_null($options['limitSelects'])) {
						order_result($triggers, 'description');
					}
				}

				$result = $relationMap->mapMany($result, $triggers, 'triggers', $options['limitSelects']);
			}
			else {
				$triggers = API::Trigger()->get([
					'countOutput' => true,
					'groupCount' => true,
					'itemids' => $itemids
				]);
				$triggers = zbx_toHash($triggers, 'itemid');

				foreach ($result as $itemid => $item) {
					$result[$itemid]['triggers'] = array_key_exists($itemid, $triggers)
						? $triggers[$itemid]['rowscount']
						: '0';
				}
			}
		}

		// adding graphs
		if (!is_null($options['selectGraphs'])) {
			if ($options['selectGraphs'] != API_OUTPUT_COUNT) {
				$graphs = [];
				$relationMap = $this->createRelationMap($result, 'itemid', 'graphid', 'graphs_items');
				$related_ids = $relationMap->getRelatedIds();

				if ($related_ids) {
					$graphs = API::Graph()->get([
						'output' => $options['selectGraphs'],
						'graphids' => $related_ids,
						'preservekeys' => true
					]);

					if (!is_null($options['limitSelects'])) {
						order_result($graphs, 'name');
					}
				}

				$result = $relationMap->mapMany($result, $graphs, 'graphs', $options['limitSelects']);
			}
			else {
				$graphs = API::Graph()->get([
					'countOutput' => true,
					'groupCount' => true,
					'itemids' => $itemids
				]);
				$graphs = zbx_toHash($graphs, 'itemid');

				foreach ($result as $itemid => $item) {
					$result[$itemid]['graphs'] = array_key_exists($itemid, $graphs)
						? $graphs[$itemid]['rowscount']
						: '0';
				}
			}
		}

		// adding discoveryrule
		if ($options['selectDiscoveryRule'] !== null && $options['selectDiscoveryRule'] != API_OUTPUT_COUNT) {
			$discoveryRules = [];
			$relationMap = new CRelationMap();
			// discovered items
			$dbRules = DBselect(
				'SELECT id1.itemid,id2.parent_itemid'.
					' FROM item_discovery id1,item_discovery id2,items i'.
					' WHERE '.dbConditionInt('id1.itemid', $itemids).
					' AND id1.parent_itemid=id2.itemid'.
					' AND i.itemid=id1.itemid'.
					' AND i.flags='.ZBX_FLAG_DISCOVERY_CREATED
			);
			while ($rule = DBfetch($dbRules)) {
				$relationMap->addRelation($rule['itemid'], $rule['parent_itemid']);
			}

			// item prototypes
			// TODO: this should not be in the item API
			$dbRules = DBselect(
				'SELECT id.parent_itemid,id.itemid'.
					' FROM item_discovery id,items i'.
					' WHERE '.dbConditionInt('id.itemid', $itemids).
					' AND i.itemid=id.itemid'.
					' AND i.flags='.ZBX_FLAG_DISCOVERY_PROTOTYPE
			);
			while ($rule = DBfetch($dbRules)) {
				$relationMap->addRelation($rule['itemid'], $rule['parent_itemid']);
			}

			$related_ids = $relationMap->getRelatedIds();

			if ($related_ids) {
				$discoveryRules = API::DiscoveryRule()->get([
					'output' => $options['selectDiscoveryRule'],
					'itemids' => $related_ids,
					'nopermissions' => true,
					'preservekeys' => true
				]);
			}

			$result = $relationMap->mapOne($result, $discoveryRules, 'discoveryRule');
		}

		// adding item discovery
		if ($options['selectItemDiscovery'] !== null) {
			$itemDiscoveries = API::getApiService()->select('item_discovery', [
				'output' => $this->outputExtend($options['selectItemDiscovery'], ['itemdiscoveryid', 'itemid']),
				'filter' => ['itemid' => array_keys($result)],
				'preservekeys' => true
			]);
			$relationMap = $this->createRelationMap($itemDiscoveries, 'itemid', 'itemdiscoveryid');

			$itemDiscoveries = $this->unsetExtraFields($itemDiscoveries, ['itemid', 'itemdiscoveryid'],
				$options['selectItemDiscovery']
			);
			$result = $relationMap->mapOne($result, $itemDiscoveries, 'itemDiscovery');
		}

		// adding history data
		$requestedOutput = [];
		if ($this->outputIsRequested('lastclock', $options['output'])) {
			$requestedOutput['lastclock'] = true;
		}
		if ($this->outputIsRequested('lastns', $options['output'])) {
			$requestedOutput['lastns'] = true;
		}
		if ($this->outputIsRequested('lastvalue', $options['output'])) {
			$requestedOutput['lastvalue'] = true;
		}
		if ($this->outputIsRequested('prevvalue', $options['output'])) {
			$requestedOutput['prevvalue'] = true;
		}
		if ($requestedOutput) {
			$history = Manager::History()->getLastValues($result, 2, timeUnitToSeconds(CSettingsHelper::get(
				CSettingsHelper::HISTORY_PERIOD
			)));
			foreach ($result as &$item) {
				$lastHistory = isset($history[$item['itemid']][0]) ? $history[$item['itemid']][0] : null;
				$prevHistory = isset($history[$item['itemid']][1]) ? $history[$item['itemid']][1] : null;
				$no_value = in_array($item['value_type'],
						[ITEM_VALUE_TYPE_STR, ITEM_VALUE_TYPE_LOG, ITEM_VALUE_TYPE_TEXT]) ? '' : '0';

				if (isset($requestedOutput['lastclock'])) {
					$item['lastclock'] = $lastHistory ? $lastHistory['clock'] : '0';
				}
				if (isset($requestedOutput['lastns'])) {
					$item['lastns'] = $lastHistory ? $lastHistory['ns'] : '0';
				}
				if (isset($requestedOutput['lastvalue'])) {
					$item['lastvalue'] = $lastHistory ? $lastHistory['value'] : $no_value;
				}
				if (isset($requestedOutput['prevvalue'])) {
					$item['prevvalue'] = $prevHistory ? $prevHistory['value'] : $no_value;
				}
			}
			unset($item);
		}

		// Adding item tags.
		if ($options['selectTags'] !== null) {
			$options['selectTags'] = ($options['selectTags'] !== API_OUTPUT_EXTEND)
				? (array) $options['selectTags']
				: ['tag', 'value'];

			$options['selectTags'] = array_intersect(['tag', 'value'], $options['selectTags']);
			$requested_output = array_flip($options['selectTags']);

			$db_tags = DBselect(
				'SELECT '.implode(',', array_merge($options['selectTags'], ['itemid'])).
				' FROM item_tag'.
				' WHERE '.dbConditionInt('itemid', $itemids)
			);

			array_walk($result, function (&$item) {
				$item['tags'] = [];
			});

			while ($db_tag = DBfetch($db_tags)) {
				$result[$db_tag['itemid']]['tags'][] = array_intersect_key($db_tag, $requested_output);
			}
		}

		return $result;
	}

	protected function applyQueryOutputOptions($tableName, $tableAlias, array $options, array $sqlParts) {
		$sqlParts = parent::applyQueryOutputOptions($tableName, $tableAlias, $options, $sqlParts);

		$upcased_index = array_search($tableAlias.'.name_upper', $sqlParts['select']);

		if ($upcased_index !== false) {
			unset($sqlParts['select'][$upcased_index]);
		}

		if ((!$options['countOutput'] && ($this->outputIsRequested('state', $options['output'])
				|| $this->outputIsRequested('error', $options['output'])))
				|| (is_array($options['search']) && array_key_exists('error', $options['search']))
				|| (is_array($options['filter']) && array_key_exists('state', $options['filter']))) {
			$sqlParts['left_join'][] = ['alias' => 'ir', 'table' => 'item_rtdata', 'using' => 'itemid'];
			$sqlParts['left_table'] = ['alias' => $this->tableAlias, 'table' => $this->tableName];
		}

		if (!$options['countOutput']) {
			if ($this->outputIsRequested('state', $options['output'])) {
				$sqlParts = $this->addQuerySelect('ir.state', $sqlParts);
			}
			if ($this->outputIsRequested('error', $options['output'])) {
				/*
				 * SQL func COALESCE use for template items because they don't have record
				 * in item_rtdata table and DBFetch convert null to '0'
				 */
				$sqlParts = $this->addQuerySelect(dbConditionCoalesce('ir.error', '', 'error'), $sqlParts);
			}

			if ($options['selectHosts'] !== null) {
				$sqlParts = $this->addQuerySelect('i.hostid', $sqlParts);
			}

			if ($options['selectInterfaces'] !== null) {
				$sqlParts = $this->addQuerySelect('i.interfaceid', $sqlParts);
			}

			if ($options['selectValueMap'] !== null) {
				$sqlParts = $this->addQuerySelect('i.valuemapid', $sqlParts);
			}

			if ($this->outputIsRequested('lastclock', $options['output'])
					|| $this->outputIsRequested('lastns', $options['output'])
					|| $this->outputIsRequested('lastvalue', $options['output'])
					|| $this->outputIsRequested('prevvalue', $options['output'])) {

				$sqlParts = $this->addQuerySelect('i.value_type', $sqlParts);
			}
		}

		return $sqlParts;
	}

	/**
	 * @param array $db_items
	 */
	public static function deleteForce(array $db_items): void {
		self::addInheritedItems($db_items);
		self::addDependentItems($db_items, $del_ruleids, $db_item_prototypes);

		if ($del_ruleids) {
			CDiscoveryRuleManager::delete($del_ruleids);
		}

		if ($db_item_prototypes) {
			CItemPrototype::deleteForce($db_item_prototypes);
		}

		$del_itemids = array_keys($db_items);

		self::deleteAffectedGraphs($del_itemids);
		self::resetGraphsYAxis($del_itemids);
		self::deleteFromFavoriteGraphs($del_itemids);

		self::deleteAffectedTriggers($del_itemids);

		self::clearHistoryAndTrends($del_itemids);

		DB::delete('graphs_items', ['itemid' => $del_itemids]);
		DB::delete('widget_field', ['value_itemid' => $del_itemids]);
		DB::delete('item_discovery', ['itemid' => $del_itemids]);
		DB::delete('item_parameter', ['itemid' => $del_itemids]);
		DB::delete('item_preproc', ['itemid' => $del_itemids]);
		DB::delete('item_rtdata', ['itemid' => $del_itemids]);
		DB::delete('item_tag', ['itemid' => $del_itemids]);
		DB::update('items', [
			'values' => ['templateid' => 0, 'master_itemid' => 0],
			'where' => ['itemid' => $del_itemids]
		]);
		DB::delete('items', ['itemid' => $del_itemids]);

		self::addAuditLog(CAudit::ACTION_DELETE, CAudit::RESOURCE_ITEM, $db_items);
	}

	/**
	 * Add the dependent items of the given items to the given item array. Also add the dependent LLD rules and item
	 * prototypes to the given appropriate variables.
	 *
	 * @param array      $db_items
	 * @param array|null $del_ruleids
	 * @param array|null $db_item_prototypes
	 */
	protected static function addDependentItems(array &$db_items, array &$del_ruleids = null,
			array &$db_item_prototypes = null): void {
		$del_ruleids = [];
		$db_item_prototypes = [];

		$master_itemids = array_keys($db_items);

		do {
			$options = [
				'output' => ['itemid', 'name', 'flags'],
				'filter' => ['master_itemid' => $master_itemids]
			];
			$result = DBselect(DB::makeSql('items', $options));

			$master_itemids = [];

			while ($row = DBfetch($result)) {
				if ($row['flags'] == ZBX_FLAG_DISCOVERY_RULE) {
					$del_ruleids[] = $row['itemid'];
				}
				elseif ($row['flags'] == ZBX_FLAG_DISCOVERY_PROTOTYPE) {
					$master_itemids[] = $row['itemid'];

					$db_item_prototypes[$row['itemid']] = array_diff_key($row, array_flip(['flags']));
				}
				else {
					if (!array_key_exists($row['itemid'], $db_items)) {
						$master_itemids[] = $row['itemid'];

						$db_items[$row['itemid']] = array_diff_key($row, array_flip(['flags']));
					}
				}
			}
		} while ($master_itemids);
	}

	/**
	 * Delete graphs, which would remain without items after the given items deletion.
	 *
	 * @param array $del_itemids
	 */
	private static function deleteAffectedGraphs(array $del_itemids): void {
		$del_graphids = DBfetchColumn(DBselect(
			'SELECT DISTINCT gi.graphid'.
			' FROM graphs_items gi'.
			' WHERE '.dbConditionId('gi.itemid', $del_itemids).
				' AND NOT EXISTS ('.
					'SELECT NULL'.
					' FROM graphs_items gii'.
					' WHERE gii.graphid=gi.graphid'.
						' AND '.dbConditionId('gii.itemid', $del_itemids, true).
				')'
		), 'graphid');

		if ($del_graphids) {
			CGraphManager::delete($del_graphids);
		}
	}

	/**
	 * Delete the latest data graph of the given items from the favorites.
	 *
	 * @param array $del_itemids
	 */
	private static function deleteFromFavoriteGraphs(array $del_itemids): void {
		DB::delete('profiles', [
			'idx' => 'web.favorite.graphids',
			'source' => 'itemid',
			'value_id' => $del_itemids
		]);
	}

	/**
	 * Clear the history and trends of the given items.
	 *
	 * @param array $del_itemids
	 */
	private static function clearHistoryAndTrends(array $del_itemids): void {
		global $DB;

		$table_names = ['events'];

		$timescale_extension = $DB['TYPE'] === ZBX_DB_POSTGRESQL
			&& CHousekeepingHelper::get(CHousekeepingHelper::DB_EXTENSION) === ZBX_DB_EXTENSION_TIMESCALEDB;

		if (CHousekeepingHelper::get(CHousekeepingHelper::HK_HISTORY_MODE) == 1
				&& (!$timescale_extension || CHousekeepingHelper::get(CHousekeepingHelper::HK_HISTORY_GLOBAL) == 0)) {
			array_push($table_names, 'history', 'history_log', 'history_str', 'history_text', 'history_uint');
		}

		if (CHousekeepingHelper::get(CHousekeepingHelper::HK_TRENDS_MODE) == 1
				&& (!$timescale_extension || CHousekeepingHelper::get(CHousekeepingHelper::HK_TRENDS_GLOBAL) == 0)) {
			array_push($table_names, 'trends', 'trends_uint');
		}

		$ins_housekeeper = [];

		foreach ($del_itemids as $del_itemid) {
			foreach ($table_names as $table_name) {
				$ins_housekeeper[] = [
					'tablename' => $table_name,
					'field' => 'itemid',
					'value' => $del_itemid
				];

				if (count($ins_housekeeper) == ZBX_DB_MAX_INSERTS) {
					DB::insertBatch('housekeeper', $ins_housekeeper);
					$ins_housekeeper = [];
				}
			}
		}

		if ($ins_housekeeper) {
			DB::insertBatch('housekeeper', $ins_housekeeper);
		}
	}
}<|MERGE_RESOLUTION|>--- conflicted
+++ resolved
@@ -614,11 +614,12 @@
 
 	/**
 	 * @param array $items
+	 * @param bool  $allowed_uuid_update
 	 *
 	 * @return array
 	 */
-	public function update(array $items): array {
-		$this->validateUpdate($items, $db_items);
+	public function update(array $items, bool $allowed_uuid_update = false): array {
+		$this->validateUpdate($items, $db_items, $allowed_uuid_update);
 
 		$itemids = array_column($items, 'itemid');
 
@@ -629,34 +630,26 @@
 	}
 
 	/**
-<<<<<<< HEAD
-	 * Update item.
-	 *
-	 * @param array $items
-	 * @param bool  $allowed_uuid_update
-=======
 	 * @param array      $items
 	 * @param array|null $db_items
->>>>>>> 8b4278b7
+	 * @param bool       $allowed_uuid_update
+	 * @param
 	 *
 	 * @throws APIException
 	 */
-<<<<<<< HEAD
-	public function update($items, bool $allowed_uuid_update = false) {
-		$items = zbx_toArray($items);
-
-		parent::checkInput($items, true, $allowed_uuid_update);
-		self::validateInventoryLinks($items, true);
-=======
-	protected function validateUpdate(array &$items, ?array &$db_items): void {
+
+	protected function validateUpdate(array &$items, ?array &$db_items, bool $allowed_uuid_update): void {
 		$api_input_rules = ['type' => API_OBJECTS, 'flags' => API_NOT_EMPTY | API_NORMALIZE | API_ALLOW_UNEXPECTED, 'uniq' => [['itemid']], 'fields' => [
 			'itemid' =>	['type' => API_ID, 'flags' => API_REQUIRED]
 		]];
 
+		if ($allowed_uuid_update) {
+			$api_input_rules['fields'] += ['type' => API_UUID];
+		}
+
 		if (!CApiInputValidator::validate($api_input_rules, $items, '/', $error)) {
 			self::exception(ZBX_API_ERROR_PARAMETERS, $error);
 		}
->>>>>>> 8b4278b7
 
 		$count = $this->get([
 			'countOutput' => true,
