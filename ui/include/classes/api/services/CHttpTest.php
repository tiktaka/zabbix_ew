--- conflicted
+++ resolved
@@ -668,70 +668,6 @@
 	}
 
 	/**
-<<<<<<< HEAD
-	 * Check that application belongs to web scenario host.
-	 *
-	 * @param array  $httptests
-	 * @param string $method
-	 * @param array  $db_httptests
-	 *
-	 * @throws APIException  if application does not exists or belongs to another host.
-	 */
-	private function checkApplications(array $httptests, $method, array $db_httptests = null) {
-		$applicationids = [];
-
-		foreach ($httptests as $index => $httptest) {
-			if (array_key_exists('applicationid', $httptest) && $httptest['applicationid'] != 0
-					&& ($method === 'validateCreate'
-						|| $httptest['applicationid'] != $db_httptests[$httptest['httptestid']]['applicationid'])) {
-				$applicationids[$httptest['applicationid']] = true;
-			}
-		}
-
-		if (!$applicationids) {
-			return;
-		}
-
-		$db_applications = DB::select('applications', [
-			'output' => ['applicationid', 'hostid', 'name', 'flags'],
-			'applicationids' => array_keys($applicationids),
-			'preservekeys' => true
-		]);
-
-		foreach ($httptests as $index => $httptest) {
-			if (array_key_exists('applicationid', $httptest) && $httptest['applicationid'] != 0
-					&& ($method === 'validateCreate'
-						|| $httptest['applicationid'] != $db_httptests[$httptest['httptestid']]['applicationid'])) {
-				if (!array_key_exists($httptest['applicationid'], $db_applications)) {
-					self::exception(ZBX_API_ERROR_PARAMETERS,
-						_s('Application with "applicationid" "%1$s" does not exist.', $httptest['applicationid'])
-					);
-				}
-
-				$db_application = $db_applications[$httptest['applicationid']];
-
-				if ($db_application['flags'] == ZBX_FLAG_DISCOVERY_CREATED) {
-					self::exception(ZBX_API_ERROR_PARAMETERS, _s(
-						'Cannot add a discovered application "%1$s" to a web scenario.', $db_application['name']
-					));
-				}
-
-				$hostid = ($method === 'validateCreate')
-					? $httptest['hostid']
-					: $db_httptests[$httptest['httptestid']]['hostid'];
-
-				if (bccomp($db_application['hostid'], $hostid) != 0) {
-					self::exception(ZBX_API_ERROR_PARAMETERS,
-						_('The web scenario application belongs to a different host than the web scenario host.')
-					);
-				}
-			}
-		}
-	}
-
-	/**
-=======
->>>>>>> 685eb3b3
 	 * @param array  $httptests
 	 * @param string $method
 	 * @param array  $db_httptests
