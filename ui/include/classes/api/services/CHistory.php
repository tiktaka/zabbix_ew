<?php
/*
** Zabbix
** Copyright (C) 2001-2023 Zabbix SIA
**
** This program is free software; you can redistribute it and/or modify
** it under the terms of the GNU General Public License as published by
** the Free Software Foundation; either version 2 of the License, or
** (at your option) any later version.
**
** This program is distributed in the hope that it will be useful,
** but WITHOUT ANY WARRANTY; without even the implied warranty of
** MERCHANTABILITY or FITNESS FOR A PARTICULAR PURPOSE. See the
** GNU General Public License for more details.
**
** You should have received a copy of the GNU General Public License
** along with this program; if not, write to the Free Software
** Foundation, Inc., 51 Franklin Street, Fifth Floor, Boston, MA  02110-1301, USA.
**/


/**
 * Class containing methods for operations with histories.
 */
class CHistory extends CApiService {

	public const ACCESS_RULES = [
		'get' => ['min_user_type' => USER_TYPE_ZABBIX_USER],
		'clear' => ['min_user_type' => USER_TYPE_ZABBIX_ADMIN]
	];

	protected $tableName;
	protected $tableAlias = 'h';
	protected $sortColumns = ['itemid', 'clock'];

	public function __construct() {
		// considering the quirky nature of the history API,
		// the parent::__construct() method should not be called.
	}

	/**
	 * Get history data.
	 *
	 * @param array  $options
	 * @param int    $options['history']                       History object type to return.
	 * @param array  $options['hostids']                       Return only history from the given hosts.
	 * @param array  $options['itemids']                       Return only history from the given items.
	 * @param int    $options['time_from']                     Return only values that have been received after or at
	 *                                                         the given time.
	 * @param int    $options['time_till']                     Return only values that have been received before or at
	 *                                                         the given time.
	 * @param array  $options['filter']                        Return only those results that exactly match the given
	 *                                                         filter.
	 * @param int    $options['filter']['itemid']
	 * @param int    $options['filter']['clock']
	 * @param mixed  $options['filter']['value']
	 * @param int    $options['filter']['ns']
	 * @param array  $options['search']                        Return results that match the given wildcard search
	 *                                                         (case-insensitive).
	 * @param string $options['search']['value']
	 * @param bool   $options['searchByAny']                   If set to true return results that match any of the
	 *                                                         criteria given in the filter or search parameter instead
	 *                                                         of all of them.
	 * @param bool   $options['startSearch']                   Return results that match the given wildcard search
	 *                                                         (case-insensitive).
	 * @param bool   $options['excludeSearch']                 Return results that do not match the criteria given in
	 *                                                         the search parameter.
	 * @param bool   $options['searchWildcardsEnabled']        If set to true enables the use of "*" as a wildcard
	 *                                                         character in the search parameter.
	 * @param array  $options['output']                        Object properties to be returned.
	 * @param bool   $options['countOutput']                   Return the number of records in the result instead of the
	 *                                                         actual data.
	 * @param array  $options['sortfield']                     Sort the result by the given properties. Refer to a
	 *                                                         specific API get method description for a list of
	 *                                                         properties that can be used for sorting. Macros are not
	 *                                                         expanded before sorting.
	 * @param array  $options['sortorder']                     Order of sorting. If an array is passed, each value will
	 *                                                         be matched to the corresponding property given in the
	 *                                                         sortfield parameter.
	 * @param int    $options['limit']                         Limit the number of records returned.
	 * @param bool   $options['editable']                      If set to true return only objects that the user has
	 *                                                         write permissions to.
	 *
	 * @throws Exception
	 * @return array|int    Data array or number of rows.
	 */
	public function get($options = []) {
		$value_types = [ITEM_VALUE_TYPE_FLOAT, ITEM_VALUE_TYPE_STR, ITEM_VALUE_TYPE_LOG, ITEM_VALUE_TYPE_UINT64,
			ITEM_VALUE_TYPE_TEXT
		];

		$api_input_rules = ['type' => API_OBJECT, 'fields' => [
			// filter
			'history' =>				['type' => API_INT32, 'in' => implode(',', $value_types), 'default' => ITEM_VALUE_TYPE_UINT64],
			'hostids' =>				['type' => API_IDS, 'flags' => API_ALLOW_NULL | API_NORMALIZE, 'default' => null],
			'itemids' =>				['type' => API_IDS, 'flags' => API_ALLOW_NULL | API_NORMALIZE, 'default' => null],
			'time_from' =>				['type' => API_INT32, 'flags' => API_ALLOW_NULL, 'default' => null],
			'time_till' =>				['type' => API_INT32, 'flags' => API_ALLOW_NULL, 'default' => null],
			'filter' =>					['type' => API_MULTIPLE, 'default' => null, 'rules' => [
											['if' => ['field' => 'history', 'in' => implode(',', [ITEM_VALUE_TYPE_LOG])], 'type' => API_FILTER, 'flags' => API_ALLOW_NULL, 'fields' => ['itemid', 'clock', 'timestamp', 'source', 'severity', 'logeventid', 'ns']],
											['if' => ['field' => 'history', 'in' => implode(',', [ITEM_VALUE_TYPE_STR, ITEM_VALUE_TYPE_TEXT])], 'type' => API_FILTER, 'flags' => API_ALLOW_NULL, 'fields' => ['itemid', 'clock', 'ns']],
											['else' => true, 'type' => API_FILTER, 'flags' => API_ALLOW_NULL, 'fields' => ['itemid', 'clock', 'ns', 'value']]
			]],
			'search' =>					['type' => API_MULTIPLE, 'default' => null, 'rules' => [
											['if' => ['field' => 'history', 'in' => implode(',', [ITEM_VALUE_TYPE_LOG])], 'type' => API_FILTER, 'flags' => API_ALLOW_NULL, 'fields' => ['source', 'value']],
											['if' => ['field' => 'history', 'in' => implode(',', [ITEM_VALUE_TYPE_STR, ITEM_VALUE_TYPE_TEXT])], 'type' => API_FILTER, 'flags' => API_ALLOW_NULL, 'fields' => ['value']],
											['else' => true, 'type' => API_FILTER, 'flags' => API_ALLOW_NULL, 'fields' => []]
			]],
			'searchByAny' =>			['type' => API_BOOLEAN, 'default' => false],
			'startSearch' =>			['type' => API_FLAG, 'default' => false],
			'excludeSearch' =>			['type' => API_FLAG, 'default' => false],
			'searchWildcardsEnabled' =>	['type' => API_BOOLEAN, 'default' => false],
			// output
			'output' =>					['type' => API_MULTIPLE, 'default' => API_OUTPUT_EXTEND, 'rules' => [
											['if' => ['field' => 'history', 'in' => implode(',', [ITEM_VALUE_TYPE_LOG])], 'type' => API_OUTPUT, 'in' => implode(',', ['itemid', 'clock', 'timestamp', 'source', 'severity', 'value', 'logeventid', 'ns'])],
											['else' => true, 'type' => API_OUTPUT, 'in' => implode(',', ['itemid', 'clock', 'value', 'ns'])]
			]],
			'countOutput' =>			['type' => API_FLAG, 'default' => false],
			// sort and limit
			'sortfield' =>				['type' => API_STRINGS_UTF8, 'flags' => API_NORMALIZE, 'in' => implode(',', $this->sortColumns), 'uniq' => true, 'default' => []],
			'sortorder' =>				['type' => API_SORTORDER, 'default' => []],
			'limit' =>					['type' => API_INT32, 'flags' => API_ALLOW_NULL, 'in' => '1:'.ZBX_MAX_INT32, 'default' => null],
			// flags
			'editable' =>				['type' => API_BOOLEAN, 'default' => false]
		]];

		if (!CApiInputValidator::validate($api_input_rules, $options, '/', $error)) {
			self::exception(ZBX_API_ERROR_PARAMETERS, $error);
		}

		if (self::$userData['type'] != USER_TYPE_SUPER_ADMIN || $options['hostids'] !== null) {
			$items = API::Item()->get([
				'output' => ['itemid'],
				'itemids' => $options['itemids'],
				'hostids' => $options['hostids'],
				'editable' => $options['editable'],
				'webitems' => true,
				'preservekeys' => true
			]);
			$options['itemids'] = array_keys($items);
		}

		$this->tableName = CHistoryManager::getTableName($options['history']);

		switch (CHistoryManager::getDataSourceType($options['history'])) {
			case ZBX_HISTORY_SOURCE_ELASTIC:
				return $this->getFromElasticsearch($options);

			default:
				if (CHousekeepingHelper::get(CHousekeepingHelper::HK_HISTORY_GLOBAL) == 1) {
					$hk_history = timeUnitToSeconds(CHousekeepingHelper::get(CHousekeepingHelper::HK_HISTORY));
					$options['time_from'] = max($options['time_from'], time() - $hk_history + 1);
				}

				return $this->getFromSql($options);
		}
	}

	/**
	 * SQL specific implementation of get.
	 *
	 * @see CHistory::get
	 */
	private function getFromSql($options) {
		$result = [];
		$sql_parts = [
			'select'	=> ['history' => 'h.itemid'],
			'from'		=> [
				'history' => $this->tableName.' h'
			],
			'where'		=> [],
			'group'		=> [],
			'order'		=> []
		];

		// itemids
		if ($options['itemids'] !== null) {
			$sql_parts['where']['itemid'] = dbConditionInt('h.itemid', $options['itemids']);
		}

		// time_from
		if ($options['time_from'] !== null) {
			$sql_parts['where']['clock_from'] = 'h.clock>='.$options['time_from'];
		}

		// time_till
		if ($options['time_till'] !== null) {
			$sql_parts['where']['clock_till'] = 'h.clock<='.$options['time_till'];
		}

		// filter
		if ($options['filter'] !== null) {
			$this->dbFilter($sql_parts['from']['history'], $options, $sql_parts);
		}

		// search
		if ($options['search'] !== null) {
			zbx_db_search($sql_parts['from']['history'], $options, $sql_parts);
		}

		$sql_parts = $this->applyQueryOutputOptions($this->tableName(), $this->tableAlias(), $options, $sql_parts);
		$sql_parts = $this->applyQuerySortOptions($this->tableName, $this->tableAlias(), $options, $sql_parts);

		$db_res = DBselect(self::createSelectQueryFromParts($sql_parts), $options['limit']);

		while ($data = DBfetch($db_res)) {
			if ($options['countOutput']) {
				$result = $data['rowscount'];
			}
			else {
				$result[] = $data;
			}
		}

		return $result;
	}

	/**
	 * Elasticsearch specific implementation of get.
	 *
	 * @see CHistory::get
	 */
	private function getFromElasticsearch($options) {
		$query = [];
		$schema = DB::getSchema($this->tableName);

		// itemids
		if ($options['itemids'] !== null) {
			$query['query']['bool']['must'][] = [
				'terms' => [
					'itemid' => $options['itemids']
				]
			];
		}

		// time_from
		if ($options['time_from'] !== null) {
			$query['query']['bool']['must'][] = [
				'range' => [
					'clock' => [
						'gte' => $options['time_from']
					]
				]
			];
		}

		// time_till
		if ($options['time_till'] !== null) {
			$query['query']['bool']['must'][] = [
				'range' => [
					'clock' => [
						'lte' => $options['time_till']
					]
				]
			];
		}

		// filter
		if ($options['filter'] !== null) {
			$query = CElasticsearchHelper::addFilter(DB::getSchema($this->tableName), $query, $options);
		}

		// search
		if ($options['search'] !== null) {
			$query = CElasticsearchHelper::addSearch($schema, $query, $options);
		}

		// output
		if ($options['countOutput'] === false && $options['output'] !== API_OUTPUT_EXTEND) {
			$query['_source'] = $options['output'];
		}

		// sorting
		if ($options['sortfield']) {
			$query = CElasticsearchHelper::addSort($query, $options);
		}

		// limit
		if ($options['limit'] !== null) {
			$query['size'] = $options['limit'];
		}

		$endpoints = CHistoryManager::getElasticsearchEndpoints($options['history']);
		if ($endpoints) {
			return CElasticsearchHelper::query('POST', reset($endpoints), $query);
		}

		return null;
	}

	/**
	 * Clear item history. Support web scenario history cleanup.
	 *
	 * @param array $itemids
	 *
	 * @return array
	 */
	public function clear(array $itemids): array {
		self::validateClear($itemids, $db_items);

		Manager::History()->deleteHistory(array_column($db_items, 'value_type', 'itemid'));

		self::addAuditLog(CAudit::ACTION_HISTORY_CLEAR, CAudit::RESOURCE_ITEM, $db_items);

		return ['itemids' => $itemids];
	}

	/**
	 * Validates the input parameters for the clear() method.
	 *
	 * @static
	 *
	 * @param array      $itemids
	 * @param array|null $db_items
	 *
	 * @throws APIException if the input is invalid
	 * @throws APIException if comperesion is enabled
	 */
	private static function validateClear(array $itemids, array &$db_items = null): void {
		$api_input_rules = ['type' => API_IDS, 'flags' => API_NOT_EMPTY, 'uniq' => true];

		if (!CApiInputValidator::validate($api_input_rules, $itemids, '/', $error)) {
			self::exception(ZBX_API_ERROR_PARAMETERS, $error);
		}

<<<<<<< HEAD
=======
		if (CHousekeepingHelper::get(CHousekeepingHelper::COMPRESSION_STATUS) && self::getCompressionAvailability()) {
			self::exception(ZBX_API_ERROR_INTERNAL, _('History cleanup is not supported if compression is enabled'));
		}

>>>>>>> 3c8791a0
		$db_items = API::Item()->get([
			'output' => ['itemid', 'value_type', 'name'],
			'itemids' => $itemids,
			'templated' => false,
			'webitems' => true,
			'editable' => true
		]);

		if (count($db_items) != count($itemids)) {
			self::exception(ZBX_API_ERROR_PERMISSIONS, _('No permissions to referred object or it does not exist!'));
		}
	}

	private static function getCompressionAvailability(): bool {
		$dbversion_status = CSettingsHelper::getDbVersionStatus();

		foreach ($dbversion_status as $dbversion) {
			if ($dbversion['database'] === ZBX_DB_EXTENSION_TIMESCALEDB) {
				return array_key_exists('compression_availability', $dbversion)
					&& (bool) $dbversion['compression_availability'];
			}
		}

		return false;
	}
}<|MERGE_RESOLUTION|>--- conflicted
+++ resolved
@@ -323,13 +323,6 @@
 			self::exception(ZBX_API_ERROR_PARAMETERS, $error);
 		}
 
-<<<<<<< HEAD
-=======
-		if (CHousekeepingHelper::get(CHousekeepingHelper::COMPRESSION_STATUS) && self::getCompressionAvailability()) {
-			self::exception(ZBX_API_ERROR_INTERNAL, _('History cleanup is not supported if compression is enabled'));
-		}
-
->>>>>>> 3c8791a0
 		$db_items = API::Item()->get([
 			'output' => ['itemid', 'value_type', 'name'],
 			'itemids' => $itemids,
