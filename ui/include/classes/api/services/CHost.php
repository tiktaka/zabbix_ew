--- conflicted
+++ resolved
@@ -694,12 +694,7 @@
 		$this->validateCreate($hosts);
 
 		$hostids = [];
-<<<<<<< HEAD
-		foreach ($hosts as $host) {
-=======
-		$ins_tags = [];
 		foreach ($hosts as &$host) {
->>>>>>> 20a7929f
 			// If visible name is not given or empty it should be set to host name.
 			if (!array_key_exists('name', $host) || !trim($host['name'])) {
 				$host['name'] = $host['host'];
