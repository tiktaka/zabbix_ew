<?php
/*
** Zabbix
** Copyright (C) 2001-2021 Zabbix SIA
**
** This program is free software; you can redistribute it and/or modify
** it under the terms of the GNU General Public License as published by
** the Free Software Foundation; either version 2 of the License, or
** (at your option) any later version.
**
** This program is distributed in the hope that it will be useful,
** but WITHOUT ANY WARRANTY; without even the implied warranty of
** MERCHANTABILITY or FITNESS FOR A PARTICULAR PURPOSE. See the
** GNU General Public License for more details.
**
** You should have received a copy of the GNU General Public License
** along with this program; if not, write to the Free Software
** Foundation, Inc., 51 Franklin Street, Fifth Floor, Boston, MA  02110-1301, USA.
**/


/**
 * Class containing methods for operations with hosts.
 */
class CHost extends CHostGeneral {

	protected $sortColumns = ['hostid', 'host', 'name', 'status'];

	/**
	 * Get host data.
	 *
	 * @param array         $options
	 * @param array         $options['groupids']                           Select hosts by group IDs.
	 * @param array         $options['hostids']                            Select hosts by host IDs.
	 * @param array         $options['templateids']                        Select hosts by template IDs.
	 * @param array         $options['interfaceids']                       Select hosts by interface IDs.
	 * @param array         $options['itemids']                            Select hosts by item IDs.
	 * @param array         $options['triggerids']                         Select hosts by trigger IDs.
	 * @param array         $options['maintenanceids']                     Select hosts by maintenance IDs.
	 * @param array         $options['graphids']                           Select hosts by graph IDs.
	 * @param array         $options['dserviceids']                        Select hosts by discovery service IDs.
	 * @param array         $options['httptestids']                        Select hosts by web scenario IDs.
	 * @param bool          $options['monitored_hosts']                    Return only monitored hosts.
	 * @param bool          $options['templated_hosts']                    Include templates in result.
	 * @param bool          $options['proxy_hosts']                        Include proxies in result.
	 * @param bool          $options['with_items']                         Select hosts only with items.
	 * @param bool          $options['with_item_prototypes']               Select hosts only with item prototypes.
	 * @param bool          $options['with_simple_graph_items']            Select hosts only with items suitable for graphs.
	 * @param bool          $options['with_simple_graph_item_prototypes']  Select hosts only with item prototypes suitable for graphs.
	 * @param bool          $options['with_monitored_items']               Select hosts only with monitored items.
	 * @param bool          $options['with_triggers']                      Select hosts only with triggers.
	 * @param bool          $options['with_monitored_triggers']            Select hosts only with monitored triggers.
	 * @param bool          $options['with_httptests']                     Select hosts only with http tests.
	 * @param bool          $options['with_monitored_httptests']           Select hosts only with monitored http tests.
	 * @param bool          $options['with_graphs']                        Select hosts only with graphs.
	 * @param bool          $options['with_graph_prototypes']              Select hosts only with graph prototypes.
	 * @param bool          $options['withProblemsSuppressed']             Select hosts that have suppressed problems. (null - all, true - only suppressed, false - unsuppressed)
	 * @param bool          $options['editable']                           Select hosts only with read-write permission. Ignored for Super admins.
	 * @param bool          $options['nopermissions']                      Select hosts by ignoring all permissions. Only available inside API calls.
	 * @param bool          $options['evaltype']                           Operator for tag filter 0 - AND/OR; 2 - OR.
	 * @param bool          $options['tags']                               Select hosts by given tags.
	 * @param bool          $options['severities']                         Select hosts that have only problems with given severities.
	 * @param bool          $options['inheritedTags']                      Select hosts that have given tags also in their linked templates.
	 * @param string|array  $options['selectGroups']                       Return a "groups" property with host groups data that the host belongs to.
	 * @param string|array  $options['selectParentTemplates']              Return a "parentTemplates" property with templates that the host is linked to.
	 * @param string|array  $options['selectItems']                        Return an "items" property with host items.
	 * @param string|array  $options['selectDiscoveries']                  Return a "discoveries" property with host low-level discovery rules.
	 * @param string|array  $options['selectTriggers']                     Return a "triggers" property with host triggers.
	 * @param string|array  $options['selectGraphs']                       Return a "graphs" property with host graphs.
	 * @param string|array  $options['selectMacros']                       Return a "macros" property with host macros.
	 * @param string|array  $options['selectDashboards']                   Return a "dashboards" property with host dashboards.
	 * @param string|array  $options['selectInterfaces']                   Return an "interfaces" property with host interfaces.
	 * @param string|array  $options['selectInventory']                    Return an "inventory" property with host inventory data.
	 * @param string|array  $options['selectHttpTests']                    Return an "httpTests" property with host web scenarios.
	 * @param string|array  $options['selectDiscoveryRule']                Return a "discoveryRule" property with the low-level discovery rule that created the host (from host prototype in VMware monitoring).
	 * @param string|array  $options['selectHostDiscovery']                Return a "hostDiscovery" property with host discovery object data.
	 * @param string|array  $options['selectTags']                         Return a "tags" property with host tags.
	 * @param string|array  $options['selectInheritedTags']                Return an "inheritedTags" property with tags that are on templates which are linked to host.
	 * @param bool          $options['countOutput']                        Return host count as output.
	 * @param bool          $options['groupCount']                         Group the host count.
	 * @param bool          $options['preservekeys']                       Return host IDs as array keys.
	 * @param string        $options['sortfield']                          Field to sort by.
	 * @param string        $options['sortorder']                          Sort order.
	 * @param int           $options['limit']                              Limit selection.
	 * @param int           $options['limitSelects']                       Limits the number of records returned by subselects.
	 *
	 * @return array|boolean Host data as array or false if error
	 */
	public function get($options = []) {
		$result = [];

		$sqlParts = [
			'select'	=> ['hosts' => 'h.hostid'],
			'from'		=> ['hosts' => 'hosts h'],
			'where'		=> ['flags' => 'h.flags IN ('.ZBX_FLAG_DISCOVERY_NORMAL.','.ZBX_FLAG_DISCOVERY_CREATED.')'],
			'group'		=> [],
			'order'		=> [],
			'limit'		=> null
		];

		$defOptions = [
			'groupids'							=> null,
			'hostids'							=> null,
			'proxyids'							=> null,
			'templateids'						=> null,
			'interfaceids'						=> null,
			'itemids'							=> null,
			'triggerids'						=> null,
			'maintenanceids'					=> null,
			'graphids'							=> null,
			'dserviceids'						=> null,
			'httptestids'						=> null,
			'monitored_hosts'					=> null,
			'templated_hosts'					=> null,
			'proxy_hosts'						=> null,
			'with_items'						=> null,
			'with_item_prototypes'				=> null,
			'with_simple_graph_items'			=> null,
			'with_simple_graph_item_prototypes'	=> null,
			'with_monitored_items'				=> null,
			'with_triggers'						=> null,
			'with_monitored_triggers'			=> null,
			'with_httptests'					=> null,
			'with_monitored_httptests'			=> null,
			'with_graphs'						=> null,
			'with_graph_prototypes'				=> null,
			'withProblemsSuppressed'			=> null,
			'editable'							=> false,
			'nopermissions'						=> null,
			// filter
			'evaltype'							=> TAG_EVAL_TYPE_AND_OR,
			'tags'								=> null,
			'severities'						=> null,
			'inheritedTags'						=> false,
			'filter'							=> null,
			'search'							=> null,
			'searchInventory'					=> null,
			'searchByAny'						=> null,
			'startSearch'						=> false,
			'excludeSearch'						=> false,
			'searchWildcardsEnabled'			=> false,
			// output
			'output'							=> API_OUTPUT_EXTEND,
			'selectGroups'						=> null,
			'selectParentTemplates'				=> null,
			'selectItems'						=> null,
			'selectDiscoveries'					=> null,
			'selectTriggers'					=> null,
			'selectGraphs'						=> null,
			'selectMacros'						=> null,
			'selectDashboards'					=> null,
			'selectInterfaces'					=> null,
			'selectInventory'					=> null,
			'selectHttpTests'					=> null,
			'selectDiscoveryRule'				=> null,
			'selectHostDiscovery'				=> null,
			'selectTags'						=> null,
			'selectInheritedTags'				=> null,
			'selectValueMaps'					=> null,
			'countOutput'						=> false,
			'groupCount'						=> false,
			'preservekeys'						=> false,
			'sortfield'							=> '',
			'sortorder'							=> '',
			'limit'								=> null,
			'limitSelects'						=> null
		];
		$options = zbx_array_merge($defOptions, $options);

		$this->validateGet($options);

		// editable + PERMISSION CHECK
		if (self::$userData['type'] != USER_TYPE_SUPER_ADMIN && !$options['nopermissions']) {
			$permission = $options['editable'] ? PERM_READ_WRITE : PERM_READ;
			$userGroups = getUserGroupsByUserId(self::$userData['userid']);

			$sqlParts['where'][] = 'EXISTS ('.
					'SELECT NULL'.
					' FROM hosts_groups hgg'.
						' JOIN rights r'.
							' ON r.id=hgg.groupid'.
								' AND '.dbConditionInt('r.groupid', $userGroups).
					' WHERE h.hostid=hgg.hostid'.
					' GROUP BY hgg.hostid'.
					' HAVING MIN(r.permission)>'.PERM_DENY.
						' AND MAX(r.permission)>='.zbx_dbstr($permission).
					')';
		}

		// hostids
		if (!is_null($options['hostids'])) {
			zbx_value2array($options['hostids']);
			$sqlParts['where']['hostid'] = dbConditionInt('h.hostid', $options['hostids']);
		}

		// groupids
		if (!is_null($options['groupids'])) {
			zbx_value2array($options['groupids']);

			$sqlParts['from']['hosts_groups'] = 'hosts_groups hg';
			$sqlParts['where'][] = dbConditionInt('hg.groupid', $options['groupids']);
			$sqlParts['where']['hgh'] = 'hg.hostid=h.hostid';

			if ($options['groupCount']) {
				$sqlParts['group']['groupid'] = 'hg.groupid';
			}
		}

		// proxyids
		if (!is_null($options['proxyids'])) {
			zbx_value2array($options['proxyids']);

			$sqlParts['where'][] = dbConditionId('h.proxy_hostid', $options['proxyids']);
		}

		// templateids
		if (!is_null($options['templateids'])) {
			zbx_value2array($options['templateids']);

			$sqlParts['from']['hosts_templates'] = 'hosts_templates ht';
			$sqlParts['where'][] = dbConditionInt('ht.templateid', $options['templateids']);
			$sqlParts['where']['hht'] = 'h.hostid=ht.hostid';

			if ($options['groupCount']) {
				$sqlParts['group']['templateid'] = 'ht.templateid';
			}
		}

		// interfaceids
		if (!is_null($options['interfaceids'])) {
			zbx_value2array($options['interfaceids']);

			$sqlParts['left_join']['interface'] = ['alias' => 'hi', 'table' => 'interface', 'using' => 'hostid'];
			$sqlParts['left_table'] = ['alias' => $this->tableAlias, 'table' => $this->tableName];

			$sqlParts['where'][] = dbConditionInt('hi.interfaceid', $options['interfaceids']);
		}

		// itemids
		if (!is_null($options['itemids'])) {
			zbx_value2array($options['itemids']);

			$sqlParts['from']['items'] = 'items i';
			$sqlParts['where'][] = dbConditionInt('i.itemid', $options['itemids']);
			$sqlParts['where']['hi'] = 'h.hostid=i.hostid';
		}

		// triggerids
		if (!is_null($options['triggerids'])) {
			zbx_value2array($options['triggerids']);

			$sqlParts['from']['functions'] = 'functions f';
			$sqlParts['from']['items'] = 'items i';
			$sqlParts['where'][] = dbConditionInt('f.triggerid', $options['triggerids']);
			$sqlParts['where']['hi'] = 'h.hostid=i.hostid';
			$sqlParts['where']['fi'] = 'f.itemid=i.itemid';
		}

		// httptestids
		if (!is_null($options['httptestids'])) {
			zbx_value2array($options['httptestids']);

			$sqlParts['from']['httptest'] = 'httptest ht';
			$sqlParts['where'][] = dbConditionInt('ht.httptestid', $options['httptestids']);
			$sqlParts['where']['aht'] = 'ht.hostid=h.hostid';
		}

		// graphids
		if (!is_null($options['graphids'])) {
			zbx_value2array($options['graphids']);

			$sqlParts['from']['graphs_items'] = 'graphs_items gi';
			$sqlParts['from']['items'] = 'items i';
			$sqlParts['where'][] = dbConditionInt('gi.graphid', $options['graphids']);
			$sqlParts['where']['igi'] = 'i.itemid=gi.itemid';
			$sqlParts['where']['hi'] = 'h.hostid=i.hostid';
		}

		// dserviceids
		if (!is_null($options['dserviceids'])) {
			zbx_value2array($options['dserviceids']);

			$sqlParts['from']['dservices'] = 'dservices ds';
			$sqlParts['from']['interface'] = 'interface i';
			$sqlParts['where'][] = dbConditionInt('ds.dserviceid', $options['dserviceids']);
			$sqlParts['where']['dsh'] = 'ds.ip=i.ip';
			$sqlParts['where']['hi'] = 'h.hostid=i.hostid';

			if ($options['groupCount']) {
				$sqlParts['group']['dserviceid'] = 'ds.dserviceid';
			}
		}

		// maintenanceids
		if (!is_null($options['maintenanceids'])) {
			zbx_value2array($options['maintenanceids']);

			$sqlParts['from']['maintenances_hosts'] = 'maintenances_hosts mh';
			$sqlParts['where'][] = dbConditionInt('mh.maintenanceid', $options['maintenanceids']);
			$sqlParts['where']['hmh'] = 'h.hostid=mh.hostid';

			if ($options['groupCount']) {
				$sqlParts['group']['maintenanceid'] = 'mh.maintenanceid';
			}
		}

		// monitored_hosts, templated_hosts
		if (!is_null($options['monitored_hosts'])) {
			$sqlParts['where']['status'] = 'h.status='.HOST_STATUS_MONITORED;
		}
		elseif (!is_null($options['templated_hosts'])) {
			$sqlParts['where']['status'] = 'h.status IN ('.HOST_STATUS_MONITORED.','.HOST_STATUS_NOT_MONITORED.','.HOST_STATUS_TEMPLATE.')';
		}
		elseif (!is_null($options['proxy_hosts'])) {
			$sqlParts['where']['status'] = 'h.status IN ('.HOST_STATUS_PROXY_ACTIVE.','.HOST_STATUS_PROXY_PASSIVE.')';
		}
		else {
			$sqlParts['where']['status'] = 'h.status IN ('.HOST_STATUS_MONITORED.','.HOST_STATUS_NOT_MONITORED.')';
		}

		// with_items, with_simple_graph_items, with_monitored_items
		if ($options['with_items'] !== null
				|| $options['with_simple_graph_items'] !== null
				|| $options['with_monitored_items'] !== null) {

			if ($options['with_items'] !== null) {
				$where_and =
					' AND '.dbConditionInt('i.flags', [ZBX_FLAG_DISCOVERY_NORMAL, ZBX_FLAG_DISCOVERY_CREATED]);
			}
			elseif ($options['with_monitored_items'] !== null) {
				$where_and =
					' AND '.dbConditionInt('i.flags', [ZBX_FLAG_DISCOVERY_NORMAL, ZBX_FLAG_DISCOVERY_CREATED]).
					' AND '.dbConditionInt('i.status', [ITEM_STATUS_ACTIVE]);
			}
			elseif ($options['with_simple_graph_items'] !== null) {
				$where_and =
					' AND '.dbConditionInt('i.flags', [ZBX_FLAG_DISCOVERY_NORMAL, ZBX_FLAG_DISCOVERY_CREATED]).
					' AND '.dbConditionInt('i.status', [ITEM_STATUS_ACTIVE]).
					' AND '.dbConditionInt('i.value_type', [ITEM_VALUE_TYPE_FLOAT, ITEM_VALUE_TYPE_UINT64]);
			}

			$sqlParts['where'][] = 'EXISTS ('.
				'SELECT NULL'.
				' FROM items i'.
				' WHERE h.hostid=i.hostid'.
					$where_and.
				')';
		}

		// with_item_prototypes, with_simple_graph_item_prototypes
		if ($options['with_item_prototypes'] !== null || $options['with_simple_graph_item_prototypes'] !== null) {
			if ($options['with_item_prototypes'] !== null) {
				$where_and =
					' AND '.dbConditionInt('i.flags', [ZBX_FLAG_DISCOVERY_PROTOTYPE]);
			}
			elseif ($options['with_simple_graph_item_prototypes'] !== null) {
				$where_and =
					' AND '.dbConditionInt('i.flags', [ZBX_FLAG_DISCOVERY_PROTOTYPE]).
					' AND '.dbConditionInt('i.status', [ITEM_STATUS_ACTIVE]).
					' AND '.dbConditionInt('i.value_type', [ITEM_VALUE_TYPE_FLOAT, ITEM_VALUE_TYPE_UINT64]);
			}

			$sqlParts['where'][] = 'EXISTS ('.
				'SELECT NULL'.
				' FROM items i'.
				' WHERE h.hostid=i.hostid'.
					$where_and.
				')';
		}

		// with_triggers, with_monitored_triggers
		if (!is_null($options['with_triggers'])) {
			$sqlParts['where'][] = 'EXISTS ('.
					'SELECT NULL'.
					' FROM items i,functions f,triggers t'.
					' WHERE h.hostid=i.hostid'.
						' AND i.itemid=f.itemid'.
						' AND f.triggerid=t.triggerid'.
						' AND t.flags IN ('.ZBX_FLAG_DISCOVERY_NORMAL.','.ZBX_FLAG_DISCOVERY_CREATED.')'.
					')';
		}
		elseif (!is_null($options['with_monitored_triggers'])) {
			$sqlParts['where'][] = 'EXISTS ('.
					'SELECT NULL'.
					' FROM items i,functions f,triggers t'.
					' WHERE h.hostid=i.hostid'.
						' AND i.itemid=f.itemid'.
						' AND f.triggerid=t.triggerid'.
						' AND i.status='.ITEM_STATUS_ACTIVE.
						' AND t.status='.TRIGGER_STATUS_ENABLED.
						' AND t.flags IN ('.ZBX_FLAG_DISCOVERY_NORMAL.','.ZBX_FLAG_DISCOVERY_CREATED.')'.
					')';
		}

		// with_httptests, with_monitored_httptests
		if (!empty($options['with_httptests'])) {
			$sqlParts['where'][] = 'EXISTS (SELECT NULL FROM httptest ht WHERE ht.hostid=h.hostid)';
		}
		elseif (!empty($options['with_monitored_httptests'])) {
			$sqlParts['where'][] = 'EXISTS ('.
				'SELECT NULL'.
				' FROM httptest ht'.
				' WHERE h.hostid=ht.hostid'.
					' AND ht.status='.HTTPTEST_STATUS_ACTIVE.
				')';
		}

		// with_graphs
		if ($options['with_graphs'] !== null) {
			$sqlParts['where'][] = 'EXISTS ('.
				'SELECT NULL'.
				' FROM items i,graphs_items gi,graphs g'.
				' WHERE i.hostid=h.hostid'.
					' AND i.itemid=gi.itemid '.
					' AND gi.graphid=g.graphid'.
					' AND '.dbConditionInt('g.flags', [ZBX_FLAG_DISCOVERY_NORMAL, ZBX_FLAG_DISCOVERY_CREATED]).
				')';
		}

		// with_graph_prototypes
		if ($options['with_graph_prototypes'] !== null) {
			$sqlParts['where'][] = 'EXISTS ('.
				'SELECT NULL'.
				' FROM items i,graphs_items gi,graphs g'.
				' WHERE i.hostid=h.hostid'.
					' AND i.itemid=gi.itemid '.
					' AND gi.graphid=g.graphid'.
					' AND '.dbConditionInt('g.flags', [ZBX_FLAG_DISCOVERY_PROTOTYPE]).
				')';
		}

		// search
		if (is_array($options['search'])) {
			zbx_db_search('hosts h', $options, $sqlParts);

			if (zbx_db_search('interface hi', $options, $sqlParts)) {
				$sqlParts['left_join']['interface'] = ['alias' => 'hi', 'table' => 'interface', 'using' => 'hostid'];
				$sqlParts['left_table'] = ['alias' => $this->tableAlias, 'table' => $this->tableName];
			}
		}

		// search inventory
		if ($options['searchInventory'] !== null) {
			$sqlParts['from']['host_inventory'] = 'host_inventory hii';
			$sqlParts['where']['hii'] = 'h.hostid=hii.hostid';

			zbx_db_search('host_inventory hii',
				[
					'search' => $options['searchInventory'],
					'startSearch' => $options['startSearch'],
					'excludeSearch' => $options['excludeSearch'],
					'searchWildcardsEnabled' => $options['searchWildcardsEnabled'],
					'searchByAny' => $options['searchByAny']
				],
				$sqlParts
			);
		}

		// filter
		if (is_array($options['filter'])) {
			$this->dbFilter('hosts h', $options, $sqlParts);

			if ($this->dbFilter('interface hi', $options, $sqlParts)) {
				$sqlParts['left_join']['interface'] = ['alias' => 'hi', 'table' => 'interface', 'using' => 'hostid'];
				$sqlParts['left_table'] = ['alias' => $this->tableAlias, 'table' => $this->tableName];
			}
		}

		// tags
		if ($options['tags'] !== null && $options['tags']) {
			if ($options['inheritedTags']) {
				$sqlParts['left_join'][] = ['alias' => 'ht2', 'table' => 'hosts_templates', 'using' => 'hostid'];
				$sqlParts['left_table'] = ['alias' => $this->tableAlias, 'table' => $this->tableName];
				$sqlParts['where'][] = CApiTagHelper::addInheritedHostTagsWhereCondition($options['tags'],
					$options['evaltype']
				);
			}
			else {
				$sqlParts['where'][] = CApiTagHelper::addWhereCondition($options['tags'], $options['evaltype'], 'h',
					'host_tag', 'hostid'
				);
			}
		}

		// limit
		if (!zbx_ctype_digit($options['limit']) || !$options['limit']) {
			$options['limit'] = null;
		}

		/*
		 * Cleaning the output from write-only properties.
		 */
		if ($options['output'] === API_OUTPUT_EXTEND) {
			$options['output'] = array_diff(array_keys(DB::getSchema($this->tableName())['fields']),
				['tls_psk_identity', 'tls_psk']
			);
		}
		/*
		* For internal calls of API method, is possible to get the write-only fields if they were specified in output.
		* Specify write-only fields in output only if they will not appear in debug mode.
		*/
		elseif (is_array($options['output']) && APP::getMode() === APP::EXEC_MODE_API) {
			$options['output'] = array_diff($options['output'], ['tls_psk_identity', 'tls_psk']);
		}

		$sqlParts = $this->applyQueryFilterOptions($this->tableName(), $this->tableAlias(), $options, $sqlParts);
		$sqlParts = $this->applyQueryOutputOptions($this->tableName(), $this->tableAlias(), $options, $sqlParts);
		$sqlParts = $this->applyQuerySortOptions($this->tableName(), $this->tableAlias(), $options, $sqlParts);

		// Return count or grouped counts via direct SQL count.
		if ($options['countOutput'] && !$this->requiresPostSqlFiltering($options)) {
			$res = DBselect(self::createSelectQueryFromParts($sqlParts), $options['limit']);
			while ($host = DBfetch($res)) {
				if ($options['groupCount']) {
					$result[] = $host;
				}
				else {
					$result = $host['rowscount'];
				}
			}

			return $result;
		}

		$result = zbx_toHash($this->customFetch(self::createSelectQueryFromParts($sqlParts), $options), 'hostid');

		// Return count for post SQL filtered result sets.
		if ($options['countOutput']) {
			return (string) count($result);
		}

		if ($result) {
			$result = $this->addRelatedObjects($options, $result);
		}

		// removing keys (hash -> array)
		if (!$options['preservekeys']) {
			$result = zbx_cleanHashes($result);
		}

		return $result;
	}

	protected function applyQueryFilterOptions($tableName, $tableAlias, array $options, array $sqlParts) {
		if ($options['filter'] && array_key_exists('inventory_mode', $options['filter'])) {
			if ($options['filter']['inventory_mode'] !== null) {
				$inventory_mode_query = (array) $options['filter']['inventory_mode'];

				$inventory_mode_where = [];
				$null_position = array_search(HOST_INVENTORY_DISABLED, $inventory_mode_query);

				if ($null_position !== false) {
					unset($inventory_mode_query[$null_position]);
					$inventory_mode_where[] = 'hinv.inventory_mode IS NULL';
				}

				if ($null_position === false || $inventory_mode_query) {
					$inventory_mode_where[] = dbConditionInt('hinv.inventory_mode', $inventory_mode_query);
				}

				$sqlParts['where'][] = (count($inventory_mode_where) > 1)
					? '('.implode(' OR ', $inventory_mode_where).')'
					: $inventory_mode_where[0];
			}
		}

		return $sqlParts;
	}

	protected function applyQueryOutputOptions($tableName, $tableAlias, array $options, array $sqlParts) {
		$sqlParts = parent::applyQueryOutputOptions($tableName, $tableAlias, $options, $sqlParts);

		if (!$options['countOutput'] && $this->outputIsRequested('inventory_mode', $options['output'])) {
			$sqlParts['select']['inventory_mode'] =
				dbConditionCoalesce('hinv.inventory_mode', HOST_INVENTORY_DISABLED, 'inventory_mode');
		}

		if ((!$options['countOutput'] && $this->outputIsRequested('inventory_mode', $options['output']))
				|| ($options['filter'] && array_key_exists('inventory_mode', $options['filter']))) {
			$sqlParts['left_join'][] = ['alias' => 'hinv', 'table' => 'host_inventory', 'using' => 'hostid'];
			$sqlParts['left_table'] = ['alias' => $this->tableAlias, 'table' => $this->tableName];
		}

		return $sqlParts;
	}

	/**
	 * Add host.
	 *
	 * @param array  $hosts                                 An array with hosts data.
	 * @param string $hosts[]['host']                       Host technical name.
	 * @param string $hosts[]['name']                       Host visible name (optional).
	 * @param array  $hosts[]['groups']                     An array of host group objects with IDs that host will be
	 *                                                      added to.
	 * @param int    $hosts[]['status']                     Status of the host (optional).
	 * @param array  $hosts[]['interfaces']                 An array of host interfaces data.
	 * @param int    $hosts[]['interfaces']['type']         Interface type.
	 * @param int    $hosts[]['interfaces']['main']         Is this the default interface to use.
	 * @param string $hosts[]['interfaces']['ip']           Interface IP (optional).
	 * @param int    $hosts[]['interfaces']['port']         Interface port (optional).
	 * @param int    $hosts[]['interfaces']['useip']        Interface should use IP (optional).
	 * @param string $hosts[]['interfaces']['dns']          Interface should use DNS (optional).
	 * @param int    $hosts[]['interfaces']['details']      Interface additional fields (optional).
	 * @param int    $hosts[]['proxy_hostid']               ID of the proxy that is used to monitor the host (optional).
	 * @param int    $hosts[]['ipmi_authtype']              IPMI authentication type (optional).
	 * @param int    $hosts[]['ipmi_privilege']             IPMI privilege (optional).
	 * @param string $hosts[]['ipmi_username']              IPMI username (optional).
	 * @param string $hosts[]['ipmi_password']              IPMI password (optional).
	 * @param array  $hosts[]['tags']                       An array of tags (optional).
	 * @param string $hosts[]['tags'][]['tag']              Tag name.
	 * @param string $hosts[]['tags'][]['value']            Tag value.
	 * @param array  $hosts[]['inventory']                  An array of host inventory data (optional).
	 * @param array  $hosts[]['macros']                     An array of host macros (optional).
	 * @param string $hosts[]['macros'][]['macro']          Host macro (required if "macros" is set).
	 * @param array  $hosts[]['templates']                  An array of template objects with IDs that will be linked
	 *                                                      to host (optional).
	 * @param string $hosts[]['templates'][]['templateid']  Template ID (required if "templates" is set).
	 * @param string $hosts[]['tls_connect']                Connections to host (optional).
	 * @param string $hosts[]['tls_accept']                 Connections from host (optional).
	 * @param string $hosts[]['tls_psk_identity']           PSK identity (required if "PSK" type is set).
	 * @param string $hosts[]['tls_psk']                    PSK (required if "PSK" type is set).
	 * @param string $hosts[]['tls_issuer']                 Certificate issuer (optional).
	 * @param string $hosts[]['tls_subject']                Certificate subject (optional).
	 *
	 * @return array
	 */
	public function create($hosts) {
		$hosts = zbx_toArray($hosts);

		$this->validateCreate($hosts);

		foreach ($hosts as &$host) {
			// If visible name is not given or empty it should be set to host name.
			if (!array_key_exists('name', $host) || trim($host['name']) === '') {
				$host['name'] = $host['host'];
			}
		}
		unset($host);

		$hosts_groups = [];
		$hosts_tags = [];
		$hosts_interfaces = [];
		$hosts_macros = [];
		$hosts_inventory = [];
		$templates_hostids = [];

		$hostids = DB::insert('hosts', $hosts);

		foreach ($hosts as $index => &$host) {
			$host['hostid'] = $hostids[$index];

			foreach (zbx_toArray($host['groups']) as $group) {
				$hosts_groups[] = [
					'hostid' => $host['hostid'],
					'groupid' => $group['groupid']
				];
			}

			if (array_key_exists('tags', $host)) {
				foreach (zbx_toArray($host['tags']) as $tag) {
					$hosts_tags[] = ['hostid' => $host['hostid']] + $tag;
				}
			}

			if (array_key_exists('interfaces', $host)) {
				foreach (zbx_toArray($host['interfaces']) as $interface) {
					$hosts_interfaces[] = ['hostid' => $host['hostid']] + $interface;
				}
			}

			if (array_key_exists('macros', $host)) {
				foreach (zbx_toArray($host['macros']) as $macro) {
					$hosts_macros[] = ['hostid' => $host['hostid']] + $macro;
				}
			}

			if (array_key_exists('templates', $host)) {
				foreach (zbx_toArray($host['templates']) as $template) {
					$templates_hostids[$template['templateid']][] = $host['hostid'];
				}
			}

			$host_inventory = [];
			if (array_key_exists('inventory', $host) && $host['inventory']) {
				$host_inventory = $host['inventory'];
				$host_inventory['inventory_mode'] = HOST_INVENTORY_MANUAL;
			}

			if (array_key_exists('inventory_mode', $host) && $host['inventory_mode'] != HOST_INVENTORY_DISABLED) {
				$host_inventory['inventory_mode'] = $host['inventory_mode'];
			}

			if (array_key_exists('inventory_mode', $host_inventory)) {
				$hosts_inventory[] = ['hostid' => $host['hostid']] + $host_inventory;
			}
		}
		unset($host);

		DB::insertBatch('hosts_groups', $hosts_groups);

		if ($hosts_tags) {
			DB::insert('host_tag', $hosts_tags);
		}

		if ($hosts_interfaces) {
			API::HostInterface()->create($hosts_interfaces);
		}

		if ($hosts_macros) {
			API::UserMacro()->create($hosts_macros);
		}

		while ($templates_hostids) {
			$templateid = key($templates_hostids);
			$link_hostids = reset($templates_hostids);
			$link_templateids = [$templateid];
			unset($templates_hostids[$templateid]);

			foreach ($templates_hostids as $templateid => $hostids) {
				if ($link_hostids === $hostids) {
					$link_templateids[] = $templateid;
					unset($templates_hostids[$templateid]);
				}
			}

			$this->link($link_templateids, $link_hostids);
		}

		if ($hosts_inventory) {
			DB::insert('host_inventory', $hosts_inventory, false);
		}

		$this->addAuditBulk(AUDIT_ACTION_ADD, AUDIT_RESOURCE_HOST, $hosts);

		return ['hostids' => array_column($hosts, 'hostid')];
	}

	/**
	 * Update host.
	 *
	 * @param array  $hosts                                       An array with hosts data.
	 * @param string $hosts[]['hostid']                           Host ID.
	 * @param string $hosts[]['host']                             Host technical name (optional).
	 * @param string $hosts[]['name']                             Host visible name (optional).
	 * @param array  $hosts[]['groups']                           An array of host group objects with IDs that host will be replaced to.
	 * @param int    $hosts[]['status']                           Status of the host (optional).
	 * @param array  $hosts[]['interfaces']                       An array of host interfaces data to be replaced.
	 * @param int    $hosts[]['interfaces']['type']               Interface type.
	 * @param int    $hosts[]['interfaces']['main']               Is this the default interface to use.
	 * @param string $hosts[]['interfaces']['ip']                 Interface IP (optional).
	 * @param int    $hosts[]['interfaces']['port']               Interface port (optional).
	 * @param int    $hosts[]['interfaces']['useip']              Interface should use IP (optional).
	 * @param string $hosts[]['interfaces']['dns']                Interface should use DNS (optional).
	 * @param int    $hosts[]['interfaces']['details']            Interface additional fields (optional).
	 * @param int    $hosts[]['proxy_hostid']                     ID of the proxy that is used to monitor the host (optional).
	 * @param int    $hosts[]['ipmi_authtype']                    IPMI authentication type (optional).
	 * @param int    $hosts[]['ipmi_privilege']                   IPMI privilege (optional).
	 * @param string $hosts[]['ipmi_username']                    IPMI username (optional).
	 * @param string $hosts[]['ipmi_password']                    IPMI password (optional).
	 * @param array  $hosts[]['tags']                             An array of tags (optional).
	 * @param string $hosts[]['tags'][]['tag']                    Tag name.
	 * @param string $hosts[]['tags'][]['value']                  Tag value.
	 * @param array  $hosts[]['inventory']                        An array of host inventory data (optional).
	 * @param array  $hosts[]['macros']                           An array of host macros (optional).
	 * @param string $hosts[]['macros'][]['macro']                Host macro (required if "macros" is set).
	 * @param array  $hosts[]['templates']                        An array of template objects with IDs that will be linked to host (optional).
	 * @param string $hosts[]['templates'][]['templateid']        Template ID (required if "templates" is set).
	 * @param array  $hosts[]['templates_clear']                  Templates to unlink and clear from the host (optional).
	 * @param string $hosts[]['templates_clear'][]['templateid']  Template ID (required if "templates" is set).
	 * @param string $hosts[]['tls_connect']                      Connections to host (optional).
	 * @param string $hosts[]['tls_accept']                       Connections from host (optional).
	 * @param string $hosts[]['tls_psk_identity']                 PSK identity (required if "PSK" type is set).
	 * @param string $hosts[]['tls_psk']                          PSK (required if "PSK" type is set).
	 * @param string $hosts[]['tls_issuer']                       Certificate issuer (optional).
	 * @param string $hosts[]['tls_subject']                      Certificate subject (optional).
	 *
	 * @return array
	 */
	public function update($hosts) {
		$hosts = zbx_toArray($hosts);
		$hostids = zbx_objectValues($hosts, 'hostid');

		$db_hosts = $this->get([
			'output' => ['hostid', 'host', 'flags', 'tls_connect', 'tls_accept', 'tls_issuer', 'tls_subject'],
			'hostids' => $hostids,
			'editable' => true,
			'preservekeys' => true
		]);

		// Load existing values of PSK fields of hosts independently from APP mode.
		$hosts_psk_fields = DB::select($this->tableName(), [
			'output' => ['tls_psk_identity', 'tls_psk'],
			'hostids' => array_keys($db_hosts),
			'preservekeys' => true
		]);

		foreach ($hosts_psk_fields as $hostid => $psk_fields) {
			$db_hosts[$hostid] += $psk_fields;
		}

		$hosts = $this->validateUpdate($hosts, $db_hosts);

		$inventories = [];
		foreach ($hosts as &$host) {
			// If visible name is not given or empty it should be set to host name.
			if (array_key_exists('host', $host) && (!array_key_exists('name', $host) || !trim($host['name']))) {
				$host['name'] = $host['host'];
			}

			// Fetch fields required to update host inventory.
			if (array_key_exists('inventory', $host)) {
				$inventory = $host['inventory'];
				$inventory['hostid'] = $host['hostid'];

				$inventories[] = $inventory;
			}
		}
		unset($host);

		$inventories = $this->extendObjects('host_inventory', $inventories, ['inventory_mode']);
		$inventories = zbx_toHash($inventories, 'hostid');

		$macros = [];
		foreach ($hosts as &$host) {
			if (isset($host['macros'])) {
				$macros[$host['hostid']] = zbx_toArray($host['macros']);

				unset($host['macros']);
			}
		}
		unset($host);

		if ($macros) {
			API::UserMacro()->replaceMacros($macros);
		}

		$hosts = $this->extendObjectsByKey($hosts, $db_hosts, 'hostid', ['tls_connect', 'tls_accept', 'tls_issuer',
			'tls_subject', 'tls_psk_identity', 'tls_psk'
		]);

		foreach ($hosts as $host) {
			// Extend host inventory with the required data.
			if (array_key_exists('inventory', $host) && $host['inventory']) {
				// If inventory mode is HOST_INVENTORY_DISABLED, database record is not created.
				if (array_key_exists('inventory_mode', $inventories[$host['hostid']])
						&& ($inventories[$host['hostid']]['inventory_mode'] == HOST_INVENTORY_MANUAL
							|| $inventories[$host['hostid']]['inventory_mode'] == HOST_INVENTORY_AUTOMATIC)) {
					$host['inventory'] = $inventories[$host['hostid']];
				}
			}

			$data = $host;
			$data['hosts'] = ['hostid' => $host['hostid']];
			$result = $this->massUpdate($data);

			if (!$result) {
				self::exception(ZBX_API_ERROR_INTERNAL, _('Host update failed.'));
			}
		}

		$this->updateTags(array_column($hosts, 'tags', 'hostid'));

		return ['hostids' => $hostids];
	}

	/**
	 * Additionally allows to create new interfaces on hosts.
	 *
	 * Checks write permissions for hosts.
	 *
	 * Additional supported $data parameters are:
	 * - interfaces - an array of interfaces to create on the hosts
	 * - templates  - an array of templates to link to the hosts, overrides the CHostGeneral::massAdd()
	 *                'templates' parameter
	 *
	 * @param array $data
	 *
	 * @return array
	 */
	public function massAdd(array $data) {
		$hosts = isset($data['hosts']) ? zbx_toArray($data['hosts']) : [];
		$hostIds = zbx_objectValues($hosts, 'hostid');

		$this->checkPermissions($hostIds, _('You do not have permission to perform this operation.'));

		// add new interfaces
		if (!empty($data['interfaces'])) {
			API::HostInterface()->massAdd([
				'hosts' => $data['hosts'],
				'interfaces' => zbx_toArray($data['interfaces'])
			]);
		}

		// rename the "templates" parameter to the common "templates_link"
		if (isset($data['templates'])) {
			$data['templates_link'] = $data['templates'];
			unset($data['templates']);
		}

		$data['templates'] = [];

		return parent::massAdd($data);
	}

	/**
	 * Mass update hosts.
	 *
	 * @param array  $hosts								multidimensional array with Hosts data
	 * @param array  $hosts['hosts']					Array of Host objects to update
	 * @param string $hosts['fields']['host']			Host name.
	 * @param array  $hosts['fields']['groupids']		HostGroup IDs add Host to.
	 * @param int    $hosts['fields']['port']			Port. OPTIONAL
	 * @param int    $hosts['fields']['status']			Host Status. OPTIONAL
	 * @param int    $hosts['fields']['useip']			Use IP. OPTIONAL
	 * @param string $hosts['fields']['dns']			DNS. OPTIONAL
	 * @param string $hosts['fields']['ip']				IP. OPTIONAL
	 * @param int    $hosts['fields']['details']		Details. OPTIONAL
	 * @param int    $hosts['fields']['proxy_hostid']	Proxy Host ID. OPTIONAL
	 * @param int    $hosts['fields']['ipmi_authtype']	IPMI authentication type. OPTIONAL
	 * @param int    $hosts['fields']['ipmi_privilege']	IPMI privilege. OPTIONAL
	 * @param string $hosts['fields']['ipmi_username']	IPMI username. OPTIONAL
	 * @param string $hosts['fields']['ipmi_password']	IPMI password. OPTIONAL
	 *
	 * @return boolean
	 */
	public function massUpdate($data) {
		if (!array_key_exists('hosts', $data) || !is_array($data['hosts'])) {
			self::exception(ZBX_API_ERROR_PARAMETERS, _s('Field "%1$s" is mandatory.', 'hosts'));
		}

		$hosts = zbx_toArray($data['hosts']);
		$inputHostIds = zbx_objectValues($hosts, 'hostid');
		$hostids = array_unique($inputHostIds);

		sort($hostids);

		$db_hosts = $this->get([
			'output' => ['hostid', 'proxy_hostid', 'host', 'status', 'ipmi_authtype', 'ipmi_privilege', 'ipmi_username',
				'ipmi_password', 'name', 'description', 'tls_connect', 'tls_accept', 'tls_issuer', 'tls_subject',
				'tls_psk_identity', 'tls_psk', 'inventory_mode'
			],
			'hostids' => $hostids,
			'editable' => true,
			'preservekeys' => true
		]);

		foreach ($hosts as $host) {
			if (!array_key_exists($host['hostid'], $db_hosts)) {
				self::exception(ZBX_API_ERROR_PERMISSIONS, _('You do not have permission to perform this operation.'));
			}
		}

		// Check inventory mode value.
		if (array_key_exists('inventory_mode', $data)) {
			$valid_inventory_modes = [HOST_INVENTORY_DISABLED, HOST_INVENTORY_MANUAL, HOST_INVENTORY_AUTOMATIC];
			$inventory_mode = new CLimitedSetValidator([
				'values' => $valid_inventory_modes,
				'messageInvalid' => _s('Incorrect value for field "%1$s": %2$s.', 'inventory_mode',
					_s('value must be one of %1$s', implode(', ', $valid_inventory_modes)))
			]);
			$this->checkValidator($data['inventory_mode'], $inventory_mode);
		}

		// Check connection fields only for massupdate action.
		if (array_key_exists('tls_connect', $data) || array_key_exists('tls_accept', $data)
				|| array_key_exists('tls_psk_identity', $data) || array_key_exists('tls_psk', $data)
				|| array_key_exists('tls_issuer', $data) || array_key_exists('tls_subject', $data)) {
			if (!array_key_exists('tls_connect', $data) || !array_key_exists('tls_accept', $data)) {
				self::exception(ZBX_API_ERROR_PERMISSIONS, _(
					'Cannot update host encryption settings. Connection settings for both directions should be specified.'
				));
			}

			// Clean PSK fields.
			if ($data['tls_connect'] != HOST_ENCRYPTION_PSK && !($data['tls_accept'] & HOST_ENCRYPTION_PSK)) {
				$data['tls_psk_identity'] = '';
				$data['tls_psk'] = '';
			}

			// Clean certificate fields.
			if ($data['tls_connect'] != HOST_ENCRYPTION_CERTIFICATE
					&& !($data['tls_accept'] & HOST_ENCRYPTION_CERTIFICATE)) {
				$data['tls_issuer'] = '';
				$data['tls_subject'] = '';
			}
		}

		$this->validateEncryption([$data]);

		if (array_key_exists('groups', $data) && !$data['groups'] && $db_hosts) {
			$host = reset($db_hosts);

			self::exception(ZBX_API_ERROR_PARAMETERS,
				_s('Host "%1$s" cannot be without host group.', $host['host'])
			);
		}

		// Property 'auto_compress' is not supported for hosts.
		if (array_key_exists('auto_compress', $data)) {
			self::exception(ZBX_API_ERROR_PARAMETERS, _('Incorrect input parameters.'));
		}

		/*
		 * Update hosts properties
		 */
		if (isset($data['name'])) {
			if (count($hosts) > 1) {
				self::exception(ZBX_API_ERROR_PARAMETERS, _('Cannot mass update visible host name.'));
			}
		}

		if (array_key_exists('host', $data)) {
			$host_name_parser = new CHostNameParser();

			if ($host_name_parser->parse($data['host']) != CParser::PARSE_SUCCESS) {
				self::exception(ZBX_API_ERROR_PARAMETERS,
					_s('Incorrect characters used for host name "%1$s".', $data['host'])
				);
			}

			if (count($hosts) > 1) {
				self::exception(ZBX_API_ERROR_PARAMETERS, _('Cannot mass update host name.'));
			}

			$curHost = reset($hosts);

			$sameHostnameHost = $this->get([
				'output' => ['hostid'],
				'filter' => ['host' => $data['host']],
				'nopermissions' => true,
				'limit' => 1
			]);
			$sameHostnameHost = reset($sameHostnameHost);
			if ($sameHostnameHost && (bccomp($sameHostnameHost['hostid'], $curHost['hostid']) != 0)) {
				self::exception(ZBX_API_ERROR_PARAMETERS, _s('Host "%1$s" already exists.', $data['host']));
			}

			// can't add host with the same name as existing template
			$sameHostnameTemplate = API::Template()->get([
				'output' => ['templateid'],
				'filter' => ['host' => $data['host']],
				'nopermissions' => true,
				'limit' => 1
			]);
			if ($sameHostnameTemplate) {
				self::exception(ZBX_API_ERROR_PARAMETERS, _s('Template "%1$s" already exists.', $data['host']));
			}
		}

		if (isset($data['groups'])) {
			$updateGroups = $data['groups'];
		}

		if (isset($data['interfaces'])) {
			$updateInterfaces = $data['interfaces'];
		}

		if (array_key_exists('templates_clear', $data)) {
			$updateTemplatesClear = zbx_toArray($data['templates_clear']);
		}

		if (isset($data['templates'])) {
			$updateTemplates = $data['templates'];
		}

		if (isset($data['macros'])) {
			$updateMacros = $data['macros'];
		}

		// second check is necessary, because import incorrectly inputs unset 'inventory' as empty string rather than null
		if (isset($data['inventory']) && $data['inventory']) {
			if (isset($data['inventory_mode']) && $data['inventory_mode'] == HOST_INVENTORY_DISABLED) {
				self::exception(ZBX_API_ERROR_PARAMETERS, _('Cannot set inventory fields for disabled inventory.'));
			}

			$updateInventory = $data['inventory'];
			$updateInventory['inventory_mode'] = null;
		}

		if (isset($data['inventory_mode'])) {
			if (!isset($updateInventory)) {
				$updateInventory = [];
			}
			$updateInventory['inventory_mode'] = $data['inventory_mode'];
		}

		unset($data['hosts'], $data['groups'], $data['interfaces'], $data['templates_clear'], $data['templates'],
			$data['macros'], $data['inventory'], $data['inventory_mode']);

		if (!zbx_empty($data)) {
			DB::update('hosts', [
				'values' => $data,
				'where' => ['hostid' => $hostids]
			]);
		}

		/*
		 * Update template linkage
		 */
		if (isset($updateTemplatesClear)) {
			$templateIdsClear = zbx_objectValues($updateTemplatesClear, 'templateid');

			if ($updateTemplatesClear) {
				$this->massRemove(['hostids' => $hostids, 'templateids_clear' => $templateIdsClear]);
			}
		}
		else {
			$templateIdsClear = [];
		}

		// unlink templates
		if (isset($updateTemplates)) {
			$hostTemplates = API::Template()->get([
				'hostids' => $hostids,
				'output' => ['templateid'],
				'preservekeys' => true
			]);

			$hostTemplateids = array_keys($hostTemplates);
			$newTemplateids = zbx_objectValues($updateTemplates, 'templateid');

			$templatesToDel = array_diff($hostTemplateids, $newTemplateids);
			$templatesToDel = array_diff($templatesToDel, $templateIdsClear);

			if ($templatesToDel) {
				$result = $this->massRemove([
					'hostids' => $hostids,
					'templateids' => $templatesToDel
				]);
				if (!$result) {
					self::exception(ZBX_API_ERROR_PARAMETERS, _('Cannot unlink template'));
				}
			}
		}

		/*
		 * update interfaces
		 */
		if (isset($updateInterfaces)) {
			foreach($hostids as $hostid) {
				API::HostInterface()->replaceHostInterfaces([
					'hostid' => $hostid,
					'interfaces' => $updateInterfaces
				]);
			}
		}

		// link new templates
		if (isset($updateTemplates)) {
			$result = $this->massAdd([
				'hosts' => $hosts,
				'templates' => $updateTemplates
			]);

			if (!$result) {
				self::exception(ZBX_API_ERROR_PARAMETERS, _('Cannot link template'));
			}
		}

		// macros
		if (isset($updateMacros)) {
			DB::delete('hostmacro', ['hostid' => $hostids]);

			$this->massAdd([
				'hosts' => $hosts,
				'macros' => $updateMacros
			]);
		}

		/*
		 * Inventory
		 */
		if (isset($updateInventory)) {
			// disabling inventory
			if ($updateInventory['inventory_mode'] == HOST_INVENTORY_DISABLED) {
				$sql = 'DELETE FROM host_inventory WHERE '.dbConditionInt('hostid', $hostids);
				if (!DBexecute($sql)) {
					self::exception(ZBX_API_ERROR_PARAMETERS, _('Cannot delete inventory.'));
				}
			}
			// changing inventory mode or setting inventory fields
			else {
				$existingInventoriesDb = DBfetchArrayAssoc(DBselect(
					'SELECT hostid,inventory_mode'.
					' FROM host_inventory'.
					' WHERE '.dbConditionInt('hostid', $hostids)
				), 'hostid');

				// check existing host inventory data
				$automaticHostIds = [];
				if ($updateInventory['inventory_mode'] === null) {
					foreach ($hostids as $hostid) {
						// if inventory is disabled for one of the updated hosts, throw an exception
						if (!isset($existingInventoriesDb[$hostid])) {
							$host = get_host_by_hostid($hostid);
							self::exception(ZBX_API_ERROR_PARAMETERS, _s(
								'Inventory disabled for host "%1$s".', $host['host']
							));
						}
						// if inventory mode is set to automatic, save its ID for later usage
						elseif ($existingInventoriesDb[$hostid]['inventory_mode'] == HOST_INVENTORY_AUTOMATIC) {
							$automaticHostIds[] = $hostid;
						}
					}
				}

				$inventoriesToSave = [];
				foreach ($hostids as $hostid) {
					$hostInventory = $updateInventory;
					$hostInventory['hostid'] = $hostid;

					// if no 'inventory_mode' has been passed, set inventory 'inventory_mode' from DB
					if ($updateInventory['inventory_mode'] === null) {
						$hostInventory['inventory_mode'] = $existingInventoriesDb[$hostid]['inventory_mode'];
					}

					$inventoriesToSave[$hostid] = $hostInventory;
				}

				// when updating automatic inventory, ignore fields that have items linked to them
				if ($updateInventory['inventory_mode'] == HOST_INVENTORY_AUTOMATIC
						|| ($updateInventory['inventory_mode'] === null && $automaticHostIds)) {

					$itemsToInventories = API::item()->get([
						'output' => ['inventory_link', 'hostid'],
						'hostids' => $automaticHostIds ? $automaticHostIds : $hostids,
						'nopermissions' => true
					]);

					$inventoryFields = getHostInventories();
					foreach ($itemsToInventories as $hinv) {
						// 0 means 'no link'
						if ($hinv['inventory_link'] != 0) {
							$inventoryName = $inventoryFields[$hinv['inventory_link']]['db_field'];
							unset($inventoriesToSave[$hinv['hostid']][$inventoryName]);
						}
					}
				}

				// save inventory data
				foreach ($inventoriesToSave as $inventory) {
					$hostid = $inventory['hostid'];
					if (isset($existingInventoriesDb[$hostid])) {
						DB::update('host_inventory', [
							'values' => $inventory,
							'where' => ['hostid' => $hostid]
						]);
					}
					else {
						DB::insert('host_inventory', [$inventory], false);
					}
				}
			}
		}

		/*
		 * Update host and host group linkage. This procedure should be done the last because user can unlink
		 * him self from a group with write permissions leaving only read premissions. Thus other procedures, like
		 * host-template linkage, inventory update, macros update, must be done before this.
		 */
		if (isset($updateGroups)) {
			$updateGroups = zbx_toArray($updateGroups);

			$hostGroups = API::HostGroup()->get([
				'output' => ['groupid'],
				'hostids' => $hostids
			]);
			$hostGroupIds = zbx_objectValues($hostGroups, 'groupid');
			$newGroupIds = zbx_objectValues($updateGroups, 'groupid');

			$groupsToAdd = array_diff($newGroupIds, $hostGroupIds);
			if ($groupsToAdd) {
				$this->massAdd([
					'hosts' => $hosts,
					'groups' => zbx_toObject($groupsToAdd, 'groupid')
				]);
			}

			$groupIdsToDelete = array_diff($hostGroupIds, $newGroupIds);
			if ($groupIdsToDelete) {
				$this->massRemove([
					'hostids' => $hostids,
					'groupids' => $groupIdsToDelete
				]);
			}
		}

		$new_hosts = [];
		foreach ($db_hosts as $hostid => $db_host) {
			$new_host = $data + $db_host;
			if ($new_host['status'] != $db_host['status']) {
				info(_s('Updated status of host "%1$s".', $new_host['host']));
			}

			$new_hosts[] = $new_host;
		}

		$this->addAuditBulk(AUDIT_ACTION_UPDATE, AUDIT_RESOURCE_HOST, $new_hosts, $db_hosts);

		return ['hostids' => $inputHostIds];
	}

	/**
	 * Additionally allows to remove interfaces from hosts.
	 *
	 * Checks write permissions for hosts.
	 *
	 * Additional supported $data parameters are:
	 * - interfaces  - an array of interfaces to delete from the hosts
	 *
	 * @throws APIException if the input is invalid.
	 *
	 * @param array $data
	 *
	 * @return array
	 */
	public function massRemove(array $data) {
		if (!array_key_exists('hostids', $data) || $data['hostids'] === null) {
			self::exception(ZBX_API_ERROR_PARAMETERS, _('Incorrect arguments passed to function.'));
		}

		$data['hostids'] = zbx_toArray($data['hostids']);

		$this->checkPermissions($data['hostids'], _('No permissions to referred object or it does not exist!'));

		if (isset($data['interfaces'])) {
			$options = [
				'hostids' => $data['hostids'],
				'interfaces' => zbx_toArray($data['interfaces'])
			];
			API::HostInterface()->massRemove($options);
		}

		// rename the "templates" parameter to the common "templates_link"
		if (isset($data['templateids'])) {
			$data['templateids_link'] = $data['templateids'];
			unset($data['templateids']);
		}

		$data['templateids'] = [];

		return parent::massRemove($data);
	}

	/**
	 * Validates the input parameters for the delete() method.
	 *
	 * @throws APIException if the input is invalid
	 *
	 * @param array $hostIds
	 * @param bool 	$nopermissions
	 */
	protected function validateDelete(array $hostIds, $nopermissions = false) {
		if (!$hostIds) {
			self::exception(ZBX_API_ERROR_PARAMETERS, _('Empty input parameter.'));
		}

		if (!$nopermissions) {
			$this->checkPermissions($hostIds, _('No permissions to referred object or it does not exist!'));
		}

		$this->validateDeleteCheckMaintenances($hostIds);
	}

	/**
	 * Validates if hosts may be deleted, due to maintenance constrain.
	 *
	 * @throws APIException if a constrain failed
	 *
	 * @param array $hostids
	 */
	protected function validateDeleteCheckMaintenances(array $hostids) {
		$maintenance = DBfetch(DBselect(
			'SELECT m.name'.
			' FROM maintenances m'.
			' WHERE NOT EXISTS ('.
				'SELECT NULL'.
				' FROM maintenances_hosts mh'.
				' WHERE m.maintenanceid=mh.maintenanceid'.
					' AND '.dbConditionInt('mh.hostid', $hostids, true).
			')'.
				' AND NOT EXISTS ('.
					'SELECT NULL'.
					' FROM maintenances_groups mg'.
					' WHERE m.maintenanceid=mg.maintenanceid'.
				')'
		));

		if ($maintenance) {
			self::exception(ZBX_API_ERROR_PARAMETERS, _n(
				'Cannot delete host because maintenance "%1$s" must contain at least one host or host group.',
				'Cannot delete selected hosts because maintenance "%1$s" must contain at least one host or host group.',
				$maintenance['name'],
				count($hostids)
			));
		}
	}

	/**
	 * Delete Host.
	 *
	 * @param array	$hostIds
	 * @param bool	$nopermissions
	 *
	 * @return array
	 */
	public function delete(array $hostIds, $nopermissions = false) {
		$this->validateDelete($hostIds, $nopermissions);

		// delete the discovery rules first
		$del_rules = API::DiscoveryRule()->get([
			'output' => [],
			'hostids' => $hostIds,
			'nopermissions' => true,
			'preservekeys' => true
		]);
		if ($del_rules) {
			CDiscoveryRuleManager::delete(array_keys($del_rules));
		}

		// delete the items
		$del_items = API::Item()->get([
			'output' => [],
			'templateids' => $hostIds,
			'nopermissions' => true,
			'preservekeys' => true
		]);
		if ($del_items) {
			CItemManager::delete(array_keys($del_items));
		}

		// delete web tests
		$delHttptests = [];
		$dbHttptests = get_httptests_by_hostid($hostIds);
		while ($dbHttptest = DBfetch($dbHttptests)) {
			$delHttptests[$dbHttptest['httptestid']] = $dbHttptest['httptestid'];
		}
		if (!empty($delHttptests)) {
			API::HttpTest()->delete($delHttptests, true);
		}

		// delete host from maps
		if (!empty($hostIds)) {
			DB::delete('sysmaps_elements', [
				'elementtype' => SYSMAP_ELEMENT_TYPE_HOST,
				'elementid' => $hostIds
			]);
		}

		// disable actions
		// actions from conditions
		$actionids = [];
		$sql = 'SELECT DISTINCT actionid'.
				' FROM conditions'.
				' WHERE conditiontype='.CONDITION_TYPE_HOST.
				' AND '.dbConditionString('value', $hostIds);
		$dbActions = DBselect($sql);
		while ($dbAction = DBfetch($dbActions)) {
			$actionids[$dbAction['actionid']] = $dbAction['actionid'];
		}

		// actions from operations
		$sql = 'SELECT DISTINCT o.actionid'.
				' FROM operations o, opcommand_hst oh'.
				' WHERE o.operationid=oh.operationid'.
				' AND '.dbConditionInt('oh.hostid', $hostIds);
		$dbActions = DBselect($sql);
		while ($dbAction = DBfetch($dbActions)) {
			$actionids[$dbAction['actionid']] = $dbAction['actionid'];
		}

		if (!empty($actionids)) {
			$update = [];
			$update[] = [
				'values' => ['status' => ACTION_STATUS_DISABLED],
				'where' => ['actionid' => $actionids]
			];
			DB::update('actions', $update);
		}

		// delete action conditions
		DB::delete('conditions', [
			'conditiontype' => CONDITION_TYPE_HOST,
			'value' => $hostIds
		]);

		// delete action operation commands
		$operationids = [];
		$sql = 'SELECT DISTINCT oh.operationid'.
				' FROM opcommand_hst oh'.
				' WHERE '.dbConditionInt('oh.hostid', $hostIds);
		$dbOperations = DBselect($sql);
		while ($dbOperation = DBfetch($dbOperations)) {
			$operationids[$dbOperation['operationid']] = $dbOperation['operationid'];
		}

		DB::delete('opcommand_hst', [
			'hostid' => $hostIds
		]);

		// delete empty operations
		$delOperationids = [];
		$sql = 'SELECT DISTINCT o.operationid'.
				' FROM operations o'.
				' WHERE '.dbConditionInt('o.operationid', $operationids).
				' AND NOT EXISTS(SELECT oh.opcommand_hstid FROM opcommand_hst oh WHERE oh.operationid=o.operationid)';
		$dbOperations = DBselect($sql);
		while ($dbOperation = DBfetch($dbOperations)) {
			$delOperationids[$dbOperation['operationid']] = $dbOperation['operationid'];
		}

		DB::delete('operations', [
			'operationid' => $delOperationids
		]);

		$db_hosts = API::Host()->get([
			'output' => ['hostid', 'name'],
			'hostids' => $hostIds,
			'nopermissions' => true
		]);

		// delete host inventory
		DB::delete('host_inventory', ['hostid' => $hostIds]);

		// delete host
		DB::delete('hosts', ['hostid' => $hostIds]);

		// TODO: remove info from API
		foreach ($db_hosts as $db_host) {
			info(_s('Deleted: Host "%1$s".', $db_host['name']));
		}

<<<<<<< HEAD
=======
		// remove Monitoring > Latest data toggle profile values related to given hosts
		DB::delete('profiles', ['idx' => 'web.latest.toggle_other', 'idx2' => $hostIds]);

		$this->addAuditBulk(AUDIT_ACTION_DELETE, AUDIT_RESOURCE_HOST, $db_hosts);

>>>>>>> 02883586
		return ['hostids' => $hostIds];
	}

	/**
	 * Retrieves and adds additional requested data to the result set.
	 *
	 * @param array  $options
	 * @param array  $result
	 *
	 * @return array
	 */
	protected function addRelatedObjects(array $options, array $result) {
		$result = parent::addRelatedObjects($options, $result);

		$hostids = array_keys($result);

		// adding inventory
		if ($options['selectInventory'] !== null) {
			$inventory = API::getApiService()->select('host_inventory', [
				'output' => $options['selectInventory'],
				'filter' => ['hostid' => $hostids],
				'preservekeys' => true
			]);

			$inventory = $this->unsetExtraFields($inventory, ['hostid', 'inventory_mode'], []);
			$relation_map = $this->createRelationMap($result, 'hostid', 'hostid');
			$result = $relation_map->mapOne($result, $inventory, 'inventory');
		}

		// adding hostinterfaces
		if ($options['selectInterfaces'] !== null) {
			if ($options['selectInterfaces'] != API_OUTPUT_COUNT) {
				$interfaces = API::HostInterface()->get([
					'output' => $this->outputExtend($options['selectInterfaces'], ['hostid', 'interfaceid']),
					'hostids' => $hostids,
					'nopermissions' => true,
					'preservekeys' => true
				]);

				// we need to order interfaces for proper linkage and viewing
				order_result($interfaces, 'interfaceid', ZBX_SORT_UP);

				$relationMap = $this->createRelationMap($interfaces, 'hostid', 'interfaceid');

				$interfaces = $this->unsetExtraFields($interfaces, ['hostid', 'interfaceid'],
					$options['selectInterfaces']
				);
				$result = $relationMap->mapMany($result, $interfaces, 'interfaces', $options['limitSelects']);
			}
			else {
				$interfaces = API::HostInterface()->get([
					'hostids' => $hostids,
					'nopermissions' => true,
					'countOutput' => true,
					'groupCount' => true
				]);

				$interfaces = zbx_toHash($interfaces, 'hostid');
				foreach ($result as $hostid => $host) {
					$result[$hostid]['interfaces'] = array_key_exists($hostid, $interfaces)
						? $interfaces[$hostid]['rowscount']
						: '0';
				}
			}
		}

		// Adding dashboards.
		if ($options['selectDashboards'] !== null) {
			[$hosts_templates, $templateids] = CApiHostHelper::getParentTemplates($hostids);

			if ($options['selectDashboards'] != API_OUTPUT_COUNT) {
				$dashboards = API::TemplateDashboard()->get([
					'output' => $this->outputExtend($options['selectDashboards'], ['templateid']),
					'templateids' => $templateids
				]);

				if (!is_null($options['limitSelects'])) {
					order_result($dashboards, 'name');
				}

				foreach ($result as &$host) {
					foreach ($hosts_templates[$host['hostid']] as $templateid) {
						foreach ($dashboards as $dashboard) {
							if ($dashboard['templateid'] == $templateid) {
								$host['dashboards'][] = $dashboard;
							}
						}
					}
				}
				unset($host);
			}
			else {
				$dashboards = API::TemplateDashboard()->get([
					'templateids' => $templateids,
					'countOutput' => true,
					'groupCount' => true
				]);

				foreach ($result as $hostid => $host) {
					$result[$hostid]['dashboards'] = 0;

					foreach ($dashboards as $dashboard) {
						if (in_array($dashboard['templateid'], $hosts_templates[$hostid])) {
							$result[$hostid]['dashboards'] += $dashboard['rowscount'];
						}
					}

					$result[$hostid]['dashboards'] = (string) $result[$hostid]['dashboards'];
				}
			}
		}

		// adding discovery rule
		if ($options['selectDiscoveryRule'] !== null && $options['selectDiscoveryRule'] != API_OUTPUT_COUNT) {
			// discovered items
			$discoveryRules = DBFetchArray(DBselect(
				'SELECT hd.hostid,hd2.parent_itemid'.
					' FROM host_discovery hd,host_discovery hd2'.
					' WHERE '.dbConditionInt('hd.hostid', $hostids).
					' AND hd.parent_hostid=hd2.hostid'
			));
			$relationMap = $this->createRelationMap($discoveryRules, 'hostid', 'parent_itemid');

			$discoveryRules = API::DiscoveryRule()->get([
				'output' => $options['selectDiscoveryRule'],
				'itemids' => $relationMap->getRelatedIds(),
				'preservekeys' => true
			]);
			$result = $relationMap->mapOne($result, $discoveryRules, 'discoveryRule');
		}

		// adding host discovery
		if ($options['selectHostDiscovery'] !== null) {
			$hostDiscoveries = API::getApiService()->select('host_discovery', [
				'output' => $this->outputExtend($options['selectHostDiscovery'], ['hostid']),
				'filter' => ['hostid' => $hostids],
				'preservekeys' => true
			]);
			$relationMap = $this->createRelationMap($hostDiscoveries, 'hostid', 'hostid');

			$hostDiscoveries = $this->unsetExtraFields($hostDiscoveries, ['hostid'],
				$options['selectHostDiscovery']
			);
			$result = $relationMap->mapOne($result, $hostDiscoveries, 'hostDiscovery');
		}

		if ($options['selectInheritedTags'] !== null && $options['selectInheritedTags'] != API_OUTPUT_COUNT) {
			$hosts_templates = [];
			[$hosts_templates, $templateids] = CApiHostHelper::getParentTemplates($hostids);

			$templates = API::Template()->get([
				'output' => [],
				'selectTags' => ['tag', 'value'],
				'templateids' => $templateids,
				'preservekeys' => true,
				'nopermissions' => true
			]);

			// Set "inheritedTags" for each host.
			foreach ($result as &$host) {
				$tags = [];

				// Get IDs and template tag values from previously stored variables.
				foreach ($hosts_templates[$host['hostid']] as $templateid) {
					foreach ($templates[$templateid]['tags'] as $tag) {
						foreach ($tags as $_tag) {
							// Skip tags with same name and value.
							if ($_tag['tag'] === $tag['tag'] && $_tag['value'] === $tag['value']) {
								continue 2;
							}
						}
						$tags[] = $tag;
					}
				}

				$host['inheritedTags'] = $this->unsetExtraFields($tags, ['tag', 'value'],
					$options['selectInheritedTags']
				);
			}
		}

		return $result;
	}

	/**
	 * Validates the input parameters for the get() method.
	 *
	 * @param array $options
	 *
	 * @throws APIException if the input is invalid
	 */
	protected function validateGet(array $options) {
		// Validate input parameters.
		$api_input_rules = ['type' => API_OBJECT, 'fields' => [
			'inheritedTags' => ['type' => API_BOOLEAN, 'default' => false],
			'selectInheritedTags' => ['type' => API_STRINGS_UTF8, 'flags' => API_ALLOW_NULL | API_NORMALIZE],
			'severities' =>	[
				'type' => API_INTS32, 'flags' => API_ALLOW_NULL | API_NORMALIZE | API_NOT_EMPTY, 'in' => implode(',', range(TRIGGER_SEVERITY_NOT_CLASSIFIED, TRIGGER_SEVERITY_COUNT - 1)), 'uniq' => true
			],
			'withProblemsSuppressed' =>		['type' => API_BOOLEAN, 'flags' => API_ALLOW_NULL],
			'selectValueMaps' =>			['type' => API_OUTPUT, 'flags' => API_ALLOW_NULL, 'in' => 'valuemapid,name,mappings']
		]];
		$options_filter = array_intersect_key($options, $api_input_rules['fields']);
		if (!CApiInputValidator::validate($api_input_rules, $options_filter, '/', $error)) {
			self::exception(ZBX_API_ERROR_PARAMETERS, $error);
		}
	}

	/**
	 * Checks if all of the given hosts are available for writing.
	 *
	 * @throws APIException     if a host is not writable or does not exist
	 *
	 * @param array  $hostids
	 * @param string $error
	 */
	protected function checkPermissions(array $hostids, $error) {
		if ($hostids) {
			$hostids = array_unique($hostids);

			$count = $this->get([
				'countOutput' => true,
				'hostids' => $hostids,
				'editable' => true
			]);

			if ($count != count($hostids)) {
				self::exception(ZBX_API_ERROR_PERMISSIONS, $error);
			}
		}
	}

	/**
	 * Validate connections from/to host and PSK fields.
	 *
	 * @param array  $hosts
	 * @param string $hosts[]['hostid']                    (optional if $db_hosts is null)
	 * @param int    $hosts[]['tls_connect']               (optionsl)
	 * @param int    $hosts[]['tls_accept']                (optional)
	 * @param string $hosts[]['tls_psk_identity']          (optional)
	 * @param string $hosts[]['tls_psk']                   (optional)
	 * @param string $hosts[]['tls_issuer']                (optional)
	 * @param string $hosts[]['tls_subject']               (optional)
	 * @param array  $db_hosts                             (optional)
	 * @param int    $hosts[<hostid>]['tls_connect']
	 * @param int    $hosts[<hostid>]['tls_accept']
	 * @param string $hosts[<hostid>]['tls_psk_identity']
	 * @param string $hosts[<hostid>]['tls_psk']
	 * @param string $hosts[<hostid>]['tls_issuer']
	 * @param string $hosts[<hostid>]['tls_subject']
	 *
	 * @throws APIException if incorrect encryption options.
	 */
	protected function validateEncryption(array $hosts, array $db_hosts = null) {
		$available_connect_types = [HOST_ENCRYPTION_NONE, HOST_ENCRYPTION_PSK, HOST_ENCRYPTION_CERTIFICATE];
		$min_accept_type = HOST_ENCRYPTION_NONE;
		$max_accept_type = HOST_ENCRYPTION_NONE | HOST_ENCRYPTION_PSK | HOST_ENCRYPTION_CERTIFICATE;

		foreach ($hosts as $host) {
			foreach (['tls_connect', 'tls_accept'] as $field_name) {
				$$field_name = array_key_exists($field_name, $host)
					? $host[$field_name]
					: ($db_hosts !== null ? $db_hosts[$host['hostid']][$field_name] : HOST_ENCRYPTION_NONE);
			}

			if (!in_array($tls_connect, $available_connect_types)) {
				self::exception(ZBX_API_ERROR_PARAMETERS, _s('Incorrect value for field "%1$s": %2$s.', 'tls_connect',
					_s('unexpected value "%1$s"', $tls_connect)
				));
			}

			if ($tls_accept < $min_accept_type || $tls_accept > $max_accept_type) {
				self::exception(ZBX_API_ERROR_PARAMETERS, _s('Incorrect value for field "%1$s": %2$s.', 'tls_accept',
					_s('unexpected value "%1$s"', $tls_accept)
				));
			}

			foreach (['tls_psk_identity', 'tls_psk', 'tls_issuer', 'tls_subject'] as $field_name) {
				$$field_name = array_key_exists($field_name, $host)
					? $host[$field_name]
					: ($db_hosts !== null ? $db_hosts[$host['hostid']][$field_name] : '');
			}

			// PSK validation.
			if ($tls_connect == HOST_ENCRYPTION_PSK || ($tls_accept & HOST_ENCRYPTION_PSK)) {
				if ($tls_psk_identity === '') {
					self::exception(ZBX_API_ERROR_PARAMETERS,
						_s('Incorrect value for field "%1$s": %2$s.', 'tls_psk_identity', _('cannot be empty'))
					);
				}

				if ($tls_psk === '') {
					self::exception(ZBX_API_ERROR_PARAMETERS,
						_s('Incorrect value for field "%1$s": %2$s.', 'tls_psk', _('cannot be empty'))
					);
				}

				if (!preg_match('/^([0-9a-f]{2})+$/i', $tls_psk)) {
					self::exception(ZBX_API_ERROR_PARAMETERS, _s('Incorrect value for field "%1$s": %2$s.', 'tls_psk',
						_('an even number of hexadecimal characters is expected')
					));
				}

				if (strlen($tls_psk) < PSK_MIN_LEN) {
					self::exception(ZBX_API_ERROR_PARAMETERS, _s('Incorrect value for field "%1$s": %2$s.', 'tls_psk',
						_s('minimum length is %1$s characters', PSK_MIN_LEN)
					));
				}
			}
			else {
				if ($tls_psk_identity !== '') {
					self::exception(ZBX_API_ERROR_PARAMETERS,
						_s('Incorrect value for field "%1$s": %2$s.', 'tls_psk_identity', _('should be empty'))
					);
				}

				if ($tls_psk !== '') {
					self::exception(ZBX_API_ERROR_PARAMETERS,
						_s('Incorrect value for field "%1$s": %2$s.', 'tls_psk', _('should be empty'))
					);
				}
			}

			// Certificate validation.
			if ($tls_connect != HOST_ENCRYPTION_CERTIFICATE && !($tls_accept & HOST_ENCRYPTION_CERTIFICATE)) {
				if ($tls_issuer !== '') {
					self::exception(ZBX_API_ERROR_PARAMETERS,
						_s('Incorrect value for field "%1$s": %2$s.', 'tls_issuer', _('should be empty'))
					);
				}

				if ($tls_subject !== '') {
					self::exception(ZBX_API_ERROR_PARAMETERS,
						_s('Incorrect value for field "%1$s": %2$s.', 'tls_subject', _('should be empty'))
					);
				}
			}
		}
	}

	/**
	 * Validates the input parameters for the create() method.
	 *
	 * @param array $hosts		hosts data array
	 *
	 * @throws APIException if the input is invalid.
	 */
	protected function validateCreate(array $hosts) {
		$host_name_parser = new CHostNameParser();

		$host_db_fields = ['host' => null];

		$groupids = [];

		foreach ($hosts as &$host) {
			// Validate mandatory fields.
			if (!check_db_fields($host_db_fields, $host)) {
				self::exception(ZBX_API_ERROR_PARAMETERS,
					_s('Wrong fields for host "%1$s".', array_key_exists('host', $host) ? $host['host'] : '')
				);
			}

			// Property 'auto_compress' is not supported for hosts.
			if (array_key_exists('auto_compress', $host)) {
				self::exception(ZBX_API_ERROR_PARAMETERS, _('Incorrect input parameters.'));
			}

			// Validate "host" field.
			if ($host_name_parser->parse($host['host']) != CParser::PARSE_SUCCESS) {
				self::exception(ZBX_API_ERROR_PARAMETERS,
					_s('Incorrect characters used for host name "%1$s".', $host['host'])
				);
			}

			// If visible name is not given or empty it should be set to host name. Required for duplicate checks.
			if (!array_key_exists('name', $host) || !trim($host['name'])) {
				$host['name'] = $host['host'];
			}

			// Validate "groups" field.
			if (!array_key_exists('groups', $host) || !is_array($host['groups']) || !$host['groups']) {
				self::exception(ZBX_API_ERROR_PARAMETERS,
					_s('Host "%1$s" cannot be without host group.', $host['host'])
				);
			}

			$host['groups'] = zbx_toArray($host['groups']);

			foreach ($host['groups'] as $group) {
				if (!is_array($group) || (is_array($group) && !array_key_exists('groupid', $group))) {
					self::exception(ZBX_API_ERROR_PARAMETERS,
						_s('Incorrect value for field "%1$s": %2$s.', 'groups',
							_s('the parameter "%1$s" is missing', 'groupid')
						)
					);
				}

				$groupids[$group['groupid']] = true;
			}

			// Validate tags.
			if (array_key_exists('tags', $host)) {
				$this->validateTags($host);
			}
		}
		unset($host);

		// Check for duplicate "host" and "name" fields.
		$duplicate = CArrayHelper::findDuplicate($hosts, 'host');
		if ($duplicate) {
			self::exception(ZBX_API_ERROR_PARAMETERS,
				_s('Duplicate host. Host with the same host name "%1$s" already exists in data.', $duplicate['host'])
			);
		}

		$duplicate = CArrayHelper::findDuplicate($hosts, 'name');
		if ($duplicate) {
			self::exception(ZBX_API_ERROR_PARAMETERS,
				_s('Duplicate host. Host with the same visible name "%1$s" already exists in data.', $duplicate['name'])
			);
		}

		// Validate permissions to host groups.
		$db_groups = $groupids
			? API::HostGroup()->get([
				'output' => ['groupid'],
				'groupids' => array_keys($groupids),
				'editable' => true,
				'preservekeys' => true
			])
			: [];

		foreach ($hosts as $host) {
			foreach ($host['groups'] as $group) {
				if (!array_key_exists($group['groupid'], $db_groups)) {
					self::exception(ZBX_API_ERROR_PERMISSIONS,
						_('No permissions to referred object or it does not exist!')
					);
				}
			}
		}

		$inventory_fields = zbx_objectValues(getHostInventories(), 'db_field');

		$valid_inventory_modes = [HOST_INVENTORY_DISABLED, HOST_INVENTORY_MANUAL, HOST_INVENTORY_AUTOMATIC];
		$inventory_mode = new CLimitedSetValidator([
			'values' => $valid_inventory_modes,
			'messageInvalid' => _s('Incorrect value for field "%1$s": %2$s.', 'inventory_mode',
				_s('value must be one of %1$s', implode(', ', $valid_inventory_modes)))
		]);

		$status_validator = new CLimitedSetValidator([
			'values' => [HOST_STATUS_MONITORED, HOST_STATUS_NOT_MONITORED],
			'messageInvalid' => _('Incorrect status for host "%1$s".')
		]);

		$host_names = [];

		foreach ($hosts as $host) {
			if (array_key_exists('interfaces', $host) && $host['interfaces'] !== null
					&& !is_array($host['interfaces'])) {
				self::exception(ZBX_API_ERROR_PARAMETERS, _('Incorrect arguments passed to function.'));
			}

			if (array_key_exists('status', $host)) {
				$status_validator->setObjectName($host['host']);
				$this->checkValidator($host['status'], $status_validator);
			}

			if (array_key_exists('inventory_mode', $host)) {
				$inventory_mode->setObjectName($host['host']);
				$this->checkValidator($host['inventory_mode'], $inventory_mode);
			}

			if (array_key_exists('inventory', $host) && $host['inventory']) {
				if (array_key_exists('inventory_mode', $host) && $host['inventory_mode'] == HOST_INVENTORY_DISABLED) {
					self::exception(ZBX_API_ERROR_PARAMETERS, _('Cannot set inventory fields for disabled inventory.'));
				}

				$fields = array_keys($host['inventory']);
				foreach ($fields as $field) {
					if (!in_array($field, $inventory_fields)) {
						self::exception(ZBX_API_ERROR_PARAMETERS, _s('Incorrect inventory field "%1$s".', $field));
					}
				}
			}

			// Collect technical and visible names to check if they exist in hosts and templates.
			$host_names['host'][$host['host']] = true;
			$host_names['name'][$host['name']] = true;
		}

		$filter = [
			'host' => array_keys($host_names['host']),
			'name' => array_keys($host_names['name'])
		];

		$hosts_exists = $this->get([
			'output' => ['host', 'name'],
			'filter' => $filter,
			'searchByAny' => true,
			'nopermissions' => true
		]);

		foreach ($hosts_exists as $host_exists) {
			if (array_key_exists($host_exists['host'], $host_names['host'])) {
				self::exception(ZBX_API_ERROR_PARAMETERS,
					_s('Host with the same name "%1$s" already exists.', $host_exists['host'])
				);
			}

			if (array_key_exists($host_exists['name'], $host_names['name'])) {
				self::exception(ZBX_API_ERROR_PARAMETERS,
					_s('Host with the same visible name "%1$s" already exists.', $host_exists['name'])
				);
			}
		}

		$templates_exists = API::Template()->get([
			'output' => ['host', 'name'],
			'filter' => $filter,
			'searchByAny' => true,
			'nopermissions' => true
		]);

		foreach ($templates_exists as $template_exists) {
			if (array_key_exists($template_exists['host'], $host_names['host'])) {
				self::exception(ZBX_API_ERROR_PARAMETERS,
					_s('Template with the same name "%1$s" already exists.', $template_exists['host'])
				);
			}

			if (array_key_exists($template_exists['name'], $host_names['name'])) {
				self::exception(ZBX_API_ERROR_PARAMETERS,
					_s('Template with the same visible name "%1$s" already exists.', $template_exists['name'])
				);
			}
		}

		$this->validateEncryption($hosts);
	}

	/**
	 * Validates the input parameters for the update() method.
	 *
	 * @param array $hosts			hosts data array
	 * @param array $db_hosts		db hosts data array
	 *
	 * @throws APIException if the input is invalid.
	 */
	protected function validateUpdate(array $hosts, array $db_hosts) {
		$host_db_fields = ['hostid' => null];

		foreach ($hosts as &$host) {
			// Validate mandatory fields.
			if (!check_db_fields($host_db_fields, $host)) {
				self::exception(ZBX_API_ERROR_PARAMETERS,
					_s('Wrong fields for host "%1$s".', array_key_exists('host', $host) ? $host['host'] : '')
				);
			}

			// Property 'auto_compress' is not supported for hosts.
			if (array_key_exists('auto_compress', $host)) {
				self::exception(ZBX_API_ERROR_PARAMETERS, _('Incorrect input parameters.'));
			}

			// Validate host permissions.
			if (!array_key_exists($host['hostid'], $db_hosts)) {
				self::exception(ZBX_API_ERROR_PARAMETERS, _(
					'No permissions to referred object or it does not exist!'
				));
			}

			// Validate "groups" field.
			if (array_key_exists('groups', $host)) {
				if (!is_array($host['groups']) || !$host['groups']) {
					self::exception(ZBX_API_ERROR_PARAMETERS,
						_s('Host "%1$s" cannot be without host group.', $db_hosts[$host['hostid']]['host'])
					);
				}

				$host['groups'] = zbx_toArray($host['groups']);

				foreach ($host['groups'] as $group) {
					if (!is_array($group) || (is_array($group) && !array_key_exists('groupid', $group))) {
						self::exception(ZBX_API_ERROR_PARAMETERS,
							_s('Incorrect value for field "%1$s": %2$s.', 'groups',
								_s('the parameter "%1$s" is missing', 'groupid')
							)
						);
					}
				}
			}
			// Permissions to host groups is validated in massUpdate().
		}
		unset($host);

		$inventory_fields = zbx_objectValues(getHostInventories(), 'db_field');

		$valid_inventory_modes = [HOST_INVENTORY_DISABLED, HOST_INVENTORY_MANUAL, HOST_INVENTORY_AUTOMATIC];
		$inventory_mode = new CLimitedSetValidator([
			'values' => $valid_inventory_modes,
			'messageInvalid' => _s('Incorrect value for field "%1$s": %2$s.', 'inventory_mode',
				_s('value must be one of %1$s', implode(', ', $valid_inventory_modes)))
		]);

		$status_validator = new CLimitedSetValidator([
			'values' => [HOST_STATUS_MONITORED, HOST_STATUS_NOT_MONITORED],
			'messageInvalid' => _('Incorrect status for host "%1$s".')
		]);

		$update_discovered_validator = new CUpdateDiscoveredValidator([
			'allowed' => ['hostid', 'status', 'inventory', 'description'],
			'messageAllowedField' => _('Cannot update "%2$s" for a discovered host "%1$s".')
		]);

		$host_name_parser = new CHostNameParser();

		$host_names = [];

		foreach ($hosts as &$host) {
			$db_host = $db_hosts[$host['hostid']];
			$host_name = array_key_exists('host', $host) ? $host['host'] : $db_host['host'];

			if (array_key_exists('status', $host)) {
				$status_validator->setObjectName($host_name);
				$this->checkValidator($host['status'], $status_validator);
			}

			if (array_key_exists('inventory_mode', $host)) {
				$inventory_mode->setObjectName($host_name);
				$this->checkValidator($host['inventory_mode'], $inventory_mode);
			}

			if (array_key_exists('inventory', $host) && $host['inventory']) {
				if (array_key_exists('inventory_mode', $host) && $host['inventory_mode'] == HOST_INVENTORY_DISABLED) {
					self::exception(ZBX_API_ERROR_PARAMETERS, _('Cannot set inventory fields for disabled inventory.'));
				}

				$fields = array_keys($host['inventory']);
				foreach ($fields as $field) {
					if (!in_array($field, $inventory_fields)) {
						self::exception(ZBX_API_ERROR_PARAMETERS, _s('Incorrect inventory field "%1$s".', $field));
					}
				}
			}

			// cannot update certain fields for discovered hosts
			$update_discovered_validator->setObjectName($host_name);
			$this->checkPartialValidator($host, $update_discovered_validator, $db_host);

			if (array_key_exists('interfaces', $host) && $host['interfaces'] !== null
					&& !is_array($host['interfaces'])) {
				self::exception(ZBX_API_ERROR_PARAMETERS, _('Incorrect arguments passed to function.'));
			}

			if (array_key_exists('host', $host)) {
				if ($host_name_parser->parse($host['host']) != CParser::PARSE_SUCCESS) {
					self::exception(ZBX_API_ERROR_PARAMETERS,
						_s('Incorrect characters used for host name "%1$s".', $host['host'])
					);
				}

				if (array_key_exists('host', $host_names) && array_key_exists($host['host'], $host_names['host'])) {
					self::exception(ZBX_API_ERROR_PARAMETERS,
						_s('Duplicate host. Host with the same host name "%1$s" already exists in data.', $host['host'])
					);
				}

				$host_names['host'][$host['host']] = $host['hostid'];
			}

			if (array_key_exists('name', $host)) {
				// if visible name is empty replace it with host name
				if (zbx_empty(trim($host['name']))) {
					if (!array_key_exists('host', $host)) {
						self::exception(ZBX_API_ERROR_PARAMETERS,
							_s('Visible name cannot be empty if host name is missing.')
						);
					}
					$host['name'] = $host['host'];
				}

				if (array_key_exists('name', $host_names) && array_key_exists($host['name'], $host_names['name'])) {
					self::exception(ZBX_API_ERROR_PARAMETERS, _s(
						'Duplicate host. Host with the same visible name "%1$s" already exists in data.', $host['name'])
					);
				}
				$host_names['name'][$host['name']] = $host['hostid'];
			}

			if (array_key_exists('tls_connect', $host) || array_key_exists('tls_accept', $host)) {
				$tls_connect = array_key_exists('tls_connect', $host) ? $host['tls_connect'] : $db_host['tls_connect'];
				$tls_accept = array_key_exists('tls_accept', $host) ? $host['tls_accept'] : $db_host['tls_accept'];

				// Clean PSK fields.
				if ($tls_connect != HOST_ENCRYPTION_PSK && !($tls_accept & HOST_ENCRYPTION_PSK)) {
					if (!array_key_exists('tls_psk_identity', $host)) {
						$host['tls_psk_identity'] = '';
					}
					if (!array_key_exists('tls_psk', $host)) {
						$host['tls_psk'] = '';
					}
				}

				// Clean certificate fields.
				if ($tls_connect != HOST_ENCRYPTION_CERTIFICATE && !($tls_accept & HOST_ENCRYPTION_CERTIFICATE)) {
					if (!array_key_exists('tls_issuer', $host)) {
						$host['tls_issuer'] = '';
					}
					if (!array_key_exists('tls_subject', $host)) {
						$host['tls_subject'] = '';
					}
				}
			}

			// Validate tags.
			if (array_key_exists('tags', $host)) {
				$this->validateTags($host);
			}
		}
		unset($host);

		if (array_key_exists('host', $host_names) || array_key_exists('name', $host_names)) {
			$filter = [];

			if (array_key_exists('host', $host_names)) {
				$filter['host'] = array_keys($host_names['host']);
			}

			if (array_key_exists('name', $host_names)) {
				$filter['name'] = array_keys($host_names['name']);
			}

			$hosts_exists = $this->get([
				'output' => ['hostid', 'host', 'name'],
				'filter' => $filter,
				'searchByAny' => true,
				'nopermissions' => true,
				'preservekeys' => true
			]);

			foreach ($hosts_exists as $host_exists) {
				if (array_key_exists('host', $host_names) && array_key_exists($host_exists['host'], $host_names['host'])
						&& bccomp($host_exists['hostid'], $host_names['host'][$host_exists['host']]) != 0) {
					self::exception(ZBX_API_ERROR_PARAMETERS,
						_s('Host with the same name "%1$s" already exists.', $host_exists['host'])
					);
				}

				if (array_key_exists('name', $host_names) && array_key_exists($host_exists['name'], $host_names['name'])
						&& bccomp($host_exists['hostid'], $host_names['name'][$host_exists['name']]) != 0) {
					self::exception(ZBX_API_ERROR_PARAMETERS,
						_s('Host with the same visible name "%1$s" already exists.', $host_exists['name'])
					);
				}
			}

			$templates_exists = API::Template()->get([
				'output' => ['hostid', 'host', 'name'],
				'filter' => $filter,
				'searchByAny' => true,
				'nopermissions' => true,
				'preservekeys' => true
			]);

			foreach ($templates_exists as $template_exists) {
				if (array_key_exists('host', $host_names)
						&& array_key_exists($template_exists['host'], $host_names['host'])
						&& bccomp($template_exists['templateid'], $host_names['host'][$template_exists['host']]) != 0) {
					self::exception(ZBX_API_ERROR_PARAMETERS,
						_s('Template with the same name "%1$s" already exists.', $template_exists['host'])
					);
				}

				if (array_key_exists('name', $host_names)
						&& array_key_exists($template_exists['name'], $host_names['name'])
						&& bccomp($template_exists['templateid'], $host_names['name'][$template_exists['name']]) != 0) {
					self::exception(ZBX_API_ERROR_PARAMETERS,
						_s('Template with the same visible name "%1$s" already exists.', $template_exists['name'])
					);
				}
			}
		}

		$this->validateEncryption($hosts, $db_hosts);

		return $hosts;
	}

	protected function requiresPostSqlFiltering(array $options) {
		return ($options['severities'] !== null || $options['withProblemsSuppressed'] !== null);
	}

	protected function applyPostSqlFiltering(array $hosts, array $options) {
		$hosts = zbx_toHash($hosts, 'hostid');

		if ($options['severities'] !== null || $options['withProblemsSuppressed'] !== null) {
			$triggers = API::Trigger()->get([
				'output' => [],
				'selectHosts' => ['hostid'],
				'hostids' => zbx_objectValues($hosts, 'hostid'),
				'skipDependent' => true,
				'status' => TRIGGER_STATUS_ENABLED,
				'preservekeys' => true
			]);

			$problems = API::Problem()->get([
				'output' => ['objectid'],
				'objectids' => array_keys($triggers),
				'source' => EVENT_SOURCE_TRIGGERS,
				'object' => EVENT_OBJECT_TRIGGER,
				'suppressed' => $options['withProblemsSuppressed'],
				'severities' => $options['severities']
			]);

			if (!$problems) {
				return [];
			}

			// Keys are the trigger ids, that have problems.
			$problem_triggers = array_flip(array_column($problems, 'objectid'));

			// Hostids, with triggerids on them.
			$host_triggers = [];
			foreach ($triggers as $triggerid => $trigger) {
				foreach ($trigger['hosts'] as $trigger_host) {
					$host_triggers[$trigger_host['hostid']][$triggerid] = true;
				}
			}

			foreach ($hosts as $key => $host) {
				$problems_found = false;

				if (array_key_exists($host['hostid'], $host_triggers)) {
					foreach (array_keys($host_triggers[$host['hostid']]) as $host_trigger) {
						if (array_key_exists($host_trigger, $problem_triggers)) {
							$problems_found = true;
							break;
						}
					}
				}

				if (!$problems_found) {
					unset($hosts[$key]);
				}
			}
		}

		return $hosts;
	}
}<|MERGE_RESOLUTION|>--- conflicted
+++ resolved
@@ -1530,14 +1530,8 @@
 			info(_s('Deleted: Host "%1$s".', $db_host['name']));
 		}
 
-<<<<<<< HEAD
-=======
-		// remove Monitoring > Latest data toggle profile values related to given hosts
-		DB::delete('profiles', ['idx' => 'web.latest.toggle_other', 'idx2' => $hostIds]);
-
 		$this->addAuditBulk(AUDIT_ACTION_DELETE, AUDIT_RESOURCE_HOST, $db_hosts);
 
->>>>>>> 02883586
 		return ['hostids' => $hostIds];
 	}
 
