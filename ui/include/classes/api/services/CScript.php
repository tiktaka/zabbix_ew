--- conflicted
+++ resolved
@@ -77,14 +77,9 @@
 				'usrgrpid' =>				['type' => API_IDS, 'flags' => API_ALLOW_NULL | API_NORMALIZE],
 				'groupid' =>				['type' => API_IDS, 'flags' => API_ALLOW_NULL | API_NORMALIZE],
 				'confirmation' =>			['type' => API_STRINGS_UTF8, 'flags' => API_ALLOW_NULL | API_NORMALIZE],
-<<<<<<< HEAD
-				'type' =>					['type' => API_INTS32, 'flags' => API_ALLOW_NULL | API_NORMALIZE, 'in' => implode(',', [ZBX_SCRIPT_TYPE_CUSTOM_SCRIPT, ZBX_SCRIPT_TYPE_IPMI])],
+				'type' =>					['type' => API_INTS32, 'flags' => API_ALLOW_NULL | API_NORMALIZE, 'in' => implode(',', [ZBX_SCRIPT_TYPE_CUSTOM_SCRIPT, ZBX_SCRIPT_TYPE_IPMI, ZBX_SCRIPT_TYPE_WEBHOOK])],
 				'execute_on' =>				['type' => API_INTS32, 'flags' => API_ALLOW_NULL | API_NORMALIZE, 'in' => implode(',', [ZBX_SCRIPT_EXECUTE_ON_AGENT, ZBX_SCRIPT_EXECUTE_ON_SERVER, ZBX_SCRIPT_EXECUTE_ON_PROXY])],
-				'scope' =>					['type' => API_INTS32, 'flags' => API_ALLOW_NULL | API_NORMALIZE, 'in' => implode(',', [ZBX_SCRIPT_SCOPE_ACTION, ZBX_SCRIPT_SCOPE_HOST, ZBX_SCRIPT_SCOPE_EVENT])],
-=======
-				'type' =>					['type' => API_INTS32, 'flags' => API_ALLOW_NULL | API_NORMALIZE, 'in' => implode(',', [ZBX_SCRIPT_TYPE_CUSTOM_SCRIPT, ZBX_SCRIPT_TYPE_IPMI, ZBX_SCRIPT_TYPE_WEBHOOK])],
-				'execute_on' =>				['type' => API_INTS32, 'flags' => API_ALLOW_NULL | API_NORMALIZE, 'in' => implode(',', [ZBX_SCRIPT_EXECUTE_ON_AGENT, ZBX_SCRIPT_EXECUTE_ON_SERVER, ZBX_SCRIPT_EXECUTE_ON_PROXY])]
->>>>>>> ca50944a
+				'scope' =>					['type' => API_INTS32, 'flags' => API_ALLOW_NULL | API_NORMALIZE, 'in' => implode(',', [ZBX_SCRIPT_SCOPE_ACTION, ZBX_SCRIPT_SCOPE_HOST, ZBX_SCRIPT_SCOPE_EVENT])]
 			]],
 			'search' =>					['type' => API_OBJECT, 'flags' => API_ALLOW_NULL, 'default' => null, 'fields' => [
 				'name' =>					['type' => API_STRINGS_UTF8, 'flags' => API_ALLOW_NULL | API_NORMALIZE],
