--- conflicted
+++ resolved
@@ -381,14 +381,6 @@
 	/**
 	 * @param array $items
 	 *
-<<<<<<< HEAD
-	 * @param array $items
-	 * @param bool  $update
-	 * @param bool  $allowed_uuid_update
-	 */
-	protected function checkInput(array &$items, $update = false, bool $allowed_uuid_update = false) {
-		parent::checkInput($items, $update, $allowed_uuid_update);
-=======
 	 * @throws APIException
 	 */
 	protected static function validateCreate(array &$items): void {
@@ -490,7 +482,7 @@
 		self::updateTags($items);
 
 		self::addAuditLog(CAudit::ACTION_ADD, CAudit::RESOURCE_ITEM_PROTOTYPE, $items);
->>>>>>> 8b4278b7
+
 
 		foreach ($items as &$item) {
 			$item['host_status'] = array_shift($host_statuses);
@@ -501,11 +493,12 @@
 
 	/**
 	 * @param array $items
+	 * @param bool  $allowed_uuid_update
 	 *
 	 * @return array
 	 */
-	public function update(array $items): array {
-		$this->validateUpdate($items, $db_items);
+	public function update(array $items, bool $allowed_uuid_update = false): array {
+		$this->validateUpdate($items, $db_items, $allowed_uuid_update);
 
 		$itemids = array_column($items, 'itemid');
 
@@ -518,13 +511,18 @@
 	/**
 	 * @param array      $items
 	 * @param array|null $db_items
+	 * @param bool       $allowed_uuid_update
 	 *
 	 * @throws APIException
 	 */
-	protected function validateUpdate(array &$items, ?array &$db_items): void {
+	protected function validateUpdate(array &$items, ?array &$db_items, bool $allowed_uuid_update): void {
 		$api_input_rules = ['type' => API_OBJECTS, 'flags' => API_NOT_EMPTY | API_NORMALIZE | API_ALLOW_UNEXPECTED, 'uniq' => [['itemid']], 'fields' => [
 			'itemid' =>	['type' => API_ID, 'flags' => API_REQUIRED]
 		]];
+
+		if ($allowed_uuid_update) {
+			$api_input_rules['fields'] += ['type' => API_UUID];
+		}
 
 		if (!CApiInputValidator::validate($api_input_rules, $items, '/', $error)) {
 			self::exception(ZBX_API_ERROR_PARAMETERS, $error);
@@ -784,17 +782,6 @@
 	/**
 	 * @param array $itemids
 	 *
-<<<<<<< HEAD
-	 * @param array $items
-	 * @param bool  $allowed_uuid_update
-	 *
-	 * @return array
-	 */
-	public function update($items, bool $allowed_uuid_update = false) {
-		$items = zbx_toArray($items);
-
-		$this->checkInput($items, true, $allowed_uuid_update);
-=======
 	 * @throws APIException
 	 *
 	 * @return array
@@ -803,7 +790,6 @@
 		$this->validateDelete($itemids, $db_items);
 
 		self::deleteForce($db_items);
->>>>>>> 8b4278b7
 
 		return ['prototypeids' => $itemids];
 	}
