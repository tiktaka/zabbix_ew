--- conflicted
+++ resolved
@@ -359,7 +359,6 @@
 	 *
 	 * @throws APIException
 	 */
-<<<<<<< HEAD
 	protected function validateCreate(array &$items, array $specific_rules = []): void {
 		parent::validateCreate($items, [
 			'ruleid' =>			['type' => API_ID, 'flags' => API_REQUIRED],
@@ -396,62 +395,6 @@
 			'discover' =>		['type' => API_INT32, 'in' => implode(',', [ITEM_DISCOVER, ITEM_NO_DISCOVER])],
 			'tags' =>			self::getTagsValidationRules()
 		]);
-=======
-	public function create($items) {
-		$items = zbx_toArray($items);
-
-		$this->checkInput($items);
-
-		foreach ($items as $key => $item) {
-			$items[$key]['flags'] = ZBX_FLAG_DISCOVERY_PROTOTYPE;
-			unset($items[$key]['itemid']);
-		}
-
-		// Validate item prototype status and discover status fields.
-		$api_input_rules = ['type' => API_OBJECT, 'fields' => [
-			'status' => ['type' => API_INT32, 'in' => implode(',', [ITEM_STATUS_ACTIVE, ITEM_STATUS_DISABLED])],
-			'discover' => ['type' => API_INT32, 'in' => implode(',', [ITEM_DISCOVER, ITEM_NO_DISCOVER])]
-		]];
-
-		foreach ($items as $key => $item) {
-			$item = array_intersect_key($item, $api_input_rules['fields']);
-
-			if (!CApiInputValidator::validate($api_input_rules, $item, '/'.($key + 1), $error)) {
-				self::exception(ZBX_API_ERROR_PARAMETERS, $error);
-			}
-		}
-
-		$this->validateDependentItems($items);
-
-		foreach ($items as &$item) {
-			if ($item['type'] == ITEM_TYPE_HTTPAGENT) {
-				if (array_key_exists('query_fields', $item)) {
-					$item['query_fields'] = $item['query_fields'] ? json_encode($item['query_fields']) : '';
-				}
-
-				if (array_key_exists('headers', $item)) {
-					$item['headers'] = $this->headersArrayToString($item['headers']);
-				}
-
-				if (array_key_exists('request_method', $item) && $item['request_method'] == HTTPCHECK_REQUEST_HEAD
-						&& !array_key_exists('retrieve_mode', $item)) {
-					$item['retrieve_mode'] = HTTPTEST_STEP_RETRIEVE_MODE_HEADERS;
-				}
-			}
-			else {
-				$item['query_fields'] = '';
-				$item['headers'] = '';
-			}
-
-			if (array_key_exists('preprocessing', $item)) {
-				$item['preprocessing'] = $this->normalizeItemPreprocessingSteps($item['preprocessing']);
-			}
-		}
-		unset($item);
-
-		$this->createReal($items);
-		$this->inherit($items);
->>>>>>> 18455668
 
 		self::checkDiscoveryRulePermissions($items);
 		self::checkValueMaps($items);
@@ -584,19 +527,6 @@
 					$item['valuemapid'] = 0;
 				}
 			}
-<<<<<<< HEAD
-=======
-
-			if (array_key_exists('tags', $item)) {
-				$item['tags'] = array_map(function ($tag) {
-					return $tag + ['value' => ''];
-				}, $item['tags']);
-			}
-
-			if (array_key_exists('preprocessing', $item)) {
-				$item['preprocessing'] = $this->normalizeItemPreprocessingSteps($item['preprocessing']);
-			}
->>>>>>> 18455668
 		}
 		unset($item);
 
