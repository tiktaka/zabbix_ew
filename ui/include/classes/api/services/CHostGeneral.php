<?php
/*
** Zabbix
** Copyright (C) 2001-2022 Zabbix SIA
**
** This program is free software; you can redistribute it and/or modify
** it under the terms of the GNU General Public License as published by
** the Free Software Foundation; either version 2 of the License, or
** (at your option) any later version.
**
** This program is distributed in the hope that it will be useful,
** but WITHOUT ANY WARRANTY; without even the implied warranty of
** MERCHANTABILITY or FITNESS FOR A PARTICULAR PURPOSE. See the
** GNU General Public License for more details.
**
** You should have received a copy of the GNU General Public License
** along with this program; if not, write to the Free Software
** Foundation, Inc., 51 Franklin Street, Fifth Floor, Boston, MA  02110-1301, USA.
**/


/**
 * Class containing methods for operations with hosts.
 */
abstract class CHostGeneral extends CHostBase {

	public const ACCESS_RULES = [
		'get' => ['min_user_type' => USER_TYPE_ZABBIX_USER],
		'create' => ['min_user_type' => USER_TYPE_ZABBIX_ADMIN],
		'update' => ['min_user_type' => USER_TYPE_ZABBIX_ADMIN],
		'delete' => ['min_user_type' => USER_TYPE_ZABBIX_ADMIN],
		'massadd' => ['min_user_type' => USER_TYPE_ZABBIX_ADMIN],
		'massupdate' => ['min_user_type' => USER_TYPE_ZABBIX_ADMIN],
		'massremove' => ['min_user_type' => USER_TYPE_ZABBIX_ADMIN]
	];

	/**
	 * Check for valid host groups and template groups.
	 *
	 * @param array      $hosts
	 * @param array|null $db_hosts
	 *
	 * @throws APIException if groups are not valid.
	 */
	protected function checkGroups(array $hosts, array $db_hosts = null): void {
		$id_field_name = $this instanceof CTemplate ? 'templateid' : 'hostid';

		$edit_groupids = [];

		foreach ($hosts as $host) {
			if (!array_key_exists('groups', $host)) {
				continue;
			}

			$groupids = array_column($host['groups'], 'groupid');

			if ($db_hosts === null) {
				$edit_groupids += array_flip($groupids);
			}
			else {
				$db_groupids = array_column($db_hosts[$host[$id_field_name]]['groups'], 'groupid');

				$ins_groupids = array_flip(array_diff($groupids, $db_groupids));
				$del_groupids = array_flip(array_diff($db_groupids, $groupids));

				$edit_groupids += $ins_groupids + $del_groupids;
			}
		}

		if (!$edit_groupids) {
			return;
		}

		if ($id_field_name === 'templateid') {
			$count = API::TemplateGroup()->get([
				'countOutput' => true,
				'groupids' => array_keys($edit_groupids),
				'editable' => true
			]);
		}
		else {
			$count = API::HostGroup()->get([
				'countOutput' => true,
				'groupids' => array_keys($edit_groupids),
				'editable' => true
			]);
		}

		if ($count != count($edit_groupids)) {
			self::exception(ZBX_API_ERROR_PERMISSIONS, _('No permissions to referred object or it does not exist!'));
		}
	}

	/**
	 * Check for unique host names.
	 *
	 * @param array      $hosts
	 * @param array|null $db_hosts
	 *
	 * @throws APIException if host names are not unique.
	 */
	protected function checkDuplicates(array $hosts, array $db_hosts = null): void {
		$id_field_name = $this instanceof CTemplate ? 'templateid' : 'hostid';

		$h_names = [];
		$v_names = [];

		foreach ($hosts as $host) {
			if (array_key_exists('host', $host)) {
				if ($db_hosts === null || $host['host'] !== $db_hosts[$host[$id_field_name]]['host']) {
					$h_names[] = $host['host'];
				}
			}

			if (array_key_exists('name', $host)) {
				if ($db_hosts === null || $host['name'] !== $db_hosts[$host[$id_field_name]]['name']) {
					$v_names[] = $host['name'];
				}
			}
		}

		if ($h_names) {
			$duplicates = DB::select('hosts', [
				'output' => ['host', 'status'],
				'filter' => [
					'flags' => [ZBX_FLAG_DISCOVERY_NORMAL, ZBX_FLAG_DISCOVERY_CREATED],
					'status' => [HOST_STATUS_MONITORED, HOST_STATUS_NOT_MONITORED, HOST_STATUS_TEMPLATE],
					'host' => $h_names
				],
				'limit' => 1
			]);

			if ($duplicates) {
				$error = ($duplicates[0]['status'] == HOST_STATUS_TEMPLATE)
					? _s('Template with host name "%1$s" already exists.', $duplicates[0]['host'])
					: _s('Host with host name "%1$s" already exists.', $duplicates[0]['host']);

				self::exception(ZBX_API_ERROR_PARAMETERS, $error);
			}
		}

		if ($v_names) {
			$duplicates = DB::select('hosts', [
				'output' => ['name', 'status'],
				'filter' => [
					'flags' => [ZBX_FLAG_DISCOVERY_NORMAL, ZBX_FLAG_DISCOVERY_CREATED],
					'status' => [HOST_STATUS_MONITORED, HOST_STATUS_NOT_MONITORED, HOST_STATUS_TEMPLATE],
					'name' => $v_names
				],
				'limit' => 1
			]);

			if ($duplicates) {
				$error = ($duplicates[0]['status'] == HOST_STATUS_TEMPLATE)
					? _s('Template with visible name "%1$s" already exists.', $duplicates[0]['name'])
					: _s('Host with visible name "%1$s" already exists.', $duplicates[0]['name']);

				self::exception(ZBX_API_ERROR_PARAMETERS, $error);
			}
		}
	}

	/**
	 * Check templates links for given data of mass API methods.
	 *
	 * @param string $method
	 * @param array  $templateids
	 * @param array  $db_hosts
	 */
	protected function massCheckTemplatesLinks(string $method, array $templateids, array $db_hosts): void {
		$ins_templates = [];
		$del_links = [];
		$check_double_linkage = false;
		$del_templates = [];

		foreach ($db_hosts as $hostid => $db_host) {
			$db_templateids = array_column($db_host['templates'], 'templateid');

			if ($method === 'massadd') {
				$_templateids = array_diff($templateids, $db_templateids);
			}
			elseif ($method === 'massremove') {
				$_templateids = array_diff($db_templateids, $templateids);
			}
			else {
				$_templateids = $templateids;
			}

			$permitted_templateids = $_templateids;
			$templates_count = count($permitted_templateids);
			$upd_templateids = [];

			if (array_key_exists('nopermissions_templates', $db_host)) {
				foreach ($db_host['nopermissions_templates'] as $db_template) {
					$_templateids[] = $db_template['templateid'];
					$templates_count++;
					$upd_templateids[] = $db_template['templateid'];
				}
			}

			foreach ($permitted_templateids as $templateid) {
				$index = array_search($templateid, $db_templateids);

				if ($index !== false) {
					$upd_templateids[] = $templateid;
					unset($db_templateids[$index]);
				}
				else {
					$ins_templates[$templateid][$hostid] = $_templateids;

					if ($this instanceof CTemplate || $templates_count > 1) {
						$check_double_linkage = true;
					}
				}
			}

			foreach ($db_templateids as $db_templateid) {
				$del_links[$db_templateid][$hostid] = true;

				if ($upd_templateids) {
					$del_templates[$db_templateid][$hostid] = $upd_templateids;
				}
			}
		}

		if ($del_templates) {
			$this->checkTriggerDependenciesOfUpdTemplates($del_templates);
			$this->checkTriggerExpressionsOfDelTemplates($del_templates);
		}

		if ($ins_templates) {
			if ($this instanceof CTemplate) {
				self::checkCircularLinkageNew($ins_templates, $del_links);
			}

			if ($check_double_linkage) {
				$this->checkDoubleLinkageNew($ins_templates, $del_links);
			}

			$this->checkTriggerDependenciesOfInsTemplates($ins_templates);
			$this->checkTriggerExpressionsOfInsTemplates($ins_templates);
		}
	}

	/**
	 * Update table "hosts_groups" and populate hosts.groups by "hostgroupid" property.
	 *
	 * @param array      $hosts
	 * @param array|null $db_hosts
	 */
	protected function updateGroups(array &$hosts, array $db_hosts = null): void {
		$id_field_name = $this instanceof CTemplate ? 'templateid' : 'hostid';

		$ins_groups = [];
		$del_groupids = [];

		foreach ($hosts as &$host) {
			if (!array_key_exists('groups', $host)) {
				continue;
			}

			$db_groups = ($db_hosts !== null)
				? array_column($db_hosts[$host[$id_field_name]]['groups'], null, 'groupid')
				: [];

			foreach ($host['groups'] as &$group) {
				if (array_key_exists($group['groupid'], $db_groups)) {
					$group['hostgroupid'] = $db_groups[$group['groupid']]['hostgroupid'];
					unset($db_groups[$group['groupid']]);
				}
				else {
					$ins_groups[] = [
						'hostid' => $host[$id_field_name],
						'groupid' => $group['groupid']
					];
				}
			}
			unset($group);

			$del_groupids = array_merge($del_groupids, array_column($db_groups, 'hostgroupid'));
		}
		unset($host);

		if ($del_groupids) {
			DB::delete('hosts_groups', ['hostgroupid' => $del_groupids]);
		}

		if ($ins_groups) {
			$groupids = DB::insertBatch('hosts_groups', $ins_groups);
		}

		foreach ($hosts as &$host) {
			if (!array_key_exists('groups', $host)) {
				continue;
			}

			foreach ($host['groups'] as &$group) {
				if (!array_key_exists('hostgroupid', $group)) {
					$group['hostgroupid'] = array_shift($groupids);
				}
			}
			unset($group);
		}
		unset($host);
	}

	/**
	 * Update table "hosts_templates" and change objects of linked or unliked templates on target hosts or templates.
	 *
	 * @param array      $hosts
	 * @param array|null $db_hosts
	 */
	protected function updateTemplates(array &$hosts, array $db_hosts = null): void {
		$id_field_name = $this instanceof CTemplate ? 'templateid' : 'hostid';

		parent::updateTemplates($hosts, $db_hosts);

		$ins_links = [];
		$del_links = [];
		$del_links_clear = [];

		foreach ($hosts as $host) {
			if (!array_key_exists('templates', $host) && !array_key_exists('templates_clear', $host)) {
				continue;
			}

			$db_templates = ($db_hosts !== null)
				? array_column($db_hosts[$host[$id_field_name]]['templates'], null, 'templateid')
				: [];

			if (array_key_exists('templates', $host)) {
				foreach ($host['templates'] as $template) {
					if (array_key_exists($template['templateid'], $db_templates)) {
						unset($db_templates[$template['templateid']]);
					}
					else {
						$ins_links[$template['templateid']][] = $host[$id_field_name];
					}
				}

				$templates_clear = array_key_exists('templates_clear', $host)
					? array_column($host['templates_clear'], null, 'templateid')
					: [];

				foreach ($db_templates as $del_template) {
					if (array_key_exists($del_template['templateid'], $templates_clear)) {
						$del_links_clear[$del_template['templateid']][] = $host[$id_field_name];
					}
					else {
						$del_links[$del_template['templateid']][] = $host[$id_field_name];
					}
				}
			}
			elseif (array_key_exists('templates_clear', $host)) {
				foreach ($host['templates_clear'] as $template) {
					$del_links_clear[$template['templateid']][] = $host[$id_field_name];
				}
			}
		}

		while ($del_links_clear) {
			$templateid = key($del_links_clear);
			$hostids = reset($del_links_clear);
			$templateids = [$templateid];
			unset($del_links_clear[$templateid]);

			foreach ($del_links_clear as $templateid => $_hostids) {
				if ($_hostids === $hostids) {
					$templateids[] = $templateid;
					unset($del_links_clear[$templateid]);
				}
			}

			self::unlinkTemplatesObjects($templateids, $hostids, true);
		}

		while ($del_links) {
			$templateid = key($del_links);
			$hostids = reset($del_links);
			$templateids = [$templateid];
			unset($del_links[$templateid]);

			foreach ($del_links as $templateid => $_hostids) {
				if ($_hostids === $hostids) {
					$templateids[] = $templateid;
					unset($del_links[$templateid]);
				}
			}

			self::unlinkTemplatesObjects($templateids, $hostids);
		}

		while ($ins_links) {
			$templateid = key($ins_links);
			$hostids = reset($ins_links);
			$templateids = [$templateid];
			unset($ins_links[$templateid]);

			foreach ($ins_links as $templateid => $_hostids) {
				if ($_hostids === $hostids) {
					$templateids[] = $templateid;
					unset($ins_links[$templateid]);
				}
			}

			self::linkTemplatesObjects($templateids, $hostids);
		}
	}

	/**
	 * Unlink or clear objects of given templates from given hosts or templates.
	 *
	 * @param array      $templateids
	 * @param array|null $hostids
	 * @param bool       $clear
	 */
	protected static function unlinkTemplatesObjects(array $templateids, array $hostids = null, bool $clear = false): void {
		$flags = ($clear)
			? [ZBX_FLAG_DISCOVERY_NORMAL, ZBX_FLAG_DISCOVERY_RULE]
			: [ZBX_FLAG_DISCOVERY_NORMAL, ZBX_FLAG_DISCOVERY_RULE, ZBX_FLAG_DISCOVERY_PROTOTYPE];

		// triggers
		$db_triggers = DBselect(
			'SELECT DISTINCT f.triggerid'.
			' FROM functions f,items i'.
			' WHERE f.itemid=i.itemid'.
				' AND '.dbConditionInt('i.hostid', $templateids)
		);

		$tpl_triggerids = DBfetchColumn($db_triggers, 'triggerid');
		$upd_triggers = [
			ZBX_FLAG_DISCOVERY_NORMAL => [],
			ZBX_FLAG_DISCOVERY_PROTOTYPE => []
		];

		if ($tpl_triggerids) {
			$sql_distinct = ($hostids !== null) ? ' DISTINCT' : '';
			$sql_from = ($hostids !== null) ? ',functions f,items i' : '';
			$sql_where = ($hostids !== null)
				? ' AND t.triggerid=f.triggerid'.
					' AND f.itemid=i.itemid'.
					' AND '.dbConditionInt('i.hostid', $hostids)
				: '';

			$db_triggers = DBSelect(
				'SELECT'.$sql_distinct.' t.triggerid,t.flags'.
				' FROM triggers t'.$sql_from.
				' WHERE '.dbConditionInt('t.templateid', $tpl_triggerids).
					' AND '.dbConditionInt('t.flags', $flags).
					$sql_where
			);

			while ($db_trigger = DBfetch($db_triggers)) {
				if ($clear) {
					$upd_triggers[$db_trigger['flags']][$db_trigger['triggerid']] = true;
				}
				else {
					$upd_triggers[$db_trigger['flags']][$db_trigger['triggerid']] = [
						'values' => ['templateid' => 0],
						'where' => ['triggerid' => $db_trigger['triggerid']]
					];
				}
			}

			if (!$clear && ($upd_triggers[ZBX_FLAG_DISCOVERY_NORMAL] || $upd_triggers[ZBX_FLAG_DISCOVERY_PROTOTYPE])) {
				$db_triggers = DBselect(
					'SELECT DISTINCT t.triggerid,t.flags'.
					' FROM triggers t,functions f,items i,hosts h'.
					' WHERE t.triggerid=f.triggerid'.
						' AND f.itemid=i.itemid'.
						' AND i.hostid=h.hostid'.
						' AND h.status='.HOST_STATUS_TEMPLATE.
						' AND '.dbConditionInt('t.triggerid', array_keys(
							$upd_triggers[ZBX_FLAG_DISCOVERY_NORMAL] + $upd_triggers[ZBX_FLAG_DISCOVERY_PROTOTYPE]
						))
				);

				while ($db_trigger = DBfetch($db_triggers)) {
					$upd_triggers[$db_trigger['flags']][$db_trigger['triggerid']]['values']['uuid'] = generateUuidV4();
				}
			}
		}

		if ($upd_triggers[ZBX_FLAG_DISCOVERY_NORMAL]) {
			if ($clear) {
				CTriggerManager::delete(array_keys($upd_triggers[ZBX_FLAG_DISCOVERY_NORMAL]));
			}
			else {
				DB::update('triggers', $upd_triggers[ZBX_FLAG_DISCOVERY_NORMAL]);
			}
		}

		if ($upd_triggers[ZBX_FLAG_DISCOVERY_PROTOTYPE]) {
			if ($clear) {
				CTriggerPrototypeManager::delete(array_keys($upd_triggers[ZBX_FLAG_DISCOVERY_PROTOTYPE]));
			}
			else {
				DB::update('triggers', $upd_triggers[ZBX_FLAG_DISCOVERY_PROTOTYPE]);
			}
		}

		// graphs
		$db_tpl_graphs = DBselect(
			'SELECT DISTINCT g.graphid'.
			' FROM graphs g,graphs_items gi,items i'.
			' WHERE g.graphid=gi.graphid'.
				' AND gi.itemid=i.itemid'.
				' AND '.dbConditionInt('i.hostid', $templateids).
				' AND '.dbConditionInt('g.flags', $flags)
		);

		$tpl_graphids = [];

		while ($db_tpl_graph = DBfetch($db_tpl_graphs)) {
			$tpl_graphids[] = $db_tpl_graph['graphid'];
		}

		if ($tpl_graphids) {
			$upd_graphs = [
				ZBX_FLAG_DISCOVERY_NORMAL => [],
				ZBX_FLAG_DISCOVERY_PROTOTYPE => []
			];

			$sql = ($hostids !== null)
				? 'SELECT DISTINCT g.graphid,g.flags'.
					' FROM graphs g,graphs_items gi,items i'.
					' WHERE g.graphid=gi.graphid'.
						' AND gi.itemid=i.itemid'.
						' AND '.dbConditionInt('g.templateid', $tpl_graphids).
						' AND '.dbConditionInt('i.hostid', $hostids)
				: 'SELECT g.graphid,g.flags'.
					' FROM graphs g'.
					' WHERE '.dbConditionInt('g.templateid', $tpl_graphids);

			$db_graphs = DBSelect($sql);

			while ($db_graph = DBfetch($db_graphs)) {
				if ($clear) {
					$upd_graphs[$db_graph['flags']][$db_graph['graphid']] = true;
				}
				else {
					$upd_graphs[$db_graph['flags']][$db_graph['graphid']] = [
						'values' => ['templateid' => 0],
						'where' => ['graphid' => $db_graph['graphid']]
					];
				}
			}

			if (!$clear && ($upd_graphs[ZBX_FLAG_DISCOVERY_NORMAL] || $upd_graphs[ZBX_FLAG_DISCOVERY_PROTOTYPE])) {
				$db_graphs = DBselect(
					'SELECT DISTINCT g.graphid,g.flags'.
					' FROM graphs g,graphs_items gi,items i,hosts h'.
					' WHERE g.graphid=gi.graphid'.
						' AND gi.itemid=i.itemid'.
						' AND i.hostid=h.hostid'.
						' AND h.status='.HOST_STATUS_TEMPLATE.
						' AND '.dbConditionInt('g.graphid', array_keys(
							$upd_graphs[ZBX_FLAG_DISCOVERY_NORMAL] + $upd_graphs[ZBX_FLAG_DISCOVERY_PROTOTYPE]
						))
				);

				while ($db_graph = DBfetch($db_graphs)) {
					$upd_graphs[$db_graph['flags']][$db_graph['graphid']]['values']['uuid'] = generateUuidV4();
				}
			}

			if ($upd_graphs[ZBX_FLAG_DISCOVERY_PROTOTYPE]) {
				if ($clear) {
					CGraphPrototypeManager::delete(array_keys($upd_graphs[ZBX_FLAG_DISCOVERY_PROTOTYPE]));
				}
				else {
					DB::update('graphs', $upd_graphs[ZBX_FLAG_DISCOVERY_PROTOTYPE]);
				}
			}

			if ($upd_graphs[ZBX_FLAG_DISCOVERY_NORMAL]) {
				if ($clear) {
					CGraphManager::delete(array_keys($upd_graphs[ZBX_FLAG_DISCOVERY_NORMAL]));
				}
				else {
					DB::update('graphs', $upd_graphs[ZBX_FLAG_DISCOVERY_NORMAL]);
				}
			}
		}

		// items, discovery rules
		$upd_items = [
			ZBX_FLAG_DISCOVERY_NORMAL => [],
			ZBX_FLAG_DISCOVERY_RULE => [],
			ZBX_FLAG_DISCOVERY_PROTOTYPE => []
		];

		$sqlFrom = ' items i1,items i2,hosts h';
		$sqlWhere = ' i2.itemid=i1.templateid'.
			' AND '.dbConditionInt('i2.hostid', $templateids).
			' AND '.dbConditionInt('i1.flags', $flags).
			' AND h.hostid=i1.hostid';

		if (!is_null($hostids)) {
			$sqlWhere .= ' AND '.dbConditionInt('i1.hostid', $hostids);
		}
		$sql = 'SELECT DISTINCT i1.itemid,i1.flags,h.status as host_status,i1.type'.
			' FROM '.$sqlFrom.
			' WHERE '.$sqlWhere;

		$dbItems = DBSelect($sql);

		while ($item = DBfetch($dbItems)) {
			if ($clear) {
				$upd_items[$item['flags']][$item['itemid']] = true;
			}
			else {
				$upd_item = ['templateid' => 0];
				if ($item['host_status'] == HOST_STATUS_TEMPLATE && $item['type'] != ITEM_TYPE_HTTPTEST) {
					$upd_item['uuid'] = generateUuidV4();
				}
				if ($item['flags'] == ZBX_FLAG_DISCOVERY_NORMAL || $item['flags'] == ZBX_FLAG_DISCOVERY_PROTOTYPE) {
					$upd_item['valuemapid'] = 0;
				}

				$upd_items[$item['flags']][$item['itemid']] = [
					'values' => $upd_item,
					'where' => ['itemid' => $item['itemid']]
				];
			}
		}

		if ($upd_items[ZBX_FLAG_DISCOVERY_RULE]) {
			if ($clear) {
				CDiscoveryRuleManager::delete(array_keys($upd_items[ZBX_FLAG_DISCOVERY_RULE]));
			}
			else {
				DB::update('items', $upd_items[ZBX_FLAG_DISCOVERY_RULE]);
			}
		}

		if ($upd_items[ZBX_FLAG_DISCOVERY_NORMAL]) {
			if ($clear) {
				CItemManager::delete(array_keys($upd_items[ZBX_FLAG_DISCOVERY_NORMAL]));
			}
			else {
				DB::update('items', $upd_items[ZBX_FLAG_DISCOVERY_NORMAL]);
			}
		}

		if ($upd_items[ZBX_FLAG_DISCOVERY_PROTOTYPE]) {
			if ($clear) {
				CItemPrototypeManager::delete(array_keys($upd_items[ZBX_FLAG_DISCOVERY_PROTOTYPE]));
			}
			else {
				DB::update('items', $upd_items[ZBX_FLAG_DISCOVERY_PROTOTYPE]);
			}
		}

		// host prototypes
		if (!$clear && $upd_items[ZBX_FLAG_DISCOVERY_RULE]) {
			$host_prototypes = DBSelect(
				'SELECT DISTINCT h.hostid,h3.status as host_status'.
				' FROM hosts h'.
					' INNER JOIN host_discovery hd ON h.hostid=hd.hostid'.
					' INNER JOIN hosts h2 ON h.templateid=h2.hostid'.
					' INNER JOIN host_discovery hd2 ON h.hostid=hd.hostid'.
					' INNER JOIN items i ON hd.parent_itemid=i.itemid'.
					' INNER JOIN hosts h3 ON i.hostid=h3.hostid'.
				' WHERE '.dbConditionInt('hd.parent_itemid', array_keys($upd_items[ZBX_FLAG_DISCOVERY_RULE]))
			);

			$upd_host_prototypes = [];

			while ($host_prototype = DBfetch($host_prototypes)) {
				$upd_host_prototype = ['templateid' => 0];
				if ($host_prototype['host_status'] == HOST_STATUS_TEMPLATE) {
					$upd_host_prototype['uuid'] = generateUuidV4();
				}

				$upd_host_prototypes[$host_prototype['hostid']] = [
					'values' => $upd_host_prototype,
					'where' => ['hostid' => $host_prototype['hostid']]
				];
			}

			if ($upd_host_prototypes) {
				DB::update('hosts', $upd_host_prototypes);
				DB::update('group_prototype', [
					'values' => ['templateid' => 0],
					'where' => ['hostid' => array_keys($upd_host_prototypes)]
				]);
			}
		}

		// http tests
		$upd_httptests = [];

		$sqlWhere = '';
		if ($hostids !== null) {
			$sqlWhere = ' AND '.dbConditionInt('ht1.hostid', $hostids);
		}
		$sql = 'SELECT DISTINCT ht1.httptestid,h.status as host_status'.
				' FROM httptest ht1,httptest ht2,hosts h'.
				' WHERE ht1.templateid=ht2.httptestid'.
					' AND ht1.hostid=h.hostid'.
					' AND '.dbConditionInt('ht2.hostid', $templateids).
				$sqlWhere;

		$httptests = DBSelect($sql);

		while ($httptest = DBfetch($httptests)) {
			if ($clear) {
				$upd_httptests[$httptest['httptestid']] = true;
			}
			else {
				$upd_httptest = ['templateid' => 0];
				if ($httptest['host_status'] == HOST_STATUS_TEMPLATE) {
					$upd_httptest['uuid'] = generateUuidV4();
				}

				$upd_httptests[$httptest['httptestid']] = [
					'values' => $upd_httptest,
					'where' => ['httptestid' => $httptest['httptestid']]
				];
			}
		}

		if ($upd_httptests) {
			if ($clear) {
				$result = API::HttpTest()->delete(array_keys($upd_httptests), true);
				if (!$result) {
					self::exception(ZBX_API_ERROR_INTERNAL, _('Cannot unlink and clear Web scenarios.'));
				}
			}
			else {
				DB::update('httptest', $upd_httptests);
			}
		}
	}

	/**
	 * Add objects of given templates to given hosts or templates.
	 *
	 * @param array $templateids
	 * @param array $hostids
	 */
	private static function linkTemplatesObjects(array $templateids, array $hostids): void {
		// TODO: Modify parameters of syncTemplates methods when complete audit log will be implementing for hosts.
		$link_request = [
			'templateids' => $templateids,
			'hostids' => $hostids
		];

		foreach ($templateids as $templateid) {
			// Fist link web items, so that later regular items can use web item as their master item.
			Manager::HttpTest()->link($templateid, $hostids);
		}

		API::Item()->syncTemplates($link_request);
		$ruleids = API::DiscoveryRule()->syncTemplates($templateids, $hostids);

		if ($ruleids) {
			API::ItemPrototype()->syncTemplates($link_request);
			API::HostPrototype()->syncTemplates($ruleids, $hostids);
		}

		API::Trigger()->syncTemplates($link_request);

		if ($ruleids) {
			API::TriggerPrototype()->syncTemplates($link_request);
			API::GraphPrototype()->syncTemplates($link_request);
		}

		API::Graph()->syncTemplates($link_request);

		API::Trigger()->syncTemplateDependencies($link_request);

		if ($ruleids) {
			API::TriggerPrototype()->syncTemplateDependencies($link_request);
		}
	}

	/**
	 * Checks if the current user has access to the given hosts and templates. Assumes the "hostid" field is valid.
	 *
	 * @param array $hostids    an array of host or template IDs
	 *
	 * @throws APIException if the user doesn't have write permissions for the given hosts.
	 */
	protected function checkHostPermissions(array $hostids) {
		if ($hostids) {
			$hostids = array_unique($hostids);

			$count = API::Host()->get([
				'countOutput' => true,
				'hostids' => $hostids,
				'editable' => true
			]);

			if ($count == count($hostids)) {
				return;
			}

			$count += API::Template()->get([
				'countOutput' => true,
				'templateids' => $hostids,
				'editable' => true
			]);

			if ($count != count($hostids)) {
				self::exception(ZBX_API_ERROR_PERMISSIONS,
					_('No permissions to referred object or it does not exist!')
				);
			}
		}
	}

	/**
	 * Allows to:
	 * - add hosts to groups;
	 * - link templates to hosts;
	 * - add new macros to hosts.
	 *
	 * Supported $data parameters are:
	 * - hosts          - an array of hosts to be updated
	 * - templates      - an array of templates to be updated
	 * - groups         - an array of host groups to add the host to
	 * - templates_link - an array of templates to link to the hosts
	 * - macros         - an array of macros to create on the host
	 *
	 * @param array $data
	 *
	 * @return array
	 */
	public function massAdd(array $data) {
		$hostIds = zbx_objectValues($data['hosts'], 'hostid');
		$templateIds = zbx_objectValues($data['templates'], 'templateid');

		$allHostIds = array_merge($hostIds, $templateIds);

		// add groups
		if (array_key_exists('groups', $data) && $data['groups']) {
			$options = ['groups' => $data['groups']];

			if ($data['hosts']) {
				$options += [
					'hosts' => array_map(
						static function($host) {
							return array_intersect_key($host, array_flip(['hostid']));
						},
						$data['hosts']
					)
				];
			}

			if ($data['templates']) {
				$options += [
					'templates' => array_map(
						static function($template) {
							return array_intersect_key($template, array_flip(['templateid']));
						},
						$data['templates']
					)
				];
			}

			API::HostGroup()->massAdd($options);
		}

		// link templates
		if (!empty($data['templates_link'])) {
			$this->checkHostPermissions($allHostIds);

			$this->link(zbx_objectValues(zbx_toArray($data['templates_link']), 'templateid'), $allHostIds);
		}

		// create macros
		if (!empty($data['macros'])) {
			$data['macros'] = zbx_toArray($data['macros']);

			$hostMacrosToAdd = [];
			foreach ($data['macros'] as $hostMacro) {
				foreach ($allHostIds as $hostid) {
					$hostMacro['hostid'] = $hostid;
					$hostMacrosToAdd[] = $hostMacro;
				}
			}

			API::UserMacro()->create($hostMacrosToAdd);
		}

		$ids = ['hostids' => $hostIds, 'templateids' => $templateIds];

		return [$this->pkOption() => $ids[$this->pkOption()]];
	}

	/**
	 * Allows to:
	 * - remove hosts from groups;
	 * - unlink and clear templates from hosts;
	 * - remove macros from hosts.
	 *
	 * Supported $data parameters are:
	 * - hostids            - an array of host IDs to be updated
	 * - templateids        - an array of template IDs to be updated
	 * - groupids           - an array of host group IDs the hosts should be removed from
	 * - templateids_link   - an array of template IDs to unlink from the hosts
	 * - templateids_clear  - an array of template IDs to unlink and clear from the hosts
	 * - macros             - an array of macros to delete from the hosts
	 *
	 * @param array $data
	 *
	 * @return array
	 */
	public function massRemove(array $data) {
		$allHostIds = array_merge($data['hostids'], $data['templateids']);

		$this->checkHostPermissions($allHostIds);

		if (!empty($data['templateids_link'])) {
			$this->unlink(zbx_toArray($data['templateids_link']), $allHostIds);
		}

		if (isset($data['templateids_clear'])) {
			$this->unlink(zbx_toArray($data['templateids_clear']), $allHostIds, true);
		}

		if (array_key_exists('macros', $data)) {
			if (!$data['macros']) {
				self::exception(ZBX_API_ERROR_PARAMETERS, _('Empty input parameter.'));
			}

			$hostMacros = API::UserMacro()->get([
				'output' => ['hostmacroid'],
				'hostids' => $allHostIds,
				'filter' => [
					'macro' => $data['macros']
				]
			]);
			$hostMacroIds = zbx_objectValues($hostMacros, 'hostmacroid');
			if ($hostMacroIds) {
				API::UserMacro()->delete($hostMacroIds);
			}
		}

		if (isset($data['groupids'])) {
			$options = ['groupids' => $data['groupids']];

			if ($data['hostids']) {
				$options['hostids'] = $data['hostids'];
			}

			if ($data['templateids']) {
				$options['templateids'] = $data['templateids'];
			}

			API::HostGroup()->massRemove($options);
		}

		return [$this->pkOption() => $data[$this->pkOption()]];
	}

	protected function link(array $templateIds, array $targetIds) {
		$hosts_linkage_inserts = parent::link($templateIds, $targetIds);
		$templates_hostids = [];
		$link_requests = [];

		foreach ($hosts_linkage_inserts as $host_tpl_ids) {
			$templates_hostids[$host_tpl_ids['templateid']][] = $host_tpl_ids['hostid'];
		}

		foreach ($templates_hostids as $templateid => $hostids) {
			// Fist link web items, so that later regular items can use web item as their master item.
			Manager::HttpTest()->link($templateid, $hostids);
		}

		while ($templates_hostids) {
			$templateid = key($templates_hostids);
			$link_request = [
				'hostids' => reset($templates_hostids),
				'templateids' => [$templateid]
			];
			unset($templates_hostids[$templateid]);

			foreach ($templates_hostids as $templateid => $hostids) {
				if ($link_request['hostids'] === $hostids) {
					$link_request['templateids'][] = $templateid;
					unset($templates_hostids[$templateid]);
				}
			}

			$link_requests[] = $link_request;
		}

		foreach ($link_requests as $link_request) {
			API::Item()->syncTemplates($link_request);
			$ruleids = API::DiscoveryRule()->syncTemplates($link_request['templateids'], $link_request['hostids']);

			if ($ruleids) {
				API::ItemPrototype()->syncTemplates($link_request);
				API::HostPrototype()->syncTemplates($ruleids, $link_request['hostids']);
			}
		}

		// we do linkage in two separate loops because for triggers you need all items already created on host
		foreach ($link_requests as $link_request){
			API::Trigger()->syncTemplates($link_request);
			API::TriggerPrototype()->syncTemplates($link_request);
			API::GraphPrototype()->syncTemplates($link_request);
			API::Graph()->syncTemplates($link_request);
		}

		foreach ($link_requests as $link_request){
			API::Trigger()->syncTemplateDependencies($link_request);
			API::TriggerPrototype()->syncTemplateDependencies($link_request);
		}

		return $hosts_linkage_inserts;
	}

	/**
	 * Unlinks the templates from the given hosts. If $targetids is set to null, the templates will be unlinked from
	 * all hosts.
	 *
	 * @param array      $templateids
	 * @param null|array $targetids		the IDs of the hosts to unlink the templates from
	 * @param bool       $clear			delete all of the inherited objects from the hosts
	 */
	protected function unlink($templateids, $targetids = null, $clear = false) {
		$flags = ($clear)
			? [ZBX_FLAG_DISCOVERY_NORMAL, ZBX_FLAG_DISCOVERY_RULE]
			: [ZBX_FLAG_DISCOVERY_NORMAL, ZBX_FLAG_DISCOVERY_RULE, ZBX_FLAG_DISCOVERY_PROTOTYPE];

		// check that all triggers on templates that we unlink, don't have items from another templates
		$sql = 'SELECT DISTINCT t.description'.
			' FROM triggers t,functions f,items i'.
			' WHERE t.triggerid=f.triggerid'.
			' AND f.itemid=i.itemid'.
			' AND '.dbConditionInt('i.hostid', $templateids).
			' AND EXISTS ('.
			'SELECT ff.triggerid'.
			' FROM functions ff,items ii'.
			' WHERE ff.itemid=ii.itemid'.
			' AND ff.triggerid=t.triggerid'.
			' AND '.dbConditionInt('ii.hostid', $templateids, true).
			')'.
			' AND t.flags='.ZBX_FLAG_DISCOVERY_NORMAL;
		if ($dbTrigger = DBfetch(DBSelect($sql, 1))) {
			self::exception(ZBX_API_ERROR_PARAMETERS,
				_s('Cannot unlink trigger "%1$s", it has items from template that is left linked to host.',
					$dbTrigger['description']
				)
			);
		}

		$templ_triggerids = [];

		$db_triggers = DBselect(
			'SELECT DISTINCT f.triggerid'.
			' FROM functions f,items i'.
			' WHERE f.itemid=i.itemid'.
				' AND '.dbConditionInt('i.hostid', $templateids)
		);

		while ($db_trigger = DBfetch($db_triggers)) {
			$templ_triggerids[] = $db_trigger['triggerid'];
		}

		$upd_triggers = [
			ZBX_FLAG_DISCOVERY_NORMAL => [],
			ZBX_FLAG_DISCOVERY_PROTOTYPE => []
		];

		if ($templ_triggerids) {
			$sql_distinct = ($targetids !== null) ? ' DISTINCT' : '';
			$sql_from = ($targetids !== null) ? ',functions f,items i' : '';
			$sql_where = ($targetids !== null)
				? ' AND t.triggerid=f.triggerid'.
					' AND f.itemid=i.itemid'.
					' AND '.dbConditionInt('i.hostid', $targetids)
				: '';

			$db_triggers = DBSelect(
				'SELECT'.$sql_distinct.' t.triggerid,t.flags'.
				' FROM triggers t'.$sql_from.
				' WHERE '.dbConditionInt('t.templateid', $templ_triggerids).
					' AND '.dbConditionInt('t.flags', $flags).
					$sql_where
			);

			while ($db_trigger = DBfetch($db_triggers)) {
				if ($clear) {
					$upd_triggers[$db_trigger['flags']][$db_trigger['triggerid']] = true;
				}
				else {
					$upd_triggers[$db_trigger['flags']][$db_trigger['triggerid']] = [
						'values' => ['templateid' => 0],
						'where' => ['triggerid' => $db_trigger['triggerid']]
					];
				}
			}

			if (!$clear && ($upd_triggers[ZBX_FLAG_DISCOVERY_NORMAL] || $upd_triggers[ZBX_FLAG_DISCOVERY_PROTOTYPE])) {
				$db_triggers = DBselect(
					'SELECT DISTINCT t.triggerid,t.flags'.
					' FROM triggers t,functions f,items i,hosts h'.
					' WHERE t.triggerid=f.triggerid'.
						' AND f.itemid=i.itemid'.
						' AND i.hostid=h.hostid'.
						' AND h.status='.HOST_STATUS_TEMPLATE.
						' AND '.dbConditionInt('t.triggerid', array_keys(
							$upd_triggers[ZBX_FLAG_DISCOVERY_NORMAL] + $upd_triggers[ZBX_FLAG_DISCOVERY_PROTOTYPE]
						))
				);

				while ($db_trigger = DBfetch($db_triggers)) {
					$upd_triggers[$db_trigger['flags']][$db_trigger['triggerid']]['values']['uuid'] = generateUuidV4();
				}
			}
		}

		if ($upd_triggers[ZBX_FLAG_DISCOVERY_NORMAL]) {
			if ($clear) {
				CTriggerManager::delete(array_keys($upd_triggers[ZBX_FLAG_DISCOVERY_NORMAL]));
			}
			else {
				DB::update('triggers', $upd_triggers[ZBX_FLAG_DISCOVERY_NORMAL]);
			}
		}

		if ($upd_triggers[ZBX_FLAG_DISCOVERY_PROTOTYPE]) {
			if ($clear) {
				CTriggerPrototypeManager::delete(array_keys($upd_triggers[ZBX_FLAG_DISCOVERY_PROTOTYPE]));
			}
			else {
				DB::update('triggers', $upd_triggers[ZBX_FLAG_DISCOVERY_PROTOTYPE]);
			}
		}

		/* GRAPHS {{{ */
		$db_tpl_graphs = DBselect(
			'SELECT DISTINCT g.graphid'.
			' FROM graphs g,graphs_items gi,items i'.
			' WHERE g.graphid=gi.graphid'.
				' AND gi.itemid=i.itemid'.
				' AND '.dbConditionInt('i.hostid', $templateids).
				' AND '.dbConditionInt('g.flags', $flags)
		);

		$tpl_graphids = [];

		while ($db_tpl_graph = DBfetch($db_tpl_graphs)) {
			$tpl_graphids[] = $db_tpl_graph['graphid'];
		}

		if ($tpl_graphids) {
			$upd_graphs = [
				ZBX_FLAG_DISCOVERY_NORMAL => [],
				ZBX_FLAG_DISCOVERY_PROTOTYPE => []
			];

			$sql = ($targetids !== null)
				? 'SELECT DISTINCT g.graphid,g.flags'.
					' FROM graphs g,graphs_items gi,items i'.
					' WHERE g.graphid=gi.graphid'.
						' AND gi.itemid=i.itemid'.
						' AND '.dbConditionInt('g.templateid', $tpl_graphids).
						' AND '.dbConditionInt('i.hostid', $targetids)
				: 'SELECT g.graphid,g.flags'.
					' FROM graphs g'.
					' WHERE '.dbConditionInt('g.templateid', $tpl_graphids);

			$db_graphs = DBSelect($sql);

			while ($db_graph = DBfetch($db_graphs)) {
				if ($clear) {
					$upd_graphs[$db_graph['flags']][$db_graph['graphid']] = true;
				}
				else {
					$upd_graphs[$db_graph['flags']][$db_graph['graphid']] = [
						'values' => ['templateid' => 0],
						'where' => ['graphid' => $db_graph['graphid']]
					];
				}
			}

			if (!$clear && ($upd_graphs[ZBX_FLAG_DISCOVERY_NORMAL] || $upd_graphs[ZBX_FLAG_DISCOVERY_PROTOTYPE])) {
				$db_graphs = DBselect(
					'SELECT DISTINCT g.graphid,g.flags'.
					' FROM graphs g,graphs_items gi,items i,hosts h'.
					' WHERE g.graphid=gi.graphid'.
						' AND gi.itemid=i.itemid'.
						' AND i.hostid=h.hostid'.
						' AND h.status='.HOST_STATUS_TEMPLATE.
						' AND '.dbConditionInt('g.graphid', array_keys(
							$upd_graphs[ZBX_FLAG_DISCOVERY_NORMAL] + $upd_graphs[ZBX_FLAG_DISCOVERY_PROTOTYPE]
						))
				);

				while ($db_graph = DBfetch($db_graphs)) {
					$upd_graphs[$db_graph['flags']][$db_graph['graphid']]['values']['uuid'] = generateUuidV4();
				}
			}

			if ($upd_graphs[ZBX_FLAG_DISCOVERY_PROTOTYPE]) {
				if ($clear) {
					CGraphPrototypeManager::delete(array_keys($upd_graphs[ZBX_FLAG_DISCOVERY_PROTOTYPE]));
				}
				else {
					DB::update('graphs', $upd_graphs[ZBX_FLAG_DISCOVERY_PROTOTYPE]);
				}
			}

			if ($upd_graphs[ZBX_FLAG_DISCOVERY_NORMAL]) {
				if ($clear) {
					CGraphManager::delete(array_keys($upd_graphs[ZBX_FLAG_DISCOVERY_NORMAL]));
				}
				else {
					DB::update('graphs', $upd_graphs[ZBX_FLAG_DISCOVERY_NORMAL]);
				}
			}
		}
		/* }}} GRAPHS */

		/* ITEMS, DISCOVERY RULES {{{ */
		$upd_items = [
			ZBX_FLAG_DISCOVERY_NORMAL => [],
			ZBX_FLAG_DISCOVERY_RULE => [],
			ZBX_FLAG_DISCOVERY_PROTOTYPE => []
		];

		$sqlFrom = ' items i1,items i2,hosts h';
		$sqlWhere = ' i2.itemid=i1.templateid'.
			' AND '.dbConditionInt('i2.hostid', $templateids).
			' AND '.dbConditionInt('i1.flags', $flags).
			' AND h.hostid=i1.hostid';

		if (!is_null($targetids)) {
			$sqlWhere .= ' AND '.dbConditionInt('i1.hostid', $targetids);
		}
		$sql = 'SELECT DISTINCT i1.itemid,i1.flags,h.status as host_status,i1.type'.
			' FROM '.$sqlFrom.
			' WHERE '.$sqlWhere;

		$dbItems = DBSelect($sql);

		while ($item = DBfetch($dbItems)) {
			if ($clear) {
				$upd_items[$item['flags']][$item['itemid']] = true;
			}
			else {
				$upd_item = ['templateid' => 0];
				if ($item['host_status'] == HOST_STATUS_TEMPLATE && $item['type'] != ITEM_TYPE_HTTPTEST) {
					$upd_item['uuid'] = generateUuidV4();
				}
				if ($item['flags'] == ZBX_FLAG_DISCOVERY_NORMAL || $item['flags'] == ZBX_FLAG_DISCOVERY_PROTOTYPE) {
					$upd_item['valuemapid'] = 0;
				}

				$upd_items[$item['flags']][$item['itemid']] = [
					'values' => $upd_item,
					'where' => ['itemid' => $item['itemid']]
				];
			}
		}

		if ($upd_items[ZBX_FLAG_DISCOVERY_RULE]) {
			if ($clear) {
				CDiscoveryRuleManager::delete(array_keys($upd_items[ZBX_FLAG_DISCOVERY_RULE]));
			}
			else {
				DB::update('items', $upd_items[ZBX_FLAG_DISCOVERY_RULE]);
			}
		}

		if ($upd_items[ZBX_FLAG_DISCOVERY_NORMAL]) {
			if ($clear) {
				CItemManager::delete(array_keys($upd_items[ZBX_FLAG_DISCOVERY_NORMAL]));
			}
			else {
				DB::update('items', $upd_items[ZBX_FLAG_DISCOVERY_NORMAL]);
			}
		}

		if ($upd_items[ZBX_FLAG_DISCOVERY_PROTOTYPE]) {
			if ($clear) {
				CItemPrototypeManager::delete(array_keys($upd_items[ZBX_FLAG_DISCOVERY_PROTOTYPE]));
			}
			else {
				DB::update('items', $upd_items[ZBX_FLAG_DISCOVERY_PROTOTYPE]);
			}
		}
		/* }}} ITEMS, DISCOVERY RULES */

		// host prototypes
		// we need only to unlink host prototypes. in case of unlink and clear they will be deleted together with LLD rules.
		if (!$clear && $upd_items[ZBX_FLAG_DISCOVERY_RULE]) {
			$host_prototypes = DBSelect(
				'SELECT DISTINCT h.hostid,h3.status as host_status'.
				' FROM hosts h'.
					' INNER JOIN host_discovery hd ON h.hostid=hd.hostid'.
					' INNER JOIN hosts h2 ON h.templateid=h2.hostid'.
					' INNER JOIN host_discovery hd2 ON h.hostid=hd.hostid'.
					' INNER JOIN items i ON hd.parent_itemid=i.itemid'.
					' INNER JOIN hosts h3 ON i.hostid=h3.hostid'.
				' WHERE '.dbConditionInt('hd.parent_itemid', array_keys($upd_items[ZBX_FLAG_DISCOVERY_RULE]))
			);

			$upd_host_prototypes = [];

			while ($host_prototype = DBfetch($host_prototypes)) {
				$upd_host_prototype = ['templateid' => 0];
				if ($host_prototype['host_status'] == HOST_STATUS_TEMPLATE) {
					$upd_host_prototype['uuid'] = generateUuidV4();
				}

				$upd_host_prototypes[$host_prototype['hostid']] = [
					'values' => $upd_host_prototype,
					'where' => ['hostid' => $host_prototype['hostid']]
				];
			}

			if ($upd_host_prototypes) {
				DB::update('hosts', $upd_host_prototypes);
				DB::update('group_prototype', [
					'values' => ['templateid' => 0],
					'where' => ['hostid' => array_keys($upd_host_prototypes)]
				]);
			}
		}

		// http tests
		$upd_httptests = [];

		$sqlWhere = '';
		if (!is_null($targetids)) {
			$sqlWhere = ' AND '.dbConditionInt('ht1.hostid', $targetids);
		}
		$sql = 'SELECT DISTINCT ht1.httptestid,h.status as host_status'.
				' FROM httptest ht1,httptest ht2,hosts h'.
				' WHERE ht1.templateid=ht2.httptestid'.
					' AND ht1.hostid=h.hostid'.
					' AND '.dbConditionInt('ht2.hostid', $templateids).
				$sqlWhere;

		$httptests = DBSelect($sql);

		while ($httptest = DBfetch($httptests)) {
			if ($clear) {
				$upd_httptests[$httptest['httptestid']] = true;
			}
			else {
				$upd_httptest = ['templateid' => 0];
				if ($httptest['host_status'] == HOST_STATUS_TEMPLATE) {
					$upd_httptest['uuid'] = generateUuidV4();
				}

				$upd_httptests[$httptest['httptestid']] = [
					'values' => $upd_httptest,
					'where' => ['httptestid' => $httptest['httptestid']]
				];
			}
		}

		if ($upd_httptests) {
			if ($clear) {
				$result = API::HttpTest()->delete(array_keys($upd_httptests), true);
				if (!$result) {
					self::exception(ZBX_API_ERROR_INTERNAL, _('Cannot unlink and clear Web scenarios.'));
				}
			}
			else {
				DB::update('httptest', $upd_httptests);
			}
		}

		parent::unlink($templateids, $targetids);
	}

	protected function addRelatedObjects(array $options, array $result) {
		$result = parent::addRelatedObjects($options, $result);

		$hostids = array_keys($result);

<<<<<<< HEAD
		// adding templates
=======
		// adding groups
		if ($options['selectGroups'] !== null && $options['selectGroups'] != API_OUTPUT_COUNT) {
			$relationMap = $this->createRelationMap($result, 'hostid', 'groupid', 'hosts_groups');
			$groups = API::HostGroup()->get([
				'output' => $options['selectGroups'],
				'groupids' => $relationMap->getRelatedIds(),
				'preservekeys' => true
			]);
			$result = $relationMap->mapMany($result, $groups, 'groups');
		}

		// Add templates.
>>>>>>> d6a482de
		if ($options['selectParentTemplates'] !== null) {
			if ($options['selectParentTemplates'] != API_OUTPUT_COUNT) {
				$templates = [];

				// Get template IDs for each host and additional field from relation table if necessary.
				$hosts_templates = DBfetchArray(DBselect(
					'SELECT ht.hostid,ht.templateid'.
						($this->outputIsRequested('link_type', $options['selectParentTemplates'])
							? ',ht.link_type'
							: ''
						).
					' FROM hosts_templates ht'.
					' WHERE '.dbConditionId('ht.hostid', array_keys($result))
				));

				if ($hosts_templates) {
					// Select also template ID if not selected. It can be removed from results if not requested.
					$template_options = $this->outputIsRequested('templateid', $options['selectParentTemplates'])
						? $options['selectParentTemplates']
						: array_merge($options['selectParentTemplates'], ['templateid']);

					/*
					 * Since templates API does not have "link_type" field, remove it from request, so that template.get
					 * validation may pass successfully.
					 */
					if ($this->outputIsRequested('link_type', $template_options) && is_array($template_options)
							&& ($key = array_search('link_type', $template_options)) !== false) {
						unset($template_options[$key]);
					}

					$templates = API::Template()->get([
						'output' => $template_options,
						'templateids' => array_column($hosts_templates, 'templateid'),
						'nopermissions' => $options['nopermissions'],
						'preservekeys' => true
					]);

					if ($options['limitSelects'] !== null) {
						order_result($templates, 'host');
					}
				}

				/*
				 * In order to correctly slice the ordered templates in case of "limitSelects", first they must be
				 * mapped for each host. Otherwise incorrect results may appear. $relation_map key is the host ID, and
				 * values are template ID and, if selected, "link_type".
				 */
				$relation_map = [];
				foreach ($hosts_templates as $host_template) {
					if (!array_key_exists($host_template['hostid'], $relation_map)) {
						$relation_map[$host_template['hostid']] = [];
					}

					$related_fields = ['templateid' => $host_template['templateid']];

					if ($this->outputIsRequested('link_type', $options['selectParentTemplates'])) {
						$related_fields['link_type'] = $host_template['link_type'];
					}

					$relation_map[$host_template['hostid']][] = $related_fields;
				}

				foreach ($result as $hostid => &$host) {
					$host['parentTemplates'] = [];

					if (array_key_exists($hostid, $relation_map)) {
						$templateids = array_column($relation_map[$hostid], 'templateid');
						$templateids = array_combine($templateids, $templateids);

						// Find the matching templates and limit the results if necessary.
						$host['parentTemplates'] = array_values(array_intersect_key($templates, $templateids));

						if ($options['limitSelects'] !== null && $options['limitSelects'] != 0) {
							$host['parentTemplates'] = array_slice($host['parentTemplates'], 0,
								$options['limitSelects']
							);
						}

						// Append the additional field from relation table.
						if ($this->outputIsRequested('link_type', $options['selectParentTemplates'])) {
							foreach ($host['parentTemplates'] as &$template) {
								foreach ($relation_map[$hostid] as $rel_template) {
									if (bccomp($template['templateid'], $rel_template['templateid']) == 0) {
										$template['link_type'] = $rel_template['link_type'];
									}
								}
							}
						}

						// Unset fields if they were not requested.
						$host['parentTemplates'] = $this->unsetExtraFields($host['parentTemplates'], ['templateid'],
							$options['selectParentTemplates']
						);
					}
				}
				unset($host);
			}
			else {
				$templates = API::Template()->get([
					'hostids' => $hostids,
					'countOutput' => true,
					'groupCount' => true
				]);
				$templates = zbx_toHash($templates, 'hostid');
				foreach ($result as $hostid => $host) {
					$result[$hostid]['parentTemplates'] = array_key_exists($hostid, $templates)
						? $templates[$hostid]['rowscount']
						: '0';
				}
			}
		}

		// adding items
		if ($options['selectItems'] !== null) {
			if ($options['selectItems'] != API_OUTPUT_COUNT) {
				$items = API::Item()->get([
					'output' => $this->outputExtend($options['selectItems'], ['hostid', 'itemid']),
					'hostids' => $hostids,
					'nopermissions' => true,
					'preservekeys' => true
				]);

				if (!is_null($options['limitSelects'])) {
					order_result($items, 'name');
				}

				$relationMap = $this->createRelationMap($items, 'hostid', 'itemid');

				$items = $this->unsetExtraFields($items, ['hostid', 'itemid'], $options['selectItems']);
				$result = $relationMap->mapMany($result, $items, 'items', $options['limitSelects']);
			}
			else {
				$items = API::Item()->get([
					'hostids' => $hostids,
					'nopermissions' => true,
					'countOutput' => true,
					'groupCount' => true
				]);
				$items = zbx_toHash($items, 'hostid');
				foreach ($result as $hostid => $host) {
					$result[$hostid]['items'] = array_key_exists($hostid, $items) ? $items[$hostid]['rowscount'] : '0';
				}
			}
		}

		// adding discoveries
		if ($options['selectDiscoveries'] !== null) {
			if ($options['selectDiscoveries'] != API_OUTPUT_COUNT) {
				$items = API::DiscoveryRule()->get([
					'output' => $this->outputExtend($options['selectDiscoveries'], ['hostid', 'itemid']),
					'hostids' => $hostids,
					'nopermissions' => true,
					'preservekeys' => true
				]);

				if (!is_null($options['limitSelects'])) {
					order_result($items, 'name');
				}

				$relationMap = $this->createRelationMap($items, 'hostid', 'itemid');

				$items = $this->unsetExtraFields($items, ['hostid', 'itemid'], $options['selectDiscoveries']);
				$result = $relationMap->mapMany($result, $items, 'discoveries', $options['limitSelects']);
			}
			else {
				$items = API::DiscoveryRule()->get([
					'hostids' => $hostids,
					'nopermissions' => true,
					'countOutput' => true,
					'groupCount' => true
				]);
				$items = zbx_toHash($items, 'hostid');
				foreach ($result as $hostid => $host) {
					$result[$hostid]['discoveries'] = array_key_exists($hostid, $items)
						? $items[$hostid]['rowscount']
						: '0';
				}
			}
		}

		// adding triggers
		if ($options['selectTriggers'] !== null) {
			if ($options['selectTriggers'] != API_OUTPUT_COUNT) {
				$triggers = [];
				$relationMap = new CRelationMap();
				// discovered items
				$res = DBselect(
					'SELECT i.hostid,f.triggerid'.
						' FROM items i,functions f'.
						' WHERE '.dbConditionInt('i.hostid', $hostids).
						' AND i.itemid=f.itemid'
				);
				while ($relation = DBfetch($res)) {
					$relationMap->addRelation($relation['hostid'], $relation['triggerid']);
				}

				$related_ids = $relationMap->getRelatedIds();

				if ($related_ids) {
					$triggers = API::Trigger()->get([
						'output' => $options['selectTriggers'],
						'triggerids' => $related_ids,
						'preservekeys' => true
					]);
					if (!is_null($options['limitSelects'])) {
						order_result($triggers, 'description');
					}
				}

				$result = $relationMap->mapMany($result, $triggers, 'triggers', $options['limitSelects']);
			}
			else {
				$triggers = API::Trigger()->get([
					'hostids' => $hostids,
					'countOutput' => true,
					'groupCount' => true
				]);
				$triggers = zbx_toHash($triggers, 'hostid');

				foreach ($result as $hostid => $host) {
					$result[$hostid]['triggers'] = array_key_exists($hostid, $triggers)
						? $triggers[$hostid]['rowscount']
						: '0';
				}
			}
		}

		// adding graphs
		if ($options['selectGraphs'] !== null) {
			if ($options['selectGraphs'] != API_OUTPUT_COUNT) {
				$graphs = [];
				$relationMap = new CRelationMap();
				// discovered items
				$res = DBselect(
					'SELECT i.hostid,gi.graphid'.
						' FROM items i,graphs_items gi'.
						' WHERE '.dbConditionInt('i.hostid', $hostids).
						' AND i.itemid=gi.itemid'
				);
				while ($relation = DBfetch($res)) {
					$relationMap->addRelation($relation['hostid'], $relation['graphid']);
				}

				$related_ids = $relationMap->getRelatedIds();

				if ($related_ids) {
					$graphs = API::Graph()->get([
						'output' => $options['selectGraphs'],
						'graphids' => $related_ids,
						'preservekeys' => true
					]);
					if (!is_null($options['limitSelects'])) {
						order_result($graphs, 'name');
					}
				}

				$result = $relationMap->mapMany($result, $graphs, 'graphs', $options['limitSelects']);
			}
			else {
				$graphs = API::Graph()->get([
					'hostids' => $hostids,
					'countOutput' => true,
					'groupCount' => true
				]);
				$graphs = zbx_toHash($graphs, 'hostid');
				foreach ($result as $hostid => $host) {
					$result[$hostid]['graphs'] = array_key_exists($hostid, $graphs)
						? $graphs[$hostid]['rowscount']
						: '0';
				}
			}
		}

		// adding http tests
		if ($options['selectHttpTests'] !== null) {
			if ($options['selectHttpTests'] != API_OUTPUT_COUNT) {
				$httpTests = API::HttpTest()->get([
					'output' => $this->outputExtend($options['selectHttpTests'], ['hostid', 'httptestid']),
					'hostids' => $hostids,
					'nopermissions' => true,
					'preservekeys' => true
				]);

				if (!is_null($options['limitSelects'])) {
					order_result($httpTests, 'name');
				}

				$relationMap = $this->createRelationMap($httpTests, 'hostid', 'httptestid');

				$httpTests = $this->unsetExtraFields($httpTests, ['hostid', 'httptestid'], $options['selectHttpTests']);
				$result = $relationMap->mapMany($result, $httpTests, 'httpTests', $options['limitSelects']);
			}
			else {
				$httpTests = API::HttpTest()->get([
					'hostids' => $hostids,
					'nopermissions' => true,
					'countOutput' => true,
					'groupCount' => true
				]);
				$httpTests = zbx_toHash($httpTests, 'hostid');
				foreach ($result as $hostid => $host) {
					$result[$hostid]['httpTests'] = array_key_exists($hostid, $httpTests)
						? $httpTests[$hostid]['rowscount']
						: '0';
				}
			}
		}

		// adding tags
		if ($options['selectTags'] !== null && $options['selectTags'] != API_OUTPUT_COUNT) {
			if ($options['selectTags'] === API_OUTPUT_EXTEND) {
				$options['selectTags'] = ['tag', 'value'];
			}

			$tags_options = [
				'output' => $this->outputExtend($options['selectTags'], ['hostid']),
				'filter' => ['hostid' => $hostids]
			];

			foreach ($result as &$host) {
				$host['tags'] = [];
			}
			unset($host);

			$tags = DBselect(DB::makeSql('host_tag', $tags_options));

			while ($tag = DBfetch($tags)) {
				$hostid = $tag['hostid'];
				unset($tag['hosttagid'], $tag['hostid']);
				$result[$hostid]['tags'][] = $tag;
			}
		}

		// Add value mapping.
		if ($options['selectValueMaps'] !== null) {
			if ($options['selectValueMaps'] === API_OUTPUT_EXTEND) {
				$options['selectValueMaps'] = ['valuemapid', 'name', 'mappings'];
			}

			foreach ($result as &$host) {
				$host['valuemaps'] = [];
			}
			unset($host);

			$valuemaps = DB::select('valuemap', [
				'output' => array_diff($this->outputExtend($options['selectValueMaps'], ['valuemapid', 'hostid']),
					['mappings']
				),
				'filter' => ['hostid' => $hostids],
				'preservekeys' => true
			]);

			if ($this->outputIsRequested('mappings', $options['selectValueMaps']) && $valuemaps) {
				$params = [
					'output' => ['valuemapid', 'type', 'value', 'newvalue'],
					'filter' => ['valuemapid' => array_keys($valuemaps)],
					'sortfield' => ['sortorder']
				];
				$query = DBselect(DB::makeSql('valuemap_mapping', $params));

				while ($mapping = DBfetch($query)) {
					$valuemaps[$mapping['valuemapid']]['mappings'][] = [
						'type' => $mapping['type'],
						'value' => $mapping['value'],
						'newvalue' => $mapping['newvalue']
					];
				}
			}

			foreach ($valuemaps as $valuemap) {
				$result[$valuemap['hostid']]['valuemaps'][] = array_intersect_key($valuemap,
					array_flip($options['selectValueMaps'])
				);
			}
		}

		return $result;
	}

	/**
	 * Validates tags.
	 *
	 * @param array  $host
	 * @param int    $host['evaltype']
	 * @param array  $host['tags']
	 * @param string $host['tags'][]['tag']
	 * @param string $host['tags'][]['value']
	 *
	 * @throws APIException if the input is invalid.
	 */
	protected function validateTags(array $host) {
		$api_input_rules = ['type' => API_OBJECT, 'fields' => [
			'evaltype'	=> ['type' => API_INT32, 'in' => implode(',', [TAG_EVAL_TYPE_AND_OR, TAG_EVAL_TYPE_OR])],
			'tags'		=> ['type' => API_OBJECTS, 'flags' => API_NORMALIZE, 'uniq' => [['tag', 'value']], 'fields' => [
				'tag'		=> ['type' => API_STRING_UTF8, 'flags' => API_REQUIRED | API_NOT_EMPTY, 'length' => DB::getFieldLength('host_tag', 'tag')],
				'value'		=> ['type' => API_STRING_UTF8, 'length' => DB::getFieldLength('host_tag', 'value'), 'default' => DB::getDefault('host_tag', 'value')]
			]]
		]];

		// Keep values only for fields with defined validation rules.
		$host = array_intersect_key($host, $api_input_rules['fields']);

		if (!CApiInputValidator::validate($api_input_rules, $host, '/', $error)) {
			self::exception(ZBX_API_ERROR_PARAMETERS, $error);
		}
	}

	/**
	 * Add the existing template groups, templates, tags, macros.
	 *
	 * @param array $hosts
	 * @param array $db_hosts
	 */
	protected function addAffectedObjects(array $hosts, array &$db_hosts): void {
		$this->addAffectedGroups($hosts, $db_hosts);
		parent::addAffectedObjects($hosts, $db_hosts);
	}

	/**
	 * @param array $hosts
	 * @param array $db_hosts
	 */
	protected function addAffectedGroups(array $hosts, array &$db_hosts): void {
		$id_field_name = $this instanceof CTemplate ? 'templateid' : 'hostid';

		$hostids = [];

		foreach ($hosts as $host) {
			if (array_key_exists('groups', $host)) {
				$hostids[] = $host[$id_field_name];
				$db_hosts[$host[$id_field_name]]['groups'] = [];
			}
		}

		if (!$hostids) {
			return;
		}

		$filter = ['hostid' => $hostids];

		if (self::$userData['type'] == USER_TYPE_ZABBIX_ADMIN) {
			if ($id_field_name === 'templateid') {
				$db_groups = API::TemplateGroup()->get([
					'output' => [],
					$id_field_name.'s' => $hostids,
					'preservekeys' => true
				]);
			}
			else {
				$db_groups = API::HostGroup()->get([
					'output' => [],
					$id_field_name.'s' => $hostids,
					'preservekeys' => true
				]);
			}

			$filter += ['groupid' => array_keys($db_groups)];
		}

		$options = [
			'output' => ['hostgroupid', 'hostid', 'groupid'],
			'filter' => $filter
		];
		$db_groups = DBselect(DB::makeSql('hosts_groups', $options));

		while ($db_group = DBfetch($db_groups)) {
			$db_hosts[$db_group['hostid']]['groups'][$db_group['hostgroupid']] =
				array_diff_key($db_group, array_flip(['hostid']));
		}
	}

	/**
	 * Add the existing groups, macros or templates whether these are affected by the mass methods.
	 *
	 * @param string     $objects
	 * @param array      $objectids
	 * @param array      $db_hosts
	 */
	protected function massAddAffectedObjects(string $objects, array $objectids, array &$db_hosts): void {
		$id_field_name = $this instanceof CTemplate ? 'templateid' : 'hostid';

		foreach ($db_hosts as &$db_host) {
			$db_host[$objects] = [];
		}
		unset($db_host);

		if ($objects === 'groups') {
			$filter = ['hostid' => array_keys($db_hosts)];

			if ($objectids) {
				$filter += ['groupid' => $objectids];
			}
			elseif (self::$userData['type'] == USER_TYPE_ZABBIX_ADMIN) {
				if ($id_field_name === 'templateid') {
					$db_groups = API::TemplateGroup()->get([
						'output' => [],
						$id_field_name.'s' => array_keys($db_hosts),
						'preservekeys' => true
					]);
				}
				else {
					$db_groups = API::HostGroup()->get([
						'output' => [],
						$id_field_name.'s' => array_keys($db_hosts),
						'preservekeys' => true
					]);
				}

				$filter += ['groupid' => array_keys($db_groups)];
			}

			$options = [
				'output' => ['hostgroupid', 'hostid', 'groupid'],
				'filter' => $filter
			];
			$db_groups = DBselect(DB::makeSql('hosts_groups', $options));

			while ($link = DBfetch($db_groups)) {
				$db_hosts[$link['hostid']]['groups'][$link['hostgroupid']] =
					array_diff_key($link, array_flip(['hostid']));
			}
		}

		if ($objects === 'macros') {
			$options = [
				'output' => ['hostmacroid', 'hostid', 'macro', 'value', 'description', 'type'],
				'filter' => ['hostid' => array_keys($db_hosts)]
			];

			if ($objectids) {
				$macro_patterns = [];
				$trimmed_macros = [];

				foreach ($objectids as $macro) {
					$trimmed_macro = CApiInputValidator::trimMacro($macro);
					$context_pos = strpos($trimmed_macro, ':');

					$macro_patterns[] = ($context_pos === false)
						? '{$'.$trimmed_macro
						: '{$'.substr($trimmed_macro, 0, $context_pos);
					$trimmed_macros[] = $trimmed_macro;
				}

				$options += [
					'search' => ['macro' => $macro_patterns],
					'startSearch' => true,
					'searchByAny' => true
				];
			}

			$db_macros = DBselect(DB::makeSql('hostmacro', $options));

			while ($db_macro = DBfetch($db_macros)) {
				if (!$objectids || in_array(CApiInputValidator::trimMacro($db_macro['macro']), $trimmed_macros)) {
					$db_hosts[$db_macro['hostid']]['macros'][$db_macro['hostmacroid']] =
						array_diff_key($db_macro, array_flip(['hostid']));
				}
			}
		}

		if ($objects === 'templates') {
			$permitted_templates = [];

			if (!$objectids && self::$userData['type'] == USER_TYPE_ZABBIX_ADMIN) {
				$permitted_templates = API::Template()->get([
					'output' => [],
					'hostids' => array_keys($db_hosts),
					'preservekeys' => true
				]);
			}

			$options = [
				'output' => ['hosttemplateid', 'hostid', 'templateid'],
				'filter' => [
					'hostid' => array_keys($db_hosts)
				]
			];
			$db_hosts_templates = DBselect(DB::makeSql('hosts_templates', $options));

			while ($link = DBfetch($db_hosts_templates)) {
				if ($objectids) {
					if (in_array($link['templateid'], $objectids)) {
						$db_hosts[$link['hostid']]['templates'][$link['hosttemplateid']] =
							array_diff_key($link, array_flip(['hostid']));
					}
					else {
						$db_hosts[$link['hostid']]['nopermissions_templates'][$link['hosttemplateid']] =
							array_diff_key($link, array_flip(['hostid']));
					}
				}
				else {
					if (self::$userData['type'] == USER_TYPE_SUPER_ADMIN
							|| array_key_exists($link['templateid'], $permitted_templates)) {
						$db_hosts[$link['hostid']]['templates'][$link['hosttemplateid']] =
							array_diff_key($link, array_flip(['hostid']));
					}
					else {
						$db_hosts[$link['hostid']]['nopermissions_templates'][$link['hosttemplateid']] =
							array_diff_key($link, array_flip(['hostid']));
					}
				}
			}
		}
	}

	/**
	 * Get templates or hosts input array based on requested data and database data.
	 *
	 * @param array $data
	 * @param array $db_objects
	 *
	 * @return array
	 */
	protected function getObjectsByData(array $data, array $db_objects): array {
		$id_field_name = $this instanceof CTemplate ? 'templateid' : 'hostid';

		$objects = [];

		foreach ($db_objects as $db_object) {
			$object = [$id_field_name => $db_object[$id_field_name]];

			if (array_key_exists('groups', $db_object)) {
				$object['groups'] = [];

				if (array_key_exists('groups', $data)) {
					foreach ($data['groups'] as $group) {
						$object['groups'][] = ['groupid' => $group['groupid']];
					}
				}
			}

			if (array_key_exists('macros', $db_object)) {
				$object['macros'] = [];

				if (array_key_exists('macros', $data) && is_array(reset($data['macros']))) {
					$db_macros = [];

					foreach ($db_object['macros'] as $db_macro) {
						$db_macros[CApiInputValidator::trimMacro($db_macro['macro'])] = $db_macro;
					}

					foreach ($data['macros'] as $macro) {
						$trimmed_macro = CApiInputValidator::trimMacro($macro['macro']);

						if (array_key_exists($trimmed_macro, $db_macros)) {
							$object['macros'][] = ['hostmacroid' => $db_macros[$trimmed_macro]['hostmacroid']] + $macro
								+ ['description' => DB::getDefault('hostmacro', 'description')];
						}
						else {
							$object['macros'][] = $macro;
						}
					}
				}
			}

			if (array_key_exists('templates', $db_object)) {
				$templates = $this instanceof CTemplate ? 'templates_link' : 'templates';
				$templateids = $this instanceof CTemplate ? 'templateids_link' : 'templateids';

				if (array_key_exists($templates, $data) || array_key_exists($templateids, $data)) {
					$object['templates'] = [];

					if (array_key_exists($templates, $data)) {
						foreach ($data[$templates] as $template) {
							$object['templates'][] = ['templateid' => $template['templateid']];
						}
					}
				}

				if (array_key_exists('templates_clear', $data) || array_key_exists('templateids_clear', $data)) {
					$object['templates_clear'] = [];
					$db_templateids = array_column($db_object['templates'], 'templateid');

					if (array_key_exists('templates_clear', $data)) {
						foreach ($data['templates_clear'] as $template) {
							if (in_array($template['templateid'], $db_templateids)) {
								$object['templates_clear'][] = ['templateid' => $template['templateid']];
							}
						}
					}
					else {
						foreach ($data['templateids_clear'] as $templateid) {
							if (in_array($templateid, $db_templateids)) {
								$object['templates_clear'][] = ['templateid' => $templateid];
							}
						}
					}
				}
			}

			$objects[] = $object;
		}

		return $objects;
	}
}<|MERGE_RESOLUTION|>--- conflicted
+++ resolved
@@ -1378,22 +1378,7 @@
 
 		$hostids = array_keys($result);
 
-<<<<<<< HEAD
-		// adding templates
-=======
-		// adding groups
-		if ($options['selectGroups'] !== null && $options['selectGroups'] != API_OUTPUT_COUNT) {
-			$relationMap = $this->createRelationMap($result, 'hostid', 'groupid', 'hosts_groups');
-			$groups = API::HostGroup()->get([
-				'output' => $options['selectGroups'],
-				'groupids' => $relationMap->getRelatedIds(),
-				'preservekeys' => true
-			]);
-			$result = $relationMap->mapMany($result, $groups, 'groups');
-		}
-
 		// Add templates.
->>>>>>> d6a482de
 		if ($options['selectParentTemplates'] !== null) {
 			if ($options['selectParentTemplates'] != API_OUTPUT_COUNT) {
 				$templates = [];
