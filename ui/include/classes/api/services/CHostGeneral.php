--- conflicted
+++ resolved
@@ -183,17 +183,11 @@
 		$templates_hostids = [];
 		$link_requests = [];
 
-<<<<<<< HEAD
-		foreach ($hostsLinkageInserts as $hostTplIds){
-=======
 		foreach ($hosts_linkage_inserts as $host_tpl_ids) {
 			$templates_hostids[$host_tpl_ids['templateid']][] = $host_tpl_ids['hostid'];
 		}
 
 		foreach ($templates_hostids as $templateid => $hostids) {
-			Manager::Application()->link($templateid, $hostids);
-
->>>>>>> 02883586
 			// Fist link web items, so that later regular items can use web item as their master item.
 			Manager::HttpTest()->link($templateid, $hostids);
 		}
