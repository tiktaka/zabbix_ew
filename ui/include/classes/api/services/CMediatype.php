<?php
/*
** Zabbix
** Copyright (C) 2001-2021 Zabbix SIA
**
** This program is free software; you can redistribute it and/or modify
** it under the terms of the GNU General Public License as published by
** the Free Software Foundation; either version 2 of the License, or
** (at your option) any later version.
**
** This program is distributed in the hope that it will be useful,
** but WITHOUT ANY WARRANTY; without even the implied warranty of
** MERCHANTABILITY or FITNESS FOR A PARTICULAR PURPOSE. See the
** GNU General Public License for more details.
**
** You should have received a copy of the GNU General Public License
** along with this program; if not, write to the Free Software
** Foundation, Inc., 51 Franklin Street, Fifth Floor, Boston, MA  02110-1301, USA.
**/


/**
 * Class containing methods for operations media types.
 */
class CMediatype extends CApiService {

	public const ACCESS_RULES = [
		'get' => ['min_user_type' => USER_TYPE_ZABBIX_USER],
		'create' => ['min_user_type' => USER_TYPE_SUPER_ADMIN],
		'update' => ['min_user_type' => USER_TYPE_SUPER_ADMIN],
		'delete' => ['min_user_type' => USER_TYPE_SUPER_ADMIN]
	];

	protected $tableName = 'media_type';
	protected $tableAlias = 'mt';
	protected $sortColumns = ['mediatypeid'];

	/**
	 * Get Media types data
	 *
	 * @param array $options
	 * @param array $options['mediatypeids'] filter by Mediatype IDs
	 * @param boolean $options['type'] filter by Mediatype type [ USER_TYPE_ZABBIX_USER: 1, USER_TYPE_ZABBIX_ADMIN: 2, USER_TYPE_SUPER_ADMIN: 3 ]
	 * @param boolean $options['output'] output only Mediatype IDs if not set.
	 * @param boolean $options['count'] output only count of objects in result. ( result returned in property 'rowscount' )
	 * @param string $options['pattern'] filter by Host name containing only give pattern
	 * @param int $options['limit'] output will be limited to given number
	 * @param string $options['sortfield'] output will be sorted by given property [ 'mediatypeid' ]
	 * @param string $options['sortorder'] output will be sorted in given order [ 'ASC', 'DESC' ]
	 * @return array
	 */
	public function get($options = []) {
		$result = [];

		$sqlParts = [
			'select'	=> ['media_type' => 'mt.mediatypeid'],
			'from'		=> ['media_type' => 'media_type mt'],
			'where'		=> [],
			'group'		=> [],
			'order'		=> [],
			'limit'		=> null
		];

		$defOptions = [
			'mediatypeids'				=> null,
			'mediaids'					=> null,
			'userids'					=> null,
			'editable'					=> false,
			// filter
			'filter'					=> null,
			'search'					=> null,
			'searchByAny'				=> null,
			'startSearch'				=> false,
			'excludeSearch'				=> false,
			'searchWildcardsEnabled'	=> null,
			// output
			'output'					=> API_OUTPUT_EXTEND,
			'selectMessageTemplates'	=> null,
			'selectUsers'				=> null,
			'countOutput'				=> false,
			'groupCount'				=> false,
			'preservekeys'				=> false,
			'sortfield'					=> '',
			'sortorder'					=> '',
			'limit'						=> null
		];
		$options = zbx_array_merge($defOptions, $options);

		// permission check
		if (self::$userData['type'] == USER_TYPE_SUPER_ADMIN) {
		}
		elseif (!$options['editable'] && self::$userData['type'] == USER_TYPE_ZABBIX_ADMIN) {
		}
		elseif ($options['editable'] || self::$userData['type'] != USER_TYPE_SUPER_ADMIN) {
			return [];
		}

		// mediatypeids
		if (!is_null($options['mediatypeids'])) {
			zbx_value2array($options['mediatypeids']);
			$sqlParts['where'][] = dbConditionInt('mt.mediatypeid', $options['mediatypeids']);
		}

		// mediaids
		if (!is_null($options['mediaids'])) {
			zbx_value2array($options['mediaids']);

			$sqlParts['from']['media'] = 'media m';
			$sqlParts['where'][] = dbConditionInt('m.mediaid', $options['mediaids']);
			$sqlParts['where']['mmt'] = 'm.mediatypeid=mt.mediatypeid';
		}

		// userids
		if (!is_null($options['userids'])) {
			zbx_value2array($options['userids']);

			$sqlParts['from']['media'] = 'media m';
			$sqlParts['where'][] = dbConditionInt('m.userid', $options['userids']);
			$sqlParts['where']['mmt'] = 'm.mediatypeid=mt.mediatypeid';
		}

		// filter
		if (is_array($options['filter'])) {
			$this->dbFilter('media_type mt', $options, $sqlParts);
		}

		// search
		if (is_array($options['search'])) {
			zbx_db_search('media_type mt', $options, $sqlParts);
		}

		// limit
		if (zbx_ctype_digit($options['limit']) && $options['limit']) {
			$sqlParts['limit'] = $options['limit'];
		}

		$sqlParts = $this->applyQueryOutputOptions($this->tableName(), $this->tableAlias(), $options, $sqlParts);
		$sqlParts = $this->applyQuerySortOptions($this->tableName(), $this->tableAlias(), $options, $sqlParts);
		$res = DBselect(self::createSelectQueryFromParts($sqlParts), $sqlParts['limit']);
		while ($mediatype = DBfetch($res)) {
			if ($options['countOutput']) {
				if ($options['groupCount']) {
					$result[] = $mediatype;
				}
				else {
					$result = $mediatype['rowscount'];
				}
			}
			else {
				$result[$mediatype['mediatypeid']] = $mediatype;
			}
		}

		if ($options['countOutput']) {
			return $result;
		}

		if ($result) {
			$result = $this->addRelatedObjects($options, $result);
		}

		// removing keys (hash -> array)
		if (!$options['preservekeys']) {
			$result = zbx_cleanHashes($result);
		}
		return $result;
	}

	/**
	 * @param array $mediatypes
	 *
	 * @throws APIException if the input is invalid.
	 *
	 * @return array
	 */
	public function create(array $mediatypes): array {
		self::validateCreate($mediatypes);

		$mediatypeids = DB::insert('media_type', $mediatypes);

		foreach ($mediatypes as $index => &$mediatype) {
			$mediatype['mediatypeid'] = $mediatypeids[$index];
		}
		unset($mediatype);

<<<<<<< HEAD
		$simple_interval_parser = new CSimpleIntervalParser();

		foreach ($mediatypes as $i => $mediatype) {
			// Check if media type already exists.
			$db_mediatype = API::getApiService()->select('media_type', [
				'output' => ['name'],
				'filter' => ['name' => $mediatype['name']],
				'limit' => 1
			]);

			if ($db_mediatype) {
				self::exception(ZBX_API_ERROR_PARAMETERS, _s('Media type "%1$s" already exists.', $mediatype['name']));
			}

			// Check additional fields and values depending on media type.
			$this->checkRequiredFieldsByType($mediatype);

			switch ($mediatype['type']) {
				case MEDIA_TYPE_EMAIL:
					if (array_key_exists('smtp_authentication', $mediatype)) {
						$smtp_authentication_validator = new CLimitedSetValidator([
							'values' => [SMTP_AUTHENTICATION_NONE, SMTP_AUTHENTICATION_NORMAL]
						]);

						if (!$smtp_authentication_validator->validate($mediatype['smtp_authentication'])) {
							self::exception(ZBX_API_ERROR_PARAMETERS, _s(
								'Incorrect value "%1$s" in field "%2$s" for media type "%3$s".',
								$mediatype['smtp_authentication'],
								'smtp_authentication',
								$mediatype['name']
							));
						}
					}

					// Validate optional 'smtp_port' field.
					if (array_key_exists('smtp_port', $mediatype) && !validatePortNumber($mediatype['smtp_port'])) {
						self::exception(ZBX_API_ERROR_PARAMETERS, _s(
							'Incorrect value "%1$s" in field "%2$s" for media type "%3$s".',
							$mediatype['smtp_port'],
							'smtp_port',
							$mediatype['name']
						));
					}

					// Validate optional field 'smtp_security'.
					if (array_key_exists('smtp_security', $mediatype)) {
						$smtp_security_validator = new CLimitedSetValidator([
							'values' => [
								SMTP_CONNECTION_SECURITY_NONE,
								SMTP_CONNECTION_SECURITY_STARTTLS,
								SMTP_CONNECTION_SECURITY_SSL_TLS
							]
						]);

						if (!$smtp_security_validator->validate($mediatype['smtp_security'])) {
							self::exception(ZBX_API_ERROR_PARAMETERS, _s(
								'Incorrect value "%1$s" in field "%2$s" for media type "%3$s".',
								$mediatype['smtp_security'],
								'smtp_security',
								$mediatype['name']
							));
						}
					}

					// Validate optional field 'smtp_verify_peer'.
					if (array_key_exists('smtp_verify_peer', $mediatype)) {
						$smtp_verify_peer_validator = new CLimitedSetValidator([
							'values' => [0, 1]
						]);

						if (!$smtp_verify_peer_validator->validate($mediatype['smtp_verify_peer'])) {
							self::exception(ZBX_API_ERROR_PARAMETERS, _s(
								'Incorrect value "%1$s" in field "%2$s" for media type "%3$s".',
								$mediatype['smtp_verify_peer'],
								'smtp_verify_peer',
								$mediatype['name']
							));
						}
					}
=======
		self::updateParameters($mediatypes, __FUNCTION__);
		self::updateMessageTemplates($mediatypes, __FUNCTION__);
>>>>>>> 9da4ba9a

		self::addAuditLog(CAudit::ACTION_ADD, CAudit::RESOURCE_MEDIA_TYPE, $mediatypes);

		return ['mediatypeids' => $mediatypeids];
	}

	/**
	 * @static
	 *
	 * @param array $mediatypes
	 *
	 * @throws APIException if the input is invalid.
	 */
	private static function validateCreate(array &$mediatypes): void {
		$api_input_rules = ['type' => API_OBJECTS, 'flags' => API_NOT_EMPTY | API_NORMALIZE, 'uniq' => [['name']], 'fields' => [
			'type' =>					['type' => API_INT32, 'flags' => API_REQUIRED, 'in' => implode(',', [MEDIA_TYPE_EMAIL, MEDIA_TYPE_EXEC, MEDIA_TYPE_SMS, MEDIA_TYPE_WEBHOOK])],
			'name' =>					['type' => API_STRING_UTF8, 'flags' => API_REQUIRED | API_NOT_EMPTY, 'length' => DB::getFieldLength('media_type', 'name')],
			'smtp_server' =>			['type' => API_STRING_UTF8],
			'smtp_helo' =>				['type' => API_STRING_UTF8],
			'smtp_email' =>				['type' => API_STRING_UTF8],
			'exec_path' =>				['type' => API_STRING_UTF8],
			'gsm_modem' =>				['type' => API_STRING_UTF8],
			'username' =>				['type' => API_STRING_UTF8],
			'passwd' =>					['type' => API_STRING_UTF8],
			'status' =>					['type' => API_INT32, 'in' => implode(',', [MEDIA_TYPE_STATUS_ACTIVE, MEDIA_TYPE_STATUS_DISABLED])],
			'smtp_port' =>				['type' => API_INT32],
			'smtp_security' =>			['type' => API_INT32],
			'smtp_verify_peer' =>		['type' => API_INT32],
			'smtp_verify_host' =>		['type' => API_INT32],
			'smtp_authentication' =>	['type' => API_INT32],
			'exec_params' =>			['type' => API_STRING_UTF8],
			'maxsessions' =>			['type' => API_INT32],
			'maxattempts' =>			['type' => API_INT32, 'in' => '1:100'],
			'attempt_interval' =>		['type' => API_TIME_UNIT, 'in' => '0:'.SEC_PER_HOUR],
			'content_type' =>			['type' => API_INT32],
			'script' =>					['type' => API_STRING_UTF8],
			'timeout' =>				['type' => API_TIME_UNIT],
			'process_tags' =>			['type' => API_INT32],
			'show_event_menu' =>		['type' => API_INT32],
			'event_menu_url' =>			['type' => API_STRING_UTF8],
			'event_menu_name' =>		['type' => API_STRING_UTF8],
			'description' =>			['type' => API_STRING_UTF8, 'length' => DB::getFieldLength('media_type', 'description')],
			'parameters' =>				['type' => API_OBJECT, 'flags' => API_ALLOW_UNEXPECTED, 'fields' => []],
			'message_templates' =>		['type' => API_OBJECTS, 'uniq' => [['eventsource', 'recovery']], 'fields' => [
				'eventsource' =>			['type' => API_INT32, 'flags' => API_REQUIRED, 'in' => implode(',', [EVENT_SOURCE_TRIGGERS, EVENT_SOURCE_DISCOVERY, EVENT_SOURCE_AUTOREGISTRATION, EVENT_SOURCE_INTERNAL, EVENT_SOURCE_SERVICE])],
				'recovery' =>				['type' => API_MULTIPLE, 'flags' => API_REQUIRED, 'rules' => [
												['if' => ['field' => 'eventsource', 'in' => implode(',', [EVENT_SOURCE_TRIGGERS, EVENT_SOURCE_SERVICE])], 'type' => API_INT32, 'in' => implode(',', [ACTION_OPERATION, ACTION_RECOVERY_OPERATION, ACTION_UPDATE_OPERATION])],
												['if' => ['field' => 'eventsource', 'in' => implode(',', [EVENT_SOURCE_DISCOVERY, EVENT_SOURCE_AUTOREGISTRATION])], 'type' => API_INT32, 'in' => ACTION_OPERATION],
												['if' => ['field' => 'eventsource', 'in' => EVENT_SOURCE_INTERNAL], 'type' => API_INT32, 'in' => implode(',', [ACTION_OPERATION, ACTION_RECOVERY_OPERATION])]
				]],
				'subject' =>			['type' => API_STRING_UTF8, 'length' => DB::getFieldLength('media_type_message', 'subject')],
				'message' =>			['type' => API_STRING_UTF8, 'length' => DB::getFieldLength('media_type_message', 'message')]
			]]
		]];

		if (!CApiInputValidator::validate($api_input_rules, $mediatypes, '/', $error)) {
			self::exception(ZBX_API_ERROR_PARAMETERS, $error);
		}

		self::checkDuplicates($mediatypes);
		self::validateByType($mediatypes);
	}

	/**
	 * @param array $mediatypes
	 *
	 * @throws APIException if the input is invalid.
	 *
	 * @return array
	 */
	public function update(array $mediatypes): array {
		self::validateUpdate($mediatypes, $db_mediatypes);

		$upd_mediatypes = [];

		foreach ($mediatypes as $mediatype) {
			$upd_mediatype = DB::getUpdatedValues('media_type', $mediatype, $db_mediatypes[$mediatype['mediatypeid']]);

			if ($upd_mediatype) {
				$upd_mediatypes[] = [
					'values' => $upd_mediatype,
					'where' => ['mediatypeid' => $mediatype['mediatypeid']]
				];
			}
		}

		if ($upd_mediatypes) {
			DB::update('media_type', $upd_mediatypes);
		}

		self::updateParameters($mediatypes, __FUNCTION__, $db_mediatypes);
		self::updateMessageTemplates($mediatypes, __FUNCTION__, $db_mediatypes);

		self::addAuditLog(CAudit::ACTION_UPDATE, CAudit::RESOURCE_MEDIA_TYPE, $mediatypes, $db_mediatypes);

		return ['mediatypeids' => array_column($mediatypes, 'mediatypeid')];
	}

	/**
	 * @static
	 *
	 * @param array      $mediatypes
	 * @param array|null $db_mediatypes
	 *
	 * @throws APIException if the input is invalid.
	 */
	private static function validateUpdate(array &$mediatypes, ?array &$db_mediatypes): void {
		$api_input_rules = ['type' => API_OBJECTS, 'flags' => API_NOT_EMPTY | API_NORMALIZE, 'uniq' => [['name']], 'fields' => [
			'mediatypeid' =>			['type' => API_ID, 'flags' => API_REQUIRED],
			'type' =>					['type' => API_INT32, 'in' => implode(',', [MEDIA_TYPE_EMAIL, MEDIA_TYPE_EXEC, MEDIA_TYPE_SMS, MEDIA_TYPE_WEBHOOK])],
			'name' =>					['type' => API_STRING_UTF8, 'flags' => API_NOT_EMPTY, 'length' => DB::getFieldLength('media_type', 'name')],
			'smtp_server' =>			['type' => API_STRING_UTF8],
			'smtp_helo' =>				['type' => API_STRING_UTF8],
			'smtp_email' =>				['type' => API_STRING_UTF8],
			'exec_path' =>				['type' => API_STRING_UTF8],
			'gsm_modem' =>				['type' => API_STRING_UTF8],
			'username' =>				['type' => API_STRING_UTF8],
			'passwd' =>					['type' => API_STRING_UTF8],
			'status' =>					['type' => API_INT32, 'in' => implode(',', [MEDIA_TYPE_STATUS_ACTIVE, MEDIA_TYPE_STATUS_DISABLED])],
			'smtp_port' =>				['type' => API_INT32],
			'smtp_security' =>			['type' => API_INT32],
			'smtp_verify_peer' =>		['type' => API_INT32],
			'smtp_verify_host' =>		['type' => API_INT32],
			'smtp_authentication' =>	['type' => API_INT32],
			'exec_params' =>			['type' => API_STRING_UTF8],
			'maxsessions' =>			['type' => API_INT32],
			'maxattempts' =>			['type' => API_INT32, 'in' => '1:100'],
			'attempt_interval' =>		['type' => API_TIME_UNIT, 'in' => '0:'.SEC_PER_HOUR],
			'content_type' =>			['type' => API_INT32],
			'script' =>					['type' => API_STRING_UTF8],
			'timeout' =>				['type' => API_TIME_UNIT],
			'process_tags' =>			['type' => API_INT32],
			'show_event_menu' =>		['type' => API_INT32],
			'event_menu_url' =>			['type' => API_STRING_UTF8],
			'event_menu_name' =>		['type' => API_STRING_UTF8],
			'description' =>			['type' => API_STRING_UTF8, 'length' => DB::getFieldLength('media_type', 'description')],
			'parameters' =>				['type' => API_OBJECT, 'flags' => API_ALLOW_UNEXPECTED, 'fields' => []],
			'message_templates' =>		['type' => API_OBJECTS, 'uniq' => [['eventsource', 'recovery']], 'fields' => [
				'eventsource' =>			['type' => API_INT32, 'flags' => API_REQUIRED, 'in' => implode(',', [EVENT_SOURCE_TRIGGERS, EVENT_SOURCE_DISCOVERY, EVENT_SOURCE_AUTOREGISTRATION, EVENT_SOURCE_INTERNAL, EVENT_SOURCE_SERVICE])],
				'recovery' =>				['type' => API_MULTIPLE, 'flags' => API_REQUIRED, 'rules' => [
												['if' => ['field' => 'eventsource', 'in' => implode(',', [EVENT_SOURCE_TRIGGERS, EVENT_SOURCE_SERVICE])], 'type' => API_INT32, 'in' => implode(',', [ACTION_OPERATION, ACTION_RECOVERY_OPERATION, ACTION_UPDATE_OPERATION])],
												['if' => ['field' => 'eventsource', 'in' => implode(',', [EVENT_SOURCE_DISCOVERY, EVENT_SOURCE_AUTOREGISTRATION])], 'type' => API_INT32, 'in' => ACTION_OPERATION],
												['if' => ['field' => 'eventsource', 'in' => EVENT_SOURCE_INTERNAL], 'type' => API_INT32, 'in' => implode(',', [ACTION_OPERATION, ACTION_RECOVERY_OPERATION])]
				]],
				'subject' =>			['type' => API_STRING_UTF8, 'length' => DB::getFieldLength('media_type_message', 'subject')],
				'message' =>			['type' => API_STRING_UTF8, 'length' => DB::getFieldLength('media_type_message', 'message')]
			]]
		]];

		if (!CApiInputValidator::validate($api_input_rules, $mediatypes, '/', $error)) {
			self::exception(ZBX_API_ERROR_PARAMETERS, $error);
		}

		$db_mediatypes = DB::select('media_type', [
			'output' => ['mediatypeid', 'type', 'name', 'smtp_server', 'smtp_helo', 'smtp_email', 'exec_path',
				'gsm_modem', 'username', 'passwd', 'status', 'smtp_port', 'smtp_security', 'smtp_verify_peer',
				'smtp_verify_host', 'smtp_authentication', 'exec_params', 'maxsessions', 'maxattempts',
				'attempt_interval', 'content_type', 'script', 'timeout', 'process_tags', 'show_event_menu',
				'event_menu_url', 'event_menu_name', 'description'
			],
			'mediatypeids' => array_column($mediatypes, 'mediatypeid'),
			'preservekeys' => true
		]);

		if (count($db_mediatypes) != count($mediatypes)) {
			self::exception(ZBX_API_ERROR_PERMISSIONS, _('No permissions to referred object or it does not exist!'));
		}

		self::checkDuplicates($mediatypes, $db_mediatypes);
		self::validateByType($mediatypes, $db_mediatypes);

		self::addAffectedObjects($mediatypes, $db_mediatypes);
	}

	/**
	 * Check for unique media type names.
	 *
	 * @static
	 *
	 * @param array      $mediatypes
	 * @param array|null $db_mediatypes
	 *
	 * @throws APIException if a media type name is not unique.
	 */
	private static function checkDuplicates(array $mediatypes, array $db_mediatypes = null): void {
		$names = [];

		foreach ($mediatypes as $mediatype) {
			if (!array_key_exists('name', $mediatype)) {
				continue;
			}

			if ($db_mediatypes === null || $mediatype['name'] !== $db_mediatypes[$mediatype['mediatypeid']]['name']) {
				$names[] = $mediatype['name'];
			}
		}

		if (!$names) {
			return;
		}

		$duplicates = DB::select('media_type', [
			'output' => ['name'],
			'filter' => ['name' => $names],
			'limit' => 1
		]);

		if ($duplicates) {
			self::exception(ZBX_API_ERROR_PARAMETERS, _s('Media type "%1$s" already exists.', $duplicates[0]['name']));
		}
	}

	/**
	 * Validate fields by type.
	 *
	 * @static
	 *
	 * @param array      $mediatypes
	 * @param array|null $db_mediatypes
	 *
	 * @throws APIException
	 */
	private static function validateByType(array &$mediatypes, array $db_mediatypes = null): void {
		$method = ($db_mediatypes === null) ? 'create' : 'update';

		$db_defaults = DB::getDefaults('media_type');
		$db_defaults['parameters'] = [];

		if ($method === 'update') {
			$type_fields = [
				MEDIA_TYPE_EMAIL => [
					'smtp_server', 'smtp_port', 'smtp_helo', 'smtp_email', 'smtp_security', 'smtp_verify_peer',
					'smtp_verify_host', 'smtp_authentication', 'username', 'passwd', 'content_type'
				],
				MEDIA_TYPE_EXEC => [
					'exec_path', 'exec_params'
				],
				MEDIA_TYPE_SMS => [
					'gsm_modem', 'maxsessions'
				],
				MEDIA_TYPE_WEBHOOK => [
					'script', 'timeout', 'process_tags', 'show_event_menu', 'event_menu_url', 'event_menu_name',
					'parameters'
				]
			];
		}

		foreach ($mediatypes as $i => &$mediatype) {
			if ($method === 'create') {
				$db_mediatype = $db_defaults;
				$type = $mediatype['type'];
			}
			else {
				$db_mediatype = $db_mediatypes[$mediatype['mediatypeid']];
				$type = array_key_exists('type', $mediatype) ? $mediatype['type'] : $db_mediatype['type'];
			}

			$api_input_rules = self::getValidationRulesByType($mediatype, $method, $db_mediatype);
			$type_data = array_intersect_key($mediatype, $api_input_rules['fields']);

			if (!CApiInputValidator::validate($api_input_rules, $type_data, '/'.($i + 1), $error)) {
				self::exception(ZBX_API_ERROR_PARAMETERS, $error);
			}

			if ($method === 'update') {
				switch ($type) {
					case MEDIA_TYPE_EMAIL:
						if (array_key_exists('smtp_authentication', $mediatype)
								&& $mediatype['smtp_security'] == SMTP_CONNECTION_SECURITY_NONE) {
							$mediatype += [
								'smtp_verify_peer' => $db_defaults['smtp_verify_peer'],
								'smtp_verify_host' => $db_defaults['smtp_verify_host']
							];
						}

						if (array_key_exists('smtp_authentication', $mediatype)
								&& $mediatype['smtp_authentication'] == SMTP_AUTHENTICATION_NONE) {
							$mediatype += [
								'username' => $db_defaults['username'],
								'passwd' => $db_defaults['passwd']
							];
						}
						break;

					case MEDIA_TYPE_WEBHOOK:
						if (array_key_exists('show_event_menu', $mediatype)
								&& $mediatype['show_event_menu'] == ZBX_EVENT_MENU_HIDE) {
							$mediatype += [
								'event_menu_url' => $db_defaults['event_menu_url'],
								'event_menu_name' => $db_defaults['event_menu_name']
							];
						}
						break;
				}

				if ($type != $db_mediatype['type']) {
					$mediatype =
						array_intersect_key($db_defaults, array_flip($type_fields[$db_mediatype['type']])) + $mediatype;
				}
			}
		}
		unset($mediatype);
	}

	/**
	 * Get type specific validation rules.
	 *
	 * @static
	 *
	 * @param array  $mediatype
	 * @param string $method
	 * @param array  $db_mediatype
	 *
	 * @return array
	 */
	private static function getValidationRulesByType(array $mediatype, string $method, array $db_mediatype): array {
		$type = array_key_exists('type', $mediatype) ? $mediatype['type'] : $db_mediatype['type'];
		$api_input_rules = ['type' => API_OBJECT];

		switch ($type) {
			case MEDIA_TYPE_EMAIL:
				$api_input_rules['fields'] = [
					'smtp_server' =>			['type' => API_STRING_UTF8, 'flags' => API_NOT_EMPTY, 'length' => DB::getFieldLength('media_type', 'smtp_server')],
					'smtp_helo' =>				['type' => API_STRING_UTF8, 'flags' => API_NOT_EMPTY, 'length' => DB::getFieldLength('media_type', 'smtp_helo')],
					'smtp_email' =>				['type' => API_STRING_UTF8, 'flags' => API_NOT_EMPTY, 'length' => DB::getFieldLength('media_type', 'smtp_email')],
					'smtp_port' =>				['type' => API_INT32, 'in' => ZBX_MIN_PORT_NUMBER.':'.ZBX_MAX_PORT_NUMBER],
					'smtp_security' =>			['type' => API_INT32, 'in' => implode(',', [SMTP_CONNECTION_SECURITY_NONE, SMTP_CONNECTION_SECURITY_STARTTLS, SMTP_CONNECTION_SECURITY_SSL_TLS])],
					'smtp_authentication' =>	['type' => API_INT32, 'in' => implode(',', [SMTP_AUTHENTICATION_NONE, SMTP_AUTHENTICATION_NORMAL])],
					'content_type' =>			['type' => API_INT32, 'in' => implode(',', [SMTP_MESSAGE_FORMAT_PLAIN_TEXT, SMTP_MESSAGE_FORMAT_HTML])]
				];

				$mediatype += array_intersect_key($db_mediatype, array_flip(['smtp_security', 'smtp_authentication']));

				if ($mediatype['smtp_security'] == SMTP_CONNECTION_SECURITY_STARTTLS
						|| $mediatype['smtp_security'] == SMTP_CONNECTION_SECURITY_SSL_TLS) {
					$api_input_rules['fields'] += [
						'smtp_verify_peer' =>	['type' => API_INT32, 'in' => '0,1'],
						'smtp_verify_host' =>	['type' => API_INT32, 'in' => '0,1']
					];
				}

				if ($mediatype['smtp_authentication'] == SMTP_AUTHENTICATION_NORMAL) {
					$api_input_rules['fields'] += [
						'username' =>		['type' => API_STRING_UTF8, 'length' => DB::getFieldLength('media_type', 'username')],
						'passwd' =>			['type' => API_STRING_UTF8, 'length' => DB::getFieldLength('media_type', 'passwd')]
					];
				}

				if ($method === 'create' || $type != $db_mediatype['type']) {
					foreach (['smtp_server', 'smtp_helo', 'smtp_email'] as $field) {
						$api_input_rules['fields'][$field]['flags'] |= API_REQUIRED;
					}
				}
				break;

			case MEDIA_TYPE_EXEC:
				$api_input_rules['fields'] = [
					'exec_path' =>		['type' => API_STRING_UTF8, 'flags' => API_NOT_EMPTY, 'length' => DB::getFieldLength('media_type', 'exec_path')],
					'exec_params' =>	['type' => API_EXEC_PARAMS, 'length' => DB::getFieldLength('media_type', 'exec_params')]
				];

				if ($method === 'create' || $type != $db_mediatype['type']) {
					$api_input_rules['fields']['exec_path']['flags'] |= API_REQUIRED;
				}
				break;

			case MEDIA_TYPE_SMS:
				$api_input_rules['fields'] = [
					'gsm_modem' =>		['type' => API_STRING_UTF8, 'flags' => API_NOT_EMPTY, 'length' => DB::getFieldLength('media_type', 'gsm_modem')],
					'maxsessions' =>	['type' => API_INT32, 'in' => DB::getDefault('media_type', 'maxsessions')]
				];

				if ($method === 'create' || $type != $db_mediatype['type']) {
					$api_input_rules['fields']['gsm_modem']['flags'] |= API_REQUIRED;
				}
				break;

			case MEDIA_TYPE_WEBHOOK:
				$api_input_rules['fields'] = [
					'script' =>				['type' => API_STRING_UTF8, 'flags' => API_NOT_EMPTY, 'length' => DB::getFieldLength('media_type', 'script')],
					'timeout' =>			['type' => API_TIME_UNIT, 'in' => '1:'.SEC_PER_MIN, 'length' => DB::getFieldLength('media_type', 'timeout')],
					'process_tags' =>		['type' => API_INT32, 'in' => implode(',', [ZBX_MEDIA_TYPE_TAGS_DISABLED, ZBX_MEDIA_TYPE_TAGS_ENABLED])],
					'show_event_menu' =>	['type' => API_INT32, 'in' => implode(',', [ZBX_EVENT_MENU_HIDE, ZBX_EVENT_MENU_SHOW])],
					'parameters' =>			['type' => API_OBJECTS, 'uniq' => [['name']], 'fields' => [
						'name' =>				['type' => API_STRING_UTF8, 'flags' => API_REQUIRED | API_NOT_EMPTY, 'length' => DB::getFieldLength('media_type_param', 'name')],
						'value' =>				['type' => API_STRING_UTF8, 'length' => DB::getFieldLength('media_type_param', 'value')]
					]]
				];

				$mediatype += array_intersect_key($db_mediatype, array_flip(['show_event_menu']));

				if ($mediatype['show_event_menu'] == ZBX_EVENT_MENU_SHOW) {
					$api_input_rules['fields'] += [
						'event_menu_url' =>		['type' => API_URL, 'flags' => API_ALLOW_EVENT_TAGS_MACRO | API_NOT_EMPTY, 'length' => DB::getFieldLength('media_type', 'event_menu_url')],
						'event_menu_name' =>	['type' => API_STRING_UTF8, 'flags' => API_NOT_EMPTY, 'length' => DB::getFieldLength('media_type', 'event_menu_name')]
					];
				}

				if ($method === 'create' || $type != $db_mediatype['type']) {
					$api_input_rules['fields']['script']['flags'] |= API_REQUIRED;

					if ($mediatype['show_event_menu'] == ZBX_EVENT_MENU_SHOW) {
						$api_input_rules['fields']['event_menu_url']['flags'] |= API_REQUIRED;
						$api_input_rules['fields']['event_menu_name']['flags'] |= API_REQUIRED;
					}
				}
				break;
		}

		$api_input_rules['fields'] += [
			'smtp_server' =>			['type' => API_STRING_UTF8, 'in' => DB::getDefault('media_type', 'smtp_server')],
			'smtp_helo' =>				['type' => API_STRING_UTF8, 'in' => DB::getDefault('media_type', 'smtp_helo')],
			'smtp_email' =>				['type' => API_STRING_UTF8, 'in' => DB::getDefault('media_type', 'smtp_email')],
			'exec_path' =>				['type' => API_STRING_UTF8, 'in' => DB::getDefault('media_type', 'exec_path')],
			'gsm_modem' =>				['type' => API_STRING_UTF8, 'in' => DB::getDefault('media_type', 'gsm_modem')],
			'username' =>				['type' => API_STRING_UTF8, 'in' => DB::getDefault('media_type', 'username')],
			'passwd' =>					['type' => API_STRING_UTF8, 'in' => DB::getDefault('media_type', 'passwd')],
			'smtp_port' =>				['type' => API_INT32, 'in' => DB::getDefault('media_type', 'smtp_port')],
			'smtp_security' =>			['type' => API_INT32, 'in' => DB::getDefault('media_type', 'smtp_security')],
			'smtp_verify_peer' =>		['type' => API_INT32, 'in' => DB::getDefault('media_type', 'smtp_verify_peer')],
			'smtp_verify_host' =>		['type' => API_INT32, 'in' => DB::getDefault('media_type', 'smtp_verify_host')],
			'smtp_authentication' =>	['type' => API_INT32, 'in' => DB::getDefault('media_type', 'smtp_authentication')],
			'maxsessions' =>			['type' => API_INT32, 'in' => '0:100'],
			'exec_params' =>			['type' => API_STRING_UTF8, 'in' => DB::getDefault('media_type', 'exec_params')],
			'content_type' =>			['type' => API_INT32, 'in' => DB::getDefault('media_type', 'content_type')],
			'script' =>					['type' => API_STRING_UTF8, 'in' => DB::getDefault('media_type', 'script')],
			'timeout' =>				['type' => API_TIME_UNIT, 'in' => DB::getDefault('media_type', 'timeout')],
			'process_tags' =>			['type' => API_INT32, 'in' => DB::getDefault('media_type', 'process_tags')],
			'show_event_menu' =>		['type' => API_INT32, 'in' => DB::getDefault('media_type', 'show_event_menu')],
			'event_menu_url' =>			['type' => API_STRING_UTF8, 'in' => DB::getDefault('media_type', 'event_menu_url')],
			'event_menu_name' =>		['type' => API_STRING_UTF8, 'in' => DB::getDefault('media_type', 'event_menu_name')],
			'parameters' =>				['type' => API_OBJECT, 'fields' => []]
		];

		return $api_input_rules;
	}

	/**
	 * Update table "media_type_param" and populate mediatype.parameters by "mediatype_paramid" property.
	 *
	 * @static
	 *
	 * @param array      $mediatypes
	 * @param string     $method
	 * @param array|null $db_mediatypes
	 */
	private static function updateParameters(array &$mediatypes, string $method, array $db_mediatypes = null): void {
		$ins_params = [];
		$upd_params = [];
		$del_paramids = [];

		foreach ($mediatypes as &$mediatype) {
			if (!array_key_exists('parameters', $mediatype)) {
				continue;
			}

			$db_params = ($method === 'update')
				? array_column($db_mediatypes[$mediatype['mediatypeid']]['parameters'], null, 'name')
				: [];

			foreach ($mediatype['parameters'] as &$param) {
				if (array_key_exists($param['name'], $db_params)) {
					$db_param = $db_params[$param['name']];
					$param['mediatype_paramid'] = $db_param['mediatype_paramid'];
					unset($db_params[$db_param['name']]);

					$upd_param = DB::getUpdatedValues('media_type_param', $param, $db_param);

					if ($upd_param) {
						$upd_params[] = [
							'values' => $upd_param,
							'where' => ['mediatype_paramid' => $upd_param['mediatype_paramid']]
						];
					}
				}
				else {
					$ins_params[] = ['mediatypeid' => $mediatype['mediatypeid']] + $param;
				}
			}
			unset($param);

			$del_paramids = array_merge($del_paramids, array_column($db_params, 'mediatype_paramid'));
		}
		unset($mediatype);

		if ($del_paramids) {
			DB::delete('media_type_param', ['mediatype_paramid' => $del_paramids]);
		}

		if ($upd_params) {
			DB::update('media_type_param', $upd_params);
		}

		if ($ins_params) {
			$paramids = DB::insert('media_type_param', $ins_params);
		}

		foreach ($mediatypes as &$mediatype) {
			if (!array_key_exists('parameters', $mediatype)) {
				continue;
			}

			foreach ($mediatype['parameters'] as &$param) {
				if (!array_key_exists('mediatype_paramid', $param)) {
					$param['mediatype_paramid'] = array_shift($paramids);
				}
			}
			unset($param);
		}
		unset($mediatype);
	}

	/**
	 * Update table "media_type_message" and populate mediatype.message_templates by "mediatype_messageid" property.
	 *
	 * @static
	 *
	 * @param array      $mediatypes
	 * @param string     $method
	 * @param array|null $db_mediatypes
	 */
	private static function updateMessageTemplates(array &$mediatypes, string $method, array $db_mediatypes = null): void {
		$ins_messages = [];
		$upd_messages = [];
		$del_messageids = [];

		foreach ($mediatypes as &$mediatype) {
			if (!array_key_exists('message_templates', $mediatype)) {
				continue;
			}

			$db_messages = ($method === 'update') ? $db_mediatypes[$mediatype['mediatypeid']]['message_templates'] : [];

			foreach ($mediatype['message_templates'] as &$message) {
				$db_message = current(
					array_filter($db_messages, static function(array $db_message) use ($message): bool {
						return $message['eventsource'] == $db_message['eventsource']
							&& $message['recovery'] == $db_message['recovery'];
					})
				);

				if ($db_message) {
					$message['mediatype_messageid'] = $db_message['mediatype_messageid'];
					unset($db_messages[$db_message['mediatype_messageid']]);

					$upd_message = DB::getUpdatedValues('media_type_message', $message, $db_message);

					if ($upd_message) {
						$upd_messages[] = [
							'values' => $upd_message,
							'where' => ['mediatype_messageid' => $db_message['mediatype_messageid']]
						];
					}
				}
				else {
					$ins_messages[] = ['mediatypeid' => $mediatype['mediatypeid']] + $message;
				}
			}
			unset($message);

			$del_messageids = array_merge($del_messageids, array_keys($db_messages));
		}
		unset($mediatype);

		if ($del_messageids) {
			DB::delete('media_type_message', ['mediatype_messageid' => $del_messageids]);
		}

		if ($upd_messages) {
			DB::update('media_type_message', $upd_messages);
		}

		if ($ins_messages) {
			$messageids = DB::insert('media_type_message', $ins_messages);
		}

		foreach ($mediatypes as &$mediatype) {
			if (!array_key_exists('message_templates', $mediatype)) {
				continue;
			}

			foreach ($mediatype['message_templates'] as &$message) {
				if (!array_key_exists('mediatype_messageid', $message)) {
					$message['mediatype_messageid'] = array_shift($messageids);
				}
			}
			unset($message);
		}
		unset($mediatype);
	}

	/**
	 * @param array $mediatypeids
	 *
	 * @throws APIException if the input is invalid.
	 *
	 * @return array
	 */
	public function delete(array $mediatypeids): array {
		$api_input_rules = ['type' => API_IDS, 'flags' => API_NOT_EMPTY, 'uniq' => true];

		if (!CApiInputValidator::validate($api_input_rules, $mediatypeids, '/', $error)) {
			self::exception(ZBX_API_ERROR_PARAMETERS, $error);
		}

		$db_mediatypes = DB::select('media_type', [
			'output' => ['mediatypeid', 'name'],
			'mediatypeids' => $mediatypeids
		]);

		if (count($db_mediatypes) != count($mediatypeids)) {
			self::exception(ZBX_API_ERROR_PERMISSIONS, _('No permissions to referred object or it does not exist!'));
		}

		$actions = API::Action()->get([
			'output' => ['name'],
			'mediatypeids' => $mediatypeids,
			'limit' => 1
		]);

		if ($actions) {
			self::exception(ZBX_API_ERROR_PARAMETERS, _s('Media types used by action "%1$s".', $actions[0]['name']));
		}

		DB::delete('media_type', ['mediatypeid' => $mediatypeids]);

		self::addAuditLog(CAudit::ACTION_DELETE, CAudit::RESOURCE_MEDIA_TYPE, $db_mediatypes);

		return ['mediatypeids' => $mediatypeids];
	}

	protected function addRelatedObjects(array $options, array $result): array {
		$result = parent::addRelatedObjects($options, $result);

		// adding message templates
		if ($options['selectMessageTemplates'] !== null && $options['selectMessageTemplates'] != API_OUTPUT_COUNT) {
			$message_templates = [];
			$relation_map = $this->createRelationMap($result, 'mediatypeid', 'mediatype_messageid',
				'media_type_message'
			);
			$related_ids = $relation_map->getRelatedIds();

			if ($related_ids) {
				$message_templates = API::getApiService()->select('media_type_message', [
					'output' => $options['selectMessageTemplates'],
					'mediatype_messageids' => $related_ids,
					'preservekeys' => true
				]);
				$message_templates = $this->unsetExtraFields($message_templates, ['mediatype_messageid', 'mediatypeid'],
					[]
				);
			}

			$result = $relation_map->mapMany($result, $message_templates, 'message_templates');
		}

		// adding users
		if ($options['selectUsers'] !== null && $options['selectUsers'] != API_OUTPUT_COUNT) {
			$users = [];
			$relationMap = $this->createRelationMap($result, 'mediatypeid', 'userid', 'media');
			$related_ids = $relationMap->getRelatedIds();

			if ($related_ids) {
				$users = API::User()->get([
					'output' => $options['selectUsers'],
					'userids' => $related_ids,
					'preservekeys' => true
				]);
			}

			$result = $relationMap->mapMany($result, $users, 'users');
		}

		if ($this->outputIsRequested('parameters', $options['output'])) {
			foreach ($result as $mediatypeid => $mediatype) {
				$result[$mediatypeid]['parameters'] = [];
			}

			$parameters = DB::select('media_type_param', [
				'output' => ['mediatypeid', 'name', 'value'],
				'filter' => ['mediatypeid' => array_keys($result)]
			]);

			foreach ($parameters as $parameter) {
				$result[$parameter['mediatypeid']]['parameters'][] = [
					'name' => $parameter['name'],
					'value' => $parameter['value']
				];
			}
		}

		return $result;
	}

	/**
	 * Add existing webhook parameters and message templates to $db_mediatypes, regardless of whether they will be
	 * affected by the update.
	 *
	 * @static
	 *
	 * @param array $mediatypes
	 * @param array $db_mediatypes
	 */
	private static function addAffectedObjects(array $mediatypes, array &$db_mediatypes): void {
		$mediatypeids = ['parameters' => [], 'message_templates' => []];

<<<<<<< HEAD
		if ($type == MEDIA_TYPE_WEBHOOK) {
			$api_input_rules['fields'] += [
				'script' =>				['type' => API_STRING_UTF8, 'flags' => API_NOT_EMPTY, 'length' => DB::getFieldLength('media_type', 'script')],
				'timeout' =>			['type' => API_TIME_UNIT, 'flags' => API_NOT_EMPTY, 'length' => DB::getFieldLength('media_type', 'timeout'), 'in' => '1:60'],
				'process_tags' =>		['type' => API_INT32, 'in' => implode(',', [ZBX_MEDIA_TYPE_TAGS_DISABLED, ZBX_MEDIA_TYPE_TAGS_ENABLED])],
				'show_event_menu' =>	['type' => API_INT32, 'in' => implode(',', [ZBX_EVENT_MENU_HIDE, ZBX_EVENT_MENU_SHOW])],
				// Should be checked as string not as URL because it can contain macros tags.
				'event_menu_url' =>		['type' => API_URL, 'flags' => API_ALLOW_EVENT_TAGS_MACRO, 'length' => DB::getFieldLength('media_type', 'event_menu_url')],
				'event_menu_name' =>	['type' => API_STRING_UTF8, 'length' => DB::getFieldLength('media_type', 'event_menu_name')],
				'parameters' =>			['type' => API_OBJECTS, 'uniq' => [['name']], 'fields' => [
					'name' =>				['type' => API_STRING_UTF8, 'flags' => API_REQUIRED | API_NOT_EMPTY, 'length' => DB::getFieldLength('media_type_param', 'name')],
					'value' =>				['type' => API_STRING_UTF8, 'flags' => API_REQUIRED, 'length' => DB::getFieldLength('media_type_param', 'value')]
				]]
=======
		foreach ($mediatypes as $mediatype) {
			if (array_key_exists('parameters', $mediatype)) {
				$mediatypeids['parameters'][] = $mediatype['mediatypeid'];
				$db_mediatypes[$mediatype['mediatypeid']]['parameters'] = [];
			}

			if (array_key_exists('message_templates', $mediatype)) {
				$mediatypeids['message_templates'][] = $mediatype['mediatypeid'];
				$db_mediatypes[$mediatype['mediatypeid']]['message_templates'] = [];
			}
		}

		if ($mediatypeids['parameters']) {
			$options = [
				'output' => ['mediatype_paramid', 'mediatypeid', 'name', 'value'],
				'filter' => ['mediatypeid' => $mediatypeids['parameters']]
>>>>>>> 9da4ba9a
			];
			$db_params = DBselect(DB::makeSql('media_type_param', $options));

			while ($db_param = DBfetch($db_params)) {
				$db_mediatypes[$db_param['mediatypeid']]['parameters'][$db_param['mediatype_paramid']] =
					array_diff_key($db_param, array_flip(['mediatypeid']));
			}
		}

		if ($mediatypeids['message_templates']) {
			$options = [
				'output' => ['mediatype_messageid', 'mediatypeid', 'eventsource', 'recovery', 'subject', 'message'],
				'filter' => ['mediatypeid' => $mediatypeids['message_templates']]
			];
			$db_messages = DBselect(DB::makeSql('media_type_message', $options));

			while ($db_message = DBfetch($db_messages)) {
				$db_mediatypes[$db_message['mediatypeid']]['message_templates'][$db_message['mediatype_messageid']] =
					array_diff_key($db_message, array_flip(['mediatypeid']));
			}
		}
	}
}<|MERGE_RESOLUTION|>--- conflicted
+++ resolved
@@ -183,90 +183,8 @@
 		}
 		unset($mediatype);
 
-<<<<<<< HEAD
-		$simple_interval_parser = new CSimpleIntervalParser();
-
-		foreach ($mediatypes as $i => $mediatype) {
-			// Check if media type already exists.
-			$db_mediatype = API::getApiService()->select('media_type', [
-				'output' => ['name'],
-				'filter' => ['name' => $mediatype['name']],
-				'limit' => 1
-			]);
-
-			if ($db_mediatype) {
-				self::exception(ZBX_API_ERROR_PARAMETERS, _s('Media type "%1$s" already exists.', $mediatype['name']));
-			}
-
-			// Check additional fields and values depending on media type.
-			$this->checkRequiredFieldsByType($mediatype);
-
-			switch ($mediatype['type']) {
-				case MEDIA_TYPE_EMAIL:
-					if (array_key_exists('smtp_authentication', $mediatype)) {
-						$smtp_authentication_validator = new CLimitedSetValidator([
-							'values' => [SMTP_AUTHENTICATION_NONE, SMTP_AUTHENTICATION_NORMAL]
-						]);
-
-						if (!$smtp_authentication_validator->validate($mediatype['smtp_authentication'])) {
-							self::exception(ZBX_API_ERROR_PARAMETERS, _s(
-								'Incorrect value "%1$s" in field "%2$s" for media type "%3$s".',
-								$mediatype['smtp_authentication'],
-								'smtp_authentication',
-								$mediatype['name']
-							));
-						}
-					}
-
-					// Validate optional 'smtp_port' field.
-					if (array_key_exists('smtp_port', $mediatype) && !validatePortNumber($mediatype['smtp_port'])) {
-						self::exception(ZBX_API_ERROR_PARAMETERS, _s(
-							'Incorrect value "%1$s" in field "%2$s" for media type "%3$s".',
-							$mediatype['smtp_port'],
-							'smtp_port',
-							$mediatype['name']
-						));
-					}
-
-					// Validate optional field 'smtp_security'.
-					if (array_key_exists('smtp_security', $mediatype)) {
-						$smtp_security_validator = new CLimitedSetValidator([
-							'values' => [
-								SMTP_CONNECTION_SECURITY_NONE,
-								SMTP_CONNECTION_SECURITY_STARTTLS,
-								SMTP_CONNECTION_SECURITY_SSL_TLS
-							]
-						]);
-
-						if (!$smtp_security_validator->validate($mediatype['smtp_security'])) {
-							self::exception(ZBX_API_ERROR_PARAMETERS, _s(
-								'Incorrect value "%1$s" in field "%2$s" for media type "%3$s".',
-								$mediatype['smtp_security'],
-								'smtp_security',
-								$mediatype['name']
-							));
-						}
-					}
-
-					// Validate optional field 'smtp_verify_peer'.
-					if (array_key_exists('smtp_verify_peer', $mediatype)) {
-						$smtp_verify_peer_validator = new CLimitedSetValidator([
-							'values' => [0, 1]
-						]);
-
-						if (!$smtp_verify_peer_validator->validate($mediatype['smtp_verify_peer'])) {
-							self::exception(ZBX_API_ERROR_PARAMETERS, _s(
-								'Incorrect value "%1$s" in field "%2$s" for media type "%3$s".',
-								$mediatype['smtp_verify_peer'],
-								'smtp_verify_peer',
-								$mediatype['name']
-							));
-						}
-					}
-=======
 		self::updateParameters($mediatypes, __FUNCTION__);
 		self::updateMessageTemplates($mediatypes, __FUNCTION__);
->>>>>>> 9da4ba9a
 
 		self::addAuditLog(CAudit::ACTION_ADD, CAudit::RESOURCE_MEDIA_TYPE, $mediatypes);
 
@@ -647,7 +565,7 @@
 			case MEDIA_TYPE_WEBHOOK:
 				$api_input_rules['fields'] = [
 					'script' =>				['type' => API_STRING_UTF8, 'flags' => API_NOT_EMPTY, 'length' => DB::getFieldLength('media_type', 'script')],
-					'timeout' =>			['type' => API_TIME_UNIT, 'in' => '1:'.SEC_PER_MIN, 'length' => DB::getFieldLength('media_type', 'timeout')],
+					'timeout' =>			['type' => API_TIME_UNIT, 'flags' => API_NOT_EMPTY, 'in' => '1:'.SEC_PER_MIN, 'length' => DB::getFieldLength('media_type', 'timeout')],
 					'process_tags' =>		['type' => API_INT32, 'in' => implode(',', [ZBX_MEDIA_TYPE_TAGS_DISABLED, ZBX_MEDIA_TYPE_TAGS_ENABLED])],
 					'show_event_menu' =>	['type' => API_INT32, 'in' => implode(',', [ZBX_EVENT_MENU_HIDE, ZBX_EVENT_MENU_SHOW])],
 					'parameters' =>			['type' => API_OBJECTS, 'uniq' => [['name']], 'fields' => [
@@ -973,21 +891,6 @@
 	private static function addAffectedObjects(array $mediatypes, array &$db_mediatypes): void {
 		$mediatypeids = ['parameters' => [], 'message_templates' => []];
 
-<<<<<<< HEAD
-		if ($type == MEDIA_TYPE_WEBHOOK) {
-			$api_input_rules['fields'] += [
-				'script' =>				['type' => API_STRING_UTF8, 'flags' => API_NOT_EMPTY, 'length' => DB::getFieldLength('media_type', 'script')],
-				'timeout' =>			['type' => API_TIME_UNIT, 'flags' => API_NOT_EMPTY, 'length' => DB::getFieldLength('media_type', 'timeout'), 'in' => '1:60'],
-				'process_tags' =>		['type' => API_INT32, 'in' => implode(',', [ZBX_MEDIA_TYPE_TAGS_DISABLED, ZBX_MEDIA_TYPE_TAGS_ENABLED])],
-				'show_event_menu' =>	['type' => API_INT32, 'in' => implode(',', [ZBX_EVENT_MENU_HIDE, ZBX_EVENT_MENU_SHOW])],
-				// Should be checked as string not as URL because it can contain macros tags.
-				'event_menu_url' =>		['type' => API_URL, 'flags' => API_ALLOW_EVENT_TAGS_MACRO, 'length' => DB::getFieldLength('media_type', 'event_menu_url')],
-				'event_menu_name' =>	['type' => API_STRING_UTF8, 'length' => DB::getFieldLength('media_type', 'event_menu_name')],
-				'parameters' =>			['type' => API_OBJECTS, 'uniq' => [['name']], 'fields' => [
-					'name' =>				['type' => API_STRING_UTF8, 'flags' => API_REQUIRED | API_NOT_EMPTY, 'length' => DB::getFieldLength('media_type_param', 'name')],
-					'value' =>				['type' => API_STRING_UTF8, 'flags' => API_REQUIRED, 'length' => DB::getFieldLength('media_type_param', 'value')]
-				]]
-=======
 		foreach ($mediatypes as $mediatype) {
 			if (array_key_exists('parameters', $mediatype)) {
 				$mediatypeids['parameters'][] = $mediatype['mediatypeid'];
@@ -1004,7 +907,6 @@
 			$options = [
 				'output' => ['mediatype_paramid', 'mediatypeid', 'name', 'value'],
 				'filter' => ['mediatypeid' => $mediatypeids['parameters']]
->>>>>>> 9da4ba9a
 			];
 			$db_params = DBselect(DB::makeSql('media_type_param', $options));
 
