--- conflicted
+++ resolved
@@ -158,9 +158,6 @@
 			CWebUser::checkAccess(CRoleHelper::UI_CONFIGURATION_TEMPLATES)
 				? (new CMenuItem(_('Templates')))
 					->setUrl(new CUrl('templates.php'), 'templates.php')
-<<<<<<< HEAD
-					->setAliases(['template.dashboard.list', 'template.dashboard.edit'])
-=======
 					->setAliases([
 						'template.dashboard.list', 'template.dashboard.edit', 'items.php?context=template',
 						'triggers.php?context=template', 'graphs.php?context=template',
@@ -168,23 +165,16 @@
 						'trigger_prototypes.php?context=template', 'host_prototypes.php?context=template',
 						'httpconf.php?context=template', 'conf.import.php?rules_preset=template'
 					])
->>>>>>> 79a8ae47
 				: null,
 			CWebUser::checkAccess(CRoleHelper::UI_CONFIGURATION_HOSTS)
 				? (new CMenuItem(_('Hosts')))
 					->setUrl(new CUrl('hosts.php'), 'hosts.php')
 					->setAliases([
-<<<<<<< HEAD
-						'items.php', 'triggers.php', 'graphs.php', 'application.list', 'application.edit',
-						'host_discovery.php', 'disc_prototypes.php', 'trigger_prototypes.php',
-						'host_prototypes.php', 'httpconf.php'
-=======
 						'application.list', 'application.edit', 'items.php?context=host', 'triggers.php?context=host',
 						'graphs.php?context=host', 'host_discovery.php?context=host',
 						'disc_prototypes.php?context=host', 'trigger_prototypes.php?context=host',
 						'host_prototypes.php?context=host', 'httpconf.php?context=host',
 						'conf.import.php?rules_preset=host'
->>>>>>> 79a8ae47
 					])
 				: null,
 			CWebUser::checkAccess(CRoleHelper::UI_CONFIGURATION_MAINTENANCE)
@@ -314,28 +304,11 @@
 				: null,
 			CWebUser::checkAccess(CRoleHelper::UI_ADMINISTRATION_QUEUE)
 				? (new CMenuItem(_('Queue')))
-<<<<<<< HEAD
 					->setSubMenu(new CMenu([
-						(new CMenuItem(_('Queue overview')))
-							->setUrl(
-								(new CUrl('queue.php'))->setArgument('config', QUEUE_OVERVIEW),
-								'queue.php?config='.QUEUE_OVERVIEW
-							),
-						(new CMenuItem(_('Queue overview by proxy')))
-							->setUrl(
-								(new CUrl('queue.php'))->setArgument('config', QUEUE_OVERVIEW_BY_PROXY),
-								'queue.php?config='.QUEUE_OVERVIEW_BY_PROXY
-							),
-						(new CMenuItem(_('Queue details')))
-							->setUrl(
-								(new CUrl('queue.php'))->setArgument('config', QUEUE_DETAILS),
-								'queue.php?config='.QUEUE_DETAILS
-							)
+						(new CMenuItem(_('Queue overview')))->setAction('queue.overview'),
+						(new CMenuItem(_('Queue overview by proxy')))->setAction('queue.overview.proxy'),
+						(new CMenuItem(_('Queue details')))->setAction('queue.details')
 					]))
-=======
-					->setAction('queue.overview')
-					->setAliases(['queue.details', 'queue.overview', 'queue.overview.proxy'])
->>>>>>> 79a8ae47
 				: null
 		];
 		$submenu_administration = array_filter($submenu_administration);
