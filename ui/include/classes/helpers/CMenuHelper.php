--- conflicted
+++ resolved
@@ -197,41 +197,6 @@
 			CWebUser::checkAccess(CRoleHelper::UI_CONFIGURATION_MAINTENANCE)
 				? (new CMenuItem(_('Maintenance')))->setUrl(new CUrl('maintenance.php'), 'maintenance.php')
 				: null,
-<<<<<<< HEAD
-			CWebUser::checkAccess(CRoleHelper::UI_CONFIGURATION_ACTIONS)
-				? (new CMenuItem(_('Actions')))
-					->setSubMenu(new CMenu([
-						(new CMenuItem(_('Trigger actions')))
-							->setUrl(
-								(new CUrl('zabbix.php'))
-									->setArgument('action', 'action.list')
-									->setArgument('eventsource', EVENT_SOURCE_TRIGGERS),
-								'action.list',
-							),
-						(new CMenuItem(_('Discovery actions')))
-							->setUrl((new CUrl('zabbix.php'))
-								->setArgument('action', 'action.list')
-								->setArgument('eventsource', EVENT_SOURCE_DISCOVERY)
-							),
-						(new CMenuItem(_('Autoregistration actions')))
-							->setUrl((new CUrl('zabbix.php'))
-							->setArgument('action', 'action.list')
-							->setArgument('eventsource', EVENT_SOURCE_AUTOREGISTRATION)
-							),
-						(new CMenuItem(_('Internal actions')))
-							->setUrl((new CUrl('zabbix.php'))
-							->setArgument('action', 'action.list')
-							->setArgument('eventsource', EVENT_SOURCE_INTERNAL)
-							),
-						(new CMenuItem(_('Service actions')))
-							->setUrl((new CUrl('zabbix.php'))
-								->setArgument('action', 'action.list')
-								->setArgument('eventsource', EVENT_SOURCE_SERVICE)
-							)
-					]))
-				: null,
-=======
->>>>>>> d914b835
 			CWebUser::checkAccess(CRoleHelper::UI_CONFIGURATION_EVENT_CORRELATION)
 				? (new CMenuItem(_('Event correlation')))
 					->setAction('correlation.list')
@@ -265,37 +230,42 @@
 						CWebUser::checkAccess(CRoleHelper::UI_CONFIGURATION_TRIGGER_ACTIONS)
 							? (new CMenuItem(_('Trigger actions')))
 								->setUrl(
-									(new CUrl('actionconf.php'))->setArgument('eventsource', EVENT_SOURCE_TRIGGERS),
-									'actionconf.php?eventsource='.EVENT_SOURCE_TRIGGERS
+									(new CUrl('zabbix.php'))
+										->setArgument('action', 'action.list')
+										->setArgument('eventsource', EVENT_SOURCE_TRIGGERS),
+									'action.list'
 								)
 							: null,
 						CWebUser::checkAccess(CRoleHelper::UI_CONFIGURATION_SERVICE_ACTIONS)
 							? (new CMenuItem(_('Service actions')))
 								->setUrl(
-									(new CUrl('actionconf.php'))->setArgument('eventsource', EVENT_SOURCE_SERVICE),
-									'actionconf.php?eventsource='.EVENT_SOURCE_SERVICE
+									(new CUrl('zabbix.php'))
+										->setArgument('action', 'action.list')
+										->setArgument('eventsource', EVENT_SOURCE_SERVICE)
 								)
 							: null,
 						CWebUser::checkAccess(CRoleHelper::UI_CONFIGURATION_DISCOVERY_ACTIONS)
 							? (new CMenuItem(_('Discovery actions')))
 								->setUrl(
-									(new CUrl('actionconf.php'))->setArgument('eventsource', EVENT_SOURCE_DISCOVERY),
-									'actionconf.php?eventsource='.EVENT_SOURCE_DISCOVERY
+									(new CUrl('zabbix.php'))
+										->setArgument('action', 'action.list')
+										->setArgument('eventsource', EVENT_SOURCE_DISCOVERY)
 								)
 							: null,
 						CWebUser::checkAccess(CRoleHelper::UI_CONFIGURATION_AUTOREGISTRATION_ACTIONS)
 							? (new CMenuItem(_('Autoregistration actions')))
 								->setUrl(
-									(new CUrl('actionconf.php'))
-										->setArgument('eventsource', EVENT_SOURCE_AUTOREGISTRATION),
-										'actionconf.php?eventsource='.EVENT_SOURCE_AUTOREGISTRATION
+									(new CUrl('zabbix.php'))
+										->setArgument('action', 'action.list')
+										->setArgument('eventsource', EVENT_SOURCE_AUTOREGISTRATION)
 								)
 							: null,
 						CWebUser::checkAccess(CRoleHelper::UI_CONFIGURATION_INTERNAL_ACTIONS)
 							? (new CMenuItem(_('Internal actions')))
 								->setUrl(
-									(new CUrl('actionconf.php'))->setArgument('eventsource', EVENT_SOURCE_INTERNAL),
-									'actionconf.php?eventsource='.EVENT_SOURCE_INTERNAL
+									(new CUrl('zabbix.php'))
+										->setArgument('action', 'action.list')
+										->setArgument('eventsource', EVENT_SOURCE_INTERNAL)
 								)
 							: null
 					])))
