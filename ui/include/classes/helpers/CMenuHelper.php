<?php declare(strict_types = 0);
/*
** Zabbix
** Copyright (C) 2001-2023 Zabbix SIA
**
** This program is free software; you can redistribute it and/or modify
** it under the terms of the GNU General Public License as published by
** the Free Software Foundation; either version 2 of the License, or
** (at your option) any later version.
**
** This program is distributed in the hope that it will be useful,
** but WITHOUT ANY WARRANTY; without even the implied warranty of
** MERCHANTABILITY or FITNESS FOR A PARTICULAR PURPOSE. See the
** GNU General Public License for more details.
**
** You should have received a copy of the GNU General Public License
** along with this program; if not, write to the Free Software
** Foundation, Inc., 51 Franklin Street, Fifth Floor, Boston, MA  02110-1301, USA.
**/


class CMenuHelper {

	/**
	 * Get main menu element.
	 *
	 * @throws Exception
	 * @return CMenu
	 */
	public static function getMainMenu(): CMenu {
		$menu = new CMenu();

		if (CWebUser::checkAccess(CRoleHelper::UI_MONITORING_DASHBOARD)) {
			$menu->add(
				(new CMenuItem(_('Dashboards')))
					->setId('dashboard')
					->setIcon(ZBX_ICON_DASHBOARD)
					->setAction('dashboard.view')
					->setAliases(['dashboard.list'])
			);
		}

		$submenu_monitoring = [
			CWebUser::checkAccess(CRoleHelper::UI_MONITORING_PROBLEMS)
				? (new CMenuItem(_('Problems')))
					->setAction('problem.view')
					->setAliases(['tr_events.php'])
				: null,
			CWebUser::checkAccess(CRoleHelper::UI_MONITORING_HOSTS)
				? (new CMenuItem(_('Hosts')))
					->setAction('host.view')
					->setAliases([
						'web.view', 'charts.view', 'chart2.php', 'chart3.php', 'chart6.php', 'chart7.php',
						'httpdetails.php', 'host.dashboard.view'
					])
				: null,
			CWebUser::checkAccess(CRoleHelper::UI_MONITORING_LATEST_DATA)
				? (new CMenuItem(_('Latest data')))
					->setAction('latest.view')
					->setAliases(['history.php', 'chart.php'])
				: null,
			CWebUser::checkAccess(CRoleHelper::UI_MONITORING_MAPS)
				? (new CMenuItem(_('Maps')))
					->setAction('map.view')
					->setAliases(['image.php', 'sysmaps.php', 'sysmap.php', 'map.php'])
				: null,
			CWebUser::checkAccess(CRoleHelper::UI_MONITORING_DISCOVERY)
				? (new CMenuItem(_('Discovery')))->setAction('discovery.view')
				: null
		];
		$submenu_monitoring = array_filter($submenu_monitoring);

		if ($submenu_monitoring) {
			$menu->add(
				(new CMenuItem(_('Monitoring')))
					->setId('view')
					->setIcon(ZBX_ICON_EYE_ALT)
					->setSubMenu(new CMenu($submenu_monitoring))
			);
		}

		$submenu_services = [
			CWebUser::checkAccess(CRoleHelper::UI_SERVICES_SERVICES)
				? (new CMenuItem(_('Services')))
					->setAction('service.list')
					->setAliases(['service.list.edit'])
				: null,
			CWebUser::checkAccess(CRoleHelper::UI_SERVICES_SLA)
				? (new CMenuItem(_('SLA')))
					->setAction('sla.list')
				: null,
			CWebUser::checkAccess(CRoleHelper::UI_SERVICES_SLA_REPORT)
				? (new CMenuItem(_('SLA report')))
					->setAction('slareport.list')
				: null
		];

		$submenu_services = array_filter($submenu_services);

		if ($submenu_services) {
			$menu->add(
				(new CMenuItem(_('Services')))
					->setId('services')
					->setIcon(ZBX_ICON_HIERARCHY)
					->setSubMenu(new CMenu($submenu_services))
			);
		}

		$submenu_inventory = [
			CWebUser::checkAccess(CRoleHelper::UI_INVENTORY_OVERVIEW)
				? (new CMenuItem(_('Overview')))
					->setUrl(new CUrl('hostinventoriesoverview.php'), 'hostinventoriesoverview.php')
				: null,
			CWebUser::checkAccess(CRoleHelper::UI_INVENTORY_HOSTS)
				? (new CMenuItem(_('Hosts')))->setUrl(new CUrl('hostinventories.php'), 'hostinventories.php')
				: null
		];
		$submenu_inventory = array_filter($submenu_inventory);

		if ($submenu_inventory) {
			$menu->add(
				(new CMenuItem(_('Inventory')))
					->setId('cm')
					->setIcon(ZBX_ICON_LIST)
					->setSubMenu(new CMenu($submenu_inventory))
			);
		}

		$submenu_reports = [
			CWebUser::checkAccess(CRoleHelper::UI_REPORTS_SYSTEM_INFO)
				? (new CMenuItem(_('System information')))->setAction('report.status')
				: null,
			CWebUser::checkAccess(CRoleHelper::UI_REPORTS_SCHEDULED_REPORTS)
				? (new CMenuItem(_('Scheduled reports')))
					->setAction('scheduledreport.list')
					->setAliases(['scheduledreport.edit'])
				: null,
			CWebUser::checkAccess(CRoleHelper::UI_REPORTS_AVAILABILITY_REPORT)
				? (new CMenuItem(_('Availability report')))
					->setUrl(new CUrl('report2.php'), 'report2.php')
					->setAliases(['chart4.php'])
				: null,
			CWebUser::checkAccess(CRoleHelper::UI_REPORTS_TOP_TRIGGERS)
				? (new CMenuItem(_('Top 100 triggers')))->setAction('toptriggers.list')
				: null,
			CWebUser::checkAccess(CRoleHelper::UI_REPORTS_AUDIT)
				? (new CMenuItem(_('Audit log')))->setAction('auditlog.list')
				: null,
			CWebUser::checkAccess(CRoleHelper::UI_REPORTS_ACTION_LOG)
				? (new CMenuItem(_('Action log')))->setAction('actionlog.list')
				: null,
			CWebUser::checkAccess(CRoleHelper::UI_REPORTS_NOTIFICATIONS)
				? (new CMenuItem(_('Notifications')))->setUrl(new CUrl('report4.php'), 'report4.php')
				: null
		];
		$submenu_reports = array_filter($submenu_reports);

		if ($submenu_reports) {
			$menu->add(
				(new CMenuItem(_('Reports')))
					->setId('reports')
					->setIcon(ZBX_ICON_REPORT)
					->setSubMenu(new CMenu($submenu_reports))
			);
		}

		$submenu_data_collection = [
			CWebUser::checkAccess(CRoleHelper::UI_CONFIGURATION_TEMPLATE_GROUPS)
				? (new CMenuItem(_('Template groups')))->setAction('templategroup.list')
					->setAliases(['templategroup.edit'])
				: null,
			CWebUser::checkAccess(CRoleHelper::UI_CONFIGURATION_HOST_GROUPS)
				? (new CMenuItem(_('Host groups')))->setAction('hostgroup.list')
					->setAliases(['hostgroup.edit'])
				: null,
			CWebUser::checkAccess(CRoleHelper::UI_CONFIGURATION_TEMPLATES)
				? (new CMenuItem(_('Templates')))
					->setAction('template.list')
					->setAliases([
<<<<<<< HEAD
						'template.dashboard.list', 'template.dashboard.edit', 'item.list?context=template',
						'triggers.php?context=template', 'graphs.php?context=template',
						'host_discovery.php?context=template', 'item.prototype.list?context=template',
						'trigger_prototypes.php?context=template', 'host_prototypes.php?context=template',
=======
						'template.dashboard.list', 'template.dashboard.edit', 'items.php?context=template',
						'trigger.list?context=template', 'graphs.php?context=template',
						'host_discovery.php?context=template', 'disc_prototypes.php?context=template',
						'trigger.prototype.list?context=template', 'host_prototypes.php?context=template',
>>>>>>> ed41bf12
						'httpconf.php?context=template'
					])
				: null,
			CWebUser::checkAccess(CRoleHelper::UI_CONFIGURATION_HOSTS)
				? (new CMenuItem(_('Hosts')))
					->setAction('host.list')
					->setAliases([
<<<<<<< HEAD
						'item.list?context=host', 'triggers.php?context=host', 'graphs.php?context=host',
						'host_discovery.php?context=host', 'item.prototype.list?context=host',
						'trigger_prototypes.php?context=host', 'host_prototypes.php?context=host',
=======
						'items.php?context=host', 'trigger.list?context=host', 'graphs.php?context=host',
						'host_discovery.php?context=host', 'disc_prototypes.php?context=host',
						'trigger.prototype.list?context=host', 'host_prototypes.php?context=host',
>>>>>>> ed41bf12
						'httpconf.php?context=host', 'host.edit'
					])
				: null,
			CWebUser::checkAccess(CRoleHelper::UI_CONFIGURATION_MAINTENANCE)
				? (new CMenuItem(_('Maintenance')))->setAction('maintenance.list')
				: null,
			CWebUser::checkAccess(CRoleHelper::UI_CONFIGURATION_EVENT_CORRELATION)
				? (new CMenuItem(_('Event correlation')))
					->setAction('correlation.list')
					->setAliases(['correlation.edit'])
				: null,
			CWebUser::checkAccess(CRoleHelper::UI_CONFIGURATION_DISCOVERY)
				? (new CMenuItem(_('Discovery')))
					->setAction('discovery.list')
					->setAliases(['discovery.edit'])
				: null
		];
		$submenu_data_collection = array_filter($submenu_data_collection);

		if ($submenu_data_collection) {
			$menu->add(
				(new CMenuItem(_('Data collection')))
					->setId('config')
					->setIcon(ZBX_ICON_DOWNLOAD)
					->setSubMenu(new CMenu($submenu_data_collection))
			);
		}

		$submenu_alerts = [
			(CWebUser::checkAccess(CRoleHelper::UI_CONFIGURATION_TRIGGER_ACTIONS) ||
			CWebUser::checkAccess(CRoleHelper::UI_CONFIGURATION_SERVICE_ACTIONS) ||
			CWebUser::checkAccess(CRoleHelper::UI_CONFIGURATION_DISCOVERY_ACTIONS) ||
			CWebUser::checkAccess(CRoleHelper::UI_CONFIGURATION_AUTOREGISTRATION_ACTIONS) ||
			CWebUser::checkAccess(CRoleHelper::UI_CONFIGURATION_INTERNAL_ACTIONS))
				? (new CMenuItem(_('Actions')))
					->setSubMenu(new CMenu(array_filter([
						CWebUser::checkAccess(CRoleHelper::UI_CONFIGURATION_TRIGGER_ACTIONS)
							? (new CMenuItem(_('Trigger actions')))
								->setUrl(
									(new CUrl('zabbix.php'))
										->setArgument('action', 'action.list')
										->setArgument('eventsource', EVENT_SOURCE_TRIGGERS),
									'action.list?eventsource='.EVENT_SOURCE_TRIGGERS
								)
							: null,
						CWebUser::checkAccess(CRoleHelper::UI_CONFIGURATION_SERVICE_ACTIONS)
							? (new CMenuItem(_('Service actions')))
								->setUrl(
									(new CUrl('zabbix.php'))
										->setArgument('action', 'action.list')
										->setArgument('eventsource', EVENT_SOURCE_SERVICE),
									'action.list?eventsource='.EVENT_SOURCE_SERVICE
								)
							: null,
						CWebUser::checkAccess(CRoleHelper::UI_CONFIGURATION_DISCOVERY_ACTIONS)
							? (new CMenuItem(_('Discovery actions')))
								->setUrl(
									(new CUrl('zabbix.php'))
										->setArgument('action', 'action.list')
										->setArgument('eventsource', EVENT_SOURCE_DISCOVERY),
									'action.list?eventsource='.EVENT_SOURCE_DISCOVERY
								)
							: null,
						CWebUser::checkAccess(CRoleHelper::UI_CONFIGURATION_AUTOREGISTRATION_ACTIONS)
							? (new CMenuItem(_('Autoregistration actions')))
								->setUrl(
									(new CUrl('zabbix.php'))
										->setArgument('action', 'action.list')
										->setArgument('eventsource', EVENT_SOURCE_AUTOREGISTRATION),
									'action.list?eventsource='.EVENT_SOURCE_AUTOREGISTRATION
								)
							: null,
						CWebUser::checkAccess(CRoleHelper::UI_CONFIGURATION_INTERNAL_ACTIONS)
							? (new CMenuItem(_('Internal actions')))
								->setUrl(
									(new CUrl('zabbix.php'))
										->setArgument('action', 'action.list')
										->setArgument('eventsource', EVENT_SOURCE_INTERNAL),
									'action.list?eventsource='.EVENT_SOURCE_INTERNAL
								)
							: null
					])))
				: null,
			CWebUser::checkAccess(CRoleHelper::UI_ADMINISTRATION_MEDIA_TYPES)
				? (new CMenuItem(_('Media types')))
					->setAction('mediatype.list')
					->setAliases(['mediatype.edit'])
				: null,
			CWebUser::checkAccess(CRoleHelper::UI_ADMINISTRATION_SCRIPTS)
				? (new CMenuItem(_('Scripts')))
					->setAction('script.list')
					->setAliases(['script.edit'])
				: null
		];
		$submenu_alerts = array_filter($submenu_alerts);

		if ($submenu_alerts) {
			$menu->add(
				(new CMenuItem(_('Alerts')))
					->setId('alerts')
					->setIcon(ZBX_ICON_ENVELOPE)
					->setSubMenu(new CMenu($submenu_alerts))
			);
		}

		$submenu_users = [
			CWebUser::checkAccess(CRoleHelper::UI_ADMINISTRATION_USER_GROUPS)
				? (new CMenuItem(_('User groups')))
					->setAction('usergroup.list')
					->setAliases(['usergroup.edit'])
				: null,
			CWebUser::checkAccess(CRoleHelper::UI_ADMINISTRATION_USER_ROLES)
				? (new CMenuItem(_('User roles')))
					->setAction('userrole.list')
					->setAliases(['userrole.edit'])
				: null,
			CWebUser::checkAccess(CRoleHelper::UI_ADMINISTRATION_USERS)
				? (new CMenuItem(_('Users')))
					->setAction('user.list')
					->setAliases(['user.edit'])
				: null,
			(!CWebUser::isGuest() && CWebUser::checkAccess(CRoleHelper::UI_ADMINISTRATION_API_TOKENS) &&
				CWebUser::checkAccess(CRoleHelper::ACTIONS_MANAGE_API_TOKENS))
				? (new CMenuItem(_('API tokens')))
					->setAction('token.list')
				: null,
			CWebUser::checkAccess(CRoleHelper::UI_ADMINISTRATION_AUTHENTICATION)
				? (new CMenuItem(_('Authentication')))
					->setAction('authentication.edit')
				: null
		];
		$submenu_users = array_filter($submenu_users);

		if ($submenu_users) {
			$menu->add(
				(new CMenuItem(_('Users')))
					->setId('users-menu')
					->setIcon(ZBX_ICON_USERS)
					->setSubMenu(new CMenu($submenu_users))
			);
		}

		$submenu_administration = [
			CWebUser::checkAccess(CRoleHelper::UI_ADMINISTRATION_GENERAL)
				? (new CMenuItem(_('General')))
					->setSubMenu(new CMenu(array_filter([
						(new CMenuItem(_('GUI')))
							->setAction('gui.edit'),
						(new CMenuItem(_('Autoregistration')))
							->setAction('autoreg.edit'),
						(new CMenuItem(_('Timeouts')))
							->setAction('timeouts.edit'),
						(new CMenuItem(_('Images')))
							->setAction('image.list')
							->setAliases(['image.edit']),
						(new CMenuItem(_('Icon mapping')))
							->setAction('iconmap.list')
							->setAliases(['iconmap.edit']),
						(new CMenuItem(_('Regular expressions')))
							->setAction('regex.list')
							->setAliases(['regex.edit']),
						(new CMenuItem(_('Trigger displaying options')))
							->setAction('trigdisplay.edit'),
						(new CMenuItem(_('Geographical maps')))
							->setAction('geomaps.edit'),
						(new CMenuItem(_('Modules')))
							->setAction('module.list')
							->setAliases(['module.edit', 'module.scan']),
						(new CMenuItem(_('Connectors')))
							->setAction('connector.list')
							->setAliases(['connector.edit']),
						(new CMenuItem(_('Other')))
							->setAction('miscconfig.edit')
					])))
				: null,
			CWebUser::checkAccess(CRoleHelper::UI_ADMINISTRATION_AUDIT_LOG)
				? (new CMenuItem(_('Audit log')))
					->setAction('audit.settings.edit')
				: null,
			CWebUser::checkAccess(CRoleHelper::UI_ADMINISTRATION_HOUSEKEEPING)
				? (new CMenuItem(_('Housekeeping')))
					->setAction('housekeeping.edit')
				: null,
			CWebUser::checkAccess(CRoleHelper::UI_ADMINISTRATION_PROXIES)
				? (new CMenuItem(_('Proxies')))
					->setAction('proxy.list')
					->setAliases(['proxy.edit'])
				: null,
			CWebUser::checkAccess(CRoleHelper::UI_ADMINISTRATION_MACROS)
				? (new CMenuItem(_('Macros')))
					->setAction('macros.edit')
				: null,
			CWebUser::checkAccess(CRoleHelper::UI_ADMINISTRATION_QUEUE)
				? (new CMenuItem(_('Queue')))
					->setSubMenu(new CMenu([
						(new CMenuItem(_('Queue overview')))
							->setAction('queue.overview'),
						(new CMenuItem(_('Queue overview by proxy')))
							->setAction('queue.overview.proxy'),
						(new CMenuItem(_('Queue details')))
							->setAction('queue.details')
					]))
				: null
		];
		$submenu_administration = array_filter($submenu_administration);

		if ($submenu_administration) {
			$menu->add(
				(new CMenuItem(_('Administration')))
					->setId('admin')
					->setIcon(ZBX_ICON_COG)
					->setSubMenu(new CMenu($submenu_administration))
			);
		}

		return $menu;
	}

	/**
	 * Get user menu element.
	 *
	 * @return CMenu
	 */
	public static function getUserMenu(): CMenu {
		$menu = new CMenu();

		if (!CBrandHelper::isRebranded()) {
			$lang = CWebUser::getLang();
			$menu
				->add(
					(new CMenuItem(_('Support')))
						->setIcon(ZBX_ICON_SUPPORT)
						->setUrl(new CUrl(getSupportUrl($lang)))
						->setTitle(_('Zabbix Technical Support'))
						->setTarget('_blank')
				)
				->add(
					(new CMenuItem(_('Integrations')))
						->setIcon(ZBX_ICON_Z)
						->setUrl(new CUrl(getIntegrationsUrl($lang)))
						->setTitle(_('Zabbix Integrations'))
						->setTarget('_blank')
				);
		}

		$menu->add(
			(new CMenuItem(_('Help')))
				->setIcon(ZBX_ICON_HELP)
				->setUrl(new CUrl(CBrandHelper::getHelpUrl()))
				->setTitle(_('Help'))
				->setTarget('_blank')
		);

		$user = array_intersect_key(CWebUser::$data, array_flip(['username', 'name', 'surname'])) + [
			'name' => null,
			'surname' => null
		];

		if (CWebUser::isGuest()) {
			$menu->add(
				(new CMenuItem(_('Guest user')))
					->setIcon(ZBX_ICON_USER)
					->setTitle(getUserFullname($user))
			);
		}
		elseif (CWebUser::checkAccess(CRoleHelper::ACTIONS_MANAGE_API_TOKENS)) {
			$menu->add(
				(new CMenuItem(_('User settings')))
					->setIcon(ZBX_ICON_USER_FILLED)
					->setTitle(getUserFullname($user))
					->setSubMenu(new CMenu([
						(new CMenuItem(_('Profile')))
							->setAction('userprofile.edit'),
						(new CMenuItem(_('API tokens')))
							->setAction('user.token.list')
					]))
			);
		}
		else {
			$menu->add(
				(new CMenuItem(_('User settings')))
					->setIcon(ZBX_ICON_USER_FILLED)
					->setAction('userprofile.edit')
					->setTitle(getUserFullname($user))
			);
		}

		$menu->add(
			(new CMenuItem(_('Sign out')))
				->setIcon(ZBX_ICON_SIGNOUT)
				->setUrl(new CUrl('#signout'))
				->setTitle(_('Sign out'))
				->onClick('ZABBIX.logout(event)')
		);

		return $menu;
	}

	/**
	 * Get first menu item from main menu.
	 *
	 * @return CMenuItem
	 */
	private static function getFirstMenuItem(): CMenuItem {
		$menu = self::getMainMenu();

		foreach (CRoleHelper::getUiSectionsLabels(CWebUser::$data['type']) as $section_label) {
			$section_submenu = $menu->find($section_label);

			if ($section_submenu instanceof CMenuItem && !$section_submenu->hasSubMenu()) {
				return $menu->getMenuItems()[0];
			}
			elseif ($section_submenu instanceof CMenuItem) {
				$menu = $section_submenu
					->getSubMenu()
					->getMenuItems();

				if ($menu[0]->hasSubMenu()) {
					$menu = $menu[0]
						->getSubMenu()
						->getMenuItems();
				}

				return $menu[0];
			}
		}

		return $menu->getMenuItems()[0];
	}

	public static function getFirstUrl(): string {
		return self::getFirstMenuItem()
			->getUrl()
			->getUrl();
	}

	public static function getFirstLabel(): string {
		return self::getFirstMenuItem()->getLabel();
	}
}<|MERGE_RESOLUTION|>--- conflicted
+++ resolved
@@ -177,17 +177,10 @@
 				? (new CMenuItem(_('Templates')))
 					->setAction('template.list')
 					->setAliases([
-<<<<<<< HEAD
 						'template.dashboard.list', 'template.dashboard.edit', 'item.list?context=template',
-						'triggers.php?context=template', 'graphs.php?context=template',
+						'trigger.list?context=template', 'graphs.php?context=template',
 						'host_discovery.php?context=template', 'item.prototype.list?context=template',
-						'trigger_prototypes.php?context=template', 'host_prototypes.php?context=template',
-=======
-						'template.dashboard.list', 'template.dashboard.edit', 'items.php?context=template',
-						'trigger.list?context=template', 'graphs.php?context=template',
-						'host_discovery.php?context=template', 'disc_prototypes.php?context=template',
 						'trigger.prototype.list?context=template', 'host_prototypes.php?context=template',
->>>>>>> ed41bf12
 						'httpconf.php?context=template'
 					])
 				: null,
@@ -195,15 +188,9 @@
 				? (new CMenuItem(_('Hosts')))
 					->setAction('host.list')
 					->setAliases([
-<<<<<<< HEAD
-						'item.list?context=host', 'triggers.php?context=host', 'graphs.php?context=host',
+						'item.list?context=host', 'trigger.list?context=host', 'graphs.php?context=host',
 						'host_discovery.php?context=host', 'item.prototype.list?context=host',
-						'trigger_prototypes.php?context=host', 'host_prototypes.php?context=host',
-=======
-						'items.php?context=host', 'trigger.list?context=host', 'graphs.php?context=host',
-						'host_discovery.php?context=host', 'disc_prototypes.php?context=host',
 						'trigger.prototype.list?context=host', 'host_prototypes.php?context=host',
->>>>>>> ed41bf12
 						'httpconf.php?context=host', 'host.edit'
 					])
 				: null,
