<?php
/*
** Zabbix
** Copyright (C) 2001-2021 Zabbix SIA
**
** This program is free software; you can redistribute it and/or modify
** it under the terms of the GNU General Public License as published by
** the Free Software Foundation; either version 2 of the License, or
** (at your option) any later version.
**
** This program is distributed in the hope that it will be useful,
** but WITHOUT ANY WARRANTY; without even the implied warranty of
** MERCHANTABILITY or FITNESS FOR A PARTICULAR PURPOSE. See the
** GNU General Public License for more details.
**
** You should have received a copy of the GNU General Public License
** along with this program; if not, write to the Free Software
** Foundation, Inc., 51 Franklin Street, Fifth Floor, Boston, MA  02110-1301, USA.
**/


abstract class CParser {

	const PARSE_FAIL = -1;
	const PARSE_SUCCESS = 0;
	const PARSE_SUCCESS_CONT = 1;

	protected $length = 0;
	protected $match = '';
	protected $error_source = false;
	protected $error_pos = 0;
	protected $error_msgs = [
		'empty' => 'string is empty',
		'unexpected_end' => 'unexpected end of string'
	];

	/**
	 * Try to parse the string starting from the given position.
	 *
	 * @param string	$source		string to parse
	 * @param int 		$pos		position to start from
	 *
	 * @return int
	 */
	abstract public function parse($source, $pos = 0);

	/**
	 * Returns length of the parsed element.
	 *
	 * @return int
	 */
	public function getLength() {
		return $this->length;
	}

	/**
	 * Returns parsed element.
	 *
	 * @return string
	 */
	public function getMatch() {
		return $this->match;
	}

	/**
	 * Returns the error message if string is invalid.
	 *
	 * @return string
	 */
	public function getError(): string {
		if ($this->error_source === false) {
			return '';
		}

		if (!isset($this->error_source[$this->error_pos])) {
			return ($this->error_pos == 0) ? $this->error_msgs['empty'] : $this->error_msgs['unexpected_end'];
		}

		// The error message is prepared here to avoid extra calculations if the error message is not used.
		return $this->errorPosMessage($this->error_source, $this->error_pos);
	}

	/**
<<<<<<< HEAD
	 * Return error source string and position for use in parent parsers.
	 *
	 * @return array
	 */
	protected function errorPosArray(): array {
=======
	 * Function returns error source and position.
	 *
	 * @return array
	 */
	public function getErrorDetails(): array {
		if ($this->error_source === false) {
			return [];
		}

>>>>>>> d7faeccd
		return [
			$this->error_source,
			$this->error_pos
		];
	}

	/**
	 * Save error source string and position for later use, when error will be retrieved.
	 *
	 * @param string $source
	 * @param int $pos
	 */
	protected function errorPos($source, $pos): void {
		$this->error_source = $source;
		$this->error_pos = $pos;
	}

	/**
	 * Clears error, when parse is used multiple times with same parser.
	 */
	protected function errorClear(): void {
		$this->error_source = false;
		$this->error_pos = 0;
	}

	/**
	 * Prepares error message for incorrect syntax at position.
	 *
	 * @param string $source
	 * @param int $pos
	 *
	 * @return string
	 */
	protected function errorPosMessage($source, $pos): string {
		$maxChunkSize = 50;
		$chunk = substr($source, $pos);

		if (mb_strlen($chunk) > $maxChunkSize) {
			$chunk = mb_substr($chunk, 0, $maxChunkSize) . ' ...';
		}

		return _s('incorrect syntax near "%1$s"', $chunk);
	}
}<|MERGE_RESOLUTION|>--- conflicted
+++ resolved
@@ -81,13 +81,6 @@
 	}
 
 	/**
-<<<<<<< HEAD
-	 * Return error source string and position for use in parent parsers.
-	 *
-	 * @return array
-	 */
-	protected function errorPosArray(): array {
-=======
 	 * Function returns error source and position.
 	 *
 	 * @return array
@@ -97,7 +90,6 @@
 			return [];
 		}
 
->>>>>>> d7faeccd
 		return [
 			$this->error_source,
 			$this->error_pos
