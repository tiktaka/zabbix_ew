--- conflicted
+++ resolved
@@ -48,167 +48,6 @@
 	))->addClass(ZBX_STYLE_SVG_GRAPH_PREVIEW)
 );
 
-<<<<<<< HEAD
-=======
-// Stick preview to the top of configuration window when scroll.
-$scripts[] = '
-	jQuery(".overlay-dialogue-body").on("scroll", function() {
-		if (jQuery("#svg-graph-preview").length) {
-			var $dialogue_body = jQuery(this),
-			$preview_container = jQuery(".'.ZBX_STYLE_SVG_GRAPH_PREVIEW.'");
-			if ($preview_container.offset().top < $dialogue_body.offset().top && $dialogue_body.height() > 400) {
-				jQuery("#svg-graph-preview").css("top", $dialogue_body.offset().top - $preview_container.offset().top);
-				jQuery(".graph-widget-config-tabs .ui-tabs-nav").css("top", $preview_container.height());
-			}
-			else {
-				jQuery("#svg-graph-preview").css("top", 0);
-				jQuery(".graph-widget-config-tabs .ui-tabs-nav").css("top", 0);
-			}
-		}
-		else {
-			jQuery(".overlay-dialogue-body").off("scroll");
-		}
-	})';
-
-$scripts[] =
-	'function onLeftYChange() {'.
-		'var on = (!jQuery("#lefty").is(":disabled") && jQuery("#lefty").is(":checked"));'.
-		'if (jQuery("#lefty").is(":disabled") && !jQuery("#lefty").is(":checked")) {'.
-			'jQuery("#lefty").prop("checked", true);'.
-		'}'.
-		'jQuery("#lefty_min, #lefty_max, #lefty_units").prop("disabled", !on);'.
-		'jQuery("#lefty_static_units").prop("disabled",'.
-			'(!on || jQuery("#lefty_units").val() != "'.SVG_GRAPH_AXIS_UNITS_STATIC.'"));'.
-	'}'.
-	'function onRightYChange() {'.
-		'var on = (!jQuery("#righty").is(":disabled") && jQuery("#righty").is(":checked"));'.
-		'if (jQuery("#righty").is(":disabled") && !jQuery("#righty").is(":checked")) {'.
-			'jQuery("#righty").prop("checked", true);'.
-		'}'.
-		'jQuery("#righty_min, #righty_max, #righty_units").prop("disabled", !on);'.
-		'jQuery("#righty_static_units").prop("disabled",'.
-			'(!on || jQuery("#righty_units").val() != "'.SVG_GRAPH_AXIS_UNITS_STATIC.'"));'.
-	'}';
-
-$scripts[] =
-	'function onGraphConfigChange() {'.
-		// Update graph preview.
-		'var $preview = jQuery("#svg-graph-preview"),'.
-			'$preview_container = $preview.parent(),'.
-			'preview_data = $preview_container.data(),'.
-			'$form = jQuery("#'.$form->getId().'"),'.
-			'url = new Curl("zabbix.php"),'.
-			'data = {'.
-				'uniqueid: 0,'.
-				'preview: 1,'.
-				'content_width: Math.floor($preview.width()),'.
-				'content_height: Math.floor($preview.height()) - 10'.
-			'};'.
-		'url.setArgument("action", "widget.svggraph.view");'.
-
-		// Enable/disable fields for Y axis.
-		'if (this.id !== "lefty" && this.id !== "righty") {'.
-			'var axes_used = {'.GRAPH_YAXIS_SIDE_LEFT.':0, '.GRAPH_YAXIS_SIDE_RIGHT.':0};'.
-
-			'jQuery("[type=radio]", $form).each(function() {'.
-				'if (jQuery(this).attr("name").match(/ds\[\d+\]\[axisy\]/) && jQuery(this).is(":checked")) {'.
-					'axes_used[jQuery(this).val()]++;'.
-				'}'.
-			'});'.
-			'jQuery("[type=hidden]", $form).each(function() {'.
-				'if (jQuery(this).attr("name").match(/or\[\d+\]\[axisy\]/)) {'.
-					'axes_used[jQuery(this).val()]++;'.
-				'}'.
-			'});'.
-
-			'jQuery("#lefty").prop("disabled", !axes_used['.GRAPH_YAXIS_SIDE_LEFT.']);'.
-			'jQuery("#righty").prop("disabled", !axes_used['.GRAPH_YAXIS_SIDE_RIGHT.']);'.
-
-			'onLeftYChange();'.
-			'onRightYChange();'.
-		'}'.
-
-		'var form_fields = $form.serializeJSON();'.
-		'if ("ds" in form_fields) {'.
-			'for (var i in form_fields.ds) {'.
-				'form_fields.ds[i] = jQuery.extend({"hosts":[], "items":[]}, form_fields.ds[i]);'.
-			'}'.
-		'}'.
-		'if ("or" in form_fields) {'.
-			'for (var i in form_fields.or) {'.
-				'form_fields.or[i] = jQuery.extend({"hosts":[], "items":[]}, form_fields.or[i]);'.
-			'}'.
-		'}'.
-		'data.fields = JSON.stringify(form_fields);'.
-
-		'if (preview_data.xhr) {'.
-			'preview_data.xhr.abort();'.
-		'}'.
-
-		'if (preview_data.timeoutid) {'.
-			'clearTimeout(preview_data.timeoutid);'.
-		'}'.
-
-		'preview_data.timeoutid = setTimeout(function() {'.
-			'$preview_container.addClass("is-loading");'.
-		'}, 1000);'.
-
-		'preview_data.xhr = jQuery.ajax({'.
-			'url: url.getUrl(),'.
-			'method: "POST",'.
-			'contentType: "application/json",'.
-			'data: JSON.stringify(data),'.
-			'dataType: "json",'.
-			'success: function(r) {'.
-				'if (preview_data.timeoutid) {'.
-					'clearTimeout(preview_data.timeoutid);'.
-				'}'.
-				'$preview_container.removeClass("is-loading");'.
-
-				'$form.prev(".msg-bad").remove();'.
-				'if (typeof r.messages !== "undefined") {'.
-					'jQuery(r.messages).insertBefore($form);'.
-				'}'.
-				'if (typeof r.body !== "undefined") {'.
-					'$preview.html(jQuery(r.body)).attr("unselectable", "on").css("user-select", "none");'.
-				'}'.
-			'}'.
-		'});'.
-		'$preview_container.data(preview_data);'.
-	'}';
-
-$scripts[] =
-	/**
-	 * This function needs to change element names in "Data set" or "Overrides" controls after reordering elements.
-	 *
-	 * @param obj           "Data set" or "Overrides" element.
-	 * @param row_selector  jQuery selector for rows.
-	 * @param var_prefix    Prefix for the variables, which will be renamed.
-	 */
-	'function updateVariableOrder(obj, row_selector, var_prefix) {'.
-		'jQuery.each([10000, 0], function(index, value) {'.
-			'jQuery(row_selector, obj).each(function(i) {'.
-				'jQuery(".multiselect[data-params]", this).each(function() {'.
-					'var name = jQuery(this).multiSelect("getOption", "name");'.
-					'if (name !== null) {'.
-						'jQuery(this).multiSelect("modify", {'.
-							'name: name.replace(/([a-z]+\[)\d+(\]\[[a-z_]+\])/, "$1" + (value + i) + "$2")'.
-						'});'.
-					'}'.
-				'});'.
-
-				'jQuery(\'[name^="\' + var_prefix + \'["]\', this).filter(function() {'.
-					'return jQuery(this).attr("name").match(/[a-z]+\[\d+\]\[[a-z_]+\]/);'.
-				'}).each(function() {'.
-					'jQuery(this).attr("name", '.
-						'jQuery(this).attr("name").replace(/([a-z]+\[)\d+(\]\[[a-z_]+\])/, "$1" + (value + i) + "$2")'.
-					');'.
-				'});'.
-			'});'.
-		'});'.
-	'}';
-
->>>>>>> f0f4464d
 // Create 'Data set' tab.
 $tab_data_set = (new CFormList())
 	->addRow(CWidgetHelper::getLabel($fields['ds']), CWidgetHelper::getGraphDataSet($fields['ds'], $form->getName()));
