<?php declare(strict_types = 0);
/*
** Zabbix
** Copyright (C) 2001-2022 Zabbix SIA
**
** This program is free software; you can redistribute it and/or modify
** it under the terms of the GNU General Public License as published by
** the Free Software Foundation; either version 2 of the License, or
** (at your option) any later version.
**
** This program is distributed in the hope that it will be useful,
** but WITHOUT ANY WARRANTY; without even the implied warranty of
** MERCHANTABILITY or FITNESS FOR A PARTICULAR PURPOSE. See the
** GNU General Public License for more details.
**
** You should have received a copy of the GNU General Public License
** along with this program; if not, write to the Free Software
** Foundation, Inc., 51 Franklin Street, Fifth Floor, Boston, MA  02110-1301, USA.
**/


/**
 * Plain text widget form.
 */
class CWidgetFormPlainText extends CWidgetForm {

<<<<<<< HEAD
	public function __construct(array $values, ?string $templateid) {
		parent::__construct(WIDGET_PLAIN_TEXT, $values, $templateid);
	}
=======
	public function __construct($data, $templateid) {
		parent::__construct($data, $templateid, WIDGET_PLAIN_TEXT);

		// Items selector.
		$field_items = (new CWidgetFieldMsItem('itemids', _('Items'), $templateid))
			->setFlags(CWidgetField::FLAG_NOT_EMPTY | CWidgetField::FLAG_LABEL_ASTERISK);

		if (array_key_exists('itemids', $this->data)) {
			$field_items->setValue($this->data['itemids']);
		}

		$this->fields[$field_items->getName()] = $field_items;

		// Location of the item names.
		$field_style = (new CWidgetFieldRadioButtonList('style', _('Items location'), [
			STYLE_LEFT => _('Left'),
			STYLE_TOP => _('Top')
		]))
			->setDefault(STYLE_LEFT)
			->setModern(true);

		if (array_key_exists('style', $this->data)) {
			$field_style->setValue($this->data['style']);
		}

		$this->fields[$field_style->getName()] = $field_style;

		// Number of records to display.
		$field_lines = (new CWidgetFieldIntegerBox('show_lines', _('Show lines'), ZBX_MIN_WIDGET_LINES,
			ZBX_MAX_WIDGET_LINES
		))
			->setFlags(CWidgetField::FLAG_LABEL_ASTERISK)
			->setDefault(ZBX_DEFAULT_WIDGET_LINES);

		if (array_key_exists('show_lines', $this->data)) {
			$field_lines->setValue($this->data['show_lines']);
		}

		$this->fields[$field_lines->getName()] = $field_lines;

		// Show text as HTML.
		$field_show_as_html = (new CWidgetFieldCheckBox('show_as_html', _('Show text as HTML')))->setDefault(0);

		if (array_key_exists('show_as_html', $this->data)) {
			$field_show_as_html->setValue($this->data['show_as_html']);
		}

		$this->fields[$field_show_as_html->getName()] = $field_show_as_html;

		// Dynamic item.
		if ($templateid === null) {
			$dynamic_item = (new CWidgetFieldCheckBox('dynamic', _('Enable host selection')))->setDefault(WIDGET_SIMPLE_ITEM);

			if (array_key_exists('dynamic', $this->data)) {
				$dynamic_item->setValue($this->data['dynamic']);
			}
>>>>>>> 2477cb7c

	protected function addFields(): self {
		parent::addFields();

		return $this
			->addField(
				(new CWidgetFieldMultiSelectItem('itemids', _('Items'), $this->templateid))
					->setFlags(CWidgetField::FLAG_NOT_EMPTY | CWidgetField::FLAG_LABEL_ASTERISK)
			)
			->addField(
				(new CWidgetFieldRadioButtonList('style', _('Items location'), [
					STYLE_LEFT => _('Left'),
					STYLE_TOP => _('Top')
				]))->setDefault(STYLE_LEFT)
			)
			->addField(
				(new CWidgetFieldIntegerBox('show_lines', _('Show lines'), ZBX_MIN_WIDGET_LINES,
					ZBX_MAX_WIDGET_LINES
				))
					->setDefault(ZBX_DEFAULT_WIDGET_LINES)
					->setFlags(CWidgetField::FLAG_LABEL_ASTERISK)
			)
			->addField(
				new CWidgetFieldCheckBox('show_as_html', _('Show text as HTML'))
			)
			->addField($this->templateid === null
				? new CWidgetFieldCheckBox('dynamic', _('Dynamic items'))
				: null
			);
	}
}<|MERGE_RESOLUTION|>--- conflicted
+++ resolved
@@ -24,68 +24,9 @@
  */
 class CWidgetFormPlainText extends CWidgetForm {
 
-<<<<<<< HEAD
 	public function __construct(array $values, ?string $templateid) {
 		parent::__construct(WIDGET_PLAIN_TEXT, $values, $templateid);
 	}
-=======
-	public function __construct($data, $templateid) {
-		parent::__construct($data, $templateid, WIDGET_PLAIN_TEXT);
-
-		// Items selector.
-		$field_items = (new CWidgetFieldMsItem('itemids', _('Items'), $templateid))
-			->setFlags(CWidgetField::FLAG_NOT_EMPTY | CWidgetField::FLAG_LABEL_ASTERISK);
-
-		if (array_key_exists('itemids', $this->data)) {
-			$field_items->setValue($this->data['itemids']);
-		}
-
-		$this->fields[$field_items->getName()] = $field_items;
-
-		// Location of the item names.
-		$field_style = (new CWidgetFieldRadioButtonList('style', _('Items location'), [
-			STYLE_LEFT => _('Left'),
-			STYLE_TOP => _('Top')
-		]))
-			->setDefault(STYLE_LEFT)
-			->setModern(true);
-
-		if (array_key_exists('style', $this->data)) {
-			$field_style->setValue($this->data['style']);
-		}
-
-		$this->fields[$field_style->getName()] = $field_style;
-
-		// Number of records to display.
-		$field_lines = (new CWidgetFieldIntegerBox('show_lines', _('Show lines'), ZBX_MIN_WIDGET_LINES,
-			ZBX_MAX_WIDGET_LINES
-		))
-			->setFlags(CWidgetField::FLAG_LABEL_ASTERISK)
-			->setDefault(ZBX_DEFAULT_WIDGET_LINES);
-
-		if (array_key_exists('show_lines', $this->data)) {
-			$field_lines->setValue($this->data['show_lines']);
-		}
-
-		$this->fields[$field_lines->getName()] = $field_lines;
-
-		// Show text as HTML.
-		$field_show_as_html = (new CWidgetFieldCheckBox('show_as_html', _('Show text as HTML')))->setDefault(0);
-
-		if (array_key_exists('show_as_html', $this->data)) {
-			$field_show_as_html->setValue($this->data['show_as_html']);
-		}
-
-		$this->fields[$field_show_as_html->getName()] = $field_show_as_html;
-
-		// Dynamic item.
-		if ($templateid === null) {
-			$dynamic_item = (new CWidgetFieldCheckBox('dynamic', _('Enable host selection')))->setDefault(WIDGET_SIMPLE_ITEM);
-
-			if (array_key_exists('dynamic', $this->data)) {
-				$dynamic_item->setValue($this->data['dynamic']);
-			}
->>>>>>> 2477cb7c
 
 	protected function addFields(): self {
 		parent::addFields();
@@ -112,7 +53,7 @@
 				new CWidgetFieldCheckBox('show_as_html', _('Show text as HTML'))
 			)
 			->addField($this->templateid === null
-				? new CWidgetFieldCheckBox('dynamic', _('Dynamic items'))
+				? new CWidgetFieldCheckBox('dynamic', _('Enable host selection'))
 				: null
 			);
 	}
