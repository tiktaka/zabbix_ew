<?php declare(strict_types = 0);
/*
** Zabbix
** Copyright (C) 2001-2022 Zabbix SIA
**
** This program is free software; you can redistribute it and/or modify
** it under the terms of the GNU General Public License as published by
** the Free Software Foundation; either version 2 of the License, or
** (at your option) any later version.
**
** This program is distributed in the hope that it will be useful,
** but WITHOUT ANY WARRANTY; without even the implied warranty of
** MERCHANTABILITY or FITNESS FOR A PARTICULAR PURPOSE. See the
** GNU General Public License for more details.
**
** You should have received a copy of the GNU General Public License
** along with this program; if not, write to the Free Software
** Foundation, Inc., 51 Franklin Street, Fifth Floor, Boston, MA  02110-1301, USA.
**/


/**
 * Graph prototype widget form.
 */
class CWidgetFormGraphPrototype extends CWidgetForm {

	private const DEFAULT_COLUMNS_COUNT = 2;
	private const DEFAULT_ROWS_COUNT = 1;

	public function __construct(array $values, ?string $templateid) {
		parent::__construct(WIDGET_GRAPH_PROTOTYPE, $values, $templateid);
	}

	protected function addFields(): self {
		parent::addFields();

		$this->addField(
			(new CWidgetFieldRadioButtonList('source_type', _('Source'), [
				ZBX_WIDGET_FIELD_RESOURCE_GRAPH_PROTOTYPE => _('Graph prototype'),
				ZBX_WIDGET_FIELD_RESOURCE_SIMPLE_GRAPH_PROTOTYPE => _('Simple graph prototype')
			]))
				->setDefault(ZBX_WIDGET_FIELD_RESOURCE_GRAPH_PROTOTYPE)
				->setAction('ZABBIX.Dashboard.reloadWidgetProperties()')
		);

		if (array_key_exists('source_type', $this->values)
				&& $this->values['source_type'] == ZBX_WIDGET_FIELD_RESOURCE_SIMPLE_GRAPH_PROTOTYPE) {

			$field_item_prototype = (new CWidgetFieldMultiSelectItemPrototype('itemid', _('Item prototype'),
				$this->templateid
			))
				->setFlags(CWidgetField::FLAG_NOT_EMPTY | CWidgetField::FLAG_LABEL_ASTERISK)
				->setMultiple(false)
				->setFilterParameter('numeric', true);

			if ($this->templateid === null) {
				$field_item_prototype->setFilterParameter('with_simple_graph_item_prototypes', true);
			}

			$this->addField($field_item_prototype);
		}
		else {
			$this->addField(
				(new CWidgetFieldMultiSelectGraphPrototype('graphid', _('Graph prototype'), $this->templateid))
					->setFlags(CWidgetField::FLAG_NOT_EMPTY | CWidgetField::FLAG_LABEL_ASTERISK)
					->setMultiple(false)
			);
		}

<<<<<<< HEAD
		$this
			->addField(
				(new CWidgetFieldCheckBox('show_legend', _('Show legend')))->setDefault(1)
			)
			->addField($this->templateid === null
				? new CWidgetFieldCheckBox('dynamic', _('Dynamic item'))
				: null
			)
			->addField(
				(new CWidgetFieldIntegerBox('columns', _('Columns'), 1, DASHBOARD_MAX_COLUMNS))
					->setDefault(self::DEFAULT_COLUMNS_COUNT)
					->setFlags(CWidgetField::FLAG_LABEL_ASTERISK)
			)
			->addField(
				(new CWidgetFieldIntegerBox('rows', _('Rows'), 1,
					floor(DASHBOARD_WIDGET_MAX_ROWS / DASHBOARD_WIDGET_MIN_ROWS)
				))
					->setDefault(self::DEFAULT_ROWS_COUNT)
					->setFlags(CWidgetField::FLAG_LABEL_ASTERISK)
			);

		return $this;
=======
		$this->fields[$field_legend->getName()] = $field_legend;

		// Dynamic item.
		if ($templateid === null) {
			$field_dynamic = (new CWidgetFieldCheckBox('dynamic', _('Enable host selection')))->setDefault(WIDGET_SIMPLE_ITEM);

			$field_dynamic->setValue(array_key_exists('dynamic', $this->data) ? $this->data['dynamic'] : false);

			$this->fields[$field_dynamic->getName()] = $field_dynamic;
		}
>>>>>>> 2477cb7c
	}
}<|MERGE_RESOLUTION|>--- conflicted
+++ resolved
@@ -67,13 +67,12 @@
 			);
 		}
 
-<<<<<<< HEAD
 		$this
 			->addField(
 				(new CWidgetFieldCheckBox('show_legend', _('Show legend')))->setDefault(1)
 			)
 			->addField($this->templateid === null
-				? new CWidgetFieldCheckBox('dynamic', _('Dynamic item'))
+				? new CWidgetFieldCheckBox('dynamic', _('Enable host selection'))
 				: null
 			)
 			->addField(
@@ -90,17 +89,5 @@
 			);
 
 		return $this;
-=======
-		$this->fields[$field_legend->getName()] = $field_legend;
-
-		// Dynamic item.
-		if ($templateid === null) {
-			$field_dynamic = (new CWidgetFieldCheckBox('dynamic', _('Enable host selection')))->setDefault(WIDGET_SIMPLE_ITEM);
-
-			$field_dynamic->setValue(array_key_exists('dynamic', $this->data) ? $this->data['dynamic'] : false);
-
-			$this->fields[$field_dynamic->getName()] = $field_dynamic;
-		}
->>>>>>> 2477cb7c
 	}
 }