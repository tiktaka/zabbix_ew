<?php
/*
** Zabbix
** Copyright (C) 2001-2022 Zabbix SIA
**
** This program is free software; you can redistribute it and/or modify
** it under the terms of the GNU General Public License as published by
** the Free Software Foundation; either version 2 of the License, or
** (at your option) any later version.
**
** This program is distributed in the hope that it will be useful,
** but WITHOUT ANY WARRANTY; without even the implied warranty of
** MERCHANTABILITY or FITNESS FOR A PARTICULAR PURPOSE. See the
** GNU General Public License for more details.
**
** You should have received a copy of the GNU General Public License
** along with this program; if not, write to the Free Software
** Foundation, Inc., 51 Franklin Street, Fifth Floor, Boston, MA  02110-1301, USA.
**/


class CWidgetHelper {

	public const DATASET_TYPE_SINGLE_ITEM = 0;
	public const DATASET_TYPE_PATTERN_ITEM = 1;

	/**
	 * Create CForm for widget configuration form.
	 *
	 * @return CForm
	 */
	public static function createForm() {
		return (new CForm('post'))
			->cleanItems()
			->setId('widget-dialogue-form')
			->setName('widget_dialogue_form');
	}

	/**
	 * Create CFormList for widget configuration form with default fields in it.
	 *
	 * @param string  $name
	 * @param string  $type
	 * @param int     $view_mode  ZBX_WIDGET_VIEW_MODE_NORMAL | ZBX_WIDGET_VIEW_MODE_HIDDEN_HEADER
	 * @param array   $known_widget_types
	 * @param CWidgetFieldSelect|null  $field_rf_rate
	 *
	 * @return CFormList
	 */
	public static function createFormList($name, $type, $view_mode, $known_widget_types, $field_rf_rate) {
		$deprecated_types = array_intersect_key(
			$known_widget_types,
			array_flip(CWidgetConfig::DEPRECATED_WIDGETS)
		);
		$known_widget_types = array_diff_key($known_widget_types, $deprecated_types);
		$types_select = (new CSelect('type'))
			->setFocusableElementId('label-type')
			->setId('type')
			->setValue($type)
			->setAttribute('autofocus', 'autofocus')
			->addOptions(CSelect::createOptionsFromArray($known_widget_types));

		if ($deprecated_types) {
			$types_select->addOptionGroup(
				(new CSelectOptionGroup(_('Deprecated')))->addOptions(
					CSelect::createOptionsFromArray($deprecated_types)
			));
		}

		if (array_key_exists($type, $deprecated_types)) {
			$types_select = [$types_select, ' ', makeWarningIcon(_('Widget is deprecated.'))];
		}

		$form_list = (new CFormList())
			->addItem((new CListItem([
					(new CDiv(new CLabel(_('Type'), 'label-type')))->addClass(ZBX_STYLE_TABLE_FORMS_TD_LEFT),
					(new CDiv([
						(new CDiv((new CCheckBox('show_header'))
							->setLabel(_('Show header'))
							->setLabelPosition(CCheckBox::LABEL_POSITION_LEFT)
							->setId('show_header')
							->setChecked($view_mode == ZBX_WIDGET_VIEW_MODE_NORMAL)
						))->addClass(ZBX_STYLE_TABLE_FORMS_SECOND_COLUMN),
						$types_select
					]))->addClass(ZBX_STYLE_TABLE_FORMS_TD_RIGHT)
				]))->addClass('table-forms-row-with-second-field')
			)
			->addRow(_('Name'),
				(new CTextBox('name', $name))
					->setAttribute('placeholder', _('default'))
					->setWidth(ZBX_TEXTAREA_STANDARD_WIDTH)
			)
			->addItem(
				(new CScriptTag('
					$("z-select#type").on("change", () => ZABBIX.Dashboard.reloadWidgetProperties());

					document
						.getElementById("widget-dialogue-form")
						.addEventListener("change", (e) => {
							const is_trimmable = e.target.matches(
								\'input[type="text"]:not([data-no-trim="1"]), textarea:not([data-no-trim="1"])\'
							);

							if (is_trimmable) {
								e.target.value = e.target.value.trim();
							}
						}, {capture: true});
				'))->setOnDocumentReady()
			);

		if ($field_rf_rate !== null) {
			$form_list->addRow(self::getLabel($field_rf_rate), self::getSelect($field_rf_rate));
		}

		return $form_list;
	}

	/**
	* Add Columns and Rows fields to the form of iterator.
	*
	* @param CFormList $form_list
	* @param CWidgetFieldIntegerBox $field_columns
	* @param CWidgetFieldIntegerBox $field_rows
	*/
	public static function addIteratorFields($form_list, $field_columns, $field_rows) {
		$form_list
			->addRow(self::getLabel($field_columns), self::getIntegerBox($field_columns))
			->addRow(self::getLabel($field_rows), self::getIntegerBox($field_rows));
	}

	/**
	 * Creates label linked to the field.
	 *
	 * @param CWidgetField $field
	 * @param string       $class	Custom CSS class for label.
	 * @param mixed        $hint	Hint box text.
	 *
	 * @return CLabel
	 */
	public static function getLabel($field, $class = null, $hint = null) {
		if ($field instanceof CWidgetFieldSelect) {
			return (new CLabel($field->getLabel(), 'label-'.$field->getName()))
				->setAsteriskMark(self::isAriaRequired($field))
				->addClass($class);
		}

		$help_icon = ($hint !== null)
			? makeHelpIcon($hint)
			: null;

		return (new CLabel([$field->getLabel(), $help_icon], $field->getName()))
			->setAsteriskMark(self::isAriaRequired($field))
			->addClass($class);
	}

	/**
	 * @param CWidgetFieldSelect $field
	 *
	 * @return CSelect
	 */
	public static function getSelect($field) {
		return (new CSelect($field->getName()))
			->setId($field->getName())
			->setFocusableElementId('label-'.$field->getName())
			->setValue($field->getValue())
			->addOptions(CSelect::createOptionsFromArray($field->getValues()))
			->setDisabled($field->getFlags() & CWidgetField::FLAG_DISABLED)
			->setAriaRequired(self::isAriaRequired($field));
	}

	/**
	 * @param CWidgetFieldTextArea $field
	 *
	 * @return CTextArea
	 */
	public static function getTextArea($field) {
		return (new CTextArea($field->getName(), $field->getValue()))
			->setAriaRequired(self::isAriaRequired($field))
			->setEnabled(!($field->getFlags() & CWidgetField::FLAG_DISABLED))
			->setAdaptiveWidth($field->getWidth());
	}

	/**
	 * @param CWidgetFieldTextBox $field
	 *
	 * @return CTextBox
	 */
	public static function getTextBox($field) {
		return (new CTextBox($field->getName(), $field->getValue()))
			->setAriaRequired(self::isAriaRequired($field))
			->setEnabled(!($field->getFlags() & CWidgetField::FLAG_DISABLED))
			->setAttribute('placeholder', $field->getPlaceholder())
			->setWidth($field->getWidth());
	}

	/**
	 * @param CWidgetFieldLatLng $field
	 *
	 * @return CTextBox
	 */
	public static function getLatLngZoomBox($field) {
		return (new CTextBox($field->getName(), $field->getValue()))
			->setAttribute('placeholder', $field->getPlaceholder())
			->setWidth($field->getWidth());
	}

	/**
	 * @param CWidgetFieldUrl $field
	 *
	 * @return CTextBox
	 */
	public static function getUrlBox($field) {
		return (new CTextBox($field->getName(), $field->getValue()))
			->setAriaRequired(self::isAriaRequired($field))
			->setWidth(ZBX_TEXTAREA_STANDARD_WIDTH);
	}

	/**
	 * @param CWidgetFieldRangeControl $field
	 *
	 * @return CRangeControl
	 */
	public static function getRangeControl($field) {
		return (new CRangeControl($field->getName(), (int) $field->getValue()))
			->setEnabled(!($field->getFlags() & CWidgetField::FLAG_DISABLED))
			->setWidth(ZBX_TEXTAREA_MEDIUM_WIDTH)
			->setStep($field->getStep())
			->setMin($field->getMin())
			->setMax($field->getMax());
	}

	/**
	 * @param CWidgetFieldHostPatternSelect  $field      Widget field object.
	 * @param string                         $form_name  HTML form element name.
	 *
	 * @return CPatternSelect
	 */
	public static function getHostPatternSelect($field, $form_name) {
		return (new CPatternSelect([
			'name' => $field->getName().'[]',
			'object_name' => 'hosts',
			'data' => $field->getValue(),
			'placeholder' => $field->getPlaceholder(),
			'wildcard_allowed' => 1,
			'popup' => [
				'parameters' => [
					'srctbl' => 'hosts',
					'srcfld1' => 'hostid',
					'dstfrm' => $form_name,
					'dstfld1' => zbx_formatDomId($field->getName().'[]')
				]
			],
			'add_post_js' => false
		]))
			->setEnabled(!($field->getFlags() & CWidgetField::FLAG_DISABLED))
			->setAriaRequired(self::isAriaRequired($field))
			->setWidth(ZBX_TEXTAREA_STANDARD_WIDTH);
	}

	/**
	 * @param CWidgetFieldCheckBox $field
	 *
	 * @return array
	 */
	public static function getCheckBox($field) {
		return [(new CVar($field->getName(), '0'))->removeId(), (new CCheckBox($field->getName()))
			->setChecked((bool) $field->getValue())
			->setEnabled(!($field->getFlags() & CWidgetField::FLAG_DISABLED))
			->setLabel($field->getCaption())
			->onChange($field->getAction())
		];
	}

	/**
	 * @param CWidgetFieldColor $field
	 * @param bool              $use_default  Tell the Color picker whether to use Default color feature or not.
	 *
	 * @return CColor
	 */
	public static function getColor($field, $use_default = false) {
		// appendColorPickerJs(false), because the script responsible for it is in widget.item.form.view.
		$color_picker = (new CColor($field->getName(), $field->getValue()))->appendColorPickerJs(false);
		if ($use_default) {
			$color_picker->enableUseDefault();
		}
		return $color_picker;
	}

	/**
	 * Creates label linked to the multiselect field.
	 *
	 * @param CWidgetFieldMs $field
	 *
	 * @return CLabel
	 */
	public static function getMultiselectLabel($field) {
		$field_name = $field->getName();

		if ($field instanceof CWidgetFieldMs) {
			$field_name .= ($field->isMultiple() ? '[]' : '');
		}
		else {
			$field_name .= '[]';
		}

		return (new CLabel($field->getLabel(), $field_name.'_ms'))
			->setAsteriskMark(self::isAriaRequired($field));
	}

	/**
	 * @param CWidgetFieldMs $field
	 * @param array $captions
	 * @param string $form_name
	 *
	 * @return CMultiSelect
	 */
	private static function getMultiselectField($field, $captions, $form_name, $object_name, $popup_options) {
		$field_name = $field->getName().($field->isMultiple() ? '[]' : '');
		$options = [
			'name' => $field_name,
			'object_name' => $object_name,
			'multiple' => $field->isMultiple(),
			'data' => $captions,
			'popup' => [
				'parameters' => [
					'dstfrm' => $form_name,
					'dstfld1' => zbx_formatDomId($field_name)
				] + $popup_options
			],
			'add_post_js' => false
		];

		if ($field instanceof CWidgetFieldMsHost && $field->filter_preselect_host_group_field) {
			$options['popup']['filter_preselect_fields']['hostgroups'] = $field->filter_preselect_host_group_field;
		}

		return (new CMultiSelect($options))
			->setWidth(ZBX_TEXTAREA_STANDARD_WIDTH)
			->setAriaRequired(self::isAriaRequired($field));
	}

	/**
	 * @param CWidgetFieldMsGroup $field
	 * @param array $captions
	 * @param string $form_name
	 *
	 * @return CMultiSelect
	 */
	public static function getGroup($field, $captions, $form_name) {
		return self::getMultiselectField($field, $captions, $form_name, 'hostGroup', [
			'srctbl' => 'host_groups',
			'srcfld1' => 'groupid',
			'real_hosts' => true,
			'enrich_parent_groups' => true
		] + $field->getFilterParameters());
	}

	/**
	 * @param CWidgetFieldMsHost $field
	 * @param array $captions
	 * @param string $form_name
	 *
	 * @return CMultiSelect
	 */
	public static function getHost($field, $captions, $form_name) {
		return self::getMultiselectField($field, $captions, $form_name, 'hosts', [
			'srctbl' => 'hosts',
			'srcfld1' => 'hostid'
		] + $field->getFilterParameters());
	}

	/**
	 * @param CWidgetFieldMsItem $field
	 * @param array $captions
	 * @param string $form_name
	 *
	 * @return CMultiSelect
	 */
	public static function getItem($field, $captions, $form_name) {
		return self::getMultiselectField($field, $captions, $form_name, 'items', [
			'srctbl' => 'items',
			'srcfld1' => 'itemid',
			'webitems' => true
		] + $field->getFilterParameters());
	}

	/**
	 * @param CWidgetFieldMsGraph $field
	 * @param array $captions
	 * @param string $form_name
	 *
	 * @return CMultiSelect
	 */
	public static function getGraph($field, $captions, $form_name) {
		return self::getMultiselectField($field, $captions, $form_name, 'graphs', [
			'srctbl' => 'graphs',
			'srcfld1' => 'graphid',
			'srcfld2' => 'name',
			'with_graphs' => true
		] + $field->getFilterParameters());
	}

	/**
	 * @param CWidgetFieldMsItemPrototype $field
	 * @param array $captions
	 * @param string $form_name
	 *
	 * @return CMultiSelect
	 */
	public static function getItemPrototype($field, $captions, $form_name) {
		return self::getMultiselectField($field, $captions, $form_name, 'item_prototypes', [
			'srctbl' => 'item_prototypes',
			'srcfld1' => 'itemid'
		] + $field->getFilterParameters());
	}

	/**
	 * @param CWidgetFieldMsGraphPrototype $field
	 * @param array $captions
	 * @param string $form_name
	 *
	 * @return CMultiSelect
	 */
	public static function getGraphPrototype($field, $captions, $form_name) {
		return self::getMultiselectField($field, $captions, $form_name, 'graph_prototypes', [
			'srctbl' => 'graph_prototypes',
			'srcfld1' => 'graphid',
			'srcfld2' => 'name',
			'with_graph_prototypes' => true
		] + $field->getFilterParameters());
	}

	/**
	 * @param CWidgetFieldMsService $field
	 * @param array $captions
	 * @param string $form_name
	 *
	 * @return CMultiSelect
	 */
	public static function getService($field, $captions, $form_name) {
		return (new CMultiSelect([
			'name' => $field->getName().($field->isMultiple() ? '[]' : ''),
			'object_name' => 'services',
			'multiple' => $field->isMultiple(),
			'data' => $captions,
			'custom_select' => true,
			'add_post_js' => false
		]))
			->setWidth(ZBX_TEXTAREA_STANDARD_WIDTH)
			->setAriaRequired(self::isAriaRequired($field));
	}

	/**
	 * @param CWidgetFieldMsSla $field
	 * @param array $captions
	 * @param string $form_name
	 *
	 * @return CMultiSelect
	 */
	public static function getSla($field, $captions, $form_name) {
		return self::getMultiselectField($field, $captions, $form_name, 'sla', [
				'srctbl' => 'sla',
				'srcfld1' => 'slaid'
			] + $field->getFilterParameters());
	}

	public static function getSelectResource($field, $caption, $form_name) {
		return [
			(new CTextBox($field->getName().'_caption', $caption, true))
				->setWidth(ZBX_TEXTAREA_STANDARD_WIDTH)
				->setAriaRequired(self::isAriaRequired($field)),
			(new CDiv())->addClass(ZBX_STYLE_FORM_INPUT_MARGIN),
			(new CButton('select', _('Select')))
				->addClass(ZBX_STYLE_BTN_GREY)
				->onClick('return PopUp("popup.generic", '.json_encode($field->getPopupOptions($form_name)).',
					{dialogue_class: "modal-popup-generic"}
				);')
		];
	}

	/**
	 * Creates select field without values, to later fill it by JS script.
	 *
	 * @param CWidgetFieldWidgetSelect $field
	 *
	 * @return CSelect
	 */
	public static function getEmptySelect($field) {
		return (new CSelect($field->getName()))
			->setFocusableElementId('label-'.$field->getName())
			->setId($field->getName())
			->setWidth(ZBX_TEXTAREA_STANDARD_WIDTH)
			->setAriaRequired(self::isAriaRequired($field));
	}

	/**
	 * @param CWidgetFieldIntegerBox $field
	 *
	 * @return CNumericBox
	 */
	public static function getIntegerBox(CWidgetFieldIntegerBox $field): CNumericBox {
		return (new CNumericBox($field->getName(), $field->getValue(), $field->getMaxLength(), false,
			($field->getFlags() & CWidgetField::FLAG_NOT_EMPTY) == 0
		))
			->setWidth(ZBX_TEXTAREA_NUMERIC_STANDARD_WIDTH)
			->setAriaRequired(self::isAriaRequired($field));
	}

	/**
	 * @param CWidgetFieldNumericBox $field
	 *
	 * @return CTextBox
	 */
	public static function getNumericBox($field) {
		return (new CTextBox($field->getName(), $field->getValue()))
			->setAriaRequired(self::isAriaRequired($field))
			->setEnabled(!($field->getFlags() & CWidgetField::FLAG_DISABLED))
			->setAttribute('placeholder', $field->getPlaceholder())
			->setWidth($field->getWidth());
	}

	/**
	 * @param CWidgetFieldRadioButtonList $field
	 *
	 * @return CRadioButtonList
	 */
	public static function getRadioButtonList($field) {
		$radio_button_list = (new CRadioButtonList($field->getName(), $field->getValue()))
			->setModern($field->getModern())
			->setAriaRequired(self::isAriaRequired($field));

		foreach ($field->getValues() as $key => $value) {
			$radio_button_list
				->addValue($value, $key, null, $field->getAction())
				->setEnabled(!($field->getFlags() & CWidgetField::FLAG_DISABLED));
		}

		return $radio_button_list;
	}

	/**
	 * @param CWidgetFieldSeverities $field
	 *
	 * @return CSeverityCheckBoxList
	 */
	public static function getSeverities($field) {
		return (new CSeverityCheckBoxList($field->getName()))
			->setChecked($field->getValue())
			->setEnabled(!($field->getFlags() & CWidgetField::FLAG_DISABLED))
			->setWidth(ZBX_TEXTAREA_STANDARD_WIDTH);
	}

	/**
	 * @param CWidgetFieldCheckBoxList $field
	 * @param array                    $list        Option list array.
	 * @param array                    $class_list  List of additional CSS classes.
	 *
	 * @return CList
	 */
	public static function getCheckBoxList($field, array $list, array $class_list = []) {
		$checkbox_list = (new CList())->addClass(ZBX_STYLE_LIST_CHECK_RADIO);
		if ($class_list) {
			foreach ($class_list as $class) {
				$checkbox_list->addClass($class);
			}
		}

		foreach ($list as $key => $label) {
			$checkbox_list->addItem(
				(new CCheckBox($field->getName().'[]', $key))
					->setLabel($label)
					->setId($field->getName().'_'.$key)
					->setChecked(in_array($key, $field->getValue()))
					->setEnabled(!($field->getFlags() & CWidgetField::FLAG_DISABLED))
			);
		}

		return $checkbox_list;
	}

	/**
	 * @param CWidgetFieldColumnsList $field  Widget columns field.
	 *
	 * @return CDiv
	 */
	public static function getWidgetColumns(CWidgetFieldColumnsList $field) {
		$columns = $field->getValue();
		$header = [
			'',
			(new CColHeader(_('Name')))->addStyle('width: 39%'),
			(new CColHeader(_('Data')))->addStyle('width: 59%'),
			_('Action')
		];
		$row_actions = [
			(new CButton('edit', _('Edit')))
				->addClass(ZBX_STYLE_BTN_LINK)
				->removeId(),
			(new CButton('remove', _('Remove')))
				->addClass(ZBX_STYLE_BTN_LINK)
				->removeId()
		];
		$table = (new CTable())
			->setId('list_'.$field->getName())
			->setHeader((new CRowHeader($header))->addClass($columns ? null : ZBX_STYLE_DISPLAY_NONE));
		$enabled = !($field->getFlags() & CWidgetField::FLAG_DISABLED);

		foreach ($columns as $column_index => $column) {
			$column_data = [new CVar('sortorder['.$field->getName().'][]', $column_index)];

			foreach ($column as $key => $value) {
				$column_data[] = new CVar($field->getName().'['.$column_index.']['.$key.']', $value);
			}

			$label = array_key_exists('item', $column) ? $column['item'] : '';

			if ($column['data'] == CWidgetFieldColumnsList::DATA_HOST_NAME) {
				$label = new CTag('em', true, _('Host name'));
			}
			else if ($column['data'] == CWidgetFieldColumnsList::DATA_TEXT) {
				$label = new CTag('em', true, $column['text']);
			}

			$table->addRow((new CRow([
				(new CCol((new CDiv)->addClass(ZBX_STYLE_DRAG_ICON)))->addClass(ZBX_STYLE_TD_DRAG_ICON),
				(new CDiv($column['name']))->addClass('text'),
				(new CDiv($label))->addClass('text'),
				(new CList(array_merge($row_actions, [$column_data])))->addClass(ZBX_STYLE_HOR_LIST)
			]))->addClass('sortable'));
		}

		$table->addRow(
			(new CCol(
				(new CButton('add', _('Add')))
					->addClass(ZBX_STYLE_BTN_LINK)
					->setEnabled($enabled)
			))->setColSpan(count($header))
		);

		return (new CDiv($table))
			->addStyle('width: '.ZBX_TEXTAREA_STANDARD_WIDTH.'px')
			->addClass(ZBX_STYLE_TABLE_FORMS_SEPARATOR);
	}

	/**
	 * @param CWidgetFieldTags $field
	 *
	 * @return CTable
	 */
	public static function getTags($field) {
		$tags = $field->getValue();

		if (!$tags) {
			$tags = [['tag' => '', 'operator' => TAG_OPERATOR_LIKE, 'value' => '']];
		}

		$tags_table = (new CTable())->setId('tags_table_'.$field->getName());

		$enabled = !($field->getFlags() & CWidgetField::FLAG_DISABLED);
		$i = 0;

		foreach ($tags as $tag) {
			$zselect_operator = (new CSelect($field->getName().'['.$i.'][operator]'))
				->addOptions(CSelect::createOptionsFromArray([
					TAG_OPERATOR_EXISTS => _('Exists'),
					TAG_OPERATOR_EQUAL => _('Equals'),
					TAG_OPERATOR_LIKE => _('Contains'),
					TAG_OPERATOR_NOT_EXISTS => _('Does not exist'),
					TAG_OPERATOR_NOT_EQUAL => _('Does not equal'),
					TAG_OPERATOR_NOT_LIKE => _('Does not contain')
				]))
				->setValue($tag['operator'])
				->setFocusableElementId($field->getName().'-'.$i.'-operator-select')
				->setId($field->getName().'_'.$i.'_operator');

			if (!$enabled) {
				$zselect_operator->setDisabled();
			}

			$tags_table->addRow([
				(new CTextBox($field->getName().'['.$i.'][tag]', $tag['tag']))
					->setAttribute('placeholder', _('tag'))
					->setWidth(ZBX_TEXTAREA_FILTER_SMALL_WIDTH)
					->setAriaRequired(self::isAriaRequired($field))
					->setEnabled($enabled),
				$zselect_operator,
				(new CTextBox($field->getName().'['.$i.'][value]', $tag['value']))
					->setAttribute('placeholder', _('value'))
					->setWidth(ZBX_TEXTAREA_FILTER_SMALL_WIDTH)
					->setAriaRequired(self::isAriaRequired($field))
					->setId($field->getName().'_'.$i.'_value')
					->setEnabled($enabled),
				(new CCol(
					(new CButton($field->getName().'['.$i.'][remove]', _('Remove')))
						->addClass(ZBX_STYLE_BTN_LINK)
						->addClass('element-table-remove')
						->setEnabled($enabled)
				))->addClass(ZBX_STYLE_NOWRAP)
			], 'form_row');

			$i++;
		}

		$tags_table->addRow(
			(new CCol(
				(new CButton('tags_add', _('Add')))
					->addClass(ZBX_STYLE_BTN_LINK)
					->addClass('element-table-add')
					->setEnabled($enabled)
			))->setColSpan(3)
		);

		return $tags_table;
	}

	/**
	 * JS Template for one tag line for Tags field
	 *
	 * @param CWidgetFieldTags $field
	 *
	 * @return string
	 */
	public static function getTagsTemplate($field) {
		return (new CRow([
			(new CTextBox($field->getName().'[#{rowNum}][tag]'))
				->setAttribute('placeholder', _('tag'))
				->setWidth(ZBX_TEXTAREA_FILTER_SMALL_WIDTH)
				->setAriaRequired(self::isAriaRequired($field)),
			(new CSelect($field->getName().'[#{rowNum}][operator]'))
				->addOptions(CSelect::createOptionsFromArray([
					TAG_OPERATOR_EXISTS => _('Exists'),
					TAG_OPERATOR_EQUAL => _('Equals'),
					TAG_OPERATOR_LIKE => _('Contains'),
					TAG_OPERATOR_NOT_EXISTS => _('Does not exist'),
					TAG_OPERATOR_NOT_EQUAL => _('Does not equal'),
					TAG_OPERATOR_NOT_LIKE => _('Does not contain')
				]))
				->setValue(TAG_OPERATOR_LIKE)
				->setFocusableElementId($field->getName().'-#{rowNum}-operator-select')
				->setId($field->getName().'_#{rowNum}_operator'),
			(new CTextBox($field->getName().'[#{rowNum}][value]'))
				->setAttribute('placeholder', _('value'))
				->setWidth(ZBX_TEXTAREA_FILTER_SMALL_WIDTH)
				->setAriaRequired(self::isAriaRequired($field))
				->setId($field->getName().'_#{rowNum}_value'),
			(new CCol(
				(new CButton($field->getName().'[#{rowNum}][remove]', _('Remove')))
					->addClass(ZBX_STYLE_BTN_LINK)
					->addClass('element-table-remove')
			))->addClass(ZBX_STYLE_NOWRAP)
		]))
			->addClass('form_row')
			->toString();
	}

	/**
	 * @param CWidgetFieldDatePicker $field
	 *
	 * @return CDateSelector
	 */
	public static function getDatePicker(CWidgetFieldDatePicker $field): CDateSelector {
		return (new CDateSelector($field->getName(), $field->getValue()))
			->setAriaRequired(self::isAriaRequired($field))
			->setMaxLength(DB::getFieldLength('widget_field', 'value_str'))
			->setEnabled(($field->getFlags() & CWidgetField::FLAG_DISABLED) == 0);
	}

	/**
	 * Function returns array containing HTML objects filled with given values. Used to generate HTML in widget
	 * overrides field.
	 *
	 * @param CWidgetFieldGraphOverride  $field
	 * @param array                      $value      Values to fill in particular data set row. See self::setValue() for
	 *                                               detailed description.
	 * @param string                     $form_name  Name of form in which data set fields resides.
	 * @param int|string                 $row_num    Unique data set numeric identifier. Used to make unique field names.
	 *
	 * @return CListItem
	 */
	public static function getGraphOverrideLayout($field, array $value, $form_name, $row_num) {
		$inputs = [];

		// Create override optins list.
		foreach (CWidgetFieldGraphOverride::getOverrideOptions() as $option) {
			if (array_key_exists($option, $value)) {
				$inputs[] = (new CVar($field->getName().'['.$row_num.']['.$option.']', $value[$option]));
			}
		}

		return (new CListItem([
			/**
			 * First line: host pattern field, item pattern field.
			 * Contains also drag and drop button and delete button.
			 */
			(new CDiv([
				(new CDiv())
					->addClass(ZBX_STYLE_DRAG_ICON)
					->addStyle('position: absolute; margin-left: -25px;'),
				(new CDiv([
					(new CDiv(
						(new CPatternSelect([
							'name' => $field->getName().'['.$row_num.'][hosts][]',
							'object_name' => 'hosts',
							'data' => $value['hosts'],
							'placeholder' => _('host pattern'),
							'wildcard_allowed' => 1,
							'popup' => [
								'parameters' => [
									'srctbl' => 'hosts',
									'srcfld1' => 'hostid',
									'dstfrm' => $form_name,
									'dstfld1' => zbx_formatDomId($field->getName().'['.$row_num.'][hosts][]')
								]
							],
							'add_post_js' => false
						]))
							->setEnabled(!($field->getFlags() & CWidgetField::FLAG_DISABLED))
							->setAriaRequired(self::isAriaRequired($field))
							->setWidth(ZBX_TEXTAREA_MEDIUM_WIDTH)
					))->addClass(ZBX_STYLE_COLUMN_50),
					(new CDiv(
						(new CPatternSelect([
							'name' => $field->getName().'['.$row_num.'][items][]',
							'object_name' => 'items',
							'data' => $value['items'],
							'placeholder' => _('item pattern'),
							'multiple' => true,
							'wildcard_allowed' => 1,
							'popup' => [
								'parameters' => [
									'srctbl' => 'items',
									'srcfld1' => 'itemid',
									'real_hosts' => 1,
									'numeric' => 1,
									'webitems' => 1,
									'dstfrm' => $form_name,
									'dstfld1' => zbx_formatDomId($field->getName().'['.$row_num.'][items][]')
								]
							],
							'add_post_js' => false
						]))
							->setEnabled(!($field->getFlags() & CWidgetField::FLAG_DISABLED))
							->setAriaRequired(self::isAriaRequired($field))
							->setWidth(ZBX_TEXTAREA_MEDIUM_WIDTH)
					))->addClass(ZBX_STYLE_COLUMN_50)
				]))
					->addClass(ZBX_STYLE_COLUMNS)
					->addClass(ZBX_STYLE_COLUMNS_NOWRAP)
					->addClass(ZBX_STYLE_COLUMN_95),

				(new CDiv(
					(new CButton())
						->setAttribute('title', _('Delete'))
						->addClass(ZBX_STYLE_BTN_REMOVE)
						->removeId()
				))
					->addClass(ZBX_STYLE_COLUMN_5)
			]))
				->addClass(ZBX_STYLE_COLUMNS),

			// Selected override options.
			(new CList($inputs))
				->addClass(ZBX_STYLE_OVERRIDES_OPTIONS_LIST)
				->addItem((new CButton(null, (new CSpan())
							->addClass(ZBX_STYLE_PLUS_ICON)
							->addStyle('margin-right: 0px;')
					))
						->setAttribute('data-row', $row_num)
						->addClass(ZBX_STYLE_BTN_ALT)
				)
		]))
			->addClass(ZBX_STYLE_OVERRIDES_LIST_ITEM);
	}

	/**
	 * Return template used by dynamic rows in CWidgetFieldGraphOverride field.
	 *
	 * @param CWidgetFieldGraphOverride $field
	 * @param string                    $form_name  Form name in which override field is located.
	 *
	 * @return string
	 */
	public static function getGraphOverrideTemplate($field, $form_name) {
		$value = CWidgetFieldGraphOverride::getDefaults();

		return self::getGraphOverrideLayout($field, $value, $form_name, '#{rowNum}')->toString();
	}

	/**
	 * @param CWidgetFieldGraphOverride $field
	 *
	 * @return CList
	 */
	public static function getGraphOverride($field, $form_name) {
		$list = (new CList())->addClass(ZBX_STYLE_OVERRIDES_LIST);

		$values = $field->getValue();

		if (!$values) {
			$values = [];
		}

		$i = 0;

		foreach ($values as $override) {
			$list->addItem(self::getGraphOverrideLayout($field, $override, $form_name, $i));

			$i++;
		}

		// Add 'Add' button under the list.
		$list->addItem(
			(new CDiv(
				(new CButton('override_add', [(new CSpan())->addClass(ZBX_STYLE_PLUS_ICON), _('Add new override')]))
					->addClass(ZBX_STYLE_BTN_ALT)
					->setId('override-add')
			)),
			'overrides-foot'
		);

		return $list;
	}

	/**
	 * Function returns array containing string values used as titles for override options.
	 *
	 * @return array
	 */
	private static function getGraphOverrideOptionNames() {
		return [
			'width' => _('Width'),
			'type' => _('Draw'),
			'type'.SVG_GRAPH_TYPE_LINE => _('Line'),
			'type'.SVG_GRAPH_TYPE_POINTS => _('Points'),
			'type'.SVG_GRAPH_TYPE_STAIRCASE => _('Staircase'),
			'type'.SVG_GRAPH_TYPE_BAR => _('Bar'),
			'transparency' => _('Transparency'),
			'fill' => _('Fill'),
			'pointsize' => _('Point size'),
			'missingdatafunc' => _('Missing data'),
			'missingdatafunc'.SVG_GRAPH_MISSING_DATA_NONE => _('None'),
			'missingdatafunc'.SVG_GRAPH_MISSING_DATA_CONNECTED => _x('Connected', 'missing data function'),
			'missingdatafunc'.SVG_GRAPH_MISSING_DATA_TREAT_AS_ZERO => _x('Treat as 0', 'missing data function'),
			'missingdatafunc'.SVG_GRAPH_MISSING_DATA_LAST_KNOWN => _x('Last known', 'missing data function'),
			'axisy' => _('Y-axis'),
			'axisy'.GRAPH_YAXIS_SIDE_LEFT => _('Left'),
			'axisy'.GRAPH_YAXIS_SIDE_RIGHT => _('Right'),
			'timeshift' => _('Time shift')
		];
	}

	/**
	 * Function returns array used to construct override field menu of available override options.
	 *
	 * @return array
	 */
	private static function getGraphOverrideMenu() {
		return [
			'sections' => [
				[
					'name' => _('ADD OVERRIDE'),
					'options' => [
						['name' => _('Base color'), 'callback' => 'addOverride', 'args' => ['color', '']],

						['name' => _('Width').'/0', 'callback' => 'addOverride', 'args' => ['width', 0]],
						['name' => _('Width').'/1', 'callback' => 'addOverride', 'args' => ['width', 1]],
						['name' => _('Width').'/2', 'callback' => 'addOverride', 'args' => ['width', 2]],
						['name' => _('Width').'/3', 'callback' => 'addOverride', 'args' => ['width', 3]],
						['name' => _('Width').'/4', 'callback' => 'addOverride', 'args' => ['width', 4]],
						['name' => _('Width').'/5', 'callback' => 'addOverride', 'args' => ['width', 5]],
						['name' => _('Width').'/6', 'callback' => 'addOverride', 'args' => ['width', 6]],
						['name' => _('Width').'/7', 'callback' => 'addOverride', 'args' => ['width', 7]],
						['name' => _('Width').'/8', 'callback' => 'addOverride', 'args' => ['width', 8]],
						['name' => _('Width').'/9', 'callback' => 'addOverride', 'args' => ['width', 9]],
						['name' => _('Width').'/10', 'callback' => 'addOverride', 'args' => ['width', 10]],

						['name' => _('Draw').'/'._('Line'), 'callback' => 'addOverride', 'args' => ['type', SVG_GRAPH_TYPE_LINE]],
						['name' => _('Draw').'/'._('Points'), 'callback' => 'addOverride', 'args' => ['type', SVG_GRAPH_TYPE_POINTS]],
						['name' => _('Draw').'/'._('Staircase'), 'callback' => 'addOverride', 'args' => ['type', SVG_GRAPH_TYPE_STAIRCASE]],
						['name' => _('Draw').'/'._('Bar'), 'callback' => 'addOverride', 'args' => ['type', SVG_GRAPH_TYPE_BAR]],

						['name' => _('Transparency').'/0', 'callback' => 'addOverride', 'args' => ['transparency', 0]],
						['name' => _('Transparency').'/1', 'callback' => 'addOverride', 'args' => ['transparency', 1]],
						['name' => _('Transparency').'/2', 'callback' => 'addOverride', 'args' => ['transparency', 2]],
						['name' => _('Transparency').'/3', 'callback' => 'addOverride', 'args' => ['transparency', 3]],
						['name' => _('Transparency').'/4', 'callback' => 'addOverride', 'args' => ['transparency', 4]],
						['name' => _('Transparency').'/5', 'callback' => 'addOverride', 'args' => ['transparency', 5]],
						['name' => _('Transparency').'/6', 'callback' => 'addOverride', 'args' => ['transparency', 6]],
						['name' => _('Transparency').'/7', 'callback' => 'addOverride', 'args' => ['transparency', 7]],
						['name' => _('Transparency').'/8', 'callback' => 'addOverride', 'args' => ['transparency', 8]],
						['name' => _('Transparency').'/9', 'callback' => 'addOverride', 'args' => ['transparency', 9]],
						['name' => _('Transparency').'/10', 'callback' => 'addOverride', 'args' => ['transparency', 10]],

						['name' => _('Fill').'/0', 'callback' => 'addOverride', 'args' => ['fill', 0]],
						['name' => _('Fill').'/1', 'callback' => 'addOverride', 'args' => ['fill', 1]],
						['name' => _('Fill').'/2', 'callback' => 'addOverride', 'args' => ['fill', 2]],
						['name' => _('Fill').'/3', 'callback' => 'addOverride', 'args' => ['fill', 3]],
						['name' => _('Fill').'/4', 'callback' => 'addOverride', 'args' => ['fill', 4]],
						['name' => _('Fill').'/5', 'callback' => 'addOverride', 'args' => ['fill', 5]],
						['name' => _('Fill').'/6', 'callback' => 'addOverride', 'args' => ['fill', 6]],
						['name' => _('Fill').'/7', 'callback' => 'addOverride', 'args' => ['fill', 7]],
						['name' => _('Fill').'/8', 'callback' => 'addOverride', 'args' => ['fill', 8]],
						['name' => _('Fill').'/9', 'callback' => 'addOverride', 'args' => ['fill', 9]],
						['name' => _('Fill').'/10', 'callback' => 'addOverride', 'args' => ['fill', 10]],

						['name' => _('Point size').'/1', 'callback' => 'addOverride', 'args' => ['pointsize', 1]],
						['name' => _('Point size').'/2', 'callback' => 'addOverride', 'args' => ['pointsize', 2]],
						['name' => _('Point size').'/3', 'callback' => 'addOverride', 'args' => ['pointsize', 3]],
						['name' => _('Point size').'/4', 'callback' => 'addOverride', 'args' => ['pointsize', 4]],
						['name' => _('Point size').'/5', 'callback' => 'addOverride', 'args' => ['pointsize', 5]],
						['name' => _('Point size').'/6', 'callback' => 'addOverride', 'args' => ['pointsize', 6]],
						['name' => _('Point size').'/7', 'callback' => 'addOverride', 'args' => ['pointsize', 7]],
						['name' => _('Point size').'/8', 'callback' => 'addOverride', 'args' => ['pointsize', 8]],
						['name' => _('Point size').'/9', 'callback' => 'addOverride', 'args' => ['pointsize', 9]],
						['name' => _('Point size').'/10', 'callback' => 'addOverride', 'args' => ['pointsize', 10]],

						['name' => _('Missing data').'/'._('None'), 'callback' => 'addOverride', 'args' => ['missingdatafunc', SVG_GRAPH_MISSING_DATA_NONE]],
						['name' => _('Missing data').'/'._x('Connected', 'missing data function'), 'callback' => 'addOverride', 'args' => ['missingdatafunc', SVG_GRAPH_MISSING_DATA_CONNECTED]],
						['name' => _('Missing data').'/'._x('Treat as 0', 'missing data function'), 'callback' => 'addOverride', 'args' => ['missingdatafunc', SVG_GRAPH_MISSING_DATA_TREAT_AS_ZERO]],
						['name' => _('Missing data').'/'._x('Last known', 'missing data function'), 'callback' => 'addOverride', 'args' => ['missingdatafunc', SVG_GRAPH_MISSING_DATA_LAST_KNOWN]],

						['name' => _('Y-axis').'/'._('Left'), 'callback' => 'addOverride', 'args' => ['axisy', GRAPH_YAXIS_SIDE_LEFT]],
						['name' => _('Y-axis').'/'._('Right'), 'callback' => 'addOverride', 'args' => ['axisy', GRAPH_YAXIS_SIDE_RIGHT]],

						['name' => _('Time shift'), 'callback' => 'addOverride', 'args' => ['timeshift']]
					]
				]
			]
		];
	}

	/**
	 * Return javascript necessary to initialize CWidgetFieldGraphOverride field.
	 *
	 * @param CWidgetFieldGraphOverride $field
	 *
	 * @return string
	 */
	public static function getGraphOverrideJavascript($field) {
		return '
			// Define it as function to avoid redundancy.
			function initializeOverrides() {
				jQuery("#overrides .'.ZBX_STYLE_OVERRIDES_OPTIONS_LIST.'").overrides({
					add: ".'.ZBX_STYLE_BTN_ALT.'",
					options: "input[type=hidden]",
					captions: '.json_encode(self::getGraphOverrideOptionNames()).',
					makeName: function(option, row_id) {
						return "'.$field->getName().'[" + row_id + "][" + option + "]";
					},
					makeOption: function(name) {
						return name.match(
							/.*\[('.implode('|', CWidgetFieldGraphOverride::getOverrideOptions()).')\]/
						)[1];
					},
					override: ".'.ZBX_STYLE_OVERRIDES_LIST_ITEM.'",
					overridesList: ".'.ZBX_STYLE_OVERRIDES_LIST.'",
					onUpdate: () => widget_svggraph_form.onGraphConfigChange(),
					menu: '.json_encode(self::getGraphOverrideMenu()).'
				});
			}

			// Initialize dynamicRows.
			jQuery("#overrides")
				.dynamicRows({
					template: "#overrides-row",
					beforeRow: ".overrides-foot",
					remove: ".'.ZBX_STYLE_BTN_REMOVE.'",
					add: "#override-add",
					row: ".'.ZBX_STYLE_OVERRIDES_LIST_ITEM.'"
				})
				.bind("afteradd.dynamicRows", function(event, options) {
					const container = jQuery(".overlay-dialogue-body");

					container.scrollTop(Math.max(container.scrollTop(),
						jQuery("#widget-dialogue-form")[0].scrollHeight - container.height()
					));

					jQuery(".multiselect", jQuery("#overrides")).each(function() {
						jQuery(this).multiSelect(jQuery(this).data("params"));
					});

					widget_svggraph_form.updateVariableOrder(jQuery("#overrides"), ".'.ZBX_STYLE_OVERRIDES_LIST_ITEM.'", "or");
					widget_svggraph_form.onGraphConfigChange();
				})
				.bind("afterremove.dynamicRows", function(event, options) {
					widget_svggraph_form.updateVariableOrder(jQuery("#overrides"), ".'.ZBX_STYLE_OVERRIDES_LIST_ITEM.'", "or");
					widget_svggraph_form.onGraphConfigChange();
				})
				.bind("tableupdate.dynamicRows", function(event, options) {
					widget_svggraph_form.updateVariableOrder(jQuery("#overrides"), ".'.ZBX_STYLE_OVERRIDES_LIST_ITEM.'", "or");
					initializeOverrides();
					if (jQuery("#overrides .'.ZBX_STYLE_OVERRIDES_LIST_ITEM.'").length > 1) {
						jQuery("#overrides .drag-icon").removeClass("disabled");
						jQuery("#overrides").sortable("enable");
					}
					else {
						jQuery("#overrides .drag-icon").addClass("disabled");
						jQuery("#overrides").sortable("disable");
					}
				});

			// Initialize overrides UI control.
			initializeOverrides();

			// Initialize override pattern-selectors.
			jQuery(".multiselect", jQuery("#overrides")).each(function() {
				jQuery(this).multiSelect(jQuery(this).data("params"));
			});

			// Make overrides sortable.
			if (jQuery("#overrides .'.ZBX_STYLE_OVERRIDES_LIST_ITEM.'").length < 2) {
				jQuery("#overrides .drag-icon").addClass("disabled");
			}

			jQuery("#overrides").sortable({
				items: ".'.ZBX_STYLE_OVERRIDES_LIST_ITEM.'",
				containment: "parent",
				handle: ".drag-icon",
				tolerance: "pointer",
				scroll: false,
				cursor: "grabbing",
				opacity: 0.6,
				axis: "y",
				disabled: function() {
					return jQuery("#overrides .'.ZBX_STYLE_OVERRIDES_LIST_ITEM.'").length < 2;
				}(),
				start: function() { // Workaround to fix wrong scrolling at initial sort.
					jQuery(this).sortable("refreshPositions");
				},
				stop: () => widget_svggraph_form.onGraphConfigChange(),
				update: function() {
					widget_svggraph_form.updateVariableOrder(jQuery("#overrides"), ".'.ZBX_STYLE_OVERRIDES_LIST_ITEM.'", "or");
				}
			});
		';
	}

	/**
	 * Function returns array containing HTML objects filled with given values. Used to generate HTML row in widget
	 * data set field.
	 *
	 * @param string     $field_name
	 * @param array      $value      Values to fill in particular data set row. See self::setValue() for detailed
	 *                               description.
	 * @param string     $form_name  Name of form in which data set fields resides.
	 * @param int|string $row_num    Unique data set numeric identifier. Used to make unique field names.
	 * @param bool       $is_opened  Either accordion row is made opened or closed.
	 *
	 * @return CListItem
	 */
<<<<<<< HEAD
	private static function getGraphDataSetLayout($field_name, array $value, $form_name, $row_num, $is_opened,
			int $dataset_type = CWidgetHelper::DATASET_TYPE_PATTERN_ITEM) {
		$dataset_head = [
			new CDiv((new CSimpleButton('&nbsp;'))->addClass(ZBX_STYLE_LIST_ACCORDION_ITEM_TOGGLE)),
			new CVar($field_name.'['.$row_num.'][dataset_type]', $dataset_type, '')
		];

		if ($dataset_type == self::DATASET_TYPE_PATTERN_ITEM) {
			$dataset_head = array_merge($dataset_head, [
				(new CColor($field_name.'['.$row_num.'][color]', $value['color']))->appendColorPickerJs(false),
				(new CPatternSelect([
					'name' => $field_name.'['.$row_num.'][hosts][]',
					'object_name' => 'hosts',
					'data' => $value['hosts'],
					'placeholder' => _('host pattern'),
					'popup' => [
						'parameters' => [
							'srctbl' => 'hosts',
							'srcfld1' => 'host',
							'dstfrm' => $form_name,
							'dstfld1' => zbx_formatDomId($field_name.'['.$row_num.'][hosts][]')
						]
					],
					'add_post_js' => false
=======
	private static function getGraphDataSetLayout($field_name, array $value, $form_name, $row_num, $is_opened) {
		return (new CListItem([
			// Accordion head - data set selection fields and tools.
			(new CDiv([
				(new CDiv())
					->addClass(ZBX_STYLE_DRAG_ICON)
					->addStyle('position: absolute; margin-left: -25px;'),
				(new CDiv([
					(new CDiv([
						(new CButton())
							->addClass(ZBX_STYLE_COLOR_PREVIEW_BOX)
							->addStyle('background-color: #'.$value['color'].';')
							->setAttribute('title', $is_opened ? _('Collapse') : _('Expand'))
							->removeId(),
						(new CPatternSelect([
							'name' => $field_name.'['.$row_num.'][hosts][]',
							'object_name' => 'hosts',
							'data' => $value['hosts'],
							'placeholder' => _('host pattern'),
							'wildcard_allowed' => 1,
							'popup' => [
								'parameters' => [
									'srctbl' => 'hosts',
									'srcfld1' => 'host',
									'dstfrm' => $form_name,
									'dstfld1' => zbx_formatDomId($field_name.'['.$row_num.'][hosts][]')
								]
							],
							'add_post_js' => false
						]))->setWidth(ZBX_TEXTAREA_MEDIUM_WIDTH)
					]))->addClass(ZBX_STYLE_COLUMN_50),
					(new CDiv(
						(new CPatternSelect([
							'name' => $field_name.'['.$row_num.'][items][]',
							'object_name' => 'items',
							'data' => $value['items'],
							'placeholder' => _('item pattern'),
							'wildcard_allowed' => 1,
							'popup' => [
								'parameters' => [
									'srctbl' => 'items',
									'srcfld1' => 'name',
									'real_hosts' => 1,
									'numeric' => 1,
									'webitems' => 1,
									'dstfrm' => $form_name,
									'dstfld1' => zbx_formatDomId($field_name.'['.$row_num.'][items][]')
								]
							],
							'add_post_js' => false
						]))->setWidth(ZBX_TEXTAREA_MEDIUM_WIDTH)
					))->addClass(ZBX_STYLE_COLUMN_50)
>>>>>>> 9da0d5b3
				]))
					->addClass('js-hosts-multiselect')
					->setWidth(ZBX_TEXTAREA_MEDIUM_WIDTH),
				(new CPatternSelect([
					'name' => $field_name.'['.$row_num.'][items][]',
					'object_name' => 'items',
					'data' => $value['items'],
					'placeholder' => _('item pattern'),
					'popup' => [
						'parameters' => [
							'srctbl' => 'items',
							'srcfld1' => 'name',
							'real_hosts' => 1,
							'numeric' => 1,
							'webitems' => 1,
							'dstfrm' => $form_name,
							'dstfld1' => zbx_formatDomId($field_name.'['.$row_num.'][items][]')
						]
					],
					'add_post_js' => false
				]))
					->addClass('js-items-multiselect')
					->setWidth(ZBX_TEXTAREA_MEDIUM_WIDTH)
			]);
		}
		else {
			$item_rows = [];
			foreach($value['itemids'] as $i => $itemid) {
				$item_name = array_key_exists($itemid, $value['item_names'])
					? $value['item_names'][$itemid]
					: '';

				$item_rows[] = (new CRow([
					(new CCol(
						(new CDiv())->addClass(ZBX_STYLE_DRAG_ICON)
					))
						->addClass('table-col-handle')
						->addClass(ZBX_STYLE_TD_DRAG_ICON),
					(new CCol(
						(new CColor($field_name.'['.$row_num.'][color][]', $value['color'][$i],
							'items_'.$row_num.'_'.($i + 1).'_color'
						))->appendColorPickerJs(false)
					))->addClass('table-col-color'),
					(new CCol(new CSpan(($i + 1).':')))->addClass('table-col-no'),
					(new CCol(
						(new CLink($item_name))
							->setId('items_'.$row_num.'_'.($i + 1).'_name')
							->addClass('js-click-expend')
					))->addClass('table-col-name'),
					(new CCol([
						(new CButton('button', _('Remove')))
							->addClass(ZBX_STYLE_BTN_LINK)
							->addClass('element-table-remove'),
						(new CVar($field_name.'['.$row_num.'][itemids][]', $itemid, 'items_'.$row_num.'_'.($i + 1).'_input'))
					]))
						->addClass('table-col-action')
						->addClass(ZBX_STYLE_NOWRAP)
				]))
					->addClass('sortable')
					->addClass('single-item-table-row')
					->setAttribute('data-number', $i + 1);
			}

			$items_list = (new CTable())
				->addClass('single-item-table')
				->setAttribute('data-set', $row_num)
				->setColumns([
					(new CTableColumn())->addClass('table-col-handle'),
					(new CTableColumn())->addClass('table-col-color'),
					(new CTableColumn())->addClass('table-col-no'),
					(new CTableColumn(_('Name')))->addClass('table-col-name'),
					(new CTableColumn(_('Action')))->addClass('table-col-action')
				])
				->addItem([
					$item_rows,
					(new CTag('tfoot', true))
						->addItem(
							(new CCol(
								(new CList())
									->addClass(ZBX_STYLE_INLINE_FILTER_FOOTER)
									->addItem(
										(new CSimpleButton(_('Add')))
											->addClass(ZBX_STYLE_BTN_LINK)
											->addClass('js-add-item')
									)
							))->setColSpan(5)
						)
				]);

			$dataset_head = array_merge($dataset_head, [
				(new CDiv($items_list))->addClass('items-list table-forms-separator')
			]);
		}

		$dataset_head[] = (new CDiv(
			(new CButton())
				->setAttribute('title', _('Delete'))
				->addClass(ZBX_STYLE_BTN_REMOVE)
				->removeId()
		))->addClass('dataset-actions');

		return (new CListItem([
			(new CDiv())
				->addClass(ZBX_STYLE_DRAG_ICON)
				->addClass('js-main-drag-icon'),
			(new CDiv())
				->addClass(ZBX_STYLE_LIST_ACCORDION_ITEM_HEAD)
				->addClass('dataset-head')
				->addItem($dataset_head),
			(new CDiv())
				->addClass(ZBX_STYLE_LIST_ACCORDION_ITEM_BODY)
				->addClass('dataset-body')
				->addItem([
					(new CFormGrid())
						->addItem([
							new CLabel(_('Draw')),
							new CFormField(
								(new CRadioButtonList($field_name.'['.$row_num.'][type]', (int) $value['type']))
									->addValue(_('Line'), SVG_GRAPH_TYPE_LINE)
									->addValue(_('Points'), SVG_GRAPH_TYPE_POINTS)
									->addValue(_('Staircase'), SVG_GRAPH_TYPE_STAIRCASE)
									->addValue(_('Bar'), SVG_GRAPH_TYPE_BAR)
									->onChange('changeDataSetDrawType(this)')
									->setModern(true)
							)
						])
						->addItem([
							new CLabel(_('Stacked'), $field_name.'['.$row_num.'][stacked]'),
							new CFormField([
								(new CVar($field_name.'['.$row_num.'][stacked]', '0'))->removeId(),
								(new CCheckBox($field_name.'['.$row_num.'][stacked]'))
									->setChecked((bool) $value['stacked'])
							])
						])
						->addItem([
							new CLabel(_('Width')),
							new CFormField(
								(new CRangeControl($field_name.'['.$row_num.'][width]', (int) $value['width']))
									->setEnabled(!in_array($value['type'], [SVG_GRAPH_TYPE_POINTS, SVG_GRAPH_TYPE_BAR]))
									->setWidth(ZBX_TEXTAREA_MEDIUM_WIDTH)
									->setStep(1)
									->setMin(0)
									->setMax(10)
							)
						])
						->addItem([
							new CLabel(_('Point size')),
							new CFormField(
								(new CRangeControl($field_name.'['.$row_num.'][pointsize]', (int) $value['pointsize']))
									->setEnabled($value['type'] == SVG_GRAPH_TYPE_POINTS)
									->setWidth(ZBX_TEXTAREA_MEDIUM_WIDTH)
									->setStep(1)
									->setMin(1)
									->setMax(10)
							)
						])
						->addItem([
							new CLabel(_('Transparency')),
							new CFormField(
								(new CRangeControl($field_name.'['.$row_num.'][transparency]',
									(int) $value['transparency'])
								)
									->setWidth(ZBX_TEXTAREA_MEDIUM_WIDTH)
									->setStep(1)
									->setMin(0)
									->setMax(10)
							)
						])
						->addItem([
							new CLabel(_('Fill')),
							new CFormField(
								(new CRangeControl($field_name.'['.$row_num.'][fill]', (int) $value['fill']))
									->setEnabled(!in_array($value['type'], [SVG_GRAPH_TYPE_POINTS, SVG_GRAPH_TYPE_BAR]))
									->setWidth(ZBX_TEXTAREA_MEDIUM_WIDTH)
									->setStep(1)
									->setMin(0)
									->setMax(10)
							)
						]),
					(new CFormGrid())
						->addItem([
							new CLabel(_('Missing data')),
							new CFormField(
								(new CRadioButtonList($field_name.'['.$row_num.'][missingdatafunc]',
									(int) $value['missingdatafunc'])
								)
									->addValue(_('None'), SVG_GRAPH_MISSING_DATA_NONE)
									->addValue(_x('Connected', 'missing data function'),
										SVG_GRAPH_MISSING_DATA_CONNECTED
									)
									->addValue(_x('Treat as 0', 'missing data function'),
										SVG_GRAPH_MISSING_DATA_TREAT_AS_ZERO
									)
									->addValue(_x('Last known', 'missing data function'),
										SVG_GRAPH_MISSING_DATA_LAST_KNOWN
									)
									->setEnabled(!in_array($value['type'], [SVG_GRAPH_TYPE_POINTS, SVG_GRAPH_TYPE_BAR]))
									->setModern(true)
							)
						])
						->addItem([
							new CLabel(_('Y-axis')),
							new CFormField(
								(new CRadioButtonList($field_name.'['.$row_num.'][axisy]', (int) $value['axisy']))
									->addValue(_('Left'), GRAPH_YAXIS_SIDE_LEFT)
									->addValue(_('Right'), GRAPH_YAXIS_SIDE_RIGHT)
									->setModern(true)
							)
						])
						->addItem([
							new CLabel(_('Time shift'), $field_name.'['.$row_num.'][timeshift]'),
							new CFormField(
								(new CTextBox($field_name.'['.$row_num.'][timeshift]', $value['timeshift']))
									->setAttribute('placeholder', _('none'))
									->setWidth(ZBX_TEXTAREA_TINY_WIDTH)
							)
						])
						->addItem([
							new CLabel(_('Aggregation function'),
								'label-'.$field_name.'_'.$row_num.'_aggregate_function'
							),
							new CFormField(
								(new CSelect($field_name.'['.$row_num.'][aggregate_function]'))
									->setId($field_name.'_'.$row_num.'_aggregate_function')
									->setFocusableElementId('label-'.$field_name.'_'.$row_num.'_aggregate_function')
									->setValue((int) $value['aggregate_function'])
									->addOptions(CSelect::createOptionsFromArray([
										AGGREGATE_NONE => graph_item_aggr_fnc2str(AGGREGATE_NONE),
										AGGREGATE_MIN => graph_item_aggr_fnc2str(AGGREGATE_MIN),
										AGGREGATE_MAX => graph_item_aggr_fnc2str(AGGREGATE_MAX),
										AGGREGATE_AVG => graph_item_aggr_fnc2str(AGGREGATE_AVG),
										AGGREGATE_COUNT => graph_item_aggr_fnc2str(AGGREGATE_COUNT),
										AGGREGATE_SUM => graph_item_aggr_fnc2str(AGGREGATE_SUM),
										AGGREGATE_FIRST => graph_item_aggr_fnc2str(AGGREGATE_FIRST),
										AGGREGATE_LAST => graph_item_aggr_fnc2str(AGGREGATE_LAST)
									]))
									->setWidth(ZBX_TEXTAREA_TINY_WIDTH)
							)
						])
						->addItem([
							new CLabel(_('Aggregation interval'), $field_name.'['.$row_num.'][aggregate_interval]'),
							new CFormField(
								(new CTextBox($field_name.'['.$row_num.'][aggregate_interval]',
									$value['aggregate_interval']
								))
									->setEnabled($value['aggregate_function'] != AGGREGATE_NONE)
									->setAttribute('placeholder', GRAPH_AGGREGATE_DEFAULT_INTERVAL)
									->setWidth(ZBX_TEXTAREA_TINY_WIDTH)
							)
						])
						->addItem([
							new CLabel(_('Aggregate')),
							new CFormField(
								(new CRadioButtonList($field_name.'['.$row_num.'][aggregate_grouping]',
									(int) $value['aggregate_grouping'])
								)
									->addValue(_('Each item'), GRAPH_AGGREGATE_BY_ITEM)
									->addValue(_('Data set'), GRAPH_AGGREGATE_BY_DATASET)
									->setEnabled($value['aggregate_function'] != AGGREGATE_NONE)
									->setModern(true)
							)
						])
						->addItem([
							new CLabel(_('Approximation'),
								'label-'.$field_name.'_'.$row_num.'_approximation'
							),
							new CFormField(
								(new CSelect($field_name.'['.$row_num.'][approximation]'))
									->setId($field_name.'_'.$row_num.'_approximation')
									->setFocusableElementId('label-'.$field_name.'_'.$row_num.'_approximation')
									->setValue((int) $value['approximation'])
									->addOptions(CSelect::createOptionsFromArray([
										APPROXIMATION_ALL =>_('all'),
										APPROXIMATION_MIN =>_('min'),
										APPROXIMATION_AVG =>_('avg'),
										APPROXIMATION_MAX =>_('max')
									]))
									->setWidth(ZBX_TEXTAREA_TINY_WIDTH)
							)
						])
				])
		]))
			->addClass(ZBX_STYLE_LIST_ACCORDION_ITEM)
			->addClass($is_opened ? ZBX_STYLE_LIST_ACCORDION_ITEM_OPENED : ZBX_STYLE_LIST_ACCORDION_ITEM_CLOSED)
			->setAttribute('data-set', $row_num)
			->setAttribute('data-type', $dataset_type);
	}

	/**
	 * Return template used by dynamic rows in CWidgetFieldGraphDataSet field.
	 *
	 * @param CWidgetFieldGraphDataSet $field
	 * @param string                   $form_name     Form name in which data set field resides.
	 * @param int                      $dataset_type
	 *
	 * @return string
	 */
	public static function getGraphDataSetTemplate($field, $form_name, int $dataset_type) {
		$value = ['color' => '#{color}'] +  CWidgetFieldGraphDataSet::getDefaults();

		return self::getGraphDataSetLayout($field->getName(), $value, $form_name, '#{rowNum}', true, $dataset_type)->toString();
	}

	/**
	 * @param CWidgetFieldGraphDataSet $field
	 *
	 * @return CList
	 */
	public static function getGraphDataSet($field, $form_name) {
		$list = (new CList())
			->addClass(ZBX_STYLE_LIST_VERTICAL_ACCORDION)
			->setId('data_sets');

		$values = $field->getValue();

		if (!$values) {
			$values[] = CWidgetFieldGraphDataSet::getDefaults();
		}

		// Get item names for single item datasets.
		$itemids = array_merge(...array_column($values, 'itemids'));
		if ($itemids) {
			$names = self::getItemNames($itemids);
		}

		foreach ($values as $i => $value) {
			if ($value['dataset_type'] == self::DATASET_TYPE_SINGLE_ITEM) {
				$value['item_names'] = $names;
			}

			$list->addItem(
				self::getGraphDataSetLayout($field->getName(), $value, $form_name, $i, $i == 0, $value['dataset_type'])
			);
		}

		// Add 'Add' button under accordion.
		$list->addItem(
			(new CList())
				->addClass(ZBX_STYLE_BTN_SPLIT)
				->addItem([
					(new CButton(null, [
						(new CSpan())->addClass(ZBX_STYLE_PLUS_ICON),
						_('Add new data set')
					]))
						->setId('dataset-add')
						->addClass(ZBX_STYLE_BTN_ALT),
					(new CButton(null, '&#8203;'))
						->setId('dataset-menu')
						->addClass(ZBX_STYLE_BTN_ALT)
						->addClass(ZBX_STYLE_BTN_TOGGLE_CHEVRON)
				]),
			ZBX_STYLE_LIST_ACCORDION_FOOT
		);

		return $list;
	}

	private static function getItemNames(array $itemids): array {
		$names = [];

		$items = API::Item()->get([
			'output' => ['itemid', 'hostid', 'name'],
			'selectHosts' => ['hostid', 'name'],
			'webitems' => true,
			'itemids' => $itemids,
			'preservekeys' => true
		]);

		if (!$items) {
			return $names;
		}

		foreach ($items as $item) {
			$hosts = array_column($item['hosts'], 'name', 'hostid');
			$names[$item['itemid']] = $hosts[$item['hostid']].NAME_DELIMITER.$item['name'];
		}

		return $names;
	}

	/**
	 * @param CWidgetField $field
	 *
	 * @return int
	 */
	public static function isAriaRequired($field) {
		return ($field->getFlags() & CWidgetField::FLAG_LABEL_ASTERISK);
	}
}<|MERGE_RESOLUTION|>--- conflicted
+++ resolved
@@ -1147,7 +1147,6 @@
 	 *
 	 * @return CListItem
 	 */
-<<<<<<< HEAD
 	private static function getGraphDataSetLayout($field_name, array $value, $form_name, $row_num, $is_opened,
 			int $dataset_type = CWidgetHelper::DATASET_TYPE_PATTERN_ITEM) {
 		$dataset_head = [
@@ -1163,6 +1162,7 @@
 					'object_name' => 'hosts',
 					'data' => $value['hosts'],
 					'placeholder' => _('host pattern'),
+					'wildcard_allowed' => 1,
 					'popup' => [
 						'parameters' => [
 							'srctbl' => 'hosts',
@@ -1172,60 +1172,6 @@
 						]
 					],
 					'add_post_js' => false
-=======
-	private static function getGraphDataSetLayout($field_name, array $value, $form_name, $row_num, $is_opened) {
-		return (new CListItem([
-			// Accordion head - data set selection fields and tools.
-			(new CDiv([
-				(new CDiv())
-					->addClass(ZBX_STYLE_DRAG_ICON)
-					->addStyle('position: absolute; margin-left: -25px;'),
-				(new CDiv([
-					(new CDiv([
-						(new CButton())
-							->addClass(ZBX_STYLE_COLOR_PREVIEW_BOX)
-							->addStyle('background-color: #'.$value['color'].';')
-							->setAttribute('title', $is_opened ? _('Collapse') : _('Expand'))
-							->removeId(),
-						(new CPatternSelect([
-							'name' => $field_name.'['.$row_num.'][hosts][]',
-							'object_name' => 'hosts',
-							'data' => $value['hosts'],
-							'placeholder' => _('host pattern'),
-							'wildcard_allowed' => 1,
-							'popup' => [
-								'parameters' => [
-									'srctbl' => 'hosts',
-									'srcfld1' => 'host',
-									'dstfrm' => $form_name,
-									'dstfld1' => zbx_formatDomId($field_name.'['.$row_num.'][hosts][]')
-								]
-							],
-							'add_post_js' => false
-						]))->setWidth(ZBX_TEXTAREA_MEDIUM_WIDTH)
-					]))->addClass(ZBX_STYLE_COLUMN_50),
-					(new CDiv(
-						(new CPatternSelect([
-							'name' => $field_name.'['.$row_num.'][items][]',
-							'object_name' => 'items',
-							'data' => $value['items'],
-							'placeholder' => _('item pattern'),
-							'wildcard_allowed' => 1,
-							'popup' => [
-								'parameters' => [
-									'srctbl' => 'items',
-									'srcfld1' => 'name',
-									'real_hosts' => 1,
-									'numeric' => 1,
-									'webitems' => 1,
-									'dstfrm' => $form_name,
-									'dstfld1' => zbx_formatDomId($field_name.'['.$row_num.'][items][]')
-								]
-							],
-							'add_post_js' => false
-						]))->setWidth(ZBX_TEXTAREA_MEDIUM_WIDTH)
-					))->addClass(ZBX_STYLE_COLUMN_50)
->>>>>>> 9da0d5b3
 				]))
 					->addClass('js-hosts-multiselect')
 					->setWidth(ZBX_TEXTAREA_MEDIUM_WIDTH),
@@ -1234,6 +1180,7 @@
 					'object_name' => 'items',
 					'data' => $value['items'],
 					'placeholder' => _('item pattern'),
+					'wildcard_allowed' => 1,
 					'popup' => [
 						'parameters' => [
 							'srctbl' => 'items',
