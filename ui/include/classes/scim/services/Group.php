--- conflicted
+++ resolved
@@ -157,12 +157,8 @@
 			'users' => []
 		];
 
-<<<<<<< HEAD
 		if (array_key_exists('members', $options) && $options['members'] != []) {
 			$userdirectoryid = CAuthenticationHelper::getSamlUserdirectoryidForScim();
-=======
-		if (array_key_exists('members', $options)) {
->>>>>>> faf5dd20
 			$scim_group_members = array_column($options['members'], 'value');
 			$group['users'] = $this->verifyUserids($scim_group_members, $userdirectoryid);
 
@@ -446,19 +442,11 @@
 			$this->updateProvisionedUserGroups($db_userid, $userdirectoryid);
 		}
 
-<<<<<<< HEAD
 		return [
 			'id' => $options['id'],
 			'displayName' => $db_scim_groups[0]['name'],
 			'users' => $db_users
 		];
-=======
-		$db_users = $del_userids ? [] : $db_users;
-
-		$this->setData($options['id'], $db_scim_groups[0]['name'], $db_users);
-
-		return $this->data;
->>>>>>> faf5dd20
 	}
 
 	/**
