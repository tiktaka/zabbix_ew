--- conflicted
+++ resolved
@@ -91,19 +91,6 @@
 	 */
 	private function mapName($name) {
 		$map = [
-<<<<<<< HEAD
-			'groups' => 'group',
-			'templates' => 'template',
-			'hosts' => 'host',
-			'interfaces' => 'interface',
-			'items' => 'item',
-			'discovery_rules' => 'discovery_rule',
-			'conditions' => 'condition',
-			'item_prototypes' => 'item_prototype',
-			'trigger_prototypes' => 'trigger_prototype',
-=======
-			'application_prototypes' => 'application_prototype',
-			'applications' => 'application',
 			'conditions' => 'condition',
 			'dashboards' => 'dashboard',
 			'dependencies' => 'dependency',
@@ -111,7 +98,6 @@
 			'elements' => 'element',
 			'fields' => 'field',
 			'graph_items' => 'graph_item',
->>>>>>> e2b842b7
 			'graph_prototypes' => 'graph_prototype',
 			'graphs' => 'graph',
 			'group_links' => 'group_link',
