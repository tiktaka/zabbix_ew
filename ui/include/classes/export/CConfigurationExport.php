<?php
/*
** Zabbix
** Copyright (C) 2001-2021 Zabbix SIA
**
** This program is free software; you can redistribute it and/or modify
** it under the terms of the GNU General Public License as published by
** the Free Software Foundation; either version 2 of the License, or
** (at your option) any later version.
**
** This program is distributed in the hope that it will be useful,
** but WITHOUT ANY WARRANTY; without even the implied warranty of
** MERCHANTABILITY or FITNESS FOR A PARTICULAR PURPOSE. See the
** GNU General Public License for more details.
**
** You should have received a copy of the GNU General Public License
** along with this program; if not, write to the Free Software
** Foundation, Inc., 51 Franklin Street, Fifth Floor, Boston, MA  02110-1301, USA.
**/


class CConfigurationExport {

	/**
	 * @var CExportWriter
	 */
	protected $writer;

	/**
	 * @var CConfigurationExportBuilder
	 */
	protected $builder;

	/**
	 * Array with data that must be exported.
	 *
	 * @var array
	 */
	protected $data;

	/**
	 * Array with data fields that must be exported.
	 *
	 * @var array
	 */
	protected $dataFields;

	/**
	 * Constructor.
	 *
	 * @param array $options ids of elements that should be exported.
	 */
	public function __construct(array $options) {
		$this->options = [
			'hosts' => [],
			'templates' => [],
			'groups' => [],
			'images' => [],
			'maps' => [],
			'mediaTypes' => []
		];

		$this->options = array_merge($this->options, $options);

		$this->data = [
			'groups' => [],
			'templates' => [],
			'hosts' => [],
			'triggers' => [],
			'triggerPrototypes' => [],
			'graphs' => [],
			'graphPrototypes' => [],
			'images' => [],
			'maps' => [],
			'mediaTypes' => []
		];

		$this->dataFields = [
			'item' => ['hostid', 'type', 'snmp_oid', 'name', 'key_', 'delay', 'history', 'trends', 'status',
				'value_type', 'trapper_hosts', 'units', 'valuemapid', 'params', 'ipmi_sensor', 'authtype', 'username',
				'password', 'publickey', 'privatekey', 'interfaceid', 'description', 'inventory_link', 'flags',
				'logtimefmt', 'jmx_endpoint', 'master_itemid', 'timeout', 'url', 'query_fields', 'parameters', 'posts',
				'status_codes', 'follow_redirects', 'post_type', 'http_proxy', 'headers', 'retrieve_mode',
				'request_method', 'output_format', 'ssl_cert_file', 'ssl_key_file', 'ssl_key_password', 'verify_peer',
				'verify_host', 'allow_traps'
			],
			'drule' => ['itemid', 'hostid', 'type', 'snmp_oid', 'name', 'key_', 'delay', 'history', 'trends', 'status',
				'value_type', 'trapper_hosts', 'units', 'formula', 'valuemapid', 'params', 'ipmi_sensor', 'authtype',
				'username', 'password', 'publickey', 'privatekey', 'interfaceid', 'description', 'inventory_link',
				'flags', 'filter', 'lifetime', 'jmx_endpoint', 'master_itemid', 'timeout', 'url', 'query_fields',
				'posts', 'status_codes', 'follow_redirects', 'post_type', 'http_proxy', 'headers', 'retrieve_mode',
				'request_method', 'output_format', 'ssl_cert_file', 'ssl_key_file', 'ssl_key_password', 'verify_peer',
				'verify_host', 'allow_traps', 'parameters'
			],
			'item_prototype' => ['hostid', 'type', 'snmp_oid', 'name', 'key_', 'delay', 'history', 'trends', 'status',
				'value_type', 'trapper_hosts', 'units', 'valuemapid', 'params', 'ipmi_sensor', 'authtype', 'username',
				'password', 'publickey', 'privatekey', 'interfaceid', 'description', 'inventory_link', 'flags',
				'logtimefmt', 'jmx_endpoint', 'master_itemid', 'timeout', 'url', 'query_fields', 'parameters', 'posts',
				'status_codes', 'follow_redirects', 'post_type', 'http_proxy', 'headers', 'retrieve_mode',
				'request_method', 'output_format', 'ssl_cert_file', 'ssl_key_file', 'ssl_key_password', 'verify_peer',
				'verify_host', 'allow_traps', 'discover'
			]
		];
	}

	/**
	 * Setter for $writer property.
	 *
	 * @param CExportWriter $writer
	 */
	public function setWriter(CExportWriter $writer) {
		$this->writer = $writer;
	}

	/**
	 * Setter for builder property.
	 *
	 * @param CConfigurationExportBuilder $builder
	 */
	public function setBuilder(CConfigurationExportBuilder $builder) {
		$this->builder = $builder;
	}

	/**
	 * Export elements whose ids were passed to constructor.
	 * The resulting export format depends on the export writer that was set,
	 * the export structure depends on the builder that was set.
	 *
	 * @return string result or false on insufficient user permissions.
	 */
	public function export() {
		try {
			$this->gatherData();

			// Parameter in CImportValidatorFactory is irrelavant here, since export does not validate data.
			$schema = (new CImportValidatorFactory(CExportWriterFactory::YAML))
				->getObject(ZABBIX_EXPORT_VERSION)
				->getSchema();

			$simple_triggers = [];
			if ($this->data['triggers']) {
				$simple_triggers = $this->builder->extractSimpleTriggers($this->data['triggers']);
			}

			if ($this->data['groups']) {
				$this->builder->buildGroups($schema['rules']['groups'], $this->data['groups']);
			}

			if ($this->data['templates']) {
				$this->builder->buildTemplates($schema['rules']['templates'], $this->data['templates'], $simple_triggers);
			}

			if ($this->data['hosts']) {
				$this->builder->buildHosts($schema['rules']['hosts'], $this->data['hosts'], $simple_triggers);
			}

			if ($this->data['triggers']) {
				$this->builder->buildTriggers($schema['rules']['triggers'], $this->data['triggers']);
			}

			if ($this->data['graphs']) {
				$this->builder->buildGraphs($schema['rules']['graphs'], $this->data['graphs']);
			}

			if ($this->data['images']) {
				$this->builder->buildImages($this->data['images']);
			}

			if ($this->data['maps']) {
				$this->builder->buildMaps($schema['rules']['maps'], $this->data['maps']);
			}

			if ($this->data['mediaTypes']) {
				$this->builder->buildMediaTypes($schema['rules']['media_types'], $this->data['mediaTypes']);
			}

			return $this->writer->write($this->builder->getExport());
		}
		catch (CConfigurationExportException $e) {
			return false;
		}
	}

	/**
	 * Gathers data required for export from database depends on $options passed to constructor.
	 */
	protected function gatherData() {
		$options = $this->filterOptions($this->options);

		if ($options['groups']) {
			$this->gatherGroups($options['groups']);
		}

		if ($options['templates']) {
			$this->gatherTemplates($options['templates']);
		}

		if ($options['hosts']) {
			$this->gatherHosts($options['hosts']);
		}

		if ($options['templates'] || $options['hosts']) {
			$this->gatherGraphs($options['hosts'], $options['templates']);
			$this->gatherTriggers($options['hosts'], $options['templates']);
		}

		if ($options['maps']) {
			$this->gatherMaps($options['maps']);
		}

		if ($options['mediaTypes']) {
			$this->gatherMediaTypes($options['mediaTypes']);
		}
	}

	/**
	 * Excludes objects that cannot be exported.
	 *
	 * @param array $options
	 *
	 * @return array
	 */
	protected function filterOptions(array $options) {
		if ($options['hosts']) {
			// exclude discovered hosts
			$hosts = API::Host()->get([
				'output' => ['hostid'],
				'hostids' => $options['hosts'],
				'filter' => ['flags' => ZBX_FLAG_DISCOVERY_NORMAL]
			]);

			$options['hosts'] = zbx_objectValues($hosts, 'hostid');
		}

		return $options;
	}

	/**
	 * Get groups for export from database.
	 *
	 * @param array $groupIds
	 */
	protected function gatherGroups(array $groupIds) {
		$this->data['groups'] = API::HostGroup()->get([
			'output' => ['name'],
			'groupids' => $groupIds,
			'preservekeys' => true
		]);
	}

	/**
	 * Get templates for export from database.
	 *
	 * @param array $templateids
	 */
	protected function gatherTemplates(array $templateids) {
		$templates = API::Template()->get([
			'output' => ['host', 'name', 'description'],
			'selectGroups' => ['groupid', 'name'],
			'selectParentTemplates' => API_OUTPUT_EXTEND,
			'selectMacros' => API_OUTPUT_EXTEND,
			'selectDashboards' => API_OUTPUT_EXTEND,
			'selectTags' => ['tag', 'value'],
			'selectValueMaps' => ['valuemapid', 'name', 'mappings'],
			'templateids' => $templateids,
			'preservekeys' => true
		]);

		foreach ($templates as &$template) {
			// merge host groups with all groups
			$this->data['groups'] += zbx_toHash($template['groups'], 'groupid');

			$template['dashboards'] = [];
			$template['applications'] = [];
			$template['discoveryRules'] = [];
			$template['items'] = [];
			$template['httptests'] = [];
		}
		unset($template);

		if ($templates) {
			$templates = $this->gatherTemplateDashboards($templates);
			$templates = $this->gatherApplications($templates);
			$templates = $this->gatherItems($templates);
			$templates = $this->gatherDiscoveryRules($templates);
			$templates = $this->gatherHttpTests($templates);
		}

		$this->data['templates'] = $templates;
	}

	/**
	 * Get Hosts for export from database.
	 *
	 * @param array $hostIds
	 */
	protected function gatherHosts(array $hostIds) {
		$hosts = API::Host()->get([
			'output' => [
				'proxy_hostid', 'host', 'status', 'ipmi_authtype', 'ipmi_privilege', 'ipmi_username', 'ipmi_password',
				'name', 'description', 'inventory_mode'
			],
			'selectInterfaces' => API_OUTPUT_EXTEND,
			'selectInventory' => API_OUTPUT_EXTEND,
			'selectMacros' => API_OUTPUT_EXTEND,
			'selectGroups' => ['groupid', 'name'],
			'selectParentTemplates' => API_OUTPUT_EXTEND,
			'selectTags' => ['tag', 'value'],
			'selectValueMaps' => ['valuemapid', 'name', 'mappings'],
			'hostids' => $hostIds,
			'preservekeys' => true
		]);

		foreach ($hosts as &$host) {
			// merge host groups with all groups
			$this->data['groups'] += zbx_toHash($host['groups'], 'groupid');

			$host['applications'] = [];
			$host['discoveryRules'] = [];
			$host['items'] = [];
			$host['httptests'] = [];
		}
		unset($host);

		if ($hosts) {
			$hosts = $this->gatherProxies($hosts);
			$hosts = $this->gatherApplications($hosts);
			$hosts = $this->gatherItems($hosts);
			$hosts = $this->gatherDiscoveryRules($hosts);
			$hosts = $this->gatherHttpTests($hosts);
		}

		$this->data['hosts'] = $hosts;
	}

	/**
	 * Get template dashboards from database.
	 *
	 * @param array $templates
	 *
	 * @return array
	 */
	protected function gatherTemplateDashboards(array $templates) {
		$dashboards = API::TemplateDashboard()->get([
			'output' => API_OUTPUT_EXTEND,
			'selectWidgets' => API_OUTPUT_EXTEND,
			'templateids' => array_keys($templates),
			'preservekeys' => true
		]);

		foreach ($dashboards as $dashboard) {
			$dashboard['widgets'] = $this->prepareDashboardWidgets($dashboard['widgets']);

			$templates[$dashboard['templateid']]['dashboards'][] = $dashboard;
		}

		return $templates;
	}

	/**
	 * Get dashboard widgets related objects from database.
	 *
	 * @param array $widgets
	 *
	 * @return array
	 */
	protected function prepareDashboardWidgets(array $widgets): array {
		$hostids = [];
		$itemids = [];
		$graphids = [];

		// Collect ids.
		foreach ($widgets as $widget) {
			foreach ($widget['fields'] as $field) {
				switch ($field['type']) {
					case ZBX_WIDGET_FIELD_TYPE_HOST:
						$hostids[$field['value']] = true;
						break;
					case ZBX_WIDGET_FIELD_TYPE_ITEM:
					case ZBX_WIDGET_FIELD_TYPE_ITEM_PROTOTYPE:
						$itemids[$field['value']] = true;
						break;
					case ZBX_WIDGET_FIELD_TYPE_GRAPH:
					case ZBX_WIDGET_FIELD_TYPE_GRAPH_PROTOTYPE:
						$graphids[$field['value']] = true;
						break;
				}
			}
		}

		$hosts = $this->getHostsReferences(array_keys($hostids));
		$items = $this->getItemsReferences(array_keys($itemids));
		$graphs = $this->getGraphsReferences(array_keys($graphids));

		// Replace ids.
		foreach ($widgets as &$widget) {
			foreach ($widget['fields'] as &$field) {
				switch ($field['type']) {
					case ZBX_WIDGET_FIELD_TYPE_HOST:
						$field['value'] = $hosts[$field['value']];
						break;
					case ZBX_WIDGET_FIELD_TYPE_ITEM:
					case ZBX_WIDGET_FIELD_TYPE_ITEM_PROTOTYPE:
						$field['value'] = $items[$field['value']];
						break;
					case ZBX_WIDGET_FIELD_TYPE_GRAPH:
					case ZBX_WIDGET_FIELD_TYPE_GRAPH_PROTOTYPE:
						$field['value'] = $graphs[$field['value']];
						break;
				}
			}
			unset($field);
		}
		unset($widget);

		return $widgets;
	}

	/**
	 * Get proxies from database.
	 *
	 * @param array $hosts
	 *
	 * @return array
	 */
	protected function gatherProxies(array $hosts) {
		$proxy_hostids = [];
		$db_proxies = [];

		foreach ($hosts as $host) {
			if ($host['proxy_hostid'] != 0) {
				$proxy_hostids[$host['proxy_hostid']] = true;
			}
		}

		if ($proxy_hostids) {
			$db_proxies = DBfetchArray(DBselect(
				'SELECT h.hostid,h.host'.
				' FROM hosts h'.
				' WHERE '.dbConditionInt('h.hostid', array_keys($proxy_hostids))
			));
			$db_proxies = zbx_toHash($db_proxies, 'hostid');
		}

		foreach ($hosts as &$host) {
			$host['proxy'] = ($host['proxy_hostid'] != 0 && array_key_exists($host['proxy_hostid'], $db_proxies))
				? ['name' => $db_proxies[$host['proxy_hostid']]['host']]
				: [];
		}
		unset($host);

		return $hosts;
	}

	/**
	 * Get host applications from database.
	 *
	 * @param array $hosts
	 *
	 * @return array
	 */
	protected function gatherApplications(array $hosts) {
		$applications = API::Application()->get([
			'output' => ['hostid', 'name'],
			'hostids' => array_keys($hosts),
			'filter' => ['flags' => ZBX_FLAG_DISCOVERY_NORMAL],
			'inherited' => false,
			'preservekeys' => true
		]);

		foreach ($applications as $application) {
			$hosts[$application['hostid']]['applications'][] = ['name' => $application['name']];
		}

		return $hosts;
	}

	/**
	 * Get hosts items from database.
	 *
	 * @param array $hosts
	 *
	 * @return array
	 */
	protected function gatherItems(array $hosts) {
		$items = API::Item()->get([
			'output' => $this->dataFields['item'],
			'selectApplications' => ['name', 'flags'],
			'selectPreprocessing' => ['type', 'params', 'error_handler', 'error_handler_params'],
			'hostids' => array_keys($hosts),
			'inherited' => false,
			'webitems' => true,
			'filter' => ['flags' => ZBX_FLAG_DISCOVERY_NORMAL],
			'preservekeys' => true
		]);

		foreach ($items as $itemid => &$item) {
			if ($item['type'] == ITEM_TYPE_DEPENDENT) {
				if (array_key_exists($item['master_itemid'], $items)) {
					$item['master_item'] = ['key_' => $items[$item['master_itemid']]['key_']];
				}
				else {
					// Do not export dependent items with master item from template.
					unset($items[$itemid]);
				}
			}
		}
		unset($item);

		foreach ($items as $itemid => $item) {
			if ($item['type'] == ITEM_TYPE_HTTPTEST) {
				unset($items[$itemid]);
			}
		}

		$items = $this->prepareItems($items);

		foreach ($items as $item) {
			$item['host'] = $hosts[$item['hostid']]['host'];
			$hosts[$item['hostid']]['items'][] = $item;
		}

		return $hosts;
	}

	/**
	 * Get items related objects data from database. and set 'valueMaps' data.
	 *
	 * @param array $items
	 *
	 * @return array
	 */
	protected function prepareItems(array $items) {
		$valuemapids = [];

		foreach ($items as $idx => $item) {
			// Remove items linked to discovered applications.
			foreach ($item['applications'] as $application) {
				if ($application['flags'] == ZBX_FLAG_DISCOVERY_CREATED) {
					unset($items[$idx]);
					continue 2;
				}
			}

			$valuemapids[$item['valuemapid']] = true;
		}

		// Value map IDs that are zeros, should be skipped.
		unset($valuemapids[0]);

		if ($valuemapids) {
			$db_valuemaps = API::ValueMap()->get([
				'output' => ['name'],
				'valuemapids' => array_keys($valuemapids),
				'preservekeys' => true
			]);
		}

		foreach ($items as $idx => &$item) {
			$item['valuemap'] = [];

			if ($item['valuemapid'] != 0) {
				$item['valuemap'] = ['name' => $db_valuemaps[$item['valuemapid']]['name']];
			}
		}
		unset($item);

		return $items;
	}

	/**
	 * Get hosts discovery rules from database.
	 *
	 * @param array $hosts
	 *
	 * @return array
	 */
	protected function gatherDiscoveryRules(array $hosts) {
		$discovery_rules = API::DiscoveryRule()->get([
			'output' => $this->dataFields['drule'],
			'selectFilter' => ['evaltype', 'formula', 'conditions'],
			'selectLLDMacroPaths' => ['lld_macro', 'path'],
			'selectPreprocessing' => ['type', 'params', 'error_handler', 'error_handler_params'],
			'selectOverrides' => ['name', 'step', 'stop', 'filter', 'operations'],
			'hostids' => array_keys($hosts),
			'inherited' => false,
			'preservekeys' => true
		]);

		$itemids = [];
		foreach ($hosts as $host_data) {
			foreach ($host_data['items'] as $item) {
				$itemids[$item['itemid']] = $item['key_'];
			}
		};

		$discovery_rules = $this->prepareDiscoveryRules($discovery_rules);

		foreach ($discovery_rules as $discovery_rule) {
			if ($discovery_rule['type'] == ITEM_TYPE_DEPENDENT) {
				if (!array_key_exists($discovery_rule['master_itemid'], $itemids)) {
					// Do not export dependent discovery rule with master item from template.
					continue;
				}

				$discovery_rule['master_item'] = ['key_' => $itemids[$discovery_rule['master_itemid']]];
			}

			foreach ($discovery_rule['itemPrototypes'] as $itemid => $item_prototype) {
				$discovery_rule['itemPrototypes'][$itemid]['host'] = $hosts[$discovery_rule['hostid']]['host'];
			}

			$hosts[$discovery_rule['hostid']]['discoveryRules'][] = $discovery_rule;
		}

		return $hosts;
	}

	/**
	 * Get discovery rules related objects from database.
	 *
	 * @param array $items
	 *
	 * @return array
	 */
	protected function prepareDiscoveryRules(array $items) {
		$templateids = [];

		foreach ($items as &$item) {
			$item['itemPrototypes'] = [];
			$item['graphPrototypes'] = [];
			$item['triggerPrototypes'] = [];
			$item['hostPrototypes'] = [];

			// Unset unnecessary condition fields.
			foreach ($item['filter']['conditions'] as &$condition) {
				unset($condition['item_conditionid'], $condition['itemid']);
			}
			unset($condition);

			// Unset unnecessary filter field and prepare the operations.
			if ($item['overrides']) {
				foreach ($item['overrides'] as &$override) {
					if (array_key_exists('filter', $override)) {
						if (!$override['filter']['conditions']) {
							unset($override['filter']);
						}
						unset($override['filter']['eval_formula']);
					}

					foreach ($override['operations'] as &$operation) {
						if (array_key_exists('opstatus', $operation)) {
							$operation['status'] = $operation['opstatus']['status'];
							unset($operation['opstatus']);
						}
						if (array_key_exists('opdiscover', $operation)) {
							$operation['discover'] = $operation['opdiscover']['discover'];
							unset($operation['opdiscover']);
						}
						if (array_key_exists('opperiod', $operation)) {
							$operation['delay'] = $operation['opperiod']['delay'];
							unset($operation['opperiod']);
						}
						if (array_key_exists('ophistory', $operation)) {
							$operation['history'] = $operation['ophistory']['history'];
							unset($operation['ophistory']);
						}
						if (array_key_exists('optrends', $operation)) {
							$operation['trends'] = $operation['optrends']['trends'];
							unset($operation['optrends']);
						}
						if (array_key_exists('opseverity', $operation)) {
							$operation['severity'] = $operation['opseverity']['severity'];
							unset($operation['opseverity']);
						}
						if (array_key_exists('optag', $operation)) {
							$operation['tags'] = [];
							foreach ($operation['optag'] as $tag) {
								$operation['tags'][] = $tag;
							}
							unset($operation['optag']);
						}
						if (array_key_exists('optemplate', $operation)) {
							foreach ($operation['optemplate'] as $template) {
								$templateids[$template['templateid']] = true;
							}
						}
						if (array_key_exists('opinventory', $operation)) {
							$operation['inventory_mode'] = $operation['opinventory']['inventory_mode'];
							unset($operation['opinventory']);
						}
					}
					unset($operation);
				}
				unset($override);

			}
		}
		unset($item);

		if ($templateids) {
			$templates = API::Template()->get([
				'output' => ['name'],
				'templateids' => array_keys($templateids),
				'preservekeys' => true
			]);
			foreach ($items as &$item) {
				if ($item['overrides']) {
					foreach ($item['overrides'] as &$override) {
						foreach ($override['operations'] as &$operation) {
							if (array_key_exists('optemplate', $operation)) {
								$operation['templates'] = [];
								foreach ($operation['optemplate'] as $template) {
									$operation['templates'][] = ['name' => $templates[$template['templateid']]['name']];
								}
								unset($operation['optemplate']);
							}
						}
						unset($operation);
					}
					unset($override);
				}
			}
			unset($item);
		}

		// gather item prototypes
		$item_prototypes = API::ItemPrototype()->get([
			'output' => $this->dataFields['item_prototype'],
			'selectApplications' => ['name'],
			'selectApplicationPrototypes' => ['name'],
			'selectDiscoveryRule' => ['itemid'],
			'selectPreprocessing' => ['type', 'params', 'error_handler', 'error_handler_params'],
			'discoveryids' => zbx_objectValues($items, 'itemid'),
			'inherited' => false,
			'preservekeys' => true
		]);

		$unresolved_master_itemids = [];

		// Gather all master item IDs and check if master item IDs already belong to item prototypes.
		foreach ($item_prototypes as $item_prototype) {
			if ($item_prototype['type'] == ITEM_TYPE_DEPENDENT
					&& !array_key_exists($item_prototype['master_itemid'], $item_prototypes)) {
				$unresolved_master_itemids[$item_prototype['master_itemid']] = true;
			}
		}

		// Some leftover regular, non-lld and web items.
		if ($unresolved_master_itemids) {
			$master_items = API::Item()->get([
				'output' => ['itemid', 'key_'],
				'itemids' => array_keys($unresolved_master_itemids),
				'filter' => ['flags' => ZBX_FLAG_DISCOVERY_NORMAL],
				'webitems' => true,
				'preservekeys' => true
			]);
		}

		$valuemapids = [];

		foreach ($item_prototypes as &$item_prototype) {
			$valuemapids[$item_prototype['valuemapid']] = true;

			if ($item_prototype['type'] == ITEM_TYPE_DEPENDENT) {
				$master_itemid = $item_prototype['master_itemid'];

				if (array_key_exists($master_itemid, $item_prototypes)) {
					$item_prototype['master_item'] = ['key_' => $item_prototypes[$master_itemid]['key_']];
				}
				else {
					$item_prototype['master_item'] = ['key_' => $master_items[$master_itemid]['key_']];
				}
			}
		}
		unset($item_prototype);

		// Value map IDs that are zeros, should be skipped.
		unset($valuemapids[0]);

		if ($valuemapids) {
			$db_valuemaps = API::ValueMap()->get([
				'output' => ['name'],
				'valuemapids' => array_keys($valuemapids),
				'preservekeys' => true
			]);
		}

		foreach ($item_prototypes as $item_prototype) {
			$item_prototype['valuemap'] = [];

			if ($item_prototype['valuemapid'] != 0) {
				$item_prototype['valuemap']['name'] = $db_valuemaps[$item_prototype['valuemapid']]['name'];
			}

			$items[$item_prototype['discoveryRule']['itemid']]['itemPrototypes'][] = $item_prototype;
		}

		// gather graph prototypes
		$graphs = API::GraphPrototype()->get([
			'discoveryids' => zbx_objectValues($items, 'itemid'),
			'selectDiscoveryRule' => API_OUTPUT_EXTEND,
			'selectGraphItems' => API_OUTPUT_EXTEND,
			'output' => API_OUTPUT_EXTEND,
			'inherited' => false,
			'preservekeys' => true
		]);

		$graphs = $this->prepareGraphs($graphs);

		foreach ($graphs as $graph) {
			$items[$graph['discoveryRule']['itemid']]['graphPrototypes'][] = $graph;
		}

		// gather trigger prototypes
		$triggers = API::TriggerPrototype()->get([
			'output' => ['expression', 'description', 'url', 'status', 'priority', 'comments', 'type', 'flags',
				'recovery_mode', 'recovery_expression', 'correlation_mode', 'correlation_tag', 'manual_close', 'opdata',
				'discover', 'event_name'
			],
			'selectDiscoveryRule' => API_OUTPUT_EXTEND,
			'selectDependencies' => ['expression', 'description', 'recovery_expression'],
			'selectItems' => ['itemid', 'flags', 'type'],
			'selectTags' => ['tag', 'value'],
			'discoveryids' => zbx_objectValues($items, 'itemid'),
			'inherited' => false,
			'preservekeys' => true
		]);

		$triggers = $this->prepareTriggers($triggers);

		foreach ($triggers as $trigger) {
			$items[$trigger['discoveryRule']['itemid']]['triggerPrototypes'][] = $trigger;
		}

		// gather host prototypes
		$hostPrototypes = API::HostPrototype()->get([
			'discoveryids' => zbx_objectValues($items, 'itemid'),
			'output' => API_OUTPUT_EXTEND,
			'selectGroupLinks' => API_OUTPUT_EXTEND,
			'selectGroupPrototypes' => API_OUTPUT_EXTEND,
			'selectDiscoveryRule' => API_OUTPUT_EXTEND,
			'selectTemplates' => API_OUTPUT_EXTEND,
			'selectMacros' => API_OUTPUT_EXTEND,
			'selectTags' => ['tag', 'value'],
			'selectInterfaces' => ['main', 'type', 'useip', 'ip', 'dns', 'port', 'details'],
			'inherited' => false,
			'preservekeys' => true
		]);

		// replace group prototype group IDs with references
		$groupIds = [];

		foreach ($hostPrototypes as $hostPrototype) {
			foreach ($hostPrototype['groupLinks'] as $groupLink) {
				$groupIds[$groupLink['groupid']] = true;
			}
		}

		$groups = $this->getGroupsReferences(array_keys($groupIds));

		// export the groups used in group prototypes
		$this->data['groups'] += $groups;

		foreach ($hostPrototypes as $hostPrototype) {
			foreach ($hostPrototype['groupLinks'] as &$groupLink) {
				$groupLink['groupid'] = $groups[$groupLink['groupid']];
			}
			unset($groupLink);

			$items[$hostPrototype['discoveryRule']['itemid']]['hostPrototypes'][] = $hostPrototype;
		}

		return $items;
	}

	/**
	 * Get web scenarios from database.
	 *
	 * @param array $hosts
	 *
	 * @return array
	 */
	protected function gatherHttpTests(array $hosts) {
		$httptests = API::HttpTest()->get([
			'output' => ['name', 'hostid', 'applicationid', 'delay', 'retries', 'agent', 'http_proxy', 'variables',
				'headers', 'status', 'authentication', 'http_user', 'http_password', 'verify_peer', 'verify_host',
				'ssl_cert_file', 'ssl_key_file', 'ssl_key_password'
			],
			'selectSteps' => ['no', 'name', 'url', 'query_fields', 'posts', 'variables', 'headers', 'follow_redirects',
				'retrieve_mode', 'timeout', 'required', 'status_codes'
			],
			'hostids' => array_keys($hosts),
			'inherited' => false,
			'preservekeys' => true
		]);

		$httptests = $this->gatherHttpTestApplications($httptests);

		foreach ($httptests as $httptest) {
			$hosts[$httptest['hostid']]['httptests'][] = $httptest;
		}

		return $hosts;
	}

	/**
	 * Get web scenario applications from database.
	 *
	 * @param array $httptests
	 *
	 * @return array
	 */
	protected function gatherHttpTestApplications(array $httptests) {
		$applicationids = [];
		$db_applications = [];

		foreach ($httptests as $httptest) {
			if ($httptest['applicationid'] != 0) {
				$applicationids[$httptest['applicationid']] = true;
			}
		}

		if ($applicationids) {
			$db_applications = API::Application()->get([
				'output' => ['name'],
				'applicationids' => array_keys($applicationids),
				'preservekeys' => true
			]);
		}

		foreach ($httptests as &$httptest) {
			$httptest['application'] =
				($httptest['applicationid'] != 0 && array_key_exists($httptest['applicationid'], $db_applications))
					? ['name' => $db_applications[$httptest['applicationid']]['name']]
					: [];
			unset($httptest['applicationid']);
		}
		unset($httptest);

		return $httptests;
	}

	/**
	 * Get graphs for export from database.
	 *
	 * @param array $hostIds
	 * @param array $templateIds
	 */
	protected function gatherGraphs(array $hostIds, array $templateIds) {
		$hostIds = array_merge($hostIds, $templateIds);

		$graphs = API::Graph()->get([
			'hostids' => $hostIds,
			'filter' => ['flags' => ZBX_FLAG_DISCOVERY_NORMAL],
			'selectGraphItems' => API_OUTPUT_EXTEND,
			'inherited' => false,
			'output' => API_OUTPUT_EXTEND,
			'preservekeys' => true
		]);

		$this->data['graphs'] = $this->prepareGraphs($graphs);
	}

	/**
	 * Unset graphs that have LLD created items or items containing LLD applications
	 * and replace graph itemids with array of host and key.
	 *
	 * @param array $graphs
	 *
	 * @return array
	 */
	protected function prepareGraphs(array $graphs) {
		$graphItemIds = [];

		foreach ($graphs as $graph) {
			foreach ($graph['gitems'] as $gItem) {
				$graphItemIds[$gItem['itemid']] = $gItem['itemid'];
			}

			if ($graph['ymin_itemid']) {
				$graphItemIds[$graph['ymin_itemid']] = $graph['ymin_itemid'];
			}
			if ($graph['ymax_itemid']) {
				$graphItemIds[$graph['ymax_itemid']] = $graph['ymax_itemid'];
			}
		}

		$graphItems = API::Item()->get([
			'output' => ['itemid', 'key_', 'flags', 'type'],
			'selectHosts' => ['host'],
			'selectApplications' => ['flags'],
			'itemids' => $graphItemIds,
			'webitems' => true,
			'preservekeys' => true,
			'filter' => ['flags' => null]
		]);

		foreach ($graphs as $gnum => $graph) {
			if ($graph['ymin_itemid'] && isset($graphItems[$graph['ymin_itemid']])) {
				$axisItem = $graphItems[$graph['ymin_itemid']];

				if ($axisItem['flags'] == ZBX_FLAG_DISCOVERY_CREATED) {
					unset($graphs[$gnum]);
					continue;
				}

				// Remove graphs with items that are linked to discovered applications.
				foreach ($axisItem['applications'] as $application) {
					if ($application['flags'] == ZBX_FLAG_DISCOVERY_CREATED) {
						unset($graphs[$gnum]);
						continue 2;
					}
				}

				$axisItemHost = reset($axisItem['hosts']);

				$graphs[$gnum]['ymin_itemid'] = [
					'host' => $axisItemHost['host'],
					'key' => $axisItem['key_']
				];
			}

			if ($graph['ymax_itemid'] && isset($graphItems[$graph['ymax_itemid']])) {
				$axisItem = $graphItems[$graph['ymax_itemid']];

				if ($axisItem['flags'] == ZBX_FLAG_DISCOVERY_CREATED) {
					unset($graphs[$gnum]);
					continue;
				}

				// Remove graphs with items that are linked to discovered applications.
				foreach ($axisItem['applications'] as $application) {
					if ($application['flags'] == ZBX_FLAG_DISCOVERY_CREATED) {
						unset($graphs[$gnum]);
						continue 2;
					}
				}

				$axisItemHost = reset($axisItem['hosts']);

				$graphs[$gnum]['ymax_itemid'] = [
					'host' => $axisItemHost['host'],
					'key' => $axisItem['key_']
				];
			}

			foreach ($graph['gitems'] as $ginum => $gItem) {
				$item = $graphItems[$gItem['itemid']];

				if ($item['flags'] == ZBX_FLAG_DISCOVERY_CREATED) {
					unset($graphs[$gnum]);
					continue 2;
				}

				// Remove graphs with items that are linked to discovered applications.
				foreach ($item['applications'] as $application) {
					if ($application['flags'] == ZBX_FLAG_DISCOVERY_CREATED) {
						unset($graphs[$gnum]);
						continue 3;
					}
				}

				$itemHost = reset($item['hosts']);

				$graphs[$gnum]['gitems'][$ginum]['itemid'] = [
					'host' => $itemHost['host'],
					'key' => $item['key_']
				];
			}
		}

		return $graphs;
	}

	/**
	 * Get triggers for export from database.
	 *
	 * @param array $hostIds
	 * @param array $templateIds
	 */
	protected function gatherTriggers(array $hostIds, array $templateIds) {
		$hostIds = array_merge($hostIds, $templateIds);

		$triggers = API::Trigger()->get([
			'output' => ['expression', 'description', 'url', 'status', 'priority', 'comments', 'type', 'flags',
				'recovery_mode', 'recovery_expression', 'correlation_mode', 'correlation_tag', 'manual_close', 'opdata',
				'event_name'
			],
			'selectDependencies' => ['expression', 'description', 'recovery_expression'],
			'selectItems' => ['itemid', 'flags', 'type', 'templateid'],
			'selectTags' => ['tag', 'value'],
			'hostids' => $hostIds,
			'filter' => ['flags' => ZBX_FLAG_DISCOVERY_NORMAL],
			'inherited' => false,
			'preservekeys' => true
		]);

		$this->data['triggers'] = $this->prepareTriggers($triggers);
	}

	/**
	 * Prepare trigger expressions and unset triggers containing items with LLD applications.
	 *
	 * @param array $triggers
	 *
	 * @return array
	 */
	protected function prepareTriggers(array $triggers) {
		$itemids = [];

		foreach ($triggers as $trigger) {
			$itemids = array_merge($itemids, zbx_objectValues($trigger['items'], 'itemid'));
		}

		$items = API::Item()->get([
			'output' => ['itemid'],
			'selectApplications' => ['flags'],
			'itemids' => $itemids,
			'preservekeys' => true
		]);

		foreach ($triggers as $idx => &$trigger) {
			foreach ($trigger['items'] as $item) {
				if ($item['flags'] == ZBX_FLAG_DISCOVERY_CREATED) {
					unset($triggers[$idx]);
					continue 2;
				}

				/*
				 * Function processes both triggers and trigger prototypes. Triggers can have items that belong to
				 * discovered applications. Those triggers are removed. Trigger prototypes can have item prototypes that
				 * also belong to applications, but those applications are regular applications. No discovered ones.
				 */
				if (array_key_exists($item['itemid'], $items)) {
					foreach ($items[$item['itemid']]['applications'] as $application) {
						if ($application['flags'] == ZBX_FLAG_DISCOVERY_CREATED) {
							unset($triggers[$idx]);
							continue 3;
						}
					}
				}
			}

			$trigger['dependencies'] = CMacrosResolverHelper::resolveTriggerExpressions($trigger['dependencies'],
				['sources' => ['expression', 'recovery_expression']]
			);
		}
		unset($trigger);

		$triggers = CMacrosResolverHelper::resolveTriggerExpressions($triggers,
			['sources' => ['expression', 'recovery_expression']]
		);

		return $triggers;
	}

	/**
	 * Get maps for export from database.
	 *
	 * @param array $mapIds
	 */
	protected function gatherMaps(array $mapIds) {
		$sysmaps = API::Map()->get([
			'sysmapids' => $mapIds,
			'selectShapes' => ['type', 'x', 'y', 'width', 'height', 'text', 'font', 'font_size', 'font_color',
				'text_halign', 'text_valign', 'border_type', 'border_width', 'border_color', 'background_color',
				'zindex'
			],
			'selectLines' => ['x1', 'x2', 'y1', 'y2', 'line_type', 'line_width', 'line_color', 'zindex'],
			'selectSelements' => API_OUTPUT_EXTEND,
			'selectLinks' => API_OUTPUT_EXTEND,
			'selectIconMap' => API_OUTPUT_EXTEND,
			'selectUrls' => API_OUTPUT_EXTEND,
			'output' => API_OUTPUT_EXTEND,
			'preservekeys' => true
		]);

		$this->prepareMapExport($sysmaps);

		$this->data['maps'] = $sysmaps;

		$images = API::Image()->get([
			'output' => ['imageid', 'name', 'imagetype'],
			'sysmapids' => zbx_objectValues($sysmaps, 'sysmapid'),
			'select_image' => true,
			'preservekeys' => true
		]);

		foreach ($images as &$image) {
			$image = [
				'name' => $image['name'],
				'imagetype' => $image['imagetype'],
				'encodedImage' => $image['image']
			];
		}
		unset($image);

		$this->data['images'] = $images;
	}

	/**
	 * Get media types for export builder from database.
	 *
	 * @param array $mediatypeids
	 *
	 * return array
	 */
	protected function gatherMediaTypes(array $mediatypeids) {
		$this->data['mediaTypes'] = API::MediaType()->get([
			'output' => ['name', 'type', 'smtp_server', 'smtp_port', 'smtp_helo', 'smtp_email', 'smtp_security',
				'smtp_verify_peer', 'smtp_verify_host', 'smtp_authentication', 'username', 'passwd', 'content_type',
				'exec_path', 'exec_params', 'gsm_modem', 'status', 'maxsessions', 'maxattempts', 'attempt_interval',
				'script', 'timeout', 'process_tags', 'show_event_menu', 'event_menu_url', 'event_menu_name',
				'description', 'parameters'
			],
			'selectMessageTemplates' => ['eventsource', 'recovery', 'subject', 'message'],
			'mediatypeids' => $mediatypeids,
			'preservekeys' => true
		]);

		foreach ($this->data['mediaTypes'] as &$media_type) {
			if ($media_type['type'] == MEDIA_TYPE_WEBHOOK) {
				CArrayHelper::sort($media_type['parameters'], ['name']);
			}
		}
		unset($media_type);
	}

	/**
<<<<<<< HEAD
	 * Get value maps for export builder from database.
	 *
	 * @param array $valuemapids
	 *
	 * return array
	 */
	protected function gatherValueMaps(array $valuemapids) {
		$this->data['valueMaps'] = API::ValueMap()->get([
			'output' => ['valuemapid', 'name'],
			'selectMappings' => ['value', 'newvalue'],
			'valuemapids' => $valuemapids,
			'preservekeys' => true
		]);
=======
	 * Get screens for export from database.
	 *
	 * @param array $screenIds
	 */
	protected function gatherScreens(array $screenIds) {
		$screens = API::Screen()->get([
			'screenids' => $screenIds,
			'selectScreenItems' => API_OUTPUT_EXTEND,
			'output' => API_OUTPUT_EXTEND
		]);

		$this->prepareScreenExport($screens);
		$this->data['screens'] = $screens;
	}

	/**
	 * Change screen elements real database resource id to unique field references.
	 *
	 * @param array $exportScreens
	 */
	protected function prepareScreenExport(array &$exportScreens) {
		$sysmapIds = [];
		$groupIds = [];
		$hostIds = [];
		$graphIds = [];
		$itemIds = [];

		// gather element ids that must be substituted
		foreach ($exportScreens as $screen) {
			foreach ($screen['screenitems'] as $screenItem) {
				if ($screenItem['resourceid'] != 0) {
					switch ($screenItem['resourcetype']) {
						case SCREEN_RESOURCE_HOST_INFO:
						case SCREEN_RESOURCE_TRIGGER_INFO:
						case SCREEN_RESOURCE_TRIGGER_OVERVIEW:
						case SCREEN_RESOURCE_DATA_OVERVIEW:
						case SCREEN_RESOURCE_HOSTGROUP_TRIGGERS:
							$groupIds[$screenItem['resourceid']] = $screenItem['resourceid'];
							break;

						case SCREEN_RESOURCE_HOST_TRIGGERS:
							$hostIds[$screenItem['resourceid']] = $screenItem['resourceid'];
							break;

						case SCREEN_RESOURCE_GRAPH:
						case SCREEN_RESOURCE_LLD_GRAPH:
							$graphIds[$screenItem['resourceid']] = $screenItem['resourceid'];
							break;

						case SCREEN_RESOURCE_SIMPLE_GRAPH:
						case SCREEN_RESOURCE_LLD_SIMPLE_GRAPH:
						case SCREEN_RESOURCE_PLAIN_TEXT:
							$itemIds[$screenItem['resourceid']] = $screenItem['resourceid'];
							break;

						case SCREEN_RESOURCE_MAP:
							$sysmapIds[$screenItem['resourceid']] = $screenItem['resourceid'];
							break;

						case SCREEN_RESOURCE_CLOCK:
							if ($screenItem['style'] == TIME_TYPE_HOST) {
								$itemIds[$screenItem['resourceid']] = $screenItem['resourceid'];
							}
							break;
					}
				}
			}
		}

		$sysmaps = $this->getMapsReferences($sysmapIds);
		$groups = $this->getGroupsReferences($groupIds);
		$hosts = $this->getHostsReferences($hostIds);
		$graphs = $this->getGraphsReferences($graphIds);
		$items = $this->getItemsReferences($itemIds);

		foreach ($exportScreens as &$screen) {
			unset($screen['screenid']);

			foreach ($screen['screenitems'] as &$screenItem) {
				if ($screenItem['resourceid'] != 0) {
					switch ($screenItem['resourcetype']) {
						case SCREEN_RESOURCE_HOST_INFO:
						case SCREEN_RESOURCE_TRIGGER_INFO:
						case SCREEN_RESOURCE_TRIGGER_OVERVIEW:
						case SCREEN_RESOURCE_DATA_OVERVIEW:
						case SCREEN_RESOURCE_HOSTGROUP_TRIGGERS:
							$screenItem['resourceid'] = $groups[$screenItem['resourceid']];
							break;

						case SCREEN_RESOURCE_HOST_TRIGGERS:
							$screenItem['resourceid'] = $hosts[$screenItem['resourceid']];
							break;

						case SCREEN_RESOURCE_GRAPH:
						case SCREEN_RESOURCE_LLD_GRAPH:
							$screenItem['resourceid'] = $graphs[$screenItem['resourceid']];
							break;

						case SCREEN_RESOURCE_SIMPLE_GRAPH:
						case SCREEN_RESOURCE_LLD_SIMPLE_GRAPH:
						case SCREEN_RESOURCE_PLAIN_TEXT:
							$screenItem['resourceid'] = $items[$screenItem['resourceid']];
							break;

						case SCREEN_RESOURCE_MAP:
							$screenItem['resourceid'] = $sysmaps[$screenItem['resourceid']];
							break;

						case SCREEN_RESOURCE_CLOCK:
							if ($screenItem['style'] == TIME_TYPE_HOST) {
								$screenItem['resourceid'] = $items[$screenItem['resourceid']];
							}
							break;
					}
				}
			}
			unset($screenItem);
		}
		unset($screen);
>>>>>>> fcf337ab
	}

	/**
	 * Change map elements real database selement id and icons ids to unique field references.
	 *
	 * @param array $exportMaps
	 */
	protected function prepareMapExport(array &$exportMaps) {
		$sysmapIds = $groupIds = $hostIds = $triggerIds = $imageIds = [];

		// gather element ids that must be substituted
		foreach ($exportMaps as $sysmap) {
			foreach ($sysmap['selements'] as $selement) {
				switch ($selement['elementtype']) {
					case SYSMAP_ELEMENT_TYPE_MAP:
						$sysmapIds[$selement['elements'][0]['sysmapid']] = $selement['elements'][0]['sysmapid'];
						break;

					case SYSMAP_ELEMENT_TYPE_HOST_GROUP:
						$groupIds[$selement['elements'][0]['groupid']] = $selement['elements'][0]['groupid'];
						break;

					case SYSMAP_ELEMENT_TYPE_HOST:
						$hostIds[$selement['elements'][0]['hostid']] = $selement['elements'][0]['hostid'];
						break;

					case SYSMAP_ELEMENT_TYPE_TRIGGER:
						foreach ($selement['elements'] as $element) {
							$triggerIds[$element['triggerid']] = $element['triggerid'];
						}
						break;
				}

				if ($selement['iconid_off'] > 0) {
					$imageIds[$selement['iconid_off']] = $selement['iconid_off'];
				}
				if ($selement['iconid_on'] > 0) {
					$imageIds[$selement['iconid_on']] = $selement['iconid_on'];
				}
				if ($selement['iconid_disabled'] > 0) {
					$imageIds[$selement['iconid_disabled']] = $selement['iconid_disabled'];
				}
				if ($selement['iconid_maintenance'] > 0) {
					$imageIds[$selement['iconid_maintenance']] = $selement['iconid_maintenance'];
				}
			}

			if ($sysmap['backgroundid'] > 0) {
				$imageIds[$sysmap['backgroundid']] = $sysmap['backgroundid'];
			}

			foreach ($sysmap['links'] as $link) {
				foreach ($link['linktriggers'] as $linktrigger) {
					$triggerIds[$linktrigger['triggerid']] = $linktrigger['triggerid'];
				}
			}
		}

		$sysmaps = $this->getMapsReferences($sysmapIds);
		$groups = $this->getGroupsReferences($groupIds);
		$hosts = $this->getHostsReferences($hostIds);
		$triggers = $this->getTriggersReferences($triggerIds);
		$images = $this->getImagesReferences($imageIds);

		foreach ($exportMaps as &$sysmap) {
			if (!empty($sysmap['iconmap'])) {
				$sysmap['iconmap'] = ['name' => $sysmap['iconmap']['name']];
			}

			foreach ($sysmap['urls'] as $unum => $url) {
				unset($sysmap['urls'][$unum]['sysmapurlid']);
			}

			$sysmap['backgroundid'] = ($sysmap['backgroundid'] > 0) ? $images[$sysmap['backgroundid']] : [];

			foreach ($sysmap['selements'] as &$selement) {
				switch ($selement['elementtype']) {
					case SYSMAP_ELEMENT_TYPE_MAP:
						$selement['elements'] = [$sysmaps[$selement['elements'][0]['sysmapid']]];
						break;
					case SYSMAP_ELEMENT_TYPE_HOST_GROUP:
						$selement['elements'] = [$groups[$selement['elements'][0]['groupid']]];
						break;
					case SYSMAP_ELEMENT_TYPE_HOST:
						$selement['elements'] = [$hosts[$selement['elements'][0]['hostid']]];
						break;
					case SYSMAP_ELEMENT_TYPE_TRIGGER:
						foreach ($selement['elements'] as &$element) {
							$element = $triggers[$element['triggerid']];
						}
						unset($element);
						break;
				}

				$selement['iconid_off'] = ($selement['iconid_off'] > 0) ? $images[$selement['iconid_off']] : [];
				$selement['iconid_on'] = ($selement['iconid_on'] > 0) ? $images[$selement['iconid_on']] : [];
				$selement['iconid_disabled'] = ($selement['iconid_disabled'] > 0)
					? $images[$selement['iconid_disabled']]
					: [];
				$selement['iconid_maintenance'] = ($selement['iconid_maintenance'] > 0)
					? $images[$selement['iconid_maintenance']]
					: [];
			}
			unset($selement);

			foreach ($sysmap['links'] as &$link) {
				foreach ($link['linktriggers'] as &$linktrigger) {
					$linktrigger['triggerid'] = $triggers[$linktrigger['triggerid']];
				}
				unset($linktrigger);
			}
			unset($link);
		}
		unset($sysmap);
	}

	/**
	 * Get groups references by group ids.
	 *
	 * @param array $groupIds
	 *
	 * @return array
	 */
	protected function getGroupsReferences(array $groupIds) {
		$groups = API::HostGroup()->get([
			'groupids' => $groupIds,
			'output' => ['name'],
			'preservekeys' => true
		]);

		// Access denied for some objects?
		if (count($groups) != count($groupIds)) {
			throw new CConfigurationExportException();
		}

		foreach ($groups as &$group) {
			$group = ['name' => $group['name']];
		}
		unset($group);

		return $groups;
	}

	/**
	 * Get hosts references by host ids.
	 *
	 * @param array $hostIds
	 *
	 * @return array
	 */
	protected function getHostsReferences(array $hostIds) {
		$ids = [];

		$hosts = API::Host()->get([
			'hostids' => $hostIds,
			'output' => ['host'],
			'preservekeys' => true
		]);

		// Access denied for some objects?
		if (count($hosts) != count($hostIds)) {
			throw new CConfigurationExportException();
		}

		foreach ($hosts as $id => $host) {
			$ids[$id] = ['host' => $host['host']];
		}

		return $ids;
	}

	/**
	 * Get maps references by map ids.
	 *
	 * @param array $mapIds
	 *
	 * @return array
	 */
	protected function getMapsReferences(array $mapIds) {
		$ids = [];

		$maps = API::Map()->get([
			'sysmapids' => $mapIds,
			'output' => ['name'],
			'preservekeys' => true
		]);

		// Access denied for some objects?
		if (count($maps) != count($mapIds)) {
			throw new CConfigurationExportException();
		}

		foreach ($maps as $id => $map) {
			$ids[$id] = ['name' => $map['name']];
		}

		return $ids;
	}

	/**
	 * Get graphs references by graph ids.
	 *
	 * @param array $graphIds
	 *
	 * @return array
	 */
	protected function getGraphsReferences(array $graphIds) {
		$ids = [];

		$graphs = API::Graph()->get([
			'graphids' => $graphIds,
			'selectHosts' => ['host'],
			'output' => ['name'],
			'preservekeys' => true,
			'filter' => ['flags' => null]
		]);

		// Access denied for some objects?
		if (count($graphs) != count($graphIds)) {
			throw new CConfigurationExportException();
		}

		foreach ($graphs as $id => $graph) {
			$host = reset($graph['hosts']);

			$ids[$id] = [
				'name' => $graph['name'],
				'host' => $host['host']
			];
		}

		return $ids;
	}

	/**
	 * Get items references by item ids.
	 *
	 * @param array $itemIds
	 *
	 * @return array
	 */
	protected function getItemsReferences(array $itemIds) {
		$ids = [];

		$items = API::Item()->get([
			'itemids' => $itemIds,
			'output' => ['key_'],
			'selectHosts' => ['host'],
			'webitems' => true,
			'preservekeys' => true,
			'filter' => ['flags' => null]
		]);

		// Access denied for some objects?
		if (count($items) != count($itemIds)) {
			throw new CConfigurationExportException();
		}

		foreach ($items as $id => $item) {
			$host = reset($item['hosts']);

			$ids[$id] = [
				'key' => $item['key_'],
				'host' => $host['host']
			];
		}

		return $ids;
	}

	/**
	 * Get triggers references by trigger ids.
	 *
	 * @param array $triggerIds
	 *
	 * @return array
	 */
	protected function getTriggersReferences(array $triggerIds) {
		$ids = [];

		$triggers = API::Trigger()->get([
			'output' => ['expression', 'description', 'recovery_expression'],
			'triggerids' => $triggerIds,
			'preservekeys' => true
		]);

		// Access denied for some objects?
		if (count($triggers) != count($triggerIds)) {
			throw new CConfigurationExportException();
		}

		$triggers = CMacrosResolverHelper::resolveTriggerExpressions($triggers,
			['sources' => ['expression', 'recovery_expression']]
		);

		foreach ($triggers as $id => $trigger) {
			$ids[$id] = [
				'description' => $trigger['description'],
				'expression' => $trigger['expression'],
				'recovery_expression' => $trigger['recovery_expression']
			];
		}

		return $ids;
	}

	/**
	 * Get images references by image ids.
	 *
	 * @param array $imageIds
	 *
	 * @return array
	 */
	protected function getImagesReferences(array $imageIds) {
		$ids = [];

		$images = API::Image()->get([
			'output' => ['imageid', 'name'],
			'imageids' => $imageIds,
			'preservekeys' => true
		]);

		// Access denied for some objects?
		if (count($images) != count($imageIds)) {
			throw new CConfigurationExportException();
		}

		foreach ($images as $id => $image) {
			$ids[$id] = ['name' => $image['name']];
		}

		return $ids;
	}
}<|MERGE_RESOLUTION|>--- conflicted
+++ resolved
@@ -1228,7 +1228,6 @@
 	}
 
 	/**
-<<<<<<< HEAD
 	 * Get value maps for export builder from database.
 	 *
 	 * @param array $valuemapids
@@ -1242,127 +1241,6 @@
 			'valuemapids' => $valuemapids,
 			'preservekeys' => true
 		]);
-=======
-	 * Get screens for export from database.
-	 *
-	 * @param array $screenIds
-	 */
-	protected function gatherScreens(array $screenIds) {
-		$screens = API::Screen()->get([
-			'screenids' => $screenIds,
-			'selectScreenItems' => API_OUTPUT_EXTEND,
-			'output' => API_OUTPUT_EXTEND
-		]);
-
-		$this->prepareScreenExport($screens);
-		$this->data['screens'] = $screens;
-	}
-
-	/**
-	 * Change screen elements real database resource id to unique field references.
-	 *
-	 * @param array $exportScreens
-	 */
-	protected function prepareScreenExport(array &$exportScreens) {
-		$sysmapIds = [];
-		$groupIds = [];
-		$hostIds = [];
-		$graphIds = [];
-		$itemIds = [];
-
-		// gather element ids that must be substituted
-		foreach ($exportScreens as $screen) {
-			foreach ($screen['screenitems'] as $screenItem) {
-				if ($screenItem['resourceid'] != 0) {
-					switch ($screenItem['resourcetype']) {
-						case SCREEN_RESOURCE_HOST_INFO:
-						case SCREEN_RESOURCE_TRIGGER_INFO:
-						case SCREEN_RESOURCE_TRIGGER_OVERVIEW:
-						case SCREEN_RESOURCE_DATA_OVERVIEW:
-						case SCREEN_RESOURCE_HOSTGROUP_TRIGGERS:
-							$groupIds[$screenItem['resourceid']] = $screenItem['resourceid'];
-							break;
-
-						case SCREEN_RESOURCE_HOST_TRIGGERS:
-							$hostIds[$screenItem['resourceid']] = $screenItem['resourceid'];
-							break;
-
-						case SCREEN_RESOURCE_GRAPH:
-						case SCREEN_RESOURCE_LLD_GRAPH:
-							$graphIds[$screenItem['resourceid']] = $screenItem['resourceid'];
-							break;
-
-						case SCREEN_RESOURCE_SIMPLE_GRAPH:
-						case SCREEN_RESOURCE_LLD_SIMPLE_GRAPH:
-						case SCREEN_RESOURCE_PLAIN_TEXT:
-							$itemIds[$screenItem['resourceid']] = $screenItem['resourceid'];
-							break;
-
-						case SCREEN_RESOURCE_MAP:
-							$sysmapIds[$screenItem['resourceid']] = $screenItem['resourceid'];
-							break;
-
-						case SCREEN_RESOURCE_CLOCK:
-							if ($screenItem['style'] == TIME_TYPE_HOST) {
-								$itemIds[$screenItem['resourceid']] = $screenItem['resourceid'];
-							}
-							break;
-					}
-				}
-			}
-		}
-
-		$sysmaps = $this->getMapsReferences($sysmapIds);
-		$groups = $this->getGroupsReferences($groupIds);
-		$hosts = $this->getHostsReferences($hostIds);
-		$graphs = $this->getGraphsReferences($graphIds);
-		$items = $this->getItemsReferences($itemIds);
-
-		foreach ($exportScreens as &$screen) {
-			unset($screen['screenid']);
-
-			foreach ($screen['screenitems'] as &$screenItem) {
-				if ($screenItem['resourceid'] != 0) {
-					switch ($screenItem['resourcetype']) {
-						case SCREEN_RESOURCE_HOST_INFO:
-						case SCREEN_RESOURCE_TRIGGER_INFO:
-						case SCREEN_RESOURCE_TRIGGER_OVERVIEW:
-						case SCREEN_RESOURCE_DATA_OVERVIEW:
-						case SCREEN_RESOURCE_HOSTGROUP_TRIGGERS:
-							$screenItem['resourceid'] = $groups[$screenItem['resourceid']];
-							break;
-
-						case SCREEN_RESOURCE_HOST_TRIGGERS:
-							$screenItem['resourceid'] = $hosts[$screenItem['resourceid']];
-							break;
-
-						case SCREEN_RESOURCE_GRAPH:
-						case SCREEN_RESOURCE_LLD_GRAPH:
-							$screenItem['resourceid'] = $graphs[$screenItem['resourceid']];
-							break;
-
-						case SCREEN_RESOURCE_SIMPLE_GRAPH:
-						case SCREEN_RESOURCE_LLD_SIMPLE_GRAPH:
-						case SCREEN_RESOURCE_PLAIN_TEXT:
-							$screenItem['resourceid'] = $items[$screenItem['resourceid']];
-							break;
-
-						case SCREEN_RESOURCE_MAP:
-							$screenItem['resourceid'] = $sysmaps[$screenItem['resourceid']];
-							break;
-
-						case SCREEN_RESOURCE_CLOCK:
-							if ($screenItem['style'] == TIME_TYPE_HOST) {
-								$screenItem['resourceid'] = $items[$screenItem['resourceid']];
-							}
-							break;
-					}
-				}
-			}
-			unset($screenItem);
-		}
-		unset($screen);
->>>>>>> fcf337ab
 	}
 
 	/**
