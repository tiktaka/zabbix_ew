--- conflicted
+++ resolved
@@ -158,7 +158,6 @@
 			'item_prototype' => ['hostid', 'type', 'snmp_oid', 'name', 'key_', 'delay', 'history', 'trends', 'status',
 				'value_type', 'trapper_hosts', 'units', 'valuemapid', 'params', 'ipmi_sensor', 'authtype', 'username',
 				'password', 'publickey', 'privatekey', 'interfaceid', 'description', 'inventory_link', 'flags',
-<<<<<<< HEAD
 				'logtimefmt', 'jmx_endpoint', 'master_itemid', 'timeout', 'url', 'query_fields', 'parameters', 'posts',
 				'status_codes', 'follow_redirects', 'post_type', 'http_proxy', 'headers', 'retrieve_mode',
 				'request_method', 'output_format', 'ssl_cert_file', 'ssl_key_file', 'ssl_key_password', 'verify_peer',
@@ -175,12 +174,6 @@
 			'trigger' => ['expression', 'description', 'url', 'status', 'priority', 'comments', 'type', 'flags',
 				'recovery_mode', 'recovery_expression', 'correlation_mode', 'correlation_tag', 'manual_close', 'opdata',
 				'event_name', 'uuid'
-=======
-				'logtimefmt', 'jmx_endpoint', 'master_itemid', 'timeout', 'url_name', 'url', 'query_fields',
-				'parameters', 'posts', 'status_codes', 'follow_redirects', 'post_type', 'http_proxy', 'headers',
-				'retrieve_mode', 'request_method', 'output_format', 'ssl_cert_file', 'ssl_key_file', 'ssl_key_password',
-				'verify_peer', 'verify_host', 'allow_traps', 'discover', 'uuid'
->>>>>>> 8b4278b7
 			]
 		];
 	}
@@ -1006,16 +999,8 @@
 		}
 
 		// gather trigger prototypes
-<<<<<<< HEAD
 		$options = [
 			'output' => $this->dataFields['trigger_prototype'],
-=======
-		$triggers = API::TriggerPrototype()->get([
-			'output' => ['expression', 'description', 'url_name', 'url', 'status', 'priority', 'comments', 'type', 'flags',
-				'recovery_mode', 'recovery_expression', 'correlation_mode', 'correlation_tag', 'manual_close', 'opdata',
-				'discover', 'event_name', 'uuid'
-			],
->>>>>>> 8b4278b7
 			'selectDiscoveryRule' => API_OUTPUT_EXTEND,
 			'selectDependencies' => ['expression', 'description', 'recovery_expression'],
 			'selectHosts' => ['status'],
@@ -1292,17 +1277,7 @@
 	 * @param array $templateIds
 	 */
 	protected function gatherTriggers(array $hostIds, array $templateIds) {
-<<<<<<< HEAD
 		$options = [
-=======
-		$hostIds = array_merge($hostIds, $templateIds);
-
-		$triggers = API::Trigger()->get([
-			'output' => ['expression', 'description', 'url_name', 'url', 'status', 'priority', 'comments', 'type', 'flags',
-				'recovery_mode', 'recovery_expression', 'correlation_mode', 'correlation_tag', 'manual_close', 'opdata',
-				'event_name', 'uuid'
-			],
->>>>>>> 8b4278b7
 			'selectDependencies' => ['expression', 'description', 'recovery_expression'],
 			'selectItems' => ['itemid', 'flags', 'type', 'templateid'],
 			'selectTags' => ['tag', 'value'],
