--- conflicted
+++ resolved
@@ -1192,29 +1192,10 @@
 
 		foreach ($dashboards as $dashboard) {
 			$result[] = [
-<<<<<<< HEAD
-				'resourcetype' => $screenItem['resourcetype'],
-				'width' => $screenItem['width'],
-				'height' => $screenItem['height'],
-				'x' => $screenItem['x'],
-				'y' => $screenItem['y'],
-				'colspan' => $screenItem['colspan'],
-				'rowspan' => $screenItem['rowspan'],
-				'elements' => $screenItem['elements'],
-				'valign' => $screenItem['valign'],
-				'halign' => $screenItem['halign'],
-				'style' => $screenItem['style'],
-				'url' => $screenItem['url'],
-				'dynamic' => $screenItem['dynamic'],
-				'sort_triggers' => $screenItem['sort_triggers'],
-				'resource' => $screenItem['resourceid'],
-				'max_columns' => $screenItem['max_columns']
-=======
 				'name' => $dashboard['name'],
 				'display_period' => $dashboard['display_period'],
 				'auto_start' => $dashboard['auto_start'],
 				'pages' => $this->formatDashboardPages($dashboard['pages'])
->>>>>>> 02883586
 			];
 		}
 
