--- conflicted
+++ resolved
@@ -403,13 +403,12 @@
 					'description' => _('Count of matched lines in log file monitoring with log rotation support. Returns integer')
 				],
 				[
-<<<<<<< HEAD
+					'key' => 'modbus.get[endpoint,<slaveid>,<function>,<address>,<count>,<type>,<endianness>,<offset>]',
+					'description' => _('Reads modbus data. Returns various types')
+				],
+				[
 					'key' => 'mqtt.get[<broker_url>,topic]',
 					'description' => _('Value of MQTT topic. Format of returned data depends on the topic content. If wildcards are used, returns topic values in JSON')
-=======
-					'key' => 'modbus.get[endpoint,<slaveid>,<function>,<address>,<count>,<type>,<endianness>,<offset>]',
-					'description' => _('Reads modbus data. Returns various types')
->>>>>>> 20b1ebed
 				],
 				[
 					'key' => 'net.dns[<ip>,name,<type>,<timeout>,<count>,<protocol>]',
