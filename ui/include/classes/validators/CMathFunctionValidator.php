--- conflicted
+++ resolved
@@ -79,10 +79,11 @@
 	protected $lld_macro_parser;
 
 	/**
-<<<<<<< HEAD
-	 * If set to true, foreach functions will be allowed and validated as first parameter.
-	 */
-	protected $foreach_function = false;
+	 * Validate as part of calculated item formula: allow CQueryParserResult as first argument.
+	 *
+	 * @var bool
+	 */
+	protected $calculated = false;
 
 	/**
 	 * Array of function supports foreach function as first parameter.
@@ -99,13 +100,6 @@
 	protected $foreach_functions = [
 		'avg_foreach', 'count_foreach', 'last_foreach', 'max_foreach', 'min_foreach', 'sum_foreach'
 	];
-=======
-	 * Validate as part of calculated item formula: allow CQueryParserResult as first argument.
-	 *
-	 * @var bool
-	 */
-	protected $calculated = false;
->>>>>>> 9eddf615
 
 	public function __construct(array $options = []) {
 		/*
@@ -154,7 +148,7 @@
 			return false;
 		}
 
-		$validate_foreach = ($this->foreach_function && in_array($fn->function, $this->parameter_foreach_functions));
+		$validate_foreach = ($this->calculated && in_array($fn->function, $this->parameter_foreach_functions));
 
 		foreach ($fn->params_raw['parameters'] as $param) {
 			if ($param instanceof CQueryParserResult && !$this->calculated) {
