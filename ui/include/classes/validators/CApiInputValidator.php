--- conflicted
+++ resolved
@@ -281,12 +281,9 @@
 			case API_UUID:
 			case API_CUID:
 			case API_VAULT_SECRET:
-<<<<<<< HEAD
-			case API_UNEXPECTED:
-=======
 			case API_IMAGE:
 			case API_EXEC_PARAMS:
->>>>>>> 9da4ba9a
+			case API_UNEXPECTED:
 				return true;
 
 			case API_OBJECT:
