<?php
/*
** Zabbix
** Copyright (C) 2001-2022 Zabbix SIA
**
** This program is free software; you can redistribute it and/or modify
** it under the terms of the GNU General Public License as published by
** the Free Software Foundation; either version 2 of the License, or
** (at your option) any later version.
**
** This program is distributed in the hope that it will be useful,
** but WITHOUT ANY WARRANTY; without even the implied warranty of
** MERCHANTABILITY or FITNESS FOR A PARTICULAR PURPOSE. See the
** GNU General Public License for more details.
**
** You should have received a copy of the GNU General Public License
** along with this program; if not, write to the Free Software
** Foundation, Inc., 51 Franklin Street, Fifth Floor, Boston, MA  02110-1301, USA.
**/


/**
 * API validator
 */
class CApiInputValidator {

	/**
	 * Base validation function.
	 *
	 * @param array  $rule  validation rule
	 * @param mixed  $data  import data
	 * @param string $path  data path (for error reporting)
	 * @param string $error
	 *
	 * @return bool
	 */
	public static function validate(array $rule, &$data, $path, &$error) {
		$error = '';

		return self::validateData($rule, $data, $path, $error)
			&& self::validateDataUniqueness($rule, $data, $path, $error);
	}

	/**
	 * Base uniqueness validation function.
	 *
	 * @param array  $rule  validation rule
	 * @param mixed  $data  import data
	 * @param string $path  data path (for error reporting)
	 * @param string $error
	 *
	 * @return bool
	 */
	public static function validateUniqueness(array $rule, $data, $path, &$error) {
		$error = '';

		return self::validateDataUniqueness($rule, $data, $path, $error);
	}

	/**
	 * Base data validation function.
	 *
	 * @param array  $rule
	 * @param mixed  $data
	 * @param string $path
	 * @param string $error
	 *
	 * @return bool
	 */
	private static function validateData($rule, &$data, $path, &$error) {
		switch ($rule['type']) {
			case API_CALC_FORMULA:
				return self::validateCalcFormula($rule, $data, $path, $error);

			case API_COLOR:
				return self::validateColor($rule, $data, $path, $error);

			case API_COND_FORMULA:
				return self::validateCondFormula($rule, $data, $path, $error);

			case API_COND_FORMULAID:
				return self::validateCondFormulaId($rule, $data, $path, $error);

			case API_STRING_UTF8:
				return self::validateStringUtf8($rule, $data, $path, $error);

			case API_STRINGS_UTF8:
				return self::validateStringsUtf8($rule, $data, $path, $error);

			case API_INT32:
				return self::validateInt32($rule, $data, $path, $error);

			case API_INTS32:
				return self::validateInts32($rule, $data, $path, $error);

			case API_INT32_RANGES:
				return self::validateInt32Ranges($rule, $data, $path, $error);

			case API_UINT64:
				return self::validateUInt64($rule, $data, $path, $error);

			case API_UINTS64:
				return self::validateUInts64($rule, $data, $path, $error);

			case API_FLOAT:
				return self::validateFloat($rule, $data, $path, $error);

			case API_FLOATS:
				return self::validateFloats($rule, $data, $path, $error);

			case API_ID:
				return self::validateId($rule, $data, $path, $error);

			case API_BOOLEAN:
				return self::validateBoolean($rule, $data, $path, $error);

			case API_FLAG:
				return self::validateFlag($rule, $data, $path, $error);

			case API_OBJECT:
				return self::validateObject($rule, $data, $path, $error);

			case API_OUTPUT:
				return self::validateOutput($rule, $data, $path, $error);

			case API_PSK:
				return self::validatePSK($rule, $data, $path, $error);

			case API_SORTORDER:
				return self::validateSortOrder($rule, $data, $path, $error);

			case API_IDS:
				return self::validateIds($rule, $data, $path, $error);

			case API_OBJECTS:
				return self::validateObjects($rule, $data, $path, $error);

			case API_HG_NAME:
				return self::validateHostGroupName($rule, $data, $path, $error);

			case API_H_NAME:
				return self::validateHostName($rule, $data, $path, $error);

			case API_NUMERIC:
				return self::validateNumeric($rule, $data, $path, $error);

			case API_SCRIPT_MENU_PATH:
				return self::validateScriptMenuPath($rule, $data, $path, $error);

			case API_USER_MACRO:
				return self::validateUserMacro($rule, $data, $path, $error);

			case API_USER_MACROS:
				return self::validateUserMacros($rule, $data, $path, $error);

			case API_LLD_MACRO:
				return self::validateLLDMacro($rule, $data, $path, $error);

			case API_TIME_PERIOD:
				return self::validateTimePeriod($rule, $data, $path, $error);

			case API_REGEX:
				return self::validateRegex($rule, $data, $path, $error);

			case API_HTTP_POST:
				return self::validateHttpPosts($rule, $data, $path, $error);

			case API_VARIABLE_NAME:
				return self::validateVariableName($rule, $data, $path, $error);

			case API_TIME_UNIT:
				return self::validateTimeUnit($rule, $data, $path, $error);

			case API_URL:
				return self::validateUrl($rule, $data, $path, $error);

			case API_IP:
				return self::validateIp($rule, $data, $path, $error);

			case API_IP_RANGES:
				return self::validateIpRanges($rule, $data, $path, $error);

			case API_DNS:
				return self::validateDns($rule, $data, $path, $error);

			case API_PORT:
				return self::validatePort($rule, $data, $path, $error);

			case API_TRIGGER_EXPRESSION:
				return self::validateTriggerExpression($rule, $data, $path, $error);

			case API_EVENT_NAME:
				return self::validateEventName($rule, $data, $path, $error);

			case API_JSONRPC_PARAMS:
				return self::validateJsonRpcParams($rule, $data, $path, $error);

			case API_JSONRPC_ID:
				return self::validateJsonRpcId($rule, $data, $path, $error);

			case API_DATE:
				return self::validateDate($rule, $data, $path, $error);

			case API_NUMERIC_RANGES:
				return self::validateNumericRanges($rule, $data, $path, $error);

			case API_UUID:
				return self::validateUuid($rule, $data, $path, $error);

			case API_CUIDS:
				return self::validateCuids($rule, $data, $path, $error);

			case API_CUID:
				return self::validateCuid($rule, $data, $path, $error);

			case API_VAULT_SECRET:
				return self::validateVaultSecret($rule, $data, $path, $error);

			case API_IMAGE:
				return self::validateImage($rule, $data, $path, $error);

			case API_EXEC_PARAMS:
				return self::validateExecParams($rule, $data, $path, $error);

			case API_LAT_LNG_ZOOM:
				return self::validateLatLngZoom($rule, $data, $path, $error);

			case API_TIMESTAMP:
				return self::validateTimestamp($rule, $data, $path, $error);

<<<<<<< HEAD
			case API_ITEM_KEY:
				return self::validateItemKey($rule, $data, $path, $error);

			case API_ITEM_DELAY:
				return self::validateItemDelay($rule, $data, $path, $error);

			case API_JSON:
				return self::validateJson($rule, $data, $path, $error);

			case API_XML:
				return self::validateXml($rule, $data, $path, $error);

			case API_PREPROC_PARAMS:
				return self::validatePreprocParams($rule, $data, $path, $error);

			case API_PROMETHEUS_PATTERN:
				return self::validatePrometheusPattern($rule, $data, $path, $error);

			case API_PROMETHEUS_LABEL:
				return self::validatePrometheusLabel($rule, $data, $path, $error);
=======
			case API_TG_NAME:
				return self::validateTemplateGroupName($rule, $data, $path, $error);
>>>>>>> c394d0e7
		}

		// This message can be untranslated because warn about incorrect validation rules at a development stage.
		$error = 'Incorrect validation rules.';

		return false;
	}

	/**
	 * Base data uniqueness validation function.
	 *
	 * @param array  $rule
	 * @param mixed  $data
	 * @param string $path
	 * @param string $error
	 *
	 * @return bool
	 */
	private static function validateDataUniqueness($rule, &$data, $path, &$error) {
		switch ($rule['type']) {
			case API_CALC_FORMULA:
			case API_COLOR:
			case API_COND_FORMULA:
			case API_COND_FORMULAID:
			case API_STRING_UTF8:
			case API_INT32:
			case API_INT32_RANGES:
			case API_UINT64:
			case API_UINTS64:
			case API_FLOAT:
			case API_FLOATS:
			case API_ID:
			case API_BOOLEAN:
			case API_FLAG:
			case API_OUTPUT:
			case API_PSK:
			case API_SORTORDER:
			case API_HG_NAME:
			case API_H_NAME:
			case API_NUMERIC:
			case API_SCRIPT_MENU_PATH:
			case API_USER_MACRO:
			case API_LLD_MACRO:
			case API_TIME_PERIOD:
			case API_TIME_UNIT:
			case API_REGEX:
			case API_HTTP_POST:
			case API_VARIABLE_NAME:
			case API_URL:
			case API_IP:
			case API_IP_RANGES:
			case API_DNS:
			case API_PORT:
			case API_TRIGGER_EXPRESSION:
			case API_EVENT_NAME:
			case API_JSONRPC_PARAMS:
			case API_JSONRPC_ID:
			case API_DATE:
			case API_NUMERIC_RANGES:
			case API_UUID:
			case API_CUID:
			case API_VAULT_SECRET:
			case API_IMAGE:
			case API_EXEC_PARAMS:
			case API_UNEXPECTED:
			case API_LAT_LNG_ZOOM:
			case API_TIMESTAMP:
<<<<<<< HEAD
			case API_ITEM_KEY:
			case API_ITEM_DELAY:
			case API_JSON:
			case API_XML:
			case API_PREPROC_PARAMS:
			case API_PROMETHEUS_PATTERN:
			case API_PROMETHEUS_LABEL:
=======
			case API_TG_NAME:
>>>>>>> c394d0e7
				return true;

			case API_OBJECT:
				foreach ($rule['fields'] as $field_name => $field_rule) {
					if ($data !== null && array_key_exists($field_name, $data) && $field_rule['type'] != API_ANY) {
						if ($field_rule['type'] === API_MULTIPLE) {
							foreach ($field_rule['rules'] as $multiple_rule) {
								if (array_key_exists('else', $multiple_rule)
										|| (is_array($multiple_rule['if'])
											&& self::isInRange($data[$multiple_rule['if']['field']], $multiple_rule['if']['in']))
										|| ($multiple_rule['if'] instanceof Closure
											&& call_user_func($multiple_rule['if'], $data))) {
									$field_rule = $multiple_rule;
									break;
								}
							}
						}

						$subpath = ($path === '/' ? $path : $path.'/').$field_name;
						if (!self::validateDataUniqueness($field_rule, $data[$field_name], $subpath, $error)) {
							return false;
						}
					}
				}
				return true;

			case API_IDS:
			case API_STRINGS_UTF8:
			case API_INTS32:
			case API_CUIDS:
			case API_USER_MACROS:
				return self::validateStringsUniqueness($rule, $data, $path, $error);

			case API_OBJECTS:
				return self::validateObjectsUniqueness($rule, $data, $path, $error);
		}

		// This message can be untranslated because warn about incorrect validation rules at a development stage.
		$error = 'Incorrect validation rules.';

		return false;
	}

	/**
	 * Generic string validator.
	 *
	 * @param int    $flags  API_NOT_EMPTY
	 * @param mixed  $data
	 * @param string $path
	 * @param string $error
	 *
	 * @return bool
	 */
	private static function checkStringUtf8($flags, &$data, $path, &$error) {
		if (!is_string($data)) {
			$error = _s('Invalid parameter "%1$s": %2$s.', $path, _('a character string is expected'));
			return false;
		}

		if (mb_check_encoding($data, 'UTF-8') !== true) {
			$error = _s('Invalid parameter "%1$s": %2$s.', $path, _('invalid byte sequence in UTF-8'));
			return false;
		}

		if (($flags & API_NOT_EMPTY) && $data === '') {
			$error = _s('Invalid parameter "%1$s": %2$s.', $path, _('cannot be empty'));
			return false;
		}

		return true;
	}

	/**
	 * Calculated item formula validator.
	 *
	 * @param array  $rule
	 * @param int    $rule['flags']   (optional) API_ALLOW_LLD_MACRO
	 * @param int    $rule['length']  (optional)
	 * @param mixed  $data
	 * @param string $path
	 * @param string $error
	 *
	 * @return bool
	 */
	private static function validateCalcFormula($rule, &$data, $path, &$error) {
		$flags = array_key_exists('flags', $rule) ? $rule['flags'] : 0x00;

		if (self::checkStringUtf8(API_NOT_EMPTY, $data, $path, $error) === false) {
			return false;
		}

		if (array_key_exists('length', $rule) && mb_strlen($data) > $rule['length']) {
			$error = _s('Invalid parameter "%1$s": %2$s.', $path, _('value is too long'));
			return false;
		}

		$expression_parser = new CExpressionParser([
			'usermacros' => true,
			'lldmacros' => ($flags & API_ALLOW_LLD_MACRO),
			'calculated' => true,
			'host_macro' => true,
			'empty_host' => true
		]);

		if ($expression_parser->parse($data) != CParser::PARSE_SUCCESS) {
			$error = _s('Invalid parameter "%1$s": %2$s.', $path, $expression_parser->getError());
			return false;
		}

		$expression_validator = new CExpressionValidator([
			'usermacros' => true,
			'lldmacros' => ($flags & API_ALLOW_LLD_MACRO),
			'calculated' => true
		]);

		if (!$expression_validator->validate($expression_parser->getResult()->getTokens())) {
			$error = _s('Invalid parameter "%1$s": %2$s.', $path, $expression_validator->getError());
			return false;
		}

		return true;
	}

	/**
	 * Color validator.
	 *
	 * @param array  $rule
	 * @param int    $rule['flags']   (optional) API_NOT_EMPTY, API_ALLOW_NULL
	 * @param mixed  $data
	 * @param string $path
	 * @param string $error
	 *
	 * @return bool
	 */
	private static function validateColor($rule, &$data, $path, &$error) {
		$flags = array_key_exists('flags', $rule) ? $rule['flags'] : 0x00;

		if (($flags & API_ALLOW_NULL) && $data === null) {
			return true;
		}

		if (self::checkStringUtf8($flags & API_NOT_EMPTY, $data, $path, $error) === false) {
			return false;
		}

		if (($flags & API_NOT_EMPTY) == 0 && $data === '') {
			return true;
		}

		if (preg_match('/^[0-9a-f]{6}$/i', $data) !== 1) {
			$error = _s('Invalid parameter "%1$s": %2$s.', $path,
				_('a hexadecimal color code (6 symbols) is expected')
			);
			return false;
		}

		return true;
	}

	/**
	 * Calculated condition formula validator.
	 *
	 * @param array  $rule
	 * @param int    $rule['length']  (optional)
	 * @param mixed  $data
	 * @param string $path
	 * @param string $error
	 *
	 * @return bool
	 */
	private static function validateCondFormula(array $rule, &$data, string $path, string &$error): bool {
		if (self::checkStringUtf8(API_NOT_EMPTY, $data, $path, $error) === false) {
			return false;
		}

		if (array_key_exists('length', $rule) && mb_strlen($data) > $rule['length']) {
			$error = _s('Invalid parameter "%1$s": %2$s.', $path, _('value is too long'));
			return false;
		}

		$condition_formula_parser = new CConditionFormula();

		if (!$condition_formula_parser->parse($data)) {
			$error = _s('Invalid parameter "%1$s": %2$s.', $path, $condition_formula_parser->error);
			return false;
		}

		return true;
	}

	/**
	 * Calculated condition formula ID validator.
	 *
	 * @param array  $rule
	 * @param int    $rule['length']  (optional)
	 * @param mixed  $data
	 * @param string $path
	 * @param string $error
	 *
	 * @return bool
	 */
	private static function validateCondFormulaId(array $rule, &$data, string $path, string &$error): bool {
		if (self::checkStringUtf8(API_NOT_EMPTY, $data, $path, $error) === false) {
			return false;
		}

		if (array_key_exists('length', $rule) && mb_strlen($data) > $rule['length']) {
			$error = _s('Invalid parameter "%1$s": %2$s.', $path, _('value is too long'));
			return false;
		}

		if (preg_match('/^[A-Z]+$/', $data) !== 1) {
			$error = _s('Invalid parameter "%1$s": %2$s.', $path, _('uppercase identifier expected'));
			return false;
		}

		return true;
	}

	/**
	 * Returns unescaped array of "in" rules.
	 *
	 * @static
	 *
	 * @param string $in  A comma-delimited character string. For example, 'xml,json' or '\,,.,/'.
	 *
	 * @return array  An array of "in" rules. For example, ['xml', 'json'] or [',', '.', '/'].
	 */
	private static function unescapeInRule(string $in): array {
		$result = [];
		$pos = 0;

		do {
			preg_match('/^([^,\\\\]|\\\\[,\\\\])*/', substr($in, $pos), $matches);
			$result[] = strtr($matches[0], ['\\,' => ',', '\\\\' => '\\']);
			$pos += strlen($matches[0]);

			if (!isset($in[$pos])) {
				break;
			}

			$pos++;
		}
		while (true);

		return $result;
	}

	/**
	 * String validator.
	 *
	 * @param array  $rule
	 * @param int    $rule['flags']   (optional) API_NOT_EMPTY, API_ALLOW_NULL
	 * @param string $rule['in']      (optional) A comma-delimited character string, for example: 'xml,json'.
	 *                                           Comma and backslash char can be escaped.
	 * @param int    $rule['length']  (optional)
	 * @param mixed  $data
	 * @param string $path
	 * @param string $error
	 *
	 * @return bool
	 */
	private static function validateStringUtf8($rule, &$data, $path, &$error) {
		$flags = array_key_exists('flags', $rule) ? $rule['flags'] : 0x00;

		if (($flags & API_ALLOW_NULL) && $data === null) {
			return true;
		}

		if (self::checkStringUtf8($flags, $data, $path, $error) === false) {
			return false;
		}

		if (array_key_exists('in', $rule)) {
			$in = self::unescapeInRule($rule['in']);

			if (!in_array($data, $in, true)) {
				if (($i = array_search('', $in)) !== false) {
					unset($in[$i]);
				}

				if ($i === false) {
					$error = _n('value must be %1$s', 'value must be one of %1$s', '"'.implode('", "', $in).'"',
						count($in)
					);
				}
				elseif ($in) {
					$error = _n('value must be empty or %1$s', 'value must be empty or one of %1$s',
						'"'.implode('", "', $in).'"', count($in)
					);
				}
				else {
					$error = _s('value must be empty');
				}

				$error = _s('Invalid parameter "%1$s": %2$s.', $path, $error);
				return false;
			}
		}

		if (array_key_exists('length', $rule) && mb_strlen($data) > $rule['length']) {
			$error = _s('Invalid parameter "%1$s": %2$s.', $path, _('value is too long'));
			return false;
		}

		return true;
	}

	/**
	 * Array of strings validator.
	 *
	 * @param array  $rule
	 * @param int    $rule['flags']   (optional) API_NOT_EMPTY, API_ALLOW_NULL, API_NORMALIZE
	 * @param string $rule['in']      (optional) a comma-delimited character string, for example: 'xml,json'
	 * @param mixed  $data
	 * @param string $path
	 * @param string $error
	 *
	 * @return bool
	 */
	private static function validateStringsUtf8($rule, &$data, $path, &$error) {
		$flags = array_key_exists('flags', $rule) ? $rule['flags'] : 0x00;

		if (($flags & API_ALLOW_NULL) && $data === null) {
			return true;
		}

		if (($flags & API_NORMALIZE) && self::validateStringUtf8([], $data, '', $e)) {
			$data = [$data];
		}
		unset($e);

		if (!is_array($data)) {
			$error = _s('Invalid parameter "%1$s": %2$s.', $path, _('an array is expected'));
			return false;
		}

		if (($flags & API_NOT_EMPTY) && !$data) {
			$error = _s('Invalid parameter "%1$s": %2$s.', $path, _('cannot be empty'));
			return false;
		}

		$data = array_values($data);
		$rules = ['type' => API_STRING_UTF8];

		if (array_key_exists('in', $rule)) {
			$rules['in'] = $rule['in'];
		}

		foreach ($data as $index => &$value) {
			$subpath = ($path === '/' ? $path : $path.'/').($index + 1);
			if (!self::validateData($rules, $value, $subpath, $error)) {
				return false;
			}
		}
		unset($value);

		return true;
	}

	/**
	 * Integers validator.
	 *
	 * @param array  $rule
	 * @param int    $rule['flags']   (optional) API_ALLOW_NULL
	 * @param string $rule['in']      (optional) a comma-delimited character string, for example: '0,60:900'
	 * @param mixed  $data
	 * @param string $path
	 * @param string $error
	 *
	 * @return bool
	 */
	private static function validateInt32($rule, &$data, $path, &$error) {
		$flags = array_key_exists('flags', $rule) ? $rule['flags'] : 0x00;

		if (($flags & API_ALLOW_NULL) && $data === null) {
			return true;
		}

		if ((!is_int($data) && !is_string($data)) || !preg_match('/^'.ZBX_PREG_INT.'$/', strval($data))) {
			$error = _s('Invalid parameter "%1$s": %2$s.', $path, _('an integer is expected'));
			return false;
		}

		if (bccomp($data, ZBX_MIN_INT32) == -1 || bccomp($data, ZBX_MAX_INT32) == 1) {
			$error = _s('Invalid parameter "%1$s": %2$s.', $path, _('a number is too large'));
			return false;
		}

		if (!self::checkInt32In($rule, $data, $path, $error)) {
			return false;
		}

		if (is_string($data)) {
			$data = (int) $data;
		}

		return true;
	}

	/**
	 * Unsigned integers validator.
	 *
	 * @param array  $rule
	 * @param int    $rule['flags']   (optional) API_ALLOW_NULL
	 * @param mixed  $data
	 * @param string $path
	 * @param string $error
	 *
	 * @return bool
	 */
	private static function validateUInt64($rule, &$data, $path, &$error) {
		$flags = array_key_exists('flags', $rule) ? $rule['flags'] : 0x00;

		if (($flags & API_ALLOW_NULL) && $data === null) {
			return true;
		}

		if (!is_scalar($data) || is_bool($data) || is_double($data) || !ctype_digit(strval($data))) {
			$error = _s('Invalid parameter "%1$s": %2$s.', $path, _('an unsigned integer is expected'));
			return false;
		}

		if (bccomp($data, ZBX_MAX_UINT64) > 0) {
			$error = _s('Invalid parameter "%1$s": %2$s.', $path, _('a number is too large'));
			return false;
		}

		$data = (string) $data;

		if ($data[0] === '0') {
			$data = ltrim($data, '0');

			if ($data === '') {
				$data = '0';
			}
		}

		return true;
	}

	/**
	 * Array of unsigned integers validator.
	 *
	 * @param array  $rule
	 * @param int    $rule['flags']   (optional) API_NOT_EMPTY, API_ALLOW_NULL, API_NORMALIZE
	 * @param mixed  $data
	 * @param string $path
	 * @param string $error
	 *
	 * @return bool
	 */
	private static function validateUInts64($rule, &$data, $path, &$error) {
		$flags = array_key_exists('flags', $rule) ? $rule['flags'] : 0x00;

		if (($flags & API_ALLOW_NULL) && $data === null) {
			return true;
		}

		if (($flags & API_NORMALIZE) && self::validateUInt64([], $data, '', $e)) {
			$data = [$data];
		}
		unset($e);

		if (!is_array($data)) {
			$error = _s('Invalid parameter "%1$s": %2$s.', $path, _('an array is expected'));
			return false;
		}

		if (($flags & API_NOT_EMPTY) && !$data) {
			$error = _s('Invalid parameter "%1$s": %2$s.', $path, _('cannot be empty'));
			return false;
		}

		$data = array_values($data);
		$rules = ['type' => API_UINT64];

		foreach ($data as $index => &$value) {
			$subpath = ($path === '/' ? $path : $path.'/').($index + 1);
			if (!self::validateData($rules, $value, $subpath, $error)) {
				return false;
			}
		}
		unset($value);

		return true;
	}

	/**
	 * Floating point number validator.
	 *
	 * @param array  $rule
	 * @param int    $rule['flags']   (optional) API_ALLOW_NULL | API_ALLOW_USER_MACRO | API_ALLOW_LLD_MACRO
	 * @param string $rule['in']      (optional) a comma-delimited character string, for example: '0,60:900'
	 * @param mixed  $data
	 * @param string $path
	 * @param string $error
	 *
	 * @return bool
	 */
	private static function validateFloat(array $rule, &$data, string $path, ?string &$error): bool {
		$flags = array_key_exists('flags', $rule) ? $rule['flags'] : 0x00;

		if (($flags & API_ALLOW_NULL) && $data === null) {
			return true;
		}

		if (is_int($data) || is_float($data)) {
			$value = (float) $data;
		}
		elseif (is_string($data)) {
			$number_parser = new CNumberParser();

			if ($number_parser->parse($data) == CParser::PARSE_SUCCESS) {
				$value = (float) $number_parser->getMatch();
			}
			else {
				if ($flags & API_ALLOW_USER_MACRO) {
					$user_macro_parser = new CUserMacroParser();
				}

				if ($flags & API_ALLOW_LLD_MACRO) {
					$lld_macro_parser = new CLLDMacroParser();
					$lld_macro_function_parser = new CLLDMacroFunctionParser();
				}

				if (($flags & API_ALLOW_USER_MACRO && $user_macro_parser->parse($data) == CParser::PARSE_SUCCESS)
						|| ($flags & API_ALLOW_LLD_MACRO && ($lld_macro_parser->parse($data) == CParser::PARSE_SUCCESS
							|| $lld_macro_function_parser->parse($data) == CParser::PARSE_SUCCESS))) {
					return true;
				}

				$value = NAN;
			}
		}
		else {
			$value = NAN;
		}

		if (is_nan($value)) {
			$error = _s('Invalid parameter "%1$s": %2$s.', $path, _('a floating point value is expected'));

			return false;
		}

		if (!self::checkFloatIn($rule, $value, $path, $error)) {
			return false;
		}

		if (!self::checkCompare($rule, $value, $path, $error)) {
			return false;
		}

		$data = $value;

		return true;
	}

	/**
	 * Array of floating point numbers validator.
	 *
	 * @param array  $rule
	 * @param int    $rule['flags']   (optional) API_NOT_EMPTY, API_ALLOW_NULL, API_NORMALIZE
	 * @param mixed  $data
	 * @param string $path
	 * @param string $error
	 *
	 * @return bool
	 */
	private static function validateFloats($rule, &$data, $path, &$error) {
		$flags = array_key_exists('flags', $rule) ? $rule['flags'] : 0x00;

		if (($flags & API_ALLOW_NULL) && $data === null) {
			return true;
		}

		if (($flags & API_NORMALIZE) && self::validateFloat([], $data, '', $e)) {
			$data = [$data];
		}
		unset($e);

		if (!is_array($data)) {
			$error = _s('Invalid parameter "%1$s": %2$s.', $path, _('an array is expected'));
			return false;
		}

		if (($flags & API_NOT_EMPTY) && !$data) {
			$error = _s('Invalid parameter "%1$s": %2$s.', $path, _('cannot be empty'));
			return false;
		}

		$data = array_values($data);
		$rules = ['type' => API_FLOAT];

		foreach ($data as $index => &$value) {
			$subpath = ($path === '/' ? $path : $path.'/').($index + 1);
			if (!self::validateData($rules, $value, $subpath, $error)) {
				return false;
			}
		}
		unset($value);

		return true;
	}

	public static function isInRange($data, $in) {
		$valid = false;

		foreach (explode(',', $in) as $in) {
			if (strpos($in, ':') !== false) {
				[$from, $to] = explode(':', $in);
			}
			else {
				$from = $in;
				$to = $in;
			}

			if ($from <= $data && $data <= $to) {
				$valid = true;
				break;
			}
		}

		return $valid;
	}

	/**
	 * @param array  $rule
	 * @param int    $rule['in']  (optional)
	 * @param int    $data
	 * @param string $path
	 * @param string $error
	 *
	 * @return bool
	 */
	private static function checkInt32In($rule, $data, $path, &$error) {
		if (!array_key_exists('in', $rule)) {
			return true;
		}

		$valid = self::isInRange($data, $rule['in']);

		if (!$valid) {
			$error = _s('Invalid parameter "%1$s": %2$s.', $path, _n('value must be %1$s', 'value must be one of %1$s',
				strtr($rule['in'], [',' => ', ', ':' => '-']), (strpbrk($rule['in'], ',:') === false) ? 1 : 2
			));
		}

		return $valid;
	}

	/**
	 * @param array  $rule
	 * @param int    $rule['in']  (optional)
	 * @param int    $data
	 * @param string $path
	 * @param string $error
	 *
	 * @return bool
	 */
	private static function checkFloatIn(array $rule, $data, string $path, ?string &$error) {
		if (!array_key_exists('in', $rule)) {
			return true;
		}

		$valid = self::isInRange($data, $rule['in']);

		if (!$valid) {
			$error = _s('Invalid parameter "%1$s": %2$s.', $path,
				_s('value must be within the range of %1$s', str_replace([',', ':'], [', ', '-'], $rule['in']))
			);
		}

		return $valid;
	}

	/**
	 * Array of integers validator.
	 *
	 * @param array  $rule
	 * @param int    $rule['flags']   (optional) API_NOT_EMPTY, API_ALLOW_NULL, API_NORMALIZE
	 * @param string $rule['in']      (optional) a comma-delimited character string, for example: '0,60:900'
	 * @param mixed  $data
	 * @param string $path
	 * @param string $error
	 *
	 * @return bool
	 */
	private static function validateInts32($rule, &$data, $path, &$error) {
		$flags = array_key_exists('flags', $rule) ? $rule['flags'] : 0x00;

		if (($flags & API_ALLOW_NULL) && $data === null) {
			return true;
		}

		if (($flags & API_NORMALIZE) && self::validateInt32([], $data, '', $e)) {
			$data = [$data];
		}
		unset($e);

		if (!is_array($data)) {
			$error = _s('Invalid parameter "%1$s": %2$s.', $path, _('an array is expected'));
			return false;
		}

		if (($flags & API_NOT_EMPTY) && !$data) {
			$error = _s('Invalid parameter "%1$s": %2$s.', $path, _('cannot be empty'));
			return false;
		}

		$data = array_values($data);
		$rules = ['type' => API_INT32];

		if (array_key_exists('in', $rule)) {
			$rules['in'] = $rule['in'];
		}

		foreach ($data as $index => &$value) {
			$subpath = ($path === '/' ? $path : $path.'/').($index + 1);
			if (!self::validateData($rules, $value, $subpath, $error)) {
				return false;
			}
		}
		unset($value);

		return true;
	}

	/**
	 * Validate integer ranges.
	 * Example:
	 *   -100-0,0-100,200,300-{$MACRO},{$MACRO},{#LLD},400-500
	 *
	 * @static
	 *
	 * @param array  $rule
	 * @param int    $rule['flags']   (optional) API_NOT_EMPTY, API_ALLOW_USER_MACRO, API_ALLOW_LLD_MACRO
	 * @param int    $rule['length']  (optional)
	 * @param string $rule['in']      (optional) A comma-delimited character string, for example: '0,60:900'
	 * @param mixed  $data
	 * @param string $path
	 * @param string $error
	 *
	 * @return bool
	 */
	private static function validateInt32Ranges(array $rule, &$data, string $path, string &$error): bool {
		$flags = array_key_exists('flags', $rule) ? $rule['flags'] : 0x00;

		if (self::checkStringUtf8($flags & API_NOT_EMPTY, $data, $path, $error) === false) {
			return false;
		}

		if ($data === '') {
			return true;
		}

		if (array_key_exists('length', $rule) && mb_strlen($data) > $rule['length']) {
			$error = _s('Invalid parameter "%1$s": %2$s.', $path, _('value is too long'));
			return false;
		}

		$parser = new CRangesParser([
			'usermacros' => ($flags & API_ALLOW_USER_MACRO),
			'lldmacros' => ($flags & API_ALLOW_LLD_MACRO),
			'with_minus' => true
		]);

		if ($parser->parse($data) != CParser::PARSE_SUCCESS) {
			$error = _s('Invalid parameter "%1$s": %2$s.', $path, _('invalid range expression'));
			return false;
		}

		foreach ($parser->getRanges() as $ranges) {
			foreach ($ranges as $range) {
				if (($flags & (API_ALLOW_USER_MACRO | API_ALLOW_LLD_MACRO)) && $range[0] === '{') {
					continue;
				}

				if (!self::checkInt32In($rule, $range, $path, $error)) {
					return false;
				}
			}
		}

		return true;
	}

	/**
	 * Identifier validator.
	 *
	 * @param array  $rule
	 * @param int    $rule['flags']   (optional) API_ALLOW_NULL, API_NOT_EMPTY
	 * @param mixed  $data
	 * @param string $path
	 * @param string $error
	 *
	 * @return bool
	 */
	private static function validateId($rule, &$data, $path, &$error) {
		$flags = array_key_exists('flags', $rule) ? $rule['flags'] : 0x00;

		if (($flags & API_ALLOW_NULL) && $data === null) {
			return true;
		}

		if (!is_scalar($data) || is_bool($data) || is_double($data) || !ctype_digit(strval($data))) {
			$error = _s('Invalid parameter "%1$s": %2$s.', $path, _('a number is expected'));
			return false;
		}

		if (($flags & API_NOT_EMPTY) && $data == 0) {
			$error = _s('Invalid parameter "%1$s": %2$s.', $path, _('cannot be empty'));
			return false;
		}

		if (bccomp($data, ZBX_DB_MAX_ID) > 0) {
			$error = _s('Invalid parameter "%1$s": %2$s.', $path, _('a number is too large'));
			return false;
		}

		$data = (string) $data;

		if ($data[0] === '0') {
			$data = ltrim($data, '0');

			if ($data === '') {
				$data = '0';
			}
		}

		return true;
	}

	/**
	 * Boolean validator.
	 *
	 * @param array  $rule
	 * @param int    $rule['flags']  (optional) API_ALLOW_NULL
	 * @param mixed  $data
	 * @param string $path
	 * @param string $error
	 *
	 * @return bool
	 */
	private static function validateBoolean($rule, &$data, $path, &$error) {
		$flags = array_key_exists('flags', $rule) ? $rule['flags'] : 0x00;

		if (($flags & API_ALLOW_NULL) && $data === null) {
			return true;
		}

		if (!is_bool($data)) {
			$error = _s('Invalid parameter "%1$s": %2$s.', $path, _('a boolean is expected'));
			return false;
		}

		return true;
	}

	/**
	 * Flag validator.
	 *
	 * @param array  $rule
	 * @param mixed  $data
	 * @param string $path
	 * @param string $error
	 *
	 * @return bool
	 */
	private static function validateFlag($rule, &$data, $path, &$error) {
		if (is_bool($data)) {
			return true;
		}

		/**
		 * @deprecated  As of version 3.4, use boolean flags only.
		 */
		trigger_error(_('Non-boolean flags are deprecated.'), E_USER_NOTICE);

		$data = !is_null($data);

		return true;
	}

	/**
	 * Object validator.
	 *
	 * @param array  $rule
	 * @param int    $rule['flags']                                   (optional) API_ALLOW_NULL
	 * @param array  $rule['fields']
	 * @param int    $rule['fields'][<field_name>]['flags']           (optional) API_REQUIRED, API_DEPRECATED,
	 *                                                                           API_ALLOW_UNEXPECTED
	 * @param string $rule['fields'][<field_name>]['replacement']     (optional) Parameter name which replaces the
	 *                                                                           deprecated one. Can be used with
	 *                                                                           API_DEPRECATED flag.
	 * @param mixed  $rule['fields'][<field_name>]['default']         (optional)
	 * @param string $rule['fields'][<field_name>]['default_source']  (optional)
	 * @param mixed  $data
	 * @param string $path
	 * @param string $error
	 *
	 * @return bool
	 */
	private static function validateObject($rule, &$data, $path, &$error) {
		$flags = array_key_exists('flags', $rule) ? $rule['flags'] : 0x00;

		if (($flags & API_ALLOW_NULL) && $data === null) {
			return true;
		}

		if (!is_array($data)) {
			$error = _s('Invalid parameter "%1$s": %2$s.', $path, _('an array is expected'));
			return false;
		}

		// unexpected parameter validation
		if (!($flags & API_ALLOW_UNEXPECTED)) {
			foreach ($data as $field_name => $value) {
				if (!$rule['fields']) {
					$error = _s('Invalid parameter "%1$s": %2$s.', $path, _('should be empty'));
					return false;
				}

				if (!array_key_exists($field_name, $rule['fields'])) {
					$error = _s('Invalid parameter "%1$s": %2$s.', $path,
						_s('unexpected parameter "%1$s"', $field_name)
					);
					return false;
				}
			}
		}

		// validation of the values type
		foreach ($rule['fields'] as $field_name => $field_rule) {
			if ($field_rule['type'] == API_ANY) {
				continue;
			}

			if ($field_rule['type'] === API_MULTIPLE) {
				foreach ($field_rule['rules'] as $multiple_rule) {
					if (array_key_exists('else', $multiple_rule)
							|| (is_array($multiple_rule['if'])
								&& self::isInRange($data[$multiple_rule['if']['field']], $multiple_rule['if']['in']))
							|| ($multiple_rule['if'] instanceof Closure
								&& call_user_func($multiple_rule['if'], $data))) {
						if ($multiple_rule['type'] == API_UNEXPECTED
								&& !self::validateUnexpected($field_name, $multiple_rule, $data, $path, $error)) {
							return false;
						}

						$field_rule += ['flags' => 0x00];
						$multiple_rule += ['flags' => 0x00];
						$multiple_rule['flags'] = ($field_rule['flags'] & API_REQUIRED) | $multiple_rule['flags'];
						$field_rule = $multiple_rule +
							array_intersect_key($field_rule, array_flip(['default', 'default_source']));
						break;
					}
				}

				if ($field_rule['type'] === API_MULTIPLE) {
					$error = 'Incorrect validation rules.';
					return false;
				}
			}
			elseif ($field_rule['type'] === API_UNEXPECTED
					&& !self::validateUnexpected($field_name, $field_rule, $data, $path, $error)) {
				return false;
			}

			$flags = array_key_exists('flags', $field_rule) ? $field_rule['flags'] : 0x00;

			if (array_key_exists($field_name, $data) && ($flags & API_DEPRECATED)) {
				$subpath = ($path === '/' ? $path : $path.'/').$field_name;

				if (array_key_exists('replacement', $field_rule)) {
					if (array_key_exists($field_rule['replacement'], $data)) {
						$error = _s('Deprecated parameter "%1$s" cannot be used with "%2$s".', $subpath,
							($path === '/' ? $path : $path.'/').$field_rule['replacement']
						);
						return false;
					}

					$data[$field_rule['replacement']] = $data[$field_name];
					unset($data[$field_name]);
				}

				trigger_error(_s('Parameter "%1$s" is deprecated.', $subpath), E_USER_DEPRECATED);
			}

			if (array_key_exists('default', $field_rule) && !array_key_exists($field_name, $data)) {
				$data[$field_name] = $field_rule['default'];
			}

			if (array_key_exists('default_source', $field_rule) && !array_key_exists($field_name, $data)) {
				$data[$field_name] = $data[$field_rule['default_source']];
			}

			if (array_key_exists('compare', $field_rule)) {
				$field_rule['compare']['path'] = ($path === '/' ? $path : $path.'/').$field_rule['compare']['field'];
				$field_rule['compare']['value'] = $data[$field_rule['compare']['field']];
			}

			if (array_key_exists('preproc_type', $field_rule)) {
				$field_rule['preproc_type']['value'] = $data[$field_rule['preproc_type']['field']];
			}

			if (array_key_exists($field_name, $data)) {
				$subpath = ($path === '/' ? $path : $path.'/').$field_name;
				if (!self::validateData($field_rule, $data[$field_name], $subpath, $error)) {
					return false;
				}
			}
			elseif ($flags & API_REQUIRED) {
				$error = _s('Invalid parameter "%1$s": %2$s.', $path,
					_s('the parameter "%1$s" is missing', $field_name)
				);
				return false;
			}
		}

		return true;
	}

	/**
	 * API output validator.
	 *
	 * @param array  $rule
	 * @param int    $rule['flags']   (optional) API_ALLOW_COUNT, API_ALLOW_NULL
	 * @param string $rule['in']      (optional) comma-delimited field names, for example: 'hostid,name'
	 * @param mixed  $data
	 * @param string $path
	 * @param string $error
	 *
	 * @return bool
	 */
	private static function validateOutput($rule, &$data, $path, &$error) {
		$flags = array_key_exists('flags', $rule) ? $rule['flags'] : 0x00;

		if (($flags & API_ALLOW_NULL) && $data === null) {
			return true;
		}

		if (is_array($data)) {
			$rules = ['type' => API_STRINGS_UTF8, 'uniq' => true];

			if (array_key_exists('in', $rule)) {
				$rules['in'] = $rule['in'];
			}

			return self::validateData($rules, $data, $path, $error)
				&& self::validateDataUniqueness($rules, $data, $path, $error);
		}

		if (is_string($data)) {
			$in = ($flags & API_ALLOW_COUNT) ? implode(',', [API_OUTPUT_EXTEND, API_OUTPUT_COUNT]) : API_OUTPUT_EXTEND;

			return self::validateData(['type' => API_STRING_UTF8, 'in' => $in], $data, $path, $error);
		}

		$error = _s('Invalid parameter "%1$s": %2$s.', $path, _('an array or a character string is expected'));

		return false;
	}

	/**
	 * PSK key validator.
	 *
	 * @param array  $rule
	 * @param int    $rule['flags']   (optional) API_NOT_EMPTY
	 * @param int    $rule['length']  (optional)
	 * @param mixed  $data
	 * @param string $path
	 * @param string $error
	 *
	 * @return bool
	 */
	private static function validatePSK($rule, &$data, $path, &$error) {
		$flags = array_key_exists('flags', $rule) ? $rule['flags'] : 0x00;

		if (self::checkStringUtf8($flags & API_NOT_EMPTY, $data, $path, $error) === false) {
			return false;
		}

		$mb_len = mb_strlen($data);

		if ($mb_len != 0 && $mb_len < PSK_MIN_LEN) {
			$error = _s('Invalid parameter "%1$s": %2$s.', $path, _s('minimum length is %1$s characters', PSK_MIN_LEN));
			return false;
		}

		if (preg_match('/^([0-9a-f]{2})*$/i', $data) !== 1) {
			$error = _s('Invalid parameter "%1$s": %2$s.', $path,
				_('an even number of hexadecimal characters is expected')
			);
			return false;
		}

		if (array_key_exists('length', $rule) && $mb_len > $rule['length']) {
			$error = _s('Invalid parameter "%1$s": %2$s.', $path, _('value is too long'));
			return false;
		}

		return true;
	}

	/**
	 * API sort order validator.
	 *
	 * @param array  $rule
	 * @param mixed  $data
	 * @param string $path
	 * @param string $error
	 *
	 * @return bool
	 */
	private static function validateSortOrder($rule, &$data, $path, &$error) {
		$in = ZBX_SORT_UP.','.ZBX_SORT_DOWN;

		if (self::validateStringUtf8(['in' => $in], $data, $path, $e)) {
			return true;
		}

		if (is_string($data)) {
			$error = $e;
			return false;
		}
		unset($e);

		if (!is_array($data)) {
			$error = _s('Invalid parameter "%1$s": %2$s.', $path, _('an array or a character string is expected'));
			return false;
		}

		$data = array_values($data);
		$rules = [
			'type' => API_STRING_UTF8,
			'in' => $in
		];

		foreach ($data as $index => &$value) {
			$subpath = ($path === '/' ? $path : $path.'/').($index + 1);
			if (!self::validateData($rules, $value, $subpath, $error)) {
				return false;
			}
		}
		unset($value);

		return true;
	}

	/**
	 * Array of ids validator.
	 *
	 * @param array  $rule
	 * @param int    $rule['flags']   (optional) API_NOT_EMPTY, API_ALLOW_NULL, API_NORMALIZE
	 * @param mixed  $data
	 * @param string $path
	 * @param string $error
	 *
	 * @return bool
	 */
	private static function validateIds($rule, &$data, $path, &$error) {
		$flags = array_key_exists('flags', $rule) ? $rule['flags'] : 0x00;

		if (($flags & API_ALLOW_NULL) && $data === null) {
			return true;
		}

		if (($flags & API_NORMALIZE) && self::validateId([], $data, '', $e)) {
			$data = [$data];
		}
		unset($e);

		if (!is_array($data)) {
			$error = _s('Invalid parameter "%1$s": %2$s.', $path, _('an array is expected'));
			return false;
		}

		if (($flags & API_NOT_EMPTY) && !$data) {
			$error = _s('Invalid parameter "%1$s": %2$s.', $path, _('cannot be empty'));
			return false;
		}

		$data = array_values($data);

		foreach ($data as $index => &$value) {
			$subpath = ($path === '/' ? $path : $path.'/').($index + 1);
			if (!self::validateId([], $value, $subpath, $error)) {
				return false;
			}
		}
		unset($value);

		return true;
	}

	/**
	 * Array of objects validator.
	 *
	 * @param array  $rule
	 * @param int    $rule['flags']   (optional) API_NOT_EMPTY, API_ALLOW_NULL, API_NORMALIZE, API_PRESERVE_KEYS,
	 *                                           API_ALLOW_UNEXPECTED
	 * @param array  $rule['fields']
	 * @param int    $rule['length']  (optional)
	 * @param mixed  $data
	 * @param string $path
	 * @param string $error
	 *
	 * @return bool
	 */
	private static function validateObjects($rule, &$data, $path, &$error) {
		$flags = array_key_exists('flags', $rule) ? $rule['flags'] : 0x00;

		if (($flags & API_ALLOW_NULL) && $data === null) {
			return true;
		}

		if (!is_array($data)) {
			$error = _s('Invalid parameter "%1$s": %2$s.', $path, _('an array is expected'));
			return false;
		}

		if (($flags & API_NOT_EMPTY) && !$data) {
			$error = _s('Invalid parameter "%1$s": %2$s.', $path, _('cannot be empty'));
			return false;
		}

		if (array_key_exists('length', $rule) && count($data) > $rule['length']) {
			$error = _s('Invalid parameter "%1$s": %2$s.', $path, _('value is too long'));
			return false;
		}

		if (($flags & API_NORMALIZE) && $data) {
			reset($data);

			if (!is_int(key($data))) {
				$data = [$data];
			}
		}

		if (!($flags & API_PRESERVE_KEYS)) {
			$data = array_values($data);
		}

		foreach ($data as $index => &$value) {
			$subpath = ($path === '/' ? $path : $path.'/').($index + 1);
			if (!self::validateObject(['flags' => ($flags & API_ALLOW_UNEXPECTED), 'fields' => $rule['fields']], $value,
					$subpath, $error)) {
				return false;
			}
		}
		unset($value);

		return true;
	}

	/**
	 * Host group name validator.
	 *
	 * @param array  $rule
	 * @param int    $rule['flags']   (optional) API_REQUIRED_LLD_MACRO
	 * @param int    $rule['length']  (optional)
	 * @param mixed  $data
	 * @param string $path
	 * @param string $error
	 *
	 * @return bool
	 */
	private static function validateHostGroupName($rule, &$data, $path, &$error) {
		if (self::checkStringUtf8(API_NOT_EMPTY, $data, $path, $error) === false) {
			return false;
		}

		if (array_key_exists('length', $rule) && mb_strlen($data) > $rule['length']) {
			$error = _s('Invalid parameter "%1$s": %2$s.', $path, _('value is too long'));

			return false;
		}

		$flags = array_key_exists('flags', $rule) ? $rule['flags'] : 0x00;
		$host_group_name_parser = new CHostGroupNameParser(['lldmacros' => ($flags & API_REQUIRED_LLD_MACRO)]);

		if ($host_group_name_parser->parse($data) != CParser::PARSE_SUCCESS) {
			$error = _s('Invalid parameter "%1$s": %2$s.', $path, _('invalid host group name'));

			return false;
		}

		if (($flags & API_REQUIRED_LLD_MACRO) && !$host_group_name_parser->getMacros()) {
			$error = _s('Invalid parameter "%1$s": %2$s.', $path,
				_('must contain at least one low-level discovery macro')
			);

			return false;
		}

		return true;
	}

	/**
	 * Host name validator.
	 *
	 * @param array  $rule
	 * @param int    $rule['flags']   (optional) API_REQUIRED_LLD_MACRO
	 * @param int    $rule['length']  (optional)
	 * @param mixed  $data
	 * @param string $path
	 * @param string $error
	 *
	 * @return bool
	 */
	private static function validateHostName($rule, &$data, $path, &$error) {
		if (self::checkStringUtf8(API_NOT_EMPTY, $data, $path, $error) === false) {
			return false;
		}

		if (array_key_exists('length', $rule) && mb_strlen($data) > $rule['length']) {
			$error = _s('Invalid parameter "%1$s": %2$s.', $path, _('value is too long'));

			return false;
		}

		$flags = array_key_exists('flags', $rule) ? $rule['flags'] : 0x00;
		$host_name_parser = new CHostNameParser(['lldmacros' => ($flags & API_REQUIRED_LLD_MACRO)]);

		// For example, host prototype name MUST contain macros.
		if ($host_name_parser->parse($data) != CParser::PARSE_SUCCESS) {
			$error = _s('Invalid parameter "%1$s": %2$s.', $path, _('invalid host name'));

			return false;
		}

		if (($flags & API_REQUIRED_LLD_MACRO) && !$host_name_parser->getMacros()) {
			$error = _s('Invalid parameter "%1$s": %2$s.', $path,
				_('must contain at least one low-level discovery macro')
			);

			return false;
		}

		return true;
	}

	/**
	 * Validator for numeric data with optional suffix.
	 * Supported time suffixes: s, m, h, d, w
	 * Supported metric suffixes: K, M, G, T
	 *
	 * @param array  $rule
	 * @param int    $rule['flags']   (optional) API_NOT_EMPTY
	 * @param int    $rule['length']  (optional)
	 * @param mixed  $data
	 * @param string $path
	 * @param string $error
	 *
	 * @return bool
	 */
	private static function validateNumeric($rule, &$data, $path, &$error) {
		global $DB;

		$flags = array_key_exists('flags', $rule) ? $rule['flags'] : 0x00;

		if (is_int($data)) {
			$data = (string) $data;
		}

		if (self::checkStringUtf8($flags & API_NOT_EMPTY, $data, $path, $error) === false) {
			return false;
		}

		if (array_key_exists('length', $rule) && mb_strlen($data) > $rule['length']) {
			$error = _s('Invalid parameter "%1$s": %2$s.', $path, _('value is too long'));

			return false;
		}

		if (($flags & API_NOT_EMPTY) == 0 && $data === '') {
			return true;
		}

		$number_parser = new CNumberParser(['with_size_suffix' => true, 'with_time_suffix' => true]);

		if ($number_parser->parse($data) != CParser::PARSE_SUCCESS) {
			$error = _s('Invalid parameter "%1$s": %2$s.', $path, _('a number is expected'));

			return false;
		}

		$value = $number_parser->calcValue();

		if ($DB['DOUBLE_IEEE754']) {
			if (abs($value) > ZBX_FLOAT_MAX) {
				$error = _s('Invalid parameter "%1$s": %2$s.', $path, _('a number is too large'));

				return false;
			}
		}
		else {
			if (abs($value) >= 1E+16) {
				$error = _s('Invalid parameter "%1$s": %2$s.', $path, _('a number is too large'));

				return false;
			}
			elseif ($value != round($value, 4)) {
				$error = _s('Invalid parameter "%1$s": %2$s.', $path, _('a number has too many fractional digits'));

				return false;
			}
		}

		// Remove leading zeros.
		$data = preg_replace('/^(-)?(0+)?(\d.*)$/', '${1}${3}', $data);

		// Add leading zero.
		$data = preg_replace('/^(-)?(\..*)$/', '${1}0${2}', $data);

		return true;
	}

	/**
	 * Global script menu_path validator.
	 *
	 * @param array  $rule
	 * @param int    $rule['flags']   (optional)
	 * @param int    $rule['length']  (optional)
	 * @param mixed  $data
	 * @param string $path
	 * @param string $error
	 *
	 * @return bool
	 */
	private static function validateScriptMenuPath($rule, &$data, $path, &$error) {
		// Having only a root folder is the same as being empty. Temporary modify data to check if it is actually empty.
		$tmp_data = $data;

		if ($tmp_data === '/') {
			$tmp_data = '';
		}

		$flags = array_key_exists('flags', $rule) ? $rule['flags'] : 0x00;

		if (self::checkStringUtf8($flags, $tmp_data, $path, $error) === false) {
			return false;
		}

		if (array_key_exists('length', $rule) && mb_strlen($data) > $rule['length']) {
			$error = _s('Invalid parameter "%1$s": %2$s.', $path, _('value is too long'));
			return false;
		}

		// If empty is allowed there is only root folder, return early.
		if ($data === '/') {
			return true;
		}

		$folders = splitPath($data);
		$folders = array_map('trim', $folders);
		$count = count($folders);

		// folder1/{empty}/name or folder1/folder2/{empty}
		foreach ($folders as $num => $folder) {
			// Allow the trailing slash.
			if ($folder === '' && $num != ($count - 1) && $num != 0) {
				$error = _s('Invalid parameter "%1$s": %2$s.', $path, _('directory cannot be empty'));

				return false;
			}
		}

		return true;
	}

	/**
	 * User macro validator.
	 *
	 * @param array  $rule
	 * @param int    $rule['length']  (optional)
	 * @param mixed  $data
	 * @param string $path
	 * @param string $error
	 *
	 * @return bool
	 */
	private static function validateUserMacro($rule, &$data, $path, &$error) {
		if (self::checkStringUtf8(API_NOT_EMPTY, $data, $path, $error) === false) {
			return false;
		}

		if (array_key_exists('length', $rule) && mb_strlen($data) > $rule['length']) {
			$error = _s('Invalid parameter "%1$s": %2$s.', $path, _('value is too long'));
			return false;
		}

		$user_macro_parser = new CUserMacroParser();

		if ($user_macro_parser->parse($data) != CParser::PARSE_SUCCESS) {
			$error = _s('Invalid parameter "%1$s": %2$s.', $path, $user_macro_parser->getError());
			return false;
		}

		return true;
	}

	/**
	 * Array of strings validator.
	 *
	 * @param array   $rule
	 * @param int     $rule['flags']   (optional) API_NORMALIZE
	 * @param integer $rule['length']  (optional)
	 * @param mixed   $data
	 * @param string  $path
	 * @param string  $error
	 *
	 * @return bool
	 */
	private static function validateUserMacros(array $rule, &$data, string $path, ?string &$error): bool {
		$flags = array_key_exists('flags', $rule) ? $rule['flags'] : 0x00;

		if (($flags & API_NORMALIZE) && self::validateUserMacro([], $data, '', $e)) {
			$data = [$data];
		}
		unset($e);

		if (!is_array($data)) {
			$error = _s('Invalid parameter "%1$s": %2$s.', $path, _('an array is expected'));
			return false;
		}

		$data = array_values($data);
		$rules = ['type' => API_USER_MACRO];

		if (array_key_exists('length', $rule)) {
			$rules['length'] = $rule['length'];
		}

		foreach ($data as $index => &$value) {
			$subpath = ($path === '/' ? $path : $path.'/').($index + 1);
			if (!self::validateData($rules, $value, $subpath, $error)) {
				return false;
			}
		}
		unset($value);

		return true;
	}

	/**
	 * LLD macro validator.
	 *
	 * @param array  $rule
	 * @param int    $rule['length']  (optional)
	 * @param mixed  $data
	 * @param string $path
	 * @param string $error
	 *
	 * @return bool
	 */
	private static function validateLLDMacro($rule, &$data, $path, &$error) {
		if (self::checkStringUtf8(API_NOT_EMPTY, $data, $path, $error) === false) {
			return false;
		}

		if (array_key_exists('length', $rule) && mb_strlen($data) > $rule['length']) {
			$error = _s('Invalid parameter "%1$s": %2$s.', $path, _('value is too long'));
			return false;
		}

		if ((new CLLDMacroParser())->parse($data) != CParser::PARSE_SUCCESS) {
			$error = _s('Invalid parameter "%1$s": %2$s.', $path, _('a low-level discovery macro is expected'));
			return false;
		}

		return true;
	}

	/**
	 * Time period validator like "1-7,00:00-24:00".
	 *
	 * @param array  $rule
	 * @param int    $rule['flags']   (optional) API_ALLOW_USER_MACRO
	 * @param int    $rule['length']  (optional)
	 * @param mixed  $data
	 * @param string $path
	 * @param string $error
	 *
	 * @return bool
	 */
	private static function validateTimePeriod($rule, &$data, $path, &$error) {
		$flags = array_key_exists('flags', $rule) ? $rule['flags'] : 0x00;

		if (self::checkStringUtf8(API_NOT_EMPTY, $data, $path, $error) === false) {
			return false;
		}

		if (array_key_exists('length', $rule) && mb_strlen($data) > $rule['length']) {
			$error = _s('Invalid parameter "%1$s": %2$s.', $path, _('value is too long'));
			return false;
		}

		$time_period_parser = new CTimePeriodsParser(['usermacros' => ($flags & API_ALLOW_USER_MACRO)]);

		if ($time_period_parser->parse($data) != CParser::PARSE_SUCCESS) {
			$error = _s('Invalid parameter "%1$s": %2$s.', $path, _('a time period is expected'));
			return false;
		}

		return true;
	}

	/**
	 * Regular expression validator.
	 *
	 * @param array  $rule
	 * @param int    $rule['flags']   (optional) API_NOT_EMPTY, API_ALLOW_GLOBAL_REGEX
	 * @param int    $rule['length']  (optional)
	 * @param mixed  $data
	 * @param string $path
	 * @param string $error
	 *
	 * @return bool
	 */
	private static function validateRegex($rule, &$data, $path, &$error) {
		$flags = array_key_exists('flags', $rule) ? $rule['flags'] : 0x00;

		if (self::checkStringUtf8($flags, $data, $path, $error) === false) {
			return false;
		}

		if (array_key_exists('length', $rule) && mb_strlen($data) > $rule['length']) {
			$error = _s('Invalid parameter "%1$s": %2$s.', $path, _('value is too long'));
			return false;
		}

		if (($flags & API_ALLOW_GLOBAL_REGEX) && $data !== '' && $data[0] === '@') {
			return true;
		}

		if (@preg_match('/'.str_replace('/', '\/', $data).'/', '') === false) {
			$error = _s('Invalid parameter "%1$s": %2$s.', $path, _('invalid regular expression'));
			return false;
		}

		return true;
	}

	/**
	 * Time unit validator like "10", "20s", "30m", "4h", "{$TIME}" etc.
	 *
	 * @param array  $rule
	 * @param int    $rule['length'] (optional)
	 * @param int    $rule['flags']  (optional) API_NOT_EMPTY, API_ALLOW_USER_MACRO, API_ALLOW_LLD_MACRO,
	 *                                          API_TIME_UNIT_WITH_YEAR
	 * @param int    $rule['in']     (optional)
	 * @param mixed  $data
	 * @param string $path
	 * @param string $error
	 *
	 * @return bool
	 */
	private static function validateTimeUnit($rule, &$data, $path, &$error) {
		$flags = array_key_exists('flags', $rule) ? $rule['flags'] : 0x00;

		/*
		 * It's possible to enter seconds as integers, but by default now we look for strings. For example: "30m".
		 * Other rules like emptiness and invalid characters are validated by parsers.
		 */
		if (is_int($data)) {
			$data = (string) $data;
		}

		if (self::checkStringUtf8($flags & API_NOT_EMPTY, $data, $path, $error) === false) {
			return false;
		}

		if (array_key_exists('length', $rule) && mb_strlen($data) > $rule['length']) {
			$error = _s('Invalid parameter "%1$s": %2$s.', $path, _('value is too long'));
			return false;
		}

		if (($flags & API_NOT_EMPTY) == 0 && $data === '') {
			return true;
		}

		$simple_interval_parser = new CSimpleIntervalParser([
			'usermacros' => ($flags & API_ALLOW_USER_MACRO),
			'lldmacros' => ($flags & API_ALLOW_LLD_MACRO),
			'negative' => true,
			'with_year' => ($flags & API_TIME_UNIT_WITH_YEAR)
		]);

		if ($simple_interval_parser->parse($data) != CParser::PARSE_SUCCESS) {
			$error = _s('Invalid parameter "%1$s": %2$s.', $path, _('a time unit is expected'));
			return false;
		}

		if (($flags & (API_ALLOW_USER_MACRO | API_ALLOW_LLD_MACRO)) && $data[0] === '{') {
			return true;
		}

		$seconds = timeUnitToSeconds($data, ($flags & API_TIME_UNIT_WITH_YEAR));

		if ($seconds < ZBX_MIN_INT32 || $seconds > ZBX_MAX_INT32) {
			$error = _s('Invalid parameter "%1$s": %2$s.', $path, _('a number is too large'));
			return false;
		}

		return self::checkInt32In($rule, $seconds, $path, $error);
	}

	/**
	 * Array of ids, int32 or strings uniqueness validator.
	 *
	 * @param array      $rule
	 * @param integer    $rule['type']
	 * @param bool       $rule['uniq']    (optional)
	 * @param array|null $data
	 * @param string     $path
	 * @param string     $error
	 *
	 * @return bool
	 */
	private static function validateStringsUniqueness($rule, ?array $data, $path, &$error) {
		// $data can be NULL when API_ALLOW_NULL is set
		if ($data === null) {
			return true;
		}

		if (!array_key_exists('uniq', $rule) || $rule['uniq'] === false) {
			return true;
		}

		$uniq = [];

		foreach ($data as $index => $value) {
			$uniq_value = ($rule['type'] == API_USER_MACROS)
				? self::trimMacro($value)
				: $value;

			if (array_key_exists($uniq_value, $uniq)) {
				$subpath = ($path === '/' ? $path : $path.'/').($index + 1);
				$error = _s('Invalid parameter "%1$s": %2$s.', $subpath,
					_s('value %1$s already exists', '('.$value.')')
				);
				return false;
			}
			$uniq[$uniq_value] = true;
		}

		return true;
	}

	/**
	 * Returns macro without spaces and curly braces.
	 *
	 * "{$MACRO}" => "MACRO"
	 * "{$MACRO:}" => "MACRO:context:"
	 * "{$MACRO: /var}" => "MACRO:context:/var"
	 * "{$MACRO: /"var"}" => "MACRO:context:/var"
	 * "{$MACRO:regex: ^[a-z]+}" => "MACRO:regex:^[a-z]+"
	 *
	 * @param string $macro
	 *
	 * @return string
	 */
	public static function trimMacro(string $macro): string {
		$user_macro_parser = new CUserMacroParser();

		$user_macro_parser->parse($macro);

		$macro = $user_macro_parser->getMacro();
		$context = $user_macro_parser->getContext();
		$regex = $user_macro_parser->getRegex();

		if ($context !== null) {
			$macro .= ':context:'.$context;
		}
		elseif ($regex !== null) {
			$macro .= ':regex:'.$regex;
		}

		return $macro;
	}

	/**
	 * Array of objects uniqueness validator.
	 *
	 * @param array      $rule
	 * @param array      $rule['uniq']    (optional) subsets of unique fields ([['hostid', 'name'], [...]])
	 * @param array      $rule['fields']
	 * @param array|null $data
	 * @param string     $path
	 * @param string     $error
	 *
	 * @return bool
	 */
	private static function validateObjectsUniqueness($rule, ?array $data, $path, &$error) {
		// $data can be NULL when API_ALLOW_NULL is set
		if ($data === null) {
			return true;
		}

		if (array_key_exists('uniq', $rule)) {
			foreach ($rule['uniq'] as $field_names) {
				$uniq = [];

				foreach ($data as $index => $object) {
					$_uniq = &$uniq;
					$object_values = [];
					$level = 1;

					foreach ($field_names as $field_name) {
						if (!array_key_exists($field_name, $object)) {
							break;
						}

						$object_values[] = $object[$field_name];

						$object_value = ($rule['fields'][$field_name]['type'] == API_USER_MACRO)
							? self::trimMacro($object[$field_name])
							: $object[$field_name];

						if ($level < count($field_names)) {
							if (!array_key_exists($object_value, $_uniq)) {
								$_uniq[$object_value] = [];
							}

							$_uniq = &$_uniq[$object_value];
						}
						else {
							if (array_key_exists($object_value, $_uniq)) {
								$subpath = ($path === '/' ? $path : $path.'/').($index + 1);
								$error = _s('Invalid parameter "%1$s": %2$s.', $subpath, _s('value %1$s already exists',
									'('.implode(', ', $field_names).')=('.implode(', ', $object_values).')'
								));
								return false;
							}

							$_uniq[$object_value] = true;
						}

						$level++;
					}
				}
			}
		}

		if (array_key_exists('uniq_by_values', $rule)) {
			foreach ($rule['uniq_by_values'] as $field_values) {
				$uniq = [];
				$_uniqs = [&$uniq];

				foreach ($data as $index => $object) {
					$object_values = [];
					$level = 1;

					foreach ($field_values as $field_name => $values) {
						if (!array_key_exists($field_name, $object)) {
							$_uniqs = [&$uniq];
							break;
						}

						$object_values[] = $object[$field_name];

						$object_value = ($rule['fields'][$field_name]['type'] == API_USER_MACRO)
							? self::trimMacro($object[$field_name])
							: $object[$field_name];

						if (!in_array($object_value, $values)) {
							$_uniqs = [&$uniq];
							break;
						}

						if ($level < count($field_values)) {
							$__uniqs = [];

							foreach ($_uniqs as &$_uniq) {
								foreach ($values as $value) {
									if (!array_key_exists($value, $_uniq)) {
										$_uniq[$value] = [];
									}

									$__uniqs[] = &$_uniq[$value];
								}
							}
							unset($_uniq);

							$_uniqs = $__uniqs;
						}
						else {
							foreach ($_uniqs as &$_uniq) {
								foreach ($values as $value) {
									if (array_key_exists($value, $_uniq)) {
										$subpath = ($path === '/' ? $path : $path.'/').($index + 1);

										$combinations = array_map(static function (array $values): string {
											return '('.implode(', ', $values).')';
										}, $field_values);

										$error = _s('Invalid parameter "%1$s": %2$s.', $subpath,
											_s('only one object can exist within the combinations of %1$s',
												'('.implode(', ', array_keys($field_values)).')=('.
													implode(', ', $combinations).')'
											)
										);
										return false;
									}

									$_uniq[$value] = true;
								}
							}
							unset($_uniq);

							$_uniqs = [&$uniq];
						}

						$level++;
					}
				}
			}
		}

		foreach ($data as $index => $object) {
			foreach ($rule['fields'] as $field_name => $field_rule) {
				if (array_key_exists($field_name, $object) && $field_rule['type'] != API_ANY) {
					if ($field_rule['type'] === API_MULTIPLE) {
						foreach ($field_rule['rules'] as $multiple_rule) {
							if (array_key_exists('else', $multiple_rule)
									|| (is_array($multiple_rule['if'])
										&& self::isInRange($object[$multiple_rule['if']['field']], $multiple_rule['if']['in']))
									|| ($multiple_rule['if'] instanceof Closure
										&& call_user_func($multiple_rule['if'], $object))) {
								$field_rule = $multiple_rule;
								break;
							}
						}
					}

					$subpath = ($path === '/' ? $path : $path.'/').($index + 1).'/'.$field_name;
					if (!self::validateDataUniqueness($field_rule, $object[$field_name], $subpath, $error)) {
						return false;
					}
				}
			}
		}

		return true;
	}

	/**
	 * HTTP POST validator. Posts can be set to string (raw post) or to http pairs (form fields)
	 *
	 * @param array  $rule
	 * @param int    $rule['length']        (optional)
	 * @param int    $rule['name-length']   (optional)
	 * @param int    $rule['value-length']  (optional)
	 * @param mixed  $data
	 * @param string $path
	 * @param string $error
	 *
	 * @return bool
	 */
	private static function validateHttpPosts($rule, &$data, $path, &$error) {
		if (is_array($data)) {
			$rules = ['type' => API_OBJECTS, 'fields' => [
				'name' =>	['type' => API_STRING_UTF8, 'flags' => API_REQUIRED | API_NOT_EMPTY],
				'value' =>	['type' => API_STRING_UTF8, 'flags' => API_REQUIRED]
			]];

			if (array_key_exists('name-length', $rule)) {
				$rules['fields']['name']['length'] = $rule['name-length'];
			}

			if (array_key_exists('value-length', $rule)) {
				$rules['fields']['value']['length'] = $rule['value-length'];
			}
		}
		else {
			$rules = ['type' => API_STRING_UTF8];

			if (array_key_exists('length', $rule)) {
				$rules['length'] = $rule['length'];
			}
		}

		return self::validateData($rules, $data, $path, $error);
	}

	/**
	 * HTTP variable validator.
	 *
	 * @param array  $rule
	 * @param int    $rule['length']  (optional)
	 * @param mixed  $data
	 * @param string $path
	 * @param string $error
	 *
	 * @return bool
	 */
	private static function validateVariableName($rule, &$data, $path, &$error) {
		if (self::checkStringUtf8(API_NOT_EMPTY, $data, $path, $error) === false) {
			return false;
		}

		if (array_key_exists('length', $rule) && mb_strlen($data) > $rule['length']) {
			$error = _s('Invalid parameter "%1$s": %2$s.', $path, _('value is too long'));
			return false;
		}

		if (preg_match('/^{[^{}]+}$/', $data) !== 1) {
			$error = _s('Invalid parameter "%1$s": %2$s.', $path, _('is not enclosed in {} or is malformed'));
			return false;
		}

		return true;
	}

	/**
	 * URL validator.
	 *
	 * @param array  $rule
	 * @param int    $rule['length']  (optional)
	 * @param int    $rule['flags']   (optional) API_ALLOW_USER_MACRO, API_ALLOW_EVENT_TAGS_MACRO, API_NOT_EMPTY
	 * @param mixed  $data
	 * @param string $path
	 * @param string $error
	 *
	 * @return bool
	 */
	private static function validateUrl($rule, &$data, $path, &$error) {
		$flags = array_key_exists('flags', $rule) ? $rule['flags'] : 0x00;

		if (self::checkStringUtf8($flags & API_NOT_EMPTY, $data, $path, $error) === false) {
			return false;
		}

		if (array_key_exists('length', $rule) && mb_strlen($data) > $rule['length']) {
			$error = _s('Invalid parameter "%1$s": %2$s.', $path, _('value is too long'));
			return false;
		}

		$options = [
			'allow_user_macro' => (bool) ($flags & API_ALLOW_USER_MACRO),
			'allow_event_tags_macro' => (bool) ($flags & API_ALLOW_EVENT_TAGS_MACRO)
		];

		if ($data !== '' && CHtmlUrlValidator::validate($data, $options) === false) {
			$error = _s('Invalid parameter "%1$s": %2$s.', $path, _('unacceptable URL'));
			return false;
		}

		return true;
	}

	/**
	 * IP address validator.
	 *
	 * @param array  $rule
	 * @param int    $rule['flags']   (optional) API_NOT_EMPTY, API_ALLOW_USER_MACRO, API_ALLOW_LLD_MACRO,
	 *                                API_ALLOW_MACRO
	 * @param int    $rule['length']  (optional)
	 * @param mixed  $data
	 * @param string $path
	 * @param string $error
	 *
	 * @return bool
	 */
	private static function validateIp($rule, &$data, $path, &$error) {
		$flags = array_key_exists('flags', $rule) ? $rule['flags'] : 0x00;

		if (self::checkStringUtf8($flags & API_NOT_EMPTY, $data, $path, $error) === false) {
			return false;
		}

		if (($flags & API_NOT_EMPTY) == 0 && $data === '') {
			return true;
		}

		if (array_key_exists('length', $rule) && mb_strlen($data) > $rule['length']) {
			$error = _s('Invalid parameter "%1$s": %2$s.', $path, _('value is too long'));
			return false;
		}

		$ip_parser = new CIPParser([
			'v6' => ZBX_HAVE_IPV6,
			'usermacros' => ($flags & API_ALLOW_USER_MACRO),
			'lldmacros' => ($flags & API_ALLOW_LLD_MACRO),
			'macros' => ($flags & API_ALLOW_MACRO)
		]);

		if ($ip_parser->parse($data) != CParser::PARSE_SUCCESS) {
			$error = _s('Invalid parameter "%1$s": %2$s.', $path, _('an IP address is expected'));
			return false;
		}

		return true;
	}

	/**
	 * Validate IP ranges. Multiple IPs separated by comma character.
	 * Example:
	 *   127.0.0.1,192.168.1.1-254,192.168.2.1-100,192.168.3.0/24,{$MACRO}
	 *
	 * @param array      $rule
	 * @param int        $rule['flags']   (optional) API_NOT_EMPTY, API_ALLOW_DNS, API_ALLOW_RANGE, API_ALLOW_USER_MACRO
	 * @param array|bool $rule['macros']  (optional) An array of supported macros. True - all macros are supported.
	 * @param int        $rule['length']  (optional)
	 * @param mixed      $data
	 * @param string     $path
	 * @param string     $error
	 *
	 * @return bool
	 */
	private static function validateIpRanges($rule, &$data, $path, &$error) {
		$flags = array_key_exists('flags', $rule) ? $rule['flags'] : 0x00;

		if (self::checkStringUtf8($flags & API_NOT_EMPTY, $data, $path, $error) === false) {
			return false;
		}

		if ($data === '') {
			return true;
		}

		if (array_key_exists('length', $rule) && mb_strlen($data) > $rule['length']) {
			$error = _s('Invalid parameter "%1$s": %2$s.', $path, _('value is too long'));
			return false;
		}

		$ip_range_parser = new CIPRangeParser([
			'v6' => ZBX_HAVE_IPV6,
			'dns' => ($flags & API_ALLOW_DNS),
			'ranges' => ($flags & API_ALLOW_RANGE),
			'usermacros' => ($flags & API_ALLOW_USER_MACRO),
			'macros' => array_key_exists('macros', $rule) ? $rule['macros'] : []
		]);

		if (!$ip_range_parser->parse($data)) {
			$error = _s('Invalid parameter "%1$s": %2$s.', $path, $ip_range_parser->getError());
			return false;
		}

		return true;
	}

	/**
	 * DNS name validator.
	 *
	 * @param array  $rule
	 * @param int    $rule['flags']   (optional) API_NOT_EMPTY, API_ALLOW_USER_MACRO, API_ALLOW_LLD_MACRO,
	 *                                API_ALLOW_MACRO
	 * @param int    $rule['length']  (optional)
	 * @param mixed  $data
	 * @param string $path
	 * @param string $error
	 *
	 * @return bool
	 */
	private static function validateDns($rule, &$data, $path, &$error) {
		$flags = array_key_exists('flags', $rule) ? $rule['flags'] : 0x00;

		if (self::checkStringUtf8($flags & API_NOT_EMPTY, $data, $path, $error) === false) {
			return false;
		}

		if (($flags & API_NOT_EMPTY) == 0 && $data === '') {
			return true;
		}

		if (array_key_exists('length', $rule) && mb_strlen($data) > $rule['length']) {
			$error = _s('Invalid parameter "%1$s": %2$s.', $path, _('value is too long'));
			return false;
		}

		$dns_parser = new CDnsParser([
			'usermacros' => ($flags & API_ALLOW_USER_MACRO),
			'lldmacros' => ($flags & API_ALLOW_LLD_MACRO),
			'macros' => ($flags & API_ALLOW_MACRO)
		]);

		if ($dns_parser->parse($data) != CParser::PARSE_SUCCESS) {
			$error = _s('Invalid parameter "%1$s": %2$s.', $path, _('a DNS name is expected'));
			return false;
		}

		return true;
	}

	/**
	 * Port number validator.
	 *
	 * @param array  $rule
	 * @param int    $rule['flags']   (optional) API_NOT_EMPTY, API_ALLOW_USER_MACRO, API_ALLOW_LLD_MACRO
	 * @param int    $rule['length']  (optional)
	 * @param mixed  $data
	 * @param string $path
	 * @param string $error
	 *
	 * @return bool
	 */
	private static function validatePort($rule, &$data, $path, &$error) {
		$flags = array_key_exists('flags', $rule) ? $rule['flags'] : 0x00;

		if (!is_int($data) && !is_string($data)) {
			$error = _s('Invalid parameter "%1$s": %2$s.', $path, _('a number is expected'));
			return false;
		}

		$data = (string) $data;

		if (self::checkStringUtf8($flags & API_NOT_EMPTY, $data, $path, $error) === false) {
			return false;
		}

		if (($flags & API_NOT_EMPTY) == 0 && $data === '') {
			return true;
		}

		if (array_key_exists('length', $rule) && mb_strlen($data) > $rule['length']) {
			$error = _s('Invalid parameter "%1$s": %2$s.', $path, _('value is too long'));
			return false;
		}

		if ($flags & API_ALLOW_USER_MACRO) {
			$user_macro_parser = new CUserMacroParser();

			if ($user_macro_parser->parse($data) == CParser::PARSE_SUCCESS) {
				return true;
			}
		}

		if ($flags & API_ALLOW_LLD_MACRO) {
			$lld_macro_parser = new CLLDMacroParser();

			if ($lld_macro_parser->parse($data) == CParser::PARSE_SUCCESS) {
				return true;
			}
		}

		if (!self::validateInt32(['in' => ZBX_MIN_PORT_NUMBER.':'.ZBX_MAX_PORT_NUMBER], $data, $path, $error)) {
			return false;
		}

		$data = (string) $data;

		return true;
	}

	/**
	 * Trigger expression validator.
	 *
	 * @param array  $rule
	 * @param int    $rule['length']  (optional)
	 * @param int    $rule['flags']   (optional) API_ALLOW_LLD_MACRO, API_NOT_EMPTY
	 * @param mixed  $data
	 * @param string $path
	 * @param string $error
	 *
	 * @return bool
	 */
	private static function validateTriggerExpression($rule, &$data, $path, &$error) {
		$flags = array_key_exists('flags', $rule) ? $rule['flags'] : 0x00;

		if (self::checkStringUtf8($flags & API_NOT_EMPTY, $data, $path, $error) === false) {
			return false;
		}

		if (($flags & API_NOT_EMPTY) == 0 && $data === '') {
			return true;
		}

		if (array_key_exists('length', $rule) && mb_strlen($data) > $rule['length']) {
			$error = _s('Invalid parameter "%1$s": %2$s.', $path, _('value is too long'));
			return false;
		}

		$expression_parser = new CExpressionParser([
			'usermacros' => true,
			'lldmacros' => ($flags & API_ALLOW_LLD_MACRO)
		]);

		if ($expression_parser->parse($data) != CParser::PARSE_SUCCESS) {
			$error = _s('Invalid parameter "%1$s": %2$s.', $path, $expression_parser->getError());
			return false;
		}

		$expression_validator = new CExpressionValidator([
			'usermacros' => true,
			'lldmacros' => ($flags & API_ALLOW_LLD_MACRO)
		]);

		if (!$expression_validator->validate($expression_parser->getResult()->getTokens())) {
			$error = _s('Invalid parameter "%1$s": %2$s.', $path, $expression_validator->getError());
			return false;
		}

		return true;
	}

	/**
	 * Event name validator.
	 *
	 * @param array  $rule
	 * @param int    $rule['length']  (optional)
	 * @param mixed  $data
	 * @param string $path
	 * @param string $error
	 *
	 * @return bool
	 */
	private static function validateEventName($rule, &$data, $path, &$error) {
		if (self::checkStringUtf8(0, $data, $path, $error) === false) {
			return false;
		}

		if (array_key_exists('length', $rule) && mb_strlen($data) > $rule['length']) {
			$error = _s('Invalid parameter "%1$s": %2$s.', $path, _('value is too long'));
			return false;
		}

		$eventname_validator = new CEventNameValidator();

		if (!$eventname_validator->validate($data)) {
			$error = _s('Invalid parameter "%1$s": %2$s.', $path, $eventname_validator->getError());
			return false;
		}

		return true;
	}

	/**
	 * JSON RPC parameters validator. Parameters MUST contain an array or object value.
	 *
	 * @param array  $rule
	 * @param mixed  $data
	 * @param string $path
	 * @param string $error
	 *
	 * @return bool
	 */
	private static function validateJsonRpcParams($rule, &$data, $path, &$error) {
		if (is_array($data)) {
			return true;
		}

		$error = _s('Invalid parameter "%1$s": %2$s.', $path, _('an array or object is expected'));

		return false;
	}

	/**
	 * JSON RPC identifier validator. This identifier MUST contain a String, Number, or NULL value.
	 *
	 * @param array  $rule
	 * @param mixed  $data
	 * @param string $path
	 * @param string $error
	 *
	 * @return bool
	 */
	private static function validateJsonRpcId($rule, &$data, $path, &$error) {
		if (is_string($data) || is_int($data) || is_float($data) || $data === null) {
			return true;
		}

		$error = _s('Invalid parameter "%1$s": %2$s.', $path, _('a string, number or null value is expected'));

		return false;
	}

	/**
	 * Date validator in YYYY-MM-DD format.
	 *
	 * @param array  $rule
	 * @param int    $rule['flags']  (optional) API_NOT_EMPTY
	 * @param mixed  $data
	 * @param string $path
	 * @param string $error
	 *
	 * @return bool
	 */
	private static function validateDate(array $rule, &$data, string $path, string &$error): bool {
		$flags = array_key_exists('flags', $rule) ? $rule['flags'] : 0x00;

		if (self::checkStringUtf8($flags & API_NOT_EMPTY, $data, $path, $error) === false) {
			return false;
		}

		if (($flags & API_NOT_EMPTY) == 0 && $data === '') {
			return true;
		}

		[$year, $month, $day] = sscanf($data, '%d-%d-%d');

		if (!checkdate($month, $day, $year)) {
			$error = _s('Invalid parameter "%1$s": %2$s.', $path, _('a date in YYYY-MM-DD format is expected'));
			return false;
		}

		if (!validateDateInterval($year, $month, $day)) {
			$error = _s('Invalid parameter "%1$s": %2$s.', $path,
				_s('value must be between "%1$s" and "%2$s"', '1970-01-01', '2038-01-18')
			);
			return false;
		}

		return true;
	}

	/**
	 * Validate numeric ranges. Multiple ranges separated by comma character.
	 * Example:
	 *   10-20,-20--10,-5-0,0.5-0.7,-20--10,-20.20--20.10
	 *   30,-10,0.7,-0.5
	 *
	 * @param array  $rule
	 * @param int    $rule['flags']   (optional) API_NOT_EMPTY
	 * @param int    $rule['length']  (optional)
	 * @param mixed  $data
	 * @param string $path
	 * @param string $error
	 *
	 * @return bool
	 */
	private static function validateNumericRanges($rule, &$data, $path, &$error) {
		$flags = array_key_exists('flags', $rule) ? $rule['flags'] : 0x00;

		if (self::checkStringUtf8($flags & API_NOT_EMPTY, $data, $path, $error) === false) {
			return false;
		}

		if (($flags & API_NOT_EMPTY) == 0 && $data === '') {
			return true;
		}

		if (array_key_exists('length', $rule) && mb_strlen($data) > $rule['length']) {
			$error = _s('Invalid parameter "%1$s": %2$s.', $path, _('value is too long'));
			return false;
		}

		$parser = new CRangesParser(['with_minus' => true, 'with_float' => true, 'with_suffix' => true]);

		if ($parser->parse($data) != CParser::PARSE_SUCCESS) {
			$error = _s('Invalid parameter "%1$s": %2$s.', $path, _('invalid range expression'));

			return false;
		}

		return true;
	}

	/**
	 * UUIDv4 validator.
	 *
	 * @param array  $rule
	 * @param int    $rule['flags']  (optional) API_NOT_EMPTY
	 * @param mixed  $data
	 * @param string $path
	 * @param string $error
	 *
	 * @return bool
	 */
	private static function validateUuid(array $rule, &$data, string $path, string &$error): bool {
		if (self::checkStringUtf8(API_NOT_EMPTY, $data, $path, $error) === false) {
			return false;
		}

		if (mb_strlen($data) != 32) {
			$error = _s('Invalid parameter "%1$s": %2$s.', $path, _s('must be %1$s characters long', 32));
			return false;
		}

		if (!ctype_xdigit($data)) {
			$error = _s('Invalid parameter "%1$s": %2$s.', $path, _('UUIDv4 is expected'));
			return false;
		}

		$binary = hex2bin($data);
		if ((ord($binary[6]) & 0xf0) != 0x40 || (ord($binary[8]) & 0xc0) != 0x80) {
			$error = _s('Invalid parameter "%1$s": %2$s.', $path, _('UUIDv4 is expected'));
			return false;
		}

		$data = strtolower($data);

		return true;
	}

	/**
	 * Array of CUIDS validator.
	 *
	 * @param array  $rule
	 * @param int    $rule['flags']  (optional) API_ALLOW_NULL, API_NORMALIZE
	 * @param mixed  $data
	 * @param string $path
	 * @param string $error
	 *
	 * @return bool
	 */
	private static function validateCuids(array $rule, &$data, string $path, ?string &$error): bool {
		$flags = array_key_exists('flags', $rule) ? $rule['flags'] : 0x00;

		if (($flags & API_ALLOW_NULL) && $data === null) {
			return true;
		}

		if (($flags & API_NORMALIZE) && self::validateCuid([], $data, '', $e)) {
			$data = [$data];
		}
		unset($e);

		if (!is_array($data)) {
			$error = _s('Invalid parameter "%1$s": %2$s.', $path, _('an array is expected'));
			return false;
		}

		$data = array_values($data);

		foreach ($data as $index => &$value) {
			$subpath = ($path === '/' ? $path : $path.'/').($index + 1);
			if (!self::validateCuid([], $value, $subpath, $error)) {
				return false;
			}
		}
		unset($value);

		return true;
	}

	/**
	 * CUID validator.
	 *
	 * @param array  $rule
	 * @param mixed  $data
	 * @param string $path
	 * @param string $error
	 *
	 * @return bool
	 */
	private static function validateCuid(array $rule, &$data, string $path, ?string &$error): bool {
		if (self::checkStringUtf8(0, $data, $path, $error) === false) {
			return false;
		}

		if (!CCuid::checkLength($data)) {
			$error = _s('Invalid parameter "%1$s": %2$s.', $path,
				_s('must be %1$s characters long', CCuid::LENGTH)
			);
			return false;
		}

		if (!CCuid::isCuid($data)) {
			$error = _s('Invalid parameter "%1$s": %2$s.', $path, _('CUID is expected'));
			return false;
		}

		return true;
	}

	/**
	 * User vault secret.
	 *
	 * @param array  $rule
	 * @param int    $rule['length']  (optional)
	 * @param mixed  $data
	 * @param string $path
	 * @param string $error
	 *
	 * @return bool
	 */
	private static function validateVaultSecret($rule, &$data, $path, &$error) {
		if (self::checkStringUtf8(API_NOT_EMPTY, $data, $path, $error) === false) {
			return false;
		}

		$options = [];
		$providers = [ZBX_VAULT_TYPE_HASHICORP, ZBX_VAULT_TYPE_CYBERARK];

		if (array_key_exists('provider', $rule)) {
			if (!in_array($rule['provider'], $providers)) {
				$error = _s('value must be one of %1$s', implode(', ', $providers));
				return false;
			}
			else {
				$options['provider'] = $rule['provider'];
			}
		}

		if (array_key_exists('length', $rule) && mb_strlen($data) > $rule['length']) {
			$error = _s('Invalid parameter "%1$s": %2$s.', $path, _('value is too long'));
			return false;
		}

		$vault_secret_parser = new CVaultSecretParser($options);

		if ($vault_secret_parser->parse($data) != CParser::PARSE_SUCCESS) {
			$error = _s('Invalid parameter "%1$s": %2$s.', $path, $vault_secret_parser->getError());
			return false;
		}

		return true;
	}

	/**
	 * Validate image.
	 *
	 * @param array  $rule
	 * @param mixed  $data
	 * @param string $path
	 * @param string $error
	 *
	 * @return bool
	 */
	private static function validateImage($rule, &$data, $path, &$error) {
		if (self::checkStringUtf8(0, $data, $path, $error) === false) {
			return false;
		}

		$data = base64_decode($data);

		if (bccomp(strlen($data), ZBX_MAX_IMAGE_SIZE) == 1) {
			$error = _s('Invalid parameter "%1$s": %2$s.', $path,
				_s('image size must be less than %1$s', convertUnits(['value' => ZBX_MAX_IMAGE_SIZE, 'units' => 'B']))
			);
			return false;
		}

		if (@imageCreateFromString($data) === false) {
			$error = _s('Invalid parameter "%1$s": %2$s.', $path, _('file format is unsupported'));
			return false;
		}

		return true;
	}

	/**
	 * @param array  $rule
	 * @param int    $rule['flags']   (optional) API_NOT_EMPTY
	 * @param int    $rule['length']  (optional)
	 * @param string $path
	 * @param string $error
	 *
	 * @return bool
	 */
	private static function validateExecParams(array $rule, &$data, string $path, string &$error): bool {
		$flags = array_key_exists('flags', $rule) ? $rule['flags'] : 0x00;

		if (self::checkStringUtf8($flags & API_NOT_EMPTY, $data, $path, $error) === false) {
			return false;
		}

		if (($flags & API_NOT_EMPTY) == 0 && $data === '') {
			return true;
		}

		if (array_key_exists('length', $rule) && mb_strlen($data) > $rule['length']) {
			$error = _s('Invalid parameter "%1$s": %2$s.', $path, _('value is too long'));
			return false;
		}

		if ($data !== '' && mb_substr($data, -1) !== "\n") {
			$error = _s('Invalid parameter "%1$s": %2$s.', $path, _('the last new line feed is missing'));
			return false;
		}

		return true;
	}

	/**
	 * Check if input value matches one of following formats:
	 *  - <latitude>,<longitude>,<zoom>
	 *  - <latitude>,<longitude>
	 *
	 * @param array  $rule
	 * @param int    $rule['length']  (optional)
	 * @param string $path
	 * @param string $error
	 *
	 * @return bool
	 */
	private static function validateLatLngZoom(array $rule, &$data, string $path, string &$error): bool {
		if ($data === '') {
			return true;
		}

		if (array_key_exists('length', $rule) && mb_strlen($data) > $rule['length']) {
			$error = _s('Invalid parameter "%1$s": %2$s.', $path, _('value is too long'));
			return false;
		}

		$geoloc_parser = new CGeomapCoordinatesParser();

		if ($geoloc_parser->parse($data) != CParser::PARSE_SUCCESS) {
			$error = _s('Invalid parameter "%1$s": %2$s.', $path,
				_('geographical coordinates (values of comma separated latitude and longitude) are expected')
			);
			return false;
		}

		if (array_key_exists('zoom', $geoloc_parser->result) && $geoloc_parser->result['zoom'] > ZBX_GEOMAP_MAX_ZOOM) {
			$error = _s('Invalid zoomparameter "%1$s": %2$s.', $path,
				_s('zoom level must be between "%1$s" and "%2$s"', 0, ZBX_GEOMAP_MAX_ZOOM)
			);
			return false;
		}

		return true;
	}

	/**
	 * Timestamp validator.
	 *
	 * @param array  $rule
	 * @param int    $rule[flags]    (optional) API_ALLOW_NULL
	 * @param string $rule[in]       (optional) A comma-delimited character string, for example: '0,60:900'.
	 * @param array  $rule[compare]  (optional) Data of the object field to compare against.
	 * @param mixed  $data
	 * @param string $path
	 * @param string $error
	 *
	 * @return bool
	 */
	private static function validateTimestamp(array $rule, &$data, string $path, string &$error): bool {
		$flags = array_key_exists('flags', $rule) ? $rule['flags'] : 0x00;

		if (($flags & API_ALLOW_NULL) && $data === null) {
			return true;
		}

		if (!is_scalar($data) || is_bool($data) || is_double($data) || !ctype_digit(strval($data))) {
			$error = _s('Invalid parameter "%1$s": %2$s.', $path, _('an unsigned integer is expected'));

			return false;
		}

		if (bccomp($data, ZBX_MAX_DATE) > 0) {
			$error = _s('Invalid parameter "%1$s": %2$s.', $path, _('a timestamp is too large'));

			return false;
		}

		if (!self::checkTimestampIn($rule, $data, $path, $error)) {
			return false;
		}

		if (!self::checkCompare($rule, $data, $path, $error)) {
			return false;
		}

		if (is_string($data)) {
			$data = (int) $data;
		}

		return true;
	}

	/**
	 * @param array  $rule
	 * @param string $rule['in']  (optional)
	 * @param int    $data
	 * @param string $path
	 * @param string $error
	 *
	 * @return bool
	 */
	private static function checkTimestampIn(array $rule, $data, string $path, string &$error): bool {
		if (!array_key_exists('in', $rule)) {
			return true;
		}

		$valid = self::isInRange($data, $rule['in']);

		if (!$valid) {
			$format = array_key_exists('format', $rule) ? $rule['format'] : ZBX_FULL_DATE_TIME;
			$in = explode(',', $rule['in']);
			$formatted_in = '';

			if (array_key_exists('timezone', $rule)) {
				$default_timezone = date_default_timezone_get();
				date_default_timezone_set('UTC');
			}

			foreach ($in as $i => $el) {
				if (strpos($el, ':')) {
					[$from, $to] = explode(':', $el);

					$formatted_in .= date($format, $from).'-'.date($format, $to);
				}
				else {
					$formatted_in .= date($format, $el);
				}

				if (array_key_exists($i + 1, $in)) {
					$formatted_in .= ', ';
				}
			}

			if (array_key_exists('timezone', $rule)) {
				date_default_timezone_set($default_timezone);
			}

			$error = _s('Invalid parameter "%1$s": %2$s.', $path, _n('value must be %1$s', 'value must be one of %1$s',
				$formatted_in, (strpbrk($rule['in'], ',:') === false) ? 1 : 2
			));
		}

		return $valid;
	}

	/**
	 * Template group name validator.
	 *
	 * @param array  $rule
	 * @param int    $rule['flags']   (optional) API_REQUIRED_LLD_MACRO
	 * @param int    $rule['length']  (optional)
	 * @param mixed  $data
	 * @param string $path
	 * @param string $error
	 *
	 * @return bool
	 */
	private static function validateTemplateGroupName($rule, &$data, $path, &$error) {
		if (self::checkStringUtf8(API_NOT_EMPTY, $data, $path, $error) === false) {
			return false;
		}

		if (array_key_exists('length', $rule) && mb_strlen($data) > $rule['length']) {
			$error = _s('Invalid parameter "%1$s": %2$s.', $path, _('value is too long'));

			return false;
		}

		$template_group_name_parser = new CHostGroupNameParser();

		if ($template_group_name_parser->parse($data) != CParser::PARSE_SUCCESS) {
			$error = _s('Invalid parameter "%1$s": %2$s.', $path, _('invalid template group name'));

			return false;
		}

		return true;
	}

	/**
	 * @param array  $rule
	 * @param array  $rule[compare]            (optional)
	 * @param string $rule[compare][operator]
	 * @param string $rule[compare][path]
	 * @param mixed  $rule[compare][value]
	 * @param int    $data
	 * @param string $path
	 * @param string $error
	 *
	 * @return bool
	 */
	private static function checkCompare(array $rule, $data, string $path, ?string &$error): bool {
		if (!array_key_exists('compare', $rule)) {
			return true;
		}

		switch ($rule['compare']['operator']) {
			case '>':
				if ($data <= $rule['compare']['value']) {
					$error = _s('Invalid parameter "%1$s": %2$s.', $path,
						_s('cannot be less than or equal to the value of parameter "%1$s"', $rule['compare']['path'])
					);

					return false;
				}
				break;

			default:
				$error = 'Incorrect validation rules.';

				return false;
		}

		return true;
	}

	/**
	 * Unexpected validator.
	 *
	 * @param string $field_name
	 * @param array  $field_rule
	 * @param string $field_rule['error_type']  (optional) API_ERR_INHERITED, API_ERR_DISCOVERED
	 * @param array  $object
	 * @param string $path
	 * @param string $error
	 *
	 * @return bool
	 */
	private static function validateUnexpected(string $field_name, array $field_rule, array $object, string $path,
			string &$error): bool {
		if (!array_key_exists($field_name, $object)) {
			return true;
		}

		if (!array_key_exists('error_type', $field_rule)) {
			$error = _s('Invalid parameter "%1$s": %2$s.', $path, _s('unexpected parameter "%1$s"', $field_name));

			return false;
		}

		switch ($field_rule['error_type']) {
			case API_ERR_INHERITED:
				$error = _s('Invalid parameter "%1$s": %2$s.', $path,
					_s('cannot update readonly parameter "%1$s" of inherited object', $field_name)
				);
				break;

			case API_ERR_DISCOVERED:
				$error = _s('Invalid parameter "%1$s": %2$s.', $path,
					_s('cannot update readonly parameter "%1$s" of discovered object', $field_name)
				);
				break;

			default:
				$error = 'Incorrect validation rules.';
		}

		return false;
	}

	/**
	 * @param array  $rule
	 * @param int    $rule['length']  (optional) API_REQUIRED_LLD_MACRO
	 * @param mixed  $data
	 * @param string $path
	 * @param string $error
	 *
	 * @return bool
	 */
	private static function validateItemKey(array $rule, &$data, string $path, string &$error): bool {
		if (self::checkStringUtf8(API_NOT_EMPTY, $data, $path, $error) === false) {
			return false;
		}

		if (array_key_exists('length', $rule) && mb_strlen($data) > $rule['length']) {
			$error = _s('Invalid parameter "%1$s": %2$s.', $path, _('value is too long'));
			return false;
		}

		$flags = array_key_exists('flags', $rule) ? $rule['flags'] : 0x00;
		$item_key_parser = new CItemKey();

		if ($item_key_parser->parse($data) != CParser::PARSE_SUCCESS) {
			$error = _s('Invalid parameter "%1$s": %2$s.', $path, $item_key_parser->getError());
			return false;
		}

		if (($flags & API_REQUIRED_LLD_MACRO)) {
			$parameters = $item_key_parser->getParamsRaw();
			$lld_macro_parser = new CLLDMacroParser();
			$lld_macro_function_parser = new CLLDMacroFunctionParser();
			$has_lld_macros = false;

			if ($parameters) {
				$parameters = $parameters[0]['raw'];
				$p = 1;

				while (isset($parameters[$p])) {
					if ($lld_macro_parser->parse($parameters, $p) != CParser::PARSE_FAIL
							|| $lld_macro_function_parser->parse($parameters, $p) != CParser::PARSE_FAIL) {
						$has_lld_macros = true;
						break;
					}

					$p++;
				}
			}

			if (!$has_lld_macros) {
				$error = _s('Invalid parameter "%1$s": %2$s.', $path,
					_('must contain at least one low-level discovery macro')
				);
				return false;
			}
		}

		return true;
	}

	/**
	 * @param array  $rule
	 * @param int    $rule['flags']   (optional) API_ALLOW_USER_MACRO, API_ALLOW_LLD_MACRO
	 * @param int    $rule['length']  (optional)
	 * @param mixed  $data
	 * @param string $path
	 * @param string $error
	 *
	 * @return bool
	 */
	private static function validateItemDelay(array $rule, &$data, string $path, string &$error): bool {
		$flags = array_key_exists('flags', $rule) ? $rule['flags'] : 0x00;

		if (is_int($data)) {
			$data = (string) $data;
		}

		if (self::checkStringUtf8(API_NOT_EMPTY, $data, $path, $error) === false) {
			return false;
		}

		if (array_key_exists('length', $rule) && mb_strlen($data) > $rule['length']) {
			$error = _s('Invalid parameter "%1$s": %2$s.', $path, _('value is too long'));

			return false;
		}

		$update_interval_parser = new CUpdateIntervalParser([
			'usermacros' => (bool) ($flags & API_ALLOW_USER_MACRO),
			'lldmacros' => (bool) ($flags & API_ALLOW_LLD_MACRO)
		]);

		if ($update_interval_parser->parse($data) != CParser::PARSE_SUCCESS) {
			if (strpos($data, ';') === false) {
				$error = _s('Invalid parameter "%1$s": %2$s.', $path, _('a time unit is expected'));
			}
			else {
				$error = _s('Invalid parameter "%1$s": %2$s.', $path, $update_interval_parser->getError());
			}

			return false;
		}

		$delay = $update_interval_parser->getDelay();

		if ($delay[0] !== '{') {
			$delay_sec = timeUnitToSeconds($delay);
			$intervals = $update_interval_parser->getIntervals();

			// If delay is 0, there must be at least one either flexible or scheduling interval.
			if ($delay_sec == 0 && !$intervals) {
				$error = _s('Invalid parameter "%1$s": %2$s.', $path, _('cannot be a zero without custom intervals'));

				return false;
			}

			if ($delay_sec < 0 || $delay_sec > SEC_PER_DAY) {
				$error = _s('Invalid parameter "%1$s": %2$s.', $path,
					_('value must be one of %1$s', implode(':', [0, SEC_PER_DAY]))
				);

				return false;
			}

			$flexible_intervals = [];

			foreach ($intervals as $interval) {
				if (strpos($interval['interval'], '{') !== false || $interval['type'] != ITEM_DELAY_FLEXIBLE) {
					$flexible_intervals = [];
					break;
				}

				$update_interval = timeUnitToSeconds($interval['update_interval']);

				if ($delay_sec != 0 && $update_interval != 0) {
					continue;
				}

				[$day_period, $time_period] = explode(',', $interval['time_period']);

				[$day_from, $day_to] = (strpos($day_period, '-') === false)
					? [$day_period, $day_period]
					: explode('-', $day_period);

				[$time_from, $time_to] = explode('-', $time_period);

				[$time_from_hours, $time_from_minutes] = explode(':', $time_from);
				[$time_to_hours, $time_to_minutes] = explode(':', $time_to);

				$time_from = $time_from_hours * SEC_PER_HOUR + $time_from_minutes * SEC_PER_MIN;
				$time_to = $time_to_hours * SEC_PER_HOUR + $time_to_minutes * SEC_PER_MIN;

				$time_from_hours = (strlen($time_from_hours) == 1) ? '0'.$time_from_hours : $time_from_hours;
				$time_to_hours = (strlen($time_to_hours) == 1) ? '0'.$time_to_hours : $time_to_hours;

				for ($day = $day_from; $day <= $day_to; $day++) {
					$_interval = [
						'update_interval' => $update_interval,
						'time_from' => ($day - 1) * SEC_PER_DAY + $time_from,
						'time_to' => ($day - 1) * SEC_PER_DAY + $time_to,
					];

					$key = $_interval['update_interval'].'/'.$day.','.$time_from_hours.':'.$time_from_minutes.'-'.
						$time_to_hours.':'.$time_to_minutes;

					$flexible_intervals[$key] = $_interval;
				}
			}

			if ($flexible_intervals) {
				ksort($flexible_intervals);

				$zero_periods = [];
				$has_active_period = false;

				foreach ($flexible_intervals as $key => $interval) {
					if ($interval['update_interval'] == 0) {
						unset($flexible_intervals[$key]);
						$last_period = end($zero_periods);

						if ($last_period === false || $interval['time_from'] > $last_period['time_to']) {
							$zero_periods[] = [
								'time_from' => $interval['time_from'],
								'time_to' => $interval['time_to']
							];
						}
						elseif ($interval['time_from'] == $last_period['time_to']
								|| $interval['time_to'] > $last_period['time_to']) {
							$zero_periods[key($zero_periods)]['time_to'] = $interval['time_to'];
						}
					}
					else {
						foreach ($zero_periods as $zero_period) {
							if ($interval['time_from'] < $zero_period['time_from']
									|| $interval['time_to'] > $zero_period['time_to']) {
								$has_active_period = true;
								break 2;
							}
						}
					}
				}

				if ($delay_sec == 0 && !$flexible_intervals) {
					$error = _s('Invalid parameter "%1$s": %2$s.', $path, _('cannot have only zero intervals'));

					return false;
				}
				elseif ($delay_sec == 0 && !$has_active_period) {
					$error = _s('Invalid parameter "%1$s": %2$s.', $path,
						_('must have at least one flexible interval with active period')
					);

					return false;
				}
				elseif ($delay_sec != 0 && $zero_periods && $zero_periods[0]['time_from'] == 0
						&& $zero_periods[0]['time_to'] == 7 * SEC_PER_DAY) {
					$error = _s('Invalid parameter "%1$s": %2$s.', $path,
						_('cannot have flexible intervals with zero interval for all times')
					);

					return false;
				}
			}
		}

		return true;
	}

	/**
	 * JSON validator.
	 *
	 * @param array  $rule
	 * @param int    $rule['flags']     (optional) API_NOT_EMPTY, API_ALLOW_USER_MACRO, API_ALLOW_LLD_MACRO
	 * @param array  $rule['macros_n']  (optional) An array of supported macros. Example: ['{HOST.IP}', '{ITEM.KEY}'].
	 * @param int    $rule['length']    (optional)
	 * @param mixed  $data
	 * @param string $path
	 * @param string $error
	 *
	 * @return bool
	 */
	private static function validateJson($rule, &$data, $path, &$error) {
		$flags = array_key_exists('flags', $rule) ? $rule['flags'] : 0x00;

		if (self::checkStringUtf8($flags & API_NOT_EMPTY, $data, $path, $error) === false) {
			return false;
		}

		if ($data === '') {
			return true;
		}

		if (array_key_exists('length', $rule) && mb_strlen($data) > $rule['length']) {
			$error = _s('Invalid parameter "%1$s": %2$s.', $path, _('value is too long'));
			return false;
		}

		$json = $data;
		$types = [];

		if ($flags & API_ALLOW_USER_MACRO) {
			$types['usermacros'] = true;
		}

		if ($flags & API_ALLOW_LLD_MACRO) {
			$types['lldmacros'] = true;
		}

		if (array_key_exists('macros_n', $rule)) {
			$types['macros_n'] = $rule['macros_n'];
		}

		if ($types) {
			$matches = (new CMacrosResolverGeneral)->getMacroPositions($json, $types);
			$shift = 0;

			foreach ($matches as $pos => $substr) {
				$json = substr_replace($json, '1', $pos + $shift, strlen($substr));
				$shift = $shift + 1 - strlen($substr);
			}
		}

		json_decode($json);

		if (json_last_error()) {
			$error = _s('Invalid parameter "%1$s": %2$s.', $path, _('JSON is expected'));
			return false;
		}

		return true;
	}

	/**
	 * XML validator.
	 *
	 * @param array  $rule
	 * @param int    $rule['flags']   (optional) API_NOT_EMPTY
	 * @param int    $rule['length']  (optional)
	 * @param mixed  $data
	 * @param string $path
	 * @param string $error
	 *
	 * @return bool
	 */
	private static function validateXml(array $rule, &$data, string $path, string &$error): bool {
		$flags = array_key_exists('flags', $rule) ? $rule['flags'] : 0x00;

		if (self::checkStringUtf8($flags & API_NOT_EMPTY, $data, $path, $error) === false) {
			return false;
		}

		if ($data === '') {
			return true;
		}

		if (array_key_exists('length', $rule) && mb_strlen($data) > $rule['length']) {
			$error = _s('Invalid parameter "%1$s": %2$s.', $path, _('value is too long'));
			return false;
		}

		libxml_use_internal_errors(true);

		if (simplexml_load_string($data, null, LIBXML_IMPORT_FLAGS) === false) {
			$errors = libxml_get_errors();
			libxml_clear_errors();

			if ($errors) {
				$error = reset($errors);
				$error = _s('Invalid parameter "%1$s": %2$s.', $path, _s('%1$s [Line: %2$s | Column: %3$s]',
					'('.$error->code.') '.trim($error->message), $error->line, $error->column
				));
				return false;
			}

			$error = _s('Invalid parameter "%1$s": %2$s.', $path, _('XML is expected'));
			return false;
		}

		return true;
	}

	/**
	 * @param array  $rule
	 * @param int    $rule['flags']                  (optional) API_ALLOW_USER_MACRO, API_ALLOW_LLD_MACRO
	 * @param array  $rule['preproc_type']
	 * @param int    $rule['preproc_type']['value']
	 * @param int    $rule['length']                 (optional)
	 * @param mixed  $data
	 * @param string $path
	 * @param string $error
	 *
	 * @return bool
	 */
	private static function validatePreprocParams(array $rule, &$data, string $path, string &$error): bool {
		$preproc_type = $rule['preproc_type']['value'];
		$flags = array_key_exists('flags', $rule) ? $rule['flags'] : 0x00;

		if (self::checkStringUtf8(0x00, $data, $path, $error) === false) {
			return false;
		}

		$data = str_replace("\r\n", "\n", $data);

		if (array_key_exists('length', $rule) && mb_strlen($data) > $rule['length']) {
			$error = _s('Invalid parameter "%1$s": %2$s.', $path, _('value is too long'));

			return false;
		}

		$params = [];

		foreach (explode("\n", $data) as $i => $param) {
			$params[$i + 1] = $param;
		}

		switch ($preproc_type) {
			case ZBX_PREPROC_MULTIPLIER:
				$api_input_rules = ['type' => API_OBJECT, 'fields' => [
					'1' =>	['type' => API_FLOAT, 'flags' => API_REQUIRED | ($flags & API_ALLOW_USER_MACRO) | ($flags & API_ALLOW_LLD_MACRO)]
				]];
				break;

			case ZBX_PREPROC_RTRIM:
			case ZBX_PREPROC_LTRIM:
			case ZBX_PREPROC_TRIM:
				$api_input_rules = ['type' => API_OBJECT, 'fields' => [
					'1' =>	['type' => API_STRING_UTF8, 'flags' => API_REQUIRED | API_NOT_EMPTY]
				]];
				break;

			case ZBX_PREPROC_REGSUB:
				$api_input_rules = ['type' => API_OBJECT, 'fields' => [
					'1' =>	['type' => API_REGEX, 'flags' => API_REQUIRED | API_NOT_EMPTY],
					'2' =>	['type' => API_STRING_UTF8, 'flags' => API_REQUIRED | API_NOT_EMPTY]
				]];
				break;

			case ZBX_PREPROC_XPATH:
			case ZBX_PREPROC_JSONPATH:
				$api_input_rules = ['type' => API_OBJECT, 'fields' => [
					'1' =>	['type' => API_STRING_UTF8, 'flags' => API_REQUIRED | API_NOT_EMPTY]
				]];
				break;

			case ZBX_PREPROC_VALIDATE_RANGE:
				$api_input_rules = ['type' => API_OBJECT, 'fields' => [
					'1' =>	['type' => API_FLOAT, 'flags' => API_REQUIRED | ($flags & API_ALLOW_USER_MACRO) | ($flags & API_ALLOW_LLD_MACRO)],
					'2' =>	['type' => API_FLOAT, 'flags' => API_REQUIRED | ($flags & API_ALLOW_USER_MACRO) | ($flags & API_ALLOW_LLD_MACRO), 'compare' => ['operator' => '>', 'field' => '1']]
				]];
				break;

			case ZBX_PREPROC_VALIDATE_REGEX:
			case ZBX_PREPROC_VALIDATE_NOT_REGEX:
				$api_input_rules = ['type' => API_OBJECT, 'fields' => [
					'1' =>	['type' => API_REGEX, 'flags' => API_REQUIRED | API_NOT_EMPTY]
				]];
				break;

			case ZBX_PREPROC_ERROR_FIELD_JSON:
			case ZBX_PREPROC_ERROR_FIELD_XML:
				$api_input_rules = ['type' => API_OBJECT, 'fields' => [
					'1' =>	['type' => API_STRING_UTF8, 'flags' => API_REQUIRED | API_NOT_EMPTY]
				]];
				break;

			case ZBX_PREPROC_ERROR_FIELD_REGEX:
				$api_input_rules = ['type' => API_OBJECT, 'fields' => [
					'1' =>	['type' => API_REGEX, 'flags' => API_REQUIRED | API_NOT_EMPTY],
					'2' =>	['type' => API_STRING_UTF8, 'flags' => API_REQUIRED | API_NOT_EMPTY]
				]];
				break;

			case ZBX_PREPROC_THROTTLE_TIMED_VALUE:
				$api_input_rules = ['type' => API_OBJECT, 'fields' => [
					'1' =>	['type' => API_TIME_UNIT, 'flags' => API_REQUIRED | API_NOT_EMPTY | ($flags & API_ALLOW_USER_MACRO) | ($flags & API_ALLOW_LLD_MACRO), 'in' => implode(':', [1, 25 * SEC_PER_YEAR])],
				]];
				break;

			case ZBX_PREPROC_SCRIPT:
				$api_input_rules = ['type' => API_OBJECT, 'fields' => [
					'1' =>	['type' => API_STRING_UTF8, 'flags' => API_REQUIRED | API_NOT_EMPTY]
				]];
				break;

			case ZBX_PREPROC_PROMETHEUS_PATTERN:
				$api_input_rules = ['type' => API_OBJECT, 'fields' => [
					'1' =>	['type' => API_PROMETHEUS_PATTERN, 'flags' => API_REQUIRED | API_NOT_EMPTY | ($flags & API_ALLOW_USER_MACRO) | ($flags & API_ALLOW_LLD_MACRO)],
					'2' =>	['type' => API_STRING_UTF8, 'flags' => API_REQUIRED, 'in' => implode(',', [ZBX_PREPROC_PROMETHEUS_VALUE, ZBX_PREPROC_PROMETHEUS_LABEL, ZBX_PREPROC_PROMETHEUS_FUNCTION])],
					'3' =>	['type' => API_MULTIPLE, 'rules' =>[
								['if' => ['field' => '2', 'in' => implode(',', [ZBX_PREPROC_PROMETHEUS_VALUE])], 'type' => API_STRING_UTF8, 'in' => '', 'default' => ''],
								['if' => ['field' => '2', 'in' => implode(',', [ZBX_PREPROC_PROMETHEUS_LABEL])], 'type' => API_PROMETHEUS_LABEL, 'flags' => API_REQUIRED | ($flags & API_ALLOW_USER_MACRO) | ($flags & API_ALLOW_LLD_MACRO)],
								['if' => ['field' => '2', 'in' => implode(',', [ZBX_PREPROC_PROMETHEUS_FUNCTION])], 'type' => API_STRING_UTF8, 'flags' => API_REQUIRED, 'in' => implode(',', [ZBX_PREPROC_PROMETHEUS_SUM, ZBX_PREPROC_PROMETHEUS_MIN, ZBX_PREPROC_PROMETHEUS_MAX, ZBX_PREPROC_PROMETHEUS_AVG, ZBX_PREPROC_PROMETHEUS_COUNT])]
					]]
				]];
				break;

			case ZBX_PREPROC_PROMETHEUS_TO_JSON:
				$api_input_rules = ['type' => API_OBJECT, 'fields' => [
					'1' =>	['type' => API_PROMETHEUS_PATTERN, 'flags' => API_REQUIRED | ($flags & API_ALLOW_USER_MACRO) | ($flags & API_ALLOW_LLD_MACRO)]
				]];
				break;

			case ZBX_PREPROC_CSV_TO_JSON:
				$api_input_rules = ['type' => API_OBJECT, 'fields' => [
					'1' =>	['type' => API_STRING_UTF8, 'flags' => API_REQUIRED, 'length' => 1],
					'2' =>	['type' => API_STRING_UTF8, 'flags' => API_REQUIRED, 'length' => 1],
					'3' =>	['type' => API_STRING_UTF8, 'flags' => API_REQUIRED, 'in' => implode(',', [ZBX_PREPROC_CSV_NO_HEADER, ZBX_PREPROC_CSV_HEADER])]
				]];
				break;

			case ZBX_PREPROC_STR_REPLACE:
				$api_input_rules = ['type' => API_OBJECT, 'fields' => [
					'1' =>	['type' => API_STRING_UTF8, 'flags' => API_REQUIRED | API_NOT_EMPTY],
					'2' =>	['type' => API_STRING_UTF8, 'default' => '']
				]];
				break;
		}

		if (self::validate($api_input_rules, $params, $path, $error)) {
			$data = implode("\n", $params);

			return true;
		}

		return false;
	}

	/**
	 * @param array  $rule
	 * @param int    $rule['flags']   (optional) API_NOT_EMPTY API_ALLOW_USER_MACRO, API_ALLOW_LLD_MACRO
	 * @param mixed  $data
	 * @param string $path
	 * @param string $error
	 *
	 * @return bool
	 */
	private static function validatePrometheusPattern(array $rule, &$data, string $path, string &$error): bool {
		$flags = array_key_exists('flags', $rule) ? $rule['flags'] : 0x00;

		if (self::checkStringUtf8($flags & API_NOT_EMPTY, $data, $path, $error) === false) {
			return false;
		}

		if (($flags & API_NOT_EMPTY) == 0 && $data === '') {
			return true;
		}

		$prometheus_pattern_parser = new CPrometheusPatternParser([
			'usermacros' => (bool) ($flags & API_ALLOW_USER_MACRO),
			'lldmacros' => (bool) ($flags & API_ALLOW_LLD_MACRO)
		]);

		if ($prometheus_pattern_parser->parse($data) != CParser::PARSE_SUCCESS) {
			$error = _s('Invalid parameter "%1$s": %2$s.', $path, _('invalid Prometheus pattern'));
			return false;
		}

		return true;
	}

	/**
	 * @param array  $rule
	 * @param int    $rule['flags']   (optional) API_ALLOW_USER_MACRO, API_ALLOW_LLD_MACRO
	 * @param mixed  $data
	 * @param string $path
	 * @param string $error
	 *
	 * @return bool
	 */
	private static function validatePrometheusLabel(array $rule, &$data, string $path, string &$error): bool {
		$flags = array_key_exists('flags', $rule) ? $rule['flags'] : 0x00;

		if (self::checkStringUtf8(API_NOT_EMPTY, $data, $path, $error) === false) {
			return false;
		}

		$prometheus_output_parser = new CPrometheusOutputParser([
			'usermacros' => (bool) ($flags & API_ALLOW_USER_MACRO),
			'lldmacros' => (bool) ($flags & API_ALLOW_LLD_MACRO)
		]);

		if ($prometheus_output_parser->parse($data) != CParser::PARSE_SUCCESS) {
			$error = _s('Invalid parameter "%1$s": %2$s.', $path, _('invalid Prometheus label'));
			return false;
		}

		return true;
	}
}<|MERGE_RESOLUTION|>--- conflicted
+++ resolved
@@ -228,7 +228,9 @@
 			case API_TIMESTAMP:
 				return self::validateTimestamp($rule, $data, $path, $error);
 
-<<<<<<< HEAD
+			case API_TG_NAME:
+				return self::validateTemplateGroupName($rule, $data, $path, $error);
+
 			case API_ITEM_KEY:
 				return self::validateItemKey($rule, $data, $path, $error);
 
@@ -249,10 +251,6 @@
 
 			case API_PROMETHEUS_LABEL:
 				return self::validatePrometheusLabel($rule, $data, $path, $error);
-=======
-			case API_TG_NAME:
-				return self::validateTemplateGroupName($rule, $data, $path, $error);
->>>>>>> c394d0e7
 		}
 
 		// This message can be untranslated because warn about incorrect validation rules at a development stage.
@@ -320,7 +318,7 @@
 			case API_UNEXPECTED:
 			case API_LAT_LNG_ZOOM:
 			case API_TIMESTAMP:
-<<<<<<< HEAD
+			case API_TG_NAME:
 			case API_ITEM_KEY:
 			case API_ITEM_DELAY:
 			case API_JSON:
@@ -328,9 +326,6 @@
 			case API_PREPROC_PARAMS:
 			case API_PROMETHEUS_PATTERN:
 			case API_PROMETHEUS_LABEL:
-=======
-			case API_TG_NAME:
->>>>>>> c394d0e7
 				return true;
 
 			case API_OBJECT:
