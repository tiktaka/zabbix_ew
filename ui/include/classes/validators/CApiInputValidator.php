--- conflicted
+++ resolved
@@ -193,13 +193,11 @@
 			case API_JSONRPC_ID:
 				return self::validateJsonRpcId($rule, $data, $path, $error);
 
-<<<<<<< HEAD
+			case API_DATE:
+				return self::validateDate($rule, $data, $path, $error);
+
 			case API_UUID:
 				return self::validateUuid($rule, $data, $path, $error);
-=======
-			case API_DATE:
-				return self::validateDate($rule, $data, $path, $error);
->>>>>>> 55816926
 		}
 
 		// This message can be untranslated because warn about incorrect validation rules at a development stage.
@@ -255,11 +253,8 @@
 			case API_EVENT_NAME:
 			case API_JSONRPC_PARAMS:
 			case API_JSONRPC_ID:
-<<<<<<< HEAD
+			case API_DATE:
 			case API_UUID:
-=======
-			case API_DATE:
->>>>>>> 55816926
 				return true;
 
 			case API_OBJECT:
@@ -2132,11 +2127,46 @@
 	}
 
 	/**
-<<<<<<< HEAD
+	 * Date validator in YYYY-MM-DD format.
+	 *
+	 * @param array  $rule
+	 * @param int    $rule['flags']  (optional) API_NOT_EMPTY
+	 * @param mixed  $data
+	 * @param string $path
+	 * @param string $error
+	 *
+	 * @return bool
+	 */
+	private static function validateDate(array $rule, &$data, string $path, string &$error): bool {
+		$flags = array_key_exists('flags', $rule) ? $rule['flags'] : 0x00;
+
+		if (self::checkStringUtf8($flags & API_NOT_EMPTY, $data, $path, $error) === false) {
+			return false;
+		}
+
+		if (($flags & API_NOT_EMPTY) == 0 && $data === '') {
+			return true;
+		}
+
+		[$year, $month, $day] = sscanf($data, '%d-%d-%d');
+
+		if (!checkdate($month, $day, $year)) {
+			$error = _s('Invalid parameter "%1$s": %2$s.', $path, _('a date in YYYY-MM-DD format is expected'));
+			return false;
+		}
+
+		if (!validateDateInterval($year, $month, $day)) {
+			$error = _s('Invalid parameter "%1$s": %2$s.', $path,
+				_s('value must be between "%1$s" and "%2$s"', '1970-01-01', '2038-01-18')
+			);
+			return false;
+		}
+
+		return true;
+	}
+
+	/**
 	 * UUIDv4 validator.
-=======
-	 * Date validator in YYYY-MM-DD format.
->>>>>>> 55816926
 	 *
 	 * @param array  $rule
 	 * @param int    $rule['flags']  (optional) API_NOT_EMPTY
@@ -2146,11 +2176,7 @@
 	 *
 	 * @return bool
 	 */
-<<<<<<< HEAD
 	private static function validateUuid(array $rule, &$data, string $path, string &$error): bool {
-=======
-	private static function validateDate(array $rule, &$data, string $path, string &$error): bool {
->>>>>>> 55816926
 		$flags = array_key_exists('flags', $rule) ? $rule['flags'] : 0x00;
 
 		if (self::checkStringUtf8($flags & API_NOT_EMPTY, $data, $path, $error) === false) {
@@ -2161,7 +2187,6 @@
 			return true;
 		}
 
-<<<<<<< HEAD
 		if (mb_strlen($data) != 32) {
 			// TODO VM: check trasnlation string
 			$error = _s('Invalid parameter "%1$s": %2$s.', $path, _s('must be %1$s characters long', 32));
@@ -2178,19 +2203,6 @@
 		if ((ord($binary[6]) & 0xf0) != 0x40 || (ord($binary[8]) & 0xc0) != 0x80) {
 			// TODO VM: check trasnlation string
 			$error = _s('Invalid parameter "%1$s": %2$s.', $path, _('UUIDv4 is expected'));
-=======
-		[$year, $month, $day] = sscanf($data, '%d-%d-%d');
-
-		if (!checkdate($month, $day, $year)) {
-			$error = _s('Invalid parameter "%1$s": %2$s.', $path, _('a date in YYYY-MM-DD format is expected'));
-			return false;
-		}
-
-		if (!validateDateInterval($year, $month, $day)) {
-			$error = _s('Invalid parameter "%1$s": %2$s.', $path,
-				_s('value must be between "%1$s" and "%2$s"', '1970-01-01', '2038-01-18')
-			);
->>>>>>> 55816926
 			return false;
 		}
 
