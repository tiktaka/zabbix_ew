--- conflicted
+++ resolved
@@ -72,16 +72,10 @@
 
 		if ($user_type < USER_TYPE_ZABBIX_ADMIN) {
 			$denied = array_merge($denied, ['actionconf.php',
-<<<<<<< HEAD
 				'disc_prototypes.php', 'graphs.php', 'host_discovery.php', 'host_prototypes.php',
 				'hostgroups.php', 'host.list', 'host.edit', 'host.massdelete', 'popup.massupdate.host', 'httpconf.php',
 				'items.php', 'maintenance.php', 'report4.php', 'services.php', 'templates.php', 'trigger_prototypes.php',
 				'triggers.php'
-=======
-				'disc_prototypes.php', 'graphs.php', 'host_discovery.php', 'host_prototypes.php', 'hostgroups.php',
-				'hosts.php', 'httpconf.php', 'items.php', 'maintenance.php', 'report4.php', 'templates.php',
-				'trigger_prototypes.php', 'triggers.php'
->>>>>>> adf822a0
 			]);
 		}
 
