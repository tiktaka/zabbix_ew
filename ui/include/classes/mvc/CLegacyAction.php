<?php declare(strict_types = 0);
/*
** Zabbix
** Copyright (C) 2001-2023 Zabbix SIA
**
** This program is free software; you can redistribute it and/or modify
** it under the terms of the GNU General Public License as published by
** the Free Software Foundation; either version 2 of the License, or
** (at your option) any later version.
**
** This program is distributed in the hope that it will be useful,
** but WITHOUT ANY WARRANTY; without even the implied warranty of
** MERCHANTABILITY or FITNESS FOR A PARTICULAR PURPOSE. See the
** GNU General Public License for more details.
**
** You should have received a copy of the GNU General Public License
** along with this program; if not, write to the Free Software
** Foundation, Inc., 51 Franklin Street, Fifth Floor, Boston, MA  02110-1301, USA.
**/


use CController as CAction;

class CLegacyAction extends CAction {

	protected function init(): void {
		$this->disableCsrfValidation();
	}

	public function doAction(): void {
	}

	/**
	 * Check user input.
	 *
	 * @return bool
	 */
	public function checkInput(): bool {
		if ($this->getAction() === 'host_prototypes.php' && array_key_exists('formdata_json', $_REQUEST)) {
			$_REQUEST = json_decode($_REQUEST['formdata_json'], true);
		}

		return true;
	}

	/**
	 * Check permission.
	 *
	 * @return bool
	 */
	public function checkPermissions(): bool {
		$user_type = $this->getUserType();
		$denied = [];
		$action = $this->getAction();

		/*
		 * Overwrite legacy action in case user is located in sub-section like items, triggers etc. That will make
		 * sure to hide left menu and display error in case user has no access to templates or hosts.
		 */
		if (in_array(getRequest('context', ''), ['host', 'template']) && in_array($action, ['items.php',
				'graphs.php', 'host_discovery.php', 'httpconf.php', 'disc_prototypes.php',
				'host_prototypes.php'])) {
			$action = (getRequest('context') === 'host') ? 'host.list' : 'template.list';
		}

		if ($user_type < USER_TYPE_ZABBIX_USER) {
			$denied = ['chart.php', 'chart2.php', 'chart3.php', 'chart4.php', 'chart6.php', 'chart7.php', 'history.php',
				'hostinventories.php', 'hostinventoriesoverview.php', 'httpdetails.php', 'image.php', 'imgstore.php',
				'jsrpc.php', 'map.php', 'tr_events.php', 'sysmap.php', 'sysmaps.php', 'report2.php'
			];
		}

		if ($user_type < USER_TYPE_ZABBIX_ADMIN) {
<<<<<<< HEAD
			$denied = array_merge($denied, ['actionconf.php', 'disc_prototypes.php', 'graphs.php', 'host_discovery.php',
				'host_prototypes.php', 'host.list', 'httpconf.php', 'items.php', 'report4.php',
				'template.list'
=======
			$denied = array_merge($denied, ['disc_prototypes.php', 'graphs.php', 'host_discovery.php',
				'host_prototypes.php', 'host.list', 'httpconf.php', 'items.php', 'report4.php', 'template.list',
				'trigger_prototypes.php', 'triggers.php'
>>>>>>> 18b430a9
			]);
		}

		if (in_array($action, $denied)) {
			return false;
		}

		$rule_actions = [];

		if (in_array($user_type, [USER_TYPE_ZABBIX_USER, USER_TYPE_ZABBIX_ADMIN, USER_TYPE_SUPER_ADMIN])) {
			$rule_actions = [
				CRoleHelper::UI_MONITORING_HOSTS => ['httpdetails.php'],
				CRoleHelper::UI_MONITORING_LATEST_DATA => ['history.php'],
				CRoleHelper::UI_MONITORING_MAPS => ['image.php', 'map.php', 'sysmap.php', 'sysmaps.php'],
				CRoleHelper::UI_MONITORING_PROBLEMS => ['tr_events.php'],
				CRoleHelper::UI_INVENTORY_HOSTS => ['hostinventories.php'],
				CRoleHelper::UI_INVENTORY_OVERVIEW => ['hostinventoriesoverview.php'],
				CRoleHelper::UI_REPORTS_AVAILABILITY_REPORT => ['report2.php']
			];
		}

		if ($user_type == USER_TYPE_ZABBIX_ADMIN || $user_type == USER_TYPE_SUPER_ADMIN) {
			$rule_actions += [
				CRoleHelper::UI_CONFIGURATION_HOSTS => ['host.list'],
				CRoleHelper::UI_CONFIGURATION_TEMPLATES => ['template.list'],
				CRoleHelper::UI_REPORTS_NOTIFICATIONS => ['report4.php']
			];
		}

		foreach ($rule_actions as $rule_name => $actions) {
			if (in_array($action, $actions)) {
				return $this->checkAccess($rule_name);
			}
		}

		return true;
	}
}<|MERGE_RESOLUTION|>--- conflicted
+++ resolved
@@ -71,15 +71,8 @@
 		}
 
 		if ($user_type < USER_TYPE_ZABBIX_ADMIN) {
-<<<<<<< HEAD
-			$denied = array_merge($denied, ['actionconf.php', 'disc_prototypes.php', 'graphs.php', 'host_discovery.php',
-				'host_prototypes.php', 'host.list', 'httpconf.php', 'items.php', 'report4.php',
-				'template.list'
-=======
 			$denied = array_merge($denied, ['disc_prototypes.php', 'graphs.php', 'host_discovery.php',
-				'host_prototypes.php', 'host.list', 'httpconf.php', 'items.php', 'report4.php', 'template.list',
-				'trigger_prototypes.php', 'triggers.php'
->>>>>>> 18b430a9
+				'host_prototypes.php', 'host.list', 'httpconf.php', 'items.php', 'report4.php', 'template.list'
 			]);
 		}
 
