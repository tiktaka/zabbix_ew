--- conflicted
+++ resolved
@@ -192,11 +192,8 @@
 			$item += ['type' => CXmlConstantName::ZABBIX_PASSIVE];
 
 			if ($item['type'] === CXmlConstantName::CALCULATED && array_key_exists('params', $item)) {
-<<<<<<< HEAD
 				$item['params'] = self::convertExpression($item['params']);
-=======
 				$item['params'] = self::convertCalcItemFormula($item['params']);
->>>>>>> f87b6bf7
 			}
 
 			if ($item['type'] !== CXmlConstantName::HTTP_AGENT && $item['type'] !== CXmlConstantName::SCRIPT) {
@@ -256,11 +253,8 @@
 
 			if ($item_prototype['type'] === CXmlConstantName::CALCULATED
 					&& array_key_exists('params', $item_prototype)) {
-<<<<<<< HEAD
 				$item_prototype['params'] = self::convertExpression($item_prototype['params']);
-=======
 				$item_prototype['params'] = self::convertCalcItemFormula($item_prototype['params'], true);
->>>>>>> f87b6bf7
 			}
 
 			if ($item_prototype['type'] !== CXmlConstantName::HTTP_AGENT
@@ -277,48 +271,6 @@
 		unset($item_prototype);
 
 		return $item_prototypes;
-	}
-
-	/**
-	 * Removes useless 2nd parameter from last_foreach() functions.
-	 *
-	 * @param string $formula
-	 * @param bool   $prototype
-	 *
-	 * @return string
-	 */
-	private static function convertCalcItemFormula(string $formula, bool $prototype = false): string {
-		$expression_parser = new CExpressionParser([
-			'usermacros' => true,
-			'lldmacros' => $prototype,
-			'calculated' => true,
-			'host_macro' => true,
-			'empty_host' => true
-		]);
-
-		if ($expression_parser->parse($formula) != CParser::PARSE_SUCCESS) {
-			return $formula;
-		}
-
-		$tokens = $expression_parser
-			->getResult()
-			->getTokensOfTypes([CExpressionParserResult::TOKEN_TYPE_HIST_FUNCTION]);
-
-		foreach (array_reverse($tokens) as $token) {
-			if ($token['data']['function'] === 'last_foreach') {
-				if (count($token['data']['parameters']) == 2) {
-					$pos = $token['data']['parameters'][1]['pos'];
-					$length = $token['data']['parameters'][1]['length'];
-					for ($lpos = $pos; $formula[$lpos] !== ','; $lpos--)
-						;
-					$rpos = strpos($formula, ')', $pos + $length);
-
-					$formula = substr_replace($formula, '', $lpos, $rpos - $lpos);
-				}
-			}
-		}
-
-		return $formula;
 	}
 
 	/**
@@ -485,6 +437,48 @@
 	}
 
 	/**
+	 * Removes useless 2nd parameter from last_foreach() functions.
+	 *
+	 * @param string $formula
+	 * @param bool   $prototype
+	 *
+	 * @return string
+	 */
+	private static function convertCalcItemFormula(string $formula, bool $prototype = false): string {
+		$expression_parser = new CExpressionParser([
+			'usermacros' => true,
+			'lldmacros' => $prototype,
+			'calculated' => true,
+			'host_macro' => true,
+			'empty_host' => true
+		]);
+
+		if ($expression_parser->parse($formula) != CParser::PARSE_SUCCESS) {
+			return $formula;
+		}
+
+		$tokens = $expression_parser
+			->getResult()
+			->getTokensOfTypes([CExpressionParserResult::TOKEN_TYPE_HIST_FUNCTION]);
+
+		foreach (array_reverse($tokens) as $token) {
+			if ($token['data']['function'] === 'last_foreach') {
+				if (count($token['data']['parameters']) == 2) {
+					$pos = $token['data']['parameters'][1]['pos'];
+					$length = $token['data']['parameters'][1]['length'];
+					for ($lpos = $pos; $formula[$lpos] !== ','; $lpos--)
+						;
+					$rpos = strpos($formula, ')', $pos + $length);
+
+					$formula = substr_replace($formula, '', $lpos, $rpos - $lpos);
+				}
+			}
+		}
+
+		return $formula;
+	}
+
+	/**
 	 * Create a unique widget reference (required for broadcasting widgets).
 	 *
 	 * @param int $index  Unique reference index
