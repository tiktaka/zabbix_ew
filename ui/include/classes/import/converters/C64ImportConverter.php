--- conflicted
+++ resolved
@@ -36,37 +36,52 @@
 	public function convert(array $data): array {
 		$data['zabbix_export']['version'] = '7.0';
 
-<<<<<<< HEAD
-		self::$parser = new CExpressionParser(['usermacros' => true, 'no_backslash_escaping' => true]);
+		if (array_key_exists('templates', $data['zabbix_export'])) {
+			$data['zabbix_export']['templates'] = self::convertTemplates($data['zabbix_export']['templates']);
+		}
 
 		if (array_key_exists('hosts', $data['zabbix_export'])) {
 			$data['zabbix_export']['hosts'] = self::convertHosts($data['zabbix_export']['hosts']);
 		}
 
-=======
->>>>>>> ed41bf12
-		if (array_key_exists('templates', $data['zabbix_export'])) {
-			$data['zabbix_export']['templates'] = self::convertTemplates($data['zabbix_export']['templates']);
-		}
-
-<<<<<<< HEAD
 		if (array_key_exists('triggers', $data['zabbix_export'])) {
 			$data['zabbix_export']['triggers'] = self::convertTriggers($data['zabbix_export']['triggers']);
 		}
 
 		if (array_key_exists('maps', $data['zabbix_export'])) {
 			$data['zabbix_export']['maps'] = self::convertMaps($data['zabbix_export']['maps']);
-=======
-		if (array_key_exists('hosts', $data['zabbix_export'])) {
-			$data['zabbix_export']['hosts'] = self::convertHosts($data['zabbix_export']['hosts']);
->>>>>>> ed41bf12
 		}
 
 		return $data;
 	}
 
 	/**
-<<<<<<< HEAD
+	 * Convert templates.
+	 *
+	 * @param array $templates
+	 *
+	 * @return array
+	 */
+	private static function convertTemplates(array $templates): array {
+		foreach ($templates as &$template) {
+			if (array_key_exists('items', $template)) {
+				$template['items'] = self::convertItems($template['items']);
+			}
+
+			if (array_key_exists('discovery_rules', $template)) {
+				$template['discovery_rules'] = self::convertDiscoveryRules($template['discovery_rules']);
+			}
+
+			if (array_key_exists('dashboards', $template)) {
+				$template['dashboards'] = self::convertDashboards($template['dashboards']);
+			}
+		}
+		unset($template);
+
+		return $templates;
+	}
+
+	/**
 	 * Convert hosts.
 	 *
 	 * @param array $hosts
@@ -89,38 +104,6 @@
 	}
 
 	/**
-=======
->>>>>>> ed41bf12
-	 * Convert templates.
-	 *
-	 * @param array $templates
-	 *
-	 * @return array
-	 */
-	private static function convertTemplates(array $templates): array {
-		foreach ($templates as &$template) {
-			if (array_key_exists('items', $template)) {
-				$template['items'] = self::convertItems($template['items']);
-			}
-
-			if (array_key_exists('discovery_rules', $template)) {
-				$template['discovery_rules'] = self::convertDiscoveryRules($template['discovery_rules']);
-			}
-<<<<<<< HEAD
-=======
-
-			if (array_key_exists('dashboards', $template)) {
-				$template['dashboards'] = self::convertDashboards($template['dashboards']);
-			}
->>>>>>> ed41bf12
-		}
-		unset($template);
-
-		return $templates;
-	}
-
-	/**
-<<<<<<< HEAD
 	 * Convert maps.
 	 *
 	 * @param array $maps
@@ -136,27 +119,6 @@
 		unset($map);
 
 		return $maps;
-=======
-	 * Convert hosts.
-	 *
-	 * @param array $hosts
-	 *
-	 * @return array
-	 */
-	private static function convertHosts(array $hosts): array {
-		foreach ($hosts as &$host) {
-			if (array_key_exists('items', $host)) {
-				$host['items'] = self::convertItems($host['items']);
-			}
-
-			if (array_key_exists('discovery_rules', $host)) {
-				$host['discovery_rules'] = self::convertDiscoveryRules($host['discovery_rules']);
-			}
-		}
-		unset($host);
-
-		return $hosts;
->>>>>>> ed41bf12
 	}
 
 	/**
@@ -168,24 +130,22 @@
 	 */
 	private static function convertItems(array $items): array {
 		foreach ($items as &$item) {
-<<<<<<< HEAD
+			$item += ['type' => CXmlConstantName::ZABBIX_PASSIVE];
+
+			if ($item['type'] !== CXmlConstantName::HTTP_AGENT && $item['type'] !== CXmlConstantName::SCRIPT) {
+				unset($item['timeout']);
+			}
+
+			self::convertPreprocessing($item);
+
 			if (array_key_exists('triggers', $item)) {
 				$item['triggers'] = self::convertTriggers($item['triggers']);
 			}
 
 			if (array_key_exists('type', $item) &&
-					$item['type'] === CXmlConstantName::CALCULATED && array_key_exists('params', $item)) {
+				$item['type'] === CXmlConstantName::CALCULATED && array_key_exists('params', $item)) {
 				$item['params'] = self::convertExpression($item['params']);
 			}
-=======
-			$item += ['type' => CXmlConstantName::ZABBIX_PASSIVE];
-
-			if ($item['type'] !== CXmlConstantName::HTTP_AGENT && $item['type'] !== CXmlConstantName::SCRIPT) {
-				unset($item['timeout']);
-			}
-
-			self::convertPreprocessing($item);
->>>>>>> ed41bf12
 		}
 		unset($item);
 
@@ -201,8 +161,6 @@
 	 */
 	private static function convertDiscoveryRules(array $discovery_rules): array {
 		foreach ($discovery_rules as &$discovery_rule) {
-<<<<<<< HEAD
-=======
 			$discovery_rule += ['type' => CXmlConstantName::ZABBIX_PASSIVE];
 
 			if ($discovery_rule['type'] !== CXmlConstantName::HTTP_AGENT
@@ -210,7 +168,6 @@
 				unset($discovery_rule['timeout']);
 			}
 
->>>>>>> ed41bf12
 			if (array_key_exists('item_prototypes', $discovery_rule)) {
 				$discovery_rule['item_prototypes'] = self::convertItemPrototypes($discovery_rule['item_prototypes']);
 			}
@@ -229,16 +186,6 @@
 	 */
 	private static function convertItemPrototypes(array $item_prototypes): array {
 		foreach ($item_prototypes as &$item_prototype) {
-<<<<<<< HEAD
-			if (array_key_exists('trigger_prototypes', $item_prototype)) {
-				$item_prototype['trigger_prototypes'] = self::convertTriggers($item_prototype['trigger_prototypes']);
-			}
-
-			if ($item_prototype['type'] === CXmlConstantName::CALCULATED
-					&& array_key_exists('params', $item_prototype)) {
-				$item_prototype['params'] = self::convertExpression($item_prototype['params']);
-			}
-=======
 			$item_prototype += ['type' => CXmlConstantName::ZABBIX_PASSIVE];
 
 			if ($item_prototype['type'] !== CXmlConstantName::HTTP_AGENT
@@ -247,7 +194,15 @@
 			}
 
 			self::convertPreprocessing($item_prototype);
->>>>>>> ed41bf12
+
+			if (array_key_exists('trigger_prototypes', $item_prototype)) {
+				$item_prototype['trigger_prototypes'] = self::convertTriggers($item_prototype['trigger_prototypes']);
+			}
+
+			if ($item_prototype['type'] === CXmlConstantName::CALCULATED
+				&& array_key_exists('params', $item_prototype)) {
+				$item_prototype['params'] = self::convertExpression($item_prototype['params']);
+			}
 		}
 		unset($item_prototype);
 
@@ -255,7 +210,22 @@
 	}
 
 	/**
-<<<<<<< HEAD
+	 * @param array $item Item or item prototype.
+	 */
+	private static function convertPreprocessing(array &$item): void {
+		if (!array_key_exists('preprocessing', $item)) {
+			return;
+		}
+
+		foreach ($item['preprocessing'] as &$step) {
+			if ($step['type'] == CXmlConstantName::CHECK_NOT_SUPPORTED) {
+				$step['parameters'] = [(string) ZBX_PREPROC_MATCH_ERROR_ANY];
+			}
+		}
+		unset($step);
+	}
+
+	/**
 	 * Convert map selements.
 	 *
 	 * @param array $selements
@@ -271,80 +241,6 @@
 		unset($selement);
 
 		return $selements;
-	}
-
-	/**
-	 * Convert triggers.
-	 *
-	 * @param array $triggers
-	 *
-	 * @return array
-	 */
-	private static function convertTriggers(array $triggers): array {
-		foreach ($triggers as &$trigger) {
-			$trigger['expression'] = self::convertExpression($trigger['expression']);
-
-			if (array_key_exists('recovery_expression', $trigger)) {
-				$trigger['recovery_expression'] = self::convertExpression($trigger['recovery_expression']);
-			}
-		}
-		unset($trigger);
-
-		return $triggers;
-	}
-
-	/**
-	 * Convert expression.
-	 *
-	 * @param string $expression
-	 *
-	 * @return string
-	 */
-	private static function convertExpression(string $expression): string {
-		if (self::$parser->parse($expression) != CParser::PARSE_SUCCESS) {
-			return $expression;
-		}
-
-		$tokens = self::$parser->getResult()->getTokensOfTypes([CExpressionParserResult::TOKEN_TYPE_HIST_FUNCTION]);
-		$convert_parameters = [];
-
-		foreach ($tokens as $token) {
-			foreach ($token['data']['parameters'] as $parameter) {
-				if ($parameter['type'] == CHistFunctionParser::PARAM_TYPE_QUOTED
-						&& strpos($parameter['match'], '\\') !== false) {
-					$convert_parameters[] = $parameter;
-				}
-			}
-		}
-
-		if (!$convert_parameters) {
-			return $expression;
-		}
-
-		foreach (array_reverse($convert_parameters) as $parameter) {
-			$expression = substr_replace(
-				$expression,
-				strtr($parameter['match'], ['\\"' => '\\"', '\\' => '\\\\']),
-				$parameter['pos'],
-				$parameter['length']
-			);
-		}
-
-		return $expression;
-=======
-	 * @param array $item Item or item prototype.
-	 */
-	private static function convertPreprocessing(array &$item): void {
-		if (!array_key_exists('preprocessing', $item)) {
-			return;
-		}
-
-		foreach ($item['preprocessing'] as &$step) {
-			if ($step['type'] == CXmlConstantName::CHECK_NOT_SUPPORTED) {
-				$step['parameters'] = [(string) ZBX_PREPROC_MATCH_ERROR_ANY];
-			}
-		}
-		unset($step);
 	}
 
 	/**
@@ -410,6 +306,66 @@
 	}
 
 	/**
+	 * Convert triggers.
+	 *
+	 * @param array $triggers
+	 *
+	 * @return array
+	 */
+	private static function convertTriggers(array $triggers): array {
+		foreach ($triggers as &$trigger) {
+			$trigger['expression'] = self::convertExpression($trigger['expression']);
+
+			if (array_key_exists('recovery_expression', $trigger)) {
+				$trigger['recovery_expression'] = self::convertExpression($trigger['recovery_expression']);
+			}
+		}
+		unset($trigger);
+
+		return $triggers;
+	}
+
+	/**
+	 * Convert expression.
+	 *
+	 * @param string $expression
+	 *
+	 * @return string
+	 */
+	private static function convertExpression(string $expression): string {
+		if (self::$parser->parse($expression) != CParser::PARSE_SUCCESS) {
+			return $expression;
+		}
+
+		$tokens = self::$parser->getResult()->getTokensOfTypes([CExpressionParserResult::TOKEN_TYPE_HIST_FUNCTION]);
+		$convert_parameters = [];
+
+		foreach ($tokens as $token) {
+			foreach ($token['data']['parameters'] as $parameter) {
+				if ($parameter['type'] == CHistFunctionParser::PARAM_TYPE_QUOTED
+					&& strpos($parameter['match'], '\\') !== false) {
+					$convert_parameters[] = $parameter;
+				}
+			}
+		}
+
+		if (!$convert_parameters) {
+			return $expression;
+		}
+
+		foreach (array_reverse($convert_parameters) as $parameter) {
+			$expression = substr_replace(
+				$expression,
+				strtr($parameter['match'], ['\\"' => '\\"', '\\' => '\\\\']),
+				$parameter['pos'],
+				$parameter['length']
+			);
+		}
+
+		return $expression;
+	}
+
+	/**
 	 * Create a unique widget reference (required for broadcasting widgets).
 	 *
 	 * @param int $index  Unique reference index
@@ -425,6 +381,5 @@
 		}
 
 		return $reference;
->>>>>>> ed41bf12
 	}
 }