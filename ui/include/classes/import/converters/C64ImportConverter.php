--- conflicted
+++ resolved
@@ -36,212 +36,4 @@
 
 		return $data;
 	}
-<<<<<<< HEAD
-
-	/**
-	 * Convert hosts.
-	 *
-	 * @param array $hosts
-	 *
-	 * @return array
-	 */
-	private static function convertHosts(array $hosts): array {
-		foreach ($hosts as &$host) {
-			if (array_key_exists('items', $host)) {
-				$host['items'] = self::convertItems($host['items']);
-			}
-
-			if (array_key_exists('discovery_rules', $host)) {
-				$host['discovery_rules'] = self::convertDiscoveryRules($host['discovery_rules']);
-			}
-		}
-		unset($host);
-
-		return $hosts;
-	}
-
-	/**
-	 * Convert templates.
-	 *
-	 * @param array $templates
-	 *
-	 * @return array
-	 */
-	private static function convertTemplates(array $templates): array {
-		foreach ($templates as &$template) {
-			if (array_key_exists('items', $template)) {
-				$template['items'] = self::convertItems($template['items']);
-			}
-
-			if (array_key_exists('discovery_rules', $template)) {
-				$template['discovery_rules'] = self::convertDiscoveryRules($template['discovery_rules']);
-			}
-		}
-		unset($template);
-
-		return $templates;
-	}
-
-	/**
-	 * Convert maps.
-	 *
-	 * @param array $maps
-	 *
-	 * @return array
-	 */
-	private static function convertMaps(array $maps): array {
-		foreach ($maps as &$map) {
-			if (array_key_exists('selements', $map)) {
-				$map['selements'] = self::convertSelements($map['selements']);
-			}
-		}
-		unset($map);
-
-		return $maps;
-	}
-
-	/**
-	 * Convert items.
-	 *
-	 * @param array $items
-	 *
-	 * @return array
-	 */
-	private static function convertItems(array $items): array {
-		foreach ($items as &$item) {
-			if (array_key_exists('triggers', $item)) {
-				$item['triggers'] = self::convertTriggers($item['triggers']);
-			}
-
-			if ($item['type'] === CXmlConstantName::CALCULATED && array_key_exists('params', $item)) {
-				$item['params'] = self::convertExpression($item['params']);
-			}
-		}
-		unset($item);
-
-		return $items;
-	}
-
-	/**
-	 * Convert discovery rules.
-	 *
-	 * @param array $discovery_rules
-	 *
-	 * @return array
-	 */
-	private static function convertDiscoveryRules(array $discovery_rules): array {
-		foreach ($discovery_rules as &$discovery_rule) {
-			if (array_key_exists('item_prototypes', $discovery_rule)) {
-				$discovery_rule['item_prototypes'] = self::convertItemPrototypes($discovery_rule['item_prototypes']);
-			}
-		}
-		unset($discovery_rule);
-
-		return $discovery_rules;
-	}
-
-	/**
-	 * Convert item prototypes.
-	 *
-	 * @param array $item_prototypes
-	 *
-	 * @return array
-	 */
-	private static function convertItemPrototypes(array $item_prototypes): array {
-		foreach ($item_prototypes as &$item_prototype) {
-			if (array_key_exists('trigger_prototypes', $item_prototype)) {
-				$item_prototype['trigger_prototypes'] = self::convertTriggers($item_prototype['trigger_prototypes']);
-			}
-
-			if ($item_prototype['type'] === CXmlConstantName::CALCULATED
-					&& array_key_exists('params', $item_prototype)) {
-				$item_prototype['params'] = self::convertExpression($item_prototype['params']);
-			}
-		}
-		unset($item_prototype);
-
-		return $item_prototypes;
-	}
-
-	/**
-	 * Convert map selements.
-	 *
-	 * @param array $selements
-	 *
-	 * @return array
-	 */
-	private static function convertSelements(array $selements): array {
-		foreach ($selements as &$selement) {
-			if (array_key_exists('type', $selement) && $selement['type'] == SYSMAP_ELEMENT_TYPE_TRIGGER
-					&& array_key_exists('elements', $selement)
-			) {
-				$selement['elements'] = self::convertTriggers($selement['elements']);
-			}
-		}
-		unset($selement);
-
-		return $selements;
-	}
-
-	/**
-	 * Convert triggers.
-	 *
-	 * @param array $triggers
-	 *
-	 * @return array
-	 */
-	private static function convertTriggers(array $triggers): array {
-		foreach ($triggers as &$trigger) {
-			$trigger['expression'] = self::convertExpression($trigger['expression']);
-
-			if (array_key_exists('recovery_expression', $trigger)) {
-				$trigger['recovery_expression'] = self::convertExpression($trigger['recovery_expression']);
-			}
-		}
-		unset($trigger);
-
-		return $triggers;
-	}
-
-	/**
-	 * Convert expression.
-	 *
-	 * @param string $expression
-	 *
-	 * @return string
-	 */
-	private static function convertExpression(string $expression): string {
-		if (self::$parser->parse($expression) != CParser::PARSE_SUCCESS) {
-			return $expression;
-		}
-
-		$tokens = self::$parser->getResult()->getTokensOfTypes([CExpressionParserResult::TOKEN_TYPE_HIST_FUNCTION]);
-		$convert_parameters = [];
-
-		foreach ($tokens as $token) {
-			foreach ($token['data']['parameters'] as $parameter) {
-				if ($parameter['type'] == CHistFunctionParser::PARAM_TYPE_QUOTED
-						&& strpos($parameter['match'], '\\') !== false) {
-					$convert_parameters[] = $parameter;
-				}
-			}
-		}
-
-		if (!$convert_parameters) {
-			return $expression;
-		}
-
-		foreach (array_reverse($convert_parameters) as $parameter) {
-			$expression = substr_replace(
-				$expression,
-				strtr($parameter['match'], ['\\"' => '\\"', '\\' => '\\\\']),
-				$parameter['pos'],
-				$parameter['length']
-			);
-		}
-
-		return $expression;
-	}
-=======
->>>>>>> 1bdb7edf
 }