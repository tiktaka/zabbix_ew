--- conflicted
+++ resolved
@@ -52,7 +52,14 @@
 			$data['zabbix_export']['templates'] = self::convertTemplates($data['zabbix_export']['templates']);
 		}
 
-<<<<<<< HEAD
+		if (array_key_exists('maps', $data['zabbix_export'])) {
+			$data['zabbix_export']['maps'] = self::convertMaps($data['zabbix_export']['maps']);
+		}
+
+		if (array_key_exists('value_maps', $data['zabbix_export'])) {
+			$data['zabbix_export'] = self::convertValueMaps($data['zabbix_export']);
+		}
+
 		if (array_key_exists('graphs', $data['zabbix_export']) && $templates_names) {
 			$data['zabbix_export']['graphs'] = self::convertGraphs($data['zabbix_export']['graphs'], $templates_names);
 		}
@@ -62,14 +69,6 @@
 				$group['uuid'] = generateUuidV4($group['name']);
 			}
 			unset($group);
-=======
-		if (array_key_exists('maps', $data['zabbix_export'])) {
-			$data['zabbix_export']['maps'] = self::convertMaps($data['zabbix_export']['maps']);
-		}
-
-		if (array_key_exists('value_maps', $data['zabbix_export'])) {
-			$data['zabbix_export'] = self::convertValueMaps($data['zabbix_export']);
->>>>>>> 88171d02
 		}
 
 		return $data;
@@ -125,40 +124,33 @@
 	 * @return array
 	 */
 	private static function convertTemplates(array $templates): array {
-<<<<<<< HEAD
 		$result = [];
 		$old_name_match = '/Template (APP|App|DB|Module|Net|OS|SAN|Server|Tel|VM) (?<mapped_name>.{3,})/';
 
-		foreach ($templates as $template) {
+		foreach ($templates as &$template) {
 			$tmpl_name = $template['name'];
 
 			if (preg_match($old_name_match, $tmpl_name, $match)) {
 				$tmpl_name = $match['mapped_name'];
 			}
 
-=======
-		foreach ($templates as &$template) {
+			if (array_key_exists('discovery_rules', $template)) {
+				$template['discovery_rules'] = self::convertDiscoveryRules($template['discovery_rules'], $tmpl_name);
+			}
+
+			if (array_key_exists('httptests', $template)) {
+				$template['httptests'] = self::convertHttpTests($template['httptests']);
+			}
+
+			unset($template['applications']);
+
+			if (array_key_exists('dashboards', $template)) {
+				$template['dashboards'] = self::convertTemplateDashboards($template['dashboards'], $tmpl_name);
+			}
+
 			if (array_key_exists('items', $template)) {
 				$template['items'] = self::convertItems($template['items']);
-			}
-
->>>>>>> 88171d02
-			if (array_key_exists('discovery_rules', $template)) {
-				$template['discovery_rules'] = self::convertDiscoveryRules($template['discovery_rules'], $tmpl_name);
-			}
-
-			if (array_key_exists('httptests', $template)) {
-				$template['httptests'] = self::convertHttpTests($template['httptests']);
-			}
-
-			unset($template['applications']);
-
-			if (array_key_exists('dashboards', $template)) {
-				$template['dashboards'] = self::convertTemplateDashboards($template['dashboards'], $tmpl_name);
-			}
-<<<<<<< HEAD
-
-			if (array_key_exists('items', $template)) {
+
 				foreach ($template['items'] as &$item) {
 					$item['uuid'] = generateUuidV4($tmpl_name.'/'.$item['key']);
 
@@ -195,9 +187,6 @@
 			}
 
 			$template['uuid'] = generateUuidV4($tmpl_name);
-			$result[] = $template;
-=======
->>>>>>> 88171d02
 		}
 		unset($template);
 
@@ -274,75 +263,6 @@
 	}
 
 	/**
-<<<<<<< HEAD
-	 * Convert discover rules.
-	 *
-	 * @static
-	 *
-	 * @param array  $discovery_rules
-	 * @param string $template_name
-	 *
-	 * @return array
-	 */
-	private static function convertDiscoveryRules(array $discovery_rules, string $template_name = ''): array {
-		$result = [];
-
-		foreach ($discovery_rules as $discovery_rule) {
-			if (array_key_exists('host_prototypes', $discovery_rule)) {
-				$discovery_rule['host_prototypes'] = self::convertHostPrototypes($discovery_rule['host_prototypes']);
-			}
-
-			if ($template_name !== '') {
-				if (array_key_exists('host_prototypes', $discovery_rule)) {
-					foreach ($discovery_rule['host_prototypes'] as &$host_prototype) {
-						$seed = $template_name.'/'.$discovery_rule['key'].'/'.$host_prototype['name'];
-						$host_prototype['uuid'] = generateUuidV4($seed);
-					}
-					unset($host_prototype);
-				}
-
-				if (array_key_exists('item_prototypes', $discovery_rule)) {
-					foreach ($discovery_rule['item_prototypes'] as &$item_prototype) {
-						if (array_key_exists('trigger_prototypes', $item_prototype)) {
-							foreach ($item_prototype['trigger_prototypes'] as &$trigger_prototype) {
-								$seed = $discovery_rule['key'].'/'.$trigger_prototype['name'].'/'
-									.$trigger_prototype['expression'];
-
-								if (array_key_exists('recovery_expression', $trigger_prototype)) {
-									$seed .= '/'.$trigger_prototype['recovery_expression'];
-								}
-
-								$trigger_prototype['uuid'] = generateUuidV4($seed);
-							}
-							unset($trigger_prototype);
-						}
-
-						$seed = $template_name.'/'.$discovery_rule['key'].'/'.$item_prototype['key'];
-						$item_prototype['uuid'] = generateUuidV4($seed);
-					}
-					unset($item_prototype);
-				}
-
-				if (array_key_exists('graph_prototypes', $discovery_rule)) {
-					foreach ($discovery_rule['graph_prototypes'] as &$graph_prototype) {
-						$seed = $template_name.'/'.$discovery_rule['key'].'/'.$graph_prototype['name'];
-						$graph_prototype['uuid'] = generateUuidV4($seed);
-					}
-					unset($graph_prototype);
-				}
-
-				$discovery_rule['uuid'] = generateUuidV4($template_name.'/'.$discovery_rule['key']);
-			}
-
-			$result[] = $discovery_rule;
-		}
-
-		return $result;
-	}
-
-	/**
-=======
->>>>>>> 88171d02
 	 * Convert host prototypes.
 	 *
 	 * @static
@@ -419,40 +339,6 @@
 	}
 
 	/**
-<<<<<<< HEAD
-	 * Convert graphs.
-	 *
-	 * @static
-	 *
-	 * @param array $graphs
-	 * @param array $import_templates_names
-	 *
-	 * @return array
-	 */
-	private static function convertGraphs(array $graphs, array $import_templates_names): array {
-		$result = [];
-		$old_name_match = '/Template (APP|App|DB|Module|Net|OS|SAN|Server|Tel|VM) (?<mapped_name>.{3,})/';
-
-		foreach ($graphs as $graph) {
-			$templates_names = array_intersect(array_column($graph['graph_items'], 'host'), $import_templates_names);
-
-			if ($templates_names) {
-				$seed = [$graph['name']];
-
-				foreach ($templates_names as $template_name) {
-					$seed[] = preg_match($old_name_match, $template_name, $match)
-						? $match['mapped_name']
-						: $template_name;
-				}
-
-				$graph['uuid'] = generateUuidV4(implode('/', $seed));
-			}
-
-			$result[] = $graph;
-		}
-
-		return $result;
-=======
 	 * Convert discover rules.
 	 *
 	 * @static
@@ -471,6 +357,48 @@
 
 			if (array_key_exists('item_prototypes', $discovery_rule)) {
 				$discovery_rule['item_prototypes'] = self::convertItems($discovery_rule['item_prototypes']);
+			}
+
+			if ($template_name !== '') {
+				if (array_key_exists('host_prototypes', $discovery_rule)) {
+					foreach ($discovery_rule['host_prototypes'] as &$host_prototype) {
+						$seed = $template_name.'/'.$discovery_rule['key'].'/'.$host_prototype['name'];
+						$host_prototype['uuid'] = generateUuidV4($seed);
+					}
+					unset($host_prototype);
+				}
+
+				if (array_key_exists('item_prototypes', $discovery_rule)) {
+					foreach ($discovery_rule['item_prototypes'] as &$item_prototype) {
+						if (array_key_exists('trigger_prototypes', $item_prototype)) {
+							foreach ($item_prototype['trigger_prototypes'] as &$trigger_prototype) {
+								$seed = $discovery_rule['key'].'/'.$trigger_prototype['name'].'/'
+									.$trigger_prototype['expression'];
+
+								if (array_key_exists('recovery_expression', $trigger_prototype)) {
+									$seed .= '/'.$trigger_prototype['recovery_expression'];
+								}
+
+								$trigger_prototype['uuid'] = generateUuidV4($seed);
+							}
+							unset($trigger_prototype);
+						}
+
+						$seed = $template_name.'/'.$discovery_rule['key'].'/'.$item_prototype['key'];
+						$item_prototype['uuid'] = generateUuidV4($seed);
+					}
+					unset($item_prototype);
+				}
+
+				if (array_key_exists('graph_prototypes', $discovery_rule)) {
+					foreach ($discovery_rule['graph_prototypes'] as &$graph_prototype) {
+						$seed = $template_name.'/'.$discovery_rule['key'].'/'.$graph_prototype['name'];
+						$graph_prototype['uuid'] = generateUuidV4($seed);
+					}
+					unset($graph_prototype);
+				}
+
+				$discovery_rule['uuid'] = generateUuidV4($template_name.'/'.$discovery_rule['key']);
 			}
 
 			$result[] = $discovery_rule;
@@ -584,6 +512,40 @@
 		unset($http_test);
 
 		return $http_tests;
->>>>>>> 88171d02
+	}
+
+	/**
+	 * Convert graphs.
+	 *
+	 * @static
+	 *
+	 * @param array $graphs
+	 * @param array $import_templates_names
+	 *
+	 * @return array
+	 */
+	private static function convertGraphs(array $graphs, array $import_templates_names): array {
+		$result = [];
+		$old_name_match = '/Template (APP|App|DB|Module|Net|OS|SAN|Server|Tel|VM) (?<mapped_name>.{3,})/';
+
+		foreach ($graphs as $graph) {
+			$templates_names = array_intersect(array_column($graph['graph_items'], 'host'), $import_templates_names);
+
+			if ($templates_names) {
+				$seed = [$graph['name']];
+
+				foreach ($templates_names as $template_name) {
+					$seed[] = preg_match($old_name_match, $template_name, $match)
+						? $match['mapped_name']
+						: $template_name;
+				}
+
+				$graph['uuid'] = generateUuidV4(implode('/', $seed));
+			}
+
+			$result[] = $graph;
+		}
+
+		return $result;
 	}
 }