<?php
/*
** Zabbix
** Copyright (C) 2001-2022 Zabbix SIA
**
** This program is free software; you can redistribute it and/or modify
** it under the terms of the GNU General Public License as published by
** the Free Software Foundation; either version 2 of the License, or
** (at your option) any later version.
**
** This program is distributed in the hope that it will be useful,
** but WITHOUT ANY WARRANTY; without even the implied warranty of
** MERCHANTABILITY or FITNESS FOR A PARTICULAR PURPOSE. See the
** GNU General Public License for more details.
**
** You should have received a copy of the GNU General Public License
** along with this program; if not, write to the Free Software
** Foundation, Inc., 51 Franklin Street, Fifth Floor, Boston, MA  02110-1301, USA.
**/


/**
 * Convert windows events type constant in to the string representation
 *
 * @param int $logtype
 * @return string
 */
function get_item_logtype_description($logtype) {
	switch ($logtype) {
		case ITEM_LOGTYPE_INFORMATION:
			return _('Information');
		case ITEM_LOGTYPE_WARNING:
			return _('Warning');
		case ITEM_LOGTYPE_ERROR:
			return _('Error');
		case ITEM_LOGTYPE_FAILURE_AUDIT:
			return _('Failure Audit');
		case ITEM_LOGTYPE_SUCCESS_AUDIT:
			return _('Success Audit');
		case ITEM_LOGTYPE_CRITICAL:
			return _('Critical');
		case ITEM_LOGTYPE_VERBOSE:
			return _('Verbose');
		default:
			return _('Unknown');
	}
}

/**
 * Convert windows events type constant in to the CSS style name
 *
 * @param int $logtype
 * @return string
 */
function get_item_logtype_style($logtype) {
	switch ($logtype) {
		case ITEM_LOGTYPE_INFORMATION:
		case ITEM_LOGTYPE_SUCCESS_AUDIT:
		case ITEM_LOGTYPE_VERBOSE:
			return ZBX_STYLE_LOG_INFO_BG;

		case ITEM_LOGTYPE_WARNING:
			return ZBX_STYLE_LOG_WARNING_BG;

		case ITEM_LOGTYPE_ERROR:
		case ITEM_LOGTYPE_FAILURE_AUDIT:
			return ZBX_STYLE_LOG_HIGH_BG;

		case ITEM_LOGTYPE_CRITICAL:
			return ZBX_STYLE_LOG_DISASTER_BG;

		default:
			return ZBX_STYLE_LOG_NA_BG;
	}
}

/**
 * Get item type string name by item type number, or array of all item types if null passed.
 *
 * @param int|null $type
 *
 * @return array|string
 */
function item_type2str($type = null) {
	$types = [
		ITEM_TYPE_ZABBIX => _('Zabbix agent'),
		ITEM_TYPE_ZABBIX_ACTIVE => _('Zabbix agent (active)'),
		ITEM_TYPE_SIMPLE => _('Simple check'),
		ITEM_TYPE_SNMP => _('SNMP agent'),
		ITEM_TYPE_SNMPTRAP => _('SNMP trap'),
		ITEM_TYPE_INTERNAL => _('Zabbix internal'),
		ITEM_TYPE_TRAPPER => _('Zabbix trapper'),
		ITEM_TYPE_EXTERNAL => _('External check'),
		ITEM_TYPE_DB_MONITOR => _('Database monitor'),
		ITEM_TYPE_HTTPAGENT => _('HTTP agent'),
		ITEM_TYPE_IPMI => _('IPMI agent'),
		ITEM_TYPE_SSH => _('SSH agent'),
		ITEM_TYPE_TELNET => _('TELNET agent'),
		ITEM_TYPE_JMX => _('JMX agent'),
		ITEM_TYPE_CALCULATED => _('Calculated'),
		ITEM_TYPE_HTTPTEST => _('Web monitoring'),
		ITEM_TYPE_DEPENDENT => _('Dependent item'),
		ITEM_TYPE_SCRIPT => _('Script')
	];

	if ($type === null) {
		return $types;
	}

	return array_key_exists($type, $types) ? $types[$type] : _('Unknown');
}

/**
 * Returns human readable an item value type
 *
 * @param int $valueType
 *
 * @return string
 */
function itemValueTypeString($valueType) {
	switch ($valueType) {
		case ITEM_VALUE_TYPE_UINT64:
			return _('Numeric (unsigned)');
		case ITEM_VALUE_TYPE_FLOAT:
			return _('Numeric (float)');
		case ITEM_VALUE_TYPE_STR:
			return _('Character');
		case ITEM_VALUE_TYPE_LOG:
			return _('Log');
		case ITEM_VALUE_TYPE_TEXT:
			return _('Text');
	}
	return _('Unknown');
}

function item_status2str($type = null) {
	if (is_null($type)) {
		return [ITEM_STATUS_ACTIVE => _('Enabled'), ITEM_STATUS_DISABLED => _('Disabled')];
	}

	return ($type == ITEM_STATUS_ACTIVE) ? _('Enabled') : _('Disabled');
}

/**
 * Returns the names of supported item states.
 *
 * If the $state parameter is passed, returns the name of the specific state, otherwise - returns an array of all
 * supported states.
 *
 * @param string $state
 *
 * @return array|string
 */
function itemState($state = null) {
	$states = [
		ITEM_STATE_NORMAL => _('Normal'),
		ITEM_STATE_NOTSUPPORTED => _('Not supported')
	];

	if ($state === null) {
		return $states;
	}
	elseif (isset($states[$state])) {
		return $states[$state];
	}
	else {
		return _('Unknown');
	}
}

/**
 * Returns the text indicating the items status and state. If the $state parameter is not given, only the status of
 * the item will be taken into account.
 *
 * @param int $status
 * @param int $state
 *
 * @return string
 */
function itemIndicator($status, $state = null) {
	if ($status == ITEM_STATUS_ACTIVE) {
		return ($state == ITEM_STATE_NOTSUPPORTED) ? _('Not supported') : _('Enabled');
	}

	return _('Disabled');
}

/**
 * Returns the CSS class for the items status and state indicator. If the $state parameter is not given, only the status of
 * the item will be taken into account.
 *
 * @param int $status
 * @param int $state
 *
 * @return string
 */
function itemIndicatorStyle($status, $state = null) {
	if ($status == ITEM_STATUS_ACTIVE) {
		return ($state == ITEM_STATE_NOTSUPPORTED) ?
			ZBX_STYLE_GREY :
			ZBX_STYLE_GREEN;
	}

	return ZBX_STYLE_RED;
}

/**
 * Order items by keep history.
 *
 * @param array  $items
 * @param string $items['history']
 * @param string $sortorder
 */
function orderItemsByHistory(array &$items, $sortorder){
	$simple_interval_parser = new CSimpleIntervalParser();

	foreach ($items as &$item) {
		$item['history_sort'] = ($simple_interval_parser->parse($item['history']) == CParser::PARSE_SUCCESS)
			? timeUnitToSeconds($item['history'])
			: $item['history'];
	}
	unset($item);

	order_result($items, 'history_sort', $sortorder);

	foreach ($items as &$item) {
		unset($item['history_sort']);
	}
	unset($item);
}

/**
 * Order items by keep trends.
 *
 * @param array  $items
 * @param int    $items['value_type']
 * @param string $items['trends']
 * @param string $sortorder
 */
function orderItemsByTrends(array &$items, $sortorder){
	$simple_interval_parser = new CSimpleIntervalParser();

	foreach ($items as &$item) {
		if (in_array($item['value_type'], [ITEM_VALUE_TYPE_STR, ITEM_VALUE_TYPE_LOG, ITEM_VALUE_TYPE_TEXT])) {
			$item['trends_sort'] = '';
		}
		else {
			$item['trends_sort'] = ($simple_interval_parser->parse($item['trends']) == CParser::PARSE_SUCCESS)
				? timeUnitToSeconds($item['trends'])
				: $item['trends'];
		}
	}
	unset($item);

	order_result($items, 'trends_sort', $sortorder);

	foreach ($items as &$item) {
		unset($item['trends_sort']);
	}
	unset($item);
}

/**
 * Order items by update interval.
 *
 * @param array  $items
 * @param int    $items['type']
 * @param string $items['delay']
 * @param string $items['key_']
 * @param string $sortorder
 * @param array  $options
 * @param bool   $options['usermacros']
 * @param bool   $options['lldmacros']
 */
function orderItemsByDelay(array &$items, $sortorder, array $options){
	$update_interval_parser = new CUpdateIntervalParser($options);

	foreach ($items as &$item) {
		if (in_array($item['type'], [ITEM_TYPE_TRAPPER, ITEM_TYPE_SNMPTRAP, ITEM_TYPE_DEPENDENT])
				|| ($item['type'] == ITEM_TYPE_ZABBIX_ACTIVE && strncmp($item['key_'], 'mqtt.get', 8) === 0)) {
			$item['delay_sort'] = '';
		}
		elseif ($update_interval_parser->parse($item['delay']) == CParser::PARSE_SUCCESS) {
			$item['delay_sort'] = $update_interval_parser->getDelay();

			if ($item['delay_sort'][0] !== '{') {
				$item['delay_sort'] = timeUnitToSeconds($item['delay_sort']);
			}
		}
		else {
			$item['delay_sort'] = $item['delay'];
		}
	}
	unset($item);

	order_result($items, 'delay_sort', $sortorder);

	foreach ($items as &$item) {
		unset($item['delay_sort']);
	}
	unset($item);
}

/**
 * Orders items by both status and state. Items are sorted in the following order: enabled, disabled, not supported.
 *
 * Keep in sync with orderTriggersByStatus().
 *
 * @param array  $items
 * @param string $sortorder
 */
function orderItemsByStatus(array &$items, $sortorder = ZBX_SORT_UP) {
	$sort = [];

	foreach ($items as $key => $item) {
		if ($item['status'] == ITEM_STATUS_ACTIVE) {
			$sort[$key] = ($item['state'] == ITEM_STATE_NOTSUPPORTED) ? 2 : 0;
		}
		else {
			$sort[$key] = 1;
		}
	}

	if ($sortorder == ZBX_SORT_UP) {
		asort($sort);
	}
	else {
		arsort($sort);
	}

	$sortedItems = [];
	foreach ($sort as $key => $val) {
		$sortedItems[$key] = $items[$key];
	}
	$items = $sortedItems;
}

/**
 * Returns the name of the given interface type. Items "status" and "state" properties must be defined.
 *
 * @param int $type
 *
 * @return null
 */
function interfaceType2str($type) {
	$interfaceGroupLabels = [
		INTERFACE_TYPE_AGENT => _('Agent'),
		INTERFACE_TYPE_SNMP => _('SNMP'),
		INTERFACE_TYPE_JMX => _('JMX'),
		INTERFACE_TYPE_IPMI => _('IPMI')
	];

	return isset($interfaceGroupLabels[$type]) ? $interfaceGroupLabels[$type] : null;
}

function itemTypeInterface($type = null) {
	$types = [
		ITEM_TYPE_SNMP => INTERFACE_TYPE_SNMP,
		ITEM_TYPE_SNMPTRAP => INTERFACE_TYPE_SNMP,
		ITEM_TYPE_IPMI => INTERFACE_TYPE_IPMI,
		ITEM_TYPE_ZABBIX => INTERFACE_TYPE_AGENT,
		ITEM_TYPE_SIMPLE => INTERFACE_TYPE_ANY,
		ITEM_TYPE_EXTERNAL => INTERFACE_TYPE_ANY,
		ITEM_TYPE_SSH => INTERFACE_TYPE_ANY,
		ITEM_TYPE_TELNET => INTERFACE_TYPE_ANY,
		ITEM_TYPE_JMX => INTERFACE_TYPE_JMX,
		ITEM_TYPE_HTTPAGENT => INTERFACE_TYPE_ANY
	];
	if (is_null($type)) {
		return $types;
	}
	elseif (isset($types[$type])) {
		return $types[$type];
	}
	else {
		return false;
	}
}

/**
 * Copies the given items to the given hosts or templates.
 *
 * @param array $src_itemids  Items which will be copied to $dst_hostids.
 * @param array $dst_hostids  Hosts and templates to whom add items.
 *
 * @return bool
 */
function copyItemsToHosts($src_itemids, $dst_hostids) {
	$items = API::Item()->get([
		'output' => ['type', 'snmp_oid', 'name', 'key_', 'delay', 'history', 'trends', 'status', 'value_type',
			'trapper_hosts', 'units', 'logtimefmt', 'valuemapid', 'params', 'ipmi_sensor', 'authtype', 'username',
			'password', 'publickey', 'privatekey', 'flags', 'description', 'inventory_link', 'jmx_endpoint',
			'master_itemid', 'timeout', 'url', 'query_fields', 'posts', 'status_codes', 'follow_redirects',
			'post_type', 'http_proxy', 'headers', 'retrieve_mode', 'request_method', 'output_format', 'ssl_cert_file',
			'ssl_key_file', 'ssl_key_password', 'verify_peer', 'verify_host', 'allow_traps', 'parameters'
		],
		'selectPreprocessing' => ['type', 'params', 'error_handler', 'error_handler_params'],
		'selectTags' => ['tag', 'value'],
		'itemids' => $src_itemids,
		'preservekeys' => true
	]);

	// Check if dependent items have master items in same selection. If not, those could be web items.
	$master_itemids = [];

	foreach ($items as $itemid => $item) {
		if ($item['type'] == ITEM_TYPE_DEPENDENT && !array_key_exists($item['master_itemid'], $items)) {
			$master_itemids[$item['master_itemid']] = true;
		}
	}

	// Find same master items (that includes web items) on destination host.
	$dst_master_items = [];

	foreach (array_keys($master_itemids) as $master_itemid) {
		$same_master_item = get_same_item_for_host(['itemid' => $master_itemid], $dst_hostids);

		if ($same_master_item) {
			$dst_master_items[$master_itemid] = $same_master_item;
		}
	}

	$create_order = [];
	$src_itemid_to_key = [];

	// Calculate dependency level between items so that master items are created before dependent items.
	foreach ($items as $itemid => $item) {
		$dependency_level = 0;
		$master_item = $item;
		$src_itemid_to_key[$itemid] = $item['key_'];

		while ($master_item['type'] == ITEM_TYPE_DEPENDENT) {
			if (!array_key_exists($master_item['master_itemid'], $items)) {
				break;
			}

			$master_item = $items[$master_item['master_itemid']];
			++$dependency_level;
		}

		$create_order[$itemid] = $dependency_level;
	}

	asort($create_order);

	$dstHosts = API::Host()->get([
		'output' => ['hostid', 'host', 'status'],
		'selectInterfaces' => ['interfaceid', 'type', 'main'],
		'hostids' => $dst_hostids,
		'preservekeys' => true,
		'nopermissions' => true,
		'templated_hosts' => true
	]);

	$src_valuemapids = array_column($items, 'valuemapid', 'valuemapid');
	unset($src_valuemapids[0]);

	if ($src_valuemapids) {
		$valuemapids_map = [];
		$src_valuemaps = API::ValueMap()->get([
			'output' => ['name'],
			'valuemapids' => $src_valuemapids,
			'preservekeys' => true
		]);
		$dst_valuemaps = API::ValueMap()->get([
			'output' => ['name', 'hostid'],
			'hostids' => $dst_hostids,
			'filter' => ['name' => array_column($src_valuemaps, 'name')],
			'preservekeys' => true
		]);

		foreach ($src_valuemaps as $src_valuemapid => $src_valuemap) {
			foreach ($dst_valuemaps as $dst_valuemapid => $dst_valuemap) {
				if ($dst_valuemap['name'] === $src_valuemap['name']) {
					$valuemapids_map[$src_valuemapid][$dst_valuemap['hostid']] = $dst_valuemapid;
				}
			}
		}
	}

	foreach ($dstHosts as $dstHost) {
		$interfaceids = [];

		foreach ($dstHost['interfaces'] as $interface) {
			if ($interface['main'] == 1) {
				$interfaceids[$interface['type']] = $interface['interfaceid'];
			}
		}

		$itemkey_to_id = [];
		$create_items = [];
		$current_dependency = reset($create_order);

		foreach ($create_order as $itemid => $dependency_level) {
			if ($current_dependency != $dependency_level) {
				$current_dependency = $dependency_level;
				$created_itemids = API::Item()->create($create_items);

				if (!$created_itemids) {
					return false;
				}
				$created_itemids = $created_itemids['itemids'];

				foreach ($create_items as $index => $created_item) {
					$itemkey_to_id[$created_item['key_']] = $created_itemids[$index];
				}

				$create_items = [];
			}

			$item = $items[$itemid];

			if ($dstHost['status'] != HOST_STATUS_TEMPLATE) {
				$type = itemTypeInterface($item['type']);

				if ($type == INTERFACE_TYPE_ANY) {
					foreach ([INTERFACE_TYPE_AGENT, INTERFACE_TYPE_SNMP, INTERFACE_TYPE_JMX, INTERFACE_TYPE_IPMI] as $itype) {
						if (isset($interfaceids[$itype])) {
							$item['interfaceid'] = $interfaceids[$itype];
							break;
						}
					}
				}
				elseif ($type !== false) {
					if (!isset($interfaceids[$type])) {
						error(_s('Cannot find host interface on "%1$s" for item key "%2$s".', $dstHost['host'],
							$item['key_']
						));
						return false;
					}
					$item['interfaceid'] = $interfaceids[$type];
				}
			}
			unset($item['itemid']);

			if ($item['valuemapid'] != 0) {
				if (array_key_exists($item['valuemapid'], $valuemapids_map)
						&& array_key_exists($dstHost['hostid'], $valuemapids_map[$item['valuemapid']])) {
					$item['valuemapid'] = $valuemapids_map[$item['valuemapid']][$dstHost['hostid']];
				}
				else {
					$item['valuemapid'] = 0;
				}
			}

			$item['hostid'] = $dstHost['hostid'];

			if ($item['type'] == ITEM_TYPE_DEPENDENT) {
				if (array_key_exists($item['master_itemid'], $items)) {
					$src_item_key = $src_itemid_to_key[$item['master_itemid']];
					$item['master_itemid'] = $itemkey_to_id[$src_item_key];
				}
				else {
					$item_found = false;

					if (array_key_exists($item['master_itemid'], $dst_master_items)) {
						foreach ($dst_master_items[$item['master_itemid']] as $dst_master_item) {
							if ($dst_master_item['hostid'] == $dstHost['hostid']) {
								// A matching item on destination host has been found.

								$item['master_itemid'] = $dst_master_item['itemid'];
								$item_found = true;
							}
						}
					}

					// Master item does not exist on destination host or has not been selected for copying.
					if (!$item_found) {
						error(_s('Item "%1$s" cannot be copied without its master item.', $item['name']));

						return false;
					}
				}
			}
			else {
				unset($item['master_itemid']);
			}

			$create_items[] = $item;
		}

		if ($create_items && !API::Item()->create($create_items)) {
			return false;
		}
	}

	return true;
}

function copyItems($srcHostId, $dstHostId) {
	$srcItems = API::Item()->get([
		'output' => ['type', 'snmp_oid', 'name', 'key_', 'delay', 'history', 'trends', 'status', 'value_type',
			'trapper_hosts', 'units', 'logtimefmt', 'valuemapid', 'params', 'ipmi_sensor', 'authtype', 'username',
			'password', 'publickey', 'privatekey', 'description', 'inventory_link', 'jmx_endpoint',
			'master_itemid', 'templateid', 'url', 'query_fields', 'timeout', 'posts', 'status_codes',
			'follow_redirects', 'post_type', 'http_proxy', 'headers', 'retrieve_mode', 'request_method',
			'output_format', 'ssl_cert_file', 'ssl_key_file', 'ssl_key_password', 'verify_peer', 'verify_host',
			'allow_traps', 'parameters'
		],
		'selectTags' => ['tag', 'value'],
		'selectPreprocessing' => ['type', 'params', 'error_handler', 'error_handler_params'],
		'selectValueMap' => ['name'],
		'hostids' => $srcHostId,
		'webitems' => true,
		'filter' => ['flags' => ZBX_FLAG_DISCOVERY_NORMAL],
		'preservekeys' => true
	]);
	$dstHosts = API::Host()->get([
		'output' => ['hostid', 'host', 'status'],
		'selectInterfaces' => ['interfaceid', 'type', 'main'],
		'hostids' => $dstHostId,
		'preservekeys' => true,
		'nopermissions' => true,
		'templated_hosts' => true
	]);
	$dstHost = reset($dstHosts);
	$src_valuemap_names = [];
	$valuemap_map = [];

	foreach ($srcItems as $src_item) {
		if ($src_item['valuemap'] && $src_item['templateid'] == 0) {
			$src_valuemap_names[] = $src_item['valuemap']['name'];
		}
	}

	if ($src_valuemap_names) {
		$valuemap_map = array_column(API::ValueMap()->get([
			'output' => ['valuemapid', 'name'],
			'hostids' => $dstHostId,
			'filter' => ['name' => $src_valuemap_names]
		]), 'valuemapid', 'name');
	}

	$create_order = [];
	$src_itemid_to_key = [];
	foreach ($srcItems as $itemid => $item) {
		$dependency_level = 0;
		$master_item = $item;
		$src_itemid_to_key[$itemid] = $item['key_'];

		while ($master_item['type'] == ITEM_TYPE_DEPENDENT) {
			$master_item = $srcItems[$master_item['master_itemid']];
			++$dependency_level;
		}

		$create_order[$itemid] = $dependency_level;
	}
	asort($create_order);

	$itemkey_to_id = [];
	$create_items = [];
	$current_dependency = reset($create_order);

	foreach ($create_order as $itemid => $dependency_level) {
		$srcItem = $srcItems[$itemid];

		// Skip creating web items. Those were created before.
		if ($srcItem['type'] == ITEM_TYPE_HTTPTEST) {
			continue;
		}

		if ($current_dependency != $dependency_level && $create_items) {
			$current_dependency = $dependency_level;
			$created_itemids = API::Item()->create($create_items);

			if (!$created_itemids) {
				return false;
			}
			$created_itemids = $created_itemids['itemids'];

			foreach ($create_items as $index => $created_item) {
				$itemkey_to_id[$created_item['key_']] = $created_itemids[$index];
			}

			$create_items = [];
		}

		if ($srcItem['templateid'] != 0) {
			$srcItem = get_same_item_for_host($srcItem, $dstHost['hostid']);

			if (!$srcItem) {
				return false;
			}
			$itemkey_to_id[$srcItem['key_']] = $srcItem['itemid'];
			continue;
		}
		else if ($srcItem['valuemapid'] != 0) {
			$srcItem['valuemapid'] = array_key_exists($srcItem['valuemap']['name'], $valuemap_map)
				? $valuemap_map[$srcItem['valuemap']['name']]
				: 0;
		}
		unset($srcItem['valuemap']);

		if ($dstHost['status'] != HOST_STATUS_TEMPLATE) {
			// find a matching interface
			$interface = CItem::findInterfaceForItem($srcItem['type'], $dstHost['interfaces']);
			if ($interface) {
				$srcItem['interfaceid'] = $interface['interfaceid'];
			}
			// no matching interface found, throw an error
			elseif ($interface !== false) {
				error(_s('Cannot find host interface on "%1$s" for item key "%2$s".', $dstHost['host'], $srcItem['key_']));
			}
		}
		unset($srcItem['itemid']);
		unset($srcItem['templateid']);
		$srcItem['hostid'] = $dstHostId;

		if (!$srcItem['preprocessing']) {
			unset($srcItem['preprocessing']);
		}
		else {
			$srcItem['preprocessing'] = normalizeItemPreprocessingSteps($srcItem['preprocessing']);
		}

		if ($srcItem['type'] == ITEM_TYPE_DEPENDENT) {
			if ($srcItems[$srcItem['master_itemid']]['type'] == ITEM_TYPE_HTTPTEST) {
				// Web items are outside the scope and are created before regular items.
				$web_item = get_same_item_for_host($srcItems[$srcItem['master_itemid']], $dstHost['hostid']);
				$srcItem['master_itemid'] = $web_item['itemid'];
			}
			else {
				$src_item_key = $src_itemid_to_key[$srcItem['master_itemid']];
				$srcItem['master_itemid'] = $itemkey_to_id[$src_item_key];
			}
		}
		else {
			unset($srcItem['master_itemid']);
		}

		if ($srcItem['type'] != ITEM_TYPE_HTTPAGENT) {
			unset($srcItem['allow_traps']);
			unset($srcItem['url']);
			unset($srcItem['query_fields']);
			unset($srcItem['post_type']);
			unset($srcItem['posts']);
			unset($srcItem['status_codes']);
			unset($srcItem['follow_redirects']);
			unset($srcItem['http_proxy']);
			unset($srcItem['headers']);
			unset($srcItem['retrieve_mode']);
			unset($srcItem['request_method']);
			unset($srcItem['output_format']);
			unset($srcItem['ssl_cert_file']);
			unset($srcItem['ssl_key_file']);
			unset($srcItem['ssl_key_password']);
			unset($srcItem['verify_peer']);
			unset($srcItem['verify_host']);
		}

		if ($srcItem['type'] != ITEM_TYPE_SNMP) {
			unset($srcItem['snmp_oid']);
		}

		if ($srcItem['type'] != ITEM_TYPE_IPMI) {
			unset($srcItem['ipmi_sensor']);
		}

		if ($srcItem['type'] != ITEM_TYPE_JMX) {
			unset($srcItem['jmx_endpoint']);
		}

		if ($srcItem['type'] != ITEM_TYPE_SSH) {
			unset($srcItem['publickey']);
			unset($srcItem['privatekey']);
		}

		if ($srcItem['type'] != ITEM_TYPE_SCRIPT) {
			unset($srcItem['parameters']);
		}

		if ($srcItem['value_type'] != ITEM_VALUE_TYPE_LOG) {
			unset($srcItem['logtimefmt']);
		}

		if (!in_array($srcItem['type'], [ITEM_TYPE_DB_MONITOR, ITEM_TYPE_SSH, ITEM_TYPE_TELNET, ITEM_TYPE_SCRIPT,
					ITEM_TYPE_CALCULATED
				])) {
			unset($srcItem['params']);
		}

		if (!in_array($srcItem['value_type'], [ITEM_VALUE_TYPE_FLOAT, ITEM_VALUE_TYPE_UINT64])) {
			unset($srcItem['trends']);
			unset($srcItem['units']);
		}

		if ($srcItem['type'] != ITEM_TYPE_HTTPAGENT && $srcItem['type'] != ITEM_TYPE_TRAPPER) {
			unset($srcItem['trapper_hosts']);
		}

		if ($srcItem['type'] != ITEM_TYPE_HTTPAGENT && $srcItem['type'] != ITEM_TYPE_SSH) {
			unset($srcItem['authtype']);
		}

		if ($srcItem['type'] != ITEM_TYPE_HTTPAGENT && $srcItem['type'] != ITEM_TYPE_SCRIPT) {
			unset($srcItem['timeout']);
		}

		if (!in_array($srcItem['type'], [ITEM_TYPE_SIMPLE, ITEM_TYPE_SSH, ITEM_TYPE_TELNET, ITEM_TYPE_DB_MONITOR,
					ITEM_TYPE_JMX, ITEM_TYPE_HTTPAGENT
				])) {
			unset($srcItem['password']);
			unset($srcItem['username']);
		}

		$create_items[] = $srcItem;
	}

	if ($create_items && !API::Item()->create($create_items)) {
		return false;
	}

	return true;
}

function get_item_by_itemid($itemid) {
	$db_items = DBfetch(DBselect('SELECT i.* FROM items i WHERE i.itemid='.zbx_dbstr($itemid)));
	if ($db_items) {
		return $db_items;
	}
	error(_s('No item with item ID "%1$s".', $itemid));
	return false;
}

/**
 * Description:
 * Replace items for specified host
 *
 * Comments:
 * $error= true : rise Error if item doesn't exist (error generated), false: special processing (NO error generated)
 */
function get_same_item_for_host($item, $dest_hostids) {
	$return_array = is_array($dest_hostids);
	zbx_value2array($dest_hostids);

	if (!is_array($item)) {
		$itemid = $item;
	}
	elseif (isset($item['itemid'])) {
		$itemid = $item['itemid'];
	}

	$same_item = null;
	$same_items = [];

	if (isset($itemid)) {
		$db_items = DBselect(
			'SELECT src.*'.
			' FROM items src,items dest'.
			' WHERE dest.itemid='.zbx_dbstr($itemid).
				' AND src.key_=dest.key_'.
				' AND '.dbConditionInt('src.hostid', $dest_hostids)
		);
		while ($db_item = DBfetch($db_items)) {
			if (is_array($item)) {
				$same_item = $db_item;
				$same_items[$db_item['itemid']] = $db_item;
			}
			else {
				$same_item = $db_item['itemid'];
				$same_items[$db_item['itemid']] = $db_item['itemid'];
			}
		}
		if ($return_array) {
			return $same_items;
		}
		else {
			return $same_item;
		}
	}
	return false;
}

/**
 * Get parent templates for each given item.
 *
 * @param array  $items                  An array of items.
 * @param string $items[]['itemid']      ID of an item.
 * @param string $items[]['templateid']  ID of parent template item.
 * @param int    $flag                   Origin of the item (ZBX_FLAG_DISCOVERY_NORMAL, ZBX_FLAG_DISCOVERY_RULE,
 *                                       ZBX_FLAG_DISCOVERY_PROTOTYPE).
 *
 * @return array
 */
function getItemParentTemplates(array $items, $flag) {
	$parent_itemids = [];
	$data = [
		'links' => [],
		'templates' => []
	];

	foreach ($items as $item) {
		if ($item['templateid'] != 0) {
			$parent_itemids[$item['templateid']] = true;
			$data['links'][$item['itemid']] = ['itemid' => $item['templateid']];
		}
	}

	if (!$parent_itemids) {
		return $data;
	}

	$all_parent_itemids = [];
	$hostids = [];
	if ($flag == ZBX_FLAG_DISCOVERY_PROTOTYPE) {
		$lld_ruleids = [];
	}

	do {
		if ($flag == ZBX_FLAG_DISCOVERY_RULE) {
			$db_items = API::DiscoveryRule()->get([
				'output' => ['itemid', 'hostid', 'templateid'],
				'itemids' => array_keys($parent_itemids)
			]);
		}
		elseif ($flag == ZBX_FLAG_DISCOVERY_PROTOTYPE) {
			$db_items = API::ItemPrototype()->get([
				'output' => ['itemid', 'hostid', 'templateid'],
				'itemids' => array_keys($parent_itemids),
				'selectDiscoveryRule' => ['itemid']
			]);
		}
		// ZBX_FLAG_DISCOVERY_NORMAL
		else {
			$db_items = API::Item()->get([
				'output' => ['itemid', 'hostid', 'templateid'],
				'itemids' => array_keys($parent_itemids),
				'webitems' => true
			]);
		}

		$all_parent_itemids += $parent_itemids;
		$parent_itemids = [];

		foreach ($db_items as $db_item) {
			$data['templates'][$db_item['hostid']] = [];
			$hostids[$db_item['itemid']] = $db_item['hostid'];

			if ($flag == ZBX_FLAG_DISCOVERY_PROTOTYPE) {
				$lld_ruleids[$db_item['itemid']] = $db_item['discoveryRule']['itemid'];
			}

			if ($db_item['templateid'] != 0) {
				if (!array_key_exists($db_item['templateid'], $all_parent_itemids)) {
					$parent_itemids[$db_item['templateid']] = true;
				}

				$data['links'][$db_item['itemid']] = ['itemid' => $db_item['templateid']];
			}
		}
	}
	while ($parent_itemids);

	foreach ($data['links'] as &$parent_item) {
		$parent_item['hostid'] = array_key_exists($parent_item['itemid'], $hostids)
			? $hostids[$parent_item['itemid']]
			: 0;

		if ($flag == ZBX_FLAG_DISCOVERY_PROTOTYPE) {
			$parent_item['lld_ruleid'] = array_key_exists($parent_item['itemid'], $lld_ruleids)
				? $lld_ruleids[$parent_item['itemid']]
				: 0;
		}
	}
	unset($parent_item);

	$db_templates = $data['templates']
		? API::Template()->get([
			'output' => ['name'],
			'templateids' => array_keys($data['templates']),
			'preservekeys' => true
		])
		: [];

	$rw_templates = $db_templates
		? API::Template()->get([
			'output' => [],
			'templateids' => array_keys($db_templates),
			'editable' => true,
			'preservekeys' => true
		])
		: [];

	$data['templates'][0] = [];

	foreach ($data['templates'] as $hostid => &$template) {
		$template = array_key_exists($hostid, $db_templates)
			? [
				'hostid' => $hostid,
				'name' => $db_templates[$hostid]['name'],
				'permission' => array_key_exists($hostid, $rw_templates) ? PERM_READ_WRITE : PERM_READ
			]
			: [
				'hostid' => $hostid,
				'name' => _('Inaccessible template'),
				'permission' => PERM_DENY
			];
	}
	unset($template);

	return $data;
}

/**
 * Returns a template prefix for selected item.
 *
 * @param string $itemid
 * @param array  $parent_templates  The list of the templates, prepared by getItemParentTemplates() function.
 * @param int    $flag              Origin of the item (ZBX_FLAG_DISCOVERY_NORMAL, ZBX_FLAG_DISCOVERY_RULE,
 *                                  ZBX_FLAG_DISCOVERY_PROTOTYPE).
 * @param bool   $provide_links     If this parameter is false, prefix will not contain links.
 *
 * @return array|null
 */
function makeItemTemplatePrefix($itemid, array $parent_templates, $flag, bool $provide_links) {
	if (!array_key_exists($itemid, $parent_templates['links'])) {
		return null;
	}

	while (array_key_exists($parent_templates['links'][$itemid]['itemid'], $parent_templates['links'])) {
		$itemid = $parent_templates['links'][$itemid]['itemid'];
	}

	$template = $parent_templates['templates'][$parent_templates['links'][$itemid]['hostid']];

	if ($provide_links && $template['permission'] == PERM_READ_WRITE) {
		if ($flag == ZBX_FLAG_DISCOVERY_RULE) {
			$url = (new CUrl('host_discovery.php'))
				->setArgument('filter_set', '1')
				->setArgument('filter_hostids', [$template['hostid']])
				->setArgument('context', 'template');
		}
		elseif ($flag == ZBX_FLAG_DISCOVERY_PROTOTYPE) {
			$url = (new CUrl('disc_prototypes.php'))
				->setArgument('parent_discoveryid', $parent_templates['links'][$itemid]['lld_ruleid'])
				->setArgument('context', 'template');
		}
		// ZBX_FLAG_DISCOVERY_NORMAL
		else {
			$url = (new CUrl('items.php'))
				->setArgument('filter_set', '1')
				->setArgument('filter_hostids', [$template['hostid']])
				->setArgument('context', 'template');
		}

		$name = (new CLink(CHtml::encode($template['name']), $url))->addClass(ZBX_STYLE_LINK_ALT);
	}
	else {
		$name = new CSpan(CHtml::encode($template['name']));
	}

	return [$name->addClass(ZBX_STYLE_GREY), NAME_DELIMITER];
}

/**
 * Returns a list of item templates.
 *
 * @param string $itemid
 * @param array  $parent_templates  The list of the templates, prepared by getItemParentTemplates() function.
 * @param int    $flag              Origin of the item (ZBX_FLAG_DISCOVERY_NORMAL, ZBX_FLAG_DISCOVERY_RULE,
 *                                  ZBX_FLAG_DISCOVERY_PROTOTYPE).
 * @param bool   $provide_links     If this parameter is false, prefix will not contain links.
 *
 * @return array
 */
function makeItemTemplatesHtml($itemid, array $parent_templates, $flag, bool $provide_links) {
	$list = [];

	while (array_key_exists($itemid, $parent_templates['links'])) {
		$template = $parent_templates['templates'][$parent_templates['links'][$itemid]['hostid']];

		if ($provide_links && $template['permission'] == PERM_READ_WRITE) {
			if ($flag == ZBX_FLAG_DISCOVERY_RULE) {
				$url = (new CUrl('host_discovery.php'))
					->setArgument('form', 'update')
					->setArgument('itemid', $parent_templates['links'][$itemid]['itemid'])
					->setArgument('context', 'template');
			}
			elseif ($flag == ZBX_FLAG_DISCOVERY_PROTOTYPE) {
				$url = (new CUrl('disc_prototypes.php'))
					->setArgument('form', 'update')
					->setArgument('itemid', $parent_templates['links'][$itemid]['itemid'])
					->setArgument('parent_discoveryid', $parent_templates['links'][$itemid]['lld_ruleid'])
					->setArgument('context', 'template');
			}
			// ZBX_FLAG_DISCOVERY_NORMAL
			else {
				$url = (new CUrl('items.php'))
					->setArgument('form', 'update')
					->setArgument('itemid', $parent_templates['links'][$itemid]['itemid'])
					->setArgument('context', 'template');
			}

			$name = new CLink(CHtml::encode($template['name']), $url);
		}
		else {
			$name = (new CSpan(CHtml::encode($template['name'])))->addClass(ZBX_STYLE_GREY);
		}

		array_unshift($list, $name, '&nbsp;&rArr;&nbsp;');

		$itemid = $parent_templates['links'][$itemid]['itemid'];
	}

	if ($list) {
		array_pop($list);
	}

	return $list;
}

/**
 * Collect latest value and actual severity value for each item of Data overview table.
 *
 * @param array $db_items
 * @param array $data
 * @param int   $show_suppressed
 *
 * @return array
 */
function getDataOverviewCellData(array $db_items, array $data, int $show_suppressed): array {
	$history = Manager::History()->getLastValues($db_items, 1,
		timeUnitToSeconds(CSettingsHelper::get(CSettingsHelper::HISTORY_PERIOD))
	);

	$db_triggers = getTriggersWithActualSeverity([
		'output' => ['triggerid', 'priority', 'value'],
		'selectItems' => ['itemid'],
		'itemids' => array_keys($db_items),
		'monitored' => true,
		'preservekeys' => true
	], ['show_suppressed' => $show_suppressed]);

	$itemid_to_triggerids = [];
	foreach ($db_triggers as $triggerid => $db_trigger) {
		foreach ($db_trigger['items'] as $item) {
			if (!array_key_exists($item['itemid'], $itemid_to_triggerids)) {
				$itemid_to_triggerids[$item['itemid']] = [];
			}
			$itemid_to_triggerids[$item['itemid']][] = $triggerid;
		}
	}

	// Apply values and trigger severity to each $data cell.
	foreach ($data as &$data_clusters) {
		foreach ($data_clusters as &$data_cluster) {
			foreach ($data_cluster as &$item) {
				$itemid = $item['itemid'];

				if (array_key_exists($itemid, $itemid_to_triggerids)) {
					$max_priority = -1;
					$max_priority_triggerid = -1;
					foreach ($itemid_to_triggerids[$itemid] as $triggerid) {
						$trigger = $db_triggers[$triggerid];

						// Bump lower priority triggers of value "true" ahead of triggers with value "false".
						$multiplier = ($trigger['value'] == TRIGGER_VALUE_TRUE) ? TRIGGER_SEVERITY_COUNT : 0;
						if ($trigger['priority'] + $multiplier > $max_priority) {
							$max_priority_triggerid = $triggerid;
							$max_priority = $trigger['priority'] + $multiplier;
						}
					}
					$trigger = $db_triggers[$max_priority_triggerid];
				}
				else {
					$trigger = null;
				}

				$item += [
					'value' => array_key_exists($itemid, $history) ? $history[$itemid][0]['value'] : null,
					'trigger' => $trigger
				];
			}
		}
	}
	unset($data_clusters, $data_cluster, $item);

	return $data;
}

/**
 * @param array  $groupids
 * @param array  $hostids
 * @param array  $tags
 * @param int    $evaltype
 *
 * @return array
 */
function getDataOverviewItems(?array $groupids = null, ?array $hostids = null, ?array $tags,
		int $evaltype = TAG_EVAL_TYPE_AND_OR): array {

	if ($hostids === null) {
		$limit = (int) CSettingsHelper::get(CSettingsHelper::MAX_OVERVIEW_TABLE_SIZE) + 1;
		$db_hosts = API::Host()->get([
			'output' => [],
			'groupids' => $groupids,
			'monitored_hosts' => true,
			'with_monitored_items' => true,
			'preservekeys' => true,
			'limit' => $limit
		]);
		$hostids = array_keys($db_hosts);
	}

	$db_items = API::Item()->get([
		'output' => ['itemid', 'hostid', 'name', 'value_type', 'units', 'valuemapid'],
		'selectHosts' => ['name'],
		'selectValueMap' => ['mappings'],
		'hostids' => $hostids,
		'groupids' => $groupids,
		'evaltype' => $evaltype,
		'tags' => $tags,
		'monitored' => true,
		'webitems' => true,
		'preservekeys' => true
	]);

	CArrayHelper::sort($db_items, [
		['field' => 'name', 'order' => ZBX_SORT_UP],
		['field' => 'itemid', 'order' => ZBX_SORT_UP]
	]);

	return [$db_items, $hostids];
}

/**
 * @param array  $groupids
 * @param array  $hostids
 * @param array  $filter
 * @param array  $filter['tags']
 * @param int    $filter['evaltype']
 * @param int    $filter['show_suppressed']
 *
 * @return array
 */
function getDataOverview(?array $groupids, ?array $hostids, array $filter): array {
	$tags = (array_key_exists('tags', $filter) && $filter['tags']) ? $filter['tags'] : null;
	$evaltype = array_key_exists('evaltype', $filter) ? $filter['evaltype'] : TAG_EVAL_TYPE_AND_OR;

	[$db_items, $hostids] = getDataOverviewItems($groupids, $hostids, $tags, $evaltype);

	$data = [];
	$item_counter = [];
	$db_hosts = [];

	foreach ($db_items as $db_item) {
		$item_name = $db_item['name'];
		$host_name = $db_item['hosts'][0]['name'];
		$db_hosts[$db_item['hostid']] = $db_item['hosts'][0];

		if (!array_key_exists($host_name, $item_counter)) {
			$item_counter[$host_name] = [];
		}

		if (!array_key_exists($item_name, $item_counter[$host_name])) {
			$item_counter[$host_name][$item_name] = 0;
		}

		$item_place = $item_counter[$host_name][$item_name];
		$item_counter[$host_name][$item_name]++;

		$item = [
			'itemid' => $db_item['itemid'],
			'value_type' => $db_item['value_type'],
			'units' => $db_item['units'],
			'valuemap' => $db_item['valuemap'],
			'acknowledged' => array_key_exists('acknowledged', $db_item) ? $db_item['acknowledged'] : 0
		];

		if (array_key_exists('triggerid', $db_item)) {
			$item += [
				'triggerid' => $db_item['triggerid'],
				'severity' => $db_item['priority'],
				'tr_value' => $db_item['value']
			];
		}
		else {
			$item += [
				'triggerid' => null,
				'severity' => null,
				'tr_value' => null
			];
		}

		$data[$item_name][$item_place][$host_name] = $item;
	}

	CArrayHelper::sort($db_hosts, [
		['field' => 'name', 'order' => ZBX_SORT_UP]
	]);

	$data_display_limit = (int) CSettingsHelper::get(CSettingsHelper::MAX_OVERVIEW_TABLE_SIZE);
	$has_hidden_hosts = (count($db_hosts) > $data_display_limit);
	$db_hosts = array_slice($db_hosts, 0, $data_display_limit, true);

	$data = array_slice($data, 0, $data_display_limit, true);
	$items_left = $data_display_limit;
	$itemids = [];
	array_walk($data, function (array &$item_columns) use ($data_display_limit, &$itemids, &$items_left) {
		if ($items_left != 0) {
			$item_columns = array_slice($item_columns, 0, min($data_display_limit, $items_left));
			$items_left -= count($item_columns);
		}
		else {
			$item_columns = null;
			return;
		}

		array_walk($item_columns, function (array &$item_column) use ($data_display_limit, &$itemids) {
			$item_column = array_slice($item_column, 0, $data_display_limit, true);
			$itemids += array_column($item_column, 'itemid', 'itemid');
		});
	});
	$data = array_filter($data);

	$has_hidden_items = (count($db_items) != count($itemids));

	$db_items = array_intersect_key($db_items, $itemids);
	$data = getDataOverviewCellData($db_items, $data, $filter['show_suppressed']);

	return [$data, $db_hosts, ($has_hidden_items || $has_hidden_hosts)];
}

/**
 * Prepares interfaces select element with options.
 *
 * @param array $interfaces
 *
 * @return CSelect
 */
function getInterfaceSelect(array $interfaces): CSelect {
	$interface_select = new CSelect('interfaceid');

	/** @var CSelectOption[] $options_by_type */
	$options_by_type = [];

	foreach ($interfaces as $interface) {
		$option = new CSelectOption($interface['interfaceid'], getHostInterface($interface));

		if ($interface['type'] == INTERFACE_TYPE_SNMP) {
			$option->setExtra('description', getSnmpInterfaceDescription($interface));
		}

		$options_by_type[$interface['type']][] = $option;
	}

	foreach ([INTERFACE_TYPE_AGENT, INTERFACE_TYPE_SNMP, INTERFACE_TYPE_JMX, INTERFACE_TYPE_IPMI] as $interface_type) {
		if (array_key_exists($interface_type, $options_by_type)) {
			$interface_group = new CSelectOptionGroup((string) interfaceType2str($interface_type));

			if ($interface_type == INTERFACE_TYPE_SNMP) {
				$interface_group->setOptionTemplate('#{label}'.(new CDiv('#{description}'))->addClass('description'));
			}

			$interface_group->addOptions($options_by_type[$interface_type]);

			$interface_select->addOptionGroup($interface_group);
		}
	}

	return $interface_select;
}

/**
 * Creates SNMP interface description.
 *
 * @param array $interface
 * @param int   $interface['details']['version']        Interface SNMP version.
 * @param int   $interface['details']['contextname']    Interface context name for SNMP version 3.
 * @param int   $interface['details']['community']      Interface community for SNMP non version 3 interface.
 * @param int   $interface['details']['securitylevel']  Security level for SNMP version 3 interface.
 * @param int   $interface['details']['authprotocol']   Authentication protocol for SNMP version 3 interface.
 * @param int   $interface['details']['privprotocol']   Privacy protocol for SNMP version 3 interface.
 *
 * @return string
 */
function getSnmpInterfaceDescription(array $interface): string {
	$snmp_desc = [
		_s('SNMPv%1$d', $interface['details']['version'])
	];

	if ($interface['details']['version'] == SNMP_V3) {
		$snmp_desc[] = _('Context name').': '.$interface['details']['contextname'];

		if ($interface['details']['securitylevel'] == ITEM_SNMPV3_SECURITYLEVEL_AUTHPRIV) {
			[$interface['details']['authprotocol'] => $auth_protocol] = getSnmpV3AuthProtocols();
			[$interface['details']['privprotocol'] => $priv_protocol] = getSnmpV3PrivProtocols();

			$snmp_desc[] = '(priv: '.$priv_protocol.', auth: '.$auth_protocol.')';
		}
		elseif ($interface['details']['securitylevel'] == ITEM_SNMPV3_SECURITYLEVEL_AUTHNOPRIV) {
			[$interface['details']['authprotocol'] => $auth_protocol] = getSnmpV3AuthProtocols();

			$snmp_desc[] = '(auth: '.$auth_protocol.')';
		}

	} else {
		$snmp_desc[] = _x('Community', 'SNMP Community').': '.$interface['details']['community'];
	}

	return implode(', ', $snmp_desc);
}

/**
 * Named SNMPv3 authentication protocols.
 *
 * @return array
 */
function getSnmpV3AuthProtocols(): array {
	return [
		ITEM_SNMPV3_AUTHPROTOCOL_MD5 => 'MD5',
		ITEM_SNMPV3_AUTHPROTOCOL_SHA1 => 'SHA1',
		ITEM_SNMPV3_AUTHPROTOCOL_SHA224 => 'SHA224',
		ITEM_SNMPV3_AUTHPROTOCOL_SHA256 => 'SHA256',
		ITEM_SNMPV3_AUTHPROTOCOL_SHA384 => 'SHA384',
		ITEM_SNMPV3_AUTHPROTOCOL_SHA512 => 'SHA512'
	];
}

/**
 * Named SNMPv3 privacy protocols.
 *
 * @return array
 */
function getSnmpV3PrivProtocols(): array {
	return [
		ITEM_SNMPV3_PRIVPROTOCOL_DES => 'DES',
		ITEM_SNMPV3_PRIVPROTOCOL_AES128 => 'AES128',
		ITEM_SNMPV3_PRIVPROTOCOL_AES192 => 'AES192',
		ITEM_SNMPV3_PRIVPROTOCOL_AES256 => 'AES256',
		ITEM_SNMPV3_PRIVPROTOCOL_AES192C => 'AES192C',
		ITEM_SNMPV3_PRIVPROTOCOL_AES256C => 'AES256C'
	];
}

/**
 * @param array $item
 * @param array $trigger
 *
 * @return CCol
 */
function getItemDataOverviewCell(array $item, ?array $trigger = null): CCol {
	$ack = null;
	$css = '';
	$value = UNKNOWN_VALUE;

	if ($trigger && $trigger['value'] == TRIGGER_VALUE_TRUE) {
		$css = CSeverityHelper::getStyle((int) $trigger['priority']);

		if ($trigger['problem']['acknowledged'] == 1) {
			$ack = [' ', (new CSpan())->addClass(ZBX_STYLE_ICON_ACKN)];
		}
	}

	if ($item['value'] !== null) {
		$value = formatHistoryValue($item['value'], $item);
	}

	$col = (new CCol([$value, $ack]))
		->addClass($css)
		->addClass(ZBX_STYLE_NOWRAP)
		->setMenuPopup(CMenuPopupHelper::getHistory($item['itemid']))
		->addClass(ZBX_STYLE_CURSOR_POINTER);

	return $col;
}

/**
 * Format history value.
 * First format the value according to the configuration of the item. Then apply the value mapping to the formatted (!)
 * value.
 *
 * @param mixed     $value
 * @param array     $item
 * @param int       $item['value_type']  type of the value: ITEM_VALUE_TYPE_FLOAT, ITEM_VALUE_TYPE_UINT64, ...
 * @param string    $item['units']       units of item
 * @param array     $item['valuemap']
 * @param bool      $trim
 *
 * @return string
 */
function formatHistoryValue($value, array $item, $trim = true) {
	$mapping = false;

	// format value
	if ($item['value_type'] == ITEM_VALUE_TYPE_FLOAT || $item['value_type'] == ITEM_VALUE_TYPE_UINT64) {
		$value = convertUnits([
			'value' => $value,
			'units' => $item['units']
		]);
	}
	elseif (!in_array($item['value_type'], [ITEM_VALUE_TYPE_STR, ITEM_VALUE_TYPE_TEXT, ITEM_VALUE_TYPE_LOG])) {
		$value = _('Unknown value type');
	}

	// apply value mapping
	switch ($item['value_type']) {
		case ITEM_VALUE_TYPE_STR:
			$mapping = CValueMapHelper::getMappedValue($item['value_type'], $value, $item['valuemap']);
			// break; is not missing here

		case ITEM_VALUE_TYPE_TEXT:
		case ITEM_VALUE_TYPE_LOG:
			if ($trim && mb_strlen($value) > 20) {
				$value = mb_substr($value, 0, 20).'...';
			}

			if ($mapping !== false) {
				$value = $mapping.' ('.$value.')';
			}

			break;

		default:
			$value = CValueMapHelper::applyValueMap($item['value_type'], $value, $item['valuemap']);
	}

	return $value;
}

/**
 * Retrieves from DB historical data for items and applies functional calculations.
 * If fails for some reason, returns UNRESOLVED_MACRO_STRING.
 *
 * @param array		$item
 * @param string	$item['value_type']	type of item, allowed: ITEM_VALUE_TYPE_FLOAT and ITEM_VALUE_TYPE_UINT64
 * @param string	$item['itemid']		ID of item
 * @param string	$item['units']		units of item
 * @param string	$function			function to apply to time period from param, allowed: min, max and avg
 * @param string	$parameter			formatted parameter for function, example: "2w" meaning 2 weeks
 *
 * @return string item functional value from history
 */
function getItemFunctionalValue($item, $function, $parameter) {
	// Check whether function is allowed and parameter is specified.
	if (!in_array($function, ['min', 'max', 'avg']) || $parameter === '') {
		return UNRESOLVED_MACRO_STRING;
	}

	// Check whether item type is allowed for min, max and avg functions.
	if ($item['value_type'] != ITEM_VALUE_TYPE_FLOAT && $item['value_type'] != ITEM_VALUE_TYPE_UINT64) {
		return UNRESOLVED_MACRO_STRING;
	}

	$number_parser = new CNumberParser(['with_size_suffix' => true, 'with_time_suffix' => true]);

	if ($number_parser->parse($parameter) != CParser::PARSE_SUCCESS) {
		return UNRESOLVED_MACRO_STRING;
	}

	$parameter = $number_parser->calcValue();

	$time_from = time() - $parameter;

	if ($time_from < 0 || $time_from > ZBX_MAX_DATE) {
		return UNRESOLVED_MACRO_STRING;
	}

	$result = Manager::History()->getAggregatedValue($item, $function, $time_from);

	if ($result !== null) {
		return convertUnits(['value' => $result, 'units' => $item['units']]);
	}
	else {
		return UNRESOLVED_MACRO_STRING;
	}
}

/**
 * Check if current time is within the given period.
 *
 * @param string $period	time period format: "wd[-wd2],hh:mm-hh:mm"
 * @param int $now			current timestamp
 *
 * @return bool		true - within period, false - out of period
 */
function checkTimePeriod($period, $now) {
	if (sscanf($period, '%d-%d,%d:%d-%d:%d', $d1, $d2, $h1, $m1, $h2, $m2) != 6) {
		if (sscanf($period, '%d,%d:%d-%d:%d', $d1, $h1, $m1, $h2, $m2) != 5) {
			// delay period format is wrong - skip
			return false;
		}
		$d2 = $d1;
	}

	$tm = localtime($now, true);
	$day = ($tm['tm_wday'] == 0) ? 7 : $tm['tm_wday'];
	$sec = SEC_PER_HOUR * $tm['tm_hour'] + SEC_PER_MIN * $tm['tm_min'] + $tm['tm_sec'];

	$sec1 = SEC_PER_HOUR * $h1 + SEC_PER_MIN * $m1;
	$sec2 = SEC_PER_HOUR * $h2 + SEC_PER_MIN * $m2;

	return $d1 <= $day && $day <= $d2 && $sec1 <= $sec && $sec < $sec2;
}

/**
 * Get item minimum delay.
 *
 * @param string $delay
 * @param array $flexible_intervals
 *
 * @return string
 */
function getItemDelay($delay, array $flexible_intervals) {
	$delay = timeUnitToSeconds($delay);

	if ($delay != 0 || !$flexible_intervals) {
		return $delay;
	}

	$min_delay = SEC_PER_YEAR;

	foreach ($flexible_intervals as $flexible_interval) {
		$flexible_interval_parts = explode('/', $flexible_interval);
		$flexible_delay = timeUnitToSeconds($flexible_interval_parts[0]);

		$min_delay = min($min_delay, $flexible_delay);
	}

	return $min_delay;
}

/**
 * Return delay value that is currently applicable
 *
 * @param int $delay					default delay
 * @param array $flexible_intervals		array of intervals in format: "d/wd[-wd2],hh:mm-hh:mm"
 * @param int $now						current timestamp
 *
 * @return int							delay for a current timestamp
 */
function getCurrentDelay($delay, array $flexible_intervals, $now) {
	if (!$flexible_intervals) {
		return $delay;
	}

	$current_delay = -1;

	foreach ($flexible_intervals as $flexible_interval) {
		list($flexible_delay, $flexible_period) = explode('/', $flexible_interval);
		$flexible_delay = (int) $flexible_delay;

		if (($current_delay == -1 || $flexible_delay < $current_delay) && checkTimePeriod($flexible_period, $now)) {
			$current_delay = $flexible_delay;
		}
	}

	if ($current_delay == -1) {
		return $delay;
	}

	return $current_delay;
}

/**
 * Return time of next flexible interval
 *
 * @param array $flexible_intervals  array of intervals in format: "d/wd[-wd2],hh:mm-hh:mm"
 * @param int $now                   current timestamp
 * @param int $next_interval          timestamp of a next interval
 *
 * @return bool                      false if no flexible intervals defined
 */
function getNextDelayInterval(array $flexible_intervals, $now, &$next_interval) {
	if (!$flexible_intervals) {
		return false;
	}

	$next = 0;
	$tm = localtime($now, true);
	$day = ($tm['tm_wday'] == 0) ? 7 : $tm['tm_wday'];
	$sec = SEC_PER_HOUR * $tm['tm_hour'] + SEC_PER_MIN * $tm['tm_min'] + $tm['tm_sec'];

	foreach ($flexible_intervals as $flexible_interval) {
		$flexible_interval_parts = explode('/', $flexible_interval);

		if (sscanf($flexible_interval_parts[1], '%d-%d,%d:%d-%d:%d', $d1, $d2, $h1, $m1, $h2, $m2) != 6) {
			if (sscanf($flexible_interval_parts[1], '%d,%d:%d-%d:%d', $d1, $h1, $m1, $h2, $m2) != 5) {
				continue;
			}
			$d2 = $d1;
		}

		$sec1 = SEC_PER_HOUR * $h1 + SEC_PER_MIN * $m1;
		$sec2 = SEC_PER_HOUR * $h2 + SEC_PER_MIN * $m2;

		// current period
		if ($d1 <= $day && $day <= $d2 && $sec1 <= $sec && $sec < $sec2) {
			if ($next == 0 || $next > $now - $sec + $sec2) {
				// the next second after the current interval's upper bound
				$next = $now - $sec + $sec2;
			}
		}
		// will be active today
		elseif ($d1 <= $day && $d2 >= $day && $sec < $sec1) {
			if ($next == 0 || $next > $now - $sec + $sec1) {
				$next = $now - $sec + $sec1;
			}
		}
		else {
			$nextDay = ($day + 1 <= 7) ? $day + 1 : 1;

			// will be active tomorrow
			if ($d1 <= $nextDay && $nextDay <= $d2) {
				if ($next == 0 || $next > $now - $sec + SEC_PER_DAY + $sec1) {
					$next = $now - $sec + SEC_PER_DAY + $sec1;
				}
			}
			// later in the future
			else {
				$dayDiff = -1;

				if ($day < $d1) {
					$dayDiff = $d1 - $day;
				}
				if ($day >= $d2) {
					$dayDiff = ($d1 + 7) - $day;
				}
				if ($d1 <= $day && $day < $d2) {
					// should never happen, could not deduce day difference
					$dayDiff = -1;
				}
				if ($dayDiff != -1 && ($next == 0 || $next > $now - $sec + SEC_PER_DAY * $dayDiff + $sec1)) {
					$next = $now - $sec + SEC_PER_DAY * $dayDiff + $sec1;
				}
			}
		}
	}

	if ($next != 0) {
		$next_interval = $next;
	}

	return ($next != 0);
}

/**
 * Calculate nextcheck timestamp for an item using flexible intervals.
 *
 * the parameter $flexible_intervals is an array if strings that are in the following format:
 *
 *           +------------[;]<----------+
 *           |                          |
 *         ->+-[d/wd[-wd2],hh:mm-hh:mm]-+
 *
 *         d       - delay (0-n)
 *         wd, wd2 - day of week (1-7)
 *         hh      - hours (0-24)
 *         mm      - minutes (0-59)
 *
 * @param int $seed						seed value applied to delay to spread item checks over the delay period
 * @param string $delay					default delay, can be overridden
 * @param array $flexible_intervals		array of flexible intervals
 * @param int $now						current timestamp
 *
 * @return int
 */
function calculateItemNextCheck($seed, $delay, $flexible_intervals, $now) {
	/*
	 * Try to find the nearest 'nextcheck' value with condition 'now' < 'nextcheck' < 'now' + SEC_PER_YEAR
	 * If it is not possible to check the item within a year, fail.
	 */

	$t = $now;
	$tMax = $now + SEC_PER_YEAR;
	$try = 0;

	while ($t < $tMax) {
		// Calculate 'nextcheck' value for the current interval.
		$currentDelay = getCurrentDelay($delay, $flexible_intervals, $t);

		if ($currentDelay != 0) {
			$nextCheck = $currentDelay * floor($t / $currentDelay) + ($seed % $currentDelay);

			if ($try == 0) {
				while ($nextCheck <= $t) {
					$nextCheck += $currentDelay;
				}
			}
			else {
				while ($nextCheck < $t) {
					$nextCheck += $currentDelay;
				}
			}
		}
		else {
			$nextCheck = ZBX_JAN_2038;
		}

		/*
		 * Is 'nextcheck' < end of the current interval and the end of the current interval
		 * is the beginning of the next interval - 1.
		 */
		if (getNextDelayInterval($flexible_intervals, $t, $nextInterval) && $nextCheck >= $nextInterval) {
			// 'nextcheck' is beyond the current interval.
			$t = $nextInterval;
			$try++;
		}
		else {
			break;
		}
	}

	return $nextCheck;
}

/*
 * Description:
 *	Function returns true if http items exists in the $items array.
 *	The array should contain a field 'type'
 */
function httpItemExists($items) {
	foreach ($items as $item) {
		if ($item['type'] == ITEM_TYPE_HTTPTEST) {
			return true;
		}
	}
	return false;
}

function getParamFieldNameByType($itemType) {
	switch ($itemType) {
		case ITEM_TYPE_SCRIPT:
			return 'script';
		case ITEM_TYPE_SSH:
		case ITEM_TYPE_TELNET:
		case ITEM_TYPE_JMX:
			return 'params_es';
		case ITEM_TYPE_DB_MONITOR:
			return 'params_ap';
		case ITEM_TYPE_CALCULATED:
			return 'params_f';
		default:
			return 'params';
	}
}

function getParamFieldLabelByType($itemType) {
	switch ($itemType) {
		case ITEM_TYPE_SCRIPT:
			return _('Script');
		case ITEM_TYPE_SSH:
		case ITEM_TYPE_TELNET:
		case ITEM_TYPE_JMX:
			return _('Executed script');
		case ITEM_TYPE_DB_MONITOR:
			return _('SQL query');
		case ITEM_TYPE_CALCULATED:
			return _('Formula');
		default:
			return 'params';
	}
}

/**
 * Get either one or all item preprocessing types.
 * If $grouped set to true, returns group labels. Returns empty string if no specific type is found.
 *
 * Usage examples:
 *    - get_preprocessing_types(null, true, [5, 4, 2])             Returns array as defined.
 *    - get_preprocessing_types(4, true, [5, 4, 2])                Returns string: 'Trim'.
 *    - get_preprocessing_types(<wrong type>, true, [5, 4, 2])     Returns an empty string: ''.
 *    - get_preprocessing_types(null, false, [5, 12, 15, 16, 20])  Returns subarrays in one array maintaining index:
 *                                                                     [5] => Regular expression
 *                                                                     [12] => JSONPath
 *                                                                     [15] => Does not match regular expression
 *                                                                     [16] => Check for error in JSON
 *                                                                     [20] => Discard unchanged with heartbeat
 *
 * @param int   $type             Item preprocessing type.
 * @param bool  $grouped          Group label flag. If specific type is given, this parameter does not matter.
 * @param array $supported_types  Array of supported pre-processing types. If none are given, empty array is returned.
 *
 * @return array|string
 */
function get_preprocessing_types($type = null, $grouped = true, array $supported_types = []) {
	$types = [
		ZBX_PREPROC_REGSUB => [
			'group' => _('Text'),
			'name' => _('Regular expression')
		],
		ZBX_PREPROC_STR_REPLACE => [
			'group' => _('Text'),
			'name' => _('Replace')
		],
		ZBX_PREPROC_TRIM => [
			'group' => _('Text'),
			'name' => _('Trim')
		],
		ZBX_PREPROC_RTRIM => [
			'group' => _('Text'),
			'name' => _('Right trim')
		],
		ZBX_PREPROC_LTRIM => [
			'group' => _('Text'),
			'name' => _('Left trim')
		],
		ZBX_PREPROC_XPATH => [
			'group' => _('Structured data'),
			'name' => _('XML XPath')
		],
		ZBX_PREPROC_JSONPATH => [
			'group' => _('Structured data'),
			'name' => _('JSONPath')
		],
		ZBX_PREPROC_CSV_TO_JSON => [
			'group' => _('Structured data'),
			'name' => _('CSV to JSON')
		],
		ZBX_PREPROC_XML_TO_JSON => [
			'group' => _('Structured data'),
			'name' => _('XML to JSON')
		],
		ZBX_PREPROC_MULTIPLIER => [
			'group' => _('Arithmetic'),
			'name' => _('Custom multiplier')
		],
		ZBX_PREPROC_DELTA_VALUE => [
			'group' => _x('Change', 'noun'),
			'name' => _('Simple change')
		],
		ZBX_PREPROC_DELTA_SPEED => [
			'group' => _x('Change', 'noun'),
			'name' => _('Change per second')
		],
		ZBX_PREPROC_BOOL2DEC => [
			'group' => _('Numeral systems'),
			'name' => _('Boolean to decimal')
		],
		ZBX_PREPROC_OCT2DEC => [
			'group' => _('Numeral systems'),
			'name' => _('Octal to decimal')
		],
		ZBX_PREPROC_HEX2DEC => [
			'group' => _('Numeral systems'),
			'name' => _('Hexadecimal to decimal')
		],
		ZBX_PREPROC_SCRIPT => [
			'group' => _('Custom scripts'),
			'name' => _('JavaScript')
		],
		ZBX_PREPROC_VALIDATE_RANGE => [
			'group' => _('Validation'),
			'name' => _('In range')
		],
		ZBX_PREPROC_VALIDATE_REGEX => [
			'group' => _('Validation'),
			'name' => _('Matches regular expression')
		],
		ZBX_PREPROC_VALIDATE_NOT_REGEX => [
			'group' => _('Validation'),
			'name' => _('Does not match regular expression')
		],
		ZBX_PREPROC_ERROR_FIELD_JSON => [
			'group' => _('Validation'),
			'name' => _('Check for error in JSON')
		],
		ZBX_PREPROC_ERROR_FIELD_XML => [
			'group' => _('Validation'),
			'name' => _('Check for error in XML')
		],
		ZBX_PREPROC_ERROR_FIELD_REGEX => [
			'group' => _('Validation'),
			'name' => _('Check for error using regular expression')
		],
		ZBX_PREPROC_VALIDATE_NOT_SUPPORTED => [
			'group' => _('Validation'),
			'name' => _('Check for not supported value')
		],
		ZBX_PREPROC_THROTTLE_VALUE => [
			'group' => _('Throttling'),
			'name' => _('Discard unchanged')
		],
		ZBX_PREPROC_THROTTLE_TIMED_VALUE => [
			'group' => _('Throttling'),
			'name' => _('Discard unchanged with heartbeat')
		],
		ZBX_PREPROC_PROMETHEUS_PATTERN => [
			'group' => _('Prometheus'),
			'name' => _('Prometheus pattern')
		],
		ZBX_PREPROC_PROMETHEUS_TO_JSON => [
			'group' => _('Prometheus'),
			'name' => _('Prometheus to JSON')
		]
	];

	$filtered_types = [];

	foreach ($types as $_type => $data) {
		if (in_array($_type, $supported_types)) {
			$filtered_types[$data['group']][$_type] = $data['name'];
		}
	}

	$groups = [];

	foreach ($filtered_types as $label => $types) {
		$groups[] = [
			'label' => $label,
			'types' => $types
		];
	}

	if ($type !== null) {
		foreach ($groups as $group) {
			if (array_key_exists($type, $group['types'])) {
				return $group['types'][$type];
			}
		}

		return '';
	}
	elseif ($grouped) {
		return $groups;
	}
	else {
		$types = [];

		foreach ($groups as $group) {
			$types += $group['types'];
		}

		return $types;
	}
}

/*
 * Quoting $param if it contain special characters.
 *
 * @param string $param
 * @param bool   $forced
 *
 * @return string
 */
function quoteItemKeyParam($param, $forced = false) {
	if (!$forced) {
		if (!isset($param[0]) || ($param[0] != '"' && false === strpbrk($param, ',]'))) {
			return $param;
		}
	}

	return '"'.str_replace('"', '\\"', $param).'"';
}

/**
 * Expands item name and for dependent item master item name.
 *
 * @param array  $items        Array of items.
 * @param string $data_source  'items' or 'itemprototypes'.
 *
 * @return array
 */
function expandItemNamesWithMasterItems($items, $data_source) {
	$itemids = [];
	$master_itemids = [];

	foreach ($items as $item_index => &$item) {
		if ($item['type'] == ITEM_TYPE_DEPENDENT) {
			$master_itemids[$item['master_itemid']] = true;
		}

		// The "source" is required to tell the frontend where the link should point at - item or item prototype.
		$item['source'] = $data_source;
		$itemids[$item_index] = $item['itemid'];
	}
	unset($item);

	$master_itemids = array_diff(array_keys($master_itemids), $itemids);

	if ($master_itemids) {
		$options = [
			'output' => ['itemid', 'type', 'name'],
			'itemids' => $master_itemids,
			'editable' => true,
			'preservekeys' => true
		];
		$master_items = API::Item()->get($options + ['webitems' => true]);

		foreach ($master_items as &$master_item) {
			$master_item['source'] = 'items';
		}
		unset($master_item);

		$master_item_prototypes = API::ItemPrototype()->get($options);

		foreach ($master_item_prototypes as &$master_item_prototype) {
			$master_item_prototype['source'] = 'itemprototypes';
		}
		unset($master_item_prototype);

		$master_items += $master_item_prototypes;
	}

	foreach ($items as &$item) {
		if ($item['type'] == ITEM_TYPE_DEPENDENT) {
			$master_itemid = $item['master_itemid'];
			$items_index = array_search($master_itemid, $itemids);
			$item['master_item'] = array_fill_keys(['name', 'type', 'source'], '');
			$item['master_item'] = ($items_index === false)
				? array_intersect_key($master_items[$master_itemid], $item['master_item'])
				: array_intersect_key($items[$items_index], $item['master_item']);
			$item['master_item']['itemid'] = $master_itemid;
		}
	}
	unset($item);

	return $items;
}

/**
 * Returns an array of allowed item types for "Check now" functionality.
 *
 * @return array
 */
function checkNowAllowedTypes() {
	return [
		ITEM_TYPE_ZABBIX,
		ITEM_TYPE_SIMPLE,
		ITEM_TYPE_INTERNAL,
		ITEM_TYPE_EXTERNAL,
		ITEM_TYPE_DB_MONITOR,
		ITEM_TYPE_IPMI,
		ITEM_TYPE_SSH,
		ITEM_TYPE_TELNET,
		ITEM_TYPE_CALCULATED,
		ITEM_TYPE_JMX,
		ITEM_TYPE_HTTPAGENT,
		ITEM_TYPE_SCRIPT,
		ITEM_TYPE_SNMP
	];
}

/**
 * Validates update interval for items, item prototypes and low-level discovery rules and their overrides.
 *
 * @param CUpdateIntervalParser $parser [IN]      Parser used for delay validation.
 * @param string                $value  [IN]      Update interval to parse and validate.
 * @param string                $field_name [IN]  Frontend or API field name in the error
 * @param string                $error  [OUT]     Returned error string if delay validation fails.
 *
 * @return bool
 */
function validateDelay(CUpdateIntervalParser $parser, $field_name, $value, &$error) {
	if ($parser->parse($value) != CParser::PARSE_SUCCESS) {
		$error = _s('Incorrect value for field "%1$s": %2$s.', $field_name, _('invalid delay'));

		return false;
	}

	$delay = $parser->getDelay();

	if ($delay[0] !== '{') {
		$delay_sec = timeUnitToSeconds($delay);
		$intervals = $parser->getIntervals();
		$flexible_intervals = $parser->getIntervals(ITEM_DELAY_FLEXIBLE);
		$has_scheduling_intervals = (bool) $parser->getIntervals(ITEM_DELAY_SCHEDULING);
		$has_macros = false;

		foreach ($intervals as $interval) {
			if (strpos($interval['interval'], '{') !== false) {
				$has_macros = true;
				break;
			}
		}

		// If delay is 0, there must be at least one either flexible or scheduling interval.
		if ($delay_sec == 0 && !$intervals) {
			$error = _('Item will not be refreshed. Specified update interval requires having at least one either flexible or scheduling interval.');

			return false;
		}
		elseif ($delay_sec < 0 || $delay_sec > SEC_PER_DAY) {
			$error = _('Item will not be refreshed. Update interval should be between 1s and 1d. Also Scheduled/Flexible intervals can be used.');

			return false;
		}

		// If there are scheduling intervals or intervals with macros, skip the next check calculation.
		if (!$has_macros && !$has_scheduling_intervals && $flexible_intervals
				&& calculateItemNextCheck(0, $delay_sec, $flexible_intervals, time()) == ZBX_JAN_2038) {
			$error = _('Item will not be refreshed. Please enter a correct update interval.');

			return false;
		}
	}

	return true;
}

/**
 * Normalizes item preprocessing step parameters after item preprocessing form submit.
 *
 * @param array $preprocessing  Array of item preprocessing steps, as received from form submit.
 *
 * @return array
 */
function normalizeItemPreprocessingSteps(array $preprocessing): array {
	foreach ($preprocessing as &$step) {
		if (!is_array($step['params'])) {
			$step['params'] = explode("\n", $step['params']);
		}

		switch ($step['type']) {
			case ZBX_PREPROC_MULTIPLIER:
			case ZBX_PREPROC_PROMETHEUS_TO_JSON:
				$step['params'] = trim($step['params'][0]);
				break;

			case ZBX_PREPROC_RTRIM:
			case ZBX_PREPROC_LTRIM:
			case ZBX_PREPROC_TRIM:
			case ZBX_PREPROC_XPATH:
			case ZBX_PREPROC_JSONPATH:
			case ZBX_PREPROC_VALIDATE_REGEX:
			case ZBX_PREPROC_VALIDATE_NOT_REGEX:
			case ZBX_PREPROC_ERROR_FIELD_JSON:
			case ZBX_PREPROC_ERROR_FIELD_XML:
			case ZBX_PREPROC_THROTTLE_TIMED_VALUE:
			case ZBX_PREPROC_SCRIPT:
				$step['params'] = $step['params'][0];
				break;

			case ZBX_PREPROC_VALIDATE_RANGE:
				foreach ($step['params'] as &$param) {
					$param = trim($param);
				}
				unset($param);

				$step['params'] = implode("\n", $step['params']);
				break;

			case ZBX_PREPROC_PROMETHEUS_PATTERN:
				foreach ($step['params'] as &$param) {
					$param = trim($param);
				}
				unset($param);

				if (in_array($step['params'][1], [ZBX_PREPROC_PROMETHEUS_SUM, ZBX_PREPROC_PROMETHEUS_MIN,
						ZBX_PREPROC_PROMETHEUS_MAX, ZBX_PREPROC_PROMETHEUS_AVG, ZBX_PREPROC_PROMETHEUS_COUNT])) {
					$step['params'][2] = $step['params'][1];
					$step['params'][1] = ZBX_PREPROC_PROMETHEUS_FUNCTION;
				}

				if (!array_key_exists(2, $step['params'])) {
					$step['params'][2] = '';
				}

				$step['params'] = implode("\n", $step['params']);
				break;

			case ZBX_PREPROC_REGSUB:
			case ZBX_PREPROC_ERROR_FIELD_REGEX:
			case ZBX_PREPROC_STR_REPLACE:
				$step['params'] = implode("\n", $step['params']);
				break;

			case ZBX_PREPROC_CSV_TO_JSON:
				if (!array_key_exists(2, $step['params'])) {
					$step['params'][2] = ZBX_PREPROC_CSV_NO_HEADER;
				}
				$step['params'] = implode("\n", $step['params']);
				break;

			// Preprocessing types without params.
			case ZBX_PREPROC_BOOL2DEC:
			case ZBX_PREPROC_OCT2DEC:
			case ZBX_PREPROC_HEX2DEC:
			case ZBX_PREPROC_DELTA_VALUE:
			case ZBX_PREPROC_DELTA_SPEED:
			case ZBX_PREPROC_THROTTLE_VALUE:
			case ZBX_PREPROC_VALIDATE_NOT_SUPPORTED:
			case ZBX_PREPROC_XML_TO_JSON:
				unset($step['params']);
				break;

			default:
				$step['params'] = '';
		}

		$step += [
			'error_handler' => ZBX_PREPROC_FAIL_DEFAULT,
			'error_handler_params' => ''
		];

<<<<<<< HEAD
		unset($step['on_fail']);
=======
		// Remove fictional field that doesn't belong in DB and API.
		unset($step['sortorder']);
>>>>>>> 419c615f
	}
	unset($step);

	return $preprocessing;
}<|MERGE_RESOLUTION|>--- conflicted
+++ resolved
@@ -2283,12 +2283,8 @@
 			'error_handler_params' => ''
 		];
 
-<<<<<<< HEAD
-		unset($step['on_fail']);
-=======
-		// Remove fictional field that doesn't belong in DB and API.
-		unset($step['sortorder']);
->>>>>>> 419c615f
+		// Remove fictional fields that don't belong to DB and API.
+		unset($step['sortorder'], $step['on_fail']);
 	}
 	unset($step);
 
