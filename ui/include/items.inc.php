<?php
/*
** Zabbix
** Copyright (C) 2001-2021 Zabbix SIA
**
** This program is free software; you can redistribute it and/or modify
** it under the terms of the GNU General Public License as published by
** the Free Software Foundation; either version 2 of the License, or
** (at your option) any later version.
**
** This program is distributed in the hope that it will be useful,
** but WITHOUT ANY WARRANTY; without even the implied warranty of
** MERCHANTABILITY or FITNESS FOR A PARTICULAR PURPOSE. See the
** GNU General Public License for more details.
**
** You should have received a copy of the GNU General Public License
** along with this program; if not, write to the Free Software
** Foundation, Inc., 51 Franklin Street, Fifth Floor, Boston, MA  02110-1301, USA.
**/


/**
 * Convert windows events type constant in to the string representation
 *
 * @param int $logtype
 * @return string
 */
function get_item_logtype_description($logtype) {
	switch ($logtype) {
		case ITEM_LOGTYPE_INFORMATION:
			return _('Information');
		case ITEM_LOGTYPE_WARNING:
			return _('Warning');
		case ITEM_LOGTYPE_ERROR:
			return _('Error');
		case ITEM_LOGTYPE_FAILURE_AUDIT:
			return _('Failure Audit');
		case ITEM_LOGTYPE_SUCCESS_AUDIT:
			return _('Success Audit');
		case ITEM_LOGTYPE_CRITICAL:
			return _('Critical');
		case ITEM_LOGTYPE_VERBOSE:
			return _('Verbose');
		default:
			return _('Unknown');
	}
}

/**
 * Convert windows events type constant in to the CSS style name
 *
 * @param int $logtype
 * @return string
 */
function get_item_logtype_style($logtype) {
	switch ($logtype) {
		case ITEM_LOGTYPE_INFORMATION:
		case ITEM_LOGTYPE_SUCCESS_AUDIT:
		case ITEM_LOGTYPE_VERBOSE:
			return ZBX_STYLE_LOG_INFO_BG;

		case ITEM_LOGTYPE_WARNING:
			return ZBX_STYLE_LOG_WARNING_BG;

		case ITEM_LOGTYPE_ERROR:
		case ITEM_LOGTYPE_FAILURE_AUDIT:
			return ZBX_STYLE_LOG_HIGH_BG;

		case ITEM_LOGTYPE_CRITICAL:
			return ZBX_STYLE_LOG_DISASTER_BG;

		default:
			return ZBX_STYLE_LOG_NA_BG;
	}
}

/**
 * Get item type string name by item type number, or array of all item types if null passed.
 *
 * @param int|null $type
 *
 * @return array|string
 */
function item_type2str($type = null) {
	$types = [
		ITEM_TYPE_ZABBIX => _('Zabbix agent'),
		ITEM_TYPE_ZABBIX_ACTIVE => _('Zabbix agent (active)'),
		ITEM_TYPE_SIMPLE => _('Simple check'),
		ITEM_TYPE_SNMP => _('SNMP agent'),
		ITEM_TYPE_SNMPTRAP => _('SNMP trap'),
		ITEM_TYPE_INTERNAL => _('Zabbix internal'),
		ITEM_TYPE_TRAPPER => _('Zabbix trapper'),
		ITEM_TYPE_AGGREGATE => _('Zabbix aggregate'),
		ITEM_TYPE_EXTERNAL => _('External check'),
		ITEM_TYPE_DB_MONITOR => _('Database monitor'),
		ITEM_TYPE_HTTPAGENT => _('HTTP agent'),
		ITEM_TYPE_IPMI => _('IPMI agent'),
		ITEM_TYPE_SSH => _('SSH agent'),
		ITEM_TYPE_TELNET => _('TELNET agent'),
		ITEM_TYPE_JMX => _('JMX agent'),
		ITEM_TYPE_CALCULATED => _('Calculated'),
		ITEM_TYPE_HTTPTEST => _('Web monitoring'),
		ITEM_TYPE_DEPENDENT => _('Dependent item'),
		ITEM_TYPE_SCRIPT => _('Script')
	];

	if ($type === null) {
		return $types;
	}

	return array_key_exists($type, $types) ? $types[$type] : _('Unknown');
}

/**
 * Returns human readable an item value type
 *
 * @param int $valueType
 *
 * @return string
 */
function itemValueTypeString($valueType) {
	switch ($valueType) {
		case ITEM_VALUE_TYPE_UINT64:
			return _('Numeric (unsigned)');
		case ITEM_VALUE_TYPE_FLOAT:
			return _('Numeric (float)');
		case ITEM_VALUE_TYPE_STR:
			return _('Character');
		case ITEM_VALUE_TYPE_LOG:
			return _('Log');
		case ITEM_VALUE_TYPE_TEXT:
			return _('Text');
	}
	return _('Unknown');
}

function item_status2str($type = null) {
	if (is_null($type)) {
		return [ITEM_STATUS_ACTIVE => _('Enabled'), ITEM_STATUS_DISABLED => _('Disabled')];
	}

	return ($type == ITEM_STATUS_ACTIVE) ? _('Enabled') : _('Disabled');
}

/**
 * Returns the names of supported item states.
 *
 * If the $state parameter is passed, returns the name of the specific state, otherwise - returns an array of all
 * supported states.
 *
 * @param string $state
 *
 * @return array|string
 */
function itemState($state = null) {
	$states = [
		ITEM_STATE_NORMAL => _('Normal'),
		ITEM_STATE_NOTSUPPORTED => _('Not supported')
	];

	if ($state === null) {
		return $states;
	}
	elseif (isset($states[$state])) {
		return $states[$state];
	}
	else {
		return _('Unknown');
	}
}

/**
 * Returns the text indicating the items status and state. If the $state parameter is not given, only the status of
 * the item will be taken into account.
 *
 * @param int $status
 * @param int $state
 *
 * @return string
 */
function itemIndicator($status, $state = null) {
	if ($status == ITEM_STATUS_ACTIVE) {
		return ($state == ITEM_STATE_NOTSUPPORTED) ? _('Not supported') : _('Enabled');
	}

	return _('Disabled');
}

/**
 * Returns the CSS class for the items status and state indicator. If the $state parameter is not given, only the status of
 * the item will be taken into account.
 *
 * @param int $status
 * @param int $state
 *
 * @return string
 */
function itemIndicatorStyle($status, $state = null) {
	if ($status == ITEM_STATUS_ACTIVE) {
		return ($state == ITEM_STATE_NOTSUPPORTED) ?
			ZBX_STYLE_GREY :
			ZBX_STYLE_GREEN;
	}

	return ZBX_STYLE_RED;
}

/**
 * Order items by keep history.
 *
 * @param array  $items
 * @param string $items['history']
 * @param string $sortorder
 */
function orderItemsByHistory(array &$items, $sortorder){
	$simple_interval_parser = new CSimpleIntervalParser();

	foreach ($items as &$item) {
		$item['history_sort'] = ($simple_interval_parser->parse($item['history']) == CParser::PARSE_SUCCESS)
			? timeUnitToSeconds($item['history'])
			: $item['history'];
	}
	unset($item);

	order_result($items, 'history_sort', $sortorder);

	foreach ($items as &$item) {
		unset($item['history_sort']);
	}
	unset($item);
}

/**
 * Order items by keep trends.
 *
 * @param array  $items
 * @param int    $items['value_type']
 * @param string $items['trends']
 * @param string $sortorder
 */
function orderItemsByTrends(array &$items, $sortorder){
	$simple_interval_parser = new CSimpleIntervalParser();

	foreach ($items as &$item) {
		if (in_array($item['value_type'], [ITEM_VALUE_TYPE_STR, ITEM_VALUE_TYPE_LOG, ITEM_VALUE_TYPE_TEXT])) {
			$item['trends_sort'] = '';
		}
		else {
			$item['trends_sort'] = ($simple_interval_parser->parse($item['trends']) == CParser::PARSE_SUCCESS)
				? timeUnitToSeconds($item['trends'])
				: $item['trends'];
		}
	}
	unset($item);

	order_result($items, 'trends_sort', $sortorder);

	foreach ($items as &$item) {
		unset($item['trends_sort']);
	}
	unset($item);
}

/**
 * Order items by update interval.
 *
 * @param array  $items
 * @param int    $items['type']
 * @param string $items['delay']
 * @param string $items['key_']
 * @param string $sortorder
 * @param array  $options
 * @param bool   $options['usermacros']
 * @param bool   $options['lldmacros']
 */
function orderItemsByDelay(array &$items, $sortorder, array $options){
	$update_interval_parser = new CUpdateIntervalParser($options);

	foreach ($items as &$item) {
		if (in_array($item['type'], [ITEM_TYPE_TRAPPER, ITEM_TYPE_SNMPTRAP, ITEM_TYPE_DEPENDENT])
				|| ($item['type'] == ITEM_TYPE_ZABBIX_ACTIVE && strncmp($item['key_'], 'mqtt.get', 8) === 0)) {
			$item['delay_sort'] = '';
		}
		elseif ($update_interval_parser->parse($item['delay']) == CParser::PARSE_SUCCESS) {
			$item['delay_sort'] = $update_interval_parser->getDelay();

			if ($item['delay_sort'][0] !== '{') {
				$item['delay_sort'] = timeUnitToSeconds($item['delay_sort']);
			}
		}
		else {
			$item['delay_sort'] = $item['delay'];
		}
	}
	unset($item);

	order_result($items, 'delay_sort', $sortorder);

	foreach ($items as &$item) {
		unset($item['delay_sort']);
	}
	unset($item);
}

/**
 * Orders items by both status and state. Items are sorted in the following order: enabled, disabled, not supported.
 *
 * Keep in sync with orderTriggersByStatus().
 *
 * @param array  $items
 * @param string $sortorder
 */
function orderItemsByStatus(array &$items, $sortorder = ZBX_SORT_UP) {
	$sort = [];

	foreach ($items as $key => $item) {
		if ($item['status'] == ITEM_STATUS_ACTIVE) {
			$sort[$key] = ($item['state'] == ITEM_STATE_NOTSUPPORTED) ? 2 : 0;
		}
		else {
			$sort[$key] = 1;
		}
	}

	if ($sortorder == ZBX_SORT_UP) {
		asort($sort);
	}
	else {
		arsort($sort);
	}

	$sortedItems = [];
	foreach ($sort as $key => $val) {
		$sortedItems[$key] = $items[$key];
	}
	$items = $sortedItems;
}

/**
 * Returns the name of the given interface type. Items "status" and "state" properties must be defined.
 *
 * @param int $type
 *
 * @return null
 */
function interfaceType2str($type) {
	$interfaceGroupLabels = [
		INTERFACE_TYPE_AGENT => _('Agent'),
		INTERFACE_TYPE_SNMP => _('SNMP'),
		INTERFACE_TYPE_JMX => _('JMX'),
		INTERFACE_TYPE_IPMI => _('IPMI')
	];

	return isset($interfaceGroupLabels[$type]) ? $interfaceGroupLabels[$type] : null;
}

function itemTypeInterface($type = null) {
	$types = [
		ITEM_TYPE_SNMP => INTERFACE_TYPE_SNMP,
		ITEM_TYPE_SNMPTRAP => INTERFACE_TYPE_SNMP,
		ITEM_TYPE_IPMI => INTERFACE_TYPE_IPMI,
		ITEM_TYPE_ZABBIX => INTERFACE_TYPE_AGENT,
		ITEM_TYPE_SIMPLE => INTERFACE_TYPE_ANY,
		ITEM_TYPE_EXTERNAL => INTERFACE_TYPE_ANY,
		ITEM_TYPE_SSH => INTERFACE_TYPE_ANY,
		ITEM_TYPE_TELNET => INTERFACE_TYPE_ANY,
		ITEM_TYPE_JMX => INTERFACE_TYPE_JMX,
		ITEM_TYPE_HTTPAGENT => INTERFACE_TYPE_ANY
	];
	if (is_null($type)) {
		return $types;
	}
	elseif (isset($types[$type])) {
		return $types[$type];
	}
	else {
		return false;
	}
}

/**
 * Copies the given items to the given hosts or templates.
 *
 * @param array $src_itemids  Items which will be copied to $dst_hostids.
 * @param array $dst_hostids  Hosts and templates to whom add items.
 *
 * @return bool
 */
function copyItemsToHosts($src_itemids, $dst_hostids) {
	$items = API::Item()->get([
		'output' => ['type', 'snmp_oid', 'name', 'key_', 'delay', 'history', 'trends', 'status', 'value_type',
			'trapper_hosts', 'units', 'logtimefmt', 'valuemapid', 'params', 'ipmi_sensor', 'authtype', 'username',
			'password', 'publickey', 'privatekey', 'flags', 'description', 'inventory_link', 'jmx_endpoint',
			'master_itemid', 'timeout', 'url', 'query_fields', 'posts', 'status_codes', 'follow_redirects',
			'post_type', 'http_proxy', 'headers', 'retrieve_mode', 'request_method', 'output_format', 'ssl_cert_file',
			'ssl_key_file', 'ssl_key_password', 'verify_peer', 'verify_host', 'allow_traps', 'parameters'
		],
		'selectPreprocessing' => ['type', 'params', 'error_handler', 'error_handler_params'],
		'itemids' => $src_itemids,
		'preservekeys' => true
	]);

	// Check if dependent items have master items in same selection. If not, those could be web items.
	$master_itemids = [];

	foreach ($items as $itemid => $item) {
		if ($item['type'] == ITEM_TYPE_DEPENDENT && !array_key_exists($item['master_itemid'], $items)) {
			$master_itemids[$item['master_itemid']] = true;
		}
	}

	// Find same master items (that includes web items) on destination host.
	$dst_master_items = [];

	foreach (array_keys($master_itemids) as $master_itemid) {
		$same_master_item = get_same_item_for_host(['itemid' => $master_itemid], $dst_hostids);

		if ($same_master_item) {
			$dst_master_items[$master_itemid] = $same_master_item;
		}
	}

	$create_order = [];
	$src_itemid_to_key = [];

	// Calculate dependency level between items so that master items are created before dependent items.
	foreach ($items as $itemid => $item) {
		$dependency_level = 0;
		$master_item = $item;
		$src_itemid_to_key[$itemid] = $item['key_'];

		while ($master_item['type'] == ITEM_TYPE_DEPENDENT) {
			if (!array_key_exists($master_item['master_itemid'], $items)) {
				break;
			}

			$master_item = $items[$master_item['master_itemid']];
			++$dependency_level;
		}

		$create_order[$itemid] = $dependency_level;
	}

	asort($create_order);

	$dstHosts = API::Host()->get([
		'output' => ['hostid', 'host', 'status'],
		'selectInterfaces' => ['interfaceid', 'type', 'main'],
		'hostids' => $dst_hostids,
		'preservekeys' => true,
		'nopermissions' => true,
		'templated_hosts' => true
	]);

	$src_valuemapids = array_column($items, 'valuemapid', 'valuemapid');
	unset($src_valuemapids[0]);

	if ($src_valuemapids) {
		$valuemapids_map = [];
		$src_valuemaps = API::ValueMap()->get([
			'output' => ['name'],
			'valuemapids' => $src_valuemapids,
			'preservekeys' => true
		]);
		$dst_valuemaps = API::ValueMap()->get([
			'output' => ['name', 'hostid'],
			'hostids' => $dst_hostids,
			'filter' => ['name' => array_column($src_valuemaps, 'name')],
			'preservekeys' => true
		]);

		foreach ($src_valuemaps as $src_valuemapid => $src_valuemap) {
			foreach ($dst_valuemaps as $dst_valuemapid => $dst_valuemap) {
				if ($dst_valuemap['name'] === $src_valuemap['name']) {
					$valuemapids_map[$src_valuemapid][$dst_valuemap['hostid']] = $dst_valuemapid;
				}
			}
		}
	}

	foreach ($dstHosts as $dstHost) {
		$interfaceids = [];

		foreach ($dstHost['interfaces'] as $interface) {
			if ($interface['main'] == 1) {
				$interfaceids[$interface['type']] = $interface['interfaceid'];
			}
		}

		$itemkey_to_id = [];
		$create_items = [];
		$current_dependency = reset($create_order);

		foreach ($create_order as $itemid => $dependency_level) {
			if ($current_dependency != $dependency_level) {
				$current_dependency = $dependency_level;
				$created_itemids = API::Item()->create($create_items);

				if (!$created_itemids) {
					return false;
				}
				$created_itemids = $created_itemids['itemids'];

				foreach ($create_items as $index => $created_item) {
					$itemkey_to_id[$created_item['key_']] = $created_itemids[$index];
				}

				$create_items = [];
			}

			$item = $items[$itemid];

			if ($dstHost['status'] != HOST_STATUS_TEMPLATE) {
				$type = itemTypeInterface($item['type']);

				if ($type == INTERFACE_TYPE_ANY) {
					foreach ([INTERFACE_TYPE_AGENT, INTERFACE_TYPE_SNMP, INTERFACE_TYPE_JMX, INTERFACE_TYPE_IPMI] as $itype) {
						if (isset($interfaceids[$itype])) {
							$item['interfaceid'] = $interfaceids[$itype];
							break;
						}
					}
				}
				elseif ($type !== false) {
					if (!isset($interfaceids[$type])) {
						error(_s('Cannot find host interface on "%1$s" for item key "%2$s".', $dstHost['host'],
							$item['key_']
						));
						return false;
					}
					$item['interfaceid'] = $interfaceids[$type];
				}
			}
			unset($item['itemid']);

			if ($item['valuemapid'] != 0) {
				if (array_key_exists($item['valuemapid'], $valuemapids_map)
						&& array_key_exists($dstHost['hostid'], $valuemapids_map[$item['valuemapid']])) {
					$item['valuemapid'] = $valuemapids_map[$item['valuemapid']][$dstHost['hostid']];
				}
				else {
					$item['valuemapid'] = 0;
				}
			}

			$item['hostid'] = $dstHost['hostid'];

			if ($item['type'] == ITEM_TYPE_DEPENDENT) {
				if (array_key_exists($item['master_itemid'], $items)) {
					$src_item_key = $src_itemid_to_key[$item['master_itemid']];
					$item['master_itemid'] = $itemkey_to_id[$src_item_key];
				}
				else {
					$item_found = false;

					if (array_key_exists($item['master_itemid'], $dst_master_items)) {
						foreach ($dst_master_items[$item['master_itemid']] as $dst_master_item) {
							if ($dst_master_item['hostid'] == $dstHost['hostid']) {
								// A matching item on destination host has been found.

								$item['master_itemid'] = $dst_master_item['itemid'];
								$item_found = true;
							}
						}
					}

					// Master item does not exist on destination host or has not been selected for copying.
					if (!$item_found) {
						error(_s('Item "%1$s" cannot be copied without its master item.', $item['name']));

						return false;
					}
				}
			}
			else {
				unset($item['master_itemid']);
			}

			$create_items[] = $item;
		}

		if ($create_items && !API::Item()->create($create_items)) {
			return false;
		}
	}

	return true;
}

function copyItems($srcHostId, $dstHostId) {
	$srcItems = API::Item()->get([
		'output' => ['type', 'snmp_oid', 'name', 'key_', 'delay', 'history', 'trends', 'status', 'value_type',
			'trapper_hosts', 'units', 'logtimefmt', 'valuemapid', 'params', 'ipmi_sensor', 'authtype', 'username',
			'password', 'publickey', 'privatekey', 'flags', 'description', 'inventory_link', 'jmx_endpoint',
			'master_itemid', 'templateid', 'url', 'query_fields', 'timeout', 'posts', 'status_codes',
			'follow_redirects', 'post_type', 'http_proxy', 'headers', 'retrieve_mode', 'request_method',
			'output_format', 'ssl_cert_file', 'ssl_key_file', 'ssl_key_password', 'verify_peer', 'verify_host',
			'allow_traps', 'parameters'
		],
		'selectTags' => ['tag', 'value'],
		'selectPreprocessing' => ['type', 'params', 'error_handler', 'error_handler_params'],
		'selectValueMap' => ['name'],
		'hostids' => $srcHostId,
		'webitems' => true,
		'filter' => ['flags' => ZBX_FLAG_DISCOVERY_NORMAL],
		'preservekeys' => true
	]);
	$dstHosts = API::Host()->get([
		'output' => ['hostid', 'host', 'status'],
		'selectInterfaces' => ['interfaceid', 'type', 'main'],
		'hostids' => $dstHostId,
		'preservekeys' => true,
		'nopermissions' => true,
		'templated_hosts' => true
	]);
	$dstHost = reset($dstHosts);
	$src_valuemap_names = [];
	$valuemap_map = [];

	foreach ($srcItems as $src_item) {
		if ($src_item['valuemap'] && $src_item['templateid'] == 0) {
			$src_valuemap_names[] = $src_item['valuemap']['name'];
		}
	}

	if ($src_valuemap_names) {
		$valuemap_map = array_column(API::ValueMap()->get([
			'output' => ['valuemapid', 'name'],
			'hostids' => $dstHostId,
			'filter' => ['name' => $src_valuemap_names]
		]), 'valuemapid', 'name');
	}

	$create_order = [];
	$src_itemid_to_key = [];
	foreach ($srcItems as $itemid => $item) {
		$dependency_level = 0;
		$master_item = $item;
		$src_itemid_to_key[$itemid] = $item['key_'];

		while ($master_item['type'] == ITEM_TYPE_DEPENDENT) {
			$master_item = $srcItems[$master_item['master_itemid']];
			++$dependency_level;
		}

		$create_order[$itemid] = $dependency_level;
	}
	asort($create_order);

	$itemkey_to_id = [];
	$create_items = [];
	$current_dependency = reset($create_order);

	foreach ($create_order as $itemid => $dependency_level) {
		$srcItem = $srcItems[$itemid];

		// Skip creating web items. Those were created before.
		if ($srcItem['type'] == ITEM_TYPE_HTTPTEST) {
			continue;
		}

		if ($current_dependency != $dependency_level && $create_items) {
			$current_dependency = $dependency_level;
			$created_itemids = API::Item()->create($create_items);

			if (!$created_itemids) {
				return false;
			}
			$created_itemids = $created_itemids['itemids'];

			foreach ($create_items as $index => $created_item) {
				$itemkey_to_id[$created_item['key_']] = $created_itemids[$index];
			}

			$create_items = [];
		}

		if ($srcItem['templateid'] != 0) {
			$srcItem = get_same_item_for_host($srcItem, $dstHost['hostid']);

			if (!$srcItem) {
				return false;
			}
			$itemkey_to_id[$srcItem['key_']] = $srcItem['itemid'];
			continue;
		}
		else if ($srcItem['valuemapid'] != 0) {
			$srcItem['valuemapid'] = array_key_exists($srcItem['valuemap']['name'], $valuemap_map)
				? $valuemap_map[$srcItem['valuemap']['name']]
				: 0;
		}

		if ($dstHost['status'] != HOST_STATUS_TEMPLATE) {
			// find a matching interface
			$interface = CItem::findInterfaceForItem($srcItem['type'], $dstHost['interfaces']);
			if ($interface) {
				$srcItem['interfaceid'] = $interface['interfaceid'];
			}
			// no matching interface found, throw an error
			elseif ($interface !== false) {
				error(_s('Cannot find host interface on "%1$s" for item key "%2$s".', $dstHost['host'], $srcItem['key_']));
			}
		}
		unset($srcItem['itemid']);
		unset($srcItem['templateid']);
		$srcItem['hostid'] = $dstHostId;

		if (!$srcItem['preprocessing']) {
			unset($srcItem['preprocessing']);
		}

		if ($srcItem['type'] == ITEM_TYPE_DEPENDENT) {
			if ($srcItems[$srcItem['master_itemid']]['type'] == ITEM_TYPE_HTTPTEST) {
				// Web items are outside the scope and are created before regular items.
				$web_item = get_same_item_for_host($srcItems[$srcItem['master_itemid']], $dstHost['hostid']);
				$srcItem['master_itemid'] = $web_item['itemid'];
			}
			else {
				$src_item_key = $src_itemid_to_key[$srcItem['master_itemid']];
				$srcItem['master_itemid'] = $itemkey_to_id[$src_item_key];
			}
		}
		else {
			unset($srcItem['master_itemid']);
		}

		$create_items[] = $srcItem;
	}

	if ($create_items && !API::Item()->create($create_items)) {
		return false;
	}

	return true;
}

function get_item_by_itemid($itemid) {
	$db_items = DBfetch(DBselect('SELECT i.* FROM items i WHERE i.itemid='.zbx_dbstr($itemid)));
	if ($db_items) {
		return $db_items;
	}
	error(_s('No item with itemid="%1$s".', $itemid));
	return false;
}

/**
 * Description:
 * Replace items for specified host
 *
 * Comments:
 * $error= true : rise Error if item doesn't exist (error generated), false: special processing (NO error generated)
 */
function get_same_item_for_host($item, $dest_hostids) {
	$return_array = is_array($dest_hostids);
	zbx_value2array($dest_hostids);

	if (!is_array($item)) {
		$itemid = $item;
	}
	elseif (isset($item['itemid'])) {
		$itemid = $item['itemid'];
	}

	$same_item = null;
	$same_items = [];

	if (isset($itemid)) {
		$db_items = DBselect(
			'SELECT src.*'.
			' FROM items src,items dest'.
			' WHERE dest.itemid='.zbx_dbstr($itemid).
				' AND src.key_=dest.key_'.
				' AND '.dbConditionInt('src.hostid', $dest_hostids)
		);
		while ($db_item = DBfetch($db_items)) {
			if (is_array($item)) {
				$same_item = $db_item;
				$same_items[$db_item['itemid']] = $db_item;
			}
			else {
				$same_item = $db_item['itemid'];
				$same_items[$db_item['itemid']] = $db_item['itemid'];
			}
		}
		if ($return_array) {
			return $same_items;
		}
		else {
			return $same_item;
		}
	}
	return false;
}

/**
 * Get parent templates for each given item.
 *
 * @param array  $items                  An array of items.
 * @param string $items[]['itemid']      ID of an item.
 * @param string $items[]['templateid']  ID of parent template item.
 * @param int    $flag                   Origin of the item (ZBX_FLAG_DISCOVERY_NORMAL, ZBX_FLAG_DISCOVERY_RULE,
 *                                       ZBX_FLAG_DISCOVERY_PROTOTYPE).
 *
 * @return array
 */
function getItemParentTemplates(array $items, $flag) {
	$parent_itemids = [];
	$data = [
		'links' => [],
		'templates' => []
	];

	foreach ($items as $item) {
		if ($item['templateid'] != 0) {
			$parent_itemids[$item['templateid']] = true;
			$data['links'][$item['itemid']] = ['itemid' => $item['templateid']];
		}
	}

	if (!$parent_itemids) {
		return $data;
	}

	$all_parent_itemids = [];
	$hostids = [];
	if ($flag == ZBX_FLAG_DISCOVERY_PROTOTYPE) {
		$lld_ruleids = [];
	}

	do {
		if ($flag == ZBX_FLAG_DISCOVERY_RULE) {
			$db_items = API::DiscoveryRule()->get([
				'output' => ['itemid', 'hostid', 'templateid'],
				'itemids' => array_keys($parent_itemids)
			]);
		}
		elseif ($flag == ZBX_FLAG_DISCOVERY_PROTOTYPE) {
			$db_items = API::ItemPrototype()->get([
				'output' => ['itemid', 'hostid', 'templateid'],
				'itemids' => array_keys($parent_itemids),
				'selectDiscoveryRule' => ['itemid']
			]);
		}
		// ZBX_FLAG_DISCOVERY_NORMAL
		else {
			$db_items = API::Item()->get([
				'output' => ['itemid', 'hostid', 'templateid'],
				'itemids' => array_keys($parent_itemids),
				'webitems' => true
			]);
		}

		$all_parent_itemids += $parent_itemids;
		$parent_itemids = [];

		foreach ($db_items as $db_item) {
			$data['templates'][$db_item['hostid']] = [];
			$hostids[$db_item['itemid']] = $db_item['hostid'];

			if ($flag == ZBX_FLAG_DISCOVERY_PROTOTYPE) {
				$lld_ruleids[$db_item['itemid']] = $db_item['discoveryRule']['itemid'];
			}

			if ($db_item['templateid'] != 0) {
				if (!array_key_exists($db_item['templateid'], $all_parent_itemids)) {
					$parent_itemids[$db_item['templateid']] = true;
				}

				$data['links'][$db_item['itemid']] = ['itemid' => $db_item['templateid']];
			}
		}
	}
	while ($parent_itemids);

	foreach ($data['links'] as &$parent_item) {
		$parent_item['hostid'] = array_key_exists($parent_item['itemid'], $hostids)
			? $hostids[$parent_item['itemid']]
			: 0;

		if ($flag == ZBX_FLAG_DISCOVERY_PROTOTYPE) {
			$parent_item['lld_ruleid'] = array_key_exists($parent_item['itemid'], $lld_ruleids)
				? $lld_ruleids[$parent_item['itemid']]
				: 0;
		}
	}
	unset($parent_item);

	$db_templates = $data['templates']
		? API::Template()->get([
			'output' => ['name'],
			'templateids' => array_keys($data['templates']),
			'preservekeys' => true
		])
		: [];

	$rw_templates = $db_templates
		? API::Template()->get([
			'output' => [],
			'templateids' => array_keys($db_templates),
			'editable' => true,
			'preservekeys' => true
		])
		: [];

	$data['templates'][0] = [];

	foreach ($data['templates'] as $hostid => &$template) {
		$template = array_key_exists($hostid, $db_templates)
			? [
				'hostid' => $hostid,
				'name' => $db_templates[$hostid]['name'],
				'permission' => array_key_exists($hostid, $rw_templates) ? PERM_READ_WRITE : PERM_READ
			]
			: [
				'hostid' => $hostid,
				'name' => _('Inaccessible template'),
				'permission' => PERM_DENY
			];
	}
	unset($template);

	return $data;
}

/**
 * Returns a template prefix for selected item.
 *
 * @param string $itemid
 * @param array  $parent_templates  The list of the templates, prepared by getItemParentTemplates() function.
 * @param int    $flag              Origin of the item (ZBX_FLAG_DISCOVERY_NORMAL, ZBX_FLAG_DISCOVERY_RULE,
 *                                  ZBX_FLAG_DISCOVERY_PROTOTYPE).
 * @param bool   $provide_links     If this parameter is false, prefix will not contain links.
 *
 * @return array|null
 */
function makeItemTemplatePrefix($itemid, array $parent_templates, $flag, bool $provide_links) {
	if (!array_key_exists($itemid, $parent_templates['links'])) {
		return null;
	}

	while (array_key_exists($parent_templates['links'][$itemid]['itemid'], $parent_templates['links'])) {
		$itemid = $parent_templates['links'][$itemid]['itemid'];
	}

	$template = $parent_templates['templates'][$parent_templates['links'][$itemid]['hostid']];

	if ($provide_links && $template['permission'] == PERM_READ_WRITE) {
		if ($flag == ZBX_FLAG_DISCOVERY_RULE) {
			$url = (new CUrl('host_discovery.php'))
				->setArgument('filter_set', '1')
				->setArgument('filter_hostids', [$template['hostid']])
				->setArgument('context', 'template');
		}
		elseif ($flag == ZBX_FLAG_DISCOVERY_PROTOTYPE) {
			$url = (new CUrl('disc_prototypes.php'))
				->setArgument('parent_discoveryid', $parent_templates['links'][$itemid]['lld_ruleid'])
				->setArgument('context', 'template');
		}
		// ZBX_FLAG_DISCOVERY_NORMAL
		else {
			$url = (new CUrl('items.php'))
				->setArgument('filter_set', '1')
				->setArgument('filter_hostids', [$template['hostid']])
				->setArgument('context', 'template');
		}

		$name = (new CLink(CHtml::encode($template['name']), $url))->addClass(ZBX_STYLE_LINK_ALT);
	}
	else {
		$name = new CSpan(CHtml::encode($template['name']));
	}

	return [$name->addClass(ZBX_STYLE_GREY), NAME_DELIMITER];
}

/**
 * Returns a list of item templates.
 *
 * @param string $itemid
 * @param array  $parent_templates  The list of the templates, prepared by getItemParentTemplates() function.
 * @param int    $flag              Origin of the item (ZBX_FLAG_DISCOVERY_NORMAL, ZBX_FLAG_DISCOVERY_RULE,
 *                                  ZBX_FLAG_DISCOVERY_PROTOTYPE).
 * @param bool   $provide_links     If this parameter is false, prefix will not contain links.
 *
 * @return array
 */
function makeItemTemplatesHtml($itemid, array $parent_templates, $flag, bool $provide_links) {
	$list = [];

	while (array_key_exists($itemid, $parent_templates['links'])) {
		$template = $parent_templates['templates'][$parent_templates['links'][$itemid]['hostid']];

		if ($provide_links && $template['permission'] == PERM_READ_WRITE) {
			if ($flag == ZBX_FLAG_DISCOVERY_RULE) {
				$url = (new CUrl('host_discovery.php'))
					->setArgument('form', 'update')
					->setArgument('itemid', $parent_templates['links'][$itemid]['itemid'])
					->setArgument('context', 'template');
			}
			elseif ($flag == ZBX_FLAG_DISCOVERY_PROTOTYPE) {
				$url = (new CUrl('disc_prototypes.php'))
					->setArgument('form', 'update')
					->setArgument('itemid', $parent_templates['links'][$itemid]['itemid'])
					->setArgument('parent_discoveryid', $parent_templates['links'][$itemid]['lld_ruleid'])
					->setArgument('context', 'template');
			}
			// ZBX_FLAG_DISCOVERY_NORMAL
			else {
				$url = (new CUrl('items.php'))
					->setArgument('form', 'update')
					->setArgument('itemid', $parent_templates['links'][$itemid]['itemid'])
					->setArgument('context', 'template');
			}

			$name = new CLink(CHtml::encode($template['name']), $url);
		}
		else {
			$name = (new CSpan(CHtml::encode($template['name'])))->addClass(ZBX_STYLE_GREY);
		}

		array_unshift($list, $name, '&nbsp;&rArr;&nbsp;');

		$itemid = $parent_templates['links'][$itemid]['itemid'];
	}

	if ($list) {
		array_pop($list);
	}

	return $list;
}

/**
 * Collect latest value and actual severity value for each item of Data overview table.
 *
 * @param array $db_items
 * @param array $data
 * @param int   $show_suppressed
 *
 * @return array
 */
function getDataOverviewCellData(array $db_items, array $data, int $show_suppressed): array {
	$history = Manager::History()->getLastValues($db_items, 1,
		timeUnitToSeconds(CSettingsHelper::get(CSettingsHelper::HISTORY_PERIOD))
	);

	$db_triggers = getTriggersWithActualSeverity([
		'output' => ['triggerid', 'priority', 'value'],
		'selectItems' => ['itemid'],
		'itemids' => array_keys($db_items),
		'monitored' => true,
		'preservekeys' => true
	], ['show_suppressed' => $show_suppressed]);

	$itemid_to_triggerids = [];
	foreach ($db_triggers as $triggerid => $db_trigger) {
		foreach ($db_trigger['items'] as $item) {
			if (!array_key_exists($item['itemid'], $itemid_to_triggerids)) {
				$itemid_to_triggerids[$item['itemid']] = [];
			}
			$itemid_to_triggerids[$item['itemid']][] = $triggerid;
		}
	}

	// Apply values and trigger severity to each $data cell.
	foreach ($data as &$data_clusters) {
		foreach ($data_clusters as &$data_cluster) {
			foreach ($data_cluster as &$item) {
				$itemid = $item['itemid'];

				if (array_key_exists($itemid, $itemid_to_triggerids)) {
					$max_priority = -1;
					$max_priority_triggerid = -1;
					foreach ($itemid_to_triggerids[$itemid] as $triggerid) {
						$trigger = $db_triggers[$triggerid];

						// Bump lower priority triggers of value "true" ahead of triggers with value "false".
						$multiplier = ($trigger['value'] == TRIGGER_VALUE_TRUE) ? TRIGGER_SEVERITY_COUNT : 0;
						if ($trigger['priority'] + $multiplier > $max_priority) {
							$max_priority_triggerid = $triggerid;
							$max_priority = $trigger['priority'] + $multiplier;
						}
					}
					$trigger = $db_triggers[$max_priority_triggerid];
				}
				else {
					$trigger = null;
				}

				$item += [
					'value' => array_key_exists($itemid, $history) ? $history[$itemid][0]['value'] : null,
					'trigger' => $trigger
				];
			}
		}
	}
	unset($data_clusters, $data_cluster, $item);

	return $data;
}

/**
 * @param array  $groupids
 * @param array  $hostids
 * @param array  $tags
 * @param int    $evaltype
 *
 * @return array
 */
function getDataOverviewItems(?array $groupids = null, ?array $hostids = null, ?array $tags,
		int $evaltype = TAG_EVAL_TYPE_AND_OR): array {

	if ($hostids === null) {
		$limit = (int) CSettingsHelper::get(CSettingsHelper::MAX_OVERVIEW_TABLE_SIZE) + 1;
		$db_hosts = API::Host()->get([
			'output' => [],
			'groupids' => $groupids,
			'monitored_hosts' => true,
			'with_monitored_items' => true,
			'preservekeys' => true,
			'limit' => $limit
		]);
		$hostids = array_keys($db_hosts);
	}

<<<<<<< HEAD
	$db_items = API::Item()->get([
		'output' => ['itemid', 'hostid', 'name', 'key_', 'value_type', 'units', 'valuemapid'],
		'selectHosts' => ['name'],
		'hostids' => $hostids,
		'groupids' => $groupids,
		'evaltype' => $evaltype,
		'tags' => $tags,
		'monitored' => true,
		'webitems' => true,
		'preservekeys' => true
	]);
=======
	if ($application !== '') {
		$db_items = API::Item()->get([
			'output' => ['itemid', 'hostid', 'name', 'key_', 'value_type', 'units'],
			'selectHosts' => ['name'],
			'selectValueMap' => ['mappings'],
			'applicationids' => $applicationids,
			'monitored' => true,
			'webitems' => true,
			'preservekeys' => true
		]);
	}
	else {
		$db_items = API::Item()->get([
			'output' => ['itemid', 'hostid', 'name', 'key_', 'value_type', 'units'],
			'selectHosts' => ['name'],
			'selectValueMap' => ['mappings'],
			'hostids' => $hostids,
			'groupids' => $groupids,
			'monitored' => true,
			'webitems' => true,
			'preservekeys' => true
		]);
	}
>>>>>>> e2b842b7

	$db_items = CMacrosResolverHelper::resolveItemNames($db_items);

	CArrayHelper::sort($db_items, [
		['field' => 'name_expanded', 'order' => ZBX_SORT_UP],
		['field' => 'itemid', 'order' => ZBX_SORT_UP]
	]);

	return [$db_items, $hostids];
}

/**
 * @param array  $groupids
 * @param array  $hostids
 * @param array  $filter
 * @param array  $filter['tags']
 * @param int    $filter['evaltype']
 * @param int    $filter['show_suppressed']
 *
 * @return array
 */
function getDataOverview(?array $groupids, ?array $hostids, array $filter): array {
	$tags = (array_key_exists('tags', $filter) && $filter['tags']) ? $filter['tags'] : null;
	$evaltype = array_key_exists('evaltype', $filter) ? $filter['evaltype'] : TAG_EVAL_TYPE_AND_OR;

	[$db_items, $hostids] = getDataOverviewItems($groupids, $hostids, $tags, $evaltype);

	$data = [];
	$item_counter = [];
	$db_hosts = [];

	foreach ($db_items as $db_item) {
		$item_name = $db_item['name_expanded'];
		$host_name = $db_item['hosts'][0]['name'];
		$db_hosts[$db_item['hostid']] = $db_item['hosts'][0];

		if (!array_key_exists($host_name, $item_counter)) {
			$item_counter[$host_name] = [];
		}

		if (!array_key_exists($item_name, $item_counter[$host_name])) {
			$item_counter[$host_name][$item_name] = 0;
		}

		$item_place = $item_counter[$host_name][$item_name];
		$item_counter[$host_name][$item_name]++;

		$item = [
			'itemid' => $db_item['itemid'],
			'value_type' => $db_item['value_type'],
			'units' => $db_item['units'],
			'valuemap' => $db_item['valuemap'],
			'acknowledged' => array_key_exists('acknowledged', $db_item) ? $db_item['acknowledged'] : 0
		];

		if (array_key_exists('triggerid', $db_item)) {
			$item += [
				'triggerid' => $db_item['triggerid'],
				'severity' => $db_item['priority'],
				'tr_value' => $db_item['value']
			];
		}
		else {
			$item += [
				'triggerid' => null,
				'severity' => null,
				'tr_value' => null
			];
		}

		$data[$item_name][$item_place][$host_name] = $item;
	}

	CArrayHelper::sort($db_hosts, [
		['field' => 'name', 'order' => ZBX_SORT_UP]
	]);

	$data_display_limit = (int) CSettingsHelper::get(CSettingsHelper::MAX_OVERVIEW_TABLE_SIZE);
	$has_hidden_hosts = (count($db_hosts) > $data_display_limit);
	$db_hosts = array_slice($db_hosts, 0, $data_display_limit, true);

	$data = array_slice($data, 0, $data_display_limit);
	$items_left = $data_display_limit;
	$itemids = [];
	array_walk($data, function (array &$item_columns) use ($data_display_limit, &$itemids, &$items_left) {
		if ($items_left != 0) {
			$item_columns = array_slice($item_columns, 0, min($data_display_limit, $items_left));
			$items_left -= count($item_columns);
		}
		else {
			$item_columns = null;
			return;
		}

		array_walk($item_columns, function (array &$item_column) use ($data_display_limit, &$itemids) {
			$item_column = array_slice($item_column, 0, $data_display_limit);
			$itemids += array_column($item_column, 'itemid', 'itemid');
		});
	});
	$data = array_filter($data);

	$has_hidden_items = (count($db_items) != count($itemids));

	$db_items = array_intersect_key($db_items, $itemids);
	$data = getDataOverviewCellData($db_items, $data, $filter['show_suppressed']);

	return [$data, $db_hosts, ($has_hidden_items || $has_hidden_hosts)];
}

/**
 * Prepares interfaces select element with options.
 *
 * @param array $interfaces
 *
 * @return CSelect
 */
function getInterfaceSelect(array $interfaces): CSelect {
	$interface_select = new CSelect('interfaceid');

	/** @var CSelectOption[] $options_by_type */
	$options_by_type = [];

	foreach ($interfaces as $interface) {
		$option = new CSelectOption($interface['interfaceid'], getHostInterface($interface));

		if ($interface['type'] == INTERFACE_TYPE_SNMP) {
			$option->setExtra('description', getSnmpInterfaceDescription($interface));
		}

		$options_by_type[$interface['type']][] = $option;
	}

	foreach ([INTERFACE_TYPE_AGENT, INTERFACE_TYPE_SNMP, INTERFACE_TYPE_JMX, INTERFACE_TYPE_IPMI] as $interface_type) {
		if (array_key_exists($interface_type, $options_by_type)) {
			$interface_group = new CSelectOptionGroup((string) interfaceType2str($interface_type));

			if ($interface_type == INTERFACE_TYPE_SNMP) {
				$interface_group->setOptionTemplate('#{label}'.(new CDiv('#{description}'))->addClass('description'));
			}

			$interface_group->addOptions($options_by_type[$interface_type]);

			$interface_select->addOptionGroup($interface_group);
		}
	}

	return $interface_select;
}

/**
 * Creates SNMP interface description.
 *
 * @param array $interface
 * @param int   $interface['details']['version']        Interface SNMP version.
 * @param int   $interface['details']['contextname']    Interface context name for SNMP version 3.
 * @param int   $interface['details']['community']      Interface community for SNMP non version 3 interface.
 * @param int   $interface['details']['securitylevel']  Security level for SNMP version 3 interface.
 * @param int   $interface['details']['authprotocol']   Authentication protocol for SNMP version 3 interface.
 * @param int   $interface['details']['privprotocol']   Privacy protocol for SNMP version 3 interface.
 *
 * @return string
 */
function getSnmpInterfaceDescription(array $interface): string {
	$snmp_desc = [
		_s('SNMPv%1$d', $interface['details']['version'])
	];

	if ($interface['details']['version'] == SNMP_V3) {
		$snmp_desc[] = _('Context name').': '.$interface['details']['contextname'];

		if ($interface['details']['securitylevel'] == ITEM_SNMPV3_SECURITYLEVEL_AUTHPRIV) {
			[$interface['details']['authprotocol'] => $auth_protocol] = getSnmpV3AuthProtocols();
			[$interface['details']['privprotocol'] => $priv_protocol] = getSnmpV3PrivProtocols();

			$snmp_desc[] = '(priv: '.$priv_protocol.', auth: '.$auth_protocol.')';
		}
		elseif ($interface['details']['securitylevel'] == ITEM_SNMPV3_SECURITYLEVEL_AUTHNOPRIV) {
			[$interface['details']['authprotocol'] => $auth_protocol] = getSnmpV3AuthProtocols();

			$snmp_desc[] = '(auth: '.$auth_protocol.')';
		}

	} else {
		$snmp_desc[] = _x('Community', 'SNMP Community').': '.$interface['details']['community'];
	}

	return implode(', ', $snmp_desc);
}

/**
 * Named SNMPv3 authentication protocols.
 *
 * @return array
 */
function getSnmpV3AuthProtocols(): array {
	return [
		ITEM_SNMPV3_AUTHPROTOCOL_MD5 => 'MD5',
		ITEM_SNMPV3_AUTHPROTOCOL_SHA1 => 'SHA1',
		ITEM_SNMPV3_AUTHPROTOCOL_SHA224 => 'SHA224',
		ITEM_SNMPV3_AUTHPROTOCOL_SHA256 => 'SHA256',
		ITEM_SNMPV3_AUTHPROTOCOL_SHA384 => 'SHA384',
		ITEM_SNMPV3_AUTHPROTOCOL_SHA512 => 'SHA512'
	];
}

/**
 * Named SNMPv3 privacy protocols.
 *
 * @return array
 */
function getSnmpV3PrivProtocols(): array {
	return [
		ITEM_SNMPV3_PRIVPROTOCOL_DES => 'DES',
		ITEM_SNMPV3_PRIVPROTOCOL_AES128 => 'AES128',
		ITEM_SNMPV3_PRIVPROTOCOL_AES192 => 'AES192',
		ITEM_SNMPV3_PRIVPROTOCOL_AES256 => 'AES256',
		ITEM_SNMPV3_PRIVPROTOCOL_AES192C => 'AES192C',
		ITEM_SNMPV3_PRIVPROTOCOL_AES256C => 'AES256C'
	];
}

/**
 * @param array $item
 * @param array $trigger
 *
 * @return CCol
 */
function getItemDataOverviewCell(array $item, ?array $trigger = null): CCol {
	$ack = null;
	$css = '';
	$value = UNKNOWN_VALUE;

	if ($trigger && $trigger['value'] == TRIGGER_VALUE_TRUE) {
		$css = getSeverityStyle($trigger['priority']);

		if ($trigger['problem']['acknowledged'] == 1) {
			$ack = [' ', (new CSpan())->addClass(ZBX_STYLE_ICON_ACKN)];
		}
	}

	if ($item['value'] !== null) {
		$value = formatHistoryValue($item['value'], $item);
	}

	$col = (new CCol([$value, $ack]))
		->addClass($css)
		->addClass(ZBX_STYLE_NOWRAP)
		->setMenuPopup(CMenuPopupHelper::getHistory($item['itemid']))
		->addClass(ZBX_STYLE_CURSOR_POINTER);

	return $col;
}

/**
 * Format history value.
 * First format the value according to the configuration of the item. Then apply the value mapping to the formatted (!)
 * value.
 *
 * @param mixed     $value
 * @param array     $item
 * @param int       $item['value_type']  type of the value: ITEM_VALUE_TYPE_FLOAT, ITEM_VALUE_TYPE_UINT64, ...
 * @param string    $item['units']       units of item
 * @param array     $item['valuemap']
 * @param bool      $trim
 *
 * @return string
 */
function formatHistoryValue($value, array $item, $trim = true) {
	$mapping = false;

	// format value
	if ($item['value_type'] == ITEM_VALUE_TYPE_FLOAT || $item['value_type'] == ITEM_VALUE_TYPE_UINT64) {
		$value = convertUnits([
			'value' => $value,
			'units' => $item['units']
		]);
	}
	elseif (!in_array($item['value_type'], [ITEM_VALUE_TYPE_STR, ITEM_VALUE_TYPE_TEXT, ITEM_VALUE_TYPE_LOG])) {
		$value = _('Unknown value type');
	}

	// apply value mapping
	switch ($item['value_type']) {
		case ITEM_VALUE_TYPE_STR:
			$mapping = CValueMapHelper::getMappedValue($value, $item['valuemap']);
			// break; is not missing here

		case ITEM_VALUE_TYPE_TEXT:
		case ITEM_VALUE_TYPE_LOG:
			if ($trim && mb_strlen($value) > 20) {
				$value = mb_substr($value, 0, 20).'...';
			}

			if ($mapping !== false) {
				$value = $mapping.' ('.$value.')';
			}

			break;

		default:
			$value = CValueMapHelper::applyValueMap($value, $item['valuemap']);
	}

	return $value;
}

/**
 * Retrieves from DB historical data for items and applies functional calculations.
 * If fails for some reason, returns UNRESOLVED_MACRO_STRING.
 *
 * @param array		$item
 * @param string	$item['value_type']	type of item, allowed: ITEM_VALUE_TYPE_FLOAT and ITEM_VALUE_TYPE_UINT64
 * @param string	$item['itemid']		ID of item
 * @param string	$item['units']		units of item
 * @param string	$function			function to apply to time period from param, allowed: min, max and avg
 * @param string	$parameter			formatted parameter for function, example: "2w" meaning 2 weeks
 *
 * @return string item functional value from history
 */
function getItemFunctionalValue($item, $function, $parameter) {
	// Check whether function is allowed and parameter is specified.
	if (!in_array($function, ['min', 'max', 'avg']) || $parameter === '') {
		return UNRESOLVED_MACRO_STRING;
	}

	// Check whether item type is allowed for min, max and avg functions.
	if ($item['value_type'] != ITEM_VALUE_TYPE_FLOAT && $item['value_type'] != ITEM_VALUE_TYPE_UINT64) {
		return UNRESOLVED_MACRO_STRING;
	}

	$number_parser = new CNumberParser(['with_suffix' => true]);

	if ($number_parser->parse($parameter) != CParser::PARSE_SUCCESS) {
		return UNRESOLVED_MACRO_STRING;
	}

	$parameter = $number_parser->calcValue();

	$time_from = time() - $parameter;

	if ($time_from < 0 || $time_from > ZBX_MAX_DATE) {
		return UNRESOLVED_MACRO_STRING;
	}

	$result = Manager::History()->getAggregatedValue($item, $function, $time_from);

	if ($result !== null) {
		return convertUnits(['value' => $result, 'units' => $item['units']]);
	}
	else {
		return UNRESOLVED_MACRO_STRING;
	}
}

/**
 * Check if current time is within the given period.
 *
 * @param string $period	time period format: "wd[-wd2],hh:mm-hh:mm"
 * @param int $now			current timestamp
 *
 * @return bool		true - within period, false - out of period
 */
function checkTimePeriod($period, $now) {
	if (sscanf($period, '%d-%d,%d:%d-%d:%d', $d1, $d2, $h1, $m1, $h2, $m2) != 6) {
		if (sscanf($period, '%d,%d:%d-%d:%d', $d1, $h1, $m1, $h2, $m2) != 5) {
			// delay period format is wrong - skip
			return false;
		}
		$d2 = $d1;
	}

	$tm = localtime($now, true);
	$day = ($tm['tm_wday'] == 0) ? 7 : $tm['tm_wday'];
	$sec = SEC_PER_HOUR * $tm['tm_hour'] + SEC_PER_MIN * $tm['tm_min'] + $tm['tm_sec'];

	$sec1 = SEC_PER_HOUR * $h1 + SEC_PER_MIN * $m1;
	$sec2 = SEC_PER_HOUR * $h2 + SEC_PER_MIN * $m2;

	return $d1 <= $day && $day <= $d2 && $sec1 <= $sec && $sec < $sec2;
}

/**
 * Get item minimum delay.
 *
 * @param string $delay
 * @param array $flexible_intervals
 *
 * @return string
 */
function getItemDelay($delay, array $flexible_intervals) {
	$delay = timeUnitToSeconds($delay);

	if ($delay != 0 || !$flexible_intervals) {
		return $delay;
	}

	$min_delay = SEC_PER_YEAR;

	foreach ($flexible_intervals as $flexible_interval) {
		$flexible_interval_parts = explode('/', $flexible_interval);
		$flexible_delay = timeUnitToSeconds($flexible_interval_parts[0]);

		$min_delay = min($min_delay, $flexible_delay);
	}

	return $min_delay;
}

/**
 * Return delay value that is currently applicable
 *
 * @param int $delay					default delay
 * @param array $flexible_intervals		array of intervals in format: "d/wd[-wd2],hh:mm-hh:mm"
 * @param int $now						current timestamp
 *
 * @return int							delay for a current timestamp
 */
function getCurrentDelay($delay, array $flexible_intervals, $now) {
	if (!$flexible_intervals) {
		return $delay;
	}

	$current_delay = -1;

	foreach ($flexible_intervals as $flexible_interval) {
		list($flexible_delay, $flexible_period) = explode('/', $flexible_interval);
		$flexible_delay = (int) $flexible_delay;

		if (($current_delay == -1 || $flexible_delay < $current_delay) && checkTimePeriod($flexible_period, $now)) {
			$current_delay = $flexible_delay;
		}
	}

	if ($current_delay == -1) {
		return $delay;
	}

	return $current_delay;
}

/**
 * Return time of next flexible interval
 *
 * @param array $flexible_intervals  array of intervals in format: "d/wd[-wd2],hh:mm-hh:mm"
 * @param int $now                   current timestamp
 * @param int $next_interval          timestamp of a next interval
 *
 * @return bool                      false if no flexible intervals defined
 */
function getNextDelayInterval(array $flexible_intervals, $now, &$next_interval) {
	if (!$flexible_intervals) {
		return false;
	}

	$next = 0;
	$tm = localtime($now, true);
	$day = ($tm['tm_wday'] == 0) ? 7 : $tm['tm_wday'];
	$sec = SEC_PER_HOUR * $tm['tm_hour'] + SEC_PER_MIN * $tm['tm_min'] + $tm['tm_sec'];

	foreach ($flexible_intervals as $flexible_interval) {
		$flexible_interval_parts = explode('/', $flexible_interval);

		if (sscanf($flexible_interval_parts[1], '%d-%d,%d:%d-%d:%d', $d1, $d2, $h1, $m1, $h2, $m2) != 6) {
			if (sscanf($flexible_interval_parts[1], '%d,%d:%d-%d:%d', $d1, $h1, $m1, $h2, $m2) != 5) {
				continue;
			}
			$d2 = $d1;
		}

		$sec1 = SEC_PER_HOUR * $h1 + SEC_PER_MIN * $m1;
		$sec2 = SEC_PER_HOUR * $h2 + SEC_PER_MIN * $m2;

		// current period
		if ($d1 <= $day && $day <= $d2 && $sec1 <= $sec && $sec < $sec2) {
			if ($next == 0 || $next > $now - $sec + $sec2) {
				// the next second after the current interval's upper bound
				$next = $now - $sec + $sec2;
			}
		}
		// will be active today
		elseif ($d1 <= $day && $d2 >= $day && $sec < $sec1) {
			if ($next == 0 || $next > $now - $sec + $sec1) {
				$next = $now - $sec + $sec1;
			}
		}
		else {
			$nextDay = ($day + 1 <= 7) ? $day + 1 : 1;

			// will be active tomorrow
			if ($d1 <= $nextDay && $nextDay <= $d2) {
				if ($next == 0 || $next > $now - $sec + SEC_PER_DAY + $sec1) {
					$next = $now - $sec + SEC_PER_DAY + $sec1;
				}
			}
			// later in the future
			else {
				$dayDiff = -1;

				if ($day < $d1) {
					$dayDiff = $d1 - $day;
				}
				if ($day >= $d2) {
					$dayDiff = ($d1 + 7) - $day;
				}
				if ($d1 <= $day && $day < $d2) {
					// should never happen, could not deduce day difference
					$dayDiff = -1;
				}
				if ($dayDiff != -1 && ($next == 0 || $next > $now - $sec + SEC_PER_DAY * $dayDiff + $sec1)) {
					$next = $now - $sec + SEC_PER_DAY * $dayDiff + $sec1;
				}
			}
		}
	}

	if ($next != 0) {
		$next_interval = $next;
	}

	return ($next != 0);
}

/**
 * Calculate nextcheck timestamp for an item using flexible intervals.
 *
 * the parameter $flexible_intervals is an array if strings that are in the following format:
 *
 *           +------------[;]<----------+
 *           |                          |
 *         ->+-[d/wd[-wd2],hh:mm-hh:mm]-+
 *
 *         d       - delay (0-n)
 *         wd, wd2 - day of week (1-7)
 *         hh      - hours (0-24)
 *         mm      - minutes (0-59)
 *
 * @param int $seed						seed value applied to delay to spread item checks over the delay period
 * @param string $delay					default delay, can be overridden
 * @param array $flexible_intervals		array of flexible intervals
 * @param int $now						current timestamp
 *
 * @return int
 */
function calculateItemNextCheck($seed, $delay, $flexible_intervals, $now) {
	/*
	 * Try to find the nearest 'nextcheck' value with condition 'now' < 'nextcheck' < 'now' + SEC_PER_YEAR
	 * If it is not possible to check the item within a year, fail.
	 */

	$t = $now;
	$tMax = $now + SEC_PER_YEAR;
	$try = 0;

	while ($t < $tMax) {
		// Calculate 'nextcheck' value for the current interval.
		$currentDelay = getCurrentDelay($delay, $flexible_intervals, $t);

		if ($currentDelay != 0) {
			$nextCheck = $currentDelay * floor($t / $currentDelay) + ($seed % $currentDelay);

			if ($try == 0) {
				while ($nextCheck <= $t) {
					$nextCheck += $currentDelay;
				}
			}
			else {
				while ($nextCheck < $t) {
					$nextCheck += $currentDelay;
				}
			}
		}
		else {
			$nextCheck = ZBX_JAN_2038;
		}

		/*
		 * Is 'nextcheck' < end of the current interval and the end of the current interval
		 * is the beginning of the next interval - 1.
		 */
		if (getNextDelayInterval($flexible_intervals, $t, $nextInterval) && $nextCheck >= $nextInterval) {
			// 'nextcheck' is beyond the current interval.
			$t = $nextInterval;
			$try++;
		}
		else {
			break;
		}
	}

	return $nextCheck;
}

/*
 * Description:
 *	Function returns true if http items exists in the $items array.
 *	The array should contain a field 'type'
 */
function httpItemExists($items) {
	foreach ($items as $item) {
		if ($item['type'] == ITEM_TYPE_HTTPTEST) {
			return true;
		}
	}
	return false;
}

function getParamFieldNameByType($itemType) {
	switch ($itemType) {
		case ITEM_TYPE_SCRIPT:
			return 'script';
		case ITEM_TYPE_SSH:
		case ITEM_TYPE_TELNET:
		case ITEM_TYPE_JMX:
			return 'params_es';
		case ITEM_TYPE_DB_MONITOR:
			return 'params_ap';
		case ITEM_TYPE_CALCULATED:
			return 'params_f';
		default:
			return 'params';
	}
}

function getParamFieldLabelByType($itemType) {
	switch ($itemType) {
		case ITEM_TYPE_SCRIPT:
			return _('Script');
		case ITEM_TYPE_SSH:
		case ITEM_TYPE_TELNET:
		case ITEM_TYPE_JMX:
			return _('Executed script');
		case ITEM_TYPE_DB_MONITOR:
			return _('SQL query');
		case ITEM_TYPE_CALCULATED:
			return _('Formula');
		default:
			return 'params';
	}
}

/**
 * Get either one or all item preprocessing types.
 * If $grouped set to true, returns group labels. Returns empty string if no specific type is found.
 *
 * Usage examples:
 *    - get_preprocessing_types(null, true, [5, 4, 2])             Returns array as defined.
 *    - get_preprocessing_types(4, true, [5, 4, 2])                Returns string: 'Trim'.
 *    - get_preprocessing_types(<wrong type>, true, [5, 4, 2])     Returns an empty string: ''.
 *    - get_preprocessing_types(null, false, [5, 12, 15, 16, 20])  Returns subarrays in one array maintaining index:
 *                                                                     [5] => Regular expression
 *                                                                     [12] => JSONPath
 *                                                                     [15] => Does not match regular expression
 *                                                                     [16] => Check for error in JSON
 *                                                                     [20] => Discard unchanged with heartbeat
 *
 * @param int   $type             Item preprocessing type.
 * @param bool  $grouped          Group label flag. If specific type is given, this parameter does not matter.
 * @param array $supported_types  Array of supported pre-processing types. If none are given, empty array is returned.
 *
 * @return array|string
 */
function get_preprocessing_types($type = null, $grouped = true, array $supported_types = []) {
	$types = [
		ZBX_PREPROC_REGSUB => [
			'group' => _('Text'),
			'name' => _('Regular expression')
		],
		ZBX_PREPROC_STR_REPLACE => [
			'group' => _('Text'),
			'name' => _('Replace')
		],
		ZBX_PREPROC_TRIM => [
			'group' => _('Text'),
			'name' => _('Trim')
		],
		ZBX_PREPROC_RTRIM => [
			'group' => _('Text'),
			'name' => _('Right trim')
		],
		ZBX_PREPROC_LTRIM => [
			'group' => _('Text'),
			'name' => _('Left trim')
		],
		ZBX_PREPROC_XPATH => [
			'group' => _('Structured data'),
			'name' => _('XML XPath')
		],
		ZBX_PREPROC_JSONPATH => [
			'group' => _('Structured data'),
			'name' => _('JSONPath')
		],
		ZBX_PREPROC_CSV_TO_JSON => [
			'group' => _('Structured data'),
			'name' => _('CSV to JSON')
		],
		ZBX_PREPROC_XML_TO_JSON => [
			'group' => _('Structured data'),
			'name' => _('XML to JSON')
		],
		ZBX_PREPROC_MULTIPLIER => [
			'group' => _('Arithmetic'),
			'name' => _('Custom multiplier')
		],
		ZBX_PREPROC_DELTA_VALUE => [
			'group' => _x('Change', 'noun'),
			'name' => _('Simple change')
		],
		ZBX_PREPROC_DELTA_SPEED => [
			'group' => _x('Change', 'noun'),
			'name' => _('Change per second')
		],
		ZBX_PREPROC_BOOL2DEC => [
			'group' => _('Numeral systems'),
			'name' => _('Boolean to decimal')
		],
		ZBX_PREPROC_OCT2DEC => [
			'group' => _('Numeral systems'),
			'name' => _('Octal to decimal')
		],
		ZBX_PREPROC_HEX2DEC => [
			'group' => _('Numeral systems'),
			'name' => _('Hexadecimal to decimal')
		],
		ZBX_PREPROC_SCRIPT => [
			'group' => _('Custom scripts'),
			'name' => _('JavaScript')
		],
		ZBX_PREPROC_VALIDATE_RANGE => [
			'group' => _('Validation'),
			'name' => _('In range')
		],
		ZBX_PREPROC_VALIDATE_REGEX => [
			'group' => _('Validation'),
			'name' => _('Matches regular expression')
		],
		ZBX_PREPROC_VALIDATE_NOT_REGEX => [
			'group' => _('Validation'),
			'name' => _('Does not match regular expression')
		],
		ZBX_PREPROC_ERROR_FIELD_JSON => [
			'group' => _('Validation'),
			'name' => _('Check for error in JSON')
		],
		ZBX_PREPROC_ERROR_FIELD_XML => [
			'group' => _('Validation'),
			'name' => _('Check for error in XML')
		],
		ZBX_PREPROC_ERROR_FIELD_REGEX => [
			'group' => _('Validation'),
			'name' => _('Check for error using regular expression')
		],
		ZBX_PREPROC_VALIDATE_NOT_SUPPORTED => [
			'group' => _('Validation'),
			'name' => _('Check for not supported value')
		],
		ZBX_PREPROC_THROTTLE_VALUE => [
			'group' => _('Throttling'),
			'name' => _('Discard unchanged')
		],
		ZBX_PREPROC_THROTTLE_TIMED_VALUE => [
			'group' => _('Throttling'),
			'name' => _('Discard unchanged with heartbeat')
		],
		ZBX_PREPROC_PROMETHEUS_PATTERN => [
			'group' => _('Prometheus'),
			'name' => _('Prometheus pattern')
		],
		ZBX_PREPROC_PROMETHEUS_TO_JSON => [
			'group' => _('Prometheus'),
			'name' => _('Prometheus to JSON')
		]
	];

	$filtered_types = [];

	foreach ($types as $_type => $data) {
		if (in_array($_type, $supported_types)) {
			$filtered_types[$data['group']][$_type] = $data['name'];
		}
	}

	$groups = [];

	foreach ($filtered_types as $label => $types) {
		$groups[] = [
			'label' => $label,
			'types' => $types
		];
	}

	if ($type !== null) {
		foreach ($groups as $group) {
			if (array_key_exists($type, $group['types'])) {
				return $group['types'][$type];
			}
		}

		return '';
	}
	elseif ($grouped) {
		return $groups;
	}
	else {
		$types = [];

		foreach ($groups as $group) {
			$types += $group['types'];
		}

		return $types;
	}
}

/*
 * Quoting $param if it contain special characters.
 *
 * @param string $param
 * @param bool   $forced
 *
 * @return string
 */
function quoteItemKeyParam($param, $forced = false) {
	if (!$forced) {
		if (!isset($param[0]) || ($param[0] != '"' && false === strpbrk($param, ',]'))) {
			return $param;
		}
	}

	return '"'.str_replace('"', '\\"', $param).'"';
}

/**
 * Expands item name and for dependent item master item name.
 *
 * @param array  $items        Array of items.
 * @param string $data_source  'items' or 'itemprototypes'.
 *
 * @return array
 */
function expandItemNamesWithMasterItems($items, $data_source) {
	$items = CMacrosResolverHelper::resolveItemNames($items);
	$itemids = [];
	$master_itemids = [];

	foreach ($items as $item_index => &$item) {
		if ($item['type'] == ITEM_TYPE_DEPENDENT) {
			$master_itemids[$item['master_itemid']] = true;
		}

		// The "source" is required to tell the frontend where the link should point at - item or item prototype.
		$item['source'] = $data_source;
		$itemids[$item_index] = $item['itemid'];
	}
	unset($item);

	$master_itemids = array_diff(array_keys($master_itemids), $itemids);

	if ($master_itemids) {
		$options = [
			'output' => ['itemid', 'type', 'hostid', 'name', 'key_'],
			'itemids' => $master_itemids,
			'editable' => true,
			'preservekeys' => true
		];
		$master_items = API::Item()->get($options + ['webitems' => true]);

		foreach ($master_items as &$master_item) {
			$master_item['source'] = 'items';
		}
		unset($master_item);

		$master_item_prototypes = API::ItemPrototype()->get($options);

		foreach ($master_item_prototypes as &$master_item_prototype) {
			$master_item_prototype['source'] = 'itemprototypes';
		}
		unset($master_item_prototype);

		$master_items = CMacrosResolverHelper::resolveItemNames($master_items + $master_item_prototypes);
	}

	foreach ($items as &$item) {
		if ($item['type'] == ITEM_TYPE_DEPENDENT) {
			$master_itemid = $item['master_itemid'];
			$items_index = array_search($master_itemid, $itemids);

			$item['master_item'] = [
				'itemid' => $master_itemid,
				'name_expanded' => ($items_index === false)
					? $master_items[$master_itemid]['name_expanded']
					: $items[$items_index]['name_expanded'],
				'type' => ($items_index === false)
					? $master_items[$master_itemid]['type']
					: $items[$items_index]['type'],
				'source' => ($items_index === false)
					? $master_items[$master_itemid]['source']
					: $items[$items_index]['source']
			];
		}
	}
	unset($item);

	return $items;
}

/**
 * Returns an array of allowed item types for "Check now" functionality.
 *
 * @return array
 */
function checkNowAllowedTypes() {
	return [
		ITEM_TYPE_ZABBIX,
		ITEM_TYPE_SIMPLE,
		ITEM_TYPE_INTERNAL,
		ITEM_TYPE_AGGREGATE,
		ITEM_TYPE_EXTERNAL,
		ITEM_TYPE_DB_MONITOR,
		ITEM_TYPE_IPMI,
		ITEM_TYPE_SSH,
		ITEM_TYPE_TELNET,
		ITEM_TYPE_CALCULATED,
		ITEM_TYPE_JMX,
		ITEM_TYPE_HTTPAGENT,
		ITEM_TYPE_SCRIPT,
		ITEM_TYPE_SNMP
	];
}

/**
 * Validates update interval for items, item prototypes and low-level discovery rules and their overrides.
 *
 * @param CUpdateIntervalParser $parser [IN]      Parser used for delay validation.
 * @param string                $value  [IN]      Update interval to parse and validate.
 * @param string                $field_name [IN]  Frontend or API field name in the error
 * @param string                $error  [OUT]     Returned error string if delay validation fails.
 *
 * @return bool
 */
function validateDelay(CUpdateIntervalParser $parser, $field_name, $value, &$error) {
	if ($parser->parse($value) != CParser::PARSE_SUCCESS) {
		$error = _s('Incorrect value for field "%1$s": %2$s.', $field_name, _('invalid delay'));

		return false;
	}

	$delay = $parser->getDelay();

	if ($delay[0] !== '{') {
		$delay_sec = timeUnitToSeconds($delay);
		$intervals = $parser->getIntervals();
		$flexible_intervals = $parser->getIntervals(ITEM_DELAY_FLEXIBLE);
		$has_scheduling_intervals = (bool) $parser->getIntervals(ITEM_DELAY_SCHEDULING);
		$has_macros = false;

		foreach ($intervals as $interval) {
			if (strpos($interval['interval'], '{') !== false) {
				$has_macros = true;
				break;
			}
		}

		// If delay is 0, there must be at least one either flexible or scheduling interval.
		if ($delay_sec == 0 && !$intervals) {
			$error = _('Item will not be refreshed. Specified update interval requires having at least one either flexible or scheduling interval.');

			return false;
		}
		elseif ($delay_sec < 0 || $delay_sec > SEC_PER_DAY) {
			$error = _('Item will not be refreshed. Update interval should be between 1s and 1d. Also Scheduled/Flexible intervals can be used.');

			return false;
		}

		// If there are scheduling intervals or intervals with macros, skip the next check calculation.
		if (!$has_macros && !$has_scheduling_intervals && $flexible_intervals
				&& calculateItemNextCheck(0, $delay_sec, $flexible_intervals, time()) == ZBX_JAN_2038) {
			$error = _('Item will not be refreshed. Please enter a correct update interval.');

			return false;
		}
	}

	return true;
}<|MERGE_RESOLUTION|>--- conflicted
+++ resolved
@@ -1123,10 +1123,10 @@
 		$hostids = array_keys($db_hosts);
 	}
 
-<<<<<<< HEAD
 	$db_items = API::Item()->get([
 		'output' => ['itemid', 'hostid', 'name', 'key_', 'value_type', 'units', 'valuemapid'],
 		'selectHosts' => ['name'],
+		'selectValueMap' => ['mappings'],
 		'hostids' => $hostids,
 		'groupids' => $groupids,
 		'evaltype' => $evaltype,
@@ -1135,31 +1135,6 @@
 		'webitems' => true,
 		'preservekeys' => true
 	]);
-=======
-	if ($application !== '') {
-		$db_items = API::Item()->get([
-			'output' => ['itemid', 'hostid', 'name', 'key_', 'value_type', 'units'],
-			'selectHosts' => ['name'],
-			'selectValueMap' => ['mappings'],
-			'applicationids' => $applicationids,
-			'monitored' => true,
-			'webitems' => true,
-			'preservekeys' => true
-		]);
-	}
-	else {
-		$db_items = API::Item()->get([
-			'output' => ['itemid', 'hostid', 'name', 'key_', 'value_type', 'units'],
-			'selectHosts' => ['name'],
-			'selectValueMap' => ['mappings'],
-			'hostids' => $hostids,
-			'groupids' => $groupids,
-			'monitored' => true,
-			'webitems' => true,
-			'preservekeys' => true
-		]);
-	}
->>>>>>> e2b842b7
 
 	$db_items = CMacrosResolverHelper::resolveItemNames($db_items);
 
